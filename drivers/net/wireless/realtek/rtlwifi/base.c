// SPDX-License-Identifier: GPL-2.0
/* Copyright(c) 2009-2012  Realtek Corporation.*/

#include "wifi.h"
#include "rc.h"
#include "base.h"
#include "efuse.h"
#include "cam.h"
#include "ps.h"
#include "regd.h"
#include "pci.h"
#include <linux/ip.h>
#include <linux/module.h>
#include <linux/udp.h>

/*
 *NOTICE!!!: This file will be very big, we should
 *keep it clear under following roles:
 *
 *This file include following parts, so, if you add new
 *functions into this file, please check which part it
 *should includes. or check if you should add new part
 *for this file:
 *
 *1) mac80211 init functions
 *2) tx information functions
 *3) functions called by core.c
 *4) wq & timer callback functions
 *5) frame process functions
 *6) IOT functions
 *7) sysfs functions
 *8) vif functions
 *9) ...
 */

/*********************************************************
 *
 * mac80211 init functions
 *
 *********************************************************/
static struct ieee80211_channel rtl_channeltable_2g[] = {
	{.center_freq = 2412, .hw_value = 1,},
	{.center_freq = 2417, .hw_value = 2,},
	{.center_freq = 2422, .hw_value = 3,},
	{.center_freq = 2427, .hw_value = 4,},
	{.center_freq = 2432, .hw_value = 5,},
	{.center_freq = 2437, .hw_value = 6,},
	{.center_freq = 2442, .hw_value = 7,},
	{.center_freq = 2447, .hw_value = 8,},
	{.center_freq = 2452, .hw_value = 9,},
	{.center_freq = 2457, .hw_value = 10,},
	{.center_freq = 2462, .hw_value = 11,},
	{.center_freq = 2467, .hw_value = 12,},
	{.center_freq = 2472, .hw_value = 13,},
	{.center_freq = 2484, .hw_value = 14,},
};

static struct ieee80211_channel rtl_channeltable_5g[] = {
	{.center_freq = 5180, .hw_value = 36,},
	{.center_freq = 5200, .hw_value = 40,},
	{.center_freq = 5220, .hw_value = 44,},
	{.center_freq = 5240, .hw_value = 48,},
	{.center_freq = 5260, .hw_value = 52,},
	{.center_freq = 5280, .hw_value = 56,},
	{.center_freq = 5300, .hw_value = 60,},
	{.center_freq = 5320, .hw_value = 64,},
	{.center_freq = 5500, .hw_value = 100,},
	{.center_freq = 5520, .hw_value = 104,},
	{.center_freq = 5540, .hw_value = 108,},
	{.center_freq = 5560, .hw_value = 112,},
	{.center_freq = 5580, .hw_value = 116,},
	{.center_freq = 5600, .hw_value = 120,},
	{.center_freq = 5620, .hw_value = 124,},
	{.center_freq = 5640, .hw_value = 128,},
	{.center_freq = 5660, .hw_value = 132,},
	{.center_freq = 5680, .hw_value = 136,},
	{.center_freq = 5700, .hw_value = 140,},
	{.center_freq = 5745, .hw_value = 149,},
	{.center_freq = 5765, .hw_value = 153,},
	{.center_freq = 5785, .hw_value = 157,},
	{.center_freq = 5805, .hw_value = 161,},
	{.center_freq = 5825, .hw_value = 165,},
};

static struct ieee80211_rate rtl_ratetable_2g[] = {
	{.bitrate = 10, .hw_value = 0x00,},
	{.bitrate = 20, .hw_value = 0x01,},
	{.bitrate = 55, .hw_value = 0x02,},
	{.bitrate = 110, .hw_value = 0x03,},
	{.bitrate = 60, .hw_value = 0x04,},
	{.bitrate = 90, .hw_value = 0x05,},
	{.bitrate = 120, .hw_value = 0x06,},
	{.bitrate = 180, .hw_value = 0x07,},
	{.bitrate = 240, .hw_value = 0x08,},
	{.bitrate = 360, .hw_value = 0x09,},
	{.bitrate = 480, .hw_value = 0x0a,},
	{.bitrate = 540, .hw_value = 0x0b,},
};

static struct ieee80211_rate rtl_ratetable_5g[] = {
	{.bitrate = 60, .hw_value = 0x04,},
	{.bitrate = 90, .hw_value = 0x05,},
	{.bitrate = 120, .hw_value = 0x06,},
	{.bitrate = 180, .hw_value = 0x07,},
	{.bitrate = 240, .hw_value = 0x08,},
	{.bitrate = 360, .hw_value = 0x09,},
	{.bitrate = 480, .hw_value = 0x0a,},
	{.bitrate = 540, .hw_value = 0x0b,},
};

static const struct ieee80211_supported_band rtl_band_2ghz = {
	.band = NL80211_BAND_2GHZ,

	.channels = rtl_channeltable_2g,
	.n_channels = ARRAY_SIZE(rtl_channeltable_2g),

	.bitrates = rtl_ratetable_2g,
	.n_bitrates = ARRAY_SIZE(rtl_ratetable_2g),

	.ht_cap = {0},
};

static struct ieee80211_supported_band rtl_band_5ghz = {
	.band = NL80211_BAND_5GHZ,

	.channels = rtl_channeltable_5g,
	.n_channels = ARRAY_SIZE(rtl_channeltable_5g),

	.bitrates = rtl_ratetable_5g,
	.n_bitrates = ARRAY_SIZE(rtl_ratetable_5g),

	.ht_cap = {0},
};

static const u8 tid_to_ac[] = {
	2, /* IEEE80211_AC_BE */
	3, /* IEEE80211_AC_BK */
	3, /* IEEE80211_AC_BK */
	2, /* IEEE80211_AC_BE */
	1, /* IEEE80211_AC_VI */
	1, /* IEEE80211_AC_VI */
	0, /* IEEE80211_AC_VO */
	0, /* IEEE80211_AC_VO */
};

u8 rtl_tid_to_ac(u8 tid)
{
	return tid_to_ac[tid];
}
EXPORT_SYMBOL_GPL(rtl_tid_to_ac);

static void _rtl_init_hw_ht_capab(struct ieee80211_hw *hw,
				  struct ieee80211_sta_ht_cap *ht_cap)
{
	struct rtl_priv *rtlpriv = rtl_priv(hw);
	struct rtl_phy *rtlphy = &(rtlpriv->phy);

	ht_cap->ht_supported = true;
	ht_cap->cap = IEEE80211_HT_CAP_SUP_WIDTH_20_40 |
	    IEEE80211_HT_CAP_SGI_40 |
	    IEEE80211_HT_CAP_SGI_20 |
	    IEEE80211_HT_CAP_DSSSCCK40 | IEEE80211_HT_CAP_MAX_AMSDU;

	if (rtlpriv->rtlhal.disable_amsdu_8k)
		ht_cap->cap &= ~IEEE80211_HT_CAP_MAX_AMSDU;

	/*
	 *Maximum length of AMPDU that the STA can receive.
	 *Length = 2 ^ (13 + max_ampdu_length_exp) - 1 (octets)
	 */
	ht_cap->ampdu_factor = IEEE80211_HT_MAX_AMPDU_64K;

	/*Minimum MPDU start spacing , */
	ht_cap->ampdu_density = IEEE80211_HT_MPDU_DENSITY_16;

	ht_cap->mcs.tx_params = IEEE80211_HT_MCS_TX_DEFINED;

	/*hw->wiphy->bands[NL80211_BAND_2GHZ]
	 *base on ant_num
	 *rx_mask: RX mask
	 *if rx_ant = 1 rx_mask[0]= 0xff;==>MCS0-MCS7
	 *if rx_ant = 2 rx_mask[1]= 0xff;==>MCS8-MCS15
	 *if rx_ant >= 3 rx_mask[2]= 0xff;
	 *if BW_40 rx_mask[4]= 0x01;
	 *highest supported RX rate
	 */
	if (rtlpriv->dm.supp_phymode_switch) {
		pr_info("Support phy mode switch\n");

		ht_cap->mcs.rx_mask[0] = 0xFF;
		ht_cap->mcs.rx_mask[1] = 0xFF;
		ht_cap->mcs.rx_mask[4] = 0x01;

		ht_cap->mcs.rx_highest = cpu_to_le16(MAX_BIT_RATE_40MHZ_MCS15);
	} else {
		if (get_rf_type(rtlphy) == RF_1T2R ||
		    get_rf_type(rtlphy) == RF_2T2R) {
			rtl_dbg(rtlpriv, COMP_INIT, DBG_DMESG,
				"1T2R or 2T2R\n");
			ht_cap->mcs.rx_mask[0] = 0xFF;
			ht_cap->mcs.rx_mask[1] = 0xFF;
			ht_cap->mcs.rx_mask[4] = 0x01;

			ht_cap->mcs.rx_highest =
				 cpu_to_le16(MAX_BIT_RATE_40MHZ_MCS15);
		} else if (get_rf_type(rtlphy) == RF_1T1R) {
			rtl_dbg(rtlpriv, COMP_INIT, DBG_DMESG, "1T1R\n");

			ht_cap->mcs.rx_mask[0] = 0xFF;
			ht_cap->mcs.rx_mask[1] = 0x00;
			ht_cap->mcs.rx_mask[4] = 0x01;

			ht_cap->mcs.rx_highest =
				 cpu_to_le16(MAX_BIT_RATE_40MHZ_MCS7);
		}
	}
}

static void _rtl_init_hw_vht_capab(struct ieee80211_hw *hw,
				   struct ieee80211_sta_vht_cap *vht_cap)
{
	struct rtl_priv *rtlpriv = rtl_priv(hw);
	struct rtl_hal *rtlhal = rtl_hal(rtlpriv);

	if (!(rtlpriv->cfg->spec_ver & RTL_SPEC_SUPPORT_VHT))
		return;

	if (rtlhal->hw_type == HARDWARE_TYPE_RTL8812AE ||
	    rtlhal->hw_type == HARDWARE_TYPE_RTL8822BE) {
		u16 mcs_map;

		vht_cap->vht_supported = true;
		vht_cap->cap =
			IEEE80211_VHT_CAP_MAX_MPDU_LENGTH_11454 |
			IEEE80211_VHT_CAP_SHORT_GI_80 |
			IEEE80211_VHT_CAP_TXSTBC |
			IEEE80211_VHT_CAP_RXSTBC_1 |
			IEEE80211_VHT_CAP_SU_BEAMFORMER_CAPABLE |
			IEEE80211_VHT_CAP_SU_BEAMFORMEE_CAPABLE |
			IEEE80211_VHT_CAP_HTC_VHT |
			IEEE80211_VHT_CAP_MAX_A_MPDU_LENGTH_EXPONENT_MASK |
			IEEE80211_VHT_CAP_RX_ANTENNA_PATTERN |
			IEEE80211_VHT_CAP_TX_ANTENNA_PATTERN |
			0;

		mcs_map = IEEE80211_VHT_MCS_SUPPORT_0_9 << 0 |
			IEEE80211_VHT_MCS_SUPPORT_0_9 << 2 |
			IEEE80211_VHT_MCS_NOT_SUPPORTED << 4 |
			IEEE80211_VHT_MCS_NOT_SUPPORTED << 6 |
			IEEE80211_VHT_MCS_NOT_SUPPORTED << 8 |
			IEEE80211_VHT_MCS_NOT_SUPPORTED << 10 |
			IEEE80211_VHT_MCS_NOT_SUPPORTED << 12 |
			IEEE80211_VHT_MCS_NOT_SUPPORTED << 14;

		vht_cap->vht_mcs.rx_mcs_map = cpu_to_le16(mcs_map);
		vht_cap->vht_mcs.rx_highest =
			cpu_to_le16(MAX_BIT_RATE_SHORT_GI_2NSS_80MHZ_MCS9);
		vht_cap->vht_mcs.tx_mcs_map = cpu_to_le16(mcs_map);
		vht_cap->vht_mcs.tx_highest =
			cpu_to_le16(MAX_BIT_RATE_SHORT_GI_2NSS_80MHZ_MCS9);
	} else if (rtlhal->hw_type == HARDWARE_TYPE_RTL8821AE) {
		u16 mcs_map;

		vht_cap->vht_supported = true;
		vht_cap->cap =
			IEEE80211_VHT_CAP_MAX_MPDU_LENGTH_11454 |
			IEEE80211_VHT_CAP_SHORT_GI_80 |
			IEEE80211_VHT_CAP_TXSTBC |
			IEEE80211_VHT_CAP_RXSTBC_1 |
			IEEE80211_VHT_CAP_SU_BEAMFORMER_CAPABLE |
			IEEE80211_VHT_CAP_SU_BEAMFORMEE_CAPABLE |
			IEEE80211_VHT_CAP_HTC_VHT |
			IEEE80211_VHT_CAP_MAX_A_MPDU_LENGTH_EXPONENT_MASK |
			IEEE80211_VHT_CAP_RX_ANTENNA_PATTERN |
			IEEE80211_VHT_CAP_TX_ANTENNA_PATTERN |
			0;

		mcs_map = IEEE80211_VHT_MCS_SUPPORT_0_9 << 0 |
			IEEE80211_VHT_MCS_NOT_SUPPORTED << 2 |
			IEEE80211_VHT_MCS_NOT_SUPPORTED << 4 |
			IEEE80211_VHT_MCS_NOT_SUPPORTED << 6 |
			IEEE80211_VHT_MCS_NOT_SUPPORTED << 8 |
			IEEE80211_VHT_MCS_NOT_SUPPORTED << 10 |
			IEEE80211_VHT_MCS_NOT_SUPPORTED << 12 |
			IEEE80211_VHT_MCS_NOT_SUPPORTED << 14;

		vht_cap->vht_mcs.rx_mcs_map = cpu_to_le16(mcs_map);
		vht_cap->vht_mcs.rx_highest =
			cpu_to_le16(MAX_BIT_RATE_SHORT_GI_1NSS_80MHZ_MCS9);
		vht_cap->vht_mcs.tx_mcs_map = cpu_to_le16(mcs_map);
		vht_cap->vht_mcs.tx_highest =
			cpu_to_le16(MAX_BIT_RATE_SHORT_GI_1NSS_80MHZ_MCS9);
	}
}

static void _rtl_init_mac80211(struct ieee80211_hw *hw)
{
	struct rtl_priv *rtlpriv = rtl_priv(hw);
	struct rtl_hal *rtlhal = rtl_hal(rtlpriv);
	struct rtl_mac *rtlmac = rtl_mac(rtl_priv(hw));
	struct rtl_efuse *rtlefuse = rtl_efuse(rtl_priv(hw));
	struct ieee80211_supported_band *sband;

	if (rtlhal->macphymode == SINGLEMAC_SINGLEPHY &&
	    rtlhal->bandset == BAND_ON_BOTH) {
		/* 1: 2.4 G bands */
		/* <1> use  mac->bands as mem for hw->wiphy->bands */
		sband = &(rtlmac->bands[NL80211_BAND_2GHZ]);

		/* <2> set hw->wiphy->bands[NL80211_BAND_2GHZ]
		 * to default value(1T1R) */
		memcpy(&(rtlmac->bands[NL80211_BAND_2GHZ]), &rtl_band_2ghz,
				sizeof(struct ieee80211_supported_band));

		/* <3> init ht cap base on ant_num */
		_rtl_init_hw_ht_capab(hw, &sband->ht_cap);

		/* <4> set mac->sband to wiphy->sband */
		hw->wiphy->bands[NL80211_BAND_2GHZ] = sband;

		/* 2: 5 G bands */
		/* <1> use  mac->bands as mem for hw->wiphy->bands */
		sband = &(rtlmac->bands[NL80211_BAND_5GHZ]);

		/* <2> set hw->wiphy->bands[NL80211_BAND_5GHZ]
		 * to default value(1T1R) */
		memcpy(&(rtlmac->bands[NL80211_BAND_5GHZ]), &rtl_band_5ghz,
				sizeof(struct ieee80211_supported_band));

		/* <3> init ht cap base on ant_num */
		_rtl_init_hw_ht_capab(hw, &sband->ht_cap);

		_rtl_init_hw_vht_capab(hw, &sband->vht_cap);
		/* <4> set mac->sband to wiphy->sband */
		hw->wiphy->bands[NL80211_BAND_5GHZ] = sband;
	} else {
		if (rtlhal->current_bandtype == BAND_ON_2_4G) {
			/* <1> use  mac->bands as mem for hw->wiphy->bands */
			sband = &(rtlmac->bands[NL80211_BAND_2GHZ]);

			/* <2> set hw->wiphy->bands[NL80211_BAND_2GHZ]
			 * to default value(1T1R) */
			memcpy(&(rtlmac->bands[NL80211_BAND_2GHZ]),
			       &rtl_band_2ghz,
			       sizeof(struct ieee80211_supported_band));

			/* <3> init ht cap base on ant_num */
			_rtl_init_hw_ht_capab(hw, &sband->ht_cap);

			/* <4> set mac->sband to wiphy->sband */
			hw->wiphy->bands[NL80211_BAND_2GHZ] = sband;
		} else if (rtlhal->current_bandtype == BAND_ON_5G) {
			/* <1> use  mac->bands as mem for hw->wiphy->bands */
			sband = &(rtlmac->bands[NL80211_BAND_5GHZ]);

			/* <2> set hw->wiphy->bands[NL80211_BAND_5GHZ]
			 * to default value(1T1R) */
			memcpy(&(rtlmac->bands[NL80211_BAND_5GHZ]),
			       &rtl_band_5ghz,
			       sizeof(struct ieee80211_supported_band));

			/* <3> init ht cap base on ant_num */
			_rtl_init_hw_ht_capab(hw, &sband->ht_cap);

			_rtl_init_hw_vht_capab(hw, &sband->vht_cap);
			/* <4> set mac->sband to wiphy->sband */
			hw->wiphy->bands[NL80211_BAND_5GHZ] = sband;
		} else {
			pr_err("Err BAND %d\n",
			       rtlhal->current_bandtype);
		}
	}
	/* <5> set hw caps */
	ieee80211_hw_set(hw, SIGNAL_DBM);
	ieee80211_hw_set(hw, RX_INCLUDES_FCS);
	ieee80211_hw_set(hw, AMPDU_AGGREGATION);
	ieee80211_hw_set(hw, MFP_CAPABLE);
	ieee80211_hw_set(hw, REPORTS_TX_ACK_STATUS);
	ieee80211_hw_set(hw, SUPPORTS_AMSDU_IN_AMPDU);
	ieee80211_hw_set(hw, SUPPORT_FAST_XMIT);

	/* swlps or hwlps has been set in diff chip in init_sw_vars */
	if (rtlpriv->psc.swctrl_lps) {
		ieee80211_hw_set(hw, SUPPORTS_PS);
		ieee80211_hw_set(hw, PS_NULLFUNC_STACK);
	}
	if (rtlpriv->psc.fwctrl_lps) {
		ieee80211_hw_set(hw, SUPPORTS_PS);
		ieee80211_hw_set(hw, SUPPORTS_DYNAMIC_PS);
	}
	hw->wiphy->interface_modes =
	    BIT(NL80211_IFTYPE_AP) |
	    BIT(NL80211_IFTYPE_STATION) |
	    BIT(NL80211_IFTYPE_ADHOC) |
	    BIT(NL80211_IFTYPE_MESH_POINT) |
	    BIT(NL80211_IFTYPE_P2P_CLIENT) |
	    BIT(NL80211_IFTYPE_P2P_GO);
	hw->wiphy->flags |= WIPHY_FLAG_IBSS_RSN;

	hw->wiphy->flags |= WIPHY_FLAG_HAS_REMAIN_ON_CHANNEL;

	hw->wiphy->rts_threshold = 2347;

	hw->queues = AC_MAX;
	hw->extra_tx_headroom = RTL_TX_HEADER_SIZE;

	/* TODO: Correct this value for our hw */
	hw->max_listen_interval = MAX_LISTEN_INTERVAL;
	hw->max_rate_tries = MAX_RATE_TRIES;
	/* hw->max_rates = 1; */
	hw->sta_data_size = sizeof(struct rtl_sta_info);

/* wowlan is not supported by kernel if CONFIG_PM is not defined */
#ifdef CONFIG_PM
	if (rtlpriv->psc.wo_wlan_mode) {
		if (rtlpriv->psc.wo_wlan_mode & WAKE_ON_MAGIC_PACKET)
			rtlpriv->wowlan.flags = WIPHY_WOWLAN_MAGIC_PKT;
		if (rtlpriv->psc.wo_wlan_mode & WAKE_ON_PATTERN_MATCH) {
			rtlpriv->wowlan.n_patterns =
				MAX_SUPPORT_WOL_PATTERN_NUM;
			rtlpriv->wowlan.pattern_min_len = MIN_WOL_PATTERN_SIZE;
			rtlpriv->wowlan.pattern_max_len = MAX_WOL_PATTERN_SIZE;
		}
		hw->wiphy->wowlan = &rtlpriv->wowlan;
	}
#endif

	/* <6> mac address */
	if (is_valid_ether_addr(rtlefuse->dev_addr)) {
		SET_IEEE80211_PERM_ADDR(hw, rtlefuse->dev_addr);
	} else {
		u8 rtlmac1[] = { 0x00, 0xe0, 0x4c, 0x81, 0x92, 0x00 };

		get_random_bytes((rtlmac1 + (ETH_ALEN - 1)), 1);
		SET_IEEE80211_PERM_ADDR(hw, rtlmac1);
	}
}

static void rtl_watchdog_wq_callback(struct work_struct *work);
static void rtl_fwevt_wq_callback(struct work_struct *work);
static void rtl_c2hcmd_wq_callback(struct work_struct *work);

static void _rtl_init_deferred_work(struct ieee80211_hw *hw)
{
	struct rtl_priv *rtlpriv = rtl_priv(hw);

	/* <1> timer */
	timer_setup(&rtlpriv->works.watchdog_timer,
		    rtl_watch_dog_timer_callback, 0);
	timer_setup(&rtlpriv->works.dualmac_easyconcurrent_retrytimer,
		    rtl_easy_concurrent_retrytimer_callback, 0);
	/* <2> work queue */
	rtlpriv->works.hw = hw;
	rtlpriv->works.rtl_wq = alloc_workqueue("%s", 0, 0, rtlpriv->cfg->name);
	if (unlikely(!rtlpriv->works.rtl_wq)) {
		pr_err("Failed to allocate work queue\n");
		return;
	}

	INIT_DELAYED_WORK(&rtlpriv->works.watchdog_wq,
			  rtl_watchdog_wq_callback);
	INIT_DELAYED_WORK(&rtlpriv->works.ips_nic_off_wq,
			  rtl_ips_nic_off_wq_callback);
	INIT_DELAYED_WORK(&rtlpriv->works.ps_work, rtl_swlps_wq_callback);
	INIT_DELAYED_WORK(&rtlpriv->works.ps_rfon_wq,
			  rtl_swlps_rfon_wq_callback);
	INIT_DELAYED_WORK(&rtlpriv->works.fwevt_wq, rtl_fwevt_wq_callback);
	INIT_DELAYED_WORK(&rtlpriv->works.c2hcmd_wq, rtl_c2hcmd_wq_callback);
}

void rtl_deinit_deferred_work(struct ieee80211_hw *hw, bool ips_wq)
{
	struct rtl_priv *rtlpriv = rtl_priv(hw);

	del_timer_sync(&rtlpriv->works.watchdog_timer);

	cancel_delayed_work_sync(&rtlpriv->works.watchdog_wq);
	if (ips_wq)
		cancel_delayed_work(&rtlpriv->works.ips_nic_off_wq);
	else
		cancel_delayed_work_sync(&rtlpriv->works.ips_nic_off_wq);
	cancel_delayed_work_sync(&rtlpriv->works.ps_work);
	cancel_delayed_work_sync(&rtlpriv->works.ps_rfon_wq);
	cancel_delayed_work_sync(&rtlpriv->works.fwevt_wq);
	cancel_delayed_work_sync(&rtlpriv->works.c2hcmd_wq);
}
EXPORT_SYMBOL_GPL(rtl_deinit_deferred_work);

void rtl_init_rfkill(struct ieee80211_hw *hw)
{
	struct rtl_priv *rtlpriv = rtl_priv(hw);

	bool radio_state;
	bool blocked;
	u8 valid = 0;

	/*set init state to on */
	rtlpriv->rfkill.rfkill_state = true;
	wiphy_rfkill_set_hw_state(hw->wiphy, 0);

	radio_state = rtlpriv->cfg->ops->radio_onoff_checking(hw, &valid);

	if (valid) {
		pr_info("rtlwifi: wireless switch is %s\n",
			rtlpriv->rfkill.rfkill_state ? "on" : "off");

		rtlpriv->rfkill.rfkill_state = radio_state;

		blocked = rtlpriv->rfkill.rfkill_state != 1;
		wiphy_rfkill_set_hw_state(hw->wiphy, blocked);
	}

	wiphy_rfkill_start_polling(hw->wiphy);
}
EXPORT_SYMBOL(rtl_init_rfkill);

void rtl_deinit_rfkill(struct ieee80211_hw *hw)
{
	wiphy_rfkill_stop_polling(hw->wiphy);
}
EXPORT_SYMBOL_GPL(rtl_deinit_rfkill);

int rtl_init_core(struct ieee80211_hw *hw)
{
	struct rtl_priv *rtlpriv = rtl_priv(hw);
	struct rtl_mac *rtlmac = rtl_mac(rtl_priv(hw));

	/* <1> init mac80211 */
	_rtl_init_mac80211(hw);
	rtlmac->hw = hw;

	/* <2> rate control register */
	hw->rate_control_algorithm = "rtl_rc";

	/*
	 * <3> init CRDA must come after init
	 * mac80211 hw  in _rtl_init_mac80211.
	 */
	if (rtl_regd_init(hw, rtl_reg_notifier)) {
		pr_err("REGD init failed\n");
		return 1;
	}

	/* <4> locks */
	mutex_init(&rtlpriv->locks.conf_mutex);
	mutex_init(&rtlpriv->locks.ips_mutex);
	mutex_init(&rtlpriv->locks.lps_mutex);
	spin_lock_init(&rtlpriv->locks.irq_th_lock);
	spin_lock_init(&rtlpriv->locks.h2c_lock);
	spin_lock_init(&rtlpriv->locks.rf_ps_lock);
	spin_lock_init(&rtlpriv->locks.rf_lock);
	spin_lock_init(&rtlpriv->locks.waitq_lock);
	spin_lock_init(&rtlpriv->locks.entry_list_lock);
	spin_lock_init(&rtlpriv->locks.c2hcmd_lock);
	spin_lock_init(&rtlpriv->locks.scan_list_lock);
	spin_lock_init(&rtlpriv->locks.cck_and_rw_pagea_lock);
	spin_lock_init(&rtlpriv->locks.fw_ps_lock);
	spin_lock_init(&rtlpriv->locks.iqk_lock);
	/* <5> init list */
	INIT_LIST_HEAD(&rtlpriv->entry_list);
	INIT_LIST_HEAD(&rtlpriv->scan_list.list);
	skb_queue_head_init(&rtlpriv->tx_report.queue);
	skb_queue_head_init(&rtlpriv->c2hcmd_queue);

	rtlmac->link_state = MAC80211_NOLINK;

	/* <6> init deferred work */
	_rtl_init_deferred_work(hw);

	return 0;
}
EXPORT_SYMBOL_GPL(rtl_init_core);

static void rtl_free_entries_from_scan_list(struct ieee80211_hw *hw);
static void rtl_free_entries_from_ack_queue(struct ieee80211_hw *hw,
					    bool timeout);

void rtl_deinit_core(struct ieee80211_hw *hw)
{
	rtl_c2hcmd_launcher(hw, 0);
	rtl_free_entries_from_scan_list(hw);
	rtl_free_entries_from_ack_queue(hw, false);
}
EXPORT_SYMBOL_GPL(rtl_deinit_core);

void rtl_init_rx_config(struct ieee80211_hw *hw)
{
	struct rtl_priv *rtlpriv = rtl_priv(hw);
	struct rtl_mac *mac = rtl_mac(rtl_priv(hw));

	rtlpriv->cfg->ops->get_hw_reg(hw, HW_VAR_RCR, (u8 *) (&mac->rx_conf));
}
EXPORT_SYMBOL_GPL(rtl_init_rx_config);

/*********************************************************
 *
 * tx information functions
 *
 *********************************************************/
static void _rtl_qurey_shortpreamble_mode(struct ieee80211_hw *hw,
					  struct rtl_tcb_desc *tcb_desc,
					  struct ieee80211_tx_info *info)
{
	struct rtl_priv *rtlpriv = rtl_priv(hw);
	u8 rate_flag = info->control.rates[0].flags;

	tcb_desc->use_shortpreamble = false;

	/* 1M can only use Long Preamble. 11B spec */
	if (tcb_desc->hw_rate == rtlpriv->cfg->maps[RTL_RC_CCK_RATE1M])
		return;
	else if (rate_flag & IEEE80211_TX_RC_USE_SHORT_PREAMBLE)
		tcb_desc->use_shortpreamble = true;

	return;
}

static void _rtl_query_shortgi(struct ieee80211_hw *hw,
			       struct ieee80211_sta *sta,
			       struct rtl_tcb_desc *tcb_desc,
			       struct ieee80211_tx_info *info)
{
	struct rtl_mac *mac = rtl_mac(rtl_priv(hw));
	u8 rate_flag = info->control.rates[0].flags;
	u8 sgi_40 = 0, sgi_20 = 0, bw_40 = 0;
	u8 sgi_80 = 0, bw_80 = 0;

	tcb_desc->use_shortgi = false;

	if (sta == NULL)
		return;

	sgi_40 = sta->ht_cap.cap & IEEE80211_HT_CAP_SGI_40;
	sgi_20 = sta->ht_cap.cap & IEEE80211_HT_CAP_SGI_20;
	sgi_80 = sta->vht_cap.cap & IEEE80211_VHT_CAP_SHORT_GI_80;

	if ((!sta->ht_cap.ht_supported) && (!sta->vht_cap.vht_supported))
		return;

	if (!sgi_40 && !sgi_20)
		return;

	if (mac->opmode == NL80211_IFTYPE_STATION) {
		bw_40 = mac->bw_40;
		bw_80 = mac->bw_80;
	} else if (mac->opmode == NL80211_IFTYPE_AP ||
		 mac->opmode == NL80211_IFTYPE_ADHOC ||
		 mac->opmode == NL80211_IFTYPE_MESH_POINT) {
		bw_40 = sta->ht_cap.cap & IEEE80211_HT_CAP_SUP_WIDTH_20_40;
		bw_80 = sta->vht_cap.vht_supported;
	}

	if (bw_80) {
		if (sgi_80)
			tcb_desc->use_shortgi = true;
		else
			tcb_desc->use_shortgi = false;
	} else {
		if (bw_40 && sgi_40)
			tcb_desc->use_shortgi = true;
		else if (!bw_40 && sgi_20)
			tcb_desc->use_shortgi = true;
	}

	if (!(rate_flag & IEEE80211_TX_RC_SHORT_GI))
		tcb_desc->use_shortgi = false;
}

static void _rtl_query_protection_mode(struct ieee80211_hw *hw,
				       struct rtl_tcb_desc *tcb_desc,
				       struct ieee80211_tx_info *info)
{
	struct rtl_priv *rtlpriv = rtl_priv(hw);
	u8 rate_flag = info->control.rates[0].flags;

	/* Common Settings */
	tcb_desc->rts_stbc = false;
	tcb_desc->cts_enable = false;
	tcb_desc->rts_sc = 0;
	tcb_desc->rts_bw = false;
	tcb_desc->rts_use_shortpreamble = false;
	tcb_desc->rts_use_shortgi = false;

	if (rate_flag & IEEE80211_TX_RC_USE_CTS_PROTECT) {
		/* Use CTS-to-SELF in protection mode. */
		tcb_desc->rts_enable = true;
		tcb_desc->cts_enable = true;
		tcb_desc->rts_rate = rtlpriv->cfg->maps[RTL_RC_OFDM_RATE24M];
	} else if (rate_flag & IEEE80211_TX_RC_USE_RTS_CTS) {
		/* Use RTS-CTS in protection mode. */
		tcb_desc->rts_enable = true;
		tcb_desc->rts_rate = rtlpriv->cfg->maps[RTL_RC_OFDM_RATE24M];
	}
}

u8 rtl_mrate_idx_to_arfr_id(struct ieee80211_hw *hw, u8 rate_index,
			    enum wireless_mode wirelessmode)
{
	struct rtl_priv *rtlpriv = rtl_priv(hw);
	struct rtl_phy *rtlphy = &rtlpriv->phy;
	u8 ret = 0;

	switch (rate_index) {
	case RATR_INX_WIRELESS_NGB:
		if (rtlphy->rf_type == RF_1T1R)
			ret = RATEID_IDX_BGN_40M_1SS;
		else
			ret = RATEID_IDX_BGN_40M_2SS;
		; break;
	case RATR_INX_WIRELESS_N:
	case RATR_INX_WIRELESS_NG:
		if (rtlphy->rf_type == RF_1T1R)
			ret = RATEID_IDX_GN_N1SS;
		else
			ret = RATEID_IDX_GN_N2SS;
		; break;
	case RATR_INX_WIRELESS_NB:
		if (rtlphy->rf_type == RF_1T1R)
			ret = RATEID_IDX_BGN_20M_1SS_BN;
		else
			ret = RATEID_IDX_BGN_20M_2SS_BN;
		; break;
	case RATR_INX_WIRELESS_GB:
		ret = RATEID_IDX_BG;
		break;
	case RATR_INX_WIRELESS_G:
		ret = RATEID_IDX_G;
		break;
	case RATR_INX_WIRELESS_B:
		ret = RATEID_IDX_B;
		break;
	case RATR_INX_WIRELESS_MC:
		if (wirelessmode == WIRELESS_MODE_B ||
		    wirelessmode == WIRELESS_MODE_G ||
		    wirelessmode == WIRELESS_MODE_N_24G ||
		    wirelessmode == WIRELESS_MODE_AC_24G)
			ret = RATEID_IDX_BG;
		else
			ret = RATEID_IDX_G;
		break;
	case RATR_INX_WIRELESS_AC_5N:
		if (rtlphy->rf_type == RF_1T1R)
			ret = RATEID_IDX_VHT_1SS;
		else
			ret = RATEID_IDX_VHT_2SS;
		break;
	case RATR_INX_WIRELESS_AC_24N:
		if (rtlphy->current_chan_bw == HT_CHANNEL_WIDTH_80) {
			if (rtlphy->rf_type == RF_1T1R)
				ret = RATEID_IDX_VHT_1SS;
			else
				ret = RATEID_IDX_VHT_2SS;
		} else {
			if (rtlphy->rf_type == RF_1T1R)
				ret = RATEID_IDX_MIX1;
			else
				ret = RATEID_IDX_MIX2;
		}
		break;
	default:
		ret = RATEID_IDX_BGN_40M_2SS;
		break;
	}
	return ret;
}
EXPORT_SYMBOL(rtl_mrate_idx_to_arfr_id);

static void _rtl_txrate_selectmode(struct ieee80211_hw *hw,
				   struct ieee80211_sta *sta,
				   struct rtl_tcb_desc *tcb_desc)
{
#define SET_RATE_ID(rate_id)					\
	({typeof(rate_id) _id = rate_id;			\
	  ((rtlpriv->cfg->spec_ver & RTL_SPEC_NEW_RATEID) ?	\
		rtl_mrate_idx_to_arfr_id(hw, _id,		\
			(sta_entry ? sta_entry->wireless_mode :	\
			 WIRELESS_MODE_G)) :			\
		_id); })

	struct rtl_priv *rtlpriv = rtl_priv(hw);
	struct rtl_mac *mac = rtl_mac(rtl_priv(hw));
	struct rtl_sta_info *sta_entry = NULL;
	u8 ratr_index = SET_RATE_ID(RATR_INX_WIRELESS_MC);

	if (sta) {
		sta_entry = (struct rtl_sta_info *) sta->drv_priv;
		ratr_index = sta_entry->ratr_index;
	}
	if (!tcb_desc->disable_ratefallback || !tcb_desc->use_driver_rate) {
		if (mac->opmode == NL80211_IFTYPE_STATION) {
			tcb_desc->ratr_index = 0;
		} else if (mac->opmode == NL80211_IFTYPE_ADHOC ||
				mac->opmode == NL80211_IFTYPE_MESH_POINT) {
			if (tcb_desc->multicast || tcb_desc->broadcast) {
				tcb_desc->hw_rate =
				    rtlpriv->cfg->maps[RTL_RC_CCK_RATE2M];
				tcb_desc->use_driver_rate = 1;
				tcb_desc->ratr_index =
					SET_RATE_ID(RATR_INX_WIRELESS_MC);
			} else {
				tcb_desc->ratr_index = ratr_index;
			}
		} else if (mac->opmode == NL80211_IFTYPE_AP) {
			tcb_desc->ratr_index = ratr_index;
		}
	}

	if (rtlpriv->dm.useramask) {
		tcb_desc->ratr_index = ratr_index;
		/* TODO we will differentiate adhoc and station future  */
		if (mac->opmode == NL80211_IFTYPE_STATION ||
		    mac->opmode == NL80211_IFTYPE_MESH_POINT) {
			tcb_desc->mac_id = 0;

			if (sta &&
			    (rtlpriv->cfg->spec_ver & RTL_SPEC_NEW_RATEID))
				;	/* use sta_entry->ratr_index */
			else if (mac->mode == WIRELESS_MODE_AC_5G)
				tcb_desc->ratr_index =
					SET_RATE_ID(RATR_INX_WIRELESS_AC_5N);
			else if (mac->mode == WIRELESS_MODE_AC_24G)
				tcb_desc->ratr_index =
					SET_RATE_ID(RATR_INX_WIRELESS_AC_24N);
			else if (mac->mode == WIRELESS_MODE_N_24G)
				tcb_desc->ratr_index =
					SET_RATE_ID(RATR_INX_WIRELESS_NGB);
			else if (mac->mode == WIRELESS_MODE_N_5G)
				tcb_desc->ratr_index =
					SET_RATE_ID(RATR_INX_WIRELESS_NG);
			else if (mac->mode & WIRELESS_MODE_G)
				tcb_desc->ratr_index =
					SET_RATE_ID(RATR_INX_WIRELESS_GB);
			else if (mac->mode & WIRELESS_MODE_B)
				tcb_desc->ratr_index =
					SET_RATE_ID(RATR_INX_WIRELESS_B);
			else if (mac->mode & WIRELESS_MODE_A)
				tcb_desc->ratr_index =
					SET_RATE_ID(RATR_INX_WIRELESS_G);

		} else if (mac->opmode == NL80211_IFTYPE_AP ||
			mac->opmode == NL80211_IFTYPE_ADHOC) {
			if (NULL != sta) {
				if (sta->aid > 0)
					tcb_desc->mac_id = sta->aid + 1;
				else
					tcb_desc->mac_id = 1;
			} else {
				tcb_desc->mac_id = 0;
			}
		}
	}
#undef SET_RATE_ID
}

static void _rtl_query_bandwidth_mode(struct ieee80211_hw *hw,
				      struct ieee80211_sta *sta,
				      struct rtl_tcb_desc *tcb_desc)
{
	struct rtl_priv *rtlpriv = rtl_priv(hw);
	struct rtl_mac *mac = rtl_mac(rtl_priv(hw));

	tcb_desc->packet_bw = false;
	if (!sta)
		return;
	if (mac->opmode == NL80211_IFTYPE_AP ||
	    mac->opmode == NL80211_IFTYPE_ADHOC ||
	    mac->opmode == NL80211_IFTYPE_MESH_POINT) {
		if (!(sta->ht_cap.ht_supported) ||
		    !(sta->ht_cap.cap & IEEE80211_HT_CAP_SUP_WIDTH_20_40))
			return;
	} else if (mac->opmode == NL80211_IFTYPE_STATION) {
		if (!mac->bw_40 || !(sta->ht_cap.ht_supported))
			return;
	}
	if (tcb_desc->multicast || tcb_desc->broadcast)
		return;

	/*use legency rate, shall use 20MHz */
	if (tcb_desc->hw_rate <= rtlpriv->cfg->maps[RTL_RC_OFDM_RATE54M])
		return;

	tcb_desc->packet_bw = HT_CHANNEL_WIDTH_20_40;

	if (rtlpriv->cfg->spec_ver & RTL_SPEC_SUPPORT_VHT) {
		if (mac->opmode == NL80211_IFTYPE_AP ||
		    mac->opmode == NL80211_IFTYPE_ADHOC ||
		    mac->opmode == NL80211_IFTYPE_MESH_POINT) {
			if (!(sta->vht_cap.vht_supported))
				return;
		} else if (mac->opmode == NL80211_IFTYPE_STATION) {
			if (!mac->bw_80 ||
			    !(sta->vht_cap.vht_supported))
				return;
		}
		if (tcb_desc->hw_rate <=
			rtlpriv->cfg->maps[RTL_RC_HT_RATEMCS15])
			return;
		tcb_desc->packet_bw = HT_CHANNEL_WIDTH_80;
	}
}

static u8 _rtl_get_vht_highest_n_rate(struct ieee80211_hw *hw,
				      struct ieee80211_sta *sta)
{
	struct rtl_priv *rtlpriv = rtl_priv(hw);
	struct rtl_phy *rtlphy = &(rtlpriv->phy);
	u8 hw_rate;
	u16 tx_mcs_map = le16_to_cpu(sta->vht_cap.vht_mcs.tx_mcs_map);

	if ((get_rf_type(rtlphy) == RF_2T2R) &&
	    (tx_mcs_map & 0x000c) != 0x000c) {
		if ((tx_mcs_map & 0x000c) >> 2 ==
			IEEE80211_VHT_MCS_SUPPORT_0_7)
			hw_rate =
			rtlpriv->cfg->maps[RTL_RC_VHT_RATE_2SS_MCS7];
		else if ((tx_mcs_map  & 0x000c) >> 2 ==
			IEEE80211_VHT_MCS_SUPPORT_0_8)
			hw_rate =
			rtlpriv->cfg->maps[RTL_RC_VHT_RATE_2SS_MCS8];
		else
			hw_rate =
			rtlpriv->cfg->maps[RTL_RC_VHT_RATE_2SS_MCS9];
	} else {
		if ((tx_mcs_map  & 0x0003) ==
			IEEE80211_VHT_MCS_SUPPORT_0_7)
			hw_rate =
			rtlpriv->cfg->maps[RTL_RC_VHT_RATE_1SS_MCS7];
		else if ((tx_mcs_map  & 0x0003) ==
			IEEE80211_VHT_MCS_SUPPORT_0_8)
			hw_rate =
			rtlpriv->cfg->maps[RTL_RC_VHT_RATE_1SS_MCS8];
		else
			hw_rate =
			rtlpriv->cfg->maps[RTL_RC_VHT_RATE_1SS_MCS9];
	}

	return hw_rate;
}

static u8 _rtl_get_highest_n_rate(struct ieee80211_hw *hw,
				  struct ieee80211_sta *sta)
{
	struct rtl_priv *rtlpriv = rtl_priv(hw);
	struct rtl_phy *rtlphy = &rtlpriv->phy;
	u8 hw_rate;

	if (get_rf_type(rtlphy) == RF_2T2R &&
	    sta->ht_cap.mcs.rx_mask[1] != 0)
		hw_rate = rtlpriv->cfg->maps[RTL_RC_HT_RATEMCS15];
	else
		hw_rate = rtlpriv->cfg->maps[RTL_RC_HT_RATEMCS7];

	return hw_rate;
}

/* mac80211's rate_idx is like this:
 *
 * 2.4G band:rx_status->band == NL80211_BAND_2GHZ
 *
 * B/G rate:
 * (rx_status->flag & RX_FLAG_HT) = 0,
 * DESC_RATE1M-->DESC_RATE54M ==> idx is 0-->11,
 *
 * N rate:
 * (rx_status->flag & RX_FLAG_HT) = 1,
 * DESC_RATEMCS0-->DESC_RATEMCS15 ==> idx is 0-->15
 *
 * 5G band:rx_status->band == NL80211_BAND_5GHZ
 * A rate:
 * (rx_status->flag & RX_FLAG_HT) = 0,
 * DESC_RATE6M-->DESC_RATE54M ==> idx is 0-->7,
 *
 * N rate:
 * (rx_status->flag & RX_FLAG_HT) = 1,
 * DESC_RATEMCS0-->DESC_RATEMCS15 ==> idx is 0-->15
 *
 * VHT rates:
 * DESC_RATEVHT1SS_MCS0-->DESC_RATEVHT1SS_MCS9 ==> idx is 0-->9
 * DESC_RATEVHT2SS_MCS0-->DESC_RATEVHT2SS_MCS9 ==> idx is 0-->9
 */
int rtlwifi_rate_mapping(struct ieee80211_hw *hw, bool isht, bool isvht,
			 u8 desc_rate)
{
	int rate_idx;

	if (isvht) {
		switch (desc_rate) {
		case DESC_RATEVHT1SS_MCS0:
			rate_idx = 0;
			break;
		case DESC_RATEVHT1SS_MCS1:
			rate_idx = 1;
			break;
		case DESC_RATEVHT1SS_MCS2:
			rate_idx = 2;
			break;
		case DESC_RATEVHT1SS_MCS3:
			rate_idx = 3;
			break;
		case DESC_RATEVHT1SS_MCS4:
			rate_idx = 4;
			break;
		case DESC_RATEVHT1SS_MCS5:
			rate_idx = 5;
			break;
		case DESC_RATEVHT1SS_MCS6:
			rate_idx = 6;
			break;
		case DESC_RATEVHT1SS_MCS7:
			rate_idx = 7;
			break;
		case DESC_RATEVHT1SS_MCS8:
			rate_idx = 8;
			break;
		case DESC_RATEVHT1SS_MCS9:
			rate_idx = 9;
			break;
		case DESC_RATEVHT2SS_MCS0:
			rate_idx = 0;
			break;
		case DESC_RATEVHT2SS_MCS1:
			rate_idx = 1;
			break;
		case DESC_RATEVHT2SS_MCS2:
			rate_idx = 2;
			break;
		case DESC_RATEVHT2SS_MCS3:
			rate_idx = 3;
			break;
		case DESC_RATEVHT2SS_MCS4:
			rate_idx = 4;
			break;
		case DESC_RATEVHT2SS_MCS5:
			rate_idx = 5;
			break;
		case DESC_RATEVHT2SS_MCS6:
			rate_idx = 6;
			break;
		case DESC_RATEVHT2SS_MCS7:
			rate_idx = 7;
			break;
		case DESC_RATEVHT2SS_MCS8:
			rate_idx = 8;
			break;
		case DESC_RATEVHT2SS_MCS9:
			rate_idx = 9;
			break;
		default:
			rate_idx = 0;
			break;
		}
		return rate_idx;
	}
	if (false == isht) {
		if (NL80211_BAND_2GHZ == hw->conf.chandef.chan->band) {
			switch (desc_rate) {
			case DESC_RATE1M:
				rate_idx = 0;
				break;
			case DESC_RATE2M:
				rate_idx = 1;
				break;
			case DESC_RATE5_5M:
				rate_idx = 2;
				break;
			case DESC_RATE11M:
				rate_idx = 3;
				break;
			case DESC_RATE6M:
				rate_idx = 4;
				break;
			case DESC_RATE9M:
				rate_idx = 5;
				break;
			case DESC_RATE12M:
				rate_idx = 6;
				break;
			case DESC_RATE18M:
				rate_idx = 7;
				break;
			case DESC_RATE24M:
				rate_idx = 8;
				break;
			case DESC_RATE36M:
				rate_idx = 9;
				break;
			case DESC_RATE48M:
				rate_idx = 10;
				break;
			case DESC_RATE54M:
				rate_idx = 11;
				break;
			default:
				rate_idx = 0;
				break;
			}
		} else {
			switch (desc_rate) {
			case DESC_RATE6M:
				rate_idx = 0;
				break;
			case DESC_RATE9M:
				rate_idx = 1;
				break;
			case DESC_RATE12M:
				rate_idx = 2;
				break;
			case DESC_RATE18M:
				rate_idx = 3;
				break;
			case DESC_RATE24M:
				rate_idx = 4;
				break;
			case DESC_RATE36M:
				rate_idx = 5;
				break;
			case DESC_RATE48M:
				rate_idx = 6;
				break;
			case DESC_RATE54M:
				rate_idx = 7;
				break;
			default:
				rate_idx = 0;
				break;
			}
		}
	} else {
		switch (desc_rate) {
		case DESC_RATEMCS0:
			rate_idx = 0;
			break;
		case DESC_RATEMCS1:
			rate_idx = 1;
			break;
		case DESC_RATEMCS2:
			rate_idx = 2;
			break;
		case DESC_RATEMCS3:
			rate_idx = 3;
			break;
		case DESC_RATEMCS4:
			rate_idx = 4;
			break;
		case DESC_RATEMCS5:
			rate_idx = 5;
			break;
		case DESC_RATEMCS6:
			rate_idx = 6;
			break;
		case DESC_RATEMCS7:
			rate_idx = 7;
			break;
		case DESC_RATEMCS8:
			rate_idx = 8;
			break;
		case DESC_RATEMCS9:
			rate_idx = 9;
			break;
		case DESC_RATEMCS10:
			rate_idx = 10;
			break;
		case DESC_RATEMCS11:
			rate_idx = 11;
			break;
		case DESC_RATEMCS12:
			rate_idx = 12;
			break;
		case DESC_RATEMCS13:
			rate_idx = 13;
			break;
		case DESC_RATEMCS14:
			rate_idx = 14;
			break;
		case DESC_RATEMCS15:
			rate_idx = 15;
			break;
		default:
			rate_idx = 0;
			break;
		}
	}
	return rate_idx;
}
EXPORT_SYMBOL(rtlwifi_rate_mapping);

static u8 _rtl_get_tx_hw_rate(struct ieee80211_hw *hw,
			      struct ieee80211_tx_info *info)
{
	struct rtl_priv *rtlpriv = rtl_priv(hw);
	struct ieee80211_tx_rate *r = &info->status.rates[0];
	struct ieee80211_rate *txrate;
	u8 hw_value = 0x0;

	if (r->flags & IEEE80211_TX_RC_MCS) {
		/* HT MCS0-15 */
		hw_value = rtlpriv->cfg->maps[RTL_RC_HT_RATEMCS15] - 15 +
			   r->idx;
	} else if (r->flags & IEEE80211_TX_RC_VHT_MCS) {
		/* VHT MCS0-9, NSS */
		if (ieee80211_rate_get_vht_nss(r) == 2)
			hw_value = rtlpriv->cfg->maps[RTL_RC_VHT_RATE_2SS_MCS9];
		else
			hw_value = rtlpriv->cfg->maps[RTL_RC_VHT_RATE_1SS_MCS9];

		hw_value = hw_value - 9 + ieee80211_rate_get_vht_mcs(r);
	} else {
		/* legacy */
		txrate = ieee80211_get_tx_rate(hw, info);

		if (txrate)
			hw_value = txrate->hw_value;
	}

	/* check 5G band */
	if (rtlpriv->rtlhal.current_bandtype == BAND_ON_5G &&
	    hw_value < rtlpriv->cfg->maps[RTL_RC_OFDM_RATE6M])
		hw_value = rtlpriv->cfg->maps[RTL_RC_OFDM_RATE6M];

	return hw_value;
}

void rtl_get_tcb_desc(struct ieee80211_hw *hw,
		      struct ieee80211_tx_info *info,
		      struct ieee80211_sta *sta,
		      struct sk_buff *skb, struct rtl_tcb_desc *tcb_desc)
{
#define SET_RATE_ID(rate_id)					\
	({typeof(rate_id) _id = rate_id;			\
	  ((rtlpriv->cfg->spec_ver & RTL_SPEC_NEW_RATEID) ?	\
		rtl_mrate_idx_to_arfr_id(hw, _id,		\
			(sta_entry ? sta_entry->wireless_mode :	\
			 WIRELESS_MODE_G)) :			\
		_id); })

	struct rtl_priv *rtlpriv = rtl_priv(hw);
	struct rtl_mac *rtlmac = rtl_mac(rtl_priv(hw));
	struct ieee80211_hdr *hdr = rtl_get_hdr(skb);
	struct rtl_sta_info *sta_entry =
		(sta ? (struct rtl_sta_info *)sta->drv_priv : NULL);

	__le16 fc = rtl_get_fc(skb);

	tcb_desc->hw_rate = _rtl_get_tx_hw_rate(hw, info);

	if (rtl_is_tx_report_skb(hw, skb))
		tcb_desc->use_spe_rpt = 1;

	if (ieee80211_is_data(fc)) {
		/*
		 *we set data rate INX 0
		 *in rtl_rc.c   if skb is special data or
		 *mgt which need low data rate.
		 */

		/*
		 *So tcb_desc->hw_rate is just used for
		 *special data and mgt frames
		 */
		if (info->control.rates[0].idx == 0 ||
				ieee80211_is_nullfunc(fc)) {
			tcb_desc->use_driver_rate = true;
			tcb_desc->ratr_index =
					SET_RATE_ID(RATR_INX_WIRELESS_MC);

			tcb_desc->disable_ratefallback = 1;
		} else {
			/*
			 *because hw will nerver use hw_rate
			 *when tcb_desc->use_driver_rate = false
			 *so we never set highest N rate here,
			 *and N rate will all be controlled by FW
			 *when tcb_desc->use_driver_rate = false
			 */
			if (sta && sta->vht_cap.vht_supported) {
				tcb_desc->hw_rate =
				_rtl_get_vht_highest_n_rate(hw, sta);
			} else {
				if (sta && sta->ht_cap.ht_supported) {
					tcb_desc->hw_rate =
						_rtl_get_highest_n_rate(hw, sta);
				} else {
					if (rtlmac->mode == WIRELESS_MODE_B) {
						tcb_desc->hw_rate =
						    rtlpriv->cfg->maps[RTL_RC_CCK_RATE11M];
					} else {
						tcb_desc->hw_rate =
						    rtlpriv->cfg->maps[RTL_RC_OFDM_RATE54M];
					}
				}
			}
		}

		if (is_multicast_ether_addr(hdr->addr1))
			tcb_desc->multicast = 1;
		else if (is_broadcast_ether_addr(hdr->addr1))
			tcb_desc->broadcast = 1;

		_rtl_txrate_selectmode(hw, sta, tcb_desc);
		_rtl_query_bandwidth_mode(hw, sta, tcb_desc);
		_rtl_qurey_shortpreamble_mode(hw, tcb_desc, info);
		_rtl_query_shortgi(hw, sta, tcb_desc, info);
		_rtl_query_protection_mode(hw, tcb_desc, info);
	} else {
		tcb_desc->use_driver_rate = true;
		tcb_desc->ratr_index = SET_RATE_ID(RATR_INX_WIRELESS_MC);
		tcb_desc->disable_ratefallback = 1;
		tcb_desc->mac_id = 0;
		tcb_desc->packet_bw = false;
	}
#undef SET_RATE_ID
}
EXPORT_SYMBOL(rtl_get_tcb_desc);

bool rtl_tx_mgmt_proc(struct ieee80211_hw *hw, struct sk_buff *skb)
{
	struct rtl_mac *mac = rtl_mac(rtl_priv(hw));
	struct rtl_priv *rtlpriv = rtl_priv(hw);
	__le16 fc = rtl_get_fc(skb);

	if (rtlpriv->dm.supp_phymode_switch &&
	    mac->link_state < MAC80211_LINKED &&
	    (ieee80211_is_auth(fc) || ieee80211_is_probe_req(fc))) {
		if (rtlpriv->cfg->ops->chk_switch_dmdp)
			rtlpriv->cfg->ops->chk_switch_dmdp(hw);
	}
	if (ieee80211_is_auth(fc)) {
		rtl_dbg(rtlpriv, COMP_SEND, DBG_DMESG, "MAC80211_LINKING\n");

		mac->link_state = MAC80211_LINKING;
		/* Dul mac */
		rtlpriv->phy.need_iqk = true;

	}

	return true;
}
EXPORT_SYMBOL_GPL(rtl_tx_mgmt_proc);

struct sk_buff *rtl_make_del_ba(struct ieee80211_hw *hw, u8 *sa,
				u8 *bssid, u16 tid);

static void process_agg_start(struct ieee80211_hw *hw,
			      struct ieee80211_hdr *hdr, u16 tid)
{
	struct rtl_priv *rtlpriv = rtl_priv(hw);
	struct ieee80211_rx_status rx_status = { 0 };
	struct sk_buff *skb_delba = NULL;

	skb_delba = rtl_make_del_ba(hw, hdr->addr2, hdr->addr3, tid);
	if (skb_delba) {
		rx_status.freq = hw->conf.chandef.chan->center_freq;
		rx_status.band = hw->conf.chandef.chan->band;
		rx_status.flag |= RX_FLAG_DECRYPTED;
		rx_status.flag |= RX_FLAG_MACTIME_START;
		rx_status.rate_idx = 0;
		rx_status.signal = 50 + 10;
		memcpy(IEEE80211_SKB_RXCB(skb_delba),
		       &rx_status, sizeof(rx_status));
		RT_PRINT_DATA(rtlpriv, COMP_INIT, DBG_DMESG,
			      "fake del\n",
			      skb_delba->data,
			      skb_delba->len);
		ieee80211_rx_irqsafe(hw, skb_delba);
	}
}

bool rtl_action_proc(struct ieee80211_hw *hw, struct sk_buff *skb, u8 is_tx)
{
	struct rtl_mac *mac = rtl_mac(rtl_priv(hw));
	struct ieee80211_hdr *hdr = rtl_get_hdr(skb);
	struct rtl_priv *rtlpriv = rtl_priv(hw);
	__le16 fc = rtl_get_fc(skb);
	u8 *act = (u8 *)(((u8 *)skb->data + MAC80211_3ADDR_LEN));
	u8 category;

	if (!ieee80211_is_action(fc))
		return true;

	category = *act;
	act++;
	switch (category) {
	case ACT_CAT_BA:
		switch (*act) {
		case ACT_ADDBAREQ:
			if (mac->act_scanning)
				return false;

			rtl_dbg(rtlpriv, (COMP_SEND | COMP_RECV), DBG_DMESG,
				"%s ACT_ADDBAREQ From :%pM\n",
				is_tx ? "Tx" : "Rx", hdr->addr2);
			RT_PRINT_DATA(rtlpriv, COMP_INIT, DBG_DMESG, "req\n",
				skb->data, skb->len);
			if (!is_tx) {
				struct ieee80211_sta *sta = NULL;
				struct rtl_sta_info *sta_entry = NULL;
				struct rtl_tid_data *tid_data;
				struct ieee80211_mgmt *mgmt = (void *)skb->data;
				u16 capab = 0, tid = 0;

				rcu_read_lock();
				sta = rtl_find_sta(hw, hdr->addr3);
				if (sta == NULL) {
					rtl_dbg(rtlpriv, COMP_SEND | COMP_RECV,
						DBG_DMESG, "sta is NULL\n");
					rcu_read_unlock();
					return true;
				}

				sta_entry =
					(struct rtl_sta_info *)sta->drv_priv;
				if (!sta_entry) {
					rcu_read_unlock();
					return true;
				}
				capab =
				  le16_to_cpu(mgmt->u.action.u.addba_req.capab);
				tid = (capab &
				       IEEE80211_ADDBA_PARAM_TID_MASK) >> 2;
				if (tid >= MAX_TID_COUNT) {
					rcu_read_unlock();
					return true;
				}
				tid_data = &sta_entry->tids[tid];
				if (tid_data->agg.rx_agg_state ==
				    RTL_RX_AGG_START)
					process_agg_start(hw, hdr, tid);
				rcu_read_unlock();
			}
			break;
		case ACT_ADDBARSP:
			rtl_dbg(rtlpriv, (COMP_SEND | COMP_RECV), DBG_DMESG,
				"%s ACT_ADDBARSP From :%pM\n",
				is_tx ? "Tx" : "Rx", hdr->addr2);
			break;
		case ACT_DELBA:
			rtl_dbg(rtlpriv, (COMP_SEND | COMP_RECV), DBG_DMESG,
				"ACT_ADDBADEL From :%pM\n", hdr->addr2);
			break;
		}
		break;
	default:
		break;
	}

	return true;
}
EXPORT_SYMBOL_GPL(rtl_action_proc);

static void setup_special_tx(struct rtl_priv *rtlpriv, struct rtl_ps_ctl *ppsc,
			     int type)
{
	struct ieee80211_hw *hw = rtlpriv->hw;

	rtlpriv->ra.is_special_data = true;
	if (rtlpriv->cfg->ops->get_btc_status())
		rtlpriv->btcoexist.btc_ops->btc_special_packet_notify(
					rtlpriv, type);
	rtl_lps_leave(hw, false);
	ppsc->last_delaylps_stamp_jiffies = jiffies;
}

static const u8 *rtl_skb_ether_type_ptr(struct ieee80211_hw *hw,
					struct sk_buff *skb, bool is_enc)
{
	struct rtl_priv *rtlpriv = rtl_priv(hw);
	u8 mac_hdr_len = ieee80211_get_hdrlen_from_skb(skb);
	u8 encrypt_header_len = 0;
	u8 offset;

	switch (rtlpriv->sec.pairwise_enc_algorithm) {
	case WEP40_ENCRYPTION:
	case WEP104_ENCRYPTION:
		encrypt_header_len = 4;/*WEP_IV_LEN*/
		break;
	case TKIP_ENCRYPTION:
		encrypt_header_len = 8;/*TKIP_IV_LEN*/
		break;
	case AESCCMP_ENCRYPTION:
		encrypt_header_len = 8;/*CCMP_HDR_LEN;*/
		break;
	default:
		break;
	}

	offset = mac_hdr_len + SNAP_SIZE;
	if (is_enc)
		offset += encrypt_header_len;

	return skb->data + offset;
}

/*should call before software enc*/
u8 rtl_is_special_data(struct ieee80211_hw *hw, struct sk_buff *skb, u8 is_tx,
		       bool is_enc)
{
	struct rtl_priv *rtlpriv = rtl_priv(hw);
	struct rtl_ps_ctl *ppsc = rtl_psc(rtl_priv(hw));
	__le16 fc = rtl_get_fc(skb);
	u16 ether_type;
	const u8 *ether_type_ptr;
	const struct iphdr *ip;

	if (!ieee80211_is_data(fc))
		goto end;

	ether_type_ptr = rtl_skb_ether_type_ptr(hw, skb, is_enc);
	ether_type = be16_to_cpup((__be16 *)ether_type_ptr);

	if (ETH_P_IP == ether_type) {
		ip = (struct iphdr *)((u8 *)ether_type_ptr +
		     PROTOC_TYPE_SIZE);
		if (IPPROTO_UDP == ip->protocol) {
			struct udphdr *udp = (struct udphdr *)((u8 *)ip +
							       (ip->ihl << 2));
			if (((((u8 *)udp)[1] == 68) &&
			     (((u8 *)udp)[3] == 67)) ||
			    ((((u8 *)udp)[1] == 67) &&
			     (((u8 *)udp)[3] == 68))) {
				/* 68 : UDP BOOTP client
				 * 67 : UDP BOOTP server
				 */
				rtl_dbg(rtlpriv, (COMP_SEND | COMP_RECV),
					DBG_DMESG, "dhcp %s !!\n",
					(is_tx) ? "Tx" : "Rx");

				if (is_tx)
					setup_special_tx(rtlpriv, ppsc,
							 PACKET_DHCP);

				return true;
			}
		}
	} else if (ETH_P_ARP == ether_type) {
		if (is_tx)
			setup_special_tx(rtlpriv, ppsc, PACKET_ARP);

		return true;
	} else if (ETH_P_PAE == ether_type) {
		/* EAPOL is seens as in-4way */
		rtlpriv->btcoexist.btc_info.in_4way = true;
		rtlpriv->btcoexist.btc_info.in_4way_ts = jiffies;

		rtl_dbg(rtlpriv, (COMP_SEND | COMP_RECV), DBG_DMESG,
			"802.1X %s EAPOL pkt!!\n", (is_tx) ? "Tx" : "Rx");

		if (is_tx) {
			rtlpriv->ra.is_special_data = true;
			rtl_lps_leave(hw, false);
			ppsc->last_delaylps_stamp_jiffies = jiffies;

			setup_special_tx(rtlpriv, ppsc, PACKET_EAPOL);
		}

		return true;
	} else if (ETH_P_IPV6 == ether_type) {
		/* TODO: Handle any IPv6 cases that need special handling.
		 * For now, always return false
		 */
		goto end;
	}

end:
	rtlpriv->ra.is_special_data = false;
	return false;
}
EXPORT_SYMBOL_GPL(rtl_is_special_data);

void rtl_tx_ackqueue(struct ieee80211_hw *hw, struct sk_buff *skb)
{
	struct rtl_priv *rtlpriv = rtl_priv(hw);
	struct rtl_tx_report *tx_report = &rtlpriv->tx_report;

	__skb_queue_tail(&tx_report->queue, skb);
}
EXPORT_SYMBOL_GPL(rtl_tx_ackqueue);

static void rtl_tx_status(struct ieee80211_hw *hw, struct sk_buff *skb,
			  bool ack)
{
	struct rtl_priv *rtlpriv = rtl_priv(hw);
	struct ieee80211_tx_info *info;

	info = IEEE80211_SKB_CB(skb);
	ieee80211_tx_info_clear_status(info);
	if (ack) {
		rtl_dbg(rtlpriv, COMP_TX_REPORT, DBG_LOUD,
			"tx report: ack\n");
		info->flags |= IEEE80211_TX_STAT_ACK;
	} else {
		rtl_dbg(rtlpriv, COMP_TX_REPORT, DBG_LOUD,
			"tx report: not ack\n");
		info->flags &= ~IEEE80211_TX_STAT_ACK;
	}
	ieee80211_tx_status_irqsafe(hw, skb);
}

bool rtl_is_tx_report_skb(struct ieee80211_hw *hw, struct sk_buff *skb)
{
	u16 ether_type;
	const u8 *ether_type_ptr;
	__le16 fc = rtl_get_fc(skb);

	ether_type_ptr = rtl_skb_ether_type_ptr(hw, skb, true);
	ether_type = be16_to_cpup((__be16 *)ether_type_ptr);

	if (ether_type == ETH_P_PAE || ieee80211_is_nullfunc(fc))
		return true;

	return false;
}

static u16 rtl_get_tx_report_sn(struct ieee80211_hw *hw,
				struct rtlwifi_tx_info *tx_info)
{
	struct rtl_priv *rtlpriv = rtl_priv(hw);
	struct rtl_tx_report *tx_report = &rtlpriv->tx_report;
	u16 sn;

	/* SW_DEFINE[11:8] are reserved (driver fills zeros)
	 * SW_DEFINE[7:2] are used by driver
	 * SW_DEFINE[1:0] are reserved for firmware (driver fills zeros)
	 */
	sn = (atomic_inc_return(&tx_report->sn) & 0x003F) << 2;

	tx_report->last_sent_sn = sn;
	tx_report->last_sent_time = jiffies;
	tx_info->sn = sn;
	tx_info->send_time = tx_report->last_sent_time;
	rtl_dbg(rtlpriv, COMP_TX_REPORT, DBG_DMESG,
		"Send TX-Report sn=0x%X\n", sn);

	return sn;
}

void rtl_set_tx_report(struct rtl_tcb_desc *ptcb_desc, u8 *pdesc,
		       struct ieee80211_hw *hw, struct rtlwifi_tx_info *tx_info)
{
	if (ptcb_desc->use_spe_rpt) {
		u16 sn = rtl_get_tx_report_sn(hw, tx_info);

		SET_TX_DESC_SPE_RPT(pdesc, 1);
		SET_TX_DESC_SW_DEFINE(pdesc, sn);
	}
}
EXPORT_SYMBOL_GPL(rtl_set_tx_report);

void rtl_tx_report_handler(struct ieee80211_hw *hw, u8 *tmp_buf, u8 c2h_cmd_len)
{
	struct rtl_priv *rtlpriv = rtl_priv(hw);
	struct rtl_tx_report *tx_report = &rtlpriv->tx_report;
	struct rtlwifi_tx_info *tx_info;
	struct sk_buff_head *queue = &tx_report->queue;
	struct sk_buff *skb;
	u16 sn;
	u8 st, retry;

	if (rtlpriv->cfg->spec_ver & RTL_SPEC_EXT_C2H) {
		sn = GET_TX_REPORT_SN_V2(tmp_buf);
		st = GET_TX_REPORT_ST_V2(tmp_buf);
		retry = GET_TX_REPORT_RETRY_V2(tmp_buf);
	} else {
		sn = GET_TX_REPORT_SN_V1(tmp_buf);
		st = GET_TX_REPORT_ST_V1(tmp_buf);
		retry = GET_TX_REPORT_RETRY_V1(tmp_buf);
	}

	tx_report->last_recv_sn = sn;

	skb_queue_walk(queue, skb) {
		tx_info = rtl_tx_skb_cb_info(skb);
		if (tx_info->sn == sn) {
			skb_unlink(skb, queue);
			rtl_tx_status(hw, skb, st == 0);
			break;
		}
	}
	rtl_dbg(rtlpriv, COMP_TX_REPORT, DBG_DMESG,
		"Recv TX-Report st=0x%02X sn=0x%X retry=0x%X\n",
		st, sn, retry);
}
EXPORT_SYMBOL_GPL(rtl_tx_report_handler);

bool rtl_check_tx_report_acked(struct ieee80211_hw *hw)
{
	struct rtl_priv *rtlpriv = rtl_priv(hw);
	struct rtl_tx_report *tx_report = &rtlpriv->tx_report;

	if (tx_report->last_sent_sn == tx_report->last_recv_sn)
		return true;

	if (time_before(tx_report->last_sent_time + 3 * HZ, jiffies)) {
		rtl_dbg(rtlpriv, COMP_TX_REPORT, DBG_WARNING,
			"Check TX-Report timeout!! s_sn=0x%X r_sn=0x%X\n",
			tx_report->last_sent_sn, tx_report->last_recv_sn);
		return true;	/* 3 sec. (timeout) seen as acked */
	}

	return false;
}

void rtl_wait_tx_report_acked(struct ieee80211_hw *hw, u32 wait_ms)
{
	struct rtl_priv *rtlpriv = rtl_priv(hw);
	int i;

	for (i = 0; i < wait_ms; i++) {
		if (rtl_check_tx_report_acked(hw))
			break;
		usleep_range(1000, 2000);
		rtl_dbg(rtlpriv, COMP_SEC, DBG_DMESG,
			"Wait 1ms (%d/%d) to disable key.\n", i, wait_ms);
	}
}

u32 rtl_get_hal_edca_param(struct ieee80211_hw *hw,
			   struct ieee80211_vif *vif,
			   enum wireless_mode wirelessmode,
			   struct ieee80211_tx_queue_params *param)
{
	u32 reg = 0;
	u8 sifstime = 10;
	u8 slottime = 20;

	/* AIFS = AIFSN * slot time + SIFS */
	switch (wirelessmode) {
	case WIRELESS_MODE_A:
	case WIRELESS_MODE_N_24G:
	case WIRELESS_MODE_N_5G:
	case WIRELESS_MODE_AC_5G:
	case WIRELESS_MODE_AC_24G:
		sifstime = 16;
		slottime = 9;
		break;
	case WIRELESS_MODE_G:
		slottime = (vif->bss_conf.use_short_slot ? 9 : 20);
		break;
	default:
		break;
	}

	reg |= (param->txop & 0x7FF) << 16;
	reg |= (fls(param->cw_max) & 0xF) << 12;
	reg |= (fls(param->cw_min) & 0xF) << 8;
	reg |= (param->aifs & 0x0F) * slottime + sifstime;

	return reg;
}
EXPORT_SYMBOL_GPL(rtl_get_hal_edca_param);

/*********************************************************
 *
 * functions called by core.c
 *
 *********************************************************/
int rtl_tx_agg_start(struct ieee80211_hw *hw, struct ieee80211_vif *vif,
		     struct ieee80211_sta *sta, u16 tid, u16 *ssn)
{
	struct rtl_priv *rtlpriv = rtl_priv(hw);
	struct rtl_tid_data *tid_data;
	struct rtl_sta_info *sta_entry = NULL;

	if (sta == NULL)
		return -EINVAL;

	if (unlikely(tid >= MAX_TID_COUNT))
		return -EINVAL;

	sta_entry = (struct rtl_sta_info *)sta->drv_priv;
	if (!sta_entry)
		return -ENXIO;
	tid_data = &sta_entry->tids[tid];

	rtl_dbg(rtlpriv, COMP_SEND, DBG_DMESG,
		"on ra = %pM tid = %d seq:%d\n", sta->addr, tid,
		*ssn);

	tid_data->agg.agg_state = RTL_AGG_START;

	return IEEE80211_AMPDU_TX_START_IMMEDIATE;
}

int rtl_tx_agg_stop(struct ieee80211_hw *hw, struct ieee80211_vif *vif,
		    struct ieee80211_sta *sta, u16 tid)
{
	struct rtl_priv *rtlpriv = rtl_priv(hw);
	struct rtl_sta_info *sta_entry = NULL;

	if (sta == NULL)
		return -EINVAL;

	rtl_dbg(rtlpriv, COMP_SEND, DBG_DMESG,
		"on ra = %pM tid = %d\n", sta->addr, tid);

	if (unlikely(tid >= MAX_TID_COUNT))
		return -EINVAL;

	sta_entry = (struct rtl_sta_info *)sta->drv_priv;
	sta_entry->tids[tid].agg.agg_state = RTL_AGG_STOP;

	ieee80211_stop_tx_ba_cb_irqsafe(vif, sta->addr, tid);
	return 0;
}

int rtl_rx_agg_start(struct ieee80211_hw *hw,
		     struct ieee80211_sta *sta, u16 tid)
{
	struct rtl_priv *rtlpriv = rtl_priv(hw);
	struct rtl_tid_data *tid_data;
	struct rtl_sta_info *sta_entry = NULL;
	u8 reject_agg;

	if (sta == NULL)
		return -EINVAL;

	if (unlikely(tid >= MAX_TID_COUNT))
		return -EINVAL;

	if (rtlpriv->cfg->ops->get_btc_status()) {
		rtlpriv->btcoexist.btc_ops->btc_get_ampdu_cfg(rtlpriv,
							      &reject_agg,
							      NULL, NULL);
		if (reject_agg)
			return -EINVAL;
	}

	sta_entry = (struct rtl_sta_info *)sta->drv_priv;
	if (!sta_entry)
		return -ENXIO;
	tid_data = &sta_entry->tids[tid];

	rtl_dbg(rtlpriv, COMP_RECV, DBG_DMESG,
		"on ra = %pM tid = %d\n", sta->addr, tid);

	tid_data->agg.rx_agg_state = RTL_RX_AGG_START;
	return 0;
}

int rtl_rx_agg_stop(struct ieee80211_hw *hw,
		    struct ieee80211_sta *sta, u16 tid)
{
	struct rtl_priv *rtlpriv = rtl_priv(hw);
	struct rtl_sta_info *sta_entry = NULL;

	if (sta == NULL)
		return -EINVAL;

	rtl_dbg(rtlpriv, COMP_SEND, DBG_DMESG,
		"on ra = %pM tid = %d\n", sta->addr, tid);

	if (unlikely(tid >= MAX_TID_COUNT))
		return -EINVAL;

	sta_entry = (struct rtl_sta_info *)sta->drv_priv;
	sta_entry->tids[tid].agg.rx_agg_state = RTL_RX_AGG_STOP;

	return 0;
}

int rtl_tx_agg_oper(struct ieee80211_hw *hw,
		struct ieee80211_sta *sta, u16 tid)
{
	struct rtl_priv *rtlpriv = rtl_priv(hw);
	struct rtl_sta_info *sta_entry = NULL;

	if (sta == NULL)
		return -EINVAL;

	rtl_dbg(rtlpriv, COMP_SEND, DBG_DMESG,
		"on ra = %pM tid = %d\n", sta->addr, tid);

	if (unlikely(tid >= MAX_TID_COUNT))
		return -EINVAL;

	sta_entry = (struct rtl_sta_info *)sta->drv_priv;
	sta_entry->tids[tid].agg.agg_state = RTL_AGG_OPERATIONAL;

	return 0;
}

void rtl_rx_ampdu_apply(struct rtl_priv *rtlpriv)
{
	struct rtl_btc_ops *btc_ops = rtlpriv->btcoexist.btc_ops;
	u8 reject_agg = 0, ctrl_agg_size = 0, agg_size = 0;

	if (rtlpriv->cfg->ops->get_btc_status())
		btc_ops->btc_get_ampdu_cfg(rtlpriv, &reject_agg,
					   &ctrl_agg_size, &agg_size);

	rtl_dbg(rtlpriv, COMP_BT_COEXIST, DBG_DMESG,
		"Set RX AMPDU: coex - reject=%d, ctrl_agg_size=%d, size=%d",
		reject_agg, ctrl_agg_size, agg_size);

	rtlpriv->hw->max_rx_aggregation_subframes =
		(ctrl_agg_size ? agg_size : IEEE80211_MAX_AMPDU_BUF_HT);
}
EXPORT_SYMBOL(rtl_rx_ampdu_apply);

/*********************************************************
 *
 * wq & timer callback functions
 *
 *********************************************************/
/* this function is used for roaming */
void rtl_beacon_statistic(struct ieee80211_hw *hw, struct sk_buff *skb)
{
	struct rtl_priv *rtlpriv = rtl_priv(hw);
	struct ieee80211_hdr *hdr = (struct ieee80211_hdr *)skb->data;

	if (rtlpriv->mac80211.opmode != NL80211_IFTYPE_STATION)
		return;

	if (rtlpriv->mac80211.link_state < MAC80211_LINKED)
		return;

	/* check if this really is a beacon */
	if (!ieee80211_is_beacon(hdr->frame_control) &&
	    !ieee80211_is_probe_resp(hdr->frame_control))
		return;

	/* min. beacon length + FCS_LEN */
	if (skb->len <= 40 + FCS_LEN)
		return;

	/* and only beacons from the associated BSSID, please */
	if (!ether_addr_equal(hdr->addr3, rtlpriv->mac80211.bssid))
		return;

	rtlpriv->link_info.bcn_rx_inperiod++;
}
EXPORT_SYMBOL_GPL(rtl_beacon_statistic);

static void rtl_free_entries_from_scan_list(struct ieee80211_hw *hw)
{
	struct rtl_priv *rtlpriv = rtl_priv(hw);
	struct rtl_bssid_entry *entry, *next;

	list_for_each_entry_safe(entry, next, &rtlpriv->scan_list.list, list) {
		list_del(&entry->list);
		kfree(entry);
		rtlpriv->scan_list.num--;
	}
}

static void rtl_free_entries_from_ack_queue(struct ieee80211_hw *hw,
					    bool chk_timeout)
{
	struct rtl_priv *rtlpriv = rtl_priv(hw);
	struct rtl_tx_report *tx_report = &rtlpriv->tx_report;
	struct sk_buff_head *queue = &tx_report->queue;
	struct sk_buff *skb, *tmp;
	struct rtlwifi_tx_info *tx_info;

	skb_queue_walk_safe(queue, skb, tmp) {
		tx_info = rtl_tx_skb_cb_info(skb);
		if (chk_timeout &&
		    time_after(tx_info->send_time + HZ, jiffies))
			continue;
		skb_unlink(skb, queue);
		rtl_tx_status(hw, skb, false);
	}
}

void rtl_scan_list_expire(struct ieee80211_hw *hw)
{
	struct rtl_priv *rtlpriv = rtl_priv(hw);
	struct rtl_bssid_entry *entry, *next;
	unsigned long flags;

	spin_lock_irqsave(&rtlpriv->locks.scan_list_lock, flags);

	list_for_each_entry_safe(entry, next, &rtlpriv->scan_list.list, list) {
		/* 180 seconds */
		if (jiffies_to_msecs(jiffies - entry->age) < 180000)
			continue;

		list_del(&entry->list);
		rtlpriv->scan_list.num--;

		rtl_dbg(rtlpriv, COMP_SCAN, DBG_LOUD,
			"BSSID=%pM is expire in scan list (total=%d)\n",
			entry->bssid, rtlpriv->scan_list.num);
		kfree(entry);
	}

	spin_unlock_irqrestore(&rtlpriv->locks.scan_list_lock, flags);

	rtlpriv->btcoexist.btc_info.ap_num = rtlpriv->scan_list.num;
}

void rtl_collect_scan_list(struct ieee80211_hw *hw, struct sk_buff *skb)
{
	struct rtl_priv *rtlpriv = rtl_priv(hw);
	struct ieee80211_hdr *hdr = (struct ieee80211_hdr *)skb->data;
	struct rtl_mac *mac = rtl_mac(rtl_priv(hw));
	unsigned long flags;

	struct rtl_bssid_entry *entry;
	bool entry_found = false;

	/* check if it is scanning */
	if (!mac->act_scanning)
		return;

	/* check if this really is a beacon */
	if (!ieee80211_is_beacon(hdr->frame_control) &&
	    !ieee80211_is_probe_resp(hdr->frame_control))
		return;

	spin_lock_irqsave(&rtlpriv->locks.scan_list_lock, flags);

	list_for_each_entry(entry, &rtlpriv->scan_list.list, list) {
		if (memcmp(entry->bssid, hdr->addr3, ETH_ALEN) == 0) {
			list_del_init(&entry->list);
			entry_found = true;
			rtl_dbg(rtlpriv, COMP_SCAN, DBG_LOUD,
				"Update BSSID=%pM to scan list (total=%d)\n",
				hdr->addr3, rtlpriv->scan_list.num);
			break;
		}
	}

	if (!entry_found) {
		entry = kmalloc(sizeof(*entry), GFP_ATOMIC);

		if (!entry)
			goto label_err;

		memcpy(entry->bssid, hdr->addr3, ETH_ALEN);
		rtlpriv->scan_list.num++;

		rtl_dbg(rtlpriv, COMP_SCAN, DBG_LOUD,
			"Add BSSID=%pM to scan list (total=%d)\n",
			hdr->addr3, rtlpriv->scan_list.num);
	}

	entry->age = jiffies;

	list_add_tail(&entry->list, &rtlpriv->scan_list.list);

label_err:
	spin_unlock_irqrestore(&rtlpriv->locks.scan_list_lock, flags);
}
EXPORT_SYMBOL(rtl_collect_scan_list);

static void rtl_watchdog_wq_callback(struct work_struct *work)
{
	struct rtl_works *rtlworks = container_of(work, struct rtl_works,
						  watchdog_wq.work);
	struct ieee80211_hw *hw = rtlworks->hw;
	struct rtl_priv *rtlpriv = rtl_priv(hw);
	struct rtl_hal *rtlhal = rtl_hal(rtl_priv(hw));
	struct rtl_mac *mac = rtl_mac(rtl_priv(hw));
	bool busytraffic = false;
	bool tx_busy_traffic = false;
	bool rx_busy_traffic = false;
	bool higher_busytraffic = false;
	bool higher_busyrxtraffic = false;
	u8 idx, tid;
	u32 rx_cnt_inp4eriod = 0;
	u32 tx_cnt_inp4eriod = 0;
	u32 aver_rx_cnt_inperiod = 0;
	u32 aver_tx_cnt_inperiod = 0;
	u32 aver_tidtx_inperiod[MAX_TID_COUNT] = {0};
	u32 tidtx_inp4eriod[MAX_TID_COUNT] = {0};

	if (is_hal_stop(rtlhal))
		return;

	/* <1> Determine if action frame is allowed */
	if (mac->link_state > MAC80211_NOLINK) {
		if (mac->cnt_after_linked < 20)
			mac->cnt_after_linked++;
	} else {
		mac->cnt_after_linked = 0;
	}

	/* <2> to check if traffic busy, if
	 * busytraffic we don't change channel
	 */
	if (mac->link_state >= MAC80211_LINKED) {
		/* (1) get aver_rx_cnt_inperiod & aver_tx_cnt_inperiod */
		for (idx = 0; idx <= 2; idx++) {
			rtlpriv->link_info.num_rx_in4period[idx] =
			    rtlpriv->link_info.num_rx_in4period[idx + 1];
			rtlpriv->link_info.num_tx_in4period[idx] =
			    rtlpriv->link_info.num_tx_in4period[idx + 1];
		}
		rtlpriv->link_info.num_rx_in4period[3] =
		    rtlpriv->link_info.num_rx_inperiod;
		rtlpriv->link_info.num_tx_in4period[3] =
		    rtlpriv->link_info.num_tx_inperiod;
		for (idx = 0; idx <= 3; idx++) {
			rx_cnt_inp4eriod +=
			    rtlpriv->link_info.num_rx_in4period[idx];
			tx_cnt_inp4eriod +=
			    rtlpriv->link_info.num_tx_in4period[idx];
		}
		aver_rx_cnt_inperiod = rx_cnt_inp4eriod / 4;
		aver_tx_cnt_inperiod = tx_cnt_inp4eriod / 4;

		/* (2) check traffic busy */
		if (aver_rx_cnt_inperiod > 100 || aver_tx_cnt_inperiod > 100) {
			busytraffic = true;
			if (aver_rx_cnt_inperiod > aver_tx_cnt_inperiod)
				rx_busy_traffic = true;
			else
				tx_busy_traffic = false;
		}

		/* Higher Tx/Rx data. */
		if (aver_rx_cnt_inperiod > 4000 ||
		    aver_tx_cnt_inperiod > 4000) {
			higher_busytraffic = true;

			/* Extremely high Rx data. */
			if (aver_rx_cnt_inperiod > 5000)
				higher_busyrxtraffic = true;
		}

		/* check every tid's tx traffic */
		for (tid = 0; tid <= 7; tid++) {
			for (idx = 0; idx <= 2; idx++)
				rtlpriv->link_info.tidtx_in4period[tid][idx] =
					rtlpriv->link_info.tidtx_in4period[tid]
					[idx + 1];
			rtlpriv->link_info.tidtx_in4period[tid][3] =
				rtlpriv->link_info.tidtx_inperiod[tid];

			for (idx = 0; idx <= 3; idx++)
				tidtx_inp4eriod[tid] +=
				   rtlpriv->link_info.tidtx_in4period[tid][idx];
			aver_tidtx_inperiod[tid] = tidtx_inp4eriod[tid] / 4;
			if (aver_tidtx_inperiod[tid] > 5000)
				rtlpriv->link_info.higher_busytxtraffic[tid] =
									true;
			else
				rtlpriv->link_info.higher_busytxtraffic[tid] =
									false;
		}

<<<<<<< HEAD
		if (((rtlpriv->link_info.num_rx_inperiod +
		      rtlpriv->link_info.num_tx_inperiod) > 8) ||
		    (rtlpriv->link_info.num_rx_inperiod > 2))
			rtl_lps_leave(hw);
		else
			rtl_lps_enter(hw);
=======
		/* PS is controlled by coex. */
		if (rtlpriv->cfg->ops->get_btc_status() &&
		    rtlpriv->btcoexist.btc_ops->btc_is_bt_ctrl_lps(rtlpriv))
			goto label_lps_done;

		if (rtlpriv->link_info.num_rx_inperiod +
		      rtlpriv->link_info.num_tx_inperiod > 8 ||
		    rtlpriv->link_info.num_rx_inperiod > 2)
			rtl_lps_leave(hw, true);
		else
			rtl_lps_enter(hw, true);

label_lps_done:
		;
>>>>>>> 24b8d41d
	}

	for (tid = 0; tid <= 7; tid++)
		rtlpriv->link_info.tidtx_inperiod[tid] = 0;

	rtlpriv->link_info.busytraffic = busytraffic;
	rtlpriv->link_info.higher_busytraffic = higher_busytraffic;
	rtlpriv->link_info.rx_busy_traffic = rx_busy_traffic;
	rtlpriv->link_info.tx_busy_traffic = tx_busy_traffic;
	rtlpriv->link_info.higher_busyrxtraffic = higher_busyrxtraffic;

	rtlpriv->stats.txbytesunicast_inperiod =
		rtlpriv->stats.txbytesunicast -
		rtlpriv->stats.txbytesunicast_last;
	rtlpriv->stats.rxbytesunicast_inperiod =
		rtlpriv->stats.rxbytesunicast -
		rtlpriv->stats.rxbytesunicast_last;
	rtlpriv->stats.txbytesunicast_last = rtlpriv->stats.txbytesunicast;
	rtlpriv->stats.rxbytesunicast_last = rtlpriv->stats.rxbytesunicast;

	rtlpriv->stats.txbytesunicast_inperiod_tp =
		(u32)(rtlpriv->stats.txbytesunicast_inperiod * 8 / 2 /
		1024 / 1024);
	rtlpriv->stats.rxbytesunicast_inperiod_tp =
		(u32)(rtlpriv->stats.rxbytesunicast_inperiod * 8 / 2 /
		1024 / 1024);

	/* <3> DM */
	if (!rtlpriv->cfg->mod_params->disable_watchdog)
		rtlpriv->cfg->ops->dm_watchdog(hw);

	/* <4> roaming */
	if (mac->link_state == MAC80211_LINKED &&
	    mac->opmode == NL80211_IFTYPE_STATION) {
		if ((rtlpriv->link_info.bcn_rx_inperiod +
		    rtlpriv->link_info.num_rx_inperiod) == 0) {
			rtlpriv->link_info.roam_times++;
			rtl_dbg(rtlpriv, COMP_ERR, DBG_DMESG,
				"AP off for %d s\n",
				(rtlpriv->link_info.roam_times * 2));

			/* if we can't recv beacon for 10s,
			 * we should reconnect this AP
			 */
			if (rtlpriv->link_info.roam_times >= 5) {
				pr_err("AP off, try to reconnect now\n");
				rtlpriv->link_info.roam_times = 0;
				ieee80211_connection_loss(
					rtlpriv->mac80211.vif);
			}
		} else {
			rtlpriv->link_info.roam_times = 0;
		}
	}

	if (rtlpriv->cfg->ops->get_btc_status())
		rtlpriv->btcoexist.btc_ops->btc_periodical(rtlpriv);

	if (rtlpriv->btcoexist.btc_info.in_4way) {
		if (time_after(jiffies, rtlpriv->btcoexist.btc_info.in_4way_ts +
			       msecs_to_jiffies(IN_4WAY_TIMEOUT_TIME)))
			rtlpriv->btcoexist.btc_info.in_4way = false;
	}

	rtlpriv->link_info.num_rx_inperiod = 0;
	rtlpriv->link_info.num_tx_inperiod = 0;
	rtlpriv->link_info.bcn_rx_inperiod = 0;

	/* <6> scan list */
	rtl_scan_list_expire(hw);

	/* <7> check ack queue */
	rtl_free_entries_from_ack_queue(hw, true);
}

void rtl_watch_dog_timer_callback(struct timer_list *t)
{
	struct rtl_priv *rtlpriv = from_timer(rtlpriv, t, works.watchdog_timer);

	queue_delayed_work(rtlpriv->works.rtl_wq,
			   &rtlpriv->works.watchdog_wq, 0);

	mod_timer(&rtlpriv->works.watchdog_timer,
		  jiffies + MSECS(RTL_WATCH_DOG_TIME));
}

static void rtl_fwevt_wq_callback(struct work_struct *work)
{
	struct rtl_works *rtlworks = container_of(work, struct rtl_works,
						  fwevt_wq.work);
	struct ieee80211_hw *hw = rtlworks->hw;
	struct rtl_priv *rtlpriv = rtl_priv(hw);

	rtlpriv->cfg->ops->c2h_command_handle(hw);
}

static void rtl_c2h_content_parsing(struct ieee80211_hw *hw,
				    struct sk_buff *skb);

static bool rtl_c2h_fast_cmd(struct ieee80211_hw *hw, struct sk_buff *skb)
{
	u8 cmd_id = GET_C2H_CMD_ID(skb->data);

	switch (cmd_id) {
	case C2H_BT_MP:
		return true;
	default:
		break;
	}

	return false;
}

void rtl_c2hcmd_enqueue(struct ieee80211_hw *hw, struct sk_buff *skb)
{
	struct rtl_priv *rtlpriv = rtl_priv(hw);
	unsigned long flags;

	if (rtl_c2h_fast_cmd(hw, skb)) {
		rtl_c2h_content_parsing(hw, skb);
		kfree_skb(skb);
		return;
	}

	/* enqueue */
	spin_lock_irqsave(&rtlpriv->locks.c2hcmd_lock, flags);

	__skb_queue_tail(&rtlpriv->c2hcmd_queue, skb);

	spin_unlock_irqrestore(&rtlpriv->locks.c2hcmd_lock, flags);

	/* wake up wq */
	queue_delayed_work(rtlpriv->works.rtl_wq, &rtlpriv->works.c2hcmd_wq, 0);
}
EXPORT_SYMBOL(rtl_c2hcmd_enqueue);

static void rtl_c2h_content_parsing(struct ieee80211_hw *hw,
				    struct sk_buff *skb)
{
	struct rtl_priv *rtlpriv = rtl_priv(hw);
	struct rtl_hal_ops *hal_ops = rtlpriv->cfg->ops;
	const struct rtl_btc_ops *btc_ops = rtlpriv->btcoexist.btc_ops;
	u8 cmd_id, cmd_len;
	u8 *cmd_buf = NULL;

	cmd_id = GET_C2H_CMD_ID(skb->data);
	cmd_len = skb->len - C2H_DATA_OFFSET;
	cmd_buf = GET_C2H_DATA_PTR(skb->data);

	switch (cmd_id) {
	case C2H_DBG:
		rtl_dbg(rtlpriv, COMP_FW, DBG_LOUD, "[C2H], C2H_DBG!!\n");
		break;
	case C2H_TXBF:
		rtl_dbg(rtlpriv, COMP_FW, DBG_TRACE,
			"[C2H], C2H_TXBF!!\n");
		break;
	case C2H_TX_REPORT:
		rtl_tx_report_handler(hw, cmd_buf, cmd_len);
		break;
	case C2H_RA_RPT:
		if (hal_ops->c2h_ra_report_handler)
			hal_ops->c2h_ra_report_handler(hw, cmd_buf, cmd_len);
		break;
	case C2H_BT_INFO:
		rtl_dbg(rtlpriv, COMP_FW, DBG_TRACE,
			"[C2H], C2H_BT_INFO!!\n");
		if (rtlpriv->cfg->ops->get_btc_status())
			btc_ops->btc_btinfo_notify(rtlpriv, cmd_buf, cmd_len);
		break;
	case C2H_BT_MP:
		rtl_dbg(rtlpriv, COMP_FW, DBG_TRACE,
			"[C2H], C2H_BT_MP!!\n");
		if (rtlpriv->cfg->ops->get_btc_status())
			btc_ops->btc_btmpinfo_notify(rtlpriv, cmd_buf, cmd_len);
		break;
	default:
		rtl_dbg(rtlpriv, COMP_FW, DBG_TRACE,
			"[C2H], Unknown packet!! cmd_id(%#X)!\n", cmd_id);
		break;
	}
}

void rtl_c2hcmd_launcher(struct ieee80211_hw *hw, int exec)
{
	struct rtl_priv *rtlpriv = rtl_priv(hw);
	struct sk_buff *skb;
	unsigned long flags;
	int i;

	for (i = 0; i < 200; i++) {
		/* dequeue a task */
		spin_lock_irqsave(&rtlpriv->locks.c2hcmd_lock, flags);

		skb = __skb_dequeue(&rtlpriv->c2hcmd_queue);

		spin_unlock_irqrestore(&rtlpriv->locks.c2hcmd_lock, flags);

		/* do it */
		if (!skb)
			break;

		rtl_dbg(rtlpriv, COMP_FW, DBG_DMESG, "C2H rx_desc_shift=%d\n",
			*((u8 *)skb->cb));
		RT_PRINT_DATA(rtlpriv, COMP_FW, DBG_DMESG,
			      "C2H data: ", skb->data, skb->len);

		if (exec)
			rtl_c2h_content_parsing(hw, skb);

		/* free */
		dev_kfree_skb_any(skb);
	}
}

static void rtl_c2hcmd_wq_callback(struct work_struct *work)
{
	struct rtl_works *rtlworks = container_of(work, struct rtl_works,
						  c2hcmd_wq.work);
	struct ieee80211_hw *hw = rtlworks->hw;

	rtl_c2hcmd_launcher(hw, 1);
}

void rtl_easy_concurrent_retrytimer_callback(struct timer_list *t)
{
	struct rtl_priv *rtlpriv =
		from_timer(rtlpriv, t, works.dualmac_easyconcurrent_retrytimer);
	struct ieee80211_hw *hw = rtlpriv->hw;
	struct rtl_priv *buddy_priv = rtlpriv->buddy_priv;

	if (buddy_priv == NULL)
		return;

	rtlpriv->cfg->ops->dualmac_easy_concurrent(hw);
}

/*********************************************************
 *
 * frame process functions
 *
 *********************************************************/
u8 *rtl_find_ie(u8 *data, unsigned int len, u8 ie)
{
	struct ieee80211_mgmt *mgmt = (void *)data;
	u8 *pos, *end;

	pos = (u8 *)mgmt->u.beacon.variable;
	end = data + len;
	while (pos < end) {
		if (pos + 2 + pos[1] > end)
			return NULL;

		if (pos[0] == ie)
			return pos;

		pos += 2 + pos[1];
	}
	return NULL;
}

/* when we use 2 rx ants we send IEEE80211_SMPS_OFF */
/* when we use 1 rx ant we send IEEE80211_SMPS_STATIC */
static struct sk_buff *rtl_make_smps_action(struct ieee80211_hw *hw,
				     enum ieee80211_smps_mode smps,
				     u8 *da, u8 *bssid)
{
	struct rtl_efuse *rtlefuse = rtl_efuse(rtl_priv(hw));
	struct sk_buff *skb;
	struct ieee80211_mgmt *action_frame;

	/* 27 = header + category + action + smps mode */
	skb = dev_alloc_skb(27 + hw->extra_tx_headroom);
	if (!skb)
		return NULL;

	skb_reserve(skb, hw->extra_tx_headroom);
	action_frame = skb_put_zero(skb, 27);
	memcpy(action_frame->da, da, ETH_ALEN);
	memcpy(action_frame->sa, rtlefuse->dev_addr, ETH_ALEN);
	memcpy(action_frame->bssid, bssid, ETH_ALEN);
	action_frame->frame_control = cpu_to_le16(IEEE80211_FTYPE_MGMT |
						  IEEE80211_STYPE_ACTION);
	action_frame->u.action.category = WLAN_CATEGORY_HT;
	action_frame->u.action.u.ht_smps.action = WLAN_HT_ACTION_SMPS;
	switch (smps) {
	case IEEE80211_SMPS_AUTOMATIC:/* 0 */
	case IEEE80211_SMPS_NUM_MODES:/* 4 */
		WARN_ON(1);
		fallthrough;
	case IEEE80211_SMPS_OFF:/* 1 */ /*MIMO_PS_NOLIMIT*/
		action_frame->u.action.u.ht_smps.smps_control =
				WLAN_HT_SMPS_CONTROL_DISABLED;/* 0 */
		break;
	case IEEE80211_SMPS_STATIC:/* 2 */ /*MIMO_PS_STATIC*/
		action_frame->u.action.u.ht_smps.smps_control =
				WLAN_HT_SMPS_CONTROL_STATIC;/* 1 */
		break;
	case IEEE80211_SMPS_DYNAMIC:/* 3 */ /*MIMO_PS_DYNAMIC*/
		action_frame->u.action.u.ht_smps.smps_control =
				WLAN_HT_SMPS_CONTROL_DYNAMIC;/* 3 */
		break;
	}

	return skb;
}

int rtl_send_smps_action(struct ieee80211_hw *hw,
			 struct ieee80211_sta *sta,
			 enum ieee80211_smps_mode smps)
{
	struct rtl_priv *rtlpriv = rtl_priv(hw);
	struct rtl_hal *rtlhal = rtl_hal(rtl_priv(hw));
	struct rtl_ps_ctl *ppsc = rtl_psc(rtl_priv(hw));
	struct sk_buff *skb = NULL;
	struct rtl_tcb_desc tcb_desc;
	u8 bssid[ETH_ALEN] = {0};

	memset(&tcb_desc, 0, sizeof(struct rtl_tcb_desc));

	if (rtlpriv->mac80211.act_scanning)
		goto err_free;

	if (!sta)
		goto err_free;

	if (unlikely(is_hal_stop(rtlhal) || ppsc->rfpwr_state != ERFON))
		goto err_free;

	if (!test_bit(RTL_STATUS_INTERFACE_START, &rtlpriv->status))
		goto err_free;

	if (rtlpriv->mac80211.opmode == NL80211_IFTYPE_AP)
		memcpy(bssid, rtlpriv->efuse.dev_addr, ETH_ALEN);
	else
		memcpy(bssid, rtlpriv->mac80211.bssid, ETH_ALEN);

	skb = rtl_make_smps_action(hw, smps, sta->addr, bssid);
	/* this is a type = mgmt * stype = action frame */
	if (skb) {
		struct ieee80211_tx_info *info = IEEE80211_SKB_CB(skb);
		struct rtl_sta_info *sta_entry =
			(struct rtl_sta_info *) sta->drv_priv;
		sta_entry->mimo_ps = smps;
		/* rtlpriv->cfg->ops->update_rate_tbl(hw, sta, 0, true); */

		info->control.rates[0].idx = 0;
		info->band = hw->conf.chandef.chan->band;
		rtlpriv->intf_ops->adapter_tx(hw, sta, skb, &tcb_desc);
	}
	return 1;

err_free:
	return 0;
}
EXPORT_SYMBOL(rtl_send_smps_action);

void rtl_phy_scan_operation_backup(struct ieee80211_hw *hw, u8 operation)
{
	struct rtl_priv *rtlpriv = rtl_priv(hw);
	struct rtl_hal *rtlhal = rtl_hal(rtl_priv(hw));
	enum io_type iotype;

	if (!is_hal_stop(rtlhal)) {
		switch (operation) {
		case SCAN_OPT_BACKUP:
			iotype = IO_CMD_PAUSE_DM_BY_SCAN;
			rtlpriv->cfg->ops->set_hw_reg(hw,
						      HW_VAR_IO_CMD,
						      (u8 *)&iotype);
			break;
		case SCAN_OPT_RESTORE:
			iotype = IO_CMD_RESUME_DM_BY_SCAN;
			rtlpriv->cfg->ops->set_hw_reg(hw,
						      HW_VAR_IO_CMD,
						      (u8 *)&iotype);
			break;
		default:
			pr_err("Unknown Scan Backup operation.\n");
			break;
		}
	}
}
EXPORT_SYMBOL(rtl_phy_scan_operation_backup);

/* because mac80211 have issues when can receive del ba
 * so here we just make a fake del_ba if we receive a ba_req
 * but rx_agg was opened to let mac80211 release some ba
 * related resources, so please this del_ba for tx
 */
struct sk_buff *rtl_make_del_ba(struct ieee80211_hw *hw,
				u8 *sa, u8 *bssid, u16 tid)
{
	struct rtl_efuse *rtlefuse = rtl_efuse(rtl_priv(hw));
	struct sk_buff *skb;
	struct ieee80211_mgmt *action_frame;
	u16 params;

	/* 27 = header + category + action + smps mode */
	skb = dev_alloc_skb(34 + hw->extra_tx_headroom);
	if (!skb)
		return NULL;

	skb_reserve(skb, hw->extra_tx_headroom);
	action_frame = skb_put_zero(skb, 34);
	memcpy(action_frame->sa, sa, ETH_ALEN);
	memcpy(action_frame->da, rtlefuse->dev_addr, ETH_ALEN);
	memcpy(action_frame->bssid, bssid, ETH_ALEN);
	action_frame->frame_control = cpu_to_le16(IEEE80211_FTYPE_MGMT |
						  IEEE80211_STYPE_ACTION);
	action_frame->u.action.category = WLAN_CATEGORY_BACK;
	action_frame->u.action.u.delba.action_code = WLAN_ACTION_DELBA;
	params = (u16)(1 << 11);	/* bit 11 initiator */
	params |= (u16)(tid << 12);	/* bit 15:12 TID number */

	action_frame->u.action.u.delba.params = cpu_to_le16(params);
	action_frame->u.action.u.delba.reason_code =
		cpu_to_le16(WLAN_REASON_QSTA_TIMEOUT);

	return skb;
}

/*********************************************************
 *
 * IOT functions
 *
 *********************************************************/
static bool rtl_chk_vendor_ouisub(struct ieee80211_hw *hw,
				  struct octet_string vendor_ie)
{
	struct rtl_priv *rtlpriv = rtl_priv(hw);
	bool matched = false;
	static u8 athcap_1[] = { 0x00, 0x03, 0x7F };
	static u8 athcap_2[] = { 0x00, 0x13, 0x74 };
	static u8 broadcap_1[] = { 0x00, 0x10, 0x18 };
	static u8 broadcap_2[] = { 0x00, 0x0a, 0xf7 };
	static u8 broadcap_3[] = { 0x00, 0x05, 0xb5 };
	static u8 racap[] = { 0x00, 0x0c, 0x43 };
	static u8 ciscocap[] = { 0x00, 0x40, 0x96 };
	static u8 marvcap[] = { 0x00, 0x50, 0x43 };

	if (memcmp(vendor_ie.octet, athcap_1, 3) == 0 ||
		memcmp(vendor_ie.octet, athcap_2, 3) == 0) {
		rtlpriv->mac80211.vendor = PEER_ATH;
		matched = true;
	} else if (memcmp(vendor_ie.octet, broadcap_1, 3) == 0 ||
		memcmp(vendor_ie.octet, broadcap_2, 3) == 0 ||
		memcmp(vendor_ie.octet, broadcap_3, 3) == 0) {
		rtlpriv->mac80211.vendor = PEER_BROAD;
		matched = true;
	} else if (memcmp(vendor_ie.octet, racap, 3) == 0) {
		rtlpriv->mac80211.vendor = PEER_RAL;
		matched = true;
	} else if (memcmp(vendor_ie.octet, ciscocap, 3) == 0) {
		rtlpriv->mac80211.vendor = PEER_CISCO;
		matched = true;
	} else if (memcmp(vendor_ie.octet, marvcap, 3) == 0) {
		rtlpriv->mac80211.vendor = PEER_MARV;
		matched = true;
	}

	return matched;
}

static bool rtl_find_221_ie(struct ieee80211_hw *hw, u8 *data,
		unsigned int len)
{
	struct ieee80211_mgmt *mgmt = (void *)data;
	struct octet_string vendor_ie;
	u8 *pos, *end;

	pos = (u8 *)mgmt->u.beacon.variable;
	end = data + len;
	while (pos < end) {
		if (pos[0] == 221) {
			vendor_ie.length = pos[1];
			vendor_ie.octet = &pos[2];
			if (rtl_chk_vendor_ouisub(hw, vendor_ie))
				return true;
		}

		if (pos + 2 + pos[1] > end)
			return false;

		pos += 2 + pos[1];
	}
	return false;
}

void rtl_recognize_peer(struct ieee80211_hw *hw, u8 *data, unsigned int len)
{
	struct rtl_priv *rtlpriv = rtl_priv(hw);
	struct rtl_mac *mac = rtl_mac(rtl_priv(hw));
	struct ieee80211_hdr *hdr = (void *)data;
	u32 vendor = PEER_UNKNOWN;

	static u8 ap3_1[3] = { 0x00, 0x14, 0xbf };
	static u8 ap3_2[3] = { 0x00, 0x1a, 0x70 };
	static u8 ap3_3[3] = { 0x00, 0x1d, 0x7e };
	static u8 ap4_1[3] = { 0x00, 0x90, 0xcc };
	static u8 ap4_2[3] = { 0x00, 0x0e, 0x2e };
	static u8 ap4_3[3] = { 0x00, 0x18, 0x02 };
	static u8 ap4_4[3] = { 0x00, 0x17, 0x3f };
	static u8 ap4_5[3] = { 0x00, 0x1c, 0xdf };
	static u8 ap5_1[3] = { 0x00, 0x1c, 0xf0 };
	static u8 ap5_2[3] = { 0x00, 0x21, 0x91 };
	static u8 ap5_3[3] = { 0x00, 0x24, 0x01 };
	static u8 ap5_4[3] = { 0x00, 0x15, 0xe9 };
	static u8 ap5_5[3] = { 0x00, 0x17, 0x9A };
	static u8 ap5_6[3] = { 0x00, 0x18, 0xE7 };
	static u8 ap6_1[3] = { 0x00, 0x17, 0x94 };
	static u8 ap7_1[3] = { 0x00, 0x14, 0xa4 };

	if (mac->opmode != NL80211_IFTYPE_STATION)
		return;

	if (mac->link_state == MAC80211_NOLINK) {
		mac->vendor = PEER_UNKNOWN;
		return;
	}

	if (mac->cnt_after_linked > 2)
		return;

	/* check if this really is a beacon */
	if (!ieee80211_is_beacon(hdr->frame_control))
		return;

	/* min. beacon length + FCS_LEN */
	if (len <= 40 + FCS_LEN)
		return;

	/* and only beacons from the associated BSSID, please */
	if (!ether_addr_equal_64bits(hdr->addr3, rtlpriv->mac80211.bssid))
		return;

	if (rtl_find_221_ie(hw, data, len))
		vendor = mac->vendor;

	if ((memcmp(mac->bssid, ap5_1, 3) == 0) ||
		(memcmp(mac->bssid, ap5_2, 3) == 0) ||
		(memcmp(mac->bssid, ap5_3, 3) == 0) ||
		(memcmp(mac->bssid, ap5_4, 3) == 0) ||
		(memcmp(mac->bssid, ap5_5, 3) == 0) ||
		(memcmp(mac->bssid, ap5_6, 3) == 0) ||
		vendor == PEER_ATH) {
		vendor = PEER_ATH;
		rtl_dbg(rtlpriv, COMP_MAC80211, DBG_LOUD, "=>ath find\n");
	} else if ((memcmp(mac->bssid, ap4_4, 3) == 0) ||
		(memcmp(mac->bssid, ap4_5, 3) == 0) ||
		(memcmp(mac->bssid, ap4_1, 3) == 0) ||
		(memcmp(mac->bssid, ap4_2, 3) == 0) ||
		(memcmp(mac->bssid, ap4_3, 3) == 0) ||
		vendor == PEER_RAL) {
		rtl_dbg(rtlpriv, COMP_MAC80211, DBG_LOUD, "=>ral find\n");
		vendor = PEER_RAL;
	} else if (memcmp(mac->bssid, ap6_1, 3) == 0 ||
		vendor == PEER_CISCO) {
		vendor = PEER_CISCO;
		rtl_dbg(rtlpriv, COMP_MAC80211, DBG_LOUD, "=>cisco find\n");
	} else if ((memcmp(mac->bssid, ap3_1, 3) == 0) ||
		(memcmp(mac->bssid, ap3_2, 3) == 0) ||
		(memcmp(mac->bssid, ap3_3, 3) == 0) ||
		vendor == PEER_BROAD) {
		rtl_dbg(rtlpriv, COMP_MAC80211, DBG_LOUD, "=>broad find\n");
		vendor = PEER_BROAD;
	} else if (memcmp(mac->bssid, ap7_1, 3) == 0 ||
		vendor == PEER_MARV) {
		vendor = PEER_MARV;
		rtl_dbg(rtlpriv, COMP_MAC80211, DBG_LOUD, "=>marv find\n");
	}

	mac->vendor = vendor;
}
EXPORT_SYMBOL_GPL(rtl_recognize_peer);

MODULE_AUTHOR("lizhaoming	<chaoming_li@realsil.com.cn>");
MODULE_AUTHOR("Realtek WlanFAE	<wlanfae@realtek.com>");
MODULE_AUTHOR("Larry Finger	<Larry.FInger@lwfinger.net>");
MODULE_LICENSE("GPL");
MODULE_DESCRIPTION("Realtek 802.11n PCI wireless core");

struct rtl_global_var rtl_global_var = {};
EXPORT_SYMBOL_GPL(rtl_global_var);

static int __init rtl_core_module_init(void)
{
	BUILD_BUG_ON(TX_PWR_BY_RATE_NUM_RATE < TX_PWR_BY_RATE_NUM_SECTION);
	BUILD_BUG_ON(MAX_RATE_SECTION_NUM != MAX_RATE_SECTION);
	BUILD_BUG_ON(MAX_BASE_NUM_IN_PHY_REG_PG_24G != MAX_RATE_SECTION);
	BUILD_BUG_ON(MAX_BASE_NUM_IN_PHY_REG_PG_5G != (MAX_RATE_SECTION - 1));

	if (rtl_rate_control_register())
		pr_err("rtl: Unable to register rtl_rc, use default RC !!\n");

	/* add debugfs */
	rtl_debugfs_add_topdir();

	/* init some global vars */
	INIT_LIST_HEAD(&rtl_global_var.glb_priv_list);
	spin_lock_init(&rtl_global_var.glb_list_lock);

	return 0;
}

static void __exit rtl_core_module_exit(void)
{
	/*RC*/
	rtl_rate_control_unregister();

	/* remove debugfs */
	rtl_debugfs_remove_topdir();
}

module_init(rtl_core_module_init);
module_exit(rtl_core_module_exit);<|MERGE_RESOLUTION|>--- conflicted
+++ resolved
@@ -2139,14 +2139,6 @@
 									false;
 		}
 
-<<<<<<< HEAD
-		if (((rtlpriv->link_info.num_rx_inperiod +
-		      rtlpriv->link_info.num_tx_inperiod) > 8) ||
-		    (rtlpriv->link_info.num_rx_inperiod > 2))
-			rtl_lps_leave(hw);
-		else
-			rtl_lps_enter(hw);
-=======
 		/* PS is controlled by coex. */
 		if (rtlpriv->cfg->ops->get_btc_status() &&
 		    rtlpriv->btcoexist.btc_ops->btc_is_bt_ctrl_lps(rtlpriv))
@@ -2161,7 +2153,6 @@
 
 label_lps_done:
 		;
->>>>>>> 24b8d41d
 	}
 
 	for (tid = 0; tid <= 7; tid++)
