--- conflicted
+++ resolved
@@ -34,11 +34,7 @@
 {
 	struct rtl_priv *rtlpriv = rtl_priv(hw);
 	struct phy_status_rpt *p_phystrpt = (struct phy_status_rpt *)p_drvinfo;
-<<<<<<< HEAD
-	s8 rx_pwr_all = 0, rx_pwr[4];
-=======
 	s8 rx_pwr_all, rx_pwr[4];
->>>>>>> 24b8d41d
 	u8 rf_rx_num = 0, evm, pwdb_all;
 	u8 i, max_spatial_stream;
 	u32 rssi, total_rssi = 0;
@@ -351,17 +347,10 @@
 	status->icv = (u16)get_rx_desc_icv(pdesc);
 	status->crc = (u16)get_rx_desc_crc32(pdesc);
 	status->hwerror = (status->crc | status->icv);
-<<<<<<< HEAD
-	status->decrypted = !GET_RX_DESC_SWDEC(pdesc);
-	status->rate = (u8)GET_RX_DESC_RXMCS(pdesc);
-	status->isampdu = (bool)(GET_RX_DESC_PAGGR(pdesc) == 1);
-	status->timestamp_low = GET_RX_DESC_TSFL(pdesc);
-=======
 	status->decrypted = !get_rx_desc_swdec(pdesc);
 	status->rate = (u8)get_rx_desc_rxmcs(pdesc);
 	status->isampdu = (bool)(get_rx_desc_paggr(pdesc) == 1);
 	status->timestamp_low = get_rx_desc_tsfl(pdesc);
->>>>>>> 24b8d41d
 	status->is_cck = RTL92EE_RX_HAL_IS_CCK_RATE(status->rate);
 
 	status->macid = get_rx_desc_macid(pdesc);
@@ -686,20 +675,11 @@
 		skb_push(skb, EM_HDR_LEN);
 		memset(skb->data, 0, EM_HDR_LEN);
 	}
-<<<<<<< HEAD
-	buf_len = skb->len;
-	mapping = pci_map_single(rtlpci->pdev, skb->data, skb->len,
-				 PCI_DMA_TODEVICE);
-	if (pci_dma_mapping_error(rtlpci->pdev, mapping)) {
-		RT_TRACE(rtlpriv, COMP_SEND, DBG_TRACE,
-			 "DMA mapping error\n");
-=======
 	mapping = dma_map_single(&rtlpci->pdev->dev, skb->data, skb->len,
 				 DMA_TO_DEVICE);
 	if (dma_mapping_error(&rtlpci->pdev->dev, mapping)) {
 		rtl_dbg(rtlpriv, COMP_SEND, DBG_TRACE,
 			"DMA mapping error\n");
->>>>>>> 24b8d41d
 		return;
 	}
 
@@ -859,15 +839,9 @@
 	u8 txdesc_len = 40;
 	__le32 *pdesc = (__le32 *)pdesc8;
 
-<<<<<<< HEAD
-	if (pci_dma_mapping_error(rtlpci->pdev, mapping)) {
-		RT_TRACE(rtlpriv, COMP_SEND, DBG_TRACE,
-			 "DMA mapping error\n");
-=======
 	if (dma_mapping_error(&rtlpci->pdev->dev, mapping)) {
 		rtl_dbg(rtlpriv, COMP_SEND, DBG_TRACE,
 			"DMA mapping error\n");
->>>>>>> 24b8d41d
 		return;
 	}
 	clear_pci_tx_desc_content(pdesc, txdesc_len);
