--- conflicted
+++ resolved
@@ -107,21 +107,6 @@
 #define		WIFI_P2P_GO_CONNECTED			BIT3
 #define		WIFI_P2P_GC_CONNECTED			BIT4
 
-<<<<<<< HEAD
-#define	btc_alg_dbg(dbgflag, fmt, ...)					\
-do {									\
-	if (unlikely(btc_dbg_type[BTC_MSG_ALGORITHM] & dbgflag))	\
-		printk(KERN_DEBUG fmt, ##__VA_ARGS__);			\
-} while (0)
-#define	btc_iface_dbg(dbgflag, fmt, ...)				\
-do {									\
-	if (unlikely(btc_dbg_type[BTC_MSG_INTERFACE] & dbgflag))	\
-		printk(KERN_DEBUG fmt, ##__VA_ARGS__);			\
-} while (0)
-
-
-=======
->>>>>>> 24b8d41d
 #define	BTC_RSSI_HIGH(_rssi_)	\
 	((_rssi_ == BTC_RSSI_STATE_HIGH ||	\
 	  _rssi_ == BTC_RSSI_STATE_STAY_HIGH) ? true : false)
@@ -788,15 +773,6 @@
 void exhalbtc_antenna_detection(struct btc_coexist *btcoexist, u32 cent_freq,
 				u32 offset, u32 span, u32 seconds);
 void exhalbtc_stack_update_profile_info(void);
-<<<<<<< HEAD
-void exhalbtc_set_hci_version(u16 hci_version);
-void exhalbtc_set_bt_patch_version(u16 bt_hci_version, u16 bt_patch_version);
-void exhalbtc_update_min_bt_rssi(s8 bt_rssi);
-void exhalbtc_set_bt_exist(bool bt_exist);
-void exhalbtc_set_chip_type(u8 chip_type);
-void exhalbtc_set_ant_num(struct rtl_priv *rtlpriv, u8 type, u8 ant_num);
-void exhalbtc_display_bt_coex_info(struct btc_coexist *btcoexist);
-=======
 void exhalbtc_set_hci_version(struct btc_coexist *btcoexist, u16 hci_version);
 void exhalbtc_set_bt_patch_version(struct btc_coexist *btcoexist,
 				   u16 bt_hci_version, u16 bt_patch_version);
@@ -809,7 +785,6 @@
 void exhalbtc_switch_band_notify(struct btc_coexist *btcoexist, u8 type);
 void exhalbtc_switch_band_notify_wifi_only(struct wifi_only_cfg *wifionly_cfg,
 					   u8 is_5g);
->>>>>>> 24b8d41d
 void exhalbtc_signal_compensation(struct btc_coexist *btcoexist,
 				  u8 *rssi_wifi, u8 *rssi_bt);
 void exhalbtc_lps_leave(struct btc_coexist *btcoexist);
