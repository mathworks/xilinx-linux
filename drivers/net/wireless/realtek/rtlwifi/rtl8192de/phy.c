// SPDX-License-Identifier: GPL-2.0
/* Copyright(c) 2009-2012  Realtek Corporation.*/

#include "../wifi.h"
#include "../pci.h"
#include "../ps.h"
#include "../core.h"
#include "reg.h"
#include "def.h"
#include "phy.h"
#include "rf.h"
#include "dm.h"
#include "table.h"
#include "sw.h"
#include "hw.h"

#define MAX_RF_IMR_INDEX			12
#define MAX_RF_IMR_INDEX_NORMAL			13
#define RF_REG_NUM_FOR_C_CUT_5G			6
#define RF_REG_NUM_FOR_C_CUT_5G_INTERNALPA	7
#define RF_REG_NUM_FOR_C_CUT_2G			5
#define RF_CHNL_NUM_5G				19
#define RF_CHNL_NUM_5G_40M			17
#define TARGET_CHNL_NUM_5G			221
#define TARGET_CHNL_NUM_2G			14
#define CV_CURVE_CNT				64

static u32 rf_reg_for_5g_swchnl_normal[MAX_RF_IMR_INDEX_NORMAL] = {
	0, 0x2f, 0x30, 0x31, 0x32, 0x33, 0x34, 0x35, 0x36, 0x37, 0x38, 0x39, 0x0
};

static u8 rf_reg_for_c_cut_5g[RF_REG_NUM_FOR_C_CUT_5G] = {
	RF_SYN_G1, RF_SYN_G2, RF_SYN_G3, RF_SYN_G4, RF_SYN_G5, RF_SYN_G6
};

static u8 rf_reg_for_c_cut_2g[RF_REG_NUM_FOR_C_CUT_2G] = {
	RF_SYN_G1, RF_SYN_G2, RF_SYN_G3, RF_SYN_G7, RF_SYN_G8
};

static u8 rf_for_c_cut_5g_internal_pa[RF_REG_NUM_FOR_C_CUT_5G_INTERNALPA] = {
	0x0B, 0x48, 0x49, 0x4B, 0x03, 0x04, 0x0E
};

static u32 rf_reg_mask_for_c_cut_2g[RF_REG_NUM_FOR_C_CUT_2G] = {
	BIT(19) | BIT(18) | BIT(17) | BIT(14) | BIT(1),
	BIT(10) | BIT(9),
	BIT(18) | BIT(17) | BIT(16) | BIT(1),
	BIT(2) | BIT(1),
	BIT(15) | BIT(14) | BIT(13) | BIT(12) | BIT(11)
};

static u8 rf_chnl_5g[RF_CHNL_NUM_5G] = {
	36, 40, 44, 48, 52, 56, 60, 64, 100, 104, 108,
	112, 116, 120, 124, 128, 132, 136, 140
};

static u8 rf_chnl_5g_40m[RF_CHNL_NUM_5G_40M] = {
	38, 42, 46, 50, 54, 58, 62, 102, 106, 110, 114,
	118, 122, 126, 130, 134, 138
};
static u32 rf_reg_pram_c_5g[5][RF_REG_NUM_FOR_C_CUT_5G] = {
	{0xE43BE, 0xFC638, 0x77C0A, 0xDE471, 0xd7110, 0x8EB04},
	{0xE43BE, 0xFC078, 0xF7C1A, 0xE0C71, 0xD7550, 0xAEB04},
	{0xE43BF, 0xFF038, 0xF7C0A, 0xDE471, 0xE5550, 0xAEB04},
	{0xE43BF, 0xFF079, 0xF7C1A, 0xDE471, 0xE5550, 0xAEB04},
	{0xE43BF, 0xFF038, 0xF7C1A, 0xDE471, 0xd7550, 0xAEB04}
};

static u32 rf_reg_param_for_c_cut_2g[3][RF_REG_NUM_FOR_C_CUT_2G] = {
	{0x643BC, 0xFC038, 0x77C1A, 0x41289, 0x01840},
	{0x643BC, 0xFC038, 0x07C1A, 0x41289, 0x01840},
	{0x243BC, 0xFC438, 0x07C1A, 0x4128B, 0x0FC41}
};

static u32 rf_syn_g4_for_c_cut_2g = 0xD1C31 & 0x7FF;

static u32 rf_pram_c_5g_int_pa[3][RF_REG_NUM_FOR_C_CUT_5G_INTERNALPA] = {
	{0x01a00, 0x40443, 0x00eb5, 0x89bec, 0x94a12, 0x94a12, 0x94a12},
	{0x01800, 0xc0443, 0x00730, 0x896ee, 0x94a52, 0x94a52, 0x94a52},
	{0x01800, 0xc0443, 0x00730, 0x896ee, 0x94a12, 0x94a12, 0x94a12}
};

/* [mode][patha+b][reg] */
static u32 rf_imr_param_normal[1][3][MAX_RF_IMR_INDEX_NORMAL] = {
	{
		/* channel 1-14. */
		{
			0x70000, 0x00ff0, 0x4400f, 0x00ff0, 0x0, 0x0, 0x0,
			0x0, 0x0, 0x64888, 0xe266c, 0x00090, 0x22fff
		},
		/* path 36-64 */
		{
			0x70000, 0x22880, 0x4470f, 0x55880, 0x00070, 0x88000,
			0x0, 0x88080, 0x70000, 0x64a82, 0xe466c, 0x00090,
			0x32c9a
		},
		/* 100 -165 */
		{
			0x70000, 0x44880, 0x4477f, 0x77880, 0x00070, 0x88000,
			0x0, 0x880b0, 0x0, 0x64b82, 0xe466c, 0x00090, 0x32c9a
		}
	}
};

static u32 curveindex_5g[TARGET_CHNL_NUM_5G] = {0};

static u32 curveindex_2g[TARGET_CHNL_NUM_2G] = {0};

static u32 targetchnl_5g[TARGET_CHNL_NUM_5G] = {
	25141, 25116, 25091, 25066, 25041,
	25016, 24991, 24966, 24941, 24917,
	24892, 24867, 24843, 24818, 24794,
	24770, 24765, 24721, 24697, 24672,
	24648, 24624, 24600, 24576, 24552,
	24528, 24504, 24480, 24457, 24433,
	24409, 24385, 24362, 24338, 24315,
	24291, 24268, 24245, 24221, 24198,
	24175, 24151, 24128, 24105, 24082,
	24059, 24036, 24013, 23990, 23967,
	23945, 23922, 23899, 23876, 23854,
	23831, 23809, 23786, 23764, 23741,
	23719, 23697, 23674, 23652, 23630,
	23608, 23586, 23564, 23541, 23519,
	23498, 23476, 23454, 23432, 23410,
	23388, 23367, 23345, 23323, 23302,
	23280, 23259, 23237, 23216, 23194,
	23173, 23152, 23130, 23109, 23088,
	23067, 23046, 23025, 23003, 22982,
	22962, 22941, 22920, 22899, 22878,
	22857, 22837, 22816, 22795, 22775,
	22754, 22733, 22713, 22692, 22672,
	22652, 22631, 22611, 22591, 22570,
	22550, 22530, 22510, 22490, 22469,
	22449, 22429, 22409, 22390, 22370,
	22350, 22336, 22310, 22290, 22271,
	22251, 22231, 22212, 22192, 22173,
	22153, 22134, 22114, 22095, 22075,
	22056, 22037, 22017, 21998, 21979,
	21960, 21941, 21921, 21902, 21883,
	21864, 21845, 21826, 21807, 21789,
	21770, 21751, 21732, 21713, 21695,
	21676, 21657, 21639, 21620, 21602,
	21583, 21565, 21546, 21528, 21509,
	21491, 21473, 21454, 21436, 21418,
	21400, 21381, 21363, 21345, 21327,
	21309, 21291, 21273, 21255, 21237,
	21219, 21201, 21183, 21166, 21148,
	21130, 21112, 21095, 21077, 21059,
	21042, 21024, 21007, 20989, 20972,
	25679, 25653, 25627, 25601, 25575,
	25549, 25523, 25497, 25471, 25446,
	25420, 25394, 25369, 25343, 25318,
	25292, 25267, 25242, 25216, 25191,
	25166
};

/* channel 1~14 */
static u32 targetchnl_2g[TARGET_CHNL_NUM_2G] = {
	26084, 26030, 25976, 25923, 25869, 25816, 25764,
	25711, 25658, 25606, 25554, 25502, 25451, 25328
};

static u32 _rtl92d_phy_calculate_bit_shift(u32 bitmask)
{
	u32 i = ffs(bitmask);

	return i ? i - 1 : 32;
}

u32 rtl92d_phy_query_bb_reg(struct ieee80211_hw *hw, u32 regaddr, u32 bitmask)
{
	struct rtl_priv *rtlpriv = rtl_priv(hw);
	struct rtl_hal *rtlhal = rtl_hal(rtlpriv);
	u32 returnvalue, originalvalue, bitshift;

	rtl_dbg(rtlpriv, COMP_RF, DBG_TRACE, "regaddr(%#x), bitmask(%#x)\n",
		regaddr, bitmask);
	if (rtlhal->during_mac1init_radioa || rtlhal->during_mac0init_radiob) {
		u8 dbi_direct = 0;

		/* mac1 use phy0 read radio_b. */
		/* mac0 use phy1 read radio_b. */
		if (rtlhal->during_mac1init_radioa)
			dbi_direct = BIT(3);
		else if (rtlhal->during_mac0init_radiob)
			dbi_direct = BIT(3) | BIT(2);
		originalvalue = rtl92de_read_dword_dbi(hw, (u16)regaddr,
			dbi_direct);
	} else {
		originalvalue = rtl_read_dword(rtlpriv, regaddr);
	}
	bitshift = _rtl92d_phy_calculate_bit_shift(bitmask);
	returnvalue = (originalvalue & bitmask) >> bitshift;
	rtl_dbg(rtlpriv, COMP_RF, DBG_TRACE,
		"BBR MASK=0x%x Addr[0x%x]=0x%x\n",
		bitmask, regaddr, originalvalue);
	return returnvalue;
}

void rtl92d_phy_set_bb_reg(struct ieee80211_hw *hw,
			   u32 regaddr, u32 bitmask, u32 data)
{
	struct rtl_priv *rtlpriv = rtl_priv(hw);
	struct rtl_hal *rtlhal = rtl_hal(rtlpriv);
	u8 dbi_direct = 0;
	u32 originalvalue, bitshift;

	rtl_dbg(rtlpriv, COMP_RF, DBG_TRACE,
		"regaddr(%#x), bitmask(%#x), data(%#x)\n",
		regaddr, bitmask, data);
	if (rtlhal->during_mac1init_radioa)
		dbi_direct = BIT(3);
	else if (rtlhal->during_mac0init_radiob)
		/* mac0 use phy1 write radio_b. */
		dbi_direct = BIT(3) | BIT(2);
	if (bitmask != MASKDWORD) {
		if (rtlhal->during_mac1init_radioa ||
		    rtlhal->during_mac0init_radiob)
			originalvalue = rtl92de_read_dword_dbi(hw,
					(u16) regaddr,
					dbi_direct);
		else
			originalvalue = rtl_read_dword(rtlpriv, regaddr);
		bitshift = _rtl92d_phy_calculate_bit_shift(bitmask);
		data = ((originalvalue & (~bitmask)) | (data << bitshift));
	}
	if (rtlhal->during_mac1init_radioa || rtlhal->during_mac0init_radiob)
		rtl92de_write_dword_dbi(hw, (u16) regaddr, data, dbi_direct);
	else
		rtl_write_dword(rtlpriv, regaddr, data);
	rtl_dbg(rtlpriv, COMP_RF, DBG_TRACE,
		"regaddr(%#x), bitmask(%#x), data(%#x)\n",
		regaddr, bitmask, data);
}

static u32 _rtl92d_phy_rf_serial_read(struct ieee80211_hw *hw,
				      enum radio_path rfpath, u32 offset)
{

	struct rtl_priv *rtlpriv = rtl_priv(hw);
	struct rtl_phy *rtlphy = &(rtlpriv->phy);
	struct bb_reg_def *pphyreg = &rtlphy->phyreg_def[rfpath];
	u32 newoffset;
	u32 tmplong, tmplong2;
	u8 rfpi_enable = 0;
	u32 retvalue;

	newoffset = offset;
	tmplong = rtl_get_bbreg(hw, RFPGA0_XA_HSSIPARAMETER2, MASKDWORD);
	if (rfpath == RF90_PATH_A)
		tmplong2 = tmplong;
	else
		tmplong2 = rtl_get_bbreg(hw, pphyreg->rfhssi_para2, MASKDWORD);
	tmplong2 = (tmplong2 & (~BLSSIREADADDRESS)) |
		(newoffset << 23) | BLSSIREADEDGE;
	rtl_set_bbreg(hw, RFPGA0_XA_HSSIPARAMETER2, MASKDWORD,
		tmplong & (~BLSSIREADEDGE));
	udelay(10);
	rtl_set_bbreg(hw, pphyreg->rfhssi_para2, MASKDWORD, tmplong2);
	udelay(50);
	udelay(50);
	rtl_set_bbreg(hw, RFPGA0_XA_HSSIPARAMETER2, MASKDWORD,
		tmplong | BLSSIREADEDGE);
	udelay(10);
	if (rfpath == RF90_PATH_A)
		rfpi_enable = (u8) rtl_get_bbreg(hw, RFPGA0_XA_HSSIPARAMETER1,
			      BIT(8));
	else if (rfpath == RF90_PATH_B)
		rfpi_enable = (u8) rtl_get_bbreg(hw, RFPGA0_XB_HSSIPARAMETER1,
			      BIT(8));
	if (rfpi_enable)
		retvalue = rtl_get_bbreg(hw, pphyreg->rf_rbpi,
			BLSSIREADBACKDATA);
	else
		retvalue = rtl_get_bbreg(hw, pphyreg->rf_rb,
			BLSSIREADBACKDATA);
	rtl_dbg(rtlpriv, COMP_RF, DBG_TRACE, "RFR-%d Addr[0x%x] = 0x%x\n",
		rfpath, pphyreg->rf_rb, retvalue);
	return retvalue;
}

static void _rtl92d_phy_rf_serial_write(struct ieee80211_hw *hw,
					enum radio_path rfpath,
					u32 offset, u32 data)
{
	u32 data_and_addr;
	u32 newoffset;
	struct rtl_priv *rtlpriv = rtl_priv(hw);
	struct rtl_phy *rtlphy = &(rtlpriv->phy);
	struct bb_reg_def *pphyreg = &rtlphy->phyreg_def[rfpath];

	newoffset = offset;
	/* T65 RF */
	data_and_addr = ((newoffset << 20) | (data & 0x000fffff)) & 0x0fffffff;
	rtl_set_bbreg(hw, pphyreg->rf3wire_offset, MASKDWORD, data_and_addr);
	rtl_dbg(rtlpriv, COMP_RF, DBG_TRACE, "RFW-%d Addr[0x%x]=0x%x\n",
		rfpath, pphyreg->rf3wire_offset, data_and_addr);
}

u32 rtl92d_phy_query_rf_reg(struct ieee80211_hw *hw,
			    enum radio_path rfpath, u32 regaddr, u32 bitmask)
{
	struct rtl_priv *rtlpriv = rtl_priv(hw);
	u32 original_value, readback_value, bitshift;

	rtl_dbg(rtlpriv, COMP_RF, DBG_TRACE,
		"regaddr(%#x), rfpath(%#x), bitmask(%#x)\n",
		regaddr, rfpath, bitmask);
	spin_lock(&rtlpriv->locks.rf_lock);
	original_value = _rtl92d_phy_rf_serial_read(hw, rfpath, regaddr);
	bitshift = _rtl92d_phy_calculate_bit_shift(bitmask);
	readback_value = (original_value & bitmask) >> bitshift;
	spin_unlock(&rtlpriv->locks.rf_lock);
	rtl_dbg(rtlpriv, COMP_RF, DBG_TRACE,
		"regaddr(%#x), rfpath(%#x), bitmask(%#x), original_value(%#x)\n",
		regaddr, rfpath, bitmask, original_value);
	return readback_value;
}

void rtl92d_phy_set_rf_reg(struct ieee80211_hw *hw, enum radio_path rfpath,
	u32 regaddr, u32 bitmask, u32 data)
{
	struct rtl_priv *rtlpriv = rtl_priv(hw);
	struct rtl_phy *rtlphy = &(rtlpriv->phy);
	u32 original_value, bitshift;

	rtl_dbg(rtlpriv, COMP_RF, DBG_TRACE,
		"regaddr(%#x), bitmask(%#x), data(%#x), rfpath(%#x)\n",
		regaddr, bitmask, data, rfpath);
	if (bitmask == 0)
		return;
	spin_lock(&rtlpriv->locks.rf_lock);
	if (rtlphy->rf_mode != RF_OP_BY_FW) {
		if (bitmask != RFREG_OFFSET_MASK) {
			original_value = _rtl92d_phy_rf_serial_read(hw,
				rfpath, regaddr);
			bitshift = _rtl92d_phy_calculate_bit_shift(bitmask);
			data = ((original_value & (~bitmask)) |
				(data << bitshift));
		}
		_rtl92d_phy_rf_serial_write(hw, rfpath, regaddr, data);
	}
	spin_unlock(&rtlpriv->locks.rf_lock);
	rtl_dbg(rtlpriv, COMP_RF, DBG_TRACE,
		"regaddr(%#x), bitmask(%#x), data(%#x), rfpath(%#x)\n",
		regaddr, bitmask, data, rfpath);
}

bool rtl92d_phy_mac_config(struct ieee80211_hw *hw)
{
	struct rtl_priv *rtlpriv = rtl_priv(hw);
	u32 i;
	u32 arraylength;
	u32 *ptrarray;

	rtl_dbg(rtlpriv, COMP_INIT, DBG_TRACE, "Read Rtl819XMACPHY_Array\n");
	arraylength = MAC_2T_ARRAYLENGTH;
	ptrarray = rtl8192de_mac_2tarray;
	rtl_dbg(rtlpriv, COMP_INIT, DBG_TRACE, "Img:Rtl819XMAC_Array\n");
	for (i = 0; i < arraylength; i = i + 2)
		rtl_write_byte(rtlpriv, ptrarray[i], (u8) ptrarray[i + 1]);
	if (rtlpriv->rtlhal.macphymode == SINGLEMAC_SINGLEPHY) {
		/* improve 2-stream TX EVM */
		/* rtl_write_byte(rtlpriv, 0x14,0x71); */
		/* AMPDU aggregation number 9 */
		/* rtl_write_word(rtlpriv, REG_MAX_AGGR_NUM, MAX_AGGR_NUM); */
		rtl_write_byte(rtlpriv, REG_MAX_AGGR_NUM, 0x0B);
	} else {
		/* 92D need to test to decide the num. */
		rtl_write_byte(rtlpriv, REG_MAX_AGGR_NUM, 0x07);
	}
	return true;
}

static void _rtl92d_phy_init_bb_rf_register_definition(struct ieee80211_hw *hw)
{
	struct rtl_priv *rtlpriv = rtl_priv(hw);
	struct rtl_phy *rtlphy = &(rtlpriv->phy);

	/* RF Interface Sowrtware Control */
	/* 16 LSBs if read 32-bit from 0x870 */
	rtlphy->phyreg_def[RF90_PATH_A].rfintfs = RFPGA0_XAB_RFINTERFACESW;
	/* 16 MSBs if read 32-bit from 0x870 (16-bit for 0x872) */
	rtlphy->phyreg_def[RF90_PATH_B].rfintfs = RFPGA0_XAB_RFINTERFACESW;
	/* 16 LSBs if read 32-bit from 0x874 */
	rtlphy->phyreg_def[RF90_PATH_C].rfintfs = RFPGA0_XCD_RFINTERFACESW;
	/* 16 MSBs if read 32-bit from 0x874 (16-bit for 0x876) */

	rtlphy->phyreg_def[RF90_PATH_D].rfintfs = RFPGA0_XCD_RFINTERFACESW;
	/* RF Interface Readback Value */
	/* 16 LSBs if read 32-bit from 0x8E0 */
	rtlphy->phyreg_def[RF90_PATH_A].rfintfi = RFPGA0_XAB_RFINTERFACERB;
	/* 16 MSBs if read 32-bit from 0x8E0 (16-bit for 0x8E2) */
	rtlphy->phyreg_def[RF90_PATH_B].rfintfi = RFPGA0_XAB_RFINTERFACERB;
	/* 16 LSBs if read 32-bit from 0x8E4 */
	rtlphy->phyreg_def[RF90_PATH_C].rfintfi = RFPGA0_XCD_RFINTERFACERB;
	/* 16 MSBs if read 32-bit from 0x8E4 (16-bit for 0x8E6) */
	rtlphy->phyreg_def[RF90_PATH_D].rfintfi = RFPGA0_XCD_RFINTERFACERB;

	/* RF Interface Output (and Enable) */
	/* 16 LSBs if read 32-bit from 0x860 */
	rtlphy->phyreg_def[RF90_PATH_A].rfintfo = RFPGA0_XA_RFINTERFACEOE;
	/* 16 LSBs if read 32-bit from 0x864 */
	rtlphy->phyreg_def[RF90_PATH_B].rfintfo = RFPGA0_XB_RFINTERFACEOE;

	/* RF Interface (Output and)  Enable */
	/* 16 MSBs if read 32-bit from 0x860 (16-bit for 0x862) */
	rtlphy->phyreg_def[RF90_PATH_A].rfintfe = RFPGA0_XA_RFINTERFACEOE;
	/* 16 MSBs if read 32-bit from 0x864 (16-bit for 0x866) */
	rtlphy->phyreg_def[RF90_PATH_B].rfintfe = RFPGA0_XB_RFINTERFACEOE;

	/* Addr of LSSI. Wirte RF register by driver */
	/* LSSI Parameter */
	rtlphy->phyreg_def[RF90_PATH_A].rf3wire_offset =
				 RFPGA0_XA_LSSIPARAMETER;
	rtlphy->phyreg_def[RF90_PATH_B].rf3wire_offset =
				 RFPGA0_XB_LSSIPARAMETER;

	/* RF parameter */
	/* BB Band Select */
	rtlphy->phyreg_def[RF90_PATH_A].rflssi_select = RFPGA0_XAB_RFPARAMETER;
	rtlphy->phyreg_def[RF90_PATH_B].rflssi_select = RFPGA0_XAB_RFPARAMETER;
	rtlphy->phyreg_def[RF90_PATH_C].rflssi_select = RFPGA0_XCD_RFPARAMETER;
	rtlphy->phyreg_def[RF90_PATH_D].rflssi_select = RFPGA0_XCD_RFPARAMETER;

	/* Tx AGC Gain Stage (same for all path. Should we remove this?) */
	/* Tx gain stage */
	rtlphy->phyreg_def[RF90_PATH_A].rftxgain_stage = RFPGA0_TXGAINSTAGE;
	/* Tx gain stage */
	rtlphy->phyreg_def[RF90_PATH_B].rftxgain_stage = RFPGA0_TXGAINSTAGE;
	/* Tx gain stage */
	rtlphy->phyreg_def[RF90_PATH_C].rftxgain_stage = RFPGA0_TXGAINSTAGE;
	/* Tx gain stage */
	rtlphy->phyreg_def[RF90_PATH_D].rftxgain_stage = RFPGA0_TXGAINSTAGE;

	/* Tranceiver A~D HSSI Parameter-1 */
	/* wire control parameter1 */
	rtlphy->phyreg_def[RF90_PATH_A].rfhssi_para1 = RFPGA0_XA_HSSIPARAMETER1;
	/* wire control parameter1 */
	rtlphy->phyreg_def[RF90_PATH_B].rfhssi_para1 = RFPGA0_XB_HSSIPARAMETER1;

	/* Tranceiver A~D HSSI Parameter-2 */
	/* wire control parameter2 */
	rtlphy->phyreg_def[RF90_PATH_A].rfhssi_para2 = RFPGA0_XA_HSSIPARAMETER2;
	/* wire control parameter2 */
	rtlphy->phyreg_def[RF90_PATH_B].rfhssi_para2 = RFPGA0_XB_HSSIPARAMETER2;

	/* RF switch Control */
	/* TR/Ant switch control */
	rtlphy->phyreg_def[RF90_PATH_A].rfsw_ctrl = RFPGA0_XAB_SWITCHCONTROL;
	rtlphy->phyreg_def[RF90_PATH_B].rfsw_ctrl = RFPGA0_XAB_SWITCHCONTROL;
	rtlphy->phyreg_def[RF90_PATH_C].rfsw_ctrl = RFPGA0_XCD_SWITCHCONTROL;
	rtlphy->phyreg_def[RF90_PATH_D].rfsw_ctrl = RFPGA0_XCD_SWITCHCONTROL;

	/* AGC control 1 */
	rtlphy->phyreg_def[RF90_PATH_A].rfagc_control1 = ROFDM0_XAAGCCORE1;
	rtlphy->phyreg_def[RF90_PATH_B].rfagc_control1 = ROFDM0_XBAGCCORE1;
	rtlphy->phyreg_def[RF90_PATH_C].rfagc_control1 = ROFDM0_XCAGCCORE1;
	rtlphy->phyreg_def[RF90_PATH_D].rfagc_control1 = ROFDM0_XDAGCCORE1;

	/* AGC control 2  */
	rtlphy->phyreg_def[RF90_PATH_A].rfagc_control2 = ROFDM0_XAAGCCORE2;
	rtlphy->phyreg_def[RF90_PATH_B].rfagc_control2 = ROFDM0_XBAGCCORE2;
	rtlphy->phyreg_def[RF90_PATH_C].rfagc_control2 = ROFDM0_XCAGCCORE2;
	rtlphy->phyreg_def[RF90_PATH_D].rfagc_control2 = ROFDM0_XDAGCCORE2;

	/* RX AFE control 1 */
	rtlphy->phyreg_def[RF90_PATH_A].rfrxiq_imbal = ROFDM0_XARXIQIMBALANCE;
	rtlphy->phyreg_def[RF90_PATH_B].rfrxiq_imbal = ROFDM0_XBRXIQIMBALANCE;
	rtlphy->phyreg_def[RF90_PATH_C].rfrxiq_imbal = ROFDM0_XCRXIQIMBALANCE;
	rtlphy->phyreg_def[RF90_PATH_D].rfrxiq_imbal = ROFDM0_XDRXIQIMBALANCE;

	/*RX AFE control 1 */
	rtlphy->phyreg_def[RF90_PATH_A].rfrx_afe = ROFDM0_XARXAFE;
	rtlphy->phyreg_def[RF90_PATH_B].rfrx_afe = ROFDM0_XBRXAFE;
	rtlphy->phyreg_def[RF90_PATH_C].rfrx_afe = ROFDM0_XCRXAFE;
	rtlphy->phyreg_def[RF90_PATH_D].rfrx_afe = ROFDM0_XDRXAFE;

	/* Tx AFE control 1 */
	rtlphy->phyreg_def[RF90_PATH_A].rftxiq_imbal = ROFDM0_XATXIQIMBALANCE;
	rtlphy->phyreg_def[RF90_PATH_B].rftxiq_imbal = ROFDM0_XBTXIQIMBALANCE;
	rtlphy->phyreg_def[RF90_PATH_C].rftxiq_imbal = ROFDM0_XCTXIQIMBALANCE;
	rtlphy->phyreg_def[RF90_PATH_D].rftxiq_imbal = ROFDM0_XDTXIQIMBALANCE;

	/* Tx AFE control 2 */
	rtlphy->phyreg_def[RF90_PATH_A].rftx_afe = ROFDM0_XATXAFE;
	rtlphy->phyreg_def[RF90_PATH_B].rftx_afe = ROFDM0_XBTXAFE;
	rtlphy->phyreg_def[RF90_PATH_C].rftx_afe = ROFDM0_XCTXAFE;
	rtlphy->phyreg_def[RF90_PATH_D].rftx_afe = ROFDM0_XDTXAFE;

	/* Tranceiver LSSI Readback SI mode */
	rtlphy->phyreg_def[RF90_PATH_A].rf_rb = RFPGA0_XA_LSSIREADBACK;
	rtlphy->phyreg_def[RF90_PATH_B].rf_rb = RFPGA0_XB_LSSIREADBACK;
	rtlphy->phyreg_def[RF90_PATH_C].rf_rb = RFPGA0_XC_LSSIREADBACK;
	rtlphy->phyreg_def[RF90_PATH_D].rf_rb = RFPGA0_XD_LSSIREADBACK;

	/* Tranceiver LSSI Readback PI mode */
	rtlphy->phyreg_def[RF90_PATH_A].rf_rbpi = TRANSCEIVERA_HSPI_READBACK;
	rtlphy->phyreg_def[RF90_PATH_B].rf_rbpi = TRANSCEIVERB_HSPI_READBACK;
}

static bool _rtl92d_phy_config_bb_with_headerfile(struct ieee80211_hw *hw,
	u8 configtype)
{
	int i;
	u32 *phy_regarray_table;
	u32 *agctab_array_table = NULL;
	u32 *agctab_5garray_table;
	u16 phy_reg_arraylen, agctab_arraylen = 0, agctab_5garraylen;
	struct rtl_priv *rtlpriv = rtl_priv(hw);
	struct rtl_hal *rtlhal = rtl_hal(rtl_priv(hw));

	/* Normal chip,Mac0 use AGC_TAB.txt for 2G and 5G band. */
	if (rtlhal->interfaceindex == 0) {
		agctab_arraylen = AGCTAB_ARRAYLENGTH;
		agctab_array_table = rtl8192de_agctab_array;
		rtl_dbg(rtlpriv, COMP_INIT, DBG_LOUD,
			" ===> phy:MAC0, Rtl819XAGCTAB_Array\n");
	} else {
		if (rtlhal->current_bandtype == BAND_ON_2_4G) {
			agctab_arraylen = AGCTAB_2G_ARRAYLENGTH;
			agctab_array_table = rtl8192de_agctab_2garray;
			rtl_dbg(rtlpriv, COMP_INIT, DBG_LOUD,
				" ===> phy:MAC1, Rtl819XAGCTAB_2GArray\n");
		} else {
			agctab_5garraylen = AGCTAB_5G_ARRAYLENGTH;
			agctab_5garray_table = rtl8192de_agctab_5garray;
			rtl_dbg(rtlpriv, COMP_INIT, DBG_LOUD,
				" ===> phy:MAC1, Rtl819XAGCTAB_5GArray\n");

		}
	}
	phy_reg_arraylen = PHY_REG_2T_ARRAYLENGTH;
	phy_regarray_table = rtl8192de_phy_reg_2tarray;
	rtl_dbg(rtlpriv, COMP_INIT, DBG_LOUD,
		" ===> phy:Rtl819XPHY_REG_Array_PG\n");
	if (configtype == BASEBAND_CONFIG_PHY_REG) {
		for (i = 0; i < phy_reg_arraylen; i = i + 2) {
			rtl_addr_delay(phy_regarray_table[i]);
			rtl_set_bbreg(hw, phy_regarray_table[i], MASKDWORD,
				      phy_regarray_table[i + 1]);
			udelay(1);
			rtl_dbg(rtlpriv, COMP_INIT, DBG_TRACE,
				"The phy_regarray_table[0] is %x Rtl819XPHY_REGArray[1] is %x\n",
				phy_regarray_table[i],
				phy_regarray_table[i + 1]);
		}
	} else if (configtype == BASEBAND_CONFIG_AGC_TAB) {
		if (rtlhal->interfaceindex == 0) {
			for (i = 0; i < agctab_arraylen; i = i + 2) {
				rtl_set_bbreg(hw, agctab_array_table[i],
					MASKDWORD,
					agctab_array_table[i + 1]);
				/* Add 1us delay between BB/RF register
				 * setting. */
				udelay(1);
<<<<<<< HEAD
				RT_TRACE(rtlpriv, COMP_INIT, DBG_TRACE,
					 "The Rtl819XAGCTAB_Array_Table[0] is %u Rtl819XPHY_REGArray[1] is %u\n",
					 agctab_array_table[i],
					 agctab_array_table[i + 1]);
=======
				rtl_dbg(rtlpriv, COMP_INIT, DBG_TRACE,
					"The Rtl819XAGCTAB_Array_Table[0] is %u Rtl819XPHY_REGArray[1] is %u\n",
					agctab_array_table[i],
					agctab_array_table[i + 1]);
>>>>>>> 24b8d41d
			}
			rtl_dbg(rtlpriv, COMP_INIT, DBG_LOUD,
				"Normal Chip, MAC0, load Rtl819XAGCTAB_Array\n");
		} else {
			if (rtlhal->current_bandtype == BAND_ON_2_4G) {
				for (i = 0; i < agctab_arraylen; i = i + 2) {
					rtl_set_bbreg(hw, agctab_array_table[i],
						MASKDWORD,
						agctab_array_table[i + 1]);
					/* Add 1us delay between BB/RF register
					 * setting. */
					udelay(1);
<<<<<<< HEAD
					RT_TRACE(rtlpriv, COMP_INIT, DBG_TRACE,
						 "The Rtl819XAGCTAB_Array_Table[0] is %u Rtl819XPHY_REGArray[1] is %u\n",
						 agctab_array_table[i],
						 agctab_array_table[i + 1]);
=======
					rtl_dbg(rtlpriv, COMP_INIT, DBG_TRACE,
						"The Rtl819XAGCTAB_Array_Table[0] is %u Rtl819XPHY_REGArray[1] is %u\n",
						agctab_array_table[i],
						agctab_array_table[i + 1]);
>>>>>>> 24b8d41d
				}
				rtl_dbg(rtlpriv, COMP_INIT, DBG_LOUD,
					"Load Rtl819XAGCTAB_2GArray\n");
			} else {
				for (i = 0; i < agctab_5garraylen; i = i + 2) {
					rtl_set_bbreg(hw,
						agctab_5garray_table[i],
						MASKDWORD,
						agctab_5garray_table[i + 1]);
					/* Add 1us delay between BB/RF registeri
					 * setting. */
					udelay(1);
<<<<<<< HEAD
					RT_TRACE(rtlpriv, COMP_INIT, DBG_TRACE,
						 "The Rtl819XAGCTAB_5GArray_Table[0] is %u Rtl819XPHY_REGArray[1] is %u\n",
						 agctab_5garray_table[i],
						 agctab_5garray_table[i + 1]);
=======
					rtl_dbg(rtlpriv, COMP_INIT, DBG_TRACE,
						"The Rtl819XAGCTAB_5GArray_Table[0] is %u Rtl819XPHY_REGArray[1] is %u\n",
						agctab_5garray_table[i],
						agctab_5garray_table[i + 1]);
>>>>>>> 24b8d41d
				}
				rtl_dbg(rtlpriv, COMP_INIT, DBG_LOUD,
					"Load Rtl819XAGCTAB_5GArray\n");
			}
		}
	}
	return true;
}

static void _rtl92d_store_pwrindex_diffrate_offset(struct ieee80211_hw *hw,
						   u32 regaddr, u32 bitmask,
						   u32 data)
{
	struct rtl_priv *rtlpriv = rtl_priv(hw);
	struct rtl_phy *rtlphy = &(rtlpriv->phy);
	int index;

	if (regaddr == RTXAGC_A_RATE18_06)
		index = 0;
	else if (regaddr == RTXAGC_A_RATE54_24)
		index = 1;
	else if (regaddr == RTXAGC_A_CCK1_MCS32)
		index = 6;
	else if (regaddr == RTXAGC_B_CCK11_A_CCK2_11 && bitmask == 0xffffff00)
		index = 7;
	else if (regaddr == RTXAGC_A_MCS03_MCS00)
		index = 2;
	else if (regaddr == RTXAGC_A_MCS07_MCS04)
		index = 3;
	else if (regaddr == RTXAGC_A_MCS11_MCS08)
		index = 4;
	else if (regaddr == RTXAGC_A_MCS15_MCS12)
		index = 5;
	else if (regaddr == RTXAGC_B_RATE18_06)
		index = 8;
	else if (regaddr == RTXAGC_B_RATE54_24)
		index = 9;
	else if (regaddr == RTXAGC_B_CCK1_55_MCS32)
		index = 14;
	else if (regaddr == RTXAGC_B_CCK11_A_CCK2_11 && bitmask == 0x000000ff)
		index = 15;
	else if (regaddr == RTXAGC_B_MCS03_MCS00)
		index = 10;
	else if (regaddr == RTXAGC_B_MCS07_MCS04)
		index = 11;
	else if (regaddr == RTXAGC_B_MCS11_MCS08)
		index = 12;
	else if (regaddr == RTXAGC_B_MCS15_MCS12)
		index = 13;
	else
		return;

	rtlphy->mcs_offset[rtlphy->pwrgroup_cnt][index] = data;
	rtl_dbg(rtlpriv, COMP_INIT, DBG_TRACE,
		"MCSTxPowerLevelOriginalOffset[%d][%d] = 0x%x\n",
		rtlphy->pwrgroup_cnt, index,
		rtlphy->mcs_offset[rtlphy->pwrgroup_cnt][index]);
	if (index == 13)
		rtlphy->pwrgroup_cnt++;
}

static bool _rtl92d_phy_config_bb_with_pgheaderfile(struct ieee80211_hw *hw,
	u8 configtype)
{
	struct rtl_priv *rtlpriv = rtl_priv(hw);
	int i;
	u32 *phy_regarray_table_pg;
	u16 phy_regarray_pg_len;

	phy_regarray_pg_len = PHY_REG_ARRAY_PG_LENGTH;
	phy_regarray_table_pg = rtl8192de_phy_reg_array_pg;
	if (configtype == BASEBAND_CONFIG_PHY_REG) {
		for (i = 0; i < phy_regarray_pg_len; i = i + 3) {
			rtl_addr_delay(phy_regarray_table_pg[i]);
			_rtl92d_store_pwrindex_diffrate_offset(hw,
				phy_regarray_table_pg[i],
				phy_regarray_table_pg[i + 1],
				phy_regarray_table_pg[i + 2]);
		}
	} else {
		rtl_dbg(rtlpriv, COMP_SEND, DBG_TRACE,
			"configtype != BaseBand_Config_PHY_REG\n");
	}
	return true;
}

static bool _rtl92d_phy_bb_config(struct ieee80211_hw *hw)
{
	struct rtl_priv *rtlpriv = rtl_priv(hw);
	struct rtl_phy *rtlphy = &(rtlpriv->phy);
	struct rtl_efuse *rtlefuse = rtl_efuse(rtl_priv(hw));
	bool rtstatus = true;

	rtl_dbg(rtlpriv, COMP_INIT, DBG_TRACE, "==>\n");
	rtstatus = _rtl92d_phy_config_bb_with_headerfile(hw,
		BASEBAND_CONFIG_PHY_REG);
	if (!rtstatus) {
		pr_err("Write BB Reg Fail!!\n");
		return false;
	}

	/* if (rtlphy->rf_type == RF_1T2R) {
	 *      _rtl92c_phy_bb_config_1t(hw);
	 *     rtl_dbg(rtlpriv, COMP_INIT, DBG_TRACE, "Config to 1T!!\n");
	 *} */

	if (rtlefuse->autoload_failflag == false) {
		rtlphy->pwrgroup_cnt = 0;
		rtstatus = _rtl92d_phy_config_bb_with_pgheaderfile(hw,
			BASEBAND_CONFIG_PHY_REG);
	}
	if (!rtstatus) {
		pr_err("BB_PG Reg Fail!!\n");
		return false;
	}
	rtstatus = _rtl92d_phy_config_bb_with_headerfile(hw,
		BASEBAND_CONFIG_AGC_TAB);
	if (!rtstatus) {
		pr_err("AGC Table Fail\n");
		return false;
	}
	rtlphy->cck_high_power = (bool) (rtl_get_bbreg(hw,
		RFPGA0_XA_HSSIPARAMETER2, 0x200));

	return true;
}

bool rtl92d_phy_bb_config(struct ieee80211_hw *hw)
{
	struct rtl_priv *rtlpriv = rtl_priv(hw);
	u16 regval;
	u32 regvaldw;
	u8 value;

	_rtl92d_phy_init_bb_rf_register_definition(hw);
	regval = rtl_read_word(rtlpriv, REG_SYS_FUNC_EN);
	rtl_write_word(rtlpriv, REG_SYS_FUNC_EN,
		       regval | BIT(13) | BIT(0) | BIT(1));
	rtl_write_byte(rtlpriv, REG_AFE_PLL_CTRL, 0x83);
	rtl_write_byte(rtlpriv, REG_AFE_PLL_CTRL + 1, 0xdb);
	/* 0x1f bit7 bit6 represent for mac0/mac1 driver ready */
	value = rtl_read_byte(rtlpriv, REG_RF_CTRL);
	rtl_write_byte(rtlpriv, REG_RF_CTRL, value | RF_EN | RF_RSTB |
		RF_SDMRSTB);
	rtl_write_byte(rtlpriv, REG_SYS_FUNC_EN, FEN_PPLL | FEN_PCIEA |
		FEN_DIO_PCIE | FEN_BB_GLB_RSTN | FEN_BBRSTB);
	rtl_write_byte(rtlpriv, REG_AFE_XTAL_CTRL + 1, 0x80);
	if (!(IS_92D_SINGLEPHY(rtlpriv->rtlhal.version))) {
		regvaldw = rtl_read_dword(rtlpriv, REG_LEDCFG0);
		rtl_write_dword(rtlpriv, REG_LEDCFG0, regvaldw | BIT(23));
	}

	return _rtl92d_phy_bb_config(hw);
}

bool rtl92d_phy_rf_config(struct ieee80211_hw *hw)
{
	return rtl92d_phy_rf6052_config(hw);
}

bool rtl92d_phy_config_rf_with_headerfile(struct ieee80211_hw *hw,
					  enum rf_content content,
					  enum radio_path rfpath)
{
	int i;
	u32 *radioa_array_table;
	u32 *radiob_array_table;
	u16 radioa_arraylen, radiob_arraylen;
	struct rtl_priv *rtlpriv = rtl_priv(hw);

	radioa_arraylen = RADIOA_2T_ARRAYLENGTH;
	radioa_array_table = rtl8192de_radioa_2tarray;
	radiob_arraylen = RADIOB_2T_ARRAYLENGTH;
	radiob_array_table = rtl8192de_radiob_2tarray;
	if (rtlpriv->efuse.internal_pa_5g[0]) {
		radioa_arraylen = RADIOA_2T_INT_PA_ARRAYLENGTH;
		radioa_array_table = rtl8192de_radioa_2t_int_paarray;
	}
	if (rtlpriv->efuse.internal_pa_5g[1]) {
		radiob_arraylen = RADIOB_2T_INT_PA_ARRAYLENGTH;
		radiob_array_table = rtl8192de_radiob_2t_int_paarray;
	}
	rtl_dbg(rtlpriv, COMP_INIT, DBG_LOUD,
		"PHY_ConfigRFWithHeaderFile() Radio_A:Rtl819XRadioA_1TArray\n");
	rtl_dbg(rtlpriv, COMP_INIT, DBG_LOUD,
		"PHY_ConfigRFWithHeaderFile() Radio_B:Rtl819XRadioB_1TArray\n");
	rtl_dbg(rtlpriv, COMP_INIT, DBG_TRACE, "Radio No %x\n", rfpath);

	/* this only happens when DMDP, mac0 start on 2.4G,
	 * mac1 start on 5G, mac 0 has to set phy0&phy1
	 * pathA or mac1 has to set phy0&phy1 pathA */
	if ((content == radiob_txt) && (rfpath == RF90_PATH_A)) {
		rtl_dbg(rtlpriv, COMP_INIT, DBG_LOUD,
			" ===> althougth Path A, we load radiob.txt\n");
		radioa_arraylen = radiob_arraylen;
		radioa_array_table = radiob_array_table;
	}
	switch (rfpath) {
	case RF90_PATH_A:
		for (i = 0; i < radioa_arraylen; i = i + 2) {
			rtl_rfreg_delay(hw, rfpath, radioa_array_table[i],
					RFREG_OFFSET_MASK,
					radioa_array_table[i + 1]);
		}
		break;
	case RF90_PATH_B:
		for (i = 0; i < radiob_arraylen; i = i + 2) {
			rtl_rfreg_delay(hw, rfpath, radiob_array_table[i],
					RFREG_OFFSET_MASK,
					radiob_array_table[i + 1]);
		}
		break;
	case RF90_PATH_C:
	case RF90_PATH_D:
<<<<<<< HEAD
		RT_TRACE(rtlpriv, COMP_ERR, DBG_EMERG,
			 "switch case %#x not processed\n", rfpath);
=======
		pr_err("switch case %#x not processed\n", rfpath);
>>>>>>> 24b8d41d
		break;
	}
	return true;
}

void rtl92d_phy_get_hw_reg_originalvalue(struct ieee80211_hw *hw)
{
	struct rtl_priv *rtlpriv = rtl_priv(hw);
	struct rtl_phy *rtlphy = &(rtlpriv->phy);

	rtlphy->default_initialgain[0] =
	    (u8) rtl_get_bbreg(hw, ROFDM0_XAAGCCORE1, MASKBYTE0);
	rtlphy->default_initialgain[1] =
	    (u8) rtl_get_bbreg(hw, ROFDM0_XBAGCCORE1, MASKBYTE0);
	rtlphy->default_initialgain[2] =
	    (u8) rtl_get_bbreg(hw, ROFDM0_XCAGCCORE1, MASKBYTE0);
	rtlphy->default_initialgain[3] =
	    (u8) rtl_get_bbreg(hw, ROFDM0_XDAGCCORE1, MASKBYTE0);
	rtl_dbg(rtlpriv, COMP_INIT, DBG_TRACE,
		"Default initial gain (c50=0x%x, c58=0x%x, c60=0x%x, c68=0x%x\n",
		rtlphy->default_initialgain[0],
		rtlphy->default_initialgain[1],
		rtlphy->default_initialgain[2],
		rtlphy->default_initialgain[3]);
	rtlphy->framesync = (u8)rtl_get_bbreg(hw, ROFDM0_RXDETECTOR3,
					      MASKBYTE0);
	rtlphy->framesync_c34 = rtl_get_bbreg(hw, ROFDM0_RXDETECTOR2,
					      MASKDWORD);
	rtl_dbg(rtlpriv, COMP_INIT, DBG_TRACE,
		"Default framesync (0x%x) = 0x%x\n",
		ROFDM0_RXDETECTOR3, rtlphy->framesync);
}

static void _rtl92d_get_txpower_index(struct ieee80211_hw *hw, u8 channel,
	u8 *cckpowerlevel, u8 *ofdmpowerlevel)
{
	struct rtl_priv *rtlpriv = rtl_priv(hw);
	struct rtl_phy *rtlphy = &(rtlpriv->phy);
	struct rtl_hal *rtlhal = &(rtlpriv->rtlhal);
	struct rtl_efuse *rtlefuse = rtl_efuse(rtl_priv(hw));
	u8 index = (channel - 1);

	/* 1. CCK */
	if (rtlhal->current_bandtype == BAND_ON_2_4G) {
		/* RF-A */
		cckpowerlevel[RF90_PATH_A] =
				 rtlefuse->txpwrlevel_cck[RF90_PATH_A][index];
		/* RF-B */
		cckpowerlevel[RF90_PATH_B] =
				 rtlefuse->txpwrlevel_cck[RF90_PATH_B][index];
	} else {
		cckpowerlevel[RF90_PATH_A] = 0;
		cckpowerlevel[RF90_PATH_B] = 0;
	}
	/* 2. OFDM for 1S or 2S */
	if (rtlphy->rf_type == RF_1T2R || rtlphy->rf_type == RF_1T1R) {
		/*  Read HT 40 OFDM TX power */
		ofdmpowerlevel[RF90_PATH_A] =
		    rtlefuse->txpwrlevel_ht40_1s[RF90_PATH_A][index];
		ofdmpowerlevel[RF90_PATH_B] =
		    rtlefuse->txpwrlevel_ht40_1s[RF90_PATH_B][index];
	} else if (rtlphy->rf_type == RF_2T2R) {
		/* Read HT 40 OFDM TX power */
		ofdmpowerlevel[RF90_PATH_A] =
		    rtlefuse->txpwrlevel_ht40_2s[RF90_PATH_A][index];
		ofdmpowerlevel[RF90_PATH_B] =
		    rtlefuse->txpwrlevel_ht40_2s[RF90_PATH_B][index];
	}
}

static void _rtl92d_ccxpower_index_check(struct ieee80211_hw *hw,
	u8 channel, u8 *cckpowerlevel, u8 *ofdmpowerlevel)
{
	struct rtl_priv *rtlpriv = rtl_priv(hw);
	struct rtl_phy *rtlphy = &(rtlpriv->phy);

	rtlphy->cur_cck_txpwridx = cckpowerlevel[0];
	rtlphy->cur_ofdm24g_txpwridx = ofdmpowerlevel[0];
}

static u8 _rtl92c_phy_get_rightchnlplace(u8 chnl)
{
	u8 place = chnl;

	if (chnl > 14) {
		for (place = 14; place < sizeof(channel5g); place++) {
			if (channel5g[place] == chnl) {
				place++;
				break;
			}
		}
	}
	return place;
}

void rtl92d_phy_set_txpower_level(struct ieee80211_hw *hw, u8 channel)
{
	struct rtl_efuse *rtlefuse = rtl_efuse(rtl_priv(hw));
	struct rtl_priv *rtlpriv = rtl_priv(hw);
	u8 cckpowerlevel[2], ofdmpowerlevel[2];

	if (!rtlefuse->txpwr_fromeprom)
		return;
	channel = _rtl92c_phy_get_rightchnlplace(channel);
	_rtl92d_get_txpower_index(hw, channel, &cckpowerlevel[0],
		&ofdmpowerlevel[0]);
	if (rtlpriv->rtlhal.current_bandtype == BAND_ON_2_4G)
		_rtl92d_ccxpower_index_check(hw, channel, &cckpowerlevel[0],
				&ofdmpowerlevel[0]);
	if (rtlpriv->rtlhal.current_bandtype == BAND_ON_2_4G)
		rtl92d_phy_rf6052_set_cck_txpower(hw, &cckpowerlevel[0]);
	rtl92d_phy_rf6052_set_ofdm_txpower(hw, &ofdmpowerlevel[0], channel);
}

void rtl92d_phy_set_bw_mode(struct ieee80211_hw *hw,
			    enum nl80211_channel_type ch_type)
{
	struct rtl_priv *rtlpriv = rtl_priv(hw);
	struct rtl_phy *rtlphy = &(rtlpriv->phy);
	struct rtl_hal *rtlhal = rtl_hal(rtl_priv(hw));
	struct rtl_mac *mac = rtl_mac(rtl_priv(hw));
	unsigned long flag = 0;
	u8 reg_prsr_rsc;
	u8 reg_bw_opmode;

	if (rtlphy->set_bwmode_inprogress)
		return;
	if ((is_hal_stop(rtlhal)) || (RT_CANNOT_IO(hw))) {
		rtl_dbg(rtlpriv, COMP_ERR, DBG_WARNING,
			"FALSE driver sleep or unload\n");
		return;
	}
	rtlphy->set_bwmode_inprogress = true;
	rtl_dbg(rtlpriv, COMP_SCAN, DBG_TRACE, "Switch to %s bandwidth\n",
		rtlphy->current_chan_bw == HT_CHANNEL_WIDTH_20 ?
		"20MHz" : "40MHz");
	reg_bw_opmode = rtl_read_byte(rtlpriv, REG_BWOPMODE);
	reg_prsr_rsc = rtl_read_byte(rtlpriv, REG_RRSR + 2);
	switch (rtlphy->current_chan_bw) {
	case HT_CHANNEL_WIDTH_20:
		reg_bw_opmode |= BW_OPMODE_20MHZ;
		rtl_write_byte(rtlpriv, REG_BWOPMODE, reg_bw_opmode);
		break;
	case HT_CHANNEL_WIDTH_20_40:
		reg_bw_opmode &= ~BW_OPMODE_20MHZ;
		rtl_write_byte(rtlpriv, REG_BWOPMODE, reg_bw_opmode);

		reg_prsr_rsc = (reg_prsr_rsc & 0x90) |
			(mac->cur_40_prime_sc << 5);
		rtl_write_byte(rtlpriv, REG_RRSR + 2, reg_prsr_rsc);
		break;
	default:
		pr_err("unknown bandwidth: %#X\n",
		       rtlphy->current_chan_bw);
		break;
	}
	switch (rtlphy->current_chan_bw) {
	case HT_CHANNEL_WIDTH_20:
		rtl_set_bbreg(hw, RFPGA0_RFMOD, BRFMOD, 0x0);
		rtl_set_bbreg(hw, RFPGA1_RFMOD, BRFMOD, 0x0);
		/* SET BIT10 BIT11  for receive cck */
		rtl_set_bbreg(hw, RFPGA0_ANALOGPARAMETER2, BIT(10) |
			      BIT(11), 3);
		break;
	case HT_CHANNEL_WIDTH_20_40:
		rtl_set_bbreg(hw, RFPGA0_RFMOD, BRFMOD, 0x1);
		rtl_set_bbreg(hw, RFPGA1_RFMOD, BRFMOD, 0x1);
		/* Set Control channel to upper or lower.
		 * These settings are required only for 40MHz */
		if (rtlhal->current_bandtype == BAND_ON_2_4G) {
			rtl92d_acquire_cckandrw_pagea_ctl(hw, &flag);
			rtl_set_bbreg(hw, RCCK0_SYSTEM, BCCKSIDEBAND,
				(mac->cur_40_prime_sc >> 1));
			rtl92d_release_cckandrw_pagea_ctl(hw, &flag);
		}
		rtl_set_bbreg(hw, ROFDM1_LSTF, 0xC00, mac->cur_40_prime_sc);
		/* SET BIT10 BIT11  for receive cck */
		rtl_set_bbreg(hw, RFPGA0_ANALOGPARAMETER2, BIT(10) |
			      BIT(11), 0);
		rtl_set_bbreg(hw, 0x818, (BIT(26) | BIT(27)),
			(mac->cur_40_prime_sc ==
			HAL_PRIME_CHNL_OFFSET_LOWER) ? 2 : 1);
		break;
	default:
		pr_err("unknown bandwidth: %#X\n",
		       rtlphy->current_chan_bw);
		break;

	}
	rtl92d_phy_rf6052_set_bandwidth(hw, rtlphy->current_chan_bw);
	rtlphy->set_bwmode_inprogress = false;
	rtl_dbg(rtlpriv, COMP_SCAN, DBG_TRACE, "<==\n");
}

static void _rtl92d_phy_stop_trx_before_changeband(struct ieee80211_hw *hw)
{
	rtl_set_bbreg(hw, RFPGA0_RFMOD, BCCKEN, 0);
	rtl_set_bbreg(hw, RFPGA0_RFMOD, BOFDMEN, 0);
	rtl_set_bbreg(hw, ROFDM0_TRXPATHENABLE, MASKBYTE0, 0x00);
	rtl_set_bbreg(hw, ROFDM1_TRXPATHENABLE, BDWORD, 0x0);
}

static void rtl92d_phy_switch_wirelessband(struct ieee80211_hw *hw, u8 band)
{
	struct rtl_priv *rtlpriv = rtl_priv(hw);
	struct rtl_hal *rtlhal = rtl_hal(rtl_priv(hw));
	u8 value8;

	rtl_dbg(rtlpriv, COMP_INIT, DBG_LOUD, "==>\n");
	rtlhal->bandset = band;
	rtlhal->current_bandtype = band;
	if (IS_92D_SINGLEPHY(rtlhal->version))
		rtlhal->bandset = BAND_ON_BOTH;
	/* stop RX/Tx */
	_rtl92d_phy_stop_trx_before_changeband(hw);
	/* reconfig BB/RF according to wireless mode */
	if (rtlhal->current_bandtype == BAND_ON_2_4G) {
		/* BB & RF Config */
		rtl_dbg(rtlpriv, COMP_CMD, DBG_DMESG, "====>2.4G\n");
		if (rtlhal->interfaceindex == 1)
			_rtl92d_phy_config_bb_with_headerfile(hw,
				BASEBAND_CONFIG_AGC_TAB);
	} else {
		/* 5G band */
		rtl_dbg(rtlpriv, COMP_CMD, DBG_DMESG, "====>5G\n");
		if (rtlhal->interfaceindex == 1)
			_rtl92d_phy_config_bb_with_headerfile(hw,
				BASEBAND_CONFIG_AGC_TAB);
	}
	rtl92d_update_bbrf_configuration(hw);
	if (rtlhal->current_bandtype == BAND_ON_2_4G)
		rtl_set_bbreg(hw, RFPGA0_RFMOD, BCCKEN, 0x1);
	rtl_set_bbreg(hw, RFPGA0_RFMOD, BOFDMEN, 0x1);

	/* 20M BW. */
	/* rtl_set_bbreg(hw, RFPGA0_ANALOGPARAMETER2, BIT(10), 1); */
	rtlhal->reloadtxpowerindex = true;
	/* notice fw know band status  0x81[1]/0x53[1] = 0: 5G, 1: 2G */
	if (rtlhal->current_bandtype == BAND_ON_2_4G) {
		value8 = rtl_read_byte(rtlpriv,	(rtlhal->interfaceindex ==
			0 ? REG_MAC0 : REG_MAC1));
		value8 |= BIT(1);
		rtl_write_byte(rtlpriv, (rtlhal->interfaceindex ==
			0 ? REG_MAC0 : REG_MAC1), value8);
	} else {
		value8 = rtl_read_byte(rtlpriv, (rtlhal->interfaceindex ==
			0 ? REG_MAC0 : REG_MAC1));
		value8 &= (~BIT(1));
		rtl_write_byte(rtlpriv, (rtlhal->interfaceindex ==
			0 ? REG_MAC0 : REG_MAC1), value8);
	}
	mdelay(1);
	rtl_dbg(rtlpriv, COMP_INIT, DBG_LOUD, "<==Switch Band OK\n");
}

static void _rtl92d_phy_reload_imr_setting(struct ieee80211_hw *hw,
	u8 channel, u8 rfpath)
{
	struct rtl_priv *rtlpriv = rtl_priv(hw);
	u32 imr_num = MAX_RF_IMR_INDEX;
	u32 rfmask = RFREG_OFFSET_MASK;
	u8 group, i;
	unsigned long flag = 0;

	rtl_dbg(rtlpriv, COMP_CMD, DBG_LOUD, "====>path %d\n", rfpath);
	if (rtlpriv->rtlhal.current_bandtype == BAND_ON_5G) {
		rtl_dbg(rtlpriv, COMP_CMD, DBG_LOUD, "====>5G\n");
		rtl_set_bbreg(hw, RFPGA0_RFMOD, BIT(25) | BIT(24), 0);
		rtl_set_bbreg(hw, RFPGA0_ANALOGPARAMETER4, 0x00f00000, 0xf);
		/* fc area 0xd2c */
		if (channel > 99)
			rtl_set_bbreg(hw, ROFDM1_CFOTRACKING, BIT(13) |
				      BIT(14), 2);
		else
			rtl_set_bbreg(hw, ROFDM1_CFOTRACKING, BIT(13) |
				      BIT(14), 1);
		/* leave 0 for channel1-14. */
		group = channel <= 64 ? 1 : 2;
		imr_num = MAX_RF_IMR_INDEX_NORMAL;
		for (i = 0; i < imr_num; i++)
			rtl_set_rfreg(hw, (enum radio_path)rfpath,
				      rf_reg_for_5g_swchnl_normal[i], rfmask,
				      rf_imr_param_normal[0][group][i]);
		rtl_set_bbreg(hw, RFPGA0_ANALOGPARAMETER4, 0x00f00000, 0);
		rtl_set_bbreg(hw, RFPGA0_RFMOD, BOFDMEN, 1);
	} else {
		/* G band. */
		rtl_dbg(rtlpriv, COMP_SCAN, DBG_LOUD,
			"Load RF IMR parameters for G band. IMR already setting %d\n",
			rtlpriv->rtlhal.load_imrandiqk_setting_for2g);
		rtl_dbg(rtlpriv, COMP_CMD, DBG_LOUD, "====>2.4G\n");
		if (!rtlpriv->rtlhal.load_imrandiqk_setting_for2g) {
			rtl_dbg(rtlpriv, COMP_SCAN, DBG_LOUD,
				"Load RF IMR parameters for G band. %d\n",
				rfpath);
			rtl92d_acquire_cckandrw_pagea_ctl(hw, &flag);
			rtl_set_bbreg(hw, RFPGA0_RFMOD, BIT(25) | BIT(24), 0);
			rtl_set_bbreg(hw, RFPGA0_ANALOGPARAMETER4,
				      0x00f00000, 0xf);
			imr_num = MAX_RF_IMR_INDEX_NORMAL;
			for (i = 0; i < imr_num; i++) {
				rtl_set_rfreg(hw, (enum radio_path)rfpath,
					      rf_reg_for_5g_swchnl_normal[i],
					      RFREG_OFFSET_MASK,
					      rf_imr_param_normal[0][0][i]);
			}
			rtl_set_bbreg(hw, RFPGA0_ANALOGPARAMETER4,
				      0x00f00000, 0);
			rtl_set_bbreg(hw, RFPGA0_RFMOD, BOFDMEN | BCCKEN, 3);
			rtl92d_release_cckandrw_pagea_ctl(hw, &flag);
		}
	}
	rtl_dbg(rtlpriv, COMP_CMD, DBG_LOUD, "<====\n");
}

static void _rtl92d_phy_enable_rf_env(struct ieee80211_hw *hw,
	u8 rfpath, u32 *pu4_regval)
{
	struct rtl_priv *rtlpriv = rtl_priv(hw);
	struct rtl_phy *rtlphy = &(rtlpriv->phy);
	struct bb_reg_def *pphyreg = &rtlphy->phyreg_def[rfpath];

	rtl_dbg(rtlpriv, COMP_RF, DBG_LOUD, "====>\n");
	/*----Store original RFENV control type----*/
	switch (rfpath) {
	case RF90_PATH_A:
	case RF90_PATH_C:
		*pu4_regval = rtl_get_bbreg(hw, pphyreg->rfintfs, BRFSI_RFENV);
		break;
	case RF90_PATH_B:
	case RF90_PATH_D:
		*pu4_regval =
		    rtl_get_bbreg(hw, pphyreg->rfintfs, BRFSI_RFENV << 16);
		break;
	}
	/*----Set RF_ENV enable----*/
	rtl_set_bbreg(hw, pphyreg->rfintfe, BRFSI_RFENV << 16, 0x1);
	udelay(1);
	/*----Set RF_ENV output high----*/
	rtl_set_bbreg(hw, pphyreg->rfintfo, BRFSI_RFENV, 0x1);
	udelay(1);
	/* Set bit number of Address and Data for RF register */
	/* Set 1 to 4 bits for 8255 */
	rtl_set_bbreg(hw, pphyreg->rfhssi_para2, B3WIREADDRESSLENGTH, 0x0);
	udelay(1);
	/*Set 0 to 12 bits for 8255 */
	rtl_set_bbreg(hw, pphyreg->rfhssi_para2, B3WIREDATALENGTH, 0x0);
	udelay(1);
	rtl_dbg(rtlpriv, COMP_RF, DBG_LOUD, "<====\n");
}

static void _rtl92d_phy_restore_rf_env(struct ieee80211_hw *hw, u8 rfpath,
				       u32 *pu4_regval)
{
	struct rtl_priv *rtlpriv = rtl_priv(hw);
	struct rtl_phy *rtlphy = &(rtlpriv->phy);
	struct bb_reg_def *pphyreg = &rtlphy->phyreg_def[rfpath];

	rtl_dbg(rtlpriv, COMP_RF, DBG_LOUD, "=====>\n");
	/*----Restore RFENV control type----*/
	switch (rfpath) {
	case RF90_PATH_A:
	case RF90_PATH_C:
		rtl_set_bbreg(hw, pphyreg->rfintfs, BRFSI_RFENV, *pu4_regval);
		break;
	case RF90_PATH_B:
	case RF90_PATH_D:
		rtl_set_bbreg(hw, pphyreg->rfintfs, BRFSI_RFENV << 16,
			      *pu4_regval);
		break;
	}
	rtl_dbg(rtlpriv, COMP_RF, DBG_LOUD, "<=====\n");
}

static void _rtl92d_phy_switch_rf_setting(struct ieee80211_hw *hw, u8 channel)
{
	struct rtl_priv *rtlpriv = rtl_priv(hw);
	struct rtl_phy *rtlphy = &(rtlpriv->phy);
	struct rtl_hal *rtlhal = &(rtlpriv->rtlhal);
	u8 path = rtlhal->current_bandtype ==
	    BAND_ON_5G ? RF90_PATH_A : RF90_PATH_B;
	u8 index = 0, i = 0, rfpath = RF90_PATH_A;
	bool need_pwr_down = false, internal_pa = false;
	u32 u4regvalue, mask = 0x1C000, value = 0, u4tmp, u4tmp2;

	rtl_dbg(rtlpriv, COMP_CMD, DBG_LOUD, "====>\n");
	/* config path A for 5G */
	if (rtlhal->current_bandtype == BAND_ON_5G) {
		rtl_dbg(rtlpriv, COMP_CMD, DBG_LOUD, "====>5G\n");
		u4tmp = curveindex_5g[channel - 1];
		RTPRINT(rtlpriv, FINIT, INIT_IQK,
			"ver 1 set RF-A, 5G, 0x28 = 0x%x !!\n", u4tmp);
		for (i = 0; i < RF_CHNL_NUM_5G; i++) {
			if (channel == rf_chnl_5g[i] && channel <= 140)
				index = 0;
		}
		for (i = 0; i < RF_CHNL_NUM_5G_40M; i++) {
			if (channel == rf_chnl_5g_40m[i] && channel <= 140)
				index = 1;
		}
		if (channel == 149 || channel == 155 || channel == 161)
			index = 2;
		else if (channel == 151 || channel == 153 || channel == 163
			 || channel == 165)
			index = 3;
		else if (channel == 157 || channel == 159)
			index = 4;

		if (rtlhal->macphymode == DUALMAC_DUALPHY
		    && rtlhal->interfaceindex == 1) {
			need_pwr_down = rtl92d_phy_enable_anotherphy(hw, false);
			rtlhal->during_mac1init_radioa = true;
			/* asume no this case */
			if (need_pwr_down)
				_rtl92d_phy_enable_rf_env(hw, path,
							  &u4regvalue);
		}
		for (i = 0; i < RF_REG_NUM_FOR_C_CUT_5G; i++) {
			if (i == 0 && (rtlhal->macphymode == DUALMAC_DUALPHY)) {
				rtl_set_rfreg(hw, (enum radio_path)path,
					      rf_reg_for_c_cut_5g[i],
					      RFREG_OFFSET_MASK, 0xE439D);
			} else if (rf_reg_for_c_cut_5g[i] == RF_SYN_G4) {
				u4tmp2 = (rf_reg_pram_c_5g[index][i] &
				     0x7FF) | (u4tmp << 11);
				if (channel == 36)
					u4tmp2 &= ~(BIT(7) | BIT(6));
				rtl_set_rfreg(hw, (enum radio_path)path,
					      rf_reg_for_c_cut_5g[i],
					      RFREG_OFFSET_MASK, u4tmp2);
			} else {
				rtl_set_rfreg(hw, (enum radio_path)path,
					      rf_reg_for_c_cut_5g[i],
					      RFREG_OFFSET_MASK,
					      rf_reg_pram_c_5g[index][i]);
			}
			rtl_dbg(rtlpriv, COMP_RF, DBG_TRACE,
				"offset 0x%x value 0x%x path %d index %d readback 0x%x\n",
				rf_reg_for_c_cut_5g[i],
				rf_reg_pram_c_5g[index][i],
				path, index,
				rtl_get_rfreg(hw, (enum radio_path)path,
					      rf_reg_for_c_cut_5g[i],
					      RFREG_OFFSET_MASK));
		}
		if (need_pwr_down)
			_rtl92d_phy_restore_rf_env(hw, path, &u4regvalue);
		if (rtlhal->during_mac1init_radioa)
			rtl92d_phy_powerdown_anotherphy(hw, false);
		if (channel < 149)
			value = 0x07;
		else if (channel >= 149)
			value = 0x02;
		if (channel >= 36 && channel <= 64)
			index = 0;
		else if (channel >= 100 && channel <= 140)
			index = 1;
		else
			index = 2;
		for (rfpath = RF90_PATH_A; rfpath < rtlphy->num_total_rfpath;
			rfpath++) {
			if (rtlhal->macphymode == DUALMAC_DUALPHY &&
				rtlhal->interfaceindex == 1)	/* MAC 1 5G */
				internal_pa = rtlpriv->efuse.internal_pa_5g[1];
			else
				internal_pa =
					 rtlpriv->efuse.internal_pa_5g[rfpath];
			if (internal_pa) {
				for (i = 0;
				     i < RF_REG_NUM_FOR_C_CUT_5G_INTERNALPA;
				     i++) {
					rtl_set_rfreg(hw, rfpath,
						rf_for_c_cut_5g_internal_pa[i],
						RFREG_OFFSET_MASK,
						rf_pram_c_5g_int_pa[index][i]);
					rtl_dbg(rtlpriv, COMP_RF, DBG_LOUD,
						"offset 0x%x value 0x%x path %d index %d\n",
						rf_for_c_cut_5g_internal_pa[i],
						rf_pram_c_5g_int_pa[index][i],
						rfpath, index);
				}
			} else {
				rtl_set_rfreg(hw, (enum radio_path)rfpath, 0x0B,
					      mask, value);
			}
		}
	} else if (rtlhal->current_bandtype == BAND_ON_2_4G) {
		rtl_dbg(rtlpriv, COMP_CMD, DBG_LOUD, "====>2.4G\n");
		u4tmp = curveindex_2g[channel - 1];
		RTPRINT(rtlpriv, FINIT, INIT_IQK,
			"ver 3 set RF-B, 2G, 0x28 = 0x%x !!\n", u4tmp);
		if (channel == 1 || channel == 2 || channel == 4 || channel == 9
		    || channel == 10 || channel == 11 || channel == 12)
			index = 0;
		else if (channel == 3 || channel == 13 || channel == 14)
			index = 1;
		else if (channel >= 5 && channel <= 8)
			index = 2;
		if (rtlhal->macphymode == DUALMAC_DUALPHY) {
			path = RF90_PATH_A;
			if (rtlhal->interfaceindex == 0) {
				need_pwr_down =
					 rtl92d_phy_enable_anotherphy(hw, true);
				rtlhal->during_mac0init_radiob = true;

				if (need_pwr_down)
					_rtl92d_phy_enable_rf_env(hw, path,
								  &u4regvalue);
			}
		}
		for (i = 0; i < RF_REG_NUM_FOR_C_CUT_2G; i++) {
			if (rf_reg_for_c_cut_2g[i] == RF_SYN_G7)
				rtl_set_rfreg(hw, (enum radio_path)path,
					rf_reg_for_c_cut_2g[i],
					RFREG_OFFSET_MASK,
					(rf_reg_param_for_c_cut_2g[index][i] |
					BIT(17)));
			else
				rtl_set_rfreg(hw, (enum radio_path)path,
					      rf_reg_for_c_cut_2g[i],
					      RFREG_OFFSET_MASK,
					      rf_reg_param_for_c_cut_2g
					      [index][i]);
			rtl_dbg(rtlpriv, COMP_RF, DBG_TRACE,
				"offset 0x%x value 0x%x mak 0x%x path %d index %d readback 0x%x\n",
				rf_reg_for_c_cut_2g[i],
				rf_reg_param_for_c_cut_2g[index][i],
				rf_reg_mask_for_c_cut_2g[i], path, index,
				rtl_get_rfreg(hw, (enum radio_path)path,
					      rf_reg_for_c_cut_2g[i],
					      RFREG_OFFSET_MASK));
		}
		RTPRINT(rtlpriv, FINIT, INIT_IQK,
			"cosa ver 3 set RF-B, 2G, 0x28 = 0x%x !!\n",
			rf_syn_g4_for_c_cut_2g | (u4tmp << 11));

		rtl_set_rfreg(hw, (enum radio_path)path, RF_SYN_G4,
			      RFREG_OFFSET_MASK,
			      rf_syn_g4_for_c_cut_2g | (u4tmp << 11));
		if (need_pwr_down)
			_rtl92d_phy_restore_rf_env(hw, path, &u4regvalue);
		if (rtlhal->during_mac0init_radiob)
			rtl92d_phy_powerdown_anotherphy(hw, true);
	}
	rtl_dbg(rtlpriv, COMP_CMD, DBG_LOUD, "<====\n");
}

u8 rtl92d_get_rightchnlplace_for_iqk(u8 chnl)
{
	u8 channel_all[59] = {
		1, 2, 3, 4, 5, 6, 7, 8, 9, 10, 11, 12, 13, 14,
		36, 38, 40, 42, 44, 46, 48, 50, 52, 54, 56, 58,
		60, 62, 64, 100, 102, 104, 106, 108, 110, 112,
		114, 116, 118, 120, 122, 124, 126, 128,	130,
		132, 134, 136, 138, 140, 149, 151, 153, 155,
		157, 159, 161, 163, 165
	};
	u8 place = chnl;

	if (chnl > 14) {
		for (place = 14; place < sizeof(channel_all); place++) {
			if (channel_all[place] == chnl)
				return place - 13;
		}
	}

	return 0;
}

#define MAX_TOLERANCE		5
#define IQK_DELAY_TIME		1	/* ms */
#define MAX_TOLERANCE_92D	3

/* bit0 = 1 => Tx OK, bit1 = 1 => Rx OK */
static u8 _rtl92d_phy_patha_iqk(struct ieee80211_hw *hw, bool configpathb)
{
	struct rtl_priv *rtlpriv = rtl_priv(hw);
	struct rtl_hal *rtlhal = rtl_hal(rtl_priv(hw));
	u32 regeac, rege94, rege9c, regea4;
	u8 result = 0;

	RTPRINT(rtlpriv, FINIT, INIT_IQK,  "Path A IQK!\n");
	/* path-A IQK setting */
	RTPRINT(rtlpriv, FINIT, INIT_IQK,  "Path-A IQK setting!\n");
	if (rtlhal->interfaceindex == 0) {
		rtl_set_bbreg(hw, 0xe30, MASKDWORD, 0x10008c1f);
		rtl_set_bbreg(hw, 0xe34, MASKDWORD, 0x10008c1f);
	} else {
		rtl_set_bbreg(hw, 0xe30, MASKDWORD, 0x10008c22);
		rtl_set_bbreg(hw, 0xe34, MASKDWORD, 0x10008c22);
	}
	rtl_set_bbreg(hw, 0xe38, MASKDWORD, 0x82140102);
	rtl_set_bbreg(hw, 0xe3c, MASKDWORD, 0x28160206);
	/* path-B IQK setting */
	if (configpathb) {
		rtl_set_bbreg(hw, 0xe50, MASKDWORD, 0x10008c22);
		rtl_set_bbreg(hw, 0xe54, MASKDWORD, 0x10008c22);
		rtl_set_bbreg(hw, 0xe58, MASKDWORD, 0x82140102);
		rtl_set_bbreg(hw, 0xe5c, MASKDWORD, 0x28160206);
	}
	/* LO calibration setting */
	RTPRINT(rtlpriv, FINIT, INIT_IQK,  "LO calibration setting!\n");
	rtl_set_bbreg(hw, 0xe4c, MASKDWORD, 0x00462911);
	/* One shot, path A LOK & IQK */
	RTPRINT(rtlpriv, FINIT, INIT_IQK,  "One shot, path A LOK & IQK!\n");
	rtl_set_bbreg(hw, 0xe48, MASKDWORD, 0xf9000000);
	rtl_set_bbreg(hw, 0xe48, MASKDWORD, 0xf8000000);
	/* delay x ms */
	RTPRINT(rtlpriv, FINIT, INIT_IQK,
		"Delay %d ms for One shot, path A LOK & IQK\n",
		IQK_DELAY_TIME);
	mdelay(IQK_DELAY_TIME);
	/* Check failed */
	regeac = rtl_get_bbreg(hw, 0xeac, MASKDWORD);
	RTPRINT(rtlpriv, FINIT, INIT_IQK,  "0xeac = 0x%x\n", regeac);
	rege94 = rtl_get_bbreg(hw, 0xe94, MASKDWORD);
	RTPRINT(rtlpriv, FINIT, INIT_IQK,  "0xe94 = 0x%x\n", rege94);
	rege9c = rtl_get_bbreg(hw, 0xe9c, MASKDWORD);
	RTPRINT(rtlpriv, FINIT, INIT_IQK,  "0xe9c = 0x%x\n", rege9c);
	regea4 = rtl_get_bbreg(hw, 0xea4, MASKDWORD);
	RTPRINT(rtlpriv, FINIT, INIT_IQK,  "0xea4 = 0x%x\n", regea4);
	if (!(regeac & BIT(28)) && (((rege94 & 0x03FF0000) >> 16) != 0x142) &&
	    (((rege9c & 0x03FF0000) >> 16) != 0x42))
		result |= 0x01;
	else			/* if Tx not OK, ignore Rx */
		return result;
	/* if Tx is OK, check whether Rx is OK */
	if (!(regeac & BIT(27)) && (((regea4 & 0x03FF0000) >> 16) != 0x132) &&
	    (((regeac & 0x03FF0000) >> 16) != 0x36))
		result |= 0x02;
	else
		RTPRINT(rtlpriv, FINIT, INIT_IQK,  "Path A Rx IQK fail!!\n");
	return result;
}

/* bit0 = 1 => Tx OK, bit1 = 1 => Rx OK */
static u8 _rtl92d_phy_patha_iqk_5g_normal(struct ieee80211_hw *hw,
					  bool configpathb)
{
	struct rtl_priv *rtlpriv = rtl_priv(hw);
	struct rtl_hal *rtlhal = rtl_hal(rtl_priv(hw));
	struct rtl_phy *rtlphy = &(rtlpriv->phy);
	u32 regeac, rege94, rege9c, regea4;
	u8 result = 0;
	u8 i;
	u8 retrycount = 2;
	u32 TXOKBIT = BIT(28), RXOKBIT = BIT(27);

	if (rtlhal->interfaceindex == 1) {	/* PHY1 */
		TXOKBIT = BIT(31);
		RXOKBIT = BIT(30);
	}
	RTPRINT(rtlpriv, FINIT, INIT_IQK,  "Path A IQK!\n");
	/* path-A IQK setting */
	RTPRINT(rtlpriv, FINIT, INIT_IQK,  "Path-A IQK setting!\n");
	rtl_set_bbreg(hw, 0xe30, MASKDWORD, 0x18008c1f);
	rtl_set_bbreg(hw, 0xe34, MASKDWORD, 0x18008c1f);
	rtl_set_bbreg(hw, 0xe38, MASKDWORD, 0x82140307);
	rtl_set_bbreg(hw, 0xe3c, MASKDWORD, 0x68160960);
	/* path-B IQK setting */
	if (configpathb) {
		rtl_set_bbreg(hw, 0xe50, MASKDWORD, 0x18008c2f);
		rtl_set_bbreg(hw, 0xe54, MASKDWORD, 0x18008c2f);
		rtl_set_bbreg(hw, 0xe58, MASKDWORD, 0x82110000);
		rtl_set_bbreg(hw, 0xe5c, MASKDWORD, 0x68110000);
	}
	/* LO calibration setting */
	RTPRINT(rtlpriv, FINIT, INIT_IQK,  "LO calibration setting!\n");
	rtl_set_bbreg(hw, 0xe4c, MASKDWORD, 0x00462911);
	/* path-A PA on */
	rtl_set_bbreg(hw, RFPGA0_XAB_RFINTERFACESW, MASKDWORD, 0x07000f60);
	rtl_set_bbreg(hw, RFPGA0_XA_RFINTERFACEOE, MASKDWORD, 0x66e60e30);
	for (i = 0; i < retrycount; i++) {
		/* One shot, path A LOK & IQK */
		RTPRINT(rtlpriv, FINIT, INIT_IQK,
			"One shot, path A LOK & IQK!\n");
		rtl_set_bbreg(hw, 0xe48, MASKDWORD, 0xf9000000);
		rtl_set_bbreg(hw, 0xe48, MASKDWORD, 0xf8000000);
		/* delay x ms */
		RTPRINT(rtlpriv, FINIT, INIT_IQK,
			"Delay %d ms for One shot, path A LOK & IQK.\n",
			IQK_DELAY_TIME);
		mdelay(IQK_DELAY_TIME * 10);
		/* Check failed */
		regeac = rtl_get_bbreg(hw, 0xeac, MASKDWORD);
		RTPRINT(rtlpriv, FINIT, INIT_IQK,  "0xeac = 0x%x\n", regeac);
		rege94 = rtl_get_bbreg(hw, 0xe94, MASKDWORD);
		RTPRINT(rtlpriv, FINIT, INIT_IQK,  "0xe94 = 0x%x\n", rege94);
		rege9c = rtl_get_bbreg(hw, 0xe9c, MASKDWORD);
		RTPRINT(rtlpriv, FINIT, INIT_IQK,  "0xe9c = 0x%x\n", rege9c);
		regea4 = rtl_get_bbreg(hw, 0xea4, MASKDWORD);
		RTPRINT(rtlpriv, FINIT, INIT_IQK,  "0xea4 = 0x%x\n", regea4);
		if (!(regeac & TXOKBIT) &&
		     (((rege94 & 0x03FF0000) >> 16) != 0x142)) {
			result |= 0x01;
		} else { /* if Tx not OK, ignore Rx */
			RTPRINT(rtlpriv, FINIT, INIT_IQK,
				"Path A Tx IQK fail!!\n");
			continue;
		}

		/* if Tx is OK, check whether Rx is OK */
		if (!(regeac & RXOKBIT) &&
		    (((regea4 & 0x03FF0000) >> 16) != 0x132)) {
			result |= 0x02;
			break;
		} else {
			RTPRINT(rtlpriv, FINIT, INIT_IQK,
				"Path A Rx IQK fail!!\n");
		}
	}
	/* path A PA off */
	rtl_set_bbreg(hw, RFPGA0_XAB_RFINTERFACESW, MASKDWORD,
		      rtlphy->iqk_bb_backup[0]);
	rtl_set_bbreg(hw, RFPGA0_XA_RFINTERFACEOE, MASKDWORD,
		      rtlphy->iqk_bb_backup[1]);
	return result;
}

/* bit0 = 1 => Tx OK, bit1 = 1 => Rx OK */
static u8 _rtl92d_phy_pathb_iqk(struct ieee80211_hw *hw)
{
	struct rtl_priv *rtlpriv = rtl_priv(hw);
	u32 regeac, regeb4, regebc, regec4, regecc;
	u8 result = 0;

	RTPRINT(rtlpriv, FINIT, INIT_IQK,  "Path B IQK!\n");
	/* One shot, path B LOK & IQK */
	RTPRINT(rtlpriv, FINIT, INIT_IQK,  "One shot, path A LOK & IQK!\n");
	rtl_set_bbreg(hw, 0xe60, MASKDWORD, 0x00000002);
	rtl_set_bbreg(hw, 0xe60, MASKDWORD, 0x00000000);
	/* delay x ms  */
	RTPRINT(rtlpriv, FINIT, INIT_IQK,
		"Delay %d ms for One shot, path B LOK & IQK\n", IQK_DELAY_TIME);
	mdelay(IQK_DELAY_TIME);
	/* Check failed */
	regeac = rtl_get_bbreg(hw, 0xeac, MASKDWORD);
	RTPRINT(rtlpriv, FINIT, INIT_IQK,  "0xeac = 0x%x\n", regeac);
	regeb4 = rtl_get_bbreg(hw, 0xeb4, MASKDWORD);
	RTPRINT(rtlpriv, FINIT, INIT_IQK,  "0xeb4 = 0x%x\n", regeb4);
	regebc = rtl_get_bbreg(hw, 0xebc, MASKDWORD);
	RTPRINT(rtlpriv, FINIT, INIT_IQK,  "0xebc = 0x%x\n", regebc);
	regec4 = rtl_get_bbreg(hw, 0xec4, MASKDWORD);
	RTPRINT(rtlpriv, FINIT, INIT_IQK,  "0xec4 = 0x%x\n", regec4);
	regecc = rtl_get_bbreg(hw, 0xecc, MASKDWORD);
	RTPRINT(rtlpriv, FINIT, INIT_IQK,  "0xecc = 0x%x\n", regecc);
	if (!(regeac & BIT(31)) && (((regeb4 & 0x03FF0000) >> 16) != 0x142) &&
	    (((regebc & 0x03FF0000) >> 16) != 0x42))
		result |= 0x01;
	else
		return result;
	if (!(regeac & BIT(30)) && (((regec4 & 0x03FF0000) >> 16) != 0x132) &&
	    (((regecc & 0x03FF0000) >> 16) != 0x36))
		result |= 0x02;
	else
		RTPRINT(rtlpriv, FINIT, INIT_IQK,  "Path B Rx IQK fail!!\n");
	return result;
}

/* bit0 = 1 => Tx OK, bit1 = 1 => Rx OK */
static u8 _rtl92d_phy_pathb_iqk_5g_normal(struct ieee80211_hw *hw)
{
	struct rtl_priv *rtlpriv = rtl_priv(hw);
	struct rtl_phy *rtlphy = &(rtlpriv->phy);
	u32 regeac, regeb4, regebc, regec4, regecc;
	u8 result = 0;
	u8 i;
	u8 retrycount = 2;

	RTPRINT(rtlpriv, FINIT, INIT_IQK,  "Path B IQK!\n");
	/* path-A IQK setting */
	RTPRINT(rtlpriv, FINIT, INIT_IQK,  "Path-A IQK setting!\n");
	rtl_set_bbreg(hw, 0xe30, MASKDWORD, 0x18008c1f);
	rtl_set_bbreg(hw, 0xe34, MASKDWORD, 0x18008c1f);
	rtl_set_bbreg(hw, 0xe38, MASKDWORD, 0x82110000);
	rtl_set_bbreg(hw, 0xe3c, MASKDWORD, 0x68110000);

	/* path-B IQK setting */
	rtl_set_bbreg(hw, 0xe50, MASKDWORD, 0x18008c2f);
	rtl_set_bbreg(hw, 0xe54, MASKDWORD, 0x18008c2f);
	rtl_set_bbreg(hw, 0xe58, MASKDWORD, 0x82140307);
	rtl_set_bbreg(hw, 0xe5c, MASKDWORD, 0x68160960);

	/* LO calibration setting */
	RTPRINT(rtlpriv, FINIT, INIT_IQK,  "LO calibration setting!\n");
	rtl_set_bbreg(hw, 0xe4c, MASKDWORD, 0x00462911);

	/* path-B PA on */
	rtl_set_bbreg(hw, RFPGA0_XAB_RFINTERFACESW, MASKDWORD, 0x0f600700);
	rtl_set_bbreg(hw, RFPGA0_XB_RFINTERFACEOE, MASKDWORD, 0x061f0d30);

	for (i = 0; i < retrycount; i++) {
		/* One shot, path B LOK & IQK */
		RTPRINT(rtlpriv, FINIT, INIT_IQK,
			"One shot, path A LOK & IQK!\n");
		rtl_set_bbreg(hw, 0xe48, MASKDWORD, 0xfa000000);
		rtl_set_bbreg(hw, 0xe48, MASKDWORD, 0xf8000000);

		/* delay x ms */
		RTPRINT(rtlpriv, FINIT, INIT_IQK,
			"Delay %d ms for One shot, path B LOK & IQK.\n", 10);
		mdelay(IQK_DELAY_TIME * 10);

		/* Check failed */
		regeac = rtl_get_bbreg(hw, 0xeac, MASKDWORD);
		RTPRINT(rtlpriv, FINIT, INIT_IQK,  "0xeac = 0x%x\n", regeac);
		regeb4 = rtl_get_bbreg(hw, 0xeb4, MASKDWORD);
		RTPRINT(rtlpriv, FINIT, INIT_IQK,  "0xeb4 = 0x%x\n", regeb4);
		regebc = rtl_get_bbreg(hw, 0xebc, MASKDWORD);
		RTPRINT(rtlpriv, FINIT, INIT_IQK,  "0xebc = 0x%x\n", regebc);
		regec4 = rtl_get_bbreg(hw, 0xec4, MASKDWORD);
		RTPRINT(rtlpriv, FINIT, INIT_IQK,  "0xec4 = 0x%x\n", regec4);
		regecc = rtl_get_bbreg(hw, 0xecc, MASKDWORD);
		RTPRINT(rtlpriv, FINIT, INIT_IQK,  "0xecc = 0x%x\n", regecc);
		if (!(regeac & BIT(31)) &&
		    (((regeb4 & 0x03FF0000) >> 16) != 0x142))
			result |= 0x01;
		else
			continue;
		if (!(regeac & BIT(30)) &&
		    (((regec4 & 0x03FF0000) >> 16) != 0x132)) {
			result |= 0x02;
			break;
		} else {
			RTPRINT(rtlpriv, FINIT, INIT_IQK,
				"Path B Rx IQK fail!!\n");
		}
	}

	/* path B PA off */
	rtl_set_bbreg(hw, RFPGA0_XAB_RFINTERFACESW, MASKDWORD,
		      rtlphy->iqk_bb_backup[0]);
	rtl_set_bbreg(hw, RFPGA0_XB_RFINTERFACEOE, MASKDWORD,
		      rtlphy->iqk_bb_backup[2]);
	return result;
}

static void _rtl92d_phy_save_adda_registers(struct ieee80211_hw *hw,
					    u32 *adda_reg, u32 *adda_backup,
					    u32 regnum)
{
	struct rtl_priv *rtlpriv = rtl_priv(hw);
	u32 i;

	RTPRINT(rtlpriv, FINIT, INIT_IQK,  "Save ADDA parameters.\n");
	for (i = 0; i < regnum; i++)
		adda_backup[i] = rtl_get_bbreg(hw, adda_reg[i], MASKDWORD);
}

static void _rtl92d_phy_save_mac_registers(struct ieee80211_hw *hw,
	u32 *macreg, u32 *macbackup)
{
	struct rtl_priv *rtlpriv = rtl_priv(hw);
	u32 i;

	RTPRINT(rtlpriv, FINIT, INIT_IQK,  "Save MAC parameters.\n");
	for (i = 0; i < (IQK_MAC_REG_NUM - 1); i++)
		macbackup[i] = rtl_read_byte(rtlpriv, macreg[i]);
	macbackup[i] = rtl_read_dword(rtlpriv, macreg[i]);
}

static void _rtl92d_phy_reload_adda_registers(struct ieee80211_hw *hw,
					      u32 *adda_reg, u32 *adda_backup,
					      u32 regnum)
{
	struct rtl_priv *rtlpriv = rtl_priv(hw);
	u32 i;

	RTPRINT(rtlpriv, FINIT, INIT_IQK,
		"Reload ADDA power saving parameters !\n");
	for (i = 0; i < regnum; i++)
		rtl_set_bbreg(hw, adda_reg[i], MASKDWORD, adda_backup[i]);
}

static void _rtl92d_phy_reload_mac_registers(struct ieee80211_hw *hw,
					     u32 *macreg, u32 *macbackup)
{
	struct rtl_priv *rtlpriv = rtl_priv(hw);
	u32 i;

	RTPRINT(rtlpriv, FINIT, INIT_IQK,  "Reload MAC parameters !\n");
	for (i = 0; i < (IQK_MAC_REG_NUM - 1); i++)
		rtl_write_byte(rtlpriv, macreg[i], (u8) macbackup[i]);
	rtl_write_byte(rtlpriv, macreg[i], macbackup[i]);
}

static void _rtl92d_phy_path_adda_on(struct ieee80211_hw *hw,
		u32 *adda_reg, bool patha_on, bool is2t)
{
	struct rtl_priv *rtlpriv = rtl_priv(hw);
	u32 pathon;
	u32 i;

	RTPRINT(rtlpriv, FINIT, INIT_IQK,  "ADDA ON.\n");
	pathon = patha_on ? 0x04db25a4 : 0x0b1b25a4;
	if (patha_on)
		pathon = rtlpriv->rtlhal.interfaceindex == 0 ?
		    0x04db25a4 : 0x0b1b25a4;
	for (i = 0; i < IQK_ADDA_REG_NUM; i++)
		rtl_set_bbreg(hw, adda_reg[i], MASKDWORD, pathon);
}

static void _rtl92d_phy_mac_setting_calibration(struct ieee80211_hw *hw,
						u32 *macreg, u32 *macbackup)
{
	struct rtl_priv *rtlpriv = rtl_priv(hw);
	u32 i;

	RTPRINT(rtlpriv, FINIT, INIT_IQK,  "MAC settings for Calibration.\n");
	rtl_write_byte(rtlpriv, macreg[0], 0x3F);

	for (i = 1; i < (IQK_MAC_REG_NUM - 1); i++)
		rtl_write_byte(rtlpriv, macreg[i], (u8)(macbackup[i] &
			       (~BIT(3))));
	rtl_write_byte(rtlpriv, macreg[i], (u8) (macbackup[i] & (~BIT(5))));
}

static void _rtl92d_phy_patha_standby(struct ieee80211_hw *hw)
{
	struct rtl_priv *rtlpriv = rtl_priv(hw);
	RTPRINT(rtlpriv, FINIT, INIT_IQK,  "Path-A standby mode!\n");

	rtl_set_bbreg(hw, 0xe28, MASKDWORD, 0x0);
	rtl_set_bbreg(hw, RFPGA0_XA_LSSIPARAMETER, MASKDWORD, 0x00010000);
	rtl_set_bbreg(hw, 0xe28, MASKDWORD, 0x80800000);
}

static void _rtl92d_phy_pimode_switch(struct ieee80211_hw *hw, bool pi_mode)
{
	struct rtl_priv *rtlpriv = rtl_priv(hw);
	u32 mode;

	RTPRINT(rtlpriv, FINIT, INIT_IQK,
		"BB Switch to %s mode!\n", pi_mode ? "PI" : "SI");
	mode = pi_mode ? 0x01000100 : 0x01000000;
	rtl_set_bbreg(hw, 0x820, MASKDWORD, mode);
	rtl_set_bbreg(hw, 0x828, MASKDWORD, mode);
}

static void _rtl92d_phy_iq_calibrate(struct ieee80211_hw *hw, long result[][8],
				     u8 t, bool is2t)
{
	struct rtl_priv *rtlpriv = rtl_priv(hw);
	struct rtl_phy *rtlphy = &(rtlpriv->phy);
	u32 i;
	u8 patha_ok, pathb_ok;
	static u32 adda_reg[IQK_ADDA_REG_NUM] = {
		RFPGA0_XCD_SWITCHCONTROL, 0xe6c, 0xe70, 0xe74,
		0xe78, 0xe7c, 0xe80, 0xe84,
		0xe88, 0xe8c, 0xed0, 0xed4,
		0xed8, 0xedc, 0xee0, 0xeec
	};
	static u32 iqk_mac_reg[IQK_MAC_REG_NUM] = {
		0x522, 0x550, 0x551, 0x040
	};
	static u32 iqk_bb_reg[IQK_BB_REG_NUM] = {
		RFPGA0_XAB_RFINTERFACESW, RFPGA0_XA_RFINTERFACEOE,
		RFPGA0_XB_RFINTERFACEOE, ROFDM0_TRMUXPAR,
		RFPGA0_XCD_RFINTERFACESW, ROFDM0_TRXPATHENABLE,
		RFPGA0_RFMOD, RFPGA0_ANALOGPARAMETER4,
		ROFDM0_XAAGCCORE1, ROFDM0_XBAGCCORE1
	};
	const u32 retrycount = 2;
	u32 bbvalue;

	RTPRINT(rtlpriv, FINIT, INIT_IQK,  "IQK for 2.4G :Start!!!\n");
	if (t == 0) {
		bbvalue = rtl_get_bbreg(hw, RFPGA0_RFMOD, MASKDWORD);
		RTPRINT(rtlpriv, FINIT, INIT_IQK,  "==>0x%08x\n", bbvalue);
		RTPRINT(rtlpriv, FINIT, INIT_IQK, "IQ Calibration for %s\n",
			is2t ? "2T2R" : "1T1R");

		/*  Save ADDA parameters, turn Path A ADDA on */
		_rtl92d_phy_save_adda_registers(hw, adda_reg,
			rtlphy->adda_backup, IQK_ADDA_REG_NUM);
		_rtl92d_phy_save_mac_registers(hw, iqk_mac_reg,
			rtlphy->iqk_mac_backup);
		_rtl92d_phy_save_adda_registers(hw, iqk_bb_reg,
			rtlphy->iqk_bb_backup, IQK_BB_REG_NUM);
	}
	_rtl92d_phy_path_adda_on(hw, adda_reg, true, is2t);
	if (t == 0)
		rtlphy->rfpi_enable = (u8) rtl_get_bbreg(hw,
				RFPGA0_XA_HSSIPARAMETER1, BIT(8));

	/*  Switch BB to PI mode to do IQ Calibration. */
	if (!rtlphy->rfpi_enable)
		_rtl92d_phy_pimode_switch(hw, true);

	rtl_set_bbreg(hw, RFPGA0_RFMOD, BIT(24), 0x00);
	rtl_set_bbreg(hw, ROFDM0_TRXPATHENABLE, MASKDWORD, 0x03a05600);
	rtl_set_bbreg(hw, ROFDM0_TRMUXPAR, MASKDWORD, 0x000800e4);
	rtl_set_bbreg(hw, RFPGA0_XCD_RFINTERFACESW, MASKDWORD, 0x22204000);
	rtl_set_bbreg(hw, RFPGA0_ANALOGPARAMETER4, 0xf00000, 0x0f);
	if (is2t) {
		rtl_set_bbreg(hw, RFPGA0_XA_LSSIPARAMETER, MASKDWORD,
			      0x00010000);
		rtl_set_bbreg(hw, RFPGA0_XB_LSSIPARAMETER, MASKDWORD,
			      0x00010000);
	}
	/* MAC settings */
	_rtl92d_phy_mac_setting_calibration(hw, iqk_mac_reg,
					    rtlphy->iqk_mac_backup);
	/* Page B init */
	rtl_set_bbreg(hw, 0xb68, MASKDWORD, 0x0f600000);
	if (is2t)
		rtl_set_bbreg(hw, 0xb6c, MASKDWORD, 0x0f600000);
	/* IQ calibration setting */
	RTPRINT(rtlpriv, FINIT, INIT_IQK,  "IQK setting!\n");
	rtl_set_bbreg(hw, 0xe28, MASKDWORD, 0x80800000);
	rtl_set_bbreg(hw, 0xe40, MASKDWORD, 0x01007c00);
	rtl_set_bbreg(hw, 0xe44, MASKDWORD, 0x01004800);
	for (i = 0; i < retrycount; i++) {
		patha_ok = _rtl92d_phy_patha_iqk(hw, is2t);
		if (patha_ok == 0x03) {
			RTPRINT(rtlpriv, FINIT, INIT_IQK,
				"Path A IQK Success!!\n");
			result[t][0] = (rtl_get_bbreg(hw, 0xe94, MASKDWORD) &
					0x3FF0000) >> 16;
			result[t][1] = (rtl_get_bbreg(hw, 0xe9c, MASKDWORD) &
					0x3FF0000) >> 16;
			result[t][2] = (rtl_get_bbreg(hw, 0xea4, MASKDWORD) &
					0x3FF0000) >> 16;
			result[t][3] = (rtl_get_bbreg(hw, 0xeac, MASKDWORD) &
					0x3FF0000) >> 16;
			break;
		} else if (i == (retrycount - 1) && patha_ok == 0x01) {
			/* Tx IQK OK */
			RTPRINT(rtlpriv, FINIT, INIT_IQK,
				"Path A IQK Only  Tx Success!!\n");

			result[t][0] = (rtl_get_bbreg(hw, 0xe94, MASKDWORD) &
					0x3FF0000) >> 16;
			result[t][1] = (rtl_get_bbreg(hw, 0xe9c, MASKDWORD) &
					0x3FF0000) >> 16;
		}
	}
	if (0x00 == patha_ok)
		RTPRINT(rtlpriv, FINIT, INIT_IQK,  "Path A IQK failed!!\n");
	if (is2t) {
		_rtl92d_phy_patha_standby(hw);
		/* Turn Path B ADDA on */
		_rtl92d_phy_path_adda_on(hw, adda_reg, false, is2t);
		for (i = 0; i < retrycount; i++) {
			pathb_ok = _rtl92d_phy_pathb_iqk(hw);
			if (pathb_ok == 0x03) {
				RTPRINT(rtlpriv, FINIT, INIT_IQK,
					"Path B IQK Success!!\n");
				result[t][4] = (rtl_get_bbreg(hw, 0xeb4,
					       MASKDWORD) & 0x3FF0000) >> 16;
				result[t][5] = (rtl_get_bbreg(hw, 0xebc,
					       MASKDWORD) & 0x3FF0000) >> 16;
				result[t][6] = (rtl_get_bbreg(hw, 0xec4,
					       MASKDWORD) & 0x3FF0000) >> 16;
				result[t][7] = (rtl_get_bbreg(hw, 0xecc,
					       MASKDWORD) & 0x3FF0000) >> 16;
				break;
			} else if (i == (retrycount - 1) && pathb_ok == 0x01) {
				/* Tx IQK OK */
				RTPRINT(rtlpriv, FINIT, INIT_IQK,
					"Path B Only Tx IQK Success!!\n");
				result[t][4] = (rtl_get_bbreg(hw, 0xeb4,
					       MASKDWORD) & 0x3FF0000) >> 16;
				result[t][5] = (rtl_get_bbreg(hw, 0xebc,
					       MASKDWORD) & 0x3FF0000) >> 16;
			}
		}
		if (0x00 == pathb_ok)
			RTPRINT(rtlpriv, FINIT, INIT_IQK,
				"Path B IQK failed!!\n");
	}

	/* Back to BB mode, load original value */
	RTPRINT(rtlpriv, FINIT, INIT_IQK,
		"IQK:Back to BB mode, load original value!\n");

	rtl_set_bbreg(hw, 0xe28, MASKDWORD, 0);
	if (t != 0) {
		/* Switch back BB to SI mode after finish IQ Calibration. */
		if (!rtlphy->rfpi_enable)
			_rtl92d_phy_pimode_switch(hw, false);
		/* Reload ADDA power saving parameters */
		_rtl92d_phy_reload_adda_registers(hw, adda_reg,
				rtlphy->adda_backup, IQK_ADDA_REG_NUM);
		/* Reload MAC parameters */
		_rtl92d_phy_reload_mac_registers(hw, iqk_mac_reg,
					rtlphy->iqk_mac_backup);
		if (is2t)
			_rtl92d_phy_reload_adda_registers(hw, iqk_bb_reg,
							  rtlphy->iqk_bb_backup,
							  IQK_BB_REG_NUM);
		else
			_rtl92d_phy_reload_adda_registers(hw, iqk_bb_reg,
							  rtlphy->iqk_bb_backup,
							  IQK_BB_REG_NUM - 1);
		/* load 0xe30 IQC default value */
		rtl_set_bbreg(hw, 0xe30, MASKDWORD, 0x01008c00);
		rtl_set_bbreg(hw, 0xe34, MASKDWORD, 0x01008c00);
	}
	RTPRINT(rtlpriv, FINIT, INIT_IQK,  "<==\n");
}

static void _rtl92d_phy_iq_calibrate_5g_normal(struct ieee80211_hw *hw,
					       long result[][8], u8 t)
{
	struct rtl_priv *rtlpriv = rtl_priv(hw);
	struct rtl_phy *rtlphy = &(rtlpriv->phy);
	struct rtl_hal *rtlhal = &(rtlpriv->rtlhal);
	u8 patha_ok, pathb_ok;
	static u32 adda_reg[IQK_ADDA_REG_NUM] = {
		RFPGA0_XCD_SWITCHCONTROL, 0xe6c, 0xe70, 0xe74,
		0xe78, 0xe7c, 0xe80, 0xe84,
		0xe88, 0xe8c, 0xed0, 0xed4,
		0xed8, 0xedc, 0xee0, 0xeec
	};
	static u32 iqk_mac_reg[IQK_MAC_REG_NUM] = {
		0x522, 0x550, 0x551, 0x040
	};
	static u32 iqk_bb_reg[IQK_BB_REG_NUM] = {
		RFPGA0_XAB_RFINTERFACESW, RFPGA0_XA_RFINTERFACEOE,
		RFPGA0_XB_RFINTERFACEOE, ROFDM0_TRMUXPAR,
		RFPGA0_XCD_RFINTERFACESW, ROFDM0_TRXPATHENABLE,
		RFPGA0_RFMOD, RFPGA0_ANALOGPARAMETER4,
		ROFDM0_XAAGCCORE1, ROFDM0_XBAGCCORE1
	};
	u32 bbvalue;
	bool is2t = IS_92D_SINGLEPHY(rtlhal->version);

	/* Note: IQ calibration must be performed after loading
	 * PHY_REG.txt , and radio_a, radio_b.txt */

	RTPRINT(rtlpriv, FINIT, INIT_IQK,  "IQK for 5G NORMAL:Start!!!\n");
	mdelay(IQK_DELAY_TIME * 20);
	if (t == 0) {
		bbvalue = rtl_get_bbreg(hw, RFPGA0_RFMOD, MASKDWORD);
		RTPRINT(rtlpriv, FINIT, INIT_IQK,  "==>0x%08x\n", bbvalue);
		RTPRINT(rtlpriv, FINIT, INIT_IQK, "IQ Calibration for %s\n",
			is2t ? "2T2R" : "1T1R");
		/* Save ADDA parameters, turn Path A ADDA on */
		_rtl92d_phy_save_adda_registers(hw, adda_reg,
						rtlphy->adda_backup,
						IQK_ADDA_REG_NUM);
		_rtl92d_phy_save_mac_registers(hw, iqk_mac_reg,
					       rtlphy->iqk_mac_backup);
		if (is2t)
			_rtl92d_phy_save_adda_registers(hw, iqk_bb_reg,
							rtlphy->iqk_bb_backup,
							IQK_BB_REG_NUM);
		else
			_rtl92d_phy_save_adda_registers(hw, iqk_bb_reg,
							rtlphy->iqk_bb_backup,
							IQK_BB_REG_NUM - 1);
	}
	_rtl92d_phy_path_adda_on(hw, adda_reg, true, is2t);
	/* MAC settings */
	_rtl92d_phy_mac_setting_calibration(hw, iqk_mac_reg,
			rtlphy->iqk_mac_backup);
	if (t == 0)
		rtlphy->rfpi_enable = (u8) rtl_get_bbreg(hw,
			RFPGA0_XA_HSSIPARAMETER1, BIT(8));
	/*  Switch BB to PI mode to do IQ Calibration. */
	if (!rtlphy->rfpi_enable)
		_rtl92d_phy_pimode_switch(hw, true);
	rtl_set_bbreg(hw, RFPGA0_RFMOD, BIT(24), 0x00);
	rtl_set_bbreg(hw, ROFDM0_TRXPATHENABLE, MASKDWORD, 0x03a05600);
	rtl_set_bbreg(hw, ROFDM0_TRMUXPAR, MASKDWORD, 0x000800e4);
	rtl_set_bbreg(hw, RFPGA0_XCD_RFINTERFACESW, MASKDWORD, 0x22208000);
	rtl_set_bbreg(hw, RFPGA0_ANALOGPARAMETER4, 0xf00000, 0x0f);

	/* Page B init */
	rtl_set_bbreg(hw, 0xb68, MASKDWORD, 0x0f600000);
	if (is2t)
		rtl_set_bbreg(hw, 0xb6c, MASKDWORD, 0x0f600000);
	/* IQ calibration setting  */
	RTPRINT(rtlpriv, FINIT, INIT_IQK,  "IQK setting!\n");
	rtl_set_bbreg(hw, 0xe28, MASKDWORD, 0x80800000);
	rtl_set_bbreg(hw, 0xe40, MASKDWORD, 0x10007c00);
	rtl_set_bbreg(hw, 0xe44, MASKDWORD, 0x01004800);
	patha_ok = _rtl92d_phy_patha_iqk_5g_normal(hw, is2t);
	if (patha_ok == 0x03) {
		RTPRINT(rtlpriv, FINIT, INIT_IQK,  "Path A IQK Success!!\n");
		result[t][0] = (rtl_get_bbreg(hw, 0xe94, MASKDWORD) &
				0x3FF0000) >> 16;
		result[t][1] = (rtl_get_bbreg(hw, 0xe9c, MASKDWORD) &
				0x3FF0000) >> 16;
		result[t][2] = (rtl_get_bbreg(hw, 0xea4, MASKDWORD) &
				0x3FF0000) >> 16;
		result[t][3] = (rtl_get_bbreg(hw, 0xeac, MASKDWORD) &
				0x3FF0000) >> 16;
	} else if (patha_ok == 0x01) {	/* Tx IQK OK */
		RTPRINT(rtlpriv, FINIT, INIT_IQK,
			"Path A IQK Only  Tx Success!!\n");

		result[t][0] = (rtl_get_bbreg(hw, 0xe94, MASKDWORD) &
				0x3FF0000) >> 16;
		result[t][1] = (rtl_get_bbreg(hw, 0xe9c, MASKDWORD) &
				0x3FF0000) >> 16;
	} else {
		RTPRINT(rtlpriv, FINIT, INIT_IQK,  "Path A IQK Fail!!\n");
	}
	if (is2t) {
		/* _rtl92d_phy_patha_standby(hw); */
		/* Turn Path B ADDA on  */
		_rtl92d_phy_path_adda_on(hw, adda_reg, false, is2t);
		pathb_ok = _rtl92d_phy_pathb_iqk_5g_normal(hw);
		if (pathb_ok == 0x03) {
			RTPRINT(rtlpriv, FINIT, INIT_IQK,
				"Path B IQK Success!!\n");
			result[t][4] = (rtl_get_bbreg(hw, 0xeb4, MASKDWORD) &
			     0x3FF0000) >> 16;
			result[t][5] = (rtl_get_bbreg(hw, 0xebc, MASKDWORD) &
			     0x3FF0000) >> 16;
			result[t][6] = (rtl_get_bbreg(hw, 0xec4, MASKDWORD) &
			     0x3FF0000) >> 16;
			result[t][7] = (rtl_get_bbreg(hw, 0xecc, MASKDWORD) &
			     0x3FF0000) >> 16;
		} else if (pathb_ok == 0x01) { /* Tx IQK OK */
			RTPRINT(rtlpriv, FINIT, INIT_IQK,
				"Path B Only Tx IQK Success!!\n");
			result[t][4] = (rtl_get_bbreg(hw, 0xeb4, MASKDWORD) &
			     0x3FF0000) >> 16;
			result[t][5] = (rtl_get_bbreg(hw, 0xebc, MASKDWORD) &
			     0x3FF0000) >> 16;
		} else {
			RTPRINT(rtlpriv, FINIT, INIT_IQK,
				"Path B IQK failed!!\n");
		}
	}

	/* Back to BB mode, load original value */
	RTPRINT(rtlpriv, FINIT, INIT_IQK,
		"IQK:Back to BB mode, load original value!\n");
	rtl_set_bbreg(hw, 0xe28, MASKDWORD, 0);
	if (t != 0) {
		if (is2t)
			_rtl92d_phy_reload_adda_registers(hw, iqk_bb_reg,
							  rtlphy->iqk_bb_backup,
							  IQK_BB_REG_NUM);
		else
			_rtl92d_phy_reload_adda_registers(hw, iqk_bb_reg,
							  rtlphy->iqk_bb_backup,
							  IQK_BB_REG_NUM - 1);
		/* Reload MAC parameters */
		_rtl92d_phy_reload_mac_registers(hw, iqk_mac_reg,
				rtlphy->iqk_mac_backup);
		/*  Switch back BB to SI mode after finish IQ Calibration. */
		if (!rtlphy->rfpi_enable)
			_rtl92d_phy_pimode_switch(hw, false);
		/* Reload ADDA power saving parameters */
		_rtl92d_phy_reload_adda_registers(hw, adda_reg,
						  rtlphy->adda_backup,
						  IQK_ADDA_REG_NUM);
	}
	RTPRINT(rtlpriv, FINIT, INIT_IQK,  "<==\n");
}

static bool _rtl92d_phy_simularity_compare(struct ieee80211_hw *hw,
	long result[][8], u8 c1, u8 c2)
{
	struct rtl_priv *rtlpriv = rtl_priv(hw);
	struct rtl_hal *rtlhal = &(rtlpriv->rtlhal);
	u32 i, j, diff, sim_bitmap, bound;
	u8 final_candidate[2] = {0xFF, 0xFF};	/* for path A and path B */
	bool bresult = true;
	bool is2t = IS_92D_SINGLEPHY(rtlhal->version);

	if (is2t)
		bound = 8;
	else
		bound = 4;
	sim_bitmap = 0;
	for (i = 0; i < bound; i++) {
		diff = (result[c1][i] > result[c2][i]) ? (result[c1][i] -
		       result[c2][i]) : (result[c2][i] - result[c1][i]);
		if (diff > MAX_TOLERANCE_92D) {
			if ((i == 2 || i == 6) && !sim_bitmap) {
				if (result[c1][i] + result[c1][i + 1] == 0)
					final_candidate[(i / 4)] = c2;
				else if (result[c2][i] + result[c2][i + 1] == 0)
					final_candidate[(i / 4)] = c1;
				else
					sim_bitmap = sim_bitmap | (1 << i);
			} else {
				sim_bitmap = sim_bitmap | (1 << i);
			}
		}
	}
	if (sim_bitmap == 0) {
		for (i = 0; i < (bound / 4); i++) {
			if (final_candidate[i] != 0xFF) {
				for (j = i * 4; j < (i + 1) * 4 - 2; j++)
					result[3][j] =
						 result[final_candidate[i]][j];
				bresult = false;
			}
		}
		return bresult;
	}
	if (!(sim_bitmap & 0x0F)) { /* path A OK */
		for (i = 0; i < 4; i++)
			result[3][i] = result[c1][i];
	} else if (!(sim_bitmap & 0x03)) { /* path A, Tx OK */
		for (i = 0; i < 2; i++)
			result[3][i] = result[c1][i];
	}
	if (!(sim_bitmap & 0xF0) && is2t) { /* path B OK */
		for (i = 4; i < 8; i++)
			result[3][i] = result[c1][i];
	} else if (!(sim_bitmap & 0x30)) { /* path B, Tx OK */
		for (i = 4; i < 6; i++)
			result[3][i] = result[c1][i];
	}
	return false;
}

static void _rtl92d_phy_patha_fill_iqk_matrix(struct ieee80211_hw *hw,
					      bool iqk_ok, long result[][8],
					      u8 final_candidate, bool txonly)
{
	struct rtl_priv *rtlpriv = rtl_priv(hw);
	struct rtl_hal *rtlhal = &(rtlpriv->rtlhal);
	u32 oldval_0, val_x, tx0_a, reg;
	long val_y, tx0_c;
	bool is2t = IS_92D_SINGLEPHY(rtlhal->version) ||
	    rtlhal->macphymode == DUALMAC_DUALPHY;

	RTPRINT(rtlpriv, FINIT, INIT_IQK,
		"Path A IQ Calibration %s !\n", iqk_ok ? "Success" : "Failed");
	if (final_candidate == 0xFF) {
		return;
	} else if (iqk_ok) {
		oldval_0 = (rtl_get_bbreg(hw, ROFDM0_XATXIQIMBALANCE,
			MASKDWORD) >> 22) & 0x3FF;	/* OFDM0_D */
		val_x = result[final_candidate][0];
		if ((val_x & 0x00000200) != 0)
			val_x = val_x | 0xFFFFFC00;
		tx0_a = (val_x * oldval_0) >> 8;
		RTPRINT(rtlpriv, FINIT, INIT_IQK,
			"X = 0x%x, tx0_a = 0x%x, oldval_0 0x%x\n",
			val_x, tx0_a, oldval_0);
		rtl_set_bbreg(hw, ROFDM0_XATXIQIMBALANCE, 0x3FF, tx0_a);
		rtl_set_bbreg(hw, ROFDM0_ECCATHRESHOLD, BIT(24),
			      ((val_x * oldval_0 >> 7) & 0x1));
		val_y = result[final_candidate][1];
		if ((val_y & 0x00000200) != 0)
			val_y = val_y | 0xFFFFFC00;
		/* path B IQK result + 3 */
		if (rtlhal->interfaceindex == 1 &&
			rtlhal->current_bandtype == BAND_ON_5G)
			val_y += 3;
		tx0_c = (val_y * oldval_0) >> 8;
		RTPRINT(rtlpriv, FINIT, INIT_IQK,
			"Y = 0x%lx, tx0_c = 0x%lx\n",
			val_y, tx0_c);
		rtl_set_bbreg(hw, ROFDM0_XCTXAFE, 0xF0000000,
			      ((tx0_c & 0x3C0) >> 6));
		rtl_set_bbreg(hw, ROFDM0_XATXIQIMBALANCE, 0x003F0000,
			      (tx0_c & 0x3F));
		if (is2t)
			rtl_set_bbreg(hw, ROFDM0_ECCATHRESHOLD, BIT(26),
				      ((val_y * oldval_0 >> 7) & 0x1));
		RTPRINT(rtlpriv, FINIT, INIT_IQK, "0xC80 = 0x%x\n",
			rtl_get_bbreg(hw, ROFDM0_XATXIQIMBALANCE,
				      MASKDWORD));
		if (txonly) {
			RTPRINT(rtlpriv, FINIT, INIT_IQK,  "only Tx OK\n");
			return;
		}
		reg = result[final_candidate][2];
		rtl_set_bbreg(hw, ROFDM0_XARXIQIMBALANCE, 0x3FF, reg);
		reg = result[final_candidate][3] & 0x3F;
		rtl_set_bbreg(hw, ROFDM0_XARXIQIMBALANCE, 0xFC00, reg);
		reg = (result[final_candidate][3] >> 6) & 0xF;
		rtl_set_bbreg(hw, 0xca0, 0xF0000000, reg);
	}
}

static void _rtl92d_phy_pathb_fill_iqk_matrix(struct ieee80211_hw *hw,
	bool iqk_ok, long result[][8], u8 final_candidate, bool txonly)
{
	struct rtl_priv *rtlpriv = rtl_priv(hw);
	struct rtl_hal *rtlhal = &(rtlpriv->rtlhal);
	u32 oldval_1, val_x, tx1_a, reg;
	long val_y, tx1_c;

	RTPRINT(rtlpriv, FINIT, INIT_IQK, "Path B IQ Calibration %s !\n",
		iqk_ok ? "Success" : "Failed");
	if (final_candidate == 0xFF) {
		return;
	} else if (iqk_ok) {
		oldval_1 = (rtl_get_bbreg(hw, ROFDM0_XBTXIQIMBALANCE,
					  MASKDWORD) >> 22) & 0x3FF;
		val_x = result[final_candidate][4];
		if ((val_x & 0x00000200) != 0)
			val_x = val_x | 0xFFFFFC00;
		tx1_a = (val_x * oldval_1) >> 8;
		RTPRINT(rtlpriv, FINIT, INIT_IQK, "X = 0x%x, tx1_a = 0x%x\n",
			val_x, tx1_a);
		rtl_set_bbreg(hw, ROFDM0_XBTXIQIMBALANCE, 0x3FF, tx1_a);
		rtl_set_bbreg(hw, ROFDM0_ECCATHRESHOLD, BIT(28),
			      ((val_x * oldval_1 >> 7) & 0x1));
		val_y = result[final_candidate][5];
		if ((val_y & 0x00000200) != 0)
			val_y = val_y | 0xFFFFFC00;
		if (rtlhal->current_bandtype == BAND_ON_5G)
			val_y += 3;
		tx1_c = (val_y * oldval_1) >> 8;
		RTPRINT(rtlpriv, FINIT, INIT_IQK, "Y = 0x%lx, tx1_c = 0x%lx\n",
			val_y, tx1_c);
		rtl_set_bbreg(hw, ROFDM0_XDTXAFE, 0xF0000000,
			      ((tx1_c & 0x3C0) >> 6));
		rtl_set_bbreg(hw, ROFDM0_XBTXIQIMBALANCE, 0x003F0000,
			      (tx1_c & 0x3F));
		rtl_set_bbreg(hw, ROFDM0_ECCATHRESHOLD, BIT(30),
			      ((val_y * oldval_1 >> 7) & 0x1));
		if (txonly)
			return;
		reg = result[final_candidate][6];
		rtl_set_bbreg(hw, ROFDM0_XBRXIQIMBALANCE, 0x3FF, reg);
		reg = result[final_candidate][7] & 0x3F;
		rtl_set_bbreg(hw, ROFDM0_XBRXIQIMBALANCE, 0xFC00, reg);
		reg = (result[final_candidate][7] >> 6) & 0xF;
		rtl_set_bbreg(hw, ROFDM0_AGCRSSITABLE, 0x0000F000, reg);
	}
}

void rtl92d_phy_iq_calibrate(struct ieee80211_hw *hw)
{
	struct rtl_priv *rtlpriv = rtl_priv(hw);
	struct rtl_phy *rtlphy = &(rtlpriv->phy);
	struct rtl_hal *rtlhal = &(rtlpriv->rtlhal);
	long result[4][8];
	u8 i, final_candidate, indexforchannel;
	bool patha_ok, pathb_ok;
	long rege94, rege9c, regea4, regeac, regeb4;
	long regebc, regec4, regecc, regtmp = 0;
	bool is12simular, is13simular, is23simular;
	unsigned long flag = 0;

	RTPRINT(rtlpriv, FINIT, INIT_IQK,
		"IQK:Start!!!channel %d\n", rtlphy->current_channel);
	for (i = 0; i < 8; i++) {
		result[0][i] = 0;
		result[1][i] = 0;
		result[2][i] = 0;
		result[3][i] = 0;
	}
	final_candidate = 0xff;
	patha_ok = false;
	pathb_ok = false;
	is12simular = false;
	is23simular = false;
	is13simular = false;
	RTPRINT(rtlpriv, FINIT, INIT_IQK,
		"IQK !!!currentband %d\n", rtlhal->current_bandtype);
	rtl92d_acquire_cckandrw_pagea_ctl(hw, &flag);
	for (i = 0; i < 3; i++) {
		if (rtlhal->current_bandtype == BAND_ON_5G) {
			_rtl92d_phy_iq_calibrate_5g_normal(hw, result, i);
		} else if (rtlhal->current_bandtype == BAND_ON_2_4G) {
			if (IS_92D_SINGLEPHY(rtlhal->version))
				_rtl92d_phy_iq_calibrate(hw, result, i, true);
			else
				_rtl92d_phy_iq_calibrate(hw, result, i, false);
		}
		if (i == 1) {
			is12simular = _rtl92d_phy_simularity_compare(hw, result,
								     0, 1);
			if (is12simular) {
				final_candidate = 0;
				break;
			}
		}
		if (i == 2) {
			is13simular = _rtl92d_phy_simularity_compare(hw, result,
								     0, 2);
			if (is13simular) {
				final_candidate = 0;
				break;
			}
			is23simular = _rtl92d_phy_simularity_compare(hw, result,
								     1, 2);
			if (is23simular) {
				final_candidate = 1;
			} else {
				for (i = 0; i < 8; i++)
					regtmp += result[3][i];

				if (regtmp != 0)
					final_candidate = 3;
				else
					final_candidate = 0xFF;
			}
		}
	}
	rtl92d_release_cckandrw_pagea_ctl(hw, &flag);
	for (i = 0; i < 4; i++) {
		rege94 = result[i][0];
		rege9c = result[i][1];
		regea4 = result[i][2];
		regeac = result[i][3];
		regeb4 = result[i][4];
		regebc = result[i][5];
		regec4 = result[i][6];
		regecc = result[i][7];
		RTPRINT(rtlpriv, FINIT, INIT_IQK,
			"IQK: rege94=%lx rege9c=%lx regea4=%lx regeac=%lx regeb4=%lx regebc=%lx regec4=%lx regecc=%lx\n",
			rege94, rege9c, regea4, regeac, regeb4, regebc, regec4,
			regecc);
	}
	if (final_candidate != 0xff) {
		rtlphy->reg_e94 = rege94 = result[final_candidate][0];
		rtlphy->reg_e9c = rege9c = result[final_candidate][1];
		regea4 = result[final_candidate][2];
		regeac = result[final_candidate][3];
		rtlphy->reg_eb4 = regeb4 = result[final_candidate][4];
		rtlphy->reg_ebc = regebc = result[final_candidate][5];
		regec4 = result[final_candidate][6];
		regecc = result[final_candidate][7];
		RTPRINT(rtlpriv, FINIT, INIT_IQK,
			"IQK: final_candidate is %x\n", final_candidate);
		RTPRINT(rtlpriv, FINIT, INIT_IQK,
			"IQK: rege94=%lx rege9c=%lx regea4=%lx regeac=%lx regeb4=%lx regebc=%lx regec4=%lx regecc=%lx\n",
			rege94, rege9c, regea4, regeac, regeb4, regebc, regec4,
			regecc);
		patha_ok = pathb_ok = true;
	} else {
		rtlphy->reg_e94 = rtlphy->reg_eb4 = 0x100; /* X default value */
		rtlphy->reg_e9c = rtlphy->reg_ebc = 0x0;   /* Y default value */
	}
	if ((rege94 != 0) /*&&(regea4 != 0) */)
		_rtl92d_phy_patha_fill_iqk_matrix(hw, patha_ok, result,
				final_candidate, (regea4 == 0));
	if (IS_92D_SINGLEPHY(rtlhal->version)) {
		if ((regeb4 != 0) /*&&(regec4 != 0) */)
			_rtl92d_phy_pathb_fill_iqk_matrix(hw, pathb_ok, result,
						final_candidate, (regec4 == 0));
	}
	if (final_candidate != 0xFF) {
		indexforchannel = rtl92d_get_rightchnlplace_for_iqk(
				  rtlphy->current_channel);

		for (i = 0; i < IQK_MATRIX_REG_NUM; i++)
			rtlphy->iqk_matrix[indexforchannel].
				value[0][i] = result[final_candidate][i];
		rtlphy->iqk_matrix[indexforchannel].iqk_done =
			true;

		rtl_dbg(rtlpriv, COMP_SCAN | COMP_MLME, DBG_LOUD,
			"IQK OK indexforchannel %d\n", indexforchannel);
	}
}

void rtl92d_phy_reload_iqk_setting(struct ieee80211_hw *hw, u8 channel)
{
	struct rtl_priv *rtlpriv = rtl_priv(hw);
	struct rtl_phy *rtlphy = &(rtlpriv->phy);
	struct rtl_hal *rtlhal = &(rtlpriv->rtlhal);
	u8 indexforchannel;

	rtl_dbg(rtlpriv, COMP_CMD, DBG_LOUD, "channel %d\n", channel);
	/*------Do IQK for normal chip and test chip 5G band------- */
	indexforchannel = rtl92d_get_rightchnlplace_for_iqk(channel);
	rtl_dbg(rtlpriv, COMP_CMD, DBG_LOUD, "indexforchannel %d done %d\n",
		indexforchannel,
		 rtlphy->iqk_matrix[indexforchannel].iqk_done);
	if (0 && !rtlphy->iqk_matrix[indexforchannel].iqk_done &&
		rtlphy->need_iqk) {
		/* Re Do IQK. */
		rtl_dbg(rtlpriv, COMP_SCAN | COMP_INIT, DBG_LOUD,
			"Do IQK Matrix reg for channel:%d....\n", channel);
		rtl92d_phy_iq_calibrate(hw);
	} else {
		/* Just load the value. */
		/* 2G band just load once. */
		if (((!rtlhal->load_imrandiqk_setting_for2g) &&
		    indexforchannel == 0) || indexforchannel > 0) {
			rtl_dbg(rtlpriv, COMP_SCAN, DBG_LOUD,
				"Just Read IQK Matrix reg for channel:%d....\n",
				channel);
			if ((rtlphy->iqk_matrix[indexforchannel].
			     value[0] != NULL)
				/*&&(regea4 != 0) */)
				_rtl92d_phy_patha_fill_iqk_matrix(hw, true,
					rtlphy->iqk_matrix[
					indexforchannel].value,	0,
					(rtlphy->iqk_matrix[
					indexforchannel].value[0][2] == 0));
			if (IS_92D_SINGLEPHY(rtlhal->version)) {
				if ((rtlphy->iqk_matrix[
					indexforchannel].value[0][4] != 0)
					/*&&(regec4 != 0) */)
					_rtl92d_phy_pathb_fill_iqk_matrix(hw,
						true,
						rtlphy->iqk_matrix[
						indexforchannel].value, 0,
						(rtlphy->iqk_matrix[
						indexforchannel].value[0][6]
						== 0));
			}
		}
	}
	rtlphy->need_iqk = false;
	rtl_dbg(rtlpriv, COMP_CMD, DBG_LOUD, "<====\n");
}

static u32 _rtl92d_phy_get_abs(u32 val1, u32 val2)
{
	u32 ret;

	if (val1 >= val2)
		ret = val1 - val2;
	else
		ret = val2 - val1;
	return ret;
}

static bool _rtl92d_is_legal_5g_channel(struct ieee80211_hw *hw, u8 channel)
{

	int i;

	for (i = 0; i < sizeof(channel5g); i++)
		if (channel == channel5g[i])
			return true;
	return false;
}

static void _rtl92d_phy_calc_curvindex(struct ieee80211_hw *hw,
				       u32 *targetchnl, u32 * curvecount_val,
				       bool is5g, u32 *curveindex)
{
	struct rtl_priv *rtlpriv = rtl_priv(hw);
	u32 smallest_abs_val = 0xffffffff, u4tmp;
	u8 i, j;
	u8 chnl_num = is5g ? TARGET_CHNL_NUM_5G : TARGET_CHNL_NUM_2G;

	for (i = 0; i < chnl_num; i++) {
		if (is5g && !_rtl92d_is_legal_5g_channel(hw, i + 1))
			continue;
		curveindex[i] = 0;
		for (j = 0; j < (CV_CURVE_CNT * 2); j++) {
			u4tmp = _rtl92d_phy_get_abs(targetchnl[i],
				curvecount_val[j]);

			if (u4tmp < smallest_abs_val) {
				curveindex[i] = j;
				smallest_abs_val = u4tmp;
			}
		}
		smallest_abs_val = 0xffffffff;
		RTPRINT(rtlpriv, FINIT, INIT_IQK, "curveindex[%d] = %x\n",
			i, curveindex[i]);
	}
}

static void _rtl92d_phy_reload_lck_setting(struct ieee80211_hw *hw,
		u8 channel)
{
	struct rtl_priv *rtlpriv = rtl_priv(hw);
	u8 erfpath = rtlpriv->rtlhal.current_bandtype ==
		BAND_ON_5G ? RF90_PATH_A :
		IS_92D_SINGLEPHY(rtlpriv->rtlhal.version) ?
		RF90_PATH_B : RF90_PATH_A;
	u32 u4tmp = 0, u4regvalue = 0;
	bool bneed_powerdown_radio = false;

	rtl_dbg(rtlpriv, COMP_CMD, DBG_LOUD, "path %d\n", erfpath);
	RTPRINT(rtlpriv, FINIT, INIT_IQK, "band type = %d\n",
		rtlpriv->rtlhal.current_bandtype);
	RTPRINT(rtlpriv, FINIT, INIT_IQK,  "channel = %d\n", channel);
	if (rtlpriv->rtlhal.current_bandtype == BAND_ON_5G) {/* Path-A for 5G */
		u4tmp = curveindex_5g[channel-1];
		RTPRINT(rtlpriv, FINIT, INIT_IQK,
			"ver 1 set RF-A, 5G,	0x28 = 0x%x !!\n", u4tmp);
		if (rtlpriv->rtlhal.macphymode == DUALMAC_DUALPHY &&
			rtlpriv->rtlhal.interfaceindex == 1) {
			bneed_powerdown_radio =
				rtl92d_phy_enable_anotherphy(hw, false);
			rtlpriv->rtlhal.during_mac1init_radioa = true;
			/* asume no this case */
			if (bneed_powerdown_radio)
				_rtl92d_phy_enable_rf_env(hw, erfpath,
							  &u4regvalue);
		}
		rtl_set_rfreg(hw, erfpath, RF_SYN_G4, 0x3f800, u4tmp);
		if (bneed_powerdown_radio)
			_rtl92d_phy_restore_rf_env(hw, erfpath, &u4regvalue);
		if (rtlpriv->rtlhal.during_mac1init_radioa)
			rtl92d_phy_powerdown_anotherphy(hw, false);
	} else if (rtlpriv->rtlhal.current_bandtype == BAND_ON_2_4G) {
		u4tmp = curveindex_2g[channel-1];
		RTPRINT(rtlpriv, FINIT, INIT_IQK,
			"ver 3 set RF-B, 2G, 0x28 = 0x%x !!\n", u4tmp);
		if (rtlpriv->rtlhal.macphymode == DUALMAC_DUALPHY &&
			rtlpriv->rtlhal.interfaceindex == 0) {
			bneed_powerdown_radio =
				rtl92d_phy_enable_anotherphy(hw, true);
			rtlpriv->rtlhal.during_mac0init_radiob = true;
			if (bneed_powerdown_radio)
				_rtl92d_phy_enable_rf_env(hw, erfpath,
							  &u4regvalue);
		}
		rtl_set_rfreg(hw, erfpath, RF_SYN_G4, 0x3f800, u4tmp);
		RTPRINT(rtlpriv, FINIT, INIT_IQK,
			"ver 3 set RF-B, 2G, 0x28 = 0x%x !!\n",
			rtl_get_rfreg(hw,  erfpath, RF_SYN_G4, 0x3f800));
		if (bneed_powerdown_radio)
			_rtl92d_phy_restore_rf_env(hw, erfpath, &u4regvalue);
		if (rtlpriv->rtlhal.during_mac0init_radiob)
			rtl92d_phy_powerdown_anotherphy(hw, true);
	}
	rtl_dbg(rtlpriv, COMP_CMD, DBG_LOUD, "<====\n");
}

static void _rtl92d_phy_lc_calibrate_sw(struct ieee80211_hw *hw, bool is2t)
{
	struct rtl_priv *rtlpriv = rtl_priv(hw);
	struct rtl_hal *rtlhal = &(rtlpriv->rtlhal);
	struct rtl_pci *rtlpci = rtl_pcidev(rtl_pcipriv(hw));
	u8 tmpreg, index, rf_mode[2];
	u8 path = is2t ? 2 : 1;
	u8 i;
	u32 u4tmp, offset;
	u32 curvecount_val[CV_CURVE_CNT * 2] = {0};
	u16 timeout = 800, timecount = 0;

	/* Check continuous TX and Packet TX */
	tmpreg = rtl_read_byte(rtlpriv, 0xd03);
	/* if Deal with contisuous TX case, disable all continuous TX */
	/* if Deal with Packet TX case, block all queues */
	if ((tmpreg & 0x70) != 0)
		rtl_write_byte(rtlpriv, 0xd03, tmpreg & 0x8F);
	else
		rtl_write_byte(rtlpriv, REG_TXPAUSE, 0xFF);
	rtl_set_bbreg(hw, RFPGA0_ANALOGPARAMETER4, 0xF00000, 0x0F);
	for (index = 0; index < path; index++) {
		/* 1. Read original RF mode */
		offset = index == 0 ? ROFDM0_XAAGCCORE1 : ROFDM0_XBAGCCORE1;
		rf_mode[index] = rtl_read_byte(rtlpriv, offset);
		/* 2. Set RF mode = standby mode */
		rtl_set_rfreg(hw, (enum radio_path)index, RF_AC,
			      RFREG_OFFSET_MASK, 0x010000);
		if (rtlpci->init_ready) {
			/* switch CV-curve control by LC-calibration */
			rtl_set_rfreg(hw, (enum radio_path)index, RF_SYN_G7,
				      BIT(17), 0x0);
			/* 4. Set LC calibration begin */
			rtl_set_rfreg(hw, (enum radio_path)index, RF_CHNLBW,
				      0x08000, 0x01);
		}
		u4tmp = rtl_get_rfreg(hw, (enum radio_path)index, RF_SYN_G6,
				  RFREG_OFFSET_MASK);
		while ((!(u4tmp & BIT(11))) && timecount <= timeout) {
			mdelay(50);
			timecount += 50;
			u4tmp = rtl_get_rfreg(hw, (enum radio_path)index,
					      RF_SYN_G6, RFREG_OFFSET_MASK);
		}
		RTPRINT(rtlpriv, FINIT, INIT_IQK,
			"PHY_LCK finish delay for %d ms=2\n", timecount);
		u4tmp = rtl_get_rfreg(hw, index, RF_SYN_G4, RFREG_OFFSET_MASK);
		if (index == 0 && rtlhal->interfaceindex == 0) {
			RTPRINT(rtlpriv, FINIT, INIT_IQK,
				"path-A / 5G LCK\n");
		} else {
			RTPRINT(rtlpriv, FINIT, INIT_IQK,
				"path-B / 2.4G LCK\n");
		}
		memset(&curvecount_val[0], 0, CV_CURVE_CNT * 2);
		/* Set LC calibration off */
		rtl_set_rfreg(hw, (enum radio_path)index, RF_CHNLBW,
			      0x08000, 0x0);
		RTPRINT(rtlpriv, FINIT, INIT_IQK,  "set RF 0x18[15] = 0\n");
		/* save Curve-counting number */
		for (i = 0; i < CV_CURVE_CNT; i++) {
			u32 readval = 0, readval2 = 0;
			rtl_set_rfreg(hw, (enum radio_path)index, 0x3F,
				      0x7f, i);

			rtl_set_rfreg(hw, (enum radio_path)index, 0x4D,
				RFREG_OFFSET_MASK, 0x0);
			readval = rtl_get_rfreg(hw, (enum radio_path)index,
					  0x4F, RFREG_OFFSET_MASK);
			curvecount_val[2 * i + 1] = (readval & 0xfffe0) >> 5;
			/* reg 0x4f [4:0] */
			/* reg 0x50 [19:10] */
			readval2 = rtl_get_rfreg(hw, (enum radio_path)index,
						 0x50, 0xffc00);
			curvecount_val[2 * i] = (((readval & 0x1F) << 10) |
						 readval2);
		}
		if (index == 0 && rtlhal->interfaceindex == 0)
			_rtl92d_phy_calc_curvindex(hw, targetchnl_5g,
						   curvecount_val,
						   true, curveindex_5g);
		else
			_rtl92d_phy_calc_curvindex(hw, targetchnl_2g,
						   curvecount_val,
						   false, curveindex_2g);
		/* switch CV-curve control mode */
		rtl_set_rfreg(hw, (enum radio_path)index, RF_SYN_G7,
			      BIT(17), 0x1);
	}

	/* Restore original situation  */
	for (index = 0; index < path; index++) {
		offset = index == 0 ? ROFDM0_XAAGCCORE1 : ROFDM0_XBAGCCORE1;
		rtl_write_byte(rtlpriv, offset, 0x50);
		rtl_write_byte(rtlpriv, offset, rf_mode[index]);
	}
	if ((tmpreg & 0x70) != 0)
		rtl_write_byte(rtlpriv, 0xd03, tmpreg);
	else /*Deal with Packet TX case */
		rtl_write_byte(rtlpriv, REG_TXPAUSE, 0x00);
	rtl_set_bbreg(hw, RFPGA0_ANALOGPARAMETER4, 0xF00000, 0x00);
	_rtl92d_phy_reload_lck_setting(hw, rtlpriv->phy.current_channel);
}

static void _rtl92d_phy_lc_calibrate(struct ieee80211_hw *hw, bool is2t)
{
	struct rtl_priv *rtlpriv = rtl_priv(hw);

	RTPRINT(rtlpriv, FINIT, INIT_IQK,  "cosa PHY_LCK ver=2\n");
	_rtl92d_phy_lc_calibrate_sw(hw, is2t);
}

void rtl92d_phy_lc_calibrate(struct ieee80211_hw *hw)
{
	struct rtl_priv *rtlpriv = rtl_priv(hw);
	struct rtl_phy *rtlphy = &(rtlpriv->phy);
	struct rtl_hal *rtlhal = &(rtlpriv->rtlhal);
	u32 timeout = 2000, timecount = 0;

	while (rtlpriv->mac80211.act_scanning && timecount < timeout) {
		udelay(50);
		timecount += 50;
	}

	rtlphy->lck_inprogress = true;
	RTPRINT(rtlpriv, FINIT, INIT_IQK,
		"LCK:Start!!! currentband %x delay %d ms\n",
		rtlhal->current_bandtype, timecount);
	if (IS_92D_SINGLEPHY(rtlhal->version)) {
		_rtl92d_phy_lc_calibrate(hw, true);
	} else {
		/* For 1T1R */
		_rtl92d_phy_lc_calibrate(hw, false);
	}
	rtlphy->lck_inprogress = false;
	RTPRINT(rtlpriv, FINIT, INIT_IQK,  "LCK:Finish!!!\n");
}

void rtl92d_phy_ap_calibrate(struct ieee80211_hw *hw, s8 delta)
{
	return;
}

static bool _rtl92d_phy_set_sw_chnl_cmdarray(struct swchnlcmd *cmdtable,
		u32 cmdtableidx, u32 cmdtablesz, enum swchnlcmd_id cmdid,
		u32 para1, u32 para2, u32 msdelay)
{
	struct swchnlcmd *pcmd;

	if (cmdtable == NULL) {
		WARN_ONCE(true, "rtl8192de: cmdtable cannot be NULL\n");
		return false;
	}
	if (cmdtableidx >= cmdtablesz)
		return false;

	pcmd = cmdtable + cmdtableidx;
	pcmd->cmdid = cmdid;
	pcmd->para1 = para1;
	pcmd->para2 = para2;
	pcmd->msdelay = msdelay;
	return true;
}

void rtl92d_phy_reset_iqk_result(struct ieee80211_hw *hw)
{
	struct rtl_priv *rtlpriv = rtl_priv(hw);
	struct rtl_phy *rtlphy = &(rtlpriv->phy);
	u8 i;

	rtl_dbg(rtlpriv, COMP_INIT, DBG_LOUD,
		"settings regs %d default regs %d\n",
		(int)(sizeof(rtlphy->iqk_matrix) /
		      sizeof(struct iqk_matrix_regs)),
		IQK_MATRIX_REG_NUM);
	/* 0xe94, 0xe9c, 0xea4, 0xeac, 0xeb4, 0xebc, 0xec4, 0xecc */
	for (i = 0; i < IQK_MATRIX_SETTINGS_NUM; i++) {
		rtlphy->iqk_matrix[i].value[0][0] = 0x100;
		rtlphy->iqk_matrix[i].value[0][2] = 0x100;
		rtlphy->iqk_matrix[i].value[0][4] = 0x100;
		rtlphy->iqk_matrix[i].value[0][6] = 0x100;
		rtlphy->iqk_matrix[i].value[0][1] = 0x0;
		rtlphy->iqk_matrix[i].value[0][3] = 0x0;
		rtlphy->iqk_matrix[i].value[0][5] = 0x0;
		rtlphy->iqk_matrix[i].value[0][7] = 0x0;
		rtlphy->iqk_matrix[i].iqk_done = false;
	}
}

static bool _rtl92d_phy_sw_chnl_step_by_step(struct ieee80211_hw *hw,
					     u8 channel, u8 *stage, u8 *step,
					     u32 *delay)
{
	struct rtl_priv *rtlpriv = rtl_priv(hw);
	struct rtl_phy *rtlphy = &(rtlpriv->phy);
	struct swchnlcmd precommoncmd[MAX_PRECMD_CNT];
	u32 precommoncmdcnt;
	struct swchnlcmd postcommoncmd[MAX_POSTCMD_CNT];
	u32 postcommoncmdcnt;
	struct swchnlcmd rfdependcmd[MAX_RFDEPENDCMD_CNT];
	u32 rfdependcmdcnt;
	struct swchnlcmd *currentcmd = NULL;
	u8 rfpath;
	u8 num_total_rfpath = rtlphy->num_total_rfpath;

	precommoncmdcnt = 0;
	_rtl92d_phy_set_sw_chnl_cmdarray(precommoncmd, precommoncmdcnt++,
					 MAX_PRECMD_CNT,
					 CMDID_SET_TXPOWEROWER_LEVEL, 0, 0, 0);
	_rtl92d_phy_set_sw_chnl_cmdarray(precommoncmd, precommoncmdcnt++,
					 MAX_PRECMD_CNT, CMDID_END, 0, 0, 0);
	postcommoncmdcnt = 0;
	_rtl92d_phy_set_sw_chnl_cmdarray(postcommoncmd, postcommoncmdcnt++,
					 MAX_POSTCMD_CNT, CMDID_END, 0, 0, 0);
	rfdependcmdcnt = 0;
	_rtl92d_phy_set_sw_chnl_cmdarray(rfdependcmd, rfdependcmdcnt++,
					 MAX_RFDEPENDCMD_CNT, CMDID_RF_WRITEREG,
					 RF_CHNLBW, channel, 0);
	_rtl92d_phy_set_sw_chnl_cmdarray(rfdependcmd, rfdependcmdcnt++,
					 MAX_RFDEPENDCMD_CNT, CMDID_END,
					 0, 0, 0);

	do {
		switch (*stage) {
		case 0:
			currentcmd = &precommoncmd[*step];
			break;
		case 1:
			currentcmd = &rfdependcmd[*step];
			break;
		case 2:
			currentcmd = &postcommoncmd[*step];
			break;
		}
		if (currentcmd->cmdid == CMDID_END) {
			if ((*stage) == 2) {
				return true;
			} else {
				(*stage)++;
				(*step) = 0;
				continue;
			}
		}
		switch (currentcmd->cmdid) {
		case CMDID_SET_TXPOWEROWER_LEVEL:
			rtl92d_phy_set_txpower_level(hw, channel);
			break;
		case CMDID_WRITEPORT_ULONG:
			rtl_write_dword(rtlpriv, currentcmd->para1,
					currentcmd->para2);
			break;
		case CMDID_WRITEPORT_USHORT:
			rtl_write_word(rtlpriv, currentcmd->para1,
				       (u16)currentcmd->para2);
			break;
		case CMDID_WRITEPORT_UCHAR:
			rtl_write_byte(rtlpriv, currentcmd->para1,
				       (u8)currentcmd->para2);
			break;
		case CMDID_RF_WRITEREG:
			for (rfpath = 0; rfpath < num_total_rfpath; rfpath++) {
				rtlphy->rfreg_chnlval[rfpath] =
					((rtlphy->rfreg_chnlval[rfpath] &
					0xffffff00) | currentcmd->para2);
				if (rtlpriv->rtlhal.current_bandtype ==
				    BAND_ON_5G) {
					if (currentcmd->para2 > 99)
						rtlphy->rfreg_chnlval[rfpath] =
						    rtlphy->rfreg_chnlval
						    [rfpath] | (BIT(18));
					else
						rtlphy->rfreg_chnlval[rfpath] =
						    rtlphy->rfreg_chnlval
						    [rfpath] & (~BIT(18));
					rtlphy->rfreg_chnlval[rfpath] |=
						 (BIT(16) | BIT(8));
				} else {
					rtlphy->rfreg_chnlval[rfpath] &=
						~(BIT(8) | BIT(16) | BIT(18));
				}
				rtl_set_rfreg(hw, (enum radio_path)rfpath,
					      currentcmd->para1,
					      RFREG_OFFSET_MASK,
					      rtlphy->rfreg_chnlval[rfpath]);
				_rtl92d_phy_reload_imr_setting(hw, channel,
							       rfpath);
			}
			_rtl92d_phy_switch_rf_setting(hw, channel);
			/* do IQK when all parameters are ready */
			rtl92d_phy_reload_iqk_setting(hw, channel);
			break;
		default:
<<<<<<< HEAD
			RT_TRACE(rtlpriv, COMP_ERR, DBG_EMERG,
				 "switch case %#x not processed\n",
				 currentcmd->cmdid);
=======
			pr_err("switch case %#x not processed\n",
			       currentcmd->cmdid);
>>>>>>> 24b8d41d
			break;
		}
		break;
	} while (true);
	(*delay) = currentcmd->msdelay;
	(*step)++;
	return false;
}

u8 rtl92d_phy_sw_chnl(struct ieee80211_hw *hw)
{
	struct rtl_priv *rtlpriv = rtl_priv(hw);
	struct rtl_phy *rtlphy = &(rtlpriv->phy);
	struct rtl_hal *rtlhal = rtl_hal(rtl_priv(hw));
	u32 delay;
	u32 timeout = 1000, timecount = 0;
	u8 channel = rtlphy->current_channel;
	u32 ret_value;

	if (rtlphy->sw_chnl_inprogress)
		return 0;
	if (rtlphy->set_bwmode_inprogress)
		return 0;

	if ((is_hal_stop(rtlhal)) || (RT_CANNOT_IO(hw))) {
		rtl_dbg(rtlpriv, COMP_CHAN, DBG_LOUD,
			"sw_chnl_inprogress false driver sleep or unload\n");
		return 0;
	}
	while (rtlphy->lck_inprogress && timecount < timeout) {
		mdelay(50);
		timecount += 50;
	}
	if (rtlhal->macphymode == SINGLEMAC_SINGLEPHY &&
	    rtlhal->bandset == BAND_ON_BOTH) {
		ret_value = rtl_get_bbreg(hw, RFPGA0_XAB_RFPARAMETER,
					  MASKDWORD);
		if (rtlphy->current_channel > 14 && !(ret_value & BIT(0)))
			rtl92d_phy_switch_wirelessband(hw, BAND_ON_5G);
		else if (rtlphy->current_channel <= 14 && (ret_value & BIT(0)))
			rtl92d_phy_switch_wirelessband(hw, BAND_ON_2_4G);
	}
	switch (rtlhal->current_bandtype) {
	case BAND_ON_5G:
		/* Get first channel error when change between
		 * 5G and 2.4G band. */
		if (channel <= 14)
			return 0;
		WARN_ONCE((channel <= 14), "rtl8192de: 5G but channel<=14\n");
		break;
	case BAND_ON_2_4G:
		/* Get first channel error when change between
		 * 5G and 2.4G band. */
		if (channel > 14)
			return 0;
		WARN_ONCE((channel > 14), "rtl8192de: 2G but channel>14\n");
		break;
	default:
		WARN_ONCE(true, "rtl8192de: Invalid WirelessMode(%#x)!!\n",
			  rtlpriv->mac80211.mode);
		break;
	}
	rtlphy->sw_chnl_inprogress = true;
	if (channel == 0)
		channel = 1;
	rtlphy->sw_chnl_stage = 0;
	rtlphy->sw_chnl_step = 0;
	rtl_dbg(rtlpriv, COMP_SCAN, DBG_TRACE,
		"switch to channel%d\n", rtlphy->current_channel);

	do {
		if (!rtlphy->sw_chnl_inprogress)
			break;
		if (!_rtl92d_phy_sw_chnl_step_by_step(hw,
						      rtlphy->current_channel,
		    &rtlphy->sw_chnl_stage, &rtlphy->sw_chnl_step, &delay)) {
			if (delay > 0)
				mdelay(delay);
			else
				continue;
		} else {
			rtlphy->sw_chnl_inprogress = false;
		}
		break;
	} while (true);
	rtl_dbg(rtlpriv, COMP_SCAN, DBG_TRACE, "<==\n");
	rtlphy->sw_chnl_inprogress = false;
	return 1;
}

static void rtl92d_phy_set_io(struct ieee80211_hw *hw)
{
	struct rtl_priv *rtlpriv = rtl_priv(hw);
	struct dig_t *de_digtable = &rtlpriv->dm_digtable;
	struct rtl_phy *rtlphy = &(rtlpriv->phy);

	rtl_dbg(rtlpriv, COMP_CMD, DBG_TRACE,
		"--->Cmd(%#x), set_io_inprogress(%d)\n",
		rtlphy->current_io_type, rtlphy->set_io_inprogress);
	switch (rtlphy->current_io_type) {
	case IO_CMD_RESUME_DM_BY_SCAN:
		de_digtable->cur_igvalue = rtlphy->initgain_backup.xaagccore1;
		rtl92d_dm_write_dig(hw);
		rtl92d_phy_set_txpower_level(hw, rtlphy->current_channel);
		break;
	case IO_CMD_PAUSE_DM_BY_SCAN:
		rtlphy->initgain_backup.xaagccore1 = de_digtable->cur_igvalue;
		de_digtable->cur_igvalue = 0x37;
		rtl92d_dm_write_dig(hw);
		break;
	default:
<<<<<<< HEAD
		RT_TRACE(rtlpriv, COMP_ERR, DBG_EMERG,
			 "switch case %#x not processed\n",
			 rtlphy->current_io_type);
=======
		pr_err("switch case %#x not processed\n",
		       rtlphy->current_io_type);
>>>>>>> 24b8d41d
		break;
	}
	rtlphy->set_io_inprogress = false;
	rtl_dbg(rtlpriv, COMP_CMD, DBG_TRACE, "<---(%#x)\n",
		rtlphy->current_io_type);
}

bool rtl92d_phy_set_io_cmd(struct ieee80211_hw *hw, enum io_type iotype)
{
	struct rtl_priv *rtlpriv = rtl_priv(hw);
	struct rtl_phy *rtlphy = &(rtlpriv->phy);
	bool postprocessing = false;

	rtl_dbg(rtlpriv, COMP_CMD, DBG_TRACE,
		"-->IO Cmd(%#x), set_io_inprogress(%d)\n",
		 iotype, rtlphy->set_io_inprogress);
	do {
		switch (iotype) {
		case IO_CMD_RESUME_DM_BY_SCAN:
			rtl_dbg(rtlpriv, COMP_CMD, DBG_TRACE,
				"[IO CMD] Resume DM after scan\n");
			postprocessing = true;
			break;
		case IO_CMD_PAUSE_DM_BY_SCAN:
			rtl_dbg(rtlpriv, COMP_CMD, DBG_TRACE,
				"[IO CMD] Pause DM before scan\n");
			postprocessing = true;
			break;
		default:
<<<<<<< HEAD
			RT_TRACE(rtlpriv, COMP_ERR, DBG_EMERG,
				 "switch case %#x not processed\n", iotype);
=======
			pr_err("switch case %#x not processed\n",
			       iotype);
>>>>>>> 24b8d41d
			break;
		}
	} while (false);
	if (postprocessing && !rtlphy->set_io_inprogress) {
		rtlphy->set_io_inprogress = true;
		rtlphy->current_io_type = iotype;
	} else {
		return false;
	}
	rtl92d_phy_set_io(hw);
	rtl_dbg(rtlpriv, COMP_CMD, DBG_TRACE, "<--IO Type(%#x)\n", iotype);
	return true;
}

static void _rtl92d_phy_set_rfon(struct ieee80211_hw *hw)
{
	struct rtl_priv *rtlpriv = rtl_priv(hw);

	/* a.  SYS_CLKR 0x08[11] = 1  restore MAC clock */
	/* b.  SPS_CTRL 0x11[7:0] = 0x2b */
	if (rtlpriv->rtlhal.macphymode == SINGLEMAC_SINGLEPHY)
		rtl_write_byte(rtlpriv, REG_SPS0_CTRL, 0x2b);
	/* c.  For PCIE: SYS_FUNC_EN 0x02[7:0] = 0xE3 enable BB TRX function */
	rtl_write_byte(rtlpriv, REG_SYS_FUNC_EN, 0xE3);
	/* RF_ON_EXCEP(d~g): */
	/* d.  APSD_CTRL 0x600[7:0] = 0x00 */
	rtl_write_byte(rtlpriv, REG_APSD_CTRL, 0x00);
	/* e.  SYS_FUNC_EN 0x02[7:0] = 0xE2  reset BB TRX function again */
	/* f.  SYS_FUNC_EN 0x02[7:0] = 0xE3  enable BB TRX function*/
	rtl_write_byte(rtlpriv, REG_SYS_FUNC_EN, 0xE2);
	rtl_write_byte(rtlpriv, REG_SYS_FUNC_EN, 0xE3);
	/* g.   txpause 0x522[7:0] = 0x00  enable mac tx queue */
	rtl_write_byte(rtlpriv, REG_TXPAUSE, 0x00);
}

static void _rtl92d_phy_set_rfsleep(struct ieee80211_hw *hw)
{
	struct rtl_priv *rtlpriv = rtl_priv(hw);
	u32 u4btmp;
	u8 delay = 5;

	/* a.   TXPAUSE 0x522[7:0] = 0xFF  Pause MAC TX queue  */
	rtl_write_byte(rtlpriv, REG_TXPAUSE, 0xFF);
	/* b.   RF path 0 offset 0x00 = 0x00  disable RF  */
	rtl_set_rfreg(hw, RF90_PATH_A, 0x00, RFREG_OFFSET_MASK, 0x00);
	/* c.   APSD_CTRL 0x600[7:0] = 0x40 */
	rtl_write_byte(rtlpriv, REG_APSD_CTRL, 0x40);
	/* d. APSD_CTRL 0x600[7:0] = 0x00
	 * APSD_CTRL 0x600[7:0] = 0x00
	 * RF path 0 offset 0x00 = 0x00
	 * APSD_CTRL 0x600[7:0] = 0x40
	 * */
	u4btmp = rtl_get_rfreg(hw, RF90_PATH_A, 0, RFREG_OFFSET_MASK);
	while (u4btmp != 0 && delay > 0) {
		rtl_write_byte(rtlpriv, REG_APSD_CTRL, 0x0);
		rtl_set_rfreg(hw, RF90_PATH_A, 0x00, RFREG_OFFSET_MASK, 0x00);
		rtl_write_byte(rtlpriv, REG_APSD_CTRL, 0x40);
		u4btmp = rtl_get_rfreg(hw, RF90_PATH_A, 0, RFREG_OFFSET_MASK);
		delay--;
	}
	if (delay == 0) {
		/* Jump out the LPS turn off sequence to RF_ON_EXCEP */
		rtl_write_byte(rtlpriv, REG_APSD_CTRL, 0x00);

		rtl_write_byte(rtlpriv, REG_SYS_FUNC_EN, 0xE2);
		rtl_write_byte(rtlpriv, REG_SYS_FUNC_EN, 0xE3);
		rtl_write_byte(rtlpriv, REG_TXPAUSE, 0x00);
		rtl_dbg(rtlpriv, COMP_POWER, DBG_LOUD,
			"Fail !!! Switch RF timeout\n");
		return;
	}
	/* e.   For PCIE: SYS_FUNC_EN 0x02[7:0] = 0xE2 reset BB TRX function */
	rtl_write_byte(rtlpriv, REG_SYS_FUNC_EN, 0xE2);
	/* f.   SPS_CTRL 0x11[7:0] = 0x22 */
	if (rtlpriv->rtlhal.macphymode == SINGLEMAC_SINGLEPHY)
		rtl_write_byte(rtlpriv, REG_SPS0_CTRL, 0x22);
	/* g.    SYS_CLKR 0x08[11] = 0  gated MAC clock */
}

bool rtl92d_phy_set_rf_power_state(struct ieee80211_hw *hw,
				   enum rf_pwrstate rfpwr_state)
{

	bool bresult = true;
	struct rtl_priv *rtlpriv = rtl_priv(hw);
	struct rtl_pci_priv *pcipriv = rtl_pcipriv(hw);
	struct rtl_mac *mac = rtl_mac(rtl_priv(hw));
	struct rtl_ps_ctl *ppsc = rtl_psc(rtl_priv(hw));
	struct rtl_pci *rtlpci = rtl_pcidev(rtl_pcipriv(hw));
	u8 i, queue_id;
	struct rtl8192_tx_ring *ring = NULL;

	if (rfpwr_state == ppsc->rfpwr_state)
		return false;
	switch (rfpwr_state) {
	case ERFON:
		if ((ppsc->rfpwr_state == ERFOFF) &&
		    RT_IN_PS_LEVEL(ppsc, RT_RF_OFF_LEVL_HALT_NIC)) {
			bool rtstatus;
			u32 initializecount = 0;
			do {
				initializecount++;
				rtl_dbg(rtlpriv, COMP_RF, DBG_DMESG,
					"IPS Set eRf nic enable\n");
				rtstatus = rtl_ps_enable_nic(hw);
			} while (!rtstatus && (initializecount < 10));

			RT_CLEAR_PS_LEVEL(ppsc,
					  RT_RF_OFF_LEVL_HALT_NIC);
		} else {
			rtl_dbg(rtlpriv, COMP_POWER, DBG_DMESG,
				"awake, slept:%d ms state_inap:%x\n",
				jiffies_to_msecs(jiffies -
						 ppsc->last_sleep_jiffies),
				 rtlpriv->psc.state_inap);
			ppsc->last_awake_jiffies = jiffies;
			_rtl92d_phy_set_rfon(hw);
		}

		if (mac->link_state == MAC80211_LINKED)
			rtlpriv->cfg->ops->led_control(hw,
					 LED_CTL_LINK);
		else
			rtlpriv->cfg->ops->led_control(hw,
					 LED_CTL_NO_LINK);
		break;
	case ERFOFF:
		if (ppsc->reg_rfps_level & RT_RF_OFF_LEVL_HALT_NIC) {
			rtl_dbg(rtlpriv, COMP_RF, DBG_DMESG,
				"IPS Set eRf nic disable\n");
			rtl_ps_disable_nic(hw);
			RT_SET_PS_LEVEL(ppsc, RT_RF_OFF_LEVL_HALT_NIC);
		} else {
			if (ppsc->rfoff_reason == RF_CHANGE_BY_IPS)
				rtlpriv->cfg->ops->led_control(hw,
						 LED_CTL_NO_LINK);
			else
				rtlpriv->cfg->ops->led_control(hw,
						 LED_CTL_POWER_OFF);
		}
		break;
	case ERFSLEEP:
		if (ppsc->rfpwr_state == ERFOFF)
			return false;

		for (queue_id = 0, i = 0;
		     queue_id < RTL_PCI_MAX_TX_QUEUE_COUNT;) {
			ring = &pcipriv->dev.tx_ring[queue_id];
			if (skb_queue_len(&ring->queue) == 0 ||
			    queue_id == BEACON_QUEUE) {
				queue_id++;
				continue;
			} else if (rtlpci->pdev->current_state != PCI_D0) {
				rtl_dbg(rtlpriv, COMP_POWER, DBG_LOUD,
					"eRf Off/Sleep: %d times TcbBusyQueue[%d] !=0 but lower power state!\n",
					i + 1, queue_id);
				break;
			} else {
				rtl_dbg(rtlpriv, COMP_ERR, DBG_WARNING,
					"eRf Off/Sleep: %d times TcbBusyQueue[%d] =%d before doze!\n",
					i + 1, queue_id,
					skb_queue_len(&ring->queue));
				udelay(10);
				i++;
			}

			if (i >= MAX_DOZE_WAITING_TIMES_9x) {
				rtl_dbg(rtlpriv, COMP_ERR, DBG_WARNING,
					"ERFOFF: %d times TcbBusyQueue[%d] = %d !\n",
					MAX_DOZE_WAITING_TIMES_9x, queue_id,
					skb_queue_len(&ring->queue));
				break;
			}
		}
		rtl_dbg(rtlpriv, COMP_POWER, DBG_DMESG,
			"Set rfsleep awakened:%d ms\n",
			 jiffies_to_msecs(jiffies - ppsc->last_awake_jiffies));
		rtl_dbg(rtlpriv, COMP_POWER, DBG_DMESG,
			"sleep awakened:%d ms state_inap:%x\n",
			jiffies_to_msecs(jiffies -
					 ppsc->last_awake_jiffies),
			rtlpriv->psc.state_inap);
		ppsc->last_sleep_jiffies = jiffies;
		_rtl92d_phy_set_rfsleep(hw);
		break;
	default:
<<<<<<< HEAD
		RT_TRACE(rtlpriv, COMP_ERR, DBG_EMERG,
			 "switch case %#x not processed\n", rfpwr_state);
=======
		pr_err("switch case %#x not processed\n",
		       rfpwr_state);
>>>>>>> 24b8d41d
		bresult = false;
		break;
	}
	if (bresult)
		ppsc->rfpwr_state = rfpwr_state;
	return bresult;
}

void rtl92d_phy_config_macphymode(struct ieee80211_hw *hw)
{
	struct rtl_priv *rtlpriv = rtl_priv(hw);
	struct rtl_hal *rtlhal = rtl_hal(rtl_priv(hw));
	u8 offset = REG_MAC_PHY_CTRL_NORMAL;

	switch (rtlhal->macphymode) {
	case DUALMAC_DUALPHY:
		rtl_dbg(rtlpriv, COMP_INIT, DBG_LOUD,
			"MacPhyMode: DUALMAC_DUALPHY\n");
		rtl_write_byte(rtlpriv, offset, 0xF3);
		break;
	case SINGLEMAC_SINGLEPHY:
		rtl_dbg(rtlpriv, COMP_INIT, DBG_LOUD,
			"MacPhyMode: SINGLEMAC_SINGLEPHY\n");
		rtl_write_byte(rtlpriv, offset, 0xF4);
		break;
	case DUALMAC_SINGLEPHY:
		rtl_dbg(rtlpriv, COMP_INIT, DBG_LOUD,
			"MacPhyMode: DUALMAC_SINGLEPHY\n");
		rtl_write_byte(rtlpriv, offset, 0xF1);
		break;
	}
}

void rtl92d_phy_config_macphymode_info(struct ieee80211_hw *hw)
{
	struct rtl_priv *rtlpriv = rtl_priv(hw);
	struct rtl_hal *rtlhal = rtl_hal(rtl_priv(hw));
	struct rtl_phy *rtlphy = &(rtlpriv->phy);

	switch (rtlhal->macphymode) {
	case DUALMAC_SINGLEPHY:
		rtlphy->rf_type = RF_2T2R;
		rtlhal->version |= RF_TYPE_2T2R;
		rtlhal->bandset = BAND_ON_BOTH;
		rtlhal->current_bandtype = BAND_ON_2_4G;
		break;

	case SINGLEMAC_SINGLEPHY:
		rtlphy->rf_type = RF_2T2R;
		rtlhal->version |= RF_TYPE_2T2R;
		rtlhal->bandset = BAND_ON_BOTH;
		rtlhal->current_bandtype = BAND_ON_2_4G;
		break;

	case DUALMAC_DUALPHY:
		rtlphy->rf_type = RF_1T1R;
		rtlhal->version &= RF_TYPE_1T1R;
		/* Now we let MAC0 run on 5G band. */
		if (rtlhal->interfaceindex == 0) {
			rtlhal->bandset = BAND_ON_5G;
			rtlhal->current_bandtype = BAND_ON_5G;
		} else {
			rtlhal->bandset = BAND_ON_2_4G;
			rtlhal->current_bandtype = BAND_ON_2_4G;
		}
		break;
	default:
		break;
	}
}

u8 rtl92d_get_chnlgroup_fromarray(u8 chnl)
{
	u8 group;
	u8 channel_info[59] = {
		1, 2, 3, 4, 5, 6, 7, 8, 9, 10, 11, 12, 13, 14,
		36, 38, 40, 42, 44, 46, 48, 50, 52, 54, 56,
		58, 60, 62, 64, 100, 102, 104, 106, 108,
		110, 112, 114, 116, 118, 120, 122, 124,
		126, 128, 130, 132, 134, 136, 138, 140,
		149, 151, 153, 155, 157, 159, 161, 163,
		165
	};

	if (channel_info[chnl] <= 3)
		group = 0;
	else if (channel_info[chnl] <= 9)
		group = 1;
	else if (channel_info[chnl] <= 14)
		group = 2;
	else if (channel_info[chnl] <= 44)
		group = 3;
	else if (channel_info[chnl] <= 54)
		group = 4;
	else if (channel_info[chnl] <= 64)
		group = 5;
	else if (channel_info[chnl] <= 112)
		group = 6;
	else if (channel_info[chnl] <= 126)
		group = 7;
	else if (channel_info[chnl] <= 140)
		group = 8;
	else if (channel_info[chnl] <= 153)
		group = 9;
	else if (channel_info[chnl] <= 159)
		group = 10;
	else
		group = 11;
	return group;
}

void rtl92d_phy_set_poweron(struct ieee80211_hw *hw)
{
	struct rtl_priv *rtlpriv = rtl_priv(hw);
	struct rtl_hal *rtlhal = rtl_hal(rtl_priv(hw));
	unsigned long flags;
	u8 value8;
	u16 i;
	u32 mac_reg = (rtlhal->interfaceindex == 0 ? REG_MAC0 : REG_MAC1);

	/* notice fw know band status  0x81[1]/0x53[1] = 0: 5G, 1: 2G */
	if (rtlhal->current_bandtype == BAND_ON_2_4G) {
		value8 = rtl_read_byte(rtlpriv, mac_reg);
		value8 |= BIT(1);
		rtl_write_byte(rtlpriv, mac_reg, value8);
	} else {
		value8 = rtl_read_byte(rtlpriv, mac_reg);
		value8 &= (~BIT(1));
		rtl_write_byte(rtlpriv, mac_reg, value8);
	}

	if (rtlhal->macphymode == SINGLEMAC_SINGLEPHY) {
		value8 = rtl_read_byte(rtlpriv, REG_MAC0);
		rtl_write_byte(rtlpriv, REG_MAC0, value8 | MAC0_ON);
	} else {
		spin_lock_irqsave(&globalmutex_power, flags);
		if (rtlhal->interfaceindex == 0) {
			value8 = rtl_read_byte(rtlpriv, REG_MAC0);
			rtl_write_byte(rtlpriv, REG_MAC0, value8 | MAC0_ON);
		} else {
			value8 = rtl_read_byte(rtlpriv, REG_MAC1);
			rtl_write_byte(rtlpriv, REG_MAC1, value8 | MAC1_ON);
		}
		value8 = rtl_read_byte(rtlpriv, REG_POWER_OFF_IN_PROCESS);
		spin_unlock_irqrestore(&globalmutex_power, flags);
		for (i = 0; i < 200; i++) {
			if ((value8 & BIT(7)) == 0) {
				break;
			} else {
				udelay(500);
				spin_lock_irqsave(&globalmutex_power, flags);
				value8 = rtl_read_byte(rtlpriv,
						    REG_POWER_OFF_IN_PROCESS);
				spin_unlock_irqrestore(&globalmutex_power,
						       flags);
			}
		}
		if (i == 200)
			WARN_ONCE(true, "rtl8192de: Another mac power off over time\n");
	}
}

void rtl92d_phy_config_maccoexist_rfpage(struct ieee80211_hw *hw)
{
	struct rtl_priv *rtlpriv = rtl_priv(hw);

	switch (rtlpriv->rtlhal.macphymode) {
	case DUALMAC_DUALPHY:
		rtl_write_byte(rtlpriv, REG_DMC, 0x0);
		rtl_write_byte(rtlpriv, REG_RX_PKT_LIMIT, 0x08);
		rtl_write_word(rtlpriv, REG_TRXFF_BNDY + 2, 0x13ff);
		break;
	case DUALMAC_SINGLEPHY:
		rtl_write_byte(rtlpriv, REG_DMC, 0xf8);
		rtl_write_byte(rtlpriv, REG_RX_PKT_LIMIT, 0x08);
		rtl_write_word(rtlpriv, REG_TRXFF_BNDY + 2, 0x13ff);
		break;
	case SINGLEMAC_SINGLEPHY:
		rtl_write_byte(rtlpriv, REG_DMC, 0x0);
		rtl_write_byte(rtlpriv, REG_RX_PKT_LIMIT, 0x10);
		rtl_write_word(rtlpriv, (REG_TRXFF_BNDY + 2), 0x27FF);
		break;
	default:
		break;
	}
}

void rtl92d_update_bbrf_configuration(struct ieee80211_hw *hw)
{
	struct rtl_priv *rtlpriv = rtl_priv(hw);
	struct rtl_hal *rtlhal = rtl_hal(rtl_priv(hw));
	struct rtl_phy *rtlphy = &(rtlpriv->phy);
	struct rtl_efuse *rtlefuse = rtl_efuse(rtl_priv(hw));
	u8 rfpath, i;

	rtl_dbg(rtlpriv, COMP_INIT, DBG_LOUD, "==>\n");
	/* r_select_5G for path_A/B 0 for 2.4G, 1 for 5G */
	if (rtlhal->current_bandtype == BAND_ON_2_4G) {
		/* r_select_5G for path_A/B,0x878 */
		rtl_set_bbreg(hw, RFPGA0_XAB_RFPARAMETER, BIT(0), 0x0);
		rtl_set_bbreg(hw, RFPGA0_XAB_RFPARAMETER, BIT(15), 0x0);
		if (rtlhal->macphymode != DUALMAC_DUALPHY) {
			rtl_set_bbreg(hw, RFPGA0_XAB_RFPARAMETER, BIT(16), 0x0);
			rtl_set_bbreg(hw, RFPGA0_XAB_RFPARAMETER, BIT(31), 0x0);
		}
		/* rssi_table_select:index 0 for 2.4G.1~3 for 5G,0xc78 */
		rtl_set_bbreg(hw, ROFDM0_AGCRSSITABLE, BIT(6) | BIT(7), 0x0);
		/* fc_area  0xd2c */
		rtl_set_bbreg(hw, ROFDM1_CFOTRACKING, BIT(14) | BIT(13), 0x0);
		/* 5G LAN ON */
		rtl_set_bbreg(hw, 0xB30, 0x00F00000, 0xa);
		/* TX BB gain shift*1,Just for testchip,0xc80,0xc88 */
		rtl_set_bbreg(hw, ROFDM0_XATXIQIMBALANCE, MASKDWORD,
			      0x40000100);
		rtl_set_bbreg(hw, ROFDM0_XBTXIQIMBALANCE, MASKDWORD,
			      0x40000100);
		if (rtlhal->macphymode == DUALMAC_DUALPHY) {
			rtl_set_bbreg(hw, RFPGA0_XAB_RFINTERFACESW,
				      BIT(10) | BIT(6) | BIT(5),
				      ((rtlefuse->eeprom_c9 & BIT(3)) >> 3) |
				      (rtlefuse->eeprom_c9 & BIT(1)) |
				      ((rtlefuse->eeprom_cc & BIT(1)) << 4));
			rtl_set_bbreg(hw, RFPGA0_XA_RFINTERFACEOE,
				      BIT(10) | BIT(6) | BIT(5),
				      ((rtlefuse->eeprom_c9 & BIT(2)) >> 2) |
				      ((rtlefuse->eeprom_c9 & BIT(0)) << 1) |
				      ((rtlefuse->eeprom_cc & BIT(0)) << 5));
			rtl_set_bbreg(hw, RFPGA0_XAB_RFPARAMETER, BIT(15), 0);
		} else {
			rtl_set_bbreg(hw, RFPGA0_XAB_RFINTERFACESW,
				      BIT(26) | BIT(22) | BIT(21) | BIT(10) |
				      BIT(6) | BIT(5),
				      ((rtlefuse->eeprom_c9 & BIT(3)) >> 3) |
				      (rtlefuse->eeprom_c9 & BIT(1)) |
				      ((rtlefuse->eeprom_cc & BIT(1)) << 4) |
				      ((rtlefuse->eeprom_c9 & BIT(7)) << 9) |
				      ((rtlefuse->eeprom_c9 & BIT(5)) << 12) |
				      ((rtlefuse->eeprom_cc & BIT(3)) << 18));
			rtl_set_bbreg(hw, RFPGA0_XA_RFINTERFACEOE,
				      BIT(10) | BIT(6) | BIT(5),
				      ((rtlefuse->eeprom_c9 & BIT(2)) >> 2) |
				      ((rtlefuse->eeprom_c9 & BIT(0)) << 1) |
				      ((rtlefuse->eeprom_cc & BIT(0)) << 5));
			rtl_set_bbreg(hw, RFPGA0_XB_RFINTERFACEOE,
				      BIT(10) | BIT(6) | BIT(5),
				      ((rtlefuse->eeprom_c9 & BIT(6)) >> 6) |
				      ((rtlefuse->eeprom_c9 & BIT(4)) >> 3) |
				      ((rtlefuse->eeprom_cc & BIT(2)) << 3));
			rtl_set_bbreg(hw, RFPGA0_XAB_RFPARAMETER,
				      BIT(31) | BIT(15), 0);
		}
		/* 1.5V_LDO */
	} else {
		/* r_select_5G for path_A/B */
		rtl_set_bbreg(hw, RFPGA0_XAB_RFPARAMETER, BIT(0), 0x1);
		rtl_set_bbreg(hw, RFPGA0_XAB_RFPARAMETER, BIT(15), 0x1);
		if (rtlhal->macphymode != DUALMAC_DUALPHY) {
			rtl_set_bbreg(hw, RFPGA0_XAB_RFPARAMETER, BIT(16), 0x1);
			rtl_set_bbreg(hw, RFPGA0_XAB_RFPARAMETER, BIT(31), 0x1);
		}
		/* rssi_table_select:index 0 for 2.4G.1~3 for 5G */
		rtl_set_bbreg(hw, ROFDM0_AGCRSSITABLE, BIT(6) | BIT(7), 0x1);
		/* fc_area */
		rtl_set_bbreg(hw, ROFDM1_CFOTRACKING, BIT(14) | BIT(13), 0x1);
		/* 5G LAN ON */
		rtl_set_bbreg(hw, 0xB30, 0x00F00000, 0x0);
		/* TX BB gain shift,Just for testchip,0xc80,0xc88 */
		if (rtlefuse->internal_pa_5g[0])
			rtl_set_bbreg(hw, ROFDM0_XATXIQIMBALANCE, MASKDWORD,
				      0x2d4000b5);
		else
			rtl_set_bbreg(hw, ROFDM0_XATXIQIMBALANCE, MASKDWORD,
				      0x20000080);
		if (rtlefuse->internal_pa_5g[1])
			rtl_set_bbreg(hw, ROFDM0_XBTXIQIMBALANCE, MASKDWORD,
				      0x2d4000b5);
		else
			rtl_set_bbreg(hw, ROFDM0_XBTXIQIMBALANCE, MASKDWORD,
				      0x20000080);
		if (rtlhal->macphymode == DUALMAC_DUALPHY) {
			rtl_set_bbreg(hw, RFPGA0_XAB_RFINTERFACESW,
				      BIT(10) | BIT(6) | BIT(5),
				      (rtlefuse->eeprom_cc & BIT(5)));
			rtl_set_bbreg(hw, RFPGA0_XA_RFINTERFACEOE, BIT(10),
				      ((rtlefuse->eeprom_cc & BIT(4)) >> 4));
			rtl_set_bbreg(hw, RFPGA0_XAB_RFPARAMETER, BIT(15),
				      (rtlefuse->eeprom_cc & BIT(4)) >> 4);
		} else {
			rtl_set_bbreg(hw, RFPGA0_XAB_RFINTERFACESW,
				      BIT(26) | BIT(22) | BIT(21) | BIT(10) |
				      BIT(6) | BIT(5),
				      (rtlefuse->eeprom_cc & BIT(5)) |
				      ((rtlefuse->eeprom_cc & BIT(7)) << 14));
			rtl_set_bbreg(hw, RFPGA0_XA_RFINTERFACEOE, BIT(10),
				      ((rtlefuse->eeprom_cc & BIT(4)) >> 4));
			rtl_set_bbreg(hw, RFPGA0_XB_RFINTERFACEOE, BIT(10),
				      ((rtlefuse->eeprom_cc & BIT(6)) >> 6));
			rtl_set_bbreg(hw, RFPGA0_XAB_RFPARAMETER,
				      BIT(31) | BIT(15),
				      ((rtlefuse->eeprom_cc & BIT(4)) >> 4) |
				      ((rtlefuse->eeprom_cc & BIT(6)) << 10));
		}
	}
	/* update IQK related settings */
	rtl_set_bbreg(hw, ROFDM0_XARXIQIMBALANCE, MASKDWORD, 0x40000100);
	rtl_set_bbreg(hw, ROFDM0_XBRXIQIMBALANCE, MASKDWORD, 0x40000100);
	rtl_set_bbreg(hw, ROFDM0_XCTXAFE, 0xF0000000, 0x00);
	rtl_set_bbreg(hw, ROFDM0_ECCATHRESHOLD, BIT(30) | BIT(28) |
		      BIT(26) | BIT(24), 0x00);
	rtl_set_bbreg(hw, ROFDM0_XDTXAFE, 0xF0000000, 0x00);
	rtl_set_bbreg(hw, 0xca0, 0xF0000000, 0x00);
	rtl_set_bbreg(hw, ROFDM0_AGCRSSITABLE, 0x0000F000, 0x00);

	/* Update RF */
	for (rfpath = RF90_PATH_A; rfpath < rtlphy->num_total_rfpath;
	     rfpath++) {
		if (rtlhal->current_bandtype == BAND_ON_2_4G) {
			/* MOD_AG for RF path_A 0x18 BIT8,BIT16 */
			rtl_set_rfreg(hw, rfpath, RF_CHNLBW, BIT(8) | BIT(16) |
				      BIT(18), 0);
			/* RF0x0b[16:14] =3b'111 */
			rtl_set_rfreg(hw, (enum radio_path)rfpath, 0x0B,
				      0x1c000, 0x07);
		} else {
			/* MOD_AG for RF path_A 0x18 BIT8,BIT16 */
			rtl_set_rfreg(hw, rfpath, RF_CHNLBW, BIT(8) |
				      BIT(16) | BIT(18),
				      (BIT(16) | BIT(8)) >> 8);
		}
	}
	/* Update for all band. */
	/* DMDP */
	if (rtlphy->rf_type == RF_1T1R) {
		/* Use antenna 0,0xc04,0xd04 */
		rtl_set_bbreg(hw, ROFDM0_TRXPATHENABLE, MASKBYTE0, 0x11);
		rtl_set_bbreg(hw, ROFDM1_TRXPATHENABLE, BDWORD, 0x1);

		/* enable ad/da clock1 for dual-phy reg0x888 */
		if (rtlhal->interfaceindex == 0) {
			rtl_set_bbreg(hw, RFPGA0_ADDALLOCKEN, BIT(12) |
				      BIT(13), 0x3);
		} else {
			rtl92d_phy_enable_anotherphy(hw, false);
			rtl_dbg(rtlpriv, COMP_INIT, DBG_LOUD,
				"MAC1 use DBI to update 0x888\n");
			/* 0x888 */
			rtl92de_write_dword_dbi(hw, RFPGA0_ADDALLOCKEN,
						rtl92de_read_dword_dbi(hw,
						RFPGA0_ADDALLOCKEN,
						BIT(3)) | BIT(12) | BIT(13),
						BIT(3));
			rtl92d_phy_powerdown_anotherphy(hw, false);
		}
	} else {
		/* Single PHY */
		/* Use antenna 0 & 1,0xc04,0xd04 */
		rtl_set_bbreg(hw, ROFDM0_TRXPATHENABLE, MASKBYTE0, 0x33);
		rtl_set_bbreg(hw, ROFDM1_TRXPATHENABLE, BDWORD, 0x3);
		/* disable ad/da clock1,0x888 */
		rtl_set_bbreg(hw, RFPGA0_ADDALLOCKEN, BIT(12) | BIT(13), 0);
	}
	for (rfpath = RF90_PATH_A; rfpath < rtlphy->num_total_rfpath;
	     rfpath++) {
		rtlphy->rfreg_chnlval[rfpath] = rtl_get_rfreg(hw, rfpath,
						RF_CHNLBW, RFREG_OFFSET_MASK);
		rtlphy->reg_rf3c[rfpath] = rtl_get_rfreg(hw, rfpath, 0x3C,
			RFREG_OFFSET_MASK);
	}
	for (i = 0; i < 2; i++)
		rtl_dbg(rtlpriv, COMP_RF, DBG_LOUD, "RF 0x18 = 0x%x\n",
			rtlphy->rfreg_chnlval[i]);
	rtl_dbg(rtlpriv, COMP_INIT, DBG_LOUD, "<==\n");

}

bool rtl92d_phy_check_poweroff(struct ieee80211_hw *hw)
{
	struct rtl_priv *rtlpriv = rtl_priv(hw);
	struct rtl_hal *rtlhal = rtl_hal(rtl_priv(hw));
	u8 u1btmp;
	unsigned long flags;

	if (rtlhal->macphymode == SINGLEMAC_SINGLEPHY) {
		u1btmp = rtl_read_byte(rtlpriv, REG_MAC0);
		rtl_write_byte(rtlpriv, REG_MAC0, u1btmp & (~MAC0_ON));
		return true;
	}
	spin_lock_irqsave(&globalmutex_power, flags);
	if (rtlhal->interfaceindex == 0) {
		u1btmp = rtl_read_byte(rtlpriv, REG_MAC0);
		rtl_write_byte(rtlpriv, REG_MAC0, u1btmp & (~MAC0_ON));
		u1btmp = rtl_read_byte(rtlpriv, REG_MAC1);
		u1btmp &= MAC1_ON;
	} else {
		u1btmp = rtl_read_byte(rtlpriv, REG_MAC1);
		rtl_write_byte(rtlpriv, REG_MAC1, u1btmp & (~MAC1_ON));
		u1btmp = rtl_read_byte(rtlpriv, REG_MAC0);
		u1btmp &= MAC0_ON;
	}
	if (u1btmp) {
		spin_unlock_irqrestore(&globalmutex_power, flags);
		return false;
	}
	u1btmp = rtl_read_byte(rtlpriv, REG_POWER_OFF_IN_PROCESS);
	u1btmp |= BIT(7);
	rtl_write_byte(rtlpriv, REG_POWER_OFF_IN_PROCESS, u1btmp);
	spin_unlock_irqrestore(&globalmutex_power, flags);
	return true;
}<|MERGE_RESOLUTION|>--- conflicted
+++ resolved
@@ -554,17 +554,10 @@
 				/* Add 1us delay between BB/RF register
 				 * setting. */
 				udelay(1);
-<<<<<<< HEAD
-				RT_TRACE(rtlpriv, COMP_INIT, DBG_TRACE,
-					 "The Rtl819XAGCTAB_Array_Table[0] is %u Rtl819XPHY_REGArray[1] is %u\n",
-					 agctab_array_table[i],
-					 agctab_array_table[i + 1]);
-=======
 				rtl_dbg(rtlpriv, COMP_INIT, DBG_TRACE,
 					"The Rtl819XAGCTAB_Array_Table[0] is %u Rtl819XPHY_REGArray[1] is %u\n",
 					agctab_array_table[i],
 					agctab_array_table[i + 1]);
->>>>>>> 24b8d41d
 			}
 			rtl_dbg(rtlpriv, COMP_INIT, DBG_LOUD,
 				"Normal Chip, MAC0, load Rtl819XAGCTAB_Array\n");
@@ -577,17 +570,10 @@
 					/* Add 1us delay between BB/RF register
 					 * setting. */
 					udelay(1);
-<<<<<<< HEAD
-					RT_TRACE(rtlpriv, COMP_INIT, DBG_TRACE,
-						 "The Rtl819XAGCTAB_Array_Table[0] is %u Rtl819XPHY_REGArray[1] is %u\n",
-						 agctab_array_table[i],
-						 agctab_array_table[i + 1]);
-=======
 					rtl_dbg(rtlpriv, COMP_INIT, DBG_TRACE,
 						"The Rtl819XAGCTAB_Array_Table[0] is %u Rtl819XPHY_REGArray[1] is %u\n",
 						agctab_array_table[i],
 						agctab_array_table[i + 1]);
->>>>>>> 24b8d41d
 				}
 				rtl_dbg(rtlpriv, COMP_INIT, DBG_LOUD,
 					"Load Rtl819XAGCTAB_2GArray\n");
@@ -600,17 +586,10 @@
 					/* Add 1us delay between BB/RF registeri
 					 * setting. */
 					udelay(1);
-<<<<<<< HEAD
-					RT_TRACE(rtlpriv, COMP_INIT, DBG_TRACE,
-						 "The Rtl819XAGCTAB_5GArray_Table[0] is %u Rtl819XPHY_REGArray[1] is %u\n",
-						 agctab_5garray_table[i],
-						 agctab_5garray_table[i + 1]);
-=======
 					rtl_dbg(rtlpriv, COMP_INIT, DBG_TRACE,
 						"The Rtl819XAGCTAB_5GArray_Table[0] is %u Rtl819XPHY_REGArray[1] is %u\n",
 						agctab_5garray_table[i],
 						agctab_5garray_table[i + 1]);
->>>>>>> 24b8d41d
 				}
 				rtl_dbg(rtlpriv, COMP_INIT, DBG_LOUD,
 					"Load Rtl819XAGCTAB_5GArray\n");
@@ -825,12 +804,7 @@
 		break;
 	case RF90_PATH_C:
 	case RF90_PATH_D:
-<<<<<<< HEAD
-		RT_TRACE(rtlpriv, COMP_ERR, DBG_EMERG,
-			 "switch case %#x not processed\n", rfpath);
-=======
 		pr_err("switch case %#x not processed\n", rfpath);
->>>>>>> 24b8d41d
 		break;
 	}
 	return true;
@@ -2838,14 +2812,8 @@
 			rtl92d_phy_reload_iqk_setting(hw, channel);
 			break;
 		default:
-<<<<<<< HEAD
-			RT_TRACE(rtlpriv, COMP_ERR, DBG_EMERG,
-				 "switch case %#x not processed\n",
-				 currentcmd->cmdid);
-=======
 			pr_err("switch case %#x not processed\n",
 			       currentcmd->cmdid);
->>>>>>> 24b8d41d
 			break;
 		}
 		break;
@@ -2957,14 +2925,8 @@
 		rtl92d_dm_write_dig(hw);
 		break;
 	default:
-<<<<<<< HEAD
-		RT_TRACE(rtlpriv, COMP_ERR, DBG_EMERG,
-			 "switch case %#x not processed\n",
-			 rtlphy->current_io_type);
-=======
 		pr_err("switch case %#x not processed\n",
 		       rtlphy->current_io_type);
->>>>>>> 24b8d41d
 		break;
 	}
 	rtlphy->set_io_inprogress = false;
@@ -2994,13 +2956,8 @@
 			postprocessing = true;
 			break;
 		default:
-<<<<<<< HEAD
-			RT_TRACE(rtlpriv, COMP_ERR, DBG_EMERG,
-				 "switch case %#x not processed\n", iotype);
-=======
 			pr_err("switch case %#x not processed\n",
 			       iotype);
->>>>>>> 24b8d41d
 			break;
 		}
 	} while (false);
@@ -3187,13 +3144,8 @@
 		_rtl92d_phy_set_rfsleep(hw);
 		break;
 	default:
-<<<<<<< HEAD
-		RT_TRACE(rtlpriv, COMP_ERR, DBG_EMERG,
-			 "switch case %#x not processed\n", rfpwr_state);
-=======
 		pr_err("switch case %#x not processed\n",
 		       rfpwr_state);
->>>>>>> 24b8d41d
 		bresult = false;
 		break;
 	}
