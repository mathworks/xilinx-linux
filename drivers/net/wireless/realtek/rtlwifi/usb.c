// SPDX-License-Identifier: GPL-2.0
/* Copyright(c) 2009-2012  Realtek Corporation.*/

#include "wifi.h"
#include "core.h"
#include "usb.h"
#include "base.h"
#include "ps.h"
#include "rtl8192c/fw_common.h"
#include <linux/export.h>
#include <linux/module.h>

MODULE_AUTHOR("lizhaoming	<chaoming_li@realsil.com.cn>");
MODULE_AUTHOR("Realtek WlanFAE	<wlanfae@realtek.com>");
MODULE_AUTHOR("Larry Finger	<Larry.FInger@lwfinger.net>");
MODULE_LICENSE("GPL");
MODULE_DESCRIPTION("USB basic driver for rtlwifi");

#define	REALTEK_USB_VENQT_READ			0xC0
#define	REALTEK_USB_VENQT_WRITE			0x40
#define REALTEK_USB_VENQT_CMD_REQ		0x05
#define	REALTEK_USB_VENQT_CMD_IDX		0x00

#define MAX_USBCTRL_VENDORREQ_TIMES		10

static void usbctrl_async_callback(struct urb *urb)
{
	if (urb) {
		/* free dr */
		kfree(urb->setup_packet);
		/* free databuf */
		kfree(urb->transfer_buffer);
	}
}

static int _usbctrl_vendorreq_async_write(struct usb_device *udev, u8 request,
					  u16 value, u16 index, void *pdata,
					  u16 len)
{
	int rc;
	unsigned int pipe;
	u8 reqtype;
	struct usb_ctrlrequest *dr;
	struct urb *urb;
	const u16 databuf_maxlen = REALTEK_USB_VENQT_MAX_BUF_SIZE;
	u8 *databuf;

	if (WARN_ON_ONCE(len > databuf_maxlen))
		len = databuf_maxlen;

	pipe = usb_sndctrlpipe(udev, 0); /* write_out */
	reqtype =  REALTEK_USB_VENQT_WRITE;

	dr = kzalloc(sizeof(*dr), GFP_ATOMIC);
	if (!dr)
		return -ENOMEM;

	databuf = kzalloc(databuf_maxlen, GFP_ATOMIC);
	if (!databuf) {
		kfree(dr);
		return -ENOMEM;
	}

	urb = usb_alloc_urb(0, GFP_ATOMIC);
	if (!urb) {
		kfree(databuf);
		kfree(dr);
		return -ENOMEM;
	}

	dr->bRequestType = reqtype;
	dr->bRequest = request;
	dr->wValue = cpu_to_le16(value);
	dr->wIndex = cpu_to_le16(index);
	dr->wLength = cpu_to_le16(len);
	/* data are already in little-endian order */
	memcpy(databuf, pdata, len);
	usb_fill_control_urb(urb, udev, pipe,
			     (unsigned char *)dr, databuf, len,
			     usbctrl_async_callback, NULL);
	rc = usb_submit_urb(urb, GFP_ATOMIC);
	if (rc < 0) {
		kfree(databuf);
		kfree(dr);
	}
	usb_free_urb(urb);
	return rc;
}

static int _usbctrl_vendorreq_sync_read(struct usb_device *udev, u8 request,
					u16 value, u16 index, void *pdata,
					u16 len)
{
	unsigned int pipe;
	int status;
	u8 reqtype;
	int vendorreq_times = 0;
	static int count;

	pipe = usb_rcvctrlpipe(udev, 0); /* read_in */
	reqtype =  REALTEK_USB_VENQT_READ;

	do {
		status = usb_control_msg(udev, pipe, request, reqtype, value,
					 index, pdata, len, 1000);
		if (status < 0) {
			/* firmware download is checksumed, don't retry */
			if ((value >= FW_8192C_START_ADDRESS &&
			    value <= FW_8192C_END_ADDRESS))
				break;
		} else {
			break;
		}
	} while (++vendorreq_times < MAX_USBCTRL_VENDORREQ_TIMES);

	if (status < 0 && count++ < 4)
		pr_err("reg 0x%x, usbctrl_vendorreq TimeOut! status:0x%x value=0x%x\n",
		       value, status, *(u32 *)pdata);
	return status;
}

static u32 _usb_read_sync(struct rtl_priv *rtlpriv, u32 addr, u16 len)
{
	struct device *dev = rtlpriv->io.dev;
	struct usb_device *udev = to_usb_device(dev);
	u8 request;
	u16 wvalue;
	u16 index;
	__le32 *data;
	unsigned long flags;

	spin_lock_irqsave(&rtlpriv->locks.usb_lock, flags);
	if (++rtlpriv->usb_data_index >= RTL_USB_MAX_RX_COUNT)
		rtlpriv->usb_data_index = 0;
	data = &rtlpriv->usb_data[rtlpriv->usb_data_index];
	spin_unlock_irqrestore(&rtlpriv->locks.usb_lock, flags);
	request = REALTEK_USB_VENQT_CMD_REQ;
	index = REALTEK_USB_VENQT_CMD_IDX; /* n/a */

	wvalue = (u16)addr;
	_usbctrl_vendorreq_sync_read(udev, request, wvalue, index, data, len);
	return le32_to_cpu(*data);
}

static u8 _usb_read8_sync(struct rtl_priv *rtlpriv, u32 addr)
{
	return (u8)_usb_read_sync(rtlpriv, addr, 1);
}

static u16 _usb_read16_sync(struct rtl_priv *rtlpriv, u32 addr)
{
	return (u16)_usb_read_sync(rtlpriv, addr, 2);
}

static u32 _usb_read32_sync(struct rtl_priv *rtlpriv, u32 addr)
{
	return _usb_read_sync(rtlpriv, addr, 4);
}

static void _usb_write_async(struct usb_device *udev, u32 addr, u32 val,
			     u16 len)
{
	u8 request;
	u16 wvalue;
	u16 index;
	__le32 data;

	request = REALTEK_USB_VENQT_CMD_REQ;
	index = REALTEK_USB_VENQT_CMD_IDX; /* n/a */
	wvalue = (u16)(addr&0x0000ffff);
	data = cpu_to_le32(val);
	_usbctrl_vendorreq_async_write(udev, request, wvalue, index, &data,
				       len);
}

static void _usb_write8_async(struct rtl_priv *rtlpriv, u32 addr, u8 val)
{
	struct device *dev = rtlpriv->io.dev;

	_usb_write_async(to_usb_device(dev), addr, val, 1);
}

static void _usb_write16_async(struct rtl_priv *rtlpriv, u32 addr, u16 val)
{
	struct device *dev = rtlpriv->io.dev;

	_usb_write_async(to_usb_device(dev), addr, val, 2);
}

static void _usb_write32_async(struct rtl_priv *rtlpriv, u32 addr, u32 val)
{
	struct device *dev = rtlpriv->io.dev;

	_usb_write_async(to_usb_device(dev), addr, val, 4);
}

static void _usb_writen_sync(struct rtl_priv *rtlpriv, u32 addr, void *data,
			     u16 len)
{
	struct device *dev = rtlpriv->io.dev;
	struct usb_device *udev = to_usb_device(dev);
	u8 request = REALTEK_USB_VENQT_CMD_REQ;
	u8 reqtype =  REALTEK_USB_VENQT_WRITE;
	u16 wvalue;
	u16 index = REALTEK_USB_VENQT_CMD_IDX;
	int pipe = usb_sndctrlpipe(udev, 0); /* write_out */
	u8 *buffer;

	wvalue = (u16)(addr & 0x0000ffff);
	buffer = kmemdup(data, len, GFP_ATOMIC);
	if (!buffer)
		return;
	usb_control_msg(udev, pipe, request, reqtype, wvalue,
			index, buffer, len, 50);

	kfree(buffer);
}

static void _rtl_usb_io_handler_init(struct device *dev,
				     struct ieee80211_hw *hw)
{
	struct rtl_priv *rtlpriv = rtl_priv(hw);

	rtlpriv->io.dev = dev;
	mutex_init(&rtlpriv->io.bb_mutex);
	rtlpriv->io.write8_async	= _usb_write8_async;
	rtlpriv->io.write16_async	= _usb_write16_async;
	rtlpriv->io.write32_async	= _usb_write32_async;
	rtlpriv->io.read8_sync		= _usb_read8_sync;
	rtlpriv->io.read16_sync		= _usb_read16_sync;
	rtlpriv->io.read32_sync		= _usb_read32_sync;
	rtlpriv->io.writen_sync		= _usb_writen_sync;
}

static void _rtl_usb_io_handler_release(struct ieee80211_hw *hw)
{
	struct rtl_priv __maybe_unused *rtlpriv = rtl_priv(hw);

	mutex_destroy(&rtlpriv->io.bb_mutex);
}

/*	Default aggregation handler. Do nothing and just return the oldest skb.  */
static struct sk_buff *_none_usb_tx_aggregate_hdl(struct ieee80211_hw *hw,
						  struct sk_buff_head *list)
{
	return skb_dequeue(list);
}

#define IS_HIGH_SPEED_USB(udev) \
		((USB_SPEED_HIGH == (udev)->speed) ? true : false)

static int _rtl_usb_init_tx(struct ieee80211_hw *hw)
{
	u32 i;
	struct rtl_priv *rtlpriv = rtl_priv(hw);
	struct rtl_usb *rtlusb = rtl_usbdev(rtl_usbpriv(hw));

	rtlusb->max_bulk_out_size = IS_HIGH_SPEED_USB(rtlusb->udev)
						    ? USB_HIGH_SPEED_BULK_SIZE
						    : USB_FULL_SPEED_BULK_SIZE;

	rtl_dbg(rtlpriv, COMP_INIT, DBG_DMESG, "USB Max Bulk-out Size=%d\n",
		rtlusb->max_bulk_out_size);

	for (i = 0; i < __RTL_TXQ_NUM; i++) {
		u32 ep_num = rtlusb->ep_map.ep_mapping[i];

		if (!ep_num) {
			rtl_dbg(rtlpriv, COMP_INIT, DBG_DMESG,
				"Invalid endpoint map setting!\n");
			return -EINVAL;
		}
	}

	rtlusb->usb_tx_post_hdl =
		 rtlpriv->cfg->usb_interface_cfg->usb_tx_post_hdl;
	rtlusb->usb_tx_cleanup	=
		 rtlpriv->cfg->usb_interface_cfg->usb_tx_cleanup;
	rtlusb->usb_tx_aggregate_hdl =
		 (rtlpriv->cfg->usb_interface_cfg->usb_tx_aggregate_hdl)
		 ? rtlpriv->cfg->usb_interface_cfg->usb_tx_aggregate_hdl
		 : &_none_usb_tx_aggregate_hdl;

	init_usb_anchor(&rtlusb->tx_submitted);
	for (i = 0; i < RTL_USB_MAX_EP_NUM; i++) {
		skb_queue_head_init(&rtlusb->tx_skb_queue[i]);
		init_usb_anchor(&rtlusb->tx_pending[i]);
	}
	return 0;
}

static void _rtl_rx_work(struct tasklet_struct *t);

static int _rtl_usb_init_rx(struct ieee80211_hw *hw)
{
	struct rtl_priv *rtlpriv = rtl_priv(hw);
	struct rtl_usb_priv *usb_priv = rtl_usbpriv(hw);
	struct rtl_usb *rtlusb = rtl_usbdev(usb_priv);

	rtlusb->rx_max_size = rtlpriv->cfg->usb_interface_cfg->rx_max_size;
	rtlusb->rx_urb_num = rtlpriv->cfg->usb_interface_cfg->rx_urb_num;
	rtlusb->in_ep = rtlpriv->cfg->usb_interface_cfg->in_ep_num;
	rtlusb->usb_rx_hdl = rtlpriv->cfg->usb_interface_cfg->usb_rx_hdl;
	rtlusb->usb_rx_segregate_hdl =
		rtlpriv->cfg->usb_interface_cfg->usb_rx_segregate_hdl;

	pr_info("rx_max_size %d, rx_urb_num %d, in_ep %d\n",
		rtlusb->rx_max_size, rtlusb->rx_urb_num, rtlusb->in_ep);
	init_usb_anchor(&rtlusb->rx_submitted);
	init_usb_anchor(&rtlusb->rx_cleanup_urbs);

	skb_queue_head_init(&rtlusb->rx_queue);
	rtlusb->rx_work_tasklet.func = (void(*))_rtl_rx_work;
	rtlusb->rx_work_tasklet.data = (unsigned long)&rtlusb->rx_work_tasklet;

	return 0;
}

static int _rtl_usb_init(struct ieee80211_hw *hw)
{
	struct rtl_priv *rtlpriv = rtl_priv(hw);
	struct rtl_usb_priv *usb_priv = rtl_usbpriv(hw);
	struct rtl_usb *rtlusb = rtl_usbdev(usb_priv);
	int err;
	u8 epidx;
	struct usb_interface	*usb_intf = rtlusb->intf;
	u8 epnums = usb_intf->cur_altsetting->desc.bNumEndpoints;

	rtlusb->out_ep_nums = rtlusb->in_ep_nums = 0;
	for (epidx = 0; epidx < epnums; epidx++) {
		struct usb_endpoint_descriptor *pep_desc;

		pep_desc = &usb_intf->cur_altsetting->endpoint[epidx].desc;

		if (usb_endpoint_dir_in(pep_desc))
			rtlusb->in_ep_nums++;
		else if (usb_endpoint_dir_out(pep_desc))
			rtlusb->out_ep_nums++;

		rtl_dbg(rtlpriv, COMP_INIT, DBG_DMESG,
			"USB EP(0x%02x), MaxPacketSize=%d, Interval=%d\n",
			pep_desc->bEndpointAddress, pep_desc->wMaxPacketSize,
			pep_desc->bInterval);
	}
	if (rtlusb->in_ep_nums <  rtlpriv->cfg->usb_interface_cfg->in_ep_num) {
		pr_err("Too few input end points found\n");
		return -EINVAL;
	}
	if (rtlusb->out_ep_nums == 0) {
		pr_err("No output end points found\n");
		return -EINVAL;
	}
	/* usb endpoint mapping */
	err = rtlpriv->cfg->usb_interface_cfg->usb_endpoint_mapping(hw);
	rtlusb->usb_mq_to_hwq =  rtlpriv->cfg->usb_interface_cfg->usb_mq_to_hwq;
	_rtl_usb_init_tx(hw);
	_rtl_usb_init_rx(hw);
	return err;
}

static void rtl_usb_init_sw(struct ieee80211_hw *hw)
{
	struct rtl_mac *mac = rtl_mac(rtl_priv(hw));
	struct rtl_hal *rtlhal = rtl_hal(rtl_priv(hw));
	struct rtl_ps_ctl *ppsc = rtl_psc(rtl_priv(hw));
	struct rtl_usb *rtlusb = rtl_usbdev(rtl_usbpriv(hw));

	rtlhal->hw = hw;
	ppsc->inactiveps = false;
	ppsc->leisure_ps = false;
	ppsc->fwctrl_lps = false;
	ppsc->reg_fwctrl_lps = 3;
	ppsc->reg_max_lps_awakeintvl = 5;
	ppsc->fwctrl_psmode = FW_PS_DTIM_MODE;

	 /* IBSS */
	mac->beacon_interval = 100;

	 /* AMPDU */
	mac->min_space_cfg = 0;
	mac->max_mss_density = 0;

	/* set sane AMPDU defaults */
	mac->current_ampdu_density = 7;
	mac->current_ampdu_factor = 3;

	/* QOS */
	rtlusb->acm_method = EACMWAY2_SW;

	/* IRQ */
	/* HIMR - turn all on */
	rtlusb->irq_mask[0] = 0xFFFFFFFF;
	/* HIMR_EX - turn all on */
	rtlusb->irq_mask[1] = 0xFFFFFFFF;
	rtlusb->disablehwsm =  true;
}

static void _rtl_rx_completed(struct urb *urb);

static int _rtl_prep_rx_urb(struct ieee80211_hw *hw, struct rtl_usb *rtlusb,
			      struct urb *urb, gfp_t gfp_mask)
{
	void *buf;

	buf = usb_alloc_coherent(rtlusb->udev, rtlusb->rx_max_size, gfp_mask,
				 &urb->transfer_dma);
	if (!buf) {
		pr_err("Failed to usb_alloc_coherent!!\n");
		return -ENOMEM;
	}

	usb_fill_bulk_urb(urb, rtlusb->udev,
			  usb_rcvbulkpipe(rtlusb->udev, rtlusb->in_ep),
			  buf, rtlusb->rx_max_size, _rtl_rx_completed, rtlusb);
	urb->transfer_flags |= URB_NO_TRANSFER_DMA_MAP;

	return 0;
}

static void _rtl_usb_rx_process_agg(struct ieee80211_hw *hw,
				    struct sk_buff *skb)
{
	struct rtl_priv *rtlpriv = rtl_priv(hw);
	u8 *rxdesc = skb->data;
	struct ieee80211_hdr *hdr;
	bool unicast = false;
	__le16 fc;
	struct ieee80211_rx_status rx_status = {0};
	struct rtl_stats stats = {
		.signal = 0,
		.rate = 0,
	};

	skb_pull(skb, RTL_RX_DESC_SIZE);
	rtlpriv->cfg->ops->query_rx_desc(hw, &stats, &rx_status, rxdesc, skb);
	skb_pull(skb, (stats.rx_drvinfo_size + stats.rx_bufshift));
	hdr = (struct ieee80211_hdr *)(skb->data);
	fc = hdr->frame_control;
	if (!stats.crc) {
		memcpy(IEEE80211_SKB_RXCB(skb), &rx_status, sizeof(rx_status));

		if (is_broadcast_ether_addr(hdr->addr1)) {
			/*TODO*/;
		} else if (is_multicast_ether_addr(hdr->addr1)) {
			/*TODO*/
		} else {
			unicast = true;
			rtlpriv->stats.rxbytesunicast +=  skb->len;
		}

		if (ieee80211_is_data(fc)) {
			rtlpriv->cfg->ops->led_control(hw, LED_CTL_RX);

			if (unicast)
				rtlpriv->link_info.num_rx_inperiod++;
		}
		/* static bcn for roaming */
		rtl_beacon_statistic(hw, skb);
	}
}

static void _rtl_usb_rx_process_noagg(struct ieee80211_hw *hw,
				      struct sk_buff *skb)
{
	struct rtl_priv *rtlpriv = rtl_priv(hw);
	u8 *rxdesc = skb->data;
	struct ieee80211_hdr *hdr;
	bool unicast = false;
	__le16 fc;
	struct ieee80211_rx_status rx_status = {0};
	struct rtl_stats stats = {
		.signal = 0,
		.rate = 0,
	};

	skb_pull(skb, RTL_RX_DESC_SIZE);
	rtlpriv->cfg->ops->query_rx_desc(hw, &stats, &rx_status, rxdesc, skb);
	skb_pull(skb, (stats.rx_drvinfo_size + stats.rx_bufshift));
	hdr = (struct ieee80211_hdr *)(skb->data);
	fc = hdr->frame_control;
	if (!stats.crc) {
		memcpy(IEEE80211_SKB_RXCB(skb), &rx_status, sizeof(rx_status));

		if (is_broadcast_ether_addr(hdr->addr1)) {
			/*TODO*/;
		} else if (is_multicast_ether_addr(hdr->addr1)) {
			/*TODO*/
		} else {
			unicast = true;
			rtlpriv->stats.rxbytesunicast +=  skb->len;
		}

		if (ieee80211_is_data(fc)) {
			rtlpriv->cfg->ops->led_control(hw, LED_CTL_RX);

			if (unicast)
				rtlpriv->link_info.num_rx_inperiod++;
		}

		/* static bcn for roaming */
		rtl_beacon_statistic(hw, skb);

		if (likely(rtl_action_proc(hw, skb, false)))
			ieee80211_rx(hw, skb);
		else
			dev_kfree_skb_any(skb);
	} else {
		dev_kfree_skb_any(skb);
	}
}

static void _rtl_rx_pre_process(struct ieee80211_hw *hw, struct sk_buff *skb)
{
	struct sk_buff *_skb;
	struct sk_buff_head rx_queue;
	struct rtl_usb *rtlusb = rtl_usbdev(rtl_usbpriv(hw));

	skb_queue_head_init(&rx_queue);
	if (rtlusb->usb_rx_segregate_hdl)
		rtlusb->usb_rx_segregate_hdl(hw, skb, &rx_queue);
	WARN_ON(skb_queue_empty(&rx_queue));
	while (!skb_queue_empty(&rx_queue)) {
		_skb = skb_dequeue(&rx_queue);
		_rtl_usb_rx_process_agg(hw, _skb);
		ieee80211_rx(hw, _skb);
	}
}

#define __RX_SKB_MAX_QUEUED	64

static void _rtl_rx_work(struct tasklet_struct *t)
{
	struct rtl_usb *rtlusb = from_tasklet(rtlusb, t, rx_work_tasklet);
	struct ieee80211_hw *hw = usb_get_intfdata(rtlusb->intf);
	struct sk_buff *skb;

	while ((skb = skb_dequeue(&rtlusb->rx_queue))) {
		if (unlikely(IS_USB_STOP(rtlusb))) {
			dev_kfree_skb_any(skb);
			continue;
		}

		if (likely(!rtlusb->usb_rx_segregate_hdl)) {
			_rtl_usb_rx_process_noagg(hw, skb);
		} else {
			/* TO DO */
			_rtl_rx_pre_process(hw, skb);
			pr_err("rx agg not supported\n");
		}
	}
}

static unsigned int _rtl_rx_get_padding(struct ieee80211_hdr *hdr,
					unsigned int len)
{
#if NET_IP_ALIGN != 0
	unsigned int padding = 0;
#endif

	/* make function no-op when possible */
	if (NET_IP_ALIGN == 0 || len < sizeof(*hdr))
		return 0;

#if NET_IP_ALIGN != 0
	/* alignment calculation as in lbtf_rx() / carl9170_rx_copy_data() */
	/* TODO: deduplicate common code, define helper function instead? */

	if (ieee80211_is_data_qos(hdr->frame_control)) {
		u8 *qc = ieee80211_get_qos_ctl(hdr);

		padding ^= NET_IP_ALIGN;

		/* Input might be invalid, avoid accessing memory outside
		 * the buffer.
		 */
		if ((unsigned long)qc - (unsigned long)hdr < len &&
		    *qc & IEEE80211_QOS_CTL_A_MSDU_PRESENT)
			padding ^= NET_IP_ALIGN;
	}

	if (ieee80211_has_a4(hdr->frame_control))
		padding ^= NET_IP_ALIGN;

	return padding;
#endif
}

#define __RADIO_TAP_SIZE_RSV	32

static void _rtl_rx_completed(struct urb *_urb)
{
	struct rtl_usb *rtlusb = (struct rtl_usb *)_urb->context;
	int err = 0;

	if (unlikely(IS_USB_STOP(rtlusb)))
		goto free;

	if (likely(0 == _urb->status)) {
		unsigned int padding;
		struct sk_buff *skb;
		unsigned int qlen;
		unsigned int size = _urb->actual_length;
		struct ieee80211_hdr *hdr;

		if (size < RTL_RX_DESC_SIZE + sizeof(struct ieee80211_hdr)) {
			pr_err("Too short packet from bulk IN! (len: %d)\n",
			       size);
			goto resubmit;
		}

		qlen = skb_queue_len(&rtlusb->rx_queue);
		if (qlen >= __RX_SKB_MAX_QUEUED) {
			pr_err("Pending RX skbuff queue full! (qlen: %d)\n",
			       qlen);
			goto resubmit;
		}

		hdr = (void *)(_urb->transfer_buffer + RTL_RX_DESC_SIZE);
		padding = _rtl_rx_get_padding(hdr, size - RTL_RX_DESC_SIZE);

		skb = dev_alloc_skb(size + __RADIO_TAP_SIZE_RSV + padding);
		if (!skb) {
			pr_err("Can't allocate skb for bulk IN!\n");
			goto resubmit;
		}

		_rtl_install_trx_info(rtlusb, skb, rtlusb->in_ep);

		/* Make sure the payload data is 4 byte aligned. */
		skb_reserve(skb, padding);

		/* reserve some space for mac80211's radiotap */
		skb_reserve(skb, __RADIO_TAP_SIZE_RSV);

		skb_put_data(skb, _urb->transfer_buffer, size);

		skb_queue_tail(&rtlusb->rx_queue, skb);
		tasklet_schedule(&rtlusb->rx_work_tasklet);

		goto resubmit;
	}

	switch (_urb->status) {
	/* disconnect */
	case -ENOENT:
	case -ECONNRESET:
	case -ENODEV:
	case -ESHUTDOWN:
		goto free;
	default:
		break;
	}

resubmit:
	usb_anchor_urb(_urb, &rtlusb->rx_submitted);
	err = usb_submit_urb(_urb, GFP_ATOMIC);
	if (unlikely(err)) {
		usb_unanchor_urb(_urb);
		goto free;
	}
	return;

free:
	/* On some architectures, usb_free_coherent must not be called from
	 * hardirq context. Queue urb to cleanup list.
	 */
	usb_anchor_urb(_urb, &rtlusb->rx_cleanup_urbs);
}

#undef __RADIO_TAP_SIZE_RSV

static void _rtl_usb_cleanup_rx(struct ieee80211_hw *hw)
{
	struct rtl_priv *rtlpriv = rtl_priv(hw);
	struct rtl_usb *rtlusb = rtl_usbdev(rtl_usbpriv(hw));
	struct urb *urb;

	usb_kill_anchored_urbs(&rtlusb->rx_submitted);

	tasklet_kill(&rtlusb->rx_work_tasklet);
	cancel_work_sync(&rtlpriv->works.lps_change_work);

	if (rtlpriv->works.rtl_wq) {
		destroy_workqueue(rtlpriv->works.rtl_wq);
		rtlpriv->works.rtl_wq = NULL;
	}

	skb_queue_purge(&rtlusb->rx_queue);

	while ((urb = usb_get_from_anchor(&rtlusb->rx_cleanup_urbs))) {
		usb_free_coherent(urb->dev, urb->transfer_buffer_length,
				urb->transfer_buffer, urb->transfer_dma);
		usb_free_urb(urb);
	}
}

static int _rtl_usb_receive(struct ieee80211_hw *hw)
{
	struct urb *urb;
	int err;
	int i;
	struct rtl_usb *rtlusb = rtl_usbdev(rtl_usbpriv(hw));

	WARN_ON(0 == rtlusb->rx_urb_num);
	/* 1600 == 1514 + max WLAN header + rtk info */
	WARN_ON(rtlusb->rx_max_size < 1600);

	for (i = 0; i < rtlusb->rx_urb_num; i++) {
		err = -ENOMEM;
		urb = usb_alloc_urb(0, GFP_KERNEL);
		if (!urb)
			goto err_out;

		err = _rtl_prep_rx_urb(hw, rtlusb, urb, GFP_KERNEL);
		if (err < 0) {
			pr_err("Failed to prep_rx_urb!!\n");
			usb_free_urb(urb);
			goto err_out;
		}

		usb_anchor_urb(urb, &rtlusb->rx_submitted);
		err = usb_submit_urb(urb, GFP_KERNEL);
		if (err) {
			usb_unanchor_urb(urb);
			usb_free_urb(urb);
			goto err_out;
		}
		usb_free_urb(urb);
	}
	return 0;

err_out:
	usb_kill_anchored_urbs(&rtlusb->rx_submitted);
	_rtl_usb_cleanup_rx(hw);
	return err;
}

static int rtl_usb_start(struct ieee80211_hw *hw)
{
	int err;
	struct rtl_priv *rtlpriv = rtl_priv(hw);
	struct rtl_hal *rtlhal = rtl_hal(rtl_priv(hw));
	struct rtl_usb *rtlusb = rtl_usbdev(rtl_usbpriv(hw));

	err = rtlpriv->cfg->ops->hw_init(hw);
	if (!err) {
		rtl_init_rx_config(hw);

		/* Enable software */
		SET_USB_START(rtlusb);
		/* should after adapter start and interrupt enable. */
		set_hal_start(rtlhal);

		/* Start bulk IN */
		err = _rtl_usb_receive(hw);
	}

	return err;
}

/*=======================  tx =========================================*/
static void rtl_usb_cleanup(struct ieee80211_hw *hw)
{
	u32 i;
	struct sk_buff *_skb;
	struct rtl_usb *rtlusb = rtl_usbdev(rtl_usbpriv(hw));
	struct ieee80211_tx_info *txinfo;

	/* clean up rx stuff. */
	_rtl_usb_cleanup_rx(hw);

	/* clean up tx stuff */
	for (i = 0; i < RTL_USB_MAX_EP_NUM; i++) {
		while ((_skb = skb_dequeue(&rtlusb->tx_skb_queue[i]))) {
			rtlusb->usb_tx_cleanup(hw, _skb);
			txinfo = IEEE80211_SKB_CB(_skb);
			ieee80211_tx_info_clear_status(txinfo);
			txinfo->flags |= IEEE80211_TX_STAT_ACK;
			ieee80211_tx_status_irqsafe(hw, _skb);
		}
		usb_kill_anchored_urbs(&rtlusb->tx_pending[i]);
	}
	usb_kill_anchored_urbs(&rtlusb->tx_submitted);
}

/* We may add some struct into struct rtl_usb later. Do deinit here.  */
static void rtl_usb_deinit(struct ieee80211_hw *hw)
{
	rtl_usb_cleanup(hw);
}

static void rtl_usb_stop(struct ieee80211_hw *hw)
{
	struct rtl_priv *rtlpriv = rtl_priv(hw);
	struct rtl_hal *rtlhal = rtl_hal(rtl_priv(hw));
	struct rtl_usb *rtlusb = rtl_usbdev(rtl_usbpriv(hw));
	struct urb *urb;

	/* should after adapter start and interrupt enable. */
	set_hal_stop(rtlhal);
	cancel_work_sync(&rtlpriv->works.fill_h2c_cmd);
	/* Enable software */
	SET_USB_STOP(rtlusb);

	/* free pre-allocated URBs from rtl_usb_start() */
	usb_kill_anchored_urbs(&rtlusb->rx_submitted);

	tasklet_kill(&rtlusb->rx_work_tasklet);
	cancel_work_sync(&rtlpriv->works.lps_change_work);

	flush_workqueue(rtlpriv->works.rtl_wq);

	skb_queue_purge(&rtlusb->rx_queue);

	while ((urb = usb_get_from_anchor(&rtlusb->rx_cleanup_urbs))) {
		usb_free_coherent(urb->dev, urb->transfer_buffer_length,
				urb->transfer_buffer, urb->transfer_dma);
		usb_free_urb(urb);
	}

	rtlpriv->cfg->ops->hw_disable(hw);
}

static void _rtl_submit_tx_urb(struct ieee80211_hw *hw, struct urb *_urb)
{
	int err;
	struct rtl_usb *rtlusb = rtl_usbdev(rtl_usbpriv(hw));

	usb_anchor_urb(_urb, &rtlusb->tx_submitted);
	err = usb_submit_urb(_urb, GFP_ATOMIC);
	if (err < 0) {
		struct sk_buff *skb;

		pr_err("Failed to submit urb\n");
		usb_unanchor_urb(_urb);
		skb = (struct sk_buff *)_urb->context;
		kfree_skb(skb);
	}
	usb_free_urb(_urb);
}

static int _usb_tx_post(struct ieee80211_hw *hw, struct urb *urb,
			struct sk_buff *skb)
{
	struct rtl_usb *rtlusb = rtl_usbdev(rtl_usbpriv(hw));
	struct ieee80211_tx_info *txinfo;

	rtlusb->usb_tx_post_hdl(hw, urb, skb);
	skb_pull(skb, RTL_TX_HEADER_SIZE);
	txinfo = IEEE80211_SKB_CB(skb);
	ieee80211_tx_info_clear_status(txinfo);
	txinfo->flags |= IEEE80211_TX_STAT_ACK;

	if (urb->status) {
		pr_err("Urb has error status 0x%X\n", urb->status);
		goto out;
	}
	/*  TODO:	statistics */
out:
	ieee80211_tx_status_irqsafe(hw, skb);
	return urb->status;
}

static void _rtl_tx_complete(struct urb *urb)
{
	struct sk_buff *skb = (struct sk_buff *)urb->context;
	struct ieee80211_tx_info *info = IEEE80211_SKB_CB(skb);
	struct rtl_usb *rtlusb = (struct rtl_usb *)info->rate_driver_data[0];
	struct ieee80211_hw *hw = usb_get_intfdata(rtlusb->intf);
	int err;

	if (unlikely(IS_USB_STOP(rtlusb)))
		return;
	err = _usb_tx_post(hw, urb, skb);
	if (err) {
		/* Ignore error and keep issuiing other urbs */
		return;
	}
}

static struct urb *_rtl_usb_tx_urb_setup(struct ieee80211_hw *hw,
				struct sk_buff *skb, u32 ep_num)
{
	struct rtl_usb *rtlusb = rtl_usbdev(rtl_usbpriv(hw));
	struct urb *_urb;

	WARN_ON(NULL == skb);
	_urb = usb_alloc_urb(0, GFP_ATOMIC);
<<<<<<< HEAD
	if (!_urb) {
		kfree_skb(skb);
=======
	if (!_urb)
>>>>>>> 24b8d41d
		return NULL;
	_rtl_install_trx_info(rtlusb, skb, ep_num);
	usb_fill_bulk_urb(_urb, rtlusb->udev, usb_sndbulkpipe(rtlusb->udev,
			  ep_num), skb->data, skb->len, _rtl_tx_complete, skb);
	_urb->transfer_flags |= URB_ZERO_PACKET;
	return _urb;
}

static void _rtl_usb_transmit(struct ieee80211_hw *hw, struct sk_buff *skb,
		       enum rtl_txq qnum)
{
	struct rtl_usb *rtlusb = rtl_usbdev(rtl_usbpriv(hw));
	u32 ep_num;
	struct urb *_urb = NULL;

	WARN_ON(NULL == rtlusb->usb_tx_aggregate_hdl);
	if (unlikely(IS_USB_STOP(rtlusb))) {
		pr_err("USB device is stopping...\n");
		kfree_skb(skb);
		return;
	}
	ep_num = rtlusb->ep_map.ep_mapping[qnum];
	_urb = _rtl_usb_tx_urb_setup(hw, skb, ep_num);
	if (unlikely(!_urb)) {
		pr_err("Can't allocate urb. Drop skb!\n");
		kfree_skb(skb);
		return;
	}
	_rtl_submit_tx_urb(hw, _urb);
}

static void _rtl_usb_tx_preprocess(struct ieee80211_hw *hw,
				   struct ieee80211_sta *sta,
				   struct sk_buff *skb,
				   u16 hw_queue)
{
	struct rtl_priv *rtlpriv = rtl_priv(hw);
	struct ieee80211_tx_info *info = IEEE80211_SKB_CB(skb);
	struct rtl_tx_desc *pdesc = NULL;
	struct rtl_tcb_desc tcb_desc;
	struct ieee80211_hdr *hdr = (struct ieee80211_hdr *)(skb->data);
	__le16 fc = hdr->frame_control;
	u8 *pda_addr = hdr->addr1;

	memset(&tcb_desc, 0, sizeof(struct rtl_tcb_desc));
	if (ieee80211_is_auth(fc)) {
		rtl_dbg(rtlpriv, COMP_SEND, DBG_DMESG, "MAC80211_LINKING\n");
	}

	if (rtlpriv->psc.sw_ps_enabled) {
		if (ieee80211_is_data(fc) && !ieee80211_is_nullfunc(fc) &&
		    !ieee80211_has_pm(fc))
			hdr->frame_control |= cpu_to_le16(IEEE80211_FCTL_PM);
	}

	rtl_action_proc(hw, skb, true);
	if (is_multicast_ether_addr(pda_addr))
		rtlpriv->stats.txbytesmulticast += skb->len;
	else if (is_broadcast_ether_addr(pda_addr))
		rtlpriv->stats.txbytesbroadcast += skb->len;
	else
		rtlpriv->stats.txbytesunicast += skb->len;
	rtlpriv->cfg->ops->fill_tx_desc(hw, hdr, (u8 *)pdesc, NULL, info, sta, skb,
					hw_queue, &tcb_desc);
	if (ieee80211_is_data(fc))
		rtlpriv->cfg->ops->led_control(hw, LED_CTL_TX);
}

static int rtl_usb_tx(struct ieee80211_hw *hw,
		      struct ieee80211_sta *sta,
		      struct sk_buff *skb,
		      struct rtl_tcb_desc *dummy)
{
	struct rtl_usb *rtlusb = rtl_usbdev(rtl_usbpriv(hw));
	struct rtl_hal *rtlhal = rtl_hal(rtl_priv(hw));
	struct ieee80211_hdr *hdr = (struct ieee80211_hdr *)(skb->data);
	__le16 fc = hdr->frame_control;
	u16 hw_queue;

	if (unlikely(is_hal_stop(rtlhal)))
		goto err_free;
	hw_queue = rtlusb->usb_mq_to_hwq(fc, skb_get_queue_mapping(skb));
	_rtl_usb_tx_preprocess(hw, sta, skb, hw_queue);
	_rtl_usb_transmit(hw, skb, hw_queue);
	return NETDEV_TX_OK;

err_free:
	dev_kfree_skb_any(skb);
	return NETDEV_TX_OK;
}

static bool rtl_usb_tx_chk_waitq_insert(struct ieee80211_hw *hw,
					struct ieee80211_sta *sta,
					struct sk_buff *skb)
{
	return false;
}

static void rtl_fill_h2c_cmd_work_callback(struct work_struct *work)
{
	struct rtl_works *rtlworks =
	    container_of(work, struct rtl_works, fill_h2c_cmd);
	struct ieee80211_hw *hw = rtlworks->hw;
	struct rtl_priv *rtlpriv = rtl_priv(hw);

	rtlpriv->cfg->ops->fill_h2c_cmd(hw, H2C_RA_MASK, 5, rtlpriv->rate_mask);
}

static const struct rtl_intf_ops rtl_usb_ops = {
	.adapter_start = rtl_usb_start,
	.adapter_stop = rtl_usb_stop,
	.adapter_tx = rtl_usb_tx,
	.waitq_insert = rtl_usb_tx_chk_waitq_insert,
};

int rtl_usb_probe(struct usb_interface *intf,
		  const struct usb_device_id *id,
		  struct rtl_hal_cfg *rtl_hal_cfg)
{
	int err;
	struct ieee80211_hw *hw = NULL;
	struct rtl_priv *rtlpriv = NULL;
	struct usb_device	*udev;
	struct rtl_usb_priv *usb_priv;

	hw = ieee80211_alloc_hw(sizeof(struct rtl_priv) +
				sizeof(struct rtl_usb_priv), &rtl_ops);
	if (!hw) {
		WARN_ONCE(true, "rtl_usb: ieee80211 alloc failed\n");
		return -ENOMEM;
	}
	rtlpriv = hw->priv;
	rtlpriv->hw = hw;
	rtlpriv->usb_data = kcalloc(RTL_USB_MAX_RX_COUNT, sizeof(u32),
				    GFP_KERNEL);
	if (!rtlpriv->usb_data) {
		ieee80211_free_hw(hw);
		return -ENOMEM;
	}

	/* this spin lock must be initialized early */
	spin_lock_init(&rtlpriv->locks.usb_lock);
	INIT_WORK(&rtlpriv->works.fill_h2c_cmd,
		  rtl_fill_h2c_cmd_work_callback);
	INIT_WORK(&rtlpriv->works.lps_change_work,
		  rtl_lps_change_work_callback);

	rtlpriv->usb_data_index = 0;
	init_completion(&rtlpriv->firmware_loading_complete);
	SET_IEEE80211_DEV(hw, &intf->dev);
	udev = interface_to_usbdev(intf);
	usb_get_dev(udev);
	usb_priv = rtl_usbpriv(hw);
	memset(usb_priv, 0, sizeof(*usb_priv));
	usb_priv->dev.intf = intf;
	usb_priv->dev.udev = udev;
	usb_set_intfdata(intf, hw);
	/* init cfg & intf_ops */
	rtlpriv->rtlhal.interface = INTF_USB;
	rtlpriv->cfg = rtl_hal_cfg;
	rtlpriv->intf_ops = &rtl_usb_ops;
	/* Init IO handler */
	_rtl_usb_io_handler_init(&udev->dev, hw);
	rtlpriv->cfg->ops->read_chip_version(hw);
	/*like read eeprom and so on */
	rtlpriv->cfg->ops->read_eeprom_info(hw);
	err = _rtl_usb_init(hw);
	if (err)
		goto error_out2;
	rtl_usb_init_sw(hw);
	/* Init mac80211 sw */
	err = rtl_init_core(hw);
	if (err) {
		pr_err("Can't allocate sw for mac80211\n");
		goto error_out2;
	}
	if (rtlpriv->cfg->ops->init_sw_vars(hw)) {
		pr_err("Can't init_sw_vars\n");
		goto error_out;
	}
	rtlpriv->cfg->ops->init_sw_leds(hw);

	err = ieee80211_register_hw(hw);
	if (err) {
		pr_err("Can't register mac80211 hw.\n");
		err = -ENODEV;
		goto error_out;
	}
	rtlpriv->mac80211.mac80211_registered = 1;

	set_bit(RTL_STATUS_INTERFACE_START, &rtlpriv->status);
	return 0;

error_out:
	rtl_deinit_core(hw);
error_out2:
	_rtl_usb_io_handler_release(hw);
	usb_put_dev(udev);
	complete(&rtlpriv->firmware_loading_complete);
	kfree(rtlpriv->usb_data);
	ieee80211_free_hw(hw);
	return -ENODEV;
}
EXPORT_SYMBOL(rtl_usb_probe);

void rtl_usb_disconnect(struct usb_interface *intf)
{
	struct ieee80211_hw *hw = usb_get_intfdata(intf);
	struct rtl_priv *rtlpriv = rtl_priv(hw);
	struct rtl_mac *rtlmac = rtl_mac(rtl_priv(hw));
	struct rtl_usb *rtlusb = rtl_usbdev(rtl_usbpriv(hw));

	if (unlikely(!rtlpriv))
		return;
	/* just in case driver is removed before firmware callback */
	wait_for_completion(&rtlpriv->firmware_loading_complete);
	clear_bit(RTL_STATUS_INTERFACE_START, &rtlpriv->status);
	/*ieee80211_unregister_hw will call ops_stop */
	if (rtlmac->mac80211_registered == 1) {
		ieee80211_unregister_hw(hw);
		rtlmac->mac80211_registered = 0;
	} else {
		rtl_deinit_deferred_work(hw, false);
		rtlpriv->intf_ops->adapter_stop(hw);
	}
	/*deinit rfkill */
	/* rtl_deinit_rfkill(hw); */
	rtl_usb_deinit(hw);
	rtl_deinit_core(hw);
	kfree(rtlpriv->usb_data);
	rtlpriv->cfg->ops->deinit_sw_leds(hw);
	rtlpriv->cfg->ops->deinit_sw_vars(hw);
	_rtl_usb_io_handler_release(hw);
	usb_put_dev(rtlusb->udev);
	usb_set_intfdata(intf, NULL);
	ieee80211_free_hw(hw);
}
EXPORT_SYMBOL(rtl_usb_disconnect);

int rtl_usb_suspend(struct usb_interface *pusb_intf, pm_message_t message)
{
	return 0;
}
EXPORT_SYMBOL(rtl_usb_suspend);

int rtl_usb_resume(struct usb_interface *pusb_intf)
{
	return 0;
}
EXPORT_SYMBOL(rtl_usb_resume);<|MERGE_RESOLUTION|>--- conflicted
+++ resolved
@@ -886,12 +886,7 @@
 
 	WARN_ON(NULL == skb);
 	_urb = usb_alloc_urb(0, GFP_ATOMIC);
-<<<<<<< HEAD
-	if (!_urb) {
-		kfree_skb(skb);
-=======
 	if (!_urb)
->>>>>>> 24b8d41d
 		return NULL;
 	_rtl_install_trx_info(rtlusb, skb, ep_num);
 	usb_fill_bulk_urb(_urb, rtlusb->udev, usb_sndbulkpipe(rtlusb->udev,
