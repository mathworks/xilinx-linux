--- conflicted
+++ resolved
@@ -457,13 +457,8 @@
 			*((bool *)(val)) = false;
 		break;
 	default:
-<<<<<<< HEAD
-		RT_TRACE(rtlpriv, COMP_ERR, DBG_LOUD,
-			 "switch case %#x not processed\n", variable);
-=======
 		rtl_dbg(rtlpriv, COMP_ERR, DBG_LOUD,
 			"switch case %#x not processed\n", variable);
->>>>>>> 24b8d41d
 		break;
 	}
 }
@@ -653,15 +648,9 @@
 				acm_ctrl &= (~ACMHW_VOQEN);
 				break;
 			default:
-<<<<<<< HEAD
-				RT_TRACE(rtlpriv, COMP_ERR, DBG_LOUD,
-					 "switch case %#x not processed\n",
-					 e_aci);
-=======
 				rtl_dbg(rtlpriv, COMP_ERR, DBG_LOUD,
 					"switch case %#x not processed\n",
 					e_aci);
->>>>>>> 24b8d41d
 				break;
 			}
 		}
@@ -789,13 +778,8 @@
 				       array);
 		break; }
 	default:
-<<<<<<< HEAD
-		RT_TRACE(rtlpriv, COMP_ERR, DBG_LOUD,
-			 "switch case %#x not processed\n", variable);
-=======
 		rtl_dbg(rtlpriv, COMP_ERR, DBG_LOUD,
 			"switch case %#x not processed\n", variable);
->>>>>>> 24b8d41d
 		break;
 	}
 }
@@ -2298,27 +2282,16 @@
 	 * offset 0x34 from the Function Header */
 
 	pci_read_config_byte(rtlpci->pdev, 0x34, &cap_pointer);
-<<<<<<< HEAD
-	RT_TRACE(rtlpriv, COMP_INIT, DBG_LOUD,
-		 "PCI configuration 0x34 = 0x%2x\n", cap_pointer);
-=======
 	rtl_dbg(rtlpriv, COMP_INIT, DBG_LOUD,
 		"PCI configuration 0x34 = 0x%2x\n", cap_pointer);
->>>>>>> 24b8d41d
 
 	do {
 		pci_read_config_word(rtlpci->pdev, cap_pointer, &cap_hdr);
 		cap_id = cap_hdr & 0xFF;
 
-<<<<<<< HEAD
-		RT_TRACE(rtlpriv, COMP_INIT, DBG_LOUD,
-			 "in pci configuration, cap_pointer%x = %x\n",
-			  cap_pointer, cap_id);
-=======
 		rtl_dbg(rtlpriv, COMP_INIT, DBG_LOUD,
 			"in pci configuration, cap_pointer%x = %x\n",
 			cap_pointer, cap_id);
->>>>>>> 24b8d41d
 
 		if (cap_id == 0x01) {
 			break;
@@ -3132,10 +3105,6 @@
 	struct rtl_priv *rtlpriv = rtl_priv(hw);
 	struct rtl_efuse *rtlefuse = rtl_efuse(rtl_priv(hw));
 	struct rtl_hal *rtlhal = rtl_hal(rtl_priv(hw));
-<<<<<<< HEAD
-	struct rtl_pci_priv *pcipriv = rtl_pcipriv(hw);
-=======
->>>>>>> 24b8d41d
 	int params[] = {RTL_EEPROM_ID, EEPROM_VID, EEPROM_DID,
 			EEPROM_SVID, EEPROM_SMID, EEPROM_MAC_ADDR,
 			EEPROM_CHANNELPLAN, EEPROM_VERSION, EEPROM_CUSTOMER_ID,
@@ -3740,11 +3709,7 @@
 	if (rtlpriv->dm.useramask)
 		rtl8821ae_update_hal_rate_mask(hw, sta, rssi_level, update_bw);
 	else
-<<<<<<< HEAD
-		/*RT_TRACE(rtlpriv, COMP_RATR,DBG_LOUD,
-=======
 		/*rtl_dbg(rtlpriv, COMP_RATR,DBG_LOUD,
->>>>>>> 24b8d41d
 			   "rtl8821ae_update_hal_rate_tbl() Error! 8821ae FW RA Only\n");*/
 		rtl8821ae_update_hal_rate_table(hw, sta);
 }
@@ -3902,13 +3867,8 @@
 			enc_algo = CAM_AES;
 			break;
 		default:
-<<<<<<< HEAD
-			RT_TRACE(rtlpriv, COMP_ERR, DBG_LOUD,
-				 "switch case %#x not processed\n", enc_algo);
-=======
 			rtl_dbg(rtlpriv, COMP_ERR, DBG_LOUD,
 				"switch case %#x not processed\n", enc_algo);
->>>>>>> 24b8d41d
 			enc_algo = CAM_TKIP;
 			break;
 		}
