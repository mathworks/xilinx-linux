// SPDX-License-Identifier: GPL-2.0
/* Copyright(c) 2009-2012  Realtek Corporation.*/

#include "../wifi.h"
#include "../efuse.h"
#include "../base.h"
#include "../cam.h"
#include "../ps.h"
#include "../usb.h"
#include "reg.h"
#include "def.h"
#include "phy.h"
#include "../rtl8192c/phy_common.h"
#include "mac.h"
#include "dm.h"
#include "../rtl8192c/dm_common.h"
#include "../rtl8192c/fw_common.h"
#include "hw.h"
#include "../rtl8192ce/hw.h"
#include "trx.h"
#include "led.h"
#include "table.h"

static void _rtl92cu_phy_param_tab_init(struct ieee80211_hw *hw)
{
	struct rtl_priv *rtlpriv = rtl_priv(hw);
	struct rtl_phy *rtlphy = &(rtlpriv->phy);
	struct rtl_efuse *rtlefuse = rtl_efuse(rtlpriv);

	rtlphy->hwparam_tables[MAC_REG].length = RTL8192CUMAC_2T_ARRAYLENGTH;
	rtlphy->hwparam_tables[MAC_REG].pdata = RTL8192CUMAC_2T_ARRAY;
	if (IS_HIGHT_PA(rtlefuse->board_type)) {
		rtlphy->hwparam_tables[PHY_REG_PG].length =
			RTL8192CUPHY_REG_ARRAY_PG_HPLENGTH;
		rtlphy->hwparam_tables[PHY_REG_PG].pdata =
			RTL8192CUPHY_REG_ARRAY_PG_HP;
	} else {
		rtlphy->hwparam_tables[PHY_REG_PG].length =
			RTL8192CUPHY_REG_ARRAY_PGLENGTH;
		rtlphy->hwparam_tables[PHY_REG_PG].pdata =
			RTL8192CUPHY_REG_ARRAY_PG;
	}
	/* 2T */
	rtlphy->hwparam_tables[PHY_REG_2T].length =
			RTL8192CUPHY_REG_2TARRAY_LENGTH;
	rtlphy->hwparam_tables[PHY_REG_2T].pdata =
			RTL8192CUPHY_REG_2TARRAY;
	rtlphy->hwparam_tables[RADIOA_2T].length =
			RTL8192CURADIOA_2TARRAYLENGTH;
	rtlphy->hwparam_tables[RADIOA_2T].pdata =
			RTL8192CURADIOA_2TARRAY;
	rtlphy->hwparam_tables[RADIOB_2T].length =
			RTL8192CURADIOB_2TARRAYLENGTH;
	rtlphy->hwparam_tables[RADIOB_2T].pdata =
			RTL8192CU_RADIOB_2TARRAY;
	rtlphy->hwparam_tables[AGCTAB_2T].length =
			RTL8192CUAGCTAB_2TARRAYLENGTH;
	rtlphy->hwparam_tables[AGCTAB_2T].pdata =
			RTL8192CUAGCTAB_2TARRAY;
	/* 1T */
	if (IS_HIGHT_PA(rtlefuse->board_type)) {
		rtlphy->hwparam_tables[PHY_REG_1T].length =
			RTL8192CUPHY_REG_1T_HPARRAYLENGTH;
		rtlphy->hwparam_tables[PHY_REG_1T].pdata =
			RTL8192CUPHY_REG_1T_HPARRAY;
		rtlphy->hwparam_tables[RADIOA_1T].length =
			RTL8192CURADIOA_1T_HPARRAYLENGTH;
		rtlphy->hwparam_tables[RADIOA_1T].pdata =
			RTL8192CURADIOA_1T_HPARRAY;
		rtlphy->hwparam_tables[RADIOB_1T].length =
			RTL8192CURADIOB_1TARRAYLENGTH;
		rtlphy->hwparam_tables[RADIOB_1T].pdata =
			RTL8192CU_RADIOB_1TARRAY;
		rtlphy->hwparam_tables[AGCTAB_1T].length =
			RTL8192CUAGCTAB_1T_HPARRAYLENGTH;
		rtlphy->hwparam_tables[AGCTAB_1T].pdata =
			RTL8192CUAGCTAB_1T_HPARRAY;
	} else {
		rtlphy->hwparam_tables[PHY_REG_1T].length =
			 RTL8192CUPHY_REG_1TARRAY_LENGTH;
		rtlphy->hwparam_tables[PHY_REG_1T].pdata =
			RTL8192CUPHY_REG_1TARRAY;
		rtlphy->hwparam_tables[RADIOA_1T].length =
			RTL8192CURADIOA_1TARRAYLENGTH;
		rtlphy->hwparam_tables[RADIOA_1T].pdata =
			RTL8192CU_RADIOA_1TARRAY;
		rtlphy->hwparam_tables[RADIOB_1T].length =
			RTL8192CURADIOB_1TARRAYLENGTH;
		rtlphy->hwparam_tables[RADIOB_1T].pdata =
			RTL8192CU_RADIOB_1TARRAY;
		rtlphy->hwparam_tables[AGCTAB_1T].length =
			RTL8192CUAGCTAB_1TARRAYLENGTH;
		rtlphy->hwparam_tables[AGCTAB_1T].pdata =
			RTL8192CUAGCTAB_1TARRAY;
	}
}

static void _rtl92cu_read_txpower_info_from_hwpg(struct ieee80211_hw *hw,
						 bool autoload_fail,
						 u8 *hwinfo)
{
	struct rtl_priv *rtlpriv = rtl_priv(hw);
	struct rtl_efuse *rtlefuse = rtl_efuse(rtl_priv(hw));
	u8 rf_path, index, tempval;
	u16 i;

	for (rf_path = 0; rf_path < 2; rf_path++) {
		for (i = 0; i < 3; i++) {
			if (!autoload_fail) {
				rtlefuse->
				    eeprom_chnlarea_txpwr_cck[rf_path][i] =
				    hwinfo[EEPROM_TXPOWERCCK + rf_path * 3 + i];
				rtlefuse->
				    eeprom_chnlarea_txpwr_ht40_1s[rf_path][i] =
				    hwinfo[EEPROM_TXPOWERHT40_1S + rf_path * 3 +
					   i];
			} else {
				rtlefuse->
				    eeprom_chnlarea_txpwr_cck[rf_path][i] =
				    EEPROM_DEFAULT_TXPOWERLEVEL;
				rtlefuse->
				    eeprom_chnlarea_txpwr_ht40_1s[rf_path][i] =
				    EEPROM_DEFAULT_TXPOWERLEVEL;
			}
		}
	}
	for (i = 0; i < 3; i++) {
		if (!autoload_fail)
			tempval = hwinfo[EEPROM_TXPOWERHT40_2SDIFF + i];
		else
			tempval = EEPROM_DEFAULT_HT40_2SDIFF;
		rtlefuse->eprom_chnl_txpwr_ht40_2sdf[RF90_PATH_A][i] =
		    (tempval & 0xf);
		rtlefuse->eprom_chnl_txpwr_ht40_2sdf[RF90_PATH_B][i] =
		    ((tempval & 0xf0) >> 4);
	}
	for (rf_path = 0; rf_path < 2; rf_path++)
		for (i = 0; i < 3; i++)
			RTPRINT(rtlpriv, FINIT, INIT_EEPROM,
				"RF(%d) EEPROM CCK Area(%d) = 0x%x\n",
				rf_path, i,
				rtlefuse->
				eeprom_chnlarea_txpwr_cck[rf_path][i]);
	for (rf_path = 0; rf_path < 2; rf_path++)
		for (i = 0; i < 3; i++)
			RTPRINT(rtlpriv, FINIT, INIT_EEPROM,
				"RF(%d) EEPROM HT40 1S Area(%d) = 0x%x\n",
				rf_path, i,
				rtlefuse->
				eeprom_chnlarea_txpwr_ht40_1s[rf_path][i]);
	for (rf_path = 0; rf_path < 2; rf_path++)
		for (i = 0; i < 3; i++)
			RTPRINT(rtlpriv, FINIT, INIT_EEPROM,
				"RF(%d) EEPROM HT40 2S Diff Area(%d) = 0x%x\n",
				rf_path, i,
				rtlefuse->
				eprom_chnl_txpwr_ht40_2sdf[rf_path][i]);
	for (rf_path = 0; rf_path < 2; rf_path++) {
		for (i = 0; i < 14; i++) {
			index = rtl92c_get_chnl_group((u8)i);
			rtlefuse->txpwrlevel_cck[rf_path][i] =
			    rtlefuse->eeprom_chnlarea_txpwr_cck[rf_path][index];
			rtlefuse->txpwrlevel_ht40_1s[rf_path][i] =
			    rtlefuse->
			    eeprom_chnlarea_txpwr_ht40_1s[rf_path][index];
			if ((rtlefuse->
			     eeprom_chnlarea_txpwr_ht40_1s[rf_path][index] -
			     rtlefuse->
			     eprom_chnl_txpwr_ht40_2sdf[rf_path][index])
			    > 0) {
				rtlefuse->txpwrlevel_ht40_2s[rf_path][i] =
				    rtlefuse->
				    eeprom_chnlarea_txpwr_ht40_1s[rf_path]
				    [index] - rtlefuse->
				    eprom_chnl_txpwr_ht40_2sdf[rf_path]
				    [index];
			} else {
				rtlefuse->txpwrlevel_ht40_2s[rf_path][i] = 0;
			}
		}
		for (i = 0; i < 14; i++) {
			RTPRINT(rtlpriv, FINIT, INIT_TXPOWER,
				"RF(%d)-Ch(%d) [CCK / HT40_1S / HT40_2S] = [0x%x / 0x%x / 0x%x]\n", rf_path, i,
				rtlefuse->txpwrlevel_cck[rf_path][i],
				rtlefuse->txpwrlevel_ht40_1s[rf_path][i],
				rtlefuse->txpwrlevel_ht40_2s[rf_path][i]);
		}
	}
	for (i = 0; i < 3; i++) {
		if (!autoload_fail) {
			rtlefuse->eeprom_pwrlimit_ht40[i] =
			    hwinfo[EEPROM_TXPWR_GROUP + i];
			rtlefuse->eeprom_pwrlimit_ht20[i] =
			    hwinfo[EEPROM_TXPWR_GROUP + 3 + i];
		} else {
			rtlefuse->eeprom_pwrlimit_ht40[i] = 0;
			rtlefuse->eeprom_pwrlimit_ht20[i] = 0;
		}
	}
	for (rf_path = 0; rf_path < 2; rf_path++) {
		for (i = 0; i < 14; i++) {
			index = rtl92c_get_chnl_group((u8)i);
			if (rf_path == RF90_PATH_A) {
				rtlefuse->pwrgroup_ht20[rf_path][i] =
				    (rtlefuse->eeprom_pwrlimit_ht20[index]
				     & 0xf);
				rtlefuse->pwrgroup_ht40[rf_path][i] =
				    (rtlefuse->eeprom_pwrlimit_ht40[index]
				     & 0xf);
			} else if (rf_path == RF90_PATH_B) {
				rtlefuse->pwrgroup_ht20[rf_path][i] =
				    ((rtlefuse->eeprom_pwrlimit_ht20[index]
				      & 0xf0) >> 4);
				rtlefuse->pwrgroup_ht40[rf_path][i] =
				    ((rtlefuse->eeprom_pwrlimit_ht40[index]
				      & 0xf0) >> 4);
			}
			RTPRINT(rtlpriv, FINIT, INIT_TXPOWER,
				"RF-%d pwrgroup_ht20[%d] = 0x%x\n",
				rf_path, i,
				rtlefuse->pwrgroup_ht20[rf_path][i]);
			RTPRINT(rtlpriv, FINIT, INIT_TXPOWER,
				"RF-%d pwrgroup_ht40[%d] = 0x%x\n",
				rf_path, i,
				rtlefuse->pwrgroup_ht40[rf_path][i]);
		}
	}
	for (i = 0; i < 14; i++) {
		index = rtl92c_get_chnl_group((u8)i);
		if (!autoload_fail)
			tempval = hwinfo[EEPROM_TXPOWERHT20DIFF + index];
		else
			tempval = EEPROM_DEFAULT_HT20_DIFF;
		rtlefuse->txpwr_ht20diff[RF90_PATH_A][i] = (tempval & 0xF);
		rtlefuse->txpwr_ht20diff[RF90_PATH_B][i] =
		    ((tempval >> 4) & 0xF);
		if (rtlefuse->txpwr_ht20diff[RF90_PATH_A][i] & BIT(3))
			rtlefuse->txpwr_ht20diff[RF90_PATH_A][i] |= 0xF0;
		if (rtlefuse->txpwr_ht20diff[RF90_PATH_B][i] & BIT(3))
			rtlefuse->txpwr_ht20diff[RF90_PATH_B][i] |= 0xF0;
		index = rtl92c_get_chnl_group((u8)i);
		if (!autoload_fail)
			tempval = hwinfo[EEPROM_TXPOWER_OFDMDIFF + index];
		else
			tempval = EEPROM_DEFAULT_LEGACYHTTXPOWERDIFF;
		rtlefuse->txpwr_legacyhtdiff[RF90_PATH_A][i] = (tempval & 0xF);
		rtlefuse->txpwr_legacyhtdiff[RF90_PATH_B][i] =
		    ((tempval >> 4) & 0xF);
	}
	rtlefuse->legacy_ht_txpowerdiff =
	    rtlefuse->txpwr_legacyhtdiff[RF90_PATH_A][7];
	for (i = 0; i < 14; i++)
		RTPRINT(rtlpriv, FINIT, INIT_TXPOWER,
			"RF-A Ht20 to HT40 Diff[%d] = 0x%x\n",
			i, rtlefuse->txpwr_ht20diff[RF90_PATH_A][i]);
	for (i = 0; i < 14; i++)
		RTPRINT(rtlpriv, FINIT, INIT_TXPOWER,
			"RF-A Legacy to Ht40 Diff[%d] = 0x%x\n",
			i, rtlefuse->txpwr_legacyhtdiff[RF90_PATH_A][i]);
	for (i = 0; i < 14; i++)
		RTPRINT(rtlpriv, FINIT, INIT_TXPOWER,
			"RF-B Ht20 to HT40 Diff[%d] = 0x%x\n",
			i, rtlefuse->txpwr_ht20diff[RF90_PATH_B][i]);
	for (i = 0; i < 14; i++)
		RTPRINT(rtlpriv, FINIT, INIT_TXPOWER,
			"RF-B Legacy to HT40 Diff[%d] = 0x%x\n",
			i, rtlefuse->txpwr_legacyhtdiff[RF90_PATH_B][i]);
	if (!autoload_fail)
		rtlefuse->eeprom_regulatory = (hwinfo[RF_OPTION1] & 0x7);
	else
		rtlefuse->eeprom_regulatory = 0;
	RTPRINT(rtlpriv, FINIT, INIT_TXPOWER,
		"eeprom_regulatory = 0x%x\n", rtlefuse->eeprom_regulatory);
	if (!autoload_fail) {
		rtlefuse->eeprom_tssi[RF90_PATH_A] = hwinfo[EEPROM_TSSI_A];
		rtlefuse->eeprom_tssi[RF90_PATH_B] = hwinfo[EEPROM_TSSI_B];
	} else {
		rtlefuse->eeprom_tssi[RF90_PATH_A] = EEPROM_DEFAULT_TSSI;
		rtlefuse->eeprom_tssi[RF90_PATH_B] = EEPROM_DEFAULT_TSSI;
	}
	RTPRINT(rtlpriv, FINIT, INIT_TXPOWER,
		"TSSI_A = 0x%x, TSSI_B = 0x%x\n",
		rtlefuse->eeprom_tssi[RF90_PATH_A],
		rtlefuse->eeprom_tssi[RF90_PATH_B]);
	if (!autoload_fail)
		tempval = hwinfo[EEPROM_THERMAL_METER];
	else
		tempval = EEPROM_DEFAULT_THERMALMETER;
	rtlefuse->eeprom_thermalmeter = (tempval & 0x1f);
	if (rtlefuse->eeprom_thermalmeter < 0x06 ||
	    rtlefuse->eeprom_thermalmeter > 0x1c)
		rtlefuse->eeprom_thermalmeter = 0x12;
	if (rtlefuse->eeprom_thermalmeter == 0x1f || autoload_fail)
		rtlefuse->apk_thermalmeterignore = true;
	rtlefuse->thermalmeter[0] = rtlefuse->eeprom_thermalmeter;
	RTPRINT(rtlpriv, FINIT, INIT_TXPOWER,
		"thermalmeter = 0x%x\n", rtlefuse->eeprom_thermalmeter);
}

static void _rtl92cu_read_board_type(struct ieee80211_hw *hw, u8 *contents)
{
	struct rtl_efuse *rtlefuse = rtl_efuse(rtl_priv(hw));
	struct rtl_hal *rtlhal = rtl_hal(rtl_priv(hw));
	u8 boardtype;

	if (IS_NORMAL_CHIP(rtlhal->version)) {
		boardtype = ((contents[EEPROM_RF_OPT1]) &
			    BOARD_TYPE_NORMAL_MASK) >> 5; /*bit[7:5]*/
	} else {
		boardtype = contents[EEPROM_RF_OPT4];
		boardtype &= BOARD_TYPE_TEST_MASK;
	}
	rtlefuse->board_type = boardtype;
	if (IS_HIGHT_PA(rtlefuse->board_type))
		rtlefuse->external_pa = 1;
	pr_info("Board Type %x\n", rtlefuse->board_type);
}

static void _rtl92cu_read_adapter_info(struct ieee80211_hw *hw)
{
	struct rtl_priv *rtlpriv = rtl_priv(hw);
	struct rtl_efuse *rtlefuse = rtl_efuse(rtl_priv(hw));
	struct rtl_hal *rtlhal = rtl_hal(rtl_priv(hw));
	int params[] = {RTL8190_EEPROM_ID, EEPROM_VID, EEPROM_DID,
			EEPROM_SVID, EEPROM_SMID, EEPROM_MAC_ADDR,
			EEPROM_CHANNELPLAN, EEPROM_VERSION, EEPROM_CUSTOMER_ID,
			0};
	u8 *hwinfo;

	hwinfo = kzalloc(HWSET_MAX_SIZE, GFP_KERNEL);
	if (!hwinfo)
		return;

	if (rtl_get_hwinfo(hw, rtlpriv, HWSET_MAX_SIZE, hwinfo, params))
		goto exit;

	_rtl92cu_read_txpower_info_from_hwpg(hw,
					   rtlefuse->autoload_failflag, hwinfo);
	_rtl92cu_read_board_type(hw, hwinfo);

	rtlefuse->txpwr_fromeprom = true;
	if (rtlhal->oem_id == RT_CID_DEFAULT) {
		switch (rtlefuse->eeprom_oemid) {
		case EEPROM_CID_DEFAULT:
			if (rtlefuse->eeprom_did == 0x8176) {
				if ((rtlefuse->eeprom_svid == 0x103C &&
				     rtlefuse->eeprom_smid == 0x1629))
					rtlhal->oem_id = RT_CID_819X_HP;
				else
					rtlhal->oem_id = RT_CID_DEFAULT;
			} else {
				rtlhal->oem_id = RT_CID_DEFAULT;
			}
			break;
		case EEPROM_CID_TOSHIBA:
			rtlhal->oem_id = RT_CID_TOSHIBA;
			break;
		case EEPROM_CID_QMI:
			rtlhal->oem_id = RT_CID_819X_QMI;
			break;
		case EEPROM_CID_WHQL:
		default:
			rtlhal->oem_id = RT_CID_DEFAULT;
			break;
		}
	}
exit:
	kfree(hwinfo);
}

static void _rtl92cu_hal_customized_behavior(struct ieee80211_hw *hw)
{
	struct rtl_priv *rtlpriv = rtl_priv(hw);
	struct rtl_hal *rtlhal = rtl_hal(rtl_priv(hw));

	switch (rtlhal->oem_id) {
	case RT_CID_819X_HP:
		rtlpriv->ledctl.led_opendrain = true;
		break;
	case RT_CID_819X_LENOVO:
	case RT_CID_DEFAULT:
	case RT_CID_TOSHIBA:
	case RT_CID_CCX:
	case RT_CID_819X_ACER:
	case RT_CID_WHQL:
	default:
		break;
	}
	rtl_dbg(rtlpriv, COMP_INIT, DBG_DMESG, "RT Customized ID: 0x%02X\n",
		rtlhal->oem_id);
}

void rtl92cu_read_eeprom_info(struct ieee80211_hw *hw)
{

	struct rtl_priv *rtlpriv = rtl_priv(hw);
	struct rtl_efuse *rtlefuse = rtl_efuse(rtl_priv(hw));
	struct rtl_hal *rtlhal = rtl_hal(rtl_priv(hw));
	u8 tmp_u1b;

	if (!IS_NORMAL_CHIP(rtlhal->version))
		return;
	tmp_u1b = rtl_read_byte(rtlpriv, REG_9346CR);
	rtlefuse->epromtype = (tmp_u1b & BOOT_FROM_EEPROM) ?
			       EEPROM_93C46 : EEPROM_BOOT_EFUSE;
	rtl_dbg(rtlpriv, COMP_INIT, DBG_DMESG, "Boot from %s\n",
		tmp_u1b & BOOT_FROM_EEPROM ? "EERROM" : "EFUSE");
	rtlefuse->autoload_failflag = (tmp_u1b & EEPROM_EN) ? false : true;
	rtl_dbg(rtlpriv, COMP_INIT, DBG_LOUD, "Autoload %s\n",
		tmp_u1b & EEPROM_EN ? "OK!!" : "ERR!!");
	_rtl92cu_read_adapter_info(hw);
	_rtl92cu_hal_customized_behavior(hw);
	return;
}

static int _rtl92cu_init_power_on(struct ieee80211_hw *hw)
{
	struct rtl_priv *rtlpriv = rtl_priv(hw);
	int		status = 0;
	u16		value16;
	u8		value8;
	/*  polling autoload done. */
	u32	pollingcount = 0;

	do {
		if (rtl_read_byte(rtlpriv, REG_APS_FSMCO) & PFM_ALDN) {
			rtl_dbg(rtlpriv, COMP_INIT, DBG_DMESG,
				"Autoload Done!\n");
			break;
		}
		if (pollingcount++ > 100) {
			pr_err("Failed to polling REG_APS_FSMCO[PFM_ALDN] done!\n");
			return -ENODEV;
		}
	} while (true);
	/* 0. RSV_CTRL 0x1C[7:0] = 0 unlock ISO/CLK/Power control register */
	rtl_write_byte(rtlpriv, REG_RSV_CTRL, 0x0);
	/* Power on when re-enter from IPS/Radio off/card disable */
	/* enable SPS into PWM mode */
	rtl_write_byte(rtlpriv, REG_SPS0_CTRL, 0x2b);
	udelay(100);
	value8 = rtl_read_byte(rtlpriv, REG_LDOV12D_CTRL);
	if (0 == (value8 & LDV12_EN)) {
		value8 |= LDV12_EN;
		rtl_write_byte(rtlpriv, REG_LDOV12D_CTRL, value8);
		rtl_dbg(rtlpriv, COMP_INIT, DBG_DMESG,
			" power-on :REG_LDOV12D_CTRL Reg0x21:0x%02x\n",
			value8);
		udelay(100);
		value8 = rtl_read_byte(rtlpriv, REG_SYS_ISO_CTRL);
		value8 &= ~ISO_MD2PP;
		rtl_write_byte(rtlpriv, REG_SYS_ISO_CTRL, value8);
	}
	/*  auto enable WLAN */
	pollingcount = 0;
	value16 = rtl_read_word(rtlpriv, REG_APS_FSMCO);
	value16 |= APFM_ONMAC;
	rtl_write_word(rtlpriv, REG_APS_FSMCO, value16);
	do {
		if (!(rtl_read_word(rtlpriv, REG_APS_FSMCO) & APFM_ONMAC)) {
			pr_info("MAC auto ON okay!\n");
			break;
		}
		if (pollingcount++ > 1000) {
			pr_err("Failed to polling REG_APS_FSMCO[APFM_ONMAC] done!\n");
			return -ENODEV;
		}
	} while (true);
	/* Enable Radio ,GPIO ,and LED function */
	rtl_write_word(rtlpriv, REG_APS_FSMCO, 0x0812);
	/* release RF digital isolation */
	value16 = rtl_read_word(rtlpriv, REG_SYS_ISO_CTRL);
	value16 &= ~ISO_DIOR;
	rtl_write_word(rtlpriv, REG_SYS_ISO_CTRL, value16);
	/* Reconsider when to do this operation after asking HWSD. */
	pollingcount = 0;
	rtl_write_byte(rtlpriv, REG_APSD_CTRL, (rtl_read_byte(rtlpriv,
						REG_APSD_CTRL) & ~BIT(6)));
	do {
		pollingcount++;
	} while ((pollingcount < 200) &&
		 (rtl_read_byte(rtlpriv, REG_APSD_CTRL) & BIT(7)));
	/* Enable MAC DMA/WMAC/SCHEDULE/SEC block */
	value16 = rtl_read_word(rtlpriv,  REG_CR);
	value16 |= (HCI_TXDMA_EN | HCI_RXDMA_EN | TXDMA_EN | RXDMA_EN |
		    PROTOCOL_EN | SCHEDULE_EN | MACTXEN | MACRXEN | ENSEC);
	rtl_write_word(rtlpriv, REG_CR, value16);
	return status;
}

static void _rtl92cu_init_queue_reserved_page(struct ieee80211_hw *hw,
					      bool wmm_enable,
					      u8 out_ep_num,
					      u8 queue_sel)
{
	struct rtl_priv *rtlpriv = rtl_priv(hw);
	struct rtl_hal *rtlhal = rtl_hal(rtl_priv(hw));
	bool ischipn = IS_NORMAL_CHIP(rtlhal->version);
	u32 outepnum = (u32)out_ep_num;
	u32 numhq = 0;
	u32 numlq = 0;
	u32 numnq = 0;
	u32 numpubq;
	u32 value32;
	u8 value8;
	u32 txqpagenum, txqpageunit, txqremaininpage;

	if (!wmm_enable) {
		numpubq = (ischipn) ? CHIP_B_PAGE_NUM_PUBQ :
			  CHIP_A_PAGE_NUM_PUBQ;
		txqpagenum = TX_TOTAL_PAGE_NUMBER - numpubq;

		txqpageunit = txqpagenum / outepnum;
		txqremaininpage = txqpagenum % outepnum;
		if (queue_sel & TX_SELE_HQ)
			numhq = txqpageunit;
		if (queue_sel & TX_SELE_LQ)
			numlq = txqpageunit;
		/* HIGH priority queue always present in the configuration of
		 * 2 out-ep. Remainder pages have assigned to High queue */
		if (outepnum > 1 && txqremaininpage)
			numhq += txqremaininpage;
		/* NOTE: This step done before writting REG_RQPN. */
		if (ischipn) {
			if (queue_sel & TX_SELE_NQ)
				numnq = txqpageunit;
			value8 = (u8)_NPQ(numnq);
			rtl_write_byte(rtlpriv,  REG_RQPN_NPQ, value8);
		}
	} else {
		/* for WMM ,number of out-ep must more than or equal to 2! */
		numpubq = ischipn ? WMM_CHIP_B_PAGE_NUM_PUBQ :
			  WMM_CHIP_A_PAGE_NUM_PUBQ;
		if (queue_sel & TX_SELE_HQ) {
			numhq = ischipn ? WMM_CHIP_B_PAGE_NUM_HPQ :
				WMM_CHIP_A_PAGE_NUM_HPQ;
		}
		if (queue_sel & TX_SELE_LQ) {
			numlq = ischipn ? WMM_CHIP_B_PAGE_NUM_LPQ :
				WMM_CHIP_A_PAGE_NUM_LPQ;
		}
		/* NOTE: This step done before writting REG_RQPN. */
		if (ischipn) {
			if (queue_sel & TX_SELE_NQ)
				numnq = WMM_CHIP_B_PAGE_NUM_NPQ;
			value8 = (u8)_NPQ(numnq);
			rtl_write_byte(rtlpriv, REG_RQPN_NPQ, value8);
		}
	}
	/* TX DMA */
	value32 = _HPQ(numhq) | _LPQ(numlq) | _PUBQ(numpubq) | LD_RQPN;
	rtl_write_dword(rtlpriv, REG_RQPN, value32);
}

static void _rtl92c_init_trx_buffer(struct ieee80211_hw *hw, bool wmm_enable)
{
	struct rtl_priv *rtlpriv = rtl_priv(hw);
	struct rtl_hal *rtlhal = rtl_hal(rtl_priv(hw));
	u8	txpktbuf_bndy;
	u8	value8;

	if (!wmm_enable)
		txpktbuf_bndy = TX_PAGE_BOUNDARY;
	else /* for WMM */
		txpktbuf_bndy = (IS_NORMAL_CHIP(rtlhal->version))
						? WMM_CHIP_B_TX_PAGE_BOUNDARY
						: WMM_CHIP_A_TX_PAGE_BOUNDARY;
	rtl_write_byte(rtlpriv, REG_TXPKTBUF_BCNQ_BDNY, txpktbuf_bndy);
	rtl_write_byte(rtlpriv, REG_TXPKTBUF_MGQ_BDNY, txpktbuf_bndy);
	rtl_write_byte(rtlpriv, REG_TXPKTBUF_WMAC_LBK_BF_HD, txpktbuf_bndy);
	rtl_write_byte(rtlpriv, REG_TRXFF_BNDY, txpktbuf_bndy);
	rtl_write_byte(rtlpriv, REG_TDECTRL+1, txpktbuf_bndy);
	rtl_write_word(rtlpriv,  (REG_TRXFF_BNDY + 2), 0x27FF);
	value8 = _PSRX(RX_PAGE_SIZE_REG_VALUE) | _PSTX(PBP_128);
	rtl_write_byte(rtlpriv, REG_PBP, value8);
}

static void _rtl92c_init_chipn_reg_priority(struct ieee80211_hw *hw, u16 beq,
					    u16 bkq, u16 viq, u16 voq,
					    u16 mgtq, u16 hiq)
{
	struct rtl_priv *rtlpriv = rtl_priv(hw);
	u16 value16 = (rtl_read_word(rtlpriv, REG_TRXDMA_CTRL) & 0x7);

	value16 |= _TXDMA_BEQ_MAP(beq) | _TXDMA_BKQ_MAP(bkq) |
		   _TXDMA_VIQ_MAP(viq) | _TXDMA_VOQ_MAP(voq) |
		   _TXDMA_MGQ_MAP(mgtq) | _TXDMA_HIQ_MAP(hiq);
	rtl_write_word(rtlpriv,  REG_TRXDMA_CTRL, value16);
}

static void _rtl92cu_init_chipn_one_out_ep_priority(struct ieee80211_hw *hw,
						    bool wmm_enable,
						    u8 queue_sel)
{
	u16 value;

	switch (queue_sel) {
	case TX_SELE_HQ:
		value = QUEUE_HIGH;
		break;
	case TX_SELE_LQ:
		value = QUEUE_LOW;
		break;
	case TX_SELE_NQ:
		value = QUEUE_NORMAL;
		break;
	default:
		WARN_ON(1); /* Shall not reach here! */
		return;
	}
	_rtl92c_init_chipn_reg_priority(hw, value, value, value, value,
					value, value);
	pr_info("Tx queue select: 0x%02x\n", queue_sel);
}

static void _rtl92cu_init_chipn_two_out_ep_priority(struct ieee80211_hw *hw,
						     bool wmm_enable,
						     u8 queue_sel)
{
	u16 beq, bkq, viq, voq, mgtq, hiq;
	u16 valuehi;
	u16 valuelow;

	switch (queue_sel) {
	case (TX_SELE_HQ | TX_SELE_LQ):
		valuehi = QUEUE_HIGH;
		valuelow = QUEUE_LOW;
		break;
	case (TX_SELE_NQ | TX_SELE_LQ):
		valuehi = QUEUE_NORMAL;
		valuelow = QUEUE_LOW;
		break;
	case (TX_SELE_HQ | TX_SELE_NQ):
		valuehi = QUEUE_HIGH;
		valuelow = QUEUE_NORMAL;
		break;
	default:
		WARN_ON(1);
		break;
	}
	if (!wmm_enable) {
		beq = valuelow;
		bkq = valuelow;
		viq = valuehi;
		voq = valuehi;
		mgtq = valuehi;
		hiq = valuehi;
	} else {/* for WMM ,CONFIG_OUT_EP_WIFI_MODE */
		beq = valuehi;
		bkq = valuelow;
		viq = valuelow;
		voq = valuehi;
		mgtq = valuehi;
		hiq = valuehi;
	}
	_rtl92c_init_chipn_reg_priority(hw, beq, bkq, viq, voq, mgtq, hiq);
	pr_info("Tx queue select: 0x%02x\n", queue_sel);
}

static void _rtl92cu_init_chipn_three_out_ep_priority(struct ieee80211_hw *hw,
						      bool wmm_enable,
						      u8 queue_sel)
{
	u16 beq, bkq, viq, voq, mgtq, hiq;

	if (!wmm_enable) { /* typical setting */
		beq	= QUEUE_LOW;
		bkq	= QUEUE_LOW;
		viq	= QUEUE_NORMAL;
		voq	= QUEUE_HIGH;
		mgtq	= QUEUE_HIGH;
		hiq	= QUEUE_HIGH;
	} else { /* for WMM */
		beq	= QUEUE_LOW;
		bkq	= QUEUE_NORMAL;
		viq	= QUEUE_NORMAL;
		voq	= QUEUE_HIGH;
		mgtq	= QUEUE_HIGH;
		hiq	= QUEUE_HIGH;
	}
	_rtl92c_init_chipn_reg_priority(hw, beq, bkq, viq, voq, mgtq, hiq);
	pr_info("Tx queue select :0x%02x..\n", queue_sel);
}

static void _rtl92cu_init_chipn_queue_priority(struct ieee80211_hw *hw,
					       bool wmm_enable,
					       u8 out_ep_num,
					       u8 queue_sel)
{
	switch (out_ep_num) {
	case 1:
		_rtl92cu_init_chipn_one_out_ep_priority(hw, wmm_enable,
							queue_sel);
		break;
	case 2:
		_rtl92cu_init_chipn_two_out_ep_priority(hw, wmm_enable,
							queue_sel);
		break;
	case 3:
		_rtl92cu_init_chipn_three_out_ep_priority(hw, wmm_enable,
							  queue_sel);
		break;
	default:
		WARN_ON(1); /* Shall not reach here! */
		break;
	}
}

static void _rtl92cu_init_chipt_queue_priority(struct ieee80211_hw *hw,
					       bool wmm_enable,
					       u8 out_ep_num,
					       u8 queue_sel)
{
	u8 hq_sele = 0;
	struct rtl_priv *rtlpriv = rtl_priv(hw);

	switch (out_ep_num) {
	case 2:	/* (TX_SELE_HQ|TX_SELE_LQ) */
		if (!wmm_enable) /* typical setting */
			hq_sele =  HQSEL_VOQ | HQSEL_VIQ | HQSEL_MGTQ |
				   HQSEL_HIQ;
		else	/* for WMM */
			hq_sele = HQSEL_VOQ | HQSEL_BEQ | HQSEL_MGTQ |
				  HQSEL_HIQ;
		break;
	case 1:
		if (TX_SELE_LQ == queue_sel) {
			/* map all endpoint to Low queue */
			hq_sele = 0;
		} else if (TX_SELE_HQ == queue_sel) {
			/* map all endpoint to High queue */
			hq_sele =  HQSEL_VOQ | HQSEL_VIQ | HQSEL_BEQ |
				   HQSEL_BKQ | HQSEL_MGTQ | HQSEL_HIQ;
		}
		break;
	default:
		WARN_ON(1); /* Shall not reach here! */
		break;
	}
	rtl_write_byte(rtlpriv, (REG_TRXDMA_CTRL+1), hq_sele);
	pr_info("Tx queue select :0x%02x..\n", hq_sele);
}

static void _rtl92cu_init_queue_priority(struct ieee80211_hw *hw,
						bool wmm_enable,
						u8 out_ep_num,
						u8 queue_sel)
{
	struct rtl_hal *rtlhal = rtl_hal(rtl_priv(hw));

	if (IS_NORMAL_CHIP(rtlhal->version))
		_rtl92cu_init_chipn_queue_priority(hw, wmm_enable, out_ep_num,
						   queue_sel);
	else
		_rtl92cu_init_chipt_queue_priority(hw, wmm_enable, out_ep_num,
						   queue_sel);
}

static void _rtl92cu_init_wmac_setting(struct ieee80211_hw *hw)
{
	u16 value16;
	u32 value32;
	struct rtl_priv *rtlpriv = rtl_priv(hw);

	value32 = (RCR_APM | RCR_AM | RCR_ADF | RCR_AB | RCR_APPFCS |
		   RCR_APP_ICV | RCR_AMF | RCR_HTC_LOC_CTRL |
		   RCR_APP_MIC | RCR_APP_PHYSTS | RCR_ACRC32);
	rtlpriv->cfg->ops->set_hw_reg(hw, HW_VAR_RCR, (u8 *)(&value32));
	/* Accept all multicast address */
	rtl_write_dword(rtlpriv,  REG_MAR, 0xFFFFFFFF);
	rtl_write_dword(rtlpriv,  REG_MAR + 4, 0xFFFFFFFF);
	/* Accept all management frames */
	value16 = 0xFFFF;
	rtlpriv->cfg->ops->set_hw_reg(hw, HW_VAR_MGT_FILTER,
				      (u8 *)(&value16));
	/* Reject all control frame - default value is 0 */
	value16 = 0x0;
	rtlpriv->cfg->ops->set_hw_reg(hw, HW_VAR_CTRL_FILTER,
				      (u8 *)(&value16));
	/* Accept all data frames */
	value16 = 0xFFFF;
	rtlpriv->cfg->ops->set_hw_reg(hw, HW_VAR_DATA_FILTER,
				      (u8 *)(&value16));
}

static void _rtl92cu_init_beacon_parameters(struct ieee80211_hw *hw)
{
	struct rtl_priv *rtlpriv = rtl_priv(hw);
	struct rtl_hal *rtlhal = rtl_hal(rtlpriv);

	rtl_write_word(rtlpriv, REG_BCN_CTRL, 0x1010);

	/* TODO: Remove these magic number */
	rtl_write_word(rtlpriv, REG_TBTT_PROHIBIT, 0x6404);
	rtl_write_byte(rtlpriv, REG_DRVERLYINT, DRIVER_EARLY_INT_TIME);
	rtl_write_byte(rtlpriv, REG_BCNDMATIM, BCN_DMA_ATIME_INT_TIME);
	/* Change beacon AIFS to the largest number
	 * beacause test chip does not contension before sending beacon.
	 */
	if (IS_NORMAL_CHIP(rtlhal->version))
		rtl_write_word(rtlpriv, REG_BCNTCFG, 0x660F);
	else
		rtl_write_word(rtlpriv, REG_BCNTCFG, 0x66FF);
}

static int _rtl92cu_init_mac(struct ieee80211_hw *hw)
{
	struct rtl_priv *rtlpriv = rtl_priv(hw);
	struct rtl_hal *rtlhal = rtl_hal(rtl_priv(hw));
	struct rtl_usb_priv *usb_priv = rtl_usbpriv(hw);
	struct rtl_usb *rtlusb = rtl_usbdev(usb_priv);
	int err = 0;
	u32	boundary = 0;
	u8 wmm_enable = false; /* TODO */
	u8 out_ep_nums = rtlusb->out_ep_nums;
	u8 queue_sel = rtlusb->out_queue_sel;

	err = _rtl92cu_init_power_on(hw);

	if (err) {
		pr_err("Failed to init power on!\n");
		return err;
	}
	if (!wmm_enable) {
		boundary = TX_PAGE_BOUNDARY;
	} else { /* for WMM */
		boundary = (IS_NORMAL_CHIP(rtlhal->version))
					? WMM_CHIP_B_TX_PAGE_BOUNDARY
					: WMM_CHIP_A_TX_PAGE_BOUNDARY;
	}
	if (!rtl92c_init_llt_table(hw, boundary)) {
		pr_err("Failed to init LLT Table!\n");
		return -EINVAL;
	}
	_rtl92cu_init_queue_reserved_page(hw, wmm_enable, out_ep_nums,
					  queue_sel);
	_rtl92c_init_trx_buffer(hw, wmm_enable);
	_rtl92cu_init_queue_priority(hw, wmm_enable, out_ep_nums,
				     queue_sel);
	/* Get Rx PHY status in order to report RSSI and others. */
	rtl92c_init_driver_info_size(hw, RTL92C_DRIVER_INFO_SIZE);
	rtl92c_init_interrupt(hw);
	rtl92c_init_network_type(hw);
	_rtl92cu_init_wmac_setting(hw);
	rtl92c_init_adaptive_ctrl(hw);
	rtl92c_init_edca(hw);
	rtl92c_init_rate_fallback(hw);
	rtl92c_init_retry_function(hw);
	rtlpriv->cfg->ops->set_bw_mode(hw, NL80211_CHAN_HT20);
	rtl92c_set_min_space(hw, IS_92C_SERIAL(rtlhal->version));
	_rtl92cu_init_beacon_parameters(hw);
	rtl92c_init_ampdu_aggregation(hw);
	rtl92c_init_beacon_max_error(hw);
	return err;
}

void rtl92cu_enable_hw_security_config(struct ieee80211_hw *hw)
{
	struct rtl_priv *rtlpriv = rtl_priv(hw);
	u8 sec_reg_value = 0x0;
	struct rtl_hal *rtlhal = rtl_hal(rtlpriv);

	rtl_dbg(rtlpriv, COMP_INIT, DBG_LOUD,
		"PairwiseEncAlgorithm = %d GroupEncAlgorithm = %d\n",
		rtlpriv->sec.pairwise_enc_algorithm,
		rtlpriv->sec.group_enc_algorithm);
	if (rtlpriv->cfg->mod_params->sw_crypto || rtlpriv->sec.use_sw_sec) {
		rtl_dbg(rtlpriv, COMP_SEC, DBG_DMESG,
			"not open sw encryption\n");
		return;
	}
	sec_reg_value = SCR_TXENCENABLE | SCR_RXDECENABLE;
	if (rtlpriv->sec.use_defaultkey) {
		sec_reg_value |= SCR_TXUSEDK;
		sec_reg_value |= SCR_RXUSEDK;
	}
	if (IS_NORMAL_CHIP(rtlhal->version))
		sec_reg_value |= (SCR_RXBCUSEDK | SCR_TXBCUSEDK);
	rtl_write_byte(rtlpriv, REG_CR + 1, 0x02);
	rtl_dbg(rtlpriv, COMP_SEC, DBG_LOUD, "The SECR-value %x\n",
		sec_reg_value);
	rtlpriv->cfg->ops->set_hw_reg(hw, HW_VAR_WPA_CONFIG, &sec_reg_value);
}

static void _rtl92cu_hw_configure(struct ieee80211_hw *hw)
{
	struct rtl_priv *rtlpriv = rtl_priv(hw);
	struct rtl_usb *rtlusb = rtl_usbdev(rtl_usbpriv(hw));

	/* To Fix MAC loopback mode fail. */
	rtl_write_byte(rtlpriv, REG_LDOHCI12_CTRL, 0x0f);
	rtl_write_byte(rtlpriv, 0x15, 0xe9);
	/* HW SEQ CTRL */
	/* set 0x0 to 0xFF by tynli. Default enable HW SEQ NUM. */
	rtl_write_byte(rtlpriv, REG_HWSEQ_CTRL, 0xFF);
	/* fixed USB interface interference issue */
	rtl_write_byte(rtlpriv, 0xfe40, 0xe0);
	rtl_write_byte(rtlpriv, 0xfe41, 0x8d);
	rtl_write_byte(rtlpriv, 0xfe42, 0x80);
	rtlusb->reg_bcn_ctrl_val = 0x18;
	rtl_write_byte(rtlpriv, REG_BCN_CTRL, (u8)rtlusb->reg_bcn_ctrl_val);
}

static void _initpabias(struct ieee80211_hw *hw)
{
	struct rtl_priv *rtlpriv = rtl_priv(hw);
	struct rtl_hal *rtlhal = rtl_hal(rtl_priv(hw));
	u8 pa_setting;

	/* FIXED PA current issue */
	pa_setting = efuse_read_1byte(hw, 0x1FA);
	if (!(pa_setting & BIT(0))) {
		rtl_set_rfreg(hw, RF90_PATH_A, 0x15, 0x0FFFFF, 0x0F406);
		rtl_set_rfreg(hw, RF90_PATH_A, 0x15, 0x0FFFFF, 0x4F406);
		rtl_set_rfreg(hw, RF90_PATH_A, 0x15, 0x0FFFFF, 0x8F406);
		rtl_set_rfreg(hw, RF90_PATH_A, 0x15, 0x0FFFFF, 0xCF406);
	}
	if (!(pa_setting & BIT(1)) && IS_NORMAL_CHIP(rtlhal->version) &&
	    IS_92C_SERIAL(rtlhal->version)) {
		rtl_set_rfreg(hw, RF90_PATH_B, 0x15, 0x0FFFFF, 0x0F406);
		rtl_set_rfreg(hw, RF90_PATH_B, 0x15, 0x0FFFFF, 0x4F406);
		rtl_set_rfreg(hw, RF90_PATH_B, 0x15, 0x0FFFFF, 0x8F406);
		rtl_set_rfreg(hw, RF90_PATH_B, 0x15, 0x0FFFFF, 0xCF406);
	}
	if (!(pa_setting & BIT(4))) {
		pa_setting = rtl_read_byte(rtlpriv, 0x16);
		pa_setting &= 0x0F;
		rtl_write_byte(rtlpriv, 0x16, pa_setting | 0x90);
	}
}

int rtl92cu_hw_init(struct ieee80211_hw *hw)
{
	struct rtl_priv *rtlpriv = rtl_priv(hw);
	struct rtl_hal *rtlhal = rtl_hal(rtl_priv(hw));
	struct rtl_mac *mac = rtl_mac(rtl_priv(hw));
	struct rtl_phy *rtlphy = &(rtlpriv->phy);
	struct rtl_ps_ctl *ppsc = rtl_psc(rtl_priv(hw));
	int err = 0;
	unsigned long flags;

	/* As this function can take a very long time (up to 350 ms)
	 * and can be called with irqs disabled, reenable the irqs
	 * to let the other devices continue being serviced.
	 *
	 * It is safe doing so since our own interrupts will only be enabled
	 * in a subsequent step.
	 */
	local_save_flags(flags);
	local_irq_enable();

	rtlhal->fw_ready = false;
	rtlhal->hw_type = HARDWARE_TYPE_RTL8192CU;
	err = _rtl92cu_init_mac(hw);
	if (err) {
		pr_err("init mac failed!\n");
		goto exit;
	}
	err = rtl92c_download_fw(hw);
	if (err) {
		rtl_dbg(rtlpriv, COMP_ERR, DBG_WARNING,
			"Failed to download FW. Init HW without FW now..\n");
		err = 1;
		goto exit;
	}

	rtlhal->fw_ready = true;
	rtlhal->last_hmeboxnum = 0; /* h2c */
	_rtl92cu_phy_param_tab_init(hw);
	rtl92cu_phy_mac_config(hw);
	rtl92cu_phy_bb_config(hw);
	rtlphy->rf_mode = RF_OP_BY_SW_3WIRE;
	rtl92c_phy_rf_config(hw);
	if (IS_VENDOR_UMC_A_CUT(rtlhal->version) &&
	    !IS_92C_SERIAL(rtlhal->version)) {
		rtl_set_rfreg(hw, RF90_PATH_A, RF_RX_G1, MASKDWORD, 0x30255);
		rtl_set_rfreg(hw, RF90_PATH_A, RF_RX_G2, MASKDWORD, 0x50a00);
	}
	rtlphy->rfreg_chnlval[0] = rtl_get_rfreg(hw, (enum radio_path)0,
						 RF_CHNLBW, RFREG_OFFSET_MASK);
	rtlphy->rfreg_chnlval[1] = rtl_get_rfreg(hw, (enum radio_path)1,
						 RF_CHNLBW, RFREG_OFFSET_MASK);
	rtl92cu_bb_block_on(hw);
	rtl_cam_reset_all_entry(hw);
	rtl92cu_enable_hw_security_config(hw);
	ppsc->rfpwr_state = ERFON;
	rtlpriv->cfg->ops->set_hw_reg(hw, HW_VAR_ETHER_ADDR, mac->mac_addr);
	if (ppsc->rfpwr_state == ERFON) {
		rtl92c_phy_set_rfpath_switch(hw, 1);
		if (rtlphy->iqk_initialized) {
			rtl92c_phy_iq_calibrate(hw, true);
		} else {
			rtl92c_phy_iq_calibrate(hw, false);
			rtlphy->iqk_initialized = true;
		}
		rtl92c_dm_check_txpower_tracking(hw);
		rtl92c_phy_lc_calibrate(hw);
	}
	_rtl92cu_hw_configure(hw);
	_initpabias(hw);
	rtl92c_dm_init(hw);
exit:
	local_irq_restore(flags);
	return err;
}

static void disable_rfafeandresetbb(struct ieee80211_hw *hw)
{
	struct rtl_priv *rtlpriv = rtl_priv(hw);
/**************************************
a.	TXPAUSE 0x522[7:0] = 0xFF	Pause MAC TX queue
b.	RF path 0 offset 0x00 = 0x00	disable RF
c.	APSD_CTRL 0x600[7:0] = 0x40
d.	SYS_FUNC_EN 0x02[7:0] = 0x16	reset BB state machine
e.	SYS_FUNC_EN 0x02[7:0] = 0x14	reset BB state machine
***************************************/
	u8 erfpath = 0, value8 = 0;

	rtl_write_byte(rtlpriv, REG_TXPAUSE, 0xFF);
	rtl_set_rfreg(hw, (enum radio_path)erfpath, 0x0, MASKBYTE0, 0x0);

	value8 |= APSDOFF;
	rtl_write_byte(rtlpriv, REG_APSD_CTRL, value8); /*0x40*/
	value8 = 0;
	value8 |= (FEN_USBD | FEN_USBA | FEN_BB_GLB_RSTN);
	rtl_write_byte(rtlpriv, REG_SYS_FUNC_EN, value8);/*0x16*/
	value8 &= (~FEN_BB_GLB_RSTN);
	rtl_write_byte(rtlpriv, REG_SYS_FUNC_EN, value8); /*0x14*/
}

static void  _resetdigitalprocedure1(struct ieee80211_hw *hw, bool withouthwsm)
{
	struct rtl_priv *rtlpriv = rtl_priv(hw);
	struct rtl_hal *rtlhal = rtl_hal(rtl_priv(hw));

	if (rtlhal->fw_version <=  0x20) {
		/*****************************
		f. MCUFWDL 0x80[7:0]=0		reset MCU ready status
		g. SYS_FUNC_EN 0x02[10]= 0	reset MCU reg, (8051 reset)
		h. SYS_FUNC_EN 0x02[15-12]= 5	reset MAC reg, DCORE
		i. SYS_FUNC_EN 0x02[10]= 1	enable MCU reg, (8051 enable)
		******************************/
		u16 valu16 = 0;

		rtl_write_byte(rtlpriv, REG_MCUFWDL, 0);
		valu16 = rtl_read_word(rtlpriv, REG_SYS_FUNC_EN);
		rtl_write_word(rtlpriv, REG_SYS_FUNC_EN, (valu16 &
			       (~FEN_CPUEN))); /* reset MCU ,8051 */
		valu16 = rtl_read_word(rtlpriv, REG_SYS_FUNC_EN)&0x0FFF;
		rtl_write_word(rtlpriv, REG_SYS_FUNC_EN, (valu16 |
			      (FEN_HWPDN|FEN_ELDR))); /* reset MAC */
		valu16 = rtl_read_word(rtlpriv, REG_SYS_FUNC_EN);
		rtl_write_word(rtlpriv, REG_SYS_FUNC_EN, (valu16 |
			       FEN_CPUEN)); /* enable MCU ,8051 */
	} else {
		u8 retry_cnts = 0;

		/* IF fw in RAM code, do reset */
		if (rtl_read_byte(rtlpriv, REG_MCUFWDL) & BIT(1)) {
			/* reset MCU ready status */
			rtl_write_byte(rtlpriv, REG_MCUFWDL, 0);
			/* 8051 reset by self */
			rtl_write_byte(rtlpriv, REG_HMETFR+3, 0x20);
			while ((retry_cnts++ < 100) &&
			       (FEN_CPUEN & rtl_read_word(rtlpriv,
			       REG_SYS_FUNC_EN))) {
				udelay(50);
			}
			if (retry_cnts >= 100) {
				pr_err("8051 reset failed!.........................\n");
				/* if 8051 reset fail, reset MAC. */
				rtl_write_byte(rtlpriv,
					       REG_SYS_FUNC_EN + 1,
					       0x50);
				udelay(100);
			}
		}
		/* Reset MAC and Enable 8051 */
		rtl_write_byte(rtlpriv, REG_SYS_FUNC_EN + 1, 0x54);
		rtl_write_byte(rtlpriv, REG_MCUFWDL, 0);
	}
	if (withouthwsm) {
		/*****************************
		  Without HW auto state machine
		g.SYS_CLKR 0x08[15:0] = 0x30A3		disable MAC clock
		h.AFE_PLL_CTRL 0x28[7:0] = 0x80		disable AFE PLL
		i.AFE_XTAL_CTRL 0x24[15:0] = 0x880F	gated AFE DIG_CLOCK
		j.SYS_ISu_CTRL 0x00[7:0] = 0xF9		isolated digital to PON
		******************************/
		rtl_write_word(rtlpriv, REG_SYS_CLKR, 0x70A3);
		rtl_write_byte(rtlpriv, REG_AFE_PLL_CTRL, 0x80);
		rtl_write_word(rtlpriv, REG_AFE_XTAL_CTRL, 0x880F);
		rtl_write_byte(rtlpriv, REG_SYS_ISO_CTRL, 0xF9);
	}
}

static void _resetdigitalprocedure2(struct ieee80211_hw *hw)
{
	struct rtl_priv *rtlpriv = rtl_priv(hw);
/*****************************
k. SYS_FUNC_EN 0x03[7:0] = 0x44		disable ELDR runction
l. SYS_CLKR 0x08[15:0] = 0x3083		disable ELDR clock
m. SYS_ISO_CTRL 0x01[7:0] = 0x83	isolated ELDR to PON
******************************/
	rtl_write_word(rtlpriv, REG_SYS_CLKR, 0x70A3);
	rtl_write_byte(rtlpriv, REG_SYS_ISO_CTRL+1, 0x82);
}

static void _disablegpio(struct ieee80211_hw *hw)
{
	struct rtl_priv *rtlpriv = rtl_priv(hw);
/***************************************
j. GPIO_PIN_CTRL 0x44[31:0]=0x000
k. Value = GPIO_PIN_CTRL[7:0]
l.  GPIO_PIN_CTRL 0x44[31:0] = 0x00FF0000 | (value <<8); write ext PIN level
m. GPIO_MUXCFG 0x42 [15:0] = 0x0780
n. LEDCFG 0x4C[15:0] = 0x8080
***************************************/
	u8	value8;
	u16	value16;
	u32	value32;

	/* 1. Disable GPIO[7:0] */
	rtl_write_word(rtlpriv, REG_GPIO_PIN_CTRL+2, 0x0000);
	value32 = rtl_read_dword(rtlpriv, REG_GPIO_PIN_CTRL) & 0xFFFF00FF;
	value8 = (u8)(value32&0x000000FF);
	value32 |= ((value8<<8) | 0x00FF0000);
	rtl_write_dword(rtlpriv, REG_GPIO_PIN_CTRL, value32);
	/* 2. Disable GPIO[10:8] */
	rtl_write_byte(rtlpriv, REG_GPIO_MUXCFG+3, 0x00);
	value16 = rtl_read_word(rtlpriv, REG_GPIO_MUXCFG+2) & 0xFF0F;
	value8 = (u8)(value16&0x000F);
	value16 |= ((value8<<4) | 0x0780);
	rtl_write_word(rtlpriv, REG_GPIO_PIN_CTRL+2, value16);
	/* 3. Disable LED0 & 1 */
	rtl_write_word(rtlpriv, REG_LEDCFG0, 0x8080);
}

static void disable_analog(struct ieee80211_hw *hw, bool withouthwsm)
{
	struct rtl_priv *rtlpriv = rtl_priv(hw);
	u16 value16 = 0;
	u8 value8 = 0;

	if (withouthwsm) {
		/*****************************
		n. LDOA15_CTRL 0x20[7:0] = 0x04	 disable A15 power
		o. LDOV12D_CTRL 0x21[7:0] = 0x54 disable digital core power
		r. When driver call disable, the ASIC will turn off remaining
		   clock automatically
		******************************/
		rtl_write_byte(rtlpriv, REG_LDOA15_CTRL, 0x04);
		value8 = rtl_read_byte(rtlpriv, REG_LDOV12D_CTRL);
		value8 &= (~LDV12_EN);
		rtl_write_byte(rtlpriv, REG_LDOV12D_CTRL, value8);
	}

/*****************************
h. SPS0_CTRL 0x11[7:0] = 0x23		enter PFM mode
i. APS_FSMCO 0x04[15:0] = 0x4802	set USB suspend
******************************/
	rtl_write_byte(rtlpriv, REG_SPS0_CTRL, 0x23);
	value16 |= (APDM_HOST | AFSM_HSUS | PFM_ALDN);
	rtl_write_word(rtlpriv, REG_APS_FSMCO, (u16)value16);
	rtl_write_byte(rtlpriv, REG_RSV_CTRL, 0x0E);
}

static void carddisable_hwsm(struct ieee80211_hw *hw)
{
	/* ==== RF Off Sequence ==== */
	disable_rfafeandresetbb(hw);
	/* ==== Reset digital sequence   ====== */
	_resetdigitalprocedure1(hw, false);
	/*  ==== Pull GPIO PIN to balance level and LED control ====== */
	_disablegpio(hw);
	/* ==== Disable analog sequence === */
	disable_analog(hw, false);
}

static void carddisablewithout_hwsm(struct ieee80211_hw *hw)
{
	/*==== RF Off Sequence ==== */
	disable_rfafeandresetbb(hw);
	/*  ==== Reset digital sequence   ====== */
	_resetdigitalprocedure1(hw, true);
	/*  ==== Pull GPIO PIN to balance level and LED control ====== */
	_disablegpio(hw);
	/*  ==== Reset digital sequence   ====== */
	_resetdigitalprocedure2(hw);
	/*  ==== Disable analog sequence === */
	disable_analog(hw, true);
}

static void _rtl92cu_set_bcn_ctrl_reg(struct ieee80211_hw *hw,
				      u8 set_bits, u8 clear_bits)
{
	struct rtl_priv *rtlpriv = rtl_priv(hw);
	struct rtl_usb *rtlusb = rtl_usbdev(rtl_usbpriv(hw));

	rtlusb->reg_bcn_ctrl_val |= set_bits;
	rtlusb->reg_bcn_ctrl_val &= ~clear_bits;
	rtl_write_byte(rtlpriv, REG_BCN_CTRL, (u8)rtlusb->reg_bcn_ctrl_val);
}

static void _rtl92cu_stop_tx_beacon(struct ieee80211_hw *hw)
{
	struct rtl_priv *rtlpriv = rtl_priv(hw);
	struct rtl_hal *rtlhal = rtl_hal(rtlpriv);
	u8 tmp1byte = 0;

	if (IS_NORMAL_CHIP(rtlhal->version)) {
		tmp1byte = rtl_read_byte(rtlpriv, REG_FWHW_TXQ_CTRL + 2);
		rtl_write_byte(rtlpriv, REG_FWHW_TXQ_CTRL + 2,
			       tmp1byte & (~BIT(6)));
		rtl_write_byte(rtlpriv, REG_TBTT_PROHIBIT + 1, 0x64);
		tmp1byte = rtl_read_byte(rtlpriv, REG_TBTT_PROHIBIT + 2);
		tmp1byte &= ~(BIT(0));
		rtl_write_byte(rtlpriv, REG_TBTT_PROHIBIT + 2, tmp1byte);
	} else {
		rtl_write_byte(rtlpriv, REG_TXPAUSE,
			       rtl_read_byte(rtlpriv, REG_TXPAUSE) | BIT(6));
	}
}

static void _rtl92cu_resume_tx_beacon(struct ieee80211_hw *hw)
{
	struct rtl_priv *rtlpriv = rtl_priv(hw);
	struct rtl_hal *rtlhal = rtl_hal(rtlpriv);
	u8 tmp1byte = 0;

	if (IS_NORMAL_CHIP(rtlhal->version)) {
		tmp1byte = rtl_read_byte(rtlpriv, REG_FWHW_TXQ_CTRL + 2);
		rtl_write_byte(rtlpriv, REG_FWHW_TXQ_CTRL + 2,
			       tmp1byte | BIT(6));
		rtl_write_byte(rtlpriv, REG_TBTT_PROHIBIT + 1, 0xff);
		tmp1byte = rtl_read_byte(rtlpriv, REG_TBTT_PROHIBIT + 2);
		tmp1byte |= BIT(0);
		rtl_write_byte(rtlpriv, REG_TBTT_PROHIBIT + 2, tmp1byte);
	} else {
		rtl_write_byte(rtlpriv, REG_TXPAUSE,
			       rtl_read_byte(rtlpriv, REG_TXPAUSE) & (~BIT(6)));
	}
}

static void _rtl92cu_enable_bcn_sub_func(struct ieee80211_hw *hw)
{
	struct rtl_priv *rtlpriv = rtl_priv(hw);
	struct rtl_hal *rtlhal = rtl_hal(rtlpriv);

	if (IS_NORMAL_CHIP(rtlhal->version))
		_rtl92cu_set_bcn_ctrl_reg(hw, 0, BIT(1));
	else
		_rtl92cu_set_bcn_ctrl_reg(hw, 0, BIT(4));
}

static void _rtl92cu_disable_bcn_sub_func(struct ieee80211_hw *hw)
{
	struct rtl_priv *rtlpriv = rtl_priv(hw);
	struct rtl_hal *rtlhal = rtl_hal(rtlpriv);

	if (IS_NORMAL_CHIP(rtlhal->version))
		_rtl92cu_set_bcn_ctrl_reg(hw, BIT(1), 0);
	else
		_rtl92cu_set_bcn_ctrl_reg(hw, BIT(4), 0);
}

static int _rtl92cu_set_media_status(struct ieee80211_hw *hw,
				     enum nl80211_iftype type)
{
	struct rtl_priv *rtlpriv = rtl_priv(hw);
	u8 bt_msr = rtl_read_byte(rtlpriv, MSR);
	enum led_ctl_mode ledaction = LED_CTL_NO_LINK;

	bt_msr &= 0xfc;
	if (type == NL80211_IFTYPE_UNSPECIFIED || type ==
	    NL80211_IFTYPE_STATION) {
		_rtl92cu_stop_tx_beacon(hw);
		_rtl92cu_enable_bcn_sub_func(hw);
	} else if (type == NL80211_IFTYPE_ADHOC || type == NL80211_IFTYPE_AP) {
		_rtl92cu_resume_tx_beacon(hw);
		_rtl92cu_disable_bcn_sub_func(hw);
	} else {
		rtl_dbg(rtlpriv, COMP_ERR, DBG_WARNING,
			"Set HW_VAR_MEDIA_STATUS:No such media status(%x)\n",
			type);
	}
	switch (type) {
	case NL80211_IFTYPE_UNSPECIFIED:
		bt_msr |= MSR_NOLINK;
		ledaction = LED_CTL_LINK;
		rtl_dbg(rtlpriv, COMP_INIT, DBG_TRACE,
			"Set Network type to NO LINK!\n");
		break;
	case NL80211_IFTYPE_ADHOC:
		bt_msr |= MSR_ADHOC;
		rtl_dbg(rtlpriv, COMP_INIT, DBG_TRACE,
			"Set Network type to Ad Hoc!\n");
		break;
	case NL80211_IFTYPE_STATION:
		bt_msr |= MSR_INFRA;
		ledaction = LED_CTL_LINK;
		rtl_dbg(rtlpriv, COMP_INIT, DBG_TRACE,
			"Set Network type to STA!\n");
		break;
	case NL80211_IFTYPE_AP:
		bt_msr |= MSR_AP;
		rtl_dbg(rtlpriv, COMP_INIT, DBG_TRACE,
			"Set Network type to AP!\n");
		break;
	default:
		pr_err("Network type %d not supported!\n", type);
		goto error_out;
	}
	rtl_write_byte(rtlpriv, MSR, bt_msr);
	rtlpriv->cfg->ops->led_control(hw, ledaction);
	if ((bt_msr & MSR_MASK) == MSR_AP)
		rtl_write_byte(rtlpriv, REG_BCNTCFG + 1, 0x00);
	else
		rtl_write_byte(rtlpriv, REG_BCNTCFG + 1, 0x66);
	return 0;
error_out:
	return 1;
}

void rtl92cu_card_disable(struct ieee80211_hw *hw)
{
	struct rtl_priv *rtlpriv = rtl_priv(hw);
	struct rtl_ps_ctl *ppsc = rtl_psc(rtl_priv(hw));
	struct rtl_usb *rtlusb = rtl_usbdev(rtl_usbpriv(hw));
	struct rtl_mac *mac = rtl_mac(rtl_priv(hw));
	enum nl80211_iftype opmode;

	mac->link_state = MAC80211_NOLINK;
	opmode = NL80211_IFTYPE_UNSPECIFIED;
	_rtl92cu_set_media_status(hw, opmode);
	rtlpriv->cfg->ops->led_control(hw, LED_CTL_POWER_OFF);
	RT_SET_PS_LEVEL(ppsc, RT_RF_OFF_LEVL_HALT_NIC);
	if (rtlusb->disablehwsm)
		carddisable_hwsm(hw);
	else
		carddisablewithout_hwsm(hw);

	/* after power off we should do iqk again */
	rtlpriv->phy.iqk_initialized = false;
}

void rtl92cu_set_check_bssid(struct ieee80211_hw *hw, bool check_bssid)
{
	struct rtl_priv *rtlpriv = rtl_priv(hw);
	struct rtl_hal *rtlhal = rtl_hal(rtlpriv);
	u32 reg_rcr;

	if (rtlpriv->psc.rfpwr_state != ERFON)
		return;

	rtlpriv->cfg->ops->get_hw_reg(hw, HW_VAR_RCR, (u8 *)(&reg_rcr));

	if (check_bssid) {
		u8 tmp;

		if (IS_NORMAL_CHIP(rtlhal->version)) {
			reg_rcr |= (RCR_CBSSID_DATA | RCR_CBSSID_BCN);
			tmp = BIT(4);
		} else {
			reg_rcr |= RCR_CBSSID;
			tmp = BIT(4) | BIT(5);
		}
		rtlpriv->cfg->ops->set_hw_reg(hw, HW_VAR_RCR,
					      (u8 *) (&reg_rcr));
		_rtl92cu_set_bcn_ctrl_reg(hw, 0, tmp);
	} else {
		u8 tmp;

		if (IS_NORMAL_CHIP(rtlhal->version)) {
			reg_rcr &= ~(RCR_CBSSID_DATA | RCR_CBSSID_BCN);
			tmp = BIT(4);
		} else {
			reg_rcr &= ~RCR_CBSSID;
			tmp = BIT(4) | BIT(5);
		}
		reg_rcr &= (~(RCR_CBSSID_DATA | RCR_CBSSID_BCN));
		rtlpriv->cfg->ops->set_hw_reg(hw,
					      HW_VAR_RCR, (u8 *) (&reg_rcr));
		_rtl92cu_set_bcn_ctrl_reg(hw, tmp, 0);
	}
}

/*========================================================================== */

int rtl92cu_set_network_type(struct ieee80211_hw *hw, enum nl80211_iftype type)
{
	struct rtl_priv *rtlpriv = rtl_priv(hw);

	if (_rtl92cu_set_media_status(hw, type))
		return -EOPNOTSUPP;

	if (rtlpriv->mac80211.link_state == MAC80211_LINKED) {
		if (type != NL80211_IFTYPE_AP)
			rtl92cu_set_check_bssid(hw, true);
	} else {
		rtl92cu_set_check_bssid(hw, false);
	}

	return 0;
}

static void _beacon_function_enable(struct ieee80211_hw *hw)
{
	struct rtl_priv *rtlpriv = rtl_priv(hw);

	_rtl92cu_set_bcn_ctrl_reg(hw, (BIT(4) | BIT(3) | BIT(1)), 0x00);
	rtl_write_byte(rtlpriv, REG_RD_CTRL+1, 0x6F);
}

void rtl92cu_set_beacon_related_registers(struct ieee80211_hw *hw)
{

	struct rtl_priv *rtlpriv = rtl_priv(hw);
	struct rtl_mac *mac = rtl_mac(rtl_priv(hw));
	u16 bcn_interval, atim_window;
	u32 value32;

	bcn_interval = mac->beacon_interval;
	atim_window = 2;	/*FIX MERGE */
	rtl_write_word(rtlpriv, REG_ATIMWND, atim_window);
	rtl_write_word(rtlpriv, REG_BCN_INTERVAL, bcn_interval);
	_rtl92cu_init_beacon_parameters(hw);
	rtl_write_byte(rtlpriv, REG_SLOT, 0x09);
	/*
	 * Force beacon frame transmission even after receiving beacon frame
	 * from other ad hoc STA
	 *
	 *
	 * Reset TSF Timer to zero, added by Roger. 2008.06.24
	 */
	value32 = rtl_read_dword(rtlpriv, REG_TCR);
	value32 &= ~TSFRST;
	rtl_write_dword(rtlpriv, REG_TCR, value32);
	value32 |= TSFRST;
	rtl_write_dword(rtlpriv, REG_TCR, value32);
	rtl_dbg(rtlpriv, COMP_INIT | COMP_BEACON, DBG_LOUD,
		"SetBeaconRelatedRegisters8192CUsb(): Set TCR(%x)\n",
		value32);
	/* TODO: Modify later (Find the right parameters)
	 * NOTE: Fix test chip's bug (about contention windows's randomness) */
	if ((mac->opmode == NL80211_IFTYPE_ADHOC) ||
	    (mac->opmode == NL80211_IFTYPE_MESH_POINT) ||
	    (mac->opmode == NL80211_IFTYPE_AP)) {
		rtl_write_byte(rtlpriv, REG_RXTSF_OFFSET_CCK, 0x50);
		rtl_write_byte(rtlpriv, REG_RXTSF_OFFSET_OFDM, 0x50);
	}
	_beacon_function_enable(hw);
}

void rtl92cu_set_beacon_interval(struct ieee80211_hw *hw)
{
	struct rtl_priv *rtlpriv = rtl_priv(hw);
	struct rtl_mac *mac = rtl_mac(rtl_priv(hw));
	u16 bcn_interval = mac->beacon_interval;

	rtl_dbg(rtlpriv, COMP_BEACON, DBG_DMESG, "beacon_interval:%d\n",
		bcn_interval);
	rtl_write_word(rtlpriv, REG_BCN_INTERVAL, bcn_interval);
}

void rtl92cu_update_interrupt_mask(struct ieee80211_hw *hw,
				   u32 add_msr, u32 rm_msr)
{
}

void rtl92cu_get_hw_reg(struct ieee80211_hw *hw, u8 variable, u8 *val)
{
	struct rtl_priv *rtlpriv = rtl_priv(hw);
	struct rtl_ps_ctl *ppsc = rtl_psc(rtl_priv(hw));
	struct rtl_mac *mac = rtl_mac(rtl_priv(hw));

	switch (variable) {
	case HW_VAR_RCR:
		*((u32 *)(val)) = mac->rx_conf;
		break;
	case HW_VAR_RF_STATE:
		*((enum rf_pwrstate *)(val)) = ppsc->rfpwr_state;
		break;
	case HW_VAR_FWLPS_RF_ON:{
			enum rf_pwrstate rfstate;
			u32 val_rcr;

			rtlpriv->cfg->ops->get_hw_reg(hw, HW_VAR_RF_STATE,
						      (u8 *)(&rfstate));
			if (rfstate == ERFOFF) {
				*((bool *) (val)) = true;
			} else {
				val_rcr = rtl_read_dword(rtlpriv, REG_RCR);
				val_rcr &= 0x00070000;
				if (val_rcr)
					*((bool *) (val)) = false;
				else
					*((bool *) (val)) = true;
			}
			break;
		}
	case HW_VAR_FW_PSMODE_STATUS:
		*((bool *) (val)) = ppsc->fw_current_inpsmode;
		break;
	case HW_VAR_CORRECT_TSF:{
			u64 tsf;
			u32 *ptsf_low = (u32 *)&tsf;
			u32 *ptsf_high = ((u32 *)&tsf) + 1;

			*ptsf_high = rtl_read_dword(rtlpriv, (REG_TSFTR + 4));
			*ptsf_low = rtl_read_dword(rtlpriv, REG_TSFTR);
			*((u64 *)(val)) = tsf;
			break;
		}
	case HW_VAR_MGT_FILTER:
		*((u16 *) (val)) = rtl_read_word(rtlpriv, REG_RXFLTMAP0);
		break;
	case HW_VAR_CTRL_FILTER:
		*((u16 *) (val)) = rtl_read_word(rtlpriv, REG_RXFLTMAP1);
		break;
	case HW_VAR_DATA_FILTER:
		*((u16 *) (val)) = rtl_read_word(rtlpriv, REG_RXFLTMAP2);
		break;
	case HAL_DEF_WOWLAN:
		break;
	default:
<<<<<<< HEAD
		RT_TRACE(rtlpriv, COMP_ERR, DBG_EMERG,
			 "switch case %#x not processed\n", variable);
=======
		pr_err("switch case %#x not processed\n", variable);
>>>>>>> 24b8d41d
		break;
	}
}

static bool usb_cmd_send_packet(struct ieee80211_hw *hw, struct sk_buff *skb)
{
  /* Currently nothing happens here.
   * Traffic stops after some seconds in WPA2 802.11n mode.
   * Maybe because rtl8192cu chip should be set from here?
   * If I understand correctly, the realtek vendor driver sends some urbs
   * if its "here".
   *
   * This is maybe necessary:
   * rtlpriv->cfg->ops->fill_tx_cmddesc(hw, buffer, 1, 1, skb);
   */
	dev_kfree_skb(skb);

	return true;
}

void rtl92cu_set_hw_reg(struct ieee80211_hw *hw, u8 variable, u8 *val)
{
	struct rtl_priv *rtlpriv = rtl_priv(hw);
	struct rtl_mac *mac = rtl_mac(rtl_priv(hw));
	struct rtl_hal *rtlhal = rtl_hal(rtl_priv(hw));
	struct rtl_efuse *rtlefuse = rtl_efuse(rtl_priv(hw));
	struct rtl_ps_ctl *ppsc = rtl_psc(rtl_priv(hw));
	enum wireless_mode wirelessmode = mac->mode;
	u8 idx = 0;

	switch (variable) {
	case HW_VAR_ETHER_ADDR:{
			for (idx = 0; idx < ETH_ALEN; idx++) {
				rtl_write_byte(rtlpriv, (REG_MACID + idx),
					       val[idx]);
			}
			break;
		}
	case HW_VAR_BASIC_RATE:{
			u16 rate_cfg = ((u16 *) val)[0];
			u8 rate_index = 0;

			rate_cfg &= 0x15f;
			/* TODO */
			/* if (mac->current_network.vender == HT_IOT_PEER_CISCO
			 *     && ((rate_cfg & 0x150) == 0)) {
			 *	  rate_cfg |= 0x010;
			 * } */
			rate_cfg |= 0x01;
			rtl_write_byte(rtlpriv, REG_RRSR, rate_cfg & 0xff);
			rtl_write_byte(rtlpriv, REG_RRSR + 1,
				       (rate_cfg >> 8) & 0xff);
			while (rate_cfg > 0x1) {
				rate_cfg >>= 1;
				rate_index++;
			}
			rtl_write_byte(rtlpriv, REG_INIRTS_RATE_SEL,
				       rate_index);
			break;
		}
	case HW_VAR_BSSID:{
			for (idx = 0; idx < ETH_ALEN; idx++) {
				rtl_write_byte(rtlpriv, (REG_BSSID + idx),
					       val[idx]);
			}
			break;
		}
	case HW_VAR_SIFS:{
			rtl_write_byte(rtlpriv, REG_SIFS_CCK + 1, val[0]);
			rtl_write_byte(rtlpriv, REG_SIFS_OFDM + 1, val[1]);
			rtl_write_byte(rtlpriv, REG_SPEC_SIFS + 1, val[0]);
			rtl_write_byte(rtlpriv, REG_MAC_SPEC_SIFS + 1, val[0]);
			rtl_write_byte(rtlpriv, REG_R2T_SIFS+1, val[0]);
			rtl_write_byte(rtlpriv, REG_T2T_SIFS+1, val[0]);
			rtl_dbg(rtlpriv, COMP_MLME, DBG_LOUD, "HW_VAR_SIFS\n");
			break;
		}
	case HW_VAR_SLOT_TIME:{
			u8 e_aci;
			u8 QOS_MODE = 1;

			rtl_write_byte(rtlpriv, REG_SLOT, val[0]);
			rtl_dbg(rtlpriv, COMP_MLME, DBG_LOUD,
				"HW_VAR_SLOT_TIME %x\n", val[0]);
			if (QOS_MODE) {
				for (e_aci = 0; e_aci < AC_MAX; e_aci++)
					rtlpriv->cfg->ops->set_hw_reg(hw,
								HW_VAR_AC_PARAM,
								&e_aci);
			} else {
				u8 sifstime = 0;
				u8	u1baifs;

				if (IS_WIRELESS_MODE_A(wirelessmode) ||
				    IS_WIRELESS_MODE_N_24G(wirelessmode) ||
				    IS_WIRELESS_MODE_N_5G(wirelessmode))
					sifstime = 16;
				else
					sifstime = 10;
				u1baifs = sifstime + (2 *  val[0]);
				rtl_write_byte(rtlpriv, REG_EDCA_VO_PARAM,
					       u1baifs);
				rtl_write_byte(rtlpriv, REG_EDCA_VI_PARAM,
					       u1baifs);
				rtl_write_byte(rtlpriv, REG_EDCA_BE_PARAM,
					       u1baifs);
				rtl_write_byte(rtlpriv, REG_EDCA_BK_PARAM,
					       u1baifs);
			}
			break;
		}
	case HW_VAR_ACK_PREAMBLE:{
			u8 reg_tmp;
			u8 short_preamble = (bool)*val;

			reg_tmp = 0;
			if (short_preamble)
				reg_tmp |= 0x80;
			rtl_write_byte(rtlpriv, REG_RRSR + 2, reg_tmp);
			break;
		}
	case HW_VAR_AMPDU_MIN_SPACE:{
			u8 min_spacing_to_set;
			u8 sec_min_space;

			min_spacing_to_set = *val;
			if (min_spacing_to_set <= 7) {
				switch (rtlpriv->sec.pairwise_enc_algorithm) {
				case NO_ENCRYPTION:
				case AESCCMP_ENCRYPTION:
					sec_min_space = 0;
					break;
				case WEP40_ENCRYPTION:
				case WEP104_ENCRYPTION:
				case TKIP_ENCRYPTION:
					sec_min_space = 6;
					break;
				default:
					sec_min_space = 7;
					break;
				}
				if (min_spacing_to_set < sec_min_space)
					min_spacing_to_set = sec_min_space;
				mac->min_space_cfg = ((mac->min_space_cfg &
						     0xf8) |
						     min_spacing_to_set);
				*val = min_spacing_to_set;
				rtl_dbg(rtlpriv, COMP_MLME, DBG_LOUD,
					"Set HW_VAR_AMPDU_MIN_SPACE: %#x\n",
					mac->min_space_cfg);
				rtl_write_byte(rtlpriv, REG_AMPDU_MIN_SPACE,
					       mac->min_space_cfg);
			}
			break;
		}
	case HW_VAR_SHORTGI_DENSITY:{
			u8 density_to_set;

			density_to_set = *val;
			density_to_set &= 0x1f;
			mac->min_space_cfg &= 0x07;
			mac->min_space_cfg |= (density_to_set << 3);
			rtl_dbg(rtlpriv, COMP_MLME, DBG_LOUD,
				"Set HW_VAR_SHORTGI_DENSITY: %#x\n",
				mac->min_space_cfg);
			rtl_write_byte(rtlpriv, REG_AMPDU_MIN_SPACE,
				       mac->min_space_cfg);
			break;
		}
	case HW_VAR_AMPDU_FACTOR:{
			u8 regtoset_normal[4] = {0x41, 0xa8, 0x72, 0xb9};
			u8 factor_toset;
			u8 *p_regtoset = NULL;
			u8 index = 0;

			p_regtoset = regtoset_normal;
			factor_toset = *val;
			if (factor_toset <= 3) {
				factor_toset = (1 << (factor_toset + 2));
				if (factor_toset > 0xf)
					factor_toset = 0xf;
				for (index = 0; index < 4; index++) {
					if ((p_regtoset[index] & 0xf0) >
					    (factor_toset << 4))
						p_regtoset[index] =
						     (p_regtoset[index] & 0x0f)
						     | (factor_toset << 4);
					if ((p_regtoset[index] & 0x0f) >
					     factor_toset)
						p_regtoset[index] =
						     (p_regtoset[index] & 0xf0)
						     | (factor_toset);
					rtl_write_byte(rtlpriv,
						       (REG_AGGLEN_LMT + index),
						       p_regtoset[index]);
				}
				rtl_dbg(rtlpriv, COMP_MLME, DBG_LOUD,
					"Set HW_VAR_AMPDU_FACTOR: %#x\n",
					factor_toset);
			}
			break;
		}
	case HW_VAR_AC_PARAM:{
			u8 e_aci = *val;
			u32 u4b_ac_param;
			u16 cw_min = le16_to_cpu(mac->ac[e_aci].cw_min);
			u16 cw_max = le16_to_cpu(mac->ac[e_aci].cw_max);
			u16 tx_op = le16_to_cpu(mac->ac[e_aci].tx_op);

			u4b_ac_param = (u32) mac->ac[e_aci].aifs;
			u4b_ac_param |= (u32) ((cw_min & 0xF) <<
					 AC_PARAM_ECW_MIN_OFFSET);
			u4b_ac_param |= (u32) ((cw_max & 0xF) <<
					 AC_PARAM_ECW_MAX_OFFSET);
			u4b_ac_param |= (u32) tx_op << AC_PARAM_TXOP_OFFSET;
			rtl_dbg(rtlpriv, COMP_MLME, DBG_LOUD,
				"queue:%x, ac_param:%x\n",
				e_aci, u4b_ac_param);
			switch (e_aci) {
			case AC1_BK:
				rtl_write_dword(rtlpriv, REG_EDCA_BK_PARAM,
						u4b_ac_param);
				break;
			case AC0_BE:
				rtl_write_dword(rtlpriv, REG_EDCA_BE_PARAM,
						u4b_ac_param);
				break;
			case AC2_VI:
				rtl_write_dword(rtlpriv, REG_EDCA_VI_PARAM,
						u4b_ac_param);
				break;
			case AC3_VO:
				rtl_write_dword(rtlpriv, REG_EDCA_VO_PARAM,
						u4b_ac_param);
				break;
			default:
				WARN_ONCE(true, "rtl8192cu: invalid aci: %d !\n",
					  e_aci);
				break;
			}
			break;
		}
	case HW_VAR_RCR:{
			rtl_write_dword(rtlpriv, REG_RCR, ((u32 *) (val))[0]);
			mac->rx_conf = ((u32 *) (val))[0];
			rtl_dbg(rtlpriv, COMP_RECV, DBG_DMESG,
				"### Set RCR(0x%08x) ###\n", mac->rx_conf);
			break;
		}
	case HW_VAR_RETRY_LIMIT:{
			u8 retry_limit = val[0];

			rtl_write_word(rtlpriv, REG_RL,
				       retry_limit << RETRY_LIMIT_SHORT_SHIFT |
				       retry_limit << RETRY_LIMIT_LONG_SHIFT);
			rtl_dbg(rtlpriv, COMP_MLME, DBG_DMESG,
				"Set HW_VAR_RETRY_LIMIT(0x%08x)\n",
				retry_limit);
			break;
		}
	case HW_VAR_DUAL_TSF_RST:
		rtl_write_byte(rtlpriv, REG_DUAL_TSF_RST, (BIT(0) | BIT(1)));
		break;
	case HW_VAR_EFUSE_BYTES:
		rtlefuse->efuse_usedbytes = *((u16 *) val);
		break;
	case HW_VAR_EFUSE_USAGE:
		rtlefuse->efuse_usedpercentage = *val;
		break;
	case HW_VAR_IO_CMD:
		rtl92c_phy_set_io_cmd(hw, (*(enum io_type *)val));
		break;
	case HW_VAR_WPA_CONFIG:
		rtl_write_byte(rtlpriv, REG_SECCFG, *val);
		break;
	case HW_VAR_SET_RPWM:{
			u8 rpwm_val = rtl_read_byte(rtlpriv, REG_USB_HRPWM);

			if (rpwm_val & BIT(7))
				rtl_write_byte(rtlpriv, REG_USB_HRPWM, *val);
			else
				rtl_write_byte(rtlpriv, REG_USB_HRPWM,
					       *val | BIT(7));
			break;
		}
	case HW_VAR_H2C_FW_PWRMODE:{
			u8 psmode = *val;

			if ((psmode != FW_PS_ACTIVE_MODE) &&
			   (!IS_92C_SERIAL(rtlhal->version)))
				rtl92c_dm_rf_saving(hw, true);
			rtl92c_set_fw_pwrmode_cmd(hw, (*val));
			break;
		}
	case HW_VAR_FW_PSMODE_STATUS:
		ppsc->fw_current_inpsmode = *((bool *) val);
		break;
	case HW_VAR_H2C_FW_JOINBSSRPT:{
			u8 mstatus = *val;
			u8 tmp_reg422;
			bool recover = false;

			if (mstatus == RT_MEDIA_CONNECT) {
				rtlpriv->cfg->ops->set_hw_reg(hw,
							 HW_VAR_AID, NULL);
				rtl_write_byte(rtlpriv, REG_CR + 1, 0x03);
				_rtl92cu_set_bcn_ctrl_reg(hw, 0, BIT(3));
				_rtl92cu_set_bcn_ctrl_reg(hw, BIT(4), 0);
				tmp_reg422 = rtl_read_byte(rtlpriv,
							REG_FWHW_TXQ_CTRL + 2);
				if (tmp_reg422 & BIT(6))
					recover = true;
				rtl_write_byte(rtlpriv, REG_FWHW_TXQ_CTRL + 2,
					       tmp_reg422 & (~BIT(6)));
				rtl92c_set_fw_rsvdpagepkt(hw,
							  &usb_cmd_send_packet);
				_rtl92cu_set_bcn_ctrl_reg(hw, BIT(3), 0);
				_rtl92cu_set_bcn_ctrl_reg(hw, 0, BIT(4));
				if (recover)
					rtl_write_byte(rtlpriv,
						 REG_FWHW_TXQ_CTRL + 2,
						tmp_reg422 | BIT(6));
				rtl_write_byte(rtlpriv, REG_CR + 1, 0x02);
			}
			rtl92c_set_fw_joinbss_report_cmd(hw, (*val));
			break;
		}
	case HW_VAR_AID:{
			u16 u2btmp;

			u2btmp = rtl_read_word(rtlpriv, REG_BCN_PSR_RPT);
			u2btmp &= 0xC000;
			rtl_write_word(rtlpriv, REG_BCN_PSR_RPT,
				       (u2btmp | mac->assoc_id));
			break;
		}
	case HW_VAR_CORRECT_TSF:{
			u8 btype_ibss = val[0];

			if (btype_ibss)
				_rtl92cu_stop_tx_beacon(hw);
			_rtl92cu_set_bcn_ctrl_reg(hw, 0, BIT(3));
			rtl_write_dword(rtlpriv, REG_TSFTR, (u32)(mac->tsf &
					0xffffffff));
			rtl_write_dword(rtlpriv, REG_TSFTR + 4,
					(u32)((mac->tsf >> 32) & 0xffffffff));
			_rtl92cu_set_bcn_ctrl_reg(hw, BIT(3), 0);
			if (btype_ibss)
				_rtl92cu_resume_tx_beacon(hw);
			break;
		}
	case HW_VAR_MGT_FILTER:
		rtl_write_word(rtlpriv, REG_RXFLTMAP0, *(u16 *)val);
		mac->rx_mgt_filter = *(u16 *)val;
		break;
	case HW_VAR_CTRL_FILTER:
		rtl_write_word(rtlpriv, REG_RXFLTMAP1, *(u16 *)val);
		mac->rx_ctrl_filter = *(u16 *)val;
		break;
	case HW_VAR_DATA_FILTER:
		rtl_write_word(rtlpriv, REG_RXFLTMAP2, *(u16 *)val);
		mac->rx_data_filter = *(u16 *)val;
		break;
	case HW_VAR_KEEP_ALIVE:{
			u8 array[2];

			array[0] = 0xff;
			array[1] = *((u8 *)val);
			rtl92c_fill_h2c_cmd(hw, H2C_92C_KEEP_ALIVE_CTRL, 2,
					    array);
			break;
		}
	default:
<<<<<<< HEAD
		RT_TRACE(rtlpriv, COMP_ERR, DBG_EMERG,
			 "switch case %#x not processed\n", variable);
=======
		pr_err("switch case %#x not processed\n", variable);
>>>>>>> 24b8d41d
		break;
	}
}

static void rtl92cu_update_hal_rate_table(struct ieee80211_hw *hw,
					  struct ieee80211_sta *sta)
{
	struct rtl_priv *rtlpriv = rtl_priv(hw);
	struct rtl_phy *rtlphy = &(rtlpriv->phy);
	struct rtl_mac *mac = rtl_mac(rtl_priv(hw));
	struct rtl_hal *rtlhal = rtl_hal(rtl_priv(hw));
	u32 ratr_value;
	u8 ratr_index = 0;
	u8 nmode = mac->ht_enable;
	u8 mimo_ps = IEEE80211_SMPS_OFF;
	u16 shortgi_rate;
	u32 tmp_ratr_value;
	u8 curtxbw_40mhz = mac->bw_40;
	u8 curshortgi_40mhz = (sta->ht_cap.cap & IEEE80211_HT_CAP_SGI_40) ?
			       1 : 0;
	u8 curshortgi_20mhz = (sta->ht_cap.cap & IEEE80211_HT_CAP_SGI_20) ?
			       1 : 0;
	enum wireless_mode wirelessmode = mac->mode;

	if (rtlhal->current_bandtype == BAND_ON_5G)
		ratr_value = sta->supp_rates[1] << 4;
	else
		ratr_value = sta->supp_rates[0];
	if (mac->opmode == NL80211_IFTYPE_ADHOC)
		ratr_value = 0xfff;

	ratr_value |= (sta->ht_cap.mcs.rx_mask[1] << 20 |
			sta->ht_cap.mcs.rx_mask[0] << 12);
	switch (wirelessmode) {
	case WIRELESS_MODE_B:
		if (ratr_value & 0x0000000c)
			ratr_value &= 0x0000000d;
		else
			ratr_value &= 0x0000000f;
		break;
	case WIRELESS_MODE_G:
		ratr_value &= 0x00000FF5;
		break;
	case WIRELESS_MODE_N_24G:
	case WIRELESS_MODE_N_5G:
		nmode = 1;
		if (mimo_ps == IEEE80211_SMPS_STATIC) {
			ratr_value &= 0x0007F005;
		} else {
			u32 ratr_mask;

			if (get_rf_type(rtlphy) == RF_1T2R ||
			    get_rf_type(rtlphy) == RF_1T1R)
				ratr_mask = 0x000ff005;
			else
				ratr_mask = 0x0f0ff005;

			ratr_value &= ratr_mask;
		}
		break;
	default:
		if (rtlphy->rf_type == RF_1T2R)
			ratr_value &= 0x000ff0ff;
		else
			ratr_value &= 0x0f0ff0ff;

		break;
	}

	ratr_value &= 0x0FFFFFFF;

	if (nmode && ((curtxbw_40mhz &&
			 curshortgi_40mhz) || (!curtxbw_40mhz &&
					       curshortgi_20mhz))) {
		ratr_value |= 0x10000000;
		tmp_ratr_value = (ratr_value >> 12);

		for (shortgi_rate = 15; shortgi_rate > 0; shortgi_rate--) {
			if ((1 << shortgi_rate) & tmp_ratr_value)
				break;
		}

		shortgi_rate = (shortgi_rate << 12) | (shortgi_rate << 8) |
		    (shortgi_rate << 4) | (shortgi_rate);
	}

	rtl_write_dword(rtlpriv, REG_ARFR0 + ratr_index * 4, ratr_value);

	rtl_dbg(rtlpriv, COMP_RATR, DBG_DMESG, "%x\n",
		rtl_read_dword(rtlpriv, REG_ARFR0));
}

static void rtl92cu_update_hal_rate_mask(struct ieee80211_hw *hw,
					 struct ieee80211_sta *sta,
					 u8 rssi_level, bool update_bw)
{
	struct rtl_priv *rtlpriv = rtl_priv(hw);
	struct rtl_phy *rtlphy = &(rtlpriv->phy);
	struct rtl_mac *mac = rtl_mac(rtl_priv(hw));
	struct rtl_hal *rtlhal = rtl_hal(rtl_priv(hw));
	struct rtl_sta_info *sta_entry = NULL;
	u32 ratr_bitmap;
	u8 ratr_index;
	u8 curtxbw_40mhz = (sta->bandwidth >= IEEE80211_STA_RX_BW_40) ? 1 : 0;
	u8 curshortgi_40mhz = curtxbw_40mhz &&
			      (sta->ht_cap.cap & IEEE80211_HT_CAP_SGI_40) ?
				1 : 0;
	u8 curshortgi_20mhz = (sta->ht_cap.cap & IEEE80211_HT_CAP_SGI_20) ?
				1 : 0;
	enum wireless_mode wirelessmode = 0;
	bool shortgi = false;
	u8 rate_mask[5];
	u8 macid = 0;
	u8 mimo_ps = IEEE80211_SMPS_OFF;

	sta_entry = (struct rtl_sta_info *) sta->drv_priv;
	wirelessmode = sta_entry->wireless_mode;
	if (mac->opmode == NL80211_IFTYPE_STATION ||
	    mac->opmode == NL80211_IFTYPE_MESH_POINT)
		curtxbw_40mhz = mac->bw_40;
	else if (mac->opmode == NL80211_IFTYPE_AP ||
		mac->opmode == NL80211_IFTYPE_ADHOC)
		macid = sta->aid + 1;

	if (rtlhal->current_bandtype == BAND_ON_5G)
		ratr_bitmap = sta->supp_rates[1] << 4;
	else
		ratr_bitmap = sta->supp_rates[0];
	if (mac->opmode == NL80211_IFTYPE_ADHOC)
		ratr_bitmap = 0xfff;
	ratr_bitmap |= (sta->ht_cap.mcs.rx_mask[1] << 20 |
			sta->ht_cap.mcs.rx_mask[0] << 12);
	switch (wirelessmode) {
	case WIRELESS_MODE_B:
		ratr_index = RATR_INX_WIRELESS_B;
		if (ratr_bitmap & 0x0000000c)
			ratr_bitmap &= 0x0000000d;
		else
			ratr_bitmap &= 0x0000000f;
		break;
	case WIRELESS_MODE_G:
		ratr_index = RATR_INX_WIRELESS_GB;

		if (rssi_level == 1)
			ratr_bitmap &= 0x00000f00;
		else if (rssi_level == 2)
			ratr_bitmap &= 0x00000ff0;
		else
			ratr_bitmap &= 0x00000ff5;
		break;
	case WIRELESS_MODE_A:
		ratr_index = RATR_INX_WIRELESS_A;
		ratr_bitmap &= 0x00000ff0;
		break;
	case WIRELESS_MODE_N_24G:
	case WIRELESS_MODE_N_5G:
		ratr_index = RATR_INX_WIRELESS_NGB;

		if (mimo_ps == IEEE80211_SMPS_STATIC) {
			if (rssi_level == 1)
				ratr_bitmap &= 0x00070000;
			else if (rssi_level == 2)
				ratr_bitmap &= 0x0007f000;
			else
				ratr_bitmap &= 0x0007f005;
		} else {
			if (rtlphy->rf_type == RF_1T2R ||
			    rtlphy->rf_type == RF_1T1R) {
				if (curtxbw_40mhz) {
					if (rssi_level == 1)
						ratr_bitmap &= 0x000f0000;
					else if (rssi_level == 2)
						ratr_bitmap &= 0x000ff000;
					else
						ratr_bitmap &= 0x000ff015;
				} else {
					if (rssi_level == 1)
						ratr_bitmap &= 0x000f0000;
					else if (rssi_level == 2)
						ratr_bitmap &= 0x000ff000;
					else
						ratr_bitmap &= 0x000ff005;
				}
			} else {
				if (curtxbw_40mhz) {
					if (rssi_level == 1)
						ratr_bitmap &= 0x0f0f0000;
					else if (rssi_level == 2)
						ratr_bitmap &= 0x0f0ff000;
					else
						ratr_bitmap &= 0x0f0ff015;
				} else {
					if (rssi_level == 1)
						ratr_bitmap &= 0x0f0f0000;
					else if (rssi_level == 2)
						ratr_bitmap &= 0x0f0ff000;
					else
						ratr_bitmap &= 0x0f0ff005;
				}
			}
		}

		if ((curtxbw_40mhz && curshortgi_40mhz) ||
		    (!curtxbw_40mhz && curshortgi_20mhz)) {

			if (macid == 0)
				shortgi = true;
			else if (macid == 1)
				shortgi = false;
		}
		break;
	default:
		ratr_index = RATR_INX_WIRELESS_NGB;

		if (rtlphy->rf_type == RF_1T2R)
			ratr_bitmap &= 0x000ff0ff;
		else
			ratr_bitmap &= 0x0f0ff0ff;
		break;
	}
	sta_entry->ratr_index = ratr_index;

	rtl_dbg(rtlpriv, COMP_RATR, DBG_DMESG,
		"ratr_bitmap :%x\n", ratr_bitmap);
	*(u32 *)&rate_mask = (ratr_bitmap & 0x0fffffff) |
				     (ratr_index << 28);
	rate_mask[4] = macid | (shortgi ? 0x20 : 0x00) | 0x80;
	rtl_dbg(rtlpriv, COMP_RATR, DBG_DMESG,
		"Rate_index:%x, ratr_val:%x, %5phC\n",
		ratr_index, ratr_bitmap, rate_mask);
	memcpy(rtlpriv->rate_mask, rate_mask, 5);
	/* rtl92c_fill_h2c_cmd() does USB I/O and will result in a
	 * "scheduled while atomic" if called directly */
	schedule_work(&rtlpriv->works.fill_h2c_cmd);

	if (macid != 0)
		sta_entry->ratr_index = ratr_index;
}

void rtl92cu_update_hal_rate_tbl(struct ieee80211_hw *hw,
				 struct ieee80211_sta *sta,
				 u8 rssi_level, bool update_bw)
{
	struct rtl_priv *rtlpriv = rtl_priv(hw);

	if (rtlpriv->dm.useramask)
		rtl92cu_update_hal_rate_mask(hw, sta, rssi_level, update_bw);
	else
		rtl92cu_update_hal_rate_table(hw, sta);
}

void rtl92cu_update_channel_access_setting(struct ieee80211_hw *hw)
{
	struct rtl_priv *rtlpriv = rtl_priv(hw);
	struct rtl_mac *mac = rtl_mac(rtl_priv(hw));
	u16 sifs_timer;

	rtlpriv->cfg->ops->set_hw_reg(hw, HW_VAR_SLOT_TIME,
				      &mac->slot_time);
	if (!mac->ht_enable)
		sifs_timer = 0x0a0a;
	else
		sifs_timer = 0x0e0e;
	rtlpriv->cfg->ops->set_hw_reg(hw, HW_VAR_SIFS, (u8 *)&sifs_timer);
}

bool rtl92cu_gpio_radio_on_off_checking(struct ieee80211_hw *hw, u8 * valid)
{
	struct rtl_priv *rtlpriv = rtl_priv(hw);
	struct rtl_ps_ctl *ppsc = rtl_psc(rtl_priv(hw));
	enum rf_pwrstate e_rfpowerstate_toset, cur_rfstate;
	u8 u1tmp = 0;
	bool actuallyset = false;
	unsigned long flag = 0;
	/* to do - usb autosuspend */
	u8 usb_autosuspend = 0;

	if (ppsc->swrf_processing)
		return false;
	spin_lock_irqsave(&rtlpriv->locks.rf_ps_lock, flag);
	if (ppsc->rfchange_inprogress) {
		spin_unlock_irqrestore(&rtlpriv->locks.rf_ps_lock, flag);
		return false;
	} else {
		ppsc->rfchange_inprogress = true;
		spin_unlock_irqrestore(&rtlpriv->locks.rf_ps_lock, flag);
	}
	cur_rfstate = ppsc->rfpwr_state;
	if (usb_autosuspend) {
		/* to do................... */
	} else {
		if (ppsc->pwrdown_mode) {
			u1tmp = rtl_read_byte(rtlpriv, REG_HSISR);
			e_rfpowerstate_toset = (u1tmp & BIT(7)) ?
					       ERFOFF : ERFON;
			rtl_dbg(rtlpriv, COMP_POWER, DBG_DMESG,
				"pwrdown, 0x5c(BIT7)=%02x\n", u1tmp);
		} else {
			rtl_write_byte(rtlpriv, REG_MAC_PINMUX_CFG,
				       rtl_read_byte(rtlpriv,
				       REG_MAC_PINMUX_CFG) & ~(BIT(3)));
			u1tmp = rtl_read_byte(rtlpriv, REG_GPIO_IO_SEL);
			e_rfpowerstate_toset  = (u1tmp & BIT(3)) ?
						 ERFON : ERFOFF;
			rtl_dbg(rtlpriv, COMP_POWER, DBG_DMESG,
				"GPIO_IN=%02x\n", u1tmp);
		}
		rtl_dbg(rtlpriv, COMP_POWER, DBG_LOUD, "N-SS RF =%x\n",
			e_rfpowerstate_toset);
	}
	if ((ppsc->hwradiooff) && (e_rfpowerstate_toset == ERFON)) {
		rtl_dbg(rtlpriv, COMP_POWER, DBG_LOUD,
			"GPIOChangeRF  - HW Radio ON, RF ON\n");
		ppsc->hwradiooff = false;
		actuallyset = true;
	} else if ((!ppsc->hwradiooff) && (e_rfpowerstate_toset  ==
		    ERFOFF)) {
		rtl_dbg(rtlpriv, COMP_POWER, DBG_LOUD,
			"GPIOChangeRF  - HW Radio OFF\n");
		ppsc->hwradiooff = true;
		actuallyset = true;
	} else {
		rtl_dbg(rtlpriv, COMP_POWER, DBG_LOUD,
			"pHalData->bHwRadioOff and eRfPowerStateToSet do not match: pHalData->bHwRadioOff %x, eRfPowerStateToSet %x\n",
			 ppsc->hwradiooff, e_rfpowerstate_toset);
	}
	if (actuallyset) {
		ppsc->hwradiooff = true;
		if (e_rfpowerstate_toset == ERFON) {
			if ((ppsc->reg_rfps_level  & RT_RF_OFF_LEVL_ASPM) &&
			     RT_IN_PS_LEVEL(ppsc, RT_RF_OFF_LEVL_ASPM))
				RT_CLEAR_PS_LEVEL(ppsc, RT_RF_OFF_LEVL_ASPM);
			else if ((ppsc->reg_rfps_level  & RT_RF_OFF_LEVL_PCI_D3)
				 && RT_IN_PS_LEVEL(ppsc, RT_RF_OFF_LEVL_PCI_D3))
				RT_CLEAR_PS_LEVEL(ppsc, RT_RF_OFF_LEVL_PCI_D3);
		}
		spin_lock_irqsave(&rtlpriv->locks.rf_ps_lock, flag);
		ppsc->rfchange_inprogress = false;
		spin_unlock_irqrestore(&rtlpriv->locks.rf_ps_lock, flag);
		/* For power down module, we need to enable register block
		 * contrl reg at 0x1c. Then enable power down control bit
		 * of register 0x04 BIT4 and BIT15 as 1.
		 */
		if (ppsc->pwrdown_mode && e_rfpowerstate_toset == ERFOFF) {
			/* Enable register area 0x0-0xc. */
			rtl_write_byte(rtlpriv, REG_RSV_CTRL, 0x0);
			rtl_write_word(rtlpriv, REG_APS_FSMCO, 0x8812);
		}
		if (e_rfpowerstate_toset == ERFOFF) {
			if (ppsc->reg_rfps_level  & RT_RF_OFF_LEVL_ASPM)
				RT_SET_PS_LEVEL(ppsc, RT_RF_OFF_LEVL_ASPM);
			else if (ppsc->reg_rfps_level & RT_RF_OFF_LEVL_PCI_D3)
				RT_SET_PS_LEVEL(ppsc, RT_RF_OFF_LEVL_PCI_D3);
		}
	} else if (e_rfpowerstate_toset == ERFOFF || cur_rfstate == ERFOFF) {
		/* Enter D3 or ASPM after GPIO had been done. */
		if (ppsc->reg_rfps_level  & RT_RF_OFF_LEVL_ASPM)
			RT_SET_PS_LEVEL(ppsc, RT_RF_OFF_LEVL_ASPM);
		else if (ppsc->reg_rfps_level  & RT_RF_OFF_LEVL_PCI_D3)
			RT_SET_PS_LEVEL(ppsc, RT_RF_OFF_LEVL_PCI_D3);
		spin_lock_irqsave(&rtlpriv->locks.rf_ps_lock, flag);
		ppsc->rfchange_inprogress = false;
		spin_unlock_irqrestore(&rtlpriv->locks.rf_ps_lock, flag);
	} else {
		spin_lock_irqsave(&rtlpriv->locks.rf_ps_lock, flag);
		ppsc->rfchange_inprogress = false;
		spin_unlock_irqrestore(&rtlpriv->locks.rf_ps_lock, flag);
	}
	*valid = 1;
	return !ppsc->hwradiooff;
}<|MERGE_RESOLUTION|>--- conflicted
+++ resolved
@@ -1524,12 +1524,7 @@
 	case HAL_DEF_WOWLAN:
 		break;
 	default:
-<<<<<<< HEAD
-		RT_TRACE(rtlpriv, COMP_ERR, DBG_EMERG,
-			 "switch case %#x not processed\n", variable);
-=======
 		pr_err("switch case %#x not processed\n", variable);
->>>>>>> 24b8d41d
 		break;
 	}
 }
@@ -1903,12 +1898,7 @@
 			break;
 		}
 	default:
-<<<<<<< HEAD
-		RT_TRACE(rtlpriv, COMP_ERR, DBG_EMERG,
-			 "switch case %#x not processed\n", variable);
-=======
 		pr_err("switch case %#x not processed\n", variable);
->>>>>>> 24b8d41d
 		break;
 	}
 }
