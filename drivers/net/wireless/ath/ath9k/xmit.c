--- conflicted
+++ resolved
@@ -82,26 +82,6 @@
 /*********************/
 
 static void ath_tx_status(struct ieee80211_hw *hw, struct sk_buff *skb)
-<<<<<<< HEAD
-{
-	struct ieee80211_tx_info *info = IEEE80211_SKB_CB(skb);
-	struct ieee80211_sta *sta = info->status.status_driver_data[0];
-
-	if (info->flags & IEEE80211_TX_CTL_REQ_TX_STATUS) {
-		ieee80211_tx_status(hw, skb);
-		return;
-	}
-
-	if (sta)
-		ieee80211_tx_status_noskb(hw, sta, info);
-
-	dev_kfree_skb(skb);
-}
-
-void ath_txq_lock(struct ath_softc *sc, struct ath_txq *txq)
-	__acquires(&txq->axq_lock)
-=======
->>>>>>> 24b8d41d
 {
 	struct ieee80211_tx_info *info = IEEE80211_SKB_CB(skb);
 	struct ieee80211_sta *sta = info->status.status_driver_data[0];
@@ -464,10 +444,6 @@
 {
 	struct ath_node *an = NULL;
 	struct sk_buff *skb;
-<<<<<<< HEAD
-	struct ieee80211_hdr *hdr;
-=======
->>>>>>> 24b8d41d
 	struct ieee80211_tx_info *tx_info;
 	struct ath_buf *bf_next, *bf_last = bf->bf_lastbf;
 	struct list_head bf_head;
@@ -729,10 +705,7 @@
 	if (sta) {
 		struct ath_node *an = (struct ath_node *)sta->drv_priv;
 		tid = ath_get_skb_tid(sc, an, bf->bf_mpdu);
-<<<<<<< HEAD
-=======
 		ath_tx_count_airtime(sc, sta, bf, ts, tid->tidno);
->>>>>>> 24b8d41d
 		if (ts->ts_status & (ATH9K_TXERR_FILT | ATH9K_TXERR_XRETRY))
 			tid->clear_ps_filter = true;
 	}
@@ -991,12 +964,7 @@
 
 			INIT_LIST_HEAD(&bf_head);
 			list_add(&bf->list, &bf_head);
-<<<<<<< HEAD
-			__skb_unlink(skb, *q);
-			ath_tx_update_baw(sc, tid, seqno);
-=======
 			ath_tx_update_baw(sc, tid, bf);
->>>>>>> 24b8d41d
 			ath_tx_complete_buf(sc, bf, txq, &bf_head, NULL, &ts, 0);
 			continue;
 		}
