/*
 * Copyright (c) 2008-2011 Atheros Communications Inc.
 *
 * Permission to use, copy, modify, and/or distribute this software for any
 * purpose with or without fee is hereby granted, provided that the above
 * copyright notice and this permission notice appear in all copies.
 *
 * THE SOFTWARE IS PROVIDED "AS IS" AND THE AUTHOR DISCLAIMS ALL WARRANTIES
 * WITH REGARD TO THIS SOFTWARE INCLUDING ALL IMPLIED WARRANTIES OF
 * MERCHANTABILITY AND FITNESS. IN NO EVENT SHALL THE AUTHOR BE LIABLE FOR
 * ANY SPECIAL, DIRECT, INDIRECT, OR CONSEQUENTIAL DAMAGES OR ANY DAMAGES
 * WHATSOEVER RESULTING FROM LOSS OF USE, DATA OR PROFITS, WHETHER IN AN
 * ACTION OF CONTRACT, NEGLIGENCE OR OTHER TORTIOUS ACTION, ARISING OUT OF
 * OR IN CONNECTION WITH THE USE OR PERFORMANCE OF THIS SOFTWARE.
 */

#include <linux/io.h>
#include <linux/slab.h>
#include <linux/module.h>
#include <linux/time.h>
#include <linux/bitops.h>
#include <linux/etherdevice.h>
#include <linux/gpio.h>
#include <asm/unaligned.h>

#include "hw.h"
#include "hw-ops.h"
#include "ar9003_mac.h"
#include "ar9003_mci.h"
#include "ar9003_phy.h"
#include "ath9k.h"

static bool ath9k_hw_set_reset_reg(struct ath_hw *ah, u32 type);

MODULE_AUTHOR("Atheros Communications");
MODULE_DESCRIPTION("Support for Atheros 802.11n wireless LAN cards.");
MODULE_SUPPORTED_DEVICE("Atheros 802.11n WLAN cards");
MODULE_LICENSE("Dual BSD/GPL");

static void ath9k_hw_set_clockrate(struct ath_hw *ah)
{
	struct ath_common *common = ath9k_hw_common(ah);
	struct ath9k_channel *chan = ah->curchan;
	unsigned int clockrate;

	/* AR9287 v1.3+ uses async FIFO and runs the MAC at 117 MHz */
	if (AR_SREV_9287(ah) && AR_SREV_9287_13_OR_LATER(ah))
		clockrate = 117;
	else if (!chan) /* should really check for CCK instead */
		clockrate = ATH9K_CLOCK_RATE_CCK;
	else if (IS_CHAN_2GHZ(chan))
		clockrate = ATH9K_CLOCK_RATE_2GHZ_OFDM;
	else if (ah->caps.hw_caps & ATH9K_HW_CAP_FASTCLOCK)
		clockrate = ATH9K_CLOCK_FAST_RATE_5GHZ_OFDM;
	else
		clockrate = ATH9K_CLOCK_RATE_5GHZ_OFDM;

	if (chan) {
		if (IS_CHAN_HT40(chan))
			clockrate *= 2;
		if (IS_CHAN_HALF_RATE(chan))
			clockrate /= 2;
		if (IS_CHAN_QUARTER_RATE(chan))
			clockrate /= 4;
	}

	common->clockrate = clockrate;
}

static u32 ath9k_hw_mac_to_clks(struct ath_hw *ah, u32 usecs)
{
	struct ath_common *common = ath9k_hw_common(ah);

	return usecs * common->clockrate;
}

bool ath9k_hw_wait(struct ath_hw *ah, u32 reg, u32 mask, u32 val, u32 timeout)
{
	int i;

	BUG_ON(timeout < AH_TIME_QUANTUM);

	for (i = 0; i < (timeout / AH_TIME_QUANTUM); i++) {
		if ((REG_READ(ah, reg) & mask) == val)
			return true;

		udelay(AH_TIME_QUANTUM);
	}

	ath_dbg(ath9k_hw_common(ah), ANY,
		"timeout (%d us) on reg 0x%x: 0x%08x & 0x%08x != 0x%08x\n",
		timeout, reg, REG_READ(ah, reg), mask, val);

	return false;
}
EXPORT_SYMBOL(ath9k_hw_wait);

void ath9k_hw_synth_delay(struct ath_hw *ah, struct ath9k_channel *chan,
			  int hw_delay)
{
	hw_delay /= 10;

	if (IS_CHAN_HALF_RATE(chan))
		hw_delay *= 2;
	else if (IS_CHAN_QUARTER_RATE(chan))
		hw_delay *= 4;

	udelay(hw_delay + BASE_ACTIVATE_DELAY);
}

void ath9k_hw_write_array(struct ath_hw *ah, const struct ar5416IniArray *array,
			  int column, unsigned int *writecnt)
{
	int r;

	ENABLE_REGWRITE_BUFFER(ah);
	for (r = 0; r < array->ia_rows; r++) {
		REG_WRITE(ah, INI_RA(array, r, 0),
			  INI_RA(array, r, column));
		DO_DELAY(*writecnt);
	}
	REGWRITE_BUFFER_FLUSH(ah);
}

void ath9k_hw_read_array(struct ath_hw *ah, u32 array[][2], int size)
{
	u32 *tmp_reg_list, *tmp_data;
	int i;

	tmp_reg_list = kmalloc_array(size, sizeof(u32), GFP_KERNEL);
	if (!tmp_reg_list) {
		dev_err(ah->dev, "%s: tmp_reg_list: alloc filed\n", __func__);
		return;
	}

	tmp_data = kmalloc_array(size, sizeof(u32), GFP_KERNEL);
	if (!tmp_data) {
		dev_err(ah->dev, "%s tmp_data: alloc filed\n", __func__);
		goto error_tmp_data;
	}

	for (i = 0; i < size; i++)
		tmp_reg_list[i] = array[i][0];

	REG_READ_MULTI(ah, tmp_reg_list, tmp_data, size);

	for (i = 0; i < size; i++)
		array[i][1] = tmp_data[i];

	kfree(tmp_data);
error_tmp_data:
	kfree(tmp_reg_list);
}

u32 ath9k_hw_reverse_bits(u32 val, u32 n)
{
	u32 retval;
	int i;

	for (i = 0, retval = 0; i < n; i++) {
		retval = (retval << 1) | (val & 1);
		val >>= 1;
	}
	return retval;
}

u16 ath9k_hw_computetxtime(struct ath_hw *ah,
			   u8 phy, int kbps,
			   u32 frameLen, u16 rateix,
			   bool shortPreamble)
{
	u32 bitsPerSymbol, numBits, numSymbols, phyTime, txTime;

	if (kbps == 0)
		return 0;

	switch (phy) {
	case WLAN_RC_PHY_CCK:
		phyTime = CCK_PREAMBLE_BITS + CCK_PLCP_BITS;
		if (shortPreamble)
			phyTime >>= 1;
		numBits = frameLen << 3;
		txTime = CCK_SIFS_TIME + phyTime + ((numBits * 1000) / kbps);
		break;
	case WLAN_RC_PHY_OFDM:
		if (ah->curchan && IS_CHAN_QUARTER_RATE(ah->curchan)) {
			bitsPerSymbol =
				((kbps >> 2) * OFDM_SYMBOL_TIME_QUARTER) / 1000;
			numBits = OFDM_PLCP_BITS + (frameLen << 3);
			numSymbols = DIV_ROUND_UP(numBits, bitsPerSymbol);
			txTime = OFDM_SIFS_TIME_QUARTER
				+ OFDM_PREAMBLE_TIME_QUARTER
				+ (numSymbols * OFDM_SYMBOL_TIME_QUARTER);
		} else if (ah->curchan &&
			   IS_CHAN_HALF_RATE(ah->curchan)) {
			bitsPerSymbol =
				((kbps >> 1) * OFDM_SYMBOL_TIME_HALF) / 1000;
			numBits = OFDM_PLCP_BITS + (frameLen << 3);
			numSymbols = DIV_ROUND_UP(numBits, bitsPerSymbol);
			txTime = OFDM_SIFS_TIME_HALF +
				OFDM_PREAMBLE_TIME_HALF
				+ (numSymbols * OFDM_SYMBOL_TIME_HALF);
		} else {
			bitsPerSymbol = (kbps * OFDM_SYMBOL_TIME) / 1000;
			numBits = OFDM_PLCP_BITS + (frameLen << 3);
			numSymbols = DIV_ROUND_UP(numBits, bitsPerSymbol);
			txTime = OFDM_SIFS_TIME + OFDM_PREAMBLE_TIME
				+ (numSymbols * OFDM_SYMBOL_TIME);
		}
		break;
	default:
		ath_err(ath9k_hw_common(ah),
			"Unknown phy %u (rate ix %u)\n", phy, rateix);
		txTime = 0;
		break;
	}

	return txTime;
}
EXPORT_SYMBOL(ath9k_hw_computetxtime);

void ath9k_hw_get_channel_centers(struct ath_hw *ah,
				  struct ath9k_channel *chan,
				  struct chan_centers *centers)
{
	int8_t extoff;

	if (!IS_CHAN_HT40(chan)) {
		centers->ctl_center = centers->ext_center =
			centers->synth_center = chan->channel;
		return;
	}

	if (IS_CHAN_HT40PLUS(chan)) {
		centers->synth_center =
			chan->channel + HT40_CHANNEL_CENTER_SHIFT;
		extoff = 1;
	} else {
		centers->synth_center =
			chan->channel - HT40_CHANNEL_CENTER_SHIFT;
		extoff = -1;
	}

	centers->ctl_center =
		centers->synth_center - (extoff * HT40_CHANNEL_CENTER_SHIFT);
	/* 25 MHz spacing is supported by hw but not on upper layers */
	centers->ext_center =
		centers->synth_center + (extoff * HT40_CHANNEL_CENTER_SHIFT);
}

/******************/
/* Chip Revisions */
/******************/

static bool ath9k_hw_read_revisions(struct ath_hw *ah)
{
	u32 srev;
	u32 val;

	if (ah->get_mac_revision)
		ah->hw_version.macRev = ah->get_mac_revision();

	switch (ah->hw_version.devid) {
	case AR5416_AR9100_DEVID:
		ah->hw_version.macVersion = AR_SREV_VERSION_9100;
		break;
	case AR9300_DEVID_AR9330:
		ah->hw_version.macVersion = AR_SREV_VERSION_9330;
		if (!ah->get_mac_revision) {
			val = REG_READ(ah, AR_SREV);
			ah->hw_version.macRev = MS(val, AR_SREV_REVISION2);
		}
		return true;
	case AR9300_DEVID_AR9340:
		ah->hw_version.macVersion = AR_SREV_VERSION_9340;
		return true;
	case AR9300_DEVID_QCA955X:
		ah->hw_version.macVersion = AR_SREV_VERSION_9550;
		return true;
	case AR9300_DEVID_AR953X:
		ah->hw_version.macVersion = AR_SREV_VERSION_9531;
		return true;
	case AR9300_DEVID_QCA956X:
		ah->hw_version.macVersion = AR_SREV_VERSION_9561;
		return true;
	}

	srev = REG_READ(ah, AR_SREV);

	if (srev == -EIO) {
		ath_err(ath9k_hw_common(ah),
			"Failed to read SREV register");
		return false;
	}

	val = srev & AR_SREV_ID;

	if (val == 0xFF) {
		val = srev;
		ah->hw_version.macVersion =
			(val & AR_SREV_VERSION2) >> AR_SREV_TYPE2_S;
		ah->hw_version.macRev = MS(val, AR_SREV_REVISION2);

		if (AR_SREV_9462(ah) || AR_SREV_9565(ah))
			ah->is_pciexpress = true;
		else
			ah->is_pciexpress = (val &
					     AR_SREV_TYPE2_HOST_MODE) ? 0 : 1;
	} else {
		if (!AR_SREV_9100(ah))
			ah->hw_version.macVersion = MS(val, AR_SREV_VERSION);

		ah->hw_version.macRev = val & AR_SREV_REVISION;

		if (ah->hw_version.macVersion == AR_SREV_VERSION_5416_PCIE)
			ah->is_pciexpress = true;
	}

	return true;
}

/************************************/
/* HW Attach, Detach, Init Routines */
/************************************/

static void ath9k_hw_disablepcie(struct ath_hw *ah)
{
	if (!AR_SREV_5416(ah))
		return;

	REG_WRITE(ah, AR_PCIE_SERDES, 0x9248fc00);
	REG_WRITE(ah, AR_PCIE_SERDES, 0x24924924);
	REG_WRITE(ah, AR_PCIE_SERDES, 0x28000029);
	REG_WRITE(ah, AR_PCIE_SERDES, 0x57160824);
	REG_WRITE(ah, AR_PCIE_SERDES, 0x25980579);
	REG_WRITE(ah, AR_PCIE_SERDES, 0x00000000);
	REG_WRITE(ah, AR_PCIE_SERDES, 0x1aaabe40);
	REG_WRITE(ah, AR_PCIE_SERDES, 0xbe105554);
	REG_WRITE(ah, AR_PCIE_SERDES, 0x000e1007);

	REG_WRITE(ah, AR_PCIE_SERDES2, 0x00000000);
}

/* This should work for all families including legacy */
static bool ath9k_hw_chip_test(struct ath_hw *ah)
{
	struct ath_common *common = ath9k_hw_common(ah);
	u32 regAddr[2] = { AR_STA_ID0 };
	u32 regHold[2];
	static const u32 patternData[4] = {
		0x55555555, 0xaaaaaaaa, 0x66666666, 0x99999999
	};
	int i, j, loop_max;

	if (!AR_SREV_9300_20_OR_LATER(ah)) {
		loop_max = 2;
		regAddr[1] = AR_PHY_BASE + (8 << 2);
	} else
		loop_max = 1;

	for (i = 0; i < loop_max; i++) {
		u32 addr = regAddr[i];
		u32 wrData, rdData;

		regHold[i] = REG_READ(ah, addr);
		for (j = 0; j < 0x100; j++) {
			wrData = (j << 16) | j;
			REG_WRITE(ah, addr, wrData);
			rdData = REG_READ(ah, addr);
			if (rdData != wrData) {
				ath_err(common,
					"address test failed addr: 0x%08x - wr:0x%08x != rd:0x%08x\n",
					addr, wrData, rdData);
				return false;
			}
		}
		for (j = 0; j < 4; j++) {
			wrData = patternData[j];
			REG_WRITE(ah, addr, wrData);
			rdData = REG_READ(ah, addr);
			if (wrData != rdData) {
				ath_err(common,
					"address test failed addr: 0x%08x - wr:0x%08x != rd:0x%08x\n",
					addr, wrData, rdData);
				return false;
			}
		}
		REG_WRITE(ah, regAddr[i], regHold[i]);
	}
	udelay(100);

	return true;
}

static void ath9k_hw_init_config(struct ath_hw *ah)
{
	struct ath_common *common = ath9k_hw_common(ah);

	ah->config.dma_beacon_response_time = 1;
	ah->config.sw_beacon_response_time = 6;
	ah->config.cwm_ignore_extcca = false;
	ah->config.analog_shiftreg = 1;

	ah->config.rx_intr_mitigation = true;

	if (AR_SREV_9300_20_OR_LATER(ah)) {
		ah->config.rimt_last = 500;
		ah->config.rimt_first = 2000;
	} else {
		ah->config.rimt_last = 250;
		ah->config.rimt_first = 700;
	}

	if (AR_SREV_9462(ah) || AR_SREV_9565(ah))
		ah->config.pll_pwrsave = 7;

	/*
	 * We need this for PCI devices only (Cardbus, PCI, miniPCI)
	 * _and_ if on non-uniprocessor systems (Multiprocessor/HT).
	 * This means we use it for all AR5416 devices, and the few
	 * minor PCI AR9280 devices out there.
	 *
	 * Serialization is required because these devices do not handle
	 * well the case of two concurrent reads/writes due to the latency
	 * involved. During one read/write another read/write can be issued
	 * on another CPU while the previous read/write may still be working
	 * on our hardware, if we hit this case the hardware poops in a loop.
	 * We prevent this by serializing reads and writes.
	 *
	 * This issue is not present on PCI-Express devices or pre-AR5416
	 * devices (legacy, 802.11abg).
	 */
	if (num_possible_cpus() > 1)
		ah->config.serialize_regmode = SER_REG_MODE_AUTO;

	if (NR_CPUS > 1 && ah->config.serialize_regmode == SER_REG_MODE_AUTO) {
		if (ah->hw_version.macVersion == AR_SREV_VERSION_5416_PCI ||
		    ((AR_SREV_9160(ah) || AR_SREV_9280(ah) || AR_SREV_9287(ah)) &&
		     !ah->is_pciexpress)) {
			ah->config.serialize_regmode = SER_REG_MODE_ON;
		} else {
			ah->config.serialize_regmode = SER_REG_MODE_OFF;
		}
	}

	ath_dbg(common, RESET, "serialize_regmode is %d\n",
		ah->config.serialize_regmode);

	if (AR_SREV_9285(ah) || AR_SREV_9271(ah))
		ah->config.max_txtrig_level = MAX_TX_FIFO_THRESHOLD >> 1;
	else
		ah->config.max_txtrig_level = MAX_TX_FIFO_THRESHOLD;
}

static void ath9k_hw_init_defaults(struct ath_hw *ah)
{
	struct ath_regulatory *regulatory = ath9k_hw_regulatory(ah);

	regulatory->country_code = CTRY_DEFAULT;
	regulatory->power_limit = MAX_COMBINED_POWER;

	ah->hw_version.magic = AR5416_MAGIC;
	ah->hw_version.subvendorid = 0;

	ah->sta_id1_defaults = AR_STA_ID1_CRPT_MIC_ENABLE |
			       AR_STA_ID1_MCAST_KSRCH;
	if (AR_SREV_9100(ah))
		ah->sta_id1_defaults |= AR_STA_ID1_AR9100_BA_FIX;

	ah->slottime = 9;
	ah->globaltxtimeout = (u32) -1;
	ah->power_mode = ATH9K_PM_UNDEFINED;
	ah->htc_reset_init = true;

	ah->tpc_enabled = false;

	ah->ani_function = ATH9K_ANI_ALL;
	if (!AR_SREV_9300_20_OR_LATER(ah))
		ah->ani_function &= ~ATH9K_ANI_MRC_CCK;

	if (AR_SREV_9285(ah) || AR_SREV_9271(ah))
		ah->tx_trig_level = (AR_FTRIG_256B >> AR_FTRIG_S);
	else
		ah->tx_trig_level = (AR_FTRIG_512B >> AR_FTRIG_S);
}

static void ath9k_hw_init_macaddr(struct ath_hw *ah)
{
	struct ath_common *common = ath9k_hw_common(ah);
	int i;
	u16 eeval;
	static const u32 EEP_MAC[] = { EEP_MAC_LSW, EEP_MAC_MID, EEP_MAC_MSW };

	/* MAC address may already be loaded via ath9k_platform_data */
	if (is_valid_ether_addr(common->macaddr))
		return;

	for (i = 0; i < 3; i++) {
		eeval = ah->eep_ops->get_eeprom(ah, EEP_MAC[i]);
		common->macaddr[2 * i] = eeval >> 8;
		common->macaddr[2 * i + 1] = eeval & 0xff;
	}

	if (is_valid_ether_addr(common->macaddr))
		return;

	ath_err(common, "eeprom contains invalid mac address: %pM\n",
		common->macaddr);

<<<<<<< HEAD
	random_ether_addr(common->macaddr);
=======
	eth_random_addr(common->macaddr);
>>>>>>> 24b8d41d
	ath_err(common, "random mac address will be used: %pM\n",
		common->macaddr);

	return;
}

static int ath9k_hw_post_init(struct ath_hw *ah)
{
	struct ath_common *common = ath9k_hw_common(ah);
	int ecode;

	if (common->bus_ops->ath_bus_type != ATH_USB) {
		if (!ath9k_hw_chip_test(ah))
			return -ENODEV;
	}

	if (!AR_SREV_9300_20_OR_LATER(ah)) {
		ecode = ar9002_hw_rf_claim(ah);
		if (ecode != 0)
			return ecode;
	}

	ecode = ath9k_hw_eeprom_init(ah);
	if (ecode != 0)
		return ecode;

	ath_dbg(ath9k_hw_common(ah), CONFIG, "Eeprom VER: %d, REV: %d\n",
		ah->eep_ops->get_eeprom_ver(ah),
		ah->eep_ops->get_eeprom_rev(ah));

	ath9k_hw_ani_init(ah);

	/*
	 * EEPROM needs to be initialized before we do this.
	 * This is required for regulatory compliance.
	 */
	if (AR_SREV_9300_20_OR_LATER(ah)) {
		u16 regdmn = ah->eep_ops->get_eeprom(ah, EEP_REG_0);
		if ((regdmn & 0xF0) == CTL_FCC) {
			ah->nf_2g.max = AR_PHY_CCA_MAX_GOOD_VAL_9300_FCC_2GHZ;
			ah->nf_5g.max = AR_PHY_CCA_MAX_GOOD_VAL_9300_FCC_5GHZ;
		}
	}

	return 0;
}

static int ath9k_hw_attach_ops(struct ath_hw *ah)
{
	if (!AR_SREV_9300_20_OR_LATER(ah))
		return ar9002_hw_attach_ops(ah);

	ar9003_hw_attach_ops(ah);
	return 0;
}

/* Called for all hardware families */
static int __ath9k_hw_init(struct ath_hw *ah)
{
	struct ath_common *common = ath9k_hw_common(ah);
	int r = 0;

	if (!ath9k_hw_read_revisions(ah)) {
		ath_err(common, "Could not read hardware revisions");
		return -EOPNOTSUPP;
	}

	switch (ah->hw_version.macVersion) {
	case AR_SREV_VERSION_5416_PCI:
	case AR_SREV_VERSION_5416_PCIE:
	case AR_SREV_VERSION_9160:
	case AR_SREV_VERSION_9100:
	case AR_SREV_VERSION_9280:
	case AR_SREV_VERSION_9285:
	case AR_SREV_VERSION_9287:
	case AR_SREV_VERSION_9271:
	case AR_SREV_VERSION_9300:
	case AR_SREV_VERSION_9330:
	case AR_SREV_VERSION_9485:
	case AR_SREV_VERSION_9340:
	case AR_SREV_VERSION_9462:
	case AR_SREV_VERSION_9550:
	case AR_SREV_VERSION_9565:
	case AR_SREV_VERSION_9531:
	case AR_SREV_VERSION_9561:
		break;
	default:
		ath_err(common,
			"Mac Chip Rev 0x%02x.%x is not supported by this driver\n",
			ah->hw_version.macVersion, ah->hw_version.macRev);
		return -EOPNOTSUPP;
	}

	/*
	 * Read back AR_WA into a permanent copy and set bits 14 and 17.
	 * We need to do this to avoid RMW of this register. We cannot
	 * read the reg when chip is asleep.
	 */
	if (AR_SREV_9300_20_OR_LATER(ah)) {
		ah->WARegVal = REG_READ(ah, AR_WA);
		ah->WARegVal |= (AR_WA_D3_L1_DISABLE |
				 AR_WA_ASPM_TIMER_BASED_DISABLE);
	}

	if (!ath9k_hw_set_reset_reg(ah, ATH9K_RESET_POWER_ON)) {
		ath_err(common, "Couldn't reset chip\n");
		return -EIO;
	}

	if (AR_SREV_9565(ah)) {
		ah->WARegVal |= AR_WA_BIT22;
		REG_WRITE(ah, AR_WA, ah->WARegVal);
	}

	ath9k_hw_init_defaults(ah);
	ath9k_hw_init_config(ah);

	r = ath9k_hw_attach_ops(ah);
	if (r)
		return r;

	if (!ath9k_hw_setpower(ah, ATH9K_PM_AWAKE)) {
		ath_err(common, "Couldn't wakeup chip\n");
		return -EIO;
	}

	if (AR_SREV_9271(ah) || AR_SREV_9100(ah) || AR_SREV_9340(ah) ||
	    AR_SREV_9330(ah) || AR_SREV_9550(ah))
		ah->is_pciexpress = false;

	ah->hw_version.phyRev = REG_READ(ah, AR_PHY_CHIP_ID);
	ath9k_hw_init_cal_settings(ah);

	if (!ah->is_pciexpress)
		ath9k_hw_disablepcie(ah);

	r = ath9k_hw_post_init(ah);
	if (r)
		return r;

	ath9k_hw_init_mode_gain_regs(ah);
	r = ath9k_hw_fill_cap_info(ah);
	if (r)
		return r;

	ath9k_hw_init_macaddr(ah);
	ath9k_hw_init_hang_checks(ah);

	common->state = ATH_HW_INITIALIZED;

	return 0;
}

int ath9k_hw_init(struct ath_hw *ah)
{
	int ret;
	struct ath_common *common = ath9k_hw_common(ah);

	/* These are all the AR5008/AR9001/AR9002/AR9003 hardware family of chipsets */
	switch (ah->hw_version.devid) {
	case AR5416_DEVID_PCI:
	case AR5416_DEVID_PCIE:
	case AR5416_AR9100_DEVID:
	case AR9160_DEVID_PCI:
	case AR9280_DEVID_PCI:
	case AR9280_DEVID_PCIE:
	case AR9285_DEVID_PCIE:
	case AR9287_DEVID_PCI:
	case AR9287_DEVID_PCIE:
	case AR2427_DEVID_PCIE:
	case AR9300_DEVID_PCIE:
	case AR9300_DEVID_AR9485_PCIE:
	case AR9300_DEVID_AR9330:
	case AR9300_DEVID_AR9340:
	case AR9300_DEVID_QCA955X:
	case AR9300_DEVID_AR9580:
	case AR9300_DEVID_AR9462:
	case AR9485_DEVID_AR1111:
	case AR9300_DEVID_AR9565:
	case AR9300_DEVID_AR953X:
	case AR9300_DEVID_QCA956X:
		break;
	default:
		if (common->bus_ops->ath_bus_type == ATH_USB)
			break;
		ath_err(common, "Hardware device ID 0x%04x not supported\n",
			ah->hw_version.devid);
		return -EOPNOTSUPP;
	}

	ret = __ath9k_hw_init(ah);
	if (ret) {
		ath_err(common,
			"Unable to initialize hardware; initialization status: %d\n",
			ret);
		return ret;
	}

	ath_dynack_init(ah);

	return 0;
}
EXPORT_SYMBOL(ath9k_hw_init);

static void ath9k_hw_init_qos(struct ath_hw *ah)
{
	ENABLE_REGWRITE_BUFFER(ah);

	REG_WRITE(ah, AR_MIC_QOS_CONTROL, 0x100aa);
	REG_WRITE(ah, AR_MIC_QOS_SELECT, 0x3210);

	REG_WRITE(ah, AR_QOS_NO_ACK,
		  SM(2, AR_QOS_NO_ACK_TWO_BIT) |
		  SM(5, AR_QOS_NO_ACK_BIT_OFF) |
		  SM(0, AR_QOS_NO_ACK_BYTE_OFF));

	REG_WRITE(ah, AR_TXOP_X, AR_TXOP_X_VAL);
	REG_WRITE(ah, AR_TXOP_0_3, 0xFFFFFFFF);
	REG_WRITE(ah, AR_TXOP_4_7, 0xFFFFFFFF);
	REG_WRITE(ah, AR_TXOP_8_11, 0xFFFFFFFF);
	REG_WRITE(ah, AR_TXOP_12_15, 0xFFFFFFFF);

	REGWRITE_BUFFER_FLUSH(ah);
}

u32 ar9003_get_pll_sqsum_dvc(struct ath_hw *ah)
{
	struct ath_common *common = ath9k_hw_common(ah);
	int i = 0;

	REG_CLR_BIT(ah, PLL3, PLL3_DO_MEAS_MASK);
	udelay(100);
	REG_SET_BIT(ah, PLL3, PLL3_DO_MEAS_MASK);

	while ((REG_READ(ah, PLL4) & PLL4_MEAS_DONE) == 0) {

		udelay(100);

		if (WARN_ON_ONCE(i >= 100)) {
			ath_err(common, "PLL4 measurement not done\n");
			break;
		}

		i++;
	}

	return (REG_READ(ah, PLL3) & SQSUM_DVC_MASK) >> 3;
}
EXPORT_SYMBOL(ar9003_get_pll_sqsum_dvc);

static void ath9k_hw_init_pll(struct ath_hw *ah,
			      struct ath9k_channel *chan)
{
	u32 pll;

	pll = ath9k_hw_compute_pll_control(ah, chan);

	if (AR_SREV_9485(ah) || AR_SREV_9565(ah)) {
		/* program BB PLL ki and kd value, ki=0x4, kd=0x40 */
		REG_RMW_FIELD(ah, AR_CH0_BB_DPLL2,
			      AR_CH0_BB_DPLL2_PLL_PWD, 0x1);
		REG_RMW_FIELD(ah, AR_CH0_BB_DPLL2,
			      AR_CH0_DPLL2_KD, 0x40);
		REG_RMW_FIELD(ah, AR_CH0_BB_DPLL2,
			      AR_CH0_DPLL2_KI, 0x4);

		REG_RMW_FIELD(ah, AR_CH0_BB_DPLL1,
			      AR_CH0_BB_DPLL1_REFDIV, 0x5);
		REG_RMW_FIELD(ah, AR_CH0_BB_DPLL1,
			      AR_CH0_BB_DPLL1_NINI, 0x58);
		REG_RMW_FIELD(ah, AR_CH0_BB_DPLL1,
			      AR_CH0_BB_DPLL1_NFRAC, 0x0);

		REG_RMW_FIELD(ah, AR_CH0_BB_DPLL2,
			      AR_CH0_BB_DPLL2_OUTDIV, 0x1);
		REG_RMW_FIELD(ah, AR_CH0_BB_DPLL2,
			      AR_CH0_BB_DPLL2_LOCAL_PLL, 0x1);
		REG_RMW_FIELD(ah, AR_CH0_BB_DPLL2,
			      AR_CH0_BB_DPLL2_EN_NEGTRIG, 0x1);

		/* program BB PLL phase_shift to 0x6 */
		REG_RMW_FIELD(ah, AR_CH0_BB_DPLL3,
			      AR_CH0_BB_DPLL3_PHASE_SHIFT, 0x6);

		REG_RMW_FIELD(ah, AR_CH0_BB_DPLL2,
			      AR_CH0_BB_DPLL2_PLL_PWD, 0x0);
		udelay(1000);
	} else if (AR_SREV_9330(ah)) {
		u32 ddr_dpll2, pll_control2, kd;

		if (ah->is_clk_25mhz) {
			ddr_dpll2 = 0x18e82f01;
			pll_control2 = 0xe04a3d;
			kd = 0x1d;
		} else {
			ddr_dpll2 = 0x19e82f01;
			pll_control2 = 0x886666;
			kd = 0x3d;
		}

		/* program DDR PLL ki and kd value */
		REG_WRITE(ah, AR_CH0_DDR_DPLL2, ddr_dpll2);

		/* program DDR PLL phase_shift */
		REG_RMW_FIELD(ah, AR_CH0_DDR_DPLL3,
			      AR_CH0_DPLL3_PHASE_SHIFT, 0x1);

		REG_WRITE(ah, AR_RTC_PLL_CONTROL,
			  pll | AR_RTC_9300_PLL_BYPASS);
		udelay(1000);

		/* program refdiv, nint, frac to RTC register */
		REG_WRITE(ah, AR_RTC_PLL_CONTROL2, pll_control2);

		/* program BB PLL kd and ki value */
		REG_RMW_FIELD(ah, AR_CH0_BB_DPLL2, AR_CH0_DPLL2_KD, kd);
		REG_RMW_FIELD(ah, AR_CH0_BB_DPLL2, AR_CH0_DPLL2_KI, 0x06);

		/* program BB PLL phase_shift */
		REG_RMW_FIELD(ah, AR_CH0_BB_DPLL3,
			      AR_CH0_BB_DPLL3_PHASE_SHIFT, 0x1);
	} else if (AR_SREV_9340(ah) || AR_SREV_9550(ah) || AR_SREV_9531(ah) ||
		   AR_SREV_9561(ah)) {
		u32 regval, pll2_divint, pll2_divfrac, refdiv;

		REG_WRITE(ah, AR_RTC_PLL_CONTROL,
			  pll | AR_RTC_9300_SOC_PLL_BYPASS);
		udelay(1000);

		REG_SET_BIT(ah, AR_PHY_PLL_MODE, 0x1 << 16);
		udelay(100);

		if (ah->is_clk_25mhz) {
			if (AR_SREV_9531(ah) || AR_SREV_9561(ah)) {
				pll2_divint = 0x1c;
				pll2_divfrac = 0xa3d2;
				refdiv = 1;
			} else {
				pll2_divint = 0x54;
				pll2_divfrac = 0x1eb85;
				refdiv = 3;
			}
		} else {
			if (AR_SREV_9340(ah)) {
				pll2_divint = 88;
				pll2_divfrac = 0;
				refdiv = 5;
			} else {
				pll2_divint = 0x11;
				pll2_divfrac = (AR_SREV_9531(ah) ||
						AR_SREV_9561(ah)) ?
						0x26665 : 0x26666;
				refdiv = 1;
			}
		}

		regval = REG_READ(ah, AR_PHY_PLL_MODE);
		if (AR_SREV_9531(ah) || AR_SREV_9561(ah))
			regval |= (0x1 << 22);
		else
			regval |= (0x1 << 16);
		REG_WRITE(ah, AR_PHY_PLL_MODE, regval);
		udelay(100);

		REG_WRITE(ah, AR_PHY_PLL_CONTROL, (refdiv << 27) |
			  (pll2_divint << 18) | pll2_divfrac);
		udelay(100);

		regval = REG_READ(ah, AR_PHY_PLL_MODE);
		if (AR_SREV_9340(ah))
			regval = (regval & 0x80071fff) |
				(0x1 << 30) |
				(0x1 << 13) |
				(0x4 << 26) |
				(0x18 << 19);
		else if (AR_SREV_9531(ah) || AR_SREV_9561(ah)) {
			regval = (regval & 0x01c00fff) |
				(0x1 << 31) |
				(0x2 << 29) |
				(0xa << 25) |
				(0x1 << 19);

			if (AR_SREV_9531(ah))
				regval |= (0x6 << 12);
		} else
			regval = (regval & 0x80071fff) |
				(0x3 << 30) |
				(0x1 << 13) |
				(0x4 << 26) |
				(0x60 << 19);
		REG_WRITE(ah, AR_PHY_PLL_MODE, regval);

		if (AR_SREV_9531(ah) || AR_SREV_9561(ah))
			REG_WRITE(ah, AR_PHY_PLL_MODE,
				  REG_READ(ah, AR_PHY_PLL_MODE) & 0xffbfffff);
		else
			REG_WRITE(ah, AR_PHY_PLL_MODE,
				  REG_READ(ah, AR_PHY_PLL_MODE) & 0xfffeffff);

		udelay(1000);
	}

	if (AR_SREV_9565(ah))
		pll |= 0x40000;
	REG_WRITE(ah, AR_RTC_PLL_CONTROL, pll);

	if (AR_SREV_9485(ah) || AR_SREV_9340(ah) || AR_SREV_9330(ah) ||
	    AR_SREV_9550(ah))
		udelay(1000);

	/* Switch the core clock for ar9271 to 117Mhz */
	if (AR_SREV_9271(ah)) {
		udelay(500);
		REG_WRITE(ah, 0x50040, 0x304);
	}

	udelay(RTC_PLL_SETTLE_DELAY);

	REG_WRITE(ah, AR_RTC_SLEEP_CLK, AR_RTC_FORCE_DERIVED_CLK);
}

static void ath9k_hw_init_interrupt_masks(struct ath_hw *ah,
					  enum nl80211_iftype opmode)
{
	u32 sync_default = AR_INTR_SYNC_DEFAULT;
	u32 imr_reg = AR_IMR_TXERR |
		AR_IMR_TXURN |
		AR_IMR_RXERR |
		AR_IMR_RXORN |
		AR_IMR_BCNMISC;
	u32 msi_cfg = 0;

	if (AR_SREV_9340(ah) || AR_SREV_9550(ah) || AR_SREV_9531(ah) ||
	    AR_SREV_9561(ah))
		sync_default &= ~AR_INTR_SYNC_HOST1_FATAL;

	if (AR_SREV_9300_20_OR_LATER(ah)) {
		imr_reg |= AR_IMR_RXOK_HP;
		if (ah->config.rx_intr_mitigation) {
			imr_reg |= AR_IMR_RXINTM | AR_IMR_RXMINTR;
			msi_cfg |= AR_INTCFG_MSI_RXINTM | AR_INTCFG_MSI_RXMINTR;
		} else {
			imr_reg |= AR_IMR_RXOK_LP;
			msi_cfg |= AR_INTCFG_MSI_RXOK;
		}
	} else {
		if (ah->config.rx_intr_mitigation) {
			imr_reg |= AR_IMR_RXINTM | AR_IMR_RXMINTR;
			msi_cfg |= AR_INTCFG_MSI_RXINTM | AR_INTCFG_MSI_RXMINTR;
		} else {
			imr_reg |= AR_IMR_RXOK;
			msi_cfg |= AR_INTCFG_MSI_RXOK;
		}
	}

	if (ah->config.tx_intr_mitigation) {
		imr_reg |= AR_IMR_TXINTM | AR_IMR_TXMINTR;
		msi_cfg |= AR_INTCFG_MSI_TXINTM | AR_INTCFG_MSI_TXMINTR;
	} else {
		imr_reg |= AR_IMR_TXOK;
		msi_cfg |= AR_INTCFG_MSI_TXOK;
	}

	ENABLE_REGWRITE_BUFFER(ah);

	REG_WRITE(ah, AR_IMR, imr_reg);
	ah->imrs2_reg |= AR_IMR_S2_GTT;
	REG_WRITE(ah, AR_IMR_S2, ah->imrs2_reg);

	if (ah->msi_enabled) {
		ah->msi_reg = REG_READ(ah, AR_PCIE_MSI);
		ah->msi_reg |= AR_PCIE_MSI_HW_DBI_WR_EN;
		ah->msi_reg &= AR_PCIE_MSI_HW_INT_PENDING_ADDR_MSI_64;
		REG_WRITE(ah, AR_INTCFG, msi_cfg);
		ath_dbg(ath9k_hw_common(ah), ANY,
			"value of AR_INTCFG=0x%X, msi_cfg=0x%X\n",
			REG_READ(ah, AR_INTCFG), msi_cfg);
	}

	if (!AR_SREV_9100(ah)) {
		REG_WRITE(ah, AR_INTR_SYNC_CAUSE, 0xFFFFFFFF);
		REG_WRITE(ah, AR_INTR_SYNC_ENABLE, sync_default);
		REG_WRITE(ah, AR_INTR_SYNC_MASK, 0);
	}

	REGWRITE_BUFFER_FLUSH(ah);

	if (AR_SREV_9300_20_OR_LATER(ah)) {
		REG_WRITE(ah, AR_INTR_PRIO_ASYNC_ENABLE, 0);
		REG_WRITE(ah, AR_INTR_PRIO_ASYNC_MASK, 0);
		REG_WRITE(ah, AR_INTR_PRIO_SYNC_ENABLE, 0);
		REG_WRITE(ah, AR_INTR_PRIO_SYNC_MASK, 0);
	}
}

static void ath9k_hw_set_sifs_time(struct ath_hw *ah, u32 us)
{
	u32 val = ath9k_hw_mac_to_clks(ah, us - 2);
	val = min(val, (u32) 0xFFFF);
	REG_WRITE(ah, AR_D_GBL_IFS_SIFS, val);
}

void ath9k_hw_setslottime(struct ath_hw *ah, u32 us)
{
	u32 val = ath9k_hw_mac_to_clks(ah, us);
	val = min(val, (u32) 0xFFFF);
	REG_WRITE(ah, AR_D_GBL_IFS_SLOT, val);
}

void ath9k_hw_set_ack_timeout(struct ath_hw *ah, u32 us)
{
	u32 val = ath9k_hw_mac_to_clks(ah, us);
	val = min(val, (u32) MS(0xFFFFFFFF, AR_TIME_OUT_ACK));
	REG_RMW_FIELD(ah, AR_TIME_OUT, AR_TIME_OUT_ACK, val);
}

void ath9k_hw_set_cts_timeout(struct ath_hw *ah, u32 us)
{
	u32 val = ath9k_hw_mac_to_clks(ah, us);
	val = min(val, (u32) MS(0xFFFFFFFF, AR_TIME_OUT_CTS));
	REG_RMW_FIELD(ah, AR_TIME_OUT, AR_TIME_OUT_CTS, val);
}

static bool ath9k_hw_set_global_txtimeout(struct ath_hw *ah, u32 tu)
{
	if (tu > 0xFFFF) {
		ath_dbg(ath9k_hw_common(ah), XMIT, "bad global tx timeout %u\n",
			tu);
		ah->globaltxtimeout = (u32) -1;
		return false;
	} else {
		REG_RMW_FIELD(ah, AR_GTXTO, AR_GTXTO_TIMEOUT_LIMIT, tu);
		ah->globaltxtimeout = tu;
		return true;
	}
}

void ath9k_hw_init_global_settings(struct ath_hw *ah)
{
	struct ath_common *common = ath9k_hw_common(ah);
	const struct ath9k_channel *chan = ah->curchan;
	int acktimeout, ctstimeout, ack_offset = 0;
	int slottime;
	int sifstime;
	int rx_lat = 0, tx_lat = 0, eifs = 0, ack_shift = 0;
	u32 reg;

	ath_dbg(ath9k_hw_common(ah), RESET, "ah->misc_mode 0x%x\n",
		ah->misc_mode);

	if (!chan)
		return;

	if (ah->misc_mode != 0)
		REG_SET_BIT(ah, AR_PCU_MISC, ah->misc_mode);

	if (IS_CHAN_A_FAST_CLOCK(ah, chan))
		rx_lat = 41;
	else
		rx_lat = 37;
	tx_lat = 54;

	if (IS_CHAN_5GHZ(chan))
		sifstime = 16;
	else
		sifstime = 10;

	if (IS_CHAN_HALF_RATE(chan)) {
		eifs = 175;
		rx_lat *= 2;
		tx_lat *= 2;
		if (IS_CHAN_A_FAST_CLOCK(ah, chan))
		    tx_lat += 11;

		sifstime = 32;
		ack_offset = 16;
		ack_shift = 3;
		slottime = 13;
	} else if (IS_CHAN_QUARTER_RATE(chan)) {
		eifs = 340;
		rx_lat = (rx_lat * 4) - 1;
		tx_lat *= 4;
		if (IS_CHAN_A_FAST_CLOCK(ah, chan))
		    tx_lat += 22;

		sifstime = 64;
		ack_offset = 32;
		ack_shift = 1;
		slottime = 21;
	} else {
		if (AR_SREV_9287(ah) && AR_SREV_9287_13_OR_LATER(ah)) {
			eifs = AR_D_GBL_IFS_EIFS_ASYNC_FIFO;
			reg = AR_USEC_ASYNC_FIFO;
		} else {
			eifs = REG_READ(ah, AR_D_GBL_IFS_EIFS)/
				common->clockrate;
			reg = REG_READ(ah, AR_USEC);
		}
		rx_lat = MS(reg, AR_USEC_RX_LAT);
		tx_lat = MS(reg, AR_USEC_TX_LAT);

		slottime = ah->slottime;
	}

	/* As defined by IEEE 802.11-2007 17.3.8.6 */
	slottime += 3 * ah->coverage_class;
	acktimeout = slottime + sifstime + ack_offset;
	ctstimeout = acktimeout;

	/*
	 * Workaround for early ACK timeouts, add an offset to match the
	 * initval's 64us ack timeout value. Use 48us for the CTS timeout.
	 * This was initially only meant to work around an issue with delayed
	 * BA frames in some implementations, but it has been found to fix ACK
	 * timeout issues in other cases as well.
	 */
	if (IS_CHAN_2GHZ(chan) &&
	    !IS_CHAN_HALF_RATE(chan) && !IS_CHAN_QUARTER_RATE(chan)) {
		acktimeout += 64 - sifstime - ah->slottime;
		ctstimeout += 48 - sifstime - ah->slottime;
	}

	if (ah->dynack.enabled) {
		acktimeout = ah->dynack.ackto;
		ctstimeout = acktimeout;
		slottime = (acktimeout - 3) / 2;
	} else {
		ah->dynack.ackto = acktimeout;
	}

	ath9k_hw_set_sifs_time(ah, sifstime);
	ath9k_hw_setslottime(ah, slottime);
	ath9k_hw_set_ack_timeout(ah, acktimeout);
	ath9k_hw_set_cts_timeout(ah, ctstimeout);
	if (ah->globaltxtimeout != (u32) -1)
		ath9k_hw_set_global_txtimeout(ah, ah->globaltxtimeout);

	REG_WRITE(ah, AR_D_GBL_IFS_EIFS, ath9k_hw_mac_to_clks(ah, eifs));
	REG_RMW(ah, AR_USEC,
		(common->clockrate - 1) |
		SM(rx_lat, AR_USEC_RX_LAT) |
		SM(tx_lat, AR_USEC_TX_LAT),
		AR_USEC_TX_LAT | AR_USEC_RX_LAT | AR_USEC_USEC);

	if (IS_CHAN_HALF_RATE(chan) || IS_CHAN_QUARTER_RATE(chan))
		REG_RMW(ah, AR_TXSIFS,
			sifstime | SM(ack_shift, AR_TXSIFS_ACK_SHIFT),
			(AR_TXSIFS_TIME | AR_TXSIFS_ACK_SHIFT));
}
EXPORT_SYMBOL(ath9k_hw_init_global_settings);

void ath9k_hw_deinit(struct ath_hw *ah)
{
	struct ath_common *common = ath9k_hw_common(ah);

	if (common->state < ATH_HW_INITIALIZED)
		return;

	ath9k_hw_setpower(ah, ATH9K_PM_FULL_SLEEP);
}
EXPORT_SYMBOL(ath9k_hw_deinit);

/*******/
/* INI */
/*******/

u32 ath9k_regd_get_ctl(struct ath_regulatory *reg, struct ath9k_channel *chan)
{
	u32 ctl = ath_regd_get_band_ctl(reg, chan->chan->band);

	if (IS_CHAN_2GHZ(chan))
		ctl |= CTL_11G;
	else
		ctl |= CTL_11A;

	return ctl;
}

/****************************************/
/* Reset and Channel Switching Routines */
/****************************************/

static inline void ath9k_hw_set_dma(struct ath_hw *ah)
{
	struct ath_common *common = ath9k_hw_common(ah);
	int txbuf_size;

	ENABLE_REGWRITE_BUFFER(ah);

	/*
	 * set AHB_MODE not to do cacheline prefetches
	*/
	if (!AR_SREV_9300_20_OR_LATER(ah))
		REG_SET_BIT(ah, AR_AHB_MODE, AR_AHB_PREFETCH_RD_EN);

	/*
	 * let mac dma reads be in 128 byte chunks
	 */
	REG_RMW(ah, AR_TXCFG, AR_TXCFG_DMASZ_128B, AR_TXCFG_DMASZ_MASK);

	REGWRITE_BUFFER_FLUSH(ah);

	/*
	 * Restore TX Trigger Level to its pre-reset value.
	 * The initial value depends on whether aggregation is enabled, and is
	 * adjusted whenever underruns are detected.
	 */
	if (!AR_SREV_9300_20_OR_LATER(ah))
		REG_RMW_FIELD(ah, AR_TXCFG, AR_FTRIG, ah->tx_trig_level);

	ENABLE_REGWRITE_BUFFER(ah);

	/*
	 * let mac dma writes be in 128 byte chunks
	 */
	REG_RMW(ah, AR_RXCFG, AR_RXCFG_DMASZ_128B, AR_RXCFG_DMASZ_MASK);

	/*
	 * Setup receive FIFO threshold to hold off TX activities
	 */
	REG_WRITE(ah, AR_RXFIFO_CFG, 0x200);

	if (AR_SREV_9300_20_OR_LATER(ah)) {
		REG_RMW_FIELD(ah, AR_RXBP_THRESH, AR_RXBP_THRESH_HP, 0x1);
		REG_RMW_FIELD(ah, AR_RXBP_THRESH, AR_RXBP_THRESH_LP, 0x1);

		ath9k_hw_set_rx_bufsize(ah, common->rx_bufsize -
			ah->caps.rx_status_len);
	}

	/*
	 * reduce the number of usable entries in PCU TXBUF to avoid
	 * wrap around issues.
	 */
	if (AR_SREV_9285(ah)) {
		/* For AR9285 the number of Fifos are reduced to half.
		 * So set the usable tx buf size also to half to
		 * avoid data/delimiter underruns
		 */
		txbuf_size = AR_9285_PCU_TXBUF_CTRL_USABLE_SIZE;
	} else if (AR_SREV_9340_13_OR_LATER(ah)) {
		/* Uses fewer entries for AR934x v1.3+ to prevent rx overruns */
		txbuf_size = AR_9340_PCU_TXBUF_CTRL_USABLE_SIZE;
	} else {
		txbuf_size = AR_PCU_TXBUF_CTRL_USABLE_SIZE;
	}

	if (!AR_SREV_9271(ah))
		REG_WRITE(ah, AR_PCU_TXBUF_CTRL, txbuf_size);

	REGWRITE_BUFFER_FLUSH(ah);

	if (AR_SREV_9300_20_OR_LATER(ah))
		ath9k_hw_reset_txstatus_ring(ah);
}

static void ath9k_hw_set_operating_mode(struct ath_hw *ah, int opmode)
{
	u32 mask = AR_STA_ID1_STA_AP | AR_STA_ID1_ADHOC;
	u32 set = AR_STA_ID1_KSRCH_MODE;

	ENABLE_REG_RMW_BUFFER(ah);
	switch (opmode) {
	case NL80211_IFTYPE_ADHOC:
		if (!AR_SREV_9340_13(ah)) {
			set |= AR_STA_ID1_ADHOC;
			REG_SET_BIT(ah, AR_CFG, AR_CFG_AP_ADHOC_INDICATION);
			break;
		}
		fallthrough;
	case NL80211_IFTYPE_OCB:
	case NL80211_IFTYPE_MESH_POINT:
	case NL80211_IFTYPE_AP:
		set |= AR_STA_ID1_STA_AP;
		fallthrough;
	case NL80211_IFTYPE_STATION:
		REG_CLR_BIT(ah, AR_CFG, AR_CFG_AP_ADHOC_INDICATION);
		break;
	default:
		if (!ah->is_monitoring)
			set = 0;
		break;
	}
	REG_RMW(ah, AR_STA_ID1, set, mask);
	REG_RMW_BUFFER_FLUSH(ah);
}

void ath9k_hw_get_delta_slope_vals(struct ath_hw *ah, u32 coef_scaled,
				   u32 *coef_mantissa, u32 *coef_exponent)
{
	u32 coef_exp, coef_man;

	for (coef_exp = 31; coef_exp > 0; coef_exp--)
		if ((coef_scaled >> coef_exp) & 0x1)
			break;

	coef_exp = 14 - (coef_exp - COEF_SCALE_S);

	coef_man = coef_scaled + (1 << (COEF_SCALE_S - coef_exp - 1));

	*coef_mantissa = coef_man >> (COEF_SCALE_S - coef_exp);
	*coef_exponent = coef_exp - 16;
}

/* AR9330 WAR:
 * call external reset function to reset WMAC if:
 * - doing a cold reset
 * - we have pending frames in the TX queues.
 */
static bool ath9k_hw_ar9330_reset_war(struct ath_hw *ah, int type)
{
	int i, npend = 0;

	for (i = 0; i < AR_NUM_QCU; i++) {
		npend = ath9k_hw_numtxpending(ah, i);
		if (npend)
			break;
	}

	if (ah->external_reset &&
	    (npend || type == ATH9K_RESET_COLD)) {
		int reset_err = 0;

		ath_dbg(ath9k_hw_common(ah), RESET,
			"reset MAC via external reset\n");

		reset_err = ah->external_reset();
		if (reset_err) {
			ath_err(ath9k_hw_common(ah),
				"External reset failed, err=%d\n",
				reset_err);
			return false;
		}

		REG_WRITE(ah, AR_RTC_RESET, 1);
	}

	return true;
}

static bool ath9k_hw_set_reset(struct ath_hw *ah, int type)
{
	u32 rst_flags;
	u32 tmpReg;

	if (AR_SREV_9100(ah)) {
		REG_RMW_FIELD(ah, AR_RTC_DERIVED_CLK,
			      AR_RTC_DERIVED_CLK_PERIOD, 1);
		(void)REG_READ(ah, AR_RTC_DERIVED_CLK);
	}

	ENABLE_REGWRITE_BUFFER(ah);

	if (AR_SREV_9300_20_OR_LATER(ah)) {
		REG_WRITE(ah, AR_WA, ah->WARegVal);
		udelay(10);
	}

	REG_WRITE(ah, AR_RTC_FORCE_WAKE, AR_RTC_FORCE_WAKE_EN |
		  AR_RTC_FORCE_WAKE_ON_INT);

	if (AR_SREV_9100(ah)) {
		rst_flags = AR_RTC_RC_MAC_WARM | AR_RTC_RC_MAC_COLD |
			AR_RTC_RC_COLD_RESET | AR_RTC_RC_WARM_RESET;
	} else {
		tmpReg = REG_READ(ah, AR_INTR_SYNC_CAUSE);
		if (AR_SREV_9340(ah))
			tmpReg &= AR9340_INTR_SYNC_LOCAL_TIMEOUT;
		else
			tmpReg &= AR_INTR_SYNC_LOCAL_TIMEOUT |
				  AR_INTR_SYNC_RADM_CPL_TIMEOUT;

		if (tmpReg) {
			u32 val;
			REG_WRITE(ah, AR_INTR_SYNC_ENABLE, 0);

			val = AR_RC_HOSTIF;
			if (!AR_SREV_9300_20_OR_LATER(ah))
				val |= AR_RC_AHB;
			REG_WRITE(ah, AR_RC, val);

		} else if (!AR_SREV_9300_20_OR_LATER(ah))
			REG_WRITE(ah, AR_RC, AR_RC_AHB);

		rst_flags = AR_RTC_RC_MAC_WARM;
		if (type == ATH9K_RESET_COLD)
			rst_flags |= AR_RTC_RC_MAC_COLD;
	}

	if (AR_SREV_9330(ah)) {
		if (!ath9k_hw_ar9330_reset_war(ah, type))
			return false;
	}

	if (ath9k_hw_mci_is_enabled(ah))
		ar9003_mci_check_gpm_offset(ah);

	/* DMA HALT added to resolve ar9300 and ar9580 bus error during
	 * RTC_RC reg read
	 */
	if (AR_SREV_9300(ah) || AR_SREV_9580(ah)) {
		REG_SET_BIT(ah, AR_CFG, AR_CFG_HALT_REQ);
		ath9k_hw_wait(ah, AR_CFG, AR_CFG_HALT_ACK, AR_CFG_HALT_ACK,
			      20 * AH_WAIT_TIMEOUT);
		REG_CLR_BIT(ah, AR_CFG, AR_CFG_HALT_REQ);
	}

	REG_WRITE(ah, AR_RTC_RC, rst_flags);

	REGWRITE_BUFFER_FLUSH(ah);

	if (AR_SREV_9300_20_OR_LATER(ah))
		udelay(50);
	else if (AR_SREV_9100(ah))
		mdelay(10);
	else
		udelay(100);

	REG_WRITE(ah, AR_RTC_RC, 0);
	if (!ath9k_hw_wait(ah, AR_RTC_RC, AR_RTC_RC_M, 0, AH_WAIT_TIMEOUT)) {
		ath_dbg(ath9k_hw_common(ah), RESET, "RTC stuck in MAC reset\n");
		return false;
	}

	if (!AR_SREV_9100(ah))
		REG_WRITE(ah, AR_RC, 0);

	if (AR_SREV_9100(ah))
		udelay(50);

	return true;
}

static bool ath9k_hw_set_reset_power_on(struct ath_hw *ah)
{
	ENABLE_REGWRITE_BUFFER(ah);

	if (AR_SREV_9300_20_OR_LATER(ah)) {
		REG_WRITE(ah, AR_WA, ah->WARegVal);
		udelay(10);
	}

	REG_WRITE(ah, AR_RTC_FORCE_WAKE, AR_RTC_FORCE_WAKE_EN |
		  AR_RTC_FORCE_WAKE_ON_INT);

	if (!AR_SREV_9100(ah) && !AR_SREV_9300_20_OR_LATER(ah))
		REG_WRITE(ah, AR_RC, AR_RC_AHB);

	REG_WRITE(ah, AR_RTC_RESET, 0);

	REGWRITE_BUFFER_FLUSH(ah);

	udelay(2);

	if (!AR_SREV_9100(ah) && !AR_SREV_9300_20_OR_LATER(ah))
		REG_WRITE(ah, AR_RC, 0);

	REG_WRITE(ah, AR_RTC_RESET, 1);

	if (!ath9k_hw_wait(ah,
			   AR_RTC_STATUS,
			   AR_RTC_STATUS_M,
			   AR_RTC_STATUS_ON,
			   AH_WAIT_TIMEOUT)) {
		ath_dbg(ath9k_hw_common(ah), RESET, "RTC not waking up\n");
		return false;
	}

	return ath9k_hw_set_reset(ah, ATH9K_RESET_WARM);
}

static bool ath9k_hw_set_reset_reg(struct ath_hw *ah, u32 type)
{
	bool ret = false;

	if (AR_SREV_9300_20_OR_LATER(ah)) {
		REG_WRITE(ah, AR_WA, ah->WARegVal);
		udelay(10);
	}

	REG_WRITE(ah, AR_RTC_FORCE_WAKE,
		  AR_RTC_FORCE_WAKE_EN | AR_RTC_FORCE_WAKE_ON_INT);

	if (!ah->reset_power_on)
		type = ATH9K_RESET_POWER_ON;

	switch (type) {
	case ATH9K_RESET_POWER_ON:
		ret = ath9k_hw_set_reset_power_on(ah);
		if (ret)
			ah->reset_power_on = true;
		break;
	case ATH9K_RESET_WARM:
	case ATH9K_RESET_COLD:
		ret = ath9k_hw_set_reset(ah, type);
		break;
	default:
		break;
	}

	return ret;
}

static bool ath9k_hw_chip_reset(struct ath_hw *ah,
				struct ath9k_channel *chan)
{
	int reset_type = ATH9K_RESET_WARM;

	if (AR_SREV_9280(ah)) {
		if (ah->eep_ops->get_eeprom(ah, EEP_OL_PWRCTRL))
			reset_type = ATH9K_RESET_POWER_ON;
		else
			reset_type = ATH9K_RESET_COLD;
	} else if (ah->chip_fullsleep || REG_READ(ah, AR_Q_TXE) ||
		   (REG_READ(ah, AR_CR) & AR_CR_RXE))
		reset_type = ATH9K_RESET_COLD;

	if (!ath9k_hw_set_reset_reg(ah, reset_type))
		return false;

	if (!ath9k_hw_setpower(ah, ATH9K_PM_AWAKE))
		return false;

	ah->chip_fullsleep = false;

	if (AR_SREV_9330(ah))
		ar9003_hw_internal_regulator_apply(ah);
	ath9k_hw_init_pll(ah, chan);

	return true;
}

static bool ath9k_hw_channel_change(struct ath_hw *ah,
				    struct ath9k_channel *chan)
{
	struct ath_common *common = ath9k_hw_common(ah);
	struct ath9k_hw_capabilities *pCap = &ah->caps;
	bool band_switch = false, mode_diff = false;
	u8 ini_reloaded = 0;
	u32 qnum;
	int r;

	if (pCap->hw_caps & ATH9K_HW_CAP_FCC_BAND_SWITCH) {
		u32 flags_diff = chan->channelFlags ^ ah->curchan->channelFlags;
		band_switch = !!(flags_diff & CHANNEL_5GHZ);
		mode_diff = !!(flags_diff & ~CHANNEL_HT);
	}

	for (qnum = 0; qnum < AR_NUM_QCU; qnum++) {
		if (ath9k_hw_numtxpending(ah, qnum)) {
			ath_dbg(common, QUEUE,
				"Transmit frames pending on queue %d\n", qnum);
			return false;
		}
	}

	if (!ath9k_hw_rfbus_req(ah)) {
		ath_err(common, "Could not kill baseband RX\n");
		return false;
	}

	if (band_switch || mode_diff) {
		ath9k_hw_mark_phy_inactive(ah);
		udelay(5);

		if (band_switch)
			ath9k_hw_init_pll(ah, chan);

		if (ath9k_hw_fast_chan_change(ah, chan, &ini_reloaded)) {
			ath_err(common, "Failed to do fast channel change\n");
			return false;
		}
	}

	ath9k_hw_set_channel_regs(ah, chan);

	r = ath9k_hw_rf_set_freq(ah, chan);
	if (r) {
		ath_err(common, "Failed to set channel\n");
		return false;
	}
	ath9k_hw_set_clockrate(ah);
	ath9k_hw_apply_txpower(ah, chan, false);

	ath9k_hw_set_delta_slope(ah, chan);
	ath9k_hw_spur_mitigate_freq(ah, chan);

	if (band_switch || ini_reloaded)
		ah->eep_ops->set_board_values(ah, chan);

	ath9k_hw_init_bb(ah, chan);
	ath9k_hw_rfbus_done(ah);

	if (band_switch || ini_reloaded) {
		ah->ah_flags |= AH_FASTCC;
		ath9k_hw_init_cal(ah, chan);
		ah->ah_flags &= ~AH_FASTCC;
	}

	return true;
}

static void ath9k_hw_apply_gpio_override(struct ath_hw *ah)
{
	u32 gpio_mask = ah->gpio_mask;
	int i;

	for (i = 0; gpio_mask; i++, gpio_mask >>= 1) {
		if (!(gpio_mask & 1))
			continue;

		ath9k_hw_gpio_request_out(ah, i, NULL,
					  AR_GPIO_OUTPUT_MUX_AS_OUTPUT);
		ath9k_hw_set_gpio(ah, i, !!(ah->gpio_val & BIT(i)));
		ath9k_hw_gpio_free(ah, i);
	}
}

void ath9k_hw_check_nav(struct ath_hw *ah)
{
	struct ath_common *common = ath9k_hw_common(ah);
	u32 val;

	val = REG_READ(ah, AR_NAV);
	if (val != 0xdeadbeef && val > 0x7fff) {
		ath_dbg(common, BSTUCK, "Abnormal NAV: 0x%x\n", val);
		REG_WRITE(ah, AR_NAV, 0);
	}
}
EXPORT_SYMBOL(ath9k_hw_check_nav);

bool ath9k_hw_check_alive(struct ath_hw *ah)
{
	int count = 50;
	u32 reg, last_val;

	/* Check if chip failed to wake up */
	if (REG_READ(ah, AR_CFG) == 0xdeadbeef)
		return false;

	if (AR_SREV_9300(ah))
		return !ath9k_hw_detect_mac_hang(ah);

	if (AR_SREV_9285_12_OR_LATER(ah))
		return true;

	last_val = REG_READ(ah, AR_OBS_BUS_1);
	do {
		reg = REG_READ(ah, AR_OBS_BUS_1);
		if (reg != last_val)
			return true;

		udelay(1);
		last_val = reg;
		if ((reg & 0x7E7FFFEF) == 0x00702400)
			continue;

		switch (reg & 0x7E000B00) {
		case 0x1E000000:
		case 0x52000B00:
		case 0x18000B00:
			continue;
		default:
			return true;
		}
	} while (count-- > 0);

	return false;
}
EXPORT_SYMBOL(ath9k_hw_check_alive);

static void ath9k_hw_init_mfp(struct ath_hw *ah)
{
	/* Setup MFP options for CCMP */
	if (AR_SREV_9280_20_OR_LATER(ah)) {
		/* Mask Retry(b11), PwrMgt(b12), MoreData(b13) to 0 in mgmt
		 * frames when constructing CCMP AAD. */
		REG_RMW_FIELD(ah, AR_AES_MUTE_MASK1, AR_AES_MUTE_MASK1_FC_MGMT,
			      0xc7ff);
		if (AR_SREV_9271(ah) || AR_DEVID_7010(ah))
			ah->sw_mgmt_crypto_tx = true;
		else
			ah->sw_mgmt_crypto_tx = false;
		ah->sw_mgmt_crypto_rx = false;
	} else if (AR_SREV_9160_10_OR_LATER(ah)) {
		/* Disable hardware crypto for management frames */
		REG_CLR_BIT(ah, AR_PCU_MISC_MODE2,
			    AR_PCU_MISC_MODE2_MGMT_CRYPTO_ENABLE);
		REG_SET_BIT(ah, AR_PCU_MISC_MODE2,
			    AR_PCU_MISC_MODE2_NO_CRYPTO_FOR_NON_DATA_PKT);
		ah->sw_mgmt_crypto_tx = true;
		ah->sw_mgmt_crypto_rx = true;
	} else {
		ah->sw_mgmt_crypto_tx = true;
		ah->sw_mgmt_crypto_rx = true;
	}
}

static void ath9k_hw_reset_opmode(struct ath_hw *ah,
				  u32 macStaId1, u32 saveDefAntenna)
{
	struct ath_common *common = ath9k_hw_common(ah);

	ENABLE_REGWRITE_BUFFER(ah);

	REG_RMW(ah, AR_STA_ID1, macStaId1
		  | AR_STA_ID1_RTS_USE_DEF
		  | ah->sta_id1_defaults,
		  ~AR_STA_ID1_SADH_MASK);
	ath_hw_setbssidmask(common);
	REG_WRITE(ah, AR_DEF_ANTENNA, saveDefAntenna);
	ath9k_hw_write_associd(ah);
	REG_WRITE(ah, AR_ISR, ~0);
	REG_WRITE(ah, AR_RSSI_THR, INIT_RSSI_THR);

	REGWRITE_BUFFER_FLUSH(ah);

	ath9k_hw_set_operating_mode(ah, ah->opmode);
}

static void ath9k_hw_init_queues(struct ath_hw *ah)
{
	int i;

	ENABLE_REGWRITE_BUFFER(ah);

	for (i = 0; i < AR_NUM_DCU; i++)
		REG_WRITE(ah, AR_DQCUMASK(i), 1 << i);

	REGWRITE_BUFFER_FLUSH(ah);

	ah->intr_txqs = 0;
	for (i = 0; i < ATH9K_NUM_TX_QUEUES; i++)
		ath9k_hw_resettxqueue(ah, i);
}

/*
 * For big endian systems turn on swapping for descriptors
 */
static void ath9k_hw_init_desc(struct ath_hw *ah)
{
	struct ath_common *common = ath9k_hw_common(ah);

	if (AR_SREV_9100(ah)) {
		u32 mask;
		mask = REG_READ(ah, AR_CFG);
		if (mask & (AR_CFG_SWRB | AR_CFG_SWTB | AR_CFG_SWRG)) {
			ath_dbg(common, RESET, "CFG Byte Swap Set 0x%x\n",
				mask);
		} else {
			mask = INIT_CONFIG_STATUS | AR_CFG_SWRB | AR_CFG_SWTB;
			REG_WRITE(ah, AR_CFG, mask);
			ath_dbg(common, RESET, "Setting CFG 0x%x\n",
				REG_READ(ah, AR_CFG));
		}
	} else {
		if (common->bus_ops->ath_bus_type == ATH_USB) {
			/* Configure AR9271 target WLAN */
			if (AR_SREV_9271(ah))
				REG_WRITE(ah, AR_CFG, AR_CFG_SWRB | AR_CFG_SWTB);
			else
				REG_WRITE(ah, AR_CFG, AR_CFG_SWTD | AR_CFG_SWRD);
		}
#ifdef __BIG_ENDIAN
		else if (AR_SREV_9330(ah) || AR_SREV_9340(ah) ||
			 AR_SREV_9550(ah) || AR_SREV_9531(ah) ||
			 AR_SREV_9561(ah))
			REG_RMW(ah, AR_CFG, AR_CFG_SWRB | AR_CFG_SWTB, 0);
		else
			REG_WRITE(ah, AR_CFG, AR_CFG_SWTD | AR_CFG_SWRD);
#endif
	}
}

/*
 * Fast channel change:
 * (Change synthesizer based on channel freq without resetting chip)
 */
static int ath9k_hw_do_fastcc(struct ath_hw *ah, struct ath9k_channel *chan)
{
	struct ath_common *common = ath9k_hw_common(ah);
	struct ath9k_hw_capabilities *pCap = &ah->caps;
	int ret;

	if (AR_SREV_9280(ah) && common->bus_ops->ath_bus_type == ATH_PCI)
		goto fail;

	if (ah->chip_fullsleep)
		goto fail;

	if (!ah->curchan)
		goto fail;

	if (chan->channel == ah->curchan->channel)
		goto fail;

	if ((ah->curchan->channelFlags | chan->channelFlags) &
	    (CHANNEL_HALF | CHANNEL_QUARTER))
		goto fail;

	/*
	 * If cross-band fcc is not supoprted, bail out if channelFlags differ.
	 */
	if (!(pCap->hw_caps & ATH9K_HW_CAP_FCC_BAND_SWITCH) &&
	    ((chan->channelFlags ^ ah->curchan->channelFlags) & ~CHANNEL_HT))
		goto fail;

	if (!ath9k_hw_check_alive(ah))
		goto fail;

	/*
	 * For AR9462, make sure that calibration data for
	 * re-using are present.
	 */
	if (AR_SREV_9462(ah) && (ah->caldata &&
				 (!test_bit(TXIQCAL_DONE, &ah->caldata->cal_flags) ||
				  !test_bit(TXCLCAL_DONE, &ah->caldata->cal_flags) ||
				  !test_bit(RTT_DONE, &ah->caldata->cal_flags))))
		goto fail;

	ath_dbg(common, RESET, "FastChannelChange for %d -> %d\n",
		ah->curchan->channel, chan->channel);

	ret = ath9k_hw_channel_change(ah, chan);
	if (!ret)
		goto fail;

	if (ath9k_hw_mci_is_enabled(ah))
		ar9003_mci_2g5g_switch(ah, false);

	ath9k_hw_loadnf(ah, ah->curchan);
	ath9k_hw_start_nfcal(ah, true);

	if (AR_SREV_9271(ah))
		ar9002_hw_load_ani_reg(ah, chan);

	return 0;
fail:
	return -EINVAL;
}

u32 ath9k_hw_get_tsf_offset(struct timespec64 *last, struct timespec64 *cur)
{
	struct timespec64 ts;
	s64 usec;

	if (!cur) {
		ktime_get_raw_ts64(&ts);
		cur = &ts;
	}

	usec = cur->tv_sec * 1000000ULL + cur->tv_nsec / 1000;
	usec -= last->tv_sec * 1000000ULL + last->tv_nsec / 1000;

	return (u32) usec;
}
EXPORT_SYMBOL(ath9k_hw_get_tsf_offset);

int ath9k_hw_reset(struct ath_hw *ah, struct ath9k_channel *chan,
		   struct ath9k_hw_cal_data *caldata, bool fastcc)
{
	struct ath_common *common = ath9k_hw_common(ah);
	u32 saveLedState;
	u32 saveDefAntenna;
	u32 macStaId1;
<<<<<<< HEAD
	struct timespec tsf_ts;
=======
	struct timespec64 tsf_ts;
>>>>>>> 24b8d41d
	u32 tsf_offset;
	u64 tsf = 0;
	int r;
	bool start_mci_reset = false;
	bool save_fullsleep = ah->chip_fullsleep;

	if (ath9k_hw_mci_is_enabled(ah)) {
		start_mci_reset = ar9003_mci_start_reset(ah, chan);
		if (start_mci_reset)
			return 0;
	}

	if (!ath9k_hw_setpower(ah, ATH9K_PM_AWAKE))
		return -EIO;

	if (ah->curchan && !ah->chip_fullsleep)
		ath9k_hw_getnf(ah, ah->curchan);

	ah->caldata = caldata;
	if (caldata && (chan->channel != caldata->channel ||
			chan->channelFlags != caldata->channelFlags)) {
		/* Operating channel changed, reset channel calibration data */
		memset(caldata, 0, sizeof(*caldata));
		ath9k_init_nfcal_hist_buffer(ah, chan);
	} else if (caldata) {
		clear_bit(PAPRD_PACKET_SENT, &caldata->cal_flags);
	}
	ah->noise = ath9k_hw_getchan_noise(ah, chan, chan->noisefloor);

	if (fastcc) {
		r = ath9k_hw_do_fastcc(ah, chan);
		if (!r)
			return r;
	}

	if (ath9k_hw_mci_is_enabled(ah))
		ar9003_mci_stop_bt(ah, save_fullsleep);

	saveDefAntenna = REG_READ(ah, AR_DEF_ANTENNA);
	if (saveDefAntenna == 0)
		saveDefAntenna = 1;

	macStaId1 = REG_READ(ah, AR_STA_ID1) & AR_STA_ID1_BASE_RATE_11B;

	/* Save TSF before chip reset, a cold reset clears it */
<<<<<<< HEAD
	getrawmonotonic(&tsf_ts);
=======
	ktime_get_raw_ts64(&tsf_ts);
>>>>>>> 24b8d41d
	tsf = ath9k_hw_gettsf64(ah);

	saveLedState = REG_READ(ah, AR_CFG_LED) &
		(AR_CFG_LED_ASSOC_CTL | AR_CFG_LED_MODE_SEL |
		 AR_CFG_LED_BLINK_THRESH_SEL | AR_CFG_LED_BLINK_SLOW);

	ath9k_hw_mark_phy_inactive(ah);

	ah->paprd_table_write_done = false;

	/* Only required on the first reset */
	if (AR_SREV_9271(ah) && ah->htc_reset_init) {
		REG_WRITE(ah,
			  AR9271_RESET_POWER_DOWN_CONTROL,
			  AR9271_RADIO_RF_RST);
		udelay(50);
	}

	if (!ath9k_hw_chip_reset(ah, chan)) {
		ath_err(common, "Chip reset failed\n");
		return -EINVAL;
	}

	/* Only required on the first reset */
	if (AR_SREV_9271(ah) && ah->htc_reset_init) {
		ah->htc_reset_init = false;
		REG_WRITE(ah,
			  AR9271_RESET_POWER_DOWN_CONTROL,
			  AR9271_GATE_MAC_CTL);
		udelay(50);
	}

	/* Restore TSF */
	tsf_offset = ath9k_hw_get_tsf_offset(&tsf_ts, NULL);
	ath9k_hw_settsf64(ah, tsf + tsf_offset);

	if (AR_SREV_9280_20_OR_LATER(ah))
		REG_SET_BIT(ah, AR_GPIO_INPUT_EN_VAL, AR_GPIO_JTAG_DISABLE);

	if (!AR_SREV_9300_20_OR_LATER(ah))
		ar9002_hw_enable_async_fifo(ah);

	r = ath9k_hw_process_ini(ah, chan);
	if (r)
		return r;

	ath9k_hw_set_rfmode(ah, chan);

	if (ath9k_hw_mci_is_enabled(ah))
		ar9003_mci_reset(ah, false, IS_CHAN_2GHZ(chan), save_fullsleep);

	/*
	 * Some AR91xx SoC devices frequently fail to accept TSF writes
	 * right after the chip reset. When that happens, write a new
	 * value after the initvals have been applied.
	 */
	if (AR_SREV_9100(ah) && (ath9k_hw_gettsf64(ah) < tsf)) {
		tsf_offset = ath9k_hw_get_tsf_offset(&tsf_ts, NULL);
		ath9k_hw_settsf64(ah, tsf + tsf_offset);
	}

	ath9k_hw_init_mfp(ah);

	ath9k_hw_set_delta_slope(ah, chan);
	ath9k_hw_spur_mitigate_freq(ah, chan);
	ah->eep_ops->set_board_values(ah, chan);

	ath9k_hw_reset_opmode(ah, macStaId1, saveDefAntenna);

	r = ath9k_hw_rf_set_freq(ah, chan);
	if (r)
		return r;

	ath9k_hw_set_clockrate(ah);

	ath9k_hw_init_queues(ah);
	ath9k_hw_init_interrupt_masks(ah, ah->opmode);
	ath9k_hw_ani_cache_ini_regs(ah);
	ath9k_hw_init_qos(ah);

	if (ah->caps.hw_caps & ATH9K_HW_CAP_RFSILENT)
		ath9k_hw_gpio_request_in(ah, ah->rfkill_gpio, "ath9k-rfkill");

	ath9k_hw_init_global_settings(ah);

	if (AR_SREV_9287(ah) && AR_SREV_9287_13_OR_LATER(ah)) {
		REG_SET_BIT(ah, AR_MAC_PCU_LOGIC_ANALYZER,
			    AR_MAC_PCU_LOGIC_ANALYZER_DISBUG20768);
		REG_RMW_FIELD(ah, AR_AHB_MODE, AR_AHB_CUSTOM_BURST_EN,
			      AR_AHB_CUSTOM_BURST_ASYNC_FIFO_VAL);
		REG_SET_BIT(ah, AR_PCU_MISC_MODE2,
			    AR_PCU_MISC_MODE2_ENABLE_AGGWEP);
	}

	REG_SET_BIT(ah, AR_STA_ID1, AR_STA_ID1_PRESERVE_SEQNUM);

	ath9k_hw_set_dma(ah);

	if (!ath9k_hw_mci_is_enabled(ah))
		REG_WRITE(ah, AR_OBS, 8);

	ENABLE_REG_RMW_BUFFER(ah);
	if (ah->config.rx_intr_mitigation) {
		REG_RMW_FIELD(ah, AR_RIMT, AR_RIMT_LAST, ah->config.rimt_last);
		REG_RMW_FIELD(ah, AR_RIMT, AR_RIMT_FIRST, ah->config.rimt_first);
	}

	if (ah->config.tx_intr_mitigation) {
		REG_RMW_FIELD(ah, AR_TIMT, AR_TIMT_LAST, 300);
		REG_RMW_FIELD(ah, AR_TIMT, AR_TIMT_FIRST, 750);
	}
	REG_RMW_BUFFER_FLUSH(ah);

	ath9k_hw_init_bb(ah, chan);

	if (caldata) {
		clear_bit(TXIQCAL_DONE, &caldata->cal_flags);
		clear_bit(TXCLCAL_DONE, &caldata->cal_flags);
	}
	if (!ath9k_hw_init_cal(ah, chan))
		return -EIO;

	if (ath9k_hw_mci_is_enabled(ah) && ar9003_mci_end_reset(ah, chan, caldata))
		return -EIO;

	ENABLE_REGWRITE_BUFFER(ah);

	ath9k_hw_restore_chainmask(ah);
	REG_WRITE(ah, AR_CFG_LED, saveLedState | AR_CFG_SCLK_32KHZ);

	REGWRITE_BUFFER_FLUSH(ah);

	ath9k_hw_gen_timer_start_tsf2(ah);

	ath9k_hw_init_desc(ah);

	if (ath9k_hw_btcoex_is_enabled(ah))
		ath9k_hw_btcoex_enable(ah);

	if (ath9k_hw_mci_is_enabled(ah))
		ar9003_mci_check_bt(ah);

	if (AR_SREV_9300_20_OR_LATER(ah)) {
		ath9k_hw_loadnf(ah, chan);
		ath9k_hw_start_nfcal(ah, true);
	}

	if (AR_SREV_9300_20_OR_LATER(ah))
		ar9003_hw_bb_watchdog_config(ah);

	if (ah->config.hw_hang_checks & HW_PHYRESTART_CLC_WAR)
		ar9003_hw_disable_phy_restart(ah);

	ath9k_hw_apply_gpio_override(ah);

	if (AR_SREV_9565(ah) && common->bt_ant_diversity)
		REG_SET_BIT(ah, AR_BTCOEX_WL_LNADIV, AR_BTCOEX_WL_LNADIV_FORCE_ON);

	if (ah->hw->conf.radar_enabled) {
		/* set HW specific DFS configuration */
		ah->radar_conf.ext_channel = IS_CHAN_HT40(chan);
		ath9k_hw_set_radar_params(ah);
	}

	return 0;
}
EXPORT_SYMBOL(ath9k_hw_reset);

/******************************/
/* Power Management (Chipset) */
/******************************/

/*
 * Notify Power Mgt is disabled in self-generated frames.
 * If requested, force chip to sleep.
 */
static void ath9k_set_power_sleep(struct ath_hw *ah)
{
	REG_SET_BIT(ah, AR_STA_ID1, AR_STA_ID1_PWR_SAV);

	if (AR_SREV_9462(ah) || AR_SREV_9565(ah)) {
		REG_CLR_BIT(ah, AR_TIMER_MODE, 0xff);
		REG_CLR_BIT(ah, AR_NDP2_TIMER_MODE, 0xff);
		REG_CLR_BIT(ah, AR_SLP32_INC, 0xfffff);
		/* xxx Required for WLAN only case ? */
		REG_WRITE(ah, AR_MCI_INTERRUPT_RX_MSG_EN, 0);
		udelay(100);
	}

	/*
	 * Clear the RTC force wake bit to allow the
	 * mac to go to sleep.
	 */
	REG_CLR_BIT(ah, AR_RTC_FORCE_WAKE, AR_RTC_FORCE_WAKE_EN);

	if (ath9k_hw_mci_is_enabled(ah))
		udelay(100);

	if (!AR_SREV_9100(ah) && !AR_SREV_9300_20_OR_LATER(ah))
		REG_WRITE(ah, AR_RC, AR_RC_AHB | AR_RC_HOSTIF);

	/* Shutdown chip. Active low */
	if (!AR_SREV_5416(ah) && !AR_SREV_9271(ah)) {
		REG_CLR_BIT(ah, AR_RTC_RESET, AR_RTC_RESET_EN);
		udelay(2);
	}

	/* Clear Bit 14 of AR_WA after putting chip into Full Sleep mode. */
	if (AR_SREV_9300_20_OR_LATER(ah))
		REG_WRITE(ah, AR_WA, ah->WARegVal & ~AR_WA_D3_L1_DISABLE);
}

/*
 * Notify Power Management is enabled in self-generating
 * frames. If request, set power mode of chip to
 * auto/normal.  Duration in units of 128us (1/8 TU).
 */
static void ath9k_set_power_network_sleep(struct ath_hw *ah)
{
	struct ath9k_hw_capabilities *pCap = &ah->caps;

	REG_SET_BIT(ah, AR_STA_ID1, AR_STA_ID1_PWR_SAV);

	if (!(pCap->hw_caps & ATH9K_HW_CAP_AUTOSLEEP)) {
		/* Set WakeOnInterrupt bit; clear ForceWake bit */
		REG_WRITE(ah, AR_RTC_FORCE_WAKE,
			  AR_RTC_FORCE_WAKE_ON_INT);
	} else {

		/* When chip goes into network sleep, it could be waken
		 * up by MCI_INT interrupt caused by BT's HW messages
		 * (LNA_xxx, CONT_xxx) which chould be in a very fast
		 * rate (~100us). This will cause chip to leave and
		 * re-enter network sleep mode frequently, which in
		 * consequence will have WLAN MCI HW to generate lots of
		 * SYS_WAKING and SYS_SLEEPING messages which will make
		 * BT CPU to busy to process.
		 */
		if (ath9k_hw_mci_is_enabled(ah))
			REG_CLR_BIT(ah, AR_MCI_INTERRUPT_RX_MSG_EN,
				    AR_MCI_INTERRUPT_RX_HW_MSG_MASK);
		/*
		 * Clear the RTC force wake bit to allow the
		 * mac to go to sleep.
		 */
		REG_CLR_BIT(ah, AR_RTC_FORCE_WAKE, AR_RTC_FORCE_WAKE_EN);

		if (ath9k_hw_mci_is_enabled(ah))
			udelay(30);
	}

	/* Clear Bit 14 of AR_WA after putting chip into Net Sleep mode. */
	if (AR_SREV_9300_20_OR_LATER(ah))
		REG_WRITE(ah, AR_WA, ah->WARegVal & ~AR_WA_D3_L1_DISABLE);
}

static bool ath9k_hw_set_power_awake(struct ath_hw *ah)
{
	u32 val;
	int i;

	/* Set Bits 14 and 17 of AR_WA before powering on the chip. */
	if (AR_SREV_9300_20_OR_LATER(ah)) {
		REG_WRITE(ah, AR_WA, ah->WARegVal);
		udelay(10);
	}

	if ((REG_READ(ah, AR_RTC_STATUS) &
	     AR_RTC_STATUS_M) == AR_RTC_STATUS_SHUTDOWN) {
		if (!ath9k_hw_set_reset_reg(ah, ATH9K_RESET_POWER_ON)) {
			return false;
		}
		if (!AR_SREV_9300_20_OR_LATER(ah))
			ath9k_hw_init_pll(ah, NULL);
	}
	if (AR_SREV_9100(ah))
		REG_SET_BIT(ah, AR_RTC_RESET,
			    AR_RTC_RESET_EN);

	REG_SET_BIT(ah, AR_RTC_FORCE_WAKE,
		    AR_RTC_FORCE_WAKE_EN);
	if (AR_SREV_9100(ah))
		mdelay(10);
	else
		udelay(50);

	for (i = POWER_UP_TIME / 50; i > 0; i--) {
		val = REG_READ(ah, AR_RTC_STATUS) & AR_RTC_STATUS_M;
		if (val == AR_RTC_STATUS_ON)
			break;
		udelay(50);
		REG_SET_BIT(ah, AR_RTC_FORCE_WAKE,
			    AR_RTC_FORCE_WAKE_EN);
	}
	if (i == 0) {
		ath_err(ath9k_hw_common(ah),
			"Failed to wakeup in %uus\n",
			POWER_UP_TIME / 20);
		return false;
	}

	if (ath9k_hw_mci_is_enabled(ah))
		ar9003_mci_set_power_awake(ah);

	REG_CLR_BIT(ah, AR_STA_ID1, AR_STA_ID1_PWR_SAV);

	return true;
}

bool ath9k_hw_setpower(struct ath_hw *ah, enum ath9k_power_mode mode)
{
	struct ath_common *common = ath9k_hw_common(ah);
	int status = true;
	static const char *modes[] = {
		"AWAKE",
		"FULL-SLEEP",
		"NETWORK SLEEP",
		"UNDEFINED"
	};

	if (ah->power_mode == mode)
		return status;

	ath_dbg(common, RESET, "%s -> %s\n",
		modes[ah->power_mode], modes[mode]);

	switch (mode) {
	case ATH9K_PM_AWAKE:
		status = ath9k_hw_set_power_awake(ah);
		break;
	case ATH9K_PM_FULL_SLEEP:
		if (ath9k_hw_mci_is_enabled(ah))
			ar9003_mci_set_full_sleep(ah);

		ath9k_set_power_sleep(ah);
		ah->chip_fullsleep = true;
		break;
	case ATH9K_PM_NETWORK_SLEEP:
		ath9k_set_power_network_sleep(ah);
		break;
	default:
		ath_err(common, "Unknown power mode %u\n", mode);
		return false;
	}
	ah->power_mode = mode;

	/*
	 * XXX: If this warning never comes up after a while then
	 * simply keep the ATH_DBG_WARN_ON_ONCE() but make
	 * ath9k_hw_setpower() return type void.
	 */

	if (!(ah->ah_flags & AH_UNPLUGGED))
		ATH_DBG_WARN_ON_ONCE(!status);

	return status;
}
EXPORT_SYMBOL(ath9k_hw_setpower);

/*******************/
/* Beacon Handling */
/*******************/

void ath9k_hw_beaconinit(struct ath_hw *ah, u32 next_beacon, u32 beacon_period)
{
	int flags = 0;

	ENABLE_REGWRITE_BUFFER(ah);

	switch (ah->opmode) {
	case NL80211_IFTYPE_ADHOC:
		REG_SET_BIT(ah, AR_TXCFG,
			    AR_TXCFG_ADHOC_BEACON_ATIM_TX_POLICY);
		fallthrough;
	case NL80211_IFTYPE_MESH_POINT:
	case NL80211_IFTYPE_AP:
		REG_WRITE(ah, AR_NEXT_TBTT_TIMER, next_beacon);
		REG_WRITE(ah, AR_NEXT_DMA_BEACON_ALERT, next_beacon -
			  TU_TO_USEC(ah->config.dma_beacon_response_time));
		REG_WRITE(ah, AR_NEXT_SWBA, next_beacon -
			  TU_TO_USEC(ah->config.sw_beacon_response_time));
		flags |=
			AR_TBTT_TIMER_EN | AR_DBA_TIMER_EN | AR_SWBA_TIMER_EN;
		break;
	default:
		ath_dbg(ath9k_hw_common(ah), BEACON,
			"%s: unsupported opmode: %d\n", __func__, ah->opmode);
		return;
		break;
	}

	REG_WRITE(ah, AR_BEACON_PERIOD, beacon_period);
	REG_WRITE(ah, AR_DMA_BEACON_PERIOD, beacon_period);
	REG_WRITE(ah, AR_SWBA_PERIOD, beacon_period);

	REGWRITE_BUFFER_FLUSH(ah);

	REG_SET_BIT(ah, AR_TIMER_MODE, flags);
}
EXPORT_SYMBOL(ath9k_hw_beaconinit);

void ath9k_hw_set_sta_beacon_timers(struct ath_hw *ah,
				    const struct ath9k_beacon_state *bs)
{
	u32 nextTbtt, beaconintval, dtimperiod, beacontimeout;
	struct ath9k_hw_capabilities *pCap = &ah->caps;
	struct ath_common *common = ath9k_hw_common(ah);

	ENABLE_REGWRITE_BUFFER(ah);

	REG_WRITE(ah, AR_NEXT_TBTT_TIMER, bs->bs_nexttbtt);
	REG_WRITE(ah, AR_BEACON_PERIOD, bs->bs_intval);
	REG_WRITE(ah, AR_DMA_BEACON_PERIOD, bs->bs_intval);

	REGWRITE_BUFFER_FLUSH(ah);

	REG_RMW_FIELD(ah, AR_RSSI_THR,
		      AR_RSSI_THR_BM_THR, bs->bs_bmissthreshold);

	beaconintval = bs->bs_intval;

	if (bs->bs_sleepduration > beaconintval)
		beaconintval = bs->bs_sleepduration;

	dtimperiod = bs->bs_dtimperiod;
	if (bs->bs_sleepduration > dtimperiod)
		dtimperiod = bs->bs_sleepduration;

	if (beaconintval == dtimperiod)
		nextTbtt = bs->bs_nextdtim;
	else
		nextTbtt = bs->bs_nexttbtt;

	ath_dbg(common, BEACON, "next DTIM %u\n", bs->bs_nextdtim);
	ath_dbg(common, BEACON, "next beacon %u\n", nextTbtt);
	ath_dbg(common, BEACON, "beacon period %u\n", beaconintval);
	ath_dbg(common, BEACON, "DTIM period %u\n", dtimperiod);

	ENABLE_REGWRITE_BUFFER(ah);

	REG_WRITE(ah, AR_NEXT_DTIM, bs->bs_nextdtim - SLEEP_SLOP);
	REG_WRITE(ah, AR_NEXT_TIM, nextTbtt - SLEEP_SLOP);

	REG_WRITE(ah, AR_SLEEP1,
		  SM((CAB_TIMEOUT_VAL << 3), AR_SLEEP1_CAB_TIMEOUT)
		  | AR_SLEEP1_ASSUME_DTIM);

	if (pCap->hw_caps & ATH9K_HW_CAP_AUTOSLEEP)
		beacontimeout = (BEACON_TIMEOUT_VAL << 3);
	else
		beacontimeout = MIN_BEACON_TIMEOUT_VAL;

	REG_WRITE(ah, AR_SLEEP2,
		  SM(beacontimeout, AR_SLEEP2_BEACON_TIMEOUT));

	REG_WRITE(ah, AR_TIM_PERIOD, beaconintval);
	REG_WRITE(ah, AR_DTIM_PERIOD, dtimperiod);

	REGWRITE_BUFFER_FLUSH(ah);

	REG_SET_BIT(ah, AR_TIMER_MODE,
		    AR_TBTT_TIMER_EN | AR_TIM_TIMER_EN |
		    AR_DTIM_TIMER_EN);

	/* TSF Out of Range Threshold */
	REG_WRITE(ah, AR_TSFOOR_THRESHOLD, bs->bs_tsfoor_threshold);
}
EXPORT_SYMBOL(ath9k_hw_set_sta_beacon_timers);

/*******************/
/* HW Capabilities */
/*******************/

static u8 fixup_chainmask(u8 chip_chainmask, u8 eeprom_chainmask)
{
	eeprom_chainmask &= chip_chainmask;
	if (eeprom_chainmask)
		return eeprom_chainmask;
	else
		return chip_chainmask;
}

/**
 * ath9k_hw_dfs_tested - checks if DFS has been tested with used chipset
 * @ah: the atheros hardware data structure
 *
 * We enable DFS support upstream on chipsets which have passed a series
 * of tests. The testing requirements are going to be documented. Desired
 * test requirements are documented at:
 *
 * https://wireless.wiki.kernel.org/en/users/Drivers/ath9k/dfs
 *
 * Once a new chipset gets properly tested an individual commit can be used
 * to document the testing for DFS for that chipset.
 */
static bool ath9k_hw_dfs_tested(struct ath_hw *ah)
{

	switch (ah->hw_version.macVersion) {
	/* for temporary testing DFS with 9280 */
	case AR_SREV_VERSION_9280:
	/* AR9580 will likely be our first target to get testing on */
	case AR_SREV_VERSION_9580:
		return true;
	default:
		return false;
	}
}

static void ath9k_gpio_cap_init(struct ath_hw *ah)
{
	struct ath9k_hw_capabilities *pCap = &ah->caps;

	if (AR_SREV_9271(ah)) {
		pCap->num_gpio_pins = AR9271_NUM_GPIO;
		pCap->gpio_mask = AR9271_GPIO_MASK;
	} else if (AR_DEVID_7010(ah)) {
		pCap->num_gpio_pins = AR7010_NUM_GPIO;
		pCap->gpio_mask = AR7010_GPIO_MASK;
	} else if (AR_SREV_9287(ah)) {
		pCap->num_gpio_pins = AR9287_NUM_GPIO;
		pCap->gpio_mask = AR9287_GPIO_MASK;
	} else if (AR_SREV_9285(ah)) {
		pCap->num_gpio_pins = AR9285_NUM_GPIO;
		pCap->gpio_mask = AR9285_GPIO_MASK;
	} else if (AR_SREV_9280(ah)) {
		pCap->num_gpio_pins = AR9280_NUM_GPIO;
		pCap->gpio_mask = AR9280_GPIO_MASK;
	} else if (AR_SREV_9300(ah)) {
		pCap->num_gpio_pins = AR9300_NUM_GPIO;
		pCap->gpio_mask = AR9300_GPIO_MASK;
	} else if (AR_SREV_9330(ah)) {
		pCap->num_gpio_pins = AR9330_NUM_GPIO;
		pCap->gpio_mask = AR9330_GPIO_MASK;
	} else if (AR_SREV_9340(ah)) {
		pCap->num_gpio_pins = AR9340_NUM_GPIO;
		pCap->gpio_mask = AR9340_GPIO_MASK;
	} else if (AR_SREV_9462(ah)) {
		pCap->num_gpio_pins = AR9462_NUM_GPIO;
		pCap->gpio_mask = AR9462_GPIO_MASK;
	} else if (AR_SREV_9485(ah)) {
		pCap->num_gpio_pins = AR9485_NUM_GPIO;
		pCap->gpio_mask = AR9485_GPIO_MASK;
	} else if (AR_SREV_9531(ah)) {
		pCap->num_gpio_pins = AR9531_NUM_GPIO;
		pCap->gpio_mask = AR9531_GPIO_MASK;
	} else if (AR_SREV_9550(ah)) {
		pCap->num_gpio_pins = AR9550_NUM_GPIO;
		pCap->gpio_mask = AR9550_GPIO_MASK;
	} else if (AR_SREV_9561(ah)) {
		pCap->num_gpio_pins = AR9561_NUM_GPIO;
		pCap->gpio_mask = AR9561_GPIO_MASK;
	} else if (AR_SREV_9565(ah)) {
		pCap->num_gpio_pins = AR9565_NUM_GPIO;
		pCap->gpio_mask = AR9565_GPIO_MASK;
	} else if (AR_SREV_9580(ah)) {
		pCap->num_gpio_pins = AR9580_NUM_GPIO;
		pCap->gpio_mask = AR9580_GPIO_MASK;
	} else {
		pCap->num_gpio_pins = AR_NUM_GPIO;
		pCap->gpio_mask = AR_GPIO_MASK;
	}
}

int ath9k_hw_fill_cap_info(struct ath_hw *ah)
{
	struct ath9k_hw_capabilities *pCap = &ah->caps;
	struct ath_regulatory *regulatory = ath9k_hw_regulatory(ah);
	struct ath_common *common = ath9k_hw_common(ah);

	u16 eeval;
	u8 ant_div_ctl1, tx_chainmask, rx_chainmask;

	eeval = ah->eep_ops->get_eeprom(ah, EEP_REG_0);
	regulatory->current_rd = eeval;

	if (ah->opmode != NL80211_IFTYPE_AP &&
	    ah->hw_version.subvendorid == AR_SUBVENDOR_ID_NEW_A) {
		if (regulatory->current_rd == 0x64 ||
		    regulatory->current_rd == 0x65)
			regulatory->current_rd += 5;
		else if (regulatory->current_rd == 0x41)
			regulatory->current_rd = 0x43;
		ath_dbg(common, REGULATORY, "regdomain mapped to 0x%x\n",
			regulatory->current_rd);
	}

	eeval = ah->eep_ops->get_eeprom(ah, EEP_OP_MODE);

	if (eeval & AR5416_OPFLAGS_11A) {
		if (ah->disable_5ghz)
			ath_warn(common, "disabling 5GHz band\n");
		else
			pCap->hw_caps |= ATH9K_HW_CAP_5GHZ;
	}

	if (eeval & AR5416_OPFLAGS_11G) {
		if (ah->disable_2ghz)
			ath_warn(common, "disabling 2GHz band\n");
		else
			pCap->hw_caps |= ATH9K_HW_CAP_2GHZ;
	}

	if ((pCap->hw_caps & (ATH9K_HW_CAP_2GHZ | ATH9K_HW_CAP_5GHZ)) == 0) {
		ath_err(common, "both bands are disabled\n");
		return -EINVAL;
	}

	ath9k_gpio_cap_init(ah);

	if (AR_SREV_9485(ah) ||
	    AR_SREV_9285(ah) ||
	    AR_SREV_9330(ah) ||
	    AR_SREV_9565(ah))
		pCap->chip_chainmask = 1;
	else if (!AR_SREV_9280_20_OR_LATER(ah))
		pCap->chip_chainmask = 7;
	else if (!AR_SREV_9300_20_OR_LATER(ah) ||
		 AR_SREV_9340(ah) ||
		 AR_SREV_9462(ah) ||
		 AR_SREV_9531(ah))
		pCap->chip_chainmask = 3;
	else
		pCap->chip_chainmask = 7;

	pCap->tx_chainmask = ah->eep_ops->get_eeprom(ah, EEP_TX_MASK);
	/*
	 * For AR9271 we will temporarilly uses the rx chainmax as read from
	 * the EEPROM.
	 */
	if ((ah->hw_version.devid == AR5416_DEVID_PCI) &&
	    !(eeval & AR5416_OPFLAGS_11A) &&
	    !(AR_SREV_9271(ah)))
		/* CB71: GPIO 0 is pulled down to indicate 3 rx chains */
		pCap->rx_chainmask = ath9k_hw_gpio_get(ah, 0) ? 0x5 : 0x7;
	else if (AR_SREV_9100(ah))
		pCap->rx_chainmask = 0x7;
	else
		/* Use rx_chainmask from EEPROM. */
		pCap->rx_chainmask = ah->eep_ops->get_eeprom(ah, EEP_RX_MASK);

	pCap->tx_chainmask = fixup_chainmask(pCap->chip_chainmask, pCap->tx_chainmask);
	pCap->rx_chainmask = fixup_chainmask(pCap->chip_chainmask, pCap->rx_chainmask);
	ah->txchainmask = pCap->tx_chainmask;
	ah->rxchainmask = pCap->rx_chainmask;

	ah->misc_mode |= AR_PCU_MIC_NEW_LOC_ENA;

	/* enable key search for every frame in an aggregate */
	if (AR_SREV_9300_20_OR_LATER(ah))
		ah->misc_mode |= AR_PCU_ALWAYS_PERFORM_KEYSEARCH;

	common->crypt_caps |= ATH_CRYPT_CAP_CIPHER_AESCCM;

	if (ah->hw_version.devid != AR2427_DEVID_PCIE)
		pCap->hw_caps |= ATH9K_HW_CAP_HT;
	else
		pCap->hw_caps &= ~ATH9K_HW_CAP_HT;

	if (AR_SREV_9160_10_OR_LATER(ah) || AR_SREV_9100(ah))
		pCap->rts_aggr_limit = ATH_AMPDU_LIMIT_MAX;
	else
		pCap->rts_aggr_limit = (8 * 1024);

#ifdef CONFIG_ATH9K_RFKILL
	ah->rfsilent = ah->eep_ops->get_eeprom(ah, EEP_RF_SILENT);
	if (ah->rfsilent & EEP_RFSILENT_ENABLED) {
		ah->rfkill_gpio =
			MS(ah->rfsilent, EEP_RFSILENT_GPIO_SEL);
		ah->rfkill_polarity =
			MS(ah->rfsilent, EEP_RFSILENT_POLARITY);

		pCap->hw_caps |= ATH9K_HW_CAP_RFSILENT;
	}
#endif
	if (AR_SREV_9271(ah) || AR_SREV_9300_20_OR_LATER(ah))
		pCap->hw_caps |= ATH9K_HW_CAP_AUTOSLEEP;
	else
		pCap->hw_caps &= ~ATH9K_HW_CAP_AUTOSLEEP;

	if (AR_SREV_9280(ah) || AR_SREV_9285(ah))
		pCap->hw_caps &= ~ATH9K_HW_CAP_4KB_SPLITTRANS;
	else
		pCap->hw_caps |= ATH9K_HW_CAP_4KB_SPLITTRANS;

	if (AR_SREV_9300_20_OR_LATER(ah)) {
		pCap->hw_caps |= ATH9K_HW_CAP_EDMA | ATH9K_HW_CAP_FASTCLOCK;
		if (!AR_SREV_9330(ah) && !AR_SREV_9485(ah) &&
		    !AR_SREV_9561(ah) && !AR_SREV_9565(ah))
			pCap->hw_caps |= ATH9K_HW_CAP_LDPC;

		pCap->rx_hp_qdepth = ATH9K_HW_RX_HP_QDEPTH;
		pCap->rx_lp_qdepth = ATH9K_HW_RX_LP_QDEPTH;
		pCap->rx_status_len = sizeof(struct ar9003_rxs);
		pCap->tx_desc_len = sizeof(struct ar9003_txc);
		pCap->txs_len = sizeof(struct ar9003_txs);
	} else {
		pCap->tx_desc_len = sizeof(struct ath_desc);
		if (AR_SREV_9280_20(ah))
			pCap->hw_caps |= ATH9K_HW_CAP_FASTCLOCK;
	}

	if (AR_SREV_9300_20_OR_LATER(ah))
		pCap->hw_caps |= ATH9K_HW_CAP_RAC_SUPPORTED;

	if (AR_SREV_9561(ah))
		ah->ent_mode = 0x3BDA000;
	else if (AR_SREV_9300_20_OR_LATER(ah))
		ah->ent_mode = REG_READ(ah, AR_ENT_OTP);

	if (AR_SREV_9287_11_OR_LATER(ah) || AR_SREV_9271(ah))
		pCap->hw_caps |= ATH9K_HW_CAP_SGI_20;

	if (AR_SREV_9285(ah)) {
		if (ah->eep_ops->get_eeprom(ah, EEP_MODAL_VER) >= 3) {
			ant_div_ctl1 =
				ah->eep_ops->get_eeprom(ah, EEP_ANT_DIV_CTL1);
			if ((ant_div_ctl1 & 0x1) && ((ant_div_ctl1 >> 3) & 0x1)) {
				pCap->hw_caps |= ATH9K_HW_CAP_ANT_DIV_COMB;
				ath_info(common, "Enable LNA combining\n");
			}
		}
	}

	if (AR_SREV_9300_20_OR_LATER(ah)) {
		if (ah->eep_ops->get_eeprom(ah, EEP_CHAIN_MASK_REDUCE))
			pCap->hw_caps |= ATH9K_HW_CAP_APM;
	}

	if (AR_SREV_9330(ah) || AR_SREV_9485(ah) || AR_SREV_9565(ah)) {
		ant_div_ctl1 = ah->eep_ops->get_eeprom(ah, EEP_ANT_DIV_CTL1);
		if ((ant_div_ctl1 >> 0x6) == 0x3) {
			pCap->hw_caps |= ATH9K_HW_CAP_ANT_DIV_COMB;
			ath_info(common, "Enable LNA combining\n");
		}
	}

	if (ath9k_hw_dfs_tested(ah))
		pCap->hw_caps |= ATH9K_HW_CAP_DFS;

	tx_chainmask = pCap->tx_chainmask;
	rx_chainmask = pCap->rx_chainmask;
	while (tx_chainmask || rx_chainmask) {
		if (tx_chainmask & BIT(0))
			pCap->max_txchains++;
		if (rx_chainmask & BIT(0))
			pCap->max_rxchains++;

		tx_chainmask >>= 1;
		rx_chainmask >>= 1;
	}

	if (AR_SREV_9462(ah) || AR_SREV_9565(ah)) {
		if (!(ah->ent_mode & AR_ENT_OTP_49GHZ_DISABLE))
			pCap->hw_caps |= ATH9K_HW_CAP_MCI;

		if (AR_SREV_9462_20_OR_LATER(ah))
			pCap->hw_caps |= ATH9K_HW_CAP_RTT;
	}

	if (AR_SREV_9300_20_OR_LATER(ah) &&
	    ah->eep_ops->get_eeprom(ah, EEP_PAPRD))
			pCap->hw_caps |= ATH9K_HW_CAP_PAPRD;

#ifdef CONFIG_ATH9K_WOW
	if (AR_SREV_9462_20_OR_LATER(ah) || AR_SREV_9565_11_OR_LATER(ah))
		ah->wow.max_patterns = MAX_NUM_PATTERN;
	else
		ah->wow.max_patterns = MAX_NUM_PATTERN_LEGACY;
#endif

	return 0;
}

/****************************/
/* GPIO / RFKILL / Antennae */
/****************************/

static void ath9k_hw_gpio_cfg_output_mux(struct ath_hw *ah, u32 gpio, u32 type)
{
	int addr;
	u32 gpio_shift, tmp;

	if (gpio > 11)
		addr = AR_GPIO_OUTPUT_MUX3;
	else if (gpio > 5)
		addr = AR_GPIO_OUTPUT_MUX2;
	else
		addr = AR_GPIO_OUTPUT_MUX1;

	gpio_shift = (gpio % 6) * 5;

	if (AR_SREV_9280_20_OR_LATER(ah) ||
	    (addr != AR_GPIO_OUTPUT_MUX1)) {
		REG_RMW(ah, addr, (type << gpio_shift),
			(0x1f << gpio_shift));
	} else {
		tmp = REG_READ(ah, addr);
		tmp = ((tmp & 0x1F0) << 1) | (tmp & ~0x1F0);
		tmp &= ~(0x1f << gpio_shift);
		tmp |= (type << gpio_shift);
		REG_WRITE(ah, addr, tmp);
	}
}

/* BSP should set the corresponding MUX register correctly.
 */
static void ath9k_hw_gpio_cfg_soc(struct ath_hw *ah, u32 gpio, bool out,
				  const char *label)
{
	if (ah->caps.gpio_requested & BIT(gpio))
		return;

	/* may be requested by BSP, free anyway */
	gpio_free(gpio);

	if (gpio_request_one(gpio, out ? GPIOF_OUT_INIT_LOW : GPIOF_IN, label))
		return;

	ah->caps.gpio_requested |= BIT(gpio);
}

static void ath9k_hw_gpio_cfg_wmac(struct ath_hw *ah, u32 gpio, bool out,
				   u32 ah_signal_type)
{
	u32 gpio_set, gpio_shift = gpio;

	if (AR_DEVID_7010(ah)) {
		gpio_set = out ?
			AR7010_GPIO_OE_AS_OUTPUT : AR7010_GPIO_OE_AS_INPUT;
		REG_RMW(ah, AR7010_GPIO_OE, gpio_set << gpio_shift,
			AR7010_GPIO_OE_MASK << gpio_shift);
	} else if (AR_SREV_SOC(ah)) {
		gpio_set = out ? 1 : 0;
		REG_RMW(ah, AR_GPIO_OE_OUT, gpio_set << gpio_shift,
			gpio_set << gpio_shift);
	} else {
		gpio_shift = gpio << 1;
		gpio_set = out ?
			AR_GPIO_OE_OUT_DRV_ALL : AR_GPIO_OE_OUT_DRV_NO;
		REG_RMW(ah, AR_GPIO_OE_OUT, gpio_set << gpio_shift,
			AR_GPIO_OE_OUT_DRV << gpio_shift);

		if (out)
			ath9k_hw_gpio_cfg_output_mux(ah, gpio, ah_signal_type);
	}
}

static void ath9k_hw_gpio_request(struct ath_hw *ah, u32 gpio, bool out,
				  const char *label, u32 ah_signal_type)
{
	WARN_ON(gpio >= ah->caps.num_gpio_pins);

	if (BIT(gpio) & ah->caps.gpio_mask)
		ath9k_hw_gpio_cfg_wmac(ah, gpio, out, ah_signal_type);
	else if (AR_SREV_SOC(ah))
		ath9k_hw_gpio_cfg_soc(ah, gpio, out, label);
	else
		WARN_ON(1);
}

void ath9k_hw_gpio_request_in(struct ath_hw *ah, u32 gpio, const char *label)
{
	ath9k_hw_gpio_request(ah, gpio, false, label, 0);
}
EXPORT_SYMBOL(ath9k_hw_gpio_request_in);

void ath9k_hw_gpio_request_out(struct ath_hw *ah, u32 gpio, const char *label,
			       u32 ah_signal_type)
{
	ath9k_hw_gpio_request(ah, gpio, true, label, ah_signal_type);
}
EXPORT_SYMBOL(ath9k_hw_gpio_request_out);

void ath9k_hw_gpio_free(struct ath_hw *ah, u32 gpio)
{
	if (!AR_SREV_SOC(ah))
		return;

	WARN_ON(gpio >= ah->caps.num_gpio_pins);

	if (ah->caps.gpio_requested & BIT(gpio)) {
		gpio_free(gpio);
		ah->caps.gpio_requested &= ~BIT(gpio);
	}
}
EXPORT_SYMBOL(ath9k_hw_gpio_free);

u32 ath9k_hw_gpio_get(struct ath_hw *ah, u32 gpio)
{
	u32 val = 0xffffffff;

#define MS_REG_READ(x, y) \
	(MS(REG_READ(ah, AR_GPIO_IN_OUT), x##_GPIO_IN_VAL) & BIT(y))

	WARN_ON(gpio >= ah->caps.num_gpio_pins);

	if (BIT(gpio) & ah->caps.gpio_mask) {
		if (AR_SREV_9271(ah))
			val = MS_REG_READ(AR9271, gpio);
		else if (AR_SREV_9287(ah))
			val = MS_REG_READ(AR9287, gpio);
		else if (AR_SREV_9285(ah))
			val = MS_REG_READ(AR9285, gpio);
		else if (AR_SREV_9280(ah))
			val = MS_REG_READ(AR928X, gpio);
		else if (AR_DEVID_7010(ah))
			val = REG_READ(ah, AR7010_GPIO_IN) & BIT(gpio);
		else if (AR_SREV_9300_20_OR_LATER(ah))
			val = REG_READ(ah, AR_GPIO_IN) & BIT(gpio);
		else
			val = MS_REG_READ(AR, gpio);
	} else if (BIT(gpio) & ah->caps.gpio_requested) {
		val = gpio_get_value(gpio) & BIT(gpio);
	} else {
		WARN_ON(1);
	}

<<<<<<< HEAD
	return val;
=======
	return !!val;
>>>>>>> 24b8d41d
}
EXPORT_SYMBOL(ath9k_hw_gpio_get);

void ath9k_hw_set_gpio(struct ath_hw *ah, u32 gpio, u32 val)
{
	WARN_ON(gpio >= ah->caps.num_gpio_pins);
<<<<<<< HEAD

	if (AR_DEVID_7010(ah) || AR_SREV_9271(ah))
		val = !val;
	else
		val = !!val;

=======

	if (AR_DEVID_7010(ah) || AR_SREV_9271(ah))
		val = !val;
	else
		val = !!val;

>>>>>>> 24b8d41d
	if (BIT(gpio) & ah->caps.gpio_mask) {
		u32 out_addr = AR_DEVID_7010(ah) ?
			AR7010_GPIO_OUT : AR_GPIO_IN_OUT;

		REG_RMW(ah, out_addr, val << gpio, BIT(gpio));
	} else if (BIT(gpio) & ah->caps.gpio_requested) {
		gpio_set_value(gpio, val);
	} else {
		WARN_ON(1);
	}
}
EXPORT_SYMBOL(ath9k_hw_set_gpio);

void ath9k_hw_setantenna(struct ath_hw *ah, u32 antenna)
{
	REG_WRITE(ah, AR_DEF_ANTENNA, (antenna & 0x7));
}
EXPORT_SYMBOL(ath9k_hw_setantenna);

/*********************/
/* General Operation */
/*********************/

u32 ath9k_hw_getrxfilter(struct ath_hw *ah)
{
	u32 bits = REG_READ(ah, AR_RX_FILTER);
	u32 phybits = REG_READ(ah, AR_PHY_ERR);

	if (phybits & AR_PHY_ERR_RADAR)
		bits |= ATH9K_RX_FILTER_PHYRADAR;
	if (phybits & (AR_PHY_ERR_OFDM_TIMING | AR_PHY_ERR_CCK_TIMING))
		bits |= ATH9K_RX_FILTER_PHYERR;

	return bits;
}
EXPORT_SYMBOL(ath9k_hw_getrxfilter);

void ath9k_hw_setrxfilter(struct ath_hw *ah, u32 bits)
{
	u32 phybits;

	ENABLE_REGWRITE_BUFFER(ah);

	REG_WRITE(ah, AR_RX_FILTER, bits);

	phybits = 0;
	if (bits & ATH9K_RX_FILTER_PHYRADAR)
		phybits |= AR_PHY_ERR_RADAR;
	if (bits & ATH9K_RX_FILTER_PHYERR)
		phybits |= AR_PHY_ERR_OFDM_TIMING | AR_PHY_ERR_CCK_TIMING;
	REG_WRITE(ah, AR_PHY_ERR, phybits);

	if (phybits)
		REG_SET_BIT(ah, AR_RXCFG, AR_RXCFG_ZLFDMA);
	else
		REG_CLR_BIT(ah, AR_RXCFG, AR_RXCFG_ZLFDMA);

	REGWRITE_BUFFER_FLUSH(ah);
}
EXPORT_SYMBOL(ath9k_hw_setrxfilter);

bool ath9k_hw_phy_disable(struct ath_hw *ah)
{
	if (ath9k_hw_mci_is_enabled(ah))
		ar9003_mci_bt_gain_ctrl(ah);

	if (!ath9k_hw_set_reset_reg(ah, ATH9K_RESET_WARM))
		return false;

	ath9k_hw_init_pll(ah, NULL);
	ah->htc_reset_init = true;
	return true;
}
EXPORT_SYMBOL(ath9k_hw_phy_disable);

bool ath9k_hw_disable(struct ath_hw *ah)
{
	if (!ath9k_hw_setpower(ah, ATH9K_PM_AWAKE))
		return false;

	if (!ath9k_hw_set_reset_reg(ah, ATH9K_RESET_COLD))
		return false;

	ath9k_hw_init_pll(ah, NULL);
	return true;
}
EXPORT_SYMBOL(ath9k_hw_disable);

static int get_antenna_gain(struct ath_hw *ah, struct ath9k_channel *chan)
{
	enum eeprom_param gain_param;

	if (IS_CHAN_2GHZ(chan))
		gain_param = EEP_ANTENNA_GAIN_2G;
	else
		gain_param = EEP_ANTENNA_GAIN_5G;

	return ah->eep_ops->get_eeprom(ah, gain_param);
}

void ath9k_hw_apply_txpower(struct ath_hw *ah, struct ath9k_channel *chan,
			    bool test)
{
	struct ath_regulatory *reg = ath9k_hw_regulatory(ah);
	struct ieee80211_channel *channel;
	int chan_pwr, new_pwr;
<<<<<<< HEAD
=======
	u16 ctl = NO_CTL;
>>>>>>> 24b8d41d

	if (!chan)
		return;

	if (!test)
		ctl = ath9k_regd_get_ctl(reg, chan);

	channel = chan->chan;
	chan_pwr = min_t(int, channel->max_power * 2, MAX_COMBINED_POWER);
	new_pwr = min_t(int, chan_pwr, reg->power_limit);

<<<<<<< HEAD
	ah->eep_ops->set_txpower(ah, chan,
				 ath9k_regd_get_ctl(reg, chan),
=======
	ah->eep_ops->set_txpower(ah, chan, ctl,
>>>>>>> 24b8d41d
				 get_antenna_gain(ah, chan), new_pwr, test);
}

void ath9k_hw_set_txpowerlimit(struct ath_hw *ah, u32 limit, bool test)
{
	struct ath_regulatory *reg = ath9k_hw_regulatory(ah);
	struct ath9k_channel *chan = ah->curchan;
	struct ieee80211_channel *channel = chan->chan;

	reg->power_limit = min_t(u32, limit, MAX_COMBINED_POWER);
	if (test)
		channel->max_power = MAX_COMBINED_POWER / 2;

	ath9k_hw_apply_txpower(ah, chan, test);

	if (test)
		channel->max_power = DIV_ROUND_UP(reg->max_power_level, 2);
}
EXPORT_SYMBOL(ath9k_hw_set_txpowerlimit);

void ath9k_hw_setopmode(struct ath_hw *ah)
{
	ath9k_hw_set_operating_mode(ah, ah->opmode);
}
EXPORT_SYMBOL(ath9k_hw_setopmode);

void ath9k_hw_setmcastfilter(struct ath_hw *ah, u32 filter0, u32 filter1)
{
	REG_WRITE(ah, AR_MCAST_FIL0, filter0);
	REG_WRITE(ah, AR_MCAST_FIL1, filter1);
}
EXPORT_SYMBOL(ath9k_hw_setmcastfilter);

void ath9k_hw_write_associd(struct ath_hw *ah)
{
	struct ath_common *common = ath9k_hw_common(ah);

	REG_WRITE(ah, AR_BSS_ID0, get_unaligned_le32(common->curbssid));
	REG_WRITE(ah, AR_BSS_ID1, get_unaligned_le16(common->curbssid + 4) |
		  ((common->curaid & 0x3fff) << AR_BSS_ID1_AID_S));
}
EXPORT_SYMBOL(ath9k_hw_write_associd);

#define ATH9K_MAX_TSF_READ 10

u64 ath9k_hw_gettsf64(struct ath_hw *ah)
{
	u32 tsf_lower, tsf_upper1, tsf_upper2;
	int i;

	tsf_upper1 = REG_READ(ah, AR_TSF_U32);
	for (i = 0; i < ATH9K_MAX_TSF_READ; i++) {
		tsf_lower = REG_READ(ah, AR_TSF_L32);
		tsf_upper2 = REG_READ(ah, AR_TSF_U32);
		if (tsf_upper2 == tsf_upper1)
			break;
		tsf_upper1 = tsf_upper2;
	}

	WARN_ON( i == ATH9K_MAX_TSF_READ );

	return (((u64)tsf_upper1 << 32) | tsf_lower);
}
EXPORT_SYMBOL(ath9k_hw_gettsf64);

void ath9k_hw_settsf64(struct ath_hw *ah, u64 tsf64)
{
	REG_WRITE(ah, AR_TSF_L32, tsf64 & 0xffffffff);
	REG_WRITE(ah, AR_TSF_U32, (tsf64 >> 32) & 0xffffffff);
}
EXPORT_SYMBOL(ath9k_hw_settsf64);

void ath9k_hw_reset_tsf(struct ath_hw *ah)
{
	if (!ath9k_hw_wait(ah, AR_SLP32_MODE, AR_SLP32_TSF_WRITE_STATUS, 0,
			   AH_TSF_WRITE_TIMEOUT))
		ath_dbg(ath9k_hw_common(ah), RESET,
			"AR_SLP32_TSF_WRITE_STATUS limit exceeded\n");

	REG_WRITE(ah, AR_RESET_TSF, AR_RESET_TSF_ONCE);
}
EXPORT_SYMBOL(ath9k_hw_reset_tsf);

void ath9k_hw_set_tsfadjust(struct ath_hw *ah, bool set)
{
	if (set)
		ah->misc_mode |= AR_PCU_TX_ADD_TSF;
	else
		ah->misc_mode &= ~AR_PCU_TX_ADD_TSF;
}
EXPORT_SYMBOL(ath9k_hw_set_tsfadjust);

void ath9k_hw_set11nmac2040(struct ath_hw *ah, struct ath9k_channel *chan)
{
	u32 macmode;

	if (IS_CHAN_HT40(chan) && !ah->config.cwm_ignore_extcca)
		macmode = AR_2040_JOINED_RX_CLEAR;
	else
		macmode = 0;

	REG_WRITE(ah, AR_2040_MODE, macmode);
}

/* HW Generic timers configuration */

static const struct ath_gen_timer_configuration gen_tmr_configuration[] =
{
	{AR_NEXT_NDP_TIMER, AR_NDP_PERIOD, AR_TIMER_MODE, 0x0080},
	{AR_NEXT_NDP_TIMER, AR_NDP_PERIOD, AR_TIMER_MODE, 0x0080},
	{AR_NEXT_NDP_TIMER, AR_NDP_PERIOD, AR_TIMER_MODE, 0x0080},
	{AR_NEXT_NDP_TIMER, AR_NDP_PERIOD, AR_TIMER_MODE, 0x0080},
	{AR_NEXT_NDP_TIMER, AR_NDP_PERIOD, AR_TIMER_MODE, 0x0080},
	{AR_NEXT_NDP_TIMER, AR_NDP_PERIOD, AR_TIMER_MODE, 0x0080},
	{AR_NEXT_NDP_TIMER, AR_NDP_PERIOD, AR_TIMER_MODE, 0x0080},
	{AR_NEXT_NDP_TIMER, AR_NDP_PERIOD, AR_TIMER_MODE, 0x0080},
	{AR_NEXT_NDP2_TIMER, AR_NDP2_PERIOD, AR_NDP2_TIMER_MODE, 0x0001},
	{AR_NEXT_NDP2_TIMER + 1*4, AR_NDP2_PERIOD + 1*4,
				AR_NDP2_TIMER_MODE, 0x0002},
	{AR_NEXT_NDP2_TIMER + 2*4, AR_NDP2_PERIOD + 2*4,
				AR_NDP2_TIMER_MODE, 0x0004},
	{AR_NEXT_NDP2_TIMER + 3*4, AR_NDP2_PERIOD + 3*4,
				AR_NDP2_TIMER_MODE, 0x0008},
	{AR_NEXT_NDP2_TIMER + 4*4, AR_NDP2_PERIOD + 4*4,
				AR_NDP2_TIMER_MODE, 0x0010},
	{AR_NEXT_NDP2_TIMER + 5*4, AR_NDP2_PERIOD + 5*4,
				AR_NDP2_TIMER_MODE, 0x0020},
	{AR_NEXT_NDP2_TIMER + 6*4, AR_NDP2_PERIOD + 6*4,
				AR_NDP2_TIMER_MODE, 0x0040},
	{AR_NEXT_NDP2_TIMER + 7*4, AR_NDP2_PERIOD + 7*4,
				AR_NDP2_TIMER_MODE, 0x0080}
};

/* HW generic timer primitives */

u32 ath9k_hw_gettsf32(struct ath_hw *ah)
{
	return REG_READ(ah, AR_TSF_L32);
}
EXPORT_SYMBOL(ath9k_hw_gettsf32);

void ath9k_hw_gen_timer_start_tsf2(struct ath_hw *ah)
{
	struct ath_gen_timer_table *timer_table = &ah->hw_gen_timers;

	if (timer_table->tsf2_enabled) {
		REG_SET_BIT(ah, AR_DIRECT_CONNECT, AR_DC_AP_STA_EN);
		REG_SET_BIT(ah, AR_RESET_TSF, AR_RESET_TSF2_ONCE);
	}
}

struct ath_gen_timer *ath_gen_timer_alloc(struct ath_hw *ah,
					  void (*trigger)(void *),
					  void (*overflow)(void *),
					  void *arg,
					  u8 timer_index)
{
	struct ath_gen_timer_table *timer_table = &ah->hw_gen_timers;
	struct ath_gen_timer *timer;

	if ((timer_index < AR_FIRST_NDP_TIMER) ||
	    (timer_index >= ATH_MAX_GEN_TIMER))
		return NULL;

	if ((timer_index > AR_FIRST_NDP_TIMER) &&
	    !AR_SREV_9300_20_OR_LATER(ah))
		return NULL;

	timer = kzalloc(sizeof(struct ath_gen_timer), GFP_KERNEL);
	if (timer == NULL)
		return NULL;

	/* allocate a hardware generic timer slot */
	timer_table->timers[timer_index] = timer;
	timer->index = timer_index;
	timer->trigger = trigger;
	timer->overflow = overflow;
	timer->arg = arg;

	if ((timer_index > AR_FIRST_NDP_TIMER) && !timer_table->tsf2_enabled) {
		timer_table->tsf2_enabled = true;
		ath9k_hw_gen_timer_start_tsf2(ah);
	}

	return timer;
}
EXPORT_SYMBOL(ath_gen_timer_alloc);

void ath9k_hw_gen_timer_start(struct ath_hw *ah,
			      struct ath_gen_timer *timer,
			      u32 timer_next,
			      u32 timer_period)
{
	struct ath_gen_timer_table *timer_table = &ah->hw_gen_timers;
	u32 mask = 0;

	timer_table->timer_mask |= BIT(timer->index);

	/*
	 * Program generic timer registers
	 */
	REG_WRITE(ah, gen_tmr_configuration[timer->index].next_addr,
		 timer_next);
	REG_WRITE(ah, gen_tmr_configuration[timer->index].period_addr,
		  timer_period);
	REG_SET_BIT(ah, gen_tmr_configuration[timer->index].mode_addr,
		    gen_tmr_configuration[timer->index].mode_mask);

	if (AR_SREV_9462(ah) || AR_SREV_9565(ah)) {
		/*
		 * Starting from AR9462, each generic timer can select which tsf
		 * to use. But we still follow the old rule, 0 - 7 use tsf and
		 * 8 - 15  use tsf2.
		 */
		if ((timer->index < AR_GEN_TIMER_BANK_1_LEN))
			REG_CLR_BIT(ah, AR_MAC_PCU_GEN_TIMER_TSF_SEL,
				       (1 << timer->index));
		else
			REG_SET_BIT(ah, AR_MAC_PCU_GEN_TIMER_TSF_SEL,
				       (1 << timer->index));
	}

	if (timer->trigger)
		mask |= SM(AR_GENTMR_BIT(timer->index),
			   AR_IMR_S5_GENTIMER_TRIG);
	if (timer->overflow)
		mask |= SM(AR_GENTMR_BIT(timer->index),
			   AR_IMR_S5_GENTIMER_THRESH);

	REG_SET_BIT(ah, AR_IMR_S5, mask);

	if ((ah->imask & ATH9K_INT_GENTIMER) == 0) {
		ah->imask |= ATH9K_INT_GENTIMER;
		ath9k_hw_set_interrupts(ah);
	}
}
EXPORT_SYMBOL(ath9k_hw_gen_timer_start);

void ath9k_hw_gen_timer_stop(struct ath_hw *ah, struct ath_gen_timer *timer)
{
	struct ath_gen_timer_table *timer_table = &ah->hw_gen_timers;

	/* Clear generic timer enable bits. */
	REG_CLR_BIT(ah, gen_tmr_configuration[timer->index].mode_addr,
			gen_tmr_configuration[timer->index].mode_mask);

	if (AR_SREV_9462(ah) || AR_SREV_9565(ah)) {
		/*
		 * Need to switch back to TSF if it was using TSF2.
		 */
		if ((timer->index >= AR_GEN_TIMER_BANK_1_LEN)) {
			REG_CLR_BIT(ah, AR_MAC_PCU_GEN_TIMER_TSF_SEL,
				    (1 << timer->index));
		}
	}

	/* Disable both trigger and thresh interrupt masks */
	REG_CLR_BIT(ah, AR_IMR_S5,
		(SM(AR_GENTMR_BIT(timer->index), AR_IMR_S5_GENTIMER_THRESH) |
		SM(AR_GENTMR_BIT(timer->index), AR_IMR_S5_GENTIMER_TRIG)));

	timer_table->timer_mask &= ~BIT(timer->index);

	if (timer_table->timer_mask == 0) {
		ah->imask &= ~ATH9K_INT_GENTIMER;
		ath9k_hw_set_interrupts(ah);
	}
}
EXPORT_SYMBOL(ath9k_hw_gen_timer_stop);

void ath_gen_timer_free(struct ath_hw *ah, struct ath_gen_timer *timer)
{
	struct ath_gen_timer_table *timer_table = &ah->hw_gen_timers;

	/* free the hardware generic timer slot */
	timer_table->timers[timer->index] = NULL;
	kfree(timer);
}
EXPORT_SYMBOL(ath_gen_timer_free);

/*
 * Generic Timer Interrupts handling
 */
void ath_gen_timer_isr(struct ath_hw *ah)
{
	struct ath_gen_timer_table *timer_table = &ah->hw_gen_timers;
	struct ath_gen_timer *timer;
	unsigned long trigger_mask, thresh_mask;
	unsigned int index;

	/* get hardware generic timer interrupt status */
	trigger_mask = ah->intr_gen_timer_trigger;
	thresh_mask = ah->intr_gen_timer_thresh;
	trigger_mask &= timer_table->timer_mask;
	thresh_mask &= timer_table->timer_mask;

	for_each_set_bit(index, &thresh_mask, ARRAY_SIZE(timer_table->timers)) {
		timer = timer_table->timers[index];
		if (!timer)
		    continue;
		if (!timer->overflow)
		    continue;

		trigger_mask &= ~BIT(index);
		timer->overflow(timer->arg);
	}

	for_each_set_bit(index, &trigger_mask, ARRAY_SIZE(timer_table->timers)) {
		timer = timer_table->timers[index];
		if (!timer)
		    continue;
		if (!timer->trigger)
		    continue;
		timer->trigger(timer->arg);
	}
}
EXPORT_SYMBOL(ath_gen_timer_isr);

/********/
/* HTC  */
/********/

static struct {
	u32 version;
	const char * name;
} ath_mac_bb_names[] = {
	/* Devices with external radios */
	{ AR_SREV_VERSION_5416_PCI,	"5416" },
	{ AR_SREV_VERSION_5416_PCIE,	"5418" },
	{ AR_SREV_VERSION_9100,		"9100" },
	{ AR_SREV_VERSION_9160,		"9160" },
	/* Single-chip solutions */
	{ AR_SREV_VERSION_9280,		"9280" },
	{ AR_SREV_VERSION_9285,		"9285" },
	{ AR_SREV_VERSION_9287,         "9287" },
	{ AR_SREV_VERSION_9271,         "9271" },
	{ AR_SREV_VERSION_9300,         "9300" },
	{ AR_SREV_VERSION_9330,         "9330" },
	{ AR_SREV_VERSION_9340,		"9340" },
	{ AR_SREV_VERSION_9485,         "9485" },
	{ AR_SREV_VERSION_9462,         "9462" },
	{ AR_SREV_VERSION_9550,         "9550" },
	{ AR_SREV_VERSION_9565,         "9565" },
	{ AR_SREV_VERSION_9531,         "9531" },
	{ AR_SREV_VERSION_9561,         "9561" },
};

/* For devices with external radios */
static struct {
	u16 version;
	const char * name;
} ath_rf_names[] = {
	{ 0,				"5133" },
	{ AR_RAD5133_SREV_MAJOR,	"5133" },
	{ AR_RAD5122_SREV_MAJOR,	"5122" },
	{ AR_RAD2133_SREV_MAJOR,	"2133" },
	{ AR_RAD2122_SREV_MAJOR,	"2122" }
};

/*
 * Return the MAC/BB name. "????" is returned if the MAC/BB is unknown.
 */
static const char *ath9k_hw_mac_bb_name(u32 mac_bb_version)
{
	int i;

	for (i=0; i<ARRAY_SIZE(ath_mac_bb_names); i++) {
		if (ath_mac_bb_names[i].version == mac_bb_version) {
			return ath_mac_bb_names[i].name;
		}
	}

	return "????";
}

/*
 * Return the RF name. "????" is returned if the RF is unknown.
 * Used for devices with external radios.
 */
static const char *ath9k_hw_rf_name(u16 rf_version)
{
	int i;

	for (i=0; i<ARRAY_SIZE(ath_rf_names); i++) {
		if (ath_rf_names[i].version == rf_version) {
			return ath_rf_names[i].name;
		}
	}

	return "????";
}

void ath9k_hw_name(struct ath_hw *ah, char *hw_name, size_t len)
{
	int used;

	/* chipsets >= AR9280 are single-chip */
	if (AR_SREV_9280_20_OR_LATER(ah)) {
		used = scnprintf(hw_name, len,
				 "Atheros AR%s Rev:%x",
				 ath9k_hw_mac_bb_name(ah->hw_version.macVersion),
				 ah->hw_version.macRev);
	}
	else {
		used = scnprintf(hw_name, len,
				 "Atheros AR%s MAC/BB Rev:%x AR%s RF Rev:%x",
				 ath9k_hw_mac_bb_name(ah->hw_version.macVersion),
				 ah->hw_version.macRev,
				 ath9k_hw_rf_name((ah->hw_version.analog5GhzRev
						  & AR_RADIO_SREV_MAJOR)),
				 ah->hw_version.phyRev);
	}

	hw_name[used] = '\0';
}
EXPORT_SYMBOL(ath9k_hw_name);<|MERGE_RESOLUTION|>--- conflicted
+++ resolved
@@ -507,11 +507,7 @@
 	ath_err(common, "eeprom contains invalid mac address: %pM\n",
 		common->macaddr);
 
-<<<<<<< HEAD
-	random_ether_addr(common->macaddr);
-=======
 	eth_random_addr(common->macaddr);
->>>>>>> 24b8d41d
 	ath_err(common, "random mac address will be used: %pM\n",
 		common->macaddr);
 
@@ -1877,11 +1873,7 @@
 	u32 saveLedState;
 	u32 saveDefAntenna;
 	u32 macStaId1;
-<<<<<<< HEAD
-	struct timespec tsf_ts;
-=======
 	struct timespec64 tsf_ts;
->>>>>>> 24b8d41d
 	u32 tsf_offset;
 	u64 tsf = 0;
 	int r;
@@ -1927,11 +1919,7 @@
 	macStaId1 = REG_READ(ah, AR_STA_ID1) & AR_STA_ID1_BASE_RATE_11B;
 
 	/* Save TSF before chip reset, a cold reset clears it */
-<<<<<<< HEAD
-	getrawmonotonic(&tsf_ts);
-=======
 	ktime_get_raw_ts64(&tsf_ts);
->>>>>>> 24b8d41d
 	tsf = ath9k_hw_gettsf64(ah);
 
 	saveLedState = REG_READ(ah, AR_CFG_LED) &
@@ -2850,32 +2838,19 @@
 		WARN_ON(1);
 	}
 
-<<<<<<< HEAD
-	return val;
-=======
 	return !!val;
->>>>>>> 24b8d41d
 }
 EXPORT_SYMBOL(ath9k_hw_gpio_get);
 
 void ath9k_hw_set_gpio(struct ath_hw *ah, u32 gpio, u32 val)
 {
 	WARN_ON(gpio >= ah->caps.num_gpio_pins);
-<<<<<<< HEAD
 
 	if (AR_DEVID_7010(ah) || AR_SREV_9271(ah))
 		val = !val;
 	else
 		val = !!val;
 
-=======
-
-	if (AR_DEVID_7010(ah) || AR_SREV_9271(ah))
-		val = !val;
-	else
-		val = !!val;
-
->>>>>>> 24b8d41d
 	if (BIT(gpio) & ah->caps.gpio_mask) {
 		u32 out_addr = AR_DEVID_7010(ah) ?
 			AR7010_GPIO_OUT : AR_GPIO_IN_OUT;
@@ -2982,10 +2957,7 @@
 	struct ath_regulatory *reg = ath9k_hw_regulatory(ah);
 	struct ieee80211_channel *channel;
 	int chan_pwr, new_pwr;
-<<<<<<< HEAD
-=======
 	u16 ctl = NO_CTL;
->>>>>>> 24b8d41d
 
 	if (!chan)
 		return;
@@ -2997,12 +2969,7 @@
 	chan_pwr = min_t(int, channel->max_power * 2, MAX_COMBINED_POWER);
 	new_pwr = min_t(int, chan_pwr, reg->power_limit);
 
-<<<<<<< HEAD
-	ah->eep_ops->set_txpower(ah, chan,
-				 ath9k_regd_get_ctl(reg, chan),
-=======
 	ah->eep_ops->set_txpower(ah, chan, ctl,
->>>>>>> 24b8d41d
 				 get_antenna_gain(ah, chan), new_pwr, test);
 }
 
