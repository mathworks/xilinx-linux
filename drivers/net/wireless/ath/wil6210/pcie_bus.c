// SPDX-License-Identifier: ISC
/*
<<<<<<< HEAD
 * Copyright (c) 2012-2016 Qualcomm Atheros, Inc.
 *
 * Permission to use, copy, modify, and/or distribute this software for any
 * purpose with or without fee is hereby granted, provided that the above
 * copyright notice and this permission notice appear in all copies.
 *
 * THE SOFTWARE IS PROVIDED "AS IS" AND THE AUTHOR DISCLAIMS ALL WARRANTIES
 * WITH REGARD TO THIS SOFTWARE INCLUDING ALL IMPLIED WARRANTIES OF
 * MERCHANTABILITY AND FITNESS. IN NO EVENT SHALL THE AUTHOR BE LIABLE FOR
 * ANY SPECIAL, DIRECT, INDIRECT, OR CONSEQUENTIAL DAMAGES OR ANY DAMAGES
 * WHATSOEVER RESULTING FROM LOSS OF USE, DATA OR PROFITS, WHETHER IN AN
 * ACTION OF CONTRACT, NEGLIGENCE OR OTHER TORTIOUS ACTION, ARISING OUT OF
 * OR IN CONNECTION WITH THE USE OR PERFORMANCE OF THIS SOFTWARE.
=======
 * Copyright (c) 2012-2017 Qualcomm Atheros, Inc.
 * Copyright (c) 2018-2019, The Linux Foundation. All rights reserved.
>>>>>>> 24b8d41d
 */

#include <linux/module.h>
#include <linux/pci.h>
#include <linux/moduleparam.h>
#include <linux/interrupt.h>
#include <linux/suspend.h>
#include "wil6210.h"
#include <linux/rtnetlink.h>
<<<<<<< HEAD
=======
#include <linux/pm_runtime.h>
>>>>>>> 24b8d41d

static int n_msi = 3;
module_param(n_msi, int, 0444);
MODULE_PARM_DESC(n_msi, " Use MSI interrupt: 0 - use INTx, 1 - single, or 3 - (default) ");

<<<<<<< HEAD
#ifdef CONFIG_PM
#ifdef CONFIG_PM_SLEEP
static int wil6210_pm_notify(struct notifier_block *notify_block,
			     unsigned long mode, void *unused);
#endif /* CONFIG_PM_SLEEP */
#endif /* CONFIG_PM */

static
void wil_set_capabilities(struct wil6210_priv *wil)
{
	u32 rev_id = wil_r(wil, RGF_USER_JTAG_DEV_ID);

	bitmap_zero(wil->hw_capabilities, hw_capability_last);
	bitmap_zero(wil->fw_capabilities, WMI_FW_CAPABILITY_MAX);
=======
bool ftm_mode;
module_param(ftm_mode, bool, 0444);
MODULE_PARM_DESC(ftm_mode, " Set factory test mode, default - false");

static int wil6210_pm_notify(struct notifier_block *notify_block,
			     unsigned long mode, void *unused);
>>>>>>> 24b8d41d

static
int wil_set_capabilities(struct wil6210_priv *wil)
{
	const char *wil_fw_name;
	u32 jtag_id = wil_r(wil, RGF_USER_JTAG_DEV_ID);
	u8 chip_revision = (wil_r(wil, RGF_USER_REVISION_ID) &
			    RGF_USER_REVISION_ID_MASK);
	int platform_capa;
	struct fw_map *iccm_section, *sct;

	bitmap_zero(wil->hw_capa, hw_capa_last);
	bitmap_zero(wil->fw_capabilities, WMI_FW_CAPABILITY_MAX);
	bitmap_zero(wil->platform_capa, WIL_PLATFORM_CAPA_MAX);
	wil->wil_fw_name = ftm_mode ? WIL_FW_NAME_FTM_DEFAULT :
			   WIL_FW_NAME_DEFAULT;
	wil->chip_revision = chip_revision;

	switch (jtag_id) {
	case JTAG_DEV_ID_SPARROW:
		memcpy(fw_mapping, sparrow_fw_mapping,
		       sizeof(sparrow_fw_mapping));
		switch (chip_revision) {
		case REVISION_ID_SPARROW_D0:
			wil->hw_name = "Sparrow D0";
			wil->hw_version = HW_VER_SPARROW_D0;
			wil_fw_name = ftm_mode ? WIL_FW_NAME_FTM_SPARROW_PLUS :
				      WIL_FW_NAME_SPARROW_PLUS;

			if (wil_fw_verify_file_exists(wil, wil_fw_name))
				wil->wil_fw_name = wil_fw_name;
			sct = wil_find_fw_mapping("mac_rgf_ext");
			if (!sct) {
				wil_err(wil, "mac_rgf_ext section not found in fw_mapping\n");
				return -EINVAL;
			}
			memcpy(sct, &sparrow_d0_mac_rgf_ext, sizeof(*sct));
			break;
		case REVISION_ID_SPARROW_B0:
			wil->hw_name = "Sparrow B0";
			wil->hw_version = HW_VER_SPARROW_B0;
			break;
		default:
			wil->hw_name = "Unknown";
			wil->hw_version = HW_VER_UNKNOWN;
			break;
		}
		wil->rgf_fw_assert_code_addr = SPARROW_RGF_FW_ASSERT_CODE;
		wil->rgf_ucode_assert_code_addr = SPARROW_RGF_UCODE_ASSERT_CODE;
		break;
	case JTAG_DEV_ID_TALYN:
		wil->hw_name = "Talyn-MA";
		wil->hw_version = HW_VER_TALYN;
		memcpy(fw_mapping, talyn_fw_mapping, sizeof(talyn_fw_mapping));
		wil->rgf_fw_assert_code_addr = TALYN_RGF_FW_ASSERT_CODE;
		wil->rgf_ucode_assert_code_addr = TALYN_RGF_UCODE_ASSERT_CODE;
		if (wil_r(wil, RGF_USER_OTP_HW_RD_MACHINE_1) &
		    BIT_NO_FLASH_INDICATION)
			set_bit(hw_capa_no_flash, wil->hw_capa);
		wil_fw_name = ftm_mode ? WIL_FW_NAME_FTM_TALYN :
			      WIL_FW_NAME_TALYN;
		if (wil_fw_verify_file_exists(wil, wil_fw_name))
			wil->wil_fw_name = wil_fw_name;
		break;
	case JTAG_DEV_ID_TALYN_MB:
		wil->hw_name = "Talyn-MB";
		wil->hw_version = HW_VER_TALYN_MB;
		memcpy(fw_mapping, talyn_mb_fw_mapping,
		       sizeof(talyn_mb_fw_mapping));
		wil->rgf_fw_assert_code_addr = TALYN_RGF_FW_ASSERT_CODE;
		wil->rgf_ucode_assert_code_addr = TALYN_RGF_UCODE_ASSERT_CODE;
		set_bit(hw_capa_no_flash, wil->hw_capa);
		wil->use_enhanced_dma_hw = true;
		wil->use_rx_hw_reordering = true;
		wil->use_compressed_rx_status = true;
		wil_fw_name = ftm_mode ? WIL_FW_NAME_FTM_TALYN :
			      WIL_FW_NAME_TALYN;
		if (wil_fw_verify_file_exists(wil, wil_fw_name))
			wil->wil_fw_name = wil_fw_name;
		break;
	default:
		wil_err(wil, "Unknown board hardware, chip_id 0x%08x, chip_revision 0x%08x\n",
			jtag_id, chip_revision);
		wil->hw_name = "Unknown";
		wil->hw_version = HW_VER_UNKNOWN;
		return -EINVAL;
	}

<<<<<<< HEAD
	wil_info(wil, "Board hardware is %s\n", wil->hw_name);

	/* extract FW capabilities from file without loading the FW */
	wil_request_firmware(wil, WIL_FW_NAME, false);
=======
	wil_init_txrx_ops(wil);

	iccm_section = wil_find_fw_mapping("fw_code");
	if (!iccm_section) {
		wil_err(wil, "fw_code section not found in fw_mapping\n");
		return -EINVAL;
	}
	wil->iccm_base = iccm_section->host;

	wil_info(wil, "Board hardware is %s, flash %sexist\n", wil->hw_name,
		 test_bit(hw_capa_no_flash, wil->hw_capa) ? "doesn't " : "");

	/* Get platform capabilities */
	if (wil->platform_ops.get_capa) {
		platform_capa =
			wil->platform_ops.get_capa(wil->platform_handle);
		memcpy(wil->platform_capa, &platform_capa,
		       min(sizeof(wil->platform_capa), sizeof(platform_capa)));
	}

	wil_info(wil, "platform_capa 0x%lx\n", *wil->platform_capa);

	/* extract FW capabilities from file without loading the FW */
	wil_request_firmware(wil, wil->wil_fw_name, false);
	wil_refresh_fw_capabilities(wil);

	return 0;
>>>>>>> 24b8d41d
}

void wil_disable_irq(struct wil6210_priv *wil)
{
	int irq = wil->pdev->irq;

	disable_irq(irq);
	if (wil->n_msi == 3) {
		disable_irq(irq + 1);
		disable_irq(irq + 2);
	}
}

void wil_enable_irq(struct wil6210_priv *wil)
{
	int irq = wil->pdev->irq;

	enable_irq(irq);
	if (wil->n_msi == 3) {
		enable_irq(irq + 1);
		enable_irq(irq + 2);
	}
}

static void wil_remove_all_additional_vifs(struct wil6210_priv *wil)
{
	struct wil6210_vif *vif;
	int i;

	for (i = 1; i < GET_MAX_VIFS(wil); i++) {
		vif = wil->vifs[i];
		if (vif) {
			wil_vif_prepare_stop(vif);
			wil_vif_remove(wil, vif->mid);
		}
	}
}

/* Bus ops */
static int wil_if_pcie_enable(struct wil6210_priv *wil)
{
	struct pci_dev *pdev = wil->pdev;
	int rc;
	/* on platforms with buggy ACPI, pdev->msi_enabled may be set to
	 * allow pci_enable_device to work. This indicates INTx was not routed
	 * and only MSI should be used
	 */
	int msi_only = pdev->msi_enabled;

	wil_dbg_misc(wil, "if_pcie_enable\n");

	pci_set_master(pdev);

	/* how many MSI interrupts to request? */
	switch (n_msi) {
	case 3:
	case 1:
		wil_dbg_misc(wil, "Setup %d MSI interrupts\n", n_msi);
		break;
	case 0:
		wil_dbg_misc(wil, "MSI interrupts disabled, use INTx\n");
		break;
	default:
		wil_err(wil, "Invalid n_msi=%d, default to 1\n", n_msi);
		n_msi = 1;
	}

	if (n_msi == 3 &&
	    pci_alloc_irq_vectors(pdev, n_msi, n_msi, PCI_IRQ_MSI) < n_msi) {
		wil_err(wil, "3 MSI mode failed, try 1 MSI\n");
		n_msi = 1;
	}

	if (n_msi == 1 && pci_enable_msi(pdev)) {
		wil_err(wil, "pci_enable_msi failed, use INTx\n");
		n_msi = 0;
	}

	wil->n_msi = n_msi;

	if (wil->n_msi == 0 && msi_only) {
		wil_err(wil, "Interrupt pin not routed, unable to use INTx\n");
		rc = -ENODEV;
		goto stop_master;
	}

	rc = wil6210_init_irq(wil, pdev->irq);
	if (rc)
		goto release_vectors;

	/* need reset here to obtain MAC */
	mutex_lock(&wil->mutex);
	rc = wil_reset(wil, false);
	mutex_unlock(&wil->mutex);
	if (rc)
		goto release_irq;

	return 0;

 release_irq:
	wil6210_fini_irq(wil, pdev->irq);
 release_vectors:
	/* safe to call if no allocation */
	pci_free_irq_vectors(pdev);
 stop_master:
	pci_clear_master(pdev);
	return rc;
}

static int wil_if_pcie_disable(struct wil6210_priv *wil)
{
	struct pci_dev *pdev = wil->pdev;

	wil_dbg_misc(wil, "if_pcie_disable\n");

	pci_clear_master(pdev);
	/* disable and release IRQ */
	wil6210_fini_irq(wil, pdev->irq);
	/* safe to call if no MSI */
	pci_disable_msi(pdev);
	/* TODO: disable HW */

	return 0;
}

static int wil_platform_rop_ramdump(void *wil_handle, void *buf, uint32_t size)
{
	struct wil6210_priv *wil = wil_handle;

	if (!wil)
		return -EINVAL;

	return wil_fw_copy_crash_dump(wil, buf, size);
}

static int wil_platform_rop_fw_recovery(void *wil_handle)
{
	struct wil6210_priv *wil = wil_handle;

	if (!wil)
		return -EINVAL;

	wil_fw_error_recovery(wil);

	return 0;
}

static void wil_platform_ops_uninit(struct wil6210_priv *wil)
{
	if (wil->platform_ops.uninit)
		wil->platform_ops.uninit(wil->platform_handle);
	memset(&wil->platform_ops, 0, sizeof(wil->platform_ops));
}

static int wil_pcie_probe(struct pci_dev *pdev, const struct pci_device_id *id)
{
	struct wil6210_priv *wil;
	struct device *dev = &pdev->dev;
	int rc;
	const struct wil_platform_rops rops = {
		.ramdump = wil_platform_rop_ramdump,
		.fw_recovery = wil_platform_rop_fw_recovery,
	};
	u32 bar_size = pci_resource_len(pdev, 0);
	int dma_addr_size[] = {64, 48, 40, 32}; /* keep descending order */
	int i, start_idx;

	/* check HW */
	dev_info(&pdev->dev, WIL_NAME
		 " device found [%04x:%04x] (rev %x) bar size 0x%x\n",
		 (int)pdev->vendor, (int)pdev->device, (int)pdev->revision,
		 bar_size);

	if ((bar_size < WIL6210_MIN_MEM_SIZE) ||
	    (bar_size > WIL6210_MAX_MEM_SIZE)) {
		dev_err(&pdev->dev, "Unexpected BAR0 size 0x%x\n",
			bar_size);
		return -ENODEV;
	}

	wil = wil_if_alloc(dev);
	if (IS_ERR(wil)) {
		rc = (int)PTR_ERR(wil);
		dev_err(dev, "wil_if_alloc failed: %d\n", rc);
		return rc;
	}

	wil->pdev = pdev;
	pci_set_drvdata(pdev, wil);
	wil->bar_size = bar_size;
	/* rollback to if_free */

	wil->platform_handle =
		wil_platform_init(&pdev->dev, &wil->platform_ops, &rops, wil);
	if (!wil->platform_handle) {
		rc = -ENODEV;
		wil_err(wil, "wil_platform_init failed\n");
		goto if_free;
	}
	/* rollback to err_plat */
	rc = pci_enable_device(pdev);
	if (rc && pdev->msi_enabled == 0) {
		wil_err(wil,
			"pci_enable_device failed, retry with MSI only\n");
		/* Work around for platforms that can't allocate IRQ:
		 * retry with MSI only
		 */
		pdev->msi_enabled = 1;
		rc = pci_enable_device(pdev);
	}
	if (rc) {
		wil_err(wil,
			"pci_enable_device failed, even with MSI only\n");
		goto err_plat;
	}
	/* rollback to err_disable_pdev */
	pci_set_power_state(pdev, PCI_D0);

	rc = pci_request_region(pdev, 0, WIL_NAME);
	if (rc) {
		wil_err(wil, "pci_request_region failed\n");
		goto err_disable_pdev;
	}
	/* rollback to err_release_reg */

	wil->csr = pci_ioremap_bar(pdev, 0);
	if (!wil->csr) {
		wil_err(wil, "pci_ioremap_bar failed\n");
		rc = -ENODEV;
		goto err_release_reg;
	}
	/* rollback to err_iounmap */
	wil_info(wil, "CSR at %pR -> 0x%p\n", &pdev->resource[0], wil->csr);

	rc = wil_set_capabilities(wil);
	if (rc) {
		wil_err(wil, "wil_set_capabilities failed, rc %d\n", rc);
		goto err_iounmap;
	}

	/* device supports >32bit addresses.
	 * for legacy DMA start from 48 bit.
	 */
	start_idx = wil->use_enhanced_dma_hw ? 0 : 1;

	for (i = start_idx; i < ARRAY_SIZE(dma_addr_size); i++) {
		rc = dma_set_mask_and_coherent(dev,
					       DMA_BIT_MASK(dma_addr_size[i]));
		if (rc) {
			dev_err(dev, "dma_set_mask_and_coherent(%d) failed: %d\n",
				dma_addr_size[i], rc);
			continue;
		}
		dev_info(dev, "using dma mask %d", dma_addr_size[i]);
		wil->dma_addr_size = dma_addr_size[i];
		break;
	}

	if (wil->dma_addr_size == 0)
		goto err_iounmap;

	wil6210_clear_irq(wil);

	/* FW should raise IRQ when ready */
	rc = wil_if_pcie_enable(wil);
	if (rc) {
		wil_err(wil, "Enable device failed\n");
		goto err_iounmap;
	}
	/* rollback to bus_disable */

	wil_clear_fw_log_addr(wil);
	rc = wil_if_add(wil);
	if (rc) {
		wil_err(wil, "wil_if_add failed: %d\n", rc);
		goto bus_disable;
	}

<<<<<<< HEAD
#ifdef CONFIG_PM
#ifdef CONFIG_PM_SLEEP
	wil->pm_notify.notifier_call = wil6210_pm_notify;
=======
	/* in case of WMI-only FW, perform full reset and FW loading */
	if (test_bit(WMI_FW_CAPABILITY_WMI_ONLY, wil->fw_capabilities)) {
		wil_dbg_misc(wil, "Loading WMI only FW\n");
		mutex_lock(&wil->mutex);
		rc = wil_reset(wil, true);
		mutex_unlock(&wil->mutex);
		if (rc) {
			wil_err(wil, "failed to load WMI only FW\n");
			/* ignore the error to allow debugging */
		}
	}

	if (IS_ENABLED(CONFIG_PM))
		wil->pm_notify.notifier_call = wil6210_pm_notify;

>>>>>>> 24b8d41d
	rc = register_pm_notifier(&wil->pm_notify);
	if (rc)
		/* Do not fail the driver initialization, as suspend can
		 * be prevented in a later phase if needed
		 */
		wil_err(wil, "register_pm_notifier failed: %d\n", rc);
<<<<<<< HEAD
#endif /* CONFIG_PM_SLEEP */
#endif /* CONFIG_PM */
=======
>>>>>>> 24b8d41d

	wil6210_debugfs_init(wil);

	wil_pm_runtime_allow(wil);

	return 0;

bus_disable:
	wil_if_pcie_disable(wil);
err_iounmap:
	pci_iounmap(pdev, wil->csr);
err_release_reg:
	pci_release_region(pdev, 0);
err_disable_pdev:
	pci_disable_device(pdev);
err_plat:
	wil_platform_ops_uninit(wil);
if_free:
	wil_if_free(wil);

	return rc;
}

static void wil_pcie_remove(struct pci_dev *pdev)
{
	struct wil6210_priv *wil = pci_get_drvdata(pdev);
	void __iomem *csr = wil->csr;

	wil_dbg_misc(wil, "pcie_remove\n");

	unregister_pm_notifier(&wil->pm_notify);

	wil_pm_runtime_forbid(wil);

#ifdef CONFIG_PM
#ifdef CONFIG_PM_SLEEP
	unregister_pm_notifier(&wil->pm_notify);
#endif /* CONFIG_PM_SLEEP */
#endif /* CONFIG_PM */

	wil6210_debugfs_remove(wil);
	rtnl_lock();
	wil_p2p_wdev_free(wil);
<<<<<<< HEAD
=======
	wil_remove_all_additional_vifs(wil);
>>>>>>> 24b8d41d
	rtnl_unlock();
	wil_if_remove(wil);
	wil_if_pcie_disable(wil);
	pci_iounmap(pdev, csr);
	pci_release_region(pdev, 0);
	pci_disable_device(pdev);
	wil_platform_ops_uninit(wil);
	wil_if_free(wil);
}

static const struct pci_device_id wil6210_pcie_ids[] = {
	{ PCI_DEVICE(0x1ae9, 0x0310) },
	{ PCI_DEVICE(0x1ae9, 0x0302) }, /* same as above, firmware broken */
	{ PCI_DEVICE(0x17cb, 0x1201) }, /* Talyn */
	{ /* end: all zeroes */	},
};
MODULE_DEVICE_TABLE(pci, wil6210_pcie_ids);

static int wil6210_suspend(struct device *dev, bool is_runtime)
{
	int rc = 0;
	struct pci_dev *pdev = to_pci_dev(dev);
	struct wil6210_priv *wil = pci_get_drvdata(pdev);
	bool keep_radio_on, active_ifaces;

	wil_dbg_pm(wil, "suspend: %s\n", is_runtime ? "runtime" : "system");

	mutex_lock(&wil->vif_mutex);
	active_ifaces = wil_has_active_ifaces(wil, true, false);
	mutex_unlock(&wil->vif_mutex);
	keep_radio_on = active_ifaces && wil->keep_radio_on_during_sleep;

	rc = wil_can_suspend(wil, is_runtime);
	if (rc)
		goto out;

	rc = wil_suspend(wil, is_runtime, keep_radio_on);
	if (!rc) {
		/* In case radio stays on, platform device will control
		 * PCIe master
		 */
		if (!keep_radio_on) {
			/* disable bus mastering */
			pci_clear_master(pdev);
			wil->suspend_stats.r_off.successful_suspends++;
		} else {
			wil->suspend_stats.r_on.successful_suspends++;
		}
	}
out:
	return rc;
}

static int wil6210_resume(struct device *dev, bool is_runtime)
{
	int rc = 0;
	struct pci_dev *pdev = to_pci_dev(dev);
	struct wil6210_priv *wil = pci_get_drvdata(pdev);
	bool keep_radio_on, active_ifaces;

	wil_dbg_pm(wil, "resume: %s\n", is_runtime ? "runtime" : "system");

	mutex_lock(&wil->vif_mutex);
	active_ifaces = wil_has_active_ifaces(wil, true, false);
	mutex_unlock(&wil->vif_mutex);
	keep_radio_on = active_ifaces && wil->keep_radio_on_during_sleep;

	/* In case radio stays on, platform device will control
	 * PCIe master
	 */
	if (!keep_radio_on)
		/* allow master */
		pci_set_master(pdev);
	rc = wil_resume(wil, is_runtime, keep_radio_on);
	if (rc) {
		wil_err(wil, "device failed to resume (%d)\n", rc);
		if (!keep_radio_on) {
			pci_clear_master(pdev);
			wil->suspend_stats.r_off.failed_resumes++;
		} else {
			wil->suspend_stats.r_on.failed_resumes++;
		}
	} else {
		if (keep_radio_on)
			wil->suspend_stats.r_on.successful_resumes++;
		else
			wil->suspend_stats.r_off.successful_resumes++;
	}

	return rc;
}

static int wil6210_pm_notify(struct notifier_block *notify_block,
			     unsigned long mode, void *unused)
{
	struct wil6210_priv *wil = container_of(
		notify_block, struct wil6210_priv, pm_notify);
	int rc = 0;
	enum wil_platform_event evt;

	wil_dbg_pm(wil, "pm_notify: mode (%ld)\n", mode);

	switch (mode) {
	case PM_HIBERNATION_PREPARE:
	case PM_SUSPEND_PREPARE:
	case PM_RESTORE_PREPARE:
		rc = wil_can_suspend(wil, false);
		if (rc)
			break;
		evt = WIL_PLATFORM_EVT_PRE_SUSPEND;
		if (wil->platform_ops.notify)
			rc = wil->platform_ops.notify(wil->platform_handle,
						      evt);
		break;
	case PM_POST_SUSPEND:
	case PM_POST_HIBERNATION:
	case PM_POST_RESTORE:
		evt = WIL_PLATFORM_EVT_POST_SUSPEND;
		if (wil->platform_ops.notify)
			rc = wil->platform_ops.notify(wil->platform_handle,
						      evt);
		break;
	default:
		wil_dbg_pm(wil, "unhandled notify mode %ld\n", mode);
		break;
	}

	wil_dbg_pm(wil, "notification mode %ld: rc (%d)\n", mode, rc);
	return rc;
}

<<<<<<< HEAD
static int wil6210_pm_notify(struct notifier_block *notify_block,
			     unsigned long mode, void *unused)
{
	struct wil6210_priv *wil = container_of(
		notify_block, struct wil6210_priv, pm_notify);
	int rc = 0;
	enum wil_platform_event evt;

	wil_dbg_pm(wil, "%s: mode (%ld)\n", __func__, mode);

	switch (mode) {
	case PM_HIBERNATION_PREPARE:
	case PM_SUSPEND_PREPARE:
	case PM_RESTORE_PREPARE:
		rc = wil_can_suspend(wil, false);
		if (rc)
			break;
		evt = WIL_PLATFORM_EVT_PRE_SUSPEND;
		if (wil->platform_ops.notify)
			rc = wil->platform_ops.notify(wil->platform_handle,
						      evt);
		break;
	case PM_POST_SUSPEND:
	case PM_POST_HIBERNATION:
	case PM_POST_RESTORE:
		evt = WIL_PLATFORM_EVT_POST_SUSPEND;
		if (wil->platform_ops.notify)
			rc = wil->platform_ops.notify(wil->platform_handle,
						      evt);
		break;
	default:
		wil_dbg_pm(wil, "unhandled notify mode %ld\n", mode);
		break;
	}

	wil_dbg_pm(wil, "notification mode %ld: rc (%d)\n", mode, rc);
	return rc;
}

static int wil6210_pm_suspend(struct device *dev)
=======
static int __maybe_unused wil6210_pm_suspend(struct device *dev)
>>>>>>> 24b8d41d
{
	return wil6210_suspend(dev, false);
}

static int __maybe_unused wil6210_pm_resume(struct device *dev)
{
	return wil6210_resume(dev, false);
}

static int __maybe_unused wil6210_pm_runtime_idle(struct device *dev)
{
	struct wil6210_priv *wil = dev_get_drvdata(dev);

	wil_dbg_pm(wil, "Runtime idle\n");

	return wil_can_suspend(wil, true);
}

static int __maybe_unused wil6210_pm_runtime_resume(struct device *dev)
{
	return wil6210_resume(dev, true);
}

static int __maybe_unused wil6210_pm_runtime_suspend(struct device *dev)
{
	struct wil6210_priv *wil = dev_get_drvdata(dev);

	if (test_bit(wil_status_suspended, wil->status)) {
		wil_dbg_pm(wil, "trying to suspend while suspended\n");
		return 1;
	}

	return wil6210_suspend(dev, true);
}

static const struct dev_pm_ops wil6210_pm_ops = {
	SET_SYSTEM_SLEEP_PM_OPS(wil6210_pm_suspend, wil6210_pm_resume)
	SET_RUNTIME_PM_OPS(wil6210_pm_runtime_suspend,
			   wil6210_pm_runtime_resume,
			   wil6210_pm_runtime_idle)
};

static struct pci_driver wil6210_driver = {
	.probe		= wil_pcie_probe,
	.remove		= wil_pcie_remove,
	.id_table	= wil6210_pcie_ids,
	.name		= WIL_NAME,
	.driver		= {
		.pm = &wil6210_pm_ops,
	},
};

static int __init wil6210_driver_init(void)
{
	int rc;

	rc = wil_platform_modinit();
	if (rc)
		return rc;

	rc = pci_register_driver(&wil6210_driver);
	if (rc)
		wil_platform_modexit();
	return rc;
}
module_init(wil6210_driver_init);

static void __exit wil6210_driver_exit(void)
{
	pci_unregister_driver(&wil6210_driver);
	wil_platform_modexit();
}
module_exit(wil6210_driver_exit);

MODULE_LICENSE("Dual BSD/GPL");
MODULE_AUTHOR("Qualcomm Atheros <wil6210@qca.qualcomm.com>");
MODULE_DESCRIPTION("Driver for 60g WiFi WIL6210 card");<|MERGE_RESOLUTION|>--- conflicted
+++ resolved
@@ -1,23 +1,7 @@
 // SPDX-License-Identifier: ISC
 /*
-<<<<<<< HEAD
- * Copyright (c) 2012-2016 Qualcomm Atheros, Inc.
- *
- * Permission to use, copy, modify, and/or distribute this software for any
- * purpose with or without fee is hereby granted, provided that the above
- * copyright notice and this permission notice appear in all copies.
- *
- * THE SOFTWARE IS PROVIDED "AS IS" AND THE AUTHOR DISCLAIMS ALL WARRANTIES
- * WITH REGARD TO THIS SOFTWARE INCLUDING ALL IMPLIED WARRANTIES OF
- * MERCHANTABILITY AND FITNESS. IN NO EVENT SHALL THE AUTHOR BE LIABLE FOR
- * ANY SPECIAL, DIRECT, INDIRECT, OR CONSEQUENTIAL DAMAGES OR ANY DAMAGES
- * WHATSOEVER RESULTING FROM LOSS OF USE, DATA OR PROFITS, WHETHER IN AN
- * ACTION OF CONTRACT, NEGLIGENCE OR OTHER TORTIOUS ACTION, ARISING OUT OF
- * OR IN CONNECTION WITH THE USE OR PERFORMANCE OF THIS SOFTWARE.
-=======
  * Copyright (c) 2012-2017 Qualcomm Atheros, Inc.
  * Copyright (c) 2018-2019, The Linux Foundation. All rights reserved.
->>>>>>> 24b8d41d
  */
 
 #include <linux/module.h>
@@ -27,38 +11,18 @@
 #include <linux/suspend.h>
 #include "wil6210.h"
 #include <linux/rtnetlink.h>
-<<<<<<< HEAD
-=======
 #include <linux/pm_runtime.h>
->>>>>>> 24b8d41d
 
 static int n_msi = 3;
 module_param(n_msi, int, 0444);
 MODULE_PARM_DESC(n_msi, " Use MSI interrupt: 0 - use INTx, 1 - single, or 3 - (default) ");
 
-<<<<<<< HEAD
-#ifdef CONFIG_PM
-#ifdef CONFIG_PM_SLEEP
-static int wil6210_pm_notify(struct notifier_block *notify_block,
-			     unsigned long mode, void *unused);
-#endif /* CONFIG_PM_SLEEP */
-#endif /* CONFIG_PM */
-
-static
-void wil_set_capabilities(struct wil6210_priv *wil)
-{
-	u32 rev_id = wil_r(wil, RGF_USER_JTAG_DEV_ID);
-
-	bitmap_zero(wil->hw_capabilities, hw_capability_last);
-	bitmap_zero(wil->fw_capabilities, WMI_FW_CAPABILITY_MAX);
-=======
 bool ftm_mode;
 module_param(ftm_mode, bool, 0444);
 MODULE_PARM_DESC(ftm_mode, " Set factory test mode, default - false");
 
 static int wil6210_pm_notify(struct notifier_block *notify_block,
 			     unsigned long mode, void *unused);
->>>>>>> 24b8d41d
 
 static
 int wil_set_capabilities(struct wil6210_priv *wil)
@@ -147,12 +111,6 @@
 		return -EINVAL;
 	}
 
-<<<<<<< HEAD
-	wil_info(wil, "Board hardware is %s\n", wil->hw_name);
-
-	/* extract FW capabilities from file without loading the FW */
-	wil_request_firmware(wil, WIL_FW_NAME, false);
-=======
 	wil_init_txrx_ops(wil);
 
 	iccm_section = wil_find_fw_mapping("fw_code");
@@ -180,7 +138,6 @@
 	wil_refresh_fw_capabilities(wil);
 
 	return 0;
->>>>>>> 24b8d41d
 }
 
 void wil_disable_irq(struct wil6210_priv *wil)
@@ -459,11 +416,6 @@
 		goto bus_disable;
 	}
 
-<<<<<<< HEAD
-#ifdef CONFIG_PM
-#ifdef CONFIG_PM_SLEEP
-	wil->pm_notify.notifier_call = wil6210_pm_notify;
-=======
 	/* in case of WMI-only FW, perform full reset and FW loading */
 	if (test_bit(WMI_FW_CAPABILITY_WMI_ONLY, wil->fw_capabilities)) {
 		wil_dbg_misc(wil, "Loading WMI only FW\n");
@@ -479,18 +431,12 @@
 	if (IS_ENABLED(CONFIG_PM))
 		wil->pm_notify.notifier_call = wil6210_pm_notify;
 
->>>>>>> 24b8d41d
 	rc = register_pm_notifier(&wil->pm_notify);
 	if (rc)
 		/* Do not fail the driver initialization, as suspend can
 		 * be prevented in a later phase if needed
 		 */
 		wil_err(wil, "register_pm_notifier failed: %d\n", rc);
-<<<<<<< HEAD
-#endif /* CONFIG_PM_SLEEP */
-#endif /* CONFIG_PM */
-=======
->>>>>>> 24b8d41d
 
 	wil6210_debugfs_init(wil);
 
@@ -525,19 +471,10 @@
 
 	wil_pm_runtime_forbid(wil);
 
-#ifdef CONFIG_PM
-#ifdef CONFIG_PM_SLEEP
-	unregister_pm_notifier(&wil->pm_notify);
-#endif /* CONFIG_PM_SLEEP */
-#endif /* CONFIG_PM */
-
 	wil6210_debugfs_remove(wil);
 	rtnl_lock();
 	wil_p2p_wdev_free(wil);
-<<<<<<< HEAD
-=======
 	wil_remove_all_additional_vifs(wil);
->>>>>>> 24b8d41d
 	rtnl_unlock();
 	wil_if_remove(wil);
 	wil_if_pcie_disable(wil);
@@ -669,50 +606,7 @@
 	return rc;
 }
 
-<<<<<<< HEAD
-static int wil6210_pm_notify(struct notifier_block *notify_block,
-			     unsigned long mode, void *unused)
-{
-	struct wil6210_priv *wil = container_of(
-		notify_block, struct wil6210_priv, pm_notify);
-	int rc = 0;
-	enum wil_platform_event evt;
-
-	wil_dbg_pm(wil, "%s: mode (%ld)\n", __func__, mode);
-
-	switch (mode) {
-	case PM_HIBERNATION_PREPARE:
-	case PM_SUSPEND_PREPARE:
-	case PM_RESTORE_PREPARE:
-		rc = wil_can_suspend(wil, false);
-		if (rc)
-			break;
-		evt = WIL_PLATFORM_EVT_PRE_SUSPEND;
-		if (wil->platform_ops.notify)
-			rc = wil->platform_ops.notify(wil->platform_handle,
-						      evt);
-		break;
-	case PM_POST_SUSPEND:
-	case PM_POST_HIBERNATION:
-	case PM_POST_RESTORE:
-		evt = WIL_PLATFORM_EVT_POST_SUSPEND;
-		if (wil->platform_ops.notify)
-			rc = wil->platform_ops.notify(wil->platform_handle,
-						      evt);
-		break;
-	default:
-		wil_dbg_pm(wil, "unhandled notify mode %ld\n", mode);
-		break;
-	}
-
-	wil_dbg_pm(wil, "notification mode %ld: rc (%d)\n", mode, rc);
-	return rc;
-}
-
-static int wil6210_pm_suspend(struct device *dev)
-=======
 static int __maybe_unused wil6210_pm_suspend(struct device *dev)
->>>>>>> 24b8d41d
 {
 	return wil6210_suspend(dev, false);
 }
