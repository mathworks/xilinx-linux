--- conflicted
+++ resolved
@@ -39,8 +39,6 @@
 	.flags = WIPHY_WOWLAN_ANY | WIPHY_WOWLAN_DISCONNECT,
 };
 #endif
-
-#define WIL_MAX_ROC_DURATION_MS 5000
 
 #define CHAN60G(_channel, _flags) {				\
 	.band			= NL80211_BAND_60GHZ,		\
@@ -322,11 +320,8 @@
 	[WMI_KEY_USE_PAIRWISE]	= "PTK",
 	[WMI_KEY_USE_RX_GROUP]	= "RX_GTK",
 	[WMI_KEY_USE_TX_GROUP]	= "TX_GTK",
-<<<<<<< HEAD
-=======
 	[WMI_KEY_USE_STORE_PTK]	= "STORE_PTK",
 	[WMI_KEY_USE_APPLY_PTK]	= "APPLY_PTK",
->>>>>>> 24b8d41d
 };
 
 int wil_iftype_nl2wmi(enum nl80211_iftype type)
@@ -790,61 +785,6 @@
 	return rc;
 }
 
-<<<<<<< HEAD
-static struct wireless_dev *
-wil_cfg80211_add_iface(struct wiphy *wiphy, const char *name,
-		       unsigned char name_assign_type,
-		       enum nl80211_iftype type,
-		       u32 *flags, struct vif_params *params)
-{
-	struct wil6210_priv *wil = wiphy_to_wil(wiphy);
-	struct net_device *ndev = wil_to_ndev(wil);
-	struct wireless_dev *p2p_wdev;
-
-	wil_dbg_misc(wil, "%s()\n", __func__);
-
-	if (type != NL80211_IFTYPE_P2P_DEVICE) {
-		wil_err(wil, "%s: unsupported iftype %d\n", __func__, type);
-		return ERR_PTR(-EINVAL);
-	}
-
-	if (wil->p2p_wdev) {
-		wil_err(wil, "%s: P2P_DEVICE interface already created\n",
-			__func__);
-		return ERR_PTR(-EINVAL);
-	}
-
-	p2p_wdev = kzalloc(sizeof(*p2p_wdev), GFP_KERNEL);
-	if (!p2p_wdev)
-		return ERR_PTR(-ENOMEM);
-
-	p2p_wdev->iftype = type;
-	p2p_wdev->wiphy = wiphy;
-	/* use our primary ethernet address */
-	ether_addr_copy(p2p_wdev->address, ndev->perm_addr);
-
-	wil->p2p_wdev = p2p_wdev;
-
-	return p2p_wdev;
-}
-
-static int wil_cfg80211_del_iface(struct wiphy *wiphy,
-				  struct wireless_dev *wdev)
-{
-	struct wil6210_priv *wil = wiphy_to_wil(wiphy);
-
-	wil_dbg_misc(wil, "%s()\n", __func__);
-
-	if (wdev != wil->p2p_wdev) {
-		wil_err(wil, "%s: delete of incorrect interface 0x%p\n",
-			__func__, wdev);
-		return -EINVAL;
-	}
-
-	wil_p2p_wdev_free(wil);
-
-	return 0;
-=======
 static bool wil_is_safe_switch(enum nl80211_iftype from,
 			       enum nl80211_iftype to)
 {
@@ -853,7 +793,6 @@
 		return true;
 
 	return false;
->>>>>>> 24b8d41d
 }
 
 static int wil_cfg80211_change_iface(struct wiphy *wiphy,
@@ -862,14 +801,6 @@
 				     struct vif_params *params)
 {
 	struct wil6210_priv *wil = wiphy_to_wil(wiphy);
-<<<<<<< HEAD
-	struct wireless_dev *wdev = wil_to_wdev(wil);
-	int rc;
-
-	wil_dbg_misc(wil, "%s() type=%d\n", __func__, type);
-
-	if (netif_running(wil_to_ndev(wil)) && !wil_is_recovery_blocked(wil)) {
-=======
 	struct wil6210_vif *vif = ndev_to_vif(ndev);
 	struct wireless_dev *wdev = vif_to_wdev(vif);
 	int rc;
@@ -891,7 +822,6 @@
 	if (!wil_has_other_active_ifaces(wil, ndev, true, false) &&
 	    netif_running(ndev) && !wil_is_recovery_blocked(wil) &&
 	    !wil_is_safe_switch(wdev->iftype, type)) {
->>>>>>> 24b8d41d
 		wil_dbg_misc(wil, "interface is up. resetting...\n");
 		mutex_lock(&wil->mutex);
 		__wil_down(wil);
@@ -900,10 +830,7 @@
 
 		if (rc)
 			return rc;
-<<<<<<< HEAD
-=======
 		fw_reset = true;
->>>>>>> 24b8d41d
 	}
 
 	switch (type) {
@@ -940,10 +867,7 @@
 {
 	struct wil6210_priv *wil = wiphy_to_wil(wiphy);
 	struct wireless_dev *wdev = request->wdev;
-<<<<<<< HEAD
-=======
 	struct wil6210_vif *vif = wdev_to_vif(wil, wdev);
->>>>>>> 24b8d41d
 	struct {
 		struct wmi_start_scan_cmd cmd;
 		u16 chnl[4];
@@ -951,30 +875,14 @@
 	uint i, n;
 	int rc;
 
-<<<<<<< HEAD
-	wil_dbg_misc(wil, "%s(), wdev=0x%p iftype=%d\n",
-		     __func__, wdev, wdev->iftype);
-
-	mutex_lock(&wil->p2p_wdev_mutex);
-	if (wil->scan_request) {
-		wil_err(wil, "Already scanning\n");
-		mutex_unlock(&wil->p2p_wdev_mutex);
-		return -EAGAIN;
-	}
-	mutex_unlock(&wil->p2p_wdev_mutex);
-=======
 	wil_dbg_misc(wil, "scan: wdev=0x%p iftype=%d\n", wdev, wdev->iftype);
->>>>>>> 24b8d41d
 
 	/* scan is supported on client interfaces and on AP interface */
 	switch (wdev->iftype) {
 	case NL80211_IFTYPE_STATION:
 	case NL80211_IFTYPE_P2P_CLIENT:
 	case NL80211_IFTYPE_P2P_DEVICE:
-<<<<<<< HEAD
-=======
 	case NL80211_IFTYPE_AP:
->>>>>>> 24b8d41d
 		break;
 	default:
 		return -EOPNOTSUPP;
@@ -986,26 +894,6 @@
 		return -EBUSY;
 	}
 
-<<<<<<< HEAD
-	/* social scan on P2P_DEVICE is handled as p2p search */
-	if (wdev->iftype == NL80211_IFTYPE_P2P_DEVICE &&
-	    wil_p2p_is_social_scan(request)) {
-		if (!wil->p2p.p2p_dev_started) {
-			wil_err(wil, "P2P search requested on stopped P2P device\n");
-			return -EIO;
-		}
-		wil->scan_request = request;
-		wil->radio_wdev = wdev;
-		rc = wil_p2p_search(wil, request);
-		if (rc) {
-			wil->radio_wdev = wil_to_wdev(wil);
-			wil->scan_request = NULL;
-		}
-		return rc;
-	}
-
-	(void)wil_p2p_stop_discovery(wil);
-=======
 	mutex_lock(&wil->mutex);
 
 	mutex_lock(&wil->vif_mutex);
@@ -1040,7 +928,6 @@
 	}
 
 	(void)wil_p2p_stop_discovery(vif);
->>>>>>> 24b8d41d
 
 	wil_dbg_misc(wil, "Start scan_request 0x%p\n", request);
 	wil_dbg_misc(wil, "SSID count: %d", request->n_ssids);
@@ -1094,30 +981,11 @@
 	rc = wmi_set_ie(vif, WMI_FRAME_PROBE_REQ,
 			request->ie_len, request->ie);
 	if (rc)
-<<<<<<< HEAD
-		goto out;
+		goto out_restore;
 
 	if (wil->discovery_mode && cmd.cmd.scan_type == WMI_ACTIVE_SCAN) {
 		cmd.cmd.discovery_mode = 1;
 		wil_dbg_misc(wil, "active scan with discovery_mode=1\n");
-	}
-
-	wil->radio_wdev = wdev;
-	rc = wmi_send(wil, WMI_START_SCAN_CMDID, &cmd, sizeof(cmd.cmd) +
-			cmd.cmd.num_channels * sizeof(cmd.cmd.channel_list[0]));
-
-out:
-	if (rc) {
-		del_timer_sync(&wil->scan_timer);
-		wil->radio_wdev = wil_to_wdev(wil);
-		wil->scan_request = NULL;
-=======
-		goto out_restore;
-
-	if (wil->discovery_mode && cmd.cmd.scan_type == WMI_ACTIVE_SCAN) {
-		cmd.cmd.discovery_mode = 1;
-		wil_dbg_misc(wil, "active scan with discovery_mode=1\n");
->>>>>>> 24b8d41d
 	}
 
 	if (vif->mid == 0)
@@ -1330,17 +1198,11 @@
 	const u8 *rsn_eid;
 	int ch;
 	int rc = 0;
-<<<<<<< HEAD
-	enum ieee80211_bss_type bss_type = IEEE80211_BSS_TYPE_ESS;
-
-	wil_dbg_misc(wil, "%s()\n", __func__);
-=======
 	bool is_ft_roam = false;
 	u8 network_type;
 	enum ieee80211_bss_type bss_type = IEEE80211_BSS_TYPE_ESS;
 
 	wil_dbg_misc(wil, "connect, mid=%d\n", vif->mid);
->>>>>>> 24b8d41d
 	wil_print_connect_params(wil, sme);
 
 	if (sme->auth_type == NL80211_AUTHTYPE_FT)
@@ -1364,17 +1226,11 @@
 			NULL;
 	if (sme->privacy && !rsn_eid) {
 		wil_info(wil, "WSC connection\n");
-<<<<<<< HEAD
-
-	if (sme->pbss)
-		bss_type = IEEE80211_BSS_TYPE_PBSS;
-=======
 		if (is_ft_roam) {
 			wil_err(wil, "No WSC with FT roam\n");
 			return -EINVAL;
 		}
 	}
->>>>>>> 24b8d41d
 
 	if (sme->pbss)
 		bss_type = IEEE80211_BSS_TYPE_PBSS;
@@ -1560,29 +1416,6 @@
 	struct wil6210_priv *wil = wiphy_to_wil(wiphy);
 	struct wil6210_vif *vif = wdev_to_vif(wil, wdev);
 	int rc;
-<<<<<<< HEAD
-	bool tx_status = false;
-	struct ieee80211_mgmt *mgmt_frame = (void *)buf;
-	struct wmi_sw_tx_req_cmd *cmd;
-	struct {
-		struct wmi_cmd_hdr wmi;
-		struct wmi_sw_tx_complete_event evt;
-	} __packed evt;
-
-	/* Note, currently we do not support the "wait" parameter, user-space
-	 * must call remain_on_channel before mgmt_tx or listen on a channel
-	 * another way (AP/PCP or connected station)
-	 * in addition we need to check if specified "chan" argument is
-	 * different from currently "listened" channel and fail if it is.
-	 */
-
-	wil_dbg_misc(wil, "%s()\n", __func__);
-	print_hex_dump_bytes("mgmt tx frame ", DUMP_PREFIX_OFFSET, buf, len);
-
-	cmd = kmalloc(sizeof(*cmd) + len, GFP_KERNEL);
-	if (!cmd) {
-		rc = -ENOMEM;
-=======
 	bool tx_status;
 
 	wil_dbg_misc(wil, "mgmt_tx: channel %d offchan %d, wait %d\n",
@@ -1611,7 +1444,6 @@
 		wil_dbg_misc(wil,
 			     "send WMI_SW_TX_REQ_CMDID for on-channel\n");
 		rc = wmi_mgmt_tx(vif, buf, len);
->>>>>>> 24b8d41d
 		goto out;
 	}
 
@@ -1643,10 +1475,6 @@
 				    struct cfg80211_chan_def *chandef)
 {
 	struct wil6210_priv *wil = wiphy_to_wil(wiphy);
-<<<<<<< HEAD
-	struct wireless_dev *wdev = wil_to_wdev(wil);
-=======
->>>>>>> 24b8d41d
 
 	wil->monitor_chandef = *chandef;
 
@@ -1656,11 +1484,7 @@
 static enum wmi_key_usage wil_detect_key_usage(struct wireless_dev *wdev,
 					       bool pairwise)
 {
-<<<<<<< HEAD
-	struct wireless_dev *wdev = wil_to_wdev(wil);
-=======
 	struct wil6210_priv *wil = wdev_to_wil(wdev);
->>>>>>> 24b8d41d
 	enum wmi_key_usage rc;
 
 	if (pairwise) {
@@ -1688,11 +1512,7 @@
 }
 
 static struct wil_sta_info *
-<<<<<<< HEAD
-wil_find_sta_by_key_usage(struct wil6210_priv *wil,
-=======
 wil_find_sta_by_key_usage(struct wil6210_priv *wil, u8 mid,
->>>>>>> 24b8d41d
 			  enum wmi_key_usage key_usage, const u8 *mac_addr)
 {
 	int cid = -EINVAL;
@@ -1702,15 +1522,9 @@
 
 	/* supplicant provides Rx group key in STA mode with NULL MAC address */
 	if (mac_addr)
-<<<<<<< HEAD
-		cid = wil_find_cid(wil, mac_addr);
-	else if (key_usage == WMI_KEY_USE_RX_GROUP)
-		cid = wil_find_cid_by_idx(wil, 0);
-=======
 		cid = wil_find_cid(wil, mid, mac_addr);
 	else if (key_usage == WMI_KEY_USE_RX_GROUP)
 		cid = wil_find_cid_by_idx(wil, mid, 0);
->>>>>>> 24b8d41d
 	if (cid < 0) {
 		wil_err(wil, "No CID for %pM %s\n", mac_addr,
 			key_usage_str[key_usage]);
@@ -1720,15 +1534,9 @@
 	return &wil->sta[cid];
 }
 
-<<<<<<< HEAD
-static void wil_set_crypto_rx(u8 key_index, enum wmi_key_usage key_usage,
-			      struct wil_sta_info *cs,
-			      struct key_params *params)
-=======
 void wil_set_crypto_rx(u8 key_index, enum wmi_key_usage key_usage,
 		       struct wil_sta_info *cs,
 		       struct key_params *params)
->>>>>>> 24b8d41d
 {
 	struct wil_tid_crypto_rx_single *cc;
 	int tid;
@@ -1737,10 +1545,7 @@
 		return;
 
 	switch (key_usage) {
-<<<<<<< HEAD
-=======
 	case WMI_KEY_USE_STORE_PTK:
->>>>>>> 24b8d41d
 	case WMI_KEY_USE_PAIRWISE:
 		for (tid = 0; tid < WIL_STA_TID_NUM; tid++) {
 			cc = &cs->tid_crypto_rx[tid].key_id[key_index];
@@ -1797,18 +1602,12 @@
 				struct key_params *params)
 {
 	int rc;
-<<<<<<< HEAD
-	struct wil6210_priv *wil = wiphy_to_wil(wiphy);
-	enum wmi_key_usage key_usage = wil_detect_key_usage(wil, pairwise);
-	struct wil_sta_info *cs = wil_find_sta_by_key_usage(wil, key_usage,
-=======
 	struct wil6210_vif *vif = ndev_to_vif(ndev);
 	struct wil6210_priv *wil = wiphy_to_wil(wiphy);
 	struct wireless_dev *wdev = vif_to_wdev(vif);
 	enum wmi_key_usage key_usage = wil_detect_key_usage(wdev, pairwise);
 	struct wil_sta_info *cs = wil_find_sta_by_key_usage(wil, vif->mid,
 							    key_usage,
->>>>>>> 24b8d41d
 							    mac_addr);
 
 	if (!params) {
@@ -1816,29 +1615,11 @@
 		return -EINVAL;
 	}
 
-<<<<<<< HEAD
-	wil_dbg_misc(wil, "%s(%pM %s[%d] PN %*phN)\n", __func__,
-=======
 	wil_dbg_misc(wil, "add_key: %pM %s[%d] PN %*phN\n",
->>>>>>> 24b8d41d
 		     mac_addr, key_usage_str[key_usage], key_index,
 		     params->seq_len, params->seq);
 
 	if (IS_ERR(cs)) {
-<<<<<<< HEAD
-		wil_err(wil, "Not connected, %s(%pM %s[%d] PN %*phN)\n",
-			__func__, mac_addr, key_usage_str[key_usage], key_index,
-			params->seq_len, params->seq);
-		return -EINVAL;
-	}
-
-	wil_del_rx_key(key_index, key_usage, cs);
-
-	if (params->seq && params->seq_len != IEEE80211_GCMP_PN_LEN) {
-		wil_err(wil,
-			"Wrong PN len %d, %s(%pM %s[%d] PN %*phN)\n",
-			params->seq_len, __func__, mac_addr,
-=======
 		/* in FT, sta info may not be available as add_key may be
 		 * sent by host before FW sends WMI_CONNECT_EVENT
 		 */
@@ -1857,18 +1638,11 @@
 		wil_err(wil,
 			"Wrong PN len %d, %pM %s[%d] PN %*phN\n",
 			params->seq_len, mac_addr,
->>>>>>> 24b8d41d
 			key_usage_str[key_usage], key_index,
 			params->seq_len, params->seq);
 		return -EINVAL;
 	}
 
-<<<<<<< HEAD
-	rc = wmi_add_cipher_key(wil, key_index, mac_addr, params->key_len,
-				params->key, key_usage);
-	if (!rc)
-		wil_set_crypto_rx(key_index, key_usage, cs, params);
-=======
 	spin_lock_bh(&wil->eap_lock);
 	if (pairwise && wdev->iftype == NL80211_IFTYPE_STATION &&
 	    (vif->ptk_rekey_state == WIL_REKEY_M3_RECEIVED ||
@@ -1894,7 +1668,6 @@
 		 */
 		wil_set_crypto_rx(key_index, key_usage, cs, params);
 	}
->>>>>>> 24b8d41d
 
 	return rc;
 }
@@ -1906,19 +1679,6 @@
 {
 	struct wil6210_vif *vif = ndev_to_vif(ndev);
 	struct wil6210_priv *wil = wiphy_to_wil(wiphy);
-<<<<<<< HEAD
-	enum wmi_key_usage key_usage = wil_detect_key_usage(wil, pairwise);
-	struct wil_sta_info *cs = wil_find_sta_by_key_usage(wil, key_usage,
-							    mac_addr);
-
-	wil_dbg_misc(wil, "%s(%pM %s[%d])\n", __func__, mac_addr,
-		     key_usage_str[key_usage], key_index);
-
-	if (IS_ERR(cs))
-		wil_info(wil, "Not connected, %s(%pM %s[%d])\n", __func__,
-			 mac_addr, key_usage_str[key_usage], key_index);
-
-=======
 	struct wireless_dev *wdev = vif_to_wdev(vif);
 	enum wmi_key_usage key_usage = wil_detect_key_usage(wdev, pairwise);
 	struct wil_sta_info *cs = wil_find_sta_by_key_usage(wil, vif->mid,
@@ -1932,7 +1692,6 @@
 		wil_info(wil, "Not connected, %pM %s[%d]\n",
 			 mac_addr, key_usage_str[key_usage], key_index);
 
->>>>>>> 24b8d41d
 	if (!IS_ERR_OR_NULL(cs))
 		wil_del_rx_key(key_index, key_usage, cs);
 
@@ -1947,11 +1706,7 @@
 {
 	struct wil6210_priv *wil = wiphy_to_wil(wiphy);
 
-<<<<<<< HEAD
-	wil_dbg_misc(wil, "%s: entered\n", __func__);
-=======
 	wil_dbg_misc(wil, "set_default_key: entered\n");
->>>>>>> 24b8d41d
 	return 0;
 }
 
@@ -1964,28 +1719,12 @@
 	struct wil6210_priv *wil = wiphy_to_wil(wiphy);
 	int rc;
 
-<<<<<<< HEAD
-	wil_dbg_misc(wil, "%s() center_freq=%d, duration=%d iftype=%d\n",
-		     __func__, chan->center_freq, duration, wdev->iftype);
-
-	rc = wil_p2p_listen(wil, duration, chan, cookie);
-	if (rc)
-		return rc;
-
-	wil->radio_wdev = wdev;
-
-	cfg80211_ready_on_channel(wdev, *cookie, chan, duration,
-				  GFP_KERNEL);
-
-	return 0;
-=======
 	wil_dbg_misc(wil,
 		     "remain_on_channel: center_freq=%d, duration=%d iftype=%d\n",
 		     chan->center_freq, duration, wdev->iftype);
 
 	rc = wil_p2p_listen(wil, wdev, duration, chan, cookie);
 	return rc;
->>>>>>> 24b8d41d
 }
 
 static int wil_cancel_remain_on_channel(struct wiphy *wiphy,
@@ -1993,18 +1732,11 @@
 					u64 cookie)
 {
 	struct wil6210_priv *wil = wiphy_to_wil(wiphy);
-<<<<<<< HEAD
-
-	wil_dbg_misc(wil, "%s()\n", __func__);
-
-	return wil_p2p_cancel_listen(wil, cookie);
-=======
 	struct wil6210_vif *vif = wdev_to_vif(wil, wdev);
 
 	wil_dbg_misc(wil, "cancel_remain_on_channel\n");
 
 	return wil_p2p_cancel_listen(vif, cookie);
->>>>>>> 24b8d41d
 }
 
 /*
@@ -2186,25 +1918,16 @@
 	struct wireless_dev *wdev = ndev->ieee80211_ptr;
 	u8 wmi_nettype = wil_iftype_nl2wmi(wdev->iftype);
 	u8 is_go = (wdev->iftype == NL80211_IFTYPE_P2P_GO);
-<<<<<<< HEAD
-=======
 	u16 proberesp_len = 0;
 	u8 *proberesp;
 	bool ft = false;
->>>>>>> 24b8d41d
 
 	if (pbss)
 		wmi_nettype = WMI_NETTYPE_P2P;
 
-<<<<<<< HEAD
-	wil_dbg_misc(wil, "%s: is_go=%d\n", __func__, is_go);
-	if (is_go && !pbss) {
-		wil_err(wil, "%s: P2P GO must be in PBSS\n", __func__);
-=======
 	wil_dbg_misc(wil, "start_ap: mid=%d, is_go=%d\n", vif->mid, is_go);
 	if (is_go && !pbss) {
 		wil_err(wil, "P2P GO must be in PBSS\n");
->>>>>>> 24b8d41d
 		return -ENOTSUPP;
 	}
 
@@ -2246,12 +1969,6 @@
 	if (rc)
 		goto out;
 
-<<<<<<< HEAD
-	wil->privacy = privacy;
-	wil->channel = chan;
-	wil->hidden_ssid = hidden_ssid;
-	wil->pbss = pbss;
-=======
 	vif->privacy = privacy;
 	vif->channel = chan;
 	vif->wmi_edmg_channel = wmi_edmg_channel;
@@ -2260,18 +1977,13 @@
 	vif->bi = bi;
 	memcpy(vif->ssid, ssid, ssid_len);
 	vif->ssid_len = ssid_len;
->>>>>>> 24b8d41d
 
 	netif_carrier_on(ndev);
 	if (!wil_has_other_active_ifaces(wil, ndev, false, true))
 		wil6210_bus_request(wil, WIL_MAX_BUS_REQUEST_KBPS);
 
-<<<<<<< HEAD
-	rc = wmi_pcp_start(wil, bi, wmi_nettype, chan, hidden_ssid, is_go);
-=======
 	rc = wmi_pcp_start(vif, bi, wmi_nettype, chan, wmi_edmg_channel,
 			   hidden_ssid, is_go);
->>>>>>> 24b8d41d
 	if (rc)
 		goto err_pcp_start;
 
@@ -2374,16 +2086,10 @@
 		rc = _wil_cfg80211_start_ap(wiphy, ndev, vif->ssid,
 					    vif->ssid_len, privacy,
 					    wdev->beacon_interval,
-<<<<<<< HEAD
-					    wil->channel, bcon,
-					    wil->hidden_ssid,
-					    wil->pbss);
-=======
 					    vif->channel,
 					    vif->wmi_edmg_channel, bcon,
 					    vif->hidden_ssid,
 					    vif->pbss);
->>>>>>> 24b8d41d
 	} else {
 		rc = _wil_cfg80211_set_ies(vif, bcon);
 	}
@@ -2442,25 +2148,16 @@
 	wil_dbg_misc(wil, "BI %d DTIM %d\n", info->beacon_interval,
 		     info->dtim_period);
 	wil_dbg_misc(wil, "PBSS %d\n", info->pbss);
-<<<<<<< HEAD
-	print_hex_dump_bytes("SSID ", DUMP_PREFIX_OFFSET,
-			     info->ssid, info->ssid_len);
-=======
 	wil_hex_dump_misc("SSID ", DUMP_PREFIX_OFFSET, 16, 1,
 			  info->ssid, info->ssid_len, true);
->>>>>>> 24b8d41d
 	wil_print_bcon_data(bcon);
 	wil_print_crypto(wil, crypto);
 
 	rc = _wil_cfg80211_start_ap(wiphy, ndev,
 				    info->ssid, info->ssid_len, info->privacy,
 				    info->beacon_interval, channel->hw_value,
-<<<<<<< HEAD
-				    bcon, hidden_ssid, info->pbss);
-=======
 				    wmi_edmg_channel, bcon, hidden_ssid,
 				    info->pbss);
->>>>>>> 24b8d41d
 
 	return rc;
 }
@@ -2705,35 +2402,6 @@
 	return 0;
 }
 
-<<<<<<< HEAD
-static int wil_cfg80211_start_p2p_device(struct wiphy *wiphy,
-					 struct wireless_dev *wdev)
-{
-	struct wil6210_priv *wil = wiphy_to_wil(wiphy);
-
-	wil_dbg_misc(wil, "%s: entered\n", __func__);
-	wil->p2p.p2p_dev_started = 1;
-	return 0;
-}
-
-static void wil_cfg80211_stop_p2p_device(struct wiphy *wiphy,
-					 struct wireless_dev *wdev)
-{
-	struct wil6210_priv *wil = wiphy_to_wil(wiphy);
-	struct wil_p2p_info *p2p = &wil->p2p;
-
-	if (!p2p->p2p_dev_started)
-		return;
-
-	wil_dbg_misc(wil, "%s: entered\n", __func__);
-	mutex_lock(&wil->mutex);
-	wil_p2p_stop_radio_operations(wil);
-	p2p->p2p_dev_started = 0;
-	mutex_unlock(&wil->mutex);
-}
-
-static struct cfg80211_ops wil_cfg80211_ops = {
-=======
 static int wil_cfg80211_set_power_mgmt(struct wiphy *wiphy,
 				       struct net_device *dev,
 				       bool enabled, int timeout)
@@ -2944,7 +2612,6 @@
 }
 
 static const struct cfg80211_ops wil_cfg80211_ops = {
->>>>>>> 24b8d41d
 	.add_virtual_intf = wil_cfg80211_add_iface,
 	.del_virtual_intf = wil_cfg80211_del_iface,
 	.scan = wil_cfg80211_scan,
@@ -2974,8 +2641,6 @@
 	/* P2P device */
 	.start_p2p_device = wil_cfg80211_start_p2p_device,
 	.stop_p2p_device = wil_cfg80211_stop_p2p_device,
-<<<<<<< HEAD
-=======
 	.set_power_mgmt = wil_cfg80211_set_power_mgmt,
 	.set_cqm_rssi_config = wil_cfg80211_set_cqm_rssi_config,
 	.suspend = wil_cfg80211_suspend,
@@ -2984,7 +2649,6 @@
 	.sched_scan_stop = wil_cfg80211_sched_scan_stop,
 	.update_ft_ies = wil_cfg80211_update_ft_ies,
 	.set_multicast_to_unicast = wil_cfg80211_set_multicast_to_unicast,
->>>>>>> 24b8d41d
 };
 
 static void wil_wiphy_init(struct wiphy *wiphy)
@@ -2999,17 +2663,11 @@
 				 BIT(NL80211_IFTYPE_P2P_GO) |
 				 BIT(NL80211_IFTYPE_P2P_DEVICE) |
 				 BIT(NL80211_IFTYPE_MONITOR);
-<<<<<<< HEAD
-	wiphy->flags |= WIPHY_FLAG_HAVE_AP_SME |
-			WIPHY_FLAG_HAS_REMAIN_ON_CHANNEL |
-			WIPHY_FLAG_AP_PROBE_RESP_OFFLOAD;
-=======
 	wiphy->flags |= WIPHY_FLAG_HAS_REMAIN_ON_CHANNEL |
 			WIPHY_FLAG_AP_PROBE_RESP_OFFLOAD |
 			WIPHY_FLAG_PS_ON_BY_DEFAULT;
 	if (!disable_ap_sme)
 		wiphy->flags |= WIPHY_FLAG_HAVE_AP_SME;
->>>>>>> 24b8d41d
 	dev_dbg(wiphy_dev(wiphy), "%s : flags = 0x%08x\n",
 		__func__, wiphy->flags);
 	wiphy->probe_resp_offload =
@@ -3113,12 +2771,6 @@
 	struct wil6210_priv *wil;
 	struct ieee80211_channel *ch;
 
-<<<<<<< HEAD
-	return wdev;
-
-out:
-	kfree(wdev);
-=======
 	dev_dbg(dev, "%s()\n", __func__);
 
 	/* Note: the wireless_dev structure is no longer allocated here.
@@ -3131,7 +2783,6 @@
 
 	set_wiphy_dev(wiphy, dev);
 	wil_wiphy_init(wiphy);
->>>>>>> 24b8d41d
 
 	wil = wiphy_to_wil(wiphy);
 	wil->wiphy = wiphy;
@@ -3152,41 +2803,26 @@
 	if (!wiphy)
 		return;
 
-<<<<<<< HEAD
-	wiphy_free(wdev->wiphy);
-	kfree(wdev);
-=======
 	kfree(wiphy->iface_combinations);
 	wiphy->iface_combinations = NULL;
 
 	wiphy_free(wiphy);
 	/* do not access wil6210_priv after returning from here */
->>>>>>> 24b8d41d
 }
 
 void wil_p2p_wdev_free(struct wil6210_priv *wil)
 {
 	struct wireless_dev *p2p_wdev;
 
-<<<<<<< HEAD
-	mutex_lock(&wil->p2p_wdev_mutex);
-	p2p_wdev = wil->p2p_wdev;
-	wil->p2p_wdev = NULL;
-	wil->radio_wdev = wil_to_wdev(wil);
-	mutex_unlock(&wil->p2p_wdev_mutex);
-=======
 	mutex_lock(&wil->vif_mutex);
 	p2p_wdev = wil->p2p_wdev;
 	wil->p2p_wdev = NULL;
 	wil->radio_wdev = wil->main_ndev->ieee80211_ptr;
 	mutex_unlock(&wil->vif_mutex);
->>>>>>> 24b8d41d
 	if (p2p_wdev) {
 		cfg80211_unregister_wdev(p2p_wdev);
 		kfree(p2p_wdev);
 	}
-<<<<<<< HEAD
-=======
 }
 
 static int wil_rf_sector_status_to_rc(u8 status)
@@ -3649,5 +3285,4 @@
 	}
 
 	return rc;
->>>>>>> 24b8d41d
 }