// SPDX-License-Identifier: ISC
/*
 * Copyright (c) 2012-2017 Qualcomm Atheros, Inc.
 * Copyright (c) 2018-2019, The Linux Foundation. All rights reserved.
 */

#include <linux/etherdevice.h>
#include <linux/rtnetlink.h>
#include "wil6210.h"
#include "txrx.h"

bool wil_has_other_active_ifaces(struct wil6210_priv *wil,
				 struct net_device *ndev, bool up, bool ok)
{
	int i;
	struct wil6210_vif *vif;
	struct net_device *ndev_i;

	for (i = 0; i < GET_MAX_VIFS(wil); i++) {
		vif = wil->vifs[i];
		if (vif) {
			ndev_i = vif_to_ndev(vif);
			if (ndev_i != ndev)
				if ((up && (ndev_i->flags & IFF_UP)) ||
				    (ok && netif_carrier_ok(ndev_i)))
					return true;
		}
	}

	return false;
}

bool wil_has_active_ifaces(struct wil6210_priv *wil, bool up, bool ok)
{
	/* use NULL ndev argument to check all interfaces */
	return wil_has_other_active_ifaces(wil, NULL, up, ok);
}

static int wil_open(struct net_device *ndev)
{
	struct wil6210_priv *wil = ndev_to_wil(ndev);
	int rc = 0;

	wil_dbg_misc(wil, "open\n");

	if (debug_fw ||
	    test_bit(WMI_FW_CAPABILITY_WMI_ONLY, wil->fw_capabilities)) {
		wil_err(wil, "while in debug_fw or wmi_only mode\n");
		return -EINVAL;
	}

	if (!wil_has_other_active_ifaces(wil, ndev, true, false)) {
		wil_dbg_misc(wil, "open, first iface\n");
		rc = wil_pm_runtime_get(wil);
		if (rc < 0)
			return rc;

		rc = wil_up(wil);
		if (rc)
			wil_pm_runtime_put(wil);
	}

	return rc;
}

static int wil_stop(struct net_device *ndev)
{
	struct wil6210_priv *wil = ndev_to_wil(ndev);
	int rc = 0;

<<<<<<< HEAD
	return wil_ioctl(wil, ifr->ifr_data, cmd);
=======
	wil_dbg_misc(wil, "stop\n");

	if (!wil_has_other_active_ifaces(wil, ndev, true, false)) {
		wil_dbg_misc(wil, "stop, last iface\n");
		rc = wil_down(wil);
		if (!rc)
			wil_pm_runtime_put(wil);
	}

	return rc;
>>>>>>> 24b8d41d
}

static const struct net_device_ops wil_netdev_ops = {
	.ndo_open		= wil_open,
	.ndo_stop		= wil_stop,
	.ndo_start_xmit		= wil_start_xmit,
	.ndo_set_mac_address	= eth_mac_addr,
	.ndo_validate_addr	= eth_validate_addr,
};

static int wil6210_netdev_poll_rx(struct napi_struct *napi, int budget)
{
	struct wil6210_priv *wil = container_of(napi, struct wil6210_priv,
						napi_rx);
	int quota = budget;
	int done;

	wil_rx_handle(wil, &quota);
	done = budget - quota;

	if (done < budget) {
		napi_complete_done(napi, done);
		wil6210_unmask_irq_rx(wil);
		wil_dbg_txrx(wil, "NAPI RX complete\n");
	}

	wil_dbg_txrx(wil, "NAPI RX poll(%d) done %d\n", budget, done);

	return done;
}

static int wil6210_netdev_poll_rx_edma(struct napi_struct *napi, int budget)
{
	struct wil6210_priv *wil = container_of(napi, struct wil6210_priv,
						napi_rx);
	int quota = budget;
	int done;

	wil_rx_handle_edma(wil, &quota);
	done = budget - quota;

	if (done < budget) {
		napi_complete_done(napi, done);
		wil6210_unmask_irq_rx_edma(wil);
		wil_dbg_txrx(wil, "NAPI RX complete\n");
	}

	wil_dbg_txrx(wil, "NAPI RX poll(%d) done %d\n", budget, done);

	return done;
}

static int wil6210_netdev_poll_tx(struct napi_struct *napi, int budget)
{
	struct wil6210_priv *wil = container_of(napi, struct wil6210_priv,
						napi_tx);
	int tx_done = 0;
	uint i;

	/* always process ALL Tx complete, regardless budget - it is fast */
	for (i = 0; i < WIL6210_MAX_TX_RINGS; i++) {
		struct wil_ring *ring = &wil->ring_tx[i];
		struct wil_ring_tx_data *txdata = &wil->ring_tx_data[i];
		struct wil6210_vif *vif;

		if (!ring->va || !txdata->enabled ||
		    txdata->mid >= GET_MAX_VIFS(wil))
			continue;

		vif = wil->vifs[txdata->mid];
		if (unlikely(!vif)) {
			wil_dbg_txrx(wil, "Invalid MID %d\n", txdata->mid);
			continue;
		}

		tx_done += wil_tx_complete(vif, i);
	}

	if (tx_done < budget) {
		napi_complete(napi);
		wil6210_unmask_irq_tx(wil);
		wil_dbg_txrx(wil, "NAPI TX complete\n");
	}

	wil_dbg_txrx(wil, "NAPI TX poll(%d) done %d\n", budget, tx_done);

	return min(tx_done, budget);
}

static int wil6210_netdev_poll_tx_edma(struct napi_struct *napi, int budget)
{
	struct wil6210_priv *wil = container_of(napi, struct wil6210_priv,
						napi_tx);
	int tx_done;
	/* There is only one status TX ring */
	struct wil_status_ring *sring = &wil->srings[wil->tx_sring_idx];

	if (!sring->va)
		return 0;

	tx_done = wil_tx_sring_handler(wil, sring);

	if (tx_done < budget) {
		napi_complete(napi);
		wil6210_unmask_irq_tx_edma(wil);
		wil_dbg_txrx(wil, "NAPI TX complete\n");
	}

	wil_dbg_txrx(wil, "NAPI TX poll(%d) done %d\n", budget, tx_done);

	return min(tx_done, budget);
}

static void wil_dev_setup(struct net_device *dev)
{
	ether_setup(dev);
	dev->max_mtu = mtu_max;
	dev->tx_queue_len = WIL_TX_Q_LEN_DEFAULT;
}

static void wil_vif_deinit(struct wil6210_vif *vif)
{
	del_timer_sync(&vif->scan_timer);
	del_timer_sync(&vif->p2p.discovery_timer);
	cancel_work_sync(&vif->disconnect_worker);
	cancel_work_sync(&vif->p2p.discovery_expired_work);
	cancel_work_sync(&vif->p2p.delayed_listen_work);
	wil_probe_client_flush(vif);
	cancel_work_sync(&vif->probe_client_worker);
	cancel_work_sync(&vif->enable_tx_key_worker);
}

void wil_vif_free(struct wil6210_vif *vif)
{
	struct net_device *ndev = vif_to_ndev(vif);

<<<<<<< HEAD
	wil = wdev_to_wil(wdev);
	wil->wdev = wdev;
	wil->radio_wdev = wdev;
=======
	wil_vif_deinit(vif);
	free_netdev(ndev);
}
>>>>>>> 24b8d41d

static void wil_ndev_destructor(struct net_device *ndev)
{
	struct wil6210_vif *vif = ndev_to_vif(ndev);

	wil_vif_deinit(vif);
}

static void wil_connect_timer_fn(struct timer_list *t)
{
	struct wil6210_vif *vif = from_timer(vif, t, connect_timer);
	struct wil6210_priv *wil = vif_to_wil(vif);
	bool q;

	wil_err(wil, "Connect timeout detected, disconnect station\n");

	/* reschedule to thread context - disconnect won't
	 * run from atomic context.
	 * queue on wmi_wq to prevent race with connect event.
	 */
	q = queue_work(wil->wmi_wq, &vif->disconnect_worker);
	wil_dbg_wmi(wil, "queue_work of disconnect_worker -> %d\n", q);
}

static void wil_scan_timer_fn(struct timer_list *t)
{
	struct wil6210_vif *vif = from_timer(vif, t, scan_timer);
	struct wil6210_priv *wil = vif_to_wil(vif);

	clear_bit(wil_status_fwready, wil->status);
	wil_err(wil, "Scan timeout detected, start fw error recovery\n");
	wil_fw_error_recovery(wil);
}

static void wil_p2p_discovery_timer_fn(struct timer_list *t)
{
	struct wil6210_vif *vif = from_timer(vif, t, p2p.discovery_timer);
	struct wil6210_priv *wil = vif_to_wil(vif);

	wil_dbg_misc(wil, "p2p_discovery_timer_fn\n");

	schedule_work(&vif->p2p.discovery_expired_work);
}

static void wil_vif_init(struct wil6210_vif *vif)
{
	vif->bcast_ring = -1;

	mutex_init(&vif->probe_client_mutex);

	timer_setup(&vif->connect_timer, wil_connect_timer_fn, 0);
	timer_setup(&vif->scan_timer, wil_scan_timer_fn, 0);
	timer_setup(&vif->p2p.discovery_timer, wil_p2p_discovery_timer_fn, 0);

	INIT_WORK(&vif->probe_client_worker, wil_probe_client_worker);
	INIT_WORK(&vif->disconnect_worker, wil_disconnect_worker);
	INIT_WORK(&vif->p2p.discovery_expired_work, wil_p2p_listen_expired);
	INIT_WORK(&vif->p2p.delayed_listen_work, wil_p2p_delayed_listen_work);
	INIT_WORK(&vif->enable_tx_key_worker, wil_enable_tx_key_worker);

	INIT_LIST_HEAD(&vif->probe_client_pending);

	vif->net_queue_stopped = 1;
}

static u8 wil_vif_find_free_mid(struct wil6210_priv *wil)
{
	u8 i;

	for (i = 0; i < GET_MAX_VIFS(wil); i++) {
		if (!wil->vifs[i])
			return i;
	}

<<<<<<< HEAD
	wdev->iftype = NL80211_IFTYPE_STATION; /* TODO */
	/* default monitor channel */
	ch = wdev->wiphy->bands[NL80211_BAND_60GHZ]->channels;
	cfg80211_chandef_create(&wdev->preset_chandef, ch, NL80211_CHAN_NO_HT);
=======
	return U8_MAX;
}

struct wil6210_vif *
wil_vif_alloc(struct wil6210_priv *wil, const char *name,
	      unsigned char name_assign_type, enum nl80211_iftype iftype)
{
	struct net_device *ndev;
	struct wireless_dev *wdev;
	struct wil6210_vif *vif;
	u8 mid;

	mid = wil_vif_find_free_mid(wil);
	if (mid == U8_MAX) {
		wil_err(wil, "no available virtual interface\n");
		return ERR_PTR(-EINVAL);
	}
>>>>>>> 24b8d41d

	ndev = alloc_netdev(sizeof(*vif), name, name_assign_type,
			    wil_dev_setup);
	if (!ndev) {
		dev_err(wil_to_dev(wil), "alloc_netdev failed\n");
		return ERR_PTR(-ENOMEM);
	}
	if (mid == 0) {
		wil->main_ndev = ndev;
	} else {
		ndev->priv_destructor = wil_ndev_destructor;
		ndev->needs_free_netdev = true;
	}

	vif = ndev_to_vif(ndev);
	vif->ndev = ndev;
	vif->wil = wil;
	vif->mid = mid;
	wil_vif_init(vif);

	wdev = &vif->wdev;
	wdev->wiphy = wil->wiphy;
	wdev->iftype = iftype;

	ndev->netdev_ops = &wil_netdev_ops;
	wil_set_ethtoolops(ndev);
	ndev->ieee80211_ptr = wdev;
	ndev->hw_features = NETIF_F_HW_CSUM | NETIF_F_RXCSUM |
			    NETIF_F_SG | NETIF_F_GRO |
			    NETIF_F_TSO | NETIF_F_TSO6;

	ndev->features |= ndev->hw_features;
	SET_NETDEV_DEV(ndev, wiphy_dev(wdev->wiphy));
	wdev->netdev = ndev;
	return vif;
}

void *wil_if_alloc(struct device *dev)
{
	struct wil6210_priv *wil;
	struct wil6210_vif *vif;
	int rc = 0;

	wil = wil_cfg80211_init(dev);
	if (IS_ERR(wil)) {
		dev_err(dev, "wil_cfg80211_init failed\n");
		return wil;
	}

<<<<<<< HEAD
=======
	rc = wil_priv_init(wil);
	if (rc) {
		dev_err(dev, "wil_priv_init failed\n");
		goto out_cfg;
	}

	wil_dbg_misc(wil, "if_alloc\n");

	vif = wil_vif_alloc(wil, "wlan%d", NET_NAME_UNKNOWN,
			    NL80211_IFTYPE_STATION);
	if (IS_ERR(vif)) {
		dev_err(dev, "wil_vif_alloc failed\n");
		rc = -ENOMEM;
		goto out_priv;
	}

	wil->radio_wdev = vif_to_wdev(vif);

>>>>>>> 24b8d41d
	return wil;

out_priv:
	wil_priv_deinit(wil);

out_cfg:
	wil_cfg80211_deinit(wil);

	return ERR_PTR(rc);
}

void wil_if_free(struct wil6210_priv *wil)
{
	struct net_device *ndev = wil->main_ndev;

	wil_dbg_misc(wil, "if_free\n");

	if (!ndev)
		return;

	wil_priv_deinit(wil);

	wil->main_ndev = NULL;
	wil_ndev_destructor(ndev);
	free_netdev(ndev);

	wil_cfg80211_deinit(wil);
}

int wil_vif_add(struct wil6210_priv *wil, struct wil6210_vif *vif)
{
<<<<<<< HEAD
	struct wireless_dev *wdev = wil_to_wdev(wil);
	struct wiphy *wiphy = wdev->wiphy;
	struct net_device *ndev = wil_to_ndev(wil);
	int rc;

	wil_dbg_misc(wil, "entered");

	strlcpy(wiphy->fw_version, wil->fw_version, sizeof(wiphy->fw_version));

	rc = wiphy_register(wiphy);
	if (rc < 0) {
		wil_err(wil, "failed to register wiphy, err %d\n", rc);
		return rc;
	}

	netif_napi_add(ndev, &wil->napi_rx, wil6210_netdev_poll_rx,
		       WIL6210_NAPI_BUDGET);
	netif_tx_napi_add(ndev, &wil->napi_tx, wil6210_netdev_poll_tx,
			  WIL6210_NAPI_BUDGET);

	netif_tx_stop_all_queues(ndev);
=======
	struct net_device *ndev = vif_to_ndev(vif);
	struct wireless_dev *wdev = vif_to_wdev(vif);
	bool any_active = wil_has_active_ifaces(wil, true, false);
	int rc;

	ASSERT_RTNL();
>>>>>>> 24b8d41d

	if (wil->vifs[vif->mid]) {
		dev_err(&ndev->dev, "VIF with mid %d already in use\n",
			vif->mid);
		return -EEXIST;
	}
	if (any_active && vif->mid != 0) {
		rc = wmi_port_allocate(wil, vif->mid, ndev->dev_addr,
				       wdev->iftype);
		if (rc)
			return rc;
	}
	rc = register_netdevice(ndev);
	if (rc < 0) {
		dev_err(&ndev->dev, "Failed to register netdev: %d\n", rc);
<<<<<<< HEAD
		goto out_wiphy;
=======
		if (any_active && vif->mid != 0)
			wmi_port_delete(wil, vif->mid);
		return rc;
>>>>>>> 24b8d41d
	}

	wil->vifs[vif->mid] = vif;
	return 0;

out_wiphy:
	wiphy_unregister(wdev->wiphy);
	return rc;
}

int wil_if_add(struct wil6210_priv *wil)
{
	struct wiphy *wiphy = wil->wiphy;
	struct net_device *ndev = wil->main_ndev;
	struct wil6210_vif *vif = ndev_to_vif(ndev);
	int rc;

	wil_dbg_misc(wil, "entered");

	strlcpy(wiphy->fw_version, wil->fw_version, sizeof(wiphy->fw_version));

	rc = wiphy_register(wiphy);
	if (rc < 0) {
		wil_err(wil, "failed to register wiphy, err %d\n", rc);
		return rc;
	}

	init_dummy_netdev(&wil->napi_ndev);
	if (wil->use_enhanced_dma_hw) {
		netif_napi_add(&wil->napi_ndev, &wil->napi_rx,
			       wil6210_netdev_poll_rx_edma,
			       WIL6210_NAPI_BUDGET);
		netif_tx_napi_add(&wil->napi_ndev,
				  &wil->napi_tx, wil6210_netdev_poll_tx_edma,
				  WIL6210_NAPI_BUDGET);
	} else {
		netif_napi_add(&wil->napi_ndev, &wil->napi_rx,
			       wil6210_netdev_poll_rx,
			       WIL6210_NAPI_BUDGET);
		netif_tx_napi_add(&wil->napi_ndev,
				  &wil->napi_tx, wil6210_netdev_poll_tx,
				  WIL6210_NAPI_BUDGET);
	}

	wil_update_net_queues_bh(wil, vif, NULL, true);

	rtnl_lock();
	rc = wil_vif_add(wil, vif);
	rtnl_unlock();
	if (rc < 0)
		goto out_wiphy;

	return 0;

out_wiphy:
	wiphy_unregister(wiphy);
	return rc;
}

void wil_vif_remove(struct wil6210_priv *wil, u8 mid)
{
	struct wil6210_vif *vif;
	struct net_device *ndev;
	bool any_active = wil_has_active_ifaces(wil, true, false);

	ASSERT_RTNL();
	if (mid >= GET_MAX_VIFS(wil)) {
		wil_err(wil, "invalid MID: %d\n", mid);
		return;
	}

	vif = wil->vifs[mid];
	if (!vif) {
		wil_err(wil, "MID %d not registered\n", mid);
		return;
	}

	mutex_lock(&wil->mutex);
	wil6210_disconnect(vif, NULL, WLAN_REASON_DEAUTH_LEAVING);
	mutex_unlock(&wil->mutex);

	ndev = vif_to_ndev(vif);
	/* during unregister_netdevice cfg80211_leave may perform operations
	 * such as stop AP, disconnect, so we only clear the VIF afterwards
	 */
	unregister_netdevice(ndev);

	if (any_active && vif->mid != 0)
		wmi_port_delete(wil, vif->mid);

	/* make sure no one is accessing the VIF before removing */
	mutex_lock(&wil->vif_mutex);
	wil->vifs[mid] = NULL;
	/* ensure NAPI code will see the NULL VIF */
	wmb();
	if (test_bit(wil_status_napi_en, wil->status)) {
		napi_synchronize(&wil->napi_rx);
		napi_synchronize(&wil->napi_tx);
	}
	mutex_unlock(&wil->vif_mutex);

	flush_work(&wil->wmi_event_worker);
	del_timer_sync(&vif->connect_timer);
	cancel_work_sync(&vif->disconnect_worker);
	wil_probe_client_flush(vif);
	cancel_work_sync(&vif->probe_client_worker);
	cancel_work_sync(&vif->enable_tx_key_worker);
	/* for VIFs, ndev will be freed by destructor after RTNL is unlocked.
	 * the main interface will be freed in wil_if_free, we need to keep it
	 * a bit longer so logging macros will work.
	 */
}

void wil_if_remove(struct wil6210_priv *wil)
{
<<<<<<< HEAD
	struct net_device *ndev = wil_to_ndev(wil);
	struct wireless_dev *wdev = wil_to_wdev(wil);
=======
	struct net_device *ndev = wil->main_ndev;
	struct wireless_dev *wdev = ndev->ieee80211_ptr;

	wil_dbg_misc(wil, "if_remove\n");

	rtnl_lock();
	wil_vif_remove(wil, 0);
	rtnl_unlock();
>>>>>>> 24b8d41d

	netif_napi_del(&wil->napi_tx);
	netif_napi_del(&wil->napi_rx);

<<<<<<< HEAD
	unregister_netdev(ndev);
=======
>>>>>>> 24b8d41d
	wiphy_unregister(wdev->wiphy);
}<|MERGE_RESOLUTION|>--- conflicted
+++ resolved
@@ -68,9 +68,6 @@
 	struct wil6210_priv *wil = ndev_to_wil(ndev);
 	int rc = 0;
 
-<<<<<<< HEAD
-	return wil_ioctl(wil, ifr->ifr_data, cmd);
-=======
 	wil_dbg_misc(wil, "stop\n");
 
 	if (!wil_has_other_active_ifaces(wil, ndev, true, false)) {
@@ -81,7 +78,6 @@
 	}
 
 	return rc;
->>>>>>> 24b8d41d
 }
 
 static const struct net_device_ops wil_netdev_ops = {
@@ -218,15 +214,9 @@
 {
 	struct net_device *ndev = vif_to_ndev(vif);
 
-<<<<<<< HEAD
-	wil = wdev_to_wil(wdev);
-	wil->wdev = wdev;
-	wil->radio_wdev = wdev;
-=======
 	wil_vif_deinit(vif);
 	free_netdev(ndev);
 }
->>>>>>> 24b8d41d
 
 static void wil_ndev_destructor(struct net_device *ndev)
 {
@@ -301,12 +291,6 @@
 			return i;
 	}
 
-<<<<<<< HEAD
-	wdev->iftype = NL80211_IFTYPE_STATION; /* TODO */
-	/* default monitor channel */
-	ch = wdev->wiphy->bands[NL80211_BAND_60GHZ]->channels;
-	cfg80211_chandef_create(&wdev->preset_chandef, ch, NL80211_CHAN_NO_HT);
-=======
 	return U8_MAX;
 }
 
@@ -324,7 +308,6 @@
 		wil_err(wil, "no available virtual interface\n");
 		return ERR_PTR(-EINVAL);
 	}
->>>>>>> 24b8d41d
 
 	ndev = alloc_netdev(sizeof(*vif), name, name_assign_type,
 			    wil_dev_setup);
@@ -374,8 +357,6 @@
 		return wil;
 	}
 
-<<<<<<< HEAD
-=======
 	rc = wil_priv_init(wil);
 	if (rc) {
 		dev_err(dev, "wil_priv_init failed\n");
@@ -394,7 +375,6 @@
 
 	wil->radio_wdev = vif_to_wdev(vif);
 
->>>>>>> 24b8d41d
 	return wil;
 
 out_priv:
@@ -426,36 +406,12 @@
 
 int wil_vif_add(struct wil6210_priv *wil, struct wil6210_vif *vif)
 {
-<<<<<<< HEAD
-	struct wireless_dev *wdev = wil_to_wdev(wil);
-	struct wiphy *wiphy = wdev->wiphy;
-	struct net_device *ndev = wil_to_ndev(wil);
-	int rc;
-
-	wil_dbg_misc(wil, "entered");
-
-	strlcpy(wiphy->fw_version, wil->fw_version, sizeof(wiphy->fw_version));
-
-	rc = wiphy_register(wiphy);
-	if (rc < 0) {
-		wil_err(wil, "failed to register wiphy, err %d\n", rc);
-		return rc;
-	}
-
-	netif_napi_add(ndev, &wil->napi_rx, wil6210_netdev_poll_rx,
-		       WIL6210_NAPI_BUDGET);
-	netif_tx_napi_add(ndev, &wil->napi_tx, wil6210_netdev_poll_tx,
-			  WIL6210_NAPI_BUDGET);
-
-	netif_tx_stop_all_queues(ndev);
-=======
 	struct net_device *ndev = vif_to_ndev(vif);
 	struct wireless_dev *wdev = vif_to_wdev(vif);
 	bool any_active = wil_has_active_ifaces(wil, true, false);
 	int rc;
 
 	ASSERT_RTNL();
->>>>>>> 24b8d41d
 
 	if (wil->vifs[vif->mid]) {
 		dev_err(&ndev->dev, "VIF with mid %d already in use\n",
@@ -471,21 +427,13 @@
 	rc = register_netdevice(ndev);
 	if (rc < 0) {
 		dev_err(&ndev->dev, "Failed to register netdev: %d\n", rc);
-<<<<<<< HEAD
-		goto out_wiphy;
-=======
 		if (any_active && vif->mid != 0)
 			wmi_port_delete(wil, vif->mid);
 		return rc;
->>>>>>> 24b8d41d
 	}
 
 	wil->vifs[vif->mid] = vif;
 	return 0;
-
-out_wiphy:
-	wiphy_unregister(wdev->wiphy);
-	return rc;
 }
 
 int wil_if_add(struct wil6210_priv *wil)
@@ -593,10 +541,6 @@
 
 void wil_if_remove(struct wil6210_priv *wil)
 {
-<<<<<<< HEAD
-	struct net_device *ndev = wil_to_ndev(wil);
-	struct wireless_dev *wdev = wil_to_wdev(wil);
-=======
 	struct net_device *ndev = wil->main_ndev;
 	struct wireless_dev *wdev = ndev->ieee80211_ptr;
 
@@ -605,14 +549,9 @@
 	rtnl_lock();
 	wil_vif_remove(wil, 0);
 	rtnl_unlock();
->>>>>>> 24b8d41d
 
 	netif_napi_del(&wil->napi_tx);
 	netif_napi_del(&wil->napi_rx);
 
-<<<<<<< HEAD
-	unregister_netdev(ndev);
-=======
->>>>>>> 24b8d41d
 	wiphy_unregister(wdev->wiphy);
 }