--- conflicted
+++ resolved
@@ -912,11 +912,7 @@
 
 	/* Create buffer and read in eeprom */
 
-<<<<<<< HEAD
-	buf = vmalloc(eesize * 2);
-=======
 	buf = vmalloc(array_size(eesize, 2));
->>>>>>> 24b8d41d
 	if (!buf) {
 		ret = -ENOMEM;
 		goto err;
@@ -1013,11 +1009,6 @@
 	if (likely(!(ah->debug.level & ATH5K_DEBUG_DUMPBANDS)))
 		return;
 
-<<<<<<< HEAD
-	BUG_ON(!ah->sbands);
-
-=======
->>>>>>> 24b8d41d
 	for (b = 0; b < NUM_NL80211_BANDS; b++) {
 		struct ieee80211_supported_band *band = &ah->sbands[b];
 		char bname[6];
