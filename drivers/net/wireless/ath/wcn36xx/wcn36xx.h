--- conflicted
+++ resolved
@@ -205,8 +205,6 @@
 	int			rx_irq;
 	void __iomem		*ccu_base;
 	void __iomem		*dxe_base;
-<<<<<<< HEAD
-=======
 
 	struct rpmsg_endpoint	*smd_channel;
 
@@ -217,7 +215,6 @@
 
 	/* prevents concurrent FW reconfiguration */
 	struct mutex		conf_mutex;
->>>>>>> 24b8d41d
 
 	/*
 	 * smd_buf must be protected with smd_mutex to garantee
