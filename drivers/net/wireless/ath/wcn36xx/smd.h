--- conflicted
+++ resolved
@@ -59,14 +59,6 @@
 int wcn36xx_smd_load_nv(struct wcn36xx *wcn);
 int wcn36xx_smd_start(struct wcn36xx *wcn);
 int wcn36xx_smd_stop(struct wcn36xx *wcn);
-<<<<<<< HEAD
-int wcn36xx_smd_init_scan(struct wcn36xx *wcn, enum wcn36xx_hal_sys_mode mode);
-int wcn36xx_smd_start_scan(struct wcn36xx *wcn);
-int wcn36xx_smd_end_scan(struct wcn36xx *wcn);
-int wcn36xx_smd_finish_scan(struct wcn36xx *wcn,
-			    enum wcn36xx_hal_sys_mode mode);
-int wcn36xx_smd_update_scan_params(struct wcn36xx *wcn, u8 *channels, size_t channel_count);
-=======
 int wcn36xx_smd_start_scan(struct wcn36xx *wcn, u8 scan_channel);
 int wcn36xx_smd_end_scan(struct wcn36xx *wcn, u8 scan_channel);
 int wcn36xx_smd_finish_scan(struct wcn36xx *wcn, enum wcn36xx_hal_sys_mode mode,
@@ -78,7 +70,6 @@
 int wcn36xx_smd_start_hw_scan(struct wcn36xx *wcn, struct ieee80211_vif *vif,
 			      struct cfg80211_scan_request *req);
 int wcn36xx_smd_stop_hw_scan(struct wcn36xx *wcn);
->>>>>>> 24b8d41d
 int wcn36xx_smd_add_sta_self(struct wcn36xx *wcn, struct ieee80211_vif *vif);
 int wcn36xx_smd_delete_sta_self(struct wcn36xx *wcn, u8 *addr);
 int wcn36xx_smd_delete_sta(struct wcn36xx *wcn, u8 sta_index);
@@ -148,13 +139,10 @@
 int wcn36xx_smd_trigger_ba(struct wcn36xx *wcn, u8 sta_index, u16 tid, u8 session_id);
 
 int wcn36xx_smd_update_cfg(struct wcn36xx *wcn, u32 cfg_id, u32 value);
-<<<<<<< HEAD
-=======
 
 int wcn36xx_smd_rsp_process(struct rpmsg_device *rpdev,
 			    void *buf, int len, void *priv, u32 addr);
 
->>>>>>> 24b8d41d
 int wcn36xx_smd_set_mc_list(struct wcn36xx *wcn,
 			    struct ieee80211_vif *vif,
 			    struct wcn36xx_hal_rcv_flt_mc_addr_list_type *fp);
