--- conflicted
+++ resolved
@@ -404,11 +404,7 @@
 		sta_params->aid = sta_priv->aid;
 		wcn36xx_smd_set_sta_ht_params(sta, sta_params);
 		memcpy(&sta_params->supported_rates, &sta_priv->supported_rates,
-<<<<<<< HEAD
-			sizeof(sta_priv->supported_rates));
-=======
 			sizeof(struct wcn36xx_hal_supported_rates));
->>>>>>> 24b8d41d
 	} else {
 		wcn36xx_set_default_rates((struct wcn36xx_hal_supported_rates *)
 					  &sta_params->supported_rates);
@@ -458,11 +454,7 @@
 	hdr->len = msg_size + sizeof(*hdr);
 }
 
-<<<<<<< HEAD
-#define INIT_HAL_MSG(msg_body, type) \
-=======
 #define __INIT_HAL_MSG(msg_body, type, version) \
->>>>>>> 24b8d41d
 	do {								\
 		memset(&msg_body, 0, sizeof(msg_body));			\
 		msg_body.header.msg_type = type;			\
@@ -1076,11 +1068,7 @@
 				   u8 *channels, size_t channel_count)
 {
 	struct wcn36xx_hal_update_scan_params_req_ex msg_body;
-<<<<<<< HEAD
-	int ret = 0;
-=======
-	int ret;
->>>>>>> 24b8d41d
+	int ret;
 
 	mutex_lock(&wcn->hal_mutex);
 	INIT_HAL_MSG(msg_body, WCN36XX_HAL_UPDATE_SCAN_PARAM_REQ);
@@ -1374,8 +1362,6 @@
 	v1->sta_index = orig->sta_index;
 	v1->bssid_index = orig->bssid_index;
 	v1->p2p = orig->p2p;
-<<<<<<< HEAD
-=======
 }
 
 static void
@@ -1401,7 +1387,6 @@
 		wcn36xx_smd_set_sta_default_vht_params(wcn, sta_par);
 		wcn36xx_smd_set_sta_default_ht_ldpc_params(wcn, sta_par);
 	}
->>>>>>> 24b8d41d
 }
 
 static int wcn36xx_smd_config_sta_rsp(struct wcn36xx *wcn,
@@ -1533,7 +1518,185 @@
 
 	memcpy(bss->self_mac_addr, vif->addr, ETH_ALEN);
 
-<<<<<<< HEAD
+	if (vif->type == NL80211_IFTYPE_STATION) {
+		bss->bss_type = WCN36XX_HAL_INFRASTRUCTURE_MODE;
+
+		/* STA */
+		bss->oper_mode = 1;
+		bss->wcn36xx_hal_persona = WCN36XX_HAL_STA_MODE;
+	} else if (vif->type == NL80211_IFTYPE_AP ||
+		   vif->type == NL80211_IFTYPE_MESH_POINT) {
+		bss->bss_type = WCN36XX_HAL_INFRA_AP_MODE;
+
+		/* AP */
+		bss->oper_mode = 0;
+		bss->wcn36xx_hal_persona = WCN36XX_HAL_STA_SAP_MODE;
+	} else if (vif->type == NL80211_IFTYPE_ADHOC) {
+		bss->bss_type = WCN36XX_HAL_IBSS_MODE;
+
+		/* STA */
+		bss->oper_mode = 1;
+	} else {
+		wcn36xx_warn("Unknown type for bss config: %d\n", vif->type);
+	}
+
+	if (vif->type == NL80211_IFTYPE_STATION)
+		wcn36xx_smd_set_bss_nw_type(wcn, sta, bss);
+	else
+		bss->nw_type = WCN36XX_HAL_11N_NW_TYPE;
+
+	bss->short_slot_time_supported = vif->bss_conf.use_short_slot;
+	bss->lla_coexist = 0;
+	bss->llb_coexist = 0;
+	bss->llg_coexist = 0;
+	bss->rifs_mode = 0;
+	bss->beacon_interval = vif->bss_conf.beacon_int;
+	bss->dtim_period = vif_priv->dtim_period;
+
+	wcn36xx_smd_set_bss_ht_params(vif, sta, bss);
+
+	bss->oper_channel = WCN36XX_HW_CHANNEL(wcn);
+
+	if (conf_is_ht40_minus(&wcn->hw->conf))
+		bss->ext_channel = IEEE80211_HT_PARAM_CHA_SEC_BELOW;
+	else if (conf_is_ht40_plus(&wcn->hw->conf))
+		bss->ext_channel = IEEE80211_HT_PARAM_CHA_SEC_ABOVE;
+	else
+		bss->ext_channel = IEEE80211_HT_PARAM_CHA_SEC_NONE;
+
+	bss->reserved = 0;
+
+	/* wcn->ssid is only valid in AP and IBSS mode */
+	bss->ssid.length = vif_priv->ssid.length;
+	memcpy(bss->ssid.ssid, vif_priv->ssid.ssid, vif_priv->ssid.length);
+
+	bss->obss_prot_enabled = 0;
+	bss->rmf = 0;
+	bss->max_probe_resp_retry_limit = 0;
+	bss->hidden_ssid = vif->bss_conf.hidden_ssid;
+	bss->proxy_probe_resp = 0;
+	bss->edca_params_valid = 0;
+
+	/* FIXME: set acbe, acbk, acvi and acvo */
+
+	bss->ext_set_sta_key_param_valid = 0;
+
+	/* FIXME: set ext_set_sta_key_param */
+
+	bss->spectrum_mgt_enable = 0;
+	bss->tx_mgmt_power = 0;
+	bss->max_tx_power = WCN36XX_MAX_POWER(wcn);
+	bss->action = update;
+
+	vif_priv->bss_type = bss->bss_type;
+}
+
+static int wcn36xx_smd_config_bss_v1(struct wcn36xx *wcn,
+				     struct ieee80211_vif *vif,
+				     struct ieee80211_sta *sta_80211,
+				     const u8 *bssid,
+				     bool update)
+{
+	struct wcn36xx_hal_config_bss_req_msg_v1 *msg_body;
+	struct wcn36xx_hal_config_bss_params_v1 *bss;
+	struct wcn36xx_hal_config_bss_params bss_v0;
+	struct wcn36xx_hal_config_sta_params_v1 *sta;
+	struct cfg80211_chan_def *chandef;
+	int ret;
+
+	msg_body = kzalloc(sizeof(*msg_body), GFP_KERNEL);
+	if (!msg_body)
+		return -ENOMEM;
+
+	if (wcn->rf_id == RF_IRIS_WCN3680) {
+		INIT_HAL_MSG_V1((*msg_body), WCN36XX_HAL_CONFIG_BSS_REQ);
+	} else {
+		INIT_HAL_MSG((*msg_body), WCN36XX_HAL_CONFIG_BSS_REQ);
+		msg_body->header.len -= WCN36XX_DIFF_BSS_PARAMS_V1_NOVHT;
+	}
+
+	bss = &msg_body->bss_params;
+	sta = &bss->sta;
+
+	memset(&bss_v0, 0x00, sizeof(bss_v0));
+	wcn36xx_smd_set_bss_params(wcn, vif, sta_80211, bssid, update, &bss_v0);
+	wcn36xx_smd_set_sta_params_v1(wcn, vif, sta_80211, sta);
+
+	/* convert orig to v1 */
+	memcpy(bss->bssid, &bss_v0.bssid, ETH_ALEN);
+	memcpy(bss->self_mac_addr, &bss_v0.self_mac_addr, ETH_ALEN);
+
+	bss->bss_type = bss_v0.bss_type;
+	bss->oper_mode = bss_v0.oper_mode;
+	bss->nw_type = bss_v0.nw_type;
+
+	bss->short_slot_time_supported =
+		bss_v0.short_slot_time_supported;
+	bss->lla_coexist = bss_v0.lla_coexist;
+	bss->llb_coexist = bss_v0.llb_coexist;
+	bss->llg_coexist = bss_v0.llg_coexist;
+	bss->ht20_coexist = bss_v0.ht20_coexist;
+	bss->lln_non_gf_coexist = bss_v0.lln_non_gf_coexist;
+
+	bss->lsig_tx_op_protection_full_support =
+		bss_v0.lsig_tx_op_protection_full_support;
+	bss->rifs_mode = bss_v0.rifs_mode;
+	bss->beacon_interval = bss_v0.beacon_interval;
+	bss->dtim_period = bss_v0.dtim_period;
+	bss->tx_channel_width_set = bss_v0.tx_channel_width_set;
+	bss->oper_channel = bss_v0.oper_channel;
+
+	if (wcn->hw->conf.chandef.width == NL80211_CHAN_WIDTH_80) {
+		chandef = &wcn->hw->conf.chandef;
+		bss->ext_channel = HW_VALUE_PHY(chandef->chan->hw_value);
+	} else {
+		bss->ext_channel = bss_v0.ext_channel;
+	}
+
+	bss->reserved = bss_v0.reserved;
+
+	memcpy(&bss->ssid, &bss_v0.ssid,
+	       sizeof(bss_v0.ssid));
+
+	bss->action = bss_v0.action;
+	bss->rateset = bss_v0.rateset;
+	bss->ht = bss_v0.ht;
+	bss->obss_prot_enabled = bss_v0.obss_prot_enabled;
+	bss->rmf = bss_v0.rmf;
+	bss->ht_oper_mode = bss_v0.ht_oper_mode;
+	bss->dual_cts_protection = bss_v0.dual_cts_protection;
+
+	bss->max_probe_resp_retry_limit =
+		bss_v0.max_probe_resp_retry_limit;
+	bss->hidden_ssid = bss_v0.hidden_ssid;
+	bss->proxy_probe_resp =	bss_v0.proxy_probe_resp;
+	bss->edca_params_valid = bss_v0.edca_params_valid;
+
+	memcpy(&bss->acbe, &bss_v0.acbe,
+	       sizeof(bss_v0.acbe));
+	memcpy(&bss->acbk, &bss_v0.acbk,
+	       sizeof(bss_v0.acbk));
+	memcpy(&bss->acvi, &bss_v0.acvi,
+	       sizeof(bss_v0.acvi));
+	memcpy(&bss->acvo, &bss_v0.acvo,
+	       sizeof(bss_v0.acvo));
+
+	bss->ext_set_sta_key_param_valid =
+		bss_v0.ext_set_sta_key_param_valid;
+
+	memcpy(&bss->ext_set_sta_key_param,
+	       &bss_v0.ext_set_sta_key_param,
+	       sizeof(bss_v0.acvo));
+
+	bss->wcn36xx_hal_persona = bss_v0.wcn36xx_hal_persona;
+	bss->spectrum_mgt_enable = bss_v0.spectrum_mgt_enable;
+	bss->tx_mgmt_power = bss_v0.tx_mgmt_power;
+	bss->max_tx_power = bss_v0.max_tx_power;
+
+	wcn36xx_smd_set_bss_vht_params(vif, sta_80211, bss);
+
+	PREPARE_HAL_BUF(wcn->hal_buf, (*msg_body));
+
 	wcn36xx_dbg(WCN36XX_DBG_HAL,
 		    "hal config bss v1 bssid %pM self_mac_addr %pM bss_type %d oper_mode %d nw_type %d\n",
 		    bss->bssid, bss->self_mac_addr, bss->bss_type,
@@ -1544,9 +1707,54 @@
 		    sta->bssid, sta->action, sta->sta_index,
 		    sta->bssid_index, sta->aid, sta->type, sta->mac);
 
-	return wcn36xx_smd_send_and_wait(wcn, msg_body.header.len);
-}
-
+	ret = wcn36xx_smd_send_and_wait(wcn, msg_body->header.len);
+	kfree(msg_body);
+
+	return ret;
+}
+
+static int wcn36xx_smd_config_bss_v0(struct wcn36xx *wcn,
+				     struct ieee80211_vif *vif,
+				     struct ieee80211_sta *sta,
+				     const u8 *bssid,
+				     bool update)
+{
+	struct wcn36xx_hal_config_bss_req_msg *msg;
+	struct wcn36xx_hal_config_bss_params *bss;
+	struct wcn36xx_hal_config_sta_params *sta_params;
+	int ret;
+
+	msg = kzalloc(sizeof(*msg), GFP_KERNEL);
+	if (!msg)
+		return -ENOMEM;
+
+	INIT_HAL_MSG((*msg), WCN36XX_HAL_CONFIG_BSS_REQ);
+
+	bss = &msg->bss_params;
+	sta_params = &bss->sta;
+
+	wcn36xx_smd_set_bss_params(wcn, vif, sta, bssid, update, bss);
+	wcn36xx_smd_set_sta_params(wcn, vif, sta, sta_params);
+
+	PREPARE_HAL_BUF(wcn->hal_buf, (*msg));
+
+	wcn36xx_dbg(WCN36XX_DBG_HAL,
+		    "hal config bss bssid %pM self_mac_addr %pM bss_type %d oper_mode %d nw_type %d\n",
+		    bss->bssid, bss->self_mac_addr, bss->bss_type,
+		    bss->oper_mode, bss->nw_type);
+
+	wcn36xx_dbg(WCN36XX_DBG_HAL,
+		    "- sta bssid %pM action %d sta_index %d bssid_index %d aid %d type %d mac %pM\n",
+		    sta_params->bssid, sta_params->action,
+		    sta_params->sta_index, sta_params->bssid_index,
+		    sta_params->aid, sta_params->type,
+		    sta_params->mac);
+
+	ret = wcn36xx_smd_send_and_wait(wcn, msg->header.len);
+	kfree(msg);
+
+	return ret;
+}
 
 static int wcn36xx_smd_config_bss_rsp(struct wcn36xx *wcn,
 				      struct ieee80211_vif *vif,
@@ -1596,312 +1804,6 @@
 			   struct ieee80211_sta *sta, const u8 *bssid,
 			   bool update)
 {
-	struct wcn36xx_hal_config_bss_req_msg msg;
-	struct wcn36xx_hal_config_bss_params *bss;
-	struct wcn36xx_hal_config_sta_params *sta_params;
-	struct wcn36xx_vif *vif_priv = wcn36xx_vif_to_priv(vif);
-	int ret = 0;
-
-	mutex_lock(&wcn->hal_mutex);
-	INIT_HAL_MSG(msg, WCN36XX_HAL_CONFIG_BSS_REQ);
-
-	bss = &msg.bss_params;
-	sta_params = &bss->sta;
-
-	WARN_ON(is_zero_ether_addr(bssid));
-
-	memcpy(&bss->bssid, bssid, ETH_ALEN);
-
-	memcpy(bss->self_mac_addr, vif->addr, ETH_ALEN);
-
-=======
->>>>>>> 24b8d41d
-	if (vif->type == NL80211_IFTYPE_STATION) {
-		bss->bss_type = WCN36XX_HAL_INFRASTRUCTURE_MODE;
-
-		/* STA */
-		bss->oper_mode = 1;
-		bss->wcn36xx_hal_persona = WCN36XX_HAL_STA_MODE;
-	} else if (vif->type == NL80211_IFTYPE_AP ||
-		   vif->type == NL80211_IFTYPE_MESH_POINT) {
-		bss->bss_type = WCN36XX_HAL_INFRA_AP_MODE;
-
-		/* AP */
-		bss->oper_mode = 0;
-		bss->wcn36xx_hal_persona = WCN36XX_HAL_STA_SAP_MODE;
-	} else if (vif->type == NL80211_IFTYPE_ADHOC) {
-		bss->bss_type = WCN36XX_HAL_IBSS_MODE;
-
-		/* STA */
-		bss->oper_mode = 1;
-	} else {
-		wcn36xx_warn("Unknown type for bss config: %d\n", vif->type);
-	}
-
-	if (vif->type == NL80211_IFTYPE_STATION)
-		wcn36xx_smd_set_bss_nw_type(wcn, sta, bss);
-	else
-		bss->nw_type = WCN36XX_HAL_11N_NW_TYPE;
-
-	bss->short_slot_time_supported = vif->bss_conf.use_short_slot;
-	bss->lla_coexist = 0;
-	bss->llb_coexist = 0;
-	bss->llg_coexist = 0;
-	bss->rifs_mode = 0;
-	bss->beacon_interval = vif->bss_conf.beacon_int;
-	bss->dtim_period = vif_priv->dtim_period;
-
-	wcn36xx_smd_set_bss_ht_params(vif, sta, bss);
-
-	bss->oper_channel = WCN36XX_HW_CHANNEL(wcn);
-
-	if (conf_is_ht40_minus(&wcn->hw->conf))
-		bss->ext_channel = IEEE80211_HT_PARAM_CHA_SEC_BELOW;
-	else if (conf_is_ht40_plus(&wcn->hw->conf))
-		bss->ext_channel = IEEE80211_HT_PARAM_CHA_SEC_ABOVE;
-	else
-		bss->ext_channel = IEEE80211_HT_PARAM_CHA_SEC_NONE;
-
-	bss->reserved = 0;
-
-	/* wcn->ssid is only valid in AP and IBSS mode */
-	bss->ssid.length = vif_priv->ssid.length;
-	memcpy(bss->ssid.ssid, vif_priv->ssid.ssid, vif_priv->ssid.length);
-
-	bss->obss_prot_enabled = 0;
-	bss->rmf = 0;
-	bss->max_probe_resp_retry_limit = 0;
-	bss->hidden_ssid = vif->bss_conf.hidden_ssid;
-	bss->proxy_probe_resp = 0;
-	bss->edca_params_valid = 0;
-
-	/* FIXME: set acbe, acbk, acvi and acvo */
-
-	bss->ext_set_sta_key_param_valid = 0;
-
-	/* FIXME: set ext_set_sta_key_param */
-
-	bss->spectrum_mgt_enable = 0;
-	bss->tx_mgmt_power = 0;
-	bss->max_tx_power = WCN36XX_MAX_POWER(wcn);
-	bss->action = update;
-
-	vif_priv->bss_type = bss->bss_type;
-}
-
-static int wcn36xx_smd_config_bss_v1(struct wcn36xx *wcn,
-				     struct ieee80211_vif *vif,
-				     struct ieee80211_sta *sta_80211,
-				     const u8 *bssid,
-				     bool update)
-{
-	struct wcn36xx_hal_config_bss_req_msg_v1 *msg_body;
-	struct wcn36xx_hal_config_bss_params_v1 *bss;
-	struct wcn36xx_hal_config_bss_params bss_v0;
-	struct wcn36xx_hal_config_sta_params_v1 *sta;
-	struct cfg80211_chan_def *chandef;
-	int ret;
-
-	msg_body = kzalloc(sizeof(*msg_body), GFP_KERNEL);
-	if (!msg_body)
-		return -ENOMEM;
-
-	if (wcn->rf_id == RF_IRIS_WCN3680) {
-		INIT_HAL_MSG_V1((*msg_body), WCN36XX_HAL_CONFIG_BSS_REQ);
-	} else {
-		INIT_HAL_MSG((*msg_body), WCN36XX_HAL_CONFIG_BSS_REQ);
-		msg_body->header.len -= WCN36XX_DIFF_BSS_PARAMS_V1_NOVHT;
-	}
-
-	bss = &msg_body->bss_params;
-	sta = &bss->sta;
-
-	memset(&bss_v0, 0x00, sizeof(bss_v0));
-	wcn36xx_smd_set_bss_params(wcn, vif, sta_80211, bssid, update, &bss_v0);
-	wcn36xx_smd_set_sta_params_v1(wcn, vif, sta_80211, sta);
-
-	/* convert orig to v1 */
-	memcpy(bss->bssid, &bss_v0.bssid, ETH_ALEN);
-	memcpy(bss->self_mac_addr, &bss_v0.self_mac_addr, ETH_ALEN);
-
-	bss->bss_type = bss_v0.bss_type;
-	bss->oper_mode = bss_v0.oper_mode;
-	bss->nw_type = bss_v0.nw_type;
-
-	bss->short_slot_time_supported =
-		bss_v0.short_slot_time_supported;
-	bss->lla_coexist = bss_v0.lla_coexist;
-	bss->llb_coexist = bss_v0.llb_coexist;
-	bss->llg_coexist = bss_v0.llg_coexist;
-	bss->ht20_coexist = bss_v0.ht20_coexist;
-	bss->lln_non_gf_coexist = bss_v0.lln_non_gf_coexist;
-
-	bss->lsig_tx_op_protection_full_support =
-		bss_v0.lsig_tx_op_protection_full_support;
-	bss->rifs_mode = bss_v0.rifs_mode;
-	bss->beacon_interval = bss_v0.beacon_interval;
-	bss->dtim_period = bss_v0.dtim_period;
-	bss->tx_channel_width_set = bss_v0.tx_channel_width_set;
-	bss->oper_channel = bss_v0.oper_channel;
-
-	if (wcn->hw->conf.chandef.width == NL80211_CHAN_WIDTH_80) {
-		chandef = &wcn->hw->conf.chandef;
-		bss->ext_channel = HW_VALUE_PHY(chandef->chan->hw_value);
-	} else {
-		bss->ext_channel = bss_v0.ext_channel;
-	}
-
-	bss->reserved = bss_v0.reserved;
-
-	memcpy(&bss->ssid, &bss_v0.ssid,
-	       sizeof(bss_v0.ssid));
-
-	bss->action = bss_v0.action;
-	bss->rateset = bss_v0.rateset;
-	bss->ht = bss_v0.ht;
-	bss->obss_prot_enabled = bss_v0.obss_prot_enabled;
-	bss->rmf = bss_v0.rmf;
-	bss->ht_oper_mode = bss_v0.ht_oper_mode;
-	bss->dual_cts_protection = bss_v0.dual_cts_protection;
-
-	bss->max_probe_resp_retry_limit =
-		bss_v0.max_probe_resp_retry_limit;
-	bss->hidden_ssid = bss_v0.hidden_ssid;
-	bss->proxy_probe_resp =	bss_v0.proxy_probe_resp;
-	bss->edca_params_valid = bss_v0.edca_params_valid;
-
-	memcpy(&bss->acbe, &bss_v0.acbe,
-	       sizeof(bss_v0.acbe));
-	memcpy(&bss->acbk, &bss_v0.acbk,
-	       sizeof(bss_v0.acbk));
-	memcpy(&bss->acvi, &bss_v0.acvi,
-	       sizeof(bss_v0.acvi));
-	memcpy(&bss->acvo, &bss_v0.acvo,
-	       sizeof(bss_v0.acvo));
-
-	bss->ext_set_sta_key_param_valid =
-		bss_v0.ext_set_sta_key_param_valid;
-
-	memcpy(&bss->ext_set_sta_key_param,
-	       &bss_v0.ext_set_sta_key_param,
-	       sizeof(bss_v0.acvo));
-
-	bss->wcn36xx_hal_persona = bss_v0.wcn36xx_hal_persona;
-	bss->spectrum_mgt_enable = bss_v0.spectrum_mgt_enable;
-	bss->tx_mgmt_power = bss_v0.tx_mgmt_power;
-	bss->max_tx_power = bss_v0.max_tx_power;
-
-	wcn36xx_smd_set_bss_vht_params(vif, sta_80211, bss);
-
-	PREPARE_HAL_BUF(wcn->hal_buf, (*msg_body));
-
-	wcn36xx_dbg(WCN36XX_DBG_HAL,
-		    "hal config bss v1 bssid %pM self_mac_addr %pM bss_type %d oper_mode %d nw_type %d\n",
-		    bss->bssid, bss->self_mac_addr, bss->bss_type,
-		    bss->oper_mode, bss->nw_type);
-
-	wcn36xx_dbg(WCN36XX_DBG_HAL,
-		    "- sta bssid %pM action %d sta_index %d bssid_index %d aid %d type %d mac %pM\n",
-		    sta->bssid, sta->action, sta->sta_index,
-		    sta->bssid_index, sta->aid, sta->type, sta->mac);
-
-	ret = wcn36xx_smd_send_and_wait(wcn, msg_body->header.len);
-	kfree(msg_body);
-
-	return ret;
-}
-
-static int wcn36xx_smd_config_bss_v0(struct wcn36xx *wcn,
-				     struct ieee80211_vif *vif,
-				     struct ieee80211_sta *sta,
-				     const u8 *bssid,
-				     bool update)
-{
-	struct wcn36xx_hal_config_bss_req_msg *msg;
-	struct wcn36xx_hal_config_bss_params *bss;
-	struct wcn36xx_hal_config_sta_params *sta_params;
-	int ret;
-
-	msg = kzalloc(sizeof(*msg), GFP_KERNEL);
-	if (!msg)
-		return -ENOMEM;
-
-	INIT_HAL_MSG((*msg), WCN36XX_HAL_CONFIG_BSS_REQ);
-
-	bss = &msg->bss_params;
-	sta_params = &bss->sta;
-
-	wcn36xx_smd_set_bss_params(wcn, vif, sta, bssid, update, bss);
-	wcn36xx_smd_set_sta_params(wcn, vif, sta, sta_params);
-
-	PREPARE_HAL_BUF(wcn->hal_buf, (*msg));
-
-	wcn36xx_dbg(WCN36XX_DBG_HAL,
-		    "hal config bss bssid %pM self_mac_addr %pM bss_type %d oper_mode %d nw_type %d\n",
-		    bss->bssid, bss->self_mac_addr, bss->bss_type,
-		    bss->oper_mode, bss->nw_type);
-
-	wcn36xx_dbg(WCN36XX_DBG_HAL,
-		    "- sta bssid %pM action %d sta_index %d bssid_index %d aid %d type %d mac %pM\n",
-		    sta_params->bssid, sta_params->action,
-		    sta_params->sta_index, sta_params->bssid_index,
-		    sta_params->aid, sta_params->type,
-		    sta_params->mac);
-
-	ret = wcn36xx_smd_send_and_wait(wcn, msg->header.len);
-	kfree(msg);
-
-	return ret;
-}
-
-static int wcn36xx_smd_config_bss_rsp(struct wcn36xx *wcn,
-				      struct ieee80211_vif *vif,
-				      struct ieee80211_sta *sta,
-				      void *buf,
-				      size_t len)
-{
-	struct wcn36xx_hal_config_bss_rsp_msg *rsp;
-	struct wcn36xx_hal_config_bss_rsp_params *params;
-	struct wcn36xx_vif *vif_priv = wcn36xx_vif_to_priv(vif);
-
-	if (len < sizeof(*rsp))
-		return -EINVAL;
-
-	rsp = (struct wcn36xx_hal_config_bss_rsp_msg *)buf;
-	params = &rsp->bss_rsp_params;
-
-	if (params->status != WCN36XX_FW_MSG_RESULT_SUCCESS) {
-		wcn36xx_warn("hal config bss response failure: %d\n",
-			     params->status);
-		return -EIO;
-	}
-
-	wcn36xx_dbg(WCN36XX_DBG_HAL,
-		    "hal config bss rsp status %d bss_idx %d dpu_desc_index %d"
-		    " sta_idx %d self_idx %d bcast_idx %d mac %pM"
-		    " power %d ucast_dpu_signature %d\n",
-		    params->status, params->bss_index, params->dpu_desc_index,
-		    params->bss_sta_index, params->bss_self_sta_index,
-		    params->bss_bcast_sta_idx, params->mac,
-		    params->tx_mgmt_power, params->ucast_dpu_signature);
-
-	vif_priv->bss_index = params->bss_index;
-
-	if (sta) {
-		struct wcn36xx_sta *sta_priv = wcn36xx_sta_to_priv(sta);
-		sta_priv->bss_sta_index = params->bss_sta_index;
-		sta_priv->bss_dpu_desc_index = params->dpu_desc_index;
-	}
-
-	vif_priv->self_ucast_dpu_sign = params->ucast_dpu_signature;
-
-	return 0;
-}
-
-int wcn36xx_smd_config_bss(struct wcn36xx *wcn, struct ieee80211_vif *vif,
-			   struct ieee80211_sta *sta, const u8 *bssid,
-			   bool update)
-{
 	int ret;
 
 	mutex_lock(&wcn->hal_mutex);
@@ -1969,11 +1871,7 @@
 			    u16 p2p_off)
 {
 	struct wcn36xx_hal_send_beacon_req_msg msg_body;
-<<<<<<< HEAD
-	int ret = 0, pad, pvm_len;
-=======
 	int ret, pad, pvm_len;
->>>>>>> 24b8d41d
 
 	mutex_lock(&wcn->hal_mutex);
 	INIT_HAL_MSG(msg_body, WCN36XX_HAL_SEND_BEACON_REQ);
@@ -1990,11 +1888,7 @@
 	msg_body.beacon_length6 = msg_body.beacon_length + 6;
 
 	if (msg_body.beacon_length > BEACON_TEMPLATE_SIZE) {
-<<<<<<< HEAD
-		wcn36xx_err("Beacon is to big: beacon size=%d\n",
-=======
 		wcn36xx_err("Beacon is too big: beacon size=%d\n",
->>>>>>> 24b8d41d
 			      msg_body.beacon_length);
 		ret = -ENOMEM;
 		goto out;
@@ -2245,11 +2139,7 @@
 {
 	struct wcn36xx_hal_enter_bmps_req_msg msg_body;
 	struct wcn36xx_vif *vif_priv = wcn36xx_vif_to_priv(vif);
-<<<<<<< HEAD
-	int ret = 0;
-=======
-	int ret;
->>>>>>> 24b8d41d
+	int ret;
 
 	mutex_lock(&wcn->hal_mutex);
 	INIT_HAL_MSG(msg_body, WCN36XX_HAL_ENTER_BMPS_REQ);
@@ -2279,11 +2169,7 @@
 {
 	struct wcn36xx_hal_exit_bmps_req_msg msg_body;
 	struct wcn36xx_vif *vif_priv = wcn36xx_vif_to_priv(vif);
-<<<<<<< HEAD
-	int ret = 0;
-=======
-	int ret;
->>>>>>> 24b8d41d
+	int ret;
 
 	mutex_lock(&wcn->hal_mutex);
 	INIT_HAL_MSG(msg_body, WCN36XX_HAL_EXIT_BMPS_REQ);
@@ -2346,11 +2232,7 @@
 {
 	struct wcn36xx_hal_keep_alive_req_msg msg_body;
 	struct wcn36xx_vif *vif_priv = wcn36xx_vif_to_priv(vif);
-<<<<<<< HEAD
-	int ret = 0;
-=======
-	int ret;
->>>>>>> 24b8d41d
+	int ret;
 
 	mutex_lock(&wcn->hal_mutex);
 	INIT_HAL_MSG(msg_body, WCN36XX_HAL_KEEP_ALIVE_REQ);
@@ -2622,11 +2504,7 @@
 	return rsp->status;
 }
 
-<<<<<<< HEAD
-int wcn36xx_smd_trigger_ba(struct wcn36xx *wcn, u8 sta_index)
-=======
 int wcn36xx_smd_trigger_ba(struct wcn36xx *wcn, u8 sta_index, u16 tid, u8 session_id)
->>>>>>> 24b8d41d
 {
 	struct wcn36xx_hal_trigger_ba_req_msg msg_body;
 	struct wcn36xx_hal_trigger_ba_req_candidate *candidate;
@@ -2844,11 +2722,7 @@
 {
 	struct wcn36xx_vif *vif_priv = wcn36xx_vif_to_priv(vif);
 	struct wcn36xx_hal_rcv_flt_pkt_set_mc_list_req_msg *msg_body = NULL;
-<<<<<<< HEAD
-	int ret = 0;
-=======
-	int ret;
->>>>>>> 24b8d41d
+	int ret;
 
 	mutex_lock(&wcn->hal_mutex);
 
@@ -2881,12 +2755,8 @@
 	return ret;
 }
 
-<<<<<<< HEAD
-static void wcn36xx_smd_rsp_process(struct wcn36xx *wcn, void *buf, size_t len)
-=======
 int wcn36xx_smd_rsp_process(struct rpmsg_device *rpdev,
 			    void *buf, int len, void *priv, u32 addr)
->>>>>>> 24b8d41d
 {
 	const struct wcn36xx_hal_msg_header *msg_header = buf;
 	struct ieee80211_hw *hw = priv;
@@ -2931,11 +2801,8 @@
 	case WCN36XX_HAL_PROCESS_PTT_RSP:
 	case WCN36XX_HAL_FEATURE_CAPS_EXCHANGE_RSP:
 	case WCN36XX_HAL_8023_MULTICAST_LIST_RSP:
-<<<<<<< HEAD
-=======
 	case WCN36XX_HAL_START_SCAN_OFFLOAD_RSP:
 	case WCN36XX_HAL_STOP_SCAN_OFFLOAD_RSP:
->>>>>>> 24b8d41d
 		memcpy(wcn->hal_buf, buf, len);
 		wcn->hal_rsp_len = len;
 		complete(&wcn->hal_rsp_compl);
@@ -2947,19 +2814,10 @@
 	case WCN36XX_HAL_OTA_TX_COMPL_IND:
 	case WCN36XX_HAL_MISSED_BEACON_IND:
 	case WCN36XX_HAL_DELETE_STA_CONTEXT_IND:
-<<<<<<< HEAD
-		msg_ind = kmalloc(sizeof(*msg_ind) + len, GFP_KERNEL);
-		if (!msg_ind) {
-			/*
-			 * FIXME: Do something smarter then just
-			 * printing an error.
-			 */
-=======
 	case WCN36XX_HAL_PRINT_REG_INFO_IND:
 	case WCN36XX_HAL_SCAN_OFFLOAD_IND:
 		msg_ind = kmalloc(sizeof(*msg_ind) + len, GFP_ATOMIC);
 		if (!msg_ind) {
->>>>>>> 24b8d41d
 			wcn36xx_err("Run out of memory while handling SMD_EVENT (%d)\n",
 				    msg_header->msg_type);
 			return -ENOMEM;
@@ -2986,19 +2844,11 @@
 {
 	struct wcn36xx *wcn =
 		container_of(work, struct wcn36xx, hal_ind_work);
-<<<<<<< HEAD
-	struct wcn36xx_hal_msg_header *msg_header;
-	struct wcn36xx_hal_ind_msg *hal_ind_msg;
-	unsigned long flags;
-
-	spin_lock_irqsave(&wcn->hal_ind_lock, flags);
-=======
 
 	for (;;) {
 		struct wcn36xx_hal_msg_header *msg_header;
 		struct wcn36xx_hal_ind_msg *hal_ind_msg;
 		unsigned long flags;
->>>>>>> 24b8d41d
 
 		spin_lock_irqsave(&wcn->hal_ind_lock, flags);
 
@@ -3007,35 +2857,6 @@
 			return;
 		}
 
-<<<<<<< HEAD
-	switch (msg_header->msg_type) {
-	case WCN36XX_HAL_COEX_IND:
-	case WCN36XX_HAL_DEL_BA_IND:
-	case WCN36XX_HAL_AVOID_FREQ_RANGE_IND:
-		break;
-	case WCN36XX_HAL_OTA_TX_COMPL_IND:
-		wcn36xx_smd_tx_compl_ind(wcn,
-					 hal_ind_msg->msg,
-					 hal_ind_msg->msg_len);
-		break;
-	case WCN36XX_HAL_MISSED_BEACON_IND:
-		wcn36xx_smd_missed_beacon_ind(wcn,
-					      hal_ind_msg->msg,
-					      hal_ind_msg->msg_len);
-		break;
-	case WCN36XX_HAL_DELETE_STA_CONTEXT_IND:
-		wcn36xx_smd_delete_sta_context_ind(wcn,
-						   hal_ind_msg->msg,
-						   hal_ind_msg->msg_len);
-		break;
-	default:
-		wcn36xx_err("SMD_EVENT (%d) not supported\n",
-			      msg_header->msg_type);
-	}
-	list_del(wcn->hal_ind_queue.next);
-	spin_unlock_irqrestore(&wcn->hal_ind_lock, flags);
-	kfree(hal_ind_msg);
-=======
 		hal_ind_msg = list_first_entry(&wcn->hal_ind_queue,
 					       struct wcn36xx_hal_ind_msg,
 					       list);
@@ -3080,7 +2901,6 @@
 
 		kfree(hal_ind_msg);
 	}
->>>>>>> 24b8d41d
 }
 
 int wcn36xx_smd_open(struct wcn36xx *wcn)
@@ -3102,10 +2922,7 @@
 
 	cancel_work_sync(&wcn->hal_ind_work);
 	destroy_workqueue(wcn->hal_ind_wq);
-<<<<<<< HEAD
-=======
 
 	list_for_each_entry_safe(msg, tmp, &wcn->hal_ind_queue, list)
 		kfree(msg);
->>>>>>> 24b8d41d
 }