// SPDX-License-Identifier: ISC
/*
 * Copyright (c) 2005-2011 Atheros Communications Inc.
 * Copyright (c) 2011-2017 Qualcomm Atheros, Inc.
 * Copyright (c) 2018, The Linux Foundation. All rights reserved.
 */

#include <linux/module.h>
#include <linux/debugfs.h>
#include <linux/vmalloc.h>
#include <linux/crc32.h>
#include <linux/firmware.h>

#include "core.h"
#include "debug.h"
#include "hif.h"
#include "wmi-ops.h"

/* ms */
#define ATH10K_DEBUG_HTT_STATS_INTERVAL 1000

#define ATH10K_DEBUG_CAL_DATA_LEN 12064
<<<<<<< HEAD

#define ATH10K_FW_CRASH_DUMP_VERSION 1

/**
 * enum ath10k_fw_crash_dump_type - types of data in the dump file
 * @ATH10K_FW_CRASH_DUMP_REGDUMP: Register crash dump in binary format
 */
enum ath10k_fw_crash_dump_type {
	ATH10K_FW_CRASH_DUMP_REGISTERS = 0,

	ATH10K_FW_CRASH_DUMP_MAX,
};

struct ath10k_tlv_dump_data {
	/* see ath10k_fw_crash_dump_type above */
	__le32 type;

	/* in bytes */
	__le32 tlv_len;

	/* pad to 32-bit boundaries as needed */
	u8 tlv_data[];
} __packed;

struct ath10k_dump_file_data {
	/* dump file information */

	/* "ATH10K-FW-DUMP" */
	char df_magic[16];

	__le32 len;

	/* file dump version */
	__le32 version;

	/* some info we can get from ath10k struct that might help */

	u8 uuid[16];

	__le32 chip_id;

	/* 0 for now, in place for later hardware */
	__le32 bus_type;

	__le32 target_version;
	__le32 fw_version_major;
	__le32 fw_version_minor;
	__le32 fw_version_release;
	__le32 fw_version_build;
	__le32 phy_capability;
	__le32 hw_min_tx_power;
	__le32 hw_max_tx_power;
	__le32 ht_cap_info;
	__le32 vht_cap_info;
	__le32 num_rf_chains;

	/* firmware version string */
	char fw_ver[ETHTOOL_FWVERS_LEN];

	/* Kernel related information */

	/* time-of-day stamp */
	__le64 tv_sec;

	/* time-of-day stamp, nano-seconds */
	__le64 tv_nsec;

	/* LINUX_VERSION_CODE */
	__le32 kernel_ver_code;

	/* VERMAGIC_STRING */
	char kernel_ver[64];

	/* room for growth w/out changing binary format */
	u8 unused[128];

	/* struct ath10k_tlv_dump_data + more */
	u8 data[0];
} __packed;
=======
>>>>>>> 24b8d41d

void ath10k_info(struct ath10k *ar, const char *fmt, ...)
{
	struct va_format vaf = {
		.fmt = fmt,
	};
	va_list args;

	va_start(args, fmt);
	vaf.va = &args;
	dev_info(ar->dev, "%pV", &vaf);
	trace_ath10k_log_info(ar, &vaf);
	va_end(args);
}
EXPORT_SYMBOL(ath10k_info);

void ath10k_debug_print_hwfw_info(struct ath10k *ar)
{
	const struct firmware *firmware;
	char fw_features[128] = {};
	u32 crc = 0;

	ath10k_core_get_fw_features_str(ar, fw_features, sizeof(fw_features));

	ath10k_info(ar, "%s target 0x%08x chip_id 0x%08x sub %04x:%04x",
		    ar->hw_params.name,
		    ar->target_version,
		    ar->bus_param.chip_id,
		    ar->id.subsystem_vendor, ar->id.subsystem_device);

	ath10k_info(ar, "kconfig debug %d debugfs %d tracing %d dfs %d testmode %d\n",
		    IS_ENABLED(CONFIG_ATH10K_DEBUG),
		    IS_ENABLED(CONFIG_ATH10K_DEBUGFS),
		    IS_ENABLED(CONFIG_ATH10K_TRACING),
		    IS_ENABLED(CONFIG_ATH10K_DFS_CERTIFIED),
		    IS_ENABLED(CONFIG_NL80211_TESTMODE));

	firmware = ar->normal_mode_fw.fw_file.firmware;
	if (firmware)
		crc = crc32_le(0, firmware->data, firmware->size);

	ath10k_info(ar, "firmware ver %s api %d features %s crc32 %08x\n",
		    ar->hw->wiphy->fw_version,
		    ar->fw_api,
		    fw_features,
		    crc);
}

void ath10k_debug_print_board_info(struct ath10k *ar)
{
	char boardinfo[100];
	const struct firmware *board;
	u32 crc;

	if (ar->id.bmi_ids_valid)
		scnprintf(boardinfo, sizeof(boardinfo), "%d:%d",
			  ar->id.bmi_chip_id, ar->id.bmi_board_id);
	else
		scnprintf(boardinfo, sizeof(boardinfo), "N/A");

	board = ar->normal_mode_fw.board;
	if (!IS_ERR_OR_NULL(board))
		crc = crc32_le(0, board->data, board->size);
	else
		crc = 0;

	ath10k_info(ar, "board_file api %d bmi_id %s crc32 %08x",
		    ar->bd_api,
		    boardinfo,
<<<<<<< HEAD
		    crc32_le(0, ar->normal_mode_fw.board->data,
			     ar->normal_mode_fw.board->size));
=======
		    crc);
>>>>>>> 24b8d41d
}

void ath10k_debug_print_boot_info(struct ath10k *ar)
{
	ath10k_info(ar, "htt-ver %d.%d wmi-op %d htt-op %d cal %s max-sta %d raw %d hwcrypto %d\n",
		    ar->htt.target_version_major,
		    ar->htt.target_version_minor,
		    ar->normal_mode_fw.fw_file.wmi_op_version,
		    ar->normal_mode_fw.fw_file.htt_op_version,
		    ath10k_cal_mode_str(ar->cal_mode),
		    ar->max_num_stations,
		    test_bit(ATH10K_FLAG_RAW_MODE, &ar->dev_flags),
		    !test_bit(ATH10K_FLAG_HW_CRYPTO_DISABLED, &ar->dev_flags));
}

void ath10k_print_driver_info(struct ath10k *ar)
{
	ath10k_debug_print_hwfw_info(ar);
	ath10k_debug_print_board_info(ar);
	ath10k_debug_print_boot_info(ar);
}
EXPORT_SYMBOL(ath10k_print_driver_info);

void ath10k_err(struct ath10k *ar, const char *fmt, ...)
{
	struct va_format vaf = {
		.fmt = fmt,
	};
	va_list args;

	va_start(args, fmt);
	vaf.va = &args;
	dev_err(ar->dev, "%pV", &vaf);
	trace_ath10k_log_err(ar, &vaf);
	va_end(args);
}
EXPORT_SYMBOL(ath10k_err);

void ath10k_warn(struct ath10k *ar, const char *fmt, ...)
{
	struct va_format vaf = {
		.fmt = fmt,
	};
	va_list args;

	va_start(args, fmt);
	vaf.va = &args;
	dev_warn_ratelimited(ar->dev, "%pV", &vaf);
	trace_ath10k_log_warn(ar, &vaf);

	va_end(args);
}
EXPORT_SYMBOL(ath10k_warn);

#ifdef CONFIG_ATH10K_DEBUGFS

static ssize_t ath10k_read_wmi_services(struct file *file,
					char __user *user_buf,
					size_t count, loff_t *ppos)
{
	struct ath10k *ar = file->private_data;
	char *buf;
	size_t len = 0, buf_len = 8192;
	const char *name;
	ssize_t ret_cnt;
	bool enabled;
	int i;

	buf = kzalloc(buf_len, GFP_KERNEL);
	if (!buf)
		return -ENOMEM;

	mutex_lock(&ar->conf_mutex);

	spin_lock_bh(&ar->data_lock);
	for (i = 0; i < WMI_SERVICE_MAX; i++) {
		enabled = test_bit(i, ar->wmi.svc_map);
		name = wmi_service_name(i);

		if (!name) {
			if (enabled)
				len += scnprintf(buf + len, buf_len - len,
						 "%-40s %s (bit %d)\n",
						 "unknown", "enabled", i);

			continue;
		}

		len += scnprintf(buf + len, buf_len - len,
				 "%-40s %s\n",
				 name, enabled ? "enabled" : "-");
	}
	spin_unlock_bh(&ar->data_lock);

	ret_cnt = simple_read_from_buffer(user_buf, count, ppos, buf, len);

	mutex_unlock(&ar->conf_mutex);

	kfree(buf);
	return ret_cnt;
}

static const struct file_operations fops_wmi_services = {
	.read = ath10k_read_wmi_services,
	.open = simple_open,
	.owner = THIS_MODULE,
	.llseek = default_llseek,
};

static void ath10k_fw_stats_pdevs_free(struct list_head *head)
{
	struct ath10k_fw_stats_pdev *i, *tmp;

	list_for_each_entry_safe(i, tmp, head, list) {
		list_del(&i->list);
		kfree(i);
	}
}

static void ath10k_fw_stats_vdevs_free(struct list_head *head)
{
	struct ath10k_fw_stats_vdev *i, *tmp;

	list_for_each_entry_safe(i, tmp, head, list) {
		list_del(&i->list);
		kfree(i);
	}
}

static void ath10k_fw_stats_peers_free(struct list_head *head)
{
	struct ath10k_fw_stats_peer *i, *tmp;

	list_for_each_entry_safe(i, tmp, head, list) {
		list_del(&i->list);
		kfree(i);
	}
}

static void ath10k_fw_extd_stats_peers_free(struct list_head *head)
{
	struct ath10k_fw_extd_stats_peer *i, *tmp;

	list_for_each_entry_safe(i, tmp, head, list) {
		list_del(&i->list);
		kfree(i);
	}
}

static void ath10k_debug_fw_stats_reset(struct ath10k *ar)
{
	spin_lock_bh(&ar->data_lock);
	ar->debug.fw_stats_done = false;
	ar->debug.fw_stats.extended = false;
	ath10k_fw_stats_pdevs_free(&ar->debug.fw_stats.pdevs);
	ath10k_fw_stats_vdevs_free(&ar->debug.fw_stats.vdevs);
	ath10k_fw_stats_peers_free(&ar->debug.fw_stats.peers);
	ath10k_fw_extd_stats_peers_free(&ar->debug.fw_stats.peers_extd);
	spin_unlock_bh(&ar->data_lock);
}

void ath10k_debug_fw_stats_process(struct ath10k *ar, struct sk_buff *skb)
{
	struct ath10k_fw_stats stats = {};
	bool is_start, is_started, is_end;
	size_t num_peers;
	size_t num_vdevs;
	int ret;

	INIT_LIST_HEAD(&stats.pdevs);
	INIT_LIST_HEAD(&stats.vdevs);
	INIT_LIST_HEAD(&stats.peers);
	INIT_LIST_HEAD(&stats.peers_extd);

	spin_lock_bh(&ar->data_lock);
	ret = ath10k_wmi_pull_fw_stats(ar, skb, &stats);
	if (ret) {
		ath10k_warn(ar, "failed to pull fw stats: %d\n", ret);
		goto free;
	}

	/* Stat data may exceed htc-wmi buffer limit. In such case firmware
	 * splits the stats data and delivers it in a ping-pong fashion of
	 * request cmd-update event.
	 *
	 * However there is no explicit end-of-data. Instead start-of-data is
	 * used as an implicit one. This works as follows:
	 *  a) discard stat update events until one with pdev stats is
	 *     delivered - this skips session started at end of (b)
	 *  b) consume stat update events until another one with pdev stats is
	 *     delivered which is treated as end-of-data and is itself discarded
	 */
	if (ath10k_peer_stats_enabled(ar))
		ath10k_sta_update_rx_duration(ar, &stats);

	if (ar->debug.fw_stats_done) {
		if (!ath10k_peer_stats_enabled(ar))
			ath10k_warn(ar, "received unsolicited stats update event\n");

		goto free;
	}

	num_peers = ath10k_wmi_fw_stats_num_peers(&ar->debug.fw_stats.peers);
	num_vdevs = ath10k_wmi_fw_stats_num_vdevs(&ar->debug.fw_stats.vdevs);
	is_start = (list_empty(&ar->debug.fw_stats.pdevs) &&
		    !list_empty(&stats.pdevs));
	is_end = (!list_empty(&ar->debug.fw_stats.pdevs) &&
		  !list_empty(&stats.pdevs));

	if (is_start)
		list_splice_tail_init(&stats.pdevs, &ar->debug.fw_stats.pdevs);

	if (is_end)
		ar->debug.fw_stats_done = true;

	if (stats.extended)
		ar->debug.fw_stats.extended = true;

	is_started = !list_empty(&ar->debug.fw_stats.pdevs);

	if (is_started && !is_end) {
		if (num_peers >= ATH10K_MAX_NUM_PEER_IDS) {
			/* Although this is unlikely impose a sane limit to
			 * prevent firmware from DoS-ing the host.
			 */
			ath10k_fw_stats_peers_free(&ar->debug.fw_stats.peers);
			ath10k_fw_extd_stats_peers_free(&ar->debug.fw_stats.peers_extd);
			ath10k_warn(ar, "dropping fw peer stats\n");
			goto free;
		}

		if (num_vdevs >= BITS_PER_LONG) {
			ath10k_fw_stats_vdevs_free(&ar->debug.fw_stats.vdevs);
			ath10k_warn(ar, "dropping fw vdev stats\n");
			goto free;
		}

		if (!list_empty(&stats.peers))
			list_splice_tail_init(&stats.peers_extd,
					      &ar->debug.fw_stats.peers_extd);

		list_splice_tail_init(&stats.peers, &ar->debug.fw_stats.peers);
		list_splice_tail_init(&stats.vdevs, &ar->debug.fw_stats.vdevs);
		list_splice_tail_init(&stats.peers_extd,
				      &ar->debug.fw_stats.peers_extd);
	}

	complete(&ar->debug.fw_stats_complete);

free:
	/* In some cases lists have been spliced and cleared. Free up
	 * resources if that is not the case.
	 */
	ath10k_fw_stats_pdevs_free(&stats.pdevs);
	ath10k_fw_stats_vdevs_free(&stats.vdevs);
	ath10k_fw_stats_peers_free(&stats.peers);
	ath10k_fw_extd_stats_peers_free(&stats.peers_extd);

	spin_unlock_bh(&ar->data_lock);
}

int ath10k_debug_fw_stats_request(struct ath10k *ar)
{
	unsigned long timeout, time_left;
	int ret;

	lockdep_assert_held(&ar->conf_mutex);

	timeout = jiffies + msecs_to_jiffies(1 * HZ);

	ath10k_debug_fw_stats_reset(ar);

	for (;;) {
		if (time_after(jiffies, timeout))
			return -ETIMEDOUT;

		reinit_completion(&ar->debug.fw_stats_complete);

		ret = ath10k_wmi_request_stats(ar, ar->fw_stats_req_mask);
		if (ret) {
			ath10k_warn(ar, "could not request stats (%d)\n", ret);
			return ret;
		}

		time_left =
		wait_for_completion_timeout(&ar->debug.fw_stats_complete,
					    1 * HZ);
		if (!time_left)
			return -ETIMEDOUT;

		spin_lock_bh(&ar->data_lock);
		if (ar->debug.fw_stats_done) {
			spin_unlock_bh(&ar->data_lock);
			break;
		}
		spin_unlock_bh(&ar->data_lock);
	}

	return 0;
}

static int ath10k_fw_stats_open(struct inode *inode, struct file *file)
{
	struct ath10k *ar = inode->i_private;
	void *buf = NULL;
	int ret;

	mutex_lock(&ar->conf_mutex);

	if (ar->state != ATH10K_STATE_ON) {
		ret = -ENETDOWN;
		goto err_unlock;
	}

	buf = vmalloc(ATH10K_FW_STATS_BUF_SIZE);
	if (!buf) {
		ret = -ENOMEM;
		goto err_unlock;
	}

	ret = ath10k_debug_fw_stats_request(ar);
	if (ret) {
		ath10k_warn(ar, "failed to request fw stats: %d\n", ret);
		goto err_free;
	}

	ret = ath10k_wmi_fw_stats_fill(ar, &ar->debug.fw_stats, buf);
	if (ret) {
		ath10k_warn(ar, "failed to fill fw stats: %d\n", ret);
		goto err_free;
	}

	file->private_data = buf;

	mutex_unlock(&ar->conf_mutex);
	return 0;

err_free:
	vfree(buf);

err_unlock:
	mutex_unlock(&ar->conf_mutex);
	return ret;
}

static int ath10k_fw_stats_release(struct inode *inode, struct file *file)
{
	vfree(file->private_data);

	return 0;
}

static ssize_t ath10k_fw_stats_read(struct file *file, char __user *user_buf,
				    size_t count, loff_t *ppos)
{
	const char *buf = file->private_data;
	size_t len = strlen(buf);

	return simple_read_from_buffer(user_buf, count, ppos, buf, len);
}

static const struct file_operations fops_fw_stats = {
	.open = ath10k_fw_stats_open,
	.release = ath10k_fw_stats_release,
	.read = ath10k_fw_stats_read,
	.owner = THIS_MODULE,
	.llseek = default_llseek,
};

static ssize_t ath10k_debug_fw_reset_stats_read(struct file *file,
						char __user *user_buf,
						size_t count, loff_t *ppos)
{
	struct ath10k *ar = file->private_data;
	int ret;
	size_t len = 0, buf_len = 500;
	char *buf;

	buf = kmalloc(buf_len, GFP_KERNEL);
	if (!buf)
		return -ENOMEM;

	spin_lock_bh(&ar->data_lock);

	len += scnprintf(buf + len, buf_len - len,
			 "fw_crash_counter\t\t%d\n", ar->stats.fw_crash_counter);
	len += scnprintf(buf + len, buf_len - len,
			 "fw_warm_reset_counter\t\t%d\n",
			 ar->stats.fw_warm_reset_counter);
	len += scnprintf(buf + len, buf_len - len,
			 "fw_cold_reset_counter\t\t%d\n",
			 ar->stats.fw_cold_reset_counter);

	spin_unlock_bh(&ar->data_lock);

	ret = simple_read_from_buffer(user_buf, count, ppos, buf, len);

	kfree(buf);

	return ret;
}

static const struct file_operations fops_fw_reset_stats = {
	.open = simple_open,
	.read = ath10k_debug_fw_reset_stats_read,
	.owner = THIS_MODULE,
	.llseek = default_llseek,
};

/* This is a clean assert crash in firmware. */
static int ath10k_debug_fw_assert(struct ath10k *ar)
{
	struct wmi_vdev_install_key_cmd *cmd;
	struct sk_buff *skb;

	skb = ath10k_wmi_alloc_skb(ar, sizeof(*cmd) + 16);
	if (!skb)
		return -ENOMEM;

	cmd = (struct wmi_vdev_install_key_cmd *)skb->data;
	memset(cmd, 0, sizeof(*cmd));

	/* big enough number so that firmware asserts */
	cmd->vdev_id = __cpu_to_le32(0x7ffe);

	return ath10k_wmi_cmd_send(ar, skb,
				   ar->wmi.cmd->vdev_install_key_cmdid);
}

static ssize_t ath10k_read_simulate_fw_crash(struct file *file,
					     char __user *user_buf,
					     size_t count, loff_t *ppos)
{
	const char buf[] =
		"To simulate firmware crash write one of the keywords to this file:\n"
		"`soft` - this will send WMI_FORCE_FW_HANG_ASSERT to firmware if FW supports that command.\n"
		"`hard` - this will send to firmware command with illegal parameters causing firmware crash.\n"
		"`assert` - this will send special illegal parameter to firmware to cause assert failure and crash.\n"
		"`hw-restart` - this will simply queue hw restart without fw/hw actually crashing.\n";

	return simple_read_from_buffer(user_buf, count, ppos, buf, strlen(buf));
}

/* Simulate firmware crash:
 * 'soft': Call wmi command causing firmware hang. This firmware hang is
 * recoverable by warm firmware reset.
 * 'hard': Force firmware crash by setting any vdev parameter for not allowed
 * vdev id. This is hard firmware crash because it is recoverable only by cold
 * firmware reset.
 */
static ssize_t ath10k_write_simulate_fw_crash(struct file *file,
					      const char __user *user_buf,
					      size_t count, loff_t *ppos)
{
	struct ath10k *ar = file->private_data;
	char buf[32] = {0};
	ssize_t rc;
	int ret;

<<<<<<< HEAD
	simple_write_to_buffer(buf, sizeof(buf) - 1, ppos, user_buf, count);
=======
	/* filter partial writes and invalid commands */
	if (*ppos != 0 || count >= sizeof(buf) || count == 0)
		return -EINVAL;

	rc = simple_write_to_buffer(buf, sizeof(buf) - 1, ppos, user_buf, count);
	if (rc < 0)
		return rc;

	/* drop the possible '\n' from the end */
	if (buf[*ppos - 1] == '\n')
		buf[*ppos - 1] = '\0';
>>>>>>> 24b8d41d

	mutex_lock(&ar->conf_mutex);

	/* drop the possible '\n' from the end */
	if (buf[count - 1] == '\n')
		buf[count - 1] = 0;

	mutex_lock(&ar->conf_mutex);

	if (ar->state != ATH10K_STATE_ON &&
	    ar->state != ATH10K_STATE_RESTARTED) {
		ret = -ENETDOWN;
		goto exit;
	}

	if (!strcmp(buf, "soft")) {
		ath10k_info(ar, "simulating soft firmware crash\n");
		ret = ath10k_wmi_force_fw_hang(ar, WMI_FORCE_FW_HANG_ASSERT, 0);
	} else if (!strcmp(buf, "hard")) {
		ath10k_info(ar, "simulating hard firmware crash\n");
		/* 0x7fff is vdev id, and it is always out of range for all
		 * firmware variants in order to force a firmware crash.
		 */
		ret = ath10k_wmi_vdev_set_param(ar, 0x7fff,
						ar->wmi.vdev_param->rts_threshold,
						0);
	} else if (!strcmp(buf, "assert")) {
		ath10k_info(ar, "simulating firmware assert crash\n");
		ret = ath10k_debug_fw_assert(ar);
	} else if (!strcmp(buf, "hw-restart")) {
		ath10k_info(ar, "user requested hw restart\n");
		queue_work(ar->workqueue, &ar->restart_work);
		ret = 0;
	} else {
		ret = -EINVAL;
		goto exit;
	}

	if (ret) {
		ath10k_warn(ar, "failed to simulate firmware crash: %d\n", ret);
		goto exit;
	}

	ret = count;

exit:
	mutex_unlock(&ar->conf_mutex);
	return ret;
}

static const struct file_operations fops_simulate_fw_crash = {
	.read = ath10k_read_simulate_fw_crash,
	.write = ath10k_write_simulate_fw_crash,
	.open = simple_open,
	.owner = THIS_MODULE,
	.llseek = default_llseek,
};

static ssize_t ath10k_read_chip_id(struct file *file, char __user *user_buf,
				   size_t count, loff_t *ppos)
{
	struct ath10k *ar = file->private_data;
	size_t len;
	char buf[50];

	len = scnprintf(buf, sizeof(buf), "0x%08x\n", ar->bus_param.chip_id);

	return simple_read_from_buffer(user_buf, count, ppos, buf, len);
}

static const struct file_operations fops_chip_id = {
	.read = ath10k_read_chip_id,
	.open = simple_open,
	.owner = THIS_MODULE,
	.llseek = default_llseek,
};

static ssize_t ath10k_reg_addr_read(struct file *file,
				    char __user *user_buf,
				    size_t count, loff_t *ppos)
{
	struct ath10k *ar = file->private_data;
	u8 buf[32];
	size_t len = 0;
	u32 reg_addr;

	mutex_lock(&ar->conf_mutex);
	reg_addr = ar->debug.reg_addr;
	mutex_unlock(&ar->conf_mutex);

	len += scnprintf(buf + len, sizeof(buf) - len, "0x%x\n", reg_addr);

	return simple_read_from_buffer(user_buf, count, ppos, buf, len);
}

static ssize_t ath10k_reg_addr_write(struct file *file,
				     const char __user *user_buf,
				     size_t count, loff_t *ppos)
{
	struct ath10k *ar = file->private_data;
	u32 reg_addr;
	int ret;

	ret = kstrtou32_from_user(user_buf, count, 0, &reg_addr);
	if (ret)
		return ret;

	if (!IS_ALIGNED(reg_addr, 4))
		return -EFAULT;

	mutex_lock(&ar->conf_mutex);
	ar->debug.reg_addr = reg_addr;
	mutex_unlock(&ar->conf_mutex);

	return count;
}

static const struct file_operations fops_reg_addr = {
	.read = ath10k_reg_addr_read,
	.write = ath10k_reg_addr_write,
	.open = simple_open,
	.owner = THIS_MODULE,
	.llseek = default_llseek,
};

static ssize_t ath10k_reg_value_read(struct file *file,
				     char __user *user_buf,
				     size_t count, loff_t *ppos)
{
	struct ath10k *ar = file->private_data;
	u8 buf[48];
	size_t len;
	u32 reg_addr, reg_val;
	int ret;

	mutex_lock(&ar->conf_mutex);

	if (ar->state != ATH10K_STATE_ON &&
	    ar->state != ATH10K_STATE_UTF) {
		ret = -ENETDOWN;
		goto exit;
	}

	reg_addr = ar->debug.reg_addr;

	reg_val = ath10k_hif_read32(ar, reg_addr);
	len = scnprintf(buf, sizeof(buf), "0x%08x:0x%08x\n", reg_addr, reg_val);

	ret = simple_read_from_buffer(user_buf, count, ppos, buf, len);

exit:
	mutex_unlock(&ar->conf_mutex);

	return ret;
}

static ssize_t ath10k_reg_value_write(struct file *file,
				      const char __user *user_buf,
				      size_t count, loff_t *ppos)
{
	struct ath10k *ar = file->private_data;
	u32 reg_addr, reg_val;
	int ret;

	mutex_lock(&ar->conf_mutex);

	if (ar->state != ATH10K_STATE_ON &&
	    ar->state != ATH10K_STATE_UTF) {
		ret = -ENETDOWN;
		goto exit;
	}

	reg_addr = ar->debug.reg_addr;

	ret = kstrtou32_from_user(user_buf, count, 0, &reg_val);
	if (ret)
		goto exit;

	ath10k_hif_write32(ar, reg_addr, reg_val);

	ret = count;

exit:
	mutex_unlock(&ar->conf_mutex);

	return ret;
}

static const struct file_operations fops_reg_value = {
	.read = ath10k_reg_value_read,
	.write = ath10k_reg_value_write,
	.open = simple_open,
	.owner = THIS_MODULE,
	.llseek = default_llseek,
};

static ssize_t ath10k_mem_value_read(struct file *file,
				     char __user *user_buf,
				     size_t count, loff_t *ppos)
{
	struct ath10k *ar = file->private_data;
	u8 *buf;
	int ret;

	if (*ppos < 0)
		return -EINVAL;

	if (!count)
		return 0;

	mutex_lock(&ar->conf_mutex);

	buf = vmalloc(count);
	if (!buf) {
		ret = -ENOMEM;
		goto exit;
	}

	if (ar->state != ATH10K_STATE_ON &&
	    ar->state != ATH10K_STATE_UTF) {
		ret = -ENETDOWN;
		goto exit;
	}

	ret = ath10k_hif_diag_read(ar, *ppos, buf, count);
	if (ret) {
		ath10k_warn(ar, "failed to read address 0x%08x via diagnose window from debugfs: %d\n",
			    (u32)(*ppos), ret);
		goto exit;
	}

	ret = copy_to_user(user_buf, buf, count);
	if (ret) {
		ret = -EFAULT;
		goto exit;
	}

	count -= ret;
	*ppos += count;
	ret = count;

exit:
	vfree(buf);
	mutex_unlock(&ar->conf_mutex);

	return ret;
}

static ssize_t ath10k_mem_value_write(struct file *file,
				      const char __user *user_buf,
				      size_t count, loff_t *ppos)
{
	struct ath10k *ar = file->private_data;
	u8 *buf;
	int ret;

	if (*ppos < 0)
		return -EINVAL;

	if (!count)
		return 0;

	mutex_lock(&ar->conf_mutex);

	buf = vmalloc(count);
	if (!buf) {
		ret = -ENOMEM;
		goto exit;
	}

	if (ar->state != ATH10K_STATE_ON &&
	    ar->state != ATH10K_STATE_UTF) {
		ret = -ENETDOWN;
		goto exit;
	}

	ret = copy_from_user(buf, user_buf, count);
	if (ret) {
		ret = -EFAULT;
		goto exit;
	}

	ret = ath10k_hif_diag_write(ar, *ppos, buf, count);
	if (ret) {
		ath10k_warn(ar, "failed to write address 0x%08x via diagnose window from debugfs: %d\n",
			    (u32)(*ppos), ret);
		goto exit;
	}

	*ppos += count;
	ret = count;

exit:
	vfree(buf);
	mutex_unlock(&ar->conf_mutex);

	return ret;
}

static const struct file_operations fops_mem_value = {
	.read = ath10k_mem_value_read,
	.write = ath10k_mem_value_write,
	.open = simple_open,
	.owner = THIS_MODULE,
	.llseek = default_llseek,
};

static int ath10k_debug_htt_stats_req(struct ath10k *ar)
{
	u64 cookie;
	int ret;

	lockdep_assert_held(&ar->conf_mutex);

	if (ar->debug.htt_stats_mask == 0)
		/* htt stats are disabled */
		return 0;

	if (ar->state != ATH10K_STATE_ON)
		return 0;

	cookie = get_jiffies_64();

	ret = ath10k_htt_h2t_stats_req(&ar->htt, ar->debug.htt_stats_mask,
				       ar->debug.reset_htt_stats, cookie);
	if (ret) {
		ath10k_warn(ar, "failed to send htt stats request: %d\n", ret);
		return ret;
	}

	queue_delayed_work(ar->workqueue, &ar->debug.htt_stats_dwork,
			   msecs_to_jiffies(ATH10K_DEBUG_HTT_STATS_INTERVAL));

	return 0;
}

static void ath10k_debug_htt_stats_dwork(struct work_struct *work)
{
	struct ath10k *ar = container_of(work, struct ath10k,
					 debug.htt_stats_dwork.work);

	mutex_lock(&ar->conf_mutex);

	ath10k_debug_htt_stats_req(ar);

	mutex_unlock(&ar->conf_mutex);
}

static ssize_t ath10k_read_htt_stats_mask(struct file *file,
					  char __user *user_buf,
					  size_t count, loff_t *ppos)
{
	struct ath10k *ar = file->private_data;
	char buf[32];
	size_t len;

	len = scnprintf(buf, sizeof(buf), "%lu\n", ar->debug.htt_stats_mask);

	return simple_read_from_buffer(user_buf, count, ppos, buf, len);
}

static ssize_t ath10k_write_htt_stats_mask(struct file *file,
					   const char __user *user_buf,
					   size_t count, loff_t *ppos)
{
	struct ath10k *ar = file->private_data;
	unsigned long mask;
	int ret;

	ret = kstrtoul_from_user(user_buf, count, 0, &mask);
	if (ret)
		return ret;

	/* max 17 bit masks (for now) */
	if (mask > HTT_STATS_BIT_MASK)
		return -E2BIG;

	mutex_lock(&ar->conf_mutex);

	ar->debug.htt_stats_mask = mask;

	ret = ath10k_debug_htt_stats_req(ar);
	if (ret)
		goto out;

	ret = count;

out:
	mutex_unlock(&ar->conf_mutex);

	return ret;
}

static const struct file_operations fops_htt_stats_mask = {
	.read = ath10k_read_htt_stats_mask,
	.write = ath10k_write_htt_stats_mask,
	.open = simple_open,
	.owner = THIS_MODULE,
	.llseek = default_llseek,
};

static ssize_t ath10k_read_htt_max_amsdu_ampdu(struct file *file,
					       char __user *user_buf,
					       size_t count, loff_t *ppos)
{
	struct ath10k *ar = file->private_data;
	char buf[64];
	u8 amsdu, ampdu;
	size_t len;

	mutex_lock(&ar->conf_mutex);

	amsdu = ar->htt.max_num_amsdu;
	ampdu = ar->htt.max_num_ampdu;
	mutex_unlock(&ar->conf_mutex);

	len = scnprintf(buf, sizeof(buf), "%u %u\n", amsdu, ampdu);

	return simple_read_from_buffer(user_buf, count, ppos, buf, len);
}

static ssize_t ath10k_write_htt_max_amsdu_ampdu(struct file *file,
						const char __user *user_buf,
						size_t count, loff_t *ppos)
{
	struct ath10k *ar = file->private_data;
	int res;
	char buf[64] = {0};
	unsigned int amsdu, ampdu;

	res = simple_write_to_buffer(buf, sizeof(buf) - 1, ppos,
				     user_buf, count);
	if (res <= 0)
		return res;

	res = sscanf(buf, "%u %u", &amsdu, &ampdu);

	if (res != 2)
		return -EINVAL;

	mutex_lock(&ar->conf_mutex);

	res = ath10k_htt_h2t_aggr_cfg_msg(&ar->htt, ampdu, amsdu);
	if (res)
		goto out;

	res = count;
	ar->htt.max_num_amsdu = amsdu;
	ar->htt.max_num_ampdu = ampdu;

out:
	mutex_unlock(&ar->conf_mutex);
	return res;
}

static const struct file_operations fops_htt_max_amsdu_ampdu = {
	.read = ath10k_read_htt_max_amsdu_ampdu,
	.write = ath10k_write_htt_max_amsdu_ampdu,
	.open = simple_open,
	.owner = THIS_MODULE,
	.llseek = default_llseek,
};

static ssize_t ath10k_read_fw_dbglog(struct file *file,
				     char __user *user_buf,
				     size_t count, loff_t *ppos)
{
	struct ath10k *ar = file->private_data;
<<<<<<< HEAD
	unsigned int len;
=======
	size_t len;
>>>>>>> 24b8d41d
	char buf[96];

	len = scnprintf(buf, sizeof(buf), "0x%16llx %u\n",
			ar->debug.fw_dbglog_mask, ar->debug.fw_dbglog_level);

	return simple_read_from_buffer(user_buf, count, ppos, buf, len);
}

static ssize_t ath10k_write_fw_dbglog(struct file *file,
				      const char __user *user_buf,
				      size_t count, loff_t *ppos)
{
	struct ath10k *ar = file->private_data;
	int ret;
<<<<<<< HEAD
	char buf[96];
=======
	char buf[96] = {0};
>>>>>>> 24b8d41d
	unsigned int log_level;
	u64 mask;

	ret = simple_write_to_buffer(buf, sizeof(buf) - 1, ppos,
				     user_buf, count);
	if (ret <= 0)
		return ret;

	ret = sscanf(buf, "%llx %u", &mask, &log_level);

	if (!ret)
		return -EINVAL;

	if (ret == 1)
		/* default if user did not specify */
		log_level = ATH10K_DBGLOG_LEVEL_WARN;

	mutex_lock(&ar->conf_mutex);

	ar->debug.fw_dbglog_mask = mask;
	ar->debug.fw_dbglog_level = log_level;

	if (ar->state == ATH10K_STATE_ON) {
		ret = ath10k_wmi_dbglog_cfg(ar, ar->debug.fw_dbglog_mask,
					    ar->debug.fw_dbglog_level);
		if (ret) {
			ath10k_warn(ar, "dbglog cfg failed from debugfs: %d\n",
				    ret);
			goto exit;
		}
	}

	ret = count;

exit:
	mutex_unlock(&ar->conf_mutex);

	return ret;
}

/* TODO:  Would be nice to always support ethtool stats, would need to
 * move the stats storage out of ath10k_debug, or always have ath10k_debug
 * struct available..
 */

/* This generally cooresponds to the debugfs fw_stats file */
static const char ath10k_gstrings_stats[][ETH_GSTRING_LEN] = {
	"tx_pkts_nic",
	"tx_bytes_nic",
	"rx_pkts_nic",
	"rx_bytes_nic",
	"d_noise_floor",
	"d_cycle_count",
	"d_phy_error",
	"d_rts_bad",
	"d_rts_good",
	"d_tx_power", /* in .5 dbM I think */
	"d_rx_crc_err", /* fcs_bad */
	"d_rx_crc_err_drop", /* frame with FCS error, dropped late in kernel */
	"d_no_beacon",
	"d_tx_mpdus_queued",
	"d_tx_msdu_queued",
	"d_tx_msdu_dropped",
	"d_local_enqued",
	"d_local_freed",
	"d_tx_ppdu_hw_queued",
	"d_tx_ppdu_reaped",
	"d_tx_fifo_underrun",
	"d_tx_ppdu_abort",
	"d_tx_mpdu_requed",
	"d_tx_excessive_retries",
	"d_tx_hw_rate",
	"d_tx_dropped_sw_retries",
	"d_tx_illegal_rate",
	"d_tx_continuous_xretries",
	"d_tx_timeout",
	"d_tx_mpdu_txop_limit",
	"d_pdev_resets",
	"d_rx_mid_ppdu_route_change",
	"d_rx_status",
	"d_rx_extra_frags_ring0",
	"d_rx_extra_frags_ring1",
	"d_rx_extra_frags_ring2",
	"d_rx_extra_frags_ring3",
	"d_rx_msdu_htt",
	"d_rx_mpdu_htt",
	"d_rx_msdu_stack",
	"d_rx_mpdu_stack",
	"d_rx_phy_err",
	"d_rx_phy_err_drops",
	"d_rx_mpdu_errors", /* FCS, MIC, ENC */
	"d_fw_crash_count",
	"d_fw_warm_reset_count",
	"d_fw_cold_reset_count",
};

#define ATH10K_SSTATS_LEN ARRAY_SIZE(ath10k_gstrings_stats)

void ath10k_debug_get_et_strings(struct ieee80211_hw *hw,
				 struct ieee80211_vif *vif,
				 u32 sset, u8 *data)
{
	if (sset == ETH_SS_STATS)
		memcpy(data, *ath10k_gstrings_stats,
		       sizeof(ath10k_gstrings_stats));
}

int ath10k_debug_get_et_sset_count(struct ieee80211_hw *hw,
				   struct ieee80211_vif *vif, int sset)
{
	if (sset == ETH_SS_STATS)
		return ATH10K_SSTATS_LEN;

	return 0;
}

void ath10k_debug_get_et_stats(struct ieee80211_hw *hw,
			       struct ieee80211_vif *vif,
			       struct ethtool_stats *stats, u64 *data)
{
	struct ath10k *ar = hw->priv;
	static const struct ath10k_fw_stats_pdev zero_stats = {};
	const struct ath10k_fw_stats_pdev *pdev_stats;
	int i = 0, ret;

	mutex_lock(&ar->conf_mutex);

	if (ar->state == ATH10K_STATE_ON) {
		ret = ath10k_debug_fw_stats_request(ar);
		if (ret) {
			/* just print a warning and try to use older results */
			ath10k_warn(ar,
				    "failed to get fw stats for ethtool: %d\n",
				    ret);
		}
	}

	pdev_stats = list_first_entry_or_null(&ar->debug.fw_stats.pdevs,
					      struct ath10k_fw_stats_pdev,
					      list);
	if (!pdev_stats) {
		/* no results available so just return zeroes */
		pdev_stats = &zero_stats;
	}

	spin_lock_bh(&ar->data_lock);

	data[i++] = pdev_stats->hw_reaped; /* ppdu reaped */
	data[i++] = 0; /* tx bytes */
	data[i++] = pdev_stats->htt_mpdus;
	data[i++] = 0; /* rx bytes */
	data[i++] = pdev_stats->ch_noise_floor;
	data[i++] = pdev_stats->cycle_count;
	data[i++] = pdev_stats->phy_err_count;
	data[i++] = pdev_stats->rts_bad;
	data[i++] = pdev_stats->rts_good;
	data[i++] = pdev_stats->chan_tx_power;
	data[i++] = pdev_stats->fcs_bad;
	data[i++] = ar->stats.rx_crc_err_drop;
	data[i++] = pdev_stats->no_beacons;
	data[i++] = pdev_stats->mpdu_enqued;
	data[i++] = pdev_stats->msdu_enqued;
	data[i++] = pdev_stats->wmm_drop;
	data[i++] = pdev_stats->local_enqued;
	data[i++] = pdev_stats->local_freed;
	data[i++] = pdev_stats->hw_queued;
	data[i++] = pdev_stats->hw_reaped;
	data[i++] = pdev_stats->underrun;
	data[i++] = pdev_stats->tx_abort;
	data[i++] = pdev_stats->mpdus_requed;
	data[i++] = pdev_stats->tx_ko;
	data[i++] = pdev_stats->data_rc;
	data[i++] = pdev_stats->sw_retry_failure;
	data[i++] = pdev_stats->illgl_rate_phy_err;
	data[i++] = pdev_stats->pdev_cont_xretry;
	data[i++] = pdev_stats->pdev_tx_timeout;
	data[i++] = pdev_stats->txop_ovf;
	data[i++] = pdev_stats->pdev_resets;
	data[i++] = pdev_stats->mid_ppdu_route_change;
	data[i++] = pdev_stats->status_rcvd;
	data[i++] = pdev_stats->r0_frags;
	data[i++] = pdev_stats->r1_frags;
	data[i++] = pdev_stats->r2_frags;
	data[i++] = pdev_stats->r3_frags;
	data[i++] = pdev_stats->htt_msdus;
	data[i++] = pdev_stats->htt_mpdus;
	data[i++] = pdev_stats->loc_msdus;
	data[i++] = pdev_stats->loc_mpdus;
	data[i++] = pdev_stats->phy_errs;
	data[i++] = pdev_stats->phy_err_drop;
	data[i++] = pdev_stats->mpdu_errs;
	data[i++] = ar->stats.fw_crash_counter;
	data[i++] = ar->stats.fw_warm_reset_counter;
	data[i++] = ar->stats.fw_cold_reset_counter;

	spin_unlock_bh(&ar->data_lock);

	mutex_unlock(&ar->conf_mutex);

	WARN_ON(i != ATH10K_SSTATS_LEN);
}

static const struct file_operations fops_fw_dbglog = {
	.read = ath10k_read_fw_dbglog,
	.write = ath10k_write_fw_dbglog,
	.open = simple_open,
	.owner = THIS_MODULE,
	.llseek = default_llseek,
};

static int ath10k_debug_cal_data_fetch(struct ath10k *ar)
{
	u32 hi_addr;
	__le32 addr;
	int ret;

	lockdep_assert_held(&ar->conf_mutex);
<<<<<<< HEAD

	if (WARN_ON(ar->hw_params.cal_data_len > ATH10K_DEBUG_CAL_DATA_LEN))
		return -EINVAL;
=======

	if (WARN_ON(ar->hw_params.cal_data_len > ATH10K_DEBUG_CAL_DATA_LEN))
		return -EINVAL;

	if (ar->hw_params.cal_data_len == 0)
		return -EOPNOTSUPP;
>>>>>>> 24b8d41d

	hi_addr = host_interest_item_address(HI_ITEM(hi_board_data));

	ret = ath10k_hif_diag_read(ar, hi_addr, &addr, sizeof(addr));
	if (ret) {
		ath10k_warn(ar, "failed to read hi_board_data address: %d\n",
			    ret);
		return ret;
	}

	ret = ath10k_hif_diag_read(ar, le32_to_cpu(addr), ar->debug.cal_data,
				   ar->hw_params.cal_data_len);
	if (ret) {
		ath10k_warn(ar, "failed to read calibration data: %d\n", ret);
		return ret;
	}

	return 0;
}

static int ath10k_debug_cal_data_open(struct inode *inode, struct file *file)
{
	struct ath10k *ar = inode->i_private;

	mutex_lock(&ar->conf_mutex);

	if (ar->state == ATH10K_STATE_ON ||
	    ar->state == ATH10K_STATE_UTF) {
		ath10k_debug_cal_data_fetch(ar);
	}

	file->private_data = ar;
	mutex_unlock(&ar->conf_mutex);

	return 0;
}

static ssize_t ath10k_debug_cal_data_read(struct file *file,
					  char __user *user_buf,
					  size_t count, loff_t *ppos)
{
	struct ath10k *ar = file->private_data;

	mutex_lock(&ar->conf_mutex);

	count = simple_read_from_buffer(user_buf, count, ppos,
					ar->debug.cal_data,
					ar->hw_params.cal_data_len);

	mutex_unlock(&ar->conf_mutex);

	return count;
}

static ssize_t ath10k_write_ani_enable(struct file *file,
				       const char __user *user_buf,
				       size_t count, loff_t *ppos)
{
	struct ath10k *ar = file->private_data;
	int ret;
	u8 enable;

	if (kstrtou8_from_user(user_buf, count, 0, &enable))
		return -EINVAL;

	mutex_lock(&ar->conf_mutex);

	if (ar->ani_enabled == enable) {
		ret = count;
		goto exit;
	}

	ret = ath10k_wmi_pdev_set_param(ar, ar->wmi.pdev_param->ani_enable,
					enable);
	if (ret) {
		ath10k_warn(ar, "ani_enable failed from debugfs: %d\n", ret);
		goto exit;
	}
	ar->ani_enabled = enable;

	ret = count;

exit:
	mutex_unlock(&ar->conf_mutex);

	return ret;
}

static ssize_t ath10k_read_ani_enable(struct file *file, char __user *user_buf,
				      size_t count, loff_t *ppos)
{
	struct ath10k *ar = file->private_data;
	size_t len;
	char buf[32];

	len = scnprintf(buf, sizeof(buf), "%d\n", ar->ani_enabled);

	return simple_read_from_buffer(user_buf, count, ppos, buf, len);
}

static const struct file_operations fops_ani_enable = {
	.read = ath10k_read_ani_enable,
	.write = ath10k_write_ani_enable,
	.open = simple_open,
	.owner = THIS_MODULE,
	.llseek = default_llseek,
};

static const struct file_operations fops_cal_data = {
	.open = ath10k_debug_cal_data_open,
	.read = ath10k_debug_cal_data_read,
	.owner = THIS_MODULE,
	.llseek = default_llseek,
};

static ssize_t ath10k_read_nf_cal_period(struct file *file,
					 char __user *user_buf,
					 size_t count, loff_t *ppos)
{
	struct ath10k *ar = file->private_data;
	size_t len;
	char buf[32];

	len = scnprintf(buf, sizeof(buf), "%d\n", ar->debug.nf_cal_period);

	return simple_read_from_buffer(user_buf, count, ppos, buf, len);
}

static ssize_t ath10k_write_nf_cal_period(struct file *file,
					  const char __user *user_buf,
					  size_t count, loff_t *ppos)
{
	struct ath10k *ar = file->private_data;
	unsigned long period;
	int ret;

	ret = kstrtoul_from_user(user_buf, count, 0, &period);
	if (ret)
		return ret;

	if (period > WMI_PDEV_PARAM_CAL_PERIOD_MAX)
		return -EINVAL;

	/* there's no way to switch back to the firmware default */
	if (period == 0)
		return -EINVAL;

	mutex_lock(&ar->conf_mutex);

	ar->debug.nf_cal_period = period;

	if (ar->state != ATH10K_STATE_ON) {
		/* firmware is not running, nothing else to do */
		ret = count;
		goto exit;
	}

	ret = ath10k_wmi_pdev_set_param(ar, ar->wmi.pdev_param->cal_period,
					ar->debug.nf_cal_period);
	if (ret) {
		ath10k_warn(ar, "cal period cfg failed from debugfs: %d\n",
			    ret);
		goto exit;
	}

	ret = count;

exit:
	mutex_unlock(&ar->conf_mutex);

	return ret;
}

static const struct file_operations fops_nf_cal_period = {
	.read = ath10k_read_nf_cal_period,
	.write = ath10k_write_nf_cal_period,
	.open = simple_open,
	.owner = THIS_MODULE,
	.llseek = default_llseek,
};

#define ATH10K_TPC_CONFIG_BUF_SIZE	(1024 * 1024)

static int ath10k_debug_tpc_stats_request(struct ath10k *ar)
{
	int ret;
	unsigned long time_left;

	lockdep_assert_held(&ar->conf_mutex);

	reinit_completion(&ar->debug.tpc_complete);

	ret = ath10k_wmi_pdev_get_tpc_config(ar, WMI_TPC_CONFIG_PARAM);
	if (ret) {
		ath10k_warn(ar, "failed to request tpc config: %d\n", ret);
		return ret;
	}

	time_left = wait_for_completion_timeout(&ar->debug.tpc_complete,
						1 * HZ);
	if (time_left == 0)
		return -ETIMEDOUT;

	return 0;
}

void ath10k_debug_tpc_stats_process(struct ath10k *ar,
				    struct ath10k_tpc_stats *tpc_stats)
{
	spin_lock_bh(&ar->data_lock);

	kfree(ar->debug.tpc_stats);
	ar->debug.tpc_stats = tpc_stats;
	complete(&ar->debug.tpc_complete);

	spin_unlock_bh(&ar->data_lock);
}

void
ath10k_debug_tpc_stats_final_process(struct ath10k *ar,
				     struct ath10k_tpc_stats_final *tpc_stats)
{
	spin_lock_bh(&ar->data_lock);

	kfree(ar->debug.tpc_stats_final);
	ar->debug.tpc_stats_final = tpc_stats;
	complete(&ar->debug.tpc_complete);

	spin_unlock_bh(&ar->data_lock);
}

static void ath10k_tpc_stats_print(struct ath10k_tpc_stats *tpc_stats,
				   unsigned int j, char *buf, size_t *len)
{
	int i;
	size_t buf_len;
	static const char table_str[][5] = { "CDD",
					     "STBC",
					     "TXBF" };
	static const char pream_str[][6] = { "CCK",
					     "OFDM",
					     "HT20",
					     "HT40",
					     "VHT20",
					     "VHT40",
					     "VHT80",
					     "HTCUP" };

	buf_len = ATH10K_TPC_CONFIG_BUF_SIZE;
	*len += scnprintf(buf + *len, buf_len - *len,
			  "********************************\n");
	*len += scnprintf(buf + *len, buf_len - *len,
			  "******************* %s POWER TABLE ****************\n",
			  table_str[j]);
	*len += scnprintf(buf + *len, buf_len - *len,
			  "********************************\n");
	*len += scnprintf(buf + *len, buf_len - *len,
			  "No.  Preamble Rate_code ");

	for (i = 0; i < tpc_stats->num_tx_chain; i++)
		*len += scnprintf(buf + *len, buf_len - *len,
				  "tpc_value%d ", i);

	*len += scnprintf(buf + *len, buf_len - *len, "\n");

	for (i = 0; i < tpc_stats->rate_max; i++) {
		*len += scnprintf(buf + *len, buf_len - *len,
				  "%8d %s 0x%2x %s\n", i,
				  pream_str[tpc_stats->tpc_table[j].pream_idx[i]],
				  tpc_stats->tpc_table[j].rate_code[i],
				  tpc_stats->tpc_table[j].tpc_value[i]);
	}

	*len += scnprintf(buf + *len, buf_len - *len,
			  "***********************************\n");
}

static void ath10k_tpc_stats_fill(struct ath10k *ar,
				  struct ath10k_tpc_stats *tpc_stats,
				  char *buf)
{
	int j;
	size_t len, buf_len;

	len = 0;
	buf_len = ATH10K_TPC_CONFIG_BUF_SIZE;

	spin_lock_bh(&ar->data_lock);

	if (!tpc_stats) {
		ath10k_warn(ar, "failed to get tpc stats\n");
		goto unlock;
	}

	len += scnprintf(buf + len, buf_len - len, "\n");
	len += scnprintf(buf + len, buf_len - len,
			 "*************************************\n");
	len += scnprintf(buf + len, buf_len - len,
			 "TPC config for channel %4d mode %d\n",
			 tpc_stats->chan_freq,
			 tpc_stats->phy_mode);
	len += scnprintf(buf + len, buf_len - len,
			 "*************************************\n");
	len += scnprintf(buf + len, buf_len - len,
			 "CTL		=  0x%2x Reg. Domain		= %2d\n",
			 tpc_stats->ctl,
			 tpc_stats->reg_domain);
	len += scnprintf(buf + len, buf_len - len,
			 "Antenna Gain	= %2d Reg. Max Antenna Gain	=  %2d\n",
			 tpc_stats->twice_antenna_gain,
			 tpc_stats->twice_antenna_reduction);
	len += scnprintf(buf + len, buf_len - len,
			 "Power Limit	= %2d Reg. Max Power		= %2d\n",
			 tpc_stats->power_limit,
			 tpc_stats->twice_max_rd_power / 2);
	len += scnprintf(buf + len, buf_len - len,
			 "Num tx chains	= %2d Num supported rates	= %2d\n",
			 tpc_stats->num_tx_chain,
			 tpc_stats->rate_max);

	for (j = 0; j < WMI_TPC_FLAG; j++) {
		switch (j) {
		case WMI_TPC_TABLE_TYPE_CDD:
			if (tpc_stats->flag[j] == ATH10K_TPC_TABLE_TYPE_FLAG) {
				len += scnprintf(buf + len, buf_len - len,
						 "CDD not supported\n");
				break;
			}

			ath10k_tpc_stats_print(tpc_stats, j, buf, &len);
			break;
		case WMI_TPC_TABLE_TYPE_STBC:
			if (tpc_stats->flag[j] == ATH10K_TPC_TABLE_TYPE_FLAG) {
				len += scnprintf(buf + len, buf_len - len,
						 "STBC not supported\n");
				break;
			}

			ath10k_tpc_stats_print(tpc_stats, j, buf, &len);
			break;
		case WMI_TPC_TABLE_TYPE_TXBF:
			if (tpc_stats->flag[j] == ATH10K_TPC_TABLE_TYPE_FLAG) {
				len += scnprintf(buf + len, buf_len - len,
						 "TXBF not supported\n***************************\n");
				break;
			}

			ath10k_tpc_stats_print(tpc_stats, j, buf, &len);
			break;
		default:
			len += scnprintf(buf + len, buf_len - len,
					 "Invalid Type\n");
			break;
		}
	}

unlock:
	spin_unlock_bh(&ar->data_lock);

	if (len >= buf_len)
		buf[len - 1] = 0;
	else
		buf[len] = 0;
}

static int ath10k_tpc_stats_open(struct inode *inode, struct file *file)
{
	struct ath10k *ar = inode->i_private;
	void *buf = NULL;
	int ret;

	mutex_lock(&ar->conf_mutex);

	if (ar->state != ATH10K_STATE_ON) {
		ret = -ENETDOWN;
		goto err_unlock;
	}

	buf = vmalloc(ATH10K_TPC_CONFIG_BUF_SIZE);
	if (!buf) {
		ret = -ENOMEM;
		goto err_unlock;
	}

	ret = ath10k_debug_tpc_stats_request(ar);
	if (ret) {
		ath10k_warn(ar, "failed to request tpc config stats: %d\n",
			    ret);
		goto err_free;
	}

	ath10k_tpc_stats_fill(ar, ar->debug.tpc_stats, buf);
	file->private_data = buf;

	mutex_unlock(&ar->conf_mutex);
	return 0;

err_free:
	vfree(buf);

err_unlock:
	mutex_unlock(&ar->conf_mutex);
	return ret;
}

static int ath10k_tpc_stats_release(struct inode *inode, struct file *file)
{
	vfree(file->private_data);

	return 0;
}

static ssize_t ath10k_tpc_stats_read(struct file *file, char __user *user_buf,
				     size_t count, loff_t *ppos)
{
	const char *buf = file->private_data;
	size_t len = strlen(buf);

	return simple_read_from_buffer(user_buf, count, ppos, buf, len);
}

static const struct file_operations fops_tpc_stats = {
	.open = ath10k_tpc_stats_open,
	.release = ath10k_tpc_stats_release,
	.read = ath10k_tpc_stats_read,
	.owner = THIS_MODULE,
	.llseek = default_llseek,
};

int ath10k_debug_start(struct ath10k *ar)
{
	int ret;

	lockdep_assert_held(&ar->conf_mutex);

	ret = ath10k_debug_htt_stats_req(ar);
	if (ret)
		/* continue normally anyway, this isn't serious */
		ath10k_warn(ar, "failed to start htt stats workqueue: %d\n",
			    ret);

	if (ar->debug.fw_dbglog_mask) {
		ret = ath10k_wmi_dbglog_cfg(ar, ar->debug.fw_dbglog_mask,
					    ATH10K_DBGLOG_LEVEL_WARN);
		if (ret)
			/* not serious */
			ath10k_warn(ar, "failed to enable dbglog during start: %d",
				    ret);
	}

	if (ar->pktlog_filter) {
		ret = ath10k_wmi_pdev_pktlog_enable(ar,
						    ar->pktlog_filter);
		if (ret)
			/* not serious */
			ath10k_warn(ar,
				    "failed to enable pktlog filter %x: %d\n",
				    ar->pktlog_filter, ret);
	} else {
		ret = ath10k_wmi_pdev_pktlog_disable(ar);
		if (ret)
			/* not serious */
			ath10k_warn(ar, "failed to disable pktlog: %d\n", ret);
	}

	if (ar->debug.nf_cal_period &&
	    !test_bit(ATH10K_FW_FEATURE_NON_BMI,
		      ar->normal_mode_fw.fw_file.fw_features)) {
		ret = ath10k_wmi_pdev_set_param(ar,
						ar->wmi.pdev_param->cal_period,
						ar->debug.nf_cal_period);
		if (ret)
			/* not serious */
			ath10k_warn(ar, "cal period cfg failed from debug start: %d\n",
				    ret);
	}

	return ret;
}

void ath10k_debug_stop(struct ath10k *ar)
{
	lockdep_assert_held(&ar->conf_mutex);

<<<<<<< HEAD
	ath10k_debug_cal_data_fetch(ar);
=======
	if (!test_bit(ATH10K_FW_FEATURE_NON_BMI,
		      ar->normal_mode_fw.fw_file.fw_features))
		ath10k_debug_cal_data_fetch(ar);
>>>>>>> 24b8d41d

	/* Must not use _sync to avoid deadlock, we do that in
	 * ath10k_debug_destroy(). The check for htt_stats_mask is to avoid
	 * warning from del_timer().
	 */
	if (ar->debug.htt_stats_mask != 0)
		cancel_delayed_work(&ar->debug.htt_stats_dwork);

	ath10k_wmi_pdev_pktlog_disable(ar);
}

static ssize_t ath10k_write_simulate_radar(struct file *file,
					   const char __user *user_buf,
					   size_t count, loff_t *ppos)
{
	struct ath10k *ar = file->private_data;
	struct ath10k_vif *arvif;

	/* Just check for for the first vif alone, as all the vifs will be
	 * sharing the same channel and if the channel is disabled, all the
	 * vifs will share the same 'is_started' state.
	 */
	arvif = list_first_entry(&ar->arvifs, typeof(*arvif), list);
	if (!arvif->is_started)
		return -EINVAL;

	ieee80211_radar_detected(ar->hw);

	return count;
}

static const struct file_operations fops_simulate_radar = {
	.write = ath10k_write_simulate_radar,
	.open = simple_open,
	.owner = THIS_MODULE,
	.llseek = default_llseek,
};

#define ATH10K_DFS_STAT(s, p) (\
	len += scnprintf(buf + len, size - len, "%-28s : %10u\n", s, \
			 ar->debug.dfs_stats.p))

#define ATH10K_DFS_POOL_STAT(s, p) (\
	len += scnprintf(buf + len, size - len, "%-28s : %10u\n", s, \
			 ar->debug.dfs_pool_stats.p))

static ssize_t ath10k_read_dfs_stats(struct file *file, char __user *user_buf,
				     size_t count, loff_t *ppos)
{
	int retval = 0, len = 0;
	const int size = 8000;
	struct ath10k *ar = file->private_data;
	char *buf;

	buf = kzalloc(size, GFP_KERNEL);
	if (buf == NULL)
		return -ENOMEM;

	if (!ar->dfs_detector) {
		len += scnprintf(buf + len, size - len, "DFS not enabled\n");
		goto exit;
	}

	ar->debug.dfs_pool_stats =
			ar->dfs_detector->get_stats(ar->dfs_detector);

	len += scnprintf(buf + len, size - len, "Pulse detector statistics:\n");

	ATH10K_DFS_STAT("reported phy errors", phy_errors);
	ATH10K_DFS_STAT("pulse events reported", pulses_total);
	ATH10K_DFS_STAT("DFS pulses detected", pulses_detected);
	ATH10K_DFS_STAT("DFS pulses discarded", pulses_discarded);
	ATH10K_DFS_STAT("Radars detected", radar_detected);

	len += scnprintf(buf + len, size - len, "Global Pool statistics:\n");
	ATH10K_DFS_POOL_STAT("Pool references", pool_reference);
	ATH10K_DFS_POOL_STAT("Pulses allocated", pulse_allocated);
	ATH10K_DFS_POOL_STAT("Pulses alloc error", pulse_alloc_error);
	ATH10K_DFS_POOL_STAT("Pulses in use", pulse_used);
	ATH10K_DFS_POOL_STAT("Seqs. allocated", pseq_allocated);
	ATH10K_DFS_POOL_STAT("Seqs. alloc error", pseq_alloc_error);
	ATH10K_DFS_POOL_STAT("Seqs. in use", pseq_used);

exit:
	if (len > size)
		len = size;

	retval = simple_read_from_buffer(user_buf, count, ppos, buf, len);
	kfree(buf);

	return retval;
}

static const struct file_operations fops_dfs_stats = {
	.read = ath10k_read_dfs_stats,
	.open = simple_open,
	.owner = THIS_MODULE,
	.llseek = default_llseek,
};

static ssize_t ath10k_write_pktlog_filter(struct file *file,
					  const char __user *ubuf,
					  size_t count, loff_t *ppos)
{
	struct ath10k *ar = file->private_data;
	u32 filter;
	int ret;

	if (kstrtouint_from_user(ubuf, count, 0, &filter))
		return -EINVAL;

	mutex_lock(&ar->conf_mutex);

	if (ar->state != ATH10K_STATE_ON) {
		ar->pktlog_filter = filter;
		ret = count;
		goto out;
	}

<<<<<<< HEAD
	if (filter == ar->debug.pktlog_filter) {
=======
	if (filter == ar->pktlog_filter) {
>>>>>>> 24b8d41d
		ret = count;
		goto out;
	}

	if (filter) {
		ret = ath10k_wmi_pdev_pktlog_enable(ar, filter);
		if (ret) {
			ath10k_warn(ar, "failed to enable pktlog filter %x: %d\n",
				    ar->pktlog_filter, ret);
			goto out;
		}
	} else {
		ret = ath10k_wmi_pdev_pktlog_disable(ar);
		if (ret) {
			ath10k_warn(ar, "failed to disable pktlog: %d\n", ret);
			goto out;
		}
	}

	ar->pktlog_filter = filter;
	ret = count;

out:
	mutex_unlock(&ar->conf_mutex);
	return ret;
}

static ssize_t ath10k_read_pktlog_filter(struct file *file, char __user *ubuf,
					 size_t count, loff_t *ppos)
{
	char buf[32];
	struct ath10k *ar = file->private_data;
	int len = 0;

	mutex_lock(&ar->conf_mutex);
	len = scnprintf(buf, sizeof(buf) - len, "%08x\n",
			ar->pktlog_filter);
	mutex_unlock(&ar->conf_mutex);

	return simple_read_from_buffer(ubuf, count, ppos, buf, len);
}

static const struct file_operations fops_pktlog_filter = {
	.read = ath10k_read_pktlog_filter,
	.write = ath10k_write_pktlog_filter,
	.open = simple_open
};

static ssize_t ath10k_write_quiet_period(struct file *file,
					 const char __user *ubuf,
					 size_t count, loff_t *ppos)
{
	struct ath10k *ar = file->private_data;
	u32 period;

	if (kstrtouint_from_user(ubuf, count, 0, &period))
		return -EINVAL;

	if (period < ATH10K_QUIET_PERIOD_MIN) {
		ath10k_warn(ar, "Quiet period %u can not be lesser than 25ms\n",
			    period);
		return -EINVAL;
	}
	mutex_lock(&ar->conf_mutex);
	ar->thermal.quiet_period = period;
	ath10k_thermal_set_throttling(ar);
	mutex_unlock(&ar->conf_mutex);

	return count;
}

static ssize_t ath10k_read_quiet_period(struct file *file, char __user *ubuf,
					size_t count, loff_t *ppos)
{
	char buf[32];
	struct ath10k *ar = file->private_data;
	int len = 0;

	mutex_lock(&ar->conf_mutex);
	len = scnprintf(buf, sizeof(buf) - len, "%d\n",
			ar->thermal.quiet_period);
	mutex_unlock(&ar->conf_mutex);

	return simple_read_from_buffer(ubuf, count, ppos, buf, len);
}

static const struct file_operations fops_quiet_period = {
	.read = ath10k_read_quiet_period,
	.write = ath10k_write_quiet_period,
	.open = simple_open
};

static ssize_t ath10k_write_btcoex(struct file *file,
				   const char __user *ubuf,
				   size_t count, loff_t *ppos)
{
	struct ath10k *ar = file->private_data;
	char buf[32];
	size_t buf_size;
	int ret;
	bool val;
	u32 pdev_param;

	buf_size = min(count, (sizeof(buf) - 1));
	if (copy_from_user(buf, ubuf, buf_size))
		return -EFAULT;

	buf[buf_size] = '\0';

	if (strtobool(buf, &val) != 0)
		return -EINVAL;

	if (!ar->coex_support)
		return -EOPNOTSUPP;

	mutex_lock(&ar->conf_mutex);

	if (ar->state != ATH10K_STATE_ON &&
	    ar->state != ATH10K_STATE_RESTARTED) {
		ret = -ENETDOWN;
		goto exit;
	}

	if (!(test_bit(ATH10K_FLAG_BTCOEX, &ar->dev_flags) ^ val)) {
		ret = count;
		goto exit;
	}

	pdev_param = ar->wmi.pdev_param->enable_btcoex;
	if (test_bit(ATH10K_FW_FEATURE_BTCOEX_PARAM,
		     ar->running_fw->fw_file.fw_features)) {
		ret = ath10k_wmi_pdev_set_param(ar, pdev_param, val);
		if (ret) {
			ath10k_warn(ar, "failed to enable btcoex: %d\n", ret);
			ret = count;
			goto exit;
		}
	} else {
		ath10k_info(ar, "restarting firmware due to btcoex change");
		queue_work(ar->workqueue, &ar->restart_work);
	}

	if (val)
		set_bit(ATH10K_FLAG_BTCOEX, &ar->dev_flags);
	else
		clear_bit(ATH10K_FLAG_BTCOEX, &ar->dev_flags);

	ret = count;

exit:
	mutex_unlock(&ar->conf_mutex);

	return ret;
}

static ssize_t ath10k_read_btcoex(struct file *file, char __user *ubuf,
				  size_t count, loff_t *ppos)
{
	char buf[32];
	struct ath10k *ar = file->private_data;
	int len = 0;

	mutex_lock(&ar->conf_mutex);
	len = scnprintf(buf, sizeof(buf) - len, "%d\n",
			test_bit(ATH10K_FLAG_BTCOEX, &ar->dev_flags));
	mutex_unlock(&ar->conf_mutex);

	return simple_read_from_buffer(ubuf, count, ppos, buf, len);
}

static const struct file_operations fops_btcoex = {
	.read = ath10k_read_btcoex,
	.write = ath10k_write_btcoex,
	.open = simple_open
};

<<<<<<< HEAD
=======
static ssize_t ath10k_write_enable_extd_tx_stats(struct file *file,
						 const char __user *ubuf,
						 size_t count, loff_t *ppos)
{
	struct ath10k *ar = file->private_data;
	u32 filter;
	int ret;

	if (kstrtouint_from_user(ubuf, count, 0, &filter))
		return -EINVAL;

	mutex_lock(&ar->conf_mutex);

	if (ar->state != ATH10K_STATE_ON) {
		ar->debug.enable_extd_tx_stats = filter;
		ret = count;
		goto out;
	}

	if (filter == ar->debug.enable_extd_tx_stats) {
		ret = count;
		goto out;
	}

	ar->debug.enable_extd_tx_stats = filter;
	ret = count;

out:
	mutex_unlock(&ar->conf_mutex);
	return ret;
}

static ssize_t ath10k_read_enable_extd_tx_stats(struct file *file,
						char __user *ubuf,
						size_t count, loff_t *ppos)

{
	char buf[32];
	struct ath10k *ar = file->private_data;
	int len = 0;

	mutex_lock(&ar->conf_mutex);
	len = scnprintf(buf, sizeof(buf) - len, "%08x\n",
			ar->debug.enable_extd_tx_stats);
	mutex_unlock(&ar->conf_mutex);

	return simple_read_from_buffer(ubuf, count, ppos, buf, len);
}

static const struct file_operations fops_enable_extd_tx_stats = {
	.read = ath10k_read_enable_extd_tx_stats,
	.write = ath10k_write_enable_extd_tx_stats,
	.open = simple_open
};

>>>>>>> 24b8d41d
static ssize_t ath10k_write_peer_stats(struct file *file,
				       const char __user *ubuf,
				       size_t count, loff_t *ppos)
{
	struct ath10k *ar = file->private_data;
	char buf[32];
	size_t buf_size;
	int ret;
	bool val;

	buf_size = min(count, (sizeof(buf) - 1));
	if (copy_from_user(buf, ubuf, buf_size))
		return -EFAULT;

	buf[buf_size] = '\0';

	if (strtobool(buf, &val) != 0)
		return -EINVAL;

	mutex_lock(&ar->conf_mutex);

	if (ar->state != ATH10K_STATE_ON &&
	    ar->state != ATH10K_STATE_RESTARTED) {
		ret = -ENETDOWN;
		goto exit;
	}

	if (!(test_bit(ATH10K_FLAG_PEER_STATS, &ar->dev_flags) ^ val)) {
		ret = count;
		goto exit;
	}

	if (val)
		set_bit(ATH10K_FLAG_PEER_STATS, &ar->dev_flags);
	else
		clear_bit(ATH10K_FLAG_PEER_STATS, &ar->dev_flags);

	ath10k_info(ar, "restarting firmware due to Peer stats change");

	queue_work(ar->workqueue, &ar->restart_work);
	ret = count;

exit:
	mutex_unlock(&ar->conf_mutex);
	return ret;
}

static ssize_t ath10k_read_peer_stats(struct file *file, char __user *ubuf,
				      size_t count, loff_t *ppos)

{
	char buf[32];
	struct ath10k *ar = file->private_data;
	int len = 0;

	mutex_lock(&ar->conf_mutex);
	len = scnprintf(buf, sizeof(buf) - len, "%d\n",
			test_bit(ATH10K_FLAG_PEER_STATS, &ar->dev_flags));
	mutex_unlock(&ar->conf_mutex);

	return simple_read_from_buffer(ubuf, count, ppos, buf, len);
}

static const struct file_operations fops_peer_stats = {
	.read = ath10k_read_peer_stats,
	.write = ath10k_write_peer_stats,
	.open = simple_open
};

static ssize_t ath10k_debug_fw_checksums_read(struct file *file,
					      char __user *user_buf,
					      size_t count, loff_t *ppos)
{
	struct ath10k *ar = file->private_data;
	size_t len = 0, buf_len = 4096;
	ssize_t ret_cnt;
	char *buf;

	buf = kzalloc(buf_len, GFP_KERNEL);
	if (!buf)
		return -ENOMEM;

	mutex_lock(&ar->conf_mutex);

	len += scnprintf(buf + len, buf_len - len,
			 "firmware-N.bin\t\t%08x\n",
			 crc32_le(0, ar->normal_mode_fw.fw_file.firmware->data,
				  ar->normal_mode_fw.fw_file.firmware->size));
	len += scnprintf(buf + len, buf_len - len,
			 "athwlan\t\t\t%08x\n",
			 crc32_le(0, ar->normal_mode_fw.fw_file.firmware_data,
				  ar->normal_mode_fw.fw_file.firmware_len));
	len += scnprintf(buf + len, buf_len - len,
			 "otp\t\t\t%08x\n",
			 crc32_le(0, ar->normal_mode_fw.fw_file.otp_data,
				  ar->normal_mode_fw.fw_file.otp_len));
	len += scnprintf(buf + len, buf_len - len,
			 "codeswap\t\t%08x\n",
			 crc32_le(0, ar->normal_mode_fw.fw_file.codeswap_data,
				  ar->normal_mode_fw.fw_file.codeswap_len));
	len += scnprintf(buf + len, buf_len - len,
			 "board-N.bin\t\t%08x\n",
			 crc32_le(0, ar->normal_mode_fw.board->data,
				  ar->normal_mode_fw.board->size));
	len += scnprintf(buf + len, buf_len - len,
			 "board\t\t\t%08x\n",
			 crc32_le(0, ar->normal_mode_fw.board_data,
				  ar->normal_mode_fw.board_len));

	ret_cnt = simple_read_from_buffer(user_buf, count, ppos, buf, len);

	mutex_unlock(&ar->conf_mutex);

	kfree(buf);
	return ret_cnt;
}

static const struct file_operations fops_fw_checksums = {
	.read = ath10k_debug_fw_checksums_read,
	.open = simple_open,
	.owner = THIS_MODULE,
	.llseek = default_llseek,
};

static ssize_t ath10k_sta_tid_stats_mask_read(struct file *file,
					      char __user *user_buf,
					      size_t count, loff_t *ppos)
{
	struct ath10k *ar = file->private_data;
	char buf[32];
	size_t len;

	len = scnprintf(buf, sizeof(buf), "0x%08x\n", ar->sta_tid_stats_mask);
	return simple_read_from_buffer(user_buf, count, ppos, buf, len);
}

static ssize_t ath10k_sta_tid_stats_mask_write(struct file *file,
					       const char __user *user_buf,
					       size_t count, loff_t *ppos)
{
	struct ath10k *ar = file->private_data;
	char buf[32];
	ssize_t len;
	u32 mask;

	len = min(count, sizeof(buf) - 1);
	if (copy_from_user(buf, user_buf, len))
		return -EFAULT;

	buf[len] = '\0';
	if (kstrtoint(buf, 0, &mask))
		return -EINVAL;

	ar->sta_tid_stats_mask = mask;

	return len;
}

static const struct file_operations fops_sta_tid_stats_mask = {
	.read = ath10k_sta_tid_stats_mask_read,
	.write = ath10k_sta_tid_stats_mask_write,
	.open = simple_open,
	.owner = THIS_MODULE,
	.llseek = default_llseek,
};

static int ath10k_debug_tpc_stats_final_request(struct ath10k *ar)
{
	int ret;
	unsigned long time_left;

	lockdep_assert_held(&ar->conf_mutex);

	reinit_completion(&ar->debug.tpc_complete);

	ret = ath10k_wmi_pdev_get_tpc_table_cmdid(ar, WMI_TPC_CONFIG_PARAM);
	if (ret) {
		ath10k_warn(ar, "failed to request tpc table cmdid: %d\n", ret);
		return ret;
	}

	time_left = wait_for_completion_timeout(&ar->debug.tpc_complete,
						1 * HZ);
	if (time_left == 0)
		return -ETIMEDOUT;

	return 0;
}

static int ath10k_tpc_stats_final_open(struct inode *inode, struct file *file)
{
	struct ath10k *ar = inode->i_private;
	void *buf;
	int ret;

	mutex_lock(&ar->conf_mutex);

	if (ar->state != ATH10K_STATE_ON) {
		ret = -ENETDOWN;
		goto err_unlock;
	}

	buf = vmalloc(ATH10K_TPC_CONFIG_BUF_SIZE);
	if (!buf) {
		ret = -ENOMEM;
		goto err_unlock;
	}

	ret = ath10k_debug_tpc_stats_final_request(ar);
	if (ret) {
		ath10k_warn(ar, "failed to request tpc stats final: %d\n",
			    ret);
		goto err_free;
	}

	ath10k_tpc_stats_fill(ar, ar->debug.tpc_stats, buf);
	file->private_data = buf;

	mutex_unlock(&ar->conf_mutex);
	return 0;

err_free:
	vfree(buf);

err_unlock:
	mutex_unlock(&ar->conf_mutex);
	return ret;
}

static int ath10k_tpc_stats_final_release(struct inode *inode,
					  struct file *file)
{
	vfree(file->private_data);

	return 0;
}

static ssize_t ath10k_tpc_stats_final_read(struct file *file,
					   char __user *user_buf,
					   size_t count, loff_t *ppos)
{
	const char *buf = file->private_data;
	unsigned int len = strlen(buf);

	return simple_read_from_buffer(user_buf, count, ppos, buf, len);
}

static const struct file_operations fops_tpc_stats_final = {
	.open = ath10k_tpc_stats_final_open,
	.release = ath10k_tpc_stats_final_release,
	.read = ath10k_tpc_stats_final_read,
	.owner = THIS_MODULE,
	.llseek = default_llseek,
};

static ssize_t ath10k_write_warm_hw_reset(struct file *file,
					  const char __user *user_buf,
					  size_t count, loff_t *ppos)
{
	struct ath10k *ar = file->private_data;
	int ret;
	bool val;

	if (kstrtobool_from_user(user_buf, count, &val))
		return -EFAULT;

	if (!val)
		return -EINVAL;

	mutex_lock(&ar->conf_mutex);

	if (ar->state != ATH10K_STATE_ON) {
		ret = -ENETDOWN;
		goto exit;
	}

	ret = ath10k_wmi_pdev_set_param(ar, ar->wmi.pdev_param->pdev_reset,
					WMI_RST_MODE_WARM_RESET);

	if (ret) {
		ath10k_warn(ar, "failed to enable warm hw reset: %d\n", ret);
		goto exit;
	}

	ret = count;

exit:
	mutex_unlock(&ar->conf_mutex);
	return ret;
}

static const struct file_operations fops_warm_hw_reset = {
	.write = ath10k_write_warm_hw_reset,
	.open = simple_open,
	.owner = THIS_MODULE,
	.llseek = default_llseek,
};

static void ath10k_peer_ps_state_disable(void *data,
					 struct ieee80211_sta *sta)
{
	struct ath10k *ar = data;
	struct ath10k_sta *arsta = (struct ath10k_sta *)sta->drv_priv;

	spin_lock_bh(&ar->data_lock);
	arsta->peer_ps_state = WMI_PEER_PS_STATE_DISABLED;
	spin_unlock_bh(&ar->data_lock);
}

static ssize_t ath10k_write_ps_state_enable(struct file *file,
					    const char __user *user_buf,
					    size_t count, loff_t *ppos)
{
	struct ath10k *ar = file->private_data;
	int ret;
	u32 param;
	u8 ps_state_enable;

	if (kstrtou8_from_user(user_buf, count, 0, &ps_state_enable))
		return -EINVAL;

	if (ps_state_enable > 1)
		return -EINVAL;

	mutex_lock(&ar->conf_mutex);

	if (ar->ps_state_enable == ps_state_enable) {
		ret = count;
		goto exit;
	}

	param = ar->wmi.pdev_param->peer_sta_ps_statechg_enable;
	ret = ath10k_wmi_pdev_set_param(ar, param, ps_state_enable);
	if (ret) {
		ath10k_warn(ar, "failed to enable ps_state_enable: %d\n",
			    ret);
		goto exit;
	}
	ar->ps_state_enable = ps_state_enable;

	if (!ar->ps_state_enable)
		ieee80211_iterate_stations_atomic(ar->hw,
						  ath10k_peer_ps_state_disable,
						  ar);

	ret = count;

exit:
	mutex_unlock(&ar->conf_mutex);

	return ret;
}

static ssize_t ath10k_read_ps_state_enable(struct file *file,
					   char __user *user_buf,
					   size_t count, loff_t *ppos)
{
	struct ath10k *ar = file->private_data;
	int len = 0;
	char buf[32];

	mutex_lock(&ar->conf_mutex);
	len = scnprintf(buf, sizeof(buf) - len, "%d\n",
			ar->ps_state_enable);
	mutex_unlock(&ar->conf_mutex);

	return simple_read_from_buffer(user_buf, count, ppos, buf, len);
}

static const struct file_operations fops_ps_state_enable = {
	.read = ath10k_read_ps_state_enable,
	.write = ath10k_write_ps_state_enable,
	.open = simple_open,
	.owner = THIS_MODULE,
	.llseek = default_llseek,
};

static ssize_t ath10k_write_reset_htt_stats(struct file *file,
					    const char __user *user_buf,
					    size_t count, loff_t *ppos)
{
	struct ath10k *ar = file->private_data;
	unsigned long reset;
	int ret;

	ret = kstrtoul_from_user(user_buf, count, 0, &reset);
	if (ret)
		return ret;

	if (reset == 0 || reset > 0x1ffff)
		return -EINVAL;

	mutex_lock(&ar->conf_mutex);

	ar->debug.reset_htt_stats = reset;

	ret = ath10k_debug_htt_stats_req(ar);
	if (ret)
		goto out;

	ar->debug.reset_htt_stats = 0;
	ret = count;

out:
	mutex_unlock(&ar->conf_mutex);
	return ret;
}

static const struct file_operations fops_reset_htt_stats = {
	.write = ath10k_write_reset_htt_stats,
	.owner = THIS_MODULE,
	.open = simple_open,
	.llseek = default_llseek,
};

int ath10k_debug_create(struct ath10k *ar)
{
	ar->debug.cal_data = vzalloc(ATH10K_DEBUG_CAL_DATA_LEN);
	if (!ar->debug.cal_data)
		return -ENOMEM;

	ar->debug.cal_data = vzalloc(ATH10K_DEBUG_CAL_DATA_LEN);
	if (!ar->debug.cal_data)
		return -ENOMEM;

	INIT_LIST_HEAD(&ar->debug.fw_stats.pdevs);
	INIT_LIST_HEAD(&ar->debug.fw_stats.vdevs);
	INIT_LIST_HEAD(&ar->debug.fw_stats.peers);
	INIT_LIST_HEAD(&ar->debug.fw_stats.peers_extd);

	return 0;
}

void ath10k_debug_destroy(struct ath10k *ar)
{
	vfree(ar->debug.cal_data);
	ar->debug.cal_data = NULL;

	vfree(ar->debug.cal_data);
	ar->debug.cal_data = NULL;

	ath10k_debug_fw_stats_reset(ar);

	kfree(ar->debug.tpc_stats);
	kfree(ar->debug.tpc_stats_final);
}

int ath10k_debug_register(struct ath10k *ar)
{
	ar->debug.debugfs_phy = debugfs_create_dir("ath10k",
						   ar->hw->wiphy->debugfsdir);
	if (IS_ERR_OR_NULL(ar->debug.debugfs_phy)) {
		if (IS_ERR(ar->debug.debugfs_phy))
			return PTR_ERR(ar->debug.debugfs_phy);

		return -ENOMEM;
	}

	INIT_DELAYED_WORK(&ar->debug.htt_stats_dwork,
			  ath10k_debug_htt_stats_dwork);

	init_completion(&ar->debug.tpc_complete);
	init_completion(&ar->debug.fw_stats_complete);

	debugfs_create_file("fw_stats", 0400, ar->debug.debugfs_phy, ar,
			    &fops_fw_stats);

	debugfs_create_file("fw_reset_stats", 0400, ar->debug.debugfs_phy, ar,
			    &fops_fw_reset_stats);

	debugfs_create_file("wmi_services", 0400, ar->debug.debugfs_phy, ar,
			    &fops_wmi_services);

	debugfs_create_file("simulate_fw_crash", 0600, ar->debug.debugfs_phy, ar,
			    &fops_simulate_fw_crash);

	debugfs_create_file("reg_addr", 0600, ar->debug.debugfs_phy, ar,
			    &fops_reg_addr);

	debugfs_create_file("reg_value", 0600, ar->debug.debugfs_phy, ar,
			    &fops_reg_value);

	debugfs_create_file("mem_value", 0600, ar->debug.debugfs_phy, ar,
			    &fops_mem_value);

	debugfs_create_file("chip_id", 0400, ar->debug.debugfs_phy, ar,
			    &fops_chip_id);

	debugfs_create_file("htt_stats_mask", 0600, ar->debug.debugfs_phy, ar,
			    &fops_htt_stats_mask);

	debugfs_create_file("htt_max_amsdu_ampdu", 0600, ar->debug.debugfs_phy, ar,
			    &fops_htt_max_amsdu_ampdu);

	debugfs_create_file("fw_dbglog", 0600, ar->debug.debugfs_phy, ar,
			    &fops_fw_dbglog);

	if (!test_bit(ATH10K_FW_FEATURE_NON_BMI,
		      ar->normal_mode_fw.fw_file.fw_features)) {
		debugfs_create_file("cal_data", 0400, ar->debug.debugfs_phy, ar,
				    &fops_cal_data);

		debugfs_create_file("nf_cal_period", 0600, ar->debug.debugfs_phy, ar,
				    &fops_nf_cal_period);
	}

	debugfs_create_file("ani_enable", 0600, ar->debug.debugfs_phy, ar,
			    &fops_ani_enable);

	if (IS_ENABLED(CONFIG_ATH10K_DFS_CERTIFIED)) {
<<<<<<< HEAD
		debugfs_create_file("dfs_simulate_radar", S_IWUSR,
				    ar->debug.debugfs_phy, ar,
				    &fops_simulate_radar);
=======
		debugfs_create_file("dfs_simulate_radar", 0200, ar->debug.debugfs_phy,
				    ar, &fops_simulate_radar);
>>>>>>> 24b8d41d

		debugfs_create_bool("dfs_block_radar_events", 0200,
				    ar->debug.debugfs_phy,
				    &ar->dfs_block_radar_events);

		debugfs_create_file("dfs_stats", 0400, ar->debug.debugfs_phy, ar,
				    &fops_dfs_stats);
	}

	debugfs_create_file("pktlog_filter", 0644, ar->debug.debugfs_phy, ar,
			    &fops_pktlog_filter);

	if (test_bit(WMI_SERVICE_THERM_THROT, ar->wmi.svc_map))
		debugfs_create_file("quiet_period", 0644, ar->debug.debugfs_phy, ar,
				    &fops_quiet_period);

	debugfs_create_file("tpc_stats", 0400, ar->debug.debugfs_phy, ar,
			    &fops_tpc_stats);

	if (test_bit(WMI_SERVICE_COEX_GPIO, ar->wmi.svc_map))
		debugfs_create_file("btcoex", 0644, ar->debug.debugfs_phy, ar,
				    &fops_btcoex);

	if (test_bit(WMI_SERVICE_PEER_STATS, ar->wmi.svc_map)) {
		debugfs_create_file("peer_stats", 0644, ar->debug.debugfs_phy, ar,
				    &fops_peer_stats);

		debugfs_create_file("enable_extd_tx_stats", 0644,
				    ar->debug.debugfs_phy, ar,
				    &fops_enable_extd_tx_stats);
	}

	debugfs_create_file("fw_checksums", 0400, ar->debug.debugfs_phy, ar,
			    &fops_fw_checksums);

	if (IS_ENABLED(CONFIG_MAC80211_DEBUGFS))
		debugfs_create_file("sta_tid_stats_mask", 0600,
				    ar->debug.debugfs_phy,
				    ar, &fops_sta_tid_stats_mask);

	if (test_bit(WMI_SERVICE_TPC_STATS_FINAL, ar->wmi.svc_map))
		debugfs_create_file("tpc_stats_final", 0400,
				    ar->debug.debugfs_phy, ar,
				    &fops_tpc_stats_final);

	if (test_bit(WMI_SERVICE_RESET_CHIP, ar->wmi.svc_map))
		debugfs_create_file("warm_hw_reset", 0600,
				    ar->debug.debugfs_phy, ar,
				    &fops_warm_hw_reset);

	debugfs_create_file("ps_state_enable", 0600, ar->debug.debugfs_phy, ar,
			    &fops_ps_state_enable);

<<<<<<< HEAD
	if (test_bit(WMI_SERVICE_PEER_STATS, ar->wmi.svc_map))
		debugfs_create_file("peer_stats", S_IRUGO | S_IWUSR,
				    ar->debug.debugfs_phy, ar,
				    &fops_peer_stats);

	debugfs_create_file("fw_checksums", S_IRUSR,
			    ar->debug.debugfs_phy, ar, &fops_fw_checksums);
=======
	debugfs_create_file("reset_htt_stats", 0200, ar->debug.debugfs_phy, ar,
			    &fops_reset_htt_stats);
>>>>>>> 24b8d41d

	return 0;
}

void ath10k_debug_unregister(struct ath10k *ar)
{
	cancel_delayed_work_sync(&ar->debug.htt_stats_dwork);
}

#endif /* CONFIG_ATH10K_DEBUGFS */

#ifdef CONFIG_ATH10K_DEBUG
void __ath10k_dbg(struct ath10k *ar, enum ath10k_debug_mask mask,
		  const char *fmt, ...)
{
	struct va_format vaf;
	va_list args;

	va_start(args, fmt);

	vaf.fmt = fmt;
	vaf.va = &args;

	if (ath10k_debug_mask & mask)
		dev_printk(KERN_DEBUG, ar->dev, "%pV", &vaf);

	trace_ath10k_log_dbg(ar, mask, &vaf);

	va_end(args);
}
EXPORT_SYMBOL(__ath10k_dbg);

void ath10k_dbg_dump(struct ath10k *ar,
		     enum ath10k_debug_mask mask,
		     const char *msg, const char *prefix,
		     const void *buf, size_t len)
{
	char linebuf[256];
	size_t linebuflen;
	const void *ptr;

	if (ath10k_debug_mask & mask) {
		if (msg)
			__ath10k_dbg(ar, mask, "%s\n", msg);

		for (ptr = buf; (ptr - buf) < len; ptr += 16) {
			linebuflen = 0;
			linebuflen += scnprintf(linebuf + linebuflen,
						sizeof(linebuf) - linebuflen,
						"%s%08x: ",
						(prefix ? prefix : ""),
						(unsigned int)(ptr - buf));
			hex_dump_to_buffer(ptr, len - (ptr - buf), 16, 1,
					   linebuf + linebuflen,
					   sizeof(linebuf) - linebuflen, true);
			dev_printk(KERN_DEBUG, ar->dev, "%s\n", linebuf);
		}
	}

	/* tracing code doesn't like null strings :/ */
	trace_ath10k_log_dbg_dump(ar, msg ? msg : "", prefix ? prefix : "",
				  buf, len);
}
EXPORT_SYMBOL(ath10k_dbg_dump);

#endif /* CONFIG_ATH10K_DEBUG */<|MERGE_RESOLUTION|>--- conflicted
+++ resolved
@@ -20,88 +20,6 @@
 #define ATH10K_DEBUG_HTT_STATS_INTERVAL 1000
 
 #define ATH10K_DEBUG_CAL_DATA_LEN 12064
-<<<<<<< HEAD
-
-#define ATH10K_FW_CRASH_DUMP_VERSION 1
-
-/**
- * enum ath10k_fw_crash_dump_type - types of data in the dump file
- * @ATH10K_FW_CRASH_DUMP_REGDUMP: Register crash dump in binary format
- */
-enum ath10k_fw_crash_dump_type {
-	ATH10K_FW_CRASH_DUMP_REGISTERS = 0,
-
-	ATH10K_FW_CRASH_DUMP_MAX,
-};
-
-struct ath10k_tlv_dump_data {
-	/* see ath10k_fw_crash_dump_type above */
-	__le32 type;
-
-	/* in bytes */
-	__le32 tlv_len;
-
-	/* pad to 32-bit boundaries as needed */
-	u8 tlv_data[];
-} __packed;
-
-struct ath10k_dump_file_data {
-	/* dump file information */
-
-	/* "ATH10K-FW-DUMP" */
-	char df_magic[16];
-
-	__le32 len;
-
-	/* file dump version */
-	__le32 version;
-
-	/* some info we can get from ath10k struct that might help */
-
-	u8 uuid[16];
-
-	__le32 chip_id;
-
-	/* 0 for now, in place for later hardware */
-	__le32 bus_type;
-
-	__le32 target_version;
-	__le32 fw_version_major;
-	__le32 fw_version_minor;
-	__le32 fw_version_release;
-	__le32 fw_version_build;
-	__le32 phy_capability;
-	__le32 hw_min_tx_power;
-	__le32 hw_max_tx_power;
-	__le32 ht_cap_info;
-	__le32 vht_cap_info;
-	__le32 num_rf_chains;
-
-	/* firmware version string */
-	char fw_ver[ETHTOOL_FWVERS_LEN];
-
-	/* Kernel related information */
-
-	/* time-of-day stamp */
-	__le64 tv_sec;
-
-	/* time-of-day stamp, nano-seconds */
-	__le64 tv_nsec;
-
-	/* LINUX_VERSION_CODE */
-	__le32 kernel_ver_code;
-
-	/* VERMAGIC_STRING */
-	char kernel_ver[64];
-
-	/* room for growth w/out changing binary format */
-	u8 unused[128];
-
-	/* struct ath10k_tlv_dump_data + more */
-	u8 data[0];
-} __packed;
-=======
->>>>>>> 24b8d41d
 
 void ath10k_info(struct ath10k *ar, const char *fmt, ...)
 {
@@ -171,12 +89,7 @@
 	ath10k_info(ar, "board_file api %d bmi_id %s crc32 %08x",
 		    ar->bd_api,
 		    boardinfo,
-<<<<<<< HEAD
-		    crc32_le(0, ar->normal_mode_fw.board->data,
-			     ar->normal_mode_fw.board->size));
-=======
 		    crc);
->>>>>>> 24b8d41d
 }
 
 void ath10k_debug_print_boot_info(struct ath10k *ar)
@@ -420,8 +333,6 @@
 
 		list_splice_tail_init(&stats.peers, &ar->debug.fw_stats.peers);
 		list_splice_tail_init(&stats.vdevs, &ar->debug.fw_stats.vdevs);
-		list_splice_tail_init(&stats.peers_extd,
-				      &ar->debug.fw_stats.peers_extd);
 	}
 
 	complete(&ar->debug.fw_stats_complete);
@@ -636,9 +547,6 @@
 	ssize_t rc;
 	int ret;
 
-<<<<<<< HEAD
-	simple_write_to_buffer(buf, sizeof(buf) - 1, ppos, user_buf, count);
-=======
 	/* filter partial writes and invalid commands */
 	if (*ppos != 0 || count >= sizeof(buf) || count == 0)
 		return -EINVAL;
@@ -650,13 +558,6 @@
 	/* drop the possible '\n' from the end */
 	if (buf[*ppos - 1] == '\n')
 		buf[*ppos - 1] = '\0';
->>>>>>> 24b8d41d
-
-	mutex_lock(&ar->conf_mutex);
-
-	/* drop the possible '\n' from the end */
-	if (buf[count - 1] == '\n')
-		buf[count - 1] = 0;
 
 	mutex_lock(&ar->conf_mutex);
 
@@ -1119,11 +1020,7 @@
 				     size_t count, loff_t *ppos)
 {
 	struct ath10k *ar = file->private_data;
-<<<<<<< HEAD
-	unsigned int len;
-=======
 	size_t len;
->>>>>>> 24b8d41d
 	char buf[96];
 
 	len = scnprintf(buf, sizeof(buf), "0x%16llx %u\n",
@@ -1138,11 +1035,7 @@
 {
 	struct ath10k *ar = file->private_data;
 	int ret;
-<<<<<<< HEAD
-	char buf[96];
-=======
 	char buf[96] = {0};
->>>>>>> 24b8d41d
 	unsigned int log_level;
 	u64 mask;
 
@@ -1360,18 +1253,12 @@
 	int ret;
 
 	lockdep_assert_held(&ar->conf_mutex);
-<<<<<<< HEAD
 
 	if (WARN_ON(ar->hw_params.cal_data_len > ATH10K_DEBUG_CAL_DATA_LEN))
 		return -EINVAL;
-=======
-
-	if (WARN_ON(ar->hw_params.cal_data_len > ATH10K_DEBUG_CAL_DATA_LEN))
-		return -EINVAL;
 
 	if (ar->hw_params.cal_data_len == 0)
 		return -EOPNOTSUPP;
->>>>>>> 24b8d41d
 
 	hi_addr = host_interest_item_address(HI_ITEM(hi_board_data));
 
@@ -1856,13 +1743,9 @@
 {
 	lockdep_assert_held(&ar->conf_mutex);
 
-<<<<<<< HEAD
-	ath10k_debug_cal_data_fetch(ar);
-=======
 	if (!test_bit(ATH10K_FW_FEATURE_NON_BMI,
 		      ar->normal_mode_fw.fw_file.fw_features))
 		ath10k_debug_cal_data_fetch(ar);
->>>>>>> 24b8d41d
 
 	/* Must not use _sync to avoid deadlock, we do that in
 	 * ath10k_debug_destroy(). The check for htt_stats_mask is to avoid
@@ -1982,11 +1865,7 @@
 		goto out;
 	}
 
-<<<<<<< HEAD
-	if (filter == ar->debug.pktlog_filter) {
-=======
 	if (filter == ar->pktlog_filter) {
->>>>>>> 24b8d41d
 		ret = count;
 		goto out;
 	}
@@ -2163,8 +2042,6 @@
 	.open = simple_open
 };
 
-<<<<<<< HEAD
-=======
 static ssize_t ath10k_write_enable_extd_tx_stats(struct file *file,
 						 const char __user *ubuf,
 						 size_t count, loff_t *ppos)
@@ -2220,7 +2097,6 @@
 	.open = simple_open
 };
 
->>>>>>> 24b8d41d
 static ssize_t ath10k_write_peer_stats(struct file *file,
 				       const char __user *ubuf,
 				       size_t count, loff_t *ppos)
@@ -2642,10 +2518,6 @@
 	if (!ar->debug.cal_data)
 		return -ENOMEM;
 
-	ar->debug.cal_data = vzalloc(ATH10K_DEBUG_CAL_DATA_LEN);
-	if (!ar->debug.cal_data)
-		return -ENOMEM;
-
 	INIT_LIST_HEAD(&ar->debug.fw_stats.pdevs);
 	INIT_LIST_HEAD(&ar->debug.fw_stats.vdevs);
 	INIT_LIST_HEAD(&ar->debug.fw_stats.peers);
@@ -2656,9 +2528,6 @@
 
 void ath10k_debug_destroy(struct ath10k *ar)
 {
-	vfree(ar->debug.cal_data);
-	ar->debug.cal_data = NULL;
-
 	vfree(ar->debug.cal_data);
 	ar->debug.cal_data = NULL;
 
@@ -2731,14 +2600,8 @@
 			    &fops_ani_enable);
 
 	if (IS_ENABLED(CONFIG_ATH10K_DFS_CERTIFIED)) {
-<<<<<<< HEAD
-		debugfs_create_file("dfs_simulate_radar", S_IWUSR,
-				    ar->debug.debugfs_phy, ar,
-				    &fops_simulate_radar);
-=======
 		debugfs_create_file("dfs_simulate_radar", 0200, ar->debug.debugfs_phy,
 				    ar, &fops_simulate_radar);
->>>>>>> 24b8d41d
 
 		debugfs_create_bool("dfs_block_radar_events", 0200,
 				    ar->debug.debugfs_phy,
@@ -2792,18 +2655,8 @@
 	debugfs_create_file("ps_state_enable", 0600, ar->debug.debugfs_phy, ar,
 			    &fops_ps_state_enable);
 
-<<<<<<< HEAD
-	if (test_bit(WMI_SERVICE_PEER_STATS, ar->wmi.svc_map))
-		debugfs_create_file("peer_stats", S_IRUGO | S_IWUSR,
-				    ar->debug.debugfs_phy, ar,
-				    &fops_peer_stats);
-
-	debugfs_create_file("fw_checksums", S_IRUSR,
-			    ar->debug.debugfs_phy, ar, &fops_fw_checksums);
-=======
 	debugfs_create_file("reset_htt_stats", 0200, ar->debug.debugfs_phy, ar,
 			    &fops_reset_htt_stats);
->>>>>>> 24b8d41d
 
 	return 0;
 }
