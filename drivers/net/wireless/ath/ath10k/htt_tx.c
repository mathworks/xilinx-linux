--- conflicted
+++ resolved
@@ -450,12 +450,7 @@
 		goto free_frag_desc;
 	}
 
-<<<<<<< HEAD
-	size = roundup_pow_of_two(htt->max_num_pending_tx);
-	ret = kfifo_alloc(&htt->txdone_fifo, size, GFP_KERNEL);
-=======
 	ret = ath10k_htt_tx_alloc_txdone_fifo(htt);
->>>>>>> 24b8d41d
 	if (ret) {
 		ath10k_err(ar, "failed to alloc txdone fifo: %d\n", ret);
 		goto free_txq;
@@ -552,16 +547,9 @@
 	ath10k_htt_tx_destroy(htt);
 }
 
-<<<<<<< HEAD
-	ath10k_htt_tx_free_txq(htt);
-	ath10k_htt_tx_free_cont_frag_desc(htt);
-	WARN_ON(!kfifo_is_empty(&htt->txdone_fifo));
-	kfifo_free(&htt->txdone_fifo);
-=======
 void ath10k_htt_op_ep_tx_credits(struct ath10k *ar)
 {
 	queue_work(ar->workqueue, &ar->bundle_tx_work);
->>>>>>> 24b8d41d
 }
 
 void ath10k_htt_htc_tx_complete(struct ath10k *ar, struct sk_buff *skb)
@@ -1080,8 +1068,6 @@
 	return 0;
 }
 
-<<<<<<< HEAD
-=======
 static int ath10k_htt_h2t_aggr_cfg_msg_v2(struct ath10k_htt *htt,
 					  u8 max_subfrms_ampdu,
 					  u8 max_subfrms_amsdu)
@@ -1129,7 +1115,6 @@
 	return 0;
 }
 
->>>>>>> 24b8d41d
 int ath10k_htt_tx_fetch_resp(struct ath10k *ar,
 			     __le32 token,
 			     __le16 fetch_seq_num,
@@ -1434,13 +1419,8 @@
 	u32 frags_paddr = 0;
 	u32 txbuf_paddr;
 	struct htt_msdu_ext_desc *ext_desc = NULL;
-<<<<<<< HEAD
-
-	spin_lock_bh(&htt->tx_lock);
-=======
 	struct htt_msdu_ext_desc *ext_desc_t = NULL;
 
->>>>>>> 24b8d41d
 	res = ath10k_htt_tx_alloc_msdu_id(htt, msdu);
 	if (res < 0)
 		goto err;
@@ -1820,11 +1800,9 @@
 err_unmap_msdu:
 	dma_unmap_single(dev, skb_cb->paddr, msdu->len, DMA_TO_DEVICE);
 err_free_msdu_id:
+	spin_lock_bh(&htt->tx_lock);
 	ath10k_htt_tx_free_msdu_id(htt, msdu_id);
-<<<<<<< HEAD
-=======
 	spin_unlock_bh(&htt->tx_lock);
->>>>>>> 24b8d41d
 err:
 	return res;
 }
