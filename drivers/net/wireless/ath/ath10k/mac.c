--- conflicted
+++ resolved
@@ -92,11 +92,8 @@
 #define ath10k_g_rates_rev2 (ath10k_rates_rev2 + 0)
 #define ath10k_g_rates_rev2_size (ARRAY_SIZE(ath10k_rates_rev2))
 
-<<<<<<< HEAD
-=======
 #define ath10k_wmi_legacy_rates ath10k_rates
 
->>>>>>> 24b8d41d
 static bool ath10k_mac_bitrate_is_cck(int bitrate)
 {
 	switch (bitrate) {
@@ -693,8 +690,6 @@
 	*def = &conf->def;
 }
 
-<<<<<<< HEAD
-=======
 static void ath10k_wait_for_peer_delete_done(struct ath10k *ar, u32 vdev_id,
 					     const u8 *addr)
 {
@@ -715,7 +710,6 @@
 	}
 }
 
->>>>>>> 24b8d41d
 static int ath10k_peer_create(struct ath10k *ar,
 			      struct ieee80211_vif *vif,
 			      struct ieee80211_sta *sta,
@@ -760,11 +754,7 @@
 		spin_unlock_bh(&ar->data_lock);
 		ath10k_warn(ar, "failed to find peer %pM on vdev %i after creation\n",
 			    addr, vdev_id);
-<<<<<<< HEAD
-		ath10k_wmi_peer_delete(ar, vdev_id, addr);
-=======
 		ath10k_wait_for_peer_delete_done(ar, vdev_id, addr);
->>>>>>> 24b8d41d
 		return -ENOENT;
 	}
 
@@ -3269,12 +3259,8 @@
 
 			/* FIXME: why use only legacy modes, why not any
 			 * HT/VHT modes? Would that even make any
-<<<<<<< HEAD
-			 * difference? */
-=======
 			 * difference?
 			 */
->>>>>>> 24b8d41d
 			if (channel->band == NL80211_BAND_2GHZ)
 				ch->mode = MODE_11G;
 			else
@@ -3577,11 +3563,6 @@
 	if (ar->htt.target_version_major < 3 &&
 	    (ieee80211_is_nullfunc(fc) || ieee80211_is_qos_nullfunc(fc)) &&
 	    !test_bit(ATH10K_FW_FEATURE_HAS_WMI_MGMT_TX,
-<<<<<<< HEAD
-		      ar->running_fw->fw_file.fw_features) &&
-	    !test_bit(ATH10K_FW_FEATURE_SKIP_NULL_FUNC_WAR,
-=======
->>>>>>> 24b8d41d
 		      ar->running_fw->fw_file.fw_features))
 		return ATH10K_HW_TXRX_MGMT;
 
@@ -3703,11 +3684,18 @@
 static void ath10k_mac_tx_h_fill_cb(struct ath10k *ar,
 				    struct ieee80211_vif *vif,
 				    struct ieee80211_txq *txq,
-<<<<<<< HEAD
-				    struct sk_buff *skb)
+				    struct ieee80211_sta *sta,
+				    struct sk_buff *skb, u16 airtime)
 {
 	struct ieee80211_hdr *hdr = (void *)skb->data;
 	struct ath10k_skb_cb *cb = ATH10K_SKB_CB(skb);
+	const struct ieee80211_tx_info *info = IEEE80211_SKB_CB(skb);
+	bool is_data = ieee80211_is_data(hdr->frame_control) ||
+			ieee80211_is_data_qos(hdr->frame_control);
+	struct ath10k_vif *arvif = (void *)vif->drv_priv;
+	struct ath10k_sta *arsta;
+	u8 tid, *qos_ctl;
+	bool noack = false;
 
 	cb->flags = 0;
 	if (!ath10k_tx_h_use_hwcrypto(vif, skb))
@@ -3716,11 +3704,47 @@
 	if (ieee80211_is_mgmt(hdr->frame_control))
 		cb->flags |= ATH10K_SKB_F_MGMT;
 
-	if (ieee80211_is_data_qos(hdr->frame_control))
+	if (ieee80211_is_data_qos(hdr->frame_control)) {
 		cb->flags |= ATH10K_SKB_F_QOS;
+		qos_ctl = ieee80211_get_qos_ctl(hdr);
+		tid = (*qos_ctl) & IEEE80211_QOS_CTL_TID_MASK;
+
+		if (arvif->noack[tid] == WMI_PEER_TID_CONFIG_NOACK)
+			noack = true;
+
+		if (sta) {
+			arsta = (struct ath10k_sta *)sta->drv_priv;
+
+			if (arsta->noack[tid] == WMI_PEER_TID_CONFIG_NOACK)
+				noack = true;
+
+			if (arsta->noack[tid] == WMI_PEER_TID_CONFIG_ACK)
+				noack = false;
+		}
+
+		if (noack)
+			cb->flags |= ATH10K_SKB_F_NOACK_TID;
+	}
+
+	/* Data frames encrypted in software will be posted to firmware
+	 * with tx encap mode set to RAW. Ex: Multicast traffic generated
+	 * for a specific VLAN group will always be encrypted in software.
+	 */
+	if (is_data && ieee80211_has_protected(hdr->frame_control) &&
+	    !info->control.hw_key) {
+		cb->flags |= ATH10K_SKB_F_NO_HWCRYPT;
+		cb->flags |= ATH10K_SKB_F_RAW_TX;
+	}
 
 	cb->vif = vif;
 	cb->txq = txq;
+	cb->airtime_est = airtime;
+	if (sta) {
+		arsta = (struct ath10k_sta *)sta->drv_priv;
+		spin_lock_bh(&ar->data_lock);
+		cb->ucast_cipher = arsta->ucast_cipher;
+		spin_unlock_bh(&ar->data_lock);
+	}
 }
 
 bool ath10k_mac_tx_frm_has_freq(struct ath10k *ar)
@@ -3735,83 +3759,6 @@
 		ar->htt.target_version_minor >= 4 &&
 		ar->running_fw->fw_file.htt_op_version == ATH10K_FW_HTT_OP_VERSION_TLV);
 }
-=======
-				    struct ieee80211_sta *sta,
-				    struct sk_buff *skb, u16 airtime)
-{
-	struct ieee80211_hdr *hdr = (void *)skb->data;
-	struct ath10k_skb_cb *cb = ATH10K_SKB_CB(skb);
-	const struct ieee80211_tx_info *info = IEEE80211_SKB_CB(skb);
-	bool is_data = ieee80211_is_data(hdr->frame_control) ||
-			ieee80211_is_data_qos(hdr->frame_control);
-	struct ath10k_vif *arvif = (void *)vif->drv_priv;
-	struct ath10k_sta *arsta;
-	u8 tid, *qos_ctl;
-	bool noack = false;
->>>>>>> 24b8d41d
-
-	cb->flags = 0;
-	if (!ath10k_tx_h_use_hwcrypto(vif, skb))
-		cb->flags |= ATH10K_SKB_F_NO_HWCRYPT;
-
-	if (ieee80211_is_mgmt(hdr->frame_control))
-		cb->flags |= ATH10K_SKB_F_MGMT;
-
-	if (ieee80211_is_data_qos(hdr->frame_control)) {
-		cb->flags |= ATH10K_SKB_F_QOS;
-		qos_ctl = ieee80211_get_qos_ctl(hdr);
-		tid = (*qos_ctl) & IEEE80211_QOS_CTL_TID_MASK;
-
-		if (arvif->noack[tid] == WMI_PEER_TID_CONFIG_NOACK)
-			noack = true;
-
-		if (sta) {
-			arsta = (struct ath10k_sta *)sta->drv_priv;
-
-			if (arsta->noack[tid] == WMI_PEER_TID_CONFIG_NOACK)
-				noack = true;
-
-			if (arsta->noack[tid] == WMI_PEER_TID_CONFIG_ACK)
-				noack = false;
-		}
-
-		if (noack)
-			cb->flags |= ATH10K_SKB_F_NOACK_TID;
-	}
-
-	/* Data frames encrypted in software will be posted to firmware
-	 * with tx encap mode set to RAW. Ex: Multicast traffic generated
-	 * for a specific VLAN group will always be encrypted in software.
-	 */
-	if (is_data && ieee80211_has_protected(hdr->frame_control) &&
-	    !info->control.hw_key) {
-		cb->flags |= ATH10K_SKB_F_NO_HWCRYPT;
-		cb->flags |= ATH10K_SKB_F_RAW_TX;
-	}
-
-	cb->vif = vif;
-	cb->txq = txq;
-	cb->airtime_est = airtime;
-	if (sta) {
-		arsta = (struct ath10k_sta *)sta->drv_priv;
-		spin_lock_bh(&ar->data_lock);
-		cb->ucast_cipher = arsta->ucast_cipher;
-		spin_unlock_bh(&ar->data_lock);
-	}
-}
-
-bool ath10k_mac_tx_frm_has_freq(struct ath10k *ar)
-{
-	/* FIXME: Not really sure since when the behaviour changed. At some
-	 * point new firmware stopped requiring creation of peer entries for
-	 * offchannel tx (and actually creating them causes issues with wmi-htc
-	 * tx credit replenishment and reliability). Assuming it's at least 3.4
-	 * because that's when the `freq` was introduced to TX_FRM HTT command.
-	 */
-	return (ar->htt.target_version_major >= 3 &&
-		ar->htt.target_version_minor >= 4 &&
-		ar->running_fw->fw_file.htt_op_version == ATH10K_FW_HTT_OP_VERSION_TLV);
-}
 
 static int ath10k_mac_tx_wmi_mgmt(struct ath10k *ar, struct sk_buff *skb)
 {
@@ -3847,13 +3794,9 @@
 		return ATH10K_MAC_TX_HTT;
 	case ATH10K_HW_TXRX_MGMT:
 		if (test_bit(ATH10K_FW_FEATURE_HAS_WMI_MGMT_TX,
-<<<<<<< HEAD
-			     ar->running_fw->fw_file.fw_features))
-=======
 			     ar->running_fw->fw_file.fw_features) ||
 			     test_bit(WMI_SERVICE_MGMT_TX_WMI,
 				      ar->wmi.svc_map))
->>>>>>> 24b8d41d
 			return ATH10K_MAC_TX_WMI_MGMT;
 		else if (ar->htt.target_version_major >= 3)
 			return ATH10K_MAC_TX_HTT;
@@ -3902,15 +3845,6 @@
  */
 static int ath10k_mac_tx(struct ath10k *ar,
 			 struct ieee80211_vif *vif,
-<<<<<<< HEAD
-			 struct ieee80211_sta *sta,
-			 enum ath10k_hw_txrx_mode txmode,
-			 enum ath10k_mac_tx_path txpath,
-			 struct sk_buff *skb)
-{
-	struct ieee80211_hw *hw = ar->hw;
-	struct ieee80211_tx_info *info = IEEE80211_SKB_CB(skb);
-=======
 			 enum ath10k_hw_txrx_mode txmode,
 			 enum ath10k_mac_tx_path txpath,
 			 struct sk_buff *skb, bool noque_offchan)
@@ -3918,7 +3852,6 @@
 	struct ieee80211_hw *hw = ar->hw;
 	struct ieee80211_tx_info *info = IEEE80211_SKB_CB(skb);
 	const struct ath10k_skb_cb *skb_cb = ATH10K_SKB_CB(skb);
->>>>>>> 24b8d41d
 	int ret;
 
 	/* We should disable CCK RATE due to P2P */
@@ -3936,29 +3869,18 @@
 		ath10k_tx_h_8023(skb);
 		break;
 	case ATH10K_HW_TXRX_RAW:
-<<<<<<< HEAD
-		if (!test_bit(ATH10K_FLAG_RAW_MODE, &ar->dev_flags)) {
-=======
 		if (!test_bit(ATH10K_FLAG_RAW_MODE, &ar->dev_flags) &&
 		    !(skb_cb->flags & ATH10K_SKB_F_RAW_TX)) {
->>>>>>> 24b8d41d
 			WARN_ON_ONCE(1);
 			ieee80211_free_txskb(hw, skb);
 			return -ENOTSUPP;
 		}
 	}
 
-<<<<<<< HEAD
-	if (info->flags & IEEE80211_TX_CTL_TX_OFFCHAN) {
-		if (!ath10k_mac_tx_frm_has_freq(ar)) {
-			ath10k_dbg(ar, ATH10K_DBG_MAC, "queued offchannel skb %pK\n",
-				   skb);
-=======
 	if (!noque_offchan && info->flags & IEEE80211_TX_CTL_TX_OFFCHAN) {
 		if (!ath10k_mac_tx_frm_has_freq(ar)) {
 			ath10k_dbg(ar, ATH10K_DBG_MAC, "mac queued offchannel skb %pK len %d\n",
 				   skb, skb->len);
->>>>>>> 24b8d41d
 
 			skb_queue_tail(&ar->offchan_tx_queue, skb);
 			ieee80211_queue_work(hw, &ar->offchan_tx_work);
@@ -4020,13 +3942,8 @@
 
 		mutex_lock(&ar->conf_mutex);
 
-<<<<<<< HEAD
-		ath10k_dbg(ar, ATH10K_DBG_MAC, "mac offchannel skb %pK\n",
-			   skb);
-=======
 		ath10k_dbg(ar, ATH10K_DBG_MAC, "mac offchannel skb %pK len %d\n",
 			   skb, skb->len);
->>>>>>> 24b8d41d
 
 		hdr = (struct ieee80211_hdr *)skb->data;
 		peer_addr = ieee80211_get_DA(hdr);
@@ -4072,11 +3989,7 @@
 		txmode = ath10k_mac_tx_h_get_txmode(ar, vif, sta, skb);
 		txpath = ath10k_mac_tx_h_get_txpath(ar, skb, txmode);
 
-<<<<<<< HEAD
-		ret = ath10k_mac_tx(ar, vif, sta, txmode, txpath, skb);
-=======
 		ret = ath10k_mac_tx(ar, vif, txmode, txpath, skb, true);
->>>>>>> 24b8d41d
 		if (ret) {
 			ath10k_warn(ar, "failed to transmit offchannel frame: %d\n",
 				    ret);
@@ -4086,13 +3999,8 @@
 		time_left =
 		wait_for_completion_timeout(&ar->offchan_tx_completed, 3 * HZ);
 		if (time_left == 0)
-<<<<<<< HEAD
-			ath10k_warn(ar, "timed out waiting for offchannel skb %pK\n",
-				    skb);
-=======
 			ath10k_warn(ar, "timed out waiting for offchannel skb %pK, len: %d\n",
 				    skb, skb->len);
->>>>>>> 24b8d41d
 
 		if (!peer && tmp_peer_created) {
 			ret = ath10k_peer_delete(ar, vdev_id, peer_addr);
@@ -4395,200 +4303,6 @@
 }
 EXPORT_SYMBOL(ath10k_mac_tx_push_pending);
 
-static void ath10k_mac_txq_init(struct ieee80211_txq *txq)
-{
-	struct ath10k_txq *artxq;
-
-	if (!txq)
-		return;
-
-	artxq = (void *)txq->drv_priv;
-	INIT_LIST_HEAD(&artxq->list);
-}
-
-static void ath10k_mac_txq_unref(struct ath10k *ar, struct ieee80211_txq *txq)
-{
-	struct ath10k_txq *artxq;
-	struct ath10k_skb_cb *cb;
-	struct sk_buff *msdu;
-	int msdu_id;
-
-	if (!txq)
-		return;
-
-	artxq = (void *)txq->drv_priv;
-	spin_lock_bh(&ar->txqs_lock);
-	if (!list_empty(&artxq->list))
-		list_del_init(&artxq->list);
-	spin_unlock_bh(&ar->txqs_lock);
-
-	spin_lock_bh(&ar->htt.tx_lock);
-	idr_for_each_entry(&ar->htt.pending_tx, msdu, msdu_id) {
-		cb = ATH10K_SKB_CB(msdu);
-		if (cb->txq == txq)
-			cb->txq = NULL;
-	}
-	spin_unlock_bh(&ar->htt.tx_lock);
-}
-
-struct ieee80211_txq *ath10k_mac_txq_lookup(struct ath10k *ar,
-					    u16 peer_id,
-					    u8 tid)
-{
-	struct ath10k_peer *peer;
-
-	lockdep_assert_held(&ar->data_lock);
-
-	peer = ar->peer_map[peer_id];
-	if (!peer)
-		return NULL;
-
-	if (peer->sta)
-		return peer->sta->txq[tid];
-	else if (peer->vif)
-		return peer->vif->txq;
-	else
-		return NULL;
-}
-
-static bool ath10k_mac_tx_can_push(struct ieee80211_hw *hw,
-				   struct ieee80211_txq *txq)
-{
-	struct ath10k *ar = hw->priv;
-	struct ath10k_txq *artxq = (void *)txq->drv_priv;
-
-	/* No need to get locks */
-
-	if (ar->htt.tx_q_state.mode == HTT_TX_MODE_SWITCH_PUSH)
-		return true;
-
-	if (ar->htt.num_pending_tx < ar->htt.tx_q_state.num_push_allowed)
-		return true;
-
-	if (artxq->num_fw_queued < artxq->num_push_allowed)
-		return true;
-
-	return false;
-}
-
-int ath10k_mac_tx_push_txq(struct ieee80211_hw *hw,
-			   struct ieee80211_txq *txq)
-{
-	struct ath10k *ar = hw->priv;
-	struct ath10k_htt *htt = &ar->htt;
-	struct ath10k_txq *artxq = (void *)txq->drv_priv;
-	struct ieee80211_vif *vif = txq->vif;
-	struct ieee80211_sta *sta = txq->sta;
-	enum ath10k_hw_txrx_mode txmode;
-	enum ath10k_mac_tx_path txpath;
-	struct sk_buff *skb;
-	struct ieee80211_hdr *hdr;
-	size_t skb_len;
-	bool is_mgmt, is_presp;
-	int ret;
-
-	spin_lock_bh(&ar->htt.tx_lock);
-	ret = ath10k_htt_tx_inc_pending(htt);
-	spin_unlock_bh(&ar->htt.tx_lock);
-
-	if (ret)
-		return ret;
-
-	skb = ieee80211_tx_dequeue(hw, txq);
-	if (!skb) {
-		spin_lock_bh(&ar->htt.tx_lock);
-		ath10k_htt_tx_dec_pending(htt);
-		spin_unlock_bh(&ar->htt.tx_lock);
-
-		return -ENOENT;
-	}
-
-	ath10k_mac_tx_h_fill_cb(ar, vif, txq, skb);
-
-	skb_len = skb->len;
-	txmode = ath10k_mac_tx_h_get_txmode(ar, vif, sta, skb);
-	txpath = ath10k_mac_tx_h_get_txpath(ar, skb, txmode);
-	is_mgmt = (txpath == ATH10K_MAC_TX_HTT_MGMT);
-
-	if (is_mgmt) {
-		hdr = (struct ieee80211_hdr *)skb->data;
-		is_presp = ieee80211_is_probe_resp(hdr->frame_control);
-
-		spin_lock_bh(&ar->htt.tx_lock);
-		ret = ath10k_htt_tx_mgmt_inc_pending(htt, is_mgmt, is_presp);
-
-		if (ret) {
-			ath10k_htt_tx_dec_pending(htt);
-			spin_unlock_bh(&ar->htt.tx_lock);
-			return ret;
-		}
-		spin_unlock_bh(&ar->htt.tx_lock);
-	}
-
-	ret = ath10k_mac_tx(ar, vif, sta, txmode, txpath, skb);
-	if (unlikely(ret)) {
-		ath10k_warn(ar, "failed to push frame: %d\n", ret);
-
-		spin_lock_bh(&ar->htt.tx_lock);
-		ath10k_htt_tx_dec_pending(htt);
-		if (is_mgmt)
-			ath10k_htt_tx_mgmt_dec_pending(htt);
-		spin_unlock_bh(&ar->htt.tx_lock);
-
-		return ret;
-	}
-
-	spin_lock_bh(&ar->htt.tx_lock);
-	artxq->num_fw_queued++;
-	spin_unlock_bh(&ar->htt.tx_lock);
-
-	return skb_len;
-}
-
-void ath10k_mac_tx_push_pending(struct ath10k *ar)
-{
-	struct ieee80211_hw *hw = ar->hw;
-	struct ieee80211_txq *txq;
-	struct ath10k_txq *artxq;
-	struct ath10k_txq *last;
-	int ret;
-	int max;
-
-	if (ar->htt.num_pending_tx >= (ar->htt.max_num_pending_tx / 2))
-		return;
-
-	spin_lock_bh(&ar->txqs_lock);
-	rcu_read_lock();
-
-	last = list_last_entry(&ar->txqs, struct ath10k_txq, list);
-	while (!list_empty(&ar->txqs)) {
-		artxq = list_first_entry(&ar->txqs, struct ath10k_txq, list);
-		txq = container_of((void *)artxq, struct ieee80211_txq,
-				   drv_priv);
-
-		/* Prevent aggressive sta/tid taking over tx queue */
-		max = 16;
-		ret = 0;
-		while (ath10k_mac_tx_can_push(hw, txq) && max--) {
-			ret = ath10k_mac_tx_push_txq(hw, txq);
-			if (ret < 0)
-				break;
-		}
-
-		list_del_init(&artxq->list);
-		if (ret != -ENOENT)
-			list_add_tail(&artxq->list, &ar->txqs);
-
-		ath10k_htt_tx_txq_update(hw, txq);
-
-		if (artxq == last || (ret < 0 && ret != -ENOENT))
-			break;
-	}
-
-	rcu_read_unlock();
-	spin_unlock_bh(&ar->txqs_lock);
-}
-
 /************/
 /* Scanning */
 /************/
@@ -4612,11 +4326,7 @@
 		} else if (ar->scan.roc_notify) {
 			ieee80211_remain_on_channel_expired(ar->hw);
 		}
-<<<<<<< HEAD
-		/* fall through */
-=======
 		fallthrough;
->>>>>>> 24b8d41d
 	case ATH10K_SCAN_STARTING:
 		ar->scan.state = ATH10K_SCAN_IDLE;
 		ar->scan_channel = NULL;
@@ -4776,15 +4486,10 @@
 	bool is_mgmt;
 	bool is_presp;
 	int ret;
-<<<<<<< HEAD
-
-	ath10k_mac_tx_h_fill_cb(ar, vif, txq, skb);
-=======
 	u16 airtime;
 
 	airtime = ath10k_mac_update_airtime(ar, txq, skb);
 	ath10k_mac_tx_h_fill_cb(ar, vif, txq, sta, skb, airtime);
->>>>>>> 24b8d41d
 
 	txmode = ath10k_mac_tx_h_get_txmode(ar, vif, sta, skb);
 	txpath = ath10k_mac_tx_h_get_txpath(ar, skb, txmode);
@@ -4804,19 +4509,6 @@
 			ieee80211_free_txskb(ar->hw, skb);
 			return;
 		}
-<<<<<<< HEAD
-
-		ret = ath10k_htt_tx_mgmt_inc_pending(htt, is_mgmt, is_presp);
-		if (ret) {
-			ath10k_dbg(ar, ATH10K_DBG_MAC, "failed to increase tx mgmt pending count: %d, dropping\n",
-				   ret);
-			ath10k_htt_tx_dec_pending(htt);
-			spin_unlock_bh(&ar->htt.tx_lock);
-			ieee80211_free_txskb(ar->hw, skb);
-			return;
-		}
-		spin_unlock_bh(&ar->htt.tx_lock);
-=======
 
 		ret = ath10k_htt_tx_mgmt_inc_pending(htt, is_mgmt, is_presp);
 		if (ret) {
@@ -4841,58 +4533,13 @@
 			spin_unlock_bh(&ar->htt.tx_lock);
 		}
 		return;
->>>>>>> 24b8d41d
-	}
-}
-
-<<<<<<< HEAD
-	ret = ath10k_mac_tx(ar, vif, sta, txmode, txpath, skb);
-	if (ret) {
-		ath10k_warn(ar, "failed to transmit frame: %d\n", ret);
-		if (is_htt) {
-			spin_lock_bh(&ar->htt.tx_lock);
-			ath10k_htt_tx_dec_pending(htt);
-			if (is_mgmt)
-				ath10k_htt_tx_mgmt_dec_pending(htt);
-			spin_unlock_bh(&ar->htt.tx_lock);
-		}
-		return;
-	}
-}
-
-=======
->>>>>>> 24b8d41d
+	}
+}
+
 static void ath10k_mac_op_wake_tx_queue(struct ieee80211_hw *hw,
 					struct ieee80211_txq *txq)
 {
 	struct ath10k *ar = hw->priv;
-<<<<<<< HEAD
-	struct ath10k_txq *artxq = (void *)txq->drv_priv;
-	struct ieee80211_txq *f_txq;
-	struct ath10k_txq *f_artxq;
-	int ret = 0;
-	int max = 16;
-
-	spin_lock_bh(&ar->txqs_lock);
-	if (list_empty(&artxq->list))
-		list_add_tail(&artxq->list, &ar->txqs);
-
-	f_artxq = list_first_entry(&ar->txqs, struct ath10k_txq, list);
-	f_txq = container_of((void *)f_artxq, struct ieee80211_txq, drv_priv);
-	list_del_init(&f_artxq->list);
-
-	while (ath10k_mac_tx_can_push(hw, f_txq) && max--) {
-		ret = ath10k_mac_tx_push_txq(hw, f_txq);
-		if (ret)
-			break;
-	}
-	if (ret != -ENOENT)
-		list_add_tail(&f_artxq->list, &ar->txqs);
-	spin_unlock_bh(&ar->txqs_lock);
-
-	ath10k_htt_tx_txq_update(hw, f_txq);
-	ath10k_htt_tx_txq_update(hw, txq);
-=======
 	int ret;
 	u8 ac;
 
@@ -4915,7 +4562,6 @@
 	ath10k_htt_tx_txq_update(hw, txq);
 out:
 	ieee80211_txq_schedule_end(hw, ac);
->>>>>>> 24b8d41d
 }
 
 /* Must not be called with conf_mutex held as workers can use that also. */
@@ -5475,12 +5121,8 @@
 	param = ar->wmi.pdev_param->enable_btcoex;
 	if (test_bit(WMI_SERVICE_COEX_GPIO, ar->wmi.svc_map) &&
 	    test_bit(ATH10K_FW_FEATURE_BTCOEX_PARAM,
-<<<<<<< HEAD
-		     ar->running_fw->fw_file.fw_features)) {
-=======
 		     ar->running_fw->fw_file.fw_features) &&
 	    ar->coex_support) {
->>>>>>> 24b8d41d
 		ret = ath10k_wmi_pdev_set_param(ar, param, 0);
 		if (ret) {
 			ath10k_warn(ar,
@@ -5490,8 +5132,6 @@
 		clear_bit(ATH10K_FLAG_BTCOEX, &ar->dev_flags);
 	}
 
-<<<<<<< HEAD
-=======
 	if (test_bit(WMI_SERVICE_BB_TIMING_CONFIG_SUPPORT, ar->wmi.svc_map)) {
 		ret = __ath10k_fetch_bb_timing_dt(ar, &bb_timing);
 		if (!ret) {
@@ -5505,7 +5145,6 @@
 		}
 	}
 
->>>>>>> 24b8d41d
 	ar->num_started_vdevs = 0;
 	ath10k_regd_update(ar);
 
@@ -5712,11 +5351,7 @@
 				struct ieee80211_vif *vif)
 {
 	struct ath10k *ar = hw->priv;
-<<<<<<< HEAD
-	struct ath10k_vif *arvif = ath10k_vif_to_arvif(vif);
-=======
 	struct ath10k_vif *arvif = (void *)vif->drv_priv;
->>>>>>> 24b8d41d
 	struct ath10k_peer *peer;
 	enum wmi_sta_powersave_param param;
 	int ret = 0;
@@ -6077,14 +5712,9 @@
 				    struct ieee80211_vif *vif)
 {
 	struct ath10k *ar = hw->priv;
-<<<<<<< HEAD
-	struct ath10k_vif *arvif = ath10k_vif_to_arvif(vif);
-	struct ath10k_peer *peer;
-=======
 	struct ath10k_vif *arvif = (void *)vif->drv_priv;
 	struct ath10k_peer *peer;
 	unsigned long time_left;
->>>>>>> 24b8d41d
 	int ret;
 	int i;
 
@@ -6161,14 +5791,11 @@
 			peer->vif = NULL;
 		}
 	}
-<<<<<<< HEAD
-=======
 
 	/* Clean this up late, less opportunity for firmware to access
 	 * DMA memory we have deleted.
 	 */
 	ath10k_mac_vif_beacon_cleanup(arvif);
->>>>>>> 24b8d41d
 	spin_unlock_bh(&ar->data_lock);
 
 	ath10k_peer_cleanup(ar, arvif->vdev_id);
@@ -6191,10 +5818,7 @@
 
 	ath10k_mac_txq_unref(ar, vif->txq);
 
-<<<<<<< HEAD
-=======
 out:
->>>>>>> 24b8d41d
 	mutex_unlock(&ar->conf_mutex);
 }
 
@@ -7655,10 +7279,7 @@
 		arsta->arvif = arvif;
 		arsta->peer_ps_state = WMI_PEER_PS_STATE_DISABLED;
 		INIT_WORK(&arsta->update_wk, ath10k_sta_rc_update_wk);
-<<<<<<< HEAD
-=======
 		INIT_WORK(&arsta->tid_config_wk, ath10k_sta_tid_cfg_wk);
->>>>>>> 24b8d41d
 
 		for (i = 0; i < ARRAY_SIZE(sta->txq); i++)
 			ath10k_mac_txq_init(sta->txq[i]);
@@ -7728,31 +7349,6 @@
 		}
 
 		spin_lock_bh(&ar->data_lock);
-<<<<<<< HEAD
-
-		peer = ath10k_peer_find(ar, arvif->vdev_id, sta->addr);
-		if (!peer) {
-			ath10k_warn(ar, "failed to lookup peer %pM on vdev %i\n",
-				    vif->addr, arvif->vdev_id);
-			spin_unlock_bh(&ar->data_lock);
-			ath10k_peer_delete(ar, arvif->vdev_id, sta->addr);
-			ath10k_mac_dec_num_stations(arvif, sta);
-			ret = -ENOENT;
-			goto exit;
-		}
-
-		arsta->peer_id = find_first_bit(peer->peer_ids,
-						ATH10K_MAX_NUM_PEER_IDS);
-
-		spin_unlock_bh(&ar->data_lock);
-
-		if (!sta->tdls)
-			goto exit;
-
-		num_tdls_stations = ath10k_mac_tdls_vif_stations_count(hw, vif);
-		num_tdls_vifs = ath10k_mac_tdls_vifs_count(hw);
-=======
->>>>>>> 24b8d41d
 
 		peer = ath10k_peer_find(ar, arvif->vdev_id, sta->addr);
 		if (!peer) {
@@ -7809,8 +7405,6 @@
 		ath10k_dbg(ar, ATH10K_DBG_MAC,
 			   "mac vdev %d peer delete %pM sta %pK (sta gone)\n",
 			   arvif->vdev_id, sta->addr, sta);
-<<<<<<< HEAD
-=======
 
 		if (sta->tdls) {
 			ret = ath10k_mac_tdls_peer_update(ar, arvif->vdev_id,
@@ -7821,7 +7415,6 @@
 					    sta->addr,
 					    WMI_TDLS_PEER_STATE_TEARDOWN, ret);
 		}
->>>>>>> 24b8d41d
 
 		ret = ath10k_peer_delete(ar, arvif->vdev_id, sta->addr);
 		if (ret)
@@ -7852,14 +7445,11 @@
 		}
 		spin_unlock_bh(&ar->data_lock);
 
-<<<<<<< HEAD
-=======
 		if (ath10k_debug_is_extd_tx_stats_enabled(ar)) {
 			kfree(arsta->tx_stats);
 			arsta->tx_stats = NULL;
 		}
 
->>>>>>> 24b8d41d
 		for (i = 0; i < ARRAY_SIZE(sta->txq); i++)
 			ath10k_mac_txq_unref(ar, sta->txq[i]);
 
@@ -8109,11 +7699,6 @@
 	return ret;
 }
 
-<<<<<<< HEAD
-#define ATH10K_ROC_TIMEOUT_HZ (2 * HZ)
-
-=======
->>>>>>> 24b8d41d
 static int ath10k_remain_on_channel(struct ieee80211_hw *hw,
 				    struct ieee80211_vif *vif,
 				    struct ieee80211_channel *chan,
@@ -8357,11 +7942,7 @@
 				  struct ieee80211_channel *channel)
 {
 	int ret;
-<<<<<<< HEAD
-	enum wmi_bss_survey_req_type type = WMI_BSS_SURVEY_REQ_TYPE_READ_CLEAR;
-=======
 	enum wmi_bss_survey_req_type type = WMI_BSS_SURVEY_REQ_TYPE_READ;
->>>>>>> 24b8d41d
 
 	lockdep_assert_held(&ar->conf_mutex);
 
@@ -8430,28 +8011,6 @@
 }
 
 static bool
-<<<<<<< HEAD
-ath10k_mac_bitrate_mask_has_single_rate(struct ath10k *ar,
-					enum nl80211_band band,
-					const struct cfg80211_bitrate_mask *mask)
-{
-	int num_rates = 0;
-	int i;
-
-	num_rates += hweight32(mask->control[band].legacy);
-
-	for (i = 0; i < ARRAY_SIZE(mask->control[band].ht_mcs); i++)
-		num_rates += hweight8(mask->control[band].ht_mcs[i]);
-
-	for (i = 0; i < ARRAY_SIZE(mask->control[band].vht_mcs); i++)
-		num_rates += hweight16(mask->control[band].vht_mcs[i]);
-
-	return num_rates == 1;
-}
-
-static bool
-=======
->>>>>>> 24b8d41d
 ath10k_mac_bitrate_mask_get_single_nss(struct ath10k *ar,
 				       enum nl80211_band band,
 				       const struct cfg80211_bitrate_mask *mask,
@@ -8500,66 +8059,6 @@
 	return true;
 }
 
-<<<<<<< HEAD
-static int
-ath10k_mac_bitrate_mask_get_single_rate(struct ath10k *ar,
-					enum nl80211_band band,
-					const struct cfg80211_bitrate_mask *mask,
-					u8 *rate, u8 *nss)
-{
-	struct ieee80211_supported_band *sband = &ar->mac.sbands[band];
-	int rate_idx;
-	int i;
-	u16 bitrate;
-	u8 preamble;
-	u8 hw_rate;
-
-	if (hweight32(mask->control[band].legacy) == 1) {
-		rate_idx = ffs(mask->control[band].legacy) - 1;
-
-		hw_rate = sband->bitrates[rate_idx].hw_value;
-		bitrate = sband->bitrates[rate_idx].bitrate;
-
-		if (ath10k_mac_bitrate_is_cck(bitrate))
-			preamble = WMI_RATE_PREAMBLE_CCK;
-		else
-			preamble = WMI_RATE_PREAMBLE_OFDM;
-
-		*nss = 1;
-		*rate = preamble << 6 |
-			(*nss - 1) << 4 |
-			hw_rate << 0;
-
-		return 0;
-	}
-
-	for (i = 0; i < ARRAY_SIZE(mask->control[band].ht_mcs); i++) {
-		if (hweight8(mask->control[band].ht_mcs[i]) == 1) {
-			*nss = i + 1;
-			*rate = WMI_RATE_PREAMBLE_HT << 6 |
-				(*nss - 1) << 4 |
-				(ffs(mask->control[band].ht_mcs[i]) - 1);
-
-			return 0;
-		}
-	}
-
-	for (i = 0; i < ARRAY_SIZE(mask->control[band].vht_mcs); i++) {
-		if (hweight16(mask->control[band].vht_mcs[i]) == 1) {
-			*nss = i + 1;
-			*rate = WMI_RATE_PREAMBLE_VHT << 6 |
-				(*nss - 1) << 4 |
-				(ffs(mask->control[band].vht_mcs[i]) - 1);
-
-			return 0;
-		}
-	}
-
-	return -EINVAL;
-}
-
-=======
->>>>>>> 24b8d41d
 static int ath10k_mac_set_fixed_rate_params(struct ath10k_vif *arvif,
 					    u8 rate, u8 nss, u8 sgi, u8 ldpc)
 {
@@ -8607,12 +8106,8 @@
 static bool
 ath10k_mac_can_set_bitrate_mask(struct ath10k *ar,
 				enum nl80211_band band,
-<<<<<<< HEAD
-				const struct cfg80211_bitrate_mask *mask)
-=======
 				const struct cfg80211_bitrate_mask *mask,
 				bool allow_pfr)
->>>>>>> 24b8d41d
 {
 	int i;
 	u16 vht_mcs;
@@ -8918,32 +8413,6 @@
 	if (ret && ret != -EOPNOTSUPP)
 		ath10k_warn(ar, "failed to set tsf offset %d cmd %d: %d\n",
 			    offset, vdev_param, ret);
-}
-
-static void ath10k_set_tsf(struct ieee80211_hw *hw, struct ieee80211_vif *vif,
-			   u64 tsf)
-{
-	struct ath10k *ar = hw->priv;
-	struct ath10k_vif *arvif = ath10k_vif_to_arvif(vif);
-	u32 tsf_offset, vdev_param = ar->wmi.vdev_param->set_tsf;
-	int ret;
-
-	/* Workaround:
-	 *
-	 * Given tsf argument is entire TSF value, but firmware accepts
-	 * only TSF offset to current TSF.
-	 *
-	 * get_tsf function is used to get offset value, however since
-	 * ath10k_get_tsf is not implemented properly, it will return 0 always.
-	 * Luckily all the caller functions to set_tsf, as of now, also rely on
-	 * get_tsf function to get entire tsf value such get_tsf() + tsf_delta,
-	 * final tsf offset value to firmware will be arithmetically correct.
-	 */
-	tsf_offset = tsf - ath10k_get_tsf(hw, vif);
-	ret = ath10k_wmi_vdev_set_param(ar, arvif->vdev_id,
-					vdev_param, tsf_offset);
-	if (ret && ret != -EOPNOTSUPP)
-		ath10k_warn(ar, "failed to set tsf offset: %d\n", ret);
 }
 
 static int ath10k_ampdu_action(struct ieee80211_hw *hw,
@@ -9775,12 +9244,7 @@
 	.get_survey			= ath10k_get_survey,
 	.set_bitrate_mask		= ath10k_mac_op_set_bitrate_mask,
 	.sta_rc_update			= ath10k_sta_rc_update,
-<<<<<<< HEAD
-	.get_tsf			= ath10k_get_tsf,
-	.set_tsf			= ath10k_set_tsf,
-=======
 	.offset_tsf			= ath10k_offset_tsf,
->>>>>>> 24b8d41d
 	.ampdu_action			= ath10k_ampdu_action,
 	.get_et_sset_count		= ath10k_debug_get_et_sset_count,
 	.get_et_stats			= ath10k_debug_get_et_stats,
@@ -9805,7 +9269,6 @@
 #endif
 #ifdef CONFIG_MAC80211_DEBUGFS
 	.sta_add_debugfs		= ath10k_sta_add_debugfs,
-	.sta_statistics			= ath10k_sta_statistics,
 #endif
 };
 
@@ -9884,16 +9347,7 @@
 
 	ops = kmemdup(&ath10k_ops, sizeof(ath10k_ops), GFP_KERNEL);
 	if (!ops)
-<<<<<<< HEAD
-=======
 		return NULL;
-
-	hw = ieee80211_alloc_hw(sizeof(struct ath10k) + priv_size, ops);
-	if (!hw) {
-		kfree(ops);
->>>>>>> 24b8d41d
-		return NULL;
-	}
 
 	hw = ieee80211_alloc_hw(sizeof(struct ath10k) + priv_size, ops);
 	if (!hw) {
@@ -10568,16 +10022,6 @@
 			ath10k_warn(ar, "failed to initialise DFS pattern detector\n");
 	}
 
-<<<<<<< HEAD
-	/* Current wake_tx_queue implementation imposes a significant
-	 * performance penalty in some setups. The tx scheduling code needs
-	 * more work anyway so disable the wake_tx_queue unless firmware
-	 * supports the pull-push mechanism.
-	 */
-	if (!test_bit(ATH10K_FW_FEATURE_PEER_FLOW_CONTROL,
-		      ar->running_fw->fw_file.fw_features))
-		ar->ops->wake_tx_queue = NULL;
-=======
 	ret = ath10k_mac_init_rd(ar);
 	if (ret) {
 		ath10k_err(ar, "failed to derive regdom: %d\n", ret);
@@ -10587,7 +10031,6 @@
 	/* Disable set_coverage_class for chipsets that do not support it. */
 	if (!ar->hw_params.hw_ops->set_coverage_class)
 		ar->ops->set_coverage_class = NULL;
->>>>>>> 24b8d41d
 
 	ret = ath_regd_init(&ar->ath_common.regulatory, ar->hw->wiphy,
 			    ath10k_reg_notifier);
