--- conflicted
+++ resolved
@@ -3158,12 +3158,8 @@
 
 static struct sk_buff *
 ath10k_wmi_tlv_op_gen_dbglog_cfg(struct ath10k *ar, u64 module_enable,
-<<<<<<< HEAD
-				 u32 log_level) {
-=======
 				 u32 log_level)
 {
->>>>>>> 24b8d41d
 	struct wmi_tlv_dbglog_cmd *cmd;
 	struct wmi_tlv *tlv;
 	struct sk_buff *skb;
@@ -4077,8 +4073,6 @@
 	return skb;
 }
 
-<<<<<<< HEAD
-=======
 static struct sk_buff *
 ath10k_wmi_tlv_op_gen_vdev_spectral_conf(struct ath10k *ar,
 					 const struct wmi_vdev_spectral_conf_arg *arg)
@@ -4149,7 +4143,6 @@
 	return skb;
 }
 
->>>>>>> 24b8d41d
 /****************/
 /* TLV mappings */
 /****************/
@@ -4502,7 +4495,6 @@
 	.meru_vc = WMI_VDEV_PARAM_UNSUPPORTED,
 	.rx_decap_type = WMI_VDEV_PARAM_UNSUPPORTED,
 	.bw_nss_ratemask = WMI_VDEV_PARAM_UNSUPPORTED,
-	.set_tsf = WMI_VDEV_PARAM_UNSUPPORTED,
 };
 
 static const struct wmi_ops wmi_tlv_ops = {
@@ -4587,15 +4579,10 @@
 	.gen_tdls_peer_update = ath10k_wmi_tlv_op_gen_tdls_peer_update,
 	.gen_adaptive_qcs = ath10k_wmi_tlv_op_gen_adaptive_qcs,
 	.fw_stats_fill = ath10k_wmi_main_op_fw_stats_fill,
-<<<<<<< HEAD
-	.get_vdev_subtype = ath10k_wmi_op_get_vdev_subtype,
-	.gen_echo = ath10k_wmi_tlv_op_gen_echo,
-=======
 	.get_vdev_subtype = ath10k_wmi_tlv_op_get_vdev_subtype,
 	.gen_echo = ath10k_wmi_tlv_op_gen_echo,
 	.gen_vdev_spectral_conf = ath10k_wmi_tlv_op_gen_vdev_spectral_conf,
 	.gen_vdev_spectral_enable = ath10k_wmi_tlv_op_gen_vdev_spectral_enable,
->>>>>>> 24b8d41d
 };
 
 static const struct wmi_peer_flags_map wmi_tlv_peer_flags_map = {
