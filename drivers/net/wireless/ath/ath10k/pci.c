// SPDX-License-Identifier: ISC
/*
 * Copyright (c) 2005-2011 Atheros Communications Inc.
 * Copyright (c) 2011-2017 Qualcomm Atheros, Inc.
 */

#include <linux/pci.h>
#include <linux/module.h>
#include <linux/interrupt.h>
#include <linux/spinlock.h>
#include <linux/bitops.h>

#include "core.h"
#include "debug.h"
#include "coredump.h"

#include "targaddrs.h"
#include "bmi.h"

#include "hif.h"
#include "htc.h"

#include "ce.h"
#include "pci.h"

enum ath10k_pci_reset_mode {
	ATH10K_PCI_RESET_AUTO = 0,
	ATH10K_PCI_RESET_WARM_ONLY = 1,
};

static unsigned int ath10k_pci_irq_mode = ATH10K_PCI_IRQ_AUTO;
static unsigned int ath10k_pci_reset_mode = ATH10K_PCI_RESET_AUTO;

module_param_named(irq_mode, ath10k_pci_irq_mode, uint, 0644);
MODULE_PARM_DESC(irq_mode, "0: auto, 1: legacy, 2: msi (default: 0)");

module_param_named(reset_mode, ath10k_pci_reset_mode, uint, 0644);
MODULE_PARM_DESC(reset_mode, "0: auto, 1: warm only (default: 0)");

/* how long wait to wait for target to initialise, in ms */
#define ATH10K_PCI_TARGET_WAIT 3000
#define ATH10K_PCI_NUM_WARM_RESET_ATTEMPTS 3

/* Maximum number of bytes that can be handled atomically by
 * diag read and write.
 */
#define ATH10K_DIAG_TRANSFER_LIMIT	0x5000

#define QCA99X0_PCIE_BAR0_START_REG    0x81030
#define QCA99X0_CPU_MEM_ADDR_REG       0x4d00c
#define QCA99X0_CPU_MEM_DATA_REG       0x4d010

static const struct pci_device_id ath10k_pci_id_table[] = {
	/* PCI-E QCA988X V2 (Ubiquiti branded) */
	{ PCI_VDEVICE(UBIQUITI, QCA988X_2_0_DEVICE_ID_UBNT) },

	{ PCI_VDEVICE(ATHEROS, QCA988X_2_0_DEVICE_ID) }, /* PCI-E QCA988X V2 */
	{ PCI_VDEVICE(ATHEROS, QCA6164_2_1_DEVICE_ID) }, /* PCI-E QCA6164 V2.1 */
	{ PCI_VDEVICE(ATHEROS, QCA6174_2_1_DEVICE_ID) }, /* PCI-E QCA6174 V2.1 */
	{ PCI_VDEVICE(ATHEROS, QCA99X0_2_0_DEVICE_ID) }, /* PCI-E QCA99X0 V2 */
	{ PCI_VDEVICE(ATHEROS, QCA9888_2_0_DEVICE_ID) }, /* PCI-E QCA9888 V2 */
	{ PCI_VDEVICE(ATHEROS, QCA9984_1_0_DEVICE_ID) }, /* PCI-E QCA9984 V1 */
	{ PCI_VDEVICE(ATHEROS, QCA9377_1_0_DEVICE_ID) }, /* PCI-E QCA9377 V1 */
	{ PCI_VDEVICE(ATHEROS, QCA9887_1_0_DEVICE_ID) }, /* PCI-E QCA9887 */
	{0}
};

static const struct ath10k_pci_supp_chip ath10k_pci_supp_chips[] = {
	/* QCA988X pre 2.0 chips are not supported because they need some nasty
	 * hacks. ath10k doesn't have them and these devices crash horribly
	 * because of that.
	 */
	{ QCA988X_2_0_DEVICE_ID_UBNT, QCA988X_HW_2_0_CHIP_ID_REV },
	{ QCA988X_2_0_DEVICE_ID, QCA988X_HW_2_0_CHIP_ID_REV },

	{ QCA6164_2_1_DEVICE_ID, QCA6174_HW_2_1_CHIP_ID_REV },
	{ QCA6164_2_1_DEVICE_ID, QCA6174_HW_2_2_CHIP_ID_REV },
	{ QCA6164_2_1_DEVICE_ID, QCA6174_HW_3_0_CHIP_ID_REV },
	{ QCA6164_2_1_DEVICE_ID, QCA6174_HW_3_1_CHIP_ID_REV },
	{ QCA6164_2_1_DEVICE_ID, QCA6174_HW_3_2_CHIP_ID_REV },

	{ QCA6174_2_1_DEVICE_ID, QCA6174_HW_2_1_CHIP_ID_REV },
	{ QCA6174_2_1_DEVICE_ID, QCA6174_HW_2_2_CHIP_ID_REV },
	{ QCA6174_2_1_DEVICE_ID, QCA6174_HW_3_0_CHIP_ID_REV },
	{ QCA6174_2_1_DEVICE_ID, QCA6174_HW_3_1_CHIP_ID_REV },
	{ QCA6174_2_1_DEVICE_ID, QCA6174_HW_3_2_CHIP_ID_REV },

	{ QCA99X0_2_0_DEVICE_ID, QCA99X0_HW_2_0_CHIP_ID_REV },

	{ QCA9984_1_0_DEVICE_ID, QCA9984_HW_1_0_CHIP_ID_REV },

	{ QCA9888_2_0_DEVICE_ID, QCA9888_HW_2_0_CHIP_ID_REV },

	{ QCA9377_1_0_DEVICE_ID, QCA9377_HW_1_0_CHIP_ID_REV },
	{ QCA9377_1_0_DEVICE_ID, QCA9377_HW_1_1_CHIP_ID_REV },

	{ QCA9887_1_0_DEVICE_ID, QCA9887_HW_1_0_CHIP_ID_REV },
};

static void ath10k_pci_buffer_cleanup(struct ath10k *ar);
static int ath10k_pci_cold_reset(struct ath10k *ar);
static int ath10k_pci_safe_chip_reset(struct ath10k *ar);
static int ath10k_pci_init_irq(struct ath10k *ar);
static int ath10k_pci_deinit_irq(struct ath10k *ar);
static int ath10k_pci_request_irq(struct ath10k *ar);
static void ath10k_pci_free_irq(struct ath10k *ar);
static int ath10k_pci_bmi_wait(struct ath10k *ar,
			       struct ath10k_ce_pipe *tx_pipe,
			       struct ath10k_ce_pipe *rx_pipe,
			       struct bmi_xfer *xfer);
static int ath10k_pci_qca99x0_chip_reset(struct ath10k *ar);
static void ath10k_pci_htc_tx_cb(struct ath10k_ce_pipe *ce_state);
static void ath10k_pci_htc_rx_cb(struct ath10k_ce_pipe *ce_state);
static void ath10k_pci_htt_tx_cb(struct ath10k_ce_pipe *ce_state);
static void ath10k_pci_htt_rx_cb(struct ath10k_ce_pipe *ce_state);
static void ath10k_pci_htt_htc_rx_cb(struct ath10k_ce_pipe *ce_state);
static void ath10k_pci_pktlog_rx_cb(struct ath10k_ce_pipe *ce_state);

static const struct ce_attr pci_host_ce_config_wlan[] = {
	/* CE0: host->target HTC control and raw streams */
	{
		.flags = CE_ATTR_FLAGS,
		.src_nentries = 16,
		.src_sz_max = 256,
		.dest_nentries = 0,
		.send_cb = ath10k_pci_htc_tx_cb,
	},

	/* CE1: target->host HTT + HTC control */
	{
		.flags = CE_ATTR_FLAGS,
		.src_nentries = 0,
		.src_sz_max = 2048,
		.dest_nentries = 512,
		.recv_cb = ath10k_pci_htt_htc_rx_cb,
	},

	/* CE2: target->host WMI */
	{
		.flags = CE_ATTR_FLAGS,
		.src_nentries = 0,
		.src_sz_max = 2048,
		.dest_nentries = 128,
		.recv_cb = ath10k_pci_htc_rx_cb,
	},

	/* CE3: host->target WMI */
	{
		.flags = CE_ATTR_FLAGS,
		.src_nentries = 32,
		.src_sz_max = 2048,
		.dest_nentries = 0,
		.send_cb = ath10k_pci_htc_tx_cb,
	},

	/* CE4: host->target HTT */
	{
		.flags = CE_ATTR_FLAGS | CE_ATTR_DIS_INTR,
		.src_nentries = CE_HTT_H2T_MSG_SRC_NENTRIES,
		.src_sz_max = 256,
		.dest_nentries = 0,
		.send_cb = ath10k_pci_htt_tx_cb,
	},

	/* CE5: target->host HTT (HIF->HTT) */
	{
		.flags = CE_ATTR_FLAGS,
		.src_nentries = 0,
		.src_sz_max = 512,
		.dest_nentries = 512,
		.recv_cb = ath10k_pci_htt_rx_cb,
	},

	/* CE6: target autonomous hif_memcpy */
	{
		.flags = CE_ATTR_FLAGS,
		.src_nentries = 0,
		.src_sz_max = 0,
		.dest_nentries = 0,
	},

	/* CE7: ce_diag, the Diagnostic Window */
	{
		.flags = CE_ATTR_FLAGS | CE_ATTR_POLL,
		.src_nentries = 2,
		.src_sz_max = DIAG_TRANSFER_LIMIT,
		.dest_nentries = 2,
	},

	/* CE8: target->host pktlog */
	{
		.flags = CE_ATTR_FLAGS,
		.src_nentries = 0,
		.src_sz_max = 2048,
		.dest_nentries = 128,
		.recv_cb = ath10k_pci_pktlog_rx_cb,
	},

	/* CE9 target autonomous qcache memcpy */
	{
		.flags = CE_ATTR_FLAGS,
		.src_nentries = 0,
		.src_sz_max = 0,
		.dest_nentries = 0,
	},

	/* CE10: target autonomous hif memcpy */
	{
		.flags = CE_ATTR_FLAGS,
		.src_nentries = 0,
		.src_sz_max = 0,
		.dest_nentries = 0,
	},

	/* CE11: target autonomous hif memcpy */
	{
		.flags = CE_ATTR_FLAGS,
		.src_nentries = 0,
		.src_sz_max = 0,
		.dest_nentries = 0,
	},
};

/* Target firmware's Copy Engine configuration. */
static const struct ce_pipe_config pci_target_ce_config_wlan[] = {
	/* CE0: host->target HTC control and raw streams */
	{
		.pipenum = __cpu_to_le32(0),
		.pipedir = __cpu_to_le32(PIPEDIR_OUT),
		.nentries = __cpu_to_le32(32),
		.nbytes_max = __cpu_to_le32(256),
		.flags = __cpu_to_le32(CE_ATTR_FLAGS),
		.reserved = __cpu_to_le32(0),
	},

	/* CE1: target->host HTT + HTC control */
	{
		.pipenum = __cpu_to_le32(1),
		.pipedir = __cpu_to_le32(PIPEDIR_IN),
		.nentries = __cpu_to_le32(32),
		.nbytes_max = __cpu_to_le32(2048),
		.flags = __cpu_to_le32(CE_ATTR_FLAGS),
		.reserved = __cpu_to_le32(0),
	},

	/* CE2: target->host WMI */
	{
		.pipenum = __cpu_to_le32(2),
		.pipedir = __cpu_to_le32(PIPEDIR_IN),
		.nentries = __cpu_to_le32(64),
		.nbytes_max = __cpu_to_le32(2048),
		.flags = __cpu_to_le32(CE_ATTR_FLAGS),
		.reserved = __cpu_to_le32(0),
	},

	/* CE3: host->target WMI */
	{
		.pipenum = __cpu_to_le32(3),
		.pipedir = __cpu_to_le32(PIPEDIR_OUT),
		.nentries = __cpu_to_le32(32),
		.nbytes_max = __cpu_to_le32(2048),
		.flags = __cpu_to_le32(CE_ATTR_FLAGS),
		.reserved = __cpu_to_le32(0),
	},

	/* CE4: host->target HTT */
	{
		.pipenum = __cpu_to_le32(4),
		.pipedir = __cpu_to_le32(PIPEDIR_OUT),
		.nentries = __cpu_to_le32(256),
		.nbytes_max = __cpu_to_le32(256),
		.flags = __cpu_to_le32(CE_ATTR_FLAGS),
		.reserved = __cpu_to_le32(0),
	},

	/* NB: 50% of src nentries, since tx has 2 frags */

	/* CE5: target->host HTT (HIF->HTT) */
	{
		.pipenum = __cpu_to_le32(5),
		.pipedir = __cpu_to_le32(PIPEDIR_IN),
		.nentries = __cpu_to_le32(32),
		.nbytes_max = __cpu_to_le32(512),
		.flags = __cpu_to_le32(CE_ATTR_FLAGS),
		.reserved = __cpu_to_le32(0),
	},

	/* CE6: Reserved for target autonomous hif_memcpy */
	{
		.pipenum = __cpu_to_le32(6),
		.pipedir = __cpu_to_le32(PIPEDIR_INOUT),
		.nentries = __cpu_to_le32(32),
		.nbytes_max = __cpu_to_le32(4096),
		.flags = __cpu_to_le32(CE_ATTR_FLAGS),
		.reserved = __cpu_to_le32(0),
	},

	/* CE7 used only by Host */
	{
		.pipenum = __cpu_to_le32(7),
		.pipedir = __cpu_to_le32(PIPEDIR_INOUT),
		.nentries = __cpu_to_le32(0),
		.nbytes_max = __cpu_to_le32(0),
		.flags = __cpu_to_le32(0),
		.reserved = __cpu_to_le32(0),
	},

	/* CE8 target->host packtlog */
	{
		.pipenum = __cpu_to_le32(8),
		.pipedir = __cpu_to_le32(PIPEDIR_IN),
		.nentries = __cpu_to_le32(64),
		.nbytes_max = __cpu_to_le32(2048),
		.flags = __cpu_to_le32(CE_ATTR_FLAGS | CE_ATTR_DIS_INTR),
		.reserved = __cpu_to_le32(0),
	},

	/* CE9 target autonomous qcache memcpy */
	{
		.pipenum = __cpu_to_le32(9),
		.pipedir = __cpu_to_le32(PIPEDIR_INOUT),
		.nentries = __cpu_to_le32(32),
		.nbytes_max = __cpu_to_le32(2048),
		.flags = __cpu_to_le32(CE_ATTR_FLAGS | CE_ATTR_DIS_INTR),
		.reserved = __cpu_to_le32(0),
	},

	/* It not necessary to send target wlan configuration for CE10 & CE11
	 * as these CEs are not actively used in target.
	 */
};

/*
 * Map from service/endpoint to Copy Engine.
 * This table is derived from the CE_PCI TABLE, above.
 * It is passed to the Target at startup for use by firmware.
 */
static const struct ce_service_to_pipe pci_target_service_to_ce_map_wlan[] = {
	{
		__cpu_to_le32(ATH10K_HTC_SVC_ID_WMI_DATA_VO),
		__cpu_to_le32(PIPEDIR_OUT),	/* out = UL = host -> target */
		__cpu_to_le32(3),
	},
	{
		__cpu_to_le32(ATH10K_HTC_SVC_ID_WMI_DATA_VO),
		__cpu_to_le32(PIPEDIR_IN),	/* in = DL = target -> host */
		__cpu_to_le32(2),
	},
	{
		__cpu_to_le32(ATH10K_HTC_SVC_ID_WMI_DATA_BK),
		__cpu_to_le32(PIPEDIR_OUT),	/* out = UL = host -> target */
		__cpu_to_le32(3),
	},
	{
		__cpu_to_le32(ATH10K_HTC_SVC_ID_WMI_DATA_BK),
		__cpu_to_le32(PIPEDIR_IN),	/* in = DL = target -> host */
		__cpu_to_le32(2),
	},
	{
		__cpu_to_le32(ATH10K_HTC_SVC_ID_WMI_DATA_BE),
		__cpu_to_le32(PIPEDIR_OUT),	/* out = UL = host -> target */
		__cpu_to_le32(3),
	},
	{
		__cpu_to_le32(ATH10K_HTC_SVC_ID_WMI_DATA_BE),
		__cpu_to_le32(PIPEDIR_IN),	/* in = DL = target -> host */
		__cpu_to_le32(2),
	},
	{
		__cpu_to_le32(ATH10K_HTC_SVC_ID_WMI_DATA_VI),
		__cpu_to_le32(PIPEDIR_OUT),	/* out = UL = host -> target */
		__cpu_to_le32(3),
	},
	{
		__cpu_to_le32(ATH10K_HTC_SVC_ID_WMI_DATA_VI),
		__cpu_to_le32(PIPEDIR_IN),	/* in = DL = target -> host */
		__cpu_to_le32(2),
	},
	{
		__cpu_to_le32(ATH10K_HTC_SVC_ID_WMI_CONTROL),
		__cpu_to_le32(PIPEDIR_OUT),	/* out = UL = host -> target */
		__cpu_to_le32(3),
	},
	{
		__cpu_to_le32(ATH10K_HTC_SVC_ID_WMI_CONTROL),
		__cpu_to_le32(PIPEDIR_IN),	/* in = DL = target -> host */
		__cpu_to_le32(2),
	},
	{
		__cpu_to_le32(ATH10K_HTC_SVC_ID_RSVD_CTRL),
		__cpu_to_le32(PIPEDIR_OUT),	/* out = UL = host -> target */
		__cpu_to_le32(0),
	},
	{
		__cpu_to_le32(ATH10K_HTC_SVC_ID_RSVD_CTRL),
		__cpu_to_le32(PIPEDIR_IN),	/* in = DL = target -> host */
		__cpu_to_le32(1),
	},
	{ /* not used */
		__cpu_to_le32(ATH10K_HTC_SVC_ID_TEST_RAW_STREAMS),
		__cpu_to_le32(PIPEDIR_OUT),	/* out = UL = host -> target */
		__cpu_to_le32(0),
	},
	{ /* not used */
		__cpu_to_le32(ATH10K_HTC_SVC_ID_TEST_RAW_STREAMS),
		__cpu_to_le32(PIPEDIR_IN),	/* in = DL = target -> host */
		__cpu_to_le32(1),
	},
	{
		__cpu_to_le32(ATH10K_HTC_SVC_ID_HTT_DATA_MSG),
		__cpu_to_le32(PIPEDIR_OUT),	/* out = UL = host -> target */
		__cpu_to_le32(4),
	},
	{
		__cpu_to_le32(ATH10K_HTC_SVC_ID_HTT_DATA_MSG),
		__cpu_to_le32(PIPEDIR_IN),	/* in = DL = target -> host */
		__cpu_to_le32(5),
	},

	/* (Additions here) */

	{ /* must be last */
		__cpu_to_le32(0),
		__cpu_to_le32(0),
		__cpu_to_le32(0),
	},
};

static bool ath10k_pci_is_awake(struct ath10k *ar)
{
	struct ath10k_pci *ar_pci = ath10k_pci_priv(ar);
	u32 val = ioread32(ar_pci->mem + PCIE_LOCAL_BASE_ADDRESS +
			   RTC_STATE_ADDRESS);

	return RTC_STATE_V_GET(val) == RTC_STATE_V_ON;
}

static void __ath10k_pci_wake(struct ath10k *ar)
{
	struct ath10k_pci *ar_pci = ath10k_pci_priv(ar);

	lockdep_assert_held(&ar_pci->ps_lock);

	ath10k_dbg(ar, ATH10K_DBG_PCI_PS, "pci ps wake reg refcount %lu awake %d\n",
		   ar_pci->ps_wake_refcount, ar_pci->ps_awake);

	iowrite32(PCIE_SOC_WAKE_V_MASK,
		  ar_pci->mem + PCIE_LOCAL_BASE_ADDRESS +
		  PCIE_SOC_WAKE_ADDRESS);
}

static void __ath10k_pci_sleep(struct ath10k *ar)
{
	struct ath10k_pci *ar_pci = ath10k_pci_priv(ar);

	lockdep_assert_held(&ar_pci->ps_lock);

	ath10k_dbg(ar, ATH10K_DBG_PCI_PS, "pci ps sleep reg refcount %lu awake %d\n",
		   ar_pci->ps_wake_refcount, ar_pci->ps_awake);

	iowrite32(PCIE_SOC_WAKE_RESET,
		  ar_pci->mem + PCIE_LOCAL_BASE_ADDRESS +
		  PCIE_SOC_WAKE_ADDRESS);
	ar_pci->ps_awake = false;
}

static int ath10k_pci_wake_wait(struct ath10k *ar)
{
	int tot_delay = 0;
	int curr_delay = 5;

	while (tot_delay < PCIE_WAKE_TIMEOUT) {
		if (ath10k_pci_is_awake(ar)) {
			if (tot_delay > PCIE_WAKE_LATE_US)
				ath10k_warn(ar, "device wakeup took %d ms which is unusually long, otherwise it works normally.\n",
					    tot_delay / 1000);
			return 0;
		}

		udelay(curr_delay);
		tot_delay += curr_delay;

		if (curr_delay < 50)
			curr_delay += 5;
	}

	return -ETIMEDOUT;
}

static int ath10k_pci_force_wake(struct ath10k *ar)
{
	struct ath10k_pci *ar_pci = ath10k_pci_priv(ar);
	unsigned long flags;
	int ret = 0;

	if (ar_pci->pci_ps)
		return ret;

	spin_lock_irqsave(&ar_pci->ps_lock, flags);

	if (!ar_pci->ps_awake) {
		iowrite32(PCIE_SOC_WAKE_V_MASK,
			  ar_pci->mem + PCIE_LOCAL_BASE_ADDRESS +
			  PCIE_SOC_WAKE_ADDRESS);

		ret = ath10k_pci_wake_wait(ar);
		if (ret == 0)
			ar_pci->ps_awake = true;
	}

	spin_unlock_irqrestore(&ar_pci->ps_lock, flags);

	return ret;
}

static void ath10k_pci_force_sleep(struct ath10k *ar)
{
	struct ath10k_pci *ar_pci = ath10k_pci_priv(ar);
	unsigned long flags;

	spin_lock_irqsave(&ar_pci->ps_lock, flags);

	iowrite32(PCIE_SOC_WAKE_RESET,
		  ar_pci->mem + PCIE_LOCAL_BASE_ADDRESS +
		  PCIE_SOC_WAKE_ADDRESS);
	ar_pci->ps_awake = false;

	spin_unlock_irqrestore(&ar_pci->ps_lock, flags);
}

static int ath10k_pci_wake(struct ath10k *ar)
{
	struct ath10k_pci *ar_pci = ath10k_pci_priv(ar);
	unsigned long flags;
	int ret = 0;

	if (ar_pci->pci_ps == 0)
		return ret;

	spin_lock_irqsave(&ar_pci->ps_lock, flags);

	ath10k_dbg(ar, ATH10K_DBG_PCI_PS, "pci ps wake refcount %lu awake %d\n",
		   ar_pci->ps_wake_refcount, ar_pci->ps_awake);

	/* This function can be called very frequently. To avoid excessive
	 * CPU stalls for MMIO reads use a cache var to hold the device state.
	 */
	if (!ar_pci->ps_awake) {
		__ath10k_pci_wake(ar);

		ret = ath10k_pci_wake_wait(ar);
		if (ret == 0)
			ar_pci->ps_awake = true;
	}

	if (ret == 0) {
		ar_pci->ps_wake_refcount++;
		WARN_ON(ar_pci->ps_wake_refcount == 0);
	}

	spin_unlock_irqrestore(&ar_pci->ps_lock, flags);

	return ret;
}

static void ath10k_pci_sleep(struct ath10k *ar)
{
	struct ath10k_pci *ar_pci = ath10k_pci_priv(ar);
	unsigned long flags;

	if (ar_pci->pci_ps == 0)
		return;

	spin_lock_irqsave(&ar_pci->ps_lock, flags);

	ath10k_dbg(ar, ATH10K_DBG_PCI_PS, "pci ps sleep refcount %lu awake %d\n",
		   ar_pci->ps_wake_refcount, ar_pci->ps_awake);

	if (WARN_ON(ar_pci->ps_wake_refcount == 0))
		goto skip;

	ar_pci->ps_wake_refcount--;

	mod_timer(&ar_pci->ps_timer, jiffies +
		  msecs_to_jiffies(ATH10K_PCI_SLEEP_GRACE_PERIOD_MSEC));

skip:
	spin_unlock_irqrestore(&ar_pci->ps_lock, flags);
}

static void ath10k_pci_ps_timer(struct timer_list *t)
{
	struct ath10k_pci *ar_pci = from_timer(ar_pci, t, ps_timer);
	struct ath10k *ar = ar_pci->ar;
	unsigned long flags;

	spin_lock_irqsave(&ar_pci->ps_lock, flags);

	ath10k_dbg(ar, ATH10K_DBG_PCI_PS, "pci ps timer refcount %lu awake %d\n",
		   ar_pci->ps_wake_refcount, ar_pci->ps_awake);

	if (ar_pci->ps_wake_refcount > 0)
		goto skip;

	__ath10k_pci_sleep(ar);

skip:
	spin_unlock_irqrestore(&ar_pci->ps_lock, flags);
}

static void ath10k_pci_sleep_sync(struct ath10k *ar)
{
	struct ath10k_pci *ar_pci = ath10k_pci_priv(ar);
	unsigned long flags;

	if (ar_pci->pci_ps == 0) {
		ath10k_pci_force_sleep(ar);
		return;
	}

	del_timer_sync(&ar_pci->ps_timer);

	spin_lock_irqsave(&ar_pci->ps_lock, flags);
	WARN_ON(ar_pci->ps_wake_refcount > 0);
	__ath10k_pci_sleep(ar);
	spin_unlock_irqrestore(&ar_pci->ps_lock, flags);
}

static void ath10k_bus_pci_write32(struct ath10k *ar, u32 offset, u32 value)
{
	struct ath10k_pci *ar_pci = ath10k_pci_priv(ar);
	int ret;

	if (unlikely(offset + sizeof(value) > ar_pci->mem_len)) {
		ath10k_warn(ar, "refusing to write mmio out of bounds at 0x%08x - 0x%08zx (max 0x%08zx)\n",
			    offset, offset + sizeof(value), ar_pci->mem_len);
		return;
	}

	ret = ath10k_pci_wake(ar);
	if (ret) {
		ath10k_warn(ar, "failed to wake target for write32 of 0x%08x at 0x%08x: %d\n",
			    value, offset, ret);
		return;
	}

	iowrite32(value, ar_pci->mem + offset);
	ath10k_pci_sleep(ar);
}

static u32 ath10k_bus_pci_read32(struct ath10k *ar, u32 offset)
{
	struct ath10k_pci *ar_pci = ath10k_pci_priv(ar);
	u32 val;
	int ret;

	if (unlikely(offset + sizeof(val) > ar_pci->mem_len)) {
		ath10k_warn(ar, "refusing to read mmio out of bounds at 0x%08x - 0x%08zx (max 0x%08zx)\n",
			    offset, offset + sizeof(val), ar_pci->mem_len);
		return 0;
	}

	ret = ath10k_pci_wake(ar);
	if (ret) {
		ath10k_warn(ar, "failed to wake target for read32 at 0x%08x: %d\n",
			    offset, ret);
		return 0xffffffff;
	}

	val = ioread32(ar_pci->mem + offset);
	ath10k_pci_sleep(ar);

	return val;
}

inline void ath10k_pci_write32(struct ath10k *ar, u32 offset, u32 value)
{
	struct ath10k_ce *ce = ath10k_ce_priv(ar);

	ce->bus_ops->write32(ar, offset, value);
}

inline u32 ath10k_pci_read32(struct ath10k *ar, u32 offset)
{
	struct ath10k_ce *ce = ath10k_ce_priv(ar);

	return ce->bus_ops->read32(ar, offset);
}

u32 ath10k_pci_soc_read32(struct ath10k *ar, u32 addr)
{
	return ath10k_pci_read32(ar, RTC_SOC_BASE_ADDRESS + addr);
}

void ath10k_pci_soc_write32(struct ath10k *ar, u32 addr, u32 val)
{
	ath10k_pci_write32(ar, RTC_SOC_BASE_ADDRESS + addr, val);
}

u32 ath10k_pci_reg_read32(struct ath10k *ar, u32 addr)
{
	return ath10k_pci_read32(ar, PCIE_LOCAL_BASE_ADDRESS + addr);
}

void ath10k_pci_reg_write32(struct ath10k *ar, u32 addr, u32 val)
{
	ath10k_pci_write32(ar, PCIE_LOCAL_BASE_ADDRESS + addr, val);
}

bool ath10k_pci_irq_pending(struct ath10k *ar)
{
	u32 cause;

	/* Check if the shared legacy irq is for us */
	cause = ath10k_pci_read32(ar, SOC_CORE_BASE_ADDRESS +
				  PCIE_INTR_CAUSE_ADDRESS);
	if (cause & (PCIE_INTR_FIRMWARE_MASK | PCIE_INTR_CE_MASK_ALL))
		return true;

	return false;
}

void ath10k_pci_disable_and_clear_legacy_irq(struct ath10k *ar)
{
	/* IMPORTANT: INTR_CLR register has to be set after
	 * INTR_ENABLE is set to 0, otherwise interrupt can not be
	 * really cleared.
	 */
	ath10k_pci_write32(ar, SOC_CORE_BASE_ADDRESS + PCIE_INTR_ENABLE_ADDRESS,
			   0);
	ath10k_pci_write32(ar, SOC_CORE_BASE_ADDRESS + PCIE_INTR_CLR_ADDRESS,
			   PCIE_INTR_FIRMWARE_MASK | PCIE_INTR_CE_MASK_ALL);

	/* IMPORTANT: this extra read transaction is required to
	 * flush the posted write buffer.
	 */
	(void)ath10k_pci_read32(ar, SOC_CORE_BASE_ADDRESS +
				PCIE_INTR_ENABLE_ADDRESS);
}

void ath10k_pci_enable_legacy_irq(struct ath10k *ar)
{
	ath10k_pci_write32(ar, SOC_CORE_BASE_ADDRESS +
			   PCIE_INTR_ENABLE_ADDRESS,
			   PCIE_INTR_FIRMWARE_MASK | PCIE_INTR_CE_MASK_ALL);

	/* IMPORTANT: this extra read transaction is required to
	 * flush the posted write buffer.
	 */
	(void)ath10k_pci_read32(ar, SOC_CORE_BASE_ADDRESS +
				PCIE_INTR_ENABLE_ADDRESS);
}

static inline const char *ath10k_pci_get_irq_method(struct ath10k *ar)
{
	struct ath10k_pci *ar_pci = ath10k_pci_priv(ar);

	if (ar_pci->oper_irq_mode == ATH10K_PCI_IRQ_MSI)
		return "msi";

	return "legacy";
}

static int __ath10k_pci_rx_post_buf(struct ath10k_pci_pipe *pipe)
{
	struct ath10k *ar = pipe->hif_ce_state;
	struct ath10k_ce *ce = ath10k_ce_priv(ar);
	struct ath10k_ce_pipe *ce_pipe = pipe->ce_hdl;
	struct sk_buff *skb;
	dma_addr_t paddr;
	int ret;

	skb = dev_alloc_skb(pipe->buf_sz);
	if (!skb)
		return -ENOMEM;

	WARN_ONCE((unsigned long)skb->data & 3, "unaligned skb");

	paddr = dma_map_single(ar->dev, skb->data,
			       skb->len + skb_tailroom(skb),
			       DMA_FROM_DEVICE);
	if (unlikely(dma_mapping_error(ar->dev, paddr))) {
		ath10k_warn(ar, "failed to dma map pci rx buf\n");
		dev_kfree_skb_any(skb);
		return -EIO;
	}

	ATH10K_SKB_RXCB(skb)->paddr = paddr;

	spin_lock_bh(&ce->ce_lock);
	ret = ce_pipe->ops->ce_rx_post_buf(ce_pipe, skb, paddr);
	spin_unlock_bh(&ce->ce_lock);
	if (ret) {
		dma_unmap_single(ar->dev, paddr, skb->len + skb_tailroom(skb),
				 DMA_FROM_DEVICE);
		dev_kfree_skb_any(skb);
		return ret;
	}

	return 0;
}

static void ath10k_pci_rx_post_pipe(struct ath10k_pci_pipe *pipe)
{
	struct ath10k *ar = pipe->hif_ce_state;
	struct ath10k_pci *ar_pci = ath10k_pci_priv(ar);
	struct ath10k_ce *ce = ath10k_ce_priv(ar);
	struct ath10k_ce_pipe *ce_pipe = pipe->ce_hdl;
	int ret, num;

	if (pipe->buf_sz == 0)
		return;

	if (!ce_pipe->dest_ring)
		return;

	spin_lock_bh(&ce->ce_lock);
	num = __ath10k_ce_rx_num_free_bufs(ce_pipe);
<<<<<<< HEAD
	spin_unlock_bh(&ar_pci->ce_lock);
=======
	spin_unlock_bh(&ce->ce_lock);
>>>>>>> 24b8d41d

	while (num >= 0) {
		ret = __ath10k_pci_rx_post_buf(pipe);
		if (ret) {
			if (ret == -ENOSPC)
				break;
			ath10k_warn(ar, "failed to post pci rx buf: %d\n", ret);
			mod_timer(&ar_pci->rx_post_retry, jiffies +
				  ATH10K_PCI_RX_POST_RETRY_MS);
			break;
		}
		num--;
	}
}

void ath10k_pci_rx_post(struct ath10k *ar)
{
	struct ath10k_pci *ar_pci = ath10k_pci_priv(ar);
	int i;

	for (i = 0; i < CE_COUNT; i++)
		ath10k_pci_rx_post_pipe(&ar_pci->pipe_info[i]);
}

void ath10k_pci_rx_replenish_retry(struct timer_list *t)
{
	struct ath10k_pci *ar_pci = from_timer(ar_pci, t, rx_post_retry);
	struct ath10k *ar = ar_pci->ar;

	ath10k_pci_rx_post(ar);
}

static u32 ath10k_pci_qca988x_targ_cpu_to_ce_addr(struct ath10k *ar, u32 addr)
{
	u32 val = 0, region = addr & 0xfffff;

<<<<<<< HEAD
	switch (ar->hw_rev) {
	case ATH10K_HW_QCA988X:
	case ATH10K_HW_QCA9887:
	case ATH10K_HW_QCA6174:
	case ATH10K_HW_QCA9377:
		val = (ath10k_pci_read32(ar, SOC_CORE_BASE_ADDRESS +
					  CORE_CTRL_ADDRESS) &
		       0x7ff) << 21;
		break;
	case ATH10K_HW_QCA9888:
	case ATH10K_HW_QCA99X0:
	case ATH10K_HW_QCA9984:
	case ATH10K_HW_QCA4019:
		val = ath10k_pci_read32(ar, PCIE_BAR_REG_ADDRESS);
		break;
	}
=======
	val = (ath10k_pci_read32(ar, SOC_CORE_BASE_ADDRESS + CORE_CTRL_ADDRESS)
				 & 0x7ff) << 21;
	val |= 0x100000 | region;
	return val;
}
>>>>>>> 24b8d41d

/* Refactor from ath10k_pci_qca988x_targ_cpu_to_ce_addr.
 * Support to access target space below 1M for qca6174 and qca9377.
 * If target space is below 1M, the bit[20] of converted CE addr is 0.
 * Otherwise bit[20] of converted CE addr is 1.
 */
static u32 ath10k_pci_qca6174_targ_cpu_to_ce_addr(struct ath10k *ar, u32 addr)
{
	u32 val = 0, region = addr & 0xfffff;

	val = (ath10k_pci_read32(ar, SOC_CORE_BASE_ADDRESS + CORE_CTRL_ADDRESS)
				 & 0x7ff) << 21;
	val |= ((addr >= 0x100000) ? 0x100000 : 0) | region;
	return val;
}

static u32 ath10k_pci_qca99x0_targ_cpu_to_ce_addr(struct ath10k *ar, u32 addr)
{
	u32 val = 0, region = addr & 0xfffff;

	val = ath10k_pci_read32(ar, PCIE_BAR_REG_ADDRESS);
	val |= 0x100000 | region;
	return val;
}

static u32 ath10k_pci_targ_cpu_to_ce_addr(struct ath10k *ar, u32 addr)
{
	struct ath10k_pci *ar_pci = ath10k_pci_priv(ar);

	if (WARN_ON_ONCE(!ar_pci->targ_cpu_to_ce_addr))
		return -ENOTSUPP;

	return ar_pci->targ_cpu_to_ce_addr(ar, addr);
}

/*
 * Diagnostic read/write access is provided for startup/config/debug usage.
 * Caller must guarantee proper alignment, when applicable, and single user
 * at any moment.
 */
static int ath10k_pci_diag_read_mem(struct ath10k *ar, u32 address, void *data,
				    int nbytes)
{
	struct ath10k_pci *ar_pci = ath10k_pci_priv(ar);
	int ret = 0;
	u32 *buf;
	unsigned int completed_nbytes, alloc_nbytes, remaining_bytes;
	struct ath10k_ce_pipe *ce_diag;
	/* Host buffer address in CE space */
	u32 ce_data;
	dma_addr_t ce_data_base = 0;
	void *data_buf;
	int i;

	mutex_lock(&ar_pci->ce_diag_mutex);
	ce_diag = ar_pci->ce_diag;

	/*
	 * Allocate a temporary bounce buffer to hold caller's data
	 * to be DMA'ed from Target. This guarantees
	 *   1) 4-byte alignment
	 *   2) Buffer in DMA-able space
	 */
	alloc_nbytes = min_t(unsigned int, nbytes, DIAG_TRANSFER_LIMIT);
<<<<<<< HEAD

	data_buf = (unsigned char *)dma_alloc_coherent(ar->dev,
						       alloc_nbytes,
						       &ce_data_base,
						       GFP_ATOMIC);
=======
>>>>>>> 24b8d41d

	data_buf = dma_alloc_coherent(ar->dev, alloc_nbytes, &ce_data_base,
				      GFP_ATOMIC);
	if (!data_buf) {
		ret = -ENOMEM;
		goto done;
	}
<<<<<<< HEAD
	memset(data_buf, 0, alloc_nbytes);

=======

	/* The address supplied by the caller is in the
	 * Target CPU virtual address space.
	 *
	 * In order to use this address with the diagnostic CE,
	 * convert it from Target CPU virtual address space
	 * to CE address space
	 */
	address = ath10k_pci_targ_cpu_to_ce_addr(ar, address);

>>>>>>> 24b8d41d
	remaining_bytes = nbytes;
	ce_data = ce_data_base;
	while (remaining_bytes) {
		nbytes = min_t(unsigned int, remaining_bytes,
			       DIAG_TRANSFER_LIMIT);

<<<<<<< HEAD
		ret = __ath10k_ce_rx_post_buf(ce_diag, &ce_data, ce_data);
=======
		ret = ath10k_ce_rx_post_buf(ce_diag, &ce_data, ce_data);
>>>>>>> 24b8d41d
		if (ret != 0)
			goto done;

		/* Request CE to send from Target(!) address to Host buffer */
		ret = ath10k_ce_send(ce_diag, NULL, (u32)address, nbytes, 0, 0);
		if (ret)
			goto done;

		i = 0;
		while (ath10k_ce_completed_send_next(ce_diag, NULL) != 0) {
			udelay(DIAG_ACCESS_CE_WAIT_US);
			i += DIAG_ACCESS_CE_WAIT_US;

			if (i > DIAG_ACCESS_CE_TIMEOUT_US) {
				ret = -EBUSY;
				goto done;
			}
		}

		i = 0;
<<<<<<< HEAD
		while (ath10k_ce_completed_recv_next_nolock(ce_diag,
							    (void **)&buf,
							    &completed_nbytes)
								!= 0) {
			mdelay(1);
=======
		while (ath10k_ce_completed_recv_next(ce_diag, (void **)&buf,
						     &completed_nbytes) != 0) {
			udelay(DIAG_ACCESS_CE_WAIT_US);
			i += DIAG_ACCESS_CE_WAIT_US;
>>>>>>> 24b8d41d

			if (i > DIAG_ACCESS_CE_TIMEOUT_US) {
				ret = -EBUSY;
				goto done;
			}
		}

		if (nbytes != completed_nbytes) {
			ret = -EIO;
			goto done;
		}

		if (*buf != ce_data) {
			ret = -EIO;
			goto done;
		}

		remaining_bytes -= nbytes;
<<<<<<< HEAD

		if (ret) {
			ath10k_warn(ar, "failed to read diag value at 0x%x: %d\n",
				    address, ret);
			break;
		}
=======
>>>>>>> 24b8d41d
		memcpy(data, data_buf, nbytes);

		address += nbytes;
		data += nbytes;
	}

done:

	if (data_buf)
		dma_free_coherent(ar->dev, alloc_nbytes, data_buf,
				  ce_data_base);

	mutex_unlock(&ar_pci->ce_diag_mutex);

	return ret;
}

static int ath10k_pci_diag_read32(struct ath10k *ar, u32 address, u32 *value)
{
	__le32 val = 0;
	int ret;

	ret = ath10k_pci_diag_read_mem(ar, address, &val, sizeof(val));
	*value = __le32_to_cpu(val);

	return ret;
}

static int __ath10k_pci_diag_read_hi(struct ath10k *ar, void *dest,
				     u32 src, u32 len)
{
	u32 host_addr, addr;
	int ret;

	host_addr = host_interest_item_address(src);

	ret = ath10k_pci_diag_read32(ar, host_addr, &addr);
	if (ret != 0) {
		ath10k_warn(ar, "failed to get memcpy hi address for firmware address %d: %d\n",
			    src, ret);
		return ret;
	}

	ret = ath10k_pci_diag_read_mem(ar, addr, dest, len);
	if (ret != 0) {
		ath10k_warn(ar, "failed to memcpy firmware memory from %d (%d B): %d\n",
			    addr, len, ret);
		return ret;
	}

	return 0;
}

#define ath10k_pci_diag_read_hi(ar, dest, src, len)		\
	__ath10k_pci_diag_read_hi(ar, dest, HI_ITEM(src), len)

int ath10k_pci_diag_write_mem(struct ath10k *ar, u32 address,
			      const void *data, int nbytes)
{
	struct ath10k_pci *ar_pci = ath10k_pci_priv(ar);
	int ret = 0;
	u32 *buf;
<<<<<<< HEAD
	unsigned int completed_nbytes, orig_nbytes, remaining_bytes;
=======
	unsigned int completed_nbytes, alloc_nbytes, remaining_bytes;
>>>>>>> 24b8d41d
	struct ath10k_ce_pipe *ce_diag;
	void *data_buf;
	dma_addr_t ce_data_base = 0;
	int i;

	mutex_lock(&ar_pci->ce_diag_mutex);
	ce_diag = ar_pci->ce_diag;

	/*
	 * Allocate a temporary bounce buffer to hold caller's data
	 * to be DMA'ed to Target. This guarantees
	 *   1) 4-byte alignment
	 *   2) Buffer in DMA-able space
	 */
	alloc_nbytes = min_t(unsigned int, nbytes, DIAG_TRANSFER_LIMIT);

	data_buf = dma_alloc_coherent(ar->dev, alloc_nbytes, &ce_data_base,
				      GFP_ATOMIC);
	if (!data_buf) {
		ret = -ENOMEM;
		goto done;
	}

	/*
	 * The address supplied by the caller is in the
	 * Target CPU virtual address space.
	 *
	 * In order to use this address with the diagnostic CE,
	 * convert it from
	 *    Target CPU virtual address space
	 * to
	 *    CE address space
	 */
	address = ath10k_pci_targ_cpu_to_ce_addr(ar, address);

	remaining_bytes = nbytes;
	while (remaining_bytes) {
		/* FIXME: check cast */
		nbytes = min_t(int, remaining_bytes, DIAG_TRANSFER_LIMIT);

		/* Copy caller's data to allocated DMA buf */
		memcpy(data_buf, data, nbytes);

		/* Set up to receive directly into Target(!) address */
<<<<<<< HEAD
		ret = __ath10k_ce_rx_post_buf(ce_diag, &address, address);
=======
		ret = ath10k_ce_rx_post_buf(ce_diag, &address, address);
>>>>>>> 24b8d41d
		if (ret != 0)
			goto done;

		/*
		 * Request CE to send caller-supplied data that
		 * was copied to bounce buffer to Target(!) address.
		 */
		ret = ath10k_ce_send(ce_diag, NULL, ce_data_base, nbytes, 0, 0);
		if (ret != 0)
			goto done;

		i = 0;
		while (ath10k_ce_completed_send_next(ce_diag, NULL) != 0) {
			udelay(DIAG_ACCESS_CE_WAIT_US);
			i += DIAG_ACCESS_CE_WAIT_US;

			if (i > DIAG_ACCESS_CE_TIMEOUT_US) {
				ret = -EBUSY;
				goto done;
			}
		}

		i = 0;
<<<<<<< HEAD
		while (ath10k_ce_completed_recv_next_nolock(ce_diag,
							    (void **)&buf,
							    &completed_nbytes)
								!= 0) {
			mdelay(1);
=======
		while (ath10k_ce_completed_recv_next(ce_diag, (void **)&buf,
						     &completed_nbytes) != 0) {
			udelay(DIAG_ACCESS_CE_WAIT_US);
			i += DIAG_ACCESS_CE_WAIT_US;
>>>>>>> 24b8d41d

			if (i > DIAG_ACCESS_CE_TIMEOUT_US) {
				ret = -EBUSY;
				goto done;
			}
		}

		if (nbytes != completed_nbytes) {
			ret = -EIO;
			goto done;
		}

		if (*buf != address) {
			ret = -EIO;
			goto done;
		}

		remaining_bytes -= nbytes;
		address += nbytes;
		data += nbytes;
	}

done:
	if (data_buf) {
		dma_free_coherent(ar->dev, alloc_nbytes, data_buf,
				  ce_data_base);
	}

	if (ret != 0)
		ath10k_warn(ar, "failed to write diag value at 0x%x: %d\n",
			    address, ret);

	mutex_unlock(&ar_pci->ce_diag_mutex);

	return ret;
}

static int ath10k_pci_diag_write32(struct ath10k *ar, u32 address, u32 value)
{
	__le32 val = __cpu_to_le32(value);

	return ath10k_pci_diag_write_mem(ar, address, &val, sizeof(val));
}

/* Called by lower (CE) layer when a send to Target completes. */
static void ath10k_pci_htc_tx_cb(struct ath10k_ce_pipe *ce_state)
{
	struct ath10k *ar = ce_state->ar;
	struct sk_buff_head list;
	struct sk_buff *skb;

	__skb_queue_head_init(&list);
	while (ath10k_ce_completed_send_next(ce_state, (void **)&skb) == 0) {
		/* no need to call tx completion for NULL pointers */
		if (skb == NULL)
			continue;

		__skb_queue_tail(&list, skb);
	}

	while ((skb = __skb_dequeue(&list)))
		ath10k_htc_tx_completion_handler(ar, skb);
}

static void ath10k_pci_process_rx_cb(struct ath10k_ce_pipe *ce_state,
				     void (*callback)(struct ath10k *ar,
						      struct sk_buff *skb))
{
	struct ath10k *ar = ce_state->ar;
	struct ath10k_pci *ar_pci = ath10k_pci_priv(ar);
	struct ath10k_pci_pipe *pipe_info =  &ar_pci->pipe_info[ce_state->id];
	struct sk_buff *skb;
	struct sk_buff_head list;
	void *transfer_context;
	unsigned int nbytes, max_nbytes;

	__skb_queue_head_init(&list);
	while (ath10k_ce_completed_recv_next(ce_state, &transfer_context,
					     &nbytes) == 0) {
		skb = transfer_context;
		max_nbytes = skb->len + skb_tailroom(skb);
		dma_unmap_single(ar->dev, ATH10K_SKB_RXCB(skb)->paddr,
				 max_nbytes, DMA_FROM_DEVICE);

		if (unlikely(max_nbytes < nbytes)) {
			ath10k_warn(ar, "rxed more than expected (nbytes %d, max %d)",
				    nbytes, max_nbytes);
			dev_kfree_skb_any(skb);
			continue;
		}

		skb_put(skb, nbytes);
		__skb_queue_tail(&list, skb);
	}

	while ((skb = __skb_dequeue(&list))) {
		ath10k_dbg(ar, ATH10K_DBG_PCI, "pci rx ce pipe %d len %d\n",
			   ce_state->id, skb->len);
		ath10k_dbg_dump(ar, ATH10K_DBG_PCI_DUMP, NULL, "pci rx: ",
				skb->data, skb->len);

		callback(ar, skb);
	}

	ath10k_pci_rx_post_pipe(pipe_info);
}

static void ath10k_pci_process_htt_rx_cb(struct ath10k_ce_pipe *ce_state,
					 void (*callback)(struct ath10k *ar,
							  struct sk_buff *skb))
{
	struct ath10k *ar = ce_state->ar;
	struct ath10k_pci *ar_pci = ath10k_pci_priv(ar);
	struct ath10k_pci_pipe *pipe_info =  &ar_pci->pipe_info[ce_state->id];
	struct ath10k_ce_pipe *ce_pipe = pipe_info->ce_hdl;
	struct sk_buff *skb;
	struct sk_buff_head list;
	void *transfer_context;
	unsigned int nbytes, max_nbytes, nentries;
	int orig_len;

	/* No need to aquire ce_lock for CE5, since this is the only place CE5
	 * is processed other than init and deinit. Before releasing CE5
	 * buffers, interrupts are disabled. Thus CE5 access is serialized.
	 */
	__skb_queue_head_init(&list);
	while (ath10k_ce_completed_recv_next_nolock(ce_state, &transfer_context,
						    &nbytes) == 0) {
		skb = transfer_context;
		max_nbytes = skb->len + skb_tailroom(skb);

		if (unlikely(max_nbytes < nbytes)) {
			ath10k_warn(ar, "rxed more than expected (nbytes %d, max %d)",
				    nbytes, max_nbytes);
			continue;
		}

		dma_sync_single_for_cpu(ar->dev, ATH10K_SKB_RXCB(skb)->paddr,
					max_nbytes, DMA_FROM_DEVICE);
		skb_put(skb, nbytes);
		__skb_queue_tail(&list, skb);
	}

	nentries = skb_queue_len(&list);
	while ((skb = __skb_dequeue(&list))) {
		ath10k_dbg(ar, ATH10K_DBG_PCI, "pci rx ce pipe %d len %d\n",
			   ce_state->id, skb->len);
		ath10k_dbg_dump(ar, ATH10K_DBG_PCI_DUMP, NULL, "pci rx: ",
				skb->data, skb->len);

		orig_len = skb->len;
		callback(ar, skb);
		skb_push(skb, orig_len - skb->len);
		skb_reset_tail_pointer(skb);
		skb_trim(skb, 0);

		/*let device gain the buffer again*/
		dma_sync_single_for_device(ar->dev, ATH10K_SKB_RXCB(skb)->paddr,
					   skb->len + skb_tailroom(skb),
					   DMA_FROM_DEVICE);
	}
	ath10k_ce_rx_update_write_idx(ce_pipe, nentries);
}

/* Called by lower (CE) layer when data is received from the Target. */
static void ath10k_pci_htc_rx_cb(struct ath10k_ce_pipe *ce_state)
{
	ath10k_pci_process_rx_cb(ce_state, ath10k_htc_rx_completion_handler);
}

static void ath10k_pci_htt_htc_rx_cb(struct ath10k_ce_pipe *ce_state)
{
	/* CE4 polling needs to be done whenever CE pipe which transports
	 * HTT Rx (target->host) is processed.
	 */
	ath10k_ce_per_engine_service(ce_state->ar, 4);

	ath10k_pci_process_rx_cb(ce_state, ath10k_htc_rx_completion_handler);
}

/* Called by lower (CE) layer when data is received from the Target.
 * Only 10.4 firmware uses separate CE to transfer pktlog data.
 */
static void ath10k_pci_pktlog_rx_cb(struct ath10k_ce_pipe *ce_state)
{
	ath10k_pci_process_rx_cb(ce_state,
				 ath10k_htt_rx_pktlog_completion_handler);
}

/* Called by lower (CE) layer when a send to HTT Target completes. */
static void ath10k_pci_htt_tx_cb(struct ath10k_ce_pipe *ce_state)
{
	struct ath10k *ar = ce_state->ar;
	struct sk_buff *skb;

	while (ath10k_ce_completed_send_next(ce_state, (void **)&skb) == 0) {
		/* no need to call tx completion for NULL pointers */
		if (!skb)
			continue;

		dma_unmap_single(ar->dev, ATH10K_SKB_CB(skb)->paddr,
				 skb->len, DMA_TO_DEVICE);
		ath10k_htt_hif_tx_complete(ar, skb);
	}
}

static void ath10k_pci_htt_rx_deliver(struct ath10k *ar, struct sk_buff *skb)
{
	skb_pull(skb, sizeof(struct ath10k_htc_hdr));
	ath10k_htt_t2h_msg_handler(ar, skb);
}

/* Called by lower (CE) layer when HTT data is received from the Target. */
static void ath10k_pci_htt_rx_cb(struct ath10k_ce_pipe *ce_state)
{
	/* CE4 polling needs to be done whenever CE pipe which transports
	 * HTT Rx (target->host) is processed.
	 */
	ath10k_ce_per_engine_service(ce_state->ar, 4);

	ath10k_pci_process_htt_rx_cb(ce_state, ath10k_pci_htt_rx_deliver);
}

int ath10k_pci_hif_tx_sg(struct ath10k *ar, u8 pipe_id,
			 struct ath10k_hif_sg_item *items, int n_items)
{
	struct ath10k_pci *ar_pci = ath10k_pci_priv(ar);
	struct ath10k_ce *ce = ath10k_ce_priv(ar);
	struct ath10k_pci_pipe *pci_pipe = &ar_pci->pipe_info[pipe_id];
	struct ath10k_ce_pipe *ce_pipe = pci_pipe->ce_hdl;
	struct ath10k_ce_ring *src_ring = ce_pipe->src_ring;
	unsigned int nentries_mask;
	unsigned int sw_index;
	unsigned int write_index;
	int err, i = 0;

	spin_lock_bh(&ce->ce_lock);

	nentries_mask = src_ring->nentries_mask;
	sw_index = src_ring->sw_index;
	write_index = src_ring->write_index;

	if (unlikely(CE_RING_DELTA(nentries_mask,
				   write_index, sw_index - 1) < n_items)) {
		err = -ENOBUFS;
		goto err;
	}

	for (i = 0; i < n_items - 1; i++) {
		ath10k_dbg(ar, ATH10K_DBG_PCI,
			   "pci tx item %d paddr %pad len %d n_items %d\n",
			   i, &items[i].paddr, items[i].len, n_items);
		ath10k_dbg_dump(ar, ATH10K_DBG_PCI_DUMP, NULL, "pci tx data: ",
				items[i].vaddr, items[i].len);

		err = ath10k_ce_send_nolock(ce_pipe,
					    items[i].transfer_context,
					    items[i].paddr,
					    items[i].len,
					    items[i].transfer_id,
					    CE_SEND_FLAG_GATHER);
		if (err)
			goto err;
	}

	/* `i` is equal to `n_items -1` after for() */

	ath10k_dbg(ar, ATH10K_DBG_PCI,
		   "pci tx item %d paddr %pad len %d n_items %d\n",
		   i, &items[i].paddr, items[i].len, n_items);
	ath10k_dbg_dump(ar, ATH10K_DBG_PCI_DUMP, NULL, "pci tx data: ",
			items[i].vaddr, items[i].len);

	err = ath10k_ce_send_nolock(ce_pipe,
				    items[i].transfer_context,
				    items[i].paddr,
				    items[i].len,
				    items[i].transfer_id,
				    0);
	if (err)
		goto err;

	spin_unlock_bh(&ce->ce_lock);
	return 0;

err:
	for (; i > 0; i--)
		__ath10k_ce_send_revert(ce_pipe);

	spin_unlock_bh(&ce->ce_lock);
	return err;
}

int ath10k_pci_hif_diag_read(struct ath10k *ar, u32 address, void *buf,
			     size_t buf_len)
{
	return ath10k_pci_diag_read_mem(ar, address, buf, buf_len);
}

u16 ath10k_pci_hif_get_free_queue_number(struct ath10k *ar, u8 pipe)
{
	struct ath10k_pci *ar_pci = ath10k_pci_priv(ar);

	ath10k_dbg(ar, ATH10K_DBG_PCI, "pci hif get free queue number\n");

	return ath10k_ce_num_free_src_entries(ar_pci->pipe_info[pipe].ce_hdl);
}

static void ath10k_pci_dump_registers(struct ath10k *ar,
				      struct ath10k_fw_crash_data *crash_data)
{
	__le32 reg_dump_values[REG_DUMP_COUNT_QCA988X] = {};
	int i, ret;

	lockdep_assert_held(&ar->dump_mutex);

	ret = ath10k_pci_diag_read_hi(ar, &reg_dump_values[0],
				      hi_failure_state,
				      REG_DUMP_COUNT_QCA988X * sizeof(__le32));
	if (ret) {
		ath10k_err(ar, "failed to read firmware dump area: %d\n", ret);
		return;
	}

	BUILD_BUG_ON(REG_DUMP_COUNT_QCA988X % 4);

	ath10k_err(ar, "firmware register dump:\n");
	for (i = 0; i < REG_DUMP_COUNT_QCA988X; i += 4)
		ath10k_err(ar, "[%02d]: 0x%08X 0x%08X 0x%08X 0x%08X\n",
			   i,
			   __le32_to_cpu(reg_dump_values[i]),
			   __le32_to_cpu(reg_dump_values[i + 1]),
			   __le32_to_cpu(reg_dump_values[i + 2]),
			   __le32_to_cpu(reg_dump_values[i + 3]));

	if (!crash_data)
		return;

	for (i = 0; i < REG_DUMP_COUNT_QCA988X; i++)
		crash_data->registers[i] = reg_dump_values[i];
}

static int ath10k_pci_dump_memory_section(struct ath10k *ar,
					  const struct ath10k_mem_region *mem_region,
					  u8 *buf, size_t buf_len)
{
	const struct ath10k_mem_section *cur_section, *next_section;
	unsigned int count, section_size, skip_size;
	int ret, i, j;

	if (!mem_region || !buf)
		return 0;

	cur_section = &mem_region->section_table.sections[0];

	if (mem_region->start > cur_section->start) {
		ath10k_warn(ar, "incorrect memdump region 0x%x with section start address 0x%x.\n",
			    mem_region->start, cur_section->start);
		return 0;
	}

	skip_size = cur_section->start - mem_region->start;

	/* fill the gap between the first register section and register
	 * start address
	 */
	for (i = 0; i < skip_size; i++) {
		*buf = ATH10K_MAGIC_NOT_COPIED;
		buf++;
	}

	count = 0;

	for (i = 0; cur_section != NULL; i++) {
		section_size = cur_section->end - cur_section->start;

		if (section_size <= 0) {
			ath10k_warn(ar, "incorrect ramdump format with start address 0x%x and stop address 0x%x\n",
				    cur_section->start,
				    cur_section->end);
			break;
		}

		if ((i + 1) == mem_region->section_table.size) {
			/* last section */
			next_section = NULL;
			skip_size = 0;
		} else {
			next_section = cur_section + 1;

			if (cur_section->end > next_section->start) {
				ath10k_warn(ar, "next ramdump section 0x%x is smaller than current end address 0x%x\n",
					    next_section->start,
					    cur_section->end);
				break;
			}

			skip_size = next_section->start - cur_section->end;
		}

		if (buf_len < (skip_size + section_size)) {
			ath10k_warn(ar, "ramdump buffer is too small: %zu\n", buf_len);
			break;
		}

		buf_len -= skip_size + section_size;

		/* read section to dest memory */
		ret = ath10k_pci_diag_read_mem(ar, cur_section->start,
					       buf, section_size);
		if (ret) {
			ath10k_warn(ar, "failed to read ramdump from section 0x%x: %d\n",
				    cur_section->start, ret);
			break;
		}

		buf += section_size;
		count += section_size;

		/* fill in the gap between this section and the next */
		for (j = 0; j < skip_size; j++) {
			*buf = ATH10K_MAGIC_NOT_COPIED;
			buf++;
		}

		count += skip_size;

		if (!next_section)
			/* this was the last section */
			break;

		cur_section = next_section;
	}

	return count;
}

static int ath10k_pci_set_ram_config(struct ath10k *ar, u32 config)
{
	u32 val;

	ath10k_pci_write32(ar, SOC_CORE_BASE_ADDRESS +
			   FW_RAM_CONFIG_ADDRESS, config);

	val = ath10k_pci_read32(ar, SOC_CORE_BASE_ADDRESS +
				FW_RAM_CONFIG_ADDRESS);
	if (val != config) {
		ath10k_warn(ar, "failed to set RAM config from 0x%x to 0x%x\n",
			    val, config);
		return -EIO;
	}

	return 0;
}

/* Always returns the length */
static int ath10k_pci_dump_memory_sram(struct ath10k *ar,
				       const struct ath10k_mem_region *region,
				       u8 *buf)
{
	struct ath10k_pci *ar_pci = ath10k_pci_priv(ar);
	u32 base_addr, i;

	base_addr = ioread32(ar_pci->mem + QCA99X0_PCIE_BAR0_START_REG);
	base_addr += region->start;

	for (i = 0; i < region->len; i += 4) {
		iowrite32(base_addr + i, ar_pci->mem + QCA99X0_CPU_MEM_ADDR_REG);
		*(u32 *)(buf + i) = ioread32(ar_pci->mem + QCA99X0_CPU_MEM_DATA_REG);
	}

	return region->len;
}

/* if an error happened returns < 0, otherwise the length */
static int ath10k_pci_dump_memory_reg(struct ath10k *ar,
				      const struct ath10k_mem_region *region,
				      u8 *buf)
{
	struct ath10k_pci *ar_pci = ath10k_pci_priv(ar);
	u32 i;
	int ret;

	mutex_lock(&ar->conf_mutex);
	if (ar->state != ATH10K_STATE_ON) {
		ath10k_warn(ar, "Skipping pci_dump_memory_reg invalid state\n");
		ret = -EIO;
		goto done;
	}

	for (i = 0; i < region->len; i += 4)
		*(u32 *)(buf + i) = ioread32(ar_pci->mem + region->start + i);

	ret = region->len;
done:
	mutex_unlock(&ar->conf_mutex);
	return ret;
}

/* if an error happened returns < 0, otherwise the length */
static int ath10k_pci_dump_memory_generic(struct ath10k *ar,
					  const struct ath10k_mem_region *current_region,
					  u8 *buf)
{
	int ret;

	if (current_region->section_table.size > 0)
		/* Copy each section individually. */
		return ath10k_pci_dump_memory_section(ar,
						      current_region,
						      buf,
						      current_region->len);

	/* No individiual memory sections defined so we can
	 * copy the entire memory region.
	 */
	ret = ath10k_pci_diag_read_mem(ar,
				       current_region->start,
				       buf,
				       current_region->len);
	if (ret) {
		ath10k_warn(ar, "failed to copy ramdump region %s: %d\n",
			    current_region->name, ret);
		return ret;
	}

	return current_region->len;
}

static void ath10k_pci_dump_memory(struct ath10k *ar,
				   struct ath10k_fw_crash_data *crash_data)
{
	const struct ath10k_hw_mem_layout *mem_layout;
	const struct ath10k_mem_region *current_region;
	struct ath10k_dump_ram_data_hdr *hdr;
	u32 count, shift;
	size_t buf_len;
	int ret, i;
	u8 *buf;

	lockdep_assert_held(&ar->dump_mutex);

	if (!crash_data)
		return;

	mem_layout = ath10k_coredump_get_mem_layout(ar);
	if (!mem_layout)
		return;

	current_region = &mem_layout->region_table.regions[0];

	buf = crash_data->ramdump_buf;
	buf_len = crash_data->ramdump_buf_len;

	memset(buf, 0, buf_len);

	for (i = 0; i < mem_layout->region_table.size; i++) {
		count = 0;

		if (current_region->len > buf_len) {
			ath10k_warn(ar, "memory region %s size %d is larger that remaining ramdump buffer size %zu\n",
				    current_region->name,
				    current_region->len,
				    buf_len);
			break;
		}

		/* To get IRAM dump, the host driver needs to switch target
		 * ram config from DRAM to IRAM.
		 */
		if (current_region->type == ATH10K_MEM_REGION_TYPE_IRAM1 ||
		    current_region->type == ATH10K_MEM_REGION_TYPE_IRAM2) {
			shift = current_region->start >> 20;

			ret = ath10k_pci_set_ram_config(ar, shift);
			if (ret) {
				ath10k_warn(ar, "failed to switch ram config to IRAM for section %s: %d\n",
					    current_region->name, ret);
				break;
			}
		}

		/* Reserve space for the header. */
		hdr = (void *)buf;
		buf += sizeof(*hdr);
		buf_len -= sizeof(*hdr);

		switch (current_region->type) {
		case ATH10K_MEM_REGION_TYPE_IOSRAM:
			count = ath10k_pci_dump_memory_sram(ar, current_region, buf);
			break;
		case ATH10K_MEM_REGION_TYPE_IOREG:
			ret = ath10k_pci_dump_memory_reg(ar, current_region, buf);
			if (ret < 0)
				break;

			count = ret;
			break;
		default:
			ret = ath10k_pci_dump_memory_generic(ar, current_region, buf);
			if (ret < 0)
				break;

			count = ret;
			break;
		}

		hdr->region_type = cpu_to_le32(current_region->type);
		hdr->start = cpu_to_le32(current_region->start);
		hdr->length = cpu_to_le32(count);

		if (count == 0)
			/* Note: the header remains, just with zero length. */
			break;

		buf += count;
		buf_len -= count;

		current_region++;
	}
}

static void ath10k_pci_fw_dump_work(struct work_struct *work)
{
	struct ath10k_pci *ar_pci = container_of(work, struct ath10k_pci,
						 dump_work);
	struct ath10k_fw_crash_data *crash_data;
	struct ath10k *ar = ar_pci->ar;
	char guid[UUID_STRING_LEN + 1];

	mutex_lock(&ar->dump_mutex);

	spin_lock_bh(&ar->data_lock);
	ar->stats.fw_crash_counter++;
	spin_unlock_bh(&ar->data_lock);

	crash_data = ath10k_coredump_new(ar);

	if (crash_data)
		scnprintf(guid, sizeof(guid), "%pUl", &crash_data->guid);
	else
		scnprintf(guid, sizeof(guid), "n/a");

	ath10k_err(ar, "firmware crashed! (guid %s)\n", guid);
	ath10k_print_driver_info(ar);
	ath10k_pci_dump_registers(ar, crash_data);
	ath10k_ce_dump_registers(ar, crash_data);
	ath10k_pci_dump_memory(ar, crash_data);

	mutex_unlock(&ar->dump_mutex);

	queue_work(ar->workqueue, &ar->restart_work);
}

static void ath10k_pci_fw_crashed_dump(struct ath10k *ar)
{
	struct ath10k_pci *ar_pci = ath10k_pci_priv(ar);

	queue_work(ar->workqueue, &ar_pci->dump_work);
}

void ath10k_pci_hif_send_complete_check(struct ath10k *ar, u8 pipe,
					int force)
{
	struct ath10k_pci *ar_pci = ath10k_pci_priv(ar);

	ath10k_dbg(ar, ATH10K_DBG_PCI, "pci hif send complete check\n");

	if (!force) {
		int resources;
		/*
		 * Decide whether to actually poll for completions, or just
		 * wait for a later chance.
		 * If there seem to be plenty of resources left, then just wait
		 * since checking involves reading a CE register, which is a
		 * relatively expensive operation.
		 */
		resources = ath10k_pci_hif_get_free_queue_number(ar, pipe);

		/*
		 * If at least 50% of the total resources are still available,
		 * don't bother checking again yet.
		 */
		if (resources > (ar_pci->attr[pipe].src_nentries >> 1))
			return;
	}
	ath10k_ce_per_engine_service(ar, pipe);
}

static void ath10k_pci_rx_retry_sync(struct ath10k *ar)
{
	struct ath10k_pci *ar_pci = ath10k_pci_priv(ar);

	del_timer_sync(&ar_pci->rx_post_retry);
}

int ath10k_pci_hif_map_service_to_pipe(struct ath10k *ar, u16 service_id,
				       u8 *ul_pipe, u8 *dl_pipe)
{
	struct ath10k_pci *ar_pci = ath10k_pci_priv(ar);
	const struct ce_service_to_pipe *entry;
	bool ul_set = false, dl_set = false;
	int i;

	ath10k_dbg(ar, ATH10K_DBG_PCI, "pci hif map service\n");

	for (i = 0; i < ARRAY_SIZE(pci_target_service_to_ce_map_wlan); i++) {
		entry = &ar_pci->serv_to_pipe[i];

		if (__le32_to_cpu(entry->service_id) != service_id)
			continue;

		switch (__le32_to_cpu(entry->pipedir)) {
		case PIPEDIR_NONE:
			break;
		case PIPEDIR_IN:
			WARN_ON(dl_set);
			*dl_pipe = __le32_to_cpu(entry->pipenum);
			dl_set = true;
			break;
		case PIPEDIR_OUT:
			WARN_ON(ul_set);
			*ul_pipe = __le32_to_cpu(entry->pipenum);
			ul_set = true;
			break;
		case PIPEDIR_INOUT:
			WARN_ON(dl_set);
			WARN_ON(ul_set);
			*dl_pipe = __le32_to_cpu(entry->pipenum);
			*ul_pipe = __le32_to_cpu(entry->pipenum);
			dl_set = true;
			ul_set = true;
			break;
		}
	}

	if (!ul_set || !dl_set)
		return -ENOENT;

	return 0;
}

void ath10k_pci_hif_get_default_pipe(struct ath10k *ar,
				     u8 *ul_pipe, u8 *dl_pipe)
{
	ath10k_dbg(ar, ATH10K_DBG_PCI, "pci hif get default pipe\n");

	(void)ath10k_pci_hif_map_service_to_pipe(ar,
						 ATH10K_HTC_SVC_ID_RSVD_CTRL,
						 ul_pipe, dl_pipe);
}

void ath10k_pci_irq_msi_fw_mask(struct ath10k *ar)
{
	u32 val;

	switch (ar->hw_rev) {
	case ATH10K_HW_QCA988X:
	case ATH10K_HW_QCA9887:
	case ATH10K_HW_QCA6174:
	case ATH10K_HW_QCA9377:
		val = ath10k_pci_read32(ar, SOC_CORE_BASE_ADDRESS +
					CORE_CTRL_ADDRESS);
		val &= ~CORE_CTRL_PCIE_REG_31_MASK;
		ath10k_pci_write32(ar, SOC_CORE_BASE_ADDRESS +
				   CORE_CTRL_ADDRESS, val);
		break;
	case ATH10K_HW_QCA99X0:
	case ATH10K_HW_QCA9984:
	case ATH10K_HW_QCA9888:
	case ATH10K_HW_QCA4019:
		/* TODO: Find appropriate register configuration for QCA99X0
		 *  to mask irq/MSI.
		 */
		break;
	case ATH10K_HW_WCN3990:
		break;
	}
}

static void ath10k_pci_irq_msi_fw_unmask(struct ath10k *ar)
{
	u32 val;

	switch (ar->hw_rev) {
	case ATH10K_HW_QCA988X:
	case ATH10K_HW_QCA9887:
	case ATH10K_HW_QCA6174:
	case ATH10K_HW_QCA9377:
		val = ath10k_pci_read32(ar, SOC_CORE_BASE_ADDRESS +
					CORE_CTRL_ADDRESS);
		val |= CORE_CTRL_PCIE_REG_31_MASK;
		ath10k_pci_write32(ar, SOC_CORE_BASE_ADDRESS +
				   CORE_CTRL_ADDRESS, val);
		break;
	case ATH10K_HW_QCA99X0:
	case ATH10K_HW_QCA9984:
	case ATH10K_HW_QCA9888:
	case ATH10K_HW_QCA4019:
		/* TODO: Find appropriate register configuration for QCA99X0
		 *  to unmask irq/MSI.
		 */
		break;
	case ATH10K_HW_WCN3990:
		break;
	}
}

static void ath10k_pci_irq_disable(struct ath10k *ar)
{
	ath10k_ce_disable_interrupts(ar);
	ath10k_pci_disable_and_clear_legacy_irq(ar);
	ath10k_pci_irq_msi_fw_mask(ar);
}

static void ath10k_pci_irq_sync(struct ath10k *ar)
{
	struct ath10k_pci *ar_pci = ath10k_pci_priv(ar);

	synchronize_irq(ar_pci->pdev->irq);
}

static void ath10k_pci_irq_enable(struct ath10k *ar)
{
	ath10k_ce_enable_interrupts(ar);
	ath10k_pci_enable_legacy_irq(ar);
	ath10k_pci_irq_msi_fw_unmask(ar);
}

static int ath10k_pci_hif_start(struct ath10k *ar)
{
	struct ath10k_pci *ar_pci = ath10k_pci_priv(ar);

	ath10k_dbg(ar, ATH10K_DBG_BOOT, "boot hif start\n");

	napi_enable(&ar->napi);

	ath10k_pci_irq_enable(ar);
	ath10k_pci_rx_post(ar);

	pcie_capability_write_word(ar_pci->pdev, PCI_EXP_LNKCTL,
				   ar_pci->link_ctl);

	return 0;
}

static void ath10k_pci_rx_pipe_cleanup(struct ath10k_pci_pipe *pci_pipe)
{
	struct ath10k *ar;
	struct ath10k_ce_pipe *ce_pipe;
	struct ath10k_ce_ring *ce_ring;
	struct sk_buff *skb;
	int i;

	ar = pci_pipe->hif_ce_state;
	ce_pipe = pci_pipe->ce_hdl;
	ce_ring = ce_pipe->dest_ring;

	if (!ce_ring)
		return;

	if (!pci_pipe->buf_sz)
		return;

	for (i = 0; i < ce_ring->nentries; i++) {
		skb = ce_ring->per_transfer_context[i];
		if (!skb)
			continue;

		ce_ring->per_transfer_context[i] = NULL;

		dma_unmap_single(ar->dev, ATH10K_SKB_RXCB(skb)->paddr,
				 skb->len + skb_tailroom(skb),
				 DMA_FROM_DEVICE);
		dev_kfree_skb_any(skb);
	}
}

static void ath10k_pci_tx_pipe_cleanup(struct ath10k_pci_pipe *pci_pipe)
{
	struct ath10k *ar;
	struct ath10k_ce_pipe *ce_pipe;
	struct ath10k_ce_ring *ce_ring;
	struct sk_buff *skb;
	int i;

	ar = pci_pipe->hif_ce_state;
	ce_pipe = pci_pipe->ce_hdl;
	ce_ring = ce_pipe->src_ring;

	if (!ce_ring)
		return;

	if (!pci_pipe->buf_sz)
		return;

	for (i = 0; i < ce_ring->nentries; i++) {
		skb = ce_ring->per_transfer_context[i];
		if (!skb)
			continue;

		ce_ring->per_transfer_context[i] = NULL;

		ath10k_htc_tx_completion_handler(ar, skb);
	}
}

/*
 * Cleanup residual buffers for device shutdown:
 *    buffers that were enqueued for receive
 *    buffers that were to be sent
 * Note: Buffers that had completed but which were
 * not yet processed are on a completion queue. They
 * are handled when the completion thread shuts down.
 */
static void ath10k_pci_buffer_cleanup(struct ath10k *ar)
{
	struct ath10k_pci *ar_pci = ath10k_pci_priv(ar);
	int pipe_num;

	for (pipe_num = 0; pipe_num < CE_COUNT; pipe_num++) {
		struct ath10k_pci_pipe *pipe_info;

		pipe_info = &ar_pci->pipe_info[pipe_num];
		ath10k_pci_rx_pipe_cleanup(pipe_info);
		ath10k_pci_tx_pipe_cleanup(pipe_info);
	}
}

void ath10k_pci_ce_deinit(struct ath10k *ar)
{
	int i;

	for (i = 0; i < CE_COUNT; i++)
		ath10k_ce_deinit_pipe(ar, i);
}

void ath10k_pci_flush(struct ath10k *ar)
{
	ath10k_pci_rx_retry_sync(ar);
	ath10k_pci_buffer_cleanup(ar);
}

static void ath10k_pci_hif_stop(struct ath10k *ar)
{
	struct ath10k_pci *ar_pci = ath10k_pci_priv(ar);
	unsigned long flags;

	ath10k_dbg(ar, ATH10K_DBG_BOOT, "boot hif stop\n");

	ath10k_pci_irq_disable(ar);
	ath10k_pci_irq_sync(ar);
	napi_synchronize(&ar->napi);
	napi_disable(&ar->napi);
	cancel_work_sync(&ar_pci->dump_work);

	/* Most likely the device has HTT Rx ring configured. The only way to
	 * prevent the device from accessing (and possible corrupting) host
	 * memory is to reset the chip now.
	 *
	 * There's also no known way of masking MSI interrupts on the device.
	 * For ranged MSI the CE-related interrupts can be masked. However
	 * regardless how many MSI interrupts are assigned the first one
	 * is always used for firmware indications (crashes) and cannot be
	 * masked. To prevent the device from asserting the interrupt reset it
	 * before proceeding with cleanup.
	 */
	ath10k_pci_safe_chip_reset(ar);

	ath10k_pci_flush(ar);
	napi_synchronize(&ar->napi);
	napi_disable(&ar->napi);

	spin_lock_irqsave(&ar_pci->ps_lock, flags);
	WARN_ON(ar_pci->ps_wake_refcount > 0);
	spin_unlock_irqrestore(&ar_pci->ps_lock, flags);
}

int ath10k_pci_hif_exchange_bmi_msg(struct ath10k *ar,
				    void *req, u32 req_len,
				    void *resp, u32 *resp_len)
{
	struct ath10k_pci *ar_pci = ath10k_pci_priv(ar);
	struct ath10k_pci_pipe *pci_tx = &ar_pci->pipe_info[BMI_CE_NUM_TO_TARG];
	struct ath10k_pci_pipe *pci_rx = &ar_pci->pipe_info[BMI_CE_NUM_TO_HOST];
	struct ath10k_ce_pipe *ce_tx = pci_tx->ce_hdl;
	struct ath10k_ce_pipe *ce_rx = pci_rx->ce_hdl;
	dma_addr_t req_paddr = 0;
	dma_addr_t resp_paddr = 0;
	struct bmi_xfer xfer = {};
	void *treq, *tresp = NULL;
	int ret = 0;

	might_sleep();

	if (resp && !resp_len)
		return -EINVAL;

	if (resp && resp_len && *resp_len == 0)
		return -EINVAL;

	treq = kmemdup(req, req_len, GFP_KERNEL);
	if (!treq)
		return -ENOMEM;

	req_paddr = dma_map_single(ar->dev, treq, req_len, DMA_TO_DEVICE);
	ret = dma_mapping_error(ar->dev, req_paddr);
	if (ret) {
		ret = -EIO;
		goto err_dma;
	}

	if (resp && resp_len) {
		tresp = kzalloc(*resp_len, GFP_KERNEL);
		if (!tresp) {
			ret = -ENOMEM;
			goto err_req;
		}

		resp_paddr = dma_map_single(ar->dev, tresp, *resp_len,
					    DMA_FROM_DEVICE);
		ret = dma_mapping_error(ar->dev, resp_paddr);
		if (ret) {
			ret = -EIO;
			goto err_req;
		}

		xfer.wait_for_resp = true;
		xfer.resp_len = 0;

		ath10k_ce_rx_post_buf(ce_rx, &xfer, resp_paddr);
	}

	ret = ath10k_ce_send(ce_tx, &xfer, req_paddr, req_len, -1, 0);
	if (ret)
		goto err_resp;

	ret = ath10k_pci_bmi_wait(ar, ce_tx, ce_rx, &xfer);
	if (ret) {
		dma_addr_t unused_buffer;
		unsigned int unused_nbytes;
		unsigned int unused_id;

		ath10k_ce_cancel_send_next(ce_tx, NULL, &unused_buffer,
					   &unused_nbytes, &unused_id);
	} else {
		/* non-zero means we did not time out */
		ret = 0;
	}

err_resp:
	if (resp) {
		dma_addr_t unused_buffer;

		ath10k_ce_revoke_recv_next(ce_rx, NULL, &unused_buffer);
		dma_unmap_single(ar->dev, resp_paddr,
				 *resp_len, DMA_FROM_DEVICE);
	}
err_req:
	dma_unmap_single(ar->dev, req_paddr, req_len, DMA_TO_DEVICE);

	if (ret == 0 && resp_len) {
		*resp_len = min(*resp_len, xfer.resp_len);
		memcpy(resp, tresp, *resp_len);
	}
err_dma:
	kfree(treq);
	kfree(tresp);

	return ret;
}

static void ath10k_pci_bmi_send_done(struct ath10k_ce_pipe *ce_state)
{
	struct bmi_xfer *xfer;

	if (ath10k_ce_completed_send_next(ce_state, (void **)&xfer))
		return;

	xfer->tx_done = true;
}

static void ath10k_pci_bmi_recv_data(struct ath10k_ce_pipe *ce_state)
{
	struct ath10k *ar = ce_state->ar;
	struct bmi_xfer *xfer;
	unsigned int nbytes;

	if (ath10k_ce_completed_recv_next(ce_state, (void **)&xfer,
					  &nbytes))
		return;

	if (WARN_ON_ONCE(!xfer))
		return;

	if (!xfer->wait_for_resp) {
		ath10k_warn(ar, "unexpected: BMI data received; ignoring\n");
		return;
	}

	xfer->resp_len = nbytes;
	xfer->rx_done = true;
}

static int ath10k_pci_bmi_wait(struct ath10k *ar,
			       struct ath10k_ce_pipe *tx_pipe,
			       struct ath10k_ce_pipe *rx_pipe,
			       struct bmi_xfer *xfer)
{
	unsigned long timeout = jiffies + BMI_COMMUNICATION_TIMEOUT_HZ;
	unsigned long started = jiffies;
	unsigned long dur;
	int ret;

	while (time_before_eq(jiffies, timeout)) {
		ath10k_pci_bmi_send_done(tx_pipe);
		ath10k_pci_bmi_recv_data(rx_pipe);

		if (xfer->tx_done && (xfer->rx_done == xfer->wait_for_resp)) {
			ret = 0;
			goto out;
		}

		schedule();
	}

	ret = -ETIMEDOUT;

out:
	dur = jiffies - started;
	if (dur > HZ)
		ath10k_dbg(ar, ATH10K_DBG_BMI,
			   "bmi cmd took %lu jiffies hz %d ret %d\n",
			   dur, HZ, ret);
	return ret;
}

/*
 * Send an interrupt to the device to wake up the Target CPU
 * so it has an opportunity to notice any changed state.
 */
static int ath10k_pci_wake_target_cpu(struct ath10k *ar)
{
	u32 addr, val;

	addr = SOC_CORE_BASE_ADDRESS + CORE_CTRL_ADDRESS;
	val = ath10k_pci_read32(ar, addr);
	val |= CORE_CTRL_CPU_INTR_MASK;
	ath10k_pci_write32(ar, addr, val);

	return 0;
}

static int ath10k_pci_get_num_banks(struct ath10k *ar)
{
	struct ath10k_pci *ar_pci = ath10k_pci_priv(ar);

	switch (ar_pci->pdev->device) {
	case QCA988X_2_0_DEVICE_ID_UBNT:
	case QCA988X_2_0_DEVICE_ID:
	case QCA99X0_2_0_DEVICE_ID:
	case QCA9888_2_0_DEVICE_ID:
	case QCA9984_1_0_DEVICE_ID:
	case QCA9887_1_0_DEVICE_ID:
		return 1;
	case QCA6164_2_1_DEVICE_ID:
	case QCA6174_2_1_DEVICE_ID:
		switch (MS(ar->bus_param.chip_id, SOC_CHIP_ID_REV)) {
		case QCA6174_HW_1_0_CHIP_ID_REV:
		case QCA6174_HW_1_1_CHIP_ID_REV:
		case QCA6174_HW_2_1_CHIP_ID_REV:
		case QCA6174_HW_2_2_CHIP_ID_REV:
			return 3;
		case QCA6174_HW_1_3_CHIP_ID_REV:
			return 2;
		case QCA6174_HW_3_0_CHIP_ID_REV:
		case QCA6174_HW_3_1_CHIP_ID_REV:
		case QCA6174_HW_3_2_CHIP_ID_REV:
			return 9;
		}
		break;
	case QCA9377_1_0_DEVICE_ID:
		return 9;
	}

	ath10k_warn(ar, "unknown number of banks, assuming 1\n");
	return 1;
}

static int ath10k_bus_get_num_banks(struct ath10k *ar)
{
	struct ath10k_ce *ce = ath10k_ce_priv(ar);

	return ce->bus_ops->get_num_banks(ar);
}

int ath10k_pci_init_config(struct ath10k *ar)
{
	struct ath10k_pci *ar_pci = ath10k_pci_priv(ar);
	u32 interconnect_targ_addr;
	u32 pcie_state_targ_addr = 0;
	u32 pipe_cfg_targ_addr = 0;
	u32 svc_to_pipe_map = 0;
	u32 pcie_config_flags = 0;
	u32 ealloc_value;
	u32 ealloc_targ_addr;
	u32 flag2_value;
	u32 flag2_targ_addr;
	int ret = 0;

	/* Download to Target the CE Config and the service-to-CE map */
	interconnect_targ_addr =
		host_interest_item_address(HI_ITEM(hi_interconnect_state));

	/* Supply Target-side CE configuration */
	ret = ath10k_pci_diag_read32(ar, interconnect_targ_addr,
				     &pcie_state_targ_addr);
	if (ret != 0) {
		ath10k_err(ar, "Failed to get pcie state addr: %d\n", ret);
		return ret;
	}

	if (pcie_state_targ_addr == 0) {
		ret = -EIO;
		ath10k_err(ar, "Invalid pcie state addr\n");
		return ret;
	}

	ret = ath10k_pci_diag_read32(ar, (pcie_state_targ_addr +
					  offsetof(struct pcie_state,
						   pipe_cfg_addr)),
				     &pipe_cfg_targ_addr);
	if (ret != 0) {
		ath10k_err(ar, "Failed to get pipe cfg addr: %d\n", ret);
		return ret;
	}

	if (pipe_cfg_targ_addr == 0) {
		ret = -EIO;
		ath10k_err(ar, "Invalid pipe cfg addr\n");
		return ret;
	}

	ret = ath10k_pci_diag_write_mem(ar, pipe_cfg_targ_addr,
					ar_pci->pipe_config,
					sizeof(struct ce_pipe_config) *
					NUM_TARGET_CE_CONFIG_WLAN);

	if (ret != 0) {
		ath10k_err(ar, "Failed to write pipe cfg: %d\n", ret);
		return ret;
	}

	ret = ath10k_pci_diag_read32(ar, (pcie_state_targ_addr +
					  offsetof(struct pcie_state,
						   svc_to_pipe_map)),
				     &svc_to_pipe_map);
	if (ret != 0) {
		ath10k_err(ar, "Failed to get svc/pipe map: %d\n", ret);
		return ret;
	}

	if (svc_to_pipe_map == 0) {
		ret = -EIO;
		ath10k_err(ar, "Invalid svc_to_pipe map\n");
		return ret;
	}

	ret = ath10k_pci_diag_write_mem(ar, svc_to_pipe_map,
					ar_pci->serv_to_pipe,
					sizeof(pci_target_service_to_ce_map_wlan));
	if (ret != 0) {
		ath10k_err(ar, "Failed to write svc/pipe map: %d\n", ret);
		return ret;
	}

	ret = ath10k_pci_diag_read32(ar, (pcie_state_targ_addr +
					  offsetof(struct pcie_state,
						   config_flags)),
				     &pcie_config_flags);
	if (ret != 0) {
		ath10k_err(ar, "Failed to get pcie config_flags: %d\n", ret);
		return ret;
	}

	pcie_config_flags &= ~PCIE_CONFIG_FLAG_ENABLE_L1;

	ret = ath10k_pci_diag_write32(ar, (pcie_state_targ_addr +
					   offsetof(struct pcie_state,
						    config_flags)),
				      pcie_config_flags);
	if (ret != 0) {
		ath10k_err(ar, "Failed to write pcie config_flags: %d\n", ret);
		return ret;
	}

	/* configure early allocation */
	ealloc_targ_addr = host_interest_item_address(HI_ITEM(hi_early_alloc));

	ret = ath10k_pci_diag_read32(ar, ealloc_targ_addr, &ealloc_value);
	if (ret != 0) {
		ath10k_err(ar, "Failed to get early alloc val: %d\n", ret);
		return ret;
	}

	/* first bank is switched to IRAM */
	ealloc_value |= ((HI_EARLY_ALLOC_MAGIC << HI_EARLY_ALLOC_MAGIC_SHIFT) &
			 HI_EARLY_ALLOC_MAGIC_MASK);
	ealloc_value |= ((ath10k_bus_get_num_banks(ar) <<
			  HI_EARLY_ALLOC_IRAM_BANKS_SHIFT) &
			 HI_EARLY_ALLOC_IRAM_BANKS_MASK);

	ret = ath10k_pci_diag_write32(ar, ealloc_targ_addr, ealloc_value);
	if (ret != 0) {
		ath10k_err(ar, "Failed to set early alloc val: %d\n", ret);
		return ret;
	}

	/* Tell Target to proceed with initialization */
	flag2_targ_addr = host_interest_item_address(HI_ITEM(hi_option_flag2));

	ret = ath10k_pci_diag_read32(ar, flag2_targ_addr, &flag2_value);
	if (ret != 0) {
		ath10k_err(ar, "Failed to get option val: %d\n", ret);
		return ret;
	}

	flag2_value |= HI_OPTION_EARLY_CFG_DONE;

	ret = ath10k_pci_diag_write32(ar, flag2_targ_addr, flag2_value);
	if (ret != 0) {
		ath10k_err(ar, "Failed to set option val: %d\n", ret);
		return ret;
	}

	return 0;
}

static void ath10k_pci_override_ce_config(struct ath10k *ar)
{
	struct ce_attr *attr;
	struct ce_pipe_config *config;
	struct ath10k_pci *ar_pci = ath10k_pci_priv(ar);

	/* For QCA6174 we're overriding the Copy Engine 5 configuration,
	 * since it is currently used for other feature.
	 */

	/* Override Host's Copy Engine 5 configuration */
	attr = &ar_pci->attr[5];
	attr->src_sz_max = 0;
	attr->dest_nentries = 0;

	/* Override Target firmware's Copy Engine configuration */
	config = &ar_pci->pipe_config[5];
	config->pipedir = __cpu_to_le32(PIPEDIR_OUT);
	config->nbytes_max = __cpu_to_le32(2048);

	/* Map from service/endpoint to Copy Engine */
	ar_pci->serv_to_pipe[15].pipenum = __cpu_to_le32(1);
}

int ath10k_pci_alloc_pipes(struct ath10k *ar)
{
	struct ath10k_pci *ar_pci = ath10k_pci_priv(ar);
	struct ath10k_pci_pipe *pipe;
	struct ath10k_ce *ce = ath10k_ce_priv(ar);
	int i, ret;

	for (i = 0; i < CE_COUNT; i++) {
		pipe = &ar_pci->pipe_info[i];
		pipe->ce_hdl = &ce->ce_states[i];
		pipe->pipe_num = i;
		pipe->hif_ce_state = ar;

		ret = ath10k_ce_alloc_pipe(ar, i, &ar_pci->attr[i]);
		if (ret) {
			ath10k_err(ar, "failed to allocate copy engine pipe %d: %d\n",
				   i, ret);
			return ret;
		}

		/* Last CE is Diagnostic Window */
		if (i == CE_DIAG_PIPE) {
			ar_pci->ce_diag = pipe->ce_hdl;
			continue;
		}

		pipe->buf_sz = (size_t)(ar_pci->attr[i].src_sz_max);
	}

	return 0;
}

void ath10k_pci_free_pipes(struct ath10k *ar)
{
	int i;

	for (i = 0; i < CE_COUNT; i++)
		ath10k_ce_free_pipe(ar, i);
}

int ath10k_pci_init_pipes(struct ath10k *ar)
{
	struct ath10k_pci *ar_pci = ath10k_pci_priv(ar);
	int i, ret;

	for (i = 0; i < CE_COUNT; i++) {
		ret = ath10k_ce_init_pipe(ar, i, &ar_pci->attr[i]);
		if (ret) {
			ath10k_err(ar, "failed to initialize copy engine pipe %d: %d\n",
				   i, ret);
			return ret;
		}
	}

	return 0;
}

static bool ath10k_pci_has_fw_crashed(struct ath10k *ar)
{
	return ath10k_pci_read32(ar, FW_INDICATOR_ADDRESS) &
	       FW_IND_EVENT_PENDING;
}

static void ath10k_pci_fw_crashed_clear(struct ath10k *ar)
{
	u32 val;

	val = ath10k_pci_read32(ar, FW_INDICATOR_ADDRESS);
	val &= ~FW_IND_EVENT_PENDING;
	ath10k_pci_write32(ar, FW_INDICATOR_ADDRESS, val);
}

static bool ath10k_pci_has_device_gone(struct ath10k *ar)
{
	u32 val;

	val = ath10k_pci_read32(ar, FW_INDICATOR_ADDRESS);
	return (val == 0xffffffff);
}

/* this function effectively clears target memory controller assert line */
static void ath10k_pci_warm_reset_si0(struct ath10k *ar)
{
	u32 val;

	val = ath10k_pci_soc_read32(ar, SOC_RESET_CONTROL_ADDRESS);
	ath10k_pci_soc_write32(ar, SOC_RESET_CONTROL_ADDRESS,
			       val | SOC_RESET_CONTROL_SI0_RST_MASK);
	val = ath10k_pci_soc_read32(ar, SOC_RESET_CONTROL_ADDRESS);

	msleep(10);

	val = ath10k_pci_soc_read32(ar, SOC_RESET_CONTROL_ADDRESS);
	ath10k_pci_soc_write32(ar, SOC_RESET_CONTROL_ADDRESS,
			       val & ~SOC_RESET_CONTROL_SI0_RST_MASK);
	val = ath10k_pci_soc_read32(ar, SOC_RESET_CONTROL_ADDRESS);

	msleep(10);
}

static void ath10k_pci_warm_reset_cpu(struct ath10k *ar)
{
	u32 val;

	ath10k_pci_write32(ar, FW_INDICATOR_ADDRESS, 0);

	val = ath10k_pci_soc_read32(ar, SOC_RESET_CONTROL_ADDRESS);
	ath10k_pci_soc_write32(ar, SOC_RESET_CONTROL_ADDRESS,
			       val | SOC_RESET_CONTROL_CPU_WARM_RST_MASK);
}

static void ath10k_pci_warm_reset_ce(struct ath10k *ar)
{
	u32 val;

	val = ath10k_pci_soc_read32(ar, SOC_RESET_CONTROL_ADDRESS);

	ath10k_pci_soc_write32(ar, SOC_RESET_CONTROL_ADDRESS,
			       val | SOC_RESET_CONTROL_CE_RST_MASK);
	msleep(10);
	ath10k_pci_soc_write32(ar, SOC_RESET_CONTROL_ADDRESS,
			       val & ~SOC_RESET_CONTROL_CE_RST_MASK);
}

static void ath10k_pci_warm_reset_clear_lf(struct ath10k *ar)
{
	u32 val;

	val = ath10k_pci_soc_read32(ar, SOC_LF_TIMER_CONTROL0_ADDRESS);
	ath10k_pci_soc_write32(ar, SOC_LF_TIMER_CONTROL0_ADDRESS,
			       val & ~SOC_LF_TIMER_CONTROL0_ENABLE_MASK);
}

static int ath10k_pci_warm_reset(struct ath10k *ar)
{
	int ret;

	ath10k_dbg(ar, ATH10K_DBG_BOOT, "boot warm reset\n");

	spin_lock_bh(&ar->data_lock);
	ar->stats.fw_warm_reset_counter++;
	spin_unlock_bh(&ar->data_lock);

	ath10k_pci_irq_disable(ar);

	/* Make sure the target CPU is not doing anything dangerous, e.g. if it
	 * were to access copy engine while host performs copy engine reset
	 * then it is possible for the device to confuse pci-e controller to
	 * the point of bringing host system to a complete stop (i.e. hang).
	 */
	ath10k_pci_warm_reset_si0(ar);
	ath10k_pci_warm_reset_cpu(ar);
	ath10k_pci_init_pipes(ar);
	ath10k_pci_wait_for_target_init(ar);

	ath10k_pci_warm_reset_clear_lf(ar);
	ath10k_pci_warm_reset_ce(ar);
	ath10k_pci_warm_reset_cpu(ar);
	ath10k_pci_init_pipes(ar);

	ret = ath10k_pci_wait_for_target_init(ar);
	if (ret) {
		ath10k_warn(ar, "failed to wait for target init: %d\n", ret);
		return ret;
	}

	ath10k_dbg(ar, ATH10K_DBG_BOOT, "boot warm reset complete\n");

	return 0;
}

static int ath10k_pci_qca99x0_soft_chip_reset(struct ath10k *ar)
{
	ath10k_pci_irq_disable(ar);
	return ath10k_pci_qca99x0_chip_reset(ar);
}

static int ath10k_pci_safe_chip_reset(struct ath10k *ar)
{
	struct ath10k_pci *ar_pci = ath10k_pci_priv(ar);

	if (!ar_pci->pci_soft_reset)
		return -ENOTSUPP;

	return ar_pci->pci_soft_reset(ar);
}

static int ath10k_pci_qca988x_chip_reset(struct ath10k *ar)
{
	int i, ret;
	u32 val;

	ath10k_dbg(ar, ATH10K_DBG_BOOT, "boot 988x chip reset\n");

	/* Some hardware revisions (e.g. CUS223v2) has issues with cold reset.
	 * It is thus preferred to use warm reset which is safer but may not be
	 * able to recover the device from all possible fail scenarios.
	 *
	 * Warm reset doesn't always work on first try so attempt it a few
	 * times before giving up.
	 */
	for (i = 0; i < ATH10K_PCI_NUM_WARM_RESET_ATTEMPTS; i++) {
		ret = ath10k_pci_warm_reset(ar);
		if (ret) {
			ath10k_warn(ar, "failed to warm reset attempt %d of %d: %d\n",
				    i + 1, ATH10K_PCI_NUM_WARM_RESET_ATTEMPTS,
				    ret);
			continue;
		}

		/* FIXME: Sometimes copy engine doesn't recover after warm
		 * reset. In most cases this needs cold reset. In some of these
		 * cases the device is in such a state that a cold reset may
		 * lock up the host.
		 *
		 * Reading any host interest register via copy engine is
		 * sufficient to verify if device is capable of booting
		 * firmware blob.
		 */
		ret = ath10k_pci_init_pipes(ar);
		if (ret) {
			ath10k_warn(ar, "failed to init copy engine: %d\n",
				    ret);
			continue;
		}

		ret = ath10k_pci_diag_read32(ar, QCA988X_HOST_INTEREST_ADDRESS,
					     &val);
		if (ret) {
			ath10k_warn(ar, "failed to poke copy engine: %d\n",
				    ret);
			continue;
		}

		ath10k_dbg(ar, ATH10K_DBG_BOOT, "boot chip reset complete (warm)\n");
		return 0;
	}

	if (ath10k_pci_reset_mode == ATH10K_PCI_RESET_WARM_ONLY) {
		ath10k_warn(ar, "refusing cold reset as requested\n");
		return -EPERM;
	}

	ret = ath10k_pci_cold_reset(ar);
	if (ret) {
		ath10k_warn(ar, "failed to cold reset: %d\n", ret);
		return ret;
	}

	ret = ath10k_pci_wait_for_target_init(ar);
	if (ret) {
		ath10k_warn(ar, "failed to wait for target after cold reset: %d\n",
			    ret);
		return ret;
	}

	ath10k_dbg(ar, ATH10K_DBG_BOOT, "boot qca988x chip reset complete (cold)\n");

	return 0;
}

static int ath10k_pci_qca6174_chip_reset(struct ath10k *ar)
{
	int ret;

	ath10k_dbg(ar, ATH10K_DBG_BOOT, "boot qca6174 chip reset\n");

	/* FIXME: QCA6174 requires cold + warm reset to work. */

	ret = ath10k_pci_cold_reset(ar);
	if (ret) {
		ath10k_warn(ar, "failed to cold reset: %d\n", ret);
		return ret;
	}

	ret = ath10k_pci_wait_for_target_init(ar);
	if (ret) {
		ath10k_warn(ar, "failed to wait for target after cold reset: %d\n",
			    ret);
		return ret;
	}

	ret = ath10k_pci_warm_reset(ar);
	if (ret) {
		ath10k_warn(ar, "failed to warm reset: %d\n", ret);
		return ret;
	}

	ath10k_dbg(ar, ATH10K_DBG_BOOT, "boot qca6174 chip reset complete (cold)\n");

	return 0;
}

static int ath10k_pci_qca99x0_chip_reset(struct ath10k *ar)
{
	int ret;

	ath10k_dbg(ar, ATH10K_DBG_BOOT, "boot qca99x0 chip reset\n");

	ret = ath10k_pci_cold_reset(ar);
	if (ret) {
		ath10k_warn(ar, "failed to cold reset: %d\n", ret);
		return ret;
	}

	ret = ath10k_pci_wait_for_target_init(ar);
	if (ret) {
		ath10k_warn(ar, "failed to wait for target after cold reset: %d\n",
			    ret);
		return ret;
	}

	ath10k_dbg(ar, ATH10K_DBG_BOOT, "boot qca99x0 chip reset complete (cold)\n");

	return 0;
}

static int ath10k_pci_chip_reset(struct ath10k *ar)
{
	struct ath10k_pci *ar_pci = ath10k_pci_priv(ar);

	if (WARN_ON(!ar_pci->pci_hard_reset))
		return -ENOTSUPP;

	return ar_pci->pci_hard_reset(ar);
}

static int ath10k_pci_hif_power_up(struct ath10k *ar,
				   enum ath10k_firmware_mode fw_mode)
{
	struct ath10k_pci *ar_pci = ath10k_pci_priv(ar);
	int ret;

	ath10k_dbg(ar, ATH10K_DBG_BOOT, "boot hif power up\n");

	pcie_capability_read_word(ar_pci->pdev, PCI_EXP_LNKCTL,
				  &ar_pci->link_ctl);
	pcie_capability_write_word(ar_pci->pdev, PCI_EXP_LNKCTL,
				   ar_pci->link_ctl & ~PCI_EXP_LNKCTL_ASPMC);

	/*
	 * Bring the target up cleanly.
	 *
	 * The target may be in an undefined state with an AUX-powered Target
	 * and a Host in WoW mode. If the Host crashes, loses power, or is
	 * restarted (without unloading the driver) then the Target is left
	 * (aux) powered and running. On a subsequent driver load, the Target
	 * is in an unexpected state. We try to catch that here in order to
	 * reset the Target and retry the probe.
	 */
	ret = ath10k_pci_chip_reset(ar);
	if (ret) {
		if (ath10k_pci_has_fw_crashed(ar)) {
			ath10k_warn(ar, "firmware crashed during chip reset\n");
			ath10k_pci_fw_crashed_clear(ar);
			ath10k_pci_fw_crashed_dump(ar);
		}

		ath10k_err(ar, "failed to reset chip: %d\n", ret);
		goto err_sleep;
	}

	ret = ath10k_pci_init_pipes(ar);
	if (ret) {
		ath10k_err(ar, "failed to initialize CE: %d\n", ret);
		goto err_sleep;
	}

	ret = ath10k_pci_init_config(ar);
	if (ret) {
		ath10k_err(ar, "failed to setup init config: %d\n", ret);
		goto err_ce;
	}

	ret = ath10k_pci_wake_target_cpu(ar);
	if (ret) {
		ath10k_err(ar, "could not wake up target CPU: %d\n", ret);
		goto err_ce;
	}
	napi_enable(&ar->napi);

	return 0;

err_ce:
	ath10k_pci_ce_deinit(ar);

err_sleep:
	return ret;
}

void ath10k_pci_hif_power_down(struct ath10k *ar)
{
	ath10k_dbg(ar, ATH10K_DBG_BOOT, "boot hif power down\n");

	/* Currently hif_power_up performs effectively a reset and hif_stop
	 * resets the chip as well so there's no point in resetting here.
	 */
}

static int ath10k_pci_hif_suspend(struct ath10k *ar)
{
	/* Nothing to do; the important stuff is in the driver suspend. */
	return 0;
}

static int ath10k_pci_suspend(struct ath10k *ar)
{
	/* The grace timer can still be counting down and ar->ps_awake be true.
	 * It is known that the device may be asleep after resuming regardless
	 * of the SoC powersave state before suspending. Hence make sure the
	 * device is asleep before proceeding.
	 */
	ath10k_pci_sleep_sync(ar);

	return 0;
}

static int ath10k_pci_hif_resume(struct ath10k *ar)
{
	/* Nothing to do; the important stuff is in the driver resume. */
	return 0;
}

static int ath10k_pci_resume(struct ath10k *ar)
{
	struct ath10k_pci *ar_pci = ath10k_pci_priv(ar);
	struct pci_dev *pdev = ar_pci->pdev;
	u32 val;
	int ret = 0;

	ret = ath10k_pci_force_wake(ar);
	if (ret) {
		ath10k_err(ar, "failed to wake up target: %d\n", ret);
		return ret;
	}

	/* Suspend/Resume resets the PCI configuration space, so we have to
	 * re-disable the RETRY_TIMEOUT register (0x41) to keep PCI Tx retries
	 * from interfering with C3 CPU state. pci_restore_state won't help
	 * here since it only restores the first 64 bytes pci config header.
	 */
	pci_read_config_dword(pdev, 0x40, &val);
	if ((val & 0x0000ff00) != 0)
		pci_write_config_dword(pdev, 0x40, val & 0xffff00ff);

	return ret;
}
<<<<<<< HEAD
#endif

static bool ath10k_pci_validate_cal(void *data, size_t size)
{
	__le16 *cal_words = data;
	u16 checksum = 0;
	size_t i;

	if (size % 2 != 0)
		return false;

	for (i = 0; i < size / 2; i++)
		checksum ^= le16_to_cpu(cal_words[i]);

	return checksum == 0xffff;
}

static void ath10k_pci_enable_eeprom(struct ath10k *ar)
{
	/* Enable SI clock */
	ath10k_pci_soc_write32(ar, CLOCK_CONTROL_OFFSET, 0x0);

	/* Configure GPIOs for I2C operation */
	ath10k_pci_write32(ar,
			   GPIO_BASE_ADDRESS + GPIO_PIN0_OFFSET +
			   4 * QCA9887_1_0_I2C_SDA_GPIO_PIN,
			   SM(QCA9887_1_0_I2C_SDA_PIN_CONFIG,
			      GPIO_PIN0_CONFIG) |
			   SM(1, GPIO_PIN0_PAD_PULL));

	ath10k_pci_write32(ar,
			   GPIO_BASE_ADDRESS + GPIO_PIN0_OFFSET +
			   4 * QCA9887_1_0_SI_CLK_GPIO_PIN,
			   SM(QCA9887_1_0_SI_CLK_PIN_CONFIG, GPIO_PIN0_CONFIG) |
			   SM(1, GPIO_PIN0_PAD_PULL));

	ath10k_pci_write32(ar,
			   GPIO_BASE_ADDRESS +
			   QCA9887_1_0_GPIO_ENABLE_W1TS_LOW_ADDRESS,
			   1u << QCA9887_1_0_SI_CLK_GPIO_PIN);

	/* In Swift ASIC - EEPROM clock will be (110MHz/512) = 214KHz */
	ath10k_pci_write32(ar,
			   SI_BASE_ADDRESS + SI_CONFIG_OFFSET,
			   SM(1, SI_CONFIG_ERR_INT) |
			   SM(1, SI_CONFIG_BIDIR_OD_DATA) |
			   SM(1, SI_CONFIG_I2C) |
			   SM(1, SI_CONFIG_POS_SAMPLE) |
			   SM(1, SI_CONFIG_INACTIVE_DATA) |
			   SM(1, SI_CONFIG_INACTIVE_CLK) |
			   SM(8, SI_CONFIG_DIVIDER));
}

static int ath10k_pci_read_eeprom(struct ath10k *ar, u16 addr, u8 *out)
{
	u32 reg;
	int wait_limit;

	/* set device select byte and for the read operation */
	reg = QCA9887_EEPROM_SELECT_READ |
	      SM(addr, QCA9887_EEPROM_ADDR_LO) |
	      SM(addr >> 8, QCA9887_EEPROM_ADDR_HI);
	ath10k_pci_write32(ar, SI_BASE_ADDRESS + SI_TX_DATA0_OFFSET, reg);

	/* write transmit data, transfer length, and START bit */
	ath10k_pci_write32(ar, SI_BASE_ADDRESS + SI_CS_OFFSET,
			   SM(1, SI_CS_START) | SM(1, SI_CS_RX_CNT) |
			   SM(4, SI_CS_TX_CNT));

	/* wait max 1 sec */
	wait_limit = 100000;

	/* wait for SI_CS_DONE_INT */
	do {
		reg = ath10k_pci_read32(ar, SI_BASE_ADDRESS + SI_CS_OFFSET);
		if (MS(reg, SI_CS_DONE_INT))
			break;

		wait_limit--;
		udelay(10);
	} while (wait_limit > 0);

	if (!MS(reg, SI_CS_DONE_INT)) {
		ath10k_err(ar, "timeout while reading device EEPROM at %04x\n",
			   addr);
		return -ETIMEDOUT;
	}

	/* clear SI_CS_DONE_INT */
	ath10k_pci_write32(ar, SI_BASE_ADDRESS + SI_CS_OFFSET, reg);

	if (MS(reg, SI_CS_DONE_ERR)) {
		ath10k_err(ar, "failed to read device EEPROM at %04x\n", addr);
		return -EIO;
	}

	/* extract receive data */
	reg = ath10k_pci_read32(ar, SI_BASE_ADDRESS + SI_RX_DATA0_OFFSET);
	*out = reg;

	return 0;
}

static int ath10k_pci_hif_fetch_cal_eeprom(struct ath10k *ar, void **data,
					   size_t *data_len)
{
	u8 *caldata = NULL;
	size_t calsize, i;
	int ret;

	if (!QCA_REV_9887(ar))
		return -EOPNOTSUPP;

	calsize = ar->hw_params.cal_data_len;
	caldata = kmalloc(calsize, GFP_KERNEL);
	if (!caldata)
		return -ENOMEM;

	ath10k_pci_enable_eeprom(ar);

	for (i = 0; i < calsize; i++) {
		ret = ath10k_pci_read_eeprom(ar, i, &caldata[i]);
		if (ret)
			goto err_free;
	}

	if (!ath10k_pci_validate_cal(caldata, calsize))
		goto err_free;

	*data = caldata;
	*data_len = calsize;

	return 0;

err_free:
	kfree(caldata);

	return -EINVAL;
}

static const struct ath10k_hif_ops ath10k_pci_hif_ops = {
	.tx_sg			= ath10k_pci_hif_tx_sg,
	.diag_read		= ath10k_pci_hif_diag_read,
	.diag_write		= ath10k_pci_diag_write_mem,
	.exchange_bmi_msg	= ath10k_pci_hif_exchange_bmi_msg,
	.start			= ath10k_pci_hif_start,
	.stop			= ath10k_pci_hif_stop,
	.map_service_to_pipe	= ath10k_pci_hif_map_service_to_pipe,
	.get_default_pipe	= ath10k_pci_hif_get_default_pipe,
	.send_complete_check	= ath10k_pci_hif_send_complete_check,
	.get_free_queue_number	= ath10k_pci_hif_get_free_queue_number,
	.power_up		= ath10k_pci_hif_power_up,
	.power_down		= ath10k_pci_hif_power_down,
	.read32			= ath10k_pci_read32,
	.write32		= ath10k_pci_write32,
#ifdef CONFIG_PM
	.suspend		= ath10k_pci_hif_suspend,
	.resume			= ath10k_pci_hif_resume,
#endif
	.fetch_cal_eeprom	= ath10k_pci_hif_fetch_cal_eeprom,
};

=======

static bool ath10k_pci_validate_cal(void *data, size_t size)
{
	__le16 *cal_words = data;
	u16 checksum = 0;
	size_t i;

	if (size % 2 != 0)
		return false;

	for (i = 0; i < size / 2; i++)
		checksum ^= le16_to_cpu(cal_words[i]);

	return checksum == 0xffff;
}

static void ath10k_pci_enable_eeprom(struct ath10k *ar)
{
	/* Enable SI clock */
	ath10k_pci_soc_write32(ar, CLOCK_CONTROL_OFFSET, 0x0);

	/* Configure GPIOs for I2C operation */
	ath10k_pci_write32(ar,
			   GPIO_BASE_ADDRESS + GPIO_PIN0_OFFSET +
			   4 * QCA9887_1_0_I2C_SDA_GPIO_PIN,
			   SM(QCA9887_1_0_I2C_SDA_PIN_CONFIG,
			      GPIO_PIN0_CONFIG) |
			   SM(1, GPIO_PIN0_PAD_PULL));

	ath10k_pci_write32(ar,
			   GPIO_BASE_ADDRESS + GPIO_PIN0_OFFSET +
			   4 * QCA9887_1_0_SI_CLK_GPIO_PIN,
			   SM(QCA9887_1_0_SI_CLK_PIN_CONFIG, GPIO_PIN0_CONFIG) |
			   SM(1, GPIO_PIN0_PAD_PULL));

	ath10k_pci_write32(ar,
			   GPIO_BASE_ADDRESS +
			   QCA9887_1_0_GPIO_ENABLE_W1TS_LOW_ADDRESS,
			   1u << QCA9887_1_0_SI_CLK_GPIO_PIN);

	/* In Swift ASIC - EEPROM clock will be (110MHz/512) = 214KHz */
	ath10k_pci_write32(ar,
			   SI_BASE_ADDRESS + SI_CONFIG_OFFSET,
			   SM(1, SI_CONFIG_ERR_INT) |
			   SM(1, SI_CONFIG_BIDIR_OD_DATA) |
			   SM(1, SI_CONFIG_I2C) |
			   SM(1, SI_CONFIG_POS_SAMPLE) |
			   SM(1, SI_CONFIG_INACTIVE_DATA) |
			   SM(1, SI_CONFIG_INACTIVE_CLK) |
			   SM(8, SI_CONFIG_DIVIDER));
}

static int ath10k_pci_read_eeprom(struct ath10k *ar, u16 addr, u8 *out)
{
	u32 reg;
	int wait_limit;

	/* set device select byte and for the read operation */
	reg = QCA9887_EEPROM_SELECT_READ |
	      SM(addr, QCA9887_EEPROM_ADDR_LO) |
	      SM(addr >> 8, QCA9887_EEPROM_ADDR_HI);
	ath10k_pci_write32(ar, SI_BASE_ADDRESS + SI_TX_DATA0_OFFSET, reg);

	/* write transmit data, transfer length, and START bit */
	ath10k_pci_write32(ar, SI_BASE_ADDRESS + SI_CS_OFFSET,
			   SM(1, SI_CS_START) | SM(1, SI_CS_RX_CNT) |
			   SM(4, SI_CS_TX_CNT));

	/* wait max 1 sec */
	wait_limit = 100000;

	/* wait for SI_CS_DONE_INT */
	do {
		reg = ath10k_pci_read32(ar, SI_BASE_ADDRESS + SI_CS_OFFSET);
		if (MS(reg, SI_CS_DONE_INT))
			break;

		wait_limit--;
		udelay(10);
	} while (wait_limit > 0);

	if (!MS(reg, SI_CS_DONE_INT)) {
		ath10k_err(ar, "timeout while reading device EEPROM at %04x\n",
			   addr);
		return -ETIMEDOUT;
	}

	/* clear SI_CS_DONE_INT */
	ath10k_pci_write32(ar, SI_BASE_ADDRESS + SI_CS_OFFSET, reg);

	if (MS(reg, SI_CS_DONE_ERR)) {
		ath10k_err(ar, "failed to read device EEPROM at %04x\n", addr);
		return -EIO;
	}

	/* extract receive data */
	reg = ath10k_pci_read32(ar, SI_BASE_ADDRESS + SI_RX_DATA0_OFFSET);
	*out = reg;

	return 0;
}

static int ath10k_pci_hif_fetch_cal_eeprom(struct ath10k *ar, void **data,
					   size_t *data_len)
{
	u8 *caldata = NULL;
	size_t calsize, i;
	int ret;

	if (!QCA_REV_9887(ar))
		return -EOPNOTSUPP;

	calsize = ar->hw_params.cal_data_len;
	caldata = kmalloc(calsize, GFP_KERNEL);
	if (!caldata)
		return -ENOMEM;

	ath10k_pci_enable_eeprom(ar);

	for (i = 0; i < calsize; i++) {
		ret = ath10k_pci_read_eeprom(ar, i, &caldata[i]);
		if (ret)
			goto err_free;
	}

	if (!ath10k_pci_validate_cal(caldata, calsize))
		goto err_free;

	*data = caldata;
	*data_len = calsize;

	return 0;

err_free:
	kfree(caldata);

	return -EINVAL;
}

static const struct ath10k_hif_ops ath10k_pci_hif_ops = {
	.tx_sg			= ath10k_pci_hif_tx_sg,
	.diag_read		= ath10k_pci_hif_diag_read,
	.diag_write		= ath10k_pci_diag_write_mem,
	.exchange_bmi_msg	= ath10k_pci_hif_exchange_bmi_msg,
	.start			= ath10k_pci_hif_start,
	.stop			= ath10k_pci_hif_stop,
	.map_service_to_pipe	= ath10k_pci_hif_map_service_to_pipe,
	.get_default_pipe	= ath10k_pci_hif_get_default_pipe,
	.send_complete_check	= ath10k_pci_hif_send_complete_check,
	.get_free_queue_number	= ath10k_pci_hif_get_free_queue_number,
	.power_up		= ath10k_pci_hif_power_up,
	.power_down		= ath10k_pci_hif_power_down,
	.read32			= ath10k_pci_read32,
	.write32		= ath10k_pci_write32,
	.suspend		= ath10k_pci_hif_suspend,
	.resume			= ath10k_pci_hif_resume,
	.fetch_cal_eeprom	= ath10k_pci_hif_fetch_cal_eeprom,
};

>>>>>>> 24b8d41d
/*
 * Top-level interrupt handler for all PCI interrupts from a Target.
 * When a block of MSI interrupts is allocated, this top-level handler
 * is not used; instead, we directly call the correct sub-handler.
 */
static irqreturn_t ath10k_pci_interrupt_handler(int irq, void *arg)
{
	struct ath10k *ar = arg;
	struct ath10k_pci *ar_pci = ath10k_pci_priv(ar);
	int ret;

	if (ath10k_pci_has_device_gone(ar))
		return IRQ_NONE;

	ret = ath10k_pci_force_wake(ar);
	if (ret) {
		ath10k_warn(ar, "failed to wake device up on irq: %d\n", ret);
		return IRQ_NONE;
	}

	if ((ar_pci->oper_irq_mode == ATH10K_PCI_IRQ_LEGACY) &&
	    !ath10k_pci_irq_pending(ar))
		return IRQ_NONE;

	ath10k_pci_disable_and_clear_legacy_irq(ar);
	ath10k_pci_irq_msi_fw_mask(ar);
	napi_schedule(&ar->napi);

	return IRQ_HANDLED;
}

static int ath10k_pci_napi_poll(struct napi_struct *ctx, int budget)
{
	struct ath10k *ar = container_of(ctx, struct ath10k, napi);
	int done = 0;

	if (ath10k_pci_has_fw_crashed(ar)) {
		ath10k_pci_fw_crashed_clear(ar);
		ath10k_pci_fw_crashed_dump(ar);
		napi_complete(ctx);
		return done;
	}

	ath10k_ce_per_engine_service_any(ar);

	done = ath10k_htt_txrx_compl_task(ar, budget);

	if (done < budget) {
<<<<<<< HEAD
		napi_complete(ctx);
=======
		napi_complete_done(ctx, done);
>>>>>>> 24b8d41d
		/* In case of MSI, it is possible that interrupts are received
		 * while NAPI poll is inprogress. So pending interrupts that are
		 * received after processing all copy engine pipes by NAPI poll
		 * will not be handled again. This is causing failure to
		 * complete boot sequence in x86 platform. So before enabling
		 * interrupts safer to check for pending interrupts for
		 * immediate servicing.
		 */
<<<<<<< HEAD
		if (CE_INTERRUPT_SUMMARY(ar)) {
=======
		if (ath10k_ce_interrupt_summary(ar)) {
>>>>>>> 24b8d41d
			napi_reschedule(ctx);
			goto out;
		}
		ath10k_pci_enable_legacy_irq(ar);
		ath10k_pci_irq_msi_fw_unmask(ar);
	}

out:
	return done;
}

static int ath10k_pci_request_irq_msi(struct ath10k *ar)
{
	struct ath10k_pci *ar_pci = ath10k_pci_priv(ar);
	int ret;

	ret = request_irq(ar_pci->pdev->irq,
			  ath10k_pci_interrupt_handler,
			  IRQF_SHARED, "ath10k_pci", ar);
	if (ret) {
		ath10k_warn(ar, "failed to request MSI irq %d: %d\n",
			    ar_pci->pdev->irq, ret);
		return ret;
	}

	return 0;
}

static int ath10k_pci_request_irq_legacy(struct ath10k *ar)
{
	struct ath10k_pci *ar_pci = ath10k_pci_priv(ar);
	int ret;

	ret = request_irq(ar_pci->pdev->irq,
			  ath10k_pci_interrupt_handler,
			  IRQF_SHARED, "ath10k_pci", ar);
	if (ret) {
		ath10k_warn(ar, "failed to request legacy irq %d: %d\n",
			    ar_pci->pdev->irq, ret);
		return ret;
	}

	return 0;
}

static int ath10k_pci_request_irq(struct ath10k *ar)
{
	struct ath10k_pci *ar_pci = ath10k_pci_priv(ar);

	switch (ar_pci->oper_irq_mode) {
	case ATH10K_PCI_IRQ_LEGACY:
		return ath10k_pci_request_irq_legacy(ar);
	case ATH10K_PCI_IRQ_MSI:
		return ath10k_pci_request_irq_msi(ar);
	default:
		return -EINVAL;
	}
}

static void ath10k_pci_free_irq(struct ath10k *ar)
{
	struct ath10k_pci *ar_pci = ath10k_pci_priv(ar);

	free_irq(ar_pci->pdev->irq, ar);
}

void ath10k_pci_init_napi(struct ath10k *ar)
{
	netif_napi_add(&ar->napi_dev, &ar->napi, ath10k_pci_napi_poll,
		       ATH10K_NAPI_BUDGET);
}

static int ath10k_pci_init_irq(struct ath10k *ar)
{
	struct ath10k_pci *ar_pci = ath10k_pci_priv(ar);
	int ret;

	ath10k_pci_init_napi(ar);

	if (ath10k_pci_irq_mode != ATH10K_PCI_IRQ_AUTO)
		ath10k_info(ar, "limiting irq mode to: %d\n",
			    ath10k_pci_irq_mode);

	/* Try MSI */
	if (ath10k_pci_irq_mode != ATH10K_PCI_IRQ_LEGACY) {
		ar_pci->oper_irq_mode = ATH10K_PCI_IRQ_MSI;
		ret = pci_enable_msi(ar_pci->pdev);
		if (ret == 0)
			return 0;

		/* fall-through */
	}

	/* Try legacy irq
	 *
	 * A potential race occurs here: The CORE_BASE write
	 * depends on target correctly decoding AXI address but
	 * host won't know when target writes BAR to CORE_CTRL.
	 * This write might get lost if target has NOT written BAR.
	 * For now, fix the race by repeating the write in below
<<<<<<< HEAD
	 * synchronization checking. */
=======
	 * synchronization checking.
	 */
>>>>>>> 24b8d41d
	ar_pci->oper_irq_mode = ATH10K_PCI_IRQ_LEGACY;

	ath10k_pci_write32(ar, SOC_CORE_BASE_ADDRESS + PCIE_INTR_ENABLE_ADDRESS,
			   PCIE_INTR_FIRMWARE_MASK | PCIE_INTR_CE_MASK_ALL);

	return 0;
}

static void ath10k_pci_deinit_irq_legacy(struct ath10k *ar)
{
	ath10k_pci_write32(ar, SOC_CORE_BASE_ADDRESS + PCIE_INTR_ENABLE_ADDRESS,
			   0);
}

static int ath10k_pci_deinit_irq(struct ath10k *ar)
{
	struct ath10k_pci *ar_pci = ath10k_pci_priv(ar);

	switch (ar_pci->oper_irq_mode) {
	case ATH10K_PCI_IRQ_LEGACY:
		ath10k_pci_deinit_irq_legacy(ar);
		break;
	default:
		pci_disable_msi(ar_pci->pdev);
		break;
	}

	return 0;
}

int ath10k_pci_wait_for_target_init(struct ath10k *ar)
{
	struct ath10k_pci *ar_pci = ath10k_pci_priv(ar);
	unsigned long timeout;
	u32 val;

	ath10k_dbg(ar, ATH10K_DBG_BOOT, "boot waiting target to initialise\n");

	timeout = jiffies + msecs_to_jiffies(ATH10K_PCI_TARGET_WAIT);

	do {
		val = ath10k_pci_read32(ar, FW_INDICATOR_ADDRESS);

		ath10k_dbg(ar, ATH10K_DBG_BOOT, "boot target indicator %x\n",
			   val);

		/* target should never return this */
		if (val == 0xffffffff)
			continue;

		/* the device has crashed so don't bother trying anymore */
		if (val & FW_IND_EVENT_PENDING)
			break;

		if (val & FW_IND_INITIALIZED)
			break;

		if (ar_pci->oper_irq_mode == ATH10K_PCI_IRQ_LEGACY)
			/* Fix potential race by repeating CORE_BASE writes */
			ath10k_pci_enable_legacy_irq(ar);

		mdelay(10);
	} while (time_before(jiffies, timeout));

	ath10k_pci_disable_and_clear_legacy_irq(ar);
	ath10k_pci_irq_msi_fw_mask(ar);

	if (val == 0xffffffff) {
		ath10k_err(ar, "failed to read device register, device is gone\n");
		return -EIO;
	}

	if (val & FW_IND_EVENT_PENDING) {
		ath10k_warn(ar, "device has crashed during init\n");
		return -ECOMM;
	}

	if (!(val & FW_IND_INITIALIZED)) {
		ath10k_err(ar, "failed to receive initialized event from target: %08x\n",
			   val);
		return -ETIMEDOUT;
	}

	ath10k_dbg(ar, ATH10K_DBG_BOOT, "boot target initialised\n");
	return 0;
}

static int ath10k_pci_cold_reset(struct ath10k *ar)
{
	u32 val;

	ath10k_dbg(ar, ATH10K_DBG_BOOT, "boot cold reset\n");

	spin_lock_bh(&ar->data_lock);

	ar->stats.fw_cold_reset_counter++;

	spin_unlock_bh(&ar->data_lock);

	/* Put Target, including PCIe, into RESET. */
	val = ath10k_pci_reg_read32(ar, SOC_GLOBAL_RESET_ADDRESS);
	val |= 1;
	ath10k_pci_reg_write32(ar, SOC_GLOBAL_RESET_ADDRESS, val);

	/* After writing into SOC_GLOBAL_RESET to put device into
	 * reset and pulling out of reset pcie may not be stable
	 * for any immediate pcie register access and cause bus error,
	 * add delay before any pcie access request to fix this issue.
	 */
	msleep(20);

	/* Pull Target, including PCIe, out of RESET. */
	val &= ~1;
	ath10k_pci_reg_write32(ar, SOC_GLOBAL_RESET_ADDRESS, val);

	msleep(20);

	ath10k_dbg(ar, ATH10K_DBG_BOOT, "boot cold reset complete\n");

	return 0;
}

static int ath10k_pci_claim(struct ath10k *ar)
{
	struct ath10k_pci *ar_pci = ath10k_pci_priv(ar);
	struct pci_dev *pdev = ar_pci->pdev;
	int ret;

	pci_set_drvdata(pdev, ar);

	ret = pci_enable_device(pdev);
	if (ret) {
		ath10k_err(ar, "failed to enable pci device: %d\n", ret);
		return ret;
	}

	ret = pci_request_region(pdev, BAR_NUM, "ath");
	if (ret) {
		ath10k_err(ar, "failed to request region BAR%d: %d\n", BAR_NUM,
			   ret);
		goto err_device;
	}

	/* Target expects 32 bit DMA. Enforce it. */
	ret = pci_set_dma_mask(pdev, DMA_BIT_MASK(32));
	if (ret) {
		ath10k_err(ar, "failed to set dma mask to 32-bit: %d\n", ret);
		goto err_region;
	}

	ret = pci_set_consistent_dma_mask(pdev, DMA_BIT_MASK(32));
	if (ret) {
		ath10k_err(ar, "failed to set consistent dma mask to 32-bit: %d\n",
			   ret);
		goto err_region;
	}

	pci_set_master(pdev);

	/* Arrange for access to Target SoC registers. */
	ar_pci->mem_len = pci_resource_len(pdev, BAR_NUM);
	ar_pci->mem = pci_iomap(pdev, BAR_NUM, 0);
	if (!ar_pci->mem) {
		ath10k_err(ar, "failed to iomap BAR%d\n", BAR_NUM);
		ret = -EIO;
		goto err_master;
	}

	ath10k_dbg(ar, ATH10K_DBG_BOOT, "boot pci_mem 0x%pK\n", ar_pci->mem);
	return 0;

err_master:
	pci_clear_master(pdev);

err_region:
	pci_release_region(pdev, BAR_NUM);

err_device:
	pci_disable_device(pdev);

	return ret;
}

static void ath10k_pci_release(struct ath10k *ar)
{
	struct ath10k_pci *ar_pci = ath10k_pci_priv(ar);
	struct pci_dev *pdev = ar_pci->pdev;

	pci_iounmap(pdev, ar_pci->mem);
	pci_release_region(pdev, BAR_NUM);
	pci_clear_master(pdev);
	pci_disable_device(pdev);
}

static bool ath10k_pci_chip_is_supported(u32 dev_id, u32 chip_id)
{
	const struct ath10k_pci_supp_chip *supp_chip;
	int i;
	u32 rev_id = MS(chip_id, SOC_CHIP_ID_REV);

	for (i = 0; i < ARRAY_SIZE(ath10k_pci_supp_chips); i++) {
		supp_chip = &ath10k_pci_supp_chips[i];

		if (supp_chip->dev_id == dev_id &&
		    supp_chip->rev_id == rev_id)
			return true;
	}

	return false;
}

int ath10k_pci_setup_resource(struct ath10k *ar)
{
	struct ath10k_pci *ar_pci = ath10k_pci_priv(ar);
	struct ath10k_ce *ce = ath10k_ce_priv(ar);
	int ret;

	spin_lock_init(&ce->ce_lock);
	spin_lock_init(&ar_pci->ps_lock);
	mutex_init(&ar_pci->ce_diag_mutex);

	INIT_WORK(&ar_pci->dump_work, ath10k_pci_fw_dump_work);

	timer_setup(&ar_pci->rx_post_retry, ath10k_pci_rx_replenish_retry, 0);

	ar_pci->attr = kmemdup(pci_host_ce_config_wlan,
			       sizeof(pci_host_ce_config_wlan),
			       GFP_KERNEL);
	if (!ar_pci->attr)
		return -ENOMEM;

	ar_pci->pipe_config = kmemdup(pci_target_ce_config_wlan,
				      sizeof(pci_target_ce_config_wlan),
				      GFP_KERNEL);
	if (!ar_pci->pipe_config) {
		ret = -ENOMEM;
		goto err_free_attr;
	}

	ar_pci->serv_to_pipe = kmemdup(pci_target_service_to_ce_map_wlan,
				       sizeof(pci_target_service_to_ce_map_wlan),
				       GFP_KERNEL);
	if (!ar_pci->serv_to_pipe) {
		ret = -ENOMEM;
		goto err_free_pipe_config;
	}

	if (QCA_REV_6174(ar) || QCA_REV_9377(ar))
		ath10k_pci_override_ce_config(ar);

	ret = ath10k_pci_alloc_pipes(ar);
	if (ret) {
		ath10k_err(ar, "failed to allocate copy engine pipes: %d\n",
			   ret);
		goto err_free_serv_to_pipe;
	}

	return 0;

err_free_serv_to_pipe:
	kfree(ar_pci->serv_to_pipe);
err_free_pipe_config:
	kfree(ar_pci->pipe_config);
err_free_attr:
	kfree(ar_pci->attr);
	return ret;
}

void ath10k_pci_release_resource(struct ath10k *ar)
{
<<<<<<< HEAD
=======
	struct ath10k_pci *ar_pci = ath10k_pci_priv(ar);

>>>>>>> 24b8d41d
	ath10k_pci_rx_retry_sync(ar);
	netif_napi_del(&ar->napi);
	ath10k_pci_ce_deinit(ar);
	ath10k_pci_free_pipes(ar);
	kfree(ar_pci->attr);
	kfree(ar_pci->pipe_config);
	kfree(ar_pci->serv_to_pipe);
}

static const struct ath10k_bus_ops ath10k_pci_bus_ops = {
	.read32		= ath10k_bus_pci_read32,
	.write32	= ath10k_bus_pci_write32,
	.get_num_banks	= ath10k_pci_get_num_banks,
};

static int ath10k_pci_probe(struct pci_dev *pdev,
			    const struct pci_device_id *pci_dev)
{
	int ret = 0;
	struct ath10k *ar;
	struct ath10k_pci *ar_pci;
	enum ath10k_hw_rev hw_rev;
<<<<<<< HEAD
	u32 chip_id;
	bool pci_ps;
	int (*pci_soft_reset)(struct ath10k *ar);
	int (*pci_hard_reset)(struct ath10k *ar);
=======
	struct ath10k_bus_params bus_params = {};
	bool pci_ps, is_qca988x = false;
	int (*pci_soft_reset)(struct ath10k *ar);
	int (*pci_hard_reset)(struct ath10k *ar);
	u32 (*targ_cpu_to_ce_addr)(struct ath10k *ar, u32 addr);
>>>>>>> 24b8d41d

	switch (pci_dev->device) {
	case QCA988X_2_0_DEVICE_ID_UBNT:
	case QCA988X_2_0_DEVICE_ID:
		hw_rev = ATH10K_HW_QCA988X;
		pci_ps = false;
<<<<<<< HEAD
		pci_soft_reset = ath10k_pci_warm_reset;
		pci_hard_reset = ath10k_pci_qca988x_chip_reset;
=======
		is_qca988x = true;
		pci_soft_reset = ath10k_pci_warm_reset;
		pci_hard_reset = ath10k_pci_qca988x_chip_reset;
		targ_cpu_to_ce_addr = ath10k_pci_qca988x_targ_cpu_to_ce_addr;
>>>>>>> 24b8d41d
		break;
	case QCA9887_1_0_DEVICE_ID:
		hw_rev = ATH10K_HW_QCA9887;
		pci_ps = false;
		pci_soft_reset = ath10k_pci_warm_reset;
		pci_hard_reset = ath10k_pci_qca988x_chip_reset;
<<<<<<< HEAD
=======
		targ_cpu_to_ce_addr = ath10k_pci_qca988x_targ_cpu_to_ce_addr;
>>>>>>> 24b8d41d
		break;
	case QCA6164_2_1_DEVICE_ID:
	case QCA6174_2_1_DEVICE_ID:
		hw_rev = ATH10K_HW_QCA6174;
		pci_ps = true;
		pci_soft_reset = ath10k_pci_warm_reset;
		pci_hard_reset = ath10k_pci_qca6174_chip_reset;
<<<<<<< HEAD
=======
		targ_cpu_to_ce_addr = ath10k_pci_qca6174_targ_cpu_to_ce_addr;
>>>>>>> 24b8d41d
		break;
	case QCA99X0_2_0_DEVICE_ID:
		hw_rev = ATH10K_HW_QCA99X0;
		pci_ps = false;
		pci_soft_reset = ath10k_pci_qca99x0_soft_chip_reset;
		pci_hard_reset = ath10k_pci_qca99x0_chip_reset;
<<<<<<< HEAD
=======
		targ_cpu_to_ce_addr = ath10k_pci_qca99x0_targ_cpu_to_ce_addr;
>>>>>>> 24b8d41d
		break;
	case QCA9984_1_0_DEVICE_ID:
		hw_rev = ATH10K_HW_QCA9984;
		pci_ps = false;
		pci_soft_reset = ath10k_pci_qca99x0_soft_chip_reset;
		pci_hard_reset = ath10k_pci_qca99x0_chip_reset;
<<<<<<< HEAD
=======
		targ_cpu_to_ce_addr = ath10k_pci_qca99x0_targ_cpu_to_ce_addr;
>>>>>>> 24b8d41d
		break;
	case QCA9888_2_0_DEVICE_ID:
		hw_rev = ATH10K_HW_QCA9888;
		pci_ps = false;
		pci_soft_reset = ath10k_pci_qca99x0_soft_chip_reset;
		pci_hard_reset = ath10k_pci_qca99x0_chip_reset;
<<<<<<< HEAD
=======
		targ_cpu_to_ce_addr = ath10k_pci_qca99x0_targ_cpu_to_ce_addr;
>>>>>>> 24b8d41d
		break;
	case QCA9377_1_0_DEVICE_ID:
		hw_rev = ATH10K_HW_QCA9377;
		pci_ps = true;
<<<<<<< HEAD
		pci_soft_reset = NULL;
		pci_hard_reset = ath10k_pci_qca6174_chip_reset;
=======
		pci_soft_reset = ath10k_pci_warm_reset;
		pci_hard_reset = ath10k_pci_qca6174_chip_reset;
		targ_cpu_to_ce_addr = ath10k_pci_qca6174_targ_cpu_to_ce_addr;
>>>>>>> 24b8d41d
		break;
	default:
		WARN_ON(1);
		return -ENOTSUPP;
	}

	ar = ath10k_core_create(sizeof(*ar_pci), &pdev->dev, ATH10K_BUS_PCI,
				hw_rev, &ath10k_pci_hif_ops);
	if (!ar) {
		dev_err(&pdev->dev, "failed to allocate core\n");
		return -ENOMEM;
	}

	ath10k_dbg(ar, ATH10K_DBG_BOOT, "pci probe %04x:%04x %04x:%04x\n",
		   pdev->vendor, pdev->device,
		   pdev->subsystem_vendor, pdev->subsystem_device);

	ar_pci = ath10k_pci_priv(ar);
	ar_pci->pdev = pdev;
	ar_pci->dev = &pdev->dev;
	ar_pci->ar = ar;
	ar->dev_id = pci_dev->device;
	ar_pci->pci_ps = pci_ps;
<<<<<<< HEAD
	ar_pci->bus_ops = &ath10k_pci_bus_ops;
	ar_pci->pci_soft_reset = pci_soft_reset;
	ar_pci->pci_hard_reset = pci_hard_reset;
=======
	ar_pci->ce.bus_ops = &ath10k_pci_bus_ops;
	ar_pci->pci_soft_reset = pci_soft_reset;
	ar_pci->pci_hard_reset = pci_hard_reset;
	ar_pci->targ_cpu_to_ce_addr = targ_cpu_to_ce_addr;
	ar->ce_priv = &ar_pci->ce;
>>>>>>> 24b8d41d

	ar->id.vendor = pdev->vendor;
	ar->id.device = pdev->device;
	ar->id.subsystem_vendor = pdev->subsystem_vendor;
	ar->id.subsystem_device = pdev->subsystem_device;

	timer_setup(&ar_pci->ps_timer, ath10k_pci_ps_timer, 0);

	ret = ath10k_pci_setup_resource(ar);
	if (ret) {
		ath10k_err(ar, "failed to setup resource: %d\n", ret);
		goto err_core_destroy;
	}

	ret = ath10k_pci_claim(ar);
	if (ret) {
		ath10k_err(ar, "failed to claim device: %d\n", ret);
		goto err_free_pipes;
	}

	ret = ath10k_pci_force_wake(ar);
	if (ret) {
		ath10k_warn(ar, "failed to wake up device : %d\n", ret);
		goto err_sleep;
	}

	ath10k_pci_ce_deinit(ar);
	ath10k_pci_irq_disable(ar);

	ret = ath10k_pci_init_irq(ar);
	if (ret) {
		ath10k_err(ar, "failed to init irqs: %d\n", ret);
		goto err_sleep;
	}

	ath10k_info(ar, "pci irq %s oper_irq_mode %d irq_mode %d reset_mode %d\n",
		    ath10k_pci_get_irq_method(ar), ar_pci->oper_irq_mode,
		    ath10k_pci_irq_mode, ath10k_pci_reset_mode);

	ret = ath10k_pci_request_irq(ar);
	if (ret) {
		ath10k_warn(ar, "failed to request irqs: %d\n", ret);
		goto err_deinit_irq;
	}

	bus_params.dev_type = ATH10K_DEV_TYPE_LL;
	bus_params.link_can_suspend = true;
	/* Read CHIP_ID before reset to catch QCA9880-AR1A v1 devices that
	 * fall off the bus during chip_reset. These chips have the same pci
	 * device id as the QCA9880 BR4A or 2R4E. So that's why the check.
	 */
	if (is_qca988x) {
		bus_params.chip_id =
			ath10k_pci_soc_read32(ar, SOC_CHIP_ID_ADDRESS);
		if (bus_params.chip_id != 0xffffffff) {
			if (!ath10k_pci_chip_is_supported(pdev->device,
							  bus_params.chip_id))
				goto err_unsupported;
		}
	}

	ret = ath10k_pci_chip_reset(ar);
	if (ret) {
		ath10k_err(ar, "failed to reset chip: %d\n", ret);
		goto err_free_irq;
	}

	bus_params.chip_id = ath10k_pci_soc_read32(ar, SOC_CHIP_ID_ADDRESS);
	if (bus_params.chip_id == 0xffffffff)
		goto err_unsupported;

	if (!ath10k_pci_chip_is_supported(pdev->device, bus_params.chip_id))
		goto err_free_irq;

	ret = ath10k_core_register(ar, &bus_params);
	if (ret) {
		ath10k_err(ar, "failed to register driver core: %d\n", ret);
		goto err_free_irq;
	}

	return 0;

err_unsupported:
	ath10k_err(ar, "device %04x with chip_id %08x isn't supported\n",
		   pdev->device, bus_params.chip_id);

err_free_irq:
	ath10k_pci_free_irq(ar);
<<<<<<< HEAD
	ath10k_pci_rx_retry_sync(ar);
=======
>>>>>>> 24b8d41d

err_deinit_irq:
	ath10k_pci_release_resource(ar);

err_sleep:
	ath10k_pci_sleep_sync(ar);
	ath10k_pci_release(ar);

err_free_pipes:
	ath10k_pci_free_pipes(ar);

err_core_destroy:
	ath10k_core_destroy(ar);

	return ret;
}

static void ath10k_pci_remove(struct pci_dev *pdev)
{
	struct ath10k *ar = pci_get_drvdata(pdev);

	ath10k_dbg(ar, ATH10K_DBG_PCI, "pci remove\n");

	if (!ar)
		return;

	ath10k_core_unregister(ar);
	ath10k_pci_free_irq(ar);
	ath10k_pci_deinit_irq(ar);
	ath10k_pci_release_resource(ar);
	ath10k_pci_sleep_sync(ar);
	ath10k_pci_release(ar);
	ath10k_core_destroy(ar);
}

MODULE_DEVICE_TABLE(pci, ath10k_pci_id_table);

static __maybe_unused int ath10k_pci_pm_suspend(struct device *dev)
{
	struct ath10k *ar = dev_get_drvdata(dev);
	int ret;

	ret = ath10k_pci_suspend(ar);
	if (ret)
		ath10k_warn(ar, "failed to suspend hif: %d\n", ret);

	return ret;
}

static __maybe_unused int ath10k_pci_pm_resume(struct device *dev)
{
	struct ath10k *ar = dev_get_drvdata(dev);
	int ret;

	ret = ath10k_pci_resume(ar);
	if (ret)
		ath10k_warn(ar, "failed to resume hif: %d\n", ret);

	return ret;
}

static SIMPLE_DEV_PM_OPS(ath10k_pci_pm_ops,
			 ath10k_pci_pm_suspend,
			 ath10k_pci_pm_resume);

static struct pci_driver ath10k_pci_driver = {
	.name = "ath10k_pci",
	.id_table = ath10k_pci_id_table,
	.probe = ath10k_pci_probe,
	.remove = ath10k_pci_remove,
#ifdef CONFIG_PM
	.driver.pm = &ath10k_pci_pm_ops,
#endif
};

static int __init ath10k_pci_init(void)
{
	int ret;

	ret = pci_register_driver(&ath10k_pci_driver);
	if (ret)
		printk(KERN_ERR "failed to register ath10k pci driver: %d\n",
		       ret);

	ret = ath10k_ahb_init();
	if (ret)
		printk(KERN_ERR "ahb init failed: %d\n", ret);

	return ret;
}
module_init(ath10k_pci_init);

static void __exit ath10k_pci_exit(void)
{
	pci_unregister_driver(&ath10k_pci_driver);
	ath10k_ahb_exit();
}

module_exit(ath10k_pci_exit);

MODULE_AUTHOR("Qualcomm Atheros");
MODULE_DESCRIPTION("Driver support for Qualcomm Atheros 802.11ac WLAN PCIe/AHB devices");
MODULE_LICENSE("Dual BSD/GPL");

/* QCA988x 2.0 firmware files */
MODULE_FIRMWARE(QCA988X_HW_2_0_FW_DIR "/" ATH10K_FW_API2_FILE);
MODULE_FIRMWARE(QCA988X_HW_2_0_FW_DIR "/" ATH10K_FW_API3_FILE);
MODULE_FIRMWARE(QCA988X_HW_2_0_FW_DIR "/" ATH10K_FW_API4_FILE);
MODULE_FIRMWARE(QCA988X_HW_2_0_FW_DIR "/" ATH10K_FW_API5_FILE);
MODULE_FIRMWARE(QCA988X_HW_2_0_FW_DIR "/" QCA988X_HW_2_0_BOARD_DATA_FILE);
MODULE_FIRMWARE(QCA988X_HW_2_0_FW_DIR "/" ATH10K_BOARD_API2_FILE);

/* QCA9887 1.0 firmware files */
MODULE_FIRMWARE(QCA9887_HW_1_0_FW_DIR "/" ATH10K_FW_API5_FILE);
MODULE_FIRMWARE(QCA9887_HW_1_0_FW_DIR "/" QCA9887_HW_1_0_BOARD_DATA_FILE);
MODULE_FIRMWARE(QCA9887_HW_1_0_FW_DIR "/" ATH10K_BOARD_API2_FILE);

/* QCA6174 2.1 firmware files */
MODULE_FIRMWARE(QCA6174_HW_2_1_FW_DIR "/" ATH10K_FW_API4_FILE);
MODULE_FIRMWARE(QCA6174_HW_2_1_FW_DIR "/" ATH10K_FW_API5_FILE);
MODULE_FIRMWARE(QCA6174_HW_2_1_FW_DIR "/" QCA6174_HW_2_1_BOARD_DATA_FILE);
MODULE_FIRMWARE(QCA6174_HW_2_1_FW_DIR "/" ATH10K_BOARD_API2_FILE);

/* QCA6174 3.1 firmware files */
MODULE_FIRMWARE(QCA6174_HW_3_0_FW_DIR "/" ATH10K_FW_API4_FILE);
MODULE_FIRMWARE(QCA6174_HW_3_0_FW_DIR "/" ATH10K_FW_API5_FILE);
MODULE_FIRMWARE(QCA6174_HW_3_0_FW_DIR "/" ATH10K_FW_API6_FILE);
MODULE_FIRMWARE(QCA6174_HW_3_0_FW_DIR "/" QCA6174_HW_3_0_BOARD_DATA_FILE);
MODULE_FIRMWARE(QCA6174_HW_3_0_FW_DIR "/" ATH10K_BOARD_API2_FILE);

/* QCA9377 1.0 firmware files */
MODULE_FIRMWARE(QCA9377_HW_1_0_FW_DIR "/" ATH10K_FW_API6_FILE);
MODULE_FIRMWARE(QCA9377_HW_1_0_FW_DIR "/" ATH10K_FW_API5_FILE);
MODULE_FIRMWARE(QCA9377_HW_1_0_FW_DIR "/" QCA9377_HW_1_0_BOARD_DATA_FILE);<|MERGE_RESOLUTION|>--- conflicted
+++ resolved
@@ -816,11 +816,7 @@
 
 	spin_lock_bh(&ce->ce_lock);
 	num = __ath10k_ce_rx_num_free_bufs(ce_pipe);
-<<<<<<< HEAD
-	spin_unlock_bh(&ar_pci->ce_lock);
-=======
 	spin_unlock_bh(&ce->ce_lock);
->>>>>>> 24b8d41d
 
 	while (num >= 0) {
 		ret = __ath10k_pci_rx_post_buf(pipe);
@@ -857,30 +853,11 @@
 {
 	u32 val = 0, region = addr & 0xfffff;
 
-<<<<<<< HEAD
-	switch (ar->hw_rev) {
-	case ATH10K_HW_QCA988X:
-	case ATH10K_HW_QCA9887:
-	case ATH10K_HW_QCA6174:
-	case ATH10K_HW_QCA9377:
-		val = (ath10k_pci_read32(ar, SOC_CORE_BASE_ADDRESS +
-					  CORE_CTRL_ADDRESS) &
-		       0x7ff) << 21;
-		break;
-	case ATH10K_HW_QCA9888:
-	case ATH10K_HW_QCA99X0:
-	case ATH10K_HW_QCA9984:
-	case ATH10K_HW_QCA4019:
-		val = ath10k_pci_read32(ar, PCIE_BAR_REG_ADDRESS);
-		break;
-	}
-=======
 	val = (ath10k_pci_read32(ar, SOC_CORE_BASE_ADDRESS + CORE_CTRL_ADDRESS)
 				 & 0x7ff) << 21;
 	val |= 0x100000 | region;
 	return val;
 }
->>>>>>> 24b8d41d
 
 /* Refactor from ath10k_pci_qca988x_targ_cpu_to_ce_addr.
  * Support to access target space below 1M for qca6174 and qca9377.
@@ -945,14 +922,6 @@
 	 *   2) Buffer in DMA-able space
 	 */
 	alloc_nbytes = min_t(unsigned int, nbytes, DIAG_TRANSFER_LIMIT);
-<<<<<<< HEAD
-
-	data_buf = (unsigned char *)dma_alloc_coherent(ar->dev,
-						       alloc_nbytes,
-						       &ce_data_base,
-						       GFP_ATOMIC);
-=======
->>>>>>> 24b8d41d
 
 	data_buf = dma_alloc_coherent(ar->dev, alloc_nbytes, &ce_data_base,
 				      GFP_ATOMIC);
@@ -960,10 +929,6 @@
 		ret = -ENOMEM;
 		goto done;
 	}
-<<<<<<< HEAD
-	memset(data_buf, 0, alloc_nbytes);
-
-=======
 
 	/* The address supplied by the caller is in the
 	 * Target CPU virtual address space.
@@ -974,18 +939,13 @@
 	 */
 	address = ath10k_pci_targ_cpu_to_ce_addr(ar, address);
 
->>>>>>> 24b8d41d
 	remaining_bytes = nbytes;
 	ce_data = ce_data_base;
 	while (remaining_bytes) {
 		nbytes = min_t(unsigned int, remaining_bytes,
 			       DIAG_TRANSFER_LIMIT);
 
-<<<<<<< HEAD
-		ret = __ath10k_ce_rx_post_buf(ce_diag, &ce_data, ce_data);
-=======
 		ret = ath10k_ce_rx_post_buf(ce_diag, &ce_data, ce_data);
->>>>>>> 24b8d41d
 		if (ret != 0)
 			goto done;
 
@@ -1006,18 +966,10 @@
 		}
 
 		i = 0;
-<<<<<<< HEAD
-		while (ath10k_ce_completed_recv_next_nolock(ce_diag,
-							    (void **)&buf,
-							    &completed_nbytes)
-								!= 0) {
-			mdelay(1);
-=======
 		while (ath10k_ce_completed_recv_next(ce_diag, (void **)&buf,
 						     &completed_nbytes) != 0) {
 			udelay(DIAG_ACCESS_CE_WAIT_US);
 			i += DIAG_ACCESS_CE_WAIT_US;
->>>>>>> 24b8d41d
 
 			if (i > DIAG_ACCESS_CE_TIMEOUT_US) {
 				ret = -EBUSY;
@@ -1036,15 +988,6 @@
 		}
 
 		remaining_bytes -= nbytes;
-<<<<<<< HEAD
-
-		if (ret) {
-			ath10k_warn(ar, "failed to read diag value at 0x%x: %d\n",
-				    address, ret);
-			break;
-		}
-=======
->>>>>>> 24b8d41d
 		memcpy(data, data_buf, nbytes);
 
 		address += nbytes;
@@ -1107,11 +1050,7 @@
 	struct ath10k_pci *ar_pci = ath10k_pci_priv(ar);
 	int ret = 0;
 	u32 *buf;
-<<<<<<< HEAD
-	unsigned int completed_nbytes, orig_nbytes, remaining_bytes;
-=======
 	unsigned int completed_nbytes, alloc_nbytes, remaining_bytes;
->>>>>>> 24b8d41d
 	struct ath10k_ce_pipe *ce_diag;
 	void *data_buf;
 	dma_addr_t ce_data_base = 0;
@@ -1156,11 +1095,7 @@
 		memcpy(data_buf, data, nbytes);
 
 		/* Set up to receive directly into Target(!) address */
-<<<<<<< HEAD
-		ret = __ath10k_ce_rx_post_buf(ce_diag, &address, address);
-=======
 		ret = ath10k_ce_rx_post_buf(ce_diag, &address, address);
->>>>>>> 24b8d41d
 		if (ret != 0)
 			goto done;
 
@@ -1184,18 +1119,10 @@
 		}
 
 		i = 0;
-<<<<<<< HEAD
-		while (ath10k_ce_completed_recv_next_nolock(ce_diag,
-							    (void **)&buf,
-							    &completed_nbytes)
-								!= 0) {
-			mdelay(1);
-=======
 		while (ath10k_ce_completed_recv_next(ce_diag, (void **)&buf,
 						     &completed_nbytes) != 0) {
 			udelay(DIAG_ACCESS_CE_WAIT_US);
 			i += DIAG_ACCESS_CE_WAIT_US;
->>>>>>> 24b8d41d
 
 			if (i > DIAG_ACCESS_CE_TIMEOUT_US) {
 				ret = -EBUSY;
@@ -2166,8 +2093,6 @@
 	ath10k_pci_safe_chip_reset(ar);
 
 	ath10k_pci_flush(ar);
-	napi_synchronize(&ar->napi);
-	napi_disable(&ar->napi);
 
 	spin_lock_irqsave(&ar_pci->ps_lock, flags);
 	WARN_ON(ar_pci->ps_wake_refcount > 0);
@@ -2937,7 +2862,6 @@
 		ath10k_err(ar, "could not wake up target CPU: %d\n", ret);
 		goto err_ce;
 	}
-	napi_enable(&ar->napi);
 
 	return 0;
 
@@ -3005,170 +2929,6 @@
 
 	return ret;
 }
-<<<<<<< HEAD
-#endif
-
-static bool ath10k_pci_validate_cal(void *data, size_t size)
-{
-	__le16 *cal_words = data;
-	u16 checksum = 0;
-	size_t i;
-
-	if (size % 2 != 0)
-		return false;
-
-	for (i = 0; i < size / 2; i++)
-		checksum ^= le16_to_cpu(cal_words[i]);
-
-	return checksum == 0xffff;
-}
-
-static void ath10k_pci_enable_eeprom(struct ath10k *ar)
-{
-	/* Enable SI clock */
-	ath10k_pci_soc_write32(ar, CLOCK_CONTROL_OFFSET, 0x0);
-
-	/* Configure GPIOs for I2C operation */
-	ath10k_pci_write32(ar,
-			   GPIO_BASE_ADDRESS + GPIO_PIN0_OFFSET +
-			   4 * QCA9887_1_0_I2C_SDA_GPIO_PIN,
-			   SM(QCA9887_1_0_I2C_SDA_PIN_CONFIG,
-			      GPIO_PIN0_CONFIG) |
-			   SM(1, GPIO_PIN0_PAD_PULL));
-
-	ath10k_pci_write32(ar,
-			   GPIO_BASE_ADDRESS + GPIO_PIN0_OFFSET +
-			   4 * QCA9887_1_0_SI_CLK_GPIO_PIN,
-			   SM(QCA9887_1_0_SI_CLK_PIN_CONFIG, GPIO_PIN0_CONFIG) |
-			   SM(1, GPIO_PIN0_PAD_PULL));
-
-	ath10k_pci_write32(ar,
-			   GPIO_BASE_ADDRESS +
-			   QCA9887_1_0_GPIO_ENABLE_W1TS_LOW_ADDRESS,
-			   1u << QCA9887_1_0_SI_CLK_GPIO_PIN);
-
-	/* In Swift ASIC - EEPROM clock will be (110MHz/512) = 214KHz */
-	ath10k_pci_write32(ar,
-			   SI_BASE_ADDRESS + SI_CONFIG_OFFSET,
-			   SM(1, SI_CONFIG_ERR_INT) |
-			   SM(1, SI_CONFIG_BIDIR_OD_DATA) |
-			   SM(1, SI_CONFIG_I2C) |
-			   SM(1, SI_CONFIG_POS_SAMPLE) |
-			   SM(1, SI_CONFIG_INACTIVE_DATA) |
-			   SM(1, SI_CONFIG_INACTIVE_CLK) |
-			   SM(8, SI_CONFIG_DIVIDER));
-}
-
-static int ath10k_pci_read_eeprom(struct ath10k *ar, u16 addr, u8 *out)
-{
-	u32 reg;
-	int wait_limit;
-
-	/* set device select byte and for the read operation */
-	reg = QCA9887_EEPROM_SELECT_READ |
-	      SM(addr, QCA9887_EEPROM_ADDR_LO) |
-	      SM(addr >> 8, QCA9887_EEPROM_ADDR_HI);
-	ath10k_pci_write32(ar, SI_BASE_ADDRESS + SI_TX_DATA0_OFFSET, reg);
-
-	/* write transmit data, transfer length, and START bit */
-	ath10k_pci_write32(ar, SI_BASE_ADDRESS + SI_CS_OFFSET,
-			   SM(1, SI_CS_START) | SM(1, SI_CS_RX_CNT) |
-			   SM(4, SI_CS_TX_CNT));
-
-	/* wait max 1 sec */
-	wait_limit = 100000;
-
-	/* wait for SI_CS_DONE_INT */
-	do {
-		reg = ath10k_pci_read32(ar, SI_BASE_ADDRESS + SI_CS_OFFSET);
-		if (MS(reg, SI_CS_DONE_INT))
-			break;
-
-		wait_limit--;
-		udelay(10);
-	} while (wait_limit > 0);
-
-	if (!MS(reg, SI_CS_DONE_INT)) {
-		ath10k_err(ar, "timeout while reading device EEPROM at %04x\n",
-			   addr);
-		return -ETIMEDOUT;
-	}
-
-	/* clear SI_CS_DONE_INT */
-	ath10k_pci_write32(ar, SI_BASE_ADDRESS + SI_CS_OFFSET, reg);
-
-	if (MS(reg, SI_CS_DONE_ERR)) {
-		ath10k_err(ar, "failed to read device EEPROM at %04x\n", addr);
-		return -EIO;
-	}
-
-	/* extract receive data */
-	reg = ath10k_pci_read32(ar, SI_BASE_ADDRESS + SI_RX_DATA0_OFFSET);
-	*out = reg;
-
-	return 0;
-}
-
-static int ath10k_pci_hif_fetch_cal_eeprom(struct ath10k *ar, void **data,
-					   size_t *data_len)
-{
-	u8 *caldata = NULL;
-	size_t calsize, i;
-	int ret;
-
-	if (!QCA_REV_9887(ar))
-		return -EOPNOTSUPP;
-
-	calsize = ar->hw_params.cal_data_len;
-	caldata = kmalloc(calsize, GFP_KERNEL);
-	if (!caldata)
-		return -ENOMEM;
-
-	ath10k_pci_enable_eeprom(ar);
-
-	for (i = 0; i < calsize; i++) {
-		ret = ath10k_pci_read_eeprom(ar, i, &caldata[i]);
-		if (ret)
-			goto err_free;
-	}
-
-	if (!ath10k_pci_validate_cal(caldata, calsize))
-		goto err_free;
-
-	*data = caldata;
-	*data_len = calsize;
-
-	return 0;
-
-err_free:
-	kfree(caldata);
-
-	return -EINVAL;
-}
-
-static const struct ath10k_hif_ops ath10k_pci_hif_ops = {
-	.tx_sg			= ath10k_pci_hif_tx_sg,
-	.diag_read		= ath10k_pci_hif_diag_read,
-	.diag_write		= ath10k_pci_diag_write_mem,
-	.exchange_bmi_msg	= ath10k_pci_hif_exchange_bmi_msg,
-	.start			= ath10k_pci_hif_start,
-	.stop			= ath10k_pci_hif_stop,
-	.map_service_to_pipe	= ath10k_pci_hif_map_service_to_pipe,
-	.get_default_pipe	= ath10k_pci_hif_get_default_pipe,
-	.send_complete_check	= ath10k_pci_hif_send_complete_check,
-	.get_free_queue_number	= ath10k_pci_hif_get_free_queue_number,
-	.power_up		= ath10k_pci_hif_power_up,
-	.power_down		= ath10k_pci_hif_power_down,
-	.read32			= ath10k_pci_read32,
-	.write32		= ath10k_pci_write32,
-#ifdef CONFIG_PM
-	.suspend		= ath10k_pci_hif_suspend,
-	.resume			= ath10k_pci_hif_resume,
-#endif
-	.fetch_cal_eeprom	= ath10k_pci_hif_fetch_cal_eeprom,
-};
-
-=======
 
 static bool ath10k_pci_validate_cal(void *data, size_t size)
 {
@@ -3328,7 +3088,6 @@
 	.fetch_cal_eeprom	= ath10k_pci_hif_fetch_cal_eeprom,
 };
 
->>>>>>> 24b8d41d
 /*
  * Top-level interrupt handler for all PCI interrupts from a Target.
  * When a block of MSI interrupts is allocated, this top-level handler
@@ -3377,11 +3136,7 @@
 	done = ath10k_htt_txrx_compl_task(ar, budget);
 
 	if (done < budget) {
-<<<<<<< HEAD
-		napi_complete(ctx);
-=======
 		napi_complete_done(ctx, done);
->>>>>>> 24b8d41d
 		/* In case of MSI, it is possible that interrupts are received
 		 * while NAPI poll is inprogress. So pending interrupts that are
 		 * received after processing all copy engine pipes by NAPI poll
@@ -3390,11 +3145,7 @@
 		 * interrupts safer to check for pending interrupts for
 		 * immediate servicing.
 		 */
-<<<<<<< HEAD
-		if (CE_INTERRUPT_SUMMARY(ar)) {
-=======
 		if (ath10k_ce_interrupt_summary(ar)) {
->>>>>>> 24b8d41d
 			napi_reschedule(ctx);
 			goto out;
 		}
@@ -3495,12 +3246,8 @@
 	 * host won't know when target writes BAR to CORE_CTRL.
 	 * This write might get lost if target has NOT written BAR.
 	 * For now, fix the race by repeating the write in below
-<<<<<<< HEAD
-	 * synchronization checking. */
-=======
 	 * synchronization checking.
 	 */
->>>>>>> 24b8d41d
 	ar_pci->oper_irq_mode = ATH10K_PCI_IRQ_LEGACY;
 
 	ath10k_pci_write32(ar, SOC_CORE_BASE_ADDRESS + PCIE_INTR_ENABLE_ADDRESS,
@@ -3771,11 +3518,8 @@
 
 void ath10k_pci_release_resource(struct ath10k *ar)
 {
-<<<<<<< HEAD
-=======
-	struct ath10k_pci *ar_pci = ath10k_pci_priv(ar);
-
->>>>>>> 24b8d41d
+	struct ath10k_pci *ar_pci = ath10k_pci_priv(ar);
+
 	ath10k_pci_rx_retry_sync(ar);
 	netif_napi_del(&ar->napi);
 	ath10k_pci_ce_deinit(ar);
@@ -3798,43 +3542,28 @@
 	struct ath10k *ar;
 	struct ath10k_pci *ar_pci;
 	enum ath10k_hw_rev hw_rev;
-<<<<<<< HEAD
-	u32 chip_id;
-	bool pci_ps;
-	int (*pci_soft_reset)(struct ath10k *ar);
-	int (*pci_hard_reset)(struct ath10k *ar);
-=======
 	struct ath10k_bus_params bus_params = {};
 	bool pci_ps, is_qca988x = false;
 	int (*pci_soft_reset)(struct ath10k *ar);
 	int (*pci_hard_reset)(struct ath10k *ar);
 	u32 (*targ_cpu_to_ce_addr)(struct ath10k *ar, u32 addr);
->>>>>>> 24b8d41d
 
 	switch (pci_dev->device) {
 	case QCA988X_2_0_DEVICE_ID_UBNT:
 	case QCA988X_2_0_DEVICE_ID:
 		hw_rev = ATH10K_HW_QCA988X;
 		pci_ps = false;
-<<<<<<< HEAD
-		pci_soft_reset = ath10k_pci_warm_reset;
-		pci_hard_reset = ath10k_pci_qca988x_chip_reset;
-=======
 		is_qca988x = true;
 		pci_soft_reset = ath10k_pci_warm_reset;
 		pci_hard_reset = ath10k_pci_qca988x_chip_reset;
 		targ_cpu_to_ce_addr = ath10k_pci_qca988x_targ_cpu_to_ce_addr;
->>>>>>> 24b8d41d
 		break;
 	case QCA9887_1_0_DEVICE_ID:
 		hw_rev = ATH10K_HW_QCA9887;
 		pci_ps = false;
 		pci_soft_reset = ath10k_pci_warm_reset;
 		pci_hard_reset = ath10k_pci_qca988x_chip_reset;
-<<<<<<< HEAD
-=======
 		targ_cpu_to_ce_addr = ath10k_pci_qca988x_targ_cpu_to_ce_addr;
->>>>>>> 24b8d41d
 		break;
 	case QCA6164_2_1_DEVICE_ID:
 	case QCA6174_2_1_DEVICE_ID:
@@ -3842,52 +3571,35 @@
 		pci_ps = true;
 		pci_soft_reset = ath10k_pci_warm_reset;
 		pci_hard_reset = ath10k_pci_qca6174_chip_reset;
-<<<<<<< HEAD
-=======
 		targ_cpu_to_ce_addr = ath10k_pci_qca6174_targ_cpu_to_ce_addr;
->>>>>>> 24b8d41d
 		break;
 	case QCA99X0_2_0_DEVICE_ID:
 		hw_rev = ATH10K_HW_QCA99X0;
 		pci_ps = false;
 		pci_soft_reset = ath10k_pci_qca99x0_soft_chip_reset;
 		pci_hard_reset = ath10k_pci_qca99x0_chip_reset;
-<<<<<<< HEAD
-=======
 		targ_cpu_to_ce_addr = ath10k_pci_qca99x0_targ_cpu_to_ce_addr;
->>>>>>> 24b8d41d
 		break;
 	case QCA9984_1_0_DEVICE_ID:
 		hw_rev = ATH10K_HW_QCA9984;
 		pci_ps = false;
 		pci_soft_reset = ath10k_pci_qca99x0_soft_chip_reset;
 		pci_hard_reset = ath10k_pci_qca99x0_chip_reset;
-<<<<<<< HEAD
-=======
 		targ_cpu_to_ce_addr = ath10k_pci_qca99x0_targ_cpu_to_ce_addr;
->>>>>>> 24b8d41d
 		break;
 	case QCA9888_2_0_DEVICE_ID:
 		hw_rev = ATH10K_HW_QCA9888;
 		pci_ps = false;
 		pci_soft_reset = ath10k_pci_qca99x0_soft_chip_reset;
 		pci_hard_reset = ath10k_pci_qca99x0_chip_reset;
-<<<<<<< HEAD
-=======
 		targ_cpu_to_ce_addr = ath10k_pci_qca99x0_targ_cpu_to_ce_addr;
->>>>>>> 24b8d41d
 		break;
 	case QCA9377_1_0_DEVICE_ID:
 		hw_rev = ATH10K_HW_QCA9377;
 		pci_ps = true;
-<<<<<<< HEAD
-		pci_soft_reset = NULL;
-		pci_hard_reset = ath10k_pci_qca6174_chip_reset;
-=======
 		pci_soft_reset = ath10k_pci_warm_reset;
 		pci_hard_reset = ath10k_pci_qca6174_chip_reset;
 		targ_cpu_to_ce_addr = ath10k_pci_qca6174_targ_cpu_to_ce_addr;
->>>>>>> 24b8d41d
 		break;
 	default:
 		WARN_ON(1);
@@ -3911,17 +3623,11 @@
 	ar_pci->ar = ar;
 	ar->dev_id = pci_dev->device;
 	ar_pci->pci_ps = pci_ps;
-<<<<<<< HEAD
-	ar_pci->bus_ops = &ath10k_pci_bus_ops;
-	ar_pci->pci_soft_reset = pci_soft_reset;
-	ar_pci->pci_hard_reset = pci_hard_reset;
-=======
 	ar_pci->ce.bus_ops = &ath10k_pci_bus_ops;
 	ar_pci->pci_soft_reset = pci_soft_reset;
 	ar_pci->pci_hard_reset = pci_hard_reset;
 	ar_pci->targ_cpu_to_ce_addr = targ_cpu_to_ce_addr;
 	ar->ce_priv = &ar_pci->ce;
->>>>>>> 24b8d41d
 
 	ar->id.vendor = pdev->vendor;
 	ar->id.device = pdev->device;
@@ -4010,10 +3716,6 @@
 
 err_free_irq:
 	ath10k_pci_free_irq(ar);
-<<<<<<< HEAD
-	ath10k_pci_rx_retry_sync(ar);
-=======
->>>>>>> 24b8d41d
 
 err_deinit_irq:
 	ath10k_pci_release_resource(ar);
