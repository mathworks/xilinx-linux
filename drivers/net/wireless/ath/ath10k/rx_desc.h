/* SPDX-License-Identifier: ISC */
/*
 * Copyright (c) 2005-2011 Atheros Communications Inc.
 * Copyright (c) 2011-2017 Qualcomm Atheros, Inc.
 */

#ifndef _RX_DESC_H_
#define _RX_DESC_H_

#include <linux/bitops.h>

enum rx_attention_flags {
	RX_ATTENTION_FLAGS_FIRST_MPDU          = BIT(0),
	RX_ATTENTION_FLAGS_LAST_MPDU           = BIT(1),
	RX_ATTENTION_FLAGS_MCAST_BCAST         = BIT(2),
	RX_ATTENTION_FLAGS_PEER_IDX_INVALID    = BIT(3),
	RX_ATTENTION_FLAGS_PEER_IDX_TIMEOUT    = BIT(4),
	RX_ATTENTION_FLAGS_POWER_MGMT          = BIT(5),
	RX_ATTENTION_FLAGS_NON_QOS             = BIT(6),
	RX_ATTENTION_FLAGS_NULL_DATA           = BIT(7),
	RX_ATTENTION_FLAGS_MGMT_TYPE           = BIT(8),
	RX_ATTENTION_FLAGS_CTRL_TYPE           = BIT(9),
	RX_ATTENTION_FLAGS_MORE_DATA           = BIT(10),
	RX_ATTENTION_FLAGS_EOSP                = BIT(11),
	RX_ATTENTION_FLAGS_U_APSD_TRIGGER      = BIT(12),
	RX_ATTENTION_FLAGS_FRAGMENT            = BIT(13),
	RX_ATTENTION_FLAGS_ORDER               = BIT(14),
	RX_ATTENTION_FLAGS_CLASSIFICATION      = BIT(15),
	RX_ATTENTION_FLAGS_OVERFLOW_ERR        = BIT(16),
	RX_ATTENTION_FLAGS_MSDU_LENGTH_ERR     = BIT(17),
	RX_ATTENTION_FLAGS_TCP_UDP_CHKSUM_FAIL = BIT(18),
	RX_ATTENTION_FLAGS_IP_CHKSUM_FAIL      = BIT(19),
	RX_ATTENTION_FLAGS_SA_IDX_INVALID      = BIT(20),
	RX_ATTENTION_FLAGS_DA_IDX_INVALID      = BIT(21),
	RX_ATTENTION_FLAGS_SA_IDX_TIMEOUT      = BIT(22),
	RX_ATTENTION_FLAGS_DA_IDX_TIMEOUT      = BIT(23),
	RX_ATTENTION_FLAGS_ENCRYPT_REQUIRED    = BIT(24),
	RX_ATTENTION_FLAGS_DIRECTED            = BIT(25),
	RX_ATTENTION_FLAGS_BUFFER_FRAGMENT     = BIT(26),
	RX_ATTENTION_FLAGS_MPDU_LENGTH_ERR     = BIT(27),
	RX_ATTENTION_FLAGS_TKIP_MIC_ERR        = BIT(28),
	RX_ATTENTION_FLAGS_DECRYPT_ERR         = BIT(29),
	RX_ATTENTION_FLAGS_FCS_ERR             = BIT(30),
	RX_ATTENTION_FLAGS_MSDU_DONE           = BIT(31),
};

struct rx_attention {
	__le32 flags; /* %RX_ATTENTION_FLAGS_ */
} __packed;

/*
 * first_mpdu
 *		Indicates the first MSDU of the PPDU.  If both first_mpdu
 *		and last_mpdu are set in the MSDU then this is a not an
 *		A-MPDU frame but a stand alone MPDU.  Interior MPDU in an
 *		A-MPDU shall have both first_mpdu and last_mpdu bits set to
 *		0.  The PPDU start status will only be valid when this bit
 *		is set.
 *
 * last_mpdu
 *		Indicates the last MSDU of the last MPDU of the PPDU.  The
 *		PPDU end status will only be valid when this bit is set.
 *
 * mcast_bcast
 *		Multicast / broadcast indicator.  Only set when the MAC
 *		address 1 bit 0 is set indicating mcast/bcast and the BSSID
 *		matches one of the 4 BSSID registers. Only set when
 *		first_msdu is set.
 *
 * peer_idx_invalid
 *		Indicates no matching entries within the the max search
 *		count.  Only set when first_msdu is set.
 *
 * peer_idx_timeout
 *		Indicates an unsuccessful search for the peer index due to
 *		timeout.  Only set when first_msdu is set.
 *
 * power_mgmt
 *		Power management bit set in the 802.11 header.  Only set
 *		when first_msdu is set.
 *
 * non_qos
 *		Set if packet is not a non-QoS data frame.  Only set when
 *		first_msdu is set.
 *
 * null_data
 *		Set if frame type indicates either null data or QoS null
 *		data format.  Only set when first_msdu is set.
 *
 * mgmt_type
 *		Set if packet is a management packet.  Only set when
 *		first_msdu is set.
 *
 * ctrl_type
 *		Set if packet is a control packet.  Only set when first_msdu
 *		is set.
 *
 * more_data
 *		Set if more bit in frame control is set.  Only set when
 *		first_msdu is set.
 *
 * eosp
 *		Set if the EOSP (end of service period) bit in the QoS
 *		control field is set.  Only set when first_msdu is set.
 *
 * u_apsd_trigger
 *		Set if packet is U-APSD trigger.  Key table will have bits
 *		per TID to indicate U-APSD trigger.
 *
 * fragment
 *		Indicates that this is an 802.11 fragment frame.  This is
 *		set when either the more_frag bit is set in the frame
 *		control or the fragment number is not zero.  Only set when
 *		first_msdu is set.
 *
 * order
 *		Set if the order bit in the frame control is set.  Only set
 *		when first_msdu is set.
 *
 * classification
 *		Indicates that this status has a corresponding MSDU that
 *		requires FW processing.  The OLE will have classification
 *		ring mask registers which will indicate the ring(s) for
 *		packets and descriptors which need FW attention.
 *
 * overflow_err
 *		PCU Receive FIFO does not have enough space to store the
 *		full receive packet.  Enough space is reserved in the
 *		receive FIFO for the status is written.  This MPDU remaining
 *		packets in the PPDU will be filtered and no Ack response
 *		will be transmitted.
 *
 * msdu_length_err
 *		Indicates that the MSDU length from the 802.3 encapsulated
 *		length field extends beyond the MPDU boundary.
 *
 * tcp_udp_chksum_fail
 *		Indicates that the computed checksum (tcp_udp_chksum) did
 *		not match the checksum in the TCP/UDP header.
 *
 * ip_chksum_fail
 *		Indicates that the computed checksum did not match the
 *		checksum in the IP header.
 *
 * sa_idx_invalid
 *		Indicates no matching entry was found in the address search
 *		table for the source MAC address.
 *
 * da_idx_invalid
 *		Indicates no matching entry was found in the address search
 *		table for the destination MAC address.
 *
 * sa_idx_timeout
 *		Indicates an unsuccessful search for the source MAC address
 *		due to the expiring of the search timer.
 *
 * da_idx_timeout
 *		Indicates an unsuccessful search for the destination MAC
 *		address due to the expiring of the search timer.
 *
 * encrypt_required
 *		Indicates that this data type frame is not encrypted even if
 *		the policy for this MPDU requires encryption as indicated in
 *		the peer table key type.
 *
 * directed
 *		MPDU is a directed packet which means that the RA matched
 *		our STA addresses.  In proxySTA it means that the TA matched
 *		an entry in our address search table with the corresponding
 *		'no_ack' bit is the address search entry cleared.
 *
 * buffer_fragment
 *		Indicates that at least one of the rx buffers has been
 *		fragmented.  If set the FW should look at the rx_frag_info
 *		descriptor described below.
 *
 * mpdu_length_err
 *		Indicates that the MPDU was pre-maturely terminated
 *		resulting in a truncated MPDU.  Don't trust the MPDU length
 *		field.
 *
 * tkip_mic_err
 *		Indicates that the MPDU Michael integrity check failed
 *
 * decrypt_err
 *		Indicates that the MPDU decrypt integrity check failed
 *
 * fcs_err
 *		Indicates that the MPDU FCS check failed
 *
 * msdu_done
 *		If set indicates that the RX packet data, RX header data, RX
 *		PPDU start descriptor, RX MPDU start/end descriptor, RX MSDU
 *		start/end descriptors and RX Attention descriptor are all
 *		valid.  This bit must be in the last octet of the
 *		descriptor.
 */

struct rx_frag_info {
	u8 ring0_more_count;
	u8 ring1_more_count;
	u8 ring2_more_count;
	u8 ring3_more_count;
	u8 ring4_more_count;
	u8 ring5_more_count;
	u8 ring6_more_count;
	u8 ring7_more_count;
} __packed;

/*
 * ring0_more_count
 *		Indicates the number of more buffers associated with RX DMA
 *		ring 0.  Field is filled in by the RX_DMA.
 *
 * ring1_more_count
 *		Indicates the number of more buffers associated with RX DMA
 *		ring 1. Field is filled in by the RX_DMA.
 *
 * ring2_more_count
 *		Indicates the number of more buffers associated with RX DMA
 *		ring 2. Field is filled in by the RX_DMA.
 *
 * ring3_more_count
 *		Indicates the number of more buffers associated with RX DMA
 *		ring 3. Field is filled in by the RX_DMA.
 */

enum htt_rx_mpdu_encrypt_type {
	HTT_RX_MPDU_ENCRYPT_WEP40            = 0,
	HTT_RX_MPDU_ENCRYPT_WEP104           = 1,
	HTT_RX_MPDU_ENCRYPT_TKIP_WITHOUT_MIC = 2,
	HTT_RX_MPDU_ENCRYPT_WEP128           = 3,
	HTT_RX_MPDU_ENCRYPT_TKIP_WPA         = 4,
	HTT_RX_MPDU_ENCRYPT_WAPI             = 5,
	HTT_RX_MPDU_ENCRYPT_AES_CCM_WPA2     = 6,
	HTT_RX_MPDU_ENCRYPT_NONE             = 7,
	HTT_RX_MPDU_ENCRYPT_AES_CCM256_WPA2  = 8,
	HTT_RX_MPDU_ENCRYPT_AES_GCMP_WPA2    = 9,
	HTT_RX_MPDU_ENCRYPT_AES_GCMP256_WPA2 = 10,
};

#define RX_MPDU_START_INFO0_PEER_IDX_MASK     0x000007ff
#define RX_MPDU_START_INFO0_PEER_IDX_LSB      0
#define RX_MPDU_START_INFO0_SEQ_NUM_MASK      0x0fff0000
#define RX_MPDU_START_INFO0_SEQ_NUM_LSB       16
#define RX_MPDU_START_INFO0_ENCRYPT_TYPE_MASK 0xf0000000
#define RX_MPDU_START_INFO0_ENCRYPT_TYPE_LSB  28
#define RX_MPDU_START_INFO0_FROM_DS           BIT(11)
#define RX_MPDU_START_INFO0_TO_DS             BIT(12)
#define RX_MPDU_START_INFO0_ENCRYPTED         BIT(13)
#define RX_MPDU_START_INFO0_RETRY             BIT(14)
#define RX_MPDU_START_INFO0_TXBF_H_INFO       BIT(15)

#define RX_MPDU_START_INFO1_TID_MASK 0xf0000000
#define RX_MPDU_START_INFO1_TID_LSB  28
#define RX_MPDU_START_INFO1_DIRECTED BIT(16)

struct rx_mpdu_start {
	__le32 info0;
	union {
		struct {
			__le32 pn31_0;
			__le32 info1; /* %RX_MPDU_START_INFO1_ */
		} __packed;
		struct {
			u8 pn[6];
		} __packed;
	} __packed;
} __packed;

/*
 * peer_idx
 *		The index of the address search table which associated with
 *		the peer table entry corresponding to this MPDU.  Only valid
 *		when first_msdu is set.
 *
 * fr_ds
 *		Set if the from DS bit is set in the frame control.  Only
 *		valid when first_msdu is set.
 *
 * to_ds
 *		Set if the to DS bit is set in the frame control.  Only
 *		valid when first_msdu is set.
 *
 * encrypted
 *		Protected bit from the frame control.  Only valid when
 *		first_msdu is set.
 *
 * retry
 *		Retry bit from the frame control.  Only valid when
 *		first_msdu is set.
 *
 * txbf_h_info
 *		The MPDU data will contain H information.  Primarily used
 *		for debug.
 *
 * seq_num
 *		The sequence number from the 802.11 header.  Only valid when
 *		first_msdu is set.
 *
 * encrypt_type
 *		Indicates type of decrypt cipher used (as defined in the
 *		peer table)
 *		0: WEP40
 *		1: WEP104
 *		2: TKIP without MIC
 *		3: WEP128
 *		4: TKIP (WPA)
 *		5: WAPI
 *		6: AES-CCM (WPA2)
 *		7: No cipher
 *		Only valid when first_msdu_is set
 *
 * pn_31_0
 *		Bits [31:0] of the PN number extracted from the IV field
 *		WEP: IV = {key_id_octet, pn2, pn1, pn0}.  Only pn[23:0] is
 *		valid.
 *		TKIP: IV = {pn5, pn4, pn3, pn2, key_id_octet, pn0,
 *		WEPSeed[1], pn1}.  Only pn[47:0] is valid.
 *		AES-CCM: IV = {pn5, pn4, pn3, pn2, key_id_octet, 0x0, pn1,
 *		pn0}.  Only pn[47:0] is valid.
 *		WAPI: IV = {key_id_octet, 0x0, pn15, pn14, pn13, pn12, pn11,
 *		pn10, pn9, pn8, pn7, pn6, pn5, pn4, pn3, pn2, pn1, pn0}.
 *		The ext_wapi_pn[127:48] in the rx_msdu_misc descriptor and
 *		pn[47:0] are valid.
 *		Only valid when first_msdu is set.
 *
 * pn_47_32
 *		Bits [47:32] of the PN number.   See description for
 *		pn_31_0.  The remaining PN fields are in the rx_msdu_end
 *		descriptor
 *
 * pn
 *		Use this field to access the pn without worrying about
 *		byte-order and bitmasking/bitshifting.
 *
 * directed
 *		See definition in RX attention descriptor
 *
 * reserved_2
 *		Reserved: HW should fill with zero.  FW should ignore.
 *
 * tid
 *		The TID field in the QoS control field
 */

#define RX_MPDU_END_INFO0_RESERVED_0_MASK     0x00001fff
#define RX_MPDU_END_INFO0_RESERVED_0_LSB      0
#define RX_MPDU_END_INFO0_POST_DELIM_CNT_MASK 0x0fff0000
#define RX_MPDU_END_INFO0_POST_DELIM_CNT_LSB  16
#define RX_MPDU_END_INFO0_OVERFLOW_ERR        BIT(13)
#define RX_MPDU_END_INFO0_LAST_MPDU           BIT(14)
#define RX_MPDU_END_INFO0_POST_DELIM_ERR      BIT(15)
#define RX_MPDU_END_INFO0_MPDU_LENGTH_ERR     BIT(28)
#define RX_MPDU_END_INFO0_TKIP_MIC_ERR        BIT(29)
#define RX_MPDU_END_INFO0_DECRYPT_ERR         BIT(30)
#define RX_MPDU_END_INFO0_FCS_ERR             BIT(31)

struct rx_mpdu_end {
	__le32 info0;
} __packed;

/*
 * reserved_0
 *		Reserved
 *
 * overflow_err
 *		PCU Receive FIFO does not have enough space to store the
 *		full receive packet.  Enough space is reserved in the
 *		receive FIFO for the status is written.  This MPDU remaining
 *		packets in the PPDU will be filtered and no Ack response
 *		will be transmitted.
 *
 * last_mpdu
 *		Indicates that this is the last MPDU of a PPDU.
 *
 * post_delim_err
 *		Indicates that a delimiter FCS error occurred after this
 *		MPDU before the next MPDU.  Only valid when last_msdu is
 *		set.
 *
 * post_delim_cnt
 *		Count of the delimiters after this MPDU.  This requires the
 *		last MPDU to be held until all the EOF descriptors have been
 *		received.  This may be inefficient in the future when
 *		ML-MIMO is used.  Only valid when last_mpdu is set.
 *
 * mpdu_length_err
 *		See definition in RX attention descriptor
 *
 * tkip_mic_err
 *		See definition in RX attention descriptor
 *
 * decrypt_err
 *		See definition in RX attention descriptor
 *
 * fcs_err
 *		See definition in RX attention descriptor
 */

#define RX_MSDU_START_INFO0_MSDU_LENGTH_MASK    0x00003fff
#define RX_MSDU_START_INFO0_MSDU_LENGTH_LSB     0
#define RX_MSDU_START_INFO0_IP_OFFSET_MASK      0x000fc000
#define RX_MSDU_START_INFO0_IP_OFFSET_LSB       14
#define RX_MSDU_START_INFO0_RING_MASK_MASK      0x00f00000
#define RX_MSDU_START_INFO0_RING_MASK_LSB       20
#define RX_MSDU_START_INFO0_TCP_UDP_OFFSET_MASK 0x7f000000
#define RX_MSDU_START_INFO0_TCP_UDP_OFFSET_LSB  24

#define RX_MSDU_START_INFO1_MSDU_NUMBER_MASK    0x000000ff
#define RX_MSDU_START_INFO1_MSDU_NUMBER_LSB     0
#define RX_MSDU_START_INFO1_DECAP_FORMAT_MASK   0x00000300
#define RX_MSDU_START_INFO1_DECAP_FORMAT_LSB    8
#define RX_MSDU_START_INFO1_SA_IDX_MASK         0x07ff0000
#define RX_MSDU_START_INFO1_SA_IDX_LSB          16
#define RX_MSDU_START_INFO1_IPV4_PROTO          BIT(10)
#define RX_MSDU_START_INFO1_IPV6_PROTO          BIT(11)
#define RX_MSDU_START_INFO1_TCP_PROTO           BIT(12)
#define RX_MSDU_START_INFO1_UDP_PROTO           BIT(13)
#define RX_MSDU_START_INFO1_IP_FRAG             BIT(14)
#define RX_MSDU_START_INFO1_TCP_ONLY_ACK        BIT(15)

#define RX_MSDU_START_INFO2_DA_IDX_MASK         0x000007ff
#define RX_MSDU_START_INFO2_DA_IDX_LSB          0
#define RX_MSDU_START_INFO2_IP_PROTO_FIELD_MASK 0x00ff0000
#define RX_MSDU_START_INFO2_IP_PROTO_FIELD_LSB  16
#define RX_MSDU_START_INFO2_DA_BCAST_MCAST      BIT(11)

/* The decapped header (rx_hdr_status) contains the following:
 *  a) 802.11 header
 *  [padding to 4 bytes]
 *  b) HW crypto parameter
 *     - 0 bytes for no security
 *     - 4 bytes for WEP
 *     - 8 bytes for TKIP, AES
 *  [padding to 4 bytes]
 *  c) A-MSDU subframe header (14 bytes) if appliable
 *  d) LLC/SNAP (RFC1042, 8 bytes)
 *
 * In case of A-MSDU only first frame in sequence contains (a) and (b).
 */
enum rx_msdu_decap_format {
	RX_MSDU_DECAP_RAW = 0,

	/* Note: QoS frames are reported as non-QoS. The rx_hdr_status in
	 * htt_rx_desc contains the original decapped 802.11 header.
	 */
	RX_MSDU_DECAP_NATIVE_WIFI = 1,

	/* Payload contains an ethernet header (struct ethhdr). */
	RX_MSDU_DECAP_ETHERNET2_DIX = 2,

	/* Payload contains two 48-bit addresses and 2-byte length (14 bytes
	 * total), followed by an RFC1042 header (8 bytes).
	 */
	RX_MSDU_DECAP_8023_SNAP_LLC = 3
};

struct rx_msdu_start_common {
	__le32 info0; /* %RX_MSDU_START_INFO0_ */
	__le32 flow_id_crc;
	__le32 info1; /* %RX_MSDU_START_INFO1_ */
} __packed;

struct rx_msdu_start_qca99x0 {
	__le32 info2; /* %RX_MSDU_START_INFO2_ */
} __packed;

struct rx_msdu_start_wcn3990 {
	__le32 info2; /* %RX_MSDU_START_INFO2_ */
	__le32 info3; /* %RX_MSDU_START_INFO3_ */
} __packed;

struct rx_msdu_start {
	struct rx_msdu_start_common common;
	union {
		struct rx_msdu_start_qca99x0 qca99x0;
		struct rx_msdu_start_wcn3990 wcn3990;
	} __packed;
} __packed;

/*
 * msdu_length
 *		MSDU length in bytes after decapsulation.  This field is
 *		still valid for MPDU frames without A-MSDU.  It still
 *		represents MSDU length after decapsulation
 *
 * ip_offset
 *		Indicates the IP offset in bytes from the start of the
 *		packet after decapsulation.  Only valid if ipv4_proto or
 *		ipv6_proto is set.
 *
 * ring_mask
 *		Indicates the destination RX rings for this MSDU.
 *
 * tcp_udp_offset
 *		Indicates the offset in bytes to the start of TCP or UDP
 *		header from the start of the IP header after decapsulation.
 *		Only valid if tcp_prot or udp_prot is set.  The value 0
 *		indicates that the offset is longer than 127 bytes.
 *
 * reserved_0c
 *		Reserved: HW should fill with zero.  FW should ignore.
 *
 * flow_id_crc
 *		The flow_id_crc runs CRC32 on the following information:
 *		IPv4 option: dest_addr[31:0], src_addr [31:0], {24'b0,
 *		protocol[7:0]}.
 *		IPv6 option: dest_addr[127:0], src_addr [127:0], {24'b0,
 *		next_header[7:0]}
 *		UDP case: sort_port[15:0], dest_port[15:0]
 *		TCP case: sort_port[15:0], dest_port[15:0],
 *		{header_length[3:0], 6'b0, flags[5:0], window_size[15:0]},
 *		{16'b0, urgent_ptr[15:0]}, all options except 32-bit
 *		timestamp.
 *
 * msdu_number
 *		Indicates the MSDU number within a MPDU.  This value is
 *		reset to zero at the start of each MPDU.  If the number of
 *		MSDU exceeds 255 this number will wrap using modulo 256.
 *
 * decap_format
 *		Indicates the format after decapsulation:
 *		0: RAW: No decapsulation
 *		1: Native WiFi
 *		2: Ethernet 2 (DIX)
 *		3: 802.3 (SNAP/LLC)
 *
 * ipv4_proto
 *		Set if L2 layer indicates IPv4 protocol.
 *
 * ipv6_proto
 *		Set if L2 layer indicates IPv6 protocol.
 *
 * tcp_proto
 *		Set if the ipv4_proto or ipv6_proto are set and the IP
 *		protocol indicates TCP.
 *
 * udp_proto
 *		Set if the ipv4_proto or ipv6_proto are set and the IP
 *			protocol indicates UDP.
 *
 * ip_frag
 *		Indicates that either the IP More frag bit is set or IP frag
 *		number is non-zero.  If set indicates that this is a
 *		fragmented IP packet.
 *
 * tcp_only_ack
 *		Set if only the TCP Ack bit is set in the TCP flags and if
 *		the TCP payload is 0.
 *
 * sa_idx
 *		The offset in the address table which matches the MAC source
 *		address.
 *
 * reserved_2b
 *		Reserved: HW should fill with zero.  FW should ignore.
 */

#define RX_MSDU_END_INFO0_REPORTED_MPDU_LENGTH_MASK 0x00003fff
#define RX_MSDU_END_INFO0_REPORTED_MPDU_LENGTH_LSB  0
#define RX_MSDU_END_INFO0_FIRST_MSDU                BIT(14)
#define RX_MSDU_END_INFO0_LAST_MSDU                 BIT(15)
#define RX_MSDU_END_INFO0_MSDU_LIMIT_ERR            BIT(18)
#define RX_MSDU_END_INFO0_PRE_DELIM_ERR             BIT(30)
#define RX_MSDU_END_INFO0_RESERVED_3B               BIT(31)

struct rx_msdu_end_common {
	__le16 ip_hdr_cksum;
	__le16 tcp_hdr_cksum;
	u8 key_id_octet;
	u8 classification_filter;
	u8 wapi_pn[10];
	__le32 info0;
} __packed;

#define RX_MSDU_END_INFO1_TCP_FLAG_MASK     0x000001ff
#define RX_MSDU_END_INFO1_TCP_FLAG_LSB      0
#define RX_MSDU_END_INFO1_L3_HDR_PAD_MASK   0x00001c00
#define RX_MSDU_END_INFO1_L3_HDR_PAD_LSB    10
#define RX_MSDU_END_INFO1_WINDOW_SIZE_MASK  0xffff0000
#define RX_MSDU_END_INFO1_WINDOW_SIZE_LSB   16
#define RX_MSDU_END_INFO1_IRO_ELIGIBLE      BIT(9)

#define RX_MSDU_END_INFO2_DA_OFFSET_MASK    0x0000003f
#define RX_MSDU_END_INFO2_DA_OFFSET_LSB     0
#define RX_MSDU_END_INFO2_SA_OFFSET_MASK    0x00000fc0
#define RX_MSDU_END_INFO2_SA_OFFSET_LSB     6
#define RX_MSDU_END_INFO2_TYPE_OFFSET_MASK  0x0003f000
#define RX_MSDU_END_INFO2_TYPE_OFFSET_LSB   12

struct rx_msdu_end_qca99x0 {
	__le32 ipv6_crc;
	__le32 tcp_seq_no;
	__le32 tcp_ack_no;
	__le32 info1;
	__le32 info2;
} __packed;

struct rx_msdu_end_wcn3990 {
	__le32 ipv6_crc;
	__le32 tcp_seq_no;
	__le32 tcp_ack_no;
	__le32 info1;
	__le32 info2;
	__le32 rule_indication_0;
	__le32 rule_indication_1;
	__le32 rule_indication_2;
	__le32 rule_indication_3;
} __packed;

struct rx_msdu_end {
	struct rx_msdu_end_common common;
	union {
		struct rx_msdu_end_qca99x0 qca99x0;
		struct rx_msdu_end_wcn3990 wcn3990;
	} __packed;
} __packed;

/*
 *ip_hdr_chksum
 *		This can include the IP header checksum or the pseudo header
 *		checksum used by TCP/UDP checksum.
 *
 *tcp_udp_chksum
 *		The value of the computed TCP/UDP checksum.  A mode bit
 *		selects whether this checksum is the full checksum or the
 *		partial checksum which does not include the pseudo header.
 *
 *key_id_octet
 *		The key ID octet from the IV.  Only valid when first_msdu is
 *		set.
 *
 *classification_filter
 *		Indicates the number classification filter rule
 *
 *ext_wapi_pn_63_48
 *		Extension PN (packet number) which is only used by WAPI.
 *		This corresponds to WAPI PN bits [63:48] (pn6 and pn7).  The
 *		WAPI PN bits [63:0] are in the pn field of the rx_mpdu_start
 *		descriptor.
 *
 *ext_wapi_pn_95_64
 *		Extension PN (packet number) which is only used by WAPI.
 *		This corresponds to WAPI PN bits [95:64] (pn8, pn9, pn10 and
 *		pn11).
 *
 *ext_wapi_pn_127_96
 *		Extension PN (packet number) which is only used by WAPI.
 *		This corresponds to WAPI PN bits [127:96] (pn12, pn13, pn14,
 *		pn15).
 *
 *reported_mpdu_length
 *		MPDU length before decapsulation.  Only valid when
 *		first_msdu is set.  This field is taken directly from the
 *		length field of the A-MPDU delimiter or the preamble length
 *		field for non-A-MPDU frames.
 *
 *first_msdu
 *		Indicates the first MSDU of A-MSDU.  If both first_msdu and
 *		last_msdu are set in the MSDU then this is a non-aggregated
 *		MSDU frame: normal MPDU.  Interior MSDU in an A-MSDU shall
 *		have both first_mpdu and last_mpdu bits set to 0.
 *
 *last_msdu
 *		Indicates the last MSDU of the A-MSDU.  MPDU end status is
 *		only valid when last_msdu is set.
 *
 *msdu_limit_error
 *		Indicates that the MSDU threshold was exceeded and thus
 *		all the rest of the MSDUs will not be scattered and
 *		will not be decapsulated but will be received in RAW format
 *		as a single MSDU buffer.
 *
 *reserved_3a
 *		Reserved: HW should fill with zero.  FW should ignore.
 *
 *pre_delim_err
 *		Indicates that the first delimiter had a FCS failure.  Only
 *		valid when first_mpdu and first_msdu are set.
 *
 *reserved_3b
 *		Reserved: HW should fill with zero.  FW should ignore.
 */

#define HTT_RX_PPDU_START_PREAMBLE_LEGACY        0x04
#define HTT_RX_PPDU_START_PREAMBLE_HT            0x08
#define HTT_RX_PPDU_START_PREAMBLE_HT_WITH_TXBF  0x09
#define HTT_RX_PPDU_START_PREAMBLE_VHT           0x0C
#define HTT_RX_PPDU_START_PREAMBLE_VHT_WITH_TXBF 0x0D

#define RX_PPDU_START_INFO0_IS_GREENFIELD BIT(0)

#define RX_PPDU_START_INFO1_L_SIG_RATE_MASK    0x0000000f
#define RX_PPDU_START_INFO1_L_SIG_RATE_LSB     0
#define RX_PPDU_START_INFO1_L_SIG_LENGTH_MASK  0x0001ffe0
#define RX_PPDU_START_INFO1_L_SIG_LENGTH_LSB   5
#define RX_PPDU_START_INFO1_L_SIG_TAIL_MASK    0x00fc0000
#define RX_PPDU_START_INFO1_L_SIG_TAIL_LSB     18
#define RX_PPDU_START_INFO1_PREAMBLE_TYPE_MASK 0xff000000
#define RX_PPDU_START_INFO1_PREAMBLE_TYPE_LSB  24
#define RX_PPDU_START_INFO1_L_SIG_RATE_SELECT  BIT(4)
#define RX_PPDU_START_INFO1_L_SIG_PARITY       BIT(17)

#define RX_PPDU_START_INFO2_HT_SIG_VHT_SIG_A_1_MASK 0x00ffffff
#define RX_PPDU_START_INFO2_HT_SIG_VHT_SIG_A_1_LSB  0

#define RX_PPDU_START_INFO3_HT_SIG_VHT_SIG_A_2_MASK 0x00ffffff
#define RX_PPDU_START_INFO3_HT_SIG_VHT_SIG_A_2_LSB  0
#define RX_PPDU_START_INFO3_TXBF_H_INFO             BIT(24)

#define RX_PPDU_START_INFO4_VHT_SIG_B_MASK 0x1fffffff
#define RX_PPDU_START_INFO4_VHT_SIG_B_LSB  0

#define RX_PPDU_START_INFO5_SERVICE_MASK 0x0000ffff
#define RX_PPDU_START_INFO5_SERVICE_LSB  0

/* No idea what this flag means. It seems to be always set in rate. */
#define RX_PPDU_START_RATE_FLAG BIT(3)

struct rx_ppdu_start {
	struct {
		u8 pri20_mhz;
		u8 ext20_mhz;
		u8 ext40_mhz;
		u8 ext80_mhz;
	} rssi_chains[4];
	u8 rssi_comb;
	__le16 rsvd0;
	u8 info0; /* %RX_PPDU_START_INFO0_ */
	__le32 info1; /* %RX_PPDU_START_INFO1_ */
	__le32 info2; /* %RX_PPDU_START_INFO2_ */
	__le32 info3; /* %RX_PPDU_START_INFO3_ */
	__le32 info4; /* %RX_PPDU_START_INFO4_ */
	__le32 info5; /* %RX_PPDU_START_INFO5_ */
} __packed;

/*
 * rssi_chain0_pri20
 *		RSSI of RX PPDU on chain 0 of primary 20 MHz bandwidth.
 *		Value of 0x80 indicates invalid.
 *
 * rssi_chain0_sec20
 *		RSSI of RX PPDU on chain 0 of secondary 20 MHz bandwidth.
 *		Value of 0x80 indicates invalid.
 *
 * rssi_chain0_sec40
 *		RSSI of RX PPDU on chain 0 of secondary 40 MHz bandwidth.
 *		Value of 0x80 indicates invalid.
 *
 * rssi_chain0_sec80
 *		RSSI of RX PPDU on chain 0 of secondary 80 MHz bandwidth.
 *		Value of 0x80 indicates invalid.
 *
 * rssi_chain1_pri20
 *		RSSI of RX PPDU on chain 1 of primary 20 MHz bandwidth.
 *		Value of 0x80 indicates invalid.
 *
 * rssi_chain1_sec20
 *		RSSI of RX PPDU on chain 1 of secondary 20 MHz bandwidth.
 *		Value of 0x80 indicates invalid.
 *
 * rssi_chain1_sec40
 *		RSSI of RX PPDU on chain 1 of secondary 40 MHz bandwidth.
 *		Value of 0x80 indicates invalid.
 *
 * rssi_chain1_sec80
 *		RSSI of RX PPDU on chain 1 of secondary 80 MHz bandwidth.
 *		Value of 0x80 indicates invalid.
 *
 * rssi_chain2_pri20
 *		RSSI of RX PPDU on chain 2 of primary 20 MHz bandwidth.
 *		Value of 0x80 indicates invalid.
 *
 * rssi_chain2_sec20
 *		RSSI of RX PPDU on chain 2 of secondary 20 MHz bandwidth.
 *		Value of 0x80 indicates invalid.
 *
 * rssi_chain2_sec40
 *		RSSI of RX PPDU on chain 2 of secondary 40 MHz bandwidth.
 *		Value of 0x80 indicates invalid.
 *
 * rssi_chain2_sec80
 *		RSSI of RX PPDU on chain 2 of secondary 80 MHz bandwidth.
 *		Value of 0x80 indicates invalid.
 *
 * rssi_chain3_pri20
 *		RSSI of RX PPDU on chain 3 of primary 20 MHz bandwidth.
 *		Value of 0x80 indicates invalid.
 *
 * rssi_chain3_sec20
 *		RSSI of RX PPDU on chain 3 of secondary 20 MHz bandwidth.
 *		Value of 0x80 indicates invalid.
 *
 * rssi_chain3_sec40
 *		RSSI of RX PPDU on chain 3 of secondary 40 MHz bandwidth.
 *		Value of 0x80 indicates invalid.
 *
 * rssi_chain3_sec80
 *		RSSI of RX PPDU on chain 3 of secondary 80 MHz bandwidth.
 *		Value of 0x80 indicates invalid.
 *
 * rssi_comb
 *		The combined RSSI of RX PPDU of all active chains and
 *		bandwidths.  Value of 0x80 indicates invalid.
 *
 * reserved_4a
 *		Reserved: HW should fill with 0, FW should ignore.
 *
 * is_greenfield
 *		Do we really support this?
 *
 * reserved_4b
 *		Reserved: HW should fill with 0, FW should ignore.
 *
 * l_sig_rate
 *		If l_sig_rate_select is 0:
 *		0x8: OFDM 48 Mbps
 *		0x9: OFDM 24 Mbps
 *		0xA: OFDM 12 Mbps
 *		0xB: OFDM 6 Mbps
 *		0xC: OFDM 54 Mbps
 *		0xD: OFDM 36 Mbps
 *		0xE: OFDM 18 Mbps
 *		0xF: OFDM 9 Mbps
 *		If l_sig_rate_select is 1:
 *		0x8: CCK 11 Mbps long preamble
 *		0x9: CCK 5.5 Mbps long preamble
 *		0xA: CCK 2 Mbps long preamble
 *		0xB: CCK 1 Mbps long preamble
 *		0xC: CCK 11 Mbps short preamble
 *		0xD: CCK 5.5 Mbps short preamble
 *		0xE: CCK 2 Mbps short preamble
 *
 * l_sig_rate_select
 *		Legacy signal rate select.  If set then l_sig_rate indicates
 *		CCK rates.  If clear then l_sig_rate indicates OFDM rates.
 *
 * l_sig_length
 *		Length of legacy frame in octets.
 *
 * l_sig_parity
 *		Odd parity over l_sig_rate and l_sig_length
 *
 * l_sig_tail
 *		Tail bits for Viterbi decoder
 *
 * preamble_type
 *		Indicates the type of preamble ahead:
 *		0x4: Legacy (OFDM/CCK)
 *		0x8: HT
 *		0x9: HT with TxBF
 *		0xC: VHT
 *		0xD: VHT with TxBF
 *		0x80 - 0xFF: Reserved for special baseband data types such
 *		as radar and spectral scan.
 *
 * ht_sig_vht_sig_a_1
 *		If preamble_type == 0x8 or 0x9
 *		HT-SIG (first 24 bits)
 *		If preamble_type == 0xC or 0xD
 *		VHT-SIG A (first 24 bits)
 *		Else
 *		Reserved
 *
 * reserved_6
 *		Reserved: HW should fill with 0, FW should ignore.
 *
 * ht_sig_vht_sig_a_2
 *		If preamble_type == 0x8 or 0x9
 *		HT-SIG (last 24 bits)
 *		If preamble_type == 0xC or 0xD
 *		VHT-SIG A (last 24 bits)
 *		Else
 *		Reserved
 *
 * txbf_h_info
 *		Indicates that the packet data carries H information which
 *		is used for TxBF debug.
 *
 * reserved_7
 *		Reserved: HW should fill with 0, FW should ignore.
 *
 * vht_sig_b
 *		WiFi 1.0 and WiFi 2.0 will likely have this field to be all
 *		0s since the BB does not plan on decoding VHT SIG-B.
 *
 * reserved_8
 *		Reserved: HW should fill with 0, FW should ignore.
 *
 * service
 *		Service field from BB for OFDM, HT and VHT packets.  CCK
 *		packets will have service field of 0.
 *
 * reserved_9
 *		Reserved: HW should fill with 0, FW should ignore.
 */

#define RX_PPDU_END_FLAGS_PHY_ERR             BIT(0)
#define RX_PPDU_END_FLAGS_RX_LOCATION         BIT(1)
#define RX_PPDU_END_FLAGS_TXBF_H_INFO         BIT(2)

#define RX_PPDU_END_INFO0_RX_ANTENNA_MASK     0x00ffffff
#define RX_PPDU_END_INFO0_RX_ANTENNA_LSB      0
#define RX_PPDU_END_INFO0_FLAGS_TX_HT_VHT_ACK BIT(24)
#define RX_PPDU_END_INFO0_BB_CAPTURED_CHANNEL BIT(25)

#define RX_PPDU_END_INFO1_PEER_IDX_MASK       0x1ffc
#define RX_PPDU_END_INFO1_PEER_IDX_LSB        2
#define RX_PPDU_END_INFO1_BB_DATA             BIT(0)
#define RX_PPDU_END_INFO1_PEER_IDX_VALID      BIT(1)
#define RX_PPDU_END_INFO1_PPDU_DONE           BIT(15)

struct rx_ppdu_end_common {
	__le32 evm_p0;
	__le32 evm_p1;
	__le32 evm_p2;
	__le32 evm_p3;
	__le32 evm_p4;
	__le32 evm_p5;
	__le32 evm_p6;
	__le32 evm_p7;
	__le32 evm_p8;
	__le32 evm_p9;
	__le32 evm_p10;
	__le32 evm_p11;
	__le32 evm_p12;
	__le32 evm_p13;
	__le32 evm_p14;
	__le32 evm_p15;
	__le32 tsf_timestamp;
	__le32 wb_timestamp;
} __packed;

struct rx_ppdu_end_qca988x {
	u8 locationing_timestamp;
	u8 phy_err_code;
	__le16 flags; /* %RX_PPDU_END_FLAGS_ */
	__le32 info0; /* %RX_PPDU_END_INFO0_ */
	__le16 bb_length;
	__le16 info1; /* %RX_PPDU_END_INFO1_ */
} __packed;

#define RX_PPDU_END_RTT_CORRELATION_VALUE_MASK 0x00ffffff
#define RX_PPDU_END_RTT_CORRELATION_VALUE_LSB  0
#define RX_PPDU_END_RTT_UNUSED_MASK            0x7f000000
#define RX_PPDU_END_RTT_UNUSED_LSB             24
#define RX_PPDU_END_RTT_NORMAL_MODE            BIT(31)

struct rx_ppdu_end_qca6174 {
	u8 locationing_timestamp;
	u8 phy_err_code;
	__le16 flags; /* %RX_PPDU_END_FLAGS_ */
	__le32 info0; /* %RX_PPDU_END_INFO0_ */
	__le32 rtt; /* %RX_PPDU_END_RTT_ */
	__le16 bb_length;
	__le16 info1; /* %RX_PPDU_END_INFO1_ */
} __packed;

#define RX_PKT_END_INFO0_RX_SUCCESS              BIT(0)
#define RX_PKT_END_INFO0_ERR_TX_INTERRUPT_RX     BIT(3)
#define RX_PKT_END_INFO0_ERR_OFDM_POWER_DROP     BIT(4)
#define RX_PKT_END_INFO0_ERR_OFDM_RESTART        BIT(5)
#define RX_PKT_END_INFO0_ERR_CCK_POWER_DROP      BIT(6)
#define RX_PKT_END_INFO0_ERR_CCK_RESTART         BIT(7)

#define RX_LOCATION_INFO_RTT_CORR_VAL_MASK       0x0001ffff
#define RX_LOCATION_INFO_RTT_CORR_VAL_LSB        0
#define RX_LOCATION_INFO_FAC_STATUS_MASK         0x000c0000
#define RX_LOCATION_INFO_FAC_STATUS_LSB          18
#define RX_LOCATION_INFO_PKT_BW_MASK             0x00700000
#define RX_LOCATION_INFO_PKT_BW_LSB              20
#define RX_LOCATION_INFO_RTT_TX_FRAME_PHASE_MASK 0x01800000
#define RX_LOCATION_INFO_RTT_TX_FRAME_PHASE_LSB  23
#define RX_LOCATION_INFO_CIR_STATUS              BIT(17)
#define RX_LOCATION_INFO_RTT_MAC_PHY_PHASE       BIT(25)
#define RX_LOCATION_INFO_RTT_TX_DATA_START_X     BIT(26)
#define RX_LOCATION_INFO_HW_IFFT_MODE            BIT(30)
#define RX_LOCATION_INFO_RX_LOCATION_VALID       BIT(31)

struct rx_pkt_end {
	__le32 info0; /* %RX_PKT_END_INFO0_ */
	__le32 phy_timestamp_1;
	__le32 phy_timestamp_2;
} __packed;

<<<<<<< HEAD
=======
struct rx_pkt_end_wcn3990 {
	__le32 info0; /* %RX_PKT_END_INFO0_ */
	__le64 phy_timestamp_1;
	__le64 phy_timestamp_2;
} __packed;

>>>>>>> 24b8d41d
#define RX_LOCATION_INFO0_RTT_FAC_LEGACY_MASK		0x00003fff
#define RX_LOCATION_INFO0_RTT_FAC_LEGACY_LSB		0
#define RX_LOCATION_INFO0_RTT_FAC_VHT_MASK		0x1fff8000
#define RX_LOCATION_INFO0_RTT_FAC_VHT_LSB		15
#define RX_LOCATION_INFO0_RTT_STRONGEST_CHAIN_MASK	0xc0000000
#define RX_LOCATION_INFO0_RTT_STRONGEST_CHAIN_LSB	30
#define RX_LOCATION_INFO0_RTT_FAC_LEGACY_STATUS		BIT(14)
#define RX_LOCATION_INFO0_RTT_FAC_VHT_STATUS		BIT(29)

#define RX_LOCATION_INFO1_RTT_PREAMBLE_TYPE_MASK	0x0000000c
#define RX_LOCATION_INFO1_RTT_PREAMBLE_TYPE_LSB		2
#define RX_LOCATION_INFO1_PKT_BW_MASK			0x00000030
#define RX_LOCATION_INFO1_PKT_BW_LSB			4
#define RX_LOCATION_INFO1_SKIP_P_SKIP_BTCF_MASK		0x0000ff00
#define RX_LOCATION_INFO1_SKIP_P_SKIP_BTCF_LSB		8
#define RX_LOCATION_INFO1_RTT_MSC_RATE_MASK		0x000f0000
#define RX_LOCATION_INFO1_RTT_MSC_RATE_LSB		16
#define RX_LOCATION_INFO1_RTT_PBD_LEG_BW_MASK		0x00300000
#define RX_LOCATION_INFO1_RTT_PBD_LEG_BW_LSB		20
#define RX_LOCATION_INFO1_TIMING_BACKOFF_MASK		0x07c00000
#define RX_LOCATION_INFO1_TIMING_BACKOFF_LSB		22
#define RX_LOCATION_INFO1_RTT_TX_FRAME_PHASE_MASK	0x18000000
#define RX_LOCATION_INFO1_RTT_TX_FRAME_PHASE_LSB	27
#define RX_LOCATION_INFO1_RTT_CFR_STATUS		BIT(0)
#define RX_LOCATION_INFO1_RTT_CIR_STATUS		BIT(1)
#define RX_LOCATION_INFO1_RTT_GI_TYPE			BIT(7)
#define RX_LOCATION_INFO1_RTT_MAC_PHY_PHASE		BIT(29)
#define RX_LOCATION_INFO1_RTT_TX_DATA_START_X_PHASE	BIT(30)
#define RX_LOCATION_INFO1_RX_LOCATION_VALID		BIT(31)

struct rx_location_info {
	__le32 rx_location_info0; /* %RX_LOCATION_INFO0_ */
	__le32 rx_location_info1; /* %RX_LOCATION_INFO1_ */
<<<<<<< HEAD
=======
} __packed;

struct rx_location_info_wcn3990 {
	__le32 rx_location_info0; /* %RX_LOCATION_INFO0_ */
	__le32 rx_location_info1; /* %RX_LOCATION_INFO1_ */
	__le32 rx_location_info2; /* %RX_LOCATION_INFO2_ */
>>>>>>> 24b8d41d
} __packed;

enum rx_phy_ppdu_end_info0 {
	RX_PHY_PPDU_END_INFO0_ERR_RADAR           = BIT(2),
	RX_PHY_PPDU_END_INFO0_ERR_RX_ABORT        = BIT(3),
	RX_PHY_PPDU_END_INFO0_ERR_RX_NAP          = BIT(4),
	RX_PHY_PPDU_END_INFO0_ERR_OFDM_TIMING     = BIT(5),
	RX_PHY_PPDU_END_INFO0_ERR_OFDM_PARITY     = BIT(6),
	RX_PHY_PPDU_END_INFO0_ERR_OFDM_RATE       = BIT(7),
	RX_PHY_PPDU_END_INFO0_ERR_OFDM_LENGTH     = BIT(8),
	RX_PHY_PPDU_END_INFO0_ERR_OFDM_RESTART    = BIT(9),
	RX_PHY_PPDU_END_INFO0_ERR_OFDM_SERVICE    = BIT(10),
	RX_PHY_PPDU_END_INFO0_ERR_OFDM_POWER_DROP = BIT(11),
	RX_PHY_PPDU_END_INFO0_ERR_CCK_BLOCKER     = BIT(12),
	RX_PHY_PPDU_END_INFO0_ERR_CCK_TIMING      = BIT(13),
	RX_PHY_PPDU_END_INFO0_ERR_CCK_HEADER_CRC  = BIT(14),
	RX_PHY_PPDU_END_INFO0_ERR_CCK_RATE        = BIT(15),
	RX_PHY_PPDU_END_INFO0_ERR_CCK_LENGTH      = BIT(16),
	RX_PHY_PPDU_END_INFO0_ERR_CCK_RESTART     = BIT(17),
	RX_PHY_PPDU_END_INFO0_ERR_CCK_SERVICE     = BIT(18),
	RX_PHY_PPDU_END_INFO0_ERR_CCK_POWER_DROP  = BIT(19),
	RX_PHY_PPDU_END_INFO0_ERR_HT_CRC          = BIT(20),
	RX_PHY_PPDU_END_INFO0_ERR_HT_LENGTH       = BIT(21),
	RX_PHY_PPDU_END_INFO0_ERR_HT_RATE         = BIT(22),
	RX_PHY_PPDU_END_INFO0_ERR_HT_ZLF          = BIT(23),
	RX_PHY_PPDU_END_INFO0_ERR_FALSE_RADAR_EXT = BIT(24),
	RX_PHY_PPDU_END_INFO0_ERR_GREEN_FIELD     = BIT(25),
	RX_PHY_PPDU_END_INFO0_ERR_SPECTRAL_SCAN   = BIT(26),
	RX_PHY_PPDU_END_INFO0_ERR_RX_DYN_BW       = BIT(27),
	RX_PHY_PPDU_END_INFO0_ERR_LEG_HT_MISMATCH = BIT(28),
	RX_PHY_PPDU_END_INFO0_ERR_VHT_CRC         = BIT(29),
	RX_PHY_PPDU_END_INFO0_ERR_VHT_SIGA        = BIT(30),
	RX_PHY_PPDU_END_INFO0_ERR_VHT_LSIG        = BIT(31),
};

enum rx_phy_ppdu_end_info1 {
	RX_PHY_PPDU_END_INFO1_ERR_VHT_NDP            = BIT(0),
	RX_PHY_PPDU_END_INFO1_ERR_VHT_NSYM           = BIT(1),
	RX_PHY_PPDU_END_INFO1_ERR_VHT_RX_EXT_SYM     = BIT(2),
	RX_PHY_PPDU_END_INFO1_ERR_VHT_RX_SKIP_ID0    = BIT(3),
	RX_PHY_PPDU_END_INFO1_ERR_VHT_RX_SKIP_ID1_62 = BIT(4),
	RX_PHY_PPDU_END_INFO1_ERR_VHT_RX_SKIP_ID63   = BIT(5),
	RX_PHY_PPDU_END_INFO1_ERR_OFDM_LDPC_DECODER  = BIT(6),
	RX_PHY_PPDU_END_INFO1_ERR_DEFER_NAP          = BIT(7),
	RX_PHY_PPDU_END_INFO1_ERR_FDOMAIN_TIMEOUT    = BIT(8),
	RX_PHY_PPDU_END_INFO1_ERR_LSIG_REL_CHECK     = BIT(9),
	RX_PHY_PPDU_END_INFO1_ERR_BT_COLLISION       = BIT(10),
	RX_PHY_PPDU_END_INFO1_ERR_MU_FEEDBACK        = BIT(11),
	RX_PHY_PPDU_END_INFO1_ERR_TX_INTERRUPT_RX    = BIT(12),
	RX_PHY_PPDU_END_INFO1_ERR_RX_CBF             = BIT(13),
};

struct rx_phy_ppdu_end {
	__le32 info0; /* %RX_PHY_PPDU_END_INFO0_ */
	__le32 info1; /* %RX_PHY_PPDU_END_INFO1_ */
} __packed;

#define RX_PPDU_END_RX_TIMING_OFFSET_MASK          0x00000fff
#define RX_PPDU_END_RX_TIMING_OFFSET_LSB           0

#define RX_PPDU_END_RX_INFO_RX_ANTENNA_MASK        0x00ffffff
#define RX_PPDU_END_RX_INFO_RX_ANTENNA_LSB         0
#define RX_PPDU_END_RX_INFO_TX_HT_VHT_ACK          BIT(24)
#define RX_PPDU_END_RX_INFO_RX_PKT_END_VALID       BIT(25)
#define RX_PPDU_END_RX_INFO_RX_PHY_PPDU_END_VALID  BIT(26)
#define RX_PPDU_END_RX_INFO_RX_TIMING_OFFSET_VALID BIT(27)
#define RX_PPDU_END_RX_INFO_BB_CAPTURED_CHANNEL    BIT(28)
#define RX_PPDU_END_RX_INFO_UNSUPPORTED_MU_NC      BIT(29)
#define RX_PPDU_END_RX_INFO_OTP_TXBF_DISABLE       BIT(30)

struct rx_ppdu_end_qca99x0 {
	struct rx_pkt_end rx_pkt_end;
	__le32 rx_location_info; /* %RX_LOCATION_INFO_ */
<<<<<<< HEAD
	struct rx_phy_ppdu_end rx_phy_ppdu_end;
	__le32 rx_timing_offset; /* %RX_PPDU_END_RX_TIMING_OFFSET_ */
	__le32 rx_info; /* %RX_PPDU_END_RX_INFO_ */
	__le16 bb_length;
	__le16 info1; /* %RX_PPDU_END_INFO1_ */
} __packed;

struct rx_ppdu_end_qca9984 {
	struct rx_pkt_end rx_pkt_end;
	struct rx_location_info rx_location_info;
=======
>>>>>>> 24b8d41d
	struct rx_phy_ppdu_end rx_phy_ppdu_end;
	__le32 rx_timing_offset; /* %RX_PPDU_END_RX_TIMING_OFFSET_ */
	__le32 rx_info; /* %RX_PPDU_END_RX_INFO_ */
	__le16 bb_length;
	__le16 info1; /* %RX_PPDU_END_INFO1_ */
} __packed;

struct rx_ppdu_end_qca9984 {
	struct rx_pkt_end rx_pkt_end;
	struct rx_location_info rx_location_info;
	struct rx_phy_ppdu_end rx_phy_ppdu_end;
	__le32 rx_timing_offset; /* %RX_PPDU_END_RX_TIMING_OFFSET_ */
	__le32 rx_info; /* %RX_PPDU_END_RX_INFO_ */
	__le16 bb_length;
	__le16 info1; /* %RX_PPDU_END_INFO1_ */
} __packed;

struct rx_ppdu_end_wcn3990 {
	struct rx_pkt_end_wcn3990 rx_pkt_end;
	struct rx_location_info_wcn3990 rx_location_info;
	struct rx_phy_ppdu_end rx_phy_ppdu_end;
	__le32 rx_timing_offset;
	__le32 reserved_info_0;
	__le32 reserved_info_1;
	__le32 rx_antenna_info;
	__le32 rx_coex_info;
	__le32 rx_mpdu_cnt_info;
	__le64 phy_timestamp_tx;
	__le32 rx_bb_length;
} __packed;

struct rx_ppdu_end {
	struct rx_ppdu_end_common common;
	union {
		struct rx_ppdu_end_qca988x qca988x;
		struct rx_ppdu_end_qca6174 qca6174;
		struct rx_ppdu_end_qca99x0 qca99x0;
		struct rx_ppdu_end_qca9984 qca9984;
<<<<<<< HEAD
=======
		struct rx_ppdu_end_wcn3990 wcn3990;
>>>>>>> 24b8d41d
	} __packed;
} __packed;

/*
 * evm_p0
 *		EVM for pilot 0.  Contain EVM for streams: 0, 1, 2 and 3.
 *
 * evm_p1
 *		EVM for pilot 1.  Contain EVM for streams: 0, 1, 2 and 3.
 *
 * evm_p2
 *		EVM for pilot 2.  Contain EVM for streams: 0, 1, 2 and 3.
 *
 * evm_p3
 *		EVM for pilot 3.  Contain EVM for streams: 0, 1, 2 and 3.
 *
 * evm_p4
 *		EVM for pilot 4.  Contain EVM for streams: 0, 1, 2 and 3.
 *
 * evm_p5
 *		EVM for pilot 5.  Contain EVM for streams: 0, 1, 2 and 3.
 *
 * evm_p6
 *		EVM for pilot 6.  Contain EVM for streams: 0, 1, 2 and 3.
 *
 * evm_p7
 *		EVM for pilot 7.  Contain EVM for streams: 0, 1, 2 and 3.
 *
 * evm_p8
 *		EVM for pilot 8.  Contain EVM for streams: 0, 1, 2 and 3.
 *
 * evm_p9
 *		EVM for pilot 9.  Contain EVM for streams: 0, 1, 2 and 3.
 *
 * evm_p10
 *		EVM for pilot 10.  Contain EVM for streams: 0, 1, 2 and 3.
 *
 * evm_p11
 *		EVM for pilot 11.  Contain EVM for streams: 0, 1, 2 and 3.
 *
 * evm_p12
 *		EVM for pilot 12.  Contain EVM for streams: 0, 1, 2 and 3.
 *
 * evm_p13
 *		EVM for pilot 13.  Contain EVM for streams: 0, 1, 2 and 3.
 *
 * evm_p14
 *		EVM for pilot 14.  Contain EVM for streams: 0, 1, 2 and 3.
 *
 * evm_p15
 *		EVM for pilot 15.  Contain EVM for streams: 0, 1, 2 and 3.
 *
 * tsf_timestamp
 *		Receive TSF timestamp sampled on the rising edge of
 *		rx_clear.  For PHY errors this may be the current TSF when
 *		phy_error is asserted if the rx_clear does not assert before
 *		the end of the PHY error.
 *
 * wb_timestamp
 *		WLAN/BT timestamp is a 1 usec resolution timestamp which
 *		does not get updated based on receive beacon like TSF.  The
 *		same rules for capturing tsf_timestamp are used to capture
 *		the wb_timestamp.
 *
 * locationing_timestamp
 *		Timestamp used for locationing.  This timestamp is used to
 *		indicate fractions of usec.  For example if the MAC clock is
 *		running at 80 MHz, the timestamp will increment every 12.5
 *		nsec.  The value starts at 0 and increments to 79 and
 *		returns to 0 and repeats.  This information is valid for
 *		every PPDU.  This information can be used in conjunction
 *		with wb_timestamp to capture large delta times.
 *
 * phy_err_code
 *		See the 1.10.8.1.2 for the list of the PHY error codes.
 *
 * phy_err
 *		Indicates a PHY error was detected for this PPDU.
 *
 * rx_location
 *		Indicates that location information was requested.
 *
 * txbf_h_info
 *		Indicates that the packet data carries H information which
 *		is used for TxBF debug.
 *
 * reserved_18
 *		Reserved: HW should fill with 0, FW should ignore.
 *
 * rx_antenna
 *		Receive antenna value
 *
 * tx_ht_vht_ack
 *		Indicates that a HT or VHT Ack/BA frame was transmitted in
 *		response to this receive packet.
 *
 * bb_captured_channel
 *		Indicates that the BB has captured a channel dump.  FW can
 *		then read the channel dump memory.  This may indicate that
 *		the channel was captured either based on PCU setting the
 *		capture_channel bit  BB descriptor or FW setting the
 *		capture_channel mode bit.
 *
 * reserved_19
 *		Reserved: HW should fill with 0, FW should ignore.
 *
 * bb_length
 *		Indicates the number of bytes of baseband information for
 *		PPDUs where the BB descriptor preamble type is 0x80 to 0xFF
 *		which indicates that this is not a normal PPDU but rather
 *		contains baseband debug information.
 *
 * reserved_20
 *		Reserved: HW should fill with 0, FW should ignore.
 *
 * ppdu_done
 *		PPDU end status is only valid when ppdu_done bit is set.
 *		Every time HW sets this bit in memory FW/SW must clear this
 *		bit in memory.  FW will initialize all the ppdu_done dword
 *		to 0.
 */

#define FW_RX_DESC_INFO0_DISCARD  BIT(0)
#define FW_RX_DESC_INFO0_FORWARD  BIT(1)
#define FW_RX_DESC_INFO0_INSPECT  BIT(5)
#define FW_RX_DESC_INFO0_EXT_MASK 0xC0
#define FW_RX_DESC_INFO0_EXT_LSB  6

struct fw_rx_desc_base {
	u8 info0;
} __packed;

#define FW_RX_DESC_FLAGS_FIRST_MSDU (1 << 0)
#define FW_RX_DESC_FLAGS_LAST_MSDU  (1 << 1)
#define FW_RX_DESC_C3_FAILED        (1 << 2)
#define FW_RX_DESC_C4_FAILED        (1 << 3)
#define FW_RX_DESC_IPV6             (1 << 4)
#define FW_RX_DESC_TCP              (1 << 5)
#define FW_RX_DESC_UDP              (1 << 6)

struct fw_rx_desc_hl {
	u8 info0;
	u8 version;
	u8 len;
	u8 flags;
} __packed;

#endif /* _RX_DESC_H_ */<|MERGE_RESOLUTION|>--- conflicted
+++ resolved
@@ -984,15 +984,12 @@
 	__le32 phy_timestamp_2;
 } __packed;
 
-<<<<<<< HEAD
-=======
 struct rx_pkt_end_wcn3990 {
 	__le32 info0; /* %RX_PKT_END_INFO0_ */
 	__le64 phy_timestamp_1;
 	__le64 phy_timestamp_2;
 } __packed;
 
->>>>>>> 24b8d41d
 #define RX_LOCATION_INFO0_RTT_FAC_LEGACY_MASK		0x00003fff
 #define RX_LOCATION_INFO0_RTT_FAC_LEGACY_LSB		0
 #define RX_LOCATION_INFO0_RTT_FAC_VHT_MASK		0x1fff8000
@@ -1026,15 +1023,12 @@
 struct rx_location_info {
 	__le32 rx_location_info0; /* %RX_LOCATION_INFO0_ */
 	__le32 rx_location_info1; /* %RX_LOCATION_INFO1_ */
-<<<<<<< HEAD
-=======
 } __packed;
 
 struct rx_location_info_wcn3990 {
 	__le32 rx_location_info0; /* %RX_LOCATION_INFO0_ */
 	__le32 rx_location_info1; /* %RX_LOCATION_INFO1_ */
 	__le32 rx_location_info2; /* %RX_LOCATION_INFO2_ */
->>>>>>> 24b8d41d
 } __packed;
 
 enum rx_phy_ppdu_end_info0 {
@@ -1108,19 +1102,6 @@
 struct rx_ppdu_end_qca99x0 {
 	struct rx_pkt_end rx_pkt_end;
 	__le32 rx_location_info; /* %RX_LOCATION_INFO_ */
-<<<<<<< HEAD
-	struct rx_phy_ppdu_end rx_phy_ppdu_end;
-	__le32 rx_timing_offset; /* %RX_PPDU_END_RX_TIMING_OFFSET_ */
-	__le32 rx_info; /* %RX_PPDU_END_RX_INFO_ */
-	__le16 bb_length;
-	__le16 info1; /* %RX_PPDU_END_INFO1_ */
-} __packed;
-
-struct rx_ppdu_end_qca9984 {
-	struct rx_pkt_end rx_pkt_end;
-	struct rx_location_info rx_location_info;
-=======
->>>>>>> 24b8d41d
 	struct rx_phy_ppdu_end rx_phy_ppdu_end;
 	__le32 rx_timing_offset; /* %RX_PPDU_END_RX_TIMING_OFFSET_ */
 	__le32 rx_info; /* %RX_PPDU_END_RX_INFO_ */
@@ -1159,10 +1140,7 @@
 		struct rx_ppdu_end_qca6174 qca6174;
 		struct rx_ppdu_end_qca99x0 qca99x0;
 		struct rx_ppdu_end_qca9984 qca9984;
-<<<<<<< HEAD
-=======
 		struct rx_ppdu_end_wcn3990 wcn3990;
->>>>>>> 24b8d41d
 	} __packed;
 } __packed;
 
