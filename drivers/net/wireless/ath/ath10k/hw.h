--- conflicted
+++ resolved
@@ -83,19 +83,11 @@
 	QCA9377_HW_1_1_CHIP_ID_REV = 0x1,
 };
 
-<<<<<<< HEAD
-#define QCA6174_HW_2_1_FW_DIR		"ath10k/QCA6174/hw2.1"
-#define QCA6174_HW_2_1_BOARD_DATA_FILE	"board.bin"
-#define QCA6174_HW_2_1_PATCH_LOAD_ADDR	0x1234
-
-#define QCA6174_HW_3_0_FW_DIR		"ath10k/QCA6174/hw3.0"
-=======
 #define QCA6174_HW_2_1_FW_DIR		ATH10K_FW_DIR "/QCA6174/hw2.1"
 #define QCA6174_HW_2_1_BOARD_DATA_FILE	"board.bin"
 #define QCA6174_HW_2_1_PATCH_LOAD_ADDR	0x1234
 
 #define QCA6174_HW_3_0_FW_DIR		ATH10K_FW_DIR "/QCA6174/hw3.0"
->>>>>>> 24b8d41d
 #define QCA6174_HW_3_0_BOARD_DATA_FILE	"board.bin"
 #define QCA6174_HW_3_0_PATCH_LOAD_ADDR	0x1234
 
@@ -115,10 +107,7 @@
 #define QCA9984_HW_1_0_CHIP_ID_REV	0x0
 #define QCA9984_HW_1_0_FW_DIR		ATH10K_FW_DIR "/QCA9984/hw1.0"
 #define QCA9984_HW_1_0_BOARD_DATA_FILE "board.bin"
-<<<<<<< HEAD
-=======
 #define QCA9984_HW_1_0_EBOARD_DATA_FILE "eboard.bin"
->>>>>>> 24b8d41d
 #define QCA9984_HW_1_0_PATCH_LOAD_ADDR	0x1234
 
 /* QCA9888 2.0 defines */
@@ -250,10 +239,7 @@
 	ATH10K_HW_QCA9377,
 	ATH10K_HW_QCA4019,
 	ATH10K_HW_QCA9887,
-<<<<<<< HEAD
-=======
 	ATH10K_HW_WCN3990,
->>>>>>> 24b8d41d
 };
 
 struct ath10k_hw_regs {
@@ -478,94 +464,6 @@
 	ATH10K_HW_RATE_REV2_CCK_SP_2M,
 	ATH10K_HW_RATE_REV2_CCK_SP_5_5M,
 	ATH10K_HW_RATE_REV2_CCK_SP_11M,
-<<<<<<< HEAD
-};
-
-enum ath10k_hw_cc_wraparound_type {
-	ATH10K_HW_CC_WRAP_DISABLED = 0,
-
-	/* This type is when the HW chip has a quirky Cycle Counter
-	 * wraparound which resets to 0x7fffffff instead of 0. All
-	 * other CC related counters (e.g. Rx Clear Count) are divided
-	 * by 2 so they never wraparound themselves.
-	 */
-	ATH10K_HW_CC_WRAP_SHIFTED_ALL = 1,
-
-	/* Each hw counter wrapsaround independently. When the
-	 * counter overflows the repestive counter is right shifted
-	 * by 1, i.e reset to 0x7fffffff, and other counters will be
-	 * running unaffected. In this type of wraparound, it should
-	 * be possible to report accurate Rx busy time unlike the
-	 * first type.
-	 */
-	ATH10K_HW_CC_WRAP_SHIFTED_EACH = 2,
-};
-
-struct ath10k_hw_params {
-	u32 id;
-	u16 dev_id;
-	const char *name;
-	u32 patch_load_addr;
-	int uart_pin;
-	u32 otp_exe_param;
-
-	/* Type of hw cycle counter wraparound logic, for more info
-	 * refer enum ath10k_hw_cc_wraparound_type.
-	 */
-	enum ath10k_hw_cc_wraparound_type cc_wraparound_type;
-
-	/* Some of chip expects fragment descriptor to be continuous
-	 * memory for any TX operation. Set continuous_frag_desc flag
-	 * for the hardware which have such requirement.
-	 */
-	bool continuous_frag_desc;
-
-	/* CCK hardware rate table mapping for the newer chipsets
-	 * like QCA99X0, QCA4019 got revised. The CCK h/w rate values
-	 * are in a proper order with respect to the rate/preamble
-	 */
-	bool cck_rate_map_rev2;
-
-	u32 channel_counters_freq_hz;
-
-	/* Mgmt tx descriptors threshold for limiting probe response
-	 * frames.
-	 */
-	u32 max_probe_resp_desc_thres;
-
-	u32 tx_chain_mask;
-	u32 rx_chain_mask;
-	u32 max_spatial_stream;
-	u32 cal_data_len;
-
-	struct ath10k_hw_params_fw {
-		const char *dir;
-		const char *board;
-		size_t board_size;
-		size_t board_ext_size;
-	} fw;
-
-	/* qca99x0 family chips deliver broadcast/multicast management
-	 * frames encrypted and expect software do decryption.
-	 */
-	bool sw_decrypt_mcast_mgmt;
-
-	const struct ath10k_hw_ops *hw_ops;
-
-	/* Number of bytes used for alignment in rx_hdr_status of rx desc. */
-	int decap_align_bytes;
-};
-
-struct htt_rx_desc;
-
-/* Defines needed for Rx descriptor abstraction */
-struct ath10k_hw_ops {
-	int (*rx_desc_get_l3_pad_bytes)(struct htt_rx_desc *rxd);
-};
-
-extern const struct ath10k_hw_ops qca988x_ops;
-extern const struct ath10k_hw_ops qca99x0_ops;
-=======
 };
 
 enum ath10k_hw_cc_wraparound_type {
@@ -748,7 +646,6 @@
 extern const struct ath10k_hw_ops wcn3990_ops;
 
 extern const struct ath10k_hw_clk_params qca6174_clk[];
->>>>>>> 24b8d41d
 
 static inline int
 ath10k_rx_desc_get_l3_pad_bytes(struct ath10k_hw_params *hw,
@@ -759,8 +656,6 @@
 	return 0;
 }
 
-<<<<<<< HEAD
-=======
 static inline bool
 ath10k_rx_desc_msdu_limit_error(struct ath10k_hw_params *hw,
 				struct htt_rx_desc *rxd)
@@ -788,7 +683,6 @@
 	return 0;
 }
 
->>>>>>> 24b8d41d
 /* Target specific defines for MAIN firmware */
 #define TARGET_NUM_VDEVS			8
 #define TARGET_NUM_PEER_AST			2
@@ -1188,8 +1082,6 @@
 #define QCA9887_EEPROM_ADDR_LO_MASK		0x00ff0000
 #define QCA9887_EEPROM_ADDR_LO_LSB		16
 
-<<<<<<< HEAD
-=======
 #define MBOX_RESET_CONTROL_ADDRESS		0x00000000
 #define MBOX_HOST_INT_STATUS_ADDRESS		0x00000800
 #define MBOX_HOST_INT_STATUS_ERROR_LSB		7
@@ -1244,7 +1136,6 @@
 #define MBOX_GPIO_BASE_ADDRESS			0x00005000
 #define MBOX_MBOX_BASE_ADDRESS			0x00008000
 
->>>>>>> 24b8d41d
 #define RTC_STATE_V_GET(x) (((x) & RTC_STATE_V_MASK) >> RTC_STATE_V_LSB)
 
 /* Register definitions for first generation ath10k cards. These cards include
