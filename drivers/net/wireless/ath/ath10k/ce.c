--- conflicted
+++ resolved
@@ -744,29 +744,6 @@
 	return 0;
 }
 
-<<<<<<< HEAD
-void ath10k_ce_rx_update_write_idx(struct ath10k_ce_pipe *pipe, u32 nentries)
-{
-	struct ath10k *ar = pipe->ar;
-	struct ath10k_ce_ring *dest_ring = pipe->dest_ring;
-	unsigned int nentries_mask = dest_ring->nentries_mask;
-	unsigned int write_index = dest_ring->write_index;
-	u32 ctrl_addr = pipe->ctrl_addr;
-	u32 cur_write_idx = ath10k_ce_dest_ring_write_index_get(ar, ctrl_addr);
-
-	/* Prevent CE ring stuck issue that will occur when ring is full.
-	 * Make sure that write index is 1 less than read index.
-	 */
-	if ((cur_write_idx + nentries)  == dest_ring->sw_index)
-		nentries -= 1;
-
-	write_index = CE_RING_IDX_ADD(nentries_mask, write_index, nentries);
-	ath10k_ce_dest_ring_write_index_set(ar, ctrl_addr, write_index);
-	dest_ring->write_index = write_index;
-}
-
-int ath10k_ce_rx_post_buf(struct ath10k_ce_pipe *pipe, void *ctx, u32 paddr)
-=======
 static int __ath10k_ce_rx_post_buf_64(struct ath10k_ce_pipe *pipe,
 				      void *ctx,
 				      dma_addr_t paddr)
@@ -801,7 +778,6 @@
 }
 
 void ath10k_ce_rx_update_write_idx(struct ath10k_ce_pipe *pipe, u32 nentries)
->>>>>>> 24b8d41d
 {
 	struct ath10k *ar = pipe->ar;
 	struct ath10k_ce_ring *dest_ring = pipe->dest_ring;
@@ -841,16 +817,10 @@
  * Guts of ath10k_ce_completed_recv_next.
  * The caller takes responsibility for any necessary locking.
  */
-<<<<<<< HEAD
-int ath10k_ce_completed_recv_next_nolock(struct ath10k_ce_pipe *ce_state,
-					 void **per_transfer_contextp,
-					 unsigned int *nbytesp)
-=======
 static int
 	 _ath10k_ce_completed_recv_next_nolock(struct ath10k_ce_pipe *ce_state,
 					       void **per_transfer_contextp,
 					       unsigned int *nbytesp)
->>>>>>> 24b8d41d
 {
 	struct ath10k_ce_ring *dest_ring = ce_state->dest_ring;
 	unsigned int nentries_mask = dest_ring->nentries_mask;
@@ -879,8 +849,6 @@
 
 	/* Return data from completed destination descriptor */
 	*nbytesp = nbytes;
-<<<<<<< HEAD
-=======
 
 	if (per_transfer_contextp)
 		*per_transfer_contextp =
@@ -930,7 +898,6 @@
 
 	/* Return data from completed destination descriptor */
 	*nbytesp = nbytes;
->>>>>>> 24b8d41d
 
 	if (per_transfer_contextp)
 		*per_transfer_contextp =
@@ -971,12 +938,8 @@
 	ret = ce_state->ops->ce_completed_recv_next_nolock(ce_state,
 						   per_transfer_contextp,
 						   nbytesp);
-<<<<<<< HEAD
-	spin_unlock_bh(&ar_pci->ce_lock);
-=======
 
 	spin_unlock_bh(&ce->ce_lock);
->>>>>>> 24b8d41d
 
 	return ret;
 }
@@ -1984,11 +1947,7 @@
 	 */
 	BUILD_BUG_ON(2 * TARGET_NUM_MSDU_DESC >
 		     (CE_HTT_H2T_MSG_SRC_NENTRIES - 1));
-<<<<<<< HEAD
-	BUILD_BUG_ON(2 * TARGET_10X_NUM_MSDU_DESC >
-=======
 	BUILD_BUG_ON(2 * TARGET_10_4_NUM_MSDU_DESC_PFC >
->>>>>>> 24b8d41d
 		     (CE_HTT_H2T_MSG_SRC_NENTRIES - 1));
 	BUILD_BUG_ON(2 * TARGET_TLV_NUM_MSDU_DESC >
 		     (CE_HTT_H2T_MSG_SRC_NENTRIES - 1));
