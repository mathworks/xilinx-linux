// SPDX-License-Identifier: ISC
/*
 * Copyright (c) 2014-2015 Qualcomm Atheros, Inc.
 */

#include <linux/device.h>
#include <linux/sysfs.h>
#include <linux/thermal.h>
#include <linux/hwmon.h>
#include <linux/hwmon-sysfs.h>
#include "core.h"
#include "debug.h"
#include "wmi-ops.h"

static int
ath10k_thermal_get_max_throttle_state(struct thermal_cooling_device *cdev,
				      unsigned long *state)
{
	*state = ATH10K_THERMAL_THROTTLE_MAX;

	return 0;
}

static int
ath10k_thermal_get_cur_throttle_state(struct thermal_cooling_device *cdev,
				      unsigned long *state)
{
	struct ath10k *ar = cdev->devdata;

	mutex_lock(&ar->conf_mutex);
	*state = ar->thermal.throttle_state;
	mutex_unlock(&ar->conf_mutex);

	return 0;
}

static int
ath10k_thermal_set_cur_throttle_state(struct thermal_cooling_device *cdev,
				      unsigned long throttle_state)
{
	struct ath10k *ar = cdev->devdata;

	if (throttle_state > ATH10K_THERMAL_THROTTLE_MAX) {
		ath10k_warn(ar, "throttle state %ld is exceeding the limit %d\n",
			    throttle_state, ATH10K_THERMAL_THROTTLE_MAX);
		return -EINVAL;
	}
	mutex_lock(&ar->conf_mutex);
	ar->thermal.throttle_state = throttle_state;
	ath10k_thermal_set_throttling(ar);
	mutex_unlock(&ar->conf_mutex);
	return 0;
}

static const struct thermal_cooling_device_ops ath10k_thermal_ops = {
	.get_max_state = ath10k_thermal_get_max_throttle_state,
	.get_cur_state = ath10k_thermal_get_cur_throttle_state,
	.set_cur_state = ath10k_thermal_set_cur_throttle_state,
};

static ssize_t ath10k_thermal_show_temp(struct device *dev,
					struct device_attribute *attr,
					char *buf)
{
	struct ath10k *ar = dev_get_drvdata(dev);
	int ret, temperature;
	unsigned long time_left;

	mutex_lock(&ar->conf_mutex);

	/* Can't get temperature when the card is off */
	if (ar->state != ATH10K_STATE_ON) {
		ret = -ENETDOWN;
		goto out;
	}

	reinit_completion(&ar->thermal.wmi_sync);
	ret = ath10k_wmi_pdev_get_temperature(ar);
	if (ret) {
		ath10k_warn(ar, "failed to read temperature %d\n", ret);
		goto out;
	}

	if (test_bit(ATH10K_FLAG_CRASH_FLUSH, &ar->dev_flags)) {
		ret = -ESHUTDOWN;
		goto out;
	}

	time_left = wait_for_completion_timeout(&ar->thermal.wmi_sync,
						ATH10K_THERMAL_SYNC_TIMEOUT_HZ);
	if (!time_left) {
		ath10k_warn(ar, "failed to synchronize thermal read\n");
		ret = -ETIMEDOUT;
		goto out;
	}

	spin_lock_bh(&ar->data_lock);
	temperature = ar->thermal.temperature;
	spin_unlock_bh(&ar->data_lock);

	/* display in millidegree celcius */
	ret = snprintf(buf, PAGE_SIZE, "%d\n", temperature * 1000);
out:
	mutex_unlock(&ar->conf_mutex);
	return ret;
}

void ath10k_thermal_event_temperature(struct ath10k *ar, int temperature)
{
	spin_lock_bh(&ar->data_lock);
	ar->thermal.temperature = temperature;
	spin_unlock_bh(&ar->data_lock);
	complete(&ar->thermal.wmi_sync);
}

static SENSOR_DEVICE_ATTR(temp1_input, 0444, ath10k_thermal_show_temp,
			  NULL, 0);

static struct attribute *ath10k_hwmon_attrs[] = {
	&sensor_dev_attr_temp1_input.dev_attr.attr,
	NULL,
};
ATTRIBUTE_GROUPS(ath10k_hwmon);

void ath10k_thermal_set_throttling(struct ath10k *ar)
{
	u32 period, duration, enabled;
	int ret;

	lockdep_assert_held(&ar->conf_mutex);

	if (!test_bit(WMI_SERVICE_THERM_THROT, ar->wmi.svc_map))
		return;

	if (!ar->wmi.ops->gen_pdev_set_quiet_mode)
		return;

	if (ar->state != ATH10K_STATE_ON)
		return;

	period = ar->thermal.quiet_period;
	duration = (period * ar->thermal.throttle_state) / 100;
	enabled = duration ? 1 : 0;

	ret = ath10k_wmi_pdev_set_quiet_mode(ar, period, duration,
					     ATH10K_QUIET_START_OFFSET,
					     enabled);
	if (ret) {
		ath10k_warn(ar, "failed to set quiet mode period %u duarion %u enabled %u ret %d\n",
			    period, duration, enabled, ret);
	}
}

int ath10k_thermal_register(struct ath10k *ar)
{
	struct thermal_cooling_device *cdev;
	struct device *hwmon_dev;
	int ret;

	if (!test_bit(WMI_SERVICE_THERM_THROT, ar->wmi.svc_map))
		return 0;

	cdev = thermal_cooling_device_register("ath10k_thermal", ar,
					       &ath10k_thermal_ops);

	if (IS_ERR(cdev)) {
		ath10k_err(ar, "failed to setup thermal device result: %ld\n",
			   PTR_ERR(cdev));
		return -EINVAL;
	}

	ret = sysfs_create_link(&ar->dev->kobj, &cdev->device.kobj,
				"cooling_device");
	if (ret) {
		ath10k_err(ar, "failed to create cooling device symlink\n");
		goto err_cooling_destroy;
	}

	ar->thermal.cdev = cdev;
	ar->thermal.quiet_period = ATH10K_QUIET_PERIOD_DEFAULT;

	/* Do not register hwmon device when temperature reading is not
	 * supported by firmware
	 */
	if (!(ar->wmi.ops->gen_pdev_get_temperature))
		return 0;

	/* Avoid linking error on devm_hwmon_device_register_with_groups, I
<<<<<<< HEAD
	 * guess linux/hwmon.h is missing proper stubs. */
=======
	 * guess linux/hwmon.h is missing proper stubs.
	 */
>>>>>>> 24b8d41d
	if (!IS_REACHABLE(CONFIG_HWMON))
		return 0;

	hwmon_dev = devm_hwmon_device_register_with_groups(ar->dev,
							   "ath10k_hwmon", ar,
							   ath10k_hwmon_groups);
	if (IS_ERR(hwmon_dev)) {
		ath10k_err(ar, "failed to register hwmon device: %ld\n",
			   PTR_ERR(hwmon_dev));
		ret = -EINVAL;
		goto err_remove_link;
	}
	return 0;

err_remove_link:
	sysfs_remove_link(&ar->dev->kobj, "cooling_device");
err_cooling_destroy:
	thermal_cooling_device_unregister(cdev);
	return ret;
}

void ath10k_thermal_unregister(struct ath10k *ar)
{
	if (!test_bit(WMI_SERVICE_THERM_THROT, ar->wmi.svc_map))
		return;

	sysfs_remove_link(&ar->dev->kobj, "cooling_device");
	thermal_cooling_device_unregister(ar->thermal.cdev);
}<|MERGE_RESOLUTION|>--- conflicted
+++ resolved
@@ -186,12 +186,8 @@
 		return 0;
 
 	/* Avoid linking error on devm_hwmon_device_register_with_groups, I
-<<<<<<< HEAD
-	 * guess linux/hwmon.h is missing proper stubs. */
-=======
 	 * guess linux/hwmon.h is missing proper stubs.
 	 */
->>>>>>> 24b8d41d
 	if (!IS_REACHABLE(CONFIG_HWMON))
 		return 0;
 
