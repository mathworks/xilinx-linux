/* SPDX-License-Identifier: ISC */
/*
 * Copyright (c) 2005-2011 Atheros Communications Inc.
 * Copyright (c) 2011-2017 Qualcomm Atheros, Inc.
 * Copyright (c) 2018 The Linux Foundation. All rights reserved.
 */

#ifndef _CE_H_
#define _CE_H_

#include "hif.h"

<<<<<<< HEAD
/* Maximum number of Copy Engine's supported */
#define CE_COUNT_MAX 12
=======
>>>>>>> 24b8d41d
#define CE_HTT_H2T_MSG_SRC_NENTRIES 8192

/* Descriptor rings must be aligned to this boundary */
#define CE_DESC_RING_ALIGN	8
#define CE_SEND_FLAG_GATHER	0x00010000

/*
 * Copy Engine support: low-level Target-side Copy Engine API.
 * This is a hardware access layer used by code that understands
 * how to use copy engines.
 */

struct ath10k_ce_pipe;

#define CE_DESC_FLAGS_GATHER         (1 << 0)
#define CE_DESC_FLAGS_BYTE_SWAP      (1 << 1)
#define CE_WCN3990_DESC_FLAGS_GATHER BIT(31)

#define CE_DESC_ADDR_MASK		GENMASK_ULL(34, 0)
#define CE_DESC_ADDR_HI_MASK		GENMASK(4, 0)

/* Following desc flags are used in QCA99X0 */
#define CE_DESC_FLAGS_HOST_INT_DIS	(1 << 2)
#define CE_DESC_FLAGS_TGT_INT_DIS	(1 << 3)

#define CE_DESC_FLAGS_META_DATA_MASK ar->hw_values->ce_desc_meta_data_mask
#define CE_DESC_FLAGS_META_DATA_LSB  ar->hw_values->ce_desc_meta_data_lsb

#define CE_DDR_RRI_MASK			GENMASK(15, 0)
#define CE_DDR_DRRI_SHIFT		16

struct ce_desc {
	__le32 addr;
	__le16 nbytes;
	__le16 flags; /* %CE_DESC_FLAGS_ */
};

struct ce_desc_64 {
	__le64 addr;
	__le16 nbytes; /* length in register map */
	__le16 flags; /* fw_metadata_high */
	__le32 toeplitz_hash_result;
};

#define CE_DESC_SIZE sizeof(struct ce_desc)
#define CE_DESC_SIZE_64 sizeof(struct ce_desc_64)

struct ath10k_ce_ring {
	/* Number of entries in this ring; must be power of 2 */
	unsigned int nentries;
	unsigned int nentries_mask;

	/*
	 * For dest ring, this is the next index to be processed
	 * by software after it was/is received into.
	 *
	 * For src ring, this is the last descriptor that was sent
	 * and completion processed by software.
	 *
	 * Regardless of src or dest ring, this is an invariant
	 * (modulo ring size):
	 *     write index >= read index >= sw_index
	 */
	unsigned int sw_index;
	/* cached copy */
	unsigned int write_index;
	/*
	 * For src ring, this is the next index not yet processed by HW.
	 * This is a cached copy of the real HW index (read index), used
	 * for avoiding reading the HW index register more often than
	 * necessary.
	 * This extends the invariant:
	 *     write index >= read index >= hw_index >= sw_index
	 *
	 * For dest ring, this is currently unused.
	 */
	/* cached copy */
	unsigned int hw_index;

	/* Start of DMA-coherent area reserved for descriptors */
	/* Host address space */
	void *base_addr_owner_space_unaligned;
	/* CE address space */
	dma_addr_t base_addr_ce_space_unaligned;

	/*
	 * Actual start of descriptors.
	 * Aligned to descriptor-size boundary.
	 * Points into reserved DMA-coherent area, above.
	 */
	/* Host address space */
	void *base_addr_owner_space;

	/* CE address space */
	dma_addr_t base_addr_ce_space;

	char *shadow_base_unaligned;
	struct ce_desc_64 *shadow_base;

	/* keep last */
	void *per_transfer_context[];
};

struct ath10k_ce_pipe {
	struct ath10k *ar;
	unsigned int id;

	unsigned int attr_flags;

	u32 ctrl_addr;

	void (*send_cb)(struct ath10k_ce_pipe *);
	void (*recv_cb)(struct ath10k_ce_pipe *);

	unsigned int src_sz_max;
	struct ath10k_ce_ring *src_ring;
	struct ath10k_ce_ring *dest_ring;
	const struct ath10k_ce_ops *ops;
};

/* Copy Engine settable attributes */
struct ce_attr;

struct ath10k_bus_ops {
	u32 (*read32)(struct ath10k *ar, u32 offset);
	void (*write32)(struct ath10k *ar, u32 offset, u32 value);
	int (*get_num_banks)(struct ath10k *ar);
};

static inline struct ath10k_ce *ath10k_ce_priv(struct ath10k *ar)
{
	return (struct ath10k_ce *)ar->ce_priv;
}

struct ath10k_ce {
	/* protects CE info */
	spinlock_t ce_lock;
	const struct ath10k_bus_ops *bus_ops;
	struct ath10k_ce_pipe ce_states[CE_COUNT_MAX];
	u32 *vaddr_rri;
	dma_addr_t paddr_rri;
};

/*==================Send====================*/

/* ath10k_ce_send flags */
#define CE_SEND_FLAG_BYTE_SWAP 1

/*
 * Queue a source buffer to be sent to an anonymous destination buffer.
 *   ce         - which copy engine to use
 *   buffer          - address of buffer
 *   nbytes          - number of bytes to send
 *   transfer_id     - arbitrary ID; reflected to destination
 *   flags           - CE_SEND_FLAG_* values
 * Returns 0 on success; otherwise an error status.
 *
 * Note: If no flags are specified, use CE's default data swap mode.
 *
 * Implementation note: pushes 1 buffer to Source ring
 */
int ath10k_ce_send(struct ath10k_ce_pipe *ce_state,
		   void *per_transfer_send_context,
		   dma_addr_t buffer,
		   unsigned int nbytes,
		   /* 14 bits */
		   unsigned int transfer_id,
		   unsigned int flags);

int ath10k_ce_send_nolock(struct ath10k_ce_pipe *ce_state,
			  void *per_transfer_context,
			  dma_addr_t buffer,
			  unsigned int nbytes,
			  unsigned int transfer_id,
			  unsigned int flags);

void __ath10k_ce_send_revert(struct ath10k_ce_pipe *pipe);

int ath10k_ce_num_free_src_entries(struct ath10k_ce_pipe *pipe);

/*==================Recv=======================*/

int __ath10k_ce_rx_num_free_bufs(struct ath10k_ce_pipe *pipe);
<<<<<<< HEAD
int __ath10k_ce_rx_post_buf(struct ath10k_ce_pipe *pipe, void *ctx, u32 paddr);
int ath10k_ce_rx_post_buf(struct ath10k_ce_pipe *pipe, void *ctx, u32 paddr);
=======
int ath10k_ce_rx_post_buf(struct ath10k_ce_pipe *pipe, void *ctx,
			  dma_addr_t paddr);
>>>>>>> 24b8d41d
void ath10k_ce_rx_update_write_idx(struct ath10k_ce_pipe *pipe, u32 nentries);

/* recv flags */
/* Data is byte-swapped */
#define CE_RECV_FLAG_SWAPPED	1

/*
 * Supply data for the next completed unprocessed receive descriptor.
 * Pops buffer from Dest ring.
 */
int ath10k_ce_completed_recv_next(struct ath10k_ce_pipe *ce_state,
				  void **per_transfer_contextp,
				  unsigned int *nbytesp);
/*
 * Supply data for the next completed unprocessed send descriptor.
 * Pops 1 completed send buffer from Source ring.
 */
int ath10k_ce_completed_send_next(struct ath10k_ce_pipe *ce_state,
				  void **per_transfer_contextp);

int ath10k_ce_completed_send_next_nolock(struct ath10k_ce_pipe *ce_state,
					 void **per_transfer_contextp);

/*==================CE Engine Initialization=======================*/

int ath10k_ce_init_pipe(struct ath10k *ar, unsigned int ce_id,
			const struct ce_attr *attr);
void ath10k_ce_deinit_pipe(struct ath10k *ar, unsigned int ce_id);
int ath10k_ce_alloc_pipe(struct ath10k *ar, int ce_id,
			 const struct ce_attr *attr);
void ath10k_ce_free_pipe(struct ath10k *ar, int ce_id);

/*==================CE Engine Shutdown=======================*/
/*
 * Support clean shutdown by allowing the caller to revoke
 * receive buffers.  Target DMA must be stopped before using
 * this API.
 */
int ath10k_ce_revoke_recv_next(struct ath10k_ce_pipe *ce_state,
			       void **per_transfer_contextp,
			       dma_addr_t *bufferp);

int ath10k_ce_completed_recv_next_nolock(struct ath10k_ce_pipe *ce_state,
					 void **per_transfer_contextp,
					 unsigned int *nbytesp);

/*
 * Support clean shutdown by allowing the caller to cancel
 * pending sends.  Target DMA must be stopped before using
 * this API.
 */
int ath10k_ce_cancel_send_next(struct ath10k_ce_pipe *ce_state,
			       void **per_transfer_contextp,
			       dma_addr_t *bufferp,
			       unsigned int *nbytesp,
			       unsigned int *transfer_idp);

/*==================CE Interrupt Handlers====================*/
void ath10k_ce_per_engine_service_any(struct ath10k *ar);
void ath10k_ce_per_engine_service(struct ath10k *ar, unsigned int ce_id);
void ath10k_ce_disable_interrupt(struct ath10k *ar, int ce_id);
void ath10k_ce_disable_interrupts(struct ath10k *ar);
void ath10k_ce_enable_interrupt(struct ath10k *ar, int ce_id);
void ath10k_ce_enable_interrupts(struct ath10k *ar);
void ath10k_ce_dump_registers(struct ath10k *ar,
			      struct ath10k_fw_crash_data *crash_data);

void ath10k_ce_alloc_rri(struct ath10k *ar);
void ath10k_ce_free_rri(struct ath10k *ar);

/* ce_attr.flags values */
/* Use NonSnooping PCIe accesses? */
#define CE_ATTR_NO_SNOOP		BIT(0)

/* Byte swap data words */
#define CE_ATTR_BYTE_SWAP_DATA		BIT(1)

/* Swizzle descriptors? */
#define CE_ATTR_SWIZZLE_DESCRIPTORS	BIT(2)

/* no interrupt on copy completion */
#define CE_ATTR_DIS_INTR		BIT(3)

/* no interrupt, only polling */
#define CE_ATTR_POLL			BIT(4)

/* Attributes of an instance of a Copy Engine */
struct ce_attr {
	/* CE_ATTR_* values */
	unsigned int flags;

	/* #entries in source ring - Must be a power of 2 */
	unsigned int src_nentries;

	/*
	 * Max source send size for this CE.
	 * This is also the minimum size of a destination buffer.
	 */
	unsigned int src_sz_max;

	/* #entries in destination ring - Must be a power of 2 */
	unsigned int dest_nentries;

	void (*send_cb)(struct ath10k_ce_pipe *);
	void (*recv_cb)(struct ath10k_ce_pipe *);
};

struct ath10k_ce_ops {
	struct ath10k_ce_ring *(*ce_alloc_src_ring)(struct ath10k *ar,
						    u32 ce_id,
						    const struct ce_attr *attr);
	struct ath10k_ce_ring *(*ce_alloc_dst_ring)(struct ath10k *ar,
						    u32 ce_id,
						    const struct ce_attr *attr);
	int (*ce_rx_post_buf)(struct ath10k_ce_pipe *pipe, void *ctx,
			      dma_addr_t paddr);
	int (*ce_completed_recv_next_nolock)(struct ath10k_ce_pipe *ce_state,
					     void **per_transfer_contextp,
					     u32 *nbytesp);
	int (*ce_revoke_recv_next)(struct ath10k_ce_pipe *ce_state,
				   void **per_transfer_contextp,
				   dma_addr_t *nbytesp);
	void (*ce_extract_desc_data)(struct ath10k *ar,
				     struct ath10k_ce_ring *src_ring,
				     u32 sw_index, dma_addr_t *bufferp,
				     u32 *nbytesp, u32 *transfer_idp);
	void (*ce_free_pipe)(struct ath10k *ar, int ce_id);
	int (*ce_send_nolock)(struct ath10k_ce_pipe *pipe,
			      void *per_transfer_context,
			      dma_addr_t buffer, u32 nbytes,
			      u32 transfer_id, u32 flags);
	void (*ce_set_src_ring_base_addr_hi)(struct ath10k *ar,
					     u32 ce_ctrl_addr,
					     u64 addr);
	void (*ce_set_dest_ring_base_addr_hi)(struct ath10k *ar,
					      u32 ce_ctrl_addr,
					      u64 addr);
	int (*ce_completed_send_next_nolock)(struct ath10k_ce_pipe *ce_state,
					     void **per_transfer_contextp);
};

static inline u32 ath10k_ce_base_address(struct ath10k *ar, unsigned int ce_id)
{
	return CE0_BASE_ADDRESS + (CE1_BASE_ADDRESS - CE0_BASE_ADDRESS) * ce_id;
}

#define COPY_ENGINE_ID(COPY_ENGINE_BASE_ADDRESS) (((COPY_ENGINE_BASE_ADDRESS) \
		- CE0_BASE_ADDRESS) / (CE1_BASE_ADDRESS - CE0_BASE_ADDRESS))

#define CE_SRC_RING_TO_DESC(baddr, idx) \
	(&(((struct ce_desc *)baddr)[idx]))

#define CE_DEST_RING_TO_DESC(baddr, idx) \
	(&(((struct ce_desc *)baddr)[idx]))

#define CE_SRC_RING_TO_DESC_64(baddr, idx) \
	(&(((struct ce_desc_64 *)baddr)[idx]))

#define CE_DEST_RING_TO_DESC_64(baddr, idx) \
	(&(((struct ce_desc_64 *)baddr)[idx]))

/* Ring arithmetic (modulus number of entries in ring, which is a pwr of 2). */
#define CE_RING_DELTA(nentries_mask, fromidx, toidx) \
	(((int)(toidx) - (int)(fromidx)) & (nentries_mask))

#define CE_RING_IDX_INCR(nentries_mask, idx) (((idx) + 1) & (nentries_mask))
#define CE_RING_IDX_ADD(nentries_mask, idx, num) \
		(((idx) + (num)) & (nentries_mask))

#define CE_WRAPPER_INTERRUPT_SUMMARY_HOST_MSI_LSB \
				ar->regs->ce_wrap_intr_sum_host_msi_lsb
#define CE_WRAPPER_INTERRUPT_SUMMARY_HOST_MSI_MASK \
				ar->regs->ce_wrap_intr_sum_host_msi_mask
#define CE_WRAPPER_INTERRUPT_SUMMARY_HOST_MSI_GET(x) \
	(((x) & CE_WRAPPER_INTERRUPT_SUMMARY_HOST_MSI_MASK) >> \
		CE_WRAPPER_INTERRUPT_SUMMARY_HOST_MSI_LSB)
#define CE_WRAPPER_INTERRUPT_SUMMARY_ADDRESS			0x0000

static inline u32 ath10k_ce_interrupt_summary(struct ath10k *ar)
{
	struct ath10k_ce *ce = ath10k_ce_priv(ar);

	return CE_WRAPPER_INTERRUPT_SUMMARY_HOST_MSI_GET(
		ce->bus_ops->read32((ar), CE_WRAPPER_BASE_ADDRESS +
		CE_WRAPPER_INTERRUPT_SUMMARY_ADDRESS));
}

/* Host software's Copy Engine configuration. */
#define CE_ATTR_FLAGS 0

/*
 * Configuration information for a Copy Engine pipe.
 * Passed from Host to Target during startup (one per CE).
 *
 * NOTE: Structure is shared between Host software and Target firmware!
 */
struct ce_pipe_config {
	__le32 pipenum;
	__le32 pipedir;
	__le32 nentries;
	__le32 nbytes_max;
	__le32 flags;
	__le32 reserved;
};

/*
 * Directions for interconnect pipe configuration.
 * These definitions may be used during configuration and are shared
 * between Host and Target.
 *
 * Pipe Directions are relative to the Host, so PIPEDIR_IN means
 * "coming IN over air through Target to Host" as with a WiFi Rx operation.
 * Conversely, PIPEDIR_OUT means "going OUT from Host through Target over air"
 * as with a WiFi Tx operation. This is somewhat awkward for the "middle-man"
 * Target since things that are "PIPEDIR_OUT" are coming IN to the Target
 * over the interconnect.
 */
#define PIPEDIR_NONE    0
#define PIPEDIR_IN      1  /* Target-->Host, WiFi Rx direction */
#define PIPEDIR_OUT     2  /* Host->Target, WiFi Tx direction */
#define PIPEDIR_INOUT   3  /* bidirectional */

/* Establish a mapping between a service/direction and a pipe. */
struct ce_service_to_pipe {
	__le32 service_id;
	__le32 pipedir;
	__le32 pipenum;
};

#endif /* _CE_H_ */<|MERGE_RESOLUTION|>--- conflicted
+++ resolved
@@ -10,11 +10,6 @@
 
 #include "hif.h"
 
-<<<<<<< HEAD
-/* Maximum number of Copy Engine's supported */
-#define CE_COUNT_MAX 12
-=======
->>>>>>> 24b8d41d
 #define CE_HTT_H2T_MSG_SRC_NENTRIES 8192
 
 /* Descriptor rings must be aligned to this boundary */
@@ -198,13 +193,8 @@
 /*==================Recv=======================*/
 
 int __ath10k_ce_rx_num_free_bufs(struct ath10k_ce_pipe *pipe);
-<<<<<<< HEAD
-int __ath10k_ce_rx_post_buf(struct ath10k_ce_pipe *pipe, void *ctx, u32 paddr);
-int ath10k_ce_rx_post_buf(struct ath10k_ce_pipe *pipe, void *ctx, u32 paddr);
-=======
 int ath10k_ce_rx_post_buf(struct ath10k_ce_pipe *pipe, void *ctx,
 			  dma_addr_t paddr);
->>>>>>> 24b8d41d
 void ath10k_ce_rx_update_write_idx(struct ath10k_ce_pipe *pipe, u32 nentries);
 
 /* recv flags */
