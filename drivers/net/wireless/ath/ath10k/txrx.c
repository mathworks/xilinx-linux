// SPDX-License-Identifier: ISC
/*
 * Copyright (c) 2005-2011 Atheros Communications Inc.
 * Copyright (c) 2011-2016 Qualcomm Atheros, Inc.
 * Copyright (c) 2018, The Linux Foundation. All rights reserved.
 */

#include "core.h"
#include "txrx.h"
#include "htt.h"
#include "mac.h"
#include "debug.h"

static void ath10k_report_offchan_tx(struct ath10k *ar, struct sk_buff *skb)
{
	struct ieee80211_tx_info *info = IEEE80211_SKB_CB(skb);

	if (likely(!(info->flags & IEEE80211_TX_CTL_TX_OFFCHAN)))
		return;

	if (ath10k_mac_tx_frm_has_freq(ar))
		return;

	/* If the original wait_for_completion() timed out before
	 * {data,mgmt}_tx_completed() was called then we could complete
	 * offchan_tx_completed for a different skb. Prevent this by using
	 * offchan_tx_skb.
	 */
	spin_lock_bh(&ar->data_lock);
	if (ar->offchan_tx_skb != skb) {
		ath10k_warn(ar, "completed old offchannel frame\n");
		goto out;
	}

	complete(&ar->offchan_tx_completed);
	ar->offchan_tx_skb = NULL; /* just for sanity */

	ath10k_dbg(ar, ATH10K_DBG_HTT, "completed offchannel skb %pK\n", skb);
out:
	spin_unlock_bh(&ar->data_lock);
}

int ath10k_txrx_tx_unref(struct ath10k_htt *htt,
			 const struct htt_tx_done *tx_done)
{
	struct ath10k *ar = htt->ar;
	struct device *dev = ar->dev;
	struct ieee80211_tx_info *info;
	struct ieee80211_txq *txq;
	struct ath10k_skb_cb *skb_cb;
	struct ath10k_txq *artxq;
	struct sk_buff *msdu;
<<<<<<< HEAD
=======
	u8 flags;
>>>>>>> 24b8d41d

	ath10k_dbg(ar, ATH10K_DBG_HTT,
		   "htt tx completion msdu_id %u status %d\n",
		   tx_done->msdu_id, tx_done->status);

	if (tx_done->msdu_id >= htt->max_num_pending_tx) {
		ath10k_warn(ar, "warning: msdu_id %d too big, ignoring\n",
			    tx_done->msdu_id);
		return -EINVAL;
	}

	spin_lock_bh(&htt->tx_lock);
	msdu = idr_find(&htt->pending_tx, tx_done->msdu_id);
	if (!msdu) {
		ath10k_warn(ar, "received tx completion for invalid msdu_id: %d\n",
			    tx_done->msdu_id);
		spin_unlock_bh(&htt->tx_lock);
		return -ENOENT;
	}

	skb_cb = ATH10K_SKB_CB(msdu);
	txq = skb_cb->txq;

	if (txq) {
		artxq = (void *)txq->drv_priv;
		artxq->num_fw_queued--;
	}

	flags = skb_cb->flags;
	ath10k_htt_tx_free_msdu_id(htt, tx_done->msdu_id);
	ath10k_htt_tx_dec_pending(htt);
	if (htt->num_pending_tx == 0)
		wake_up(&htt->empty_tx_wq);
	spin_unlock_bh(&htt->tx_lock);

	rcu_read_lock();
	if (txq && txq->sta && skb_cb->airtime_est)
		ieee80211_sta_register_airtime(txq->sta, txq->tid,
					       skb_cb->airtime_est, 0);
	rcu_read_unlock();

	if (ar->bus_param.dev_type != ATH10K_DEV_TYPE_HL)
		dma_unmap_single(dev, skb_cb->paddr, msdu->len, DMA_TO_DEVICE);

	ath10k_report_offchan_tx(htt->ar, msdu);

	info = IEEE80211_SKB_CB(msdu);
	memset(&info->status, 0, sizeof(info->status));
	info->status.rates[0].idx = -1;

<<<<<<< HEAD
	if (tx_done->status == HTT_TX_COMPL_STATE_DISCARD) {
		ieee80211_free_txskb(htt->ar->hw, msdu);
		return 0;
	}
=======
	trace_ath10k_txrx_tx_unref(ar, tx_done->msdu_id);
>>>>>>> 24b8d41d

	if (!(info->flags & IEEE80211_TX_CTL_NO_ACK) &&
	    !(flags & ATH10K_SKB_F_NOACK_TID))
		info->flags |= IEEE80211_TX_STAT_ACK;

	if (tx_done->status == HTT_TX_COMPL_STATE_NOACK)
		info->flags &= ~IEEE80211_TX_STAT_ACK;

	if ((tx_done->status == HTT_TX_COMPL_STATE_ACK) &&
<<<<<<< HEAD
	    (info->flags & IEEE80211_TX_CTL_NO_ACK))
=======
	    ((info->flags & IEEE80211_TX_CTL_NO_ACK) ||
	    (flags & ATH10K_SKB_F_NOACK_TID)))
>>>>>>> 24b8d41d
		info->flags |= IEEE80211_TX_STAT_NOACK_TRANSMITTED;

	if (tx_done->status == HTT_TX_COMPL_STATE_DISCARD) {
		if ((info->flags & IEEE80211_TX_CTL_NO_ACK) ||
		    (flags & ATH10K_SKB_F_NOACK_TID))
			info->flags &= ~IEEE80211_TX_STAT_NOACK_TRANSMITTED;
		else
			info->flags &= ~IEEE80211_TX_STAT_ACK;
	}

	if (tx_done->status == HTT_TX_COMPL_STATE_ACK &&
	    tx_done->ack_rssi != ATH10K_INVALID_RSSI) {
		info->status.ack_signal = ATH10K_DEFAULT_NOISE_FLOOR +
						tx_done->ack_rssi;
		info->status.is_valid_ack_signal = true;
	}

	ieee80211_tx_status(htt->ar->hw, msdu);
	/* we do not own the msdu anymore */

	return 0;
}

struct ath10k_peer *ath10k_peer_find(struct ath10k *ar, int vdev_id,
				     const u8 *addr)
{
	struct ath10k_peer *peer;

	lockdep_assert_held(&ar->data_lock);

	list_for_each_entry(peer, &ar->peers, list) {
		if (peer->vdev_id != vdev_id)
			continue;
		if (!ether_addr_equal(peer->addr, addr))
			continue;

		return peer;
	}

	return NULL;
}

struct ath10k_peer *ath10k_peer_find_by_id(struct ath10k *ar, int peer_id)
{
	struct ath10k_peer *peer;

	if (peer_id >= BITS_PER_TYPE(peer->peer_ids))
		return NULL;

	lockdep_assert_held(&ar->data_lock);

	list_for_each_entry(peer, &ar->peers, list)
		if (test_bit(peer_id, peer->peer_ids))
			return peer;

	return NULL;
}

static int ath10k_wait_for_peer_common(struct ath10k *ar, int vdev_id,
				       const u8 *addr, bool expect_mapped)
{
	long time_left;

	time_left = wait_event_timeout(ar->peer_mapping_wq, ({
			bool mapped;

			spin_lock_bh(&ar->data_lock);
			mapped = !!ath10k_peer_find(ar, vdev_id, addr);
			spin_unlock_bh(&ar->data_lock);

			(mapped == expect_mapped ||
			 test_bit(ATH10K_FLAG_CRASH_FLUSH, &ar->dev_flags));
		}), 3 * HZ);

	if (time_left == 0)
		return -ETIMEDOUT;

	return 0;
}

int ath10k_wait_for_peer_created(struct ath10k *ar, int vdev_id, const u8 *addr)
{
	return ath10k_wait_for_peer_common(ar, vdev_id, addr, true);
}

int ath10k_wait_for_peer_deleted(struct ath10k *ar, int vdev_id, const u8 *addr)
{
	return ath10k_wait_for_peer_common(ar, vdev_id, addr, false);
}

void ath10k_peer_map_event(struct ath10k_htt *htt,
			   struct htt_peer_map_event *ev)
{
	struct ath10k *ar = htt->ar;
	struct ath10k_peer *peer;

	if (ev->peer_id >= ATH10K_MAX_NUM_PEER_IDS) {
		ath10k_warn(ar,
			    "received htt peer map event with idx out of bounds: %hu\n",
			    ev->peer_id);
		return;
	}

	spin_lock_bh(&ar->data_lock);
	peer = ath10k_peer_find(ar, ev->vdev_id, ev->addr);
	if (!peer) {
		peer = kzalloc(sizeof(*peer), GFP_ATOMIC);
		if (!peer)
			goto exit;

		peer->vdev_id = ev->vdev_id;
		ether_addr_copy(peer->addr, ev->addr);
		list_add(&peer->list, &ar->peers);
		wake_up(&ar->peer_mapping_wq);
	}

	ath10k_dbg(ar, ATH10K_DBG_HTT, "htt peer map vdev %d peer %pM id %d\n",
		   ev->vdev_id, ev->addr, ev->peer_id);

	WARN_ON(ar->peer_map[ev->peer_id] && (ar->peer_map[ev->peer_id] != peer));
	ar->peer_map[ev->peer_id] = peer;
	set_bit(ev->peer_id, peer->peer_ids);
exit:
	spin_unlock_bh(&ar->data_lock);
}

void ath10k_peer_unmap_event(struct ath10k_htt *htt,
			     struct htt_peer_unmap_event *ev)
{
	struct ath10k *ar = htt->ar;
	struct ath10k_peer *peer;

	if (ev->peer_id >= ATH10K_MAX_NUM_PEER_IDS) {
		ath10k_warn(ar,
			    "received htt peer unmap event with idx out of bounds: %hu\n",
			    ev->peer_id);
		return;
	}

	spin_lock_bh(&ar->data_lock);
	peer = ath10k_peer_find_by_id(ar, ev->peer_id);
	if (!peer) {
		ath10k_warn(ar, "peer-unmap-event: unknown peer id %d\n",
			    ev->peer_id);
		goto exit;
	}

	ath10k_dbg(ar, ATH10K_DBG_HTT, "htt peer unmap vdev %d peer %pM id %d\n",
		   peer->vdev_id, peer->addr, ev->peer_id);

	ar->peer_map[ev->peer_id] = NULL;
	clear_bit(ev->peer_id, peer->peer_ids);

	if (bitmap_empty(peer->peer_ids, ATH10K_MAX_NUM_PEER_IDS)) {
		list_del(&peer->list);
		kfree(peer);
		wake_up(&ar->peer_mapping_wq);
	}

exit:
	spin_unlock_bh(&ar->data_lock);
}<|MERGE_RESOLUTION|>--- conflicted
+++ resolved
@@ -50,10 +50,7 @@
 	struct ath10k_skb_cb *skb_cb;
 	struct ath10k_txq *artxq;
 	struct sk_buff *msdu;
-<<<<<<< HEAD
-=======
 	u8 flags;
->>>>>>> 24b8d41d
 
 	ath10k_dbg(ar, ATH10K_DBG_HTT,
 		   "htt tx completion msdu_id %u status %d\n",
@@ -104,14 +101,7 @@
 	memset(&info->status, 0, sizeof(info->status));
 	info->status.rates[0].idx = -1;
 
-<<<<<<< HEAD
-	if (tx_done->status == HTT_TX_COMPL_STATE_DISCARD) {
-		ieee80211_free_txskb(htt->ar->hw, msdu);
-		return 0;
-	}
-=======
 	trace_ath10k_txrx_tx_unref(ar, tx_done->msdu_id);
->>>>>>> 24b8d41d
 
 	if (!(info->flags & IEEE80211_TX_CTL_NO_ACK) &&
 	    !(flags & ATH10K_SKB_F_NOACK_TID))
@@ -121,12 +111,8 @@
 		info->flags &= ~IEEE80211_TX_STAT_ACK;
 
 	if ((tx_done->status == HTT_TX_COMPL_STATE_ACK) &&
-<<<<<<< HEAD
-	    (info->flags & IEEE80211_TX_CTL_NO_ACK))
-=======
 	    ((info->flags & IEEE80211_TX_CTL_NO_ACK) ||
 	    (flags & ATH10K_SKB_F_NOACK_TID)))
->>>>>>> 24b8d41d
 		info->flags |= IEEE80211_TX_STAT_NOACK_TRANSMITTED;
 
 	if (tx_done->status == HTT_TX_COMPL_STATE_DISCARD) {
