--- conflicted
+++ resolved
@@ -650,16 +650,7 @@
 	if (!adapter || !adapter->priv_num)
 		return;
 
-<<<<<<< HEAD
-	if (user_rmmod && !adapter->mfg_mode) {
-#ifdef CONFIG_PM
-		if (adapter->is_suspended)
-			mwifiex_usb_resume(intf);
-#endif
-
-=======
 	if (card->udev->state != USB_STATE_NOTATTACHED && !adapter->mfg_mode) {
->>>>>>> 24b8d41d
 		mwifiex_deauthenticate_all(adapter);
 
 		mwifiex_init_shutdown_fw(mwifiex_get_priv(adapter,
@@ -696,78 +687,6 @@
 	},
 };
 
-<<<<<<< HEAD
-static int mwifiex_usb_tx_init(struct mwifiex_adapter *adapter)
-{
-	struct usb_card_rec *card = (struct usb_card_rec *)adapter->card;
-	struct usb_tx_data_port *port;
-	int i, j;
-
-	card->tx_cmd.adapter = adapter;
-	card->tx_cmd.ep = card->tx_cmd_ep;
-
-	card->tx_cmd.urb = usb_alloc_urb(0, GFP_KERNEL);
-	if (!card->tx_cmd.urb)
-		return -ENOMEM;
-
-	for (i = 0; i < MWIFIEX_TX_DATA_PORT; i++) {
-		port = &card->port[i];
-		if (!port->tx_data_ep)
-			continue;
-		port->tx_data_ix = 0;
-		if (port->tx_data_ep == MWIFIEX_USB_EP_DATA)
-			port->block_status = false;
-		else
-			port->block_status = true;
-		for (j = 0; j < MWIFIEX_TX_DATA_URB; j++) {
-			port->tx_data_list[j].adapter = adapter;
-			port->tx_data_list[j].ep = port->tx_data_ep;
-			port->tx_data_list[j].urb =
-					usb_alloc_urb(0, GFP_KERNEL);
-			if (!port->tx_data_list[j].urb)
-				return -ENOMEM;
-		}
-	}
-
-	return 0;
-}
-
-static int mwifiex_usb_rx_init(struct mwifiex_adapter *adapter)
-{
-	struct usb_card_rec *card = (struct usb_card_rec *)adapter->card;
-	int i;
-
-	card->rx_cmd.adapter = adapter;
-	card->rx_cmd.ep = card->rx_cmd_ep;
-
-	card->rx_cmd.urb = usb_alloc_urb(0, GFP_KERNEL);
-	if (!card->rx_cmd.urb)
-		return -ENOMEM;
-
-	card->rx_cmd.skb = dev_alloc_skb(MWIFIEX_RX_CMD_BUF_SIZE);
-	if (!card->rx_cmd.skb)
-		return -ENOMEM;
-
-	if (mwifiex_usb_submit_rx_urb(&card->rx_cmd, MWIFIEX_RX_CMD_BUF_SIZE))
-		return -1;
-
-	for (i = 0; i < MWIFIEX_RX_DATA_URB; i++) {
-		card->rx_data_list[i].adapter = adapter;
-		card->rx_data_list[i].ep = card->rx_data_ep;
-
-		card->rx_data_list[i].urb = usb_alloc_urb(0, GFP_KERNEL);
-		if (!card->rx_data_list[i].urb)
-			return -1;
-		if (mwifiex_usb_submit_rx_urb(&card->rx_data_list[i],
-					      MWIFIEX_RX_DATA_BUF_SIZE))
-			return -1;
-	}
-
-	return 0;
-}
-
-=======
->>>>>>> 24b8d41d
 static int mwifiex_write_data_sync(struct mwifiex_adapter *adapter, u8 *pbuf,
 				   u32 *len, u8 ep, u32 timeout)
 {
@@ -1249,13 +1168,7 @@
 	struct usb_card_rec *card = adapter->card;
 	struct urb_context *context = NULL;
 	struct usb_tx_data_port *port = NULL;
-<<<<<<< HEAD
-	u8 *data = (u8 *)skb->data;
-	struct urb *tx_urb;
-	int idx, ret = -EINPROGRESS;
-=======
 	int idx, ret;
->>>>>>> 24b8d41d
 
 	if (test_bit(MWIFIEX_IS_SUSPENDED, &adapter->work_flags)) {
 		mwifiex_dbg(adapter, ERROR,
@@ -1322,34 +1235,6 @@
 	if (!card->tx_cmd.urb)
 		return -ENOMEM;
 
-<<<<<<< HEAD
-	if (ep != card->tx_cmd_ep &&
-	    atomic_read(&port->tx_data_urb_pending) ==
-					MWIFIEX_TX_DATA_URB) {
-		port->block_status = true;
-		adapter->data_sent = mwifiex_usb_data_sent(adapter);
-		ret = -ENOSR;
-	}
-
-	if (usb_submit_urb(tx_urb, GFP_ATOMIC)) {
-		mwifiex_dbg(adapter, ERROR,
-			    "%s: usb_submit_urb failed\n", __func__);
-		if (ep == card->tx_cmd_ep) {
-			atomic_dec(&card->tx_cmd_urb_pending);
-		} else {
-			atomic_dec(&port->tx_data_urb_pending);
-			port->block_status = false;
-			adapter->data_sent = false;
-			if (port->tx_data_ix)
-				port->tx_data_ix--;
-			else
-				port->tx_data_ix = MWIFIEX_TX_DATA_URB;
-		}
-		ret = -1;
-	}
-
-	return ret;
-=======
 	for (i = 0; i < MWIFIEX_TX_DATA_PORT; i++) {
 		port = &card->port[i];
 		if (!port->tx_data_ep)
@@ -1412,7 +1297,6 @@
 	}
 
 	return 0;
->>>>>>> 24b8d41d
 }
 
 /* This function register usb device and initialize parameter. */
