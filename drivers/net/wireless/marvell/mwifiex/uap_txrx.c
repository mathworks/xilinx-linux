/*
 * NXP Wireless LAN device driver: AP TX and RX data handling
 *
 * Copyright 2011-2020 NXP
 *
 * This software file (the "File") is distributed by NXP
 * under the terms of the GNU General Public License Version 2, June 1991
 * (the "License").  You may use, redistribute and/or modify this File in
 * accordance with the terms and conditions of the License, a copy of which
 * is available by writing to the Free Software Foundation, Inc.,
 * 51 Franklin Street, Fifth Floor, Boston, MA 02110-1301 USA or on the
 * worldwide web at http://www.gnu.org/licenses/old-licenses/gpl-2.0.txt.
 *
 * THE FILE IS DISTRIBUTED AS-IS, WITHOUT WARRANTY OF ANY KIND, AND THE
 * IMPLIED WARRANTIES OF MERCHANTABILITY OR FITNESS FOR A PARTICULAR PURPOSE
 * ARE EXPRESSLY DISCLAIMED.  The License provides additional details about
 * this warranty disclaimer.
 */

#include "decl.h"
#include "ioctl.h"
#include "main.h"
#include "wmm.h"
#include "11n_aggr.h"
#include "11n_rxreorder.h"

/* This function checks if particular RA list has packets more than low bridge
 * packet threshold and then deletes packet from this RA list.
 * Function deletes packets from such RA list and returns true. If no such list
 * is found, false is returned.
 */
static bool
mwifiex_uap_del_tx_pkts_in_ralist(struct mwifiex_private *priv,
				  struct list_head *ra_list_head,
				  int tid)
{
	struct mwifiex_ra_list_tbl *ra_list;
	struct sk_buff *skb, *tmp;
	bool pkt_deleted = false;
	struct mwifiex_txinfo *tx_info;
	struct mwifiex_adapter *adapter = priv->adapter;

	list_for_each_entry(ra_list, ra_list_head, list) {
		if (skb_queue_empty(&ra_list->skb_head))
			continue;

		skb_queue_walk_safe(&ra_list->skb_head, skb, tmp) {
			tx_info = MWIFIEX_SKB_TXCB(skb);
			if (tx_info->flags & MWIFIEX_BUF_FLAG_BRIDGED_PKT) {
				__skb_unlink(skb, &ra_list->skb_head);
				mwifiex_write_data_complete(adapter, skb, 0,
							    -1);
				if (ra_list->tx_paused)
					priv->wmm.pkts_paused[tid]--;
				else
					atomic_dec(&priv->wmm.tx_pkts_queued);
				pkt_deleted = true;
			}
			if ((atomic_read(&adapter->pending_bridged_pkts) <=
					     MWIFIEX_BRIDGED_PKTS_THR_LOW))
				break;
		}
	}

	return pkt_deleted;
}

/* This function deletes packets from particular RA List. RA list index
 * from which packets are deleted is preserved so that packets from next RA
 * list are deleted upon subsequent call thus maintaining fairness.
 */
static void mwifiex_uap_cleanup_tx_queues(struct mwifiex_private *priv)
{
	struct list_head *ra_list;
	int i;

	spin_lock_bh(&priv->wmm.ra_list_spinlock);

	for (i = 0; i < MAX_NUM_TID; i++, priv->del_list_idx++) {
		if (priv->del_list_idx == MAX_NUM_TID)
			priv->del_list_idx = 0;
		ra_list = &priv->wmm.tid_tbl_ptr[priv->del_list_idx].ra_list;
		if (mwifiex_uap_del_tx_pkts_in_ralist(priv, ra_list, i)) {
			priv->del_list_idx++;
			break;
		}
	}

	spin_unlock_bh(&priv->wmm.ra_list_spinlock);
}


static void mwifiex_uap_queue_bridged_pkt(struct mwifiex_private *priv,
					 struct sk_buff *skb)
{
	struct mwifiex_adapter *adapter = priv->adapter;
	struct uap_rxpd *uap_rx_pd;
	struct rx_packet_hdr *rx_pkt_hdr;
	struct sk_buff *new_skb;
	struct mwifiex_txinfo *tx_info;
	int hdr_chop;
	struct ethhdr *p_ethhdr;
	struct mwifiex_sta_node *src_node;
	int index;

	uap_rx_pd = (struct uap_rxpd *)(skb->data);
	rx_pkt_hdr = (void *)uap_rx_pd + le16_to_cpu(uap_rx_pd->rx_pkt_offset);

	if ((atomic_read(&adapter->pending_bridged_pkts) >=
					     MWIFIEX_BRIDGED_PKTS_THR_HIGH)) {
		mwifiex_dbg(priv->adapter, ERROR,
			    "Tx: Bridge packet limit reached. Drop packet!\n");
		kfree_skb(skb);
		mwifiex_uap_cleanup_tx_queues(priv);
		return;
	}

	if ((!memcmp(&rx_pkt_hdr->rfc1042_hdr, bridge_tunnel_header,
		     sizeof(bridge_tunnel_header))) ||
	    (!memcmp(&rx_pkt_hdr->rfc1042_hdr, rfc1042_header,
		     sizeof(rfc1042_header)) &&
	     ntohs(rx_pkt_hdr->rfc1042_hdr.snap_type) != ETH_P_AARP &&
	     ntohs(rx_pkt_hdr->rfc1042_hdr.snap_type) != ETH_P_IPX)) {
		/* Replace the 803 header and rfc1042 header (llc/snap) with
		 * an Ethernet II header, keep the src/dst and snap_type
		 * (ethertype).
		 *
		 * The firmware only passes up SNAP frames converting all RX
		 * data from 802.11 to 802.2/LLC/SNAP frames.
		 *
		 * To create the Ethernet II, just move the src, dst address
		 * right before the snap_type.
		 */
		p_ethhdr = (struct ethhdr *)
			((u8 *)(&rx_pkt_hdr->eth803_hdr)
			 + sizeof(rx_pkt_hdr->eth803_hdr)
			 + sizeof(rx_pkt_hdr->rfc1042_hdr)
			 - sizeof(rx_pkt_hdr->eth803_hdr.h_dest)
			 - sizeof(rx_pkt_hdr->eth803_hdr.h_source)
			 - sizeof(rx_pkt_hdr->rfc1042_hdr.snap_type));
		memcpy(p_ethhdr->h_source, rx_pkt_hdr->eth803_hdr.h_source,
		       sizeof(p_ethhdr->h_source));
		memcpy(p_ethhdr->h_dest, rx_pkt_hdr->eth803_hdr.h_dest,
		       sizeof(p_ethhdr->h_dest));
		/* Chop off the rxpd + the excess memory from
		 * 802.2/llc/snap header that was removed.
		 */
		hdr_chop = (u8 *)p_ethhdr - (u8 *)uap_rx_pd;
	} else {
		/* Chop off the rxpd */
		hdr_chop = (u8 *)&rx_pkt_hdr->eth803_hdr - (u8 *)uap_rx_pd;
	}

	/* Chop off the leading header bytes so that it points
	 * to the start of either the reconstructed EthII frame
	 * or the 802.2/llc/snap frame.
	 */
	skb_pull(skb, hdr_chop);

	if (skb_headroom(skb) < MWIFIEX_MIN_DATA_HEADER_LEN) {
		mwifiex_dbg(priv->adapter, ERROR,
			    "data: Tx: insufficient skb headroom %d\n",
			    skb_headroom(skb));
		/* Insufficient skb headroom - allocate a new skb */
		new_skb =
			skb_realloc_headroom(skb, MWIFIEX_MIN_DATA_HEADER_LEN);
		if (unlikely(!new_skb)) {
			mwifiex_dbg(priv->adapter, ERROR,
				    "Tx: cannot allocate new_skb\n");
			kfree_skb(skb);
			priv->stats.tx_dropped++;
			return;
		}

		kfree_skb(skb);
		skb = new_skb;
		mwifiex_dbg(priv->adapter, INFO,
			    "info: new skb headroom %d\n",
			    skb_headroom(skb));
	}

	tx_info = MWIFIEX_SKB_TXCB(skb);
	memset(tx_info, 0, sizeof(*tx_info));
	tx_info->bss_num = priv->bss_num;
	tx_info->bss_type = priv->bss_type;
	tx_info->flags |= MWIFIEX_BUF_FLAG_BRIDGED_PKT;

	src_node = mwifiex_get_sta_entry(priv, rx_pkt_hdr->eth803_hdr.h_source);
	if (src_node) {
		src_node->stats.last_rx = jiffies;
		src_node->stats.rx_bytes += skb->len;
		src_node->stats.rx_packets++;
		src_node->stats.last_tx_rate = uap_rx_pd->rx_rate;
		src_node->stats.last_tx_htinfo = uap_rx_pd->ht_info;
	}

	if (is_unicast_ether_addr(rx_pkt_hdr->eth803_hdr.h_dest)) {
		/* Update bridge packet statistics as the
		 * packet is not going to kernel/upper layer.
		 */
		priv->stats.rx_bytes += skb->len;
		priv->stats.rx_packets++;

		/* Sending bridge packet to TX queue, so save the packet
		 * length in TXCB to update statistics in TX complete.
		 */
		tx_info->pkt_len = skb->len;
	}

	__net_timestamp(skb);

	index = mwifiex_1d_to_wmm_queue[skb->priority];
	atomic_inc(&priv->wmm_tx_pending[index]);
	mwifiex_wmm_add_buf_txqueue(priv, skb);
	atomic_inc(&adapter->tx_pending);
	atomic_inc(&adapter->pending_bridged_pkts);

	mwifiex_queue_main_work(priv->adapter);

	return;
}

/*
 * This function contains logic for AP packet forwarding.
 *
 * If a packet is multicast/broadcast, it is sent to kernel/upper layer
 * as well as queued back to AP TX queue so that it can be sent to other
 * associated stations.
 * If a packet is unicast and RA is present in associated station list,
 * it is again requeued into AP TX queue.
 * If a packet is unicast and RA is not in associated station list,
 * packet is forwarded to kernel to handle routing logic.
 */
int mwifiex_handle_uap_rx_forward(struct mwifiex_private *priv,
				  struct sk_buff *skb)
{
	struct mwifiex_adapter *adapter = priv->adapter;
	struct uap_rxpd *uap_rx_pd;
	struct rx_packet_hdr *rx_pkt_hdr;
	u8 ra[ETH_ALEN];
	struct sk_buff *skb_uap;

	uap_rx_pd = (struct uap_rxpd *)(skb->data);
	rx_pkt_hdr = (void *)uap_rx_pd + le16_to_cpu(uap_rx_pd->rx_pkt_offset);

	/* don't do packet forwarding in disconnected state */
	if (!priv->media_connected) {
		mwifiex_dbg(adapter, ERROR,
			    "drop packet in disconnected state.\n");
		dev_kfree_skb_any(skb);
		return 0;
	}

	memcpy(ra, rx_pkt_hdr->eth803_hdr.h_dest, ETH_ALEN);

	if (is_multicast_ether_addr(ra)) {
		skb_uap = skb_copy(skb, GFP_ATOMIC);
		mwifiex_uap_queue_bridged_pkt(priv, skb_uap);
	} else {
		if (mwifiex_get_sta_entry(priv, ra)) {
			/* Requeue Intra-BSS packet */
			mwifiex_uap_queue_bridged_pkt(priv, skb);
			return 0;
		}
	}

	/* Forward unicat/Inter-BSS packets to kernel. */
	return mwifiex_process_rx_packet(priv, skb);
}

int mwifiex_uap_recv_packet(struct mwifiex_private *priv,
			    struct sk_buff *skb)
{
	struct mwifiex_adapter *adapter = priv->adapter;
	struct mwifiex_sta_node *src_node;
	struct ethhdr *p_ethhdr;
	struct sk_buff *skb_uap;
	struct mwifiex_txinfo *tx_info;

	if (!skb)
		return -1;

	p_ethhdr = (void *)skb->data;
	src_node = mwifiex_get_sta_entry(priv, p_ethhdr->h_source);
	if (src_node) {
		src_node->stats.last_rx = jiffies;
		src_node->stats.rx_bytes += skb->len;
		src_node->stats.rx_packets++;
	}

<<<<<<< HEAD
	skb->dev = priv->netdev;
	skb->protocol = eth_type_trans(skb, priv->netdev);
	skb->ip_summed = CHECKSUM_NONE;

	/* This is required only in case of 11n and USB/PCIE as we alloc
	 * a buffer of 4K only if its 11N (to be able to receive 4K
	 * AMSDU packets). In case of SD we allocate buffers based
	 * on the size of packet and hence this is not needed.
	 *
	 * Modifying the truesize here as our allocation for each
	 * skb is 4K but we only receive 2K packets and this cause
	 * the kernel to start dropping packets in case where
	 * application has allocated buffer based on 2K size i.e.
	 * if there a 64K packet received (in IP fragments and
	 * application allocates 64K to receive this packet but
	 * this packet would almost double up because we allocate
	 * each 1.5K fragment in 4K and pass it up. As soon as the
	 * 64K limit hits kernel will start to drop rest of the
	 * fragments. Currently we fail the Filesndl-ht.scr script
	 * for UDP, hence this fix
	 */
	if ((adapter->iface_type == MWIFIEX_USB ||
	     adapter->iface_type == MWIFIEX_PCIE) &&
	    (skb->truesize > MWIFIEX_RX_DATA_BUF_SIZE))
		skb->truesize += (skb->len - MWIFIEX_RX_DATA_BUF_SIZE);

=======
>>>>>>> 24b8d41d
	if (is_multicast_ether_addr(p_ethhdr->h_dest) ||
	    mwifiex_get_sta_entry(priv, p_ethhdr->h_dest)) {
		if (skb_headroom(skb) < MWIFIEX_MIN_DATA_HEADER_LEN)
			skb_uap =
			skb_realloc_headroom(skb, MWIFIEX_MIN_DATA_HEADER_LEN);
		else
			skb_uap = skb_copy(skb, GFP_ATOMIC);

		if (likely(skb_uap)) {
			tx_info = MWIFIEX_SKB_TXCB(skb_uap);
			memset(tx_info, 0, sizeof(*tx_info));
			tx_info->bss_num = priv->bss_num;
			tx_info->bss_type = priv->bss_type;
			tx_info->flags |= MWIFIEX_BUF_FLAG_BRIDGED_PKT;
			__net_timestamp(skb_uap);
			mwifiex_wmm_add_buf_txqueue(priv, skb_uap);
			atomic_inc(&adapter->tx_pending);
			atomic_inc(&adapter->pending_bridged_pkts);
			if ((atomic_read(&adapter->pending_bridged_pkts) >=
					MWIFIEX_BRIDGED_PKTS_THR_HIGH)) {
				mwifiex_dbg(adapter, ERROR,
					    "Tx: Bridge packet limit reached. Drop packet!\n");
				mwifiex_uap_cleanup_tx_queues(priv);
			}

		} else {
			mwifiex_dbg(adapter, ERROR, "failed to allocate skb_uap");
		}

		mwifiex_queue_main_work(adapter);
		/* Don't forward Intra-BSS unicast packet to upper layer*/
		if (mwifiex_get_sta_entry(priv, p_ethhdr->h_dest))
			return 0;
	}

<<<<<<< HEAD
	/* Forward multicast/broadcast packet to upper layer*/
	if (in_interrupt())
		netif_rx(skb);
	else
		netif_rx_ni(skb);

=======
	skb->dev = priv->netdev;
	skb->protocol = eth_type_trans(skb, priv->netdev);
	skb->ip_summed = CHECKSUM_NONE;

	/* This is required only in case of 11n and USB/PCIE as we alloc
	 * a buffer of 4K only if its 11N (to be able to receive 4K
	 * AMSDU packets). In case of SD we allocate buffers based
	 * on the size of packet and hence this is not needed.
	 *
	 * Modifying the truesize here as our allocation for each
	 * skb is 4K but we only receive 2K packets and this cause
	 * the kernel to start dropping packets in case where
	 * application has allocated buffer based on 2K size i.e.
	 * if there a 64K packet received (in IP fragments and
	 * application allocates 64K to receive this packet but
	 * this packet would almost double up because we allocate
	 * each 1.5K fragment in 4K and pass it up. As soon as the
	 * 64K limit hits kernel will start to drop rest of the
	 * fragments. Currently we fail the Filesndl-ht.scr script
	 * for UDP, hence this fix
	 */
	if ((adapter->iface_type == MWIFIEX_USB ||
	     adapter->iface_type == MWIFIEX_PCIE) &&
	    skb->truesize > MWIFIEX_RX_DATA_BUF_SIZE)
		skb->truesize += (skb->len - MWIFIEX_RX_DATA_BUF_SIZE);

	/* Forward multicast/broadcast packet to upper layer*/
	netif_rx_any_context(skb);
>>>>>>> 24b8d41d
	return 0;
}

/*
 * This function processes the packet received on AP interface.
 *
 * The function looks into the RxPD and performs sanity tests on the
 * received buffer to ensure its a valid packet before processing it
 * further. If the packet is determined to be aggregated, it is
 * de-aggregated accordingly. Then skb is passed to AP packet forwarding logic.
 *
 * The completion callback is called after processing is complete.
 */
int mwifiex_process_uap_rx_packet(struct mwifiex_private *priv,
				  struct sk_buff *skb)
{
	struct mwifiex_adapter *adapter = priv->adapter;
	int ret;
	struct uap_rxpd *uap_rx_pd;
	struct rx_packet_hdr *rx_pkt_hdr;
	u16 rx_pkt_type;
	u8 ta[ETH_ALEN], pkt_type;
	struct mwifiex_sta_node *node;

	uap_rx_pd = (struct uap_rxpd *)(skb->data);
	rx_pkt_type = le16_to_cpu(uap_rx_pd->rx_pkt_type);
	rx_pkt_hdr = (void *)uap_rx_pd + le16_to_cpu(uap_rx_pd->rx_pkt_offset);

	ether_addr_copy(ta, rx_pkt_hdr->eth803_hdr.h_source);

	if ((le16_to_cpu(uap_rx_pd->rx_pkt_offset) +
	     le16_to_cpu(uap_rx_pd->rx_pkt_length)) > (u16) skb->len) {
		mwifiex_dbg(adapter, ERROR,
			    "wrong rx packet: len=%d, offset=%d, length=%d\n",
			    skb->len, le16_to_cpu(uap_rx_pd->rx_pkt_offset),
			    le16_to_cpu(uap_rx_pd->rx_pkt_length));
		priv->stats.rx_dropped++;

		node = mwifiex_get_sta_entry(priv, ta);
		if (node)
			node->stats.tx_failed++;

		dev_kfree_skb_any(skb);
		return 0;
	}

	if (rx_pkt_type == PKT_TYPE_MGMT) {
		ret = mwifiex_process_mgmt_packet(priv, skb);
		if (ret)
			mwifiex_dbg(adapter, DATA, "Rx of mgmt packet failed");
		dev_kfree_skb_any(skb);
		return ret;
	}


	if (rx_pkt_type != PKT_TYPE_BAR && uap_rx_pd->priority < MAX_NUM_TID) {
		spin_lock_bh(&priv->sta_list_spinlock);
		node = mwifiex_get_sta_entry(priv, ta);
		if (node)
			node->rx_seq[uap_rx_pd->priority] =
						le16_to_cpu(uap_rx_pd->seq_num);
		spin_unlock_bh(&priv->sta_list_spinlock);
	}

	if (!priv->ap_11n_enabled ||
	    (!mwifiex_11n_get_rx_reorder_tbl(priv, uap_rx_pd->priority, ta) &&
	    (le16_to_cpu(uap_rx_pd->rx_pkt_type) != PKT_TYPE_AMSDU))) {
		ret = mwifiex_handle_uap_rx_forward(priv, skb);
		return ret;
	}

	/* Reorder and send to kernel */
	pkt_type = (u8)le16_to_cpu(uap_rx_pd->rx_pkt_type);
	ret = mwifiex_11n_rx_reorder_pkt(priv, le16_to_cpu(uap_rx_pd->seq_num),
					 uap_rx_pd->priority, ta, pkt_type,
					 skb);

	if (ret || (rx_pkt_type == PKT_TYPE_BAR))
		dev_kfree_skb_any(skb);

	if (ret)
		priv->stats.rx_dropped++;

	return ret;
}

/*
 * This function fills the TxPD for AP tx packets.
 *
 * The Tx buffer received by this function should already have the
 * header space allocated for TxPD.
 *
 * This function inserts the TxPD in between interface header and actual
 * data and adjusts the buffer pointers accordingly.
 *
 * The following TxPD fields are set by this function, as required -
 *      - BSS number
 *      - Tx packet length and offset
 *      - Priority
 *      - Packet delay
 *      - Priority specific Tx control
 *      - Flags
 */
void *mwifiex_process_uap_txpd(struct mwifiex_private *priv,
			       struct sk_buff *skb)
{
	struct mwifiex_adapter *adapter = priv->adapter;
	struct uap_txpd *txpd;
	struct mwifiex_txinfo *tx_info = MWIFIEX_SKB_TXCB(skb);
	int pad;
	u16 pkt_type, pkt_offset;
	int hroom = adapter->intf_hdr_len;

	if (!skb->len) {
		mwifiex_dbg(adapter, ERROR,
			    "Tx: bad packet length: %d\n", skb->len);
		tx_info->status_code = -1;
		return skb->data;
	}

	BUG_ON(skb_headroom(skb) < MWIFIEX_MIN_DATA_HEADER_LEN);

	pkt_type = mwifiex_is_skb_mgmt_frame(skb) ? PKT_TYPE_MGMT : 0;

	pad = ((void *)skb->data - (sizeof(*txpd) + hroom) - NULL) &
			(MWIFIEX_DMA_ALIGN_SZ - 1);

	skb_push(skb, sizeof(*txpd) + pad);

	txpd = (struct uap_txpd *)skb->data;
	memset(txpd, 0, sizeof(*txpd));
	txpd->bss_num = priv->bss_num;
	txpd->bss_type = priv->bss_type;
	txpd->tx_pkt_length = cpu_to_le16((u16)(skb->len - (sizeof(*txpd) +
						pad)));
	txpd->priority = (u8)skb->priority;

	txpd->pkt_delay_2ms = mwifiex_wmm_compute_drv_pkt_delay(priv, skb);

	if (tx_info->flags & MWIFIEX_BUF_FLAG_EAPOL_TX_STATUS ||
	    tx_info->flags & MWIFIEX_BUF_FLAG_ACTION_TX_STATUS) {
		txpd->tx_token_id = tx_info->ack_frame_id;
		txpd->flags |= MWIFIEX_TXPD_FLAGS_REQ_TX_STATUS;
	}

	if (txpd->priority < ARRAY_SIZE(priv->wmm.user_pri_pkt_tx_ctrl))
		/*
		 * Set the priority specific tx_control field, setting of 0 will
		 * cause the default value to be used later in this function.
		 */
		txpd->tx_control =
		    cpu_to_le32(priv->wmm.user_pri_pkt_tx_ctrl[txpd->priority]);

	/* Offset of actual data */
	pkt_offset = sizeof(*txpd) + pad;
	if (pkt_type == PKT_TYPE_MGMT) {
		/* Set the packet type and add header for management frame */
		txpd->tx_pkt_type = cpu_to_le16(pkt_type);
		pkt_offset += MWIFIEX_MGMT_FRAME_HEADER_SIZE;
	}

	txpd->tx_pkt_offset = cpu_to_le16(pkt_offset);

	/* make space for adapter->intf_hdr_len */
	skb_push(skb, hroom);

	if (!txpd->tx_control)
		/* TxCtrl set by user or default */
		txpd->tx_control = cpu_to_le32(priv->pkt_tx_ctrl);

	return skb->data;
}<|MERGE_RESOLUTION|>--- conflicted
+++ resolved
@@ -288,35 +288,6 @@
 		src_node->stats.rx_packets++;
 	}
 
-<<<<<<< HEAD
-	skb->dev = priv->netdev;
-	skb->protocol = eth_type_trans(skb, priv->netdev);
-	skb->ip_summed = CHECKSUM_NONE;
-
-	/* This is required only in case of 11n and USB/PCIE as we alloc
-	 * a buffer of 4K only if its 11N (to be able to receive 4K
-	 * AMSDU packets). In case of SD we allocate buffers based
-	 * on the size of packet and hence this is not needed.
-	 *
-	 * Modifying the truesize here as our allocation for each
-	 * skb is 4K but we only receive 2K packets and this cause
-	 * the kernel to start dropping packets in case where
-	 * application has allocated buffer based on 2K size i.e.
-	 * if there a 64K packet received (in IP fragments and
-	 * application allocates 64K to receive this packet but
-	 * this packet would almost double up because we allocate
-	 * each 1.5K fragment in 4K and pass it up. As soon as the
-	 * 64K limit hits kernel will start to drop rest of the
-	 * fragments. Currently we fail the Filesndl-ht.scr script
-	 * for UDP, hence this fix
-	 */
-	if ((adapter->iface_type == MWIFIEX_USB ||
-	     adapter->iface_type == MWIFIEX_PCIE) &&
-	    (skb->truesize > MWIFIEX_RX_DATA_BUF_SIZE))
-		skb->truesize += (skb->len - MWIFIEX_RX_DATA_BUF_SIZE);
-
-=======
->>>>>>> 24b8d41d
 	if (is_multicast_ether_addr(p_ethhdr->h_dest) ||
 	    mwifiex_get_sta_entry(priv, p_ethhdr->h_dest)) {
 		if (skb_headroom(skb) < MWIFIEX_MIN_DATA_HEADER_LEN)
@@ -352,14 +323,6 @@
 			return 0;
 	}
 
-<<<<<<< HEAD
-	/* Forward multicast/broadcast packet to upper layer*/
-	if (in_interrupt())
-		netif_rx(skb);
-	else
-		netif_rx_ni(skb);
-
-=======
 	skb->dev = priv->netdev;
 	skb->protocol = eth_type_trans(skb, priv->netdev);
 	skb->ip_summed = CHECKSUM_NONE;
@@ -388,7 +351,6 @@
 
 	/* Forward multicast/broadcast packet to upper layer*/
 	netif_rx_any_context(skb);
->>>>>>> 24b8d41d
 	return 0;
 }
 
