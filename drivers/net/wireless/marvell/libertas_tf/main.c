--- conflicted
+++ resolved
@@ -505,11 +505,7 @@
 		stats.flag |= RX_FLAG_FAILED_FCS_CRC;
 	stats.freq = priv->cur_freq;
 	stats.band = NL80211_BAND_2GHZ;
-<<<<<<< HEAD
-	stats.signal = prxpd->snr;
-=======
 	stats.signal = prxpd->snr - prxpd->nf;
->>>>>>> 24b8d41d
 	priv->noise = prxpd->nf;
 	/* Marvell rate index has a hole at value 4 */
 	if (prxpd->rx_rate > 4)
