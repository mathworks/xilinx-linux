--- conflicted
+++ resolved
@@ -1179,13 +1179,10 @@
 
 	spin_lock_init(&card->lock);
 	card->workqueue = alloc_workqueue("libertas_sdio", WQ_MEM_RECLAIM, 0);
-<<<<<<< HEAD
-=======
 	if (unlikely(!card->workqueue)) {
 		ret = -ENOMEM;
 		goto err_queue;
 	}
->>>>>>> 24b8d41d
 	INIT_WORK(&card->packet_worker, if_sdio_host_to_card_worker);
 	init_waitqueue_head(&card->pwron_waitq);
 
