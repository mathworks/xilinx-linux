// SPDX-License-Identifier: GPL-2.0-or-later
/*
	Copyright (C) 2010 Willow Garage <http://www.willowgarage.com>
	Copyright (C) 2004 - 2010 Ivo van Doorn <IvDoorn@gmail.com>
	<http://rt2x00.serialmonkey.com>

 */

/*
	Module: rt2x00usb
	Abstract: rt2x00 generic usb device routines.
 */

#include <linux/kernel.h>
#include <linux/module.h>
#include <linux/slab.h>
#include <linux/usb.h>
#include <linux/bug.h>

#include "rt2x00.h"
#include "rt2x00usb.h"

static bool rt2x00usb_check_usb_error(struct rt2x00_dev *rt2x00dev, int status)
{
	if (status == -ENODEV || status == -ENOENT)
		return true;

	if (status == -EPROTO || status == -ETIMEDOUT)
		rt2x00dev->num_proto_errs++;
	else
		rt2x00dev->num_proto_errs = 0;

	if (rt2x00dev->num_proto_errs > 3)
		return true;

	return false;
}

/*
 * Interfacing with the HW.
 */
int rt2x00usb_vendor_request(struct rt2x00_dev *rt2x00dev,
			     const u8 request, const u8 requesttype,
			     const u16 offset, const u16 value,
			     void *buffer, const u16 buffer_length,
			     const int timeout)
{
	struct usb_device *usb_dev = to_usb_device_intf(rt2x00dev->dev);
	int status;
	unsigned int pipe =
	    (requesttype == USB_VENDOR_REQUEST_IN) ?
	    usb_rcvctrlpipe(usb_dev, 0) : usb_sndctrlpipe(usb_dev, 0);
	unsigned long expire = jiffies + msecs_to_jiffies(timeout);

	if (!test_bit(DEVICE_STATE_PRESENT, &rt2x00dev->flags))
		return -ENODEV;

	do {
		status = usb_control_msg(usb_dev, pipe, request, requesttype,
					 value, offset, buffer, buffer_length,
					 timeout / 2);
		if (status >= 0)
			return 0;

		if (rt2x00usb_check_usb_error(rt2x00dev, status)) {
			/* Device has disappeared. */
			clear_bit(DEVICE_STATE_PRESENT, &rt2x00dev->flags);
			break;
		}
	} while (time_before(jiffies, expire));

	rt2x00_err(rt2x00dev,
		   "Vendor Request 0x%02x failed for offset 0x%04x with error %d\n",
		   request, offset, status);

	return status;
}
EXPORT_SYMBOL_GPL(rt2x00usb_vendor_request);

int rt2x00usb_vendor_req_buff_lock(struct rt2x00_dev *rt2x00dev,
				   const u8 request, const u8 requesttype,
				   const u16 offset, void *buffer,
				   const u16 buffer_length, const int timeout)
{
	int status;

	BUG_ON(!mutex_is_locked(&rt2x00dev->csr_mutex));

	/*
	 * Check for Cache availability.
	 */
	if (unlikely(!rt2x00dev->csr.cache || buffer_length > CSR_CACHE_SIZE)) {
		rt2x00_err(rt2x00dev, "CSR cache not available\n");
		return -ENOMEM;
	}

	if (requesttype == USB_VENDOR_REQUEST_OUT)
		memcpy(rt2x00dev->csr.cache, buffer, buffer_length);

	status = rt2x00usb_vendor_request(rt2x00dev, request, requesttype,
					  offset, 0, rt2x00dev->csr.cache,
					  buffer_length, timeout);

	if (!status && requesttype == USB_VENDOR_REQUEST_IN)
		memcpy(buffer, rt2x00dev->csr.cache, buffer_length);

	return status;
}
EXPORT_SYMBOL_GPL(rt2x00usb_vendor_req_buff_lock);

int rt2x00usb_vendor_request_buff(struct rt2x00_dev *rt2x00dev,
				  const u8 request, const u8 requesttype,
				  const u16 offset, void *buffer,
				  const u16 buffer_length)
{
	int status = 0;
	unsigned char *tb;
	u16 off, len, bsize;

	mutex_lock(&rt2x00dev->csr_mutex);

	tb  = (char *)buffer;
	off = offset;
	len = buffer_length;
	while (len && !status) {
		bsize = min_t(u16, CSR_CACHE_SIZE, len);
		status = rt2x00usb_vendor_req_buff_lock(rt2x00dev, request,
							requesttype, off, tb,
							bsize, REGISTER_TIMEOUT);

		tb  += bsize;
		len -= bsize;
		off += bsize;
	}

	mutex_unlock(&rt2x00dev->csr_mutex);

	return status;
}
EXPORT_SYMBOL_GPL(rt2x00usb_vendor_request_buff);

int rt2x00usb_regbusy_read(struct rt2x00_dev *rt2x00dev,
			   const unsigned int offset,
			   const struct rt2x00_field32 field,
			   u32 *reg)
{
	unsigned int i;

	if (!test_bit(DEVICE_STATE_PRESENT, &rt2x00dev->flags))
		return -ENODEV;

	for (i = 0; i < REGISTER_USB_BUSY_COUNT; i++) {
		*reg = rt2x00usb_register_read_lock(rt2x00dev, offset);
		if (!rt2x00_get_field32(*reg, field))
			return 1;
		udelay(REGISTER_BUSY_DELAY);
	}

	rt2x00_err(rt2x00dev, "Indirect register access failed: offset=0x%.08x, value=0x%.08x\n",
		   offset, *reg);
	*reg = ~0;

	return 0;
}
EXPORT_SYMBOL_GPL(rt2x00usb_regbusy_read);


struct rt2x00_async_read_data {
	__le32 reg;
	struct usb_ctrlrequest cr;
	struct rt2x00_dev *rt2x00dev;
	bool (*callback)(struct rt2x00_dev *, int, u32);
};

static void rt2x00usb_register_read_async_cb(struct urb *urb)
{
	struct rt2x00_async_read_data *rd = urb->context;
	if (rd->callback(rd->rt2x00dev, urb->status, le32_to_cpu(rd->reg))) {
		usb_anchor_urb(urb, rd->rt2x00dev->anchor);
		if (usb_submit_urb(urb, GFP_ATOMIC) < 0) {
			usb_unanchor_urb(urb);
			kfree(rd);
		}
	} else
		kfree(rd);
}

void rt2x00usb_register_read_async(struct rt2x00_dev *rt2x00dev,
				   const unsigned int offset,
				   bool (*callback)(struct rt2x00_dev*, int, u32))
{
	struct usb_device *usb_dev = to_usb_device_intf(rt2x00dev->dev);
	struct urb *urb;
	struct rt2x00_async_read_data *rd;

	rd = kmalloc(sizeof(*rd), GFP_ATOMIC);
	if (!rd)
		return;

	urb = usb_alloc_urb(0, GFP_ATOMIC);
	if (!urb) {
		kfree(rd);
		return;
	}

	rd->rt2x00dev = rt2x00dev;
	rd->callback = callback;
	rd->cr.bRequestType = USB_VENDOR_REQUEST_IN;
	rd->cr.bRequest = USB_MULTI_READ;
	rd->cr.wValue = 0;
	rd->cr.wIndex = cpu_to_le16(offset);
	rd->cr.wLength = cpu_to_le16(sizeof(u32));

	usb_fill_control_urb(urb, usb_dev, usb_rcvctrlpipe(usb_dev, 0),
			     (unsigned char *)(&rd->cr), &rd->reg, sizeof(rd->reg),
			     rt2x00usb_register_read_async_cb, rd);
	usb_anchor_urb(urb, rt2x00dev->anchor);
	if (usb_submit_urb(urb, GFP_ATOMIC) < 0) {
		usb_unanchor_urb(urb);
		kfree(rd);
	}
	usb_free_urb(urb);
}
EXPORT_SYMBOL_GPL(rt2x00usb_register_read_async);

/*
 * TX data handlers.
 */
static void rt2x00usb_work_txdone_entry(struct queue_entry *entry)
{
	/*
	 * If the transfer to hardware succeeded, it does not mean the
	 * frame was send out correctly. It only means the frame
	 * was successfully pushed to the hardware, we have no
	 * way to determine the transmission status right now.
	 * (Only indirectly by looking at the failed TX counters
	 * in the register).
	 */
	if (test_bit(ENTRY_DATA_IO_FAILED, &entry->flags))
		rt2x00lib_txdone_noinfo(entry, TXDONE_FAILURE);
	else
		rt2x00lib_txdone_noinfo(entry, TXDONE_UNKNOWN);
}

static void rt2x00usb_work_txdone(struct work_struct *work)
{
	struct rt2x00_dev *rt2x00dev =
	    container_of(work, struct rt2x00_dev, txdone_work);
	struct data_queue *queue;
	struct queue_entry *entry;

	tx_queue_for_each(rt2x00dev, queue) {
		while (!rt2x00queue_empty(queue)) {
			entry = rt2x00queue_get_entry(queue, Q_INDEX_DONE);

			if (test_bit(ENTRY_OWNER_DEVICE_DATA, &entry->flags) ||
			    !test_bit(ENTRY_DATA_STATUS_PENDING, &entry->flags))
				break;

			rt2x00usb_work_txdone_entry(entry);
		}
	}
}

static void rt2x00usb_interrupt_txdone(struct urb *urb)
{
	struct queue_entry *entry = (struct queue_entry *)urb->context;
	struct rt2x00_dev *rt2x00dev = entry->queue->rt2x00dev;

	if (!test_bit(ENTRY_OWNER_DEVICE_DATA, &entry->flags))
		return;
	/*
	 * Check if the frame was correctly uploaded
	 */
	if (urb->status)
		set_bit(ENTRY_DATA_IO_FAILED, &entry->flags);
	/*
	 * Report the frame as DMA done
	 */
	rt2x00lib_dmadone(entry);

	if (rt2x00dev->ops->lib->tx_dma_done)
		rt2x00dev->ops->lib->tx_dma_done(entry);
	/*
	 * Schedule the delayed work for reading the TX status
	 * from the device.
	 */
	if (!rt2x00_has_cap_flag(rt2x00dev, REQUIRE_TXSTATUS_FIFO) ||
	    !kfifo_is_empty(&rt2x00dev->txstatus_fifo))
		queue_work(rt2x00dev->workqueue, &rt2x00dev->txdone_work);
}

static bool rt2x00usb_kick_tx_entry(struct queue_entry *entry, void *data)
{
	struct rt2x00_dev *rt2x00dev = entry->queue->rt2x00dev;
	struct usb_device *usb_dev = to_usb_device_intf(rt2x00dev->dev);
	struct queue_entry_priv_usb *entry_priv = entry->priv_data;
	u32 length;
	int status;

	if (!test_and_clear_bit(ENTRY_DATA_PENDING, &entry->flags) ||
	    test_bit(ENTRY_DATA_STATUS_PENDING, &entry->flags))
		return false;

	/*
	 * USB devices require certain padding at the end of each frame
	 * and urb. Those paddings are not included in skbs. Pass entry
	 * to the driver to determine what the overall length should be.
	 */
	length = rt2x00dev->ops->lib->get_tx_data_len(entry);

	status = skb_padto(entry->skb, length);
	if (unlikely(status)) {
		/* TODO: report something more appropriate than IO_FAILED. */
		rt2x00_warn(rt2x00dev, "TX SKB padding error, out of memory\n");
		set_bit(ENTRY_DATA_IO_FAILED, &entry->flags);
		rt2x00lib_dmadone(entry);

		return false;
	}

	usb_fill_bulk_urb(entry_priv->urb, usb_dev,
			  usb_sndbulkpipe(usb_dev, entry->queue->usb_endpoint),
			  entry->skb->data, length,
			  rt2x00usb_interrupt_txdone, entry);

	usb_anchor_urb(entry_priv->urb, rt2x00dev->anchor);
	status = usb_submit_urb(entry_priv->urb, GFP_ATOMIC);
	if (status) {
<<<<<<< HEAD
		usb_unanchor_urb(entry_priv->urb);
		if (status == -ENODEV)
=======
		if (rt2x00usb_check_usb_error(rt2x00dev, status))
>>>>>>> 24b8d41d
			clear_bit(DEVICE_STATE_PRESENT, &rt2x00dev->flags);
		set_bit(ENTRY_DATA_IO_FAILED, &entry->flags);
		rt2x00lib_dmadone(entry);
	}

	return false;
}

/*
 * RX data handlers.
 */
static void rt2x00usb_work_rxdone(struct work_struct *work)
{
	struct rt2x00_dev *rt2x00dev =
	    container_of(work, struct rt2x00_dev, rxdone_work);
	struct queue_entry *entry;
	struct skb_frame_desc *skbdesc;
	u8 rxd[32];

	while (!rt2x00queue_empty(rt2x00dev->rx)) {
		entry = rt2x00queue_get_entry(rt2x00dev->rx, Q_INDEX_DONE);

		if (test_bit(ENTRY_OWNER_DEVICE_DATA, &entry->flags))
			break;

		/*
		 * Fill in desc fields of the skb descriptor
		 */
		skbdesc = get_skb_frame_desc(entry->skb);
		skbdesc->desc = rxd;
		skbdesc->desc_len = entry->queue->desc_size;

		/*
		 * Send the frame to rt2x00lib for further processing.
		 */
		rt2x00lib_rxdone(entry, GFP_KERNEL);
	}
}

static void rt2x00usb_interrupt_rxdone(struct urb *urb)
{
	struct queue_entry *entry = (struct queue_entry *)urb->context;
	struct rt2x00_dev *rt2x00dev = entry->queue->rt2x00dev;

	if (!test_bit(ENTRY_OWNER_DEVICE_DATA, &entry->flags))
		return;

	/*
	 * Check if the received data is simply too small
	 * to be actually valid, or if the urb is signaling
	 * a problem.
	 */
	if (urb->actual_length < entry->queue->desc_size || urb->status)
		set_bit(ENTRY_DATA_IO_FAILED, &entry->flags);

	/*
	 * Report the frame as DMA done
	 */
	rt2x00lib_dmadone(entry);

	/*
	 * Schedule the delayed work for processing RX data
	 */
	queue_work(rt2x00dev->workqueue, &rt2x00dev->rxdone_work);
}

static bool rt2x00usb_kick_rx_entry(struct queue_entry *entry, void *data)
{
	struct rt2x00_dev *rt2x00dev = entry->queue->rt2x00dev;
	struct usb_device *usb_dev = to_usb_device_intf(rt2x00dev->dev);
	struct queue_entry_priv_usb *entry_priv = entry->priv_data;
	int status;

	if (test_and_set_bit(ENTRY_OWNER_DEVICE_DATA, &entry->flags))
		return false;

	rt2x00lib_dmastart(entry);

	usb_fill_bulk_urb(entry_priv->urb, usb_dev,
			  usb_rcvbulkpipe(usb_dev, entry->queue->usb_endpoint),
			  entry->skb->data, entry->skb->len,
			  rt2x00usb_interrupt_rxdone, entry);

	usb_anchor_urb(entry_priv->urb, rt2x00dev->anchor);
	status = usb_submit_urb(entry_priv->urb, GFP_ATOMIC);
	if (status) {
<<<<<<< HEAD
		usb_unanchor_urb(entry_priv->urb);
		if (status == -ENODEV)
=======
		if (rt2x00usb_check_usb_error(rt2x00dev, status))
>>>>>>> 24b8d41d
			clear_bit(DEVICE_STATE_PRESENT, &rt2x00dev->flags);
		set_bit(ENTRY_DATA_IO_FAILED, &entry->flags);
		rt2x00lib_dmadone(entry);
	}

	return false;
}

void rt2x00usb_kick_queue(struct data_queue *queue)
{
	switch (queue->qid) {
	case QID_AC_VO:
	case QID_AC_VI:
	case QID_AC_BE:
	case QID_AC_BK:
		if (!rt2x00queue_empty(queue))
			rt2x00queue_for_each_entry(queue,
						   Q_INDEX_DONE,
						   Q_INDEX,
						   NULL,
						   rt2x00usb_kick_tx_entry);
		break;
	case QID_RX:
		if (!rt2x00queue_full(queue))
			rt2x00queue_for_each_entry(queue,
						   Q_INDEX,
						   Q_INDEX_DONE,
						   NULL,
						   rt2x00usb_kick_rx_entry);
		break;
	default:
		break;
	}
}
EXPORT_SYMBOL_GPL(rt2x00usb_kick_queue);

static bool rt2x00usb_flush_entry(struct queue_entry *entry, void *data)
{
	struct rt2x00_dev *rt2x00dev = entry->queue->rt2x00dev;
	struct queue_entry_priv_usb *entry_priv = entry->priv_data;
	struct queue_entry_priv_usb_bcn *bcn_priv = entry->priv_data;

	if (!test_bit(ENTRY_OWNER_DEVICE_DATA, &entry->flags))
		return false;

	usb_kill_urb(entry_priv->urb);

	/*
	 * Kill guardian urb (if required by driver).
	 */
	if ((entry->queue->qid == QID_BEACON) &&
	    (rt2x00_has_cap_flag(rt2x00dev, REQUIRE_BEACON_GUARD)))
		usb_kill_urb(bcn_priv->guardian_urb);

	return false;
}

void rt2x00usb_flush_queue(struct data_queue *queue, bool drop)
{
	struct work_struct *completion;
	unsigned int i;

	if (drop)
		rt2x00queue_for_each_entry(queue, Q_INDEX_DONE, Q_INDEX, NULL,
					   rt2x00usb_flush_entry);

	/*
	 * Obtain the queue completion handler
	 */
	switch (queue->qid) {
	case QID_AC_VO:
	case QID_AC_VI:
	case QID_AC_BE:
	case QID_AC_BK:
		completion = &queue->rt2x00dev->txdone_work;
		break;
	case QID_RX:
		completion = &queue->rt2x00dev->rxdone_work;
		break;
	default:
		return;
	}

	for (i = 0; i < 10; i++) {
		/*
		 * Check if the driver is already done, otherwise we
		 * have to sleep a little while to give the driver/hw
		 * the oppurtunity to complete interrupt process itself.
		 */
		if (rt2x00queue_empty(queue))
			break;

		/*
		 * Schedule the completion handler manually, when this
		 * worker function runs, it should cleanup the queue.
		 */
		queue_work(queue->rt2x00dev->workqueue, completion);

		/*
		 * Wait for a little while to give the driver
		 * the oppurtunity to recover itself.
		 */
		msleep(50);
	}
}
EXPORT_SYMBOL_GPL(rt2x00usb_flush_queue);

static void rt2x00usb_watchdog_tx_dma(struct data_queue *queue)
{
	rt2x00_warn(queue->rt2x00dev, "TX queue %d DMA timed out, invoke forced reset\n",
		    queue->qid);

	rt2x00queue_stop_queue(queue);
	rt2x00queue_flush_queue(queue, true);
	rt2x00queue_start_queue(queue);
}

static int rt2x00usb_dma_timeout(struct data_queue *queue)
{
	struct queue_entry *entry;

	entry = rt2x00queue_get_entry(queue, Q_INDEX_DMA_DONE);
	return rt2x00queue_dma_timeout(entry);
}

void rt2x00usb_watchdog(struct rt2x00_dev *rt2x00dev)
{
	struct data_queue *queue;

	tx_queue_for_each(rt2x00dev, queue) {
		if (!rt2x00queue_empty(queue)) {
			if (rt2x00usb_dma_timeout(queue))
				rt2x00usb_watchdog_tx_dma(queue);
		}
	}
}
EXPORT_SYMBOL_GPL(rt2x00usb_watchdog);

/*
 * Radio handlers
 */
void rt2x00usb_disable_radio(struct rt2x00_dev *rt2x00dev)
{
	rt2x00usb_vendor_request_sw(rt2x00dev, USB_RX_CONTROL, 0, 0,
				    REGISTER_TIMEOUT);
}
EXPORT_SYMBOL_GPL(rt2x00usb_disable_radio);

/*
 * Device initialization handlers.
 */
void rt2x00usb_clear_entry(struct queue_entry *entry)
{
	entry->flags = 0;

	if (entry->queue->qid == QID_RX)
		rt2x00usb_kick_rx_entry(entry, NULL);
}
EXPORT_SYMBOL_GPL(rt2x00usb_clear_entry);

static void rt2x00usb_assign_endpoint(struct data_queue *queue,
				      struct usb_endpoint_descriptor *ep_desc)
{
	struct usb_device *usb_dev = to_usb_device_intf(queue->rt2x00dev->dev);
	int pipe;

	queue->usb_endpoint = usb_endpoint_num(ep_desc);

	if (queue->qid == QID_RX) {
		pipe = usb_rcvbulkpipe(usb_dev, queue->usb_endpoint);
		queue->usb_maxpacket = usb_maxpacket(usb_dev, pipe, 0);
	} else {
		pipe = usb_sndbulkpipe(usb_dev, queue->usb_endpoint);
		queue->usb_maxpacket = usb_maxpacket(usb_dev, pipe, 1);
	}

	if (!queue->usb_maxpacket)
		queue->usb_maxpacket = 1;
}

static int rt2x00usb_find_endpoints(struct rt2x00_dev *rt2x00dev)
{
	struct usb_interface *intf = to_usb_interface(rt2x00dev->dev);
	struct usb_host_interface *intf_desc = intf->cur_altsetting;
	struct usb_endpoint_descriptor *ep_desc;
	struct data_queue *queue = rt2x00dev->tx;
	struct usb_endpoint_descriptor *tx_ep_desc = NULL;
	unsigned int i;

	/*
	 * Walk through all available endpoints to search for "bulk in"
	 * and "bulk out" endpoints. When we find such endpoints collect
	 * the information we need from the descriptor and assign it
	 * to the queue.
	 */
	for (i = 0; i < intf_desc->desc.bNumEndpoints; i++) {
		ep_desc = &intf_desc->endpoint[i].desc;

		if (usb_endpoint_is_bulk_in(ep_desc)) {
			rt2x00usb_assign_endpoint(rt2x00dev->rx, ep_desc);
		} else if (usb_endpoint_is_bulk_out(ep_desc) &&
			   (queue != queue_end(rt2x00dev))) {
			rt2x00usb_assign_endpoint(queue, ep_desc);
			queue = queue_next(queue);

			tx_ep_desc = ep_desc;
		}
	}

	/*
	 * At least 1 endpoint for RX and 1 endpoint for TX must be available.
	 */
	if (!rt2x00dev->rx->usb_endpoint || !rt2x00dev->tx->usb_endpoint) {
		rt2x00_err(rt2x00dev, "Bulk-in/Bulk-out endpoints not found\n");
		return -EPIPE;
	}

	/*
	 * It might be possible not all queues have a dedicated endpoint.
	 * Loop through all TX queues and copy the endpoint information
	 * which we have gathered from already assigned endpoints.
	 */
	txall_queue_for_each(rt2x00dev, queue) {
		if (!queue->usb_endpoint)
			rt2x00usb_assign_endpoint(queue, tx_ep_desc);
	}

	return 0;
}

static int rt2x00usb_alloc_entries(struct data_queue *queue)
{
	struct rt2x00_dev *rt2x00dev = queue->rt2x00dev;
	struct queue_entry_priv_usb *entry_priv;
	struct queue_entry_priv_usb_bcn *bcn_priv;
	unsigned int i;

	for (i = 0; i < queue->limit; i++) {
		entry_priv = queue->entries[i].priv_data;
		entry_priv->urb = usb_alloc_urb(0, GFP_KERNEL);
		if (!entry_priv->urb)
			return -ENOMEM;
	}

	/*
	 * If this is not the beacon queue or
	 * no guardian byte was required for the beacon,
	 * then we are done.
	 */
	if (queue->qid != QID_BEACON ||
	    !rt2x00_has_cap_flag(rt2x00dev, REQUIRE_BEACON_GUARD))
		return 0;

	for (i = 0; i < queue->limit; i++) {
		bcn_priv = queue->entries[i].priv_data;
		bcn_priv->guardian_urb = usb_alloc_urb(0, GFP_KERNEL);
		if (!bcn_priv->guardian_urb)
			return -ENOMEM;
	}

	return 0;
}

static void rt2x00usb_free_entries(struct data_queue *queue)
{
	struct rt2x00_dev *rt2x00dev = queue->rt2x00dev;
	struct queue_entry_priv_usb *entry_priv;
	struct queue_entry_priv_usb_bcn *bcn_priv;
	unsigned int i;

	if (!queue->entries)
		return;

	for (i = 0; i < queue->limit; i++) {
		entry_priv = queue->entries[i].priv_data;
		usb_kill_urb(entry_priv->urb);
		usb_free_urb(entry_priv->urb);
	}

	/*
	 * If this is not the beacon queue or
	 * no guardian byte was required for the beacon,
	 * then we are done.
	 */
	if (queue->qid != QID_BEACON ||
	    !rt2x00_has_cap_flag(rt2x00dev, REQUIRE_BEACON_GUARD))
		return;

	for (i = 0; i < queue->limit; i++) {
		bcn_priv = queue->entries[i].priv_data;
		usb_kill_urb(bcn_priv->guardian_urb);
		usb_free_urb(bcn_priv->guardian_urb);
	}
}

int rt2x00usb_initialize(struct rt2x00_dev *rt2x00dev)
{
	struct data_queue *queue;
	int status;

	/*
	 * Find endpoints for each queue
	 */
	status = rt2x00usb_find_endpoints(rt2x00dev);
	if (status)
		goto exit;

	/*
	 * Allocate DMA
	 */
	queue_for_each(rt2x00dev, queue) {
		status = rt2x00usb_alloc_entries(queue);
		if (status)
			goto exit;
	}

	return 0;

exit:
	rt2x00usb_uninitialize(rt2x00dev);

	return status;
}
EXPORT_SYMBOL_GPL(rt2x00usb_initialize);

void rt2x00usb_uninitialize(struct rt2x00_dev *rt2x00dev)
{
	struct data_queue *queue;

	usb_kill_anchored_urbs(rt2x00dev->anchor);
	hrtimer_cancel(&rt2x00dev->txstatus_timer);
	cancel_work_sync(&rt2x00dev->rxdone_work);
	cancel_work_sync(&rt2x00dev->txdone_work);

	queue_for_each(rt2x00dev, queue)
		rt2x00usb_free_entries(queue);
}
EXPORT_SYMBOL_GPL(rt2x00usb_uninitialize);

/*
 * USB driver handlers.
 */
static void rt2x00usb_free_reg(struct rt2x00_dev *rt2x00dev)
{
	kfree(rt2x00dev->rf);
	rt2x00dev->rf = NULL;

	kfree(rt2x00dev->eeprom);
	rt2x00dev->eeprom = NULL;

	kfree(rt2x00dev->csr.cache);
	rt2x00dev->csr.cache = NULL;
}

static int rt2x00usb_alloc_reg(struct rt2x00_dev *rt2x00dev)
{
	rt2x00dev->csr.cache = kzalloc(CSR_CACHE_SIZE, GFP_KERNEL);
	if (!rt2x00dev->csr.cache)
		goto exit;

	rt2x00dev->eeprom = kzalloc(rt2x00dev->ops->eeprom_size, GFP_KERNEL);
	if (!rt2x00dev->eeprom)
		goto exit;

	rt2x00dev->rf = kzalloc(rt2x00dev->ops->rf_size, GFP_KERNEL);
	if (!rt2x00dev->rf)
		goto exit;

	return 0;

exit:
	rt2x00_probe_err("Failed to allocate registers\n");

	rt2x00usb_free_reg(rt2x00dev);

	return -ENOMEM;
}

int rt2x00usb_probe(struct usb_interface *usb_intf,
		    const struct rt2x00_ops *ops)
{
	struct usb_device *usb_dev = interface_to_usbdev(usb_intf);
	struct ieee80211_hw *hw;
	struct rt2x00_dev *rt2x00dev;
	int retval;

	usb_dev = usb_get_dev(usb_dev);
	usb_reset_device(usb_dev);

	hw = ieee80211_alloc_hw(sizeof(struct rt2x00_dev), ops->hw);
	if (!hw) {
		rt2x00_probe_err("Failed to allocate hardware\n");
		retval = -ENOMEM;
		goto exit_put_device;
	}

	usb_set_intfdata(usb_intf, hw);

	rt2x00dev = hw->priv;
	rt2x00dev->dev = &usb_intf->dev;
	rt2x00dev->ops = ops;
	rt2x00dev->hw = hw;

	rt2x00_set_chip_intf(rt2x00dev, RT2X00_CHIP_INTF_USB);

	INIT_WORK(&rt2x00dev->rxdone_work, rt2x00usb_work_rxdone);
	INIT_WORK(&rt2x00dev->txdone_work, rt2x00usb_work_txdone);
	hrtimer_init(&rt2x00dev->txstatus_timer, CLOCK_MONOTONIC,
		     HRTIMER_MODE_REL);

	retval = rt2x00usb_alloc_reg(rt2x00dev);
	if (retval)
		goto exit_free_device;

	rt2x00dev->anchor = devm_kmalloc(&usb_dev->dev,
					sizeof(struct usb_anchor),
					GFP_KERNEL);
	if (!rt2x00dev->anchor) {
		retval = -ENOMEM;
		goto exit_free_reg;
	}
	init_usb_anchor(rt2x00dev->anchor);

	retval = rt2x00lib_probe_dev(rt2x00dev);
	if (retval)
		goto exit_free_anchor;

	rt2x00dev->anchor = devm_kmalloc(&usb_dev->dev,
					sizeof(struct usb_anchor),
					GFP_KERNEL);
	if (!rt2x00dev->anchor) {
		retval = -ENOMEM;
		goto exit_free_reg;
	}

	init_usb_anchor(rt2x00dev->anchor);
	return 0;

exit_free_anchor:
	usb_kill_anchored_urbs(rt2x00dev->anchor);

exit_free_reg:
	rt2x00usb_free_reg(rt2x00dev);

exit_free_device:
	ieee80211_free_hw(hw);

exit_put_device:
	usb_put_dev(usb_dev);

	usb_set_intfdata(usb_intf, NULL);

	return retval;
}
EXPORT_SYMBOL_GPL(rt2x00usb_probe);

void rt2x00usb_disconnect(struct usb_interface *usb_intf)
{
	struct ieee80211_hw *hw = usb_get_intfdata(usb_intf);
	struct rt2x00_dev *rt2x00dev = hw->priv;

	/*
	 * Free all allocated data.
	 */
	rt2x00lib_remove_dev(rt2x00dev);
	rt2x00usb_free_reg(rt2x00dev);
	ieee80211_free_hw(hw);

	/*
	 * Free the USB device data.
	 */
	usb_set_intfdata(usb_intf, NULL);
	usb_put_dev(interface_to_usbdev(usb_intf));
}
EXPORT_SYMBOL_GPL(rt2x00usb_disconnect);

#ifdef CONFIG_PM
int rt2x00usb_suspend(struct usb_interface *usb_intf, pm_message_t state)
{
	struct ieee80211_hw *hw = usb_get_intfdata(usb_intf);
	struct rt2x00_dev *rt2x00dev = hw->priv;

	return rt2x00lib_suspend(rt2x00dev);
}
EXPORT_SYMBOL_GPL(rt2x00usb_suspend);

int rt2x00usb_resume(struct usb_interface *usb_intf)
{
	struct ieee80211_hw *hw = usb_get_intfdata(usb_intf);
	struct rt2x00_dev *rt2x00dev = hw->priv;

	return rt2x00lib_resume(rt2x00dev);
}
EXPORT_SYMBOL_GPL(rt2x00usb_resume);
#endif /* CONFIG_PM */

/*
 * rt2x00usb module information.
 */
MODULE_AUTHOR(DRV_PROJECT);
MODULE_VERSION(DRV_VERSION);
MODULE_DESCRIPTION("rt2x00 usb library");
MODULE_LICENSE("GPL");<|MERGE_RESOLUTION|>--- conflicted
+++ resolved
@@ -324,15 +324,9 @@
 			  entry->skb->data, length,
 			  rt2x00usb_interrupt_txdone, entry);
 
-	usb_anchor_urb(entry_priv->urb, rt2x00dev->anchor);
 	status = usb_submit_urb(entry_priv->urb, GFP_ATOMIC);
 	if (status) {
-<<<<<<< HEAD
-		usb_unanchor_urb(entry_priv->urb);
-		if (status == -ENODEV)
-=======
 		if (rt2x00usb_check_usb_error(rt2x00dev, status))
->>>>>>> 24b8d41d
 			clear_bit(DEVICE_STATE_PRESENT, &rt2x00dev->flags);
 		set_bit(ENTRY_DATA_IO_FAILED, &entry->flags);
 		rt2x00lib_dmadone(entry);
@@ -416,15 +410,9 @@
 			  entry->skb->data, entry->skb->len,
 			  rt2x00usb_interrupt_rxdone, entry);
 
-	usb_anchor_urb(entry_priv->urb, rt2x00dev->anchor);
 	status = usb_submit_urb(entry_priv->urb, GFP_ATOMIC);
 	if (status) {
-<<<<<<< HEAD
-		usb_unanchor_urb(entry_priv->urb);
-		if (status == -ENODEV)
-=======
 		if (rt2x00usb_check_usb_error(rt2x00dev, status))
->>>>>>> 24b8d41d
 			clear_bit(DEVICE_STATE_PRESENT, &rt2x00dev->flags);
 		set_bit(ENTRY_DATA_IO_FAILED, &entry->flags);
 		rt2x00lib_dmadone(entry);
@@ -852,15 +840,6 @@
 	if (retval)
 		goto exit_free_anchor;
 
-	rt2x00dev->anchor = devm_kmalloc(&usb_dev->dev,
-					sizeof(struct usb_anchor),
-					GFP_KERNEL);
-	if (!rt2x00dev->anchor) {
-		retval = -ENOMEM;
-		goto exit_free_reg;
-	}
-
-	init_usb_anchor(rt2x00dev->anchor);
 	return 0;
 
 exit_free_anchor:
