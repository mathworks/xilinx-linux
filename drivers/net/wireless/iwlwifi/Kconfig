config IWLWIFI
	tristate "Intel Wireless WiFi Next Gen AGN - Wireless-N/Advanced-N/Ultimate-N (iwlwifi) "
	depends on PCI && MAC80211 && HAS_IOMEM
	select FW_LOADER
	---help---
	  Select to build the driver supporting the:

	  Intel Wireless WiFi Link Next-Gen AGN

	  This option enables support for use with the following hardware:
		Intel Wireless WiFi Link 6250AGN Adapter
		Intel 6000 Series Wi-Fi Adapters (6200AGN and 6300AGN)
		Intel WiFi Link 1000BGN
		Intel Wireless WiFi 5150AGN
		Intel Wireless WiFi 5100AGN, 5300AGN, and 5350AGN
		Intel 6005 Series Wi-Fi Adapters
		Intel 6030 Series Wi-Fi Adapters
		Intel Wireless WiFi Link 6150BGN 2 Adapter
		Intel 100 Series Wi-Fi Adapters (100BGN and 130BGN)
		Intel 2000 Series Wi-Fi Adapters
		Intel 7260 Wi-Fi Adapter
		Intel 3160 Wi-Fi Adapter
		Intel 7265 Wi-Fi Adapter
<<<<<<< HEAD
		Intel 8260 Wi-Fi Adapter
=======
		Intel 3165 Wi-Fi Adapter
>>>>>>> 29220891


	  This driver uses the kernel's mac80211 subsystem.

	  In order to use this driver, you will need a firmware
	  image for it. You can obtain the microcode from:

	          <http://wireless.kernel.org/en/users/Drivers/iwlwifi>.

	  The firmware is typically installed in /lib/firmware. You can
	  look in the hotplug script /etc/hotplug/firmware.agent to
	  determine which directory FIRMWARE_DIR is set to when the script
	  runs.

	  If you want to compile the driver as a module ( = code which can be
	  inserted in and removed from the running kernel whenever you want),
	  say M here and read <file:Documentation/kbuild/modules.txt>.  The
	  module will be called iwlwifi.

if IWLWIFI

config IWLWIFI_LEDS
	bool
	depends on LEDS_CLASS=y || LEDS_CLASS=IWLWIFI
	select LEDS_TRIGGERS
	select MAC80211_LEDS
	default y

config IWLDVM
	tristate "Intel Wireless WiFi DVM Firmware support"
	default IWLWIFI
	help
	  This is the driver that supports the DVM firmware. The list
	  of the devices that use this firmware is available here:
	  https://wireless.wiki.kernel.org/en/users/drivers/iwlwifi#firmware

config IWLMVM
	tristate "Intel Wireless WiFi MVM Firmware support"
	select WANT_DEV_COREDUMP
	help
	  This is the driver that supports the MVM firmware. The list
	  of the devices that use this firmware is available here:
	  https://wireless.wiki.kernel.org/en/users/drivers/iwlwifi#firmware

# don't call it _MODULE -- will confuse Kconfig/fixdep/...
config IWLWIFI_OPMODE_MODULAR
	bool
	default y if IWLDVM=m
	default y if IWLMVM=m

comment "WARNING: iwlwifi is useless without IWLDVM or IWLMVM"
	depends on IWLDVM=n && IWLMVM=n

config IWLWIFI_BCAST_FILTERING
	bool "Enable broadcast filtering"
	depends on IWLMVM
	help
	  Say Y here to enable default bcast filtering configuration.

	  Enabling broadcast filtering will drop any incoming wireless
	  broadcast frames, except some very specific predefined
	  patterns (e.g. incoming arp requests).

	  If unsure, don't enable this option, as some programs might
	  expect incoming broadcasts for their normal operations.

config IWLWIFI_UAPSD
	bool "enable U-APSD by default"
	depends on IWLMVM
	help
	  Say Y here to enable U-APSD by default. This may cause
	  interoperability problems with some APs, manifesting in lower than
	  expected throughput due to those APs not enabling aggregation

	  If unsure, say N.

menu "Debugging Options"

config IWLWIFI_DEBUG
	bool "Enable full debugging output in the iwlwifi driver"
	---help---
	  This option will enable debug tracing output for the iwlwifi drivers

	  This will result in the kernel module being ~100k larger.  You can
	  control which debug output is sent to the kernel log by setting the
	  value in

		/sys/module/iwlwifi/parameters/debug

	  This entry will only exist if this option is enabled.

	  To set a value, simply echo an 8-byte hex value to the same file:

		  % echo 0x43fff > /sys/module/iwlwifi/parameters/debug

	  You can find the list of debug mask values in:
		  drivers/net/wireless/iwlwifi/iwl-debug.h

	  If this is your first time using this driver, you should say Y here
	  as the debug information can assist others in helping you resolve
	  any problems you may encounter.

config IWLWIFI_DEBUGFS
        bool "iwlwifi debugfs support"
        depends on MAC80211_DEBUGFS
        ---help---
	  Enable creation of debugfs files for the iwlwifi drivers. This
	  is a low-impact option that allows getting insight into the
	  driver's state at runtime.

config IWLWIFI_DEBUG_EXPERIMENTAL_UCODE
        bool "Experimental uCode support"
        depends on IWLWIFI_DEBUG
        ---help---
	  Enable use of experimental ucode for testing and debugging.

config IWLWIFI_DEVICE_TRACING
	bool "iwlwifi device access tracing"
	depends on EVENT_TRACING
	help
	  Say Y here to trace all commands, including TX frames and IO
	  accesses, sent to the device. If you say yes, iwlwifi will
	  register with the ftrace framework for event tracing and dump
	  all this information to the ringbuffer, you may need to
	  increase the ringbuffer size. See the ftrace documentation
	  for more information.

	  When tracing is not enabled, this option still has some
	  (though rather small) overhead.

	  If unsure, say Y so we can help you better when problems
	  occur.
endmenu

endif<|MERGE_RESOLUTION|>--- conflicted
+++ resolved
@@ -21,11 +21,8 @@
 		Intel 7260 Wi-Fi Adapter
 		Intel 3160 Wi-Fi Adapter
 		Intel 7265 Wi-Fi Adapter
-<<<<<<< HEAD
+		Intel 3165 Wi-Fi Adapter
 		Intel 8260 Wi-Fi Adapter
-=======
-		Intel 3165 Wi-Fi Adapter
->>>>>>> 29220891
 
 
 	  This driver uses the kernel's mac80211 subsystem.
