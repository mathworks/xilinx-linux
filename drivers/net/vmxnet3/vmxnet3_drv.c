--- conflicted
+++ resolved
@@ -1,11 +1,7 @@
 /*
  * Linux driver for VMware's vmxnet3 ethernet NIC.
  *
-<<<<<<< HEAD
- * Copyright (C) 2008-2016, VMware, Inc. All Rights Reserved.
-=======
  * Copyright (C) 2008-2020, VMware, Inc. All Rights Reserved.
->>>>>>> 24b8d41d
  *
  * This program is free software; you can redistribute it and/or modify it
  * under the terms of the GNU General Public License as published by the
@@ -1382,15 +1378,12 @@
 			 */
 			break;
 		}
-<<<<<<< HEAD
-=======
 
 		/* Prevent any rcd field from being (speculatively) read before
 		 * rcd->gen is read.
 		 */
 		dma_rmb();
 
->>>>>>> 24b8d41d
 		BUG_ON(rcd->rqID != rq->qid && rcd->rqID != rq->qid2 &&
 		       rcd->rqID != rq->dataRingQid);
 		idx = rcd->rxdIdx;
@@ -1737,13 +1730,6 @@
 		rq->data_ring.base = NULL;
 	}
 
-	if (rq->data_ring.base) {
-		dma_free_coherent(&adapter->pdev->dev,
-				  rq->rx_ring[0].size * rq->data_ring.desc_size,
-				  rq->data_ring.base, rq->data_ring.basePA);
-		rq->data_ring.base = NULL;
-	}
-
 	if (rq->comp_ring.base) {
 		dma_free_coherent(&adapter->pdev->dev, rq->comp_ring.size
 				  * sizeof(struct Vmxnet3_RxCompDesc),
@@ -2645,8 +2631,6 @@
 
 	spin_unlock_irqrestore(&adapter->cmd_lock, flags);
 }
-<<<<<<< HEAD
-=======
 
 static void
 vmxnet3_init_rssfields(struct vmxnet3_adapter *adapter)
@@ -2680,7 +2664,6 @@
 
 	spin_unlock_irqrestore(&adapter->cmd_lock, flags);
 }
->>>>>>> 24b8d41d
 
 int
 vmxnet3_activate_dev(struct vmxnet3_adapter *adapter)
@@ -2731,10 +2714,7 @@
 	}
 
 	vmxnet3_init_coalesce(adapter);
-<<<<<<< HEAD
-=======
 	vmxnet3_init_rssfields(adapter);
->>>>>>> 24b8d41d
 
 	for (i = 0; i < adapter->num_rx_queues; i++) {
 		VMXNET3_WRITE_BAR0_REG(adapter,
@@ -3527,16 +3507,12 @@
 		goto err_alloc_pci;
 
 	ver = VMXNET3_READ_BAR1_REG(adapter, VMXNET3_REG_VRRS);
-<<<<<<< HEAD
-	if (ver & (1 << VMXNET3_REV_3)) {
-=======
 	if (ver & (1 << VMXNET3_REV_4)) {
 		VMXNET3_WRITE_BAR1_REG(adapter,
 				       VMXNET3_REG_VRRS,
 				       1 << VMXNET3_REV_4);
 		adapter->version = VMXNET3_REV_4 + 1;
 	} else if (ver & (1 << VMXNET3_REV_3)) {
->>>>>>> 24b8d41d
 		VMXNET3_WRITE_BAR1_REG(adapter,
 				       VMXNET3_REG_VRRS,
 				       1 << VMXNET3_REV_3);
@@ -3580,22 +3556,15 @@
 			err = -ENOMEM;
 			goto err_ver;
 		}
-<<<<<<< HEAD
-		memset(adapter->coal_conf, 0, sizeof(*adapter->coal_conf));
-=======
->>>>>>> 24b8d41d
 		adapter->coal_conf->coalMode = VMXNET3_COALESCE_DISABLED;
 		adapter->default_coal_mode = true;
 	}
 
-<<<<<<< HEAD
-=======
 	if (VMXNET3_VERSION_GE_4(adapter)) {
 		adapter->default_rss_fields = true;
 		adapter->rss_fields = VMXNET3_RSS_FIELDS_DEFAULT;
 	}
 
->>>>>>> 24b8d41d
 	SET_NETDEV_DEV(netdev, &pdev->dev);
 	vmxnet3_declare_features(adapter, dma64);
 
