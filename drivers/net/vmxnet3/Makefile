################################################################################
#
# Linux driver for VMware's vmxnet3 ethernet NIC.
#
<<<<<<< HEAD
# Copyright (C) 2007-2016, VMware, Inc. All Rights Reserved.
=======
# Copyright (C) 2007-2020, VMware, Inc. All Rights Reserved.
>>>>>>> 24b8d41d
#
# This program is free software; you can redistribute it and/or modify it
# under the terms of the GNU General Public License as published by the
# Free Software Foundation; version 2 of the License and no later version.
#
# This program is distributed in the hope that it will be useful, but
# WITHOUT ANY WARRANTY; without even the implied warranty of
# MERCHANTABILITY OR FITNESS FOR A PARTICULAR PURPOSE, GOOD TITLE or
# NON INFRINGEMENT.  See the GNU General Public License for more
# details.
#
# You should have received a copy of the GNU General Public License
# along with this program; if not, write to the Free Software
# Foundation, Inc., 51 Franklin St, Fifth Floor, Boston, MA 02110-1301 USA.
#
# The full GNU General Public License is included in this distribution in
# the file called "COPYING".
#
# Maintained by: pv-drivers@vmware.com
#
#
################################################################################

#
# Makefile for the VMware vmxnet3 ethernet NIC driver
#

obj-$(CONFIG_VMXNET3) += vmxnet3.o

vmxnet3-objs := vmxnet3_drv.o vmxnet3_ethtool.o<|MERGE_RESOLUTION|>--- conflicted
+++ resolved
@@ -2,11 +2,7 @@
 #
 # Linux driver for VMware's vmxnet3 ethernet NIC.
 #
-<<<<<<< HEAD
-# Copyright (C) 2007-2016, VMware, Inc. All Rights Reserved.
-=======
 # Copyright (C) 2007-2020, VMware, Inc. All Rights Reserved.
->>>>>>> 24b8d41d
 #
 # This program is free software; you can redistribute it and/or modify it
 # under the terms of the GNU General Public License as published by the
