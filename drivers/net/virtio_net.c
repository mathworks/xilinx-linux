// SPDX-License-Identifier: GPL-2.0-or-later
/* A network driver using virtio.
 *
 * Copyright 2007 Rusty Russell <rusty@rustcorp.com.au> IBM Corporation
 */
//#define DEBUG
#include <linux/netdevice.h>
#include <linux/etherdevice.h>
#include <linux/ethtool.h>
#include <linux/module.h>
#include <linux/virtio.h>
#include <linux/virtio_net.h>
#include <linux/bpf.h>
#include <linux/bpf_trace.h>
#include <linux/scatterlist.h>
#include <linux/if_vlan.h>
#include <linux/slab.h>
#include <linux/cpu.h>
#include <linux/average.h>
#include <linux/filter.h>
#include <linux/kernel.h>
#include <net/route.h>
#include <net/xdp.h>
#include <net/net_failover.h>

static int napi_weight = NAPI_POLL_WEIGHT;
module_param(napi_weight, int, 0444);

static bool csum = true, gso = true, napi_tx = true;
module_param(csum, bool, 0444);
module_param(gso, bool, 0444);
module_param(napi_tx, bool, 0644);

/* FIXME: MTU in config. */
#define GOOD_PACKET_LEN (ETH_HLEN + VLAN_HLEN + ETH_DATA_LEN)
#define GOOD_COPY_LEN	128

#define VIRTNET_RX_PAD (NET_IP_ALIGN + NET_SKB_PAD)

/* Amount of XDP headroom to prepend to packets for use by xdp_adjust_head */
#define VIRTIO_XDP_HEADROOM 256

/* Separating two types of XDP xmit */
#define VIRTIO_XDP_TX		BIT(0)
#define VIRTIO_XDP_REDIR	BIT(1)

#define VIRTIO_XDP_FLAG	BIT(0)

/* RX packet size EWMA. The average packet size is used to determine the packet
 * buffer size when refilling RX rings. As the entire RX ring may be refilled
 * at once, the weight is chosen so that the EWMA will be insensitive to short-
 * term, transient changes in packet size.
 */
DECLARE_EWMA(pkt_len, 0, 64)

#define VIRTNET_DRIVER_VERSION "1.0.0"

static const unsigned long guest_offloads[] = {
	VIRTIO_NET_F_GUEST_TSO4,
	VIRTIO_NET_F_GUEST_TSO6,
	VIRTIO_NET_F_GUEST_ECN,
	VIRTIO_NET_F_GUEST_UFO,
	VIRTIO_NET_F_GUEST_CSUM
};

#define GUEST_OFFLOAD_LRO_MASK ((1ULL << VIRTIO_NET_F_GUEST_TSO4) | \
				(1ULL << VIRTIO_NET_F_GUEST_TSO6) | \
				(1ULL << VIRTIO_NET_F_GUEST_ECN)  | \
				(1ULL << VIRTIO_NET_F_GUEST_UFO))

struct virtnet_stat_desc {
	char desc[ETH_GSTRING_LEN];
	size_t offset;
};

struct virtnet_sq_stats {
	struct u64_stats_sync syncp;
	u64 packets;
	u64 bytes;
	u64 xdp_tx;
	u64 xdp_tx_drops;
	u64 kicks;
};

struct virtnet_rq_stats {
	struct u64_stats_sync syncp;
	u64 packets;
	u64 bytes;
	u64 drops;
	u64 xdp_packets;
	u64 xdp_tx;
	u64 xdp_redirects;
	u64 xdp_drops;
	u64 kicks;
};

#define VIRTNET_SQ_STAT(m)	offsetof(struct virtnet_sq_stats, m)
#define VIRTNET_RQ_STAT(m)	offsetof(struct virtnet_rq_stats, m)

static const struct virtnet_stat_desc virtnet_sq_stats_desc[] = {
	{ "packets",		VIRTNET_SQ_STAT(packets) },
	{ "bytes",		VIRTNET_SQ_STAT(bytes) },
	{ "xdp_tx",		VIRTNET_SQ_STAT(xdp_tx) },
	{ "xdp_tx_drops",	VIRTNET_SQ_STAT(xdp_tx_drops) },
	{ "kicks",		VIRTNET_SQ_STAT(kicks) },
};

static const struct virtnet_stat_desc virtnet_rq_stats_desc[] = {
	{ "packets",		VIRTNET_RQ_STAT(packets) },
	{ "bytes",		VIRTNET_RQ_STAT(bytes) },
	{ "drops",		VIRTNET_RQ_STAT(drops) },
	{ "xdp_packets",	VIRTNET_RQ_STAT(xdp_packets) },
	{ "xdp_tx",		VIRTNET_RQ_STAT(xdp_tx) },
	{ "xdp_redirects",	VIRTNET_RQ_STAT(xdp_redirects) },
	{ "xdp_drops",		VIRTNET_RQ_STAT(xdp_drops) },
	{ "kicks",		VIRTNET_RQ_STAT(kicks) },
};

#define VIRTNET_SQ_STATS_LEN	ARRAY_SIZE(virtnet_sq_stats_desc)
#define VIRTNET_RQ_STATS_LEN	ARRAY_SIZE(virtnet_rq_stats_desc)

/* Internal representation of a send virtqueue */
struct send_queue {
	/* Virtqueue associated with this send _queue */
	struct virtqueue *vq;

	/* TX: fragments + linear part + virtio header */
	struct scatterlist sg[MAX_SKB_FRAGS + 2];

	/* Name of the send queue: output.$index */
	char name[40];

	struct virtnet_sq_stats stats;

	struct napi_struct napi;
};

/* Internal representation of a receive virtqueue */
struct receive_queue {
	/* Virtqueue associated with this receive_queue */
	struct virtqueue *vq;

	struct napi_struct napi;

	struct bpf_prog __rcu *xdp_prog;

	struct virtnet_rq_stats stats;

	/* Chain pages by the private ptr. */
	struct page *pages;

	/* Average packet length for mergeable receive buffers. */
	struct ewma_pkt_len mrg_avg_pkt_len;

	/* Page frag for packet buffer allocation. */
	struct page_frag alloc_frag;

	/* RX: fragments + linear part + virtio header */
	struct scatterlist sg[MAX_SKB_FRAGS + 2];

	/* Min single buffer size for mergeable buffers case. */
	unsigned int min_buf_len;

	/* Name of this receive queue: input.$index */
	char name[40];

	struct xdp_rxq_info xdp_rxq;
};

/* Control VQ buffers: protected by the rtnl lock */
struct control_buf {
	struct virtio_net_ctrl_hdr hdr;
	virtio_net_ctrl_ack status;
	struct virtio_net_ctrl_mq mq;
	u8 promisc;
	u8 allmulti;
	__virtio16 vid;
	__virtio64 offloads;
};

struct virtnet_info {
	struct virtio_device *vdev;
	struct virtqueue *cvq;
	struct net_device *dev;
	struct send_queue *sq;
	struct receive_queue *rq;
	unsigned int status;

	/* Max # of queue pairs supported by the device */
	u16 max_queue_pairs;

	/* # of queue pairs currently used by the driver */
	u16 curr_queue_pairs;

	/* # of XDP queue pairs currently used by the driver */
	u16 xdp_queue_pairs;

	/* I like... big packets and I cannot lie! */
	bool big_packets;

	/* Host will merge rx buffers for big packets (shake it! shake it!) */
	bool mergeable_rx_bufs;

	/* Has control virtqueue */
	bool has_cvq;

	/* Host can handle any s/g split between our header and packet data */
	bool any_header_sg;

	/* Packet virtio header size */
	u8 hdr_len;

	/* Work struct for refilling if we run low on memory. */
	struct delayed_work refill;

	/* Work struct for config space updates */
	struct work_struct config_work;

	/* Does the affinity hint is set for virtqueues? */
	bool affinity_hint_set;

	/* CPU hotplug instances for online & dead */
	struct hlist_node node;
	struct hlist_node node_dead;

<<<<<<< HEAD
	/* Control VQ buffers: protected by the rtnl lock */
	struct virtio_net_ctrl_hdr ctrl_hdr;
	virtio_net_ctrl_ack ctrl_status;
	struct virtio_net_ctrl_mq ctrl_mq;
	u8 ctrl_promisc;
	u8 ctrl_allmulti;
	u16 ctrl_vid;
=======
	struct control_buf *ctrl;
>>>>>>> 24b8d41d

	/* Ethtool settings */
	u8 duplex;
	u32 speed;

	unsigned long guest_offloads;
	unsigned long guest_offloads_capable;

	/* failover when STANDBY feature enabled */
	struct failover *failover;
};

struct padded_vnet_hdr {
	struct virtio_net_hdr_mrg_rxbuf hdr;
	/*
	 * hdr is in a separate sg buffer, and data sg buffer shares same page
	 * with this header sg. This padding makes next sg 16 byte aligned
	 * after the header.
	 */
	char padding[4];
};

static bool is_xdp_frame(void *ptr)
{
	return (unsigned long)ptr & VIRTIO_XDP_FLAG;
}

static void *xdp_to_ptr(struct xdp_frame *ptr)
{
	return (void *)((unsigned long)ptr | VIRTIO_XDP_FLAG);
}

static struct xdp_frame *ptr_to_xdp(void *ptr)
{
	return (struct xdp_frame *)((unsigned long)ptr & ~VIRTIO_XDP_FLAG);
}

/* Converting between virtqueue no. and kernel tx/rx queue no.
 * 0:rx0 1:tx0 2:rx1 3:tx1 ... 2N:rxN 2N+1:txN 2N+2:cvq
 */
static int vq2txq(struct virtqueue *vq)
{
	return (vq->index - 1) / 2;
}

static int txq2vq(int txq)
{
	return txq * 2 + 1;
}

static int vq2rxq(struct virtqueue *vq)
{
	return vq->index / 2;
}

static int rxq2vq(int rxq)
{
	return rxq * 2;
}

static inline struct virtio_net_hdr_mrg_rxbuf *skb_vnet_hdr(struct sk_buff *skb)
{
	return (struct virtio_net_hdr_mrg_rxbuf *)skb->cb;
}

/*
 * private is used to chain pages for big packets, put the whole
 * most recent used list in the beginning for reuse
 */
static void give_pages(struct receive_queue *rq, struct page *page)
{
	struct page *end;

	/* Find end of list, sew whole thing into vi->rq.pages. */
	for (end = page; end->private; end = (struct page *)end->private);
	end->private = (unsigned long)rq->pages;
	rq->pages = page;
}

static struct page *get_a_page(struct receive_queue *rq, gfp_t gfp_mask)
{
	struct page *p = rq->pages;

	if (p) {
		rq->pages = (struct page *)p->private;
		/* clear private here, it is used to chain pages */
		p->private = 0;
	} else
		p = alloc_page(gfp_mask);
	return p;
}

static void virtqueue_napi_schedule(struct napi_struct *napi,
				    struct virtqueue *vq)
{
	if (napi_schedule_prep(napi)) {
		virtqueue_disable_cb(vq);
		__napi_schedule(napi);
	}
}

static void virtqueue_napi_complete(struct napi_struct *napi,
				    struct virtqueue *vq, int processed)
{
	int opaque;

	opaque = virtqueue_enable_cb_prepare(vq);
	if (napi_complete_done(napi, processed)) {
		if (unlikely(virtqueue_poll(vq, opaque)))
			virtqueue_napi_schedule(napi, vq);
	} else {
		virtqueue_disable_cb(vq);
	}
}

static void skb_xmit_done(struct virtqueue *vq)
{
	struct virtnet_info *vi = vq->vdev->priv;
	struct napi_struct *napi = &vi->sq[vq2txq(vq)].napi;

	/* Suppress further interrupts. */
	virtqueue_disable_cb(vq);

	if (napi->weight)
		virtqueue_napi_schedule(napi, vq);
	else
		/* We were probably waiting for more output buffers. */
		netif_wake_subqueue(vi->dev, vq2txq(vq));
}

#define MRG_CTX_HEADER_SHIFT 22
static void *mergeable_len_to_ctx(unsigned int truesize,
				  unsigned int headroom)
{
	return (void *)(unsigned long)((headroom << MRG_CTX_HEADER_SHIFT) | truesize);
}

static unsigned int mergeable_ctx_to_headroom(void *mrg_ctx)
{
	return (unsigned long)mrg_ctx >> MRG_CTX_HEADER_SHIFT;
}

static unsigned int mergeable_ctx_to_truesize(void *mrg_ctx)
{
	return (unsigned long)mrg_ctx & ((1 << MRG_CTX_HEADER_SHIFT) - 1);
}

/* Called from bottom half context */
static struct sk_buff *page_to_skb(struct virtnet_info *vi,
				   struct receive_queue *rq,
				   struct page *page, unsigned int offset,
				   unsigned int len, unsigned int truesize,
				   bool hdr_valid, unsigned int metasize)
{
	struct sk_buff *skb;
	struct virtio_net_hdr_mrg_rxbuf *hdr;
	unsigned int copy, hdr_len, hdr_padded_len;
	char *p;

	p = page_address(page) + offset;

	/* copy small packet so we can reuse these pages for small data */
	skb = napi_alloc_skb(&rq->napi, GOOD_COPY_LEN);
	if (unlikely(!skb))
		return NULL;

	hdr = skb_vnet_hdr(skb);

	hdr_len = vi->hdr_len;
	if (vi->mergeable_rx_bufs)
		hdr_padded_len = sizeof(*hdr);
	else
		hdr_padded_len = sizeof(struct padded_vnet_hdr);

	/* hdr_valid means no XDP, so we can copy the vnet header */
	if (hdr_valid)
		memcpy(hdr, p, hdr_len);

	len -= hdr_len;
	offset += hdr_padded_len;
	p += hdr_padded_len;

	copy = len;
	if (copy > skb_tailroom(skb))
		copy = skb_tailroom(skb);
	skb_put_data(skb, p, copy);

	if (metasize) {
		__skb_pull(skb, metasize);
		skb_metadata_set(skb, metasize);
	}

	len -= copy;
	offset += copy;

	if (vi->mergeable_rx_bufs) {
		if (len)
			skb_add_rx_frag(skb, 0, page, offset, len, truesize);
		else
			put_page(page);
		return skb;
	}

	/*
	 * Verify that we can indeed put this data into a skb.
	 * This is here to handle cases when the device erroneously
	 * tries to receive more than is possible. This is usually
	 * the case of a broken device.
	 */
	if (unlikely(len > MAX_SKB_FRAGS * PAGE_SIZE)) {
		net_dbg_ratelimited("%s: too much data\n", skb->dev->name);
		dev_kfree_skb(skb);
		return NULL;
	}
	BUG_ON(offset >= PAGE_SIZE);
	while (len) {
		unsigned int frag_size = min((unsigned)PAGE_SIZE - offset, len);
		skb_add_rx_frag(skb, skb_shinfo(skb)->nr_frags, page, offset,
				frag_size, truesize);
		len -= frag_size;
		page = (struct page *)page->private;
		offset = 0;
	}

	if (page)
		give_pages(rq, page);

	return skb;
}

static int __virtnet_xdp_xmit_one(struct virtnet_info *vi,
				   struct send_queue *sq,
				   struct xdp_frame *xdpf)
{
	struct virtio_net_hdr_mrg_rxbuf *hdr;
	int err;

	if (unlikely(xdpf->headroom < vi->hdr_len))
		return -EOVERFLOW;

	/* Make room for virtqueue hdr (also change xdpf->headroom?) */
	xdpf->data -= vi->hdr_len;
	/* Zero header and leave csum up to XDP layers */
	hdr = xdpf->data;
	memset(hdr, 0, vi->hdr_len);
	xdpf->len   += vi->hdr_len;

	sg_init_one(sq->sg, xdpf->data, xdpf->len);

	err = virtqueue_add_outbuf(sq->vq, sq->sg, 1, xdp_to_ptr(xdpf),
				   GFP_ATOMIC);
	if (unlikely(err))
		return -ENOSPC; /* Caller handle free/refcnt */

	return 0;
}

static struct send_queue *virtnet_xdp_sq(struct virtnet_info *vi)
{
	unsigned int qp;

	qp = vi->curr_queue_pairs - vi->xdp_queue_pairs + smp_processor_id();
	return &vi->sq[qp];
}

static int virtnet_xdp_xmit(struct net_device *dev,
			    int n, struct xdp_frame **frames, u32 flags)
{
	struct virtnet_info *vi = netdev_priv(dev);
	struct receive_queue *rq = vi->rq;
	struct bpf_prog *xdp_prog;
	struct send_queue *sq;
	unsigned int len;
	int packets = 0;
	int bytes = 0;
	int drops = 0;
	int kicks = 0;
	int ret, err;
	void *ptr;
	int i;

	/* Only allow ndo_xdp_xmit if XDP is loaded on dev, as this
	 * indicate XDP resources have been successfully allocated.
	 */
	xdp_prog = rcu_access_pointer(rq->xdp_prog);
	if (!xdp_prog)
		return -ENXIO;

	sq = virtnet_xdp_sq(vi);

	if (unlikely(flags & ~XDP_XMIT_FLAGS_MASK)) {
		ret = -EINVAL;
		drops = n;
		goto out;
	}

	/* Free up any pending old buffers before queueing new ones. */
	while ((ptr = virtqueue_get_buf(sq->vq, &len)) != NULL) {
		if (likely(is_xdp_frame(ptr))) {
			struct xdp_frame *frame = ptr_to_xdp(ptr);

			bytes += frame->len;
			xdp_return_frame(frame);
		} else {
			struct sk_buff *skb = ptr;

			bytes += skb->len;
			napi_consume_skb(skb, false);
		}
		packets++;
	}

	for (i = 0; i < n; i++) {
		struct xdp_frame *xdpf = frames[i];

		err = __virtnet_xdp_xmit_one(vi, sq, xdpf);
		if (err) {
			xdp_return_frame_rx_napi(xdpf);
			drops++;
		}
	}
	ret = n - drops;

	if (flags & XDP_XMIT_FLUSH) {
		if (virtqueue_kick_prepare(sq->vq) && virtqueue_notify(sq->vq))
			kicks = 1;
	}
out:
	u64_stats_update_begin(&sq->stats.syncp);
	sq->stats.bytes += bytes;
	sq->stats.packets += packets;
	sq->stats.xdp_tx += n;
	sq->stats.xdp_tx_drops += drops;
	sq->stats.kicks += kicks;
	u64_stats_update_end(&sq->stats.syncp);

	return ret;
}

static unsigned int virtnet_get_headroom(struct virtnet_info *vi)
{
	return vi->xdp_queue_pairs ? VIRTIO_XDP_HEADROOM : 0;
}

/* We copy the packet for XDP in the following cases:
 *
 * 1) Packet is scattered across multiple rx buffers.
 * 2) Headroom space is insufficient.
 *
 * This is inefficient but it's a temporary condition that
 * we hit right after XDP is enabled and until queue is refilled
 * with large buffers with sufficient headroom - so it should affect
 * at most queue size packets.
 * Afterwards, the conditions to enable
 * XDP should preclude the underlying device from sending packets
 * across multiple buffers (num_buf > 1), and we make sure buffers
 * have enough headroom.
 */
static struct page *xdp_linearize_page(struct receive_queue *rq,
				       u16 *num_buf,
				       struct page *p,
				       int offset,
				       int page_off,
				       unsigned int *len)
{
	struct page *page = alloc_page(GFP_ATOMIC);

	if (!page)
		return NULL;

	memcpy(page_address(page) + page_off, page_address(p) + offset, *len);
	page_off += *len;

	while (--*num_buf) {
		int tailroom = SKB_DATA_ALIGN(sizeof(struct skb_shared_info));
		unsigned int buflen;
		void *buf;
		int off;

		buf = virtqueue_get_buf(rq->vq, &buflen);
		if (unlikely(!buf))
			goto err_buf;

		p = virt_to_head_page(buf);
		off = buf - page_address(p);

		/* guard against a misconfigured or uncooperative backend that
		 * is sending packet larger than the MTU.
		 */
		if ((page_off + buflen + tailroom) > PAGE_SIZE) {
			put_page(p);
			goto err_buf;
		}

		memcpy(page_address(page) + page_off,
		       page_address(p) + off, buflen);
		page_off += buflen;
		put_page(p);
	}

	/* Headroom does not contribute to packet length */
	*len = page_off - VIRTIO_XDP_HEADROOM;
	return page;
err_buf:
	__free_pages(page, 0);
	return NULL;
}

static struct sk_buff *receive_small(struct net_device *dev,
				     struct virtnet_info *vi,
				     struct receive_queue *rq,
				     void *buf, void *ctx,
				     unsigned int len,
				     unsigned int *xdp_xmit,
				     struct virtnet_rq_stats *stats)
{
	struct sk_buff *skb;
	struct bpf_prog *xdp_prog;
	unsigned int xdp_headroom = (unsigned long)ctx;
	unsigned int header_offset = VIRTNET_RX_PAD + xdp_headroom;
	unsigned int headroom = vi->hdr_len + header_offset;
	unsigned int buflen = SKB_DATA_ALIGN(GOOD_PACKET_LEN + headroom) +
			      SKB_DATA_ALIGN(sizeof(struct skb_shared_info));
	struct page *page = virt_to_head_page(buf);
	unsigned int delta = 0;
	struct page *xdp_page;
	int err;
	unsigned int metasize = 0;

	len -= vi->hdr_len;
	stats->bytes += len;

	rcu_read_lock();
	xdp_prog = rcu_dereference(rq->xdp_prog);
	if (xdp_prog) {
		struct virtio_net_hdr_mrg_rxbuf *hdr = buf + header_offset;
		struct xdp_frame *xdpf;
		struct xdp_buff xdp;
		void *orig_data;
		u32 act;

		if (unlikely(hdr->hdr.gso_type))
			goto err_xdp;

		if (unlikely(xdp_headroom < virtnet_get_headroom(vi))) {
			int offset = buf - page_address(page) + header_offset;
			unsigned int tlen = len + vi->hdr_len;
			u16 num_buf = 1;

			xdp_headroom = virtnet_get_headroom(vi);
			header_offset = VIRTNET_RX_PAD + xdp_headroom;
			headroom = vi->hdr_len + header_offset;
			buflen = SKB_DATA_ALIGN(GOOD_PACKET_LEN + headroom) +
				 SKB_DATA_ALIGN(sizeof(struct skb_shared_info));
			xdp_page = xdp_linearize_page(rq, &num_buf, page,
						      offset, header_offset,
						      &tlen);
			if (!xdp_page)
				goto err_xdp;

			buf = page_address(xdp_page);
			put_page(page);
			page = xdp_page;
		}

		xdp.data_hard_start = buf + VIRTNET_RX_PAD + vi->hdr_len;
		xdp.data = xdp.data_hard_start + xdp_headroom;
		xdp.data_end = xdp.data + len;
		xdp.data_meta = xdp.data;
		xdp.rxq = &rq->xdp_rxq;
		xdp.frame_sz = buflen;
		orig_data = xdp.data;
		act = bpf_prog_run_xdp(xdp_prog, &xdp);
		stats->xdp_packets++;

		switch (act) {
		case XDP_PASS:
			/* Recalculate length in case bpf program changed it */
			delta = orig_data - xdp.data;
			len = xdp.data_end - xdp.data;
			metasize = xdp.data - xdp.data_meta;
			break;
		case XDP_TX:
			stats->xdp_tx++;
			xdpf = xdp_convert_buff_to_frame(&xdp);
			if (unlikely(!xdpf))
				goto err_xdp;
			err = virtnet_xdp_xmit(dev, 1, &xdpf, 0);
			if (unlikely(err < 0)) {
				trace_xdp_exception(vi->dev, xdp_prog, act);
				goto err_xdp;
			}
			*xdp_xmit |= VIRTIO_XDP_TX;
			rcu_read_unlock();
			goto xdp_xmit;
		case XDP_REDIRECT:
			stats->xdp_redirects++;
			err = xdp_do_redirect(dev, &xdp, xdp_prog);
			if (err)
				goto err_xdp;
			*xdp_xmit |= VIRTIO_XDP_REDIR;
			rcu_read_unlock();
			goto xdp_xmit;
		default:
			bpf_warn_invalid_xdp_action(act);
			fallthrough;
		case XDP_ABORTED:
			trace_xdp_exception(vi->dev, xdp_prog, act);
		case XDP_DROP:
			goto err_xdp;
		}
	}
	rcu_read_unlock();

	skb = build_skb(buf, buflen);
	if (!skb) {
		put_page(page);
		goto err;
	}
	skb_reserve(skb, headroom - delta);
	skb_put(skb, len);
	if (!xdp_prog) {
		buf += header_offset;
		memcpy(skb_vnet_hdr(skb), buf, vi->hdr_len);
	} /* keep zeroed vnet hdr since XDP is loaded */

	if (metasize)
		skb_metadata_set(skb, metasize);

err:
	return skb;

err_xdp:
	rcu_read_unlock();
	stats->xdp_drops++;
	stats->drops++;
	put_page(page);
xdp_xmit:
	return NULL;
}

static struct sk_buff *receive_big(struct net_device *dev,
				   struct virtnet_info *vi,
				   struct receive_queue *rq,
				   void *buf,
				   unsigned int len,
				   struct virtnet_rq_stats *stats)
{
	struct page *page = buf;
	struct sk_buff *skb =
		page_to_skb(vi, rq, page, 0, len, PAGE_SIZE, true, 0);

	stats->bytes += len - vi->hdr_len;
	if (unlikely(!skb))
		goto err;

	return skb;

err:
	stats->drops++;
	give_pages(rq, page);
	return NULL;
}

static struct sk_buff *receive_mergeable(struct net_device *dev,
					 struct virtnet_info *vi,
					 struct receive_queue *rq,
					 void *buf,
					 void *ctx,
					 unsigned int len,
					 unsigned int *xdp_xmit,
					 struct virtnet_rq_stats *stats)
{
	struct virtio_net_hdr_mrg_rxbuf *hdr = buf;
	u16 num_buf = virtio16_to_cpu(vi->vdev, hdr->num_buffers);
	struct page *page = virt_to_head_page(buf);
	int offset = buf - page_address(page);
	struct sk_buff *head_skb, *curr_skb;
	struct bpf_prog *xdp_prog;
	unsigned int truesize = mergeable_ctx_to_truesize(ctx);
	unsigned int headroom = mergeable_ctx_to_headroom(ctx);
	unsigned int metasize = 0;
	unsigned int frame_sz;
	int err;

	head_skb = NULL;
	stats->bytes += len - vi->hdr_len;

	rcu_read_lock();
	xdp_prog = rcu_dereference(rq->xdp_prog);
	if (xdp_prog) {
		struct xdp_frame *xdpf;
		struct page *xdp_page;
		struct xdp_buff xdp;
		void *data;
		u32 act;

		/* Transient failure which in theory could occur if
		 * in-flight packets from before XDP was enabled reach
		 * the receive path after XDP is loaded.
		 */
		if (unlikely(hdr->hdr.gso_type))
			goto err_xdp;

		/* Buffers with headroom use PAGE_SIZE as alloc size,
		 * see add_recvbuf_mergeable() + get_mergeable_buf_len()
		 */
		frame_sz = headroom ? PAGE_SIZE : truesize;

		/* This happens when rx buffer size is underestimated
		 * or headroom is not enough because of the buffer
		 * was refilled before XDP is set. This should only
		 * happen for the first several packets, so we don't
		 * care much about its performance.
		 */
		if (unlikely(num_buf > 1 ||
			     headroom < virtnet_get_headroom(vi))) {
			/* linearize data for XDP */
			xdp_page = xdp_linearize_page(rq, &num_buf,
						      page, offset,
						      VIRTIO_XDP_HEADROOM,
						      &len);
			frame_sz = PAGE_SIZE;

			if (!xdp_page)
				goto err_xdp;
			offset = VIRTIO_XDP_HEADROOM;
		} else {
			xdp_page = page;
		}

		/* Allow consuming headroom but reserve enough space to push
		 * the descriptor on if we get an XDP_TX return code.
		 */
		data = page_address(xdp_page) + offset;
		xdp.data_hard_start = data - VIRTIO_XDP_HEADROOM + vi->hdr_len;
		xdp.data = data + vi->hdr_len;
		xdp.data_end = xdp.data + (len - vi->hdr_len);
		xdp.data_meta = xdp.data;
		xdp.rxq = &rq->xdp_rxq;
		xdp.frame_sz = frame_sz - vi->hdr_len;

		act = bpf_prog_run_xdp(xdp_prog, &xdp);
		stats->xdp_packets++;

		switch (act) {
		case XDP_PASS:
			metasize = xdp.data - xdp.data_meta;

			/* recalculate offset to account for any header
			 * adjustments and minus the metasize to copy the
			 * metadata in page_to_skb(). Note other cases do not
			 * build an skb and avoid using offset
			 */
			offset = xdp.data - page_address(xdp_page) -
				 vi->hdr_len - metasize;

			/* recalculate len if xdp.data, xdp.data_end or
			 * xdp.data_meta were adjusted
			 */
			len = xdp.data_end - xdp.data + vi->hdr_len + metasize;
			/* We can only create skb based on xdp_page. */
			if (unlikely(xdp_page != page)) {
				rcu_read_unlock();
				put_page(page);
				head_skb = page_to_skb(vi, rq, xdp_page, offset,
						       len, PAGE_SIZE, false,
						       metasize);
				return head_skb;
			}
			break;
		case XDP_TX:
			stats->xdp_tx++;
			xdpf = xdp_convert_buff_to_frame(&xdp);
			if (unlikely(!xdpf))
				goto err_xdp;
			err = virtnet_xdp_xmit(dev, 1, &xdpf, 0);
			if (unlikely(err < 0)) {
				trace_xdp_exception(vi->dev, xdp_prog, act);
				if (unlikely(xdp_page != page))
					put_page(xdp_page);
				goto err_xdp;
			}
			*xdp_xmit |= VIRTIO_XDP_TX;
			if (unlikely(xdp_page != page))
				put_page(page);
			rcu_read_unlock();
			goto xdp_xmit;
		case XDP_REDIRECT:
			stats->xdp_redirects++;
			err = xdp_do_redirect(dev, &xdp, xdp_prog);
			if (err) {
				if (unlikely(xdp_page != page))
					put_page(xdp_page);
				goto err_xdp;
			}
			*xdp_xmit |= VIRTIO_XDP_REDIR;
			if (unlikely(xdp_page != page))
				put_page(page);
			rcu_read_unlock();
			goto xdp_xmit;
		default:
			bpf_warn_invalid_xdp_action(act);
			fallthrough;
		case XDP_ABORTED:
			trace_xdp_exception(vi->dev, xdp_prog, act);
			fallthrough;
		case XDP_DROP:
			if (unlikely(xdp_page != page))
				__free_pages(xdp_page, 0);
			goto err_xdp;
		}
	}
	rcu_read_unlock();

	if (unlikely(len > truesize)) {
		pr_debug("%s: rx error: len %u exceeds truesize %lu\n",
			 dev->name, len, (unsigned long)ctx);
		dev->stats.rx_length_errors++;
		goto err_skb;
	}

	head_skb = page_to_skb(vi, rq, page, offset, len, truesize, !xdp_prog,
			       metasize);
	curr_skb = head_skb;

	if (unlikely(!curr_skb))
		goto err_skb;
	while (--num_buf) {
		int num_skb_frags;

		buf = virtqueue_get_buf_ctx(rq->vq, &len, &ctx);
		if (unlikely(!buf)) {
			pr_debug("%s: rx error: %d buffers out of %d missing\n",
				 dev->name, num_buf,
				 virtio16_to_cpu(vi->vdev,
						 hdr->num_buffers));
			dev->stats.rx_length_errors++;
			goto err_buf;
		}

		stats->bytes += len;
		page = virt_to_head_page(buf);

		truesize = mergeable_ctx_to_truesize(ctx);
		if (unlikely(len > truesize)) {
			pr_debug("%s: rx error: len %u exceeds truesize %lu\n",
				 dev->name, len, (unsigned long)ctx);
			dev->stats.rx_length_errors++;
			goto err_skb;
		}

		num_skb_frags = skb_shinfo(curr_skb)->nr_frags;
		if (unlikely(num_skb_frags == MAX_SKB_FRAGS)) {
			struct sk_buff *nskb = alloc_skb(0, GFP_ATOMIC);

			if (unlikely(!nskb))
				goto err_skb;
			if (curr_skb == head_skb)
				skb_shinfo(curr_skb)->frag_list = nskb;
			else
				curr_skb->next = nskb;
			curr_skb = nskb;
			head_skb->truesize += nskb->truesize;
			num_skb_frags = 0;
		}
		if (curr_skb != head_skb) {
			head_skb->data_len += len;
			head_skb->len += len;
			head_skb->truesize += truesize;
		}
		offset = buf - page_address(page);
		if (skb_can_coalesce(curr_skb, num_skb_frags, page, offset)) {
			put_page(page);
			skb_coalesce_rx_frag(curr_skb, num_skb_frags - 1,
					     len, truesize);
		} else {
			skb_add_rx_frag(curr_skb, num_skb_frags, page,
					offset, len, truesize);
		}
	}

	ewma_pkt_len_add(&rq->mrg_avg_pkt_len, head_skb->len);
	return head_skb;

err_xdp:
	rcu_read_unlock();
	stats->xdp_drops++;
err_skb:
	put_page(page);
	while (num_buf-- > 1) {
		buf = virtqueue_get_buf(rq->vq, &len);
		if (unlikely(!buf)) {
			pr_debug("%s: rx error: %d buffers missing\n",
				 dev->name, num_buf);
			dev->stats.rx_length_errors++;
			break;
		}
		stats->bytes += len;
		page = virt_to_head_page(buf);
		put_page(page);
	}
err_buf:
	stats->drops++;
	dev_kfree_skb(head_skb);
xdp_xmit:
	return NULL;
}

static void receive_buf(struct virtnet_info *vi, struct receive_queue *rq,
			void *buf, unsigned int len, void **ctx,
			unsigned int *xdp_xmit,
			struct virtnet_rq_stats *stats)
{
	struct net_device *dev = vi->dev;
	struct sk_buff *skb;
	struct virtio_net_hdr_mrg_rxbuf *hdr;

	if (unlikely(len < vi->hdr_len + ETH_HLEN)) {
		pr_debug("%s: short packet %i\n", dev->name, len);
		dev->stats.rx_length_errors++;
		if (vi->mergeable_rx_bufs) {
			put_page(virt_to_head_page(buf));
		} else if (vi->big_packets) {
			give_pages(rq, buf);
		} else {
			put_page(virt_to_head_page(buf));
		}
		return;
	}

	if (vi->mergeable_rx_bufs)
		skb = receive_mergeable(dev, vi, rq, buf, ctx, len, xdp_xmit,
					stats);
	else if (vi->big_packets)
		skb = receive_big(dev, vi, rq, buf, len, stats);
	else
		skb = receive_small(dev, vi, rq, buf, ctx, len, xdp_xmit, stats);

	if (unlikely(!skb))
		return;

	hdr = skb_vnet_hdr(skb);

<<<<<<< HEAD
	u64_stats_update_begin(&stats->rx_syncp);
	stats->rx_bytes += skb->len;
	stats->rx_packets++;
	u64_stats_update_end(&stats->rx_syncp);

=======
>>>>>>> 24b8d41d
	if (hdr->hdr.flags & VIRTIO_NET_HDR_F_DATA_VALID)
		skb->ip_summed = CHECKSUM_UNNECESSARY;

	if (virtio_net_hdr_to_skb(skb, &hdr->hdr,
				  virtio_is_little_endian(vi->vdev))) {
		net_warn_ratelimited("%s: bad gso: type: %u, size: %u\n",
				     dev->name, hdr->hdr.gso_type,
				     hdr->hdr.gso_size);
		goto frame_err;
	}

	skb_record_rx_queue(skb, vq2rxq(rq->vq));
	skb->protocol = eth_type_trans(skb, dev);
	pr_debug("Receiving skb proto 0x%04x len %i type %i\n",
		 ntohs(skb->protocol), skb->len, skb->pkt_type);

	napi_gro_receive(&rq->napi, skb);
	return;

frame_err:
	dev->stats.rx_frame_errors++;
	dev_kfree_skb(skb);
}

/* Unlike mergeable buffers, all buffers are allocated to the
 * same size, except for the headroom. For this reason we do
 * not need to use  mergeable_len_to_ctx here - it is enough
 * to store the headroom as the context ignoring the truesize.
 */
static int add_recvbuf_small(struct virtnet_info *vi, struct receive_queue *rq,
			     gfp_t gfp)
{
	struct page_frag *alloc_frag = &rq->alloc_frag;
	char *buf;
	unsigned int xdp_headroom = virtnet_get_headroom(vi);
	void *ctx = (void *)(unsigned long)xdp_headroom;
	int len = vi->hdr_len + VIRTNET_RX_PAD + GOOD_PACKET_LEN + xdp_headroom;
	int err;

	len = SKB_DATA_ALIGN(len) +
	      SKB_DATA_ALIGN(sizeof(struct skb_shared_info));
	if (unlikely(!skb_page_frag_refill(len, alloc_frag, gfp)))
		return -ENOMEM;

	buf = (char *)page_address(alloc_frag->page) + alloc_frag->offset;
	get_page(alloc_frag->page);
	alloc_frag->offset += len;
	sg_init_one(rq->sg, buf + VIRTNET_RX_PAD + xdp_headroom,
		    vi->hdr_len + GOOD_PACKET_LEN);
	err = virtqueue_add_inbuf_ctx(rq->vq, rq->sg, 1, buf, ctx, gfp);
	if (err < 0)
		put_page(virt_to_head_page(buf));
	return err;
}

static int add_recvbuf_big(struct virtnet_info *vi, struct receive_queue *rq,
			   gfp_t gfp)
{
	struct page *first, *list = NULL;
	char *p;
	int i, err, offset;

	sg_init_table(rq->sg, MAX_SKB_FRAGS + 2);

	/* page in rq->sg[MAX_SKB_FRAGS + 1] is list tail */
	for (i = MAX_SKB_FRAGS + 1; i > 1; --i) {
		first = get_a_page(rq, gfp);
		if (!first) {
			if (list)
				give_pages(rq, list);
			return -ENOMEM;
		}
		sg_set_buf(&rq->sg[i], page_address(first), PAGE_SIZE);

		/* chain new page in list head to match sg */
		first->private = (unsigned long)list;
		list = first;
	}

	first = get_a_page(rq, gfp);
	if (!first) {
		give_pages(rq, list);
		return -ENOMEM;
	}
	p = page_address(first);

	/* rq->sg[0], rq->sg[1] share the same page */
	/* a separated rq->sg[0] for header - required in case !any_header_sg */
	sg_set_buf(&rq->sg[0], p, vi->hdr_len);

	/* rq->sg[1] for data packet, from offset */
	offset = sizeof(struct padded_vnet_hdr);
	sg_set_buf(&rq->sg[1], p + offset, PAGE_SIZE - offset);

	/* chain first in list head */
	first->private = (unsigned long)list;
	err = virtqueue_add_inbuf(rq->vq, rq->sg, MAX_SKB_FRAGS + 2,
				  first, gfp);
	if (err < 0)
		give_pages(rq, first);

	return err;
}

static unsigned int get_mergeable_buf_len(struct receive_queue *rq,
					  struct ewma_pkt_len *avg_pkt_len,
					  unsigned int room)
{
	const size_t hdr_len = sizeof(struct virtio_net_hdr_mrg_rxbuf);
	unsigned int len;

	if (room)
		return PAGE_SIZE - room;

	len = hdr_len +	clamp_t(unsigned int, ewma_pkt_len_read(avg_pkt_len),
				rq->min_buf_len, PAGE_SIZE - hdr_len);

	return ALIGN(len, L1_CACHE_BYTES);
}

static int add_recvbuf_mergeable(struct virtnet_info *vi,
				 struct receive_queue *rq, gfp_t gfp)
{
	struct page_frag *alloc_frag = &rq->alloc_frag;
	unsigned int headroom = virtnet_get_headroom(vi);
	unsigned int tailroom = headroom ? sizeof(struct skb_shared_info) : 0;
	unsigned int room = SKB_DATA_ALIGN(headroom + tailroom);
	char *buf;
	void *ctx;
	int err;
	unsigned int len, hole;

	/* Extra tailroom is needed to satisfy XDP's assumption. This
	 * means rx frags coalescing won't work, but consider we've
	 * disabled GSO for XDP, it won't be a big issue.
	 */
	len = get_mergeable_buf_len(rq, &rq->mrg_avg_pkt_len, room);
	if (unlikely(!skb_page_frag_refill(len + room, alloc_frag, gfp)))
		return -ENOMEM;

	buf = (char *)page_address(alloc_frag->page) + alloc_frag->offset;
	buf += headroom; /* advance address leaving hole at front of pkt */
	get_page(alloc_frag->page);
	alloc_frag->offset += len + room;
	hole = alloc_frag->size - alloc_frag->offset;
	if (hole < len + room) {
		/* To avoid internal fragmentation, if there is very likely not
		 * enough space for another buffer, add the remaining space to
		 * the current buffer.
		 */
		len += hole;
		alloc_frag->offset += hole;
	}

	sg_init_one(rq->sg, buf, len);
	ctx = mergeable_len_to_ctx(len, headroom);
	err = virtqueue_add_inbuf_ctx(rq->vq, rq->sg, 1, buf, ctx, gfp);
	if (err < 0)
		put_page(virt_to_head_page(buf));

	return err;
}

/*
 * Returns false if we couldn't fill entirely (OOM).
 *
 * Normally run in the receive path, but can also be run from ndo_open
 * before we're receiving packets, or from refill_work which is
 * careful to disable receiving (using napi_disable).
 */
static bool try_fill_recv(struct virtnet_info *vi, struct receive_queue *rq,
			  gfp_t gfp)
{
	int err;
	bool oom;

	do {
		if (vi->mergeable_rx_bufs)
			err = add_recvbuf_mergeable(vi, rq, gfp);
		else if (vi->big_packets)
			err = add_recvbuf_big(vi, rq, gfp);
		else
			err = add_recvbuf_small(vi, rq, gfp);

		oom = err == -ENOMEM;
		if (err)
			break;
	} while (rq->vq->num_free);
	if (virtqueue_kick_prepare(rq->vq) && virtqueue_notify(rq->vq)) {
		unsigned long flags;

		flags = u64_stats_update_begin_irqsave(&rq->stats.syncp);
		rq->stats.kicks++;
		u64_stats_update_end_irqrestore(&rq->stats.syncp, flags);
	}

	return !oom;
}

static void skb_recv_done(struct virtqueue *rvq)
{
	struct virtnet_info *vi = rvq->vdev->priv;
	struct receive_queue *rq = &vi->rq[vq2rxq(rvq)];

	virtqueue_napi_schedule(&rq->napi, rvq);
}

static void virtnet_napi_enable(struct virtqueue *vq, struct napi_struct *napi)
{
	napi_enable(napi);

	/* If all buffers were filled by other side before we napi_enabled, we
	 * won't get another interrupt, so process any outstanding packets now.
	 * Call local_bh_enable after to trigger softIRQ processing.
	 */
	local_bh_disable();
	virtqueue_napi_schedule(napi, vq);
	local_bh_enable();
}

static void virtnet_napi_tx_enable(struct virtnet_info *vi,
				   struct virtqueue *vq,
				   struct napi_struct *napi)
{
	if (!napi->weight)
		return;

	/* Tx napi touches cachelines on the cpu handling tx interrupts. Only
	 * enable the feature if this is likely affine with the transmit path.
	 */
	if (!vi->affinity_hint_set) {
		napi->weight = 0;
		return;
	}

	return virtnet_napi_enable(vq, napi);
}

static void virtnet_napi_tx_disable(struct napi_struct *napi)
{
	if (napi->weight)
		napi_disable(napi);
}

static void refill_work(struct work_struct *work)
{
	struct virtnet_info *vi =
		container_of(work, struct virtnet_info, refill.work);
	bool still_empty;
	int i;

	for (i = 0; i < vi->curr_queue_pairs; i++) {
		struct receive_queue *rq = &vi->rq[i];

		napi_disable(&rq->napi);
		still_empty = !try_fill_recv(vi, rq, GFP_KERNEL);
		virtnet_napi_enable(rq->vq, &rq->napi);

		/* In theory, this can happen: if we don't get any buffers in
		 * we will *never* try to fill again.
		 */
		if (still_empty)
			schedule_delayed_work(&vi->refill, HZ/2);
	}
}

static int virtnet_receive(struct receive_queue *rq, int budget,
			   unsigned int *xdp_xmit)
{
	struct virtnet_info *vi = rq->vq->vdev->priv;
	struct virtnet_rq_stats stats = {};
	unsigned int len;
	void *buf;
	int i;

	if (!vi->big_packets || vi->mergeable_rx_bufs) {
		void *ctx;

		while (stats.packets < budget &&
		       (buf = virtqueue_get_buf_ctx(rq->vq, &len, &ctx))) {
			receive_buf(vi, rq, buf, len, ctx, xdp_xmit, &stats);
			stats.packets++;
		}
	} else {
		while (stats.packets < budget &&
		       (buf = virtqueue_get_buf(rq->vq, &len)) != NULL) {
			receive_buf(vi, rq, buf, len, NULL, xdp_xmit, &stats);
			stats.packets++;
		}
	}

	if (rq->vq->num_free > min((unsigned int)budget, virtqueue_get_vring_size(rq->vq)) / 2) {
		if (!try_fill_recv(vi, rq, GFP_ATOMIC))
			schedule_delayed_work(&vi->refill, 0);
	}

	u64_stats_update_begin(&rq->stats.syncp);
	for (i = 0; i < VIRTNET_RQ_STATS_LEN; i++) {
		size_t offset = virtnet_rq_stats_desc[i].offset;
		u64 *item;

		item = (u64 *)((u8 *)&rq->stats + offset);
		*item += *(u64 *)((u8 *)&stats + offset);
	}
	u64_stats_update_end(&rq->stats.syncp);

	return stats.packets;
}

static void free_old_xmit_skbs(struct send_queue *sq, bool in_napi)
{
	unsigned int len;
	unsigned int packets = 0;
	unsigned int bytes = 0;
	void *ptr;

	while ((ptr = virtqueue_get_buf(sq->vq, &len)) != NULL) {
		if (likely(!is_xdp_frame(ptr))) {
			struct sk_buff *skb = ptr;

			pr_debug("Sent skb %p\n", skb);

			bytes += skb->len;
			napi_consume_skb(skb, in_napi);
		} else {
			struct xdp_frame *frame = ptr_to_xdp(ptr);

			bytes += frame->len;
			xdp_return_frame(frame);
		}
		packets++;
	}

	/* Avoid overhead when no packets have been processed
	 * happens when called speculatively from start_xmit.
	 */
	if (!packets)
		return;

	u64_stats_update_begin(&sq->stats.syncp);
	sq->stats.bytes += bytes;
	sq->stats.packets += packets;
	u64_stats_update_end(&sq->stats.syncp);
}

static bool is_xdp_raw_buffer_queue(struct virtnet_info *vi, int q)
{
	if (q < (vi->curr_queue_pairs - vi->xdp_queue_pairs))
		return false;
	else if (q < vi->curr_queue_pairs)
		return true;
	else
		return false;
}

static void virtnet_poll_cleantx(struct receive_queue *rq)
{
	struct virtnet_info *vi = rq->vq->vdev->priv;
	unsigned int index = vq2rxq(rq->vq);
	struct send_queue *sq = &vi->sq[index];
	struct netdev_queue *txq = netdev_get_tx_queue(vi->dev, index);

	if (!sq->napi.weight || is_xdp_raw_buffer_queue(vi, index))
		return;

	if (__netif_tx_trylock(txq)) {
		free_old_xmit_skbs(sq, true);
		__netif_tx_unlock(txq);
	}

	if (sq->vq->num_free >= 2 + MAX_SKB_FRAGS)
		netif_tx_wake_queue(txq);
}

static int virtnet_poll(struct napi_struct *napi, int budget)
{
	struct receive_queue *rq =
		container_of(napi, struct receive_queue, napi);
	struct virtnet_info *vi = rq->vq->vdev->priv;
	struct send_queue *sq;
	unsigned int received;
	unsigned int xdp_xmit = 0;

	virtnet_poll_cleantx(rq);

	received = virtnet_receive(rq, budget, &xdp_xmit);

	/* Out of packets? */
	if (received < budget)
		virtqueue_napi_complete(napi, rq->vq, received);

	if (xdp_xmit & VIRTIO_XDP_REDIR)
		xdp_do_flush();

	if (xdp_xmit & VIRTIO_XDP_TX) {
		sq = virtnet_xdp_sq(vi);
		if (virtqueue_kick_prepare(sq->vq) && virtqueue_notify(sq->vq)) {
			u64_stats_update_begin(&sq->stats.syncp);
			sq->stats.kicks++;
			u64_stats_update_end(&sq->stats.syncp);
		}
	}

	return received;
}

static int virtnet_open(struct net_device *dev)
{
	struct virtnet_info *vi = netdev_priv(dev);
	int i, err;

	for (i = 0; i < vi->max_queue_pairs; i++) {
		if (i < vi->curr_queue_pairs)
			/* Make sure we have some buffers: if oom use wq. */
			if (!try_fill_recv(vi, &vi->rq[i], GFP_KERNEL))
				schedule_delayed_work(&vi->refill, 0);

		err = xdp_rxq_info_reg(&vi->rq[i].xdp_rxq, dev, i);
		if (err < 0)
			return err;

		err = xdp_rxq_info_reg_mem_model(&vi->rq[i].xdp_rxq,
						 MEM_TYPE_PAGE_SHARED, NULL);
		if (err < 0) {
			xdp_rxq_info_unreg(&vi->rq[i].xdp_rxq);
			return err;
		}

		virtnet_napi_enable(vi->rq[i].vq, &vi->rq[i].napi);
		virtnet_napi_tx_enable(vi, vi->sq[i].vq, &vi->sq[i].napi);
	}

	return 0;
}

static int virtnet_poll_tx(struct napi_struct *napi, int budget)
{
	struct send_queue *sq = container_of(napi, struct send_queue, napi);
	struct virtnet_info *vi = sq->vq->vdev->priv;
	unsigned int index = vq2txq(sq->vq);
	struct netdev_queue *txq;

	if (unlikely(is_xdp_raw_buffer_queue(vi, index))) {
		/* We don't need to enable cb for XDP */
		napi_complete_done(napi, 0);
		return 0;
	}

	txq = netdev_get_tx_queue(vi->dev, index);
	__netif_tx_lock(txq, raw_smp_processor_id());
	free_old_xmit_skbs(sq, true);
	__netif_tx_unlock(txq);

	virtqueue_napi_complete(napi, sq->vq, 0);

	if (sq->vq->num_free >= 2 + MAX_SKB_FRAGS)
		netif_tx_wake_queue(txq);

	return 0;
}

static int xmit_skb(struct send_queue *sq, struct sk_buff *skb)
{
	struct virtio_net_hdr_mrg_rxbuf *hdr;
	const unsigned char *dest = ((struct ethhdr *)skb->data)->h_dest;
	struct virtnet_info *vi = sq->vq->vdev->priv;
	int num_sg;
	unsigned hdr_len = vi->hdr_len;
	bool can_push;

	pr_debug("%s: xmit %p %pM\n", vi->dev->name, skb, dest);

	can_push = vi->any_header_sg &&
		!((unsigned long)skb->data & (__alignof__(*hdr) - 1)) &&
		!skb_header_cloned(skb) && skb_headroom(skb) >= hdr_len;
	/* Even if we can, don't push here yet as this would skew
	 * csum_start offset below. */
	if (can_push)
		hdr = (struct virtio_net_hdr_mrg_rxbuf *)(skb->data - hdr_len);
	else
		hdr = skb_vnet_hdr(skb);

	if (virtio_net_hdr_from_skb(skb, &hdr->hdr,
<<<<<<< HEAD
				    virtio_is_little_endian(vi->vdev)))
=======
				    virtio_is_little_endian(vi->vdev), false,
				    0))
>>>>>>> 24b8d41d
		BUG();

	if (vi->mergeable_rx_bufs)
		hdr->num_buffers = 0;

	sg_init_table(sq->sg, skb_shinfo(skb)->nr_frags + (can_push ? 1 : 2));
	if (can_push) {
		__skb_push(skb, hdr_len);
		num_sg = skb_to_sgvec(skb, sq->sg, 0, skb->len);
		if (unlikely(num_sg < 0))
			return num_sg;
		/* Pull header back to avoid skew in tx bytes calculations. */
		__skb_pull(skb, hdr_len);
	} else {
		sg_set_buf(sq->sg, hdr, hdr_len);
		num_sg = skb_to_sgvec(skb, sq->sg + 1, 0, skb->len);
		if (unlikely(num_sg < 0))
			return num_sg;
		num_sg++;
	}
	return virtqueue_add_outbuf(sq->vq, sq->sg, num_sg, skb, GFP_ATOMIC);
}

static netdev_tx_t start_xmit(struct sk_buff *skb, struct net_device *dev)
{
	struct virtnet_info *vi = netdev_priv(dev);
	int qnum = skb_get_queue_mapping(skb);
	struct send_queue *sq = &vi->sq[qnum];
	int err;
	struct netdev_queue *txq = netdev_get_tx_queue(dev, qnum);
	bool kick = !netdev_xmit_more();
	bool use_napi = sq->napi.weight;

	/* Free up any pending old buffers before queueing new ones. */
	free_old_xmit_skbs(sq, false);

	if (use_napi && kick)
		virtqueue_enable_cb_delayed(sq->vq);

	/* timestamp packet in software */
	skb_tx_timestamp(skb);

	/* Try to transmit */
	err = xmit_skb(sq, skb);

	/* This should not happen! */
	if (unlikely(err)) {
		dev->stats.tx_fifo_errors++;
		if (net_ratelimit())
			dev_warn(&dev->dev,
				 "Unexpected TXQ (%d) queue failure: %d\n",
				 qnum, err);
		dev->stats.tx_dropped++;
		dev_kfree_skb_any(skb);
		return NETDEV_TX_OK;
	}

	/* Don't wait up for transmitted skbs to be freed. */
	if (!use_napi) {
		skb_orphan(skb);
		nf_reset_ct(skb);
	}

	/* If running out of space, stop queue to avoid getting packets that we
	 * are then unable to transmit.
	 * An alternative would be to force queuing layer to requeue the skb by
	 * returning NETDEV_TX_BUSY. However, NETDEV_TX_BUSY should not be
	 * returned in a normal path of operation: it means that driver is not
	 * maintaining the TX queue stop/start state properly, and causes
	 * the stack to do a non-trivial amount of useless work.
	 * Since most packets only take 1 or 2 ring slots, stopping the queue
	 * early means 16 slots are typically wasted.
	 */
	if (sq->vq->num_free < 2+MAX_SKB_FRAGS) {
		netif_stop_subqueue(dev, qnum);
		if (!use_napi &&
		    unlikely(!virtqueue_enable_cb_delayed(sq->vq))) {
			/* More just got used, free them then recheck. */
			free_old_xmit_skbs(sq, false);
			if (sq->vq->num_free >= 2+MAX_SKB_FRAGS) {
				netif_start_subqueue(dev, qnum);
				virtqueue_disable_cb(sq->vq);
			}
		}
	}

	if (kick || netif_xmit_stopped(txq)) {
		if (virtqueue_kick_prepare(sq->vq) && virtqueue_notify(sq->vq)) {
			u64_stats_update_begin(&sq->stats.syncp);
			sq->stats.kicks++;
			u64_stats_update_end(&sq->stats.syncp);
		}
	}

	return NETDEV_TX_OK;
}

/*
 * Send command via the control virtqueue and check status.  Commands
 * supported by the hypervisor, as indicated by feature bits, should
 * never fail unless improperly formatted.
 */
static bool virtnet_send_command(struct virtnet_info *vi, u8 class, u8 cmd,
				 struct scatterlist *out)
{
	struct scatterlist *sgs[4], hdr, stat;
	unsigned out_num = 0, tmp;

	/* Caller should know better */
	BUG_ON(!virtio_has_feature(vi->vdev, VIRTIO_NET_F_CTRL_VQ));

	vi->ctrl->status = ~0;
	vi->ctrl->hdr.class = class;
	vi->ctrl->hdr.cmd = cmd;
	/* Add header */
	sg_init_one(&hdr, &vi->ctrl->hdr, sizeof(vi->ctrl->hdr));
	sgs[out_num++] = &hdr;

	if (out)
		sgs[out_num++] = out;

	/* Add return status. */
	sg_init_one(&stat, &vi->ctrl->status, sizeof(vi->ctrl->status));
	sgs[out_num] = &stat;

	BUG_ON(out_num + 1 > ARRAY_SIZE(sgs));
	virtqueue_add_sgs(vi->cvq, sgs, out_num, 1, vi, GFP_ATOMIC);

	if (unlikely(!virtqueue_kick(vi->cvq)))
		return vi->ctrl->status == VIRTIO_NET_OK;

	/* Spin for a response, the kick causes an ioport write, trapping
	 * into the hypervisor, so the request should be handled immediately.
	 */
	while (!virtqueue_get_buf(vi->cvq, &tmp) &&
	       !virtqueue_is_broken(vi->cvq))
		cpu_relax();

	return vi->ctrl->status == VIRTIO_NET_OK;
}

static int virtnet_set_mac_address(struct net_device *dev, void *p)
{
	struct virtnet_info *vi = netdev_priv(dev);
	struct virtio_device *vdev = vi->vdev;
	int ret;
	struct sockaddr *addr;
	struct scatterlist sg;

<<<<<<< HEAD
	addr = kmalloc(sizeof(*addr), GFP_KERNEL);
	if (!addr)
		return -ENOMEM;
	memcpy(addr, p, sizeof(*addr));
=======
	if (virtio_has_feature(vi->vdev, VIRTIO_NET_F_STANDBY))
		return -EOPNOTSUPP;

	addr = kmemdup(p, sizeof(*addr), GFP_KERNEL);
	if (!addr)
		return -ENOMEM;
>>>>>>> 24b8d41d

	ret = eth_prepare_mac_addr_change(dev, addr);
	if (ret)
		goto out;

	if (virtio_has_feature(vdev, VIRTIO_NET_F_CTRL_MAC_ADDR)) {
		sg_init_one(&sg, addr->sa_data, dev->addr_len);
		if (!virtnet_send_command(vi, VIRTIO_NET_CTRL_MAC,
					  VIRTIO_NET_CTRL_MAC_ADDR_SET, &sg)) {
			dev_warn(&vdev->dev,
				 "Failed to set mac address by vq command.\n");
			ret = -EINVAL;
			goto out;
		}
	} else if (virtio_has_feature(vdev, VIRTIO_NET_F_MAC) &&
		   !virtio_has_feature(vdev, VIRTIO_F_VERSION_1)) {
		unsigned int i;

		/* Naturally, this has an atomicity problem. */
		for (i = 0; i < dev->addr_len; i++)
			virtio_cwrite8(vdev,
				       offsetof(struct virtio_net_config, mac) +
				       i, addr->sa_data[i]);
	}

	eth_commit_mac_addr_change(dev, p);
	ret = 0;

out:
	kfree(addr);
	return ret;
}

static void virtnet_stats(struct net_device *dev,
			  struct rtnl_link_stats64 *tot)
{
	struct virtnet_info *vi = netdev_priv(dev);
	unsigned int start;
	int i;

	for (i = 0; i < vi->max_queue_pairs; i++) {
		u64 tpackets, tbytes, rpackets, rbytes, rdrops;
		struct receive_queue *rq = &vi->rq[i];
		struct send_queue *sq = &vi->sq[i];

		do {
			start = u64_stats_fetch_begin_irq(&sq->stats.syncp);
			tpackets = sq->stats.packets;
			tbytes   = sq->stats.bytes;
		} while (u64_stats_fetch_retry_irq(&sq->stats.syncp, start));

		do {
			start = u64_stats_fetch_begin_irq(&rq->stats.syncp);
			rpackets = rq->stats.packets;
			rbytes   = rq->stats.bytes;
			rdrops   = rq->stats.drops;
		} while (u64_stats_fetch_retry_irq(&rq->stats.syncp, start));

		tot->rx_packets += rpackets;
		tot->tx_packets += tpackets;
		tot->rx_bytes   += rbytes;
		tot->tx_bytes   += tbytes;
		tot->rx_dropped += rdrops;
	}

	tot->tx_dropped = dev->stats.tx_dropped;
	tot->tx_fifo_errors = dev->stats.tx_fifo_errors;
	tot->rx_length_errors = dev->stats.rx_length_errors;
	tot->rx_frame_errors = dev->stats.rx_frame_errors;
}

static void virtnet_ack_link_announce(struct virtnet_info *vi)
{
	rtnl_lock();
	if (!virtnet_send_command(vi, VIRTIO_NET_CTRL_ANNOUNCE,
				  VIRTIO_NET_CTRL_ANNOUNCE_ACK, NULL))
		dev_warn(&vi->dev->dev, "Failed to ack link announce.\n");
	rtnl_unlock();
}

static int _virtnet_set_queues(struct virtnet_info *vi, u16 queue_pairs)
{
	struct scatterlist sg;
	struct net_device *dev = vi->dev;

	if (!vi->has_cvq || !virtio_has_feature(vi->vdev, VIRTIO_NET_F_MQ))
		return 0;

<<<<<<< HEAD
	vi->ctrl_mq.virtqueue_pairs = cpu_to_virtio16(vi->vdev, queue_pairs);
	sg_init_one(&sg, &vi->ctrl_mq, sizeof(vi->ctrl_mq));
=======
	vi->ctrl->mq.virtqueue_pairs = cpu_to_virtio16(vi->vdev, queue_pairs);
	sg_init_one(&sg, &vi->ctrl->mq, sizeof(vi->ctrl->mq));
>>>>>>> 24b8d41d

	if (!virtnet_send_command(vi, VIRTIO_NET_CTRL_MQ,
				  VIRTIO_NET_CTRL_MQ_VQ_PAIRS_SET, &sg)) {
		dev_warn(&dev->dev, "Fail to set num of queue pairs to %d\n",
			 queue_pairs);
		return -EINVAL;
	} else {
		vi->curr_queue_pairs = queue_pairs;
		/* virtnet_open() will refill when device is going to up. */
		if (dev->flags & IFF_UP)
			schedule_delayed_work(&vi->refill, 0);
	}

	return 0;
}

static int virtnet_set_queues(struct virtnet_info *vi, u16 queue_pairs)
{
	int err;

	rtnl_lock();
	err = _virtnet_set_queues(vi, queue_pairs);
	rtnl_unlock();
	return err;
}

static int virtnet_close(struct net_device *dev)
{
	struct virtnet_info *vi = netdev_priv(dev);
	int i;

	/* Make sure refill_work doesn't re-enable napi! */
	cancel_delayed_work_sync(&vi->refill);

	for (i = 0; i < vi->max_queue_pairs; i++) {
		xdp_rxq_info_unreg(&vi->rq[i].xdp_rxq);
		napi_disable(&vi->rq[i].napi);
		virtnet_napi_tx_disable(&vi->sq[i].napi);
	}

	return 0;
}

static void virtnet_set_rx_mode(struct net_device *dev)
{
	struct virtnet_info *vi = netdev_priv(dev);
	struct scatterlist sg[2];
	struct virtio_net_ctrl_mac *mac_data;
	struct netdev_hw_addr *ha;
	int uc_count;
	int mc_count;
	void *buf;
	int i;

	/* We can't dynamically set ndo_set_rx_mode, so return gracefully */
	if (!virtio_has_feature(vi->vdev, VIRTIO_NET_F_CTRL_RX))
		return;

	vi->ctrl->promisc = ((dev->flags & IFF_PROMISC) != 0);
	vi->ctrl->allmulti = ((dev->flags & IFF_ALLMULTI) != 0);

	sg_init_one(sg, &vi->ctrl->promisc, sizeof(vi->ctrl->promisc));

	if (!virtnet_send_command(vi, VIRTIO_NET_CTRL_RX,
				  VIRTIO_NET_CTRL_RX_PROMISC, sg))
		dev_warn(&dev->dev, "Failed to %sable promisc mode.\n",
			 vi->ctrl->promisc ? "en" : "dis");

	sg_init_one(sg, &vi->ctrl->allmulti, sizeof(vi->ctrl->allmulti));

	if (!virtnet_send_command(vi, VIRTIO_NET_CTRL_RX,
				  VIRTIO_NET_CTRL_RX_ALLMULTI, sg))
		dev_warn(&dev->dev, "Failed to %sable allmulti mode.\n",
			 vi->ctrl->allmulti ? "en" : "dis");

	uc_count = netdev_uc_count(dev);
	mc_count = netdev_mc_count(dev);
	/* MAC filter - use one buffer for both lists */
	buf = kzalloc(((uc_count + mc_count) * ETH_ALEN) +
		      (2 * sizeof(mac_data->entries)), GFP_ATOMIC);
	mac_data = buf;
	if (!buf)
		return;

	sg_init_table(sg, 2);

	/* Store the unicast list and count in the front of the buffer */
	mac_data->entries = cpu_to_virtio32(vi->vdev, uc_count);
	i = 0;
	netdev_for_each_uc_addr(ha, dev)
		memcpy(&mac_data->macs[i++][0], ha->addr, ETH_ALEN);

	sg_set_buf(&sg[0], mac_data,
		   sizeof(mac_data->entries) + (uc_count * ETH_ALEN));

	/* multicast list and count fill the end */
	mac_data = (void *)&mac_data->macs[uc_count][0];

	mac_data->entries = cpu_to_virtio32(vi->vdev, mc_count);
	i = 0;
	netdev_for_each_mc_addr(ha, dev)
		memcpy(&mac_data->macs[i++][0], ha->addr, ETH_ALEN);

	sg_set_buf(&sg[1], mac_data,
		   sizeof(mac_data->entries) + (mc_count * ETH_ALEN));

	if (!virtnet_send_command(vi, VIRTIO_NET_CTRL_MAC,
				  VIRTIO_NET_CTRL_MAC_TABLE_SET, sg))
		dev_warn(&dev->dev, "Failed to set MAC filter table.\n");

	kfree(buf);
}

static int virtnet_vlan_rx_add_vid(struct net_device *dev,
				   __be16 proto, u16 vid)
{
	struct virtnet_info *vi = netdev_priv(dev);
	struct scatterlist sg;

<<<<<<< HEAD
	vi->ctrl_vid = vid;
	sg_init_one(&sg, &vi->ctrl_vid, sizeof(vi->ctrl_vid));
=======
	vi->ctrl->vid = cpu_to_virtio16(vi->vdev, vid);
	sg_init_one(&sg, &vi->ctrl->vid, sizeof(vi->ctrl->vid));
>>>>>>> 24b8d41d

	if (!virtnet_send_command(vi, VIRTIO_NET_CTRL_VLAN,
				  VIRTIO_NET_CTRL_VLAN_ADD, &sg))
		dev_warn(&dev->dev, "Failed to add VLAN ID %d.\n", vid);
	return 0;
}

static int virtnet_vlan_rx_kill_vid(struct net_device *dev,
				    __be16 proto, u16 vid)
{
	struct virtnet_info *vi = netdev_priv(dev);
	struct scatterlist sg;

<<<<<<< HEAD
	vi->ctrl_vid = vid;
	sg_init_one(&sg, &vi->ctrl_vid, sizeof(vi->ctrl_vid));
=======
	vi->ctrl->vid = cpu_to_virtio16(vi->vdev, vid);
	sg_init_one(&sg, &vi->ctrl->vid, sizeof(vi->ctrl->vid));
>>>>>>> 24b8d41d

	if (!virtnet_send_command(vi, VIRTIO_NET_CTRL_VLAN,
				  VIRTIO_NET_CTRL_VLAN_DEL, &sg))
		dev_warn(&dev->dev, "Failed to kill VLAN ID %d.\n", vid);
	return 0;
}

static void virtnet_clean_affinity(struct virtnet_info *vi)
{
	int i;

	if (vi->affinity_hint_set) {
		for (i = 0; i < vi->max_queue_pairs; i++) {
			virtqueue_set_affinity(vi->rq[i].vq, NULL);
			virtqueue_set_affinity(vi->sq[i].vq, NULL);
		}

		vi->affinity_hint_set = false;
	}
}

static void virtnet_set_affinity(struct virtnet_info *vi)
{
	cpumask_var_t mask;
	int stragglers;
	int group_size;
	int i, j, cpu;
	int num_cpu;
	int stride;

	if (!zalloc_cpumask_var(&mask, GFP_KERNEL)) {
		virtnet_clean_affinity(vi);
		return;
	}

	num_cpu = num_online_cpus();
	stride = max_t(int, num_cpu / vi->curr_queue_pairs, 1);
	stragglers = num_cpu >= vi->curr_queue_pairs ?
			num_cpu % vi->curr_queue_pairs :
			0;
	cpu = cpumask_next(-1, cpu_online_mask);

	for (i = 0; i < vi->curr_queue_pairs; i++) {
		group_size = stride + (i < stragglers ? 1 : 0);

		for (j = 0; j < group_size; j++) {
			cpumask_set_cpu(cpu, mask);
			cpu = cpumask_next_wrap(cpu, cpu_online_mask,
						nr_cpu_ids, false);
		}
		virtqueue_set_affinity(vi->rq[i].vq, mask);
		virtqueue_set_affinity(vi->sq[i].vq, mask);
		__netif_set_xps_queue(vi->dev, cpumask_bits(mask), i, false);
		cpumask_clear(mask);
	}

	vi->affinity_hint_set = true;
	free_cpumask_var(mask);
}

static int virtnet_cpu_online(unsigned int cpu, struct hlist_node *node)
{
	struct virtnet_info *vi = hlist_entry_safe(node, struct virtnet_info,
						   node);
	virtnet_set_affinity(vi);
	return 0;
}

static int virtnet_cpu_dead(unsigned int cpu, struct hlist_node *node)
{
	struct virtnet_info *vi = hlist_entry_safe(node, struct virtnet_info,
						   node_dead);
	virtnet_set_affinity(vi);
	return 0;
}
<<<<<<< HEAD

static int virtnet_cpu_down_prep(unsigned int cpu, struct hlist_node *node)
{
	struct virtnet_info *vi = hlist_entry_safe(node, struct virtnet_info,
						   node);

	virtnet_clean_affinity(vi, cpu);
	return 0;
}

static enum cpuhp_state virtionet_online;

=======

static int virtnet_cpu_down_prep(unsigned int cpu, struct hlist_node *node)
{
	struct virtnet_info *vi = hlist_entry_safe(node, struct virtnet_info,
						   node);

	virtnet_clean_affinity(vi);
	return 0;
}

static enum cpuhp_state virtionet_online;

>>>>>>> 24b8d41d
static int virtnet_cpu_notif_add(struct virtnet_info *vi)
{
	int ret;

	ret = cpuhp_state_add_instance_nocalls(virtionet_online, &vi->node);
	if (ret)
		return ret;
	ret = cpuhp_state_add_instance_nocalls(CPUHP_VIRT_NET_DEAD,
					       &vi->node_dead);
	if (!ret)
		return ret;
	cpuhp_state_remove_instance_nocalls(virtionet_online, &vi->node);
	return ret;
}

static void virtnet_cpu_notif_remove(struct virtnet_info *vi)
{
	cpuhp_state_remove_instance_nocalls(virtionet_online, &vi->node);
	cpuhp_state_remove_instance_nocalls(CPUHP_VIRT_NET_DEAD,
					    &vi->node_dead);
}

static void virtnet_get_ringparam(struct net_device *dev,
				struct ethtool_ringparam *ring)
{
	struct virtnet_info *vi = netdev_priv(dev);

	ring->rx_max_pending = virtqueue_get_vring_size(vi->rq[0].vq);
	ring->tx_max_pending = virtqueue_get_vring_size(vi->sq[0].vq);
	ring->rx_pending = ring->rx_max_pending;
	ring->tx_pending = ring->tx_max_pending;
}


static void virtnet_get_drvinfo(struct net_device *dev,
				struct ethtool_drvinfo *info)
{
	struct virtnet_info *vi = netdev_priv(dev);
	struct virtio_device *vdev = vi->vdev;

	strlcpy(info->driver, KBUILD_MODNAME, sizeof(info->driver));
	strlcpy(info->version, VIRTNET_DRIVER_VERSION, sizeof(info->version));
	strlcpy(info->bus_info, virtio_bus_name(vdev), sizeof(info->bus_info));

}

/* TODO: Eliminate OOO packets during switching */
static int virtnet_set_channels(struct net_device *dev,
				struct ethtool_channels *channels)
{
	struct virtnet_info *vi = netdev_priv(dev);
	u16 queue_pairs = channels->combined_count;
	int err;

	/* We don't support separate rx/tx channels.
	 * We don't allow setting 'other' channels.
	 */
	if (channels->rx_count || channels->tx_count || channels->other_count)
		return -EINVAL;

	if (queue_pairs > vi->max_queue_pairs || queue_pairs == 0)
		return -EINVAL;

	/* For now we don't support modifying channels while XDP is loaded
	 * also when XDP is loaded all RX queues have XDP programs so we only
	 * need to check a single RX queue.
	 */
	if (vi->rq[0].xdp_prog)
		return -EINVAL;

	get_online_cpus();
	err = _virtnet_set_queues(vi, queue_pairs);
	if (!err) {
		netif_set_real_num_tx_queues(dev, queue_pairs);
		netif_set_real_num_rx_queues(dev, queue_pairs);

		virtnet_set_affinity(vi);
	}
	put_online_cpus();

	return err;
}

static void virtnet_get_strings(struct net_device *dev, u32 stringset, u8 *data)
{
	struct virtnet_info *vi = netdev_priv(dev);
	char *p = (char *)data;
	unsigned int i, j;

	switch (stringset) {
	case ETH_SS_STATS:
		for (i = 0; i < vi->curr_queue_pairs; i++) {
			for (j = 0; j < VIRTNET_RQ_STATS_LEN; j++) {
				snprintf(p, ETH_GSTRING_LEN, "rx_queue_%u_%s",
					 i, virtnet_rq_stats_desc[j].desc);
				p += ETH_GSTRING_LEN;
			}
		}

		for (i = 0; i < vi->curr_queue_pairs; i++) {
			for (j = 0; j < VIRTNET_SQ_STATS_LEN; j++) {
				snprintf(p, ETH_GSTRING_LEN, "tx_queue_%u_%s",
					 i, virtnet_sq_stats_desc[j].desc);
				p += ETH_GSTRING_LEN;
			}
		}
		break;
	}
}

static int virtnet_get_sset_count(struct net_device *dev, int sset)
{
	struct virtnet_info *vi = netdev_priv(dev);

	switch (sset) {
	case ETH_SS_STATS:
		return vi->curr_queue_pairs * (VIRTNET_RQ_STATS_LEN +
					       VIRTNET_SQ_STATS_LEN);
	default:
		return -EOPNOTSUPP;
	}
}

static void virtnet_get_ethtool_stats(struct net_device *dev,
				      struct ethtool_stats *stats, u64 *data)
{
	struct virtnet_info *vi = netdev_priv(dev);
	unsigned int idx = 0, start, i, j;
	const u8 *stats_base;
	size_t offset;

	for (i = 0; i < vi->curr_queue_pairs; i++) {
		struct receive_queue *rq = &vi->rq[i];

		stats_base = (u8 *)&rq->stats;
		do {
			start = u64_stats_fetch_begin_irq(&rq->stats.syncp);
			for (j = 0; j < VIRTNET_RQ_STATS_LEN; j++) {
				offset = virtnet_rq_stats_desc[j].offset;
				data[idx + j] = *(u64 *)(stats_base + offset);
			}
		} while (u64_stats_fetch_retry_irq(&rq->stats.syncp, start));
		idx += VIRTNET_RQ_STATS_LEN;
	}

	for (i = 0; i < vi->curr_queue_pairs; i++) {
		struct send_queue *sq = &vi->sq[i];

		stats_base = (u8 *)&sq->stats;
		do {
			start = u64_stats_fetch_begin_irq(&sq->stats.syncp);
			for (j = 0; j < VIRTNET_SQ_STATS_LEN; j++) {
				offset = virtnet_sq_stats_desc[j].offset;
				data[idx + j] = *(u64 *)(stats_base + offset);
			}
		} while (u64_stats_fetch_retry_irq(&sq->stats.syncp, start));
		idx += VIRTNET_SQ_STATS_LEN;
	}
}

static void virtnet_get_channels(struct net_device *dev,
				 struct ethtool_channels *channels)
{
	struct virtnet_info *vi = netdev_priv(dev);

	channels->combined_count = vi->curr_queue_pairs;
	channels->max_combined = vi->max_queue_pairs;
	channels->max_other = 0;
	channels->rx_count = 0;
	channels->tx_count = 0;
	channels->other_count = 0;
}

static int virtnet_set_link_ksettings(struct net_device *dev,
				      const struct ethtool_link_ksettings *cmd)
{
	struct virtnet_info *vi = netdev_priv(dev);

	return ethtool_virtdev_set_link_ksettings(dev, cmd,
						  &vi->speed, &vi->duplex);
}

static int virtnet_get_link_ksettings(struct net_device *dev,
				      struct ethtool_link_ksettings *cmd)
{
	struct virtnet_info *vi = netdev_priv(dev);

	cmd->base.speed = vi->speed;
	cmd->base.duplex = vi->duplex;
	cmd->base.port = PORT_OTHER;

	return 0;
}

static int virtnet_set_coalesce(struct net_device *dev,
				struct ethtool_coalesce *ec)
{
	struct virtnet_info *vi = netdev_priv(dev);
	int i, napi_weight;

	if (ec->tx_max_coalesced_frames > 1 ||
	    ec->rx_max_coalesced_frames != 1)
		return -EINVAL;

	napi_weight = ec->tx_max_coalesced_frames ? NAPI_POLL_WEIGHT : 0;
	if (napi_weight ^ vi->sq[0].napi.weight) {
		if (dev->flags & IFF_UP)
			return -EBUSY;
		for (i = 0; i < vi->max_queue_pairs; i++)
			vi->sq[i].napi.weight = napi_weight;
	}

	return 0;
}

static int virtnet_get_coalesce(struct net_device *dev,
				struct ethtool_coalesce *ec)
{
	struct ethtool_coalesce ec_default = {
		.cmd = ETHTOOL_GCOALESCE,
		.rx_max_coalesced_frames = 1,
	};
	struct virtnet_info *vi = netdev_priv(dev);

	memcpy(ec, &ec_default, sizeof(ec_default));

	if (vi->sq[0].napi.weight)
		ec->tx_max_coalesced_frames = 1;

	return 0;
}

static void virtnet_init_settings(struct net_device *dev)
{
	struct virtnet_info *vi = netdev_priv(dev);

	vi->speed = SPEED_UNKNOWN;
	vi->duplex = DUPLEX_UNKNOWN;
}

static void virtnet_update_settings(struct virtnet_info *vi)
{
	u32 speed;
	u8 duplex;

	if (!virtio_has_feature(vi->vdev, VIRTIO_NET_F_SPEED_DUPLEX))
		return;

	virtio_cread_le(vi->vdev, struct virtio_net_config, speed, &speed);

	if (ethtool_validate_speed(speed))
		vi->speed = speed;

	virtio_cread_le(vi->vdev, struct virtio_net_config, duplex, &duplex);

	if (ethtool_validate_duplex(duplex))
		vi->duplex = duplex;
}

static const struct ethtool_ops virtnet_ethtool_ops = {
	.supported_coalesce_params = ETHTOOL_COALESCE_MAX_FRAMES,
	.get_drvinfo = virtnet_get_drvinfo,
	.get_link = ethtool_op_get_link,
	.get_ringparam = virtnet_get_ringparam,
	.get_strings = virtnet_get_strings,
	.get_sset_count = virtnet_get_sset_count,
	.get_ethtool_stats = virtnet_get_ethtool_stats,
	.set_channels = virtnet_set_channels,
	.get_channels = virtnet_get_channels,
	.get_ts_info = ethtool_op_get_ts_info,
	.get_link_ksettings = virtnet_get_link_ksettings,
	.set_link_ksettings = virtnet_set_link_ksettings,
	.set_coalesce = virtnet_set_coalesce,
	.get_coalesce = virtnet_get_coalesce,
};

static void virtnet_freeze_down(struct virtio_device *vdev)
{
	struct virtnet_info *vi = vdev->priv;
	int i;

	/* Make sure no work handler is accessing the device */
	flush_work(&vi->config_work);

	netif_tx_lock_bh(vi->dev);
	netif_device_detach(vi->dev);
	netif_tx_unlock_bh(vi->dev);
	cancel_delayed_work_sync(&vi->refill);

	if (netif_running(vi->dev)) {
		for (i = 0; i < vi->max_queue_pairs; i++) {
			napi_disable(&vi->rq[i].napi);
			virtnet_napi_tx_disable(&vi->sq[i].napi);
		}
	}
}

static int init_vqs(struct virtnet_info *vi);

static int virtnet_restore_up(struct virtio_device *vdev)
{
	struct virtnet_info *vi = vdev->priv;
	int err, i;

	err = init_vqs(vi);
	if (err)
		return err;

	virtio_device_ready(vdev);

	if (netif_running(vi->dev)) {
		for (i = 0; i < vi->curr_queue_pairs; i++)
			if (!try_fill_recv(vi, &vi->rq[i], GFP_KERNEL))
				schedule_delayed_work(&vi->refill, 0);

		for (i = 0; i < vi->max_queue_pairs; i++) {
			virtnet_napi_enable(vi->rq[i].vq, &vi->rq[i].napi);
			virtnet_napi_tx_enable(vi, vi->sq[i].vq,
					       &vi->sq[i].napi);
		}
	}

	netif_tx_lock_bh(vi->dev);
	netif_device_attach(vi->dev);
	netif_tx_unlock_bh(vi->dev);
	return err;
}

static int virtnet_set_guest_offloads(struct virtnet_info *vi, u64 offloads)
{
	struct scatterlist sg;
	vi->ctrl->offloads = cpu_to_virtio64(vi->vdev, offloads);

	sg_init_one(&sg, &vi->ctrl->offloads, sizeof(vi->ctrl->offloads));

	if (!virtnet_send_command(vi, VIRTIO_NET_CTRL_GUEST_OFFLOADS,
				  VIRTIO_NET_CTRL_GUEST_OFFLOADS_SET, &sg)) {
		dev_warn(&vi->dev->dev, "Fail to set guest offload.\n");
		return -EINVAL;
	}

	return 0;
}

static int virtnet_clear_guest_offloads(struct virtnet_info *vi)
{
	u64 offloads = 0;

	if (!vi->guest_offloads)
		return 0;

	return virtnet_set_guest_offloads(vi, offloads);
}

static int virtnet_restore_guest_offloads(struct virtnet_info *vi)
{
	u64 offloads = vi->guest_offloads;

	if (!vi->guest_offloads)
		return 0;

	return virtnet_set_guest_offloads(vi, offloads);
}

static int virtnet_xdp_set(struct net_device *dev, struct bpf_prog *prog,
			   struct netlink_ext_ack *extack)
{
	unsigned long int max_sz = PAGE_SIZE - sizeof(struct padded_vnet_hdr);
	struct virtnet_info *vi = netdev_priv(dev);
	struct bpf_prog *old_prog;
	u16 xdp_qp = 0, curr_qp;
	int i, err;

	if (!virtio_has_feature(vi->vdev, VIRTIO_NET_F_CTRL_GUEST_OFFLOADS)
	    && (virtio_has_feature(vi->vdev, VIRTIO_NET_F_GUEST_TSO4) ||
	        virtio_has_feature(vi->vdev, VIRTIO_NET_F_GUEST_TSO6) ||
	        virtio_has_feature(vi->vdev, VIRTIO_NET_F_GUEST_ECN) ||
		virtio_has_feature(vi->vdev, VIRTIO_NET_F_GUEST_UFO) ||
		virtio_has_feature(vi->vdev, VIRTIO_NET_F_GUEST_CSUM))) {
		NL_SET_ERR_MSG_MOD(extack, "Can't set XDP while host is implementing LRO/CSUM, disable LRO/CSUM first");
		return -EOPNOTSUPP;
	}

	if (vi->mergeable_rx_bufs && !vi->any_header_sg) {
		NL_SET_ERR_MSG_MOD(extack, "XDP expects header/data in single page, any_header_sg required");
		return -EINVAL;
	}

	if (dev->mtu > max_sz) {
		NL_SET_ERR_MSG_MOD(extack, "MTU too large to enable XDP");
		netdev_warn(dev, "XDP requires MTU less than %lu\n", max_sz);
		return -EINVAL;
	}

	curr_qp = vi->curr_queue_pairs - vi->xdp_queue_pairs;
	if (prog)
		xdp_qp = nr_cpu_ids;

	/* XDP requires extra queues for XDP_TX */
	if (curr_qp + xdp_qp > vi->max_queue_pairs) {
		NL_SET_ERR_MSG_MOD(extack, "Too few free TX rings available");
		netdev_warn(dev, "request %i queues but max is %i\n",
			    curr_qp + xdp_qp, vi->max_queue_pairs);
		return -ENOMEM;
	}

	old_prog = rtnl_dereference(vi->rq[0].xdp_prog);
	if (!prog && !old_prog)
		return 0;

	if (prog)
		bpf_prog_add(prog, vi->max_queue_pairs - 1);

	/* Make sure NAPI is not using any XDP TX queues for RX. */
	if (netif_running(dev)) {
		for (i = 0; i < vi->max_queue_pairs; i++) {
			napi_disable(&vi->rq[i].napi);
			virtnet_napi_tx_disable(&vi->sq[i].napi);
		}
	}

	if (!prog) {
		for (i = 0; i < vi->max_queue_pairs; i++) {
			rcu_assign_pointer(vi->rq[i].xdp_prog, prog);
			if (i == 0)
				virtnet_restore_guest_offloads(vi);
		}
		synchronize_net();
	}

	err = _virtnet_set_queues(vi, curr_qp + xdp_qp);
	if (err)
		goto err;
	netif_set_real_num_rx_queues(dev, curr_qp + xdp_qp);
	vi->xdp_queue_pairs = xdp_qp;

	if (prog) {
		for (i = 0; i < vi->max_queue_pairs; i++) {
			rcu_assign_pointer(vi->rq[i].xdp_prog, prog);
			if (i == 0 && !old_prog)
				virtnet_clear_guest_offloads(vi);
		}
	}

	for (i = 0; i < vi->max_queue_pairs; i++) {
		if (old_prog)
			bpf_prog_put(old_prog);
		if (netif_running(dev)) {
			virtnet_napi_enable(vi->rq[i].vq, &vi->rq[i].napi);
			virtnet_napi_tx_enable(vi, vi->sq[i].vq,
					       &vi->sq[i].napi);
		}
	}

	return 0;

err:
	if (!prog) {
		virtnet_clear_guest_offloads(vi);
		for (i = 0; i < vi->max_queue_pairs; i++)
			rcu_assign_pointer(vi->rq[i].xdp_prog, old_prog);
	}

	if (netif_running(dev)) {
		for (i = 0; i < vi->max_queue_pairs; i++) {
			virtnet_napi_enable(vi->rq[i].vq, &vi->rq[i].napi);
			virtnet_napi_tx_enable(vi, vi->sq[i].vq,
					       &vi->sq[i].napi);
		}
	}
	if (prog)
		bpf_prog_sub(prog, vi->max_queue_pairs - 1);
	return err;
}

static int virtnet_xdp(struct net_device *dev, struct netdev_bpf *xdp)
{
	switch (xdp->command) {
	case XDP_SETUP_PROG:
		return virtnet_xdp_set(dev, xdp->prog, xdp->extack);
	default:
		return -EINVAL;
	}
}

static int virtnet_get_phys_port_name(struct net_device *dev, char *buf,
				      size_t len)
{
	struct virtnet_info *vi = netdev_priv(dev);
	int ret;

	if (!virtio_has_feature(vi->vdev, VIRTIO_NET_F_STANDBY))
		return -EOPNOTSUPP;

	ret = snprintf(buf, len, "sby");
	if (ret >= len)
		return -EOPNOTSUPP;

	return 0;
}

static int virtnet_set_features(struct net_device *dev,
				netdev_features_t features)
{
	struct virtnet_info *vi = netdev_priv(dev);
	u64 offloads;
	int err;

	if ((dev->features ^ features) & NETIF_F_LRO) {
		if (vi->xdp_queue_pairs)
			return -EBUSY;

		if (features & NETIF_F_LRO)
			offloads = vi->guest_offloads_capable;
		else
			offloads = vi->guest_offloads_capable &
				   ~GUEST_OFFLOAD_LRO_MASK;

		err = virtnet_set_guest_offloads(vi, offloads);
		if (err)
			return err;
		vi->guest_offloads = offloads;
	}

	return 0;
}

static const struct net_device_ops virtnet_netdev = {
	.ndo_open            = virtnet_open,
	.ndo_stop   	     = virtnet_close,
	.ndo_start_xmit      = start_xmit,
	.ndo_validate_addr   = eth_validate_addr,
	.ndo_set_mac_address = virtnet_set_mac_address,
	.ndo_set_rx_mode     = virtnet_set_rx_mode,
	.ndo_get_stats64     = virtnet_stats,
	.ndo_vlan_rx_add_vid = virtnet_vlan_rx_add_vid,
	.ndo_vlan_rx_kill_vid = virtnet_vlan_rx_kill_vid,
	.ndo_bpf		= virtnet_xdp,
	.ndo_xdp_xmit		= virtnet_xdp_xmit,
	.ndo_features_check	= passthru_features_check,
	.ndo_get_phys_port_name	= virtnet_get_phys_port_name,
	.ndo_set_features	= virtnet_set_features,
};

static void virtnet_config_changed_work(struct work_struct *work)
{
	struct virtnet_info *vi =
		container_of(work, struct virtnet_info, config_work);
	u16 v;

	if (virtio_cread_feature(vi->vdev, VIRTIO_NET_F_STATUS,
				 struct virtio_net_config, status, &v) < 0)
		return;

	if (v & VIRTIO_NET_S_ANNOUNCE) {
		netdev_notify_peers(vi->dev);
		virtnet_ack_link_announce(vi);
	}

	/* Ignore unknown (future) status bits */
	v &= VIRTIO_NET_S_LINK_UP;

	if (vi->status == v)
		return;

	vi->status = v;

	if (vi->status & VIRTIO_NET_S_LINK_UP) {
		virtnet_update_settings(vi);
		netif_carrier_on(vi->dev);
		netif_tx_wake_all_queues(vi->dev);
	} else {
		netif_carrier_off(vi->dev);
		netif_tx_stop_all_queues(vi->dev);
	}
}

static void virtnet_config_changed(struct virtio_device *vdev)
{
	struct virtnet_info *vi = vdev->priv;

	schedule_work(&vi->config_work);
}

static void virtnet_free_queues(struct virtnet_info *vi)
{
	int i;

	for (i = 0; i < vi->max_queue_pairs; i++) {
		__netif_napi_del(&vi->rq[i].napi);
		__netif_napi_del(&vi->sq[i].napi);
	}

<<<<<<< HEAD
	/* We called napi_hash_del() before netif_napi_del(),
=======
	/* We called __netif_napi_del(),
>>>>>>> 24b8d41d
	 * we need to respect an RCU grace period before freeing vi->rq
	 */
	synchronize_net();

	kfree(vi->rq);
	kfree(vi->sq);
	kfree(vi->ctrl);
}

static void _free_receive_bufs(struct virtnet_info *vi)
{
	struct bpf_prog *old_prog;
	int i;

	for (i = 0; i < vi->max_queue_pairs; i++) {
		while (vi->rq[i].pages)
			__free_pages(get_a_page(&vi->rq[i], GFP_KERNEL), 0);

		old_prog = rtnl_dereference(vi->rq[i].xdp_prog);
		RCU_INIT_POINTER(vi->rq[i].xdp_prog, NULL);
		if (old_prog)
			bpf_prog_put(old_prog);
	}
}

static void free_receive_bufs(struct virtnet_info *vi)
{
	rtnl_lock();
	_free_receive_bufs(vi);
	rtnl_unlock();
}

static void free_receive_page_frags(struct virtnet_info *vi)
{
	int i;
	for (i = 0; i < vi->max_queue_pairs; i++)
		if (vi->rq[i].alloc_frag.page)
			put_page(vi->rq[i].alloc_frag.page);
}

static void free_unused_bufs(struct virtnet_info *vi)
{
	void *buf;
	int i;

	for (i = 0; i < vi->max_queue_pairs; i++) {
		struct virtqueue *vq = vi->sq[i].vq;
		while ((buf = virtqueue_detach_unused_buf(vq)) != NULL) {
			if (!is_xdp_frame(buf))
				dev_kfree_skb(buf);
			else
				xdp_return_frame(ptr_to_xdp(buf));
		}
	}

	for (i = 0; i < vi->max_queue_pairs; i++) {
		struct virtqueue *vq = vi->rq[i].vq;

		while ((buf = virtqueue_detach_unused_buf(vq)) != NULL) {
			if (vi->mergeable_rx_bufs) {
				put_page(virt_to_head_page(buf));
			} else if (vi->big_packets) {
				give_pages(&vi->rq[i], buf);
			} else {
				put_page(virt_to_head_page(buf));
			}
		}
	}
}

static void virtnet_del_vqs(struct virtnet_info *vi)
{
	struct virtio_device *vdev = vi->vdev;

	virtnet_clean_affinity(vi);

	vdev->config->del_vqs(vdev);

	virtnet_free_queues(vi);
}

/* How large should a single buffer be so a queue full of these can fit at
 * least one full packet?
 * Logic below assumes the mergeable buffer header is used.
 */
static unsigned int mergeable_min_buf_len(struct virtnet_info *vi, struct virtqueue *vq)
{
	const unsigned int hdr_len = sizeof(struct virtio_net_hdr_mrg_rxbuf);
	unsigned int rq_size = virtqueue_get_vring_size(vq);
	unsigned int packet_len = vi->big_packets ? IP_MAX_MTU : vi->dev->max_mtu;
	unsigned int buf_len = hdr_len + ETH_HLEN + VLAN_HLEN + packet_len;
	unsigned int min_buf_len = DIV_ROUND_UP(buf_len, rq_size);

	return max(max(min_buf_len, hdr_len) - hdr_len,
		   (unsigned int)GOOD_PACKET_LEN);
}

static int virtnet_find_vqs(struct virtnet_info *vi)
{
	vq_callback_t **callbacks;
	struct virtqueue **vqs;
	int ret = -ENOMEM;
	int i, total_vqs;
	const char **names;
	bool *ctx;

	/* We expect 1 RX virtqueue followed by 1 TX virtqueue, followed by
	 * possible N-1 RX/TX queue pairs used in multiqueue mode, followed by
	 * possible control vq.
	 */
	total_vqs = vi->max_queue_pairs * 2 +
		    virtio_has_feature(vi->vdev, VIRTIO_NET_F_CTRL_VQ);

	/* Allocate space for find_vqs parameters */
	vqs = kcalloc(total_vqs, sizeof(*vqs), GFP_KERNEL);
	if (!vqs)
		goto err_vq;
	callbacks = kmalloc_array(total_vqs, sizeof(*callbacks), GFP_KERNEL);
	if (!callbacks)
		goto err_callback;
	names = kmalloc_array(total_vqs, sizeof(*names), GFP_KERNEL);
	if (!names)
		goto err_names;
	if (!vi->big_packets || vi->mergeable_rx_bufs) {
		ctx = kcalloc(total_vqs, sizeof(*ctx), GFP_KERNEL);
		if (!ctx)
			goto err_ctx;
	} else {
		ctx = NULL;
	}

	/* Parameters for control virtqueue, if any */
	if (vi->has_cvq) {
		callbacks[total_vqs - 1] = NULL;
		names[total_vqs - 1] = "control";
	}

	/* Allocate/initialize parameters for send/receive virtqueues */
	for (i = 0; i < vi->max_queue_pairs; i++) {
		callbacks[rxq2vq(i)] = skb_recv_done;
		callbacks[txq2vq(i)] = skb_xmit_done;
		sprintf(vi->rq[i].name, "input.%d", i);
		sprintf(vi->sq[i].name, "output.%d", i);
		names[rxq2vq(i)] = vi->rq[i].name;
		names[txq2vq(i)] = vi->sq[i].name;
		if (ctx)
			ctx[rxq2vq(i)] = true;
	}

	ret = vi->vdev->config->find_vqs(vi->vdev, total_vqs, vqs, callbacks,
					 names, ctx, NULL);
	if (ret)
		goto err_find;

	if (vi->has_cvq) {
		vi->cvq = vqs[total_vqs - 1];
		if (virtio_has_feature(vi->vdev, VIRTIO_NET_F_CTRL_VLAN))
			vi->dev->features |= NETIF_F_HW_VLAN_CTAG_FILTER;
	}

	for (i = 0; i < vi->max_queue_pairs; i++) {
		vi->rq[i].vq = vqs[rxq2vq(i)];
		vi->rq[i].min_buf_len = mergeable_min_buf_len(vi, vi->rq[i].vq);
		vi->sq[i].vq = vqs[txq2vq(i)];
	}

	/* run here: ret == 0. */


err_find:
	kfree(ctx);
err_ctx:
	kfree(names);
err_names:
	kfree(callbacks);
err_callback:
	kfree(vqs);
err_vq:
	return ret;
}

static int virtnet_alloc_queues(struct virtnet_info *vi)
{
	int i;

	vi->ctrl = kzalloc(sizeof(*vi->ctrl), GFP_KERNEL);
	if (!vi->ctrl)
		goto err_ctrl;
	vi->sq = kcalloc(vi->max_queue_pairs, sizeof(*vi->sq), GFP_KERNEL);
	if (!vi->sq)
		goto err_sq;
	vi->rq = kcalloc(vi->max_queue_pairs, sizeof(*vi->rq), GFP_KERNEL);
	if (!vi->rq)
		goto err_rq;

	INIT_DELAYED_WORK(&vi->refill, refill_work);
	for (i = 0; i < vi->max_queue_pairs; i++) {
		vi->rq[i].pages = NULL;
		netif_napi_add(vi->dev, &vi->rq[i].napi, virtnet_poll,
			       napi_weight);
		netif_tx_napi_add(vi->dev, &vi->sq[i].napi, virtnet_poll_tx,
				  napi_tx ? napi_weight : 0);

		sg_init_table(vi->rq[i].sg, ARRAY_SIZE(vi->rq[i].sg));
		ewma_pkt_len_init(&vi->rq[i].mrg_avg_pkt_len);
		sg_init_table(vi->sq[i].sg, ARRAY_SIZE(vi->sq[i].sg));

		u64_stats_init(&vi->rq[i].stats.syncp);
		u64_stats_init(&vi->sq[i].stats.syncp);
	}

	return 0;

err_rq:
	kfree(vi->sq);
err_sq:
	kfree(vi->ctrl);
err_ctrl:
	return -ENOMEM;
}

static int init_vqs(struct virtnet_info *vi)
{
	int ret;

	/* Allocate send & receive queues */
	ret = virtnet_alloc_queues(vi);
	if (ret)
		goto err;

	ret = virtnet_find_vqs(vi);
	if (ret)
		goto err_free;

	get_online_cpus();
	virtnet_set_affinity(vi);
	put_online_cpus();

	return 0;

err_free:
	virtnet_free_queues(vi);
err:
	return ret;
}

#ifdef CONFIG_SYSFS
static ssize_t mergeable_rx_buffer_size_show(struct netdev_rx_queue *queue,
		char *buf)
{
	struct virtnet_info *vi = netdev_priv(queue->dev);
	unsigned int queue_index = get_netdev_rx_queue_index(queue);
	unsigned int headroom = virtnet_get_headroom(vi);
	unsigned int tailroom = headroom ? sizeof(struct skb_shared_info) : 0;
	struct ewma_pkt_len *avg;

	BUG_ON(queue_index >= vi->max_queue_pairs);
	avg = &vi->rq[queue_index].mrg_avg_pkt_len;
	return sprintf(buf, "%u\n",
		       get_mergeable_buf_len(&vi->rq[queue_index], avg,
				       SKB_DATA_ALIGN(headroom + tailroom)));
}

static struct rx_queue_attribute mergeable_rx_buffer_size_attribute =
	__ATTR_RO(mergeable_rx_buffer_size);

static struct attribute *virtio_net_mrg_rx_attrs[] = {
	&mergeable_rx_buffer_size_attribute.attr,
	NULL
};

static const struct attribute_group virtio_net_mrg_rx_group = {
	.name = "virtio_net",
	.attrs = virtio_net_mrg_rx_attrs
};
#endif

static bool virtnet_fail_on_feature(struct virtio_device *vdev,
				    unsigned int fbit,
				    const char *fname, const char *dname)
{
	if (!virtio_has_feature(vdev, fbit))
		return false;

	dev_err(&vdev->dev, "device advertises feature %s but not %s",
		fname, dname);

	return true;
}

#define VIRTNET_FAIL_ON(vdev, fbit, dbit)			\
	virtnet_fail_on_feature(vdev, fbit, #fbit, dbit)

static bool virtnet_validate_features(struct virtio_device *vdev)
{
	if (!virtio_has_feature(vdev, VIRTIO_NET_F_CTRL_VQ) &&
	    (VIRTNET_FAIL_ON(vdev, VIRTIO_NET_F_CTRL_RX,
			     "VIRTIO_NET_F_CTRL_VQ") ||
	     VIRTNET_FAIL_ON(vdev, VIRTIO_NET_F_CTRL_VLAN,
			     "VIRTIO_NET_F_CTRL_VQ") ||
	     VIRTNET_FAIL_ON(vdev, VIRTIO_NET_F_GUEST_ANNOUNCE,
			     "VIRTIO_NET_F_CTRL_VQ") ||
	     VIRTNET_FAIL_ON(vdev, VIRTIO_NET_F_MQ, "VIRTIO_NET_F_CTRL_VQ") ||
	     VIRTNET_FAIL_ON(vdev, VIRTIO_NET_F_CTRL_MAC_ADDR,
			     "VIRTIO_NET_F_CTRL_VQ"))) {
		return false;
	}

	return true;
}

<<<<<<< HEAD
static int virtnet_probe(struct virtio_device *vdev)
{
	int i, err;
	struct net_device *dev;
	struct virtnet_info *vi;
	u16 max_queue_pairs;
	int mtu;
=======
#define MIN_MTU ETH_MIN_MTU
#define MAX_MTU ETH_MAX_MTU
>>>>>>> 24b8d41d

static int virtnet_validate(struct virtio_device *vdev)
{
	if (!vdev->config->get) {
		dev_err(&vdev->dev, "%s failure: config access disabled\n",
			__func__);
		return -EINVAL;
	}

	if (!virtnet_validate_features(vdev))
		return -EINVAL;

	if (virtio_has_feature(vdev, VIRTIO_NET_F_MTU)) {
		int mtu = virtio_cread16(vdev,
					 offsetof(struct virtio_net_config,
						  mtu));
		if (mtu < MIN_MTU)
			__virtio_clear_bit(vdev, VIRTIO_NET_F_MTU);
	}

	return 0;
}

static int virtnet_probe(struct virtio_device *vdev)
{
	int i, err = -ENOMEM;
	struct net_device *dev;
	struct virtnet_info *vi;
	u16 max_queue_pairs;
	int mtu;

	/* Find if host supports multiqueue virtio_net device */
	err = virtio_cread_feature(vdev, VIRTIO_NET_F_MQ,
				   struct virtio_net_config,
				   max_virtqueue_pairs, &max_queue_pairs);

	/* We need at least 2 queue's */
	if (err || max_queue_pairs < VIRTIO_NET_CTRL_MQ_VQ_PAIRS_MIN ||
	    max_queue_pairs > VIRTIO_NET_CTRL_MQ_VQ_PAIRS_MAX ||
	    !virtio_has_feature(vdev, VIRTIO_NET_F_CTRL_VQ))
		max_queue_pairs = 1;

	/* Allocate ourselves a network device with room for our info */
	dev = alloc_etherdev_mq(sizeof(struct virtnet_info), max_queue_pairs);
	if (!dev)
		return -ENOMEM;

	/* Set up network device as normal. */
	dev->priv_flags |= IFF_UNICAST_FLT | IFF_LIVE_ADDR_CHANGE;
	dev->netdev_ops = &virtnet_netdev;
	dev->features = NETIF_F_HIGHDMA;

	dev->ethtool_ops = &virtnet_ethtool_ops;
	SET_NETDEV_DEV(dev, &vdev->dev);

	/* Do we support "hardware" checksums? */
	if (virtio_has_feature(vdev, VIRTIO_NET_F_CSUM)) {
		/* This opens up the world of extra features. */
		dev->hw_features |= NETIF_F_HW_CSUM | NETIF_F_SG;
		if (csum)
			dev->features |= NETIF_F_HW_CSUM | NETIF_F_SG;

		if (virtio_has_feature(vdev, VIRTIO_NET_F_GSO)) {
			dev->hw_features |= NETIF_F_TSO
				| NETIF_F_TSO_ECN | NETIF_F_TSO6;
		}
		/* Individual feature bits: what can host handle? */
		if (virtio_has_feature(vdev, VIRTIO_NET_F_HOST_TSO4))
			dev->hw_features |= NETIF_F_TSO;
		if (virtio_has_feature(vdev, VIRTIO_NET_F_HOST_TSO6))
			dev->hw_features |= NETIF_F_TSO6;
		if (virtio_has_feature(vdev, VIRTIO_NET_F_HOST_ECN))
			dev->hw_features |= NETIF_F_TSO_ECN;

		dev->features |= NETIF_F_GSO_ROBUST;

		if (gso)
			dev->features |= dev->hw_features & NETIF_F_ALL_TSO;
		/* (!csum && gso) case will be fixed by register_netdev() */
	}
	if (virtio_has_feature(vdev, VIRTIO_NET_F_GUEST_CSUM))
		dev->features |= NETIF_F_RXCSUM;
	if (virtio_has_feature(vdev, VIRTIO_NET_F_GUEST_TSO4) ||
	    virtio_has_feature(vdev, VIRTIO_NET_F_GUEST_TSO6))
		dev->features |= NETIF_F_LRO;
	if (virtio_has_feature(vdev, VIRTIO_NET_F_CTRL_GUEST_OFFLOADS))
		dev->hw_features |= NETIF_F_LRO;

	dev->vlan_features = dev->features;

	/* MTU range: 68 - 65535 */
	dev->min_mtu = MIN_MTU;
	dev->max_mtu = MAX_MTU;

	/* Configuration may specify what MAC to use.  Otherwise random. */
	if (virtio_has_feature(vdev, VIRTIO_NET_F_MAC))
		virtio_cread_bytes(vdev,
				   offsetof(struct virtio_net_config, mac),
				   dev->dev_addr, dev->addr_len);
	else
		eth_hw_addr_random(dev);

	/* Set up our device-specific information */
	vi = netdev_priv(dev);
	vi->dev = dev;
	vi->vdev = vdev;
	vdev->priv = vi;

	INIT_WORK(&vi->config_work, virtnet_config_changed_work);

	/* If we can receive ANY GSO packets, we must allocate large ones. */
	if (virtio_has_feature(vdev, VIRTIO_NET_F_GUEST_TSO4) ||
	    virtio_has_feature(vdev, VIRTIO_NET_F_GUEST_TSO6) ||
	    virtio_has_feature(vdev, VIRTIO_NET_F_GUEST_ECN) ||
	    virtio_has_feature(vdev, VIRTIO_NET_F_GUEST_UFO))
		vi->big_packets = true;

	if (virtio_has_feature(vdev, VIRTIO_NET_F_MRG_RXBUF))
		vi->mergeable_rx_bufs = true;

	if (virtio_has_feature(vdev, VIRTIO_NET_F_MRG_RXBUF) ||
	    virtio_has_feature(vdev, VIRTIO_F_VERSION_1))
		vi->hdr_len = sizeof(struct virtio_net_hdr_mrg_rxbuf);
	else
		vi->hdr_len = sizeof(struct virtio_net_hdr);

	if (virtio_has_feature(vdev, VIRTIO_F_ANY_LAYOUT) ||
	    virtio_has_feature(vdev, VIRTIO_F_VERSION_1))
		vi->any_header_sg = true;

	if (virtio_has_feature(vdev, VIRTIO_NET_F_CTRL_VQ))
		vi->has_cvq = true;

	if (virtio_has_feature(vdev, VIRTIO_NET_F_MTU)) {
		mtu = virtio_cread16(vdev,
				     offsetof(struct virtio_net_config,
					      mtu));
<<<<<<< HEAD
		if (virtnet_change_mtu(dev, mtu))
			__virtio_clear_bit(vdev, VIRTIO_NET_F_MTU);
=======
		if (mtu < dev->min_mtu) {
			/* Should never trigger: MTU was previously validated
			 * in virtnet_validate.
			 */
			dev_err(&vdev->dev,
				"device MTU appears to have changed it is now %d < %d",
				mtu, dev->min_mtu);
			goto free;
		}

		dev->mtu = mtu;
		dev->max_mtu = mtu;

		/* TODO: size buffers correctly in this case. */
		if (dev->mtu > ETH_DATA_LEN)
			vi->big_packets = true;
>>>>>>> 24b8d41d
	}

	if (vi->any_header_sg)
		dev->needed_headroom = vi->hdr_len;

	/* Enable multiqueue by default */
	if (num_online_cpus() >= max_queue_pairs)
		vi->curr_queue_pairs = max_queue_pairs;
	else
		vi->curr_queue_pairs = num_online_cpus();
	vi->max_queue_pairs = max_queue_pairs;

	/* Allocate/initialize the rx/tx queues, and invoke find_vqs */
	err = init_vqs(vi);
	if (err)
		goto free;

#ifdef CONFIG_SYSFS
	if (vi->mergeable_rx_bufs)
		dev->sysfs_rx_queue_group = &virtio_net_mrg_rx_group;
#endif
	netif_set_real_num_tx_queues(dev, vi->curr_queue_pairs);
	netif_set_real_num_rx_queues(dev, vi->curr_queue_pairs);

	virtnet_init_settings(dev);

	if (virtio_has_feature(vdev, VIRTIO_NET_F_STANDBY)) {
		vi->failover = net_failover_create(vi->dev);
		if (IS_ERR(vi->failover)) {
			err = PTR_ERR(vi->failover);
			goto free_vqs;
		}
	}

	err = register_netdev(dev);
	if (err) {
		pr_debug("virtio_net: registering device failed\n");
		goto free_failover;
	}

	virtio_device_ready(vdev);

	err = virtnet_cpu_notif_add(vi);
	if (err) {
		pr_debug("virtio_net: registering cpu notifier failed\n");
		goto free_unregister_netdev;
	}

	virtnet_set_queues(vi, vi->curr_queue_pairs);

	/* Assume link up if device can't report link status,
	   otherwise get link status from config. */
	netif_carrier_off(dev);
	if (virtio_has_feature(vi->vdev, VIRTIO_NET_F_STATUS)) {
		schedule_work(&vi->config_work);
	} else {
		vi->status = VIRTIO_NET_S_LINK_UP;
		virtnet_update_settings(vi);
		netif_carrier_on(dev);
	}

	for (i = 0; i < ARRAY_SIZE(guest_offloads); i++)
		if (virtio_has_feature(vi->vdev, guest_offloads[i]))
			set_bit(guest_offloads[i], &vi->guest_offloads);
	vi->guest_offloads_capable = vi->guest_offloads;

	pr_debug("virtnet: registered device %s with %d RX and TX vq's\n",
		 dev->name, max_queue_pairs);

	return 0;

free_unregister_netdev:
	vi->vdev->config->reset(vdev);

	unregister_netdev(dev);
free_failover:
	net_failover_destroy(vi->failover);
free_vqs:
	cancel_delayed_work_sync(&vi->refill);
	free_receive_page_frags(vi);
	virtnet_del_vqs(vi);
free:
	free_netdev(dev);
	return err;
}

static void remove_vq_common(struct virtnet_info *vi)
{
	vi->vdev->config->reset(vi->vdev);

	/* Free unused buffers in both send and recv, if any. */
	free_unused_bufs(vi);

	free_receive_bufs(vi);

	free_receive_page_frags(vi);

	virtnet_del_vqs(vi);
}

static void virtnet_remove(struct virtio_device *vdev)
{
	struct virtnet_info *vi = vdev->priv;

	virtnet_cpu_notif_remove(vi);

	/* Make sure no work handler is accessing the device. */
	flush_work(&vi->config_work);

	unregister_netdev(vi->dev);

	net_failover_destroy(vi->failover);

	remove_vq_common(vi);

	free_netdev(vi->dev);
}

static __maybe_unused int virtnet_freeze(struct virtio_device *vdev)
{
	struct virtnet_info *vi = vdev->priv;
<<<<<<< HEAD
	int i;

	virtnet_cpu_notif_remove(vi);

	/* Make sure no work handler is accessing the device */
	flush_work(&vi->config_work);

	netif_device_detach(vi->dev);
	cancel_delayed_work_sync(&vi->refill);

	if (netif_running(vi->dev)) {
		for (i = 0; i < vi->max_queue_pairs; i++)
			napi_disable(&vi->rq[i].napi);
	}
=======
>>>>>>> 24b8d41d

	virtnet_cpu_notif_remove(vi);
	virtnet_freeze_down(vdev);
	remove_vq_common(vi);

	return 0;
}

static __maybe_unused int virtnet_restore(struct virtio_device *vdev)
{
	struct virtnet_info *vi = vdev->priv;
	int err;

	err = virtnet_restore_up(vdev);
	if (err)
		return err;
	virtnet_set_queues(vi, vi->curr_queue_pairs);

	err = virtnet_cpu_notif_add(vi);
	if (err)
		return err;

	return 0;
}

static struct virtio_device_id id_table[] = {
	{ VIRTIO_ID_NET, VIRTIO_DEV_ANY_ID },
	{ 0 },
};

#define VIRTNET_FEATURES \
	VIRTIO_NET_F_CSUM, VIRTIO_NET_F_GUEST_CSUM, \
	VIRTIO_NET_F_MAC, \
	VIRTIO_NET_F_HOST_TSO4, VIRTIO_NET_F_HOST_UFO, VIRTIO_NET_F_HOST_TSO6, \
	VIRTIO_NET_F_HOST_ECN, VIRTIO_NET_F_GUEST_TSO4, VIRTIO_NET_F_GUEST_TSO6, \
	VIRTIO_NET_F_GUEST_ECN, VIRTIO_NET_F_GUEST_UFO, \
	VIRTIO_NET_F_MRG_RXBUF, VIRTIO_NET_F_STATUS, VIRTIO_NET_F_CTRL_VQ, \
	VIRTIO_NET_F_CTRL_RX, VIRTIO_NET_F_CTRL_VLAN, \
	VIRTIO_NET_F_GUEST_ANNOUNCE, VIRTIO_NET_F_MQ, \
	VIRTIO_NET_F_CTRL_MAC_ADDR, \
<<<<<<< HEAD
	VIRTIO_NET_F_MTU
=======
	VIRTIO_NET_F_MTU, VIRTIO_NET_F_CTRL_GUEST_OFFLOADS, \
	VIRTIO_NET_F_SPEED_DUPLEX, VIRTIO_NET_F_STANDBY
>>>>>>> 24b8d41d

static unsigned int features[] = {
	VIRTNET_FEATURES,
};

static unsigned int features_legacy[] = {
	VIRTNET_FEATURES,
	VIRTIO_NET_F_GSO,
	VIRTIO_F_ANY_LAYOUT,
};

static struct virtio_driver virtio_net_driver = {
	.feature_table = features,
	.feature_table_size = ARRAY_SIZE(features),
	.feature_table_legacy = features_legacy,
	.feature_table_size_legacy = ARRAY_SIZE(features_legacy),
	.driver.name =	KBUILD_MODNAME,
	.driver.owner =	THIS_MODULE,
	.id_table =	id_table,
	.validate =	virtnet_validate,
	.probe =	virtnet_probe,
	.remove =	virtnet_remove,
	.config_changed = virtnet_config_changed,
#ifdef CONFIG_PM_SLEEP
	.freeze =	virtnet_freeze,
	.restore =	virtnet_restore,
#endif
};

static __init int virtio_net_driver_init(void)
{
	int ret;

<<<<<<< HEAD
	ret = cpuhp_setup_state_multi(CPUHP_AP_ONLINE_DYN, "AP_VIRT_NET_ONLINE",
=======
	ret = cpuhp_setup_state_multi(CPUHP_AP_ONLINE_DYN, "virtio/net:online",
>>>>>>> 24b8d41d
				      virtnet_cpu_online,
				      virtnet_cpu_down_prep);
	if (ret < 0)
		goto out;
	virtionet_online = ret;
<<<<<<< HEAD
	ret = cpuhp_setup_state_multi(CPUHP_VIRT_NET_DEAD, "VIRT_NET_DEAD",
=======
	ret = cpuhp_setup_state_multi(CPUHP_VIRT_NET_DEAD, "virtio/net:dead",
>>>>>>> 24b8d41d
				      NULL, virtnet_cpu_dead);
	if (ret)
		goto err_dead;

        ret = register_virtio_driver(&virtio_net_driver);
	if (ret)
		goto err_virtio;
	return 0;
err_virtio:
	cpuhp_remove_multi_state(CPUHP_VIRT_NET_DEAD);
err_dead:
	cpuhp_remove_multi_state(virtionet_online);
out:
	return ret;
}
module_init(virtio_net_driver_init);

static __exit void virtio_net_driver_exit(void)
{
<<<<<<< HEAD
	cpuhp_remove_multi_state(CPUHP_VIRT_NET_DEAD);
	cpuhp_remove_multi_state(virtionet_online);
	unregister_virtio_driver(&virtio_net_driver);
=======
	unregister_virtio_driver(&virtio_net_driver);
	cpuhp_remove_multi_state(CPUHP_VIRT_NET_DEAD);
	cpuhp_remove_multi_state(virtionet_online);
>>>>>>> 24b8d41d
}
module_exit(virtio_net_driver_exit);

MODULE_DEVICE_TABLE(virtio, id_table);
MODULE_DESCRIPTION("Virtio network driver");
MODULE_LICENSE("GPL");<|MERGE_RESOLUTION|>--- conflicted
+++ resolved
@@ -223,17 +223,7 @@
 	struct hlist_node node;
 	struct hlist_node node_dead;
 
-<<<<<<< HEAD
-	/* Control VQ buffers: protected by the rtnl lock */
-	struct virtio_net_ctrl_hdr ctrl_hdr;
-	virtio_net_ctrl_ack ctrl_status;
-	struct virtio_net_ctrl_mq ctrl_mq;
-	u8 ctrl_promisc;
-	u8 ctrl_allmulti;
-	u16 ctrl_vid;
-=======
 	struct control_buf *ctrl;
->>>>>>> 24b8d41d
 
 	/* Ethtool settings */
 	u8 duplex;
@@ -1078,14 +1068,6 @@
 
 	hdr = skb_vnet_hdr(skb);
 
-<<<<<<< HEAD
-	u64_stats_update_begin(&stats->rx_syncp);
-	stats->rx_bytes += skb->len;
-	stats->rx_packets++;
-	u64_stats_update_end(&stats->rx_syncp);
-
-=======
->>>>>>> 24b8d41d
 	if (hdr->hdr.flags & VIRTIO_NET_HDR_F_DATA_VALID)
 		skb->ip_summed = CHECKSUM_UNNECESSARY;
 
@@ -1569,12 +1551,8 @@
 		hdr = skb_vnet_hdr(skb);
 
 	if (virtio_net_hdr_from_skb(skb, &hdr->hdr,
-<<<<<<< HEAD
-				    virtio_is_little_endian(vi->vdev)))
-=======
 				    virtio_is_little_endian(vi->vdev), false,
 				    0))
->>>>>>> 24b8d41d
 		BUG();
 
 	if (vi->mergeable_rx_bufs)
@@ -1724,19 +1702,12 @@
 	struct sockaddr *addr;
 	struct scatterlist sg;
 
-<<<<<<< HEAD
-	addr = kmalloc(sizeof(*addr), GFP_KERNEL);
-	if (!addr)
-		return -ENOMEM;
-	memcpy(addr, p, sizeof(*addr));
-=======
 	if (virtio_has_feature(vi->vdev, VIRTIO_NET_F_STANDBY))
 		return -EOPNOTSUPP;
 
 	addr = kmemdup(p, sizeof(*addr), GFP_KERNEL);
 	if (!addr)
 		return -ENOMEM;
->>>>>>> 24b8d41d
 
 	ret = eth_prepare_mac_addr_change(dev, addr);
 	if (ret)
@@ -1825,13 +1796,8 @@
 	if (!vi->has_cvq || !virtio_has_feature(vi->vdev, VIRTIO_NET_F_MQ))
 		return 0;
 
-<<<<<<< HEAD
-	vi->ctrl_mq.virtqueue_pairs = cpu_to_virtio16(vi->vdev, queue_pairs);
-	sg_init_one(&sg, &vi->ctrl_mq, sizeof(vi->ctrl_mq));
-=======
 	vi->ctrl->mq.virtqueue_pairs = cpu_to_virtio16(vi->vdev, queue_pairs);
 	sg_init_one(&sg, &vi->ctrl->mq, sizeof(vi->ctrl->mq));
->>>>>>> 24b8d41d
 
 	if (!virtnet_send_command(vi, VIRTIO_NET_CTRL_MQ,
 				  VIRTIO_NET_CTRL_MQ_VQ_PAIRS_SET, &sg)) {
@@ -1951,13 +1917,8 @@
 	struct virtnet_info *vi = netdev_priv(dev);
 	struct scatterlist sg;
 
-<<<<<<< HEAD
-	vi->ctrl_vid = vid;
-	sg_init_one(&sg, &vi->ctrl_vid, sizeof(vi->ctrl_vid));
-=======
 	vi->ctrl->vid = cpu_to_virtio16(vi->vdev, vid);
 	sg_init_one(&sg, &vi->ctrl->vid, sizeof(vi->ctrl->vid));
->>>>>>> 24b8d41d
 
 	if (!virtnet_send_command(vi, VIRTIO_NET_CTRL_VLAN,
 				  VIRTIO_NET_CTRL_VLAN_ADD, &sg))
@@ -1971,13 +1932,8 @@
 	struct virtnet_info *vi = netdev_priv(dev);
 	struct scatterlist sg;
 
-<<<<<<< HEAD
-	vi->ctrl_vid = vid;
-	sg_init_one(&sg, &vi->ctrl_vid, sizeof(vi->ctrl_vid));
-=======
 	vi->ctrl->vid = cpu_to_virtio16(vi->vdev, vid);
 	sg_init_one(&sg, &vi->ctrl->vid, sizeof(vi->ctrl->vid));
->>>>>>> 24b8d41d
 
 	if (!virtnet_send_command(vi, VIRTIO_NET_CTRL_VLAN,
 				  VIRTIO_NET_CTRL_VLAN_DEL, &sg))
@@ -2053,33 +2009,18 @@
 	virtnet_set_affinity(vi);
 	return 0;
 }
-<<<<<<< HEAD
 
 static int virtnet_cpu_down_prep(unsigned int cpu, struct hlist_node *node)
 {
 	struct virtnet_info *vi = hlist_entry_safe(node, struct virtnet_info,
 						   node);
 
-	virtnet_clean_affinity(vi, cpu);
-	return 0;
-}
-
-static enum cpuhp_state virtionet_online;
-
-=======
-
-static int virtnet_cpu_down_prep(unsigned int cpu, struct hlist_node *node)
-{
-	struct virtnet_info *vi = hlist_entry_safe(node, struct virtnet_info,
-						   node);
-
 	virtnet_clean_affinity(vi);
 	return 0;
 }
 
 static enum cpuhp_state virtionet_online;
 
->>>>>>> 24b8d41d
 static int virtnet_cpu_notif_add(struct virtnet_info *vi)
 {
 	int ret;
@@ -2673,11 +2614,7 @@
 		__netif_napi_del(&vi->sq[i].napi);
 	}
 
-<<<<<<< HEAD
-	/* We called napi_hash_del() before netif_napi_del(),
-=======
 	/* We called __netif_napi_del(),
->>>>>>> 24b8d41d
 	 * we need to respect an RCU grace period before freeing vi->rq
 	 */
 	synchronize_net();
@@ -2989,18 +2926,8 @@
 	return true;
 }
 
-<<<<<<< HEAD
-static int virtnet_probe(struct virtio_device *vdev)
-{
-	int i, err;
-	struct net_device *dev;
-	struct virtnet_info *vi;
-	u16 max_queue_pairs;
-	int mtu;
-=======
 #define MIN_MTU ETH_MIN_MTU
 #define MAX_MTU ETH_MAX_MTU
->>>>>>> 24b8d41d
 
 static int virtnet_validate(struct virtio_device *vdev)
 {
@@ -3138,10 +3065,6 @@
 		mtu = virtio_cread16(vdev,
 				     offsetof(struct virtio_net_config,
 					      mtu));
-<<<<<<< HEAD
-		if (virtnet_change_mtu(dev, mtu))
-			__virtio_clear_bit(vdev, VIRTIO_NET_F_MTU);
-=======
 		if (mtu < dev->min_mtu) {
 			/* Should never trigger: MTU was previously validated
 			 * in virtnet_validate.
@@ -3158,7 +3081,6 @@
 		/* TODO: size buffers correctly in this case. */
 		if (dev->mtu > ETH_DATA_LEN)
 			vi->big_packets = true;
->>>>>>> 24b8d41d
 	}
 
 	if (vi->any_header_sg)
@@ -3280,23 +3202,6 @@
 static __maybe_unused int virtnet_freeze(struct virtio_device *vdev)
 {
 	struct virtnet_info *vi = vdev->priv;
-<<<<<<< HEAD
-	int i;
-
-	virtnet_cpu_notif_remove(vi);
-
-	/* Make sure no work handler is accessing the device */
-	flush_work(&vi->config_work);
-
-	netif_device_detach(vi->dev);
-	cancel_delayed_work_sync(&vi->refill);
-
-	if (netif_running(vi->dev)) {
-		for (i = 0; i < vi->max_queue_pairs; i++)
-			napi_disable(&vi->rq[i].napi);
-	}
-=======
->>>>>>> 24b8d41d
 
 	virtnet_cpu_notif_remove(vi);
 	virtnet_freeze_down(vdev);
@@ -3337,12 +3242,8 @@
 	VIRTIO_NET_F_CTRL_RX, VIRTIO_NET_F_CTRL_VLAN, \
 	VIRTIO_NET_F_GUEST_ANNOUNCE, VIRTIO_NET_F_MQ, \
 	VIRTIO_NET_F_CTRL_MAC_ADDR, \
-<<<<<<< HEAD
-	VIRTIO_NET_F_MTU
-=======
 	VIRTIO_NET_F_MTU, VIRTIO_NET_F_CTRL_GUEST_OFFLOADS, \
 	VIRTIO_NET_F_SPEED_DUPLEX, VIRTIO_NET_F_STANDBY
->>>>>>> 24b8d41d
 
 static unsigned int features[] = {
 	VIRTNET_FEATURES,
@@ -3376,21 +3277,13 @@
 {
 	int ret;
 
-<<<<<<< HEAD
-	ret = cpuhp_setup_state_multi(CPUHP_AP_ONLINE_DYN, "AP_VIRT_NET_ONLINE",
-=======
 	ret = cpuhp_setup_state_multi(CPUHP_AP_ONLINE_DYN, "virtio/net:online",
->>>>>>> 24b8d41d
 				      virtnet_cpu_online,
 				      virtnet_cpu_down_prep);
 	if (ret < 0)
 		goto out;
 	virtionet_online = ret;
-<<<<<<< HEAD
-	ret = cpuhp_setup_state_multi(CPUHP_VIRT_NET_DEAD, "VIRT_NET_DEAD",
-=======
 	ret = cpuhp_setup_state_multi(CPUHP_VIRT_NET_DEAD, "virtio/net:dead",
->>>>>>> 24b8d41d
 				      NULL, virtnet_cpu_dead);
 	if (ret)
 		goto err_dead;
@@ -3410,15 +3303,9 @@
 
 static __exit void virtio_net_driver_exit(void)
 {
-<<<<<<< HEAD
-	cpuhp_remove_multi_state(CPUHP_VIRT_NET_DEAD);
-	cpuhp_remove_multi_state(virtionet_online);
-	unregister_virtio_driver(&virtio_net_driver);
-=======
 	unregister_virtio_driver(&virtio_net_driver);
 	cpuhp_remove_multi_state(CPUHP_VIRT_NET_DEAD);
 	cpuhp_remove_multi_state(virtionet_online);
->>>>>>> 24b8d41d
 }
 module_exit(virtio_net_driver_exit);
 
