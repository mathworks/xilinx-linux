// SPDX-License-Identifier: GPL-2.0-or-later
/*
 * vrf.c: device driver to encapsulate a VRF space
 *
 * Copyright (c) 2015 Cumulus Networks. All rights reserved.
 * Copyright (c) 2015 Shrijeet Mukherjee <shm@cumulusnetworks.com>
 * Copyright (c) 2015 David Ahern <dsa@cumulusnetworks.com>
 *
 * Based on dummy, team and ipvlan drivers
 */

#include <linux/module.h>
#include <linux/kernel.h>
#include <linux/netdevice.h>
#include <linux/etherdevice.h>
#include <linux/ip.h>
#include <linux/init.h>
#include <linux/moduleparam.h>
#include <linux/netfilter.h>
#include <linux/rtnetlink.h>
#include <net/rtnetlink.h>
#include <linux/u64_stats_sync.h>
#include <linux/hashtable.h>
#include <linux/spinlock_types.h>

#include <linux/inetdevice.h>
#include <net/arp.h>
#include <net/ip.h>
#include <net/ip_fib.h>
#include <net/ip6_fib.h>
#include <net/ip6_route.h>
#include <net/route.h>
#include <net/addrconf.h>
#include <net/l3mdev.h>
#include <net/fib_rules.h>
<<<<<<< HEAD
=======
#include <net/netns/generic.h>
>>>>>>> 24b8d41d

#define DRV_NAME	"vrf"
#define DRV_VERSION	"1.1"

#define FIB_RULE_PREF  1000       /* default preference for FIB rules */

#define HT_MAP_BITS	4
#define HASH_INITVAL	((u32)0xcafef00d)

struct  vrf_map {
	DECLARE_HASHTABLE(ht, HT_MAP_BITS);
	spinlock_t vmap_lock;

	/* shared_tables:
	 * count how many distinct tables do not comply with the strict mode
	 * requirement.
	 * shared_tables value must be 0 in order to enable the strict mode.
	 *
	 * example of the evolution of shared_tables:
	 *                                                        | time
	 * add  vrf0 --> table 100        shared_tables = 0       | t0
	 * add  vrf1 --> table 101        shared_tables = 0       | t1
	 * add  vrf2 --> table 100        shared_tables = 1       | t2
	 * add  vrf3 --> table 100        shared_tables = 1       | t3
	 * add  vrf4 --> table 101        shared_tables = 2       v t4
	 *
	 * shared_tables is a "step function" (or "staircase function")
	 * and it is increased by one when the second vrf is associated to a
	 * table.
	 *
	 * at t2, vrf0 and vrf2 are bound to table 100: shared_tables = 1.
	 *
	 * at t3, another dev (vrf3) is bound to the same table 100 but the
	 * value of shared_tables is still 1.
	 * This means that no matter how many new vrfs will register on the
	 * table 100, the shared_tables will not increase (considering only
	 * table 100).
	 *
	 * at t4, vrf4 is bound to table 101, and shared_tables = 2.
	 *
	 * Looking at the value of shared_tables we can immediately know if
	 * the strict_mode can or cannot be enforced. Indeed, strict_mode
	 * can be enforced iff shared_tables = 0.
	 *
	 * Conversely, shared_tables is decreased when a vrf is de-associated
	 * from a table with exactly two associated vrfs.
	 */
	u32 shared_tables;

	bool strict_mode;
};

struct vrf_map_elem {
	struct hlist_node hnode;
	struct list_head vrf_list;  /* VRFs registered to this table */

	u32 table_id;
	int users;
	int ifindex;
};

<<<<<<< HEAD
#define FIB_RULE_PREF  1000       /* default preference for FIB rules */
static bool add_fib_rules = true;

struct net_vrf {
	struct rtable __rcu	*rth;
	struct rtable __rcu	*rth_local;
	struct rt6_info	__rcu	*rt6;
	struct rt6_info	__rcu	*rt6_local;
=======
static unsigned int vrf_net_id;

/* per netns vrf data */
struct netns_vrf {
	/* protected by rtnl lock */
	bool add_fib_rules;

	struct vrf_map vmap;
	struct ctl_table_header	*ctl_hdr;
};

struct net_vrf {
	struct rtable __rcu	*rth;
	struct rt6_info	__rcu	*rt6;
#if IS_ENABLED(CONFIG_IPV6)
	struct fib6_table	*fib6_table;
#endif
>>>>>>> 24b8d41d
	u32                     tb_id;

	struct list_head	me_list;   /* entry in vrf_map_elem */
	int			ifindex;
};

struct pcpu_dstats {
	u64			tx_pkts;
	u64			tx_bytes;
	u64			tx_drps;
	u64			rx_pkts;
	u64			rx_bytes;
	u64			rx_drps;
	struct u64_stats_sync	syncp;
};

static void vrf_rx_stats(struct net_device *dev, int len)
{
	struct pcpu_dstats *dstats = this_cpu_ptr(dev->dstats);

	u64_stats_update_begin(&dstats->syncp);
	dstats->rx_pkts++;
	dstats->rx_bytes += len;
	u64_stats_update_end(&dstats->syncp);
}

static void vrf_tx_error(struct net_device *vrf_dev, struct sk_buff *skb)
{
	vrf_dev->stats.tx_errors++;
	kfree_skb(skb);
}

<<<<<<< HEAD
static struct rtnl_link_stats64 *vrf_get_stats64(struct net_device *dev,
						 struct rtnl_link_stats64 *stats)
=======
static void vrf_get_stats64(struct net_device *dev,
			    struct rtnl_link_stats64 *stats)
>>>>>>> 24b8d41d
{
	int i;

	for_each_possible_cpu(i) {
		const struct pcpu_dstats *dstats;
		u64 tbytes, tpkts, tdrops, rbytes, rpkts;
		unsigned int start;

		dstats = per_cpu_ptr(dev->dstats, i);
		do {
			start = u64_stats_fetch_begin_irq(&dstats->syncp);
			tbytes = dstats->tx_bytes;
			tpkts = dstats->tx_pkts;
			tdrops = dstats->tx_drps;
			rbytes = dstats->rx_bytes;
			rpkts = dstats->rx_pkts;
		} while (u64_stats_fetch_retry_irq(&dstats->syncp, start));
		stats->tx_bytes += tbytes;
		stats->tx_packets += tpkts;
		stats->tx_dropped += tdrops;
		stats->rx_bytes += rbytes;
		stats->rx_packets += rpkts;
	}
}

static struct vrf_map *netns_vrf_map(struct net *net)
{
	struct netns_vrf *nn_vrf = net_generic(net, vrf_net_id);

	return &nn_vrf->vmap;
}

static struct vrf_map *netns_vrf_map_by_dev(struct net_device *dev)
{
	return netns_vrf_map(dev_net(dev));
}

static int vrf_map_elem_get_vrf_ifindex(struct vrf_map_elem *me)
{
	struct list_head *me_head = &me->vrf_list;
	struct net_vrf *vrf;

	if (list_empty(me_head))
		return -ENODEV;

	vrf = list_first_entry(me_head, struct net_vrf, me_list);

	return vrf->ifindex;
}

static struct vrf_map_elem *vrf_map_elem_alloc(gfp_t flags)
{
	struct vrf_map_elem *me;

	me = kmalloc(sizeof(*me), flags);
	if (!me)
		return NULL;

	return me;
}

static void vrf_map_elem_free(struct vrf_map_elem *me)
{
	kfree(me);
}

static void vrf_map_elem_init(struct vrf_map_elem *me, int table_id,
			      int ifindex, int users)
{
	me->table_id = table_id;
	me->ifindex = ifindex;
	me->users = users;
	INIT_LIST_HEAD(&me->vrf_list);
}

static struct vrf_map_elem *vrf_map_lookup_elem(struct vrf_map *vmap,
						u32 table_id)
{
	struct vrf_map_elem *me;
	u32 key;

	key = jhash_1word(table_id, HASH_INITVAL);
	hash_for_each_possible(vmap->ht, me, hnode, key) {
		if (me->table_id == table_id)
			return me;
	}

	return NULL;
}

static void vrf_map_add_elem(struct vrf_map *vmap, struct vrf_map_elem *me)
{
	u32 table_id = me->table_id;
	u32 key;

	key = jhash_1word(table_id, HASH_INITVAL);
	hash_add(vmap->ht, &me->hnode, key);
}

static void vrf_map_del_elem(struct vrf_map_elem *me)
{
	hash_del(&me->hnode);
}

static void vrf_map_lock(struct vrf_map *vmap) __acquires(&vmap->vmap_lock)
{
	spin_lock(&vmap->vmap_lock);
}

static void vrf_map_unlock(struct vrf_map *vmap) __releases(&vmap->vmap_lock)
{
	spin_unlock(&vmap->vmap_lock);
}

/* called with rtnl lock held */
static int
vrf_map_register_dev(struct net_device *dev, struct netlink_ext_ack *extack)
{
	struct vrf_map *vmap = netns_vrf_map_by_dev(dev);
	struct net_vrf *vrf = netdev_priv(dev);
	struct vrf_map_elem *new_me, *me;
	u32 table_id = vrf->tb_id;
	bool free_new_me = false;
	int users;
	int res;

	/* we pre-allocate elements used in the spin-locked section (so that we
	 * keep the spinlock as short as possibile).
	 */
	new_me = vrf_map_elem_alloc(GFP_KERNEL);
	if (!new_me)
		return -ENOMEM;

	vrf_map_elem_init(new_me, table_id, dev->ifindex, 0);

	vrf_map_lock(vmap);

	me = vrf_map_lookup_elem(vmap, table_id);
	if (!me) {
		me = new_me;
		vrf_map_add_elem(vmap, me);
		goto link_vrf;
	}

	/* we already have an entry in the vrf_map, so it means there is (at
	 * least) a vrf registered on the specific table.
	 */
	free_new_me = true;
	if (vmap->strict_mode) {
		/* vrfs cannot share the same table */
		NL_SET_ERR_MSG(extack, "Table is used by another VRF");
		res = -EBUSY;
		goto unlock;
	}

link_vrf:
	users = ++me->users;
	if (users == 2)
		++vmap->shared_tables;

	list_add(&vrf->me_list, &me->vrf_list);

	res = 0;

unlock:
	vrf_map_unlock(vmap);

	/* clean-up, if needed */
	if (free_new_me)
		vrf_map_elem_free(new_me);

	return res;
}

/* called with rtnl lock held */
static void vrf_map_unregister_dev(struct net_device *dev)
{
	struct vrf_map *vmap = netns_vrf_map_by_dev(dev);
	struct net_vrf *vrf = netdev_priv(dev);
	u32 table_id = vrf->tb_id;
	struct vrf_map_elem *me;
	int users;

	vrf_map_lock(vmap);

	me = vrf_map_lookup_elem(vmap, table_id);
	if (!me)
		goto unlock;

	list_del(&vrf->me_list);

	users = --me->users;
	if (users == 1) {
		--vmap->shared_tables;
	} else if (users == 0) {
		vrf_map_del_elem(me);

		/* no one will refer to this element anymore */
		vrf_map_elem_free(me);
	}

unlock:
	vrf_map_unlock(vmap);
}

/* return the vrf device index associated with the table_id */
static int vrf_ifindex_lookup_by_table_id(struct net *net, u32 table_id)
{
	struct vrf_map *vmap = netns_vrf_map(net);
	struct vrf_map_elem *me;
	int ifindex;

	vrf_map_lock(vmap);

	if (!vmap->strict_mode) {
		ifindex = -EPERM;
		goto unlock;
	}

	me = vrf_map_lookup_elem(vmap, table_id);
	if (!me) {
		ifindex = -ENODEV;
		goto unlock;
	}

	ifindex = vrf_map_elem_get_vrf_ifindex(me);

unlock:
	vrf_map_unlock(vmap);

	return ifindex;
}

/* by default VRF devices do not have a qdisc and are expected
 * to be created with only a single queue.
 */
static bool qdisc_tx_is_default(const struct net_device *dev)
{
	struct netdev_queue *txq;
	struct Qdisc *qdisc;

	if (dev->num_tx_queues > 1)
		return false;

	txq = netdev_get_tx_queue(dev, 0);
	qdisc = rcu_access_pointer(txq->qdisc);

	return !qdisc->enqueue;
}

/* Local traffic destined to local address. Reinsert the packet to rx
 * path, similar to loopback handling.
 */
static int vrf_local_xmit(struct sk_buff *skb, struct net_device *dev,
			  struct dst_entry *dst)
{
	int len = skb->len;

	skb_orphan(skb);

	skb_dst_set(skb, dst);

	/* set pkt_type to avoid skb hitting packet taps twice -
	 * once on Tx and again in Rx processing
	 */
	skb->pkt_type = PACKET_LOOPBACK;

	skb->protocol = eth_type_trans(skb, dev);

	if (likely(netif_rx(skb) == NET_RX_SUCCESS))
		vrf_rx_stats(dev, len);
	else
		this_cpu_inc(dev->dstats->rx_drps);

	return NETDEV_TX_OK;
}

/* Local traffic destined to local address. Reinsert the packet to rx
 * path, similar to loopback handling.
 */
static int vrf_local_xmit(struct sk_buff *skb, struct net_device *dev,
			  struct dst_entry *dst)
{
	int len = skb->len;

	skb_orphan(skb);

	skb_dst_set(skb, dst);
	skb_dst_force(skb);

	/* set pkt_type to avoid skb hitting packet taps twice -
	 * once on Tx and again in Rx processing
	 */
	skb->pkt_type = PACKET_LOOPBACK;

	skb->protocol = eth_type_trans(skb, dev);

	if (likely(netif_rx(skb) == NET_RX_SUCCESS))
		vrf_rx_stats(dev, len);
	else
		this_cpu_inc(dev->dstats->rx_drps);

	return NETDEV_TX_OK;
}

#if IS_ENABLED(CONFIG_IPV6)
static int vrf_ip6_local_out(struct net *net, struct sock *sk,
			     struct sk_buff *skb)
{
	int err;

	err = nf_hook(NFPROTO_IPV6, NF_INET_LOCAL_OUT, net,
		      sk, skb, NULL, skb_dst(skb)->dev, dst_output);

	if (likely(err == 1))
		err = dst_output(net, sk, skb);

	return err;
}

static netdev_tx_t vrf_process_v6_outbound(struct sk_buff *skb,
					   struct net_device *dev)
{
	const struct ipv6hdr *iph;
	struct net *net = dev_net(skb->dev);
<<<<<<< HEAD
	struct flowi6 fl6 = {
		/* needed to match OIF rule */
		.flowi6_oif = dev->ifindex,
		.flowi6_iif = LOOPBACK_IFINDEX,
		.daddr = iph->daddr,
		.saddr = iph->saddr,
		.flowlabel = ip6_flowinfo(iph),
		.flowi6_mark = skb->mark,
		.flowi6_proto = iph->nexthdr,
		.flowi6_flags = FLOWI_FLAG_SKIP_NH_OIF,
	};
=======
	struct flowi6 fl6;
>>>>>>> 24b8d41d
	int ret = NET_XMIT_DROP;
	struct dst_entry *dst;
	struct dst_entry *dst_null = &net->ipv6.ip6_null_entry->dst;

	if (!pskb_may_pull(skb, ETH_HLEN + sizeof(struct ipv6hdr)))
		goto err;

	iph = ipv6_hdr(skb);

	memset(&fl6, 0, sizeof(fl6));
	/* needed to match OIF rule */
	fl6.flowi6_oif = dev->ifindex;
	fl6.flowi6_iif = LOOPBACK_IFINDEX;
	fl6.daddr = iph->daddr;
	fl6.saddr = iph->saddr;
	fl6.flowlabel = ip6_flowinfo(iph);
	fl6.flowi6_mark = skb->mark;
	fl6.flowi6_proto = iph->nexthdr;
	fl6.flowi6_flags = FLOWI_FLAG_SKIP_NH_OIF;

	dst = ip6_dst_lookup_flow(net, NULL, &fl6, NULL);
	if (IS_ERR(dst) || dst == dst_null)
		goto err;

	skb_dst_drop(skb);

	/* if dst.dev is loopback or the VRF device again this is locally
	 * originated traffic destined to a local address. Short circuit
<<<<<<< HEAD
	 * to Rx path using our local dst
	 */
	if (dst->dev == net->loopback_dev || dst->dev == dev) {
		struct net_vrf *vrf = netdev_priv(dev);
		struct rt6_info *rt6_local;

		/* release looked up dst and use cached local dst */
		dst_release(dst);

		rcu_read_lock();

		rt6_local = rcu_dereference(vrf->rt6_local);
		if (unlikely(!rt6_local)) {
			rcu_read_unlock();
			goto err;
		}

		/* Ordering issue: cached local dst is created on newlink
		 * before the IPv6 initialization. Using the local dst
		 * requires rt6i_idev to be set so make sure it is.
		 */
		if (unlikely(!rt6_local->rt6i_idev)) {
			rt6_local->rt6i_idev = in6_dev_get(dev);
			if (!rt6_local->rt6i_idev) {
				rcu_read_unlock();
				goto err;
			}
		}

		dst = &rt6_local->dst;
		dst_hold(dst);

		rcu_read_unlock();

		return vrf_local_xmit(skb, dev, &rt6_local->dst);
	}
=======
	 * to Rx path
	 */
	if (dst->dev == dev)
		return vrf_local_xmit(skb, dev, dst);
>>>>>>> 24b8d41d

	skb_dst_set(skb, dst);

	/* strip the ethernet header added for pass through VRF device */
	__skb_pull(skb, skb_network_offset(skb));

	ret = vrf_ip6_local_out(net, skb->sk, skb);
	if (unlikely(net_xmit_eval(ret)))
		dev->stats.tx_errors++;
	else
		ret = NET_XMIT_SUCCESS;

	return ret;
err:
	vrf_tx_error(dev, skb);
	return NET_XMIT_DROP;
}
#else
static netdev_tx_t vrf_process_v6_outbound(struct sk_buff *skb,
					   struct net_device *dev)
{
	vrf_tx_error(dev, skb);
	return NET_XMIT_DROP;
}
#endif

/* based on ip_local_out; can't use it b/c the dst is switched pointing to us */
static int vrf_ip_local_out(struct net *net, struct sock *sk,
			    struct sk_buff *skb)
{
	int err;

	err = nf_hook(NFPROTO_IPV4, NF_INET_LOCAL_OUT, net, sk,
		      skb, NULL, skb_dst(skb)->dev, dst_output);
	if (likely(err == 1))
		err = dst_output(net, sk, skb);

	return err;
}

static netdev_tx_t vrf_process_v4_outbound(struct sk_buff *skb,
					   struct net_device *vrf_dev)
{
	struct iphdr *ip4h;
	int ret = NET_XMIT_DROP;
<<<<<<< HEAD
	struct flowi4 fl4 = {
		/* needed to match OIF rule */
		.flowi4_oif = vrf_dev->ifindex,
		.flowi4_iif = LOOPBACK_IFINDEX,
		.flowi4_tos = RT_TOS(ip4h->tos),
		.flowi4_flags = FLOWI_FLAG_ANYSRC | FLOWI_FLAG_SKIP_NH_OIF,
		.daddr = ip4h->daddr,
	};
	struct net *net = dev_net(vrf_dev);
	struct rtable *rt;

=======
	struct flowi4 fl4;
	struct net *net = dev_net(vrf_dev);
	struct rtable *rt;

	if (!pskb_may_pull(skb, ETH_HLEN + sizeof(struct iphdr)))
		goto err;

	ip4h = ip_hdr(skb);

	memset(&fl4, 0, sizeof(fl4));
	/* needed to match OIF rule */
	fl4.flowi4_oif = vrf_dev->ifindex;
	fl4.flowi4_iif = LOOPBACK_IFINDEX;
	fl4.flowi4_tos = RT_TOS(ip4h->tos);
	fl4.flowi4_flags = FLOWI_FLAG_ANYSRC | FLOWI_FLAG_SKIP_NH_OIF;
	fl4.flowi4_proto = ip4h->protocol;
	fl4.daddr = ip4h->daddr;
	fl4.saddr = ip4h->saddr;

>>>>>>> 24b8d41d
	rt = ip_route_output_flow(net, &fl4, NULL);
	if (IS_ERR(rt))
		goto err;

<<<<<<< HEAD
	if (rt->rt_type != RTN_UNICAST && rt->rt_type != RTN_LOCAL) {
		ip_rt_put(rt);
		goto err;
	}

=======
>>>>>>> 24b8d41d
	skb_dst_drop(skb);

	/* if dst.dev is loopback or the VRF device again this is locally
	 * originated traffic destined to a local address. Short circuit
<<<<<<< HEAD
	 * to Rx path using our local dst
	 */
	if (rt->dst.dev == net->loopback_dev || rt->dst.dev == vrf_dev) {
		struct net_vrf *vrf = netdev_priv(vrf_dev);
		struct rtable *rth_local;
		struct dst_entry *dst = NULL;

		ip_rt_put(rt);

		rcu_read_lock();

		rth_local = rcu_dereference(vrf->rth_local);
		if (likely(rth_local)) {
			dst = &rth_local->dst;
			dst_hold(dst);
		}

		rcu_read_unlock();

		if (unlikely(!dst))
			goto err;

		return vrf_local_xmit(skb, vrf_dev, dst);
	}
=======
	 * to Rx path
	 */
	if (rt->dst.dev == vrf_dev)
		return vrf_local_xmit(skb, vrf_dev, &rt->dst);
>>>>>>> 24b8d41d

	skb_dst_set(skb, &rt->dst);

	/* strip the ethernet header added for pass through VRF device */
	__skb_pull(skb, skb_network_offset(skb));

	if (!ip4h->saddr) {
		ip4h->saddr = inet_select_addr(skb_dst(skb)->dev, 0,
					       RT_SCOPE_LINK);
	}

	ret = vrf_ip_local_out(dev_net(skb_dst(skb)->dev), skb->sk, skb);
	if (unlikely(net_xmit_eval(ret)))
		vrf_dev->stats.tx_errors++;
	else
		ret = NET_XMIT_SUCCESS;

out:
	return ret;
err:
	vrf_tx_error(vrf_dev, skb);
	goto out;
}

static netdev_tx_t is_ip_tx_frame(struct sk_buff *skb, struct net_device *dev)
{
	switch (skb->protocol) {
	case htons(ETH_P_IP):
		return vrf_process_v4_outbound(skb, dev);
	case htons(ETH_P_IPV6):
		return vrf_process_v6_outbound(skb, dev);
	default:
		vrf_tx_error(dev, skb);
		return NET_XMIT_DROP;
	}
}

static netdev_tx_t vrf_xmit(struct sk_buff *skb, struct net_device *dev)
{
	int len = skb->len;
	netdev_tx_t ret = is_ip_tx_frame(skb, dev);

	if (likely(ret == NET_XMIT_SUCCESS || ret == NET_XMIT_CN)) {
		struct pcpu_dstats *dstats = this_cpu_ptr(dev->dstats);

		u64_stats_update_begin(&dstats->syncp);
		dstats->tx_pkts++;
		dstats->tx_bytes += len;
		u64_stats_update_end(&dstats->syncp);
	} else {
		this_cpu_inc(dev->dstats->tx_drps);
	}

	return ret;
}

static void vrf_finish_direct(struct sk_buff *skb)
{
	struct net_device *vrf_dev = skb->dev;

	if (!list_empty(&vrf_dev->ptype_all) &&
	    likely(skb_headroom(skb) >= ETH_HLEN)) {
		struct ethhdr *eth = skb_push(skb, ETH_HLEN);

		ether_addr_copy(eth->h_source, vrf_dev->dev_addr);
		eth_zero_addr(eth->h_dest);
		eth->h_proto = skb->protocol;

		rcu_read_lock_bh();
		dev_queue_xmit_nit(skb, vrf_dev);
		rcu_read_unlock_bh();

		skb_pull(skb, ETH_HLEN);
	}

	/* reset skb device */
	nf_reset_ct(skb);
}

#if IS_ENABLED(CONFIG_IPV6)
/* modelled after ip6_finish_output2 */
static int vrf_finish_output6(struct net *net, struct sock *sk,
			      struct sk_buff *skb)
{
	struct dst_entry *dst = skb_dst(skb);
	struct net_device *dev = dst->dev;
	const struct in6_addr *nexthop;
	struct neighbour *neigh;
	int ret;

	nf_reset_ct(skb);

	skb->protocol = htons(ETH_P_IPV6);
	skb->dev = dev;

	rcu_read_lock_bh();
	nexthop = rt6_nexthop((struct rt6_info *)dst, &ipv6_hdr(skb)->daddr);
	neigh = __ipv6_neigh_lookup_noref(dst->dev, nexthop);
	if (unlikely(!neigh))
		neigh = __neigh_create(&nd_tbl, nexthop, dst->dev, false);
	if (!IS_ERR(neigh)) {
		sock_confirm_neigh(skb, neigh);
		ret = neigh_output(neigh, skb, false);
		rcu_read_unlock_bh();
		return ret;
	}
	rcu_read_unlock_bh();

	IP6_INC_STATS(dev_net(dst->dev),
		      ip6_dst_idev(dst), IPSTATS_MIB_OUTNOROUTES);
	kfree_skb(skb);
	return -EINVAL;
}

/* modelled after ip6_output */
static int vrf_output6(struct net *net, struct sock *sk, struct sk_buff *skb)
{
	return NF_HOOK_COND(NFPROTO_IPV6, NF_INET_POST_ROUTING,
			    net, sk, skb, NULL, skb_dst(skb)->dev,
			    vrf_finish_output6,
			    !(IP6CB(skb)->flags & IP6SKB_REROUTED));
}

/* set dst on skb to send packet to us via dev_xmit path. Allows
 * packet to go through device based features such as qdisc, netfilter
 * hooks and packet sockets with skb->dev set to vrf device.
 */
<<<<<<< HEAD
static struct sk_buff *vrf_ip6_out(struct net_device *vrf_dev,
				   struct sock *sk,
				   struct sk_buff *skb)
=======
static struct sk_buff *vrf_ip6_out_redirect(struct net_device *vrf_dev,
					    struct sk_buff *skb)
>>>>>>> 24b8d41d
{
	struct net_vrf *vrf = netdev_priv(vrf_dev);
	struct dst_entry *dst = NULL;
	struct rt6_info *rt6;

<<<<<<< HEAD
	/* don't divert link scope packets */
	if (rt6_need_strict(&ipv6_hdr(skb)->daddr))
		return skb;

=======
>>>>>>> 24b8d41d
	rcu_read_lock();

	rt6 = rcu_dereference(vrf->rt6);
	if (likely(rt6)) {
		dst = &rt6->dst;
		dst_hold(dst);
	}

	rcu_read_unlock();

	if (unlikely(!dst)) {
		vrf_tx_error(vrf_dev, skb);
		return NULL;
	}

	skb_dst_drop(skb);
	skb_dst_set(skb, dst);

	return skb;
}

<<<<<<< HEAD
/* holding rtnl */
static void vrf_rt6_release(struct net_device *dev, struct net_vrf *vrf)
{
	struct rt6_info *rt6 = rtnl_dereference(vrf->rt6);
	struct rt6_info *rt6_local = rtnl_dereference(vrf->rt6_local);
=======
static int vrf_output6_direct_finish(struct net *net, struct sock *sk,
				     struct sk_buff *skb)
{
	vrf_finish_direct(skb);

	return vrf_ip6_local_out(net, sk, skb);
}

static int vrf_output6_direct(struct net *net, struct sock *sk,
			      struct sk_buff *skb)
{
	int err = 1;

	skb->protocol = htons(ETH_P_IPV6);

	if (!(IPCB(skb)->flags & IPSKB_REROUTED))
		err = nf_hook(NFPROTO_IPV6, NF_INET_POST_ROUTING, net, sk, skb,
			      NULL, skb->dev, vrf_output6_direct_finish);

	if (likely(err == 1))
		vrf_finish_direct(skb);

	return err;
}

static int vrf_ip6_out_direct_finish(struct net *net, struct sock *sk,
				     struct sk_buff *skb)
{
	int err;

	err = vrf_output6_direct(net, sk, skb);
	if (likely(err == 1))
		err = vrf_ip6_local_out(net, sk, skb);

	return err;
}

static struct sk_buff *vrf_ip6_out_direct(struct net_device *vrf_dev,
					  struct sock *sk,
					  struct sk_buff *skb)
{
	struct net *net = dev_net(vrf_dev);
	int err;

	skb->dev = vrf_dev;

	err = nf_hook(NFPROTO_IPV6, NF_INET_LOCAL_OUT, net, sk,
		      skb, NULL, vrf_dev, vrf_ip6_out_direct_finish);

	if (likely(err == 1))
		err = vrf_output6_direct(net, sk, skb);

	if (likely(err == 1))
		return skb;

	return NULL;
}

static struct sk_buff *vrf_ip6_out(struct net_device *vrf_dev,
				   struct sock *sk,
				   struct sk_buff *skb)
{
	/* don't divert link scope packets */
	if (rt6_need_strict(&ipv6_hdr(skb)->daddr))
		return skb;

	if (qdisc_tx_is_default(vrf_dev) ||
	    IP6CB(skb)->flags & IP6SKB_XFRM_TRANSFORMED)
		return vrf_ip6_out_direct(vrf_dev, sk, skb);

	return vrf_ip6_out_redirect(vrf_dev, skb);
}

/* holding rtnl */
static void vrf_rt6_release(struct net_device *dev, struct net_vrf *vrf)
{
	struct rt6_info *rt6 = rtnl_dereference(vrf->rt6);
>>>>>>> 24b8d41d
	struct net *net = dev_net(dev);
	struct dst_entry *dst;

	RCU_INIT_POINTER(vrf->rt6, NULL);
<<<<<<< HEAD
	RCU_INIT_POINTER(vrf->rt6_local, NULL);
=======
>>>>>>> 24b8d41d
	synchronize_rcu();

	/* move dev in dst's to loopback so this VRF device can be deleted
	 * - based on dst_ifdown
	 */
	if (rt6) {
		dst = &rt6->dst;
		dev_put(dst->dev);
		dst->dev = net->loopback_dev;
		dev_hold(dst->dev);
		dst_release(dst);
	}
<<<<<<< HEAD

	if (rt6_local) {
		if (rt6_local->rt6i_idev)
			in6_dev_put(rt6_local->rt6i_idev);

		dst = &rt6_local->dst;
		dev_put(dst->dev);
		dst->dev = net->loopback_dev;
		dev_hold(dst->dev);
		dst_release(dst);
	}
=======
>>>>>>> 24b8d41d
}

static int vrf_rt6_create(struct net_device *dev)
{
<<<<<<< HEAD
	int flags = DST_HOST | DST_NOPOLICY | DST_NOXFRM | DST_NOCACHE;
=======
	int flags = DST_NOPOLICY | DST_NOXFRM;
>>>>>>> 24b8d41d
	struct net_vrf *vrf = netdev_priv(dev);
	struct net *net = dev_net(dev);
	struct fib6_table *rt6i_table;
	struct rt6_info *rt6, *rt6_local;
	int rc = -ENOMEM;

	/* IPv6 can be CONFIG enabled and then disabled runtime */
	if (!ipv6_mod_enabled())
		return 0;

<<<<<<< HEAD
	rt6i_table = fib6_new_table(net, vrf->tb_id);
	if (!rt6i_table)
=======
	vrf->fib6_table = fib6_new_table(net, vrf->tb_id);
	if (!vrf->fib6_table)
>>>>>>> 24b8d41d
		goto out;

	/* create a dst for routing packets out a VRF device */
	rt6 = ip6_dst_alloc(net, dev, flags);
	if (!rt6)
		goto out;

<<<<<<< HEAD
	dst_hold(&rt6->dst);

	rt6->rt6i_table = rt6i_table;
	rt6->dst.output	= vrf_output6;

	/* create a dst for local routing - packets sent locally
	 * to local address via the VRF device as a loopback
	 */
	rt6_local = ip6_dst_alloc(net, dev, flags);
	if (!rt6_local) {
		dst_release(&rt6->dst);
		goto out;
	}

	dst_hold(&rt6_local->dst);

	rt6_local->rt6i_idev  = in6_dev_get(dev);
	rt6_local->rt6i_flags = RTF_UP | RTF_NONEXTHOP | RTF_LOCAL;
	rt6_local->rt6i_table = rt6i_table;
	rt6_local->dst.input  = ip6_input;

	rcu_assign_pointer(vrf->rt6, rt6);
	rcu_assign_pointer(vrf->rt6_local, rt6_local);
=======
	rt6->dst.output	= vrf_output6;

	rcu_assign_pointer(vrf->rt6, rt6);
>>>>>>> 24b8d41d

	rc = 0;
out:
	return rc;
}
#else
static struct sk_buff *vrf_ip6_out(struct net_device *vrf_dev,
				   struct sock *sk,
				   struct sk_buff *skb)
{
	return skb;
}

static void vrf_rt6_release(struct net_device *dev, struct net_vrf *vrf)
{
}

static int vrf_rt6_create(struct net_device *dev)
{
	return 0;
}
#endif

/* modelled after ip_finish_output2 */
static int vrf_finish_output(struct net *net, struct sock *sk, struct sk_buff *skb)
{
	struct dst_entry *dst = skb_dst(skb);
	struct rtable *rt = (struct rtable *)dst;
	struct net_device *dev = dst->dev;
	unsigned int hh_len = LL_RESERVED_SPACE(dev);
	struct neighbour *neigh;
	bool is_v6gw = false;
	int ret = -EINVAL;

	nf_reset_ct(skb);

	/* Be paranoid, rather than too clever. */
	if (unlikely(skb_headroom(skb) < hh_len && dev->header_ops)) {
		struct sk_buff *skb2;

		skb2 = skb_realloc_headroom(skb, LL_RESERVED_SPACE(dev));
		if (!skb2) {
			ret = -ENOMEM;
			goto err;
		}
		if (skb->sk)
			skb_set_owner_w(skb2, skb->sk);

		consume_skb(skb);
		skb = skb2;
	}

	rcu_read_lock_bh();

	neigh = ip_neigh_for_gw(rt, skb, &is_v6gw);
	if (!IS_ERR(neigh)) {
		sock_confirm_neigh(skb, neigh);
		/* if crossing protocols, can not use the cached header */
		ret = neigh_output(neigh, skb, is_v6gw);
		rcu_read_unlock_bh();
		return ret;
	}

	rcu_read_unlock_bh();
err:
	vrf_tx_error(skb->dev, skb);
	return ret;
}

static int vrf_output(struct net *net, struct sock *sk, struct sk_buff *skb)
{
	struct net_device *dev = skb_dst(skb)->dev;

	IP_UPD_PO_STATS(net, IPSTATS_MIB_OUT, skb->len);

	skb->dev = dev;
	skb->protocol = htons(ETH_P_IP);

	return NF_HOOK_COND(NFPROTO_IPV4, NF_INET_POST_ROUTING,
			    net, sk, skb, NULL, dev,
			    vrf_finish_output,
			    !(IPCB(skb)->flags & IPSKB_REROUTED));
}

/* set dst on skb to send packet to us via dev_xmit path. Allows
 * packet to go through device based features such as qdisc, netfilter
 * hooks and packet sockets with skb->dev set to vrf device.
 */
<<<<<<< HEAD
static struct sk_buff *vrf_ip_out(struct net_device *vrf_dev,
				  struct sock *sk,
				  struct sk_buff *skb)
=======
static struct sk_buff *vrf_ip_out_redirect(struct net_device *vrf_dev,
					   struct sk_buff *skb)
>>>>>>> 24b8d41d
{
	struct net_vrf *vrf = netdev_priv(vrf_dev);
	struct dst_entry *dst = NULL;
	struct rtable *rth;
<<<<<<< HEAD

	rcu_read_lock();

	rth = rcu_dereference(vrf->rth);
	if (likely(rth)) {
		dst = &rth->dst;
		dst_hold(dst);
	}

	rcu_read_unlock();

	if (unlikely(!dst)) {
		vrf_tx_error(vrf_dev, skb);
		return NULL;
	}

	skb_dst_drop(skb);
	skb_dst_set(skb, dst);

	return skb;
}

/* called with rcu lock held */
static struct sk_buff *vrf_l3_out(struct net_device *vrf_dev,
				  struct sock *sk,
				  struct sk_buff *skb,
				  u16 proto)
{
	switch (proto) {
	case AF_INET:
		return vrf_ip_out(vrf_dev, sk, skb);
	case AF_INET6:
		return vrf_ip6_out(vrf_dev, sk, skb);
	}

	return skb;
}

/* holding rtnl */
static void vrf_rtable_release(struct net_device *dev, struct net_vrf *vrf)
{
	struct rtable *rth = rtnl_dereference(vrf->rth);
	struct rtable *rth_local = rtnl_dereference(vrf->rth_local);
	struct net *net = dev_net(dev);
	struct dst_entry *dst;

	RCU_INIT_POINTER(vrf->rth, NULL);
	RCU_INIT_POINTER(vrf->rth_local, NULL);
	synchronize_rcu();

	/* move dev in dst's to loopback so this VRF device can be deleted
	 * - based on dst_ifdown
	 */
	if (rth) {
		dst = &rth->dst;
		dev_put(dst->dev);
		dst->dev = net->loopback_dev;
		dev_hold(dst->dev);
		dst_release(dst);
	}

	if (rth_local) {
		dst = &rth_local->dst;
		dev_put(dst->dev);
		dst->dev = net->loopback_dev;
		dev_hold(dst->dev);
		dst_release(dst);
	}
}

=======

	rcu_read_lock();

	rth = rcu_dereference(vrf->rth);
	if (likely(rth)) {
		dst = &rth->dst;
		dst_hold(dst);
	}

	rcu_read_unlock();

	if (unlikely(!dst)) {
		vrf_tx_error(vrf_dev, skb);
		return NULL;
	}

	skb_dst_drop(skb);
	skb_dst_set(skb, dst);

	return skb;
}

static int vrf_output_direct_finish(struct net *net, struct sock *sk,
				    struct sk_buff *skb)
{
	vrf_finish_direct(skb);

	return vrf_ip_local_out(net, sk, skb);
}

static int vrf_output_direct(struct net *net, struct sock *sk,
			     struct sk_buff *skb)
{
	int err = 1;

	skb->protocol = htons(ETH_P_IP);

	if (!(IPCB(skb)->flags & IPSKB_REROUTED))
		err = nf_hook(NFPROTO_IPV4, NF_INET_POST_ROUTING, net, sk, skb,
			      NULL, skb->dev, vrf_output_direct_finish);

	if (likely(err == 1))
		vrf_finish_direct(skb);

	return err;
}

static int vrf_ip_out_direct_finish(struct net *net, struct sock *sk,
				    struct sk_buff *skb)
{
	int err;

	err = vrf_output_direct(net, sk, skb);
	if (likely(err == 1))
		err = vrf_ip_local_out(net, sk, skb);

	return err;
}

static struct sk_buff *vrf_ip_out_direct(struct net_device *vrf_dev,
					 struct sock *sk,
					 struct sk_buff *skb)
{
	struct net *net = dev_net(vrf_dev);
	int err;

	skb->dev = vrf_dev;

	err = nf_hook(NFPROTO_IPV4, NF_INET_LOCAL_OUT, net, sk,
		      skb, NULL, vrf_dev, vrf_ip_out_direct_finish);

	if (likely(err == 1))
		err = vrf_output_direct(net, sk, skb);

	if (likely(err == 1))
		return skb;

	return NULL;
}

static struct sk_buff *vrf_ip_out(struct net_device *vrf_dev,
				  struct sock *sk,
				  struct sk_buff *skb)
{
	/* don't divert multicast or local broadcast */
	if (ipv4_is_multicast(ip_hdr(skb)->daddr) ||
	    ipv4_is_lbcast(ip_hdr(skb)->daddr))
		return skb;

	if (qdisc_tx_is_default(vrf_dev) ||
	    IPCB(skb)->flags & IPSKB_XFRM_TRANSFORMED)
		return vrf_ip_out_direct(vrf_dev, sk, skb);

	return vrf_ip_out_redirect(vrf_dev, skb);
}

/* called with rcu lock held */
static struct sk_buff *vrf_l3_out(struct net_device *vrf_dev,
				  struct sock *sk,
				  struct sk_buff *skb,
				  u16 proto)
{
	switch (proto) {
	case AF_INET:
		return vrf_ip_out(vrf_dev, sk, skb);
	case AF_INET6:
		return vrf_ip6_out(vrf_dev, sk, skb);
	}

	return skb;
}

/* holding rtnl */
static void vrf_rtable_release(struct net_device *dev, struct net_vrf *vrf)
{
	struct rtable *rth = rtnl_dereference(vrf->rth);
	struct net *net = dev_net(dev);
	struct dst_entry *dst;

	RCU_INIT_POINTER(vrf->rth, NULL);
	synchronize_rcu();

	/* move dev in dst's to loopback so this VRF device can be deleted
	 * - based on dst_ifdown
	 */
	if (rth) {
		dst = &rth->dst;
		dev_put(dst->dev);
		dst->dev = net->loopback_dev;
		dev_hold(dst->dev);
		dst_release(dst);
	}
}

>>>>>>> 24b8d41d
static int vrf_rtable_create(struct net_device *dev)
{
	struct net_vrf *vrf = netdev_priv(dev);
	struct rtable *rth, *rth_local;

	if (!fib_new_table(dev_net(dev), vrf->tb_id))
		return -ENOMEM;

<<<<<<< HEAD
	/* create a dst for routing packets out through a VRF device */
	rth = rt_dst_alloc(dev, 0, RTN_UNICAST, 1, 1, 0);
	if (!rth)
		return -ENOMEM;

	/* create a dst for local ingress routing - packets sent locally
	 * to local address via the VRF device as a loopback
	 */
	rth_local = rt_dst_alloc(dev, RTCF_LOCAL, RTN_LOCAL, 1, 1, 0);
	if (!rth_local) {
		dst_release(&rth->dst);
		return -ENOMEM;
	}

	rth->dst.output	= vrf_output;
	rth->rt_table_id = vrf->tb_id;

	rth_local->rt_table_id = vrf->tb_id;

	rcu_assign_pointer(vrf->rth, rth);
	rcu_assign_pointer(vrf->rth_local, rth_local);
=======
	if (!fib_new_table(dev_net(dev), vrf->tb_id))
		return -ENOMEM;

	/* create a dst for routing packets out through a VRF device */
	rth = rt_dst_alloc(dev, 0, RTN_UNICAST, 1, 1);
	if (!rth)
		return -ENOMEM;

	rth->dst.output	= vrf_output;

	rcu_assign_pointer(vrf->rth, rth);
>>>>>>> 24b8d41d

	return 0;
}

/**************************** device handling ********************/

/* cycle interface to flush neighbor cache and move routes across tables */
static void cycle_netdev(struct net_device *dev,
			 struct netlink_ext_ack *extack)
{
	unsigned int flags = dev->flags;
	int ret;

	if (!netif_running(dev))
		return;

	ret = dev_change_flags(dev, flags & ~IFF_UP, extack);
	if (ret >= 0)
		ret = dev_change_flags(dev, flags, extack);

	if (ret < 0) {
		netdev_err(dev,
			   "Failed to cycle device %s; route tables might be wrong!\n",
			   dev->name);
	}
}

static int do_vrf_add_slave(struct net_device *dev, struct net_device *port_dev,
			    struct netlink_ext_ack *extack)
{
	int ret;

<<<<<<< HEAD
	ret = netdev_master_upper_dev_link(port_dev, dev, NULL, NULL);
	if (ret < 0)
		return ret;
=======
	/* do not allow loopback device to be enslaved to a VRF.
	 * The vrf device acts as the loopback for the vrf.
	 */
	if (port_dev == dev_net(dev)->loopback_dev) {
		NL_SET_ERR_MSG(extack,
			       "Can not enslave loopback device to a VRF");
		return -EOPNOTSUPP;
	}

	port_dev->priv_flags |= IFF_L3MDEV_SLAVE;
	ret = netdev_master_upper_dev_link(port_dev, dev, NULL, NULL, extack);
	if (ret < 0)
		goto err;
>>>>>>> 24b8d41d

	cycle_netdev(port_dev, extack);

	return 0;
<<<<<<< HEAD
=======

err:
	port_dev->priv_flags &= ~IFF_L3MDEV_SLAVE;
	return ret;
>>>>>>> 24b8d41d
}

static int vrf_add_slave(struct net_device *dev, struct net_device *port_dev,
			 struct netlink_ext_ack *extack)
{
	if (netif_is_l3_master(port_dev)) {
		NL_SET_ERR_MSG(extack,
			       "Can not enslave an L3 master device to a VRF");
		return -EINVAL;
	}

	if (netif_is_l3_slave(port_dev))
		return -EINVAL;

	return do_vrf_add_slave(dev, port_dev, extack);
}

/* inverse of do_vrf_add_slave */
static int do_vrf_del_slave(struct net_device *dev, struct net_device *port_dev)
{
	netdev_upper_dev_unlink(port_dev, dev);
	port_dev->priv_flags &= ~IFF_L3MDEV_SLAVE;

<<<<<<< HEAD
	cycle_netdev(port_dev);
=======
	cycle_netdev(port_dev, NULL);
>>>>>>> 24b8d41d

	return 0;
}

static int vrf_del_slave(struct net_device *dev, struct net_device *port_dev)
{
	return do_vrf_del_slave(dev, port_dev);
}

static void vrf_dev_uninit(struct net_device *dev)
{
	struct net_vrf *vrf = netdev_priv(dev);
<<<<<<< HEAD
	struct net_device *port_dev;
	struct list_head *iter;

	vrf_rtable_release(dev, vrf);
	vrf_rt6_release(dev, vrf);
=======
>>>>>>> 24b8d41d

	vrf_rtable_release(dev, vrf);
	vrf_rt6_release(dev, vrf);

	free_percpu(dev->dstats);
	dev->dstats = NULL;
}

static int vrf_dev_init(struct net_device *dev)
{
	struct net_vrf *vrf = netdev_priv(dev);

	dev->dstats = netdev_alloc_pcpu_stats(struct pcpu_dstats);
	if (!dev->dstats)
		goto out_nomem;

	/* create the default dst which points back to us */
	if (vrf_rtable_create(dev) != 0)
		goto out_stats;

	if (vrf_rt6_create(dev) != 0)
		goto out_rth;

	dev->flags = IFF_MASTER | IFF_NOARP;

	/* MTU is irrelevant for VRF device; set to 64k similar to lo */
	dev->mtu = 64 * 1024;

	/* similarly, oper state is irrelevant; set to up to avoid confusion */
	dev->operstate = IF_OPER_UP;
	netdev_lockdep_set_classes(dev);
	return 0;

out_rth:
	vrf_rtable_release(dev, vrf);
out_stats:
	free_percpu(dev->dstats);
	dev->dstats = NULL;
out_nomem:
	return -ENOMEM;
}

static const struct net_device_ops vrf_netdev_ops = {
	.ndo_init		= vrf_dev_init,
	.ndo_uninit		= vrf_dev_uninit,
	.ndo_start_xmit		= vrf_xmit,
	.ndo_set_mac_address	= eth_mac_addr,
	.ndo_get_stats64	= vrf_get_stats64,
	.ndo_add_slave		= vrf_add_slave,
	.ndo_del_slave		= vrf_del_slave,
};

static u32 vrf_fib_table(const struct net_device *dev)
{
	struct net_vrf *vrf = netdev_priv(dev);

	return vrf->tb_id;
}

static int vrf_rcv_finish(struct net *net, struct sock *sk, struct sk_buff *skb)
{
<<<<<<< HEAD
=======
	kfree_skb(skb);
>>>>>>> 24b8d41d
	return 0;
}

static struct sk_buff *vrf_rcv_nfhook(u8 pf, unsigned int hook,
				      struct sk_buff *skb,
				      struct net_device *dev)
<<<<<<< HEAD
{
	struct net *net = dev_net(dev);

	nf_reset(skb);

	if (NF_HOOK(pf, hook, net, NULL, skb, dev, NULL, vrf_rcv_finish) < 0)
		skb = NULL;    /* kfree_skb(skb) handled by nf code */

	return skb;
}

#if IS_ENABLED(CONFIG_IPV6)
/* neighbor handling is done with actual device; do not want
 * to flip skb->dev for those ndisc packets. This really fails
 * for multiple next protocols (e.g., NEXTHDR_HOP). But it is
 * a start.
 */
static bool ipv6_ndisc_frame(const struct sk_buff *skb)
{
	const struct ipv6hdr *iph = ipv6_hdr(skb);
	bool rc = false;

	if (iph->nexthdr == NEXTHDR_ICMP) {
		const struct icmp6hdr *icmph;
		struct icmp6hdr _icmph;

		icmph = skb_header_pointer(skb, sizeof(*iph),
					   sizeof(_icmph), &_icmph);
		if (!icmph)
			goto out;

=======
{
	struct net *net = dev_net(dev);

	if (nf_hook(pf, hook, net, NULL, skb, dev, NULL, vrf_rcv_finish) != 1)
		skb = NULL;    /* kfree_skb(skb) handled by nf code */

	return skb;
}

#if IS_ENABLED(CONFIG_IPV6)
/* neighbor handling is done with actual device; do not want
 * to flip skb->dev for those ndisc packets. This really fails
 * for multiple next protocols (e.g., NEXTHDR_HOP). But it is
 * a start.
 */
static bool ipv6_ndisc_frame(const struct sk_buff *skb)
{
	const struct ipv6hdr *iph = ipv6_hdr(skb);
	bool rc = false;

	if (iph->nexthdr == NEXTHDR_ICMP) {
		const struct icmp6hdr *icmph;
		struct icmp6hdr _icmph;

		icmph = skb_header_pointer(skb, sizeof(*iph),
					   sizeof(_icmph), &_icmph);
		if (!icmph)
			goto out;

>>>>>>> 24b8d41d
		switch (icmph->icmp6_type) {
		case NDISC_ROUTER_SOLICITATION:
		case NDISC_ROUTER_ADVERTISEMENT:
		case NDISC_NEIGHBOUR_SOLICITATION:
		case NDISC_NEIGHBOUR_ADVERTISEMENT:
		case NDISC_REDIRECT:
			rc = true;
			break;
		}
	}

out:
	return rc;
}

static struct rt6_info *vrf_ip6_route_lookup(struct net *net,
					     const struct net_device *dev,
					     struct flowi6 *fl6,
					     int ifindex,
<<<<<<< HEAD
					     int flags)
{
	struct net_vrf *vrf = netdev_priv(dev);
	struct fib6_table *table = NULL;
	struct rt6_info *rt6;

	rcu_read_lock();

	/* fib6_table does not have a refcnt and can not be freed */
	rt6 = rcu_dereference(vrf->rt6);
	if (likely(rt6))
		table = rt6->rt6i_table;

	rcu_read_unlock();

	if (!table)
		return NULL;

	return ip6_pol_route(net, table, ifindex, fl6, flags);
}

static void vrf_ip6_input_dst(struct sk_buff *skb, struct net_device *vrf_dev,
			      int ifindex)
{
	const struct ipv6hdr *iph = ipv6_hdr(skb);
	struct flowi6 fl6 = {
		.daddr          = iph->daddr,
		.saddr          = iph->saddr,
		.flowlabel      = ip6_flowinfo(iph),
		.flowi6_mark    = skb->mark,
		.flowi6_proto   = iph->nexthdr,
		.flowi6_iif     = ifindex,
	};
	struct net *net = dev_net(vrf_dev);
	struct rt6_info *rt6;

	rt6 = vrf_ip6_route_lookup(net, vrf_dev, &fl6, ifindex,
				   RT6_LOOKUP_F_HAS_SADDR | RT6_LOOKUP_F_IFACE);
	if (unlikely(!rt6))
		return;

	if (unlikely(&rt6->dst == &net->ipv6.ip6_null_entry->dst))
		return;

=======
					     const struct sk_buff *skb,
					     int flags)
{
	struct net_vrf *vrf = netdev_priv(dev);

	return ip6_pol_route(net, vrf->fib6_table, ifindex, fl6, skb, flags);
}

static void vrf_ip6_input_dst(struct sk_buff *skb, struct net_device *vrf_dev,
			      int ifindex)
{
	const struct ipv6hdr *iph = ipv6_hdr(skb);
	struct flowi6 fl6 = {
		.flowi6_iif     = ifindex,
		.flowi6_mark    = skb->mark,
		.flowi6_proto   = iph->nexthdr,
		.daddr          = iph->daddr,
		.saddr          = iph->saddr,
		.flowlabel      = ip6_flowinfo(iph),
	};
	struct net *net = dev_net(vrf_dev);
	struct rt6_info *rt6;

	rt6 = vrf_ip6_route_lookup(net, vrf_dev, &fl6, ifindex, skb,
				   RT6_LOOKUP_F_HAS_SADDR | RT6_LOOKUP_F_IFACE);
	if (unlikely(!rt6))
		return;

	if (unlikely(&rt6->dst == &net->ipv6.ip6_null_entry->dst))
		return;

>>>>>>> 24b8d41d
	skb_dst_set(skb, &rt6->dst);
}

static struct sk_buff *vrf_ip6_rcv(struct net_device *vrf_dev,
				   struct sk_buff *skb)
{
	int orig_iif = skb->skb_iif;
<<<<<<< HEAD
	bool need_strict;

	/* loopback traffic; do not push through packet taps again.
	 * Reset pkt_type for upper layers to process skb
	 */
	if (skb->pkt_type == PACKET_LOOPBACK) {
		skb->dev = vrf_dev;
		skb->skb_iif = vrf_dev->ifindex;
		IP6CB(skb)->flags |= IP6SKB_L3SLAVE;
		skb->pkt_type = PACKET_HOST;
		goto out;
	}

	/* if packet is NDISC or addressed to multicast or link-local
	 * then keep the ingress interface
	 */
	need_strict = rt6_need_strict(&ipv6_hdr(skb)->daddr);
	if (!ipv6_ndisc_frame(skb) && !need_strict) {
		skb->dev = vrf_dev;
		skb->skb_iif = vrf_dev->ifindex;

		skb_push(skb, skb->mac_len);
		dev_queue_xmit_nit(skb, vrf_dev);
		skb_pull(skb, skb->mac_len);
=======
	bool need_strict = rt6_need_strict(&ipv6_hdr(skb)->daddr);
	bool is_ndisc = ipv6_ndisc_frame(skb);
	bool is_ll_src;

	/* loopback, multicast & non-ND link-local traffic; do not push through
	 * packet taps again. Reset pkt_type for upper layers to process skb.
	 * for packets with lladdr src, however, skip so that the dst can be
	 * determine at input using original ifindex in the case that daddr
	 * needs strict
	 */
	is_ll_src = ipv6_addr_type(&ipv6_hdr(skb)->saddr) & IPV6_ADDR_LINKLOCAL;
	if (skb->pkt_type == PACKET_LOOPBACK ||
	    (need_strict && !is_ndisc && !is_ll_src)) {
		skb->dev = vrf_dev;
		skb->skb_iif = vrf_dev->ifindex;
		IP6CB(skb)->flags |= IP6SKB_L3SLAVE;
		if (skb->pkt_type == PACKET_LOOPBACK)
			skb->pkt_type = PACKET_HOST;
		goto out;
	}

	/* if packet is NDISC then keep the ingress interface */
	if (!is_ndisc) {
		vrf_rx_stats(vrf_dev, skb->len);
		skb->dev = vrf_dev;
		skb->skb_iif = vrf_dev->ifindex;

		if (!list_empty(&vrf_dev->ptype_all)) {
			skb_push(skb, skb->mac_len);
			dev_queue_xmit_nit(skb, vrf_dev);
			skb_pull(skb, skb->mac_len);
		}
>>>>>>> 24b8d41d

		IP6CB(skb)->flags |= IP6SKB_L3SLAVE;
	}

	if (need_strict)
		vrf_ip6_input_dst(skb, vrf_dev, orig_iif);

	skb = vrf_rcv_nfhook(NFPROTO_IPV6, NF_INET_PRE_ROUTING, skb, vrf_dev);
out:
	return skb;
}

#else
static struct sk_buff *vrf_ip6_rcv(struct net_device *vrf_dev,
				   struct sk_buff *skb)
<<<<<<< HEAD
{
	return skb;
}
#endif

static struct sk_buff *vrf_ip_rcv(struct net_device *vrf_dev,
				  struct sk_buff *skb)
{
	skb->dev = vrf_dev;
	skb->skb_iif = vrf_dev->ifindex;
	IPCB(skb)->flags |= IPSKB_L3SLAVE;

	/* loopback traffic; do not push through packet taps again.
	 * Reset pkt_type for upper layers to process skb
	 */
	if (skb->pkt_type == PACKET_LOOPBACK) {
		skb->pkt_type = PACKET_HOST;
		goto out;
	}

	skb_push(skb, skb->mac_len);
	dev_queue_xmit_nit(skb, vrf_dev);
	skb_pull(skb, skb->mac_len);

	skb = vrf_rcv_nfhook(NFPROTO_IPV4, NF_INET_PRE_ROUTING, skb, vrf_dev);
out:
	return skb;
}

/* called with rcu lock held */
static struct sk_buff *vrf_l3_rcv(struct net_device *vrf_dev,
				  struct sk_buff *skb,
				  u16 proto)
{
	switch (proto) {
	case AF_INET:
		return vrf_ip_rcv(vrf_dev, skb);
	case AF_INET6:
		return vrf_ip6_rcv(vrf_dev, skb);
	}

	return skb;
}

#if IS_ENABLED(CONFIG_IPV6)
/* send to link-local or multicast address via interface enslaved to
 * VRF device. Force lookup to VRF table without changing flow struct
 */
static struct dst_entry *vrf_link_scope_lookup(const struct net_device *dev,
					      struct flowi6 *fl6)
{
	struct net *net = dev_net(dev);
	int flags = RT6_LOOKUP_F_IFACE;
	struct dst_entry *dst = NULL;
	struct rt6_info *rt;

	/* VRF device does not have a link-local address and
	 * sending packets to link-local or mcast addresses over
	 * a VRF device does not make sense
	 */
	if (fl6->flowi6_oif == dev->ifindex) {
		dst = &net->ipv6.ip6_null_entry->dst;
		dst_hold(dst);
		return dst;
	}

	if (!ipv6_addr_any(&fl6->saddr))
		flags |= RT6_LOOKUP_F_HAS_SADDR;

	rt = vrf_ip6_route_lookup(net, dev, fl6, fl6->flowi6_oif, flags);
=======
{
	return skb;
}
#endif

static struct sk_buff *vrf_ip_rcv(struct net_device *vrf_dev,
				  struct sk_buff *skb)
{
	skb->dev = vrf_dev;
	skb->skb_iif = vrf_dev->ifindex;
	IPCB(skb)->flags |= IPSKB_L3SLAVE;

	if (ipv4_is_multicast(ip_hdr(skb)->daddr))
		goto out;

	/* loopback traffic; do not push through packet taps again.
	 * Reset pkt_type for upper layers to process skb
	 */
	if (skb->pkt_type == PACKET_LOOPBACK) {
		skb->pkt_type = PACKET_HOST;
		goto out;
	}

	vrf_rx_stats(vrf_dev, skb->len);

	if (!list_empty(&vrf_dev->ptype_all)) {
		skb_push(skb, skb->mac_len);
		dev_queue_xmit_nit(skb, vrf_dev);
		skb_pull(skb, skb->mac_len);
	}

	skb = vrf_rcv_nfhook(NFPROTO_IPV4, NF_INET_PRE_ROUTING, skb, vrf_dev);
out:
	return skb;
}

/* called with rcu lock held */
static struct sk_buff *vrf_l3_rcv(struct net_device *vrf_dev,
				  struct sk_buff *skb,
				  u16 proto)
{
	switch (proto) {
	case AF_INET:
		return vrf_ip_rcv(vrf_dev, skb);
	case AF_INET6:
		return vrf_ip6_rcv(vrf_dev, skb);
	}

	return skb;
}

#if IS_ENABLED(CONFIG_IPV6)
/* send to link-local or multicast address via interface enslaved to
 * VRF device. Force lookup to VRF table without changing flow struct
 * Note: Caller to this function must hold rcu_read_lock() and no refcnt
 * is taken on the dst by this function.
 */
static struct dst_entry *vrf_link_scope_lookup(const struct net_device *dev,
					      struct flowi6 *fl6)
{
	struct net *net = dev_net(dev);
	int flags = RT6_LOOKUP_F_IFACE | RT6_LOOKUP_F_DST_NOREF;
	struct dst_entry *dst = NULL;
	struct rt6_info *rt;

	/* VRF device does not have a link-local address and
	 * sending packets to link-local or mcast addresses over
	 * a VRF device does not make sense
	 */
	if (fl6->flowi6_oif == dev->ifindex) {
		dst = &net->ipv6.ip6_null_entry->dst;
		return dst;
	}

	if (!ipv6_addr_any(&fl6->saddr))
		flags |= RT6_LOOKUP_F_HAS_SADDR;

	rt = vrf_ip6_route_lookup(net, dev, fl6, fl6->flowi6_oif, NULL, flags);
>>>>>>> 24b8d41d
	if (rt)
		dst = &rt->dst;

	return dst;
}
#endif

static const struct l3mdev_ops vrf_l3mdev_ops = {
	.l3mdev_fib_table	= vrf_fib_table,
	.l3mdev_l3_rcv		= vrf_l3_rcv,
	.l3mdev_l3_out		= vrf_l3_out,
#if IS_ENABLED(CONFIG_IPV6)
	.l3mdev_link_scope_lookup = vrf_link_scope_lookup,
#endif
};

static void vrf_get_drvinfo(struct net_device *dev,
			    struct ethtool_drvinfo *info)
{
	strlcpy(info->driver, DRV_NAME, sizeof(info->driver));
	strlcpy(info->version, DRV_VERSION, sizeof(info->version));
}

static const struct ethtool_ops vrf_ethtool_ops = {
	.get_drvinfo	= vrf_get_drvinfo,
};

static inline size_t vrf_fib_rule_nl_size(void)
{
	size_t sz;

	sz  = NLMSG_ALIGN(sizeof(struct fib_rule_hdr));
	sz += nla_total_size(sizeof(u8));	/* FRA_L3MDEV */
	sz += nla_total_size(sizeof(u32));	/* FRA_PRIORITY */
<<<<<<< HEAD
=======
	sz += nla_total_size(sizeof(u8));       /* FRA_PROTOCOL */
>>>>>>> 24b8d41d

	return sz;
}

static int vrf_fib_rule(const struct net_device *dev, __u8 family, bool add_it)
{
	struct fib_rule_hdr *frh;
	struct nlmsghdr *nlh;
	struct sk_buff *skb;
	int err;

<<<<<<< HEAD
	if (family == AF_INET6 && !ipv6_mod_enabled())
=======
	if ((family == AF_INET6 || family == RTNL_FAMILY_IP6MR) &&
	    !ipv6_mod_enabled())
>>>>>>> 24b8d41d
		return 0;

	skb = nlmsg_new(vrf_fib_rule_nl_size(), GFP_KERNEL);
	if (!skb)
		return -ENOMEM;

	nlh = nlmsg_put(skb, 0, 0, 0, sizeof(*frh), 0);
	if (!nlh)
		goto nla_put_failure;

	/* rule only needs to appear once */
<<<<<<< HEAD
	nlh->nlmsg_flags &= NLM_F_EXCL;
=======
	nlh->nlmsg_flags |= NLM_F_EXCL;
>>>>>>> 24b8d41d

	frh = nlmsg_data(nlh);
	memset(frh, 0, sizeof(*frh));
	frh->family = family;
	frh->action = FR_ACT_TO_TBL;

<<<<<<< HEAD
	if (nla_put_u32(skb, FRA_L3MDEV, 1))
=======
	if (nla_put_u8(skb, FRA_PROTOCOL, RTPROT_KERNEL))
		goto nla_put_failure;

	if (nla_put_u8(skb, FRA_L3MDEV, 1))
>>>>>>> 24b8d41d
		goto nla_put_failure;

	if (nla_put_u32(skb, FRA_PRIORITY, FIB_RULE_PREF))
		goto nla_put_failure;

	nlmsg_end(skb, nlh);

	/* fib_nl_{new,del}rule handling looks for net from skb->sk */
	skb->sk = dev_net(dev)->rtnl;
	if (add_it) {
<<<<<<< HEAD
		err = fib_nl_newrule(skb, nlh);
		if (err == -EEXIST)
			err = 0;
	} else {
		err = fib_nl_delrule(skb, nlh);
=======
		err = fib_nl_newrule(skb, nlh, NULL);
		if (err == -EEXIST)
			err = 0;
	} else {
		err = fib_nl_delrule(skb, nlh, NULL);
>>>>>>> 24b8d41d
		if (err == -ENOENT)
			err = 0;
	}
	nlmsg_free(skb);

	return err;

nla_put_failure:
	nlmsg_free(skb);

	return -EMSGSIZE;
}

static int vrf_add_fib_rules(const struct net_device *dev)
{
	int err;

	err = vrf_fib_rule(dev, AF_INET,  true);
	if (err < 0)
		goto out_err;

	err = vrf_fib_rule(dev, AF_INET6, true);
	if (err < 0)
		goto ipv6_err;

<<<<<<< HEAD
	return 0;

=======
#if IS_ENABLED(CONFIG_IP_MROUTE_MULTIPLE_TABLES)
	err = vrf_fib_rule(dev, RTNL_FAMILY_IPMR, true);
	if (err < 0)
		goto ipmr_err;
#endif

#if IS_ENABLED(CONFIG_IPV6_MROUTE_MULTIPLE_TABLES)
	err = vrf_fib_rule(dev, RTNL_FAMILY_IP6MR, true);
	if (err < 0)
		goto ip6mr_err;
#endif

	return 0;

#if IS_ENABLED(CONFIG_IPV6_MROUTE_MULTIPLE_TABLES)
ip6mr_err:
	vrf_fib_rule(dev, RTNL_FAMILY_IPMR,  false);
#endif

#if IS_ENABLED(CONFIG_IP_MROUTE_MULTIPLE_TABLES)
ipmr_err:
	vrf_fib_rule(dev, AF_INET6,  false);
#endif

>>>>>>> 24b8d41d
ipv6_err:
	vrf_fib_rule(dev, AF_INET,  false);

out_err:
	netdev_err(dev, "Failed to add FIB rules.\n");
	return err;
}

static void vrf_setup(struct net_device *dev)
{
	ether_setup(dev);

	/* Initialize the device structure. */
	dev->netdev_ops = &vrf_netdev_ops;
	dev->l3mdev_ops = &vrf_l3mdev_ops;
	dev->ethtool_ops = &vrf_ethtool_ops;
	dev->needs_free_netdev = true;

	/* Fill in device structure with ethernet-generic values. */
	eth_hw_addr_random(dev);

	/* don't acquire vrf device's netif_tx_lock when transmitting */
	dev->features |= NETIF_F_LLTX;

	/* don't allow vrf devices to change network namespaces. */
	dev->features |= NETIF_F_NETNS_LOCAL;

	/* does not make sense for a VLAN to be added to a vrf device */
	dev->features   |= NETIF_F_VLAN_CHALLENGED;

	/* enable offload features */
	dev->features   |= NETIF_F_GSO_SOFTWARE;
<<<<<<< HEAD
	dev->features   |= NETIF_F_RXCSUM | NETIF_F_HW_CSUM;
=======
	dev->features   |= NETIF_F_RXCSUM | NETIF_F_HW_CSUM | NETIF_F_SCTP_CRC;
>>>>>>> 24b8d41d
	dev->features   |= NETIF_F_SG | NETIF_F_FRAGLIST | NETIF_F_HIGHDMA;

	dev->hw_features = dev->features;
	dev->hw_enc_features = dev->features;

	/* default to no qdisc; user can add if desired */
	dev->priv_flags |= IFF_NO_QUEUE;
<<<<<<< HEAD
=======
	dev->priv_flags |= IFF_NO_RX_HANDLER;
	dev->priv_flags |= IFF_LIVE_ADDR_CHANGE;

	/* VRF devices do not care about MTU, but if the MTU is set
	 * too low then the ipv4 and ipv6 protocols are disabled
	 * which breaks networking.
	 */
	dev->min_mtu = IPV6_MIN_MTU;
	dev->max_mtu = ETH_MAX_MTU;
>>>>>>> 24b8d41d
}

static int vrf_validate(struct nlattr *tb[], struct nlattr *data[],
			struct netlink_ext_ack *extack)
{
	if (tb[IFLA_ADDRESS]) {
		if (nla_len(tb[IFLA_ADDRESS]) != ETH_ALEN) {
			NL_SET_ERR_MSG(extack, "Invalid hardware address");
			return -EINVAL;
		}
		if (!is_valid_ether_addr(nla_data(tb[IFLA_ADDRESS]))) {
			NL_SET_ERR_MSG(extack, "Invalid hardware address");
			return -EADDRNOTAVAIL;
		}
	}
	return 0;
}

static void vrf_dellink(struct net_device *dev, struct list_head *head)
{
	struct net_device *port_dev;
	struct list_head *iter;

	netdev_for_each_lower_dev(dev, port_dev, iter)
		vrf_del_slave(dev, port_dev);

	vrf_map_unregister_dev(dev);

	unregister_netdevice_queue(dev, head);
}

static int vrf_newlink(struct net *src_net, struct net_device *dev,
		       struct nlattr *tb[], struct nlattr *data[],
		       struct netlink_ext_ack *extack)
{
	struct net_vrf *vrf = netdev_priv(dev);
<<<<<<< HEAD
=======
	struct netns_vrf *nn_vrf;
	bool *add_fib_rules;
	struct net *net;
>>>>>>> 24b8d41d
	int err;

	if (!data || !data[IFLA_VRF_TABLE]) {
		NL_SET_ERR_MSG(extack, "VRF table id is missing");
		return -EINVAL;
	}

	vrf->tb_id = nla_get_u32(data[IFLA_VRF_TABLE]);
	if (vrf->tb_id == RT_TABLE_UNSPEC) {
		NL_SET_ERR_MSG_ATTR(extack, data[IFLA_VRF_TABLE],
				    "Invalid VRF table id");
		return -EINVAL;
	}

	dev->priv_flags |= IFF_L3MDEV_MASTER;

	err = register_netdevice(dev);
	if (err)
		goto out;

<<<<<<< HEAD
	if (add_fib_rules) {
		err = vrf_add_fib_rules(dev);
		if (err) {
			unregister_netdevice(dev);
			goto out;
		}
		add_fib_rules = false;
=======
	/* mapping between table_id and vrf;
	 * note: such binding could not be done in the dev init function
	 * because dev->ifindex id is not available yet.
	 */
	vrf->ifindex = dev->ifindex;

	err = vrf_map_register_dev(dev, extack);
	if (err) {
		unregister_netdevice(dev);
		goto out;
	}

	net = dev_net(dev);
	nn_vrf = net_generic(net, vrf_net_id);

	add_fib_rules = &nn_vrf->add_fib_rules;
	if (*add_fib_rules) {
		err = vrf_add_fib_rules(dev);
		if (err) {
			vrf_map_unregister_dev(dev);
			unregister_netdevice(dev);
			goto out;
		}
		*add_fib_rules = false;
>>>>>>> 24b8d41d
	}

out:
	return err;
}

static size_t vrf_nl_getsize(const struct net_device *dev)
{
	return nla_total_size(sizeof(u32));  /* IFLA_VRF_TABLE */
}

static int vrf_fillinfo(struct sk_buff *skb,
			const struct net_device *dev)
{
	struct net_vrf *vrf = netdev_priv(dev);

	return nla_put_u32(skb, IFLA_VRF_TABLE, vrf->tb_id);
}

static size_t vrf_get_slave_size(const struct net_device *bond_dev,
				 const struct net_device *slave_dev)
{
	return nla_total_size(sizeof(u32));  /* IFLA_VRF_PORT_TABLE */
}

static int vrf_fill_slave_info(struct sk_buff *skb,
			       const struct net_device *vrf_dev,
			       const struct net_device *slave_dev)
{
	struct net_vrf *vrf = netdev_priv(vrf_dev);

	if (nla_put_u32(skb, IFLA_VRF_PORT_TABLE, vrf->tb_id))
		return -EMSGSIZE;

	return 0;
}

static const struct nla_policy vrf_nl_policy[IFLA_VRF_MAX + 1] = {
	[IFLA_VRF_TABLE] = { .type = NLA_U32 },
};

static struct rtnl_link_ops vrf_link_ops __read_mostly = {
	.kind		= DRV_NAME,
	.priv_size	= sizeof(struct net_vrf),

	.get_size	= vrf_nl_getsize,
	.policy		= vrf_nl_policy,
	.validate	= vrf_validate,
	.fill_info	= vrf_fillinfo,

	.get_slave_size  = vrf_get_slave_size,
	.fill_slave_info = vrf_fill_slave_info,

	.newlink	= vrf_newlink,
	.dellink	= vrf_dellink,
	.setup		= vrf_setup,
	.maxtype	= IFLA_VRF_MAX,
};

static int vrf_device_event(struct notifier_block *unused,
			    unsigned long event, void *ptr)
{
	struct net_device *dev = netdev_notifier_info_to_dev(ptr);

	/* only care about unregister events to drop slave references */
	if (event == NETDEV_UNREGISTER) {
		struct net_device *vrf_dev;

		if (!netif_is_l3_slave(dev))
			goto out;

		vrf_dev = netdev_master_upper_dev_get(dev);
		vrf_del_slave(vrf_dev, dev);
	}
out:
	return NOTIFY_DONE;
}

static struct notifier_block vrf_notifier_block __read_mostly = {
	.notifier_call = vrf_device_event,
};

static int vrf_map_init(struct vrf_map *vmap)
{
	spin_lock_init(&vmap->vmap_lock);
	hash_init(vmap->ht);

	vmap->strict_mode = false;

	return 0;
}

#ifdef CONFIG_SYSCTL
static bool vrf_strict_mode(struct vrf_map *vmap)
{
	bool strict_mode;

	vrf_map_lock(vmap);
	strict_mode = vmap->strict_mode;
	vrf_map_unlock(vmap);

	return strict_mode;
}

static int vrf_strict_mode_change(struct vrf_map *vmap, bool new_mode)
{
	bool *cur_mode;
	int res = 0;

	vrf_map_lock(vmap);

	cur_mode = &vmap->strict_mode;
	if (*cur_mode == new_mode)
		goto unlock;

	if (*cur_mode) {
		/* disable strict mode */
		*cur_mode = false;
	} else {
		if (vmap->shared_tables) {
			/* we cannot allow strict_mode because there are some
			 * vrfs that share one or more tables.
			 */
			res = -EBUSY;
			goto unlock;
		}

		/* no tables are shared among vrfs, so we can go back
		 * to 1:1 association between a vrf with its table.
		 */
		*cur_mode = true;
	}

unlock:
	vrf_map_unlock(vmap);

	return res;
}

static int vrf_shared_table_handler(struct ctl_table *table, int write,
				    void *buffer, size_t *lenp, loff_t *ppos)
{
	struct net *net = (struct net *)table->extra1;
	struct vrf_map *vmap = netns_vrf_map(net);
	int proc_strict_mode = 0;
	struct ctl_table tmp = {
		.procname	= table->procname,
		.data		= &proc_strict_mode,
		.maxlen		= sizeof(int),
		.mode		= table->mode,
		.extra1		= SYSCTL_ZERO,
		.extra2		= SYSCTL_ONE,
	};
	int ret;

	if (!write)
		proc_strict_mode = vrf_strict_mode(vmap);

	ret = proc_dointvec_minmax(&tmp, write, buffer, lenp, ppos);

	if (write && ret == 0)
		ret = vrf_strict_mode_change(vmap, (bool)proc_strict_mode);

	return ret;
}

static const struct ctl_table vrf_table[] = {
	{
		.procname	= "strict_mode",
		.data		= NULL,
		.maxlen		= sizeof(int),
		.mode		= 0644,
		.proc_handler	= vrf_shared_table_handler,
		/* set by the vrf_netns_init */
		.extra1		= NULL,
	},
	{ },
};

static int vrf_netns_init_sysctl(struct net *net, struct netns_vrf *nn_vrf)
{
	struct ctl_table *table;

	table = kmemdup(vrf_table, sizeof(vrf_table), GFP_KERNEL);
	if (!table)
		return -ENOMEM;

	/* init the extra1 parameter with the reference to current netns */
	table[0].extra1 = net;

	nn_vrf->ctl_hdr = register_net_sysctl(net, "net/vrf", table);
	if (!nn_vrf->ctl_hdr) {
		kfree(table);
		return -ENOMEM;
	}

	return 0;
}

static void vrf_netns_exit_sysctl(struct net *net)
{
	struct netns_vrf *nn_vrf = net_generic(net, vrf_net_id);
	struct ctl_table *table;

	table = nn_vrf->ctl_hdr->ctl_table_arg;
	unregister_net_sysctl_table(nn_vrf->ctl_hdr);
	kfree(table);
}
#else
static int vrf_netns_init_sysctl(struct net *net, struct netns_vrf *nn_vrf)
{
	return 0;
}

static void vrf_netns_exit_sysctl(struct net *net)
{
}
#endif

/* Initialize per network namespace state */
static int __net_init vrf_netns_init(struct net *net)
{
	struct netns_vrf *nn_vrf = net_generic(net, vrf_net_id);

	nn_vrf->add_fib_rules = true;
	vrf_map_init(&nn_vrf->vmap);

	return vrf_netns_init_sysctl(net, nn_vrf);
}

static void __net_exit vrf_netns_exit(struct net *net)
{
	vrf_netns_exit_sysctl(net);
}

static struct pernet_operations vrf_net_ops __net_initdata = {
	.init = vrf_netns_init,
	.exit = vrf_netns_exit,
	.id   = &vrf_net_id,
	.size = sizeof(struct netns_vrf),
};

static int __init vrf_init_module(void)
{
	int rc;

	register_netdevice_notifier(&vrf_notifier_block);

	rc = register_pernet_subsys(&vrf_net_ops);
	if (rc < 0)
		goto error;

	rc = l3mdev_table_lookup_register(L3MDEV_TYPE_VRF,
					  vrf_ifindex_lookup_by_table_id);
	if (rc < 0)
		goto unreg_pernet;

	rc = rtnl_link_register(&vrf_link_ops);
	if (rc < 0)
		goto table_lookup_unreg;

	return 0;

table_lookup_unreg:
	l3mdev_table_lookup_unregister(L3MDEV_TYPE_VRF,
				       vrf_ifindex_lookup_by_table_id);

unreg_pernet:
	unregister_pernet_subsys(&vrf_net_ops);

error:
	unregister_netdevice_notifier(&vrf_notifier_block);
	return rc;
}

module_init(vrf_init_module);
MODULE_AUTHOR("Shrijeet Mukherjee, David Ahern");
MODULE_DESCRIPTION("Device driver to instantiate VRF domains");
MODULE_LICENSE("GPL");
MODULE_ALIAS_RTNL_LINK(DRV_NAME);
MODULE_VERSION(DRV_VERSION);<|MERGE_RESOLUTION|>--- conflicted
+++ resolved
@@ -33,10 +33,7 @@
 #include <net/addrconf.h>
 #include <net/l3mdev.h>
 #include <net/fib_rules.h>
-<<<<<<< HEAD
-=======
 #include <net/netns/generic.h>
->>>>>>> 24b8d41d
 
 #define DRV_NAME	"vrf"
 #define DRV_VERSION	"1.1"
@@ -98,16 +95,6 @@
 	int ifindex;
 };
 
-<<<<<<< HEAD
-#define FIB_RULE_PREF  1000       /* default preference for FIB rules */
-static bool add_fib_rules = true;
-
-struct net_vrf {
-	struct rtable __rcu	*rth;
-	struct rtable __rcu	*rth_local;
-	struct rt6_info	__rcu	*rt6;
-	struct rt6_info	__rcu	*rt6_local;
-=======
 static unsigned int vrf_net_id;
 
 /* per netns vrf data */
@@ -125,7 +112,6 @@
 #if IS_ENABLED(CONFIG_IPV6)
 	struct fib6_table	*fib6_table;
 #endif
->>>>>>> 24b8d41d
 	u32                     tb_id;
 
 	struct list_head	me_list;   /* entry in vrf_map_elem */
@@ -158,13 +144,8 @@
 	kfree_skb(skb);
 }
 
-<<<<<<< HEAD
-static struct rtnl_link_stats64 *vrf_get_stats64(struct net_device *dev,
-						 struct rtnl_link_stats64 *stats)
-=======
 static void vrf_get_stats64(struct net_device *dev,
 			    struct rtnl_link_stats64 *stats)
->>>>>>> 24b8d41d
 {
 	int i;
 
@@ -442,34 +423,6 @@
 	return NETDEV_TX_OK;
 }
 
-/* Local traffic destined to local address. Reinsert the packet to rx
- * path, similar to loopback handling.
- */
-static int vrf_local_xmit(struct sk_buff *skb, struct net_device *dev,
-			  struct dst_entry *dst)
-{
-	int len = skb->len;
-
-	skb_orphan(skb);
-
-	skb_dst_set(skb, dst);
-	skb_dst_force(skb);
-
-	/* set pkt_type to avoid skb hitting packet taps twice -
-	 * once on Tx and again in Rx processing
-	 */
-	skb->pkt_type = PACKET_LOOPBACK;
-
-	skb->protocol = eth_type_trans(skb, dev);
-
-	if (likely(netif_rx(skb) == NET_RX_SUCCESS))
-		vrf_rx_stats(dev, len);
-	else
-		this_cpu_inc(dev->dstats->rx_drps);
-
-	return NETDEV_TX_OK;
-}
-
 #if IS_ENABLED(CONFIG_IPV6)
 static int vrf_ip6_local_out(struct net *net, struct sock *sk,
 			     struct sk_buff *skb)
@@ -490,21 +443,7 @@
 {
 	const struct ipv6hdr *iph;
 	struct net *net = dev_net(skb->dev);
-<<<<<<< HEAD
-	struct flowi6 fl6 = {
-		/* needed to match OIF rule */
-		.flowi6_oif = dev->ifindex,
-		.flowi6_iif = LOOPBACK_IFINDEX,
-		.daddr = iph->daddr,
-		.saddr = iph->saddr,
-		.flowlabel = ip6_flowinfo(iph),
-		.flowi6_mark = skb->mark,
-		.flowi6_proto = iph->nexthdr,
-		.flowi6_flags = FLOWI_FLAG_SKIP_NH_OIF,
-	};
-=======
 	struct flowi6 fl6;
->>>>>>> 24b8d41d
 	int ret = NET_XMIT_DROP;
 	struct dst_entry *dst;
 	struct dst_entry *dst_null = &net->ipv6.ip6_null_entry->dst;
@@ -533,49 +472,10 @@
 
 	/* if dst.dev is loopback or the VRF device again this is locally
 	 * originated traffic destined to a local address. Short circuit
-<<<<<<< HEAD
-	 * to Rx path using our local dst
-	 */
-	if (dst->dev == net->loopback_dev || dst->dev == dev) {
-		struct net_vrf *vrf = netdev_priv(dev);
-		struct rt6_info *rt6_local;
-
-		/* release looked up dst and use cached local dst */
-		dst_release(dst);
-
-		rcu_read_lock();
-
-		rt6_local = rcu_dereference(vrf->rt6_local);
-		if (unlikely(!rt6_local)) {
-			rcu_read_unlock();
-			goto err;
-		}
-
-		/* Ordering issue: cached local dst is created on newlink
-		 * before the IPv6 initialization. Using the local dst
-		 * requires rt6i_idev to be set so make sure it is.
-		 */
-		if (unlikely(!rt6_local->rt6i_idev)) {
-			rt6_local->rt6i_idev = in6_dev_get(dev);
-			if (!rt6_local->rt6i_idev) {
-				rcu_read_unlock();
-				goto err;
-			}
-		}
-
-		dst = &rt6_local->dst;
-		dst_hold(dst);
-
-		rcu_read_unlock();
-
-		return vrf_local_xmit(skb, dev, &rt6_local->dst);
-	}
-=======
 	 * to Rx path
 	 */
 	if (dst->dev == dev)
 		return vrf_local_xmit(skb, dev, dst);
->>>>>>> 24b8d41d
 
 	skb_dst_set(skb, dst);
 
@@ -621,19 +521,6 @@
 {
 	struct iphdr *ip4h;
 	int ret = NET_XMIT_DROP;
-<<<<<<< HEAD
-	struct flowi4 fl4 = {
-		/* needed to match OIF rule */
-		.flowi4_oif = vrf_dev->ifindex,
-		.flowi4_iif = LOOPBACK_IFINDEX,
-		.flowi4_tos = RT_TOS(ip4h->tos),
-		.flowi4_flags = FLOWI_FLAG_ANYSRC | FLOWI_FLAG_SKIP_NH_OIF,
-		.daddr = ip4h->daddr,
-	};
-	struct net *net = dev_net(vrf_dev);
-	struct rtable *rt;
-
-=======
 	struct flowi4 fl4;
 	struct net *net = dev_net(vrf_dev);
 	struct rtable *rt;
@@ -653,54 +540,18 @@
 	fl4.daddr = ip4h->daddr;
 	fl4.saddr = ip4h->saddr;
 
->>>>>>> 24b8d41d
 	rt = ip_route_output_flow(net, &fl4, NULL);
 	if (IS_ERR(rt))
 		goto err;
 
-<<<<<<< HEAD
-	if (rt->rt_type != RTN_UNICAST && rt->rt_type != RTN_LOCAL) {
-		ip_rt_put(rt);
-		goto err;
-	}
-
-=======
->>>>>>> 24b8d41d
 	skb_dst_drop(skb);
 
 	/* if dst.dev is loopback or the VRF device again this is locally
 	 * originated traffic destined to a local address. Short circuit
-<<<<<<< HEAD
-	 * to Rx path using our local dst
-	 */
-	if (rt->dst.dev == net->loopback_dev || rt->dst.dev == vrf_dev) {
-		struct net_vrf *vrf = netdev_priv(vrf_dev);
-		struct rtable *rth_local;
-		struct dst_entry *dst = NULL;
-
-		ip_rt_put(rt);
-
-		rcu_read_lock();
-
-		rth_local = rcu_dereference(vrf->rth_local);
-		if (likely(rth_local)) {
-			dst = &rth_local->dst;
-			dst_hold(dst);
-		}
-
-		rcu_read_unlock();
-
-		if (unlikely(!dst))
-			goto err;
-
-		return vrf_local_xmit(skb, vrf_dev, dst);
-	}
-=======
 	 * to Rx path
 	 */
 	if (rt->dst.dev == vrf_dev)
 		return vrf_local_xmit(skb, vrf_dev, &rt->dst);
->>>>>>> 24b8d41d
 
 	skb_dst_set(skb, &rt->dst);
 
@@ -828,26 +679,13 @@
  * packet to go through device based features such as qdisc, netfilter
  * hooks and packet sockets with skb->dev set to vrf device.
  */
-<<<<<<< HEAD
-static struct sk_buff *vrf_ip6_out(struct net_device *vrf_dev,
-				   struct sock *sk,
-				   struct sk_buff *skb)
-=======
 static struct sk_buff *vrf_ip6_out_redirect(struct net_device *vrf_dev,
 					    struct sk_buff *skb)
->>>>>>> 24b8d41d
 {
 	struct net_vrf *vrf = netdev_priv(vrf_dev);
 	struct dst_entry *dst = NULL;
 	struct rt6_info *rt6;
 
-<<<<<<< HEAD
-	/* don't divert link scope packets */
-	if (rt6_need_strict(&ipv6_hdr(skb)->daddr))
-		return skb;
-
-=======
->>>>>>> 24b8d41d
 	rcu_read_lock();
 
 	rt6 = rcu_dereference(vrf->rt6);
@@ -869,13 +707,6 @@
 	return skb;
 }
 
-<<<<<<< HEAD
-/* holding rtnl */
-static void vrf_rt6_release(struct net_device *dev, struct net_vrf *vrf)
-{
-	struct rt6_info *rt6 = rtnl_dereference(vrf->rt6);
-	struct rt6_info *rt6_local = rtnl_dereference(vrf->rt6_local);
-=======
 static int vrf_output6_direct_finish(struct net *net, struct sock *sk,
 				     struct sk_buff *skb)
 {
@@ -953,15 +784,10 @@
 static void vrf_rt6_release(struct net_device *dev, struct net_vrf *vrf)
 {
 	struct rt6_info *rt6 = rtnl_dereference(vrf->rt6);
->>>>>>> 24b8d41d
 	struct net *net = dev_net(dev);
 	struct dst_entry *dst;
 
 	RCU_INIT_POINTER(vrf->rt6, NULL);
-<<<<<<< HEAD
-	RCU_INIT_POINTER(vrf->rt6_local, NULL);
-=======
->>>>>>> 24b8d41d
 	synchronize_rcu();
 
 	/* move dev in dst's to loopback so this VRF device can be deleted
@@ -974,46 +800,22 @@
 		dev_hold(dst->dev);
 		dst_release(dst);
 	}
-<<<<<<< HEAD
-
-	if (rt6_local) {
-		if (rt6_local->rt6i_idev)
-			in6_dev_put(rt6_local->rt6i_idev);
-
-		dst = &rt6_local->dst;
-		dev_put(dst->dev);
-		dst->dev = net->loopback_dev;
-		dev_hold(dst->dev);
-		dst_release(dst);
-	}
-=======
->>>>>>> 24b8d41d
 }
 
 static int vrf_rt6_create(struct net_device *dev)
 {
-<<<<<<< HEAD
-	int flags = DST_HOST | DST_NOPOLICY | DST_NOXFRM | DST_NOCACHE;
-=======
 	int flags = DST_NOPOLICY | DST_NOXFRM;
->>>>>>> 24b8d41d
 	struct net_vrf *vrf = netdev_priv(dev);
 	struct net *net = dev_net(dev);
-	struct fib6_table *rt6i_table;
-	struct rt6_info *rt6, *rt6_local;
+	struct rt6_info *rt6;
 	int rc = -ENOMEM;
 
 	/* IPv6 can be CONFIG enabled and then disabled runtime */
 	if (!ipv6_mod_enabled())
 		return 0;
 
-<<<<<<< HEAD
-	rt6i_table = fib6_new_table(net, vrf->tb_id);
-	if (!rt6i_table)
-=======
 	vrf->fib6_table = fib6_new_table(net, vrf->tb_id);
 	if (!vrf->fib6_table)
->>>>>>> 24b8d41d
 		goto out;
 
 	/* create a dst for routing packets out a VRF device */
@@ -1021,35 +823,9 @@
 	if (!rt6)
 		goto out;
 
-<<<<<<< HEAD
-	dst_hold(&rt6->dst);
-
-	rt6->rt6i_table = rt6i_table;
 	rt6->dst.output	= vrf_output6;
 
-	/* create a dst for local routing - packets sent locally
-	 * to local address via the VRF device as a loopback
-	 */
-	rt6_local = ip6_dst_alloc(net, dev, flags);
-	if (!rt6_local) {
-		dst_release(&rt6->dst);
-		goto out;
-	}
-
-	dst_hold(&rt6_local->dst);
-
-	rt6_local->rt6i_idev  = in6_dev_get(dev);
-	rt6_local->rt6i_flags = RTF_UP | RTF_NONEXTHOP | RTF_LOCAL;
-	rt6_local->rt6i_table = rt6i_table;
-	rt6_local->dst.input  = ip6_input;
-
 	rcu_assign_pointer(vrf->rt6, rt6);
-	rcu_assign_pointer(vrf->rt6_local, rt6_local);
-=======
-	rt6->dst.output	= vrf_output6;
-
-	rcu_assign_pointer(vrf->rt6, rt6);
->>>>>>> 24b8d41d
 
 	rc = 0;
 out:
@@ -1138,19 +914,12 @@
  * packet to go through device based features such as qdisc, netfilter
  * hooks and packet sockets with skb->dev set to vrf device.
  */
-<<<<<<< HEAD
-static struct sk_buff *vrf_ip_out(struct net_device *vrf_dev,
-				  struct sock *sk,
-				  struct sk_buff *skb)
-=======
 static struct sk_buff *vrf_ip_out_redirect(struct net_device *vrf_dev,
 					   struct sk_buff *skb)
->>>>>>> 24b8d41d
 {
 	struct net_vrf *vrf = netdev_priv(vrf_dev);
 	struct dst_entry *dst = NULL;
 	struct rtable *rth;
-<<<<<<< HEAD
 
 	rcu_read_lock();
 
@@ -1171,6 +940,80 @@
 	skb_dst_set(skb, dst);
 
 	return skb;
+}
+
+static int vrf_output_direct_finish(struct net *net, struct sock *sk,
+				    struct sk_buff *skb)
+{
+	vrf_finish_direct(skb);
+
+	return vrf_ip_local_out(net, sk, skb);
+}
+
+static int vrf_output_direct(struct net *net, struct sock *sk,
+			     struct sk_buff *skb)
+{
+	int err = 1;
+
+	skb->protocol = htons(ETH_P_IP);
+
+	if (!(IPCB(skb)->flags & IPSKB_REROUTED))
+		err = nf_hook(NFPROTO_IPV4, NF_INET_POST_ROUTING, net, sk, skb,
+			      NULL, skb->dev, vrf_output_direct_finish);
+
+	if (likely(err == 1))
+		vrf_finish_direct(skb);
+
+	return err;
+}
+
+static int vrf_ip_out_direct_finish(struct net *net, struct sock *sk,
+				    struct sk_buff *skb)
+{
+	int err;
+
+	err = vrf_output_direct(net, sk, skb);
+	if (likely(err == 1))
+		err = vrf_ip_local_out(net, sk, skb);
+
+	return err;
+}
+
+static struct sk_buff *vrf_ip_out_direct(struct net_device *vrf_dev,
+					 struct sock *sk,
+					 struct sk_buff *skb)
+{
+	struct net *net = dev_net(vrf_dev);
+	int err;
+
+	skb->dev = vrf_dev;
+
+	err = nf_hook(NFPROTO_IPV4, NF_INET_LOCAL_OUT, net, sk,
+		      skb, NULL, vrf_dev, vrf_ip_out_direct_finish);
+
+	if (likely(err == 1))
+		err = vrf_output_direct(net, sk, skb);
+
+	if (likely(err == 1))
+		return skb;
+
+	return NULL;
+}
+
+static struct sk_buff *vrf_ip_out(struct net_device *vrf_dev,
+				  struct sock *sk,
+				  struct sk_buff *skb)
+{
+	/* don't divert multicast or local broadcast */
+	if (ipv4_is_multicast(ip_hdr(skb)->daddr) ||
+	    ipv4_is_lbcast(ip_hdr(skb)->daddr))
+		return skb;
+
+	if (qdisc_tx_is_default(vrf_dev) ||
+	    IPCB(skb)->flags & IPSKB_XFRM_TRANSFORMED)
+		return vrf_ip_out_direct(vrf_dev, sk, skb);
+
+	return vrf_ip_out_redirect(vrf_dev, skb);
 }
 
 /* called with rcu lock held */
@@ -1193,12 +1036,10 @@
 static void vrf_rtable_release(struct net_device *dev, struct net_vrf *vrf)
 {
 	struct rtable *rth = rtnl_dereference(vrf->rth);
-	struct rtable *rth_local = rtnl_dereference(vrf->rth_local);
 	struct net *net = dev_net(dev);
 	struct dst_entry *dst;
 
 	RCU_INIT_POINTER(vrf->rth, NULL);
-	RCU_INIT_POINTER(vrf->rth_local, NULL);
 	synchronize_rcu();
 
 	/* move dev in dst's to loopback so this VRF device can be deleted
@@ -1211,183 +1052,13 @@
 		dev_hold(dst->dev);
 		dst_release(dst);
 	}
-
-	if (rth_local) {
-		dst = &rth_local->dst;
-		dev_put(dst->dev);
-		dst->dev = net->loopback_dev;
-		dev_hold(dst->dev);
-		dst_release(dst);
-	}
-}
-
-=======
-
-	rcu_read_lock();
-
-	rth = rcu_dereference(vrf->rth);
-	if (likely(rth)) {
-		dst = &rth->dst;
-		dst_hold(dst);
-	}
-
-	rcu_read_unlock();
-
-	if (unlikely(!dst)) {
-		vrf_tx_error(vrf_dev, skb);
-		return NULL;
-	}
-
-	skb_dst_drop(skb);
-	skb_dst_set(skb, dst);
-
-	return skb;
-}
-
-static int vrf_output_direct_finish(struct net *net, struct sock *sk,
-				    struct sk_buff *skb)
-{
-	vrf_finish_direct(skb);
-
-	return vrf_ip_local_out(net, sk, skb);
-}
-
-static int vrf_output_direct(struct net *net, struct sock *sk,
-			     struct sk_buff *skb)
-{
-	int err = 1;
-
-	skb->protocol = htons(ETH_P_IP);
-
-	if (!(IPCB(skb)->flags & IPSKB_REROUTED))
-		err = nf_hook(NFPROTO_IPV4, NF_INET_POST_ROUTING, net, sk, skb,
-			      NULL, skb->dev, vrf_output_direct_finish);
-
-	if (likely(err == 1))
-		vrf_finish_direct(skb);
-
-	return err;
-}
-
-static int vrf_ip_out_direct_finish(struct net *net, struct sock *sk,
-				    struct sk_buff *skb)
-{
-	int err;
-
-	err = vrf_output_direct(net, sk, skb);
-	if (likely(err == 1))
-		err = vrf_ip_local_out(net, sk, skb);
-
-	return err;
-}
-
-static struct sk_buff *vrf_ip_out_direct(struct net_device *vrf_dev,
-					 struct sock *sk,
-					 struct sk_buff *skb)
-{
-	struct net *net = dev_net(vrf_dev);
-	int err;
-
-	skb->dev = vrf_dev;
-
-	err = nf_hook(NFPROTO_IPV4, NF_INET_LOCAL_OUT, net, sk,
-		      skb, NULL, vrf_dev, vrf_ip_out_direct_finish);
-
-	if (likely(err == 1))
-		err = vrf_output_direct(net, sk, skb);
-
-	if (likely(err == 1))
-		return skb;
-
-	return NULL;
-}
-
-static struct sk_buff *vrf_ip_out(struct net_device *vrf_dev,
-				  struct sock *sk,
-				  struct sk_buff *skb)
-{
-	/* don't divert multicast or local broadcast */
-	if (ipv4_is_multicast(ip_hdr(skb)->daddr) ||
-	    ipv4_is_lbcast(ip_hdr(skb)->daddr))
-		return skb;
-
-	if (qdisc_tx_is_default(vrf_dev) ||
-	    IPCB(skb)->flags & IPSKB_XFRM_TRANSFORMED)
-		return vrf_ip_out_direct(vrf_dev, sk, skb);
-
-	return vrf_ip_out_redirect(vrf_dev, skb);
-}
-
-/* called with rcu lock held */
-static struct sk_buff *vrf_l3_out(struct net_device *vrf_dev,
-				  struct sock *sk,
-				  struct sk_buff *skb,
-				  u16 proto)
-{
-	switch (proto) {
-	case AF_INET:
-		return vrf_ip_out(vrf_dev, sk, skb);
-	case AF_INET6:
-		return vrf_ip6_out(vrf_dev, sk, skb);
-	}
-
-	return skb;
-}
-
-/* holding rtnl */
-static void vrf_rtable_release(struct net_device *dev, struct net_vrf *vrf)
-{
-	struct rtable *rth = rtnl_dereference(vrf->rth);
-	struct net *net = dev_net(dev);
-	struct dst_entry *dst;
-
-	RCU_INIT_POINTER(vrf->rth, NULL);
-	synchronize_rcu();
-
-	/* move dev in dst's to loopback so this VRF device can be deleted
-	 * - based on dst_ifdown
-	 */
-	if (rth) {
-		dst = &rth->dst;
-		dev_put(dst->dev);
-		dst->dev = net->loopback_dev;
-		dev_hold(dst->dev);
-		dst_release(dst);
-	}
-}
-
->>>>>>> 24b8d41d
+}
+
 static int vrf_rtable_create(struct net_device *dev)
 {
 	struct net_vrf *vrf = netdev_priv(dev);
-	struct rtable *rth, *rth_local;
-
-	if (!fib_new_table(dev_net(dev), vrf->tb_id))
-		return -ENOMEM;
-
-<<<<<<< HEAD
-	/* create a dst for routing packets out through a VRF device */
-	rth = rt_dst_alloc(dev, 0, RTN_UNICAST, 1, 1, 0);
-	if (!rth)
-		return -ENOMEM;
-
-	/* create a dst for local ingress routing - packets sent locally
-	 * to local address via the VRF device as a loopback
-	 */
-	rth_local = rt_dst_alloc(dev, RTCF_LOCAL, RTN_LOCAL, 1, 1, 0);
-	if (!rth_local) {
-		dst_release(&rth->dst);
-		return -ENOMEM;
-	}
-
-	rth->dst.output	= vrf_output;
-	rth->rt_table_id = vrf->tb_id;
-
-	rth_local->rt_table_id = vrf->tb_id;
-
-	rcu_assign_pointer(vrf->rth, rth);
-	rcu_assign_pointer(vrf->rth_local, rth_local);
-=======
+	struct rtable *rth;
+
 	if (!fib_new_table(dev_net(dev), vrf->tb_id))
 		return -ENOMEM;
 
@@ -1399,7 +1070,6 @@
 	rth->dst.output	= vrf_output;
 
 	rcu_assign_pointer(vrf->rth, rth);
->>>>>>> 24b8d41d
 
 	return 0;
 }
@@ -1432,11 +1102,6 @@
 {
 	int ret;
 
-<<<<<<< HEAD
-	ret = netdev_master_upper_dev_link(port_dev, dev, NULL, NULL);
-	if (ret < 0)
-		return ret;
-=======
 	/* do not allow loopback device to be enslaved to a VRF.
 	 * The vrf device acts as the loopback for the vrf.
 	 */
@@ -1450,18 +1115,14 @@
 	ret = netdev_master_upper_dev_link(port_dev, dev, NULL, NULL, extack);
 	if (ret < 0)
 		goto err;
->>>>>>> 24b8d41d
 
 	cycle_netdev(port_dev, extack);
 
 	return 0;
-<<<<<<< HEAD
-=======
 
 err:
 	port_dev->priv_flags &= ~IFF_L3MDEV_SLAVE;
 	return ret;
->>>>>>> 24b8d41d
 }
 
 static int vrf_add_slave(struct net_device *dev, struct net_device *port_dev,
@@ -1485,11 +1146,7 @@
 	netdev_upper_dev_unlink(port_dev, dev);
 	port_dev->priv_flags &= ~IFF_L3MDEV_SLAVE;
 
-<<<<<<< HEAD
-	cycle_netdev(port_dev);
-=======
 	cycle_netdev(port_dev, NULL);
->>>>>>> 24b8d41d
 
 	return 0;
 }
@@ -1502,14 +1159,6 @@
 static void vrf_dev_uninit(struct net_device *dev)
 {
 	struct net_vrf *vrf = netdev_priv(dev);
-<<<<<<< HEAD
-	struct net_device *port_dev;
-	struct list_head *iter;
-
-	vrf_rtable_release(dev, vrf);
-	vrf_rt6_release(dev, vrf);
-=======
->>>>>>> 24b8d41d
 
 	vrf_rtable_release(dev, vrf);
 	vrf_rt6_release(dev, vrf);
@@ -1571,23 +1220,17 @@
 
 static int vrf_rcv_finish(struct net *net, struct sock *sk, struct sk_buff *skb)
 {
-<<<<<<< HEAD
-=======
 	kfree_skb(skb);
->>>>>>> 24b8d41d
 	return 0;
 }
 
 static struct sk_buff *vrf_rcv_nfhook(u8 pf, unsigned int hook,
 				      struct sk_buff *skb,
 				      struct net_device *dev)
-<<<<<<< HEAD
 {
 	struct net *net = dev_net(dev);
 
-	nf_reset(skb);
-
-	if (NF_HOOK(pf, hook, net, NULL, skb, dev, NULL, vrf_rcv_finish) < 0)
+	if (nf_hook(pf, hook, net, NULL, skb, dev, NULL, vrf_rcv_finish) != 1)
 		skb = NULL;    /* kfree_skb(skb) handled by nf code */
 
 	return skb;
@@ -1613,37 +1256,6 @@
 		if (!icmph)
 			goto out;
 
-=======
-{
-	struct net *net = dev_net(dev);
-
-	if (nf_hook(pf, hook, net, NULL, skb, dev, NULL, vrf_rcv_finish) != 1)
-		skb = NULL;    /* kfree_skb(skb) handled by nf code */
-
-	return skb;
-}
-
-#if IS_ENABLED(CONFIG_IPV6)
-/* neighbor handling is done with actual device; do not want
- * to flip skb->dev for those ndisc packets. This really fails
- * for multiple next protocols (e.g., NEXTHDR_HOP). But it is
- * a start.
- */
-static bool ipv6_ndisc_frame(const struct sk_buff *skb)
-{
-	const struct ipv6hdr *iph = ipv6_hdr(skb);
-	bool rc = false;
-
-	if (iph->nexthdr == NEXTHDR_ICMP) {
-		const struct icmp6hdr *icmph;
-		struct icmp6hdr _icmph;
-
-		icmph = skb_header_pointer(skb, sizeof(*iph),
-					   sizeof(_icmph), &_icmph);
-		if (!icmph)
-			goto out;
-
->>>>>>> 24b8d41d
 		switch (icmph->icmp6_type) {
 		case NDISC_ROUTER_SOLICITATION:
 		case NDISC_ROUTER_ADVERTISEMENT:
@@ -1663,52 +1275,6 @@
 					     const struct net_device *dev,
 					     struct flowi6 *fl6,
 					     int ifindex,
-<<<<<<< HEAD
-					     int flags)
-{
-	struct net_vrf *vrf = netdev_priv(dev);
-	struct fib6_table *table = NULL;
-	struct rt6_info *rt6;
-
-	rcu_read_lock();
-
-	/* fib6_table does not have a refcnt and can not be freed */
-	rt6 = rcu_dereference(vrf->rt6);
-	if (likely(rt6))
-		table = rt6->rt6i_table;
-
-	rcu_read_unlock();
-
-	if (!table)
-		return NULL;
-
-	return ip6_pol_route(net, table, ifindex, fl6, flags);
-}
-
-static void vrf_ip6_input_dst(struct sk_buff *skb, struct net_device *vrf_dev,
-			      int ifindex)
-{
-	const struct ipv6hdr *iph = ipv6_hdr(skb);
-	struct flowi6 fl6 = {
-		.daddr          = iph->daddr,
-		.saddr          = iph->saddr,
-		.flowlabel      = ip6_flowinfo(iph),
-		.flowi6_mark    = skb->mark,
-		.flowi6_proto   = iph->nexthdr,
-		.flowi6_iif     = ifindex,
-	};
-	struct net *net = dev_net(vrf_dev);
-	struct rt6_info *rt6;
-
-	rt6 = vrf_ip6_route_lookup(net, vrf_dev, &fl6, ifindex,
-				   RT6_LOOKUP_F_HAS_SADDR | RT6_LOOKUP_F_IFACE);
-	if (unlikely(!rt6))
-		return;
-
-	if (unlikely(&rt6->dst == &net->ipv6.ip6_null_entry->dst))
-		return;
-
-=======
 					     const struct sk_buff *skb,
 					     int flags)
 {
@@ -1740,7 +1306,6 @@
 	if (unlikely(&rt6->dst == &net->ipv6.ip6_null_entry->dst))
 		return;
 
->>>>>>> 24b8d41d
 	skb_dst_set(skb, &rt6->dst);
 }
 
@@ -1748,32 +1313,6 @@
 				   struct sk_buff *skb)
 {
 	int orig_iif = skb->skb_iif;
-<<<<<<< HEAD
-	bool need_strict;
-
-	/* loopback traffic; do not push through packet taps again.
-	 * Reset pkt_type for upper layers to process skb
-	 */
-	if (skb->pkt_type == PACKET_LOOPBACK) {
-		skb->dev = vrf_dev;
-		skb->skb_iif = vrf_dev->ifindex;
-		IP6CB(skb)->flags |= IP6SKB_L3SLAVE;
-		skb->pkt_type = PACKET_HOST;
-		goto out;
-	}
-
-	/* if packet is NDISC or addressed to multicast or link-local
-	 * then keep the ingress interface
-	 */
-	need_strict = rt6_need_strict(&ipv6_hdr(skb)->daddr);
-	if (!ipv6_ndisc_frame(skb) && !need_strict) {
-		skb->dev = vrf_dev;
-		skb->skb_iif = vrf_dev->ifindex;
-
-		skb_push(skb, skb->mac_len);
-		dev_queue_xmit_nit(skb, vrf_dev);
-		skb_pull(skb, skb->mac_len);
-=======
 	bool need_strict = rt6_need_strict(&ipv6_hdr(skb)->daddr);
 	bool is_ndisc = ipv6_ndisc_frame(skb);
 	bool is_ll_src;
@@ -1806,7 +1345,6 @@
 			dev_queue_xmit_nit(skb, vrf_dev);
 			skb_pull(skb, skb->mac_len);
 		}
->>>>>>> 24b8d41d
 
 		IP6CB(skb)->flags |= IP6SKB_L3SLAVE;
 	}
@@ -1822,78 +1360,6 @@
 #else
 static struct sk_buff *vrf_ip6_rcv(struct net_device *vrf_dev,
 				   struct sk_buff *skb)
-<<<<<<< HEAD
-{
-	return skb;
-}
-#endif
-
-static struct sk_buff *vrf_ip_rcv(struct net_device *vrf_dev,
-				  struct sk_buff *skb)
-{
-	skb->dev = vrf_dev;
-	skb->skb_iif = vrf_dev->ifindex;
-	IPCB(skb)->flags |= IPSKB_L3SLAVE;
-
-	/* loopback traffic; do not push through packet taps again.
-	 * Reset pkt_type for upper layers to process skb
-	 */
-	if (skb->pkt_type == PACKET_LOOPBACK) {
-		skb->pkt_type = PACKET_HOST;
-		goto out;
-	}
-
-	skb_push(skb, skb->mac_len);
-	dev_queue_xmit_nit(skb, vrf_dev);
-	skb_pull(skb, skb->mac_len);
-
-	skb = vrf_rcv_nfhook(NFPROTO_IPV4, NF_INET_PRE_ROUTING, skb, vrf_dev);
-out:
-	return skb;
-}
-
-/* called with rcu lock held */
-static struct sk_buff *vrf_l3_rcv(struct net_device *vrf_dev,
-				  struct sk_buff *skb,
-				  u16 proto)
-{
-	switch (proto) {
-	case AF_INET:
-		return vrf_ip_rcv(vrf_dev, skb);
-	case AF_INET6:
-		return vrf_ip6_rcv(vrf_dev, skb);
-	}
-
-	return skb;
-}
-
-#if IS_ENABLED(CONFIG_IPV6)
-/* send to link-local or multicast address via interface enslaved to
- * VRF device. Force lookup to VRF table without changing flow struct
- */
-static struct dst_entry *vrf_link_scope_lookup(const struct net_device *dev,
-					      struct flowi6 *fl6)
-{
-	struct net *net = dev_net(dev);
-	int flags = RT6_LOOKUP_F_IFACE;
-	struct dst_entry *dst = NULL;
-	struct rt6_info *rt;
-
-	/* VRF device does not have a link-local address and
-	 * sending packets to link-local or mcast addresses over
-	 * a VRF device does not make sense
-	 */
-	if (fl6->flowi6_oif == dev->ifindex) {
-		dst = &net->ipv6.ip6_null_entry->dst;
-		dst_hold(dst);
-		return dst;
-	}
-
-	if (!ipv6_addr_any(&fl6->saddr))
-		flags |= RT6_LOOKUP_F_HAS_SADDR;
-
-	rt = vrf_ip6_route_lookup(net, dev, fl6, fl6->flowi6_oif, flags);
-=======
 {
 	return skb;
 }
@@ -1972,7 +1438,6 @@
 		flags |= RT6_LOOKUP_F_HAS_SADDR;
 
 	rt = vrf_ip6_route_lookup(net, dev, fl6, fl6->flowi6_oif, NULL, flags);
->>>>>>> 24b8d41d
 	if (rt)
 		dst = &rt->dst;
 
@@ -2007,10 +1472,7 @@
 	sz  = NLMSG_ALIGN(sizeof(struct fib_rule_hdr));
 	sz += nla_total_size(sizeof(u8));	/* FRA_L3MDEV */
 	sz += nla_total_size(sizeof(u32));	/* FRA_PRIORITY */
-<<<<<<< HEAD
-=======
 	sz += nla_total_size(sizeof(u8));       /* FRA_PROTOCOL */
->>>>>>> 24b8d41d
 
 	return sz;
 }
@@ -2022,12 +1484,8 @@
 	struct sk_buff *skb;
 	int err;
 
-<<<<<<< HEAD
-	if (family == AF_INET6 && !ipv6_mod_enabled())
-=======
 	if ((family == AF_INET6 || family == RTNL_FAMILY_IP6MR) &&
 	    !ipv6_mod_enabled())
->>>>>>> 24b8d41d
 		return 0;
 
 	skb = nlmsg_new(vrf_fib_rule_nl_size(), GFP_KERNEL);
@@ -2039,25 +1497,17 @@
 		goto nla_put_failure;
 
 	/* rule only needs to appear once */
-<<<<<<< HEAD
-	nlh->nlmsg_flags &= NLM_F_EXCL;
-=======
 	nlh->nlmsg_flags |= NLM_F_EXCL;
->>>>>>> 24b8d41d
 
 	frh = nlmsg_data(nlh);
 	memset(frh, 0, sizeof(*frh));
 	frh->family = family;
 	frh->action = FR_ACT_TO_TBL;
 
-<<<<<<< HEAD
-	if (nla_put_u32(skb, FRA_L3MDEV, 1))
-=======
 	if (nla_put_u8(skb, FRA_PROTOCOL, RTPROT_KERNEL))
 		goto nla_put_failure;
 
 	if (nla_put_u8(skb, FRA_L3MDEV, 1))
->>>>>>> 24b8d41d
 		goto nla_put_failure;
 
 	if (nla_put_u32(skb, FRA_PRIORITY, FIB_RULE_PREF))
@@ -2068,19 +1518,11 @@
 	/* fib_nl_{new,del}rule handling looks for net from skb->sk */
 	skb->sk = dev_net(dev)->rtnl;
 	if (add_it) {
-<<<<<<< HEAD
-		err = fib_nl_newrule(skb, nlh);
-		if (err == -EEXIST)
-			err = 0;
-	} else {
-		err = fib_nl_delrule(skb, nlh);
-=======
 		err = fib_nl_newrule(skb, nlh, NULL);
 		if (err == -EEXIST)
 			err = 0;
 	} else {
 		err = fib_nl_delrule(skb, nlh, NULL);
->>>>>>> 24b8d41d
 		if (err == -ENOENT)
 			err = 0;
 	}
@@ -2106,10 +1548,6 @@
 	if (err < 0)
 		goto ipv6_err;
 
-<<<<<<< HEAD
-	return 0;
-
-=======
 #if IS_ENABLED(CONFIG_IP_MROUTE_MULTIPLE_TABLES)
 	err = vrf_fib_rule(dev, RTNL_FAMILY_IPMR, true);
 	if (err < 0)
@@ -2134,7 +1572,6 @@
 	vrf_fib_rule(dev, AF_INET6,  false);
 #endif
 
->>>>>>> 24b8d41d
 ipv6_err:
 	vrf_fib_rule(dev, AF_INET,  false);
 
@@ -2167,11 +1604,7 @@
 
 	/* enable offload features */
 	dev->features   |= NETIF_F_GSO_SOFTWARE;
-<<<<<<< HEAD
-	dev->features   |= NETIF_F_RXCSUM | NETIF_F_HW_CSUM;
-=======
 	dev->features   |= NETIF_F_RXCSUM | NETIF_F_HW_CSUM | NETIF_F_SCTP_CRC;
->>>>>>> 24b8d41d
 	dev->features   |= NETIF_F_SG | NETIF_F_FRAGLIST | NETIF_F_HIGHDMA;
 
 	dev->hw_features = dev->features;
@@ -2179,8 +1612,6 @@
 
 	/* default to no qdisc; user can add if desired */
 	dev->priv_flags |= IFF_NO_QUEUE;
-<<<<<<< HEAD
-=======
 	dev->priv_flags |= IFF_NO_RX_HANDLER;
 	dev->priv_flags |= IFF_LIVE_ADDR_CHANGE;
 
@@ -2190,7 +1621,6 @@
 	 */
 	dev->min_mtu = IPV6_MIN_MTU;
 	dev->max_mtu = ETH_MAX_MTU;
->>>>>>> 24b8d41d
 }
 
 static int vrf_validate(struct nlattr *tb[], struct nlattr *data[],
@@ -2227,12 +1657,9 @@
 		       struct netlink_ext_ack *extack)
 {
 	struct net_vrf *vrf = netdev_priv(dev);
-<<<<<<< HEAD
-=======
 	struct netns_vrf *nn_vrf;
 	bool *add_fib_rules;
 	struct net *net;
->>>>>>> 24b8d41d
 	int err;
 
 	if (!data || !data[IFLA_VRF_TABLE]) {
@@ -2253,15 +1680,6 @@
 	if (err)
 		goto out;
 
-<<<<<<< HEAD
-	if (add_fib_rules) {
-		err = vrf_add_fib_rules(dev);
-		if (err) {
-			unregister_netdevice(dev);
-			goto out;
-		}
-		add_fib_rules = false;
-=======
 	/* mapping between table_id and vrf;
 	 * note: such binding could not be done in the dev init function
 	 * because dev->ifindex id is not available yet.
@@ -2286,7 +1704,6 @@
 			goto out;
 		}
 		*add_fib_rules = false;
->>>>>>> 24b8d41d
 	}
 
 out:
