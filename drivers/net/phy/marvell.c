// SPDX-License-Identifier: GPL-2.0+
/*
 * drivers/net/phy/marvell.c
 *
 * Driver for Marvell PHYs
 *
 * Author: Andy Fleming
 *
 * Copyright (c) 2004 Freescale Semiconductor, Inc.
 *
 * Copyright (c) 2013 Michael Stapelberg <michael@stapelberg.de>
 */
#include <linux/kernel.h>
#include <linux/string.h>
#include <linux/ctype.h>
#include <linux/errno.h>
#include <linux/unistd.h>
#include <linux/hwmon.h>
#include <linux/interrupt.h>
#include <linux/init.h>
#include <linux/delay.h>
#include <linux/netdevice.h>
#include <linux/etherdevice.h>
#include <linux/skbuff.h>
#include <linux/spinlock.h>
#include <linux/mm.h>
#include <linux/module.h>
#include <linux/mii.h>
#include <linux/ethtool.h>
#include <linux/ethtool_netlink.h>
#include <linux/phy.h>
#include <linux/marvell_phy.h>
#include <linux/bitfield.h>
#include <linux/of.h>

#include <linux/io.h>
#include <asm/irq.h>
#include <linux/uaccess.h>

#define MII_MARVELL_PHY_PAGE		22
#define MII_MARVELL_COPPER_PAGE		0x00
#define MII_MARVELL_FIBER_PAGE		0x01
#define MII_MARVELL_MSCR_PAGE		0x02
#define MII_MARVELL_LED_PAGE		0x03
#define MII_MARVELL_VCT5_PAGE		0x05
#define MII_MARVELL_MISC_TEST_PAGE	0x06
#define MII_MARVELL_VCT7_PAGE		0x07
#define MII_MARVELL_WOL_PAGE		0x11

#define MII_M1011_IEVENT		0x13
#define MII_M1011_IEVENT_CLEAR		0x0000

#define MII_M1011_IMASK			0x12
#define MII_M1011_IMASK_INIT		0x6400
#define MII_M1011_IMASK_CLEAR		0x0000

#define MII_M1011_PHY_SCR			0x10
#define MII_M1011_PHY_SCR_DOWNSHIFT_EN		BIT(11)
#define MII_M1011_PHY_SCR_DOWNSHIFT_MASK	GENMASK(14, 12)
#define MII_M1011_PHY_SCR_DOWNSHIFT_MAX		8
#define MII_M1011_PHY_SCR_MDI			(0x0 << 5)
#define MII_M1011_PHY_SCR_MDI_X			(0x1 << 5)
#define MII_M1011_PHY_SCR_AUTO_CROSS		(0x3 << 5)

#define MII_M1011_PHY_SSR			0x11
#define MII_M1011_PHY_SSR_DOWNSHIFT		BIT(5)

#define MII_M1111_PHY_LED_CONTROL	0x18
#define MII_M1111_PHY_LED_DIRECT	0x4100
#define MII_M1111_PHY_LED_COMBINE	0x411c
#define MII_M1111_PHY_EXT_CR		0x14
#define MII_M1111_PHY_EXT_CR_DOWNSHIFT_MASK	GENMASK(11, 9)
#define MII_M1111_PHY_EXT_CR_DOWNSHIFT_MAX	8
#define MII_M1111_PHY_EXT_CR_DOWNSHIFT_EN	BIT(8)
#define MII_M1111_RGMII_RX_DELAY	BIT(7)
#define MII_M1111_RGMII_TX_DELAY	BIT(1)
#define MII_M1111_PHY_EXT_SR		0x1b

#define MII_M1111_HWCFG_MODE_MASK		0xf
#define MII_M1111_HWCFG_MODE_FIBER_RGMII	0x3
#define MII_M1111_HWCFG_MODE_SGMII_NO_CLK	0x4
#define MII_M1111_HWCFG_MODE_RTBI		0x7
#define MII_M1111_HWCFG_MODE_COPPER_RTBI	0x9
#define MII_M1111_HWCFG_MODE_COPPER_RGMII	0xb
#define MII_M1111_HWCFG_FIBER_COPPER_RES	BIT(13)
#define MII_M1111_HWCFG_FIBER_COPPER_AUTO	BIT(15)

#define MII_88E1121_PHY_MSCR_REG	21
#define MII_88E1121_PHY_MSCR_RX_DELAY	BIT(5)
#define MII_88E1121_PHY_MSCR_TX_DELAY	BIT(4)
#define MII_88E1121_PHY_MSCR_DELAY_MASK	(BIT(5) | BIT(4))

#define MII_88E1121_MISC_TEST				0x1a
#define MII_88E1510_MISC_TEST_TEMP_THRESHOLD_MASK	0x1f00
#define MII_88E1510_MISC_TEST_TEMP_THRESHOLD_SHIFT	8
#define MII_88E1510_MISC_TEST_TEMP_IRQ_EN		BIT(7)
#define MII_88E1510_MISC_TEST_TEMP_IRQ			BIT(6)
#define MII_88E1121_MISC_TEST_TEMP_SENSOR_EN		BIT(5)
#define MII_88E1121_MISC_TEST_TEMP_MASK			0x1f

#define MII_88E1510_TEMP_SENSOR		0x1b
#define MII_88E1510_TEMP_SENSOR_MASK	0xff

#define MII_88E1540_COPPER_CTRL3	0x1a
#define MII_88E1540_COPPER_CTRL3_LINK_DOWN_DELAY_MASK	GENMASK(11, 10)
#define MII_88E1540_COPPER_CTRL3_LINK_DOWN_DELAY_00MS	0
#define MII_88E1540_COPPER_CTRL3_LINK_DOWN_DELAY_10MS	1
#define MII_88E1540_COPPER_CTRL3_LINK_DOWN_DELAY_20MS	2
#define MII_88E1540_COPPER_CTRL3_LINK_DOWN_DELAY_40MS	3
#define MII_88E1540_COPPER_CTRL3_FAST_LINK_DOWN		BIT(9)

#define MII_88E6390_MISC_TEST		0x1b
#define MII_88E6390_MISC_TEST_SAMPLE_1S		0
#define MII_88E6390_MISC_TEST_SAMPLE_10MS	BIT(14)
#define MII_88E6390_MISC_TEST_SAMPLE_DISABLE	BIT(15)
#define MII_88E6390_MISC_TEST_SAMPLE_ENABLE	0
#define MII_88E6390_MISC_TEST_SAMPLE_MASK	(0x3 << 14)

#define MII_88E6390_TEMP_SENSOR		0x1c
#define MII_88E6390_TEMP_SENSOR_MASK	0xff
#define MII_88E6390_TEMP_SENSOR_SAMPLES 10

#define MII_88E1318S_PHY_MSCR1_REG	16
#define MII_88E1318S_PHY_MSCR1_PAD_ODD	BIT(6)

/* Copper Specific Interrupt Enable Register */
#define MII_88E1318S_PHY_CSIER				0x12
/* WOL Event Interrupt Enable */
#define MII_88E1318S_PHY_CSIER_WOL_EIE			BIT(7)

/* LED Timer Control Register */
#define MII_88E1318S_PHY_LED_TCR			0x12
#define MII_88E1318S_PHY_LED_TCR_FORCE_INT		BIT(15)
#define MII_88E1318S_PHY_LED_TCR_INTn_ENABLE		BIT(7)
#define MII_88E1318S_PHY_LED_TCR_INT_ACTIVE_LOW		BIT(11)

/* Magic Packet MAC address registers */
#define MII_88E1318S_PHY_MAGIC_PACKET_WORD2		0x17
#define MII_88E1318S_PHY_MAGIC_PACKET_WORD1		0x18
#define MII_88E1318S_PHY_MAGIC_PACKET_WORD0		0x19

#define MII_88E1318S_PHY_WOL_CTRL				0x10
#define MII_88E1318S_PHY_WOL_CTRL_CLEAR_WOL_STATUS		BIT(12)
#define MII_88E1318S_PHY_WOL_CTRL_MAGIC_PACKET_MATCH_ENABLE	BIT(14)

#define MII_PHY_LED_CTRL	        16
#define MII_88E1121_PHY_LED_DEF		0x0030
#define MII_88E1510_PHY_LED_DEF		0x1177
#define MII_88E1510_PHY_LED0_LINK_LED1_ACTIVE	0x1040

#define MII_M1011_PHY_STATUS		0x11
#define MII_M1011_PHY_STATUS_1000	0x8000
#define MII_M1011_PHY_STATUS_100	0x4000
#define MII_M1011_PHY_STATUS_SPD_MASK	0xc000
#define MII_M1011_PHY_STATUS_FULLDUPLEX	0x2000
#define MII_M1011_PHY_STATUS_RESOLVED	0x0800
#define MII_M1011_PHY_STATUS_LINK	0x0400

#define MII_88E3016_PHY_SPEC_CTRL	0x10
#define MII_88E3016_DISABLE_SCRAMBLER	0x0200
#define MII_88E3016_AUTO_MDIX_CROSSOVER	0x0030

#define MII_88E1510_GEN_CTRL_REG_1		0x14
#define MII_88E1510_GEN_CTRL_REG_1_MODE_MASK	0x7
#define MII_88E1510_GEN_CTRL_REG_1_MODE_SGMII	0x1	/* SGMII to copper */
#define MII_88E1510_GEN_CTRL_REG_1_RESET	0x8000	/* Soft reset */

<<<<<<< HEAD
#define LPA_FIBER_1000HALF	0x40
#define LPA_FIBER_1000FULL	0x20

#define LPA_PAUSE_FIBER	0x180
#define LPA_PAUSE_ASYM_FIBER	0x100

#define ADVERTISE_FIBER_1000HALF	0x40
#define ADVERTISE_FIBER_1000FULL	0x20

#define ADVERTISE_PAUSE_FIBER		0x180
#define ADVERTISE_PAUSE_ASYM_FIBER	0x100

#define REGISTER_LINK_STATUS	0x400
=======
#define MII_VCT5_TX_RX_MDI0_COUPLING	0x10
#define MII_VCT5_TX_RX_MDI1_COUPLING	0x11
#define MII_VCT5_TX_RX_MDI2_COUPLING	0x12
#define MII_VCT5_TX_RX_MDI3_COUPLING	0x13
#define MII_VCT5_TX_RX_AMPLITUDE_MASK	0x7f00
#define MII_VCT5_TX_RX_AMPLITUDE_SHIFT	8
#define MII_VCT5_TX_RX_COUPLING_POSITIVE_REFLECTION	BIT(15)

#define MII_VCT5_CTRL				0x17
#define MII_VCT5_CTRL_ENABLE				BIT(15)
#define MII_VCT5_CTRL_COMPLETE				BIT(14)
#define MII_VCT5_CTRL_TX_SAME_CHANNEL			(0x0 << 11)
#define MII_VCT5_CTRL_TX0_CHANNEL			(0x4 << 11)
#define MII_VCT5_CTRL_TX1_CHANNEL			(0x5 << 11)
#define MII_VCT5_CTRL_TX2_CHANNEL			(0x6 << 11)
#define MII_VCT5_CTRL_TX3_CHANNEL			(0x7 << 11)
#define MII_VCT5_CTRL_SAMPLES_2				(0x0 << 8)
#define MII_VCT5_CTRL_SAMPLES_4				(0x1 << 8)
#define MII_VCT5_CTRL_SAMPLES_8				(0x2 << 8)
#define MII_VCT5_CTRL_SAMPLES_16			(0x3 << 8)
#define MII_VCT5_CTRL_SAMPLES_32			(0x4 << 8)
#define MII_VCT5_CTRL_SAMPLES_64			(0x5 << 8)
#define MII_VCT5_CTRL_SAMPLES_128			(0x6 << 8)
#define MII_VCT5_CTRL_SAMPLES_DEFAULT			(0x6 << 8)
#define MII_VCT5_CTRL_SAMPLES_256			(0x7 << 8)
#define MII_VCT5_CTRL_SAMPLES_SHIFT			8
#define MII_VCT5_CTRL_MODE_MAXIMUM_PEEK			(0x0 << 6)
#define MII_VCT5_CTRL_MODE_FIRST_LAST_PEEK		(0x1 << 6)
#define MII_VCT5_CTRL_MODE_OFFSET			(0x2 << 6)
#define MII_VCT5_CTRL_SAMPLE_POINT			(0x3 << 6)
#define MII_VCT5_CTRL_PEEK_HYST_DEFAULT			3

#define MII_VCT5_SAMPLE_POINT_DISTANCE		0x18
#define MII_VCT5_SAMPLE_POINT_DISTANCE_MAX	511
#define MII_VCT5_TX_PULSE_CTRL			0x1c
#define MII_VCT5_TX_PULSE_CTRL_DONT_WAIT_LINK_DOWN	BIT(12)
#define MII_VCT5_TX_PULSE_CTRL_PULSE_WIDTH_128nS	(0x0 << 10)
#define MII_VCT5_TX_PULSE_CTRL_PULSE_WIDTH_96nS		(0x1 << 10)
#define MII_VCT5_TX_PULSE_CTRL_PULSE_WIDTH_64nS		(0x2 << 10)
#define MII_VCT5_TX_PULSE_CTRL_PULSE_WIDTH_32nS		(0x3 << 10)
#define MII_VCT5_TX_PULSE_CTRL_PULSE_WIDTH_SHIFT	10
#define MII_VCT5_TX_PULSE_CTRL_PULSE_AMPLITUDE_1000mV	(0x0 << 8)
#define MII_VCT5_TX_PULSE_CTRL_PULSE_AMPLITUDE_750mV	(0x1 << 8)
#define MII_VCT5_TX_PULSE_CTRL_PULSE_AMPLITUDE_500mV	(0x2 << 8)
#define MII_VCT5_TX_PULSE_CTRL_PULSE_AMPLITUDE_250mV	(0x3 << 8)
#define MII_VCT5_TX_PULSE_CTRL_PULSE_AMPLITUDE_SHIFT	8
#define MII_VCT5_TX_PULSE_CTRL_MAX_AMP			BIT(7)
#define MII_VCT5_TX_PULSE_CTRL_GT_140m_46_86mV		(0x6 << 0)

/* For TDR measurements less than 11 meters, a short pulse should be
 * used.
 */
#define TDR_SHORT_CABLE_LENGTH	11

#define MII_VCT7_PAIR_0_DISTANCE	0x10
#define MII_VCT7_PAIR_1_DISTANCE	0x11
#define MII_VCT7_PAIR_2_DISTANCE	0x12
#define MII_VCT7_PAIR_3_DISTANCE	0x13

#define MII_VCT7_RESULTS	0x14
#define MII_VCT7_RESULTS_PAIR3_MASK	0xf000
#define MII_VCT7_RESULTS_PAIR2_MASK	0x0f00
#define MII_VCT7_RESULTS_PAIR1_MASK	0x00f0
#define MII_VCT7_RESULTS_PAIR0_MASK	0x000f
#define MII_VCT7_RESULTS_PAIR3_SHIFT	12
#define MII_VCT7_RESULTS_PAIR2_SHIFT	8
#define MII_VCT7_RESULTS_PAIR1_SHIFT	4
#define MII_VCT7_RESULTS_PAIR0_SHIFT	0
#define MII_VCT7_RESULTS_INVALID	0
#define MII_VCT7_RESULTS_OK		1
#define MII_VCT7_RESULTS_OPEN		2
#define MII_VCT7_RESULTS_SAME_SHORT	3
#define MII_VCT7_RESULTS_CROSS_SHORT	4
#define MII_VCT7_RESULTS_BUSY		9

#define MII_VCT7_CTRL		0x15
#define MII_VCT7_CTRL_RUN_NOW			BIT(15)
#define MII_VCT7_CTRL_RUN_ANEG			BIT(14)
#define MII_VCT7_CTRL_DISABLE_CROSS		BIT(13)
#define MII_VCT7_CTRL_RUN_AFTER_BREAK_LINK	BIT(12)
#define MII_VCT7_CTRL_IN_PROGRESS		BIT(11)
#define MII_VCT7_CTRL_METERS			BIT(10)
#define MII_VCT7_CTRL_CENTIMETERS		0

#define LPA_PAUSE_FIBER		0x180
#define LPA_PAUSE_ASYM_FIBER	0x100

>>>>>>> 24b8d41d
#define NB_FIBER_STATS	1

MODULE_DESCRIPTION("Marvell PHY driver");
MODULE_AUTHOR("Andy Fleming");
MODULE_LICENSE("GPL");

struct marvell_hw_stat {
	const char *string;
	u8 page;
	u8 reg;
	u8 bits;
};

static struct marvell_hw_stat marvell_hw_stats[] = {
	{ "phy_receive_errors_copper", 0, 21, 16},
	{ "phy_idle_errors", 0, 10, 8 },
	{ "phy_receive_errors_fiber", 1, 21, 16},
};

struct marvell_priv {
	u64 stats[ARRAY_SIZE(marvell_hw_stats)];
	char *hwmon_name;
	struct device *hwmon_dev;
	bool cable_test_tdr;
	u32 first;
	u32 last;
	u32 step;
	s8 pair;
};

static int marvell_read_page(struct phy_device *phydev)
{
	return __phy_read(phydev, MII_MARVELL_PHY_PAGE);
}

static int marvell_write_page(struct phy_device *phydev, int page)
{
	return __phy_write(phydev, MII_MARVELL_PHY_PAGE, page);
}

static int marvell_set_page(struct phy_device *phydev, int page)
{
	return phy_write(phydev, MII_MARVELL_PHY_PAGE, page);
}

static int marvell_ack_interrupt(struct phy_device *phydev)
{
	int err;

	/* Clear the interrupts by reading the reg */
	err = phy_read(phydev, MII_M1011_IEVENT);

	if (err < 0)
		return err;

	return 0;
}

static int marvell_config_intr(struct phy_device *phydev)
{
	int err;

	if (phydev->interrupts == PHY_INTERRUPT_ENABLED)
		err = phy_write(phydev, MII_M1011_IMASK,
				MII_M1011_IMASK_INIT);
	else
		err = phy_write(phydev, MII_M1011_IMASK,
				MII_M1011_IMASK_CLEAR);

	return err;
}

static int marvell_set_polarity(struct phy_device *phydev, int polarity)
{
	int reg;
	int err;
	int val;

	/* get the current settings */
	reg = phy_read(phydev, MII_M1011_PHY_SCR);
	if (reg < 0)
		return reg;

	val = reg;
	val &= ~MII_M1011_PHY_SCR_AUTO_CROSS;
	switch (polarity) {
	case ETH_TP_MDI:
		val |= MII_M1011_PHY_SCR_MDI;
		break;
	case ETH_TP_MDI_X:
		val |= MII_M1011_PHY_SCR_MDI_X;
		break;
	case ETH_TP_MDI_AUTO:
	case ETH_TP_MDI_INVALID:
	default:
		val |= MII_M1011_PHY_SCR_AUTO_CROSS;
		break;
	}

	if (val != reg) {
		/* Set the new polarity value in the register */
		err = phy_write(phydev, MII_M1011_PHY_SCR, val);
		if (err)
			return err;
	}

	return val != reg;
}

static int marvell_config_aneg(struct phy_device *phydev)
{
	int changed = 0;
	int err;

	err = marvell_set_polarity(phydev, phydev->mdix_ctrl);
	if (err < 0)
		return err;

	changed = err;

	err = phy_write(phydev, MII_M1111_PHY_LED_CONTROL,
			MII_M1111_PHY_LED_DIRECT);
	if (err < 0)
		return err;

	err = genphy_config_aneg(phydev);
	if (err < 0)
		return err;

	if (phydev->autoneg != AUTONEG_ENABLE || changed) {
		/* A write to speed/duplex bits (that is performed by
		 * genphy_config_aneg() call above) must be followed by
		 * a software reset. Otherwise, the write has no effect.
		 */
		err = genphy_soft_reset(phydev);
		if (err < 0)
			return err;
	}

	return 0;
}

static int m88e1101_config_aneg(struct phy_device *phydev)
{
	int err;

	/* This Marvell PHY has an errata which requires
	 * that certain registers get written in order
	 * to restart autonegotiation
	 */
	err = genphy_soft_reset(phydev);
	if (err < 0)
		return err;

	err = phy_write(phydev, 0x1d, 0x1f);
	if (err < 0)
		return err;

	err = phy_write(phydev, 0x1e, 0x200c);
	if (err < 0)
		return err;

	err = phy_write(phydev, 0x1d, 0x5);
	if (err < 0)
		return err;

	err = phy_write(phydev, 0x1e, 0);
	if (err < 0)
		return err;

	err = phy_write(phydev, 0x1e, 0x100);
	if (err < 0)
		return err;

	return marvell_config_aneg(phydev);
}

#if IS_ENABLED(CONFIG_OF_MDIO)
/* Set and/or override some configuration registers based on the
 * marvell,reg-init property stored in the of_node for the phydev.
 *
 * marvell,reg-init = <reg-page reg mask value>,...;
 *
 * There may be one or more sets of <reg-page reg mask value>:
 *
 * reg-page: which register bank to use.
 * reg: the register.
 * mask: if non-zero, ANDed with existing register value.
 * value: ORed with the masked value and written to the regiser.
 *
 */
static int marvell_of_reg_init(struct phy_device *phydev)
{
	const __be32 *paddr;
	int len, i, saved_page, current_page, ret = 0;

	if (!phydev->mdio.dev.of_node)
		return 0;

	paddr = of_get_property(phydev->mdio.dev.of_node,
				"marvell,reg-init", &len);
	if (!paddr || len < (4 * sizeof(*paddr)))
		return 0;

	saved_page = phy_save_page(phydev);
	if (saved_page < 0)
		goto err;
	current_page = saved_page;

	len /= sizeof(*paddr);
	for (i = 0; i < len - 3; i += 4) {
		u16 page = be32_to_cpup(paddr + i);
		u16 reg = be32_to_cpup(paddr + i + 1);
		u16 mask = be32_to_cpup(paddr + i + 2);
		u16 val_bits = be32_to_cpup(paddr + i + 3);
		int val;

		if (page != current_page) {
			current_page = page;
			ret = marvell_write_page(phydev, page);
			if (ret < 0)
				goto err;
		}

		val = 0;
		if (mask) {
			val = __phy_read(phydev, reg);
			if (val < 0) {
				ret = val;
				goto err;
			}
			val &= mask;
		}
		val |= val_bits;

		ret = __phy_write(phydev, reg, val);
		if (ret < 0)
			goto err;
	}
err:
	return phy_restore_page(phydev, saved_page, ret);
}
#else
static int marvell_of_reg_init(struct phy_device *phydev)
{
	return 0;
}
#endif /* CONFIG_OF_MDIO */

static int m88e1121_config_aneg_rgmii_delays(struct phy_device *phydev)
{
	int mscr;

	if (phydev->interface == PHY_INTERFACE_MODE_RGMII_ID)
		mscr = MII_88E1121_PHY_MSCR_RX_DELAY |
		       MII_88E1121_PHY_MSCR_TX_DELAY;
	else if (phydev->interface == PHY_INTERFACE_MODE_RGMII_RXID)
		mscr = MII_88E1121_PHY_MSCR_RX_DELAY;
	else if (phydev->interface == PHY_INTERFACE_MODE_RGMII_TXID)
		mscr = MII_88E1121_PHY_MSCR_TX_DELAY;
	else
		mscr = 0;

	return phy_modify_paged(phydev, MII_MARVELL_MSCR_PAGE,
				MII_88E1121_PHY_MSCR_REG,
				MII_88E1121_PHY_MSCR_DELAY_MASK, mscr);
}

static int m88e1121_config_aneg(struct phy_device *phydev)
{
	int changed = 0;
	int err = 0;

	if (phy_interface_is_rgmii(phydev)) {
		err = m88e1121_config_aneg_rgmii_delays(phydev);
		if (err < 0)
			return err;
	}

	err = marvell_set_polarity(phydev, phydev->mdix_ctrl);
	if (err < 0)
		return err;

	changed = err;

	err = genphy_config_aneg(phydev);
	if (err < 0)
		return err;

	if (phydev->autoneg != AUTONEG_ENABLE || changed) {
		/* A software reset is used to ensure a "commit" of the
		 * changes is done.
		 */
		err = genphy_soft_reset(phydev);
		if (err < 0)
			return err;
	}

	return 0;
}

static int m88e1318_config_aneg(struct phy_device *phydev)
{
	int err;

	err = phy_modify_paged(phydev, MII_MARVELL_MSCR_PAGE,
			       MII_88E1318S_PHY_MSCR1_REG,
			       0, MII_88E1318S_PHY_MSCR1_PAD_ODD);
	if (err < 0)
		return err;

<<<<<<< HEAD
	return genphy_config_aneg(phydev);
=======
	return m88e1121_config_aneg(phydev);
}

/**
 * linkmode_adv_to_fiber_adv_t
 * @advertise: the linkmode advertisement settings
 *
 * A small helper function that translates linkmode advertisement
 * settings to phy autonegotiation advertisements for the MII_ADV
 * register for fiber link.
 */
static inline u32 linkmode_adv_to_fiber_adv_t(unsigned long *advertise)
{
	u32 result = 0;

	if (linkmode_test_bit(ETHTOOL_LINK_MODE_1000baseT_Half_BIT, advertise))
		result |= ADVERTISE_1000XHALF;
	if (linkmode_test_bit(ETHTOOL_LINK_MODE_1000baseT_Full_BIT, advertise))
		result |= ADVERTISE_1000XFULL;

	if (linkmode_test_bit(ETHTOOL_LINK_MODE_Asym_Pause_BIT, advertise) &&
	    linkmode_test_bit(ETHTOOL_LINK_MODE_Pause_BIT, advertise))
		result |= ADVERTISE_1000XPSE_ASYM;
	else if (linkmode_test_bit(ETHTOOL_LINK_MODE_Pause_BIT, advertise))
		result |= ADVERTISE_1000XPAUSE;

	return result;
>>>>>>> 24b8d41d
}

/**
 * marvell_config_aneg_fiber - restart auto-negotiation or write BMCR
 * @phydev: target phy_device struct
 *
 * Description: If auto-negotiation is enabled, we configure the
 *   advertising, and then restart auto-negotiation.  If it is not
 *   enabled, then we write the BMCR. Adapted for fiber link in
 *   some Marvell's devices.
 */
static int marvell_config_aneg_fiber(struct phy_device *phydev)
{
	int changed = 0;
	int err;
	u16 adv;

	if (phydev->autoneg != AUTONEG_ENABLE)
		return genphy_setup_forced(phydev);

	/* Only allow advertising what this PHY supports */
	linkmode_and(phydev->advertising, phydev->advertising,
		     phydev->supported);

	adv = linkmode_adv_to_fiber_adv_t(phydev->advertising);

	/* Setup fiber advertisement */
	err = phy_modify_changed(phydev, MII_ADVERTISE,
				 ADVERTISE_1000XHALF | ADVERTISE_1000XFULL |
				 ADVERTISE_1000XPAUSE | ADVERTISE_1000XPSE_ASYM,
				 adv);
	if (err < 0)
		return err;
	if (err > 0)
		changed = 1;

	return genphy_check_and_restart_aneg(phydev, changed);
}

/**
 * ethtool_adv_to_fiber_adv_t
 * @ethadv: the ethtool advertisement settings
 *
 * A small helper function that translates ethtool advertisement
 * settings to phy autonegotiation advertisements for the
 * MII_ADV register for fiber link.
 */
static inline u32 ethtool_adv_to_fiber_adv_t(u32 ethadv)
{
	u32 result = 0;

	if (ethadv & ADVERTISED_1000baseT_Half)
		result |= ADVERTISE_FIBER_1000HALF;
	if (ethadv & ADVERTISED_1000baseT_Full)
		result |= ADVERTISE_FIBER_1000FULL;

	if ((ethadv & ADVERTISE_PAUSE_ASYM) && (ethadv & ADVERTISE_PAUSE_CAP))
		result |= LPA_PAUSE_ASYM_FIBER;
	else if (ethadv & ADVERTISE_PAUSE_CAP)
		result |= (ADVERTISE_PAUSE_FIBER
			   & (~ADVERTISE_PAUSE_ASYM_FIBER));

	return result;
}

/**
 * marvell_config_aneg_fiber - restart auto-negotiation or write BMCR
 * @phydev: target phy_device struct
 *
 * Description: If auto-negotiation is enabled, we configure the
 *   advertising, and then restart auto-negotiation.  If it is not
 *   enabled, then we write the BMCR. Adapted for fiber link in
 *   some Marvell's devices.
 */
static int marvell_config_aneg_fiber(struct phy_device *phydev)
{
	int changed = 0;
	int err;
	int adv, oldadv;
	u32 advertise;

	if (phydev->autoneg != AUTONEG_ENABLE)
		return genphy_setup_forced(phydev);

	/* Only allow advertising what this PHY supports */
	phydev->advertising &= phydev->supported;
	advertise = phydev->advertising;

	/* Setup fiber advertisement */
	adv = phy_read(phydev, MII_ADVERTISE);
	if (adv < 0)
		return adv;

	oldadv = adv;
	adv &= ~(ADVERTISE_FIBER_1000HALF | ADVERTISE_FIBER_1000FULL
		| LPA_PAUSE_FIBER);
	adv |= ethtool_adv_to_fiber_adv_t(advertise);

	if (adv != oldadv) {
		err = phy_write(phydev, MII_ADVERTISE, adv);
		if (err < 0)
			return err;

		changed = 1;
	}

	if (changed == 0) {
		/* Advertisement hasn't changed, but maybe aneg was never on to
		 * begin with?  Or maybe phy was isolated?
		 */
		int ctl = phy_read(phydev, MII_BMCR);

		if (ctl < 0)
			return ctl;

		if (!(ctl & BMCR_ANENABLE) || (ctl & BMCR_ISOLATE))
			changed = 1; /* do restart aneg */
	}

	/* Only restart aneg if we are advertising something different
	 * than we were before.
	 */
	if (changed > 0)
		changed = genphy_restart_aneg(phydev);

	return changed;
}

static int m88e1510_config_aneg(struct phy_device *phydev)
{
	int err;

<<<<<<< HEAD
	err = phy_write(phydev, MII_MARVELL_PHY_PAGE, MII_M1111_COPPER);
=======
	err = marvell_set_page(phydev, MII_MARVELL_COPPER_PAGE);
>>>>>>> 24b8d41d
	if (err < 0)
		goto error;

	/* Configure the copper link first */
	err = m88e1318_config_aneg(phydev);
	if (err < 0)
		goto error;

<<<<<<< HEAD
	/* Then the fiber link */
	err = phy_write(phydev, MII_MARVELL_PHY_PAGE, MII_M1111_FIBER);
=======
	/* Do not touch the fiber page if we're in copper->sgmii mode */
	if (phydev->interface == PHY_INTERFACE_MODE_SGMII)
		return 0;

	/* Then the fiber link */
	err = marvell_set_page(phydev, MII_MARVELL_FIBER_PAGE);
>>>>>>> 24b8d41d
	if (err < 0)
		goto error;

	err = marvell_config_aneg_fiber(phydev);
	if (err < 0)
		goto error;

<<<<<<< HEAD
	return phy_write(phydev, MII_MARVELL_PHY_PAGE, MII_M1111_COPPER);

error:
	phy_write(phydev, MII_MARVELL_PHY_PAGE, MII_M1111_COPPER);
	return err;
=======
	return marvell_set_page(phydev, MII_MARVELL_COPPER_PAGE);

error:
	marvell_set_page(phydev, MII_MARVELL_COPPER_PAGE);
	return err;
}

static void marvell_config_led(struct phy_device *phydev)
{
	u16 def_config;
	int err;

	switch (MARVELL_PHY_FAMILY_ID(phydev->phy_id)) {
	/* Default PHY LED config: LED[0] .. Link, LED[1] .. Activity */
	case MARVELL_PHY_FAMILY_ID(MARVELL_PHY_ID_88E1121R):
	case MARVELL_PHY_FAMILY_ID(MARVELL_PHY_ID_88E1318S):
		def_config = MII_88E1121_PHY_LED_DEF;
		break;
	/* Default PHY LED config:
	 * LED[0] .. 1000Mbps Link
	 * LED[1] .. 100Mbps Link
	 * LED[2] .. Blink, Activity
	 */
	case MARVELL_PHY_FAMILY_ID(MARVELL_PHY_ID_88E1510):
		if (phydev->dev_flags & MARVELL_PHY_LED0_LINK_LED1_ACTIVE)
			def_config = MII_88E1510_PHY_LED0_LINK_LED1_ACTIVE;
		else
			def_config = MII_88E1510_PHY_LED_DEF;
		break;
	default:
		return;
	}

	err = phy_write_paged(phydev, MII_MARVELL_LED_PAGE, MII_PHY_LED_CTRL,
			      def_config);
	if (err < 0)
		phydev_warn(phydev, "Fail to config marvell phy LED.\n");
>>>>>>> 24b8d41d
}

static int marvell_config_init(struct phy_device *phydev)
{
	/* Set defalut LED */
	marvell_config_led(phydev);

	/* Set registers from marvell,reg-init DT property */
	return marvell_of_reg_init(phydev);
}

static int m88e3016_config_init(struct phy_device *phydev)
{
	int ret;

	/* Enable Scrambler and Auto-Crossover */
	ret = phy_modify(phydev, MII_88E3016_PHY_SPEC_CTRL,
			 MII_88E3016_DISABLE_SCRAMBLER,
			 MII_88E3016_AUTO_MDIX_CROSSOVER);
	if (ret < 0)
		return ret;

	return marvell_config_init(phydev);
}

static int m88e1111_config_init_hwcfg_mode(struct phy_device *phydev,
					   u16 mode,
					   int fibre_copper_auto)
{
	if (fibre_copper_auto)
		mode |= MII_M1111_HWCFG_FIBER_COPPER_AUTO;

	return phy_modify(phydev, MII_M1111_PHY_EXT_SR,
			  MII_M1111_HWCFG_MODE_MASK |
			  MII_M1111_HWCFG_FIBER_COPPER_AUTO |
			  MII_M1111_HWCFG_FIBER_COPPER_RES,
			  mode);
}

static int m88e1111_config_init_rgmii_delays(struct phy_device *phydev)
{
	int delay;

	if (phydev->interface == PHY_INTERFACE_MODE_RGMII_ID) {
		delay = MII_M1111_RGMII_RX_DELAY | MII_M1111_RGMII_TX_DELAY;
	} else if (phydev->interface == PHY_INTERFACE_MODE_RGMII_RXID) {
		delay = MII_M1111_RGMII_RX_DELAY;
	} else if (phydev->interface == PHY_INTERFACE_MODE_RGMII_TXID) {
		delay = MII_M1111_RGMII_TX_DELAY;
	} else {
		delay = 0;
	}

	return phy_modify(phydev, MII_M1111_PHY_EXT_CR,
			  MII_M1111_RGMII_RX_DELAY | MII_M1111_RGMII_TX_DELAY,
			  delay);
}

static int m88e1111_config_init_rgmii(struct phy_device *phydev)
{
	int temp;
	int err;

	err = m88e1111_config_init_rgmii_delays(phydev);
	if (err < 0)
		return err;

	temp = phy_read(phydev, MII_M1111_PHY_EXT_SR);
	if (temp < 0)
		return temp;

	temp &= ~(MII_M1111_HWCFG_MODE_MASK);

	if (temp & MII_M1111_HWCFG_FIBER_COPPER_RES)
		temp |= MII_M1111_HWCFG_MODE_FIBER_RGMII;
	else
		temp |= MII_M1111_HWCFG_MODE_COPPER_RGMII;

	return phy_write(phydev, MII_M1111_PHY_EXT_SR, temp);
}

static int m88e1111_config_init_sgmii(struct phy_device *phydev)
{
	int err;

	err = m88e1111_config_init_hwcfg_mode(
		phydev,
		MII_M1111_HWCFG_MODE_SGMII_NO_CLK,
		MII_M1111_HWCFG_FIBER_COPPER_AUTO);
	if (err < 0)
		return err;

	/* make sure copper is selected */
	return marvell_set_page(phydev, MII_MARVELL_COPPER_PAGE);
}

static int m88e1111_config_init_rtbi(struct phy_device *phydev)
{
	int err;

	err = m88e1111_config_init_rgmii_delays(phydev);
	if (err < 0)
		return err;

	err = m88e1111_config_init_hwcfg_mode(
		phydev,
		MII_M1111_HWCFG_MODE_RTBI,
		MII_M1111_HWCFG_FIBER_COPPER_AUTO);
	if (err < 0)
		return err;

	/* soft reset */
	err = genphy_soft_reset(phydev);
	if (err < 0)
		return err;

	return m88e1111_config_init_hwcfg_mode(
		phydev,
		MII_M1111_HWCFG_MODE_RTBI,
		MII_M1111_HWCFG_FIBER_COPPER_AUTO);
}

static int m88e1111_config_init(struct phy_device *phydev)
{
	int err;

	if (phy_interface_is_rgmii(phydev)) {
		err = m88e1111_config_init_rgmii(phydev);
		if (err < 0)
			return err;
	}

	if (phydev->interface == PHY_INTERFACE_MODE_SGMII) {
		err = m88e1111_config_init_sgmii(phydev);
		if (err < 0)
			return err;
	}

	if (phydev->interface == PHY_INTERFACE_MODE_RTBI) {
		err = m88e1111_config_init_rtbi(phydev);
		if (err < 0)
			return err;
	}

	err = marvell_of_reg_init(phydev);
	if (err < 0)
		return err;

	return genphy_soft_reset(phydev);
}

<<<<<<< HEAD
static int m88e1121_config_init(struct phy_device *phydev)
{
	int err, oldpage;

	oldpage = phy_read(phydev, MII_MARVELL_PHY_PAGE);

	err = phy_write(phydev, MII_MARVELL_PHY_PAGE, MII_88E1121_PHY_LED_PAGE);
	if (err < 0)
		return err;

	/* Default PHY LED config: LED[0] .. Link, LED[1] .. Activity */
	err = phy_write(phydev, MII_88E1121_PHY_LED_CTRL,
			MII_88E1121_PHY_LED_DEF);
	if (err < 0)
		return err;

	phy_write(phydev, MII_MARVELL_PHY_PAGE, oldpage);

	/* Set marvell,reg-init configuration from device tree */
	return marvell_config_init(phydev);
}

static int m88e1510_config_init(struct phy_device *phydev)
=======
static int m88e1111_get_downshift(struct phy_device *phydev, u8 *data)
>>>>>>> 24b8d41d
{
	int val, cnt, enable;

	val = phy_read(phydev, MII_M1111_PHY_EXT_CR);
	if (val < 0)
		return val;

	enable = FIELD_GET(MII_M1111_PHY_EXT_CR_DOWNSHIFT_EN, val);
	cnt = FIELD_GET(MII_M1111_PHY_EXT_CR_DOWNSHIFT_MASK, val) + 1;

	*data = enable ? cnt : DOWNSHIFT_DEV_DISABLE;

<<<<<<< HEAD
	return m88e1121_config_init(phydev);
=======
	return 0;
>>>>>>> 24b8d41d
}

static int m88e1111_set_downshift(struct phy_device *phydev, u8 cnt)
{
	int val;

	if (cnt > MII_M1111_PHY_EXT_CR_DOWNSHIFT_MAX)
		return -E2BIG;

	if (!cnt)
		return phy_clear_bits(phydev, MII_M1111_PHY_EXT_CR,
				      MII_M1111_PHY_EXT_CR_DOWNSHIFT_EN);

	val = MII_M1111_PHY_EXT_CR_DOWNSHIFT_EN;
	val |= FIELD_PREP(MII_M1111_PHY_EXT_CR_DOWNSHIFT_MASK, cnt - 1);

	return phy_modify(phydev, MII_M1111_PHY_EXT_CR,
			  MII_M1111_PHY_EXT_CR_DOWNSHIFT_EN |
			  MII_M1111_PHY_EXT_CR_DOWNSHIFT_MASK,
			  val);
}

static int m88e1111_get_tunable(struct phy_device *phydev,
				struct ethtool_tunable *tuna, void *data)
{
	switch (tuna->id) {
	case ETHTOOL_PHY_DOWNSHIFT:
		return m88e1111_get_downshift(phydev, data);
	default:
		return -EOPNOTSUPP;
	}
}

static int m88e1111_set_tunable(struct phy_device *phydev,
				struct ethtool_tunable *tuna, const void *data)
{
	switch (tuna->id) {
	case ETHTOOL_PHY_DOWNSHIFT:
		return m88e1111_set_downshift(phydev, *(const u8 *)data);
	default:
		return -EOPNOTSUPP;
	}
}

static int m88e1011_get_downshift(struct phy_device *phydev, u8 *data)
{
	int val, cnt, enable;

	val = phy_read(phydev, MII_M1011_PHY_SCR);
	if (val < 0)
		return val;

	enable = FIELD_GET(MII_M1011_PHY_SCR_DOWNSHIFT_EN, val);
	cnt = FIELD_GET(MII_M1011_PHY_SCR_DOWNSHIFT_MASK, val) + 1;

	*data = enable ? cnt : DOWNSHIFT_DEV_DISABLE;

	return 0;
}

static int m88e1011_set_downshift(struct phy_device *phydev, u8 cnt)
{
	int val;

	if (cnt > MII_M1011_PHY_SCR_DOWNSHIFT_MAX)
		return -E2BIG;

	if (!cnt)
		return phy_clear_bits(phydev, MII_M1011_PHY_SCR,
				      MII_M1011_PHY_SCR_DOWNSHIFT_EN);

	val = MII_M1011_PHY_SCR_DOWNSHIFT_EN;
	val |= FIELD_PREP(MII_M1011_PHY_SCR_DOWNSHIFT_MASK, cnt - 1);

	return phy_modify(phydev, MII_M1011_PHY_SCR,
			  MII_M1011_PHY_SCR_DOWNSHIFT_EN |
			  MII_M1011_PHY_SCR_DOWNSHIFT_MASK,
			  val);
}

static int m88e1011_get_tunable(struct phy_device *phydev,
				struct ethtool_tunable *tuna, void *data)
{
	switch (tuna->id) {
	case ETHTOOL_PHY_DOWNSHIFT:
		return m88e1011_get_downshift(phydev, data);
	default:
		return -EOPNOTSUPP;
	}
}

static int m88e1011_set_tunable(struct phy_device *phydev,
				struct ethtool_tunable *tuna, const void *data)
{
	switch (tuna->id) {
	case ETHTOOL_PHY_DOWNSHIFT:
		return m88e1011_set_downshift(phydev, *(const u8 *)data);
	default:
		return -EOPNOTSUPP;
	}
}

static int m88e1116r_config_init(struct phy_device *phydev)
{
	int err;

	err = genphy_soft_reset(phydev);
	if (err < 0)
		return err;

	msleep(500);

	err = marvell_set_page(phydev, MII_MARVELL_COPPER_PAGE);
	if (err < 0)
		return err;

	err = marvell_set_polarity(phydev, phydev->mdix_ctrl);
	if (err < 0)
		return err;

	err = m88e1011_set_downshift(phydev, 8);
	if (err < 0)
		return err;

	if (phy_interface_is_rgmii(phydev)) {
		err = m88e1121_config_aneg_rgmii_delays(phydev);
		if (err < 0)
			return err;
	}

	err = genphy_soft_reset(phydev);
	if (err < 0)
		return err;

	return marvell_config_init(phydev);
}

static int m88e1318_config_init(struct phy_device *phydev)
{
	if (phy_interrupt_is_valid(phydev)) {
		int err = phy_modify_paged(
			phydev, MII_MARVELL_LED_PAGE,
			MII_88E1318S_PHY_LED_TCR,
			MII_88E1318S_PHY_LED_TCR_FORCE_INT,
			MII_88E1318S_PHY_LED_TCR_INTn_ENABLE |
			MII_88E1318S_PHY_LED_TCR_INT_ACTIVE_LOW);
		if (err < 0)
			return err;
	}

	return marvell_config_init(phydev);
}

static int m88e1510_config_init(struct phy_device *phydev)
{
	int err;

	/* SGMII-to-Copper mode initialization */
	if (phydev->interface == PHY_INTERFACE_MODE_SGMII) {
		/* Select page 18 */
		err = marvell_set_page(phydev, 18);
		if (err < 0)
			return err;

		/* In reg 20, write MODE[2:0] = 0x1 (SGMII to Copper) */
		err = phy_modify(phydev, MII_88E1510_GEN_CTRL_REG_1,
				 MII_88E1510_GEN_CTRL_REG_1_MODE_MASK,
				 MII_88E1510_GEN_CTRL_REG_1_MODE_SGMII);
		if (err < 0)
			return err;

		/* PHY reset is necessary after changing MODE[2:0] */
		err = phy_modify(phydev, MII_88E1510_GEN_CTRL_REG_1, 0,
				 MII_88E1510_GEN_CTRL_REG_1_RESET);
		if (err < 0)
			return err;

		/* Reset page selection */
		err = marvell_set_page(phydev, MII_MARVELL_COPPER_PAGE);
		if (err < 0)
			return err;
	}

	return m88e1318_config_init(phydev);
}

static int m88e1118_config_aneg(struct phy_device *phydev)
{
	int err;

	err = genphy_soft_reset(phydev);
	if (err < 0)
		return err;

	err = marvell_set_polarity(phydev, phydev->mdix_ctrl);
	if (err < 0)
		return err;

	err = genphy_config_aneg(phydev);
	return 0;
}

static int m88e1118_config_init(struct phy_device *phydev)
{
	int err;

	/* Change address */
	err = marvell_set_page(phydev, MII_MARVELL_MSCR_PAGE);
	if (err < 0)
		return err;

	/* Enable 1000 Mbit */
	err = phy_write(phydev, 0x15, 0x1070);
	if (err < 0)
		return err;

	/* Change address */
	err = marvell_set_page(phydev, MII_MARVELL_LED_PAGE);
	if (err < 0)
		return err;

	/* Adjust LED Control */
	if (phydev->dev_flags & MARVELL_PHY_M1118_DNS323_LEDS)
		err = phy_write(phydev, 0x10, 0x1100);
	else
		err = phy_write(phydev, 0x10, 0x021e);
	if (err < 0)
		return err;

	err = marvell_of_reg_init(phydev);
	if (err < 0)
		return err;

	/* Reset address */
	err = marvell_set_page(phydev, MII_MARVELL_COPPER_PAGE);
	if (err < 0)
		return err;

	return genphy_soft_reset(phydev);
}

static int m88e1149_config_init(struct phy_device *phydev)
{
	int err;

	/* Change address */
	err = marvell_set_page(phydev, MII_MARVELL_MSCR_PAGE);
	if (err < 0)
		return err;

	/* Enable 1000 Mbit */
	err = phy_write(phydev, 0x15, 0x1048);
	if (err < 0)
		return err;

	err = marvell_of_reg_init(phydev);
	if (err < 0)
		return err;

	/* Reset address */
	err = marvell_set_page(phydev, MII_MARVELL_COPPER_PAGE);
	if (err < 0)
		return err;

	return genphy_soft_reset(phydev);
}

static int m88e1145_config_init_rgmii(struct phy_device *phydev)
{
	int err;

	err = m88e1111_config_init_rgmii_delays(phydev);
	if (err < 0)
		return err;

	if (phydev->dev_flags & MARVELL_PHY_M1145_FLAGS_RESISTANCE) {
		err = phy_write(phydev, 0x1d, 0x0012);
		if (err < 0)
			return err;

		err = phy_modify(phydev, 0x1e, 0x0fc0,
				 2 << 9 | /* 36 ohm */
				 2 << 6); /* 39 ohm */
		if (err < 0)
			return err;

		err = phy_write(phydev, 0x1d, 0x3);
		if (err < 0)
			return err;

		err = phy_write(phydev, 0x1e, 0x8000);
	}
	return err;
}

static int m88e1145_config_init_sgmii(struct phy_device *phydev)
{
	return m88e1111_config_init_hwcfg_mode(
		phydev, MII_M1111_HWCFG_MODE_SGMII_NO_CLK,
		MII_M1111_HWCFG_FIBER_COPPER_AUTO);
}

static int m88e1145_config_init(struct phy_device *phydev)
{
	int err;

	/* Take care of errata E0 & E1 */
	err = phy_write(phydev, 0x1d, 0x001b);
	if (err < 0)
		return err;

	err = phy_write(phydev, 0x1e, 0x418f);
	if (err < 0)
		return err;

	err = phy_write(phydev, 0x1d, 0x0016);
	if (err < 0)
		return err;

	err = phy_write(phydev, 0x1e, 0xa2da);
	if (err < 0)
		return err;

	if (phydev->interface == PHY_INTERFACE_MODE_RGMII_ID) {
		err = m88e1145_config_init_rgmii(phydev);
		if (err < 0)
			return err;
	}

	if (phydev->interface == PHY_INTERFACE_MODE_SGMII) {
		err = m88e1145_config_init_sgmii(phydev);
		if (err < 0)
			return err;
	}

	err = marvell_of_reg_init(phydev);
	if (err < 0)
		return err;

	return 0;
}

static int m88e1540_get_fld(struct phy_device *phydev, u8 *msecs)
{
	int val;

	val = phy_read(phydev, MII_88E1540_COPPER_CTRL3);
	if (val < 0)
		return val;

	if (!(val & MII_88E1540_COPPER_CTRL3_FAST_LINK_DOWN)) {
		*msecs = ETHTOOL_PHY_FAST_LINK_DOWN_OFF;
		return 0;
	}

	val = FIELD_GET(MII_88E1540_COPPER_CTRL3_LINK_DOWN_DELAY_MASK, val);

	switch (val) {
	case MII_88E1540_COPPER_CTRL3_LINK_DOWN_DELAY_00MS:
		*msecs = 0;
		break;
	case MII_88E1540_COPPER_CTRL3_LINK_DOWN_DELAY_10MS:
		*msecs = 10;
		break;
	case MII_88E1540_COPPER_CTRL3_LINK_DOWN_DELAY_20MS:
		*msecs = 20;
		break;
	case MII_88E1540_COPPER_CTRL3_LINK_DOWN_DELAY_40MS:
		*msecs = 40;
		break;
	default:
		return -EINVAL;
	}

	return 0;
}

static int m88e1540_set_fld(struct phy_device *phydev, const u8 *msecs)
{
	struct ethtool_eee eee;
	int val, ret;

	if (*msecs == ETHTOOL_PHY_FAST_LINK_DOWN_OFF)
		return phy_clear_bits(phydev, MII_88E1540_COPPER_CTRL3,
				      MII_88E1540_COPPER_CTRL3_FAST_LINK_DOWN);

	/* According to the Marvell data sheet EEE must be disabled for
	 * Fast Link Down detection to work properly
	 */
	ret = phy_ethtool_get_eee(phydev, &eee);
	if (!ret && eee.eee_enabled) {
		phydev_warn(phydev, "Fast Link Down detection requires EEE to be disabled!\n");
		return -EBUSY;
	}

	if (*msecs <= 5)
		val = MII_88E1540_COPPER_CTRL3_LINK_DOWN_DELAY_00MS;
	else if (*msecs <= 15)
		val = MII_88E1540_COPPER_CTRL3_LINK_DOWN_DELAY_10MS;
	else if (*msecs <= 30)
		val = MII_88E1540_COPPER_CTRL3_LINK_DOWN_DELAY_20MS;
	else
		val = MII_88E1540_COPPER_CTRL3_LINK_DOWN_DELAY_40MS;

	val = FIELD_PREP(MII_88E1540_COPPER_CTRL3_LINK_DOWN_DELAY_MASK, val);

	ret = phy_modify(phydev, MII_88E1540_COPPER_CTRL3,
			 MII_88E1540_COPPER_CTRL3_LINK_DOWN_DELAY_MASK, val);
	if (ret)
		return ret;

	return phy_set_bits(phydev, MII_88E1540_COPPER_CTRL3,
			    MII_88E1540_COPPER_CTRL3_FAST_LINK_DOWN);
}

static int m88e1540_get_tunable(struct phy_device *phydev,
				struct ethtool_tunable *tuna, void *data)
{
	switch (tuna->id) {
	case ETHTOOL_PHY_FAST_LINK_DOWN:
		return m88e1540_get_fld(phydev, data);
	case ETHTOOL_PHY_DOWNSHIFT:
		return m88e1011_get_downshift(phydev, data);
	default:
		return -EOPNOTSUPP;
	}
}

static int m88e1540_set_tunable(struct phy_device *phydev,
				struct ethtool_tunable *tuna, const void *data)
{
	switch (tuna->id) {
	case ETHTOOL_PHY_FAST_LINK_DOWN:
		return m88e1540_set_fld(phydev, data);
	case ETHTOOL_PHY_DOWNSHIFT:
		return m88e1011_set_downshift(phydev, *(const u8 *)data);
	default:
		return -EOPNOTSUPP;
	}
}

/* The VOD can be out of specification on link up. Poke an
 * undocumented register, in an undocumented page, with a magic value
 * to fix this.
 */
static int m88e6390_errata(struct phy_device *phydev)
{
	int err;

	err = phy_write(phydev, MII_BMCR,
			BMCR_ANENABLE | BMCR_SPEED1000 | BMCR_FULLDPLX);
	if (err)
		return err;

	usleep_range(300, 400);

	err = phy_write_paged(phydev, 0xf8, 0x08, 0x36);
	if (err)
		return err;

	return genphy_soft_reset(phydev);
}

static int m88e6390_config_aneg(struct phy_device *phydev)
{
	int err;

	err = m88e6390_errata(phydev);
	if (err)
		return err;

	return m88e1510_config_aneg(phydev);
}

/**
 * fiber_lpa_mod_linkmode_lpa_t
 * @advertising: the linkmode advertisement settings
 * @lpa: value of the MII_LPA register for fiber link
 *
 * A small helper function that translates MII_LPA bits to linkmode LP
 * advertisement settings. Other bits in advertising are left
 * unchanged.
 */
static void fiber_lpa_mod_linkmode_lpa_t(unsigned long *advertising, u32 lpa)
{
	linkmode_mod_bit(ETHTOOL_LINK_MODE_1000baseT_Half_BIT,
			 advertising, lpa & LPA_1000XHALF);

	linkmode_mod_bit(ETHTOOL_LINK_MODE_1000baseT_Full_BIT,
			 advertising, lpa & LPA_1000XFULL);
}

static int marvell_read_status_page_an(struct phy_device *phydev,
				       int fiber, int status)
{
	int lpa;
	int err;

	if (!(status & MII_M1011_PHY_STATUS_RESOLVED)) {
		phydev->link = 0;
		return 0;
	}

	if (status & MII_M1011_PHY_STATUS_FULLDUPLEX)
		phydev->duplex = DUPLEX_FULL;
	else
		phydev->duplex = DUPLEX_HALF;

	switch (status & MII_M1011_PHY_STATUS_SPD_MASK) {
	case MII_M1011_PHY_STATUS_1000:
		phydev->speed = SPEED_1000;
		break;

	case MII_M1011_PHY_STATUS_100:
		phydev->speed = SPEED_100;
		break;

	default:
		phydev->speed = SPEED_10;
		break;
	}

	if (!fiber) {
		err = genphy_read_lpa(phydev);
		if (err < 0)
			return err;

		phy_resolve_aneg_pause(phydev);
	} else {
		lpa = phy_read(phydev, MII_LPA);
		if (lpa < 0)
			return lpa;

		/* The fiber link is only 1000M capable */
		fiber_lpa_mod_linkmode_lpa_t(phydev->lp_advertising, lpa);

		if (phydev->duplex == DUPLEX_FULL) {
			if (!(lpa & LPA_PAUSE_FIBER)) {
				phydev->pause = 0;
				phydev->asym_pause = 0;
			} else if ((lpa & LPA_PAUSE_ASYM_FIBER)) {
				phydev->pause = 1;
				phydev->asym_pause = 1;
			} else {
				phydev->pause = 1;
				phydev->asym_pause = 0;
			}
		}
	}

	return 0;
}

/* marvell_read_status_page
 *
 * Description:
 *   Check the link, then figure out the current state
 *   by comparing what we advertise with what the link partner
 *   advertises.  Start by checking the gigabit possibilities,
 *   then move on to 10/100.
 */
static int marvell_read_status_page(struct phy_device *phydev, int page)
{
	int status;
	int fiber;
	int err;

	status = phy_read(phydev, MII_M1011_PHY_STATUS);
	if (status < 0)
		return status;

	/* Use the generic register for copper link status,
	 * and the PHY status register for fiber link status.
	 */
	if (page == MII_MARVELL_FIBER_PAGE) {
		phydev->link = !!(status & MII_M1011_PHY_STATUS_LINK);
	} else {
		err = genphy_update_link(phydev);
		if (err)
			return err;
	}

	if (page == MII_MARVELL_FIBER_PAGE)
		fiber = 1;
	else
		fiber = 0;

	linkmode_zero(phydev->lp_advertising);
	phydev->pause = 0;
	phydev->asym_pause = 0;
	phydev->speed = SPEED_UNKNOWN;
	phydev->duplex = DUPLEX_UNKNOWN;

	if (phydev->autoneg == AUTONEG_ENABLE)
		err = marvell_read_status_page_an(phydev, fiber, status);
	else
		err = genphy_read_status_fixed(phydev);

	return err;
}

/* marvell_read_status
 *
 * Some Marvell's phys have two modes: fiber and copper.
 * Both need status checked.
 * Description:
 *   First, check the fiber link and status.
 *   If the fiber link is down, check the copper link and status which
 *   will be the default value if both link are down.
 */
static int marvell_read_status(struct phy_device *phydev)
{
	int err;

	/* Check the fiber mode first */
	if (linkmode_test_bit(ETHTOOL_LINK_MODE_FIBRE_BIT,
			      phydev->supported) &&
	    phydev->interface != PHY_INTERFACE_MODE_SGMII) {
		err = marvell_set_page(phydev, MII_MARVELL_FIBER_PAGE);
		if (err < 0)
			goto error;

		err = marvell_read_status_page(phydev, MII_MARVELL_FIBER_PAGE);
		if (err < 0)
			goto error;

		/* If the fiber link is up, it is the selected and
		 * used link. In this case, we need to stay in the
		 * fiber page. Please to be careful about that, avoid
		 * to restore Copper page in other functions which
		 * could break the behaviour for some fiber phy like
		 * 88E1512.
		 */
		if (phydev->link)
			return 0;

		/* If fiber link is down, check and save copper mode state */
		err = marvell_set_page(phydev, MII_MARVELL_COPPER_PAGE);
		if (err < 0)
			goto error;
	}

	return marvell_read_status_page(phydev, MII_MARVELL_COPPER_PAGE);

error:
	marvell_set_page(phydev, MII_MARVELL_COPPER_PAGE);
	return err;
}

/* marvell_suspend
 *
 * Some Marvell's phys have two modes: fiber and copper.
 * Both need to be suspended
 */
static int marvell_suspend(struct phy_device *phydev)
{
	int err;

	/* Suspend the fiber mode first */
	if (!linkmode_test_bit(ETHTOOL_LINK_MODE_FIBRE_BIT,
			       phydev->supported)) {
		err = marvell_set_page(phydev, MII_MARVELL_FIBER_PAGE);
		if (err < 0)
			goto error;

		/* With the page set, use the generic suspend */
		err = genphy_suspend(phydev);
		if (err < 0)
			goto error;

		/* Then, the copper link */
		err = marvell_set_page(phydev, MII_MARVELL_COPPER_PAGE);
		if (err < 0)
			goto error;
	}

	/* With the page set, use the generic suspend */
	return genphy_suspend(phydev);

error:
	marvell_set_page(phydev, MII_MARVELL_COPPER_PAGE);
	return err;
}

/* marvell_resume
 *
 * Some Marvell's phys have two modes: fiber and copper.
 * Both need to be resumed
 */
static int marvell_resume(struct phy_device *phydev)
{
	int err;

	/* Resume the fiber mode first */
	if (!linkmode_test_bit(ETHTOOL_LINK_MODE_FIBRE_BIT,
			       phydev->supported)) {
		err = marvell_set_page(phydev, MII_MARVELL_FIBER_PAGE);
		if (err < 0)
			goto error;

		/* With the page set, use the generic resume */
		err = genphy_resume(phydev);
		if (err < 0)
			goto error;

		/* Then, the copper link */
		err = marvell_set_page(phydev, MII_MARVELL_COPPER_PAGE);
		if (err < 0)
			goto error;
	}

	/* With the page set, use the generic resume */
	return genphy_resume(phydev);

error:
	marvell_set_page(phydev, MII_MARVELL_COPPER_PAGE);
	return err;
}

static int marvell_aneg_done(struct phy_device *phydev)
{
	int retval = phy_read(phydev, MII_M1011_PHY_STATUS);

	return (retval < 0) ? retval : (retval & MII_M1011_PHY_STATUS_RESOLVED);
}

static int m88e1121_did_interrupt(struct phy_device *phydev)
{
	int imask;

	imask = phy_read(phydev, MII_M1011_IEVENT);

	if (imask & MII_M1011_IMASK_INIT)
		return 1;

	return 0;
}

static void m88e1318_get_wol(struct phy_device *phydev,
			     struct ethtool_wolinfo *wol)
{
	int ret;

	wol->supported = WAKE_MAGIC;
	wol->wolopts = 0;

	ret = phy_read_paged(phydev, MII_MARVELL_WOL_PAGE,
			     MII_88E1318S_PHY_WOL_CTRL);
	if (ret >= 0 && ret & MII_88E1318S_PHY_WOL_CTRL_MAGIC_PACKET_MATCH_ENABLE)
		wol->wolopts |= WAKE_MAGIC;
}

static int m88e1318_set_wol(struct phy_device *phydev,
			    struct ethtool_wolinfo *wol)
{
	int err = 0, oldpage;

	oldpage = phy_save_page(phydev);
	if (oldpage < 0)
		goto error;

	if (wol->wolopts & WAKE_MAGIC) {
		/* Explicitly switch to page 0x00, just to be sure */
		err = marvell_write_page(phydev, MII_MARVELL_COPPER_PAGE);
		if (err < 0)
			goto error;

		/* If WOL event happened once, the LED[2] interrupt pin
		 * will not be cleared unless we reading the interrupt status
		 * register. If interrupts are in use, the normal interrupt
		 * handling will clear the WOL event. Clear the WOL event
		 * before enabling it if !phy_interrupt_is_valid()
		 */
		if (!phy_interrupt_is_valid(phydev))
			__phy_read(phydev, MII_M1011_IEVENT);

		/* Enable the WOL interrupt */
		err = __phy_modify(phydev, MII_88E1318S_PHY_CSIER, 0,
				   MII_88E1318S_PHY_CSIER_WOL_EIE);
		if (err < 0)
			goto error;

		err = marvell_write_page(phydev, MII_MARVELL_LED_PAGE);
		if (err < 0)
			goto error;

		/* Setup LED[2] as interrupt pin (active low) */
		err = __phy_modify(phydev, MII_88E1318S_PHY_LED_TCR,
				   MII_88E1318S_PHY_LED_TCR_FORCE_INT,
				   MII_88E1318S_PHY_LED_TCR_INTn_ENABLE |
				   MII_88E1318S_PHY_LED_TCR_INT_ACTIVE_LOW);
		if (err < 0)
			goto error;

		err = marvell_write_page(phydev, MII_MARVELL_WOL_PAGE);
		if (err < 0)
			goto error;

		/* Store the device address for the magic packet */
		err = __phy_write(phydev, MII_88E1318S_PHY_MAGIC_PACKET_WORD2,
				((phydev->attached_dev->dev_addr[5] << 8) |
				 phydev->attached_dev->dev_addr[4]));
		if (err < 0)
			goto error;
		err = __phy_write(phydev, MII_88E1318S_PHY_MAGIC_PACKET_WORD1,
				((phydev->attached_dev->dev_addr[3] << 8) |
				 phydev->attached_dev->dev_addr[2]));
		if (err < 0)
			goto error;
		err = __phy_write(phydev, MII_88E1318S_PHY_MAGIC_PACKET_WORD0,
				((phydev->attached_dev->dev_addr[1] << 8) |
				 phydev->attached_dev->dev_addr[0]));
		if (err < 0)
			goto error;

		/* Clear WOL status and enable magic packet matching */
		err = __phy_modify(phydev, MII_88E1318S_PHY_WOL_CTRL, 0,
				   MII_88E1318S_PHY_WOL_CTRL_CLEAR_WOL_STATUS |
				   MII_88E1318S_PHY_WOL_CTRL_MAGIC_PACKET_MATCH_ENABLE);
		if (err < 0)
			goto error;
	} else {
		err = marvell_write_page(phydev, MII_MARVELL_WOL_PAGE);
		if (err < 0)
			goto error;

		/* Clear WOL status and disable magic packet matching */
		err = __phy_modify(phydev, MII_88E1318S_PHY_WOL_CTRL,
				   MII_88E1318S_PHY_WOL_CTRL_MAGIC_PACKET_MATCH_ENABLE,
				   MII_88E1318S_PHY_WOL_CTRL_CLEAR_WOL_STATUS);
		if (err < 0)
			goto error;
	}

error:
	return phy_restore_page(phydev, oldpage, err);
}

static int marvell_get_sset_count(struct phy_device *phydev)
{
	if (linkmode_test_bit(ETHTOOL_LINK_MODE_FIBRE_BIT,
			      phydev->supported))
		return ARRAY_SIZE(marvell_hw_stats);
	else
		return ARRAY_SIZE(marvell_hw_stats) - NB_FIBER_STATS;
}

static void marvell_get_strings(struct phy_device *phydev, u8 *data)
{
	int count = marvell_get_sset_count(phydev);
	int i;

	for (i = 0; i < count; i++) {
		strlcpy(data + i * ETH_GSTRING_LEN,
			marvell_hw_stats[i].string, ETH_GSTRING_LEN);
	}
}

static u64 marvell_get_stat(struct phy_device *phydev, int i)
{
	struct marvell_hw_stat stat = marvell_hw_stats[i];
	struct marvell_priv *priv = phydev->priv;
	int val;
	u64 ret;

	val = phy_read_paged(phydev, stat.page, stat.reg);
	if (val < 0) {
		ret = U64_MAX;
	} else {
		val = val & ((1 << stat.bits) - 1);
		priv->stats[i] += val;
		ret = priv->stats[i];
	}

	return ret;
}

static void marvell_get_stats(struct phy_device *phydev,
			      struct ethtool_stats *stats, u64 *data)
{
	int count = marvell_get_sset_count(phydev);
	int i;

	for (i = 0; i < count; i++)
		data[i] = marvell_get_stat(phydev, i);
}

static int marvell_vct5_wait_complete(struct phy_device *phydev)
{
	int i;
	int val;

	for (i = 0; i < 32; i++) {
		val = __phy_read(phydev, MII_VCT5_CTRL);
		if (val < 0)
			return val;

		if (val & MII_VCT5_CTRL_COMPLETE)
			return 0;
	}

	phydev_err(phydev, "Timeout while waiting for cable test to finish\n");
	return -ETIMEDOUT;
}

static int marvell_vct5_amplitude(struct phy_device *phydev, int pair)
{
	int amplitude;
	int val;
	int reg;

	reg = MII_VCT5_TX_RX_MDI0_COUPLING + pair;
	val = __phy_read(phydev, reg);

	if (val < 0)
		return 0;

	amplitude = (val & MII_VCT5_TX_RX_AMPLITUDE_MASK) >>
		MII_VCT5_TX_RX_AMPLITUDE_SHIFT;

	if (!(val & MII_VCT5_TX_RX_COUPLING_POSITIVE_REFLECTION))
		amplitude = -amplitude;

	return 1000 * amplitude / 128;
}

static u32 marvell_vct5_distance2cm(int distance)
{
	return distance * 805 / 10;
}

static u32 marvell_vct5_cm2distance(int cm)
{
	return cm * 10 / 805;
}

static int marvell_vct5_amplitude_distance(struct phy_device *phydev,
					   int distance, int pair)
{
	u16 reg;
	int err;
	int mV;
	int i;

	err = __phy_write(phydev, MII_VCT5_SAMPLE_POINT_DISTANCE,
			  distance);
	if (err)
		return err;

	reg = MII_VCT5_CTRL_ENABLE |
		MII_VCT5_CTRL_TX_SAME_CHANNEL |
		MII_VCT5_CTRL_SAMPLES_DEFAULT |
		MII_VCT5_CTRL_SAMPLE_POINT |
		MII_VCT5_CTRL_PEEK_HYST_DEFAULT;
	err = __phy_write(phydev, MII_VCT5_CTRL, reg);
	if (err)
		return err;

	err = marvell_vct5_wait_complete(phydev);
	if (err)
		return err;

	for (i = 0; i < 4; i++) {
		if (pair != PHY_PAIR_ALL && i != pair)
			continue;

		mV = marvell_vct5_amplitude(phydev, i);
		ethnl_cable_test_amplitude(phydev, i, mV);
	}

	return 0;
}

static int marvell_vct5_amplitude_graph(struct phy_device *phydev)
{
	struct marvell_priv *priv = phydev->priv;
	int distance;
	u16 width;
	int page;
	int err;
	u16 reg;

	if (priv->first <= TDR_SHORT_CABLE_LENGTH)
		width = MII_VCT5_TX_PULSE_CTRL_PULSE_WIDTH_32nS;
	else
		width = MII_VCT5_TX_PULSE_CTRL_PULSE_WIDTH_128nS;

	reg = MII_VCT5_TX_PULSE_CTRL_GT_140m_46_86mV |
		MII_VCT5_TX_PULSE_CTRL_DONT_WAIT_LINK_DOWN |
		MII_VCT5_TX_PULSE_CTRL_MAX_AMP | width;

	err = phy_write_paged(phydev, MII_MARVELL_VCT5_PAGE,
			      MII_VCT5_TX_PULSE_CTRL, reg);
	if (err)
		return err;

	/* Reading the TDR data is very MDIO heavy. We need to optimize
	 * access to keep the time to a minimum. So lock the bus once,
	 * and don't release it until complete. We can then avoid having
	 * to change the page for every access, greatly speeding things
	 * up.
	 */
	page = phy_select_page(phydev, MII_MARVELL_VCT5_PAGE);
	if (page < 0)
		goto restore_page;

	for (distance = priv->first;
	     distance <= priv->last;
	     distance += priv->step) {
		err = marvell_vct5_amplitude_distance(phydev, distance,
						      priv->pair);
		if (err)
			goto restore_page;

		if (distance > TDR_SHORT_CABLE_LENGTH &&
		    width == MII_VCT5_TX_PULSE_CTRL_PULSE_WIDTH_32nS) {
			width = MII_VCT5_TX_PULSE_CTRL_PULSE_WIDTH_128nS;
			reg = MII_VCT5_TX_PULSE_CTRL_GT_140m_46_86mV |
				MII_VCT5_TX_PULSE_CTRL_DONT_WAIT_LINK_DOWN |
				MII_VCT5_TX_PULSE_CTRL_MAX_AMP | width;
			err = __phy_write(phydev, MII_VCT5_TX_PULSE_CTRL, reg);
			if (err)
				goto restore_page;
		}
	}

restore_page:
	return phy_restore_page(phydev, page, err);
}

static int marvell_cable_test_start_common(struct phy_device *phydev)
{
	int bmcr, bmsr, ret;

	/* If auto-negotiation is enabled, but not complete, the cable
	 * test never completes. So disable auto-neg.
	 */
	bmcr = phy_read(phydev, MII_BMCR);
	if (bmcr < 0)
		return bmcr;

	bmsr = phy_read(phydev, MII_BMSR);

	if (bmsr < 0)
		return bmsr;

	if (bmcr & BMCR_ANENABLE) {
		ret =  phy_modify(phydev, MII_BMCR, BMCR_ANENABLE, 0);
		if (ret < 0)
			return ret;
		ret = genphy_soft_reset(phydev);
		if (ret < 0)
			return ret;
	}

	/* If the link is up, allow it some time to go down */
	if (bmsr & BMSR_LSTATUS)
		msleep(1500);

	return 0;
}

static int marvell_vct7_cable_test_start(struct phy_device *phydev)
{
	struct marvell_priv *priv = phydev->priv;
	int ret;

	ret = marvell_cable_test_start_common(phydev);
	if (ret)
		return ret;

	priv->cable_test_tdr = false;

	/* Reset the VCT5 API control to defaults, otherwise
	 * VCT7 does not work correctly.
	 */
	ret = phy_write_paged(phydev, MII_MARVELL_VCT5_PAGE,
			      MII_VCT5_CTRL,
			      MII_VCT5_CTRL_TX_SAME_CHANNEL |
			      MII_VCT5_CTRL_SAMPLES_DEFAULT |
			      MII_VCT5_CTRL_MODE_MAXIMUM_PEEK |
			      MII_VCT5_CTRL_PEEK_HYST_DEFAULT);
	if (ret)
		return ret;

	ret = phy_write_paged(phydev, MII_MARVELL_VCT5_PAGE,
			      MII_VCT5_SAMPLE_POINT_DISTANCE, 0);
	if (ret)
		return ret;

	return phy_write_paged(phydev, MII_MARVELL_VCT7_PAGE,
			       MII_VCT7_CTRL,
			       MII_VCT7_CTRL_RUN_NOW |
			       MII_VCT7_CTRL_CENTIMETERS);
}

static int marvell_vct5_cable_test_tdr_start(struct phy_device *phydev,
					     const struct phy_tdr_config *cfg)
{
	struct marvell_priv *priv = phydev->priv;
	int ret;

	priv->cable_test_tdr = true;
	priv->first = marvell_vct5_cm2distance(cfg->first);
	priv->last = marvell_vct5_cm2distance(cfg->last);
	priv->step = marvell_vct5_cm2distance(cfg->step);
	priv->pair = cfg->pair;

	if (priv->first > MII_VCT5_SAMPLE_POINT_DISTANCE_MAX)
		return -EINVAL;

	if (priv->last > MII_VCT5_SAMPLE_POINT_DISTANCE_MAX)
		return -EINVAL;

	/* Disable  VCT7 */
	ret = phy_write_paged(phydev, MII_MARVELL_VCT7_PAGE,
			      MII_VCT7_CTRL, 0);
	if (ret)
		return ret;

	ret = marvell_cable_test_start_common(phydev);
	if (ret)
		return ret;

	ret = ethnl_cable_test_pulse(phydev, 1000);
	if (ret)
		return ret;

	return ethnl_cable_test_step(phydev,
				     marvell_vct5_distance2cm(priv->first),
				     marvell_vct5_distance2cm(priv->last),
				     marvell_vct5_distance2cm(priv->step));
}

static int marvell_vct7_distance_to_length(int distance, bool meter)
{
	if (meter)
		distance *= 100;

	return distance;
}

static bool marvell_vct7_distance_valid(int result)
{
	switch (result) {
	case MII_VCT7_RESULTS_OPEN:
	case MII_VCT7_RESULTS_SAME_SHORT:
	case MII_VCT7_RESULTS_CROSS_SHORT:
		return true;
	}
	return false;
}

static int marvell_vct7_report_length(struct phy_device *phydev,
				      int pair, bool meter)
{
	int length;
	int ret;

	ret = phy_read_paged(phydev, MII_MARVELL_VCT7_PAGE,
			     MII_VCT7_PAIR_0_DISTANCE + pair);
	if (ret < 0)
		return ret;

	length = marvell_vct7_distance_to_length(ret, meter);

	ethnl_cable_test_fault_length(phydev, pair, length);

	return 0;
}

static int marvell_vct7_cable_test_report_trans(int result)
{
	switch (result) {
	case MII_VCT7_RESULTS_OK:
		return ETHTOOL_A_CABLE_RESULT_CODE_OK;
	case MII_VCT7_RESULTS_OPEN:
		return ETHTOOL_A_CABLE_RESULT_CODE_OPEN;
	case MII_VCT7_RESULTS_SAME_SHORT:
		return ETHTOOL_A_CABLE_RESULT_CODE_SAME_SHORT;
	case MII_VCT7_RESULTS_CROSS_SHORT:
		return ETHTOOL_A_CABLE_RESULT_CODE_CROSS_SHORT;
	default:
		return ETHTOOL_A_CABLE_RESULT_CODE_UNSPEC;
	}
}

static int marvell_vct7_cable_test_report(struct phy_device *phydev)
{
	int pair0, pair1, pair2, pair3;
	bool meter;
	int ret;

	ret = phy_read_paged(phydev, MII_MARVELL_VCT7_PAGE,
			     MII_VCT7_RESULTS);
	if (ret < 0)
		return ret;

	pair3 = (ret & MII_VCT7_RESULTS_PAIR3_MASK) >>
		MII_VCT7_RESULTS_PAIR3_SHIFT;
	pair2 = (ret & MII_VCT7_RESULTS_PAIR2_MASK) >>
		MII_VCT7_RESULTS_PAIR2_SHIFT;
	pair1 = (ret & MII_VCT7_RESULTS_PAIR1_MASK) >>
		MII_VCT7_RESULTS_PAIR1_SHIFT;
	pair0 = (ret & MII_VCT7_RESULTS_PAIR0_MASK) >>
		MII_VCT7_RESULTS_PAIR0_SHIFT;

	ethnl_cable_test_result(phydev, ETHTOOL_A_CABLE_PAIR_A,
				marvell_vct7_cable_test_report_trans(pair0));
	ethnl_cable_test_result(phydev, ETHTOOL_A_CABLE_PAIR_B,
				marvell_vct7_cable_test_report_trans(pair1));
	ethnl_cable_test_result(phydev, ETHTOOL_A_CABLE_PAIR_C,
				marvell_vct7_cable_test_report_trans(pair2));
	ethnl_cable_test_result(phydev, ETHTOOL_A_CABLE_PAIR_D,
				marvell_vct7_cable_test_report_trans(pair3));

	ret = phy_read_paged(phydev, MII_MARVELL_VCT7_PAGE, MII_VCT7_CTRL);
	if (ret < 0)
		return ret;

	meter = ret & MII_VCT7_CTRL_METERS;

	if (marvell_vct7_distance_valid(pair0))
		marvell_vct7_report_length(phydev, 0, meter);
	if (marvell_vct7_distance_valid(pair1))
		marvell_vct7_report_length(phydev, 1, meter);
	if (marvell_vct7_distance_valid(pair2))
		marvell_vct7_report_length(phydev, 2, meter);
	if (marvell_vct7_distance_valid(pair3))
		marvell_vct7_report_length(phydev, 3, meter);

	return 0;
}

static int marvell_vct7_cable_test_get_status(struct phy_device *phydev,
					      bool *finished)
{
	struct marvell_priv *priv = phydev->priv;
	int ret;

	if (priv->cable_test_tdr) {
		ret = marvell_vct5_amplitude_graph(phydev);
		*finished = true;
		return ret;
	}

	*finished = false;

	ret = phy_read_paged(phydev, MII_MARVELL_VCT7_PAGE,
			     MII_VCT7_CTRL);

	if (ret < 0)
		return ret;

	if (!(ret & MII_VCT7_CTRL_IN_PROGRESS)) {
		*finished = true;

		return marvell_vct7_cable_test_report(phydev);
	}

	return 0;
}

#ifdef CONFIG_HWMON
static int m88e1121_get_temp(struct phy_device *phydev, long *temp)
{
	int oldpage;
	int ret = 0;
	int val;

	*temp = 0;

	oldpage = phy_select_page(phydev, MII_MARVELL_MISC_TEST_PAGE);
	if (oldpage < 0)
		goto error;

	/* Enable temperature sensor */
	ret = __phy_read(phydev, MII_88E1121_MISC_TEST);
	if (ret < 0)
		goto error;

	ret = __phy_write(phydev, MII_88E1121_MISC_TEST,
			  ret | MII_88E1121_MISC_TEST_TEMP_SENSOR_EN);
	if (ret < 0)
		goto error;

	/* Wait for temperature to stabilize */
	usleep_range(10000, 12000);

	val = __phy_read(phydev, MII_88E1121_MISC_TEST);
	if (val < 0) {
		ret = val;
		goto error;
	}

	/* Disable temperature sensor */
	ret = __phy_write(phydev, MII_88E1121_MISC_TEST,
			  ret & ~MII_88E1121_MISC_TEST_TEMP_SENSOR_EN);
	if (ret < 0)
		goto error;

	*temp = ((val & MII_88E1121_MISC_TEST_TEMP_MASK) - 5) * 5000;

error:
	return phy_restore_page(phydev, oldpage, ret);
}

static int m88e1121_hwmon_read(struct device *dev,
			       enum hwmon_sensor_types type,
			       u32 attr, int channel, long *temp)
{
	struct phy_device *phydev = dev_get_drvdata(dev);
	int err;

	switch (attr) {
	case hwmon_temp_input:
		err = m88e1121_get_temp(phydev, temp);
		break;
	default:
		return -EOPNOTSUPP;
	}

	return err;
}

static umode_t m88e1121_hwmon_is_visible(const void *data,
					 enum hwmon_sensor_types type,
					 u32 attr, int channel)
{
	if (type != hwmon_temp)
		return 0;

	switch (attr) {
	case hwmon_temp_input:
		return 0444;
	default:
		return 0;
	}
}

static u32 m88e1121_hwmon_chip_config[] = {
	HWMON_C_REGISTER_TZ,
	0
};

static const struct hwmon_channel_info m88e1121_hwmon_chip = {
	.type = hwmon_chip,
	.config = m88e1121_hwmon_chip_config,
};

static u32 m88e1121_hwmon_temp_config[] = {
	HWMON_T_INPUT,
	0
};

static const struct hwmon_channel_info m88e1121_hwmon_temp = {
	.type = hwmon_temp,
	.config = m88e1121_hwmon_temp_config,
};

static const struct hwmon_channel_info *m88e1121_hwmon_info[] = {
	&m88e1121_hwmon_chip,
	&m88e1121_hwmon_temp,
	NULL
};

static const struct hwmon_ops m88e1121_hwmon_hwmon_ops = {
	.is_visible = m88e1121_hwmon_is_visible,
	.read = m88e1121_hwmon_read,
};

static const struct hwmon_chip_info m88e1121_hwmon_chip_info = {
	.ops = &m88e1121_hwmon_hwmon_ops,
	.info = m88e1121_hwmon_info,
};

static int m88e1510_get_temp(struct phy_device *phydev, long *temp)
{
	int ret;

	*temp = 0;

	ret = phy_read_paged(phydev, MII_MARVELL_MISC_TEST_PAGE,
			     MII_88E1510_TEMP_SENSOR);
	if (ret < 0)
		return ret;

	*temp = ((ret & MII_88E1510_TEMP_SENSOR_MASK) - 25) * 1000;

	return 0;
}

static int m88e1510_get_temp_critical(struct phy_device *phydev, long *temp)
{
	int ret;

	*temp = 0;

	ret = phy_read_paged(phydev, MII_MARVELL_MISC_TEST_PAGE,
			     MII_88E1121_MISC_TEST);
	if (ret < 0)
		return ret;

	*temp = (((ret & MII_88E1510_MISC_TEST_TEMP_THRESHOLD_MASK) >>
		  MII_88E1510_MISC_TEST_TEMP_THRESHOLD_SHIFT) * 5) - 25;
	/* convert to mC */
	*temp *= 1000;

	return 0;
}

static int m88e1510_set_temp_critical(struct phy_device *phydev, long temp)
{
	temp = temp / 1000;
	temp = clamp_val(DIV_ROUND_CLOSEST(temp, 5) + 5, 0, 0x1f);

	return phy_modify_paged(phydev, MII_MARVELL_MISC_TEST_PAGE,
				MII_88E1121_MISC_TEST,
				MII_88E1510_MISC_TEST_TEMP_THRESHOLD_MASK,
				temp << MII_88E1510_MISC_TEST_TEMP_THRESHOLD_SHIFT);
}

static int m88e1510_get_temp_alarm(struct phy_device *phydev, long *alarm)
{
	int ret;

	*alarm = false;

	ret = phy_read_paged(phydev, MII_MARVELL_MISC_TEST_PAGE,
			     MII_88E1121_MISC_TEST);
	if (ret < 0)
		return ret;

	*alarm = !!(ret & MII_88E1510_MISC_TEST_TEMP_IRQ);

	return 0;
}

<<<<<<< HEAD
/**
 * fiber_lpa_to_ethtool_lpa_t
 * @lpa: value of the MII_LPA register for fiber link
 *
 * A small helper function that translates MII_LPA
 * bits to ethtool LP advertisement settings.
 */
static u32 fiber_lpa_to_ethtool_lpa_t(u32 lpa)
{
	u32 result = 0;

	if (lpa & LPA_FIBER_1000HALF)
		result |= ADVERTISED_1000baseT_Half;
	if (lpa & LPA_FIBER_1000FULL)
		result |= ADVERTISED_1000baseT_Full;

	return result;
}

/**
 * marvell_update_link - update link status in real time in @phydev
 * @phydev: target phy_device struct
 *
 * Description: Update the value in phydev->link to reflect the
 *   current link value.
 */
static int marvell_update_link(struct phy_device *phydev, int fiber)
{
	int status;

	/* Use the generic register for copper link, or specific
	 * register for fiber case */
	if (fiber) {
		status = phy_read(phydev, MII_M1011_PHY_STATUS);
		if (status < 0)
			return status;

		if ((status & REGISTER_LINK_STATUS) == 0)
			phydev->link = 0;
		else
			phydev->link = 1;
	} else {
		return genphy_update_link(phydev);
	}

	return 0;
}

/* marvell_read_status_page
 *
 * Description:
 *   Check the link, then figure out the current state
 *   by comparing what we advertise with what the link partner
 *   advertises.  Start by checking the gigabit possibilities,
 *   then move on to 10/100.
 */
static int marvell_read_status_page(struct phy_device *phydev, int page)
=======
static int m88e1510_hwmon_read(struct device *dev,
			       enum hwmon_sensor_types type,
			       u32 attr, int channel, long *temp)
>>>>>>> 24b8d41d
{
	struct phy_device *phydev = dev_get_drvdata(dev);
	int err;
<<<<<<< HEAD
	int lpa;
	int lpagb;
	int status = 0;
	int fiber;

	/* Detect and update the link, but return if there
	 * was an error */
	if (page == MII_M1111_FIBER)
		fiber = 1;
	else
		fiber = 0;

	err = marvell_update_link(phydev, fiber);
	if (err)
		return err;
=======

	switch (attr) {
	case hwmon_temp_input:
		err = m88e1510_get_temp(phydev, temp);
		break;
	case hwmon_temp_crit:
		err = m88e1510_get_temp_critical(phydev, temp);
		break;
	case hwmon_temp_max_alarm:
		err = m88e1510_get_temp_alarm(phydev, temp);
		break;
	default:
		return -EOPNOTSUPP;
	}
>>>>>>> 24b8d41d

	return err;
}

static int m88e1510_hwmon_write(struct device *dev,
				enum hwmon_sensor_types type,
				u32 attr, int channel, long temp)
{
	struct phy_device *phydev = dev_get_drvdata(dev);
	int err;

	switch (attr) {
	case hwmon_temp_crit:
		err = m88e1510_set_temp_critical(phydev, temp);
		break;
	default:
		return -EOPNOTSUPP;
	}
	return err;
}

static umode_t m88e1510_hwmon_is_visible(const void *data,
					 enum hwmon_sensor_types type,
					 u32 attr, int channel)
{
	if (type != hwmon_temp)
		return 0;

	switch (attr) {
	case hwmon_temp_input:
	case hwmon_temp_max_alarm:
		return 0444;
	case hwmon_temp_crit:
		return 0644;
	default:
		return 0;
	}
}

static u32 m88e1510_hwmon_temp_config[] = {
	HWMON_T_INPUT | HWMON_T_CRIT | HWMON_T_MAX_ALARM,
	0
};

<<<<<<< HEAD
		lpa &= adv;
=======
static const struct hwmon_channel_info m88e1510_hwmon_temp = {
	.type = hwmon_temp,
	.config = m88e1510_hwmon_temp_config,
};

static const struct hwmon_channel_info *m88e1510_hwmon_info[] = {
	&m88e1121_hwmon_chip,
	&m88e1510_hwmon_temp,
	NULL
};
>>>>>>> 24b8d41d

static const struct hwmon_ops m88e1510_hwmon_hwmon_ops = {
	.is_visible = m88e1510_hwmon_is_visible,
	.read = m88e1510_hwmon_read,
	.write = m88e1510_hwmon_write,
};

static const struct hwmon_chip_info m88e1510_hwmon_chip_info = {
	.ops = &m88e1510_hwmon_hwmon_ops,
	.info = m88e1510_hwmon_info,
};

static int m88e6390_get_temp(struct phy_device *phydev, long *temp)
{
	int sum = 0;
	int oldpage;
	int ret = 0;
	int i;

	*temp = 0;

	oldpage = phy_select_page(phydev, MII_MARVELL_MISC_TEST_PAGE);
	if (oldpage < 0)
		goto error;

<<<<<<< HEAD
		if (!fiber) {
			phydev->lp_advertising = mii_stat1000_to_ethtool_lpa_t(lpagb) |
					 mii_lpa_to_ethtool_lpa_t(lpa);

			if (phydev->duplex == DUPLEX_FULL) {
				phydev->pause = lpa & LPA_PAUSE_CAP ? 1 : 0;
				phydev->asym_pause = lpa & LPA_PAUSE_ASYM ? 1 : 0;
			}
		} else {
			/* The fiber link is only 1000M capable */
			phydev->lp_advertising = fiber_lpa_to_ethtool_lpa_t(lpa);

			if (phydev->duplex == DUPLEX_FULL) {
				if (!(lpa & LPA_PAUSE_FIBER)) {
					phydev->pause = 0;
					phydev->asym_pause = 0;
				} else if ((lpa & LPA_PAUSE_ASYM_FIBER)) {
					phydev->pause = 1;
					phydev->asym_pause = 1;
				} else {
					phydev->pause = 1;
					phydev->asym_pause = 0;
				}
			}
		}
	} else {
		int bmcr = phy_read(phydev, MII_BMCR);
=======
	/* Enable temperature sensor */
	ret = __phy_read(phydev, MII_88E6390_MISC_TEST);
	if (ret < 0)
		goto error;
>>>>>>> 24b8d41d

	ret = ret & ~MII_88E6390_MISC_TEST_SAMPLE_MASK;
	ret |= MII_88E6390_MISC_TEST_SAMPLE_ENABLE |
		MII_88E6390_MISC_TEST_SAMPLE_1S;

	ret = __phy_write(phydev, MII_88E6390_MISC_TEST, ret);
	if (ret < 0)
		goto error;

	/* Wait for temperature to stabilize */
	usleep_range(10000, 12000);

	/* Reading the temperature sense has an errata. You need to read
	 * a number of times and take an average.
	 */
	for (i = 0; i < MII_88E6390_TEMP_SENSOR_SAMPLES; i++) {
		ret = __phy_read(phydev, MII_88E6390_TEMP_SENSOR);
		if (ret < 0)
			goto error;
		sum += ret & MII_88E6390_TEMP_SENSOR_MASK;
	}

	sum /= MII_88E6390_TEMP_SENSOR_SAMPLES;
	*temp = (sum  - 75) * 1000;

<<<<<<< HEAD
/* marvell_read_status
 *
 * Some Marvell's phys have two modes: fiber and copper.
 * Both need status checked.
 * Description:
 *   First, check the fiber link and status.
 *   If the fiber link is down, check the copper link and status which
 *   will be the default value if both link are down.
 */
static int marvell_read_status(struct phy_device *phydev)
{
	int err;

	/* Check the fiber mode first */
	if (phydev->supported & SUPPORTED_FIBRE) {
		err = phy_write(phydev, MII_MARVELL_PHY_PAGE, MII_M1111_FIBER);
		if (err < 0)
			goto error;

		err = marvell_read_status_page(phydev, MII_M1111_FIBER);
		if (err < 0)
			goto error;

		/* If the fiber link is up, it is the selected and used link.
		 * In this case, we need to stay in the fiber page.
		 * Please to be careful about that, avoid to restore Copper page
		 * in other functions which could break the behaviour
		 * for some fiber phy like 88E1512.
		 * */
		if (phydev->link)
			return 0;

		/* If fiber link is down, check and save copper mode state */
		err = phy_write(phydev, MII_MARVELL_PHY_PAGE, MII_M1111_COPPER);
		if (err < 0)
			goto error;
	}

	return marvell_read_status_page(phydev, MII_M1111_COPPER);

error:
	phy_write(phydev, MII_MARVELL_PHY_PAGE, MII_M1111_COPPER);
	return err;
}

/* marvell_suspend
 *
 * Some Marvell's phys have two modes: fiber and copper.
 * Both need to be suspended
 */
static int marvell_suspend(struct phy_device *phydev)
{
	int err;

	/* Suspend the fiber mode first */
	if (!(phydev->supported & SUPPORTED_FIBRE)) {
		err = phy_write(phydev, MII_MARVELL_PHY_PAGE, MII_M1111_FIBER);
		if (err < 0)
			goto error;

		/* With the page set, use the generic suspend */
		err = genphy_suspend(phydev);
		if (err < 0)
			goto error;

		/* Then, the copper link */
		err = phy_write(phydev, MII_MARVELL_PHY_PAGE, MII_M1111_COPPER);
		if (err < 0)
			goto error;
	}

	/* With the page set, use the generic suspend */
	return genphy_suspend(phydev);

error:
	phy_write(phydev, MII_MARVELL_PHY_PAGE, MII_M1111_COPPER);
	return err;
}

/* marvell_resume
 *
 * Some Marvell's phys have two modes: fiber and copper.
 * Both need to be resumed
 */
static int marvell_resume(struct phy_device *phydev)
{
	int err;

	/* Resume the fiber mode first */
	if (!(phydev->supported & SUPPORTED_FIBRE)) {
		err = phy_write(phydev, MII_MARVELL_PHY_PAGE, MII_M1111_FIBER);
		if (err < 0)
			goto error;

		/* With the page set, use the generic resume */
		err = genphy_resume(phydev);
		if (err < 0)
			goto error;

		/* Then, the copper link */
		err = phy_write(phydev, MII_MARVELL_PHY_PAGE, MII_M1111_COPPER);
		if (err < 0)
			goto error;
	}

	/* With the page set, use the generic resume */
	return genphy_resume(phydev);

error:
	phy_write(phydev, MII_MARVELL_PHY_PAGE, MII_M1111_COPPER);
	return err;
}

static int marvell_aneg_done(struct phy_device *phydev)
{
	int retval = phy_read(phydev, MII_M1011_PHY_STATUS);
	return (retval < 0) ? retval : (retval & MII_M1011_PHY_STATUS_RESOLVED);
}
=======
	/* Disable temperature sensor */
	ret = __phy_read(phydev, MII_88E6390_MISC_TEST);
	if (ret < 0)
		goto error;
>>>>>>> 24b8d41d

	ret = ret & ~MII_88E6390_MISC_TEST_SAMPLE_MASK;
	ret |= MII_88E6390_MISC_TEST_SAMPLE_DISABLE;

	ret = __phy_write(phydev, MII_88E6390_MISC_TEST, ret);

error:
	phy_restore_page(phydev, oldpage, ret);

	return ret;
}

static int m88e6390_hwmon_read(struct device *dev,
			       enum hwmon_sensor_types type,
			       u32 attr, int channel, long *temp)
{
	struct phy_device *phydev = dev_get_drvdata(dev);
	int err;

	switch (attr) {
	case hwmon_temp_input:
		err = m88e6390_get_temp(phydev, temp);
		break;
	default:
		return -EOPNOTSUPP;
	}

	return err;
}

static umode_t m88e6390_hwmon_is_visible(const void *data,
					 enum hwmon_sensor_types type,
					 u32 attr, int channel)
{
	if (type != hwmon_temp)
		return 0;

	switch (attr) {
	case hwmon_temp_input:
		return 0444;
	default:
		return 0;
	}
}

static u32 m88e6390_hwmon_temp_config[] = {
	HWMON_T_INPUT,
	0
};

static const struct hwmon_channel_info m88e6390_hwmon_temp = {
	.type = hwmon_temp,
	.config = m88e6390_hwmon_temp_config,
};

static const struct hwmon_channel_info *m88e6390_hwmon_info[] = {
	&m88e1121_hwmon_chip,
	&m88e6390_hwmon_temp,
	NULL
};

static const struct hwmon_ops m88e6390_hwmon_hwmon_ops = {
	.is_visible = m88e6390_hwmon_is_visible,
	.read = m88e6390_hwmon_read,
};

static const struct hwmon_chip_info m88e6390_hwmon_chip_info = {
	.ops = &m88e6390_hwmon_hwmon_ops,
	.info = m88e6390_hwmon_info,
};

static int marvell_hwmon_name(struct phy_device *phydev)
{
	struct marvell_priv *priv = phydev->priv;
	struct device *dev = &phydev->mdio.dev;
	const char *devname = dev_name(dev);
	size_t len = strlen(devname);
	int i, j;

	priv->hwmon_name = devm_kzalloc(dev, len, GFP_KERNEL);
	if (!priv->hwmon_name)
		return -ENOMEM;

	for (i = j = 0; i < len && devname[i]; i++) {
		if (isalnum(devname[i]))
			priv->hwmon_name[j++] = devname[i];
	}

	return 0;
}

static int marvell_hwmon_probe(struct phy_device *phydev,
			       const struct hwmon_chip_info *chip)
{
<<<<<<< HEAD
	if (phydev->supported & SUPPORTED_FIBRE)
		return ARRAY_SIZE(marvell_hw_stats);
	else
		return ARRAY_SIZE(marvell_hw_stats) - NB_FIBER_STATS;
}
=======
	struct marvell_priv *priv = phydev->priv;
	struct device *dev = &phydev->mdio.dev;
	int err;
>>>>>>> 24b8d41d

	err = marvell_hwmon_name(phydev);
	if (err)
		return err;

	priv->hwmon_dev = devm_hwmon_device_register_with_info(
		dev, priv->hwmon_name, phydev, chip, NULL);

	return PTR_ERR_OR_ZERO(priv->hwmon_dev);
}

static int m88e1121_hwmon_probe(struct phy_device *phydev)
{
	return marvell_hwmon_probe(phydev, &m88e1121_hwmon_chip_info);
}

static int m88e1510_hwmon_probe(struct phy_device *phydev)
{
	return marvell_hwmon_probe(phydev, &m88e1510_hwmon_chip_info);
}

static int m88e6390_hwmon_probe(struct phy_device *phydev)
{
	return marvell_hwmon_probe(phydev, &m88e6390_hwmon_chip_info);
}
#else
static int m88e1121_hwmon_probe(struct phy_device *phydev)
{
	return 0;
}

static int m88e1510_hwmon_probe(struct phy_device *phydev)
{
	return 0;
}

static int m88e6390_hwmon_probe(struct phy_device *phydev)
{
	return 0;
}
#endif

static int marvell_probe(struct phy_device *phydev)
{
	struct marvell_priv *priv;

	priv = devm_kzalloc(&phydev->mdio.dev, sizeof(*priv), GFP_KERNEL);
	if (!priv)
		return -ENOMEM;

	phydev->priv = priv;

	return 0;
}

static int m88e1121_probe(struct phy_device *phydev)
{
	int err;

	err = marvell_probe(phydev);
	if (err)
		return err;

	return m88e1121_hwmon_probe(phydev);
}

static int m88e1510_probe(struct phy_device *phydev)
{
	int err;

	err = marvell_probe(phydev);
	if (err)
		return err;

	return m88e1510_hwmon_probe(phydev);
}

static int m88e6390_probe(struct phy_device *phydev)
{
	int err;

	err = marvell_probe(phydev);
	if (err)
		return err;

	return m88e6390_hwmon_probe(phydev);
}

static struct phy_driver marvell_drivers[] = {
	{
		.phy_id = MARVELL_PHY_ID_88E1101,
		.phy_id_mask = MARVELL_PHY_ID_MASK,
		.name = "Marvell 88E1101",
		/* PHY_GBIT_FEATURES */
		.probe = marvell_probe,
		.config_init = marvell_config_init,
		.config_aneg = m88e1101_config_aneg,
		.ack_interrupt = marvell_ack_interrupt,
		.config_intr = marvell_config_intr,
		.resume = genphy_resume,
		.suspend = genphy_suspend,
		.read_page = marvell_read_page,
		.write_page = marvell_write_page,
		.get_sset_count = marvell_get_sset_count,
		.get_strings = marvell_get_strings,
		.get_stats = marvell_get_stats,
	},
	{
		.phy_id = MARVELL_PHY_ID_88E1112,
		.phy_id_mask = MARVELL_PHY_ID_MASK,
		.name = "Marvell 88E1112",
		/* PHY_GBIT_FEATURES */
		.probe = marvell_probe,
		.config_init = m88e1111_config_init,
		.config_aneg = marvell_config_aneg,
		.ack_interrupt = marvell_ack_interrupt,
		.config_intr = marvell_config_intr,
		.resume = genphy_resume,
		.suspend = genphy_suspend,
		.read_page = marvell_read_page,
		.write_page = marvell_write_page,
		.get_sset_count = marvell_get_sset_count,
		.get_strings = marvell_get_strings,
		.get_stats = marvell_get_stats,
		.get_tunable = m88e1011_get_tunable,
		.set_tunable = m88e1011_set_tunable,
	},
	{
		.phy_id = MARVELL_PHY_ID_88E1111,
		.phy_id_mask = MARVELL_PHY_ID_MASK,
		.name = "Marvell 88E1111",
		/* PHY_GBIT_FEATURES */
		.probe = marvell_probe,
		.config_init = m88e1111_config_init,
		.config_aneg = marvell_config_aneg,
		.read_status = marvell_read_status,
		.ack_interrupt = marvell_ack_interrupt,
		.config_intr = marvell_config_intr,
		.resume = genphy_resume,
		.suspend = genphy_suspend,
		.read_page = marvell_read_page,
		.write_page = marvell_write_page,
		.get_sset_count = marvell_get_sset_count,
		.get_strings = marvell_get_strings,
		.get_stats = marvell_get_stats,
		.get_tunable = m88e1111_get_tunable,
		.set_tunable = m88e1111_set_tunable,
	},
	{
		.phy_id = MARVELL_PHY_ID_88E1118,
		.phy_id_mask = MARVELL_PHY_ID_MASK,
		.name = "Marvell 88E1118",
		/* PHY_GBIT_FEATURES */
		.probe = marvell_probe,
		.config_init = m88e1118_config_init,
		.config_aneg = m88e1118_config_aneg,
		.ack_interrupt = marvell_ack_interrupt,
		.config_intr = marvell_config_intr,
		.resume = genphy_resume,
		.suspend = genphy_suspend,
		.read_page = marvell_read_page,
		.write_page = marvell_write_page,
		.get_sset_count = marvell_get_sset_count,
		.get_strings = marvell_get_strings,
		.get_stats = marvell_get_stats,
	},
	{
		.phy_id = MARVELL_PHY_ID_88E1121R,
		.phy_id_mask = MARVELL_PHY_ID_MASK,
		.name = "Marvell 88E1121R",
<<<<<<< HEAD
		.features = PHY_GBIT_FEATURES,
		.flags = PHY_HAS_INTERRUPT,
		.probe = marvell_probe,
		.config_init = &m88e1121_config_init,
		.config_aneg = &m88e1121_config_aneg,
		.read_status = &marvell_read_status,
		.ack_interrupt = &marvell_ack_interrupt,
		.config_intr = &marvell_config_intr,
		.did_interrupt = &m88e1121_did_interrupt,
		.resume = &genphy_resume,
		.suspend = &genphy_suspend,
=======
		/* PHY_GBIT_FEATURES */
		.probe = m88e1121_probe,
		.config_init = marvell_config_init,
		.config_aneg = m88e1121_config_aneg,
		.read_status = marvell_read_status,
		.ack_interrupt = marvell_ack_interrupt,
		.config_intr = marvell_config_intr,
		.did_interrupt = m88e1121_did_interrupt,
		.resume = genphy_resume,
		.suspend = genphy_suspend,
		.read_page = marvell_read_page,
		.write_page = marvell_write_page,
>>>>>>> 24b8d41d
		.get_sset_count = marvell_get_sset_count,
		.get_strings = marvell_get_strings,
		.get_stats = marvell_get_stats,
		.get_tunable = m88e1011_get_tunable,
		.set_tunable = m88e1011_set_tunable,
	},
	{
		.phy_id = MARVELL_PHY_ID_88E1318S,
		.phy_id_mask = MARVELL_PHY_ID_MASK,
		.name = "Marvell 88E1318S",
		/* PHY_GBIT_FEATURES */
		.probe = marvell_probe,
<<<<<<< HEAD
		.config_init = &m88e1121_config_init,
		.config_aneg = &m88e1318_config_aneg,
		.read_status = &marvell_read_status,
		.ack_interrupt = &marvell_ack_interrupt,
		.config_intr = &marvell_config_intr,
		.did_interrupt = &m88e1121_did_interrupt,
		.get_wol = &m88e1318_get_wol,
		.set_wol = &m88e1318_set_wol,
		.resume = &genphy_resume,
		.suspend = &genphy_suspend,
=======
		.config_init = m88e1318_config_init,
		.config_aneg = m88e1318_config_aneg,
		.read_status = marvell_read_status,
		.ack_interrupt = marvell_ack_interrupt,
		.config_intr = marvell_config_intr,
		.did_interrupt = m88e1121_did_interrupt,
		.get_wol = m88e1318_get_wol,
		.set_wol = m88e1318_set_wol,
		.resume = genphy_resume,
		.suspend = genphy_suspend,
		.read_page = marvell_read_page,
		.write_page = marvell_write_page,
>>>>>>> 24b8d41d
		.get_sset_count = marvell_get_sset_count,
		.get_strings = marvell_get_strings,
		.get_stats = marvell_get_stats,
	},
	{
		.phy_id = MARVELL_PHY_ID_88E1145,
		.phy_id_mask = MARVELL_PHY_ID_MASK,
		.name = "Marvell 88E1145",
		/* PHY_GBIT_FEATURES */
		.probe = marvell_probe,
		.config_init = m88e1145_config_init,
		.config_aneg = m88e1101_config_aneg,
		.read_status = genphy_read_status,
		.ack_interrupt = marvell_ack_interrupt,
		.config_intr = marvell_config_intr,
		.resume = genphy_resume,
		.suspend = genphy_suspend,
		.read_page = marvell_read_page,
		.write_page = marvell_write_page,
		.get_sset_count = marvell_get_sset_count,
		.get_strings = marvell_get_strings,
		.get_stats = marvell_get_stats,
		.get_tunable = m88e1111_get_tunable,
		.set_tunable = m88e1111_set_tunable,
	},
	{
		.phy_id = MARVELL_PHY_ID_88E1149R,
		.phy_id_mask = MARVELL_PHY_ID_MASK,
		.name = "Marvell 88E1149R",
		/* PHY_GBIT_FEATURES */
		.probe = marvell_probe,
		.config_init = m88e1149_config_init,
		.config_aneg = m88e1118_config_aneg,
		.ack_interrupt = marvell_ack_interrupt,
		.config_intr = marvell_config_intr,
		.resume = genphy_resume,
		.suspend = genphy_suspend,
		.read_page = marvell_read_page,
		.write_page = marvell_write_page,
		.get_sset_count = marvell_get_sset_count,
		.get_strings = marvell_get_strings,
		.get_stats = marvell_get_stats,
	},
	{
		.phy_id = MARVELL_PHY_ID_88E1240,
		.phy_id_mask = MARVELL_PHY_ID_MASK,
		.name = "Marvell 88E1240",
		/* PHY_GBIT_FEATURES */
		.probe = marvell_probe,
		.config_init = m88e1111_config_init,
		.config_aneg = marvell_config_aneg,
		.ack_interrupt = marvell_ack_interrupt,
		.config_intr = marvell_config_intr,
		.resume = genphy_resume,
		.suspend = genphy_suspend,
		.read_page = marvell_read_page,
		.write_page = marvell_write_page,
		.get_sset_count = marvell_get_sset_count,
		.get_strings = marvell_get_strings,
		.get_stats = marvell_get_stats,
	},
	{
		.phy_id = MARVELL_PHY_ID_88E1116R,
		.phy_id_mask = MARVELL_PHY_ID_MASK,
		.name = "Marvell 88E1116R",
		/* PHY_GBIT_FEATURES */
		.probe = marvell_probe,
		.config_init = m88e1116r_config_init,
		.ack_interrupt = marvell_ack_interrupt,
		.config_intr = marvell_config_intr,
		.resume = genphy_resume,
		.suspend = genphy_suspend,
		.read_page = marvell_read_page,
		.write_page = marvell_write_page,
		.get_sset_count = marvell_get_sset_count,
		.get_strings = marvell_get_strings,
		.get_stats = marvell_get_stats,
		.get_tunable = m88e1011_get_tunable,
		.set_tunable = m88e1011_set_tunable,
	},
	{
		.phy_id = MARVELL_PHY_ID_88E1510,
		.phy_id_mask = MARVELL_PHY_ID_MASK,
		.name = "Marvell 88E1510",
<<<<<<< HEAD
		.features = PHY_GBIT_FEATURES | SUPPORTED_FIBRE,
		.flags = PHY_HAS_INTERRUPT,
		.probe = marvell_probe,
		.config_init = &m88e1510_config_init,
		.config_aneg = &m88e1510_config_aneg,
		.read_status = &marvell_read_status,
		.ack_interrupt = &marvell_ack_interrupt,
		.config_intr = &marvell_config_intr,
		.did_interrupt = &m88e1121_did_interrupt,
		.resume = &marvell_resume,
		.suspend = &marvell_suspend,
=======
		.features = PHY_GBIT_FIBRE_FEATURES,
		.flags = PHY_POLL_CABLE_TEST,
		.probe = m88e1510_probe,
		.config_init = m88e1510_config_init,
		.config_aneg = m88e1510_config_aneg,
		.read_status = marvell_read_status,
		.ack_interrupt = marvell_ack_interrupt,
		.config_intr = marvell_config_intr,
		.did_interrupt = m88e1121_did_interrupt,
		.get_wol = m88e1318_get_wol,
		.set_wol = m88e1318_set_wol,
		.resume = marvell_resume,
		.suspend = marvell_suspend,
		.read_page = marvell_read_page,
		.write_page = marvell_write_page,
>>>>>>> 24b8d41d
		.get_sset_count = marvell_get_sset_count,
		.get_strings = marvell_get_strings,
		.get_stats = marvell_get_stats,
		.set_loopback = genphy_loopback,
		.get_tunable = m88e1011_get_tunable,
		.set_tunable = m88e1011_set_tunable,
		.cable_test_start = marvell_vct7_cable_test_start,
		.cable_test_tdr_start = marvell_vct5_cable_test_tdr_start,
		.cable_test_get_status = marvell_vct7_cable_test_get_status,
	},
	{
		.phy_id = MARVELL_PHY_ID_88E1540,
		.phy_id_mask = MARVELL_PHY_ID_MASK,
		.name = "Marvell 88E1540",
		/* PHY_GBIT_FEATURES */
		.flags = PHY_POLL_CABLE_TEST,
		.probe = m88e1510_probe,
		.config_init = marvell_config_init,
		.config_aneg = m88e1510_config_aneg,
		.read_status = marvell_read_status,
		.ack_interrupt = marvell_ack_interrupt,
		.config_intr = marvell_config_intr,
		.did_interrupt = m88e1121_did_interrupt,
		.resume = genphy_resume,
		.suspend = genphy_suspend,
		.read_page = marvell_read_page,
		.write_page = marvell_write_page,
		.get_sset_count = marvell_get_sset_count,
		.get_strings = marvell_get_strings,
		.get_stats = marvell_get_stats,
		.get_tunable = m88e1540_get_tunable,
		.set_tunable = m88e1540_set_tunable,
		.cable_test_start = marvell_vct7_cable_test_start,
		.cable_test_tdr_start = marvell_vct5_cable_test_tdr_start,
		.cable_test_get_status = marvell_vct7_cable_test_get_status,
	},
	{
		.phy_id = MARVELL_PHY_ID_88E1545,
		.phy_id_mask = MARVELL_PHY_ID_MASK,
		.name = "Marvell 88E1545",
		.probe = m88e1510_probe,
		/* PHY_GBIT_FEATURES */
		.flags = PHY_POLL_CABLE_TEST,
		.config_init = marvell_config_init,
		.config_aneg = m88e1510_config_aneg,
		.read_status = marvell_read_status,
		.ack_interrupt = marvell_ack_interrupt,
		.config_intr = marvell_config_intr,
		.did_interrupt = m88e1121_did_interrupt,
		.resume = genphy_resume,
		.suspend = genphy_suspend,
		.read_page = marvell_read_page,
		.write_page = marvell_write_page,
		.get_sset_count = marvell_get_sset_count,
		.get_strings = marvell_get_strings,
		.get_stats = marvell_get_stats,
		.get_tunable = m88e1540_get_tunable,
		.set_tunable = m88e1540_set_tunable,
		.cable_test_start = marvell_vct7_cable_test_start,
		.cable_test_tdr_start = marvell_vct5_cable_test_tdr_start,
		.cable_test_get_status = marvell_vct7_cable_test_get_status,
	},
	{
		.phy_id = MARVELL_PHY_ID_88E3016,
		.phy_id_mask = MARVELL_PHY_ID_MASK,
		.name = "Marvell 88E3016",
		/* PHY_BASIC_FEATURES */
		.probe = marvell_probe,
		.config_init = m88e3016_config_init,
		.aneg_done = marvell_aneg_done,
		.read_status = marvell_read_status,
		.ack_interrupt = marvell_ack_interrupt,
		.config_intr = marvell_config_intr,
		.did_interrupt = m88e1121_did_interrupt,
		.resume = genphy_resume,
		.suspend = genphy_suspend,
		.read_page = marvell_read_page,
		.write_page = marvell_write_page,
		.get_sset_count = marvell_get_sset_count,
		.get_strings = marvell_get_strings,
		.get_stats = marvell_get_stats,
	},
	{
		.phy_id = MARVELL_PHY_ID_88E6390,
		.phy_id_mask = MARVELL_PHY_ID_MASK,
		.name = "Marvell 88E6390",
		/* PHY_GBIT_FEATURES */
		.flags = PHY_POLL_CABLE_TEST,
		.probe = m88e6390_probe,
		.config_init = marvell_config_init,
		.config_aneg = m88e6390_config_aneg,
		.read_status = marvell_read_status,
		.ack_interrupt = marvell_ack_interrupt,
		.config_intr = marvell_config_intr,
		.did_interrupt = m88e1121_did_interrupt,
		.resume = genphy_resume,
		.suspend = genphy_suspend,
		.read_page = marvell_read_page,
		.write_page = marvell_write_page,
		.get_sset_count = marvell_get_sset_count,
		.get_strings = marvell_get_strings,
		.get_stats = marvell_get_stats,
		.get_tunable = m88e1540_get_tunable,
		.set_tunable = m88e1540_set_tunable,
		.cable_test_start = marvell_vct7_cable_test_start,
		.cable_test_tdr_start = marvell_vct5_cable_test_tdr_start,
		.cable_test_get_status = marvell_vct7_cable_test_get_status,
	},
	{
		.phy_id = MARVELL_PHY_ID_88E1340S,
		.phy_id_mask = MARVELL_PHY_ID_MASK,
		.name = "Marvell 88E1340S",
		.probe = m88e1510_probe,
		/* PHY_GBIT_FEATURES */
		.config_init = marvell_config_init,
		.config_aneg = m88e1510_config_aneg,
		.read_status = marvell_read_status,
		.ack_interrupt = marvell_ack_interrupt,
		.config_intr = marvell_config_intr,
		.did_interrupt = m88e1121_did_interrupt,
		.resume = genphy_resume,
		.suspend = genphy_suspend,
		.read_page = marvell_read_page,
		.write_page = marvell_write_page,
		.get_sset_count = marvell_get_sset_count,
		.get_strings = marvell_get_strings,
		.get_stats = marvell_get_stats,
		.get_tunable = m88e1540_get_tunable,
		.set_tunable = m88e1540_set_tunable,
	},
	{
		.phy_id = MARVELL_PHY_ID_88E1548P,
		.phy_id_mask = MARVELL_PHY_ID_MASK,
		.name = "Marvell 88E1548P",
		.probe = m88e1510_probe,
		.features = PHY_GBIT_FIBRE_FEATURES,
		.config_init = marvell_config_init,
		.config_aneg = m88e1510_config_aneg,
		.read_status = marvell_read_status,
		.ack_interrupt = marvell_ack_interrupt,
		.config_intr = marvell_config_intr,
		.did_interrupt = m88e1121_did_interrupt,
		.resume = genphy_resume,
		.suspend = genphy_suspend,
		.read_page = marvell_read_page,
		.write_page = marvell_write_page,
		.get_sset_count = marvell_get_sset_count,
		.get_strings = marvell_get_strings,
		.get_stats = marvell_get_stats,
		.get_tunable = m88e1540_get_tunable,
		.set_tunable = m88e1540_set_tunable,
	},
};

module_phy_driver(marvell_drivers);

static struct mdio_device_id __maybe_unused marvell_tbl[] = {
	{ MARVELL_PHY_ID_88E1101, MARVELL_PHY_ID_MASK },
	{ MARVELL_PHY_ID_88E1112, MARVELL_PHY_ID_MASK },
	{ MARVELL_PHY_ID_88E1111, MARVELL_PHY_ID_MASK },
	{ MARVELL_PHY_ID_88E1118, MARVELL_PHY_ID_MASK },
	{ MARVELL_PHY_ID_88E1121R, MARVELL_PHY_ID_MASK },
	{ MARVELL_PHY_ID_88E1145, MARVELL_PHY_ID_MASK },
	{ MARVELL_PHY_ID_88E1149R, MARVELL_PHY_ID_MASK },
	{ MARVELL_PHY_ID_88E1240, MARVELL_PHY_ID_MASK },
	{ MARVELL_PHY_ID_88E1318S, MARVELL_PHY_ID_MASK },
	{ MARVELL_PHY_ID_88E1116R, MARVELL_PHY_ID_MASK },
	{ MARVELL_PHY_ID_88E1510, MARVELL_PHY_ID_MASK },
	{ MARVELL_PHY_ID_88E1540, MARVELL_PHY_ID_MASK },
	{ MARVELL_PHY_ID_88E1545, MARVELL_PHY_ID_MASK },
	{ MARVELL_PHY_ID_88E3016, MARVELL_PHY_ID_MASK },
	{ MARVELL_PHY_ID_88E6390, MARVELL_PHY_ID_MASK },
	{ MARVELL_PHY_ID_88E1340S, MARVELL_PHY_ID_MASK },
	{ MARVELL_PHY_ID_88E1548P, MARVELL_PHY_ID_MASK },
	{ }
};

MODULE_DEVICE_TABLE(mdio, marvell_tbl);<|MERGE_RESOLUTION|>--- conflicted
+++ resolved
@@ -165,21 +165,6 @@
 #define MII_88E1510_GEN_CTRL_REG_1_MODE_SGMII	0x1	/* SGMII to copper */
 #define MII_88E1510_GEN_CTRL_REG_1_RESET	0x8000	/* Soft reset */
 
-<<<<<<< HEAD
-#define LPA_FIBER_1000HALF	0x40
-#define LPA_FIBER_1000FULL	0x20
-
-#define LPA_PAUSE_FIBER	0x180
-#define LPA_PAUSE_ASYM_FIBER	0x100
-
-#define ADVERTISE_FIBER_1000HALF	0x40
-#define ADVERTISE_FIBER_1000FULL	0x20
-
-#define ADVERTISE_PAUSE_FIBER		0x180
-#define ADVERTISE_PAUSE_ASYM_FIBER	0x100
-
-#define REGISTER_LINK_STATUS	0x400
-=======
 #define MII_VCT5_TX_RX_MDI0_COUPLING	0x10
 #define MII_VCT5_TX_RX_MDI1_COUPLING	0x11
 #define MII_VCT5_TX_RX_MDI2_COUPLING	0x12
@@ -267,7 +252,6 @@
 #define LPA_PAUSE_FIBER		0x180
 #define LPA_PAUSE_ASYM_FIBER	0x100
 
->>>>>>> 24b8d41d
 #define NB_FIBER_STATS	1
 
 MODULE_DESCRIPTION("Marvell PHY driver");
@@ -579,9 +563,6 @@
 	if (err < 0)
 		return err;
 
-<<<<<<< HEAD
-	return genphy_config_aneg(phydev);
-=======
 	return m88e1121_config_aneg(phydev);
 }
 
@@ -609,7 +590,6 @@
 		result |= ADVERTISE_1000XPAUSE;
 
 	return result;
->>>>>>> 24b8d41d
 }
 
 /**
@@ -649,104 +629,11 @@
 	return genphy_check_and_restart_aneg(phydev, changed);
 }
 
-/**
- * ethtool_adv_to_fiber_adv_t
- * @ethadv: the ethtool advertisement settings
- *
- * A small helper function that translates ethtool advertisement
- * settings to phy autonegotiation advertisements for the
- * MII_ADV register for fiber link.
- */
-static inline u32 ethtool_adv_to_fiber_adv_t(u32 ethadv)
-{
-	u32 result = 0;
-
-	if (ethadv & ADVERTISED_1000baseT_Half)
-		result |= ADVERTISE_FIBER_1000HALF;
-	if (ethadv & ADVERTISED_1000baseT_Full)
-		result |= ADVERTISE_FIBER_1000FULL;
-
-	if ((ethadv & ADVERTISE_PAUSE_ASYM) && (ethadv & ADVERTISE_PAUSE_CAP))
-		result |= LPA_PAUSE_ASYM_FIBER;
-	else if (ethadv & ADVERTISE_PAUSE_CAP)
-		result |= (ADVERTISE_PAUSE_FIBER
-			   & (~ADVERTISE_PAUSE_ASYM_FIBER));
-
-	return result;
-}
-
-/**
- * marvell_config_aneg_fiber - restart auto-negotiation or write BMCR
- * @phydev: target phy_device struct
- *
- * Description: If auto-negotiation is enabled, we configure the
- *   advertising, and then restart auto-negotiation.  If it is not
- *   enabled, then we write the BMCR. Adapted for fiber link in
- *   some Marvell's devices.
- */
-static int marvell_config_aneg_fiber(struct phy_device *phydev)
-{
-	int changed = 0;
-	int err;
-	int adv, oldadv;
-	u32 advertise;
-
-	if (phydev->autoneg != AUTONEG_ENABLE)
-		return genphy_setup_forced(phydev);
-
-	/* Only allow advertising what this PHY supports */
-	phydev->advertising &= phydev->supported;
-	advertise = phydev->advertising;
-
-	/* Setup fiber advertisement */
-	adv = phy_read(phydev, MII_ADVERTISE);
-	if (adv < 0)
-		return adv;
-
-	oldadv = adv;
-	adv &= ~(ADVERTISE_FIBER_1000HALF | ADVERTISE_FIBER_1000FULL
-		| LPA_PAUSE_FIBER);
-	adv |= ethtool_adv_to_fiber_adv_t(advertise);
-
-	if (adv != oldadv) {
-		err = phy_write(phydev, MII_ADVERTISE, adv);
-		if (err < 0)
-			return err;
-
-		changed = 1;
-	}
-
-	if (changed == 0) {
-		/* Advertisement hasn't changed, but maybe aneg was never on to
-		 * begin with?  Or maybe phy was isolated?
-		 */
-		int ctl = phy_read(phydev, MII_BMCR);
-
-		if (ctl < 0)
-			return ctl;
-
-		if (!(ctl & BMCR_ANENABLE) || (ctl & BMCR_ISOLATE))
-			changed = 1; /* do restart aneg */
-	}
-
-	/* Only restart aneg if we are advertising something different
-	 * than we were before.
-	 */
-	if (changed > 0)
-		changed = genphy_restart_aneg(phydev);
-
-	return changed;
-}
-
 static int m88e1510_config_aneg(struct phy_device *phydev)
 {
 	int err;
 
-<<<<<<< HEAD
-	err = phy_write(phydev, MII_MARVELL_PHY_PAGE, MII_M1111_COPPER);
-=======
 	err = marvell_set_page(phydev, MII_MARVELL_COPPER_PAGE);
->>>>>>> 24b8d41d
 	if (err < 0)
 		goto error;
 
@@ -755,17 +642,12 @@
 	if (err < 0)
 		goto error;
 
-<<<<<<< HEAD
-	/* Then the fiber link */
-	err = phy_write(phydev, MII_MARVELL_PHY_PAGE, MII_M1111_FIBER);
-=======
 	/* Do not touch the fiber page if we're in copper->sgmii mode */
 	if (phydev->interface == PHY_INTERFACE_MODE_SGMII)
 		return 0;
 
 	/* Then the fiber link */
 	err = marvell_set_page(phydev, MII_MARVELL_FIBER_PAGE);
->>>>>>> 24b8d41d
 	if (err < 0)
 		goto error;
 
@@ -773,13 +655,6 @@
 	if (err < 0)
 		goto error;
 
-<<<<<<< HEAD
-	return phy_write(phydev, MII_MARVELL_PHY_PAGE, MII_M1111_COPPER);
-
-error:
-	phy_write(phydev, MII_MARVELL_PHY_PAGE, MII_M1111_COPPER);
-	return err;
-=======
 	return marvell_set_page(phydev, MII_MARVELL_COPPER_PAGE);
 
 error:
@@ -817,7 +692,6 @@
 			      def_config);
 	if (err < 0)
 		phydev_warn(phydev, "Fail to config marvell phy LED.\n");
->>>>>>> 24b8d41d
 }
 
 static int marvell_config_init(struct phy_device *phydev)
@@ -969,33 +843,7 @@
 	return genphy_soft_reset(phydev);
 }
 
-<<<<<<< HEAD
-static int m88e1121_config_init(struct phy_device *phydev)
-{
-	int err, oldpage;
-
-	oldpage = phy_read(phydev, MII_MARVELL_PHY_PAGE);
-
-	err = phy_write(phydev, MII_MARVELL_PHY_PAGE, MII_88E1121_PHY_LED_PAGE);
-	if (err < 0)
-		return err;
-
-	/* Default PHY LED config: LED[0] .. Link, LED[1] .. Activity */
-	err = phy_write(phydev, MII_88E1121_PHY_LED_CTRL,
-			MII_88E1121_PHY_LED_DEF);
-	if (err < 0)
-		return err;
-
-	phy_write(phydev, MII_MARVELL_PHY_PAGE, oldpage);
-
-	/* Set marvell,reg-init configuration from device tree */
-	return marvell_config_init(phydev);
-}
-
-static int m88e1510_config_init(struct phy_device *phydev)
-=======
 static int m88e1111_get_downshift(struct phy_device *phydev, u8 *data)
->>>>>>> 24b8d41d
 {
 	int val, cnt, enable;
 
@@ -1008,11 +856,7 @@
 
 	*data = enable ? cnt : DOWNSHIFT_DEV_DISABLE;
 
-<<<<<<< HEAD
-	return m88e1121_config_init(phydev);
-=======
 	return 0;
->>>>>>> 24b8d41d
 }
 
 static int m88e1111_set_downshift(struct phy_device *phydev, u8 cnt)
@@ -2451,89 +2295,12 @@
 	return 0;
 }
 
-<<<<<<< HEAD
-/**
- * fiber_lpa_to_ethtool_lpa_t
- * @lpa: value of the MII_LPA register for fiber link
- *
- * A small helper function that translates MII_LPA
- * bits to ethtool LP advertisement settings.
- */
-static u32 fiber_lpa_to_ethtool_lpa_t(u32 lpa)
-{
-	u32 result = 0;
-
-	if (lpa & LPA_FIBER_1000HALF)
-		result |= ADVERTISED_1000baseT_Half;
-	if (lpa & LPA_FIBER_1000FULL)
-		result |= ADVERTISED_1000baseT_Full;
-
-	return result;
-}
-
-/**
- * marvell_update_link - update link status in real time in @phydev
- * @phydev: target phy_device struct
- *
- * Description: Update the value in phydev->link to reflect the
- *   current link value.
- */
-static int marvell_update_link(struct phy_device *phydev, int fiber)
-{
-	int status;
-
-	/* Use the generic register for copper link, or specific
-	 * register for fiber case */
-	if (fiber) {
-		status = phy_read(phydev, MII_M1011_PHY_STATUS);
-		if (status < 0)
-			return status;
-
-		if ((status & REGISTER_LINK_STATUS) == 0)
-			phydev->link = 0;
-		else
-			phydev->link = 1;
-	} else {
-		return genphy_update_link(phydev);
-	}
-
-	return 0;
-}
-
-/* marvell_read_status_page
- *
- * Description:
- *   Check the link, then figure out the current state
- *   by comparing what we advertise with what the link partner
- *   advertises.  Start by checking the gigabit possibilities,
- *   then move on to 10/100.
- */
-static int marvell_read_status_page(struct phy_device *phydev, int page)
-=======
 static int m88e1510_hwmon_read(struct device *dev,
 			       enum hwmon_sensor_types type,
 			       u32 attr, int channel, long *temp)
->>>>>>> 24b8d41d
 {
 	struct phy_device *phydev = dev_get_drvdata(dev);
 	int err;
-<<<<<<< HEAD
-	int lpa;
-	int lpagb;
-	int status = 0;
-	int fiber;
-
-	/* Detect and update the link, but return if there
-	 * was an error */
-	if (page == MII_M1111_FIBER)
-		fiber = 1;
-	else
-		fiber = 0;
-
-	err = marvell_update_link(phydev, fiber);
-	if (err)
-		return err;
-=======
 
 	switch (attr) {
 	case hwmon_temp_input:
@@ -2548,7 +2315,6 @@
 	default:
 		return -EOPNOTSUPP;
 	}
->>>>>>> 24b8d41d
 
 	return err;
 }
@@ -2593,9 +2359,6 @@
 	0
 };
 
-<<<<<<< HEAD
-		lpa &= adv;
-=======
 static const struct hwmon_channel_info m88e1510_hwmon_temp = {
 	.type = hwmon_temp,
 	.config = m88e1510_hwmon_temp_config,
@@ -2606,7 +2369,6 @@
 	&m88e1510_hwmon_temp,
 	NULL
 };
->>>>>>> 24b8d41d
 
 static const struct hwmon_ops m88e1510_hwmon_hwmon_ops = {
 	.is_visible = m88e1510_hwmon_is_visible,
@@ -2632,40 +2394,10 @@
 	if (oldpage < 0)
 		goto error;
 
-<<<<<<< HEAD
-		if (!fiber) {
-			phydev->lp_advertising = mii_stat1000_to_ethtool_lpa_t(lpagb) |
-					 mii_lpa_to_ethtool_lpa_t(lpa);
-
-			if (phydev->duplex == DUPLEX_FULL) {
-				phydev->pause = lpa & LPA_PAUSE_CAP ? 1 : 0;
-				phydev->asym_pause = lpa & LPA_PAUSE_ASYM ? 1 : 0;
-			}
-		} else {
-			/* The fiber link is only 1000M capable */
-			phydev->lp_advertising = fiber_lpa_to_ethtool_lpa_t(lpa);
-
-			if (phydev->duplex == DUPLEX_FULL) {
-				if (!(lpa & LPA_PAUSE_FIBER)) {
-					phydev->pause = 0;
-					phydev->asym_pause = 0;
-				} else if ((lpa & LPA_PAUSE_ASYM_FIBER)) {
-					phydev->pause = 1;
-					phydev->asym_pause = 1;
-				} else {
-					phydev->pause = 1;
-					phydev->asym_pause = 0;
-				}
-			}
-		}
-	} else {
-		int bmcr = phy_read(phydev, MII_BMCR);
-=======
 	/* Enable temperature sensor */
 	ret = __phy_read(phydev, MII_88E6390_MISC_TEST);
 	if (ret < 0)
 		goto error;
->>>>>>> 24b8d41d
 
 	ret = ret & ~MII_88E6390_MISC_TEST_SAMPLE_MASK;
 	ret |= MII_88E6390_MISC_TEST_SAMPLE_ENABLE |
@@ -2691,131 +2423,10 @@
 	sum /= MII_88E6390_TEMP_SENSOR_SAMPLES;
 	*temp = (sum  - 75) * 1000;
 
-<<<<<<< HEAD
-/* marvell_read_status
- *
- * Some Marvell's phys have two modes: fiber and copper.
- * Both need status checked.
- * Description:
- *   First, check the fiber link and status.
- *   If the fiber link is down, check the copper link and status which
- *   will be the default value if both link are down.
- */
-static int marvell_read_status(struct phy_device *phydev)
-{
-	int err;
-
-	/* Check the fiber mode first */
-	if (phydev->supported & SUPPORTED_FIBRE) {
-		err = phy_write(phydev, MII_MARVELL_PHY_PAGE, MII_M1111_FIBER);
-		if (err < 0)
-			goto error;
-
-		err = marvell_read_status_page(phydev, MII_M1111_FIBER);
-		if (err < 0)
-			goto error;
-
-		/* If the fiber link is up, it is the selected and used link.
-		 * In this case, we need to stay in the fiber page.
-		 * Please to be careful about that, avoid to restore Copper page
-		 * in other functions which could break the behaviour
-		 * for some fiber phy like 88E1512.
-		 * */
-		if (phydev->link)
-			return 0;
-
-		/* If fiber link is down, check and save copper mode state */
-		err = phy_write(phydev, MII_MARVELL_PHY_PAGE, MII_M1111_COPPER);
-		if (err < 0)
-			goto error;
-	}
-
-	return marvell_read_status_page(phydev, MII_M1111_COPPER);
-
-error:
-	phy_write(phydev, MII_MARVELL_PHY_PAGE, MII_M1111_COPPER);
-	return err;
-}
-
-/* marvell_suspend
- *
- * Some Marvell's phys have two modes: fiber and copper.
- * Both need to be suspended
- */
-static int marvell_suspend(struct phy_device *phydev)
-{
-	int err;
-
-	/* Suspend the fiber mode first */
-	if (!(phydev->supported & SUPPORTED_FIBRE)) {
-		err = phy_write(phydev, MII_MARVELL_PHY_PAGE, MII_M1111_FIBER);
-		if (err < 0)
-			goto error;
-
-		/* With the page set, use the generic suspend */
-		err = genphy_suspend(phydev);
-		if (err < 0)
-			goto error;
-
-		/* Then, the copper link */
-		err = phy_write(phydev, MII_MARVELL_PHY_PAGE, MII_M1111_COPPER);
-		if (err < 0)
-			goto error;
-	}
-
-	/* With the page set, use the generic suspend */
-	return genphy_suspend(phydev);
-
-error:
-	phy_write(phydev, MII_MARVELL_PHY_PAGE, MII_M1111_COPPER);
-	return err;
-}
-
-/* marvell_resume
- *
- * Some Marvell's phys have two modes: fiber and copper.
- * Both need to be resumed
- */
-static int marvell_resume(struct phy_device *phydev)
-{
-	int err;
-
-	/* Resume the fiber mode first */
-	if (!(phydev->supported & SUPPORTED_FIBRE)) {
-		err = phy_write(phydev, MII_MARVELL_PHY_PAGE, MII_M1111_FIBER);
-		if (err < 0)
-			goto error;
-
-		/* With the page set, use the generic resume */
-		err = genphy_resume(phydev);
-		if (err < 0)
-			goto error;
-
-		/* Then, the copper link */
-		err = phy_write(phydev, MII_MARVELL_PHY_PAGE, MII_M1111_COPPER);
-		if (err < 0)
-			goto error;
-	}
-
-	/* With the page set, use the generic resume */
-	return genphy_resume(phydev);
-
-error:
-	phy_write(phydev, MII_MARVELL_PHY_PAGE, MII_M1111_COPPER);
-	return err;
-}
-
-static int marvell_aneg_done(struct phy_device *phydev)
-{
-	int retval = phy_read(phydev, MII_M1011_PHY_STATUS);
-	return (retval < 0) ? retval : (retval & MII_M1011_PHY_STATUS_RESOLVED);
-}
-=======
 	/* Disable temperature sensor */
 	ret = __phy_read(phydev, MII_88E6390_MISC_TEST);
 	if (ret < 0)
 		goto error;
->>>>>>> 24b8d41d
 
 	ret = ret & ~MII_88E6390_MISC_TEST_SAMPLE_MASK;
 	ret |= MII_88E6390_MISC_TEST_SAMPLE_DISABLE;
@@ -2910,17 +2521,9 @@
 static int marvell_hwmon_probe(struct phy_device *phydev,
 			       const struct hwmon_chip_info *chip)
 {
-<<<<<<< HEAD
-	if (phydev->supported & SUPPORTED_FIBRE)
-		return ARRAY_SIZE(marvell_hw_stats);
-	else
-		return ARRAY_SIZE(marvell_hw_stats) - NB_FIBER_STATS;
-}
-=======
 	struct marvell_priv *priv = phydev->priv;
 	struct device *dev = &phydev->mdio.dev;
 	int err;
->>>>>>> 24b8d41d
 
 	err = marvell_hwmon_name(phydev);
 	if (err)
@@ -3091,19 +2694,6 @@
 		.phy_id = MARVELL_PHY_ID_88E1121R,
 		.phy_id_mask = MARVELL_PHY_ID_MASK,
 		.name = "Marvell 88E1121R",
-<<<<<<< HEAD
-		.features = PHY_GBIT_FEATURES,
-		.flags = PHY_HAS_INTERRUPT,
-		.probe = marvell_probe,
-		.config_init = &m88e1121_config_init,
-		.config_aneg = &m88e1121_config_aneg,
-		.read_status = &marvell_read_status,
-		.ack_interrupt = &marvell_ack_interrupt,
-		.config_intr = &marvell_config_intr,
-		.did_interrupt = &m88e1121_did_interrupt,
-		.resume = &genphy_resume,
-		.suspend = &genphy_suspend,
-=======
 		/* PHY_GBIT_FEATURES */
 		.probe = m88e1121_probe,
 		.config_init = marvell_config_init,
@@ -3116,7 +2706,6 @@
 		.suspend = genphy_suspend,
 		.read_page = marvell_read_page,
 		.write_page = marvell_write_page,
->>>>>>> 24b8d41d
 		.get_sset_count = marvell_get_sset_count,
 		.get_strings = marvell_get_strings,
 		.get_stats = marvell_get_stats,
@@ -3129,18 +2718,6 @@
 		.name = "Marvell 88E1318S",
 		/* PHY_GBIT_FEATURES */
 		.probe = marvell_probe,
-<<<<<<< HEAD
-		.config_init = &m88e1121_config_init,
-		.config_aneg = &m88e1318_config_aneg,
-		.read_status = &marvell_read_status,
-		.ack_interrupt = &marvell_ack_interrupt,
-		.config_intr = &marvell_config_intr,
-		.did_interrupt = &m88e1121_did_interrupt,
-		.get_wol = &m88e1318_get_wol,
-		.set_wol = &m88e1318_set_wol,
-		.resume = &genphy_resume,
-		.suspend = &genphy_suspend,
-=======
 		.config_init = m88e1318_config_init,
 		.config_aneg = m88e1318_config_aneg,
 		.read_status = marvell_read_status,
@@ -3153,7 +2730,6 @@
 		.suspend = genphy_suspend,
 		.read_page = marvell_read_page,
 		.write_page = marvell_write_page,
->>>>>>> 24b8d41d
 		.get_sset_count = marvell_get_sset_count,
 		.get_strings = marvell_get_strings,
 		.get_stats = marvell_get_stats,
@@ -3238,19 +2814,6 @@
 		.phy_id = MARVELL_PHY_ID_88E1510,
 		.phy_id_mask = MARVELL_PHY_ID_MASK,
 		.name = "Marvell 88E1510",
-<<<<<<< HEAD
-		.features = PHY_GBIT_FEATURES | SUPPORTED_FIBRE,
-		.flags = PHY_HAS_INTERRUPT,
-		.probe = marvell_probe,
-		.config_init = &m88e1510_config_init,
-		.config_aneg = &m88e1510_config_aneg,
-		.read_status = &marvell_read_status,
-		.ack_interrupt = &marvell_ack_interrupt,
-		.config_intr = &marvell_config_intr,
-		.did_interrupt = &m88e1121_did_interrupt,
-		.resume = &marvell_resume,
-		.suspend = &marvell_suspend,
-=======
 		.features = PHY_GBIT_FIBRE_FEATURES,
 		.flags = PHY_POLL_CABLE_TEST,
 		.probe = m88e1510_probe,
@@ -3266,7 +2829,6 @@
 		.suspend = marvell_suspend,
 		.read_page = marvell_read_page,
 		.write_page = marvell_write_page,
->>>>>>> 24b8d41d
 		.get_sset_count = marvell_get_sset_count,
 		.get_strings = marvell_get_strings,
 		.get_stats = marvell_get_stats,
