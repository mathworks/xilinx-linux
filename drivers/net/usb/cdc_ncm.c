--- conflicted
+++ resolved
@@ -779,15 +779,7 @@
 int cdc_ncm_change_mtu(struct net_device *net, int new_mtu)
 {
 	struct usbnet *dev = netdev_priv(net);
-<<<<<<< HEAD
-	int maxmtu = cdc_ncm_max_dgram_size(dev) - cdc_ncm_eth_hlen(dev);
-
-	if (new_mtu <= 0 || new_mtu > maxmtu)
-		return -EINVAL;
-
-=======
-
->>>>>>> 24b8d41d
+
 	net->mtu = new_mtu;
 	cdc_ncm_set_dgram_size(dev, new_mtu + cdc_ncm_eth_hlen(dev));
 
