--- conflicted
+++ resolved
@@ -1476,14 +1476,6 @@
 	return net->phydev->link;
 }
 
-<<<<<<< HEAD
-static int lan78xx_nway_reset(struct net_device *net)
-{
-	return phy_start_aneg(net->phydev);
-}
-
-=======
->>>>>>> 24b8d41d
 static void lan78xx_get_drvinfo(struct net_device *net,
 				struct ethtool_drvinfo *info)
 {
@@ -2864,68 +2856,6 @@
 	return NETDEV_TX_OK;
 }
 
-<<<<<<< HEAD
-static int
-lan78xx_get_endpoints(struct lan78xx_net *dev, struct usb_interface *intf)
-{
-	int tmp;
-	struct usb_host_interface *alt = NULL;
-	struct usb_host_endpoint *in = NULL, *out = NULL;
-	struct usb_host_endpoint *status = NULL;
-
-	for (tmp = 0; tmp < intf->num_altsetting; tmp++) {
-		unsigned ep;
-
-		in = NULL;
-		out = NULL;
-		status = NULL;
-		alt = intf->altsetting + tmp;
-
-		for (ep = 0; ep < alt->desc.bNumEndpoints; ep++) {
-			struct usb_host_endpoint *e;
-			int intr = 0;
-
-			e = alt->endpoint + ep;
-			switch (e->desc.bmAttributes) {
-			case USB_ENDPOINT_XFER_INT:
-				if (!usb_endpoint_dir_in(&e->desc))
-					continue;
-				intr = 1;
-				/* FALLTHROUGH */
-			case USB_ENDPOINT_XFER_BULK:
-				break;
-			default:
-				continue;
-			}
-			if (usb_endpoint_dir_in(&e->desc)) {
-				if (!intr && !in)
-					in = e;
-				else if (intr && !status)
-					status = e;
-			} else {
-				if (!out)
-					out = e;
-			}
-		}
-		if (in && out)
-			break;
-	}
-	if (!alt || !in || !out)
-		return -EINVAL;
-
-	dev->pipe_in = usb_rcvbulkpipe(dev->udev,
-				       in->desc.bEndpointAddress &
-				       USB_ENDPOINT_NUMBER_MASK);
-	dev->pipe_out = usb_sndbulkpipe(dev->udev,
-					out->desc.bEndpointAddress &
-					USB_ENDPOINT_NUMBER_MASK);
-	dev->ep_intr = status;
-
-	return 0;
-}
-
-=======
->>>>>>> 24b8d41d
 static int lan78xx_bind(struct lan78xx_net *dev, struct usb_interface *intf)
 {
 	struct lan78xx_priv *pdata = NULL;
@@ -3047,13 +2977,9 @@
 	}
 }
 
-<<<<<<< HEAD
-static void lan78xx_skb_return(struct lan78xx_net *dev, struct sk_buff *skb)
-=======
 static void lan78xx_rx_vlan_offload(struct lan78xx_net *dev,
 				    struct sk_buff *skb,
 				    u32 rx_cmd_a, u32 rx_cmd_b)
->>>>>>> 24b8d41d
 {
 	if ((dev->net->features & NETIF_F_HW_VLAN_CTAG_RX) &&
 	    (rx_cmd_a & RX_CMD_A_FVTG_))
@@ -3657,11 +3583,7 @@
 	usb_put_dev(udev);
 }
 
-<<<<<<< HEAD
-static void lan78xx_tx_timeout(struct net_device *net)
-=======
 static void lan78xx_tx_timeout(struct net_device *net, unsigned int txqueue)
->>>>>>> 24b8d41d
 {
 	struct lan78xx_net *dev = netdev_priv(net);
 
