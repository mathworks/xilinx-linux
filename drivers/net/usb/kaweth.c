// SPDX-License-Identifier: GPL-2.0-or-later
/****************************************************************
 *
 *     kaweth.c - driver for KL5KUSB101 based USB->Ethernet
 *
 *     (c) 2000 Interlan Communications
 *     (c) 2000 Stephane Alnet
 *     (C) 2001 Brad Hards
 *     (C) 2002 Oliver Neukum
 *
 *     Original author: The Zapman <zapman@interlan.net>
 *     Inspired by, and much credit goes to Michael Rothwell
 *     <rothwell@interlan.net> for the test equipment, help, and patience
 *     Based off of (and with thanks to) Petko Manolov's pegaus.c driver.
 *     Also many thanks to Joel Silverman and Ed Surprenant at Kawasaki
 *     for providing the firmware and driver resources.
 *
 ****************************************************************/

/* TODO:
 * Develop test procedures for USB net interfaces
 * Run test procedures
 * Fix bugs from previous two steps
 * Snoop other OSs for any tricks we're not doing
 * Reduce arbitrary timeouts
 * Smart multicast support
 * Temporary MAC change support
 * Tunable SOFs parameter - ioctl()?
 * Ethernet stats collection
 * Code formatting improvements
 */

#include <linux/module.h>
#include <linux/slab.h>
#include <linux/string.h>
#include <linux/delay.h>
#include <linux/netdevice.h>
#include <linux/etherdevice.h>
#include <linux/usb.h>
#include <linux/types.h>
#include <linux/ethtool.h>
#include <linux/dma-mapping.h>
#include <linux/wait.h>
#include <linux/firmware.h>
#include <linux/uaccess.h>
#include <asm/byteorder.h>

#undef DEBUG

#define KAWETH_MTU			1514
#define KAWETH_BUF_SIZE			1664
#define KAWETH_TX_TIMEOUT		(5 * HZ)
#define KAWETH_SCRATCH_SIZE		32
#define KAWETH_FIRMWARE_BUF_SIZE	4096
#define KAWETH_CONTROL_TIMEOUT		(30000)

#define KAWETH_STATUS_BROKEN		0x0000001
#define KAWETH_STATUS_CLOSING		0x0000002
#define KAWETH_STATUS_SUSPENDING	0x0000004

#define KAWETH_STATUS_BLOCKED (KAWETH_STATUS_CLOSING | KAWETH_STATUS_SUSPENDING)

#define KAWETH_PACKET_FILTER_PROMISCUOUS	0x01
#define KAWETH_PACKET_FILTER_ALL_MULTICAST	0x02
#define KAWETH_PACKET_FILTER_DIRECTED		0x04
#define KAWETH_PACKET_FILTER_BROADCAST		0x08
#define KAWETH_PACKET_FILTER_MULTICAST		0x10

/* Table 7 */
#define KAWETH_COMMAND_GET_ETHERNET_DESC	0x00
#define KAWETH_COMMAND_MULTICAST_FILTERS        0x01
#define KAWETH_COMMAND_SET_PACKET_FILTER	0x02
#define KAWETH_COMMAND_STATISTICS               0x03
#define KAWETH_COMMAND_SET_TEMP_MAC     	0x06
#define KAWETH_COMMAND_GET_TEMP_MAC             0x07
#define KAWETH_COMMAND_SET_URB_SIZE		0x08
#define KAWETH_COMMAND_SET_SOFS_WAIT		0x09
#define KAWETH_COMMAND_SCAN			0xFF

#define KAWETH_SOFS_TO_WAIT			0x05

#define INTBUFFERSIZE				4

#define STATE_OFFSET				0
#define STATE_MASK				0x40
#define	STATE_SHIFT				5

#define IS_BLOCKED(s) (s & KAWETH_STATUS_BLOCKED)


MODULE_AUTHOR("Michael Zappe <zapman@interlan.net>, Stephane Alnet <stephane@u-picardie.fr>, Brad Hards <bhards@bigpond.net.au> and Oliver Neukum <oliver@neukum.org>");
MODULE_DESCRIPTION("KL5USB101 USB Ethernet driver");
MODULE_LICENSE("GPL");
MODULE_FIRMWARE("kaweth/new_code.bin");
MODULE_FIRMWARE("kaweth/new_code_fix.bin");
MODULE_FIRMWARE("kaweth/trigger_code.bin");
MODULE_FIRMWARE("kaweth/trigger_code_fix.bin");

static const char driver_name[] = "kaweth";

static int kaweth_probe(
		struct usb_interface *intf,
		const struct usb_device_id *id	/* from id_table */
	);
static void kaweth_disconnect(struct usb_interface *intf);
static int kaweth_suspend(struct usb_interface *intf, pm_message_t message);
static int kaweth_resume(struct usb_interface *intf);

/****************************************************************
 *     usb_device_id
 ****************************************************************/
static const struct usb_device_id usb_klsi_table[] = {
	{ USB_DEVICE(0x03e8, 0x0008) }, /* AOX Endpoints USB Ethernet */
	{ USB_DEVICE(0x04bb, 0x0901) }, /* I-O DATA USB-ET/T */
	{ USB_DEVICE(0x0506, 0x03e8) }, /* 3Com 3C19250 */
	{ USB_DEVICE(0x0506, 0x11f8) }, /* 3Com 3C460 */
	{ USB_DEVICE(0x0557, 0x2002) }, /* ATEN USB Ethernet */
	{ USB_DEVICE(0x0557, 0x4000) }, /* D-Link DSB-650C */
	{ USB_DEVICE(0x0565, 0x0002) }, /* Peracom Enet */
	{ USB_DEVICE(0x0565, 0x0003) }, /* Optus@Home UEP1045A */
	{ USB_DEVICE(0x0565, 0x0005) }, /* Peracom Enet2 */
	{ USB_DEVICE(0x05e9, 0x0008) }, /* KLSI KL5KUSB101B */
	{ USB_DEVICE(0x05e9, 0x0009) }, /* KLSI KL5KUSB101B (Board change) */
	{ USB_DEVICE(0x066b, 0x2202) }, /* Linksys USB10T */
	{ USB_DEVICE(0x06e1, 0x0008) }, /* ADS USB-10BT */
	{ USB_DEVICE(0x06e1, 0x0009) }, /* ADS USB-10BT */
	{ USB_DEVICE(0x0707, 0x0100) }, /* SMC 2202USB */
	{ USB_DEVICE(0x07aa, 0x0001) }, /* Correga K.K. */
	{ USB_DEVICE(0x07b8, 0x4000) }, /* D-Link DU-E10 */
	{ USB_DEVICE(0x07c9, 0xb010) }, /* Allied Telesyn AT-USB10 USB Ethernet Adapter */
	{ USB_DEVICE(0x0846, 0x1001) }, /* NetGear EA-101 */
	{ USB_DEVICE(0x0846, 0x1002) }, /* NetGear EA-101 */
	{ USB_DEVICE(0x085a, 0x0008) }, /* PortGear Ethernet Adapter */
	{ USB_DEVICE(0x085a, 0x0009) }, /* PortGear Ethernet Adapter */
	{ USB_DEVICE(0x087d, 0x5704) }, /* Jaton USB Ethernet Device Adapter */
	{ USB_DEVICE(0x0951, 0x0008) }, /* Kingston Technology USB Ethernet Adapter */
	{ USB_DEVICE(0x095a, 0x3003) }, /* Portsmith Express Ethernet Adapter */
	{ USB_DEVICE(0x10bd, 0x1427) }, /* ASANTE USB To Ethernet Adapter */
	{ USB_DEVICE(0x1342, 0x0204) }, /* Mobility USB-Ethernet Adapter */
	{ USB_DEVICE(0x13d2, 0x0400) }, /* Shark Pocket Adapter */
	{ USB_DEVICE(0x1485, 0x0001) },	/* Silicom U2E */
	{ USB_DEVICE(0x1485, 0x0002) }, /* Psion Dacom Gold Port Ethernet */
	{ USB_DEVICE(0x1645, 0x0005) }, /* Entrega E45 */
	{ USB_DEVICE(0x1645, 0x0008) }, /* Entrega USB Ethernet Adapter */
	{ USB_DEVICE(0x1645, 0x8005) }, /* PortGear Ethernet Adapter */
	{ USB_DEVICE(0x1668, 0x0323) }, /* Actiontec USB Ethernet */
	{ USB_DEVICE(0x2001, 0x4000) }, /* D-link DSB-650C */
	{} /* Null terminator */
};

MODULE_DEVICE_TABLE (usb, usb_klsi_table);

/****************************************************************
 *     kaweth_driver
 ****************************************************************/
static struct usb_driver kaweth_driver = {
	.name =		driver_name,
	.probe =	kaweth_probe,
	.disconnect =	kaweth_disconnect,
	.suspend =	kaweth_suspend,
	.resume =	kaweth_resume,
	.id_table =     usb_klsi_table,
	.supports_autosuspend =	1,
	.disable_hub_initiated_lpm = 1,
};

typedef __u8 eth_addr_t[6];

/****************************************************************
 *     usb_eth_dev
 ****************************************************************/
struct usb_eth_dev {
	char *name;
	__u16 vendor;
	__u16 device;
	void *pdata;
};

/****************************************************************
 *     kaweth_ethernet_configuration
 *     Refer Table 8
 ****************************************************************/
struct kaweth_ethernet_configuration
{
	__u8 size;
	__u8 reserved1;
	__u8 reserved2;
	eth_addr_t hw_addr;
	__u32 statistics_mask;
	__le16 segment_size;
	__u16 max_multicast_filters;
	__u8 reserved3;
} __packed;

/****************************************************************
 *     kaweth_device
 ****************************************************************/
struct kaweth_device
{
	spinlock_t device_lock;

	__u32 status;
	int end;
	int suspend_lowmem_rx;
	int suspend_lowmem_ctrl;
	int linkstate;
	int opened;
	struct delayed_work lowmem_work;

	struct usb_device *dev;
	struct usb_interface *intf;
	struct net_device *net;
	wait_queue_head_t term_wait;

	struct urb *rx_urb;
	struct urb *tx_urb;
	struct urb *irq_urb;

	dma_addr_t intbufferhandle;
	__u8 *intbuffer;
	dma_addr_t rxbufferhandle;
	__u8 *rx_buf;

	
	struct sk_buff *tx_skb;

	__u8 *firmware_buf;
	__u8 scratch[KAWETH_SCRATCH_SIZE];
	__u16 packet_filter_bitmap;

	struct kaweth_ethernet_configuration configuration;
};

/****************************************************************
<<<<<<< HEAD
 *     kaweth_control
 ****************************************************************/
static int kaweth_control(struct kaweth_device *kaweth,
			  unsigned int pipe,
			  __u8 request,
			  __u8 requesttype,
			  __u16 value,
			  __u16 index,
			  void *data,
			  __u16 size,
			  int timeout)
{
	struct usb_ctrlrequest *dr;
	int retval;

	if(in_interrupt()) {
		netdev_dbg(kaweth->net, "in_interrupt()\n");
		return -EBUSY;
	}

	dr = kmalloc(sizeof(struct usb_ctrlrequest), GFP_ATOMIC);
	if (!dr)
		return -ENOMEM;

	dr->bRequestType = requesttype;
	dr->bRequest = request;
	dr->wValue = cpu_to_le16(value);
	dr->wIndex = cpu_to_le16(index);
	dr->wLength = cpu_to_le16(size);

	retval = kaweth_internal_control_msg(kaweth->dev,
					     pipe,
					     dr,
					     data,
					     size,
					     timeout);

	kfree(dr);
	return retval;
}

/****************************************************************
=======
>>>>>>> 24b8d41d
 *     kaweth_read_configuration
 ****************************************************************/
static int kaweth_read_configuration(struct kaweth_device *kaweth)
{
<<<<<<< HEAD
	int retval;

	retval = kaweth_control(kaweth,
				usb_rcvctrlpipe(kaweth->dev, 0),
=======
	return usb_control_msg(kaweth->dev, usb_rcvctrlpipe(kaweth->dev, 0),
>>>>>>> 24b8d41d
				KAWETH_COMMAND_GET_ETHERNET_DESC,
				USB_TYPE_VENDOR | USB_DIR_IN | USB_RECIP_DEVICE,
				0, 0,
				&kaweth->configuration,
				sizeof(kaweth->configuration),
				KAWETH_CONTROL_TIMEOUT);
}

/****************************************************************
 *     kaweth_set_urb_size
 ****************************************************************/
static int kaweth_set_urb_size(struct kaweth_device *kaweth, __u16 urb_size)
{
	netdev_dbg(kaweth->net, "Setting URB size to %d\n", (unsigned)urb_size);

	return usb_control_msg(kaweth->dev, usb_sndctrlpipe(kaweth->dev, 0),
			       KAWETH_COMMAND_SET_URB_SIZE,
			       USB_TYPE_VENDOR | USB_DIR_OUT | USB_RECIP_DEVICE,
			       urb_size, 0,
			       &kaweth->scratch, 0,
			       KAWETH_CONTROL_TIMEOUT);
}

/****************************************************************
 *     kaweth_set_sofs_wait
 ****************************************************************/
static int kaweth_set_sofs_wait(struct kaweth_device *kaweth, __u16 sofs_wait)
{
	netdev_dbg(kaweth->net, "Set SOFS wait to %d\n", (unsigned)sofs_wait);

	return usb_control_msg(kaweth->dev, usb_sndctrlpipe(kaweth->dev, 0),
			       KAWETH_COMMAND_SET_SOFS_WAIT,
			       USB_TYPE_VENDOR | USB_DIR_OUT | USB_RECIP_DEVICE,
			       sofs_wait, 0,
			       &kaweth->scratch, 0,
			       KAWETH_CONTROL_TIMEOUT);
}

/****************************************************************
 *     kaweth_set_receive_filter
 ****************************************************************/
static int kaweth_set_receive_filter(struct kaweth_device *kaweth,
				     __u16 receive_filter)
{
	netdev_dbg(kaweth->net, "Set receive filter to %d\n",
		   (unsigned)receive_filter);

	return usb_control_msg(kaweth->dev, usb_sndctrlpipe(kaweth->dev, 0),
			       KAWETH_COMMAND_SET_PACKET_FILTER,
			       USB_TYPE_VENDOR | USB_DIR_OUT | USB_RECIP_DEVICE,
			       receive_filter, 0,
			       &kaweth->scratch, 0,
			       KAWETH_CONTROL_TIMEOUT);
}

/****************************************************************
 *     kaweth_download_firmware
 ****************************************************************/
static int kaweth_download_firmware(struct kaweth_device *kaweth,
				    const char *fwname,
				    __u8 interrupt,
				    __u8 type)
{
	const struct firmware *fw;
	int data_len;
	int ret;

	ret = request_firmware(&fw, fwname, &kaweth->dev->dev);
	if (ret) {
		dev_err(&kaweth->intf->dev, "Firmware request failed\n");
		return ret;
	}

	if (fw->size > KAWETH_FIRMWARE_BUF_SIZE) {
		dev_err(&kaweth->intf->dev, "Firmware too big: %zu\n",
			fw->size);
		release_firmware(fw);
		return -ENOSPC;
	}
	data_len = fw->size;
	memcpy(kaweth->firmware_buf, fw->data, fw->size);

	release_firmware(fw);

	kaweth->firmware_buf[2] = (data_len & 0xFF) - 7;
	kaweth->firmware_buf[3] = data_len >> 8;
	kaweth->firmware_buf[4] = type;
	kaweth->firmware_buf[5] = interrupt;

	netdev_dbg(kaweth->net, "High: %i, Low:%i\n", kaweth->firmware_buf[3],
		   kaweth->firmware_buf[2]);

	netdev_dbg(kaweth->net,
		   "Downloading firmware at %p to kaweth device at %p\n",
		   kaweth->firmware_buf, kaweth);
	netdev_dbg(kaweth->net, "Firmware length: %d\n", data_len);

	return usb_control_msg(kaweth->dev, usb_sndctrlpipe(kaweth->dev, 0),
			      KAWETH_COMMAND_SCAN,
			      USB_TYPE_VENDOR | USB_DIR_OUT | USB_RECIP_DEVICE,
			      0, 0,
			      kaweth->firmware_buf, data_len,
			      KAWETH_CONTROL_TIMEOUT);
}

/****************************************************************
 *     kaweth_trigger_firmware
 ****************************************************************/
static int kaweth_trigger_firmware(struct kaweth_device *kaweth,
				   __u8 interrupt)
{
	kaweth->firmware_buf[0] = 0xB6;
	kaweth->firmware_buf[1] = 0xC3;
	kaweth->firmware_buf[2] = 0x01;
	kaweth->firmware_buf[3] = 0x00;
	kaweth->firmware_buf[4] = 0x06;
	kaweth->firmware_buf[5] = interrupt;
	kaweth->firmware_buf[6] = 0x00;
	kaweth->firmware_buf[7] = 0x00;

<<<<<<< HEAD
	return kaweth_control(kaweth,
			      usb_sndctrlpipe(kaweth->dev, 0),
			      KAWETH_COMMAND_SCAN,
			      USB_TYPE_VENDOR | USB_DIR_OUT | USB_RECIP_DEVICE,
			      0,
			      0,
			      (void *)kaweth->firmware_buf,
			      8,
			      KAWETH_CONTROL_TIMEOUT);
=======
	return usb_control_msg(kaweth->dev, usb_sndctrlpipe(kaweth->dev, 0),
			       KAWETH_COMMAND_SCAN,
			       USB_TYPE_VENDOR | USB_DIR_OUT | USB_RECIP_DEVICE,
			       0, 0,
			       (void *)kaweth->firmware_buf, 8,
			       KAWETH_CONTROL_TIMEOUT);
>>>>>>> 24b8d41d
}

/****************************************************************
 *     kaweth_reset
 ****************************************************************/
static int kaweth_reset(struct kaweth_device *kaweth)
{
	int result;

	result = usb_reset_configuration(kaweth->dev);
	mdelay(10);

	netdev_dbg(kaweth->net, "kaweth_reset() returns %d.\n", result);

	return result;
}

static void kaweth_usb_receive(struct urb *);
static int kaweth_resubmit_rx_urb(struct kaweth_device *, gfp_t);

/****************************************************************
	int_callback
*****************************************************************/

static void kaweth_resubmit_int_urb(struct kaweth_device *kaweth, gfp_t mf)
{
	int status;

	status = usb_submit_urb (kaweth->irq_urb, mf);
	if (unlikely(status == -ENOMEM)) {
		kaweth->suspend_lowmem_ctrl = 1;
		schedule_delayed_work(&kaweth->lowmem_work, HZ/4);
	} else {
		kaweth->suspend_lowmem_ctrl = 0;
	}

	if (status)
		dev_err(&kaweth->intf->dev,
			"can't resubmit intr, %s-%s, status %d\n",
			kaweth->dev->bus->bus_name,
			kaweth->dev->devpath, status);
}

static void int_callback(struct urb *u)
{
	struct kaweth_device *kaweth = u->context;
	int act_state;
	int status = u->status;

	switch (status) {
	case 0:			/* success */
		break;
	case -ECONNRESET:	/* unlink */
	case -ENOENT:
	case -ESHUTDOWN:
		return;
	/* -EPIPE:  should clear the halt */
	default:		/* error */
		goto resubmit;
	}

	/* we check the link state to report changes */
	if (kaweth->linkstate != (act_state = ( kaweth->intbuffer[STATE_OFFSET] | STATE_MASK) >> STATE_SHIFT)) {
		if (act_state)
			netif_carrier_on(kaweth->net);
		else
			netif_carrier_off(kaweth->net);

		kaweth->linkstate = act_state;
	}
resubmit:
	kaweth_resubmit_int_urb(kaweth, GFP_ATOMIC);
}

static void kaweth_resubmit_tl(struct work_struct *work)
{
	struct kaweth_device *kaweth =
		container_of(work, struct kaweth_device, lowmem_work.work);

	if (IS_BLOCKED(kaweth->status))
		return;

	if (kaweth->suspend_lowmem_rx)
		kaweth_resubmit_rx_urb(kaweth, GFP_NOIO);

	if (kaweth->suspend_lowmem_ctrl)
		kaweth_resubmit_int_urb(kaweth, GFP_NOIO);
}


/****************************************************************
 *     kaweth_resubmit_rx_urb
 ****************************************************************/
static int kaweth_resubmit_rx_urb(struct kaweth_device *kaweth,
						gfp_t mem_flags)
{
	int result;

	usb_fill_bulk_urb(kaweth->rx_urb,
		      kaweth->dev,
		      usb_rcvbulkpipe(kaweth->dev, 1),
		      kaweth->rx_buf,
		      KAWETH_BUF_SIZE,
		      kaweth_usb_receive,
		      kaweth);
	kaweth->rx_urb->transfer_flags |= URB_NO_TRANSFER_DMA_MAP;
	kaweth->rx_urb->transfer_dma = kaweth->rxbufferhandle;

	if((result = usb_submit_urb(kaweth->rx_urb, mem_flags))) {
		if (result == -ENOMEM) {
			kaweth->suspend_lowmem_rx = 1;
			schedule_delayed_work(&kaweth->lowmem_work, HZ/4);
		}
		dev_err(&kaweth->intf->dev, "resubmitting rx_urb %d failed\n",
			result);
	} else {
		kaweth->suspend_lowmem_rx = 0;
	}

	return result;
}

static void kaweth_async_set_rx_mode(struct kaweth_device *kaweth,
				     bool may_sleep);

/****************************************************************
 *     kaweth_usb_receive
 ****************************************************************/
static void kaweth_usb_receive(struct urb *urb)
{
	struct device *dev = &urb->dev->dev;
	struct kaweth_device *kaweth = urb->context;
	struct net_device *net = kaweth->net;
	int status = urb->status;
	unsigned long flags;
	int count = urb->actual_length;
	int count2 = urb->transfer_buffer_length;

	__u16 pkt_len = le16_to_cpup((__le16 *)kaweth->rx_buf);

	struct sk_buff *skb;

	if (unlikely(status == -EPIPE)) {
		net->stats.rx_errors++;
		kaweth->end = 1;
		wake_up(&kaweth->term_wait);
		dev_dbg(dev, "Status was -EPIPE.\n");
		return;
	}
	if (unlikely(status == -ECONNRESET || status == -ESHUTDOWN)) {
		/* we are killed - set a flag and wake the disconnect handler */
		kaweth->end = 1;
		wake_up(&kaweth->term_wait);
		dev_dbg(dev, "Status was -ECONNRESET or -ESHUTDOWN.\n");
		return;
	}
	if (unlikely(status == -EPROTO || status == -ETIME ||
		     status == -EILSEQ)) {
		net->stats.rx_errors++;
		dev_dbg(dev, "Status was -EPROTO, -ETIME, or -EILSEQ.\n");
		return;
	}
	if (unlikely(status == -EOVERFLOW)) {
		net->stats.rx_errors++;
		dev_dbg(dev, "Status was -EOVERFLOW.\n");
	}
	spin_lock_irqsave(&kaweth->device_lock, flags);
	if (IS_BLOCKED(kaweth->status)) {
		spin_unlock_irqrestore(&kaweth->device_lock, flags);
		return;
	}
	spin_unlock_irqrestore(&kaweth->device_lock, flags);

	if(status && status != -EREMOTEIO && count != 1) {
		dev_err(&kaweth->intf->dev,
			"%s RX status: %d count: %d packet_len: %d\n",
			net->name, status, count, (int)pkt_len);
		kaweth_resubmit_rx_urb(kaweth, GFP_ATOMIC);
                return;
	}

	if(kaweth->net && (count > 2)) {
		if(pkt_len > (count - 2)) {
			dev_err(&kaweth->intf->dev,
				"Packet length too long for USB frame (pkt_len: %x, count: %x)\n",
				pkt_len, count);
			dev_err(&kaweth->intf->dev, "Packet len & 2047: %x\n",
				pkt_len & 2047);
			dev_err(&kaweth->intf->dev, "Count 2: %x\n", count2);
		        kaweth_resubmit_rx_urb(kaweth, GFP_ATOMIC);
                        return;
                }

		if(!(skb = dev_alloc_skb(pkt_len+2))) {
		        kaweth_resubmit_rx_urb(kaweth, GFP_ATOMIC);
                        return;
		}

		skb_reserve(skb, 2);    /* Align IP on 16 byte boundaries */

		skb_copy_to_linear_data(skb, kaweth->rx_buf + 2, pkt_len);

		skb_put(skb, pkt_len);

		skb->protocol = eth_type_trans(skb, net);

		netif_rx(skb);

		net->stats.rx_packets++;
		net->stats.rx_bytes += pkt_len;
	}

	kaweth_resubmit_rx_urb(kaweth, GFP_ATOMIC);
}

/****************************************************************
 *     kaweth_open
 ****************************************************************/
static int kaweth_open(struct net_device *net)
{
	struct kaweth_device *kaweth = netdev_priv(net);
	int res;

	res = usb_autopm_get_interface(kaweth->intf);
	if (res) {
		dev_err(&kaweth->intf->dev, "Interface cannot be resumed.\n");
		return -EIO;
	}
	res = kaweth_resubmit_rx_urb(kaweth, GFP_KERNEL);
	if (res)
		goto err_out;

	usb_fill_int_urb(
		kaweth->irq_urb,
		kaweth->dev,
		usb_rcvintpipe(kaweth->dev, 3),
		kaweth->intbuffer,
		INTBUFFERSIZE,
		int_callback,
		kaweth,
		250); /* overriding the descriptor */
	kaweth->irq_urb->transfer_dma = kaweth->intbufferhandle;
	kaweth->irq_urb->transfer_flags |= URB_NO_TRANSFER_DMA_MAP;

	res = usb_submit_urb(kaweth->irq_urb, GFP_KERNEL);
	if (res) {
		usb_kill_urb(kaweth->rx_urb);
		goto err_out;
	}
	kaweth->opened = 1;

	netif_start_queue(net);

	kaweth_async_set_rx_mode(kaweth, true);
	return 0;

err_out:
	usb_autopm_put_interface(kaweth->intf);
	return -EIO;
}

/****************************************************************
 *     kaweth_kill_urbs
 ****************************************************************/
static void kaweth_kill_urbs(struct kaweth_device *kaweth)
{
	usb_kill_urb(kaweth->irq_urb);
	usb_kill_urb(kaweth->rx_urb);
	usb_kill_urb(kaweth->tx_urb);

	cancel_delayed_work_sync(&kaweth->lowmem_work);

	/* a scheduled work may have resubmitted,
	   we hit them again */
	usb_kill_urb(kaweth->irq_urb);
	usb_kill_urb(kaweth->rx_urb);
}

/****************************************************************
 *     kaweth_close
 ****************************************************************/
static int kaweth_close(struct net_device *net)
{
	struct kaweth_device *kaweth = netdev_priv(net);

	netif_stop_queue(net);
	kaweth->opened = 0;

	kaweth->status |= KAWETH_STATUS_CLOSING;

	kaweth_kill_urbs(kaweth);

	kaweth->status &= ~KAWETH_STATUS_CLOSING;

	usb_autopm_put_interface(kaweth->intf);

	return 0;
}

static u32 kaweth_get_link(struct net_device *dev)
{
	struct kaweth_device *kaweth = netdev_priv(dev);

	return kaweth->linkstate;
}

static const struct ethtool_ops ops = {
	.get_link	= kaweth_get_link
};

/****************************************************************
 *     kaweth_usb_transmit_complete
 ****************************************************************/
static void kaweth_usb_transmit_complete(struct urb *urb)
{
	struct kaweth_device *kaweth = urb->context;
	struct sk_buff *skb = kaweth->tx_skb;
	int status = urb->status;

	if (unlikely(status != 0))
		if (status != -ENOENT)
			dev_dbg(&urb->dev->dev, "%s: TX status %d.\n",
				kaweth->net->name, status);

	netif_wake_queue(kaweth->net);
	dev_kfree_skb_irq(skb);
}

/****************************************************************
 *     kaweth_start_xmit
 ****************************************************************/
static netdev_tx_t kaweth_start_xmit(struct sk_buff *skb,
					   struct net_device *net)
{
	struct kaweth_device *kaweth = netdev_priv(net);
	__le16 *private_header;

	int res;

	spin_lock_irq(&kaweth->device_lock);

	kaweth_async_set_rx_mode(kaweth, false);
	netif_stop_queue(net);
	if (IS_BLOCKED(kaweth->status)) {
		goto skip;
	}

	/* We now decide whether we can put our special header into the sk_buff */
	if (skb_cow_head(skb, 2)) {
		net->stats.tx_errors++;
		netif_start_queue(net);
		spin_unlock_irq(&kaweth->device_lock);
		dev_kfree_skb_any(skb);
		return NETDEV_TX_OK;
	}

	private_header = __skb_push(skb, 2);
	*private_header = cpu_to_le16(skb->len-2);
	kaweth->tx_skb = skb;

	usb_fill_bulk_urb(kaweth->tx_urb,
		      kaweth->dev,
		      usb_sndbulkpipe(kaweth->dev, 2),
		      private_header,
		      skb->len,
		      kaweth_usb_transmit_complete,
		      kaweth);
	kaweth->end = 0;

	if((res = usb_submit_urb(kaweth->tx_urb, GFP_ATOMIC)))
	{
		dev_warn(&net->dev, "kaweth failed tx_urb %d\n", res);
skip:
		net->stats.tx_errors++;

		netif_start_queue(net);
		dev_kfree_skb_irq(skb);
	}
	else
	{
		net->stats.tx_packets++;
		net->stats.tx_bytes += skb->len;
	}

	spin_unlock_irq(&kaweth->device_lock);

	return NETDEV_TX_OK;
}

/****************************************************************
 *     kaweth_set_rx_mode
 ****************************************************************/
static void kaweth_set_rx_mode(struct net_device *net)
{
	struct kaweth_device *kaweth = netdev_priv(net);

	__u16 packet_filter_bitmap = KAWETH_PACKET_FILTER_DIRECTED |
                                     KAWETH_PACKET_FILTER_BROADCAST |
		                     KAWETH_PACKET_FILTER_MULTICAST;

	netdev_dbg(net, "Setting Rx mode to %d\n", packet_filter_bitmap);

	netif_stop_queue(net);

	if (net->flags & IFF_PROMISC) {
		packet_filter_bitmap |= KAWETH_PACKET_FILTER_PROMISCUOUS;
	}
	else if (!netdev_mc_empty(net) || (net->flags & IFF_ALLMULTI)) {
		packet_filter_bitmap |= KAWETH_PACKET_FILTER_ALL_MULTICAST;
	}

	kaweth->packet_filter_bitmap = packet_filter_bitmap;
	netif_wake_queue(net);
}

/****************************************************************
 *     kaweth_async_set_rx_mode
 ****************************************************************/
static void kaweth_async_set_rx_mode(struct kaweth_device *kaweth,
				     bool may_sleep)
{
	int ret;
	__u16 packet_filter_bitmap = kaweth->packet_filter_bitmap;

	kaweth->packet_filter_bitmap = 0;
	if (packet_filter_bitmap == 0)
		return;

	if (!may_sleep)
		return;

	ret = usb_control_msg(kaweth->dev, usb_sndctrlpipe(kaweth->dev, 0),
			      KAWETH_COMMAND_SET_PACKET_FILTER,
			      USB_TYPE_VENDOR | USB_DIR_OUT | USB_RECIP_DEVICE,
			      packet_filter_bitmap, 0,
			      &kaweth->scratch, 0,
			      KAWETH_CONTROL_TIMEOUT);
	if (ret < 0)
		dev_err(&kaweth->intf->dev, "Failed to set Rx mode: %d\n",
			ret);
	else
		netdev_dbg(kaweth->net, "Set Rx mode to %d\n",
			   packet_filter_bitmap);
}

/****************************************************************
 *     kaweth_tx_timeout
 ****************************************************************/
static void kaweth_tx_timeout(struct net_device *net, unsigned int txqueue)
{
	struct kaweth_device *kaweth = netdev_priv(net);

	dev_warn(&net->dev, "%s: Tx timed out. Resetting.\n", net->name);
<<<<<<< HEAD
	kaweth->stats.tx_errors++;
=======
	net->stats.tx_errors++;
>>>>>>> 24b8d41d
	netif_trans_update(net);

	usb_unlink_urb(kaweth->tx_urb);
}

/****************************************************************
 *     kaweth_suspend
 ****************************************************************/
static int kaweth_suspend(struct usb_interface *intf, pm_message_t message)
{
	struct kaweth_device *kaweth = usb_get_intfdata(intf);
	unsigned long flags;

	spin_lock_irqsave(&kaweth->device_lock, flags);
	kaweth->status |= KAWETH_STATUS_SUSPENDING;
	spin_unlock_irqrestore(&kaweth->device_lock, flags);

	kaweth_kill_urbs(kaweth);
	return 0;
}

/****************************************************************
 *     kaweth_resume
 ****************************************************************/
static int kaweth_resume(struct usb_interface *intf)
{
	struct kaweth_device *kaweth = usb_get_intfdata(intf);
	unsigned long flags;

	spin_lock_irqsave(&kaweth->device_lock, flags);
	kaweth->status &= ~KAWETH_STATUS_SUSPENDING;
	spin_unlock_irqrestore(&kaweth->device_lock, flags);

	if (!kaweth->opened)
		return 0;
	kaweth_resubmit_rx_urb(kaweth, GFP_NOIO);
	kaweth_resubmit_int_urb(kaweth, GFP_NOIO);

	return 0;
}

/****************************************************************
 *     kaweth_probe
 ****************************************************************/


static const struct net_device_ops kaweth_netdev_ops = {
	.ndo_open =			kaweth_open,
	.ndo_stop =			kaweth_close,
	.ndo_start_xmit =		kaweth_start_xmit,
	.ndo_tx_timeout =		kaweth_tx_timeout,
	.ndo_set_rx_mode =		kaweth_set_rx_mode,
	.ndo_set_mac_address =		eth_mac_addr,
	.ndo_validate_addr =		eth_validate_addr,
};

static int kaweth_probe(
		struct usb_interface *intf,
		const struct usb_device_id *id      /* from id_table */
	)
{
	struct device *dev = &intf->dev;
	struct usb_device *udev = interface_to_usbdev(intf);
	struct kaweth_device *kaweth;
	struct net_device *netdev;
	const eth_addr_t bcast_addr = { 0xFF, 0xFF, 0xFF, 0xFF, 0xFF, 0xFF };
	int result = 0;
	int rv = -EIO;

	dev_dbg(dev,
		"Kawasaki Device Probe (Device number:%d): 0x%4.4x:0x%4.4x:0x%4.4x\n",
		udev->devnum, le16_to_cpu(udev->descriptor.idVendor),
		le16_to_cpu(udev->descriptor.idProduct),
		le16_to_cpu(udev->descriptor.bcdDevice));

	dev_dbg(dev, "Device at %p\n", udev);

	dev_dbg(dev, "Descriptor length: %x type: %x\n",
		(int)udev->descriptor.bLength,
		(int)udev->descriptor.bDescriptorType);

	netdev = alloc_etherdev(sizeof(*kaweth));
	if (!netdev)
		return -ENOMEM;

	kaweth = netdev_priv(netdev);
	kaweth->dev = udev;
	kaweth->net = netdev;
	kaweth->intf = intf;

	spin_lock_init(&kaweth->device_lock);
	init_waitqueue_head(&kaweth->term_wait);

	dev_dbg(dev, "Resetting.\n");

	kaweth_reset(kaweth);

	/*
	 * If high byte of bcdDevice is nonzero, firmware is already
	 * downloaded. Don't try to do it again, or we'll hang the device.
	 */

	if (le16_to_cpu(udev->descriptor.bcdDevice) >> 8) {
		dev_info(dev, "Firmware present in device.\n");
	} else {
		/* Download the firmware */
		dev_info(dev, "Downloading firmware...\n");
		kaweth->firmware_buf = (__u8 *)__get_free_page(GFP_KERNEL);
		if (!kaweth->firmware_buf) {
			rv = -ENOMEM;
			goto err_free_netdev;
		}
		if ((result = kaweth_download_firmware(kaweth,
						      "kaweth/new_code.bin",
						      100,
						      2)) < 0) {
			dev_err(dev, "Error downloading firmware (%d)\n",
				result);
			goto err_fw;
		}

		if ((result = kaweth_download_firmware(kaweth,
						      "kaweth/new_code_fix.bin",
						      100,
						      3)) < 0) {
			dev_err(dev, "Error downloading firmware fix (%d)\n",
				result);
			goto err_fw;
		}

		if ((result = kaweth_download_firmware(kaweth,
						      "kaweth/trigger_code.bin",
						      126,
						      2)) < 0) {
			dev_err(dev, "Error downloading trigger code (%d)\n",
				result);
			goto err_fw;

		}

		if ((result = kaweth_download_firmware(kaweth,
						      "kaweth/trigger_code_fix.bin",
						      126,
						      3)) < 0) {
			dev_err(dev, "Error downloading trigger code fix (%d)\n", result);
			goto err_fw;
		}


		if ((result = kaweth_trigger_firmware(kaweth, 126)) < 0) {
			dev_err(dev, "Error triggering firmware (%d)\n", result);
			goto err_fw;
		}

		/* Device will now disappear for a moment...  */
		dev_info(dev, "Firmware loaded.  I'll be back...\n");
err_fw:
		free_page((unsigned long)kaweth->firmware_buf);
		free_netdev(netdev);
		return -EIO;
	}

	result = kaweth_read_configuration(kaweth);

	if(result < 0) {
		dev_err(dev, "Error reading configuration (%d), no net device created\n", result);
		goto err_free_netdev;
	}

	dev_info(dev, "Statistics collection: %x\n", kaweth->configuration.statistics_mask);
	dev_info(dev, "Multicast filter limit: %x\n", kaweth->configuration.max_multicast_filters & ((1 << 15) - 1));
	dev_info(dev, "MTU: %d\n", le16_to_cpu(kaweth->configuration.segment_size));
	dev_info(dev, "Read MAC address %pM\n", kaweth->configuration.hw_addr);

	if(!memcmp(&kaweth->configuration.hw_addr,
                   &bcast_addr,
		   sizeof(bcast_addr))) {
		dev_err(dev, "Firmware not functioning properly, no net device created\n");
		goto err_free_netdev;
	}

	if(kaweth_set_urb_size(kaweth, KAWETH_BUF_SIZE) < 0) {
		dev_dbg(dev, "Error setting URB size\n");
		goto err_free_netdev;
	}

	if(kaweth_set_sofs_wait(kaweth, KAWETH_SOFS_TO_WAIT) < 0) {
		dev_err(dev, "Error setting SOFS wait\n");
		goto err_free_netdev;
	}

	result = kaweth_set_receive_filter(kaweth,
                                           KAWETH_PACKET_FILTER_DIRECTED |
                                           KAWETH_PACKET_FILTER_BROADCAST |
                                           KAWETH_PACKET_FILTER_MULTICAST);

	if(result < 0) {
		dev_err(dev, "Error setting receive filter\n");
		goto err_free_netdev;
	}

	dev_dbg(dev, "Initializing net device.\n");

	kaweth->tx_urb = usb_alloc_urb(0, GFP_KERNEL);
	if (!kaweth->tx_urb)
		goto err_free_netdev;
	kaweth->rx_urb = usb_alloc_urb(0, GFP_KERNEL);
	if (!kaweth->rx_urb)
		goto err_only_tx;
	kaweth->irq_urb = usb_alloc_urb(0, GFP_KERNEL);
	if (!kaweth->irq_urb)
		goto err_tx_and_rx;

	kaweth->intbuffer = usb_alloc_coherent(	kaweth->dev,
						INTBUFFERSIZE,
						GFP_KERNEL,
						&kaweth->intbufferhandle);
	if (!kaweth->intbuffer)
		goto err_tx_and_rx_and_irq;
	kaweth->rx_buf = usb_alloc_coherent(	kaweth->dev,
						KAWETH_BUF_SIZE,
						GFP_KERNEL,
						&kaweth->rxbufferhandle);
	if (!kaweth->rx_buf)
		goto err_all_but_rxbuf;

	memcpy(netdev->broadcast, &bcast_addr, sizeof(bcast_addr));
	memcpy(netdev->dev_addr, &kaweth->configuration.hw_addr,
               sizeof(kaweth->configuration.hw_addr));

	netdev->netdev_ops = &kaweth_netdev_ops;
	netdev->watchdog_timeo = KAWETH_TX_TIMEOUT;
	netdev->mtu = le16_to_cpu(kaweth->configuration.segment_size);
	netdev->ethtool_ops = &ops;

	/* kaweth is zeroed as part of alloc_netdev */
	INIT_DELAYED_WORK(&kaweth->lowmem_work, kaweth_resubmit_tl);
	usb_set_intfdata(intf, kaweth);

	SET_NETDEV_DEV(netdev, dev);
	if (register_netdev(netdev) != 0) {
		dev_err(dev, "Error registering netdev.\n");
		goto err_intfdata;
	}

	dev_info(dev, "kaweth interface created at %s\n",
		 kaweth->net->name);

	return 0;

err_intfdata:
	usb_set_intfdata(intf, NULL);
	usb_free_coherent(kaweth->dev, KAWETH_BUF_SIZE, (void *)kaweth->rx_buf, kaweth->rxbufferhandle);
err_all_but_rxbuf:
	usb_free_coherent(kaweth->dev, INTBUFFERSIZE, (void *)kaweth->intbuffer, kaweth->intbufferhandle);
err_tx_and_rx_and_irq:
	usb_free_urb(kaweth->irq_urb);
err_tx_and_rx:
	usb_free_urb(kaweth->rx_urb);
err_only_tx:
	usb_free_urb(kaweth->tx_urb);
err_free_netdev:
	free_netdev(netdev);

	return rv;
}

/****************************************************************
 *     kaweth_disconnect
 ****************************************************************/
static void kaweth_disconnect(struct usb_interface *intf)
{
	struct kaweth_device *kaweth = usb_get_intfdata(intf);
	struct net_device *netdev;

	usb_set_intfdata(intf, NULL);
	if (!kaweth) {
		dev_warn(&intf->dev, "unregistering non-existent device\n");
		return;
	}
	netdev = kaweth->net;

	netdev_dbg(kaweth->net, "Unregistering net device\n");
	unregister_netdev(netdev);

	usb_free_urb(kaweth->rx_urb);
	usb_free_urb(kaweth->tx_urb);
	usb_free_urb(kaweth->irq_urb);

	usb_free_coherent(kaweth->dev, KAWETH_BUF_SIZE, (void *)kaweth->rx_buf, kaweth->rxbufferhandle);
	usb_free_coherent(kaweth->dev, INTBUFFERSIZE, (void *)kaweth->intbuffer, kaweth->intbufferhandle);

	free_netdev(netdev);
}


module_usb_driver(kaweth_driver);<|MERGE_RESOLUTION|>--- conflicted
+++ resolved
@@ -232,63 +232,11 @@
 };
 
 /****************************************************************
-<<<<<<< HEAD
- *     kaweth_control
- ****************************************************************/
-static int kaweth_control(struct kaweth_device *kaweth,
-			  unsigned int pipe,
-			  __u8 request,
-			  __u8 requesttype,
-			  __u16 value,
-			  __u16 index,
-			  void *data,
-			  __u16 size,
-			  int timeout)
-{
-	struct usb_ctrlrequest *dr;
-	int retval;
-
-	if(in_interrupt()) {
-		netdev_dbg(kaweth->net, "in_interrupt()\n");
-		return -EBUSY;
-	}
-
-	dr = kmalloc(sizeof(struct usb_ctrlrequest), GFP_ATOMIC);
-	if (!dr)
-		return -ENOMEM;
-
-	dr->bRequestType = requesttype;
-	dr->bRequest = request;
-	dr->wValue = cpu_to_le16(value);
-	dr->wIndex = cpu_to_le16(index);
-	dr->wLength = cpu_to_le16(size);
-
-	retval = kaweth_internal_control_msg(kaweth->dev,
-					     pipe,
-					     dr,
-					     data,
-					     size,
-					     timeout);
-
-	kfree(dr);
-	return retval;
-}
-
-/****************************************************************
-=======
->>>>>>> 24b8d41d
  *     kaweth_read_configuration
  ****************************************************************/
 static int kaweth_read_configuration(struct kaweth_device *kaweth)
 {
-<<<<<<< HEAD
-	int retval;
-
-	retval = kaweth_control(kaweth,
-				usb_rcvctrlpipe(kaweth->dev, 0),
-=======
 	return usb_control_msg(kaweth->dev, usb_rcvctrlpipe(kaweth->dev, 0),
->>>>>>> 24b8d41d
 				KAWETH_COMMAND_GET_ETHERNET_DESC,
 				USB_TYPE_VENDOR | USB_DIR_IN | USB_RECIP_DEVICE,
 				0, 0,
@@ -409,24 +357,12 @@
 	kaweth->firmware_buf[6] = 0x00;
 	kaweth->firmware_buf[7] = 0x00;
 
-<<<<<<< HEAD
-	return kaweth_control(kaweth,
-			      usb_sndctrlpipe(kaweth->dev, 0),
-			      KAWETH_COMMAND_SCAN,
-			      USB_TYPE_VENDOR | USB_DIR_OUT | USB_RECIP_DEVICE,
-			      0,
-			      0,
-			      (void *)kaweth->firmware_buf,
-			      8,
-			      KAWETH_CONTROL_TIMEOUT);
-=======
 	return usb_control_msg(kaweth->dev, usb_sndctrlpipe(kaweth->dev, 0),
 			       KAWETH_COMMAND_SCAN,
 			       USB_TYPE_VENDOR | USB_DIR_OUT | USB_RECIP_DEVICE,
 			       0, 0,
 			       (void *)kaweth->firmware_buf, 8,
 			       KAWETH_CONTROL_TIMEOUT);
->>>>>>> 24b8d41d
 }
 
 /****************************************************************
@@ -880,11 +816,7 @@
 	struct kaweth_device *kaweth = netdev_priv(net);
 
 	dev_warn(&net->dev, "%s: Tx timed out. Resetting.\n", net->name);
-<<<<<<< HEAD
-	kaweth->stats.tx_errors++;
-=======
 	net->stats.tx_errors++;
->>>>>>> 24b8d41d
 	netif_trans_update(net);
 
 	usb_unlink_urb(kaweth->tx_urb);
