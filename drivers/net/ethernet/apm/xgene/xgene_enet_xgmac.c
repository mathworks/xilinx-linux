// SPDX-License-Identifier: GPL-2.0-or-later
/* Applied Micro X-Gene SoC Ethernet Driver
 *
 * Copyright (c) 2014, Applied Micro Circuits Corporation
 * Authors: Iyappan Subramanian <isubramanian@apm.com>
 *	    Keyur Chudgar <kchudgar@apm.com>
 */

#include <linux/of_gpio.h>
#include <linux/gpio.h>
#include "xgene_enet_main.h"
#include "xgene_enet_hw.h"
#include "xgene_enet_xgmac.h"

static void xgene_enet_wr_csr(struct xgene_enet_pdata *pdata,
			      u32 offset, u32 val)
{
	void __iomem *addr = pdata->eth_csr_addr + offset;

	iowrite32(val, addr);
}

static void xgene_enet_wr_ring_if(struct xgene_enet_pdata *pdata,
				  u32 offset, u32 val)
{
	void __iomem *addr = pdata->eth_ring_if_addr + offset;

	iowrite32(val, addr);
}

static void xgene_enet_wr_diag_csr(struct xgene_enet_pdata *pdata,
				   u32 offset, u32 val)
{
	void __iomem *addr = pdata->eth_diag_csr_addr + offset;

	iowrite32(val, addr);
}

static bool xgene_enet_wr_indirect(void __iomem *addr, void __iomem *wr,
				   void __iomem *cmd, void __iomem *cmd_done,
				   u32 wr_addr, u32 wr_data)
{
	u32 done;
	u8 wait = 10;

	iowrite32(wr_addr, addr);
	iowrite32(wr_data, wr);
	iowrite32(XGENE_ENET_WR_CMD, cmd);

	/* wait for write command to complete */
	while (!(done = ioread32(cmd_done)) && wait--)
		udelay(1);

	if (!done)
		return false;

	iowrite32(0, cmd);

	return true;
}

static void xgene_enet_wr_pcs(struct xgene_enet_pdata *pdata,
			      u32 wr_addr, u32 wr_data)
{
	void __iomem *addr, *wr, *cmd, *cmd_done;

	addr = pdata->pcs_addr + PCS_ADDR_REG_OFFSET;
	wr = pdata->pcs_addr + PCS_WRITE_REG_OFFSET;
	cmd = pdata->pcs_addr + PCS_COMMAND_REG_OFFSET;
	cmd_done = pdata->pcs_addr + PCS_COMMAND_DONE_REG_OFFSET;

	if (!xgene_enet_wr_indirect(addr, wr, cmd, cmd_done, wr_addr, wr_data))
		netdev_err(pdata->ndev, "PCS write failed, addr: %04x\n",
			   wr_addr);
}

<<<<<<< HEAD
static void xgene_enet_wr_pcs(struct xgene_enet_pdata *pdata,
			      u32 wr_addr, u32 wr_data)
{
	void __iomem *addr, *wr, *cmd, *cmd_done;

	addr = pdata->pcs_addr + PCS_ADDR_REG_OFFSET;
	wr = pdata->pcs_addr + PCS_WRITE_REG_OFFSET;
	cmd = pdata->pcs_addr + PCS_COMMAND_REG_OFFSET;
	cmd_done = pdata->pcs_addr + PCS_COMMAND_DONE_REG_OFFSET;

	if (!xgene_enet_wr_indirect(addr, wr, cmd, cmd_done, wr_addr, wr_data))
		netdev_err(pdata->ndev, "PCS write failed, addr: %04x\n",
			   wr_addr);
=======
static void xgene_enet_wr_axg_csr(struct xgene_enet_pdata *pdata,
				  u32 offset, u32 val)
{
	void __iomem *addr = pdata->mcx_mac_csr_addr + offset;

	iowrite32(val, addr);
>>>>>>> 24b8d41d
}

static void xgene_enet_rd_csr(struct xgene_enet_pdata *pdata,
			      u32 offset, u32 *val)
{
	void __iomem *addr = pdata->eth_csr_addr + offset;

	*val = ioread32(addr);
}

static void xgene_enet_rd_diag_csr(struct xgene_enet_pdata *pdata,
				   u32 offset, u32 *val)
{
	void __iomem *addr = pdata->eth_diag_csr_addr + offset;

	*val = ioread32(addr);
}

static bool xgene_enet_rd_indirect(void __iomem *addr, void __iomem *rd,
				   void __iomem *cmd, void __iomem *cmd_done,
				   u32 rd_addr, u32 *rd_data)
{
	u32 done;
	u8 wait = 10;

	iowrite32(rd_addr, addr);
	iowrite32(XGENE_ENET_RD_CMD, cmd);

	/* wait for read command to complete */
	while (!(done = ioread32(cmd_done)) && wait--)
		udelay(1);

	if (!done)
		return false;

	*rd_data = ioread32(rd);
	iowrite32(0, cmd);

	return true;
}

<<<<<<< HEAD
static void xgene_enet_rd_mac(struct xgene_enet_pdata *pdata,
=======
static bool xgene_enet_rd_pcs(struct xgene_enet_pdata *pdata,
>>>>>>> 24b8d41d
			      u32 rd_addr, u32 *rd_data)
{
	void __iomem *addr, *rd, *cmd, *cmd_done;
	bool success;

	addr = pdata->pcs_addr + PCS_ADDR_REG_OFFSET;
	rd = pdata->pcs_addr + PCS_READ_REG_OFFSET;
	cmd = pdata->pcs_addr + PCS_COMMAND_REG_OFFSET;
	cmd_done = pdata->pcs_addr + PCS_COMMAND_DONE_REG_OFFSET;

	success = xgene_enet_rd_indirect(addr, rd, cmd, cmd_done, rd_addr, rd_data);
	if (!success)
		netdev_err(pdata->ndev, "PCS read failed, addr: %04x\n",
			   rd_addr);

	return success;
}

static void xgene_enet_rd_axg_csr(struct xgene_enet_pdata *pdata,
				  u32 offset, u32 *val)
{
	void __iomem *addr = pdata->mcx_mac_csr_addr + offset;

	*val = ioread32(addr);
}

static bool xgene_enet_rd_pcs(struct xgene_enet_pdata *pdata,
			      u32 rd_addr, u32 *rd_data)
{
	void __iomem *addr, *rd, *cmd, *cmd_done;
	bool success;

	addr = pdata->pcs_addr + PCS_ADDR_REG_OFFSET;
	rd = pdata->pcs_addr + PCS_READ_REG_OFFSET;
	cmd = pdata->pcs_addr + PCS_COMMAND_REG_OFFSET;
	cmd_done = pdata->pcs_addr + PCS_COMMAND_DONE_REG_OFFSET;

	success = xgene_enet_rd_indirect(addr, rd, cmd, cmd_done, rd_addr, rd_data);
	if (!success)
		netdev_err(pdata->ndev, "PCS read failed, addr: %04x\n",
			   rd_addr);

	return success;
}

static int xgene_enet_ecc_init(struct xgene_enet_pdata *pdata)
{
	struct net_device *ndev = pdata->ndev;
	u32 data;
	u8 wait = 10;

	xgene_enet_wr_diag_csr(pdata, ENET_CFG_MEM_RAM_SHUTDOWN_ADDR, 0x0);
	do {
		usleep_range(100, 110);
		xgene_enet_rd_diag_csr(pdata, ENET_BLOCK_MEM_RDY_ADDR, &data);
	} while ((data != 0xffffffff) && wait--);

	if (data != 0xffffffff) {
		netdev_err(ndev, "Failed to release memory from shutdown\n");
		return -ENODEV;
	}

	return 0;
}

static void xgene_xgmac_get_drop_cnt(struct xgene_enet_pdata *pdata,
				     u32 *rx, u32 *tx)
{
	u32 count;

	xgene_enet_rd_axg_csr(pdata, XGENET_ICM_ECM_DROP_COUNT_REG0, &count);
	*rx = ICM_DROP_COUNT(count);
	*tx = ECM_DROP_COUNT(count);
	/* Errata: 10GE_4 - ICM_ECM_DROP_COUNT not clear-on-read */
	xgene_enet_rd_axg_csr(pdata, XGENET_ECM_CONFIG0_REG_0, &count);
}

static void xgene_enet_config_ring_if_assoc(struct xgene_enet_pdata *pdata)
{
	xgene_enet_wr_ring_if(pdata, ENET_CFGSSQMIWQASSOC_ADDR, 0);
	xgene_enet_wr_ring_if(pdata, ENET_CFGSSQMIFPQASSOC_ADDR, 0);
	xgene_enet_wr_ring_if(pdata, ENET_CFGSSQMIQMLITEWQASSOC_ADDR, 0);
	xgene_enet_wr_ring_if(pdata, ENET_CFGSSQMIQMLITEFPQASSOC_ADDR, 0);
}

static void xgene_xgmac_reset(struct xgene_enet_pdata *pdata)
{
	xgene_enet_wr_mac(pdata, AXGMAC_CONFIG_0, HSTMACRST);
	xgene_enet_wr_mac(pdata, AXGMAC_CONFIG_0, 0);
}

static void xgene_pcs_reset(struct xgene_enet_pdata *pdata)
{
	u32 data;

	if (!xgene_enet_rd_pcs(pdata, PCS_CONTROL_1, &data))
		return;

	xgene_enet_wr_pcs(pdata, PCS_CONTROL_1, data | PCS_CTRL_PCS_RST);
	xgene_enet_wr_pcs(pdata, PCS_CONTROL_1, data & ~PCS_CTRL_PCS_RST);
}

static void xgene_xgmac_set_mac_addr(struct xgene_enet_pdata *pdata)
{
	u32 addr0, addr1;
	u8 *dev_addr = pdata->ndev->dev_addr;

	addr0 = (dev_addr[3] << 24) | (dev_addr[2] << 16) |
		(dev_addr[1] << 8) | dev_addr[0];
	addr1 = (dev_addr[5] << 24) | (dev_addr[4] << 16);

	xgene_enet_wr_mac(pdata, HSTMACADR_LSW_ADDR, addr0);
	xgene_enet_wr_mac(pdata, HSTMACADR_MSW_ADDR, addr1);
}

static void xgene_xgmac_set_mss(struct xgene_enet_pdata *pdata,
				u16 mss, u8 index)
{
	u8 offset;
	u32 data;

	offset = (index < 2) ? 0 : 4;
	xgene_enet_rd_csr(pdata, XG_TSIF_MSS_REG0_ADDR + offset, &data);

	if (!(index & 0x1))
		data = SET_VAL(TSO_MSS1, data >> TSO_MSS1_POS) |
			SET_VAL(TSO_MSS0, mss);
	else
		data = SET_VAL(TSO_MSS1, mss) | SET_VAL(TSO_MSS0, data);

	xgene_enet_wr_csr(pdata, XG_TSIF_MSS_REG0_ADDR + offset, data);
<<<<<<< HEAD
=======
}

static void xgene_xgmac_set_frame_size(struct xgene_enet_pdata *pdata, int size)
{
	xgene_enet_wr_mac(pdata, HSTMAXFRAME_LENGTH_ADDR,
			  ((((size + 2) >> 2) << 16) | size));
>>>>>>> 24b8d41d
}

static u32 xgene_enet_link_status(struct xgene_enet_pdata *pdata)
{
	u32 data;

	xgene_enet_rd_csr(pdata, XG_LINK_STATUS_ADDR, &data);

	return data;
}

static void xgene_xgmac_enable_tx_pause(struct xgene_enet_pdata *pdata,
					bool enable)
{
	u32 data;

	xgene_enet_rd_axg_csr(pdata, XGENET_CSR_ECM_CFG_0_ADDR, &data);

	if (enable)
		data |= MULTI_DPF_AUTOCTRL | PAUSE_XON_EN;
	else
		data &= ~(MULTI_DPF_AUTOCTRL | PAUSE_XON_EN);

	xgene_enet_wr_axg_csr(pdata, XGENET_CSR_ECM_CFG_0_ADDR, data);
}

static void xgene_xgmac_flowctl_tx(struct xgene_enet_pdata *pdata, bool enable)
{
	u32 data;

	data = xgene_enet_rd_mac(pdata, AXGMAC_CONFIG_1);

	if (enable)
		data |= HSTTCTLEN;
	else
		data &= ~HSTTCTLEN;

	xgene_enet_wr_mac(pdata, AXGMAC_CONFIG_1, data);

	pdata->mac_ops->enable_tx_pause(pdata, enable);
}

static void xgene_xgmac_flowctl_rx(struct xgene_enet_pdata *pdata, bool enable)
{
	u32 data;

	data = xgene_enet_rd_mac(pdata, AXGMAC_CONFIG_1);

	if (enable)
		data |= HSTRCTLEN;
	else
		data &= ~HSTRCTLEN;

	xgene_enet_wr_mac(pdata, AXGMAC_CONFIG_1, data);
}

static void xgene_xgmac_init(struct xgene_enet_pdata *pdata)
{
	u32 data;

	xgene_xgmac_reset(pdata);

	data = xgene_enet_rd_mac(pdata, AXGMAC_CONFIG_1);
	data |= HSTPPEN;
	data &= ~HSTLENCHK;
	xgene_enet_wr_mac(pdata, AXGMAC_CONFIG_1, data);

	xgene_xgmac_set_mac_addr(pdata);

	xgene_enet_rd_csr(pdata, XG_RSIF_CONFIG_REG_ADDR, &data);
	data |= CFG_RSIF_FPBUFF_TIMEOUT_EN;
	/* Errata 10GE_1 - FIFO threshold default value incorrect */
	RSIF_CLE_BUFF_THRESH_SET(&data, XG_RSIF_CLE_BUFF_THRESH);
	xgene_enet_wr_csr(pdata, XG_RSIF_CONFIG_REG_ADDR, data);

<<<<<<< HEAD
=======
	/* Errata 10GE_1 - FIFO threshold default value incorrect */
	xgene_enet_rd_csr(pdata, XG_RSIF_CONFIG1_REG_ADDR, &data);
	RSIF_PLC_CLE_BUFF_THRESH_SET(&data, XG_RSIF_PLC_CLE_BUFF_THRESH);
	xgene_enet_wr_csr(pdata, XG_RSIF_CONFIG1_REG_ADDR, data);

>>>>>>> 24b8d41d
	xgene_enet_rd_csr(pdata, XG_ENET_SPARE_CFG_REG_ADDR, &data);
	data |= BIT(12);
	xgene_enet_wr_csr(pdata, XG_ENET_SPARE_CFG_REG_ADDR, data);
	xgene_enet_wr_csr(pdata, XG_ENET_SPARE_CFG_REG_1_ADDR, 0x82);
	xgene_enet_wr_csr(pdata, XGENET_RX_DV_GATE_REG_0_ADDR, 0);
	xgene_enet_wr_csr(pdata, XG_CFG_BYPASS_ADDR, RESUME_TX);
<<<<<<< HEAD
=======

	/* Configure HW pause frame generation */
	xgene_enet_rd_axg_csr(pdata, XGENET_CSR_MULTI_DPF0_ADDR, &data);
	data = (DEF_QUANTA << 16) | (data & 0xFFFF);
	xgene_enet_wr_axg_csr(pdata, XGENET_CSR_MULTI_DPF0_ADDR, data);

	if (pdata->enet_id != XGENE_ENET1) {
		xgene_enet_rd_axg_csr(pdata, XGENET_CSR_MULTI_DPF1_ADDR, &data);
		data = (NORM_PAUSE_OPCODE << 16) | (data & 0xFFFF);
		xgene_enet_wr_axg_csr(pdata, XGENET_CSR_MULTI_DPF1_ADDR, data);
	}

	data = (XG_DEF_PAUSE_OFF_THRES << 16) | XG_DEF_PAUSE_THRES;
	xgene_enet_wr_csr(pdata, XG_RXBUF_PAUSE_THRESH, data);

	xgene_xgmac_flowctl_tx(pdata, pdata->tx_pause);
	xgene_xgmac_flowctl_rx(pdata, pdata->rx_pause);
>>>>>>> 24b8d41d
}

static void xgene_xgmac_rx_enable(struct xgene_enet_pdata *pdata)
{
	u32 data;

	data = xgene_enet_rd_mac(pdata, AXGMAC_CONFIG_1);
	xgene_enet_wr_mac(pdata, AXGMAC_CONFIG_1, data | HSTRFEN);
}

static void xgene_xgmac_tx_enable(struct xgene_enet_pdata *pdata)
{
	u32 data;

	data = xgene_enet_rd_mac(pdata, AXGMAC_CONFIG_1);
	xgene_enet_wr_mac(pdata, AXGMAC_CONFIG_1, data | HSTTFEN);
}

static void xgene_xgmac_rx_disable(struct xgene_enet_pdata *pdata)
{
	u32 data;

	data = xgene_enet_rd_mac(pdata, AXGMAC_CONFIG_1);
	xgene_enet_wr_mac(pdata, AXGMAC_CONFIG_1, data & ~HSTRFEN);
}

static void xgene_xgmac_tx_disable(struct xgene_enet_pdata *pdata)
{
	u32 data;

	data = xgene_enet_rd_mac(pdata, AXGMAC_CONFIG_1);
	xgene_enet_wr_mac(pdata, AXGMAC_CONFIG_1, data & ~HSTTFEN);
}

static int xgene_enet_reset(struct xgene_enet_pdata *pdata)
{
	struct device *dev = &pdata->pdev->dev;

	if (!xgene_ring_mgr_init(pdata))
		return -ENODEV;

	if (dev->of_node) {
		clk_prepare_enable(pdata->clk);
		udelay(5);
		clk_disable_unprepare(pdata->clk);
		udelay(5);
		clk_prepare_enable(pdata->clk);
		udelay(5);
	} else {
#ifdef CONFIG_ACPI
<<<<<<< HEAD
		if (acpi_has_method(ACPI_HANDLE(&pdata->pdev->dev), "_RST")) {
			acpi_evaluate_object(ACPI_HANDLE(&pdata->pdev->dev),
					     "_RST", NULL, NULL);
		} else if (acpi_has_method(ACPI_HANDLE(&pdata->pdev->dev),
					   "_INI")) {
=======
		acpi_status status;

		status = acpi_evaluate_object(ACPI_HANDLE(&pdata->pdev->dev),
					      "_RST", NULL, NULL);
		if (ACPI_FAILURE(status)) {
>>>>>>> 24b8d41d
			acpi_evaluate_object(ACPI_HANDLE(&pdata->pdev->dev),
					     "_INI", NULL, NULL);
		}
#endif
	}

	xgene_enet_ecc_init(pdata);
	xgene_enet_config_ring_if_assoc(pdata);

	return 0;
}

static void xgene_enet_xgcle_bypass(struct xgene_enet_pdata *pdata,
				    u32 dst_ring_num, u16 bufpool_id,
				    u16 nxtbufpool_id)
{
	u32 cb, fpsel, nxtfpsel;

	xgene_enet_rd_csr(pdata, XCLE_BYPASS_REG0_ADDR, &cb);
	cb |= CFG_CLE_BYPASS_EN0;
	CFG_CLE_IP_PROTOCOL0_SET(&cb, 3);
	xgene_enet_wr_csr(pdata, XCLE_BYPASS_REG0_ADDR, cb);

	fpsel = xgene_enet_get_fpsel(bufpool_id);
	nxtfpsel = xgene_enet_get_fpsel(nxtbufpool_id);
	xgene_enet_rd_csr(pdata, XCLE_BYPASS_REG1_ADDR, &cb);
	CFG_CLE_DSTQID0_SET(&cb, dst_ring_num);
	CFG_CLE_FPSEL0_SET(&cb, fpsel);
	CFG_CLE_NXTFPSEL0_SET(&cb, nxtfpsel);
	xgene_enet_wr_csr(pdata, XCLE_BYPASS_REG1_ADDR, cb);
	pr_info("+ cle_bypass: fpsel: %d nxtfpsel: %d\n", fpsel, nxtfpsel);
}

static void xgene_enet_shutdown(struct xgene_enet_pdata *pdata)
{
	struct device *dev = &pdata->pdev->dev;
<<<<<<< HEAD
	struct xgene_enet_desc_ring *ring;
	u32 pb, val;
	int i;

	pb = 0;
	for (i = 0; i < pdata->rxq_cnt; i++) {
		ring = pdata->rx_ring[i]->buf_pool;

		val = xgene_enet_ring_bufnum(ring->id);
		pb |= BIT(val - 0x20);
	}
	xgene_enet_wr_ring_if(pdata, ENET_CFGSSQMIFPRESET_ADDR, pb);

	pb = 0;
	for (i = 0; i < pdata->txq_cnt; i++) {
		ring = pdata->tx_ring[i];

		val = xgene_enet_ring_bufnum(ring->id);
		pb |= BIT(val);
	}
	xgene_enet_wr_ring_if(pdata, ENET_CFGSSQMIWQRESET_ADDR, pb);
=======
>>>>>>> 24b8d41d

	if (dev->of_node) {
		if (!IS_ERR(pdata->clk))
			clk_disable_unprepare(pdata->clk);
	}
}

static void xgene_enet_clear(struct xgene_enet_pdata *pdata,
			     struct xgene_enet_desc_ring *ring)
{
<<<<<<< HEAD
	u32 addr, val, data;

	val = xgene_enet_ring_bufnum(ring->id);

	if (xgene_enet_is_bufpool(ring->id)) {
		addr = ENET_CFGSSQMIFPRESET_ADDR;
		data = BIT(val - 0x20);
	} else {
		addr = ENET_CFGSSQMIWQRESET_ADDR;
		data = BIT(val);
	}

	xgene_enet_wr_ring_if(pdata, addr, data);
=======
	u32 addr, data;

	if (xgene_enet_is_bufpool(ring->id)) {
		addr = ENET_CFGSSQMIFPRESET_ADDR;
		data = BIT(xgene_enet_get_fpsel(ring->id));
	} else {
		addr = ENET_CFGSSQMIWQRESET_ADDR;
		data = BIT(xgene_enet_ring_bufnum(ring->id));
	}

	xgene_enet_wr_ring_if(pdata, addr, data);
}

static int xgene_enet_gpio_lookup(struct xgene_enet_pdata *pdata)
{
	struct device *dev = &pdata->pdev->dev;

	pdata->sfp_rdy = gpiod_get(dev, "rxlos", GPIOD_IN);
	if (IS_ERR(pdata->sfp_rdy))
		pdata->sfp_rdy = gpiod_get(dev, "sfp", GPIOD_IN);

	if (IS_ERR(pdata->sfp_rdy))
		return -ENODEV;

	return 0;
>>>>>>> 24b8d41d
}

static void xgene_enet_link_state(struct work_struct *work)
{
	struct xgene_enet_pdata *pdata = container_of(to_delayed_work(work),
					 struct xgene_enet_pdata, link_work);
	struct gpio_desc *sfp_rdy = pdata->sfp_rdy;
	struct net_device *ndev = pdata->ndev;
	u32 link_status, poll_interval;

	link_status = xgene_enet_link_status(pdata);
<<<<<<< HEAD
	if (link_status && !IS_ERR(sfp_rdy) && !gpiod_get_value(sfp_rdy))
=======
	if (pdata->sfp_gpio_en && link_status &&
	    (!IS_ERR(pdata->sfp_rdy) || !xgene_enet_gpio_lookup(pdata)) &&
	    !gpiod_get_value(pdata->sfp_rdy))
>>>>>>> 24b8d41d
		link_status = 0;

	if (link_status) {
		if (!netif_carrier_ok(ndev)) {
			netif_carrier_on(ndev);
			xgene_xgmac_rx_enable(pdata);
			xgene_xgmac_tx_enable(pdata);
			netdev_info(ndev, "Link is Up - 10Gbps\n");
		}
		poll_interval = PHY_POLL_LINK_ON;
	} else {
		if (netif_carrier_ok(ndev)) {
			xgene_xgmac_rx_disable(pdata);
			xgene_xgmac_tx_disable(pdata);
			netif_carrier_off(ndev);
			netdev_info(ndev, "Link is Down\n");
		}
		poll_interval = PHY_POLL_LINK_OFF;

		xgene_pcs_reset(pdata);
	}

	schedule_delayed_work(&pdata->link_work, poll_interval);
}

const struct xgene_mac_ops xgene_xgmac_ops = {
	.init = xgene_xgmac_init,
	.reset = xgene_xgmac_reset,
	.rx_enable = xgene_xgmac_rx_enable,
	.tx_enable = xgene_xgmac_tx_enable,
	.rx_disable = xgene_xgmac_rx_disable,
	.tx_disable = xgene_xgmac_tx_disable,
	.set_mac_addr = xgene_xgmac_set_mac_addr,
	.set_framesize = xgene_xgmac_set_frame_size,
	.set_mss = xgene_xgmac_set_mss,
	.get_drop_cnt = xgene_xgmac_get_drop_cnt,
	.link_state = xgene_enet_link_state,
	.enable_tx_pause = xgene_xgmac_enable_tx_pause,
	.flowctl_rx = xgene_xgmac_flowctl_rx,
	.flowctl_tx = xgene_xgmac_flowctl_tx
};

const struct xgene_port_ops xgene_xgport_ops = {
	.reset = xgene_enet_reset,
	.clear = xgene_enet_clear,
	.cle_bypass = xgene_enet_xgcle_bypass,
	.shutdown = xgene_enet_shutdown,
};<|MERGE_RESOLUTION|>--- conflicted
+++ resolved
@@ -74,28 +74,12 @@
 			   wr_addr);
 }
 
-<<<<<<< HEAD
-static void xgene_enet_wr_pcs(struct xgene_enet_pdata *pdata,
-			      u32 wr_addr, u32 wr_data)
-{
-	void __iomem *addr, *wr, *cmd, *cmd_done;
-
-	addr = pdata->pcs_addr + PCS_ADDR_REG_OFFSET;
-	wr = pdata->pcs_addr + PCS_WRITE_REG_OFFSET;
-	cmd = pdata->pcs_addr + PCS_COMMAND_REG_OFFSET;
-	cmd_done = pdata->pcs_addr + PCS_COMMAND_DONE_REG_OFFSET;
-
-	if (!xgene_enet_wr_indirect(addr, wr, cmd, cmd_done, wr_addr, wr_data))
-		netdev_err(pdata->ndev, "PCS write failed, addr: %04x\n",
-			   wr_addr);
-=======
 static void xgene_enet_wr_axg_csr(struct xgene_enet_pdata *pdata,
 				  u32 offset, u32 val)
 {
 	void __iomem *addr = pdata->mcx_mac_csr_addr + offset;
 
 	iowrite32(val, addr);
->>>>>>> 24b8d41d
 }
 
 static void xgene_enet_rd_csr(struct xgene_enet_pdata *pdata,
@@ -137,11 +121,7 @@
 	return true;
 }
 
-<<<<<<< HEAD
-static void xgene_enet_rd_mac(struct xgene_enet_pdata *pdata,
-=======
 static bool xgene_enet_rd_pcs(struct xgene_enet_pdata *pdata,
->>>>>>> 24b8d41d
 			      u32 rd_addr, u32 *rd_data)
 {
 	void __iomem *addr, *rd, *cmd, *cmd_done;
@@ -166,25 +146,6 @@
 	void __iomem *addr = pdata->mcx_mac_csr_addr + offset;
 
 	*val = ioread32(addr);
-}
-
-static bool xgene_enet_rd_pcs(struct xgene_enet_pdata *pdata,
-			      u32 rd_addr, u32 *rd_data)
-{
-	void __iomem *addr, *rd, *cmd, *cmd_done;
-	bool success;
-
-	addr = pdata->pcs_addr + PCS_ADDR_REG_OFFSET;
-	rd = pdata->pcs_addr + PCS_READ_REG_OFFSET;
-	cmd = pdata->pcs_addr + PCS_COMMAND_REG_OFFSET;
-	cmd_done = pdata->pcs_addr + PCS_COMMAND_DONE_REG_OFFSET;
-
-	success = xgene_enet_rd_indirect(addr, rd, cmd, cmd_done, rd_addr, rd_data);
-	if (!success)
-		netdev_err(pdata->ndev, "PCS read failed, addr: %04x\n",
-			   rd_addr);
-
-	return success;
 }
 
 static int xgene_enet_ecc_init(struct xgene_enet_pdata *pdata)
@@ -273,15 +234,12 @@
 		data = SET_VAL(TSO_MSS1, mss) | SET_VAL(TSO_MSS0, data);
 
 	xgene_enet_wr_csr(pdata, XG_TSIF_MSS_REG0_ADDR + offset, data);
-<<<<<<< HEAD
-=======
 }
 
 static void xgene_xgmac_set_frame_size(struct xgene_enet_pdata *pdata, int size)
 {
 	xgene_enet_wr_mac(pdata, HSTMAXFRAME_LENGTH_ADDR,
 			  ((((size + 2) >> 2) << 16) | size));
->>>>>>> 24b8d41d
 }
 
 static u32 xgene_enet_link_status(struct xgene_enet_pdata *pdata)
@@ -357,22 +315,17 @@
 	RSIF_CLE_BUFF_THRESH_SET(&data, XG_RSIF_CLE_BUFF_THRESH);
 	xgene_enet_wr_csr(pdata, XG_RSIF_CONFIG_REG_ADDR, data);
 
-<<<<<<< HEAD
-=======
 	/* Errata 10GE_1 - FIFO threshold default value incorrect */
 	xgene_enet_rd_csr(pdata, XG_RSIF_CONFIG1_REG_ADDR, &data);
 	RSIF_PLC_CLE_BUFF_THRESH_SET(&data, XG_RSIF_PLC_CLE_BUFF_THRESH);
 	xgene_enet_wr_csr(pdata, XG_RSIF_CONFIG1_REG_ADDR, data);
 
->>>>>>> 24b8d41d
 	xgene_enet_rd_csr(pdata, XG_ENET_SPARE_CFG_REG_ADDR, &data);
 	data |= BIT(12);
 	xgene_enet_wr_csr(pdata, XG_ENET_SPARE_CFG_REG_ADDR, data);
 	xgene_enet_wr_csr(pdata, XG_ENET_SPARE_CFG_REG_1_ADDR, 0x82);
 	xgene_enet_wr_csr(pdata, XGENET_RX_DV_GATE_REG_0_ADDR, 0);
 	xgene_enet_wr_csr(pdata, XG_CFG_BYPASS_ADDR, RESUME_TX);
-<<<<<<< HEAD
-=======
 
 	/* Configure HW pause frame generation */
 	xgene_enet_rd_axg_csr(pdata, XGENET_CSR_MULTI_DPF0_ADDR, &data);
@@ -390,7 +343,6 @@
 
 	xgene_xgmac_flowctl_tx(pdata, pdata->tx_pause);
 	xgene_xgmac_flowctl_rx(pdata, pdata->rx_pause);
->>>>>>> 24b8d41d
 }
 
 static void xgene_xgmac_rx_enable(struct xgene_enet_pdata *pdata)
@@ -441,19 +393,11 @@
 		udelay(5);
 	} else {
 #ifdef CONFIG_ACPI
-<<<<<<< HEAD
-		if (acpi_has_method(ACPI_HANDLE(&pdata->pdev->dev), "_RST")) {
-			acpi_evaluate_object(ACPI_HANDLE(&pdata->pdev->dev),
-					     "_RST", NULL, NULL);
-		} else if (acpi_has_method(ACPI_HANDLE(&pdata->pdev->dev),
-					   "_INI")) {
-=======
 		acpi_status status;
 
 		status = acpi_evaluate_object(ACPI_HANDLE(&pdata->pdev->dev),
 					      "_RST", NULL, NULL);
 		if (ACPI_FAILURE(status)) {
->>>>>>> 24b8d41d
 			acpi_evaluate_object(ACPI_HANDLE(&pdata->pdev->dev),
 					     "_INI", NULL, NULL);
 		}
@@ -490,30 +434,6 @@
 static void xgene_enet_shutdown(struct xgene_enet_pdata *pdata)
 {
 	struct device *dev = &pdata->pdev->dev;
-<<<<<<< HEAD
-	struct xgene_enet_desc_ring *ring;
-	u32 pb, val;
-	int i;
-
-	pb = 0;
-	for (i = 0; i < pdata->rxq_cnt; i++) {
-		ring = pdata->rx_ring[i]->buf_pool;
-
-		val = xgene_enet_ring_bufnum(ring->id);
-		pb |= BIT(val - 0x20);
-	}
-	xgene_enet_wr_ring_if(pdata, ENET_CFGSSQMIFPRESET_ADDR, pb);
-
-	pb = 0;
-	for (i = 0; i < pdata->txq_cnt; i++) {
-		ring = pdata->tx_ring[i];
-
-		val = xgene_enet_ring_bufnum(ring->id);
-		pb |= BIT(val);
-	}
-	xgene_enet_wr_ring_if(pdata, ENET_CFGSSQMIWQRESET_ADDR, pb);
-=======
->>>>>>> 24b8d41d
 
 	if (dev->of_node) {
 		if (!IS_ERR(pdata->clk))
@@ -524,21 +444,6 @@
 static void xgene_enet_clear(struct xgene_enet_pdata *pdata,
 			     struct xgene_enet_desc_ring *ring)
 {
-<<<<<<< HEAD
-	u32 addr, val, data;
-
-	val = xgene_enet_ring_bufnum(ring->id);
-
-	if (xgene_enet_is_bufpool(ring->id)) {
-		addr = ENET_CFGSSQMIFPRESET_ADDR;
-		data = BIT(val - 0x20);
-	} else {
-		addr = ENET_CFGSSQMIWQRESET_ADDR;
-		data = BIT(val);
-	}
-
-	xgene_enet_wr_ring_if(pdata, addr, data);
-=======
 	u32 addr, data;
 
 	if (xgene_enet_is_bufpool(ring->id)) {
@@ -564,25 +469,19 @@
 		return -ENODEV;
 
 	return 0;
->>>>>>> 24b8d41d
 }
 
 static void xgene_enet_link_state(struct work_struct *work)
 {
 	struct xgene_enet_pdata *pdata = container_of(to_delayed_work(work),
 					 struct xgene_enet_pdata, link_work);
-	struct gpio_desc *sfp_rdy = pdata->sfp_rdy;
 	struct net_device *ndev = pdata->ndev;
 	u32 link_status, poll_interval;
 
 	link_status = xgene_enet_link_status(pdata);
-<<<<<<< HEAD
-	if (link_status && !IS_ERR(sfp_rdy) && !gpiod_get_value(sfp_rdy))
-=======
 	if (pdata->sfp_gpio_en && link_status &&
 	    (!IS_ERR(pdata->sfp_rdy) || !xgene_enet_gpio_lookup(pdata)) &&
 	    !gpiod_get_value(pdata->sfp_rdy))
->>>>>>> 24b8d41d
 		link_status = 0;
 
 	if (link_status) {
