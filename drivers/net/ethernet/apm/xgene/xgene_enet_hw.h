--- conflicted
+++ resolved
@@ -115,15 +115,12 @@
 #define MAC_READ_REG_OFFSET		0x0c
 #define MAC_COMMAND_DONE_REG_OFFSET	0x10
 
-<<<<<<< HEAD
-=======
 #define STAT_ADDR_REG_OFFSET            0x14
 #define STAT_COMMAND_REG_OFFSET         0x18
 #define STAT_WRITE_REG_OFFSET           0x1c
 #define STAT_READ_REG_OFFSET            0x20
 #define STAT_COMMAND_DONE_REG_OFFSET    0x24
 
->>>>>>> 24b8d41d
 #define PCS_ADDR_REG_OFFSET		0x00
 #define PCS_COMMAND_REG_OFFSET		0x04
 #define PCS_WRITE_REG_OFFSET		0x08
@@ -429,13 +426,10 @@
 bool xgene_ring_mgr_init(struct xgene_enet_pdata *p);
 int xgene_enet_phy_connect(struct net_device *ndev);
 void xgene_enet_phy_disconnect(struct xgene_enet_pdata *pdata);
-<<<<<<< HEAD
-=======
 u32 xgene_enet_rd_mac(struct xgene_enet_pdata *pdata, u32 rd_addr);
 void xgene_enet_wr_mac(struct xgene_enet_pdata *pdata, u32 wr_addr,
 		       u32 wr_data);
 u32 xgene_enet_rd_stat(struct xgene_enet_pdata *pdata, u32 rd_addr);
->>>>>>> 24b8d41d
 
 extern const struct xgene_mac_ops xgene_gmac_ops;
 extern const struct xgene_port_ops xgene_gport_ops;
