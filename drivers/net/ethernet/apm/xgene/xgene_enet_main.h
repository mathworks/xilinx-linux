/* SPDX-License-Identifier: GPL-2.0-or-later */
/* Applied Micro X-Gene SoC Ethernet Driver
 *
 * Copyright (c) 2014, Applied Micro Circuits Corporation
 * Authors: Iyappan Subramanian <isubramanian@apm.com>
 *	    Ravi Patel <rapatel@apm.com>
 *	    Keyur Chudgar <kchudgar@apm.com>
 */

#ifndef __XGENE_ENET_MAIN_H__
#define __XGENE_ENET_MAIN_H__

#include <linux/acpi.h>
#include <linux/clk.h>
#include <linux/efi.h>
#include <linux/irq.h>
#include <linux/io.h>
#include <linux/of_platform.h>
#include <linux/of_net.h>
#include <linux/of_mdio.h>
#include <linux/mdio/mdio-xgene.h>
#include <linux/module.h>
#include <net/ip.h>
#include <linux/prefetch.h>
#include <linux/if_vlan.h>
#include <linux/phy.h>
#include "xgene_enet_hw.h"
#include "xgene_enet_cle.h"
#include "xgene_enet_ring2.h"
#include "../../../phy/mdio-xgene.h"

#define ETHER_MIN_PACKET	64
#define ETHER_STD_PACKET	1518
#define XGENE_ENET_STD_MTU	1536
#define XGENE_ENET_MAX_MTU	9600
#define SKB_BUFFER_SIZE		(XGENE_ENET_STD_MTU - NET_IP_ALIGN)

#define BUFLEN_16K	(16 * 1024)
#define NUM_PKT_BUF	1024
#define NUM_BUFPOOL	32
#define NUM_NXTBUFPOOL	8
#define MAX_EXP_BUFFS	256
#define NUM_MSS_REG	4
#define XGENE_MIN_ENET_FRAME_SIZE	60

#define XGENE_MAX_ENET_IRQ	16
#define XGENE_NUM_RX_RING	8
#define XGENE_NUM_TX_RING	8
#define XGENE_NUM_TXC_RING	8

#define START_CPU_BUFNUM_0	0
#define START_ETH_BUFNUM_0	2
#define START_BP_BUFNUM_0	0x22
#define START_RING_NUM_0	8
#define START_CPU_BUFNUM_1	12
#define START_ETH_BUFNUM_1	10
#define START_BP_BUFNUM_1	0x2A
#define START_RING_NUM_1	264

#define XG_START_CPU_BUFNUM_1	12
#define XG_START_ETH_BUFNUM_1	2
#define XG_START_BP_BUFNUM_1	0x22
#define XG_START_RING_NUM_1	264

#define X2_START_CPU_BUFNUM_0	0
#define X2_START_ETH_BUFNUM_0	0
#define X2_START_BP_BUFNUM_0	0x20
#define X2_START_RING_NUM_0	0
#define X2_START_CPU_BUFNUM_1	0xc
#define X2_START_ETH_BUFNUM_1	0
#define X2_START_BP_BUFNUM_1	0x20
#define X2_START_RING_NUM_1	256

#define IRQ_ID_SIZE		16

#define PHY_POLL_LINK_ON	(10 * HZ)
#define PHY_POLL_LINK_OFF	(PHY_POLL_LINK_ON / 5)

enum xgene_enet_id {
	XGENE_ENET1 = 1,
	XGENE_ENET2
};

enum xgene_enet_buf_len {
	SIZE_2K = 2048,
	SIZE_4K = 4096,
	SIZE_16K = 16384
};

/* software context of a descriptor ring */
struct xgene_enet_desc_ring {
	struct net_device *ndev;
	u16 id;
	u16 num;
	u16 head;
	u16 tail;
	u16 exp_buf_tail;
	u16 slots;
	u16 irq;
	char irq_name[IRQ_ID_SIZE];
	u32 size;
	u32 state[X2_NUM_RING_CONFIG];
	void __iomem *cmd_base;
	void __iomem *cmd;
	dma_addr_t dma;
	dma_addr_t irq_mbox_dma;
	void *irq_mbox_addr;
	u16 dst_ring_num;
	u16 nbufpool;
	int npagepool;
	u8 index;
	u32 flags;
	struct sk_buff *(*rx_skb);
	struct sk_buff *(*cp_skb);
	dma_addr_t *frag_dma_addr;
	struct page *(*frag_page);
	enum xgene_enet_ring_cfgsize cfgsize;
	struct xgene_enet_desc_ring *cp_ring;
	struct xgene_enet_desc_ring *buf_pool;
	struct xgene_enet_desc_ring *page_pool;
	struct napi_struct napi;
	union {
		void *desc_addr;
		struct xgene_enet_raw_desc *raw_desc;
		struct xgene_enet_raw_desc16 *raw_desc16;
	};
	__le64 *exp_bufs;
	u64 tx_packets;
	u64 tx_bytes;
	u64 tx_dropped;
	u64 tx_errors;
	u64 rx_packets;
	u64 rx_bytes;
	u64 rx_dropped;
	u64 rx_errors;
	u64 rx_length_errors;
	u64 rx_crc_errors;
	u64 rx_frame_errors;
	u64 rx_fifo_errors;
};

struct xgene_mac_ops {
	void (*init)(struct xgene_enet_pdata *pdata);
	void (*reset)(struct xgene_enet_pdata *pdata);
	void (*tx_enable)(struct xgene_enet_pdata *pdata);
	void (*rx_enable)(struct xgene_enet_pdata *pdata);
	void (*tx_disable)(struct xgene_enet_pdata *pdata);
	void (*rx_disable)(struct xgene_enet_pdata *pdata);
<<<<<<< HEAD
	void (*set_speed)(struct xgene_enet_pdata *pdata);
	void (*set_mac_addr)(struct xgene_enet_pdata *pdata);
=======
	void (*get_drop_cnt)(struct xgene_enet_pdata *pdata, u32 *rx, u32 *tx);
	void (*set_speed)(struct xgene_enet_pdata *pdata);
	void (*set_mac_addr)(struct xgene_enet_pdata *pdata);
	void (*set_framesize)(struct xgene_enet_pdata *pdata, int framesize);
>>>>>>> 24b8d41d
	void (*set_mss)(struct xgene_enet_pdata *pdata, u16 mss, u8 index);
	void (*link_state)(struct work_struct *work);
	void (*enable_tx_pause)(struct xgene_enet_pdata *pdata, bool enable);
	void (*flowctl_rx)(struct xgene_enet_pdata *pdata, bool enable);
	void (*flowctl_tx)(struct xgene_enet_pdata *pdata, bool enable);
};

struct xgene_port_ops {
	int (*reset)(struct xgene_enet_pdata *pdata);
	void (*clear)(struct xgene_enet_pdata *pdata,
		      struct xgene_enet_desc_ring *ring);
	void (*cle_bypass)(struct xgene_enet_pdata *pdata,
			   u32 dst_ring_num, u16 bufpool_id, u16 nxtbufpool_id);
	void (*shutdown)(struct xgene_enet_pdata *pdata);
};

struct xgene_ring_ops {
	u8 num_ring_config;
	u8 num_ring_id_shift;
	struct xgene_enet_desc_ring * (*setup)(struct xgene_enet_desc_ring *);
	void (*clear)(struct xgene_enet_desc_ring *);
	void (*wr_cmd)(struct xgene_enet_desc_ring *, int);
	u32 (*len)(struct xgene_enet_desc_ring *);
	void (*coalesce)(struct xgene_enet_desc_ring *);
};

struct xgene_cle_ops {
	int (*cle_init)(struct xgene_enet_pdata *pdata);
};

/* ethernet private data */
struct xgene_enet_pdata {
	struct net_device *ndev;
	struct mii_bus *mdio_bus;
	int phy_speed;
	struct clk *clk;
	struct platform_device *pdev;
	enum xgene_enet_id enet_id;
	struct xgene_enet_desc_ring *tx_ring[XGENE_NUM_TX_RING];
	struct xgene_enet_desc_ring *rx_ring[XGENE_NUM_RX_RING];
	u16 tx_level[XGENE_NUM_TX_RING];
	u16 txc_level[XGENE_NUM_TX_RING];
	char *dev_name;
	u32 rx_buff_cnt;
	u32 tx_qcnt_hi;
	u32 irqs[XGENE_MAX_ENET_IRQ];
	u8 rxq_cnt;
	u8 txq_cnt;
	u8 cq_cnt;
	void __iomem *eth_csr_addr;
	void __iomem *eth_ring_if_addr;
	void __iomem *eth_diag_csr_addr;
	void __iomem *mcx_mac_addr;
	void __iomem *mcx_mac_csr_addr;
	void __iomem *mcx_stats_addr;
	void __iomem *base_addr;
	void __iomem *pcs_addr;
	void __iomem *ring_csr_addr;
	void __iomem *ring_cmd_addr;
	int phy_mode;
	enum xgene_enet_rm rm;
	struct xgene_enet_cle cle;
	u64 *extd_stats;
	u64 false_rflr;
	u64 vlan_rjbr;
	spinlock_t stats_lock; /* statistics lock */
	const struct xgene_mac_ops *mac_ops;
	spinlock_t mac_lock; /* mac lock */
	const struct xgene_port_ops *port_ops;
	struct xgene_ring_ops *ring_ops;
	const struct xgene_cle_ops *cle_ops;
	struct delayed_work link_work;
	u32 port_id;
	u8 cpu_bufnum;
	u8 eth_bufnum;
	u8 bp_bufnum;
	u16 ring_num;
	u32 mss[NUM_MSS_REG];
	u32 mss_refcnt[NUM_MSS_REG];
	spinlock_t mss_lock;  /* mss lock */
	u8 tx_delay;
	u8 rx_delay;
	bool mdio_driver;
	struct gpio_desc *sfp_rdy;
<<<<<<< HEAD
=======
	bool sfp_gpio_en;
	u32 pause_autoneg;
	bool tx_pause;
	bool rx_pause;
>>>>>>> 24b8d41d
};

struct xgene_indirect_ctl {
	void __iomem *addr;
	void __iomem *ctl;
	void __iomem *cmd;
	void __iomem *cmd_done;
};

static inline struct device *ndev_to_dev(struct net_device *ndev)
{
	return ndev->dev.parent;
}

static inline u16 xgene_enet_dst_ring_num(struct xgene_enet_desc_ring *ring)
{
	struct xgene_enet_pdata *pdata = netdev_priv(ring->ndev);

	return ((u16)pdata->rm << 10) | ring->num;
}

void xgene_enet_set_ethtool_ops(struct net_device *netdev);
int xgene_extd_stats_init(struct xgene_enet_pdata *pdata);

#endif /* __XGENE_ENET_MAIN_H__ */<|MERGE_RESOLUTION|>--- conflicted
+++ resolved
@@ -27,7 +27,6 @@
 #include "xgene_enet_hw.h"
 #include "xgene_enet_cle.h"
 #include "xgene_enet_ring2.h"
-#include "../../../phy/mdio-xgene.h"
 
 #define ETHER_MIN_PACKET	64
 #define ETHER_STD_PACKET	1518
@@ -146,15 +145,10 @@
 	void (*rx_enable)(struct xgene_enet_pdata *pdata);
 	void (*tx_disable)(struct xgene_enet_pdata *pdata);
 	void (*rx_disable)(struct xgene_enet_pdata *pdata);
-<<<<<<< HEAD
-	void (*set_speed)(struct xgene_enet_pdata *pdata);
-	void (*set_mac_addr)(struct xgene_enet_pdata *pdata);
-=======
 	void (*get_drop_cnt)(struct xgene_enet_pdata *pdata, u32 *rx, u32 *tx);
 	void (*set_speed)(struct xgene_enet_pdata *pdata);
 	void (*set_mac_addr)(struct xgene_enet_pdata *pdata);
 	void (*set_framesize)(struct xgene_enet_pdata *pdata, int framesize);
->>>>>>> 24b8d41d
 	void (*set_mss)(struct xgene_enet_pdata *pdata, u16 mss, u8 index);
 	void (*link_state)(struct work_struct *work);
 	void (*enable_tx_pause)(struct xgene_enet_pdata *pdata, bool enable);
@@ -239,13 +233,10 @@
 	u8 rx_delay;
 	bool mdio_driver;
 	struct gpio_desc *sfp_rdy;
-<<<<<<< HEAD
-=======
 	bool sfp_gpio_en;
 	u32 pause_autoneg;
 	bool tx_pause;
 	bool rx_pause;
->>>>>>> 24b8d41d
 };
 
 struct xgene_indirect_ctl {
