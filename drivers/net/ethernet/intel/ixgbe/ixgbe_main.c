/*******************************************************************************

  Intel 10 Gigabit PCI Express Linux driver
  Copyright(c) 1999 - 2013 Intel Corporation.

  This program is free software; you can redistribute it and/or modify it
  under the terms and conditions of the GNU General Public License,
  version 2, as published by the Free Software Foundation.

  This program is distributed in the hope it will be useful, but WITHOUT
  ANY WARRANTY; without even the implied warranty of MERCHANTABILITY or
  FITNESS FOR A PARTICULAR PURPOSE.  See the GNU General Public License for
  more details.

  You should have received a copy of the GNU General Public License along with
  this program; if not, write to the Free Software Foundation, Inc.,
  51 Franklin St - Fifth Floor, Boston, MA 02110-1301 USA.

  The full GNU General Public License is included in this distribution in
  the file called "COPYING".

  Contact Information:
  e1000-devel Mailing List <e1000-devel@lists.sourceforge.net>
  Intel Corporation, 5200 N.E. Elam Young Parkway, Hillsboro, OR 97124-6497

*******************************************************************************/

#include <linux/types.h>
#include <linux/module.h>
#include <linux/pci.h>
#include <linux/netdevice.h>
#include <linux/vmalloc.h>
#include <linux/string.h>
#include <linux/in.h>
#include <linux/interrupt.h>
#include <linux/ip.h>
#include <linux/tcp.h>
#include <linux/sctp.h>
#include <linux/pkt_sched.h>
#include <linux/ipv6.h>
#include <linux/slab.h>
#include <net/checksum.h>
#include <net/ip6_checksum.h>
#include <linux/ethtool.h>
#include <linux/if.h>
#include <linux/if_vlan.h>
#include <linux/if_macvlan.h>
#include <linux/if_bridge.h>
#include <linux/prefetch.h>
#include <scsi/fc/fc_fcoe.h>

#include "ixgbe.h"
#include "ixgbe_common.h"
#include "ixgbe_dcb_82599.h"
#include "ixgbe_sriov.h"

char ixgbe_driver_name[] = "ixgbe";
static const char ixgbe_driver_string[] =
			      "Intel(R) 10 Gigabit PCI Express Network Driver";
#ifdef IXGBE_FCOE
char ixgbe_default_device_descr[] =
			      "Intel(R) 10 Gigabit Network Connection";
#else
static char ixgbe_default_device_descr[] =
			      "Intel(R) 10 Gigabit Network Connection";
#endif
#define DRV_VERSION "3.15.1-k"
const char ixgbe_driver_version[] = DRV_VERSION;
static const char ixgbe_copyright[] =
				"Copyright (c) 1999-2013 Intel Corporation.";

static const struct ixgbe_info *ixgbe_info_tbl[] = {
	[board_82598] = &ixgbe_82598_info,
	[board_82599] = &ixgbe_82599_info,
	[board_X540] = &ixgbe_X540_info,
};

/* ixgbe_pci_tbl - PCI Device ID Table
 *
 * Wildcard entries (PCI_ANY_ID) should come last
 * Last entry must be all 0s
 *
 * { Vendor ID, Device ID, SubVendor ID, SubDevice ID,
 *   Class, Class Mask, private data (not used) }
 */
static DEFINE_PCI_DEVICE_TABLE(ixgbe_pci_tbl) = {
	{PCI_VDEVICE(INTEL, IXGBE_DEV_ID_82598), board_82598 },
	{PCI_VDEVICE(INTEL, IXGBE_DEV_ID_82598AF_DUAL_PORT), board_82598 },
	{PCI_VDEVICE(INTEL, IXGBE_DEV_ID_82598AF_SINGLE_PORT), board_82598 },
	{PCI_VDEVICE(INTEL, IXGBE_DEV_ID_82598AT), board_82598 },
	{PCI_VDEVICE(INTEL, IXGBE_DEV_ID_82598AT2), board_82598 },
	{PCI_VDEVICE(INTEL, IXGBE_DEV_ID_82598EB_CX4), board_82598 },
	{PCI_VDEVICE(INTEL, IXGBE_DEV_ID_82598_CX4_DUAL_PORT), board_82598 },
	{PCI_VDEVICE(INTEL, IXGBE_DEV_ID_82598_DA_DUAL_PORT), board_82598 },
	{PCI_VDEVICE(INTEL, IXGBE_DEV_ID_82598_SR_DUAL_PORT_EM), board_82598 },
	{PCI_VDEVICE(INTEL, IXGBE_DEV_ID_82598EB_XF_LR), board_82598 },
	{PCI_VDEVICE(INTEL, IXGBE_DEV_ID_82598EB_SFP_LOM), board_82598 },
	{PCI_VDEVICE(INTEL, IXGBE_DEV_ID_82598_BX), board_82598 },
	{PCI_VDEVICE(INTEL, IXGBE_DEV_ID_82599_KX4), board_82599 },
	{PCI_VDEVICE(INTEL, IXGBE_DEV_ID_82599_XAUI_LOM), board_82599 },
	{PCI_VDEVICE(INTEL, IXGBE_DEV_ID_82599_KR), board_82599 },
	{PCI_VDEVICE(INTEL, IXGBE_DEV_ID_82599_SFP), board_82599 },
	{PCI_VDEVICE(INTEL, IXGBE_DEV_ID_82599_SFP_EM), board_82599 },
	{PCI_VDEVICE(INTEL, IXGBE_DEV_ID_82599_KX4_MEZZ), board_82599 },
	{PCI_VDEVICE(INTEL, IXGBE_DEV_ID_82599_CX4), board_82599 },
	{PCI_VDEVICE(INTEL, IXGBE_DEV_ID_82599_BACKPLANE_FCOE), board_82599 },
	{PCI_VDEVICE(INTEL, IXGBE_DEV_ID_82599_SFP_FCOE), board_82599 },
	{PCI_VDEVICE(INTEL, IXGBE_DEV_ID_82599_T3_LOM), board_82599 },
	{PCI_VDEVICE(INTEL, IXGBE_DEV_ID_82599_COMBO_BACKPLANE), board_82599 },
	{PCI_VDEVICE(INTEL, IXGBE_DEV_ID_X540T), board_X540 },
	{PCI_VDEVICE(INTEL, IXGBE_DEV_ID_82599_SFP_SF2), board_82599 },
	{PCI_VDEVICE(INTEL, IXGBE_DEV_ID_82599_LS), board_82599 },
	{PCI_VDEVICE(INTEL, IXGBE_DEV_ID_82599_QSFP_SF_QP), board_82599 },
	{PCI_VDEVICE(INTEL, IXGBE_DEV_ID_82599EN_SFP), board_82599 },
	{PCI_VDEVICE(INTEL, IXGBE_DEV_ID_82599_SFP_SF_QP), board_82599 },
	{PCI_VDEVICE(INTEL, IXGBE_DEV_ID_X540T1), board_X540 },
	/* required last entry */
	{0, }
};
MODULE_DEVICE_TABLE(pci, ixgbe_pci_tbl);

#ifdef CONFIG_IXGBE_DCA
static int ixgbe_notify_dca(struct notifier_block *, unsigned long event,
			    void *p);
static struct notifier_block dca_notifier = {
	.notifier_call = ixgbe_notify_dca,
	.next          = NULL,
	.priority      = 0
};
#endif

#ifdef CONFIG_PCI_IOV
static unsigned int max_vfs;
module_param(max_vfs, uint, 0);
MODULE_PARM_DESC(max_vfs,
		 "Maximum number of virtual functions to allocate per physical function - default is zero and maximum value is 63. (Deprecated)");
#endif /* CONFIG_PCI_IOV */

static unsigned int allow_unsupported_sfp;
module_param(allow_unsupported_sfp, uint, 0);
MODULE_PARM_DESC(allow_unsupported_sfp,
		 "Allow unsupported and untested SFP+ modules on 82599-based adapters");

#define DEFAULT_MSG_ENABLE (NETIF_MSG_DRV|NETIF_MSG_PROBE|NETIF_MSG_LINK)
static int debug = -1;
module_param(debug, int, 0);
MODULE_PARM_DESC(debug, "Debug level (0=none,...,16=all)");

MODULE_AUTHOR("Intel Corporation, <linux.nics@intel.com>");
MODULE_DESCRIPTION("Intel(R) 10 Gigabit PCI Express Network Driver");
MODULE_LICENSE("GPL");
MODULE_VERSION(DRV_VERSION);

static int ixgbe_read_pci_cfg_word_parent(struct ixgbe_adapter *adapter,
					  u32 reg, u16 *value)
{
	struct pci_dev *parent_dev;
	struct pci_bus *parent_bus;

	parent_bus = adapter->pdev->bus->parent;
	if (!parent_bus)
		return -1;

	parent_dev = parent_bus->self;
	if (!parent_dev)
		return -1;

	if (!pci_is_pcie(parent_dev))
		return -1;

	pcie_capability_read_word(parent_dev, reg, value);
	return 0;
}

static s32 ixgbe_get_parent_bus_info(struct ixgbe_adapter *adapter)
{
	struct ixgbe_hw *hw = &adapter->hw;
	u16 link_status = 0;
	int err;

	hw->bus.type = ixgbe_bus_type_pci_express;

	/* Get the negotiated link width and speed from PCI config space of the
	 * parent, as this device is behind a switch
	 */
	err = ixgbe_read_pci_cfg_word_parent(adapter, 18, &link_status);

	/* assume caller will handle error case */
	if (err)
		return err;

	hw->bus.width = ixgbe_convert_bus_width(link_status);
	hw->bus.speed = ixgbe_convert_bus_speed(link_status);

	return 0;
}

/**
 * ixgbe_check_from_parent - Determine whether PCIe info should come from parent
 * @hw: hw specific details
 *
 * This function is used by probe to determine whether a device's PCI-Express
 * bandwidth details should be gathered from the parent bus instead of from the
 * device. Used to ensure that various locations all have the correct device ID
 * checks.
 */
static inline bool ixgbe_pcie_from_parent(struct ixgbe_hw *hw)
{
	switch (hw->device_id) {
	case IXGBE_DEV_ID_82599_SFP_SF_QP:
	case IXGBE_DEV_ID_82599_QSFP_SF_QP:
		return true;
	default:
		return false;
	}
}

static void ixgbe_check_minimum_link(struct ixgbe_adapter *adapter,
				     int expected_gts)
{
	int max_gts = 0;
	enum pci_bus_speed speed = PCI_SPEED_UNKNOWN;
	enum pcie_link_width width = PCIE_LNK_WIDTH_UNKNOWN;
	struct pci_dev *pdev;

	/* determine whether to use the the parent device
	 */
	if (ixgbe_pcie_from_parent(&adapter->hw))
		pdev = adapter->pdev->bus->parent->self;
	else
		pdev = adapter->pdev;

	if (pcie_get_minimum_link(pdev, &speed, &width) ||
	    speed == PCI_SPEED_UNKNOWN || width == PCIE_LNK_WIDTH_UNKNOWN) {
		e_dev_warn("Unable to determine PCI Express bandwidth.\n");
		return;
	}

	switch (speed) {
	case PCIE_SPEED_2_5GT:
		/* 8b/10b encoding reduces max throughput by 20% */
		max_gts = 2 * width;
		break;
	case PCIE_SPEED_5_0GT:
		/* 8b/10b encoding reduces max throughput by 20% */
		max_gts = 4 * width;
		break;
	case PCIE_SPEED_8_0GT:
<<<<<<< HEAD
		/* 128b/130b encoding only reduces throughput by 1% */
=======
		/* 128b/130b encoding reduces throughput by less than 2% */
>>>>>>> d8ec26d7
		max_gts = 8 * width;
		break;
	default:
		e_dev_warn("Unable to determine PCI Express bandwidth.\n");
		return;
	}

	e_dev_info("PCI Express bandwidth of %dGT/s available\n",
		   max_gts);
	e_dev_info("(Speed:%s, Width: x%d, Encoding Loss:%s)\n",
		   (speed == PCIE_SPEED_8_0GT ? "8.0GT/s" :
		    speed == PCIE_SPEED_5_0GT ? "5.0GT/s" :
		    speed == PCIE_SPEED_2_5GT ? "2.5GT/s" :
		    "Unknown"),
		   width,
		   (speed == PCIE_SPEED_2_5GT ? "20%" :
		    speed == PCIE_SPEED_5_0GT ? "20%" :
<<<<<<< HEAD
		    speed == PCIE_SPEED_8_0GT ? "N/a" :
=======
		    speed == PCIE_SPEED_8_0GT ? "<2%" :
>>>>>>> d8ec26d7
		    "Unknown"));

	if (max_gts < expected_gts) {
		e_dev_warn("This is not sufficient for optimal performance of this card.\n");
		e_dev_warn("For optimal performance, at least %dGT/s of bandwidth is required.\n",
			expected_gts);
		e_dev_warn("A slot with more lanes and/or higher speed is suggested.\n");
	}
}

static void ixgbe_service_event_schedule(struct ixgbe_adapter *adapter)
{
	if (!test_bit(__IXGBE_DOWN, &adapter->state) &&
	    !test_and_set_bit(__IXGBE_SERVICE_SCHED, &adapter->state))
		schedule_work(&adapter->service_task);
}

static void ixgbe_service_event_complete(struct ixgbe_adapter *adapter)
{
	BUG_ON(!test_bit(__IXGBE_SERVICE_SCHED, &adapter->state));

	/* flush memory to make sure state is correct before next watchdog */
	smp_mb__before_clear_bit();
	clear_bit(__IXGBE_SERVICE_SCHED, &adapter->state);
}

struct ixgbe_reg_info {
	u32 ofs;
	char *name;
};

static const struct ixgbe_reg_info ixgbe_reg_info_tbl[] = {

	/* General Registers */
	{IXGBE_CTRL, "CTRL"},
	{IXGBE_STATUS, "STATUS"},
	{IXGBE_CTRL_EXT, "CTRL_EXT"},

	/* Interrupt Registers */
	{IXGBE_EICR, "EICR"},

	/* RX Registers */
	{IXGBE_SRRCTL(0), "SRRCTL"},
	{IXGBE_DCA_RXCTRL(0), "DRXCTL"},
	{IXGBE_RDLEN(0), "RDLEN"},
	{IXGBE_RDH(0), "RDH"},
	{IXGBE_RDT(0), "RDT"},
	{IXGBE_RXDCTL(0), "RXDCTL"},
	{IXGBE_RDBAL(0), "RDBAL"},
	{IXGBE_RDBAH(0), "RDBAH"},

	/* TX Registers */
	{IXGBE_TDBAL(0), "TDBAL"},
	{IXGBE_TDBAH(0), "TDBAH"},
	{IXGBE_TDLEN(0), "TDLEN"},
	{IXGBE_TDH(0), "TDH"},
	{IXGBE_TDT(0), "TDT"},
	{IXGBE_TXDCTL(0), "TXDCTL"},

	/* List Terminator */
	{}
};


/*
 * ixgbe_regdump - register printout routine
 */
static void ixgbe_regdump(struct ixgbe_hw *hw, struct ixgbe_reg_info *reginfo)
{
	int i = 0, j = 0;
	char rname[16];
	u32 regs[64];

	switch (reginfo->ofs) {
	case IXGBE_SRRCTL(0):
		for (i = 0; i < 64; i++)
			regs[i] = IXGBE_READ_REG(hw, IXGBE_SRRCTL(i));
		break;
	case IXGBE_DCA_RXCTRL(0):
		for (i = 0; i < 64; i++)
			regs[i] = IXGBE_READ_REG(hw, IXGBE_DCA_RXCTRL(i));
		break;
	case IXGBE_RDLEN(0):
		for (i = 0; i < 64; i++)
			regs[i] = IXGBE_READ_REG(hw, IXGBE_RDLEN(i));
		break;
	case IXGBE_RDH(0):
		for (i = 0; i < 64; i++)
			regs[i] = IXGBE_READ_REG(hw, IXGBE_RDH(i));
		break;
	case IXGBE_RDT(0):
		for (i = 0; i < 64; i++)
			regs[i] = IXGBE_READ_REG(hw, IXGBE_RDT(i));
		break;
	case IXGBE_RXDCTL(0):
		for (i = 0; i < 64; i++)
			regs[i] = IXGBE_READ_REG(hw, IXGBE_RXDCTL(i));
		break;
	case IXGBE_RDBAL(0):
		for (i = 0; i < 64; i++)
			regs[i] = IXGBE_READ_REG(hw, IXGBE_RDBAL(i));
		break;
	case IXGBE_RDBAH(0):
		for (i = 0; i < 64; i++)
			regs[i] = IXGBE_READ_REG(hw, IXGBE_RDBAH(i));
		break;
	case IXGBE_TDBAL(0):
		for (i = 0; i < 64; i++)
			regs[i] = IXGBE_READ_REG(hw, IXGBE_TDBAL(i));
		break;
	case IXGBE_TDBAH(0):
		for (i = 0; i < 64; i++)
			regs[i] = IXGBE_READ_REG(hw, IXGBE_TDBAH(i));
		break;
	case IXGBE_TDLEN(0):
		for (i = 0; i < 64; i++)
			regs[i] = IXGBE_READ_REG(hw, IXGBE_TDLEN(i));
		break;
	case IXGBE_TDH(0):
		for (i = 0; i < 64; i++)
			regs[i] = IXGBE_READ_REG(hw, IXGBE_TDH(i));
		break;
	case IXGBE_TDT(0):
		for (i = 0; i < 64; i++)
			regs[i] = IXGBE_READ_REG(hw, IXGBE_TDT(i));
		break;
	case IXGBE_TXDCTL(0):
		for (i = 0; i < 64; i++)
			regs[i] = IXGBE_READ_REG(hw, IXGBE_TXDCTL(i));
		break;
	default:
		pr_info("%-15s %08x\n", reginfo->name,
			IXGBE_READ_REG(hw, reginfo->ofs));
		return;
	}

	for (i = 0; i < 8; i++) {
		snprintf(rname, 16, "%s[%d-%d]", reginfo->name, i*8, i*8+7);
		pr_err("%-15s", rname);
		for (j = 0; j < 8; j++)
			pr_cont(" %08x", regs[i*8+j]);
		pr_cont("\n");
	}

}

/*
 * ixgbe_dump - Print registers, tx-rings and rx-rings
 */
static void ixgbe_dump(struct ixgbe_adapter *adapter)
{
	struct net_device *netdev = adapter->netdev;
	struct ixgbe_hw *hw = &adapter->hw;
	struct ixgbe_reg_info *reginfo;
	int n = 0;
	struct ixgbe_ring *tx_ring;
	struct ixgbe_tx_buffer *tx_buffer;
	union ixgbe_adv_tx_desc *tx_desc;
	struct my_u0 { u64 a; u64 b; } *u0;
	struct ixgbe_ring *rx_ring;
	union ixgbe_adv_rx_desc *rx_desc;
	struct ixgbe_rx_buffer *rx_buffer_info;
	u32 staterr;
	int i = 0;

	if (!netif_msg_hw(adapter))
		return;

	/* Print netdevice Info */
	if (netdev) {
		dev_info(&adapter->pdev->dev, "Net device Info\n");
		pr_info("Device Name     state            "
			"trans_start      last_rx\n");
		pr_info("%-15s %016lX %016lX %016lX\n",
			netdev->name,
			netdev->state,
			netdev->trans_start,
			netdev->last_rx);
	}

	/* Print Registers */
	dev_info(&adapter->pdev->dev, "Register Dump\n");
	pr_info(" Register Name   Value\n");
	for (reginfo = (struct ixgbe_reg_info *)ixgbe_reg_info_tbl;
	     reginfo->name; reginfo++) {
		ixgbe_regdump(hw, reginfo);
	}

	/* Print TX Ring Summary */
	if (!netdev || !netif_running(netdev))
		goto exit;

	dev_info(&adapter->pdev->dev, "TX Rings Summary\n");
	pr_info(" %s     %s              %s        %s\n",
		"Queue [NTU] [NTC] [bi(ntc)->dma  ]",
		"leng", "ntw", "timestamp");
	for (n = 0; n < adapter->num_tx_queues; n++) {
		tx_ring = adapter->tx_ring[n];
		tx_buffer = &tx_ring->tx_buffer_info[tx_ring->next_to_clean];
		pr_info(" %5d %5X %5X %016llX %08X %p %016llX\n",
			   n, tx_ring->next_to_use, tx_ring->next_to_clean,
			   (u64)dma_unmap_addr(tx_buffer, dma),
			   dma_unmap_len(tx_buffer, len),
			   tx_buffer->next_to_watch,
			   (u64)tx_buffer->time_stamp);
	}

	/* Print TX Rings */
	if (!netif_msg_tx_done(adapter))
		goto rx_ring_summary;

	dev_info(&adapter->pdev->dev, "TX Rings Dump\n");

	/* Transmit Descriptor Formats
	 *
	 * 82598 Advanced Transmit Descriptor
	 *   +--------------------------------------------------------------+
	 * 0 |         Buffer Address [63:0]                                |
	 *   +--------------------------------------------------------------+
	 * 8 |  PAYLEN  | POPTS  | IDX | STA | DCMD  |DTYP |  RSV |  DTALEN |
	 *   +--------------------------------------------------------------+
	 *   63       46 45    40 39 36 35 32 31   24 23 20 19              0
	 *
	 * 82598 Advanced Transmit Descriptor (Write-Back Format)
	 *   +--------------------------------------------------------------+
	 * 0 |                          RSV [63:0]                          |
	 *   +--------------------------------------------------------------+
	 * 8 |            RSV           |  STA  |          NXTSEQ           |
	 *   +--------------------------------------------------------------+
	 *   63                       36 35   32 31                         0
	 *
	 * 82599+ Advanced Transmit Descriptor
	 *   +--------------------------------------------------------------+
	 * 0 |         Buffer Address [63:0]                                |
	 *   +--------------------------------------------------------------+
	 * 8 |PAYLEN  |POPTS|CC|IDX  |STA  |DCMD  |DTYP |MAC  |RSV  |DTALEN |
	 *   +--------------------------------------------------------------+
	 *   63     46 45 40 39 38 36 35 32 31  24 23 20 19 18 17 16 15     0
	 *
	 * 82599+ Advanced Transmit Descriptor (Write-Back Format)
	 *   +--------------------------------------------------------------+
	 * 0 |                          RSV [63:0]                          |
	 *   +--------------------------------------------------------------+
	 * 8 |            RSV           |  STA  |           RSV             |
	 *   +--------------------------------------------------------------+
	 *   63                       36 35   32 31                         0
	 */

	for (n = 0; n < adapter->num_tx_queues; n++) {
		tx_ring = adapter->tx_ring[n];
		pr_info("------------------------------------\n");
		pr_info("TX QUEUE INDEX = %d\n", tx_ring->queue_index);
		pr_info("------------------------------------\n");
		pr_info("%s%s    %s              %s        %s          %s\n",
			"T [desc]     [address 63:0  ] ",
			"[PlPOIdStDDt Ln] [bi->dma       ] ",
			"leng", "ntw", "timestamp", "bi->skb");

		for (i = 0; tx_ring->desc && (i < tx_ring->count); i++) {
			tx_desc = IXGBE_TX_DESC(tx_ring, i);
			tx_buffer = &tx_ring->tx_buffer_info[i];
			u0 = (struct my_u0 *)tx_desc;
			if (dma_unmap_len(tx_buffer, len) > 0) {
				pr_info("T [0x%03X]    %016llX %016llX %016llX %08X %p %016llX %p",
					i,
					le64_to_cpu(u0->a),
					le64_to_cpu(u0->b),
					(u64)dma_unmap_addr(tx_buffer, dma),
					dma_unmap_len(tx_buffer, len),
					tx_buffer->next_to_watch,
					(u64)tx_buffer->time_stamp,
					tx_buffer->skb);
				if (i == tx_ring->next_to_use &&
					i == tx_ring->next_to_clean)
					pr_cont(" NTC/U\n");
				else if (i == tx_ring->next_to_use)
					pr_cont(" NTU\n");
				else if (i == tx_ring->next_to_clean)
					pr_cont(" NTC\n");
				else
					pr_cont("\n");

				if (netif_msg_pktdata(adapter) &&
				    tx_buffer->skb)
					print_hex_dump(KERN_INFO, "",
						DUMP_PREFIX_ADDRESS, 16, 1,
						tx_buffer->skb->data,
						dma_unmap_len(tx_buffer, len),
						true);
			}
		}
	}

	/* Print RX Rings Summary */
rx_ring_summary:
	dev_info(&adapter->pdev->dev, "RX Rings Summary\n");
	pr_info("Queue [NTU] [NTC]\n");
	for (n = 0; n < adapter->num_rx_queues; n++) {
		rx_ring = adapter->rx_ring[n];
		pr_info("%5d %5X %5X\n",
			n, rx_ring->next_to_use, rx_ring->next_to_clean);
	}

	/* Print RX Rings */
	if (!netif_msg_rx_status(adapter))
		goto exit;

	dev_info(&adapter->pdev->dev, "RX Rings Dump\n");

	/* Receive Descriptor Formats
	 *
	 * 82598 Advanced Receive Descriptor (Read) Format
	 *    63                                           1        0
	 *    +-----------------------------------------------------+
	 *  0 |       Packet Buffer Address [63:1]           |A0/NSE|
	 *    +----------------------------------------------+------+
	 *  8 |       Header Buffer Address [63:1]           |  DD  |
	 *    +-----------------------------------------------------+
	 *
	 *
	 * 82598 Advanced Receive Descriptor (Write-Back) Format
	 *
	 *   63       48 47    32 31  30      21 20 16 15   4 3     0
	 *   +------------------------------------------------------+
	 * 0 |       RSS Hash /  |SPH| HDR_LEN  | RSV |Packet|  RSS |
	 *   | Packet   | IP     |   |          |     | Type | Type |
	 *   | Checksum | Ident  |   |          |     |      |      |
	 *   +------------------------------------------------------+
	 * 8 | VLAN Tag | Length | Extended Error | Extended Status |
	 *   +------------------------------------------------------+
	 *   63       48 47    32 31            20 19               0
	 *
	 * 82599+ Advanced Receive Descriptor (Read) Format
	 *    63                                           1        0
	 *    +-----------------------------------------------------+
	 *  0 |       Packet Buffer Address [63:1]           |A0/NSE|
	 *    +----------------------------------------------+------+
	 *  8 |       Header Buffer Address [63:1]           |  DD  |
	 *    +-----------------------------------------------------+
	 *
	 *
	 * 82599+ Advanced Receive Descriptor (Write-Back) Format
	 *
	 *   63       48 47    32 31  30      21 20 17 16   4 3     0
	 *   +------------------------------------------------------+
	 * 0 |RSS / Frag Checksum|SPH| HDR_LEN  |RSC- |Packet|  RSS |
	 *   |/ RTT / PCoE_PARAM |   |          | CNT | Type | Type |
	 *   |/ Flow Dir Flt ID  |   |          |     |      |      |
	 *   +------------------------------------------------------+
	 * 8 | VLAN Tag | Length |Extended Error| Xtnd Status/NEXTP |
	 *   +------------------------------------------------------+
	 *   63       48 47    32 31          20 19                 0
	 */

	for (n = 0; n < adapter->num_rx_queues; n++) {
		rx_ring = adapter->rx_ring[n];
		pr_info("------------------------------------\n");
		pr_info("RX QUEUE INDEX = %d\n", rx_ring->queue_index);
		pr_info("------------------------------------\n");
		pr_info("%s%s%s",
			"R  [desc]      [ PktBuf     A0] ",
			"[  HeadBuf   DD] [bi->dma       ] [bi->skb       ] ",
			"<-- Adv Rx Read format\n");
		pr_info("%s%s%s",
			"RWB[desc]      [PcsmIpSHl PtRs] ",
			"[vl er S cks ln] ---------------- [bi->skb       ] ",
			"<-- Adv Rx Write-Back format\n");

		for (i = 0; i < rx_ring->count; i++) {
			rx_buffer_info = &rx_ring->rx_buffer_info[i];
			rx_desc = IXGBE_RX_DESC(rx_ring, i);
			u0 = (struct my_u0 *)rx_desc;
			staterr = le32_to_cpu(rx_desc->wb.upper.status_error);
			if (staterr & IXGBE_RXD_STAT_DD) {
				/* Descriptor Done */
				pr_info("RWB[0x%03X]     %016llX "
					"%016llX ---------------- %p", i,
					le64_to_cpu(u0->a),
					le64_to_cpu(u0->b),
					rx_buffer_info->skb);
			} else {
				pr_info("R  [0x%03X]     %016llX "
					"%016llX %016llX %p", i,
					le64_to_cpu(u0->a),
					le64_to_cpu(u0->b),
					(u64)rx_buffer_info->dma,
					rx_buffer_info->skb);

				if (netif_msg_pktdata(adapter) &&
				    rx_buffer_info->dma) {
					print_hex_dump(KERN_INFO, "",
					   DUMP_PREFIX_ADDRESS, 16, 1,
					   page_address(rx_buffer_info->page) +
						    rx_buffer_info->page_offset,
					   ixgbe_rx_bufsz(rx_ring), true);
				}
			}

			if (i == rx_ring->next_to_use)
				pr_cont(" NTU\n");
			else if (i == rx_ring->next_to_clean)
				pr_cont(" NTC\n");
			else
				pr_cont("\n");

		}
	}

exit:
	return;
}

static void ixgbe_release_hw_control(struct ixgbe_adapter *adapter)
{
	u32 ctrl_ext;

	/* Let firmware take over control of h/w */
	ctrl_ext = IXGBE_READ_REG(&adapter->hw, IXGBE_CTRL_EXT);
	IXGBE_WRITE_REG(&adapter->hw, IXGBE_CTRL_EXT,
			ctrl_ext & ~IXGBE_CTRL_EXT_DRV_LOAD);
}

static void ixgbe_get_hw_control(struct ixgbe_adapter *adapter)
{
	u32 ctrl_ext;

	/* Let firmware know the driver has taken over */
	ctrl_ext = IXGBE_READ_REG(&adapter->hw, IXGBE_CTRL_EXT);
	IXGBE_WRITE_REG(&adapter->hw, IXGBE_CTRL_EXT,
			ctrl_ext | IXGBE_CTRL_EXT_DRV_LOAD);
}

/**
 * ixgbe_set_ivar - set the IVAR registers, mapping interrupt causes to vectors
 * @adapter: pointer to adapter struct
 * @direction: 0 for Rx, 1 for Tx, -1 for other causes
 * @queue: queue to map the corresponding interrupt to
 * @msix_vector: the vector to map to the corresponding queue
 *
 */
static void ixgbe_set_ivar(struct ixgbe_adapter *adapter, s8 direction,
			   u8 queue, u8 msix_vector)
{
	u32 ivar, index;
	struct ixgbe_hw *hw = &adapter->hw;
	switch (hw->mac.type) {
	case ixgbe_mac_82598EB:
		msix_vector |= IXGBE_IVAR_ALLOC_VAL;
		if (direction == -1)
			direction = 0;
		index = (((direction * 64) + queue) >> 2) & 0x1F;
		ivar = IXGBE_READ_REG(hw, IXGBE_IVAR(index));
		ivar &= ~(0xFF << (8 * (queue & 0x3)));
		ivar |= (msix_vector << (8 * (queue & 0x3)));
		IXGBE_WRITE_REG(hw, IXGBE_IVAR(index), ivar);
		break;
	case ixgbe_mac_82599EB:
	case ixgbe_mac_X540:
		if (direction == -1) {
			/* other causes */
			msix_vector |= IXGBE_IVAR_ALLOC_VAL;
			index = ((queue & 1) * 8);
			ivar = IXGBE_READ_REG(&adapter->hw, IXGBE_IVAR_MISC);
			ivar &= ~(0xFF << index);
			ivar |= (msix_vector << index);
			IXGBE_WRITE_REG(&adapter->hw, IXGBE_IVAR_MISC, ivar);
			break;
		} else {
			/* tx or rx causes */
			msix_vector |= IXGBE_IVAR_ALLOC_VAL;
			index = ((16 * (queue & 1)) + (8 * direction));
			ivar = IXGBE_READ_REG(hw, IXGBE_IVAR(queue >> 1));
			ivar &= ~(0xFF << index);
			ivar |= (msix_vector << index);
			IXGBE_WRITE_REG(hw, IXGBE_IVAR(queue >> 1), ivar);
			break;
		}
	default:
		break;
	}
}

static inline void ixgbe_irq_rearm_queues(struct ixgbe_adapter *adapter,
					  u64 qmask)
{
	u32 mask;

	switch (adapter->hw.mac.type) {
	case ixgbe_mac_82598EB:
		mask = (IXGBE_EIMS_RTX_QUEUE & qmask);
		IXGBE_WRITE_REG(&adapter->hw, IXGBE_EICS, mask);
		break;
	case ixgbe_mac_82599EB:
	case ixgbe_mac_X540:
		mask = (qmask & 0xFFFFFFFF);
		IXGBE_WRITE_REG(&adapter->hw, IXGBE_EICS_EX(0), mask);
		mask = (qmask >> 32);
		IXGBE_WRITE_REG(&adapter->hw, IXGBE_EICS_EX(1), mask);
		break;
	default:
		break;
	}
}

void ixgbe_unmap_and_free_tx_resource(struct ixgbe_ring *ring,
				      struct ixgbe_tx_buffer *tx_buffer)
{
	if (tx_buffer->skb) {
		dev_kfree_skb_any(tx_buffer->skb);
		if (dma_unmap_len(tx_buffer, len))
			dma_unmap_single(ring->dev,
					 dma_unmap_addr(tx_buffer, dma),
					 dma_unmap_len(tx_buffer, len),
					 DMA_TO_DEVICE);
	} else if (dma_unmap_len(tx_buffer, len)) {
		dma_unmap_page(ring->dev,
			       dma_unmap_addr(tx_buffer, dma),
			       dma_unmap_len(tx_buffer, len),
			       DMA_TO_DEVICE);
	}
	tx_buffer->next_to_watch = NULL;
	tx_buffer->skb = NULL;
	dma_unmap_len_set(tx_buffer, len, 0);
	/* tx_buffer must be completely set up in the transmit path */
}

static void ixgbe_update_xoff_rx_lfc(struct ixgbe_adapter *adapter)
{
	struct ixgbe_hw *hw = &adapter->hw;
	struct ixgbe_hw_stats *hwstats = &adapter->stats;
	int i;
	u32 data;

	if ((hw->fc.current_mode != ixgbe_fc_full) &&
	    (hw->fc.current_mode != ixgbe_fc_rx_pause))
		return;

	switch (hw->mac.type) {
	case ixgbe_mac_82598EB:
		data = IXGBE_READ_REG(hw, IXGBE_LXOFFRXC);
		break;
	default:
		data = IXGBE_READ_REG(hw, IXGBE_LXOFFRXCNT);
	}
	hwstats->lxoffrxc += data;

	/* refill credits (no tx hang) if we received xoff */
	if (!data)
		return;

	for (i = 0; i < adapter->num_tx_queues; i++)
		clear_bit(__IXGBE_HANG_CHECK_ARMED,
			  &adapter->tx_ring[i]->state);
}

static void ixgbe_update_xoff_received(struct ixgbe_adapter *adapter)
{
	struct ixgbe_hw *hw = &adapter->hw;
	struct ixgbe_hw_stats *hwstats = &adapter->stats;
	u32 xoff[8] = {0};
	u8 tc;
	int i;
	bool pfc_en = adapter->dcb_cfg.pfc_mode_enable;

	if (adapter->ixgbe_ieee_pfc)
		pfc_en |= !!(adapter->ixgbe_ieee_pfc->pfc_en);

	if (!(adapter->flags & IXGBE_FLAG_DCB_ENABLED) || !pfc_en) {
		ixgbe_update_xoff_rx_lfc(adapter);
		return;
	}

	/* update stats for each tc, only valid with PFC enabled */
	for (i = 0; i < MAX_TX_PACKET_BUFFERS; i++) {
		u32 pxoffrxc;

		switch (hw->mac.type) {
		case ixgbe_mac_82598EB:
			pxoffrxc = IXGBE_READ_REG(hw, IXGBE_PXOFFRXC(i));
			break;
		default:
			pxoffrxc = IXGBE_READ_REG(hw, IXGBE_PXOFFRXCNT(i));
		}
		hwstats->pxoffrxc[i] += pxoffrxc;
		/* Get the TC for given UP */
		tc = netdev_get_prio_tc_map(adapter->netdev, i);
		xoff[tc] += pxoffrxc;
	}

	/* disarm tx queues that have received xoff frames */
	for (i = 0; i < adapter->num_tx_queues; i++) {
		struct ixgbe_ring *tx_ring = adapter->tx_ring[i];

		tc = tx_ring->dcb_tc;
		if (xoff[tc])
			clear_bit(__IXGBE_HANG_CHECK_ARMED, &tx_ring->state);
	}
}

static u64 ixgbe_get_tx_completed(struct ixgbe_ring *ring)
{
	return ring->stats.packets;
}

static u64 ixgbe_get_tx_pending(struct ixgbe_ring *ring)
{
	struct ixgbe_adapter *adapter;
	struct ixgbe_hw *hw;
	u32 head, tail;

	if (ring->l2_accel_priv)
		adapter = ring->l2_accel_priv->real_adapter;
	else
		adapter = netdev_priv(ring->netdev);

	hw = &adapter->hw;
	head = IXGBE_READ_REG(hw, IXGBE_TDH(ring->reg_idx));
	tail = IXGBE_READ_REG(hw, IXGBE_TDT(ring->reg_idx));

	if (head != tail)
		return (head < tail) ?
			tail - head : (tail + ring->count - head);

	return 0;
}

static inline bool ixgbe_check_tx_hang(struct ixgbe_ring *tx_ring)
{
	u32 tx_done = ixgbe_get_tx_completed(tx_ring);
	u32 tx_done_old = tx_ring->tx_stats.tx_done_old;
	u32 tx_pending = ixgbe_get_tx_pending(tx_ring);
	bool ret = false;

	clear_check_for_tx_hang(tx_ring);

	/*
	 * Check for a hung queue, but be thorough. This verifies
	 * that a transmit has been completed since the previous
	 * check AND there is at least one packet pending. The
	 * ARMED bit is set to indicate a potential hang. The
	 * bit is cleared if a pause frame is received to remove
	 * false hang detection due to PFC or 802.3x frames. By
	 * requiring this to fail twice we avoid races with
	 * pfc clearing the ARMED bit and conditions where we
	 * run the check_tx_hang logic with a transmit completion
	 * pending but without time to complete it yet.
	 */
	if ((tx_done_old == tx_done) && tx_pending) {
		/* make sure it is true for two checks in a row */
		ret = test_and_set_bit(__IXGBE_HANG_CHECK_ARMED,
				       &tx_ring->state);
	} else {
		/* update completed stats and continue */
		tx_ring->tx_stats.tx_done_old = tx_done;
		/* reset the countdown */
		clear_bit(__IXGBE_HANG_CHECK_ARMED, &tx_ring->state);
	}

	return ret;
}

/**
 * ixgbe_tx_timeout_reset - initiate reset due to Tx timeout
 * @adapter: driver private struct
 **/
static void ixgbe_tx_timeout_reset(struct ixgbe_adapter *adapter)
{

	/* Do the reset outside of interrupt context */
	if (!test_bit(__IXGBE_DOWN, &adapter->state)) {
		adapter->flags2 |= IXGBE_FLAG2_RESET_REQUESTED;
		e_warn(drv, "initiating reset due to tx timeout\n");
		ixgbe_service_event_schedule(adapter);
	}
}

/**
 * ixgbe_clean_tx_irq - Reclaim resources after transmit completes
 * @q_vector: structure containing interrupt and ring information
 * @tx_ring: tx ring to clean
 **/
static bool ixgbe_clean_tx_irq(struct ixgbe_q_vector *q_vector,
			       struct ixgbe_ring *tx_ring)
{
	struct ixgbe_adapter *adapter = q_vector->adapter;
	struct ixgbe_tx_buffer *tx_buffer;
	union ixgbe_adv_tx_desc *tx_desc;
	unsigned int total_bytes = 0, total_packets = 0;
	unsigned int budget = q_vector->tx.work_limit;
	unsigned int i = tx_ring->next_to_clean;

	if (test_bit(__IXGBE_DOWN, &adapter->state))
		return true;

	tx_buffer = &tx_ring->tx_buffer_info[i];
	tx_desc = IXGBE_TX_DESC(tx_ring, i);
	i -= tx_ring->count;

	do {
		union ixgbe_adv_tx_desc *eop_desc = tx_buffer->next_to_watch;

		/* if next_to_watch is not set then there is no work pending */
		if (!eop_desc)
			break;

		/* prevent any other reads prior to eop_desc */
		read_barrier_depends();

		/* if DD is not set pending work has not been completed */
		if (!(eop_desc->wb.status & cpu_to_le32(IXGBE_TXD_STAT_DD)))
			break;

		/* clear next_to_watch to prevent false hangs */
		tx_buffer->next_to_watch = NULL;

		/* update the statistics for this packet */
		total_bytes += tx_buffer->bytecount;
		total_packets += tx_buffer->gso_segs;

		/* free the skb */
		dev_kfree_skb_any(tx_buffer->skb);

		/* unmap skb header data */
		dma_unmap_single(tx_ring->dev,
				 dma_unmap_addr(tx_buffer, dma),
				 dma_unmap_len(tx_buffer, len),
				 DMA_TO_DEVICE);

		/* clear tx_buffer data */
		tx_buffer->skb = NULL;
		dma_unmap_len_set(tx_buffer, len, 0);

		/* unmap remaining buffers */
		while (tx_desc != eop_desc) {
			tx_buffer++;
			tx_desc++;
			i++;
			if (unlikely(!i)) {
				i -= tx_ring->count;
				tx_buffer = tx_ring->tx_buffer_info;
				tx_desc = IXGBE_TX_DESC(tx_ring, 0);
			}

			/* unmap any remaining paged data */
			if (dma_unmap_len(tx_buffer, len)) {
				dma_unmap_page(tx_ring->dev,
					       dma_unmap_addr(tx_buffer, dma),
					       dma_unmap_len(tx_buffer, len),
					       DMA_TO_DEVICE);
				dma_unmap_len_set(tx_buffer, len, 0);
			}
		}

		/* move us one more past the eop_desc for start of next pkt */
		tx_buffer++;
		tx_desc++;
		i++;
		if (unlikely(!i)) {
			i -= tx_ring->count;
			tx_buffer = tx_ring->tx_buffer_info;
			tx_desc = IXGBE_TX_DESC(tx_ring, 0);
		}

		/* issue prefetch for next Tx descriptor */
		prefetch(tx_desc);

		/* update budget accounting */
		budget--;
	} while (likely(budget));

	i += tx_ring->count;
	tx_ring->next_to_clean = i;
	u64_stats_update_begin(&tx_ring->syncp);
	tx_ring->stats.bytes += total_bytes;
	tx_ring->stats.packets += total_packets;
	u64_stats_update_end(&tx_ring->syncp);
	q_vector->tx.total_bytes += total_bytes;
	q_vector->tx.total_packets += total_packets;

	if (check_for_tx_hang(tx_ring) && ixgbe_check_tx_hang(tx_ring)) {
		/* schedule immediate reset if we believe we hung */
		struct ixgbe_hw *hw = &adapter->hw;
		e_err(drv, "Detected Tx Unit Hang\n"
			"  Tx Queue             <%d>\n"
			"  TDH, TDT             <%x>, <%x>\n"
			"  next_to_use          <%x>\n"
			"  next_to_clean        <%x>\n"
			"tx_buffer_info[next_to_clean]\n"
			"  time_stamp           <%lx>\n"
			"  jiffies              <%lx>\n",
			tx_ring->queue_index,
			IXGBE_READ_REG(hw, IXGBE_TDH(tx_ring->reg_idx)),
			IXGBE_READ_REG(hw, IXGBE_TDT(tx_ring->reg_idx)),
			tx_ring->next_to_use, i,
			tx_ring->tx_buffer_info[i].time_stamp, jiffies);

		netif_stop_subqueue(tx_ring->netdev, tx_ring->queue_index);

		e_info(probe,
		       "tx hang %d detected on queue %d, resetting adapter\n",
			adapter->tx_timeout_count + 1, tx_ring->queue_index);

		/* schedule immediate reset if we believe we hung */
		ixgbe_tx_timeout_reset(adapter);

		/* the adapter is about to reset, no point in enabling stuff */
		return true;
	}

	netdev_tx_completed_queue(txring_txq(tx_ring),
				  total_packets, total_bytes);

#define TX_WAKE_THRESHOLD (DESC_NEEDED * 2)
	if (unlikely(total_packets && netif_carrier_ok(tx_ring->netdev) &&
		     (ixgbe_desc_unused(tx_ring) >= TX_WAKE_THRESHOLD))) {
		/* Make sure that anybody stopping the queue after this
		 * sees the new next_to_clean.
		 */
		smp_mb();
		if (__netif_subqueue_stopped(tx_ring->netdev,
					     tx_ring->queue_index)
		    && !test_bit(__IXGBE_DOWN, &adapter->state)) {
			netif_wake_subqueue(tx_ring->netdev,
					    tx_ring->queue_index);
			++tx_ring->tx_stats.restart_queue;
		}
	}

	return !!budget;
}

#ifdef CONFIG_IXGBE_DCA
static void ixgbe_update_tx_dca(struct ixgbe_adapter *adapter,
				struct ixgbe_ring *tx_ring,
				int cpu)
{
	struct ixgbe_hw *hw = &adapter->hw;
	u32 txctrl = dca3_get_tag(tx_ring->dev, cpu);
	u16 reg_offset;

	switch (hw->mac.type) {
	case ixgbe_mac_82598EB:
		reg_offset = IXGBE_DCA_TXCTRL(tx_ring->reg_idx);
		break;
	case ixgbe_mac_82599EB:
	case ixgbe_mac_X540:
		reg_offset = IXGBE_DCA_TXCTRL_82599(tx_ring->reg_idx);
		txctrl <<= IXGBE_DCA_TXCTRL_CPUID_SHIFT_82599;
		break;
	default:
		/* for unknown hardware do not write register */
		return;
	}

	/*
	 * We can enable relaxed ordering for reads, but not writes when
	 * DCA is enabled.  This is due to a known issue in some chipsets
	 * which will cause the DCA tag to be cleared.
	 */
	txctrl |= IXGBE_DCA_TXCTRL_DESC_RRO_EN |
		  IXGBE_DCA_TXCTRL_DATA_RRO_EN |
		  IXGBE_DCA_TXCTRL_DESC_DCA_EN;

	IXGBE_WRITE_REG(hw, reg_offset, txctrl);
}

static void ixgbe_update_rx_dca(struct ixgbe_adapter *adapter,
				struct ixgbe_ring *rx_ring,
				int cpu)
{
	struct ixgbe_hw *hw = &adapter->hw;
	u32 rxctrl = dca3_get_tag(rx_ring->dev, cpu);
	u8 reg_idx = rx_ring->reg_idx;


	switch (hw->mac.type) {
	case ixgbe_mac_82599EB:
	case ixgbe_mac_X540:
		rxctrl <<= IXGBE_DCA_RXCTRL_CPUID_SHIFT_82599;
		break;
	default:
		break;
	}

	/*
	 * We can enable relaxed ordering for reads, but not writes when
	 * DCA is enabled.  This is due to a known issue in some chipsets
	 * which will cause the DCA tag to be cleared.
	 */
	rxctrl |= IXGBE_DCA_RXCTRL_DESC_RRO_EN |
		  IXGBE_DCA_RXCTRL_DESC_DCA_EN;

	IXGBE_WRITE_REG(hw, IXGBE_DCA_RXCTRL(reg_idx), rxctrl);
}

static void ixgbe_update_dca(struct ixgbe_q_vector *q_vector)
{
	struct ixgbe_adapter *adapter = q_vector->adapter;
	struct ixgbe_ring *ring;
	int cpu = get_cpu();

	if (q_vector->cpu == cpu)
		goto out_no_update;

	ixgbe_for_each_ring(ring, q_vector->tx)
		ixgbe_update_tx_dca(adapter, ring, cpu);

	ixgbe_for_each_ring(ring, q_vector->rx)
		ixgbe_update_rx_dca(adapter, ring, cpu);

	q_vector->cpu = cpu;
out_no_update:
	put_cpu();
}

static void ixgbe_setup_dca(struct ixgbe_adapter *adapter)
{
	int i;

	if (!(adapter->flags & IXGBE_FLAG_DCA_ENABLED))
		return;

	/* always use CB2 mode, difference is masked in the CB driver */
	IXGBE_WRITE_REG(&adapter->hw, IXGBE_DCA_CTRL, 2);

	for (i = 0; i < adapter->num_q_vectors; i++) {
		adapter->q_vector[i]->cpu = -1;
		ixgbe_update_dca(adapter->q_vector[i]);
	}
}

static int __ixgbe_notify_dca(struct device *dev, void *data)
{
	struct ixgbe_adapter *adapter = dev_get_drvdata(dev);
	unsigned long event = *(unsigned long *)data;

	if (!(adapter->flags & IXGBE_FLAG_DCA_CAPABLE))
		return 0;

	switch (event) {
	case DCA_PROVIDER_ADD:
		/* if we're already enabled, don't do it again */
		if (adapter->flags & IXGBE_FLAG_DCA_ENABLED)
			break;
		if (dca_add_requester(dev) == 0) {
			adapter->flags |= IXGBE_FLAG_DCA_ENABLED;
			ixgbe_setup_dca(adapter);
			break;
		}
		/* Fall Through since DCA is disabled. */
	case DCA_PROVIDER_REMOVE:
		if (adapter->flags & IXGBE_FLAG_DCA_ENABLED) {
			dca_remove_requester(dev);
			adapter->flags &= ~IXGBE_FLAG_DCA_ENABLED;
			IXGBE_WRITE_REG(&adapter->hw, IXGBE_DCA_CTRL, 1);
		}
		break;
	}

	return 0;
}

#endif /* CONFIG_IXGBE_DCA */
static inline void ixgbe_rx_hash(struct ixgbe_ring *ring,
				 union ixgbe_adv_rx_desc *rx_desc,
				 struct sk_buff *skb)
{
	if (ring->netdev->features & NETIF_F_RXHASH)
		skb->rxhash = le32_to_cpu(rx_desc->wb.lower.hi_dword.rss);
}

#ifdef IXGBE_FCOE
/**
 * ixgbe_rx_is_fcoe - check the rx desc for incoming pkt type
 * @ring: structure containing ring specific data
 * @rx_desc: advanced rx descriptor
 *
 * Returns : true if it is FCoE pkt
 */
static inline bool ixgbe_rx_is_fcoe(struct ixgbe_ring *ring,
				    union ixgbe_adv_rx_desc *rx_desc)
{
	__le16 pkt_info = rx_desc->wb.lower.lo_dword.hs_rss.pkt_info;

	return test_bit(__IXGBE_RX_FCOE, &ring->state) &&
	       ((pkt_info & cpu_to_le16(IXGBE_RXDADV_PKTTYPE_ETQF_MASK)) ==
		(cpu_to_le16(IXGBE_ETQF_FILTER_FCOE <<
			     IXGBE_RXDADV_PKTTYPE_ETQF_SHIFT)));
}

#endif /* IXGBE_FCOE */
/**
 * ixgbe_rx_checksum - indicate in skb if hw indicated a good cksum
 * @ring: structure containing ring specific data
 * @rx_desc: current Rx descriptor being processed
 * @skb: skb currently being received and modified
 **/
static inline void ixgbe_rx_checksum(struct ixgbe_ring *ring,
				     union ixgbe_adv_rx_desc *rx_desc,
				     struct sk_buff *skb)
{
	skb_checksum_none_assert(skb);

	/* Rx csum disabled */
	if (!(ring->netdev->features & NETIF_F_RXCSUM))
		return;

	/* if IP and error */
	if (ixgbe_test_staterr(rx_desc, IXGBE_RXD_STAT_IPCS) &&
	    ixgbe_test_staterr(rx_desc, IXGBE_RXDADV_ERR_IPE)) {
		ring->rx_stats.csum_err++;
		return;
	}

	if (!ixgbe_test_staterr(rx_desc, IXGBE_RXD_STAT_L4CS))
		return;

	if (ixgbe_test_staterr(rx_desc, IXGBE_RXDADV_ERR_TCPE)) {
		__le16 pkt_info = rx_desc->wb.lower.lo_dword.hs_rss.pkt_info;

		/*
		 * 82599 errata, UDP frames with a 0 checksum can be marked as
		 * checksum errors.
		 */
		if ((pkt_info & cpu_to_le16(IXGBE_RXDADV_PKTTYPE_UDP)) &&
		    test_bit(__IXGBE_RX_CSUM_UDP_ZERO_ERR, &ring->state))
			return;

		ring->rx_stats.csum_err++;
		return;
	}

	/* It must be a TCP or UDP packet with a valid checksum */
	skb->ip_summed = CHECKSUM_UNNECESSARY;
}

static inline void ixgbe_release_rx_desc(struct ixgbe_ring *rx_ring, u32 val)
{
	rx_ring->next_to_use = val;

	/* update next to alloc since we have filled the ring */
	rx_ring->next_to_alloc = val;
	/*
	 * Force memory writes to complete before letting h/w
	 * know there are new descriptors to fetch.  (Only
	 * applicable for weak-ordered memory model archs,
	 * such as IA-64).
	 */
	wmb();
	writel(val, rx_ring->tail);
}

static bool ixgbe_alloc_mapped_page(struct ixgbe_ring *rx_ring,
				    struct ixgbe_rx_buffer *bi)
{
	struct page *page = bi->page;
	dma_addr_t dma = bi->dma;

	/* since we are recycling buffers we should seldom need to alloc */
	if (likely(dma))
		return true;

	/* alloc new page for storage */
	if (likely(!page)) {
		page = __skb_alloc_pages(GFP_ATOMIC | __GFP_COLD | __GFP_COMP,
					 bi->skb, ixgbe_rx_pg_order(rx_ring));
		if (unlikely(!page)) {
			rx_ring->rx_stats.alloc_rx_page_failed++;
			return false;
		}
		bi->page = page;
	}

	/* map page for use */
	dma = dma_map_page(rx_ring->dev, page, 0,
			   ixgbe_rx_pg_size(rx_ring), DMA_FROM_DEVICE);

	/*
	 * if mapping failed free memory back to system since
	 * there isn't much point in holding memory we can't use
	 */
	if (dma_mapping_error(rx_ring->dev, dma)) {
		__free_pages(page, ixgbe_rx_pg_order(rx_ring));
		bi->page = NULL;

		rx_ring->rx_stats.alloc_rx_page_failed++;
		return false;
	}

	bi->dma = dma;
	bi->page_offset = 0;

	return true;
}

/**
 * ixgbe_alloc_rx_buffers - Replace used receive buffers
 * @rx_ring: ring to place buffers on
 * @cleaned_count: number of buffers to replace
 **/
void ixgbe_alloc_rx_buffers(struct ixgbe_ring *rx_ring, u16 cleaned_count)
{
	union ixgbe_adv_rx_desc *rx_desc;
	struct ixgbe_rx_buffer *bi;
	u16 i = rx_ring->next_to_use;

	/* nothing to do */
	if (!cleaned_count)
		return;

	rx_desc = IXGBE_RX_DESC(rx_ring, i);
	bi = &rx_ring->rx_buffer_info[i];
	i -= rx_ring->count;

	do {
		if (!ixgbe_alloc_mapped_page(rx_ring, bi))
			break;

		/*
		 * Refresh the desc even if buffer_addrs didn't change
		 * because each write-back erases this info.
		 */
		rx_desc->read.pkt_addr = cpu_to_le64(bi->dma + bi->page_offset);

		rx_desc++;
		bi++;
		i++;
		if (unlikely(!i)) {
			rx_desc = IXGBE_RX_DESC(rx_ring, 0);
			bi = rx_ring->rx_buffer_info;
			i -= rx_ring->count;
		}

		/* clear the hdr_addr for the next_to_use descriptor */
		rx_desc->read.hdr_addr = 0;

		cleaned_count--;
	} while (cleaned_count);

	i += rx_ring->count;

	if (rx_ring->next_to_use != i)
		ixgbe_release_rx_desc(rx_ring, i);
}

/**
 * ixgbe_get_headlen - determine size of header for RSC/LRO/GRO/FCOE
 * @data: pointer to the start of the headers
 * @max_len: total length of section to find headers in
 *
 * This function is meant to determine the length of headers that will
 * be recognized by hardware for LRO, GRO, and RSC offloads.  The main
 * motivation of doing this is to only perform one pull for IPv4 TCP
 * packets so that we can do basic things like calculating the gso_size
 * based on the average data per packet.
 **/
static unsigned int ixgbe_get_headlen(unsigned char *data,
				      unsigned int max_len)
{
	union {
		unsigned char *network;
		/* l2 headers */
		struct ethhdr *eth;
		struct vlan_hdr *vlan;
		/* l3 headers */
		struct iphdr *ipv4;
		struct ipv6hdr *ipv6;
	} hdr;
	__be16 protocol;
	u8 nexthdr = 0;	/* default to not TCP */
	u8 hlen;

	/* this should never happen, but better safe than sorry */
	if (max_len < ETH_HLEN)
		return max_len;

	/* initialize network frame pointer */
	hdr.network = data;

	/* set first protocol and move network header forward */
	protocol = hdr.eth->h_proto;
	hdr.network += ETH_HLEN;

	/* handle any vlan tag if present */
	if (protocol == __constant_htons(ETH_P_8021Q)) {
		if ((hdr.network - data) > (max_len - VLAN_HLEN))
			return max_len;

		protocol = hdr.vlan->h_vlan_encapsulated_proto;
		hdr.network += VLAN_HLEN;
	}

	/* handle L3 protocols */
	if (protocol == __constant_htons(ETH_P_IP)) {
		if ((hdr.network - data) > (max_len - sizeof(struct iphdr)))
			return max_len;

		/* access ihl as a u8 to avoid unaligned access on ia64 */
		hlen = (hdr.network[0] & 0x0F) << 2;

		/* verify hlen meets minimum size requirements */
		if (hlen < sizeof(struct iphdr))
			return hdr.network - data;

		/* record next protocol if header is present */
		if (!(hdr.ipv4->frag_off & htons(IP_OFFSET)))
			nexthdr = hdr.ipv4->protocol;
	} else if (protocol == __constant_htons(ETH_P_IPV6)) {
		if ((hdr.network - data) > (max_len - sizeof(struct ipv6hdr)))
			return max_len;

		/* record next protocol */
		nexthdr = hdr.ipv6->nexthdr;
		hlen = sizeof(struct ipv6hdr);
#ifdef IXGBE_FCOE
	} else if (protocol == __constant_htons(ETH_P_FCOE)) {
		if ((hdr.network - data) > (max_len - FCOE_HEADER_LEN))
			return max_len;
		hlen = FCOE_HEADER_LEN;
#endif
	} else {
		return hdr.network - data;
	}

	/* relocate pointer to start of L4 header */
	hdr.network += hlen;

	/* finally sort out TCP/UDP */
	if (nexthdr == IPPROTO_TCP) {
		if ((hdr.network - data) > (max_len - sizeof(struct tcphdr)))
			return max_len;

		/* access doff as a u8 to avoid unaligned access on ia64 */
		hlen = (hdr.network[12] & 0xF0) >> 2;

		/* verify hlen meets minimum size requirements */
		if (hlen < sizeof(struct tcphdr))
			return hdr.network - data;

		hdr.network += hlen;
	} else if (nexthdr == IPPROTO_UDP) {
		if ((hdr.network - data) > (max_len - sizeof(struct udphdr)))
			return max_len;

		hdr.network += sizeof(struct udphdr);
	}

	/*
	 * If everything has gone correctly hdr.network should be the
	 * data section of the packet and will be the end of the header.
	 * If not then it probably represents the end of the last recognized
	 * header.
	 */
	if ((hdr.network - data) < max_len)
		return hdr.network - data;
	else
		return max_len;
}

static void ixgbe_set_rsc_gso_size(struct ixgbe_ring *ring,
				   struct sk_buff *skb)
{
	u16 hdr_len = skb_headlen(skb);

	/* set gso_size to avoid messing up TCP MSS */
	skb_shinfo(skb)->gso_size = DIV_ROUND_UP((skb->len - hdr_len),
						 IXGBE_CB(skb)->append_cnt);
	skb_shinfo(skb)->gso_type = SKB_GSO_TCPV4;
}

static void ixgbe_update_rsc_stats(struct ixgbe_ring *rx_ring,
				   struct sk_buff *skb)
{
	/* if append_cnt is 0 then frame is not RSC */
	if (!IXGBE_CB(skb)->append_cnt)
		return;

	rx_ring->rx_stats.rsc_count += IXGBE_CB(skb)->append_cnt;
	rx_ring->rx_stats.rsc_flush++;

	ixgbe_set_rsc_gso_size(rx_ring, skb);

	/* gso_size is computed using append_cnt so always clear it last */
	IXGBE_CB(skb)->append_cnt = 0;
}

/**
 * ixgbe_process_skb_fields - Populate skb header fields from Rx descriptor
 * @rx_ring: rx descriptor ring packet is being transacted on
 * @rx_desc: pointer to the EOP Rx descriptor
 * @skb: pointer to current skb being populated
 *
 * This function checks the ring, descriptor, and packet information in
 * order to populate the hash, checksum, VLAN, timestamp, protocol, and
 * other fields within the skb.
 **/
static void ixgbe_process_skb_fields(struct ixgbe_ring *rx_ring,
				     union ixgbe_adv_rx_desc *rx_desc,
				     struct sk_buff *skb)
{
	struct net_device *dev = rx_ring->netdev;

	ixgbe_update_rsc_stats(rx_ring, skb);

	ixgbe_rx_hash(rx_ring, rx_desc, skb);

	ixgbe_rx_checksum(rx_ring, rx_desc, skb);

	ixgbe_ptp_rx_hwtstamp(rx_ring, rx_desc, skb);

	if ((dev->features & NETIF_F_HW_VLAN_CTAG_RX) &&
	    ixgbe_test_staterr(rx_desc, IXGBE_RXD_STAT_VP)) {
		u16 vid = le16_to_cpu(rx_desc->wb.upper.vlan);
		__vlan_hwaccel_put_tag(skb, htons(ETH_P_8021Q), vid);
	}

	skb_record_rx_queue(skb, rx_ring->queue_index);

	skb->protocol = eth_type_trans(skb, dev);
}

static void ixgbe_rx_skb(struct ixgbe_q_vector *q_vector,
			 struct sk_buff *skb)
{
	struct ixgbe_adapter *adapter = q_vector->adapter;

	if (ixgbe_qv_busy_polling(q_vector))
		netif_receive_skb(skb);
	else if (!(adapter->flags & IXGBE_FLAG_IN_NETPOLL))
		napi_gro_receive(&q_vector->napi, skb);
	else
		netif_rx(skb);
}

/**
 * ixgbe_is_non_eop - process handling of non-EOP buffers
 * @rx_ring: Rx ring being processed
 * @rx_desc: Rx descriptor for current buffer
 * @skb: Current socket buffer containing buffer in progress
 *
 * This function updates next to clean.  If the buffer is an EOP buffer
 * this function exits returning false, otherwise it will place the
 * sk_buff in the next buffer to be chained and return true indicating
 * that this is in fact a non-EOP buffer.
 **/
static bool ixgbe_is_non_eop(struct ixgbe_ring *rx_ring,
			     union ixgbe_adv_rx_desc *rx_desc,
			     struct sk_buff *skb)
{
	u32 ntc = rx_ring->next_to_clean + 1;

	/* fetch, update, and store next to clean */
	ntc = (ntc < rx_ring->count) ? ntc : 0;
	rx_ring->next_to_clean = ntc;

	prefetch(IXGBE_RX_DESC(rx_ring, ntc));

	/* update RSC append count if present */
	if (ring_is_rsc_enabled(rx_ring)) {
		__le32 rsc_enabled = rx_desc->wb.lower.lo_dword.data &
				     cpu_to_le32(IXGBE_RXDADV_RSCCNT_MASK);

		if (unlikely(rsc_enabled)) {
			u32 rsc_cnt = le32_to_cpu(rsc_enabled);

			rsc_cnt >>= IXGBE_RXDADV_RSCCNT_SHIFT;
			IXGBE_CB(skb)->append_cnt += rsc_cnt - 1;

			/* update ntc based on RSC value */
			ntc = le32_to_cpu(rx_desc->wb.upper.status_error);
			ntc &= IXGBE_RXDADV_NEXTP_MASK;
			ntc >>= IXGBE_RXDADV_NEXTP_SHIFT;
		}
	}

	/* if we are the last buffer then there is nothing else to do */
	if (likely(ixgbe_test_staterr(rx_desc, IXGBE_RXD_STAT_EOP)))
		return false;

	/* place skb in next buffer to be received */
	rx_ring->rx_buffer_info[ntc].skb = skb;
	rx_ring->rx_stats.non_eop_descs++;

	return true;
}

/**
 * ixgbe_pull_tail - ixgbe specific version of skb_pull_tail
 * @rx_ring: rx descriptor ring packet is being transacted on
 * @skb: pointer to current skb being adjusted
 *
 * This function is an ixgbe specific version of __pskb_pull_tail.  The
 * main difference between this version and the original function is that
 * this function can make several assumptions about the state of things
 * that allow for significant optimizations versus the standard function.
 * As a result we can do things like drop a frag and maintain an accurate
 * truesize for the skb.
 */
static void ixgbe_pull_tail(struct ixgbe_ring *rx_ring,
			    struct sk_buff *skb)
{
	struct skb_frag_struct *frag = &skb_shinfo(skb)->frags[0];
	unsigned char *va;
	unsigned int pull_len;

	/*
	 * it is valid to use page_address instead of kmap since we are
	 * working with pages allocated out of the lomem pool per
	 * alloc_page(GFP_ATOMIC)
	 */
	va = skb_frag_address(frag);

	/*
	 * we need the header to contain the greater of either ETH_HLEN or
	 * 60 bytes if the skb->len is less than 60 for skb_pad.
	 */
	pull_len = ixgbe_get_headlen(va, IXGBE_RX_HDR_SIZE);

	/* align pull length to size of long to optimize memcpy performance */
	skb_copy_to_linear_data(skb, va, ALIGN(pull_len, sizeof(long)));

	/* update all of the pointers */
	skb_frag_size_sub(frag, pull_len);
	frag->page_offset += pull_len;
	skb->data_len -= pull_len;
	skb->tail += pull_len;
}

/**
 * ixgbe_dma_sync_frag - perform DMA sync for first frag of SKB
 * @rx_ring: rx descriptor ring packet is being transacted on
 * @skb: pointer to current skb being updated
 *
 * This function provides a basic DMA sync up for the first fragment of an
 * skb.  The reason for doing this is that the first fragment cannot be
 * unmapped until we have reached the end of packet descriptor for a buffer
 * chain.
 */
static void ixgbe_dma_sync_frag(struct ixgbe_ring *rx_ring,
				struct sk_buff *skb)
{
	/* if the page was released unmap it, else just sync our portion */
	if (unlikely(IXGBE_CB(skb)->page_released)) {
		dma_unmap_page(rx_ring->dev, IXGBE_CB(skb)->dma,
			       ixgbe_rx_pg_size(rx_ring), DMA_FROM_DEVICE);
		IXGBE_CB(skb)->page_released = false;
	} else {
		struct skb_frag_struct *frag = &skb_shinfo(skb)->frags[0];

		dma_sync_single_range_for_cpu(rx_ring->dev,
					      IXGBE_CB(skb)->dma,
					      frag->page_offset,
					      ixgbe_rx_bufsz(rx_ring),
					      DMA_FROM_DEVICE);
	}
	IXGBE_CB(skb)->dma = 0;
}

/**
 * ixgbe_cleanup_headers - Correct corrupted or empty headers
 * @rx_ring: rx descriptor ring packet is being transacted on
 * @rx_desc: pointer to the EOP Rx descriptor
 * @skb: pointer to current skb being fixed
 *
 * Check for corrupted packet headers caused by senders on the local L2
 * embedded NIC switch not setting up their Tx Descriptors right.  These
 * should be very rare.
 *
 * Also address the case where we are pulling data in on pages only
 * and as such no data is present in the skb header.
 *
 * In addition if skb is not at least 60 bytes we need to pad it so that
 * it is large enough to qualify as a valid Ethernet frame.
 *
 * Returns true if an error was encountered and skb was freed.
 **/
static bool ixgbe_cleanup_headers(struct ixgbe_ring *rx_ring,
				  union ixgbe_adv_rx_desc *rx_desc,
				  struct sk_buff *skb)
{
	struct net_device *netdev = rx_ring->netdev;

	/* verify that the packet does not have any known errors */
	if (unlikely(ixgbe_test_staterr(rx_desc,
					IXGBE_RXDADV_ERR_FRAME_ERR_MASK) &&
	    !(netdev->features & NETIF_F_RXALL))) {
		dev_kfree_skb_any(skb);
		return true;
	}

	/* place header in linear portion of buffer */
	if (skb_is_nonlinear(skb))
		ixgbe_pull_tail(rx_ring, skb);

#ifdef IXGBE_FCOE
	/* do not attempt to pad FCoE Frames as this will disrupt DDP */
	if (ixgbe_rx_is_fcoe(rx_ring, rx_desc))
		return false;

#endif
	/* if skb_pad returns an error the skb was freed */
	if (unlikely(skb->len < 60)) {
		int pad_len = 60 - skb->len;

		if (skb_pad(skb, pad_len))
			return true;
		__skb_put(skb, pad_len);
	}

	return false;
}

/**
 * ixgbe_reuse_rx_page - page flip buffer and store it back on the ring
 * @rx_ring: rx descriptor ring to store buffers on
 * @old_buff: donor buffer to have page reused
 *
 * Synchronizes page for reuse by the adapter
 **/
static void ixgbe_reuse_rx_page(struct ixgbe_ring *rx_ring,
				struct ixgbe_rx_buffer *old_buff)
{
	struct ixgbe_rx_buffer *new_buff;
	u16 nta = rx_ring->next_to_alloc;

	new_buff = &rx_ring->rx_buffer_info[nta];

	/* update, and store next to alloc */
	nta++;
	rx_ring->next_to_alloc = (nta < rx_ring->count) ? nta : 0;

	/* transfer page from old buffer to new buffer */
	new_buff->page = old_buff->page;
	new_buff->dma = old_buff->dma;
	new_buff->page_offset = old_buff->page_offset;

	/* sync the buffer for use by the device */
	dma_sync_single_range_for_device(rx_ring->dev, new_buff->dma,
					 new_buff->page_offset,
					 ixgbe_rx_bufsz(rx_ring),
					 DMA_FROM_DEVICE);
}

/**
 * ixgbe_add_rx_frag - Add contents of Rx buffer to sk_buff
 * @rx_ring: rx descriptor ring to transact packets on
 * @rx_buffer: buffer containing page to add
 * @rx_desc: descriptor containing length of buffer written by hardware
 * @skb: sk_buff to place the data into
 *
 * This function will add the data contained in rx_buffer->page to the skb.
 * This is done either through a direct copy if the data in the buffer is
 * less than the skb header size, otherwise it will just attach the page as
 * a frag to the skb.
 *
 * The function will then update the page offset if necessary and return
 * true if the buffer can be reused by the adapter.
 **/
static bool ixgbe_add_rx_frag(struct ixgbe_ring *rx_ring,
			      struct ixgbe_rx_buffer *rx_buffer,
			      union ixgbe_adv_rx_desc *rx_desc,
			      struct sk_buff *skb)
{
	struct page *page = rx_buffer->page;
	unsigned int size = le16_to_cpu(rx_desc->wb.upper.length);
#if (PAGE_SIZE < 8192)
	unsigned int truesize = ixgbe_rx_bufsz(rx_ring);
#else
	unsigned int truesize = ALIGN(size, L1_CACHE_BYTES);
	unsigned int last_offset = ixgbe_rx_pg_size(rx_ring) -
				   ixgbe_rx_bufsz(rx_ring);
#endif

	if ((size <= IXGBE_RX_HDR_SIZE) && !skb_is_nonlinear(skb)) {
		unsigned char *va = page_address(page) + rx_buffer->page_offset;

		memcpy(__skb_put(skb, size), va, ALIGN(size, sizeof(long)));

		/* we can reuse buffer as-is, just make sure it is local */
		if (likely(page_to_nid(page) == numa_node_id()))
			return true;

		/* this page cannot be reused so discard it */
		put_page(page);
		return false;
	}

	skb_add_rx_frag(skb, skb_shinfo(skb)->nr_frags, page,
			rx_buffer->page_offset, size, truesize);

	/* avoid re-using remote pages */
	if (unlikely(page_to_nid(page) != numa_node_id()))
		return false;

#if (PAGE_SIZE < 8192)
	/* if we are only owner of page we can reuse it */
	if (unlikely(page_count(page) != 1))
		return false;

	/* flip page offset to other buffer */
	rx_buffer->page_offset ^= truesize;

	/*
	 * since we are the only owner of the page and we need to
	 * increment it, just set the value to 2 in order to avoid
	 * an unecessary locked operation
	 */
	atomic_set(&page->_count, 2);
#else
	/* move offset up to the next cache line */
	rx_buffer->page_offset += truesize;

	if (rx_buffer->page_offset > last_offset)
		return false;

	/* bump ref count on page before it is given to the stack */
	get_page(page);
#endif

	return true;
}

static struct sk_buff *ixgbe_fetch_rx_buffer(struct ixgbe_ring *rx_ring,
					     union ixgbe_adv_rx_desc *rx_desc)
{
	struct ixgbe_rx_buffer *rx_buffer;
	struct sk_buff *skb;
	struct page *page;

	rx_buffer = &rx_ring->rx_buffer_info[rx_ring->next_to_clean];
	page = rx_buffer->page;
	prefetchw(page);

	skb = rx_buffer->skb;

	if (likely(!skb)) {
		void *page_addr = page_address(page) +
				  rx_buffer->page_offset;

		/* prefetch first cache line of first page */
		prefetch(page_addr);
#if L1_CACHE_BYTES < 128
		prefetch(page_addr + L1_CACHE_BYTES);
#endif

		/* allocate a skb to store the frags */
		skb = netdev_alloc_skb_ip_align(rx_ring->netdev,
						IXGBE_RX_HDR_SIZE);
		if (unlikely(!skb)) {
			rx_ring->rx_stats.alloc_rx_buff_failed++;
			return NULL;
		}

		/*
		 * we will be copying header into skb->data in
		 * pskb_may_pull so it is in our interest to prefetch
		 * it now to avoid a possible cache miss
		 */
		prefetchw(skb->data);

		/*
		 * Delay unmapping of the first packet. It carries the
		 * header information, HW may still access the header
		 * after the writeback.  Only unmap it when EOP is
		 * reached
		 */
		if (likely(ixgbe_test_staterr(rx_desc, IXGBE_RXD_STAT_EOP)))
			goto dma_sync;

		IXGBE_CB(skb)->dma = rx_buffer->dma;
	} else {
		if (ixgbe_test_staterr(rx_desc, IXGBE_RXD_STAT_EOP))
			ixgbe_dma_sync_frag(rx_ring, skb);

dma_sync:
		/* we are reusing so sync this buffer for CPU use */
		dma_sync_single_range_for_cpu(rx_ring->dev,
					      rx_buffer->dma,
					      rx_buffer->page_offset,
					      ixgbe_rx_bufsz(rx_ring),
					      DMA_FROM_DEVICE);
	}

	/* pull page into skb */
	if (ixgbe_add_rx_frag(rx_ring, rx_buffer, rx_desc, skb)) {
		/* hand second half of page back to the ring */
		ixgbe_reuse_rx_page(rx_ring, rx_buffer);
	} else if (IXGBE_CB(skb)->dma == rx_buffer->dma) {
		/* the page has been released from the ring */
		IXGBE_CB(skb)->page_released = true;
	} else {
		/* we are not reusing the buffer so unmap it */
		dma_unmap_page(rx_ring->dev, rx_buffer->dma,
			       ixgbe_rx_pg_size(rx_ring),
			       DMA_FROM_DEVICE);
	}

	/* clear contents of buffer_info */
	rx_buffer->skb = NULL;
	rx_buffer->dma = 0;
	rx_buffer->page = NULL;

	return skb;
}

/**
 * ixgbe_clean_rx_irq - Clean completed descriptors from Rx ring - bounce buf
 * @q_vector: structure containing interrupt and ring information
 * @rx_ring: rx descriptor ring to transact packets on
 * @budget: Total limit on number of packets to process
 *
 * This function provides a "bounce buffer" approach to Rx interrupt
 * processing.  The advantage to this is that on systems that have
 * expensive overhead for IOMMU access this provides a means of avoiding
 * it by maintaining the mapping of the page to the syste.
 *
 * Returns amount of work completed
 **/
static int ixgbe_clean_rx_irq(struct ixgbe_q_vector *q_vector,
			       struct ixgbe_ring *rx_ring,
			       const int budget)
{
	unsigned int total_rx_bytes = 0, total_rx_packets = 0;
#ifdef IXGBE_FCOE
	struct ixgbe_adapter *adapter = q_vector->adapter;
	int ddp_bytes;
	unsigned int mss = 0;
#endif /* IXGBE_FCOE */
	u16 cleaned_count = ixgbe_desc_unused(rx_ring);

	do {
		union ixgbe_adv_rx_desc *rx_desc;
		struct sk_buff *skb;

		/* return some buffers to hardware, one at a time is too slow */
		if (cleaned_count >= IXGBE_RX_BUFFER_WRITE) {
			ixgbe_alloc_rx_buffers(rx_ring, cleaned_count);
			cleaned_count = 0;
		}

		rx_desc = IXGBE_RX_DESC(rx_ring, rx_ring->next_to_clean);

		if (!ixgbe_test_staterr(rx_desc, IXGBE_RXD_STAT_DD))
			break;

		/*
		 * This memory barrier is needed to keep us from reading
		 * any other fields out of the rx_desc until we know the
		 * RXD_STAT_DD bit is set
		 */
		rmb();

		/* retrieve a buffer from the ring */
		skb = ixgbe_fetch_rx_buffer(rx_ring, rx_desc);

		/* exit if we failed to retrieve a buffer */
		if (!skb)
			break;

		cleaned_count++;

		/* place incomplete frames back on ring for completion */
		if (ixgbe_is_non_eop(rx_ring, rx_desc, skb))
			continue;

		/* verify the packet layout is correct */
		if (ixgbe_cleanup_headers(rx_ring, rx_desc, skb))
			continue;

		/* probably a little skewed due to removing CRC */
		total_rx_bytes += skb->len;

		/* populate checksum, timestamp, VLAN, and protocol */
		ixgbe_process_skb_fields(rx_ring, rx_desc, skb);

#ifdef IXGBE_FCOE
		/* if ddp, not passing to ULD unless for FCP_RSP or error */
		if (ixgbe_rx_is_fcoe(rx_ring, rx_desc)) {
			ddp_bytes = ixgbe_fcoe_ddp(adapter, rx_desc, skb);
			/* include DDPed FCoE data */
			if (ddp_bytes > 0) {
				if (!mss) {
					mss = rx_ring->netdev->mtu -
						sizeof(struct fcoe_hdr) -
						sizeof(struct fc_frame_header) -
						sizeof(struct fcoe_crc_eof);
					if (mss > 512)
						mss &= ~511;
				}
				total_rx_bytes += ddp_bytes;
				total_rx_packets += DIV_ROUND_UP(ddp_bytes,
								 mss);
			}
			if (!ddp_bytes) {
				dev_kfree_skb_any(skb);
				continue;
			}
		}

#endif /* IXGBE_FCOE */
		skb_mark_napi_id(skb, &q_vector->napi);
		ixgbe_rx_skb(q_vector, skb);

		/* update budget accounting */
		total_rx_packets++;
	} while (likely(total_rx_packets < budget));

	u64_stats_update_begin(&rx_ring->syncp);
	rx_ring->stats.packets += total_rx_packets;
	rx_ring->stats.bytes += total_rx_bytes;
	u64_stats_update_end(&rx_ring->syncp);
	q_vector->rx.total_packets += total_rx_packets;
	q_vector->rx.total_bytes += total_rx_bytes;

	if (cleaned_count)
		ixgbe_alloc_rx_buffers(rx_ring, cleaned_count);

	return total_rx_packets;
}

#ifdef CONFIG_NET_RX_BUSY_POLL
/* must be called with local_bh_disable()d */
static int ixgbe_low_latency_recv(struct napi_struct *napi)
{
	struct ixgbe_q_vector *q_vector =
			container_of(napi, struct ixgbe_q_vector, napi);
	struct ixgbe_adapter *adapter = q_vector->adapter;
	struct ixgbe_ring  *ring;
	int found = 0;

	if (test_bit(__IXGBE_DOWN, &adapter->state))
		return LL_FLUSH_FAILED;

	if (!ixgbe_qv_lock_poll(q_vector))
		return LL_FLUSH_BUSY;

	ixgbe_for_each_ring(ring, q_vector->rx) {
		found = ixgbe_clean_rx_irq(q_vector, ring, 4);
#ifdef BP_EXTENDED_STATS
		if (found)
			ring->stats.cleaned += found;
		else
			ring->stats.misses++;
#endif
		if (found)
			break;
	}

	ixgbe_qv_unlock_poll(q_vector);

	return found;
}
#endif	/* CONFIG_NET_RX_BUSY_POLL */

/**
 * ixgbe_configure_msix - Configure MSI-X hardware
 * @adapter: board private structure
 *
 * ixgbe_configure_msix sets up the hardware to properly generate MSI-X
 * interrupts.
 **/
static void ixgbe_configure_msix(struct ixgbe_adapter *adapter)
{
	struct ixgbe_q_vector *q_vector;
	int v_idx;
	u32 mask;

	/* Populate MSIX to EITR Select */
	if (adapter->num_vfs > 32) {
		u32 eitrsel = (1 << (adapter->num_vfs - 32)) - 1;
		IXGBE_WRITE_REG(&adapter->hw, IXGBE_EITRSEL, eitrsel);
	}

	/*
	 * Populate the IVAR table and set the ITR values to the
	 * corresponding register.
	 */
	for (v_idx = 0; v_idx < adapter->num_q_vectors; v_idx++) {
		struct ixgbe_ring *ring;
		q_vector = adapter->q_vector[v_idx];

		ixgbe_for_each_ring(ring, q_vector->rx)
			ixgbe_set_ivar(adapter, 0, ring->reg_idx, v_idx);

		ixgbe_for_each_ring(ring, q_vector->tx)
			ixgbe_set_ivar(adapter, 1, ring->reg_idx, v_idx);

		ixgbe_write_eitr(q_vector);
	}

	switch (adapter->hw.mac.type) {
	case ixgbe_mac_82598EB:
		ixgbe_set_ivar(adapter, -1, IXGBE_IVAR_OTHER_CAUSES_INDEX,
			       v_idx);
		break;
	case ixgbe_mac_82599EB:
	case ixgbe_mac_X540:
		ixgbe_set_ivar(adapter, -1, 1, v_idx);
		break;
	default:
		break;
	}
	IXGBE_WRITE_REG(&adapter->hw, IXGBE_EITR(v_idx), 1950);

	/* set up to autoclear timer, and the vectors */
	mask = IXGBE_EIMS_ENABLE_MASK;
	mask &= ~(IXGBE_EIMS_OTHER |
		  IXGBE_EIMS_MAILBOX |
		  IXGBE_EIMS_LSC);

	IXGBE_WRITE_REG(&adapter->hw, IXGBE_EIAC, mask);
}

enum latency_range {
	lowest_latency = 0,
	low_latency = 1,
	bulk_latency = 2,
	latency_invalid = 255
};

/**
 * ixgbe_update_itr - update the dynamic ITR value based on statistics
 * @q_vector: structure containing interrupt and ring information
 * @ring_container: structure containing ring performance data
 *
 *      Stores a new ITR value based on packets and byte
 *      counts during the last interrupt.  The advantage of per interrupt
 *      computation is faster updates and more accurate ITR for the current
 *      traffic pattern.  Constants in this function were computed
 *      based on theoretical maximum wire speed and thresholds were set based
 *      on testing data as well as attempting to minimize response time
 *      while increasing bulk throughput.
 *      this functionality is controlled by the InterruptThrottleRate module
 *      parameter (see ixgbe_param.c)
 **/
static void ixgbe_update_itr(struct ixgbe_q_vector *q_vector,
			     struct ixgbe_ring_container *ring_container)
{
	int bytes = ring_container->total_bytes;
	int packets = ring_container->total_packets;
	u32 timepassed_us;
	u64 bytes_perint;
	u8 itr_setting = ring_container->itr;

	if (packets == 0)
		return;

	/* simple throttlerate management
	 *   0-10MB/s   lowest (100000 ints/s)
	 *  10-20MB/s   low    (20000 ints/s)
	 *  20-1249MB/s bulk   (8000 ints/s)
	 */
	/* what was last interrupt timeslice? */
	timepassed_us = q_vector->itr >> 2;
	if (timepassed_us == 0)
		return;

	bytes_perint = bytes / timepassed_us; /* bytes/usec */

	switch (itr_setting) {
	case lowest_latency:
		if (bytes_perint > 10)
			itr_setting = low_latency;
		break;
	case low_latency:
		if (bytes_perint > 20)
			itr_setting = bulk_latency;
		else if (bytes_perint <= 10)
			itr_setting = lowest_latency;
		break;
	case bulk_latency:
		if (bytes_perint <= 20)
			itr_setting = low_latency;
		break;
	}

	/* clear work counters since we have the values we need */
	ring_container->total_bytes = 0;
	ring_container->total_packets = 0;

	/* write updated itr to ring container */
	ring_container->itr = itr_setting;
}

/**
 * ixgbe_write_eitr - write EITR register in hardware specific way
 * @q_vector: structure containing interrupt and ring information
 *
 * This function is made to be called by ethtool and by the driver
 * when it needs to update EITR registers at runtime.  Hardware
 * specific quirks/differences are taken care of here.
 */
void ixgbe_write_eitr(struct ixgbe_q_vector *q_vector)
{
	struct ixgbe_adapter *adapter = q_vector->adapter;
	struct ixgbe_hw *hw = &adapter->hw;
	int v_idx = q_vector->v_idx;
	u32 itr_reg = q_vector->itr & IXGBE_MAX_EITR;

	switch (adapter->hw.mac.type) {
	case ixgbe_mac_82598EB:
		/* must write high and low 16 bits to reset counter */
		itr_reg |= (itr_reg << 16);
		break;
	case ixgbe_mac_82599EB:
	case ixgbe_mac_X540:
		/*
		 * set the WDIS bit to not clear the timer bits and cause an
		 * immediate assertion of the interrupt
		 */
		itr_reg |= IXGBE_EITR_CNT_WDIS;
		break;
	default:
		break;
	}
	IXGBE_WRITE_REG(hw, IXGBE_EITR(v_idx), itr_reg);
}

static void ixgbe_set_itr(struct ixgbe_q_vector *q_vector)
{
	u32 new_itr = q_vector->itr;
	u8 current_itr;

	ixgbe_update_itr(q_vector, &q_vector->tx);
	ixgbe_update_itr(q_vector, &q_vector->rx);

	current_itr = max(q_vector->rx.itr, q_vector->tx.itr);

	switch (current_itr) {
	/* counts and packets in update_itr are dependent on these numbers */
	case lowest_latency:
		new_itr = IXGBE_100K_ITR;
		break;
	case low_latency:
		new_itr = IXGBE_20K_ITR;
		break;
	case bulk_latency:
		new_itr = IXGBE_8K_ITR;
		break;
	default:
		break;
	}

	if (new_itr != q_vector->itr) {
		/* do an exponential smoothing */
		new_itr = (10 * new_itr * q_vector->itr) /
			  ((9 * new_itr) + q_vector->itr);

		/* save the algorithm value here */
		q_vector->itr = new_itr;

		ixgbe_write_eitr(q_vector);
	}
}

/**
 * ixgbe_check_overtemp_subtask - check for over temperature
 * @adapter: pointer to adapter
 **/
static void ixgbe_check_overtemp_subtask(struct ixgbe_adapter *adapter)
{
	struct ixgbe_hw *hw = &adapter->hw;
	u32 eicr = adapter->interrupt_event;

	if (test_bit(__IXGBE_DOWN, &adapter->state))
		return;

	if (!(adapter->flags2 & IXGBE_FLAG2_TEMP_SENSOR_CAPABLE) &&
	    !(adapter->flags2 & IXGBE_FLAG2_TEMP_SENSOR_EVENT))
		return;

	adapter->flags2 &= ~IXGBE_FLAG2_TEMP_SENSOR_EVENT;

	switch (hw->device_id) {
	case IXGBE_DEV_ID_82599_T3_LOM:
		/*
		 * Since the warning interrupt is for both ports
		 * we don't have to check if:
		 *  - This interrupt wasn't for our port.
		 *  - We may have missed the interrupt so always have to
		 *    check if we  got a LSC
		 */
		if (!(eicr & IXGBE_EICR_GPI_SDP0) &&
		    !(eicr & IXGBE_EICR_LSC))
			return;

		if (!(eicr & IXGBE_EICR_LSC) && hw->mac.ops.check_link) {
			u32 speed;
			bool link_up = false;

			hw->mac.ops.check_link(hw, &speed, &link_up, false);

			if (link_up)
				return;
		}

		/* Check if this is not due to overtemp */
		if (hw->phy.ops.check_overtemp(hw) != IXGBE_ERR_OVERTEMP)
			return;

		break;
	default:
		if (!(eicr & IXGBE_EICR_GPI_SDP0))
			return;
		break;
	}
	e_crit(drv,
	       "Network adapter has been stopped because it has over heated. "
	       "Restart the computer. If the problem persists, "
	       "power off the system and replace the adapter\n");

	adapter->interrupt_event = 0;
}

static void ixgbe_check_fan_failure(struct ixgbe_adapter *adapter, u32 eicr)
{
	struct ixgbe_hw *hw = &adapter->hw;

	if ((adapter->flags & IXGBE_FLAG_FAN_FAIL_CAPABLE) &&
	    (eicr & IXGBE_EICR_GPI_SDP1)) {
		e_crit(probe, "Fan has stopped, replace the adapter\n");
		/* write to clear the interrupt */
		IXGBE_WRITE_REG(hw, IXGBE_EICR, IXGBE_EICR_GPI_SDP1);
	}
}

static void ixgbe_check_overtemp_event(struct ixgbe_adapter *adapter, u32 eicr)
{
	if (!(adapter->flags2 & IXGBE_FLAG2_TEMP_SENSOR_CAPABLE))
		return;

	switch (adapter->hw.mac.type) {
	case ixgbe_mac_82599EB:
		/*
		 * Need to check link state so complete overtemp check
		 * on service task
		 */
		if (((eicr & IXGBE_EICR_GPI_SDP0) || (eicr & IXGBE_EICR_LSC)) &&
		    (!test_bit(__IXGBE_DOWN, &adapter->state))) {
			adapter->interrupt_event = eicr;
			adapter->flags2 |= IXGBE_FLAG2_TEMP_SENSOR_EVENT;
			ixgbe_service_event_schedule(adapter);
			return;
		}
		return;
	case ixgbe_mac_X540:
		if (!(eicr & IXGBE_EICR_TS))
			return;
		break;
	default:
		return;
	}

	e_crit(drv,
	       "Network adapter has been stopped because it has over heated. "
	       "Restart the computer. If the problem persists, "
	       "power off the system and replace the adapter\n");
}

static void ixgbe_check_sfp_event(struct ixgbe_adapter *adapter, u32 eicr)
{
	struct ixgbe_hw *hw = &adapter->hw;

	if (eicr & IXGBE_EICR_GPI_SDP2) {
		/* Clear the interrupt */
		IXGBE_WRITE_REG(hw, IXGBE_EICR, IXGBE_EICR_GPI_SDP2);
		if (!test_bit(__IXGBE_DOWN, &adapter->state)) {
			adapter->flags2 |= IXGBE_FLAG2_SFP_NEEDS_RESET;
			ixgbe_service_event_schedule(adapter);
		}
	}

	if (eicr & IXGBE_EICR_GPI_SDP1) {
		/* Clear the interrupt */
		IXGBE_WRITE_REG(hw, IXGBE_EICR, IXGBE_EICR_GPI_SDP1);
		if (!test_bit(__IXGBE_DOWN, &adapter->state)) {
			adapter->flags |= IXGBE_FLAG_NEED_LINK_CONFIG;
			ixgbe_service_event_schedule(adapter);
		}
	}
}

static void ixgbe_check_lsc(struct ixgbe_adapter *adapter)
{
	struct ixgbe_hw *hw = &adapter->hw;

	adapter->lsc_int++;
	adapter->flags |= IXGBE_FLAG_NEED_LINK_UPDATE;
	adapter->link_check_timeout = jiffies;
	if (!test_bit(__IXGBE_DOWN, &adapter->state)) {
		IXGBE_WRITE_REG(hw, IXGBE_EIMC, IXGBE_EIMC_LSC);
		IXGBE_WRITE_FLUSH(hw);
		ixgbe_service_event_schedule(adapter);
	}
}

static inline void ixgbe_irq_enable_queues(struct ixgbe_adapter *adapter,
					   u64 qmask)
{
	u32 mask;
	struct ixgbe_hw *hw = &adapter->hw;

	switch (hw->mac.type) {
	case ixgbe_mac_82598EB:
		mask = (IXGBE_EIMS_RTX_QUEUE & qmask);
		IXGBE_WRITE_REG(hw, IXGBE_EIMS, mask);
		break;
	case ixgbe_mac_82599EB:
	case ixgbe_mac_X540:
		mask = (qmask & 0xFFFFFFFF);
		if (mask)
			IXGBE_WRITE_REG(hw, IXGBE_EIMS_EX(0), mask);
		mask = (qmask >> 32);
		if (mask)
			IXGBE_WRITE_REG(hw, IXGBE_EIMS_EX(1), mask);
		break;
	default:
		break;
	}
	/* skip the flush */
}

static inline void ixgbe_irq_disable_queues(struct ixgbe_adapter *adapter,
					    u64 qmask)
{
	u32 mask;
	struct ixgbe_hw *hw = &adapter->hw;

	switch (hw->mac.type) {
	case ixgbe_mac_82598EB:
		mask = (IXGBE_EIMS_RTX_QUEUE & qmask);
		IXGBE_WRITE_REG(hw, IXGBE_EIMC, mask);
		break;
	case ixgbe_mac_82599EB:
	case ixgbe_mac_X540:
		mask = (qmask & 0xFFFFFFFF);
		if (mask)
			IXGBE_WRITE_REG(hw, IXGBE_EIMC_EX(0), mask);
		mask = (qmask >> 32);
		if (mask)
			IXGBE_WRITE_REG(hw, IXGBE_EIMC_EX(1), mask);
		break;
	default:
		break;
	}
	/* skip the flush */
}

/**
 * ixgbe_irq_enable - Enable default interrupt generation settings
 * @adapter: board private structure
 **/
static inline void ixgbe_irq_enable(struct ixgbe_adapter *adapter, bool queues,
				    bool flush)
{
	u32 mask = (IXGBE_EIMS_ENABLE_MASK & ~IXGBE_EIMS_RTX_QUEUE);

	/* don't reenable LSC while waiting for link */
	if (adapter->flags & IXGBE_FLAG_NEED_LINK_UPDATE)
		mask &= ~IXGBE_EIMS_LSC;

	if (adapter->flags2 & IXGBE_FLAG2_TEMP_SENSOR_CAPABLE)
		switch (adapter->hw.mac.type) {
		case ixgbe_mac_82599EB:
			mask |= IXGBE_EIMS_GPI_SDP0;
			break;
		case ixgbe_mac_X540:
			mask |= IXGBE_EIMS_TS;
			break;
		default:
			break;
		}
	if (adapter->flags & IXGBE_FLAG_FAN_FAIL_CAPABLE)
		mask |= IXGBE_EIMS_GPI_SDP1;
	switch (adapter->hw.mac.type) {
	case ixgbe_mac_82599EB:
		mask |= IXGBE_EIMS_GPI_SDP1;
		mask |= IXGBE_EIMS_GPI_SDP2;
	case ixgbe_mac_X540:
		mask |= IXGBE_EIMS_ECC;
		mask |= IXGBE_EIMS_MAILBOX;
		break;
	default:
		break;
	}

	if (adapter->hw.mac.type == ixgbe_mac_X540)
		mask |= IXGBE_EIMS_TIMESYNC;

	if ((adapter->flags & IXGBE_FLAG_FDIR_HASH_CAPABLE) &&
	    !(adapter->flags2 & IXGBE_FLAG2_FDIR_REQUIRES_REINIT))
		mask |= IXGBE_EIMS_FLOW_DIR;

	IXGBE_WRITE_REG(&adapter->hw, IXGBE_EIMS, mask);
	if (queues)
		ixgbe_irq_enable_queues(adapter, ~0);
	if (flush)
		IXGBE_WRITE_FLUSH(&adapter->hw);
}

static irqreturn_t ixgbe_msix_other(int irq, void *data)
{
	struct ixgbe_adapter *adapter = data;
	struct ixgbe_hw *hw = &adapter->hw;
	u32 eicr;

	/*
	 * Workaround for Silicon errata.  Use clear-by-write instead
	 * of clear-by-read.  Reading with EICS will return the
	 * interrupt causes without clearing, which later be done
	 * with the write to EICR.
	 */
	eicr = IXGBE_READ_REG(hw, IXGBE_EICS);

	/* The lower 16bits of the EICR register are for the queue interrupts
	 * which should be masked here in order to not accidently clear them if
	 * the bits are high when ixgbe_msix_other is called. There is a race
	 * condition otherwise which results in possible performance loss
	 * especially if the ixgbe_msix_other interrupt is triggering
	 * consistently (as it would when PPS is turned on for the X540 device)
	 */
	eicr &= 0xFFFF0000;

	IXGBE_WRITE_REG(hw, IXGBE_EICR, eicr);

	if (eicr & IXGBE_EICR_LSC)
		ixgbe_check_lsc(adapter);

	if (eicr & IXGBE_EICR_MAILBOX)
		ixgbe_msg_task(adapter);

	switch (hw->mac.type) {
	case ixgbe_mac_82599EB:
	case ixgbe_mac_X540:
		if (eicr & IXGBE_EICR_ECC)
			e_info(link, "Received unrecoverable ECC Err, please "
			       "reboot\n");
		/* Handle Flow Director Full threshold interrupt */
		if (eicr & IXGBE_EICR_FLOW_DIR) {
			int reinit_count = 0;
			int i;
			for (i = 0; i < adapter->num_tx_queues; i++) {
				struct ixgbe_ring *ring = adapter->tx_ring[i];
				if (test_and_clear_bit(__IXGBE_TX_FDIR_INIT_DONE,
						       &ring->state))
					reinit_count++;
			}
			if (reinit_count) {
				/* no more flow director interrupts until after init */
				IXGBE_WRITE_REG(hw, IXGBE_EIMC, IXGBE_EIMC_FLOW_DIR);
				adapter->flags2 |= IXGBE_FLAG2_FDIR_REQUIRES_REINIT;
				ixgbe_service_event_schedule(adapter);
			}
		}
		ixgbe_check_sfp_event(adapter, eicr);
		ixgbe_check_overtemp_event(adapter, eicr);
		break;
	default:
		break;
	}

	ixgbe_check_fan_failure(adapter, eicr);

	if (unlikely(eicr & IXGBE_EICR_TIMESYNC))
		ixgbe_ptp_check_pps_event(adapter, eicr);

	/* re-enable the original interrupt state, no lsc, no queues */
	if (!test_bit(__IXGBE_DOWN, &adapter->state))
		ixgbe_irq_enable(adapter, false, false);

	return IRQ_HANDLED;
}

static irqreturn_t ixgbe_msix_clean_rings(int irq, void *data)
{
	struct ixgbe_q_vector *q_vector = data;

	/* EIAM disabled interrupts (on this vector) for us */

	if (q_vector->rx.ring || q_vector->tx.ring)
		napi_schedule(&q_vector->napi);

	return IRQ_HANDLED;
}

/**
 * ixgbe_poll - NAPI Rx polling callback
 * @napi: structure for representing this polling device
 * @budget: how many packets driver is allowed to clean
 *
 * This function is used for legacy and MSI, NAPI mode
 **/
int ixgbe_poll(struct napi_struct *napi, int budget)
{
	struct ixgbe_q_vector *q_vector =
				container_of(napi, struct ixgbe_q_vector, napi);
	struct ixgbe_adapter *adapter = q_vector->adapter;
	struct ixgbe_ring *ring;
	int per_ring_budget;
	bool clean_complete = true;

#ifdef CONFIG_IXGBE_DCA
	if (adapter->flags & IXGBE_FLAG_DCA_ENABLED)
		ixgbe_update_dca(q_vector);
#endif

	ixgbe_for_each_ring(ring, q_vector->tx)
		clean_complete &= !!ixgbe_clean_tx_irq(q_vector, ring);

	if (!ixgbe_qv_lock_napi(q_vector))
		return budget;

	/* attempt to distribute budget to each queue fairly, but don't allow
	 * the budget to go below 1 because we'll exit polling */
	if (q_vector->rx.count > 1)
		per_ring_budget = max(budget/q_vector->rx.count, 1);
	else
		per_ring_budget = budget;

	ixgbe_for_each_ring(ring, q_vector->rx)
		clean_complete &= (ixgbe_clean_rx_irq(q_vector, ring,
				   per_ring_budget) < per_ring_budget);

	ixgbe_qv_unlock_napi(q_vector);
	/* If all work not completed, return budget and keep polling */
	if (!clean_complete)
		return budget;

	/* all work done, exit the polling mode */
	napi_complete(napi);
	if (adapter->rx_itr_setting & 1)
		ixgbe_set_itr(q_vector);
	if (!test_bit(__IXGBE_DOWN, &adapter->state))
		ixgbe_irq_enable_queues(adapter, ((u64)1 << q_vector->v_idx));

	return 0;
}

/**
 * ixgbe_request_msix_irqs - Initialize MSI-X interrupts
 * @adapter: board private structure
 *
 * ixgbe_request_msix_irqs allocates MSI-X vectors and requests
 * interrupts from the kernel.
 **/
static int ixgbe_request_msix_irqs(struct ixgbe_adapter *adapter)
{
	struct net_device *netdev = adapter->netdev;
	int vector, err;
	int ri = 0, ti = 0;

	for (vector = 0; vector < adapter->num_q_vectors; vector++) {
		struct ixgbe_q_vector *q_vector = adapter->q_vector[vector];
		struct msix_entry *entry = &adapter->msix_entries[vector];

		if (q_vector->tx.ring && q_vector->rx.ring) {
			snprintf(q_vector->name, sizeof(q_vector->name) - 1,
				 "%s-%s-%d", netdev->name, "TxRx", ri++);
			ti++;
		} else if (q_vector->rx.ring) {
			snprintf(q_vector->name, sizeof(q_vector->name) - 1,
				 "%s-%s-%d", netdev->name, "rx", ri++);
		} else if (q_vector->tx.ring) {
			snprintf(q_vector->name, sizeof(q_vector->name) - 1,
				 "%s-%s-%d", netdev->name, "tx", ti++);
		} else {
			/* skip this unused q_vector */
			continue;
		}
		err = request_irq(entry->vector, &ixgbe_msix_clean_rings, 0,
				  q_vector->name, q_vector);
		if (err) {
			e_err(probe, "request_irq failed for MSIX interrupt "
			      "Error: %d\n", err);
			goto free_queue_irqs;
		}
		/* If Flow Director is enabled, set interrupt affinity */
		if (adapter->flags & IXGBE_FLAG_FDIR_HASH_CAPABLE) {
			/* assign the mask for this irq */
			irq_set_affinity_hint(entry->vector,
					      &q_vector->affinity_mask);
		}
	}

	err = request_irq(adapter->msix_entries[vector].vector,
			  ixgbe_msix_other, 0, netdev->name, adapter);
	if (err) {
		e_err(probe, "request_irq for msix_other failed: %d\n", err);
		goto free_queue_irqs;
	}

	return 0;

free_queue_irqs:
	while (vector) {
		vector--;
		irq_set_affinity_hint(adapter->msix_entries[vector].vector,
				      NULL);
		free_irq(adapter->msix_entries[vector].vector,
			 adapter->q_vector[vector]);
	}
	adapter->flags &= ~IXGBE_FLAG_MSIX_ENABLED;
	pci_disable_msix(adapter->pdev);
	kfree(adapter->msix_entries);
	adapter->msix_entries = NULL;
	return err;
}

/**
 * ixgbe_intr - legacy mode Interrupt Handler
 * @irq: interrupt number
 * @data: pointer to a network interface device structure
 **/
static irqreturn_t ixgbe_intr(int irq, void *data)
{
	struct ixgbe_adapter *adapter = data;
	struct ixgbe_hw *hw = &adapter->hw;
	struct ixgbe_q_vector *q_vector = adapter->q_vector[0];
	u32 eicr;

	/*
	 * Workaround for silicon errata #26 on 82598.  Mask the interrupt
	 * before the read of EICR.
	 */
	IXGBE_WRITE_REG(hw, IXGBE_EIMC, IXGBE_IRQ_CLEAR_MASK);

	/* for NAPI, using EIAM to auto-mask tx/rx interrupt bits on read
	 * therefore no explicit interrupt disable is necessary */
	eicr = IXGBE_READ_REG(hw, IXGBE_EICR);
	if (!eicr) {
		/*
		 * shared interrupt alert!
		 * make sure interrupts are enabled because the read will
		 * have disabled interrupts due to EIAM
		 * finish the workaround of silicon errata on 82598.  Unmask
		 * the interrupt that we masked before the EICR read.
		 */
		if (!test_bit(__IXGBE_DOWN, &adapter->state))
			ixgbe_irq_enable(adapter, true, true);
		return IRQ_NONE;	/* Not our interrupt */
	}

	if (eicr & IXGBE_EICR_LSC)
		ixgbe_check_lsc(adapter);

	switch (hw->mac.type) {
	case ixgbe_mac_82599EB:
		ixgbe_check_sfp_event(adapter, eicr);
		/* Fall through */
	case ixgbe_mac_X540:
		if (eicr & IXGBE_EICR_ECC)
			e_info(link, "Received unrecoverable ECC err, please "
				     "reboot\n");
		ixgbe_check_overtemp_event(adapter, eicr);
		break;
	default:
		break;
	}

	ixgbe_check_fan_failure(adapter, eicr);
	if (unlikely(eicr & IXGBE_EICR_TIMESYNC))
		ixgbe_ptp_check_pps_event(adapter, eicr);

	/* would disable interrupts here but EIAM disabled it */
	napi_schedule(&q_vector->napi);

	/*
	 * re-enable link(maybe) and non-queue interrupts, no flush.
	 * ixgbe_poll will re-enable the queue interrupts
	 */
	if (!test_bit(__IXGBE_DOWN, &adapter->state))
		ixgbe_irq_enable(adapter, false, false);

	return IRQ_HANDLED;
}

/**
 * ixgbe_request_irq - initialize interrupts
 * @adapter: board private structure
 *
 * Attempts to configure interrupts using the best available
 * capabilities of the hardware and kernel.
 **/
static int ixgbe_request_irq(struct ixgbe_adapter *adapter)
{
	struct net_device *netdev = adapter->netdev;
	int err;

	if (adapter->flags & IXGBE_FLAG_MSIX_ENABLED)
		err = ixgbe_request_msix_irqs(adapter);
	else if (adapter->flags & IXGBE_FLAG_MSI_ENABLED)
		err = request_irq(adapter->pdev->irq, ixgbe_intr, 0,
				  netdev->name, adapter);
	else
		err = request_irq(adapter->pdev->irq, ixgbe_intr, IRQF_SHARED,
				  netdev->name, adapter);

	if (err)
		e_err(probe, "request_irq failed, Error %d\n", err);

	return err;
}

static void ixgbe_free_irq(struct ixgbe_adapter *adapter)
{
	int vector;

	if (!(adapter->flags & IXGBE_FLAG_MSIX_ENABLED)) {
		free_irq(adapter->pdev->irq, adapter);
		return;
	}

	for (vector = 0; vector < adapter->num_q_vectors; vector++) {
		struct ixgbe_q_vector *q_vector = adapter->q_vector[vector];
		struct msix_entry *entry = &adapter->msix_entries[vector];

		/* free only the irqs that were actually requested */
		if (!q_vector->rx.ring && !q_vector->tx.ring)
			continue;

		/* clear the affinity_mask in the IRQ descriptor */
		irq_set_affinity_hint(entry->vector, NULL);

		free_irq(entry->vector, q_vector);
	}

	free_irq(adapter->msix_entries[vector++].vector, adapter);
}

/**
 * ixgbe_irq_disable - Mask off interrupt generation on the NIC
 * @adapter: board private structure
 **/
static inline void ixgbe_irq_disable(struct ixgbe_adapter *adapter)
{
	switch (adapter->hw.mac.type) {
	case ixgbe_mac_82598EB:
		IXGBE_WRITE_REG(&adapter->hw, IXGBE_EIMC, ~0);
		break;
	case ixgbe_mac_82599EB:
	case ixgbe_mac_X540:
		IXGBE_WRITE_REG(&adapter->hw, IXGBE_EIMC, 0xFFFF0000);
		IXGBE_WRITE_REG(&adapter->hw, IXGBE_EIMC_EX(0), ~0);
		IXGBE_WRITE_REG(&adapter->hw, IXGBE_EIMC_EX(1), ~0);
		break;
	default:
		break;
	}
	IXGBE_WRITE_FLUSH(&adapter->hw);
	if (adapter->flags & IXGBE_FLAG_MSIX_ENABLED) {
		int vector;

		for (vector = 0; vector < adapter->num_q_vectors; vector++)
			synchronize_irq(adapter->msix_entries[vector].vector);

		synchronize_irq(adapter->msix_entries[vector++].vector);
	} else {
		synchronize_irq(adapter->pdev->irq);
	}
}

/**
 * ixgbe_configure_msi_and_legacy - Initialize PIN (INTA...) and MSI interrupts
 *
 **/
static void ixgbe_configure_msi_and_legacy(struct ixgbe_adapter *adapter)
{
	struct ixgbe_q_vector *q_vector = adapter->q_vector[0];

	ixgbe_write_eitr(q_vector);

	ixgbe_set_ivar(adapter, 0, 0, 0);
	ixgbe_set_ivar(adapter, 1, 0, 0);

	e_info(hw, "Legacy interrupt IVAR setup done\n");
}

/**
 * ixgbe_configure_tx_ring - Configure 8259x Tx ring after Reset
 * @adapter: board private structure
 * @ring: structure containing ring specific data
 *
 * Configure the Tx descriptor ring after a reset.
 **/
void ixgbe_configure_tx_ring(struct ixgbe_adapter *adapter,
			     struct ixgbe_ring *ring)
{
	struct ixgbe_hw *hw = &adapter->hw;
	u64 tdba = ring->dma;
	int wait_loop = 10;
	u32 txdctl = IXGBE_TXDCTL_ENABLE;
	u8 reg_idx = ring->reg_idx;

	/* disable queue to avoid issues while updating state */
	IXGBE_WRITE_REG(hw, IXGBE_TXDCTL(reg_idx), 0);
	IXGBE_WRITE_FLUSH(hw);

	IXGBE_WRITE_REG(hw, IXGBE_TDBAL(reg_idx),
			(tdba & DMA_BIT_MASK(32)));
	IXGBE_WRITE_REG(hw, IXGBE_TDBAH(reg_idx), (tdba >> 32));
	IXGBE_WRITE_REG(hw, IXGBE_TDLEN(reg_idx),
			ring->count * sizeof(union ixgbe_adv_tx_desc));
	IXGBE_WRITE_REG(hw, IXGBE_TDH(reg_idx), 0);
	IXGBE_WRITE_REG(hw, IXGBE_TDT(reg_idx), 0);
	ring->tail = hw->hw_addr + IXGBE_TDT(reg_idx);

	/*
	 * set WTHRESH to encourage burst writeback, it should not be set
	 * higher than 1 when:
	 * - ITR is 0 as it could cause false TX hangs
	 * - ITR is set to > 100k int/sec and BQL is enabled
	 *
	 * In order to avoid issues WTHRESH + PTHRESH should always be equal
	 * to or less than the number of on chip descriptors, which is
	 * currently 40.
	 */
#if IS_ENABLED(CONFIG_BQL)
	if (!ring->q_vector || (ring->q_vector->itr < IXGBE_100K_ITR))
#else
	if (!ring->q_vector || (ring->q_vector->itr < 8))
#endif
		txdctl |= (1 << 16);	/* WTHRESH = 1 */
	else
		txdctl |= (8 << 16);	/* WTHRESH = 8 */

	/*
	 * Setting PTHRESH to 32 both improves performance
	 * and avoids a TX hang with DFP enabled
	 */
	txdctl |= (1 << 8) |	/* HTHRESH = 1 */
		   32;		/* PTHRESH = 32 */

	/* reinitialize flowdirector state */
	if (adapter->flags & IXGBE_FLAG_FDIR_HASH_CAPABLE) {
		ring->atr_sample_rate = adapter->atr_sample_rate;
		ring->atr_count = 0;
		set_bit(__IXGBE_TX_FDIR_INIT_DONE, &ring->state);
	} else {
		ring->atr_sample_rate = 0;
	}

	/* initialize XPS */
	if (!test_and_set_bit(__IXGBE_TX_XPS_INIT_DONE, &ring->state)) {
		struct ixgbe_q_vector *q_vector = ring->q_vector;

		if (q_vector)
			netif_set_xps_queue(ring->netdev,
					    &q_vector->affinity_mask,
					    ring->queue_index);
	}

	clear_bit(__IXGBE_HANG_CHECK_ARMED, &ring->state);

	/* enable queue */
	IXGBE_WRITE_REG(hw, IXGBE_TXDCTL(reg_idx), txdctl);

	/* TXDCTL.EN will return 0 on 82598 if link is down, so skip it */
	if (hw->mac.type == ixgbe_mac_82598EB &&
	    !(IXGBE_READ_REG(hw, IXGBE_LINKS) & IXGBE_LINKS_UP))
		return;

	/* poll to verify queue is enabled */
	do {
		usleep_range(1000, 2000);
		txdctl = IXGBE_READ_REG(hw, IXGBE_TXDCTL(reg_idx));
	} while (--wait_loop && !(txdctl & IXGBE_TXDCTL_ENABLE));
	if (!wait_loop)
		e_err(drv, "Could not enable Tx Queue %d\n", reg_idx);
}

static void ixgbe_setup_mtqc(struct ixgbe_adapter *adapter)
{
	struct ixgbe_hw *hw = &adapter->hw;
	u32 rttdcs, mtqc;
	u8 tcs = netdev_get_num_tc(adapter->netdev);

	if (hw->mac.type == ixgbe_mac_82598EB)
		return;

	/* disable the arbiter while setting MTQC */
	rttdcs = IXGBE_READ_REG(hw, IXGBE_RTTDCS);
	rttdcs |= IXGBE_RTTDCS_ARBDIS;
	IXGBE_WRITE_REG(hw, IXGBE_RTTDCS, rttdcs);

	/* set transmit pool layout */
	if (adapter->flags & IXGBE_FLAG_SRIOV_ENABLED) {
		mtqc = IXGBE_MTQC_VT_ENA;
		if (tcs > 4)
			mtqc |= IXGBE_MTQC_RT_ENA | IXGBE_MTQC_8TC_8TQ;
		else if (tcs > 1)
			mtqc |= IXGBE_MTQC_RT_ENA | IXGBE_MTQC_4TC_4TQ;
		else if (adapter->ring_feature[RING_F_RSS].indices == 4)
			mtqc |= IXGBE_MTQC_32VF;
		else
			mtqc |= IXGBE_MTQC_64VF;
	} else {
		if (tcs > 4)
			mtqc = IXGBE_MTQC_RT_ENA | IXGBE_MTQC_8TC_8TQ;
		else if (tcs > 1)
			mtqc = IXGBE_MTQC_RT_ENA | IXGBE_MTQC_4TC_4TQ;
		else
			mtqc = IXGBE_MTQC_64Q_1PB;
	}

	IXGBE_WRITE_REG(hw, IXGBE_MTQC, mtqc);

	/* Enable Security TX Buffer IFG for multiple pb */
	if (tcs) {
		u32 sectx = IXGBE_READ_REG(hw, IXGBE_SECTXMINIFG);
		sectx |= IXGBE_SECTX_DCB;
		IXGBE_WRITE_REG(hw, IXGBE_SECTXMINIFG, sectx);
	}

	/* re-enable the arbiter */
	rttdcs &= ~IXGBE_RTTDCS_ARBDIS;
	IXGBE_WRITE_REG(hw, IXGBE_RTTDCS, rttdcs);
}

/**
 * ixgbe_configure_tx - Configure 8259x Transmit Unit after Reset
 * @adapter: board private structure
 *
 * Configure the Tx unit of the MAC after a reset.
 **/
static void ixgbe_configure_tx(struct ixgbe_adapter *adapter)
{
	struct ixgbe_hw *hw = &adapter->hw;
	u32 dmatxctl;
	u32 i;

	ixgbe_setup_mtqc(adapter);

	if (hw->mac.type != ixgbe_mac_82598EB) {
		/* DMATXCTL.EN must be before Tx queues are enabled */
		dmatxctl = IXGBE_READ_REG(hw, IXGBE_DMATXCTL);
		dmatxctl |= IXGBE_DMATXCTL_TE;
		IXGBE_WRITE_REG(hw, IXGBE_DMATXCTL, dmatxctl);
	}

	/* Setup the HW Tx Head and Tail descriptor pointers */
	for (i = 0; i < adapter->num_tx_queues; i++)
		ixgbe_configure_tx_ring(adapter, adapter->tx_ring[i]);
}

static void ixgbe_enable_rx_drop(struct ixgbe_adapter *adapter,
				 struct ixgbe_ring *ring)
{
	struct ixgbe_hw *hw = &adapter->hw;
	u8 reg_idx = ring->reg_idx;
	u32 srrctl = IXGBE_READ_REG(hw, IXGBE_SRRCTL(reg_idx));

	srrctl |= IXGBE_SRRCTL_DROP_EN;

	IXGBE_WRITE_REG(hw, IXGBE_SRRCTL(reg_idx), srrctl);
}

static void ixgbe_disable_rx_drop(struct ixgbe_adapter *adapter,
				  struct ixgbe_ring *ring)
{
	struct ixgbe_hw *hw = &adapter->hw;
	u8 reg_idx = ring->reg_idx;
	u32 srrctl = IXGBE_READ_REG(hw, IXGBE_SRRCTL(reg_idx));

	srrctl &= ~IXGBE_SRRCTL_DROP_EN;

	IXGBE_WRITE_REG(hw, IXGBE_SRRCTL(reg_idx), srrctl);
}

#ifdef CONFIG_IXGBE_DCB
void ixgbe_set_rx_drop_en(struct ixgbe_adapter *adapter)
#else
static void ixgbe_set_rx_drop_en(struct ixgbe_adapter *adapter)
#endif
{
	int i;
	bool pfc_en = adapter->dcb_cfg.pfc_mode_enable;

	if (adapter->ixgbe_ieee_pfc)
		pfc_en |= !!(adapter->ixgbe_ieee_pfc->pfc_en);

	/*
	 * We should set the drop enable bit if:
	 *  SR-IOV is enabled
	 *   or
	 *  Number of Rx queues > 1 and flow control is disabled
	 *
	 *  This allows us to avoid head of line blocking for security
	 *  and performance reasons.
	 */
	if (adapter->num_vfs || (adapter->num_rx_queues > 1 &&
	    !(adapter->hw.fc.current_mode & ixgbe_fc_tx_pause) && !pfc_en)) {
		for (i = 0; i < adapter->num_rx_queues; i++)
			ixgbe_enable_rx_drop(adapter, adapter->rx_ring[i]);
	} else {
		for (i = 0; i < adapter->num_rx_queues; i++)
			ixgbe_disable_rx_drop(adapter, adapter->rx_ring[i]);
	}
}

#define IXGBE_SRRCTL_BSIZEHDRSIZE_SHIFT 2

static void ixgbe_configure_srrctl(struct ixgbe_adapter *adapter,
				   struct ixgbe_ring *rx_ring)
{
	struct ixgbe_hw *hw = &adapter->hw;
	u32 srrctl;
	u8 reg_idx = rx_ring->reg_idx;

	if (hw->mac.type == ixgbe_mac_82598EB) {
		u16 mask = adapter->ring_feature[RING_F_RSS].mask;

		/*
		 * if VMDq is not active we must program one srrctl register
		 * per RSS queue since we have enabled RDRXCTL.MVMEN
		 */
		reg_idx &= mask;
	}

	/* configure header buffer length, needed for RSC */
	srrctl = IXGBE_RX_HDR_SIZE << IXGBE_SRRCTL_BSIZEHDRSIZE_SHIFT;

	/* configure the packet buffer length */
	srrctl |= ixgbe_rx_bufsz(rx_ring) >> IXGBE_SRRCTL_BSIZEPKT_SHIFT;

	/* configure descriptor type */
	srrctl |= IXGBE_SRRCTL_DESCTYPE_ADV_ONEBUF;

	IXGBE_WRITE_REG(hw, IXGBE_SRRCTL(reg_idx), srrctl);
}

static void ixgbe_setup_mrqc(struct ixgbe_adapter *adapter)
{
	struct ixgbe_hw *hw = &adapter->hw;
	static const u32 seed[10] = { 0xE291D73D, 0x1805EC6C, 0x2A94B30D,
			  0xA54F2BEC, 0xEA49AF7C, 0xE214AD3D, 0xB855AABE,
			  0x6A3E67EA, 0x14364D17, 0x3BED200D};
	u32 mrqc = 0, reta = 0;
	u32 rxcsum;
	int i, j;
	u16 rss_i = adapter->ring_feature[RING_F_RSS].indices;

	/*
	 * Program table for at least 2 queues w/ SR-IOV so that VFs can
	 * make full use of any rings they may have.  We will use the
	 * PSRTYPE register to control how many rings we use within the PF.
	 */
	if ((adapter->flags & IXGBE_FLAG_SRIOV_ENABLED) && (rss_i < 2))
		rss_i = 2;

	/* Fill out hash function seeds */
	for (i = 0; i < 10; i++)
		IXGBE_WRITE_REG(hw, IXGBE_RSSRK(i), seed[i]);

	/* Fill out redirection table */
	for (i = 0, j = 0; i < 128; i++, j++) {
		if (j == rss_i)
			j = 0;
		/* reta = 4-byte sliding window of
		 * 0x00..(indices-1)(indices-1)00..etc. */
		reta = (reta << 8) | (j * 0x11);
		if ((i & 3) == 3)
			IXGBE_WRITE_REG(hw, IXGBE_RETA(i >> 2), reta);
	}

	/* Disable indicating checksum in descriptor, enables RSS hash */
	rxcsum = IXGBE_READ_REG(hw, IXGBE_RXCSUM);
	rxcsum |= IXGBE_RXCSUM_PCSD;
	IXGBE_WRITE_REG(hw, IXGBE_RXCSUM, rxcsum);

	if (adapter->hw.mac.type == ixgbe_mac_82598EB) {
		if (adapter->ring_feature[RING_F_RSS].mask)
			mrqc = IXGBE_MRQC_RSSEN;
	} else {
		u8 tcs = netdev_get_num_tc(adapter->netdev);

		if (adapter->flags & IXGBE_FLAG_SRIOV_ENABLED) {
			if (tcs > 4)
				mrqc = IXGBE_MRQC_VMDQRT8TCEN;	/* 8 TCs */
			else if (tcs > 1)
				mrqc = IXGBE_MRQC_VMDQRT4TCEN;	/* 4 TCs */
			else if (adapter->ring_feature[RING_F_RSS].indices == 4)
				mrqc = IXGBE_MRQC_VMDQRSS32EN;
			else
				mrqc = IXGBE_MRQC_VMDQRSS64EN;
		} else {
			if (tcs > 4)
				mrqc = IXGBE_MRQC_RTRSS8TCEN;
			else if (tcs > 1)
				mrqc = IXGBE_MRQC_RTRSS4TCEN;
			else
				mrqc = IXGBE_MRQC_RSSEN;
		}
	}

	/* Perform hash on these packet types */
	mrqc |= IXGBE_MRQC_RSS_FIELD_IPV4 |
		IXGBE_MRQC_RSS_FIELD_IPV4_TCP |
		IXGBE_MRQC_RSS_FIELD_IPV6 |
		IXGBE_MRQC_RSS_FIELD_IPV6_TCP;

	if (adapter->flags2 & IXGBE_FLAG2_RSS_FIELD_IPV4_UDP)
		mrqc |= IXGBE_MRQC_RSS_FIELD_IPV4_UDP;
	if (adapter->flags2 & IXGBE_FLAG2_RSS_FIELD_IPV6_UDP)
		mrqc |= IXGBE_MRQC_RSS_FIELD_IPV6_UDP;

	IXGBE_WRITE_REG(hw, IXGBE_MRQC, mrqc);
}

/**
 * ixgbe_configure_rscctl - enable RSC for the indicated ring
 * @adapter:    address of board private structure
 * @index:      index of ring to set
 **/
static void ixgbe_configure_rscctl(struct ixgbe_adapter *adapter,
				   struct ixgbe_ring *ring)
{
	struct ixgbe_hw *hw = &adapter->hw;
	u32 rscctrl;
	u8 reg_idx = ring->reg_idx;

	if (!ring_is_rsc_enabled(ring))
		return;

	rscctrl = IXGBE_READ_REG(hw, IXGBE_RSCCTL(reg_idx));
	rscctrl |= IXGBE_RSCCTL_RSCEN;
	/*
	 * we must limit the number of descriptors so that the
	 * total size of max desc * buf_len is not greater
	 * than 65536
	 */
	rscctrl |= IXGBE_RSCCTL_MAXDESC_16;
	IXGBE_WRITE_REG(hw, IXGBE_RSCCTL(reg_idx), rscctrl);
}

#define IXGBE_MAX_RX_DESC_POLL 10
static void ixgbe_rx_desc_queue_enable(struct ixgbe_adapter *adapter,
				       struct ixgbe_ring *ring)
{
	struct ixgbe_hw *hw = &adapter->hw;
	int wait_loop = IXGBE_MAX_RX_DESC_POLL;
	u32 rxdctl;
	u8 reg_idx = ring->reg_idx;

	/* RXDCTL.EN will return 0 on 82598 if link is down, so skip it */
	if (hw->mac.type == ixgbe_mac_82598EB &&
	    !(IXGBE_READ_REG(hw, IXGBE_LINKS) & IXGBE_LINKS_UP))
		return;

	do {
		usleep_range(1000, 2000);
		rxdctl = IXGBE_READ_REG(hw, IXGBE_RXDCTL(reg_idx));
	} while (--wait_loop && !(rxdctl & IXGBE_RXDCTL_ENABLE));

	if (!wait_loop) {
		e_err(drv, "RXDCTL.ENABLE on Rx queue %d not set within "
		      "the polling period\n", reg_idx);
	}
}

void ixgbe_disable_rx_queue(struct ixgbe_adapter *adapter,
			    struct ixgbe_ring *ring)
{
	struct ixgbe_hw *hw = &adapter->hw;
	int wait_loop = IXGBE_MAX_RX_DESC_POLL;
	u32 rxdctl;
	u8 reg_idx = ring->reg_idx;

	rxdctl = IXGBE_READ_REG(hw, IXGBE_RXDCTL(reg_idx));
	rxdctl &= ~IXGBE_RXDCTL_ENABLE;

	/* write value back with RXDCTL.ENABLE bit cleared */
	IXGBE_WRITE_REG(hw, IXGBE_RXDCTL(reg_idx), rxdctl);

	if (hw->mac.type == ixgbe_mac_82598EB &&
	    !(IXGBE_READ_REG(hw, IXGBE_LINKS) & IXGBE_LINKS_UP))
		return;

	/* the hardware may take up to 100us to really disable the rx queue */
	do {
		udelay(10);
		rxdctl = IXGBE_READ_REG(hw, IXGBE_RXDCTL(reg_idx));
	} while (--wait_loop && (rxdctl & IXGBE_RXDCTL_ENABLE));

	if (!wait_loop) {
		e_err(drv, "RXDCTL.ENABLE on Rx queue %d not cleared within "
		      "the polling period\n", reg_idx);
	}
}

void ixgbe_configure_rx_ring(struct ixgbe_adapter *adapter,
			     struct ixgbe_ring *ring)
{
	struct ixgbe_hw *hw = &adapter->hw;
	u64 rdba = ring->dma;
	u32 rxdctl;
	u8 reg_idx = ring->reg_idx;

	/* disable queue to avoid issues while updating state */
	rxdctl = IXGBE_READ_REG(hw, IXGBE_RXDCTL(reg_idx));
	ixgbe_disable_rx_queue(adapter, ring);

	IXGBE_WRITE_REG(hw, IXGBE_RDBAL(reg_idx), (rdba & DMA_BIT_MASK(32)));
	IXGBE_WRITE_REG(hw, IXGBE_RDBAH(reg_idx), (rdba >> 32));
	IXGBE_WRITE_REG(hw, IXGBE_RDLEN(reg_idx),
			ring->count * sizeof(union ixgbe_adv_rx_desc));
	IXGBE_WRITE_REG(hw, IXGBE_RDH(reg_idx), 0);
	IXGBE_WRITE_REG(hw, IXGBE_RDT(reg_idx), 0);
	ring->tail = hw->hw_addr + IXGBE_RDT(reg_idx);

	ixgbe_configure_srrctl(adapter, ring);
	ixgbe_configure_rscctl(adapter, ring);

	if (hw->mac.type == ixgbe_mac_82598EB) {
		/*
		 * enable cache line friendly hardware writes:
		 * PTHRESH=32 descriptors (half the internal cache),
		 * this also removes ugly rx_no_buffer_count increment
		 * HTHRESH=4 descriptors (to minimize latency on fetch)
		 * WTHRESH=8 burst writeback up to two cache lines
		 */
		rxdctl &= ~0x3FFFFF;
		rxdctl |=  0x080420;
	}

	/* enable receive descriptor ring */
	rxdctl |= IXGBE_RXDCTL_ENABLE;
	IXGBE_WRITE_REG(hw, IXGBE_RXDCTL(reg_idx), rxdctl);

	ixgbe_rx_desc_queue_enable(adapter, ring);
	ixgbe_alloc_rx_buffers(ring, ixgbe_desc_unused(ring));
}

static void ixgbe_setup_psrtype(struct ixgbe_adapter *adapter)
{
	struct ixgbe_hw *hw = &adapter->hw;
	int rss_i = adapter->ring_feature[RING_F_RSS].indices;
	u16 pool;

	/* PSRTYPE must be initialized in non 82598 adapters */
	u32 psrtype = IXGBE_PSRTYPE_TCPHDR |
		      IXGBE_PSRTYPE_UDPHDR |
		      IXGBE_PSRTYPE_IPV4HDR |
		      IXGBE_PSRTYPE_L2HDR |
		      IXGBE_PSRTYPE_IPV6HDR;

	if (hw->mac.type == ixgbe_mac_82598EB)
		return;

	if (rss_i > 3)
		psrtype |= 2 << 29;
	else if (rss_i > 1)
		psrtype |= 1 << 29;

	for_each_set_bit(pool, &adapter->fwd_bitmask, 32)
		IXGBE_WRITE_REG(hw, IXGBE_PSRTYPE(VMDQ_P(pool)), psrtype);
}

static void ixgbe_configure_virtualization(struct ixgbe_adapter *adapter)
{
	struct ixgbe_hw *hw = &adapter->hw;
	u32 reg_offset, vf_shift;
	u32 gcr_ext, vmdctl;
	int i;

	if (!(adapter->flags & IXGBE_FLAG_SRIOV_ENABLED))
		return;

	vmdctl = IXGBE_READ_REG(hw, IXGBE_VT_CTL);
	vmdctl |= IXGBE_VMD_CTL_VMDQ_EN;
	vmdctl &= ~IXGBE_VT_CTL_POOL_MASK;
	vmdctl |= VMDQ_P(0) << IXGBE_VT_CTL_POOL_SHIFT;
	vmdctl |= IXGBE_VT_CTL_REPLEN;
	IXGBE_WRITE_REG(hw, IXGBE_VT_CTL, vmdctl);

	vf_shift = VMDQ_P(0) % 32;
	reg_offset = (VMDQ_P(0) >= 32) ? 1 : 0;

	/* Enable only the PF's pool for Tx/Rx */
	IXGBE_WRITE_REG(hw, IXGBE_VFRE(reg_offset), (~0) << vf_shift);
	IXGBE_WRITE_REG(hw, IXGBE_VFRE(reg_offset ^ 1), reg_offset - 1);
	IXGBE_WRITE_REG(hw, IXGBE_VFTE(reg_offset), (~0) << vf_shift);
	IXGBE_WRITE_REG(hw, IXGBE_VFTE(reg_offset ^ 1), reg_offset - 1);
	if (adapter->flags2 & IXGBE_FLAG2_BRIDGE_MODE_VEB)
		IXGBE_WRITE_REG(hw, IXGBE_PFDTXGSWC, IXGBE_PFDTXGSWC_VT_LBEN);

	/* Map PF MAC address in RAR Entry 0 to first pool following VFs */
	hw->mac.ops.set_vmdq(hw, 0, VMDQ_P(0));

	/*
	 * Set up VF register offsets for selected VT Mode,
	 * i.e. 32 or 64 VFs for SR-IOV
	 */
	switch (adapter->ring_feature[RING_F_VMDQ].mask) {
	case IXGBE_82599_VMDQ_8Q_MASK:
		gcr_ext = IXGBE_GCR_EXT_VT_MODE_16;
		break;
	case IXGBE_82599_VMDQ_4Q_MASK:
		gcr_ext = IXGBE_GCR_EXT_VT_MODE_32;
		break;
	default:
		gcr_ext = IXGBE_GCR_EXT_VT_MODE_64;
		break;
	}

	IXGBE_WRITE_REG(hw, IXGBE_GCR_EXT, gcr_ext);


	/* Enable MAC Anti-Spoofing */
	hw->mac.ops.set_mac_anti_spoofing(hw, (adapter->num_vfs != 0),
					  adapter->num_vfs);
	/* For VFs that have spoof checking turned off */
	for (i = 0; i < adapter->num_vfs; i++) {
		if (!adapter->vfinfo[i].spoofchk_enabled)
			ixgbe_ndo_set_vf_spoofchk(adapter->netdev, i, false);
	}
}

static void ixgbe_set_rx_buffer_len(struct ixgbe_adapter *adapter)
{
	struct ixgbe_hw *hw = &adapter->hw;
	struct net_device *netdev = adapter->netdev;
	int max_frame = netdev->mtu + ETH_HLEN + ETH_FCS_LEN;
	struct ixgbe_ring *rx_ring;
	int i;
	u32 mhadd, hlreg0;

#ifdef IXGBE_FCOE
	/* adjust max frame to be able to do baby jumbo for FCoE */
	if ((adapter->flags & IXGBE_FLAG_FCOE_ENABLED) &&
	    (max_frame < IXGBE_FCOE_JUMBO_FRAME_SIZE))
		max_frame = IXGBE_FCOE_JUMBO_FRAME_SIZE;

#endif /* IXGBE_FCOE */

	/* adjust max frame to be at least the size of a standard frame */
	if (max_frame < (ETH_FRAME_LEN + ETH_FCS_LEN))
		max_frame = (ETH_FRAME_LEN + ETH_FCS_LEN);

	mhadd = IXGBE_READ_REG(hw, IXGBE_MHADD);
	if (max_frame != (mhadd >> IXGBE_MHADD_MFS_SHIFT)) {
		mhadd &= ~IXGBE_MHADD_MFS_MASK;
		mhadd |= max_frame << IXGBE_MHADD_MFS_SHIFT;

		IXGBE_WRITE_REG(hw, IXGBE_MHADD, mhadd);
	}

	hlreg0 = IXGBE_READ_REG(hw, IXGBE_HLREG0);
	/* set jumbo enable since MHADD.MFS is keeping size locked at max_frame */
	hlreg0 |= IXGBE_HLREG0_JUMBOEN;
	IXGBE_WRITE_REG(hw, IXGBE_HLREG0, hlreg0);

	/*
	 * Setup the HW Rx Head and Tail Descriptor Pointers and
	 * the Base and Length of the Rx Descriptor Ring
	 */
	for (i = 0; i < adapter->num_rx_queues; i++) {
		rx_ring = adapter->rx_ring[i];
		if (adapter->flags2 & IXGBE_FLAG2_RSC_ENABLED)
			set_ring_rsc_enabled(rx_ring);
		else
			clear_ring_rsc_enabled(rx_ring);
	}
}

static void ixgbe_setup_rdrxctl(struct ixgbe_adapter *adapter)
{
	struct ixgbe_hw *hw = &adapter->hw;
	u32 rdrxctl = IXGBE_READ_REG(hw, IXGBE_RDRXCTL);

	switch (hw->mac.type) {
	case ixgbe_mac_82598EB:
		/*
		 * For VMDq support of different descriptor types or
		 * buffer sizes through the use of multiple SRRCTL
		 * registers, RDRXCTL.MVMEN must be set to 1
		 *
		 * also, the manual doesn't mention it clearly but DCA hints
		 * will only use queue 0's tags unless this bit is set.  Side
		 * effects of setting this bit are only that SRRCTL must be
		 * fully programmed [0..15]
		 */
		rdrxctl |= IXGBE_RDRXCTL_MVMEN;
		break;
	case ixgbe_mac_82599EB:
	case ixgbe_mac_X540:
		/* Disable RSC for ACK packets */
		IXGBE_WRITE_REG(hw, IXGBE_RSCDBU,
		   (IXGBE_RSCDBU_RSCACKDIS | IXGBE_READ_REG(hw, IXGBE_RSCDBU)));
		rdrxctl &= ~IXGBE_RDRXCTL_RSCFRSTSIZE;
		/* hardware requires some bits to be set by default */
		rdrxctl |= (IXGBE_RDRXCTL_RSCACKC | IXGBE_RDRXCTL_FCOE_WRFIX);
		rdrxctl |= IXGBE_RDRXCTL_CRCSTRIP;
		break;
	default:
		/* We should do nothing since we don't know this hardware */
		return;
	}

	IXGBE_WRITE_REG(hw, IXGBE_RDRXCTL, rdrxctl);
}

/**
 * ixgbe_configure_rx - Configure 8259x Receive Unit after Reset
 * @adapter: board private structure
 *
 * Configure the Rx unit of the MAC after a reset.
 **/
static void ixgbe_configure_rx(struct ixgbe_adapter *adapter)
{
	struct ixgbe_hw *hw = &adapter->hw;
	int i;
	u32 rxctrl, rfctl;

	/* disable receives while setting up the descriptors */
	rxctrl = IXGBE_READ_REG(hw, IXGBE_RXCTRL);
	IXGBE_WRITE_REG(hw, IXGBE_RXCTRL, rxctrl & ~IXGBE_RXCTRL_RXEN);

	ixgbe_setup_psrtype(adapter);
	ixgbe_setup_rdrxctl(adapter);

	/* RSC Setup */
	rfctl = IXGBE_READ_REG(hw, IXGBE_RFCTL);
	rfctl &= ~IXGBE_RFCTL_RSC_DIS;
	if (!(adapter->flags2 & IXGBE_FLAG2_RSC_ENABLED))
		rfctl |= IXGBE_RFCTL_RSC_DIS;
	IXGBE_WRITE_REG(hw, IXGBE_RFCTL, rfctl);

	/* Program registers for the distribution of queues */
	ixgbe_setup_mrqc(adapter);

	/* set_rx_buffer_len must be called before ring initialization */
	ixgbe_set_rx_buffer_len(adapter);

	/*
	 * Setup the HW Rx Head and Tail Descriptor Pointers and
	 * the Base and Length of the Rx Descriptor Ring
	 */
	for (i = 0; i < adapter->num_rx_queues; i++)
		ixgbe_configure_rx_ring(adapter, adapter->rx_ring[i]);

	/* disable drop enable for 82598 parts */
	if (hw->mac.type == ixgbe_mac_82598EB)
		rxctrl |= IXGBE_RXCTRL_DMBYPS;

	/* enable all receives */
	rxctrl |= IXGBE_RXCTRL_RXEN;
	hw->mac.ops.enable_rx_dma(hw, rxctrl);
}

static int ixgbe_vlan_rx_add_vid(struct net_device *netdev,
				 __be16 proto, u16 vid)
{
	struct ixgbe_adapter *adapter = netdev_priv(netdev);
	struct ixgbe_hw *hw = &adapter->hw;

	/* add VID to filter table */
	hw->mac.ops.set_vfta(&adapter->hw, vid, VMDQ_P(0), true);
	set_bit(vid, adapter->active_vlans);

	return 0;
}

static int ixgbe_vlan_rx_kill_vid(struct net_device *netdev,
				  __be16 proto, u16 vid)
{
	struct ixgbe_adapter *adapter = netdev_priv(netdev);
	struct ixgbe_hw *hw = &adapter->hw;

	/* remove VID from filter table */
	hw->mac.ops.set_vfta(&adapter->hw, vid, VMDQ_P(0), false);
	clear_bit(vid, adapter->active_vlans);

	return 0;
}

/**
 * ixgbe_vlan_filter_disable - helper to disable hw vlan filtering
 * @adapter: driver data
 */
static void ixgbe_vlan_filter_disable(struct ixgbe_adapter *adapter)
{
	struct ixgbe_hw *hw = &adapter->hw;
	u32 vlnctrl;

	vlnctrl = IXGBE_READ_REG(hw, IXGBE_VLNCTRL);
	vlnctrl &= ~(IXGBE_VLNCTRL_VFE | IXGBE_VLNCTRL_CFIEN);
	IXGBE_WRITE_REG(hw, IXGBE_VLNCTRL, vlnctrl);
}

/**
 * ixgbe_vlan_filter_enable - helper to enable hw vlan filtering
 * @adapter: driver data
 */
static void ixgbe_vlan_filter_enable(struct ixgbe_adapter *adapter)
{
	struct ixgbe_hw *hw = &adapter->hw;
	u32 vlnctrl;

	vlnctrl = IXGBE_READ_REG(hw, IXGBE_VLNCTRL);
	vlnctrl |= IXGBE_VLNCTRL_VFE;
	vlnctrl &= ~IXGBE_VLNCTRL_CFIEN;
	IXGBE_WRITE_REG(hw, IXGBE_VLNCTRL, vlnctrl);
}

/**
 * ixgbe_vlan_strip_disable - helper to disable hw vlan stripping
 * @adapter: driver data
 */
static void ixgbe_vlan_strip_disable(struct ixgbe_adapter *adapter)
{
	struct ixgbe_hw *hw = &adapter->hw;
	u32 vlnctrl;
	int i, j;

	switch (hw->mac.type) {
	case ixgbe_mac_82598EB:
		vlnctrl = IXGBE_READ_REG(hw, IXGBE_VLNCTRL);
		vlnctrl &= ~IXGBE_VLNCTRL_VME;
		IXGBE_WRITE_REG(hw, IXGBE_VLNCTRL, vlnctrl);
		break;
	case ixgbe_mac_82599EB:
	case ixgbe_mac_X540:
		for (i = 0; i < adapter->num_rx_queues; i++) {
			struct ixgbe_ring *ring = adapter->rx_ring[i];

			if (ring->l2_accel_priv)
				continue;
			j = ring->reg_idx;
			vlnctrl = IXGBE_READ_REG(hw, IXGBE_RXDCTL(j));
			vlnctrl &= ~IXGBE_RXDCTL_VME;
			IXGBE_WRITE_REG(hw, IXGBE_RXDCTL(j), vlnctrl);
		}
		break;
	default:
		break;
	}
}

/**
 * ixgbe_vlan_strip_enable - helper to enable hw vlan stripping
 * @adapter: driver data
 */
static void ixgbe_vlan_strip_enable(struct ixgbe_adapter *adapter)
{
	struct ixgbe_hw *hw = &adapter->hw;
	u32 vlnctrl;
	int i, j;

	switch (hw->mac.type) {
	case ixgbe_mac_82598EB:
		vlnctrl = IXGBE_READ_REG(hw, IXGBE_VLNCTRL);
		vlnctrl |= IXGBE_VLNCTRL_VME;
		IXGBE_WRITE_REG(hw, IXGBE_VLNCTRL, vlnctrl);
		break;
	case ixgbe_mac_82599EB:
	case ixgbe_mac_X540:
		for (i = 0; i < adapter->num_rx_queues; i++) {
			struct ixgbe_ring *ring = adapter->rx_ring[i];

			if (ring->l2_accel_priv)
				continue;
			j = ring->reg_idx;
			vlnctrl = IXGBE_READ_REG(hw, IXGBE_RXDCTL(j));
			vlnctrl |= IXGBE_RXDCTL_VME;
			IXGBE_WRITE_REG(hw, IXGBE_RXDCTL(j), vlnctrl);
		}
		break;
	default:
		break;
	}
}

static void ixgbe_restore_vlan(struct ixgbe_adapter *adapter)
{
	u16 vid;

	ixgbe_vlan_rx_add_vid(adapter->netdev, htons(ETH_P_8021Q), 0);

	for_each_set_bit(vid, adapter->active_vlans, VLAN_N_VID)
		ixgbe_vlan_rx_add_vid(adapter->netdev, htons(ETH_P_8021Q), vid);
}

/**
 * ixgbe_write_uc_addr_list - write unicast addresses to RAR table
 * @netdev: network interface device structure
 *
 * Writes unicast address list to the RAR table.
 * Returns: -ENOMEM on failure/insufficient address space
 *                0 on no addresses written
 *                X on writing X addresses to the RAR table
 **/
static int ixgbe_write_uc_addr_list(struct net_device *netdev)
{
	struct ixgbe_adapter *adapter = netdev_priv(netdev);
	struct ixgbe_hw *hw = &adapter->hw;
	unsigned int rar_entries = hw->mac.num_rar_entries - 1;
	int count = 0;

	/* In SR-IOV/VMDQ modes significantly less RAR entries are available */
	if (adapter->flags & IXGBE_FLAG_SRIOV_ENABLED)
		rar_entries = IXGBE_MAX_PF_MACVLANS - 1;

	/* return ENOMEM indicating insufficient memory for addresses */
	if (netdev_uc_count(netdev) > rar_entries)
		return -ENOMEM;

	if (!netdev_uc_empty(netdev)) {
		struct netdev_hw_addr *ha;
		/* return error if we do not support writing to RAR table */
		if (!hw->mac.ops.set_rar)
			return -ENOMEM;

		netdev_for_each_uc_addr(ha, netdev) {
			if (!rar_entries)
				break;
			hw->mac.ops.set_rar(hw, rar_entries--, ha->addr,
					    VMDQ_P(0), IXGBE_RAH_AV);
			count++;
		}
	}
	/* write the addresses in reverse order to avoid write combining */
	for (; rar_entries > 0 ; rar_entries--)
		hw->mac.ops.clear_rar(hw, rar_entries);

	return count;
}

/**
 * ixgbe_set_rx_mode - Unicast, Multicast and Promiscuous mode set
 * @netdev: network interface device structure
 *
 * The set_rx_method entry point is called whenever the unicast/multicast
 * address list or the network interface flags are updated.  This routine is
 * responsible for configuring the hardware for proper unicast, multicast and
 * promiscuous mode.
 **/
void ixgbe_set_rx_mode(struct net_device *netdev)
{
	struct ixgbe_adapter *adapter = netdev_priv(netdev);
	struct ixgbe_hw *hw = &adapter->hw;
	u32 fctrl, vmolr = IXGBE_VMOLR_BAM | IXGBE_VMOLR_AUPE;
	int count;

	/* Check for Promiscuous and All Multicast modes */

	fctrl = IXGBE_READ_REG(hw, IXGBE_FCTRL);

	/* set all bits that we expect to always be set */
	fctrl &= ~IXGBE_FCTRL_SBP; /* disable store-bad-packets */
	fctrl |= IXGBE_FCTRL_BAM;
	fctrl |= IXGBE_FCTRL_DPF; /* discard pause frames when FC enabled */
	fctrl |= IXGBE_FCTRL_PMCF;

	/* clear the bits we are changing the status of */
	fctrl &= ~(IXGBE_FCTRL_UPE | IXGBE_FCTRL_MPE);

	if (netdev->flags & IFF_PROMISC) {
		hw->addr_ctrl.user_set_promisc = true;
		fctrl |= (IXGBE_FCTRL_UPE | IXGBE_FCTRL_MPE);
		vmolr |= (IXGBE_VMOLR_ROPE | IXGBE_VMOLR_MPE);
		/* Only disable hardware filter vlans in promiscuous mode
		 * if SR-IOV and VMDQ are disabled - otherwise ensure
		 * that hardware VLAN filters remain enabled.
		 */
		if (!(adapter->flags & (IXGBE_FLAG_VMDQ_ENABLED |
					IXGBE_FLAG_SRIOV_ENABLED)))
			ixgbe_vlan_filter_disable(adapter);
		else
			ixgbe_vlan_filter_enable(adapter);
	} else {
		if (netdev->flags & IFF_ALLMULTI) {
			fctrl |= IXGBE_FCTRL_MPE;
			vmolr |= IXGBE_VMOLR_MPE;
		}
		ixgbe_vlan_filter_enable(adapter);
		hw->addr_ctrl.user_set_promisc = false;
	}

	/*
	 * Write addresses to available RAR registers, if there is not
	 * sufficient space to store all the addresses then enable
	 * unicast promiscuous mode
	 */
	count = ixgbe_write_uc_addr_list(netdev);
	if (count < 0) {
		fctrl |= IXGBE_FCTRL_UPE;
		vmolr |= IXGBE_VMOLR_ROPE;
	}

	/* Write addresses to the MTA, if the attempt fails
	 * then we should just turn on promiscuous mode so
	 * that we can at least receive multicast traffic
	 */
	hw->mac.ops.update_mc_addr_list(hw, netdev);
	vmolr |= IXGBE_VMOLR_ROMPE;

	if (adapter->num_vfs)
		ixgbe_restore_vf_multicasts(adapter);

	if (hw->mac.type != ixgbe_mac_82598EB) {
		vmolr |= IXGBE_READ_REG(hw, IXGBE_VMOLR(VMDQ_P(0))) &
			 ~(IXGBE_VMOLR_MPE | IXGBE_VMOLR_ROMPE |
			   IXGBE_VMOLR_ROPE);
		IXGBE_WRITE_REG(hw, IXGBE_VMOLR(VMDQ_P(0)), vmolr);
	}

	/* This is useful for sniffing bad packets. */
	if (adapter->netdev->features & NETIF_F_RXALL) {
		/* UPE and MPE will be handled by normal PROMISC logic
		 * in e1000e_set_rx_mode */
		fctrl |= (IXGBE_FCTRL_SBP | /* Receive bad packets */
			  IXGBE_FCTRL_BAM | /* RX All Bcast Pkts */
			  IXGBE_FCTRL_PMCF); /* RX All MAC Ctrl Pkts */

		fctrl &= ~(IXGBE_FCTRL_DPF);
		/* NOTE:  VLAN filtering is disabled by setting PROMISC */
	}

	IXGBE_WRITE_REG(hw, IXGBE_FCTRL, fctrl);

	if (netdev->features & NETIF_F_HW_VLAN_CTAG_RX)
		ixgbe_vlan_strip_enable(adapter);
	else
		ixgbe_vlan_strip_disable(adapter);
}

static void ixgbe_napi_enable_all(struct ixgbe_adapter *adapter)
{
	int q_idx;

	for (q_idx = 0; q_idx < adapter->num_q_vectors; q_idx++) {
		ixgbe_qv_init_lock(adapter->q_vector[q_idx]);
		napi_enable(&adapter->q_vector[q_idx]->napi);
	}
}

static void ixgbe_napi_disable_all(struct ixgbe_adapter *adapter)
{
	int q_idx;

	for (q_idx = 0; q_idx < adapter->num_q_vectors; q_idx++) {
		napi_disable(&adapter->q_vector[q_idx]->napi);
		while (!ixgbe_qv_disable(adapter->q_vector[q_idx])) {
			pr_info("QV %d locked\n", q_idx);
			usleep_range(1000, 20000);
		}
	}
}

#ifdef CONFIG_IXGBE_DCB
/**
 * ixgbe_configure_dcb - Configure DCB hardware
 * @adapter: ixgbe adapter struct
 *
 * This is called by the driver on open to configure the DCB hardware.
 * This is also called by the gennetlink interface when reconfiguring
 * the DCB state.
 */
static void ixgbe_configure_dcb(struct ixgbe_adapter *adapter)
{
	struct ixgbe_hw *hw = &adapter->hw;
	int max_frame = adapter->netdev->mtu + ETH_HLEN + ETH_FCS_LEN;

	if (!(adapter->flags & IXGBE_FLAG_DCB_ENABLED)) {
		if (hw->mac.type == ixgbe_mac_82598EB)
			netif_set_gso_max_size(adapter->netdev, 65536);
		return;
	}

	if (hw->mac.type == ixgbe_mac_82598EB)
		netif_set_gso_max_size(adapter->netdev, 32768);

#ifdef IXGBE_FCOE
	if (adapter->netdev->features & NETIF_F_FCOE_MTU)
		max_frame = max(max_frame, IXGBE_FCOE_JUMBO_FRAME_SIZE);
#endif

	/* reconfigure the hardware */
	if (adapter->dcbx_cap & DCB_CAP_DCBX_VER_CEE) {
		ixgbe_dcb_calculate_tc_credits(hw, &adapter->dcb_cfg, max_frame,
						DCB_TX_CONFIG);
		ixgbe_dcb_calculate_tc_credits(hw, &adapter->dcb_cfg, max_frame,
						DCB_RX_CONFIG);
		ixgbe_dcb_hw_config(hw, &adapter->dcb_cfg);
	} else if (adapter->ixgbe_ieee_ets && adapter->ixgbe_ieee_pfc) {
		ixgbe_dcb_hw_ets(&adapter->hw,
				 adapter->ixgbe_ieee_ets,
				 max_frame);
		ixgbe_dcb_hw_pfc_config(&adapter->hw,
					adapter->ixgbe_ieee_pfc->pfc_en,
					adapter->ixgbe_ieee_ets->prio_tc);
	}

	/* Enable RSS Hash per TC */
	if (hw->mac.type != ixgbe_mac_82598EB) {
		u32 msb = 0;
		u16 rss_i = adapter->ring_feature[RING_F_RSS].indices - 1;

		while (rss_i) {
			msb++;
			rss_i >>= 1;
		}

		/* write msb to all 8 TCs in one write */
		IXGBE_WRITE_REG(hw, IXGBE_RQTC, msb * 0x11111111);
	}
}
#endif

/* Additional bittime to account for IXGBE framing */
#define IXGBE_ETH_FRAMING 20

/**
 * ixgbe_hpbthresh - calculate high water mark for flow control
 *
 * @adapter: board private structure to calculate for
 * @pb: packet buffer to calculate
 */
static int ixgbe_hpbthresh(struct ixgbe_adapter *adapter, int pb)
{
	struct ixgbe_hw *hw = &adapter->hw;
	struct net_device *dev = adapter->netdev;
	int link, tc, kb, marker;
	u32 dv_id, rx_pba;

	/* Calculate max LAN frame size */
	tc = link = dev->mtu + ETH_HLEN + ETH_FCS_LEN + IXGBE_ETH_FRAMING;

#ifdef IXGBE_FCOE
	/* FCoE traffic class uses FCOE jumbo frames */
	if ((dev->features & NETIF_F_FCOE_MTU) &&
	    (tc < IXGBE_FCOE_JUMBO_FRAME_SIZE) &&
	    (pb == ixgbe_fcoe_get_tc(adapter)))
		tc = IXGBE_FCOE_JUMBO_FRAME_SIZE;

#endif
	/* Calculate delay value for device */
	switch (hw->mac.type) {
	case ixgbe_mac_X540:
		dv_id = IXGBE_DV_X540(link, tc);
		break;
	default:
		dv_id = IXGBE_DV(link, tc);
		break;
	}

	/* Loopback switch introduces additional latency */
	if (adapter->flags & IXGBE_FLAG_SRIOV_ENABLED)
		dv_id += IXGBE_B2BT(tc);

	/* Delay value is calculated in bit times convert to KB */
	kb = IXGBE_BT2KB(dv_id);
	rx_pba = IXGBE_READ_REG(hw, IXGBE_RXPBSIZE(pb)) >> 10;

	marker = rx_pba - kb;

	/* It is possible that the packet buffer is not large enough
	 * to provide required headroom. In this case throw an error
	 * to user and a do the best we can.
	 */
	if (marker < 0) {
		e_warn(drv, "Packet Buffer(%i) can not provide enough"
			    "headroom to support flow control."
			    "Decrease MTU or number of traffic classes\n", pb);
		marker = tc + 1;
	}

	return marker;
}

/**
 * ixgbe_lpbthresh - calculate low water mark for for flow control
 *
 * @adapter: board private structure to calculate for
 * @pb: packet buffer to calculate
 */
static int ixgbe_lpbthresh(struct ixgbe_adapter *adapter)
{
	struct ixgbe_hw *hw = &adapter->hw;
	struct net_device *dev = adapter->netdev;
	int tc;
	u32 dv_id;

	/* Calculate max LAN frame size */
	tc = dev->mtu + ETH_HLEN + ETH_FCS_LEN;

	/* Calculate delay value for device */
	switch (hw->mac.type) {
	case ixgbe_mac_X540:
		dv_id = IXGBE_LOW_DV_X540(tc);
		break;
	default:
		dv_id = IXGBE_LOW_DV(tc);
		break;
	}

	/* Delay value is calculated in bit times convert to KB */
	return IXGBE_BT2KB(dv_id);
}

/*
 * ixgbe_pbthresh_setup - calculate and setup high low water marks
 */
static void ixgbe_pbthresh_setup(struct ixgbe_adapter *adapter)
{
	struct ixgbe_hw *hw = &adapter->hw;
	int num_tc = netdev_get_num_tc(adapter->netdev);
	int i;

	if (!num_tc)
		num_tc = 1;

	hw->fc.low_water = ixgbe_lpbthresh(adapter);

	for (i = 0; i < num_tc; i++) {
		hw->fc.high_water[i] = ixgbe_hpbthresh(adapter, i);

		/* Low water marks must not be larger than high water marks */
		if (hw->fc.low_water > hw->fc.high_water[i])
			hw->fc.low_water = 0;
	}
}

static void ixgbe_configure_pb(struct ixgbe_adapter *adapter)
{
	struct ixgbe_hw *hw = &adapter->hw;
	int hdrm;
	u8 tc = netdev_get_num_tc(adapter->netdev);

	if (adapter->flags & IXGBE_FLAG_FDIR_HASH_CAPABLE ||
	    adapter->flags & IXGBE_FLAG_FDIR_PERFECT_CAPABLE)
		hdrm = 32 << adapter->fdir_pballoc;
	else
		hdrm = 0;

	hw->mac.ops.set_rxpba(hw, tc, hdrm, PBA_STRATEGY_EQUAL);
	ixgbe_pbthresh_setup(adapter);
}

static void ixgbe_fdir_filter_restore(struct ixgbe_adapter *adapter)
{
	struct ixgbe_hw *hw = &adapter->hw;
	struct hlist_node *node2;
	struct ixgbe_fdir_filter *filter;

	spin_lock(&adapter->fdir_perfect_lock);

	if (!hlist_empty(&adapter->fdir_filter_list))
		ixgbe_fdir_set_input_mask_82599(hw, &adapter->fdir_mask);

	hlist_for_each_entry_safe(filter, node2,
				  &adapter->fdir_filter_list, fdir_node) {
		ixgbe_fdir_write_perfect_filter_82599(hw,
				&filter->filter,
				filter->sw_idx,
				(filter->action == IXGBE_FDIR_DROP_QUEUE) ?
				IXGBE_FDIR_DROP_QUEUE :
				adapter->rx_ring[filter->action]->reg_idx);
	}

	spin_unlock(&adapter->fdir_perfect_lock);
}

static void ixgbe_macvlan_set_rx_mode(struct net_device *dev, unsigned int pool,
				      struct ixgbe_adapter *adapter)
{
	struct ixgbe_hw *hw = &adapter->hw;
	u32 vmolr;

	/* No unicast promiscuous support for VMDQ devices. */
	vmolr = IXGBE_READ_REG(hw, IXGBE_VMOLR(pool));
	vmolr |= (IXGBE_VMOLR_ROMPE | IXGBE_VMOLR_BAM | IXGBE_VMOLR_AUPE);

	/* clear the affected bit */
	vmolr &= ~IXGBE_VMOLR_MPE;

	if (dev->flags & IFF_ALLMULTI) {
		vmolr |= IXGBE_VMOLR_MPE;
	} else {
		vmolr |= IXGBE_VMOLR_ROMPE;
		hw->mac.ops.update_mc_addr_list(hw, dev);
	}
	ixgbe_write_uc_addr_list(adapter->netdev);
	IXGBE_WRITE_REG(hw, IXGBE_VMOLR(pool), vmolr);
}

static void ixgbe_add_mac_filter(struct ixgbe_adapter *adapter,
				 u8 *addr, u16 pool)
{
	struct ixgbe_hw *hw = &adapter->hw;
	unsigned int entry;

	entry = hw->mac.num_rar_entries - pool;
	hw->mac.ops.set_rar(hw, entry, addr, VMDQ_P(pool), IXGBE_RAH_AV);
}

static void ixgbe_fwd_psrtype(struct ixgbe_fwd_adapter *vadapter)
{
	struct ixgbe_adapter *adapter = vadapter->real_adapter;
	int rss_i = adapter->num_rx_queues_per_pool;
	struct ixgbe_hw *hw = &adapter->hw;
	u16 pool = vadapter->pool;
	u32 psrtype = IXGBE_PSRTYPE_TCPHDR |
		      IXGBE_PSRTYPE_UDPHDR |
		      IXGBE_PSRTYPE_IPV4HDR |
		      IXGBE_PSRTYPE_L2HDR |
		      IXGBE_PSRTYPE_IPV6HDR;

	if (hw->mac.type == ixgbe_mac_82598EB)
		return;

	if (rss_i > 3)
		psrtype |= 2 << 29;
	else if (rss_i > 1)
		psrtype |= 1 << 29;

	IXGBE_WRITE_REG(hw, IXGBE_PSRTYPE(VMDQ_P(pool)), psrtype);
}

/**
 * ixgbe_clean_rx_ring - Free Rx Buffers per Queue
 * @rx_ring: ring to free buffers from
 **/
static void ixgbe_clean_rx_ring(struct ixgbe_ring *rx_ring)
{
	struct device *dev = rx_ring->dev;
	unsigned long size;
	u16 i;

	/* ring already cleared, nothing to do */
	if (!rx_ring->rx_buffer_info)
		return;

	/* Free all the Rx ring sk_buffs */
	for (i = 0; i < rx_ring->count; i++) {
		struct ixgbe_rx_buffer *rx_buffer;

		rx_buffer = &rx_ring->rx_buffer_info[i];
		if (rx_buffer->skb) {
			struct sk_buff *skb = rx_buffer->skb;
			if (IXGBE_CB(skb)->page_released) {
				dma_unmap_page(dev,
					       IXGBE_CB(skb)->dma,
					       ixgbe_rx_bufsz(rx_ring),
					       DMA_FROM_DEVICE);
				IXGBE_CB(skb)->page_released = false;
			}
			dev_kfree_skb(skb);
		}
		rx_buffer->skb = NULL;
		if (rx_buffer->dma)
			dma_unmap_page(dev, rx_buffer->dma,
				       ixgbe_rx_pg_size(rx_ring),
				       DMA_FROM_DEVICE);
		rx_buffer->dma = 0;
		if (rx_buffer->page)
			__free_pages(rx_buffer->page,
				     ixgbe_rx_pg_order(rx_ring));
		rx_buffer->page = NULL;
	}

	size = sizeof(struct ixgbe_rx_buffer) * rx_ring->count;
	memset(rx_ring->rx_buffer_info, 0, size);

	/* Zero out the descriptor ring */
	memset(rx_ring->desc, 0, rx_ring->size);

	rx_ring->next_to_alloc = 0;
	rx_ring->next_to_clean = 0;
	rx_ring->next_to_use = 0;
}

static void ixgbe_disable_fwd_ring(struct ixgbe_fwd_adapter *vadapter,
				   struct ixgbe_ring *rx_ring)
{
	struct ixgbe_adapter *adapter = vadapter->real_adapter;
	int index = rx_ring->queue_index + vadapter->rx_base_queue;

	/* shutdown specific queue receive and wait for dma to settle */
	ixgbe_disable_rx_queue(adapter, rx_ring);
	usleep_range(10000, 20000);
	ixgbe_irq_disable_queues(adapter, ((u64)1 << index));
	ixgbe_clean_rx_ring(rx_ring);
	rx_ring->l2_accel_priv = NULL;
}

static int ixgbe_fwd_ring_down(struct net_device *vdev,
			       struct ixgbe_fwd_adapter *accel)
{
	struct ixgbe_adapter *adapter = accel->real_adapter;
	unsigned int rxbase = accel->rx_base_queue;
	unsigned int txbase = accel->tx_base_queue;
	int i;

	netif_tx_stop_all_queues(vdev);

	for (i = 0; i < adapter->num_rx_queues_per_pool; i++) {
		ixgbe_disable_fwd_ring(accel, adapter->rx_ring[rxbase + i]);
		adapter->rx_ring[rxbase + i]->netdev = adapter->netdev;
	}

	for (i = 0; i < adapter->num_rx_queues_per_pool; i++) {
		adapter->tx_ring[txbase + i]->l2_accel_priv = NULL;
		adapter->tx_ring[txbase + i]->netdev = adapter->netdev;
	}


	return 0;
}

static int ixgbe_fwd_ring_up(struct net_device *vdev,
			     struct ixgbe_fwd_adapter *accel)
{
	struct ixgbe_adapter *adapter = accel->real_adapter;
	unsigned int rxbase, txbase, queues;
	int i, baseq, err = 0;

	if (!test_bit(accel->pool, &adapter->fwd_bitmask))
		return 0;

	baseq = accel->pool * adapter->num_rx_queues_per_pool;
	netdev_dbg(vdev, "pool %i:%i queues %i:%i VSI bitmask %lx\n",
		   accel->pool, adapter->num_rx_pools,
		   baseq, baseq + adapter->num_rx_queues_per_pool,
		   adapter->fwd_bitmask);

	accel->netdev = vdev;
	accel->rx_base_queue = rxbase = baseq;
	accel->tx_base_queue = txbase = baseq;

	for (i = 0; i < adapter->num_rx_queues_per_pool; i++)
		ixgbe_disable_fwd_ring(accel, adapter->rx_ring[rxbase + i]);

	for (i = 0; i < adapter->num_rx_queues_per_pool; i++) {
		adapter->rx_ring[rxbase + i]->netdev = vdev;
		adapter->rx_ring[rxbase + i]->l2_accel_priv = accel;
		ixgbe_configure_rx_ring(adapter, adapter->rx_ring[rxbase + i]);
	}

	for (i = 0; i < adapter->num_rx_queues_per_pool; i++) {
		adapter->tx_ring[txbase + i]->netdev = vdev;
		adapter->tx_ring[txbase + i]->l2_accel_priv = accel;
	}

	queues = min_t(unsigned int,
		       adapter->num_rx_queues_per_pool, vdev->num_tx_queues);
	err = netif_set_real_num_tx_queues(vdev, queues);
	if (err)
		goto fwd_queue_err;

	err = netif_set_real_num_rx_queues(vdev, queues);
	if (err)
		goto fwd_queue_err;

	if (is_valid_ether_addr(vdev->dev_addr))
		ixgbe_add_mac_filter(adapter, vdev->dev_addr, accel->pool);

	ixgbe_fwd_psrtype(accel);
	ixgbe_macvlan_set_rx_mode(vdev, accel->pool, adapter);
	return err;
fwd_queue_err:
	ixgbe_fwd_ring_down(vdev, accel);
	return err;
}

static void ixgbe_configure_dfwd(struct ixgbe_adapter *adapter)
{
	struct net_device *upper;
	struct list_head *iter;
	int err;

	netdev_for_each_all_upper_dev_rcu(adapter->netdev, upper, iter) {
		if (netif_is_macvlan(upper)) {
			struct macvlan_dev *dfwd = netdev_priv(upper);
			struct ixgbe_fwd_adapter *vadapter = dfwd->fwd_priv;

			if (dfwd->fwd_priv) {
				err = ixgbe_fwd_ring_up(upper, vadapter);
				if (err)
					continue;
			}
		}
	}
}

static void ixgbe_configure(struct ixgbe_adapter *adapter)
{
	struct ixgbe_hw *hw = &adapter->hw;

	ixgbe_configure_pb(adapter);
#ifdef CONFIG_IXGBE_DCB
	ixgbe_configure_dcb(adapter);
#endif
	/*
	 * We must restore virtualization before VLANs or else
	 * the VLVF registers will not be populated
	 */
	ixgbe_configure_virtualization(adapter);

	ixgbe_set_rx_mode(adapter->netdev);
	ixgbe_restore_vlan(adapter);

	switch (hw->mac.type) {
	case ixgbe_mac_82599EB:
	case ixgbe_mac_X540:
		hw->mac.ops.disable_rx_buff(hw);
		break;
	default:
		break;
	}

	if (adapter->flags & IXGBE_FLAG_FDIR_HASH_CAPABLE) {
		ixgbe_init_fdir_signature_82599(&adapter->hw,
						adapter->fdir_pballoc);
	} else if (adapter->flags & IXGBE_FLAG_FDIR_PERFECT_CAPABLE) {
		ixgbe_init_fdir_perfect_82599(&adapter->hw,
					      adapter->fdir_pballoc);
		ixgbe_fdir_filter_restore(adapter);
	}

	switch (hw->mac.type) {
	case ixgbe_mac_82599EB:
	case ixgbe_mac_X540:
		hw->mac.ops.enable_rx_buff(hw);
		break;
	default:
		break;
	}

#ifdef IXGBE_FCOE
	/* configure FCoE L2 filters, redirection table, and Rx control */
	ixgbe_configure_fcoe(adapter);

#endif /* IXGBE_FCOE */
	ixgbe_configure_tx(adapter);
	ixgbe_configure_rx(adapter);
	ixgbe_configure_dfwd(adapter);
}

static inline bool ixgbe_is_sfp(struct ixgbe_hw *hw)
{
	switch (hw->phy.type) {
	case ixgbe_phy_sfp_avago:
	case ixgbe_phy_sfp_ftl:
	case ixgbe_phy_sfp_intel:
	case ixgbe_phy_sfp_unknown:
	case ixgbe_phy_sfp_passive_tyco:
	case ixgbe_phy_sfp_passive_unknown:
	case ixgbe_phy_sfp_active_unknown:
	case ixgbe_phy_sfp_ftl_active:
	case ixgbe_phy_qsfp_passive_unknown:
	case ixgbe_phy_qsfp_active_unknown:
	case ixgbe_phy_qsfp_intel:
	case ixgbe_phy_qsfp_unknown:
		return true;
	case ixgbe_phy_nl:
		if (hw->mac.type == ixgbe_mac_82598EB)
			return true;
	default:
		return false;
	}
}

/**
 * ixgbe_sfp_link_config - set up SFP+ link
 * @adapter: pointer to private adapter struct
 **/
static void ixgbe_sfp_link_config(struct ixgbe_adapter *adapter)
{
	/*
	 * We are assuming the worst case scenario here, and that
	 * is that an SFP was inserted/removed after the reset
	 * but before SFP detection was enabled.  As such the best
	 * solution is to just start searching as soon as we start
	 */
	if (adapter->hw.mac.type == ixgbe_mac_82598EB)
		adapter->flags2 |= IXGBE_FLAG2_SEARCH_FOR_SFP;

	adapter->flags2 |= IXGBE_FLAG2_SFP_NEEDS_RESET;
}

/**
 * ixgbe_non_sfp_link_config - set up non-SFP+ link
 * @hw: pointer to private hardware struct
 *
 * Returns 0 on success, negative on failure
 **/
static int ixgbe_non_sfp_link_config(struct ixgbe_hw *hw)
{
	u32 speed;
	bool autoneg, link_up = false;
	u32 ret = IXGBE_ERR_LINK_SETUP;

	if (hw->mac.ops.check_link)
		ret = hw->mac.ops.check_link(hw, &speed, &link_up, false);

	if (ret)
		goto link_cfg_out;

	speed = hw->phy.autoneg_advertised;
	if ((!speed) && (hw->mac.ops.get_link_capabilities))
		ret = hw->mac.ops.get_link_capabilities(hw, &speed,
							&autoneg);
	if (ret)
		goto link_cfg_out;

	if (hw->mac.ops.setup_link)
		ret = hw->mac.ops.setup_link(hw, speed, link_up);
link_cfg_out:
	return ret;
}

static void ixgbe_setup_gpie(struct ixgbe_adapter *adapter)
{
	struct ixgbe_hw *hw = &adapter->hw;
	u32 gpie = 0;

	if (adapter->flags & IXGBE_FLAG_MSIX_ENABLED) {
		gpie = IXGBE_GPIE_MSIX_MODE | IXGBE_GPIE_PBA_SUPPORT |
		       IXGBE_GPIE_OCD;
		gpie |= IXGBE_GPIE_EIAME;
		/*
		 * use EIAM to auto-mask when MSI-X interrupt is asserted
		 * this saves a register write for every interrupt
		 */
		switch (hw->mac.type) {
		case ixgbe_mac_82598EB:
			IXGBE_WRITE_REG(hw, IXGBE_EIAM, IXGBE_EICS_RTX_QUEUE);
			break;
		case ixgbe_mac_82599EB:
		case ixgbe_mac_X540:
		default:
			IXGBE_WRITE_REG(hw, IXGBE_EIAM_EX(0), 0xFFFFFFFF);
			IXGBE_WRITE_REG(hw, IXGBE_EIAM_EX(1), 0xFFFFFFFF);
			break;
		}
	} else {
		/* legacy interrupts, use EIAM to auto-mask when reading EICR,
		 * specifically only auto mask tx and rx interrupts */
		IXGBE_WRITE_REG(hw, IXGBE_EIAM, IXGBE_EICS_RTX_QUEUE);
	}

	/* XXX: to interrupt immediately for EICS writes, enable this */
	/* gpie |= IXGBE_GPIE_EIMEN; */

	if (adapter->flags & IXGBE_FLAG_SRIOV_ENABLED) {
		gpie &= ~IXGBE_GPIE_VTMODE_MASK;

		switch (adapter->ring_feature[RING_F_VMDQ].mask) {
		case IXGBE_82599_VMDQ_8Q_MASK:
			gpie |= IXGBE_GPIE_VTMODE_16;
			break;
		case IXGBE_82599_VMDQ_4Q_MASK:
			gpie |= IXGBE_GPIE_VTMODE_32;
			break;
		default:
			gpie |= IXGBE_GPIE_VTMODE_64;
			break;
		}
	}

	/* Enable Thermal over heat sensor interrupt */
	if (adapter->flags2 & IXGBE_FLAG2_TEMP_SENSOR_CAPABLE) {
		switch (adapter->hw.mac.type) {
		case ixgbe_mac_82599EB:
			gpie |= IXGBE_SDP0_GPIEN;
			break;
		case ixgbe_mac_X540:
			gpie |= IXGBE_EIMS_TS;
			break;
		default:
			break;
		}
	}

	/* Enable fan failure interrupt */
	if (adapter->flags & IXGBE_FLAG_FAN_FAIL_CAPABLE)
		gpie |= IXGBE_SDP1_GPIEN;

	if (hw->mac.type == ixgbe_mac_82599EB) {
		gpie |= IXGBE_SDP1_GPIEN;
		gpie |= IXGBE_SDP2_GPIEN;
	}

	IXGBE_WRITE_REG(hw, IXGBE_GPIE, gpie);
}

static void ixgbe_up_complete(struct ixgbe_adapter *adapter)
{
	struct ixgbe_hw *hw = &adapter->hw;
	struct net_device *upper;
	struct list_head *iter;
	int err;
	u32 ctrl_ext;

	ixgbe_get_hw_control(adapter);
	ixgbe_setup_gpie(adapter);

	if (adapter->flags & IXGBE_FLAG_MSIX_ENABLED)
		ixgbe_configure_msix(adapter);
	else
		ixgbe_configure_msi_and_legacy(adapter);

	/* enable the optics for 82599 SFP+ fiber */
	if (hw->mac.ops.enable_tx_laser)
		hw->mac.ops.enable_tx_laser(hw);

	clear_bit(__IXGBE_DOWN, &adapter->state);
	ixgbe_napi_enable_all(adapter);

	if (ixgbe_is_sfp(hw)) {
		ixgbe_sfp_link_config(adapter);
	} else {
		err = ixgbe_non_sfp_link_config(hw);
		if (err)
			e_err(probe, "link_config FAILED %d\n", err);
	}

	/* clear any pending interrupts, may auto mask */
	IXGBE_READ_REG(hw, IXGBE_EICR);
	ixgbe_irq_enable(adapter, true, true);

	/*
	 * If this adapter has a fan, check to see if we had a failure
	 * before we enabled the interrupt.
	 */
	if (adapter->flags & IXGBE_FLAG_FAN_FAIL_CAPABLE) {
		u32 esdp = IXGBE_READ_REG(hw, IXGBE_ESDP);
		if (esdp & IXGBE_ESDP_SDP1)
			e_crit(drv, "Fan has stopped, replace the adapter\n");
	}

	/* enable transmits */
	netif_tx_start_all_queues(adapter->netdev);

	/* enable any upper devices */
	netdev_for_each_all_upper_dev_rcu(adapter->netdev, upper, iter) {
		if (netif_is_macvlan(upper)) {
			struct macvlan_dev *vlan = netdev_priv(upper);

			if (vlan->fwd_priv)
				netif_tx_start_all_queues(upper);
		}
	}

	/* bring the link up in the watchdog, this could race with our first
	 * link up interrupt but shouldn't be a problem */
	adapter->flags |= IXGBE_FLAG_NEED_LINK_UPDATE;
	adapter->link_check_timeout = jiffies;
	mod_timer(&adapter->service_timer, jiffies);

	/* Set PF Reset Done bit so PF/VF Mail Ops can work */
	ctrl_ext = IXGBE_READ_REG(hw, IXGBE_CTRL_EXT);
	ctrl_ext |= IXGBE_CTRL_EXT_PFRSTD;
	IXGBE_WRITE_REG(hw, IXGBE_CTRL_EXT, ctrl_ext);
}

void ixgbe_reinit_locked(struct ixgbe_adapter *adapter)
{
	WARN_ON(in_interrupt());
	/* put off any impending NetWatchDogTimeout */
	adapter->netdev->trans_start = jiffies;

	while (test_and_set_bit(__IXGBE_RESETTING, &adapter->state))
		usleep_range(1000, 2000);
	ixgbe_down(adapter);
	/*
	 * If SR-IOV enabled then wait a bit before bringing the adapter
	 * back up to give the VFs time to respond to the reset.  The
	 * two second wait is based upon the watchdog timer cycle in
	 * the VF driver.
	 */
	if (adapter->flags & IXGBE_FLAG_SRIOV_ENABLED)
		msleep(2000);
	ixgbe_up(adapter);
	clear_bit(__IXGBE_RESETTING, &adapter->state);
}

void ixgbe_up(struct ixgbe_adapter *adapter)
{
	/* hardware has been reset, we need to reload some things */
	ixgbe_configure(adapter);

	ixgbe_up_complete(adapter);
}

void ixgbe_reset(struct ixgbe_adapter *adapter)
{
	struct ixgbe_hw *hw = &adapter->hw;
	int err;

	/* lock SFP init bit to prevent race conditions with the watchdog */
	while (test_and_set_bit(__IXGBE_IN_SFP_INIT, &adapter->state))
		usleep_range(1000, 2000);

	/* clear all SFP and link config related flags while holding SFP_INIT */
	adapter->flags2 &= ~(IXGBE_FLAG2_SEARCH_FOR_SFP |
			     IXGBE_FLAG2_SFP_NEEDS_RESET);
	adapter->flags &= ~IXGBE_FLAG_NEED_LINK_CONFIG;

	err = hw->mac.ops.init_hw(hw);
	switch (err) {
	case 0:
	case IXGBE_ERR_SFP_NOT_PRESENT:
	case IXGBE_ERR_SFP_NOT_SUPPORTED:
		break;
	case IXGBE_ERR_MASTER_REQUESTS_PENDING:
		e_dev_err("master disable timed out\n");
		break;
	case IXGBE_ERR_EEPROM_VERSION:
		/* We are running on a pre-production device, log a warning */
		e_dev_warn("This device is a pre-production adapter/LOM. "
			   "Please be aware there may be issues associated with "
			   "your hardware.  If you are experiencing problems "
			   "please contact your Intel or hardware "
			   "representative who provided you with this "
			   "hardware.\n");
		break;
	default:
		e_dev_err("Hardware Error: %d\n", err);
	}

	clear_bit(__IXGBE_IN_SFP_INIT, &adapter->state);

	/* reprogram the RAR[0] in case user changed it. */
	hw->mac.ops.set_rar(hw, 0, hw->mac.addr, VMDQ_P(0), IXGBE_RAH_AV);

	/* update SAN MAC vmdq pool selection */
	if (hw->mac.san_mac_rar_index)
		hw->mac.ops.set_vmdq_san_mac(hw, VMDQ_P(0));

	if (test_bit(__IXGBE_PTP_RUNNING, &adapter->state))
		ixgbe_ptp_reset(adapter);
}

/**
 * ixgbe_clean_tx_ring - Free Tx Buffers
 * @tx_ring: ring to be cleaned
 **/
static void ixgbe_clean_tx_ring(struct ixgbe_ring *tx_ring)
{
	struct ixgbe_tx_buffer *tx_buffer_info;
	unsigned long size;
	u16 i;

	/* ring already cleared, nothing to do */
	if (!tx_ring->tx_buffer_info)
		return;

	/* Free all the Tx ring sk_buffs */
	for (i = 0; i < tx_ring->count; i++) {
		tx_buffer_info = &tx_ring->tx_buffer_info[i];
		ixgbe_unmap_and_free_tx_resource(tx_ring, tx_buffer_info);
	}

	netdev_tx_reset_queue(txring_txq(tx_ring));

	size = sizeof(struct ixgbe_tx_buffer) * tx_ring->count;
	memset(tx_ring->tx_buffer_info, 0, size);

	/* Zero out the descriptor ring */
	memset(tx_ring->desc, 0, tx_ring->size);

	tx_ring->next_to_use = 0;
	tx_ring->next_to_clean = 0;
}

/**
 * ixgbe_clean_all_rx_rings - Free Rx Buffers for all queues
 * @adapter: board private structure
 **/
static void ixgbe_clean_all_rx_rings(struct ixgbe_adapter *adapter)
{
	int i;

	for (i = 0; i < adapter->num_rx_queues; i++)
		ixgbe_clean_rx_ring(adapter->rx_ring[i]);
}

/**
 * ixgbe_clean_all_tx_rings - Free Tx Buffers for all queues
 * @adapter: board private structure
 **/
static void ixgbe_clean_all_tx_rings(struct ixgbe_adapter *adapter)
{
	int i;

	for (i = 0; i < adapter->num_tx_queues; i++)
		ixgbe_clean_tx_ring(adapter->tx_ring[i]);
}

static void ixgbe_fdir_filter_exit(struct ixgbe_adapter *adapter)
{
	struct hlist_node *node2;
	struct ixgbe_fdir_filter *filter;

	spin_lock(&adapter->fdir_perfect_lock);

	hlist_for_each_entry_safe(filter, node2,
				  &adapter->fdir_filter_list, fdir_node) {
		hlist_del(&filter->fdir_node);
		kfree(filter);
	}
	adapter->fdir_filter_count = 0;

	spin_unlock(&adapter->fdir_perfect_lock);
}

void ixgbe_down(struct ixgbe_adapter *adapter)
{
	struct net_device *netdev = adapter->netdev;
	struct ixgbe_hw *hw = &adapter->hw;
	struct net_device *upper;
	struct list_head *iter;
	u32 rxctrl;
	int i;

	/* signal that we are down to the interrupt handler */
	set_bit(__IXGBE_DOWN, &adapter->state);

	/* disable receives */
	rxctrl = IXGBE_READ_REG(hw, IXGBE_RXCTRL);
	IXGBE_WRITE_REG(hw, IXGBE_RXCTRL, rxctrl & ~IXGBE_RXCTRL_RXEN);

	/* disable all enabled rx queues */
	for (i = 0; i < adapter->num_rx_queues; i++)
		/* this call also flushes the previous write */
		ixgbe_disable_rx_queue(adapter, adapter->rx_ring[i]);

	usleep_range(10000, 20000);

	netif_tx_stop_all_queues(netdev);

	/* call carrier off first to avoid false dev_watchdog timeouts */
	netif_carrier_off(netdev);
	netif_tx_disable(netdev);

	/* disable any upper devices */
	netdev_for_each_all_upper_dev_rcu(adapter->netdev, upper, iter) {
		if (netif_is_macvlan(upper)) {
			struct macvlan_dev *vlan = netdev_priv(upper);

			if (vlan->fwd_priv) {
				netif_tx_stop_all_queues(upper);
				netif_carrier_off(upper);
				netif_tx_disable(upper);
			}
		}
	}

	ixgbe_irq_disable(adapter);

	ixgbe_napi_disable_all(adapter);

	adapter->flags2 &= ~(IXGBE_FLAG2_FDIR_REQUIRES_REINIT |
			     IXGBE_FLAG2_RESET_REQUESTED);
	adapter->flags &= ~IXGBE_FLAG_NEED_LINK_UPDATE;

	del_timer_sync(&adapter->service_timer);

	if (adapter->num_vfs) {
		/* Clear EITR Select mapping */
		IXGBE_WRITE_REG(&adapter->hw, IXGBE_EITRSEL, 0);

		/* Mark all the VFs as inactive */
		for (i = 0 ; i < adapter->num_vfs; i++)
			adapter->vfinfo[i].clear_to_send = false;

		/* ping all the active vfs to let them know we are going down */
		ixgbe_ping_all_vfs(adapter);

		/* Disable all VFTE/VFRE TX/RX */
		ixgbe_disable_tx_rx(adapter);
	}

	/* disable transmits in the hardware now that interrupts are off */
	for (i = 0; i < adapter->num_tx_queues; i++) {
		u8 reg_idx = adapter->tx_ring[i]->reg_idx;
		IXGBE_WRITE_REG(hw, IXGBE_TXDCTL(reg_idx), IXGBE_TXDCTL_SWFLSH);
	}

	/* Disable the Tx DMA engine on 82599 and X540 */
	switch (hw->mac.type) {
	case ixgbe_mac_82599EB:
	case ixgbe_mac_X540:
		IXGBE_WRITE_REG(hw, IXGBE_DMATXCTL,
				(IXGBE_READ_REG(hw, IXGBE_DMATXCTL) &
				 ~IXGBE_DMATXCTL_TE));
		break;
	default:
		break;
	}

	if (!pci_channel_offline(adapter->pdev))
		ixgbe_reset(adapter);

	/* power down the optics for 82599 SFP+ fiber */
	if (hw->mac.ops.disable_tx_laser)
		hw->mac.ops.disable_tx_laser(hw);

	ixgbe_clean_all_tx_rings(adapter);
	ixgbe_clean_all_rx_rings(adapter);

#ifdef CONFIG_IXGBE_DCA
	/* since we reset the hardware DCA settings were cleared */
	ixgbe_setup_dca(adapter);
#endif
}

/**
 * ixgbe_tx_timeout - Respond to a Tx Hang
 * @netdev: network interface device structure
 **/
static void ixgbe_tx_timeout(struct net_device *netdev)
{
	struct ixgbe_adapter *adapter = netdev_priv(netdev);

	/* Do the reset outside of interrupt context */
	ixgbe_tx_timeout_reset(adapter);
}

/**
 * ixgbe_sw_init - Initialize general software structures (struct ixgbe_adapter)
 * @adapter: board private structure to initialize
 *
 * ixgbe_sw_init initializes the Adapter private data structure.
 * Fields are initialized based on PCI device information and
 * OS network device settings (MTU size).
 **/
static int ixgbe_sw_init(struct ixgbe_adapter *adapter)
{
	struct ixgbe_hw *hw = &adapter->hw;
	struct pci_dev *pdev = adapter->pdev;
	unsigned int rss, fdir;
	u32 fwsm;
#ifdef CONFIG_IXGBE_DCB
	int j;
	struct tc_configuration *tc;
#endif

	/* PCI config space info */

	hw->vendor_id = pdev->vendor;
	hw->device_id = pdev->device;
	hw->revision_id = pdev->revision;
	hw->subsystem_vendor_id = pdev->subsystem_vendor;
	hw->subsystem_device_id = pdev->subsystem_device;

	/* Set common capability flags and settings */
	rss = min_t(int, IXGBE_MAX_RSS_INDICES, num_online_cpus());
	adapter->ring_feature[RING_F_RSS].limit = rss;
	adapter->flags2 |= IXGBE_FLAG2_RSC_CAPABLE;
	adapter->flags2 |= IXGBE_FLAG2_RSC_ENABLED;
	adapter->max_q_vectors = MAX_Q_VECTORS_82599;
	adapter->atr_sample_rate = 20;
	fdir = min_t(int, IXGBE_MAX_FDIR_INDICES, num_online_cpus());
	adapter->ring_feature[RING_F_FDIR].limit = fdir;
	adapter->fdir_pballoc = IXGBE_FDIR_PBALLOC_64K;
#ifdef CONFIG_IXGBE_DCA
	adapter->flags |= IXGBE_FLAG_DCA_CAPABLE;
#endif
#ifdef IXGBE_FCOE
	adapter->flags |= IXGBE_FLAG_FCOE_CAPABLE;
	adapter->flags &= ~IXGBE_FLAG_FCOE_ENABLED;
#ifdef CONFIG_IXGBE_DCB
	/* Default traffic class to use for FCoE */
	adapter->fcoe.up = IXGBE_FCOE_DEFTC;
#endif /* CONFIG_IXGBE_DCB */
#endif /* IXGBE_FCOE */

	/* Set MAC specific capability flags and exceptions */
	switch (hw->mac.type) {
	case ixgbe_mac_82598EB:
		adapter->flags2 &= ~IXGBE_FLAG2_RSC_CAPABLE;
		adapter->flags2 &= ~IXGBE_FLAG2_RSC_ENABLED;

		if (hw->device_id == IXGBE_DEV_ID_82598AT)
			adapter->flags |= IXGBE_FLAG_FAN_FAIL_CAPABLE;

		adapter->max_q_vectors = MAX_Q_VECTORS_82598;
		adapter->ring_feature[RING_F_FDIR].limit = 0;
		adapter->atr_sample_rate = 0;
		adapter->fdir_pballoc = 0;
#ifdef IXGBE_FCOE
		adapter->flags &= ~IXGBE_FLAG_FCOE_CAPABLE;
		adapter->flags &= ~IXGBE_FLAG_FCOE_ENABLED;
#ifdef CONFIG_IXGBE_DCB
		adapter->fcoe.up = 0;
#endif /* IXGBE_DCB */
#endif /* IXGBE_FCOE */
		break;
	case ixgbe_mac_82599EB:
		if (hw->device_id == IXGBE_DEV_ID_82599_T3_LOM)
			adapter->flags2 |= IXGBE_FLAG2_TEMP_SENSOR_CAPABLE;
		break;
	case ixgbe_mac_X540:
		fwsm = IXGBE_READ_REG(hw, IXGBE_FWSM);
		if (fwsm & IXGBE_FWSM_TS_ENABLED)
			adapter->flags2 |= IXGBE_FLAG2_TEMP_SENSOR_CAPABLE;
		break;
	default:
		break;
	}

#ifdef IXGBE_FCOE
	/* FCoE support exists, always init the FCoE lock */
	spin_lock_init(&adapter->fcoe.lock);

#endif
	/* n-tuple support exists, always init our spinlock */
	spin_lock_init(&adapter->fdir_perfect_lock);

#ifdef CONFIG_IXGBE_DCB
	switch (hw->mac.type) {
	case ixgbe_mac_X540:
		adapter->dcb_cfg.num_tcs.pg_tcs = X540_TRAFFIC_CLASS;
		adapter->dcb_cfg.num_tcs.pfc_tcs = X540_TRAFFIC_CLASS;
		break;
	default:
		adapter->dcb_cfg.num_tcs.pg_tcs = MAX_TRAFFIC_CLASS;
		adapter->dcb_cfg.num_tcs.pfc_tcs = MAX_TRAFFIC_CLASS;
		break;
	}

	/* Configure DCB traffic classes */
	for (j = 0; j < MAX_TRAFFIC_CLASS; j++) {
		tc = &adapter->dcb_cfg.tc_config[j];
		tc->path[DCB_TX_CONFIG].bwg_id = 0;
		tc->path[DCB_TX_CONFIG].bwg_percent = 12 + (j & 1);
		tc->path[DCB_RX_CONFIG].bwg_id = 0;
		tc->path[DCB_RX_CONFIG].bwg_percent = 12 + (j & 1);
		tc->dcb_pfc = pfc_disabled;
	}

	/* Initialize default user to priority mapping, UPx->TC0 */
	tc = &adapter->dcb_cfg.tc_config[0];
	tc->path[DCB_TX_CONFIG].up_to_tc_bitmap = 0xFF;
	tc->path[DCB_RX_CONFIG].up_to_tc_bitmap = 0xFF;

	adapter->dcb_cfg.bw_percentage[DCB_TX_CONFIG][0] = 100;
	adapter->dcb_cfg.bw_percentage[DCB_RX_CONFIG][0] = 100;
	adapter->dcb_cfg.pfc_mode_enable = false;
	adapter->dcb_set_bitmap = 0x00;
	adapter->dcbx_cap = DCB_CAP_DCBX_HOST | DCB_CAP_DCBX_VER_CEE;
	memcpy(&adapter->temp_dcb_cfg, &adapter->dcb_cfg,
	       sizeof(adapter->temp_dcb_cfg));

#endif

	/* default flow control settings */
	hw->fc.requested_mode = ixgbe_fc_full;
	hw->fc.current_mode = ixgbe_fc_full;	/* init for ethtool output */
	ixgbe_pbthresh_setup(adapter);
	hw->fc.pause_time = IXGBE_DEFAULT_FCPAUSE;
	hw->fc.send_xon = true;
	hw->fc.disable_fc_autoneg = ixgbe_device_supports_autoneg_fc(hw);

#ifdef CONFIG_PCI_IOV
	if (max_vfs > 0)
		e_dev_warn("Enabling SR-IOV VFs using the max_vfs module parameter is deprecated - please use the pci sysfs interface instead.\n");

	/* assign number of SR-IOV VFs */
	if (hw->mac.type != ixgbe_mac_82598EB) {
		if (max_vfs > 63) {
			adapter->num_vfs = 0;
			e_dev_warn("max_vfs parameter out of range. Not assigning any SR-IOV VFs\n");
		} else {
			adapter->num_vfs = max_vfs;
		}
	}
#endif /* CONFIG_PCI_IOV */

	/* enable itr by default in dynamic mode */
	adapter->rx_itr_setting = 1;
	adapter->tx_itr_setting = 1;

	/* set default ring sizes */
	adapter->tx_ring_count = IXGBE_DEFAULT_TXD;
	adapter->rx_ring_count = IXGBE_DEFAULT_RXD;

	/* set default work limits */
	adapter->tx_work_limit = IXGBE_DEFAULT_TX_WORK;

	/* initialize eeprom parameters */
	if (ixgbe_init_eeprom_params_generic(hw)) {
		e_dev_err("EEPROM initialization failed\n");
		return -EIO;
	}

	/* PF holds first pool slot */
	set_bit(0, &adapter->fwd_bitmask);
	set_bit(__IXGBE_DOWN, &adapter->state);

	return 0;
}

/**
 * ixgbe_setup_tx_resources - allocate Tx resources (Descriptors)
 * @tx_ring:    tx descriptor ring (for a specific queue) to setup
 *
 * Return 0 on success, negative on failure
 **/
int ixgbe_setup_tx_resources(struct ixgbe_ring *tx_ring)
{
	struct device *dev = tx_ring->dev;
	int orig_node = dev_to_node(dev);
	int numa_node = -1;
	int size;

	size = sizeof(struct ixgbe_tx_buffer) * tx_ring->count;

	if (tx_ring->q_vector)
		numa_node = tx_ring->q_vector->numa_node;

	tx_ring->tx_buffer_info = vzalloc_node(size, numa_node);
	if (!tx_ring->tx_buffer_info)
		tx_ring->tx_buffer_info = vzalloc(size);
	if (!tx_ring->tx_buffer_info)
		goto err;

	u64_stats_init(&tx_ring->syncp);

	/* round up to nearest 4K */
	tx_ring->size = tx_ring->count * sizeof(union ixgbe_adv_tx_desc);
	tx_ring->size = ALIGN(tx_ring->size, 4096);

	set_dev_node(dev, numa_node);
	tx_ring->desc = dma_alloc_coherent(dev,
					   tx_ring->size,
					   &tx_ring->dma,
					   GFP_KERNEL);
	set_dev_node(dev, orig_node);
	if (!tx_ring->desc)
		tx_ring->desc = dma_alloc_coherent(dev, tx_ring->size,
						   &tx_ring->dma, GFP_KERNEL);
	if (!tx_ring->desc)
		goto err;

	tx_ring->next_to_use = 0;
	tx_ring->next_to_clean = 0;
	return 0;

err:
	vfree(tx_ring->tx_buffer_info);
	tx_ring->tx_buffer_info = NULL;
	dev_err(dev, "Unable to allocate memory for the Tx descriptor ring\n");
	return -ENOMEM;
}

/**
 * ixgbe_setup_all_tx_resources - allocate all queues Tx resources
 * @adapter: board private structure
 *
 * If this function returns with an error, then it's possible one or
 * more of the rings is populated (while the rest are not).  It is the
 * callers duty to clean those orphaned rings.
 *
 * Return 0 on success, negative on failure
 **/
static int ixgbe_setup_all_tx_resources(struct ixgbe_adapter *adapter)
{
	int i, err = 0;

	for (i = 0; i < adapter->num_tx_queues; i++) {
		err = ixgbe_setup_tx_resources(adapter->tx_ring[i]);
		if (!err)
			continue;

		e_err(probe, "Allocation for Tx Queue %u failed\n", i);
		goto err_setup_tx;
	}

	return 0;
err_setup_tx:
	/* rewind the index freeing the rings as we go */
	while (i--)
		ixgbe_free_tx_resources(adapter->tx_ring[i]);
	return err;
}

/**
 * ixgbe_setup_rx_resources - allocate Rx resources (Descriptors)
 * @rx_ring:    rx descriptor ring (for a specific queue) to setup
 *
 * Returns 0 on success, negative on failure
 **/
int ixgbe_setup_rx_resources(struct ixgbe_ring *rx_ring)
{
	struct device *dev = rx_ring->dev;
	int orig_node = dev_to_node(dev);
	int numa_node = -1;
	int size;

	size = sizeof(struct ixgbe_rx_buffer) * rx_ring->count;

	if (rx_ring->q_vector)
		numa_node = rx_ring->q_vector->numa_node;

	rx_ring->rx_buffer_info = vzalloc_node(size, numa_node);
	if (!rx_ring->rx_buffer_info)
		rx_ring->rx_buffer_info = vzalloc(size);
	if (!rx_ring->rx_buffer_info)
		goto err;

	u64_stats_init(&rx_ring->syncp);

	/* Round up to nearest 4K */
	rx_ring->size = rx_ring->count * sizeof(union ixgbe_adv_rx_desc);
	rx_ring->size = ALIGN(rx_ring->size, 4096);

	set_dev_node(dev, numa_node);
	rx_ring->desc = dma_alloc_coherent(dev,
					   rx_ring->size,
					   &rx_ring->dma,
					   GFP_KERNEL);
	set_dev_node(dev, orig_node);
	if (!rx_ring->desc)
		rx_ring->desc = dma_alloc_coherent(dev, rx_ring->size,
						   &rx_ring->dma, GFP_KERNEL);
	if (!rx_ring->desc)
		goto err;

	rx_ring->next_to_clean = 0;
	rx_ring->next_to_use = 0;

	return 0;
err:
	vfree(rx_ring->rx_buffer_info);
	rx_ring->rx_buffer_info = NULL;
	dev_err(dev, "Unable to allocate memory for the Rx descriptor ring\n");
	return -ENOMEM;
}

/**
 * ixgbe_setup_all_rx_resources - allocate all queues Rx resources
 * @adapter: board private structure
 *
 * If this function returns with an error, then it's possible one or
 * more of the rings is populated (while the rest are not).  It is the
 * callers duty to clean those orphaned rings.
 *
 * Return 0 on success, negative on failure
 **/
static int ixgbe_setup_all_rx_resources(struct ixgbe_adapter *adapter)
{
	int i, err = 0;

	for (i = 0; i < adapter->num_rx_queues; i++) {
		err = ixgbe_setup_rx_resources(adapter->rx_ring[i]);
		if (!err)
			continue;

		e_err(probe, "Allocation for Rx Queue %u failed\n", i);
		goto err_setup_rx;
	}

#ifdef IXGBE_FCOE
	err = ixgbe_setup_fcoe_ddp_resources(adapter);
	if (!err)
#endif
		return 0;
err_setup_rx:
	/* rewind the index freeing the rings as we go */
	while (i--)
		ixgbe_free_rx_resources(adapter->rx_ring[i]);
	return err;
}

/**
 * ixgbe_free_tx_resources - Free Tx Resources per Queue
 * @tx_ring: Tx descriptor ring for a specific queue
 *
 * Free all transmit software resources
 **/
void ixgbe_free_tx_resources(struct ixgbe_ring *tx_ring)
{
	ixgbe_clean_tx_ring(tx_ring);

	vfree(tx_ring->tx_buffer_info);
	tx_ring->tx_buffer_info = NULL;

	/* if not set, then don't free */
	if (!tx_ring->desc)
		return;

	dma_free_coherent(tx_ring->dev, tx_ring->size,
			  tx_ring->desc, tx_ring->dma);

	tx_ring->desc = NULL;
}

/**
 * ixgbe_free_all_tx_resources - Free Tx Resources for All Queues
 * @adapter: board private structure
 *
 * Free all transmit software resources
 **/
static void ixgbe_free_all_tx_resources(struct ixgbe_adapter *adapter)
{
	int i;

	for (i = 0; i < adapter->num_tx_queues; i++)
		if (adapter->tx_ring[i]->desc)
			ixgbe_free_tx_resources(adapter->tx_ring[i]);
}

/**
 * ixgbe_free_rx_resources - Free Rx Resources
 * @rx_ring: ring to clean the resources from
 *
 * Free all receive software resources
 **/
void ixgbe_free_rx_resources(struct ixgbe_ring *rx_ring)
{
	ixgbe_clean_rx_ring(rx_ring);

	vfree(rx_ring->rx_buffer_info);
	rx_ring->rx_buffer_info = NULL;

	/* if not set, then don't free */
	if (!rx_ring->desc)
		return;

	dma_free_coherent(rx_ring->dev, rx_ring->size,
			  rx_ring->desc, rx_ring->dma);

	rx_ring->desc = NULL;
}

/**
 * ixgbe_free_all_rx_resources - Free Rx Resources for All Queues
 * @adapter: board private structure
 *
 * Free all receive software resources
 **/
static void ixgbe_free_all_rx_resources(struct ixgbe_adapter *adapter)
{
	int i;

#ifdef IXGBE_FCOE
	ixgbe_free_fcoe_ddp_resources(adapter);

#endif
	for (i = 0; i < adapter->num_rx_queues; i++)
		if (adapter->rx_ring[i]->desc)
			ixgbe_free_rx_resources(adapter->rx_ring[i]);
}

/**
 * ixgbe_change_mtu - Change the Maximum Transfer Unit
 * @netdev: network interface device structure
 * @new_mtu: new value for maximum frame size
 *
 * Returns 0 on success, negative on failure
 **/
static int ixgbe_change_mtu(struct net_device *netdev, int new_mtu)
{
	struct ixgbe_adapter *adapter = netdev_priv(netdev);
	int max_frame = new_mtu + ETH_HLEN + ETH_FCS_LEN;

	/* MTU < 68 is an error and causes problems on some kernels */
	if ((new_mtu < 68) || (max_frame > IXGBE_MAX_JUMBO_FRAME_SIZE))
		return -EINVAL;

	/*
	 * For 82599EB we cannot allow legacy VFs to enable their receive
	 * paths when MTU greater than 1500 is configured.  So display a
	 * warning that legacy VFs will be disabled.
	 */
	if ((adapter->flags & IXGBE_FLAG_SRIOV_ENABLED) &&
	    (adapter->hw.mac.type == ixgbe_mac_82599EB) &&
	    (max_frame > (ETH_FRAME_LEN + ETH_FCS_LEN)))
		e_warn(probe, "Setting MTU > 1500 will disable legacy VFs\n");

	e_info(probe, "changing MTU from %d to %d\n", netdev->mtu, new_mtu);

	/* must set new MTU before calling down or up */
	netdev->mtu = new_mtu;

	if (netif_running(netdev))
		ixgbe_reinit_locked(adapter);

	return 0;
}

/**
 * ixgbe_open - Called when a network interface is made active
 * @netdev: network interface device structure
 *
 * Returns 0 on success, negative value on failure
 *
 * The open entry point is called when a network interface is made
 * active by the system (IFF_UP).  At this point all resources needed
 * for transmit and receive operations are allocated, the interrupt
 * handler is registered with the OS, the watchdog timer is started,
 * and the stack is notified that the interface is ready.
 **/
static int ixgbe_open(struct net_device *netdev)
{
	struct ixgbe_adapter *adapter = netdev_priv(netdev);
	int err, queues;

	/* disallow open during test */
	if (test_bit(__IXGBE_TESTING, &adapter->state))
		return -EBUSY;

	netif_carrier_off(netdev);

	/* allocate transmit descriptors */
	err = ixgbe_setup_all_tx_resources(adapter);
	if (err)
		goto err_setup_tx;

	/* allocate receive descriptors */
	err = ixgbe_setup_all_rx_resources(adapter);
	if (err)
		goto err_setup_rx;

	ixgbe_configure(adapter);

	err = ixgbe_request_irq(adapter);
	if (err)
		goto err_req_irq;

	/* Notify the stack of the actual queue counts. */
	if (adapter->num_rx_pools > 1)
		queues = adapter->num_rx_queues_per_pool;
	else
		queues = adapter->num_tx_queues;

	err = netif_set_real_num_tx_queues(netdev, queues);
	if (err)
		goto err_set_queues;

	if (adapter->num_rx_pools > 1 &&
	    adapter->num_rx_queues > IXGBE_MAX_L2A_QUEUES)
		queues = IXGBE_MAX_L2A_QUEUES;
	else
		queues = adapter->num_rx_queues;
	err = netif_set_real_num_rx_queues(netdev, queues);
	if (err)
		goto err_set_queues;

	ixgbe_ptp_init(adapter);

	ixgbe_up_complete(adapter);

	return 0;

err_set_queues:
	ixgbe_free_irq(adapter);
err_req_irq:
	ixgbe_free_all_rx_resources(adapter);
err_setup_rx:
	ixgbe_free_all_tx_resources(adapter);
err_setup_tx:
	ixgbe_reset(adapter);

	return err;
}

/**
 * ixgbe_close - Disables a network interface
 * @netdev: network interface device structure
 *
 * Returns 0, this is not allowed to fail
 *
 * The close entry point is called when an interface is de-activated
 * by the OS.  The hardware is still under the drivers control, but
 * needs to be disabled.  A global MAC reset is issued to stop the
 * hardware, and all transmit and receive resources are freed.
 **/
static int ixgbe_close(struct net_device *netdev)
{
	struct ixgbe_adapter *adapter = netdev_priv(netdev);

	ixgbe_ptp_stop(adapter);

	ixgbe_down(adapter);
	ixgbe_free_irq(adapter);

	ixgbe_fdir_filter_exit(adapter);

	ixgbe_free_all_tx_resources(adapter);
	ixgbe_free_all_rx_resources(adapter);

	ixgbe_release_hw_control(adapter);

	return 0;
}

#ifdef CONFIG_PM
static int ixgbe_resume(struct pci_dev *pdev)
{
	struct ixgbe_adapter *adapter = pci_get_drvdata(pdev);
	struct net_device *netdev = adapter->netdev;
	u32 err;

	pci_set_power_state(pdev, PCI_D0);
	pci_restore_state(pdev);
	/*
	 * pci_restore_state clears dev->state_saved so call
	 * pci_save_state to restore it.
	 */
	pci_save_state(pdev);

	err = pci_enable_device_mem(pdev);
	if (err) {
		e_dev_err("Cannot enable PCI device from suspend\n");
		return err;
	}
	pci_set_master(pdev);

	pci_wake_from_d3(pdev, false);

	ixgbe_reset(adapter);

	IXGBE_WRITE_REG(&adapter->hw, IXGBE_WUS, ~0);

	rtnl_lock();
	err = ixgbe_init_interrupt_scheme(adapter);
	if (!err && netif_running(netdev))
		err = ixgbe_open(netdev);

	rtnl_unlock();

	if (err)
		return err;

	netif_device_attach(netdev);

	return 0;
}
#endif /* CONFIG_PM */

static int __ixgbe_shutdown(struct pci_dev *pdev, bool *enable_wake)
{
	struct ixgbe_adapter *adapter = pci_get_drvdata(pdev);
	struct net_device *netdev = adapter->netdev;
	struct ixgbe_hw *hw = &adapter->hw;
	u32 ctrl, fctrl;
	u32 wufc = adapter->wol;
#ifdef CONFIG_PM
	int retval = 0;
#endif

	netif_device_detach(netdev);

	rtnl_lock();
	if (netif_running(netdev)) {
		ixgbe_down(adapter);
		ixgbe_free_irq(adapter);
		ixgbe_free_all_tx_resources(adapter);
		ixgbe_free_all_rx_resources(adapter);
	}
	rtnl_unlock();

	ixgbe_clear_interrupt_scheme(adapter);

#ifdef CONFIG_PM
	retval = pci_save_state(pdev);
	if (retval)
		return retval;

#endif
	if (hw->mac.ops.stop_link_on_d3)
		hw->mac.ops.stop_link_on_d3(hw);

	if (wufc) {
		ixgbe_set_rx_mode(netdev);

		/* enable the optics for 82599 SFP+ fiber as we can WoL */
		if (hw->mac.ops.enable_tx_laser)
			hw->mac.ops.enable_tx_laser(hw);

		/* turn on all-multi mode if wake on multicast is enabled */
		if (wufc & IXGBE_WUFC_MC) {
			fctrl = IXGBE_READ_REG(hw, IXGBE_FCTRL);
			fctrl |= IXGBE_FCTRL_MPE;
			IXGBE_WRITE_REG(hw, IXGBE_FCTRL, fctrl);
		}

		ctrl = IXGBE_READ_REG(hw, IXGBE_CTRL);
		ctrl |= IXGBE_CTRL_GIO_DIS;
		IXGBE_WRITE_REG(hw, IXGBE_CTRL, ctrl);

		IXGBE_WRITE_REG(hw, IXGBE_WUFC, wufc);
	} else {
		IXGBE_WRITE_REG(hw, IXGBE_WUC, 0);
		IXGBE_WRITE_REG(hw, IXGBE_WUFC, 0);
	}

	switch (hw->mac.type) {
	case ixgbe_mac_82598EB:
		pci_wake_from_d3(pdev, false);
		break;
	case ixgbe_mac_82599EB:
	case ixgbe_mac_X540:
		pci_wake_from_d3(pdev, !!wufc);
		break;
	default:
		break;
	}

	*enable_wake = !!wufc;

	ixgbe_release_hw_control(adapter);

	pci_disable_device(pdev);

	return 0;
}

#ifdef CONFIG_PM
static int ixgbe_suspend(struct pci_dev *pdev, pm_message_t state)
{
	int retval;
	bool wake;

	retval = __ixgbe_shutdown(pdev, &wake);
	if (retval)
		return retval;

	if (wake) {
		pci_prepare_to_sleep(pdev);
	} else {
		pci_wake_from_d3(pdev, false);
		pci_set_power_state(pdev, PCI_D3hot);
	}

	return 0;
}
#endif /* CONFIG_PM */

static void ixgbe_shutdown(struct pci_dev *pdev)
{
	bool wake;

	__ixgbe_shutdown(pdev, &wake);

	if (system_state == SYSTEM_POWER_OFF) {
		pci_wake_from_d3(pdev, wake);
		pci_set_power_state(pdev, PCI_D3hot);
	}
}

/**
 * ixgbe_update_stats - Update the board statistics counters.
 * @adapter: board private structure
 **/
void ixgbe_update_stats(struct ixgbe_adapter *adapter)
{
	struct net_device *netdev = adapter->netdev;
	struct ixgbe_hw *hw = &adapter->hw;
	struct ixgbe_hw_stats *hwstats = &adapter->stats;
	u64 total_mpc = 0;
	u32 i, missed_rx = 0, mpc, bprc, lxon, lxoff, xon_off_tot;
	u64 non_eop_descs = 0, restart_queue = 0, tx_busy = 0;
	u64 alloc_rx_page_failed = 0, alloc_rx_buff_failed = 0;
	u64 bytes = 0, packets = 0, hw_csum_rx_error = 0;

	if (test_bit(__IXGBE_DOWN, &adapter->state) ||
	    test_bit(__IXGBE_RESETTING, &adapter->state))
		return;

	if (adapter->flags2 & IXGBE_FLAG2_RSC_ENABLED) {
		u64 rsc_count = 0;
		u64 rsc_flush = 0;
		for (i = 0; i < adapter->num_rx_queues; i++) {
			rsc_count += adapter->rx_ring[i]->rx_stats.rsc_count;
			rsc_flush += adapter->rx_ring[i]->rx_stats.rsc_flush;
		}
		adapter->rsc_total_count = rsc_count;
		adapter->rsc_total_flush = rsc_flush;
	}

	for (i = 0; i < adapter->num_rx_queues; i++) {
		struct ixgbe_ring *rx_ring = adapter->rx_ring[i];
		non_eop_descs += rx_ring->rx_stats.non_eop_descs;
		alloc_rx_page_failed += rx_ring->rx_stats.alloc_rx_page_failed;
		alloc_rx_buff_failed += rx_ring->rx_stats.alloc_rx_buff_failed;
		hw_csum_rx_error += rx_ring->rx_stats.csum_err;
		bytes += rx_ring->stats.bytes;
		packets += rx_ring->stats.packets;
	}
	adapter->non_eop_descs = non_eop_descs;
	adapter->alloc_rx_page_failed = alloc_rx_page_failed;
	adapter->alloc_rx_buff_failed = alloc_rx_buff_failed;
	adapter->hw_csum_rx_error = hw_csum_rx_error;
	netdev->stats.rx_bytes = bytes;
	netdev->stats.rx_packets = packets;

	bytes = 0;
	packets = 0;
	/* gather some stats to the adapter struct that are per queue */
	for (i = 0; i < adapter->num_tx_queues; i++) {
		struct ixgbe_ring *tx_ring = adapter->tx_ring[i];
		restart_queue += tx_ring->tx_stats.restart_queue;
		tx_busy += tx_ring->tx_stats.tx_busy;
		bytes += tx_ring->stats.bytes;
		packets += tx_ring->stats.packets;
	}
	adapter->restart_queue = restart_queue;
	adapter->tx_busy = tx_busy;
	netdev->stats.tx_bytes = bytes;
	netdev->stats.tx_packets = packets;

	hwstats->crcerrs += IXGBE_READ_REG(hw, IXGBE_CRCERRS);

	/* 8 register reads */
	for (i = 0; i < 8; i++) {
		/* for packet buffers not used, the register should read 0 */
		mpc = IXGBE_READ_REG(hw, IXGBE_MPC(i));
		missed_rx += mpc;
		hwstats->mpc[i] += mpc;
		total_mpc += hwstats->mpc[i];
		hwstats->pxontxc[i] += IXGBE_READ_REG(hw, IXGBE_PXONTXC(i));
		hwstats->pxofftxc[i] += IXGBE_READ_REG(hw, IXGBE_PXOFFTXC(i));
		switch (hw->mac.type) {
		case ixgbe_mac_82598EB:
			hwstats->rnbc[i] += IXGBE_READ_REG(hw, IXGBE_RNBC(i));
			hwstats->qbtc[i] += IXGBE_READ_REG(hw, IXGBE_QBTC(i));
			hwstats->qbrc[i] += IXGBE_READ_REG(hw, IXGBE_QBRC(i));
			hwstats->pxonrxc[i] +=
				IXGBE_READ_REG(hw, IXGBE_PXONRXC(i));
			break;
		case ixgbe_mac_82599EB:
		case ixgbe_mac_X540:
			hwstats->pxonrxc[i] +=
				IXGBE_READ_REG(hw, IXGBE_PXONRXCNT(i));
			break;
		default:
			break;
		}
	}

	/*16 register reads */
	for (i = 0; i < 16; i++) {
		hwstats->qptc[i] += IXGBE_READ_REG(hw, IXGBE_QPTC(i));
		hwstats->qprc[i] += IXGBE_READ_REG(hw, IXGBE_QPRC(i));
		if ((hw->mac.type == ixgbe_mac_82599EB) ||
		    (hw->mac.type == ixgbe_mac_X540)) {
			hwstats->qbtc[i] += IXGBE_READ_REG(hw, IXGBE_QBTC_L(i));
			IXGBE_READ_REG(hw, IXGBE_QBTC_H(i)); /* to clear */
			hwstats->qbrc[i] += IXGBE_READ_REG(hw, IXGBE_QBRC_L(i));
			IXGBE_READ_REG(hw, IXGBE_QBRC_H(i)); /* to clear */
		}
	}

	hwstats->gprc += IXGBE_READ_REG(hw, IXGBE_GPRC);
	/* work around hardware counting issue */
	hwstats->gprc -= missed_rx;

	ixgbe_update_xoff_received(adapter);

	/* 82598 hardware only has a 32 bit counter in the high register */
	switch (hw->mac.type) {
	case ixgbe_mac_82598EB:
		hwstats->lxonrxc += IXGBE_READ_REG(hw, IXGBE_LXONRXC);
		hwstats->gorc += IXGBE_READ_REG(hw, IXGBE_GORCH);
		hwstats->gotc += IXGBE_READ_REG(hw, IXGBE_GOTCH);
		hwstats->tor += IXGBE_READ_REG(hw, IXGBE_TORH);
		break;
	case ixgbe_mac_X540:
		/* OS2BMC stats are X540 only*/
		hwstats->o2bgptc += IXGBE_READ_REG(hw, IXGBE_O2BGPTC);
		hwstats->o2bspc += IXGBE_READ_REG(hw, IXGBE_O2BSPC);
		hwstats->b2ospc += IXGBE_READ_REG(hw, IXGBE_B2OSPC);
		hwstats->b2ogprc += IXGBE_READ_REG(hw, IXGBE_B2OGPRC);
	case ixgbe_mac_82599EB:
		for (i = 0; i < 16; i++)
			adapter->hw_rx_no_dma_resources +=
					     IXGBE_READ_REG(hw, IXGBE_QPRDC(i));
		hwstats->gorc += IXGBE_READ_REG(hw, IXGBE_GORCL);
		IXGBE_READ_REG(hw, IXGBE_GORCH); /* to clear */
		hwstats->gotc += IXGBE_READ_REG(hw, IXGBE_GOTCL);
		IXGBE_READ_REG(hw, IXGBE_GOTCH); /* to clear */
		hwstats->tor += IXGBE_READ_REG(hw, IXGBE_TORL);
		IXGBE_READ_REG(hw, IXGBE_TORH); /* to clear */
		hwstats->lxonrxc += IXGBE_READ_REG(hw, IXGBE_LXONRXCNT);
		hwstats->fdirmatch += IXGBE_READ_REG(hw, IXGBE_FDIRMATCH);
		hwstats->fdirmiss += IXGBE_READ_REG(hw, IXGBE_FDIRMISS);
#ifdef IXGBE_FCOE
		hwstats->fccrc += IXGBE_READ_REG(hw, IXGBE_FCCRC);
		hwstats->fcoerpdc += IXGBE_READ_REG(hw, IXGBE_FCOERPDC);
		hwstats->fcoeprc += IXGBE_READ_REG(hw, IXGBE_FCOEPRC);
		hwstats->fcoeptc += IXGBE_READ_REG(hw, IXGBE_FCOEPTC);
		hwstats->fcoedwrc += IXGBE_READ_REG(hw, IXGBE_FCOEDWRC);
		hwstats->fcoedwtc += IXGBE_READ_REG(hw, IXGBE_FCOEDWTC);
		/* Add up per cpu counters for total ddp aloc fail */
		if (adapter->fcoe.ddp_pool) {
			struct ixgbe_fcoe *fcoe = &adapter->fcoe;
			struct ixgbe_fcoe_ddp_pool *ddp_pool;
			unsigned int cpu;
			u64 noddp = 0, noddp_ext_buff = 0;
			for_each_possible_cpu(cpu) {
				ddp_pool = per_cpu_ptr(fcoe->ddp_pool, cpu);
				noddp += ddp_pool->noddp;
				noddp_ext_buff += ddp_pool->noddp_ext_buff;
			}
			hwstats->fcoe_noddp = noddp;
			hwstats->fcoe_noddp_ext_buff = noddp_ext_buff;
		}
#endif /* IXGBE_FCOE */
		break;
	default:
		break;
	}
	bprc = IXGBE_READ_REG(hw, IXGBE_BPRC);
	hwstats->bprc += bprc;
	hwstats->mprc += IXGBE_READ_REG(hw, IXGBE_MPRC);
	if (hw->mac.type == ixgbe_mac_82598EB)
		hwstats->mprc -= bprc;
	hwstats->roc += IXGBE_READ_REG(hw, IXGBE_ROC);
	hwstats->prc64 += IXGBE_READ_REG(hw, IXGBE_PRC64);
	hwstats->prc127 += IXGBE_READ_REG(hw, IXGBE_PRC127);
	hwstats->prc255 += IXGBE_READ_REG(hw, IXGBE_PRC255);
	hwstats->prc511 += IXGBE_READ_REG(hw, IXGBE_PRC511);
	hwstats->prc1023 += IXGBE_READ_REG(hw, IXGBE_PRC1023);
	hwstats->prc1522 += IXGBE_READ_REG(hw, IXGBE_PRC1522);
	hwstats->rlec += IXGBE_READ_REG(hw, IXGBE_RLEC);
	lxon = IXGBE_READ_REG(hw, IXGBE_LXONTXC);
	hwstats->lxontxc += lxon;
	lxoff = IXGBE_READ_REG(hw, IXGBE_LXOFFTXC);
	hwstats->lxofftxc += lxoff;
	hwstats->gptc += IXGBE_READ_REG(hw, IXGBE_GPTC);
	hwstats->mptc += IXGBE_READ_REG(hw, IXGBE_MPTC);
	/*
	 * 82598 errata - tx of flow control packets is included in tx counters
	 */
	xon_off_tot = lxon + lxoff;
	hwstats->gptc -= xon_off_tot;
	hwstats->mptc -= xon_off_tot;
	hwstats->gotc -= (xon_off_tot * (ETH_ZLEN + ETH_FCS_LEN));
	hwstats->ruc += IXGBE_READ_REG(hw, IXGBE_RUC);
	hwstats->rfc += IXGBE_READ_REG(hw, IXGBE_RFC);
	hwstats->rjc += IXGBE_READ_REG(hw, IXGBE_RJC);
	hwstats->tpr += IXGBE_READ_REG(hw, IXGBE_TPR);
	hwstats->ptc64 += IXGBE_READ_REG(hw, IXGBE_PTC64);
	hwstats->ptc64 -= xon_off_tot;
	hwstats->ptc127 += IXGBE_READ_REG(hw, IXGBE_PTC127);
	hwstats->ptc255 += IXGBE_READ_REG(hw, IXGBE_PTC255);
	hwstats->ptc511 += IXGBE_READ_REG(hw, IXGBE_PTC511);
	hwstats->ptc1023 += IXGBE_READ_REG(hw, IXGBE_PTC1023);
	hwstats->ptc1522 += IXGBE_READ_REG(hw, IXGBE_PTC1522);
	hwstats->bptc += IXGBE_READ_REG(hw, IXGBE_BPTC);

	/* Fill out the OS statistics structure */
	netdev->stats.multicast = hwstats->mprc;

	/* Rx Errors */
	netdev->stats.rx_errors = hwstats->crcerrs + hwstats->rlec;
	netdev->stats.rx_dropped = 0;
	netdev->stats.rx_length_errors = hwstats->rlec;
	netdev->stats.rx_crc_errors = hwstats->crcerrs;
	netdev->stats.rx_missed_errors = total_mpc;
}

/**
 * ixgbe_fdir_reinit_subtask - worker thread to reinit FDIR filter table
 * @adapter: pointer to the device adapter structure
 **/
static void ixgbe_fdir_reinit_subtask(struct ixgbe_adapter *adapter)
{
	struct ixgbe_hw *hw = &adapter->hw;
	int i;

	if (!(adapter->flags2 & IXGBE_FLAG2_FDIR_REQUIRES_REINIT))
		return;

	adapter->flags2 &= ~IXGBE_FLAG2_FDIR_REQUIRES_REINIT;

	/* if interface is down do nothing */
	if (test_bit(__IXGBE_DOWN, &adapter->state))
		return;

	/* do nothing if we are not using signature filters */
	if (!(adapter->flags & IXGBE_FLAG_FDIR_HASH_CAPABLE))
		return;

	adapter->fdir_overflow++;

	if (ixgbe_reinit_fdir_tables_82599(hw) == 0) {
		for (i = 0; i < adapter->num_tx_queues; i++)
			set_bit(__IXGBE_TX_FDIR_INIT_DONE,
			        &(adapter->tx_ring[i]->state));
		/* re-enable flow director interrupts */
		IXGBE_WRITE_REG(hw, IXGBE_EIMS, IXGBE_EIMS_FLOW_DIR);
	} else {
		e_err(probe, "failed to finish FDIR re-initialization, "
		      "ignored adding FDIR ATR filters\n");
	}
}

/**
 * ixgbe_check_hang_subtask - check for hung queues and dropped interrupts
 * @adapter: pointer to the device adapter structure
 *
 * This function serves two purposes.  First it strobes the interrupt lines
 * in order to make certain interrupts are occurring.  Secondly it sets the
 * bits needed to check for TX hangs.  As a result we should immediately
 * determine if a hang has occurred.
 */
static void ixgbe_check_hang_subtask(struct ixgbe_adapter *adapter)
{
	struct ixgbe_hw *hw = &adapter->hw;
	u64 eics = 0;
	int i;

	/* If we're down or resetting, just bail */
	if (test_bit(__IXGBE_DOWN, &adapter->state) ||
	    test_bit(__IXGBE_RESETTING, &adapter->state))
		return;

	/* Force detection of hung controller */
	if (netif_carrier_ok(adapter->netdev)) {
		for (i = 0; i < adapter->num_tx_queues; i++)
			set_check_for_tx_hang(adapter->tx_ring[i]);
	}

	if (!(adapter->flags & IXGBE_FLAG_MSIX_ENABLED)) {
		/*
		 * for legacy and MSI interrupts don't set any bits
		 * that are enabled for EIAM, because this operation
		 * would set *both* EIMS and EICS for any bit in EIAM
		 */
		IXGBE_WRITE_REG(hw, IXGBE_EICS,
			(IXGBE_EICS_TCP_TIMER | IXGBE_EICS_OTHER));
	} else {
		/* get one bit for every active tx/rx interrupt vector */
		for (i = 0; i < adapter->num_q_vectors; i++) {
			struct ixgbe_q_vector *qv = adapter->q_vector[i];
			if (qv->rx.ring || qv->tx.ring)
				eics |= ((u64)1 << i);
		}
	}

	/* Cause software interrupt to ensure rings are cleaned */
	ixgbe_irq_rearm_queues(adapter, eics);

}

/**
 * ixgbe_watchdog_update_link - update the link status
 * @adapter: pointer to the device adapter structure
 * @link_speed: pointer to a u32 to store the link_speed
 **/
static void ixgbe_watchdog_update_link(struct ixgbe_adapter *adapter)
{
	struct ixgbe_hw *hw = &adapter->hw;
	u32 link_speed = adapter->link_speed;
	bool link_up = adapter->link_up;
	bool pfc_en = adapter->dcb_cfg.pfc_mode_enable;

	if (!(adapter->flags & IXGBE_FLAG_NEED_LINK_UPDATE))
		return;

	if (hw->mac.ops.check_link) {
		hw->mac.ops.check_link(hw, &link_speed, &link_up, false);
	} else {
		/* always assume link is up, if no check link function */
		link_speed = IXGBE_LINK_SPEED_10GB_FULL;
		link_up = true;
	}

	if (adapter->ixgbe_ieee_pfc)
		pfc_en |= !!(adapter->ixgbe_ieee_pfc->pfc_en);

	if (link_up && !((adapter->flags & IXGBE_FLAG_DCB_ENABLED) && pfc_en)) {
		hw->mac.ops.fc_enable(hw);
		ixgbe_set_rx_drop_en(adapter);
	}

	if (link_up ||
	    time_after(jiffies, (adapter->link_check_timeout +
				 IXGBE_TRY_LINK_TIMEOUT))) {
		adapter->flags &= ~IXGBE_FLAG_NEED_LINK_UPDATE;
		IXGBE_WRITE_REG(hw, IXGBE_EIMS, IXGBE_EIMC_LSC);
		IXGBE_WRITE_FLUSH(hw);
	}

	adapter->link_up = link_up;
	adapter->link_speed = link_speed;
}

static void ixgbe_update_default_up(struct ixgbe_adapter *adapter)
{
#ifdef CONFIG_IXGBE_DCB
	struct net_device *netdev = adapter->netdev;
	struct dcb_app app = {
			      .selector = IEEE_8021QAZ_APP_SEL_ETHERTYPE,
			      .protocol = 0,
			     };
	u8 up = 0;

	if (adapter->dcbx_cap & DCB_CAP_DCBX_VER_IEEE)
		up = dcb_ieee_getapp_mask(netdev, &app);

	adapter->default_up = (up > 1) ? (ffs(up) - 1) : 0;
#endif
}

/**
 * ixgbe_watchdog_link_is_up - update netif_carrier status and
 *                             print link up message
 * @adapter: pointer to the device adapter structure
 **/
static void ixgbe_watchdog_link_is_up(struct ixgbe_adapter *adapter)
{
	struct net_device *netdev = adapter->netdev;
	struct ixgbe_hw *hw = &adapter->hw;
	u32 link_speed = adapter->link_speed;
	bool flow_rx, flow_tx;

	/* only continue if link was previously down */
	if (netif_carrier_ok(netdev))
		return;

	adapter->flags2 &= ~IXGBE_FLAG2_SEARCH_FOR_SFP;

	switch (hw->mac.type) {
	case ixgbe_mac_82598EB: {
		u32 frctl = IXGBE_READ_REG(hw, IXGBE_FCTRL);
		u32 rmcs = IXGBE_READ_REG(hw, IXGBE_RMCS);
		flow_rx = !!(frctl & IXGBE_FCTRL_RFCE);
		flow_tx = !!(rmcs & IXGBE_RMCS_TFCE_802_3X);
	}
		break;
	case ixgbe_mac_X540:
	case ixgbe_mac_82599EB: {
		u32 mflcn = IXGBE_READ_REG(hw, IXGBE_MFLCN);
		u32 fccfg = IXGBE_READ_REG(hw, IXGBE_FCCFG);
		flow_rx = !!(mflcn & IXGBE_MFLCN_RFCE);
		flow_tx = !!(fccfg & IXGBE_FCCFG_TFCE_802_3X);
	}
		break;
	default:
		flow_tx = false;
		flow_rx = false;
		break;
	}

	adapter->last_rx_ptp_check = jiffies;

	if (test_bit(__IXGBE_PTP_RUNNING, &adapter->state))
		ixgbe_ptp_start_cyclecounter(adapter);

	e_info(drv, "NIC Link is Up %s, Flow Control: %s\n",
	       (link_speed == IXGBE_LINK_SPEED_10GB_FULL ?
	       "10 Gbps" :
	       (link_speed == IXGBE_LINK_SPEED_1GB_FULL ?
	       "1 Gbps" :
	       (link_speed == IXGBE_LINK_SPEED_100_FULL ?
	       "100 Mbps" :
	       "unknown speed"))),
	       ((flow_rx && flow_tx) ? "RX/TX" :
	       (flow_rx ? "RX" :
	       (flow_tx ? "TX" : "None"))));

	netif_carrier_on(netdev);
	ixgbe_check_vf_rate_limit(adapter);

	/* update the default user priority for VFs */
	ixgbe_update_default_up(adapter);

	/* ping all the active vfs to let them know link has changed */
	ixgbe_ping_all_vfs(adapter);
}

/**
 * ixgbe_watchdog_link_is_down - update netif_carrier status and
 *                               print link down message
 * @adapter: pointer to the adapter structure
 **/
static void ixgbe_watchdog_link_is_down(struct ixgbe_adapter *adapter)
{
	struct net_device *netdev = adapter->netdev;
	struct ixgbe_hw *hw = &adapter->hw;

	adapter->link_up = false;
	adapter->link_speed = 0;

	/* only continue if link was up previously */
	if (!netif_carrier_ok(netdev))
		return;

	/* poll for SFP+ cable when link is down */
	if (ixgbe_is_sfp(hw) && hw->mac.type == ixgbe_mac_82598EB)
		adapter->flags2 |= IXGBE_FLAG2_SEARCH_FOR_SFP;

	if (test_bit(__IXGBE_PTP_RUNNING, &adapter->state))
		ixgbe_ptp_start_cyclecounter(adapter);

	e_info(drv, "NIC Link is Down\n");
	netif_carrier_off(netdev);

	/* ping all the active vfs to let them know link has changed */
	ixgbe_ping_all_vfs(adapter);
}

/**
 * ixgbe_watchdog_flush_tx - flush queues on link down
 * @adapter: pointer to the device adapter structure
 **/
static void ixgbe_watchdog_flush_tx(struct ixgbe_adapter *adapter)
{
	int i;
	int some_tx_pending = 0;

	if (!netif_carrier_ok(adapter->netdev)) {
		for (i = 0; i < adapter->num_tx_queues; i++) {
			struct ixgbe_ring *tx_ring = adapter->tx_ring[i];
			if (tx_ring->next_to_use != tx_ring->next_to_clean) {
				some_tx_pending = 1;
				break;
			}
		}

		if (some_tx_pending) {
			/* We've lost link, so the controller stops DMA,
			 * but we've got queued Tx work that's never going
			 * to get done, so reset controller to flush Tx.
			 * (Do the reset outside of interrupt context).
			 */
			e_warn(drv, "initiating reset to clear Tx work after link loss\n");
			adapter->flags2 |= IXGBE_FLAG2_RESET_REQUESTED;
		}
	}
}

static void ixgbe_spoof_check(struct ixgbe_adapter *adapter)
{
	u32 ssvpc;

	/* Do not perform spoof check for 82598 or if not in IOV mode */
	if (adapter->hw.mac.type == ixgbe_mac_82598EB ||
	    adapter->num_vfs == 0)
		return;

	ssvpc = IXGBE_READ_REG(&adapter->hw, IXGBE_SSVPC);

	/*
	 * ssvpc register is cleared on read, if zero then no
	 * spoofed packets in the last interval.
	 */
	if (!ssvpc)
		return;

	e_warn(drv, "%u Spoofed packets detected\n", ssvpc);
}

/**
 * ixgbe_watchdog_subtask - check and bring link up
 * @adapter: pointer to the device adapter structure
 **/
static void ixgbe_watchdog_subtask(struct ixgbe_adapter *adapter)
{
	/* if interface is down do nothing */
	if (test_bit(__IXGBE_DOWN, &adapter->state) ||
	    test_bit(__IXGBE_RESETTING, &adapter->state))
		return;

	ixgbe_watchdog_update_link(adapter);

	if (adapter->link_up)
		ixgbe_watchdog_link_is_up(adapter);
	else
		ixgbe_watchdog_link_is_down(adapter);

	ixgbe_spoof_check(adapter);
	ixgbe_update_stats(adapter);

	ixgbe_watchdog_flush_tx(adapter);
}

/**
 * ixgbe_sfp_detection_subtask - poll for SFP+ cable
 * @adapter: the ixgbe adapter structure
 **/
static void ixgbe_sfp_detection_subtask(struct ixgbe_adapter *adapter)
{
	struct ixgbe_hw *hw = &adapter->hw;
	s32 err;

	/* not searching for SFP so there is nothing to do here */
	if (!(adapter->flags2 & IXGBE_FLAG2_SEARCH_FOR_SFP) &&
	    !(adapter->flags2 & IXGBE_FLAG2_SFP_NEEDS_RESET))
		return;

	/* someone else is in init, wait until next service event */
	if (test_and_set_bit(__IXGBE_IN_SFP_INIT, &adapter->state))
		return;

	err = hw->phy.ops.identify_sfp(hw);
	if (err == IXGBE_ERR_SFP_NOT_SUPPORTED)
		goto sfp_out;

	if (err == IXGBE_ERR_SFP_NOT_PRESENT) {
		/* If no cable is present, then we need to reset
		 * the next time we find a good cable. */
		adapter->flags2 |= IXGBE_FLAG2_SFP_NEEDS_RESET;
	}

	/* exit on error */
	if (err)
		goto sfp_out;

	/* exit if reset not needed */
	if (!(adapter->flags2 & IXGBE_FLAG2_SFP_NEEDS_RESET))
		goto sfp_out;

	adapter->flags2 &= ~IXGBE_FLAG2_SFP_NEEDS_RESET;

	/*
	 * A module may be identified correctly, but the EEPROM may not have
	 * support for that module.  setup_sfp() will fail in that case, so
	 * we should not allow that module to load.
	 */
	if (hw->mac.type == ixgbe_mac_82598EB)
		err = hw->phy.ops.reset(hw);
	else
		err = hw->mac.ops.setup_sfp(hw);

	if (err == IXGBE_ERR_SFP_NOT_SUPPORTED)
		goto sfp_out;

	adapter->flags |= IXGBE_FLAG_NEED_LINK_CONFIG;
	e_info(probe, "detected SFP+: %d\n", hw->phy.sfp_type);

sfp_out:
	clear_bit(__IXGBE_IN_SFP_INIT, &adapter->state);

	if ((err == IXGBE_ERR_SFP_NOT_SUPPORTED) &&
	    (adapter->netdev->reg_state == NETREG_REGISTERED)) {
		e_dev_err("failed to initialize because an unsupported "
			  "SFP+ module type was detected.\n");
		e_dev_err("Reload the driver after installing a "
			  "supported module.\n");
		unregister_netdev(adapter->netdev);
	}
}

/**
 * ixgbe_sfp_link_config_subtask - set up link SFP after module install
 * @adapter: the ixgbe adapter structure
 **/
static void ixgbe_sfp_link_config_subtask(struct ixgbe_adapter *adapter)
{
	struct ixgbe_hw *hw = &adapter->hw;
	u32 speed;
	bool autoneg = false;

	if (!(adapter->flags & IXGBE_FLAG_NEED_LINK_CONFIG))
		return;

	/* someone else is in init, wait until next service event */
	if (test_and_set_bit(__IXGBE_IN_SFP_INIT, &adapter->state))
		return;

	adapter->flags &= ~IXGBE_FLAG_NEED_LINK_CONFIG;

	speed = hw->phy.autoneg_advertised;
	if ((!speed) && (hw->mac.ops.get_link_capabilities)) {
		hw->mac.ops.get_link_capabilities(hw, &speed, &autoneg);

		/* setup the highest link when no autoneg */
		if (!autoneg) {
			if (speed & IXGBE_LINK_SPEED_10GB_FULL)
				speed = IXGBE_LINK_SPEED_10GB_FULL;
		}
	}

	if (hw->mac.ops.setup_link)
		hw->mac.ops.setup_link(hw, speed, true);

	adapter->flags |= IXGBE_FLAG_NEED_LINK_UPDATE;
	adapter->link_check_timeout = jiffies;
	clear_bit(__IXGBE_IN_SFP_INIT, &adapter->state);
}

#ifdef CONFIG_PCI_IOV
static void ixgbe_check_for_bad_vf(struct ixgbe_adapter *adapter)
{
	int vf;
	struct ixgbe_hw *hw = &adapter->hw;
	struct net_device *netdev = adapter->netdev;
	u32 gpc;
	u32 ciaa, ciad;

	gpc = IXGBE_READ_REG(hw, IXGBE_TXDGPC);
	if (gpc) /* If incrementing then no need for the check below */
		return;
	/*
	 * Check to see if a bad DMA write target from an errant or
	 * malicious VF has caused a PCIe error.  If so then we can
	 * issue a VFLR to the offending VF(s) and then resume without
	 * requesting a full slot reset.
	 */

	for (vf = 0; vf < adapter->num_vfs; vf++) {
		ciaa = (vf << 16) | 0x80000000;
		/* 32 bit read so align, we really want status at offset 6 */
		ciaa |= PCI_COMMAND;
		IXGBE_WRITE_REG(hw, IXGBE_CIAA_82599, ciaa);
		ciad = IXGBE_READ_REG(hw, IXGBE_CIAD_82599);
		ciaa &= 0x7FFFFFFF;
		/* disable debug mode asap after reading data */
		IXGBE_WRITE_REG(hw, IXGBE_CIAA_82599, ciaa);
		/* Get the upper 16 bits which will be the PCI status reg */
		ciad >>= 16;
		if (ciad & PCI_STATUS_REC_MASTER_ABORT) {
			netdev_err(netdev, "VF %d Hung DMA\n", vf);
			/* Issue VFLR */
			ciaa = (vf << 16) | 0x80000000;
			ciaa |= 0xA8;
			IXGBE_WRITE_REG(hw, IXGBE_CIAA_82599, ciaa);
			ciad = 0x00008000;  /* VFLR */
			IXGBE_WRITE_REG(hw, IXGBE_CIAD_82599, ciad);
			ciaa &= 0x7FFFFFFF;
			IXGBE_WRITE_REG(hw, IXGBE_CIAA_82599, ciaa);
		}
	}
}

#endif
/**
 * ixgbe_service_timer - Timer Call-back
 * @data: pointer to adapter cast into an unsigned long
 **/
static void ixgbe_service_timer(unsigned long data)
{
	struct ixgbe_adapter *adapter = (struct ixgbe_adapter *)data;
	unsigned long next_event_offset;
	bool ready = true;

	/* poll faster when waiting for link */
	if (adapter->flags & IXGBE_FLAG_NEED_LINK_UPDATE)
		next_event_offset = HZ / 10;
	else
		next_event_offset = HZ * 2;

#ifdef CONFIG_PCI_IOV
	/*
	 * don't bother with SR-IOV VF DMA hang check if there are
	 * no VFs or the link is down
	 */
	if (!adapter->num_vfs ||
	    (adapter->flags & IXGBE_FLAG_NEED_LINK_UPDATE))
		goto normal_timer_service;

	/* If we have VFs allocated then we must check for DMA hangs */
	ixgbe_check_for_bad_vf(adapter);
	next_event_offset = HZ / 50;
	adapter->timer_event_accumulator++;

	if (adapter->timer_event_accumulator >= 100)
		adapter->timer_event_accumulator = 0;
	else
		ready = false;

normal_timer_service:
#endif
	/* Reset the timer */
	mod_timer(&adapter->service_timer, next_event_offset + jiffies);

	if (ready)
		ixgbe_service_event_schedule(adapter);
}

static void ixgbe_reset_subtask(struct ixgbe_adapter *adapter)
{
	if (!(adapter->flags2 & IXGBE_FLAG2_RESET_REQUESTED))
		return;

	adapter->flags2 &= ~IXGBE_FLAG2_RESET_REQUESTED;

	/* If we're already down or resetting, just bail */
	if (test_bit(__IXGBE_DOWN, &adapter->state) ||
	    test_bit(__IXGBE_RESETTING, &adapter->state))
		return;

	ixgbe_dump(adapter);
	netdev_err(adapter->netdev, "Reset adapter\n");
	adapter->tx_timeout_count++;

	ixgbe_reinit_locked(adapter);
}

/**
 * ixgbe_service_task - manages and runs subtasks
 * @work: pointer to work_struct containing our data
 **/
static void ixgbe_service_task(struct work_struct *work)
{
	struct ixgbe_adapter *adapter = container_of(work,
						     struct ixgbe_adapter,
						     service_task);
	ixgbe_reset_subtask(adapter);
	ixgbe_sfp_detection_subtask(adapter);
	ixgbe_sfp_link_config_subtask(adapter);
	ixgbe_check_overtemp_subtask(adapter);
	ixgbe_watchdog_subtask(adapter);
	ixgbe_fdir_reinit_subtask(adapter);
	ixgbe_check_hang_subtask(adapter);

	if (test_bit(__IXGBE_PTP_RUNNING, &adapter->state)) {
		ixgbe_ptp_overflow_check(adapter);
		ixgbe_ptp_rx_hang(adapter);
	}

	ixgbe_service_event_complete(adapter);
}

static int ixgbe_tso(struct ixgbe_ring *tx_ring,
		     struct ixgbe_tx_buffer *first,
		     u8 *hdr_len)
{
	struct sk_buff *skb = first->skb;
	u32 vlan_macip_lens, type_tucmd;
	u32 mss_l4len_idx, l4len;

	if (skb->ip_summed != CHECKSUM_PARTIAL)
		return 0;

	if (!skb_is_gso(skb))
		return 0;

	if (skb_header_cloned(skb)) {
		int err = pskb_expand_head(skb, 0, 0, GFP_ATOMIC);
		if (err)
			return err;
	}

	/* ADV DTYP TUCMD MKRLOC/ISCSIHEDLEN */
	type_tucmd = IXGBE_ADVTXD_TUCMD_L4T_TCP;

	if (first->protocol == __constant_htons(ETH_P_IP)) {
		struct iphdr *iph = ip_hdr(skb);
		iph->tot_len = 0;
		iph->check = 0;
		tcp_hdr(skb)->check = ~csum_tcpudp_magic(iph->saddr,
							 iph->daddr, 0,
							 IPPROTO_TCP,
							 0);
		type_tucmd |= IXGBE_ADVTXD_TUCMD_IPV4;
		first->tx_flags |= IXGBE_TX_FLAGS_TSO |
				   IXGBE_TX_FLAGS_CSUM |
				   IXGBE_TX_FLAGS_IPV4;
	} else if (skb_is_gso_v6(skb)) {
		ipv6_hdr(skb)->payload_len = 0;
		tcp_hdr(skb)->check =
		    ~csum_ipv6_magic(&ipv6_hdr(skb)->saddr,
				     &ipv6_hdr(skb)->daddr,
				     0, IPPROTO_TCP, 0);
		first->tx_flags |= IXGBE_TX_FLAGS_TSO |
				   IXGBE_TX_FLAGS_CSUM;
	}

	/* compute header lengths */
	l4len = tcp_hdrlen(skb);
	*hdr_len = skb_transport_offset(skb) + l4len;

	/* update gso size and bytecount with header size */
	first->gso_segs = skb_shinfo(skb)->gso_segs;
	first->bytecount += (first->gso_segs - 1) * *hdr_len;

	/* mss_l4len_id: use 0 as index for TSO */
	mss_l4len_idx = l4len << IXGBE_ADVTXD_L4LEN_SHIFT;
	mss_l4len_idx |= skb_shinfo(skb)->gso_size << IXGBE_ADVTXD_MSS_SHIFT;

	/* vlan_macip_lens: HEADLEN, MACLEN, VLAN tag */
	vlan_macip_lens = skb_network_header_len(skb);
	vlan_macip_lens |= skb_network_offset(skb) << IXGBE_ADVTXD_MACLEN_SHIFT;
	vlan_macip_lens |= first->tx_flags & IXGBE_TX_FLAGS_VLAN_MASK;

	ixgbe_tx_ctxtdesc(tx_ring, vlan_macip_lens, 0, type_tucmd,
			  mss_l4len_idx);

	return 1;
}

static void ixgbe_tx_csum(struct ixgbe_ring *tx_ring,
			  struct ixgbe_tx_buffer *first)
{
	struct sk_buff *skb = first->skb;
	u32 vlan_macip_lens = 0;
	u32 mss_l4len_idx = 0;
	u32 type_tucmd = 0;

	if (skb->ip_summed != CHECKSUM_PARTIAL) {
		if (!(first->tx_flags & IXGBE_TX_FLAGS_HW_VLAN) &&
		    !(first->tx_flags & IXGBE_TX_FLAGS_CC))
			return;
	} else {
		u8 l4_hdr = 0;
		switch (first->protocol) {
		case __constant_htons(ETH_P_IP):
			vlan_macip_lens |= skb_network_header_len(skb);
			type_tucmd |= IXGBE_ADVTXD_TUCMD_IPV4;
			l4_hdr = ip_hdr(skb)->protocol;
			break;
		case __constant_htons(ETH_P_IPV6):
			vlan_macip_lens |= skb_network_header_len(skb);
			l4_hdr = ipv6_hdr(skb)->nexthdr;
			break;
		default:
			if (unlikely(net_ratelimit())) {
				dev_warn(tx_ring->dev,
				 "partial checksum but proto=%x!\n",
				 first->protocol);
			}
			break;
		}

		switch (l4_hdr) {
		case IPPROTO_TCP:
			type_tucmd |= IXGBE_ADVTXD_TUCMD_L4T_TCP;
			mss_l4len_idx = tcp_hdrlen(skb) <<
					IXGBE_ADVTXD_L4LEN_SHIFT;
			break;
		case IPPROTO_SCTP:
			type_tucmd |= IXGBE_ADVTXD_TUCMD_L4T_SCTP;
			mss_l4len_idx = sizeof(struct sctphdr) <<
					IXGBE_ADVTXD_L4LEN_SHIFT;
			break;
		case IPPROTO_UDP:
			mss_l4len_idx = sizeof(struct udphdr) <<
					IXGBE_ADVTXD_L4LEN_SHIFT;
			break;
		default:
			if (unlikely(net_ratelimit())) {
				dev_warn(tx_ring->dev,
				 "partial checksum but l4 proto=%x!\n",
				 l4_hdr);
			}
			break;
		}

		/* update TX checksum flag */
		first->tx_flags |= IXGBE_TX_FLAGS_CSUM;
	}

	/* vlan_macip_lens: MACLEN, VLAN tag */
	vlan_macip_lens |= skb_network_offset(skb) << IXGBE_ADVTXD_MACLEN_SHIFT;
	vlan_macip_lens |= first->tx_flags & IXGBE_TX_FLAGS_VLAN_MASK;

	ixgbe_tx_ctxtdesc(tx_ring, vlan_macip_lens, 0,
			  type_tucmd, mss_l4len_idx);
}

#define IXGBE_SET_FLAG(_input, _flag, _result) \
	((_flag <= _result) ? \
	 ((u32)(_input & _flag) * (_result / _flag)) : \
	 ((u32)(_input & _flag) / (_flag / _result)))

static u32 ixgbe_tx_cmd_type(struct sk_buff *skb, u32 tx_flags)
{
	/* set type for advanced descriptor with frame checksum insertion */
	u32 cmd_type = IXGBE_ADVTXD_DTYP_DATA |
		       IXGBE_ADVTXD_DCMD_DEXT |
		       IXGBE_ADVTXD_DCMD_IFCS;

	/* set HW vlan bit if vlan is present */
	cmd_type |= IXGBE_SET_FLAG(tx_flags, IXGBE_TX_FLAGS_HW_VLAN,
				   IXGBE_ADVTXD_DCMD_VLE);

	/* set segmentation enable bits for TSO/FSO */
	cmd_type |= IXGBE_SET_FLAG(tx_flags, IXGBE_TX_FLAGS_TSO,
				   IXGBE_ADVTXD_DCMD_TSE);

	/* set timestamp bit if present */
	cmd_type |= IXGBE_SET_FLAG(tx_flags, IXGBE_TX_FLAGS_TSTAMP,
				   IXGBE_ADVTXD_MAC_TSTAMP);

	/* insert frame checksum */
	cmd_type ^= IXGBE_SET_FLAG(skb->no_fcs, 1, IXGBE_ADVTXD_DCMD_IFCS);

	return cmd_type;
}

static void ixgbe_tx_olinfo_status(union ixgbe_adv_tx_desc *tx_desc,
				   u32 tx_flags, unsigned int paylen)
{
	u32 olinfo_status = paylen << IXGBE_ADVTXD_PAYLEN_SHIFT;

	/* enable L4 checksum for TSO and TX checksum offload */
	olinfo_status |= IXGBE_SET_FLAG(tx_flags,
					IXGBE_TX_FLAGS_CSUM,
					IXGBE_ADVTXD_POPTS_TXSM);

	/* enble IPv4 checksum for TSO */
	olinfo_status |= IXGBE_SET_FLAG(tx_flags,
					IXGBE_TX_FLAGS_IPV4,
					IXGBE_ADVTXD_POPTS_IXSM);

	/*
	 * Check Context must be set if Tx switch is enabled, which it
	 * always is for case where virtual functions are running
	 */
	olinfo_status |= IXGBE_SET_FLAG(tx_flags,
					IXGBE_TX_FLAGS_CC,
					IXGBE_ADVTXD_CC);

	tx_desc->read.olinfo_status = cpu_to_le32(olinfo_status);
}

#define IXGBE_TXD_CMD (IXGBE_TXD_CMD_EOP | \
		       IXGBE_TXD_CMD_RS)

static void ixgbe_tx_map(struct ixgbe_ring *tx_ring,
			 struct ixgbe_tx_buffer *first,
			 const u8 hdr_len)
{
	struct sk_buff *skb = first->skb;
	struct ixgbe_tx_buffer *tx_buffer;
	union ixgbe_adv_tx_desc *tx_desc;
	struct skb_frag_struct *frag;
	dma_addr_t dma;
	unsigned int data_len, size;
	u32 tx_flags = first->tx_flags;
	u32 cmd_type = ixgbe_tx_cmd_type(skb, tx_flags);
	u16 i = tx_ring->next_to_use;

	tx_desc = IXGBE_TX_DESC(tx_ring, i);

	ixgbe_tx_olinfo_status(tx_desc, tx_flags, skb->len - hdr_len);

	size = skb_headlen(skb);
	data_len = skb->data_len;

#ifdef IXGBE_FCOE
	if (tx_flags & IXGBE_TX_FLAGS_FCOE) {
		if (data_len < sizeof(struct fcoe_crc_eof)) {
			size -= sizeof(struct fcoe_crc_eof) - data_len;
			data_len = 0;
		} else {
			data_len -= sizeof(struct fcoe_crc_eof);
		}
	}

#endif
	dma = dma_map_single(tx_ring->dev, skb->data, size, DMA_TO_DEVICE);

	tx_buffer = first;

	for (frag = &skb_shinfo(skb)->frags[0];; frag++) {
		if (dma_mapping_error(tx_ring->dev, dma))
			goto dma_error;

		/* record length, and DMA address */
		dma_unmap_len_set(tx_buffer, len, size);
		dma_unmap_addr_set(tx_buffer, dma, dma);

		tx_desc->read.buffer_addr = cpu_to_le64(dma);

		while (unlikely(size > IXGBE_MAX_DATA_PER_TXD)) {
			tx_desc->read.cmd_type_len =
				cpu_to_le32(cmd_type ^ IXGBE_MAX_DATA_PER_TXD);

			i++;
			tx_desc++;
			if (i == tx_ring->count) {
				tx_desc = IXGBE_TX_DESC(tx_ring, 0);
				i = 0;
			}
			tx_desc->read.olinfo_status = 0;

			dma += IXGBE_MAX_DATA_PER_TXD;
			size -= IXGBE_MAX_DATA_PER_TXD;

			tx_desc->read.buffer_addr = cpu_to_le64(dma);
		}

		if (likely(!data_len))
			break;

		tx_desc->read.cmd_type_len = cpu_to_le32(cmd_type ^ size);

		i++;
		tx_desc++;
		if (i == tx_ring->count) {
			tx_desc = IXGBE_TX_DESC(tx_ring, 0);
			i = 0;
		}
		tx_desc->read.olinfo_status = 0;

#ifdef IXGBE_FCOE
		size = min_t(unsigned int, data_len, skb_frag_size(frag));
#else
		size = skb_frag_size(frag);
#endif
		data_len -= size;

		dma = skb_frag_dma_map(tx_ring->dev, frag, 0, size,
				       DMA_TO_DEVICE);

		tx_buffer = &tx_ring->tx_buffer_info[i];
	}

	/* write last descriptor with RS and EOP bits */
	cmd_type |= size | IXGBE_TXD_CMD;
	tx_desc->read.cmd_type_len = cpu_to_le32(cmd_type);

	netdev_tx_sent_queue(txring_txq(tx_ring), first->bytecount);

	/* set the timestamp */
	first->time_stamp = jiffies;

	/*
	 * Force memory writes to complete before letting h/w know there
	 * are new descriptors to fetch.  (Only applicable for weak-ordered
	 * memory model archs, such as IA-64).
	 *
	 * We also need this memory barrier to make certain all of the
	 * status bits have been updated before next_to_watch is written.
	 */
	wmb();

	/* set next_to_watch value indicating a packet is present */
	first->next_to_watch = tx_desc;

	i++;
	if (i == tx_ring->count)
		i = 0;

	tx_ring->next_to_use = i;

	/* notify HW of packet */
	writel(i, tx_ring->tail);

	return;
dma_error:
	dev_err(tx_ring->dev, "TX DMA map failed\n");

	/* clear dma mappings for failed tx_buffer_info map */
	for (;;) {
		tx_buffer = &tx_ring->tx_buffer_info[i];
		ixgbe_unmap_and_free_tx_resource(tx_ring, tx_buffer);
		if (tx_buffer == first)
			break;
		if (i == 0)
			i = tx_ring->count;
		i--;
	}

	tx_ring->next_to_use = i;
}

static void ixgbe_atr(struct ixgbe_ring *ring,
		      struct ixgbe_tx_buffer *first)
{
	struct ixgbe_q_vector *q_vector = ring->q_vector;
	union ixgbe_atr_hash_dword input = { .dword = 0 };
	union ixgbe_atr_hash_dword common = { .dword = 0 };
	union {
		unsigned char *network;
		struct iphdr *ipv4;
		struct ipv6hdr *ipv6;
	} hdr;
	struct tcphdr *th;
	__be16 vlan_id;

	/* if ring doesn't have a interrupt vector, cannot perform ATR */
	if (!q_vector)
		return;

	/* do nothing if sampling is disabled */
	if (!ring->atr_sample_rate)
		return;

	ring->atr_count++;

	/* snag network header to get L4 type and address */
	hdr.network = skb_network_header(first->skb);

	/* Currently only IPv4/IPv6 with TCP is supported */
	if ((first->protocol != __constant_htons(ETH_P_IPV6) ||
	     hdr.ipv6->nexthdr != IPPROTO_TCP) &&
	    (first->protocol != __constant_htons(ETH_P_IP) ||
	     hdr.ipv4->protocol != IPPROTO_TCP))
		return;

	th = tcp_hdr(first->skb);

	/* skip this packet since it is invalid or the socket is closing */
	if (!th || th->fin)
		return;

	/* sample on all syn packets or once every atr sample count */
	if (!th->syn && (ring->atr_count < ring->atr_sample_rate))
		return;

	/* reset sample count */
	ring->atr_count = 0;

	vlan_id = htons(first->tx_flags >> IXGBE_TX_FLAGS_VLAN_SHIFT);

	/*
	 * src and dst are inverted, think how the receiver sees them
	 *
	 * The input is broken into two sections, a non-compressed section
	 * containing vm_pool, vlan_id, and flow_type.  The rest of the data
	 * is XORed together and stored in the compressed dword.
	 */
	input.formatted.vlan_id = vlan_id;

	/*
	 * since src port and flex bytes occupy the same word XOR them together
	 * and write the value to source port portion of compressed dword
	 */
	if (first->tx_flags & (IXGBE_TX_FLAGS_SW_VLAN | IXGBE_TX_FLAGS_HW_VLAN))
		common.port.src ^= th->dest ^ __constant_htons(ETH_P_8021Q);
	else
		common.port.src ^= th->dest ^ first->protocol;
	common.port.dst ^= th->source;

	if (first->protocol == __constant_htons(ETH_P_IP)) {
		input.formatted.flow_type = IXGBE_ATR_FLOW_TYPE_TCPV4;
		common.ip ^= hdr.ipv4->saddr ^ hdr.ipv4->daddr;
	} else {
		input.formatted.flow_type = IXGBE_ATR_FLOW_TYPE_TCPV6;
		common.ip ^= hdr.ipv6->saddr.s6_addr32[0] ^
			     hdr.ipv6->saddr.s6_addr32[1] ^
			     hdr.ipv6->saddr.s6_addr32[2] ^
			     hdr.ipv6->saddr.s6_addr32[3] ^
			     hdr.ipv6->daddr.s6_addr32[0] ^
			     hdr.ipv6->daddr.s6_addr32[1] ^
			     hdr.ipv6->daddr.s6_addr32[2] ^
			     hdr.ipv6->daddr.s6_addr32[3];
	}

	/* This assumes the Rx queue and Tx queue are bound to the same CPU */
	ixgbe_fdir_add_signature_filter_82599(&q_vector->adapter->hw,
					      input, common, ring->queue_index);
}

static int __ixgbe_maybe_stop_tx(struct ixgbe_ring *tx_ring, u16 size)
{
	netif_stop_subqueue(tx_ring->netdev, tx_ring->queue_index);
	/* Herbert's original patch had:
	 *  smp_mb__after_netif_stop_queue();
	 * but since that doesn't exist yet, just open code it. */
	smp_mb();

	/* We need to check again in a case another CPU has just
	 * made room available. */
	if (likely(ixgbe_desc_unused(tx_ring) < size))
		return -EBUSY;

	/* A reprieve! - use start_queue because it doesn't call schedule */
	netif_start_subqueue(tx_ring->netdev, tx_ring->queue_index);
	++tx_ring->tx_stats.restart_queue;
	return 0;
}

static inline int ixgbe_maybe_stop_tx(struct ixgbe_ring *tx_ring, u16 size)
{
	if (likely(ixgbe_desc_unused(tx_ring) >= size))
		return 0;
	return __ixgbe_maybe_stop_tx(tx_ring, size);
}

static u16 ixgbe_select_queue(struct net_device *dev, struct sk_buff *skb,
			      void *accel_priv)
{
	struct ixgbe_fwd_adapter *fwd_adapter = accel_priv;
#ifdef IXGBE_FCOE
	struct ixgbe_adapter *adapter;
	struct ixgbe_ring_feature *f;
	int txq;
#endif

	if (fwd_adapter)
		return skb->queue_mapping + fwd_adapter->tx_base_queue;

#ifdef IXGBE_FCOE

	/*
	 * only execute the code below if protocol is FCoE
	 * or FIP and we have FCoE enabled on the adapter
	 */
	switch (vlan_get_protocol(skb)) {
	case __constant_htons(ETH_P_FCOE):
	case __constant_htons(ETH_P_FIP):
		adapter = netdev_priv(dev);

		if (adapter->flags & IXGBE_FLAG_FCOE_ENABLED)
			break;
	default:
		return __netdev_pick_tx(dev, skb);
	}

	f = &adapter->ring_feature[RING_F_FCOE];

	txq = skb_rx_queue_recorded(skb) ? skb_get_rx_queue(skb) :
					   smp_processor_id();

	while (txq >= f->indices)
		txq -= f->indices;

	return txq + f->offset;
#else
	return __netdev_pick_tx(dev, skb);
#endif
}

netdev_tx_t ixgbe_xmit_frame_ring(struct sk_buff *skb,
			  struct ixgbe_adapter *adapter,
			  struct ixgbe_ring *tx_ring)
{
	struct ixgbe_tx_buffer *first;
	int tso;
	u32 tx_flags = 0;
	unsigned short f;
	u16 count = TXD_USE_COUNT(skb_headlen(skb));
	__be16 protocol = skb->protocol;
	u8 hdr_len = 0;

	/*
	 * need: 1 descriptor per page * PAGE_SIZE/IXGBE_MAX_DATA_PER_TXD,
	 *       + 1 desc for skb_headlen/IXGBE_MAX_DATA_PER_TXD,
	 *       + 2 desc gap to keep tail from touching head,
	 *       + 1 desc for context descriptor,
	 * otherwise try next time
	 */
	for (f = 0; f < skb_shinfo(skb)->nr_frags; f++)
		count += TXD_USE_COUNT(skb_shinfo(skb)->frags[f].size);

	if (ixgbe_maybe_stop_tx(tx_ring, count + 3)) {
		tx_ring->tx_stats.tx_busy++;
		return NETDEV_TX_BUSY;
	}

	/* record the location of the first descriptor for this packet */
	first = &tx_ring->tx_buffer_info[tx_ring->next_to_use];
	first->skb = skb;
	first->bytecount = skb->len;
	first->gso_segs = 1;

	/* if we have a HW VLAN tag being added default to the HW one */
	if (vlan_tx_tag_present(skb)) {
		tx_flags |= vlan_tx_tag_get(skb) << IXGBE_TX_FLAGS_VLAN_SHIFT;
		tx_flags |= IXGBE_TX_FLAGS_HW_VLAN;
	/* else if it is a SW VLAN check the next protocol and store the tag */
	} else if (protocol == __constant_htons(ETH_P_8021Q)) {
		struct vlan_hdr *vhdr, _vhdr;
		vhdr = skb_header_pointer(skb, ETH_HLEN, sizeof(_vhdr), &_vhdr);
		if (!vhdr)
			goto out_drop;

		protocol = vhdr->h_vlan_encapsulated_proto;
		tx_flags |= ntohs(vhdr->h_vlan_TCI) <<
				  IXGBE_TX_FLAGS_VLAN_SHIFT;
		tx_flags |= IXGBE_TX_FLAGS_SW_VLAN;
	}

	skb_tx_timestamp(skb);

	if (unlikely(skb_shinfo(skb)->tx_flags & SKBTX_HW_TSTAMP)) {
		skb_shinfo(skb)->tx_flags |= SKBTX_IN_PROGRESS;
		tx_flags |= IXGBE_TX_FLAGS_TSTAMP;

		/* schedule check for Tx timestamp */
		adapter->ptp_tx_skb = skb_get(skb);
		adapter->ptp_tx_start = jiffies;
		schedule_work(&adapter->ptp_tx_work);
	}

#ifdef CONFIG_PCI_IOV
	/*
	 * Use the l2switch_enable flag - would be false if the DMA
	 * Tx switch had been disabled.
	 */
	if (adapter->flags & IXGBE_FLAG_SRIOV_ENABLED)
		tx_flags |= IXGBE_TX_FLAGS_CC;

#endif
	/* DCB maps skb priorities 0-7 onto 3 bit PCP of VLAN tag. */
	if ((adapter->flags & IXGBE_FLAG_DCB_ENABLED) &&
	    ((tx_flags & (IXGBE_TX_FLAGS_HW_VLAN | IXGBE_TX_FLAGS_SW_VLAN)) ||
	     (skb->priority != TC_PRIO_CONTROL))) {
		tx_flags &= ~IXGBE_TX_FLAGS_VLAN_PRIO_MASK;
		tx_flags |= (skb->priority & 0x7) <<
					IXGBE_TX_FLAGS_VLAN_PRIO_SHIFT;
		if (tx_flags & IXGBE_TX_FLAGS_SW_VLAN) {
			struct vlan_ethhdr *vhdr;
			if (skb_header_cloned(skb) &&
			    pskb_expand_head(skb, 0, 0, GFP_ATOMIC))
				goto out_drop;
			vhdr = (struct vlan_ethhdr *)skb->data;
			vhdr->h_vlan_TCI = htons(tx_flags >>
						 IXGBE_TX_FLAGS_VLAN_SHIFT);
		} else {
			tx_flags |= IXGBE_TX_FLAGS_HW_VLAN;
		}
	}

	/* record initial flags and protocol */
	first->tx_flags = tx_flags;
	first->protocol = protocol;

#ifdef IXGBE_FCOE
	/* setup tx offload for FCoE */
	if ((protocol == __constant_htons(ETH_P_FCOE)) &&
	    (tx_ring->netdev->features & (NETIF_F_FSO | NETIF_F_FCOE_CRC))) {
		tso = ixgbe_fso(tx_ring, first, &hdr_len);
		if (tso < 0)
			goto out_drop;

		goto xmit_fcoe;
	}

#endif /* IXGBE_FCOE */
	tso = ixgbe_tso(tx_ring, first, &hdr_len);
	if (tso < 0)
		goto out_drop;
	else if (!tso)
		ixgbe_tx_csum(tx_ring, first);

	/* add the ATR filter if ATR is on */
	if (test_bit(__IXGBE_TX_FDIR_INIT_DONE, &tx_ring->state))
		ixgbe_atr(tx_ring, first);

#ifdef IXGBE_FCOE
xmit_fcoe:
#endif /* IXGBE_FCOE */
	ixgbe_tx_map(tx_ring, first, hdr_len);

	ixgbe_maybe_stop_tx(tx_ring, DESC_NEEDED);

	return NETDEV_TX_OK;

out_drop:
	dev_kfree_skb_any(first->skb);
	first->skb = NULL;

	return NETDEV_TX_OK;
}

static netdev_tx_t __ixgbe_xmit_frame(struct sk_buff *skb,
				      struct net_device *netdev,
				      struct ixgbe_ring *ring)
{
	struct ixgbe_adapter *adapter = netdev_priv(netdev);
	struct ixgbe_ring *tx_ring;

	/*
	 * The minimum packet size for olinfo paylen is 17 so pad the skb
	 * in order to meet this minimum size requirement.
	 */
	if (unlikely(skb->len < 17)) {
		if (skb_pad(skb, 17 - skb->len))
			return NETDEV_TX_OK;
		skb->len = 17;
		skb_set_tail_pointer(skb, 17);
	}

	tx_ring = ring ? ring : adapter->tx_ring[skb->queue_mapping];

	return ixgbe_xmit_frame_ring(skb, adapter, tx_ring);
}

static netdev_tx_t ixgbe_xmit_frame(struct sk_buff *skb,
				    struct net_device *netdev)
{
	return __ixgbe_xmit_frame(skb, netdev, NULL);
}

/**
 * ixgbe_set_mac - Change the Ethernet Address of the NIC
 * @netdev: network interface device structure
 * @p: pointer to an address structure
 *
 * Returns 0 on success, negative on failure
 **/
static int ixgbe_set_mac(struct net_device *netdev, void *p)
{
	struct ixgbe_adapter *adapter = netdev_priv(netdev);
	struct ixgbe_hw *hw = &adapter->hw;
	struct sockaddr *addr = p;

	if (!is_valid_ether_addr(addr->sa_data))
		return -EADDRNOTAVAIL;

	memcpy(netdev->dev_addr, addr->sa_data, netdev->addr_len);
	memcpy(hw->mac.addr, addr->sa_data, netdev->addr_len);

	hw->mac.ops.set_rar(hw, 0, hw->mac.addr, VMDQ_P(0), IXGBE_RAH_AV);

	return 0;
}

static int
ixgbe_mdio_read(struct net_device *netdev, int prtad, int devad, u16 addr)
{
	struct ixgbe_adapter *adapter = netdev_priv(netdev);
	struct ixgbe_hw *hw = &adapter->hw;
	u16 value;
	int rc;

	if (prtad != hw->phy.mdio.prtad)
		return -EINVAL;
	rc = hw->phy.ops.read_reg(hw, addr, devad, &value);
	if (!rc)
		rc = value;
	return rc;
}

static int ixgbe_mdio_write(struct net_device *netdev, int prtad, int devad,
			    u16 addr, u16 value)
{
	struct ixgbe_adapter *adapter = netdev_priv(netdev);
	struct ixgbe_hw *hw = &adapter->hw;

	if (prtad != hw->phy.mdio.prtad)
		return -EINVAL;
	return hw->phy.ops.write_reg(hw, addr, devad, value);
}

static int ixgbe_ioctl(struct net_device *netdev, struct ifreq *req, int cmd)
{
	struct ixgbe_adapter *adapter = netdev_priv(netdev);

	switch (cmd) {
	case SIOCSHWTSTAMP:
		return ixgbe_ptp_hwtstamp_ioctl(adapter, req, cmd);
	default:
		return mdio_mii_ioctl(&adapter->hw.phy.mdio, if_mii(req), cmd);
	}
}

/**
 * ixgbe_add_sanmac_netdev - Add the SAN MAC address to the corresponding
 * netdev->dev_addrs
 * @netdev: network interface device structure
 *
 * Returns non-zero on failure
 **/
static int ixgbe_add_sanmac_netdev(struct net_device *dev)
{
	int err = 0;
	struct ixgbe_adapter *adapter = netdev_priv(dev);
	struct ixgbe_hw *hw = &adapter->hw;

	if (is_valid_ether_addr(hw->mac.san_addr)) {
		rtnl_lock();
		err = dev_addr_add(dev, hw->mac.san_addr, NETDEV_HW_ADDR_T_SAN);
		rtnl_unlock();

		/* update SAN MAC vmdq pool selection */
		hw->mac.ops.set_vmdq_san_mac(hw, VMDQ_P(0));
	}
	return err;
}

/**
 * ixgbe_del_sanmac_netdev - Removes the SAN MAC address to the corresponding
 * netdev->dev_addrs
 * @netdev: network interface device structure
 *
 * Returns non-zero on failure
 **/
static int ixgbe_del_sanmac_netdev(struct net_device *dev)
{
	int err = 0;
	struct ixgbe_adapter *adapter = netdev_priv(dev);
	struct ixgbe_mac_info *mac = &adapter->hw.mac;

	if (is_valid_ether_addr(mac->san_addr)) {
		rtnl_lock();
		err = dev_addr_del(dev, mac->san_addr, NETDEV_HW_ADDR_T_SAN);
		rtnl_unlock();
	}
	return err;
}

#ifdef CONFIG_NET_POLL_CONTROLLER
/*
 * Polling 'interrupt' - used by things like netconsole to send skbs
 * without having to re-enable interrupts. It's not called while
 * the interrupt routine is executing.
 */
static void ixgbe_netpoll(struct net_device *netdev)
{
	struct ixgbe_adapter *adapter = netdev_priv(netdev);
	int i;

	/* if interface is down do nothing */
	if (test_bit(__IXGBE_DOWN, &adapter->state))
		return;

	adapter->flags |= IXGBE_FLAG_IN_NETPOLL;
	if (adapter->flags & IXGBE_FLAG_MSIX_ENABLED) {
		for (i = 0; i < adapter->num_q_vectors; i++)
			ixgbe_msix_clean_rings(0, adapter->q_vector[i]);
	} else {
		ixgbe_intr(adapter->pdev->irq, netdev);
	}
	adapter->flags &= ~IXGBE_FLAG_IN_NETPOLL;
}

#endif
static struct rtnl_link_stats64 *ixgbe_get_stats64(struct net_device *netdev,
						   struct rtnl_link_stats64 *stats)
{
	struct ixgbe_adapter *adapter = netdev_priv(netdev);
	int i;

	rcu_read_lock();
	for (i = 0; i < adapter->num_rx_queues; i++) {
		struct ixgbe_ring *ring = ACCESS_ONCE(adapter->rx_ring[i]);
		u64 bytes, packets;
		unsigned int start;

		if (ring) {
			do {
				start = u64_stats_fetch_begin_bh(&ring->syncp);
				packets = ring->stats.packets;
				bytes   = ring->stats.bytes;
			} while (u64_stats_fetch_retry_bh(&ring->syncp, start));
			stats->rx_packets += packets;
			stats->rx_bytes   += bytes;
		}
	}

	for (i = 0; i < adapter->num_tx_queues; i++) {
		struct ixgbe_ring *ring = ACCESS_ONCE(adapter->tx_ring[i]);
		u64 bytes, packets;
		unsigned int start;

		if (ring) {
			do {
				start = u64_stats_fetch_begin_bh(&ring->syncp);
				packets = ring->stats.packets;
				bytes   = ring->stats.bytes;
			} while (u64_stats_fetch_retry_bh(&ring->syncp, start));
			stats->tx_packets += packets;
			stats->tx_bytes   += bytes;
		}
	}
	rcu_read_unlock();
	/* following stats updated by ixgbe_watchdog_task() */
	stats->multicast	= netdev->stats.multicast;
	stats->rx_errors	= netdev->stats.rx_errors;
	stats->rx_length_errors	= netdev->stats.rx_length_errors;
	stats->rx_crc_errors	= netdev->stats.rx_crc_errors;
	stats->rx_missed_errors	= netdev->stats.rx_missed_errors;
	return stats;
}

#ifdef CONFIG_IXGBE_DCB
/**
 * ixgbe_validate_rtr - verify 802.1Qp to Rx packet buffer mapping is valid.
 * @adapter: pointer to ixgbe_adapter
 * @tc: number of traffic classes currently enabled
 *
 * Configure a valid 802.1Qp to Rx packet buffer mapping ie confirm
 * 802.1Q priority maps to a packet buffer that exists.
 */
static void ixgbe_validate_rtr(struct ixgbe_adapter *adapter, u8 tc)
{
	struct ixgbe_hw *hw = &adapter->hw;
	u32 reg, rsave;
	int i;

	/* 82598 have a static priority to TC mapping that can not
	 * be changed so no validation is needed.
	 */
	if (hw->mac.type == ixgbe_mac_82598EB)
		return;

	reg = IXGBE_READ_REG(hw, IXGBE_RTRUP2TC);
	rsave = reg;

	for (i = 0; i < MAX_TRAFFIC_CLASS; i++) {
		u8 up2tc = reg >> (i * IXGBE_RTRUP2TC_UP_SHIFT);

		/* If up2tc is out of bounds default to zero */
		if (up2tc > tc)
			reg &= ~(0x7 << IXGBE_RTRUP2TC_UP_SHIFT);
	}

	if (reg != rsave)
		IXGBE_WRITE_REG(hw, IXGBE_RTRUP2TC, reg);

	return;
}

/**
 * ixgbe_set_prio_tc_map - Configure netdev prio tc map
 * @adapter: Pointer to adapter struct
 *
 * Populate the netdev user priority to tc map
 */
static void ixgbe_set_prio_tc_map(struct ixgbe_adapter *adapter)
{
	struct net_device *dev = adapter->netdev;
	struct ixgbe_dcb_config *dcb_cfg = &adapter->dcb_cfg;
	struct ieee_ets *ets = adapter->ixgbe_ieee_ets;
	u8 prio;

	for (prio = 0; prio < MAX_USER_PRIORITY; prio++) {
		u8 tc = 0;

		if (adapter->dcbx_cap & DCB_CAP_DCBX_VER_CEE)
			tc = ixgbe_dcb_get_tc_from_up(dcb_cfg, 0, prio);
		else if (ets)
			tc = ets->prio_tc[prio];

		netdev_set_prio_tc_map(dev, prio, tc);
	}
}

#endif /* CONFIG_IXGBE_DCB */
/**
 * ixgbe_setup_tc - configure net_device for multiple traffic classes
 *
 * @netdev: net device to configure
 * @tc: number of traffic classes to enable
 */
int ixgbe_setup_tc(struct net_device *dev, u8 tc)
{
	struct ixgbe_adapter *adapter = netdev_priv(dev);
	struct ixgbe_hw *hw = &adapter->hw;
	bool pools;

	/* Hardware supports up to 8 traffic classes */
	if (tc > adapter->dcb_cfg.num_tcs.pg_tcs ||
	    (hw->mac.type == ixgbe_mac_82598EB &&
	     tc < MAX_TRAFFIC_CLASS))
		return -EINVAL;

	pools = (find_first_zero_bit(&adapter->fwd_bitmask, 32) > 1);
	if (tc && pools && adapter->num_rx_pools > IXGBE_MAX_DCBMACVLANS)
		return -EBUSY;

	/* Hardware has to reinitialize queues and interrupts to
	 * match packet buffer alignment. Unfortunately, the
	 * hardware is not flexible enough to do this dynamically.
	 */
	if (netif_running(dev))
		ixgbe_close(dev);
	ixgbe_clear_interrupt_scheme(adapter);

#ifdef CONFIG_IXGBE_DCB
	if (tc) {
		netdev_set_num_tc(dev, tc);
		ixgbe_set_prio_tc_map(adapter);

		adapter->flags |= IXGBE_FLAG_DCB_ENABLED;

		if (adapter->hw.mac.type == ixgbe_mac_82598EB) {
			adapter->last_lfc_mode = adapter->hw.fc.requested_mode;
			adapter->hw.fc.requested_mode = ixgbe_fc_none;
		}
	} else {
		netdev_reset_tc(dev);

		if (adapter->hw.mac.type == ixgbe_mac_82598EB)
			adapter->hw.fc.requested_mode = adapter->last_lfc_mode;

		adapter->flags &= ~IXGBE_FLAG_DCB_ENABLED;

		adapter->temp_dcb_cfg.pfc_mode_enable = false;
		adapter->dcb_cfg.pfc_mode_enable = false;
	}

	ixgbe_validate_rtr(adapter, tc);

#endif /* CONFIG_IXGBE_DCB */
	ixgbe_init_interrupt_scheme(adapter);

	if (netif_running(dev))
		return ixgbe_open(dev);

	return 0;
}

#ifdef CONFIG_PCI_IOV
void ixgbe_sriov_reinit(struct ixgbe_adapter *adapter)
{
	struct net_device *netdev = adapter->netdev;

	rtnl_lock();
	ixgbe_setup_tc(netdev, netdev_get_num_tc(netdev));
	rtnl_unlock();
}

#endif
void ixgbe_do_reset(struct net_device *netdev)
{
	struct ixgbe_adapter *adapter = netdev_priv(netdev);

	if (netif_running(netdev))
		ixgbe_reinit_locked(adapter);
	else
		ixgbe_reset(adapter);
}

static netdev_features_t ixgbe_fix_features(struct net_device *netdev,
					    netdev_features_t features)
{
	struct ixgbe_adapter *adapter = netdev_priv(netdev);

	/* If Rx checksum is disabled, then RSC/LRO should also be disabled */
	if (!(features & NETIF_F_RXCSUM))
		features &= ~NETIF_F_LRO;

	/* Turn off LRO if not RSC capable */
	if (!(adapter->flags2 & IXGBE_FLAG2_RSC_CAPABLE))
		features &= ~NETIF_F_LRO;

	return features;
}

static int ixgbe_set_features(struct net_device *netdev,
			      netdev_features_t features)
{
	struct ixgbe_adapter *adapter = netdev_priv(netdev);
	netdev_features_t changed = netdev->features ^ features;
	bool need_reset = false;

	/* Make sure RSC matches LRO, reset if change */
	if (!(features & NETIF_F_LRO)) {
		if (adapter->flags2 & IXGBE_FLAG2_RSC_ENABLED)
			need_reset = true;
		adapter->flags2 &= ~IXGBE_FLAG2_RSC_ENABLED;
	} else if ((adapter->flags2 & IXGBE_FLAG2_RSC_CAPABLE) &&
		   !(adapter->flags2 & IXGBE_FLAG2_RSC_ENABLED)) {
		if (adapter->rx_itr_setting == 1 ||
		    adapter->rx_itr_setting > IXGBE_MIN_RSC_ITR) {
			adapter->flags2 |= IXGBE_FLAG2_RSC_ENABLED;
			need_reset = true;
		} else if ((changed ^ features) & NETIF_F_LRO) {
			e_info(probe, "rx-usecs set too low, "
			       "disabling RSC\n");
		}
	}

	/*
	 * Check if Flow Director n-tuple support was enabled or disabled.  If
	 * the state changed, we need to reset.
	 */
	switch (features & NETIF_F_NTUPLE) {
	case NETIF_F_NTUPLE:
		/* turn off ATR, enable perfect filters and reset */
		if (!(adapter->flags & IXGBE_FLAG_FDIR_PERFECT_CAPABLE))
			need_reset = true;

		adapter->flags &= ~IXGBE_FLAG_FDIR_HASH_CAPABLE;
		adapter->flags |= IXGBE_FLAG_FDIR_PERFECT_CAPABLE;
		break;
	default:
		/* turn off perfect filters, enable ATR and reset */
		if (adapter->flags & IXGBE_FLAG_FDIR_PERFECT_CAPABLE)
			need_reset = true;

		adapter->flags &= ~IXGBE_FLAG_FDIR_PERFECT_CAPABLE;

		/* We cannot enable ATR if SR-IOV is enabled */
		if (adapter->flags & IXGBE_FLAG_SRIOV_ENABLED)
			break;

		/* We cannot enable ATR if we have 2 or more traffic classes */
		if (netdev_get_num_tc(netdev) > 1)
			break;

		/* We cannot enable ATR if RSS is disabled */
		if (adapter->ring_feature[RING_F_RSS].limit <= 1)
			break;

		/* A sample rate of 0 indicates ATR disabled */
		if (!adapter->atr_sample_rate)
			break;

		adapter->flags |= IXGBE_FLAG_FDIR_HASH_CAPABLE;
		break;
	}

	if (features & NETIF_F_HW_VLAN_CTAG_RX)
		ixgbe_vlan_strip_enable(adapter);
	else
		ixgbe_vlan_strip_disable(adapter);

	if (changed & NETIF_F_RXALL)
		need_reset = true;

	netdev->features = features;
	if (need_reset)
		ixgbe_do_reset(netdev);

	return 0;
}

static int ixgbe_ndo_fdb_add(struct ndmsg *ndm, struct nlattr *tb[],
			     struct net_device *dev,
			     const unsigned char *addr,
			     u16 flags)
{
	struct ixgbe_adapter *adapter = netdev_priv(dev);
	int err;

	if (!(adapter->flags & IXGBE_FLAG_SRIOV_ENABLED))
		return ndo_dflt_fdb_add(ndm, tb, dev, addr, flags);

	/* Hardware does not support aging addresses so if a
	 * ndm_state is given only allow permanent addresses
	 */
	if (ndm->ndm_state && !(ndm->ndm_state & NUD_PERMANENT)) {
		pr_info("%s: FDB only supports static addresses\n",
			ixgbe_driver_name);
		return -EINVAL;
	}

	if (is_unicast_ether_addr(addr) || is_link_local_ether_addr(addr)) {
		u32 rar_uc_entries = IXGBE_MAX_PF_MACVLANS;

		if (netdev_uc_count(dev) < rar_uc_entries)
			err = dev_uc_add_excl(dev, addr);
		else
			err = -ENOMEM;
	} else if (is_multicast_ether_addr(addr)) {
		err = dev_mc_add_excl(dev, addr);
	} else {
		err = -EINVAL;
	}

	/* Only return duplicate errors if NLM_F_EXCL is set */
	if (err == -EEXIST && !(flags & NLM_F_EXCL))
		err = 0;

	return err;
}

static int ixgbe_ndo_bridge_setlink(struct net_device *dev,
				    struct nlmsghdr *nlh)
{
	struct ixgbe_adapter *adapter = netdev_priv(dev);
	struct nlattr *attr, *br_spec;
	int rem;

	if (!(adapter->flags & IXGBE_FLAG_SRIOV_ENABLED))
		return -EOPNOTSUPP;

	br_spec = nlmsg_find_attr(nlh, sizeof(struct ifinfomsg), IFLA_AF_SPEC);

	nla_for_each_nested(attr, br_spec, rem) {
		__u16 mode;
		u32 reg = 0;

		if (nla_type(attr) != IFLA_BRIDGE_MODE)
			continue;

		mode = nla_get_u16(attr);
		if (mode == BRIDGE_MODE_VEPA) {
			reg = 0;
			adapter->flags2 &= ~IXGBE_FLAG2_BRIDGE_MODE_VEB;
		} else if (mode == BRIDGE_MODE_VEB) {
			reg = IXGBE_PFDTXGSWC_VT_LBEN;
			adapter->flags2 |= IXGBE_FLAG2_BRIDGE_MODE_VEB;
		} else
			return -EINVAL;

		IXGBE_WRITE_REG(&adapter->hw, IXGBE_PFDTXGSWC, reg);

		e_info(drv, "enabling bridge mode: %s\n",
			mode == BRIDGE_MODE_VEPA ? "VEPA" : "VEB");
	}

	return 0;
}

static int ixgbe_ndo_bridge_getlink(struct sk_buff *skb, u32 pid, u32 seq,
				    struct net_device *dev,
				    u32 filter_mask)
{
	struct ixgbe_adapter *adapter = netdev_priv(dev);
	u16 mode;

	if (!(adapter->flags & IXGBE_FLAG_SRIOV_ENABLED))
		return 0;

	if (adapter->flags2 & IXGBE_FLAG2_BRIDGE_MODE_VEB)
		mode = BRIDGE_MODE_VEB;
	else
		mode = BRIDGE_MODE_VEPA;

	return ndo_dflt_bridge_getlink(skb, pid, seq, dev, mode);
}

static void *ixgbe_fwd_add(struct net_device *pdev, struct net_device *vdev)
{
	struct ixgbe_fwd_adapter *fwd_adapter = NULL;
	struct ixgbe_adapter *adapter = netdev_priv(pdev);
	unsigned int limit;
	int pool, err;

#ifdef CONFIG_RPS
	if (vdev->num_rx_queues != vdev->num_tx_queues) {
		netdev_info(pdev, "%s: Only supports a single queue count for TX and RX\n",
			    vdev->name);
		return ERR_PTR(-EINVAL);
	}
#endif
	/* Check for hardware restriction on number of rx/tx queues */
	if (vdev->num_tx_queues > IXGBE_MAX_L2A_QUEUES ||
	    vdev->num_tx_queues == IXGBE_BAD_L2A_QUEUE) {
		netdev_info(pdev,
			    "%s: Supports RX/TX Queue counts 1,2, and 4\n",
			    pdev->name);
		return ERR_PTR(-EINVAL);
	}

	if (((adapter->flags & IXGBE_FLAG_DCB_ENABLED) &&
	      adapter->num_rx_pools > IXGBE_MAX_DCBMACVLANS - 1) ||
	    (adapter->num_rx_pools > IXGBE_MAX_MACVLANS))
		return ERR_PTR(-EBUSY);

	fwd_adapter = kcalloc(1, sizeof(struct ixgbe_fwd_adapter), GFP_KERNEL);
	if (!fwd_adapter)
		return ERR_PTR(-ENOMEM);

	pool = find_first_zero_bit(&adapter->fwd_bitmask, 32);
	adapter->num_rx_pools++;
	set_bit(pool, &adapter->fwd_bitmask);
	limit = find_last_bit(&adapter->fwd_bitmask, 32);

	/* Enable VMDq flag so device will be set in VM mode */
	adapter->flags |= IXGBE_FLAG_VMDQ_ENABLED | IXGBE_FLAG_SRIOV_ENABLED;
	adapter->ring_feature[RING_F_VMDQ].limit = limit + 1;
	adapter->ring_feature[RING_F_RSS].limit = vdev->num_tx_queues;

	/* Force reinit of ring allocation with VMDQ enabled */
	err = ixgbe_setup_tc(pdev, netdev_get_num_tc(pdev));
	if (err)
		goto fwd_add_err;
	fwd_adapter->pool = pool;
	fwd_adapter->real_adapter = adapter;
	err = ixgbe_fwd_ring_up(vdev, fwd_adapter);
	if (err)
		goto fwd_add_err;
	netif_tx_start_all_queues(vdev);
	return fwd_adapter;
fwd_add_err:
	/* unwind counter and free adapter struct */
	netdev_info(pdev,
		    "%s: dfwd hardware acceleration failed\n", vdev->name);
	clear_bit(pool, &adapter->fwd_bitmask);
	adapter->num_rx_pools--;
	kfree(fwd_adapter);
	return ERR_PTR(err);
}

static void ixgbe_fwd_del(struct net_device *pdev, void *priv)
{
	struct ixgbe_fwd_adapter *fwd_adapter = priv;
	struct ixgbe_adapter *adapter = fwd_adapter->real_adapter;
	unsigned int limit;

	clear_bit(fwd_adapter->pool, &adapter->fwd_bitmask);
	adapter->num_rx_pools--;

	limit = find_last_bit(&adapter->fwd_bitmask, 32);
	adapter->ring_feature[RING_F_VMDQ].limit = limit + 1;
	ixgbe_fwd_ring_down(fwd_adapter->netdev, fwd_adapter);
	ixgbe_setup_tc(pdev, netdev_get_num_tc(pdev));
	netdev_dbg(pdev, "pool %i:%i queues %i:%i VSI bitmask %lx\n",
		   fwd_adapter->pool, adapter->num_rx_pools,
		   fwd_adapter->rx_base_queue,
		   fwd_adapter->rx_base_queue + adapter->num_rx_queues_per_pool,
		   adapter->fwd_bitmask);
	kfree(fwd_adapter);
}

static const struct net_device_ops ixgbe_netdev_ops = {
	.ndo_open		= ixgbe_open,
	.ndo_stop		= ixgbe_close,
	.ndo_start_xmit		= ixgbe_xmit_frame,
	.ndo_select_queue	= ixgbe_select_queue,
	.ndo_set_rx_mode	= ixgbe_set_rx_mode,
	.ndo_validate_addr	= eth_validate_addr,
	.ndo_set_mac_address	= ixgbe_set_mac,
	.ndo_change_mtu		= ixgbe_change_mtu,
	.ndo_tx_timeout		= ixgbe_tx_timeout,
	.ndo_vlan_rx_add_vid	= ixgbe_vlan_rx_add_vid,
	.ndo_vlan_rx_kill_vid	= ixgbe_vlan_rx_kill_vid,
	.ndo_do_ioctl		= ixgbe_ioctl,
	.ndo_set_vf_mac		= ixgbe_ndo_set_vf_mac,
	.ndo_set_vf_vlan	= ixgbe_ndo_set_vf_vlan,
	.ndo_set_vf_tx_rate	= ixgbe_ndo_set_vf_bw,
	.ndo_set_vf_spoofchk	= ixgbe_ndo_set_vf_spoofchk,
	.ndo_get_vf_config	= ixgbe_ndo_get_vf_config,
	.ndo_get_stats64	= ixgbe_get_stats64,
#ifdef CONFIG_IXGBE_DCB
	.ndo_setup_tc		= ixgbe_setup_tc,
#endif
#ifdef CONFIG_NET_POLL_CONTROLLER
	.ndo_poll_controller	= ixgbe_netpoll,
#endif
#ifdef CONFIG_NET_RX_BUSY_POLL
	.ndo_busy_poll		= ixgbe_low_latency_recv,
#endif
#ifdef IXGBE_FCOE
	.ndo_fcoe_ddp_setup = ixgbe_fcoe_ddp_get,
	.ndo_fcoe_ddp_target = ixgbe_fcoe_ddp_target,
	.ndo_fcoe_ddp_done = ixgbe_fcoe_ddp_put,
	.ndo_fcoe_enable = ixgbe_fcoe_enable,
	.ndo_fcoe_disable = ixgbe_fcoe_disable,
	.ndo_fcoe_get_wwn = ixgbe_fcoe_get_wwn,
	.ndo_fcoe_get_hbainfo = ixgbe_fcoe_get_hbainfo,
#endif /* IXGBE_FCOE */
	.ndo_set_features = ixgbe_set_features,
	.ndo_fix_features = ixgbe_fix_features,
	.ndo_fdb_add		= ixgbe_ndo_fdb_add,
	.ndo_bridge_setlink	= ixgbe_ndo_bridge_setlink,
	.ndo_bridge_getlink	= ixgbe_ndo_bridge_getlink,
	.ndo_dfwd_add_station	= ixgbe_fwd_add,
	.ndo_dfwd_del_station	= ixgbe_fwd_del,
};

/**
 * ixgbe_enumerate_functions - Get the number of ports this device has
 * @adapter: adapter structure
 *
 * This function enumerates the phsyical functions co-located on a single slot,
 * in order to determine how many ports a device has. This is most useful in
 * determining the required GT/s of PCIe bandwidth necessary for optimal
 * performance.
 **/
static inline int ixgbe_enumerate_functions(struct ixgbe_adapter *adapter)
{
<<<<<<< HEAD
	struct ixgbe_hw *hw = &adapter->hw;
	struct list_head *entry;
	int physfns = 0;

	/* Some cards can not use the generic count PCIe functions method, and
	 * so must be hardcoded to the correct value.
	 */
	switch (hw->device_id) {
	case IXGBE_DEV_ID_82599_SFP_SF_QP:
	case IXGBE_DEV_ID_82599_QSFP_SF_QP:
		physfns = 4;
		break;
	default:
=======
	struct list_head *entry;
	int physfns = 0;

	/* Some cards can not use the generic count PCIe functions method,
	 * because they are behind a parent switch, so we hardcode these with
	 * the correct number of functions.
	 */
	if (ixgbe_pcie_from_parent(&adapter->hw)) {
		physfns = 4;
	} else {
>>>>>>> d8ec26d7
		list_for_each(entry, &adapter->pdev->bus_list) {
			struct pci_dev *pdev =
				list_entry(entry, struct pci_dev, bus_list);
			/* don't count virtual functions */
			if (!pdev->is_virtfn)
				physfns++;
		}
	}

	return physfns;
}

/**
 * ixgbe_wol_supported - Check whether device supports WoL
 * @hw: hw specific details
 * @device_id: the device ID
 * @subdev_id: the subsystem device ID
 *
 * This function is used by probe and ethtool to determine
 * which devices have WoL support
 *
 **/
int ixgbe_wol_supported(struct ixgbe_adapter *adapter, u16 device_id,
			u16 subdevice_id)
{
	struct ixgbe_hw *hw = &adapter->hw;
	u16 wol_cap = adapter->eeprom_cap & IXGBE_DEVICE_CAPS_WOL_MASK;
	int is_wol_supported = 0;

	switch (device_id) {
	case IXGBE_DEV_ID_82599_SFP:
		/* Only these subdevices could supports WOL */
		switch (subdevice_id) {
		case IXGBE_SUBDEV_ID_82599_560FLR:
			/* only support first port */
			if (hw->bus.func != 0)
				break;
		case IXGBE_SUBDEV_ID_82599_SP_560FLR:
		case IXGBE_SUBDEV_ID_82599_SFP:
		case IXGBE_SUBDEV_ID_82599_RNDC:
		case IXGBE_SUBDEV_ID_82599_ECNA_DP:
		case IXGBE_SUBDEV_ID_82599_LOM_SFP:
			is_wol_supported = 1;
			break;
		}
		break;
	case IXGBE_DEV_ID_82599EN_SFP:
		/* Only this subdevice supports WOL */
		switch (subdevice_id) {
		case IXGBE_SUBDEV_ID_82599EN_SFP_OCP1:
			is_wol_supported = 1;
			break;
		}
		break;
	case IXGBE_DEV_ID_82599_COMBO_BACKPLANE:
		/* All except this subdevice support WOL */
		if (subdevice_id != IXGBE_SUBDEV_ID_82599_KX4_KR_MEZZ)
			is_wol_supported = 1;
		break;
	case IXGBE_DEV_ID_82599_KX4:
		is_wol_supported = 1;
		break;
	case IXGBE_DEV_ID_X540T:
	case IXGBE_DEV_ID_X540T1:
		/* check eeprom to see if enabled wol */
		if ((wol_cap == IXGBE_DEVICE_CAPS_WOL_PORT0_1) ||
		    ((wol_cap == IXGBE_DEVICE_CAPS_WOL_PORT0) &&
		     (hw->bus.func == 0))) {
			is_wol_supported = 1;
		}
		break;
	}

	return is_wol_supported;
}

/**
 * ixgbe_probe - Device Initialization Routine
 * @pdev: PCI device information struct
 * @ent: entry in ixgbe_pci_tbl
 *
 * Returns 0 on success, negative on failure
 *
 * ixgbe_probe initializes an adapter identified by a pci_dev structure.
 * The OS initialization, configuring of the adapter private structure,
 * and a hardware reset occur.
 **/
static int ixgbe_probe(struct pci_dev *pdev, const struct pci_device_id *ent)
{
	struct net_device *netdev;
	struct ixgbe_adapter *adapter = NULL;
	struct ixgbe_hw *hw;
	const struct ixgbe_info *ii = ixgbe_info_tbl[ent->driver_data];
	static int cards_found;
	int i, err, pci_using_dac, expected_gts;
	unsigned int indices = MAX_TX_QUEUES;
	u8 part_str[IXGBE_PBANUM_LENGTH];
#ifdef IXGBE_FCOE
	u16 device_caps;
#endif
	u32 eec;

	/* Catch broken hardware that put the wrong VF device ID in
	 * the PCIe SR-IOV capability.
	 */
	if (pdev->is_virtfn) {
		WARN(1, KERN_ERR "%s (%hx:%hx) should not be a VF!\n",
		     pci_name(pdev), pdev->vendor, pdev->device);
		return -EINVAL;
	}

	err = pci_enable_device_mem(pdev);
	if (err)
		return err;

	if (!dma_set_mask_and_coherent(&pdev->dev, DMA_BIT_MASK(64))) {
		pci_using_dac = 1;
	} else {
		err = dma_set_mask_and_coherent(&pdev->dev, DMA_BIT_MASK(32));
		if (err) {
			dev_err(&pdev->dev,
				"No usable DMA configuration, aborting\n");
			goto err_dma;
		}
		pci_using_dac = 0;
	}

	err = pci_request_selected_regions(pdev, pci_select_bars(pdev,
					   IORESOURCE_MEM), ixgbe_driver_name);
	if (err) {
		dev_err(&pdev->dev,
			"pci_request_selected_regions failed 0x%x\n", err);
		goto err_pci_reg;
	}

	pci_enable_pcie_error_reporting(pdev);

	pci_set_master(pdev);
	pci_save_state(pdev);

	if (ii->mac == ixgbe_mac_82598EB) {
#ifdef CONFIG_IXGBE_DCB
		/* 8 TC w/ 4 queues per TC */
		indices = 4 * MAX_TRAFFIC_CLASS;
#else
		indices = IXGBE_MAX_RSS_INDICES;
#endif
	}

	netdev = alloc_etherdev_mq(sizeof(struct ixgbe_adapter), indices);
	if (!netdev) {
		err = -ENOMEM;
		goto err_alloc_etherdev;
	}

	SET_NETDEV_DEV(netdev, &pdev->dev);

	adapter = netdev_priv(netdev);
	pci_set_drvdata(pdev, adapter);

	adapter->netdev = netdev;
	adapter->pdev = pdev;
	hw = &adapter->hw;
	hw->back = adapter;
	adapter->msg_enable = netif_msg_init(debug, DEFAULT_MSG_ENABLE);

	hw->hw_addr = ioremap(pci_resource_start(pdev, 0),
			      pci_resource_len(pdev, 0));
	if (!hw->hw_addr) {
		err = -EIO;
		goto err_ioremap;
	}

	netdev->netdev_ops = &ixgbe_netdev_ops;
	ixgbe_set_ethtool_ops(netdev);
	netdev->watchdog_timeo = 5 * HZ;
	strncpy(netdev->name, pci_name(pdev), sizeof(netdev->name) - 1);

	adapter->bd_number = cards_found;

	/* Setup hw api */
	memcpy(&hw->mac.ops, ii->mac_ops, sizeof(hw->mac.ops));
	hw->mac.type  = ii->mac;

	/* EEPROM */
	memcpy(&hw->eeprom.ops, ii->eeprom_ops, sizeof(hw->eeprom.ops));
	eec = IXGBE_READ_REG(hw, IXGBE_EEC);
	/* If EEPROM is valid (bit 8 = 1), use default otherwise use bit bang */
	if (!(eec & (1 << 8)))
		hw->eeprom.ops.read = &ixgbe_read_eeprom_bit_bang_generic;

	/* PHY */
	memcpy(&hw->phy.ops, ii->phy_ops, sizeof(hw->phy.ops));
	hw->phy.sfp_type = ixgbe_sfp_type_unknown;
	/* ixgbe_identify_phy_generic will set prtad and mmds properly */
	hw->phy.mdio.prtad = MDIO_PRTAD_NONE;
	hw->phy.mdio.mmds = 0;
	hw->phy.mdio.mode_support = MDIO_SUPPORTS_C45 | MDIO_EMULATE_C22;
	hw->phy.mdio.dev = netdev;
	hw->phy.mdio.mdio_read = ixgbe_mdio_read;
	hw->phy.mdio.mdio_write = ixgbe_mdio_write;

	ii->get_invariants(hw);

	/* setup the private structure */
	err = ixgbe_sw_init(adapter);
	if (err)
		goto err_sw_init;

	/* Cache if MNG FW is up so we don't have to read the REG later */
	if (hw->mac.ops.mng_fw_enabled)
		hw->mng_fw_enabled = hw->mac.ops.mng_fw_enabled(hw);

	/* Make it possible the adapter to be woken up via WOL */
	switch (adapter->hw.mac.type) {
	case ixgbe_mac_82599EB:
	case ixgbe_mac_X540:
		IXGBE_WRITE_REG(&adapter->hw, IXGBE_WUS, ~0);
		break;
	default:
		break;
	}

	/*
	 * If there is a fan on this device and it has failed log the
	 * failure.
	 */
	if (adapter->flags & IXGBE_FLAG_FAN_FAIL_CAPABLE) {
		u32 esdp = IXGBE_READ_REG(hw, IXGBE_ESDP);
		if (esdp & IXGBE_ESDP_SDP1)
			e_crit(probe, "Fan has stopped, replace the adapter\n");
	}

	if (allow_unsupported_sfp)
		hw->allow_unsupported_sfp = allow_unsupported_sfp;

	/* reset_hw fills in the perm_addr as well */
	hw->phy.reset_if_overtemp = true;
	err = hw->mac.ops.reset_hw(hw);
	hw->phy.reset_if_overtemp = false;
	if (err == IXGBE_ERR_SFP_NOT_PRESENT &&
	    hw->mac.type == ixgbe_mac_82598EB) {
		err = 0;
	} else if (err == IXGBE_ERR_SFP_NOT_SUPPORTED) {
		e_dev_err("failed to load because an unsupported SFP+ or QSFP module type was detected.\n");
		e_dev_err("Reload the driver after installing a supported module.\n");
		goto err_sw_init;
	} else if (err) {
		e_dev_err("HW Init failed: %d\n", err);
		goto err_sw_init;
	}

#ifdef CONFIG_PCI_IOV
	/* SR-IOV not supported on the 82598 */
	if (adapter->hw.mac.type == ixgbe_mac_82598EB)
		goto skip_sriov;
	/* Mailbox */
	ixgbe_init_mbx_params_pf(hw);
	memcpy(&hw->mbx.ops, ii->mbx_ops, sizeof(hw->mbx.ops));
	ixgbe_enable_sriov(adapter);
	pci_sriov_set_totalvfs(pdev, 63);
skip_sriov:

#endif
	netdev->features = NETIF_F_SG |
			   NETIF_F_IP_CSUM |
			   NETIF_F_IPV6_CSUM |
			   NETIF_F_HW_VLAN_CTAG_TX |
			   NETIF_F_HW_VLAN_CTAG_RX |
			   NETIF_F_HW_VLAN_CTAG_FILTER |
			   NETIF_F_TSO |
			   NETIF_F_TSO6 |
			   NETIF_F_RXHASH |
			   NETIF_F_RXCSUM;

	netdev->hw_features = netdev->features | NETIF_F_HW_L2FW_DOFFLOAD;

	switch (adapter->hw.mac.type) {
	case ixgbe_mac_82599EB:
	case ixgbe_mac_X540:
		netdev->features |= NETIF_F_SCTP_CSUM;
		netdev->hw_features |= NETIF_F_SCTP_CSUM |
				       NETIF_F_NTUPLE;
		break;
	default:
		break;
	}

	netdev->hw_features |= NETIF_F_RXALL;

	netdev->vlan_features |= NETIF_F_TSO;
	netdev->vlan_features |= NETIF_F_TSO6;
	netdev->vlan_features |= NETIF_F_IP_CSUM;
	netdev->vlan_features |= NETIF_F_IPV6_CSUM;
	netdev->vlan_features |= NETIF_F_SG;

	netdev->priv_flags |= IFF_UNICAST_FLT;
	netdev->priv_flags |= IFF_SUPP_NOFCS;

#ifdef CONFIG_IXGBE_DCB
	netdev->dcbnl_ops = &dcbnl_ops;
#endif

#ifdef IXGBE_FCOE
	if (adapter->flags & IXGBE_FLAG_FCOE_CAPABLE) {
		unsigned int fcoe_l;

		if (hw->mac.ops.get_device_caps) {
			hw->mac.ops.get_device_caps(hw, &device_caps);
			if (device_caps & IXGBE_DEVICE_CAPS_FCOE_OFFLOADS)
				adapter->flags &= ~IXGBE_FLAG_FCOE_CAPABLE;
		}


		fcoe_l = min_t(int, IXGBE_FCRETA_SIZE, num_online_cpus());
		adapter->ring_feature[RING_F_FCOE].limit = fcoe_l;

		netdev->features |= NETIF_F_FSO |
				    NETIF_F_FCOE_CRC;

		netdev->vlan_features |= NETIF_F_FSO |
					 NETIF_F_FCOE_CRC |
					 NETIF_F_FCOE_MTU;
	}
#endif /* IXGBE_FCOE */
	if (pci_using_dac) {
		netdev->features |= NETIF_F_HIGHDMA;
		netdev->vlan_features |= NETIF_F_HIGHDMA;
	}

	if (adapter->flags2 & IXGBE_FLAG2_RSC_CAPABLE)
		netdev->hw_features |= NETIF_F_LRO;
	if (adapter->flags2 & IXGBE_FLAG2_RSC_ENABLED)
		netdev->features |= NETIF_F_LRO;

	/* make sure the EEPROM is good */
	if (hw->eeprom.ops.validate_checksum(hw, NULL) < 0) {
		e_dev_err("The EEPROM Checksum Is Not Valid\n");
		err = -EIO;
		goto err_sw_init;
	}

	memcpy(netdev->dev_addr, hw->mac.perm_addr, netdev->addr_len);

	if (!is_valid_ether_addr(netdev->dev_addr)) {
		e_dev_err("invalid MAC address\n");
		err = -EIO;
		goto err_sw_init;
	}

	setup_timer(&adapter->service_timer, &ixgbe_service_timer,
		    (unsigned long) adapter);

	INIT_WORK(&adapter->service_task, ixgbe_service_task);
	clear_bit(__IXGBE_SERVICE_SCHED, &adapter->state);

	err = ixgbe_init_interrupt_scheme(adapter);
	if (err)
		goto err_sw_init;

	/* WOL not supported for all devices */
	adapter->wol = 0;
	hw->eeprom.ops.read(hw, 0x2c, &adapter->eeprom_cap);
	hw->wol_enabled = ixgbe_wol_supported(adapter, pdev->device,
						pdev->subsystem_device);
	if (hw->wol_enabled)
		adapter->wol = IXGBE_WUFC_MAG;

	device_set_wakeup_enable(&adapter->pdev->dev, adapter->wol);

	/* save off EEPROM version number */
	hw->eeprom.ops.read(hw, 0x2e, &adapter->eeprom_verh);
	hw->eeprom.ops.read(hw, 0x2d, &adapter->eeprom_verl);

	/* pick up the PCI bus settings for reporting later */
	hw->mac.ops.get_bus_info(hw);
	if (ixgbe_pcie_from_parent(hw))
		ixgbe_get_parent_bus_info(adapter);

	/* calculate the expected PCIe bandwidth required for optimal
	 * performance. Note that some older parts will never have enough
	 * bandwidth due to being older generation PCIe parts. We clamp these
	 * parts to ensure no warning is displayed if it can't be fixed.
	 */
	switch (hw->mac.type) {
	case ixgbe_mac_82598EB:
		expected_gts = min(ixgbe_enumerate_functions(adapter) * 10, 16);
		break;
	default:
		expected_gts = ixgbe_enumerate_functions(adapter) * 10;
		break;
	}
	ixgbe_check_minimum_link(adapter, expected_gts);

	err = ixgbe_read_pba_string_generic(hw, part_str, IXGBE_PBANUM_LENGTH);
	if (err)
		strncpy(part_str, "Unknown", IXGBE_PBANUM_LENGTH);
	if (ixgbe_is_sfp(hw) && hw->phy.sfp_type != ixgbe_sfp_type_not_present)
		e_dev_info("MAC: %d, PHY: %d, SFP+: %d, PBA No: %s\n",
			   hw->mac.type, hw->phy.type, hw->phy.sfp_type,
		           part_str);
	else
		e_dev_info("MAC: %d, PHY: %d, PBA No: %s\n",
			   hw->mac.type, hw->phy.type, part_str);

<<<<<<< HEAD
	/* calculate the expected PCIe bandwidth required for optimal
	 * performance. Note that some older parts will never have enough
	 * bandwidth due to being older generation PCIe parts. We clamp these
	 * parts to ensure no warning is displayed if it can't be fixed.
	 */
	switch (hw->mac.type) {
	case ixgbe_mac_82598EB:
		expected_gts = min(ixgbe_enumerate_functions(adapter) * 10, 16);
		break;
	default:
		expected_gts = ixgbe_enumerate_functions(adapter) * 10;
		break;
	}
	ixgbe_check_minimum_link(adapter, expected_gts);
=======
	e_dev_info("%pM\n", netdev->dev_addr);
>>>>>>> d8ec26d7

	/* reset the hardware with the new settings */
	err = hw->mac.ops.start_hw(hw);
	if (err == IXGBE_ERR_EEPROM_VERSION) {
		/* We are running on a pre-production device, log a warning */
		e_dev_warn("This device is a pre-production adapter/LOM. "
			   "Please be aware there may be issues associated "
			   "with your hardware.  If you are experiencing "
			   "problems please contact your Intel or hardware "
			   "representative who provided you with this "
			   "hardware.\n");
	}
	strcpy(netdev->name, "eth%d");
	err = register_netdev(netdev);
	if (err)
		goto err_register;

	/* power down the optics for 82599 SFP+ fiber */
	if (hw->mac.ops.disable_tx_laser)
		hw->mac.ops.disable_tx_laser(hw);

	/* carrier off reporting is important to ethtool even BEFORE open */
	netif_carrier_off(netdev);

#ifdef CONFIG_IXGBE_DCA
	if (dca_add_requester(&pdev->dev) == 0) {
		adapter->flags |= IXGBE_FLAG_DCA_ENABLED;
		ixgbe_setup_dca(adapter);
	}
#endif
	if (adapter->flags & IXGBE_FLAG_SRIOV_ENABLED) {
		e_info(probe, "IOV is enabled with %d VFs\n", adapter->num_vfs);
		for (i = 0; i < adapter->num_vfs; i++)
			ixgbe_vf_configuration(pdev, (i | 0x10000000));
	}

	/* firmware requires driver version to be 0xFFFFFFFF
	 * since os does not support feature
	 */
	if (hw->mac.ops.set_fw_drv_ver)
		hw->mac.ops.set_fw_drv_ver(hw, 0xFF, 0xFF, 0xFF,
					   0xFF);

	/* add san mac addr to netdev */
	ixgbe_add_sanmac_netdev(netdev);

	e_dev_info("%s\n", ixgbe_default_device_descr);
	cards_found++;

#ifdef CONFIG_IXGBE_HWMON
	if (ixgbe_sysfs_init(adapter))
		e_err(probe, "failed to allocate sysfs resources\n");
#endif /* CONFIG_IXGBE_HWMON */

	ixgbe_dbg_adapter_init(adapter);

	/* Need link setup for MNG FW, else wait for IXGBE_UP */
	if (hw->mng_fw_enabled && hw->mac.ops.setup_link)
		hw->mac.ops.setup_link(hw,
			IXGBE_LINK_SPEED_10GB_FULL | IXGBE_LINK_SPEED_1GB_FULL,
			true);

	return 0;

err_register:
	ixgbe_release_hw_control(adapter);
	ixgbe_clear_interrupt_scheme(adapter);
err_sw_init:
	ixgbe_disable_sriov(adapter);
	adapter->flags2 &= ~IXGBE_FLAG2_SEARCH_FOR_SFP;
	iounmap(hw->hw_addr);
err_ioremap:
	free_netdev(netdev);
err_alloc_etherdev:
	pci_release_selected_regions(pdev,
				     pci_select_bars(pdev, IORESOURCE_MEM));
err_pci_reg:
err_dma:
	pci_disable_device(pdev);
	return err;
}

/**
 * ixgbe_remove - Device Removal Routine
 * @pdev: PCI device information struct
 *
 * ixgbe_remove is called by the PCI subsystem to alert the driver
 * that it should release a PCI device.  The could be caused by a
 * Hot-Plug event, or because the driver is going to be removed from
 * memory.
 **/
static void ixgbe_remove(struct pci_dev *pdev)
{
	struct ixgbe_adapter *adapter = pci_get_drvdata(pdev);
	struct net_device *netdev = adapter->netdev;

	ixgbe_dbg_adapter_exit(adapter);

	set_bit(__IXGBE_DOWN, &adapter->state);
	cancel_work_sync(&adapter->service_task);


#ifdef CONFIG_IXGBE_DCA
	if (adapter->flags & IXGBE_FLAG_DCA_ENABLED) {
		adapter->flags &= ~IXGBE_FLAG_DCA_ENABLED;
		dca_remove_requester(&pdev->dev);
		IXGBE_WRITE_REG(&adapter->hw, IXGBE_DCA_CTRL, 1);
	}

#endif
#ifdef CONFIG_IXGBE_HWMON
	ixgbe_sysfs_exit(adapter);
#endif /* CONFIG_IXGBE_HWMON */

	/* remove the added san mac */
	ixgbe_del_sanmac_netdev(netdev);

	if (netdev->reg_state == NETREG_REGISTERED)
		unregister_netdev(netdev);

#ifdef CONFIG_PCI_IOV
	/*
	 * Only disable SR-IOV on unload if the user specified the now
	 * deprecated max_vfs module parameter.
	 */
	if (max_vfs)
		ixgbe_disable_sriov(adapter);
#endif
	ixgbe_clear_interrupt_scheme(adapter);

	ixgbe_release_hw_control(adapter);

#ifdef CONFIG_DCB
	kfree(adapter->ixgbe_ieee_pfc);
	kfree(adapter->ixgbe_ieee_ets);

#endif
	iounmap(adapter->hw.hw_addr);
	pci_release_selected_regions(pdev, pci_select_bars(pdev,
				     IORESOURCE_MEM));

	e_dev_info("complete\n");

	free_netdev(netdev);

	pci_disable_pcie_error_reporting(pdev);

	pci_disable_device(pdev);
}

/**
 * ixgbe_io_error_detected - called when PCI error is detected
 * @pdev: Pointer to PCI device
 * @state: The current pci connection state
 *
 * This function is called after a PCI bus error affecting
 * this device has been detected.
 */
static pci_ers_result_t ixgbe_io_error_detected(struct pci_dev *pdev,
						pci_channel_state_t state)
{
	struct ixgbe_adapter *adapter = pci_get_drvdata(pdev);
	struct net_device *netdev = adapter->netdev;

#ifdef CONFIG_PCI_IOV
	struct pci_dev *bdev, *vfdev;
	u32 dw0, dw1, dw2, dw3;
	int vf, pos;
	u16 req_id, pf_func;

	if (adapter->hw.mac.type == ixgbe_mac_82598EB ||
	    adapter->num_vfs == 0)
		goto skip_bad_vf_detection;

	bdev = pdev->bus->self;
	while (bdev && (pci_pcie_type(bdev) != PCI_EXP_TYPE_ROOT_PORT))
		bdev = bdev->bus->self;

	if (!bdev)
		goto skip_bad_vf_detection;

	pos = pci_find_ext_capability(bdev, PCI_EXT_CAP_ID_ERR);
	if (!pos)
		goto skip_bad_vf_detection;

	pci_read_config_dword(bdev, pos + PCI_ERR_HEADER_LOG, &dw0);
	pci_read_config_dword(bdev, pos + PCI_ERR_HEADER_LOG + 4, &dw1);
	pci_read_config_dword(bdev, pos + PCI_ERR_HEADER_LOG + 8, &dw2);
	pci_read_config_dword(bdev, pos + PCI_ERR_HEADER_LOG + 12, &dw3);

	req_id = dw1 >> 16;
	/* On the 82599 if bit 7 of the requestor ID is set then it's a VF */
	if (!(req_id & 0x0080))
		goto skip_bad_vf_detection;

	pf_func = req_id & 0x01;
	if ((pf_func & 1) == (pdev->devfn & 1)) {
		unsigned int device_id;

		vf = (req_id & 0x7F) >> 1;
		e_dev_err("VF %d has caused a PCIe error\n", vf);
		e_dev_err("TLP: dw0: %8.8x\tdw1: %8.8x\tdw2: "
				"%8.8x\tdw3: %8.8x\n",
		dw0, dw1, dw2, dw3);
		switch (adapter->hw.mac.type) {
		case ixgbe_mac_82599EB:
			device_id = IXGBE_82599_VF_DEVICE_ID;
			break;
		case ixgbe_mac_X540:
			device_id = IXGBE_X540_VF_DEVICE_ID;
			break;
		default:
			device_id = 0;
			break;
		}

		/* Find the pci device of the offending VF */
		vfdev = pci_get_device(PCI_VENDOR_ID_INTEL, device_id, NULL);
		while (vfdev) {
			if (vfdev->devfn == (req_id & 0xFF))
				break;
			vfdev = pci_get_device(PCI_VENDOR_ID_INTEL,
					       device_id, vfdev);
		}
		/*
		 * There's a slim chance the VF could have been hot plugged,
		 * so if it is no longer present we don't need to issue the
		 * VFLR.  Just clean up the AER in that case.
		 */
		if (vfdev) {
			e_dev_err("Issuing VFLR to VF %d\n", vf);
			pci_write_config_dword(vfdev, 0xA8, 0x00008000);
			/* Free device reference count */
			pci_dev_put(vfdev);
		}

		pci_cleanup_aer_uncorrect_error_status(pdev);
	}

	/*
	 * Even though the error may have occurred on the other port
	 * we still need to increment the vf error reference count for
	 * both ports because the I/O resume function will be called
	 * for both of them.
	 */
	adapter->vferr_refcount++;

	return PCI_ERS_RESULT_RECOVERED;

skip_bad_vf_detection:
#endif /* CONFIG_PCI_IOV */
	netif_device_detach(netdev);

	if (state == pci_channel_io_perm_failure)
		return PCI_ERS_RESULT_DISCONNECT;

	if (netif_running(netdev))
		ixgbe_down(adapter);
	pci_disable_device(pdev);

	/* Request a slot reset. */
	return PCI_ERS_RESULT_NEED_RESET;
}

/**
 * ixgbe_io_slot_reset - called after the pci bus has been reset.
 * @pdev: Pointer to PCI device
 *
 * Restart the card from scratch, as if from a cold-boot.
 */
static pci_ers_result_t ixgbe_io_slot_reset(struct pci_dev *pdev)
{
	struct ixgbe_adapter *adapter = pci_get_drvdata(pdev);
	pci_ers_result_t result;
	int err;

	if (pci_enable_device_mem(pdev)) {
		e_err(probe, "Cannot re-enable PCI device after reset.\n");
		result = PCI_ERS_RESULT_DISCONNECT;
	} else {
		pci_set_master(pdev);
		pci_restore_state(pdev);
		pci_save_state(pdev);

		pci_wake_from_d3(pdev, false);

		ixgbe_reset(adapter);
		IXGBE_WRITE_REG(&adapter->hw, IXGBE_WUS, ~0);
		result = PCI_ERS_RESULT_RECOVERED;
	}

	err = pci_cleanup_aer_uncorrect_error_status(pdev);
	if (err) {
		e_dev_err("pci_cleanup_aer_uncorrect_error_status "
			  "failed 0x%0x\n", err);
		/* non-fatal, continue */
	}

	return result;
}

/**
 * ixgbe_io_resume - called when traffic can start flowing again.
 * @pdev: Pointer to PCI device
 *
 * This callback is called when the error recovery driver tells us that
 * its OK to resume normal operation.
 */
static void ixgbe_io_resume(struct pci_dev *pdev)
{
	struct ixgbe_adapter *adapter = pci_get_drvdata(pdev);
	struct net_device *netdev = adapter->netdev;

#ifdef CONFIG_PCI_IOV
	if (adapter->vferr_refcount) {
		e_info(drv, "Resuming after VF err\n");
		adapter->vferr_refcount--;
		return;
	}

#endif
	if (netif_running(netdev))
		ixgbe_up(adapter);

	netif_device_attach(netdev);
}

static const struct pci_error_handlers ixgbe_err_handler = {
	.error_detected = ixgbe_io_error_detected,
	.slot_reset = ixgbe_io_slot_reset,
	.resume = ixgbe_io_resume,
};

static struct pci_driver ixgbe_driver = {
	.name     = ixgbe_driver_name,
	.id_table = ixgbe_pci_tbl,
	.probe    = ixgbe_probe,
	.remove   = ixgbe_remove,
#ifdef CONFIG_PM
	.suspend  = ixgbe_suspend,
	.resume   = ixgbe_resume,
#endif
	.shutdown = ixgbe_shutdown,
	.sriov_configure = ixgbe_pci_sriov_configure,
	.err_handler = &ixgbe_err_handler
};

/**
 * ixgbe_init_module - Driver Registration Routine
 *
 * ixgbe_init_module is the first routine called when the driver is
 * loaded. All it does is register with the PCI subsystem.
 **/
static int __init ixgbe_init_module(void)
{
	int ret;
	pr_info("%s - version %s\n", ixgbe_driver_string, ixgbe_driver_version);
	pr_info("%s\n", ixgbe_copyright);

	ixgbe_dbg_init();

	ret = pci_register_driver(&ixgbe_driver);
	if (ret) {
		ixgbe_dbg_exit();
		return ret;
	}

#ifdef CONFIG_IXGBE_DCA
	dca_register_notify(&dca_notifier);
#endif

	return 0;
}

module_init(ixgbe_init_module);

/**
 * ixgbe_exit_module - Driver Exit Cleanup Routine
 *
 * ixgbe_exit_module is called just before the driver is removed
 * from memory.
 **/
static void __exit ixgbe_exit_module(void)
{
#ifdef CONFIG_IXGBE_DCA
	dca_unregister_notify(&dca_notifier);
#endif
	pci_unregister_driver(&ixgbe_driver);

	ixgbe_dbg_exit();

	rcu_barrier(); /* Wait for completion of call_rcu()'s */
}

#ifdef CONFIG_IXGBE_DCA
static int ixgbe_notify_dca(struct notifier_block *nb, unsigned long event,
			    void *p)
{
	int ret_val;

	ret_val = driver_for_each_device(&ixgbe_driver.driver, NULL, &event,
					 __ixgbe_notify_dca);

	return ret_val ? NOTIFY_BAD : NOTIFY_DONE;
}

#endif /* CONFIG_IXGBE_DCA */

module_exit(ixgbe_exit_module);

/* ixgbe_main.c */<|MERGE_RESOLUTION|>--- conflicted
+++ resolved
@@ -246,11 +246,7 @@
 		max_gts = 4 * width;
 		break;
 	case PCIE_SPEED_8_0GT:
-<<<<<<< HEAD
-		/* 128b/130b encoding only reduces throughput by 1% */
-=======
 		/* 128b/130b encoding reduces throughput by less than 2% */
->>>>>>> d8ec26d7
 		max_gts = 8 * width;
 		break;
 	default:
@@ -268,11 +264,7 @@
 		   width,
 		   (speed == PCIE_SPEED_2_5GT ? "20%" :
 		    speed == PCIE_SPEED_5_0GT ? "20%" :
-<<<<<<< HEAD
-		    speed == PCIE_SPEED_8_0GT ? "N/a" :
-=======
 		    speed == PCIE_SPEED_8_0GT ? "<2%" :
->>>>>>> d8ec26d7
 		    "Unknown"));
 
 	if (max_gts < expected_gts) {
@@ -7704,21 +7696,6 @@
  **/
 static inline int ixgbe_enumerate_functions(struct ixgbe_adapter *adapter)
 {
-<<<<<<< HEAD
-	struct ixgbe_hw *hw = &adapter->hw;
-	struct list_head *entry;
-	int physfns = 0;
-
-	/* Some cards can not use the generic count PCIe functions method, and
-	 * so must be hardcoded to the correct value.
-	 */
-	switch (hw->device_id) {
-	case IXGBE_DEV_ID_82599_SFP_SF_QP:
-	case IXGBE_DEV_ID_82599_QSFP_SF_QP:
-		physfns = 4;
-		break;
-	default:
-=======
 	struct list_head *entry;
 	int physfns = 0;
 
@@ -7729,7 +7706,6 @@
 	if (ixgbe_pcie_from_parent(&adapter->hw)) {
 		physfns = 4;
 	} else {
->>>>>>> d8ec26d7
 		list_for_each(entry, &adapter->pdev->bus_list) {
 			struct pci_dev *pdev =
 				list_entry(entry, struct pci_dev, bus_list);
@@ -8135,24 +8111,7 @@
 		e_dev_info("MAC: %d, PHY: %d, PBA No: %s\n",
 			   hw->mac.type, hw->phy.type, part_str);
 
-<<<<<<< HEAD
-	/* calculate the expected PCIe bandwidth required for optimal
-	 * performance. Note that some older parts will never have enough
-	 * bandwidth due to being older generation PCIe parts. We clamp these
-	 * parts to ensure no warning is displayed if it can't be fixed.
-	 */
-	switch (hw->mac.type) {
-	case ixgbe_mac_82598EB:
-		expected_gts = min(ixgbe_enumerate_functions(adapter) * 10, 16);
-		break;
-	default:
-		expected_gts = ixgbe_enumerate_functions(adapter) * 10;
-		break;
-	}
-	ixgbe_check_minimum_link(adapter, expected_gts);
-=======
 	e_dev_info("%pM\n", netdev->dev_addr);
->>>>>>> d8ec26d7
 
 	/* reset the hardware with the new settings */
 	err = hw->mac.ops.start_hw(hw);
