--- conflicted
+++ resolved
@@ -1,35 +1,5 @@
-<<<<<<< HEAD
-/*******************************************************************************
-
-  Intel 10 Gigabit PCI Express Linux driver
-  Copyright(c) 1999 - 2016 Intel Corporation.
-
-  This program is free software; you can redistribute it and/or modify it
-  under the terms and conditions of the GNU General Public License,
-  version 2, as published by the Free Software Foundation.
-
-  This program is distributed in the hope it will be useful, but WITHOUT
-  ANY WARRANTY; without even the implied warranty of MERCHANTABILITY or
-  FITNESS FOR A PARTICULAR PURPOSE.  See the GNU General Public License for
-  more details.
-
-  You should have received a copy of the GNU General Public License along with
-  this program; if not, write to the Free Software Foundation, Inc.,
-  51 Franklin St - Fifth Floor, Boston, MA 02110-1301 USA.
-
-  The full GNU General Public License is included in this distribution in
-  the file called "COPYING".
-
-  Contact Information:
-  Linux NICS <linux.nics@intel.com>
-  e1000-devel Mailing List <e1000-devel@lists.sourceforge.net>
-  Intel Corporation, 5200 N.E. Elam Young Parkway, Hillsboro, OR 97124-6497
-
-*******************************************************************************/
-=======
 /* SPDX-License-Identifier: GPL-2.0 */
 /* Copyright(c) 1999 - 2018 Intel Corporation. */
->>>>>>> 24b8d41d
 
 #ifndef _IXGBE_TYPE_H_
 #define _IXGBE_TYPE_H_
@@ -90,10 +60,7 @@
 #define IXGBE_DEV_ID_X550EM_X_SFP	0x15AC
 #define IXGBE_DEV_ID_X550EM_X_10G_T	0x15AD
 #define IXGBE_DEV_ID_X550EM_X_1G_T	0x15AE
-<<<<<<< HEAD
-=======
 #define IXGBE_DEV_ID_X550EM_X_XFI	0x15B0
->>>>>>> 24b8d41d
 #define IXGBE_DEV_ID_X550EM_A_KR	0x15C2
 #define IXGBE_DEV_ID_X550EM_A_KR_L	0x15C3
 #define IXGBE_DEV_ID_X550EM_A_SFP_N	0x15C4
@@ -101,11 +68,8 @@
 #define IXGBE_DEV_ID_X550EM_A_SGMII_L	0x15C7
 #define IXGBE_DEV_ID_X550EM_A_10G_T	0x15C8
 #define IXGBE_DEV_ID_X550EM_A_SFP	0x15CE
-<<<<<<< HEAD
-=======
 #define IXGBE_DEV_ID_X550EM_A_1G_T	0x15E4
 #define IXGBE_DEV_ID_X550EM_A_1G_T_L	0x15E5
->>>>>>> 24b8d41d
 
 /* VF Device IDs */
 #define IXGBE_DEV_ID_82599_VF		0x10ED
@@ -1373,10 +1337,6 @@
 /* MDIO definitions */
 
 #define IXGBE_MDIO_ZERO_DEV_TYPE		0x0
-<<<<<<< HEAD
-#define IXGBE_MDIO_PMA_PMD_DEV_TYPE		0x1
-=======
->>>>>>> 24b8d41d
 #define IXGBE_MDIO_PCS_DEV_TYPE		0x3
 #define IXGBE_TWINAX_DEV			1
 
@@ -2710,8 +2670,6 @@
 #define FW_INT_PHY_REQ_LEN		10
 #define FW_INT_PHY_REQ_READ		0
 #define FW_INT_PHY_REQ_WRITE		1
-<<<<<<< HEAD
-=======
 #define FW_PHY_ACT_REQ_CMD		5
 #define FW_PHY_ACT_DATA_COUNT		4
 #define FW_PHY_ACT_REQ_LEN		(4 + 4 * FW_PHY_ACT_DATA_COUNT)
@@ -2765,7 +2723,6 @@
 #define FW_PHY_INFO_SPEED_MASK		0xFFFu
 #define FW_PHY_INFO_ID_HI_MASK		0xFFFF0000u
 #define FW_PHY_INFO_ID_LO_MASK		0x0000FFFFu
->>>>>>> 24b8d41d
 
 /* Host Interface Command Structures */
 struct ixgbe_hic_hdr {
@@ -2866,8 +2823,6 @@
 	__be32 read_data;
 };
 
-<<<<<<< HEAD
-=======
 struct ixgbe_hic_phy_activity_req {
 	struct ixgbe_hic_hdr hdr;
 	u8 port_number;
@@ -2881,7 +2836,6 @@
 	__be32 data[FW_PHY_ACT_DATA_COUNT];
 };
 
->>>>>>> 24b8d41d
 /* Transmit Descriptor - Advanced */
 union ixgbe_adv_tx_desc {
 	struct {
@@ -3215,10 +3169,7 @@
 	ixgbe_phy_qsfp_unknown,
 	ixgbe_phy_sfp_unsupported,
 	ixgbe_phy_sgmii,
-<<<<<<< HEAD
-=======
 	ixgbe_phy_fw,
->>>>>>> 24b8d41d
 	ixgbe_phy_generic
 };
 
@@ -3514,10 +3465,7 @@
 	/* Flow Control */
 	s32 (*fc_enable)(struct ixgbe_hw *);
 	s32 (*setup_fc)(struct ixgbe_hw *);
-<<<<<<< HEAD
-=======
 	void (*fc_autoneg)(struct ixgbe_hw *);
->>>>>>> 24b8d41d
 
 	/* Manageability interface */
 	s32 (*set_fw_drv_ver)(struct ixgbe_hw *, u8, u8, u8, u8, u16,
@@ -3709,10 +3657,7 @@
 	const struct ixgbe_eeprom_operations	*eeprom_ops;
 	const struct ixgbe_phy_operations	*phy_ops;
 	const struct ixgbe_mbx_operations	*mbx_ops;
-<<<<<<< HEAD
-=======
 	const struct ixgbe_link_operations	*link_ops;
->>>>>>> 24b8d41d
 	const u32			*mvals;
 };
 
@@ -3765,10 +3710,7 @@
 #define IXGBE_KRM_AN_CNTL_1(P)		((P) ? 0x822C : 0x422C)
 #define IXGBE_KRM_AN_CNTL_8(P)		((P) ? 0x8248 : 0x4248)
 #define IXGBE_KRM_SGMII_CTRL(P)		((P) ? 0x82A0 : 0x42A0)
-<<<<<<< HEAD
-=======
 #define IXGBE_KRM_LP_BASE_PAGE_HIGH(P)	((P) ? 0x836C : 0x436C)
->>>>>>> 24b8d41d
 #define IXGBE_KRM_DSP_TXFFE_STATE_4(P)	((P) ? 0x8634 : 0x4634)
 #define IXGBE_KRM_DSP_TXFFE_STATE_5(P)	((P) ? 0x8638 : 0x4638)
 #define IXGBE_KRM_RX_TRN_LINKUP_CTRL(P)	((P) ? 0x8B00 : 0x4B00)
@@ -3777,8 +3719,6 @@
 #define IXGBE_KRM_TX_COEFF_CTRL_1(P)	((P) ? 0x9520 : 0x5520)
 #define IXGBE_KRM_RX_ANA_CTL(P)		((P) ? 0x9A00 : 0x5A00)
 
-<<<<<<< HEAD
-=======
 #define IXGBE_KRM_PMD_FLX_MASK_ST20_SFI_10G_DA		~(0x3 << 20)
 #define IXGBE_KRM_PMD_FLX_MASK_ST20_SFI_10G_SR		BIT(20)
 #define IXGBE_KRM_PMD_FLX_MASK_ST20_SFI_10G_LR		(0x2 << 20)
@@ -3794,7 +3734,6 @@
 #define IXGBE_KRM_PMD_FLX_MASK_ST20_SPEED_MASK		(0x7 << 28)
 #define IXGBE_KRM_PMD_FLX_MASK_ST20_FW_AN_RESTART	BIT(31)
 
->>>>>>> 24b8d41d
 #define IXGBE_KRM_PORT_CAR_GEN_CTRL_NELB_32B		BIT(9)
 #define IXGBE_KRM_PORT_CAR_GEN_CTRL_NELB_KRPCS		BIT(11)
 
@@ -3809,10 +3748,7 @@
 #define IXGBE_KRM_LINK_CTRL_1_TETH_AN_CAP_KR		BIT(18)
 #define IXGBE_KRM_LINK_CTRL_1_TETH_EEE_CAP_KX		BIT(24)
 #define IXGBE_KRM_LINK_CTRL_1_TETH_EEE_CAP_KR		BIT(26)
-<<<<<<< HEAD
-=======
 #define IXGBE_KRM_LINK_S1_MAC_AN_COMPLETE		BIT(28)
->>>>>>> 24b8d41d
 #define IXGBE_KRM_LINK_CTRL_1_TETH_AN_ENABLE		BIT(29)
 #define IXGBE_KRM_LINK_CTRL_1_TETH_AN_RESTART		BIT(31)
 
@@ -3822,11 +3758,8 @@
 #define IXGBE_KRM_AN_CNTL_8_LINEAR			BIT(0)
 #define IXGBE_KRM_AN_CNTL_8_LIMITING			BIT(1)
 
-<<<<<<< HEAD
-=======
 #define IXGBE_KRM_LP_BASE_PAGE_HIGH_SYM_PAUSE		BIT(10)
 #define IXGBE_KRM_LP_BASE_PAGE_HIGH_ASM_PAUSE		BIT(11)
->>>>>>> 24b8d41d
 #define IXGBE_KRM_SGMII_CTRL_MAC_TAR_FORCE_100_D	BIT(12)
 #define IXGBE_KRM_SGMII_CTRL_MAC_TAR_FORCE_10_D		BIT(19)
 
@@ -3843,18 +3776,6 @@
 #define IXGBE_KRM_TX_COEFF_CTRL_1_CPLUS1_OVRRD_EN	BIT(2)
 #define IXGBE_KRM_TX_COEFF_CTRL_1_CZERO_EN		BIT(3)
 #define IXGBE_KRM_TX_COEFF_CTRL_1_OVRRD_EN		BIT(31)
-<<<<<<< HEAD
-
-#define IXGBE_KX4_LINK_CNTL_1				0x4C
-#define IXGBE_KX4_LINK_CNTL_1_TETH_AN_CAP_KX		BIT(16)
-#define IXGBE_KX4_LINK_CNTL_1_TETH_AN_CAP_KX4		BIT(17)
-#define IXGBE_KX4_LINK_CNTL_1_TETH_EEE_CAP_KX		BIT(24)
-#define IXGBE_KX4_LINK_CNTL_1_TETH_EEE_CAP_KX4		BIT(25)
-#define IXGBE_KX4_LINK_CNTL_1_TETH_AN_ENABLE		BIT(29)
-#define IXGBE_KX4_LINK_CNTL_1_TETH_FORCE_LINK_UP	BIT(30)
-#define IXGBE_KX4_LINK_CNTL_1_TETH_AN_RESTART		BIT(31)
-=======
->>>>>>> 24b8d41d
 
 #define IXGBE_SB_IOSF_INDIRECT_CTRL		0x00011144
 #define IXGBE_SB_IOSF_INDIRECT_DATA		0x00011148
@@ -3875,10 +3796,6 @@
 
 #define IXGBE_NW_MNG_IF_SEL		0x00011178
 #define IXGBE_NW_MNG_IF_SEL_MDIO_ACT		BIT(1)
-<<<<<<< HEAD
-#define IXGBE_NW_MNG_IF_SEL_ENABLE_10_100M	BIT(23)
-#define IXGBE_NW_MNG_IF_SEL_INT_PHY_MODE	BIT(24)
-=======
 #define IXGBE_NW_MNG_IF_SEL_PHY_SPEED_10M	BIT(17)
 #define IXGBE_NW_MNG_IF_SEL_PHY_SPEED_100M	BIT(18)
 #define IXGBE_NW_MNG_IF_SEL_PHY_SPEED_1G	BIT(19)
@@ -3886,7 +3803,6 @@
 #define IXGBE_NW_MNG_IF_SEL_PHY_SPEED_10G	BIT(21)
 #define IXGBE_NW_MNG_IF_SEL_SGMII_ENABLE	BIT(25)
 #define IXGBE_NW_MNG_IF_SEL_INT_PHY_MODE	BIT(24) /* X552 only */
->>>>>>> 24b8d41d
 #define IXGBE_NW_MNG_IF_SEL_MDIO_PHY_ADD_SHIFT	3
 #define IXGBE_NW_MNG_IF_SEL_MDIO_PHY_ADD	\
 				(0x1F << IXGBE_NW_MNG_IF_SEL_MDIO_PHY_ADD_SHIFT)
