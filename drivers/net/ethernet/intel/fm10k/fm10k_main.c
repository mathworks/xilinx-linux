<<<<<<< HEAD
/* Intel(R) Ethernet Switch Host Interface Driver
 * Copyright(c) 2013 - 2016 Intel Corporation.
 *
 * This program is free software; you can redistribute it and/or modify it
 * under the terms and conditions of the GNU General Public License,
 * version 2, as published by the Free Software Foundation.
 *
 * This program is distributed in the hope it will be useful, but WITHOUT
 * ANY WARRANTY; without even the implied warranty of MERCHANTABILITY or
 * FITNESS FOR A PARTICULAR PURPOSE.  See the GNU General Public License for
 * more details.
 *
 * The full GNU General Public License is included in this distribution in
 * the file called "COPYING".
 *
 * Contact Information:
 * e1000-devel Mailing List <e1000-devel@lists.sourceforge.net>
 * Intel Corporation, 5200 N.E. Elam Young Parkway, Hillsboro, OR 97124-6497
 */
=======
// SPDX-License-Identifier: GPL-2.0
/* Copyright(c) 2013 - 2019 Intel Corporation. */
>>>>>>> 24b8d41d

#include <linux/types.h>
#include <linux/module.h>
#include <net/ipv6.h>
#include <net/ip.h>
#include <net/tcp.h>
#include <linux/if_macvlan.h>
#include <linux/prefetch.h>

#include "fm10k.h"

<<<<<<< HEAD
#define DRV_VERSION	"0.21.2-k"
#define DRV_SUMMARY	"Intel(R) Ethernet Switch Host Interface Driver"
const char fm10k_driver_version[] = DRV_VERSION;
char fm10k_driver_name[] = "fm10k";
static const char fm10k_driver_string[] = DRV_SUMMARY;
static const char fm10k_copyright[] =
	"Copyright (c) 2013 - 2016 Intel Corporation.";

MODULE_AUTHOR("Intel Corporation, <linux.nics@intel.com>");
MODULE_DESCRIPTION(DRV_SUMMARY);
MODULE_LICENSE("GPL");
MODULE_VERSION(DRV_VERSION);
=======
#define DRV_SUMMARY	"Intel(R) Ethernet Switch Host Interface Driver"
char fm10k_driver_name[] = "fm10k";
static const char fm10k_driver_string[] = DRV_SUMMARY;
static const char fm10k_copyright[] =
	"Copyright(c) 2013 - 2019 Intel Corporation.";

MODULE_AUTHOR("Intel Corporation, <linux.nics@intel.com>");
MODULE_DESCRIPTION(DRV_SUMMARY);
MODULE_LICENSE("GPL v2");
>>>>>>> 24b8d41d

/* single workqueue for entire fm10k driver */
struct workqueue_struct *fm10k_workqueue;

/**
 * fm10k_init_module - Driver Registration Routine
 *
 * fm10k_init_module is the first routine called when the driver is
 * loaded.  All it does is register with the PCI subsystem.
 **/
static int __init fm10k_init_module(void)
{
	pr_info("%s\n", fm10k_driver_string);
	pr_info("%s\n", fm10k_copyright);

	/* create driver workqueue */
	fm10k_workqueue = alloc_workqueue("%s", WQ_MEM_RECLAIM, 0,
					  fm10k_driver_name);
<<<<<<< HEAD
=======
	if (!fm10k_workqueue)
		return -ENOMEM;
>>>>>>> 24b8d41d

	fm10k_dbg_init();

	return fm10k_register_pci_driver();
}
module_init(fm10k_init_module);

/**
 * fm10k_exit_module - Driver Exit Cleanup Routine
 *
 * fm10k_exit_module is called just before the driver is removed
 * from memory.
 **/
static void __exit fm10k_exit_module(void)
{
	fm10k_unregister_pci_driver();

	fm10k_dbg_exit();

	/* destroy driver workqueue */
	destroy_workqueue(fm10k_workqueue);
}
module_exit(fm10k_exit_module);

static bool fm10k_alloc_mapped_page(struct fm10k_ring *rx_ring,
				    struct fm10k_rx_buffer *bi)
{
	struct page *page = bi->page;
	dma_addr_t dma;

	/* Only page will be NULL if buffer was consumed */
	if (likely(page))
		return true;

	/* alloc new page for storage */
	page = dev_alloc_page();
	if (unlikely(!page)) {
		rx_ring->rx_stats.alloc_failed++;
		return false;
	}

	/* map page for use */
	dma = dma_map_page(rx_ring->dev, page, 0, PAGE_SIZE, DMA_FROM_DEVICE);

	/* if mapping failed free memory back to system since
	 * there isn't much point in holding memory we can't use
	 */
	if (dma_mapping_error(rx_ring->dev, dma)) {
		__free_page(page);

		rx_ring->rx_stats.alloc_failed++;
		return false;
	}

	bi->dma = dma;
	bi->page = page;
	bi->page_offset = 0;

	return true;
}

/**
 * fm10k_alloc_rx_buffers - Replace used receive buffers
 * @rx_ring: ring to place buffers on
 * @cleaned_count: number of buffers to replace
 **/
void fm10k_alloc_rx_buffers(struct fm10k_ring *rx_ring, u16 cleaned_count)
{
	union fm10k_rx_desc *rx_desc;
	struct fm10k_rx_buffer *bi;
	u16 i = rx_ring->next_to_use;

	/* nothing to do */
	if (!cleaned_count)
		return;

	rx_desc = FM10K_RX_DESC(rx_ring, i);
	bi = &rx_ring->rx_buffer[i];
	i -= rx_ring->count;

	do {
		if (!fm10k_alloc_mapped_page(rx_ring, bi))
			break;

		/* Refresh the desc even if buffer_addrs didn't change
		 * because each write-back erases this info.
		 */
		rx_desc->q.pkt_addr = cpu_to_le64(bi->dma + bi->page_offset);

		rx_desc++;
		bi++;
		i++;
		if (unlikely(!i)) {
			rx_desc = FM10K_RX_DESC(rx_ring, 0);
			bi = rx_ring->rx_buffer;
			i -= rx_ring->count;
		}

		/* clear the status bits for the next_to_use descriptor */
		rx_desc->d.staterr = 0;

		cleaned_count--;
	} while (cleaned_count);

	i += rx_ring->count;

	if (rx_ring->next_to_use != i) {
		/* record the next descriptor to use */
		rx_ring->next_to_use = i;

		/* update next to alloc since we have filled the ring */
		rx_ring->next_to_alloc = i;

		/* Force memory writes to complete before letting h/w
		 * know there are new descriptors to fetch.  (Only
		 * applicable for weak-ordered memory model archs,
		 * such as IA-64).
		 */
		wmb();

		/* notify hardware of new descriptors */
		writel(i, rx_ring->tail);
	}
}

/**
 * fm10k_reuse_rx_page - page flip buffer and store it back on the ring
 * @rx_ring: rx descriptor ring to store buffers on
 * @old_buff: donor buffer to have page reused
 *
 * Synchronizes page for reuse by the interface
 **/
static void fm10k_reuse_rx_page(struct fm10k_ring *rx_ring,
				struct fm10k_rx_buffer *old_buff)
{
	struct fm10k_rx_buffer *new_buff;
	u16 nta = rx_ring->next_to_alloc;

	new_buff = &rx_ring->rx_buffer[nta];

	/* update, and store next to alloc */
	nta++;
	rx_ring->next_to_alloc = (nta < rx_ring->count) ? nta : 0;

	/* transfer page from old buffer to new buffer */
	*new_buff = *old_buff;

	/* sync the buffer for use by the device */
	dma_sync_single_range_for_device(rx_ring->dev, old_buff->dma,
					 old_buff->page_offset,
					 FM10K_RX_BUFSZ,
					 DMA_FROM_DEVICE);
}

static inline bool fm10k_page_is_reserved(struct page *page)
{
	return (page_to_nid(page) != numa_mem_id()) || page_is_pfmemalloc(page);
}

static bool fm10k_can_reuse_rx_page(struct fm10k_rx_buffer *rx_buffer,
				    struct page *page,
				    unsigned int __maybe_unused truesize)
{
	/* avoid re-using remote pages */
	if (unlikely(fm10k_page_is_reserved(page)))
		return false;

#if (PAGE_SIZE < 8192)
	/* if we are only owner of page we can reuse it */
	if (unlikely(page_count(page) != 1))
		return false;

	/* flip page offset to other buffer */
	rx_buffer->page_offset ^= FM10K_RX_BUFSZ;
#else
	/* move offset up to the next cache line */
	rx_buffer->page_offset += truesize;

	if (rx_buffer->page_offset > (PAGE_SIZE - FM10K_RX_BUFSZ))
		return false;
#endif

	/* Even if we own the page, we are not allowed to use atomic_set()
	 * This would break get_page_unless_zero() users.
	 */
	page_ref_inc(page);

	return true;
}

/**
 * fm10k_add_rx_frag - Add contents of Rx buffer to sk_buff
 * @rx_buffer: buffer containing page to add
 * @size: packet size from rx_desc
 * @rx_desc: descriptor containing length of buffer written by hardware
 * @skb: sk_buff to place the data into
 *
 * This function will add the data contained in rx_buffer->page to the skb.
 * This is done either through a direct copy if the data in the buffer is
 * less than the skb header size, otherwise it will just attach the page as
 * a frag to the skb.
 *
 * The function will then update the page offset if necessary and return
 * true if the buffer can be reused by the interface.
 **/
static bool fm10k_add_rx_frag(struct fm10k_rx_buffer *rx_buffer,
			      unsigned int size,
			      union fm10k_rx_desc *rx_desc,
			      struct sk_buff *skb)
{
	struct page *page = rx_buffer->page;
	unsigned char *va = page_address(page) + rx_buffer->page_offset;
#if (PAGE_SIZE < 8192)
	unsigned int truesize = FM10K_RX_BUFSZ;
#else
	unsigned int truesize = ALIGN(size, 512);
#endif
	unsigned int pull_len;

	if (unlikely(skb_is_nonlinear(skb)))
		goto add_tail_frag;

	if (likely(size <= FM10K_RX_HDR_LEN)) {
		memcpy(__skb_put(skb, size), va, ALIGN(size, sizeof(long)));

		/* page is not reserved, we can reuse buffer as-is */
		if (likely(!fm10k_page_is_reserved(page)))
			return true;

		/* this page cannot be reused so discard it */
		__free_page(page);
		return false;
	}

	/* we need the header to contain the greater of either ETH_HLEN or
	 * 60 bytes if the skb->len is less than 60 for skb_pad.
	 */
	pull_len = eth_get_headlen(skb->dev, va, FM10K_RX_HDR_LEN);

	/* align pull length to size of long to optimize memcpy performance */
	memcpy(__skb_put(skb, pull_len), va, ALIGN(pull_len, sizeof(long)));

	/* update all of the pointers */
	va += pull_len;
	size -= pull_len;

add_tail_frag:
	skb_add_rx_frag(skb, skb_shinfo(skb)->nr_frags, page,
			(unsigned long)va & ~PAGE_MASK, size, truesize);

	return fm10k_can_reuse_rx_page(rx_buffer, page, truesize);
}

static struct sk_buff *fm10k_fetch_rx_buffer(struct fm10k_ring *rx_ring,
					     union fm10k_rx_desc *rx_desc,
					     struct sk_buff *skb)
{
	unsigned int size = le16_to_cpu(rx_desc->w.length);
	struct fm10k_rx_buffer *rx_buffer;
	struct page *page;

	rx_buffer = &rx_ring->rx_buffer[rx_ring->next_to_clean];
	page = rx_buffer->page;
	prefetchw(page);

	if (likely(!skb)) {
		void *page_addr = page_address(page) +
				  rx_buffer->page_offset;

		/* prefetch first cache line of first page */
		net_prefetch(page_addr);

		/* allocate a skb to store the frags */
		skb = napi_alloc_skb(&rx_ring->q_vector->napi,
				     FM10K_RX_HDR_LEN);
		if (unlikely(!skb)) {
			rx_ring->rx_stats.alloc_failed++;
			return NULL;
		}

		/* we will be copying header into skb->data in
		 * pskb_may_pull so it is in our interest to prefetch
		 * it now to avoid a possible cache miss
		 */
		prefetchw(skb->data);
	}

	/* we are reusing so sync this buffer for CPU use */
	dma_sync_single_range_for_cpu(rx_ring->dev,
				      rx_buffer->dma,
				      rx_buffer->page_offset,
				      size,
				      DMA_FROM_DEVICE);

	/* pull page into skb */
	if (fm10k_add_rx_frag(rx_buffer, size, rx_desc, skb)) {
		/* hand second half of page back to the ring */
		fm10k_reuse_rx_page(rx_ring, rx_buffer);
	} else {
		/* we are not reusing the buffer so unmap it */
		dma_unmap_page(rx_ring->dev, rx_buffer->dma,
			       PAGE_SIZE, DMA_FROM_DEVICE);
	}

	/* clear contents of rx_buffer */
	rx_buffer->page = NULL;

	return skb;
}

static inline void fm10k_rx_checksum(struct fm10k_ring *ring,
				     union fm10k_rx_desc *rx_desc,
				     struct sk_buff *skb)
{
	skb_checksum_none_assert(skb);

	/* Rx checksum disabled via ethtool */
	if (!(ring->netdev->features & NETIF_F_RXCSUM))
		return;

	/* TCP/UDP checksum error bit is set */
	if (fm10k_test_staterr(rx_desc,
			       FM10K_RXD_STATUS_L4E |
			       FM10K_RXD_STATUS_L4E2 |
			       FM10K_RXD_STATUS_IPE |
			       FM10K_RXD_STATUS_IPE2)) {
		ring->rx_stats.csum_err++;
		return;
	}

	/* It must be a TCP or UDP packet with a valid checksum */
	if (fm10k_test_staterr(rx_desc, FM10K_RXD_STATUS_L4CS2))
		skb->encapsulation = true;
	else if (!fm10k_test_staterr(rx_desc, FM10K_RXD_STATUS_L4CS))
		return;

	skb->ip_summed = CHECKSUM_UNNECESSARY;

	ring->rx_stats.csum_good++;
}

#define FM10K_RSS_L4_TYPES_MASK \
	(BIT(FM10K_RSSTYPE_IPV4_TCP) | \
	 BIT(FM10K_RSSTYPE_IPV4_UDP) | \
	 BIT(FM10K_RSSTYPE_IPV6_TCP) | \
	 BIT(FM10K_RSSTYPE_IPV6_UDP))

static inline void fm10k_rx_hash(struct fm10k_ring *ring,
				 union fm10k_rx_desc *rx_desc,
				 struct sk_buff *skb)
{
	u16 rss_type;

	if (!(ring->netdev->features & NETIF_F_RXHASH))
		return;

	rss_type = le16_to_cpu(rx_desc->w.pkt_info) & FM10K_RXD_RSSTYPE_MASK;
	if (!rss_type)
		return;

	skb_set_hash(skb, le32_to_cpu(rx_desc->d.rss),
		     (BIT(rss_type) & FM10K_RSS_L4_TYPES_MASK) ?
		     PKT_HASH_TYPE_L4 : PKT_HASH_TYPE_L3);
}

static void fm10k_type_trans(struct fm10k_ring *rx_ring,
			     union fm10k_rx_desc __maybe_unused *rx_desc,
			     struct sk_buff *skb)
{
	struct net_device *dev = rx_ring->netdev;
	struct fm10k_l2_accel *l2_accel = rcu_dereference_bh(rx_ring->l2_accel);

	/* check to see if DGLORT belongs to a MACVLAN */
	if (l2_accel) {
		u16 idx = le16_to_cpu(FM10K_CB(skb)->fi.w.dglort) - 1;

		idx -= l2_accel->dglort;
		if (idx < l2_accel->size && l2_accel->macvlan[idx])
			dev = l2_accel->macvlan[idx];
		else
			l2_accel = NULL;
	}

	/* Record Rx queue, or update macvlan statistics */
	if (!l2_accel)
		skb_record_rx_queue(skb, rx_ring->queue_index);
	else
		macvlan_count_rx(netdev_priv(dev), skb->len + ETH_HLEN, true,
				 false);

	skb->protocol = eth_type_trans(skb, dev);
}

/**
 * fm10k_process_skb_fields - Populate skb header fields from Rx descriptor
 * @rx_ring: rx descriptor ring packet is being transacted on
 * @rx_desc: pointer to the EOP Rx descriptor
 * @skb: pointer to current skb being populated
 *
 * This function checks the ring, descriptor, and packet information in
 * order to populate the hash, checksum, VLAN, timestamp, protocol, and
 * other fields within the skb.
 **/
static unsigned int fm10k_process_skb_fields(struct fm10k_ring *rx_ring,
					     union fm10k_rx_desc *rx_desc,
					     struct sk_buff *skb)
{
	unsigned int len = skb->len;

	fm10k_rx_hash(rx_ring, rx_desc, skb);

	fm10k_rx_checksum(rx_ring, rx_desc, skb);

<<<<<<< HEAD
=======
	FM10K_CB(skb)->tstamp = rx_desc->q.timestamp;

>>>>>>> 24b8d41d
	FM10K_CB(skb)->fi.w.vlan = rx_desc->w.vlan;

	FM10K_CB(skb)->fi.d.glort = rx_desc->d.glort;

	if (rx_desc->w.vlan) {
		u16 vid = le16_to_cpu(rx_desc->w.vlan);

		if ((vid & VLAN_VID_MASK) != rx_ring->vid)
			__vlan_hwaccel_put_tag(skb, htons(ETH_P_8021Q), vid);
		else if (vid & VLAN_PRIO_MASK)
			__vlan_hwaccel_put_tag(skb, htons(ETH_P_8021Q),
					       vid & VLAN_PRIO_MASK);
	}

	fm10k_type_trans(rx_ring, rx_desc, skb);

	return len;
}

/**
 * fm10k_is_non_eop - process handling of non-EOP buffers
 * @rx_ring: Rx ring being processed
 * @rx_desc: Rx descriptor for current buffer
 *
 * This function updates next to clean.  If the buffer is an EOP buffer
 * this function exits returning false, otherwise it will place the
 * sk_buff in the next buffer to be chained and return true indicating
 * that this is in fact a non-EOP buffer.
 **/
static bool fm10k_is_non_eop(struct fm10k_ring *rx_ring,
			     union fm10k_rx_desc *rx_desc)
{
	u32 ntc = rx_ring->next_to_clean + 1;

	/* fetch, update, and store next to clean */
	ntc = (ntc < rx_ring->count) ? ntc : 0;
	rx_ring->next_to_clean = ntc;

	prefetch(FM10K_RX_DESC(rx_ring, ntc));

	if (likely(fm10k_test_staterr(rx_desc, FM10K_RXD_STATUS_EOP)))
		return false;

	return true;
}

/**
 * fm10k_cleanup_headers - Correct corrupted or empty headers
 * @rx_ring: rx descriptor ring packet is being transacted on
 * @rx_desc: pointer to the EOP Rx descriptor
 * @skb: pointer to current skb being fixed
 *
 * Address the case where we are pulling data in on pages only
 * and as such no data is present in the skb header.
 *
 * In addition if skb is not at least 60 bytes we need to pad it so that
 * it is large enough to qualify as a valid Ethernet frame.
 *
 * Returns true if an error was encountered and skb was freed.
 **/
static bool fm10k_cleanup_headers(struct fm10k_ring *rx_ring,
				  union fm10k_rx_desc *rx_desc,
				  struct sk_buff *skb)
{
	if (unlikely((fm10k_test_staterr(rx_desc,
					 FM10K_RXD_STATUS_RXE)))) {
#define FM10K_TEST_RXD_BIT(rxd, bit) \
	((rxd)->w.csum_err & cpu_to_le16(bit))
		if (FM10K_TEST_RXD_BIT(rx_desc, FM10K_RXD_ERR_SWITCH_ERROR))
			rx_ring->rx_stats.switch_errors++;
		if (FM10K_TEST_RXD_BIT(rx_desc, FM10K_RXD_ERR_NO_DESCRIPTOR))
			rx_ring->rx_stats.drops++;
		if (FM10K_TEST_RXD_BIT(rx_desc, FM10K_RXD_ERR_PP_ERROR))
			rx_ring->rx_stats.pp_errors++;
		if (FM10K_TEST_RXD_BIT(rx_desc, FM10K_RXD_ERR_SWITCH_READY))
			rx_ring->rx_stats.link_errors++;
		if (FM10K_TEST_RXD_BIT(rx_desc, FM10K_RXD_ERR_TOO_BIG))
			rx_ring->rx_stats.length_errors++;
		dev_kfree_skb_any(skb);
		rx_ring->rx_stats.errors++;
		return true;
	}

	/* if eth_skb_pad returns an error the skb was freed */
	if (eth_skb_pad(skb))
		return true;

	return false;
}

/**
 * fm10k_receive_skb - helper function to handle rx indications
 * @q_vector: structure containing interrupt and ring information
 * @skb: packet to send up
 **/
static void fm10k_receive_skb(struct fm10k_q_vector *q_vector,
			      struct sk_buff *skb)
{
	napi_gro_receive(&q_vector->napi, skb);
}

static int fm10k_clean_rx_irq(struct fm10k_q_vector *q_vector,
			      struct fm10k_ring *rx_ring,
			      int budget)
{
	struct sk_buff *skb = rx_ring->skb;
	unsigned int total_bytes = 0, total_packets = 0;
	u16 cleaned_count = fm10k_desc_unused(rx_ring);

	while (likely(total_packets < budget)) {
		union fm10k_rx_desc *rx_desc;

		/* return some buffers to hardware, one at a time is too slow */
		if (cleaned_count >= FM10K_RX_BUFFER_WRITE) {
			fm10k_alloc_rx_buffers(rx_ring, cleaned_count);
			cleaned_count = 0;
		}

		rx_desc = FM10K_RX_DESC(rx_ring, rx_ring->next_to_clean);

		if (!rx_desc->d.staterr)
			break;

		/* This memory barrier is needed to keep us from reading
		 * any other fields out of the rx_desc until we know the
		 * descriptor has been written back
		 */
		dma_rmb();

		/* retrieve a buffer from the ring */
		skb = fm10k_fetch_rx_buffer(rx_ring, rx_desc, skb);

		/* exit if we failed to retrieve a buffer */
		if (!skb)
			break;

		cleaned_count++;

		/* fetch next buffer in frame if non-eop */
		if (fm10k_is_non_eop(rx_ring, rx_desc))
			continue;

		/* verify the packet layout is correct */
		if (fm10k_cleanup_headers(rx_ring, rx_desc, skb)) {
			skb = NULL;
			continue;
		}

		/* populate checksum, timestamp, VLAN, and protocol */
		total_bytes += fm10k_process_skb_fields(rx_ring, rx_desc, skb);

		fm10k_receive_skb(q_vector, skb);

		/* reset skb pointer */
		skb = NULL;

		/* update budget accounting */
		total_packets++;
	}

	/* place incomplete frames back on ring for completion */
	rx_ring->skb = skb;

	u64_stats_update_begin(&rx_ring->syncp);
	rx_ring->stats.packets += total_packets;
	rx_ring->stats.bytes += total_bytes;
	u64_stats_update_end(&rx_ring->syncp);
	q_vector->rx.total_packets += total_packets;
	q_vector->rx.total_bytes += total_bytes;

	return total_packets;
}

#define VXLAN_HLEN (sizeof(struct udphdr) + 8)
static struct ethhdr *fm10k_port_is_vxlan(struct sk_buff *skb)
{
	struct fm10k_intfc *interface = netdev_priv(skb->dev);
<<<<<<< HEAD
	struct fm10k_udp_port *vxlan_port;

	/* we can only offload a vxlan if we recognize it as such */
	vxlan_port = list_first_entry_or_null(&interface->vxlan_port,
					      struct fm10k_udp_port, list);

	if (!vxlan_port)
		return NULL;
	if (vxlan_port->port != udp_hdr(skb)->dest)
=======

	if (interface->vxlan_port != udp_hdr(skb)->dest)
>>>>>>> 24b8d41d
		return NULL;

	/* return offset of udp_hdr plus 8 bytes for VXLAN header */
	return (struct ethhdr *)(skb_transport_header(skb) + VXLAN_HLEN);
}

#define FM10K_NVGRE_RESERVED0_FLAGS htons(0x9FFF)
#define NVGRE_TNI htons(0x2000)
struct fm10k_nvgre_hdr {
	__be16 flags;
	__be16 proto;
	__be32 tni;
};

static struct ethhdr *fm10k_gre_is_nvgre(struct sk_buff *skb)
{
	struct fm10k_nvgre_hdr *nvgre_hdr;
	int hlen = ip_hdrlen(skb);

	/* currently only IPv4 is supported due to hlen above */
	if (vlan_get_protocol(skb) != htons(ETH_P_IP))
		return NULL;

	/* our transport header should be NVGRE */
	nvgre_hdr = (struct fm10k_nvgre_hdr *)(skb_network_header(skb) + hlen);

	/* verify all reserved flags are 0 */
	if (nvgre_hdr->flags & FM10K_NVGRE_RESERVED0_FLAGS)
		return NULL;

	/* report start of ethernet header */
	if (nvgre_hdr->flags & NVGRE_TNI)
		return (struct ethhdr *)(nvgre_hdr + 1);

	return (struct ethhdr *)(&nvgre_hdr->tni);
}

__be16 fm10k_tx_encap_offload(struct sk_buff *skb)
{
	u8 l4_hdr = 0, inner_l4_hdr = 0, inner_l4_hlen;
	struct ethhdr *eth_hdr;

	if (skb->inner_protocol_type != ENCAP_TYPE_ETHER ||
	    skb->inner_protocol != htons(ETH_P_TEB))
		return 0;

	switch (vlan_get_protocol(skb)) {
	case htons(ETH_P_IP):
		l4_hdr = ip_hdr(skb)->protocol;
		break;
	case htons(ETH_P_IPV6):
		l4_hdr = ipv6_hdr(skb)->nexthdr;
		break;
	default:
		return 0;
	}

	switch (l4_hdr) {
	case IPPROTO_UDP:
		eth_hdr = fm10k_port_is_vxlan(skb);
		break;
	case IPPROTO_GRE:
		eth_hdr = fm10k_gre_is_nvgre(skb);
		break;
	default:
		return 0;
	}

	if (!eth_hdr)
		return 0;

	switch (eth_hdr->h_proto) {
	case htons(ETH_P_IP):
		inner_l4_hdr = inner_ip_hdr(skb)->protocol;
		break;
	case htons(ETH_P_IPV6):
		inner_l4_hdr = inner_ipv6_hdr(skb)->nexthdr;
		break;
	default:
		return 0;
	}

	switch (inner_l4_hdr) {
	case IPPROTO_TCP:
		inner_l4_hlen = inner_tcp_hdrlen(skb);
		break;
	case IPPROTO_UDP:
		inner_l4_hlen = 8;
		break;
	default:
		return 0;
	}

	/* The hardware allows tunnel offloads only if the combined inner and
	 * outer header is 184 bytes or less
	 */
	if (skb_inner_transport_header(skb) + inner_l4_hlen -
	    skb_mac_header(skb) > FM10K_TUNNEL_HEADER_LENGTH)
		return 0;

	return eth_hdr->h_proto;
}

static int fm10k_tso(struct fm10k_ring *tx_ring,
		     struct fm10k_tx_buffer *first)
{
	struct sk_buff *skb = first->skb;
	struct fm10k_tx_desc *tx_desc;
	unsigned char *th;
	u8 hdrlen;

	if (skb->ip_summed != CHECKSUM_PARTIAL)
		return 0;

	if (!skb_is_gso(skb))
		return 0;

	/* compute header lengths */
	if (skb->encapsulation) {
		if (!fm10k_tx_encap_offload(skb))
			goto err_vxlan;
		th = skb_inner_transport_header(skb);
	} else {
		th = skb_transport_header(skb);
	}

	/* compute offset from SOF to transport header and add header len */
	hdrlen = (th - skb->data) + (((struct tcphdr *)th)->doff << 2);

	first->tx_flags |= FM10K_TX_FLAGS_CSUM;

	/* update gso size and bytecount with header size */
	first->gso_segs = skb_shinfo(skb)->gso_segs;
	first->bytecount += (first->gso_segs - 1) * hdrlen;

	/* populate Tx descriptor header size and mss */
	tx_desc = FM10K_TX_DESC(tx_ring, tx_ring->next_to_use);
	tx_desc->hdrlen = hdrlen;
	tx_desc->mss = cpu_to_le16(skb_shinfo(skb)->gso_size);

	return 1;

err_vxlan:
	tx_ring->netdev->features &= ~NETIF_F_GSO_UDP_TUNNEL;
	if (net_ratelimit())
		netdev_err(tx_ring->netdev,
			   "TSO requested for unsupported tunnel, disabling offload\n");
	return -1;
}

static void fm10k_tx_csum(struct fm10k_ring *tx_ring,
			  struct fm10k_tx_buffer *first)
{
	struct sk_buff *skb = first->skb;
	struct fm10k_tx_desc *tx_desc;
	union {
		struct iphdr *ipv4;
		struct ipv6hdr *ipv6;
		u8 *raw;
	} network_hdr;
	u8 *transport_hdr;
	__be16 frag_off;
	__be16 protocol;
	u8 l4_hdr = 0;

	if (skb->ip_summed != CHECKSUM_PARTIAL)
		goto no_csum;

	if (skb->encapsulation) {
		protocol = fm10k_tx_encap_offload(skb);
		if (!protocol) {
			if (skb_checksum_help(skb)) {
				dev_warn(tx_ring->dev,
					 "failed to offload encap csum!\n");
				tx_ring->tx_stats.csum_err++;
			}
			goto no_csum;
		}
		network_hdr.raw = skb_inner_network_header(skb);
		transport_hdr = skb_inner_transport_header(skb);
	} else {
		protocol = vlan_get_protocol(skb);
		network_hdr.raw = skb_network_header(skb);
		transport_hdr = skb_transport_header(skb);
	}

	switch (protocol) {
	case htons(ETH_P_IP):
		l4_hdr = network_hdr.ipv4->protocol;
		break;
	case htons(ETH_P_IPV6):
		l4_hdr = network_hdr.ipv6->nexthdr;
		if (likely((transport_hdr - network_hdr.raw) ==
			   sizeof(struct ipv6hdr)))
			break;
		ipv6_skip_exthdr(skb, network_hdr.raw - skb->data +
				      sizeof(struct ipv6hdr),
				 &l4_hdr, &frag_off);
		if (unlikely(frag_off))
			l4_hdr = NEXTHDR_FRAGMENT;
		break;
	default:
		break;
	}

	switch (l4_hdr) {
	case IPPROTO_TCP:
	case IPPROTO_UDP:
		break;
	case IPPROTO_GRE:
		if (skb->encapsulation)
			break;
		fallthrough;
	default:
		if (unlikely(net_ratelimit())) {
			dev_warn(tx_ring->dev,
				 "partial checksum, version=%d l4 proto=%x\n",
				 protocol, l4_hdr);
		}
		skb_checksum_help(skb);
		tx_ring->tx_stats.csum_err++;
		goto no_csum;
	}

	/* update TX checksum flag */
	first->tx_flags |= FM10K_TX_FLAGS_CSUM;
	tx_ring->tx_stats.csum_good++;

no_csum:
	/* populate Tx descriptor header size and mss */
	tx_desc = FM10K_TX_DESC(tx_ring, tx_ring->next_to_use);
	tx_desc->hdrlen = 0;
	tx_desc->mss = 0;
}

#define FM10K_SET_FLAG(_input, _flag, _result) \
	((_flag <= _result) ? \
	 ((u32)(_input & _flag) * (_result / _flag)) : \
	 ((u32)(_input & _flag) / (_flag / _result)))

static u8 fm10k_tx_desc_flags(struct sk_buff *skb, u32 tx_flags)
{
	/* set type for advanced descriptor with frame checksum insertion */
	u32 desc_flags = 0;

	/* set checksum offload bits */
	desc_flags |= FM10K_SET_FLAG(tx_flags, FM10K_TX_FLAGS_CSUM,
				     FM10K_TXD_FLAG_CSUM);

	return desc_flags;
}

static bool fm10k_tx_desc_push(struct fm10k_ring *tx_ring,
			       struct fm10k_tx_desc *tx_desc, u16 i,
			       dma_addr_t dma, unsigned int size, u8 desc_flags)
{
	/* set RS and INT for last frame in a cache line */
	if ((++i & (FM10K_TXD_WB_FIFO_SIZE - 1)) == 0)
		desc_flags |= FM10K_TXD_FLAG_RS | FM10K_TXD_FLAG_INT;

	/* record values to descriptor */
	tx_desc->buffer_addr = cpu_to_le64(dma);
	tx_desc->flags = desc_flags;
	tx_desc->buflen = cpu_to_le16(size);

	/* return true if we just wrapped the ring */
	return i == tx_ring->count;
}

static int __fm10k_maybe_stop_tx(struct fm10k_ring *tx_ring, u16 size)
{
	netif_stop_subqueue(tx_ring->netdev, tx_ring->queue_index);

	/* Memory barrier before checking head and tail */
	smp_mb();

	/* Check again in a case another CPU has just made room available */
	if (likely(fm10k_desc_unused(tx_ring) < size))
		return -EBUSY;

	/* A reprieve! - use start_queue because it doesn't call schedule */
	netif_start_subqueue(tx_ring->netdev, tx_ring->queue_index);
	++tx_ring->tx_stats.restart_queue;
	return 0;
}

static inline int fm10k_maybe_stop_tx(struct fm10k_ring *tx_ring, u16 size)
{
	if (likely(fm10k_desc_unused(tx_ring) >= size))
		return 0;
	return __fm10k_maybe_stop_tx(tx_ring, size);
}

static void fm10k_tx_map(struct fm10k_ring *tx_ring,
			 struct fm10k_tx_buffer *first)
{
	struct sk_buff *skb = first->skb;
	struct fm10k_tx_buffer *tx_buffer;
	struct fm10k_tx_desc *tx_desc;
	skb_frag_t *frag;
	unsigned char *data;
	dma_addr_t dma;
	unsigned int data_len, size;
	u32 tx_flags = first->tx_flags;
	u16 i = tx_ring->next_to_use;
	u8 flags = fm10k_tx_desc_flags(skb, tx_flags);

	tx_desc = FM10K_TX_DESC(tx_ring, i);

	/* add HW VLAN tag */
	if (skb_vlan_tag_present(skb))
		tx_desc->vlan = cpu_to_le16(skb_vlan_tag_get(skb));
	else
		tx_desc->vlan = 0;

	size = skb_headlen(skb);
	data = skb->data;

	dma = dma_map_single(tx_ring->dev, data, size, DMA_TO_DEVICE);

	data_len = skb->data_len;
	tx_buffer = first;

	for (frag = &skb_shinfo(skb)->frags[0];; frag++) {
		if (dma_mapping_error(tx_ring->dev, dma))
			goto dma_error;

		/* record length, and DMA address */
		dma_unmap_len_set(tx_buffer, len, size);
		dma_unmap_addr_set(tx_buffer, dma, dma);

		while (unlikely(size > FM10K_MAX_DATA_PER_TXD)) {
			if (fm10k_tx_desc_push(tx_ring, tx_desc++, i++, dma,
					       FM10K_MAX_DATA_PER_TXD, flags)) {
				tx_desc = FM10K_TX_DESC(tx_ring, 0);
				i = 0;
			}

			dma += FM10K_MAX_DATA_PER_TXD;
			size -= FM10K_MAX_DATA_PER_TXD;
		}

		if (likely(!data_len))
			break;

		if (fm10k_tx_desc_push(tx_ring, tx_desc++, i++,
				       dma, size, flags)) {
			tx_desc = FM10K_TX_DESC(tx_ring, 0);
			i = 0;
		}

		size = skb_frag_size(frag);
		data_len -= size;

		dma = skb_frag_dma_map(tx_ring->dev, frag, 0, size,
				       DMA_TO_DEVICE);

		tx_buffer = &tx_ring->tx_buffer[i];
	}

	/* write last descriptor with LAST bit set */
	flags |= FM10K_TXD_FLAG_LAST;

	if (fm10k_tx_desc_push(tx_ring, tx_desc, i++, dma, size, flags))
		i = 0;

	/* record bytecount for BQL */
	netdev_tx_sent_queue(txring_txq(tx_ring), first->bytecount);

	/* record SW timestamp if HW timestamp is not available */
	skb_tx_timestamp(first->skb);

	/* Force memory writes to complete before letting h/w know there
	 * are new descriptors to fetch.  (Only applicable for weak-ordered
	 * memory model archs, such as IA-64).
	 *
	 * We also need this memory barrier to make certain all of the
	 * status bits have been updated before next_to_watch is written.
	 */
	wmb();

	/* set next_to_watch value indicating a packet is present */
	first->next_to_watch = tx_desc;

	tx_ring->next_to_use = i;

	/* Make sure there is space in the ring for the next send. */
	fm10k_maybe_stop_tx(tx_ring, DESC_NEEDED);

	/* notify HW of packet */
	if (netif_xmit_stopped(txring_txq(tx_ring)) || !netdev_xmit_more()) {
		writel(i, tx_ring->tail);
	}

	return;
dma_error:
	dev_err(tx_ring->dev, "TX DMA map failed\n");

	/* clear dma mappings for failed tx_buffer map */
	for (;;) {
		tx_buffer = &tx_ring->tx_buffer[i];
		fm10k_unmap_and_free_tx_resource(tx_ring, tx_buffer);
		if (tx_buffer == first)
			break;
		if (i == 0)
			i = tx_ring->count;
		i--;
	}

	tx_ring->next_to_use = i;
}

netdev_tx_t fm10k_xmit_frame_ring(struct sk_buff *skb,
				  struct fm10k_ring *tx_ring)
{
	u16 count = TXD_USE_COUNT(skb_headlen(skb));
	struct fm10k_tx_buffer *first;
	unsigned short f;
	u32 tx_flags = 0;
	int tso;

	/* need: 1 descriptor per page * PAGE_SIZE/FM10K_MAX_DATA_PER_TXD,
	 *       + 1 desc for skb_headlen/FM10K_MAX_DATA_PER_TXD,
	 *       + 2 desc gap to keep tail from touching head
	 * otherwise try next time
	 */
	for (f = 0; f < skb_shinfo(skb)->nr_frags; f++) {
		skb_frag_t *frag = &skb_shinfo(skb)->frags[f];

		count += TXD_USE_COUNT(skb_frag_size(frag));
	}

	if (fm10k_maybe_stop_tx(tx_ring, count + 3)) {
		tx_ring->tx_stats.tx_busy++;
		return NETDEV_TX_BUSY;
	}

	/* record the location of the first descriptor for this packet */
	first = &tx_ring->tx_buffer[tx_ring->next_to_use];
	first->skb = skb;
	first->bytecount = max_t(unsigned int, skb->len, ETH_ZLEN);
	first->gso_segs = 1;

	/* record initial flags and protocol */
	first->tx_flags = tx_flags;

	tso = fm10k_tso(tx_ring, first);
	if (tso < 0)
		goto out_drop;
	else if (!tso)
		fm10k_tx_csum(tx_ring, first);

	fm10k_tx_map(tx_ring, first);

	return NETDEV_TX_OK;

out_drop:
	dev_kfree_skb_any(first->skb);
	first->skb = NULL;

	return NETDEV_TX_OK;
}

static u64 fm10k_get_tx_completed(struct fm10k_ring *ring)
{
	return ring->stats.packets;
}

/**
 * fm10k_get_tx_pending - how many Tx descriptors not processed
 * @ring: the ring structure
 * @in_sw: is tx_pending being checked in SW or in HW?
 */
u64 fm10k_get_tx_pending(struct fm10k_ring *ring, bool in_sw)
{
	struct fm10k_intfc *interface = ring->q_vector->interface;
	struct fm10k_hw *hw = &interface->hw;
	u32 head, tail;

	if (likely(in_sw)) {
		head = ring->next_to_clean;
		tail = ring->next_to_use;
	} else {
		head = fm10k_read_reg(hw, FM10K_TDH(ring->reg_idx));
		tail = fm10k_read_reg(hw, FM10K_TDT(ring->reg_idx));
	}

	return ((head <= tail) ? tail : tail + ring->count) - head;
}

bool fm10k_check_tx_hang(struct fm10k_ring *tx_ring)
{
	u32 tx_done = fm10k_get_tx_completed(tx_ring);
	u32 tx_done_old = tx_ring->tx_stats.tx_done_old;
	u32 tx_pending = fm10k_get_tx_pending(tx_ring, true);

	clear_check_for_tx_hang(tx_ring);

	/* Check for a hung queue, but be thorough. This verifies
	 * that a transmit has been completed since the previous
	 * check AND there is at least one packet pending. By
	 * requiring this to fail twice we avoid races with
	 * clearing the ARMED bit and conditions where we
	 * run the check_tx_hang logic with a transmit completion
	 * pending but without time to complete it yet.
	 */
	if (!tx_pending || (tx_done_old != tx_done)) {
		/* update completed stats and continue */
		tx_ring->tx_stats.tx_done_old = tx_done;
		/* reset the countdown */
		clear_bit(__FM10K_HANG_CHECK_ARMED, tx_ring->state);

		return false;
	}

	/* make sure it is true for two checks in a row */
	return test_and_set_bit(__FM10K_HANG_CHECK_ARMED, tx_ring->state);
}

/**
 * fm10k_tx_timeout_reset - initiate reset due to Tx timeout
 * @interface: driver private struct
 **/
void fm10k_tx_timeout_reset(struct fm10k_intfc *interface)
{
	/* Do the reset outside of interrupt context */
	if (!test_bit(__FM10K_DOWN, interface->state)) {
		interface->tx_timeout_count++;
		set_bit(FM10K_FLAG_RESET_REQUESTED, interface->flags);
		fm10k_service_event_schedule(interface);
	}
}

/**
 * fm10k_clean_tx_irq - Reclaim resources after transmit completes
 * @q_vector: structure containing interrupt and ring information
 * @tx_ring: tx ring to clean
 * @napi_budget: Used to determine if we are in netpoll
 **/
static bool fm10k_clean_tx_irq(struct fm10k_q_vector *q_vector,
			       struct fm10k_ring *tx_ring, int napi_budget)
{
	struct fm10k_intfc *interface = q_vector->interface;
	struct fm10k_tx_buffer *tx_buffer;
	struct fm10k_tx_desc *tx_desc;
	unsigned int total_bytes = 0, total_packets = 0;
	unsigned int budget = q_vector->tx.work_limit;
	unsigned int i = tx_ring->next_to_clean;

	if (test_bit(__FM10K_DOWN, interface->state))
		return true;

	tx_buffer = &tx_ring->tx_buffer[i];
	tx_desc = FM10K_TX_DESC(tx_ring, i);
	i -= tx_ring->count;

	do {
		struct fm10k_tx_desc *eop_desc = tx_buffer->next_to_watch;

		/* if next_to_watch is not set then there is no work pending */
		if (!eop_desc)
			break;

		/* prevent any other reads prior to eop_desc */
		smp_rmb();

		/* if DD is not set pending work has not been completed */
		if (!(eop_desc->flags & FM10K_TXD_FLAG_DONE))
			break;

		/* clear next_to_watch to prevent false hangs */
		tx_buffer->next_to_watch = NULL;

		/* update the statistics for this packet */
		total_bytes += tx_buffer->bytecount;
		total_packets += tx_buffer->gso_segs;

		/* free the skb */
		napi_consume_skb(tx_buffer->skb, napi_budget);

		/* unmap skb header data */
		dma_unmap_single(tx_ring->dev,
				 dma_unmap_addr(tx_buffer, dma),
				 dma_unmap_len(tx_buffer, len),
				 DMA_TO_DEVICE);

		/* clear tx_buffer data */
		tx_buffer->skb = NULL;
		dma_unmap_len_set(tx_buffer, len, 0);

		/* unmap remaining buffers */
		while (tx_desc != eop_desc) {
			tx_buffer++;
			tx_desc++;
			i++;
			if (unlikely(!i)) {
				i -= tx_ring->count;
				tx_buffer = tx_ring->tx_buffer;
				tx_desc = FM10K_TX_DESC(tx_ring, 0);
			}

			/* unmap any remaining paged data */
			if (dma_unmap_len(tx_buffer, len)) {
				dma_unmap_page(tx_ring->dev,
					       dma_unmap_addr(tx_buffer, dma),
					       dma_unmap_len(tx_buffer, len),
					       DMA_TO_DEVICE);
				dma_unmap_len_set(tx_buffer, len, 0);
			}
		}

		/* move us one more past the eop_desc for start of next pkt */
		tx_buffer++;
		tx_desc++;
		i++;
		if (unlikely(!i)) {
			i -= tx_ring->count;
			tx_buffer = tx_ring->tx_buffer;
			tx_desc = FM10K_TX_DESC(tx_ring, 0);
		}

		/* issue prefetch for next Tx descriptor */
		prefetch(tx_desc);

		/* update budget accounting */
		budget--;
	} while (likely(budget));

	i += tx_ring->count;
	tx_ring->next_to_clean = i;
	u64_stats_update_begin(&tx_ring->syncp);
	tx_ring->stats.bytes += total_bytes;
	tx_ring->stats.packets += total_packets;
	u64_stats_update_end(&tx_ring->syncp);
	q_vector->tx.total_bytes += total_bytes;
	q_vector->tx.total_packets += total_packets;

	if (check_for_tx_hang(tx_ring) && fm10k_check_tx_hang(tx_ring)) {
		/* schedule immediate reset if we believe we hung */
		struct fm10k_hw *hw = &interface->hw;

		netif_err(interface, drv, tx_ring->netdev,
			  "Detected Tx Unit Hang\n"
			  "  Tx Queue             <%d>\n"
			  "  TDH, TDT             <%x>, <%x>\n"
			  "  next_to_use          <%x>\n"
			  "  next_to_clean        <%x>\n",
			  tx_ring->queue_index,
			  fm10k_read_reg(hw, FM10K_TDH(tx_ring->reg_idx)),
			  fm10k_read_reg(hw, FM10K_TDT(tx_ring->reg_idx)),
			  tx_ring->next_to_use, i);

		netif_stop_subqueue(tx_ring->netdev,
				    tx_ring->queue_index);

		netif_info(interface, probe, tx_ring->netdev,
			   "tx hang %d detected on queue %d, resetting interface\n",
			   interface->tx_timeout_count + 1,
			   tx_ring->queue_index);

		fm10k_tx_timeout_reset(interface);

		/* the netdev is about to reset, no point in enabling stuff */
		return true;
	}

	/* notify netdev of completed buffers */
	netdev_tx_completed_queue(txring_txq(tx_ring),
				  total_packets, total_bytes);

#define TX_WAKE_THRESHOLD min_t(u16, FM10K_MIN_TXD - 1, DESC_NEEDED * 2)
	if (unlikely(total_packets && netif_carrier_ok(tx_ring->netdev) &&
		     (fm10k_desc_unused(tx_ring) >= TX_WAKE_THRESHOLD))) {
		/* Make sure that anybody stopping the queue after this
		 * sees the new next_to_clean.
		 */
		smp_mb();
		if (__netif_subqueue_stopped(tx_ring->netdev,
					     tx_ring->queue_index) &&
		    !test_bit(__FM10K_DOWN, interface->state)) {
			netif_wake_subqueue(tx_ring->netdev,
					    tx_ring->queue_index);
			++tx_ring->tx_stats.restart_queue;
		}
	}

	return !!budget;
}

/**
 * fm10k_update_itr - update the dynamic ITR value based on packet size
 *
 *      Stores a new ITR value based on strictly on packet size.  The
 *      divisors and thresholds used by this function were determined based
 *      on theoretical maximum wire speed and testing data, in order to
 *      minimize response time while increasing bulk throughput.
 *
 * @ring_container: Container for rings to have ITR updated
 **/
static void fm10k_update_itr(struct fm10k_ring_container *ring_container)
{
	unsigned int avg_wire_size, packets, itr_round;

	/* Only update ITR if we are using adaptive setting */
	if (!ITR_IS_ADAPTIVE(ring_container->itr))
		goto clear_counts;

	packets = ring_container->total_packets;
	if (!packets)
		goto clear_counts;

	avg_wire_size = ring_container->total_bytes / packets;

	/* The following is a crude approximation of:
	 *  wmem_default / (size + overhead) = desired_pkts_per_int
	 *  rate / bits_per_byte / (size + ethernet overhead) = pkt_rate
	 *  (desired_pkt_rate / pkt_rate) * usecs_per_sec = ITR value
	 *
	 * Assuming wmem_default is 212992 and overhead is 640 bytes per
	 * packet, (256 skb, 64 headroom, 320 shared info), we can reduce the
	 * formula down to
	 *
	 *  (34 * (size + 24)) / (size + 640) = ITR
	 *
	 * We first do some math on the packet size and then finally bitshift
	 * by 8 after rounding up. We also have to account for PCIe link speed
	 * difference as ITR scales based on this.
	 */
	if (avg_wire_size <= 360) {
		/* Start at 250K ints/sec and gradually drop to 77K ints/sec */
		avg_wire_size *= 8;
		avg_wire_size += 376;
	} else if (avg_wire_size <= 1152) {
		/* 77K ints/sec to 45K ints/sec */
		avg_wire_size *= 3;
		avg_wire_size += 2176;
	} else if (avg_wire_size <= 1920) {
		/* 45K ints/sec to 38K ints/sec */
		avg_wire_size += 4480;
	} else {
		/* plateau at a limit of 38K ints/sec */
		avg_wire_size = 6656;
	}

	/* Perform final bitshift for division after rounding up to ensure
	 * that the calculation will never get below a 1. The bit shift
	 * accounts for changes in the ITR due to PCIe link speed.
	 */
	itr_round = READ_ONCE(ring_container->itr_scale) + 8;
	avg_wire_size += BIT(itr_round) - 1;
	avg_wire_size >>= itr_round;

	/* write back value and retain adaptive flag */
	ring_container->itr = avg_wire_size | FM10K_ITR_ADAPTIVE;

clear_counts:
	ring_container->total_bytes = 0;
	ring_container->total_packets = 0;
}

static void fm10k_qv_enable(struct fm10k_q_vector *q_vector)
{
	/* Enable auto-mask and clear the current mask */
	u32 itr = FM10K_ITR_ENABLE;

	/* Update Tx ITR */
	fm10k_update_itr(&q_vector->tx);

	/* Update Rx ITR */
	fm10k_update_itr(&q_vector->rx);

	/* Store Tx itr in timer slot 0 */
	itr |= (q_vector->tx.itr & FM10K_ITR_MAX);

	/* Shift Rx itr to timer slot 1 */
	itr |= (q_vector->rx.itr & FM10K_ITR_MAX) << FM10K_ITR_INTERVAL1_SHIFT;

	/* Write the final value to the ITR register */
	writel(itr, q_vector->itr);
}

static int fm10k_poll(struct napi_struct *napi, int budget)
{
	struct fm10k_q_vector *q_vector =
			       container_of(napi, struct fm10k_q_vector, napi);
	struct fm10k_ring *ring;
	int per_ring_budget, work_done = 0;
	bool clean_complete = true;

	fm10k_for_each_ring(ring, q_vector->tx) {
		if (!fm10k_clean_tx_irq(q_vector, ring, budget))
			clean_complete = false;
	}

	/* Handle case where we are called by netpoll with a budget of 0 */
	if (budget <= 0)
		return budget;

	/* attempt to distribute budget to each queue fairly, but don't
	 * allow the budget to go below 1 because we'll exit polling
	 */
	if (q_vector->rx.count > 1)
		per_ring_budget = max(budget / q_vector->rx.count, 1);
	else
		per_ring_budget = budget;

	fm10k_for_each_ring(ring, q_vector->rx) {
		int work = fm10k_clean_rx_irq(q_vector, ring, per_ring_budget);

		work_done += work;
		if (work >= per_ring_budget)
			clean_complete = false;
	}

	/* If all work not completed, return budget and keep polling */
	if (!clean_complete)
		return budget;

	/* Exit the polling mode, but don't re-enable interrupts if stack might
	 * poll us due to busy-polling
	 */
	if (likely(napi_complete_done(napi, work_done)))
		fm10k_qv_enable(q_vector);

	return min(work_done, budget - 1);
}

/**
 * fm10k_set_qos_queues: Allocate queues for a QOS-enabled device
 * @interface: board private structure to initialize
 *
 * When QoS (Quality of Service) is enabled, allocate queues for
 * each traffic class.  If multiqueue isn't available,then abort QoS
 * initialization.
 *
 * This function handles all combinations of Qos and RSS.
 *
 **/
static bool fm10k_set_qos_queues(struct fm10k_intfc *interface)
{
	struct net_device *dev = interface->netdev;
	struct fm10k_ring_feature *f;
	int rss_i, i;
	int pcs;

	/* Map queue offset and counts onto allocated tx queues */
	pcs = netdev_get_num_tc(dev);

	if (pcs <= 1)
		return false;

	/* set QoS mask and indices */
	f = &interface->ring_feature[RING_F_QOS];
	f->indices = pcs;
	f->mask = BIT(fls(pcs - 1)) - 1;

	/* determine the upper limit for our current DCB mode */
	rss_i = interface->hw.mac.max_queues / pcs;
	rss_i = BIT(fls(rss_i) - 1);

	/* set RSS mask and indices */
	f = &interface->ring_feature[RING_F_RSS];
	rss_i = min_t(u16, rss_i, f->limit);
	f->indices = rss_i;
	f->mask = BIT(fls(rss_i - 1)) - 1;

	/* configure pause class to queue mapping */
	for (i = 0; i < pcs; i++)
		netdev_set_tc_queue(dev, i, rss_i, rss_i * i);

	interface->num_rx_queues = rss_i * pcs;
	interface->num_tx_queues = rss_i * pcs;

	return true;
}

/**
 * fm10k_set_rss_queues: Allocate queues for RSS
 * @interface: board private structure to initialize
 *
 * This is our "base" multiqueue mode.  RSS (Receive Side Scaling) will try
 * to allocate one Rx queue per CPU, and if available, one Tx queue per CPU.
 *
 **/
static bool fm10k_set_rss_queues(struct fm10k_intfc *interface)
{
	struct fm10k_ring_feature *f;
	u16 rss_i;

	f = &interface->ring_feature[RING_F_RSS];
	rss_i = min_t(u16, interface->hw.mac.max_queues, f->limit);

	/* record indices and power of 2 mask for RSS */
	f->indices = rss_i;
	f->mask = BIT(fls(rss_i - 1)) - 1;

	interface->num_rx_queues = rss_i;
	interface->num_tx_queues = rss_i;

	return true;
}

/**
 * fm10k_set_num_queues: Allocate queues for device, feature dependent
 * @interface: board private structure to initialize
 *
 * This is the top level queue allocation routine.  The order here is very
 * important, starting with the "most" number of features turned on at once,
 * and ending with the smallest set of features.  This way large combinations
 * can be allocated if they're turned on, and smaller combinations are the
 * fall through conditions.
 *
 **/
static void fm10k_set_num_queues(struct fm10k_intfc *interface)
{
	/* Attempt to setup QoS and RSS first */
	if (fm10k_set_qos_queues(interface))
		return;

	/* If we don't have QoS, just fallback to only RSS. */
	fm10k_set_rss_queues(interface);
}

/**
 * fm10k_reset_num_queues - Reset the number of queues to zero
 * @interface: board private structure
 *
 * This function should be called whenever we need to reset the number of
 * queues after an error condition.
 */
static void fm10k_reset_num_queues(struct fm10k_intfc *interface)
{
	interface->num_tx_queues = 0;
	interface->num_rx_queues = 0;
	interface->num_q_vectors = 0;
}

/**
 * fm10k_alloc_q_vector - Allocate memory for a single interrupt vector
 * @interface: board private structure to initialize
 * @v_count: q_vectors allocated on interface, used for ring interleaving
 * @v_idx: index of vector in interface struct
 * @txr_count: total number of Tx rings to allocate
 * @txr_idx: index of first Tx ring to allocate
 * @rxr_count: total number of Rx rings to allocate
 * @rxr_idx: index of first Rx ring to allocate
 *
 * We allocate one q_vector.  If allocation fails we return -ENOMEM.
 **/
static int fm10k_alloc_q_vector(struct fm10k_intfc *interface,
				unsigned int v_count, unsigned int v_idx,
				unsigned int txr_count, unsigned int txr_idx,
				unsigned int rxr_count, unsigned int rxr_idx)
{
	struct fm10k_q_vector *q_vector;
	struct fm10k_ring *ring;
	int ring_count;

	ring_count = txr_count + rxr_count;

	/* allocate q_vector and rings */
	q_vector = kzalloc(struct_size(q_vector, ring, ring_count), GFP_KERNEL);
	if (!q_vector)
		return -ENOMEM;

	/* initialize NAPI */
	netif_napi_add(interface->netdev, &q_vector->napi,
		       fm10k_poll, NAPI_POLL_WEIGHT);

	/* tie q_vector and interface together */
	interface->q_vector[v_idx] = q_vector;
	q_vector->interface = interface;
	q_vector->v_idx = v_idx;

	/* initialize pointer to rings */
	ring = q_vector->ring;

	/* save Tx ring container info */
	q_vector->tx.ring = ring;
	q_vector->tx.work_limit = FM10K_DEFAULT_TX_WORK;
	q_vector->tx.itr = interface->tx_itr;
	q_vector->tx.itr_scale = interface->hw.mac.itr_scale;
	q_vector->tx.count = txr_count;

	while (txr_count) {
		/* assign generic ring traits */
		ring->dev = &interface->pdev->dev;
		ring->netdev = interface->netdev;

		/* configure backlink on ring */
		ring->q_vector = q_vector;

		/* apply Tx specific ring traits */
		ring->count = interface->tx_ring_count;
		ring->queue_index = txr_idx;

		/* assign ring to interface */
		interface->tx_ring[txr_idx] = ring;

		/* update count and index */
		txr_count--;
		txr_idx += v_count;

		/* push pointer to next ring */
		ring++;
	}

	/* save Rx ring container info */
	q_vector->rx.ring = ring;
	q_vector->rx.itr = interface->rx_itr;
	q_vector->rx.itr_scale = interface->hw.mac.itr_scale;
	q_vector->rx.count = rxr_count;

	while (rxr_count) {
		/* assign generic ring traits */
		ring->dev = &interface->pdev->dev;
		ring->netdev = interface->netdev;
		rcu_assign_pointer(ring->l2_accel, interface->l2_accel);

		/* configure backlink on ring */
		ring->q_vector = q_vector;

		/* apply Rx specific ring traits */
		ring->count = interface->rx_ring_count;
		ring->queue_index = rxr_idx;

		/* assign ring to interface */
		interface->rx_ring[rxr_idx] = ring;

		/* update count and index */
		rxr_count--;
		rxr_idx += v_count;

		/* push pointer to next ring */
		ring++;
	}

	fm10k_dbg_q_vector_init(q_vector);

	return 0;
}

/**
 * fm10k_free_q_vector - Free memory allocated for specific interrupt vector
 * @interface: board private structure to initialize
 * @v_idx: Index of vector to be freed
 *
 * This function frees the memory allocated to the q_vector.  In addition if
 * NAPI is enabled it will delete any references to the NAPI struct prior
 * to freeing the q_vector.
 **/
static void fm10k_free_q_vector(struct fm10k_intfc *interface, int v_idx)
{
	struct fm10k_q_vector *q_vector = interface->q_vector[v_idx];
	struct fm10k_ring *ring;

	fm10k_dbg_q_vector_exit(q_vector);

	fm10k_for_each_ring(ring, q_vector->tx)
		interface->tx_ring[ring->queue_index] = NULL;

	fm10k_for_each_ring(ring, q_vector->rx)
		interface->rx_ring[ring->queue_index] = NULL;

	interface->q_vector[v_idx] = NULL;
	netif_napi_del(&q_vector->napi);
	kfree_rcu(q_vector, rcu);
}

/**
 * fm10k_alloc_q_vectors - Allocate memory for interrupt vectors
 * @interface: board private structure to initialize
 *
 * We allocate one q_vector per queue interrupt.  If allocation fails we
 * return -ENOMEM.
 **/
static int fm10k_alloc_q_vectors(struct fm10k_intfc *interface)
{
	unsigned int q_vectors = interface->num_q_vectors;
	unsigned int rxr_remaining = interface->num_rx_queues;
	unsigned int txr_remaining = interface->num_tx_queues;
	unsigned int rxr_idx = 0, txr_idx = 0, v_idx = 0;
	int err;

	if (q_vectors >= (rxr_remaining + txr_remaining)) {
		for (; rxr_remaining; v_idx++) {
			err = fm10k_alloc_q_vector(interface, q_vectors, v_idx,
						   0, 0, 1, rxr_idx);
			if (err)
				goto err_out;

			/* update counts and index */
			rxr_remaining--;
			rxr_idx++;
		}
	}

	for (; v_idx < q_vectors; v_idx++) {
		int rqpv = DIV_ROUND_UP(rxr_remaining, q_vectors - v_idx);
		int tqpv = DIV_ROUND_UP(txr_remaining, q_vectors - v_idx);

		err = fm10k_alloc_q_vector(interface, q_vectors, v_idx,
					   tqpv, txr_idx,
					   rqpv, rxr_idx);

		if (err)
			goto err_out;

		/* update counts and index */
		rxr_remaining -= rqpv;
		txr_remaining -= tqpv;
		rxr_idx++;
		txr_idx++;
	}

	return 0;

err_out:
	fm10k_reset_num_queues(interface);

	while (v_idx--)
		fm10k_free_q_vector(interface, v_idx);

	return -ENOMEM;
}

/**
 * fm10k_free_q_vectors - Free memory allocated for interrupt vectors
 * @interface: board private structure to initialize
 *
 * This function frees the memory allocated to the q_vectors.  In addition if
 * NAPI is enabled it will delete any references to the NAPI struct prior
 * to freeing the q_vector.
 **/
static void fm10k_free_q_vectors(struct fm10k_intfc *interface)
{
	int v_idx = interface->num_q_vectors;

	fm10k_reset_num_queues(interface);

	while (v_idx--)
		fm10k_free_q_vector(interface, v_idx);
}

/**
 * f10k_reset_msix_capability - reset MSI-X capability
 * @interface: board private structure to initialize
 *
 * Reset the MSI-X capability back to its starting state
 **/
static void fm10k_reset_msix_capability(struct fm10k_intfc *interface)
{
	pci_disable_msix(interface->pdev);
	kfree(interface->msix_entries);
	interface->msix_entries = NULL;
}

/**
 * f10k_init_msix_capability - configure MSI-X capability
 * @interface: board private structure to initialize
 *
 * Attempt to configure the interrupts using the best available
 * capabilities of the hardware and the kernel.
 **/
static int fm10k_init_msix_capability(struct fm10k_intfc *interface)
{
	struct fm10k_hw *hw = &interface->hw;
	int v_budget, vector;

	/* It's easy to be greedy for MSI-X vectors, but it really
	 * doesn't do us much good if we have a lot more vectors
	 * than CPU's.  So let's be conservative and only ask for
	 * (roughly) the same number of vectors as there are CPU's.
	 * the default is to use pairs of vectors
	 */
	v_budget = max(interface->num_rx_queues, interface->num_tx_queues);
	v_budget = min_t(u16, v_budget, num_online_cpus());

	/* account for vectors not related to queues */
	v_budget += NON_Q_VECTORS;

	/* At the same time, hardware can only support a maximum of
	 * hw.mac->max_msix_vectors vectors.  With features
	 * such as RSS and VMDq, we can easily surpass the number of Rx and Tx
	 * descriptor queues supported by our device.  Thus, we cap it off in
	 * those rare cases where the cpu count also exceeds our vector limit.
	 */
	v_budget = min_t(int, v_budget, hw->mac.max_msix_vectors);

	/* A failure in MSI-X entry allocation is fatal. */
	interface->msix_entries = kcalloc(v_budget, sizeof(struct msix_entry),
					  GFP_KERNEL);
	if (!interface->msix_entries)
		return -ENOMEM;

	/* populate entry values */
	for (vector = 0; vector < v_budget; vector++)
		interface->msix_entries[vector].entry = vector;

	/* Attempt to enable MSI-X with requested value */
	v_budget = pci_enable_msix_range(interface->pdev,
					 interface->msix_entries,
					 MIN_MSIX_COUNT(hw),
					 v_budget);
	if (v_budget < 0) {
		kfree(interface->msix_entries);
		interface->msix_entries = NULL;
		return v_budget;
	}

	/* record the number of queues available for q_vectors */
	interface->num_q_vectors = v_budget - NON_Q_VECTORS;

	return 0;
}

/**
 * fm10k_cache_ring_qos - Descriptor ring to register mapping for QoS
 * @interface: Interface structure continaining rings and devices
 *
 * Cache the descriptor ring offsets for Qos
 **/
static bool fm10k_cache_ring_qos(struct fm10k_intfc *interface)
{
	struct net_device *dev = interface->netdev;
	int pc, offset, rss_i, i;
	u16 pc_stride = interface->ring_feature[RING_F_QOS].mask + 1;
	u8 num_pcs = netdev_get_num_tc(dev);

	if (num_pcs <= 1)
		return false;

	rss_i = interface->ring_feature[RING_F_RSS].indices;

	for (pc = 0, offset = 0; pc < num_pcs; pc++, offset += rss_i) {
		int q_idx = pc;

		for (i = 0; i < rss_i; i++) {
			interface->tx_ring[offset + i]->reg_idx = q_idx;
			interface->tx_ring[offset + i]->qos_pc = pc;
			interface->rx_ring[offset + i]->reg_idx = q_idx;
			interface->rx_ring[offset + i]->qos_pc = pc;
			q_idx += pc_stride;
		}
	}

	return true;
}

/**
 * fm10k_cache_ring_rss - Descriptor ring to register mapping for RSS
 * @interface: Interface structure continaining rings and devices
 *
 * Cache the descriptor ring offsets for RSS
 **/
static void fm10k_cache_ring_rss(struct fm10k_intfc *interface)
{
	int i;

	for (i = 0; i < interface->num_rx_queues; i++)
		interface->rx_ring[i]->reg_idx = i;

	for (i = 0; i < interface->num_tx_queues; i++)
		interface->tx_ring[i]->reg_idx = i;
}

/**
 * fm10k_assign_rings - Map rings to network devices
 * @interface: Interface structure containing rings and devices
 *
 * This function is meant to go though and configure both the network
 * devices so that they contain rings, and configure the rings so that
 * they function with their network devices.
 **/
static void fm10k_assign_rings(struct fm10k_intfc *interface)
{
	if (fm10k_cache_ring_qos(interface))
		return;

	fm10k_cache_ring_rss(interface);
}

static void fm10k_init_reta(struct fm10k_intfc *interface)
{
	u16 i, rss_i = interface->ring_feature[RING_F_RSS].indices;
	u32 reta;

	/* If the Rx flow indirection table has been configured manually, we
	 * need to maintain it when possible.
	 */
	if (netif_is_rxfh_configured(interface->netdev)) {
		for (i = FM10K_RETA_SIZE; i--;) {
			reta = interface->reta[i];
			if ((((reta << 24) >> 24) < rss_i) &&
			    (((reta << 16) >> 24) < rss_i) &&
			    (((reta <<  8) >> 24) < rss_i) &&
			    (((reta)       >> 24) < rss_i))
				continue;

			/* this should never happen */
			dev_err(&interface->pdev->dev,
				"RSS indirection table assigned flows out of queue bounds. Reconfiguring.\n");
			goto repopulate_reta;
		}

		/* do nothing if all of the elements are in bounds */
		return;
	}

repopulate_reta:
	fm10k_write_reta(interface, NULL);
}

/**
 * fm10k_init_queueing_scheme - Determine proper queueing scheme
 * @interface: board private structure to initialize
 *
 * We determine which queueing scheme to use based on...
 * - Hardware queue count (num_*_queues)
 *   - defined by miscellaneous hardware support/features (RSS, etc.)
 **/
int fm10k_init_queueing_scheme(struct fm10k_intfc *interface)
{
	int err;

	/* Number of supported queues */
	fm10k_set_num_queues(interface);

	/* Configure MSI-X capability */
	err = fm10k_init_msix_capability(interface);
	if (err) {
		dev_err(&interface->pdev->dev,
			"Unable to initialize MSI-X capability\n");
		goto err_init_msix;
	}

	/* Allocate memory for queues */
	err = fm10k_alloc_q_vectors(interface);
	if (err) {
		dev_err(&interface->pdev->dev,
			"Unable to allocate queue vectors\n");
		goto err_alloc_q_vectors;
	}

	/* Map rings to devices, and map devices to physical queues */
	fm10k_assign_rings(interface);

	/* Initialize RSS redirection table */
	fm10k_init_reta(interface);

	return 0;

err_alloc_q_vectors:
	fm10k_reset_msix_capability(interface);
err_init_msix:
	fm10k_reset_num_queues(interface);
	return err;
}

/**
 * fm10k_clear_queueing_scheme - Clear the current queueing scheme settings
 * @interface: board private structure to clear queueing scheme on
 *
 * We go through and clear queueing specific resources and reset the structure
 * to pre-load conditions
 **/
void fm10k_clear_queueing_scheme(struct fm10k_intfc *interface)
{
	fm10k_free_q_vectors(interface);
	fm10k_reset_msix_capability(interface);
}<|MERGE_RESOLUTION|>--- conflicted
+++ resolved
@@ -1,27 +1,5 @@
-<<<<<<< HEAD
-/* Intel(R) Ethernet Switch Host Interface Driver
- * Copyright(c) 2013 - 2016 Intel Corporation.
- *
- * This program is free software; you can redistribute it and/or modify it
- * under the terms and conditions of the GNU General Public License,
- * version 2, as published by the Free Software Foundation.
- *
- * This program is distributed in the hope it will be useful, but WITHOUT
- * ANY WARRANTY; without even the implied warranty of MERCHANTABILITY or
- * FITNESS FOR A PARTICULAR PURPOSE.  See the GNU General Public License for
- * more details.
- *
- * The full GNU General Public License is included in this distribution in
- * the file called "COPYING".
- *
- * Contact Information:
- * e1000-devel Mailing List <e1000-devel@lists.sourceforge.net>
- * Intel Corporation, 5200 N.E. Elam Young Parkway, Hillsboro, OR 97124-6497
- */
-=======
 // SPDX-License-Identifier: GPL-2.0
 /* Copyright(c) 2013 - 2019 Intel Corporation. */
->>>>>>> 24b8d41d
 
 #include <linux/types.h>
 #include <linux/module.h>
@@ -33,20 +11,6 @@
 
 #include "fm10k.h"
 
-<<<<<<< HEAD
-#define DRV_VERSION	"0.21.2-k"
-#define DRV_SUMMARY	"Intel(R) Ethernet Switch Host Interface Driver"
-const char fm10k_driver_version[] = DRV_VERSION;
-char fm10k_driver_name[] = "fm10k";
-static const char fm10k_driver_string[] = DRV_SUMMARY;
-static const char fm10k_copyright[] =
-	"Copyright (c) 2013 - 2016 Intel Corporation.";
-
-MODULE_AUTHOR("Intel Corporation, <linux.nics@intel.com>");
-MODULE_DESCRIPTION(DRV_SUMMARY);
-MODULE_LICENSE("GPL");
-MODULE_VERSION(DRV_VERSION);
-=======
 #define DRV_SUMMARY	"Intel(R) Ethernet Switch Host Interface Driver"
 char fm10k_driver_name[] = "fm10k";
 static const char fm10k_driver_string[] = DRV_SUMMARY;
@@ -56,7 +20,6 @@
 MODULE_AUTHOR("Intel Corporation, <linux.nics@intel.com>");
 MODULE_DESCRIPTION(DRV_SUMMARY);
 MODULE_LICENSE("GPL v2");
->>>>>>> 24b8d41d
 
 /* single workqueue for entire fm10k driver */
 struct workqueue_struct *fm10k_workqueue;
@@ -75,11 +38,8 @@
 	/* create driver workqueue */
 	fm10k_workqueue = alloc_workqueue("%s", WQ_MEM_RECLAIM, 0,
 					  fm10k_driver_name);
-<<<<<<< HEAD
-=======
 	if (!fm10k_workqueue)
 		return -ENOMEM;
->>>>>>> 24b8d41d
 
 	fm10k_dbg_init();
 
@@ -493,11 +453,8 @@
 
 	fm10k_rx_checksum(rx_ring, rx_desc, skb);
 
-<<<<<<< HEAD
-=======
 	FM10K_CB(skb)->tstamp = rx_desc->q.timestamp;
 
->>>>>>> 24b8d41d
 	FM10K_CB(skb)->fi.w.vlan = rx_desc->w.vlan;
 
 	FM10K_CB(skb)->fi.d.glort = rx_desc->d.glort;
@@ -675,20 +632,8 @@
 static struct ethhdr *fm10k_port_is_vxlan(struct sk_buff *skb)
 {
 	struct fm10k_intfc *interface = netdev_priv(skb->dev);
-<<<<<<< HEAD
-	struct fm10k_udp_port *vxlan_port;
-
-	/* we can only offload a vxlan if we recognize it as such */
-	vxlan_port = list_first_entry_or_null(&interface->vxlan_port,
-					      struct fm10k_udp_port, list);
-
-	if (!vxlan_port)
-		return NULL;
-	if (vxlan_port->port != udp_hdr(skb)->dest)
-=======
 
 	if (interface->vxlan_port != udp_hdr(skb)->dest)
->>>>>>> 24b8d41d
 		return NULL;
 
 	/* return offset of udp_hdr plus 8 bytes for VXLAN header */
