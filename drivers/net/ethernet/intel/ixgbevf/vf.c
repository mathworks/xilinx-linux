--- conflicted
+++ resolved
@@ -22,24 +22,6 @@
 	return mbx->ops.read_posted(hw, retmsg, size);
 }
 
-/* On Hyper-V, to reset, we need to read from this offset
- * from the PCI config space. This is the mechanism used on
- * Hyper-V to support PF/VF communication.
- */
-#define IXGBE_HV_RESET_OFFSET           0x201
-
-static inline s32 ixgbevf_write_msg_read_ack(struct ixgbe_hw *hw, u32 *msg,
-					     u32 *retmsg, u16 size)
-{
-	struct ixgbe_mbx_info *mbx = &hw->mbx;
-	s32 retval = mbx->ops.write_posted(hw, msg, size);
-
-	if (retval)
-		return retval;
-
-	return mbx->ops.read_posted(hw, retmsg, size);
-}
-
 /**
  *  ixgbevf_start_hw_vf - Prepare hardware for Tx/Rx
  *  @hw: pointer to hardware structure
@@ -141,10 +123,7 @@
 /**
  * Hyper-V variant; the VF/PF communication is through the PCI
  * config space.
-<<<<<<< HEAD
-=======
  * @hw: pointer to private hardware struct
->>>>>>> 24b8d41d
  */
 static s32 ixgbevf_hv_reset_hw_vf(struct ixgbe_hw *hw)
 {
@@ -284,11 +263,7 @@
 		ether_addr_copy(msg_addr, addr);
 
 	ret_val = ixgbevf_write_msg_read_ack(hw, msgbuf, msgbuf,
-<<<<<<< HEAD
-					     sizeof(msgbuf) / sizeof(u32));
-=======
 					     ARRAY_SIZE(msgbuf));
->>>>>>> 24b8d41d
 	if (!ret_val) {
 		msgbuf[0] &= ~IXGBE_VT_MSGTYPE_CTS;
 
@@ -458,12 +433,6 @@
 	memset(msgbuf, 0, sizeof(msgbuf));
 	msgbuf[0] = IXGBE_VF_SET_MAC_ADDR;
 	ether_addr_copy(msg_addr, addr);
-<<<<<<< HEAD
-
-	ret_val = ixgbevf_write_msg_read_ack(hw, msgbuf, msgbuf,
-					     sizeof(msgbuf) / sizeof(u32));
-=======
->>>>>>> 24b8d41d
 
 	ret_val = ixgbevf_write_msg_read_ack(hw, msgbuf, msgbuf,
 					     ARRAY_SIZE(msgbuf));
@@ -539,27 +508,14 @@
 		vector_list[i++] = ixgbevf_mta_vector(hw, ha->addr);
 	}
 
-<<<<<<< HEAD
-	ixgbevf_write_msg_read_ack(hw, msgbuf, msgbuf, IXGBE_VFMAILBOX_SIZE);
-=======
 	return ixgbevf_write_msg_read_ack(hw, msgbuf, msgbuf,
 			IXGBE_VFMAILBOX_SIZE);
 }
->>>>>>> 24b8d41d
 
 /**
  * Hyper-V variant - just a stub.
  * @hw: unused
  * @netdev: unused
- */
-static s32 ixgbevf_hv_update_mc_addr_list_vf(struct ixgbe_hw *hw,
-					     struct net_device *netdev)
-{
-	return -EOPNOTSUPP;
-}
-
-/**
- * Hyper-V variant - just a stub.
  */
 static s32 ixgbevf_hv_update_mc_addr_list_vf(struct ixgbe_hw *hw,
 					     struct net_device *netdev)
@@ -596,11 +552,7 @@
 	msgbuf[1] = xcast_mode;
 
 	err = ixgbevf_write_msg_read_ack(hw, msgbuf, msgbuf,
-<<<<<<< HEAD
-					 sizeof(msgbuf) / sizeof(u32));
-=======
 					 ARRAY_SIZE(msgbuf));
->>>>>>> 24b8d41d
 	if (err)
 		return err;
 
@@ -613,11 +565,8 @@
 
 /**
  * Hyper-V variant - just a stub.
-<<<<<<< HEAD
-=======
  * @hw: unused
  * @xcast_mode: unused
->>>>>>> 24b8d41d
  */
 static s32 ixgbevf_hv_update_xcast_mode(struct ixgbe_hw *hw, int xcast_mode)
 {
@@ -643,11 +592,7 @@
 	msgbuf[0] |= vlan_on << IXGBE_VT_MSGINFO_SHIFT;
 
 	err = ixgbevf_write_msg_read_ack(hw, msgbuf, msgbuf,
-<<<<<<< HEAD
-					 sizeof(msgbuf) / sizeof(u32));
-=======
 					 ARRAY_SIZE(msgbuf));
->>>>>>> 24b8d41d
 	if (err)
 		goto mbx_err;
 
@@ -664,13 +609,10 @@
 
 /**
  * Hyper-V variant - just a stub.
-<<<<<<< HEAD
-=======
  * @hw: unused
  * @vlan: unused
  * @vind: unused
  * @vlan_on: unused
->>>>>>> 24b8d41d
  */
 static s32 ixgbevf_hv_set_vfta_vf(struct ixgbe_hw *hw, u32 vlan, u32 vind,
 				  bool vlan_on)
@@ -785,13 +727,10 @@
 
 /**
  * Hyper-V variant; there is no mailbox communication.
-<<<<<<< HEAD
-=======
  * @hw: pointer to private hardware struct
  * @speed: pointer to link speed
  * @link_up: true is link is up, false otherwise
  * @autoneg_wait_to_complete: unused
->>>>>>> 24b8d41d
  */
 static s32 ixgbevf_hv_check_mac_link_vf(struct ixgbe_hw *hw,
 					ixgbe_link_speed *speed,
@@ -865,11 +804,7 @@
 	msgbuf[1] = max_size;
 
 	ret_val = ixgbevf_write_msg_read_ack(hw, msgbuf, msgbuf,
-<<<<<<< HEAD
-					     sizeof(msgbuf) / sizeof(u32));
-=======
 					     ARRAY_SIZE(msgbuf));
->>>>>>> 24b8d41d
 	if (ret_val)
 		return ret_val;
 	if ((msgbuf[0] & IXGBE_VF_SET_LPE) &&
@@ -915,12 +850,7 @@
 	msg[1] = api;
 	msg[2] = 0;
 
-<<<<<<< HEAD
-	err = ixgbevf_write_msg_read_ack(hw, msg, msg,
-					 sizeof(msg) / sizeof(u32));
-=======
 	err = ixgbevf_write_msg_read_ack(hw, msg, msg, ARRAY_SIZE(msg));
->>>>>>> 24b8d41d
 	if (!err) {
 		msg[0] &= ~IXGBE_VT_MSGTYPE_CTS;
 
@@ -972,12 +902,7 @@
 	msg[0] = IXGBE_VF_GET_QUEUE;
 	msg[1] = msg[2] = msg[3] = msg[4] = 0;
 
-<<<<<<< HEAD
-	err = ixgbevf_write_msg_read_ack(hw, msg, msg,
-					 sizeof(msg) / sizeof(u32));
-=======
 	err = ixgbevf_write_msg_read_ack(hw, msg, msg, ARRAY_SIZE(msg));
->>>>>>> 24b8d41d
 	if (!err) {
 		msg[0] &= ~IXGBE_VT_MSGTYPE_CTS;
 
