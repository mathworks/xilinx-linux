/* SPDX-License-Identifier: GPL-2.0 */
/* Copyright (c)  2018 Intel Corporation */

#ifndef _IGC_H_
#define _IGC_H_

#include <linux/kobject.h>
#include <linux/pci.h>
#include <linux/netdevice.h>
#include <linux/vmalloc.h>
#include <linux/ethtool.h>
#include <linux/sctp.h>
#include <linux/ptp_clock_kernel.h>
#include <linux/timecounter.h>
#include <linux/net_tstamp.h>
#include <linux/bitfield.h>
#include <linux/hrtimer.h>
#include <net/xdp.h>

#include "igc_hw.h"

void igc_ethtool_set_ops(struct net_device *);

/* Transmit and receive queues */
#define IGC_MAX_RX_QUEUES		4
#define IGC_MAX_TX_QUEUES		4

#define MAX_Q_VECTORS			8
#define MAX_STD_JUMBO_FRAME_SIZE	9216

#define MAX_ETYPE_FILTER		8
#define IGC_RETA_SIZE			128

/* SDP support */
#define IGC_N_EXTTS	2
#define IGC_N_PEROUT	2
#define IGC_N_SDP	4

#define MAX_FLEX_FILTER			32

#define IGC_MAX_TX_TSTAMP_REGS		4

enum igc_mac_filter_type {
	IGC_MAC_FILTER_TYPE_DST = 0,
	IGC_MAC_FILTER_TYPE_SRC
};

struct igc_tx_queue_stats {
	u64 packets;
	u64 bytes;
	u64 restart_queue;
	u64 restart_queue2;
};

struct igc_rx_queue_stats {
	u64 packets;
	u64 bytes;
	u64 drops;
	u64 csum_err;
	u64 alloc_failed;
};

struct igc_rx_packet_stats {
	u64 ipv4_packets;      /* IPv4 headers processed */
	u64 ipv4e_packets;     /* IPv4E headers with extensions processed */
	u64 ipv6_packets;      /* IPv6 headers processed */
	u64 ipv6e_packets;     /* IPv6E headers with extensions processed */
	u64 tcp_packets;       /* TCP headers processed */
	u64 udp_packets;       /* UDP headers processed */
	u64 sctp_packets;      /* SCTP headers processed */
	u64 nfs_packets;       /* NFS headers processe */
	u64 other_packets;
};

struct igc_tx_timestamp_request {
	struct sk_buff *skb;   /* reference to the packet being timestamped */
	unsigned long start;   /* when the tstamp request started (jiffies) */
	u32 mask;              /* _TSYNCTXCTL_TXTT_{X} bit for this request */
	u32 regl;              /* which TXSTMPL_{X} register should be used */
	u32 regh;              /* which TXSTMPH_{X} register should be used */
	u32 flags;             /* flags that should be added to the tx_buffer */
};

struct igc_ring_container {
	struct igc_ring *ring;          /* pointer to linked list of rings */
	unsigned int total_bytes;       /* total bytes processed this int */
	unsigned int total_packets;     /* total packets processed this int */
	u16 work_limit;                 /* total work allowed per interrupt */
	u8 count;                       /* total number of rings in vector */
	u8 itr;                         /* current ITR setting for ring */
};

struct igc_ring {
	struct igc_q_vector *q_vector;  /* backlink to q_vector */
	struct net_device *netdev;      /* back pointer to net_device */
	struct device *dev;             /* device for dma mapping */
	union {                         /* array of buffer info structs */
		struct igc_tx_buffer *tx_buffer_info;
		struct igc_rx_buffer *rx_buffer_info;
	};
	void *desc;                     /* descriptor ring memory */
	unsigned long flags;            /* ring specific flags */
	void __iomem *tail;             /* pointer to ring tail register */
	dma_addr_t dma;                 /* phys address of the ring */
	unsigned int size;              /* length of desc. ring in bytes */

	u16 count;                      /* number of desc. in the ring */
	u8 queue_index;                 /* logical index of the ring*/
	u8 reg_idx;                     /* physical index of the ring */
	bool launchtime_enable;         /* true if LaunchTime is enabled */
	ktime_t last_tx_cycle;          /* end of the cycle with a launchtime transmission */
	ktime_t last_ff_cycle;          /* Last cycle with an active first flag */

	u32 start_time;
	u32 end_time;
	u32 max_sdu;
	bool oper_gate_closed;		/* Operating gate. True if the TX Queue is closed */
	bool admin_gate_closed;		/* Future gate. True if the TX Queue will be closed */

	/* CBS parameters */
	bool cbs_enable;                /* indicates if CBS is enabled */
	s32 idleslope;                  /* idleSlope in kbps */
	s32 sendslope;                  /* sendSlope in kbps */
	s32 hicredit;                   /* hiCredit in bytes */
	s32 locredit;                   /* loCredit in bytes */

	/* everything past this point are written often */
	u16 next_to_clean;
	u16 next_to_use;
	u16 next_to_alloc;

	union {
		/* TX */
		struct {
			struct igc_tx_queue_stats tx_stats;
			struct u64_stats_sync tx_syncp;
			struct u64_stats_sync tx_syncp2;
		};
		/* RX */
		struct {
			struct igc_rx_queue_stats rx_stats;
			struct igc_rx_packet_stats pkt_stats;
			struct u64_stats_sync rx_syncp;
			struct sk_buff *skb;
		};
	};

	struct xdp_rxq_info xdp_rxq;
	struct xsk_buff_pool *xsk_pool;
} ____cacheline_internodealigned_in_smp;

/* Board specific private data structure */
struct igc_adapter {
	struct net_device *netdev;

	struct ethtool_eee eee;
	u16 eee_advert;

	unsigned long state;
	unsigned int flags;
	unsigned int num_q_vectors;

	struct msix_entry *msix_entries;

	/* TX */
	u16 tx_work_limit;
	u32 tx_timeout_count;
	int num_tx_queues;
	struct igc_ring *tx_ring[IGC_MAX_TX_QUEUES];

	/* RX */
	int num_rx_queues;
	struct igc_ring *rx_ring[IGC_MAX_RX_QUEUES];

	struct timer_list watchdog_timer;
	struct timer_list dma_err_timer;
	struct timer_list phy_info_timer;
	struct hrtimer hrtimer;

	u32 wol;
	u32 en_mng_pt;
	u16 link_speed;
	u16 link_duplex;

	u8 port_num;

	u8 __iomem *io_addr;
	/* Interrupt Throttle Rate */
	u32 rx_itr_setting;
	u32 tx_itr_setting;

	struct work_struct reset_task;
	struct work_struct watchdog_task;
	struct work_struct dma_err_task;
	bool fc_autoneg;

	u8 tx_timeout_factor;

	int msg_enable;
	u32 max_frame_size;
	u32 min_frame_size;

	int tc_setup_type;
	ktime_t base_time;
	ktime_t cycle_time;
<<<<<<< HEAD
	bool qbv_enable;
=======
	bool taprio_offload_enable;
	u32 qbv_config_change_errors;
	bool qbv_transition;
	unsigned int qbv_count;
	/* Access to oper_gate_closed, admin_gate_closed and qbv_transition
	 * are protected by the qbv_tx_lock.
	 */
	spinlock_t qbv_tx_lock;
>>>>>>> e475cc1c

	/* OS defined structs */
	struct pci_dev *pdev;
	/* lock for statistics */
	spinlock_t stats64_lock;
	struct rtnl_link_stats64 stats64;

	/* structs defined in igc_hw.h */
	struct igc_hw hw;
	struct igc_hw_stats stats;

	struct igc_q_vector *q_vector[MAX_Q_VECTORS];
	u32 eims_enable_mask;
	u32 eims_other;

	u16 tx_ring_count;
	u16 rx_ring_count;

	u32 tx_hwtstamp_timeouts;
	u32 tx_hwtstamp_skipped;
	u32 rx_hwtstamp_cleared;

	u32 rss_queues;
	u32 rss_indir_tbl_init;

	/* Any access to elements in nfc_rule_list is protected by the
	 * nfc_rule_lock.
	 */
	struct mutex nfc_rule_lock;
	struct list_head nfc_rule_list;
	unsigned int nfc_rule_count;

	u8 rss_indir_tbl[IGC_RETA_SIZE];

	unsigned long link_check_timeout;
	struct igc_info ei;

	u32 test_icr;

	struct ptp_clock *ptp_clock;
	struct ptp_clock_info ptp_caps;
	/* Access to ptp_tx_skb and ptp_tx_start are protected by the
	 * ptp_tx_lock.
	 */
	spinlock_t ptp_tx_lock;
	struct igc_tx_timestamp_request tx_tstamp[IGC_MAX_TX_TSTAMP_REGS];
	struct hwtstamp_config tstamp_config;
	unsigned int ptp_flags;
	/* System time value lock */
	spinlock_t tmreg_lock;
	struct cyclecounter cc;
	struct timecounter tc;
	struct timespec64 prev_ptp_time; /* Pre-reset PTP clock */
	ktime_t ptp_reset_start; /* Reset time in clock mono */
	struct system_time_snapshot snapshot;

	char fw_version[32];

	struct bpf_prog *xdp_prog;

	bool pps_sys_wrap_on;

	struct ptp_pin_desc sdp_config[IGC_N_SDP];
	struct {
		struct timespec64 start;
		struct timespec64 period;
	} perout[IGC_N_PEROUT];
};

void igc_up(struct igc_adapter *adapter);
void igc_down(struct igc_adapter *adapter);
int igc_open(struct net_device *netdev);
int igc_close(struct net_device *netdev);
int igc_setup_tx_resources(struct igc_ring *ring);
int igc_setup_rx_resources(struct igc_ring *ring);
void igc_free_tx_resources(struct igc_ring *ring);
void igc_free_rx_resources(struct igc_ring *ring);
unsigned int igc_get_max_rss_queues(struct igc_adapter *adapter);
void igc_set_flag_queue_pairs(struct igc_adapter *adapter,
			      const u32 max_rss_queues);
int igc_reinit_queues(struct igc_adapter *adapter);
void igc_write_rss_indir_tbl(struct igc_adapter *adapter);
bool igc_has_link(struct igc_adapter *adapter);
void igc_reset(struct igc_adapter *adapter);
void igc_update_stats(struct igc_adapter *adapter);
void igc_disable_rx_ring(struct igc_ring *ring);
void igc_enable_rx_ring(struct igc_ring *ring);
void igc_disable_tx_ring(struct igc_ring *ring);
void igc_enable_tx_ring(struct igc_ring *ring);
int igc_xsk_wakeup(struct net_device *dev, u32 queue_id, u32 flags);

/* igc_dump declarations */
void igc_rings_dump(struct igc_adapter *adapter);
void igc_regs_dump(struct igc_adapter *adapter);

extern char igc_driver_name[];

#define IGC_REGS_LEN			740

/* flags controlling PTP/1588 function */
#define IGC_PTP_ENABLED		BIT(0)

/* Flags definitions */
#define IGC_FLAG_HAS_MSI		BIT(0)
#define IGC_FLAG_QUEUE_PAIRS		BIT(3)
#define IGC_FLAG_DMAC			BIT(4)
#define IGC_FLAG_PTP			BIT(8)
#define IGC_FLAG_WOL_SUPPORTED		BIT(8)
#define IGC_FLAG_NEED_LINK_UPDATE	BIT(9)
#define IGC_FLAG_HAS_MSIX		BIT(13)
#define IGC_FLAG_EEE			BIT(14)
#define IGC_FLAG_VLAN_PROMISC		BIT(15)
#define IGC_FLAG_RX_LEGACY		BIT(16)
#define IGC_FLAG_TSN_QBV_ENABLED	BIT(17)
#define IGC_FLAG_TSN_QAV_ENABLED	BIT(18)

#define IGC_FLAG_TSN_ANY_ENABLED \
	(IGC_FLAG_TSN_QBV_ENABLED | IGC_FLAG_TSN_QAV_ENABLED)

#define IGC_FLAG_RSS_FIELD_IPV4_UDP	BIT(6)
#define IGC_FLAG_RSS_FIELD_IPV6_UDP	BIT(7)

#define IGC_MRQC_ENABLE_RSS_MQ		0x00000002
#define IGC_MRQC_RSS_FIELD_IPV4_UDP	0x00400000
#define IGC_MRQC_RSS_FIELD_IPV6_UDP	0x00800000

/* RX-desc Write-Back format RSS Type's */
enum igc_rss_type_num {
	IGC_RSS_TYPE_NO_HASH		= 0,
	IGC_RSS_TYPE_HASH_TCP_IPV4	= 1,
	IGC_RSS_TYPE_HASH_IPV4		= 2,
	IGC_RSS_TYPE_HASH_TCP_IPV6	= 3,
	IGC_RSS_TYPE_HASH_IPV6_EX	= 4,
	IGC_RSS_TYPE_HASH_IPV6		= 5,
	IGC_RSS_TYPE_HASH_TCP_IPV6_EX	= 6,
	IGC_RSS_TYPE_HASH_UDP_IPV4	= 7,
	IGC_RSS_TYPE_HASH_UDP_IPV6	= 8,
	IGC_RSS_TYPE_HASH_UDP_IPV6_EX	= 9,
	IGC_RSS_TYPE_MAX		= 10,
};
#define IGC_RSS_TYPE_MAX_TABLE		16
#define IGC_RSS_TYPE_MASK		GENMASK(3,0) /* 4-bits (3:0) = mask 0x0F */

/* igc_rss_type - Rx descriptor RSS type field */
static inline u32 igc_rss_type(const union igc_adv_rx_desc *rx_desc)
{
	/* RSS Type 4-bits (3:0) number: 0-9 (above 9 is reserved)
	 * Accessing the same bits via u16 (wb.lower.lo_dword.hs_rss.pkt_info)
	 * is slightly slower than via u32 (wb.lower.lo_dword.data)
	 */
	return le32_get_bits(rx_desc->wb.lower.lo_dword.data, IGC_RSS_TYPE_MASK);
}

/* Interrupt defines */
#define IGC_START_ITR			648 /* ~6000 ints/sec */
#define IGC_4K_ITR			980
#define IGC_20K_ITR			196
#define IGC_70K_ITR			56

#define IGC_DEFAULT_ITR		3 /* dynamic */
#define IGC_MAX_ITR_USECS	10000
#define IGC_MIN_ITR_USECS	10
#define NON_Q_VECTORS		1
#define MAX_MSIX_ENTRIES	10

/* TX/RX descriptor defines */
#define IGC_DEFAULT_TXD		256
#define IGC_DEFAULT_TX_WORK	128
#define IGC_MIN_TXD		64
#define IGC_MAX_TXD		4096

#define IGC_DEFAULT_RXD		256
#define IGC_MIN_RXD		64
#define IGC_MAX_RXD		4096

/* Supported Rx Buffer Sizes */
#define IGC_RXBUFFER_256		256
#define IGC_RXBUFFER_2048		2048
#define IGC_RXBUFFER_3072		3072

#define AUTO_ALL_MODES		0
#define IGC_RX_HDR_LEN			IGC_RXBUFFER_256

/* Transmit and receive latency (for PTP timestamps) */
#define IGC_I225_TX_LATENCY_10		240
#define IGC_I225_TX_LATENCY_100		58
#define IGC_I225_TX_LATENCY_1000	80
#define IGC_I225_TX_LATENCY_2500	1325
#define IGC_I225_RX_LATENCY_10		6450
#define IGC_I225_RX_LATENCY_100		185
#define IGC_I225_RX_LATENCY_1000	300
#define IGC_I225_RX_LATENCY_2500	1485

/* RX and TX descriptor control thresholds.
 * PTHRESH - MAC will consider prefetch if it has fewer than this number of
 *           descriptors available in its onboard memory.
 *           Setting this to 0 disables RX descriptor prefetch.
 * HTHRESH - MAC will only prefetch if there are at least this many descriptors
 *           available in host memory.
 *           If PTHRESH is 0, this should also be 0.
 * WTHRESH - RX descriptor writeback threshold - MAC will delay writing back
 *           descriptors until either it has this many to write back, or the
 *           ITR timer expires.
 */
#define IGC_RX_PTHRESH			8
#define IGC_RX_HTHRESH			8
#define IGC_TX_PTHRESH			8
#define IGC_TX_HTHRESH			1
#define IGC_RX_WTHRESH			4
#define IGC_TX_WTHRESH			16

#define IGC_RX_DMA_ATTR \
	(DMA_ATTR_SKIP_CPU_SYNC | DMA_ATTR_WEAK_ORDERING)

#define IGC_TS_HDR_LEN			16

#define IGC_SKB_PAD			(NET_SKB_PAD + NET_IP_ALIGN)

#if (PAGE_SIZE < 8192)
#define IGC_MAX_FRAME_BUILD_SKB \
	(SKB_WITH_OVERHEAD(IGC_RXBUFFER_2048) - IGC_SKB_PAD - IGC_TS_HDR_LEN)
#else
#define IGC_MAX_FRAME_BUILD_SKB (IGC_RXBUFFER_2048 - IGC_TS_HDR_LEN)
#endif

/* How many Rx Buffers do we bundle into one write to the hardware ? */
#define IGC_RX_BUFFER_WRITE	16 /* Must be power of 2 */

/* VLAN info */
#define IGC_TX_FLAGS_VLAN_MASK	0xffff0000
#define IGC_TX_FLAGS_VLAN_SHIFT	16

/* igc_test_staterr - tests bits within Rx descriptor status and error fields */
static inline __le32 igc_test_staterr(union igc_adv_rx_desc *rx_desc,
				      const u32 stat_err_bits)
{
	return rx_desc->wb.upper.status_error & cpu_to_le32(stat_err_bits);
}

enum igc_state_t {
	__IGC_TESTING,
	__IGC_RESETTING,
	__IGC_DOWN,
};

enum igc_tx_flags {
	/* cmd_type flags */
	IGC_TX_FLAGS_VLAN	= 0x01,
	IGC_TX_FLAGS_TSO	= 0x02,
	IGC_TX_FLAGS_TSTAMP	= 0x04,

	/* olinfo flags */
	IGC_TX_FLAGS_IPV4	= 0x10,
	IGC_TX_FLAGS_CSUM	= 0x20,

	IGC_TX_FLAGS_TSTAMP_1	= 0x100,
	IGC_TX_FLAGS_TSTAMP_2	= 0x200,
	IGC_TX_FLAGS_TSTAMP_3	= 0x400,
};

enum igc_boards {
	board_base,
};

/* The largest size we can write to the descriptor is 65535.  In order to
 * maintain a power of two alignment we have to limit ourselves to 32K.
 */
#define IGC_MAX_TXD_PWR		15
#define IGC_MAX_DATA_PER_TXD	BIT(IGC_MAX_TXD_PWR)

/* Tx Descriptors needed, worst case */
#define TXD_USE_COUNT(S)	DIV_ROUND_UP((S), IGC_MAX_DATA_PER_TXD)
#define DESC_NEEDED	(MAX_SKB_FRAGS + 4)

enum igc_tx_buffer_type {
	IGC_TX_BUFFER_TYPE_SKB,
	IGC_TX_BUFFER_TYPE_XDP,
	IGC_TX_BUFFER_TYPE_XSK,
};

/* wrapper around a pointer to a socket buffer,
 * so a DMA handle can be stored along with the buffer
 */
struct igc_tx_buffer {
	union igc_adv_tx_desc *next_to_watch;
	unsigned long time_stamp;
	enum igc_tx_buffer_type type;
	union {
		struct sk_buff *skb;
		struct xdp_frame *xdpf;
	};
	unsigned int bytecount;
	u16 gso_segs;
	__be16 protocol;

	DEFINE_DMA_UNMAP_ADDR(dma);
	DEFINE_DMA_UNMAP_LEN(len);
	u32 tx_flags;
};

struct igc_rx_buffer {
	union {
		struct {
			dma_addr_t dma;
			struct page *page;
#if (BITS_PER_LONG > 32) || (PAGE_SIZE >= 65536)
			__u32 page_offset;
#else
			__u16 page_offset;
#endif
			__u16 pagecnt_bias;
		};
		struct xdp_buff *xdp;
	};
};

/* context wrapper around xdp_buff to provide access to descriptor metadata */
struct igc_xdp_buff {
	struct xdp_buff xdp;
	union igc_adv_rx_desc *rx_desc;
	ktime_t rx_ts; /* data indication bit IGC_RXDADV_STAT_TSIP */
};

struct igc_q_vector {
	struct igc_adapter *adapter;    /* backlink */
	void __iomem *itr_register;
	u32 eims_value;                 /* EIMS mask value */

	u16 itr_val;
	u8 set_itr;

	struct igc_ring_container rx, tx;

	struct napi_struct napi;

	struct rcu_head rcu;    /* to avoid race with update stats on free */
	char name[IFNAMSIZ + 9];
	struct net_device poll_dev;

	/* for dynamic allocation of rings associated with this q_vector */
	struct igc_ring ring[] ____cacheline_internodealigned_in_smp;
};

enum igc_filter_match_flags {
	IGC_FILTER_FLAG_ETHER_TYPE =	BIT(0),
	IGC_FILTER_FLAG_VLAN_TCI   =	BIT(1),
	IGC_FILTER_FLAG_SRC_MAC_ADDR =	BIT(2),
	IGC_FILTER_FLAG_DST_MAC_ADDR =	BIT(3),
	IGC_FILTER_FLAG_USER_DATA =	BIT(4),
	IGC_FILTER_FLAG_VLAN_ETYPE =	BIT(5),
};

struct igc_nfc_filter {
	u8 match_flags;
	u16 etype;
	__be16 vlan_etype;
	u16 vlan_tci;
	u8 src_addr[ETH_ALEN];
	u8 dst_addr[ETH_ALEN];
	u8 user_data[8];
	u8 user_mask[8];
	u8 flex_index;
	u8 rx_queue;
	u8 prio;
	u8 immediate_irq;
	u8 drop;
};

struct igc_nfc_rule {
	struct list_head list;
	struct igc_nfc_filter filter;
	u32 location;
	u16 action;
	bool flex;
};

/* IGC supports a total of 32 NFC rules: 16 MAC address based, 8 VLAN priority
 * based, 8 ethertype based and 32 Flex filter based rules.
 */
#define IGC_MAX_RXNFC_RULES		64

struct igc_flex_filter {
	u8 index;
	u8 data[128];
	u8 mask[16];
	u8 length;
	u8 rx_queue;
	u8 prio;
	u8 immediate_irq;
	u8 drop;
};

/* igc_desc_unused - calculate if we have unused descriptors */
static inline u16 igc_desc_unused(const struct igc_ring *ring)
{
	u16 ntc = ring->next_to_clean;
	u16 ntu = ring->next_to_use;

	return ((ntc > ntu) ? 0 : ring->count) + ntc - ntu - 1;
}

static inline s32 igc_get_phy_info(struct igc_hw *hw)
{
	if (hw->phy.ops.get_phy_info)
		return hw->phy.ops.get_phy_info(hw);

	return 0;
}

static inline s32 igc_reset_phy(struct igc_hw *hw)
{
	if (hw->phy.ops.reset)
		return hw->phy.ops.reset(hw);

	return 0;
}

static inline struct netdev_queue *txring_txq(const struct igc_ring *tx_ring)
{
	return netdev_get_tx_queue(tx_ring->netdev, tx_ring->queue_index);
}

enum igc_ring_flags_t {
	IGC_RING_FLAG_RX_3K_BUFFER,
	IGC_RING_FLAG_RX_BUILD_SKB_ENABLED,
	IGC_RING_FLAG_RX_SCTP_CSUM,
	IGC_RING_FLAG_RX_LB_VLAN_BSWAP,
	IGC_RING_FLAG_TX_CTX_IDX,
	IGC_RING_FLAG_TX_DETECT_HANG,
	IGC_RING_FLAG_AF_XDP_ZC,
	IGC_RING_FLAG_TX_HWTSTAMP,
};

#define ring_uses_large_buffer(ring) \
	test_bit(IGC_RING_FLAG_RX_3K_BUFFER, &(ring)->flags)
#define set_ring_uses_large_buffer(ring) \
	set_bit(IGC_RING_FLAG_RX_3K_BUFFER, &(ring)->flags)
#define clear_ring_uses_large_buffer(ring) \
	clear_bit(IGC_RING_FLAG_RX_3K_BUFFER, &(ring)->flags)

#define ring_uses_build_skb(ring) \
	test_bit(IGC_RING_FLAG_RX_BUILD_SKB_ENABLED, &(ring)->flags)

static inline unsigned int igc_rx_bufsz(struct igc_ring *ring)
{
#if (PAGE_SIZE < 8192)
	if (ring_uses_large_buffer(ring))
		return IGC_RXBUFFER_3072;

	if (ring_uses_build_skb(ring))
		return IGC_MAX_FRAME_BUILD_SKB + IGC_TS_HDR_LEN;
#endif
	return IGC_RXBUFFER_2048;
}

static inline unsigned int igc_rx_pg_order(struct igc_ring *ring)
{
#if (PAGE_SIZE < 8192)
	if (ring_uses_large_buffer(ring))
		return 1;
#endif
	return 0;
}

static inline s32 igc_read_phy_reg(struct igc_hw *hw, u32 offset, u16 *data)
{
	if (hw->phy.ops.read_reg)
		return hw->phy.ops.read_reg(hw, offset, data);

	return -EOPNOTSUPP;
}

void igc_reinit_locked(struct igc_adapter *);
struct igc_nfc_rule *igc_get_nfc_rule(struct igc_adapter *adapter,
				      u32 location);
int igc_add_nfc_rule(struct igc_adapter *adapter, struct igc_nfc_rule *rule);
void igc_del_nfc_rule(struct igc_adapter *adapter, struct igc_nfc_rule *rule);

void igc_ptp_init(struct igc_adapter *adapter);
void igc_ptp_reset(struct igc_adapter *adapter);
void igc_ptp_suspend(struct igc_adapter *adapter);
void igc_ptp_stop(struct igc_adapter *adapter);
ktime_t igc_ptp_rx_pktstamp(struct igc_adapter *adapter, __le32 *buf);
int igc_ptp_set_ts_config(struct net_device *netdev, struct ifreq *ifr);
int igc_ptp_get_ts_config(struct net_device *netdev, struct ifreq *ifr);
void igc_ptp_tx_hang(struct igc_adapter *adapter);
void igc_ptp_read(struct igc_adapter *adapter, struct timespec64 *ts);
void igc_ptp_tx_tstamp_event(struct igc_adapter *adapter);

#define igc_rx_pg_size(_ring) (PAGE_SIZE << igc_rx_pg_order(_ring))

#define IGC_TXD_DCMD	(IGC_ADVTXD_DCMD_EOP | IGC_ADVTXD_DCMD_RS)

#define IGC_RX_DESC(R, i)       \
	(&(((union igc_adv_rx_desc *)((R)->desc))[i]))
#define IGC_TX_DESC(R, i)       \
	(&(((union igc_adv_tx_desc *)((R)->desc))[i]))
#define IGC_TX_CTXTDESC(R, i)   \
	(&(((struct igc_adv_tx_context_desc *)((R)->desc))[i]))

#endif /* _IGC_H_ */<|MERGE_RESOLUTION|>--- conflicted
+++ resolved
@@ -203,9 +203,6 @@
 	int tc_setup_type;
 	ktime_t base_time;
 	ktime_t cycle_time;
-<<<<<<< HEAD
-	bool qbv_enable;
-=======
 	bool taprio_offload_enable;
 	u32 qbv_config_change_errors;
 	bool qbv_transition;
@@ -214,7 +211,6 @@
 	 * are protected by the qbv_tx_lock.
 	 */
 	spinlock_t qbv_tx_lock;
->>>>>>> e475cc1c
 
 	/* OS defined structs */
 	struct pci_dev *pdev;
