// SPDX-License-Identifier: GPL-2.0
/* Copyright (c)  2018 Intel Corporation */

#include <linux/module.h>
#include <linux/types.h>
#include <linux/if_vlan.h>
#include <linux/tcp.h>
#include <linux/udp.h>
#include <linux/ip.h>
#include <linux/pm_runtime.h>
#include <net/pkt_sched.h>
#include <linux/bpf_trace.h>
#include <net/xdp_sock_drv.h>
#include <linux/pci.h>

#include <net/ipv6.h>

#include "igc.h"
#include "igc_hw.h"
#include "igc_tsn.h"
#include "igc_xdp.h"

#define DRV_SUMMARY	"Intel(R) 2.5G Ethernet Linux Driver"

#define DEFAULT_MSG_ENABLE (NETIF_MSG_DRV | NETIF_MSG_PROBE | NETIF_MSG_LINK)

#define IGC_XDP_PASS		0
#define IGC_XDP_CONSUMED	BIT(0)
#define IGC_XDP_TX		BIT(1)
#define IGC_XDP_REDIRECT	BIT(2)

static int debug = -1;

MODULE_AUTHOR("Intel Corporation, <linux.nics@intel.com>");
MODULE_DESCRIPTION(DRV_SUMMARY);
MODULE_LICENSE("GPL v2");
module_param(debug, int, 0);
MODULE_PARM_DESC(debug, "Debug level (0=none,...,16=all)");

char igc_driver_name[] = "igc";
static const char igc_driver_string[] = DRV_SUMMARY;
static const char igc_copyright[] =
	"Copyright(c) 2018 Intel Corporation.";

static const struct igc_info *igc_info_tbl[] = {
	[board_base] = &igc_base_info,
};

static const struct pci_device_id igc_pci_tbl[] = {
	{ PCI_VDEVICE(INTEL, IGC_DEV_ID_I225_LM), board_base },
	{ PCI_VDEVICE(INTEL, IGC_DEV_ID_I225_V), board_base },
	{ PCI_VDEVICE(INTEL, IGC_DEV_ID_I225_I), board_base },
	{ PCI_VDEVICE(INTEL, IGC_DEV_ID_I220_V), board_base },
	{ PCI_VDEVICE(INTEL, IGC_DEV_ID_I225_K), board_base },
	{ PCI_VDEVICE(INTEL, IGC_DEV_ID_I225_K2), board_base },
	{ PCI_VDEVICE(INTEL, IGC_DEV_ID_I226_K), board_base },
	{ PCI_VDEVICE(INTEL, IGC_DEV_ID_I225_LMVP), board_base },
	{ PCI_VDEVICE(INTEL, IGC_DEV_ID_I226_LMVP), board_base },
	{ PCI_VDEVICE(INTEL, IGC_DEV_ID_I225_IT), board_base },
	{ PCI_VDEVICE(INTEL, IGC_DEV_ID_I226_LM), board_base },
	{ PCI_VDEVICE(INTEL, IGC_DEV_ID_I226_V), board_base },
	{ PCI_VDEVICE(INTEL, IGC_DEV_ID_I226_IT), board_base },
	{ PCI_VDEVICE(INTEL, IGC_DEV_ID_I221_V), board_base },
	{ PCI_VDEVICE(INTEL, IGC_DEV_ID_I226_BLANK_NVM), board_base },
	{ PCI_VDEVICE(INTEL, IGC_DEV_ID_I225_BLANK_NVM), board_base },
	/* required last entry */
	{0, }
};

MODULE_DEVICE_TABLE(pci, igc_pci_tbl);

enum latency_range {
	lowest_latency = 0,
	low_latency = 1,
	bulk_latency = 2,
	latency_invalid = 255
};

void igc_reset(struct igc_adapter *adapter)
{
	struct net_device *dev = adapter->netdev;
	struct igc_hw *hw = &adapter->hw;
	struct igc_fc_info *fc = &hw->fc;
	u32 pba, hwm;

	/* Repartition PBA for greater than 9k MTU if required */
	pba = IGC_PBA_34K;

	/* flow control settings
	 * The high water mark must be low enough to fit one full frame
	 * after transmitting the pause frame.  As such we must have enough
	 * space to allow for us to complete our current transmit and then
	 * receive the frame that is in progress from the link partner.
	 * Set it to:
	 * - the full Rx FIFO size minus one full Tx plus one full Rx frame
	 */
	hwm = (pba << 10) - (adapter->max_frame_size + MAX_JUMBO_FRAME_SIZE);

	fc->high_water = hwm & 0xFFFFFFF0;	/* 16-byte granularity */
	fc->low_water = fc->high_water - 16;
	fc->pause_time = 0xFFFF;
	fc->send_xon = 1;
	fc->current_mode = fc->requested_mode;

	hw->mac.ops.reset_hw(hw);

	if (hw->mac.ops.init_hw(hw))
		netdev_err(dev, "Error on hardware initialization\n");

	/* Re-establish EEE setting */
	igc_set_eee_i225(hw, true, true, true);

	if (!netif_running(adapter->netdev))
		igc_power_down_phy_copper_base(&adapter->hw);

	/* Enable HW to recognize an 802.1Q VLAN Ethernet packet */
	wr32(IGC_VET, ETH_P_8021Q);

	/* Re-enable PTP, where applicable. */
	igc_ptp_reset(adapter);

	/* Re-enable TSN offloading, where applicable. */
	igc_tsn_reset(adapter);

	igc_get_phy_info(hw);
}

/**
 * igc_power_up_link - Power up the phy link
 * @adapter: address of board private structure
 */
static void igc_power_up_link(struct igc_adapter *adapter)
{
	igc_reset_phy(&adapter->hw);

	igc_power_up_phy_copper(&adapter->hw);

	igc_setup_link(&adapter->hw);
}

/**
 * igc_release_hw_control - release control of the h/w to f/w
 * @adapter: address of board private structure
 *
 * igc_release_hw_control resets CTRL_EXT:DRV_LOAD bit.
 * For ASF and Pass Through versions of f/w this means that the
 * driver is no longer loaded.
 */
static void igc_release_hw_control(struct igc_adapter *adapter)
{
	struct igc_hw *hw = &adapter->hw;
	u32 ctrl_ext;

	if (!pci_device_is_present(adapter->pdev))
		return;

	/* Let firmware take over control of h/w */
	ctrl_ext = rd32(IGC_CTRL_EXT);
	wr32(IGC_CTRL_EXT,
	     ctrl_ext & ~IGC_CTRL_EXT_DRV_LOAD);
}

/**
 * igc_get_hw_control - get control of the h/w from f/w
 * @adapter: address of board private structure
 *
 * igc_get_hw_control sets CTRL_EXT:DRV_LOAD bit.
 * For ASF and Pass Through versions of f/w this means that
 * the driver is loaded.
 */
static void igc_get_hw_control(struct igc_adapter *adapter)
{
	struct igc_hw *hw = &adapter->hw;
	u32 ctrl_ext;

	/* Let firmware know the driver has taken over */
	ctrl_ext = rd32(IGC_CTRL_EXT);
	wr32(IGC_CTRL_EXT,
	     ctrl_ext | IGC_CTRL_EXT_DRV_LOAD);
}

static void igc_unmap_tx_buffer(struct device *dev, struct igc_tx_buffer *buf)
{
	dma_unmap_single(dev, dma_unmap_addr(buf, dma),
			 dma_unmap_len(buf, len), DMA_TO_DEVICE);

	dma_unmap_len_set(buf, len, 0);
}

/**
 * igc_clean_tx_ring - Free Tx Buffers
 * @tx_ring: ring to be cleaned
 */
static void igc_clean_tx_ring(struct igc_ring *tx_ring)
{
	u16 i = tx_ring->next_to_clean;
	struct igc_tx_buffer *tx_buffer = &tx_ring->tx_buffer_info[i];
	u32 xsk_frames = 0;

	while (i != tx_ring->next_to_use) {
		union igc_adv_tx_desc *eop_desc, *tx_desc;

		switch (tx_buffer->type) {
		case IGC_TX_BUFFER_TYPE_XSK:
			xsk_frames++;
			break;
		case IGC_TX_BUFFER_TYPE_XDP:
			xdp_return_frame(tx_buffer->xdpf);
			igc_unmap_tx_buffer(tx_ring->dev, tx_buffer);
			break;
		case IGC_TX_BUFFER_TYPE_SKB:
			dev_kfree_skb_any(tx_buffer->skb);
			igc_unmap_tx_buffer(tx_ring->dev, tx_buffer);
			break;
		default:
			netdev_warn_once(tx_ring->netdev, "Unknown Tx buffer type\n");
			break;
		}

		/* check for eop_desc to determine the end of the packet */
		eop_desc = tx_buffer->next_to_watch;
		tx_desc = IGC_TX_DESC(tx_ring, i);

		/* unmap remaining buffers */
		while (tx_desc != eop_desc) {
			tx_buffer++;
			tx_desc++;
			i++;
			if (unlikely(i == tx_ring->count)) {
				i = 0;
				tx_buffer = tx_ring->tx_buffer_info;
				tx_desc = IGC_TX_DESC(tx_ring, 0);
			}

			/* unmap any remaining paged data */
			if (dma_unmap_len(tx_buffer, len))
				igc_unmap_tx_buffer(tx_ring->dev, tx_buffer);
		}

		tx_buffer->next_to_watch = NULL;

		/* move us one more past the eop_desc for start of next pkt */
		tx_buffer++;
		i++;
		if (unlikely(i == tx_ring->count)) {
			i = 0;
			tx_buffer = tx_ring->tx_buffer_info;
		}
	}

	if (tx_ring->xsk_pool && xsk_frames)
		xsk_tx_completed(tx_ring->xsk_pool, xsk_frames);

	/* reset BQL for queue */
	netdev_tx_reset_queue(txring_txq(tx_ring));

	/* Zero out the buffer ring */
	memset(tx_ring->tx_buffer_info, 0,
	       sizeof(*tx_ring->tx_buffer_info) * tx_ring->count);

	/* Zero out the descriptor ring */
	memset(tx_ring->desc, 0, tx_ring->size);

	/* reset next_to_use and next_to_clean */
	tx_ring->next_to_use = 0;
	tx_ring->next_to_clean = 0;
}

/**
 * igc_free_tx_resources - Free Tx Resources per Queue
 * @tx_ring: Tx descriptor ring for a specific queue
 *
 * Free all transmit software resources
 */
void igc_free_tx_resources(struct igc_ring *tx_ring)
{
	igc_disable_tx_ring(tx_ring);

	vfree(tx_ring->tx_buffer_info);
	tx_ring->tx_buffer_info = NULL;

	/* if not set, then don't free */
	if (!tx_ring->desc)
		return;

	dma_free_coherent(tx_ring->dev, tx_ring->size,
			  tx_ring->desc, tx_ring->dma);

	tx_ring->desc = NULL;
}

/**
 * igc_free_all_tx_resources - Free Tx Resources for All Queues
 * @adapter: board private structure
 *
 * Free all transmit software resources
 */
static void igc_free_all_tx_resources(struct igc_adapter *adapter)
{
	int i;

	for (i = 0; i < adapter->num_tx_queues; i++)
		igc_free_tx_resources(adapter->tx_ring[i]);
}

/**
 * igc_clean_all_tx_rings - Free Tx Buffers for all queues
 * @adapter: board private structure
 */
static void igc_clean_all_tx_rings(struct igc_adapter *adapter)
{
	int i;

	for (i = 0; i < adapter->num_tx_queues; i++)
		if (adapter->tx_ring[i])
			igc_clean_tx_ring(adapter->tx_ring[i]);
}

static void igc_disable_tx_ring_hw(struct igc_ring *ring)
{
	struct igc_hw *hw = &ring->q_vector->adapter->hw;
	u8 idx = ring->reg_idx;
	u32 txdctl;

	txdctl = rd32(IGC_TXDCTL(idx));
	txdctl &= ~IGC_TXDCTL_QUEUE_ENABLE;
	txdctl |= IGC_TXDCTL_SWFLUSH;
	wr32(IGC_TXDCTL(idx), txdctl);
}

/**
 * igc_disable_all_tx_rings_hw - Disable all transmit queue operation
 * @adapter: board private structure
 */
static void igc_disable_all_tx_rings_hw(struct igc_adapter *adapter)
{
	int i;

	for (i = 0; i < adapter->num_tx_queues; i++) {
		struct igc_ring *tx_ring = adapter->tx_ring[i];

		igc_disable_tx_ring_hw(tx_ring);
	}
}

/**
 * igc_setup_tx_resources - allocate Tx resources (Descriptors)
 * @tx_ring: tx descriptor ring (for a specific queue) to setup
 *
 * Return 0 on success, negative on failure
 */
int igc_setup_tx_resources(struct igc_ring *tx_ring)
{
	struct net_device *ndev = tx_ring->netdev;
	struct device *dev = tx_ring->dev;
	int size = 0;

	size = sizeof(struct igc_tx_buffer) * tx_ring->count;
	tx_ring->tx_buffer_info = vzalloc(size);
	if (!tx_ring->tx_buffer_info)
		goto err;

	/* round up to nearest 4K */
	tx_ring->size = tx_ring->count * sizeof(union igc_adv_tx_desc);
	tx_ring->size = ALIGN(tx_ring->size, 4096);

	tx_ring->desc = dma_alloc_coherent(dev, tx_ring->size,
					   &tx_ring->dma, GFP_KERNEL);

	if (!tx_ring->desc)
		goto err;

	tx_ring->next_to_use = 0;
	tx_ring->next_to_clean = 0;

	return 0;

err:
	vfree(tx_ring->tx_buffer_info);
	netdev_err(ndev, "Unable to allocate memory for Tx descriptor ring\n");
	return -ENOMEM;
}

/**
 * igc_setup_all_tx_resources - wrapper to allocate Tx resources for all queues
 * @adapter: board private structure
 *
 * Return 0 on success, negative on failure
 */
static int igc_setup_all_tx_resources(struct igc_adapter *adapter)
{
	struct net_device *dev = adapter->netdev;
	int i, err = 0;

	for (i = 0; i < adapter->num_tx_queues; i++) {
		err = igc_setup_tx_resources(adapter->tx_ring[i]);
		if (err) {
			netdev_err(dev, "Error on Tx queue %u setup\n", i);
			for (i--; i >= 0; i--)
				igc_free_tx_resources(adapter->tx_ring[i]);
			break;
		}
	}

	return err;
}

static void igc_clean_rx_ring_page_shared(struct igc_ring *rx_ring)
{
	u16 i = rx_ring->next_to_clean;

	dev_kfree_skb(rx_ring->skb);
	rx_ring->skb = NULL;

	/* Free all the Rx ring sk_buffs */
	while (i != rx_ring->next_to_alloc) {
		struct igc_rx_buffer *buffer_info = &rx_ring->rx_buffer_info[i];

		/* Invalidate cache lines that may have been written to by
		 * device so that we avoid corrupting memory.
		 */
		dma_sync_single_range_for_cpu(rx_ring->dev,
					      buffer_info->dma,
					      buffer_info->page_offset,
					      igc_rx_bufsz(rx_ring),
					      DMA_FROM_DEVICE);

		/* free resources associated with mapping */
		dma_unmap_page_attrs(rx_ring->dev,
				     buffer_info->dma,
				     igc_rx_pg_size(rx_ring),
				     DMA_FROM_DEVICE,
				     IGC_RX_DMA_ATTR);
		__page_frag_cache_drain(buffer_info->page,
					buffer_info->pagecnt_bias);

		i++;
		if (i == rx_ring->count)
			i = 0;
	}
}

static void igc_clean_rx_ring_xsk_pool(struct igc_ring *ring)
{
	struct igc_rx_buffer *bi;
	u16 i;

	for (i = 0; i < ring->count; i++) {
		bi = &ring->rx_buffer_info[i];
		if (!bi->xdp)
			continue;

		xsk_buff_free(bi->xdp);
		bi->xdp = NULL;
	}
}

/**
 * igc_clean_rx_ring - Free Rx Buffers per Queue
 * @ring: ring to free buffers from
 */
static void igc_clean_rx_ring(struct igc_ring *ring)
{
	if (ring->xsk_pool)
		igc_clean_rx_ring_xsk_pool(ring);
	else
		igc_clean_rx_ring_page_shared(ring);

	clear_ring_uses_large_buffer(ring);

	ring->next_to_alloc = 0;
	ring->next_to_clean = 0;
	ring->next_to_use = 0;
}

/**
 * igc_clean_all_rx_rings - Free Rx Buffers for all queues
 * @adapter: board private structure
 */
static void igc_clean_all_rx_rings(struct igc_adapter *adapter)
{
	int i;

	for (i = 0; i < adapter->num_rx_queues; i++)
		if (adapter->rx_ring[i])
			igc_clean_rx_ring(adapter->rx_ring[i]);
}

/**
 * igc_free_rx_resources - Free Rx Resources
 * @rx_ring: ring to clean the resources from
 *
 * Free all receive software resources
 */
void igc_free_rx_resources(struct igc_ring *rx_ring)
{
	igc_clean_rx_ring(rx_ring);

	xdp_rxq_info_unreg(&rx_ring->xdp_rxq);

	vfree(rx_ring->rx_buffer_info);
	rx_ring->rx_buffer_info = NULL;

	/* if not set, then don't free */
	if (!rx_ring->desc)
		return;

	dma_free_coherent(rx_ring->dev, rx_ring->size,
			  rx_ring->desc, rx_ring->dma);

	rx_ring->desc = NULL;
}

/**
 * igc_free_all_rx_resources - Free Rx Resources for All Queues
 * @adapter: board private structure
 *
 * Free all receive software resources
 */
static void igc_free_all_rx_resources(struct igc_adapter *adapter)
{
	int i;

	for (i = 0; i < adapter->num_rx_queues; i++)
		igc_free_rx_resources(adapter->rx_ring[i]);
}

/**
 * igc_setup_rx_resources - allocate Rx resources (Descriptors)
 * @rx_ring:    rx descriptor ring (for a specific queue) to setup
 *
 * Returns 0 on success, negative on failure
 */
int igc_setup_rx_resources(struct igc_ring *rx_ring)
{
	struct net_device *ndev = rx_ring->netdev;
	struct device *dev = rx_ring->dev;
	u8 index = rx_ring->queue_index;
	int size, desc_len, res;

	/* XDP RX-queue info */
	if (xdp_rxq_info_is_reg(&rx_ring->xdp_rxq))
		xdp_rxq_info_unreg(&rx_ring->xdp_rxq);
	res = xdp_rxq_info_reg(&rx_ring->xdp_rxq, ndev, index,
			       rx_ring->q_vector->napi.napi_id);
	if (res < 0) {
		netdev_err(ndev, "Failed to register xdp_rxq index %u\n",
			   index);
		return res;
	}

	size = sizeof(struct igc_rx_buffer) * rx_ring->count;
	rx_ring->rx_buffer_info = vzalloc(size);
	if (!rx_ring->rx_buffer_info)
		goto err;

	desc_len = sizeof(union igc_adv_rx_desc);

	/* Round up to nearest 4K */
	rx_ring->size = rx_ring->count * desc_len;
	rx_ring->size = ALIGN(rx_ring->size, 4096);

	rx_ring->desc = dma_alloc_coherent(dev, rx_ring->size,
					   &rx_ring->dma, GFP_KERNEL);

	if (!rx_ring->desc)
		goto err;

	rx_ring->next_to_alloc = 0;
	rx_ring->next_to_clean = 0;
	rx_ring->next_to_use = 0;

	return 0;

err:
	xdp_rxq_info_unreg(&rx_ring->xdp_rxq);
	vfree(rx_ring->rx_buffer_info);
	rx_ring->rx_buffer_info = NULL;
	netdev_err(ndev, "Unable to allocate memory for Rx descriptor ring\n");
	return -ENOMEM;
}

/**
 * igc_setup_all_rx_resources - wrapper to allocate Rx resources
 *                                (Descriptors) for all queues
 * @adapter: board private structure
 *
 * Return 0 on success, negative on failure
 */
static int igc_setup_all_rx_resources(struct igc_adapter *adapter)
{
	struct net_device *dev = adapter->netdev;
	int i, err = 0;

	for (i = 0; i < adapter->num_rx_queues; i++) {
		err = igc_setup_rx_resources(adapter->rx_ring[i]);
		if (err) {
			netdev_err(dev, "Error on Rx queue %u setup\n", i);
			for (i--; i >= 0; i--)
				igc_free_rx_resources(adapter->rx_ring[i]);
			break;
		}
	}

	return err;
}

static struct xsk_buff_pool *igc_get_xsk_pool(struct igc_adapter *adapter,
					      struct igc_ring *ring)
{
	if (!igc_xdp_is_enabled(adapter) ||
	    !test_bit(IGC_RING_FLAG_AF_XDP_ZC, &ring->flags))
		return NULL;

	return xsk_get_pool_from_qid(ring->netdev, ring->queue_index);
}

/**
 * igc_configure_rx_ring - Configure a receive ring after Reset
 * @adapter: board private structure
 * @ring: receive ring to be configured
 *
 * Configure the Rx unit of the MAC after a reset.
 */
static void igc_configure_rx_ring(struct igc_adapter *adapter,
				  struct igc_ring *ring)
{
	struct igc_hw *hw = &adapter->hw;
	union igc_adv_rx_desc *rx_desc;
	int reg_idx = ring->reg_idx;
	u32 srrctl = 0, rxdctl = 0;
	u64 rdba = ring->dma;
	u32 buf_size;

	xdp_rxq_info_unreg_mem_model(&ring->xdp_rxq);
	ring->xsk_pool = igc_get_xsk_pool(adapter, ring);
	if (ring->xsk_pool) {
		WARN_ON(xdp_rxq_info_reg_mem_model(&ring->xdp_rxq,
						   MEM_TYPE_XSK_BUFF_POOL,
						   NULL));
		xsk_pool_set_rxq_info(ring->xsk_pool, &ring->xdp_rxq);
	} else {
		WARN_ON(xdp_rxq_info_reg_mem_model(&ring->xdp_rxq,
						   MEM_TYPE_PAGE_SHARED,
						   NULL));
	}

	if (igc_xdp_is_enabled(adapter))
		set_ring_uses_large_buffer(ring);

	/* disable the queue */
	wr32(IGC_RXDCTL(reg_idx), 0);

	/* Set DMA base address registers */
	wr32(IGC_RDBAL(reg_idx),
	     rdba & 0x00000000ffffffffULL);
	wr32(IGC_RDBAH(reg_idx), rdba >> 32);
	wr32(IGC_RDLEN(reg_idx),
	     ring->count * sizeof(union igc_adv_rx_desc));

	/* initialize head and tail */
	ring->tail = adapter->io_addr + IGC_RDT(reg_idx);
	wr32(IGC_RDH(reg_idx), 0);
	writel(0, ring->tail);

	/* reset next-to- use/clean to place SW in sync with hardware */
	ring->next_to_clean = 0;
	ring->next_to_use = 0;

	if (ring->xsk_pool)
		buf_size = xsk_pool_get_rx_frame_size(ring->xsk_pool);
	else if (ring_uses_large_buffer(ring))
		buf_size = IGC_RXBUFFER_3072;
	else
		buf_size = IGC_RXBUFFER_2048;

	srrctl = rd32(IGC_SRRCTL(reg_idx));
	srrctl &= ~(IGC_SRRCTL_BSIZEPKT_MASK | IGC_SRRCTL_BSIZEHDR_MASK |
		    IGC_SRRCTL_DESCTYPE_MASK);
	srrctl |= IGC_SRRCTL_BSIZEHDR(IGC_RX_HDR_LEN);
	srrctl |= IGC_SRRCTL_BSIZEPKT(buf_size);
	srrctl |= IGC_SRRCTL_DESCTYPE_ADV_ONEBUF;

	wr32(IGC_SRRCTL(reg_idx), srrctl);

	rxdctl |= IGC_RX_PTHRESH;
	rxdctl |= IGC_RX_HTHRESH << 8;
	rxdctl |= IGC_RX_WTHRESH << 16;

	/* initialize rx_buffer_info */
	memset(ring->rx_buffer_info, 0,
	       sizeof(struct igc_rx_buffer) * ring->count);

	/* initialize Rx descriptor 0 */
	rx_desc = IGC_RX_DESC(ring, 0);
	rx_desc->wb.upper.length = 0;

	/* enable receive descriptor fetching */
	rxdctl |= IGC_RXDCTL_QUEUE_ENABLE;

	wr32(IGC_RXDCTL(reg_idx), rxdctl);
}

/**
 * igc_configure_rx - Configure receive Unit after Reset
 * @adapter: board private structure
 *
 * Configure the Rx unit of the MAC after a reset.
 */
static void igc_configure_rx(struct igc_adapter *adapter)
{
	int i;

	/* Setup the HW Rx Head and Tail Descriptor Pointers and
	 * the Base and Length of the Rx Descriptor Ring
	 */
	for (i = 0; i < adapter->num_rx_queues; i++)
		igc_configure_rx_ring(adapter, adapter->rx_ring[i]);
}

/**
 * igc_configure_tx_ring - Configure transmit ring after Reset
 * @adapter: board private structure
 * @ring: tx ring to configure
 *
 * Configure a transmit ring after a reset.
 */
static void igc_configure_tx_ring(struct igc_adapter *adapter,
				  struct igc_ring *ring)
{
	struct igc_hw *hw = &adapter->hw;
	int reg_idx = ring->reg_idx;
	u64 tdba = ring->dma;
	u32 txdctl = 0;

	ring->xsk_pool = igc_get_xsk_pool(adapter, ring);

	/* disable the queue */
	wr32(IGC_TXDCTL(reg_idx), 0);
	wrfl();

	wr32(IGC_TDLEN(reg_idx),
	     ring->count * sizeof(union igc_adv_tx_desc));
	wr32(IGC_TDBAL(reg_idx),
	     tdba & 0x00000000ffffffffULL);
	wr32(IGC_TDBAH(reg_idx), tdba >> 32);

	ring->tail = adapter->io_addr + IGC_TDT(reg_idx);
	wr32(IGC_TDH(reg_idx), 0);
	writel(0, ring->tail);

	txdctl |= IGC_TX_PTHRESH;
	txdctl |= IGC_TX_HTHRESH << 8;
	txdctl |= IGC_TX_WTHRESH << 16;

	txdctl |= IGC_TXDCTL_QUEUE_ENABLE;
	wr32(IGC_TXDCTL(reg_idx), txdctl);
}

/**
 * igc_configure_tx - Configure transmit Unit after Reset
 * @adapter: board private structure
 *
 * Configure the Tx unit of the MAC after a reset.
 */
static void igc_configure_tx(struct igc_adapter *adapter)
{
	int i;

	for (i = 0; i < adapter->num_tx_queues; i++)
		igc_configure_tx_ring(adapter, adapter->tx_ring[i]);
}

/**
 * igc_setup_mrqc - configure the multiple receive queue control registers
 * @adapter: Board private structure
 */
static void igc_setup_mrqc(struct igc_adapter *adapter)
{
	struct igc_hw *hw = &adapter->hw;
	u32 j, num_rx_queues;
	u32 mrqc, rxcsum;
	u32 rss_key[10];

	netdev_rss_key_fill(rss_key, sizeof(rss_key));
	for (j = 0; j < 10; j++)
		wr32(IGC_RSSRK(j), rss_key[j]);

	num_rx_queues = adapter->rss_queues;

	if (adapter->rss_indir_tbl_init != num_rx_queues) {
		for (j = 0; j < IGC_RETA_SIZE; j++)
			adapter->rss_indir_tbl[j] =
			(j * num_rx_queues) / IGC_RETA_SIZE;
		adapter->rss_indir_tbl_init = num_rx_queues;
	}
	igc_write_rss_indir_tbl(adapter);

	/* Disable raw packet checksumming so that RSS hash is placed in
	 * descriptor on writeback.  No need to enable TCP/UDP/IP checksum
	 * offloads as they are enabled by default
	 */
	rxcsum = rd32(IGC_RXCSUM);
	rxcsum |= IGC_RXCSUM_PCSD;

	/* Enable Receive Checksum Offload for SCTP */
	rxcsum |= IGC_RXCSUM_CRCOFL;

	/* Don't need to set TUOFL or IPOFL, they default to 1 */
	wr32(IGC_RXCSUM, rxcsum);

	/* Generate RSS hash based on packet types, TCP/UDP
	 * port numbers and/or IPv4/v6 src and dst addresses
	 */
	mrqc = IGC_MRQC_RSS_FIELD_IPV4 |
	       IGC_MRQC_RSS_FIELD_IPV4_TCP |
	       IGC_MRQC_RSS_FIELD_IPV6 |
	       IGC_MRQC_RSS_FIELD_IPV6_TCP |
	       IGC_MRQC_RSS_FIELD_IPV6_TCP_EX;

	if (adapter->flags & IGC_FLAG_RSS_FIELD_IPV4_UDP)
		mrqc |= IGC_MRQC_RSS_FIELD_IPV4_UDP;
	if (adapter->flags & IGC_FLAG_RSS_FIELD_IPV6_UDP)
		mrqc |= IGC_MRQC_RSS_FIELD_IPV6_UDP;

	mrqc |= IGC_MRQC_ENABLE_RSS_MQ;

	wr32(IGC_MRQC, mrqc);
}

/**
 * igc_setup_rctl - configure the receive control registers
 * @adapter: Board private structure
 */
static void igc_setup_rctl(struct igc_adapter *adapter)
{
	struct igc_hw *hw = &adapter->hw;
	u32 rctl;

	rctl = rd32(IGC_RCTL);

	rctl &= ~(3 << IGC_RCTL_MO_SHIFT);
	rctl &= ~(IGC_RCTL_LBM_TCVR | IGC_RCTL_LBM_MAC);

	rctl |= IGC_RCTL_EN | IGC_RCTL_BAM | IGC_RCTL_RDMTS_HALF |
		(hw->mac.mc_filter_type << IGC_RCTL_MO_SHIFT);

	/* enable stripping of CRC. Newer features require
	 * that the HW strips the CRC.
	 */
	rctl |= IGC_RCTL_SECRC;

	/* disable store bad packets and clear size bits. */
	rctl &= ~(IGC_RCTL_SBP | IGC_RCTL_SZ_256);

	/* enable LPE to allow for reception of jumbo frames */
	rctl |= IGC_RCTL_LPE;

	/* disable queue 0 to prevent tail write w/o re-config */
	wr32(IGC_RXDCTL(0), 0);

	/* This is useful for sniffing bad packets. */
	if (adapter->netdev->features & NETIF_F_RXALL) {
		/* UPE and MPE will be handled by normal PROMISC logic
		 * in set_rx_mode
		 */
		rctl |= (IGC_RCTL_SBP | /* Receive bad packets */
			 IGC_RCTL_BAM | /* RX All Bcast Pkts */
			 IGC_RCTL_PMCF); /* RX All MAC Ctrl Pkts */

		rctl &= ~(IGC_RCTL_DPF | /* Allow filtered pause */
			  IGC_RCTL_CFIEN); /* Disable VLAN CFIEN Filter */
	}

	wr32(IGC_RCTL, rctl);
}

/**
 * igc_setup_tctl - configure the transmit control registers
 * @adapter: Board private structure
 */
static void igc_setup_tctl(struct igc_adapter *adapter)
{
	struct igc_hw *hw = &adapter->hw;
	u32 tctl;

	/* disable queue 0 which icould be enabled by default */
	wr32(IGC_TXDCTL(0), 0);

	/* Program the Transmit Control Register */
	tctl = rd32(IGC_TCTL);
	tctl &= ~IGC_TCTL_CT;
	tctl |= IGC_TCTL_PSP | IGC_TCTL_RTLC |
		(IGC_COLLISION_THRESHOLD << IGC_CT_SHIFT);

	/* Enable transmits */
	tctl |= IGC_TCTL_EN;

	wr32(IGC_TCTL, tctl);
}

/**
 * igc_set_mac_filter_hw() - Set MAC address filter in hardware
 * @adapter: Pointer to adapter where the filter should be set
 * @index: Filter index
 * @type: MAC address filter type (source or destination)
 * @addr: MAC address
 * @queue: If non-negative, queue assignment feature is enabled and frames
 *         matching the filter are enqueued onto 'queue'. Otherwise, queue
 *         assignment is disabled.
 */
static void igc_set_mac_filter_hw(struct igc_adapter *adapter, int index,
				  enum igc_mac_filter_type type,
				  const u8 *addr, int queue)
{
	struct net_device *dev = adapter->netdev;
	struct igc_hw *hw = &adapter->hw;
	u32 ral, rah;

	if (WARN_ON(index >= hw->mac.rar_entry_count))
		return;

	ral = le32_to_cpup((__le32 *)(addr));
	rah = le16_to_cpup((__le16 *)(addr + 4));

	if (type == IGC_MAC_FILTER_TYPE_SRC) {
		rah &= ~IGC_RAH_ASEL_MASK;
		rah |= IGC_RAH_ASEL_SRC_ADDR;
	}

	if (queue >= 0) {
		rah &= ~IGC_RAH_QSEL_MASK;
		rah |= (queue << IGC_RAH_QSEL_SHIFT);
		rah |= IGC_RAH_QSEL_ENABLE;
	}

	rah |= IGC_RAH_AV;

	wr32(IGC_RAL(index), ral);
	wr32(IGC_RAH(index), rah);

	netdev_dbg(dev, "MAC address filter set in HW: index %d", index);
}

/**
 * igc_clear_mac_filter_hw() - Clear MAC address filter in hardware
 * @adapter: Pointer to adapter where the filter should be cleared
 * @index: Filter index
 */
static void igc_clear_mac_filter_hw(struct igc_adapter *adapter, int index)
{
	struct net_device *dev = adapter->netdev;
	struct igc_hw *hw = &adapter->hw;

	if (WARN_ON(index >= hw->mac.rar_entry_count))
		return;

	wr32(IGC_RAL(index), 0);
	wr32(IGC_RAH(index), 0);

	netdev_dbg(dev, "MAC address filter cleared in HW: index %d", index);
}

/* Set default MAC address for the PF in the first RAR entry */
static void igc_set_default_mac_filter(struct igc_adapter *adapter)
{
	struct net_device *dev = adapter->netdev;
	u8 *addr = adapter->hw.mac.addr;

	netdev_dbg(dev, "Set default MAC address filter: address %pM", addr);

	igc_set_mac_filter_hw(adapter, 0, IGC_MAC_FILTER_TYPE_DST, addr, -1);
}

/**
 * igc_set_mac - Change the Ethernet Address of the NIC
 * @netdev: network interface device structure
 * @p: pointer to an address structure
 *
 * Returns 0 on success, negative on failure
 */
static int igc_set_mac(struct net_device *netdev, void *p)
{
	struct igc_adapter *adapter = netdev_priv(netdev);
	struct igc_hw *hw = &adapter->hw;
	struct sockaddr *addr = p;

	if (!is_valid_ether_addr(addr->sa_data))
		return -EADDRNOTAVAIL;

	eth_hw_addr_set(netdev, addr->sa_data);
	memcpy(hw->mac.addr, addr->sa_data, netdev->addr_len);

	/* set the correct pool for the new PF MAC address in entry 0 */
	igc_set_default_mac_filter(adapter);

	return 0;
}

/**
 *  igc_write_mc_addr_list - write multicast addresses to MTA
 *  @netdev: network interface device structure
 *
 *  Writes multicast address list to the MTA hash table.
 *  Returns: -ENOMEM on failure
 *           0 on no addresses written
 *           X on writing X addresses to MTA
 **/
static int igc_write_mc_addr_list(struct net_device *netdev)
{
	struct igc_adapter *adapter = netdev_priv(netdev);
	struct igc_hw *hw = &adapter->hw;
	struct netdev_hw_addr *ha;
	u8  *mta_list;
	int i;

	if (netdev_mc_empty(netdev)) {
		/* nothing to program, so clear mc list */
		igc_update_mc_addr_list(hw, NULL, 0);
		return 0;
	}

	mta_list = kcalloc(netdev_mc_count(netdev), 6, GFP_ATOMIC);
	if (!mta_list)
		return -ENOMEM;

	/* The shared function expects a packed array of only addresses. */
	i = 0;
	netdev_for_each_mc_addr(ha, netdev)
		memcpy(mta_list + (i++ * ETH_ALEN), ha->addr, ETH_ALEN);

	igc_update_mc_addr_list(hw, mta_list, i);
	kfree(mta_list);

	return netdev_mc_count(netdev);
}

static __le32 igc_tx_launchtime(struct igc_ring *ring, ktime_t txtime,
				bool *first_flag, bool *insert_empty)
{
	struct igc_adapter *adapter = netdev_priv(ring->netdev);
	ktime_t cycle_time = adapter->cycle_time;
	ktime_t base_time = adapter->base_time;
	ktime_t now = ktime_get_clocktai();
	ktime_t baset_est, end_of_cycle;
<<<<<<< HEAD
	u32 launchtime;
	s64 n;

	n = div64_s64(ktime_sub_ns(now, base_time), cycle_time);

	baset_est = ktime_add_ns(base_time, cycle_time * (n));
	end_of_cycle = ktime_add_ns(baset_est, cycle_time);

	if (ktime_compare(txtime, end_of_cycle) >= 0) {
		if (baset_est != ring->last_ff_cycle) {
			*first_flag = true;
			ring->last_ff_cycle = baset_est;

			if (ktime_compare(txtime, ring->last_tx_cycle) > 0)
=======
	s32 launchtime;
	s64 n;

	n = div64_s64(ktime_sub_ns(now, base_time), cycle_time);

	baset_est = ktime_add_ns(base_time, cycle_time * (n));
	end_of_cycle = ktime_add_ns(baset_est, cycle_time);

	if (ktime_compare(txtime, end_of_cycle) >= 0) {
		if (baset_est != ring->last_ff_cycle) {
			*first_flag = true;
			ring->last_ff_cycle = baset_est;

			if (ktime_compare(end_of_cycle, ring->last_tx_cycle) > 0)
>>>>>>> e475cc1c
				*insert_empty = true;
		}
	}

	/* Introducing a window at end of cycle on which packets
	 * potentially not honor launchtime. Window of 5us chosen
	 * considering software update the tail pointer and packets
	 * are dma'ed to packet buffer.
	 */
	if ((ktime_sub_ns(end_of_cycle, now) < 5 * NSEC_PER_USEC))
		netdev_warn(ring->netdev, "Packet with txtime=%llu may not be honoured\n",
			    txtime);

	ring->last_tx_cycle = end_of_cycle;

	launchtime = ktime_sub_ns(txtime, baset_est);
	if (launchtime > 0)
		div_s64_rem(launchtime, cycle_time, &launchtime);
	else
		launchtime = 0;

	return cpu_to_le32(launchtime);
}

static int igc_init_empty_frame(struct igc_ring *ring,
				struct igc_tx_buffer *buffer,
				struct sk_buff *skb)
{
	unsigned int size;
	dma_addr_t dma;

	size = skb_headlen(skb);

	dma = dma_map_single(ring->dev, skb->data, size, DMA_TO_DEVICE);
	if (dma_mapping_error(ring->dev, dma)) {
		netdev_err_once(ring->netdev, "Failed to map DMA for TX\n");
		return -ENOMEM;
	}

	buffer->skb = skb;
	buffer->protocol = 0;
	buffer->bytecount = skb->len;
	buffer->gso_segs = 1;
	buffer->time_stamp = jiffies;
	dma_unmap_len_set(buffer, len, skb->len);
	dma_unmap_addr_set(buffer, dma, dma);

	return 0;
}

static int igc_init_tx_empty_descriptor(struct igc_ring *ring,
					struct sk_buff *skb,
					struct igc_tx_buffer *first)
{
	union igc_adv_tx_desc *desc;
	u32 cmd_type, olinfo_status;
	int err;

	if (!igc_desc_unused(ring))
		return -EBUSY;

	err = igc_init_empty_frame(ring, first, skb);
	if (err)
		return err;

	cmd_type = IGC_ADVTXD_DTYP_DATA | IGC_ADVTXD_DCMD_DEXT |
		   IGC_ADVTXD_DCMD_IFCS | IGC_TXD_DCMD |
		   first->bytecount;
	olinfo_status = first->bytecount << IGC_ADVTXD_PAYLEN_SHIFT;

	desc = IGC_TX_DESC(ring, ring->next_to_use);
	desc->read.cmd_type_len = cpu_to_le32(cmd_type);
	desc->read.olinfo_status = cpu_to_le32(olinfo_status);
	desc->read.buffer_addr = cpu_to_le64(dma_unmap_addr(first, dma));

	netdev_tx_sent_queue(txring_txq(ring), skb->len);

	first->next_to_watch = desc;

	ring->next_to_use++;
	if (ring->next_to_use == ring->count)
		ring->next_to_use = 0;

	return 0;
}

#define IGC_EMPTY_FRAME_SIZE 60

static void igc_tx_ctxtdesc(struct igc_ring *tx_ring,
			    __le32 launch_time, bool first_flag,
			    u32 vlan_macip_lens, u32 type_tucmd,
			    u32 mss_l4len_idx)
{
	struct igc_adv_tx_context_desc *context_desc;
	u16 i = tx_ring->next_to_use;

	context_desc = IGC_TX_CTXTDESC(tx_ring, i);

	i++;
	tx_ring->next_to_use = (i < tx_ring->count) ? i : 0;

	/* set bits to identify this as an advanced context descriptor */
	type_tucmd |= IGC_TXD_CMD_DEXT | IGC_ADVTXD_DTYP_CTXT;

	/* For i225, context index must be unique per ring. */
	if (test_bit(IGC_RING_FLAG_TX_CTX_IDX, &tx_ring->flags))
		mss_l4len_idx |= tx_ring->reg_idx << 4;

	if (first_flag)
		mss_l4len_idx |= IGC_ADVTXD_TSN_CNTX_FIRST;

	context_desc->vlan_macip_lens	= cpu_to_le32(vlan_macip_lens);
	context_desc->type_tucmd_mlhl	= cpu_to_le32(type_tucmd);
	context_desc->mss_l4len_idx	= cpu_to_le32(mss_l4len_idx);
	context_desc->launch_time	= launch_time;
}

static void igc_tx_csum(struct igc_ring *tx_ring, struct igc_tx_buffer *first,
			__le32 launch_time, bool first_flag)
{
	struct sk_buff *skb = first->skb;
	u32 vlan_macip_lens = 0;
	u32 type_tucmd = 0;

	if (skb->ip_summed != CHECKSUM_PARTIAL) {
csum_failed:
		if (!(first->tx_flags & IGC_TX_FLAGS_VLAN) &&
		    !tx_ring->launchtime_enable)
			return;
		goto no_csum;
	}

	switch (skb->csum_offset) {
	case offsetof(struct tcphdr, check):
		type_tucmd = IGC_ADVTXD_TUCMD_L4T_TCP;
		fallthrough;
	case offsetof(struct udphdr, check):
		break;
	case offsetof(struct sctphdr, checksum):
		/* validate that this is actually an SCTP request */
		if (skb_csum_is_sctp(skb)) {
			type_tucmd = IGC_ADVTXD_TUCMD_L4T_SCTP;
			break;
		}
		fallthrough;
	default:
		skb_checksum_help(skb);
		goto csum_failed;
	}

	/* update TX checksum flag */
	first->tx_flags |= IGC_TX_FLAGS_CSUM;
	vlan_macip_lens = skb_checksum_start_offset(skb) -
			  skb_network_offset(skb);
no_csum:
	vlan_macip_lens |= skb_network_offset(skb) << IGC_ADVTXD_MACLEN_SHIFT;
	vlan_macip_lens |= first->tx_flags & IGC_TX_FLAGS_VLAN_MASK;

	igc_tx_ctxtdesc(tx_ring, launch_time, first_flag,
			vlan_macip_lens, type_tucmd, 0);
}

static int __igc_maybe_stop_tx(struct igc_ring *tx_ring, const u16 size)
{
	struct net_device *netdev = tx_ring->netdev;

	netif_stop_subqueue(netdev, tx_ring->queue_index);

	/* memory barriier comment */
	smp_mb();

	/* We need to check again in a case another CPU has just
	 * made room available.
	 */
	if (igc_desc_unused(tx_ring) < size)
		return -EBUSY;

	/* A reprieve! */
	netif_wake_subqueue(netdev, tx_ring->queue_index);

	u64_stats_update_begin(&tx_ring->tx_syncp2);
	tx_ring->tx_stats.restart_queue2++;
	u64_stats_update_end(&tx_ring->tx_syncp2);

	return 0;
}

static inline int igc_maybe_stop_tx(struct igc_ring *tx_ring, const u16 size)
{
	if (igc_desc_unused(tx_ring) >= size)
		return 0;
	return __igc_maybe_stop_tx(tx_ring, size);
}

#define IGC_SET_FLAG(_input, _flag, _result) \
	(((_flag) <= (_result)) ?				\
	 ((u32)((_input) & (_flag)) * ((_result) / (_flag))) :	\
	 ((u32)((_input) & (_flag)) / ((_flag) / (_result))))

static u32 igc_tx_cmd_type(struct sk_buff *skb, u32 tx_flags)
{
	/* set type for advanced descriptor with frame checksum insertion */
	u32 cmd_type = IGC_ADVTXD_DTYP_DATA |
		       IGC_ADVTXD_DCMD_DEXT |
		       IGC_ADVTXD_DCMD_IFCS;

	/* set HW vlan bit if vlan is present */
	cmd_type |= IGC_SET_FLAG(tx_flags, IGC_TX_FLAGS_VLAN,
				 IGC_ADVTXD_DCMD_VLE);

	/* set segmentation bits for TSO */
	cmd_type |= IGC_SET_FLAG(tx_flags, IGC_TX_FLAGS_TSO,
				 (IGC_ADVTXD_DCMD_TSE));

	/* set timestamp bit if present, will select the register set
	 * based on the _TSTAMP(_X) bit.
	 */
	cmd_type |= IGC_SET_FLAG(tx_flags, IGC_TX_FLAGS_TSTAMP,
				 (IGC_ADVTXD_MAC_TSTAMP));

	cmd_type |= IGC_SET_FLAG(tx_flags, IGC_TX_FLAGS_TSTAMP_1,
				 (IGC_ADVTXD_TSTAMP_REG_1));

	cmd_type |= IGC_SET_FLAG(tx_flags, IGC_TX_FLAGS_TSTAMP_2,
				 (IGC_ADVTXD_TSTAMP_REG_2));

	cmd_type |= IGC_SET_FLAG(tx_flags, IGC_TX_FLAGS_TSTAMP_3,
				 (IGC_ADVTXD_TSTAMP_REG_3));

	/* insert frame checksum */
	cmd_type ^= IGC_SET_FLAG(skb->no_fcs, 1, IGC_ADVTXD_DCMD_IFCS);

	return cmd_type;
}

static void igc_tx_olinfo_status(struct igc_ring *tx_ring,
				 union igc_adv_tx_desc *tx_desc,
				 u32 tx_flags, unsigned int paylen)
{
	u32 olinfo_status = paylen << IGC_ADVTXD_PAYLEN_SHIFT;

	/* insert L4 checksum */
	olinfo_status |= (tx_flags & IGC_TX_FLAGS_CSUM) *
			  ((IGC_TXD_POPTS_TXSM << 8) /
			  IGC_TX_FLAGS_CSUM);

	/* insert IPv4 checksum */
	olinfo_status |= (tx_flags & IGC_TX_FLAGS_IPV4) *
			  (((IGC_TXD_POPTS_IXSM << 8)) /
			  IGC_TX_FLAGS_IPV4);

	tx_desc->read.olinfo_status = cpu_to_le32(olinfo_status);
}

static int igc_tx_map(struct igc_ring *tx_ring,
		      struct igc_tx_buffer *first,
		      const u8 hdr_len)
{
	struct sk_buff *skb = first->skb;
	struct igc_tx_buffer *tx_buffer;
	union igc_adv_tx_desc *tx_desc;
	u32 tx_flags = first->tx_flags;
	skb_frag_t *frag;
	u16 i = tx_ring->next_to_use;
	unsigned int data_len, size;
	dma_addr_t dma;
	u32 cmd_type;

	cmd_type = igc_tx_cmd_type(skb, tx_flags);
	tx_desc = IGC_TX_DESC(tx_ring, i);

	igc_tx_olinfo_status(tx_ring, tx_desc, tx_flags, skb->len - hdr_len);

	size = skb_headlen(skb);
	data_len = skb->data_len;

	dma = dma_map_single(tx_ring->dev, skb->data, size, DMA_TO_DEVICE);

	tx_buffer = first;

	for (frag = &skb_shinfo(skb)->frags[0];; frag++) {
		if (dma_mapping_error(tx_ring->dev, dma))
			goto dma_error;

		/* record length, and DMA address */
		dma_unmap_len_set(tx_buffer, len, size);
		dma_unmap_addr_set(tx_buffer, dma, dma);

		tx_desc->read.buffer_addr = cpu_to_le64(dma);

		while (unlikely(size > IGC_MAX_DATA_PER_TXD)) {
			tx_desc->read.cmd_type_len =
				cpu_to_le32(cmd_type ^ IGC_MAX_DATA_PER_TXD);

			i++;
			tx_desc++;
			if (i == tx_ring->count) {
				tx_desc = IGC_TX_DESC(tx_ring, 0);
				i = 0;
			}
			tx_desc->read.olinfo_status = 0;

			dma += IGC_MAX_DATA_PER_TXD;
			size -= IGC_MAX_DATA_PER_TXD;

			tx_desc->read.buffer_addr = cpu_to_le64(dma);
		}

		if (likely(!data_len))
			break;

		tx_desc->read.cmd_type_len = cpu_to_le32(cmd_type ^ size);

		i++;
		tx_desc++;
		if (i == tx_ring->count) {
			tx_desc = IGC_TX_DESC(tx_ring, 0);
			i = 0;
		}
		tx_desc->read.olinfo_status = 0;

		size = skb_frag_size(frag);
		data_len -= size;

		dma = skb_frag_dma_map(tx_ring->dev, frag, 0,
				       size, DMA_TO_DEVICE);

		tx_buffer = &tx_ring->tx_buffer_info[i];
	}

	/* write last descriptor with RS and EOP bits */
	cmd_type |= size | IGC_TXD_DCMD;
	tx_desc->read.cmd_type_len = cpu_to_le32(cmd_type);

	netdev_tx_sent_queue(txring_txq(tx_ring), first->bytecount);

	/* set the timestamp */
	first->time_stamp = jiffies;

	skb_tx_timestamp(skb);

	/* Force memory writes to complete before letting h/w know there
	 * are new descriptors to fetch.  (Only applicable for weak-ordered
	 * memory model archs, such as IA-64).
	 *
	 * We also need this memory barrier to make certain all of the
	 * status bits have been updated before next_to_watch is written.
	 */
	wmb();

	/* set next_to_watch value indicating a packet is present */
	first->next_to_watch = tx_desc;

	i++;
	if (i == tx_ring->count)
		i = 0;

	tx_ring->next_to_use = i;

	/* Make sure there is space in the ring for the next send. */
	igc_maybe_stop_tx(tx_ring, DESC_NEEDED);

	if (netif_xmit_stopped(txring_txq(tx_ring)) || !netdev_xmit_more()) {
		writel(i, tx_ring->tail);
	}

	return 0;
dma_error:
	netdev_err(tx_ring->netdev, "TX DMA map failed\n");
	tx_buffer = &tx_ring->tx_buffer_info[i];

	/* clear dma mappings for failed tx_buffer_info map */
	while (tx_buffer != first) {
		if (dma_unmap_len(tx_buffer, len))
			igc_unmap_tx_buffer(tx_ring->dev, tx_buffer);

		if (i-- == 0)
			i += tx_ring->count;
		tx_buffer = &tx_ring->tx_buffer_info[i];
	}

	if (dma_unmap_len(tx_buffer, len))
		igc_unmap_tx_buffer(tx_ring->dev, tx_buffer);

	dev_kfree_skb_any(tx_buffer->skb);
	tx_buffer->skb = NULL;

	tx_ring->next_to_use = i;

	return -1;
}

static int igc_tso(struct igc_ring *tx_ring,
		   struct igc_tx_buffer *first,
		   __le32 launch_time, bool first_flag,
		   u8 *hdr_len)
{
	u32 vlan_macip_lens, type_tucmd, mss_l4len_idx;
	struct sk_buff *skb = first->skb;
	union {
		struct iphdr *v4;
		struct ipv6hdr *v6;
		unsigned char *hdr;
	} ip;
	union {
		struct tcphdr *tcp;
		struct udphdr *udp;
		unsigned char *hdr;
	} l4;
	u32 paylen, l4_offset;
	int err;

	if (skb->ip_summed != CHECKSUM_PARTIAL)
		return 0;

	if (!skb_is_gso(skb))
		return 0;

	err = skb_cow_head(skb, 0);
	if (err < 0)
		return err;

	ip.hdr = skb_network_header(skb);
	l4.hdr = skb_checksum_start(skb);

	/* ADV DTYP TUCMD MKRLOC/ISCSIHEDLEN */
	type_tucmd = IGC_ADVTXD_TUCMD_L4T_TCP;

	/* initialize outer IP header fields */
	if (ip.v4->version == 4) {
		unsigned char *csum_start = skb_checksum_start(skb);
		unsigned char *trans_start = ip.hdr + (ip.v4->ihl * 4);

		/* IP header will have to cancel out any data that
		 * is not a part of the outer IP header
		 */
		ip.v4->check = csum_fold(csum_partial(trans_start,
						      csum_start - trans_start,
						      0));
		type_tucmd |= IGC_ADVTXD_TUCMD_IPV4;

		ip.v4->tot_len = 0;
		first->tx_flags |= IGC_TX_FLAGS_TSO |
				   IGC_TX_FLAGS_CSUM |
				   IGC_TX_FLAGS_IPV4;
	} else {
		ip.v6->payload_len = 0;
		first->tx_flags |= IGC_TX_FLAGS_TSO |
				   IGC_TX_FLAGS_CSUM;
	}

	/* determine offset of inner transport header */
	l4_offset = l4.hdr - skb->data;

	/* remove payload length from inner checksum */
	paylen = skb->len - l4_offset;
	if (type_tucmd & IGC_ADVTXD_TUCMD_L4T_TCP) {
		/* compute length of segmentation header */
		*hdr_len = (l4.tcp->doff * 4) + l4_offset;
		csum_replace_by_diff(&l4.tcp->check,
				     (__force __wsum)htonl(paylen));
	} else {
		/* compute length of segmentation header */
		*hdr_len = sizeof(*l4.udp) + l4_offset;
		csum_replace_by_diff(&l4.udp->check,
				     (__force __wsum)htonl(paylen));
	}

	/* update gso size and bytecount with header size */
	first->gso_segs = skb_shinfo(skb)->gso_segs;
	first->bytecount += (first->gso_segs - 1) * *hdr_len;

	/* MSS L4LEN IDX */
	mss_l4len_idx = (*hdr_len - l4_offset) << IGC_ADVTXD_L4LEN_SHIFT;
	mss_l4len_idx |= skb_shinfo(skb)->gso_size << IGC_ADVTXD_MSS_SHIFT;

	/* VLAN MACLEN IPLEN */
	vlan_macip_lens = l4.hdr - ip.hdr;
	vlan_macip_lens |= (ip.hdr - skb->data) << IGC_ADVTXD_MACLEN_SHIFT;
	vlan_macip_lens |= first->tx_flags & IGC_TX_FLAGS_VLAN_MASK;

	igc_tx_ctxtdesc(tx_ring, launch_time, first_flag,
			vlan_macip_lens, type_tucmd, mss_l4len_idx);

	return 1;
}

static bool igc_request_tx_tstamp(struct igc_adapter *adapter, struct sk_buff *skb, u32 *flags)
{
	int i;

	for (i = 0; i < IGC_MAX_TX_TSTAMP_REGS; i++) {
		struct igc_tx_timestamp_request *tstamp = &adapter->tx_tstamp[i];

		if (tstamp->skb)
			continue;

		tstamp->skb = skb_get(skb);
		tstamp->start = jiffies;
		*flags = tstamp->flags;

		return true;
	}

	return false;
}

static netdev_tx_t igc_xmit_frame_ring(struct sk_buff *skb,
				       struct igc_ring *tx_ring)
{
<<<<<<< HEAD
=======
	struct igc_adapter *adapter = netdev_priv(tx_ring->netdev);
>>>>>>> e475cc1c
	bool first_flag = false, insert_empty = false;
	u16 count = TXD_USE_COUNT(skb_headlen(skb));
	__be16 protocol = vlan_get_protocol(skb);
	struct igc_tx_buffer *first;
	__le32 launch_time = 0;
	u32 tx_flags = 0;
	unsigned short f;
	ktime_t txtime;
	u8 hdr_len = 0;
	int tso = 0;

	/* need: 1 descriptor per page * PAGE_SIZE/IGC_MAX_DATA_PER_TXD,
	 *	+ 1 desc for skb_headlen/IGC_MAX_DATA_PER_TXD,
	 *	+ 2 desc gap to keep tail from touching head,
	 *	+ 1 desc for context descriptor,
	 * otherwise try next time
	 */
	for (f = 0; f < skb_shinfo(skb)->nr_frags; f++)
		count += TXD_USE_COUNT(skb_frag_size(
						&skb_shinfo(skb)->frags[f]));

	if (igc_maybe_stop_tx(tx_ring, count + 5)) {
		/* this is a hard error */
		return NETDEV_TX_BUSY;
	}

	if (!tx_ring->launchtime_enable)
		goto done;

	txtime = skb->tstamp;
	skb->tstamp = ktime_set(0, 0);
	launch_time = igc_tx_launchtime(tx_ring, txtime, &first_flag, &insert_empty);

	if (insert_empty) {
		struct igc_tx_buffer *empty_info;
		struct sk_buff *empty;
		void *data;

		empty_info = &tx_ring->tx_buffer_info[tx_ring->next_to_use];
		empty = alloc_skb(IGC_EMPTY_FRAME_SIZE, GFP_ATOMIC);
		if (!empty)
			goto done;

		data = skb_put(empty, IGC_EMPTY_FRAME_SIZE);
		memset(data, 0, IGC_EMPTY_FRAME_SIZE);

		igc_tx_ctxtdesc(tx_ring, 0, false, 0, 0, 0);

		if (igc_init_tx_empty_descriptor(tx_ring,
						 empty,
						 empty_info) < 0)
			dev_kfree_skb_any(empty);
	}

done:
	/* record the location of the first descriptor for this packet */
	first = &tx_ring->tx_buffer_info[tx_ring->next_to_use];
	first->type = IGC_TX_BUFFER_TYPE_SKB;
	first->skb = skb;
	first->bytecount = skb->len;
	first->gso_segs = 1;

	if (adapter->qbv_transition || tx_ring->oper_gate_closed)
		goto out_drop;

	if (tx_ring->max_sdu > 0 && first->bytecount > tx_ring->max_sdu) {
		adapter->stats.txdrop++;
		goto out_drop;
	}

	if (unlikely(test_bit(IGC_RING_FLAG_TX_HWTSTAMP, &tx_ring->flags) &&
		     skb_shinfo(skb)->tx_flags & SKBTX_HW_TSTAMP)) {
		/* FIXME: add support for retrieving timestamps from
		 * the other timer registers before skipping the
		 * timestamping request.
		 */
		unsigned long flags;
		u32 tstamp_flags;

		spin_lock_irqsave(&adapter->ptp_tx_lock, flags);
		if (igc_request_tx_tstamp(adapter, skb, &tstamp_flags)) {
			skb_shinfo(skb)->tx_flags |= SKBTX_IN_PROGRESS;
			tx_flags |= IGC_TX_FLAGS_TSTAMP | tstamp_flags;
		} else {
			adapter->tx_hwtstamp_skipped++;
		}

		spin_unlock_irqrestore(&adapter->ptp_tx_lock, flags);
	}

	if (skb_vlan_tag_present(skb)) {
		tx_flags |= IGC_TX_FLAGS_VLAN;
		tx_flags |= (skb_vlan_tag_get(skb) << IGC_TX_FLAGS_VLAN_SHIFT);
	}

	/* record initial flags and protocol */
	first->tx_flags = tx_flags;
	first->protocol = protocol;

	tso = igc_tso(tx_ring, first, launch_time, first_flag, &hdr_len);
	if (tso < 0)
		goto out_drop;
	else if (!tso)
		igc_tx_csum(tx_ring, first, launch_time, first_flag);

	igc_tx_map(tx_ring, first, hdr_len);

	return NETDEV_TX_OK;

out_drop:
	dev_kfree_skb_any(first->skb);
	first->skb = NULL;

	return NETDEV_TX_OK;
}

static inline struct igc_ring *igc_tx_queue_mapping(struct igc_adapter *adapter,
						    struct sk_buff *skb)
{
	unsigned int r_idx = skb->queue_mapping;

	if (r_idx >= adapter->num_tx_queues)
		r_idx = r_idx % adapter->num_tx_queues;

	return adapter->tx_ring[r_idx];
}

static netdev_tx_t igc_xmit_frame(struct sk_buff *skb,
				  struct net_device *netdev)
{
	struct igc_adapter *adapter = netdev_priv(netdev);

	/* The minimum packet size with TCTL.PSP set is 17 so pad the skb
	 * in order to meet this minimum size requirement.
	 */
	if (skb->len < 17) {
		if (skb_padto(skb, 17))
			return NETDEV_TX_OK;
		skb->len = 17;
	}

	return igc_xmit_frame_ring(skb, igc_tx_queue_mapping(adapter, skb));
}

static void igc_rx_checksum(struct igc_ring *ring,
			    union igc_adv_rx_desc *rx_desc,
			    struct sk_buff *skb)
{
	skb_checksum_none_assert(skb);

	/* Ignore Checksum bit is set */
	if (igc_test_staterr(rx_desc, IGC_RXD_STAT_IXSM))
		return;

	/* Rx checksum disabled via ethtool */
	if (!(ring->netdev->features & NETIF_F_RXCSUM))
		return;

	/* TCP/UDP checksum error bit is set */
	if (igc_test_staterr(rx_desc,
			     IGC_RXDEXT_STATERR_L4E |
			     IGC_RXDEXT_STATERR_IPE)) {
		/* work around errata with sctp packets where the TCPE aka
		 * L4E bit is set incorrectly on 64 byte (60 byte w/o crc)
		 * packets (aka let the stack check the crc32c)
		 */
		if (!(skb->len == 60 &&
		      test_bit(IGC_RING_FLAG_RX_SCTP_CSUM, &ring->flags))) {
			u64_stats_update_begin(&ring->rx_syncp);
			ring->rx_stats.csum_err++;
			u64_stats_update_end(&ring->rx_syncp);
		}
		/* let the stack verify checksum errors */
		return;
	}
	/* It must be a TCP or UDP packet with a valid checksum */
	if (igc_test_staterr(rx_desc, IGC_RXD_STAT_TCPCS |
				      IGC_RXD_STAT_UDPCS))
		skb->ip_summed = CHECKSUM_UNNECESSARY;

	netdev_dbg(ring->netdev, "cksum success: bits %08X\n",
		   le32_to_cpu(rx_desc->wb.upper.status_error));
}

/* Mapping HW RSS Type to enum pkt_hash_types */
static const enum pkt_hash_types igc_rss_type_table[IGC_RSS_TYPE_MAX_TABLE] = {
	[IGC_RSS_TYPE_NO_HASH]		= PKT_HASH_TYPE_L2,
	[IGC_RSS_TYPE_HASH_TCP_IPV4]	= PKT_HASH_TYPE_L4,
	[IGC_RSS_TYPE_HASH_IPV4]	= PKT_HASH_TYPE_L3,
	[IGC_RSS_TYPE_HASH_TCP_IPV6]	= PKT_HASH_TYPE_L4,
	[IGC_RSS_TYPE_HASH_IPV6_EX]	= PKT_HASH_TYPE_L3,
	[IGC_RSS_TYPE_HASH_IPV6]	= PKT_HASH_TYPE_L3,
	[IGC_RSS_TYPE_HASH_TCP_IPV6_EX] = PKT_HASH_TYPE_L4,
	[IGC_RSS_TYPE_HASH_UDP_IPV4]	= PKT_HASH_TYPE_L4,
	[IGC_RSS_TYPE_HASH_UDP_IPV6]	= PKT_HASH_TYPE_L4,
	[IGC_RSS_TYPE_HASH_UDP_IPV6_EX] = PKT_HASH_TYPE_L4,
	[10] = PKT_HASH_TYPE_NONE, /* RSS Type above 9 "Reserved" by HW  */
	[11] = PKT_HASH_TYPE_NONE, /* keep array sized for SW bit-mask   */
	[12] = PKT_HASH_TYPE_NONE, /* to handle future HW revisons       */
	[13] = PKT_HASH_TYPE_NONE,
	[14] = PKT_HASH_TYPE_NONE,
	[15] = PKT_HASH_TYPE_NONE,
};

static inline void igc_rx_hash(struct igc_ring *ring,
			       union igc_adv_rx_desc *rx_desc,
			       struct sk_buff *skb)
{
	if (ring->netdev->features & NETIF_F_RXHASH) {
		u32 rss_hash = le32_to_cpu(rx_desc->wb.lower.hi_dword.rss);
		u32 rss_type = igc_rss_type(rx_desc);

		skb_set_hash(skb, rss_hash, igc_rss_type_table[rss_type]);
	}
}

static void igc_rx_vlan(struct igc_ring *rx_ring,
			union igc_adv_rx_desc *rx_desc,
			struct sk_buff *skb)
{
	struct net_device *dev = rx_ring->netdev;
	u16 vid;

	if ((dev->features & NETIF_F_HW_VLAN_CTAG_RX) &&
	    igc_test_staterr(rx_desc, IGC_RXD_STAT_VP)) {
		if (igc_test_staterr(rx_desc, IGC_RXDEXT_STATERR_LB) &&
		    test_bit(IGC_RING_FLAG_RX_LB_VLAN_BSWAP, &rx_ring->flags))
			vid = be16_to_cpu((__force __be16)rx_desc->wb.upper.vlan);
		else
			vid = le16_to_cpu(rx_desc->wb.upper.vlan);

		__vlan_hwaccel_put_tag(skb, htons(ETH_P_8021Q), vid);
	}
}

/**
 * igc_process_skb_fields - Populate skb header fields from Rx descriptor
 * @rx_ring: rx descriptor ring packet is being transacted on
 * @rx_desc: pointer to the EOP Rx descriptor
 * @skb: pointer to current skb being populated
 *
 * This function checks the ring, descriptor, and packet information in order
 * to populate the hash, checksum, VLAN, protocol, and other fields within the
 * skb.
 */
static void igc_process_skb_fields(struct igc_ring *rx_ring,
				   union igc_adv_rx_desc *rx_desc,
				   struct sk_buff *skb)
{
	igc_rx_hash(rx_ring, rx_desc, skb);

	igc_rx_checksum(rx_ring, rx_desc, skb);

	igc_rx_vlan(rx_ring, rx_desc, skb);

	skb_record_rx_queue(skb, rx_ring->queue_index);

	skb->protocol = eth_type_trans(skb, rx_ring->netdev);
}

static void igc_vlan_mode(struct net_device *netdev, netdev_features_t features)
{
	bool enable = !!(features & NETIF_F_HW_VLAN_CTAG_RX);
	struct igc_adapter *adapter = netdev_priv(netdev);
	struct igc_hw *hw = &adapter->hw;
	u32 ctrl;

	ctrl = rd32(IGC_CTRL);

	if (enable) {
		/* enable VLAN tag insert/strip */
		ctrl |= IGC_CTRL_VME;
	} else {
		/* disable VLAN tag insert/strip */
		ctrl &= ~IGC_CTRL_VME;
	}
	wr32(IGC_CTRL, ctrl);
}

static void igc_restore_vlan(struct igc_adapter *adapter)
{
	igc_vlan_mode(adapter->netdev, adapter->netdev->features);
}

static struct igc_rx_buffer *igc_get_rx_buffer(struct igc_ring *rx_ring,
					       const unsigned int size,
					       int *rx_buffer_pgcnt)
{
	struct igc_rx_buffer *rx_buffer;

	rx_buffer = &rx_ring->rx_buffer_info[rx_ring->next_to_clean];
	*rx_buffer_pgcnt =
#if (PAGE_SIZE < 8192)
		page_count(rx_buffer->page);
#else
		0;
#endif
	prefetchw(rx_buffer->page);

	/* we are reusing so sync this buffer for CPU use */
	dma_sync_single_range_for_cpu(rx_ring->dev,
				      rx_buffer->dma,
				      rx_buffer->page_offset,
				      size,
				      DMA_FROM_DEVICE);

	rx_buffer->pagecnt_bias--;

	return rx_buffer;
}

static void igc_rx_buffer_flip(struct igc_rx_buffer *buffer,
			       unsigned int truesize)
{
#if (PAGE_SIZE < 8192)
	buffer->page_offset ^= truesize;
#else
	buffer->page_offset += truesize;
#endif
}

static unsigned int igc_get_rx_frame_truesize(struct igc_ring *ring,
					      unsigned int size)
{
	unsigned int truesize;

#if (PAGE_SIZE < 8192)
	truesize = igc_rx_pg_size(ring) / 2;
#else
	truesize = ring_uses_build_skb(ring) ?
		   SKB_DATA_ALIGN(sizeof(struct skb_shared_info)) +
		   SKB_DATA_ALIGN(IGC_SKB_PAD + size) :
		   SKB_DATA_ALIGN(size);
#endif
	return truesize;
}

/**
 * igc_add_rx_frag - Add contents of Rx buffer to sk_buff
 * @rx_ring: rx descriptor ring to transact packets on
 * @rx_buffer: buffer containing page to add
 * @skb: sk_buff to place the data into
 * @size: size of buffer to be added
 *
 * This function will add the data contained in rx_buffer->page to the skb.
 */
static void igc_add_rx_frag(struct igc_ring *rx_ring,
			    struct igc_rx_buffer *rx_buffer,
			    struct sk_buff *skb,
			    unsigned int size)
{
	unsigned int truesize;

#if (PAGE_SIZE < 8192)
	truesize = igc_rx_pg_size(rx_ring) / 2;
#else
	truesize = ring_uses_build_skb(rx_ring) ?
		   SKB_DATA_ALIGN(IGC_SKB_PAD + size) :
		   SKB_DATA_ALIGN(size);
#endif
	skb_add_rx_frag(skb, skb_shinfo(skb)->nr_frags, rx_buffer->page,
			rx_buffer->page_offset, size, truesize);

	igc_rx_buffer_flip(rx_buffer, truesize);
}

static struct sk_buff *igc_build_skb(struct igc_ring *rx_ring,
				     struct igc_rx_buffer *rx_buffer,
				     struct xdp_buff *xdp)
{
	unsigned int size = xdp->data_end - xdp->data;
	unsigned int truesize = igc_get_rx_frame_truesize(rx_ring, size);
	unsigned int metasize = xdp->data - xdp->data_meta;
	struct sk_buff *skb;

	/* prefetch first cache line of first page */
	net_prefetch(xdp->data_meta);

	/* build an skb around the page buffer */
	skb = napi_build_skb(xdp->data_hard_start, truesize);
	if (unlikely(!skb))
		return NULL;

	/* update pointers within the skb to store the data */
	skb_reserve(skb, xdp->data - xdp->data_hard_start);
	__skb_put(skb, size);
	if (metasize)
		skb_metadata_set(skb, metasize);

	igc_rx_buffer_flip(rx_buffer, truesize);
	return skb;
}

static struct sk_buff *igc_construct_skb(struct igc_ring *rx_ring,
					 struct igc_rx_buffer *rx_buffer,
					 struct xdp_buff *xdp,
					 ktime_t timestamp)
{
	unsigned int metasize = xdp->data - xdp->data_meta;
	unsigned int size = xdp->data_end - xdp->data;
	unsigned int truesize = igc_get_rx_frame_truesize(rx_ring, size);
	void *va = xdp->data;
	unsigned int headlen;
	struct sk_buff *skb;

	/* prefetch first cache line of first page */
	net_prefetch(xdp->data_meta);

	/* allocate a skb to store the frags */
	skb = napi_alloc_skb(&rx_ring->q_vector->napi,
			     IGC_RX_HDR_LEN + metasize);
	if (unlikely(!skb))
		return NULL;

	if (timestamp)
		skb_hwtstamps(skb)->hwtstamp = timestamp;

	/* Determine available headroom for copy */
	headlen = size;
	if (headlen > IGC_RX_HDR_LEN)
		headlen = eth_get_headlen(skb->dev, va, IGC_RX_HDR_LEN);

	/* align pull length to size of long to optimize memcpy performance */
	memcpy(__skb_put(skb, headlen + metasize), xdp->data_meta,
	       ALIGN(headlen + metasize, sizeof(long)));

	if (metasize) {
		skb_metadata_set(skb, metasize);
		__skb_pull(skb, metasize);
	}

	/* update all of the pointers */
	size -= headlen;
	if (size) {
		skb_add_rx_frag(skb, 0, rx_buffer->page,
				(va + headlen) - page_address(rx_buffer->page),
				size, truesize);
		igc_rx_buffer_flip(rx_buffer, truesize);
	} else {
		rx_buffer->pagecnt_bias++;
	}

	return skb;
}

/**
 * igc_reuse_rx_page - page flip buffer and store it back on the ring
 * @rx_ring: rx descriptor ring to store buffers on
 * @old_buff: donor buffer to have page reused
 *
 * Synchronizes page for reuse by the adapter
 */
static void igc_reuse_rx_page(struct igc_ring *rx_ring,
			      struct igc_rx_buffer *old_buff)
{
	u16 nta = rx_ring->next_to_alloc;
	struct igc_rx_buffer *new_buff;

	new_buff = &rx_ring->rx_buffer_info[nta];

	/* update, and store next to alloc */
	nta++;
	rx_ring->next_to_alloc = (nta < rx_ring->count) ? nta : 0;

	/* Transfer page from old buffer to new buffer.
	 * Move each member individually to avoid possible store
	 * forwarding stalls.
	 */
	new_buff->dma		= old_buff->dma;
	new_buff->page		= old_buff->page;
	new_buff->page_offset	= old_buff->page_offset;
	new_buff->pagecnt_bias	= old_buff->pagecnt_bias;
}

static bool igc_can_reuse_rx_page(struct igc_rx_buffer *rx_buffer,
				  int rx_buffer_pgcnt)
{
	unsigned int pagecnt_bias = rx_buffer->pagecnt_bias;
	struct page *page = rx_buffer->page;

	/* avoid re-using remote and pfmemalloc pages */
	if (!dev_page_is_reusable(page))
		return false;

#if (PAGE_SIZE < 8192)
	/* if we are only owner of page we can reuse it */
	if (unlikely((rx_buffer_pgcnt - pagecnt_bias) > 1))
		return false;
#else
#define IGC_LAST_OFFSET \
	(SKB_WITH_OVERHEAD(PAGE_SIZE) - IGC_RXBUFFER_2048)

	if (rx_buffer->page_offset > IGC_LAST_OFFSET)
		return false;
#endif

	/* If we have drained the page fragment pool we need to update
	 * the pagecnt_bias and page count so that we fully restock the
	 * number of references the driver holds.
	 */
	if (unlikely(pagecnt_bias == 1)) {
		page_ref_add(page, USHRT_MAX - 1);
		rx_buffer->pagecnt_bias = USHRT_MAX;
	}

	return true;
}

/**
 * igc_is_non_eop - process handling of non-EOP buffers
 * @rx_ring: Rx ring being processed
 * @rx_desc: Rx descriptor for current buffer
 *
 * This function updates next to clean.  If the buffer is an EOP buffer
 * this function exits returning false, otherwise it will place the
 * sk_buff in the next buffer to be chained and return true indicating
 * that this is in fact a non-EOP buffer.
 */
static bool igc_is_non_eop(struct igc_ring *rx_ring,
			   union igc_adv_rx_desc *rx_desc)
{
	u32 ntc = rx_ring->next_to_clean + 1;

	/* fetch, update, and store next to clean */
	ntc = (ntc < rx_ring->count) ? ntc : 0;
	rx_ring->next_to_clean = ntc;

	prefetch(IGC_RX_DESC(rx_ring, ntc));

	if (likely(igc_test_staterr(rx_desc, IGC_RXD_STAT_EOP)))
		return false;

	return true;
}

/**
 * igc_cleanup_headers - Correct corrupted or empty headers
 * @rx_ring: rx descriptor ring packet is being transacted on
 * @rx_desc: pointer to the EOP Rx descriptor
 * @skb: pointer to current skb being fixed
 *
 * Address the case where we are pulling data in on pages only
 * and as such no data is present in the skb header.
 *
 * In addition if skb is not at least 60 bytes we need to pad it so that
 * it is large enough to qualify as a valid Ethernet frame.
 *
 * Returns true if an error was encountered and skb was freed.
 */
static bool igc_cleanup_headers(struct igc_ring *rx_ring,
				union igc_adv_rx_desc *rx_desc,
				struct sk_buff *skb)
{
	/* XDP packets use error pointer so abort at this point */
	if (IS_ERR(skb))
		return true;

	if (unlikely(igc_test_staterr(rx_desc, IGC_RXDEXT_STATERR_RXE))) {
		struct net_device *netdev = rx_ring->netdev;

		if (!(netdev->features & NETIF_F_RXALL)) {
			dev_kfree_skb_any(skb);
			return true;
		}
	}

	/* if eth_skb_pad returns an error the skb was freed */
	if (eth_skb_pad(skb))
		return true;

	return false;
}

static void igc_put_rx_buffer(struct igc_ring *rx_ring,
			      struct igc_rx_buffer *rx_buffer,
			      int rx_buffer_pgcnt)
{
	if (igc_can_reuse_rx_page(rx_buffer, rx_buffer_pgcnt)) {
		/* hand second half of page back to the ring */
		igc_reuse_rx_page(rx_ring, rx_buffer);
	} else {
		/* We are not reusing the buffer so unmap it and free
		 * any references we are holding to it
		 */
		dma_unmap_page_attrs(rx_ring->dev, rx_buffer->dma,
				     igc_rx_pg_size(rx_ring), DMA_FROM_DEVICE,
				     IGC_RX_DMA_ATTR);
		__page_frag_cache_drain(rx_buffer->page,
					rx_buffer->pagecnt_bias);
	}

	/* clear contents of rx_buffer */
	rx_buffer->page = NULL;
}

static inline unsigned int igc_rx_offset(struct igc_ring *rx_ring)
{
	struct igc_adapter *adapter = rx_ring->q_vector->adapter;

	if (ring_uses_build_skb(rx_ring))
		return IGC_SKB_PAD;
	if (igc_xdp_is_enabled(adapter))
		return XDP_PACKET_HEADROOM;

	return 0;
}

static bool igc_alloc_mapped_page(struct igc_ring *rx_ring,
				  struct igc_rx_buffer *bi)
{
	struct page *page = bi->page;
	dma_addr_t dma;

	/* since we are recycling buffers we should seldom need to alloc */
	if (likely(page))
		return true;

	/* alloc new page for storage */
	page = dev_alloc_pages(igc_rx_pg_order(rx_ring));
	if (unlikely(!page)) {
		rx_ring->rx_stats.alloc_failed++;
		return false;
	}

	/* map page for use */
	dma = dma_map_page_attrs(rx_ring->dev, page, 0,
				 igc_rx_pg_size(rx_ring),
				 DMA_FROM_DEVICE,
				 IGC_RX_DMA_ATTR);

	/* if mapping failed free memory back to system since
	 * there isn't much point in holding memory we can't use
	 */
	if (dma_mapping_error(rx_ring->dev, dma)) {
		__free_page(page);

		rx_ring->rx_stats.alloc_failed++;
		return false;
	}

	bi->dma = dma;
	bi->page = page;
	bi->page_offset = igc_rx_offset(rx_ring);
	page_ref_add(page, USHRT_MAX - 1);
	bi->pagecnt_bias = USHRT_MAX;

	return true;
}

/**
 * igc_alloc_rx_buffers - Replace used receive buffers; packet split
 * @rx_ring: rx descriptor ring
 * @cleaned_count: number of buffers to clean
 */
static void igc_alloc_rx_buffers(struct igc_ring *rx_ring, u16 cleaned_count)
{
	union igc_adv_rx_desc *rx_desc;
	u16 i = rx_ring->next_to_use;
	struct igc_rx_buffer *bi;
	u16 bufsz;

	/* nothing to do */
	if (!cleaned_count)
		return;

	rx_desc = IGC_RX_DESC(rx_ring, i);
	bi = &rx_ring->rx_buffer_info[i];
	i -= rx_ring->count;

	bufsz = igc_rx_bufsz(rx_ring);

	do {
		if (!igc_alloc_mapped_page(rx_ring, bi))
			break;

		/* sync the buffer for use by the device */
		dma_sync_single_range_for_device(rx_ring->dev, bi->dma,
						 bi->page_offset, bufsz,
						 DMA_FROM_DEVICE);

		/* Refresh the desc even if buffer_addrs didn't change
		 * because each write-back erases this info.
		 */
		rx_desc->read.pkt_addr = cpu_to_le64(bi->dma + bi->page_offset);

		rx_desc++;
		bi++;
		i++;
		if (unlikely(!i)) {
			rx_desc = IGC_RX_DESC(rx_ring, 0);
			bi = rx_ring->rx_buffer_info;
			i -= rx_ring->count;
		}

		/* clear the length for the next_to_use descriptor */
		rx_desc->wb.upper.length = 0;

		cleaned_count--;
	} while (cleaned_count);

	i += rx_ring->count;

	if (rx_ring->next_to_use != i) {
		/* record the next descriptor to use */
		rx_ring->next_to_use = i;

		/* update next to alloc since we have filled the ring */
		rx_ring->next_to_alloc = i;

		/* Force memory writes to complete before letting h/w
		 * know there are new descriptors to fetch.  (Only
		 * applicable for weak-ordered memory model archs,
		 * such as IA-64).
		 */
		wmb();
		writel(i, rx_ring->tail);
	}
}

static bool igc_alloc_rx_buffers_zc(struct igc_ring *ring, u16 count)
{
	union igc_adv_rx_desc *desc;
	u16 i = ring->next_to_use;
	struct igc_rx_buffer *bi;
	dma_addr_t dma;
	bool ok = true;

	if (!count)
		return ok;

	XSK_CHECK_PRIV_TYPE(struct igc_xdp_buff);

	desc = IGC_RX_DESC(ring, i);
	bi = &ring->rx_buffer_info[i];
	i -= ring->count;

	do {
		bi->xdp = xsk_buff_alloc(ring->xsk_pool);
		if (!bi->xdp) {
			ok = false;
			break;
		}

		dma = xsk_buff_xdp_get_dma(bi->xdp);
		desc->read.pkt_addr = cpu_to_le64(dma);

		desc++;
		bi++;
		i++;
		if (unlikely(!i)) {
			desc = IGC_RX_DESC(ring, 0);
			bi = ring->rx_buffer_info;
			i -= ring->count;
		}

		/* Clear the length for the next_to_use descriptor. */
		desc->wb.upper.length = 0;

		count--;
	} while (count);

	i += ring->count;

	if (ring->next_to_use != i) {
		ring->next_to_use = i;

		/* Force memory writes to complete before letting h/w
		 * know there are new descriptors to fetch.  (Only
		 * applicable for weak-ordered memory model archs,
		 * such as IA-64).
		 */
		wmb();
		writel(i, ring->tail);
	}

	return ok;
}

/* This function requires __netif_tx_lock is held by the caller. */
static int igc_xdp_init_tx_descriptor(struct igc_ring *ring,
				      struct xdp_frame *xdpf)
{
	struct skb_shared_info *sinfo = xdp_get_shared_info_from_frame(xdpf);
	u8 nr_frags = unlikely(xdp_frame_has_frags(xdpf)) ? sinfo->nr_frags : 0;
	u16 count, index = ring->next_to_use;
	struct igc_tx_buffer *head = &ring->tx_buffer_info[index];
	struct igc_tx_buffer *buffer = head;
	union igc_adv_tx_desc *desc = IGC_TX_DESC(ring, index);
	u32 olinfo_status, len = xdpf->len, cmd_type;
	void *data = xdpf->data;
	u16 i;

	count = TXD_USE_COUNT(len);
	for (i = 0; i < nr_frags; i++)
		count += TXD_USE_COUNT(skb_frag_size(&sinfo->frags[i]));

	if (igc_maybe_stop_tx(ring, count + 3)) {
		/* this is a hard error */
		return -EBUSY;
	}

	i = 0;
	head->bytecount = xdp_get_frame_len(xdpf);
	head->type = IGC_TX_BUFFER_TYPE_XDP;
	head->gso_segs = 1;
	head->xdpf = xdpf;

	olinfo_status = head->bytecount << IGC_ADVTXD_PAYLEN_SHIFT;
	desc->read.olinfo_status = cpu_to_le32(olinfo_status);

	for (;;) {
		dma_addr_t dma;

		dma = dma_map_single(ring->dev, data, len, DMA_TO_DEVICE);
		if (dma_mapping_error(ring->dev, dma)) {
			netdev_err_once(ring->netdev,
					"Failed to map DMA for TX\n");
			goto unmap;
		}

		dma_unmap_len_set(buffer, len, len);
		dma_unmap_addr_set(buffer, dma, dma);

		cmd_type = IGC_ADVTXD_DTYP_DATA | IGC_ADVTXD_DCMD_DEXT |
			   IGC_ADVTXD_DCMD_IFCS | len;

		desc->read.cmd_type_len = cpu_to_le32(cmd_type);
		desc->read.buffer_addr = cpu_to_le64(dma);

		buffer->protocol = 0;

		if (++index == ring->count)
			index = 0;

		if (i == nr_frags)
			break;

		buffer = &ring->tx_buffer_info[index];
		desc = IGC_TX_DESC(ring, index);
		desc->read.olinfo_status = 0;

		data = skb_frag_address(&sinfo->frags[i]);
		len = skb_frag_size(&sinfo->frags[i]);
		i++;
	}
	desc->read.cmd_type_len |= cpu_to_le32(IGC_TXD_DCMD);

	netdev_tx_sent_queue(txring_txq(ring), head->bytecount);
	/* set the timestamp */
	head->time_stamp = jiffies;
	/* set next_to_watch value indicating a packet is present */
	head->next_to_watch = desc;
	ring->next_to_use = index;

	return 0;

unmap:
	for (;;) {
		buffer = &ring->tx_buffer_info[index];
		if (dma_unmap_len(buffer, len))
			dma_unmap_page(ring->dev,
				       dma_unmap_addr(buffer, dma),
				       dma_unmap_len(buffer, len),
				       DMA_TO_DEVICE);
		dma_unmap_len_set(buffer, len, 0);
		if (buffer == head)
			break;

		if (!index)
			index += ring->count;
		index--;
	}

	return -ENOMEM;
}

static struct igc_ring *igc_xdp_get_tx_ring(struct igc_adapter *adapter,
					    int cpu)
{
	int index = cpu;

	if (unlikely(index < 0))
		index = 0;

	while (index >= adapter->num_tx_queues)
		index -= adapter->num_tx_queues;

	return adapter->tx_ring[index];
}

static int igc_xdp_xmit_back(struct igc_adapter *adapter, struct xdp_buff *xdp)
{
	struct xdp_frame *xdpf = xdp_convert_buff_to_frame(xdp);
	int cpu = smp_processor_id();
	struct netdev_queue *nq;
	struct igc_ring *ring;
	int res;

	if (unlikely(!xdpf))
		return -EFAULT;

	ring = igc_xdp_get_tx_ring(adapter, cpu);
	nq = txring_txq(ring);

	__netif_tx_lock(nq, cpu);
	/* Avoid transmit queue timeout since we share it with the slow path */
	txq_trans_cond_update(nq);
	res = igc_xdp_init_tx_descriptor(ring, xdpf);
	__netif_tx_unlock(nq);
	return res;
}

/* This function assumes rcu_read_lock() is held by the caller. */
static int __igc_xdp_run_prog(struct igc_adapter *adapter,
			      struct bpf_prog *prog,
			      struct xdp_buff *xdp)
{
	u32 act = bpf_prog_run_xdp(prog, xdp);

	switch (act) {
	case XDP_PASS:
		return IGC_XDP_PASS;
	case XDP_TX:
		if (igc_xdp_xmit_back(adapter, xdp) < 0)
			goto out_failure;
		return IGC_XDP_TX;
	case XDP_REDIRECT:
		if (xdp_do_redirect(adapter->netdev, xdp, prog) < 0)
			goto out_failure;
		return IGC_XDP_REDIRECT;
		break;
	default:
		bpf_warn_invalid_xdp_action(adapter->netdev, prog, act);
		fallthrough;
	case XDP_ABORTED:
out_failure:
		trace_xdp_exception(adapter->netdev, prog, act);
		fallthrough;
	case XDP_DROP:
		return IGC_XDP_CONSUMED;
	}
}

static struct sk_buff *igc_xdp_run_prog(struct igc_adapter *adapter,
					struct xdp_buff *xdp)
{
	struct bpf_prog *prog;
	int res;

	prog = READ_ONCE(adapter->xdp_prog);
	if (!prog) {
		res = IGC_XDP_PASS;
		goto out;
	}

	res = __igc_xdp_run_prog(adapter, prog, xdp);

out:
	return ERR_PTR(-res);
}

/* This function assumes __netif_tx_lock is held by the caller. */
static void igc_flush_tx_descriptors(struct igc_ring *ring)
{
	/* Once tail pointer is updated, hardware can fetch the descriptors
	 * any time so we issue a write membar here to ensure all memory
	 * writes are complete before the tail pointer is updated.
	 */
	wmb();
	writel(ring->next_to_use, ring->tail);
}

static void igc_finalize_xdp(struct igc_adapter *adapter, int status)
{
	int cpu = smp_processor_id();
	struct netdev_queue *nq;
	struct igc_ring *ring;

	if (status & IGC_XDP_TX) {
		ring = igc_xdp_get_tx_ring(adapter, cpu);
		nq = txring_txq(ring);

		__netif_tx_lock(nq, cpu);
		igc_flush_tx_descriptors(ring);
		__netif_tx_unlock(nq);
	}

	if (status & IGC_XDP_REDIRECT)
		xdp_do_flush();
}

static void igc_update_rx_stats(struct igc_q_vector *q_vector,
				unsigned int packets, unsigned int bytes)
{
	struct igc_ring *ring = q_vector->rx.ring;

	u64_stats_update_begin(&ring->rx_syncp);
	ring->rx_stats.packets += packets;
	ring->rx_stats.bytes += bytes;
	u64_stats_update_end(&ring->rx_syncp);

	q_vector->rx.total_packets += packets;
	q_vector->rx.total_bytes += bytes;
}

static int igc_clean_rx_irq(struct igc_q_vector *q_vector, const int budget)
{
	unsigned int total_bytes = 0, total_packets = 0;
	struct igc_adapter *adapter = q_vector->adapter;
	struct igc_ring *rx_ring = q_vector->rx.ring;
	struct sk_buff *skb = rx_ring->skb;
	u16 cleaned_count = igc_desc_unused(rx_ring);
	int xdp_status = 0, rx_buffer_pgcnt;

	while (likely(total_packets < budget)) {
		union igc_adv_rx_desc *rx_desc;
		struct igc_rx_buffer *rx_buffer;
		unsigned int size, truesize;
		struct igc_xdp_buff ctx;
		ktime_t timestamp = 0;
		int pkt_offset = 0;
		void *pktbuf;

		/* return some buffers to hardware, one at a time is too slow */
		if (cleaned_count >= IGC_RX_BUFFER_WRITE) {
			igc_alloc_rx_buffers(rx_ring, cleaned_count);
			cleaned_count = 0;
		}

		rx_desc = IGC_RX_DESC(rx_ring, rx_ring->next_to_clean);
		size = le16_to_cpu(rx_desc->wb.upper.length);
		if (!size)
			break;

		/* This memory barrier is needed to keep us from reading
		 * any other fields out of the rx_desc until we know the
		 * descriptor has been written back
		 */
		dma_rmb();

		rx_buffer = igc_get_rx_buffer(rx_ring, size, &rx_buffer_pgcnt);
		truesize = igc_get_rx_frame_truesize(rx_ring, size);

		pktbuf = page_address(rx_buffer->page) + rx_buffer->page_offset;

		if (igc_test_staterr(rx_desc, IGC_RXDADV_STAT_TSIP)) {
			timestamp = igc_ptp_rx_pktstamp(q_vector->adapter,
							pktbuf);
			ctx.rx_ts = timestamp;
			pkt_offset = IGC_TS_HDR_LEN;
			size -= IGC_TS_HDR_LEN;
		}

		if (!skb) {
			xdp_init_buff(&ctx.xdp, truesize, &rx_ring->xdp_rxq);
			xdp_prepare_buff(&ctx.xdp, pktbuf - igc_rx_offset(rx_ring),
					 igc_rx_offset(rx_ring) + pkt_offset,
					 size, true);
			xdp_buff_clear_frags_flag(&ctx.xdp);
			ctx.rx_desc = rx_desc;

			skb = igc_xdp_run_prog(adapter, &ctx.xdp);
		}

		if (IS_ERR(skb)) {
			unsigned int xdp_res = -PTR_ERR(skb);

			switch (xdp_res) {
			case IGC_XDP_CONSUMED:
				rx_buffer->pagecnt_bias++;
				break;
			case IGC_XDP_TX:
			case IGC_XDP_REDIRECT:
				igc_rx_buffer_flip(rx_buffer, truesize);
				xdp_status |= xdp_res;
				break;
			}

			total_packets++;
			total_bytes += size;
		} else if (skb)
			igc_add_rx_frag(rx_ring, rx_buffer, skb, size);
		else if (ring_uses_build_skb(rx_ring))
			skb = igc_build_skb(rx_ring, rx_buffer, &ctx.xdp);
		else
			skb = igc_construct_skb(rx_ring, rx_buffer, &ctx.xdp,
						timestamp);

		/* exit if we failed to retrieve a buffer */
		if (!skb) {
			rx_ring->rx_stats.alloc_failed++;
			rx_buffer->pagecnt_bias++;
			break;
		}

		igc_put_rx_buffer(rx_ring, rx_buffer, rx_buffer_pgcnt);
		cleaned_count++;

		/* fetch next buffer in frame if non-eop */
		if (igc_is_non_eop(rx_ring, rx_desc))
			continue;

		/* verify the packet layout is correct */
		if (igc_cleanup_headers(rx_ring, rx_desc, skb)) {
			skb = NULL;
			continue;
		}

		/* probably a little skewed due to removing CRC */
		total_bytes += skb->len;

		/* populate checksum, VLAN, and protocol */
		igc_process_skb_fields(rx_ring, rx_desc, skb);

		napi_gro_receive(&q_vector->napi, skb);

		/* reset skb pointer */
		skb = NULL;

		/* update budget accounting */
		total_packets++;
	}

	if (xdp_status)
		igc_finalize_xdp(adapter, xdp_status);

	/* place incomplete frames back on ring for completion */
	rx_ring->skb = skb;

	igc_update_rx_stats(q_vector, total_packets, total_bytes);

	if (cleaned_count)
		igc_alloc_rx_buffers(rx_ring, cleaned_count);

	return total_packets;
}

static struct sk_buff *igc_construct_skb_zc(struct igc_ring *ring,
					    struct xdp_buff *xdp)
{
	unsigned int totalsize = xdp->data_end - xdp->data_meta;
	unsigned int metasize = xdp->data - xdp->data_meta;
	struct sk_buff *skb;

	net_prefetch(xdp->data_meta);

	skb = __napi_alloc_skb(&ring->q_vector->napi, totalsize,
			       GFP_ATOMIC | __GFP_NOWARN);
	if (unlikely(!skb))
		return NULL;

	memcpy(__skb_put(skb, totalsize), xdp->data_meta,
	       ALIGN(totalsize, sizeof(long)));

	if (metasize) {
		skb_metadata_set(skb, metasize);
		__skb_pull(skb, metasize);
	}

	return skb;
}

static void igc_dispatch_skb_zc(struct igc_q_vector *q_vector,
				union igc_adv_rx_desc *desc,
				struct xdp_buff *xdp,
				ktime_t timestamp)
{
	struct igc_ring *ring = q_vector->rx.ring;
	struct sk_buff *skb;

	skb = igc_construct_skb_zc(ring, xdp);
	if (!skb) {
		ring->rx_stats.alloc_failed++;
		return;
	}

	if (timestamp)
		skb_hwtstamps(skb)->hwtstamp = timestamp;

	if (igc_cleanup_headers(ring, desc, skb))
		return;

	igc_process_skb_fields(ring, desc, skb);
	napi_gro_receive(&q_vector->napi, skb);
}

static struct igc_xdp_buff *xsk_buff_to_igc_ctx(struct xdp_buff *xdp)
{
	/* xdp_buff pointer used by ZC code path is alloc as xdp_buff_xsk. The
	 * igc_xdp_buff shares its layout with xdp_buff_xsk and private
	 * igc_xdp_buff fields fall into xdp_buff_xsk->cb
	 */
       return (struct igc_xdp_buff *)xdp;
}

static int igc_clean_rx_irq_zc(struct igc_q_vector *q_vector, const int budget)
{
	struct igc_adapter *adapter = q_vector->adapter;
	struct igc_ring *ring = q_vector->rx.ring;
	u16 cleaned_count = igc_desc_unused(ring);
	int total_bytes = 0, total_packets = 0;
	u16 ntc = ring->next_to_clean;
	struct bpf_prog *prog;
	bool failure = false;
	int xdp_status = 0;

	rcu_read_lock();

	prog = READ_ONCE(adapter->xdp_prog);

	while (likely(total_packets < budget)) {
		union igc_adv_rx_desc *desc;
		struct igc_rx_buffer *bi;
		struct igc_xdp_buff *ctx;
		ktime_t timestamp = 0;
		unsigned int size;
		int res;

		desc = IGC_RX_DESC(ring, ntc);
		size = le16_to_cpu(desc->wb.upper.length);
		if (!size)
			break;

		/* This memory barrier is needed to keep us from reading
		 * any other fields out of the rx_desc until we know the
		 * descriptor has been written back
		 */
		dma_rmb();

		bi = &ring->rx_buffer_info[ntc];

		ctx = xsk_buff_to_igc_ctx(bi->xdp);
		ctx->rx_desc = desc;

		if (igc_test_staterr(desc, IGC_RXDADV_STAT_TSIP)) {
			timestamp = igc_ptp_rx_pktstamp(q_vector->adapter,
							bi->xdp->data);
			ctx->rx_ts = timestamp;

			bi->xdp->data += IGC_TS_HDR_LEN;

			/* HW timestamp has been copied into local variable. Metadata
			 * length when XDP program is called should be 0.
			 */
			bi->xdp->data_meta += IGC_TS_HDR_LEN;
			size -= IGC_TS_HDR_LEN;
		}

		bi->xdp->data_end = bi->xdp->data + size;
		xsk_buff_dma_sync_for_cpu(bi->xdp, ring->xsk_pool);

		res = __igc_xdp_run_prog(adapter, prog, bi->xdp);
		switch (res) {
		case IGC_XDP_PASS:
			igc_dispatch_skb_zc(q_vector, desc, bi->xdp, timestamp);
			fallthrough;
		case IGC_XDP_CONSUMED:
			xsk_buff_free(bi->xdp);
			break;
		case IGC_XDP_TX:
		case IGC_XDP_REDIRECT:
			xdp_status |= res;
			break;
		}

		bi->xdp = NULL;
		total_bytes += size;
		total_packets++;
		cleaned_count++;
		ntc++;
		if (ntc == ring->count)
			ntc = 0;
	}

	ring->next_to_clean = ntc;
	rcu_read_unlock();

	if (cleaned_count >= IGC_RX_BUFFER_WRITE)
		failure = !igc_alloc_rx_buffers_zc(ring, cleaned_count);

	if (xdp_status)
		igc_finalize_xdp(adapter, xdp_status);

	igc_update_rx_stats(q_vector, total_packets, total_bytes);

	if (xsk_uses_need_wakeup(ring->xsk_pool)) {
		if (failure || ring->next_to_clean == ring->next_to_use)
			xsk_set_rx_need_wakeup(ring->xsk_pool);
		else
			xsk_clear_rx_need_wakeup(ring->xsk_pool);
		return total_packets;
	}

	return failure ? budget : total_packets;
}

static void igc_update_tx_stats(struct igc_q_vector *q_vector,
				unsigned int packets, unsigned int bytes)
{
	struct igc_ring *ring = q_vector->tx.ring;

	u64_stats_update_begin(&ring->tx_syncp);
	ring->tx_stats.bytes += bytes;
	ring->tx_stats.packets += packets;
	u64_stats_update_end(&ring->tx_syncp);

	q_vector->tx.total_bytes += bytes;
	q_vector->tx.total_packets += packets;
}

static void igc_xdp_xmit_zc(struct igc_ring *ring)
{
	struct xsk_buff_pool *pool = ring->xsk_pool;
	struct netdev_queue *nq = txring_txq(ring);
	union igc_adv_tx_desc *tx_desc = NULL;
	int cpu = smp_processor_id();
	struct xdp_desc xdp_desc;
	u16 budget, ntu;

	if (!netif_carrier_ok(ring->netdev))
		return;

	__netif_tx_lock(nq, cpu);

	/* Avoid transmit queue timeout since we share it with the slow path */
	txq_trans_cond_update(nq);

	ntu = ring->next_to_use;
	budget = igc_desc_unused(ring);

	while (xsk_tx_peek_desc(pool, &xdp_desc) && budget--) {
		u32 cmd_type, olinfo_status;
		struct igc_tx_buffer *bi;
		dma_addr_t dma;

		cmd_type = IGC_ADVTXD_DTYP_DATA | IGC_ADVTXD_DCMD_DEXT |
			   IGC_ADVTXD_DCMD_IFCS | IGC_TXD_DCMD |
			   xdp_desc.len;
		olinfo_status = xdp_desc.len << IGC_ADVTXD_PAYLEN_SHIFT;

		dma = xsk_buff_raw_get_dma(pool, xdp_desc.addr);
		xsk_buff_raw_dma_sync_for_device(pool, dma, xdp_desc.len);

		tx_desc = IGC_TX_DESC(ring, ntu);
		tx_desc->read.cmd_type_len = cpu_to_le32(cmd_type);
		tx_desc->read.olinfo_status = cpu_to_le32(olinfo_status);
		tx_desc->read.buffer_addr = cpu_to_le64(dma);

		bi = &ring->tx_buffer_info[ntu];
		bi->type = IGC_TX_BUFFER_TYPE_XSK;
		bi->protocol = 0;
		bi->bytecount = xdp_desc.len;
		bi->gso_segs = 1;
		bi->time_stamp = jiffies;
		bi->next_to_watch = tx_desc;

		netdev_tx_sent_queue(txring_txq(ring), xdp_desc.len);

		ntu++;
		if (ntu == ring->count)
			ntu = 0;
	}

	ring->next_to_use = ntu;
	if (tx_desc) {
		igc_flush_tx_descriptors(ring);
		xsk_tx_release(pool);
	}

	__netif_tx_unlock(nq);
}

/**
 * igc_clean_tx_irq - Reclaim resources after transmit completes
 * @q_vector: pointer to q_vector containing needed info
 * @napi_budget: Used to determine if we are in netpoll
 *
 * returns true if ring is completely cleaned
 */
static bool igc_clean_tx_irq(struct igc_q_vector *q_vector, int napi_budget)
{
	struct igc_adapter *adapter = q_vector->adapter;
	unsigned int total_bytes = 0, total_packets = 0;
	unsigned int budget = q_vector->tx.work_limit;
	struct igc_ring *tx_ring = q_vector->tx.ring;
	unsigned int i = tx_ring->next_to_clean;
	struct igc_tx_buffer *tx_buffer;
	union igc_adv_tx_desc *tx_desc;
	u32 xsk_frames = 0;

	if (test_bit(__IGC_DOWN, &adapter->state))
		return true;

	tx_buffer = &tx_ring->tx_buffer_info[i];
	tx_desc = IGC_TX_DESC(tx_ring, i);
	i -= tx_ring->count;

	do {
		union igc_adv_tx_desc *eop_desc = tx_buffer->next_to_watch;

		/* if next_to_watch is not set then there is no work pending */
		if (!eop_desc)
			break;

		/* prevent any other reads prior to eop_desc */
		smp_rmb();

		/* if DD is not set pending work has not been completed */
		if (!(eop_desc->wb.status & cpu_to_le32(IGC_TXD_STAT_DD)))
			break;

		/* clear next_to_watch to prevent false hangs */
		tx_buffer->next_to_watch = NULL;

		/* update the statistics for this packet */
		total_bytes += tx_buffer->bytecount;
		total_packets += tx_buffer->gso_segs;

		switch (tx_buffer->type) {
		case IGC_TX_BUFFER_TYPE_XSK:
			xsk_frames++;
			break;
		case IGC_TX_BUFFER_TYPE_XDP:
			xdp_return_frame(tx_buffer->xdpf);
			igc_unmap_tx_buffer(tx_ring->dev, tx_buffer);
			break;
		case IGC_TX_BUFFER_TYPE_SKB:
			napi_consume_skb(tx_buffer->skb, napi_budget);
			igc_unmap_tx_buffer(tx_ring->dev, tx_buffer);
			break;
		default:
			netdev_warn_once(tx_ring->netdev, "Unknown Tx buffer type\n");
			break;
		}

		/* clear last DMA location and unmap remaining buffers */
		while (tx_desc != eop_desc) {
			tx_buffer++;
			tx_desc++;
			i++;
			if (unlikely(!i)) {
				i -= tx_ring->count;
				tx_buffer = tx_ring->tx_buffer_info;
				tx_desc = IGC_TX_DESC(tx_ring, 0);
			}

			/* unmap any remaining paged data */
			if (dma_unmap_len(tx_buffer, len))
				igc_unmap_tx_buffer(tx_ring->dev, tx_buffer);
		}

		/* move us one more past the eop_desc for start of next pkt */
		tx_buffer++;
		tx_desc++;
		i++;
		if (unlikely(!i)) {
			i -= tx_ring->count;
			tx_buffer = tx_ring->tx_buffer_info;
			tx_desc = IGC_TX_DESC(tx_ring, 0);
		}

		/* issue prefetch for next Tx descriptor */
		prefetch(tx_desc);

		/* update budget accounting */
		budget--;
	} while (likely(budget));

	netdev_tx_completed_queue(txring_txq(tx_ring),
				  total_packets, total_bytes);

	i += tx_ring->count;
	tx_ring->next_to_clean = i;

	igc_update_tx_stats(q_vector, total_packets, total_bytes);

	if (tx_ring->xsk_pool) {
		if (xsk_frames)
			xsk_tx_completed(tx_ring->xsk_pool, xsk_frames);
		if (xsk_uses_need_wakeup(tx_ring->xsk_pool))
			xsk_set_tx_need_wakeup(tx_ring->xsk_pool);
		igc_xdp_xmit_zc(tx_ring);
	}

	if (test_bit(IGC_RING_FLAG_TX_DETECT_HANG, &tx_ring->flags)) {
		struct igc_hw *hw = &adapter->hw;

		/* Detect a transmit hang in hardware, this serializes the
		 * check with the clearing of time_stamp and movement of i
		 */
		clear_bit(IGC_RING_FLAG_TX_DETECT_HANG, &tx_ring->flags);
		if (tx_buffer->next_to_watch &&
		    time_after(jiffies, tx_buffer->time_stamp +
		    (adapter->tx_timeout_factor * HZ)) &&
		    !(rd32(IGC_STATUS) & IGC_STATUS_TXOFF) &&
		    (rd32(IGC_TDH(tx_ring->reg_idx)) != readl(tx_ring->tail)) &&
		    !tx_ring->oper_gate_closed) {
			/* detected Tx unit hang */
			netdev_err(tx_ring->netdev,
				   "Detected Tx Unit Hang\n"
				   "  Tx Queue             <%d>\n"
				   "  TDH                  <%x>\n"
				   "  TDT                  <%x>\n"
				   "  next_to_use          <%x>\n"
				   "  next_to_clean        <%x>\n"
				   "buffer_info[next_to_clean]\n"
				   "  time_stamp           <%lx>\n"
				   "  next_to_watch        <%p>\n"
				   "  jiffies              <%lx>\n"
				   "  desc.status          <%x>\n",
				   tx_ring->queue_index,
				   rd32(IGC_TDH(tx_ring->reg_idx)),
				   readl(tx_ring->tail),
				   tx_ring->next_to_use,
				   tx_ring->next_to_clean,
				   tx_buffer->time_stamp,
				   tx_buffer->next_to_watch,
				   jiffies,
				   tx_buffer->next_to_watch->wb.status);
			netif_stop_subqueue(tx_ring->netdev,
					    tx_ring->queue_index);

			/* we are about to reset, no point in enabling stuff */
			return true;
		}
	}

#define TX_WAKE_THRESHOLD (DESC_NEEDED * 2)
	if (unlikely(total_packets &&
		     netif_carrier_ok(tx_ring->netdev) &&
		     igc_desc_unused(tx_ring) >= TX_WAKE_THRESHOLD)) {
		/* Make sure that anybody stopping the queue after this
		 * sees the new next_to_clean.
		 */
		smp_mb();
		if (__netif_subqueue_stopped(tx_ring->netdev,
					     tx_ring->queue_index) &&
		    !(test_bit(__IGC_DOWN, &adapter->state))) {
			netif_wake_subqueue(tx_ring->netdev,
					    tx_ring->queue_index);

			u64_stats_update_begin(&tx_ring->tx_syncp);
			tx_ring->tx_stats.restart_queue++;
			u64_stats_update_end(&tx_ring->tx_syncp);
		}
	}

	return !!budget;
}

static int igc_find_mac_filter(struct igc_adapter *adapter,
			       enum igc_mac_filter_type type, const u8 *addr)
{
	struct igc_hw *hw = &adapter->hw;
	int max_entries = hw->mac.rar_entry_count;
	u32 ral, rah;
	int i;

	for (i = 0; i < max_entries; i++) {
		ral = rd32(IGC_RAL(i));
		rah = rd32(IGC_RAH(i));

		if (!(rah & IGC_RAH_AV))
			continue;
		if (!!(rah & IGC_RAH_ASEL_SRC_ADDR) != type)
			continue;
		if ((rah & IGC_RAH_RAH_MASK) !=
		    le16_to_cpup((__le16 *)(addr + 4)))
			continue;
		if (ral != le32_to_cpup((__le32 *)(addr)))
			continue;

		return i;
	}

	return -1;
}

static int igc_get_avail_mac_filter_slot(struct igc_adapter *adapter)
{
	struct igc_hw *hw = &adapter->hw;
	int max_entries = hw->mac.rar_entry_count;
	u32 rah;
	int i;

	for (i = 0; i < max_entries; i++) {
		rah = rd32(IGC_RAH(i));

		if (!(rah & IGC_RAH_AV))
			return i;
	}

	return -1;
}

/**
 * igc_add_mac_filter() - Add MAC address filter
 * @adapter: Pointer to adapter where the filter should be added
 * @type: MAC address filter type (source or destination)
 * @addr: MAC address
 * @queue: If non-negative, queue assignment feature is enabled and frames
 *         matching the filter are enqueued onto 'queue'. Otherwise, queue
 *         assignment is disabled.
 *
 * Return: 0 in case of success, negative errno code otherwise.
 */
static int igc_add_mac_filter(struct igc_adapter *adapter,
			      enum igc_mac_filter_type type, const u8 *addr,
			      int queue)
{
	struct net_device *dev = adapter->netdev;
	int index;

	index = igc_find_mac_filter(adapter, type, addr);
	if (index >= 0)
		goto update_filter;

	index = igc_get_avail_mac_filter_slot(adapter);
	if (index < 0)
		return -ENOSPC;

	netdev_dbg(dev, "Add MAC address filter: index %d type %s address %pM queue %d\n",
		   index, type == IGC_MAC_FILTER_TYPE_DST ? "dst" : "src",
		   addr, queue);

update_filter:
	igc_set_mac_filter_hw(adapter, index, type, addr, queue);
	return 0;
}

/**
 * igc_del_mac_filter() - Delete MAC address filter
 * @adapter: Pointer to adapter where the filter should be deleted from
 * @type: MAC address filter type (source or destination)
 * @addr: MAC address
 */
static void igc_del_mac_filter(struct igc_adapter *adapter,
			       enum igc_mac_filter_type type, const u8 *addr)
{
	struct net_device *dev = adapter->netdev;
	int index;

	index = igc_find_mac_filter(adapter, type, addr);
	if (index < 0)
		return;

	if (index == 0) {
		/* If this is the default filter, we don't actually delete it.
		 * We just reset to its default value i.e. disable queue
		 * assignment.
		 */
		netdev_dbg(dev, "Disable default MAC filter queue assignment");

		igc_set_mac_filter_hw(adapter, 0, type, addr, -1);
	} else {
		netdev_dbg(dev, "Delete MAC address filter: index %d type %s address %pM\n",
			   index,
			   type == IGC_MAC_FILTER_TYPE_DST ? "dst" : "src",
			   addr);

		igc_clear_mac_filter_hw(adapter, index);
	}
}

/**
 * igc_add_vlan_prio_filter() - Add VLAN priority filter
 * @adapter: Pointer to adapter where the filter should be added
 * @prio: VLAN priority value
 * @queue: Queue number which matching frames are assigned to
 *
 * Return: 0 in case of success, negative errno code otherwise.
 */
static int igc_add_vlan_prio_filter(struct igc_adapter *adapter, int prio,
				    int queue)
{
	struct net_device *dev = adapter->netdev;
	struct igc_hw *hw = &adapter->hw;
	u32 vlanpqf;

	vlanpqf = rd32(IGC_VLANPQF);

	if (vlanpqf & IGC_VLANPQF_VALID(prio)) {
		netdev_dbg(dev, "VLAN priority filter already in use\n");
		return -EEXIST;
	}

	vlanpqf |= IGC_VLANPQF_QSEL(prio, queue);
	vlanpqf |= IGC_VLANPQF_VALID(prio);

	wr32(IGC_VLANPQF, vlanpqf);

	netdev_dbg(dev, "Add VLAN priority filter: prio %d queue %d\n",
		   prio, queue);
	return 0;
}

/**
 * igc_del_vlan_prio_filter() - Delete VLAN priority filter
 * @adapter: Pointer to adapter where the filter should be deleted from
 * @prio: VLAN priority value
 */
static void igc_del_vlan_prio_filter(struct igc_adapter *adapter, int prio)
{
	struct igc_hw *hw = &adapter->hw;
	u32 vlanpqf;

	vlanpqf = rd32(IGC_VLANPQF);

	vlanpqf &= ~IGC_VLANPQF_VALID(prio);
	vlanpqf &= ~IGC_VLANPQF_QSEL(prio, IGC_VLANPQF_QUEUE_MASK);

	wr32(IGC_VLANPQF, vlanpqf);

	netdev_dbg(adapter->netdev, "Delete VLAN priority filter: prio %d\n",
		   prio);
}

static int igc_get_avail_etype_filter_slot(struct igc_adapter *adapter)
{
	struct igc_hw *hw = &adapter->hw;
	int i;

	for (i = 0; i < MAX_ETYPE_FILTER; i++) {
		u32 etqf = rd32(IGC_ETQF(i));

		if (!(etqf & IGC_ETQF_FILTER_ENABLE))
			return i;
	}

	return -1;
}

/**
 * igc_add_etype_filter() - Add ethertype filter
 * @adapter: Pointer to adapter where the filter should be added
 * @etype: Ethertype value
 * @queue: If non-negative, queue assignment feature is enabled and frames
 *         matching the filter are enqueued onto 'queue'. Otherwise, queue
 *         assignment is disabled.
 *
 * Return: 0 in case of success, negative errno code otherwise.
 */
static int igc_add_etype_filter(struct igc_adapter *adapter, u16 etype,
				int queue)
{
	struct igc_hw *hw = &adapter->hw;
	int index;
	u32 etqf;

	index = igc_get_avail_etype_filter_slot(adapter);
	if (index < 0)
		return -ENOSPC;

	etqf = rd32(IGC_ETQF(index));

	etqf &= ~IGC_ETQF_ETYPE_MASK;
	etqf |= etype;

	if (queue >= 0) {
		etqf &= ~IGC_ETQF_QUEUE_MASK;
		etqf |= (queue << IGC_ETQF_QUEUE_SHIFT);
		etqf |= IGC_ETQF_QUEUE_ENABLE;
	}

	etqf |= IGC_ETQF_FILTER_ENABLE;

	wr32(IGC_ETQF(index), etqf);

	netdev_dbg(adapter->netdev, "Add ethertype filter: etype %04x queue %d\n",
		   etype, queue);
	return 0;
}

static int igc_find_etype_filter(struct igc_adapter *adapter, u16 etype)
{
	struct igc_hw *hw = &adapter->hw;
	int i;

	for (i = 0; i < MAX_ETYPE_FILTER; i++) {
		u32 etqf = rd32(IGC_ETQF(i));

		if ((etqf & IGC_ETQF_ETYPE_MASK) == etype)
			return i;
	}

	return -1;
}

/**
 * igc_del_etype_filter() - Delete ethertype filter
 * @adapter: Pointer to adapter where the filter should be deleted from
 * @etype: Ethertype value
 */
static void igc_del_etype_filter(struct igc_adapter *adapter, u16 etype)
{
	struct igc_hw *hw = &adapter->hw;
	int index;

	index = igc_find_etype_filter(adapter, etype);
	if (index < 0)
		return;

	wr32(IGC_ETQF(index), 0);

	netdev_dbg(adapter->netdev, "Delete ethertype filter: etype %04x\n",
		   etype);
}

static int igc_flex_filter_select(struct igc_adapter *adapter,
				  struct igc_flex_filter *input,
				  u32 *fhft)
{
	struct igc_hw *hw = &adapter->hw;
	u8 fhft_index;
	u32 fhftsl;

	if (input->index >= MAX_FLEX_FILTER) {
		dev_err(&adapter->pdev->dev, "Wrong Flex Filter index selected!\n");
		return -EINVAL;
	}

	/* Indirect table select register */
	fhftsl = rd32(IGC_FHFTSL);
	fhftsl &= ~IGC_FHFTSL_FTSL_MASK;
	switch (input->index) {
	case 0 ... 7:
		fhftsl |= 0x00;
		break;
	case 8 ... 15:
		fhftsl |= 0x01;
		break;
	case 16 ... 23:
		fhftsl |= 0x02;
		break;
	case 24 ... 31:
		fhftsl |= 0x03;
		break;
	}
	wr32(IGC_FHFTSL, fhftsl);

	/* Normalize index down to host table register */
	fhft_index = input->index % 8;

	*fhft = (fhft_index < 4) ? IGC_FHFT(fhft_index) :
		IGC_FHFT_EXT(fhft_index - 4);

	return 0;
}

static int igc_write_flex_filter_ll(struct igc_adapter *adapter,
				    struct igc_flex_filter *input)
{
	struct device *dev = &adapter->pdev->dev;
	struct igc_hw *hw = &adapter->hw;
	u8 *data = input->data;
	u8 *mask = input->mask;
	u32 queuing;
	u32 fhft;
	u32 wufc;
	int ret;
	int i;

	/* Length has to be aligned to 8. Otherwise the filter will fail. Bail
	 * out early to avoid surprises later.
	 */
	if (input->length % 8 != 0) {
		dev_err(dev, "The length of a flex filter has to be 8 byte aligned!\n");
		return -EINVAL;
	}

	/* Select corresponding flex filter register and get base for host table. */
	ret = igc_flex_filter_select(adapter, input, &fhft);
	if (ret)
		return ret;

	/* When adding a filter globally disable flex filter feature. That is
	 * recommended within the datasheet.
	 */
	wufc = rd32(IGC_WUFC);
	wufc &= ~IGC_WUFC_FLEX_HQ;
	wr32(IGC_WUFC, wufc);

	/* Configure filter */
	queuing = input->length & IGC_FHFT_LENGTH_MASK;
	queuing |= (input->rx_queue << IGC_FHFT_QUEUE_SHIFT) & IGC_FHFT_QUEUE_MASK;
	queuing |= (input->prio << IGC_FHFT_PRIO_SHIFT) & IGC_FHFT_PRIO_MASK;

	if (input->immediate_irq)
		queuing |= IGC_FHFT_IMM_INT;

	if (input->drop)
		queuing |= IGC_FHFT_DROP;

	wr32(fhft + 0xFC, queuing);

	/* Write data (128 byte) and mask (128 bit) */
	for (i = 0; i < 16; ++i) {
		const size_t data_idx = i * 8;
		const size_t row_idx = i * 16;
		u32 dw0 =
			(data[data_idx + 0] << 0) |
			(data[data_idx + 1] << 8) |
			(data[data_idx + 2] << 16) |
			(data[data_idx + 3] << 24);
		u32 dw1 =
			(data[data_idx + 4] << 0) |
			(data[data_idx + 5] << 8) |
			(data[data_idx + 6] << 16) |
			(data[data_idx + 7] << 24);
		u32 tmp;

		/* Write row: dw0, dw1 and mask */
		wr32(fhft + row_idx, dw0);
		wr32(fhft + row_idx + 4, dw1);

		/* mask is only valid for MASK(7, 0) */
		tmp = rd32(fhft + row_idx + 8);
		tmp &= ~GENMASK(7, 0);
		tmp |= mask[i];
		wr32(fhft + row_idx + 8, tmp);
	}

	/* Enable filter. */
	wufc |= IGC_WUFC_FLEX_HQ;
	if (input->index > 8) {
		/* Filter 0-7 are enabled via WUFC. The other 24 filters are not. */
		u32 wufc_ext = rd32(IGC_WUFC_EXT);

		wufc_ext |= (IGC_WUFC_EXT_FLX8 << (input->index - 8));

		wr32(IGC_WUFC_EXT, wufc_ext);
	} else {
		wufc |= (IGC_WUFC_FLX0 << input->index);
	}
	wr32(IGC_WUFC, wufc);

	dev_dbg(&adapter->pdev->dev, "Added flex filter %u to HW.\n",
		input->index);

	return 0;
}

static void igc_flex_filter_add_field(struct igc_flex_filter *flex,
				      const void *src, unsigned int offset,
				      size_t len, const void *mask)
{
	int i;

	/* data */
	memcpy(&flex->data[offset], src, len);

	/* mask */
	for (i = 0; i < len; ++i) {
		const unsigned int idx = i + offset;
		const u8 *ptr = mask;

		if (mask) {
			if (ptr[i] & 0xff)
				flex->mask[idx / 8] |= BIT(idx % 8);

			continue;
		}

		flex->mask[idx / 8] |= BIT(idx % 8);
	}
}

static int igc_find_avail_flex_filter_slot(struct igc_adapter *adapter)
{
	struct igc_hw *hw = &adapter->hw;
	u32 wufc, wufc_ext;
	int i;

	wufc = rd32(IGC_WUFC);
	wufc_ext = rd32(IGC_WUFC_EXT);

	for (i = 0; i < MAX_FLEX_FILTER; i++) {
		if (i < 8) {
			if (!(wufc & (IGC_WUFC_FLX0 << i)))
				return i;
		} else {
			if (!(wufc_ext & (IGC_WUFC_EXT_FLX8 << (i - 8))))
				return i;
		}
	}

	return -ENOSPC;
}

static bool igc_flex_filter_in_use(struct igc_adapter *adapter)
{
	struct igc_hw *hw = &adapter->hw;
	u32 wufc, wufc_ext;

	wufc = rd32(IGC_WUFC);
	wufc_ext = rd32(IGC_WUFC_EXT);

	if (wufc & IGC_WUFC_FILTER_MASK)
		return true;

	if (wufc_ext & IGC_WUFC_EXT_FILTER_MASK)
		return true;

	return false;
}

static int igc_add_flex_filter(struct igc_adapter *adapter,
			       struct igc_nfc_rule *rule)
{
	struct igc_flex_filter flex = { };
	struct igc_nfc_filter *filter = &rule->filter;
	unsigned int eth_offset, user_offset;
	int ret, index;
	bool vlan;

	index = igc_find_avail_flex_filter_slot(adapter);
	if (index < 0)
		return -ENOSPC;

	/* Construct the flex filter:
	 *  -> dest_mac [6]
	 *  -> src_mac [6]
	 *  -> tpid [2]
	 *  -> vlan tci [2]
	 *  -> ether type [2]
	 *  -> user data [8]
	 *  -> = 26 bytes => 32 length
	 */
	flex.index    = index;
	flex.length   = 32;
	flex.rx_queue = rule->action;

	vlan = rule->filter.vlan_tci || rule->filter.vlan_etype;
	eth_offset = vlan ? 16 : 12;
	user_offset = vlan ? 18 : 14;

	/* Add destination MAC  */
	if (rule->filter.match_flags & IGC_FILTER_FLAG_DST_MAC_ADDR)
		igc_flex_filter_add_field(&flex, &filter->dst_addr, 0,
					  ETH_ALEN, NULL);

	/* Add source MAC */
	if (rule->filter.match_flags & IGC_FILTER_FLAG_SRC_MAC_ADDR)
		igc_flex_filter_add_field(&flex, &filter->src_addr, 6,
					  ETH_ALEN, NULL);

	/* Add VLAN etype */
	if (rule->filter.match_flags & IGC_FILTER_FLAG_VLAN_ETYPE)
		igc_flex_filter_add_field(&flex, &filter->vlan_etype, 12,
					  sizeof(filter->vlan_etype),
					  NULL);

	/* Add VLAN TCI */
	if (rule->filter.match_flags & IGC_FILTER_FLAG_VLAN_TCI)
		igc_flex_filter_add_field(&flex, &filter->vlan_tci, 14,
					  sizeof(filter->vlan_tci), NULL);

	/* Add Ether type */
	if (rule->filter.match_flags & IGC_FILTER_FLAG_ETHER_TYPE) {
		__be16 etype = cpu_to_be16(filter->etype);

		igc_flex_filter_add_field(&flex, &etype, eth_offset,
					  sizeof(etype), NULL);
	}

	/* Add user data */
	if (rule->filter.match_flags & IGC_FILTER_FLAG_USER_DATA)
		igc_flex_filter_add_field(&flex, &filter->user_data,
					  user_offset,
					  sizeof(filter->user_data),
					  filter->user_mask);

	/* Add it down to the hardware and enable it. */
	ret = igc_write_flex_filter_ll(adapter, &flex);
	if (ret)
		return ret;

	filter->flex_index = index;

	return 0;
}

static void igc_del_flex_filter(struct igc_adapter *adapter,
				u16 reg_index)
{
	struct igc_hw *hw = &adapter->hw;
	u32 wufc;

	/* Just disable the filter. The filter table itself is kept
	 * intact. Another flex_filter_add() should override the "old" data
	 * then.
	 */
	if (reg_index > 8) {
		u32 wufc_ext = rd32(IGC_WUFC_EXT);

		wufc_ext &= ~(IGC_WUFC_EXT_FLX8 << (reg_index - 8));
		wr32(IGC_WUFC_EXT, wufc_ext);
	} else {
		wufc = rd32(IGC_WUFC);

		wufc &= ~(IGC_WUFC_FLX0 << reg_index);
		wr32(IGC_WUFC, wufc);
	}

	if (igc_flex_filter_in_use(adapter))
		return;

	/* No filters are in use, we may disable flex filters */
	wufc = rd32(IGC_WUFC);
	wufc &= ~IGC_WUFC_FLEX_HQ;
	wr32(IGC_WUFC, wufc);
}

static int igc_enable_nfc_rule(struct igc_adapter *adapter,
			       struct igc_nfc_rule *rule)
{
	int err;

	if (rule->flex) {
		return igc_add_flex_filter(adapter, rule);
	}

	if (rule->filter.match_flags & IGC_FILTER_FLAG_ETHER_TYPE) {
		err = igc_add_etype_filter(adapter, rule->filter.etype,
					   rule->action);
		if (err)
			return err;
	}

	if (rule->filter.match_flags & IGC_FILTER_FLAG_SRC_MAC_ADDR) {
		err = igc_add_mac_filter(adapter, IGC_MAC_FILTER_TYPE_SRC,
					 rule->filter.src_addr, rule->action);
		if (err)
			return err;
	}

	if (rule->filter.match_flags & IGC_FILTER_FLAG_DST_MAC_ADDR) {
		err = igc_add_mac_filter(adapter, IGC_MAC_FILTER_TYPE_DST,
					 rule->filter.dst_addr, rule->action);
		if (err)
			return err;
	}

	if (rule->filter.match_flags & IGC_FILTER_FLAG_VLAN_TCI) {
		int prio = (rule->filter.vlan_tci & VLAN_PRIO_MASK) >>
			   VLAN_PRIO_SHIFT;

		err = igc_add_vlan_prio_filter(adapter, prio, rule->action);
		if (err)
			return err;
	}

	return 0;
}

static void igc_disable_nfc_rule(struct igc_adapter *adapter,
				 const struct igc_nfc_rule *rule)
{
	if (rule->flex) {
		igc_del_flex_filter(adapter, rule->filter.flex_index);
		return;
	}

	if (rule->filter.match_flags & IGC_FILTER_FLAG_ETHER_TYPE)
		igc_del_etype_filter(adapter, rule->filter.etype);

	if (rule->filter.match_flags & IGC_FILTER_FLAG_VLAN_TCI) {
		int prio = (rule->filter.vlan_tci & VLAN_PRIO_MASK) >>
			   VLAN_PRIO_SHIFT;

		igc_del_vlan_prio_filter(adapter, prio);
	}

	if (rule->filter.match_flags & IGC_FILTER_FLAG_SRC_MAC_ADDR)
		igc_del_mac_filter(adapter, IGC_MAC_FILTER_TYPE_SRC,
				   rule->filter.src_addr);

	if (rule->filter.match_flags & IGC_FILTER_FLAG_DST_MAC_ADDR)
		igc_del_mac_filter(adapter, IGC_MAC_FILTER_TYPE_DST,
				   rule->filter.dst_addr);
}

/**
 * igc_get_nfc_rule() - Get NFC rule
 * @adapter: Pointer to adapter
 * @location: Rule location
 *
 * Context: Expects adapter->nfc_rule_lock to be held by caller.
 *
 * Return: Pointer to NFC rule at @location. If not found, NULL.
 */
struct igc_nfc_rule *igc_get_nfc_rule(struct igc_adapter *adapter,
				      u32 location)
{
	struct igc_nfc_rule *rule;

	list_for_each_entry(rule, &adapter->nfc_rule_list, list) {
		if (rule->location == location)
			return rule;
		if (rule->location > location)
			break;
	}

	return NULL;
}

/**
 * igc_del_nfc_rule() - Delete NFC rule
 * @adapter: Pointer to adapter
 * @rule: Pointer to rule to be deleted
 *
 * Disable NFC rule in hardware and delete it from adapter.
 *
 * Context: Expects adapter->nfc_rule_lock to be held by caller.
 */
void igc_del_nfc_rule(struct igc_adapter *adapter, struct igc_nfc_rule *rule)
{
	igc_disable_nfc_rule(adapter, rule);

	list_del(&rule->list);
	adapter->nfc_rule_count--;

	kfree(rule);
}

static void igc_flush_nfc_rules(struct igc_adapter *adapter)
{
	struct igc_nfc_rule *rule, *tmp;

	mutex_lock(&adapter->nfc_rule_lock);

	list_for_each_entry_safe(rule, tmp, &adapter->nfc_rule_list, list)
		igc_del_nfc_rule(adapter, rule);

	mutex_unlock(&adapter->nfc_rule_lock);
}

/**
 * igc_add_nfc_rule() - Add NFC rule
 * @adapter: Pointer to adapter
 * @rule: Pointer to rule to be added
 *
 * Enable NFC rule in hardware and add it to adapter.
 *
 * Context: Expects adapter->nfc_rule_lock to be held by caller.
 *
 * Return: 0 on success, negative errno on failure.
 */
int igc_add_nfc_rule(struct igc_adapter *adapter, struct igc_nfc_rule *rule)
{
	struct igc_nfc_rule *pred, *cur;
	int err;

	err = igc_enable_nfc_rule(adapter, rule);
	if (err)
		return err;

	pred = NULL;
	list_for_each_entry(cur, &adapter->nfc_rule_list, list) {
		if (cur->location >= rule->location)
			break;
		pred = cur;
	}

	list_add(&rule->list, pred ? &pred->list : &adapter->nfc_rule_list);
	adapter->nfc_rule_count++;
	return 0;
}

static void igc_restore_nfc_rules(struct igc_adapter *adapter)
{
	struct igc_nfc_rule *rule;

	mutex_lock(&adapter->nfc_rule_lock);

	list_for_each_entry_reverse(rule, &adapter->nfc_rule_list, list)
		igc_enable_nfc_rule(adapter, rule);

	mutex_unlock(&adapter->nfc_rule_lock);
}

static int igc_uc_sync(struct net_device *netdev, const unsigned char *addr)
{
	struct igc_adapter *adapter = netdev_priv(netdev);

	return igc_add_mac_filter(adapter, IGC_MAC_FILTER_TYPE_DST, addr, -1);
}

static int igc_uc_unsync(struct net_device *netdev, const unsigned char *addr)
{
	struct igc_adapter *adapter = netdev_priv(netdev);

	igc_del_mac_filter(adapter, IGC_MAC_FILTER_TYPE_DST, addr);
	return 0;
}

/**
 * igc_set_rx_mode - Secondary Unicast, Multicast and Promiscuous mode set
 * @netdev: network interface device structure
 *
 * The set_rx_mode entry point is called whenever the unicast or multicast
 * address lists or the network interface flags are updated.  This routine is
 * responsible for configuring the hardware for proper unicast, multicast,
 * promiscuous mode, and all-multi behavior.
 */
static void igc_set_rx_mode(struct net_device *netdev)
{
	struct igc_adapter *adapter = netdev_priv(netdev);
	struct igc_hw *hw = &adapter->hw;
	u32 rctl = 0, rlpml = MAX_JUMBO_FRAME_SIZE;
	int count;

	/* Check for Promiscuous and All Multicast modes */
	if (netdev->flags & IFF_PROMISC) {
		rctl |= IGC_RCTL_UPE | IGC_RCTL_MPE;
	} else {
		if (netdev->flags & IFF_ALLMULTI) {
			rctl |= IGC_RCTL_MPE;
		} else {
			/* Write addresses to the MTA, if the attempt fails
			 * then we should just turn on promiscuous mode so
			 * that we can at least receive multicast traffic
			 */
			count = igc_write_mc_addr_list(netdev);
			if (count < 0)
				rctl |= IGC_RCTL_MPE;
		}
	}

	/* Write addresses to available RAR registers, if there is not
	 * sufficient space to store all the addresses then enable
	 * unicast promiscuous mode
	 */
	if (__dev_uc_sync(netdev, igc_uc_sync, igc_uc_unsync))
		rctl |= IGC_RCTL_UPE;

	/* update state of unicast and multicast */
	rctl |= rd32(IGC_RCTL) & ~(IGC_RCTL_UPE | IGC_RCTL_MPE);
	wr32(IGC_RCTL, rctl);

#if (PAGE_SIZE < 8192)
	if (adapter->max_frame_size <= IGC_MAX_FRAME_BUILD_SKB)
		rlpml = IGC_MAX_FRAME_BUILD_SKB;
#endif
	wr32(IGC_RLPML, rlpml);
}

/**
 * igc_configure - configure the hardware for RX and TX
 * @adapter: private board structure
 */
static void igc_configure(struct igc_adapter *adapter)
{
	struct net_device *netdev = adapter->netdev;
	int i = 0;

	igc_get_hw_control(adapter);
	igc_set_rx_mode(netdev);

	igc_restore_vlan(adapter);

	igc_setup_tctl(adapter);
	igc_setup_mrqc(adapter);
	igc_setup_rctl(adapter);

	igc_set_default_mac_filter(adapter);
	igc_restore_nfc_rules(adapter);

	igc_configure_tx(adapter);
	igc_configure_rx(adapter);

	igc_rx_fifo_flush_base(&adapter->hw);

	/* call igc_desc_unused which always leaves
	 * at least 1 descriptor unused to make sure
	 * next_to_use != next_to_clean
	 */
	for (i = 0; i < adapter->num_rx_queues; i++) {
		struct igc_ring *ring = adapter->rx_ring[i];

		if (ring->xsk_pool)
			igc_alloc_rx_buffers_zc(ring, igc_desc_unused(ring));
		else
			igc_alloc_rx_buffers(ring, igc_desc_unused(ring));
	}
}

/**
 * igc_write_ivar - configure ivar for given MSI-X vector
 * @hw: pointer to the HW structure
 * @msix_vector: vector number we are allocating to a given ring
 * @index: row index of IVAR register to write within IVAR table
 * @offset: column offset of in IVAR, should be multiple of 8
 *
 * The IVAR table consists of 2 columns,
 * each containing an cause allocation for an Rx and Tx ring, and a
 * variable number of rows depending on the number of queues supported.
 */
static void igc_write_ivar(struct igc_hw *hw, int msix_vector,
			   int index, int offset)
{
	u32 ivar = array_rd32(IGC_IVAR0, index);

	/* clear any bits that are currently set */
	ivar &= ~((u32)0xFF << offset);

	/* write vector and valid bit */
	ivar |= (msix_vector | IGC_IVAR_VALID) << offset;

	array_wr32(IGC_IVAR0, index, ivar);
}

static void igc_assign_vector(struct igc_q_vector *q_vector, int msix_vector)
{
	struct igc_adapter *adapter = q_vector->adapter;
	struct igc_hw *hw = &adapter->hw;
	int rx_queue = IGC_N0_QUEUE;
	int tx_queue = IGC_N0_QUEUE;

	if (q_vector->rx.ring)
		rx_queue = q_vector->rx.ring->reg_idx;
	if (q_vector->tx.ring)
		tx_queue = q_vector->tx.ring->reg_idx;

	switch (hw->mac.type) {
	case igc_i225:
		if (rx_queue > IGC_N0_QUEUE)
			igc_write_ivar(hw, msix_vector,
				       rx_queue >> 1,
				       (rx_queue & 0x1) << 4);
		if (tx_queue > IGC_N0_QUEUE)
			igc_write_ivar(hw, msix_vector,
				       tx_queue >> 1,
				       ((tx_queue & 0x1) << 4) + 8);
		q_vector->eims_value = BIT(msix_vector);
		break;
	default:
		WARN_ONCE(hw->mac.type != igc_i225, "Wrong MAC type\n");
		break;
	}

	/* add q_vector eims value to global eims_enable_mask */
	adapter->eims_enable_mask |= q_vector->eims_value;

	/* configure q_vector to set itr on first interrupt */
	q_vector->set_itr = 1;
}

/**
 * igc_configure_msix - Configure MSI-X hardware
 * @adapter: Pointer to adapter structure
 *
 * igc_configure_msix sets up the hardware to properly
 * generate MSI-X interrupts.
 */
static void igc_configure_msix(struct igc_adapter *adapter)
{
	struct igc_hw *hw = &adapter->hw;
	int i, vector = 0;
	u32 tmp;

	adapter->eims_enable_mask = 0;

	/* set vector for other causes, i.e. link changes */
	switch (hw->mac.type) {
	case igc_i225:
		/* Turn on MSI-X capability first, or our settings
		 * won't stick.  And it will take days to debug.
		 */
		wr32(IGC_GPIE, IGC_GPIE_MSIX_MODE |
		     IGC_GPIE_PBA | IGC_GPIE_EIAME |
		     IGC_GPIE_NSICR);

		/* enable msix_other interrupt */
		adapter->eims_other = BIT(vector);
		tmp = (vector++ | IGC_IVAR_VALID) << 8;

		wr32(IGC_IVAR_MISC, tmp);
		break;
	default:
		/* do nothing, since nothing else supports MSI-X */
		break;
	} /* switch (hw->mac.type) */

	adapter->eims_enable_mask |= adapter->eims_other;

	for (i = 0; i < adapter->num_q_vectors; i++)
		igc_assign_vector(adapter->q_vector[i], vector++);

	wrfl();
}

/**
 * igc_irq_enable - Enable default interrupt generation settings
 * @adapter: board private structure
 */
static void igc_irq_enable(struct igc_adapter *adapter)
{
	struct igc_hw *hw = &adapter->hw;

	if (adapter->msix_entries) {
		u32 ims = IGC_IMS_LSC | IGC_IMS_DOUTSYNC | IGC_IMS_DRSTA;
		u32 regval = rd32(IGC_EIAC);

		wr32(IGC_EIAC, regval | adapter->eims_enable_mask);
		regval = rd32(IGC_EIAM);
		wr32(IGC_EIAM, regval | adapter->eims_enable_mask);
		wr32(IGC_EIMS, adapter->eims_enable_mask);
		wr32(IGC_IMS, ims);
	} else {
		wr32(IGC_IMS, IMS_ENABLE_MASK | IGC_IMS_DRSTA);
		wr32(IGC_IAM, IMS_ENABLE_MASK | IGC_IMS_DRSTA);
	}
}

/**
 * igc_irq_disable - Mask off interrupt generation on the NIC
 * @adapter: board private structure
 */
static void igc_irq_disable(struct igc_adapter *adapter)
{
	struct igc_hw *hw = &adapter->hw;

	if (adapter->msix_entries) {
		u32 regval = rd32(IGC_EIAM);

		wr32(IGC_EIAM, regval & ~adapter->eims_enable_mask);
		wr32(IGC_EIMC, adapter->eims_enable_mask);
		regval = rd32(IGC_EIAC);
		wr32(IGC_EIAC, regval & ~adapter->eims_enable_mask);
	}

	wr32(IGC_IAM, 0);
	wr32(IGC_IMC, ~0);
	wrfl();

	if (adapter->msix_entries) {
		int vector = 0, i;

		synchronize_irq(adapter->msix_entries[vector++].vector);

		for (i = 0; i < adapter->num_q_vectors; i++)
			synchronize_irq(adapter->msix_entries[vector++].vector);
	} else {
		synchronize_irq(adapter->pdev->irq);
	}
}

void igc_set_flag_queue_pairs(struct igc_adapter *adapter,
			      const u32 max_rss_queues)
{
	/* Determine if we need to pair queues. */
	/* If rss_queues > half of max_rss_queues, pair the queues in
	 * order to conserve interrupts due to limited supply.
	 */
	if (adapter->rss_queues > (max_rss_queues / 2))
		adapter->flags |= IGC_FLAG_QUEUE_PAIRS;
	else
		adapter->flags &= ~IGC_FLAG_QUEUE_PAIRS;
}

unsigned int igc_get_max_rss_queues(struct igc_adapter *adapter)
{
	return IGC_MAX_RX_QUEUES;
}

static void igc_init_queue_configuration(struct igc_adapter *adapter)
{
	u32 max_rss_queues;

	max_rss_queues = igc_get_max_rss_queues(adapter);
	adapter->rss_queues = min_t(u32, max_rss_queues, num_online_cpus());

	igc_set_flag_queue_pairs(adapter, max_rss_queues);
}

/**
 * igc_reset_q_vector - Reset config for interrupt vector
 * @adapter: board private structure to initialize
 * @v_idx: Index of vector to be reset
 *
 * If NAPI is enabled it will delete any references to the
 * NAPI struct. This is preparation for igc_free_q_vector.
 */
static void igc_reset_q_vector(struct igc_adapter *adapter, int v_idx)
{
	struct igc_q_vector *q_vector = adapter->q_vector[v_idx];

	/* if we're coming from igc_set_interrupt_capability, the vectors are
	 * not yet allocated
	 */
	if (!q_vector)
		return;

	if (q_vector->tx.ring)
		adapter->tx_ring[q_vector->tx.ring->queue_index] = NULL;

	if (q_vector->rx.ring)
		adapter->rx_ring[q_vector->rx.ring->queue_index] = NULL;

	netif_napi_del(&q_vector->napi);
}

/**
 * igc_free_q_vector - Free memory allocated for specific interrupt vector
 * @adapter: board private structure to initialize
 * @v_idx: Index of vector to be freed
 *
 * This function frees the memory allocated to the q_vector.
 */
static void igc_free_q_vector(struct igc_adapter *adapter, int v_idx)
{
	struct igc_q_vector *q_vector = adapter->q_vector[v_idx];

	adapter->q_vector[v_idx] = NULL;

	/* igc_get_stats64() might access the rings on this vector,
	 * we must wait a grace period before freeing it.
	 */
	if (q_vector)
		kfree_rcu(q_vector, rcu);
}

/**
 * igc_free_q_vectors - Free memory allocated for interrupt vectors
 * @adapter: board private structure to initialize
 *
 * This function frees the memory allocated to the q_vectors.  In addition if
 * NAPI is enabled it will delete any references to the NAPI struct prior
 * to freeing the q_vector.
 */
static void igc_free_q_vectors(struct igc_adapter *adapter)
{
	int v_idx = adapter->num_q_vectors;

	adapter->num_tx_queues = 0;
	adapter->num_rx_queues = 0;
	adapter->num_q_vectors = 0;

	while (v_idx--) {
		igc_reset_q_vector(adapter, v_idx);
		igc_free_q_vector(adapter, v_idx);
	}
}

/**
 * igc_update_itr - update the dynamic ITR value based on statistics
 * @q_vector: pointer to q_vector
 * @ring_container: ring info to update the itr for
 *
 * Stores a new ITR value based on packets and byte
 * counts during the last interrupt.  The advantage of per interrupt
 * computation is faster updates and more accurate ITR for the current
 * traffic pattern.  Constants in this function were computed
 * based on theoretical maximum wire speed and thresholds were set based
 * on testing data as well as attempting to minimize response time
 * while increasing bulk throughput.
 * NOTE: These calculations are only valid when operating in a single-
 * queue environment.
 */
static void igc_update_itr(struct igc_q_vector *q_vector,
			   struct igc_ring_container *ring_container)
{
	unsigned int packets = ring_container->total_packets;
	unsigned int bytes = ring_container->total_bytes;
	u8 itrval = ring_container->itr;

	/* no packets, exit with status unchanged */
	if (packets == 0)
		return;

	switch (itrval) {
	case lowest_latency:
		/* handle TSO and jumbo frames */
		if (bytes / packets > 8000)
			itrval = bulk_latency;
		else if ((packets < 5) && (bytes > 512))
			itrval = low_latency;
		break;
	case low_latency:  /* 50 usec aka 20000 ints/s */
		if (bytes > 10000) {
			/* this if handles the TSO accounting */
			if (bytes / packets > 8000)
				itrval = bulk_latency;
			else if ((packets < 10) || ((bytes / packets) > 1200))
				itrval = bulk_latency;
			else if ((packets > 35))
				itrval = lowest_latency;
		} else if (bytes / packets > 2000) {
			itrval = bulk_latency;
		} else if (packets <= 2 && bytes < 512) {
			itrval = lowest_latency;
		}
		break;
	case bulk_latency: /* 250 usec aka 4000 ints/s */
		if (bytes > 25000) {
			if (packets > 35)
				itrval = low_latency;
		} else if (bytes < 1500) {
			itrval = low_latency;
		}
		break;
	}

	/* clear work counters since we have the values we need */
	ring_container->total_bytes = 0;
	ring_container->total_packets = 0;

	/* write updated itr to ring container */
	ring_container->itr = itrval;
}

static void igc_set_itr(struct igc_q_vector *q_vector)
{
	struct igc_adapter *adapter = q_vector->adapter;
	u32 new_itr = q_vector->itr_val;
	u8 current_itr = 0;

	/* for non-gigabit speeds, just fix the interrupt rate at 4000 */
	switch (adapter->link_speed) {
	case SPEED_10:
	case SPEED_100:
		current_itr = 0;
		new_itr = IGC_4K_ITR;
		goto set_itr_now;
	default:
		break;
	}

	igc_update_itr(q_vector, &q_vector->tx);
	igc_update_itr(q_vector, &q_vector->rx);

	current_itr = max(q_vector->rx.itr, q_vector->tx.itr);

	/* conservative mode (itr 3) eliminates the lowest_latency setting */
	if (current_itr == lowest_latency &&
	    ((q_vector->rx.ring && adapter->rx_itr_setting == 3) ||
	    (!q_vector->rx.ring && adapter->tx_itr_setting == 3)))
		current_itr = low_latency;

	switch (current_itr) {
	/* counts and packets in update_itr are dependent on these numbers */
	case lowest_latency:
		new_itr = IGC_70K_ITR; /* 70,000 ints/sec */
		break;
	case low_latency:
		new_itr = IGC_20K_ITR; /* 20,000 ints/sec */
		break;
	case bulk_latency:
		new_itr = IGC_4K_ITR;  /* 4,000 ints/sec */
		break;
	default:
		break;
	}

set_itr_now:
	if (new_itr != q_vector->itr_val) {
		/* this attempts to bias the interrupt rate towards Bulk
		 * by adding intermediate steps when interrupt rate is
		 * increasing
		 */
		new_itr = new_itr > q_vector->itr_val ?
			  max((new_itr * q_vector->itr_val) /
			  (new_itr + (q_vector->itr_val >> 2)),
			  new_itr) : new_itr;
		/* Don't write the value here; it resets the adapter's
		 * internal timer, and causes us to delay far longer than
		 * we should between interrupts.  Instead, we write the ITR
		 * value at the beginning of the next interrupt so the timing
		 * ends up being correct.
		 */
		q_vector->itr_val = new_itr;
		q_vector->set_itr = 1;
	}
}

static void igc_reset_interrupt_capability(struct igc_adapter *adapter)
{
	int v_idx = adapter->num_q_vectors;

	if (adapter->msix_entries) {
		pci_disable_msix(adapter->pdev);
		kfree(adapter->msix_entries);
		adapter->msix_entries = NULL;
	} else if (adapter->flags & IGC_FLAG_HAS_MSI) {
		pci_disable_msi(adapter->pdev);
	}

	while (v_idx--)
		igc_reset_q_vector(adapter, v_idx);
}

/**
 * igc_set_interrupt_capability - set MSI or MSI-X if supported
 * @adapter: Pointer to adapter structure
 * @msix: boolean value for MSI-X capability
 *
 * Attempt to configure interrupts using the best available
 * capabilities of the hardware and kernel.
 */
static void igc_set_interrupt_capability(struct igc_adapter *adapter,
					 bool msix)
{
	int numvecs, i;
	int err;

	if (!msix)
		goto msi_only;
	adapter->flags |= IGC_FLAG_HAS_MSIX;

	/* Number of supported queues. */
	adapter->num_rx_queues = adapter->rss_queues;

	adapter->num_tx_queues = adapter->rss_queues;

	/* start with one vector for every Rx queue */
	numvecs = adapter->num_rx_queues;

	/* if Tx handler is separate add 1 for every Tx queue */
	if (!(adapter->flags & IGC_FLAG_QUEUE_PAIRS))
		numvecs += adapter->num_tx_queues;

	/* store the number of vectors reserved for queues */
	adapter->num_q_vectors = numvecs;

	/* add 1 vector for link status interrupts */
	numvecs++;

	adapter->msix_entries = kcalloc(numvecs, sizeof(struct msix_entry),
					GFP_KERNEL);

	if (!adapter->msix_entries)
		return;

	/* populate entry values */
	for (i = 0; i < numvecs; i++)
		adapter->msix_entries[i].entry = i;

	err = pci_enable_msix_range(adapter->pdev,
				    adapter->msix_entries,
				    numvecs,
				    numvecs);
	if (err > 0)
		return;

	kfree(adapter->msix_entries);
	adapter->msix_entries = NULL;

	igc_reset_interrupt_capability(adapter);

msi_only:
	adapter->flags &= ~IGC_FLAG_HAS_MSIX;

	adapter->rss_queues = 1;
	adapter->flags |= IGC_FLAG_QUEUE_PAIRS;
	adapter->num_rx_queues = 1;
	adapter->num_tx_queues = 1;
	adapter->num_q_vectors = 1;
	if (!pci_enable_msi(adapter->pdev))
		adapter->flags |= IGC_FLAG_HAS_MSI;
}

/**
 * igc_update_ring_itr - update the dynamic ITR value based on packet size
 * @q_vector: pointer to q_vector
 *
 * Stores a new ITR value based on strictly on packet size.  This
 * algorithm is less sophisticated than that used in igc_update_itr,
 * due to the difficulty of synchronizing statistics across multiple
 * receive rings.  The divisors and thresholds used by this function
 * were determined based on theoretical maximum wire speed and testing
 * data, in order to minimize response time while increasing bulk
 * throughput.
 * NOTE: This function is called only when operating in a multiqueue
 * receive environment.
 */
static void igc_update_ring_itr(struct igc_q_vector *q_vector)
{
	struct igc_adapter *adapter = q_vector->adapter;
	int new_val = q_vector->itr_val;
	int avg_wire_size = 0;
	unsigned int packets;

	/* For non-gigabit speeds, just fix the interrupt rate at 4000
	 * ints/sec - ITR timer value of 120 ticks.
	 */
	switch (adapter->link_speed) {
	case SPEED_10:
	case SPEED_100:
		new_val = IGC_4K_ITR;
		goto set_itr_val;
	default:
		break;
	}

	packets = q_vector->rx.total_packets;
	if (packets)
		avg_wire_size = q_vector->rx.total_bytes / packets;

	packets = q_vector->tx.total_packets;
	if (packets)
		avg_wire_size = max_t(u32, avg_wire_size,
				      q_vector->tx.total_bytes / packets);

	/* if avg_wire_size isn't set no work was done */
	if (!avg_wire_size)
		goto clear_counts;

	/* Add 24 bytes to size to account for CRC, preamble, and gap */
	avg_wire_size += 24;

	/* Don't starve jumbo frames */
	avg_wire_size = min(avg_wire_size, 3000);

	/* Give a little boost to mid-size frames */
	if (avg_wire_size > 300 && avg_wire_size < 1200)
		new_val = avg_wire_size / 3;
	else
		new_val = avg_wire_size / 2;

	/* conservative mode (itr 3) eliminates the lowest_latency setting */
	if (new_val < IGC_20K_ITR &&
	    ((q_vector->rx.ring && adapter->rx_itr_setting == 3) ||
	    (!q_vector->rx.ring && adapter->tx_itr_setting == 3)))
		new_val = IGC_20K_ITR;

set_itr_val:
	if (new_val != q_vector->itr_val) {
		q_vector->itr_val = new_val;
		q_vector->set_itr = 1;
	}
clear_counts:
	q_vector->rx.total_bytes = 0;
	q_vector->rx.total_packets = 0;
	q_vector->tx.total_bytes = 0;
	q_vector->tx.total_packets = 0;
}

static void igc_ring_irq_enable(struct igc_q_vector *q_vector)
{
	struct igc_adapter *adapter = q_vector->adapter;
	struct igc_hw *hw = &adapter->hw;

	if ((q_vector->rx.ring && (adapter->rx_itr_setting & 3)) ||
	    (!q_vector->rx.ring && (adapter->tx_itr_setting & 3))) {
		if (adapter->num_q_vectors == 1)
			igc_set_itr(q_vector);
		else
			igc_update_ring_itr(q_vector);
	}

	if (!test_bit(__IGC_DOWN, &adapter->state)) {
		if (adapter->msix_entries)
			wr32(IGC_EIMS, q_vector->eims_value);
		else
			igc_irq_enable(adapter);
	}
}

static void igc_add_ring(struct igc_ring *ring,
			 struct igc_ring_container *head)
{
	head->ring = ring;
	head->count++;
}

/**
 * igc_cache_ring_register - Descriptor ring to register mapping
 * @adapter: board private structure to initialize
 *
 * Once we know the feature-set enabled for the device, we'll cache
 * the register offset the descriptor ring is assigned to.
 */
static void igc_cache_ring_register(struct igc_adapter *adapter)
{
	int i = 0, j = 0;

	switch (adapter->hw.mac.type) {
	case igc_i225:
	default:
		for (; i < adapter->num_rx_queues; i++)
			adapter->rx_ring[i]->reg_idx = i;
		for (; j < adapter->num_tx_queues; j++)
			adapter->tx_ring[j]->reg_idx = j;
		break;
	}
}

/**
 * igc_poll - NAPI Rx polling callback
 * @napi: napi polling structure
 * @budget: count of how many packets we should handle
 */
static int igc_poll(struct napi_struct *napi, int budget)
{
	struct igc_q_vector *q_vector = container_of(napi,
						     struct igc_q_vector,
						     napi);
	struct igc_ring *rx_ring = q_vector->rx.ring;
	bool clean_complete = true;
	int work_done = 0;

	if (q_vector->tx.ring)
		clean_complete = igc_clean_tx_irq(q_vector, budget);

	if (rx_ring) {
		int cleaned = rx_ring->xsk_pool ?
			      igc_clean_rx_irq_zc(q_vector, budget) :
			      igc_clean_rx_irq(q_vector, budget);

		work_done += cleaned;
		if (cleaned >= budget)
			clean_complete = false;
	}

	/* If all work not completed, return budget and keep polling */
	if (!clean_complete)
		return budget;

	/* Exit the polling mode, but don't re-enable interrupts if stack might
	 * poll us due to busy-polling
	 */
	if (likely(napi_complete_done(napi, work_done)))
		igc_ring_irq_enable(q_vector);

	return min(work_done, budget - 1);
}

/**
 * igc_alloc_q_vector - Allocate memory for a single interrupt vector
 * @adapter: board private structure to initialize
 * @v_count: q_vectors allocated on adapter, used for ring interleaving
 * @v_idx: index of vector in adapter struct
 * @txr_count: total number of Tx rings to allocate
 * @txr_idx: index of first Tx ring to allocate
 * @rxr_count: total number of Rx rings to allocate
 * @rxr_idx: index of first Rx ring to allocate
 *
 * We allocate one q_vector.  If allocation fails we return -ENOMEM.
 */
static int igc_alloc_q_vector(struct igc_adapter *adapter,
			      unsigned int v_count, unsigned int v_idx,
			      unsigned int txr_count, unsigned int txr_idx,
			      unsigned int rxr_count, unsigned int rxr_idx)
{
	struct igc_q_vector *q_vector;
	struct igc_ring *ring;
	int ring_count;

	/* igc only supports 1 Tx and/or 1 Rx queue per vector */
	if (txr_count > 1 || rxr_count > 1)
		return -ENOMEM;

	ring_count = txr_count + rxr_count;

	/* allocate q_vector and rings */
	q_vector = adapter->q_vector[v_idx];
	if (!q_vector)
		q_vector = kzalloc(struct_size(q_vector, ring, ring_count),
				   GFP_KERNEL);
	else
		memset(q_vector, 0, struct_size(q_vector, ring, ring_count));
	if (!q_vector)
		return -ENOMEM;

	/* initialize NAPI */
	netif_napi_add(adapter->netdev, &q_vector->napi, igc_poll);

	/* tie q_vector and adapter together */
	adapter->q_vector[v_idx] = q_vector;
	q_vector->adapter = adapter;

	/* initialize work limits */
	q_vector->tx.work_limit = adapter->tx_work_limit;

	/* initialize ITR configuration */
	q_vector->itr_register = adapter->io_addr + IGC_EITR(0);
	q_vector->itr_val = IGC_START_ITR;

	/* initialize pointer to rings */
	ring = q_vector->ring;

	/* initialize ITR */
	if (rxr_count) {
		/* rx or rx/tx vector */
		if (!adapter->rx_itr_setting || adapter->rx_itr_setting > 3)
			q_vector->itr_val = adapter->rx_itr_setting;
	} else {
		/* tx only vector */
		if (!adapter->tx_itr_setting || adapter->tx_itr_setting > 3)
			q_vector->itr_val = adapter->tx_itr_setting;
	}

	if (txr_count) {
		/* assign generic ring traits */
		ring->dev = &adapter->pdev->dev;
		ring->netdev = adapter->netdev;

		/* configure backlink on ring */
		ring->q_vector = q_vector;

		/* update q_vector Tx values */
		igc_add_ring(ring, &q_vector->tx);

		/* apply Tx specific ring traits */
		ring->count = adapter->tx_ring_count;
		ring->queue_index = txr_idx;

		/* assign ring to adapter */
		adapter->tx_ring[txr_idx] = ring;

		/* push pointer to next ring */
		ring++;
	}

	if (rxr_count) {
		/* assign generic ring traits */
		ring->dev = &adapter->pdev->dev;
		ring->netdev = adapter->netdev;

		/* configure backlink on ring */
		ring->q_vector = q_vector;

		/* update q_vector Rx values */
		igc_add_ring(ring, &q_vector->rx);

		/* apply Rx specific ring traits */
		ring->count = adapter->rx_ring_count;
		ring->queue_index = rxr_idx;

		/* assign ring to adapter */
		adapter->rx_ring[rxr_idx] = ring;
	}

	return 0;
}

/**
 * igc_alloc_q_vectors - Allocate memory for interrupt vectors
 * @adapter: board private structure to initialize
 *
 * We allocate one q_vector per queue interrupt.  If allocation fails we
 * return -ENOMEM.
 */
static int igc_alloc_q_vectors(struct igc_adapter *adapter)
{
	int rxr_remaining = adapter->num_rx_queues;
	int txr_remaining = adapter->num_tx_queues;
	int rxr_idx = 0, txr_idx = 0, v_idx = 0;
	int q_vectors = adapter->num_q_vectors;
	int err;

	if (q_vectors >= (rxr_remaining + txr_remaining)) {
		for (; rxr_remaining; v_idx++) {
			err = igc_alloc_q_vector(adapter, q_vectors, v_idx,
						 0, 0, 1, rxr_idx);

			if (err)
				goto err_out;

			/* update counts and index */
			rxr_remaining--;
			rxr_idx++;
		}
	}

	for (; v_idx < q_vectors; v_idx++) {
		int rqpv = DIV_ROUND_UP(rxr_remaining, q_vectors - v_idx);
		int tqpv = DIV_ROUND_UP(txr_remaining, q_vectors - v_idx);

		err = igc_alloc_q_vector(adapter, q_vectors, v_idx,
					 tqpv, txr_idx, rqpv, rxr_idx);

		if (err)
			goto err_out;

		/* update counts and index */
		rxr_remaining -= rqpv;
		txr_remaining -= tqpv;
		rxr_idx++;
		txr_idx++;
	}

	return 0;

err_out:
	adapter->num_tx_queues = 0;
	adapter->num_rx_queues = 0;
	adapter->num_q_vectors = 0;

	while (v_idx--)
		igc_free_q_vector(adapter, v_idx);

	return -ENOMEM;
}

/**
 * igc_init_interrupt_scheme - initialize interrupts, allocate queues/vectors
 * @adapter: Pointer to adapter structure
 * @msix: boolean for MSI-X capability
 *
 * This function initializes the interrupts and allocates all of the queues.
 */
static int igc_init_interrupt_scheme(struct igc_adapter *adapter, bool msix)
{
	struct net_device *dev = adapter->netdev;
	int err = 0;

	igc_set_interrupt_capability(adapter, msix);

	err = igc_alloc_q_vectors(adapter);
	if (err) {
		netdev_err(dev, "Unable to allocate memory for vectors\n");
		goto err_alloc_q_vectors;
	}

	igc_cache_ring_register(adapter);

	return 0;

err_alloc_q_vectors:
	igc_reset_interrupt_capability(adapter);
	return err;
}

/**
 * igc_sw_init - Initialize general software structures (struct igc_adapter)
 * @adapter: board private structure to initialize
 *
 * igc_sw_init initializes the Adapter private data structure.
 * Fields are initialized based on PCI device information and
 * OS network device settings (MTU size).
 */
static int igc_sw_init(struct igc_adapter *adapter)
{
	struct net_device *netdev = adapter->netdev;
	struct pci_dev *pdev = adapter->pdev;
	struct igc_hw *hw = &adapter->hw;

	pci_read_config_word(pdev, PCI_COMMAND, &hw->bus.pci_cmd_word);

	/* set default ring sizes */
	adapter->tx_ring_count = IGC_DEFAULT_TXD;
	adapter->rx_ring_count = IGC_DEFAULT_RXD;

	/* set default ITR values */
	adapter->rx_itr_setting = IGC_DEFAULT_ITR;
	adapter->tx_itr_setting = IGC_DEFAULT_ITR;

	/* set default work limits */
	adapter->tx_work_limit = IGC_DEFAULT_TX_WORK;

	/* adjust max frame to be at least the size of a standard frame */
	adapter->max_frame_size = netdev->mtu + ETH_HLEN + ETH_FCS_LEN +
				VLAN_HLEN;
	adapter->min_frame_size = ETH_ZLEN + ETH_FCS_LEN;

	mutex_init(&adapter->nfc_rule_lock);
	INIT_LIST_HEAD(&adapter->nfc_rule_list);
	adapter->nfc_rule_count = 0;

	spin_lock_init(&adapter->stats64_lock);
	spin_lock_init(&adapter->qbv_tx_lock);
	/* Assume MSI-X interrupts, will be checked during IRQ allocation */
	adapter->flags |= IGC_FLAG_HAS_MSIX;

	igc_init_queue_configuration(adapter);

	/* This call may decrease the number of queues */
	if (igc_init_interrupt_scheme(adapter, true)) {
		netdev_err(netdev, "Unable to allocate memory for queues\n");
		return -ENOMEM;
	}

	/* Explicitly disable IRQ since the NIC can be in any state. */
	igc_irq_disable(adapter);

	set_bit(__IGC_DOWN, &adapter->state);

	return 0;
}

/**
 * igc_up - Open the interface and prepare it to handle traffic
 * @adapter: board private structure
 */
void igc_up(struct igc_adapter *adapter)
{
	struct igc_hw *hw = &adapter->hw;
	int i = 0;

	/* hardware has been reset, we need to reload some things */
	igc_configure(adapter);

	clear_bit(__IGC_DOWN, &adapter->state);

	for (i = 0; i < adapter->num_q_vectors; i++)
		napi_enable(&adapter->q_vector[i]->napi);

	if (adapter->msix_entries)
		igc_configure_msix(adapter);
	else
		igc_assign_vector(adapter->q_vector[0], 0);

	/* Clear any pending interrupts. */
	rd32(IGC_ICR);
	igc_irq_enable(adapter);

	netif_tx_start_all_queues(adapter->netdev);

	/* start the watchdog. */
	hw->mac.get_link_status = true;
	schedule_work(&adapter->watchdog_task);
}

/**
 * igc_update_stats - Update the board statistics counters
 * @adapter: board private structure
 */
void igc_update_stats(struct igc_adapter *adapter)
{
	struct rtnl_link_stats64 *net_stats = &adapter->stats64;
	struct pci_dev *pdev = adapter->pdev;
	struct igc_hw *hw = &adapter->hw;
	u64 _bytes, _packets;
	u64 bytes, packets;
	unsigned int start;
	u32 mpc;
	int i;

	/* Prevent stats update while adapter is being reset, or if the pci
	 * connection is down.
	 */
	if (adapter->link_speed == 0)
		return;
	if (pci_channel_offline(pdev))
		return;

	packets = 0;
	bytes = 0;

	rcu_read_lock();
	for (i = 0; i < adapter->num_rx_queues; i++) {
		struct igc_ring *ring = adapter->rx_ring[i];
		u32 rqdpc = rd32(IGC_RQDPC(i));

		if (hw->mac.type >= igc_i225)
			wr32(IGC_RQDPC(i), 0);

		if (rqdpc) {
			ring->rx_stats.drops += rqdpc;
			net_stats->rx_fifo_errors += rqdpc;
		}

		do {
			start = u64_stats_fetch_begin(&ring->rx_syncp);
			_bytes = ring->rx_stats.bytes;
			_packets = ring->rx_stats.packets;
		} while (u64_stats_fetch_retry(&ring->rx_syncp, start));
		bytes += _bytes;
		packets += _packets;
	}

	net_stats->rx_bytes = bytes;
	net_stats->rx_packets = packets;

	packets = 0;
	bytes = 0;
	for (i = 0; i < adapter->num_tx_queues; i++) {
		struct igc_ring *ring = adapter->tx_ring[i];

		do {
			start = u64_stats_fetch_begin(&ring->tx_syncp);
			_bytes = ring->tx_stats.bytes;
			_packets = ring->tx_stats.packets;
		} while (u64_stats_fetch_retry(&ring->tx_syncp, start));
		bytes += _bytes;
		packets += _packets;
	}
	net_stats->tx_bytes = bytes;
	net_stats->tx_packets = packets;
	rcu_read_unlock();

	/* read stats registers */
	adapter->stats.crcerrs += rd32(IGC_CRCERRS);
	adapter->stats.gprc += rd32(IGC_GPRC);
	adapter->stats.gorc += rd32(IGC_GORCL);
	rd32(IGC_GORCH); /* clear GORCL */
	adapter->stats.bprc += rd32(IGC_BPRC);
	adapter->stats.mprc += rd32(IGC_MPRC);
	adapter->stats.roc += rd32(IGC_ROC);

	adapter->stats.prc64 += rd32(IGC_PRC64);
	adapter->stats.prc127 += rd32(IGC_PRC127);
	adapter->stats.prc255 += rd32(IGC_PRC255);
	adapter->stats.prc511 += rd32(IGC_PRC511);
	adapter->stats.prc1023 += rd32(IGC_PRC1023);
	adapter->stats.prc1522 += rd32(IGC_PRC1522);
	adapter->stats.tlpic += rd32(IGC_TLPIC);
	adapter->stats.rlpic += rd32(IGC_RLPIC);
	adapter->stats.hgptc += rd32(IGC_HGPTC);

	mpc = rd32(IGC_MPC);
	adapter->stats.mpc += mpc;
	net_stats->rx_fifo_errors += mpc;
	adapter->stats.scc += rd32(IGC_SCC);
	adapter->stats.ecol += rd32(IGC_ECOL);
	adapter->stats.mcc += rd32(IGC_MCC);
	adapter->stats.latecol += rd32(IGC_LATECOL);
	adapter->stats.dc += rd32(IGC_DC);
	adapter->stats.rlec += rd32(IGC_RLEC);
	adapter->stats.xonrxc += rd32(IGC_XONRXC);
	adapter->stats.xontxc += rd32(IGC_XONTXC);
	adapter->stats.xoffrxc += rd32(IGC_XOFFRXC);
	adapter->stats.xofftxc += rd32(IGC_XOFFTXC);
	adapter->stats.fcruc += rd32(IGC_FCRUC);
	adapter->stats.gptc += rd32(IGC_GPTC);
	adapter->stats.gotc += rd32(IGC_GOTCL);
	rd32(IGC_GOTCH); /* clear GOTCL */
	adapter->stats.rnbc += rd32(IGC_RNBC);
	adapter->stats.ruc += rd32(IGC_RUC);
	adapter->stats.rfc += rd32(IGC_RFC);
	adapter->stats.rjc += rd32(IGC_RJC);
	adapter->stats.tor += rd32(IGC_TORH);
	adapter->stats.tot += rd32(IGC_TOTH);
	adapter->stats.tpr += rd32(IGC_TPR);

	adapter->stats.ptc64 += rd32(IGC_PTC64);
	adapter->stats.ptc127 += rd32(IGC_PTC127);
	adapter->stats.ptc255 += rd32(IGC_PTC255);
	adapter->stats.ptc511 += rd32(IGC_PTC511);
	adapter->stats.ptc1023 += rd32(IGC_PTC1023);
	adapter->stats.ptc1522 += rd32(IGC_PTC1522);

	adapter->stats.mptc += rd32(IGC_MPTC);
	adapter->stats.bptc += rd32(IGC_BPTC);

	adapter->stats.tpt += rd32(IGC_TPT);
	adapter->stats.colc += rd32(IGC_COLC);
	adapter->stats.colc += rd32(IGC_RERC);

	adapter->stats.algnerrc += rd32(IGC_ALGNERRC);

	adapter->stats.tsctc += rd32(IGC_TSCTC);

	adapter->stats.iac += rd32(IGC_IAC);

	/* Fill out the OS statistics structure */
	net_stats->multicast = adapter->stats.mprc;
	net_stats->collisions = adapter->stats.colc;

	/* Rx Errors */

	/* RLEC on some newer hardware can be incorrect so build
	 * our own version based on RUC and ROC
	 */
	net_stats->rx_errors = adapter->stats.rxerrc +
		adapter->stats.crcerrs + adapter->stats.algnerrc +
		adapter->stats.ruc + adapter->stats.roc +
		adapter->stats.cexterr;
	net_stats->rx_length_errors = adapter->stats.ruc +
				      adapter->stats.roc;
	net_stats->rx_crc_errors = adapter->stats.crcerrs;
	net_stats->rx_frame_errors = adapter->stats.algnerrc;
	net_stats->rx_missed_errors = adapter->stats.mpc;

	/* Tx Errors */
	net_stats->tx_errors = adapter->stats.ecol +
			       adapter->stats.latecol;
	net_stats->tx_aborted_errors = adapter->stats.ecol;
	net_stats->tx_window_errors = adapter->stats.latecol;
	net_stats->tx_carrier_errors = adapter->stats.tncrs;

	/* Tx Dropped */
	net_stats->tx_dropped = adapter->stats.txdrop;

	/* Management Stats */
	adapter->stats.mgptc += rd32(IGC_MGTPTC);
	adapter->stats.mgprc += rd32(IGC_MGTPRC);
	adapter->stats.mgpdc += rd32(IGC_MGTPDC);
}

/**
 * igc_down - Close the interface
 * @adapter: board private structure
 */
void igc_down(struct igc_adapter *adapter)
{
	struct net_device *netdev = adapter->netdev;
	struct igc_hw *hw = &adapter->hw;
	u32 tctl, rctl;
	int i = 0;

	set_bit(__IGC_DOWN, &adapter->state);

	igc_ptp_suspend(adapter);

	if (pci_device_is_present(adapter->pdev)) {
		/* disable receives in the hardware */
		rctl = rd32(IGC_RCTL);
		wr32(IGC_RCTL, rctl & ~IGC_RCTL_EN);
		/* flush and sleep below */
	}
	/* set trans_start so we don't get spurious watchdogs during reset */
	netif_trans_update(netdev);

	netif_carrier_off(netdev);
	netif_tx_stop_all_queues(netdev);

	if (pci_device_is_present(adapter->pdev)) {
		/* disable transmits in the hardware */
		tctl = rd32(IGC_TCTL);
		tctl &= ~IGC_TCTL_EN;
		wr32(IGC_TCTL, tctl);
		/* flush both disables and wait for them to finish */
		wrfl();
		usleep_range(10000, 20000);

		igc_irq_disable(adapter);
	}

	adapter->flags &= ~IGC_FLAG_NEED_LINK_UPDATE;

	for (i = 0; i < adapter->num_q_vectors; i++) {
		if (adapter->q_vector[i]) {
			napi_synchronize(&adapter->q_vector[i]->napi);
			napi_disable(&adapter->q_vector[i]->napi);
		}
	}

	del_timer_sync(&adapter->watchdog_timer);
	del_timer_sync(&adapter->phy_info_timer);

	/* record the stats before reset*/
	spin_lock(&adapter->stats64_lock);
	igc_update_stats(adapter);
	spin_unlock(&adapter->stats64_lock);

	adapter->link_speed = 0;
	adapter->link_duplex = 0;

	if (!pci_channel_offline(adapter->pdev))
		igc_reset(adapter);

	/* clear VLAN promisc flag so VFTA will be updated if necessary */
	adapter->flags &= ~IGC_FLAG_VLAN_PROMISC;

	igc_disable_all_tx_rings_hw(adapter);
	igc_clean_all_tx_rings(adapter);
	igc_clean_all_rx_rings(adapter);
}

void igc_reinit_locked(struct igc_adapter *adapter)
{
	while (test_and_set_bit(__IGC_RESETTING, &adapter->state))
		usleep_range(1000, 2000);
	igc_down(adapter);
	igc_up(adapter);
	clear_bit(__IGC_RESETTING, &adapter->state);
}

static void igc_reset_task(struct work_struct *work)
{
	struct igc_adapter *adapter;

	adapter = container_of(work, struct igc_adapter, reset_task);

	rtnl_lock();
	/* If we're already down or resetting, just bail */
	if (test_bit(__IGC_DOWN, &adapter->state) ||
	    test_bit(__IGC_RESETTING, &adapter->state)) {
		rtnl_unlock();
		return;
	}

	igc_rings_dump(adapter);
	igc_regs_dump(adapter);
	netdev_err(adapter->netdev, "Reset adapter\n");
	igc_reinit_locked(adapter);
	rtnl_unlock();
}

/**
 * igc_change_mtu - Change the Maximum Transfer Unit
 * @netdev: network interface device structure
 * @new_mtu: new value for maximum frame size
 *
 * Returns 0 on success, negative on failure
 */
static int igc_change_mtu(struct net_device *netdev, int new_mtu)
{
	int max_frame = new_mtu + ETH_HLEN + ETH_FCS_LEN + VLAN_HLEN;
	struct igc_adapter *adapter = netdev_priv(netdev);

	if (igc_xdp_is_enabled(adapter) && new_mtu > ETH_DATA_LEN) {
		netdev_dbg(netdev, "Jumbo frames not supported with XDP");
		return -EINVAL;
	}

	/* adjust max frame to be at least the size of a standard frame */
	if (max_frame < (ETH_FRAME_LEN + ETH_FCS_LEN))
		max_frame = ETH_FRAME_LEN + ETH_FCS_LEN;

	while (test_and_set_bit(__IGC_RESETTING, &adapter->state))
		usleep_range(1000, 2000);

	/* igc_down has a dependency on max_frame_size */
	adapter->max_frame_size = max_frame;

	if (netif_running(netdev))
		igc_down(adapter);

	netdev_dbg(netdev, "changing MTU from %d to %d\n", netdev->mtu, new_mtu);
	netdev->mtu = new_mtu;

	if (netif_running(netdev))
		igc_up(adapter);
	else
		igc_reset(adapter);

	clear_bit(__IGC_RESETTING, &adapter->state);

	return 0;
}

/**
 * igc_tx_timeout - Respond to a Tx Hang
 * @netdev: network interface device structure
 * @txqueue: queue number that timed out
 **/
static void igc_tx_timeout(struct net_device *netdev,
			   unsigned int __always_unused txqueue)
{
	struct igc_adapter *adapter = netdev_priv(netdev);
	struct igc_hw *hw = &adapter->hw;

	/* Do the reset outside of interrupt context */
	adapter->tx_timeout_count++;
	schedule_work(&adapter->reset_task);
	wr32(IGC_EICS,
	     (adapter->eims_enable_mask & ~adapter->eims_other));
}

/**
 * igc_get_stats64 - Get System Network Statistics
 * @netdev: network interface device structure
 * @stats: rtnl_link_stats64 pointer
 *
 * Returns the address of the device statistics structure.
 * The statistics are updated here and also from the timer callback.
 */
static void igc_get_stats64(struct net_device *netdev,
			    struct rtnl_link_stats64 *stats)
{
	struct igc_adapter *adapter = netdev_priv(netdev);

	spin_lock(&adapter->stats64_lock);
	if (!test_bit(__IGC_RESETTING, &adapter->state))
		igc_update_stats(adapter);
	memcpy(stats, &adapter->stats64, sizeof(*stats));
	spin_unlock(&adapter->stats64_lock);
}

static netdev_features_t igc_fix_features(struct net_device *netdev,
					  netdev_features_t features)
{
	/* Since there is no support for separate Rx/Tx vlan accel
	 * enable/disable make sure Tx flag is always in same state as Rx.
	 */
	if (features & NETIF_F_HW_VLAN_CTAG_RX)
		features |= NETIF_F_HW_VLAN_CTAG_TX;
	else
		features &= ~NETIF_F_HW_VLAN_CTAG_TX;

	return features;
}

static int igc_set_features(struct net_device *netdev,
			    netdev_features_t features)
{
	netdev_features_t changed = netdev->features ^ features;
	struct igc_adapter *adapter = netdev_priv(netdev);

	if (changed & NETIF_F_HW_VLAN_CTAG_RX)
		igc_vlan_mode(netdev, features);

	/* Add VLAN support */
	if (!(changed & (NETIF_F_RXALL | NETIF_F_NTUPLE)))
		return 0;

	if (!(features & NETIF_F_NTUPLE))
		igc_flush_nfc_rules(adapter);

	netdev->features = features;

	if (netif_running(netdev))
		igc_reinit_locked(adapter);
	else
		igc_reset(adapter);

	return 1;
}

static netdev_features_t
igc_features_check(struct sk_buff *skb, struct net_device *dev,
		   netdev_features_t features)
{
	unsigned int network_hdr_len, mac_hdr_len;

	/* Make certain the headers can be described by a context descriptor */
	mac_hdr_len = skb_network_header(skb) - skb->data;
	if (unlikely(mac_hdr_len > IGC_MAX_MAC_HDR_LEN))
		return features & ~(NETIF_F_HW_CSUM |
				    NETIF_F_SCTP_CRC |
				    NETIF_F_HW_VLAN_CTAG_TX |
				    NETIF_F_TSO |
				    NETIF_F_TSO6);

	network_hdr_len = skb_checksum_start(skb) - skb_network_header(skb);
	if (unlikely(network_hdr_len >  IGC_MAX_NETWORK_HDR_LEN))
		return features & ~(NETIF_F_HW_CSUM |
				    NETIF_F_SCTP_CRC |
				    NETIF_F_TSO |
				    NETIF_F_TSO6);

	/* We can only support IPv4 TSO in tunnels if we can mangle the
	 * inner IP ID field, so strip TSO if MANGLEID is not supported.
	 */
	if (skb->encapsulation && !(features & NETIF_F_TSO_MANGLEID))
		features &= ~NETIF_F_TSO;

	return features;
}

static void igc_tsync_interrupt(struct igc_adapter *adapter)
{
	u32 ack, tsauxc, sec, nsec, tsicr;
	struct igc_hw *hw = &adapter->hw;
	struct ptp_clock_event event;
	struct timespec64 ts;

	tsicr = rd32(IGC_TSICR);
	ack = 0;

	if (tsicr & IGC_TSICR_SYS_WRAP) {
		event.type = PTP_CLOCK_PPS;
		if (adapter->ptp_caps.pps)
			ptp_clock_event(adapter->ptp_clock, &event);
		ack |= IGC_TSICR_SYS_WRAP;
	}

	if (tsicr & IGC_TSICR_TXTS) {
		/* retrieve hardware timestamp */
		igc_ptp_tx_tstamp_event(adapter);
		ack |= IGC_TSICR_TXTS;
	}

	if (tsicr & IGC_TSICR_TT0) {
		spin_lock(&adapter->tmreg_lock);
		ts = timespec64_add(adapter->perout[0].start,
				    adapter->perout[0].period);
		wr32(IGC_TRGTTIML0, ts.tv_nsec | IGC_TT_IO_TIMER_SEL_SYSTIM0);
		wr32(IGC_TRGTTIMH0, (u32)ts.tv_sec);
		tsauxc = rd32(IGC_TSAUXC);
		tsauxc |= IGC_TSAUXC_EN_TT0;
		wr32(IGC_TSAUXC, tsauxc);
		adapter->perout[0].start = ts;
		spin_unlock(&adapter->tmreg_lock);
		ack |= IGC_TSICR_TT0;
	}

	if (tsicr & IGC_TSICR_TT1) {
		spin_lock(&adapter->tmreg_lock);
		ts = timespec64_add(adapter->perout[1].start,
				    adapter->perout[1].period);
		wr32(IGC_TRGTTIML1, ts.tv_nsec | IGC_TT_IO_TIMER_SEL_SYSTIM0);
		wr32(IGC_TRGTTIMH1, (u32)ts.tv_sec);
		tsauxc = rd32(IGC_TSAUXC);
		tsauxc |= IGC_TSAUXC_EN_TT1;
		wr32(IGC_TSAUXC, tsauxc);
		adapter->perout[1].start = ts;
		spin_unlock(&adapter->tmreg_lock);
		ack |= IGC_TSICR_TT1;
	}

	if (tsicr & IGC_TSICR_AUTT0) {
		nsec = rd32(IGC_AUXSTMPL0);
		sec  = rd32(IGC_AUXSTMPH0);
		event.type = PTP_CLOCK_EXTTS;
		event.index = 0;
		event.timestamp = sec * NSEC_PER_SEC + nsec;
		ptp_clock_event(adapter->ptp_clock, &event);
		ack |= IGC_TSICR_AUTT0;
	}

	if (tsicr & IGC_TSICR_AUTT1) {
		nsec = rd32(IGC_AUXSTMPL1);
		sec  = rd32(IGC_AUXSTMPH1);
		event.type = PTP_CLOCK_EXTTS;
		event.index = 1;
		event.timestamp = sec * NSEC_PER_SEC + nsec;
		ptp_clock_event(adapter->ptp_clock, &event);
		ack |= IGC_TSICR_AUTT1;
	}

	/* acknowledge the interrupts */
	wr32(IGC_TSICR, ack);
}

/**
 * igc_msix_other - msix other interrupt handler
 * @irq: interrupt number
 * @data: pointer to a q_vector
 */
static irqreturn_t igc_msix_other(int irq, void *data)
{
	struct igc_adapter *adapter = data;
	struct igc_hw *hw = &adapter->hw;
	u32 icr = rd32(IGC_ICR);

	/* reading ICR causes bit 31 of EICR to be cleared */
	if (icr & IGC_ICR_DRSTA)
		schedule_work(&adapter->reset_task);

	if (icr & IGC_ICR_DOUTSYNC) {
		/* HW is reporting DMA is out of sync */
		adapter->stats.doosync++;
	}

	if (icr & IGC_ICR_LSC) {
		hw->mac.get_link_status = true;
		/* guard against interrupt when we're going down */
		if (!test_bit(__IGC_DOWN, &adapter->state))
			mod_timer(&adapter->watchdog_timer, jiffies + 1);
	}

	if (icr & IGC_ICR_TS)
		igc_tsync_interrupt(adapter);

	wr32(IGC_EIMS, adapter->eims_other);

	return IRQ_HANDLED;
}

static void igc_write_itr(struct igc_q_vector *q_vector)
{
	u32 itr_val = q_vector->itr_val & IGC_QVECTOR_MASK;

	if (!q_vector->set_itr)
		return;

	if (!itr_val)
		itr_val = IGC_ITR_VAL_MASK;

	itr_val |= IGC_EITR_CNT_IGNR;

	writel(itr_val, q_vector->itr_register);
	q_vector->set_itr = 0;
}

static irqreturn_t igc_msix_ring(int irq, void *data)
{
	struct igc_q_vector *q_vector = data;

	/* Write the ITR value calculated from the previous interrupt. */
	igc_write_itr(q_vector);

	napi_schedule(&q_vector->napi);

	return IRQ_HANDLED;
}

/**
 * igc_request_msix - Initialize MSI-X interrupts
 * @adapter: Pointer to adapter structure
 *
 * igc_request_msix allocates MSI-X vectors and requests interrupts from the
 * kernel.
 */
static int igc_request_msix(struct igc_adapter *adapter)
{
	unsigned int num_q_vectors = adapter->num_q_vectors;
	int i = 0, err = 0, vector = 0, free_vector = 0;
	struct net_device *netdev = adapter->netdev;

	err = request_irq(adapter->msix_entries[vector].vector,
			  &igc_msix_other, 0, netdev->name, adapter);
	if (err)
		goto err_out;

	if (num_q_vectors > MAX_Q_VECTORS) {
		num_q_vectors = MAX_Q_VECTORS;
		dev_warn(&adapter->pdev->dev,
			 "The number of queue vectors (%d) is higher than max allowed (%d)\n",
			 adapter->num_q_vectors, MAX_Q_VECTORS);
	}
	for (i = 0; i < num_q_vectors; i++) {
		struct igc_q_vector *q_vector = adapter->q_vector[i];

		vector++;

		q_vector->itr_register = adapter->io_addr + IGC_EITR(vector);

		if (q_vector->rx.ring && q_vector->tx.ring)
			sprintf(q_vector->name, "%s-TxRx-%u", netdev->name,
				q_vector->rx.ring->queue_index);
		else if (q_vector->tx.ring)
			sprintf(q_vector->name, "%s-tx-%u", netdev->name,
				q_vector->tx.ring->queue_index);
		else if (q_vector->rx.ring)
			sprintf(q_vector->name, "%s-rx-%u", netdev->name,
				q_vector->rx.ring->queue_index);
		else
			sprintf(q_vector->name, "%s-unused", netdev->name);

		err = request_irq(adapter->msix_entries[vector].vector,
				  igc_msix_ring, 0, q_vector->name,
				  q_vector);
		if (err)
			goto err_free;
	}

	igc_configure_msix(adapter);
	return 0;

err_free:
	/* free already assigned IRQs */
	free_irq(adapter->msix_entries[free_vector++].vector, adapter);

	vector--;
	for (i = 0; i < vector; i++) {
		free_irq(adapter->msix_entries[free_vector++].vector,
			 adapter->q_vector[i]);
	}
err_out:
	return err;
}

/**
 * igc_clear_interrupt_scheme - reset the device to a state of no interrupts
 * @adapter: Pointer to adapter structure
 *
 * This function resets the device so that it has 0 rx queues, tx queues, and
 * MSI-X interrupts allocated.
 */
static void igc_clear_interrupt_scheme(struct igc_adapter *adapter)
{
	igc_free_q_vectors(adapter);
	igc_reset_interrupt_capability(adapter);
}

/* Need to wait a few seconds after link up to get diagnostic information from
 * the phy
 */
static void igc_update_phy_info(struct timer_list *t)
{
	struct igc_adapter *adapter = from_timer(adapter, t, phy_info_timer);

	igc_get_phy_info(&adapter->hw);
}

/**
 * igc_has_link - check shared code for link and determine up/down
 * @adapter: pointer to driver private info
 */
bool igc_has_link(struct igc_adapter *adapter)
{
	struct igc_hw *hw = &adapter->hw;
	bool link_active = false;

	/* get_link_status is set on LSC (link status) interrupt or
	 * rx sequence error interrupt.  get_link_status will stay
	 * false until the igc_check_for_link establishes link
	 * for copper adapters ONLY
	 */
	if (!hw->mac.get_link_status)
		return true;
	hw->mac.ops.check_for_link(hw);
	link_active = !hw->mac.get_link_status;

	if (hw->mac.type == igc_i225) {
		if (!netif_carrier_ok(adapter->netdev)) {
			adapter->flags &= ~IGC_FLAG_NEED_LINK_UPDATE;
		} else if (!(adapter->flags & IGC_FLAG_NEED_LINK_UPDATE)) {
			adapter->flags |= IGC_FLAG_NEED_LINK_UPDATE;
			adapter->link_check_timeout = jiffies;
		}
	}

	return link_active;
}

/**
 * igc_watchdog - Timer Call-back
 * @t: timer for the watchdog
 */
static void igc_watchdog(struct timer_list *t)
{
	struct igc_adapter *adapter = from_timer(adapter, t, watchdog_timer);
	/* Do the rest outside of interrupt context */
	schedule_work(&adapter->watchdog_task);
}

static void igc_watchdog_task(struct work_struct *work)
{
	struct igc_adapter *adapter = container_of(work,
						   struct igc_adapter,
						   watchdog_task);
	struct net_device *netdev = adapter->netdev;
	struct igc_hw *hw = &adapter->hw;
	struct igc_phy_info *phy = &hw->phy;
	u16 phy_data, retry_count = 20;
	u32 link;
	int i;

	link = igc_has_link(adapter);

	if (adapter->flags & IGC_FLAG_NEED_LINK_UPDATE) {
		if (time_after(jiffies, (adapter->link_check_timeout + HZ)))
			adapter->flags &= ~IGC_FLAG_NEED_LINK_UPDATE;
		else
			link = false;
	}

	if (link) {
		/* Cancel scheduled suspend requests. */
		pm_runtime_resume(netdev->dev.parent);

		if (!netif_carrier_ok(netdev)) {
			u32 ctrl;

			hw->mac.ops.get_speed_and_duplex(hw,
							 &adapter->link_speed,
							 &adapter->link_duplex);

			ctrl = rd32(IGC_CTRL);
			/* Link status message must follow this format */
			netdev_info(netdev,
				    "NIC Link is Up %d Mbps %s Duplex, Flow Control: %s\n",
				    adapter->link_speed,
				    adapter->link_duplex == FULL_DUPLEX ?
				    "Full" : "Half",
				    (ctrl & IGC_CTRL_TFCE) &&
				    (ctrl & IGC_CTRL_RFCE) ? "RX/TX" :
				    (ctrl & IGC_CTRL_RFCE) ?  "RX" :
				    (ctrl & IGC_CTRL_TFCE) ?  "TX" : "None");

			/* disable EEE if enabled */
			if ((adapter->flags & IGC_FLAG_EEE) &&
			    adapter->link_duplex == HALF_DUPLEX) {
				netdev_info(netdev,
					    "EEE Disabled: unsupported at half duplex. Re-enable using ethtool when at full duplex\n");
				adapter->hw.dev_spec._base.eee_enable = false;
				adapter->flags &= ~IGC_FLAG_EEE;
			}

			/* check if SmartSpeed worked */
			igc_check_downshift(hw);
			if (phy->speed_downgraded)
				netdev_warn(netdev, "Link Speed was downgraded by SmartSpeed\n");

			/* adjust timeout factor according to speed/duplex */
			adapter->tx_timeout_factor = 1;
			switch (adapter->link_speed) {
			case SPEED_10:
				adapter->tx_timeout_factor = 14;
				break;
			case SPEED_100:
			case SPEED_1000:
			case SPEED_2500:
				adapter->tx_timeout_factor = 1;
				break;
			}

			/* Once the launch time has been set on the wire, there
			 * is a delay before the link speed can be determined
			 * based on link-up activity. Write into the register
			 * as soon as we know the correct link speed.
			 */
			igc_tsn_adjust_txtime_offset(adapter);

			if (adapter->link_speed != SPEED_1000)
				goto no_wait;

			/* wait for Remote receiver status OK */
retry_read_status:
			if (!igc_read_phy_reg(hw, PHY_1000T_STATUS,
					      &phy_data)) {
				if (!(phy_data & SR_1000T_REMOTE_RX_STATUS) &&
				    retry_count) {
					msleep(100);
					retry_count--;
					goto retry_read_status;
				} else if (!retry_count) {
					netdev_err(netdev, "exceed max 2 second\n");
				}
			} else {
				netdev_err(netdev, "read 1000Base-T Status Reg\n");
			}
no_wait:
			netif_carrier_on(netdev);

			/* link state has changed, schedule phy info update */
			if (!test_bit(__IGC_DOWN, &adapter->state))
				mod_timer(&adapter->phy_info_timer,
					  round_jiffies(jiffies + 2 * HZ));
		}
	} else {
		if (netif_carrier_ok(netdev)) {
			adapter->link_speed = 0;
			adapter->link_duplex = 0;

			/* Links status message must follow this format */
			netdev_info(netdev, "NIC Link is Down\n");
			netif_carrier_off(netdev);

			/* link state has changed, schedule phy info update */
			if (!test_bit(__IGC_DOWN, &adapter->state))
				mod_timer(&adapter->phy_info_timer,
					  round_jiffies(jiffies + 2 * HZ));

			pm_schedule_suspend(netdev->dev.parent,
					    MSEC_PER_SEC * 5);
		}
	}

	spin_lock(&adapter->stats64_lock);
	igc_update_stats(adapter);
	spin_unlock(&adapter->stats64_lock);

	for (i = 0; i < adapter->num_tx_queues; i++) {
		struct igc_ring *tx_ring = adapter->tx_ring[i];

		if (!netif_carrier_ok(netdev)) {
			/* We've lost link, so the controller stops DMA,
			 * but we've got queued Tx work that's never going
			 * to get done, so reset controller to flush Tx.
			 * (Do the reset outside of interrupt context).
			 */
			if (igc_desc_unused(tx_ring) + 1 < tx_ring->count) {
				adapter->tx_timeout_count++;
				schedule_work(&adapter->reset_task);
				/* return immediately since reset is imminent */
				return;
			}
		}

		/* Force detection of hung controller every watchdog period */
		set_bit(IGC_RING_FLAG_TX_DETECT_HANG, &tx_ring->flags);
	}

	/* Cause software interrupt to ensure Rx ring is cleaned */
	if (adapter->flags & IGC_FLAG_HAS_MSIX) {
		u32 eics = 0;

		for (i = 0; i < adapter->num_q_vectors; i++)
			eics |= adapter->q_vector[i]->eims_value;
		wr32(IGC_EICS, eics);
	} else {
		wr32(IGC_ICS, IGC_ICS_RXDMT0);
	}

	igc_ptp_tx_hang(adapter);

	/* Reset the timer */
	if (!test_bit(__IGC_DOWN, &adapter->state)) {
		if (adapter->flags & IGC_FLAG_NEED_LINK_UPDATE)
			mod_timer(&adapter->watchdog_timer,
				  round_jiffies(jiffies +  HZ));
		else
			mod_timer(&adapter->watchdog_timer,
				  round_jiffies(jiffies + 2 * HZ));
	}
}

/**
 * igc_intr_msi - Interrupt Handler
 * @irq: interrupt number
 * @data: pointer to a network interface device structure
 */
static irqreturn_t igc_intr_msi(int irq, void *data)
{
	struct igc_adapter *adapter = data;
	struct igc_q_vector *q_vector = adapter->q_vector[0];
	struct igc_hw *hw = &adapter->hw;
	/* read ICR disables interrupts using IAM */
	u32 icr = rd32(IGC_ICR);

	igc_write_itr(q_vector);

	if (icr & IGC_ICR_DRSTA)
		schedule_work(&adapter->reset_task);

	if (icr & IGC_ICR_DOUTSYNC) {
		/* HW is reporting DMA is out of sync */
		adapter->stats.doosync++;
	}

	if (icr & (IGC_ICR_RXSEQ | IGC_ICR_LSC)) {
		hw->mac.get_link_status = true;
		if (!test_bit(__IGC_DOWN, &adapter->state))
			mod_timer(&adapter->watchdog_timer, jiffies + 1);
	}

	if (icr & IGC_ICR_TS)
		igc_tsync_interrupt(adapter);

	napi_schedule(&q_vector->napi);

	return IRQ_HANDLED;
}

/**
 * igc_intr - Legacy Interrupt Handler
 * @irq: interrupt number
 * @data: pointer to a network interface device structure
 */
static irqreturn_t igc_intr(int irq, void *data)
{
	struct igc_adapter *adapter = data;
	struct igc_q_vector *q_vector = adapter->q_vector[0];
	struct igc_hw *hw = &adapter->hw;
	/* Interrupt Auto-Mask...upon reading ICR, interrupts are masked.  No
	 * need for the IMC write
	 */
	u32 icr = rd32(IGC_ICR);

	/* IMS will not auto-mask if INT_ASSERTED is not set, and if it is
	 * not set, then the adapter didn't send an interrupt
	 */
	if (!(icr & IGC_ICR_INT_ASSERTED))
		return IRQ_NONE;

	igc_write_itr(q_vector);

	if (icr & IGC_ICR_DRSTA)
		schedule_work(&adapter->reset_task);

	if (icr & IGC_ICR_DOUTSYNC) {
		/* HW is reporting DMA is out of sync */
		adapter->stats.doosync++;
	}

	if (icr & (IGC_ICR_RXSEQ | IGC_ICR_LSC)) {
		hw->mac.get_link_status = true;
		/* guard against interrupt when we're going down */
		if (!test_bit(__IGC_DOWN, &adapter->state))
			mod_timer(&adapter->watchdog_timer, jiffies + 1);
	}

	if (icr & IGC_ICR_TS)
		igc_tsync_interrupt(adapter);

	napi_schedule(&q_vector->napi);

	return IRQ_HANDLED;
}

static void igc_free_irq(struct igc_adapter *adapter)
{
	if (adapter->msix_entries) {
		int vector = 0, i;

		free_irq(adapter->msix_entries[vector++].vector, adapter);

		for (i = 0; i < adapter->num_q_vectors; i++)
			free_irq(adapter->msix_entries[vector++].vector,
				 adapter->q_vector[i]);
	} else {
		free_irq(adapter->pdev->irq, adapter);
	}
}

/**
 * igc_request_irq - initialize interrupts
 * @adapter: Pointer to adapter structure
 *
 * Attempts to configure interrupts using the best available
 * capabilities of the hardware and kernel.
 */
static int igc_request_irq(struct igc_adapter *adapter)
{
	struct net_device *netdev = adapter->netdev;
	struct pci_dev *pdev = adapter->pdev;
	int err = 0;

	if (adapter->flags & IGC_FLAG_HAS_MSIX) {
		err = igc_request_msix(adapter);
		if (!err)
			goto request_done;
		/* fall back to MSI */
		igc_free_all_tx_resources(adapter);
		igc_free_all_rx_resources(adapter);

		igc_clear_interrupt_scheme(adapter);
		err = igc_init_interrupt_scheme(adapter, false);
		if (err)
			goto request_done;
		igc_setup_all_tx_resources(adapter);
		igc_setup_all_rx_resources(adapter);
		igc_configure(adapter);
	}

	igc_assign_vector(adapter->q_vector[0], 0);

	if (adapter->flags & IGC_FLAG_HAS_MSI) {
		err = request_irq(pdev->irq, &igc_intr_msi, 0,
				  netdev->name, adapter);
		if (!err)
			goto request_done;

		/* fall back to legacy interrupts */
		igc_reset_interrupt_capability(adapter);
		adapter->flags &= ~IGC_FLAG_HAS_MSI;
	}

	err = request_irq(pdev->irq, &igc_intr, IRQF_SHARED,
			  netdev->name, adapter);

	if (err)
		netdev_err(netdev, "Error %d getting interrupt\n", err);

request_done:
	return err;
}

/**
 * __igc_open - Called when a network interface is made active
 * @netdev: network interface device structure
 * @resuming: boolean indicating if the device is resuming
 *
 * Returns 0 on success, negative value on failure
 *
 * The open entry point is called when a network interface is made
 * active by the system (IFF_UP).  At this point all resources needed
 * for transmit and receive operations are allocated, the interrupt
 * handler is registered with the OS, the watchdog timer is started,
 * and the stack is notified that the interface is ready.
 */
static int __igc_open(struct net_device *netdev, bool resuming)
{
	struct igc_adapter *adapter = netdev_priv(netdev);
	struct pci_dev *pdev = adapter->pdev;
	struct igc_hw *hw = &adapter->hw;
	int err = 0;
	int i = 0;

	/* disallow open during test */

	if (test_bit(__IGC_TESTING, &adapter->state)) {
		WARN_ON(resuming);
		return -EBUSY;
	}

	if (!resuming)
		pm_runtime_get_sync(&pdev->dev);

	netif_carrier_off(netdev);

	/* allocate transmit descriptors */
	err = igc_setup_all_tx_resources(adapter);
	if (err)
		goto err_setup_tx;

	/* allocate receive descriptors */
	err = igc_setup_all_rx_resources(adapter);
	if (err)
		goto err_setup_rx;

	igc_power_up_link(adapter);

	igc_configure(adapter);

	err = igc_request_irq(adapter);
	if (err)
		goto err_req_irq;

	/* Notify the stack of the actual queue counts. */
	err = netif_set_real_num_tx_queues(netdev, adapter->num_tx_queues);
	if (err)
		goto err_set_queues;

	err = netif_set_real_num_rx_queues(netdev, adapter->num_rx_queues);
	if (err)
		goto err_set_queues;

	clear_bit(__IGC_DOWN, &adapter->state);

	for (i = 0; i < adapter->num_q_vectors; i++)
		napi_enable(&adapter->q_vector[i]->napi);

	/* Clear any pending interrupts. */
	rd32(IGC_ICR);
	igc_irq_enable(adapter);

	if (!resuming)
		pm_runtime_put(&pdev->dev);

	netif_tx_start_all_queues(netdev);

	/* start the watchdog. */
	hw->mac.get_link_status = true;
	schedule_work(&adapter->watchdog_task);

	return IGC_SUCCESS;

err_set_queues:
	igc_free_irq(adapter);
err_req_irq:
	igc_release_hw_control(adapter);
	igc_power_down_phy_copper_base(&adapter->hw);
	igc_free_all_rx_resources(adapter);
err_setup_rx:
	igc_free_all_tx_resources(adapter);
err_setup_tx:
	igc_reset(adapter);
	if (!resuming)
		pm_runtime_put(&pdev->dev);

	return err;
}

int igc_open(struct net_device *netdev)
{
	return __igc_open(netdev, false);
}

/**
 * __igc_close - Disables a network interface
 * @netdev: network interface device structure
 * @suspending: boolean indicating the device is suspending
 *
 * Returns 0, this is not allowed to fail
 *
 * The close entry point is called when an interface is de-activated
 * by the OS.  The hardware is still under the driver's control, but
 * needs to be disabled.  A global MAC reset is issued to stop the
 * hardware, and all transmit and receive resources are freed.
 */
static int __igc_close(struct net_device *netdev, bool suspending)
{
	struct igc_adapter *adapter = netdev_priv(netdev);
	struct pci_dev *pdev = adapter->pdev;

	WARN_ON(test_bit(__IGC_RESETTING, &adapter->state));

	if (!suspending)
		pm_runtime_get_sync(&pdev->dev);

	igc_down(adapter);

	igc_release_hw_control(adapter);

	igc_free_irq(adapter);

	igc_free_all_tx_resources(adapter);
	igc_free_all_rx_resources(adapter);

	if (!suspending)
		pm_runtime_put_sync(&pdev->dev);

	return 0;
}

int igc_close(struct net_device *netdev)
{
	if (netif_device_present(netdev) || netdev->dismantle)
		return __igc_close(netdev, false);
	return 0;
}

/**
 * igc_ioctl - Access the hwtstamp interface
 * @netdev: network interface device structure
 * @ifr: interface request data
 * @cmd: ioctl command
 **/
static int igc_ioctl(struct net_device *netdev, struct ifreq *ifr, int cmd)
{
	switch (cmd) {
	case SIOCGHWTSTAMP:
		return igc_ptp_get_ts_config(netdev, ifr);
	case SIOCSHWTSTAMP:
		return igc_ptp_set_ts_config(netdev, ifr);
	default:
		return -EOPNOTSUPP;
	}
}

static int igc_save_launchtime_params(struct igc_adapter *adapter, int queue,
				      bool enable)
{
	struct igc_ring *ring;

	if (queue < 0 || queue >= adapter->num_tx_queues)
		return -EINVAL;

	ring = adapter->tx_ring[queue];
	ring->launchtime_enable = enable;

	return 0;
}

static bool is_base_time_past(ktime_t base_time, const struct timespec64 *now)
{
	struct timespec64 b;

	b = ktime_to_timespec64(base_time);

	return timespec64_compare(now, &b) > 0;
}

static bool validate_schedule(struct igc_adapter *adapter,
			      const struct tc_taprio_qopt_offload *qopt)
{
	int queue_uses[IGC_MAX_TX_QUEUES] = { };
	struct igc_hw *hw = &adapter->hw;
	struct timespec64 now;
	size_t n;

	if (qopt->cycle_time_extension)
		return false;

	igc_ptp_read(adapter, &now);

	/* If we program the controller's BASET registers with a time
	 * in the future, it will hold all the packets until that
	 * time, causing a lot of TX Hangs, so to avoid that, we
	 * reject schedules that would start in the future.
	 * Note: Limitation above is no longer in i226.
	 */
	if (!is_base_time_past(qopt->base_time, &now) &&
	    igc_is_device_id_i225(hw))
		return false;

	for (n = 0; n < qopt->num_entries; n++) {
		const struct tc_taprio_sched_entry *e, *prev;
		int i;

		prev = n ? &qopt->entries[n - 1] : NULL;
		e = &qopt->entries[n];

		/* i225 only supports "global" frame preemption
		 * settings.
		 */
		if (e->command != TC_TAPRIO_CMD_SET_GATES)
			return false;

		for (i = 0; i < adapter->num_tx_queues; i++)
			if (e->gate_mask & BIT(i)) {
				queue_uses[i]++;

				/* There are limitations: A single queue cannot
				 * be opened and closed multiple times per cycle
				 * unless the gate stays open. Check for it.
				 */
				if (queue_uses[i] > 1 &&
				    !(prev->gate_mask & BIT(i)))
					return false;
			}
	}

	return true;
}

static int igc_tsn_enable_launchtime(struct igc_adapter *adapter,
				     struct tc_etf_qopt_offload *qopt)
{
	struct igc_hw *hw = &adapter->hw;
	int err;

	if (hw->mac.type != igc_i225)
		return -EOPNOTSUPP;

	err = igc_save_launchtime_params(adapter, qopt->queue, qopt->enable);
	if (err)
		return err;

	return igc_tsn_offload_apply(adapter);
}

static int igc_qbv_clear_schedule(struct igc_adapter *adapter)
{
	unsigned long flags;
	int i;

	adapter->base_time = 0;
	adapter->cycle_time = NSEC_PER_SEC;
	adapter->taprio_offload_enable = false;
	adapter->qbv_config_change_errors = 0;
	adapter->qbv_count = 0;

	for (i = 0; i < adapter->num_tx_queues; i++) {
		struct igc_ring *ring = adapter->tx_ring[i];

		ring->start_time = 0;
		ring->end_time = NSEC_PER_SEC;
		ring->max_sdu = 0;
	}

	spin_lock_irqsave(&adapter->qbv_tx_lock, flags);

	adapter->qbv_transition = false;

	for (i = 0; i < adapter->num_tx_queues; i++) {
		struct igc_ring *ring = adapter->tx_ring[i];

		ring->oper_gate_closed = false;
		ring->admin_gate_closed = false;
	}

	spin_unlock_irqrestore(&adapter->qbv_tx_lock, flags);

	return 0;
}

static int igc_tsn_clear_schedule(struct igc_adapter *adapter)
{
	igc_qbv_clear_schedule(adapter);

	return 0;
}

static void igc_taprio_stats(struct net_device *dev,
			     struct tc_taprio_qopt_stats *stats)
{
	/* When Strict_End is enabled, the tx_overruns counter
	 * will always be zero.
	 */
	stats->tx_overruns = 0;
}

static void igc_taprio_queue_stats(struct net_device *dev,
				   struct tc_taprio_qopt_queue_stats *queue_stats)
{
	struct tc_taprio_qopt_stats *stats = &queue_stats->stats;

	/* When Strict_End is enabled, the tx_overruns counter
	 * will always be zero.
	 */
	stats->tx_overruns = 0;
}

static int igc_save_qbv_schedule(struct igc_adapter *adapter,
				 struct tc_taprio_qopt_offload *qopt)
{
	bool queue_configured[IGC_MAX_TX_QUEUES] = { };
	struct igc_hw *hw = &adapter->hw;
	u32 start_time = 0, end_time = 0;
	struct timespec64 now;
	unsigned long flags;
	size_t n;
	int i;
<<<<<<< HEAD

	adapter->qbv_enable = qopt->enable;
=======
>>>>>>> e475cc1c

	switch (qopt->cmd) {
	case TAPRIO_CMD_REPLACE:
		break;
	case TAPRIO_CMD_DESTROY:
		return igc_tsn_clear_schedule(adapter);
	case TAPRIO_CMD_STATS:
		igc_taprio_stats(adapter->netdev, &qopt->stats);
		return 0;
	case TAPRIO_CMD_QUEUE_STATS:
		igc_taprio_queue_stats(adapter->netdev, &qopt->queue_stats);
		return 0;
	default:
		return -EOPNOTSUPP;
	}

	if (qopt->base_time < 0)
		return -ERANGE;

<<<<<<< HEAD
	if (adapter->base_time)
=======
	if (igc_is_device_id_i225(hw) && adapter->taprio_offload_enable)
>>>>>>> e475cc1c
		return -EALREADY;

	if (!validate_schedule(adapter, qopt))
		return -EINVAL;

	adapter->cycle_time = qopt->cycle_time;
	adapter->base_time = qopt->base_time;
	adapter->taprio_offload_enable = true;

	igc_ptp_read(adapter, &now);

	for (n = 0; n < qopt->num_entries; n++) {
		struct tc_taprio_sched_entry *e = &qopt->entries[n];

		end_time += e->interval;

		/* If any of the conditions below are true, we need to manually
		 * control the end time of the cycle.
		 * 1. Qbv users can specify a cycle time that is not equal
		 * to the total GCL intervals. Hence, recalculation is
		 * necessary here to exclude the time interval that
		 * exceeds the cycle time.
		 * 2. According to IEEE Std. 802.1Q-2018 section 8.6.9.2,
		 * once the end of the list is reached, it will switch
		 * to the END_OF_CYCLE state and leave the gates in the
		 * same state until the next cycle is started.
		 */
		if (end_time > adapter->cycle_time ||
		    n + 1 == qopt->num_entries)
			end_time = adapter->cycle_time;

		for (i = 0; i < adapter->num_tx_queues; i++) {
			struct igc_ring *ring = adapter->tx_ring[i];

			if (!(e->gate_mask & BIT(i)))
				continue;

			/* Check whether a queue stays open for more than one
			 * entry. If so, keep the start and advance the end
			 * time.
			 */
			if (!queue_configured[i])
				ring->start_time = start_time;
			ring->end_time = end_time;

			if (ring->start_time >= adapter->cycle_time)
				queue_configured[i] = false;
			else
				queue_configured[i] = true;
		}

		start_time += e->interval;
	}

<<<<<<< HEAD
=======
	spin_lock_irqsave(&adapter->qbv_tx_lock, flags);

>>>>>>> e475cc1c
	/* Check whether a queue gets configured.
	 * If not, set the start and end time to be end time.
	 */
	for (i = 0; i < adapter->num_tx_queues; i++) {
<<<<<<< HEAD
		if (!queue_configured[i]) {
			struct igc_ring *ring = adapter->tx_ring[i];
=======
		struct igc_ring *ring = adapter->tx_ring[i];

		if (!is_base_time_past(qopt->base_time, &now)) {
			ring->admin_gate_closed = false;
		} else {
			ring->oper_gate_closed = false;
			ring->admin_gate_closed = false;
		}

		if (!queue_configured[i]) {
			if (!is_base_time_past(qopt->base_time, &now))
				ring->admin_gate_closed = true;
			else
				ring->oper_gate_closed = true;
>>>>>>> e475cc1c

			ring->start_time = end_time;
			ring->end_time = end_time;
		}
	}

<<<<<<< HEAD
=======
	spin_unlock_irqrestore(&adapter->qbv_tx_lock, flags);

	for (i = 0; i < adapter->num_tx_queues; i++) {
		struct igc_ring *ring = adapter->tx_ring[i];
		struct net_device *dev = adapter->netdev;

		if (qopt->max_sdu[i])
			ring->max_sdu = qopt->max_sdu[i] + dev->hard_header_len - ETH_TLEN;
		else
			ring->max_sdu = 0;
	}

>>>>>>> e475cc1c
	return 0;
}

static int igc_tsn_enable_qbv_scheduling(struct igc_adapter *adapter,
					 struct tc_taprio_qopt_offload *qopt)
{
	struct igc_hw *hw = &adapter->hw;
	int err;

	if (hw->mac.type != igc_i225)
		return -EOPNOTSUPP;

	err = igc_save_qbv_schedule(adapter, qopt);
	if (err)
		return err;

	return igc_tsn_offload_apply(adapter);
}

static int igc_save_cbs_params(struct igc_adapter *adapter, int queue,
			       bool enable, int idleslope, int sendslope,
			       int hicredit, int locredit)
{
	bool cbs_status[IGC_MAX_SR_QUEUES] = { false };
	struct net_device *netdev = adapter->netdev;
	struct igc_ring *ring;
	int i;

	/* i225 has two sets of credit-based shaper logic.
	 * Supporting it only on the top two priority queues
	 */
	if (queue < 0 || queue > 1)
		return -EINVAL;

	ring = adapter->tx_ring[queue];

	for (i = 0; i < IGC_MAX_SR_QUEUES; i++)
		if (adapter->tx_ring[i])
			cbs_status[i] = adapter->tx_ring[i]->cbs_enable;

	/* CBS should be enabled on the highest priority queue first in order
	 * for the CBS algorithm to operate as intended.
	 */
	if (enable) {
		if (queue == 1 && !cbs_status[0]) {
			netdev_err(netdev,
				   "Enabling CBS on queue1 before queue0\n");
			return -EINVAL;
		}
	} else {
		if (queue == 0 && cbs_status[1]) {
			netdev_err(netdev,
				   "Disabling CBS on queue0 before queue1\n");
			return -EINVAL;
		}
	}

	ring->cbs_enable = enable;
	ring->idleslope = idleslope;
	ring->sendslope = sendslope;
	ring->hicredit = hicredit;
	ring->locredit = locredit;

	return 0;
}

static int igc_tsn_enable_cbs(struct igc_adapter *adapter,
			      struct tc_cbs_qopt_offload *qopt)
{
	struct igc_hw *hw = &adapter->hw;
	int err;

	if (hw->mac.type != igc_i225)
		return -EOPNOTSUPP;

	if (qopt->queue < 0 || qopt->queue > 1)
		return -EINVAL;

	err = igc_save_cbs_params(adapter, qopt->queue, qopt->enable,
				  qopt->idleslope, qopt->sendslope,
				  qopt->hicredit, qopt->locredit);
	if (err)
		return err;

	return igc_tsn_offload_apply(adapter);
}

static int igc_tc_query_caps(struct igc_adapter *adapter,
			     struct tc_query_caps_base *base)
{
	struct igc_hw *hw = &adapter->hw;

	switch (base->type) {
	case TC_SETUP_QDISC_TAPRIO: {
		struct tc_taprio_caps *caps = base->caps;

		caps->broken_mqprio = true;

		if (hw->mac.type == igc_i225) {
			caps->supports_queue_max_sdu = true;
			caps->gate_mask_per_txq = true;
		}

		return 0;
	}
	default:
		return -EOPNOTSUPP;
	}
}

static int igc_setup_tc(struct net_device *dev, enum tc_setup_type type,
			void *type_data)
{
	struct igc_adapter *adapter = netdev_priv(dev);

	adapter->tc_setup_type = type;

	switch (type) {
	case TC_QUERY_CAPS:
		return igc_tc_query_caps(adapter, type_data);
	case TC_SETUP_QDISC_TAPRIO:
		return igc_tsn_enable_qbv_scheduling(adapter, type_data);

	case TC_SETUP_QDISC_ETF:
		return igc_tsn_enable_launchtime(adapter, type_data);

	case TC_SETUP_QDISC_CBS:
		return igc_tsn_enable_cbs(adapter, type_data);

	default:
		return -EOPNOTSUPP;
	}
}

static int igc_bpf(struct net_device *dev, struct netdev_bpf *bpf)
{
	struct igc_adapter *adapter = netdev_priv(dev);

	switch (bpf->command) {
	case XDP_SETUP_PROG:
		return igc_xdp_set_prog(adapter, bpf->prog, bpf->extack);
	case XDP_SETUP_XSK_POOL:
		return igc_xdp_setup_pool(adapter, bpf->xsk.pool,
					  bpf->xsk.queue_id);
	default:
		return -EOPNOTSUPP;
	}
}

static int igc_xdp_xmit(struct net_device *dev, int num_frames,
			struct xdp_frame **frames, u32 flags)
{
	struct igc_adapter *adapter = netdev_priv(dev);
	int cpu = smp_processor_id();
	struct netdev_queue *nq;
	struct igc_ring *ring;
	int i, drops;

	if (unlikely(!netif_carrier_ok(dev)))
		return -ENETDOWN;

	if (unlikely(flags & ~XDP_XMIT_FLAGS_MASK))
		return -EINVAL;

	ring = igc_xdp_get_tx_ring(adapter, cpu);
	nq = txring_txq(ring);

	__netif_tx_lock(nq, cpu);

	/* Avoid transmit queue timeout since we share it with the slow path */
	txq_trans_cond_update(nq);

	drops = 0;
	for (i = 0; i < num_frames; i++) {
		int err;
		struct xdp_frame *xdpf = frames[i];

		err = igc_xdp_init_tx_descriptor(ring, xdpf);
		if (err) {
			xdp_return_frame_rx_napi(xdpf);
			drops++;
		}
	}

	if (flags & XDP_XMIT_FLUSH)
		igc_flush_tx_descriptors(ring);

	__netif_tx_unlock(nq);

	return num_frames - drops;
}

static void igc_trigger_rxtxq_interrupt(struct igc_adapter *adapter,
					struct igc_q_vector *q_vector)
{
	struct igc_hw *hw = &adapter->hw;
	u32 eics = 0;

	eics |= q_vector->eims_value;
	wr32(IGC_EICS, eics);
}

int igc_xsk_wakeup(struct net_device *dev, u32 queue_id, u32 flags)
{
	struct igc_adapter *adapter = netdev_priv(dev);
	struct igc_q_vector *q_vector;
	struct igc_ring *ring;

	if (test_bit(__IGC_DOWN, &adapter->state))
		return -ENETDOWN;

	if (!igc_xdp_is_enabled(adapter))
		return -ENXIO;

	if (queue_id >= adapter->num_rx_queues)
		return -EINVAL;

	ring = adapter->rx_ring[queue_id];

	if (!ring->xsk_pool)
		return -ENXIO;

	q_vector = adapter->q_vector[queue_id];
	if (!napi_if_scheduled_mark_missed(&q_vector->napi))
		igc_trigger_rxtxq_interrupt(adapter, q_vector);

	return 0;
}

static const struct net_device_ops igc_netdev_ops = {
	.ndo_open		= igc_open,
	.ndo_stop		= igc_close,
	.ndo_start_xmit		= igc_xmit_frame,
	.ndo_set_rx_mode	= igc_set_rx_mode,
	.ndo_set_mac_address	= igc_set_mac,
	.ndo_change_mtu		= igc_change_mtu,
	.ndo_tx_timeout		= igc_tx_timeout,
	.ndo_get_stats64	= igc_get_stats64,
	.ndo_fix_features	= igc_fix_features,
	.ndo_set_features	= igc_set_features,
	.ndo_features_check	= igc_features_check,
	.ndo_eth_ioctl		= igc_ioctl,
	.ndo_setup_tc		= igc_setup_tc,
	.ndo_bpf		= igc_bpf,
	.ndo_xdp_xmit		= igc_xdp_xmit,
	.ndo_xsk_wakeup		= igc_xsk_wakeup,
};

/* PCIe configuration access */
void igc_read_pci_cfg(struct igc_hw *hw, u32 reg, u16 *value)
{
	struct igc_adapter *adapter = hw->back;

	pci_read_config_word(adapter->pdev, reg, value);
}

void igc_write_pci_cfg(struct igc_hw *hw, u32 reg, u16 *value)
{
	struct igc_adapter *adapter = hw->back;

	pci_write_config_word(adapter->pdev, reg, *value);
}

s32 igc_read_pcie_cap_reg(struct igc_hw *hw, u32 reg, u16 *value)
{
	struct igc_adapter *adapter = hw->back;

	if (!pci_is_pcie(adapter->pdev))
		return -IGC_ERR_CONFIG;

	pcie_capability_read_word(adapter->pdev, reg, value);

	return IGC_SUCCESS;
}

s32 igc_write_pcie_cap_reg(struct igc_hw *hw, u32 reg, u16 *value)
{
	struct igc_adapter *adapter = hw->back;

	if (!pci_is_pcie(adapter->pdev))
		return -IGC_ERR_CONFIG;

	pcie_capability_write_word(adapter->pdev, reg, *value);

	return IGC_SUCCESS;
}

u32 igc_rd32(struct igc_hw *hw, u32 reg)
{
	struct igc_adapter *igc = container_of(hw, struct igc_adapter, hw);
	u8 __iomem *hw_addr = READ_ONCE(hw->hw_addr);
	u32 value = 0;

	if (IGC_REMOVED(hw_addr))
		return ~value;

	value = readl(&hw_addr[reg]);

	/* reads should not return all F's */
	if (!(~value) && (!reg || !(~readl(hw_addr)))) {
		struct net_device *netdev = igc->netdev;

		hw->hw_addr = NULL;
		netif_device_detach(netdev);
		netdev_err(netdev, "PCIe link lost, device now detached\n");
		WARN(pci_device_is_present(igc->pdev),
		     "igc: Failed to read reg 0x%x!\n", reg);
	}

	return value;
}

/* Mapping HW RSS Type to enum xdp_rss_hash_type */
static enum xdp_rss_hash_type igc_xdp_rss_type[IGC_RSS_TYPE_MAX_TABLE] = {
	[IGC_RSS_TYPE_NO_HASH]		= XDP_RSS_TYPE_L2,
	[IGC_RSS_TYPE_HASH_TCP_IPV4]	= XDP_RSS_TYPE_L4_IPV4_TCP,
	[IGC_RSS_TYPE_HASH_IPV4]	= XDP_RSS_TYPE_L3_IPV4,
	[IGC_RSS_TYPE_HASH_TCP_IPV6]	= XDP_RSS_TYPE_L4_IPV6_TCP,
	[IGC_RSS_TYPE_HASH_IPV6_EX]	= XDP_RSS_TYPE_L3_IPV6_EX,
	[IGC_RSS_TYPE_HASH_IPV6]	= XDP_RSS_TYPE_L3_IPV6,
	[IGC_RSS_TYPE_HASH_TCP_IPV6_EX] = XDP_RSS_TYPE_L4_IPV6_TCP_EX,
	[IGC_RSS_TYPE_HASH_UDP_IPV4]	= XDP_RSS_TYPE_L4_IPV4_UDP,
	[IGC_RSS_TYPE_HASH_UDP_IPV6]	= XDP_RSS_TYPE_L4_IPV6_UDP,
	[IGC_RSS_TYPE_HASH_UDP_IPV6_EX] = XDP_RSS_TYPE_L4_IPV6_UDP_EX,
	[10] = XDP_RSS_TYPE_NONE, /* RSS Type above 9 "Reserved" by HW  */
	[11] = XDP_RSS_TYPE_NONE, /* keep array sized for SW bit-mask   */
	[12] = XDP_RSS_TYPE_NONE, /* to handle future HW revisons       */
	[13] = XDP_RSS_TYPE_NONE,
	[14] = XDP_RSS_TYPE_NONE,
	[15] = XDP_RSS_TYPE_NONE,
};

static int igc_xdp_rx_hash(const struct xdp_md *_ctx, u32 *hash,
			   enum xdp_rss_hash_type *rss_type)
{
	const struct igc_xdp_buff *ctx = (void *)_ctx;

	if (!(ctx->xdp.rxq->dev->features & NETIF_F_RXHASH))
		return -ENODATA;

	*hash = le32_to_cpu(ctx->rx_desc->wb.lower.hi_dword.rss);
	*rss_type = igc_xdp_rss_type[igc_rss_type(ctx->rx_desc)];

	return 0;
}

static int igc_xdp_rx_timestamp(const struct xdp_md *_ctx, u64 *timestamp)
{
	const struct igc_xdp_buff *ctx = (void *)_ctx;

	if (igc_test_staterr(ctx->rx_desc, IGC_RXDADV_STAT_TSIP)) {
		*timestamp = ctx->rx_ts;

		return 0;
	}

	return -ENODATA;
}

static const struct xdp_metadata_ops igc_xdp_metadata_ops = {
	.xmo_rx_hash			= igc_xdp_rx_hash,
	.xmo_rx_timestamp		= igc_xdp_rx_timestamp,
};

static enum hrtimer_restart igc_qbv_scheduling_timer(struct hrtimer *timer)
{
	struct igc_adapter *adapter = container_of(timer, struct igc_adapter,
						   hrtimer);
	unsigned long flags;
	unsigned int i;

	spin_lock_irqsave(&adapter->qbv_tx_lock, flags);

	adapter->qbv_transition = true;
	for (i = 0; i < adapter->num_tx_queues; i++) {
		struct igc_ring *tx_ring = adapter->tx_ring[i];

		if (tx_ring->admin_gate_closed) {
			tx_ring->admin_gate_closed = false;
			tx_ring->oper_gate_closed = true;
		} else {
			tx_ring->oper_gate_closed = false;
		}
	}
	adapter->qbv_transition = false;

	spin_unlock_irqrestore(&adapter->qbv_tx_lock, flags);

	return HRTIMER_NORESTART;
}

/**
 * igc_probe - Device Initialization Routine
 * @pdev: PCI device information struct
 * @ent: entry in igc_pci_tbl
 *
 * Returns 0 on success, negative on failure
 *
 * igc_probe initializes an adapter identified by a pci_dev structure.
 * The OS initialization, configuring the adapter private structure,
 * and a hardware reset occur.
 */
static int igc_probe(struct pci_dev *pdev,
		     const struct pci_device_id *ent)
{
	struct igc_adapter *adapter;
	struct net_device *netdev;
	struct igc_hw *hw;
	const struct igc_info *ei = igc_info_tbl[ent->driver_data];
	int err;

	err = pci_enable_device_mem(pdev);
	if (err)
		return err;

	err = dma_set_mask_and_coherent(&pdev->dev, DMA_BIT_MASK(64));
	if (err) {
		dev_err(&pdev->dev,
			"No usable DMA configuration, aborting\n");
		goto err_dma;
	}

	err = pci_request_mem_regions(pdev, igc_driver_name);
	if (err)
		goto err_pci_reg;

	err = pci_enable_ptm(pdev, NULL);
	if (err < 0)
		dev_info(&pdev->dev, "PCIe PTM not supported by PCIe bus/controller\n");

	pci_set_master(pdev);

	err = -ENOMEM;
	netdev = alloc_etherdev_mq(sizeof(struct igc_adapter),
				   IGC_MAX_TX_QUEUES);

	if (!netdev)
		goto err_alloc_etherdev;

	SET_NETDEV_DEV(netdev, &pdev->dev);

	pci_set_drvdata(pdev, netdev);
	adapter = netdev_priv(netdev);
	adapter->netdev = netdev;
	adapter->pdev = pdev;
	hw = &adapter->hw;
	hw->back = adapter;
	adapter->port_num = hw->bus.func;
	adapter->msg_enable = netif_msg_init(debug, DEFAULT_MSG_ENABLE);

	err = pci_save_state(pdev);
	if (err)
		goto err_ioremap;

	err = -EIO;
	adapter->io_addr = ioremap(pci_resource_start(pdev, 0),
				   pci_resource_len(pdev, 0));
	if (!adapter->io_addr)
		goto err_ioremap;

	/* hw->hw_addr can be zeroed, so use adapter->io_addr for unmap */
	hw->hw_addr = adapter->io_addr;

	netdev->netdev_ops = &igc_netdev_ops;
	netdev->xdp_metadata_ops = &igc_xdp_metadata_ops;
	igc_ethtool_set_ops(netdev);
	netdev->watchdog_timeo = 5 * HZ;

	netdev->mem_start = pci_resource_start(pdev, 0);
	netdev->mem_end = pci_resource_end(pdev, 0);

	/* PCI config space info */
	hw->vendor_id = pdev->vendor;
	hw->device_id = pdev->device;
	hw->revision_id = pdev->revision;
	hw->subsystem_vendor_id = pdev->subsystem_vendor;
	hw->subsystem_device_id = pdev->subsystem_device;

	/* Copy the default MAC and PHY function pointers */
	memcpy(&hw->mac.ops, ei->mac_ops, sizeof(hw->mac.ops));
	memcpy(&hw->phy.ops, ei->phy_ops, sizeof(hw->phy.ops));

	/* Initialize skew-specific constants */
	err = ei->get_invariants(hw);
	if (err)
		goto err_sw_init;

	/* Add supported features to the features list*/
	netdev->features |= NETIF_F_SG;
	netdev->features |= NETIF_F_TSO;
	netdev->features |= NETIF_F_TSO6;
	netdev->features |= NETIF_F_TSO_ECN;
	netdev->features |= NETIF_F_RXHASH;
	netdev->features |= NETIF_F_RXCSUM;
	netdev->features |= NETIF_F_HW_CSUM;
	netdev->features |= NETIF_F_SCTP_CRC;
	netdev->features |= NETIF_F_HW_TC;

#define IGC_GSO_PARTIAL_FEATURES (NETIF_F_GSO_GRE | \
				  NETIF_F_GSO_GRE_CSUM | \
				  NETIF_F_GSO_IPXIP4 | \
				  NETIF_F_GSO_IPXIP6 | \
				  NETIF_F_GSO_UDP_TUNNEL | \
				  NETIF_F_GSO_UDP_TUNNEL_CSUM)

	netdev->gso_partial_features = IGC_GSO_PARTIAL_FEATURES;
	netdev->features |= NETIF_F_GSO_PARTIAL | IGC_GSO_PARTIAL_FEATURES;

	/* setup the private structure */
	err = igc_sw_init(adapter);
	if (err)
		goto err_sw_init;

	/* copy netdev features into list of user selectable features */
	netdev->hw_features |= NETIF_F_NTUPLE;
	netdev->hw_features |= NETIF_F_HW_VLAN_CTAG_TX;
	netdev->hw_features |= NETIF_F_HW_VLAN_CTAG_RX;
	netdev->hw_features |= netdev->features;

	netdev->features |= NETIF_F_HIGHDMA;

	netdev->vlan_features |= netdev->features | NETIF_F_TSO_MANGLEID;
	netdev->mpls_features |= NETIF_F_HW_CSUM;
	netdev->hw_enc_features |= netdev->vlan_features;

	netdev->xdp_features = NETDEV_XDP_ACT_BASIC | NETDEV_XDP_ACT_REDIRECT |
			       NETDEV_XDP_ACT_XSK_ZEROCOPY;

	/* MTU range: 68 - 9216 */
	netdev->min_mtu = ETH_MIN_MTU;
	netdev->max_mtu = MAX_STD_JUMBO_FRAME_SIZE;

	/* before reading the NVM, reset the controller to put the device in a
	 * known good starting state
	 */
	hw->mac.ops.reset_hw(hw);

	if (igc_get_flash_presence_i225(hw)) {
		if (hw->nvm.ops.validate(hw) < 0) {
			dev_err(&pdev->dev, "The NVM Checksum Is Not Valid\n");
			err = -EIO;
			goto err_eeprom;
		}
	}

	if (eth_platform_get_mac_address(&pdev->dev, hw->mac.addr)) {
		/* copy the MAC address out of the NVM */
		if (hw->mac.ops.read_mac_addr(hw))
			dev_err(&pdev->dev, "NVM Read Error\n");
	}

	eth_hw_addr_set(netdev, hw->mac.addr);

	if (!is_valid_ether_addr(netdev->dev_addr)) {
		dev_err(&pdev->dev, "Invalid MAC Address\n");
		err = -EIO;
		goto err_eeprom;
	}

	/* configure RXPBSIZE and TXPBSIZE */
	wr32(IGC_RXPBS, I225_RXPBSIZE_DEFAULT);
	wr32(IGC_TXPBS, I225_TXPBSIZE_DEFAULT);

	timer_setup(&adapter->watchdog_timer, igc_watchdog, 0);
	timer_setup(&adapter->phy_info_timer, igc_update_phy_info, 0);

	INIT_WORK(&adapter->reset_task, igc_reset_task);
	INIT_WORK(&adapter->watchdog_task, igc_watchdog_task);

	hrtimer_init(&adapter->hrtimer, CLOCK_MONOTONIC, HRTIMER_MODE_REL);
	adapter->hrtimer.function = &igc_qbv_scheduling_timer;

	/* Initialize link properties that are user-changeable */
	adapter->fc_autoneg = true;
	hw->mac.autoneg = true;
	hw->phy.autoneg_advertised = 0xaf;

	hw->fc.requested_mode = igc_fc_default;
	hw->fc.current_mode = igc_fc_default;

	/* By default, support wake on port A */
	adapter->flags |= IGC_FLAG_WOL_SUPPORTED;

	/* initialize the wol settings based on the eeprom settings */
	if (adapter->flags & IGC_FLAG_WOL_SUPPORTED)
		adapter->wol |= IGC_WUFC_MAG;

	device_set_wakeup_enable(&adapter->pdev->dev,
				 adapter->flags & IGC_FLAG_WOL_SUPPORTED);

	igc_ptp_init(adapter);

	igc_tsn_clear_schedule(adapter);

	/* reset the hardware with the new settings */
	igc_reset(adapter);

	/* let the f/w know that the h/w is now under the control of the
	 * driver.
	 */
	igc_get_hw_control(adapter);

	strncpy(netdev->name, "eth%d", IFNAMSIZ);
	err = register_netdev(netdev);
	if (err)
		goto err_register;

	 /* carrier off reporting is important to ethtool even BEFORE open */
	netif_carrier_off(netdev);

	/* Check if Media Autosense is enabled */
	adapter->ei = *ei;

	/* print pcie link status and MAC address */
	pcie_print_link_status(pdev);
	netdev_info(netdev, "MAC: %pM\n", netdev->dev_addr);

	dev_pm_set_driver_flags(&pdev->dev, DPM_FLAG_NO_DIRECT_COMPLETE);
	/* Disable EEE for internal PHY devices */
	hw->dev_spec._base.eee_enable = false;
	adapter->flags &= ~IGC_FLAG_EEE;
	igc_set_eee_i225(hw, false, false, false);

	pm_runtime_put_noidle(&pdev->dev);

	return 0;

err_register:
	igc_release_hw_control(adapter);
err_eeprom:
	if (!igc_check_reset_block(hw))
		igc_reset_phy(hw);
err_sw_init:
	igc_clear_interrupt_scheme(adapter);
	iounmap(adapter->io_addr);
err_ioremap:
	free_netdev(netdev);
err_alloc_etherdev:
	pci_release_mem_regions(pdev);
err_pci_reg:
err_dma:
	pci_disable_device(pdev);
	return err;
}

/**
 * igc_remove - Device Removal Routine
 * @pdev: PCI device information struct
 *
 * igc_remove is called by the PCI subsystem to alert the driver
 * that it should release a PCI device.  This could be caused by a
 * Hot-Plug event, or because the driver is going to be removed from
 * memory.
 */
static void igc_remove(struct pci_dev *pdev)
{
	struct net_device *netdev = pci_get_drvdata(pdev);
	struct igc_adapter *adapter = netdev_priv(netdev);

	pm_runtime_get_noresume(&pdev->dev);

	igc_flush_nfc_rules(adapter);

	igc_ptp_stop(adapter);

	pci_disable_ptm(pdev);
	pci_clear_master(pdev);

	set_bit(__IGC_DOWN, &adapter->state);

	del_timer_sync(&adapter->watchdog_timer);
	del_timer_sync(&adapter->phy_info_timer);

	cancel_work_sync(&adapter->reset_task);
	cancel_work_sync(&adapter->watchdog_task);
	hrtimer_cancel(&adapter->hrtimer);

	/* Release control of h/w to f/w.  If f/w is AMT enabled, this
	 * would have already happened in close and is redundant.
	 */
	igc_release_hw_control(adapter);
	unregister_netdev(netdev);

	igc_clear_interrupt_scheme(adapter);
	pci_iounmap(pdev, adapter->io_addr);
	pci_release_mem_regions(pdev);

	free_netdev(netdev);

	pci_disable_device(pdev);
}

static int __igc_shutdown(struct pci_dev *pdev, bool *enable_wake,
			  bool runtime)
{
	struct net_device *netdev = pci_get_drvdata(pdev);
	struct igc_adapter *adapter = netdev_priv(netdev);
	u32 wufc = runtime ? IGC_WUFC_LNKC : adapter->wol;
	struct igc_hw *hw = &adapter->hw;
	u32 ctrl, rctl, status;
	bool wake;

	rtnl_lock();
	netif_device_detach(netdev);

	if (netif_running(netdev))
		__igc_close(netdev, true);

	igc_ptp_suspend(adapter);

	igc_clear_interrupt_scheme(adapter);
	rtnl_unlock();

	status = rd32(IGC_STATUS);
	if (status & IGC_STATUS_LU)
		wufc &= ~IGC_WUFC_LNKC;

	if (wufc) {
		igc_setup_rctl(adapter);
		igc_set_rx_mode(netdev);

		/* turn on all-multi mode if wake on multicast is enabled */
		if (wufc & IGC_WUFC_MC) {
			rctl = rd32(IGC_RCTL);
			rctl |= IGC_RCTL_MPE;
			wr32(IGC_RCTL, rctl);
		}

		ctrl = rd32(IGC_CTRL);
		ctrl |= IGC_CTRL_ADVD3WUC;
		wr32(IGC_CTRL, ctrl);

		/* Allow time for pending master requests to run */
		igc_disable_pcie_master(hw);

		wr32(IGC_WUC, IGC_WUC_PME_EN);
		wr32(IGC_WUFC, wufc);
	} else {
		wr32(IGC_WUC, 0);
		wr32(IGC_WUFC, 0);
	}

	wake = wufc || adapter->en_mng_pt;
	if (!wake)
		igc_power_down_phy_copper_base(&adapter->hw);
	else
		igc_power_up_link(adapter);

	if (enable_wake)
		*enable_wake = wake;

	/* Release control of h/w to f/w.  If f/w is AMT enabled, this
	 * would have already happened in close and is redundant.
	 */
	igc_release_hw_control(adapter);

	pci_disable_device(pdev);

	return 0;
}

#ifdef CONFIG_PM
static int __maybe_unused igc_runtime_suspend(struct device *dev)
{
	return __igc_shutdown(to_pci_dev(dev), NULL, 1);
}

static void igc_deliver_wake_packet(struct net_device *netdev)
{
	struct igc_adapter *adapter = netdev_priv(netdev);
	struct igc_hw *hw = &adapter->hw;
	struct sk_buff *skb;
	u32 wupl;

	wupl = rd32(IGC_WUPL) & IGC_WUPL_MASK;

	/* WUPM stores only the first 128 bytes of the wake packet.
	 * Read the packet only if we have the whole thing.
	 */
	if (wupl == 0 || wupl > IGC_WUPM_BYTES)
		return;

	skb = netdev_alloc_skb_ip_align(netdev, IGC_WUPM_BYTES);
	if (!skb)
		return;

	skb_put(skb, wupl);

	/* Ensure reads are 32-bit aligned */
	wupl = roundup(wupl, 4);

	memcpy_fromio(skb->data, hw->hw_addr + IGC_WUPM_REG(0), wupl);

	skb->protocol = eth_type_trans(skb, netdev);
	netif_rx(skb);
}

static int __maybe_unused igc_resume(struct device *dev)
{
	struct pci_dev *pdev = to_pci_dev(dev);
	struct net_device *netdev = pci_get_drvdata(pdev);
	struct igc_adapter *adapter = netdev_priv(netdev);
	struct igc_hw *hw = &adapter->hw;
	u32 err, val;

	pci_set_power_state(pdev, PCI_D0);
	pci_restore_state(pdev);
	pci_save_state(pdev);

	if (!pci_device_is_present(pdev))
		return -ENODEV;
	err = pci_enable_device_mem(pdev);
	if (err) {
		netdev_err(netdev, "Cannot enable PCI device from suspend\n");
		return err;
	}
	pci_set_master(pdev);

	pci_enable_wake(pdev, PCI_D3hot, 0);
	pci_enable_wake(pdev, PCI_D3cold, 0);

	if (igc_init_interrupt_scheme(adapter, true)) {
		netdev_err(netdev, "Unable to allocate memory for queues\n");
		return -ENOMEM;
	}

	igc_reset(adapter);

	/* let the f/w know that the h/w is now under the control of the
	 * driver.
	 */
	igc_get_hw_control(adapter);

	val = rd32(IGC_WUS);
	if (val & WAKE_PKT_WUS)
		igc_deliver_wake_packet(netdev);

	wr32(IGC_WUS, ~0);

	rtnl_lock();
	if (!err && netif_running(netdev))
		err = __igc_open(netdev, true);

	if (!err)
		netif_device_attach(netdev);
	rtnl_unlock();

	return err;
}

static int __maybe_unused igc_runtime_resume(struct device *dev)
{
	return igc_resume(dev);
}

static int __maybe_unused igc_suspend(struct device *dev)
{
	return __igc_shutdown(to_pci_dev(dev), NULL, 0);
}

static int __maybe_unused igc_runtime_idle(struct device *dev)
{
	struct net_device *netdev = dev_get_drvdata(dev);
	struct igc_adapter *adapter = netdev_priv(netdev);

	if (!igc_has_link(adapter))
		pm_schedule_suspend(dev, MSEC_PER_SEC * 5);

	return -EBUSY;
}
#endif /* CONFIG_PM */

static void igc_shutdown(struct pci_dev *pdev)
{
	bool wake;

	__igc_shutdown(pdev, &wake, 0);

	if (system_state == SYSTEM_POWER_OFF) {
		pci_wake_from_d3(pdev, wake);
		pci_set_power_state(pdev, PCI_D3hot);
	}
}

/**
 *  igc_io_error_detected - called when PCI error is detected
 *  @pdev: Pointer to PCI device
 *  @state: The current PCI connection state
 *
 *  This function is called after a PCI bus error affecting
 *  this device has been detected.
 **/
static pci_ers_result_t igc_io_error_detected(struct pci_dev *pdev,
					      pci_channel_state_t state)
{
	struct net_device *netdev = pci_get_drvdata(pdev);
	struct igc_adapter *adapter = netdev_priv(netdev);

	netif_device_detach(netdev);

	if (state == pci_channel_io_perm_failure)
		return PCI_ERS_RESULT_DISCONNECT;

	if (netif_running(netdev))
		igc_down(adapter);
	pci_disable_device(pdev);

	/* Request a slot reset. */
	return PCI_ERS_RESULT_NEED_RESET;
}

/**
 *  igc_io_slot_reset - called after the PCI bus has been reset.
 *  @pdev: Pointer to PCI device
 *
 *  Restart the card from scratch, as if from a cold-boot. Implementation
 *  resembles the first-half of the igc_resume routine.
 **/
static pci_ers_result_t igc_io_slot_reset(struct pci_dev *pdev)
{
	struct net_device *netdev = pci_get_drvdata(pdev);
	struct igc_adapter *adapter = netdev_priv(netdev);
	struct igc_hw *hw = &adapter->hw;
	pci_ers_result_t result;

	if (pci_enable_device_mem(pdev)) {
		netdev_err(netdev, "Could not re-enable PCI device after reset\n");
		result = PCI_ERS_RESULT_DISCONNECT;
	} else {
		pci_set_master(pdev);
		pci_restore_state(pdev);
		pci_save_state(pdev);

		pci_enable_wake(pdev, PCI_D3hot, 0);
		pci_enable_wake(pdev, PCI_D3cold, 0);

		/* In case of PCI error, adapter loses its HW address
		 * so we should re-assign it here.
		 */
		hw->hw_addr = adapter->io_addr;

		igc_reset(adapter);
		wr32(IGC_WUS, ~0);
		result = PCI_ERS_RESULT_RECOVERED;
	}

	return result;
}

/**
 *  igc_io_resume - called when traffic can start to flow again.
 *  @pdev: Pointer to PCI device
 *
 *  This callback is called when the error recovery driver tells us that
 *  its OK to resume normal operation. Implementation resembles the
 *  second-half of the igc_resume routine.
 */
static void igc_io_resume(struct pci_dev *pdev)
{
	struct net_device *netdev = pci_get_drvdata(pdev);
	struct igc_adapter *adapter = netdev_priv(netdev);

	rtnl_lock();
	if (netif_running(netdev)) {
		if (igc_open(netdev)) {
			netdev_err(netdev, "igc_open failed after reset\n");
			return;
		}
	}

	netif_device_attach(netdev);

	/* let the f/w know that the h/w is now under the control of the
	 * driver.
	 */
	igc_get_hw_control(adapter);
	rtnl_unlock();
}

static const struct pci_error_handlers igc_err_handler = {
	.error_detected = igc_io_error_detected,
	.slot_reset = igc_io_slot_reset,
	.resume = igc_io_resume,
};

#ifdef CONFIG_PM
static const struct dev_pm_ops igc_pm_ops = {
	SET_SYSTEM_SLEEP_PM_OPS(igc_suspend, igc_resume)
	SET_RUNTIME_PM_OPS(igc_runtime_suspend, igc_runtime_resume,
			   igc_runtime_idle)
};
#endif

static struct pci_driver igc_driver = {
	.name     = igc_driver_name,
	.id_table = igc_pci_tbl,
	.probe    = igc_probe,
	.remove   = igc_remove,
#ifdef CONFIG_PM
	.driver.pm = &igc_pm_ops,
#endif
	.shutdown = igc_shutdown,
	.err_handler = &igc_err_handler,
};

/**
 * igc_reinit_queues - return error
 * @adapter: pointer to adapter structure
 */
int igc_reinit_queues(struct igc_adapter *adapter)
{
	struct net_device *netdev = adapter->netdev;
	int err = 0;

	if (netif_running(netdev))
		igc_close(netdev);

	igc_reset_interrupt_capability(adapter);

	if (igc_init_interrupt_scheme(adapter, true)) {
		netdev_err(netdev, "Unable to allocate memory for queues\n");
		return -ENOMEM;
	}

	if (netif_running(netdev))
		err = igc_open(netdev);

	return err;
}

/**
 * igc_get_hw_dev - return device
 * @hw: pointer to hardware structure
 *
 * used by hardware layer to print debugging information
 */
struct net_device *igc_get_hw_dev(struct igc_hw *hw)
{
	struct igc_adapter *adapter = hw->back;

	return adapter->netdev;
}

static void igc_disable_rx_ring_hw(struct igc_ring *ring)
{
	struct igc_hw *hw = &ring->q_vector->adapter->hw;
	u8 idx = ring->reg_idx;
	u32 rxdctl;

	rxdctl = rd32(IGC_RXDCTL(idx));
	rxdctl &= ~IGC_RXDCTL_QUEUE_ENABLE;
	rxdctl |= IGC_RXDCTL_SWFLUSH;
	wr32(IGC_RXDCTL(idx), rxdctl);
}

void igc_disable_rx_ring(struct igc_ring *ring)
{
	igc_disable_rx_ring_hw(ring);
	igc_clean_rx_ring(ring);
}

void igc_enable_rx_ring(struct igc_ring *ring)
{
	struct igc_adapter *adapter = ring->q_vector->adapter;

	igc_configure_rx_ring(adapter, ring);

	if (ring->xsk_pool)
		igc_alloc_rx_buffers_zc(ring, igc_desc_unused(ring));
	else
		igc_alloc_rx_buffers(ring, igc_desc_unused(ring));
}

void igc_disable_tx_ring(struct igc_ring *ring)
{
	igc_disable_tx_ring_hw(ring);
	igc_clean_tx_ring(ring);
}

void igc_enable_tx_ring(struct igc_ring *ring)
{
	struct igc_adapter *adapter = ring->q_vector->adapter;

	igc_configure_tx_ring(adapter, ring);
}

/**
 * igc_init_module - Driver Registration Routine
 *
 * igc_init_module is the first routine called when the driver is
 * loaded. All it does is register with the PCI subsystem.
 */
static int __init igc_init_module(void)
{
	int ret;

	pr_info("%s\n", igc_driver_string);
	pr_info("%s\n", igc_copyright);

	ret = pci_register_driver(&igc_driver);
	return ret;
}

module_init(igc_init_module);

/**
 * igc_exit_module - Driver Exit Cleanup Routine
 *
 * igc_exit_module is called just before the driver is removed
 * from memory.
 */
static void __exit igc_exit_module(void)
{
	pci_unregister_driver(&igc_driver);
}

module_exit(igc_exit_module);
/* igc_main.c */<|MERGE_RESOLUTION|>--- conflicted
+++ resolved
@@ -1043,8 +1043,7 @@
 	ktime_t base_time = adapter->base_time;
 	ktime_t now = ktime_get_clocktai();
 	ktime_t baset_est, end_of_cycle;
-<<<<<<< HEAD
-	u32 launchtime;
+	s32 launchtime;
 	s64 n;
 
 	n = div64_s64(ktime_sub_ns(now, base_time), cycle_time);
@@ -1057,23 +1056,7 @@
 			*first_flag = true;
 			ring->last_ff_cycle = baset_est;
 
-			if (ktime_compare(txtime, ring->last_tx_cycle) > 0)
-=======
-	s32 launchtime;
-	s64 n;
-
-	n = div64_s64(ktime_sub_ns(now, base_time), cycle_time);
-
-	baset_est = ktime_add_ns(base_time, cycle_time * (n));
-	end_of_cycle = ktime_add_ns(baset_est, cycle_time);
-
-	if (ktime_compare(txtime, end_of_cycle) >= 0) {
-		if (baset_est != ring->last_ff_cycle) {
-			*first_flag = true;
-			ring->last_ff_cycle = baset_est;
-
 			if (ktime_compare(end_of_cycle, ring->last_tx_cycle) > 0)
->>>>>>> e475cc1c
 				*insert_empty = true;
 		}
 	}
@@ -1584,10 +1567,7 @@
 static netdev_tx_t igc_xmit_frame_ring(struct sk_buff *skb,
 				       struct igc_ring *tx_ring)
 {
-<<<<<<< HEAD
-=======
 	struct igc_adapter *adapter = netdev_priv(tx_ring->netdev);
->>>>>>> e475cc1c
 	bool first_flag = false, insert_empty = false;
 	u16 count = TXD_USE_COUNT(skb_headlen(skb));
 	__be16 protocol = vlan_get_protocol(skb);
@@ -6241,11 +6221,6 @@
 	unsigned long flags;
 	size_t n;
 	int i;
-<<<<<<< HEAD
-
-	adapter->qbv_enable = qopt->enable;
-=======
->>>>>>> e475cc1c
 
 	switch (qopt->cmd) {
 	case TAPRIO_CMD_REPLACE:
@@ -6265,11 +6240,7 @@
 	if (qopt->base_time < 0)
 		return -ERANGE;
 
-<<<<<<< HEAD
-	if (adapter->base_time)
-=======
 	if (igc_is_device_id_i225(hw) && adapter->taprio_offload_enable)
->>>>>>> e475cc1c
 		return -EALREADY;
 
 	if (!validate_schedule(adapter, qopt))
@@ -6324,19 +6295,12 @@
 		start_time += e->interval;
 	}
 
-<<<<<<< HEAD
-=======
 	spin_lock_irqsave(&adapter->qbv_tx_lock, flags);
 
->>>>>>> e475cc1c
 	/* Check whether a queue gets configured.
 	 * If not, set the start and end time to be end time.
 	 */
 	for (i = 0; i < adapter->num_tx_queues; i++) {
-<<<<<<< HEAD
-		if (!queue_configured[i]) {
-			struct igc_ring *ring = adapter->tx_ring[i];
-=======
 		struct igc_ring *ring = adapter->tx_ring[i];
 
 		if (!is_base_time_past(qopt->base_time, &now)) {
@@ -6351,15 +6315,12 @@
 				ring->admin_gate_closed = true;
 			else
 				ring->oper_gate_closed = true;
->>>>>>> e475cc1c
 
 			ring->start_time = end_time;
 			ring->end_time = end_time;
 		}
 	}
 
-<<<<<<< HEAD
-=======
 	spin_unlock_irqrestore(&adapter->qbv_tx_lock, flags);
 
 	for (i = 0; i < adapter->num_tx_queues; i++) {
@@ -6372,7 +6333,6 @@
 			ring->max_sdu = 0;
 	}
 
->>>>>>> e475cc1c
 	return 0;
 }
 
