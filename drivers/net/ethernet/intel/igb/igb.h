/* SPDX-License-Identifier: GPL-2.0 */
/* Copyright(c) 2007 - 2018 Intel Corporation. */

/* Linux PRO/1000 Ethernet Driver main header file */

#ifndef _IGB_H_
#define _IGB_H_

#include "e1000_mac.h"
#include "e1000_82575.h"

#include <linux/timecounter.h>
#include <linux/net_tstamp.h>
#include <linux/ptp_clock_kernel.h>
#include <linux/bitops.h>
#include <linux/if_vlan.h>
#include <linux/i2c.h>
#include <linux/i2c-algo-bit.h>
#include <linux/pci.h>
#include <linux/mdio.h>

#include <net/xdp.h>

struct igb_adapter;

#define E1000_PCS_CFG_IGN_SD	1

/* Interrupt defines */
#define IGB_START_ITR		648 /* ~6000 ints/sec */
#define IGB_4K_ITR		980
#define IGB_20K_ITR		196
#define IGB_70K_ITR		56

/* TX/RX descriptor defines */
#define IGB_DEFAULT_TXD		256
#define IGB_DEFAULT_TX_WORK	128
#define IGB_MIN_TXD		80
#define IGB_MAX_TXD		4096

#define IGB_DEFAULT_RXD		256
#define IGB_MIN_RXD		80
#define IGB_MAX_RXD		4096

#define IGB_DEFAULT_ITR		3 /* dynamic */
#define IGB_MAX_ITR_USECS	10000
#define IGB_MIN_ITR_USECS	10
#define NON_Q_VECTORS		1
#define MAX_Q_VECTORS		8
#define MAX_MSIX_ENTRIES	10

/* Transmit and receive queues */
#define IGB_MAX_RX_QUEUES	8
#define IGB_MAX_RX_QUEUES_82575	4
#define IGB_MAX_RX_QUEUES_I211	2
#define IGB_MAX_TX_QUEUES	8
#define IGB_MAX_VF_MC_ENTRIES	30
#define IGB_MAX_VF_FUNCTIONS	8
#define IGB_MAX_VFTA_ENTRIES	128
#define IGB_82576_VF_DEV_ID	0x10CA
#define IGB_I350_VF_DEV_ID	0x1520

/* NVM version defines */
#define IGB_MAJOR_MASK		0xF000
#define IGB_MINOR_MASK		0x0FF0
#define IGB_BUILD_MASK		0x000F
#define IGB_COMB_VER_MASK	0x00FF
#define IGB_MAJOR_SHIFT		12
#define IGB_MINOR_SHIFT		4
#define IGB_COMB_VER_SHFT	8
#define IGB_NVM_VER_INVALID	0xFFFF
#define IGB_ETRACK_SHIFT	16
#define NVM_ETRACK_WORD		0x0042
#define NVM_COMB_VER_OFF	0x0083
#define NVM_COMB_VER_PTR	0x003d

/* Transmit and receive latency (for PTP timestamps) */
#define IGB_I210_TX_LATENCY_10		9542
#define IGB_I210_TX_LATENCY_100		1024
#define IGB_I210_TX_LATENCY_1000	178
#define IGB_I210_RX_LATENCY_10		20662
#define IGB_I210_RX_LATENCY_100		2213
#define IGB_I210_RX_LATENCY_1000	448

<<<<<<< HEAD
=======
/* XDP */
#define IGB_XDP_PASS		0
#define IGB_XDP_CONSUMED	BIT(0)
#define IGB_XDP_TX		BIT(1)
#define IGB_XDP_REDIR		BIT(2)

>>>>>>> 24b8d41d
struct vf_data_storage {
	unsigned char vf_mac_addresses[ETH_ALEN];
	u16 vf_mc_hashes[IGB_MAX_VF_MC_ENTRIES];
	u16 num_vf_mc_hashes;
	u32 flags;
	unsigned long last_nack;
	u16 pf_vlan; /* When set, guest VLAN config not allowed. */
	u16 pf_qos;
	u16 tx_rate;
	bool spoofchk_enabled;
	bool trusted;
};

/* Number of unicast MAC filters reserved for the PF in the RAR registers */
#define IGB_PF_MAC_FILTERS_RESERVED	3

struct vf_mac_filter {
	struct list_head l;
	int vf;
	bool free;
	u8 vf_mac[ETH_ALEN];
};

#define IGB_VF_FLAG_CTS            0x00000001 /* VF is clear to send data */
#define IGB_VF_FLAG_UNI_PROMISC    0x00000002 /* VF has unicast promisc */
#define IGB_VF_FLAG_MULTI_PROMISC  0x00000004 /* VF has multicast promisc */
#define IGB_VF_FLAG_PF_SET_MAC     0x00000008 /* PF has set MAC address */

/* RX descriptor control thresholds.
 * PTHRESH - MAC will consider prefetch if it has fewer than this number of
 *           descriptors available in its onboard memory.
 *           Setting this to 0 disables RX descriptor prefetch.
 * HTHRESH - MAC will only prefetch if there are at least this many descriptors
 *           available in host memory.
 *           If PTHRESH is 0, this should also be 0.
 * WTHRESH - RX descriptor writeback threshold - MAC will delay writing back
 *           descriptors until either it has this many to write back, or the
 *           ITR timer expires.
 */
#define IGB_RX_PTHRESH	((hw->mac.type == e1000_i354) ? 12 : 8)
#define IGB_RX_HTHRESH	8
#define IGB_TX_PTHRESH	((hw->mac.type == e1000_i354) ? 20 : 8)
#define IGB_TX_HTHRESH	1
#define IGB_RX_WTHRESH	((hw->mac.type == e1000_82576 && \
			  (adapter->flags & IGB_FLAG_HAS_MSIX)) ? 1 : 4)
#define IGB_TX_WTHRESH	((hw->mac.type == e1000_82576 && \
			  (adapter->flags & IGB_FLAG_HAS_MSIX)) ? 1 : 16)

/* this is the size past which hardware will drop packets when setting LPE=0 */
#define MAXIMUM_ETHERNET_VLAN_SIZE 1522

#define IGB_ETH_PKT_HDR_PAD	(ETH_HLEN + ETH_FCS_LEN + (VLAN_HLEN * 2))

/* Supported Rx Buffer Sizes */
#define IGB_RXBUFFER_256	256
#define IGB_RXBUFFER_1536	1536
#define IGB_RXBUFFER_2048	2048
#define IGB_RXBUFFER_3072	3072
#define IGB_RX_HDR_LEN		IGB_RXBUFFER_256
#define IGB_TS_HDR_LEN		16

/* Attempt to maximize the headroom available for incoming frames.  We
 * use a 2K buffer for receives and need 1536/1534 to store the data for
 * the frame.  This leaves us with 512 bytes of room.  From that we need
 * to deduct the space needed for the shared info and the padding needed
 * to IP align the frame.
 *
 * Note: For cache line sizes 256 or larger this value is going to end
 *	 up negative.  In these cases we should fall back to the 3K
 *	 buffers.
 */
#if (PAGE_SIZE < 8192)
#define IGB_MAX_FRAME_BUILD_SKB (IGB_RXBUFFER_1536 - NET_IP_ALIGN)
#define IGB_2K_TOO_SMALL_WITH_PADDING \
((NET_SKB_PAD + IGB_TS_HDR_LEN + IGB_RXBUFFER_1536) > SKB_WITH_OVERHEAD(IGB_RXBUFFER_2048))

static inline int igb_compute_pad(int rx_buf_len)
{
	int page_size, pad_size;

	page_size = ALIGN(rx_buf_len, PAGE_SIZE / 2);
	pad_size = SKB_WITH_OVERHEAD(page_size) - rx_buf_len;

	return pad_size;
}

static inline int igb_skb_pad(void)
{
	int rx_buf_len;

	/* If a 2K buffer cannot handle a standard Ethernet frame then
	 * optimize padding for a 3K buffer instead of a 1.5K buffer.
	 *
	 * For a 3K buffer we need to add enough padding to allow for
	 * tailroom due to NET_IP_ALIGN possibly shifting us out of
	 * cache-line alignment.
	 */
	if (IGB_2K_TOO_SMALL_WITH_PADDING)
		rx_buf_len = IGB_RXBUFFER_3072 + SKB_DATA_ALIGN(NET_IP_ALIGN);
	else
		rx_buf_len = IGB_RXBUFFER_1536;

	/* if needed make room for NET_IP_ALIGN */
	rx_buf_len -= NET_IP_ALIGN;

	return igb_compute_pad(rx_buf_len);
}

#define IGB_SKB_PAD	igb_skb_pad()
#else
#define IGB_SKB_PAD	(NET_SKB_PAD + NET_IP_ALIGN)
#endif

/* How many Rx Buffers do we bundle into one write to the hardware ? */
#define IGB_RX_BUFFER_WRITE	16 /* Must be power of 2 */

#define IGB_RX_DMA_ATTR \
	(DMA_ATTR_SKIP_CPU_SYNC | DMA_ATTR_WEAK_ORDERING)

#define AUTO_ALL_MODES		0
#define IGB_EEPROM_APME		0x0400

#ifndef IGB_MASTER_SLAVE
/* Switch to override PHY master/slave setting */
#define IGB_MASTER_SLAVE	e1000_ms_hw_default
#endif

#define IGB_MNG_VLAN_NONE	-1

enum igb_tx_flags {
	/* cmd_type flags */
	IGB_TX_FLAGS_VLAN	= 0x01,
	IGB_TX_FLAGS_TSO	= 0x02,
	IGB_TX_FLAGS_TSTAMP	= 0x04,

	/* olinfo flags */
	IGB_TX_FLAGS_IPV4	= 0x10,
	IGB_TX_FLAGS_CSUM	= 0x20,
};

/* VLAN info */
#define IGB_TX_FLAGS_VLAN_MASK	0xffff0000
#define IGB_TX_FLAGS_VLAN_SHIFT	16

/* The largest size we can write to the descriptor is 65535.  In order to
 * maintain a power of two alignment we have to limit ourselves to 32K.
 */
#define IGB_MAX_TXD_PWR	15
#define IGB_MAX_DATA_PER_TXD	(1u << IGB_MAX_TXD_PWR)

/* Tx Descriptors needed, worst case */
#define TXD_USE_COUNT(S) DIV_ROUND_UP((S), IGB_MAX_DATA_PER_TXD)
#define DESC_NEEDED (MAX_SKB_FRAGS + 4)

/* EEPROM byte offsets */
#define IGB_SFF_8472_SWAP		0x5C
#define IGB_SFF_8472_COMP		0x5E

/* Bitmasks */
#define IGB_SFF_ADDRESSING_MODE		0x4
#define IGB_SFF_8472_UNSUP		0x00

/* TX resources are shared between XDP and netstack
 * and we need to tag the buffer type to distinguish them
 */
enum igb_tx_buf_type {
	IGB_TYPE_SKB = 0,
	IGB_TYPE_XDP,
};

/* wrapper around a pointer to a socket buffer,
 * so a DMA handle can be stored along with the buffer
 */
struct igb_tx_buffer {
	union e1000_adv_tx_desc *next_to_watch;
	unsigned long time_stamp;
	enum igb_tx_buf_type type;
	union {
		struct sk_buff *skb;
		struct xdp_frame *xdpf;
	};
	unsigned int bytecount;
	u16 gso_segs;
	__be16 protocol;

	DEFINE_DMA_UNMAP_ADDR(dma);
	DEFINE_DMA_UNMAP_LEN(len);
	u32 tx_flags;
};

struct igb_rx_buffer {
	dma_addr_t dma;
	struct page *page;
#if (BITS_PER_LONG > 32) || (PAGE_SIZE >= 65536)
	__u32 page_offset;
#else
	__u16 page_offset;
#endif
	__u16 pagecnt_bias;
};

struct igb_tx_queue_stats {
	u64 packets;
	u64 bytes;
	u64 restart_queue;
	u64 restart_queue2;
};

struct igb_rx_queue_stats {
	u64 packets;
	u64 bytes;
	u64 drops;
	u64 csum_err;
	u64 alloc_failed;
};

struct igb_ring_container {
	struct igb_ring *ring;		/* pointer to linked list of rings */
	unsigned int total_bytes;	/* total bytes processed this int */
	unsigned int total_packets;	/* total packets processed this int */
	u16 work_limit;			/* total work allowed per interrupt */
	u8 count;			/* total number of rings in vector */
	u8 itr;				/* current ITR setting for ring */
};

struct igb_ring {
	struct igb_q_vector *q_vector;	/* backlink to q_vector */
	struct net_device *netdev;	/* back pointer to net_device */
	struct bpf_prog *xdp_prog;
	struct device *dev;		/* device pointer for dma mapping */
	union {				/* array of buffer info structs */
		struct igb_tx_buffer *tx_buffer_info;
		struct igb_rx_buffer *rx_buffer_info;
	};
	void *desc;			/* descriptor ring memory */
	unsigned long flags;		/* ring specific flags */
	void __iomem *tail;		/* pointer to ring tail register */
	dma_addr_t dma;			/* phys address of the ring */
	unsigned int  size;		/* length of desc. ring in bytes */

	u16 count;			/* number of desc. in the ring */
	u8 queue_index;			/* logical index of the ring*/
	u8 reg_idx;			/* physical index of the ring */
	bool launchtime_enable;		/* true if LaunchTime is enabled */
	bool cbs_enable;		/* indicates if CBS is enabled */
	s32 idleslope;			/* idleSlope in kbps */
	s32 sendslope;			/* sendSlope in kbps */
	s32 hicredit;			/* hiCredit in bytes */
	s32 locredit;			/* loCredit in bytes */

	/* everything past this point are written often */
	u16 next_to_clean;
	u16 next_to_use;
	u16 next_to_alloc;

	union {
		/* TX */
		struct {
			struct igb_tx_queue_stats tx_stats;
			struct u64_stats_sync tx_syncp;
			struct u64_stats_sync tx_syncp2;
		};
		/* RX */
		struct {
			struct sk_buff *skb;
			struct igb_rx_queue_stats rx_stats;
			struct u64_stats_sync rx_syncp;
		};
	};
	struct xdp_rxq_info xdp_rxq;
} ____cacheline_internodealigned_in_smp;

struct igb_q_vector {
	struct igb_adapter *adapter;	/* backlink */
	int cpu;			/* CPU for DCA */
	u32 eims_value;			/* EIMS mask value */

	u16 itr_val;
	u8 set_itr;
	void __iomem *itr_register;

	struct igb_ring_container rx, tx;

	struct napi_struct napi;
	struct rcu_head rcu;	/* to avoid race with update stats on free */
	char name[IFNAMSIZ + 9];

	/* for dynamic allocation of rings associated with this q_vector */
	struct igb_ring ring[] ____cacheline_internodealigned_in_smp;
};

enum e1000_ring_flags_t {
	IGB_RING_FLAG_RX_3K_BUFFER,
	IGB_RING_FLAG_RX_BUILD_SKB_ENABLED,
	IGB_RING_FLAG_RX_SCTP_CSUM,
	IGB_RING_FLAG_RX_LB_VLAN_BSWAP,
	IGB_RING_FLAG_TX_CTX_IDX,
	IGB_RING_FLAG_TX_DETECT_HANG
};

#define ring_uses_large_buffer(ring) \
	test_bit(IGB_RING_FLAG_RX_3K_BUFFER, &(ring)->flags)
#define set_ring_uses_large_buffer(ring) \
	set_bit(IGB_RING_FLAG_RX_3K_BUFFER, &(ring)->flags)
#define clear_ring_uses_large_buffer(ring) \
	clear_bit(IGB_RING_FLAG_RX_3K_BUFFER, &(ring)->flags)

#define ring_uses_build_skb(ring) \
	test_bit(IGB_RING_FLAG_RX_BUILD_SKB_ENABLED, &(ring)->flags)
#define set_ring_build_skb_enabled(ring) \
	set_bit(IGB_RING_FLAG_RX_BUILD_SKB_ENABLED, &(ring)->flags)
#define clear_ring_build_skb_enabled(ring) \
	clear_bit(IGB_RING_FLAG_RX_BUILD_SKB_ENABLED, &(ring)->flags)

static inline unsigned int igb_rx_bufsz(struct igb_ring *ring)
{
#if (PAGE_SIZE < 8192)
	if (ring_uses_large_buffer(ring))
		return IGB_RXBUFFER_3072;

	if (ring_uses_build_skb(ring))
		return IGB_MAX_FRAME_BUILD_SKB;
#endif
	return IGB_RXBUFFER_2048;
}

static inline unsigned int igb_rx_pg_order(struct igb_ring *ring)
{
#if (PAGE_SIZE < 8192)
	if (ring_uses_large_buffer(ring))
		return 1;
#endif
	return 0;
}

#define igb_rx_pg_size(_ring) (PAGE_SIZE << igb_rx_pg_order(_ring))

#define IGB_TXD_DCMD (E1000_ADVTXD_DCMD_EOP | E1000_ADVTXD_DCMD_RS)

#define IGB_RX_DESC(R, i)	\
	(&(((union e1000_adv_rx_desc *)((R)->desc))[i]))
#define IGB_TX_DESC(R, i)	\
	(&(((union e1000_adv_tx_desc *)((R)->desc))[i]))
#define IGB_TX_CTXTDESC(R, i)	\
	(&(((struct e1000_adv_tx_context_desc *)((R)->desc))[i]))

/* igb_test_staterr - tests bits within Rx descriptor status and error fields */
static inline __le32 igb_test_staterr(union e1000_adv_rx_desc *rx_desc,
				      const u32 stat_err_bits)
{
	return rx_desc->wb.upper.status_error & cpu_to_le32(stat_err_bits);
}

/* igb_desc_unused - calculate if we have unused descriptors */
static inline int igb_desc_unused(struct igb_ring *ring)
{
	if (ring->next_to_clean > ring->next_to_use)
		return ring->next_to_clean - ring->next_to_use - 1;

	return ring->count + ring->next_to_clean - ring->next_to_use - 1;
}

#ifdef CONFIG_IGB_HWMON

#define IGB_HWMON_TYPE_LOC	0
#define IGB_HWMON_TYPE_TEMP	1
#define IGB_HWMON_TYPE_CAUTION	2
#define IGB_HWMON_TYPE_MAX	3

struct hwmon_attr {
	struct device_attribute dev_attr;
	struct e1000_hw *hw;
	struct e1000_thermal_diode_data *sensor;
	char name[12];
	};

struct hwmon_buff {
	struct attribute_group group;
	const struct attribute_group *groups[2];
	struct attribute *attrs[E1000_MAX_SENSORS * 4 + 1];
	struct hwmon_attr hwmon_list[E1000_MAX_SENSORS * 4];
	unsigned int n_hwmon;
	};
#endif

/* The number of L2 ether-type filter registers, Index 3 is reserved
 * for PTP 1588 timestamp
 */
#define MAX_ETYPE_FILTER	(4 - 1)
/* ETQF filter list: one static filter per filter consumer. This is
 * to avoid filter collisions later. Add new filters here!!
 *
 * Current filters:		Filter 3
 */
#define IGB_ETQF_FILTER_1588	3

#define IGB_N_EXTTS	2
#define IGB_N_PEROUT	2
#define IGB_N_SDP	4
#define IGB_RETA_SIZE	128

enum igb_filter_match_flags {
	IGB_FILTER_FLAG_ETHER_TYPE = 0x1,
	IGB_FILTER_FLAG_VLAN_TCI   = 0x2,
<<<<<<< HEAD
=======
	IGB_FILTER_FLAG_SRC_MAC_ADDR   = 0x4,
	IGB_FILTER_FLAG_DST_MAC_ADDR   = 0x8,
>>>>>>> 24b8d41d
};

#define IGB_MAX_RXNFC_FILTERS 16

/* RX network flow classification data structure */
struct igb_nfc_input {
	/* Byte layout in order, all values with MSB first:
	 * match_flags - 1 byte
	 * etype - 2 bytes
	 * vlan_tci - 2 bytes
	 */
	u8 match_flags;
	__be16 etype;
	__be16 vlan_tci;
<<<<<<< HEAD
=======
	u8 src_addr[ETH_ALEN];
	u8 dst_addr[ETH_ALEN];
>>>>>>> 24b8d41d
};

struct igb_nfc_filter {
	struct hlist_node nfc_node;
	struct igb_nfc_input filter;
<<<<<<< HEAD
=======
	unsigned long cookie;
>>>>>>> 24b8d41d
	u16 etype_reg_index;
	u16 sw_idx;
	u16 action;
};

<<<<<<< HEAD
=======
struct igb_mac_addr {
	u8 addr[ETH_ALEN];
	u8 queue;
	u8 state; /* bitmask */
};

#define IGB_MAC_STATE_DEFAULT	0x1
#define IGB_MAC_STATE_IN_USE	0x2
#define IGB_MAC_STATE_SRC_ADDR	0x4
#define IGB_MAC_STATE_QUEUE_STEERING 0x8

>>>>>>> 24b8d41d
/* board specific private data structure */
struct igb_adapter {
	unsigned long active_vlans[BITS_TO_LONGS(VLAN_N_VID)];

	struct net_device *netdev;
	struct bpf_prog *xdp_prog;

	unsigned long state;
	unsigned int flags;

	unsigned int num_q_vectors;
	struct msix_entry msix_entries[MAX_MSIX_ENTRIES];

	/* Interrupt Throttle Rate */
	u32 rx_itr_setting;
	u32 tx_itr_setting;
	u16 tx_itr;
	u16 rx_itr;

	/* TX */
	u16 tx_work_limit;
	u32 tx_timeout_count;
	int num_tx_queues;
	struct igb_ring *tx_ring[16];

	/* RX */
	int num_rx_queues;
	struct igb_ring *rx_ring[16];

	u32 max_frame_size;
	u32 min_frame_size;

	struct timer_list watchdog_timer;
	struct timer_list phy_info_timer;

	u16 mng_vlan_id;
	u32 bd_number;
	u32 wol;
	u32 en_mng_pt;
	u16 link_speed;
	u16 link_duplex;

	u8 __iomem *io_addr; /* Mainly for iounmap use */

	struct work_struct reset_task;
	struct work_struct watchdog_task;
	bool fc_autoneg;
	u8  tx_timeout_factor;
	struct timer_list blink_timer;
	unsigned long led_status;

	/* OS defined structs */
	struct pci_dev *pdev;

	spinlock_t stats64_lock;
	struct rtnl_link_stats64 stats64;

	/* structs defined in e1000_hw.h */
	struct e1000_hw hw;
	struct e1000_hw_stats stats;
	struct e1000_phy_info phy_info;

	u32 test_icr;
	struct igb_ring test_tx_ring;
	struct igb_ring test_rx_ring;

	int msg_enable;

	struct igb_q_vector *q_vector[MAX_Q_VECTORS];
	u32 eims_enable_mask;
	u32 eims_other;

	/* to not mess up cache alignment, always add to the bottom */
	u16 tx_ring_count;
	u16 rx_ring_count;
	unsigned int vfs_allocated_count;
	struct vf_data_storage *vf_data;
	int vf_rate_link_speed;
	u32 rss_queues;
	u32 wvbr;
	u32 *shadow_vfta;

	struct ptp_clock *ptp_clock;
	struct ptp_clock_info ptp_caps;
	struct delayed_work ptp_overflow_work;
	struct work_struct ptp_tx_work;
	struct sk_buff *ptp_tx_skb;
	struct hwtstamp_config tstamp_config;
	unsigned long ptp_tx_start;
	unsigned long last_rx_ptp_check;
	unsigned long last_rx_timestamp;
	unsigned int ptp_flags;
	spinlock_t tmreg_lock;
	struct cyclecounter cc;
	struct timecounter tc;
	u32 tx_hwtstamp_timeouts;
	u32 tx_hwtstamp_skipped;
	u32 rx_hwtstamp_cleared;
	bool pps_sys_wrap_on;

	struct ptp_pin_desc sdp_config[IGB_N_SDP];
	struct {
		struct timespec64 start;
		struct timespec64 period;
	} perout[IGB_N_PEROUT];

	char fw_version[32];
#ifdef CONFIG_IGB_HWMON
	struct hwmon_buff *igb_hwmon_buff;
	bool ets;
#endif
	struct i2c_algo_bit_data i2c_algo;
	struct i2c_adapter i2c_adap;
	struct i2c_client *i2c_client;
	u32 rss_indir_tbl_init;
	u8 rss_indir_tbl[IGB_RETA_SIZE];

	unsigned long link_check_timeout;
	int copper_tries;
	struct e1000_info ei;
	u16 eee_advert;

	/* RX network flow classification support */
	struct hlist_head nfc_filter_list;
<<<<<<< HEAD
=======
	struct hlist_head cls_flower_list;
>>>>>>> 24b8d41d
	unsigned int nfc_filter_count;
	/* lock for RX network flow classification filter */
	spinlock_t nfc_lock;
	bool etype_bitmap[MAX_ETYPE_FILTER];
<<<<<<< HEAD
=======

	struct igb_mac_addr *mac_table;
	struct vf_mac_filter vf_macs;
	struct vf_mac_filter *vf_mac_list;
>>>>>>> 24b8d41d
};

/* flags controlling PTP/1588 function */
#define IGB_PTP_ENABLED		BIT(0)
#define IGB_PTP_OVERFLOW_CHECK	BIT(1)

#define IGB_FLAG_HAS_MSI		BIT(0)
#define IGB_FLAG_DCA_ENABLED		BIT(1)
#define IGB_FLAG_QUAD_PORT_A		BIT(2)
#define IGB_FLAG_QUEUE_PAIRS		BIT(3)
#define IGB_FLAG_DMAC			BIT(4)
#define IGB_FLAG_RSS_FIELD_IPV4_UDP	BIT(6)
#define IGB_FLAG_RSS_FIELD_IPV6_UDP	BIT(7)
#define IGB_FLAG_WOL_SUPPORTED		BIT(8)
#define IGB_FLAG_NEED_LINK_UPDATE	BIT(9)
#define IGB_FLAG_MEDIA_RESET		BIT(10)
#define IGB_FLAG_MAS_CAPABLE		BIT(11)
#define IGB_FLAG_MAS_ENABLE		BIT(12)
#define IGB_FLAG_HAS_MSIX		BIT(13)
#define IGB_FLAG_EEE			BIT(14)
#define IGB_FLAG_VLAN_PROMISC		BIT(15)
#define IGB_FLAG_RX_LEGACY		BIT(16)
#define IGB_FLAG_FQTSS			BIT(17)

/* Media Auto Sense */
#define IGB_MAS_ENABLE_0		0X0001
#define IGB_MAS_ENABLE_1		0X0002
#define IGB_MAS_ENABLE_2		0X0004
#define IGB_MAS_ENABLE_3		0X0008

/* DMA Coalescing defines */
#define IGB_MIN_TXPBSIZE	20408
#define IGB_TX_BUF_4096		4096
#define IGB_DMCTLX_DCFLUSH_DIS	0x80000000  /* Disable DMA Coal Flush */

#define IGB_82576_TSYNC_SHIFT	19
enum e1000_state_t {
	__IGB_TESTING,
	__IGB_RESETTING,
	__IGB_DOWN,
	__IGB_PTP_TX_IN_PROGRESS,
};

enum igb_boards {
	board_82575,
};

extern char igb_driver_name[];

int igb_xmit_xdp_ring(struct igb_adapter *adapter,
		      struct igb_ring *ring,
		      struct xdp_frame *xdpf);
int igb_open(struct net_device *netdev);
int igb_close(struct net_device *netdev);
int igb_up(struct igb_adapter *);
void igb_down(struct igb_adapter *);
void igb_reinit_locked(struct igb_adapter *);
void igb_reset(struct igb_adapter *);
int igb_reinit_queues(struct igb_adapter *);
void igb_write_rss_indir_tbl(struct igb_adapter *);
int igb_set_spd_dplx(struct igb_adapter *, u32, u8);
int igb_setup_tx_resources(struct igb_ring *);
int igb_setup_rx_resources(struct igb_ring *);
void igb_free_tx_resources(struct igb_ring *);
void igb_free_rx_resources(struct igb_ring *);
void igb_configure_tx_ring(struct igb_adapter *, struct igb_ring *);
void igb_configure_rx_ring(struct igb_adapter *, struct igb_ring *);
void igb_setup_tctl(struct igb_adapter *);
void igb_setup_rctl(struct igb_adapter *);
void igb_setup_srrctl(struct igb_adapter *, struct igb_ring *);
netdev_tx_t igb_xmit_frame_ring(struct sk_buff *, struct igb_ring *);
void igb_alloc_rx_buffers(struct igb_ring *, u16);
void igb_update_stats(struct igb_adapter *);
bool igb_has_link(struct igb_adapter *adapter);
void igb_set_ethtool_ops(struct net_device *);
void igb_power_up_link(struct igb_adapter *);
void igb_set_fw_version(struct igb_adapter *);
void igb_ptp_init(struct igb_adapter *adapter);
void igb_ptp_stop(struct igb_adapter *adapter);
void igb_ptp_reset(struct igb_adapter *adapter);
void igb_ptp_suspend(struct igb_adapter *adapter);
void igb_ptp_rx_hang(struct igb_adapter *adapter);
void igb_ptp_tx_hang(struct igb_adapter *adapter);
void igb_ptp_rx_rgtstamp(struct igb_q_vector *q_vector, struct sk_buff *skb);
void igb_ptp_rx_pktstamp(struct igb_q_vector *q_vector, void *va,
			 struct sk_buff *skb);
int igb_ptp_set_ts_config(struct net_device *netdev, struct ifreq *ifr);
int igb_ptp_get_ts_config(struct net_device *netdev, struct ifreq *ifr);
void igb_set_flag_queue_pairs(struct igb_adapter *, const u32);
unsigned int igb_get_max_rss_queues(struct igb_adapter *);
#ifdef CONFIG_IGB_HWMON
void igb_sysfs_exit(struct igb_adapter *adapter);
int igb_sysfs_init(struct igb_adapter *adapter);
#endif
static inline s32 igb_reset_phy(struct e1000_hw *hw)
{
	if (hw->phy.ops.reset)
		return hw->phy.ops.reset(hw);

	return 0;
}

static inline s32 igb_read_phy_reg(struct e1000_hw *hw, u32 offset, u16 *data)
{
	if (hw->phy.ops.read_reg)
		return hw->phy.ops.read_reg(hw, offset, data);

	return 0;
}

static inline s32 igb_write_phy_reg(struct e1000_hw *hw, u32 offset, u16 data)
{
	if (hw->phy.ops.write_reg)
		return hw->phy.ops.write_reg(hw, offset, data);

	return 0;
}

static inline s32 igb_get_phy_info(struct e1000_hw *hw)
{
	if (hw->phy.ops.get_phy_info)
		return hw->phy.ops.get_phy_info(hw);

	return 0;
}

static inline struct netdev_queue *txring_txq(const struct igb_ring *tx_ring)
{
	return netdev_get_tx_queue(tx_ring->netdev, tx_ring->queue_index);
}

int igb_add_filter(struct igb_adapter *adapter,
		   struct igb_nfc_filter *input);
int igb_erase_filter(struct igb_adapter *adapter,
		     struct igb_nfc_filter *input);

<<<<<<< HEAD
=======
int igb_add_mac_steering_filter(struct igb_adapter *adapter,
				const u8 *addr, u8 queue, u8 flags);
int igb_del_mac_steering_filter(struct igb_adapter *adapter,
				const u8 *addr, u8 queue, u8 flags);

>>>>>>> 24b8d41d
#endif /* _IGB_H_ */<|MERGE_RESOLUTION|>--- conflicted
+++ resolved
@@ -81,15 +81,12 @@
 #define IGB_I210_RX_LATENCY_100		2213
 #define IGB_I210_RX_LATENCY_1000	448
 
-<<<<<<< HEAD
-=======
 /* XDP */
 #define IGB_XDP_PASS		0
 #define IGB_XDP_CONSUMED	BIT(0)
 #define IGB_XDP_TX		BIT(1)
 #define IGB_XDP_REDIR		BIT(2)
 
->>>>>>> 24b8d41d
 struct vf_data_storage {
 	unsigned char vf_mac_addresses[ETH_ALEN];
 	u16 vf_mc_hashes[IGB_MAX_VF_MC_ENTRIES];
@@ -494,11 +491,8 @@
 enum igb_filter_match_flags {
 	IGB_FILTER_FLAG_ETHER_TYPE = 0x1,
 	IGB_FILTER_FLAG_VLAN_TCI   = 0x2,
-<<<<<<< HEAD
-=======
 	IGB_FILTER_FLAG_SRC_MAC_ADDR   = 0x4,
 	IGB_FILTER_FLAG_DST_MAC_ADDR   = 0x8,
->>>>>>> 24b8d41d
 };
 
 #define IGB_MAX_RXNFC_FILTERS 16
@@ -513,27 +507,19 @@
 	u8 match_flags;
 	__be16 etype;
 	__be16 vlan_tci;
-<<<<<<< HEAD
-=======
 	u8 src_addr[ETH_ALEN];
 	u8 dst_addr[ETH_ALEN];
->>>>>>> 24b8d41d
 };
 
 struct igb_nfc_filter {
 	struct hlist_node nfc_node;
 	struct igb_nfc_input filter;
-<<<<<<< HEAD
-=======
 	unsigned long cookie;
->>>>>>> 24b8d41d
 	u16 etype_reg_index;
 	u16 sw_idx;
 	u16 action;
 };
 
-<<<<<<< HEAD
-=======
 struct igb_mac_addr {
 	u8 addr[ETH_ALEN];
 	u8 queue;
@@ -545,7 +531,6 @@
 #define IGB_MAC_STATE_SRC_ADDR	0x4
 #define IGB_MAC_STATE_QUEUE_STEERING 0x8
 
->>>>>>> 24b8d41d
 /* board specific private data structure */
 struct igb_adapter {
 	unsigned long active_vlans[BITS_TO_LONGS(VLAN_N_VID)];
@@ -670,21 +655,15 @@
 
 	/* RX network flow classification support */
 	struct hlist_head nfc_filter_list;
-<<<<<<< HEAD
-=======
 	struct hlist_head cls_flower_list;
->>>>>>> 24b8d41d
 	unsigned int nfc_filter_count;
 	/* lock for RX network flow classification filter */
 	spinlock_t nfc_lock;
 	bool etype_bitmap[MAX_ETYPE_FILTER];
-<<<<<<< HEAD
-=======
 
 	struct igb_mac_addr *mac_table;
 	struct vf_mac_filter vf_macs;
 	struct vf_mac_filter *vf_mac_list;
->>>>>>> 24b8d41d
 };
 
 /* flags controlling PTP/1588 function */
@@ -821,12 +800,9 @@
 int igb_erase_filter(struct igb_adapter *adapter,
 		     struct igb_nfc_filter *input);
 
-<<<<<<< HEAD
-=======
 int igb_add_mac_steering_filter(struct igb_adapter *adapter,
 				const u8 *addr, u8 queue, u8 flags);
 int igb_del_mac_steering_filter(struct igb_adapter *adapter,
 				const u8 *addr, u8 queue, u8 flags);
 
->>>>>>> 24b8d41d
 #endif /* _IGB_H_ */