// SPDX-License-Identifier: GPL-2.0
/* Copyright(c) 2007 - 2018 Intel Corporation. */

/* ethtool support for igb */

#include <linux/vmalloc.h>
#include <linux/netdevice.h>
#include <linux/pci.h>
#include <linux/delay.h>
#include <linux/interrupt.h>
#include <linux/if_ether.h>
#include <linux/ethtool.h>
#include <linux/sched.h>
#include <linux/slab.h>
#include <linux/pm_runtime.h>
#include <linux/highmem.h>
#include <linux/mdio.h>

#include "igb.h"

struct igb_stats {
	char stat_string[ETH_GSTRING_LEN];
	int sizeof_stat;
	int stat_offset;
};

#define IGB_STAT(_name, _stat) { \
	.stat_string = _name, \
	.sizeof_stat = sizeof_field(struct igb_adapter, _stat), \
	.stat_offset = offsetof(struct igb_adapter, _stat) \
}
static const struct igb_stats igb_gstrings_stats[] = {
	IGB_STAT("rx_packets", stats.gprc),
	IGB_STAT("tx_packets", stats.gptc),
	IGB_STAT("rx_bytes", stats.gorc),
	IGB_STAT("tx_bytes", stats.gotc),
	IGB_STAT("rx_broadcast", stats.bprc),
	IGB_STAT("tx_broadcast", stats.bptc),
	IGB_STAT("rx_multicast", stats.mprc),
	IGB_STAT("tx_multicast", stats.mptc),
	IGB_STAT("multicast", stats.mprc),
	IGB_STAT("collisions", stats.colc),
	IGB_STAT("rx_crc_errors", stats.crcerrs),
	IGB_STAT("rx_no_buffer_count", stats.rnbc),
	IGB_STAT("rx_missed_errors", stats.mpc),
	IGB_STAT("tx_aborted_errors", stats.ecol),
	IGB_STAT("tx_carrier_errors", stats.tncrs),
	IGB_STAT("tx_window_errors", stats.latecol),
	IGB_STAT("tx_abort_late_coll", stats.latecol),
	IGB_STAT("tx_deferred_ok", stats.dc),
	IGB_STAT("tx_single_coll_ok", stats.scc),
	IGB_STAT("tx_multi_coll_ok", stats.mcc),
	IGB_STAT("tx_timeout_count", tx_timeout_count),
	IGB_STAT("rx_long_length_errors", stats.roc),
	IGB_STAT("rx_short_length_errors", stats.ruc),
	IGB_STAT("rx_align_errors", stats.algnerrc),
	IGB_STAT("tx_tcp_seg_good", stats.tsctc),
	IGB_STAT("tx_tcp_seg_failed", stats.tsctfc),
	IGB_STAT("rx_flow_control_xon", stats.xonrxc),
	IGB_STAT("rx_flow_control_xoff", stats.xoffrxc),
	IGB_STAT("tx_flow_control_xon", stats.xontxc),
	IGB_STAT("tx_flow_control_xoff", stats.xofftxc),
	IGB_STAT("rx_long_byte_count", stats.gorc),
	IGB_STAT("tx_dma_out_of_sync", stats.doosync),
	IGB_STAT("tx_smbus", stats.mgptc),
	IGB_STAT("rx_smbus", stats.mgprc),
	IGB_STAT("dropped_smbus", stats.mgpdc),
	IGB_STAT("os2bmc_rx_by_bmc", stats.o2bgptc),
	IGB_STAT("os2bmc_tx_by_bmc", stats.b2ospc),
	IGB_STAT("os2bmc_tx_by_host", stats.o2bspc),
	IGB_STAT("os2bmc_rx_by_host", stats.b2ogprc),
	IGB_STAT("tx_hwtstamp_timeouts", tx_hwtstamp_timeouts),
	IGB_STAT("tx_hwtstamp_skipped", tx_hwtstamp_skipped),
	IGB_STAT("rx_hwtstamp_cleared", rx_hwtstamp_cleared),
};

#define IGB_NETDEV_STAT(_net_stat) { \
	.stat_string = __stringify(_net_stat), \
	.sizeof_stat = sizeof_field(struct rtnl_link_stats64, _net_stat), \
	.stat_offset = offsetof(struct rtnl_link_stats64, _net_stat) \
}
static const struct igb_stats igb_gstrings_net_stats[] = {
	IGB_NETDEV_STAT(rx_errors),
	IGB_NETDEV_STAT(tx_errors),
	IGB_NETDEV_STAT(tx_dropped),
	IGB_NETDEV_STAT(rx_length_errors),
	IGB_NETDEV_STAT(rx_over_errors),
	IGB_NETDEV_STAT(rx_frame_errors),
	IGB_NETDEV_STAT(rx_fifo_errors),
	IGB_NETDEV_STAT(tx_fifo_errors),
	IGB_NETDEV_STAT(tx_heartbeat_errors)
};

#define IGB_GLOBAL_STATS_LEN	\
	(sizeof(igb_gstrings_stats) / sizeof(struct igb_stats))
#define IGB_NETDEV_STATS_LEN	\
	(sizeof(igb_gstrings_net_stats) / sizeof(struct igb_stats))
#define IGB_RX_QUEUE_STATS_LEN \
	(sizeof(struct igb_rx_queue_stats) / sizeof(u64))

#define IGB_TX_QUEUE_STATS_LEN 3 /* packets, bytes, restart_queue */

#define IGB_QUEUE_STATS_LEN \
	((((struct igb_adapter *)netdev_priv(netdev))->num_rx_queues * \
	  IGB_RX_QUEUE_STATS_LEN) + \
	 (((struct igb_adapter *)netdev_priv(netdev))->num_tx_queues * \
	  IGB_TX_QUEUE_STATS_LEN))
#define IGB_STATS_LEN \
	(IGB_GLOBAL_STATS_LEN + IGB_NETDEV_STATS_LEN + IGB_QUEUE_STATS_LEN)

enum igb_diagnostics_results {
	TEST_REG = 0,
	TEST_EEP,
	TEST_IRQ,
	TEST_LOOP,
	TEST_LINK
};

static const char igb_gstrings_test[][ETH_GSTRING_LEN] = {
	[TEST_REG]  = "Register test  (offline)",
	[TEST_EEP]  = "Eeprom test    (offline)",
	[TEST_IRQ]  = "Interrupt test (offline)",
	[TEST_LOOP] = "Loopback test  (offline)",
	[TEST_LINK] = "Link test   (on/offline)"
};
#define IGB_TEST_LEN (sizeof(igb_gstrings_test) / ETH_GSTRING_LEN)

static const char igb_priv_flags_strings[][ETH_GSTRING_LEN] = {
#define IGB_PRIV_FLAGS_LEGACY_RX	BIT(0)
	"legacy-rx",
};

#define IGB_PRIV_FLAGS_STR_LEN ARRAY_SIZE(igb_priv_flags_strings)

static int igb_get_link_ksettings(struct net_device *netdev,
				  struct ethtool_link_ksettings *cmd)
{
	struct igb_adapter *adapter = netdev_priv(netdev);
	struct e1000_hw *hw = &adapter->hw;
	struct e1000_dev_spec_82575 *dev_spec = &hw->dev_spec._82575;
	struct e1000_sfp_flags *eth_flags = &dev_spec->eth_flags;
	u32 status;
	u32 speed;
	u32 supported, advertising;

	status = pm_runtime_suspended(&adapter->pdev->dev) ?
		 0 : rd32(E1000_STATUS);
	if (hw->phy.media_type == e1000_media_type_copper) {

		supported = (SUPPORTED_10baseT_Half |
			     SUPPORTED_10baseT_Full |
			     SUPPORTED_100baseT_Half |
			     SUPPORTED_100baseT_Full |
			     SUPPORTED_1000baseT_Full|
			     SUPPORTED_Autoneg |
			     SUPPORTED_TP |
			     SUPPORTED_Pause);
		advertising = ADVERTISED_TP;

		if (hw->mac.autoneg == 1) {
			advertising |= ADVERTISED_Autoneg;
			/* the e1000 autoneg seems to match ethtool nicely */
			advertising |= hw->phy.autoneg_advertised;
		}

		cmd->base.port = PORT_TP;
		cmd->base.phy_address = hw->phy.addr;
	} else {
		supported = (SUPPORTED_FIBRE |
			     SUPPORTED_1000baseKX_Full |
			     SUPPORTED_Autoneg |
			     SUPPORTED_Pause);
		advertising = (ADVERTISED_FIBRE |
			       ADVERTISED_1000baseKX_Full);
		if (hw->mac.type == e1000_i354) {
			if ((hw->device_id ==
			     E1000_DEV_ID_I354_BACKPLANE_2_5GBPS) &&
			    !(status & E1000_STATUS_2P5_SKU_OVER)) {
				supported |= SUPPORTED_2500baseX_Full;
				supported &= ~SUPPORTED_1000baseKX_Full;
				advertising |= ADVERTISED_2500baseX_Full;
				advertising &= ~ADVERTISED_1000baseKX_Full;
			}
		}
		if (eth_flags->e100_base_fx || eth_flags->e100_base_lx) {
			supported |= SUPPORTED_100baseT_Full;
			advertising |= ADVERTISED_100baseT_Full;
		}
		if (hw->mac.autoneg == 1)
			advertising |= ADVERTISED_Autoneg;

		cmd->base.port = PORT_FIBRE;
	}
	if (hw->mac.autoneg != 1)
		advertising &= ~(ADVERTISED_Pause |
				 ADVERTISED_Asym_Pause);

	switch (hw->fc.requested_mode) {
	case e1000_fc_full:
		advertising |= ADVERTISED_Pause;
		break;
	case e1000_fc_rx_pause:
		advertising |= (ADVERTISED_Pause |
				ADVERTISED_Asym_Pause);
		break;
	case e1000_fc_tx_pause:
		advertising |=  ADVERTISED_Asym_Pause;
		break;
	default:
		advertising &= ~(ADVERTISED_Pause |
				 ADVERTISED_Asym_Pause);
	}
	if (status & E1000_STATUS_LU) {
		if ((status & E1000_STATUS_2P5_SKU) &&
		    !(status & E1000_STATUS_2P5_SKU_OVER)) {
			speed = SPEED_2500;
		} else if (status & E1000_STATUS_SPEED_1000) {
			speed = SPEED_1000;
		} else if (status & E1000_STATUS_SPEED_100) {
			speed = SPEED_100;
		} else {
			speed = SPEED_10;
		}
		if ((status & E1000_STATUS_FD) ||
		    hw->phy.media_type != e1000_media_type_copper)
			cmd->base.duplex = DUPLEX_FULL;
		else
			cmd->base.duplex = DUPLEX_HALF;
	} else {
		speed = SPEED_UNKNOWN;
		cmd->base.duplex = DUPLEX_UNKNOWN;
	}
	cmd->base.speed = speed;
	if ((hw->phy.media_type == e1000_media_type_fiber) ||
	    hw->mac.autoneg)
		cmd->base.autoneg = AUTONEG_ENABLE;
	else
		cmd->base.autoneg = AUTONEG_DISABLE;

	/* MDI-X => 2; MDI =>1; Invalid =>0 */
	if (hw->phy.media_type == e1000_media_type_copper)
		cmd->base.eth_tp_mdix = hw->phy.is_mdix ? ETH_TP_MDI_X :
						      ETH_TP_MDI;
	else
		cmd->base.eth_tp_mdix = ETH_TP_MDI_INVALID;

	if (hw->phy.mdix == AUTO_ALL_MODES)
		cmd->base.eth_tp_mdix_ctrl = ETH_TP_MDI_AUTO;
	else
		cmd->base.eth_tp_mdix_ctrl = hw->phy.mdix;

	ethtool_convert_legacy_u32_to_link_mode(cmd->link_modes.supported,
						supported);
	ethtool_convert_legacy_u32_to_link_mode(cmd->link_modes.advertising,
						advertising);

	return 0;
}

static int igb_set_link_ksettings(struct net_device *netdev,
				  const struct ethtool_link_ksettings *cmd)
{
	struct igb_adapter *adapter = netdev_priv(netdev);
	struct e1000_hw *hw = &adapter->hw;
	u32 advertising;

	/* When SoL/IDER sessions are active, autoneg/speed/duplex
	 * cannot be changed
	 */
	if (igb_check_reset_block(hw)) {
		dev_err(&adapter->pdev->dev,
			"Cannot change link characteristics when SoL/IDER is active.\n");
		return -EINVAL;
	}

	/* MDI setting is only allowed when autoneg enabled because
	 * some hardware doesn't allow MDI setting when speed or
	 * duplex is forced.
	 */
	if (cmd->base.eth_tp_mdix_ctrl) {
		if (hw->phy.media_type != e1000_media_type_copper)
			return -EOPNOTSUPP;

		if ((cmd->base.eth_tp_mdix_ctrl != ETH_TP_MDI_AUTO) &&
		    (cmd->base.autoneg != AUTONEG_ENABLE)) {
			dev_err(&adapter->pdev->dev, "forcing MDI/MDI-X state is not supported when link speed and/or duplex are forced\n");
			return -EINVAL;
		}
	}

	while (test_and_set_bit(__IGB_RESETTING, &adapter->state))
		usleep_range(1000, 2000);

	ethtool_convert_link_mode_to_legacy_u32(&advertising,
						cmd->link_modes.advertising);

	if (cmd->base.autoneg == AUTONEG_ENABLE) {
		hw->mac.autoneg = 1;
		if (hw->phy.media_type == e1000_media_type_fiber) {
			hw->phy.autoneg_advertised = advertising |
						     ADVERTISED_FIBRE |
						     ADVERTISED_Autoneg;
			switch (adapter->link_speed) {
			case SPEED_2500:
				hw->phy.autoneg_advertised =
					ADVERTISED_2500baseX_Full;
				break;
			case SPEED_1000:
				hw->phy.autoneg_advertised =
					ADVERTISED_1000baseT_Full;
				break;
			case SPEED_100:
				hw->phy.autoneg_advertised =
					ADVERTISED_100baseT_Full;
				break;
			default:
				break;
			}
		} else {
			hw->phy.autoneg_advertised = advertising |
						     ADVERTISED_TP |
						     ADVERTISED_Autoneg;
		}
		advertising = hw->phy.autoneg_advertised;
		if (adapter->fc_autoneg)
			hw->fc.requested_mode = e1000_fc_default;
	} else {
		u32 speed = cmd->base.speed;
		/* calling this overrides forced MDI setting */
		if (igb_set_spd_dplx(adapter, speed, cmd->base.duplex)) {
			clear_bit(__IGB_RESETTING, &adapter->state);
			return -EINVAL;
		}
	}

	/* MDI-X => 2; MDI => 1; Auto => 3 */
	if (cmd->base.eth_tp_mdix_ctrl) {
		/* fix up the value for auto (3 => 0) as zero is mapped
		 * internally to auto
		 */
		if (cmd->base.eth_tp_mdix_ctrl == ETH_TP_MDI_AUTO)
			hw->phy.mdix = AUTO_ALL_MODES;
		else
			hw->phy.mdix = cmd->base.eth_tp_mdix_ctrl;
	}

	/* reset the link */
	if (netif_running(adapter->netdev)) {
		igb_down(adapter);
		igb_up(adapter);
	} else
		igb_reset(adapter);

	clear_bit(__IGB_RESETTING, &adapter->state);
	return 0;
}

static u32 igb_get_link(struct net_device *netdev)
{
	struct igb_adapter *adapter = netdev_priv(netdev);
	struct e1000_mac_info *mac = &adapter->hw.mac;

	/* If the link is not reported up to netdev, interrupts are disabled,
	 * and so the physical link state may have changed since we last
	 * looked. Set get_link_status to make sure that the true link
	 * state is interrogated, rather than pulling a cached and possibly
	 * stale link state from the driver.
	 */
	if (!netif_carrier_ok(netdev))
		mac->get_link_status = 1;

	return igb_has_link(adapter);
}

static void igb_get_pauseparam(struct net_device *netdev,
			       struct ethtool_pauseparam *pause)
{
	struct igb_adapter *adapter = netdev_priv(netdev);
	struct e1000_hw *hw = &adapter->hw;

	pause->autoneg =
		(adapter->fc_autoneg ? AUTONEG_ENABLE : AUTONEG_DISABLE);

	if (hw->fc.current_mode == e1000_fc_rx_pause)
		pause->rx_pause = 1;
	else if (hw->fc.current_mode == e1000_fc_tx_pause)
		pause->tx_pause = 1;
	else if (hw->fc.current_mode == e1000_fc_full) {
		pause->rx_pause = 1;
		pause->tx_pause = 1;
	}
}

static int igb_set_pauseparam(struct net_device *netdev,
			      struct ethtool_pauseparam *pause)
{
	struct igb_adapter *adapter = netdev_priv(netdev);
	struct e1000_hw *hw = &adapter->hw;
	int retval = 0;
	int i;

	/* 100basefx does not support setting link flow control */
	if (hw->dev_spec._82575.eth_flags.e100_base_fx)
		return -EINVAL;

	adapter->fc_autoneg = pause->autoneg;

	while (test_and_set_bit(__IGB_RESETTING, &adapter->state))
		usleep_range(1000, 2000);

	if (adapter->fc_autoneg == AUTONEG_ENABLE) {
		hw->fc.requested_mode = e1000_fc_default;
		if (netif_running(adapter->netdev)) {
			igb_down(adapter);
			igb_up(adapter);
		} else {
			igb_reset(adapter);
		}
	} else {
		if (pause->rx_pause && pause->tx_pause)
			hw->fc.requested_mode = e1000_fc_full;
		else if (pause->rx_pause && !pause->tx_pause)
			hw->fc.requested_mode = e1000_fc_rx_pause;
		else if (!pause->rx_pause && pause->tx_pause)
			hw->fc.requested_mode = e1000_fc_tx_pause;
		else if (!pause->rx_pause && !pause->tx_pause)
			hw->fc.requested_mode = e1000_fc_none;

		hw->fc.current_mode = hw->fc.requested_mode;

		retval = ((hw->phy.media_type == e1000_media_type_copper) ?
			  igb_force_mac_fc(hw) : igb_setup_link(hw));

		/* Make sure SRRCTL considers new fc settings for each ring */
		for (i = 0; i < adapter->num_rx_queues; i++) {
			struct igb_ring *ring = adapter->rx_ring[i];

			igb_setup_srrctl(adapter, ring);
		}
	}

	clear_bit(__IGB_RESETTING, &adapter->state);
	return retval;
}

static u32 igb_get_msglevel(struct net_device *netdev)
{
	struct igb_adapter *adapter = netdev_priv(netdev);
	return adapter->msg_enable;
}

static void igb_set_msglevel(struct net_device *netdev, u32 data)
{
	struct igb_adapter *adapter = netdev_priv(netdev);
	adapter->msg_enable = data;
}

static int igb_get_regs_len(struct net_device *netdev)
{
#define IGB_REGS_LEN 740
	return IGB_REGS_LEN * sizeof(u32);
}

static void igb_get_regs(struct net_device *netdev,
			 struct ethtool_regs *regs, void *p)
{
	struct igb_adapter *adapter = netdev_priv(netdev);
	struct e1000_hw *hw = &adapter->hw;
	u32 *regs_buff = p;
	u8 i;

	memset(p, 0, IGB_REGS_LEN * sizeof(u32));

	regs->version = (1u << 24) | (hw->revision_id << 16) | hw->device_id;

	/* General Registers */
	regs_buff[0] = rd32(E1000_CTRL);
	regs_buff[1] = rd32(E1000_STATUS);
	regs_buff[2] = rd32(E1000_CTRL_EXT);
	regs_buff[3] = rd32(E1000_MDIC);
	regs_buff[4] = rd32(E1000_SCTL);
	regs_buff[5] = rd32(E1000_CONNSW);
	regs_buff[6] = rd32(E1000_VET);
	regs_buff[7] = rd32(E1000_LEDCTL);
	regs_buff[8] = rd32(E1000_PBA);
	regs_buff[9] = rd32(E1000_PBS);
	regs_buff[10] = rd32(E1000_FRTIMER);
	regs_buff[11] = rd32(E1000_TCPTIMER);

	/* NVM Register */
	regs_buff[12] = rd32(E1000_EECD);

	/* Interrupt */
	/* Reading EICS for EICR because they read the
	 * same but EICS does not clear on read
	 */
	regs_buff[13] = rd32(E1000_EICS);
	regs_buff[14] = rd32(E1000_EICS);
	regs_buff[15] = rd32(E1000_EIMS);
	regs_buff[16] = rd32(E1000_EIMC);
	regs_buff[17] = rd32(E1000_EIAC);
	regs_buff[18] = rd32(E1000_EIAM);
	/* Reading ICS for ICR because they read the
	 * same but ICS does not clear on read
	 */
	regs_buff[19] = rd32(E1000_ICS);
	regs_buff[20] = rd32(E1000_ICS);
	regs_buff[21] = rd32(E1000_IMS);
	regs_buff[22] = rd32(E1000_IMC);
	regs_buff[23] = rd32(E1000_IAC);
	regs_buff[24] = rd32(E1000_IAM);
	regs_buff[25] = rd32(E1000_IMIRVP);

	/* Flow Control */
	regs_buff[26] = rd32(E1000_FCAL);
	regs_buff[27] = rd32(E1000_FCAH);
	regs_buff[28] = rd32(E1000_FCTTV);
	regs_buff[29] = rd32(E1000_FCRTL);
	regs_buff[30] = rd32(E1000_FCRTH);
	regs_buff[31] = rd32(E1000_FCRTV);

	/* Receive */
	regs_buff[32] = rd32(E1000_RCTL);
	regs_buff[33] = rd32(E1000_RXCSUM);
	regs_buff[34] = rd32(E1000_RLPML);
	regs_buff[35] = rd32(E1000_RFCTL);
	regs_buff[36] = rd32(E1000_MRQC);
	regs_buff[37] = rd32(E1000_VT_CTL);

	/* Transmit */
	regs_buff[38] = rd32(E1000_TCTL);
	regs_buff[39] = rd32(E1000_TCTL_EXT);
	regs_buff[40] = rd32(E1000_TIPG);
	regs_buff[41] = rd32(E1000_DTXCTL);

	/* Wake Up */
	regs_buff[42] = rd32(E1000_WUC);
	regs_buff[43] = rd32(E1000_WUFC);
	regs_buff[44] = rd32(E1000_WUS);
	regs_buff[45] = rd32(E1000_IPAV);
	regs_buff[46] = rd32(E1000_WUPL);

	/* MAC */
	regs_buff[47] = rd32(E1000_PCS_CFG0);
	regs_buff[48] = rd32(E1000_PCS_LCTL);
	regs_buff[49] = rd32(E1000_PCS_LSTAT);
	regs_buff[50] = rd32(E1000_PCS_ANADV);
	regs_buff[51] = rd32(E1000_PCS_LPAB);
	regs_buff[52] = rd32(E1000_PCS_NPTX);
	regs_buff[53] = rd32(E1000_PCS_LPABNP);

	/* Statistics */
	regs_buff[54] = adapter->stats.crcerrs;
	regs_buff[55] = adapter->stats.algnerrc;
	regs_buff[56] = adapter->stats.symerrs;
	regs_buff[57] = adapter->stats.rxerrc;
	regs_buff[58] = adapter->stats.mpc;
	regs_buff[59] = adapter->stats.scc;
	regs_buff[60] = adapter->stats.ecol;
	regs_buff[61] = adapter->stats.mcc;
	regs_buff[62] = adapter->stats.latecol;
	regs_buff[63] = adapter->stats.colc;
	regs_buff[64] = adapter->stats.dc;
	regs_buff[65] = adapter->stats.tncrs;
	regs_buff[66] = adapter->stats.sec;
	regs_buff[67] = adapter->stats.htdpmc;
	regs_buff[68] = adapter->stats.rlec;
	regs_buff[69] = adapter->stats.xonrxc;
	regs_buff[70] = adapter->stats.xontxc;
	regs_buff[71] = adapter->stats.xoffrxc;
	regs_buff[72] = adapter->stats.xofftxc;
	regs_buff[73] = adapter->stats.fcruc;
	regs_buff[74] = adapter->stats.prc64;
	regs_buff[75] = adapter->stats.prc127;
	regs_buff[76] = adapter->stats.prc255;
	regs_buff[77] = adapter->stats.prc511;
	regs_buff[78] = adapter->stats.prc1023;
	regs_buff[79] = adapter->stats.prc1522;
	regs_buff[80] = adapter->stats.gprc;
	regs_buff[81] = adapter->stats.bprc;
	regs_buff[82] = adapter->stats.mprc;
	regs_buff[83] = adapter->stats.gptc;
	regs_buff[84] = adapter->stats.gorc;
	regs_buff[86] = adapter->stats.gotc;
	regs_buff[88] = adapter->stats.rnbc;
	regs_buff[89] = adapter->stats.ruc;
	regs_buff[90] = adapter->stats.rfc;
	regs_buff[91] = adapter->stats.roc;
	regs_buff[92] = adapter->stats.rjc;
	regs_buff[93] = adapter->stats.mgprc;
	regs_buff[94] = adapter->stats.mgpdc;
	regs_buff[95] = adapter->stats.mgptc;
	regs_buff[96] = adapter->stats.tor;
	regs_buff[98] = adapter->stats.tot;
	regs_buff[100] = adapter->stats.tpr;
	regs_buff[101] = adapter->stats.tpt;
	regs_buff[102] = adapter->stats.ptc64;
	regs_buff[103] = adapter->stats.ptc127;
	regs_buff[104] = adapter->stats.ptc255;
	regs_buff[105] = adapter->stats.ptc511;
	regs_buff[106] = adapter->stats.ptc1023;
	regs_buff[107] = adapter->stats.ptc1522;
	regs_buff[108] = adapter->stats.mptc;
	regs_buff[109] = adapter->stats.bptc;
	regs_buff[110] = adapter->stats.tsctc;
	regs_buff[111] = adapter->stats.iac;
	regs_buff[112] = adapter->stats.rpthc;
	regs_buff[113] = adapter->stats.hgptc;
	regs_buff[114] = adapter->stats.hgorc;
	regs_buff[116] = adapter->stats.hgotc;
	regs_buff[118] = adapter->stats.lenerrs;
	regs_buff[119] = adapter->stats.scvpc;
	regs_buff[120] = adapter->stats.hrmpc;

	for (i = 0; i < 4; i++)
		regs_buff[121 + i] = rd32(E1000_SRRCTL(i));
	for (i = 0; i < 4; i++)
		regs_buff[125 + i] = rd32(E1000_PSRTYPE(i));
	for (i = 0; i < 4; i++)
		regs_buff[129 + i] = rd32(E1000_RDBAL(i));
	for (i = 0; i < 4; i++)
		regs_buff[133 + i] = rd32(E1000_RDBAH(i));
	for (i = 0; i < 4; i++)
		regs_buff[137 + i] = rd32(E1000_RDLEN(i));
	for (i = 0; i < 4; i++)
		regs_buff[141 + i] = rd32(E1000_RDH(i));
	for (i = 0; i < 4; i++)
		regs_buff[145 + i] = rd32(E1000_RDT(i));
	for (i = 0; i < 4; i++)
		regs_buff[149 + i] = rd32(E1000_RXDCTL(i));

	for (i = 0; i < 10; i++)
		regs_buff[153 + i] = rd32(E1000_EITR(i));
	for (i = 0; i < 8; i++)
		regs_buff[163 + i] = rd32(E1000_IMIR(i));
	for (i = 0; i < 8; i++)
		regs_buff[171 + i] = rd32(E1000_IMIREXT(i));
	for (i = 0; i < 16; i++)
		regs_buff[179 + i] = rd32(E1000_RAL(i));
	for (i = 0; i < 16; i++)
		regs_buff[195 + i] = rd32(E1000_RAH(i));

	for (i = 0; i < 4; i++)
		regs_buff[211 + i] = rd32(E1000_TDBAL(i));
	for (i = 0; i < 4; i++)
		regs_buff[215 + i] = rd32(E1000_TDBAH(i));
	for (i = 0; i < 4; i++)
		regs_buff[219 + i] = rd32(E1000_TDLEN(i));
	for (i = 0; i < 4; i++)
		regs_buff[223 + i] = rd32(E1000_TDH(i));
	for (i = 0; i < 4; i++)
		regs_buff[227 + i] = rd32(E1000_TDT(i));
	for (i = 0; i < 4; i++)
		regs_buff[231 + i] = rd32(E1000_TXDCTL(i));
	for (i = 0; i < 4; i++)
		regs_buff[235 + i] = rd32(E1000_TDWBAL(i));
	for (i = 0; i < 4; i++)
		regs_buff[239 + i] = rd32(E1000_TDWBAH(i));
	for (i = 0; i < 4; i++)
		regs_buff[243 + i] = rd32(E1000_DCA_TXCTRL(i));

	for (i = 0; i < 4; i++)
		regs_buff[247 + i] = rd32(E1000_IP4AT_REG(i));
	for (i = 0; i < 4; i++)
		regs_buff[251 + i] = rd32(E1000_IP6AT_REG(i));
	for (i = 0; i < 32; i++)
		regs_buff[255 + i] = rd32(E1000_WUPM_REG(i));
	for (i = 0; i < 128; i++)
		regs_buff[287 + i] = rd32(E1000_FFMT_REG(i));
	for (i = 0; i < 128; i++)
		regs_buff[415 + i] = rd32(E1000_FFVT_REG(i));
	for (i = 0; i < 4; i++)
		regs_buff[543 + i] = rd32(E1000_FFLT_REG(i));

	regs_buff[547] = rd32(E1000_TDFH);
	regs_buff[548] = rd32(E1000_TDFT);
	regs_buff[549] = rd32(E1000_TDFHS);
	regs_buff[550] = rd32(E1000_TDFPC);

	if (hw->mac.type > e1000_82580) {
		regs_buff[551] = adapter->stats.o2bgptc;
		regs_buff[552] = adapter->stats.b2ospc;
		regs_buff[553] = adapter->stats.o2bspc;
		regs_buff[554] = adapter->stats.b2ogprc;
	}

	if (hw->mac.type == e1000_82576) {
		for (i = 0; i < 12; i++)
			regs_buff[555 + i] = rd32(E1000_SRRCTL(i + 4));
		for (i = 0; i < 4; i++)
			regs_buff[567 + i] = rd32(E1000_PSRTYPE(i + 4));
		for (i = 0; i < 12; i++)
			regs_buff[571 + i] = rd32(E1000_RDBAL(i + 4));
		for (i = 0; i < 12; i++)
			regs_buff[583 + i] = rd32(E1000_RDBAH(i + 4));
		for (i = 0; i < 12; i++)
			regs_buff[595 + i] = rd32(E1000_RDLEN(i + 4));
		for (i = 0; i < 12; i++)
			regs_buff[607 + i] = rd32(E1000_RDH(i + 4));
		for (i = 0; i < 12; i++)
			regs_buff[619 + i] = rd32(E1000_RDT(i + 4));
		for (i = 0; i < 12; i++)
			regs_buff[631 + i] = rd32(E1000_RXDCTL(i + 4));

		for (i = 0; i < 12; i++)
			regs_buff[643 + i] = rd32(E1000_TDBAL(i + 4));
		for (i = 0; i < 12; i++)
			regs_buff[655 + i] = rd32(E1000_TDBAH(i + 4));
		for (i = 0; i < 12; i++)
			regs_buff[667 + i] = rd32(E1000_TDLEN(i + 4));
		for (i = 0; i < 12; i++)
			regs_buff[679 + i] = rd32(E1000_TDH(i + 4));
		for (i = 0; i < 12; i++)
			regs_buff[691 + i] = rd32(E1000_TDT(i + 4));
		for (i = 0; i < 12; i++)
			regs_buff[703 + i] = rd32(E1000_TXDCTL(i + 4));
		for (i = 0; i < 12; i++)
			regs_buff[715 + i] = rd32(E1000_TDWBAL(i + 4));
		for (i = 0; i < 12; i++)
			regs_buff[727 + i] = rd32(E1000_TDWBAH(i + 4));
	}

	if (hw->mac.type == e1000_i210 || hw->mac.type == e1000_i211)
		regs_buff[739] = rd32(E1000_I210_RR2DCDELAY);
}

static int igb_get_eeprom_len(struct net_device *netdev)
{
	struct igb_adapter *adapter = netdev_priv(netdev);
	return adapter->hw.nvm.word_size * 2;
}

static int igb_get_eeprom(struct net_device *netdev,
			  struct ethtool_eeprom *eeprom, u8 *bytes)
{
	struct igb_adapter *adapter = netdev_priv(netdev);
	struct e1000_hw *hw = &adapter->hw;
	u16 *eeprom_buff;
	int first_word, last_word;
	int ret_val = 0;
	u16 i;

	if (eeprom->len == 0)
		return -EINVAL;

	eeprom->magic = hw->vendor_id | (hw->device_id << 16);

	first_word = eeprom->offset >> 1;
	last_word = (eeprom->offset + eeprom->len - 1) >> 1;

	eeprom_buff = kmalloc_array(last_word - first_word + 1, sizeof(u16),
				    GFP_KERNEL);
	if (!eeprom_buff)
		return -ENOMEM;

	if (hw->nvm.type == e1000_nvm_eeprom_spi)
		ret_val = hw->nvm.ops.read(hw, first_word,
					   last_word - first_word + 1,
					   eeprom_buff);
	else {
		for (i = 0; i < last_word - first_word + 1; i++) {
			ret_val = hw->nvm.ops.read(hw, first_word + i, 1,
						   &eeprom_buff[i]);
			if (ret_val)
				break;
		}
	}

	/* Device's eeprom is always little-endian, word addressable */
	for (i = 0; i < last_word - first_word + 1; i++)
		le16_to_cpus(&eeprom_buff[i]);

	memcpy(bytes, (u8 *)eeprom_buff + (eeprom->offset & 1),
			eeprom->len);
	kfree(eeprom_buff);

	return ret_val;
}

static int igb_set_eeprom(struct net_device *netdev,
			  struct ethtool_eeprom *eeprom, u8 *bytes)
{
	struct igb_adapter *adapter = netdev_priv(netdev);
	struct e1000_hw *hw = &adapter->hw;
	u16 *eeprom_buff;
	void *ptr;
	int max_len, first_word, last_word, ret_val = 0;
	u16 i;

	if (eeprom->len == 0)
		return -EOPNOTSUPP;

	if ((hw->mac.type >= e1000_i210) &&
	    !igb_get_flash_presence_i210(hw)) {
		return -EOPNOTSUPP;
	}

	if (eeprom->magic != (hw->vendor_id | (hw->device_id << 16)))
		return -EFAULT;

	max_len = hw->nvm.word_size * 2;

	first_word = eeprom->offset >> 1;
	last_word = (eeprom->offset + eeprom->len - 1) >> 1;
	eeprom_buff = kmalloc(max_len, GFP_KERNEL);
	if (!eeprom_buff)
		return -ENOMEM;

	ptr = (void *)eeprom_buff;

	if (eeprom->offset & 1) {
		/* need read/modify/write of first changed EEPROM word
		 * only the second byte of the word is being modified
		 */
		ret_val = hw->nvm.ops.read(hw, first_word, 1,
					    &eeprom_buff[0]);
		ptr++;
	}
	if (((eeprom->offset + eeprom->len) & 1) && (ret_val == 0)) {
		/* need read/modify/write of last changed EEPROM word
		 * only the first byte of the word is being modified
		 */
		ret_val = hw->nvm.ops.read(hw, last_word, 1,
				   &eeprom_buff[last_word - first_word]);
	}

	/* Device's eeprom is always little-endian, word addressable */
	for (i = 0; i < last_word - first_word + 1; i++)
		le16_to_cpus(&eeprom_buff[i]);

	memcpy(ptr, bytes, eeprom->len);

	for (i = 0; i < last_word - first_word + 1; i++)
		eeprom_buff[i] = cpu_to_le16(eeprom_buff[i]);

	ret_val = hw->nvm.ops.write(hw, first_word,
				    last_word - first_word + 1, eeprom_buff);

	/* Update the checksum if nvm write succeeded */
	if (ret_val == 0)
		hw->nvm.ops.update(hw);

	igb_set_fw_version(adapter);
	kfree(eeprom_buff);
	return ret_val;
}

static void igb_get_drvinfo(struct net_device *netdev,
			    struct ethtool_drvinfo *drvinfo)
{
	struct igb_adapter *adapter = netdev_priv(netdev);

	strlcpy(drvinfo->driver,  igb_driver_name, sizeof(drvinfo->driver));

	/* EEPROM image version # is reported as firmware version # for
	 * 82575 controllers
	 */
	strlcpy(drvinfo->fw_version, adapter->fw_version,
		sizeof(drvinfo->fw_version));
	strlcpy(drvinfo->bus_info, pci_name(adapter->pdev),
		sizeof(drvinfo->bus_info));

	drvinfo->n_priv_flags = IGB_PRIV_FLAGS_STR_LEN;
}

static void igb_get_ringparam(struct net_device *netdev,
			      struct ethtool_ringparam *ring)
{
	struct igb_adapter *adapter = netdev_priv(netdev);

	ring->rx_max_pending = IGB_MAX_RXD;
	ring->tx_max_pending = IGB_MAX_TXD;
	ring->rx_pending = adapter->rx_ring_count;
	ring->tx_pending = adapter->tx_ring_count;
}

static int igb_set_ringparam(struct net_device *netdev,
			     struct ethtool_ringparam *ring)
{
	struct igb_adapter *adapter = netdev_priv(netdev);
	struct igb_ring *temp_ring;
	int i, err = 0;
	u16 new_rx_count, new_tx_count;

	if ((ring->rx_mini_pending) || (ring->rx_jumbo_pending))
		return -EINVAL;

	new_rx_count = min_t(u32, ring->rx_pending, IGB_MAX_RXD);
	new_rx_count = max_t(u16, new_rx_count, IGB_MIN_RXD);
	new_rx_count = ALIGN(new_rx_count, REQ_RX_DESCRIPTOR_MULTIPLE);

	new_tx_count = min_t(u32, ring->tx_pending, IGB_MAX_TXD);
	new_tx_count = max_t(u16, new_tx_count, IGB_MIN_TXD);
	new_tx_count = ALIGN(new_tx_count, REQ_TX_DESCRIPTOR_MULTIPLE);

	if ((new_tx_count == adapter->tx_ring_count) &&
	    (new_rx_count == adapter->rx_ring_count)) {
		/* nothing to do */
		return 0;
	}

	while (test_and_set_bit(__IGB_RESETTING, &adapter->state))
		usleep_range(1000, 2000);

	if (!netif_running(adapter->netdev)) {
		for (i = 0; i < adapter->num_tx_queues; i++)
			adapter->tx_ring[i]->count = new_tx_count;
		for (i = 0; i < adapter->num_rx_queues; i++)
			adapter->rx_ring[i]->count = new_rx_count;
		adapter->tx_ring_count = new_tx_count;
		adapter->rx_ring_count = new_rx_count;
		goto clear_reset;
	}

	if (adapter->num_tx_queues > adapter->num_rx_queues)
		temp_ring = vmalloc(array_size(sizeof(struct igb_ring),
					       adapter->num_tx_queues));
	else
		temp_ring = vmalloc(array_size(sizeof(struct igb_ring),
					       adapter->num_rx_queues));

	if (!temp_ring) {
		err = -ENOMEM;
		goto clear_reset;
	}

	igb_down(adapter);

	/* We can't just free everything and then setup again,
	 * because the ISRs in MSI-X mode get passed pointers
	 * to the Tx and Rx ring structs.
	 */
	if (new_tx_count != adapter->tx_ring_count) {
		for (i = 0; i < adapter->num_tx_queues; i++) {
			memcpy(&temp_ring[i], adapter->tx_ring[i],
			       sizeof(struct igb_ring));

			temp_ring[i].count = new_tx_count;
			err = igb_setup_tx_resources(&temp_ring[i]);
			if (err) {
				while (i) {
					i--;
					igb_free_tx_resources(&temp_ring[i]);
				}
				goto err_setup;
			}
		}

		for (i = 0; i < adapter->num_tx_queues; i++) {
			igb_free_tx_resources(adapter->tx_ring[i]);

			memcpy(adapter->tx_ring[i], &temp_ring[i],
			       sizeof(struct igb_ring));
		}

		adapter->tx_ring_count = new_tx_count;
	}

	if (new_rx_count != adapter->rx_ring_count) {
		for (i = 0; i < adapter->num_rx_queues; i++) {
			memcpy(&temp_ring[i], adapter->rx_ring[i],
			       sizeof(struct igb_ring));

			/* Clear copied XDP RX-queue info */
			memset(&temp_ring[i].xdp_rxq, 0,
			       sizeof(temp_ring[i].xdp_rxq));

			temp_ring[i].count = new_rx_count;
			err = igb_setup_rx_resources(&temp_ring[i]);
			if (err) {
				while (i) {
					i--;
					igb_free_rx_resources(&temp_ring[i]);
				}
				goto err_setup;
			}

		}

		for (i = 0; i < adapter->num_rx_queues; i++) {
			igb_free_rx_resources(adapter->rx_ring[i]);

			memcpy(adapter->rx_ring[i], &temp_ring[i],
			       sizeof(struct igb_ring));
		}

		adapter->rx_ring_count = new_rx_count;
	}
err_setup:
	igb_up(adapter);
	vfree(temp_ring);
clear_reset:
	clear_bit(__IGB_RESETTING, &adapter->state);
	return err;
}

/* ethtool register test data */
struct igb_reg_test {
	u16 reg;
	u16 reg_offset;
	u16 array_len;
	u16 test_type;
	u32 mask;
	u32 write;
};

/* In the hardware, registers are laid out either singly, in arrays
 * spaced 0x100 bytes apart, or in contiguous tables.  We assume
 * most tests take place on arrays or single registers (handled
 * as a single-element array) and special-case the tables.
 * Table tests are always pattern tests.
 *
 * We also make provision for some required setup steps by specifying
 * registers to be written without any read-back testing.
 */

#define PATTERN_TEST	1
#define SET_READ_TEST	2
#define WRITE_NO_TEST	3
#define TABLE32_TEST	4
#define TABLE64_TEST_LO	5
#define TABLE64_TEST_HI	6

/* i210 reg test */
static struct igb_reg_test reg_test_i210[] = {
	{ E1000_FCAL,	   0x100, 1,  PATTERN_TEST, 0xFFFFFFFF, 0xFFFFFFFF },
	{ E1000_FCAH,	   0x100, 1,  PATTERN_TEST, 0x0000FFFF, 0xFFFFFFFF },
	{ E1000_FCT,	   0x100, 1,  PATTERN_TEST, 0x0000FFFF, 0xFFFFFFFF },
	{ E1000_RDBAL(0),  0x100, 4,  PATTERN_TEST, 0xFFFFFF80, 0xFFFFFFFF },
	{ E1000_RDBAH(0),  0x100, 4,  PATTERN_TEST, 0xFFFFFFFF, 0xFFFFFFFF },
	{ E1000_RDLEN(0),  0x100, 4,  PATTERN_TEST, 0x000FFF80, 0x000FFFFF },
	/* RDH is read-only for i210, only test RDT. */
	{ E1000_RDT(0),	   0x100, 4,  PATTERN_TEST, 0x0000FFFF, 0x0000FFFF },
	{ E1000_FCRTH,	   0x100, 1,  PATTERN_TEST, 0x0000FFF0, 0x0000FFF0 },
	{ E1000_FCTTV,	   0x100, 1,  PATTERN_TEST, 0x0000FFFF, 0x0000FFFF },
	{ E1000_TIPG,	   0x100, 1,  PATTERN_TEST, 0x3FFFFFFF, 0x3FFFFFFF },
	{ E1000_TDBAL(0),  0x100, 4,  PATTERN_TEST, 0xFFFFFF80, 0xFFFFFFFF },
	{ E1000_TDBAH(0),  0x100, 4,  PATTERN_TEST, 0xFFFFFFFF, 0xFFFFFFFF },
	{ E1000_TDLEN(0),  0x100, 4,  PATTERN_TEST, 0x000FFF80, 0x000FFFFF },
	{ E1000_TDT(0),	   0x100, 4,  PATTERN_TEST, 0x0000FFFF, 0x0000FFFF },
	{ E1000_RCTL,	   0x100, 1,  SET_READ_TEST, 0xFFFFFFFF, 0x00000000 },
	{ E1000_RCTL,	   0x100, 1,  SET_READ_TEST, 0x04CFB0FE, 0x003FFFFB },
	{ E1000_RCTL,	   0x100, 1,  SET_READ_TEST, 0x04CFB0FE, 0xFFFFFFFF },
	{ E1000_TCTL,	   0x100, 1,  SET_READ_TEST, 0xFFFFFFFF, 0x00000000 },
	{ E1000_RA,	   0, 16, TABLE64_TEST_LO,
						0xFFFFFFFF, 0xFFFFFFFF },
	{ E1000_RA,	   0, 16, TABLE64_TEST_HI,
						0x900FFFFF, 0xFFFFFFFF },
	{ E1000_MTA,	   0, 128, TABLE32_TEST,
						0xFFFFFFFF, 0xFFFFFFFF },
	{ 0, 0, 0, 0, 0 }
};

/* i350 reg test */
static struct igb_reg_test reg_test_i350[] = {
	{ E1000_FCAL,	   0x100, 1,  PATTERN_TEST, 0xFFFFFFFF, 0xFFFFFFFF },
	{ E1000_FCAH,	   0x100, 1,  PATTERN_TEST, 0x0000FFFF, 0xFFFFFFFF },
	{ E1000_FCT,	   0x100, 1,  PATTERN_TEST, 0x0000FFFF, 0xFFFFFFFF },
	{ E1000_VET,	   0x100, 1,  PATTERN_TEST, 0xFFFF0000, 0xFFFF0000 },
	{ E1000_RDBAL(0),  0x100, 4,  PATTERN_TEST, 0xFFFFFF80, 0xFFFFFFFF },
	{ E1000_RDBAH(0),  0x100, 4,  PATTERN_TEST, 0xFFFFFFFF, 0xFFFFFFFF },
	{ E1000_RDLEN(0),  0x100, 4,  PATTERN_TEST, 0x000FFF80, 0x000FFFFF },
	{ E1000_RDBAL(4),  0x40,  4,  PATTERN_TEST, 0xFFFFFF80, 0xFFFFFFFF },
	{ E1000_RDBAH(4),  0x40,  4,  PATTERN_TEST, 0xFFFFFFFF, 0xFFFFFFFF },
	{ E1000_RDLEN(4),  0x40,  4,  PATTERN_TEST, 0x000FFF80, 0x000FFFFF },
	/* RDH is read-only for i350, only test RDT. */
	{ E1000_RDT(0),	   0x100, 4,  PATTERN_TEST, 0x0000FFFF, 0x0000FFFF },
	{ E1000_RDT(4),	   0x40,  4,  PATTERN_TEST, 0x0000FFFF, 0x0000FFFF },
	{ E1000_FCRTH,	   0x100, 1,  PATTERN_TEST, 0x0000FFF0, 0x0000FFF0 },
	{ E1000_FCTTV,	   0x100, 1,  PATTERN_TEST, 0x0000FFFF, 0x0000FFFF },
	{ E1000_TIPG,	   0x100, 1,  PATTERN_TEST, 0x3FFFFFFF, 0x3FFFFFFF },
	{ E1000_TDBAL(0),  0x100, 4,  PATTERN_TEST, 0xFFFFFF80, 0xFFFFFFFF },
	{ E1000_TDBAH(0),  0x100, 4,  PATTERN_TEST, 0xFFFFFFFF, 0xFFFFFFFF },
	{ E1000_TDLEN(0),  0x100, 4,  PATTERN_TEST, 0x000FFF80, 0x000FFFFF },
	{ E1000_TDBAL(4),  0x40,  4,  PATTERN_TEST, 0xFFFFFF80, 0xFFFFFFFF },
	{ E1000_TDBAH(4),  0x40,  4,  PATTERN_TEST, 0xFFFFFFFF, 0xFFFFFFFF },
	{ E1000_TDLEN(4),  0x40,  4,  PATTERN_TEST, 0x000FFF80, 0x000FFFFF },
	{ E1000_TDT(0),	   0x100, 4,  PATTERN_TEST, 0x0000FFFF, 0x0000FFFF },
	{ E1000_TDT(4),	   0x40,  4,  PATTERN_TEST, 0x0000FFFF, 0x0000FFFF },
	{ E1000_RCTL,	   0x100, 1,  SET_READ_TEST, 0xFFFFFFFF, 0x00000000 },
	{ E1000_RCTL,	   0x100, 1,  SET_READ_TEST, 0x04CFB0FE, 0x003FFFFB },
	{ E1000_RCTL,	   0x100, 1,  SET_READ_TEST, 0x04CFB0FE, 0xFFFFFFFF },
	{ E1000_TCTL,	   0x100, 1,  SET_READ_TEST, 0xFFFFFFFF, 0x00000000 },
	{ E1000_RA,	   0, 16, TABLE64_TEST_LO,
						0xFFFFFFFF, 0xFFFFFFFF },
	{ E1000_RA,	   0, 16, TABLE64_TEST_HI,
						0xC3FFFFFF, 0xFFFFFFFF },
	{ E1000_RA2,	   0, 16, TABLE64_TEST_LO,
						0xFFFFFFFF, 0xFFFFFFFF },
	{ E1000_RA2,	   0, 16, TABLE64_TEST_HI,
						0xC3FFFFFF, 0xFFFFFFFF },
	{ E1000_MTA,	   0, 128, TABLE32_TEST,
						0xFFFFFFFF, 0xFFFFFFFF },
	{ 0, 0, 0, 0 }
};

/* 82580 reg test */
static struct igb_reg_test reg_test_82580[] = {
	{ E1000_FCAL,	   0x100, 1,  PATTERN_TEST, 0xFFFFFFFF, 0xFFFFFFFF },
	{ E1000_FCAH,	   0x100, 1,  PATTERN_TEST, 0x0000FFFF, 0xFFFFFFFF },
	{ E1000_FCT,	   0x100, 1,  PATTERN_TEST, 0x0000FFFF, 0xFFFFFFFF },
	{ E1000_VET,	   0x100, 1,  PATTERN_TEST, 0xFFFFFFFF, 0xFFFFFFFF },
	{ E1000_RDBAL(0),  0x100, 4,  PATTERN_TEST, 0xFFFFFF80, 0xFFFFFFFF },
	{ E1000_RDBAH(0),  0x100, 4,  PATTERN_TEST, 0xFFFFFFFF, 0xFFFFFFFF },
	{ E1000_RDLEN(0),  0x100, 4,  PATTERN_TEST, 0x000FFFF0, 0x000FFFFF },
	{ E1000_RDBAL(4),  0x40,  4,  PATTERN_TEST, 0xFFFFFF80, 0xFFFFFFFF },
	{ E1000_RDBAH(4),  0x40,  4,  PATTERN_TEST, 0xFFFFFFFF, 0xFFFFFFFF },
	{ E1000_RDLEN(4),  0x40,  4,  PATTERN_TEST, 0x000FFFF0, 0x000FFFFF },
	/* RDH is read-only for 82580, only test RDT. */
	{ E1000_RDT(0),	   0x100, 4,  PATTERN_TEST, 0x0000FFFF, 0x0000FFFF },
	{ E1000_RDT(4),	   0x40,  4,  PATTERN_TEST, 0x0000FFFF, 0x0000FFFF },
	{ E1000_FCRTH,	   0x100, 1,  PATTERN_TEST, 0x0000FFF0, 0x0000FFF0 },
	{ E1000_FCTTV,	   0x100, 1,  PATTERN_TEST, 0x0000FFFF, 0x0000FFFF },
	{ E1000_TIPG,	   0x100, 1,  PATTERN_TEST, 0x3FFFFFFF, 0x3FFFFFFF },
	{ E1000_TDBAL(0),  0x100, 4,  PATTERN_TEST, 0xFFFFFF80, 0xFFFFFFFF },
	{ E1000_TDBAH(0),  0x100, 4,  PATTERN_TEST, 0xFFFFFFFF, 0xFFFFFFFF },
	{ E1000_TDLEN(0),  0x100, 4,  PATTERN_TEST, 0x000FFFF0, 0x000FFFFF },
	{ E1000_TDBAL(4),  0x40,  4,  PATTERN_TEST, 0xFFFFFF80, 0xFFFFFFFF },
	{ E1000_TDBAH(4),  0x40,  4,  PATTERN_TEST, 0xFFFFFFFF, 0xFFFFFFFF },
	{ E1000_TDLEN(4),  0x40,  4,  PATTERN_TEST, 0x000FFFF0, 0x000FFFFF },
	{ E1000_TDT(0),	   0x100, 4,  PATTERN_TEST, 0x0000FFFF, 0x0000FFFF },
	{ E1000_TDT(4),	   0x40,  4,  PATTERN_TEST, 0x0000FFFF, 0x0000FFFF },
	{ E1000_RCTL,	   0x100, 1,  SET_READ_TEST, 0xFFFFFFFF, 0x00000000 },
	{ E1000_RCTL,	   0x100, 1,  SET_READ_TEST, 0x04CFB0FE, 0x003FFFFB },
	{ E1000_RCTL,	   0x100, 1,  SET_READ_TEST, 0x04CFB0FE, 0xFFFFFFFF },
	{ E1000_TCTL,	   0x100, 1,  SET_READ_TEST, 0xFFFFFFFF, 0x00000000 },
	{ E1000_RA,	   0, 16, TABLE64_TEST_LO,
						0xFFFFFFFF, 0xFFFFFFFF },
	{ E1000_RA,	   0, 16, TABLE64_TEST_HI,
						0x83FFFFFF, 0xFFFFFFFF },
	{ E1000_RA2,	   0, 8, TABLE64_TEST_LO,
						0xFFFFFFFF, 0xFFFFFFFF },
	{ E1000_RA2,	   0, 8, TABLE64_TEST_HI,
						0x83FFFFFF, 0xFFFFFFFF },
	{ E1000_MTA,	   0, 128, TABLE32_TEST,
						0xFFFFFFFF, 0xFFFFFFFF },
	{ 0, 0, 0, 0 }
};

/* 82576 reg test */
static struct igb_reg_test reg_test_82576[] = {
	{ E1000_FCAL,	   0x100, 1,  PATTERN_TEST, 0xFFFFFFFF, 0xFFFFFFFF },
	{ E1000_FCAH,	   0x100, 1,  PATTERN_TEST, 0x0000FFFF, 0xFFFFFFFF },
	{ E1000_FCT,	   0x100, 1,  PATTERN_TEST, 0x0000FFFF, 0xFFFFFFFF },
	{ E1000_VET,	   0x100, 1,  PATTERN_TEST, 0xFFFFFFFF, 0xFFFFFFFF },
	{ E1000_RDBAL(0),  0x100, 4, PATTERN_TEST, 0xFFFFFF80, 0xFFFFFFFF },
	{ E1000_RDBAH(0),  0x100, 4, PATTERN_TEST, 0xFFFFFFFF, 0xFFFFFFFF },
	{ E1000_RDLEN(0),  0x100, 4, PATTERN_TEST, 0x000FFFF0, 0x000FFFFF },
	{ E1000_RDBAL(4),  0x40, 12, PATTERN_TEST, 0xFFFFFF80, 0xFFFFFFFF },
	{ E1000_RDBAH(4),  0x40, 12, PATTERN_TEST, 0xFFFFFFFF, 0xFFFFFFFF },
	{ E1000_RDLEN(4),  0x40, 12, PATTERN_TEST, 0x000FFFF0, 0x000FFFFF },
	/* Enable all RX queues before testing. */
	{ E1000_RXDCTL(0), 0x100, 4, WRITE_NO_TEST, 0,
	  E1000_RXDCTL_QUEUE_ENABLE },
	{ E1000_RXDCTL(4), 0x40, 12, WRITE_NO_TEST, 0,
	  E1000_RXDCTL_QUEUE_ENABLE },
	/* RDH is read-only for 82576, only test RDT. */
	{ E1000_RDT(0),	   0x100, 4,  PATTERN_TEST, 0x0000FFFF, 0x0000FFFF },
	{ E1000_RDT(4),	   0x40, 12,  PATTERN_TEST, 0x0000FFFF, 0x0000FFFF },
	{ E1000_RXDCTL(0), 0x100, 4,  WRITE_NO_TEST, 0, 0 },
	{ E1000_RXDCTL(4), 0x40, 12,  WRITE_NO_TEST, 0, 0 },
	{ E1000_FCRTH,	   0x100, 1,  PATTERN_TEST, 0x0000FFF0, 0x0000FFF0 },
	{ E1000_FCTTV,	   0x100, 1,  PATTERN_TEST, 0x0000FFFF, 0x0000FFFF },
	{ E1000_TIPG,	   0x100, 1,  PATTERN_TEST, 0x3FFFFFFF, 0x3FFFFFFF },
	{ E1000_TDBAL(0),  0x100, 4,  PATTERN_TEST, 0xFFFFFF80, 0xFFFFFFFF },
	{ E1000_TDBAH(0),  0x100, 4,  PATTERN_TEST, 0xFFFFFFFF, 0xFFFFFFFF },
	{ E1000_TDLEN(0),  0x100, 4,  PATTERN_TEST, 0x000FFFF0, 0x000FFFFF },
	{ E1000_TDBAL(4),  0x40, 12,  PATTERN_TEST, 0xFFFFFF80, 0xFFFFFFFF },
	{ E1000_TDBAH(4),  0x40, 12,  PATTERN_TEST, 0xFFFFFFFF, 0xFFFFFFFF },
	{ E1000_TDLEN(4),  0x40, 12,  PATTERN_TEST, 0x000FFFF0, 0x000FFFFF },
	{ E1000_RCTL,	   0x100, 1,  SET_READ_TEST, 0xFFFFFFFF, 0x00000000 },
	{ E1000_RCTL,	   0x100, 1,  SET_READ_TEST, 0x04CFB0FE, 0x003FFFFB },
	{ E1000_RCTL,	   0x100, 1,  SET_READ_TEST, 0x04CFB0FE, 0xFFFFFFFF },
	{ E1000_TCTL,	   0x100, 1,  SET_READ_TEST, 0xFFFFFFFF, 0x00000000 },
	{ E1000_RA,	   0, 16, TABLE64_TEST_LO, 0xFFFFFFFF, 0xFFFFFFFF },
	{ E1000_RA,	   0, 16, TABLE64_TEST_HI, 0x83FFFFFF, 0xFFFFFFFF },
	{ E1000_RA2,	   0, 8, TABLE64_TEST_LO, 0xFFFFFFFF, 0xFFFFFFFF },
	{ E1000_RA2,	   0, 8, TABLE64_TEST_HI, 0x83FFFFFF, 0xFFFFFFFF },
	{ E1000_MTA,	   0, 128, TABLE32_TEST, 0xFFFFFFFF, 0xFFFFFFFF },
	{ 0, 0, 0, 0 }
};

/* 82575 register test */
static struct igb_reg_test reg_test_82575[] = {
	{ E1000_FCAL,      0x100, 1, PATTERN_TEST, 0xFFFFFFFF, 0xFFFFFFFF },
	{ E1000_FCAH,      0x100, 1, PATTERN_TEST, 0x0000FFFF, 0xFFFFFFFF },
	{ E1000_FCT,       0x100, 1, PATTERN_TEST, 0x0000FFFF, 0xFFFFFFFF },
	{ E1000_VET,       0x100, 1, PATTERN_TEST, 0xFFFFFFFF, 0xFFFFFFFF },
	{ E1000_RDBAL(0),  0x100, 4, PATTERN_TEST, 0xFFFFFF80, 0xFFFFFFFF },
	{ E1000_RDBAH(0),  0x100, 4, PATTERN_TEST, 0xFFFFFFFF, 0xFFFFFFFF },
	{ E1000_RDLEN(0),  0x100, 4, PATTERN_TEST, 0x000FFF80, 0x000FFFFF },
	/* Enable all four RX queues before testing. */
	{ E1000_RXDCTL(0), 0x100, 4, WRITE_NO_TEST, 0,
	  E1000_RXDCTL_QUEUE_ENABLE },
	/* RDH is read-only for 82575, only test RDT. */
	{ E1000_RDT(0),    0x100, 4, PATTERN_TEST, 0x0000FFFF, 0x0000FFFF },
	{ E1000_RXDCTL(0), 0x100, 4, WRITE_NO_TEST, 0, 0 },
	{ E1000_FCRTH,     0x100, 1, PATTERN_TEST, 0x0000FFF0, 0x0000FFF0 },
	{ E1000_FCTTV,     0x100, 1, PATTERN_TEST, 0x0000FFFF, 0x0000FFFF },
	{ E1000_TIPG,      0x100, 1, PATTERN_TEST, 0x3FFFFFFF, 0x3FFFFFFF },
	{ E1000_TDBAL(0),  0x100, 4, PATTERN_TEST, 0xFFFFFF80, 0xFFFFFFFF },
	{ E1000_TDBAH(0),  0x100, 4, PATTERN_TEST, 0xFFFFFFFF, 0xFFFFFFFF },
	{ E1000_TDLEN(0),  0x100, 4, PATTERN_TEST, 0x000FFF80, 0x000FFFFF },
	{ E1000_RCTL,      0x100, 1, SET_READ_TEST, 0xFFFFFFFF, 0x00000000 },
	{ E1000_RCTL,      0x100, 1, SET_READ_TEST, 0x04CFB3FE, 0x003FFFFB },
	{ E1000_RCTL,      0x100, 1, SET_READ_TEST, 0x04CFB3FE, 0xFFFFFFFF },
	{ E1000_TCTL,      0x100, 1, SET_READ_TEST, 0xFFFFFFFF, 0x00000000 },
	{ E1000_TXCW,      0x100, 1, PATTERN_TEST, 0xC000FFFF, 0x0000FFFF },
	{ E1000_RA,        0, 16, TABLE64_TEST_LO, 0xFFFFFFFF, 0xFFFFFFFF },
	{ E1000_RA,        0, 16, TABLE64_TEST_HI, 0x800FFFFF, 0xFFFFFFFF },
	{ E1000_MTA,       0, 128, TABLE32_TEST, 0xFFFFFFFF, 0xFFFFFFFF },
	{ 0, 0, 0, 0 }
};

static bool reg_pattern_test(struct igb_adapter *adapter, u64 *data,
			     int reg, u32 mask, u32 write)
{
	struct e1000_hw *hw = &adapter->hw;
	u32 pat, val;
	static const u32 _test[] = {
		0x5A5A5A5A, 0xA5A5A5A5, 0x00000000, 0xFFFFFFFF};
	for (pat = 0; pat < ARRAY_SIZE(_test); pat++) {
		wr32(reg, (_test[pat] & write));
		val = rd32(reg) & mask;
		if (val != (_test[pat] & write & mask)) {
			dev_err(&adapter->pdev->dev,
				"pattern test reg %04X failed: got 0x%08X expected 0x%08X\n",
				reg, val, (_test[pat] & write & mask));
			*data = reg;
			return true;
		}
	}

	return false;
}

static bool reg_set_and_check(struct igb_adapter *adapter, u64 *data,
			      int reg, u32 mask, u32 write)
{
	struct e1000_hw *hw = &adapter->hw;
	u32 val;

	wr32(reg, write & mask);
	val = rd32(reg);
	if ((write & mask) != (val & mask)) {
		dev_err(&adapter->pdev->dev,
			"set/check reg %04X test failed: got 0x%08X expected 0x%08X\n",
			reg, (val & mask), (write & mask));
		*data = reg;
		return true;
	}

	return false;
}

#define REG_PATTERN_TEST(reg, mask, write) \
	do { \
		if (reg_pattern_test(adapter, data, reg, mask, write)) \
			return 1; \
	} while (0)

#define REG_SET_AND_CHECK(reg, mask, write) \
	do { \
		if (reg_set_and_check(adapter, data, reg, mask, write)) \
			return 1; \
	} while (0)

static int igb_reg_test(struct igb_adapter *adapter, u64 *data)
{
	struct e1000_hw *hw = &adapter->hw;
	struct igb_reg_test *test;
	u32 value, before, after;
	u32 i, toggle;

	switch (adapter->hw.mac.type) {
	case e1000_i350:
	case e1000_i354:
		test = reg_test_i350;
		toggle = 0x7FEFF3FF;
		break;
	case e1000_i210:
	case e1000_i211:
		test = reg_test_i210;
		toggle = 0x7FEFF3FF;
		break;
	case e1000_82580:
		test = reg_test_82580;
		toggle = 0x7FEFF3FF;
		break;
	case e1000_82576:
		test = reg_test_82576;
		toggle = 0x7FFFF3FF;
		break;
	default:
		test = reg_test_82575;
		toggle = 0x7FFFF3FF;
		break;
	}

	/* Because the status register is such a special case,
	 * we handle it separately from the rest of the register
	 * tests.  Some bits are read-only, some toggle, and some
	 * are writable on newer MACs.
	 */
	before = rd32(E1000_STATUS);
	value = (rd32(E1000_STATUS) & toggle);
	wr32(E1000_STATUS, toggle);
	after = rd32(E1000_STATUS) & toggle;
	if (value != after) {
		dev_err(&adapter->pdev->dev,
			"failed STATUS register test got: 0x%08X expected: 0x%08X\n",
			after, value);
		*data = 1;
		return 1;
	}
	/* restore previous status */
	wr32(E1000_STATUS, before);

	/* Perform the remainder of the register test, looping through
	 * the test table until we either fail or reach the null entry.
	 */
	while (test->reg) {
		for (i = 0; i < test->array_len; i++) {
			switch (test->test_type) {
			case PATTERN_TEST:
				REG_PATTERN_TEST(test->reg +
						(i * test->reg_offset),
						test->mask,
						test->write);
				break;
			case SET_READ_TEST:
				REG_SET_AND_CHECK(test->reg +
						(i * test->reg_offset),
						test->mask,
						test->write);
				break;
			case WRITE_NO_TEST:
				writel(test->write,
				    (adapter->hw.hw_addr + test->reg)
					+ (i * test->reg_offset));
				break;
			case TABLE32_TEST:
				REG_PATTERN_TEST(test->reg + (i * 4),
						test->mask,
						test->write);
				break;
			case TABLE64_TEST_LO:
				REG_PATTERN_TEST(test->reg + (i * 8),
						test->mask,
						test->write);
				break;
			case TABLE64_TEST_HI:
				REG_PATTERN_TEST((test->reg + 4) + (i * 8),
						test->mask,
						test->write);
				break;
			}
		}
		test++;
	}

	*data = 0;
	return 0;
}

static int igb_eeprom_test(struct igb_adapter *adapter, u64 *data)
{
	struct e1000_hw *hw = &adapter->hw;

	*data = 0;

	/* Validate eeprom on all parts but flashless */
	switch (hw->mac.type) {
	case e1000_i210:
	case e1000_i211:
		if (igb_get_flash_presence_i210(hw)) {
			if (adapter->hw.nvm.ops.validate(&adapter->hw) < 0)
				*data = 2;
		}
		break;
	default:
		if (adapter->hw.nvm.ops.validate(&adapter->hw) < 0)
			*data = 2;
		break;
	}

	return *data;
}

static irqreturn_t igb_test_intr(int irq, void *data)
{
	struct igb_adapter *adapter = (struct igb_adapter *) data;
	struct e1000_hw *hw = &adapter->hw;

	adapter->test_icr |= rd32(E1000_ICR);

	return IRQ_HANDLED;
}

static int igb_intr_test(struct igb_adapter *adapter, u64 *data)
{
	struct e1000_hw *hw = &adapter->hw;
	struct net_device *netdev = adapter->netdev;
	u32 mask, ics_mask, i = 0, shared_int = true;
	u32 irq = adapter->pdev->irq;

	*data = 0;

	/* Hook up test interrupt handler just for this test */
	if (adapter->flags & IGB_FLAG_HAS_MSIX) {
		if (request_irq(adapter->msix_entries[0].vector,
				igb_test_intr, 0, netdev->name, adapter)) {
			*data = 1;
			return -1;
		}
	} else if (adapter->flags & IGB_FLAG_HAS_MSI) {
		shared_int = false;
		if (request_irq(irq,
				igb_test_intr, 0, netdev->name, adapter)) {
			*data = 1;
			return -1;
		}
	} else if (!request_irq(irq, igb_test_intr, IRQF_PROBE_SHARED,
				netdev->name, adapter)) {
		shared_int = false;
	} else if (request_irq(irq, igb_test_intr, IRQF_SHARED,
		 netdev->name, adapter)) {
		*data = 1;
		return -1;
	}
	dev_info(&adapter->pdev->dev, "testing %s interrupt\n",
		(shared_int ? "shared" : "unshared"));

	/* Disable all the interrupts */
	wr32(E1000_IMC, ~0);
	wrfl();
	usleep_range(10000, 11000);

	/* Define all writable bits for ICS */
	switch (hw->mac.type) {
	case e1000_82575:
		ics_mask = 0x37F47EDD;
		break;
	case e1000_82576:
		ics_mask = 0x77D4FBFD;
		break;
	case e1000_82580:
		ics_mask = 0x77DCFED5;
		break;
	case e1000_i350:
	case e1000_i354:
	case e1000_i210:
	case e1000_i211:
		ics_mask = 0x77DCFED5;
		break;
	default:
		ics_mask = 0x7FFFFFFF;
		break;
	}

	/* Test each interrupt */
	for (; i < 31; i++) {
		/* Interrupt to test */
		mask = BIT(i);

		if (!(mask & ics_mask))
			continue;

		if (!shared_int) {
			/* Disable the interrupt to be reported in
			 * the cause register and then force the same
			 * interrupt and see if one gets posted.  If
			 * an interrupt was posted to the bus, the
			 * test failed.
			 */
			adapter->test_icr = 0;

			/* Flush any pending interrupts */
			wr32(E1000_ICR, ~0);

			wr32(E1000_IMC, mask);
			wr32(E1000_ICS, mask);
			wrfl();
			usleep_range(10000, 11000);

			if (adapter->test_icr & mask) {
				*data = 3;
				break;
			}
		}

		/* Enable the interrupt to be reported in
		 * the cause register and then force the same
		 * interrupt and see if one gets posted.  If
		 * an interrupt was not posted to the bus, the
		 * test failed.
		 */
		adapter->test_icr = 0;

		/* Flush any pending interrupts */
		wr32(E1000_ICR, ~0);

		wr32(E1000_IMS, mask);
		wr32(E1000_ICS, mask);
		wrfl();
		usleep_range(10000, 11000);

		if (!(adapter->test_icr & mask)) {
			*data = 4;
			break;
		}

		if (!shared_int) {
			/* Disable the other interrupts to be reported in
			 * the cause register and then force the other
			 * interrupts and see if any get posted.  If
			 * an interrupt was posted to the bus, the
			 * test failed.
			 */
			adapter->test_icr = 0;

			/* Flush any pending interrupts */
			wr32(E1000_ICR, ~0);

			wr32(E1000_IMC, ~mask);
			wr32(E1000_ICS, ~mask);
			wrfl();
			usleep_range(10000, 11000);

			if (adapter->test_icr & mask) {
				*data = 5;
				break;
			}
		}
	}

	/* Disable all the interrupts */
	wr32(E1000_IMC, ~0);
	wrfl();
	usleep_range(10000, 11000);

	/* Unhook test interrupt handler */
	if (adapter->flags & IGB_FLAG_HAS_MSIX)
		free_irq(adapter->msix_entries[0].vector, adapter);
	else
		free_irq(irq, adapter);

	return *data;
}

static void igb_free_desc_rings(struct igb_adapter *adapter)
{
	igb_free_tx_resources(&adapter->test_tx_ring);
	igb_free_rx_resources(&adapter->test_rx_ring);
}

static int igb_setup_desc_rings(struct igb_adapter *adapter)
{
	struct igb_ring *tx_ring = &adapter->test_tx_ring;
	struct igb_ring *rx_ring = &adapter->test_rx_ring;
	struct e1000_hw *hw = &adapter->hw;
	int ret_val;

	/* Setup Tx descriptor ring and Tx buffers */
	tx_ring->count = IGB_DEFAULT_TXD;
	tx_ring->dev = &adapter->pdev->dev;
	tx_ring->netdev = adapter->netdev;
	tx_ring->reg_idx = adapter->vfs_allocated_count;

	if (igb_setup_tx_resources(tx_ring)) {
		ret_val = 1;
		goto err_nomem;
	}

	igb_setup_tctl(adapter);
	igb_configure_tx_ring(adapter, tx_ring);

	/* Setup Rx descriptor ring and Rx buffers */
	rx_ring->count = IGB_DEFAULT_RXD;
	rx_ring->dev = &adapter->pdev->dev;
	rx_ring->netdev = adapter->netdev;
	rx_ring->reg_idx = adapter->vfs_allocated_count;

	if (igb_setup_rx_resources(rx_ring)) {
		ret_val = 3;
		goto err_nomem;
	}

	/* set the default queue to queue 0 of PF */
	wr32(E1000_MRQC, adapter->vfs_allocated_count << 3);

	/* enable receive ring */
	igb_setup_rctl(adapter);
	igb_configure_rx_ring(adapter, rx_ring);

	igb_alloc_rx_buffers(rx_ring, igb_desc_unused(rx_ring));

	return 0;

err_nomem:
	igb_free_desc_rings(adapter);
	return ret_val;
}

static void igb_phy_disable_receiver(struct igb_adapter *adapter)
{
	struct e1000_hw *hw = &adapter->hw;

	/* Write out to PHY registers 29 and 30 to disable the Receiver. */
	igb_write_phy_reg(hw, 29, 0x001F);
	igb_write_phy_reg(hw, 30, 0x8FFC);
	igb_write_phy_reg(hw, 29, 0x001A);
	igb_write_phy_reg(hw, 30, 0x8FF0);
}

static int igb_integrated_phy_loopback(struct igb_adapter *adapter)
{
	struct e1000_hw *hw = &adapter->hw;
	u32 ctrl_reg = 0;

	hw->mac.autoneg = false;

	if (hw->phy.type == e1000_phy_m88) {
		if (hw->phy.id != I210_I_PHY_ID) {
			/* Auto-MDI/MDIX Off */
			igb_write_phy_reg(hw, M88E1000_PHY_SPEC_CTRL, 0x0808);
			/* reset to update Auto-MDI/MDIX */
			igb_write_phy_reg(hw, PHY_CONTROL, 0x9140);
			/* autoneg off */
			igb_write_phy_reg(hw, PHY_CONTROL, 0x8140);
		} else {
			/* force 1000, set loopback  */
			igb_write_phy_reg(hw, I347AT4_PAGE_SELECT, 0);
			igb_write_phy_reg(hw, PHY_CONTROL, 0x4140);
		}
	} else if (hw->phy.type == e1000_phy_82580) {
		/* enable MII loopback */
		igb_write_phy_reg(hw, I82580_PHY_LBK_CTRL, 0x8041);
	}

	/* add small delay to avoid loopback test failure */
	msleep(50);

	/* force 1000, set loopback */
	igb_write_phy_reg(hw, PHY_CONTROL, 0x4140);

	/* Now set up the MAC to the same speed/duplex as the PHY. */
	ctrl_reg = rd32(E1000_CTRL);
	ctrl_reg &= ~E1000_CTRL_SPD_SEL; /* Clear the speed sel bits */
	ctrl_reg |= (E1000_CTRL_FRCSPD | /* Set the Force Speed Bit */
		     E1000_CTRL_FRCDPX | /* Set the Force Duplex Bit */
		     E1000_CTRL_SPD_1000 |/* Force Speed to 1000 */
		     E1000_CTRL_FD |	 /* Force Duplex to FULL */
		     E1000_CTRL_SLU);	 /* Set link up enable bit */

	if (hw->phy.type == e1000_phy_m88)
		ctrl_reg |= E1000_CTRL_ILOS; /* Invert Loss of Signal */

	wr32(E1000_CTRL, ctrl_reg);

	/* Disable the receiver on the PHY so when a cable is plugged in, the
	 * PHY does not begin to autoneg when a cable is reconnected to the NIC.
	 */
	if (hw->phy.type == e1000_phy_m88)
		igb_phy_disable_receiver(adapter);

	msleep(500);
	return 0;
}

static int igb_set_phy_loopback(struct igb_adapter *adapter)
{
	return igb_integrated_phy_loopback(adapter);
}

static int igb_setup_loopback_test(struct igb_adapter *adapter)
{
	struct e1000_hw *hw = &adapter->hw;
	u32 reg;

	reg = rd32(E1000_CTRL_EXT);

	/* use CTRL_EXT to identify link type as SGMII can appear as copper */
	if (reg & E1000_CTRL_EXT_LINK_MODE_MASK) {
		if ((hw->device_id == E1000_DEV_ID_DH89XXCC_SGMII) ||
		(hw->device_id == E1000_DEV_ID_DH89XXCC_SERDES) ||
		(hw->device_id == E1000_DEV_ID_DH89XXCC_BACKPLANE) ||
		(hw->device_id == E1000_DEV_ID_DH89XXCC_SFP) ||
		(hw->device_id == E1000_DEV_ID_I354_SGMII) ||
		(hw->device_id == E1000_DEV_ID_I354_BACKPLANE_2_5GBPS)) {
			/* Enable DH89xxCC MPHY for near end loopback */
			reg = rd32(E1000_MPHY_ADDR_CTL);
			reg = (reg & E1000_MPHY_ADDR_CTL_OFFSET_MASK) |
			E1000_MPHY_PCS_CLK_REG_OFFSET;
			wr32(E1000_MPHY_ADDR_CTL, reg);

			reg = rd32(E1000_MPHY_DATA);
			reg |= E1000_MPHY_PCS_CLK_REG_DIGINELBEN;
			wr32(E1000_MPHY_DATA, reg);
		}

		reg = rd32(E1000_RCTL);
		reg |= E1000_RCTL_LBM_TCVR;
		wr32(E1000_RCTL, reg);

		wr32(E1000_SCTL, E1000_ENABLE_SERDES_LOOPBACK);

		reg = rd32(E1000_CTRL);
		reg &= ~(E1000_CTRL_RFCE |
			 E1000_CTRL_TFCE |
			 E1000_CTRL_LRST);
		reg |= E1000_CTRL_SLU |
		       E1000_CTRL_FD;
		wr32(E1000_CTRL, reg);

		/* Unset switch control to serdes energy detect */
		reg = rd32(E1000_CONNSW);
		reg &= ~E1000_CONNSW_ENRGSRC;
		wr32(E1000_CONNSW, reg);

		/* Unset sigdetect for SERDES loopback on
		 * 82580 and newer devices.
		 */
		if (hw->mac.type >= e1000_82580) {
			reg = rd32(E1000_PCS_CFG0);
			reg |= E1000_PCS_CFG_IGN_SD;
			wr32(E1000_PCS_CFG0, reg);
		}

		/* Set PCS register for forced speed */
		reg = rd32(E1000_PCS_LCTL);
		reg &= ~E1000_PCS_LCTL_AN_ENABLE;     /* Disable Autoneg*/
		reg |= E1000_PCS_LCTL_FLV_LINK_UP |   /* Force link up */
		       E1000_PCS_LCTL_FSV_1000 |      /* Force 1000    */
		       E1000_PCS_LCTL_FDV_FULL |      /* SerDes Full duplex */
		       E1000_PCS_LCTL_FSD |           /* Force Speed */
		       E1000_PCS_LCTL_FORCE_LINK;     /* Force Link */
		wr32(E1000_PCS_LCTL, reg);

		return 0;
	}

	return igb_set_phy_loopback(adapter);
}

static void igb_loopback_cleanup(struct igb_adapter *adapter)
{
	struct e1000_hw *hw = &adapter->hw;
	u32 rctl;
	u16 phy_reg;

	if ((hw->device_id == E1000_DEV_ID_DH89XXCC_SGMII) ||
	(hw->device_id == E1000_DEV_ID_DH89XXCC_SERDES) ||
	(hw->device_id == E1000_DEV_ID_DH89XXCC_BACKPLANE) ||
	(hw->device_id == E1000_DEV_ID_DH89XXCC_SFP) ||
	(hw->device_id == E1000_DEV_ID_I354_SGMII)) {
		u32 reg;

		/* Disable near end loopback on DH89xxCC */
		reg = rd32(E1000_MPHY_ADDR_CTL);
		reg = (reg & E1000_MPHY_ADDR_CTL_OFFSET_MASK) |
		E1000_MPHY_PCS_CLK_REG_OFFSET;
		wr32(E1000_MPHY_ADDR_CTL, reg);

		reg = rd32(E1000_MPHY_DATA);
		reg &= ~E1000_MPHY_PCS_CLK_REG_DIGINELBEN;
		wr32(E1000_MPHY_DATA, reg);
	}

	rctl = rd32(E1000_RCTL);
	rctl &= ~(E1000_RCTL_LBM_TCVR | E1000_RCTL_LBM_MAC);
	wr32(E1000_RCTL, rctl);

	hw->mac.autoneg = true;
	igb_read_phy_reg(hw, PHY_CONTROL, &phy_reg);
	if (phy_reg & MII_CR_LOOPBACK) {
		phy_reg &= ~MII_CR_LOOPBACK;
		igb_write_phy_reg(hw, PHY_CONTROL, phy_reg);
		igb_phy_sw_reset(hw);
	}
}

static void igb_create_lbtest_frame(struct sk_buff *skb,
				    unsigned int frame_size)
{
	memset(skb->data, 0xFF, frame_size);
	frame_size /= 2;
	memset(&skb->data[frame_size], 0xAA, frame_size - 1);
	skb->data[frame_size + 10] = 0xBE;
	skb->data[frame_size + 12] = 0xAF;
}

static int igb_check_lbtest_frame(struct igb_rx_buffer *rx_buffer,
				  unsigned int frame_size)
{
	unsigned char *data;
	bool match = true;

	frame_size >>= 1;

	data = kmap(rx_buffer->page);

	if (data[3] != 0xFF ||
	    data[frame_size + 10] != 0xBE ||
	    data[frame_size + 12] != 0xAF)
		match = false;

	kunmap(rx_buffer->page);

	return match;
}

static int igb_clean_test_rings(struct igb_ring *rx_ring,
				struct igb_ring *tx_ring,
				unsigned int size)
{
	union e1000_adv_rx_desc *rx_desc;
	struct igb_rx_buffer *rx_buffer_info;
	struct igb_tx_buffer *tx_buffer_info;
	u16 rx_ntc, tx_ntc, count = 0;

	/* initialize next to clean and descriptor values */
	rx_ntc = rx_ring->next_to_clean;
	tx_ntc = tx_ring->next_to_clean;
	rx_desc = IGB_RX_DESC(rx_ring, rx_ntc);

	while (rx_desc->wb.upper.length) {
		/* check Rx buffer */
		rx_buffer_info = &rx_ring->rx_buffer_info[rx_ntc];

		/* sync Rx buffer for CPU read */
		dma_sync_single_for_cpu(rx_ring->dev,
					rx_buffer_info->dma,
					size,
					DMA_FROM_DEVICE);

		/* verify contents of skb */
		if (igb_check_lbtest_frame(rx_buffer_info, size))
			count++;

		/* sync Rx buffer for device write */
		dma_sync_single_for_device(rx_ring->dev,
					   rx_buffer_info->dma,
					   size,
					   DMA_FROM_DEVICE);

		/* unmap buffer on Tx side */
		tx_buffer_info = &tx_ring->tx_buffer_info[tx_ntc];

		/* Free all the Tx ring sk_buffs */
		dev_kfree_skb_any(tx_buffer_info->skb);

		/* unmap skb header data */
		dma_unmap_single(tx_ring->dev,
				 dma_unmap_addr(tx_buffer_info, dma),
				 dma_unmap_len(tx_buffer_info, len),
				 DMA_TO_DEVICE);
		dma_unmap_len_set(tx_buffer_info, len, 0);

		/* increment Rx/Tx next to clean counters */
		rx_ntc++;
		if (rx_ntc == rx_ring->count)
			rx_ntc = 0;
		tx_ntc++;
		if (tx_ntc == tx_ring->count)
			tx_ntc = 0;

		/* fetch next descriptor */
		rx_desc = IGB_RX_DESC(rx_ring, rx_ntc);
	}

	netdev_tx_reset_queue(txring_txq(tx_ring));

	/* re-map buffers to ring, store next to clean values */
	igb_alloc_rx_buffers(rx_ring, count);
	rx_ring->next_to_clean = rx_ntc;
	tx_ring->next_to_clean = tx_ntc;

	return count;
}

static int igb_run_loopback_test(struct igb_adapter *adapter)
{
	struct igb_ring *tx_ring = &adapter->test_tx_ring;
	struct igb_ring *rx_ring = &adapter->test_rx_ring;
	u16 i, j, lc, good_cnt;
	int ret_val = 0;
	unsigned int size = IGB_RX_HDR_LEN;
	netdev_tx_t tx_ret_val;
	struct sk_buff *skb;

	/* allocate test skb */
	skb = alloc_skb(size, GFP_KERNEL);
	if (!skb)
		return 11;

	/* place data into test skb */
	igb_create_lbtest_frame(skb, size);
	skb_put(skb, size);

	/* Calculate the loop count based on the largest descriptor ring
	 * The idea is to wrap the largest ring a number of times using 64
	 * send/receive pairs during each loop
	 */

	if (rx_ring->count <= tx_ring->count)
		lc = ((tx_ring->count / 64) * 2) + 1;
	else
		lc = ((rx_ring->count / 64) * 2) + 1;

	for (j = 0; j <= lc; j++) { /* loop count loop */
		/* reset count of good packets */
		good_cnt = 0;

		/* place 64 packets on the transmit queue*/
		for (i = 0; i < 64; i++) {
			skb_get(skb);
			tx_ret_val = igb_xmit_frame_ring(skb, tx_ring);
			if (tx_ret_val == NETDEV_TX_OK)
				good_cnt++;
		}

		if (good_cnt != 64) {
			ret_val = 12;
			break;
		}

		/* allow 200 milliseconds for packets to go from Tx to Rx */
		msleep(200);

		good_cnt = igb_clean_test_rings(rx_ring, tx_ring, size);
		if (good_cnt != 64) {
			ret_val = 13;
			break;
		}
	} /* end loop count loop */

	/* free the original skb */
	kfree_skb(skb);

	return ret_val;
}

static int igb_loopback_test(struct igb_adapter *adapter, u64 *data)
{
	/* PHY loopback cannot be performed if SoL/IDER
	 * sessions are active
	 */
	if (igb_check_reset_block(&adapter->hw)) {
		dev_err(&adapter->pdev->dev,
			"Cannot do PHY loopback test when SoL/IDER is active.\n");
		*data = 0;
		goto out;
	}

	if (adapter->hw.mac.type == e1000_i354) {
		dev_info(&adapter->pdev->dev,
			"Loopback test not supported on i354.\n");
		*data = 0;
		goto out;
	}
	*data = igb_setup_desc_rings(adapter);
	if (*data)
		goto out;
	*data = igb_setup_loopback_test(adapter);
	if (*data)
		goto err_loopback;
	*data = igb_run_loopback_test(adapter);
	igb_loopback_cleanup(adapter);

err_loopback:
	igb_free_desc_rings(adapter);
out:
	return *data;
}

static int igb_link_test(struct igb_adapter *adapter, u64 *data)
{
	struct e1000_hw *hw = &adapter->hw;
	*data = 0;
	if (hw->phy.media_type == e1000_media_type_internal_serdes) {
		int i = 0;

		hw->mac.serdes_has_link = false;

		/* On some blade server designs, link establishment
		 * could take as long as 2-3 minutes
		 */
		do {
			hw->mac.ops.check_for_link(&adapter->hw);
			if (hw->mac.serdes_has_link)
				return *data;
			msleep(20);
		} while (i++ < 3750);

		*data = 1;
	} else {
		hw->mac.ops.check_for_link(&adapter->hw);
		if (hw->mac.autoneg)
			msleep(5000);

		if (!(rd32(E1000_STATUS) & E1000_STATUS_LU))
			*data = 1;
	}
	return *data;
}

static void igb_diag_test(struct net_device *netdev,
			  struct ethtool_test *eth_test, u64 *data)
{
	struct igb_adapter *adapter = netdev_priv(netdev);
	u16 autoneg_advertised;
	u8 forced_speed_duplex, autoneg;
	bool if_running = netif_running(netdev);

	set_bit(__IGB_TESTING, &adapter->state);

	/* can't do offline tests on media switching devices */
	if (adapter->hw.dev_spec._82575.mas_capable)
		eth_test->flags &= ~ETH_TEST_FL_OFFLINE;
	if (eth_test->flags == ETH_TEST_FL_OFFLINE) {
		/* Offline tests */

		/* save speed, duplex, autoneg settings */
		autoneg_advertised = adapter->hw.phy.autoneg_advertised;
		forced_speed_duplex = adapter->hw.mac.forced_speed_duplex;
		autoneg = adapter->hw.mac.autoneg;

		dev_info(&adapter->pdev->dev, "offline testing starting\n");

		/* power up link for link test */
		igb_power_up_link(adapter);

		/* Link test performed before hardware reset so autoneg doesn't
		 * interfere with test result
		 */
		if (igb_link_test(adapter, &data[TEST_LINK]))
			eth_test->flags |= ETH_TEST_FL_FAILED;

		if (if_running)
			/* indicate we're in test mode */
			igb_close(netdev);
		else
			igb_reset(adapter);

		if (igb_reg_test(adapter, &data[TEST_REG]))
			eth_test->flags |= ETH_TEST_FL_FAILED;

		igb_reset(adapter);
		if (igb_eeprom_test(adapter, &data[TEST_EEP]))
			eth_test->flags |= ETH_TEST_FL_FAILED;

		igb_reset(adapter);
		if (igb_intr_test(adapter, &data[TEST_IRQ]))
			eth_test->flags |= ETH_TEST_FL_FAILED;

		igb_reset(adapter);
		/* power up link for loopback test */
		igb_power_up_link(adapter);
		if (igb_loopback_test(adapter, &data[TEST_LOOP]))
			eth_test->flags |= ETH_TEST_FL_FAILED;

		/* restore speed, duplex, autoneg settings */
		adapter->hw.phy.autoneg_advertised = autoneg_advertised;
		adapter->hw.mac.forced_speed_duplex = forced_speed_duplex;
		adapter->hw.mac.autoneg = autoneg;

		/* force this routine to wait until autoneg complete/timeout */
		adapter->hw.phy.autoneg_wait_to_complete = true;
		igb_reset(adapter);
		adapter->hw.phy.autoneg_wait_to_complete = false;

		clear_bit(__IGB_TESTING, &adapter->state);
		if (if_running)
			igb_open(netdev);
	} else {
		dev_info(&adapter->pdev->dev, "online testing starting\n");

		/* PHY is powered down when interface is down */
		if (if_running && igb_link_test(adapter, &data[TEST_LINK]))
			eth_test->flags |= ETH_TEST_FL_FAILED;
		else
			data[TEST_LINK] = 0;

		/* Online tests aren't run; pass by default */
		data[TEST_REG] = 0;
		data[TEST_EEP] = 0;
		data[TEST_IRQ] = 0;
		data[TEST_LOOP] = 0;

		clear_bit(__IGB_TESTING, &adapter->state);
	}
	msleep_interruptible(4 * 1000);
}

static void igb_get_wol(struct net_device *netdev, struct ethtool_wolinfo *wol)
{
	struct igb_adapter *adapter = netdev_priv(netdev);

	wol->wolopts = 0;

	if (!(adapter->flags & IGB_FLAG_WOL_SUPPORTED))
		return;

	wol->supported = WAKE_UCAST | WAKE_MCAST |
			 WAKE_BCAST | WAKE_MAGIC |
			 WAKE_PHY;

	/* apply any specific unsupported masks here */
	switch (adapter->hw.device_id) {
	default:
		break;
	}

	if (adapter->wol & E1000_WUFC_EX)
		wol->wolopts |= WAKE_UCAST;
	if (adapter->wol & E1000_WUFC_MC)
		wol->wolopts |= WAKE_MCAST;
	if (adapter->wol & E1000_WUFC_BC)
		wol->wolopts |= WAKE_BCAST;
	if (adapter->wol & E1000_WUFC_MAG)
		wol->wolopts |= WAKE_MAGIC;
	if (adapter->wol & E1000_WUFC_LNKC)
		wol->wolopts |= WAKE_PHY;
}

static int igb_set_wol(struct net_device *netdev, struct ethtool_wolinfo *wol)
{
	struct igb_adapter *adapter = netdev_priv(netdev);

	if (wol->wolopts & (WAKE_ARP | WAKE_MAGICSECURE | WAKE_FILTER))
		return -EOPNOTSUPP;

	if (!(adapter->flags & IGB_FLAG_WOL_SUPPORTED))
		return wol->wolopts ? -EOPNOTSUPP : 0;

	/* these settings will always override what we currently have */
	adapter->wol = 0;

	if (wol->wolopts & WAKE_UCAST)
		adapter->wol |= E1000_WUFC_EX;
	if (wol->wolopts & WAKE_MCAST)
		adapter->wol |= E1000_WUFC_MC;
	if (wol->wolopts & WAKE_BCAST)
		adapter->wol |= E1000_WUFC_BC;
	if (wol->wolopts & WAKE_MAGIC)
		adapter->wol |= E1000_WUFC_MAG;
	if (wol->wolopts & WAKE_PHY)
		adapter->wol |= E1000_WUFC_LNKC;
	device_set_wakeup_enable(&adapter->pdev->dev, adapter->wol);

	return 0;
}

/* bit defines for adapter->led_status */
#define IGB_LED_ON		0

static int igb_set_phys_id(struct net_device *netdev,
			   enum ethtool_phys_id_state state)
{
	struct igb_adapter *adapter = netdev_priv(netdev);
	struct e1000_hw *hw = &adapter->hw;

	switch (state) {
	case ETHTOOL_ID_ACTIVE:
		igb_blink_led(hw);
		return 2;
	case ETHTOOL_ID_ON:
		igb_blink_led(hw);
		break;
	case ETHTOOL_ID_OFF:
		igb_led_off(hw);
		break;
	case ETHTOOL_ID_INACTIVE:
		igb_led_off(hw);
		clear_bit(IGB_LED_ON, &adapter->led_status);
		igb_cleanup_led(hw);
		break;
	}

	return 0;
}

static int igb_set_coalesce(struct net_device *netdev,
			    struct ethtool_coalesce *ec)
{
	struct igb_adapter *adapter = netdev_priv(netdev);
	int i;

	if ((ec->rx_coalesce_usecs > IGB_MAX_ITR_USECS) ||
	    ((ec->rx_coalesce_usecs > 3) &&
	     (ec->rx_coalesce_usecs < IGB_MIN_ITR_USECS)) ||
	    (ec->rx_coalesce_usecs == 2))
		return -EINVAL;

	if ((ec->tx_coalesce_usecs > IGB_MAX_ITR_USECS) ||
	    ((ec->tx_coalesce_usecs > 3) &&
	     (ec->tx_coalesce_usecs < IGB_MIN_ITR_USECS)) ||
	    (ec->tx_coalesce_usecs == 2))
		return -EINVAL;

	if ((adapter->flags & IGB_FLAG_QUEUE_PAIRS) && ec->tx_coalesce_usecs)
		return -EINVAL;

	/* If ITR is disabled, disable DMAC */
	if (ec->rx_coalesce_usecs == 0) {
		if (adapter->flags & IGB_FLAG_DMAC)
			adapter->flags &= ~IGB_FLAG_DMAC;
	}

	/* convert to rate of irq's per second */
	if (ec->rx_coalesce_usecs && ec->rx_coalesce_usecs <= 3)
		adapter->rx_itr_setting = ec->rx_coalesce_usecs;
	else
		adapter->rx_itr_setting = ec->rx_coalesce_usecs << 2;

	/* convert to rate of irq's per second */
	if (adapter->flags & IGB_FLAG_QUEUE_PAIRS)
		adapter->tx_itr_setting = adapter->rx_itr_setting;
	else if (ec->tx_coalesce_usecs && ec->tx_coalesce_usecs <= 3)
		adapter->tx_itr_setting = ec->tx_coalesce_usecs;
	else
		adapter->tx_itr_setting = ec->tx_coalesce_usecs << 2;

	for (i = 0; i < adapter->num_q_vectors; i++) {
		struct igb_q_vector *q_vector = adapter->q_vector[i];
		q_vector->tx.work_limit = adapter->tx_work_limit;
		if (q_vector->rx.ring)
			q_vector->itr_val = adapter->rx_itr_setting;
		else
			q_vector->itr_val = adapter->tx_itr_setting;
		if (q_vector->itr_val && q_vector->itr_val <= 3)
			q_vector->itr_val = IGB_START_ITR;
		q_vector->set_itr = 1;
	}

	return 0;
}

static int igb_get_coalesce(struct net_device *netdev,
			    struct ethtool_coalesce *ec)
{
	struct igb_adapter *adapter = netdev_priv(netdev);

	if (adapter->rx_itr_setting <= 3)
		ec->rx_coalesce_usecs = adapter->rx_itr_setting;
	else
		ec->rx_coalesce_usecs = adapter->rx_itr_setting >> 2;

	if (!(adapter->flags & IGB_FLAG_QUEUE_PAIRS)) {
		if (adapter->tx_itr_setting <= 3)
			ec->tx_coalesce_usecs = adapter->tx_itr_setting;
		else
			ec->tx_coalesce_usecs = adapter->tx_itr_setting >> 2;
	}

	return 0;
}

static int igb_nway_reset(struct net_device *netdev)
{
	struct igb_adapter *adapter = netdev_priv(netdev);
	if (netif_running(netdev))
		igb_reinit_locked(adapter);
	return 0;
}

static int igb_get_sset_count(struct net_device *netdev, int sset)
{
	switch (sset) {
	case ETH_SS_STATS:
		return IGB_STATS_LEN;
	case ETH_SS_TEST:
		return IGB_TEST_LEN;
	case ETH_SS_PRIV_FLAGS:
		return IGB_PRIV_FLAGS_STR_LEN;
	default:
		return -ENOTSUPP;
	}
}

static void igb_get_ethtool_stats(struct net_device *netdev,
				  struct ethtool_stats *stats, u64 *data)
{
	struct igb_adapter *adapter = netdev_priv(netdev);
	struct rtnl_link_stats64 *net_stats = &adapter->stats64;
	unsigned int start;
	struct igb_ring *ring;
	int i, j;
	char *p;

	spin_lock(&adapter->stats64_lock);
	igb_update_stats(adapter);

	for (i = 0; i < IGB_GLOBAL_STATS_LEN; i++) {
		p = (char *)adapter + igb_gstrings_stats[i].stat_offset;
		data[i] = (igb_gstrings_stats[i].sizeof_stat ==
			sizeof(u64)) ? *(u64 *)p : *(u32 *)p;
	}
	for (j = 0; j < IGB_NETDEV_STATS_LEN; j++, i++) {
		p = (char *)net_stats + igb_gstrings_net_stats[j].stat_offset;
		data[i] = (igb_gstrings_net_stats[j].sizeof_stat ==
			sizeof(u64)) ? *(u64 *)p : *(u32 *)p;
	}
	for (j = 0; j < adapter->num_tx_queues; j++) {
		u64	restart2;

		ring = adapter->tx_ring[j];
		do {
			start = u64_stats_fetch_begin_irq(&ring->tx_syncp);
			data[i]   = ring->tx_stats.packets;
			data[i+1] = ring->tx_stats.bytes;
			data[i+2] = ring->tx_stats.restart_queue;
		} while (u64_stats_fetch_retry_irq(&ring->tx_syncp, start));
		do {
			start = u64_stats_fetch_begin_irq(&ring->tx_syncp2);
			restart2  = ring->tx_stats.restart_queue2;
		} while (u64_stats_fetch_retry_irq(&ring->tx_syncp2, start));
		data[i+2] += restart2;

		i += IGB_TX_QUEUE_STATS_LEN;
	}
	for (j = 0; j < adapter->num_rx_queues; j++) {
		ring = adapter->rx_ring[j];
		do {
			start = u64_stats_fetch_begin_irq(&ring->rx_syncp);
			data[i]   = ring->rx_stats.packets;
			data[i+1] = ring->rx_stats.bytes;
			data[i+2] = ring->rx_stats.drops;
			data[i+3] = ring->rx_stats.csum_err;
			data[i+4] = ring->rx_stats.alloc_failed;
		} while (u64_stats_fetch_retry_irq(&ring->rx_syncp, start));
		i += IGB_RX_QUEUE_STATS_LEN;
	}
	spin_unlock(&adapter->stats64_lock);
}

static void igb_get_strings(struct net_device *netdev, u32 stringset, u8 *data)
{
	struct igb_adapter *adapter = netdev_priv(netdev);
	u8 *p = data;
	int i;

	switch (stringset) {
	case ETH_SS_TEST:
		memcpy(data, *igb_gstrings_test,
			IGB_TEST_LEN*ETH_GSTRING_LEN);
		break;
	case ETH_SS_STATS:
		for (i = 0; i < IGB_GLOBAL_STATS_LEN; i++) {
			memcpy(p, igb_gstrings_stats[i].stat_string,
			       ETH_GSTRING_LEN);
			p += ETH_GSTRING_LEN;
		}
		for (i = 0; i < IGB_NETDEV_STATS_LEN; i++) {
			memcpy(p, igb_gstrings_net_stats[i].stat_string,
			       ETH_GSTRING_LEN);
			p += ETH_GSTRING_LEN;
		}
		for (i = 0; i < adapter->num_tx_queues; i++) {
			sprintf(p, "tx_queue_%u_packets", i);
			p += ETH_GSTRING_LEN;
			sprintf(p, "tx_queue_%u_bytes", i);
			p += ETH_GSTRING_LEN;
			sprintf(p, "tx_queue_%u_restart", i);
			p += ETH_GSTRING_LEN;
		}
		for (i = 0; i < adapter->num_rx_queues; i++) {
			sprintf(p, "rx_queue_%u_packets", i);
			p += ETH_GSTRING_LEN;
			sprintf(p, "rx_queue_%u_bytes", i);
			p += ETH_GSTRING_LEN;
			sprintf(p, "rx_queue_%u_drops", i);
			p += ETH_GSTRING_LEN;
			sprintf(p, "rx_queue_%u_csum_err", i);
			p += ETH_GSTRING_LEN;
			sprintf(p, "rx_queue_%u_alloc_failed", i);
			p += ETH_GSTRING_LEN;
		}
		/* BUG_ON(p - data != IGB_STATS_LEN * ETH_GSTRING_LEN); */
		break;
	case ETH_SS_PRIV_FLAGS:
		memcpy(data, igb_priv_flags_strings,
		       IGB_PRIV_FLAGS_STR_LEN * ETH_GSTRING_LEN);
		break;
	}
}

static int igb_get_ts_info(struct net_device *dev,
			   struct ethtool_ts_info *info)
{
	struct igb_adapter *adapter = netdev_priv(dev);

	if (adapter->ptp_clock)
		info->phc_index = ptp_clock_index(adapter->ptp_clock);
	else
		info->phc_index = -1;

	switch (adapter->hw.mac.type) {
	case e1000_82575:
		info->so_timestamping =
			SOF_TIMESTAMPING_TX_SOFTWARE |
			SOF_TIMESTAMPING_RX_SOFTWARE |
			SOF_TIMESTAMPING_SOFTWARE;
		return 0;
	case e1000_82576:
	case e1000_82580:
	case e1000_i350:
	case e1000_i354:
	case e1000_i210:
	case e1000_i211:
		info->so_timestamping =
			SOF_TIMESTAMPING_TX_SOFTWARE |
			SOF_TIMESTAMPING_RX_SOFTWARE |
			SOF_TIMESTAMPING_SOFTWARE |
			SOF_TIMESTAMPING_TX_HARDWARE |
			SOF_TIMESTAMPING_RX_HARDWARE |
			SOF_TIMESTAMPING_RAW_HARDWARE;

		info->tx_types =
			BIT(HWTSTAMP_TX_OFF) |
			BIT(HWTSTAMP_TX_ON);

		info->rx_filters = BIT(HWTSTAMP_FILTER_NONE);

		/* 82576 does not support timestamping all packets. */
		if (adapter->hw.mac.type >= e1000_82580)
			info->rx_filters |= BIT(HWTSTAMP_FILTER_ALL);
		else
			info->rx_filters |=
				BIT(HWTSTAMP_FILTER_PTP_V1_L4_SYNC) |
				BIT(HWTSTAMP_FILTER_PTP_V1_L4_DELAY_REQ) |
				BIT(HWTSTAMP_FILTER_PTP_V2_EVENT);

		return 0;
	default:
		return -EOPNOTSUPP;
	}
}

#define ETHER_TYPE_FULL_MASK ((__force __be16)~0)
static int igb_get_ethtool_nfc_entry(struct igb_adapter *adapter,
				     struct ethtool_rxnfc *cmd)
{
	struct ethtool_rx_flow_spec *fsp = &cmd->fs;
	struct igb_nfc_filter *rule = NULL;

	/* report total rule count */
	cmd->data = IGB_MAX_RXNFC_FILTERS;

	hlist_for_each_entry(rule, &adapter->nfc_filter_list, nfc_node) {
		if (fsp->location <= rule->sw_idx)
			break;
	}

	if (!rule || fsp->location != rule->sw_idx)
		return -EINVAL;

	if (rule->filter.match_flags) {
		fsp->flow_type = ETHER_FLOW;
		fsp->ring_cookie = rule->action;
		if (rule->filter.match_flags & IGB_FILTER_FLAG_ETHER_TYPE) {
			fsp->h_u.ether_spec.h_proto = rule->filter.etype;
			fsp->m_u.ether_spec.h_proto = ETHER_TYPE_FULL_MASK;
		}
		if (rule->filter.match_flags & IGB_FILTER_FLAG_VLAN_TCI) {
			fsp->flow_type |= FLOW_EXT;
			fsp->h_ext.vlan_tci = rule->filter.vlan_tci;
			fsp->m_ext.vlan_tci = htons(VLAN_PRIO_MASK);
		}
<<<<<<< HEAD
=======
		if (rule->filter.match_flags & IGB_FILTER_FLAG_DST_MAC_ADDR) {
			ether_addr_copy(fsp->h_u.ether_spec.h_dest,
					rule->filter.dst_addr);
			/* As we only support matching by the full
			 * mask, return the mask to userspace
			 */
			eth_broadcast_addr(fsp->m_u.ether_spec.h_dest);
		}
		if (rule->filter.match_flags & IGB_FILTER_FLAG_SRC_MAC_ADDR) {
			ether_addr_copy(fsp->h_u.ether_spec.h_source,
					rule->filter.src_addr);
			/* As we only support matching by the full
			 * mask, return the mask to userspace
			 */
			eth_broadcast_addr(fsp->m_u.ether_spec.h_source);
		}

>>>>>>> 24b8d41d
		return 0;
	}
	return -EINVAL;
}

static int igb_get_ethtool_nfc_all(struct igb_adapter *adapter,
				   struct ethtool_rxnfc *cmd,
				   u32 *rule_locs)
{
	struct igb_nfc_filter *rule;
	int cnt = 0;

	/* report total rule count */
	cmd->data = IGB_MAX_RXNFC_FILTERS;

	hlist_for_each_entry(rule, &adapter->nfc_filter_list, nfc_node) {
		if (cnt == cmd->rule_cnt)
			return -EMSGSIZE;
		rule_locs[cnt] = rule->sw_idx;
		cnt++;
	}

	cmd->rule_cnt = cnt;

	return 0;
}

static int igb_get_rss_hash_opts(struct igb_adapter *adapter,
				 struct ethtool_rxnfc *cmd)
{
	cmd->data = 0;

	/* Report default options for RSS on igb */
	switch (cmd->flow_type) {
	case TCP_V4_FLOW:
		cmd->data |= RXH_L4_B_0_1 | RXH_L4_B_2_3;
		fallthrough;
	case UDP_V4_FLOW:
		if (adapter->flags & IGB_FLAG_RSS_FIELD_IPV4_UDP)
			cmd->data |= RXH_L4_B_0_1 | RXH_L4_B_2_3;
		fallthrough;
	case SCTP_V4_FLOW:
	case AH_ESP_V4_FLOW:
	case AH_V4_FLOW:
	case ESP_V4_FLOW:
	case IPV4_FLOW:
		cmd->data |= RXH_IP_SRC | RXH_IP_DST;
		break;
	case TCP_V6_FLOW:
		cmd->data |= RXH_L4_B_0_1 | RXH_L4_B_2_3;
		fallthrough;
	case UDP_V6_FLOW:
		if (adapter->flags & IGB_FLAG_RSS_FIELD_IPV6_UDP)
			cmd->data |= RXH_L4_B_0_1 | RXH_L4_B_2_3;
		fallthrough;
	case SCTP_V6_FLOW:
	case AH_ESP_V6_FLOW:
	case AH_V6_FLOW:
	case ESP_V6_FLOW:
	case IPV6_FLOW:
		cmd->data |= RXH_IP_SRC | RXH_IP_DST;
		break;
	default:
		return -EINVAL;
	}

	return 0;
}

static int igb_get_rxnfc(struct net_device *dev, struct ethtool_rxnfc *cmd,
			 u32 *rule_locs)
{
	struct igb_adapter *adapter = netdev_priv(dev);
	int ret = -EOPNOTSUPP;

	switch (cmd->cmd) {
	case ETHTOOL_GRXRINGS:
		cmd->data = adapter->num_rx_queues;
		ret = 0;
		break;
	case ETHTOOL_GRXCLSRLCNT:
		cmd->rule_cnt = adapter->nfc_filter_count;
		ret = 0;
		break;
	case ETHTOOL_GRXCLSRULE:
		ret = igb_get_ethtool_nfc_entry(adapter, cmd);
		break;
	case ETHTOOL_GRXCLSRLALL:
		ret = igb_get_ethtool_nfc_all(adapter, cmd, rule_locs);
		break;
	case ETHTOOL_GRXFH:
		ret = igb_get_rss_hash_opts(adapter, cmd);
		break;
	default:
		break;
	}

	return ret;
}

#define UDP_RSS_FLAGS (IGB_FLAG_RSS_FIELD_IPV4_UDP | \
		       IGB_FLAG_RSS_FIELD_IPV6_UDP)
static int igb_set_rss_hash_opt(struct igb_adapter *adapter,
				struct ethtool_rxnfc *nfc)
{
	u32 flags = adapter->flags;

	/* RSS does not support anything other than hashing
	 * to queues on src and dst IPs and ports
	 */
	if (nfc->data & ~(RXH_IP_SRC | RXH_IP_DST |
			  RXH_L4_B_0_1 | RXH_L4_B_2_3))
		return -EINVAL;

	switch (nfc->flow_type) {
	case TCP_V4_FLOW:
	case TCP_V6_FLOW:
		if (!(nfc->data & RXH_IP_SRC) ||
		    !(nfc->data & RXH_IP_DST) ||
		    !(nfc->data & RXH_L4_B_0_1) ||
		    !(nfc->data & RXH_L4_B_2_3))
			return -EINVAL;
		break;
	case UDP_V4_FLOW:
		if (!(nfc->data & RXH_IP_SRC) ||
		    !(nfc->data & RXH_IP_DST))
			return -EINVAL;
		switch (nfc->data & (RXH_L4_B_0_1 | RXH_L4_B_2_3)) {
		case 0:
			flags &= ~IGB_FLAG_RSS_FIELD_IPV4_UDP;
			break;
		case (RXH_L4_B_0_1 | RXH_L4_B_2_3):
			flags |= IGB_FLAG_RSS_FIELD_IPV4_UDP;
			break;
		default:
			return -EINVAL;
		}
		break;
	case UDP_V6_FLOW:
		if (!(nfc->data & RXH_IP_SRC) ||
		    !(nfc->data & RXH_IP_DST))
			return -EINVAL;
		switch (nfc->data & (RXH_L4_B_0_1 | RXH_L4_B_2_3)) {
		case 0:
			flags &= ~IGB_FLAG_RSS_FIELD_IPV6_UDP;
			break;
		case (RXH_L4_B_0_1 | RXH_L4_B_2_3):
			flags |= IGB_FLAG_RSS_FIELD_IPV6_UDP;
			break;
		default:
			return -EINVAL;
		}
		break;
	case AH_ESP_V4_FLOW:
	case AH_V4_FLOW:
	case ESP_V4_FLOW:
	case SCTP_V4_FLOW:
	case AH_ESP_V6_FLOW:
	case AH_V6_FLOW:
	case ESP_V6_FLOW:
	case SCTP_V6_FLOW:
		if (!(nfc->data & RXH_IP_SRC) ||
		    !(nfc->data & RXH_IP_DST) ||
		    (nfc->data & RXH_L4_B_0_1) ||
		    (nfc->data & RXH_L4_B_2_3))
			return -EINVAL;
		break;
	default:
		return -EINVAL;
	}

	/* if we changed something we need to update flags */
	if (flags != adapter->flags) {
		struct e1000_hw *hw = &adapter->hw;
		u32 mrqc = rd32(E1000_MRQC);

		if ((flags & UDP_RSS_FLAGS) &&
		    !(adapter->flags & UDP_RSS_FLAGS))
			dev_err(&adapter->pdev->dev,
				"enabling UDP RSS: fragmented packets may arrive out of order to the stack above\n");

		adapter->flags = flags;

		/* Perform hash on these packet types */
		mrqc |= E1000_MRQC_RSS_FIELD_IPV4 |
			E1000_MRQC_RSS_FIELD_IPV4_TCP |
			E1000_MRQC_RSS_FIELD_IPV6 |
			E1000_MRQC_RSS_FIELD_IPV6_TCP;

		mrqc &= ~(E1000_MRQC_RSS_FIELD_IPV4_UDP |
			  E1000_MRQC_RSS_FIELD_IPV6_UDP);

		if (flags & IGB_FLAG_RSS_FIELD_IPV4_UDP)
			mrqc |= E1000_MRQC_RSS_FIELD_IPV4_UDP;

		if (flags & IGB_FLAG_RSS_FIELD_IPV6_UDP)
			mrqc |= E1000_MRQC_RSS_FIELD_IPV6_UDP;

		wr32(E1000_MRQC, mrqc);
	}

	return 0;
}

static int igb_rxnfc_write_etype_filter(struct igb_adapter *adapter,
					struct igb_nfc_filter *input)
{
	struct e1000_hw *hw = &adapter->hw;
	u8 i;
	u32 etqf;
	u16 etype;

	/* find an empty etype filter register */
	for (i = 0; i < MAX_ETYPE_FILTER; ++i) {
		if (!adapter->etype_bitmap[i])
			break;
	}
	if (i == MAX_ETYPE_FILTER) {
		dev_err(&adapter->pdev->dev, "ethtool -N: etype filters are all used.\n");
		return -EINVAL;
	}

	adapter->etype_bitmap[i] = true;

	etqf = rd32(E1000_ETQF(i));
	etype = ntohs(input->filter.etype & ETHER_TYPE_FULL_MASK);

	etqf |= E1000_ETQF_FILTER_ENABLE;
	etqf &= ~E1000_ETQF_ETYPE_MASK;
	etqf |= (etype & E1000_ETQF_ETYPE_MASK);

	etqf &= ~E1000_ETQF_QUEUE_MASK;
	etqf |= ((input->action << E1000_ETQF_QUEUE_SHIFT)
		& E1000_ETQF_QUEUE_MASK);
	etqf |= E1000_ETQF_QUEUE_ENABLE;

	wr32(E1000_ETQF(i), etqf);

	input->etype_reg_index = i;

	return 0;
}

static int igb_rxnfc_write_vlan_prio_filter(struct igb_adapter *adapter,
					    struct igb_nfc_filter *input)
{
	struct e1000_hw *hw = &adapter->hw;
	u8 vlan_priority;
	u16 queue_index;
	u32 vlapqf;

	vlapqf = rd32(E1000_VLAPQF);
	vlan_priority = (ntohs(input->filter.vlan_tci) & VLAN_PRIO_MASK)
				>> VLAN_PRIO_SHIFT;
	queue_index = (vlapqf >> (vlan_priority * 4)) & E1000_VLAPQF_QUEUE_MASK;

	/* check whether this vlan prio is already set */
	if ((vlapqf & E1000_VLAPQF_P_VALID(vlan_priority)) &&
	    (queue_index != input->action)) {
		dev_err(&adapter->pdev->dev, "ethtool rxnfc set vlan prio filter failed.\n");
		return -EEXIST;
	}

	vlapqf |= E1000_VLAPQF_P_VALID(vlan_priority);
	vlapqf |= E1000_VLAPQF_QUEUE_SEL(vlan_priority, input->action);

	wr32(E1000_VLAPQF, vlapqf);

	return 0;
}

int igb_add_filter(struct igb_adapter *adapter, struct igb_nfc_filter *input)
{
<<<<<<< HEAD
	int err = -EINVAL;

=======
	struct e1000_hw *hw = &adapter->hw;
	int err = -EINVAL;

	if (hw->mac.type == e1000_i210 &&
	    !(input->filter.match_flags & ~IGB_FILTER_FLAG_SRC_MAC_ADDR)) {
		dev_err(&adapter->pdev->dev,
			"i210 doesn't support flow classification rules specifying only source addresses.\n");
		return -EOPNOTSUPP;
	}

>>>>>>> 24b8d41d
	if (input->filter.match_flags & IGB_FILTER_FLAG_ETHER_TYPE) {
		err = igb_rxnfc_write_etype_filter(adapter, input);
		if (err)
			return err;
	}

<<<<<<< HEAD
=======
	if (input->filter.match_flags & IGB_FILTER_FLAG_DST_MAC_ADDR) {
		err = igb_add_mac_steering_filter(adapter,
						  input->filter.dst_addr,
						  input->action, 0);
		err = min_t(int, err, 0);
		if (err)
			return err;
	}

	if (input->filter.match_flags & IGB_FILTER_FLAG_SRC_MAC_ADDR) {
		err = igb_add_mac_steering_filter(adapter,
						  input->filter.src_addr,
						  input->action,
						  IGB_MAC_STATE_SRC_ADDR);
		err = min_t(int, err, 0);
		if (err)
			return err;
	}

>>>>>>> 24b8d41d
	if (input->filter.match_flags & IGB_FILTER_FLAG_VLAN_TCI)
		err = igb_rxnfc_write_vlan_prio_filter(adapter, input);

	return err;
}

static void igb_clear_etype_filter_regs(struct igb_adapter *adapter,
					u16 reg_index)
{
	struct e1000_hw *hw = &adapter->hw;
	u32 etqf = rd32(E1000_ETQF(reg_index));

	etqf &= ~E1000_ETQF_QUEUE_ENABLE;
	etqf &= ~E1000_ETQF_QUEUE_MASK;
	etqf &= ~E1000_ETQF_FILTER_ENABLE;

	wr32(E1000_ETQF(reg_index), etqf);

	adapter->etype_bitmap[reg_index] = false;
}

static void igb_clear_vlan_prio_filter(struct igb_adapter *adapter,
				       u16 vlan_tci)
{
	struct e1000_hw *hw = &adapter->hw;
	u8 vlan_priority;
	u32 vlapqf;

	vlan_priority = (vlan_tci & VLAN_PRIO_MASK) >> VLAN_PRIO_SHIFT;

	vlapqf = rd32(E1000_VLAPQF);
	vlapqf &= ~E1000_VLAPQF_P_VALID(vlan_priority);
	vlapqf &= ~E1000_VLAPQF_QUEUE_SEL(vlan_priority,
						E1000_VLAPQF_QUEUE_MASK);

	wr32(E1000_VLAPQF, vlapqf);
}

int igb_erase_filter(struct igb_adapter *adapter, struct igb_nfc_filter *input)
{
	if (input->filter.match_flags & IGB_FILTER_FLAG_ETHER_TYPE)
		igb_clear_etype_filter_regs(adapter,
					    input->etype_reg_index);

	if (input->filter.match_flags & IGB_FILTER_FLAG_VLAN_TCI)
		igb_clear_vlan_prio_filter(adapter,
					   ntohs(input->filter.vlan_tci));

<<<<<<< HEAD
=======
	if (input->filter.match_flags & IGB_FILTER_FLAG_SRC_MAC_ADDR)
		igb_del_mac_steering_filter(adapter, input->filter.src_addr,
					    input->action,
					    IGB_MAC_STATE_SRC_ADDR);

	if (input->filter.match_flags & IGB_FILTER_FLAG_DST_MAC_ADDR)
		igb_del_mac_steering_filter(adapter, input->filter.dst_addr,
					    input->action, 0);

>>>>>>> 24b8d41d
	return 0;
}

static int igb_update_ethtool_nfc_entry(struct igb_adapter *adapter,
					struct igb_nfc_filter *input,
					u16 sw_idx)
{
	struct igb_nfc_filter *rule, *parent;
	int err = -EINVAL;

	parent = NULL;
	rule = NULL;

	hlist_for_each_entry(rule, &adapter->nfc_filter_list, nfc_node) {
		/* hash found, or no matching entry */
		if (rule->sw_idx >= sw_idx)
			break;
		parent = rule;
	}

	/* if there is an old rule occupying our place remove it */
	if (rule && (rule->sw_idx == sw_idx)) {
		if (!input)
			err = igb_erase_filter(adapter, rule);

		hlist_del(&rule->nfc_node);
		kfree(rule);
		adapter->nfc_filter_count--;
	}

	/* If no input this was a delete, err should be 0 if a rule was
	 * successfully found and removed from the list else -EINVAL
	 */
	if (!input)
		return err;

	/* initialize node */
	INIT_HLIST_NODE(&input->nfc_node);

	/* add filter to the list */
	if (parent)
<<<<<<< HEAD
		hlist_add_behind(&parent->nfc_node, &input->nfc_node);
=======
		hlist_add_behind(&input->nfc_node, &parent->nfc_node);
>>>>>>> 24b8d41d
	else
		hlist_add_head(&input->nfc_node, &adapter->nfc_filter_list);

	/* update counts */
	adapter->nfc_filter_count++;

	return 0;
}

static int igb_add_ethtool_nfc_entry(struct igb_adapter *adapter,
				     struct ethtool_rxnfc *cmd)
{
	struct net_device *netdev = adapter->netdev;
	struct ethtool_rx_flow_spec *fsp =
		(struct ethtool_rx_flow_spec *)&cmd->fs;
	struct igb_nfc_filter *input, *rule;
	int err = 0;

	if (!(netdev->hw_features & NETIF_F_NTUPLE))
		return -EOPNOTSUPP;

	/* Don't allow programming if the action is a queue greater than
	 * the number of online Rx queues.
	 */
	if ((fsp->ring_cookie == RX_CLS_FLOW_DISC) ||
	    (fsp->ring_cookie >= adapter->num_rx_queues)) {
		dev_err(&adapter->pdev->dev, "ethtool -N: The specified action is invalid\n");
		return -EINVAL;
	}

	/* Don't allow indexes to exist outside of available space */
	if (fsp->location >= IGB_MAX_RXNFC_FILTERS) {
		dev_err(&adapter->pdev->dev, "Location out of range\n");
		return -EINVAL;
	}

	if ((fsp->flow_type & ~FLOW_EXT) != ETHER_FLOW)
		return -EINVAL;

<<<<<<< HEAD
	if (fsp->m_u.ether_spec.h_proto != ETHER_TYPE_FULL_MASK &&
	    fsp->m_ext.vlan_tci != htons(VLAN_PRIO_MASK))
		return -EINVAL;

=======
>>>>>>> 24b8d41d
	input = kzalloc(sizeof(*input), GFP_KERNEL);
	if (!input)
		return -ENOMEM;

	if (fsp->m_u.ether_spec.h_proto == ETHER_TYPE_FULL_MASK) {
		input->filter.etype = fsp->h_u.ether_spec.h_proto;
		input->filter.match_flags = IGB_FILTER_FLAG_ETHER_TYPE;
	}

<<<<<<< HEAD
=======
	/* Only support matching addresses by the full mask */
	if (is_broadcast_ether_addr(fsp->m_u.ether_spec.h_source)) {
		input->filter.match_flags |= IGB_FILTER_FLAG_SRC_MAC_ADDR;
		ether_addr_copy(input->filter.src_addr,
				fsp->h_u.ether_spec.h_source);
	}

	/* Only support matching addresses by the full mask */
	if (is_broadcast_ether_addr(fsp->m_u.ether_spec.h_dest)) {
		input->filter.match_flags |= IGB_FILTER_FLAG_DST_MAC_ADDR;
		ether_addr_copy(input->filter.dst_addr,
				fsp->h_u.ether_spec.h_dest);
	}

>>>>>>> 24b8d41d
	if ((fsp->flow_type & FLOW_EXT) && fsp->m_ext.vlan_tci) {
		if (fsp->m_ext.vlan_tci != htons(VLAN_PRIO_MASK)) {
			err = -EINVAL;
			goto err_out;
		}
		input->filter.vlan_tci = fsp->h_ext.vlan_tci;
		input->filter.match_flags |= IGB_FILTER_FLAG_VLAN_TCI;
	}

	input->action = fsp->ring_cookie;
	input->sw_idx = fsp->location;

	spin_lock(&adapter->nfc_lock);

	hlist_for_each_entry(rule, &adapter->nfc_filter_list, nfc_node) {
		if (!memcmp(&input->filter, &rule->filter,
			    sizeof(input->filter))) {
			err = -EEXIST;
			dev_err(&adapter->pdev->dev,
				"ethtool: this filter is already set\n");
			goto err_out_w_lock;
		}
	}

	err = igb_add_filter(adapter, input);
	if (err)
		goto err_out_w_lock;

	igb_update_ethtool_nfc_entry(adapter, input, input->sw_idx);

	spin_unlock(&adapter->nfc_lock);
	return 0;

err_out_w_lock:
	spin_unlock(&adapter->nfc_lock);
err_out:
	kfree(input);
	return err;
}

static int igb_del_ethtool_nfc_entry(struct igb_adapter *adapter,
				     struct ethtool_rxnfc *cmd)
{
	struct ethtool_rx_flow_spec *fsp =
		(struct ethtool_rx_flow_spec *)&cmd->fs;
	int err;

	spin_lock(&adapter->nfc_lock);
	err = igb_update_ethtool_nfc_entry(adapter, NULL, fsp->location);
	spin_unlock(&adapter->nfc_lock);

	return err;
}

static int igb_set_rxnfc(struct net_device *dev, struct ethtool_rxnfc *cmd)
{
	struct igb_adapter *adapter = netdev_priv(dev);
	int ret = -EOPNOTSUPP;

	switch (cmd->cmd) {
	case ETHTOOL_SRXFH:
		ret = igb_set_rss_hash_opt(adapter, cmd);
		break;
	case ETHTOOL_SRXCLSRLINS:
		ret = igb_add_ethtool_nfc_entry(adapter, cmd);
		break;
	case ETHTOOL_SRXCLSRLDEL:
		ret = igb_del_ethtool_nfc_entry(adapter, cmd);
	default:
		break;
	}

	return ret;
}

static int igb_get_eee(struct net_device *netdev, struct ethtool_eee *edata)
{
	struct igb_adapter *adapter = netdev_priv(netdev);
	struct e1000_hw *hw = &adapter->hw;
	u32 ret_val;
	u16 phy_data;

	if ((hw->mac.type < e1000_i350) ||
	    (hw->phy.media_type != e1000_media_type_copper))
		return -EOPNOTSUPP;

	edata->supported = (SUPPORTED_1000baseT_Full |
			    SUPPORTED_100baseT_Full);
	if (!hw->dev_spec._82575.eee_disable)
		edata->advertised =
			mmd_eee_adv_to_ethtool_adv_t(adapter->eee_advert);

	/* The IPCNFG and EEER registers are not supported on I354. */
	if (hw->mac.type == e1000_i354) {
		igb_get_eee_status_i354(hw, (bool *)&edata->eee_active);
	} else {
		u32 eeer;

		eeer = rd32(E1000_EEER);

		/* EEE status on negotiated link */
		if (eeer & E1000_EEER_EEE_NEG)
			edata->eee_active = true;

		if (eeer & E1000_EEER_TX_LPI_EN)
			edata->tx_lpi_enabled = true;
	}

	/* EEE Link Partner Advertised */
	switch (hw->mac.type) {
	case e1000_i350:
		ret_val = igb_read_emi_reg(hw, E1000_EEE_LP_ADV_ADDR_I350,
					   &phy_data);
		if (ret_val)
			return -ENODATA;

		edata->lp_advertised = mmd_eee_adv_to_ethtool_adv_t(phy_data);
		break;
	case e1000_i354:
	case e1000_i210:
	case e1000_i211:
		ret_val = igb_read_xmdio_reg(hw, E1000_EEE_LP_ADV_ADDR_I210,
					     E1000_EEE_LP_ADV_DEV_I210,
					     &phy_data);
		if (ret_val)
			return -ENODATA;

		edata->lp_advertised = mmd_eee_adv_to_ethtool_adv_t(phy_data);

		break;
	default:
		break;
	}

	edata->eee_enabled = !hw->dev_spec._82575.eee_disable;

	if ((hw->mac.type == e1000_i354) &&
	    (edata->eee_enabled))
		edata->tx_lpi_enabled = true;

	/* Report correct negotiated EEE status for devices that
	 * wrongly report EEE at half-duplex
	 */
	if (adapter->link_duplex == HALF_DUPLEX) {
		edata->eee_enabled = false;
		edata->eee_active = false;
		edata->tx_lpi_enabled = false;
		edata->advertised &= ~edata->advertised;
	}

	return 0;
}

static int igb_set_eee(struct net_device *netdev,
		       struct ethtool_eee *edata)
{
	struct igb_adapter *adapter = netdev_priv(netdev);
	struct e1000_hw *hw = &adapter->hw;
	struct ethtool_eee eee_curr;
	bool adv1g_eee = true, adv100m_eee = true;
	s32 ret_val;

	if ((hw->mac.type < e1000_i350) ||
	    (hw->phy.media_type != e1000_media_type_copper))
		return -EOPNOTSUPP;

	memset(&eee_curr, 0, sizeof(struct ethtool_eee));

	ret_val = igb_get_eee(netdev, &eee_curr);
	if (ret_val)
		return ret_val;

	if (eee_curr.eee_enabled) {
		if (eee_curr.tx_lpi_enabled != edata->tx_lpi_enabled) {
			dev_err(&adapter->pdev->dev,
				"Setting EEE tx-lpi is not supported\n");
			return -EINVAL;
		}

		/* Tx LPI timer is not implemented currently */
		if (edata->tx_lpi_timer) {
			dev_err(&adapter->pdev->dev,
				"Setting EEE Tx LPI timer is not supported\n");
			return -EINVAL;
		}

		if (!edata->advertised || (edata->advertised &
		    ~(ADVERTISE_100_FULL | ADVERTISE_1000_FULL))) {
			dev_err(&adapter->pdev->dev,
				"EEE Advertisement supports only 100Tx and/or 100T full duplex\n");
			return -EINVAL;
		}
		adv100m_eee = !!(edata->advertised & ADVERTISE_100_FULL);
		adv1g_eee = !!(edata->advertised & ADVERTISE_1000_FULL);

	} else if (!edata->eee_enabled) {
		dev_err(&adapter->pdev->dev,
			"Setting EEE options are not supported with EEE disabled\n");
		return -EINVAL;
	}

	adapter->eee_advert = ethtool_adv_to_mmd_eee_adv_t(edata->advertised);
	if (hw->dev_spec._82575.eee_disable != !edata->eee_enabled) {
		hw->dev_spec._82575.eee_disable = !edata->eee_enabled;
		adapter->flags |= IGB_FLAG_EEE;

		/* reset link */
		if (netif_running(netdev))
			igb_reinit_locked(adapter);
		else
			igb_reset(adapter);
	}

	if (hw->mac.type == e1000_i354)
		ret_val = igb_set_eee_i354(hw, adv1g_eee, adv100m_eee);
	else
		ret_val = igb_set_eee_i350(hw, adv1g_eee, adv100m_eee);

	if (ret_val) {
		dev_err(&adapter->pdev->dev,
			"Problem setting EEE advertisement options\n");
		return -EINVAL;
	}

	return 0;
}

static int igb_get_module_info(struct net_device *netdev,
			       struct ethtool_modinfo *modinfo)
{
	struct igb_adapter *adapter = netdev_priv(netdev);
	struct e1000_hw *hw = &adapter->hw;
	u32 status = 0;
	u16 sff8472_rev, addr_mode;
	bool page_swap = false;

	if ((hw->phy.media_type == e1000_media_type_copper) ||
	    (hw->phy.media_type == e1000_media_type_unknown))
		return -EOPNOTSUPP;

	/* Check whether we support SFF-8472 or not */
	status = igb_read_phy_reg_i2c(hw, IGB_SFF_8472_COMP, &sff8472_rev);
	if (status)
		return -EIO;

	/* addressing mode is not supported */
	status = igb_read_phy_reg_i2c(hw, IGB_SFF_8472_SWAP, &addr_mode);
	if (status)
		return -EIO;

	/* addressing mode is not supported */
	if ((addr_mode & 0xFF) & IGB_SFF_ADDRESSING_MODE) {
		hw_dbg("Address change required to access page 0xA2, but not supported. Please report the module type to the driver maintainers.\n");
		page_swap = true;
	}

	if ((sff8472_rev & 0xFF) == IGB_SFF_8472_UNSUP || page_swap) {
		/* We have an SFP, but it does not support SFF-8472 */
		modinfo->type = ETH_MODULE_SFF_8079;
		modinfo->eeprom_len = ETH_MODULE_SFF_8079_LEN;
	} else {
		/* We have an SFP which supports a revision of SFF-8472 */
		modinfo->type = ETH_MODULE_SFF_8472;
		modinfo->eeprom_len = ETH_MODULE_SFF_8472_LEN;
	}

	return 0;
}

static int igb_get_module_eeprom(struct net_device *netdev,
				 struct ethtool_eeprom *ee, u8 *data)
{
	struct igb_adapter *adapter = netdev_priv(netdev);
	struct e1000_hw *hw = &adapter->hw;
	u32 status = 0;
	u16 *dataword;
	u16 first_word, last_word;
	int i = 0;

	if (ee->len == 0)
		return -EINVAL;

	first_word = ee->offset >> 1;
	last_word = (ee->offset + ee->len - 1) >> 1;

	dataword = kmalloc_array(last_word - first_word + 1, sizeof(u16),
				 GFP_KERNEL);
	if (!dataword)
		return -ENOMEM;

	/* Read EEPROM block, SFF-8079/SFF-8472, word at a time */
	for (i = 0; i < last_word - first_word + 1; i++) {
		status = igb_read_phy_reg_i2c(hw, (first_word + i) * 2,
					      &dataword[i]);
		if (status) {
			/* Error occurred while reading module */
			kfree(dataword);
			return -EIO;
		}

		be16_to_cpus(&dataword[i]);
	}

	memcpy(data, (u8 *)dataword + (ee->offset & 1), ee->len);
	kfree(dataword);

	return 0;
}

static int igb_ethtool_begin(struct net_device *netdev)
{
	struct igb_adapter *adapter = netdev_priv(netdev);
	pm_runtime_get_sync(&adapter->pdev->dev);
	return 0;
}

static void igb_ethtool_complete(struct net_device *netdev)
{
	struct igb_adapter *adapter = netdev_priv(netdev);
	pm_runtime_put(&adapter->pdev->dev);
}

static u32 igb_get_rxfh_indir_size(struct net_device *netdev)
{
	return IGB_RETA_SIZE;
}

static int igb_get_rxfh(struct net_device *netdev, u32 *indir, u8 *key,
			u8 *hfunc)
{
	struct igb_adapter *adapter = netdev_priv(netdev);
	int i;

	if (hfunc)
		*hfunc = ETH_RSS_HASH_TOP;
	if (!indir)
		return 0;
	for (i = 0; i < IGB_RETA_SIZE; i++)
		indir[i] = adapter->rss_indir_tbl[i];

	return 0;
}

void igb_write_rss_indir_tbl(struct igb_adapter *adapter)
{
	struct e1000_hw *hw = &adapter->hw;
	u32 reg = E1000_RETA(0);
	u32 shift = 0;
	int i = 0;

	switch (hw->mac.type) {
	case e1000_82575:
		shift = 6;
		break;
	case e1000_82576:
		/* 82576 supports 2 RSS queues for SR-IOV */
		if (adapter->vfs_allocated_count)
			shift = 3;
		break;
	default:
		break;
	}

	while (i < IGB_RETA_SIZE) {
		u32 val = 0;
		int j;

		for (j = 3; j >= 0; j--) {
			val <<= 8;
			val |= adapter->rss_indir_tbl[i + j];
		}

		wr32(reg, val << shift);
		reg += 4;
		i += 4;
	}
}

static int igb_set_rxfh(struct net_device *netdev, const u32 *indir,
			const u8 *key, const u8 hfunc)
{
	struct igb_adapter *adapter = netdev_priv(netdev);
	struct e1000_hw *hw = &adapter->hw;
	int i;
	u32 num_queues;

	/* We do not allow change in unsupported parameters */
	if (key ||
	    (hfunc != ETH_RSS_HASH_NO_CHANGE && hfunc != ETH_RSS_HASH_TOP))
		return -EOPNOTSUPP;
	if (!indir)
		return 0;

	num_queues = adapter->rss_queues;

	switch (hw->mac.type) {
	case e1000_82576:
		/* 82576 supports 2 RSS queues for SR-IOV */
		if (adapter->vfs_allocated_count)
			num_queues = 2;
		break;
	default:
		break;
	}

	/* Verify user input. */
	for (i = 0; i < IGB_RETA_SIZE; i++)
		if (indir[i] >= num_queues)
			return -EINVAL;


	for (i = 0; i < IGB_RETA_SIZE; i++)
		adapter->rss_indir_tbl[i] = indir[i];

	igb_write_rss_indir_tbl(adapter);

	return 0;
}

static unsigned int igb_max_channels(struct igb_adapter *adapter)
{
	return igb_get_max_rss_queues(adapter);
}

static void igb_get_channels(struct net_device *netdev,
			     struct ethtool_channels *ch)
{
	struct igb_adapter *adapter = netdev_priv(netdev);

	/* Report maximum channels */
	ch->max_combined = igb_max_channels(adapter);

	/* Report info for other vector */
	if (adapter->flags & IGB_FLAG_HAS_MSIX) {
		ch->max_other = NON_Q_VECTORS;
		ch->other_count = NON_Q_VECTORS;
	}

	ch->combined_count = adapter->rss_queues;
}

static int igb_set_channels(struct net_device *netdev,
			    struct ethtool_channels *ch)
{
	struct igb_adapter *adapter = netdev_priv(netdev);
	unsigned int count = ch->combined_count;
	unsigned int max_combined = 0;

	/* Verify they are not requesting separate vectors */
	if (!count || ch->rx_count || ch->tx_count)
		return -EINVAL;

	/* Verify other_count is valid and has not been changed */
	if (ch->other_count != NON_Q_VECTORS)
		return -EINVAL;

	/* Verify the number of channels doesn't exceed hw limits */
	max_combined = igb_max_channels(adapter);
	if (count > max_combined)
		return -EINVAL;

	if (count != adapter->rss_queues) {
		adapter->rss_queues = count;
		igb_set_flag_queue_pairs(adapter, max_combined);

		/* Hardware has to reinitialize queues and interrupts to
		 * match the new configuration.
		 */
		return igb_reinit_queues(adapter);
	}

	return 0;
}

static u32 igb_get_priv_flags(struct net_device *netdev)
{
	struct igb_adapter *adapter = netdev_priv(netdev);
	u32 priv_flags = 0;

	if (adapter->flags & IGB_FLAG_RX_LEGACY)
		priv_flags |= IGB_PRIV_FLAGS_LEGACY_RX;

	return priv_flags;
}

static int igb_set_priv_flags(struct net_device *netdev, u32 priv_flags)
{
	struct igb_adapter *adapter = netdev_priv(netdev);
	unsigned int flags = adapter->flags;

	flags &= ~IGB_FLAG_RX_LEGACY;
	if (priv_flags & IGB_PRIV_FLAGS_LEGACY_RX)
		flags |= IGB_FLAG_RX_LEGACY;

	if (flags != adapter->flags) {
		adapter->flags = flags;

		/* reset interface to repopulate queues */
		if (netif_running(netdev))
			igb_reinit_locked(adapter);
	}

	return 0;
}

static const struct ethtool_ops igb_ethtool_ops = {
	.supported_coalesce_params = ETHTOOL_COALESCE_USECS,
	.get_drvinfo		= igb_get_drvinfo,
	.get_regs_len		= igb_get_regs_len,
	.get_regs		= igb_get_regs,
	.get_wol		= igb_get_wol,
	.set_wol		= igb_set_wol,
	.get_msglevel		= igb_get_msglevel,
	.set_msglevel		= igb_set_msglevel,
	.nway_reset		= igb_nway_reset,
	.get_link		= igb_get_link,
	.get_eeprom_len		= igb_get_eeprom_len,
	.get_eeprom		= igb_get_eeprom,
	.set_eeprom		= igb_set_eeprom,
	.get_ringparam		= igb_get_ringparam,
	.set_ringparam		= igb_set_ringparam,
	.get_pauseparam		= igb_get_pauseparam,
	.set_pauseparam		= igb_set_pauseparam,
	.self_test		= igb_diag_test,
	.get_strings		= igb_get_strings,
	.set_phys_id		= igb_set_phys_id,
	.get_sset_count		= igb_get_sset_count,
	.get_ethtool_stats	= igb_get_ethtool_stats,
	.get_coalesce		= igb_get_coalesce,
	.set_coalesce		= igb_set_coalesce,
	.get_ts_info		= igb_get_ts_info,
	.get_rxnfc		= igb_get_rxnfc,
	.set_rxnfc		= igb_set_rxnfc,
	.get_eee		= igb_get_eee,
	.set_eee		= igb_set_eee,
	.get_module_info	= igb_get_module_info,
	.get_module_eeprom	= igb_get_module_eeprom,
	.get_rxfh_indir_size	= igb_get_rxfh_indir_size,
	.get_rxfh		= igb_get_rxfh,
	.set_rxfh		= igb_set_rxfh,
	.get_channels		= igb_get_channels,
	.set_channels		= igb_set_channels,
	.get_priv_flags		= igb_get_priv_flags,
	.set_priv_flags		= igb_set_priv_flags,
	.begin			= igb_ethtool_begin,
	.complete		= igb_ethtool_complete,
	.get_link_ksettings	= igb_get_link_ksettings,
	.set_link_ksettings	= igb_set_link_ksettings,
};

void igb_set_ethtool_ops(struct net_device *netdev)
{
	netdev->ethtool_ops = &igb_ethtool_ops;
}<|MERGE_RESOLUTION|>--- conflicted
+++ resolved
@@ -2468,8 +2468,6 @@
 			fsp->h_ext.vlan_tci = rule->filter.vlan_tci;
 			fsp->m_ext.vlan_tci = htons(VLAN_PRIO_MASK);
 		}
-<<<<<<< HEAD
-=======
 		if (rule->filter.match_flags & IGB_FILTER_FLAG_DST_MAC_ADDR) {
 			ether_addr_copy(fsp->h_u.ether_spec.h_dest,
 					rule->filter.dst_addr);
@@ -2487,7 +2485,6 @@
 			eth_broadcast_addr(fsp->m_u.ether_spec.h_source);
 		}
 
->>>>>>> 24b8d41d
 		return 0;
 	}
 	return -EINVAL;
@@ -2761,10 +2758,6 @@
 
 int igb_add_filter(struct igb_adapter *adapter, struct igb_nfc_filter *input)
 {
-<<<<<<< HEAD
-	int err = -EINVAL;
-
-=======
 	struct e1000_hw *hw = &adapter->hw;
 	int err = -EINVAL;
 
@@ -2775,15 +2768,12 @@
 		return -EOPNOTSUPP;
 	}
 
->>>>>>> 24b8d41d
 	if (input->filter.match_flags & IGB_FILTER_FLAG_ETHER_TYPE) {
 		err = igb_rxnfc_write_etype_filter(adapter, input);
 		if (err)
 			return err;
 	}
 
-<<<<<<< HEAD
-=======
 	if (input->filter.match_flags & IGB_FILTER_FLAG_DST_MAC_ADDR) {
 		err = igb_add_mac_steering_filter(adapter,
 						  input->filter.dst_addr,
@@ -2803,7 +2793,6 @@
 			return err;
 	}
 
->>>>>>> 24b8d41d
 	if (input->filter.match_flags & IGB_FILTER_FLAG_VLAN_TCI)
 		err = igb_rxnfc_write_vlan_prio_filter(adapter, input);
 
@@ -2852,8 +2841,6 @@
 		igb_clear_vlan_prio_filter(adapter,
 					   ntohs(input->filter.vlan_tci));
 
-<<<<<<< HEAD
-=======
 	if (input->filter.match_flags & IGB_FILTER_FLAG_SRC_MAC_ADDR)
 		igb_del_mac_steering_filter(adapter, input->filter.src_addr,
 					    input->action,
@@ -2863,7 +2850,6 @@
 		igb_del_mac_steering_filter(adapter, input->filter.dst_addr,
 					    input->action, 0);
 
->>>>>>> 24b8d41d
 	return 0;
 }
 
@@ -2905,11 +2891,7 @@
 
 	/* add filter to the list */
 	if (parent)
-<<<<<<< HEAD
-		hlist_add_behind(&parent->nfc_node, &input->nfc_node);
-=======
 		hlist_add_behind(&input->nfc_node, &parent->nfc_node);
->>>>>>> 24b8d41d
 	else
 		hlist_add_head(&input->nfc_node, &adapter->nfc_filter_list);
 
@@ -2949,13 +2931,6 @@
 	if ((fsp->flow_type & ~FLOW_EXT) != ETHER_FLOW)
 		return -EINVAL;
 
-<<<<<<< HEAD
-	if (fsp->m_u.ether_spec.h_proto != ETHER_TYPE_FULL_MASK &&
-	    fsp->m_ext.vlan_tci != htons(VLAN_PRIO_MASK))
-		return -EINVAL;
-
-=======
->>>>>>> 24b8d41d
 	input = kzalloc(sizeof(*input), GFP_KERNEL);
 	if (!input)
 		return -ENOMEM;
@@ -2965,8 +2940,6 @@
 		input->filter.match_flags = IGB_FILTER_FLAG_ETHER_TYPE;
 	}
 
-<<<<<<< HEAD
-=======
 	/* Only support matching addresses by the full mask */
 	if (is_broadcast_ether_addr(fsp->m_u.ether_spec.h_source)) {
 		input->filter.match_flags |= IGB_FILTER_FLAG_SRC_MAC_ADDR;
@@ -2981,7 +2954,6 @@
 				fsp->h_u.ether_spec.h_dest);
 	}
 
->>>>>>> 24b8d41d
 	if ((fsp->flow_type & FLOW_EXT) && fsp->m_ext.vlan_tci) {
 		if (fsp->m_ext.vlan_tci != htons(VLAN_PRIO_MASK)) {
 			err = -EINVAL;
