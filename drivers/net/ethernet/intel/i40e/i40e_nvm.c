// SPDX-License-Identifier: GPL-2.0
/* Copyright(c) 2013 - 2018 Intel Corporation. */

#include "i40e_prototype.h"

/**
 * i40e_init_nvm_ops - Initialize NVM function pointers
 * @hw: pointer to the HW structure
 *
 * Setup the function pointers and the NVM info structure. Should be called
 * once per NVM initialization, e.g. inside the i40e_init_shared_code().
 * Please notice that the NVM term is used here (& in all methods covered
 * in this file) as an equivalent of the FLASH part mapped into the SR.
 * We are accessing FLASH always thru the Shadow RAM.
 **/
i40e_status i40e_init_nvm(struct i40e_hw *hw)
{
	struct i40e_nvm_info *nvm = &hw->nvm;
	i40e_status ret_code = 0;
	u32 fla, gens;
	u8 sr_size;

	/* The SR size is stored regardless of the nvm programming mode
	 * as the blank mode may be used in the factory line.
	 */
	gens = rd32(hw, I40E_GLNVM_GENS);
	sr_size = ((gens & I40E_GLNVM_GENS_SR_SIZE_MASK) >>
			   I40E_GLNVM_GENS_SR_SIZE_SHIFT);
	/* Switching to words (sr_size contains power of 2KB) */
	nvm->sr_size = BIT(sr_size) * I40E_SR_WORDS_IN_1KB;

	/* Check if we are in the normal or blank NVM programming mode */
	fla = rd32(hw, I40E_GLNVM_FLA);
	if (fla & I40E_GLNVM_FLA_LOCKED_MASK) { /* Normal programming mode */
		/* Max NVM timeout */
		nvm->timeout = I40E_MAX_NVM_TIMEOUT;
		nvm->blank_nvm_mode = false;
	} else { /* Blank programming mode */
		nvm->blank_nvm_mode = true;
		ret_code = I40E_ERR_NVM_BLANK_MODE;
		i40e_debug(hw, I40E_DEBUG_NVM, "NVM init error: unsupported blank mode.\n");
	}

	return ret_code;
}

/**
 * i40e_acquire_nvm - Generic request for acquiring the NVM ownership
 * @hw: pointer to the HW structure
 * @access: NVM access type (read or write)
 *
 * This function will request NVM ownership for reading
 * via the proper Admin Command.
 **/
i40e_status i40e_acquire_nvm(struct i40e_hw *hw,
				       enum i40e_aq_resource_access_type access)
{
	i40e_status ret_code = 0;
	u64 gtime, timeout;
	u64 time_left = 0;

	if (hw->nvm.blank_nvm_mode)
		goto i40e_i40e_acquire_nvm_exit;

	ret_code = i40e_aq_request_resource(hw, I40E_NVM_RESOURCE_ID, access,
					    0, &time_left, NULL);
	/* Reading the Global Device Timer */
	gtime = rd32(hw, I40E_GLVFGEN_TIMER);

	/* Store the timeout */
	hw->nvm.hw_semaphore_timeout = I40E_MS_TO_GTIME(time_left) + gtime;

	if (ret_code)
		i40e_debug(hw, I40E_DEBUG_NVM,
			   "NVM acquire type %d failed time_left=%llu ret=%d aq_err=%d\n",
			   access, time_left, ret_code, hw->aq.asq_last_status);

	if (ret_code && time_left) {
		/* Poll until the current NVM owner timeouts */
		timeout = I40E_MS_TO_GTIME(I40E_MAX_NVM_TIMEOUT) + gtime;
		while ((gtime < timeout) && time_left) {
			usleep_range(10000, 20000);
			gtime = rd32(hw, I40E_GLVFGEN_TIMER);
			ret_code = i40e_aq_request_resource(hw,
							I40E_NVM_RESOURCE_ID,
							access, 0, &time_left,
							NULL);
			if (!ret_code) {
				hw->nvm.hw_semaphore_timeout =
					    I40E_MS_TO_GTIME(time_left) + gtime;
				break;
			}
		}
		if (ret_code) {
			hw->nvm.hw_semaphore_timeout = 0;
			i40e_debug(hw, I40E_DEBUG_NVM,
				   "NVM acquire timed out, wait %llu ms before trying again. status=%d aq_err=%d\n",
				   time_left, ret_code, hw->aq.asq_last_status);
		}
	}

i40e_i40e_acquire_nvm_exit:
	return ret_code;
}

/**
 * i40e_release_nvm - Generic request for releasing the NVM ownership
 * @hw: pointer to the HW structure
 *
 * This function will release NVM resource via the proper Admin Command.
 **/
void i40e_release_nvm(struct i40e_hw *hw)
{
	i40e_status ret_code = I40E_SUCCESS;
	u32 total_delay = 0;

	if (hw->nvm.blank_nvm_mode)
		return;

	ret_code = i40e_aq_release_resource(hw, I40E_NVM_RESOURCE_ID, 0, NULL);

	/* there are some rare cases when trying to release the resource
	 * results in an admin Q timeout, so handle them correctly
	 */
	while ((ret_code == I40E_ERR_ADMIN_QUEUE_TIMEOUT) &&
	       (total_delay < hw->aq.asq_cmd_timeout)) {
		usleep_range(1000, 2000);
		ret_code = i40e_aq_release_resource(hw,
						    I40E_NVM_RESOURCE_ID,
						    0, NULL);
		total_delay++;
	}
}

/**
 * i40e_poll_sr_srctl_done_bit - Polls the GLNVM_SRCTL done bit
 * @hw: pointer to the HW structure
 *
 * Polls the SRCTL Shadow RAM register done bit.
 **/
static i40e_status i40e_poll_sr_srctl_done_bit(struct i40e_hw *hw)
{
	i40e_status ret_code = I40E_ERR_TIMEOUT;
	u32 srctl, wait_cnt;

	/* Poll the I40E_GLNVM_SRCTL until the done bit is set */
	for (wait_cnt = 0; wait_cnt < I40E_SRRD_SRCTL_ATTEMPTS; wait_cnt++) {
		srctl = rd32(hw, I40E_GLNVM_SRCTL);
		if (srctl & I40E_GLNVM_SRCTL_DONE_MASK) {
			ret_code = 0;
			break;
		}
		udelay(5);
	}
	if (ret_code == I40E_ERR_TIMEOUT)
		i40e_debug(hw, I40E_DEBUG_NVM, "Done bit in GLNVM_SRCTL not set");
	return ret_code;
}

/**
 * i40e_read_nvm_word_srctl - Reads Shadow RAM via SRCTL register
 * @hw: pointer to the HW structure
 * @offset: offset of the Shadow RAM word to read (0x000000 - 0x001FFF)
 * @data: word read from the Shadow RAM
 *
 * Reads one 16 bit word from the Shadow RAM using the GLNVM_SRCTL register.
 **/
static i40e_status i40e_read_nvm_word_srctl(struct i40e_hw *hw, u16 offset,
					    u16 *data)
{
	i40e_status ret_code = I40E_ERR_TIMEOUT;
	u32 sr_reg;

	if (offset >= hw->nvm.sr_size) {
		i40e_debug(hw, I40E_DEBUG_NVM,
			   "NVM read error: offset %d beyond Shadow RAM limit %d\n",
			   offset, hw->nvm.sr_size);
		ret_code = I40E_ERR_PARAM;
		goto read_nvm_exit;
	}

	/* Poll the done bit first */
	ret_code = i40e_poll_sr_srctl_done_bit(hw);
	if (!ret_code) {
		/* Write the address and start reading */
		sr_reg = ((u32)offset << I40E_GLNVM_SRCTL_ADDR_SHIFT) |
			 BIT(I40E_GLNVM_SRCTL_START_SHIFT);
		wr32(hw, I40E_GLNVM_SRCTL, sr_reg);

		/* Poll I40E_GLNVM_SRCTL until the done bit is set */
		ret_code = i40e_poll_sr_srctl_done_bit(hw);
		if (!ret_code) {
			sr_reg = rd32(hw, I40E_GLNVM_SRDATA);
			*data = (u16)((sr_reg &
				       I40E_GLNVM_SRDATA_RDDATA_MASK)
				    >> I40E_GLNVM_SRDATA_RDDATA_SHIFT);
		}
	}
	if (ret_code)
		i40e_debug(hw, I40E_DEBUG_NVM,
			   "NVM read error: Couldn't access Shadow RAM address: 0x%x\n",
			   offset);

read_nvm_exit:
	return ret_code;
}

/**
 * i40e_read_nvm_aq - Read Shadow RAM.
 * @hw: pointer to the HW structure.
 * @module_pointer: module pointer location in words from the NVM beginning
 * @offset: offset in words from module start
 * @words: number of words to write
 * @data: buffer with words to write to the Shadow RAM
 * @last_command: tells the AdminQ that this is the last command
 *
 * Writes a 16 bit words buffer to the Shadow RAM using the admin command.
 **/
static i40e_status i40e_read_nvm_aq(struct i40e_hw *hw,
				    u8 module_pointer, u32 offset,
				    u16 words, void *data,
				    bool last_command)
{
	i40e_status ret_code = I40E_ERR_NVM;
	struct i40e_asq_cmd_details cmd_details;

	memset(&cmd_details, 0, sizeof(cmd_details));
	cmd_details.wb_desc = &hw->nvm_wb_desc;

	/* Here we are checking the SR limit only for the flat memory model.
	 * We cannot do it for the module-based model, as we did not acquire
	 * the NVM resource yet (we cannot get the module pointer value).
	 * Firmware will check the module-based model.
	 */
	if ((offset + words) > hw->nvm.sr_size)
		i40e_debug(hw, I40E_DEBUG_NVM,
			   "NVM write error: offset %d beyond Shadow RAM limit %d\n",
			   (offset + words), hw->nvm.sr_size);
	else if (words > I40E_SR_SECTOR_SIZE_IN_WORDS)
		/* We can write only up to 4KB (one sector), in one AQ write */
		i40e_debug(hw, I40E_DEBUG_NVM,
			   "NVM write fail error: tried to write %d words, limit is %d.\n",
			   words, I40E_SR_SECTOR_SIZE_IN_WORDS);
	else if (((offset + (words - 1)) / I40E_SR_SECTOR_SIZE_IN_WORDS)
		 != (offset / I40E_SR_SECTOR_SIZE_IN_WORDS))
		/* A single write cannot spread over two sectors */
		i40e_debug(hw, I40E_DEBUG_NVM,
			   "NVM write error: cannot spread over two sectors in a single write offset=%d words=%d\n",
			   offset, words);
	else
		ret_code = i40e_aq_read_nvm(hw, module_pointer,
					    2 * offset,  /*bytes*/
					    2 * words,   /*bytes*/
					    data, last_command, &cmd_details);

	return ret_code;
}

/**
 * i40e_read_nvm_word_aq - Reads Shadow RAM via AQ
 * @hw: pointer to the HW structure
 * @offset: offset of the Shadow RAM word to read (0x000000 - 0x001FFF)
 * @data: word read from the Shadow RAM
 *
 * Reads one 16 bit word from the Shadow RAM using the AdminQ
 **/
static i40e_status i40e_read_nvm_word_aq(struct i40e_hw *hw, u16 offset,
					 u16 *data)
{
	i40e_status ret_code = I40E_ERR_TIMEOUT;

	ret_code = i40e_read_nvm_aq(hw, 0x0, offset, 1, data, true);
	*data = le16_to_cpu(*(__le16 *)data);

	return ret_code;
}

/**
 * __i40e_read_nvm_word - Reads nvm word, assumes caller does the locking
 * @hw: pointer to the HW structure
 * @offset: offset of the Shadow RAM word to read (0x000000 - 0x001FFF)
 * @data: word read from the Shadow RAM
 *
 * Reads one 16 bit word from the Shadow RAM.
 *
 * Do not use this function except in cases where the nvm lock is already
 * taken via i40e_acquire_nvm().
 **/
static i40e_status __i40e_read_nvm_word(struct i40e_hw *hw,
					u16 offset, u16 *data)
{
	if (hw->flags & I40E_HW_FLAG_AQ_SRCTL_ACCESS_ENABLE)
		return i40e_read_nvm_word_aq(hw, offset, data);

	return i40e_read_nvm_word_srctl(hw, offset, data);
}

/**
 * i40e_read_nvm_word - Reads nvm word and acquire lock if necessary
 * @hw: pointer to the HW structure
 * @offset: offset of the Shadow RAM word to read (0x000000 - 0x001FFF)
 * @data: word read from the Shadow RAM
 *
 * Reads one 16 bit word from the Shadow RAM.
 **/
i40e_status i40e_read_nvm_word(struct i40e_hw *hw, u16 offset,
			       u16 *data)
{
	i40e_status ret_code = 0;

	if (hw->flags & I40E_HW_FLAG_NVM_READ_REQUIRES_LOCK)
		ret_code = i40e_acquire_nvm(hw, I40E_RESOURCE_READ);
	if (ret_code)
		return ret_code;

	ret_code = __i40e_read_nvm_word(hw, offset, data);

	if (hw->flags & I40E_HW_FLAG_NVM_READ_REQUIRES_LOCK)
		i40e_release_nvm(hw);

	return ret_code;
}

/**
 * i40e_read_nvm_module_data - Reads NVM Buffer to specified memory location
 * @hw: Pointer to the HW structure
 * @module_ptr: Pointer to module in words with respect to NVM beginning
 * @module_offset: Offset in words from module start
 * @data_offset: Offset in words from reading data area start
 * @words_data_size: Words to read from NVM
 * @data_ptr: Pointer to memory location where resulting buffer will be stored
 **/
enum i40e_status_code i40e_read_nvm_module_data(struct i40e_hw *hw,
						u8 module_ptr,
						u16 module_offset,
						u16 data_offset,
						u16 words_data_size,
						u16 *data_ptr)
{
	i40e_status status;
	u16 specific_ptr = 0;
	u16 ptr_value = 0;
	u32 offset = 0;

	if (module_ptr != 0) {
		status = i40e_read_nvm_word(hw, module_ptr, &ptr_value);
		if (status) {
			i40e_debug(hw, I40E_DEBUG_ALL,
				   "Reading nvm word failed.Error code: %d.\n",
				   status);
			return I40E_ERR_NVM;
		}
	}
#define I40E_NVM_INVALID_PTR_VAL 0x7FFF
#define I40E_NVM_INVALID_VAL 0xFFFF

	/* Pointer not initialized */
	if (ptr_value == I40E_NVM_INVALID_PTR_VAL ||
	    ptr_value == I40E_NVM_INVALID_VAL) {
		i40e_debug(hw, I40E_DEBUG_ALL, "Pointer not initialized.\n");
		return I40E_ERR_BAD_PTR;
	}

	/* Check whether the module is in SR mapped area or outside */
	if (ptr_value & I40E_PTR_TYPE) {
		/* Pointer points outside of the Shared RAM mapped area */
		i40e_debug(hw, I40E_DEBUG_ALL,
			   "Reading nvm data failed. Pointer points outside of the Shared RAM mapped area.\n");

		return I40E_ERR_PARAM;
	} else {
		/* Read from the Shadow RAM */

		status = i40e_read_nvm_word(hw, ptr_value + module_offset,
					    &specific_ptr);
		if (status) {
			i40e_debug(hw, I40E_DEBUG_ALL,
				   "Reading nvm word failed.Error code: %d.\n",
				   status);
			return I40E_ERR_NVM;
		}

		offset = ptr_value + module_offset + specific_ptr +
			data_offset;

		status = i40e_read_nvm_buffer(hw, offset, &words_data_size,
					      data_ptr);
		if (status) {
			i40e_debug(hw, I40E_DEBUG_ALL,
				   "Reading nvm buffer failed.Error code: %d.\n",
				   status);
		}
	}

	return status;
}

/**
 * i40e_read_nvm_buffer_srctl - Reads Shadow RAM buffer via SRCTL register
 * @hw: pointer to the HW structure
 * @offset: offset of the Shadow RAM word to read (0x000000 - 0x001FFF).
 * @words: (in) number of words to read; (out) number of words actually read
 * @data: words read from the Shadow RAM
 *
 * Reads 16 bit words (data buffer) from the SR using the i40e_read_nvm_srrd()
 * method. The buffer read is preceded by the NVM ownership take
 * and followed by the release.
 **/
static i40e_status i40e_read_nvm_buffer_srctl(struct i40e_hw *hw, u16 offset,
					      u16 *words, u16 *data)
{
	i40e_status ret_code = 0;
	u16 index, word;

	/* Loop thru the selected region */
	for (word = 0; word < *words; word++) {
		index = offset + word;
		ret_code = i40e_read_nvm_word_srctl(hw, index, &data[word]);
		if (ret_code)
			break;
	}

	/* Update the number of words read from the Shadow RAM */
	*words = word;

	return ret_code;
}

/**
 * i40e_read_nvm_buffer_aq - Reads Shadow RAM buffer via AQ
 * @hw: pointer to the HW structure
 * @offset: offset of the Shadow RAM word to read (0x000000 - 0x001FFF).
 * @words: (in) number of words to read; (out) number of words actually read
 * @data: words read from the Shadow RAM
 *
 * Reads 16 bit words (data buffer) from the SR using the i40e_read_nvm_aq()
 * method. The buffer read is preceded by the NVM ownership take
 * and followed by the release.
 **/
static i40e_status i40e_read_nvm_buffer_aq(struct i40e_hw *hw, u16 offset,
					   u16 *words, u16 *data)
{
	i40e_status ret_code;
	u16 read_size;
	bool last_cmd = false;
	u16 words_read = 0;
	u16 i = 0;

	do {
		/* Calculate number of bytes we should read in this step.
		 * FVL AQ do not allow to read more than one page at a time or
		 * to cross page boundaries.
		 */
		if (offset % I40E_SR_SECTOR_SIZE_IN_WORDS)
			read_size = min(*words,
					(u16)(I40E_SR_SECTOR_SIZE_IN_WORDS -
				      (offset % I40E_SR_SECTOR_SIZE_IN_WORDS)));
		else
			read_size = min((*words - words_read),
					I40E_SR_SECTOR_SIZE_IN_WORDS);

		/* Check if this is last command, if so set proper flag */
		if ((words_read + read_size) >= *words)
			last_cmd = true;

		ret_code = i40e_read_nvm_aq(hw, 0x0, offset, read_size,
					    data + words_read, last_cmd);
		if (ret_code)
			goto read_nvm_buffer_aq_exit;

		/* Increment counter for words already read and move offset to
		 * new read location
		 */
		words_read += read_size;
		offset += read_size;
	} while (words_read < *words);

	for (i = 0; i < *words; i++)
		data[i] = le16_to_cpu(((__le16 *)data)[i]);

read_nvm_buffer_aq_exit:
	*words = words_read;
	return ret_code;
}

/**
 * __i40e_read_nvm_buffer - Reads nvm buffer, caller must acquire lock
 * @hw: pointer to the HW structure
 * @offset: offset of the Shadow RAM word to read (0x000000 - 0x001FFF).
 * @words: (in) number of words to read; (out) number of words actually read
 * @data: words read from the Shadow RAM
 *
 * Reads 16 bit words (data buffer) from the SR using the i40e_read_nvm_srrd()
 * method.
 **/
static i40e_status __i40e_read_nvm_buffer(struct i40e_hw *hw,
					  u16 offset, u16 *words,
					  u16 *data)
{
	if (hw->flags & I40E_HW_FLAG_AQ_SRCTL_ACCESS_ENABLE)
		return i40e_read_nvm_buffer_aq(hw, offset, words, data);

	return i40e_read_nvm_buffer_srctl(hw, offset, words, data);
}

/**
 * i40e_read_nvm_buffer - Reads Shadow RAM buffer and acquire lock if necessary
 * @hw: pointer to the HW structure
 * @offset: offset of the Shadow RAM word to read (0x000000 - 0x001FFF).
 * @words: (in) number of words to read; (out) number of words actually read
 * @data: words read from the Shadow RAM
 *
 * Reads 16 bit words (data buffer) from the SR using the i40e_read_nvm_srrd()
 * method. The buffer read is preceded by the NVM ownership take
 * and followed by the release.
 **/
i40e_status i40e_read_nvm_buffer(struct i40e_hw *hw, u16 offset,
				 u16 *words, u16 *data)
{
	i40e_status ret_code = 0;

	if (hw->flags & I40E_HW_FLAG_AQ_SRCTL_ACCESS_ENABLE) {
		ret_code = i40e_acquire_nvm(hw, I40E_RESOURCE_READ);
		if (!ret_code) {
			ret_code = i40e_read_nvm_buffer_aq(hw, offset, words,
							   data);
			i40e_release_nvm(hw);
		}
	} else {
		ret_code = i40e_read_nvm_buffer_srctl(hw, offset, words, data);
	}

	return ret_code;
}

/**
 * i40e_write_nvm_aq - Writes Shadow RAM.
 * @hw: pointer to the HW structure.
 * @module_pointer: module pointer location in words from the NVM beginning
 * @offset: offset in words from module start
 * @words: number of words to write
 * @data: buffer with words to write to the Shadow RAM
 * @last_command: tells the AdminQ that this is the last command
 *
 * Writes a 16 bit words buffer to the Shadow RAM using the admin command.
 **/
static i40e_status i40e_write_nvm_aq(struct i40e_hw *hw, u8 module_pointer,
				     u32 offset, u16 words, void *data,
				     bool last_command)
{
	i40e_status ret_code = I40E_ERR_NVM;
	struct i40e_asq_cmd_details cmd_details;

	memset(&cmd_details, 0, sizeof(cmd_details));
	cmd_details.wb_desc = &hw->nvm_wb_desc;

	/* Here we are checking the SR limit only for the flat memory model.
	 * We cannot do it for the module-based model, as we did not acquire
	 * the NVM resource yet (we cannot get the module pointer value).
	 * Firmware will check the module-based model.
	 */
	if ((offset + words) > hw->nvm.sr_size)
		i40e_debug(hw, I40E_DEBUG_NVM,
			   "NVM write error: offset %d beyond Shadow RAM limit %d\n",
			   (offset + words), hw->nvm.sr_size);
	else if (words > I40E_SR_SECTOR_SIZE_IN_WORDS)
		/* We can write only up to 4KB (one sector), in one AQ write */
		i40e_debug(hw, I40E_DEBUG_NVM,
			   "NVM write fail error: tried to write %d words, limit is %d.\n",
			   words, I40E_SR_SECTOR_SIZE_IN_WORDS);
	else if (((offset + (words - 1)) / I40E_SR_SECTOR_SIZE_IN_WORDS)
		 != (offset / I40E_SR_SECTOR_SIZE_IN_WORDS))
		/* A single write cannot spread over two sectors */
		i40e_debug(hw, I40E_DEBUG_NVM,
			   "NVM write error: cannot spread over two sectors in a single write offset=%d words=%d\n",
			   offset, words);
	else
		ret_code = i40e_aq_update_nvm(hw, module_pointer,
					      2 * offset,  /*bytes*/
					      2 * words,   /*bytes*/
					      data, last_command, 0,
					      &cmd_details);

	return ret_code;
}

/**
 * i40e_calc_nvm_checksum - Calculates and returns the checksum
 * @hw: pointer to hardware structure
 * @checksum: pointer to the checksum
 *
 * This function calculates SW Checksum that covers the whole 64kB shadow RAM
 * except the VPD and PCIe ALT Auto-load modules. The structure and size of VPD
 * is customer specific and unknown. Therefore, this function skips all maximum
 * possible size of VPD (1kB).
 **/
static i40e_status i40e_calc_nvm_checksum(struct i40e_hw *hw,
						    u16 *checksum)
{
	i40e_status ret_code;
	struct i40e_virt_mem vmem;
	u16 pcie_alt_module = 0;
	u16 checksum_local = 0;
	u16 vpd_module = 0;
	u16 *data;
	u16 i = 0;

	ret_code = i40e_allocate_virt_mem(hw, &vmem,
				    I40E_SR_SECTOR_SIZE_IN_WORDS * sizeof(u16));
	if (ret_code)
		goto i40e_calc_nvm_checksum_exit;
	data = (u16 *)vmem.va;

	/* read pointer to VPD area */
	ret_code = __i40e_read_nvm_word(hw, I40E_SR_VPD_PTR, &vpd_module);
	if (ret_code) {
		ret_code = I40E_ERR_NVM_CHECKSUM;
		goto i40e_calc_nvm_checksum_exit;
	}

	/* read pointer to PCIe Alt Auto-load module */
	ret_code = __i40e_read_nvm_word(hw, I40E_SR_PCIE_ALT_AUTO_LOAD_PTR,
					&pcie_alt_module);
	if (ret_code) {
		ret_code = I40E_ERR_NVM_CHECKSUM;
		goto i40e_calc_nvm_checksum_exit;
	}

	/* Calculate SW checksum that covers the whole 64kB shadow RAM
	 * except the VPD and PCIe ALT Auto-load modules
	 */
	for (i = 0; i < hw->nvm.sr_size; i++) {
		/* Read SR page */
		if ((i % I40E_SR_SECTOR_SIZE_IN_WORDS) == 0) {
			u16 words = I40E_SR_SECTOR_SIZE_IN_WORDS;

			ret_code = __i40e_read_nvm_buffer(hw, i, &words, data);
			if (ret_code) {
				ret_code = I40E_ERR_NVM_CHECKSUM;
				goto i40e_calc_nvm_checksum_exit;
			}
		}

		/* Skip Checksum word */
		if (i == I40E_SR_SW_CHECKSUM_WORD)
			continue;
		/* Skip VPD module (convert byte size to word count) */
		if ((i >= (u32)vpd_module) &&
		    (i < ((u32)vpd_module +
		     (I40E_SR_VPD_MODULE_MAX_SIZE / 2)))) {
			continue;
		}
		/* Skip PCIe ALT module (convert byte size to word count) */
		if ((i >= (u32)pcie_alt_module) &&
		    (i < ((u32)pcie_alt_module +
		     (I40E_SR_PCIE_ALT_MODULE_MAX_SIZE / 2)))) {
			continue;
		}

		checksum_local += data[i % I40E_SR_SECTOR_SIZE_IN_WORDS];
	}

	*checksum = (u16)I40E_SR_SW_CHECKSUM_BASE - checksum_local;

i40e_calc_nvm_checksum_exit:
	i40e_free_virt_mem(hw, &vmem);
	return ret_code;
}

/**
 * i40e_update_nvm_checksum - Updates the NVM checksum
 * @hw: pointer to hardware structure
 *
 * NVM ownership must be acquired before calling this function and released
 * on ARQ completion event reception by caller.
 * This function will commit SR to NVM.
 **/
i40e_status i40e_update_nvm_checksum(struct i40e_hw *hw)
{
	i40e_status ret_code;
	u16 checksum;
	__le16 le_sum;

	ret_code = i40e_calc_nvm_checksum(hw, &checksum);
	le_sum = cpu_to_le16(checksum);
	if (!ret_code)
		ret_code = i40e_write_nvm_aq(hw, 0x00, I40E_SR_SW_CHECKSUM_WORD,
					     1, &le_sum, true);

	return ret_code;
}

/**
 * i40e_validate_nvm_checksum - Validate EEPROM checksum
 * @hw: pointer to hardware structure
 * @checksum: calculated checksum
 *
 * Performs checksum calculation and validates the NVM SW checksum. If the
 * caller does not need checksum, the value can be NULL.
 **/
i40e_status i40e_validate_nvm_checksum(struct i40e_hw *hw,
						 u16 *checksum)
{
	i40e_status ret_code = 0;
	u16 checksum_sr = 0;
	u16 checksum_local = 0;

	/* We must acquire the NVM lock in order to correctly synchronize the
	 * NVM accesses across multiple PFs. Without doing so it is possible
	 * for one of the PFs to read invalid data potentially indicating that
	 * the checksum is invalid.
	 */
	ret_code = i40e_acquire_nvm(hw, I40E_RESOURCE_READ);
	if (ret_code)
		return ret_code;
	ret_code = i40e_calc_nvm_checksum(hw, &checksum_local);
	__i40e_read_nvm_word(hw, I40E_SR_SW_CHECKSUM_WORD, &checksum_sr);
	i40e_release_nvm(hw);
	if (ret_code)
		return ret_code;

	/* Verify read checksum from EEPROM is the same as
	 * calculated checksum
	 */
	if (checksum_local != checksum_sr)
		ret_code = I40E_ERR_NVM_CHECKSUM;

	/* If the user cares, return the calculated checksum */
	if (checksum)
		*checksum = checksum_local;

	return ret_code;
}

static i40e_status i40e_nvmupd_state_init(struct i40e_hw *hw,
					  struct i40e_nvm_access *cmd,
					  u8 *bytes, int *perrno);
static i40e_status i40e_nvmupd_state_reading(struct i40e_hw *hw,
					     struct i40e_nvm_access *cmd,
					     u8 *bytes, int *perrno);
static i40e_status i40e_nvmupd_state_writing(struct i40e_hw *hw,
					     struct i40e_nvm_access *cmd,
					     u8 *bytes, int *errno);
static enum i40e_nvmupd_cmd i40e_nvmupd_validate_command(struct i40e_hw *hw,
						struct i40e_nvm_access *cmd,
						int *perrno);
static i40e_status i40e_nvmupd_nvm_erase(struct i40e_hw *hw,
					 struct i40e_nvm_access *cmd,
					 int *perrno);
static i40e_status i40e_nvmupd_nvm_write(struct i40e_hw *hw,
					 struct i40e_nvm_access *cmd,
					 u8 *bytes, int *perrno);
static i40e_status i40e_nvmupd_nvm_read(struct i40e_hw *hw,
					struct i40e_nvm_access *cmd,
					u8 *bytes, int *perrno);
static i40e_status i40e_nvmupd_exec_aq(struct i40e_hw *hw,
				       struct i40e_nvm_access *cmd,
				       u8 *bytes, int *perrno);
static i40e_status i40e_nvmupd_get_aq_result(struct i40e_hw *hw,
					     struct i40e_nvm_access *cmd,
					     u8 *bytes, int *perrno);
static i40e_status i40e_nvmupd_get_aq_event(struct i40e_hw *hw,
					    struct i40e_nvm_access *cmd,
					    u8 *bytes, int *perrno);
static inline u8 i40e_nvmupd_get_module(u32 val)
{
	return (u8)(val & I40E_NVM_MOD_PNT_MASK);
}
static inline u8 i40e_nvmupd_get_transaction(u32 val)
{
	return (u8)((val & I40E_NVM_TRANS_MASK) >> I40E_NVM_TRANS_SHIFT);
}

static inline u8 i40e_nvmupd_get_preservation_flags(u32 val)
{
	return (u8)((val & I40E_NVM_PRESERVATION_FLAGS_MASK) >>
		    I40E_NVM_PRESERVATION_FLAGS_SHIFT);
}

static const char * const i40e_nvm_update_state_str[] = {
	"I40E_NVMUPD_INVALID",
	"I40E_NVMUPD_READ_CON",
	"I40E_NVMUPD_READ_SNT",
	"I40E_NVMUPD_READ_LCB",
	"I40E_NVMUPD_READ_SA",
	"I40E_NVMUPD_WRITE_ERA",
	"I40E_NVMUPD_WRITE_CON",
	"I40E_NVMUPD_WRITE_SNT",
	"I40E_NVMUPD_WRITE_LCB",
	"I40E_NVMUPD_WRITE_SA",
	"I40E_NVMUPD_CSUM_CON",
	"I40E_NVMUPD_CSUM_SA",
	"I40E_NVMUPD_CSUM_LCB",
	"I40E_NVMUPD_STATUS",
	"I40E_NVMUPD_EXEC_AQ",
	"I40E_NVMUPD_GET_AQ_RESULT",
	"I40E_NVMUPD_GET_AQ_EVENT",
};

/**
 * i40e_nvmupd_command - Process an NVM update command
 * @hw: pointer to hardware structure
 * @cmd: pointer to nvm update command
 * @bytes: pointer to the data buffer
 * @perrno: pointer to return error code
 *
 * Dispatches command depending on what update state is current
 **/
i40e_status i40e_nvmupd_command(struct i40e_hw *hw,
				struct i40e_nvm_access *cmd,
				u8 *bytes, int *perrno)
{
	i40e_status status;
	enum i40e_nvmupd_cmd upd_cmd;

	/* assume success */
	*perrno = 0;

	/* early check for status command and debug msgs */
	upd_cmd = i40e_nvmupd_validate_command(hw, cmd, perrno);

	i40e_debug(hw, I40E_DEBUG_NVM, "%s state %d nvm_release_on_hold %d opc 0x%04x cmd 0x%08x config 0x%08x offset 0x%08x data_size 0x%08x\n",
		   i40e_nvm_update_state_str[upd_cmd],
		   hw->nvmupd_state,
		   hw->nvm_release_on_done, hw->nvm_wait_opcode,
		   cmd->command, cmd->config, cmd->offset, cmd->data_size);

	if (upd_cmd == I40E_NVMUPD_INVALID) {
		*perrno = -EFAULT;
		i40e_debug(hw, I40E_DEBUG_NVM,
			   "i40e_nvmupd_validate_command returns %d errno %d\n",
			   upd_cmd, *perrno);
	}

	/* a status request returns immediately rather than
	 * going into the state machine
	 */
	if (upd_cmd == I40E_NVMUPD_STATUS) {
		if (!cmd->data_size) {
			*perrno = -EFAULT;
			return I40E_ERR_BUF_TOO_SHORT;
		}

		bytes[0] = hw->nvmupd_state;

		if (cmd->data_size >= 4) {
			bytes[1] = 0;
			*((u16 *)&bytes[2]) = hw->nvm_wait_opcode;
		}

<<<<<<< HEAD
=======
		/* Clear error status on read */
		if (hw->nvmupd_state == I40E_NVMUPD_STATE_ERROR)
			hw->nvmupd_state = I40E_NVMUPD_STATE_INIT;

>>>>>>> 24b8d41d
		return 0;
	}

	/* Clear status even it is not read and log */
	if (hw->nvmupd_state == I40E_NVMUPD_STATE_ERROR) {
		i40e_debug(hw, I40E_DEBUG_NVM,
			   "Clearing I40E_NVMUPD_STATE_ERROR state without reading\n");
		hw->nvmupd_state = I40E_NVMUPD_STATE_INIT;
	}

	/* Acquire lock to prevent race condition where adminq_task
	 * can execute after i40e_nvmupd_nvm_read/write but before state
	 * variables (nvm_wait_opcode, nvm_release_on_done) are updated.
	 *
	 * During NVMUpdate, it is observed that lock could be held for
	 * ~5ms for most commands. However lock is held for ~60ms for
	 * NVMUPD_CSUM_LCB command.
	 */
	mutex_lock(&hw->aq.arq_mutex);
	switch (hw->nvmupd_state) {
	case I40E_NVMUPD_STATE_INIT:
		status = i40e_nvmupd_state_init(hw, cmd, bytes, perrno);
		break;

	case I40E_NVMUPD_STATE_READING:
		status = i40e_nvmupd_state_reading(hw, cmd, bytes, perrno);
		break;

	case I40E_NVMUPD_STATE_WRITING:
		status = i40e_nvmupd_state_writing(hw, cmd, bytes, perrno);
		break;

	case I40E_NVMUPD_STATE_INIT_WAIT:
	case I40E_NVMUPD_STATE_WRITE_WAIT:
		/* if we need to stop waiting for an event, clear
		 * the wait info and return before doing anything else
		 */
		if (cmd->offset == 0xffff) {
<<<<<<< HEAD
			i40e_nvmupd_check_wait_event(hw, hw->nvm_wait_opcode);
			return 0;
=======
			i40e_nvmupd_clear_wait_state(hw);
			status = 0;
			break;
>>>>>>> 24b8d41d
		}

		status = I40E_ERR_NOT_READY;
		*perrno = -EBUSY;
		break;

	default:
		/* invalid state, should never happen */
		i40e_debug(hw, I40E_DEBUG_NVM,
			   "NVMUPD: no such state %d\n", hw->nvmupd_state);
		status = I40E_NOT_SUPPORTED;
		*perrno = -ESRCH;
		break;
	}

	mutex_unlock(&hw->aq.arq_mutex);
	return status;
}

/**
 * i40e_nvmupd_state_init - Handle NVM update state Init
 * @hw: pointer to hardware structure
 * @cmd: pointer to nvm update command buffer
 * @bytes: pointer to the data buffer
 * @perrno: pointer to return error code
 *
 * Process legitimate commands of the Init state and conditionally set next
 * state. Reject all other commands.
 **/
static i40e_status i40e_nvmupd_state_init(struct i40e_hw *hw,
					  struct i40e_nvm_access *cmd,
					  u8 *bytes, int *perrno)
{
	i40e_status status = 0;
	enum i40e_nvmupd_cmd upd_cmd;

	upd_cmd = i40e_nvmupd_validate_command(hw, cmd, perrno);

	switch (upd_cmd) {
	case I40E_NVMUPD_READ_SA:
		status = i40e_acquire_nvm(hw, I40E_RESOURCE_READ);
		if (status) {
			*perrno = i40e_aq_rc_to_posix(status,
						     hw->aq.asq_last_status);
		} else {
			status = i40e_nvmupd_nvm_read(hw, cmd, bytes, perrno);
			i40e_release_nvm(hw);
		}
		break;

	case I40E_NVMUPD_READ_SNT:
		status = i40e_acquire_nvm(hw, I40E_RESOURCE_READ);
		if (status) {
			*perrno = i40e_aq_rc_to_posix(status,
						     hw->aq.asq_last_status);
		} else {
			status = i40e_nvmupd_nvm_read(hw, cmd, bytes, perrno);
			if (status)
				i40e_release_nvm(hw);
			else
				hw->nvmupd_state = I40E_NVMUPD_STATE_READING;
		}
		break;

	case I40E_NVMUPD_WRITE_ERA:
		status = i40e_acquire_nvm(hw, I40E_RESOURCE_WRITE);
		if (status) {
			*perrno = i40e_aq_rc_to_posix(status,
						     hw->aq.asq_last_status);
		} else {
			status = i40e_nvmupd_nvm_erase(hw, cmd, perrno);
			if (status) {
				i40e_release_nvm(hw);
			} else {
				hw->nvm_release_on_done = true;
				hw->nvm_wait_opcode = i40e_aqc_opc_nvm_erase;
				hw->nvmupd_state = I40E_NVMUPD_STATE_INIT_WAIT;
			}
		}
		break;

	case I40E_NVMUPD_WRITE_SA:
		status = i40e_acquire_nvm(hw, I40E_RESOURCE_WRITE);
		if (status) {
			*perrno = i40e_aq_rc_to_posix(status,
						     hw->aq.asq_last_status);
		} else {
			status = i40e_nvmupd_nvm_write(hw, cmd, bytes, perrno);
			if (status) {
				i40e_release_nvm(hw);
			} else {
				hw->nvm_release_on_done = true;
				hw->nvm_wait_opcode = i40e_aqc_opc_nvm_update;
				hw->nvmupd_state = I40E_NVMUPD_STATE_INIT_WAIT;
			}
		}
		break;

	case I40E_NVMUPD_WRITE_SNT:
		status = i40e_acquire_nvm(hw, I40E_RESOURCE_WRITE);
		if (status) {
			*perrno = i40e_aq_rc_to_posix(status,
						     hw->aq.asq_last_status);
		} else {
			status = i40e_nvmupd_nvm_write(hw, cmd, bytes, perrno);
			if (status) {
				i40e_release_nvm(hw);
			} else {
				hw->nvm_wait_opcode = i40e_aqc_opc_nvm_update;
				hw->nvmupd_state = I40E_NVMUPD_STATE_WRITE_WAIT;
			}
		}
		break;

	case I40E_NVMUPD_CSUM_SA:
		status = i40e_acquire_nvm(hw, I40E_RESOURCE_WRITE);
		if (status) {
			*perrno = i40e_aq_rc_to_posix(status,
						     hw->aq.asq_last_status);
		} else {
			status = i40e_update_nvm_checksum(hw);
			if (status) {
				*perrno = hw->aq.asq_last_status ?
				   i40e_aq_rc_to_posix(status,
						       hw->aq.asq_last_status) :
				   -EIO;
				i40e_release_nvm(hw);
			} else {
				hw->nvm_release_on_done = true;
				hw->nvm_wait_opcode = i40e_aqc_opc_nvm_update;
				hw->nvmupd_state = I40E_NVMUPD_STATE_INIT_WAIT;
			}
		}
		break;

	case I40E_NVMUPD_EXEC_AQ:
		status = i40e_nvmupd_exec_aq(hw, cmd, bytes, perrno);
		break;

	case I40E_NVMUPD_GET_AQ_RESULT:
		status = i40e_nvmupd_get_aq_result(hw, cmd, bytes, perrno);
		break;

	case I40E_NVMUPD_GET_AQ_EVENT:
		status = i40e_nvmupd_get_aq_event(hw, cmd, bytes, perrno);
		break;

	default:
		i40e_debug(hw, I40E_DEBUG_NVM,
			   "NVMUPD: bad cmd %s in init state\n",
			   i40e_nvm_update_state_str[upd_cmd]);
		status = I40E_ERR_NVM;
		*perrno = -ESRCH;
		break;
	}
	return status;
}

/**
 * i40e_nvmupd_state_reading - Handle NVM update state Reading
 * @hw: pointer to hardware structure
 * @cmd: pointer to nvm update command buffer
 * @bytes: pointer to the data buffer
 * @perrno: pointer to return error code
 *
 * NVM ownership is already held.  Process legitimate commands and set any
 * change in state; reject all other commands.
 **/
static i40e_status i40e_nvmupd_state_reading(struct i40e_hw *hw,
					     struct i40e_nvm_access *cmd,
					     u8 *bytes, int *perrno)
{
	i40e_status status = 0;
	enum i40e_nvmupd_cmd upd_cmd;

	upd_cmd = i40e_nvmupd_validate_command(hw, cmd, perrno);

	switch (upd_cmd) {
	case I40E_NVMUPD_READ_SA:
	case I40E_NVMUPD_READ_CON:
		status = i40e_nvmupd_nvm_read(hw, cmd, bytes, perrno);
		break;

	case I40E_NVMUPD_READ_LCB:
		status = i40e_nvmupd_nvm_read(hw, cmd, bytes, perrno);
		i40e_release_nvm(hw);
		hw->nvmupd_state = I40E_NVMUPD_STATE_INIT;
		break;

	default:
		i40e_debug(hw, I40E_DEBUG_NVM,
			   "NVMUPD: bad cmd %s in reading state.\n",
			   i40e_nvm_update_state_str[upd_cmd]);
		status = I40E_NOT_SUPPORTED;
		*perrno = -ESRCH;
		break;
	}
	return status;
}

/**
 * i40e_nvmupd_state_writing - Handle NVM update state Writing
 * @hw: pointer to hardware structure
 * @cmd: pointer to nvm update command buffer
 * @bytes: pointer to the data buffer
 * @perrno: pointer to return error code
 *
 * NVM ownership is already held.  Process legitimate commands and set any
 * change in state; reject all other commands
 **/
static i40e_status i40e_nvmupd_state_writing(struct i40e_hw *hw,
					     struct i40e_nvm_access *cmd,
					     u8 *bytes, int *perrno)
{
	i40e_status status = 0;
	enum i40e_nvmupd_cmd upd_cmd;
	bool retry_attempt = false;

	upd_cmd = i40e_nvmupd_validate_command(hw, cmd, perrno);

retry:
	switch (upd_cmd) {
	case I40E_NVMUPD_WRITE_CON:
		status = i40e_nvmupd_nvm_write(hw, cmd, bytes, perrno);
		if (!status) {
			hw->nvm_wait_opcode = i40e_aqc_opc_nvm_update;
			hw->nvmupd_state = I40E_NVMUPD_STATE_WRITE_WAIT;
		}
		break;

	case I40E_NVMUPD_WRITE_LCB:
		status = i40e_nvmupd_nvm_write(hw, cmd, bytes, perrno);
		if (status) {
			*perrno = hw->aq.asq_last_status ?
				   i40e_aq_rc_to_posix(status,
						       hw->aq.asq_last_status) :
				   -EIO;
			hw->nvmupd_state = I40E_NVMUPD_STATE_INIT;
		} else {
			hw->nvm_release_on_done = true;
			hw->nvm_wait_opcode = i40e_aqc_opc_nvm_update;
			hw->nvmupd_state = I40E_NVMUPD_STATE_INIT_WAIT;
		}
		break;

	case I40E_NVMUPD_CSUM_CON:
		/* Assumes the caller has acquired the nvm */
		status = i40e_update_nvm_checksum(hw);
		if (status) {
			*perrno = hw->aq.asq_last_status ?
				   i40e_aq_rc_to_posix(status,
						       hw->aq.asq_last_status) :
				   -EIO;
			hw->nvmupd_state = I40E_NVMUPD_STATE_INIT;
		} else {
			hw->nvm_wait_opcode = i40e_aqc_opc_nvm_update;
			hw->nvmupd_state = I40E_NVMUPD_STATE_WRITE_WAIT;
		}
		break;

	case I40E_NVMUPD_CSUM_LCB:
		/* Assumes the caller has acquired the nvm */
		status = i40e_update_nvm_checksum(hw);
		if (status) {
			*perrno = hw->aq.asq_last_status ?
				   i40e_aq_rc_to_posix(status,
						       hw->aq.asq_last_status) :
				   -EIO;
			hw->nvmupd_state = I40E_NVMUPD_STATE_INIT;
		} else {
			hw->nvm_release_on_done = true;
			hw->nvm_wait_opcode = i40e_aqc_opc_nvm_update;
			hw->nvmupd_state = I40E_NVMUPD_STATE_INIT_WAIT;
		}
		break;

	default:
		i40e_debug(hw, I40E_DEBUG_NVM,
			   "NVMUPD: bad cmd %s in writing state.\n",
			   i40e_nvm_update_state_str[upd_cmd]);
		status = I40E_NOT_SUPPORTED;
		*perrno = -ESRCH;
		break;
	}

	/* In some circumstances, a multi-write transaction takes longer
	 * than the default 3 minute timeout on the write semaphore.  If
	 * the write failed with an EBUSY status, this is likely the problem,
	 * so here we try to reacquire the semaphore then retry the write.
	 * We only do one retry, then give up.
	 */
	if (status && (hw->aq.asq_last_status == I40E_AQ_RC_EBUSY) &&
	    !retry_attempt) {
		i40e_status old_status = status;
		u32 old_asq_status = hw->aq.asq_last_status;
		u32 gtime;

		gtime = rd32(hw, I40E_GLVFGEN_TIMER);
		if (gtime >= hw->nvm.hw_semaphore_timeout) {
			i40e_debug(hw, I40E_DEBUG_ALL,
				   "NVMUPD: write semaphore expired (%d >= %lld), retrying\n",
				   gtime, hw->nvm.hw_semaphore_timeout);
			i40e_release_nvm(hw);
			status = i40e_acquire_nvm(hw, I40E_RESOURCE_WRITE);
			if (status) {
				i40e_debug(hw, I40E_DEBUG_ALL,
					   "NVMUPD: write semaphore reacquire failed aq_err = %d\n",
					   hw->aq.asq_last_status);
				status = old_status;
				hw->aq.asq_last_status = old_asq_status;
			} else {
				retry_attempt = true;
				goto retry;
			}
		}
	}

	return status;
}

/**
<<<<<<< HEAD
 * i40e_nvmupd_check_wait_event - handle NVM update operation events
 * @hw: pointer to the hardware structure
 * @opcode: the event that just happened
 **/
void i40e_nvmupd_check_wait_event(struct i40e_hw *hw, u16 opcode)
{
	if (opcode == hw->nvm_wait_opcode) {
		i40e_debug(hw, I40E_DEBUG_NVM,
			   "NVMUPD: clearing wait on opcode 0x%04x\n", opcode);
		if (hw->nvm_release_on_done) {
			i40e_release_nvm(hw);
			hw->nvm_release_on_done = false;
		}
		hw->nvm_wait_opcode = 0;

		switch (hw->nvmupd_state) {
		case I40E_NVMUPD_STATE_INIT_WAIT:
			hw->nvmupd_state = I40E_NVMUPD_STATE_INIT;
			break;

		case I40E_NVMUPD_STATE_WRITE_WAIT:
			hw->nvmupd_state = I40E_NVMUPD_STATE_WRITING;
			break;

		default:
			break;
		}
=======
 * i40e_nvmupd_clear_wait_state - clear wait state on hw
 * @hw: pointer to the hardware structure
 **/
void i40e_nvmupd_clear_wait_state(struct i40e_hw *hw)
{
	i40e_debug(hw, I40E_DEBUG_NVM,
		   "NVMUPD: clearing wait on opcode 0x%04x\n",
		   hw->nvm_wait_opcode);

	if (hw->nvm_release_on_done) {
		i40e_release_nvm(hw);
		hw->nvm_release_on_done = false;
	}
	hw->nvm_wait_opcode = 0;

	if (hw->aq.arq_last_status) {
		hw->nvmupd_state = I40E_NVMUPD_STATE_ERROR;
		return;
	}

	switch (hw->nvmupd_state) {
	case I40E_NVMUPD_STATE_INIT_WAIT:
		hw->nvmupd_state = I40E_NVMUPD_STATE_INIT;
		break;

	case I40E_NVMUPD_STATE_WRITE_WAIT:
		hw->nvmupd_state = I40E_NVMUPD_STATE_WRITING;
		break;

	default:
		break;
	}
}

/**
 * i40e_nvmupd_check_wait_event - handle NVM update operation events
 * @hw: pointer to the hardware structure
 * @opcode: the event that just happened
 * @desc: AdminQ descriptor
 **/
void i40e_nvmupd_check_wait_event(struct i40e_hw *hw, u16 opcode,
				  struct i40e_aq_desc *desc)
{
	u32 aq_desc_len = sizeof(struct i40e_aq_desc);

	if (opcode == hw->nvm_wait_opcode) {
		memcpy(&hw->nvm_aq_event_desc, desc, aq_desc_len);
		i40e_nvmupd_clear_wait_state(hw);
>>>>>>> 24b8d41d
	}
}

/**
 * i40e_nvmupd_validate_command - Validate given command
 * @hw: pointer to hardware structure
 * @cmd: pointer to nvm update command buffer
 * @perrno: pointer to return error code
 *
 * Return one of the valid command types or I40E_NVMUPD_INVALID
 **/
static enum i40e_nvmupd_cmd i40e_nvmupd_validate_command(struct i40e_hw *hw,
						 struct i40e_nvm_access *cmd,
						 int *perrno)
{
	enum i40e_nvmupd_cmd upd_cmd;
	u8 module, transaction;

	/* anything that doesn't match a recognized case is an error */
	upd_cmd = I40E_NVMUPD_INVALID;

	transaction = i40e_nvmupd_get_transaction(cmd->config);
	module = i40e_nvmupd_get_module(cmd->config);

	/* limits on data size */
	if ((cmd->data_size < 1) ||
	    (cmd->data_size > I40E_NVMUPD_MAX_DATA)) {
		i40e_debug(hw, I40E_DEBUG_NVM,
			   "i40e_nvmupd_validate_command data_size %d\n",
			   cmd->data_size);
		*perrno = -EFAULT;
		return I40E_NVMUPD_INVALID;
	}

	switch (cmd->command) {
	case I40E_NVM_READ:
		switch (transaction) {
		case I40E_NVM_CON:
			upd_cmd = I40E_NVMUPD_READ_CON;
			break;
		case I40E_NVM_SNT:
			upd_cmd = I40E_NVMUPD_READ_SNT;
			break;
		case I40E_NVM_LCB:
			upd_cmd = I40E_NVMUPD_READ_LCB;
			break;
		case I40E_NVM_SA:
			upd_cmd = I40E_NVMUPD_READ_SA;
			break;
		case I40E_NVM_EXEC:
			if (module == 0xf)
				upd_cmd = I40E_NVMUPD_STATUS;
			else if (module == 0)
				upd_cmd = I40E_NVMUPD_GET_AQ_RESULT;
			break;
		case I40E_NVM_AQE:
			upd_cmd = I40E_NVMUPD_GET_AQ_EVENT;
			break;
		}
		break;

	case I40E_NVM_WRITE:
		switch (transaction) {
		case I40E_NVM_CON:
			upd_cmd = I40E_NVMUPD_WRITE_CON;
			break;
		case I40E_NVM_SNT:
			upd_cmd = I40E_NVMUPD_WRITE_SNT;
			break;
		case I40E_NVM_LCB:
			upd_cmd = I40E_NVMUPD_WRITE_LCB;
			break;
		case I40E_NVM_SA:
			upd_cmd = I40E_NVMUPD_WRITE_SA;
			break;
		case I40E_NVM_ERA:
			upd_cmd = I40E_NVMUPD_WRITE_ERA;
			break;
		case I40E_NVM_CSUM:
			upd_cmd = I40E_NVMUPD_CSUM_CON;
			break;
		case (I40E_NVM_CSUM|I40E_NVM_SA):
			upd_cmd = I40E_NVMUPD_CSUM_SA;
			break;
		case (I40E_NVM_CSUM|I40E_NVM_LCB):
			upd_cmd = I40E_NVMUPD_CSUM_LCB;
			break;
		case I40E_NVM_EXEC:
			if (module == 0)
				upd_cmd = I40E_NVMUPD_EXEC_AQ;
			break;
		}
		break;
	}

	return upd_cmd;
}

/**
 * i40e_nvmupd_exec_aq - Run an AQ command
 * @hw: pointer to hardware structure
 * @cmd: pointer to nvm update command buffer
 * @bytes: pointer to the data buffer
 * @perrno: pointer to return error code
 *
 * cmd structure contains identifiers and data buffer
 **/
static i40e_status i40e_nvmupd_exec_aq(struct i40e_hw *hw,
				       struct i40e_nvm_access *cmd,
				       u8 *bytes, int *perrno)
{
	struct i40e_asq_cmd_details cmd_details;
	i40e_status status;
	struct i40e_aq_desc *aq_desc;
	u32 buff_size = 0;
	u8 *buff = NULL;
	u32 aq_desc_len;
	u32 aq_data_len;

	i40e_debug(hw, I40E_DEBUG_NVM, "NVMUPD: %s\n", __func__);
	if (cmd->offset == 0xffff)
		return 0;

	memset(&cmd_details, 0, sizeof(cmd_details));
	cmd_details.wb_desc = &hw->nvm_wb_desc;

	aq_desc_len = sizeof(struct i40e_aq_desc);
	memset(&hw->nvm_wb_desc, 0, aq_desc_len);

	/* get the aq descriptor */
	if (cmd->data_size < aq_desc_len) {
		i40e_debug(hw, I40E_DEBUG_NVM,
			   "NVMUPD: not enough aq desc bytes for exec, size %d < %d\n",
			   cmd->data_size, aq_desc_len);
		*perrno = -EINVAL;
		return I40E_ERR_PARAM;
	}
	aq_desc = (struct i40e_aq_desc *)bytes;

	/* if data buffer needed, make sure it's ready */
	aq_data_len = cmd->data_size - aq_desc_len;
	buff_size = max_t(u32, aq_data_len, le16_to_cpu(aq_desc->datalen));
	if (buff_size) {
		if (!hw->nvm_buff.va) {
			status = i40e_allocate_virt_mem(hw, &hw->nvm_buff,
							hw->aq.asq_buf_size);
			if (status)
				i40e_debug(hw, I40E_DEBUG_NVM,
					   "NVMUPD: i40e_allocate_virt_mem for exec buff failed, %d\n",
					   status);
		}

		if (hw->nvm_buff.va) {
			buff = hw->nvm_buff.va;
			memcpy(buff, &bytes[aq_desc_len], aq_data_len);
		}
	}

	if (cmd->offset)
		memset(&hw->nvm_aq_event_desc, 0, aq_desc_len);

	/* and away we go! */
	status = i40e_asq_send_command(hw, aq_desc, buff,
				       buff_size, &cmd_details);
	if (status) {
		i40e_debug(hw, I40E_DEBUG_NVM,
			   "i40e_nvmupd_exec_aq err %s aq_err %s\n",
			   i40e_stat_str(hw, status),
			   i40e_aq_str(hw, hw->aq.asq_last_status));
		*perrno = i40e_aq_rc_to_posix(status, hw->aq.asq_last_status);
		return status;
	}

	/* should we wait for a followup event? */
	if (cmd->offset) {
		hw->nvm_wait_opcode = cmd->offset;
		hw->nvmupd_state = I40E_NVMUPD_STATE_INIT_WAIT;
	}

	/* should we wait for a followup event? */
	if (cmd->offset) {
		hw->nvm_wait_opcode = cmd->offset;
		hw->nvmupd_state = I40E_NVMUPD_STATE_INIT_WAIT;
	}

	return status;
}

/**
 * i40e_nvmupd_get_aq_result - Get the results from the previous exec_aq
 * @hw: pointer to hardware structure
 * @cmd: pointer to nvm update command buffer
 * @bytes: pointer to the data buffer
 * @perrno: pointer to return error code
 *
 * cmd structure contains identifiers and data buffer
 **/
static i40e_status i40e_nvmupd_get_aq_result(struct i40e_hw *hw,
					     struct i40e_nvm_access *cmd,
					     u8 *bytes, int *perrno)
{
	u32 aq_total_len;
	u32 aq_desc_len;
	int remainder;
	u8 *buff;

	i40e_debug(hw, I40E_DEBUG_NVM, "NVMUPD: %s\n", __func__);

	aq_desc_len = sizeof(struct i40e_aq_desc);
	aq_total_len = aq_desc_len + le16_to_cpu(hw->nvm_wb_desc.datalen);

	/* check offset range */
	if (cmd->offset > aq_total_len) {
		i40e_debug(hw, I40E_DEBUG_NVM, "%s: offset too big %d > %d\n",
			   __func__, cmd->offset, aq_total_len);
		*perrno = -EINVAL;
		return I40E_ERR_PARAM;
	}

	/* check copylength range */
	if (cmd->data_size > (aq_total_len - cmd->offset)) {
		int new_len = aq_total_len - cmd->offset;

		i40e_debug(hw, I40E_DEBUG_NVM, "%s: copy length %d too big, trimming to %d\n",
			   __func__, cmd->data_size, new_len);
		cmd->data_size = new_len;
	}

	remainder = cmd->data_size;
	if (cmd->offset < aq_desc_len) {
		u32 len = aq_desc_len - cmd->offset;

		len = min(len, cmd->data_size);
		i40e_debug(hw, I40E_DEBUG_NVM, "%s: aq_desc bytes %d to %d\n",
			   __func__, cmd->offset, cmd->offset + len);

		buff = ((u8 *)&hw->nvm_wb_desc) + cmd->offset;
		memcpy(bytes, buff, len);

		bytes += len;
		remainder -= len;
		buff = hw->nvm_buff.va;
	} else {
		buff = hw->nvm_buff.va + (cmd->offset - aq_desc_len);
	}

	if (remainder > 0) {
		int start_byte = buff - (u8 *)hw->nvm_buff.va;

		i40e_debug(hw, I40E_DEBUG_NVM, "%s: databuf bytes %d to %d\n",
			   __func__, start_byte, start_byte + remainder);
		memcpy(bytes, buff, remainder);
	}

	return 0;
}

/**
 * i40e_nvmupd_get_aq_event - Get the Admin Queue event from previous exec_aq
 * @hw: pointer to hardware structure
 * @cmd: pointer to nvm update command buffer
 * @bytes: pointer to the data buffer
 * @perrno: pointer to return error code
 *
 * cmd structure contains identifiers and data buffer
 **/
static i40e_status i40e_nvmupd_get_aq_event(struct i40e_hw *hw,
					    struct i40e_nvm_access *cmd,
					    u8 *bytes, int *perrno)
{
	u32 aq_total_len;
	u32 aq_desc_len;

	i40e_debug(hw, I40E_DEBUG_NVM, "NVMUPD: %s\n", __func__);

	aq_desc_len = sizeof(struct i40e_aq_desc);
	aq_total_len = aq_desc_len + le16_to_cpu(hw->nvm_aq_event_desc.datalen);

	/* check copylength range */
	if (cmd->data_size > aq_total_len) {
		i40e_debug(hw, I40E_DEBUG_NVM,
			   "%s: copy length %d too big, trimming to %d\n",
			   __func__, cmd->data_size, aq_total_len);
		cmd->data_size = aq_total_len;
	}

	memcpy(bytes, &hw->nvm_aq_event_desc, cmd->data_size);

	return 0;
}

/**
 * i40e_nvmupd_nvm_read - Read NVM
 * @hw: pointer to hardware structure
 * @cmd: pointer to nvm update command buffer
 * @bytes: pointer to the data buffer
 * @perrno: pointer to return error code
 *
 * cmd structure contains identifiers and data buffer
 **/
static i40e_status i40e_nvmupd_nvm_read(struct i40e_hw *hw,
					struct i40e_nvm_access *cmd,
					u8 *bytes, int *perrno)
{
	struct i40e_asq_cmd_details cmd_details;
	i40e_status status;
	u8 module, transaction;
	bool last;

	transaction = i40e_nvmupd_get_transaction(cmd->config);
	module = i40e_nvmupd_get_module(cmd->config);
	last = (transaction == I40E_NVM_LCB) || (transaction == I40E_NVM_SA);

	memset(&cmd_details, 0, sizeof(cmd_details));
	cmd_details.wb_desc = &hw->nvm_wb_desc;

	status = i40e_aq_read_nvm(hw, module, cmd->offset, (u16)cmd->data_size,
				  bytes, last, &cmd_details);
	if (status) {
		i40e_debug(hw, I40E_DEBUG_NVM,
			   "i40e_nvmupd_nvm_read mod 0x%x  off 0x%x  len 0x%x\n",
			   module, cmd->offset, cmd->data_size);
		i40e_debug(hw, I40E_DEBUG_NVM,
			   "i40e_nvmupd_nvm_read status %d aq %d\n",
			   status, hw->aq.asq_last_status);
		*perrno = i40e_aq_rc_to_posix(status, hw->aq.asq_last_status);
	}

	return status;
}

/**
 * i40e_nvmupd_nvm_erase - Erase an NVM module
 * @hw: pointer to hardware structure
 * @cmd: pointer to nvm update command buffer
 * @perrno: pointer to return error code
 *
 * module, offset, data_size and data are in cmd structure
 **/
static i40e_status i40e_nvmupd_nvm_erase(struct i40e_hw *hw,
					 struct i40e_nvm_access *cmd,
					 int *perrno)
{
	i40e_status status = 0;
	struct i40e_asq_cmd_details cmd_details;
	u8 module, transaction;
	bool last;

	transaction = i40e_nvmupd_get_transaction(cmd->config);
	module = i40e_nvmupd_get_module(cmd->config);
	last = (transaction & I40E_NVM_LCB);

	memset(&cmd_details, 0, sizeof(cmd_details));
	cmd_details.wb_desc = &hw->nvm_wb_desc;

	status = i40e_aq_erase_nvm(hw, module, cmd->offset, (u16)cmd->data_size,
				   last, &cmd_details);
	if (status) {
		i40e_debug(hw, I40E_DEBUG_NVM,
			   "i40e_nvmupd_nvm_erase mod 0x%x  off 0x%x len 0x%x\n",
			   module, cmd->offset, cmd->data_size);
		i40e_debug(hw, I40E_DEBUG_NVM,
			   "i40e_nvmupd_nvm_erase status %d aq %d\n",
			   status, hw->aq.asq_last_status);
		*perrno = i40e_aq_rc_to_posix(status, hw->aq.asq_last_status);
	}

	return status;
}

/**
 * i40e_nvmupd_nvm_write - Write NVM
 * @hw: pointer to hardware structure
 * @cmd: pointer to nvm update command buffer
 * @bytes: pointer to the data buffer
 * @perrno: pointer to return error code
 *
 * module, offset, data_size and data are in cmd structure
 **/
static i40e_status i40e_nvmupd_nvm_write(struct i40e_hw *hw,
					 struct i40e_nvm_access *cmd,
					 u8 *bytes, int *perrno)
{
	i40e_status status = 0;
	struct i40e_asq_cmd_details cmd_details;
	u8 module, transaction;
	u8 preservation_flags;
	bool last;

	transaction = i40e_nvmupd_get_transaction(cmd->config);
	module = i40e_nvmupd_get_module(cmd->config);
	last = (transaction & I40E_NVM_LCB);
	preservation_flags = i40e_nvmupd_get_preservation_flags(cmd->config);

	memset(&cmd_details, 0, sizeof(cmd_details));
	cmd_details.wb_desc = &hw->nvm_wb_desc;

	status = i40e_aq_update_nvm(hw, module, cmd->offset,
				    (u16)cmd->data_size, bytes, last,
				    preservation_flags, &cmd_details);
	if (status) {
		i40e_debug(hw, I40E_DEBUG_NVM,
			   "i40e_nvmupd_nvm_write mod 0x%x off 0x%x len 0x%x\n",
			   module, cmd->offset, cmd->data_size);
		i40e_debug(hw, I40E_DEBUG_NVM,
			   "i40e_nvmupd_nvm_write status %d aq %d\n",
			   status, hw->aq.asq_last_status);
		*perrno = i40e_aq_rc_to_posix(status, hw->aq.asq_last_status);
	}

	return status;
}<|MERGE_RESOLUTION|>--- conflicted
+++ resolved
@@ -848,13 +848,10 @@
 			*((u16 *)&bytes[2]) = hw->nvm_wait_opcode;
 		}
 
-<<<<<<< HEAD
-=======
 		/* Clear error status on read */
 		if (hw->nvmupd_state == I40E_NVMUPD_STATE_ERROR)
 			hw->nvmupd_state = I40E_NVMUPD_STATE_INIT;
 
->>>>>>> 24b8d41d
 		return 0;
 	}
 
@@ -893,14 +890,9 @@
 		 * the wait info and return before doing anything else
 		 */
 		if (cmd->offset == 0xffff) {
-<<<<<<< HEAD
-			i40e_nvmupd_check_wait_event(hw, hw->nvm_wait_opcode);
-			return 0;
-=======
 			i40e_nvmupd_clear_wait_state(hw);
 			status = 0;
 			break;
->>>>>>> 24b8d41d
 		}
 
 		status = I40E_ERR_NOT_READY;
@@ -1222,35 +1214,6 @@
 }
 
 /**
-<<<<<<< HEAD
- * i40e_nvmupd_check_wait_event - handle NVM update operation events
- * @hw: pointer to the hardware structure
- * @opcode: the event that just happened
- **/
-void i40e_nvmupd_check_wait_event(struct i40e_hw *hw, u16 opcode)
-{
-	if (opcode == hw->nvm_wait_opcode) {
-		i40e_debug(hw, I40E_DEBUG_NVM,
-			   "NVMUPD: clearing wait on opcode 0x%04x\n", opcode);
-		if (hw->nvm_release_on_done) {
-			i40e_release_nvm(hw);
-			hw->nvm_release_on_done = false;
-		}
-		hw->nvm_wait_opcode = 0;
-
-		switch (hw->nvmupd_state) {
-		case I40E_NVMUPD_STATE_INIT_WAIT:
-			hw->nvmupd_state = I40E_NVMUPD_STATE_INIT;
-			break;
-
-		case I40E_NVMUPD_STATE_WRITE_WAIT:
-			hw->nvmupd_state = I40E_NVMUPD_STATE_WRITING;
-			break;
-
-		default:
-			break;
-		}
-=======
  * i40e_nvmupd_clear_wait_state - clear wait state on hw
  * @hw: pointer to the hardware structure
  **/
@@ -1299,7 +1262,6 @@
 	if (opcode == hw->nvm_wait_opcode) {
 		memcpy(&hw->nvm_aq_event_desc, desc, aq_desc_len);
 		i40e_nvmupd_clear_wait_state(hw);
->>>>>>> 24b8d41d
 	}
 }
 
@@ -1479,12 +1441,6 @@
 		hw->nvmupd_state = I40E_NVMUPD_STATE_INIT_WAIT;
 	}
 
-	/* should we wait for a followup event? */
-	if (cmd->offset) {
-		hw->nvm_wait_opcode = cmd->offset;
-		hw->nvmupd_state = I40E_NVMUPD_STATE_INIT_WAIT;
-	}
-
 	return status;
 }
 
