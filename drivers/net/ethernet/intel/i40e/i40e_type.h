/* SPDX-License-Identifier: GPL-2.0 */
/* Copyright(c) 2013 - 2018 Intel Corporation. */

#ifndef _I40E_TYPE_H_
#define _I40E_TYPE_H_

#include "i40e_status.h"
#include "i40e_osdep.h"
#include "i40e_register.h"
#include "i40e_adminq.h"
#include "i40e_hmc.h"
#include "i40e_lan_hmc.h"
#include "i40e_devids.h"

/* I40E_MASK is a macro used on 32 bit registers */
#define I40E_MASK(mask, shift) ((u32)(mask) << (shift))

#define I40E_MAX_VSI_QP			16
#define I40E_MAX_VF_VSI			4
#define I40E_MAX_CHAINED_RX_BUFFERS	5
#define I40E_MAX_PF_UDP_OFFLOAD_PORTS	16

/* Max default timeout in ms, */
#define I40E_MAX_NVM_TIMEOUT		18000

/* Max timeout in ms for the phy to respond */
#define I40E_MAX_PHY_TIMEOUT		500

/* Switch from ms to the 1usec global time (this is the GTIME resolution) */
#define I40E_MS_TO_GTIME(time)		((time) * 1000)

/* forward declaration */
struct i40e_hw;
typedef void (*I40E_ADMINQ_CALLBACK)(struct i40e_hw *, struct i40e_aq_desc *);

/* Data type manipulation macros. */

#define I40E_DESC_UNUSED(R)	\
	((((R)->next_to_clean > (R)->next_to_use) ? 0 : (R)->count) + \
	(R)->next_to_clean - (R)->next_to_use - 1)

/* bitfields for Tx queue mapping in QTX_CTL */
#define I40E_QTX_CTL_VF_QUEUE	0x0
#define I40E_QTX_CTL_VM_QUEUE	0x1
#define I40E_QTX_CTL_PF_QUEUE	0x2

/* debug masks - set these bits in hw->debug_mask to control output */
enum i40e_debug_mask {
	I40E_DEBUG_INIT			= 0x00000001,
	I40E_DEBUG_RELEASE		= 0x00000002,

	I40E_DEBUG_LINK			= 0x00000010,
	I40E_DEBUG_PHY			= 0x00000020,
	I40E_DEBUG_HMC			= 0x00000040,
	I40E_DEBUG_NVM			= 0x00000080,
	I40E_DEBUG_LAN			= 0x00000100,
	I40E_DEBUG_FLOW			= 0x00000200,
	I40E_DEBUG_DCB			= 0x00000400,
	I40E_DEBUG_DIAG			= 0x00000800,
	I40E_DEBUG_FD			= 0x00001000,
	I40E_DEBUG_PACKAGE		= 0x00002000,
	I40E_DEBUG_IWARP		= 0x00F00000,
	I40E_DEBUG_AQ_MESSAGE		= 0x01000000,
	I40E_DEBUG_AQ_DESCRIPTOR	= 0x02000000,
	I40E_DEBUG_AQ_DESC_BUFFER	= 0x04000000,
	I40E_DEBUG_AQ_COMMAND		= 0x06000000,
	I40E_DEBUG_AQ			= 0x0F000000,

	I40E_DEBUG_USER			= 0xF0000000,

	I40E_DEBUG_ALL			= 0xFFFFFFFF
};

#define I40E_MDIO_CLAUSE22_STCODE_MASK	I40E_MASK(1, \
						  I40E_GLGEN_MSCA_STCODE_SHIFT)
#define I40E_MDIO_CLAUSE22_OPCODE_WRITE_MASK	I40E_MASK(1, \
						  I40E_GLGEN_MSCA_OPCODE_SHIFT)
#define I40E_MDIO_CLAUSE22_OPCODE_READ_MASK	I40E_MASK(2, \
						  I40E_GLGEN_MSCA_OPCODE_SHIFT)

#define I40E_MDIO_CLAUSE45_STCODE_MASK	I40E_MASK(0, \
						  I40E_GLGEN_MSCA_STCODE_SHIFT)
#define I40E_MDIO_CLAUSE45_OPCODE_ADDRESS_MASK	I40E_MASK(0, \
						  I40E_GLGEN_MSCA_OPCODE_SHIFT)
#define I40E_MDIO_CLAUSE45_OPCODE_WRITE_MASK	I40E_MASK(1, \
						  I40E_GLGEN_MSCA_OPCODE_SHIFT)
#define I40E_MDIO_CLAUSE45_OPCODE_READ_MASK	I40E_MASK(3, \
						I40E_GLGEN_MSCA_OPCODE_SHIFT)

#define I40E_PHY_COM_REG_PAGE                   0x1E
#define I40E_PHY_LED_LINK_MODE_MASK             0xF0
#define I40E_PHY_LED_MANUAL_ON                  0x100
#define I40E_PHY_LED_PROV_REG_1                 0xC430
#define I40E_PHY_LED_MODE_MASK                  0xFFFF
#define I40E_PHY_LED_MODE_ORIG                  0x80000000

/* These are structs for managing the hardware information and the operations.
 * The structures of function pointers are filled out at init time when we
 * know for sure exactly which hardware we're working with.  This gives us the
 * flexibility of using the same main driver code but adapting to slightly
 * different hardware needs as new parts are developed.  For this architecture,
 * the Firmware and AdminQ are intended to insulate the driver from most of the
 * future changes, but these structures will also do part of the job.
 */
enum i40e_mac_type {
	I40E_MAC_UNKNOWN = 0,
	I40E_MAC_XL710,
	I40E_MAC_VF,
	I40E_MAC_X722,
	I40E_MAC_X722_VF,
	I40E_MAC_GENERIC,
};

enum i40e_media_type {
	I40E_MEDIA_TYPE_UNKNOWN = 0,
	I40E_MEDIA_TYPE_FIBER,
	I40E_MEDIA_TYPE_BASET,
	I40E_MEDIA_TYPE_BACKPLANE,
	I40E_MEDIA_TYPE_CX4,
	I40E_MEDIA_TYPE_DA,
	I40E_MEDIA_TYPE_VIRTUAL
};

enum i40e_fc_mode {
	I40E_FC_NONE = 0,
	I40E_FC_RX_PAUSE,
	I40E_FC_TX_PAUSE,
	I40E_FC_FULL,
	I40E_FC_PFC,
	I40E_FC_DEFAULT
};

enum i40e_set_fc_aq_failures {
	I40E_SET_FC_AQ_FAIL_NONE = 0,
	I40E_SET_FC_AQ_FAIL_GET = 1,
	I40E_SET_FC_AQ_FAIL_SET = 2,
	I40E_SET_FC_AQ_FAIL_UPDATE = 4,
	I40E_SET_FC_AQ_FAIL_SET_UPDATE = 6
};

enum i40e_vsi_type {
	I40E_VSI_MAIN	= 0,
	I40E_VSI_VMDQ1	= 1,
	I40E_VSI_VMDQ2	= 2,
	I40E_VSI_CTRL	= 3,
	I40E_VSI_FCOE	= 4,
	I40E_VSI_MIRROR	= 5,
	I40E_VSI_SRIOV	= 6,
	I40E_VSI_FDIR	= 7,
	I40E_VSI_IWARP	= 8,
	I40E_VSI_TYPE_UNKNOWN
};

enum i40e_queue_type {
	I40E_QUEUE_TYPE_RX = 0,
	I40E_QUEUE_TYPE_TX,
	I40E_QUEUE_TYPE_PE_CEQ,
	I40E_QUEUE_TYPE_UNKNOWN
};

struct i40e_link_status {
	enum i40e_aq_phy_type phy_type;
	enum i40e_aq_link_speed link_speed;
	u8 link_info;
	u8 an_info;
	u8 req_fec_info;
	u8 fec_info;
	u8 ext_info;
	u8 loopback;
	/* is Link Status Event notification to SW enabled */
	bool lse_enable;
	u16 max_frame_size;
	bool crc_enable;
	u8 pacing;
	u8 requested_speeds;
	u8 module_type[3];
	/* 1st byte: module identifier */
#define I40E_MODULE_TYPE_SFP		0x03
	/* 3rd byte: ethernet compliance codes for 1G */
#define I40E_MODULE_TYPE_1000BASE_SX	0x01
#define I40E_MODULE_TYPE_1000BASE_LX	0x02
};

struct i40e_phy_info {
	struct i40e_link_status link_info;
	struct i40e_link_status link_info_old;
	bool get_link_info;
	enum i40e_media_type media_type;
	/* all the phy types the NVM is capable of */
	u64 phy_types;
};

#define I40E_CAP_PHY_TYPE_SGMII BIT_ULL(I40E_PHY_TYPE_SGMII)
#define I40E_CAP_PHY_TYPE_1000BASE_KX BIT_ULL(I40E_PHY_TYPE_1000BASE_KX)
#define I40E_CAP_PHY_TYPE_10GBASE_KX4 BIT_ULL(I40E_PHY_TYPE_10GBASE_KX4)
#define I40E_CAP_PHY_TYPE_10GBASE_KR BIT_ULL(I40E_PHY_TYPE_10GBASE_KR)
#define I40E_CAP_PHY_TYPE_40GBASE_KR4 BIT_ULL(I40E_PHY_TYPE_40GBASE_KR4)
#define I40E_CAP_PHY_TYPE_XAUI BIT_ULL(I40E_PHY_TYPE_XAUI)
#define I40E_CAP_PHY_TYPE_XFI BIT_ULL(I40E_PHY_TYPE_XFI)
#define I40E_CAP_PHY_TYPE_SFI BIT_ULL(I40E_PHY_TYPE_SFI)
#define I40E_CAP_PHY_TYPE_XLAUI BIT_ULL(I40E_PHY_TYPE_XLAUI)
#define I40E_CAP_PHY_TYPE_XLPPI BIT_ULL(I40E_PHY_TYPE_XLPPI)
#define I40E_CAP_PHY_TYPE_40GBASE_CR4_CU BIT_ULL(I40E_PHY_TYPE_40GBASE_CR4_CU)
#define I40E_CAP_PHY_TYPE_10GBASE_CR1_CU BIT_ULL(I40E_PHY_TYPE_10GBASE_CR1_CU)
#define I40E_CAP_PHY_TYPE_10GBASE_AOC BIT_ULL(I40E_PHY_TYPE_10GBASE_AOC)
#define I40E_CAP_PHY_TYPE_40GBASE_AOC BIT_ULL(I40E_PHY_TYPE_40GBASE_AOC)
#define I40E_CAP_PHY_TYPE_100BASE_TX BIT_ULL(I40E_PHY_TYPE_100BASE_TX)
#define I40E_CAP_PHY_TYPE_1000BASE_T BIT_ULL(I40E_PHY_TYPE_1000BASE_T)
#define I40E_CAP_PHY_TYPE_10GBASE_T BIT_ULL(I40E_PHY_TYPE_10GBASE_T)
#define I40E_CAP_PHY_TYPE_10GBASE_SR BIT_ULL(I40E_PHY_TYPE_10GBASE_SR)
#define I40E_CAP_PHY_TYPE_10GBASE_LR BIT_ULL(I40E_PHY_TYPE_10GBASE_LR)
#define I40E_CAP_PHY_TYPE_10GBASE_SFPP_CU BIT_ULL(I40E_PHY_TYPE_10GBASE_SFPP_CU)
#define I40E_CAP_PHY_TYPE_10GBASE_CR1 BIT_ULL(I40E_PHY_TYPE_10GBASE_CR1)
#define I40E_CAP_PHY_TYPE_40GBASE_CR4 BIT_ULL(I40E_PHY_TYPE_40GBASE_CR4)
#define I40E_CAP_PHY_TYPE_40GBASE_SR4 BIT_ULL(I40E_PHY_TYPE_40GBASE_SR4)
#define I40E_CAP_PHY_TYPE_40GBASE_LR4 BIT_ULL(I40E_PHY_TYPE_40GBASE_LR4)
#define I40E_CAP_PHY_TYPE_1000BASE_SX BIT_ULL(I40E_PHY_TYPE_1000BASE_SX)
#define I40E_CAP_PHY_TYPE_1000BASE_LX BIT_ULL(I40E_PHY_TYPE_1000BASE_LX)
#define I40E_CAP_PHY_TYPE_1000BASE_T_OPTICAL \
				BIT_ULL(I40E_PHY_TYPE_1000BASE_T_OPTICAL)
#define I40E_CAP_PHY_TYPE_20GBASE_KR2 BIT_ULL(I40E_PHY_TYPE_20GBASE_KR2)
/* Defining the macro I40E_TYPE_OFFSET to implement a bit shift for some
 * PHY types. There is an unused bit (31) in the I40E_CAP_PHY_TYPE_* bit
 * fields but no corresponding gap in the i40e_aq_phy_type enumeration. So,
 * a shift is needed to adjust for this with values larger than 31. The
 * only affected values are I40E_PHY_TYPE_25GBASE_*.
 */
#define I40E_PHY_TYPE_OFFSET 1
#define I40E_CAP_PHY_TYPE_25GBASE_KR BIT_ULL(I40E_PHY_TYPE_25GBASE_KR + \
					     I40E_PHY_TYPE_OFFSET)
#define I40E_CAP_PHY_TYPE_25GBASE_CR BIT_ULL(I40E_PHY_TYPE_25GBASE_CR + \
					     I40E_PHY_TYPE_OFFSET)
#define I40E_CAP_PHY_TYPE_25GBASE_SR BIT_ULL(I40E_PHY_TYPE_25GBASE_SR + \
					     I40E_PHY_TYPE_OFFSET)
#define I40E_CAP_PHY_TYPE_25GBASE_LR BIT_ULL(I40E_PHY_TYPE_25GBASE_LR + \
					     I40E_PHY_TYPE_OFFSET)
#define I40E_CAP_PHY_TYPE_25GBASE_AOC BIT_ULL(I40E_PHY_TYPE_25GBASE_AOC + \
					     I40E_PHY_TYPE_OFFSET)
#define I40E_CAP_PHY_TYPE_25GBASE_ACC BIT_ULL(I40E_PHY_TYPE_25GBASE_ACC + \
					     I40E_PHY_TYPE_OFFSET)
/* Offset for 2.5G/5G PHY Types value to bit number conversion */
#define I40E_PHY_TYPE_OFFSET2 (-10)
#define I40E_CAP_PHY_TYPE_2_5GBASE_T BIT_ULL(I40E_PHY_TYPE_2_5GBASE_T + \
					     I40E_PHY_TYPE_OFFSET2)
#define I40E_CAP_PHY_TYPE_5GBASE_T BIT_ULL(I40E_PHY_TYPE_5GBASE_T + \
					     I40E_PHY_TYPE_OFFSET2)
#define I40E_HW_CAP_MAX_GPIO			30
/* Capabilities of a PF or a VF or the whole device */
struct i40e_hw_capabilities {
	u32  switch_mode;

	/* Cloud filter modes:
	 * Mode1: Filter on L4 port only
	 * Mode2: Filter for non-tunneled traffic
	 * Mode3: Filter for tunnel traffic
	 */
#define I40E_CLOUD_FILTER_MODE1	0x6
#define I40E_CLOUD_FILTER_MODE2	0x7
#define I40E_SWITCH_MODE_MASK	0xF

	u32  management_mode;
	u32  mng_protocols_over_mctp;
	u32  npar_enable;
	u32  os2bmc;
	u32  valid_functions;
	bool sr_iov_1_1;
	bool vmdq;
	bool evb_802_1_qbg; /* Edge Virtual Bridging */
	bool evb_802_1_qbh; /* Bridge Port Extension */
	bool dcb;
	bool fcoe;
	bool iscsi; /* Indicates iSCSI enabled */
	bool flex10_enable;
	bool flex10_capable;
	u32  flex10_mode;

	u32 flex10_status;

	bool sec_rev_disabled;
	bool update_disabled;
#define I40E_NVM_MGMT_SEC_REV_DISABLED	0x1
#define I40E_NVM_MGMT_UPDATE_DISABLED	0x2

	bool sec_rev_disabled;
	bool update_disabled;
#define I40E_NVM_MGMT_SEC_REV_DISABLED	0x1
#define I40E_NVM_MGMT_UPDATE_DISABLED	0x2

	bool mgmt_cem;
	bool ieee_1588;
	bool iwarp;
	bool fd;
	u32 fd_filters_guaranteed;
	u32 fd_filters_best_effort;
	bool rss;
	u32 rss_table_size;
	u32 rss_table_entry_width;
	bool led[I40E_HW_CAP_MAX_GPIO];
	bool sdp[I40E_HW_CAP_MAX_GPIO];
	u32 nvm_image_type;
	u32 num_flow_director_filters;
	u32 num_vfs;
	u32 vf_base_id;
	u32 num_vsis;
	u32 num_rx_qp;
	u32 num_tx_qp;
	u32 base_queue;
	u32 num_msix_vectors;
	u32 num_msix_vectors_vf;
	u32 led_pin_num;
	u32 sdp_pin_num;
	u32 mdio_port_num;
	u32 mdio_port_mode;
	u8 rx_buf_chain_len;
	u32 enabled_tcmap;
	u32 maxtc;
	u64 wr_csr_prot;
};

struct i40e_mac_info {
	enum i40e_mac_type type;
	u8 addr[ETH_ALEN];
	u8 perm_addr[ETH_ALEN];
	u8 san_addr[ETH_ALEN];
	u8 port_addr[ETH_ALEN];
	u16 max_fcoeq;
};

enum i40e_aq_resources_ids {
	I40E_NVM_RESOURCE_ID = 1
};

enum i40e_aq_resource_access_type {
	I40E_RESOURCE_READ = 1,
	I40E_RESOURCE_WRITE
};

struct i40e_nvm_info {
	u64 hw_semaphore_timeout; /* usec global time (GTIME resolution) */
	u32 timeout;              /* [ms] */
	u16 sr_size;              /* Shadow RAM size in words */
	bool blank_nvm_mode;      /* is NVM empty (no FW present)*/
	u16 version;              /* NVM package version */
	u32 eetrack;              /* NVM data version */
	u32 oem_ver;              /* OEM version info */
};

/* definitions used in NVM update support */

enum i40e_nvmupd_cmd {
	I40E_NVMUPD_INVALID,
	I40E_NVMUPD_READ_CON,
	I40E_NVMUPD_READ_SNT,
	I40E_NVMUPD_READ_LCB,
	I40E_NVMUPD_READ_SA,
	I40E_NVMUPD_WRITE_ERA,
	I40E_NVMUPD_WRITE_CON,
	I40E_NVMUPD_WRITE_SNT,
	I40E_NVMUPD_WRITE_LCB,
	I40E_NVMUPD_WRITE_SA,
	I40E_NVMUPD_CSUM_CON,
	I40E_NVMUPD_CSUM_SA,
	I40E_NVMUPD_CSUM_LCB,
	I40E_NVMUPD_STATUS,
	I40E_NVMUPD_EXEC_AQ,
	I40E_NVMUPD_GET_AQ_RESULT,
	I40E_NVMUPD_GET_AQ_EVENT,
};

enum i40e_nvmupd_state {
	I40E_NVMUPD_STATE_INIT,
	I40E_NVMUPD_STATE_READING,
	I40E_NVMUPD_STATE_WRITING,
	I40E_NVMUPD_STATE_INIT_WAIT,
	I40E_NVMUPD_STATE_WRITE_WAIT,
	I40E_NVMUPD_STATE_ERROR
};

/* nvm_access definition and its masks/shifts need to be accessible to
 * application, core driver, and shared code.  Where is the right file?
 */
#define I40E_NVM_READ	0xB
#define I40E_NVM_WRITE	0xC

#define I40E_NVM_MOD_PNT_MASK 0xFF

#define I40E_NVM_TRANS_SHIFT			8
#define I40E_NVM_TRANS_MASK			(0xf << I40E_NVM_TRANS_SHIFT)
#define I40E_NVM_PRESERVATION_FLAGS_SHIFT	12
#define I40E_NVM_PRESERVATION_FLAGS_MASK \
				(0x3 << I40E_NVM_PRESERVATION_FLAGS_SHIFT)
#define I40E_NVM_PRESERVATION_FLAGS_SELECTED	0x01
#define I40E_NVM_PRESERVATION_FLAGS_ALL		0x02
#define I40E_NVM_CON				0x0
#define I40E_NVM_SNT				0x1
#define I40E_NVM_LCB				0x2
#define I40E_NVM_SA				(I40E_NVM_SNT | I40E_NVM_LCB)
#define I40E_NVM_ERA				0x4
#define I40E_NVM_CSUM				0x8
#define I40E_NVM_AQE				0xe
#define I40E_NVM_EXEC				0xf


#define I40E_NVMUPD_MAX_DATA	4096

struct i40e_nvm_access {
	u32 command;
	u32 config;
	u32 offset;	/* in bytes */
	u32 data_size;	/* in bytes */
	u8 data[1];
};

/* (Q)SFP module access definitions */
#define I40E_I2C_EEPROM_DEV_ADDR	0xA0
#define I40E_I2C_EEPROM_DEV_ADDR2	0xA2
#define I40E_MODULE_REVISION_ADDR	0x01
#define I40E_MODULE_SFF_8472_COMP	0x5E
#define I40E_MODULE_SFF_8472_SWAP	0x5C
#define I40E_MODULE_SFF_ADDR_MODE	0x04
#define I40E_MODULE_SFF_DDM_IMPLEMENTED 0x40
#define I40E_MODULE_TYPE_QSFP_PLUS	0x0D
#define I40E_MODULE_TYPE_QSFP28		0x11
#define I40E_MODULE_QSFP_MAX_LEN	640

/* PCI bus types */
enum i40e_bus_type {
	i40e_bus_type_unknown = 0,
	i40e_bus_type_pci,
	i40e_bus_type_pcix,
	i40e_bus_type_pci_express,
	i40e_bus_type_reserved
};

/* PCI bus speeds */
enum i40e_bus_speed {
	i40e_bus_speed_unknown	= 0,
	i40e_bus_speed_33	= 33,
	i40e_bus_speed_66	= 66,
	i40e_bus_speed_100	= 100,
	i40e_bus_speed_120	= 120,
	i40e_bus_speed_133	= 133,
	i40e_bus_speed_2500	= 2500,
	i40e_bus_speed_5000	= 5000,
	i40e_bus_speed_8000	= 8000,
	i40e_bus_speed_reserved
};

/* PCI bus widths */
enum i40e_bus_width {
	i40e_bus_width_unknown	= 0,
	i40e_bus_width_pcie_x1	= 1,
	i40e_bus_width_pcie_x2	= 2,
	i40e_bus_width_pcie_x4	= 4,
	i40e_bus_width_pcie_x8	= 8,
	i40e_bus_width_32	= 32,
	i40e_bus_width_64	= 64,
	i40e_bus_width_reserved
};

/* Bus parameters */
struct i40e_bus_info {
	enum i40e_bus_speed speed;
	enum i40e_bus_width width;
	enum i40e_bus_type type;

	u16 func;
	u16 device;
	u16 lan_id;
	u16 bus_id;
};

/* Flow control (FC) parameters */
struct i40e_fc_info {
	enum i40e_fc_mode current_mode; /* FC mode in effect */
	enum i40e_fc_mode requested_mode; /* FC mode requested by caller */
};

#define I40E_MAX_TRAFFIC_CLASS		8
#define I40E_MAX_USER_PRIORITY		8
#define I40E_DCBX_MAX_APPS		32
#define I40E_LLDPDU_SIZE		1500
#define I40E_TLV_STATUS_OPER		0x1
#define I40E_TLV_STATUS_SYNC		0x2
#define I40E_TLV_STATUS_ERR		0x4
#define I40E_CEE_OPER_MAX_APPS		3
#define I40E_APP_PROTOID_FCOE		0x8906
#define I40E_APP_PROTOID_ISCSI		0x0cbc
#define I40E_APP_PROTOID_FIP		0x8914
#define I40E_APP_SEL_ETHTYPE		0x1
#define I40E_APP_SEL_TCPIP		0x2
#define I40E_CEE_APP_SEL_ETHTYPE	0x0
#define I40E_CEE_APP_SEL_TCPIP		0x1

/* CEE or IEEE 802.1Qaz ETS Configuration data */
struct i40e_dcb_ets_config {
	u8 willing;
	u8 cbs;
	u8 maxtcs;
	u8 prioritytable[I40E_MAX_TRAFFIC_CLASS];
	u8 tcbwtable[I40E_MAX_TRAFFIC_CLASS];
	u8 tsatable[I40E_MAX_TRAFFIC_CLASS];
};

/* CEE or IEEE 802.1Qaz PFC Configuration data */
struct i40e_dcb_pfc_config {
	u8 willing;
	u8 mbc;
	u8 pfccap;
	u8 pfcenable;
};

/* CEE or IEEE 802.1Qaz Application Priority data */
struct i40e_dcb_app_priority_table {
	u8  priority;
	u8  selector;
	u16 protocolid;
};

struct i40e_dcbx_config {
	u8  dcbx_mode;
#define I40E_DCBX_MODE_CEE	0x1
#define I40E_DCBX_MODE_IEEE	0x2
	u8  app_mode;
	u32 numapps;
	u32 tlv_status; /* CEE mode TLV status */
	struct i40e_dcb_ets_config etscfg;
	struct i40e_dcb_ets_config etsrec;
	struct i40e_dcb_pfc_config pfc;
	struct i40e_dcb_app_priority_table app[I40E_DCBX_MAX_APPS];
};

/* Port hardware description */
struct i40e_hw {
	u8 __iomem *hw_addr;
	void *back;

	/* subsystem structs */
	struct i40e_phy_info phy;
	struct i40e_mac_info mac;
	struct i40e_bus_info bus;
	struct i40e_nvm_info nvm;
	struct i40e_fc_info fc;

	/* pci info */
	u16 device_id;
	u16 vendor_id;
	u16 subsystem_device_id;
	u16 subsystem_vendor_id;
	u8 revision_id;
	u8 port;
	bool adapter_stopped;

	/* capabilities for entire device and PCI func */
	struct i40e_hw_capabilities dev_caps;
	struct i40e_hw_capabilities func_caps;

	/* Flow Director shared filter space */
	u16 fdir_shared_filter_count;

	/* device profile info */
	u8  pf_id;
	u16 main_vsi_seid;

	/* for multi-function MACs */
	u16 partition_id;
	u16 num_partitions;
	u16 num_ports;

	/* Closest numa node to the device */
	u16 numa_node;

	/* Admin Queue info */
	struct i40e_adminq_info aq;

	/* state of nvm update process */
	enum i40e_nvmupd_state nvmupd_state;
	struct i40e_aq_desc nvm_wb_desc;
	struct i40e_aq_desc nvm_aq_event_desc;
	struct i40e_virt_mem nvm_buff;
	bool nvm_release_on_done;
	u16 nvm_wait_opcode;

	/* HMC info */
	struct i40e_hmc_info hmc; /* HMC info struct */

	/* LLDP/DCBX Status */
	u16 dcbx_status;

	/* DCBX info */
	struct i40e_dcbx_config local_dcbx_config; /* Oper/Local Cfg */
	struct i40e_dcbx_config remote_dcbx_config; /* Peer Cfg */
	struct i40e_dcbx_config desired_dcbx_config; /* CEE Desired Cfg */

#define I40E_HW_FLAG_AQ_SRCTL_ACCESS_ENABLE BIT_ULL(0)
#define I40E_HW_FLAG_802_1AD_CAPABLE        BIT_ULL(1)
#define I40E_HW_FLAG_AQ_PHY_ACCESS_CAPABLE  BIT_ULL(2)
#define I40E_HW_FLAG_NVM_READ_REQUIRES_LOCK BIT_ULL(3)
#define I40E_HW_FLAG_FW_LLDP_STOPPABLE      BIT_ULL(4)
#define I40E_HW_FLAG_FW_LLDP_PERSISTENT     BIT_ULL(5)
#define I40E_HW_FLAG_AQ_PHY_ACCESS_EXTENDED BIT_ULL(6)
#define I40E_HW_FLAG_DROP_MODE              BIT_ULL(7)
#define I40E_HW_FLAG_X722_FEC_REQUEST_CAPABLE BIT_ULL(8)
	u64 flags;

	/* Used in set switch config AQ command */
	u16 switch_tag;
	u16 first_tag;
	u16 second_tag;

	/* debug mask */
	u32 debug_mask;
	char err_str[16];
};

static inline bool i40e_is_vf(struct i40e_hw *hw)
{
	return (hw->mac.type == I40E_MAC_VF ||
		hw->mac.type == I40E_MAC_X722_VF);
}

struct i40e_driver_version {
	u8 major_version;
	u8 minor_version;
	u8 build_version;
	u8 subbuild_version;
	u8 driver_string[32];
};

/* RX Descriptors */
union i40e_16byte_rx_desc {
	struct {
		__le64 pkt_addr; /* Packet buffer address */
		__le64 hdr_addr; /* Header buffer address */
	} read;
	struct {
		struct i40e_16b_rx_wb_qw0 {
			struct {
				union {
					__le16 mirroring_status;
					__le16 fcoe_ctx_id;
				} mirr_fcoe;
				__le16 l2tag1;
			} lo_dword;
			union {
				__le32 rss; /* RSS Hash */
				__le32 fd_id; /* Flow director filter id */
				__le32 fcoe_param; /* FCoE DDP Context id */
			} hi_dword;
		} qword0;
		struct {
			/* ext status/error/pktype/length */
			__le64 status_error_len;
		} qword1;
	} wb;  /* writeback */
	struct {
		u64 qword[2];
	} raw;
};

union i40e_32byte_rx_desc {
	struct {
		__le64  pkt_addr; /* Packet buffer address */
		__le64  hdr_addr; /* Header buffer address */
			/* bit 0 of hdr_buffer_addr is DD bit */
		__le64  rsvd1;
		__le64  rsvd2;
	} read;
	struct {
		struct i40e_32b_rx_wb_qw0 {
			struct {
				union {
					__le16 mirroring_status;
					__le16 fcoe_ctx_id;
				} mirr_fcoe;
				__le16 l2tag1;
			} lo_dword;
			union {
				__le32 rss; /* RSS Hash */
				__le32 fcoe_param; /* FCoE DDP Context id */
				/* Flow director filter id in case of
				 * Programming status desc WB
				 */
				__le32 fd_id;
			} hi_dword;
		} qword0;
		struct {
			/* status/error/pktype/length */
			__le64 status_error_len;
		} qword1;
		struct {
			__le16 ext_status; /* extended status */
			__le16 rsvd;
			__le16 l2tag2_1;
			__le16 l2tag2_2;
		} qword2;
		struct {
			union {
				__le32 flex_bytes_lo;
				__le32 pe_status;
			} lo_dword;
			union {
				__le32 flex_bytes_hi;
				__le32 fd_id;
			} hi_dword;
		} qword3;
	} wb;  /* writeback */
	struct {
		u64 qword[4];
	} raw;
};

enum i40e_rx_desc_status_bits {
	/* Note: These are predefined bit offsets */
	I40E_RX_DESC_STATUS_DD_SHIFT		= 0,
	I40E_RX_DESC_STATUS_EOF_SHIFT		= 1,
	I40E_RX_DESC_STATUS_L2TAG1P_SHIFT	= 2,
	I40E_RX_DESC_STATUS_L3L4P_SHIFT		= 3,
	I40E_RX_DESC_STATUS_CRCP_SHIFT		= 4,
	I40E_RX_DESC_STATUS_TSYNINDX_SHIFT	= 5, /* 2 BITS */
	I40E_RX_DESC_STATUS_TSYNVALID_SHIFT	= 7,
	/* Note: Bit 8 is reserved in X710 and XL710 */
	I40E_RX_DESC_STATUS_EXT_UDP_0_SHIFT	= 8,
	I40E_RX_DESC_STATUS_UMBCAST_SHIFT	= 9, /* 2 BITS */
	I40E_RX_DESC_STATUS_FLM_SHIFT		= 11,
	I40E_RX_DESC_STATUS_FLTSTAT_SHIFT	= 12, /* 2 BITS */
	I40E_RX_DESC_STATUS_LPBK_SHIFT		= 14,
	I40E_RX_DESC_STATUS_IPV6EXADD_SHIFT	= 15,
	I40E_RX_DESC_STATUS_RESERVED_SHIFT	= 16, /* 2 BITS */
	/* Note: For non-tunnel packets INT_UDP_0 is the right status for
	 * UDP header
	 */
	I40E_RX_DESC_STATUS_INT_UDP_0_SHIFT	= 18,
	I40E_RX_DESC_STATUS_LAST /* this entry must be last!!! */
};

#define I40E_RXD_QW1_STATUS_SHIFT	0
#define I40E_RXD_QW1_STATUS_MASK	((BIT(I40E_RX_DESC_STATUS_LAST) - 1) \
					 << I40E_RXD_QW1_STATUS_SHIFT)

#define I40E_RXD_QW1_STATUS_TSYNINDX_SHIFT   I40E_RX_DESC_STATUS_TSYNINDX_SHIFT
#define I40E_RXD_QW1_STATUS_TSYNINDX_MASK	(0x3UL << \
					     I40E_RXD_QW1_STATUS_TSYNINDX_SHIFT)

#define I40E_RXD_QW1_STATUS_TSYNVALID_SHIFT  I40E_RX_DESC_STATUS_TSYNVALID_SHIFT
#define I40E_RXD_QW1_STATUS_TSYNVALID_MASK \
				    BIT_ULL(I40E_RXD_QW1_STATUS_TSYNVALID_SHIFT)

enum i40e_rx_desc_fltstat_values {
	I40E_RX_DESC_FLTSTAT_NO_DATA	= 0,
	I40E_RX_DESC_FLTSTAT_RSV_FD_ID	= 1, /* 16byte desc? FD_ID : RSV */
	I40E_RX_DESC_FLTSTAT_RSV	= 2,
	I40E_RX_DESC_FLTSTAT_RSS_HASH	= 3,
};

#define I40E_RXD_QW1_ERROR_SHIFT	19
#define I40E_RXD_QW1_ERROR_MASK		(0xFFUL << I40E_RXD_QW1_ERROR_SHIFT)

enum i40e_rx_desc_error_bits {
	/* Note: These are predefined bit offsets */
	I40E_RX_DESC_ERROR_RXE_SHIFT		= 0,
	I40E_RX_DESC_ERROR_RECIPE_SHIFT		= 1,
	I40E_RX_DESC_ERROR_HBO_SHIFT		= 2,
	I40E_RX_DESC_ERROR_L3L4E_SHIFT		= 3, /* 3 BITS */
	I40E_RX_DESC_ERROR_IPE_SHIFT		= 3,
	I40E_RX_DESC_ERROR_L4E_SHIFT		= 4,
	I40E_RX_DESC_ERROR_EIPE_SHIFT		= 5,
	I40E_RX_DESC_ERROR_OVERSIZE_SHIFT	= 6,
	I40E_RX_DESC_ERROR_PPRS_SHIFT		= 7
};

enum i40e_rx_desc_error_l3l4e_fcoe_masks {
	I40E_RX_DESC_ERROR_L3L4E_NONE		= 0,
	I40E_RX_DESC_ERROR_L3L4E_PROT		= 1,
	I40E_RX_DESC_ERROR_L3L4E_FC		= 2,
	I40E_RX_DESC_ERROR_L3L4E_DMAC_ERR	= 3,
	I40E_RX_DESC_ERROR_L3L4E_DMAC_WARN	= 4
};

#define I40E_RXD_QW1_PTYPE_SHIFT	30
#define I40E_RXD_QW1_PTYPE_MASK		(0xFFULL << I40E_RXD_QW1_PTYPE_SHIFT)

/* Packet type non-ip values */
enum i40e_rx_l2_ptype {
	I40E_RX_PTYPE_L2_RESERVED			= 0,
	I40E_RX_PTYPE_L2_MAC_PAY2			= 1,
	I40E_RX_PTYPE_L2_TIMESYNC_PAY2			= 2,
	I40E_RX_PTYPE_L2_FIP_PAY2			= 3,
	I40E_RX_PTYPE_L2_OUI_PAY2			= 4,
	I40E_RX_PTYPE_L2_MACCNTRL_PAY2			= 5,
	I40E_RX_PTYPE_L2_LLDP_PAY2			= 6,
	I40E_RX_PTYPE_L2_ECP_PAY2			= 7,
	I40E_RX_PTYPE_L2_EVB_PAY2			= 8,
	I40E_RX_PTYPE_L2_QCN_PAY2			= 9,
	I40E_RX_PTYPE_L2_EAPOL_PAY2			= 10,
	I40E_RX_PTYPE_L2_ARP				= 11,
	I40E_RX_PTYPE_L2_FCOE_PAY3			= 12,
	I40E_RX_PTYPE_L2_FCOE_FCDATA_PAY3		= 13,
	I40E_RX_PTYPE_L2_FCOE_FCRDY_PAY3		= 14,
	I40E_RX_PTYPE_L2_FCOE_FCRSP_PAY3		= 15,
	I40E_RX_PTYPE_L2_FCOE_FCOTHER_PA		= 16,
	I40E_RX_PTYPE_L2_FCOE_VFT_PAY3			= 17,
	I40E_RX_PTYPE_L2_FCOE_VFT_FCDATA		= 18,
	I40E_RX_PTYPE_L2_FCOE_VFT_FCRDY			= 19,
	I40E_RX_PTYPE_L2_FCOE_VFT_FCRSP			= 20,
	I40E_RX_PTYPE_L2_FCOE_VFT_FCOTHER		= 21,
	I40E_RX_PTYPE_GRENAT4_MAC_PAY3			= 58,
	I40E_RX_PTYPE_GRENAT4_MACVLAN_IPV6_ICMP_PAY4	= 87,
	I40E_RX_PTYPE_GRENAT6_MAC_PAY3			= 124,
	I40E_RX_PTYPE_GRENAT6_MACVLAN_IPV6_ICMP_PAY4	= 153
};

struct i40e_rx_ptype_decoded {
	u32 ptype:8;
	u32 known:1;
	u32 outer_ip:1;
	u32 outer_ip_ver:1;
	u32 outer_frag:1;
	u32 tunnel_type:3;
	u32 tunnel_end_prot:2;
	u32 tunnel_end_frag:1;
	u32 inner_prot:4;
	u32 payload_layer:3;
};

enum i40e_rx_ptype_outer_ip {
	I40E_RX_PTYPE_OUTER_L2	= 0,
	I40E_RX_PTYPE_OUTER_IP	= 1
};

enum i40e_rx_ptype_outer_ip_ver {
	I40E_RX_PTYPE_OUTER_NONE	= 0,
	I40E_RX_PTYPE_OUTER_IPV4	= 0,
	I40E_RX_PTYPE_OUTER_IPV6	= 1
};

enum i40e_rx_ptype_outer_fragmented {
	I40E_RX_PTYPE_NOT_FRAG	= 0,
	I40E_RX_PTYPE_FRAG	= 1
};

enum i40e_rx_ptype_tunnel_type {
	I40E_RX_PTYPE_TUNNEL_NONE		= 0,
	I40E_RX_PTYPE_TUNNEL_IP_IP		= 1,
	I40E_RX_PTYPE_TUNNEL_IP_GRENAT		= 2,
	I40E_RX_PTYPE_TUNNEL_IP_GRENAT_MAC	= 3,
	I40E_RX_PTYPE_TUNNEL_IP_GRENAT_MAC_VLAN	= 4,
};

enum i40e_rx_ptype_tunnel_end_prot {
	I40E_RX_PTYPE_TUNNEL_END_NONE	= 0,
	I40E_RX_PTYPE_TUNNEL_END_IPV4	= 1,
	I40E_RX_PTYPE_TUNNEL_END_IPV6	= 2,
};

enum i40e_rx_ptype_inner_prot {
	I40E_RX_PTYPE_INNER_PROT_NONE		= 0,
	I40E_RX_PTYPE_INNER_PROT_UDP		= 1,
	I40E_RX_PTYPE_INNER_PROT_TCP		= 2,
	I40E_RX_PTYPE_INNER_PROT_SCTP		= 3,
	I40E_RX_PTYPE_INNER_PROT_ICMP		= 4,
	I40E_RX_PTYPE_INNER_PROT_TIMESYNC	= 5
};

enum i40e_rx_ptype_payload_layer {
	I40E_RX_PTYPE_PAYLOAD_LAYER_NONE	= 0,
	I40E_RX_PTYPE_PAYLOAD_LAYER_PAY2	= 1,
	I40E_RX_PTYPE_PAYLOAD_LAYER_PAY3	= 2,
	I40E_RX_PTYPE_PAYLOAD_LAYER_PAY4	= 3,
};

#define I40E_RXD_QW1_LENGTH_PBUF_SHIFT	38
#define I40E_RXD_QW1_LENGTH_PBUF_MASK	(0x3FFFULL << \
					 I40E_RXD_QW1_LENGTH_PBUF_SHIFT)


#define I40E_RXD_QW1_LENGTH_SPH_SHIFT	63
#define I40E_RXD_QW1_LENGTH_SPH_MASK	BIT_ULL(I40E_RXD_QW1_LENGTH_SPH_SHIFT)

enum i40e_rx_desc_ext_status_bits {
	/* Note: These are predefined bit offsets */
	I40E_RX_DESC_EXT_STATUS_L2TAG2P_SHIFT	= 0,
	I40E_RX_DESC_EXT_STATUS_L2TAG3P_SHIFT	= 1,
	I40E_RX_DESC_EXT_STATUS_FLEXBL_SHIFT	= 2, /* 2 BITS */
	I40E_RX_DESC_EXT_STATUS_FLEXBH_SHIFT	= 4, /* 2 BITS */
	I40E_RX_DESC_EXT_STATUS_FDLONGB_SHIFT	= 9,
	I40E_RX_DESC_EXT_STATUS_FCOELONGB_SHIFT	= 10,
	I40E_RX_DESC_EXT_STATUS_PELONGB_SHIFT	= 11,
};

enum i40e_rx_desc_pe_status_bits {
	/* Note: These are predefined bit offsets */
	I40E_RX_DESC_PE_STATUS_QPID_SHIFT	= 0, /* 18 BITS */
	I40E_RX_DESC_PE_STATUS_L4PORT_SHIFT	= 0, /* 16 BITS */
	I40E_RX_DESC_PE_STATUS_IPINDEX_SHIFT	= 16, /* 8 BITS */
	I40E_RX_DESC_PE_STATUS_QPIDHIT_SHIFT	= 24,
	I40E_RX_DESC_PE_STATUS_APBVTHIT_SHIFT	= 25,
	I40E_RX_DESC_PE_STATUS_PORTV_SHIFT	= 26,
	I40E_RX_DESC_PE_STATUS_URG_SHIFT	= 27,
	I40E_RX_DESC_PE_STATUS_IPFRAG_SHIFT	= 28,
	I40E_RX_DESC_PE_STATUS_IPOPT_SHIFT	= 29
};

#define I40E_RX_PROG_STATUS_DESC_LENGTH			0x2000000

#define I40E_RX_PROG_STATUS_DESC_QW1_PROGID_SHIFT	2
#define I40E_RX_PROG_STATUS_DESC_QW1_PROGID_MASK	(0x7UL << \
				I40E_RX_PROG_STATUS_DESC_QW1_PROGID_SHIFT)

#define I40E_RX_PROG_STATUS_DESC_QW1_ERROR_SHIFT	19
#define I40E_RX_PROG_STATUS_DESC_QW1_ERROR_MASK		(0x3FUL << \
				I40E_RX_PROG_STATUS_DESC_QW1_ERROR_SHIFT)

enum i40e_rx_prog_status_desc_status_bits {
	/* Note: These are predefined bit offsets */
	I40E_RX_PROG_STATUS_DESC_DD_SHIFT	= 0,
	I40E_RX_PROG_STATUS_DESC_PROG_ID_SHIFT	= 2 /* 3 BITS */
};

enum i40e_rx_prog_status_desc_prog_id_masks {
	I40E_RX_PROG_STATUS_DESC_FD_FILTER_STATUS	= 1,
	I40E_RX_PROG_STATUS_DESC_FCOE_CTXT_PROG_STATUS	= 2,
	I40E_RX_PROG_STATUS_DESC_FCOE_CTXT_INVL_STATUS	= 4,
};

enum i40e_rx_prog_status_desc_error_bits {
	/* Note: These are predefined bit offsets */
	I40E_RX_PROG_STATUS_DESC_FD_TBL_FULL_SHIFT	= 0,
	I40E_RX_PROG_STATUS_DESC_NO_FD_ENTRY_SHIFT	= 1,
	I40E_RX_PROG_STATUS_DESC_FCOE_TBL_FULL_SHIFT	= 2,
	I40E_RX_PROG_STATUS_DESC_FCOE_CONFLICT_SHIFT	= 3
};

/* TX Descriptor */
struct i40e_tx_desc {
	__le64 buffer_addr; /* Address of descriptor's data buf */
	__le64 cmd_type_offset_bsz;
};


enum i40e_tx_desc_dtype_value {
	I40E_TX_DESC_DTYPE_DATA		= 0x0,
	I40E_TX_DESC_DTYPE_NOP		= 0x1, /* same as Context desc */
	I40E_TX_DESC_DTYPE_CONTEXT	= 0x1,
	I40E_TX_DESC_DTYPE_FCOE_CTX	= 0x2,
	I40E_TX_DESC_DTYPE_FILTER_PROG	= 0x8,
	I40E_TX_DESC_DTYPE_DDP_CTX	= 0x9,
	I40E_TX_DESC_DTYPE_FLEX_DATA	= 0xB,
	I40E_TX_DESC_DTYPE_FLEX_CTX_1	= 0xC,
	I40E_TX_DESC_DTYPE_FLEX_CTX_2	= 0xD,
	I40E_TX_DESC_DTYPE_DESC_DONE	= 0xF
};

#define I40E_TXD_QW1_CMD_SHIFT	4

enum i40e_tx_desc_cmd_bits {
	I40E_TX_DESC_CMD_EOP			= 0x0001,
	I40E_TX_DESC_CMD_RS			= 0x0002,
	I40E_TX_DESC_CMD_ICRC			= 0x0004,
	I40E_TX_DESC_CMD_IL2TAG1		= 0x0008,
	I40E_TX_DESC_CMD_DUMMY			= 0x0010,
	I40E_TX_DESC_CMD_IIPT_NONIP		= 0x0000, /* 2 BITS */
	I40E_TX_DESC_CMD_IIPT_IPV6		= 0x0020, /* 2 BITS */
	I40E_TX_DESC_CMD_IIPT_IPV4		= 0x0040, /* 2 BITS */
	I40E_TX_DESC_CMD_IIPT_IPV4_CSUM		= 0x0060, /* 2 BITS */
	I40E_TX_DESC_CMD_FCOET			= 0x0080,
	I40E_TX_DESC_CMD_L4T_EOFT_UNK		= 0x0000, /* 2 BITS */
	I40E_TX_DESC_CMD_L4T_EOFT_TCP		= 0x0100, /* 2 BITS */
	I40E_TX_DESC_CMD_L4T_EOFT_SCTP		= 0x0200, /* 2 BITS */
	I40E_TX_DESC_CMD_L4T_EOFT_UDP		= 0x0300, /* 2 BITS */
	I40E_TX_DESC_CMD_L4T_EOFT_EOF_N		= 0x0000, /* 2 BITS */
	I40E_TX_DESC_CMD_L4T_EOFT_EOF_T		= 0x0100, /* 2 BITS */
	I40E_TX_DESC_CMD_L4T_EOFT_EOF_NI	= 0x0200, /* 2 BITS */
	I40E_TX_DESC_CMD_L4T_EOFT_EOF_A		= 0x0300, /* 2 BITS */
};

#define I40E_TXD_QW1_OFFSET_SHIFT	16

enum i40e_tx_desc_length_fields {
	/* Note: These are predefined bit offsets */
	I40E_TX_DESC_LENGTH_MACLEN_SHIFT	= 0, /* 7 BITS */
	I40E_TX_DESC_LENGTH_IPLEN_SHIFT		= 7, /* 7 BITS */
	I40E_TX_DESC_LENGTH_L4_FC_LEN_SHIFT	= 14 /* 4 BITS */
};

#define I40E_TXD_QW1_TX_BUF_SZ_SHIFT	34

#define I40E_TXD_QW1_L2TAG1_SHIFT	48

/* Context descriptors */
struct i40e_tx_context_desc {
	__le32 tunneling_params;
	__le16 l2tag2;
	__le16 rsvd;
	__le64 type_cmd_tso_mss;
};


#define I40E_TXD_CTX_QW1_CMD_SHIFT	4

enum i40e_tx_ctx_desc_cmd_bits {
	I40E_TX_CTX_DESC_TSO		= 0x01,
	I40E_TX_CTX_DESC_TSYN		= 0x02,
	I40E_TX_CTX_DESC_IL2TAG2	= 0x04,
	I40E_TX_CTX_DESC_IL2TAG2_IL2H	= 0x08,
	I40E_TX_CTX_DESC_SWTCH_NOTAG	= 0x00,
	I40E_TX_CTX_DESC_SWTCH_UPLINK	= 0x10,
	I40E_TX_CTX_DESC_SWTCH_LOCAL	= 0x20,
	I40E_TX_CTX_DESC_SWTCH_VSI	= 0x30,
	I40E_TX_CTX_DESC_SWPE		= 0x40
};

#define I40E_TXD_CTX_QW1_TSO_LEN_SHIFT	30

#define I40E_TXD_CTX_QW1_MSS_SHIFT	50



enum i40e_tx_ctx_desc_eipt_offload {
	I40E_TX_CTX_EXT_IP_NONE		= 0x0,
	I40E_TX_CTX_EXT_IP_IPV6		= 0x1,
	I40E_TX_CTX_EXT_IP_IPV4_NO_CSUM	= 0x2,
	I40E_TX_CTX_EXT_IP_IPV4		= 0x3
};

#define I40E_TXD_CTX_QW0_EXT_IPLEN_SHIFT	2

#define I40E_TXD_CTX_QW0_NATT_SHIFT	9

#define I40E_TXD_CTX_UDP_TUNNELING	BIT_ULL(I40E_TXD_CTX_QW0_NATT_SHIFT)
#define I40E_TXD_CTX_GRE_TUNNELING	(0x2ULL << I40E_TXD_CTX_QW0_NATT_SHIFT)



#define I40E_TXD_CTX_QW0_NATLEN_SHIFT	12


#define I40E_TXD_CTX_QW0_L4T_CS_SHIFT	23
#define I40E_TXD_CTX_QW0_L4T_CS_MASK	BIT_ULL(I40E_TXD_CTX_QW0_L4T_CS_SHIFT)
struct i40e_filter_program_desc {
	__le32 qindex_flex_ptype_vsi;
	__le32 rsvd;
	__le32 dtype_cmd_cntindex;
	__le32 fd_id;
};
#define I40E_TXD_FLTR_QW0_QINDEX_SHIFT	0
#define I40E_TXD_FLTR_QW0_QINDEX_MASK	(0x7FFUL << \
					 I40E_TXD_FLTR_QW0_QINDEX_SHIFT)
#define I40E_TXD_FLTR_QW0_FLEXOFF_SHIFT	11
#define I40E_TXD_FLTR_QW0_FLEXOFF_MASK	(0x7UL << \
					 I40E_TXD_FLTR_QW0_FLEXOFF_SHIFT)
#define I40E_TXD_FLTR_QW0_PCTYPE_SHIFT	17
#define I40E_TXD_FLTR_QW0_PCTYPE_MASK	(0x3FUL << \
					 I40E_TXD_FLTR_QW0_PCTYPE_SHIFT)

/* Packet Classifier Types for filters */
enum i40e_filter_pctype {
	/* Note: Values 0-28 are reserved for future use.
	 * Value 29, 30, 32 are not supported on XL710 and X710.
	 */
	I40E_FILTER_PCTYPE_NONF_UNICAST_IPV4_UDP	= 29,
	I40E_FILTER_PCTYPE_NONF_MULTICAST_IPV4_UDP	= 30,
	I40E_FILTER_PCTYPE_NONF_IPV4_UDP		= 31,
	I40E_FILTER_PCTYPE_NONF_IPV4_TCP_SYN_NO_ACK	= 32,
	I40E_FILTER_PCTYPE_NONF_IPV4_TCP		= 33,
	I40E_FILTER_PCTYPE_NONF_IPV4_SCTP		= 34,
	I40E_FILTER_PCTYPE_NONF_IPV4_OTHER		= 35,
	I40E_FILTER_PCTYPE_FRAG_IPV4			= 36,
	/* Note: Values 37-38 are reserved for future use.
	 * Value 39, 40, 42 are not supported on XL710 and X710.
	 */
	I40E_FILTER_PCTYPE_NONF_UNICAST_IPV6_UDP	= 39,
	I40E_FILTER_PCTYPE_NONF_MULTICAST_IPV6_UDP	= 40,
	I40E_FILTER_PCTYPE_NONF_IPV6_UDP		= 41,
	I40E_FILTER_PCTYPE_NONF_IPV6_TCP_SYN_NO_ACK	= 42,
	I40E_FILTER_PCTYPE_NONF_IPV6_TCP		= 43,
	I40E_FILTER_PCTYPE_NONF_IPV6_SCTP		= 44,
	I40E_FILTER_PCTYPE_NONF_IPV6_OTHER		= 45,
	I40E_FILTER_PCTYPE_FRAG_IPV6			= 46,
	/* Note: Value 47 is reserved for future use */
	I40E_FILTER_PCTYPE_FCOE_OX			= 48,
	I40E_FILTER_PCTYPE_FCOE_RX			= 49,
	I40E_FILTER_PCTYPE_FCOE_OTHER			= 50,
	/* Note: Values 51-62 are reserved for future use */
	I40E_FILTER_PCTYPE_L2_PAYLOAD			= 63,
};

enum i40e_filter_program_desc_dest {
	I40E_FILTER_PROGRAM_DESC_DEST_DROP_PACKET		= 0x0,
	I40E_FILTER_PROGRAM_DESC_DEST_DIRECT_PACKET_QINDEX	= 0x1,
	I40E_FILTER_PROGRAM_DESC_DEST_DIRECT_PACKET_OTHER	= 0x2,
};

enum i40e_filter_program_desc_fd_status {
	I40E_FILTER_PROGRAM_DESC_FD_STATUS_NONE			= 0x0,
	I40E_FILTER_PROGRAM_DESC_FD_STATUS_FD_ID		= 0x1,
	I40E_FILTER_PROGRAM_DESC_FD_STATUS_FD_ID_4FLEX_BYTES	= 0x2,
	I40E_FILTER_PROGRAM_DESC_FD_STATUS_8FLEX_BYTES		= 0x3,
};

#define I40E_TXD_FLTR_QW0_DEST_VSI_SHIFT	23
#define I40E_TXD_FLTR_QW0_DEST_VSI_MASK	(0x1FFUL << \
					 I40E_TXD_FLTR_QW0_DEST_VSI_SHIFT)

#define I40E_TXD_FLTR_QW1_CMD_SHIFT	4

#define I40E_TXD_FLTR_QW1_PCMD_SHIFT	(0x0ULL + I40E_TXD_FLTR_QW1_CMD_SHIFT)

enum i40e_filter_program_desc_pcmd {
	I40E_FILTER_PROGRAM_DESC_PCMD_ADD_UPDATE	= 0x1,
	I40E_FILTER_PROGRAM_DESC_PCMD_REMOVE		= 0x2,
};

#define I40E_TXD_FLTR_QW1_DEST_SHIFT	(0x3ULL + I40E_TXD_FLTR_QW1_CMD_SHIFT)
#define I40E_TXD_FLTR_QW1_DEST_MASK	(0x3ULL << I40E_TXD_FLTR_QW1_DEST_SHIFT)

#define I40E_TXD_FLTR_QW1_CNT_ENA_SHIFT	(0x7ULL + I40E_TXD_FLTR_QW1_CMD_SHIFT)
#define I40E_TXD_FLTR_QW1_CNT_ENA_MASK	BIT_ULL(I40E_TXD_FLTR_QW1_CNT_ENA_SHIFT)

#define I40E_TXD_FLTR_QW1_FD_STATUS_SHIFT	(0x9ULL + \
						 I40E_TXD_FLTR_QW1_CMD_SHIFT)
#define I40E_TXD_FLTR_QW1_FD_STATUS_MASK (0x3ULL << \
					  I40E_TXD_FLTR_QW1_FD_STATUS_SHIFT)

#define I40E_TXD_FLTR_QW1_ATR_SHIFT	(0xEULL + \
					 I40E_TXD_FLTR_QW1_CMD_SHIFT)
#define I40E_TXD_FLTR_QW1_ATR_MASK	BIT_ULL(I40E_TXD_FLTR_QW1_ATR_SHIFT)

#define I40E_TXD_FLTR_QW1_ATR_SHIFT	(0xEULL + \
					 I40E_TXD_FLTR_QW1_CMD_SHIFT)
#define I40E_TXD_FLTR_QW1_ATR_MASK	BIT_ULL(I40E_TXD_FLTR_QW1_ATR_SHIFT)

#define I40E_TXD_FLTR_QW1_CNTINDEX_SHIFT 20
#define I40E_TXD_FLTR_QW1_CNTINDEX_MASK	(0x1FFUL << \
					 I40E_TXD_FLTR_QW1_CNTINDEX_SHIFT)

enum i40e_filter_type {
	I40E_FLOW_DIRECTOR_FLTR = 0,
	I40E_PE_QUAD_HASH_FLTR = 1,
	I40E_ETHERTYPE_FLTR,
	I40E_FCOE_CTX_FLTR,
	I40E_MAC_VLAN_FLTR,
	I40E_HASH_FLTR
};

struct i40e_vsi_context {
	u16 seid;
	u16 uplink_seid;
	u16 vsi_number;
	u16 vsis_allocated;
	u16 vsis_unallocated;
	u16 flags;
	u8 pf_num;
	u8 vf_num;
	u8 connection_type;
	struct i40e_aqc_vsi_properties_data info;
};

struct i40e_veb_context {
	u16 seid;
	u16 uplink_seid;
	u16 veb_number;
	u16 vebs_allocated;
	u16 vebs_unallocated;
	u16 flags;
	struct i40e_aqc_get_veb_parameters_completion info;
};

/* Statistics collected by each port, VSI, VEB, and S-channel */
struct i40e_eth_stats {
	u64 rx_bytes;			/* gorc */
	u64 rx_unicast;			/* uprc */
	u64 rx_multicast;		/* mprc */
	u64 rx_broadcast;		/* bprc */
	u64 rx_discards;		/* rdpc */
	u64 rx_unknown_protocol;	/* rupp */
	u64 tx_bytes;			/* gotc */
	u64 tx_unicast;			/* uptc */
	u64 tx_multicast;		/* mptc */
	u64 tx_broadcast;		/* bptc */
	u64 tx_discards;		/* tdpc */
	u64 tx_errors;			/* tepc */
};

/* Statistics collected per VEB per TC */
struct i40e_veb_tc_stats {
	u64 tc_rx_packets[I40E_MAX_TRAFFIC_CLASS];
	u64 tc_rx_bytes[I40E_MAX_TRAFFIC_CLASS];
	u64 tc_tx_packets[I40E_MAX_TRAFFIC_CLASS];
	u64 tc_tx_bytes[I40E_MAX_TRAFFIC_CLASS];
};

/* Statistics collected by the MAC */
struct i40e_hw_port_stats {
	/* eth stats collected by the port */
	struct i40e_eth_stats eth;

	/* additional port specific stats */
	u64 tx_dropped_link_down;	/* tdold */
	u64 crc_errors;			/* crcerrs */
	u64 illegal_bytes;		/* illerrc */
	u64 error_bytes;		/* errbc */
	u64 mac_local_faults;		/* mlfc */
	u64 mac_remote_faults;		/* mrfc */
	u64 rx_length_errors;		/* rlec */
	u64 link_xon_rx;		/* lxonrxc */
	u64 link_xoff_rx;		/* lxoffrxc */
	u64 priority_xon_rx[8];		/* pxonrxc[8] */
	u64 priority_xoff_rx[8];	/* pxoffrxc[8] */
	u64 link_xon_tx;		/* lxontxc */
	u64 link_xoff_tx;		/* lxofftxc */
	u64 priority_xon_tx[8];		/* pxontxc[8] */
	u64 priority_xoff_tx[8];	/* pxofftxc[8] */
	u64 priority_xon_2_xoff[8];	/* pxon2offc[8] */
	u64 rx_size_64;			/* prc64 */
	u64 rx_size_127;		/* prc127 */
	u64 rx_size_255;		/* prc255 */
	u64 rx_size_511;		/* prc511 */
	u64 rx_size_1023;		/* prc1023 */
	u64 rx_size_1522;		/* prc1522 */
	u64 rx_size_big;		/* prc9522 */
	u64 rx_undersize;		/* ruc */
	u64 rx_fragments;		/* rfc */
	u64 rx_oversize;		/* roc */
	u64 rx_jabber;			/* rjc */
	u64 tx_size_64;			/* ptc64 */
	u64 tx_size_127;		/* ptc127 */
	u64 tx_size_255;		/* ptc255 */
	u64 tx_size_511;		/* ptc511 */
	u64 tx_size_1023;		/* ptc1023 */
	u64 tx_size_1522;		/* ptc1522 */
	u64 tx_size_big;		/* ptc9522 */
	u64 mac_short_packet_dropped;	/* mspdc */
	u64 checksum_error;		/* xec */
	/* flow director stats */
	u64 fd_atr_match;
	u64 fd_sb_match;
	u64 fd_atr_tunnel_match;
	u32 fd_atr_status;
	u32 fd_sb_status;
	/* EEE LPI */
	u32 tx_lpi_status;
	u32 rx_lpi_status;
	u64 tx_lpi_count;		/* etlpic */
	u64 rx_lpi_count;		/* erlpic */
};

/* Checksum and Shadow RAM pointers */
#define I40E_SR_NVM_CONTROL_WORD		0x00
#define I40E_EMP_MODULE_PTR			0x0F
#define I40E_SR_EMP_MODULE_PTR			0x48
#define I40E_SR_PBA_FLAGS			0x15
#define I40E_SR_PBA_BLOCK_PTR			0x16
#define I40E_SR_BOOT_CONFIG_PTR			0x17
#define I40E_NVM_OEM_VER_OFF			0x83
#define I40E_SR_NVM_DEV_STARTER_VERSION		0x18
#define I40E_SR_NVM_WAKE_ON_LAN			0x19
#define I40E_SR_NVM_EETRACK_LO			0x2D
#define I40E_SR_NVM_EETRACK_HI			0x2E
#define I40E_SR_VPD_PTR				0x2F
#define I40E_SR_PCIE_ALT_AUTO_LOAD_PTR		0x3E
#define I40E_SR_SW_CHECKSUM_WORD		0x3F
#define I40E_SR_EMP_SR_SETTINGS_PTR		0x48

/* Auxiliary field, mask and shift definition for Shadow RAM and NVM Flash */
#define I40E_SR_VPD_MODULE_MAX_SIZE		1024
#define I40E_SR_PCIE_ALT_MODULE_MAX_SIZE	1024
#define I40E_SR_CONTROL_WORD_1_SHIFT		0x06
#define I40E_SR_CONTROL_WORD_1_MASK	(0x03 << I40E_SR_CONTROL_WORD_1_SHIFT)
#define I40E_SR_NVM_MAP_STRUCTURE_TYPE		BIT(12)
#define I40E_PTR_TYPE				BIT(15)
#define I40E_SR_OCP_CFG_WORD0			0x2B
#define I40E_SR_OCP_ENABLED			BIT(15)

/* Shadow RAM related */
#define I40E_SR_SECTOR_SIZE_IN_WORDS	0x800
#define I40E_SR_WORDS_IN_1KB		512
/* Checksum should be calculated such that after adding all the words,
 * including the checksum word itself, the sum should be 0xBABA.
 */
#define I40E_SR_SW_CHECKSUM_BASE	0xBABA

#define I40E_SRRD_SRCTL_ATTEMPTS	100000

enum i40e_switch_element_types {
	I40E_SWITCH_ELEMENT_TYPE_MAC	= 1,
	I40E_SWITCH_ELEMENT_TYPE_PF	= 2,
	I40E_SWITCH_ELEMENT_TYPE_VF	= 3,
	I40E_SWITCH_ELEMENT_TYPE_EMP	= 4,
	I40E_SWITCH_ELEMENT_TYPE_BMC	= 6,
	I40E_SWITCH_ELEMENT_TYPE_PE	= 16,
	I40E_SWITCH_ELEMENT_TYPE_VEB	= 17,
	I40E_SWITCH_ELEMENT_TYPE_PA	= 18,
	I40E_SWITCH_ELEMENT_TYPE_VSI	= 19,
};

/* Supported EtherType filters */
enum i40e_ether_type_index {
	I40E_ETHER_TYPE_1588		= 0,
	I40E_ETHER_TYPE_FIP		= 1,
	I40E_ETHER_TYPE_OUI_EXTENDED	= 2,
	I40E_ETHER_TYPE_MAC_CONTROL	= 3,
	I40E_ETHER_TYPE_LLDP		= 4,
	I40E_ETHER_TYPE_EVB_PROTOCOL1	= 5,
	I40E_ETHER_TYPE_EVB_PROTOCOL2	= 6,
	I40E_ETHER_TYPE_QCN_CNM		= 7,
	I40E_ETHER_TYPE_8021X		= 8,
	I40E_ETHER_TYPE_ARP		= 9,
	I40E_ETHER_TYPE_RSV1		= 10,
	I40E_ETHER_TYPE_RSV2		= 11,
};

/* Filter context base size is 1K */
#define I40E_HASH_FILTER_BASE_SIZE	1024
/* Supported Hash filter values */
enum i40e_hash_filter_size {
	I40E_HASH_FILTER_SIZE_1K	= 0,
	I40E_HASH_FILTER_SIZE_2K	= 1,
	I40E_HASH_FILTER_SIZE_4K	= 2,
	I40E_HASH_FILTER_SIZE_8K	= 3,
	I40E_HASH_FILTER_SIZE_16K	= 4,
	I40E_HASH_FILTER_SIZE_32K	= 5,
	I40E_HASH_FILTER_SIZE_64K	= 6,
	I40E_HASH_FILTER_SIZE_128K	= 7,
	I40E_HASH_FILTER_SIZE_256K	= 8,
	I40E_HASH_FILTER_SIZE_512K	= 9,
	I40E_HASH_FILTER_SIZE_1M	= 10,
};

/* DMA context base size is 0.5K */
#define I40E_DMA_CNTX_BASE_SIZE		512
/* Supported DMA context values */
enum i40e_dma_cntx_size {
	I40E_DMA_CNTX_SIZE_512		= 0,
	I40E_DMA_CNTX_SIZE_1K		= 1,
	I40E_DMA_CNTX_SIZE_2K		= 2,
	I40E_DMA_CNTX_SIZE_4K		= 3,
	I40E_DMA_CNTX_SIZE_8K		= 4,
	I40E_DMA_CNTX_SIZE_16K		= 5,
	I40E_DMA_CNTX_SIZE_32K		= 6,
	I40E_DMA_CNTX_SIZE_64K		= 7,
	I40E_DMA_CNTX_SIZE_128K		= 8,
	I40E_DMA_CNTX_SIZE_256K		= 9,
};

/* Supported Hash look up table (LUT) sizes */
enum i40e_hash_lut_size {
	I40E_HASH_LUT_SIZE_128		= 0,
	I40E_HASH_LUT_SIZE_512		= 1,
};

/* Structure to hold a per PF filter control settings */
struct i40e_filter_control_settings {
	/* number of PE Quad Hash filter buckets */
	enum i40e_hash_filter_size pe_filt_num;
	/* number of PE Quad Hash contexts */
	enum i40e_dma_cntx_size pe_cntx_num;
	/* number of FCoE filter buckets */
	enum i40e_hash_filter_size fcoe_filt_num;
	/* number of FCoE DDP contexts */
	enum i40e_dma_cntx_size fcoe_cntx_num;
	/* size of the Hash LUT */
	enum i40e_hash_lut_size	hash_lut_size;
	/* enable FDIR filters for PF and its VFs */
	bool enable_fdir;
	/* enable Ethertype filters for PF and its VFs */
	bool enable_ethtype;
	/* enable MAC/VLAN filters for PF and its VFs */
	bool enable_macvlan;
};

/* Structure to hold device level control filter counts */
struct i40e_control_filter_stats {
	u16 mac_etype_used;   /* Used perfect match MAC/EtherType filters */
	u16 etype_used;       /* Used perfect EtherType filters */
	u16 mac_etype_free;   /* Un-used perfect match MAC/EtherType filters */
	u16 etype_free;       /* Un-used perfect EtherType filters */
};

enum i40e_reset_type {
	I40E_RESET_POR		= 0,
	I40E_RESET_CORER	= 1,
	I40E_RESET_GLOBR	= 2,
	I40E_RESET_EMPR		= 3,
};

/* IEEE 802.1AB LLDP Agent Variables from NVM */
#define I40E_NVM_LLDP_CFG_PTR	0x06
#define I40E_SR_LLDP_CFG_PTR	0x31
struct i40e_lldp_variables {
	u16 length;
	u16 adminstatus;
	u16 msgfasttx;
	u16 msgtxinterval;
	u16 txparams;
	u16 timers;
	u16 crc8;
};

/* Offsets into Alternate Ram */
#define I40E_ALT_STRUCT_FIRST_PF_OFFSET		0   /* in dwords */
#define I40E_ALT_STRUCT_DWORDS_PER_PF		64   /* in dwords */
#define I40E_ALT_STRUCT_MIN_BW_OFFSET		0xE  /* in dwords */
#define I40E_ALT_STRUCT_MAX_BW_OFFSET		0xF  /* in dwords */

/* Alternate Ram Bandwidth Masks */
#define I40E_ALT_BW_VALUE_MASK		0xFF
#define I40E_ALT_BW_VALID_MASK		0x80000000

/* RSS Hash Table Size */
#define I40E_PFQF_CTL_0_HASHLUTSIZE_512	0x00010000

/* INPUT SET MASK for RSS, flow director, and flexible payload */
#define I40E_L3_SRC_SHIFT		47
#define I40E_L3_SRC_MASK		(0x3ULL << I40E_L3_SRC_SHIFT)
#define I40E_L3_V6_SRC_SHIFT		43
#define I40E_L3_V6_SRC_MASK		(0xFFULL << I40E_L3_V6_SRC_SHIFT)
#define I40E_L3_DST_SHIFT		35
#define I40E_L3_DST_MASK		(0x3ULL << I40E_L3_DST_SHIFT)
#define I40E_L3_V6_DST_SHIFT		35
#define I40E_L3_V6_DST_MASK		(0xFFULL << I40E_L3_V6_DST_SHIFT)
#define I40E_L4_SRC_SHIFT		34
#define I40E_L4_SRC_MASK		(0x1ULL << I40E_L4_SRC_SHIFT)
#define I40E_L4_DST_SHIFT		33
#define I40E_L4_DST_MASK		(0x1ULL << I40E_L4_DST_SHIFT)
#define I40E_VERIFY_TAG_SHIFT		31
#define I40E_VERIFY_TAG_MASK		(0x3ULL << I40E_VERIFY_TAG_SHIFT)

#define I40E_FLEX_50_SHIFT		13
#define I40E_FLEX_50_MASK		(0x1ULL << I40E_FLEX_50_SHIFT)
#define I40E_FLEX_51_SHIFT		12
#define I40E_FLEX_51_MASK		(0x1ULL << I40E_FLEX_51_SHIFT)
#define I40E_FLEX_52_SHIFT		11
#define I40E_FLEX_52_MASK		(0x1ULL << I40E_FLEX_52_SHIFT)
#define I40E_FLEX_53_SHIFT		10
#define I40E_FLEX_53_MASK		(0x1ULL << I40E_FLEX_53_SHIFT)
#define I40E_FLEX_54_SHIFT		9
#define I40E_FLEX_54_MASK		(0x1ULL << I40E_FLEX_54_SHIFT)
#define I40E_FLEX_55_SHIFT		8
#define I40E_FLEX_55_MASK		(0x1ULL << I40E_FLEX_55_SHIFT)
#define I40E_FLEX_56_SHIFT		7
#define I40E_FLEX_56_MASK		(0x1ULL << I40E_FLEX_56_SHIFT)
#define I40E_FLEX_57_SHIFT		6
#define I40E_FLEX_57_MASK		(0x1ULL << I40E_FLEX_57_SHIFT)
<<<<<<< HEAD
=======

/* Version format for Dynamic Device Personalization(DDP) */
struct i40e_ddp_version {
	u8 major;
	u8 minor;
	u8 update;
	u8 draft;
};

#define I40E_DDP_NAME_SIZE	32

/* Package header */
struct i40e_package_header {
	struct i40e_ddp_version version;
	u32 segment_count;
	u32 segment_offset[1];
};

/* Generic segment header */
struct i40e_generic_seg_header {
#define SEGMENT_TYPE_METADATA	0x00000001
#define SEGMENT_TYPE_I40E	0x00000011
	u32 type;
	struct i40e_ddp_version version;
	u32 size;
	char name[I40E_DDP_NAME_SIZE];
};

struct i40e_metadata_segment {
	struct i40e_generic_seg_header header;
	struct i40e_ddp_version version;
#define I40E_DDP_TRACKID_INVALID	0xFFFFFFFF
	u32 track_id;
	char name[I40E_DDP_NAME_SIZE];
};

struct i40e_device_id_entry {
	u32 vendor_dev_id;
	u32 sub_vendor_dev_id;
};

struct i40e_profile_segment {
	struct i40e_generic_seg_header header;
	struct i40e_ddp_version version;
	char name[I40E_DDP_NAME_SIZE];
	u32 device_table_count;
	struct i40e_device_id_entry device_table[1];
};

struct i40e_section_table {
	u32 section_count;
	u32 section_offset[1];
};

struct i40e_profile_section_header {
	u16 tbl_size;
	u16 data_end;
	struct {
#define SECTION_TYPE_INFO	0x00000010
#define SECTION_TYPE_MMIO	0x00000800
#define SECTION_TYPE_RB_MMIO	0x00001800
#define SECTION_TYPE_AQ		0x00000801
#define SECTION_TYPE_RB_AQ	0x00001801
#define SECTION_TYPE_NOTE	0x80000000
		u32 type;
		u32 offset;
		u32 size;
	} section;
};

struct i40e_profile_tlv_section_record {
	u8 rtype;
	u8 type;
	u16 len;
	u8 data[12];
};

/* Generic AQ section in proflie */
struct i40e_profile_aq_section {
	u16 opcode;
	u16 flags;
	u8  param[16];
	u16 datalen;
	u8  data[1];
};

struct i40e_profile_info {
	u32 track_id;
	struct i40e_ddp_version version;
	u8 op;
#define I40E_DDP_ADD_TRACKID		0x01
#define I40E_DDP_REMOVE_TRACKID	0x02
	u8 reserved[7];
	u8 name[I40E_DDP_NAME_SIZE];
};
>>>>>>> 24b8d41d
#endif /* _I40E_TYPE_H_ */<|MERGE_RESOLUTION|>--- conflicted
+++ resolved
@@ -281,11 +281,6 @@
 #define I40E_NVM_MGMT_SEC_REV_DISABLED	0x1
 #define I40E_NVM_MGMT_UPDATE_DISABLED	0x2
 
-	bool sec_rev_disabled;
-	bool update_disabled;
-#define I40E_NVM_MGMT_SEC_REV_DISABLED	0x1
-#define I40E_NVM_MGMT_UPDATE_DISABLED	0x2
-
 	bool mgmt_cem;
 	bool ieee_1588;
 	bool iwarp;
@@ -1442,8 +1437,6 @@
 #define I40E_FLEX_56_MASK		(0x1ULL << I40E_FLEX_56_SHIFT)
 #define I40E_FLEX_57_SHIFT		6
 #define I40E_FLEX_57_MASK		(0x1ULL << I40E_FLEX_57_SHIFT)
-<<<<<<< HEAD
-=======
 
 /* Version format for Dynamic Device Personalization(DDP) */
 struct i40e_ddp_version {
@@ -1539,5 +1532,4 @@
 	u8 reserved[7];
 	u8 name[I40E_DDP_NAME_SIZE];
 };
->>>>>>> 24b8d41d
 #endif /* _I40E_TYPE_H_ */