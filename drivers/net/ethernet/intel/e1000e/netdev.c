// SPDX-License-Identifier: GPL-2.0
/* Copyright(c) 1999 - 2018 Intel Corporation. */

#define pr_fmt(fmt) KBUILD_MODNAME ": " fmt

#include <linux/module.h>
#include <linux/types.h>
#include <linux/init.h>
#include <linux/pci.h>
#include <linux/vmalloc.h>
#include <linux/pagemap.h>
#include <linux/delay.h>
#include <linux/netdevice.h>
#include <linux/interrupt.h>
#include <linux/tcp.h>
#include <linux/ipv6.h>
#include <linux/slab.h>
#include <net/checksum.h>
#include <net/ip6_checksum.h>
#include <linux/ethtool.h>
#include <linux/if_vlan.h>
#include <linux/cpu.h>
#include <linux/smp.h>
#include <linux/pm_qos.h>
#include <linux/pm_runtime.h>
#include <linux/aer.h>
#include <linux/prefetch.h>

#include "e1000.h"

char e1000e_driver_name[] = "e1000e";

#define DEFAULT_MSG_ENABLE (NETIF_MSG_DRV|NETIF_MSG_PROBE|NETIF_MSG_LINK)
static int debug = -1;
module_param(debug, int, 0);
MODULE_PARM_DESC(debug, "Debug level (0=none,...,16=all)");

static const struct e1000_info *e1000_info_tbl[] = {
	[board_82571]		= &e1000_82571_info,
	[board_82572]		= &e1000_82572_info,
	[board_82573]		= &e1000_82573_info,
	[board_82574]		= &e1000_82574_info,
	[board_82583]		= &e1000_82583_info,
	[board_80003es2lan]	= &e1000_es2_info,
	[board_ich8lan]		= &e1000_ich8_info,
	[board_ich9lan]		= &e1000_ich9_info,
	[board_ich10lan]	= &e1000_ich10_info,
	[board_pchlan]		= &e1000_pch_info,
	[board_pch2lan]		= &e1000_pch2_info,
	[board_pch_lpt]		= &e1000_pch_lpt_info,
	[board_pch_spt]		= &e1000_pch_spt_info,
	[board_pch_cnp]		= &e1000_pch_cnp_info,
};

struct e1000_reg_info {
	u32 ofs;
	char *name;
};

static const struct e1000_reg_info e1000_reg_info_tbl[] = {
	/* General Registers */
	{E1000_CTRL, "CTRL"},
	{E1000_STATUS, "STATUS"},
	{E1000_CTRL_EXT, "CTRL_EXT"},

	/* Interrupt Registers */
	{E1000_ICR, "ICR"},

	/* Rx Registers */
	{E1000_RCTL, "RCTL"},
	{E1000_RDLEN(0), "RDLEN"},
	{E1000_RDH(0), "RDH"},
	{E1000_RDT(0), "RDT"},
	{E1000_RDTR, "RDTR"},
	{E1000_RXDCTL(0), "RXDCTL"},
	{E1000_ERT, "ERT"},
	{E1000_RDBAL(0), "RDBAL"},
	{E1000_RDBAH(0), "RDBAH"},
	{E1000_RDFH, "RDFH"},
	{E1000_RDFT, "RDFT"},
	{E1000_RDFHS, "RDFHS"},
	{E1000_RDFTS, "RDFTS"},
	{E1000_RDFPC, "RDFPC"},

	/* Tx Registers */
	{E1000_TCTL, "TCTL"},
	{E1000_TDBAL(0), "TDBAL"},
	{E1000_TDBAH(0), "TDBAH"},
	{E1000_TDLEN(0), "TDLEN"},
	{E1000_TDH(0), "TDH"},
	{E1000_TDT(0), "TDT"},
	{E1000_TIDV, "TIDV"},
	{E1000_TXDCTL(0), "TXDCTL"},
	{E1000_TADV, "TADV"},
	{E1000_TARC(0), "TARC"},
	{E1000_TDFH, "TDFH"},
	{E1000_TDFT, "TDFT"},
	{E1000_TDFHS, "TDFHS"},
	{E1000_TDFTS, "TDFTS"},
	{E1000_TDFPC, "TDFPC"},

	/* List Terminator */
	{0, NULL}
};

struct e1000e_me_supported {
	u16 device_id;		/* supported device ID */
};

static const struct e1000e_me_supported me_supported[] = {
	{E1000_DEV_ID_PCH_LPT_I217_LM},
	{E1000_DEV_ID_PCH_LPTLP_I218_LM},
	{E1000_DEV_ID_PCH_I218_LM2},
	{E1000_DEV_ID_PCH_I218_LM3},
	{E1000_DEV_ID_PCH_SPT_I219_LM},
	{E1000_DEV_ID_PCH_SPT_I219_LM2},
	{E1000_DEV_ID_PCH_LBG_I219_LM3},
	{E1000_DEV_ID_PCH_SPT_I219_LM4},
	{E1000_DEV_ID_PCH_SPT_I219_LM5},
	{E1000_DEV_ID_PCH_CNP_I219_LM6},
	{E1000_DEV_ID_PCH_CNP_I219_LM7},
	{E1000_DEV_ID_PCH_ICP_I219_LM8},
	{E1000_DEV_ID_PCH_ICP_I219_LM9},
	{E1000_DEV_ID_PCH_CMP_I219_LM10},
	{E1000_DEV_ID_PCH_CMP_I219_LM11},
	{E1000_DEV_ID_PCH_CMP_I219_LM12},
	{E1000_DEV_ID_PCH_TGP_I219_LM13},
	{E1000_DEV_ID_PCH_TGP_I219_LM14},
	{E1000_DEV_ID_PCH_TGP_I219_LM15},
	{0}
};

static bool e1000e_check_me(u16 device_id)
{
	struct e1000e_me_supported *id;

	for (id = (struct e1000e_me_supported *)me_supported;
	     id->device_id; id++)
		if (device_id == id->device_id)
			return true;

	return false;
}

/**
 * __ew32_prepare - prepare to write to MAC CSR register on certain parts
 * @hw: pointer to the HW structure
 *
 * When updating the MAC CSR registers, the Manageability Engine (ME) could
 * be accessing the registers at the same time.  Normally, this is handled in
 * h/w by an arbiter but on some parts there is a bug that acknowledges Host
 * accesses later than it should which could result in the register to have
 * an incorrect value.  Workaround this by checking the FWSM register which
 * has bit 24 set while ME is accessing MAC CSR registers, wait if it is set
 * and try again a number of times.
 **/
static void __ew32_prepare(struct e1000_hw *hw)
{
	s32 i = E1000_ICH_FWSM_PCIM2PCI_COUNT;

	while ((er32(FWSM) & E1000_ICH_FWSM_PCIM2PCI) && --i)
		udelay(50);
}

void __ew32(struct e1000_hw *hw, unsigned long reg, u32 val)
{
	if (hw->adapter->flags2 & FLAG2_PCIM2PCI_ARBITER_WA)
		__ew32_prepare(hw);

	writel(val, hw->hw_addr + reg);
}

/**
 * e1000_regdump - register printout routine
 * @hw: pointer to the HW structure
 * @reginfo: pointer to the register info table
 **/
static void e1000_regdump(struct e1000_hw *hw, struct e1000_reg_info *reginfo)
{
	int n = 0;
	char rname[16];
	u32 regs[8];

	switch (reginfo->ofs) {
	case E1000_RXDCTL(0):
		for (n = 0; n < 2; n++)
			regs[n] = __er32(hw, E1000_RXDCTL(n));
		break;
	case E1000_TXDCTL(0):
		for (n = 0; n < 2; n++)
			regs[n] = __er32(hw, E1000_TXDCTL(n));
		break;
	case E1000_TARC(0):
		for (n = 0; n < 2; n++)
			regs[n] = __er32(hw, E1000_TARC(n));
		break;
	default:
		pr_info("%-15s %08x\n",
			reginfo->name, __er32(hw, reginfo->ofs));
		return;
	}

	snprintf(rname, 16, "%s%s", reginfo->name, "[0-1]");
	pr_info("%-15s %08x %08x\n", rname, regs[0], regs[1]);
}

static void e1000e_dump_ps_pages(struct e1000_adapter *adapter,
				 struct e1000_buffer *bi)
{
	int i;
	struct e1000_ps_page *ps_page;

	for (i = 0; i < adapter->rx_ps_pages; i++) {
		ps_page = &bi->ps_pages[i];

		if (ps_page->page) {
			pr_info("packet dump for ps_page %d:\n", i);
			print_hex_dump(KERN_INFO, "", DUMP_PREFIX_ADDRESS,
				       16, 1, page_address(ps_page->page),
				       PAGE_SIZE, true);
		}
	}
}

/**
 * e1000e_dump - Print registers, Tx-ring and Rx-ring
 * @adapter: board private structure
 **/
static void e1000e_dump(struct e1000_adapter *adapter)
{
	struct net_device *netdev = adapter->netdev;
	struct e1000_hw *hw = &adapter->hw;
	struct e1000_reg_info *reginfo;
	struct e1000_ring *tx_ring = adapter->tx_ring;
	struct e1000_tx_desc *tx_desc;
	struct my_u0 {
		__le64 a;
		__le64 b;
	} *u0;
	struct e1000_buffer *buffer_info;
	struct e1000_ring *rx_ring = adapter->rx_ring;
	union e1000_rx_desc_packet_split *rx_desc_ps;
	union e1000_rx_desc_extended *rx_desc;
	struct my_u1 {
		__le64 a;
		__le64 b;
		__le64 c;
		__le64 d;
	} *u1;
	u32 staterr;
	int i = 0;

	if (!netif_msg_hw(adapter))
		return;

	/* Print netdevice Info */
	if (netdev) {
		dev_info(&adapter->pdev->dev, "Net device Info\n");
<<<<<<< HEAD
		pr_info("Device Name     state            trans_start      last_rx\n");
		pr_info("%-15s %016lX %016lX %016lX\n", netdev->name,
			netdev->state, dev_trans_start(netdev), netdev->last_rx);
=======
		pr_info("Device Name     state            trans_start\n");
		pr_info("%-15s %016lX %016lX\n", netdev->name,
			netdev->state, dev_trans_start(netdev));
>>>>>>> 24b8d41d
	}

	/* Print Registers */
	dev_info(&adapter->pdev->dev, "Register Dump\n");
	pr_info(" Register Name   Value\n");
	for (reginfo = (struct e1000_reg_info *)e1000_reg_info_tbl;
	     reginfo->name; reginfo++) {
		e1000_regdump(hw, reginfo);
	}

	/* Print Tx Ring Summary */
	if (!netdev || !netif_running(netdev))
		return;

	dev_info(&adapter->pdev->dev, "Tx Ring Summary\n");
	pr_info("Queue [NTU] [NTC] [bi(ntc)->dma  ] leng ntw timestamp\n");
	buffer_info = &tx_ring->buffer_info[tx_ring->next_to_clean];
	pr_info(" %5d %5X %5X %016llX %04X %3X %016llX\n",
		0, tx_ring->next_to_use, tx_ring->next_to_clean,
		(unsigned long long)buffer_info->dma,
		buffer_info->length,
		buffer_info->next_to_watch,
		(unsigned long long)buffer_info->time_stamp);

	/* Print Tx Ring */
	if (!netif_msg_tx_done(adapter))
		goto rx_ring_summary;

	dev_info(&adapter->pdev->dev, "Tx Ring Dump\n");

	/* Transmit Descriptor Formats - DEXT[29] is 0 (Legacy) or 1 (Extended)
	 *
	 * Legacy Transmit Descriptor
	 *   +--------------------------------------------------------------+
	 * 0 |         Buffer Address [63:0] (Reserved on Write Back)       |
	 *   +--------------------------------------------------------------+
	 * 8 | Special  |    CSS     | Status |  CMD    |  CSO   |  Length  |
	 *   +--------------------------------------------------------------+
	 *   63       48 47        36 35    32 31     24 23    16 15        0
	 *
	 * Extended Context Descriptor (DTYP=0x0) for TSO or checksum offload
	 *   63      48 47    40 39       32 31             16 15    8 7      0
	 *   +----------------------------------------------------------------+
	 * 0 |  TUCSE  | TUCS0  |   TUCSS   |     IPCSE       | IPCS0 | IPCSS |
	 *   +----------------------------------------------------------------+
	 * 8 |   MSS   | HDRLEN | RSV | STA | TUCMD | DTYP |      PAYLEN      |
	 *   +----------------------------------------------------------------+
	 *   63      48 47    40 39 36 35 32 31   24 23  20 19                0
	 *
	 * Extended Data Descriptor (DTYP=0x1)
	 *   +----------------------------------------------------------------+
	 * 0 |                     Buffer Address [63:0]                      |
	 *   +----------------------------------------------------------------+
	 * 8 | VLAN tag |  POPTS  | Rsvd | Status | Command | DTYP |  DTALEN  |
	 *   +----------------------------------------------------------------+
	 *   63       48 47     40 39  36 35    32 31     24 23  20 19        0
	 */
	pr_info("Tl[desc]     [address 63:0  ] [SpeCssSCmCsLen] [bi->dma       ] leng  ntw timestamp        bi->skb <-- Legacy format\n");
	pr_info("Tc[desc]     [Ce CoCsIpceCoS] [MssHlRSCm0Plen] [bi->dma       ] leng  ntw timestamp        bi->skb <-- Ext Context format\n");
	pr_info("Td[desc]     [address 63:0  ] [VlaPoRSCm1Dlen] [bi->dma       ] leng  ntw timestamp        bi->skb <-- Ext Data format\n");
	for (i = 0; tx_ring->desc && (i < tx_ring->count); i++) {
		const char *next_desc;
		tx_desc = E1000_TX_DESC(*tx_ring, i);
		buffer_info = &tx_ring->buffer_info[i];
		u0 = (struct my_u0 *)tx_desc;
		if (i == tx_ring->next_to_use && i == tx_ring->next_to_clean)
			next_desc = " NTC/U";
		else if (i == tx_ring->next_to_use)
			next_desc = " NTU";
		else if (i == tx_ring->next_to_clean)
			next_desc = " NTC";
		else
			next_desc = "";
		pr_info("T%c[0x%03X]    %016llX %016llX %016llX %04X  %3X %016llX %p%s\n",
			(!(le64_to_cpu(u0->b) & BIT(29)) ? 'l' :
			 ((le64_to_cpu(u0->b) & BIT(20)) ? 'd' : 'c')),
			i,
			(unsigned long long)le64_to_cpu(u0->a),
			(unsigned long long)le64_to_cpu(u0->b),
			(unsigned long long)buffer_info->dma,
			buffer_info->length, buffer_info->next_to_watch,
			(unsigned long long)buffer_info->time_stamp,
			buffer_info->skb, next_desc);

		if (netif_msg_pktdata(adapter) && buffer_info->skb)
			print_hex_dump(KERN_INFO, "", DUMP_PREFIX_ADDRESS,
				       16, 1, buffer_info->skb->data,
				       buffer_info->skb->len, true);
	}

	/* Print Rx Ring Summary */
rx_ring_summary:
	dev_info(&adapter->pdev->dev, "Rx Ring Summary\n");
	pr_info("Queue [NTU] [NTC]\n");
	pr_info(" %5d %5X %5X\n",
		0, rx_ring->next_to_use, rx_ring->next_to_clean);

	/* Print Rx Ring */
	if (!netif_msg_rx_status(adapter))
		return;

	dev_info(&adapter->pdev->dev, "Rx Ring Dump\n");
	switch (adapter->rx_ps_pages) {
	case 1:
	case 2:
	case 3:
		/* [Extended] Packet Split Receive Descriptor Format
		 *
		 *    +-----------------------------------------------------+
		 *  0 |                Buffer Address 0 [63:0]              |
		 *    +-----------------------------------------------------+
		 *  8 |                Buffer Address 1 [63:0]              |
		 *    +-----------------------------------------------------+
		 * 16 |                Buffer Address 2 [63:0]              |
		 *    +-----------------------------------------------------+
		 * 24 |                Buffer Address 3 [63:0]              |
		 *    +-----------------------------------------------------+
		 */
		pr_info("R  [desc]      [buffer 0 63:0 ] [buffer 1 63:0 ] [buffer 2 63:0 ] [buffer 3 63:0 ] [bi->dma       ] [bi->skb] <-- Ext Pkt Split format\n");
		/* [Extended] Receive Descriptor (Write-Back) Format
		 *
		 *   63       48 47    32 31     13 12    8 7    4 3        0
		 *   +------------------------------------------------------+
		 * 0 | Packet   | IP     |  Rsvd   | MRQ   | Rsvd | MRQ RSS |
		 *   | Checksum | Ident  |         | Queue |      |  Type   |
		 *   +------------------------------------------------------+
		 * 8 | VLAN Tag | Length | Extended Error | Extended Status |
		 *   +------------------------------------------------------+
		 *   63       48 47    32 31            20 19               0
		 */
		pr_info("RWB[desc]      [ck ipid mrqhsh] [vl   l0 ee  es] [ l3  l2  l1 hs] [reserved      ] ---------------- [bi->skb] <-- Ext Rx Write-Back format\n");
		for (i = 0; i < rx_ring->count; i++) {
			const char *next_desc;
			buffer_info = &rx_ring->buffer_info[i];
			rx_desc_ps = E1000_RX_DESC_PS(*rx_ring, i);
			u1 = (struct my_u1 *)rx_desc_ps;
			staterr =
			    le32_to_cpu(rx_desc_ps->wb.middle.status_error);

			if (i == rx_ring->next_to_use)
				next_desc = " NTU";
			else if (i == rx_ring->next_to_clean)
				next_desc = " NTC";
			else
				next_desc = "";

			if (staterr & E1000_RXD_STAT_DD) {
				/* Descriptor Done */
				pr_info("%s[0x%03X]     %016llX %016llX %016llX %016llX ---------------- %p%s\n",
					"RWB", i,
					(unsigned long long)le64_to_cpu(u1->a),
					(unsigned long long)le64_to_cpu(u1->b),
					(unsigned long long)le64_to_cpu(u1->c),
					(unsigned long long)le64_to_cpu(u1->d),
					buffer_info->skb, next_desc);
			} else {
				pr_info("%s[0x%03X]     %016llX %016llX %016llX %016llX %016llX %p%s\n",
					"R  ", i,
					(unsigned long long)le64_to_cpu(u1->a),
					(unsigned long long)le64_to_cpu(u1->b),
					(unsigned long long)le64_to_cpu(u1->c),
					(unsigned long long)le64_to_cpu(u1->d),
					(unsigned long long)buffer_info->dma,
					buffer_info->skb, next_desc);

				if (netif_msg_pktdata(adapter))
					e1000e_dump_ps_pages(adapter,
							     buffer_info);
			}
		}
		break;
	default:
	case 0:
		/* Extended Receive Descriptor (Read) Format
		 *
		 *   +-----------------------------------------------------+
		 * 0 |                Buffer Address [63:0]                |
		 *   +-----------------------------------------------------+
		 * 8 |                      Reserved                       |
		 *   +-----------------------------------------------------+
		 */
		pr_info("R  [desc]      [buf addr 63:0 ] [reserved 63:0 ] [bi->dma       ] [bi->skb] <-- Ext (Read) format\n");
		/* Extended Receive Descriptor (Write-Back) Format
		 *
		 *   63       48 47    32 31    24 23            4 3        0
		 *   +------------------------------------------------------+
		 *   |     RSS Hash      |        |               |         |
		 * 0 +-------------------+  Rsvd  |   Reserved    | MRQ RSS |
		 *   | Packet   | IP     |        |               |  Type   |
		 *   | Checksum | Ident  |        |               |         |
		 *   +------------------------------------------------------+
		 * 8 | VLAN Tag | Length | Extended Error | Extended Status |
		 *   +------------------------------------------------------+
		 *   63       48 47    32 31            20 19               0
		 */
		pr_info("RWB[desc]      [cs ipid    mrq] [vt   ln xe  xs] [bi->skb] <-- Ext (Write-Back) format\n");

		for (i = 0; i < rx_ring->count; i++) {
			const char *next_desc;

			buffer_info = &rx_ring->buffer_info[i];
			rx_desc = E1000_RX_DESC_EXT(*rx_ring, i);
			u1 = (struct my_u1 *)rx_desc;
			staterr = le32_to_cpu(rx_desc->wb.upper.status_error);

			if (i == rx_ring->next_to_use)
				next_desc = " NTU";
			else if (i == rx_ring->next_to_clean)
				next_desc = " NTC";
			else
				next_desc = "";

			if (staterr & E1000_RXD_STAT_DD) {
				/* Descriptor Done */
				pr_info("%s[0x%03X]     %016llX %016llX ---------------- %p%s\n",
					"RWB", i,
					(unsigned long long)le64_to_cpu(u1->a),
					(unsigned long long)le64_to_cpu(u1->b),
					buffer_info->skb, next_desc);
			} else {
				pr_info("%s[0x%03X]     %016llX %016llX %016llX %p%s\n",
					"R  ", i,
					(unsigned long long)le64_to_cpu(u1->a),
					(unsigned long long)le64_to_cpu(u1->b),
					(unsigned long long)buffer_info->dma,
					buffer_info->skb, next_desc);

				if (netif_msg_pktdata(adapter) &&
				    buffer_info->skb)
					print_hex_dump(KERN_INFO, "",
						       DUMP_PREFIX_ADDRESS, 16,
						       1,
						       buffer_info->skb->data,
						       adapter->rx_buffer_len,
						       true);
			}
		}
	}
}

/**
 * e1000_desc_unused - calculate if we have unused descriptors
 * @ring: pointer to ring struct to perform calculation on
 **/
static int e1000_desc_unused(struct e1000_ring *ring)
{
	if (ring->next_to_clean > ring->next_to_use)
		return ring->next_to_clean - ring->next_to_use - 1;

	return ring->count + ring->next_to_clean - ring->next_to_use - 1;
}

/**
 * e1000e_systim_to_hwtstamp - convert system time value to hw time stamp
 * @adapter: board private structure
 * @hwtstamps: time stamp structure to update
 * @systim: unsigned 64bit system time value.
 *
 * Convert the system time value stored in the RX/TXSTMP registers into a
 * hwtstamp which can be used by the upper level time stamping functions.
 *
 * The 'systim_lock' spinlock is used to protect the consistency of the
 * system time value. This is needed because reading the 64 bit time
 * value involves reading two 32 bit registers. The first read latches the
 * value.
 **/
static void e1000e_systim_to_hwtstamp(struct e1000_adapter *adapter,
				      struct skb_shared_hwtstamps *hwtstamps,
				      u64 systim)
{
	u64 ns;
	unsigned long flags;

	spin_lock_irqsave(&adapter->systim_lock, flags);
	ns = timecounter_cyc2time(&adapter->tc, systim);
	spin_unlock_irqrestore(&adapter->systim_lock, flags);

	memset(hwtstamps, 0, sizeof(*hwtstamps));
	hwtstamps->hwtstamp = ns_to_ktime(ns);
}

/**
 * e1000e_rx_hwtstamp - utility function which checks for Rx time stamp
 * @adapter: board private structure
 * @status: descriptor extended error and status field
 * @skb: particular skb to include time stamp
 *
 * If the time stamp is valid, convert it into the timecounter ns value
 * and store that result into the shhwtstamps structure which is passed
 * up the network stack.
 **/
static void e1000e_rx_hwtstamp(struct e1000_adapter *adapter, u32 status,
			       struct sk_buff *skb)
{
	struct e1000_hw *hw = &adapter->hw;
	u64 rxstmp;

	if (!(adapter->flags & FLAG_HAS_HW_TIMESTAMP) ||
	    !(status & E1000_RXDEXT_STATERR_TST) ||
	    !(er32(TSYNCRXCTL) & E1000_TSYNCRXCTL_VALID))
		return;

	/* The Rx time stamp registers contain the time stamp.  No other
	 * received packet will be time stamped until the Rx time stamp
	 * registers are read.  Because only one packet can be time stamped
	 * at a time, the register values must belong to this packet and
	 * therefore none of the other additional attributes need to be
	 * compared.
	 */
	rxstmp = (u64)er32(RXSTMPL);
	rxstmp |= (u64)er32(RXSTMPH) << 32;
	e1000e_systim_to_hwtstamp(adapter, skb_hwtstamps(skb), rxstmp);

	adapter->flags2 &= ~FLAG2_CHECK_RX_HWTSTAMP;
}

/**
 * e1000_receive_skb - helper function to handle Rx indications
 * @adapter: board private structure
 * @netdev: pointer to netdev struct
 * @staterr: descriptor extended error and status field as written by hardware
 * @vlan: descriptor vlan field as written by hardware (no le/be conversion)
 * @skb: pointer to sk_buff to be indicated to stack
 **/
static void e1000_receive_skb(struct e1000_adapter *adapter,
			      struct net_device *netdev, struct sk_buff *skb,
			      u32 staterr, __le16 vlan)
{
	u16 tag = le16_to_cpu(vlan);

	e1000e_rx_hwtstamp(adapter, staterr, skb);

	skb->protocol = eth_type_trans(skb, netdev);

	if (staterr & E1000_RXD_STAT_VP)
		__vlan_hwaccel_put_tag(skb, htons(ETH_P_8021Q), tag);

	napi_gro_receive(&adapter->napi, skb);
}

/**
 * e1000_rx_checksum - Receive Checksum Offload
 * @adapter: board private structure
 * @status_err: receive descriptor status and error fields
 * @skb: socket buffer with received data
 **/
static void e1000_rx_checksum(struct e1000_adapter *adapter, u32 status_err,
			      struct sk_buff *skb)
{
	u16 status = (u16)status_err;
	u8 errors = (u8)(status_err >> 24);

	skb_checksum_none_assert(skb);

	/* Rx checksum disabled */
	if (!(adapter->netdev->features & NETIF_F_RXCSUM))
		return;

	/* Ignore Checksum bit is set */
	if (status & E1000_RXD_STAT_IXSM)
		return;

	/* TCP/UDP checksum error bit or IP checksum error bit is set */
	if (errors & (E1000_RXD_ERR_TCPE | E1000_RXD_ERR_IPE)) {
		/* let the stack verify checksum errors */
		adapter->hw_csum_err++;
		return;
	}

	/* TCP/UDP Checksum has not been calculated */
	if (!(status & (E1000_RXD_STAT_TCPCS | E1000_RXD_STAT_UDPCS)))
		return;

	/* It must be a TCP or UDP packet with a valid checksum */
	skb->ip_summed = CHECKSUM_UNNECESSARY;
	adapter->hw_csum_good++;
}

static void e1000e_update_rdt_wa(struct e1000_ring *rx_ring, unsigned int i)
{
	struct e1000_adapter *adapter = rx_ring->adapter;
	struct e1000_hw *hw = &adapter->hw;

	__ew32_prepare(hw);
	writel(i, rx_ring->tail);

	if (unlikely(i != readl(rx_ring->tail))) {
		u32 rctl = er32(RCTL);

		ew32(RCTL, rctl & ~E1000_RCTL_EN);
		e_err("ME firmware caused invalid RDT - resetting\n");
		schedule_work(&adapter->reset_task);
	}
}

static void e1000e_update_tdt_wa(struct e1000_ring *tx_ring, unsigned int i)
{
	struct e1000_adapter *adapter = tx_ring->adapter;
	struct e1000_hw *hw = &adapter->hw;

	__ew32_prepare(hw);
	writel(i, tx_ring->tail);

	if (unlikely(i != readl(tx_ring->tail))) {
		u32 tctl = er32(TCTL);

		ew32(TCTL, tctl & ~E1000_TCTL_EN);
		e_err("ME firmware caused invalid TDT - resetting\n");
		schedule_work(&adapter->reset_task);
	}
}

/**
 * e1000_alloc_rx_buffers - Replace used receive buffers
 * @rx_ring: Rx descriptor ring
 * @cleaned_count: number to reallocate
 * @gfp: flags for allocation
 **/
static void e1000_alloc_rx_buffers(struct e1000_ring *rx_ring,
				   int cleaned_count, gfp_t gfp)
{
	struct e1000_adapter *adapter = rx_ring->adapter;
	struct net_device *netdev = adapter->netdev;
	struct pci_dev *pdev = adapter->pdev;
	union e1000_rx_desc_extended *rx_desc;
	struct e1000_buffer *buffer_info;
	struct sk_buff *skb;
	unsigned int i;
	unsigned int bufsz = adapter->rx_buffer_len;

	i = rx_ring->next_to_use;
	buffer_info = &rx_ring->buffer_info[i];

	while (cleaned_count--) {
		skb = buffer_info->skb;
		if (skb) {
			skb_trim(skb, 0);
			goto map_skb;
		}

		skb = __netdev_alloc_skb_ip_align(netdev, bufsz, gfp);
		if (!skb) {
			/* Better luck next round */
			adapter->alloc_rx_buff_failed++;
			break;
		}

		buffer_info->skb = skb;
map_skb:
		buffer_info->dma = dma_map_single(&pdev->dev, skb->data,
						  adapter->rx_buffer_len,
						  DMA_FROM_DEVICE);
		if (dma_mapping_error(&pdev->dev, buffer_info->dma)) {
			dev_err(&pdev->dev, "Rx DMA map failed\n");
			adapter->rx_dma_failed++;
			break;
		}

		rx_desc = E1000_RX_DESC_EXT(*rx_ring, i);
		rx_desc->read.buffer_addr = cpu_to_le64(buffer_info->dma);

		if (unlikely(!(i & (E1000_RX_BUFFER_WRITE - 1)))) {
			/* Force memory writes to complete before letting h/w
			 * know there are new descriptors to fetch.  (Only
			 * applicable for weak-ordered memory model archs,
			 * such as IA-64).
			 */
			wmb();
			if (adapter->flags2 & FLAG2_PCIM2PCI_ARBITER_WA)
				e1000e_update_rdt_wa(rx_ring, i);
			else
				writel(i, rx_ring->tail);
		}
		i++;
		if (i == rx_ring->count)
			i = 0;
		buffer_info = &rx_ring->buffer_info[i];
	}

	rx_ring->next_to_use = i;
}

/**
 * e1000_alloc_rx_buffers_ps - Replace used receive buffers; packet split
 * @rx_ring: Rx descriptor ring
 * @cleaned_count: number to reallocate
 * @gfp: flags for allocation
 **/
static void e1000_alloc_rx_buffers_ps(struct e1000_ring *rx_ring,
				      int cleaned_count, gfp_t gfp)
{
	struct e1000_adapter *adapter = rx_ring->adapter;
	struct net_device *netdev = adapter->netdev;
	struct pci_dev *pdev = adapter->pdev;
	union e1000_rx_desc_packet_split *rx_desc;
	struct e1000_buffer *buffer_info;
	struct e1000_ps_page *ps_page;
	struct sk_buff *skb;
	unsigned int i, j;

	i = rx_ring->next_to_use;
	buffer_info = &rx_ring->buffer_info[i];

	while (cleaned_count--) {
		rx_desc = E1000_RX_DESC_PS(*rx_ring, i);

		for (j = 0; j < PS_PAGE_BUFFERS; j++) {
			ps_page = &buffer_info->ps_pages[j];
			if (j >= adapter->rx_ps_pages) {
				/* all unused desc entries get hw null ptr */
				rx_desc->read.buffer_addr[j + 1] =
				    ~cpu_to_le64(0);
				continue;
			}
			if (!ps_page->page) {
				ps_page->page = alloc_page(gfp);
				if (!ps_page->page) {
					adapter->alloc_rx_buff_failed++;
					goto no_buffers;
				}
				ps_page->dma = dma_map_page(&pdev->dev,
							    ps_page->page,
							    0, PAGE_SIZE,
							    DMA_FROM_DEVICE);
				if (dma_mapping_error(&pdev->dev,
						      ps_page->dma)) {
					dev_err(&adapter->pdev->dev,
						"Rx DMA page map failed\n");
					adapter->rx_dma_failed++;
					goto no_buffers;
				}
			}
			/* Refresh the desc even if buffer_addrs
			 * didn't change because each write-back
			 * erases this info.
			 */
			rx_desc->read.buffer_addr[j + 1] =
			    cpu_to_le64(ps_page->dma);
		}

		skb = __netdev_alloc_skb_ip_align(netdev, adapter->rx_ps_bsize0,
						  gfp);

		if (!skb) {
			adapter->alloc_rx_buff_failed++;
			break;
		}

		buffer_info->skb = skb;
		buffer_info->dma = dma_map_single(&pdev->dev, skb->data,
						  adapter->rx_ps_bsize0,
						  DMA_FROM_DEVICE);
		if (dma_mapping_error(&pdev->dev, buffer_info->dma)) {
			dev_err(&pdev->dev, "Rx DMA map failed\n");
			adapter->rx_dma_failed++;
			/* cleanup skb */
			dev_kfree_skb_any(skb);
			buffer_info->skb = NULL;
			break;
		}

		rx_desc->read.buffer_addr[0] = cpu_to_le64(buffer_info->dma);

		if (unlikely(!(i & (E1000_RX_BUFFER_WRITE - 1)))) {
			/* Force memory writes to complete before letting h/w
			 * know there are new descriptors to fetch.  (Only
			 * applicable for weak-ordered memory model archs,
			 * such as IA-64).
			 */
			wmb();
			if (adapter->flags2 & FLAG2_PCIM2PCI_ARBITER_WA)
				e1000e_update_rdt_wa(rx_ring, i << 1);
			else
				writel(i << 1, rx_ring->tail);
		}

		i++;
		if (i == rx_ring->count)
			i = 0;
		buffer_info = &rx_ring->buffer_info[i];
	}

no_buffers:
	rx_ring->next_to_use = i;
}

/**
 * e1000_alloc_jumbo_rx_buffers - Replace used jumbo receive buffers
 * @rx_ring: Rx descriptor ring
 * @cleaned_count: number of buffers to allocate this pass
 * @gfp: flags for allocation
 **/

static void e1000_alloc_jumbo_rx_buffers(struct e1000_ring *rx_ring,
					 int cleaned_count, gfp_t gfp)
{
	struct e1000_adapter *adapter = rx_ring->adapter;
	struct net_device *netdev = adapter->netdev;
	struct pci_dev *pdev = adapter->pdev;
	union e1000_rx_desc_extended *rx_desc;
	struct e1000_buffer *buffer_info;
	struct sk_buff *skb;
	unsigned int i;
	unsigned int bufsz = 256 - 16;	/* for skb_reserve */

	i = rx_ring->next_to_use;
	buffer_info = &rx_ring->buffer_info[i];

	while (cleaned_count--) {
		skb = buffer_info->skb;
		if (skb) {
			skb_trim(skb, 0);
			goto check_page;
		}

		skb = __netdev_alloc_skb_ip_align(netdev, bufsz, gfp);
		if (unlikely(!skb)) {
			/* Better luck next round */
			adapter->alloc_rx_buff_failed++;
			break;
		}

		buffer_info->skb = skb;
check_page:
		/* allocate a new page if necessary */
		if (!buffer_info->page) {
			buffer_info->page = alloc_page(gfp);
			if (unlikely(!buffer_info->page)) {
				adapter->alloc_rx_buff_failed++;
				break;
			}
		}

		if (!buffer_info->dma) {
			buffer_info->dma = dma_map_page(&pdev->dev,
							buffer_info->page, 0,
							PAGE_SIZE,
							DMA_FROM_DEVICE);
			if (dma_mapping_error(&pdev->dev, buffer_info->dma)) {
				adapter->alloc_rx_buff_failed++;
				break;
			}
		}

		rx_desc = E1000_RX_DESC_EXT(*rx_ring, i);
		rx_desc->read.buffer_addr = cpu_to_le64(buffer_info->dma);

		if (unlikely(++i == rx_ring->count))
			i = 0;
		buffer_info = &rx_ring->buffer_info[i];
	}

	if (likely(rx_ring->next_to_use != i)) {
		rx_ring->next_to_use = i;
		if (unlikely(i-- == 0))
			i = (rx_ring->count - 1);

		/* Force memory writes to complete before letting h/w
		 * know there are new descriptors to fetch.  (Only
		 * applicable for weak-ordered memory model archs,
		 * such as IA-64).
		 */
		wmb();
		if (adapter->flags2 & FLAG2_PCIM2PCI_ARBITER_WA)
			e1000e_update_rdt_wa(rx_ring, i);
		else
			writel(i, rx_ring->tail);
	}
}

static inline void e1000_rx_hash(struct net_device *netdev, __le32 rss,
				 struct sk_buff *skb)
{
	if (netdev->features & NETIF_F_RXHASH)
		skb_set_hash(skb, le32_to_cpu(rss), PKT_HASH_TYPE_L3);
}

/**
 * e1000_clean_rx_irq - Send received data up the network stack
 * @rx_ring: Rx descriptor ring
 * @work_done: output parameter for indicating completed work
 * @work_to_do: how many packets we can clean
 *
 * the return value indicates whether actual cleaning was done, there
 * is no guarantee that everything was cleaned
 **/
static bool e1000_clean_rx_irq(struct e1000_ring *rx_ring, int *work_done,
			       int work_to_do)
{
	struct e1000_adapter *adapter = rx_ring->adapter;
	struct net_device *netdev = adapter->netdev;
	struct pci_dev *pdev = adapter->pdev;
	struct e1000_hw *hw = &adapter->hw;
	union e1000_rx_desc_extended *rx_desc, *next_rxd;
	struct e1000_buffer *buffer_info, *next_buffer;
	u32 length, staterr;
	unsigned int i;
	int cleaned_count = 0;
	bool cleaned = false;
	unsigned int total_rx_bytes = 0, total_rx_packets = 0;

	i = rx_ring->next_to_clean;
	rx_desc = E1000_RX_DESC_EXT(*rx_ring, i);
	staterr = le32_to_cpu(rx_desc->wb.upper.status_error);
	buffer_info = &rx_ring->buffer_info[i];

	while (staterr & E1000_RXD_STAT_DD) {
		struct sk_buff *skb;

		if (*work_done >= work_to_do)
			break;
		(*work_done)++;
		dma_rmb();	/* read descriptor and rx_buffer_info after status DD */

		skb = buffer_info->skb;
		buffer_info->skb = NULL;

		prefetch(skb->data - NET_IP_ALIGN);

		i++;
		if (i == rx_ring->count)
			i = 0;
		next_rxd = E1000_RX_DESC_EXT(*rx_ring, i);
		prefetch(next_rxd);

		next_buffer = &rx_ring->buffer_info[i];

		cleaned = true;
		cleaned_count++;
		dma_unmap_single(&pdev->dev, buffer_info->dma,
				 adapter->rx_buffer_len, DMA_FROM_DEVICE);
		buffer_info->dma = 0;

		length = le16_to_cpu(rx_desc->wb.upper.length);

		/* !EOP means multiple descriptors were used to store a single
		 * packet, if that's the case we need to toss it.  In fact, we
		 * need to toss every packet with the EOP bit clear and the
		 * next frame that _does_ have the EOP bit set, as it is by
		 * definition only a frame fragment
		 */
		if (unlikely(!(staterr & E1000_RXD_STAT_EOP)))
			adapter->flags2 |= FLAG2_IS_DISCARDING;

		if (adapter->flags2 & FLAG2_IS_DISCARDING) {
			/* All receives must fit into a single buffer */
			e_dbg("Receive packet consumed multiple buffers\n");
			/* recycle */
			buffer_info->skb = skb;
			if (staterr & E1000_RXD_STAT_EOP)
				adapter->flags2 &= ~FLAG2_IS_DISCARDING;
			goto next_desc;
		}

		if (unlikely((staterr & E1000_RXDEXT_ERR_FRAME_ERR_MASK) &&
			     !(netdev->features & NETIF_F_RXALL))) {
			/* recycle */
			buffer_info->skb = skb;
			goto next_desc;
		}

		/* adjust length to remove Ethernet CRC */
		if (!(adapter->flags2 & FLAG2_CRC_STRIPPING)) {
			/* If configured to store CRC, don't subtract FCS,
			 * but keep the FCS bytes out of the total_rx_bytes
			 * counter
			 */
			if (netdev->features & NETIF_F_RXFCS)
				total_rx_bytes -= 4;
			else
				length -= 4;
		}

		total_rx_bytes += length;
		total_rx_packets++;

		/* code added for copybreak, this should improve
		 * performance for small packets with large amounts
		 * of reassembly being done in the stack
		 */
		if (length < copybreak) {
			struct sk_buff *new_skb =
				napi_alloc_skb(&adapter->napi, length);
			if (new_skb) {
				skb_copy_to_linear_data_offset(new_skb,
							       -NET_IP_ALIGN,
							       (skb->data -
								NET_IP_ALIGN),
							       (length +
								NET_IP_ALIGN));
				/* save the skb in buffer_info as good */
				buffer_info->skb = skb;
				skb = new_skb;
			}
			/* else just continue with the old one */
		}
		/* end copybreak code */
		skb_put(skb, length);

		/* Receive Checksum Offload */
		e1000_rx_checksum(adapter, staterr, skb);

		e1000_rx_hash(netdev, rx_desc->wb.lower.hi_dword.rss, skb);

		e1000_receive_skb(adapter, netdev, skb, staterr,
				  rx_desc->wb.upper.vlan);

next_desc:
		rx_desc->wb.upper.status_error &= cpu_to_le32(~0xFF);

		/* return some buffers to hardware, one at a time is too slow */
		if (cleaned_count >= E1000_RX_BUFFER_WRITE) {
			adapter->alloc_rx_buf(rx_ring, cleaned_count,
					      GFP_ATOMIC);
			cleaned_count = 0;
		}

		/* use prefetched values */
		rx_desc = next_rxd;
		buffer_info = next_buffer;

		staterr = le32_to_cpu(rx_desc->wb.upper.status_error);
	}
	rx_ring->next_to_clean = i;

	cleaned_count = e1000_desc_unused(rx_ring);
	if (cleaned_count)
		adapter->alloc_rx_buf(rx_ring, cleaned_count, GFP_ATOMIC);

	adapter->total_rx_bytes += total_rx_bytes;
	adapter->total_rx_packets += total_rx_packets;
	return cleaned;
}

static void e1000_put_txbuf(struct e1000_ring *tx_ring,
			    struct e1000_buffer *buffer_info,
			    bool drop)
{
	struct e1000_adapter *adapter = tx_ring->adapter;

	if (buffer_info->dma) {
		if (buffer_info->mapped_as_page)
			dma_unmap_page(&adapter->pdev->dev, buffer_info->dma,
				       buffer_info->length, DMA_TO_DEVICE);
		else
			dma_unmap_single(&adapter->pdev->dev, buffer_info->dma,
					 buffer_info->length, DMA_TO_DEVICE);
		buffer_info->dma = 0;
	}
	if (buffer_info->skb) {
		if (drop)
			dev_kfree_skb_any(buffer_info->skb);
		else
			dev_consume_skb_any(buffer_info->skb);
		buffer_info->skb = NULL;
	}
	buffer_info->time_stamp = 0;
}

static void e1000_print_hw_hang(struct work_struct *work)
{
	struct e1000_adapter *adapter = container_of(work,
						     struct e1000_adapter,
						     print_hang_task);
	struct net_device *netdev = adapter->netdev;
	struct e1000_ring *tx_ring = adapter->tx_ring;
	unsigned int i = tx_ring->next_to_clean;
	unsigned int eop = tx_ring->buffer_info[i].next_to_watch;
	struct e1000_tx_desc *eop_desc = E1000_TX_DESC(*tx_ring, eop);
	struct e1000_hw *hw = &adapter->hw;
	u16 phy_status, phy_1000t_status, phy_ext_status;
	u16 pci_status;

	if (test_bit(__E1000_DOWN, &adapter->state))
		return;

	if (!adapter->tx_hang_recheck && (adapter->flags2 & FLAG2_DMA_BURST)) {
		/* May be block on write-back, flush and detect again
		 * flush pending descriptor writebacks to memory
		 */
		ew32(TIDV, adapter->tx_int_delay | E1000_TIDV_FPD);
		/* execute the writes immediately */
		e1e_flush();
		/* Due to rare timing issues, write to TIDV again to ensure
		 * the write is successful
		 */
		ew32(TIDV, adapter->tx_int_delay | E1000_TIDV_FPD);
		/* execute the writes immediately */
		e1e_flush();
		adapter->tx_hang_recheck = true;
		return;
	}
	adapter->tx_hang_recheck = false;

	if (er32(TDH(0)) == er32(TDT(0))) {
		e_dbg("false hang detected, ignoring\n");
		return;
	}

	/* Real hang detected */
	netif_stop_queue(netdev);

	e1e_rphy(hw, MII_BMSR, &phy_status);
	e1e_rphy(hw, MII_STAT1000, &phy_1000t_status);
	e1e_rphy(hw, MII_ESTATUS, &phy_ext_status);

	pci_read_config_word(adapter->pdev, PCI_STATUS, &pci_status);

	/* detected Hardware unit hang */
	e_err("Detected Hardware Unit Hang:\n"
	      "  TDH                  <%x>\n"
	      "  TDT                  <%x>\n"
	      "  next_to_use          <%x>\n"
	      "  next_to_clean        <%x>\n"
	      "buffer_info[next_to_clean]:\n"
	      "  time_stamp           <%lx>\n"
	      "  next_to_watch        <%x>\n"
	      "  jiffies              <%lx>\n"
	      "  next_to_watch.status <%x>\n"
	      "MAC Status             <%x>\n"
	      "PHY Status             <%x>\n"
	      "PHY 1000BASE-T Status  <%x>\n"
	      "PHY Extended Status    <%x>\n"
	      "PCI Status             <%x>\n",
	      readl(tx_ring->head), readl(tx_ring->tail), tx_ring->next_to_use,
	      tx_ring->next_to_clean, tx_ring->buffer_info[eop].time_stamp,
	      eop, jiffies, eop_desc->upper.fields.status, er32(STATUS),
	      phy_status, phy_1000t_status, phy_ext_status, pci_status);

	e1000e_dump(adapter);

	/* Suggest workaround for known h/w issue */
	if ((hw->mac.type == e1000_pchlan) && (er32(CTRL) & E1000_CTRL_TFCE))
		e_err("Try turning off Tx pause (flow control) via ethtool\n");
}

/**
 * e1000e_tx_hwtstamp_work - check for Tx time stamp
 * @work: pointer to work struct
 *
 * This work function polls the TSYNCTXCTL valid bit to determine when a
 * timestamp has been taken for the current stored skb.  The timestamp must
 * be for this skb because only one such packet is allowed in the queue.
 */
static void e1000e_tx_hwtstamp_work(struct work_struct *work)
{
	struct e1000_adapter *adapter = container_of(work, struct e1000_adapter,
						     tx_hwtstamp_work);
	struct e1000_hw *hw = &adapter->hw;

	if (er32(TSYNCTXCTL) & E1000_TSYNCTXCTL_VALID) {
		struct sk_buff *skb = adapter->tx_hwtstamp_skb;
		struct skb_shared_hwtstamps shhwtstamps;
		u64 txstmp;

		txstmp = er32(TXSTMPL);
		txstmp |= (u64)er32(TXSTMPH) << 32;

		e1000e_systim_to_hwtstamp(adapter, &shhwtstamps, txstmp);

		/* Clear the global tx_hwtstamp_skb pointer and force writes
		 * prior to notifying the stack of a Tx timestamp.
		 */
		adapter->tx_hwtstamp_skb = NULL;
		wmb(); /* force write prior to skb_tstamp_tx */

		skb_tstamp_tx(skb, &shhwtstamps);
		dev_consume_skb_any(skb);
	} else if (time_after(jiffies, adapter->tx_hwtstamp_start
			      + adapter->tx_timeout_factor * HZ)) {
		dev_kfree_skb_any(adapter->tx_hwtstamp_skb);
		adapter->tx_hwtstamp_skb = NULL;
		adapter->tx_hwtstamp_timeouts++;
		e_warn("clearing Tx timestamp hang\n");
	} else {
		/* reschedule to check later */
		schedule_work(&adapter->tx_hwtstamp_work);
	}
}

/**
 * e1000_clean_tx_irq - Reclaim resources after transmit completes
 * @tx_ring: Tx descriptor ring
 *
 * the return value indicates whether actual cleaning was done, there
 * is no guarantee that everything was cleaned
 **/
static bool e1000_clean_tx_irq(struct e1000_ring *tx_ring)
{
	struct e1000_adapter *adapter = tx_ring->adapter;
	struct net_device *netdev = adapter->netdev;
	struct e1000_hw *hw = &adapter->hw;
	struct e1000_tx_desc *tx_desc, *eop_desc;
	struct e1000_buffer *buffer_info;
	unsigned int i, eop;
	unsigned int count = 0;
	unsigned int total_tx_bytes = 0, total_tx_packets = 0;
	unsigned int bytes_compl = 0, pkts_compl = 0;

	i = tx_ring->next_to_clean;
	eop = tx_ring->buffer_info[i].next_to_watch;
	eop_desc = E1000_TX_DESC(*tx_ring, eop);

	while ((eop_desc->upper.data & cpu_to_le32(E1000_TXD_STAT_DD)) &&
	       (count < tx_ring->count)) {
		bool cleaned = false;

		dma_rmb();		/* read buffer_info after eop_desc */
		for (; !cleaned; count++) {
			tx_desc = E1000_TX_DESC(*tx_ring, i);
			buffer_info = &tx_ring->buffer_info[i];
			cleaned = (i == eop);

			if (cleaned) {
				total_tx_packets += buffer_info->segs;
				total_tx_bytes += buffer_info->bytecount;
				if (buffer_info->skb) {
					bytes_compl += buffer_info->skb->len;
					pkts_compl++;
				}
			}

			e1000_put_txbuf(tx_ring, buffer_info, false);
			tx_desc->upper.data = 0;

			i++;
			if (i == tx_ring->count)
				i = 0;
		}

		if (i == tx_ring->next_to_use)
			break;
		eop = tx_ring->buffer_info[i].next_to_watch;
		eop_desc = E1000_TX_DESC(*tx_ring, eop);
	}

	tx_ring->next_to_clean = i;

	netdev_completed_queue(netdev, pkts_compl, bytes_compl);

#define TX_WAKE_THRESHOLD 32
	if (count && netif_carrier_ok(netdev) &&
	    e1000_desc_unused(tx_ring) >= TX_WAKE_THRESHOLD) {
		/* Make sure that anybody stopping the queue after this
		 * sees the new next_to_clean.
		 */
		smp_mb();

		if (netif_queue_stopped(netdev) &&
		    !(test_bit(__E1000_DOWN, &adapter->state))) {
			netif_wake_queue(netdev);
			++adapter->restart_queue;
		}
	}

	if (adapter->detect_tx_hung) {
		/* Detect a transmit hang in hardware, this serializes the
		 * check with the clearing of time_stamp and movement of i
		 */
		adapter->detect_tx_hung = false;
		if (tx_ring->buffer_info[i].time_stamp &&
		    time_after(jiffies, tx_ring->buffer_info[i].time_stamp
			       + (adapter->tx_timeout_factor * HZ)) &&
		    !(er32(STATUS) & E1000_STATUS_TXOFF))
			schedule_work(&adapter->print_hang_task);
		else
			adapter->tx_hang_recheck = false;
	}
	adapter->total_tx_bytes += total_tx_bytes;
	adapter->total_tx_packets += total_tx_packets;
	return count < tx_ring->count;
}

/**
 * e1000_clean_rx_irq_ps - Send received data up the network stack; packet split
 * @rx_ring: Rx descriptor ring
 * @work_done: output parameter for indicating completed work
 * @work_to_do: how many packets we can clean
 *
 * the return value indicates whether actual cleaning was done, there
 * is no guarantee that everything was cleaned
 **/
static bool e1000_clean_rx_irq_ps(struct e1000_ring *rx_ring, int *work_done,
				  int work_to_do)
{
	struct e1000_adapter *adapter = rx_ring->adapter;
	struct e1000_hw *hw = &adapter->hw;
	union e1000_rx_desc_packet_split *rx_desc, *next_rxd;
	struct net_device *netdev = adapter->netdev;
	struct pci_dev *pdev = adapter->pdev;
	struct e1000_buffer *buffer_info, *next_buffer;
	struct e1000_ps_page *ps_page;
	struct sk_buff *skb;
	unsigned int i, j;
	u32 length, staterr;
	int cleaned_count = 0;
	bool cleaned = false;
	unsigned int total_rx_bytes = 0, total_rx_packets = 0;

	i = rx_ring->next_to_clean;
	rx_desc = E1000_RX_DESC_PS(*rx_ring, i);
	staterr = le32_to_cpu(rx_desc->wb.middle.status_error);
	buffer_info = &rx_ring->buffer_info[i];

	while (staterr & E1000_RXD_STAT_DD) {
		if (*work_done >= work_to_do)
			break;
		(*work_done)++;
		skb = buffer_info->skb;
		dma_rmb();	/* read descriptor and rx_buffer_info after status DD */

		/* in the packet split case this is header only */
		prefetch(skb->data - NET_IP_ALIGN);

		i++;
		if (i == rx_ring->count)
			i = 0;
		next_rxd = E1000_RX_DESC_PS(*rx_ring, i);
		prefetch(next_rxd);

		next_buffer = &rx_ring->buffer_info[i];

		cleaned = true;
		cleaned_count++;
		dma_unmap_single(&pdev->dev, buffer_info->dma,
				 adapter->rx_ps_bsize0, DMA_FROM_DEVICE);
		buffer_info->dma = 0;

		/* see !EOP comment in other Rx routine */
		if (!(staterr & E1000_RXD_STAT_EOP))
			adapter->flags2 |= FLAG2_IS_DISCARDING;

		if (adapter->flags2 & FLAG2_IS_DISCARDING) {
			e_dbg("Packet Split buffers didn't pick up the full packet\n");
			dev_kfree_skb_irq(skb);
			if (staterr & E1000_RXD_STAT_EOP)
				adapter->flags2 &= ~FLAG2_IS_DISCARDING;
			goto next_desc;
		}

		if (unlikely((staterr & E1000_RXDEXT_ERR_FRAME_ERR_MASK) &&
			     !(netdev->features & NETIF_F_RXALL))) {
			dev_kfree_skb_irq(skb);
			goto next_desc;
		}

		length = le16_to_cpu(rx_desc->wb.middle.length0);

		if (!length) {
			e_dbg("Last part of the packet spanning multiple descriptors\n");
			dev_kfree_skb_irq(skb);
			goto next_desc;
		}

		/* Good Receive */
		skb_put(skb, length);

		{
			/* this looks ugly, but it seems compiler issues make
			 * it more efficient than reusing j
			 */
			int l1 = le16_to_cpu(rx_desc->wb.upper.length[0]);

			/* page alloc/put takes too long and effects small
			 * packet throughput, so unsplit small packets and
			 * save the alloc/put only valid in softirq (napi)
			 * context to call kmap_*
			 */
			if (l1 && (l1 <= copybreak) &&
			    ((length + l1) <= adapter->rx_ps_bsize0)) {
				u8 *vaddr;

				ps_page = &buffer_info->ps_pages[0];

				/* there is no documentation about how to call
				 * kmap_atomic, so we can't hold the mapping
				 * very long
				 */
				dma_sync_single_for_cpu(&pdev->dev,
							ps_page->dma,
							PAGE_SIZE,
							DMA_FROM_DEVICE);
				vaddr = kmap_atomic(ps_page->page);
				memcpy(skb_tail_pointer(skb), vaddr, l1);
				kunmap_atomic(vaddr);
				dma_sync_single_for_device(&pdev->dev,
							   ps_page->dma,
							   PAGE_SIZE,
							   DMA_FROM_DEVICE);

				/* remove the CRC */
				if (!(adapter->flags2 & FLAG2_CRC_STRIPPING)) {
					if (!(netdev->features & NETIF_F_RXFCS))
						l1 -= 4;
				}

				skb_put(skb, l1);
				goto copydone;
			}	/* if */
		}

		for (j = 0; j < PS_PAGE_BUFFERS; j++) {
			length = le16_to_cpu(rx_desc->wb.upper.length[j]);
			if (!length)
				break;

			ps_page = &buffer_info->ps_pages[j];
			dma_unmap_page(&pdev->dev, ps_page->dma, PAGE_SIZE,
				       DMA_FROM_DEVICE);
			ps_page->dma = 0;
			skb_fill_page_desc(skb, j, ps_page->page, 0, length);
			ps_page->page = NULL;
			skb->len += length;
			skb->data_len += length;
			skb->truesize += PAGE_SIZE;
		}

		/* strip the ethernet crc, problem is we're using pages now so
		 * this whole operation can get a little cpu intensive
		 */
		if (!(adapter->flags2 & FLAG2_CRC_STRIPPING)) {
			if (!(netdev->features & NETIF_F_RXFCS))
				pskb_trim(skb, skb->len - 4);
		}

copydone:
		total_rx_bytes += skb->len;
		total_rx_packets++;

		e1000_rx_checksum(adapter, staterr, skb);

		e1000_rx_hash(netdev, rx_desc->wb.lower.hi_dword.rss, skb);

		if (rx_desc->wb.upper.header_status &
		    cpu_to_le16(E1000_RXDPS_HDRSTAT_HDRSP))
			adapter->rx_hdr_split++;

		e1000_receive_skb(adapter, netdev, skb, staterr,
				  rx_desc->wb.middle.vlan);

next_desc:
		rx_desc->wb.middle.status_error &= cpu_to_le32(~0xFF);
		buffer_info->skb = NULL;

		/* return some buffers to hardware, one at a time is too slow */
		if (cleaned_count >= E1000_RX_BUFFER_WRITE) {
			adapter->alloc_rx_buf(rx_ring, cleaned_count,
					      GFP_ATOMIC);
			cleaned_count = 0;
		}

		/* use prefetched values */
		rx_desc = next_rxd;
		buffer_info = next_buffer;

		staterr = le32_to_cpu(rx_desc->wb.middle.status_error);
	}
	rx_ring->next_to_clean = i;

	cleaned_count = e1000_desc_unused(rx_ring);
	if (cleaned_count)
		adapter->alloc_rx_buf(rx_ring, cleaned_count, GFP_ATOMIC);

	adapter->total_rx_bytes += total_rx_bytes;
	adapter->total_rx_packets += total_rx_packets;
	return cleaned;
}

static void e1000_consume_page(struct e1000_buffer *bi, struct sk_buff *skb,
			       u16 length)
{
	bi->page = NULL;
	skb->len += length;
	skb->data_len += length;
	skb->truesize += PAGE_SIZE;
}

/**
 * e1000_clean_jumbo_rx_irq - Send received data up the network stack; legacy
 * @rx_ring: Rx descriptor ring
 * @work_done: output parameter for indicating completed work
 * @work_to_do: how many packets we can clean
 *
 * the return value indicates whether actual cleaning was done, there
 * is no guarantee that everything was cleaned
 **/
static bool e1000_clean_jumbo_rx_irq(struct e1000_ring *rx_ring, int *work_done,
				     int work_to_do)
{
	struct e1000_adapter *adapter = rx_ring->adapter;
	struct net_device *netdev = adapter->netdev;
	struct pci_dev *pdev = adapter->pdev;
	union e1000_rx_desc_extended *rx_desc, *next_rxd;
	struct e1000_buffer *buffer_info, *next_buffer;
	u32 length, staterr;
	unsigned int i;
	int cleaned_count = 0;
	bool cleaned = false;
	unsigned int total_rx_bytes = 0, total_rx_packets = 0;
	struct skb_shared_info *shinfo;

	i = rx_ring->next_to_clean;
	rx_desc = E1000_RX_DESC_EXT(*rx_ring, i);
	staterr = le32_to_cpu(rx_desc->wb.upper.status_error);
	buffer_info = &rx_ring->buffer_info[i];

	while (staterr & E1000_RXD_STAT_DD) {
		struct sk_buff *skb;

		if (*work_done >= work_to_do)
			break;
		(*work_done)++;
		dma_rmb();	/* read descriptor and rx_buffer_info after status DD */

		skb = buffer_info->skb;
		buffer_info->skb = NULL;

		++i;
		if (i == rx_ring->count)
			i = 0;
		next_rxd = E1000_RX_DESC_EXT(*rx_ring, i);
		prefetch(next_rxd);

		next_buffer = &rx_ring->buffer_info[i];

		cleaned = true;
		cleaned_count++;
		dma_unmap_page(&pdev->dev, buffer_info->dma, PAGE_SIZE,
			       DMA_FROM_DEVICE);
		buffer_info->dma = 0;

		length = le16_to_cpu(rx_desc->wb.upper.length);

		/* errors is only valid for DD + EOP descriptors */
		if (unlikely((staterr & E1000_RXD_STAT_EOP) &&
			     ((staterr & E1000_RXDEXT_ERR_FRAME_ERR_MASK) &&
			      !(netdev->features & NETIF_F_RXALL)))) {
			/* recycle both page and skb */
			buffer_info->skb = skb;
			/* an error means any chain goes out the window too */
			if (rx_ring->rx_skb_top)
				dev_kfree_skb_irq(rx_ring->rx_skb_top);
			rx_ring->rx_skb_top = NULL;
			goto next_desc;
		}
#define rxtop (rx_ring->rx_skb_top)
		if (!(staterr & E1000_RXD_STAT_EOP)) {
			/* this descriptor is only the beginning (or middle) */
			if (!rxtop) {
				/* this is the beginning of a chain */
				rxtop = skb;
				skb_fill_page_desc(rxtop, 0, buffer_info->page,
						   0, length);
			} else {
				/* this is the middle of a chain */
				shinfo = skb_shinfo(rxtop);
				skb_fill_page_desc(rxtop, shinfo->nr_frags,
						   buffer_info->page, 0,
						   length);
				/* re-use the skb, only consumed the page */
				buffer_info->skb = skb;
			}
			e1000_consume_page(buffer_info, rxtop, length);
			goto next_desc;
		} else {
			if (rxtop) {
				/* end of the chain */
				shinfo = skb_shinfo(rxtop);
				skb_fill_page_desc(rxtop, shinfo->nr_frags,
						   buffer_info->page, 0,
						   length);
				/* re-use the current skb, we only consumed the
				 * page
				 */
				buffer_info->skb = skb;
				skb = rxtop;
				rxtop = NULL;
				e1000_consume_page(buffer_info, skb, length);
			} else {
				/* no chain, got EOP, this buf is the packet
				 * copybreak to save the put_page/alloc_page
				 */
				if (length <= copybreak &&
				    skb_tailroom(skb) >= length) {
					u8 *vaddr;
					vaddr = kmap_atomic(buffer_info->page);
					memcpy(skb_tail_pointer(skb), vaddr,
					       length);
					kunmap_atomic(vaddr);
					/* re-use the page, so don't erase
					 * buffer_info->page
					 */
					skb_put(skb, length);
				} else {
					skb_fill_page_desc(skb, 0,
							   buffer_info->page, 0,
							   length);
					e1000_consume_page(buffer_info, skb,
							   length);
				}
			}
		}

		/* Receive Checksum Offload */
		e1000_rx_checksum(adapter, staterr, skb);

		e1000_rx_hash(netdev, rx_desc->wb.lower.hi_dword.rss, skb);

		/* probably a little skewed due to removing CRC */
		total_rx_bytes += skb->len;
		total_rx_packets++;

		/* eth type trans needs skb->data to point to something */
		if (!pskb_may_pull(skb, ETH_HLEN)) {
			e_err("pskb_may_pull failed.\n");
			dev_kfree_skb_irq(skb);
			goto next_desc;
		}

		e1000_receive_skb(adapter, netdev, skb, staterr,
				  rx_desc->wb.upper.vlan);

next_desc:
		rx_desc->wb.upper.status_error &= cpu_to_le32(~0xFF);

		/* return some buffers to hardware, one at a time is too slow */
		if (unlikely(cleaned_count >= E1000_RX_BUFFER_WRITE)) {
			adapter->alloc_rx_buf(rx_ring, cleaned_count,
					      GFP_ATOMIC);
			cleaned_count = 0;
		}

		/* use prefetched values */
		rx_desc = next_rxd;
		buffer_info = next_buffer;

		staterr = le32_to_cpu(rx_desc->wb.upper.status_error);
	}
	rx_ring->next_to_clean = i;

	cleaned_count = e1000_desc_unused(rx_ring);
	if (cleaned_count)
		adapter->alloc_rx_buf(rx_ring, cleaned_count, GFP_ATOMIC);

	adapter->total_rx_bytes += total_rx_bytes;
	adapter->total_rx_packets += total_rx_packets;
	return cleaned;
}

/**
 * e1000_clean_rx_ring - Free Rx Buffers per Queue
 * @rx_ring: Rx descriptor ring
 **/
static void e1000_clean_rx_ring(struct e1000_ring *rx_ring)
{
	struct e1000_adapter *adapter = rx_ring->adapter;
	struct e1000_buffer *buffer_info;
	struct e1000_ps_page *ps_page;
	struct pci_dev *pdev = adapter->pdev;
	unsigned int i, j;

	/* Free all the Rx ring sk_buffs */
	for (i = 0; i < rx_ring->count; i++) {
		buffer_info = &rx_ring->buffer_info[i];
		if (buffer_info->dma) {
			if (adapter->clean_rx == e1000_clean_rx_irq)
				dma_unmap_single(&pdev->dev, buffer_info->dma,
						 adapter->rx_buffer_len,
						 DMA_FROM_DEVICE);
			else if (adapter->clean_rx == e1000_clean_jumbo_rx_irq)
				dma_unmap_page(&pdev->dev, buffer_info->dma,
					       PAGE_SIZE, DMA_FROM_DEVICE);
			else if (adapter->clean_rx == e1000_clean_rx_irq_ps)
				dma_unmap_single(&pdev->dev, buffer_info->dma,
						 adapter->rx_ps_bsize0,
						 DMA_FROM_DEVICE);
			buffer_info->dma = 0;
		}

		if (buffer_info->page) {
			put_page(buffer_info->page);
			buffer_info->page = NULL;
		}

		if (buffer_info->skb) {
			dev_kfree_skb(buffer_info->skb);
			buffer_info->skb = NULL;
		}

		for (j = 0; j < PS_PAGE_BUFFERS; j++) {
			ps_page = &buffer_info->ps_pages[j];
			if (!ps_page->page)
				break;
			dma_unmap_page(&pdev->dev, ps_page->dma, PAGE_SIZE,
				       DMA_FROM_DEVICE);
			ps_page->dma = 0;
			put_page(ps_page->page);
			ps_page->page = NULL;
		}
	}

	/* there also may be some cached data from a chained receive */
	if (rx_ring->rx_skb_top) {
		dev_kfree_skb(rx_ring->rx_skb_top);
		rx_ring->rx_skb_top = NULL;
	}

	/* Zero out the descriptor ring */
	memset(rx_ring->desc, 0, rx_ring->size);

	rx_ring->next_to_clean = 0;
	rx_ring->next_to_use = 0;
	adapter->flags2 &= ~FLAG2_IS_DISCARDING;
}

static void e1000e_downshift_workaround(struct work_struct *work)
{
	struct e1000_adapter *adapter = container_of(work,
						     struct e1000_adapter,
						     downshift_task);

	if (test_bit(__E1000_DOWN, &adapter->state))
		return;

	e1000e_gig_downshift_workaround_ich8lan(&adapter->hw);
}

/**
 * e1000_intr_msi - Interrupt Handler
 * @irq: interrupt number
 * @data: pointer to a network interface device structure
 **/
static irqreturn_t e1000_intr_msi(int __always_unused irq, void *data)
{
	struct net_device *netdev = data;
	struct e1000_adapter *adapter = netdev_priv(netdev);
	struct e1000_hw *hw = &adapter->hw;
	u32 icr = er32(ICR);

	/* read ICR disables interrupts using IAM */
	if (icr & E1000_ICR_LSC) {
		hw->mac.get_link_status = true;
		/* ICH8 workaround-- Call gig speed drop workaround on cable
		 * disconnect (LSC) before accessing any PHY registers
		 */
		if ((adapter->flags & FLAG_LSC_GIG_SPEED_DROP) &&
		    (!(er32(STATUS) & E1000_STATUS_LU)))
			schedule_work(&adapter->downshift_task);

		/* 80003ES2LAN workaround-- For packet buffer work-around on
		 * link down event; disable receives here in the ISR and reset
		 * adapter in watchdog
		 */
		if (netif_carrier_ok(netdev) &&
		    adapter->flags & FLAG_RX_NEEDS_RESTART) {
			/* disable receives */
			u32 rctl = er32(RCTL);

			ew32(RCTL, rctl & ~E1000_RCTL_EN);
			adapter->flags |= FLAG_RESTART_NOW;
		}
		/* guard against interrupt when we're going down */
		if (!test_bit(__E1000_DOWN, &adapter->state))
			mod_timer(&adapter->watchdog_timer, jiffies + 1);
	}

	/* Reset on uncorrectable ECC error */
	if ((icr & E1000_ICR_ECCER) && (hw->mac.type >= e1000_pch_lpt)) {
		u32 pbeccsts = er32(PBECCSTS);

		adapter->corr_errors +=
		    pbeccsts & E1000_PBECCSTS_CORR_ERR_CNT_MASK;
		adapter->uncorr_errors +=
		    (pbeccsts & E1000_PBECCSTS_UNCORR_ERR_CNT_MASK) >>
		    E1000_PBECCSTS_UNCORR_ERR_CNT_SHIFT;

		/* Do the reset outside of interrupt context */
		schedule_work(&adapter->reset_task);

		/* return immediately since reset is imminent */
		return IRQ_HANDLED;
	}

	if (napi_schedule_prep(&adapter->napi)) {
		adapter->total_tx_bytes = 0;
		adapter->total_tx_packets = 0;
		adapter->total_rx_bytes = 0;
		adapter->total_rx_packets = 0;
		__napi_schedule(&adapter->napi);
	}

	return IRQ_HANDLED;
}

/**
 * e1000_intr - Interrupt Handler
 * @irq: interrupt number
 * @data: pointer to a network interface device structure
 **/
static irqreturn_t e1000_intr(int __always_unused irq, void *data)
{
	struct net_device *netdev = data;
	struct e1000_adapter *adapter = netdev_priv(netdev);
	struct e1000_hw *hw = &adapter->hw;
	u32 rctl, icr = er32(ICR);

	if (!icr || test_bit(__E1000_DOWN, &adapter->state))
		return IRQ_NONE;	/* Not our interrupt */

	/* IMS will not auto-mask if INT_ASSERTED is not set, and if it is
	 * not set, then the adapter didn't send an interrupt
	 */
	if (!(icr & E1000_ICR_INT_ASSERTED))
		return IRQ_NONE;

	/* Interrupt Auto-Mask...upon reading ICR,
	 * interrupts are masked.  No need for the
	 * IMC write
	 */

	if (icr & E1000_ICR_LSC) {
		hw->mac.get_link_status = true;
		/* ICH8 workaround-- Call gig speed drop workaround on cable
		 * disconnect (LSC) before accessing any PHY registers
		 */
		if ((adapter->flags & FLAG_LSC_GIG_SPEED_DROP) &&
		    (!(er32(STATUS) & E1000_STATUS_LU)))
			schedule_work(&adapter->downshift_task);

		/* 80003ES2LAN workaround--
		 * For packet buffer work-around on link down event;
		 * disable receives here in the ISR and
		 * reset adapter in watchdog
		 */
		if (netif_carrier_ok(netdev) &&
		    (adapter->flags & FLAG_RX_NEEDS_RESTART)) {
			/* disable receives */
			rctl = er32(RCTL);
			ew32(RCTL, rctl & ~E1000_RCTL_EN);
			adapter->flags |= FLAG_RESTART_NOW;
		}
		/* guard against interrupt when we're going down */
		if (!test_bit(__E1000_DOWN, &adapter->state))
			mod_timer(&adapter->watchdog_timer, jiffies + 1);
	}

	/* Reset on uncorrectable ECC error */
	if ((icr & E1000_ICR_ECCER) && (hw->mac.type >= e1000_pch_lpt)) {
		u32 pbeccsts = er32(PBECCSTS);

		adapter->corr_errors +=
		    pbeccsts & E1000_PBECCSTS_CORR_ERR_CNT_MASK;
		adapter->uncorr_errors +=
		    (pbeccsts & E1000_PBECCSTS_UNCORR_ERR_CNT_MASK) >>
		    E1000_PBECCSTS_UNCORR_ERR_CNT_SHIFT;

		/* Do the reset outside of interrupt context */
		schedule_work(&adapter->reset_task);

		/* return immediately since reset is imminent */
		return IRQ_HANDLED;
	}

	if (napi_schedule_prep(&adapter->napi)) {
		adapter->total_tx_bytes = 0;
		adapter->total_tx_packets = 0;
		adapter->total_rx_bytes = 0;
		adapter->total_rx_packets = 0;
		__napi_schedule(&adapter->napi);
	}

	return IRQ_HANDLED;
}

static irqreturn_t e1000_msix_other(int __always_unused irq, void *data)
{
	struct net_device *netdev = data;
	struct e1000_adapter *adapter = netdev_priv(netdev);
	struct e1000_hw *hw = &adapter->hw;
	u32 icr = er32(ICR);

	if (icr & adapter->eiac_mask)
		ew32(ICS, (icr & adapter->eiac_mask));

	if (icr & E1000_ICR_LSC) {
		hw->mac.get_link_status = true;
		/* guard against interrupt when we're going down */
		if (!test_bit(__E1000_DOWN, &adapter->state))
			mod_timer(&adapter->watchdog_timer, jiffies + 1);
	}

	if (!test_bit(__E1000_DOWN, &adapter->state))
		ew32(IMS, E1000_IMS_OTHER | IMS_OTHER_MASK);

	return IRQ_HANDLED;
}

static irqreturn_t e1000_intr_msix_tx(int __always_unused irq, void *data)
{
	struct net_device *netdev = data;
	struct e1000_adapter *adapter = netdev_priv(netdev);
	struct e1000_hw *hw = &adapter->hw;
	struct e1000_ring *tx_ring = adapter->tx_ring;

	adapter->total_tx_bytes = 0;
	adapter->total_tx_packets = 0;

	if (!e1000_clean_tx_irq(tx_ring))
		/* Ring was not completely cleaned, so fire another interrupt */
		ew32(ICS, tx_ring->ims_val);

	if (!test_bit(__E1000_DOWN, &adapter->state))
		ew32(IMS, adapter->tx_ring->ims_val);

	return IRQ_HANDLED;
}

static irqreturn_t e1000_intr_msix_rx(int __always_unused irq, void *data)
{
	struct net_device *netdev = data;
	struct e1000_adapter *adapter = netdev_priv(netdev);
	struct e1000_ring *rx_ring = adapter->rx_ring;

	/* Write the ITR value calculated at the end of the
	 * previous interrupt.
	 */
	if (rx_ring->set_itr) {
		u32 itr = rx_ring->itr_val ?
			  1000000000 / (rx_ring->itr_val * 256) : 0;

		writel(itr, rx_ring->itr_register);
		rx_ring->set_itr = 0;
	}

	if (napi_schedule_prep(&adapter->napi)) {
		adapter->total_rx_bytes = 0;
		adapter->total_rx_packets = 0;
		__napi_schedule(&adapter->napi);
	}
	return IRQ_HANDLED;
}

/**
 * e1000_configure_msix - Configure MSI-X hardware
 * @adapter: board private structure
 *
 * e1000_configure_msix sets up the hardware to properly
 * generate MSI-X interrupts.
 **/
static void e1000_configure_msix(struct e1000_adapter *adapter)
{
	struct e1000_hw *hw = &adapter->hw;
	struct e1000_ring *rx_ring = adapter->rx_ring;
	struct e1000_ring *tx_ring = adapter->tx_ring;
	int vector = 0;
	u32 ctrl_ext, ivar = 0;

	adapter->eiac_mask = 0;

	/* Workaround issue with spurious interrupts on 82574 in MSI-X mode */
	if (hw->mac.type == e1000_82574) {
		u32 rfctl = er32(RFCTL);

		rfctl |= E1000_RFCTL_ACK_DIS;
		ew32(RFCTL, rfctl);
	}

	/* Configure Rx vector */
	rx_ring->ims_val = E1000_IMS_RXQ0;
	adapter->eiac_mask |= rx_ring->ims_val;
	if (rx_ring->itr_val)
		writel(1000000000 / (rx_ring->itr_val * 256),
		       rx_ring->itr_register);
	else
		writel(1, rx_ring->itr_register);
	ivar = E1000_IVAR_INT_ALLOC_VALID | vector;

	/* Configure Tx vector */
	tx_ring->ims_val = E1000_IMS_TXQ0;
	vector++;
	if (tx_ring->itr_val)
		writel(1000000000 / (tx_ring->itr_val * 256),
		       tx_ring->itr_register);
	else
		writel(1, tx_ring->itr_register);
	adapter->eiac_mask |= tx_ring->ims_val;
	ivar |= ((E1000_IVAR_INT_ALLOC_VALID | vector) << 8);

	/* set vector for Other Causes, e.g. link changes */
	vector++;
	ivar |= ((E1000_IVAR_INT_ALLOC_VALID | vector) << 16);
	if (rx_ring->itr_val)
		writel(1000000000 / (rx_ring->itr_val * 256),
		       hw->hw_addr + E1000_EITR_82574(vector));
	else
		writel(1, hw->hw_addr + E1000_EITR_82574(vector));

	/* Cause Tx interrupts on every write back */
	ivar |= BIT(31);

	ew32(IVAR, ivar);

	/* enable MSI-X PBA support */
	ctrl_ext = er32(CTRL_EXT) & ~E1000_CTRL_EXT_IAME;
	ctrl_ext |= E1000_CTRL_EXT_PBA_CLR | E1000_CTRL_EXT_EIAME;
	ew32(CTRL_EXT, ctrl_ext);
	e1e_flush();
}

void e1000e_reset_interrupt_capability(struct e1000_adapter *adapter)
{
	if (adapter->msix_entries) {
		pci_disable_msix(adapter->pdev);
		kfree(adapter->msix_entries);
		adapter->msix_entries = NULL;
	} else if (adapter->flags & FLAG_MSI_ENABLED) {
		pci_disable_msi(adapter->pdev);
		adapter->flags &= ~FLAG_MSI_ENABLED;
	}
}

/**
 * e1000e_set_interrupt_capability - set MSI or MSI-X if supported
 * @adapter: board private structure
 *
 * Attempt to configure interrupts using the best available
 * capabilities of the hardware and kernel.
 **/
void e1000e_set_interrupt_capability(struct e1000_adapter *adapter)
{
	int err;
	int i;

	switch (adapter->int_mode) {
	case E1000E_INT_MODE_MSIX:
		if (adapter->flags & FLAG_HAS_MSIX) {
			adapter->num_vectors = 3; /* RxQ0, TxQ0 and other */
			adapter->msix_entries = kcalloc(adapter->num_vectors,
							sizeof(struct
							       msix_entry),
							GFP_KERNEL);
			if (adapter->msix_entries) {
				struct e1000_adapter *a = adapter;

				for (i = 0; i < adapter->num_vectors; i++)
					adapter->msix_entries[i].entry = i;

				err = pci_enable_msix_range(a->pdev,
							    a->msix_entries,
							    a->num_vectors,
							    a->num_vectors);
				if (err > 0)
					return;
			}
			/* MSI-X failed, so fall through and try MSI */
			e_err("Failed to initialize MSI-X interrupts.  Falling back to MSI interrupts.\n");
			e1000e_reset_interrupt_capability(adapter);
		}
		adapter->int_mode = E1000E_INT_MODE_MSI;
		fallthrough;
	case E1000E_INT_MODE_MSI:
		if (!pci_enable_msi(adapter->pdev)) {
			adapter->flags |= FLAG_MSI_ENABLED;
		} else {
			adapter->int_mode = E1000E_INT_MODE_LEGACY;
			e_err("Failed to initialize MSI interrupts.  Falling back to legacy interrupts.\n");
		}
		fallthrough;
	case E1000E_INT_MODE_LEGACY:
		/* Don't do anything; this is the system default */
		break;
	}

	/* store the number of vectors being used */
	adapter->num_vectors = 1;
}

/**
 * e1000_request_msix - Initialize MSI-X interrupts
 * @adapter: board private structure
 *
 * e1000_request_msix allocates MSI-X vectors and requests interrupts from the
 * kernel.
 **/
static int e1000_request_msix(struct e1000_adapter *adapter)
{
	struct net_device *netdev = adapter->netdev;
	int err = 0, vector = 0;

	if (strlen(netdev->name) < (IFNAMSIZ - 5))
		snprintf(adapter->rx_ring->name,
			 sizeof(adapter->rx_ring->name) - 1,
			 "%.14s-rx-0", netdev->name);
	else
		memcpy(adapter->rx_ring->name, netdev->name, IFNAMSIZ);
	err = request_irq(adapter->msix_entries[vector].vector,
			  e1000_intr_msix_rx, 0, adapter->rx_ring->name,
			  netdev);
	if (err)
		return err;
	adapter->rx_ring->itr_register = adapter->hw.hw_addr +
	    E1000_EITR_82574(vector);
	adapter->rx_ring->itr_val = adapter->itr;
	vector++;

	if (strlen(netdev->name) < (IFNAMSIZ - 5))
		snprintf(adapter->tx_ring->name,
			 sizeof(adapter->tx_ring->name) - 1,
			 "%.14s-tx-0", netdev->name);
	else
		memcpy(adapter->tx_ring->name, netdev->name, IFNAMSIZ);
	err = request_irq(adapter->msix_entries[vector].vector,
			  e1000_intr_msix_tx, 0, adapter->tx_ring->name,
			  netdev);
	if (err)
		return err;
	adapter->tx_ring->itr_register = adapter->hw.hw_addr +
	    E1000_EITR_82574(vector);
	adapter->tx_ring->itr_val = adapter->itr;
	vector++;

	err = request_irq(adapter->msix_entries[vector].vector,
			  e1000_msix_other, 0, netdev->name, netdev);
	if (err)
		return err;

	e1000_configure_msix(adapter);

	return 0;
}

/**
 * e1000_request_irq - initialize interrupts
 * @adapter: board private structure
 *
 * Attempts to configure interrupts using the best available
 * capabilities of the hardware and kernel.
 **/
static int e1000_request_irq(struct e1000_adapter *adapter)
{
	struct net_device *netdev = adapter->netdev;
	int err;

	if (adapter->msix_entries) {
		err = e1000_request_msix(adapter);
		if (!err)
			return err;
		/* fall back to MSI */
		e1000e_reset_interrupt_capability(adapter);
		adapter->int_mode = E1000E_INT_MODE_MSI;
		e1000e_set_interrupt_capability(adapter);
	}
	if (adapter->flags & FLAG_MSI_ENABLED) {
		err = request_irq(adapter->pdev->irq, e1000_intr_msi, 0,
				  netdev->name, netdev);
		if (!err)
			return err;

		/* fall back to legacy interrupt */
		e1000e_reset_interrupt_capability(adapter);
		adapter->int_mode = E1000E_INT_MODE_LEGACY;
	}

	err = request_irq(adapter->pdev->irq, e1000_intr, IRQF_SHARED,
			  netdev->name, netdev);
	if (err)
		e_err("Unable to allocate interrupt, Error: %d\n", err);

	return err;
}

static void e1000_free_irq(struct e1000_adapter *adapter)
{
	struct net_device *netdev = adapter->netdev;

	if (adapter->msix_entries) {
		int vector = 0;

		free_irq(adapter->msix_entries[vector].vector, netdev);
		vector++;

		free_irq(adapter->msix_entries[vector].vector, netdev);
		vector++;

		/* Other Causes interrupt vector */
		free_irq(adapter->msix_entries[vector].vector, netdev);
		return;
	}

	free_irq(adapter->pdev->irq, netdev);
}

/**
 * e1000_irq_disable - Mask off interrupt generation on the NIC
 * @adapter: board private structure
 **/
static void e1000_irq_disable(struct e1000_adapter *adapter)
{
	struct e1000_hw *hw = &adapter->hw;

	ew32(IMC, ~0);
	if (adapter->msix_entries)
		ew32(EIAC_82574, 0);
	e1e_flush();

	if (adapter->msix_entries) {
		int i;

		for (i = 0; i < adapter->num_vectors; i++)
			synchronize_irq(adapter->msix_entries[i].vector);
	} else {
		synchronize_irq(adapter->pdev->irq);
	}
}

/**
 * e1000_irq_enable - Enable default interrupt generation settings
 * @adapter: board private structure
 **/
static void e1000_irq_enable(struct e1000_adapter *adapter)
{
	struct e1000_hw *hw = &adapter->hw;

	if (adapter->msix_entries) {
		ew32(EIAC_82574, adapter->eiac_mask & E1000_EIAC_MASK_82574);
		ew32(IMS, adapter->eiac_mask | E1000_IMS_OTHER |
		     IMS_OTHER_MASK);
	} else if (hw->mac.type >= e1000_pch_lpt) {
		ew32(IMS, IMS_ENABLE_MASK | E1000_IMS_ECCER);
	} else {
		ew32(IMS, IMS_ENABLE_MASK);
	}
	e1e_flush();
}

/**
 * e1000e_get_hw_control - get control of the h/w from f/w
 * @adapter: address of board private structure
 *
 * e1000e_get_hw_control sets {CTRL_EXT|SWSM}:DRV_LOAD bit.
 * For ASF and Pass Through versions of f/w this means that
 * the driver is loaded. For AMT version (only with 82573)
 * of the f/w this means that the network i/f is open.
 **/
void e1000e_get_hw_control(struct e1000_adapter *adapter)
{
	struct e1000_hw *hw = &adapter->hw;
	u32 ctrl_ext;
	u32 swsm;

	/* Let firmware know the driver has taken over */
	if (adapter->flags & FLAG_HAS_SWSM_ON_LOAD) {
		swsm = er32(SWSM);
		ew32(SWSM, swsm | E1000_SWSM_DRV_LOAD);
	} else if (adapter->flags & FLAG_HAS_CTRLEXT_ON_LOAD) {
		ctrl_ext = er32(CTRL_EXT);
		ew32(CTRL_EXT, ctrl_ext | E1000_CTRL_EXT_DRV_LOAD);
	}
}

/**
 * e1000e_release_hw_control - release control of the h/w to f/w
 * @adapter: address of board private structure
 *
 * e1000e_release_hw_control resets {CTRL_EXT|SWSM}:DRV_LOAD bit.
 * For ASF and Pass Through versions of f/w this means that the
 * driver is no longer loaded. For AMT version (only with 82573) i
 * of the f/w this means that the network i/f is closed.
 *
 **/
void e1000e_release_hw_control(struct e1000_adapter *adapter)
{
	struct e1000_hw *hw = &adapter->hw;
	u32 ctrl_ext;
	u32 swsm;

	/* Let firmware taken over control of h/w */
	if (adapter->flags & FLAG_HAS_SWSM_ON_LOAD) {
		swsm = er32(SWSM);
		ew32(SWSM, swsm & ~E1000_SWSM_DRV_LOAD);
	} else if (adapter->flags & FLAG_HAS_CTRLEXT_ON_LOAD) {
		ctrl_ext = er32(CTRL_EXT);
		ew32(CTRL_EXT, ctrl_ext & ~E1000_CTRL_EXT_DRV_LOAD);
	}
}

/**
 * e1000_alloc_ring_dma - allocate memory for a ring structure
 * @adapter: board private structure
 * @ring: ring struct for which to allocate dma
 **/
static int e1000_alloc_ring_dma(struct e1000_adapter *adapter,
				struct e1000_ring *ring)
{
	struct pci_dev *pdev = adapter->pdev;

	ring->desc = dma_alloc_coherent(&pdev->dev, ring->size, &ring->dma,
					GFP_KERNEL);
	if (!ring->desc)
		return -ENOMEM;

	return 0;
}

/**
 * e1000e_setup_tx_resources - allocate Tx resources (Descriptors)
 * @tx_ring: Tx descriptor ring
 *
 * Return 0 on success, negative on failure
 **/
int e1000e_setup_tx_resources(struct e1000_ring *tx_ring)
{
	struct e1000_adapter *adapter = tx_ring->adapter;
	int err = -ENOMEM, size;

	size = sizeof(struct e1000_buffer) * tx_ring->count;
	tx_ring->buffer_info = vzalloc(size);
	if (!tx_ring->buffer_info)
		goto err;

	/* round up to nearest 4K */
	tx_ring->size = tx_ring->count * sizeof(struct e1000_tx_desc);
	tx_ring->size = ALIGN(tx_ring->size, 4096);

	err = e1000_alloc_ring_dma(adapter, tx_ring);
	if (err)
		goto err;

	tx_ring->next_to_use = 0;
	tx_ring->next_to_clean = 0;

	return 0;
err:
	vfree(tx_ring->buffer_info);
	e_err("Unable to allocate memory for the transmit descriptor ring\n");
	return err;
}

/**
 * e1000e_setup_rx_resources - allocate Rx resources (Descriptors)
 * @rx_ring: Rx descriptor ring
 *
 * Returns 0 on success, negative on failure
 **/
int e1000e_setup_rx_resources(struct e1000_ring *rx_ring)
{
	struct e1000_adapter *adapter = rx_ring->adapter;
	struct e1000_buffer *buffer_info;
	int i, size, desc_len, err = -ENOMEM;

	size = sizeof(struct e1000_buffer) * rx_ring->count;
	rx_ring->buffer_info = vzalloc(size);
	if (!rx_ring->buffer_info)
		goto err;

	for (i = 0; i < rx_ring->count; i++) {
		buffer_info = &rx_ring->buffer_info[i];
		buffer_info->ps_pages = kcalloc(PS_PAGE_BUFFERS,
						sizeof(struct e1000_ps_page),
						GFP_KERNEL);
		if (!buffer_info->ps_pages)
			goto err_pages;
	}

	desc_len = sizeof(union e1000_rx_desc_packet_split);

	/* Round up to nearest 4K */
	rx_ring->size = rx_ring->count * desc_len;
	rx_ring->size = ALIGN(rx_ring->size, 4096);

	err = e1000_alloc_ring_dma(adapter, rx_ring);
	if (err)
		goto err_pages;

	rx_ring->next_to_clean = 0;
	rx_ring->next_to_use = 0;
	rx_ring->rx_skb_top = NULL;

	return 0;

err_pages:
	for (i = 0; i < rx_ring->count; i++) {
		buffer_info = &rx_ring->buffer_info[i];
		kfree(buffer_info->ps_pages);
	}
err:
	vfree(rx_ring->buffer_info);
	e_err("Unable to allocate memory for the receive descriptor ring\n");
	return err;
}

/**
 * e1000_clean_tx_ring - Free Tx Buffers
 * @tx_ring: Tx descriptor ring
 **/
static void e1000_clean_tx_ring(struct e1000_ring *tx_ring)
{
	struct e1000_adapter *adapter = tx_ring->adapter;
	struct e1000_buffer *buffer_info;
	unsigned long size;
	unsigned int i;

	for (i = 0; i < tx_ring->count; i++) {
		buffer_info = &tx_ring->buffer_info[i];
		e1000_put_txbuf(tx_ring, buffer_info, false);
	}

	netdev_reset_queue(adapter->netdev);
	size = sizeof(struct e1000_buffer) * tx_ring->count;
	memset(tx_ring->buffer_info, 0, size);

	memset(tx_ring->desc, 0, tx_ring->size);

	tx_ring->next_to_use = 0;
	tx_ring->next_to_clean = 0;
}

/**
 * e1000e_free_tx_resources - Free Tx Resources per Queue
 * @tx_ring: Tx descriptor ring
 *
 * Free all transmit software resources
 **/
void e1000e_free_tx_resources(struct e1000_ring *tx_ring)
{
	struct e1000_adapter *adapter = tx_ring->adapter;
	struct pci_dev *pdev = adapter->pdev;

	e1000_clean_tx_ring(tx_ring);

	vfree(tx_ring->buffer_info);
	tx_ring->buffer_info = NULL;

	dma_free_coherent(&pdev->dev, tx_ring->size, tx_ring->desc,
			  tx_ring->dma);
	tx_ring->desc = NULL;
}

/**
 * e1000e_free_rx_resources - Free Rx Resources
 * @rx_ring: Rx descriptor ring
 *
 * Free all receive software resources
 **/
void e1000e_free_rx_resources(struct e1000_ring *rx_ring)
{
	struct e1000_adapter *adapter = rx_ring->adapter;
	struct pci_dev *pdev = adapter->pdev;
	int i;

	e1000_clean_rx_ring(rx_ring);

	for (i = 0; i < rx_ring->count; i++)
		kfree(rx_ring->buffer_info[i].ps_pages);

	vfree(rx_ring->buffer_info);
	rx_ring->buffer_info = NULL;

	dma_free_coherent(&pdev->dev, rx_ring->size, rx_ring->desc,
			  rx_ring->dma);
	rx_ring->desc = NULL;
}

/**
 * e1000_update_itr - update the dynamic ITR value based on statistics
 * @itr_setting: current adapter->itr
 * @packets: the number of packets during this measurement interval
 * @bytes: the number of bytes during this measurement interval
 *
 *      Stores a new ITR value based on packets and byte
 *      counts during the last interrupt.  The advantage of per interrupt
 *      computation is faster updates and more accurate ITR for the current
 *      traffic pattern.  Constants in this function were computed
 *      based on theoretical maximum wire speed and thresholds were set based
 *      on testing data as well as attempting to minimize response time
 *      while increasing bulk throughput.  This functionality is controlled
 *      by the InterruptThrottleRate module parameter.
 **/
static unsigned int e1000_update_itr(u16 itr_setting, int packets, int bytes)
{
	unsigned int retval = itr_setting;

	if (packets == 0)
		return itr_setting;

	switch (itr_setting) {
	case lowest_latency:
		/* handle TSO and jumbo frames */
		if (bytes / packets > 8000)
			retval = bulk_latency;
		else if ((packets < 5) && (bytes > 512))
			retval = low_latency;
		break;
	case low_latency:	/* 50 usec aka 20000 ints/s */
		if (bytes > 10000) {
			/* this if handles the TSO accounting */
			if (bytes / packets > 8000)
				retval = bulk_latency;
			else if ((packets < 10) || ((bytes / packets) > 1200))
				retval = bulk_latency;
			else if ((packets > 35))
				retval = lowest_latency;
		} else if (bytes / packets > 2000) {
			retval = bulk_latency;
		} else if (packets <= 2 && bytes < 512) {
			retval = lowest_latency;
		}
		break;
	case bulk_latency:	/* 250 usec aka 4000 ints/s */
		if (bytes > 25000) {
			if (packets > 35)
				retval = low_latency;
		} else if (bytes < 6000) {
			retval = low_latency;
		}
		break;
	}

	return retval;
}

static void e1000_set_itr(struct e1000_adapter *adapter)
{
	u16 current_itr;
	u32 new_itr = adapter->itr;

	/* for non-gigabit speeds, just fix the interrupt rate at 4000 */
	if (adapter->link_speed != SPEED_1000) {
		current_itr = 0;
		new_itr = 4000;
		goto set_itr_now;
	}

	if (adapter->flags2 & FLAG2_DISABLE_AIM) {
		new_itr = 0;
		goto set_itr_now;
	}

	adapter->tx_itr = e1000_update_itr(adapter->tx_itr,
					   adapter->total_tx_packets,
					   adapter->total_tx_bytes);
	/* conservative mode (itr 3) eliminates the lowest_latency setting */
	if (adapter->itr_setting == 3 && adapter->tx_itr == lowest_latency)
		adapter->tx_itr = low_latency;

	adapter->rx_itr = e1000_update_itr(adapter->rx_itr,
					   adapter->total_rx_packets,
					   adapter->total_rx_bytes);
	/* conservative mode (itr 3) eliminates the lowest_latency setting */
	if (adapter->itr_setting == 3 && adapter->rx_itr == lowest_latency)
		adapter->rx_itr = low_latency;

	current_itr = max(adapter->rx_itr, adapter->tx_itr);

	/* counts and packets in update_itr are dependent on these numbers */
	switch (current_itr) {
	case lowest_latency:
		new_itr = 70000;
		break;
	case low_latency:
		new_itr = 20000;	/* aka hwitr = ~200 */
		break;
	case bulk_latency:
		new_itr = 4000;
		break;
	default:
		break;
	}

set_itr_now:
	if (new_itr != adapter->itr) {
		/* this attempts to bias the interrupt rate towards Bulk
		 * by adding intermediate steps when interrupt rate is
		 * increasing
		 */
		new_itr = new_itr > adapter->itr ?
		    min(adapter->itr + (new_itr >> 2), new_itr) : new_itr;
		adapter->itr = new_itr;
		adapter->rx_ring->itr_val = new_itr;
		if (adapter->msix_entries)
			adapter->rx_ring->set_itr = 1;
		else
			e1000e_write_itr(adapter, new_itr);
	}
}

/**
 * e1000e_write_itr - write the ITR value to the appropriate registers
 * @adapter: address of board private structure
 * @itr: new ITR value to program
 *
 * e1000e_write_itr determines if the adapter is in MSI-X mode
 * and, if so, writes the EITR registers with the ITR value.
 * Otherwise, it writes the ITR value into the ITR register.
 **/
void e1000e_write_itr(struct e1000_adapter *adapter, u32 itr)
{
	struct e1000_hw *hw = &adapter->hw;
	u32 new_itr = itr ? 1000000000 / (itr * 256) : 0;

	if (adapter->msix_entries) {
		int vector;

		for (vector = 0; vector < adapter->num_vectors; vector++)
			writel(new_itr, hw->hw_addr + E1000_EITR_82574(vector));
	} else {
		ew32(ITR, new_itr);
	}
}

/**
 * e1000_alloc_queues - Allocate memory for all rings
 * @adapter: board private structure to initialize
 **/
static int e1000_alloc_queues(struct e1000_adapter *adapter)
{
	int size = sizeof(struct e1000_ring);

	adapter->tx_ring = kzalloc(size, GFP_KERNEL);
	if (!adapter->tx_ring)
		goto err;
	adapter->tx_ring->count = adapter->tx_ring_count;
	adapter->tx_ring->adapter = adapter;

	adapter->rx_ring = kzalloc(size, GFP_KERNEL);
	if (!adapter->rx_ring)
		goto err;
	adapter->rx_ring->count = adapter->rx_ring_count;
	adapter->rx_ring->adapter = adapter;

	return 0;
err:
	e_err("Unable to allocate memory for queues\n");
	kfree(adapter->rx_ring);
	kfree(adapter->tx_ring);
	return -ENOMEM;
}

/**
 * e1000e_poll - NAPI Rx polling callback
 * @napi: struct associated with this polling callback
 * @budget: number of packets driver is allowed to process this poll
 **/
static int e1000e_poll(struct napi_struct *napi, int budget)
{
	struct e1000_adapter *adapter = container_of(napi, struct e1000_adapter,
						     napi);
	struct e1000_hw *hw = &adapter->hw;
	struct net_device *poll_dev = adapter->netdev;
	int tx_cleaned = 1, work_done = 0;

	adapter = netdev_priv(poll_dev);

	if (!adapter->msix_entries ||
	    (adapter->rx_ring->ims_val & adapter->tx_ring->ims_val))
		tx_cleaned = e1000_clean_tx_irq(adapter->tx_ring);

	adapter->clean_rx(adapter->rx_ring, &work_done, budget);

	if (!tx_cleaned || work_done == budget)
		return budget;

	/* Exit the polling mode, but don't re-enable interrupts if stack might
	 * poll us due to busy-polling
	 */
	if (likely(napi_complete_done(napi, work_done))) {
		if (adapter->itr_setting & 3)
			e1000_set_itr(adapter);
		if (!test_bit(__E1000_DOWN, &adapter->state)) {
			if (adapter->msix_entries)
				ew32(IMS, adapter->rx_ring->ims_val);
			else
				e1000_irq_enable(adapter);
		}
	}

	return work_done;
}

static int e1000_vlan_rx_add_vid(struct net_device *netdev,
				 __always_unused __be16 proto, u16 vid)
{
	struct e1000_adapter *adapter = netdev_priv(netdev);
	struct e1000_hw *hw = &adapter->hw;
	u32 vfta, index;

	/* don't update vlan cookie if already programmed */
	if ((adapter->hw.mng_cookie.status &
	     E1000_MNG_DHCP_COOKIE_STATUS_VLAN) &&
	    (vid == adapter->mng_vlan_id))
		return 0;

	/* add VID to filter table */
	if (adapter->flags & FLAG_HAS_HW_VLAN_FILTER) {
		index = (vid >> 5) & 0x7F;
		vfta = E1000_READ_REG_ARRAY(hw, E1000_VFTA, index);
		vfta |= BIT((vid & 0x1F));
		hw->mac.ops.write_vfta(hw, index, vfta);
	}

	set_bit(vid, adapter->active_vlans);

	return 0;
}

static int e1000_vlan_rx_kill_vid(struct net_device *netdev,
				  __always_unused __be16 proto, u16 vid)
{
	struct e1000_adapter *adapter = netdev_priv(netdev);
	struct e1000_hw *hw = &adapter->hw;
	u32 vfta, index;

	if ((adapter->hw.mng_cookie.status &
	     E1000_MNG_DHCP_COOKIE_STATUS_VLAN) &&
	    (vid == adapter->mng_vlan_id)) {
		/* release control to f/w */
		e1000e_release_hw_control(adapter);
		return 0;
	}

	/* remove VID from filter table */
	if (adapter->flags & FLAG_HAS_HW_VLAN_FILTER) {
		index = (vid >> 5) & 0x7F;
		vfta = E1000_READ_REG_ARRAY(hw, E1000_VFTA, index);
		vfta &= ~BIT((vid & 0x1F));
		hw->mac.ops.write_vfta(hw, index, vfta);
	}

	clear_bit(vid, adapter->active_vlans);

	return 0;
}

/**
 * e1000e_vlan_filter_disable - helper to disable hw VLAN filtering
 * @adapter: board private structure to initialize
 **/
static void e1000e_vlan_filter_disable(struct e1000_adapter *adapter)
{
	struct net_device *netdev = adapter->netdev;
	struct e1000_hw *hw = &adapter->hw;
	u32 rctl;

	if (adapter->flags & FLAG_HAS_HW_VLAN_FILTER) {
		/* disable VLAN receive filtering */
		rctl = er32(RCTL);
		rctl &= ~(E1000_RCTL_VFE | E1000_RCTL_CFIEN);
		ew32(RCTL, rctl);

		if (adapter->mng_vlan_id != (u16)E1000_MNG_VLAN_NONE) {
			e1000_vlan_rx_kill_vid(netdev, htons(ETH_P_8021Q),
					       adapter->mng_vlan_id);
			adapter->mng_vlan_id = E1000_MNG_VLAN_NONE;
		}
	}
}

/**
 * e1000e_vlan_filter_enable - helper to enable HW VLAN filtering
 * @adapter: board private structure to initialize
 **/
static void e1000e_vlan_filter_enable(struct e1000_adapter *adapter)
{
	struct e1000_hw *hw = &adapter->hw;
	u32 rctl;

	if (adapter->flags & FLAG_HAS_HW_VLAN_FILTER) {
		/* enable VLAN receive filtering */
		rctl = er32(RCTL);
		rctl |= E1000_RCTL_VFE;
		rctl &= ~E1000_RCTL_CFIEN;
		ew32(RCTL, rctl);
	}
}

/**
 * e1000e_vlan_strip_disable - helper to disable HW VLAN stripping
 * @adapter: board private structure to initialize
 **/
static void e1000e_vlan_strip_disable(struct e1000_adapter *adapter)
{
	struct e1000_hw *hw = &adapter->hw;
	u32 ctrl;

	/* disable VLAN tag insert/strip */
	ctrl = er32(CTRL);
	ctrl &= ~E1000_CTRL_VME;
	ew32(CTRL, ctrl);
}

/**
 * e1000e_vlan_strip_enable - helper to enable HW VLAN stripping
 * @adapter: board private structure to initialize
 **/
static void e1000e_vlan_strip_enable(struct e1000_adapter *adapter)
{
	struct e1000_hw *hw = &adapter->hw;
	u32 ctrl;

	/* enable VLAN tag insert/strip */
	ctrl = er32(CTRL);
	ctrl |= E1000_CTRL_VME;
	ew32(CTRL, ctrl);
}

static void e1000_update_mng_vlan(struct e1000_adapter *adapter)
{
	struct net_device *netdev = adapter->netdev;
	u16 vid = adapter->hw.mng_cookie.vlan_id;
	u16 old_vid = adapter->mng_vlan_id;

	if (adapter->hw.mng_cookie.status & E1000_MNG_DHCP_COOKIE_STATUS_VLAN) {
		e1000_vlan_rx_add_vid(netdev, htons(ETH_P_8021Q), vid);
		adapter->mng_vlan_id = vid;
	}

	if ((old_vid != (u16)E1000_MNG_VLAN_NONE) && (vid != old_vid))
		e1000_vlan_rx_kill_vid(netdev, htons(ETH_P_8021Q), old_vid);
}

static void e1000_restore_vlan(struct e1000_adapter *adapter)
{
	u16 vid;

	e1000_vlan_rx_add_vid(adapter->netdev, htons(ETH_P_8021Q), 0);

	for_each_set_bit(vid, adapter->active_vlans, VLAN_N_VID)
	    e1000_vlan_rx_add_vid(adapter->netdev, htons(ETH_P_8021Q), vid);
}

static void e1000_init_manageability_pt(struct e1000_adapter *adapter)
{
	struct e1000_hw *hw = &adapter->hw;
	u32 manc, manc2h, mdef, i, j;

	if (!(adapter->flags & FLAG_MNG_PT_ENABLED))
		return;

	manc = er32(MANC);

	/* enable receiving management packets to the host. this will probably
	 * generate destination unreachable messages from the host OS, but
	 * the packets will be handled on SMBUS
	 */
	manc |= E1000_MANC_EN_MNG2HOST;
	manc2h = er32(MANC2H);

	switch (hw->mac.type) {
	default:
		manc2h |= (E1000_MANC2H_PORT_623 | E1000_MANC2H_PORT_664);
		break;
	case e1000_82574:
	case e1000_82583:
		/* Check if IPMI pass-through decision filter already exists;
		 * if so, enable it.
		 */
		for (i = 0, j = 0; i < 8; i++) {
			mdef = er32(MDEF(i));

			/* Ignore filters with anything other than IPMI ports */
			if (mdef & ~(E1000_MDEF_PORT_623 | E1000_MDEF_PORT_664))
				continue;

			/* Enable this decision filter in MANC2H */
			if (mdef)
				manc2h |= BIT(i);

			j |= mdef;
		}

		if (j == (E1000_MDEF_PORT_623 | E1000_MDEF_PORT_664))
			break;

		/* Create new decision filter in an empty filter */
		for (i = 0, j = 0; i < 8; i++)
			if (er32(MDEF(i)) == 0) {
				ew32(MDEF(i), (E1000_MDEF_PORT_623 |
					       E1000_MDEF_PORT_664));
				manc2h |= BIT(1);
				j++;
				break;
			}

		if (!j)
			e_warn("Unable to create IPMI pass-through filter\n");
		break;
	}

	ew32(MANC2H, manc2h);
	ew32(MANC, manc);
}

/**
 * e1000_configure_tx - Configure Transmit Unit after Reset
 * @adapter: board private structure
 *
 * Configure the Tx unit of the MAC after a reset.
 **/
static void e1000_configure_tx(struct e1000_adapter *adapter)
{
	struct e1000_hw *hw = &adapter->hw;
	struct e1000_ring *tx_ring = adapter->tx_ring;
	u64 tdba;
	u32 tdlen, tctl, tarc;

	/* Setup the HW Tx Head and Tail descriptor pointers */
	tdba = tx_ring->dma;
	tdlen = tx_ring->count * sizeof(struct e1000_tx_desc);
	ew32(TDBAL(0), (tdba & DMA_BIT_MASK(32)));
	ew32(TDBAH(0), (tdba >> 32));
	ew32(TDLEN(0), tdlen);
	ew32(TDH(0), 0);
	ew32(TDT(0), 0);
	tx_ring->head = adapter->hw.hw_addr + E1000_TDH(0);
	tx_ring->tail = adapter->hw.hw_addr + E1000_TDT(0);

	writel(0, tx_ring->head);
	if (adapter->flags2 & FLAG2_PCIM2PCI_ARBITER_WA)
		e1000e_update_tdt_wa(tx_ring, 0);
	else
		writel(0, tx_ring->tail);

	/* Set the Tx Interrupt Delay register */
	ew32(TIDV, adapter->tx_int_delay);
	/* Tx irq moderation */
	ew32(TADV, adapter->tx_abs_int_delay);

	if (adapter->flags2 & FLAG2_DMA_BURST) {
		u32 txdctl = er32(TXDCTL(0));

		txdctl &= ~(E1000_TXDCTL_PTHRESH | E1000_TXDCTL_HTHRESH |
			    E1000_TXDCTL_WTHRESH);
		/* set up some performance related parameters to encourage the
		 * hardware to use the bus more efficiently in bursts, depends
		 * on the tx_int_delay to be enabled,
		 * wthresh = 1 ==> burst write is disabled to avoid Tx stalls
		 * hthresh = 1 ==> prefetch when one or more available
		 * pthresh = 0x1f ==> prefetch if internal cache 31 or less
		 * BEWARE: this seems to work but should be considered first if
		 * there are Tx hangs or other Tx related bugs
		 */
		txdctl |= E1000_TXDCTL_DMA_BURST_ENABLE;
		ew32(TXDCTL(0), txdctl);
	}
	/* erratum work around: set txdctl the same for both queues */
	ew32(TXDCTL(1), er32(TXDCTL(0)));

	/* Program the Transmit Control Register */
	tctl = er32(TCTL);
	tctl &= ~E1000_TCTL_CT;
	tctl |= E1000_TCTL_PSP | E1000_TCTL_RTLC |
		(E1000_COLLISION_THRESHOLD << E1000_CT_SHIFT);

	if (adapter->flags & FLAG_TARC_SPEED_MODE_BIT) {
		tarc = er32(TARC(0));
		/* set the speed mode bit, we'll clear it if we're not at
		 * gigabit link later
		 */
#define SPEED_MODE_BIT BIT(21)
		tarc |= SPEED_MODE_BIT;
		ew32(TARC(0), tarc);
	}

	/* errata: program both queues to unweighted RR */
	if (adapter->flags & FLAG_TARC_SET_BIT_ZERO) {
		tarc = er32(TARC(0));
		tarc |= 1;
		ew32(TARC(0), tarc);
		tarc = er32(TARC(1));
		tarc |= 1;
		ew32(TARC(1), tarc);
	}

	/* Setup Transmit Descriptor Settings for eop descriptor */
	adapter->txd_cmd = E1000_TXD_CMD_EOP | E1000_TXD_CMD_IFCS;

	/* only set IDE if we are delaying interrupts using the timers */
	if (adapter->tx_int_delay)
		adapter->txd_cmd |= E1000_TXD_CMD_IDE;

	/* enable Report Status bit */
	adapter->txd_cmd |= E1000_TXD_CMD_RS;

	ew32(TCTL, tctl);

	hw->mac.ops.config_collision_dist(hw);

	/* SPT and KBL Si errata workaround to avoid data corruption */
	if (hw->mac.type == e1000_pch_spt) {
		u32 reg_val;

		reg_val = er32(IOSFPC);
		reg_val |= E1000_RCTL_RDMTS_HEX;
		ew32(IOSFPC, reg_val);

		reg_val = er32(TARC(0));
		/* SPT and KBL Si errata workaround to avoid Tx hang.
		 * Dropping the number of outstanding requests from
		 * 3 to 2 in order to avoid a buffer overrun.
		 */
		reg_val &= ~E1000_TARC0_CB_MULTIQ_3_REQ;
		reg_val |= E1000_TARC0_CB_MULTIQ_2_REQ;
		ew32(TARC(0), reg_val);
	}
}

#define PAGE_USE_COUNT(S) (((S) >> PAGE_SHIFT) + \
			   (((S) & (PAGE_SIZE - 1)) ? 1 : 0))

/**
 * e1000_setup_rctl - configure the receive control registers
 * @adapter: Board private structure
 **/
static void e1000_setup_rctl(struct e1000_adapter *adapter)
{
	struct e1000_hw *hw = &adapter->hw;
	u32 rctl, rfctl;
	u32 pages = 0;

	/* Workaround Si errata on PCHx - configure jumbo frame flow.
	 * If jumbo frames not set, program related MAC/PHY registers
	 * to h/w defaults
	 */
	if (hw->mac.type >= e1000_pch2lan) {
		s32 ret_val;

		if (adapter->netdev->mtu > ETH_DATA_LEN)
			ret_val = e1000_lv_jumbo_workaround_ich8lan(hw, true);
		else
			ret_val = e1000_lv_jumbo_workaround_ich8lan(hw, false);

		if (ret_val)
			e_dbg("failed to enable|disable jumbo frame workaround mode\n");
	}

	/* Program MC offset vector base */
	rctl = er32(RCTL);
	rctl &= ~(3 << E1000_RCTL_MO_SHIFT);
	rctl |= E1000_RCTL_EN | E1000_RCTL_BAM |
	    E1000_RCTL_LBM_NO | E1000_RCTL_RDMTS_HALF |
	    (adapter->hw.mac.mc_filter_type << E1000_RCTL_MO_SHIFT);

	/* Do not Store bad packets */
	rctl &= ~E1000_RCTL_SBP;

	/* Enable Long Packet receive */
	if (adapter->netdev->mtu <= ETH_DATA_LEN)
		rctl &= ~E1000_RCTL_LPE;
	else
		rctl |= E1000_RCTL_LPE;

	/* Some systems expect that the CRC is included in SMBUS traffic. The
	 * hardware strips the CRC before sending to both SMBUS (BMC) and to
	 * host memory when this is enabled
	 */
	if (adapter->flags2 & FLAG2_CRC_STRIPPING)
		rctl |= E1000_RCTL_SECRC;

	/* Workaround Si errata on 82577 PHY - configure IPG for jumbos */
	if ((hw->phy.type == e1000_phy_82577) && (rctl & E1000_RCTL_LPE)) {
		u16 phy_data;

		e1e_rphy(hw, PHY_REG(770, 26), &phy_data);
		phy_data &= 0xfff8;
		phy_data |= BIT(2);
		e1e_wphy(hw, PHY_REG(770, 26), phy_data);

		e1e_rphy(hw, 22, &phy_data);
		phy_data &= 0x0fff;
		phy_data |= BIT(14);
		e1e_wphy(hw, 0x10, 0x2823);
		e1e_wphy(hw, 0x11, 0x0003);
		e1e_wphy(hw, 22, phy_data);
	}

	/* Setup buffer sizes */
	rctl &= ~E1000_RCTL_SZ_4096;
	rctl |= E1000_RCTL_BSEX;
	switch (adapter->rx_buffer_len) {
	case 2048:
	default:
		rctl |= E1000_RCTL_SZ_2048;
		rctl &= ~E1000_RCTL_BSEX;
		break;
	case 4096:
		rctl |= E1000_RCTL_SZ_4096;
		break;
	case 8192:
		rctl |= E1000_RCTL_SZ_8192;
		break;
	case 16384:
		rctl |= E1000_RCTL_SZ_16384;
		break;
	}

	/* Enable Extended Status in all Receive Descriptors */
	rfctl = er32(RFCTL);
	rfctl |= E1000_RFCTL_EXTEN;
	ew32(RFCTL, rfctl);

	/* 82571 and greater support packet-split where the protocol
	 * header is placed in skb->data and the packet data is
	 * placed in pages hanging off of skb_shinfo(skb)->nr_frags.
	 * In the case of a non-split, skb->data is linearly filled,
	 * followed by the page buffers.  Therefore, skb->data is
	 * sized to hold the largest protocol header.
	 *
	 * allocations using alloc_page take too long for regular MTU
	 * so only enable packet split for jumbo frames
	 *
	 * Using pages when the page size is greater than 16k wastes
	 * a lot of memory, since we allocate 3 pages at all times
	 * per packet.
	 */
	pages = PAGE_USE_COUNT(adapter->netdev->mtu);
	if ((pages <= 3) && (PAGE_SIZE <= 16384) && (rctl & E1000_RCTL_LPE))
		adapter->rx_ps_pages = pages;
	else
		adapter->rx_ps_pages = 0;

	if (adapter->rx_ps_pages) {
		u32 psrctl = 0;

		/* Enable Packet split descriptors */
		rctl |= E1000_RCTL_DTYP_PS;

		psrctl |= adapter->rx_ps_bsize0 >> E1000_PSRCTL_BSIZE0_SHIFT;

		switch (adapter->rx_ps_pages) {
		case 3:
			psrctl |= PAGE_SIZE << E1000_PSRCTL_BSIZE3_SHIFT;
			fallthrough;
		case 2:
			psrctl |= PAGE_SIZE << E1000_PSRCTL_BSIZE2_SHIFT;
			fallthrough;
		case 1:
			psrctl |= PAGE_SIZE >> E1000_PSRCTL_BSIZE1_SHIFT;
			break;
		}

		ew32(PSRCTL, psrctl);
	}

	/* This is useful for sniffing bad packets. */
	if (adapter->netdev->features & NETIF_F_RXALL) {
		/* UPE and MPE will be handled by normal PROMISC logic
		 * in e1000e_set_rx_mode
		 */
		rctl |= (E1000_RCTL_SBP |	/* Receive bad packets */
			 E1000_RCTL_BAM |	/* RX All Bcast Pkts */
			 E1000_RCTL_PMCF);	/* RX All MAC Ctrl Pkts */

		rctl &= ~(E1000_RCTL_VFE |	/* Disable VLAN filter */
			  E1000_RCTL_DPF |	/* Allow filtered pause */
			  E1000_RCTL_CFIEN);	/* Dis VLAN CFIEN Filter */
		/* Do not mess with E1000_CTRL_VME, it affects transmit as well,
		 * and that breaks VLANs.
		 */
	}

	ew32(RCTL, rctl);
	/* just started the receive unit, no need to restart */
	adapter->flags &= ~FLAG_RESTART_NOW;
}

/**
 * e1000_configure_rx - Configure Receive Unit after Reset
 * @adapter: board private structure
 *
 * Configure the Rx unit of the MAC after a reset.
 **/
static void e1000_configure_rx(struct e1000_adapter *adapter)
{
	struct e1000_hw *hw = &adapter->hw;
	struct e1000_ring *rx_ring = adapter->rx_ring;
	u64 rdba;
	u32 rdlen, rctl, rxcsum, ctrl_ext;

	if (adapter->rx_ps_pages) {
		/* this is a 32 byte descriptor */
		rdlen = rx_ring->count *
		    sizeof(union e1000_rx_desc_packet_split);
		adapter->clean_rx = e1000_clean_rx_irq_ps;
		adapter->alloc_rx_buf = e1000_alloc_rx_buffers_ps;
	} else if (adapter->netdev->mtu > ETH_FRAME_LEN + ETH_FCS_LEN) {
		rdlen = rx_ring->count * sizeof(union e1000_rx_desc_extended);
		adapter->clean_rx = e1000_clean_jumbo_rx_irq;
		adapter->alloc_rx_buf = e1000_alloc_jumbo_rx_buffers;
	} else {
		rdlen = rx_ring->count * sizeof(union e1000_rx_desc_extended);
		adapter->clean_rx = e1000_clean_rx_irq;
		adapter->alloc_rx_buf = e1000_alloc_rx_buffers;
	}

	/* disable receives while setting up the descriptors */
	rctl = er32(RCTL);
	if (!(adapter->flags2 & FLAG2_NO_DISABLE_RX))
		ew32(RCTL, rctl & ~E1000_RCTL_EN);
	e1e_flush();
	usleep_range(10000, 11000);

	if (adapter->flags2 & FLAG2_DMA_BURST) {
		/* set the writeback threshold (only takes effect if the RDTR
		 * is set). set GRAN=1 and write back up to 0x4 worth, and
		 * enable prefetching of 0x20 Rx descriptors
		 * granularity = 01
		 * wthresh = 04,
		 * hthresh = 04,
		 * pthresh = 0x20
		 */
		ew32(RXDCTL(0), E1000_RXDCTL_DMA_BURST_ENABLE);
		ew32(RXDCTL(1), E1000_RXDCTL_DMA_BURST_ENABLE);
	}

	/* set the Receive Delay Timer Register */
	ew32(RDTR, adapter->rx_int_delay);

	/* irq moderation */
	ew32(RADV, adapter->rx_abs_int_delay);
	if ((adapter->itr_setting != 0) && (adapter->itr != 0))
		e1000e_write_itr(adapter, adapter->itr);

	ctrl_ext = er32(CTRL_EXT);
	/* Auto-Mask interrupts upon ICR access */
	ctrl_ext |= E1000_CTRL_EXT_IAME;
	ew32(IAM, 0xffffffff);
	ew32(CTRL_EXT, ctrl_ext);
	e1e_flush();

	/* Setup the HW Rx Head and Tail Descriptor Pointers and
	 * the Base and Length of the Rx Descriptor Ring
	 */
	rdba = rx_ring->dma;
	ew32(RDBAL(0), (rdba & DMA_BIT_MASK(32)));
	ew32(RDBAH(0), (rdba >> 32));
	ew32(RDLEN(0), rdlen);
	ew32(RDH(0), 0);
	ew32(RDT(0), 0);
	rx_ring->head = adapter->hw.hw_addr + E1000_RDH(0);
	rx_ring->tail = adapter->hw.hw_addr + E1000_RDT(0);

	writel(0, rx_ring->head);
	if (adapter->flags2 & FLAG2_PCIM2PCI_ARBITER_WA)
		e1000e_update_rdt_wa(rx_ring, 0);
	else
		writel(0, rx_ring->tail);

	/* Enable Receive Checksum Offload for TCP and UDP */
	rxcsum = er32(RXCSUM);
	if (adapter->netdev->features & NETIF_F_RXCSUM)
		rxcsum |= E1000_RXCSUM_TUOFL;
	else
		rxcsum &= ~E1000_RXCSUM_TUOFL;
	ew32(RXCSUM, rxcsum);

	/* With jumbo frames, excessive C-state transition latencies result
	 * in dropped transactions.
	 */
	if (adapter->netdev->mtu > ETH_DATA_LEN) {
		u32 lat =
		    ((er32(PBA) & E1000_PBA_RXA_MASK) * 1024 -
		     adapter->max_frame_size) * 8 / 1000;

		if (adapter->flags & FLAG_IS_ICH) {
			u32 rxdctl = er32(RXDCTL(0));

			ew32(RXDCTL(0), rxdctl | 0x3 | BIT(8));
		}

		dev_info(&adapter->pdev->dev,
			 "Some CPU C-states have been disabled in order to enable jumbo frames\n");
		cpu_latency_qos_update_request(&adapter->pm_qos_req, lat);
	} else {
		cpu_latency_qos_update_request(&adapter->pm_qos_req,
					       PM_QOS_DEFAULT_VALUE);
	}

	/* Enable Receives */
	ew32(RCTL, rctl);
}

/**
 * e1000e_write_mc_addr_list - write multicast addresses to MTA
 * @netdev: network interface device structure
 *
 * Writes multicast address list to the MTA hash table.
 * Returns: -ENOMEM on failure
 *                0 on no addresses written
 *                X on writing X addresses to MTA
 */
static int e1000e_write_mc_addr_list(struct net_device *netdev)
{
	struct e1000_adapter *adapter = netdev_priv(netdev);
	struct e1000_hw *hw = &adapter->hw;
	struct netdev_hw_addr *ha;
	u8 *mta_list;
	int i;

	if (netdev_mc_empty(netdev)) {
		/* nothing to program, so clear mc list */
		hw->mac.ops.update_mc_addr_list(hw, NULL, 0);
		return 0;
	}

	mta_list = kcalloc(netdev_mc_count(netdev), ETH_ALEN, GFP_ATOMIC);
	if (!mta_list)
		return -ENOMEM;

	/* update_mc_addr_list expects a packed array of only addresses. */
	i = 0;
	netdev_for_each_mc_addr(ha, netdev)
	    memcpy(mta_list + (i++ * ETH_ALEN), ha->addr, ETH_ALEN);

	hw->mac.ops.update_mc_addr_list(hw, mta_list, i);
	kfree(mta_list);

	return netdev_mc_count(netdev);
}

/**
 * e1000e_write_uc_addr_list - write unicast addresses to RAR table
 * @netdev: network interface device structure
 *
 * Writes unicast address list to the RAR table.
 * Returns: -ENOMEM on failure/insufficient address space
 *                0 on no addresses written
 *                X on writing X addresses to the RAR table
 **/
static int e1000e_write_uc_addr_list(struct net_device *netdev)
{
	struct e1000_adapter *adapter = netdev_priv(netdev);
	struct e1000_hw *hw = &adapter->hw;
	unsigned int rar_entries;
	int count = 0;

	rar_entries = hw->mac.ops.rar_get_count(hw);

	/* save a rar entry for our hardware address */
	rar_entries--;

	/* save a rar entry for the LAA workaround */
	if (adapter->flags & FLAG_RESET_OVERWRITES_LAA)
		rar_entries--;

	/* return ENOMEM indicating insufficient memory for addresses */
	if (netdev_uc_count(netdev) > rar_entries)
		return -ENOMEM;

	if (!netdev_uc_empty(netdev) && rar_entries) {
		struct netdev_hw_addr *ha;

		/* write the addresses in reverse order to avoid write
		 * combining
		 */
		netdev_for_each_uc_addr(ha, netdev) {
			int ret_val;

			if (!rar_entries)
				break;
			ret_val = hw->mac.ops.rar_set(hw, ha->addr, rar_entries--);
			if (ret_val < 0)
				return -ENOMEM;
			count++;
		}
	}

	/* zero out the remaining RAR entries not used above */
	for (; rar_entries > 0; rar_entries--) {
		ew32(RAH(rar_entries), 0);
		ew32(RAL(rar_entries), 0);
	}
	e1e_flush();

	return count;
}

/**
 * e1000e_set_rx_mode - secondary unicast, Multicast and Promiscuous mode set
 * @netdev: network interface device structure
 *
 * The ndo_set_rx_mode entry point is called whenever the unicast or multicast
 * address list or the network interface flags are updated.  This routine is
 * responsible for configuring the hardware for proper unicast, multicast,
 * promiscuous mode, and all-multi behavior.
 **/
static void e1000e_set_rx_mode(struct net_device *netdev)
{
	struct e1000_adapter *adapter = netdev_priv(netdev);
	struct e1000_hw *hw = &adapter->hw;
	u32 rctl;

	if (pm_runtime_suspended(netdev->dev.parent))
		return;

	/* Check for Promiscuous and All Multicast modes */
	rctl = er32(RCTL);

	/* clear the affected bits */
	rctl &= ~(E1000_RCTL_UPE | E1000_RCTL_MPE);

	if (netdev->flags & IFF_PROMISC) {
		rctl |= (E1000_RCTL_UPE | E1000_RCTL_MPE);
		/* Do not hardware filter VLANs in promisc mode */
		e1000e_vlan_filter_disable(adapter);
	} else {
		int count;

		if (netdev->flags & IFF_ALLMULTI) {
			rctl |= E1000_RCTL_MPE;
		} else {
			/* Write addresses to the MTA, if the attempt fails
			 * then we should just turn on promiscuous mode so
			 * that we can at least receive multicast traffic
			 */
			count = e1000e_write_mc_addr_list(netdev);
			if (count < 0)
				rctl |= E1000_RCTL_MPE;
		}
		e1000e_vlan_filter_enable(adapter);
		/* Write addresses to available RAR registers, if there is not
		 * sufficient space to store all the addresses then enable
		 * unicast promiscuous mode
		 */
		count = e1000e_write_uc_addr_list(netdev);
		if (count < 0)
			rctl |= E1000_RCTL_UPE;
	}

	ew32(RCTL, rctl);

	if (netdev->features & NETIF_F_HW_VLAN_CTAG_RX)
		e1000e_vlan_strip_enable(adapter);
	else
		e1000e_vlan_strip_disable(adapter);
}

static void e1000e_setup_rss_hash(struct e1000_adapter *adapter)
{
	struct e1000_hw *hw = &adapter->hw;
	u32 mrqc, rxcsum;
	u32 rss_key[10];
	int i;

	netdev_rss_key_fill(rss_key, sizeof(rss_key));
	for (i = 0; i < 10; i++)
		ew32(RSSRK(i), rss_key[i]);

	/* Direct all traffic to queue 0 */
	for (i = 0; i < 32; i++)
		ew32(RETA(i), 0);

	/* Disable raw packet checksumming so that RSS hash is placed in
	 * descriptor on writeback.
	 */
	rxcsum = er32(RXCSUM);
	rxcsum |= E1000_RXCSUM_PCSD;

	ew32(RXCSUM, rxcsum);

	mrqc = (E1000_MRQC_RSS_FIELD_IPV4 |
		E1000_MRQC_RSS_FIELD_IPV4_TCP |
		E1000_MRQC_RSS_FIELD_IPV6 |
		E1000_MRQC_RSS_FIELD_IPV6_TCP |
		E1000_MRQC_RSS_FIELD_IPV6_TCP_EX);

	ew32(MRQC, mrqc);
}

/**
 * e1000e_get_base_timinca - get default SYSTIM time increment attributes
 * @adapter: board private structure
 * @timinca: pointer to returned time increment attributes
 *
 * Get attributes for incrementing the System Time Register SYSTIML/H at
 * the default base frequency, and set the cyclecounter shift value.
 **/
s32 e1000e_get_base_timinca(struct e1000_adapter *adapter, u32 *timinca)
{
	struct e1000_hw *hw = &adapter->hw;
	u32 incvalue, incperiod, shift;

	/* Make sure clock is enabled on I217/I218/I219  before checking
	 * the frequency
	 */
	if ((hw->mac.type >= e1000_pch_lpt) &&
	    !(er32(TSYNCTXCTL) & E1000_TSYNCTXCTL_ENABLED) &&
	    !(er32(TSYNCRXCTL) & E1000_TSYNCRXCTL_ENABLED)) {
		u32 fextnvm7 = er32(FEXTNVM7);

		if (!(fextnvm7 & BIT(0))) {
			ew32(FEXTNVM7, fextnvm7 | BIT(0));
			e1e_flush();
		}
	}

	switch (hw->mac.type) {
	case e1000_pch2lan:
		/* Stable 96MHz frequency */
		incperiod = INCPERIOD_96MHZ;
		incvalue = INCVALUE_96MHZ;
		shift = INCVALUE_SHIFT_96MHZ;
		adapter->cc.shift = shift + INCPERIOD_SHIFT_96MHZ;
		break;
	case e1000_pch_lpt:
		if (er32(TSYNCRXCTL) & E1000_TSYNCRXCTL_SYSCFI) {
			/* Stable 96MHz frequency */
			incperiod = INCPERIOD_96MHZ;
			incvalue = INCVALUE_96MHZ;
			shift = INCVALUE_SHIFT_96MHZ;
			adapter->cc.shift = shift + INCPERIOD_SHIFT_96MHZ;
		} else {
			/* Stable 25MHz frequency */
			incperiod = INCPERIOD_25MHZ;
			incvalue = INCVALUE_25MHZ;
			shift = INCVALUE_SHIFT_25MHZ;
			adapter->cc.shift = shift;
		}
		break;
	case e1000_pch_spt:
		/* Stable 24MHz frequency */
		incperiod = INCPERIOD_24MHZ;
		incvalue = INCVALUE_24MHZ;
		shift = INCVALUE_SHIFT_24MHZ;
		adapter->cc.shift = shift;
		break;
	case e1000_pch_cnp:
	case e1000_pch_tgp:
	case e1000_pch_adp:
	case e1000_pch_mtp:
		if (er32(TSYNCRXCTL) & E1000_TSYNCRXCTL_SYSCFI) {
			/* Stable 24MHz frequency */
			incperiod = INCPERIOD_24MHZ;
			incvalue = INCVALUE_24MHZ;
			shift = INCVALUE_SHIFT_24MHZ;
			adapter->cc.shift = shift;
		} else {
			/* Stable 38400KHz frequency */
			incperiod = INCPERIOD_38400KHZ;
			incvalue = INCVALUE_38400KHZ;
			shift = INCVALUE_SHIFT_38400KHZ;
			adapter->cc.shift = shift;
		}
		break;
	case e1000_82574:
	case e1000_82583:
		/* Stable 25MHz frequency */
		incperiod = INCPERIOD_25MHZ;
		incvalue = INCVALUE_25MHZ;
		shift = INCVALUE_SHIFT_25MHZ;
		adapter->cc.shift = shift;
		break;
	default:
		return -EINVAL;
	}

	*timinca = ((incperiod << E1000_TIMINCA_INCPERIOD_SHIFT) |
		    ((incvalue << shift) & E1000_TIMINCA_INCVALUE_MASK));

	return 0;
}

/**
 * e1000e_config_hwtstamp - configure the hwtstamp registers and enable/disable
 * @adapter: board private structure
 * @config: timestamp configuration
 *
 * Outgoing time stamping can be enabled and disabled. Play nice and
 * disable it when requested, although it shouldn't cause any overhead
 * when no packet needs it. At most one packet in the queue may be
 * marked for time stamping, otherwise it would be impossible to tell
 * for sure to which packet the hardware time stamp belongs.
 *
 * Incoming time stamping has to be configured via the hardware filters.
 * Not all combinations are supported, in particular event type has to be
 * specified. Matching the kind of event packet is not supported, with the
 * exception of "all V2 events regardless of level 2 or 4".
 **/
static int e1000e_config_hwtstamp(struct e1000_adapter *adapter,
				  struct hwtstamp_config *config)
{
	struct e1000_hw *hw = &adapter->hw;
	u32 tsync_tx_ctl = E1000_TSYNCTXCTL_ENABLED;
	u32 tsync_rx_ctl = E1000_TSYNCRXCTL_ENABLED;
	u32 rxmtrl = 0;
	u16 rxudp = 0;
	bool is_l4 = false;
	bool is_l2 = false;
	u32 regval;

	if (!(adapter->flags & FLAG_HAS_HW_TIMESTAMP))
		return -EINVAL;

	/* flags reserved for future extensions - must be zero */
	if (config->flags)
		return -EINVAL;

	switch (config->tx_type) {
	case HWTSTAMP_TX_OFF:
		tsync_tx_ctl = 0;
		break;
	case HWTSTAMP_TX_ON:
		break;
	default:
		return -ERANGE;
	}

	switch (config->rx_filter) {
	case HWTSTAMP_FILTER_NONE:
		tsync_rx_ctl = 0;
		break;
	case HWTSTAMP_FILTER_PTP_V1_L4_SYNC:
		tsync_rx_ctl |= E1000_TSYNCRXCTL_TYPE_L4_V1;
		rxmtrl = E1000_RXMTRL_PTP_V1_SYNC_MESSAGE;
		is_l4 = true;
		break;
	case HWTSTAMP_FILTER_PTP_V1_L4_DELAY_REQ:
		tsync_rx_ctl |= E1000_TSYNCRXCTL_TYPE_L4_V1;
		rxmtrl = E1000_RXMTRL_PTP_V1_DELAY_REQ_MESSAGE;
		is_l4 = true;
		break;
	case HWTSTAMP_FILTER_PTP_V2_L2_SYNC:
		/* Also time stamps V2 L2 Path Delay Request/Response */
		tsync_rx_ctl |= E1000_TSYNCRXCTL_TYPE_L2_V2;
		rxmtrl = E1000_RXMTRL_PTP_V2_SYNC_MESSAGE;
		is_l2 = true;
		break;
	case HWTSTAMP_FILTER_PTP_V2_L2_DELAY_REQ:
		/* Also time stamps V2 L2 Path Delay Request/Response. */
		tsync_rx_ctl |= E1000_TSYNCRXCTL_TYPE_L2_V2;
		rxmtrl = E1000_RXMTRL_PTP_V2_DELAY_REQ_MESSAGE;
		is_l2 = true;
		break;
	case HWTSTAMP_FILTER_PTP_V2_L4_SYNC:
		/* Hardware cannot filter just V2 L4 Sync messages */
		fallthrough;
	case HWTSTAMP_FILTER_PTP_V2_SYNC:
		/* Also time stamps V2 Path Delay Request/Response. */
		tsync_rx_ctl |= E1000_TSYNCRXCTL_TYPE_L2_L4_V2;
		rxmtrl = E1000_RXMTRL_PTP_V2_SYNC_MESSAGE;
		is_l2 = true;
		is_l4 = true;
		break;
	case HWTSTAMP_FILTER_PTP_V2_L4_DELAY_REQ:
		/* Hardware cannot filter just V2 L4 Delay Request messages */
		fallthrough;
	case HWTSTAMP_FILTER_PTP_V2_DELAY_REQ:
		/* Also time stamps V2 Path Delay Request/Response. */
		tsync_rx_ctl |= E1000_TSYNCRXCTL_TYPE_L2_L4_V2;
		rxmtrl = E1000_RXMTRL_PTP_V2_DELAY_REQ_MESSAGE;
		is_l2 = true;
		is_l4 = true;
		break;
	case HWTSTAMP_FILTER_PTP_V2_L4_EVENT:
	case HWTSTAMP_FILTER_PTP_V2_L2_EVENT:
		/* Hardware cannot filter just V2 L4 or L2 Event messages */
		fallthrough;
	case HWTSTAMP_FILTER_PTP_V2_EVENT:
		tsync_rx_ctl |= E1000_TSYNCRXCTL_TYPE_EVENT_V2;
		config->rx_filter = HWTSTAMP_FILTER_PTP_V2_EVENT;
		is_l2 = true;
		is_l4 = true;
		break;
	case HWTSTAMP_FILTER_PTP_V1_L4_EVENT:
		/* For V1, the hardware can only filter Sync messages or
		 * Delay Request messages but not both so fall-through to
		 * time stamp all packets.
		 */
		fallthrough;
	case HWTSTAMP_FILTER_NTP_ALL:
	case HWTSTAMP_FILTER_ALL:
		is_l2 = true;
		is_l4 = true;
		tsync_rx_ctl |= E1000_TSYNCRXCTL_TYPE_ALL;
		config->rx_filter = HWTSTAMP_FILTER_ALL;
		break;
	default:
		return -ERANGE;
	}

	adapter->hwtstamp_config = *config;

	/* enable/disable Tx h/w time stamping */
	regval = er32(TSYNCTXCTL);
	regval &= ~E1000_TSYNCTXCTL_ENABLED;
	regval |= tsync_tx_ctl;
	ew32(TSYNCTXCTL, regval);
	if ((er32(TSYNCTXCTL) & E1000_TSYNCTXCTL_ENABLED) !=
	    (regval & E1000_TSYNCTXCTL_ENABLED)) {
		e_err("Timesync Tx Control register not set as expected\n");
		return -EAGAIN;
	}

	/* enable/disable Rx h/w time stamping */
	regval = er32(TSYNCRXCTL);
	regval &= ~(E1000_TSYNCRXCTL_ENABLED | E1000_TSYNCRXCTL_TYPE_MASK);
	regval |= tsync_rx_ctl;
	ew32(TSYNCRXCTL, regval);
	if ((er32(TSYNCRXCTL) & (E1000_TSYNCRXCTL_ENABLED |
				 E1000_TSYNCRXCTL_TYPE_MASK)) !=
	    (regval & (E1000_TSYNCRXCTL_ENABLED |
		       E1000_TSYNCRXCTL_TYPE_MASK))) {
		e_err("Timesync Rx Control register not set as expected\n");
		return -EAGAIN;
	}

	/* L2: define ethertype filter for time stamped packets */
	if (is_l2)
		rxmtrl |= ETH_P_1588;

	/* define which PTP packets get time stamped */
	ew32(RXMTRL, rxmtrl);

	/* Filter by destination port */
	if (is_l4) {
		rxudp = PTP_EV_PORT;
		cpu_to_be16s(&rxudp);
	}
	ew32(RXUDP, rxudp);

	e1e_flush();

	/* Clear TSYNCRXCTL_VALID & TSYNCTXCTL_VALID bit */
	er32(RXSTMPH);
	er32(TXSTMPH);

	return 0;
}

/**
 * e1000_configure - configure the hardware for Rx and Tx
 * @adapter: private board structure
 **/
static void e1000_configure(struct e1000_adapter *adapter)
{
	struct e1000_ring *rx_ring = adapter->rx_ring;

	e1000e_set_rx_mode(adapter->netdev);

	e1000_restore_vlan(adapter);
	e1000_init_manageability_pt(adapter);

	e1000_configure_tx(adapter);

	if (adapter->netdev->features & NETIF_F_RXHASH)
		e1000e_setup_rss_hash(adapter);
	e1000_setup_rctl(adapter);
	e1000_configure_rx(adapter);
	adapter->alloc_rx_buf(rx_ring, e1000_desc_unused(rx_ring), GFP_KERNEL);
}

/**
 * e1000e_power_up_phy - restore link in case the phy was powered down
 * @adapter: address of board private structure
 *
 * The phy may be powered down to save power and turn off link when the
 * driver is unloaded and wake on lan is not enabled (among others)
 * *** this routine MUST be followed by a call to e1000e_reset ***
 **/
void e1000e_power_up_phy(struct e1000_adapter *adapter)
{
	if (adapter->hw.phy.ops.power_up)
		adapter->hw.phy.ops.power_up(&adapter->hw);

	adapter->hw.mac.ops.setup_link(&adapter->hw);
}

/**
 * e1000_power_down_phy - Power down the PHY
 * @adapter: board private structure
 *
 * Power down the PHY so no link is implied when interface is down.
 * The PHY cannot be powered down if management or WoL is active.
 */
static void e1000_power_down_phy(struct e1000_adapter *adapter)
{
	if (adapter->hw.phy.ops.power_down)
		adapter->hw.phy.ops.power_down(&adapter->hw);
}

/**
 * e1000_flush_tx_ring - remove all descriptors from the tx_ring
 * @adapter: board private structure
 *
 * We want to clear all pending descriptors from the TX ring.
 * zeroing happens when the HW reads the regs. We  assign the ring itself as
 * the data of the next descriptor. We don't care about the data we are about
 * to reset the HW.
 */
static void e1000_flush_tx_ring(struct e1000_adapter *adapter)
{
	struct e1000_hw *hw = &adapter->hw;
	struct e1000_ring *tx_ring = adapter->tx_ring;
	struct e1000_tx_desc *tx_desc = NULL;
	u32 tdt, tctl, txd_lower = E1000_TXD_CMD_IFCS;
	u16 size = 512;

	tctl = er32(TCTL);
	ew32(TCTL, tctl | E1000_TCTL_EN);
	tdt = er32(TDT(0));
	BUG_ON(tdt != tx_ring->next_to_use);
	tx_desc =  E1000_TX_DESC(*tx_ring, tx_ring->next_to_use);
	tx_desc->buffer_addr = cpu_to_le64(tx_ring->dma);

	tx_desc->lower.data = cpu_to_le32(txd_lower | size);
	tx_desc->upper.data = 0;
	/* flush descriptors to memory before notifying the HW */
	wmb();
	tx_ring->next_to_use++;
	if (tx_ring->next_to_use == tx_ring->count)
		tx_ring->next_to_use = 0;
	ew32(TDT(0), tx_ring->next_to_use);
	usleep_range(200, 250);
}

/**
 * e1000_flush_rx_ring - remove all descriptors from the rx_ring
 * @adapter: board private structure
 *
 * Mark all descriptors in the RX ring as consumed and disable the rx ring
 */
static void e1000_flush_rx_ring(struct e1000_adapter *adapter)
{
	u32 rctl, rxdctl;
	struct e1000_hw *hw = &adapter->hw;

	rctl = er32(RCTL);
	ew32(RCTL, rctl & ~E1000_RCTL_EN);
	e1e_flush();
	usleep_range(100, 150);

	rxdctl = er32(RXDCTL(0));
	/* zero the lower 14 bits (prefetch and host thresholds) */
	rxdctl &= 0xffffc000;

	/* update thresholds: prefetch threshold to 31, host threshold to 1
	 * and make sure the granularity is "descriptors" and not "cache lines"
	 */
	rxdctl |= (0x1F | BIT(8) | E1000_RXDCTL_THRESH_UNIT_DESC);

	ew32(RXDCTL(0), rxdctl);
	/* momentarily enable the RX ring for the changes to take effect */
	ew32(RCTL, rctl | E1000_RCTL_EN);
	e1e_flush();
	usleep_range(100, 150);
	ew32(RCTL, rctl & ~E1000_RCTL_EN);
}

/**
 * e1000_flush_desc_rings - remove all descriptors from the descriptor rings
 * @adapter: board private structure
 *
 * In i219, the descriptor rings must be emptied before resetting the HW
 * or before changing the device state to D3 during runtime (runtime PM).
 *
 * Failure to do this will cause the HW to enter a unit hang state which can
 * only be released by PCI reset on the device
 *
 */

static void e1000_flush_desc_rings(struct e1000_adapter *adapter)
{
	u16 hang_state;
	u32 fext_nvm11, tdlen;
	struct e1000_hw *hw = &adapter->hw;

	/* First, disable MULR fix in FEXTNVM11 */
	fext_nvm11 = er32(FEXTNVM11);
	fext_nvm11 |= E1000_FEXTNVM11_DISABLE_MULR_FIX;
	ew32(FEXTNVM11, fext_nvm11);
	/* do nothing if we're not in faulty state, or if the queue is empty */
	tdlen = er32(TDLEN(0));
	pci_read_config_word(adapter->pdev, PCICFG_DESC_RING_STATUS,
			     &hang_state);
	if (!(hang_state & FLUSH_DESC_REQUIRED) || !tdlen)
		return;
	e1000_flush_tx_ring(adapter);
	/* recheck, maybe the fault is caused by the rx ring */
	pci_read_config_word(adapter->pdev, PCICFG_DESC_RING_STATUS,
			     &hang_state);
	if (hang_state & FLUSH_DESC_REQUIRED)
		e1000_flush_rx_ring(adapter);
}

/**
 * e1000e_systim_reset - reset the timesync registers after a hardware reset
 * @adapter: board private structure
 *
 * When the MAC is reset, all hardware bits for timesync will be reset to the
 * default values. This function will restore the settings last in place.
 * Since the clock SYSTIME registers are reset, we will simply restore the
 * cyclecounter to the kernel real clock time.
 **/
static void e1000e_systim_reset(struct e1000_adapter *adapter)
{
	struct ptp_clock_info *info = &adapter->ptp_clock_info;
	struct e1000_hw *hw = &adapter->hw;
	unsigned long flags;
	u32 timinca;
	s32 ret_val;

	if (!(adapter->flags & FLAG_HAS_HW_TIMESTAMP))
		return;

	if (info->adjfreq) {
		/* restore the previous ptp frequency delta */
		ret_val = info->adjfreq(info, adapter->ptp_delta);
	} else {
		/* set the default base frequency if no adjustment possible */
		ret_val = e1000e_get_base_timinca(adapter, &timinca);
		if (!ret_val)
			ew32(TIMINCA, timinca);
	}

	if (ret_val) {
		dev_warn(&adapter->pdev->dev,
			 "Failed to restore TIMINCA clock rate delta: %d\n",
			 ret_val);
		return;
	}

	/* reset the systim ns time counter */
	spin_lock_irqsave(&adapter->systim_lock, flags);
	timecounter_init(&adapter->tc, &adapter->cc,
			 ktime_to_ns(ktime_get_real()));
	spin_unlock_irqrestore(&adapter->systim_lock, flags);

	/* restore the previous hwtstamp configuration settings */
	e1000e_config_hwtstamp(adapter, &adapter->hwtstamp_config);
}

/**
 * e1000e_reset - bring the hardware into a known good state
 * @adapter: board private structure
 *
 * This function boots the hardware and enables some settings that
 * require a configuration cycle of the hardware - those cannot be
 * set/changed during runtime. After reset the device needs to be
 * properly configured for Rx, Tx etc.
 */
void e1000e_reset(struct e1000_adapter *adapter)
{
	struct e1000_mac_info *mac = &adapter->hw.mac;
	struct e1000_fc_info *fc = &adapter->hw.fc;
	struct e1000_hw *hw = &adapter->hw;
	u32 tx_space, min_tx_space, min_rx_space;
	u32 pba = adapter->pba;
	u16 hwm;

	/* reset Packet Buffer Allocation to default */
	ew32(PBA, pba);

	if (adapter->max_frame_size > (VLAN_ETH_FRAME_LEN + ETH_FCS_LEN)) {
		/* To maintain wire speed transmits, the Tx FIFO should be
		 * large enough to accommodate two full transmit packets,
		 * rounded up to the next 1KB and expressed in KB.  Likewise,
		 * the Rx FIFO should be large enough to accommodate at least
		 * one full receive packet and is similarly rounded up and
		 * expressed in KB.
		 */
		pba = er32(PBA);
		/* upper 16 bits has Tx packet buffer allocation size in KB */
		tx_space = pba >> 16;
		/* lower 16 bits has Rx packet buffer allocation size in KB */
		pba &= 0xffff;
		/* the Tx fifo also stores 16 bytes of information about the Tx
		 * but don't include ethernet FCS because hardware appends it
		 */
		min_tx_space = (adapter->max_frame_size +
				sizeof(struct e1000_tx_desc) - ETH_FCS_LEN) * 2;
		min_tx_space = ALIGN(min_tx_space, 1024);
		min_tx_space >>= 10;
		/* software strips receive CRC, so leave room for it */
		min_rx_space = adapter->max_frame_size;
		min_rx_space = ALIGN(min_rx_space, 1024);
		min_rx_space >>= 10;

		/* If current Tx allocation is less than the min Tx FIFO size,
		 * and the min Tx FIFO size is less than the current Rx FIFO
		 * allocation, take space away from current Rx allocation
		 */
		if ((tx_space < min_tx_space) &&
		    ((min_tx_space - tx_space) < pba)) {
			pba -= min_tx_space - tx_space;

			/* if short on Rx space, Rx wins and must trump Tx
			 * adjustment
			 */
			if (pba < min_rx_space)
				pba = min_rx_space;
		}

		ew32(PBA, pba);
	}

	/* flow control settings
	 *
	 * The high water mark must be low enough to fit one full frame
	 * (or the size used for early receive) above it in the Rx FIFO.
	 * Set it to the lower of:
	 * - 90% of the Rx FIFO size, and
	 * - the full Rx FIFO size minus one full frame
	 */
	if (adapter->flags & FLAG_DISABLE_FC_PAUSE_TIME)
		fc->pause_time = 0xFFFF;
	else
		fc->pause_time = E1000_FC_PAUSE_TIME;
	fc->send_xon = true;
	fc->current_mode = fc->requested_mode;

	switch (hw->mac.type) {
	case e1000_ich9lan:
	case e1000_ich10lan:
		if (adapter->netdev->mtu > ETH_DATA_LEN) {
			pba = 14;
			ew32(PBA, pba);
			fc->high_water = 0x2800;
			fc->low_water = fc->high_water - 8;
			break;
		}
		fallthrough;
	default:
		hwm = min(((pba << 10) * 9 / 10),
			  ((pba << 10) - adapter->max_frame_size));

		fc->high_water = hwm & E1000_FCRTH_RTH;	/* 8-byte granularity */
		fc->low_water = fc->high_water - 8;
		break;
	case e1000_pchlan:
		/* Workaround PCH LOM adapter hangs with certain network
		 * loads.  If hangs persist, try disabling Tx flow control.
		 */
		if (adapter->netdev->mtu > ETH_DATA_LEN) {
			fc->high_water = 0x3500;
			fc->low_water = 0x1500;
		} else {
			fc->high_water = 0x5000;
			fc->low_water = 0x3000;
		}
		fc->refresh_time = 0x1000;
		break;
	case e1000_pch2lan:
	case e1000_pch_lpt:
	case e1000_pch_spt:
	case e1000_pch_cnp:
	case e1000_pch_tgp:
	case e1000_pch_adp:
	case e1000_pch_mtp:
		fc->refresh_time = 0xFFFF;
		fc->pause_time = 0xFFFF;

		if (adapter->netdev->mtu <= ETH_DATA_LEN) {
			fc->high_water = 0x05C20;
			fc->low_water = 0x05048;
			break;
		}

		pba = 14;
		ew32(PBA, pba);
		fc->high_water = ((pba << 10) * 9 / 10) & E1000_FCRTH_RTH;
		fc->low_water = ((pba << 10) * 8 / 10) & E1000_FCRTL_RTL;
		break;
	}

	/* Alignment of Tx data is on an arbitrary byte boundary with the
	 * maximum size per Tx descriptor limited only to the transmit
	 * allocation of the packet buffer minus 96 bytes with an upper
	 * limit of 24KB due to receive synchronization limitations.
	 */
	adapter->tx_fifo_limit = min_t(u32, ((er32(PBA) >> 16) << 10) - 96,
				       24 << 10);

	/* Disable Adaptive Interrupt Moderation if 2 full packets cannot
	 * fit in receive buffer.
	 */
	if (adapter->itr_setting & 0x3) {
		if ((adapter->max_frame_size * 2) > (pba << 10)) {
			if (!(adapter->flags2 & FLAG2_DISABLE_AIM)) {
				dev_info(&adapter->pdev->dev,
					 "Interrupt Throttle Rate off\n");
				adapter->flags2 |= FLAG2_DISABLE_AIM;
				e1000e_write_itr(adapter, 0);
			}
		} else if (adapter->flags2 & FLAG2_DISABLE_AIM) {
			dev_info(&adapter->pdev->dev,
				 "Interrupt Throttle Rate on\n");
			adapter->flags2 &= ~FLAG2_DISABLE_AIM;
			adapter->itr = 20000;
			e1000e_write_itr(adapter, adapter->itr);
		}
	}

	if (hw->mac.type >= e1000_pch_spt)
		e1000_flush_desc_rings(adapter);
	/* Allow time for pending master requests to run */
	mac->ops.reset_hw(hw);

	/* For parts with AMT enabled, let the firmware know
	 * that the network interface is in control
	 */
	if (adapter->flags & FLAG_HAS_AMT)
		e1000e_get_hw_control(adapter);

	ew32(WUC, 0);

	if (mac->ops.init_hw(hw))
		e_err("Hardware Error\n");

	e1000_update_mng_vlan(adapter);

	/* Enable h/w to recognize an 802.1Q VLAN Ethernet packet */
	ew32(VET, ETH_P_8021Q);

	e1000e_reset_adaptive(hw);

	/* restore systim and hwtstamp settings */
	e1000e_systim_reset(adapter);

	/* Set EEE advertisement as appropriate */
	if (adapter->flags2 & FLAG2_HAS_EEE) {
		s32 ret_val;
		u16 adv_addr;

		switch (hw->phy.type) {
		case e1000_phy_82579:
			adv_addr = I82579_EEE_ADVERTISEMENT;
			break;
		case e1000_phy_i217:
			adv_addr = I217_EEE_ADVERTISEMENT;
			break;
		default:
			dev_err(&adapter->pdev->dev,
				"Invalid PHY type setting EEE advertisement\n");
			return;
		}

		ret_val = hw->phy.ops.acquire(hw);
		if (ret_val) {
			dev_err(&adapter->pdev->dev,
				"EEE advertisement - unable to acquire PHY\n");
			return;
		}

		e1000_write_emi_reg_locked(hw, adv_addr,
					   hw->dev_spec.ich8lan.eee_disable ?
					   0 : adapter->eee_advert);

		hw->phy.ops.release(hw);
	}

	if (!netif_running(adapter->netdev) &&
	    !test_bit(__E1000_TESTING, &adapter->state))
		e1000_power_down_phy(adapter);

	e1000_get_phy_info(hw);

	if ((adapter->flags & FLAG_HAS_SMART_POWER_DOWN) &&
	    !(adapter->flags & FLAG_SMART_POWER_DOWN)) {
		u16 phy_data = 0;
		/* speed up time to link by disabling smart power down, ignore
		 * the return value of this function because there is nothing
		 * different we would do if it failed
		 */
		e1e_rphy(hw, IGP02E1000_PHY_POWER_MGMT, &phy_data);
		phy_data &= ~IGP02E1000_PM_SPD;
		e1e_wphy(hw, IGP02E1000_PHY_POWER_MGMT, phy_data);
	}
	if (hw->mac.type >= e1000_pch_spt && adapter->int_mode == 0) {
		u32 reg;

		/* Fextnvm7 @ 0xe4[2] = 1 */
		reg = er32(FEXTNVM7);
		reg |= E1000_FEXTNVM7_SIDE_CLK_UNGATE;
		ew32(FEXTNVM7, reg);
		/* Fextnvm9 @ 0x5bb4[13:12] = 11 */
		reg = er32(FEXTNVM9);
		reg |= E1000_FEXTNVM9_IOSFSB_CLKGATE_DIS |
		       E1000_FEXTNVM9_IOSFSB_CLKREQ_DIS;
		ew32(FEXTNVM9, reg);
	}

}

/**
 * e1000e_trigger_lsc - trigger an LSC interrupt
 * @adapter: 
 *
 * Fire a link status change interrupt to start the watchdog.
 **/
static void e1000e_trigger_lsc(struct e1000_adapter *adapter)
{
	struct e1000_hw *hw = &adapter->hw;

	if (adapter->msix_entries)
		ew32(ICS, E1000_ICS_LSC | E1000_ICS_OTHER);
	else
		ew32(ICS, E1000_ICS_LSC);
}

void e1000e_up(struct e1000_adapter *adapter)
{
	/* hardware has been reset, we need to reload some things */
	e1000_configure(adapter);

	clear_bit(__E1000_DOWN, &adapter->state);

	if (adapter->msix_entries)
		e1000_configure_msix(adapter);
	e1000_irq_enable(adapter);

	/* Tx queue started by watchdog timer when link is up */

	e1000e_trigger_lsc(adapter);
}

static void e1000e_flush_descriptors(struct e1000_adapter *adapter)
{
	struct e1000_hw *hw = &adapter->hw;

	if (!(adapter->flags2 & FLAG2_DMA_BURST))
		return;

	/* flush pending descriptor writebacks to memory */
	ew32(TIDV, adapter->tx_int_delay | E1000_TIDV_FPD);
	ew32(RDTR, adapter->rx_int_delay | E1000_RDTR_FPD);

	/* execute the writes immediately */
	e1e_flush();

	/* due to rare timing issues, write to TIDV/RDTR again to ensure the
	 * write is successful
	 */
	ew32(TIDV, adapter->tx_int_delay | E1000_TIDV_FPD);
	ew32(RDTR, adapter->rx_int_delay | E1000_RDTR_FPD);

	/* execute the writes immediately */
	e1e_flush();
}

static void e1000e_update_stats(struct e1000_adapter *adapter);

/**
 * e1000e_down - quiesce the device and optionally reset the hardware
 * @adapter: board private structure
 * @reset: boolean flag to reset the hardware or not
 */
void e1000e_down(struct e1000_adapter *adapter, bool reset)
{
	struct net_device *netdev = adapter->netdev;
	struct e1000_hw *hw = &adapter->hw;
	u32 tctl, rctl;

	/* signal that we're down so the interrupt handler does not
	 * reschedule our watchdog timer
	 */
	set_bit(__E1000_DOWN, &adapter->state);

	netif_carrier_off(netdev);

	/* disable receives in the hardware */
	rctl = er32(RCTL);
	if (!(adapter->flags2 & FLAG2_NO_DISABLE_RX))
		ew32(RCTL, rctl & ~E1000_RCTL_EN);
	/* flush and sleep below */

	netif_stop_queue(netdev);

	/* disable transmits in the hardware */
	tctl = er32(TCTL);
	tctl &= ~E1000_TCTL_EN;
	ew32(TCTL, tctl);

	/* flush both disables and wait for them to finish */
	e1e_flush();
	usleep_range(10000, 11000);

	e1000_irq_disable(adapter);

	napi_synchronize(&adapter->napi);

	del_timer_sync(&adapter->watchdog_timer);
	del_timer_sync(&adapter->phy_info_timer);

	spin_lock(&adapter->stats64_lock);
	e1000e_update_stats(adapter);
	spin_unlock(&adapter->stats64_lock);

	e1000e_flush_descriptors(adapter);

	adapter->link_speed = 0;
	adapter->link_duplex = 0;

	/* Disable Si errata workaround on PCHx for jumbo frame flow */
	if ((hw->mac.type >= e1000_pch2lan) &&
	    (adapter->netdev->mtu > ETH_DATA_LEN) &&
	    e1000_lv_jumbo_workaround_ich8lan(hw, false))
		e_dbg("failed to disable jumbo frame workaround mode\n");

	if (!pci_channel_offline(adapter->pdev)) {
		if (reset)
			e1000e_reset(adapter);
		else if (hw->mac.type >= e1000_pch_spt)
			e1000_flush_desc_rings(adapter);
	}
	e1000_clean_tx_ring(adapter->tx_ring);
	e1000_clean_rx_ring(adapter->rx_ring);
}

void e1000e_reinit_locked(struct e1000_adapter *adapter)
{
	might_sleep();
	while (test_and_set_bit(__E1000_RESETTING, &adapter->state))
		usleep_range(1000, 1100);
	e1000e_down(adapter, true);
	e1000e_up(adapter);
	clear_bit(__E1000_RESETTING, &adapter->state);
}

/**
 * e1000e_sanitize_systim - sanitize raw cycle counter reads
 * @hw: pointer to the HW structure
<<<<<<< HEAD
 * @systim: cycle_t value read, sanitized and returned
=======
 * @systim: PHC time value read, sanitized and returned
 * @sts: structure to hold system time before and after reading SYSTIML,
 * may be NULL
>>>>>>> 24b8d41d
 *
 * Errata for 82574/82583 possible bad bits read from SYSTIMH/L:
 * check to see that the time is incrementing at a reasonable
 * rate and is a multiple of incvalue.
<<<<<<< HEAD
 **/
static cycle_t e1000e_sanitize_systim(struct e1000_hw *hw, cycle_t systim)
{
	u64 time_delta, rem, temp;
	cycle_t systim_next;
	u32 incvalue;
	int i;

	incvalue = er32(TIMINCA) & E1000_TIMINCA_INCVALUE_MASK;
	for (i = 0; i < E1000_MAX_82574_SYSTIM_REREADS; i++) {
		/* latch SYSTIMH on read of SYSTIML */
		systim_next = (cycle_t)er32(SYSTIML);
		systim_next |= (cycle_t)er32(SYSTIMH) << 32;

		time_delta = systim_next - systim;
		temp = time_delta;
		/* VMWare users have seen incvalue of zero, don't div / 0 */
		rem = incvalue ? do_div(temp, incvalue) : (time_delta != 0);

		systim = systim_next;

		if ((time_delta < E1000_82574_SYSTIM_EPSILON) && (rem == 0))
			break;
	}

	return systim;
}

/**
 * e1000e_cyclecounter_read - read raw cycle counter (used by time counter)
 * @cc: cyclecounter structure
=======
>>>>>>> 24b8d41d
 **/
static u64 e1000e_sanitize_systim(struct e1000_hw *hw, u64 systim,
				  struct ptp_system_timestamp *sts)
{
	u64 time_delta, rem, temp;
	u64 systim_next;
	u32 incvalue;
	int i;

	incvalue = er32(TIMINCA) & E1000_TIMINCA_INCVALUE_MASK;
	for (i = 0; i < E1000_MAX_82574_SYSTIM_REREADS; i++) {
		/* latch SYSTIMH on read of SYSTIML */
		ptp_read_system_prets(sts);
		systim_next = (u64)er32(SYSTIML);
		ptp_read_system_postts(sts);
		systim_next |= (u64)er32(SYSTIMH) << 32;

		time_delta = systim_next - systim;
		temp = time_delta;
		/* VMWare users have seen incvalue of zero, don't div / 0 */
		rem = incvalue ? do_div(temp, incvalue) : (time_delta != 0);

		systim = systim_next;

		if ((time_delta < E1000_82574_SYSTIM_EPSILON) && (rem == 0))
			break;
	}

	return systim;
}

/**
 * e1000e_read_systim - read SYSTIM register
 * @adapter: board private structure
 * @sts: structure which will contain system time before and after reading
 * SYSTIML, may be NULL
 **/
u64 e1000e_read_systim(struct e1000_adapter *adapter,
		       struct ptp_system_timestamp *sts)
{
	struct e1000_hw *hw = &adapter->hw;
<<<<<<< HEAD
	u32 systimel, systimeh;
	cycle_t systim;
=======
	u32 systimel, systimel_2, systimeh;
	u64 systim;
>>>>>>> 24b8d41d
	/* SYSTIMH latching upon SYSTIML read does not work well.
	 * This means that if SYSTIML overflows after we read it but before
	 * we read SYSTIMH, the value of SYSTIMH has been incremented and we
	 * will experience a huge non linear increment in the systime value
	 * to fix that we test for overflow and if true, we re-read systime.
	 */
<<<<<<< HEAD
	systimel = er32(SYSTIML);
	systimeh = er32(SYSTIMH);
	/* Is systimel is so large that overflow is possible? */
	if (systimel >= (u32)0xffffffff - E1000_TIMINCA_INCVALUE_MASK) {
		u32 systimel_2 = er32(SYSTIML);
=======
	ptp_read_system_prets(sts);
	systimel = er32(SYSTIML);
	ptp_read_system_postts(sts);
	systimeh = er32(SYSTIMH);
	/* Is systimel is so large that overflow is possible? */
	if (systimel >= (u32)0xffffffff - E1000_TIMINCA_INCVALUE_MASK) {
		ptp_read_system_prets(sts);
		systimel_2 = er32(SYSTIML);
		ptp_read_system_postts(sts);
>>>>>>> 24b8d41d
		if (systimel > systimel_2) {
			/* There was an overflow, read again SYSTIMH, and use
			 * systimel_2
			 */
			systimeh = er32(SYSTIMH);
			systimel = systimel_2;
		}
	}
<<<<<<< HEAD
	systim = (cycle_t)systimel;
	systim |= (cycle_t)systimeh << 32;

	if (adapter->flags2 & FLAG2_CHECK_SYSTIM_OVERFLOW)
		systim = e1000e_sanitize_systim(hw, systim);

	return systim;
=======
	systim = (u64)systimel;
	systim |= (u64)systimeh << 32;

	if (adapter->flags2 & FLAG2_CHECK_SYSTIM_OVERFLOW)
		systim = e1000e_sanitize_systim(hw, systim, sts);

	return systim;
}

/**
 * e1000e_cyclecounter_read - read raw cycle counter (used by time counter)
 * @cc: cyclecounter structure
 **/
static u64 e1000e_cyclecounter_read(const struct cyclecounter *cc)
{
	struct e1000_adapter *adapter = container_of(cc, struct e1000_adapter,
						     cc);

	return e1000e_read_systim(adapter, NULL);
>>>>>>> 24b8d41d
}

/**
 * e1000_sw_init - Initialize general software structures (struct e1000_adapter)
 * @adapter: board private structure to initialize
 *
 * e1000_sw_init initializes the Adapter private data structure.
 * Fields are initialized based on PCI device information and
 * OS network device settings (MTU size).
 **/
static int e1000_sw_init(struct e1000_adapter *adapter)
{
	struct net_device *netdev = adapter->netdev;

	adapter->rx_buffer_len = VLAN_ETH_FRAME_LEN + ETH_FCS_LEN;
	adapter->rx_ps_bsize0 = 128;
	adapter->max_frame_size = netdev->mtu + VLAN_ETH_HLEN + ETH_FCS_LEN;
	adapter->min_frame_size = ETH_ZLEN + ETH_FCS_LEN;
	adapter->tx_ring_count = E1000_DEFAULT_TXD;
	adapter->rx_ring_count = E1000_DEFAULT_RXD;

	spin_lock_init(&adapter->stats64_lock);

	e1000e_set_interrupt_capability(adapter);

	if (e1000_alloc_queues(adapter))
		return -ENOMEM;

	/* Setup hardware time stamping cyclecounter */
	if (adapter->flags & FLAG_HAS_HW_TIMESTAMP) {
		adapter->cc.read = e1000e_cyclecounter_read;
		adapter->cc.mask = CYCLECOUNTER_MASK(64);
		adapter->cc.mult = 1;
		/* cc.shift set in e1000e_get_base_tininca() */

		spin_lock_init(&adapter->systim_lock);
		INIT_WORK(&adapter->tx_hwtstamp_work, e1000e_tx_hwtstamp_work);
	}

	/* Explicitly disable IRQ since the NIC can be in any state. */
	e1000_irq_disable(adapter);

	set_bit(__E1000_DOWN, &adapter->state);
	return 0;
}

/**
 * e1000_intr_msi_test - Interrupt Handler
 * @irq: interrupt number
 * @data: pointer to a network interface device structure
 **/
static irqreturn_t e1000_intr_msi_test(int __always_unused irq, void *data)
{
	struct net_device *netdev = data;
	struct e1000_adapter *adapter = netdev_priv(netdev);
	struct e1000_hw *hw = &adapter->hw;
	u32 icr = er32(ICR);

	e_dbg("icr is %08X\n", icr);
	if (icr & E1000_ICR_RXSEQ) {
		adapter->flags &= ~FLAG_MSI_TEST_FAILED;
		/* Force memory writes to complete before acknowledging the
		 * interrupt is handled.
		 */
		wmb();
	}

	return IRQ_HANDLED;
}

/**
 * e1000_test_msi_interrupt - Returns 0 for successful test
 * @adapter: board private struct
 *
 * code flow taken from tg3.c
 **/
static int e1000_test_msi_interrupt(struct e1000_adapter *adapter)
{
	struct net_device *netdev = adapter->netdev;
	struct e1000_hw *hw = &adapter->hw;
	int err;

	/* poll_enable hasn't been called yet, so don't need disable */
	/* clear any pending events */
	er32(ICR);

	/* free the real vector and request a test handler */
	e1000_free_irq(adapter);
	e1000e_reset_interrupt_capability(adapter);

	/* Assume that the test fails, if it succeeds then the test
	 * MSI irq handler will unset this flag
	 */
	adapter->flags |= FLAG_MSI_TEST_FAILED;

	err = pci_enable_msi(adapter->pdev);
	if (err)
		goto msi_test_failed;

	err = request_irq(adapter->pdev->irq, e1000_intr_msi_test, 0,
			  netdev->name, netdev);
	if (err) {
		pci_disable_msi(adapter->pdev);
		goto msi_test_failed;
	}

	/* Force memory writes to complete before enabling and firing an
	 * interrupt.
	 */
	wmb();

	e1000_irq_enable(adapter);

	/* fire an unusual interrupt on the test handler */
	ew32(ICS, E1000_ICS_RXSEQ);
	e1e_flush();
	msleep(100);

	e1000_irq_disable(adapter);

	rmb();			/* read flags after interrupt has been fired */

	if (adapter->flags & FLAG_MSI_TEST_FAILED) {
		adapter->int_mode = E1000E_INT_MODE_LEGACY;
		e_info("MSI interrupt test failed, using legacy interrupt.\n");
	} else {
		e_dbg("MSI interrupt test succeeded!\n");
	}

	free_irq(adapter->pdev->irq, netdev);
	pci_disable_msi(adapter->pdev);

msi_test_failed:
	e1000e_set_interrupt_capability(adapter);
	return e1000_request_irq(adapter);
}

/**
 * e1000_test_msi - Returns 0 if MSI test succeeds or INTx mode is restored
 * @adapter: board private struct
 *
 * code flow taken from tg3.c, called with e1000 interrupts disabled.
 **/
static int e1000_test_msi(struct e1000_adapter *adapter)
{
	int err;
	u16 pci_cmd;

	if (!(adapter->flags & FLAG_MSI_ENABLED))
		return 0;

	/* disable SERR in case the MSI write causes a master abort */
	pci_read_config_word(adapter->pdev, PCI_COMMAND, &pci_cmd);
	if (pci_cmd & PCI_COMMAND_SERR)
		pci_write_config_word(adapter->pdev, PCI_COMMAND,
				      pci_cmd & ~PCI_COMMAND_SERR);

	err = e1000_test_msi_interrupt(adapter);

	/* re-enable SERR */
	if (pci_cmd & PCI_COMMAND_SERR) {
		pci_read_config_word(adapter->pdev, PCI_COMMAND, &pci_cmd);
		pci_cmd |= PCI_COMMAND_SERR;
		pci_write_config_word(adapter->pdev, PCI_COMMAND, pci_cmd);
	}

	return err;
}

/**
 * e1000e_open - Called when a network interface is made active
 * @netdev: network interface device structure
 *
 * Returns 0 on success, negative value on failure
 *
 * The open entry point is called when a network interface is made
 * active by the system (IFF_UP).  At this point all resources needed
 * for transmit and receive operations are allocated, the interrupt
 * handler is registered with the OS, the watchdog timer is started,
 * and the stack is notified that the interface is ready.
 **/
int e1000e_open(struct net_device *netdev)
{
	struct e1000_adapter *adapter = netdev_priv(netdev);
	struct e1000_hw *hw = &adapter->hw;
	struct pci_dev *pdev = adapter->pdev;
	int err;

	/* disallow open during test */
	if (test_bit(__E1000_TESTING, &adapter->state))
		return -EBUSY;

	pm_runtime_get_sync(&pdev->dev);

	netif_carrier_off(netdev);
	netif_stop_queue(netdev);

	/* allocate transmit descriptors */
	err = e1000e_setup_tx_resources(adapter->tx_ring);
	if (err)
		goto err_setup_tx;

	/* allocate receive descriptors */
	err = e1000e_setup_rx_resources(adapter->rx_ring);
	if (err)
		goto err_setup_rx;

	/* If AMT is enabled, let the firmware know that the network
	 * interface is now open and reset the part to a known state.
	 */
	if (adapter->flags & FLAG_HAS_AMT) {
		e1000e_get_hw_control(adapter);
		e1000e_reset(adapter);
	}

	e1000e_power_up_phy(adapter);

	adapter->mng_vlan_id = E1000_MNG_VLAN_NONE;
	if ((adapter->hw.mng_cookie.status & E1000_MNG_DHCP_COOKIE_STATUS_VLAN))
		e1000_update_mng_vlan(adapter);

	/* DMA latency requirement to workaround jumbo issue */
	cpu_latency_qos_add_request(&adapter->pm_qos_req, PM_QOS_DEFAULT_VALUE);

	/* before we allocate an interrupt, we must be ready to handle it.
	 * Setting DEBUG_SHIRQ in the kernel makes it fire an interrupt
	 * as soon as we call pci_request_irq, so we have to setup our
	 * clean_rx handler before we do so.
	 */
	e1000_configure(adapter);

	err = e1000_request_irq(adapter);
	if (err)
		goto err_req_irq;

	/* Work around PCIe errata with MSI interrupts causing some chipsets to
	 * ignore e1000e MSI messages, which means we need to test our MSI
	 * interrupt now
	 */
	if (adapter->int_mode != E1000E_INT_MODE_LEGACY) {
		err = e1000_test_msi(adapter);
		if (err) {
			e_err("Interrupt allocation failed\n");
			goto err_req_irq;
		}
	}

	/* From here on the code is the same as e1000e_up() */
	clear_bit(__E1000_DOWN, &adapter->state);

	napi_enable(&adapter->napi);

	e1000_irq_enable(adapter);

	adapter->tx_hang_recheck = false;

	hw->mac.get_link_status = true;
	pm_runtime_put(&pdev->dev);

	e1000e_trigger_lsc(adapter);

	return 0;

err_req_irq:
	cpu_latency_qos_remove_request(&adapter->pm_qos_req);
	e1000e_release_hw_control(adapter);
	e1000_power_down_phy(adapter);
	e1000e_free_rx_resources(adapter->rx_ring);
err_setup_rx:
	e1000e_free_tx_resources(adapter->tx_ring);
err_setup_tx:
	e1000e_reset(adapter);
	pm_runtime_put_sync(&pdev->dev);

	return err;
}

/**
 * e1000e_close - Disables a network interface
 * @netdev: network interface device structure
 *
 * Returns 0, this is not allowed to fail
 *
 * The close entry point is called when an interface is de-activated
 * by the OS.  The hardware is still under the drivers control, but
 * needs to be disabled.  A global MAC reset is issued to stop the
 * hardware, and all transmit and receive resources are freed.
 **/
int e1000e_close(struct net_device *netdev)
{
	struct e1000_adapter *adapter = netdev_priv(netdev);
	struct pci_dev *pdev = adapter->pdev;
	int count = E1000_CHECK_RESET_COUNT;

	while (test_bit(__E1000_RESETTING, &adapter->state) && count--)
		usleep_range(10000, 11000);

	WARN_ON(test_bit(__E1000_RESETTING, &adapter->state));

	pm_runtime_get_sync(&pdev->dev);

	if (netif_device_present(netdev)) {
		e1000e_down(adapter, true);
		e1000_free_irq(adapter);

		/* Link status message must follow this format */
		netdev_info(netdev, "NIC Link is Down\n");
	}

	napi_disable(&adapter->napi);

	e1000e_free_tx_resources(adapter->tx_ring);
	e1000e_free_rx_resources(adapter->rx_ring);

	/* kill manageability vlan ID if supported, but not if a vlan with
	 * the same ID is registered on the host OS (let 8021q kill it)
	 */
	if (adapter->hw.mng_cookie.status & E1000_MNG_DHCP_COOKIE_STATUS_VLAN)
		e1000_vlan_rx_kill_vid(netdev, htons(ETH_P_8021Q),
				       adapter->mng_vlan_id);

	/* If AMT is enabled, let the firmware know that the network
	 * interface is now closed
	 */
	if ((adapter->flags & FLAG_HAS_AMT) &&
	    !test_bit(__E1000_TESTING, &adapter->state))
		e1000e_release_hw_control(adapter);

	cpu_latency_qos_remove_request(&adapter->pm_qos_req);

	pm_runtime_put_sync(&pdev->dev);

	return 0;
}

/**
 * e1000_set_mac - Change the Ethernet Address of the NIC
 * @netdev: network interface device structure
 * @p: pointer to an address structure
 *
 * Returns 0 on success, negative on failure
 **/
static int e1000_set_mac(struct net_device *netdev, void *p)
{
	struct e1000_adapter *adapter = netdev_priv(netdev);
	struct e1000_hw *hw = &adapter->hw;
	struct sockaddr *addr = p;

	if (!is_valid_ether_addr(addr->sa_data))
		return -EADDRNOTAVAIL;

	memcpy(netdev->dev_addr, addr->sa_data, netdev->addr_len);
	memcpy(adapter->hw.mac.addr, addr->sa_data, netdev->addr_len);

	hw->mac.ops.rar_set(&adapter->hw, adapter->hw.mac.addr, 0);

	if (adapter->flags & FLAG_RESET_OVERWRITES_LAA) {
		/* activate the work around */
		e1000e_set_laa_state_82571(&adapter->hw, 1);

		/* Hold a copy of the LAA in RAR[14] This is done so that
		 * between the time RAR[0] gets clobbered  and the time it
		 * gets fixed (in e1000_watchdog), the actual LAA is in one
		 * of the RARs and no incoming packets directed to this port
		 * are dropped. Eventually the LAA will be in RAR[0] and
		 * RAR[14]
		 */
		hw->mac.ops.rar_set(&adapter->hw, adapter->hw.mac.addr,
				    adapter->hw.mac.rar_entry_count - 1);
	}

	return 0;
}

/**
 * e1000e_update_phy_task - work thread to update phy
 * @work: pointer to our work struct
 *
 * this worker thread exists because we must acquire a
 * semaphore to read the phy, which we could msleep while
 * waiting for it, and we can't msleep in a timer.
 **/
static void e1000e_update_phy_task(struct work_struct *work)
{
	struct e1000_adapter *adapter = container_of(work,
						     struct e1000_adapter,
						     update_phy_task);
	struct e1000_hw *hw = &adapter->hw;

	if (test_bit(__E1000_DOWN, &adapter->state))
		return;

	e1000_get_phy_info(hw);

	/* Enable EEE on 82579 after link up */
	if (hw->phy.type >= e1000_phy_82579)
		e1000_set_eee_pchlan(hw);
}

/**
 * e1000_update_phy_info - timre call-back to update PHY info
 * @t: pointer to timer_list containing private info adapter
 *
 * Need to wait a few seconds after link up to get diagnostic information from
 * the phy
 **/
static void e1000_update_phy_info(struct timer_list *t)
{
	struct e1000_adapter *adapter = from_timer(adapter, t, phy_info_timer);

	if (test_bit(__E1000_DOWN, &adapter->state))
		return;

	schedule_work(&adapter->update_phy_task);
}

/**
 * e1000e_update_phy_stats - Update the PHY statistics counters
 * @adapter: board private structure
 *
 * Read/clear the upper 16-bit PHY registers and read/accumulate lower
 **/
static void e1000e_update_phy_stats(struct e1000_adapter *adapter)
{
	struct e1000_hw *hw = &adapter->hw;
	s32 ret_val;
	u16 phy_data;

	ret_val = hw->phy.ops.acquire(hw);
	if (ret_val)
		return;

	/* A page set is expensive so check if already on desired page.
	 * If not, set to the page with the PHY status registers.
	 */
	hw->phy.addr = 1;
	ret_val = e1000e_read_phy_reg_mdic(hw, IGP01E1000_PHY_PAGE_SELECT,
					   &phy_data);
	if (ret_val)
		goto release;
	if (phy_data != (HV_STATS_PAGE << IGP_PAGE_SHIFT)) {
		ret_val = hw->phy.ops.set_page(hw,
					       HV_STATS_PAGE << IGP_PAGE_SHIFT);
		if (ret_val)
			goto release;
	}

	/* Single Collision Count */
	hw->phy.ops.read_reg_page(hw, HV_SCC_UPPER, &phy_data);
	ret_val = hw->phy.ops.read_reg_page(hw, HV_SCC_LOWER, &phy_data);
	if (!ret_val)
		adapter->stats.scc += phy_data;

	/* Excessive Collision Count */
	hw->phy.ops.read_reg_page(hw, HV_ECOL_UPPER, &phy_data);
	ret_val = hw->phy.ops.read_reg_page(hw, HV_ECOL_LOWER, &phy_data);
	if (!ret_val)
		adapter->stats.ecol += phy_data;

	/* Multiple Collision Count */
	hw->phy.ops.read_reg_page(hw, HV_MCC_UPPER, &phy_data);
	ret_val = hw->phy.ops.read_reg_page(hw, HV_MCC_LOWER, &phy_data);
	if (!ret_val)
		adapter->stats.mcc += phy_data;

	/* Late Collision Count */
	hw->phy.ops.read_reg_page(hw, HV_LATECOL_UPPER, &phy_data);
	ret_val = hw->phy.ops.read_reg_page(hw, HV_LATECOL_LOWER, &phy_data);
	if (!ret_val)
		adapter->stats.latecol += phy_data;

	/* Collision Count - also used for adaptive IFS */
	hw->phy.ops.read_reg_page(hw, HV_COLC_UPPER, &phy_data);
	ret_val = hw->phy.ops.read_reg_page(hw, HV_COLC_LOWER, &phy_data);
	if (!ret_val)
		hw->mac.collision_delta = phy_data;

	/* Defer Count */
	hw->phy.ops.read_reg_page(hw, HV_DC_UPPER, &phy_data);
	ret_val = hw->phy.ops.read_reg_page(hw, HV_DC_LOWER, &phy_data);
	if (!ret_val)
		adapter->stats.dc += phy_data;

	/* Transmit with no CRS */
	hw->phy.ops.read_reg_page(hw, HV_TNCRS_UPPER, &phy_data);
	ret_val = hw->phy.ops.read_reg_page(hw, HV_TNCRS_LOWER, &phy_data);
	if (!ret_val)
		adapter->stats.tncrs += phy_data;

release:
	hw->phy.ops.release(hw);
}

/**
 * e1000e_update_stats - Update the board statistics counters
 * @adapter: board private structure
 **/
static void e1000e_update_stats(struct e1000_adapter *adapter)
{
	struct net_device *netdev = adapter->netdev;
	struct e1000_hw *hw = &adapter->hw;
	struct pci_dev *pdev = adapter->pdev;

	/* Prevent stats update while adapter is being reset, or if the pci
	 * connection is down.
	 */
	if (adapter->link_speed == 0)
		return;
	if (pci_channel_offline(pdev))
		return;

	adapter->stats.crcerrs += er32(CRCERRS);
	adapter->stats.gprc += er32(GPRC);
	adapter->stats.gorc += er32(GORCL);
	er32(GORCH);		/* Clear gorc */
	adapter->stats.bprc += er32(BPRC);
	adapter->stats.mprc += er32(MPRC);
	adapter->stats.roc += er32(ROC);

	adapter->stats.mpc += er32(MPC);

	/* Half-duplex statistics */
	if (adapter->link_duplex == HALF_DUPLEX) {
		if (adapter->flags2 & FLAG2_HAS_PHY_STATS) {
			e1000e_update_phy_stats(adapter);
		} else {
			adapter->stats.scc += er32(SCC);
			adapter->stats.ecol += er32(ECOL);
			adapter->stats.mcc += er32(MCC);
			adapter->stats.latecol += er32(LATECOL);
			adapter->stats.dc += er32(DC);

			hw->mac.collision_delta = er32(COLC);

			if ((hw->mac.type != e1000_82574) &&
			    (hw->mac.type != e1000_82583))
				adapter->stats.tncrs += er32(TNCRS);
		}
		adapter->stats.colc += hw->mac.collision_delta;
	}

	adapter->stats.xonrxc += er32(XONRXC);
	adapter->stats.xontxc += er32(XONTXC);
	adapter->stats.xoffrxc += er32(XOFFRXC);
	adapter->stats.xofftxc += er32(XOFFTXC);
	adapter->stats.gptc += er32(GPTC);
	adapter->stats.gotc += er32(GOTCL);
	er32(GOTCH);		/* Clear gotc */
	adapter->stats.rnbc += er32(RNBC);
	adapter->stats.ruc += er32(RUC);

	adapter->stats.mptc += er32(MPTC);
	adapter->stats.bptc += er32(BPTC);

	/* used for adaptive IFS */

	hw->mac.tx_packet_delta = er32(TPT);
	adapter->stats.tpt += hw->mac.tx_packet_delta;

	adapter->stats.algnerrc += er32(ALGNERRC);
	adapter->stats.rxerrc += er32(RXERRC);
	adapter->stats.cexterr += er32(CEXTERR);
	adapter->stats.tsctc += er32(TSCTC);
	adapter->stats.tsctfc += er32(TSCTFC);

	/* Fill out the OS statistics structure */
	netdev->stats.multicast = adapter->stats.mprc;
	netdev->stats.collisions = adapter->stats.colc;

	/* Rx Errors */

	/* RLEC on some newer hardware can be incorrect so build
	 * our own version based on RUC and ROC
	 */
	netdev->stats.rx_errors = adapter->stats.rxerrc +
	    adapter->stats.crcerrs + adapter->stats.algnerrc +
	    adapter->stats.ruc + adapter->stats.roc + adapter->stats.cexterr;
	netdev->stats.rx_length_errors = adapter->stats.ruc +
	    adapter->stats.roc;
	netdev->stats.rx_crc_errors = adapter->stats.crcerrs;
	netdev->stats.rx_frame_errors = adapter->stats.algnerrc;
	netdev->stats.rx_missed_errors = adapter->stats.mpc;

	/* Tx Errors */
	netdev->stats.tx_errors = adapter->stats.ecol + adapter->stats.latecol;
	netdev->stats.tx_aborted_errors = adapter->stats.ecol;
	netdev->stats.tx_window_errors = adapter->stats.latecol;
	netdev->stats.tx_carrier_errors = adapter->stats.tncrs;

	/* Tx Dropped needs to be maintained elsewhere */

	/* Management Stats */
	adapter->stats.mgptc += er32(MGTPTC);
	adapter->stats.mgprc += er32(MGTPRC);
	adapter->stats.mgpdc += er32(MGTPDC);

	/* Correctable ECC Errors */
	if (hw->mac.type >= e1000_pch_lpt) {
		u32 pbeccsts = er32(PBECCSTS);

		adapter->corr_errors +=
		    pbeccsts & E1000_PBECCSTS_CORR_ERR_CNT_MASK;
		adapter->uncorr_errors +=
		    (pbeccsts & E1000_PBECCSTS_UNCORR_ERR_CNT_MASK) >>
		    E1000_PBECCSTS_UNCORR_ERR_CNT_SHIFT;
	}
}

/**
 * e1000_phy_read_status - Update the PHY register status snapshot
 * @adapter: board private structure
 **/
static void e1000_phy_read_status(struct e1000_adapter *adapter)
{
	struct e1000_hw *hw = &adapter->hw;
	struct e1000_phy_regs *phy = &adapter->phy_regs;

	if (!pm_runtime_suspended((&adapter->pdev->dev)->parent) &&
	    (er32(STATUS) & E1000_STATUS_LU) &&
	    (adapter->hw.phy.media_type == e1000_media_type_copper)) {
		int ret_val;

		ret_val = e1e_rphy(hw, MII_BMCR, &phy->bmcr);
		ret_val |= e1e_rphy(hw, MII_BMSR, &phy->bmsr);
		ret_val |= e1e_rphy(hw, MII_ADVERTISE, &phy->advertise);
		ret_val |= e1e_rphy(hw, MII_LPA, &phy->lpa);
		ret_val |= e1e_rphy(hw, MII_EXPANSION, &phy->expansion);
		ret_val |= e1e_rphy(hw, MII_CTRL1000, &phy->ctrl1000);
		ret_val |= e1e_rphy(hw, MII_STAT1000, &phy->stat1000);
		ret_val |= e1e_rphy(hw, MII_ESTATUS, &phy->estatus);
		if (ret_val)
			e_warn("Error reading PHY register\n");
	} else {
		/* Do not read PHY registers if link is not up
		 * Set values to typical power-on defaults
		 */
		phy->bmcr = (BMCR_SPEED1000 | BMCR_ANENABLE | BMCR_FULLDPLX);
		phy->bmsr = (BMSR_100FULL | BMSR_100HALF | BMSR_10FULL |
			     BMSR_10HALF | BMSR_ESTATEN | BMSR_ANEGCAPABLE |
			     BMSR_ERCAP);
		phy->advertise = (ADVERTISE_PAUSE_ASYM | ADVERTISE_PAUSE_CAP |
				  ADVERTISE_ALL | ADVERTISE_CSMA);
		phy->lpa = 0;
		phy->expansion = EXPANSION_ENABLENPAGE;
		phy->ctrl1000 = ADVERTISE_1000FULL;
		phy->stat1000 = 0;
		phy->estatus = (ESTATUS_1000_TFULL | ESTATUS_1000_THALF);
	}
}

static void e1000_print_link_info(struct e1000_adapter *adapter)
{
	struct e1000_hw *hw = &adapter->hw;
	u32 ctrl = er32(CTRL);

	/* Link status message must follow this format for user tools */
	netdev_info(adapter->netdev,
		    "NIC Link is Up %d Mbps %s Duplex, Flow Control: %s\n",
		    adapter->link_speed,
		    adapter->link_duplex == FULL_DUPLEX ? "Full" : "Half",
		    (ctrl & E1000_CTRL_TFCE) && (ctrl & E1000_CTRL_RFCE) ? "Rx/Tx" :
		    (ctrl & E1000_CTRL_RFCE) ? "Rx" :
		    (ctrl & E1000_CTRL_TFCE) ? "Tx" : "None");
}

static bool e1000e_has_link(struct e1000_adapter *adapter)
{
	struct e1000_hw *hw = &adapter->hw;
	bool link_active = false;
	s32 ret_val = 0;

	/* get_link_status is set on LSC (link status) interrupt or
	 * Rx sequence error interrupt.  get_link_status will stay
	 * true until the check_for_link establishes link
	 * for copper adapters ONLY
	 */
	switch (hw->phy.media_type) {
	case e1000_media_type_copper:
		if (hw->mac.get_link_status) {
			ret_val = hw->mac.ops.check_for_link(hw);
			link_active = !hw->mac.get_link_status;
		} else {
			link_active = true;
		}
		break;
	case e1000_media_type_fiber:
		ret_val = hw->mac.ops.check_for_link(hw);
		link_active = !!(er32(STATUS) & E1000_STATUS_LU);
		break;
	case e1000_media_type_internal_serdes:
		ret_val = hw->mac.ops.check_for_link(hw);
		link_active = hw->mac.serdes_has_link;
		break;
	default:
	case e1000_media_type_unknown:
		break;
	}

	if ((ret_val == -E1000_ERR_PHY) && (hw->phy.type == e1000_phy_igp_3) &&
	    (er32(CTRL) & E1000_PHY_CTRL_GBE_DISABLE)) {
		/* See e1000_kmrn_lock_loss_workaround_ich8lan() */
		e_info("Gigabit has been disabled, downgrading speed\n");
	}

	return link_active;
}

static void e1000e_enable_receives(struct e1000_adapter *adapter)
{
	/* make sure the receive unit is started */
	if ((adapter->flags & FLAG_RX_NEEDS_RESTART) &&
	    (adapter->flags & FLAG_RESTART_NOW)) {
		struct e1000_hw *hw = &adapter->hw;
		u32 rctl = er32(RCTL);

		ew32(RCTL, rctl | E1000_RCTL_EN);
		adapter->flags &= ~FLAG_RESTART_NOW;
	}
}

static void e1000e_check_82574_phy_workaround(struct e1000_adapter *adapter)
{
	struct e1000_hw *hw = &adapter->hw;

	/* With 82574 controllers, PHY needs to be checked periodically
	 * for hung state and reset, if two calls return true
	 */
	if (e1000_check_phy_82574(hw))
		adapter->phy_hang_count++;
	else
		adapter->phy_hang_count = 0;

	if (adapter->phy_hang_count > 1) {
		adapter->phy_hang_count = 0;
		e_dbg("PHY appears hung - resetting\n");
		schedule_work(&adapter->reset_task);
	}
}

/**
 * e1000_watchdog - Timer Call-back
 * @t: pointer to timer_list containing private info adapter
 **/
static void e1000_watchdog(struct timer_list *t)
{
	struct e1000_adapter *adapter = from_timer(adapter, t, watchdog_timer);

	/* Do the rest outside of interrupt context */
	schedule_work(&adapter->watchdog_task);

	/* TODO: make this use queue_delayed_work() */
}

static void e1000_watchdog_task(struct work_struct *work)
{
	struct e1000_adapter *adapter = container_of(work,
						     struct e1000_adapter,
						     watchdog_task);
	struct net_device *netdev = adapter->netdev;
	struct e1000_mac_info *mac = &adapter->hw.mac;
	struct e1000_phy_info *phy = &adapter->hw.phy;
	struct e1000_ring *tx_ring = adapter->tx_ring;
	u32 dmoff_exit_timeout = 100, tries = 0;
	struct e1000_hw *hw = &adapter->hw;
	u32 link, tctl, pcim_state;

	if (test_bit(__E1000_DOWN, &adapter->state))
		return;

	link = e1000e_has_link(adapter);
	if ((netif_carrier_ok(netdev)) && link) {
		/* Cancel scheduled suspend requests. */
		pm_runtime_resume(netdev->dev.parent);

		e1000e_enable_receives(adapter);
		goto link_up;
	}

	if ((e1000e_enable_tx_pkt_filtering(hw)) &&
	    (adapter->mng_vlan_id != adapter->hw.mng_cookie.vlan_id))
		e1000_update_mng_vlan(adapter);

	if (link) {
		if (!netif_carrier_ok(netdev)) {
			bool txb2b = true;

			/* Cancel scheduled suspend requests. */
			pm_runtime_resume(netdev->dev.parent);

			/* Checking if MAC is in DMoff state*/
			pcim_state = er32(STATUS);
			while (pcim_state & E1000_STATUS_PCIM_STATE) {
				if (tries++ == dmoff_exit_timeout) {
					e_dbg("Error in exiting dmoff\n");
					break;
				}
				usleep_range(10000, 20000);
				pcim_state = er32(STATUS);

				/* Checking if MAC exited DMoff state */
				if (!(pcim_state & E1000_STATUS_PCIM_STATE))
					e1000_phy_hw_reset(&adapter->hw);
			}

			/* update snapshot of PHY registers on LSC */
			e1000_phy_read_status(adapter);
			mac->ops.get_link_up_info(&adapter->hw,
						  &adapter->link_speed,
						  &adapter->link_duplex);
			e1000_print_link_info(adapter);

			/* check if SmartSpeed worked */
			e1000e_check_downshift(hw);
			if (phy->speed_downgraded)
				netdev_warn(netdev,
					    "Link Speed was downgraded by SmartSpeed\n");

			/* On supported PHYs, check for duplex mismatch only
			 * if link has autonegotiated at 10/100 half
			 */
			if ((hw->phy.type == e1000_phy_igp_3 ||
			     hw->phy.type == e1000_phy_bm) &&
			    hw->mac.autoneg &&
			    (adapter->link_speed == SPEED_10 ||
			     adapter->link_speed == SPEED_100) &&
			    (adapter->link_duplex == HALF_DUPLEX)) {
				u16 autoneg_exp;

				e1e_rphy(hw, MII_EXPANSION, &autoneg_exp);

				if (!(autoneg_exp & EXPANSION_NWAY))
					e_info("Autonegotiated half duplex but link partner cannot autoneg.  Try forcing full duplex if link gets many collisions.\n");
			}

			/* adjust timeout factor according to speed/duplex */
			adapter->tx_timeout_factor = 1;
			switch (adapter->link_speed) {
			case SPEED_10:
				txb2b = false;
				adapter->tx_timeout_factor = 16;
				break;
			case SPEED_100:
				txb2b = false;
				adapter->tx_timeout_factor = 10;
				break;
			}

			/* workaround: re-program speed mode bit after
			 * link-up event
			 */
			if ((adapter->flags & FLAG_TARC_SPEED_MODE_BIT) &&
			    !txb2b) {
				u32 tarc0;

				tarc0 = er32(TARC(0));
				tarc0 &= ~SPEED_MODE_BIT;
				ew32(TARC(0), tarc0);
			}

			/* disable TSO for pcie and 10/100 speeds, to avoid
			 * some hardware issues
			 */
			if (!(adapter->flags & FLAG_TSO_FORCE)) {
				switch (adapter->link_speed) {
				case SPEED_10:
				case SPEED_100:
					e_info("10/100 speed: disabling TSO\n");
					netdev->features &= ~NETIF_F_TSO;
					netdev->features &= ~NETIF_F_TSO6;
					break;
				case SPEED_1000:
					netdev->features |= NETIF_F_TSO;
					netdev->features |= NETIF_F_TSO6;
					break;
				default:
					/* oops */
					break;
				}
				if (hw->mac.type == e1000_pch_spt) {
					netdev->features &= ~NETIF_F_TSO;
					netdev->features &= ~NETIF_F_TSO6;
				}
			}

			/* enable transmits in the hardware, need to do this
			 * after setting TARC(0)
			 */
			tctl = er32(TCTL);
			tctl |= E1000_TCTL_EN;
			ew32(TCTL, tctl);

			/* Perform any post-link-up configuration before
			 * reporting link up.
			 */
			if (phy->ops.cfg_on_link_up)
				phy->ops.cfg_on_link_up(hw);

			netif_wake_queue(netdev);
			netif_carrier_on(netdev);

			if (!test_bit(__E1000_DOWN, &adapter->state))
				mod_timer(&adapter->phy_info_timer,
					  round_jiffies(jiffies + 2 * HZ));
		}
	} else {
		if (netif_carrier_ok(netdev)) {
			adapter->link_speed = 0;
			adapter->link_duplex = 0;
			/* Link status message must follow this format */
			netdev_info(netdev, "NIC Link is Down\n");
			netif_carrier_off(netdev);
			netif_stop_queue(netdev);
			if (!test_bit(__E1000_DOWN, &adapter->state))
				mod_timer(&adapter->phy_info_timer,
					  round_jiffies(jiffies + 2 * HZ));

			/* 8000ES2LAN requires a Rx packet buffer work-around
			 * on link down event; reset the controller to flush
			 * the Rx packet buffer.
			 */
			if (adapter->flags & FLAG_RX_NEEDS_RESTART)
				adapter->flags |= FLAG_RESTART_NOW;
			else
				pm_schedule_suspend(netdev->dev.parent,
						    LINK_TIMEOUT);
		}
	}

link_up:
	spin_lock(&adapter->stats64_lock);
	e1000e_update_stats(adapter);

	mac->tx_packet_delta = adapter->stats.tpt - adapter->tpt_old;
	adapter->tpt_old = adapter->stats.tpt;
	mac->collision_delta = adapter->stats.colc - adapter->colc_old;
	adapter->colc_old = adapter->stats.colc;

	adapter->gorc = adapter->stats.gorc - adapter->gorc_old;
	adapter->gorc_old = adapter->stats.gorc;
	adapter->gotc = adapter->stats.gotc - adapter->gotc_old;
	adapter->gotc_old = adapter->stats.gotc;
	spin_unlock(&adapter->stats64_lock);

	/* If the link is lost the controller stops DMA, but
	 * if there is queued Tx work it cannot be done.  So
	 * reset the controller to flush the Tx packet buffers.
	 */
	if (!netif_carrier_ok(netdev) &&
	    (e1000_desc_unused(tx_ring) + 1 < tx_ring->count))
		adapter->flags |= FLAG_RESTART_NOW;

	/* If reset is necessary, do it outside of interrupt context. */
	if (adapter->flags & FLAG_RESTART_NOW) {
		schedule_work(&adapter->reset_task);
		/* return immediately since reset is imminent */
		return;
	}

	e1000e_update_adaptive(&adapter->hw);

	/* Simple mode for Interrupt Throttle Rate (ITR) */
	if (adapter->itr_setting == 4) {
		/* Symmetric Tx/Rx gets a reduced ITR=2000;
		 * Total asymmetrical Tx or Rx gets ITR=8000;
		 * everyone else is between 2000-8000.
		 */
		u32 goc = (adapter->gotc + adapter->gorc) / 10000;
		u32 dif = (adapter->gotc > adapter->gorc ?
			   adapter->gotc - adapter->gorc :
			   adapter->gorc - adapter->gotc) / 10000;
		u32 itr = goc > 0 ? (dif * 6000 / goc + 2000) : 8000;

		e1000e_write_itr(adapter, itr);
	}

	/* Cause software interrupt to ensure Rx ring is cleaned */
	if (adapter->msix_entries)
		ew32(ICS, adapter->rx_ring->ims_val);
	else
		ew32(ICS, E1000_ICS_RXDMT0);

	/* flush pending descriptors to memory before detecting Tx hang */
	e1000e_flush_descriptors(adapter);

	/* Force detection of hung controller every watchdog period */
	adapter->detect_tx_hung = true;

	/* With 82571 controllers, LAA may be overwritten due to controller
	 * reset from the other port. Set the appropriate LAA in RAR[0]
	 */
	if (e1000e_get_laa_state_82571(hw))
		hw->mac.ops.rar_set(hw, adapter->hw.mac.addr, 0);

	if (adapter->flags2 & FLAG2_CHECK_PHY_HANG)
		e1000e_check_82574_phy_workaround(adapter);

	/* Clear valid timestamp stuck in RXSTMPL/H due to a Rx error */
	if (adapter->hwtstamp_config.rx_filter != HWTSTAMP_FILTER_NONE) {
		if ((adapter->flags2 & FLAG2_CHECK_RX_HWTSTAMP) &&
		    (er32(TSYNCRXCTL) & E1000_TSYNCRXCTL_VALID)) {
			er32(RXSTMPH);
			adapter->rx_hwtstamp_cleared++;
		} else {
			adapter->flags2 |= FLAG2_CHECK_RX_HWTSTAMP;
		}
	}

	/* Reset the timer */
	if (!test_bit(__E1000_DOWN, &adapter->state))
		mod_timer(&adapter->watchdog_timer,
			  round_jiffies(jiffies + 2 * HZ));
}

#define E1000_TX_FLAGS_CSUM		0x00000001
#define E1000_TX_FLAGS_VLAN		0x00000002
#define E1000_TX_FLAGS_TSO		0x00000004
#define E1000_TX_FLAGS_IPV4		0x00000008
#define E1000_TX_FLAGS_NO_FCS		0x00000010
#define E1000_TX_FLAGS_HWTSTAMP		0x00000020
#define E1000_TX_FLAGS_VLAN_MASK	0xffff0000
#define E1000_TX_FLAGS_VLAN_SHIFT	16

static int e1000_tso(struct e1000_ring *tx_ring, struct sk_buff *skb,
		     __be16 protocol)
{
	struct e1000_context_desc *context_desc;
	struct e1000_buffer *buffer_info;
	unsigned int i;
	u32 cmd_length = 0;
	u16 ipcse = 0, mss;
	u8 ipcss, ipcso, tucss, tucso, hdr_len;
	int err;

	if (!skb_is_gso(skb))
		return 0;

	err = skb_cow_head(skb, 0);
	if (err < 0)
		return err;

	hdr_len = skb_transport_offset(skb) + tcp_hdrlen(skb);
	mss = skb_shinfo(skb)->gso_size;
	if (protocol == htons(ETH_P_IP)) {
		struct iphdr *iph = ip_hdr(skb);
		iph->tot_len = 0;
		iph->check = 0;
		tcp_hdr(skb)->check = ~csum_tcpudp_magic(iph->saddr, iph->daddr,
							 0, IPPROTO_TCP, 0);
		cmd_length = E1000_TXD_CMD_IP;
		ipcse = skb_transport_offset(skb) - 1;
	} else if (skb_is_gso_v6(skb)) {
		tcp_v6_gso_csum_prep(skb);
		ipcse = 0;
	}
	ipcss = skb_network_offset(skb);
	ipcso = (void *)&(ip_hdr(skb)->check) - (void *)skb->data;
	tucss = skb_transport_offset(skb);
	tucso = (void *)&(tcp_hdr(skb)->check) - (void *)skb->data;

	cmd_length |= (E1000_TXD_CMD_DEXT | E1000_TXD_CMD_TSE |
		       E1000_TXD_CMD_TCP | (skb->len - (hdr_len)));

	i = tx_ring->next_to_use;
	context_desc = E1000_CONTEXT_DESC(*tx_ring, i);
	buffer_info = &tx_ring->buffer_info[i];

	context_desc->lower_setup.ip_fields.ipcss = ipcss;
	context_desc->lower_setup.ip_fields.ipcso = ipcso;
	context_desc->lower_setup.ip_fields.ipcse = cpu_to_le16(ipcse);
	context_desc->upper_setup.tcp_fields.tucss = tucss;
	context_desc->upper_setup.tcp_fields.tucso = tucso;
	context_desc->upper_setup.tcp_fields.tucse = 0;
	context_desc->tcp_seg_setup.fields.mss = cpu_to_le16(mss);
	context_desc->tcp_seg_setup.fields.hdr_len = hdr_len;
	context_desc->cmd_and_length = cpu_to_le32(cmd_length);

	buffer_info->time_stamp = jiffies;
	buffer_info->next_to_watch = i;

	i++;
	if (i == tx_ring->count)
		i = 0;
	tx_ring->next_to_use = i;

	return 1;
}

static bool e1000_tx_csum(struct e1000_ring *tx_ring, struct sk_buff *skb,
			  __be16 protocol)
{
	struct e1000_adapter *adapter = tx_ring->adapter;
	struct e1000_context_desc *context_desc;
	struct e1000_buffer *buffer_info;
	unsigned int i;
	u8 css;
	u32 cmd_len = E1000_TXD_CMD_DEXT;

	if (skb->ip_summed != CHECKSUM_PARTIAL)
		return false;

	switch (protocol) {
	case cpu_to_be16(ETH_P_IP):
		if (ip_hdr(skb)->protocol == IPPROTO_TCP)
			cmd_len |= E1000_TXD_CMD_TCP;
		break;
	case cpu_to_be16(ETH_P_IPV6):
		/* XXX not handling all IPV6 headers */
		if (ipv6_hdr(skb)->nexthdr == IPPROTO_TCP)
			cmd_len |= E1000_TXD_CMD_TCP;
		break;
	default:
		if (unlikely(net_ratelimit()))
			e_warn("checksum_partial proto=%x!\n",
			       be16_to_cpu(protocol));
		break;
	}

	css = skb_checksum_start_offset(skb);

	i = tx_ring->next_to_use;
	buffer_info = &tx_ring->buffer_info[i];
	context_desc = E1000_CONTEXT_DESC(*tx_ring, i);

	context_desc->lower_setup.ip_config = 0;
	context_desc->upper_setup.tcp_fields.tucss = css;
	context_desc->upper_setup.tcp_fields.tucso = css + skb->csum_offset;
	context_desc->upper_setup.tcp_fields.tucse = 0;
	context_desc->tcp_seg_setup.data = 0;
	context_desc->cmd_and_length = cpu_to_le32(cmd_len);

	buffer_info->time_stamp = jiffies;
	buffer_info->next_to_watch = i;

	i++;
	if (i == tx_ring->count)
		i = 0;
	tx_ring->next_to_use = i;

	return true;
}

static int e1000_tx_map(struct e1000_ring *tx_ring, struct sk_buff *skb,
			unsigned int first, unsigned int max_per_txd,
			unsigned int nr_frags)
{
	struct e1000_adapter *adapter = tx_ring->adapter;
	struct pci_dev *pdev = adapter->pdev;
	struct e1000_buffer *buffer_info;
	unsigned int len = skb_headlen(skb);
	unsigned int offset = 0, size, count = 0, i;
	unsigned int f, bytecount, segs;

	i = tx_ring->next_to_use;

	while (len) {
		buffer_info = &tx_ring->buffer_info[i];
		size = min(len, max_per_txd);

		buffer_info->length = size;
		buffer_info->time_stamp = jiffies;
		buffer_info->next_to_watch = i;
		buffer_info->dma = dma_map_single(&pdev->dev,
						  skb->data + offset,
						  size, DMA_TO_DEVICE);
		buffer_info->mapped_as_page = false;
		if (dma_mapping_error(&pdev->dev, buffer_info->dma))
			goto dma_error;

		len -= size;
		offset += size;
		count++;

		if (len) {
			i++;
			if (i == tx_ring->count)
				i = 0;
		}
	}

	for (f = 0; f < nr_frags; f++) {
		const skb_frag_t *frag = &skb_shinfo(skb)->frags[f];

		len = skb_frag_size(frag);
		offset = 0;

		while (len) {
			i++;
			if (i == tx_ring->count)
				i = 0;

			buffer_info = &tx_ring->buffer_info[i];
			size = min(len, max_per_txd);

			buffer_info->length = size;
			buffer_info->time_stamp = jiffies;
			buffer_info->next_to_watch = i;
			buffer_info->dma = skb_frag_dma_map(&pdev->dev, frag,
							    offset, size,
							    DMA_TO_DEVICE);
			buffer_info->mapped_as_page = true;
			if (dma_mapping_error(&pdev->dev, buffer_info->dma))
				goto dma_error;

			len -= size;
			offset += size;
			count++;
		}
	}

	segs = skb_shinfo(skb)->gso_segs ? : 1;
	/* multiply data chunks by size of headers */
	bytecount = ((segs - 1) * skb_headlen(skb)) + skb->len;

	tx_ring->buffer_info[i].skb = skb;
	tx_ring->buffer_info[i].segs = segs;
	tx_ring->buffer_info[i].bytecount = bytecount;
	tx_ring->buffer_info[first].next_to_watch = i;

	return count;

dma_error:
	dev_err(&pdev->dev, "Tx DMA map failed\n");
	buffer_info->dma = 0;
	if (count)
		count--;

	while (count--) {
		if (i == 0)
			i += tx_ring->count;
		i--;
		buffer_info = &tx_ring->buffer_info[i];
		e1000_put_txbuf(tx_ring, buffer_info, true);
	}

	return 0;
}

static void e1000_tx_queue(struct e1000_ring *tx_ring, int tx_flags, int count)
{
	struct e1000_adapter *adapter = tx_ring->adapter;
	struct e1000_tx_desc *tx_desc = NULL;
	struct e1000_buffer *buffer_info;
	u32 txd_upper = 0, txd_lower = E1000_TXD_CMD_IFCS;
	unsigned int i;

	if (tx_flags & E1000_TX_FLAGS_TSO) {
		txd_lower |= E1000_TXD_CMD_DEXT | E1000_TXD_DTYP_D |
		    E1000_TXD_CMD_TSE;
		txd_upper |= E1000_TXD_POPTS_TXSM << 8;

		if (tx_flags & E1000_TX_FLAGS_IPV4)
			txd_upper |= E1000_TXD_POPTS_IXSM << 8;
	}

	if (tx_flags & E1000_TX_FLAGS_CSUM) {
		txd_lower |= E1000_TXD_CMD_DEXT | E1000_TXD_DTYP_D;
		txd_upper |= E1000_TXD_POPTS_TXSM << 8;
	}

	if (tx_flags & E1000_TX_FLAGS_VLAN) {
		txd_lower |= E1000_TXD_CMD_VLE;
		txd_upper |= (tx_flags & E1000_TX_FLAGS_VLAN_MASK);
	}

	if (unlikely(tx_flags & E1000_TX_FLAGS_NO_FCS))
		txd_lower &= ~(E1000_TXD_CMD_IFCS);

	if (unlikely(tx_flags & E1000_TX_FLAGS_HWTSTAMP)) {
		txd_lower |= E1000_TXD_CMD_DEXT | E1000_TXD_DTYP_D;
		txd_upper |= E1000_TXD_EXTCMD_TSTAMP;
	}

	i = tx_ring->next_to_use;

	do {
		buffer_info = &tx_ring->buffer_info[i];
		tx_desc = E1000_TX_DESC(*tx_ring, i);
		tx_desc->buffer_addr = cpu_to_le64(buffer_info->dma);
		tx_desc->lower.data = cpu_to_le32(txd_lower |
						  buffer_info->length);
		tx_desc->upper.data = cpu_to_le32(txd_upper);

		i++;
		if (i == tx_ring->count)
			i = 0;
	} while (--count > 0);

	tx_desc->lower.data |= cpu_to_le32(adapter->txd_cmd);

	/* txd_cmd re-enables FCS, so we'll re-disable it here as desired. */
	if (unlikely(tx_flags & E1000_TX_FLAGS_NO_FCS))
		tx_desc->lower.data &= ~(cpu_to_le32(E1000_TXD_CMD_IFCS));

	/* Force memory writes to complete before letting h/w
	 * know there are new descriptors to fetch.  (Only
	 * applicable for weak-ordered memory model archs,
	 * such as IA-64).
	 */
	wmb();

	tx_ring->next_to_use = i;
}

#define MINIMUM_DHCP_PACKET_SIZE 282
static int e1000_transfer_dhcp_info(struct e1000_adapter *adapter,
				    struct sk_buff *skb)
{
	struct e1000_hw *hw = &adapter->hw;
	u16 length, offset;

	if (skb_vlan_tag_present(skb) &&
	    !((skb_vlan_tag_get(skb) == adapter->hw.mng_cookie.vlan_id) &&
	      (adapter->hw.mng_cookie.status &
	       E1000_MNG_DHCP_COOKIE_STATUS_VLAN)))
		return 0;

	if (skb->len <= MINIMUM_DHCP_PACKET_SIZE)
		return 0;

	if (((struct ethhdr *)skb->data)->h_proto != htons(ETH_P_IP))
		return 0;

	{
		const struct iphdr *ip = (struct iphdr *)((u8 *)skb->data + 14);
		struct udphdr *udp;

		if (ip->protocol != IPPROTO_UDP)
			return 0;

		udp = (struct udphdr *)((u8 *)ip + (ip->ihl << 2));
		if (ntohs(udp->dest) != 67)
			return 0;

		offset = (u8 *)udp + 8 - skb->data;
		length = skb->len - offset;
		return e1000e_mng_write_dhcp_info(hw, (u8 *)udp + 8, length);
	}

	return 0;
}

static int __e1000_maybe_stop_tx(struct e1000_ring *tx_ring, int size)
{
	struct e1000_adapter *adapter = tx_ring->adapter;

	netif_stop_queue(adapter->netdev);
	/* Herbert's original patch had:
	 *  smp_mb__after_netif_stop_queue();
	 * but since that doesn't exist yet, just open code it.
	 */
	smp_mb();

	/* We need to check again in a case another CPU has just
	 * made room available.
	 */
	if (e1000_desc_unused(tx_ring) < size)
		return -EBUSY;

	/* A reprieve! */
	netif_start_queue(adapter->netdev);
	++adapter->restart_queue;
	return 0;
}

static int e1000_maybe_stop_tx(struct e1000_ring *tx_ring, int size)
{
	BUG_ON(size > tx_ring->count);

	if (e1000_desc_unused(tx_ring) >= size)
		return 0;
	return __e1000_maybe_stop_tx(tx_ring, size);
}

static netdev_tx_t e1000_xmit_frame(struct sk_buff *skb,
				    struct net_device *netdev)
{
	struct e1000_adapter *adapter = netdev_priv(netdev);
	struct e1000_ring *tx_ring = adapter->tx_ring;
	unsigned int first;
	unsigned int tx_flags = 0;
	unsigned int len = skb_headlen(skb);
	unsigned int nr_frags;
	unsigned int mss;
	int count = 0;
	int tso;
	unsigned int f;
	__be16 protocol = vlan_get_protocol(skb);

	if (test_bit(__E1000_DOWN, &adapter->state)) {
		dev_kfree_skb_any(skb);
		return NETDEV_TX_OK;
	}

	if (skb->len <= 0) {
		dev_kfree_skb_any(skb);
		return NETDEV_TX_OK;
	}

	/* The minimum packet size with TCTL.PSP set is 17 bytes so
	 * pad skb in order to meet this minimum size requirement
	 */
	if (skb_put_padto(skb, 17))
		return NETDEV_TX_OK;

	mss = skb_shinfo(skb)->gso_size;
	if (mss) {
		u8 hdr_len;

		/* TSO Workaround for 82571/2/3 Controllers -- if skb->data
		 * points to just header, pull a few bytes of payload from
		 * frags into skb->data
		 */
		hdr_len = skb_transport_offset(skb) + tcp_hdrlen(skb);
		/* we do this workaround for ES2LAN, but it is un-necessary,
		 * avoiding it could save a lot of cycles
		 */
		if (skb->data_len && (hdr_len == len)) {
			unsigned int pull_size;

			pull_size = min_t(unsigned int, 4, skb->data_len);
			if (!__pskb_pull_tail(skb, pull_size)) {
				e_err("__pskb_pull_tail failed.\n");
				dev_kfree_skb_any(skb);
				return NETDEV_TX_OK;
			}
			len = skb_headlen(skb);
		}
	}

	/* reserve a descriptor for the offload context */
	if ((mss) || (skb->ip_summed == CHECKSUM_PARTIAL))
		count++;
	count++;

	count += DIV_ROUND_UP(len, adapter->tx_fifo_limit);

	nr_frags = skb_shinfo(skb)->nr_frags;
	for (f = 0; f < nr_frags; f++)
		count += DIV_ROUND_UP(skb_frag_size(&skb_shinfo(skb)->frags[f]),
				      adapter->tx_fifo_limit);

	if (adapter->hw.mac.tx_pkt_filtering)
		e1000_transfer_dhcp_info(adapter, skb);

	/* need: count + 2 desc gap to keep tail from touching
	 * head, otherwise try next time
	 */
	if (e1000_maybe_stop_tx(tx_ring, count + 2))
		return NETDEV_TX_BUSY;

	if (skb_vlan_tag_present(skb)) {
		tx_flags |= E1000_TX_FLAGS_VLAN;
		tx_flags |= (skb_vlan_tag_get(skb) <<
			     E1000_TX_FLAGS_VLAN_SHIFT);
	}

	first = tx_ring->next_to_use;

	tso = e1000_tso(tx_ring, skb, protocol);
	if (tso < 0) {
		dev_kfree_skb_any(skb);
		return NETDEV_TX_OK;
	}

	if (tso)
		tx_flags |= E1000_TX_FLAGS_TSO;
	else if (e1000_tx_csum(tx_ring, skb, protocol))
		tx_flags |= E1000_TX_FLAGS_CSUM;

	/* Old method was to assume IPv4 packet by default if TSO was enabled.
	 * 82571 hardware supports TSO capabilities for IPv6 as well...
	 * no longer assume, we must.
	 */
	if (protocol == htons(ETH_P_IP))
		tx_flags |= E1000_TX_FLAGS_IPV4;

	if (unlikely(skb->no_fcs))
		tx_flags |= E1000_TX_FLAGS_NO_FCS;

	/* if count is 0 then mapping error has occurred */
	count = e1000_tx_map(tx_ring, skb, first, adapter->tx_fifo_limit,
			     nr_frags);
	if (count) {
		if (unlikely(skb_shinfo(skb)->tx_flags & SKBTX_HW_TSTAMP) &&
		    (adapter->flags & FLAG_HAS_HW_TIMESTAMP)) {
			if (!adapter->tx_hwtstamp_skb) {
				skb_shinfo(skb)->tx_flags |= SKBTX_IN_PROGRESS;
				tx_flags |= E1000_TX_FLAGS_HWTSTAMP;
				adapter->tx_hwtstamp_skb = skb_get(skb);
				adapter->tx_hwtstamp_start = jiffies;
				schedule_work(&adapter->tx_hwtstamp_work);
			} else {
				adapter->tx_hwtstamp_skipped++;
			}
		}

		skb_tx_timestamp(skb);

		netdev_sent_queue(netdev, skb->len);
		e1000_tx_queue(tx_ring, tx_flags, count);
		/* Make sure there is space in the ring for the next send. */
		e1000_maybe_stop_tx(tx_ring,
				    (MAX_SKB_FRAGS *
				     DIV_ROUND_UP(PAGE_SIZE,
						  adapter->tx_fifo_limit) + 2));

		if (!netdev_xmit_more() ||
		    netif_xmit_stopped(netdev_get_tx_queue(netdev, 0))) {
			if (adapter->flags2 & FLAG2_PCIM2PCI_ARBITER_WA)
				e1000e_update_tdt_wa(tx_ring,
						     tx_ring->next_to_use);
			else
				writel(tx_ring->next_to_use, tx_ring->tail);
		}
	} else {
		dev_kfree_skb_any(skb);
		tx_ring->buffer_info[first].time_stamp = 0;
		tx_ring->next_to_use = first;
	}

	return NETDEV_TX_OK;
}

/**
 * e1000_tx_timeout - Respond to a Tx Hang
 * @netdev: network interface device structure
 * @txqueue: index of the hung queue (unused)
 **/
static void e1000_tx_timeout(struct net_device *netdev, unsigned int __always_unused txqueue)
{
	struct e1000_adapter *adapter = netdev_priv(netdev);

	/* Do the reset outside of interrupt context */
	adapter->tx_timeout_count++;
	schedule_work(&adapter->reset_task);
}

static void e1000_reset_task(struct work_struct *work)
{
	struct e1000_adapter *adapter;
	adapter = container_of(work, struct e1000_adapter, reset_task);

	/* don't run the task if already down */
	if (test_bit(__E1000_DOWN, &adapter->state))
		return;

	if (!(adapter->flags & FLAG_RESTART_NOW)) {
		e1000e_dump(adapter);
		e_err("Reset adapter unexpectedly\n");
	}
	e1000e_reinit_locked(adapter);
}

/**
 * e1000_get_stats64 - Get System Network Statistics
 * @netdev: network interface device structure
 * @stats: rtnl_link_stats64 pointer
 *
 * Returns the address of the device statistics structure.
 **/
void e1000e_get_stats64(struct net_device *netdev,
			struct rtnl_link_stats64 *stats)
{
	struct e1000_adapter *adapter = netdev_priv(netdev);

	spin_lock(&adapter->stats64_lock);
	e1000e_update_stats(adapter);
	/* Fill out the OS statistics structure */
	stats->rx_bytes = adapter->stats.gorc;
	stats->rx_packets = adapter->stats.gprc;
	stats->tx_bytes = adapter->stats.gotc;
	stats->tx_packets = adapter->stats.gptc;
	stats->multicast = adapter->stats.mprc;
	stats->collisions = adapter->stats.colc;

	/* Rx Errors */

	/* RLEC on some newer hardware can be incorrect so build
	 * our own version based on RUC and ROC
	 */
	stats->rx_errors = adapter->stats.rxerrc +
	    adapter->stats.crcerrs + adapter->stats.algnerrc +
	    adapter->stats.ruc + adapter->stats.roc + adapter->stats.cexterr;
	stats->rx_length_errors = adapter->stats.ruc + adapter->stats.roc;
	stats->rx_crc_errors = adapter->stats.crcerrs;
	stats->rx_frame_errors = adapter->stats.algnerrc;
	stats->rx_missed_errors = adapter->stats.mpc;

	/* Tx Errors */
	stats->tx_errors = adapter->stats.ecol + adapter->stats.latecol;
	stats->tx_aborted_errors = adapter->stats.ecol;
	stats->tx_window_errors = adapter->stats.latecol;
	stats->tx_carrier_errors = adapter->stats.tncrs;

	/* Tx Dropped needs to be maintained elsewhere */

	spin_unlock(&adapter->stats64_lock);
}

/**
 * e1000_change_mtu - Change the Maximum Transfer Unit
 * @netdev: network interface device structure
 * @new_mtu: new value for maximum frame size
 *
 * Returns 0 on success, negative on failure
 **/
static int e1000_change_mtu(struct net_device *netdev, int new_mtu)
{
	struct e1000_adapter *adapter = netdev_priv(netdev);
	int max_frame = new_mtu + VLAN_ETH_HLEN + ETH_FCS_LEN;

	/* Jumbo frame support */
	if ((new_mtu > ETH_DATA_LEN) &&
	    !(adapter->flags & FLAG_HAS_JUMBO_FRAMES)) {
		e_err("Jumbo Frames not supported.\n");
		return -EINVAL;
	}

	/* Jumbo frame workaround on 82579 and newer requires CRC be stripped */
	if ((adapter->hw.mac.type >= e1000_pch2lan) &&
	    !(adapter->flags2 & FLAG2_CRC_STRIPPING) &&
	    (new_mtu > ETH_DATA_LEN)) {
		e_err("Jumbo Frames not supported on this device when CRC stripping is disabled.\n");
		return -EINVAL;
	}

	while (test_and_set_bit(__E1000_RESETTING, &adapter->state))
		usleep_range(1000, 1100);
	/* e1000e_down -> e1000e_reset dependent on max_frame_size & mtu */
	adapter->max_frame_size = max_frame;
	netdev_dbg(netdev, "changing MTU from %d to %d\n",
		   netdev->mtu, new_mtu);
	netdev->mtu = new_mtu;

	pm_runtime_get_sync(netdev->dev.parent);

	if (netif_running(netdev))
		e1000e_down(adapter, true);

	/* NOTE: netdev_alloc_skb reserves 16 bytes, and typically NET_IP_ALIGN
	 * means we reserve 2 more, this pushes us to allocate from the next
	 * larger slab size.
	 * i.e. RXBUFFER_2048 --> size-4096 slab
	 * However with the new *_jumbo_rx* routines, jumbo receives will use
	 * fragmented skbs
	 */

	if (max_frame <= 2048)
		adapter->rx_buffer_len = 2048;
	else
		adapter->rx_buffer_len = 4096;

	/* adjust allocation if LPE protects us, and we aren't using SBP */
	if (max_frame <= (VLAN_ETH_FRAME_LEN + ETH_FCS_LEN))
		adapter->rx_buffer_len = VLAN_ETH_FRAME_LEN + ETH_FCS_LEN;

	if (netif_running(netdev))
		e1000e_up(adapter);
	else
		e1000e_reset(adapter);

	pm_runtime_put_sync(netdev->dev.parent);

	clear_bit(__E1000_RESETTING, &adapter->state);

	return 0;
}

static int e1000_mii_ioctl(struct net_device *netdev, struct ifreq *ifr,
			   int cmd)
{
	struct e1000_adapter *adapter = netdev_priv(netdev);
	struct mii_ioctl_data *data = if_mii(ifr);

	if (adapter->hw.phy.media_type != e1000_media_type_copper)
		return -EOPNOTSUPP;

	switch (cmd) {
	case SIOCGMIIPHY:
		data->phy_id = adapter->hw.phy.addr;
		break;
	case SIOCGMIIREG:
		e1000_phy_read_status(adapter);

		switch (data->reg_num & 0x1F) {
		case MII_BMCR:
			data->val_out = adapter->phy_regs.bmcr;
			break;
		case MII_BMSR:
			data->val_out = adapter->phy_regs.bmsr;
			break;
		case MII_PHYSID1:
			data->val_out = (adapter->hw.phy.id >> 16);
			break;
		case MII_PHYSID2:
			data->val_out = (adapter->hw.phy.id & 0xFFFF);
			break;
		case MII_ADVERTISE:
			data->val_out = adapter->phy_regs.advertise;
			break;
		case MII_LPA:
			data->val_out = adapter->phy_regs.lpa;
			break;
		case MII_EXPANSION:
			data->val_out = adapter->phy_regs.expansion;
			break;
		case MII_CTRL1000:
			data->val_out = adapter->phy_regs.ctrl1000;
			break;
		case MII_STAT1000:
			data->val_out = adapter->phy_regs.stat1000;
			break;
		case MII_ESTATUS:
			data->val_out = adapter->phy_regs.estatus;
			break;
		default:
			return -EIO;
		}
		break;
	case SIOCSMIIREG:
	default:
		return -EOPNOTSUPP;
	}
	return 0;
}

/**
 * e1000e_hwtstamp_ioctl - control hardware time stamping
 * @netdev: network interface device structure
 * @ifr: interface request
 *
 * Outgoing time stamping can be enabled and disabled. Play nice and
 * disable it when requested, although it shouldn't cause any overhead
 * when no packet needs it. At most one packet in the queue may be
 * marked for time stamping, otherwise it would be impossible to tell
 * for sure to which packet the hardware time stamp belongs.
 *
 * Incoming time stamping has to be configured via the hardware filters.
 * Not all combinations are supported, in particular event type has to be
 * specified. Matching the kind of event packet is not supported, with the
 * exception of "all V2 events regardless of level 2 or 4".
 **/
static int e1000e_hwtstamp_set(struct net_device *netdev, struct ifreq *ifr)
{
	struct e1000_adapter *adapter = netdev_priv(netdev);
	struct hwtstamp_config config;
	int ret_val;

	if (copy_from_user(&config, ifr->ifr_data, sizeof(config)))
		return -EFAULT;

	ret_val = e1000e_config_hwtstamp(adapter, &config);
	if (ret_val)
		return ret_val;

	switch (config.rx_filter) {
	case HWTSTAMP_FILTER_PTP_V2_L4_SYNC:
	case HWTSTAMP_FILTER_PTP_V2_L2_SYNC:
	case HWTSTAMP_FILTER_PTP_V2_SYNC:
	case HWTSTAMP_FILTER_PTP_V2_L4_DELAY_REQ:
	case HWTSTAMP_FILTER_PTP_V2_L2_DELAY_REQ:
	case HWTSTAMP_FILTER_PTP_V2_DELAY_REQ:
		/* With V2 type filters which specify a Sync or Delay Request,
		 * Path Delay Request/Response messages are also time stamped
		 * by hardware so notify the caller the requested packets plus
		 * some others are time stamped.
		 */
		config.rx_filter = HWTSTAMP_FILTER_SOME;
		break;
	default:
		break;
	}

	return copy_to_user(ifr->ifr_data, &config,
			    sizeof(config)) ? -EFAULT : 0;
}

static int e1000e_hwtstamp_get(struct net_device *netdev, struct ifreq *ifr)
{
	struct e1000_adapter *adapter = netdev_priv(netdev);

	return copy_to_user(ifr->ifr_data, &adapter->hwtstamp_config,
			    sizeof(adapter->hwtstamp_config)) ? -EFAULT : 0;
}

static int e1000_ioctl(struct net_device *netdev, struct ifreq *ifr, int cmd)
{
	switch (cmd) {
	case SIOCGMIIPHY:
	case SIOCGMIIREG:
	case SIOCSMIIREG:
		return e1000_mii_ioctl(netdev, ifr, cmd);
	case SIOCSHWTSTAMP:
		return e1000e_hwtstamp_set(netdev, ifr);
	case SIOCGHWTSTAMP:
		return e1000e_hwtstamp_get(netdev, ifr);
	default:
		return -EOPNOTSUPP;
	}
}

static int e1000_init_phy_wakeup(struct e1000_adapter *adapter, u32 wufc)
{
	struct e1000_hw *hw = &adapter->hw;
	u32 i, mac_reg, wuc;
	u16 phy_reg, wuc_enable;
	int retval;

	/* copy MAC RARs to PHY RARs */
	e1000_copy_rx_addrs_to_phy_ich8lan(hw);

	retval = hw->phy.ops.acquire(hw);
	if (retval) {
		e_err("Could not acquire PHY\n");
		return retval;
	}

	/* Enable access to wakeup registers on and set page to BM_WUC_PAGE */
	retval = e1000_enable_phy_wakeup_reg_access_bm(hw, &wuc_enable);
	if (retval)
		goto release;

	/* copy MAC MTA to PHY MTA - only needed for pchlan */
	for (i = 0; i < adapter->hw.mac.mta_reg_count; i++) {
		mac_reg = E1000_READ_REG_ARRAY(hw, E1000_MTA, i);
		hw->phy.ops.write_reg_page(hw, BM_MTA(i),
					   (u16)(mac_reg & 0xFFFF));
		hw->phy.ops.write_reg_page(hw, BM_MTA(i) + 1,
					   (u16)((mac_reg >> 16) & 0xFFFF));
	}

	/* configure PHY Rx Control register */
	hw->phy.ops.read_reg_page(&adapter->hw, BM_RCTL, &phy_reg);
	mac_reg = er32(RCTL);
	if (mac_reg & E1000_RCTL_UPE)
		phy_reg |= BM_RCTL_UPE;
	if (mac_reg & E1000_RCTL_MPE)
		phy_reg |= BM_RCTL_MPE;
	phy_reg &= ~(BM_RCTL_MO_MASK);
	if (mac_reg & E1000_RCTL_MO_3)
		phy_reg |= (((mac_reg & E1000_RCTL_MO_3) >> E1000_RCTL_MO_SHIFT)
			    << BM_RCTL_MO_SHIFT);
	if (mac_reg & E1000_RCTL_BAM)
		phy_reg |= BM_RCTL_BAM;
	if (mac_reg & E1000_RCTL_PMCF)
		phy_reg |= BM_RCTL_PMCF;
	mac_reg = er32(CTRL);
	if (mac_reg & E1000_CTRL_RFCE)
		phy_reg |= BM_RCTL_RFCE;
	hw->phy.ops.write_reg_page(&adapter->hw, BM_RCTL, phy_reg);

	wuc = E1000_WUC_PME_EN;
	if (wufc & (E1000_WUFC_MAG | E1000_WUFC_LNKC))
		wuc |= E1000_WUC_APME;

	/* enable PHY wakeup in MAC register */
	ew32(WUFC, wufc);
	ew32(WUC, (E1000_WUC_PHY_WAKE | E1000_WUC_APMPME |
		   E1000_WUC_PME_STATUS | wuc));

	/* configure and enable PHY wakeup in PHY registers */
	hw->phy.ops.write_reg_page(&adapter->hw, BM_WUFC, wufc);
	hw->phy.ops.write_reg_page(&adapter->hw, BM_WUC, wuc);

	/* activate PHY wakeup */
	wuc_enable |= BM_WUC_ENABLE_BIT | BM_WUC_HOST_WU_BIT;
	retval = e1000_disable_phy_wakeup_reg_access_bm(hw, &wuc_enable);
	if (retval)
		e_err("Could not set PHY Host Wakeup bit\n");
release:
	hw->phy.ops.release(hw);

	return retval;
}

static void e1000e_flush_lpic(struct pci_dev *pdev)
{
	struct net_device *netdev = pci_get_drvdata(pdev);
	struct e1000_adapter *adapter = netdev_priv(netdev);
	struct e1000_hw *hw = &adapter->hw;
	u32 ret_val;

	pm_runtime_get_sync(netdev->dev.parent);

	ret_val = hw->phy.ops.acquire(hw);
	if (ret_val)
		goto fl_out;

	pr_info("EEE TX LPI TIMER: %08X\n",
		er32(LPIC) >> E1000_LPIC_LPIET_SHIFT);

	hw->phy.ops.release(hw);

fl_out:
	pm_runtime_put_sync(netdev->dev.parent);
}

/* S0ix implementation */
static void e1000e_s0ix_entry_flow(struct e1000_adapter *adapter)
{
	struct e1000_hw *hw = &adapter->hw;
	u32 mac_data;
	u16 phy_data;

	/* Disable the periodic inband message,
	 * don't request PCIe clock in K1 page770_17[10:9] = 10b
	 */
	e1e_rphy(hw, HV_PM_CTRL, &phy_data);
	phy_data &= ~HV_PM_CTRL_K1_CLK_REQ;
	phy_data |= BIT(10);
	e1e_wphy(hw, HV_PM_CTRL, phy_data);

	/* Make sure we don't exit K1 every time a new packet arrives
	 * 772_29[5] = 1 CS_Mode_Stay_In_K1
	 */
	e1e_rphy(hw, I217_CGFREG, &phy_data);
	phy_data |= BIT(5);
	e1e_wphy(hw, I217_CGFREG, phy_data);

	/* Change the MAC/PHY interface to SMBus
	 * Force the SMBus in PHY page769_23[0] = 1
	 * Force the SMBus in MAC CTRL_EXT[11] = 1
	 */
	e1e_rphy(hw, CV_SMB_CTRL, &phy_data);
	phy_data |= CV_SMB_CTRL_FORCE_SMBUS;
	e1e_wphy(hw, CV_SMB_CTRL, phy_data);
	mac_data = er32(CTRL_EXT);
	mac_data |= E1000_CTRL_EXT_FORCE_SMBUS;
	ew32(CTRL_EXT, mac_data);

	/* DFT control: PHY bit: page769_20[0] = 1
	 * Gate PPW via EXTCNF_CTRL - set 0x0F00[7] = 1
	 */
	e1e_rphy(hw, I82579_DFT_CTRL, &phy_data);
	phy_data |= BIT(0);
	e1e_wphy(hw, I82579_DFT_CTRL, phy_data);

	mac_data = er32(EXTCNF_CTRL);
	mac_data |= E1000_EXTCNF_CTRL_GATE_PHY_CFG;
	ew32(EXTCNF_CTRL, mac_data);

	/* Check MAC Tx/Rx packet buffer pointers.
	 * Reset MAC Tx/Rx packet buffer pointers to suppress any
	 * pending traffic indication that would prevent power gating.
	 */
	mac_data = er32(TDFH);
	if (mac_data)
		ew32(TDFH, 0);
	mac_data = er32(TDFT);
	if (mac_data)
		ew32(TDFT, 0);
	mac_data = er32(TDFHS);
	if (mac_data)
		ew32(TDFHS, 0);
	mac_data = er32(TDFTS);
	if (mac_data)
		ew32(TDFTS, 0);
	mac_data = er32(TDFPC);
	if (mac_data)
		ew32(TDFPC, 0);
	mac_data = er32(RDFH);
	if (mac_data)
		ew32(RDFH, 0);
	mac_data = er32(RDFT);
	if (mac_data)
		ew32(RDFT, 0);
	mac_data = er32(RDFHS);
	if (mac_data)
		ew32(RDFHS, 0);
	mac_data = er32(RDFTS);
	if (mac_data)
		ew32(RDFTS, 0);
	mac_data = er32(RDFPC);
	if (mac_data)
		ew32(RDFPC, 0);

	/* Enable the Dynamic Power Gating in the MAC */
	mac_data = er32(FEXTNVM7);
	mac_data |= BIT(22);
	ew32(FEXTNVM7, mac_data);

	/* Disable the time synchronization clock */
	mac_data = er32(FEXTNVM7);
	mac_data |= BIT(31);
	mac_data &= ~BIT(0);
	ew32(FEXTNVM7, mac_data);

	/* Dynamic Power Gating Enable */
	mac_data = er32(CTRL_EXT);
	mac_data |= BIT(3);
	ew32(CTRL_EXT, mac_data);

	/* Disable disconnected cable conditioning for Power Gating */
	mac_data = er32(DPGFR);
	mac_data |= BIT(2);
	ew32(DPGFR, mac_data);

	/* Don't wake from dynamic Power Gating with clock request */
	mac_data = er32(FEXTNVM12);
	mac_data |= BIT(12);
	ew32(FEXTNVM12, mac_data);

	/* Ungate PGCB clock */
	mac_data = er32(FEXTNVM9);
	mac_data &= ~BIT(28);
	ew32(FEXTNVM9, mac_data);

	/* Enable K1 off to enable mPHY Power Gating */
	mac_data = er32(FEXTNVM6);
	mac_data |= BIT(31);
	ew32(FEXTNVM6, mac_data);

	/* Enable mPHY power gating for any link and speed */
	mac_data = er32(FEXTNVM8);
	mac_data |= BIT(9);
	ew32(FEXTNVM8, mac_data);

	/* Enable the Dynamic Clock Gating in the DMA and MAC */
	mac_data = er32(CTRL_EXT);
	mac_data |= E1000_CTRL_EXT_DMA_DYN_CLK_EN;
	ew32(CTRL_EXT, mac_data);

	/* No MAC DPG gating SLP_S0 in modern standby
	 * Switch the logic of the lanphypc to use PMC counter
	 */
	mac_data = er32(FEXTNVM5);
	mac_data |= BIT(7);
	ew32(FEXTNVM5, mac_data);
}

static void e1000e_s0ix_exit_flow(struct e1000_adapter *adapter)
{
	struct e1000_hw *hw = &adapter->hw;
	u32 mac_data;
	u16 phy_data;

	/* Disable the Dynamic Power Gating in the MAC */
	mac_data = er32(FEXTNVM7);
	mac_data &= 0xFFBFFFFF;
	ew32(FEXTNVM7, mac_data);

	/* Enable the time synchronization clock */
	mac_data = er32(FEXTNVM7);
	mac_data |= BIT(0);
	ew32(FEXTNVM7, mac_data);

	/* Disable mPHY power gating for any link and speed */
	mac_data = er32(FEXTNVM8);
	mac_data &= ~BIT(9);
	ew32(FEXTNVM8, mac_data);

	/* Disable K1 off */
	mac_data = er32(FEXTNVM6);
	mac_data &= ~BIT(31);
	ew32(FEXTNVM6, mac_data);

	/* Disable Ungate PGCB clock */
	mac_data = er32(FEXTNVM9);
	mac_data |= BIT(28);
	ew32(FEXTNVM9, mac_data);

	/* Cancel not waking from dynamic
	 * Power Gating with clock request
	 */
	mac_data = er32(FEXTNVM12);
	mac_data &= ~BIT(12);
	ew32(FEXTNVM12, mac_data);

	/* Cancel disable disconnected cable conditioning
	 * for Power Gating
	 */
	mac_data = er32(DPGFR);
	mac_data &= ~BIT(2);
	ew32(DPGFR, mac_data);

	/* Disable Dynamic Power Gating */
	mac_data = er32(CTRL_EXT);
	mac_data &= 0xFFFFFFF7;
	ew32(CTRL_EXT, mac_data);

	/* Disable the Dynamic Clock Gating in the DMA and MAC */
	mac_data = er32(CTRL_EXT);
	mac_data &= 0xFFF7FFFF;
	ew32(CTRL_EXT, mac_data);

	/* Revert the lanphypc logic to use the internal Gbe counter
	 * and not the PMC counter
	 */
	mac_data = er32(FEXTNVM5);
	mac_data &= 0xFFFFFF7F;
	ew32(FEXTNVM5, mac_data);

	/* Enable the periodic inband message,
	 * Request PCIe clock in K1 page770_17[10:9] =01b
	 */
	e1e_rphy(hw, HV_PM_CTRL, &phy_data);
	phy_data &= 0xFBFF;
	phy_data |= HV_PM_CTRL_K1_CLK_REQ;
	e1e_wphy(hw, HV_PM_CTRL, phy_data);

	/* Return back configuration
	 * 772_29[5] = 0 CS_Mode_Stay_In_K1
	 */
	e1e_rphy(hw, I217_CGFREG, &phy_data);
	phy_data &= 0xFFDF;
	e1e_wphy(hw, I217_CGFREG, phy_data);

	/* Change the MAC/PHY interface to Kumeran
	 * Unforce the SMBus in PHY page769_23[0] = 0
	 * Unforce the SMBus in MAC CTRL_EXT[11] = 0
	 */
	e1e_rphy(hw, CV_SMB_CTRL, &phy_data);
	phy_data &= ~CV_SMB_CTRL_FORCE_SMBUS;
	e1e_wphy(hw, CV_SMB_CTRL, phy_data);
	mac_data = er32(CTRL_EXT);
	mac_data &= ~E1000_CTRL_EXT_FORCE_SMBUS;
	ew32(CTRL_EXT, mac_data);
}

static int e1000e_pm_freeze(struct device *dev)
{
	struct net_device *netdev = dev_get_drvdata(dev);
	struct e1000_adapter *adapter = netdev_priv(netdev);
	bool present;

	rtnl_lock();

	present = netif_device_present(netdev);
	netif_device_detach(netdev);

	if (present && netif_running(netdev)) {
		int count = E1000_CHECK_RESET_COUNT;

		while (test_bit(__E1000_RESETTING, &adapter->state) && count--)
			usleep_range(10000, 11000);

		WARN_ON(test_bit(__E1000_RESETTING, &adapter->state));

		/* Quiesce the device without resetting the hardware */
		e1000e_down(adapter, false);
		e1000_free_irq(adapter);
	}
	rtnl_unlock();

	e1000e_reset_interrupt_capability(adapter);

	/* Allow time for pending master requests to run */
	e1000e_disable_pcie_master(&adapter->hw);

	return 0;
}

static int __e1000_shutdown(struct pci_dev *pdev, bool runtime)
{
	struct net_device *netdev = pci_get_drvdata(pdev);
	struct e1000_adapter *adapter = netdev_priv(netdev);
	struct e1000_hw *hw = &adapter->hw;
	u32 ctrl, ctrl_ext, rctl, status, wufc;
	int retval = 0;

	/* Runtime suspend should only enable wakeup for link changes */
	if (runtime)
		wufc = E1000_WUFC_LNKC;
	else if (device_may_wakeup(&pdev->dev))
		wufc = adapter->wol;
	else
		wufc = 0;

	status = er32(STATUS);
	if (status & E1000_STATUS_LU)
		wufc &= ~E1000_WUFC_LNKC;

	if (wufc) {
		e1000_setup_rctl(adapter);
		e1000e_set_rx_mode(netdev);

		/* turn on all-multi mode if wake on multicast is enabled */
		if (wufc & E1000_WUFC_MC) {
			rctl = er32(RCTL);
			rctl |= E1000_RCTL_MPE;
			ew32(RCTL, rctl);
		}

		ctrl = er32(CTRL);
		ctrl |= E1000_CTRL_ADVD3WUC;
		if (!(adapter->flags2 & FLAG2_HAS_PHY_WAKEUP))
			ctrl |= E1000_CTRL_EN_PHY_PWR_MGMT;
		ew32(CTRL, ctrl);

		if (adapter->hw.phy.media_type == e1000_media_type_fiber ||
		    adapter->hw.phy.media_type ==
		    e1000_media_type_internal_serdes) {
			/* keep the laser running in D3 */
			ctrl_ext = er32(CTRL_EXT);
			ctrl_ext |= E1000_CTRL_EXT_SDP3_DATA;
			ew32(CTRL_EXT, ctrl_ext);
		}

		if (!runtime)
			e1000e_power_up_phy(adapter);

		if (adapter->flags & FLAG_IS_ICH)
			e1000_suspend_workarounds_ich8lan(&adapter->hw);

		if (adapter->flags2 & FLAG2_HAS_PHY_WAKEUP) {
			/* enable wakeup by the PHY */
			retval = e1000_init_phy_wakeup(adapter, wufc);
			if (retval)
				return retval;
		} else {
			/* enable wakeup by the MAC */
			ew32(WUFC, wufc);
			ew32(WUC, E1000_WUC_PME_EN);
		}
	} else {
		ew32(WUC, 0);
		ew32(WUFC, 0);

		e1000_power_down_phy(adapter);
	}

	if (adapter->hw.phy.type == e1000_phy_igp_3) {
		e1000e_igp3_phy_powerdown_workaround_ich8lan(&adapter->hw);
	} else if (hw->mac.type >= e1000_pch_lpt) {
		if (wufc && !(wufc & (E1000_WUFC_EX | E1000_WUFC_MC | E1000_WUFC_BC)))
			/* ULP does not support wake from unicast, multicast
			 * or broadcast.
			 */
			retval = e1000_enable_ulp_lpt_lp(hw, !runtime);

		if (retval)
			return retval;
	}

	/* Ensure that the appropriate bits are set in LPI_CTRL
	 * for EEE in Sx
	 */
	if ((hw->phy.type >= e1000_phy_i217) &&
	    adapter->eee_advert && hw->dev_spec.ich8lan.eee_lp_ability) {
		u16 lpi_ctrl = 0;

		retval = hw->phy.ops.acquire(hw);
		if (!retval) {
			retval = e1e_rphy_locked(hw, I82579_LPI_CTRL,
						 &lpi_ctrl);
			if (!retval) {
				if (adapter->eee_advert &
				    hw->dev_spec.ich8lan.eee_lp_ability &
				    I82579_EEE_100_SUPPORTED)
					lpi_ctrl |= I82579_LPI_CTRL_100_ENABLE;
				if (adapter->eee_advert &
				    hw->dev_spec.ich8lan.eee_lp_ability &
				    I82579_EEE_1000_SUPPORTED)
					lpi_ctrl |= I82579_LPI_CTRL_1000_ENABLE;

				retval = e1e_wphy_locked(hw, I82579_LPI_CTRL,
							 lpi_ctrl);
			}
		}
		hw->phy.ops.release(hw);
	}

	/* Release control of h/w to f/w.  If f/w is AMT enabled, this
	 * would have already happened in close and is redundant.
	 */
	e1000e_release_hw_control(adapter);

	pci_clear_master(pdev);

	/* The pci-e switch on some quad port adapters will report a
	 * correctable error when the MAC transitions from D0 to D3.  To
	 * prevent this we need to mask off the correctable errors on the
	 * downstream port of the pci-e switch.
	 *
	 * We don't have the associated upstream bridge while assigning
	 * the PCI device into guest. For example, the KVM on power is
	 * one of the cases.
	 */
	if (adapter->flags & FLAG_IS_QUAD_PORT) {
		struct pci_dev *us_dev = pdev->bus->self;
		u16 devctl;

		if (!us_dev)
			return 0;

		pcie_capability_read_word(us_dev, PCI_EXP_DEVCTL, &devctl);
		pcie_capability_write_word(us_dev, PCI_EXP_DEVCTL,
					   (devctl & ~PCI_EXP_DEVCTL_CERE));

		pci_save_state(pdev);
		pci_prepare_to_sleep(pdev);

		pcie_capability_write_word(us_dev, PCI_EXP_DEVCTL, devctl);
	}

	return 0;
}

/**
 * __e1000e_disable_aspm - Disable ASPM states
 * @pdev: pointer to PCI device struct
 * @state: bit-mask of ASPM states to disable
 * @locked: indication if this context holds pci_bus_sem locked.
 *
 * Some devices *must* have certain ASPM states disabled per hardware errata.
 **/
static void __e1000e_disable_aspm(struct pci_dev *pdev, u16 state, int locked)
{
	struct pci_dev *parent = pdev->bus->self;
	u16 aspm_dis_mask = 0;
	u16 pdev_aspmc, parent_aspmc;

	switch (state) {
	case PCIE_LINK_STATE_L0S:
	case PCIE_LINK_STATE_L0S | PCIE_LINK_STATE_L1:
		aspm_dis_mask |= PCI_EXP_LNKCTL_ASPM_L0S;
		fallthrough; /* can't have L1 without L0s */
	case PCIE_LINK_STATE_L1:
		aspm_dis_mask |= PCI_EXP_LNKCTL_ASPM_L1;
		break;
	default:
		return;
	}

	pcie_capability_read_word(pdev, PCI_EXP_LNKCTL, &pdev_aspmc);
	pdev_aspmc &= PCI_EXP_LNKCTL_ASPMC;

	if (parent) {
		pcie_capability_read_word(parent, PCI_EXP_LNKCTL,
					  &parent_aspmc);
		parent_aspmc &= PCI_EXP_LNKCTL_ASPMC;
	}

	/* Nothing to do if the ASPM states to be disabled already are */
	if (!(pdev_aspmc & aspm_dis_mask) &&
	    (!parent || !(parent_aspmc & aspm_dis_mask)))
		return;

	dev_info(&pdev->dev, "Disabling ASPM %s %s\n",
		 (aspm_dis_mask & pdev_aspmc & PCI_EXP_LNKCTL_ASPM_L0S) ?
		 "L0s" : "",
		 (aspm_dis_mask & pdev_aspmc & PCI_EXP_LNKCTL_ASPM_L1) ?
		 "L1" : "");

#ifdef CONFIG_PCIEASPM
	if (locked)
		pci_disable_link_state_locked(pdev, state);
	else
		pci_disable_link_state(pdev, state);

	/* Double-check ASPM control.  If not disabled by the above, the
	 * BIOS is preventing that from happening (or CONFIG_PCIEASPM is
	 * not enabled); override by writing PCI config space directly.
	 */
	pcie_capability_read_word(pdev, PCI_EXP_LNKCTL, &pdev_aspmc);
	pdev_aspmc &= PCI_EXP_LNKCTL_ASPMC;

	if (!(aspm_dis_mask & pdev_aspmc))
		return;
#endif

	/* Both device and parent should have the same ASPM setting.
	 * Disable ASPM in downstream component first and then upstream.
	 */
	pcie_capability_clear_word(pdev, PCI_EXP_LNKCTL, aspm_dis_mask);

	if (parent)
		pcie_capability_clear_word(parent, PCI_EXP_LNKCTL,
					   aspm_dis_mask);
}

/**
 * e1000e_disable_aspm - Disable ASPM states.
 * @pdev: pointer to PCI device struct
 * @state: bit-mask of ASPM states to disable
 *
 * This function acquires the pci_bus_sem!
 * Some devices *must* have certain ASPM states disabled per hardware errata.
 **/
static void e1000e_disable_aspm(struct pci_dev *pdev, u16 state)
{
	__e1000e_disable_aspm(pdev, state, 0);
}

/**
 * e1000e_disable_aspm_locked   Disable ASPM states.
 * @pdev: pointer to PCI device struct
 * @state: bit-mask of ASPM states to disable
 *
 * This function must be called with pci_bus_sem acquired!
 * Some devices *must* have certain ASPM states disabled per hardware errata.
 **/
static void e1000e_disable_aspm_locked(struct pci_dev *pdev, u16 state)
{
	__e1000e_disable_aspm(pdev, state, 1);
}

static int e1000e_pm_thaw(struct device *dev)
{
	struct net_device *netdev = dev_get_drvdata(dev);
	struct e1000_adapter *adapter = netdev_priv(netdev);
	int rc = 0;

	e1000e_set_interrupt_capability(adapter);

	rtnl_lock();
	if (netif_running(netdev)) {
		rc = e1000_request_irq(adapter);
		if (rc)
			goto err_irq;

		e1000e_up(adapter);
	}

	netif_device_attach(netdev);
err_irq:
	rtnl_unlock();

	return rc;
}

static int __e1000_resume(struct pci_dev *pdev)
{
	struct net_device *netdev = pci_get_drvdata(pdev);
	struct e1000_adapter *adapter = netdev_priv(netdev);
	struct e1000_hw *hw = &adapter->hw;
	u16 aspm_disable_flag = 0;

	if (adapter->flags2 & FLAG2_DISABLE_ASPM_L0S)
		aspm_disable_flag = PCIE_LINK_STATE_L0S;
	if (adapter->flags2 & FLAG2_DISABLE_ASPM_L1)
		aspm_disable_flag |= PCIE_LINK_STATE_L1;
	if (aspm_disable_flag)
		e1000e_disable_aspm(pdev, aspm_disable_flag);

	pci_set_master(pdev);

	if (hw->mac.type >= e1000_pch2lan)
		e1000_resume_workarounds_pchlan(&adapter->hw);

	e1000e_power_up_phy(adapter);

	/* report the system wakeup cause from S3/S4 */
	if (adapter->flags2 & FLAG2_HAS_PHY_WAKEUP) {
		u16 phy_data;

		e1e_rphy(&adapter->hw, BM_WUS, &phy_data);
		if (phy_data) {
			e_info("PHY Wakeup cause - %s\n",
			       phy_data & E1000_WUS_EX ? "Unicast Packet" :
			       phy_data & E1000_WUS_MC ? "Multicast Packet" :
			       phy_data & E1000_WUS_BC ? "Broadcast Packet" :
			       phy_data & E1000_WUS_MAG ? "Magic Packet" :
			       phy_data & E1000_WUS_LNKC ?
			       "Link Status Change" : "other");
		}
		e1e_wphy(&adapter->hw, BM_WUS, ~0);
	} else {
		u32 wus = er32(WUS);

		if (wus) {
			e_info("MAC Wakeup cause - %s\n",
			       wus & E1000_WUS_EX ? "Unicast Packet" :
			       wus & E1000_WUS_MC ? "Multicast Packet" :
			       wus & E1000_WUS_BC ? "Broadcast Packet" :
			       wus & E1000_WUS_MAG ? "Magic Packet" :
			       wus & E1000_WUS_LNKC ? "Link Status Change" :
			       "other");
		}
		ew32(WUS, ~0);
	}

	e1000e_reset(adapter);

	e1000_init_manageability_pt(adapter);

	/* If the controller has AMT, do not set DRV_LOAD until the interface
	 * is up.  For all other cases, let the f/w know that the h/w is now
	 * under the control of the driver.
	 */
	if (!(adapter->flags & FLAG_HAS_AMT))
		e1000e_get_hw_control(adapter);

	return 0;
}

static __maybe_unused int e1000e_pm_suspend(struct device *dev)
{
	struct net_device *netdev = pci_get_drvdata(to_pci_dev(dev));
	struct e1000_adapter *adapter = netdev_priv(netdev);
	struct pci_dev *pdev = to_pci_dev(dev);
	struct e1000_hw *hw = &adapter->hw;
	int rc;

	e1000e_flush_lpic(pdev);

	e1000e_pm_freeze(dev);

	rc = __e1000_shutdown(pdev, false);
	if (rc)
		e1000e_pm_thaw(dev);

	/* Introduce S0ix implementation */
	if (hw->mac.type >= e1000_pch_cnp &&
	    !e1000e_check_me(hw->adapter->pdev->device))
		e1000e_s0ix_entry_flow(adapter);

	return rc;
}

static __maybe_unused int e1000e_pm_resume(struct device *dev)
{
	struct net_device *netdev = pci_get_drvdata(to_pci_dev(dev));
	struct e1000_adapter *adapter = netdev_priv(netdev);
	struct pci_dev *pdev = to_pci_dev(dev);
	struct e1000_hw *hw = &adapter->hw;
	int rc;

	/* Introduce S0ix implementation */
	if (hw->mac.type >= e1000_pch_cnp &&
	    !e1000e_check_me(hw->adapter->pdev->device))
		e1000e_s0ix_exit_flow(adapter);

	rc = __e1000_resume(pdev);
	if (rc)
		return rc;

	return e1000e_pm_thaw(dev);
}

static __maybe_unused int e1000e_pm_runtime_idle(struct device *dev)
{
	struct net_device *netdev = dev_get_drvdata(dev);
	struct e1000_adapter *adapter = netdev_priv(netdev);
	u16 eee_lp;

	eee_lp = adapter->hw.dev_spec.ich8lan.eee_lp_ability;

	if (!e1000e_has_link(adapter)) {
		adapter->hw.dev_spec.ich8lan.eee_lp_ability = eee_lp;
		pm_schedule_suspend(dev, 5 * MSEC_PER_SEC);
	}

	return -EBUSY;
}

static __maybe_unused int e1000e_pm_runtime_resume(struct device *dev)
{
	struct pci_dev *pdev = to_pci_dev(dev);
	struct net_device *netdev = pci_get_drvdata(pdev);
	struct e1000_adapter *adapter = netdev_priv(netdev);
	int rc;

	rc = __e1000_resume(pdev);
	if (rc)
		return rc;

	if (netdev->flags & IFF_UP)
		e1000e_up(adapter);

	return rc;
}

static __maybe_unused int e1000e_pm_runtime_suspend(struct device *dev)
{
	struct pci_dev *pdev = to_pci_dev(dev);
	struct net_device *netdev = pci_get_drvdata(pdev);
	struct e1000_adapter *adapter = netdev_priv(netdev);

	if (netdev->flags & IFF_UP) {
		int count = E1000_CHECK_RESET_COUNT;

		while (test_bit(__E1000_RESETTING, &adapter->state) && count--)
			usleep_range(10000, 11000);

		WARN_ON(test_bit(__E1000_RESETTING, &adapter->state));

		/* Down the device without resetting the hardware */
		e1000e_down(adapter, false);
	}

	if (__e1000_shutdown(pdev, true)) {
		e1000e_pm_runtime_resume(dev);
		return -EBUSY;
	}

	return 0;
}

static void e1000_shutdown(struct pci_dev *pdev)
{
	e1000e_flush_lpic(pdev);

	e1000e_pm_freeze(&pdev->dev);

	__e1000_shutdown(pdev, false);
}

#ifdef CONFIG_NET_POLL_CONTROLLER

static irqreturn_t e1000_intr_msix(int __always_unused irq, void *data)
{
	struct net_device *netdev = data;
	struct e1000_adapter *adapter = netdev_priv(netdev);

	if (adapter->msix_entries) {
		int vector, msix_irq;

		vector = 0;
		msix_irq = adapter->msix_entries[vector].vector;
		if (disable_hardirq(msix_irq))
			e1000_intr_msix_rx(msix_irq, netdev);
		enable_irq(msix_irq);

		vector++;
		msix_irq = adapter->msix_entries[vector].vector;
		if (disable_hardirq(msix_irq))
			e1000_intr_msix_tx(msix_irq, netdev);
		enable_irq(msix_irq);

		vector++;
		msix_irq = adapter->msix_entries[vector].vector;
		if (disable_hardirq(msix_irq))
			e1000_msix_other(msix_irq, netdev);
		enable_irq(msix_irq);
	}

	return IRQ_HANDLED;
}

/**
 * e1000_netpoll
 * @netdev: network interface device structure
 *
 * Polling 'interrupt' - used by things like netconsole to send skbs
 * without having to re-enable interrupts. It's not called while
 * the interrupt routine is executing.
 */
static void e1000_netpoll(struct net_device *netdev)
{
	struct e1000_adapter *adapter = netdev_priv(netdev);

	switch (adapter->int_mode) {
	case E1000E_INT_MODE_MSIX:
		e1000_intr_msix(adapter->pdev->irq, netdev);
		break;
	case E1000E_INT_MODE_MSI:
		if (disable_hardirq(adapter->pdev->irq))
			e1000_intr_msi(adapter->pdev->irq, netdev);
		enable_irq(adapter->pdev->irq);
		break;
	default:		/* E1000E_INT_MODE_LEGACY */
		if (disable_hardirq(adapter->pdev->irq))
			e1000_intr(adapter->pdev->irq, netdev);
		enable_irq(adapter->pdev->irq);
		break;
	}
}
#endif

/**
 * e1000_io_error_detected - called when PCI error is detected
 * @pdev: Pointer to PCI device
 * @state: The current pci connection state
 *
 * This function is called after a PCI bus error affecting
 * this device has been detected.
 */
static pci_ers_result_t e1000_io_error_detected(struct pci_dev *pdev,
						pci_channel_state_t state)
{
	e1000e_pm_freeze(&pdev->dev);

	if (state == pci_channel_io_perm_failure)
		return PCI_ERS_RESULT_DISCONNECT;

	pci_disable_device(pdev);

	/* Request a slot slot reset. */
	return PCI_ERS_RESULT_NEED_RESET;
}

/**
 * e1000_io_slot_reset - called after the pci bus has been reset.
 * @pdev: Pointer to PCI device
 *
 * Restart the card from scratch, as if from a cold-boot. Implementation
 * resembles the first-half of the e1000e_pm_resume routine.
 */
static pci_ers_result_t e1000_io_slot_reset(struct pci_dev *pdev)
{
	struct net_device *netdev = pci_get_drvdata(pdev);
	struct e1000_adapter *adapter = netdev_priv(netdev);
	struct e1000_hw *hw = &adapter->hw;
	u16 aspm_disable_flag = 0;
	int err;
	pci_ers_result_t result;

	if (adapter->flags2 & FLAG2_DISABLE_ASPM_L0S)
		aspm_disable_flag = PCIE_LINK_STATE_L0S;
	if (adapter->flags2 & FLAG2_DISABLE_ASPM_L1)
		aspm_disable_flag |= PCIE_LINK_STATE_L1;
	if (aspm_disable_flag)
		e1000e_disable_aspm_locked(pdev, aspm_disable_flag);

	err = pci_enable_device_mem(pdev);
	if (err) {
		dev_err(&pdev->dev,
			"Cannot re-enable PCI device after reset.\n");
		result = PCI_ERS_RESULT_DISCONNECT;
	} else {
		pdev->state_saved = true;
		pci_restore_state(pdev);
		pci_set_master(pdev);

		pci_enable_wake(pdev, PCI_D3hot, 0);
		pci_enable_wake(pdev, PCI_D3cold, 0);

		e1000e_reset(adapter);
		ew32(WUS, ~0);
		result = PCI_ERS_RESULT_RECOVERED;
	}

	return result;
}

/**
 * e1000_io_resume - called when traffic can start flowing again.
 * @pdev: Pointer to PCI device
 *
 * This callback is called when the error recovery driver tells us that
 * its OK to resume normal operation. Implementation resembles the
 * second-half of the e1000e_pm_resume routine.
 */
static void e1000_io_resume(struct pci_dev *pdev)
{
	struct net_device *netdev = pci_get_drvdata(pdev);
	struct e1000_adapter *adapter = netdev_priv(netdev);

	e1000_init_manageability_pt(adapter);

	e1000e_pm_thaw(&pdev->dev);

	/* If the controller has AMT, do not set DRV_LOAD until the interface
	 * is up.  For all other cases, let the f/w know that the h/w is now
	 * under the control of the driver.
	 */
	if (!(adapter->flags & FLAG_HAS_AMT))
		e1000e_get_hw_control(adapter);
}

static void e1000_print_device_info(struct e1000_adapter *adapter)
{
	struct e1000_hw *hw = &adapter->hw;
	struct net_device *netdev = adapter->netdev;
	u32 ret_val;
	u8 pba_str[E1000_PBANUM_LENGTH];

	/* print bus type/speed/width info */
	e_info("(PCI Express:2.5GT/s:%s) %pM\n",
	       /* bus width */
	       ((hw->bus.width == e1000_bus_width_pcie_x4) ? "Width x4" :
		"Width x1"),
	       /* MAC address */
	       netdev->dev_addr);
	e_info("Intel(R) PRO/%s Network Connection\n",
	       (hw->phy.type == e1000_phy_ife) ? "10/100" : "1000");
	ret_val = e1000_read_pba_string_generic(hw, pba_str,
						E1000_PBANUM_LENGTH);
	if (ret_val)
		strlcpy((char *)pba_str, "Unknown", sizeof(pba_str));
	e_info("MAC: %d, PHY: %d, PBA No: %s\n",
	       hw->mac.type, hw->phy.type, pba_str);
}

static void e1000_eeprom_checks(struct e1000_adapter *adapter)
{
	struct e1000_hw *hw = &adapter->hw;
	int ret_val;
	u16 buf = 0;

	if (hw->mac.type != e1000_82573)
		return;

	ret_val = e1000_read_nvm(hw, NVM_INIT_CONTROL2_REG, 1, &buf);
	le16_to_cpus(&buf);
	if (!ret_val && (!(buf & BIT(0)))) {
		/* Deep Smart Power Down (DSPD) */
		dev_warn(&adapter->pdev->dev,
			 "Warning: detected DSPD enabled in EEPROM\n");
	}
}

static netdev_features_t e1000_fix_features(struct net_device *netdev,
					    netdev_features_t features)
{
	struct e1000_adapter *adapter = netdev_priv(netdev);
	struct e1000_hw *hw = &adapter->hw;

	/* Jumbo frame workaround on 82579 and newer requires CRC be stripped */
	if ((hw->mac.type >= e1000_pch2lan) && (netdev->mtu > ETH_DATA_LEN))
		features &= ~NETIF_F_RXFCS;

	/* Since there is no support for separate Rx/Tx vlan accel
	 * enable/disable make sure Tx flag is always in same state as Rx.
	 */
	if (features & NETIF_F_HW_VLAN_CTAG_RX)
		features |= NETIF_F_HW_VLAN_CTAG_TX;
	else
		features &= ~NETIF_F_HW_VLAN_CTAG_TX;

	return features;
}

static int e1000_set_features(struct net_device *netdev,
			      netdev_features_t features)
{
	struct e1000_adapter *adapter = netdev_priv(netdev);
	netdev_features_t changed = features ^ netdev->features;

	if (changed & (NETIF_F_TSO | NETIF_F_TSO6))
		adapter->flags |= FLAG_TSO_FORCE;

	if (!(changed & (NETIF_F_HW_VLAN_CTAG_RX | NETIF_F_HW_VLAN_CTAG_TX |
			 NETIF_F_RXCSUM | NETIF_F_RXHASH | NETIF_F_RXFCS |
			 NETIF_F_RXALL)))
		return 0;

	if (changed & NETIF_F_RXFCS) {
		if (features & NETIF_F_RXFCS) {
			adapter->flags2 &= ~FLAG2_CRC_STRIPPING;
		} else {
			/* We need to take it back to defaults, which might mean
			 * stripping is still disabled at the adapter level.
			 */
			if (adapter->flags2 & FLAG2_DFLT_CRC_STRIPPING)
				adapter->flags2 |= FLAG2_CRC_STRIPPING;
			else
				adapter->flags2 &= ~FLAG2_CRC_STRIPPING;
		}
	}

	netdev->features = features;

	if (netif_running(netdev))
		e1000e_reinit_locked(adapter);
	else
		e1000e_reset(adapter);

	return 1;
}

static const struct net_device_ops e1000e_netdev_ops = {
	.ndo_open		= e1000e_open,
	.ndo_stop		= e1000e_close,
	.ndo_start_xmit		= e1000_xmit_frame,
	.ndo_get_stats64	= e1000e_get_stats64,
	.ndo_set_rx_mode	= e1000e_set_rx_mode,
	.ndo_set_mac_address	= e1000_set_mac,
	.ndo_change_mtu		= e1000_change_mtu,
	.ndo_do_ioctl		= e1000_ioctl,
	.ndo_tx_timeout		= e1000_tx_timeout,
	.ndo_validate_addr	= eth_validate_addr,

	.ndo_vlan_rx_add_vid	= e1000_vlan_rx_add_vid,
	.ndo_vlan_rx_kill_vid	= e1000_vlan_rx_kill_vid,
#ifdef CONFIG_NET_POLL_CONTROLLER
	.ndo_poll_controller	= e1000_netpoll,
#endif
	.ndo_set_features = e1000_set_features,
	.ndo_fix_features = e1000_fix_features,
	.ndo_features_check	= passthru_features_check,
};

/**
 * e1000_probe - Device Initialization Routine
 * @pdev: PCI device information struct
 * @ent: entry in e1000_pci_tbl
 *
 * Returns 0 on success, negative on failure
 *
 * e1000_probe initializes an adapter identified by a pci_dev structure.
 * The OS initialization, configuring of the adapter private structure,
 * and a hardware reset occur.
 **/
static int e1000_probe(struct pci_dev *pdev, const struct pci_device_id *ent)
{
	struct net_device *netdev;
	struct e1000_adapter *adapter;
	struct e1000_hw *hw;
	const struct e1000_info *ei = e1000_info_tbl[ent->driver_data];
	resource_size_t mmio_start, mmio_len;
	resource_size_t flash_start, flash_len;
	static int cards_found;
	u16 aspm_disable_flag = 0;
	int bars, i, err, pci_using_dac;
	u16 eeprom_data = 0;
	u16 eeprom_apme_mask = E1000_EEPROM_APME;
	s32 ret_val = 0;

	if (ei->flags2 & FLAG2_DISABLE_ASPM_L0S)
		aspm_disable_flag = PCIE_LINK_STATE_L0S;
	if (ei->flags2 & FLAG2_DISABLE_ASPM_L1)
		aspm_disable_flag |= PCIE_LINK_STATE_L1;
	if (aspm_disable_flag)
		e1000e_disable_aspm(pdev, aspm_disable_flag);

	err = pci_enable_device_mem(pdev);
	if (err)
		return err;

	pci_using_dac = 0;
	err = dma_set_mask_and_coherent(&pdev->dev, DMA_BIT_MASK(64));
	if (!err) {
		pci_using_dac = 1;
	} else {
		err = dma_set_mask_and_coherent(&pdev->dev, DMA_BIT_MASK(32));
		if (err) {
			dev_err(&pdev->dev,
				"No usable DMA configuration, aborting\n");
			goto err_dma;
		}
	}

	bars = pci_select_bars(pdev, IORESOURCE_MEM);
	err = pci_request_selected_regions_exclusive(pdev, bars,
						     e1000e_driver_name);
	if (err)
		goto err_pci_reg;

	/* AER (Advanced Error Reporting) hooks */
	pci_enable_pcie_error_reporting(pdev);

	pci_set_master(pdev);
	/* PCI config space info */
	err = pci_save_state(pdev);
	if (err)
		goto err_alloc_etherdev;

	err = -ENOMEM;
	netdev = alloc_etherdev(sizeof(struct e1000_adapter));
	if (!netdev)
		goto err_alloc_etherdev;

	SET_NETDEV_DEV(netdev, &pdev->dev);

	netdev->irq = pdev->irq;

	pci_set_drvdata(pdev, netdev);
	adapter = netdev_priv(netdev);
	hw = &adapter->hw;
	adapter->netdev = netdev;
	adapter->pdev = pdev;
	adapter->ei = ei;
	adapter->pba = ei->pba;
	adapter->flags = ei->flags;
	adapter->flags2 = ei->flags2;
	adapter->hw.adapter = adapter;
	adapter->hw.mac.type = ei->mac;
	adapter->max_hw_frame_size = ei->max_hw_frame_size;
	adapter->msg_enable = netif_msg_init(debug, DEFAULT_MSG_ENABLE);

	mmio_start = pci_resource_start(pdev, 0);
	mmio_len = pci_resource_len(pdev, 0);

	err = -EIO;
	adapter->hw.hw_addr = ioremap(mmio_start, mmio_len);
	if (!adapter->hw.hw_addr)
		goto err_ioremap;

	if ((adapter->flags & FLAG_HAS_FLASH) &&
	    (pci_resource_flags(pdev, 1) & IORESOURCE_MEM) &&
	    (hw->mac.type < e1000_pch_spt)) {
		flash_start = pci_resource_start(pdev, 1);
		flash_len = pci_resource_len(pdev, 1);
		adapter->hw.flash_address = ioremap(flash_start, flash_len);
		if (!adapter->hw.flash_address)
			goto err_flashmap;
	}

	/* Set default EEE advertisement */
	if (adapter->flags2 & FLAG2_HAS_EEE)
		adapter->eee_advert = MDIO_EEE_100TX | MDIO_EEE_1000T;

	/* construct the net_device struct */
	netdev->netdev_ops = &e1000e_netdev_ops;
	e1000e_set_ethtool_ops(netdev);
	netdev->watchdog_timeo = 5 * HZ;
	netif_napi_add(netdev, &adapter->napi, e1000e_poll, 64);
	strlcpy(netdev->name, pci_name(pdev), sizeof(netdev->name));

	netdev->mem_start = mmio_start;
	netdev->mem_end = mmio_start + mmio_len;

	adapter->bd_number = cards_found++;

	e1000e_check_options(adapter);

	/* setup adapter struct */
	err = e1000_sw_init(adapter);
	if (err)
		goto err_sw_init;

	memcpy(&hw->mac.ops, ei->mac_ops, sizeof(hw->mac.ops));
	memcpy(&hw->nvm.ops, ei->nvm_ops, sizeof(hw->nvm.ops));
	memcpy(&hw->phy.ops, ei->phy_ops, sizeof(hw->phy.ops));

	err = ei->get_variants(adapter);
	if (err)
		goto err_hw_init;

	if ((adapter->flags & FLAG_IS_ICH) &&
	    (adapter->flags & FLAG_READ_ONLY_NVM) &&
	    (hw->mac.type < e1000_pch_spt))
		e1000e_write_protect_nvm_ich8lan(&adapter->hw);

	hw->mac.ops.get_bus_info(&adapter->hw);

	adapter->hw.phy.autoneg_wait_to_complete = 0;

	/* Copper options */
	if (adapter->hw.phy.media_type == e1000_media_type_copper) {
		adapter->hw.phy.mdix = AUTO_ALL_MODES;
		adapter->hw.phy.disable_polarity_correction = 0;
		adapter->hw.phy.ms_type = e1000_ms_hw_default;
	}

	if (hw->phy.ops.check_reset_block && hw->phy.ops.check_reset_block(hw))
		dev_info(&pdev->dev,
			 "PHY reset is blocked due to SOL/IDER session.\n");

	/* Set initial default active device features */
	netdev->features = (NETIF_F_SG |
			    NETIF_F_HW_VLAN_CTAG_RX |
			    NETIF_F_HW_VLAN_CTAG_TX |
			    NETIF_F_TSO |
			    NETIF_F_TSO6 |
			    NETIF_F_RXHASH |
			    NETIF_F_RXCSUM |
			    NETIF_F_HW_CSUM);

	/* Set user-changeable features (subset of all device features) */
	netdev->hw_features = netdev->features;
	netdev->hw_features |= NETIF_F_RXFCS;
	netdev->priv_flags |= IFF_SUPP_NOFCS;
	netdev->hw_features |= NETIF_F_RXALL;

	if (adapter->flags & FLAG_HAS_HW_VLAN_FILTER)
		netdev->features |= NETIF_F_HW_VLAN_CTAG_FILTER;

	netdev->vlan_features |= (NETIF_F_SG |
				  NETIF_F_TSO |
				  NETIF_F_TSO6 |
				  NETIF_F_HW_CSUM);

	netdev->priv_flags |= IFF_UNICAST_FLT;

	if (pci_using_dac) {
		netdev->features |= NETIF_F_HIGHDMA;
		netdev->vlan_features |= NETIF_F_HIGHDMA;
	}

	/* MTU range: 68 - max_hw_frame_size */
	netdev->min_mtu = ETH_MIN_MTU;
	netdev->max_mtu = adapter->max_hw_frame_size -
			  (VLAN_ETH_HLEN + ETH_FCS_LEN);

	if (e1000e_enable_mng_pass_thru(&adapter->hw))
		adapter->flags |= FLAG_MNG_PT_ENABLED;

	/* before reading the NVM, reset the controller to
	 * put the device in a known good starting state
	 */
	adapter->hw.mac.ops.reset_hw(&adapter->hw);

	/* systems with ASPM and others may see the checksum fail on the first
	 * attempt. Let's give it a few tries
	 */
	for (i = 0;; i++) {
		if (e1000_validate_nvm_checksum(&adapter->hw) >= 0)
			break;
		if (i == 2) {
			dev_err(&pdev->dev, "The NVM Checksum Is Not Valid\n");
			err = -EIO;
			goto err_eeprom;
		}
	}

	e1000_eeprom_checks(adapter);

	/* copy the MAC address */
	if (e1000e_read_mac_addr(&adapter->hw))
		dev_err(&pdev->dev,
			"NVM Read Error while reading MAC address\n");

	memcpy(netdev->dev_addr, adapter->hw.mac.addr, netdev->addr_len);

	if (!is_valid_ether_addr(netdev->dev_addr)) {
		dev_err(&pdev->dev, "Invalid MAC Address: %pM\n",
			netdev->dev_addr);
		err = -EIO;
		goto err_eeprom;
	}

	timer_setup(&adapter->watchdog_timer, e1000_watchdog, 0);
	timer_setup(&adapter->phy_info_timer, e1000_update_phy_info, 0);

	INIT_WORK(&adapter->reset_task, e1000_reset_task);
	INIT_WORK(&adapter->watchdog_task, e1000_watchdog_task);
	INIT_WORK(&adapter->downshift_task, e1000e_downshift_workaround);
	INIT_WORK(&adapter->update_phy_task, e1000e_update_phy_task);
	INIT_WORK(&adapter->print_hang_task, e1000_print_hw_hang);

	/* Initialize link parameters. User can change them with ethtool */
	adapter->hw.mac.autoneg = 1;
	adapter->fc_autoneg = true;
	adapter->hw.fc.requested_mode = e1000_fc_default;
	adapter->hw.fc.current_mode = e1000_fc_default;
	adapter->hw.phy.autoneg_advertised = 0x2f;

	/* Initial Wake on LAN setting - If APM wake is enabled in
	 * the EEPROM, enable the ACPI Magic Packet filter
	 */
	if (adapter->flags & FLAG_APME_IN_WUC) {
		/* APME bit in EEPROM is mapped to WUC.APME */
		eeprom_data = er32(WUC);
		eeprom_apme_mask = E1000_WUC_APME;
		if ((hw->mac.type > e1000_ich10lan) &&
		    (eeprom_data & E1000_WUC_PHY_WAKE))
			adapter->flags2 |= FLAG2_HAS_PHY_WAKEUP;
	} else if (adapter->flags & FLAG_APME_IN_CTRL3) {
		if (adapter->flags & FLAG_APME_CHECK_PORT_B &&
		    (adapter->hw.bus.func == 1))
			ret_val = e1000_read_nvm(&adapter->hw,
					      NVM_INIT_CONTROL3_PORT_B,
					      1, &eeprom_data);
		else
			ret_val = e1000_read_nvm(&adapter->hw,
					      NVM_INIT_CONTROL3_PORT_A,
					      1, &eeprom_data);
	}

	/* fetch WoL from EEPROM */
	if (ret_val)
		e_dbg("NVM read error getting WoL initial values: %d\n", ret_val);
	else if (eeprom_data & eeprom_apme_mask)
		adapter->eeprom_wol |= E1000_WUFC_MAG;

	/* now that we have the eeprom settings, apply the special cases
	 * where the eeprom may be wrong or the board simply won't support
	 * wake on lan on a particular port
	 */
	if (!(adapter->flags & FLAG_HAS_WOL))
		adapter->eeprom_wol = 0;

	/* initialize the wol settings based on the eeprom settings */
	adapter->wol = adapter->eeprom_wol;

	/* make sure adapter isn't asleep if manageability is enabled */
	if (adapter->wol || (adapter->flags & FLAG_MNG_PT_ENABLED) ||
	    (hw->mac.ops.check_mng_mode(hw)))
		device_wakeup_enable(&pdev->dev);

	/* save off EEPROM version number */
	ret_val = e1000_read_nvm(&adapter->hw, 5, 1, &adapter->eeprom_vers);

	if (ret_val) {
		e_dbg("NVM read error getting EEPROM version: %d\n", ret_val);
		adapter->eeprom_vers = 0;
	}

	/* init PTP hardware clock */
	e1000e_ptp_init(adapter);

	/* reset the hardware with the new settings */
	e1000e_reset(adapter);

	/* If the controller has AMT, do not set DRV_LOAD until the interface
	 * is up.  For all other cases, let the f/w know that the h/w is now
	 * under the control of the driver.
	 */
	if (!(adapter->flags & FLAG_HAS_AMT))
		e1000e_get_hw_control(adapter);

	strlcpy(netdev->name, "eth%d", sizeof(netdev->name));
	err = register_netdev(netdev);
	if (err)
		goto err_register;

	/* carrier off reporting is important to ethtool even BEFORE open */
	netif_carrier_off(netdev);

	e1000_print_device_info(adapter);

	dev_pm_set_driver_flags(&pdev->dev, DPM_FLAG_NO_DIRECT_COMPLETE);

	if (pci_dev_run_wake(pdev) && hw->mac.type < e1000_pch_cnp)
		pm_runtime_put_noidle(&pdev->dev);

	return 0;

err_register:
	if (!(adapter->flags & FLAG_HAS_AMT))
		e1000e_release_hw_control(adapter);
err_eeprom:
	if (hw->phy.ops.check_reset_block && !hw->phy.ops.check_reset_block(hw))
		e1000_phy_hw_reset(&adapter->hw);
err_hw_init:
	kfree(adapter->tx_ring);
	kfree(adapter->rx_ring);
err_sw_init:
	if ((adapter->hw.flash_address) && (hw->mac.type < e1000_pch_spt))
		iounmap(adapter->hw.flash_address);
	e1000e_reset_interrupt_capability(adapter);
err_flashmap:
	iounmap(adapter->hw.hw_addr);
err_ioremap:
	free_netdev(netdev);
err_alloc_etherdev:
	pci_release_mem_regions(pdev);
err_pci_reg:
err_dma:
	pci_disable_device(pdev);
	return err;
}

/**
 * e1000_remove - Device Removal Routine
 * @pdev: PCI device information struct
 *
 * e1000_remove is called by the PCI subsystem to alert the driver
 * that it should release a PCI device.  The could be caused by a
 * Hot-Plug event, or because the driver is going to be removed from
 * memory.
 **/
static void e1000_remove(struct pci_dev *pdev)
{
	struct net_device *netdev = pci_get_drvdata(pdev);
	struct e1000_adapter *adapter = netdev_priv(netdev);

	e1000e_ptp_remove(adapter);

	/* The timers may be rescheduled, so explicitly disable them
	 * from being rescheduled.
	 */
	set_bit(__E1000_DOWN, &adapter->state);
	del_timer_sync(&adapter->watchdog_timer);
	del_timer_sync(&adapter->phy_info_timer);

	cancel_work_sync(&adapter->reset_task);
	cancel_work_sync(&adapter->watchdog_task);
	cancel_work_sync(&adapter->downshift_task);
	cancel_work_sync(&adapter->update_phy_task);
	cancel_work_sync(&adapter->print_hang_task);

	if (adapter->flags & FLAG_HAS_HW_TIMESTAMP) {
		cancel_work_sync(&adapter->tx_hwtstamp_work);
		if (adapter->tx_hwtstamp_skb) {
			dev_consume_skb_any(adapter->tx_hwtstamp_skb);
			adapter->tx_hwtstamp_skb = NULL;
		}
	}

	unregister_netdev(netdev);

	if (pci_dev_run_wake(pdev))
		pm_runtime_get_noresume(&pdev->dev);

	/* Release control of h/w to f/w.  If f/w is AMT enabled, this
	 * would have already happened in close and is redundant.
	 */
	e1000e_release_hw_control(adapter);

	e1000e_reset_interrupt_capability(adapter);
	kfree(adapter->tx_ring);
	kfree(adapter->rx_ring);

	iounmap(adapter->hw.hw_addr);
	if ((adapter->hw.flash_address) &&
	    (adapter->hw.mac.type < e1000_pch_spt))
		iounmap(adapter->hw.flash_address);
	pci_release_mem_regions(pdev);

	free_netdev(netdev);

	/* AER disable */
	pci_disable_pcie_error_reporting(pdev);

	pci_disable_device(pdev);
}

/* PCI Error Recovery (ERS) */
static const struct pci_error_handlers e1000_err_handler = {
	.error_detected = e1000_io_error_detected,
	.slot_reset = e1000_io_slot_reset,
	.resume = e1000_io_resume,
};

static const struct pci_device_id e1000_pci_tbl[] = {
	{ PCI_VDEVICE(INTEL, E1000_DEV_ID_82571EB_COPPER), board_82571 },
	{ PCI_VDEVICE(INTEL, E1000_DEV_ID_82571EB_FIBER), board_82571 },
	{ PCI_VDEVICE(INTEL, E1000_DEV_ID_82571EB_QUAD_COPPER), board_82571 },
	{ PCI_VDEVICE(INTEL, E1000_DEV_ID_82571EB_QUAD_COPPER_LP),
	  board_82571 },
	{ PCI_VDEVICE(INTEL, E1000_DEV_ID_82571EB_QUAD_FIBER), board_82571 },
	{ PCI_VDEVICE(INTEL, E1000_DEV_ID_82571EB_SERDES), board_82571 },
	{ PCI_VDEVICE(INTEL, E1000_DEV_ID_82571EB_SERDES_DUAL), board_82571 },
	{ PCI_VDEVICE(INTEL, E1000_DEV_ID_82571EB_SERDES_QUAD), board_82571 },
	{ PCI_VDEVICE(INTEL, E1000_DEV_ID_82571PT_QUAD_COPPER), board_82571 },

	{ PCI_VDEVICE(INTEL, E1000_DEV_ID_82572EI), board_82572 },
	{ PCI_VDEVICE(INTEL, E1000_DEV_ID_82572EI_COPPER), board_82572 },
	{ PCI_VDEVICE(INTEL, E1000_DEV_ID_82572EI_FIBER), board_82572 },
	{ PCI_VDEVICE(INTEL, E1000_DEV_ID_82572EI_SERDES), board_82572 },

	{ PCI_VDEVICE(INTEL, E1000_DEV_ID_82573E), board_82573 },
	{ PCI_VDEVICE(INTEL, E1000_DEV_ID_82573E_IAMT), board_82573 },
	{ PCI_VDEVICE(INTEL, E1000_DEV_ID_82573L), board_82573 },

	{ PCI_VDEVICE(INTEL, E1000_DEV_ID_82574L), board_82574 },
	{ PCI_VDEVICE(INTEL, E1000_DEV_ID_82574LA), board_82574 },
	{ PCI_VDEVICE(INTEL, E1000_DEV_ID_82583V), board_82583 },

	{ PCI_VDEVICE(INTEL, E1000_DEV_ID_80003ES2LAN_COPPER_DPT),
	  board_80003es2lan },
	{ PCI_VDEVICE(INTEL, E1000_DEV_ID_80003ES2LAN_COPPER_SPT),
	  board_80003es2lan },
	{ PCI_VDEVICE(INTEL, E1000_DEV_ID_80003ES2LAN_SERDES_DPT),
	  board_80003es2lan },
	{ PCI_VDEVICE(INTEL, E1000_DEV_ID_80003ES2LAN_SERDES_SPT),
	  board_80003es2lan },

	{ PCI_VDEVICE(INTEL, E1000_DEV_ID_ICH8_IFE), board_ich8lan },
	{ PCI_VDEVICE(INTEL, E1000_DEV_ID_ICH8_IFE_G), board_ich8lan },
	{ PCI_VDEVICE(INTEL, E1000_DEV_ID_ICH8_IFE_GT), board_ich8lan },
	{ PCI_VDEVICE(INTEL, E1000_DEV_ID_ICH8_IGP_AMT), board_ich8lan },
	{ PCI_VDEVICE(INTEL, E1000_DEV_ID_ICH8_IGP_C), board_ich8lan },
	{ PCI_VDEVICE(INTEL, E1000_DEV_ID_ICH8_IGP_M), board_ich8lan },
	{ PCI_VDEVICE(INTEL, E1000_DEV_ID_ICH8_IGP_M_AMT), board_ich8lan },
	{ PCI_VDEVICE(INTEL, E1000_DEV_ID_ICH8_82567V_3), board_ich8lan },

	{ PCI_VDEVICE(INTEL, E1000_DEV_ID_ICH9_IFE), board_ich9lan },
	{ PCI_VDEVICE(INTEL, E1000_DEV_ID_ICH9_IFE_G), board_ich9lan },
	{ PCI_VDEVICE(INTEL, E1000_DEV_ID_ICH9_IFE_GT), board_ich9lan },
	{ PCI_VDEVICE(INTEL, E1000_DEV_ID_ICH9_IGP_AMT), board_ich9lan },
	{ PCI_VDEVICE(INTEL, E1000_DEV_ID_ICH9_IGP_C), board_ich9lan },
	{ PCI_VDEVICE(INTEL, E1000_DEV_ID_ICH9_BM), board_ich9lan },
	{ PCI_VDEVICE(INTEL, E1000_DEV_ID_ICH9_IGP_M), board_ich9lan },
	{ PCI_VDEVICE(INTEL, E1000_DEV_ID_ICH9_IGP_M_AMT), board_ich9lan },
	{ PCI_VDEVICE(INTEL, E1000_DEV_ID_ICH9_IGP_M_V), board_ich9lan },

	{ PCI_VDEVICE(INTEL, E1000_DEV_ID_ICH10_R_BM_LM), board_ich9lan },
	{ PCI_VDEVICE(INTEL, E1000_DEV_ID_ICH10_R_BM_LF), board_ich9lan },
	{ PCI_VDEVICE(INTEL, E1000_DEV_ID_ICH10_R_BM_V), board_ich9lan },

	{ PCI_VDEVICE(INTEL, E1000_DEV_ID_ICH10_D_BM_LM), board_ich10lan },
	{ PCI_VDEVICE(INTEL, E1000_DEV_ID_ICH10_D_BM_LF), board_ich10lan },
	{ PCI_VDEVICE(INTEL, E1000_DEV_ID_ICH10_D_BM_V), board_ich10lan },

	{ PCI_VDEVICE(INTEL, E1000_DEV_ID_PCH_M_HV_LM), board_pchlan },
	{ PCI_VDEVICE(INTEL, E1000_DEV_ID_PCH_M_HV_LC), board_pchlan },
	{ PCI_VDEVICE(INTEL, E1000_DEV_ID_PCH_D_HV_DM), board_pchlan },
	{ PCI_VDEVICE(INTEL, E1000_DEV_ID_PCH_D_HV_DC), board_pchlan },

	{ PCI_VDEVICE(INTEL, E1000_DEV_ID_PCH2_LV_LM), board_pch2lan },
	{ PCI_VDEVICE(INTEL, E1000_DEV_ID_PCH2_LV_V), board_pch2lan },

	{ PCI_VDEVICE(INTEL, E1000_DEV_ID_PCH_LPT_I217_LM), board_pch_lpt },
	{ PCI_VDEVICE(INTEL, E1000_DEV_ID_PCH_LPT_I217_V), board_pch_lpt },
	{ PCI_VDEVICE(INTEL, E1000_DEV_ID_PCH_LPTLP_I218_LM), board_pch_lpt },
	{ PCI_VDEVICE(INTEL, E1000_DEV_ID_PCH_LPTLP_I218_V), board_pch_lpt },
	{ PCI_VDEVICE(INTEL, E1000_DEV_ID_PCH_I218_LM2), board_pch_lpt },
	{ PCI_VDEVICE(INTEL, E1000_DEV_ID_PCH_I218_V2), board_pch_lpt },
	{ PCI_VDEVICE(INTEL, E1000_DEV_ID_PCH_I218_LM3), board_pch_lpt },
	{ PCI_VDEVICE(INTEL, E1000_DEV_ID_PCH_I218_V3), board_pch_lpt },
	{ PCI_VDEVICE(INTEL, E1000_DEV_ID_PCH_SPT_I219_LM), board_pch_spt },
	{ PCI_VDEVICE(INTEL, E1000_DEV_ID_PCH_SPT_I219_V), board_pch_spt },
	{ PCI_VDEVICE(INTEL, E1000_DEV_ID_PCH_SPT_I219_LM2), board_pch_spt },
	{ PCI_VDEVICE(INTEL, E1000_DEV_ID_PCH_SPT_I219_V2), board_pch_spt },
	{ PCI_VDEVICE(INTEL, E1000_DEV_ID_PCH_LBG_I219_LM3), board_pch_spt },
	{ PCI_VDEVICE(INTEL, E1000_DEV_ID_PCH_SPT_I219_LM4), board_pch_spt },
	{ PCI_VDEVICE(INTEL, E1000_DEV_ID_PCH_SPT_I219_V4), board_pch_spt },
	{ PCI_VDEVICE(INTEL, E1000_DEV_ID_PCH_SPT_I219_LM5), board_pch_spt },
	{ PCI_VDEVICE(INTEL, E1000_DEV_ID_PCH_SPT_I219_V5), board_pch_spt },
	{ PCI_VDEVICE(INTEL, E1000_DEV_ID_PCH_CNP_I219_LM6), board_pch_cnp },
	{ PCI_VDEVICE(INTEL, E1000_DEV_ID_PCH_CNP_I219_V6), board_pch_cnp },
	{ PCI_VDEVICE(INTEL, E1000_DEV_ID_PCH_CNP_I219_LM7), board_pch_cnp },
	{ PCI_VDEVICE(INTEL, E1000_DEV_ID_PCH_CNP_I219_V7), board_pch_cnp },
	{ PCI_VDEVICE(INTEL, E1000_DEV_ID_PCH_ICP_I219_LM8), board_pch_cnp },
	{ PCI_VDEVICE(INTEL, E1000_DEV_ID_PCH_ICP_I219_V8), board_pch_cnp },
	{ PCI_VDEVICE(INTEL, E1000_DEV_ID_PCH_ICP_I219_LM9), board_pch_cnp },
	{ PCI_VDEVICE(INTEL, E1000_DEV_ID_PCH_ICP_I219_V9), board_pch_cnp },
	{ PCI_VDEVICE(INTEL, E1000_DEV_ID_PCH_CMP_I219_LM10), board_pch_cnp },
	{ PCI_VDEVICE(INTEL, E1000_DEV_ID_PCH_CMP_I219_V10), board_pch_cnp },
	{ PCI_VDEVICE(INTEL, E1000_DEV_ID_PCH_CMP_I219_LM11), board_pch_cnp },
	{ PCI_VDEVICE(INTEL, E1000_DEV_ID_PCH_CMP_I219_V11), board_pch_cnp },
	{ PCI_VDEVICE(INTEL, E1000_DEV_ID_PCH_CMP_I219_LM12), board_pch_spt },
	{ PCI_VDEVICE(INTEL, E1000_DEV_ID_PCH_CMP_I219_V12), board_pch_spt },
	{ PCI_VDEVICE(INTEL, E1000_DEV_ID_PCH_TGP_I219_LM13), board_pch_cnp },
	{ PCI_VDEVICE(INTEL, E1000_DEV_ID_PCH_TGP_I219_V13), board_pch_cnp },
	{ PCI_VDEVICE(INTEL, E1000_DEV_ID_PCH_TGP_I219_LM14), board_pch_cnp },
	{ PCI_VDEVICE(INTEL, E1000_DEV_ID_PCH_TGP_I219_V14), board_pch_cnp },
	{ PCI_VDEVICE(INTEL, E1000_DEV_ID_PCH_TGP_I219_LM15), board_pch_cnp },
	{ PCI_VDEVICE(INTEL, E1000_DEV_ID_PCH_TGP_I219_V15), board_pch_cnp },
	{ PCI_VDEVICE(INTEL, E1000_DEV_ID_PCH_ADP_I219_LM16), board_pch_cnp },
	{ PCI_VDEVICE(INTEL, E1000_DEV_ID_PCH_ADP_I219_V16), board_pch_cnp },
	{ PCI_VDEVICE(INTEL, E1000_DEV_ID_PCH_ADP_I219_LM17), board_pch_cnp },
	{ PCI_VDEVICE(INTEL, E1000_DEV_ID_PCH_ADP_I219_V17), board_pch_cnp },
	{ PCI_VDEVICE(INTEL, E1000_DEV_ID_PCH_MTP_I219_LM18), board_pch_cnp },
	{ PCI_VDEVICE(INTEL, E1000_DEV_ID_PCH_MTP_I219_V18), board_pch_cnp },
	{ PCI_VDEVICE(INTEL, E1000_DEV_ID_PCH_MTP_I219_LM19), board_pch_cnp },
	{ PCI_VDEVICE(INTEL, E1000_DEV_ID_PCH_MTP_I219_V19), board_pch_cnp },

	{ 0, 0, 0, 0, 0, 0, 0 }	/* terminate list */
};
MODULE_DEVICE_TABLE(pci, e1000_pci_tbl);

static const struct dev_pm_ops e1000_pm_ops = {
#ifdef CONFIG_PM_SLEEP
	.suspend	= e1000e_pm_suspend,
	.resume		= e1000e_pm_resume,
	.freeze		= e1000e_pm_freeze,
	.thaw		= e1000e_pm_thaw,
	.poweroff	= e1000e_pm_suspend,
	.restore	= e1000e_pm_resume,
#endif
	SET_RUNTIME_PM_OPS(e1000e_pm_runtime_suspend, e1000e_pm_runtime_resume,
			   e1000e_pm_runtime_idle)
};

/* PCI Device API Driver */
static struct pci_driver e1000_driver = {
	.name     = e1000e_driver_name,
	.id_table = e1000_pci_tbl,
	.probe    = e1000_probe,
	.remove   = e1000_remove,
	.driver   = {
		.pm = &e1000_pm_ops,
	},
	.shutdown = e1000_shutdown,
	.err_handler = &e1000_err_handler
};

/**
 * e1000_init_module - Driver Registration Routine
 *
 * e1000_init_module is the first routine called when the driver is
 * loaded. All it does is register with the PCI subsystem.
 **/
static int __init e1000_init_module(void)
{
	pr_info("Intel(R) PRO/1000 Network Driver\n");
	pr_info("Copyright(c) 1999 - 2015 Intel Corporation.\n");

	return pci_register_driver(&e1000_driver);
}
module_init(e1000_init_module);

/**
 * e1000_exit_module - Driver Exit Cleanup Routine
 *
 * e1000_exit_module is called just before the driver is removed
 * from memory.
 **/
static void __exit e1000_exit_module(void)
{
	pci_unregister_driver(&e1000_driver);
}
module_exit(e1000_exit_module);

MODULE_AUTHOR("Intel Corporation, <linux.nics@intel.com>");
MODULE_DESCRIPTION("Intel(R) PRO/1000 Network Driver");
MODULE_LICENSE("GPL v2");

/* netdev.c */<|MERGE_RESOLUTION|>--- conflicted
+++ resolved
@@ -256,15 +256,9 @@
 	/* Print netdevice Info */
 	if (netdev) {
 		dev_info(&adapter->pdev->dev, "Net device Info\n");
-<<<<<<< HEAD
-		pr_info("Device Name     state            trans_start      last_rx\n");
-		pr_info("%-15s %016lX %016lX %016lX\n", netdev->name,
-			netdev->state, dev_trans_start(netdev), netdev->last_rx);
-=======
 		pr_info("Device Name     state            trans_start\n");
 		pr_info("%-15s %016lX %016lX\n", netdev->name,
 			netdev->state, dev_trans_start(netdev));
->>>>>>> 24b8d41d
 	}
 
 	/* Print Registers */
@@ -4385,51 +4379,13 @@
 /**
  * e1000e_sanitize_systim - sanitize raw cycle counter reads
  * @hw: pointer to the HW structure
-<<<<<<< HEAD
- * @systim: cycle_t value read, sanitized and returned
-=======
  * @systim: PHC time value read, sanitized and returned
  * @sts: structure to hold system time before and after reading SYSTIML,
  * may be NULL
->>>>>>> 24b8d41d
  *
  * Errata for 82574/82583 possible bad bits read from SYSTIMH/L:
  * check to see that the time is incrementing at a reasonable
  * rate and is a multiple of incvalue.
-<<<<<<< HEAD
- **/
-static cycle_t e1000e_sanitize_systim(struct e1000_hw *hw, cycle_t systim)
-{
-	u64 time_delta, rem, temp;
-	cycle_t systim_next;
-	u32 incvalue;
-	int i;
-
-	incvalue = er32(TIMINCA) & E1000_TIMINCA_INCVALUE_MASK;
-	for (i = 0; i < E1000_MAX_82574_SYSTIM_REREADS; i++) {
-		/* latch SYSTIMH on read of SYSTIML */
-		systim_next = (cycle_t)er32(SYSTIML);
-		systim_next |= (cycle_t)er32(SYSTIMH) << 32;
-
-		time_delta = systim_next - systim;
-		temp = time_delta;
-		/* VMWare users have seen incvalue of zero, don't div / 0 */
-		rem = incvalue ? do_div(temp, incvalue) : (time_delta != 0);
-
-		systim = systim_next;
-
-		if ((time_delta < E1000_82574_SYSTIM_EPSILON) && (rem == 0))
-			break;
-	}
-
-	return systim;
-}
-
-/**
- * e1000e_cyclecounter_read - read raw cycle counter (used by time counter)
- * @cc: cyclecounter structure
-=======
->>>>>>> 24b8d41d
  **/
 static u64 e1000e_sanitize_systim(struct e1000_hw *hw, u64 systim,
 				  struct ptp_system_timestamp *sts)
@@ -4471,26 +4427,14 @@
 		       struct ptp_system_timestamp *sts)
 {
 	struct e1000_hw *hw = &adapter->hw;
-<<<<<<< HEAD
-	u32 systimel, systimeh;
-	cycle_t systim;
-=======
 	u32 systimel, systimel_2, systimeh;
 	u64 systim;
->>>>>>> 24b8d41d
 	/* SYSTIMH latching upon SYSTIML read does not work well.
 	 * This means that if SYSTIML overflows after we read it but before
 	 * we read SYSTIMH, the value of SYSTIMH has been incremented and we
 	 * will experience a huge non linear increment in the systime value
 	 * to fix that we test for overflow and if true, we re-read systime.
 	 */
-<<<<<<< HEAD
-	systimel = er32(SYSTIML);
-	systimeh = er32(SYSTIMH);
-	/* Is systimel is so large that overflow is possible? */
-	if (systimel >= (u32)0xffffffff - E1000_TIMINCA_INCVALUE_MASK) {
-		u32 systimel_2 = er32(SYSTIML);
-=======
 	ptp_read_system_prets(sts);
 	systimel = er32(SYSTIML);
 	ptp_read_system_postts(sts);
@@ -4500,7 +4444,6 @@
 		ptp_read_system_prets(sts);
 		systimel_2 = er32(SYSTIML);
 		ptp_read_system_postts(sts);
->>>>>>> 24b8d41d
 		if (systimel > systimel_2) {
 			/* There was an overflow, read again SYSTIMH, and use
 			 * systimel_2
@@ -4509,15 +4452,6 @@
 			systimel = systimel_2;
 		}
 	}
-<<<<<<< HEAD
-	systim = (cycle_t)systimel;
-	systim |= (cycle_t)systimeh << 32;
-
-	if (adapter->flags2 & FLAG2_CHECK_SYSTIM_OVERFLOW)
-		systim = e1000e_sanitize_systim(hw, systim);
-
-	return systim;
-=======
 	systim = (u64)systimel;
 	systim |= (u64)systimeh << 32;
 
@@ -4537,7 +4471,6 @@
 						     cc);
 
 	return e1000e_read_systim(adapter, NULL);
->>>>>>> 24b8d41d
 }
 
 /**
