--- conflicted
+++ resolved
@@ -6,24 +6,6 @@
  * Copyright (C) 2007
  *	Daniel Gimpelevich <daniel@gimpelevich.san-francisco.ca.us>
  * Copyright (C) 2007-2012 Florian Fainelli <f.fainelli@gmail.com>
-<<<<<<< HEAD
- *
- * This program is free software; you can redistribute it and/or
- * modify it under the terms of the GNU General Public License
- * as published by the Free Software Foundation; either version 2
- * of the License, or (at your option) any later version.
- *
- * This program is distributed in the hope that it will be useful,
- * but WITHOUT ANY WARRANTY; without even the implied warranty of
- * MERCHANTABILITY or FITNESS FOR A PARTICULAR PURPOSE.  See the
- * GNU General Public License for more details.
- *
- * You should have received a copy of the GNU General Public License
- * along with this program; if not, write to the
- * Free Software Foundation, Inc., 51 Franklin Street, Fifth Floor,
- * Boston, MA  02110-1301, USA.
-=======
->>>>>>> 24b8d41d
 */
 
 #include <linux/kernel.h>
@@ -477,11 +459,6 @@
 	iowrite16(adrp[0], ioaddr + MID_0L);
 	iowrite16(adrp[1], ioaddr + MID_0M);
 	iowrite16(adrp[2], ioaddr + MID_0H);
-<<<<<<< HEAD
-
-	phy_stop(dev->phydev);
-=======
->>>>>>> 24b8d41d
 }
 
 static int r6040_close(struct net_device *dev)
@@ -522,17 +499,6 @@
 	return 0;
 }
 
-<<<<<<< HEAD
-static int r6040_ioctl(struct net_device *dev, struct ifreq *rq, int cmd)
-{
-	if (!dev->phydev)
-		return -EINVAL;
-
-	return phy_mii_ioctl(dev->phydev, rq, cmd);
-}
-
-=======
->>>>>>> 24b8d41d
 static int r6040_rx(struct net_device *dev, int limit)
 {
 	struct r6040_private *priv = netdev_priv(dev);
@@ -633,13 +599,8 @@
 		dev->stats.tx_packets++;
 		dev->stats.tx_bytes += skb_ptr->len;
 
-<<<<<<< HEAD
-		pci_unmap_single(priv->pdev, le32_to_cpu(descptr->buf),
-			skb_ptr->len, PCI_DMA_TODEVICE);
-=======
 		dma_unmap_single(&priv->pdev->dev, le32_to_cpu(descptr->buf),
 				 skb_ptr->len, DMA_TO_DEVICE);
->>>>>>> 24b8d41d
 		/* Free buffer */
 		dev_kfree_skb(skb_ptr);
 		descptr->skb_ptr = NULL;
@@ -861,11 +822,7 @@
 	skb_tx_timestamp(skb);
 
 	/* Trigger the MAC to check the TX descriptor */
-<<<<<<< HEAD
-	if (!skb->xmit_more || netif_queue_stopped(dev))
-=======
 	if (!netdev_xmit_more() || netif_queue_stopped(dev))
->>>>>>> 24b8d41d
 		iowrite16(TM2TX, ioaddr + MTPR);
 	lp->tx_insert_ptr = descptr->vndescp;
 
@@ -1049,21 +1006,8 @@
 		return PTR_ERR(phydev);
 	}
 
-<<<<<<< HEAD
-	/* mask with MAC supported features */
-	phydev->supported &= (SUPPORTED_10baseT_Half
-				| SUPPORTED_10baseT_Full
-				| SUPPORTED_100baseT_Half
-				| SUPPORTED_100baseT_Full
-				| SUPPORTED_Autoneg
-				| SUPPORTED_MII
-				| SUPPORTED_TP);
-
-	phydev->advertising = phydev->supported;
-=======
 	phy_set_max_speed(phydev, SPEED_100);
 
->>>>>>> 24b8d41d
 	lp->old_link = 0;
 	lp->old_duplex = -1;
 
