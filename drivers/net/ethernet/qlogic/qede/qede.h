--- conflicted
+++ resolved
@@ -31,13 +31,8 @@
 #include <net/tc_act/tc_gact.h>
 
 #define QEDE_MAJOR_VERSION		8
-<<<<<<< HEAD
-#define QEDE_MINOR_VERSION		10
-#define QEDE_REVISION_VERSION		9
-=======
 #define QEDE_MINOR_VERSION		37
 #define QEDE_REVISION_VERSION		0
->>>>>>> 24b8d41d
 #define QEDE_ENGINEERING_VERSION	20
 #define DRV_MODULE_VERSION __stringify(QEDE_MAJOR_VERSION) "."	\
 		__stringify(QEDE_MINOR_VERSION) "."		\
@@ -81,14 +76,6 @@
 	u64 rx_256_to_511_byte_packets;
 	u64 rx_512_to_1023_byte_packets;
 	u64 rx_1024_to_1518_byte_packets;
-<<<<<<< HEAD
-	u64 rx_1519_to_1522_byte_packets;
-	u64 rx_1519_to_2047_byte_packets;
-	u64 rx_2048_to_4095_byte_packets;
-	u64 rx_4096_to_9216_byte_packets;
-	u64 rx_9217_to_16383_byte_packets;
-=======
->>>>>>> 24b8d41d
 	u64 rx_crc_errors;
 	u64 rx_mac_crtl_frames;
 	u64 rx_pause_frames;
@@ -149,10 +136,6 @@
 struct qede_rdma_dev {
 	struct qedr_dev *qedr_dev;
 	struct list_head entry;
-<<<<<<< HEAD
-	struct list_head roce_event_list;
-	struct workqueue_struct *roce_wq;
-=======
 	struct list_head rdma_event_list;
 	struct workqueue_struct *rdma_wq;
 	struct kref refcnt;
@@ -183,7 +166,6 @@
 	enum qede_dump_cmd cmd;
 	u8 num_args;
 	u32 args[QEDE_DUMP_MAX_ARGS];
->>>>>>> 24b8d41d
 };
 
 struct qede_dev {
@@ -195,15 +177,9 @@
 	u32				dp_module;
 	u8				dp_level;
 
-<<<<<<< HEAD
-	u32 flags;
-#define QEDE_FLAG_IS_VF	BIT(0)
-#define IS_VF(edev)	(!!((edev)->flags & QEDE_FLAG_IS_VF))
-=======
 	unsigned long			flags;
 #define IS_VF(edev)			test_bit(QEDE_FLAGS_IS_VF, \
 						 &(edev)->flags)
->>>>>>> 24b8d41d
 
 	const struct qed_eth_ops	*ops;
 	struct qede_ptp			*ptp;
@@ -224,26 +200,12 @@
 	u8				fp_num_rx;
 	u16				req_queues;
 	u16				num_queues;
-<<<<<<< HEAD
-	u8				num_tc;
-#define QEDE_QUEUE_CNT(edev)	((edev)->num_queues)
-#define QEDE_RSS_COUNT(edev)	((edev)->num_queues - (edev)->fp_num_tx)
-#define QEDE_TSS_COUNT(edev)	(((edev)->num_queues - (edev)->fp_num_rx) * \
-				 (edev)->num_tc)
-#define QEDE_TX_IDX(edev, txqidx)	((edev)->fp_num_rx + (txqidx) % \
-					 QEDE_TSS_COUNT(edev))
-#define QEDE_TC_IDX(edev, txqidx)	((txqidx) / QEDE_TSS_COUNT(edev))
-#define QEDE_TX_QUEUE(edev, txqidx)	\
-	(&(edev)->fp_array[QEDE_TX_IDX((edev), (txqidx))].txqs[QEDE_TC_IDX(\
-							(edev), (txqidx))])
-=======
 	u16				total_xdp_queues;
 
 #define QEDE_QUEUE_CNT(edev)		((edev)->num_queues)
 #define QEDE_RSS_COUNT(edev)		((edev)->num_queues - (edev)->fp_num_tx)
 #define QEDE_RX_QUEUE_IDX(edev, i)	(i)
 #define QEDE_TSS_COUNT(edev)		((edev)->num_queues - (edev)->fp_num_rx)
->>>>>>> 24b8d41d
 
 	struct qed_int_info		int_info;
 
@@ -268,21 +230,6 @@
 	      SKB_DATA_ALIGN(sizeof(struct skb_shared_info)))
 
 	struct qede_stats		stats;
-<<<<<<< HEAD
-#define QEDE_RSS_INDIR_INITED	BIT(0)
-#define QEDE_RSS_KEY_INITED	BIT(1)
-#define QEDE_RSS_CAPS_INITED	BIT(2)
-	u32 rss_params_inited; /* bit-field to track initialized rss params */
-	struct qed_update_vport_rss_params	rss_params;
-	u16			q_num_rx_buffers; /* Must be a power of two */
-	u16			q_num_tx_buffers; /* Must be a power of two */
-
-	bool gro_disable;
-	struct list_head vlan_list;
-	u16 configured_vlans;
-	u16 non_configured_vlans;
-	bool accept_any_vlan;
-=======
 
 	/* Bitfield to track initialized RSS params */
 	u32				rss_params_inited;
@@ -305,15 +252,11 @@
 	u16				non_configured_vlans;
 	bool				accept_any_vlan;
 
->>>>>>> 24b8d41d
 	struct delayed_work		sp_task;
 	unsigned long			sp_flags;
 	u16				vxlan_dst_port;
 	u16				geneve_dst_port;
 
-<<<<<<< HEAD
-	struct qede_rdma_dev		rdma_info;
-=======
 	struct qede_arfs		*arfs;
 	bool				wol_enabled;
 
@@ -330,7 +273,6 @@
 #define QEDE_ERR_WARN			3
 
 	struct qede_dump_info		dump_info;
->>>>>>> 24b8d41d
 };
 
 enum QEDE_STATE {
@@ -422,17 +364,10 @@
 	u64 rx_alloc_errors;
 	u64 rx_ip_frags;
 
-<<<<<<< HEAD
-	u64			rcv_pkts;
-	u64			rx_hw_errors;
-	u64			rx_alloc_errors;
-	u64			rx_ip_frags;
-=======
 	u64 xdp_no_pass;
 
 	void *handle;
 	struct xdp_rxq_info xdp_rxq;
->>>>>>> 24b8d41d
 };
 
 union db_prod {
@@ -454,22 +389,6 @@
 };
 
 struct qede_tx_queue {
-<<<<<<< HEAD
-	int			index; /* Queue index */
-	__le16			*hw_cons_ptr;
-	struct sw_tx_bd		*sw_tx_ring;
-	u16			sw_tx_cons;
-	u16			sw_tx_prod;
-	struct qed_chain	tx_pbl;
-	void __iomem		*doorbell_addr;
-	union db_prod		tx_db;
-
-	u16			num_tx_buffers;
-	u64			xmit_pkts;
-	u64			stopped_cnt;
-
-	bool			is_legacy;
-=======
 	u8				is_xdp;
 	bool				is_legacy;
 	u16				sw_tx_cons;
@@ -519,7 +438,6 @@
 	void				*handle;
 	u16				cos;
 	u16				ndev_txq_id;
->>>>>>> 24b8d41d
 };
 
 #define BD_UNMAP_ADDR(bd)		HILO_U64(le32_to_cpu((bd)->addr.hi), \
@@ -533,21 +451,6 @@
 #define BD_UNMAP_LEN(bd)		(le16_to_cpu((bd)->nbytes))
 
 struct qede_fastpath {
-<<<<<<< HEAD
-	struct qede_dev	*edev;
-#define QEDE_FASTPATH_TX	BIT(0)
-#define QEDE_FASTPATH_RX	BIT(1)
-#define QEDE_FASTPATH_COMBINED	(QEDE_FASTPATH_TX | QEDE_FASTPATH_RX)
-	u8			type;
-	u8			id;
-	struct napi_struct	napi;
-	struct qed_sb_info	*sb_info;
-	struct qede_rx_queue	*rxq;
-	struct qede_tx_queue	*txqs;
-
-#define VEC_NAME_SIZE	(sizeof(((struct net_device *)0)->name) + 8)
-	char	name[VEC_NAME_SIZE];
-=======
 	struct qede_dev			*edev;
 
 	u8				type;
@@ -569,7 +472,6 @@
 	struct qede_tx_queue		*xdp_tx;
 
 	char				name[IFNAMSIZ + 8];
->>>>>>> 24b8d41d
 };
 
 /* Debug print definitions */
@@ -585,19 +487,6 @@
 #define QEDE_CSUM_UNNECESSARY		BIT(1)
 #define QEDE_TUNN_CSUM_UNNECESSARY	BIT(2)
 
-<<<<<<< HEAD
-#define QEDE_SP_RX_MODE			1
-#define QEDE_SP_VXLAN_PORT_CONFIG	2
-#define QEDE_SP_GENEVE_PORT_CONFIG	3
-
-union qede_reload_args {
-	u16 mtu;
-};
-
-#ifdef CONFIG_DCB
-void qede_set_dcbnl_ops(struct net_device *ndev);
-#endif
-=======
 #define QEDE_SP_RECOVERY		0
 #define QEDE_SP_RX_MODE			1
 #define QEDE_SP_RSVD1                   2
@@ -675,7 +564,6 @@
 void qede_set_dcbnl_ops(struct net_device *ndev);
 #endif
 
->>>>>>> 24b8d41d
 void qede_config_debug(uint debug, u32 *p_dp_module, u8 *p_dp_level);
 void qede_set_ethtool_ops(struct net_device *netdev);
 void qede_set_udp_tunnels(struct qede_dev *edev);
@@ -683,13 +571,6 @@
 		 struct qede_reload_args *args, bool is_locked);
 int qede_change_mtu(struct net_device *dev, int new_mtu);
 void qede_fill_by_demand_stats(struct qede_dev *edev);
-<<<<<<< HEAD
-bool qede_has_rx_work(struct qede_rx_queue *rxq);
-int qede_txq_has_work(struct qede_tx_queue *txq);
-void qede_recycle_rx_bd_ring(struct qede_rx_queue *rxq, struct qede_dev *edev,
-			     u8 count);
-void qede_update_rx_prod(struct qede_dev *edev, struct qede_rx_queue *rxq);
-=======
 void __qede_lock(struct qede_dev *edev);
 void __qede_unlock(struct qede_dev *edev);
 bool qede_has_rx_work(struct qede_rx_queue *rxq);
@@ -700,16 +581,12 @@
 			    struct flow_cls_offload *f);
 
 void qede_forced_speed_maps_init(void);
->>>>>>> 24b8d41d
 
 #define RX_RING_SIZE_POW	13
 #define RX_RING_SIZE		((u16)BIT(RX_RING_SIZE_POW))
 #define NUM_RX_BDS_MAX		(RX_RING_SIZE - 1)
 #define NUM_RX_BDS_MIN		128
-<<<<<<< HEAD
-=======
 #define NUM_RX_BDS_KDUMP_MIN	63
->>>>>>> 24b8d41d
 #define NUM_RX_BDS_DEF		((u16)BIT(10) - 1)
 
 #define TX_RING_SIZE_POW	13
@@ -719,17 +596,11 @@
 #define NUM_TX_BDS_KDUMP_MIN	63
 #define NUM_TX_BDS_DEF		NUM_TX_BDS_MAX
 
-<<<<<<< HEAD
-#define QEDE_MIN_PKT_LEN	64
-#define QEDE_RX_HDR_SIZE	256
-#define	for_each_queue(i) for (i = 0; i < edev->num_queues; i++)
-=======
 #define QEDE_MIN_PKT_LEN		64
 #define QEDE_RX_HDR_SIZE		256
 #define QEDE_MAX_JUMBO_PACKET_SIZE	9600
 #define	for_each_queue(i) for (i = 0; i < edev->num_queues; i++)
 #define for_each_cos_in_txq(edev, var) \
 	for ((var) = 0; (var) < (edev)->dev_info.num_tc; (var)++)
->>>>>>> 24b8d41d
 
 #endif /* _QEDE_H_ */