/* SPDX-License-Identifier: (GPL-2.0-only OR BSD-3-Clause) */
/* QLogic qed NIC Driver
 * Copyright (c) 2015-2017  QLogic Corporation
 * Copyright (c) 2019-2020 Marvell International Ltd.
 */

#ifndef _QED_HW_H
#define _QED_HW_H

#include <linux/types.h>
#include <linux/bitops.h>
#include <linux/slab.h>
#include <linux/string.h>
#include "qed.h"
#include "qed_dev_api.h"

/* Forward decleration */
struct qed_ptt;

enum reserved_ptts {
	RESERVED_PTT_EDIAG,
	RESERVED_PTT_USER_SPACE,
	RESERVED_PTT_MAIN,
	RESERVED_PTT_DPC,
	RESERVED_PTT_MAX
};

enum _dmae_cmd_dst_mask {
	DMAE_CMD_DST_MASK_NONE	= 0,
	DMAE_CMD_DST_MASK_PCIE	= 1,
	DMAE_CMD_DST_MASK_GRC	= 2
};

enum _dmae_cmd_src_mask {
	DMAE_CMD_SRC_MASK_PCIE	= 0,
	DMAE_CMD_SRC_MASK_GRC	= 1
};

enum _dmae_cmd_crc_mask {
	DMAE_CMD_COMP_CRC_EN_MASK_NONE	= 0,
	DMAE_CMD_COMP_CRC_EN_MASK_SET	= 1
};

/* definitions for DMA constants */
#define DMAE_GO_VALUE   0x1

#define DMAE_COMPLETION_VAL     0xD1AE
#define DMAE_CMD_ENDIANITY      0x2

#define DMAE_CMD_SIZE   14
#define DMAE_CMD_SIZE_TO_FILL   (DMAE_CMD_SIZE - 5)
#define DMAE_MIN_WAIT_TIME      0x2
#define DMAE_MAX_CLIENTS        32

/**
 * @brief qed_gtt_init - Initialize GTT windows
 *
 * @param p_hwfn
 */
void qed_gtt_init(struct qed_hwfn *p_hwfn);

/**
 * @brief qed_ptt_invalidate - Forces all ptt entries to be re-configured
 *
 * @param p_hwfn
 */
void qed_ptt_invalidate(struct qed_hwfn *p_hwfn);

/**
 * @brief qed_ptt_pool_alloc - Allocate and initialize PTT pool
 *
 * @param p_hwfn
 *
 * @return struct _qed_status - success (0), negative - error.
 */
int qed_ptt_pool_alloc(struct qed_hwfn *p_hwfn);

/**
 * @brief qed_ptt_pool_free -
 *
 * @param p_hwfn
 */
void qed_ptt_pool_free(struct qed_hwfn *p_hwfn);

/**
 * @brief qed_ptt_get_hw_addr - Get PTT's GRC/HW address
 *
 * @param p_hwfn
 * @param p_ptt
 *
 * @return u32
 */
u32 qed_ptt_get_hw_addr(struct qed_hwfn *p_hwfn,
			struct qed_ptt *p_ptt);

/**
 * @brief qed_ptt_get_bar_addr - Get PPT's external BAR address
 *
 * @param p_hwfn
 * @param p_ptt
 *
 * @return u32
 */
u32 qed_ptt_get_bar_addr(struct qed_ptt *p_ptt);

/**
 * @brief qed_ptt_set_win - Set PTT Window's GRC BAR address
 *
 * @param p_hwfn
 * @param new_hw_addr
 * @param p_ptt
 */
void qed_ptt_set_win(struct qed_hwfn *p_hwfn,
		     struct qed_ptt *p_ptt,
		     u32 new_hw_addr);

/**
 * @brief qed_get_reserved_ptt - Get a specific reserved PTT
 *
 * @param p_hwfn
 * @param ptt_idx
 *
 * @return struct qed_ptt *
 */
struct qed_ptt *qed_get_reserved_ptt(struct qed_hwfn *p_hwfn,
				     enum reserved_ptts ptt_idx);

/**
 * @brief qed_wr - Write value to BAR using the given ptt
 *
 * @param p_hwfn
 * @param p_ptt
 * @param val
 * @param hw_addr
 */
void qed_wr(struct qed_hwfn *p_hwfn,
	    struct qed_ptt *p_ptt,
	    u32 hw_addr,
	    u32 val);

/**
 * @brief qed_rd - Read value from BAR using the given ptt
 *
 * @param p_hwfn
 * @param p_ptt
 * @param val
 * @param hw_addr
 */
u32 qed_rd(struct qed_hwfn *p_hwfn,
	   struct qed_ptt *p_ptt,
	   u32 hw_addr);

/**
 * @brief qed_memcpy_from - copy n bytes from BAR using the given
 *        ptt
 *
 * @param p_hwfn
 * @param p_ptt
 * @param dest
 * @param hw_addr
 * @param n
 */
void qed_memcpy_from(struct qed_hwfn *p_hwfn,
		     struct qed_ptt *p_ptt,
		     void *dest,
		     u32 hw_addr,
		     size_t n);

/**
 * @brief qed_memcpy_to - copy n bytes to BAR using the given
 *        ptt
 *
 * @param p_hwfn
 * @param p_ptt
 * @param hw_addr
 * @param src
 * @param n
 */
void qed_memcpy_to(struct qed_hwfn *p_hwfn,
		   struct qed_ptt *p_ptt,
		   u32 hw_addr,
		   void *src,
		   size_t n);
/**
 * @brief qed_fid_pretend - pretend to another function when
 *        accessing the ptt window. There is no way to unpretend
 *        a function. The only way to cancel a pretend is to
 *        pretend back to the original function.
 *
 * @param p_hwfn
 * @param p_ptt
 * @param fid - fid field of pxp_pretend structure. Can contain
 *            either pf / vf, port/path fields are don't care.
 */
void qed_fid_pretend(struct qed_hwfn *p_hwfn,
		     struct qed_ptt *p_ptt,
		     u16 fid);

/**
 * @brief qed_port_pretend - pretend to another port when
 *        accessing the ptt window
 *
 * @param p_hwfn
 * @param p_ptt
 * @param port_id - the port to pretend to
 */
void qed_port_pretend(struct qed_hwfn *p_hwfn,
		      struct qed_ptt *p_ptt,
		      u8 port_id);

/**
 * @brief qed_port_unpretend - cancel any previously set port
 *        pretend
 *
 * @param p_hwfn
 * @param p_ptt
 */
void qed_port_unpretend(struct qed_hwfn *p_hwfn,
			struct qed_ptt *p_ptt);

/**
<<<<<<< HEAD
=======
 * @brief qed_port_fid_pretend - pretend to another port and another function
 *        when accessing the ptt window
 *
 * @param p_hwfn
 * @param p_ptt
 * @param port_id - the port to pretend to
 * @param fid - fid field of pxp_pretend structure. Can contain either pf / vf.
 */
void qed_port_fid_pretend(struct qed_hwfn *p_hwfn,
			  struct qed_ptt *p_ptt, u8 port_id, u16 fid);

/**
>>>>>>> 24b8d41d
 * @brief qed_vfid_to_concrete - build a concrete FID for a
 *        given VF ID
 *
 * @param p_hwfn
 * @param p_ptt
 * @param vfid
 */
u32 qed_vfid_to_concrete(struct qed_hwfn *p_hwfn, u8 vfid);

/**
 * @brief qed_dmae_idx_to_go_cmd - map the idx to dmae cmd
 * this is declared here since other files will require it.
 * @param idx
 */
u32 qed_dmae_idx_to_go_cmd(u8 idx);

/**
 * @brief qed_dmae_info_alloc - Init the dmae_info structure
 * which is part of p_hwfn.
 * @param p_hwfn
 */
int qed_dmae_info_alloc(struct qed_hwfn *p_hwfn);

/**
 * @brief qed_dmae_info_free - Free the dmae_info structure
 * which is part of p_hwfn
 *
 * @param p_hwfn
 */
void qed_dmae_info_free(struct qed_hwfn *p_hwfn);

union qed_qm_pq_params {
	struct {
		u8 q_idx;
	} iscsi;

	struct {
		u8 tc;
	}	core;

	struct {
		u8	is_vf;
		u8	vf_id;
		u8	tc;
	}	eth;
<<<<<<< HEAD

	struct {
		u8 dcqcn;
		u8 qpid;	/* roce relative */
	} roce;
};

u16 qed_get_qm_pq(struct qed_hwfn *p_hwfn,
		  enum protocol_type proto, union qed_qm_pq_params *params);
=======

	struct {
		u8 dcqcn;
		u8 qpid;	/* roce relative */
	} roce;
};
>>>>>>> 24b8d41d

int qed_init_fw_data(struct qed_dev *cdev,
		     const u8 *fw_data);

int qed_dmae_sanity(struct qed_hwfn *p_hwfn,
		    struct qed_ptt *p_ptt, const char *phase);

#define QED_HW_ERR_MAX_STR_SIZE 256

/**
 * @brief qed_hw_err_notify - Notify upper layer driver and management FW
 *	about a HW error.
 *
 * @param p_hwfn
 * @param p_ptt
 * @param err_type
 * @param fmt - debug data buffer to send to the MFW
 * @param ... - buffer format args
 */
void __printf(4, 5) __cold qed_hw_err_notify(struct qed_hwfn *p_hwfn,
					     struct qed_ptt *p_ptt,
					     enum qed_hw_err_type err_type,
					     const char *fmt, ...);
#endif<|MERGE_RESOLUTION|>--- conflicted
+++ resolved
@@ -219,8 +219,6 @@
 			struct qed_ptt *p_ptt);
 
 /**
-<<<<<<< HEAD
-=======
  * @brief qed_port_fid_pretend - pretend to another port and another function
  *        when accessing the ptt window
  *
@@ -233,7 +231,6 @@
 			  struct qed_ptt *p_ptt, u8 port_id, u16 fid);
 
 /**
->>>>>>> 24b8d41d
  * @brief qed_vfid_to_concrete - build a concrete FID for a
  *        given VF ID
  *
@@ -279,24 +276,12 @@
 		u8	vf_id;
 		u8	tc;
 	}	eth;
-<<<<<<< HEAD
 
 	struct {
 		u8 dcqcn;
 		u8 qpid;	/* roce relative */
 	} roce;
 };
-
-u16 qed_get_qm_pq(struct qed_hwfn *p_hwfn,
-		  enum protocol_type proto, union qed_qm_pq_params *params);
-=======
-
-	struct {
-		u8 dcqcn;
-		u8 qpid;	/* roce relative */
-	} roce;
-};
->>>>>>> 24b8d41d
 
 int qed_init_fw_data(struct qed_dev *cdev,
 		     const u8 *fw_data);
