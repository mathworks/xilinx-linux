# SPDX-License-Identifier: GPL-2.0-only
#
# QLogic network device configuration
#

config NET_VENDOR_QLOGIC
	bool "QLogic devices"
	default y
	depends on PCI
	help
	  If you have a network (Ethernet) card belonging to this class, say Y.

	  Note that the answer to this question doesn't directly affect the
	  kernel: saying N will just cause the configurator to skip all
	  the questions about QLogic cards. If you say Y, you will be asked for
	  your specific card in the following questions.

if NET_VENDOR_QLOGIC

config QLA3XXX
	tristate "QLogic QLA3XXX Network Driver Support"
	depends on PCI
	help
	  This driver supports QLogic ISP3XXX gigabit Ethernet cards.

	  To compile this driver as a module, choose M here: the module
	  will be called qla3xxx.

config QLCNIC
	tristate "QLOGIC QLCNIC 1/10Gb Converged Ethernet NIC Support"
	depends on PCI
	select FW_LOADER
	help
	  This driver supports QLogic QLE8240 and QLE8242 Converged Ethernet
	  devices.

config QLCNIC_SRIOV
	bool "QLOGIC QLCNIC 83XX family SR-IOV Support"
	depends on QLCNIC && PCI_IOV
	default y
	help
	  This configuration parameter enables Single Root Input Output
	  Virtualization support for QLE83XX Converged Ethernet devices.
	  This allows for virtual function acceleration in virtualized
	  environments.

config QLCNIC_DCB
	bool "QLOGIC QLCNIC 82XX and 83XX family DCB Support"
	depends on QLCNIC && DCB
	default y
	help
	  This configuration parameter enables DCB support in QLE83XX
	  and QLE82XX Converged Ethernet devices. This allows for DCB
	  get operations support through rtNetlink interface. Only CEE
	  mode of DCB is supported. PG and PFC values are related only
	  to Tx.

config QLCNIC_HWMON
	bool "QLOGIC QLCNIC 82XX and 83XX family HWMON support"
	depends on QLCNIC && HWMON && !(QLCNIC=y && HWMON=m)
	default y
	help
	  This configuration parameter can be used to read the
	  board temperature in Converged Ethernet devices
	  supported by qlcnic.

	  This data is available via the hwmon sysfs interface.

config NETXEN_NIC
	tristate "NetXen Multi port (1/10) Gigabit Ethernet NIC"
	depends on PCI
	select FW_LOADER
	help
	  This enables the support for NetXen's Gigabit Ethernet card.

config QED
	tristate "QLogic QED 25/40/100Gb core driver"
	depends on PCI
	select ZLIB_INFLATE
	select CRC8
	select NET_DEVLINK
	help
	  This enables the support for Marvell FastLinQ adapters family.

config QED_LL2
	bool

config QED_SRIOV
	bool "QLogic QED 25/40/100Gb SR-IOV support"
	depends on QED && PCI_IOV
	default y
	help
	  This configuration parameter enables Single Root Input Output
	  Virtualization support for QED devices.
	  This allows for virtual function acceleration in virtualized
	  environments.

config QED_LL2
	bool

config QED_SRIOV
	bool "QLogic QED 25/40/100Gb SR-IOV support"
	depends on QED && PCI_IOV
	default y
	---help---
	  This configuration parameter enables Single Root Input Output
	  Virtualization support for QED devices.
	  This allows for virtual function acceleration in virtualized
	  environments.

config QEDE
	tristate "QLogic QED 25/40/100Gb Ethernet NIC"
	depends on QED
<<<<<<< HEAD
	---help---
	  This enables the support for ...
=======
	imply PTP_1588_CLOCK
	help
	  This enables the support for Marvell FastLinQ adapters family,
	  ethernet driver.
>>>>>>> 24b8d41d

config QED_RDMA
	bool

<<<<<<< HEAD
=======
config QED_ISCSI
	bool

config QED_FCOE
	bool

config QED_OOO
	bool

>>>>>>> 24b8d41d
endif # NET_VENDOR_QLOGIC<|MERGE_RESOLUTION|>--- conflicted
+++ resolved
@@ -95,37 +95,17 @@
 	  This allows for virtual function acceleration in virtualized
 	  environments.
 
-config QED_LL2
-	bool
-
-config QED_SRIOV
-	bool "QLogic QED 25/40/100Gb SR-IOV support"
-	depends on QED && PCI_IOV
-	default y
-	---help---
-	  This configuration parameter enables Single Root Input Output
-	  Virtualization support for QED devices.
-	  This allows for virtual function acceleration in virtualized
-	  environments.
-
 config QEDE
 	tristate "QLogic QED 25/40/100Gb Ethernet NIC"
 	depends on QED
-<<<<<<< HEAD
-	---help---
-	  This enables the support for ...
-=======
 	imply PTP_1588_CLOCK
 	help
 	  This enables the support for Marvell FastLinQ adapters family,
 	  ethernet driver.
->>>>>>> 24b8d41d
 
 config QED_RDMA
 	bool
 
-<<<<<<< HEAD
-=======
 config QED_ISCSI
 	bool
 
@@ -135,5 +115,4 @@
 config QED_OOO
 	bool
 
->>>>>>> 24b8d41d
 endif # NET_VENDOR_QLOGIC