// SPDX-License-Identifier: GPL-2.0-only
/*
 *
 * Alchemy Au1x00 ethernet driver
 *
 * Copyright 2001-2003, 2006 MontaVista Software Inc.
 * Copyright 2002 TimeSys Corp.
 * Added ethtool/mii-tool support,
 * Copyright 2004 Matt Porter <mporter@kernel.crashing.org>
 * Update: 2004 Bjoern Riemer, riemer@fokus.fraunhofer.de
 * or riemer@riemer-nt.de: fixed the link beat detection with
 * ioctls (SIOCGMIIPHY)
 * Copyright 2006 Herbert Valerio Riedel <hvr@gnu.org>
 *  converted to use linux-2.6.x's PHY framework
 *
 * Author: MontaVista Software, Inc.
 *		ppopov@mvista.com or source@mvista.com
 */
#define pr_fmt(fmt) KBUILD_MODNAME ": " fmt

#include <linux/capability.h>
#include <linux/dma-mapping.h>
#include <linux/module.h>
#include <linux/kernel.h>
#include <linux/string.h>
#include <linux/timer.h>
#include <linux/errno.h>
#include <linux/in.h>
#include <linux/ioport.h>
#include <linux/bitops.h>
#include <linux/slab.h>
#include <linux/interrupt.h>
#include <linux/netdevice.h>
#include <linux/etherdevice.h>
#include <linux/ethtool.h>
#include <linux/mii.h>
#include <linux/skbuff.h>
#include <linux/delay.h>
#include <linux/crc32.h>
#include <linux/phy.h>
#include <linux/platform_device.h>
#include <linux/cpu.h>
#include <linux/io.h>

#include <asm/mipsregs.h>
#include <asm/irq.h>
#include <asm/processor.h>

#include <au1000.h>
#include <au1xxx_eth.h>
#include <prom.h>

#include "au1000_eth.h"

#ifdef AU1000_ETH_DEBUG
static int au1000_debug = 5;
#else
static int au1000_debug = 3;
#endif

#define AU1000_DEF_MSG_ENABLE	(NETIF_MSG_DRV	| \
				NETIF_MSG_PROBE	| \
				NETIF_MSG_LINK)

#define DRV_NAME	"au1000_eth"
#define DRV_AUTHOR	"Pete Popov <ppopov@embeddedalley.com>"
#define DRV_DESC	"Au1xxx on-chip Ethernet driver"

MODULE_AUTHOR(DRV_AUTHOR);
MODULE_DESCRIPTION(DRV_DESC);
MODULE_LICENSE("GPL");

/* AU1000 MAC registers and bits */
#define MAC_CONTROL		0x0
#  define MAC_RX_ENABLE		(1 << 2)
#  define MAC_TX_ENABLE		(1 << 3)
#  define MAC_DEF_CHECK		(1 << 5)
#  define MAC_SET_BL(X)		(((X) & 0x3) << 6)
#  define MAC_AUTO_PAD		(1 << 8)
#  define MAC_DISABLE_RETRY	(1 << 10)
#  define MAC_DISABLE_BCAST	(1 << 11)
#  define MAC_LATE_COL		(1 << 12)
#  define MAC_HASH_MODE		(1 << 13)
#  define MAC_HASH_ONLY		(1 << 15)
#  define MAC_PASS_ALL		(1 << 16)
#  define MAC_INVERSE_FILTER	(1 << 17)
#  define MAC_PROMISCUOUS	(1 << 18)
#  define MAC_PASS_ALL_MULTI	(1 << 19)
#  define MAC_FULL_DUPLEX	(1 << 20)
#  define MAC_NORMAL_MODE	0
#  define MAC_INT_LOOPBACK	(1 << 21)
#  define MAC_EXT_LOOPBACK	(1 << 22)
#  define MAC_DISABLE_RX_OWN	(1 << 23)
#  define MAC_BIG_ENDIAN	(1 << 30)
#  define MAC_RX_ALL		(1 << 31)
#define MAC_ADDRESS_HIGH	0x4
#define MAC_ADDRESS_LOW		0x8
#define MAC_MCAST_HIGH		0xC
#define MAC_MCAST_LOW		0x10
#define MAC_MII_CNTRL		0x14
#  define MAC_MII_BUSY		(1 << 0)
#  define MAC_MII_READ		0
#  define MAC_MII_WRITE		(1 << 1)
#  define MAC_SET_MII_SELECT_REG(X) (((X) & 0x1f) << 6)
#  define MAC_SET_MII_SELECT_PHY(X) (((X) & 0x1f) << 11)
#define MAC_MII_DATA		0x18
#define MAC_FLOW_CNTRL		0x1C
#  define MAC_FLOW_CNTRL_BUSY	(1 << 0)
#  define MAC_FLOW_CNTRL_ENABLE (1 << 1)
#  define MAC_PASS_CONTROL	(1 << 2)
#  define MAC_SET_PAUSE(X)	(((X) & 0xffff) << 16)
#define MAC_VLAN1_TAG		0x20
#define MAC_VLAN2_TAG		0x24

/* Ethernet Controller Enable */
#  define MAC_EN_CLOCK_ENABLE	(1 << 0)
#  define MAC_EN_RESET0		(1 << 1)
#  define MAC_EN_TOSS		(0 << 2)
#  define MAC_EN_CACHEABLE	(1 << 3)
#  define MAC_EN_RESET1		(1 << 4)
#  define MAC_EN_RESET2		(1 << 5)
#  define MAC_DMA_RESET		(1 << 6)

/* Ethernet Controller DMA Channels */
/* offsets from MAC_TX_RING_ADDR address */
#define MAC_TX_BUFF0_STATUS	0x0
#  define TX_FRAME_ABORTED	(1 << 0)
#  define TX_JAB_TIMEOUT	(1 << 1)
#  define TX_NO_CARRIER		(1 << 2)
#  define TX_LOSS_CARRIER	(1 << 3)
#  define TX_EXC_DEF		(1 << 4)
#  define TX_LATE_COLL_ABORT	(1 << 5)
#  define TX_EXC_COLL		(1 << 6)
#  define TX_UNDERRUN		(1 << 7)
#  define TX_DEFERRED		(1 << 8)
#  define TX_LATE_COLL		(1 << 9)
#  define TX_COLL_CNT_MASK	(0xF << 10)
#  define TX_PKT_RETRY		(1 << 31)
#define MAC_TX_BUFF0_ADDR	0x4
#  define TX_DMA_ENABLE		(1 << 0)
#  define TX_T_DONE		(1 << 1)
#  define TX_GET_DMA_BUFFER(X)	(((X) >> 2) & 0x3)
#define MAC_TX_BUFF0_LEN	0x8
#define MAC_TX_BUFF1_STATUS	0x10
#define MAC_TX_BUFF1_ADDR	0x14
#define MAC_TX_BUFF1_LEN	0x18
#define MAC_TX_BUFF2_STATUS	0x20
#define MAC_TX_BUFF2_ADDR	0x24
#define MAC_TX_BUFF2_LEN	0x28
#define MAC_TX_BUFF3_STATUS	0x30
#define MAC_TX_BUFF3_ADDR	0x34
#define MAC_TX_BUFF3_LEN	0x38

/* offsets from MAC_RX_RING_ADDR */
#define MAC_RX_BUFF0_STATUS	0x0
#  define RX_FRAME_LEN_MASK	0x3fff
#  define RX_WDOG_TIMER		(1 << 14)
#  define RX_RUNT		(1 << 15)
#  define RX_OVERLEN		(1 << 16)
#  define RX_COLL		(1 << 17)
#  define RX_ETHER		(1 << 18)
#  define RX_MII_ERROR		(1 << 19)
#  define RX_DRIBBLING		(1 << 20)
#  define RX_CRC_ERROR		(1 << 21)
#  define RX_VLAN1		(1 << 22)
#  define RX_VLAN2		(1 << 23)
#  define RX_LEN_ERROR		(1 << 24)
#  define RX_CNTRL_FRAME	(1 << 25)
#  define RX_U_CNTRL_FRAME	(1 << 26)
#  define RX_MCAST_FRAME	(1 << 27)
#  define RX_BCAST_FRAME	(1 << 28)
#  define RX_FILTER_FAIL	(1 << 29)
#  define RX_PACKET_FILTER	(1 << 30)
#  define RX_MISSED_FRAME	(1 << 31)

#  define RX_ERROR (RX_WDOG_TIMER | RX_RUNT | RX_OVERLEN |  \
		    RX_COLL | RX_MII_ERROR | RX_CRC_ERROR | \
		    RX_LEN_ERROR | RX_U_CNTRL_FRAME | RX_MISSED_FRAME)
#define MAC_RX_BUFF0_ADDR	0x4
#  define RX_DMA_ENABLE		(1 << 0)
#  define RX_T_DONE		(1 << 1)
#  define RX_GET_DMA_BUFFER(X)	(((X) >> 2) & 0x3)
#  define RX_SET_BUFF_ADDR(X)	((X) & 0xffffffc0)
#define MAC_RX_BUFF1_STATUS	0x10
#define MAC_RX_BUFF1_ADDR	0x14
#define MAC_RX_BUFF2_STATUS	0x20
#define MAC_RX_BUFF2_ADDR	0x24
#define MAC_RX_BUFF3_STATUS	0x30
#define MAC_RX_BUFF3_ADDR	0x34

/*
 * Theory of operation
 *
 * The Au1000 MACs use a simple rx and tx descriptor ring scheme.
 * There are four receive and four transmit descriptors.  These
 * descriptors are not in memory; rather, they are just a set of
 * hardware registers.
 *
 * Since the Au1000 has a coherent data cache, the receive and
 * transmit buffers are allocated from the KSEG0 segment. The
 * hardware registers, however, are still mapped at KSEG1 to
 * make sure there's no out-of-order writes, and that all writes
 * complete immediately.
 */

/*
 * board-specific configurations
 *
 * PHY detection algorithm
 *
 * If phy_static_config is undefined, the PHY setup is
 * autodetected:
 *
 * mii_probe() first searches the current MAC's MII bus for a PHY,
 * selecting the first (or last, if phy_search_highest_addr is
 * defined) PHY address not already claimed by another netdev.
 *
 * If nothing was found that way when searching for the 2nd ethernet
 * controller's PHY and phy1_search_mac0 is defined, then
 * the first MII bus is searched as well for an unclaimed PHY; this is
 * needed in case of a dual-PHY accessible only through the MAC0's MII
 * bus.
 *
 * Finally, if no PHY is found, then the corresponding ethernet
 * controller is not registered to the network subsystem.
 */

/* autodetection defaults: phy1_search_mac0 */

/* static PHY setup
 *
 * most boards PHY setup should be detectable properly with the
 * autodetection algorithm in mii_probe(), but in some cases (e.g. if
 * you have a switch attached, or want to use the PHY's interrupt
 * notification capabilities) you can provide a static PHY
 * configuration here
 *
 * IRQs may only be set, if a PHY address was configured
 * If a PHY address is given, also a bus id is required to be set
 *
 * ps: make sure the used irqs are configured properly in the board
 * specific irq-map
 */
static void au1000_enable_mac(struct net_device *dev, int force_reset)
{
	unsigned long flags;
	struct au1000_private *aup = netdev_priv(dev);

	spin_lock_irqsave(&aup->lock, flags);

	if (force_reset || (!aup->mac_enabled)) {
		writel(MAC_EN_CLOCK_ENABLE, aup->enable);
		wmb(); /* drain writebuffer */
		mdelay(2);
		writel((MAC_EN_RESET0 | MAC_EN_RESET1 | MAC_EN_RESET2
				| MAC_EN_CLOCK_ENABLE), aup->enable);
		wmb(); /* drain writebuffer */
		mdelay(2);

		aup->mac_enabled = 1;
	}

	spin_unlock_irqrestore(&aup->lock, flags);
}

/*
 * MII operations
 */
static int au1000_mdio_read(struct net_device *dev, int phy_addr, int reg)
{
	struct au1000_private *aup = netdev_priv(dev);
	u32 *const mii_control_reg = &aup->mac->mii_control;
	u32 *const mii_data_reg = &aup->mac->mii_data;
	u32 timedout = 20;
	u32 mii_control;

	while (readl(mii_control_reg) & MAC_MII_BUSY) {
		mdelay(1);
		if (--timedout == 0) {
			netdev_err(dev, "read_MII busy timeout!!\n");
			return -1;
		}
	}

	mii_control = MAC_SET_MII_SELECT_REG(reg) |
		MAC_SET_MII_SELECT_PHY(phy_addr) | MAC_MII_READ;

	writel(mii_control, mii_control_reg);

	timedout = 20;
	while (readl(mii_control_reg) & MAC_MII_BUSY) {
		mdelay(1);
		if (--timedout == 0) {
			netdev_err(dev, "mdio_read busy timeout!!\n");
			return -1;
		}
	}
	return readl(mii_data_reg);
}

static void au1000_mdio_write(struct net_device *dev, int phy_addr,
			      int reg, u16 value)
{
	struct au1000_private *aup = netdev_priv(dev);
	u32 *const mii_control_reg = &aup->mac->mii_control;
	u32 *const mii_data_reg = &aup->mac->mii_data;
	u32 timedout = 20;
	u32 mii_control;

	while (readl(mii_control_reg) & MAC_MII_BUSY) {
		mdelay(1);
		if (--timedout == 0) {
			netdev_err(dev, "mdio_write busy timeout!!\n");
			return;
		}
	}

	mii_control = MAC_SET_MII_SELECT_REG(reg) |
		MAC_SET_MII_SELECT_PHY(phy_addr) | MAC_MII_WRITE;

	writel(value, mii_data_reg);
	writel(mii_control, mii_control_reg);
}

static int au1000_mdiobus_read(struct mii_bus *bus, int phy_addr, int regnum)
{
	struct net_device *const dev = bus->priv;

	/* make sure the MAC associated with this
	 * mii_bus is enabled
	 */
	au1000_enable_mac(dev, 0);

	return au1000_mdio_read(dev, phy_addr, regnum);
}

static int au1000_mdiobus_write(struct mii_bus *bus, int phy_addr, int regnum,
				u16 value)
{
	struct net_device *const dev = bus->priv;

	/* make sure the MAC associated with this
	 * mii_bus is enabled
	 */
	au1000_enable_mac(dev, 0);

	au1000_mdio_write(dev, phy_addr, regnum, value);
	return 0;
}

static int au1000_mdiobus_reset(struct mii_bus *bus)
{
	struct net_device *const dev = bus->priv;

	/* make sure the MAC associated with this
	 * mii_bus is enabled
	 */
	au1000_enable_mac(dev, 0);

	return 0;
}

static void au1000_hard_stop(struct net_device *dev)
{
	struct au1000_private *aup = netdev_priv(dev);
	u32 reg;

	netif_dbg(aup, drv, dev, "hard stop\n");

	reg = readl(&aup->mac->control);
	reg &= ~(MAC_RX_ENABLE | MAC_TX_ENABLE);
	writel(reg, &aup->mac->control);
	wmb(); /* drain writebuffer */
	mdelay(10);
}

static void au1000_enable_rx_tx(struct net_device *dev)
{
	struct au1000_private *aup = netdev_priv(dev);
	u32 reg;

	netif_dbg(aup, hw, dev, "enable_rx_tx\n");

	reg = readl(&aup->mac->control);
	reg |= (MAC_RX_ENABLE | MAC_TX_ENABLE);
	writel(reg, &aup->mac->control);
	wmb(); /* drain writebuffer */
	mdelay(10);
}

static void
au1000_adjust_link(struct net_device *dev)
{
	struct au1000_private *aup = netdev_priv(dev);
	struct phy_device *phydev = dev->phydev;
	unsigned long flags;
	u32 reg;

	int status_change = 0;

	BUG_ON(!phydev);

	spin_lock_irqsave(&aup->lock, flags);

	if (phydev->link && (aup->old_speed != phydev->speed)) {
		/* speed changed */

		switch (phydev->speed) {
		case SPEED_10:
		case SPEED_100:
			break;
		default:
			netdev_warn(dev, "Speed (%d) is not 10/100 ???\n",
							phydev->speed);
			break;
		}

		aup->old_speed = phydev->speed;

		status_change = 1;
	}

	if (phydev->link && (aup->old_duplex != phydev->duplex)) {
		/* duplex mode changed */

		/* switching duplex mode requires to disable rx and tx! */
		au1000_hard_stop(dev);

		reg = readl(&aup->mac->control);
		if (DUPLEX_FULL == phydev->duplex) {
			reg |= MAC_FULL_DUPLEX;
			reg &= ~MAC_DISABLE_RX_OWN;
		} else {
			reg &= ~MAC_FULL_DUPLEX;
			reg |= MAC_DISABLE_RX_OWN;
		}
		writel(reg, &aup->mac->control);
		wmb(); /* drain writebuffer */
		mdelay(1);

		au1000_enable_rx_tx(dev);
		aup->old_duplex = phydev->duplex;

		status_change = 1;
	}

	if (phydev->link != aup->old_link) {
		/* link state changed */

		if (!phydev->link) {
			/* link went down */
			aup->old_speed = 0;
			aup->old_duplex = -1;
		}

		aup->old_link = phydev->link;
		status_change = 1;
	}

	spin_unlock_irqrestore(&aup->lock, flags);

	if (status_change) {
		if (phydev->link)
			netdev_info(dev, "link up (%d/%s)\n",
			       phydev->speed,
			       DUPLEX_FULL == phydev->duplex ? "Full" : "Half");
		else
			netdev_info(dev, "link down\n");
	}
}

static int au1000_mii_probe(struct net_device *dev)
{
	struct au1000_private *const aup = netdev_priv(dev);
	struct phy_device *phydev = NULL;
	int phy_addr;

	if (aup->phy_static_config) {
		BUG_ON(aup->mac_id < 0 || aup->mac_id > 1);

		if (aup->phy_addr)
			phydev = mdiobus_get_phy(aup->mii_bus, aup->phy_addr);
		else
			netdev_info(dev, "using PHY-less setup\n");
		return 0;
	}

	/* find the first (lowest address) PHY
	 * on the current MAC's MII bus
	 */
	for (phy_addr = 0; phy_addr < PHY_MAX_ADDR; phy_addr++)
		if (mdiobus_get_phy(aup->mii_bus, phy_addr)) {
			phydev = mdiobus_get_phy(aup->mii_bus, phy_addr);
			if (!aup->phy_search_highest_addr)
				/* break out with first one found */
				break;
		}

	if (aup->phy1_search_mac0) {
		/* try harder to find a PHY */
		if (!phydev && (aup->mac_id == 1)) {
			/* no PHY found, maybe we have a dual PHY? */
			dev_info(&dev->dev, ": no PHY found on MAC1, "
				"let's see if it's attached to MAC0...\n");

			/* find the first (lowest address) non-attached
			 * PHY on the MAC0 MII bus
			 */
			for (phy_addr = 0; phy_addr < PHY_MAX_ADDR; phy_addr++) {
				struct phy_device *const tmp_phydev =
					mdiobus_get_phy(aup->mii_bus,
							phy_addr);

				if (aup->mac_id == 1)
					break;

				/* no PHY here... */
				if (!tmp_phydev)
					continue;

				/* already claimed by MAC0 */
				if (tmp_phydev->attached_dev)
					continue;

				phydev = tmp_phydev;
				break; /* found it */
			}
		}
	}

	if (!phydev) {
		netdev_err(dev, "no PHY found\n");
		return -1;
	}

	/* now we are supposed to have a proper phydev, to attach to... */
	BUG_ON(phydev->attached_dev);

	phydev = phy_connect(dev, phydev_name(phydev),
			     &au1000_adjust_link, PHY_INTERFACE_MODE_MII);

	if (IS_ERR(phydev)) {
		netdev_err(dev, "Could not attach to PHY\n");
		return PTR_ERR(phydev);
	}

	phy_set_max_speed(phydev, SPEED_100);

	aup->old_link = 0;
	aup->old_speed = 0;
	aup->old_duplex = -1;

	phy_attached_info(phydev);

	return 0;
}

/*
 * Buffer allocation/deallocation routines. The buffer descriptor returned
 * has the virtual and dma address of a buffer suitable for
 * both, receive and transmit operations.
 */
static struct db_dest *au1000_GetFreeDB(struct au1000_private *aup)
{
	struct db_dest *pDB;
	pDB = aup->pDBfree;

	if (pDB)
		aup->pDBfree = pDB->pnext;

	return pDB;
}

void au1000_ReleaseDB(struct au1000_private *aup, struct db_dest *pDB)
{
	struct db_dest *pDBfree = aup->pDBfree;
	if (pDBfree)
		pDBfree->pnext = pDB;
	aup->pDBfree = pDB;
}

static void au1000_reset_mac_unlocked(struct net_device *dev)
{
	struct au1000_private *const aup = netdev_priv(dev);
	int i;

	au1000_hard_stop(dev);

	writel(MAC_EN_CLOCK_ENABLE, aup->enable);
	wmb(); /* drain writebuffer */
	mdelay(2);
	writel(0, aup->enable);
	wmb(); /* drain writebuffer */
	mdelay(2);

	aup->tx_full = 0;
	for (i = 0; i < NUM_RX_DMA; i++) {
		/* reset control bits */
		aup->rx_dma_ring[i]->buff_stat &= ~0xf;
	}
	for (i = 0; i < NUM_TX_DMA; i++) {
		/* reset control bits */
		aup->tx_dma_ring[i]->buff_stat &= ~0xf;
	}

	aup->mac_enabled = 0;

}

static void au1000_reset_mac(struct net_device *dev)
{
	struct au1000_private *const aup = netdev_priv(dev);
	unsigned long flags;

	netif_dbg(aup, hw, dev, "reset mac, aup %x\n",
					(unsigned)aup);

	spin_lock_irqsave(&aup->lock, flags);

	au1000_reset_mac_unlocked(dev);

	spin_unlock_irqrestore(&aup->lock, flags);
}

/*
 * Setup the receive and transmit "rings".  These pointers are the addresses
 * of the rx and tx MAC DMA registers so they are fixed by the hardware --
 * these are not descriptors sitting in memory.
 */
static void
au1000_setup_hw_rings(struct au1000_private *aup, void __iomem *tx_base)
{
	int i;

	for (i = 0; i < NUM_RX_DMA; i++) {
		aup->rx_dma_ring[i] = (struct rx_dma *)
			(tx_base + 0x100 + sizeof(struct rx_dma) * i);
	}
	for (i = 0; i < NUM_TX_DMA; i++) {
		aup->tx_dma_ring[i] = (struct tx_dma *)
			(tx_base + sizeof(struct tx_dma) * i);
	}
}

/*
 * ethtool operations
 */
<<<<<<< HEAD

=======
>>>>>>> 24b8d41d
static void
au1000_get_drvinfo(struct net_device *dev, struct ethtool_drvinfo *info)
{
	struct au1000_private *aup = netdev_priv(dev);

	strlcpy(info->driver, DRV_NAME, sizeof(info->driver));
	snprintf(info->bus_info, sizeof(info->bus_info), "%s %d", DRV_NAME,
		 aup->mac_id);
}

static void au1000_set_msglevel(struct net_device *dev, u32 value)
{
	struct au1000_private *aup = netdev_priv(dev);
	aup->msg_enable = value;
}

static u32 au1000_get_msglevel(struct net_device *dev)
{
	struct au1000_private *aup = netdev_priv(dev);
	return aup->msg_enable;
}

static const struct ethtool_ops au1000_ethtool_ops = {
	.get_drvinfo = au1000_get_drvinfo,
	.get_link = ethtool_op_get_link,
	.get_msglevel = au1000_get_msglevel,
	.set_msglevel = au1000_set_msglevel,
	.get_link_ksettings = phy_ethtool_get_link_ksettings,
	.set_link_ksettings = phy_ethtool_set_link_ksettings,
};

/*
 * Initialize the interface.
 *
 * When the device powers up, the clocks are disabled and the
 * mac is in reset state.  When the interface is closed, we
 * do the same -- reset the device and disable the clocks to
 * conserve power. Thus, whenever au1000_init() is called,
 * the device should already be in reset state.
 */
static int au1000_init(struct net_device *dev)
{
	struct au1000_private *aup = netdev_priv(dev);
	unsigned long flags;
	int i;
	u32 control;

	netif_dbg(aup, hw, dev, "au1000_init\n");

	/* bring the device out of reset */
	au1000_enable_mac(dev, 1);

	spin_lock_irqsave(&aup->lock, flags);

	writel(0, &aup->mac->control);
	aup->tx_head = (aup->tx_dma_ring[0]->buff_stat & 0xC) >> 2;
	aup->tx_tail = aup->tx_head;
	aup->rx_head = (aup->rx_dma_ring[0]->buff_stat & 0xC) >> 2;

	writel(dev->dev_addr[5]<<8 | dev->dev_addr[4],
					&aup->mac->mac_addr_high);
	writel(dev->dev_addr[3]<<24 | dev->dev_addr[2]<<16 |
		dev->dev_addr[1]<<8 | dev->dev_addr[0],
					&aup->mac->mac_addr_low);


	for (i = 0; i < NUM_RX_DMA; i++)
		aup->rx_dma_ring[i]->buff_stat |= RX_DMA_ENABLE;

	wmb(); /* drain writebuffer */

	control = MAC_RX_ENABLE | MAC_TX_ENABLE;
#ifndef CONFIG_CPU_LITTLE_ENDIAN
	control |= MAC_BIG_ENDIAN;
#endif
	if (dev->phydev) {
		if (dev->phydev->link && (DUPLEX_FULL == dev->phydev->duplex))
			control |= MAC_FULL_DUPLEX;
		else
			control |= MAC_DISABLE_RX_OWN;
	} else { /* PHY-less op, assume full-duplex */
		control |= MAC_FULL_DUPLEX;
	}

	writel(control, &aup->mac->control);
	writel(0x8100, &aup->mac->vlan1_tag); /* activate vlan support */
	wmb(); /* drain writebuffer */

	spin_unlock_irqrestore(&aup->lock, flags);
	return 0;
}

static inline void au1000_update_rx_stats(struct net_device *dev, u32 status)
{
	struct net_device_stats *ps = &dev->stats;

	ps->rx_packets++;
	if (status & RX_MCAST_FRAME)
		ps->multicast++;

	if (status & RX_ERROR) {
		ps->rx_errors++;
		if (status & RX_MISSED_FRAME)
			ps->rx_missed_errors++;
		if (status & (RX_OVERLEN | RX_RUNT | RX_LEN_ERROR))
			ps->rx_length_errors++;
		if (status & RX_CRC_ERROR)
			ps->rx_crc_errors++;
		if (status & RX_COLL)
			ps->collisions++;
	} else
		ps->rx_bytes += status & RX_FRAME_LEN_MASK;

}

/*
 * Au1000 receive routine.
 */
static int au1000_rx(struct net_device *dev)
{
	struct au1000_private *aup = netdev_priv(dev);
	struct sk_buff *skb;
	struct rx_dma *prxd;
	u32 buff_stat, status;
	struct db_dest *pDB;
	u32	frmlen;

	netif_dbg(aup, rx_status, dev, "au1000_rx head %d\n", aup->rx_head);

	prxd = aup->rx_dma_ring[aup->rx_head];
	buff_stat = prxd->buff_stat;
	while (buff_stat & RX_T_DONE)  {
		status = prxd->status;
		pDB = aup->rx_db_inuse[aup->rx_head];
		au1000_update_rx_stats(dev, status);
		if (!(status & RX_ERROR))  {

			/* good frame */
			frmlen = (status & RX_FRAME_LEN_MASK);
			frmlen -= 4; /* Remove FCS */
			skb = netdev_alloc_skb(dev, frmlen + 2);
			if (skb == NULL) {
				dev->stats.rx_dropped++;
				continue;
			}
			skb_reserve(skb, 2);	/* 16 byte IP header align */
			skb_copy_to_linear_data(skb,
				(unsigned char *)pDB->vaddr, frmlen);
			skb_put(skb, frmlen);
			skb->protocol = eth_type_trans(skb, dev);
			netif_rx(skb);	/* pass the packet to upper layers */
		} else {
			if (au1000_debug > 4) {
				pr_err("rx_error(s):");
				if (status & RX_MISSED_FRAME)
					pr_cont(" miss");
				if (status & RX_WDOG_TIMER)
					pr_cont(" wdog");
				if (status & RX_RUNT)
					pr_cont(" runt");
				if (status & RX_OVERLEN)
					pr_cont(" overlen");
				if (status & RX_COLL)
					pr_cont(" coll");
				if (status & RX_MII_ERROR)
					pr_cont(" mii error");
				if (status & RX_CRC_ERROR)
					pr_cont(" crc error");
				if (status & RX_LEN_ERROR)
					pr_cont(" len error");
				if (status & RX_U_CNTRL_FRAME)
					pr_cont(" u control frame");
				pr_cont("\n");
			}
		}
		prxd->buff_stat = (u32)(pDB->dma_addr | RX_DMA_ENABLE);
		aup->rx_head = (aup->rx_head + 1) & (NUM_RX_DMA - 1);
		wmb(); /* drain writebuffer */

		/* next descriptor */
		prxd = aup->rx_dma_ring[aup->rx_head];
		buff_stat = prxd->buff_stat;
	}
	return 0;
}

static void au1000_update_tx_stats(struct net_device *dev, u32 status)
{
	struct net_device_stats *ps = &dev->stats;

	if (status & TX_FRAME_ABORTED) {
		if (!dev->phydev || (DUPLEX_FULL == dev->phydev->duplex)) {
			if (status & (TX_JAB_TIMEOUT | TX_UNDERRUN)) {
				/* any other tx errors are only valid
				 * in half duplex mode
				 */
				ps->tx_errors++;
				ps->tx_aborted_errors++;
			}
		} else {
			ps->tx_errors++;
			ps->tx_aborted_errors++;
			if (status & (TX_NO_CARRIER | TX_LOSS_CARRIER))
				ps->tx_carrier_errors++;
		}
	}
}

/*
 * Called from the interrupt service routine to acknowledge
 * the TX DONE bits.  This is a must if the irq is setup as
 * edge triggered.
 */
static void au1000_tx_ack(struct net_device *dev)
{
	struct au1000_private *aup = netdev_priv(dev);
	struct tx_dma *ptxd;

	ptxd = aup->tx_dma_ring[aup->tx_tail];

	while (ptxd->buff_stat & TX_T_DONE) {
		au1000_update_tx_stats(dev, ptxd->status);
		ptxd->buff_stat &= ~TX_T_DONE;
		ptxd->len = 0;
		wmb(); /* drain writebuffer */

		aup->tx_tail = (aup->tx_tail + 1) & (NUM_TX_DMA - 1);
		ptxd = aup->tx_dma_ring[aup->tx_tail];

		if (aup->tx_full) {
			aup->tx_full = 0;
			netif_wake_queue(dev);
		}
	}
}

/*
 * Au1000 interrupt service routine.
 */
static irqreturn_t au1000_interrupt(int irq, void *dev_id)
{
	struct net_device *dev = dev_id;

	/* Handle RX interrupts first to minimize chance of overrun */

	au1000_rx(dev);
	au1000_tx_ack(dev);
	return IRQ_RETVAL(1);
}

static int au1000_open(struct net_device *dev)
{
	int retval;
	struct au1000_private *aup = netdev_priv(dev);

	netif_dbg(aup, drv, dev, "open: dev=%p\n", dev);

	retval = request_irq(dev->irq, au1000_interrupt, 0,
					dev->name, dev);
	if (retval) {
		netdev_err(dev, "unable to get IRQ %d\n", dev->irq);
		return retval;
	}

	retval = au1000_init(dev);
	if (retval) {
		netdev_err(dev, "error in au1000_init\n");
		free_irq(dev->irq, dev);
		return retval;
	}

<<<<<<< HEAD
	if (dev->phydev) {
		/* cause the PHY state machine to schedule a link state check */
		dev->phydev->state = PHY_CHANGELINK;
		phy_start(dev->phydev);
	}
=======
	if (dev->phydev)
		phy_start(dev->phydev);
>>>>>>> 24b8d41d

	netif_start_queue(dev);

	netif_dbg(aup, drv, dev, "open: Initialization done.\n");

	return 0;
}

static int au1000_close(struct net_device *dev)
{
	unsigned long flags;
	struct au1000_private *const aup = netdev_priv(dev);

	netif_dbg(aup, drv, dev, "close: dev=%p\n", dev);

	if (dev->phydev)
		phy_stop(dev->phydev);

	spin_lock_irqsave(&aup->lock, flags);

	au1000_reset_mac_unlocked(dev);

	/* stop the device */
	netif_stop_queue(dev);

	/* disable the interrupt */
	free_irq(dev->irq, dev);
	spin_unlock_irqrestore(&aup->lock, flags);

	return 0;
}

/*
 * Au1000 transmit routine.
 */
static netdev_tx_t au1000_tx(struct sk_buff *skb, struct net_device *dev)
{
	struct au1000_private *aup = netdev_priv(dev);
	struct net_device_stats *ps = &dev->stats;
	struct tx_dma *ptxd;
	u32 buff_stat;
	struct db_dest *pDB;
	int i;

	netif_dbg(aup, tx_queued, dev, "tx: aup %x len=%d, data=%p, head %d\n",
				(unsigned)aup, skb->len,
				skb->data, aup->tx_head);

	ptxd = aup->tx_dma_ring[aup->tx_head];
	buff_stat = ptxd->buff_stat;
	if (buff_stat & TX_DMA_ENABLE) {
		/* We've wrapped around and the transmitter is still busy */
		netif_stop_queue(dev);
		aup->tx_full = 1;
		return NETDEV_TX_BUSY;
	} else if (buff_stat & TX_T_DONE) {
		au1000_update_tx_stats(dev, ptxd->status);
		ptxd->len = 0;
	}

	if (aup->tx_full) {
		aup->tx_full = 0;
		netif_wake_queue(dev);
	}

	pDB = aup->tx_db_inuse[aup->tx_head];
	skb_copy_from_linear_data(skb, (void *)pDB->vaddr, skb->len);
	if (skb->len < ETH_ZLEN) {
		for (i = skb->len; i < ETH_ZLEN; i++)
			((char *)pDB->vaddr)[i] = 0;

		ptxd->len = ETH_ZLEN;
	} else
		ptxd->len = skb->len;

	ps->tx_packets++;
	ps->tx_bytes += ptxd->len;

	ptxd->buff_stat = pDB->dma_addr | TX_DMA_ENABLE;
	wmb(); /* drain writebuffer */
	dev_kfree_skb(skb);
	aup->tx_head = (aup->tx_head + 1) & (NUM_TX_DMA - 1);
	return NETDEV_TX_OK;
}

/*
 * The Tx ring has been full longer than the watchdog timeout
 * value. The transmitter must be hung?
 */
static void au1000_tx_timeout(struct net_device *dev, unsigned int txqueue)
{
	netdev_err(dev, "au1000_tx_timeout: dev=%p\n", dev);
	au1000_reset_mac(dev);
	au1000_init(dev);
	netif_trans_update(dev); /* prevent tx timeout */
	netif_wake_queue(dev);
}

static void au1000_multicast_list(struct net_device *dev)
{
	struct au1000_private *aup = netdev_priv(dev);
	u32 reg;

	netif_dbg(aup, drv, dev, "%s: flags=%x\n", __func__, dev->flags);
	reg = readl(&aup->mac->control);
	if (dev->flags & IFF_PROMISC) {			/* Set promiscuous. */
		reg |= MAC_PROMISCUOUS;
	} else if ((dev->flags & IFF_ALLMULTI)  ||
			   netdev_mc_count(dev) > MULTICAST_FILTER_LIMIT) {
		reg |= MAC_PASS_ALL_MULTI;
		reg &= ~MAC_PROMISCUOUS;
		netdev_info(dev, "Pass all multicast\n");
	} else {
		struct netdev_hw_addr *ha;
		u32 mc_filter[2];	/* Multicast hash filter */

		mc_filter[1] = mc_filter[0] = 0;
		netdev_for_each_mc_addr(ha, dev)
			set_bit(ether_crc(ETH_ALEN, ha->addr)>>26,
					(long *)mc_filter);
		writel(mc_filter[1], &aup->mac->multi_hash_high);
		writel(mc_filter[0], &aup->mac->multi_hash_low);
		reg &= ~MAC_PROMISCUOUS;
		reg |= MAC_HASH_MODE;
	}
	writel(reg, &aup->mac->control);
}

<<<<<<< HEAD
static int au1000_ioctl(struct net_device *dev, struct ifreq *rq, int cmd)
{
	if (!netif_running(dev))
		return -EINVAL;

	if (!dev->phydev)
		return -EINVAL; /* PHY not controllable */

	return phy_mii_ioctl(dev->phydev, rq, cmd);
}

=======
>>>>>>> 24b8d41d
static const struct net_device_ops au1000_netdev_ops = {
	.ndo_open		= au1000_open,
	.ndo_stop		= au1000_close,
	.ndo_start_xmit		= au1000_tx,
	.ndo_set_rx_mode	= au1000_multicast_list,
	.ndo_do_ioctl		= phy_do_ioctl_running,
	.ndo_tx_timeout		= au1000_tx_timeout,
	.ndo_set_mac_address	= eth_mac_addr,
	.ndo_validate_addr	= eth_validate_addr,
};

static int au1000_probe(struct platform_device *pdev)
{
	struct au1000_private *aup = NULL;
	struct au1000_eth_platform_data *pd;
	struct net_device *dev = NULL;
	struct db_dest *pDB, *pDBfree;
	int irq, i, err = 0;
	struct resource *base, *macen, *macdma;

	base = platform_get_resource(pdev, IORESOURCE_MEM, 0);
	if (!base) {
		dev_err(&pdev->dev, "failed to retrieve base register\n");
		err = -ENODEV;
		goto out;
	}

	macen = platform_get_resource(pdev, IORESOURCE_MEM, 1);
	if (!macen) {
		dev_err(&pdev->dev, "failed to retrieve MAC Enable register\n");
		err = -ENODEV;
		goto out;
	}

	irq = platform_get_irq(pdev, 0);
	if (irq < 0) {
		err = -ENODEV;
		goto out;
	}

	macdma = platform_get_resource(pdev, IORESOURCE_MEM, 2);
	if (!macdma) {
		dev_err(&pdev->dev, "failed to retrieve MACDMA registers\n");
		err = -ENODEV;
		goto out;
	}

	if (!request_mem_region(base->start, resource_size(base),
							pdev->name)) {
		dev_err(&pdev->dev, "failed to request memory region for base registers\n");
		err = -ENXIO;
		goto out;
	}

	if (!request_mem_region(macen->start, resource_size(macen),
							pdev->name)) {
		dev_err(&pdev->dev, "failed to request memory region for MAC enable register\n");
		err = -ENXIO;
		goto err_request;
	}

	if (!request_mem_region(macdma->start, resource_size(macdma),
							pdev->name)) {
		dev_err(&pdev->dev, "failed to request MACDMA memory region\n");
		err = -ENXIO;
		goto err_macdma;
	}

	dev = alloc_etherdev(sizeof(struct au1000_private));
	if (!dev) {
		err = -ENOMEM;
		goto err_alloc;
	}

	SET_NETDEV_DEV(dev, &pdev->dev);
	platform_set_drvdata(pdev, dev);
	aup = netdev_priv(dev);

	spin_lock_init(&aup->lock);
	aup->msg_enable = (au1000_debug < 4 ?
				AU1000_DEF_MSG_ENABLE : au1000_debug);

	/* Allocate the data buffers
	 * Snooping works fine with eth on all au1xxx
	 */
	aup->vaddr = (u32)dma_alloc_coherent(&pdev->dev, MAX_BUF_SIZE *
					  (NUM_TX_BUFFS + NUM_RX_BUFFS),
					  &aup->dma_addr, 0);
	if (!aup->vaddr) {
		dev_err(&pdev->dev, "failed to allocate data buffers\n");
		err = -ENOMEM;
		goto err_vaddr;
	}

	/* aup->mac is the base address of the MAC's registers */
	aup->mac = (struct mac_reg *)
			ioremap(base->start, resource_size(base));
	if (!aup->mac) {
		dev_err(&pdev->dev, "failed to ioremap MAC registers\n");
		err = -ENXIO;
		goto err_remap1;
	}

	/* Setup some variables for quick register address access */
	aup->enable = (u32 *)ioremap(macen->start,
						resource_size(macen));
	if (!aup->enable) {
		dev_err(&pdev->dev, "failed to ioremap MAC enable register\n");
		err = -ENXIO;
		goto err_remap2;
	}
	aup->mac_id = pdev->id;

	aup->macdma = ioremap(macdma->start, resource_size(macdma));
	if (!aup->macdma) {
		dev_err(&pdev->dev, "failed to ioremap MACDMA registers\n");
		err = -ENXIO;
		goto err_remap3;
	}

	au1000_setup_hw_rings(aup, aup->macdma);

	writel(0, aup->enable);
	aup->mac_enabled = 0;

	pd = dev_get_platdata(&pdev->dev);
	if (!pd) {
		dev_info(&pdev->dev, "no platform_data passed,"
					" PHY search on MAC0\n");
		aup->phy1_search_mac0 = 1;
	} else {
		if (is_valid_ether_addr(pd->mac)) {
			memcpy(dev->dev_addr, pd->mac, ETH_ALEN);
		} else {
			/* Set a random MAC since no valid provided by platform_data. */
			eth_hw_addr_random(dev);
		}

		aup->phy_static_config = pd->phy_static_config;
		aup->phy_search_highest_addr = pd->phy_search_highest_addr;
		aup->phy1_search_mac0 = pd->phy1_search_mac0;
		aup->phy_addr = pd->phy_addr;
		aup->phy_busid = pd->phy_busid;
		aup->phy_irq = pd->phy_irq;
	}

	if (aup->phy_busid > 0) {
		dev_err(&pdev->dev, "MAC0-associated PHY attached 2nd MACs MII bus not supported yet\n");
		err = -ENODEV;
		goto err_mdiobus_alloc;
	}

	aup->mii_bus = mdiobus_alloc();
	if (aup->mii_bus == NULL) {
		dev_err(&pdev->dev, "failed to allocate mdiobus structure\n");
		err = -ENOMEM;
		goto err_mdiobus_alloc;
	}

	aup->mii_bus->priv = dev;
	aup->mii_bus->read = au1000_mdiobus_read;
	aup->mii_bus->write = au1000_mdiobus_write;
	aup->mii_bus->reset = au1000_mdiobus_reset;
	aup->mii_bus->name = "au1000_eth_mii";
	snprintf(aup->mii_bus->id, MII_BUS_ID_SIZE, "%s-%x",
		pdev->name, aup->mac_id);

	/* if known, set corresponding PHY IRQs */
	if (aup->phy_static_config)
		if (aup->phy_irq && aup->phy_busid == aup->mac_id)
			aup->mii_bus->irq[aup->phy_addr] = aup->phy_irq;

	err = mdiobus_register(aup->mii_bus);
	if (err) {
		dev_err(&pdev->dev, "failed to register MDIO bus\n");
		goto err_mdiobus_reg;
	}

	err = au1000_mii_probe(dev);
	if (err != 0)
		goto err_out;

	pDBfree = NULL;
	/* setup the data buffer descriptors and attach a buffer to each one */
	pDB = aup->db;
	for (i = 0; i < (NUM_TX_BUFFS+NUM_RX_BUFFS); i++) {
		pDB->pnext = pDBfree;
		pDBfree = pDB;
		pDB->vaddr = (u32 *)((unsigned)aup->vaddr + MAX_BUF_SIZE*i);
		pDB->dma_addr = (dma_addr_t)virt_to_bus(pDB->vaddr);
		pDB++;
	}
	aup->pDBfree = pDBfree;

	err = -ENODEV;
	for (i = 0; i < NUM_RX_DMA; i++) {
		pDB = au1000_GetFreeDB(aup);
		if (!pDB)
			goto err_out;

		aup->rx_dma_ring[i]->buff_stat = (unsigned)pDB->dma_addr;
		aup->rx_db_inuse[i] = pDB;
	}

	for (i = 0; i < NUM_TX_DMA; i++) {
		pDB = au1000_GetFreeDB(aup);
		if (!pDB)
			goto err_out;

		aup->tx_dma_ring[i]->buff_stat = (unsigned)pDB->dma_addr;
		aup->tx_dma_ring[i]->len = 0;
		aup->tx_db_inuse[i] = pDB;
	}

	dev->base_addr = base->start;
	dev->irq = irq;
	dev->netdev_ops = &au1000_netdev_ops;
	dev->ethtool_ops = &au1000_ethtool_ops;
	dev->watchdog_timeo = ETH_TX_TIMEOUT;

	/*
	 * The boot code uses the ethernet controller, so reset it to start
	 * fresh.  au1000_init() expects that the device is in reset state.
	 */
	au1000_reset_mac(dev);

	err = register_netdev(dev);
	if (err) {
		netdev_err(dev, "Cannot register net device, aborting.\n");
		goto err_out;
	}

	netdev_info(dev, "Au1xx0 Ethernet found at 0x%lx, irq %d\n",
			(unsigned long)base->start, irq);

	return 0;

err_out:
	if (aup->mii_bus != NULL)
		mdiobus_unregister(aup->mii_bus);

	/* here we should have a valid dev plus aup-> register addresses
	 * so we can reset the mac properly.
	 */
	au1000_reset_mac(dev);

	for (i = 0; i < NUM_RX_DMA; i++) {
		if (aup->rx_db_inuse[i])
			au1000_ReleaseDB(aup, aup->rx_db_inuse[i]);
	}
	for (i = 0; i < NUM_TX_DMA; i++) {
		if (aup->tx_db_inuse[i])
			au1000_ReleaseDB(aup, aup->tx_db_inuse[i]);
	}
err_mdiobus_reg:
	mdiobus_free(aup->mii_bus);
err_mdiobus_alloc:
	iounmap(aup->macdma);
err_remap3:
	iounmap(aup->enable);
err_remap2:
	iounmap(aup->mac);
err_remap1:
	dma_free_coherent(&pdev->dev, MAX_BUF_SIZE * (NUM_TX_BUFFS + NUM_RX_BUFFS),
			(void *)aup->vaddr, aup->dma_addr);
err_vaddr:
	free_netdev(dev);
err_alloc:
	release_mem_region(macdma->start, resource_size(macdma));
err_macdma:
	release_mem_region(macen->start, resource_size(macen));
err_request:
	release_mem_region(base->start, resource_size(base));
out:
	return err;
}

static int au1000_remove(struct platform_device *pdev)
{
	struct net_device *dev = platform_get_drvdata(pdev);
	struct au1000_private *aup = netdev_priv(dev);
	int i;
	struct resource *base, *macen;

	unregister_netdev(dev);
	mdiobus_unregister(aup->mii_bus);
	mdiobus_free(aup->mii_bus);

	for (i = 0; i < NUM_RX_DMA; i++)
		if (aup->rx_db_inuse[i])
			au1000_ReleaseDB(aup, aup->rx_db_inuse[i]);

	for (i = 0; i < NUM_TX_DMA; i++)
		if (aup->tx_db_inuse[i])
			au1000_ReleaseDB(aup, aup->tx_db_inuse[i]);

	dma_free_coherent(&pdev->dev, MAX_BUF_SIZE * (NUM_TX_BUFFS + NUM_RX_BUFFS),
			(void *)aup->vaddr, aup->dma_addr);

	iounmap(aup->macdma);
	iounmap(aup->mac);
	iounmap(aup->enable);

	base = platform_get_resource(pdev, IORESOURCE_MEM, 2);
	release_mem_region(base->start, resource_size(base));

	base = platform_get_resource(pdev, IORESOURCE_MEM, 0);
	release_mem_region(base->start, resource_size(base));

	macen = platform_get_resource(pdev, IORESOURCE_MEM, 1);
	release_mem_region(macen->start, resource_size(macen));

	free_netdev(dev);

	return 0;
}

static struct platform_driver au1000_eth_driver = {
	.probe  = au1000_probe,
	.remove = au1000_remove,
	.driver = {
		.name   = "au1000-eth",
	},
};

module_platform_driver(au1000_eth_driver);

MODULE_ALIAS("platform:au1000-eth");<|MERGE_RESOLUTION|>--- conflicted
+++ resolved
@@ -645,10 +645,6 @@
 /*
  * ethtool operations
  */
-<<<<<<< HEAD
-
-=======
->>>>>>> 24b8d41d
 static void
 au1000_get_drvinfo(struct net_device *dev, struct ethtool_drvinfo *info)
 {
@@ -920,16 +916,8 @@
 		return retval;
 	}
 
-<<<<<<< HEAD
-	if (dev->phydev) {
-		/* cause the PHY state machine to schedule a link state check */
-		dev->phydev->state = PHY_CHANGELINK;
-		phy_start(dev->phydev);
-	}
-=======
 	if (dev->phydev)
 		phy_start(dev->phydev);
->>>>>>> 24b8d41d
 
 	netif_start_queue(dev);
 
@@ -1058,20 +1046,6 @@
 	writel(reg, &aup->mac->control);
 }
 
-<<<<<<< HEAD
-static int au1000_ioctl(struct net_device *dev, struct ifreq *rq, int cmd)
-{
-	if (!netif_running(dev))
-		return -EINVAL;
-
-	if (!dev->phydev)
-		return -EINVAL; /* PHY not controllable */
-
-	return phy_mii_ioctl(dev->phydev, rq, cmd);
-}
-
-=======
->>>>>>> 24b8d41d
 static const struct net_device_ops au1000_netdev_ops = {
 	.ndo_open		= au1000_open,
 	.ndo_stop		= au1000_close,
