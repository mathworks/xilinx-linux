# SPDX-License-Identifier: GPL-2.0-only
#
# Broadcom device configuration
#

config NET_VENDOR_BROADCOM
	bool "Broadcom devices"
	default y
	depends on (SSB_POSSIBLE && HAS_DMA) || PCI || BCM63XX || \
		   SIBYTE_SB1xxx_SOC
	help
	  If you have a network (Ethernet) chipset belonging to this class,
	  say Y.

	  Note that the answer to this question does not directly affect
	  the kernel: saying N will just cause the configurator to skip all
	  the questions regarding Broadcom chipsets. If you say Y, you will
	  be asked for your specific chipset/driver in the following questions.

if NET_VENDOR_BROADCOM

config B44
	tristate "Broadcom 440x/47xx ethernet support"
	depends on SSB_POSSIBLE && HAS_DMA
	select SSB
	select MII
	select PHYLIB
	help
	  If you have a network (Ethernet) controller of this type, say Y
	  or M here.

	  To compile this driver as a module, choose M here. The module
	  will be called b44.

# Auto-select SSB PCI-HOST support, if possible
config B44_PCI_AUTOSELECT
	bool
	depends on B44 && SSB_PCIHOST_POSSIBLE
	select SSB_PCIHOST
	default y

# Auto-select SSB PCICORE driver, if possible
config B44_PCICORE_AUTOSELECT
	bool
	depends on B44 && SSB_DRIVER_PCICORE_POSSIBLE
	select SSB_DRIVER_PCICORE
	default y

config B44_PCI
	bool
	depends on B44_PCI_AUTOSELECT && B44_PCICORE_AUTOSELECT
	default y

config BCM63XX_ENET
	tristate "Broadcom 63xx internal mac support"
	depends on BCM63XX
	select MII
	select PHYLIB
	help
	  This driver supports the ethernet MACs in the Broadcom 63xx
	  MIPS chipset family (BCM63XX).

config BCMGENET
	tristate "Broadcom GENET internal MAC support"
	depends on HAS_IOMEM
	select MII
	select PHYLIB
	select FIXED_PHY
	select BCM7XXX_PHY
	select MDIO_BCM_UNIMAC
	select DIMLIB
	select BROADCOM_PHY if ARCH_BCM2835
	help
	  This driver supports the built-in Ethernet MACs found in the
	  Broadcom BCM7xxx Set Top Box family chipset.

config BNX2
	tristate "QLogic bnx2 support"
	depends on PCI
	select CRC32
	select FW_LOADER
	help
	  This driver supports QLogic bnx2 gigabit Ethernet cards.

	  To compile this driver as a module, choose M here: the module
	  will be called bnx2.  This is recommended.

config CNIC
	tristate "QLogic CNIC support"
	depends on PCI && (IPV6 || IPV6=n)
	depends on MMU
	select BNX2
	select UIO
	help
	  This driver supports offload features of QLogic bnx2 gigabit
	  Ethernet cards.

	  To compile this driver as a module, choose M here: the module
	  will be called cnic.  This is recommended.

config SB1250_MAC
	tristate "SB1250 Gigabit Ethernet support"
	depends on SIBYTE_SB1xxx_SOC
	select PHYLIB
	help
	  This driver supports Gigabit Ethernet interfaces based on the
	  Broadcom SiByte family of System-On-a-Chip parts.  They include
	  the BCM1120, BCM1125, BCM1125H, BCM1250, BCM1255, BCM1280, BCM1455
	  and BCM1480 chips.

	  To compile this driver as a module, choose M here: the module
	  will be called sb1250-mac.

config TIGON3
	tristate "Broadcom Tigon3 support"
	depends on PCI
	select PHYLIB
	imply PTP_1588_CLOCK
	help
	  This driver supports Broadcom Tigon3 based gigabit Ethernet cards.

	  To compile this driver as a module, choose M here: the module
	  will be called tg3.  This is recommended.

config TIGON3_HWMON
	bool "Broadcom Tigon3 HWMON support"
	default y
	depends on TIGON3 && HWMON && !(TIGON3=y && HWMON=m)
	help
	  Say Y if you want to expose the thermal sensor on Tigon3 devices.

config BNX2X
	tristate "Broadcom NetXtremeII 10Gb support"
	depends on PCI
	imply PTP_1588_CLOCK
	select FW_LOADER
	select ZLIB_INFLATE
	select LIBCRC32C
	select MDIO
	help
	  This driver supports Broadcom NetXtremeII 10 gigabit Ethernet cards.
	  To compile this driver as a module, choose M here: the module
	  will be called bnx2x.  This is recommended.

config BNX2X_SRIOV
	bool "Broadcom 578xx and 57712 SR-IOV support"
	depends on BNX2X && PCI_IOV
	default y
	help
	  This configuration parameter enables Single Root Input Output
	  Virtualization support in the 578xx and 57712 products. This
	  allows for virtual function acceleration in virtual environments.

config BGMAC
	tristate
	help
	  This enables the integrated ethernet controller support for many
	  Broadcom (mostly iProc) SoCs. An appropriate bus interface driver
	  needs to be enabled to select this.

config BGMAC_BCMA
	tristate "Broadcom iProc GBit BCMA support"
	depends on BCMA && BCMA_HOST_SOC
	depends on BCM47XX || ARCH_BCM_5301X || COMPILE_TEST
	select BGMAC
	select PHYLIB
	select FIXED_PHY
	help
	  This driver supports GBit MAC and BCM4706 GBit MAC cores on BCMA bus.
	  They can be found on BCM47xx SoCs and provide gigabit ethernet.
	  In case of using this driver on BCM4706 it's also requires to enable
	  BCMA_DRIVER_GMAC_CMN to make it work.

config BGMAC_PLATFORM
	tristate "Broadcom iProc GBit platform support"
<<<<<<< HEAD
	depends on HAS_DMA
=======
>>>>>>> 24b8d41d
	depends on ARCH_BCM_IPROC || COMPILE_TEST
	depends on OF
	select BGMAC
	select PHYLIB
	select FIXED_PHY
	default ARCH_BCM_IPROC
<<<<<<< HEAD
	---help---
=======
	help
>>>>>>> 24b8d41d
	  Say Y here if you want to use the Broadcom iProc Gigabit Ethernet
	  controller through the generic platform interface

config SYSTEMPORT
	tristate "Broadcom SYSTEMPORT internal MAC support"
	depends on HAS_IOMEM
	depends on NET_DSA || !NET_DSA
	select MII
	select PHYLIB
	select FIXED_PHY
	select DIMLIB
	help
	  This driver supports the built-in Ethernet MACs found in the
	  Broadcom BCM7xxx Set Top Box family chipset using an internal
	  Ethernet switch.

config BNXT
	tristate "Broadcom NetXtreme-C/E support"
	depends on PCI
	select FW_LOADER
	select LIBCRC32C
	select NET_DEVLINK
	select PAGE_POOL
	select DIMLIB
	help
	  This driver supports Broadcom NetXtreme-C/E 10/25/40/50 gigabit
	  Ethernet cards.  To compile this driver as a module, choose M here:
	  the module will be called bnxt_en.  This is recommended.

config BNXT_SRIOV
	bool "Broadcom NetXtreme-C/E SR-IOV support"
	depends on BNXT && PCI_IOV
	default y
	help
	  This configuration parameter enables Single Root Input Output
	  Virtualization support in the NetXtreme-C/E products. This
	  allows for virtual function acceleration in virtual environments.

config BNXT_FLOWER_OFFLOAD
	bool "TC Flower offload support for NetXtreme-C/E"
	depends on BNXT
	default y
	help
	  This configuration parameter enables TC Flower packet classifier
	  offload for eswitch.  This option enables SR-IOV switchdev eswitch
	  offload.

config BNXT_DCB
	bool "Data Center Bridging (DCB) Support"
	default n
	depends on BNXT && DCB
	help
	  Say Y here if you want to use Data Center Bridging (DCB) in the
	  driver.

	  If unsure, say N.

config BNXT_HWMON
	bool "Broadcom NetXtreme-C/E HWMON support"
	default y
	depends on BNXT && HWMON && !(BNXT=y && HWMON=m)
	help
	  Say Y if you want to expose the thermal sensor data on NetXtreme-C/E
	  devices, via the hwmon sysfs interface.

endif # NET_VENDOR_BROADCOM<|MERGE_RESOLUTION|>--- conflicted
+++ resolved
@@ -173,21 +173,13 @@
 
 config BGMAC_PLATFORM
 	tristate "Broadcom iProc GBit platform support"
-<<<<<<< HEAD
-	depends on HAS_DMA
-=======
->>>>>>> 24b8d41d
 	depends on ARCH_BCM_IPROC || COMPILE_TEST
 	depends on OF
 	select BGMAC
 	select PHYLIB
 	select FIXED_PHY
 	default ARCH_BCM_IPROC
-<<<<<<< HEAD
-	---help---
-=======
-	help
->>>>>>> 24b8d41d
+	help
 	  Say Y here if you want to use the Broadcom iProc Gigabit Ethernet
 	  controller through the generic platform interface
 
