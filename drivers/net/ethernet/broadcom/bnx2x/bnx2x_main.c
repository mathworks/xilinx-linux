/* bnx2x_main.c: QLogic Everest network driver.
 *
 * Copyright (c) 2007-2013 Broadcom Corporation
 * Copyright (c) 2014 QLogic Corporation
 * All rights reserved
 *
 * This program is free software; you can redistribute it and/or modify
 * it under the terms of the GNU General Public License as published by
 * the Free Software Foundation.
 *
 * Maintained by: Ariel Elior <ariel.elior@qlogic.com>
 * Written by: Eliezer Tamir
 * Based on code from Michael Chan's bnx2 driver
 * UDP CSUM errata workaround by Arik Gendelman
 * Slowpath and fastpath rework by Vladislav Zolotarov
 * Statistics and Link management by Yitchak Gertner
 *
 */

#define pr_fmt(fmt) KBUILD_MODNAME ": " fmt

#include <linux/module.h>
#include <linux/moduleparam.h>
#include <linux/kernel.h>
#include <linux/device.h>  /* for dev_info() */
#include <linux/timer.h>
#include <linux/errno.h>
#include <linux/ioport.h>
#include <linux/slab.h>
#include <linux/interrupt.h>
#include <linux/pci.h>
#include <linux/aer.h>
#include <linux/init.h>
#include <linux/netdevice.h>
#include <linux/etherdevice.h>
#include <linux/skbuff.h>
#include <linux/dma-mapping.h>
#include <linux/bitops.h>
#include <linux/irq.h>
#include <linux/delay.h>
#include <asm/byteorder.h>
#include <linux/time.h>
#include <linux/ethtool.h>
#include <linux/mii.h>
#include <linux/if_vlan.h>
#include <linux/crash_dump.h>
#include <net/ip.h>
#include <net/ipv6.h>
#include <net/tcp.h>
#include <net/vxlan.h>
#include <net/checksum.h>
#include <net/ip6_checksum.h>
#include <linux/workqueue.h>
#include <linux/crc32.h>
#include <linux/crc32c.h>
#include <linux/prefetch.h>
#include <linux/zlib.h>
#include <linux/io.h>
#include <linux/semaphore.h>
#include <linux/stringify.h>
#include <linux/vmalloc.h>
#include "bnx2x.h"
#include "bnx2x_init.h"
#include "bnx2x_init_ops.h"
#include "bnx2x_cmn.h"
#include "bnx2x_vfpf.h"
#include "bnx2x_dcb.h"
#include "bnx2x_sp.h"
#include <linux/firmware.h>
#include "bnx2x_fw_file_hdr.h"
/* FW files */
#define FW_FILE_VERSION					\
	__stringify(BCM_5710_FW_MAJOR_VERSION) "."	\
	__stringify(BCM_5710_FW_MINOR_VERSION) "."	\
	__stringify(BCM_5710_FW_REVISION_VERSION) "."	\
	__stringify(BCM_5710_FW_ENGINEERING_VERSION)
#define FW_FILE_NAME_E1		"bnx2x/bnx2x-e1-" FW_FILE_VERSION ".fw"
#define FW_FILE_NAME_E1H	"bnx2x/bnx2x-e1h-" FW_FILE_VERSION ".fw"
#define FW_FILE_NAME_E2		"bnx2x/bnx2x-e2-" FW_FILE_VERSION ".fw"

/* Time in jiffies before concluding the transmitter is hung */
#define TX_TIMEOUT		(5*HZ)

MODULE_AUTHOR("Eliezer Tamir");
MODULE_DESCRIPTION("QLogic "
		   "BCM57710/57711/57711E/"
		   "57712/57712_MF/57800/57800_MF/57810/57810_MF/"
		   "57840/57840_MF Driver");
MODULE_LICENSE("GPL");
MODULE_FIRMWARE(FW_FILE_NAME_E1);
MODULE_FIRMWARE(FW_FILE_NAME_E1H);
MODULE_FIRMWARE(FW_FILE_NAME_E2);

int bnx2x_num_queues;
module_param_named(num_queues, bnx2x_num_queues, int, 0444);
MODULE_PARM_DESC(num_queues,
		 " Set number of queues (default is as a number of CPUs)");

static int disable_tpa;
module_param(disable_tpa, int, 0444);
MODULE_PARM_DESC(disable_tpa, " Disable the TPA (LRO) feature");

static int int_mode;
module_param(int_mode, int, 0444);
MODULE_PARM_DESC(int_mode, " Force interrupt mode other than MSI-X "
				"(1 INT#x; 2 MSI)");

static int dropless_fc;
module_param(dropless_fc, int, 0444);
MODULE_PARM_DESC(dropless_fc, " Pause on exhausted host ring");

static int mrrs = -1;
module_param(mrrs, int, 0444);
MODULE_PARM_DESC(mrrs, " Force Max Read Req Size (0..3) (for debug)");

static int debug;
module_param(debug, int, 0444);
MODULE_PARM_DESC(debug, " Default debug msglevel");

static struct workqueue_struct *bnx2x_wq;
struct workqueue_struct *bnx2x_iov_wq;

struct bnx2x_mac_vals {
	u32 xmac_addr;
	u32 xmac_val;
	u32 emac_addr;
	u32 emac_val;
	u32 umac_addr[2];
	u32 umac_val[2];
	u32 bmac_addr;
	u32 bmac_val[2];
};

enum bnx2x_board_type {
	BCM57710 = 0,
	BCM57711,
	BCM57711E,
	BCM57712,
	BCM57712_MF,
	BCM57712_VF,
	BCM57800,
	BCM57800_MF,
	BCM57800_VF,
	BCM57810,
	BCM57810_MF,
	BCM57810_VF,
	BCM57840_4_10,
	BCM57840_2_20,
	BCM57840_MF,
	BCM57840_VF,
	BCM57811,
	BCM57811_MF,
	BCM57840_O,
	BCM57840_MFO,
	BCM57811_VF
};

/* indexed by board_type, above */
static struct {
	char *name;
} board_info[] = {
	[BCM57710]	= { "QLogic BCM57710 10 Gigabit PCIe [Everest]" },
	[BCM57711]	= { "QLogic BCM57711 10 Gigabit PCIe" },
	[BCM57711E]	= { "QLogic BCM57711E 10 Gigabit PCIe" },
	[BCM57712]	= { "QLogic BCM57712 10 Gigabit Ethernet" },
	[BCM57712_MF]	= { "QLogic BCM57712 10 Gigabit Ethernet Multi Function" },
	[BCM57712_VF]	= { "QLogic BCM57712 10 Gigabit Ethernet Virtual Function" },
	[BCM57800]	= { "QLogic BCM57800 10 Gigabit Ethernet" },
	[BCM57800_MF]	= { "QLogic BCM57800 10 Gigabit Ethernet Multi Function" },
	[BCM57800_VF]	= { "QLogic BCM57800 10 Gigabit Ethernet Virtual Function" },
	[BCM57810]	= { "QLogic BCM57810 10 Gigabit Ethernet" },
	[BCM57810_MF]	= { "QLogic BCM57810 10 Gigabit Ethernet Multi Function" },
	[BCM57810_VF]	= { "QLogic BCM57810 10 Gigabit Ethernet Virtual Function" },
	[BCM57840_4_10]	= { "QLogic BCM57840 10 Gigabit Ethernet" },
	[BCM57840_2_20]	= { "QLogic BCM57840 20 Gigabit Ethernet" },
	[BCM57840_MF]	= { "QLogic BCM57840 10/20 Gigabit Ethernet Multi Function" },
	[BCM57840_VF]	= { "QLogic BCM57840 10/20 Gigabit Ethernet Virtual Function" },
	[BCM57811]	= { "QLogic BCM57811 10 Gigabit Ethernet" },
	[BCM57811_MF]	= { "QLogic BCM57811 10 Gigabit Ethernet Multi Function" },
	[BCM57840_O]	= { "QLogic BCM57840 10/20 Gigabit Ethernet" },
	[BCM57840_MFO]	= { "QLogic BCM57840 10/20 Gigabit Ethernet Multi Function" },
	[BCM57811_VF]	= { "QLogic BCM57840 10/20 Gigabit Ethernet Virtual Function" }
};

#ifndef PCI_DEVICE_ID_NX2_57710
#define PCI_DEVICE_ID_NX2_57710		CHIP_NUM_57710
#endif
#ifndef PCI_DEVICE_ID_NX2_57711
#define PCI_DEVICE_ID_NX2_57711		CHIP_NUM_57711
#endif
#ifndef PCI_DEVICE_ID_NX2_57711E
#define PCI_DEVICE_ID_NX2_57711E	CHIP_NUM_57711E
#endif
#ifndef PCI_DEVICE_ID_NX2_57712
#define PCI_DEVICE_ID_NX2_57712		CHIP_NUM_57712
#endif
#ifndef PCI_DEVICE_ID_NX2_57712_MF
#define PCI_DEVICE_ID_NX2_57712_MF	CHIP_NUM_57712_MF
#endif
#ifndef PCI_DEVICE_ID_NX2_57712_VF
#define PCI_DEVICE_ID_NX2_57712_VF	CHIP_NUM_57712_VF
#endif
#ifndef PCI_DEVICE_ID_NX2_57800
#define PCI_DEVICE_ID_NX2_57800		CHIP_NUM_57800
#endif
#ifndef PCI_DEVICE_ID_NX2_57800_MF
#define PCI_DEVICE_ID_NX2_57800_MF	CHIP_NUM_57800_MF
#endif
#ifndef PCI_DEVICE_ID_NX2_57800_VF
#define PCI_DEVICE_ID_NX2_57800_VF	CHIP_NUM_57800_VF
#endif
#ifndef PCI_DEVICE_ID_NX2_57810
#define PCI_DEVICE_ID_NX2_57810		CHIP_NUM_57810
#endif
#ifndef PCI_DEVICE_ID_NX2_57810_MF
#define PCI_DEVICE_ID_NX2_57810_MF	CHIP_NUM_57810_MF
#endif
#ifndef PCI_DEVICE_ID_NX2_57840_O
#define PCI_DEVICE_ID_NX2_57840_O	CHIP_NUM_57840_OBSOLETE
#endif
#ifndef PCI_DEVICE_ID_NX2_57810_VF
#define PCI_DEVICE_ID_NX2_57810_VF	CHIP_NUM_57810_VF
#endif
#ifndef PCI_DEVICE_ID_NX2_57840_4_10
#define PCI_DEVICE_ID_NX2_57840_4_10	CHIP_NUM_57840_4_10
#endif
#ifndef PCI_DEVICE_ID_NX2_57840_2_20
#define PCI_DEVICE_ID_NX2_57840_2_20	CHIP_NUM_57840_2_20
#endif
#ifndef PCI_DEVICE_ID_NX2_57840_MFO
#define PCI_DEVICE_ID_NX2_57840_MFO	CHIP_NUM_57840_MF_OBSOLETE
#endif
#ifndef PCI_DEVICE_ID_NX2_57840_MF
#define PCI_DEVICE_ID_NX2_57840_MF	CHIP_NUM_57840_MF
#endif
#ifndef PCI_DEVICE_ID_NX2_57840_VF
#define PCI_DEVICE_ID_NX2_57840_VF	CHIP_NUM_57840_VF
#endif
#ifndef PCI_DEVICE_ID_NX2_57811
#define PCI_DEVICE_ID_NX2_57811		CHIP_NUM_57811
#endif
#ifndef PCI_DEVICE_ID_NX2_57811_MF
#define PCI_DEVICE_ID_NX2_57811_MF	CHIP_NUM_57811_MF
#endif
#ifndef PCI_DEVICE_ID_NX2_57811_VF
#define PCI_DEVICE_ID_NX2_57811_VF	CHIP_NUM_57811_VF
#endif

static const struct pci_device_id bnx2x_pci_tbl[] = {
	{ PCI_VDEVICE(BROADCOM, PCI_DEVICE_ID_NX2_57710), BCM57710 },
	{ PCI_VDEVICE(BROADCOM, PCI_DEVICE_ID_NX2_57711), BCM57711 },
	{ PCI_VDEVICE(BROADCOM, PCI_DEVICE_ID_NX2_57711E), BCM57711E },
	{ PCI_VDEVICE(BROADCOM, PCI_DEVICE_ID_NX2_57712), BCM57712 },
	{ PCI_VDEVICE(BROADCOM, PCI_DEVICE_ID_NX2_57712_MF), BCM57712_MF },
	{ PCI_VDEVICE(BROADCOM, PCI_DEVICE_ID_NX2_57712_VF), BCM57712_VF },
	{ PCI_VDEVICE(BROADCOM, PCI_DEVICE_ID_NX2_57800), BCM57800 },
	{ PCI_VDEVICE(BROADCOM, PCI_DEVICE_ID_NX2_57800_MF), BCM57800_MF },
	{ PCI_VDEVICE(BROADCOM, PCI_DEVICE_ID_NX2_57800_VF), BCM57800_VF },
	{ PCI_VDEVICE(BROADCOM, PCI_DEVICE_ID_NX2_57810), BCM57810 },
	{ PCI_VDEVICE(BROADCOM, PCI_DEVICE_ID_NX2_57810_MF), BCM57810_MF },
	{ PCI_VDEVICE(BROADCOM, PCI_DEVICE_ID_NX2_57840_O), BCM57840_O },
	{ PCI_VDEVICE(BROADCOM, PCI_DEVICE_ID_NX2_57840_4_10), BCM57840_4_10 },
	{ PCI_VDEVICE(QLOGIC,	PCI_DEVICE_ID_NX2_57840_4_10), BCM57840_4_10 },
	{ PCI_VDEVICE(BROADCOM, PCI_DEVICE_ID_NX2_57840_2_20), BCM57840_2_20 },
	{ PCI_VDEVICE(BROADCOM, PCI_DEVICE_ID_NX2_57810_VF), BCM57810_VF },
	{ PCI_VDEVICE(BROADCOM, PCI_DEVICE_ID_NX2_57840_MFO), BCM57840_MFO },
	{ PCI_VDEVICE(BROADCOM, PCI_DEVICE_ID_NX2_57840_MF), BCM57840_MF },
	{ PCI_VDEVICE(QLOGIC,	PCI_DEVICE_ID_NX2_57840_MF), BCM57840_MF },
	{ PCI_VDEVICE(BROADCOM, PCI_DEVICE_ID_NX2_57840_VF), BCM57840_VF },
	{ PCI_VDEVICE(QLOGIC,	PCI_DEVICE_ID_NX2_57840_VF), BCM57840_VF },
	{ PCI_VDEVICE(BROADCOM, PCI_DEVICE_ID_NX2_57811), BCM57811 },
	{ PCI_VDEVICE(BROADCOM, PCI_DEVICE_ID_NX2_57811_MF), BCM57811_MF },
	{ PCI_VDEVICE(BROADCOM, PCI_DEVICE_ID_NX2_57811_VF), BCM57811_VF },
	{ 0 }
};

MODULE_DEVICE_TABLE(pci, bnx2x_pci_tbl);

const u32 dmae_reg_go_c[] = {
	DMAE_REG_GO_C0, DMAE_REG_GO_C1, DMAE_REG_GO_C2, DMAE_REG_GO_C3,
	DMAE_REG_GO_C4, DMAE_REG_GO_C5, DMAE_REG_GO_C6, DMAE_REG_GO_C7,
	DMAE_REG_GO_C8, DMAE_REG_GO_C9, DMAE_REG_GO_C10, DMAE_REG_GO_C11,
	DMAE_REG_GO_C12, DMAE_REG_GO_C13, DMAE_REG_GO_C14, DMAE_REG_GO_C15
};

/* Global resources for unloading a previously loaded device */
#define BNX2X_PREV_WAIT_NEEDED 1
static DEFINE_SEMAPHORE(bnx2x_prev_sem);
static LIST_HEAD(bnx2x_prev_list);

/* Forward declaration */
static struct cnic_eth_dev *bnx2x_cnic_probe(struct net_device *dev);
static u32 bnx2x_rx_ustorm_prods_offset(struct bnx2x_fastpath *fp);
static int bnx2x_set_storm_rx_mode(struct bnx2x *bp);

/****************************************************************************
* General service functions
****************************************************************************/

static int bnx2x_hwtstamp_ioctl(struct bnx2x *bp, struct ifreq *ifr);

static void __storm_memset_dma_mapping(struct bnx2x *bp,
				       u32 addr, dma_addr_t mapping)
{
	REG_WR(bp,  addr, U64_LO(mapping));
	REG_WR(bp,  addr + 4, U64_HI(mapping));
}

static void storm_memset_spq_addr(struct bnx2x *bp,
				  dma_addr_t mapping, u16 abs_fid)
{
	u32 addr = XSEM_REG_FAST_MEMORY +
			XSTORM_SPQ_PAGE_BASE_OFFSET(abs_fid);

	__storm_memset_dma_mapping(bp, addr, mapping);
}

static void storm_memset_vf_to_pf(struct bnx2x *bp, u16 abs_fid,
				  u16 pf_id)
{
	REG_WR8(bp, BAR_XSTRORM_INTMEM + XSTORM_VF_TO_PF_OFFSET(abs_fid),
		pf_id);
	REG_WR8(bp, BAR_CSTRORM_INTMEM + CSTORM_VF_TO_PF_OFFSET(abs_fid),
		pf_id);
	REG_WR8(bp, BAR_TSTRORM_INTMEM + TSTORM_VF_TO_PF_OFFSET(abs_fid),
		pf_id);
	REG_WR8(bp, BAR_USTRORM_INTMEM + USTORM_VF_TO_PF_OFFSET(abs_fid),
		pf_id);
}

static void storm_memset_func_en(struct bnx2x *bp, u16 abs_fid,
				 u8 enable)
{
	REG_WR8(bp, BAR_XSTRORM_INTMEM + XSTORM_FUNC_EN_OFFSET(abs_fid),
		enable);
	REG_WR8(bp, BAR_CSTRORM_INTMEM + CSTORM_FUNC_EN_OFFSET(abs_fid),
		enable);
	REG_WR8(bp, BAR_TSTRORM_INTMEM + TSTORM_FUNC_EN_OFFSET(abs_fid),
		enable);
	REG_WR8(bp, BAR_USTRORM_INTMEM + USTORM_FUNC_EN_OFFSET(abs_fid),
		enable);
}

static void storm_memset_eq_data(struct bnx2x *bp,
				 struct event_ring_data *eq_data,
				u16 pfid)
{
	size_t size = sizeof(struct event_ring_data);

	u32 addr = BAR_CSTRORM_INTMEM + CSTORM_EVENT_RING_DATA_OFFSET(pfid);

	__storm_memset_struct(bp, addr, size, (u32 *)eq_data);
}

static void storm_memset_eq_prod(struct bnx2x *bp, u16 eq_prod,
				 u16 pfid)
{
	u32 addr = BAR_CSTRORM_INTMEM + CSTORM_EVENT_RING_PROD_OFFSET(pfid);
	REG_WR16(bp, addr, eq_prod);
}

/* used only at init
 * locking is done by mcp
 */
static void bnx2x_reg_wr_ind(struct bnx2x *bp, u32 addr, u32 val)
{
	pci_write_config_dword(bp->pdev, PCICFG_GRC_ADDRESS, addr);
	pci_write_config_dword(bp->pdev, PCICFG_GRC_DATA, val);
	pci_write_config_dword(bp->pdev, PCICFG_GRC_ADDRESS,
			       PCICFG_VENDOR_ID_OFFSET);
}

static u32 bnx2x_reg_rd_ind(struct bnx2x *bp, u32 addr)
{
	u32 val;

	pci_write_config_dword(bp->pdev, PCICFG_GRC_ADDRESS, addr);
	pci_read_config_dword(bp->pdev, PCICFG_GRC_DATA, &val);
	pci_write_config_dword(bp->pdev, PCICFG_GRC_ADDRESS,
			       PCICFG_VENDOR_ID_OFFSET);

	return val;
}

#define DMAE_DP_SRC_GRC		"grc src_addr [%08x]"
#define DMAE_DP_SRC_PCI		"pci src_addr [%x:%08x]"
#define DMAE_DP_DST_GRC		"grc dst_addr [%08x]"
#define DMAE_DP_DST_PCI		"pci dst_addr [%x:%08x]"
#define DMAE_DP_DST_NONE	"dst_addr [none]"

static void bnx2x_dp_dmae(struct bnx2x *bp,
			  struct dmae_command *dmae, int msglvl)
{
	u32 src_type = dmae->opcode & DMAE_COMMAND_SRC;
	int i;

	switch (dmae->opcode & DMAE_COMMAND_DST) {
	case DMAE_CMD_DST_PCI:
		if (src_type == DMAE_CMD_SRC_PCI)
			DP(msglvl, "DMAE: opcode 0x%08x\n"
			   "src [%x:%08x], len [%d*4], dst [%x:%08x]\n"
			   "comp_addr [%x:%08x], comp_val 0x%08x\n",
			   dmae->opcode, dmae->src_addr_hi, dmae->src_addr_lo,
			   dmae->len, dmae->dst_addr_hi, dmae->dst_addr_lo,
			   dmae->comp_addr_hi, dmae->comp_addr_lo,
			   dmae->comp_val);
		else
			DP(msglvl, "DMAE: opcode 0x%08x\n"
			   "src [%08x], len [%d*4], dst [%x:%08x]\n"
			   "comp_addr [%x:%08x], comp_val 0x%08x\n",
			   dmae->opcode, dmae->src_addr_lo >> 2,
			   dmae->len, dmae->dst_addr_hi, dmae->dst_addr_lo,
			   dmae->comp_addr_hi, dmae->comp_addr_lo,
			   dmae->comp_val);
		break;
	case DMAE_CMD_DST_GRC:
		if (src_type == DMAE_CMD_SRC_PCI)
			DP(msglvl, "DMAE: opcode 0x%08x\n"
			   "src [%x:%08x], len [%d*4], dst_addr [%08x]\n"
			   "comp_addr [%x:%08x], comp_val 0x%08x\n",
			   dmae->opcode, dmae->src_addr_hi, dmae->src_addr_lo,
			   dmae->len, dmae->dst_addr_lo >> 2,
			   dmae->comp_addr_hi, dmae->comp_addr_lo,
			   dmae->comp_val);
		else
			DP(msglvl, "DMAE: opcode 0x%08x\n"
			   "src [%08x], len [%d*4], dst [%08x]\n"
			   "comp_addr [%x:%08x], comp_val 0x%08x\n",
			   dmae->opcode, dmae->src_addr_lo >> 2,
			   dmae->len, dmae->dst_addr_lo >> 2,
			   dmae->comp_addr_hi, dmae->comp_addr_lo,
			   dmae->comp_val);
		break;
	default:
		if (src_type == DMAE_CMD_SRC_PCI)
			DP(msglvl, "DMAE: opcode 0x%08x\n"
			   "src_addr [%x:%08x]  len [%d * 4]  dst_addr [none]\n"
			   "comp_addr [%x:%08x]  comp_val 0x%08x\n",
			   dmae->opcode, dmae->src_addr_hi, dmae->src_addr_lo,
			   dmae->len, dmae->comp_addr_hi, dmae->comp_addr_lo,
			   dmae->comp_val);
		else
			DP(msglvl, "DMAE: opcode 0x%08x\n"
			   "src_addr [%08x]  len [%d * 4]  dst_addr [none]\n"
			   "comp_addr [%x:%08x]  comp_val 0x%08x\n",
			   dmae->opcode, dmae->src_addr_lo >> 2,
			   dmae->len, dmae->comp_addr_hi, dmae->comp_addr_lo,
			   dmae->comp_val);
		break;
	}

	for (i = 0; i < (sizeof(struct dmae_command)/4); i++)
		DP(msglvl, "DMAE RAW [%02d]: 0x%08x\n",
		   i, *(((u32 *)dmae) + i));
}

/* copy command into DMAE command memory and set DMAE command go */
void bnx2x_post_dmae(struct bnx2x *bp, struct dmae_command *dmae, int idx)
{
	u32 cmd_offset;
	int i;

	cmd_offset = (DMAE_REG_CMD_MEM + sizeof(struct dmae_command) * idx);
	for (i = 0; i < (sizeof(struct dmae_command)/4); i++) {
		REG_WR(bp, cmd_offset + i*4, *(((u32 *)dmae) + i));
	}
	REG_WR(bp, dmae_reg_go_c[idx], 1);
}

u32 bnx2x_dmae_opcode_add_comp(u32 opcode, u8 comp_type)
{
	return opcode | ((comp_type << DMAE_COMMAND_C_DST_SHIFT) |
			   DMAE_CMD_C_ENABLE);
}

u32 bnx2x_dmae_opcode_clr_src_reset(u32 opcode)
{
	return opcode & ~DMAE_CMD_SRC_RESET;
}

u32 bnx2x_dmae_opcode(struct bnx2x *bp, u8 src_type, u8 dst_type,
			     bool with_comp, u8 comp_type)
{
	u32 opcode = 0;

	opcode |= ((src_type << DMAE_COMMAND_SRC_SHIFT) |
		   (dst_type << DMAE_COMMAND_DST_SHIFT));

	opcode |= (DMAE_CMD_SRC_RESET | DMAE_CMD_DST_RESET);

	opcode |= (BP_PORT(bp) ? DMAE_CMD_PORT_1 : DMAE_CMD_PORT_0);
	opcode |= ((BP_VN(bp) << DMAE_CMD_E1HVN_SHIFT) |
		   (BP_VN(bp) << DMAE_COMMAND_DST_VN_SHIFT));
	opcode |= (DMAE_COM_SET_ERR << DMAE_COMMAND_ERR_POLICY_SHIFT);

#ifdef __BIG_ENDIAN
	opcode |= DMAE_CMD_ENDIANITY_B_DW_SWAP;
#else
	opcode |= DMAE_CMD_ENDIANITY_DW_SWAP;
#endif
	if (with_comp)
		opcode = bnx2x_dmae_opcode_add_comp(opcode, comp_type);
	return opcode;
}

void bnx2x_prep_dmae_with_comp(struct bnx2x *bp,
				      struct dmae_command *dmae,
				      u8 src_type, u8 dst_type)
{
	memset(dmae, 0, sizeof(struct dmae_command));

	/* set the opcode */
	dmae->opcode = bnx2x_dmae_opcode(bp, src_type, dst_type,
					 true, DMAE_COMP_PCI);

	/* fill in the completion parameters */
	dmae->comp_addr_lo = U64_LO(bnx2x_sp_mapping(bp, wb_comp));
	dmae->comp_addr_hi = U64_HI(bnx2x_sp_mapping(bp, wb_comp));
	dmae->comp_val = DMAE_COMP_VAL;
}

/* issue a dmae command over the init-channel and wait for completion */
int bnx2x_issue_dmae_with_comp(struct bnx2x *bp, struct dmae_command *dmae,
			       u32 *comp)
{
	int cnt = CHIP_REV_IS_SLOW(bp) ? (400000) : 4000;
	int rc = 0;

	bnx2x_dp_dmae(bp, dmae, BNX2X_MSG_DMAE);

	/* Lock the dmae channel. Disable BHs to prevent a dead-lock
	 * as long as this code is called both from syscall context and
	 * from ndo_set_rx_mode() flow that may be called from BH.
	 */

	spin_lock_bh(&bp->dmae_lock);

	/* reset completion */
	*comp = 0;

	/* post the command on the channel used for initializations */
	bnx2x_post_dmae(bp, dmae, INIT_DMAE_C(bp));

	/* wait for completion */
	udelay(5);
	while ((*comp & ~DMAE_PCI_ERR_FLAG) != DMAE_COMP_VAL) {

		if (!cnt ||
		    (bp->recovery_state != BNX2X_RECOVERY_DONE &&
		     bp->recovery_state != BNX2X_RECOVERY_NIC_LOADING)) {
			BNX2X_ERR("DMAE timeout!\n");
			rc = DMAE_TIMEOUT;
			goto unlock;
		}
		cnt--;
		udelay(50);
	}
	if (*comp & DMAE_PCI_ERR_FLAG) {
		BNX2X_ERR("DMAE PCI error!\n");
		rc = DMAE_PCI_ERROR;
	}

unlock:

	spin_unlock_bh(&bp->dmae_lock);

	return rc;
}

void bnx2x_write_dmae(struct bnx2x *bp, dma_addr_t dma_addr, u32 dst_addr,
		      u32 len32)
{
	int rc;
	struct dmae_command dmae;

	if (!bp->dmae_ready) {
		u32 *data = bnx2x_sp(bp, wb_data[0]);

		if (CHIP_IS_E1(bp))
			bnx2x_init_ind_wr(bp, dst_addr, data, len32);
		else
			bnx2x_init_str_wr(bp, dst_addr, data, len32);
		return;
	}

	/* set opcode and fixed command fields */
	bnx2x_prep_dmae_with_comp(bp, &dmae, DMAE_SRC_PCI, DMAE_DST_GRC);

	/* fill in addresses and len */
	dmae.src_addr_lo = U64_LO(dma_addr);
	dmae.src_addr_hi = U64_HI(dma_addr);
	dmae.dst_addr_lo = dst_addr >> 2;
	dmae.dst_addr_hi = 0;
	dmae.len = len32;

	/* issue the command and wait for completion */
	rc = bnx2x_issue_dmae_with_comp(bp, &dmae, bnx2x_sp(bp, wb_comp));
	if (rc) {
		BNX2X_ERR("DMAE returned failure %d\n", rc);
#ifdef BNX2X_STOP_ON_ERROR
		bnx2x_panic();
#endif
	}
}

void bnx2x_read_dmae(struct bnx2x *bp, u32 src_addr, u32 len32)
{
	int rc;
	struct dmae_command dmae;

	if (!bp->dmae_ready) {
		u32 *data = bnx2x_sp(bp, wb_data[0]);
		int i;

		if (CHIP_IS_E1(bp))
			for (i = 0; i < len32; i++)
				data[i] = bnx2x_reg_rd_ind(bp, src_addr + i*4);
		else
			for (i = 0; i < len32; i++)
				data[i] = REG_RD(bp, src_addr + i*4);

		return;
	}

	/* set opcode and fixed command fields */
	bnx2x_prep_dmae_with_comp(bp, &dmae, DMAE_SRC_GRC, DMAE_DST_PCI);

	/* fill in addresses and len */
	dmae.src_addr_lo = src_addr >> 2;
	dmae.src_addr_hi = 0;
	dmae.dst_addr_lo = U64_LO(bnx2x_sp_mapping(bp, wb_data));
	dmae.dst_addr_hi = U64_HI(bnx2x_sp_mapping(bp, wb_data));
	dmae.len = len32;

	/* issue the command and wait for completion */
	rc = bnx2x_issue_dmae_with_comp(bp, &dmae, bnx2x_sp(bp, wb_comp));
	if (rc) {
		BNX2X_ERR("DMAE returned failure %d\n", rc);
#ifdef BNX2X_STOP_ON_ERROR
		bnx2x_panic();
#endif
	}
}

static void bnx2x_write_dmae_phys_len(struct bnx2x *bp, dma_addr_t phys_addr,
				      u32 addr, u32 len)
{
	int dmae_wr_max = DMAE_LEN32_WR_MAX(bp);
	int offset = 0;

	while (len > dmae_wr_max) {
		bnx2x_write_dmae(bp, phys_addr + offset,
				 addr + offset, dmae_wr_max);
		offset += dmae_wr_max * 4;
		len -= dmae_wr_max;
	}

	bnx2x_write_dmae(bp, phys_addr + offset, addr + offset, len);
}

enum storms {
	   XSTORM,
	   TSTORM,
	   CSTORM,
	   USTORM,
	   MAX_STORMS
};

#define STORMS_NUM 4
#define REGS_IN_ENTRY 4

static inline int bnx2x_get_assert_list_entry(struct bnx2x *bp,
					      enum storms storm,
					      int entry)
{
	switch (storm) {
	case XSTORM:
		return XSTORM_ASSERT_LIST_OFFSET(entry);
	case TSTORM:
		return TSTORM_ASSERT_LIST_OFFSET(entry);
	case CSTORM:
		return CSTORM_ASSERT_LIST_OFFSET(entry);
	case USTORM:
		return USTORM_ASSERT_LIST_OFFSET(entry);
	case MAX_STORMS:
	default:
		BNX2X_ERR("unknown storm\n");
	}
	return -EINVAL;
}

static int bnx2x_mc_assert(struct bnx2x *bp)
{
	char last_idx;
	int i, j, rc = 0;
	enum storms storm;
	u32 regs[REGS_IN_ENTRY];
	u32 bar_storm_intmem[STORMS_NUM] = {
		BAR_XSTRORM_INTMEM,
		BAR_TSTRORM_INTMEM,
		BAR_CSTRORM_INTMEM,
		BAR_USTRORM_INTMEM
	};
	u32 storm_assert_list_index[STORMS_NUM] = {
		XSTORM_ASSERT_LIST_INDEX_OFFSET,
		TSTORM_ASSERT_LIST_INDEX_OFFSET,
		CSTORM_ASSERT_LIST_INDEX_OFFSET,
		USTORM_ASSERT_LIST_INDEX_OFFSET
	};
	char *storms_string[STORMS_NUM] = {
		"XSTORM",
		"TSTORM",
		"CSTORM",
		"USTORM"
	};

	for (storm = XSTORM; storm < MAX_STORMS; storm++) {
		last_idx = REG_RD8(bp, bar_storm_intmem[storm] +
				   storm_assert_list_index[storm]);
		if (last_idx)
			BNX2X_ERR("%s_ASSERT_LIST_INDEX 0x%x\n",
				  storms_string[storm], last_idx);

		/* print the asserts */
		for (i = 0; i < STROM_ASSERT_ARRAY_SIZE; i++) {
			/* read a single assert entry */
			for (j = 0; j < REGS_IN_ENTRY; j++)
				regs[j] = REG_RD(bp, bar_storm_intmem[storm] +
					  bnx2x_get_assert_list_entry(bp,
								      storm,
								      i) +
					  sizeof(u32) * j);

			/* log entry if it contains a valid assert */
			if (regs[0] != COMMON_ASM_INVALID_ASSERT_OPCODE) {
				BNX2X_ERR("%s_ASSERT_INDEX 0x%x = 0x%08x 0x%08x 0x%08x 0x%08x\n",
					  storms_string[storm], i, regs[3],
					  regs[2], regs[1], regs[0]);
				rc++;
			} else {
				break;
			}
		}
	}

	BNX2X_ERR("Chip Revision: %s, FW Version: %d_%d_%d\n",
		  CHIP_IS_E1(bp) ? "everest1" :
		  CHIP_IS_E1H(bp) ? "everest1h" :
		  CHIP_IS_E2(bp) ? "everest2" : "everest3",
		  BCM_5710_FW_MAJOR_VERSION,
		  BCM_5710_FW_MINOR_VERSION,
		  BCM_5710_FW_REVISION_VERSION);

	return rc;
}

#define MCPR_TRACE_BUFFER_SIZE	(0x800)
#define SCRATCH_BUFFER_SIZE(bp)	\
	(CHIP_IS_E1(bp) ? 0x10000 : (CHIP_IS_E1H(bp) ? 0x20000 : 0x28000))

void bnx2x_fw_dump_lvl(struct bnx2x *bp, const char *lvl)
{
	u32 addr, val;
	u32 mark, offset;
	__be32 data[9];
	int word;
	u32 trace_shmem_base;
	if (BP_NOMCP(bp)) {
		BNX2X_ERR("NO MCP - can not dump\n");
		return;
	}
	netdev_printk(lvl, bp->dev, "bc %d.%d.%d\n",
		(bp->common.bc_ver & 0xff0000) >> 16,
		(bp->common.bc_ver & 0xff00) >> 8,
		(bp->common.bc_ver & 0xff));

	if (pci_channel_offline(bp->pdev)) {
		BNX2X_ERR("Cannot dump MCP info while in PCI error\n");
		return;
	}

	val = REG_RD(bp, MCP_REG_MCPR_CPU_PROGRAM_COUNTER);
	if (val == REG_RD(bp, MCP_REG_MCPR_CPU_PROGRAM_COUNTER))
		BNX2X_ERR("%s" "MCP PC at 0x%x\n", lvl, val);

	if (BP_PATH(bp) == 0)
		trace_shmem_base = bp->common.shmem_base;
	else
		trace_shmem_base = SHMEM2_RD(bp, other_shmem_base_addr);

	/* sanity */
	if (trace_shmem_base < MCPR_SCRATCH_BASE(bp) + MCPR_TRACE_BUFFER_SIZE ||
	    trace_shmem_base >= MCPR_SCRATCH_BASE(bp) +
				SCRATCH_BUFFER_SIZE(bp)) {
		BNX2X_ERR("Unable to dump trace buffer (mark %x)\n",
			  trace_shmem_base);
		return;
	}

	addr = trace_shmem_base - MCPR_TRACE_BUFFER_SIZE;

	/* validate TRCB signature */
	mark = REG_RD(bp, addr);
	if (mark != MFW_TRACE_SIGNATURE) {
		BNX2X_ERR("Trace buffer signature is missing.");
		return ;
	}

	/* read cyclic buffer pointer */
	addr += 4;
	mark = REG_RD(bp, addr);
	mark = MCPR_SCRATCH_BASE(bp) + ((mark + 0x3) & ~0x3) - 0x08000000;
	if (mark >= trace_shmem_base || mark < addr + 4) {
		BNX2X_ERR("Mark doesn't fall inside Trace Buffer\n");
		return;
	}
	printk("%s" "begin fw dump (mark 0x%x)\n", lvl, mark);

	printk("%s", lvl);

	/* dump buffer after the mark */
	for (offset = mark; offset < trace_shmem_base; offset += 0x8*4) {
		for (word = 0; word < 8; word++)
			data[word] = htonl(REG_RD(bp, offset + 4*word));
		data[8] = 0x0;
		pr_cont("%s", (char *)data);
	}

	/* dump buffer before the mark */
	for (offset = addr + 4; offset <= mark; offset += 0x8*4) {
		for (word = 0; word < 8; word++)
			data[word] = htonl(REG_RD(bp, offset + 4*word));
		data[8] = 0x0;
		pr_cont("%s", (char *)data);
	}
	printk("%s" "end of fw dump\n", lvl);
}

static void bnx2x_fw_dump(struct bnx2x *bp)
{
	bnx2x_fw_dump_lvl(bp, KERN_ERR);
}

static void bnx2x_hc_int_disable(struct bnx2x *bp)
{
	int port = BP_PORT(bp);
	u32 addr = port ? HC_REG_CONFIG_1 : HC_REG_CONFIG_0;
	u32 val = REG_RD(bp, addr);

	/* in E1 we must use only PCI configuration space to disable
	 * MSI/MSIX capability
	 * It's forbidden to disable IGU_PF_CONF_MSI_MSIX_EN in HC block
	 */
	if (CHIP_IS_E1(bp)) {
		/* Since IGU_PF_CONF_MSI_MSIX_EN still always on
		 * Use mask register to prevent from HC sending interrupts
		 * after we exit the function
		 */
		REG_WR(bp, HC_REG_INT_MASK + port*4, 0);

		val &= ~(HC_CONFIG_0_REG_SINGLE_ISR_EN_0 |
			 HC_CONFIG_0_REG_INT_LINE_EN_0 |
			 HC_CONFIG_0_REG_ATTN_BIT_EN_0);
	} else
		val &= ~(HC_CONFIG_0_REG_SINGLE_ISR_EN_0 |
			 HC_CONFIG_0_REG_MSI_MSIX_INT_EN_0 |
			 HC_CONFIG_0_REG_INT_LINE_EN_0 |
			 HC_CONFIG_0_REG_ATTN_BIT_EN_0);

	DP(NETIF_MSG_IFDOWN,
	   "write %x to HC %d (addr 0x%x)\n",
	   val, port, addr);

	REG_WR(bp, addr, val);
	if (REG_RD(bp, addr) != val)
		BNX2X_ERR("BUG! Proper val not read from IGU!\n");
}

static void bnx2x_igu_int_disable(struct bnx2x *bp)
{
	u32 val = REG_RD(bp, IGU_REG_PF_CONFIGURATION);

	val &= ~(IGU_PF_CONF_MSI_MSIX_EN |
		 IGU_PF_CONF_INT_LINE_EN |
		 IGU_PF_CONF_ATTN_BIT_EN);

	DP(NETIF_MSG_IFDOWN, "write %x to IGU\n", val);

	REG_WR(bp, IGU_REG_PF_CONFIGURATION, val);
	if (REG_RD(bp, IGU_REG_PF_CONFIGURATION) != val)
		BNX2X_ERR("BUG! Proper val not read from IGU!\n");
}

static void bnx2x_int_disable(struct bnx2x *bp)
{
	if (bp->common.int_block == INT_BLOCK_HC)
		bnx2x_hc_int_disable(bp);
	else
		bnx2x_igu_int_disable(bp);
}

void bnx2x_panic_dump(struct bnx2x *bp, bool disable_int)
{
	int i;
	u16 j;
	struct hc_sp_status_block_data sp_sb_data;
	int func = BP_FUNC(bp);
#ifdef BNX2X_STOP_ON_ERROR
	u16 start = 0, end = 0;
	u8 cos;
#endif
	if (IS_PF(bp) && disable_int)
		bnx2x_int_disable(bp);

	bp->stats_state = STATS_STATE_DISABLED;
	bp->eth_stats.unrecoverable_error++;
	DP(BNX2X_MSG_STATS, "stats_state - DISABLED\n");

	BNX2X_ERR("begin crash dump -----------------\n");

	/* Indices */
	/* Common */
	if (IS_PF(bp)) {
		struct host_sp_status_block *def_sb = bp->def_status_blk;
		int data_size, cstorm_offset;

		BNX2X_ERR("def_idx(0x%x)  def_att_idx(0x%x)  attn_state(0x%x)  spq_prod_idx(0x%x) next_stats_cnt(0x%x)\n",
			  bp->def_idx, bp->def_att_idx, bp->attn_state,
			  bp->spq_prod_idx, bp->stats_counter);
		BNX2X_ERR("DSB: attn bits(0x%x)  ack(0x%x)  id(0x%x)  idx(0x%x)\n",
			  def_sb->atten_status_block.attn_bits,
			  def_sb->atten_status_block.attn_bits_ack,
			  def_sb->atten_status_block.status_block_id,
			  def_sb->atten_status_block.attn_bits_index);
		BNX2X_ERR("     def (");
		for (i = 0; i < HC_SP_SB_MAX_INDICES; i++)
			pr_cont("0x%x%s",
				def_sb->sp_sb.index_values[i],
				(i == HC_SP_SB_MAX_INDICES - 1) ? ")  " : " ");

		data_size = sizeof(struct hc_sp_status_block_data) /
			    sizeof(u32);
		cstorm_offset = CSTORM_SP_STATUS_BLOCK_DATA_OFFSET(func);
		for (i = 0; i < data_size; i++)
			*((u32 *)&sp_sb_data + i) =
				REG_RD(bp, BAR_CSTRORM_INTMEM + cstorm_offset +
					   i * sizeof(u32));

		pr_cont("igu_sb_id(0x%x)  igu_seg_id(0x%x) pf_id(0x%x)  vnic_id(0x%x)  vf_id(0x%x)  vf_valid (0x%x) state(0x%x)\n",
			sp_sb_data.igu_sb_id,
			sp_sb_data.igu_seg_id,
			sp_sb_data.p_func.pf_id,
			sp_sb_data.p_func.vnic_id,
			sp_sb_data.p_func.vf_id,
			sp_sb_data.p_func.vf_valid,
			sp_sb_data.state);
	}

	for_each_eth_queue(bp, i) {
		struct bnx2x_fastpath *fp = &bp->fp[i];
		int loop;
		struct hc_status_block_data_e2 sb_data_e2;
		struct hc_status_block_data_e1x sb_data_e1x;
		struct hc_status_block_sm  *hc_sm_p =
			CHIP_IS_E1x(bp) ?
			sb_data_e1x.common.state_machine :
			sb_data_e2.common.state_machine;
		struct hc_index_data *hc_index_p =
			CHIP_IS_E1x(bp) ?
			sb_data_e1x.index_data :
			sb_data_e2.index_data;
		u8 data_size, cos;
		u32 *sb_data_p;
		struct bnx2x_fp_txdata txdata;

		if (!bp->fp)
			break;

		if (!fp->rx_cons_sb)
			continue;

		/* Rx */
		BNX2X_ERR("fp%d: rx_bd_prod(0x%x)  rx_bd_cons(0x%x)  rx_comp_prod(0x%x)  rx_comp_cons(0x%x)  *rx_cons_sb(0x%x)\n",
			  i, fp->rx_bd_prod, fp->rx_bd_cons,
			  fp->rx_comp_prod,
			  fp->rx_comp_cons, le16_to_cpu(*fp->rx_cons_sb));
		BNX2X_ERR("     rx_sge_prod(0x%x)  last_max_sge(0x%x)  fp_hc_idx(0x%x)\n",
			  fp->rx_sge_prod, fp->last_max_sge,
			  le16_to_cpu(fp->fp_hc_idx));

		/* Tx */
		for_each_cos_in_tx_queue(fp, cos)
		{
			if (!fp->txdata_ptr[cos])
				break;

			txdata = *fp->txdata_ptr[cos];

			if (!txdata.tx_cons_sb)
				continue;

			BNX2X_ERR("fp%d: tx_pkt_prod(0x%x)  tx_pkt_cons(0x%x)  tx_bd_prod(0x%x)  tx_bd_cons(0x%x)  *tx_cons_sb(0x%x)\n",
				  i, txdata.tx_pkt_prod,
				  txdata.tx_pkt_cons, txdata.tx_bd_prod,
				  txdata.tx_bd_cons,
				  le16_to_cpu(*txdata.tx_cons_sb));
		}

		loop = CHIP_IS_E1x(bp) ?
			HC_SB_MAX_INDICES_E1X : HC_SB_MAX_INDICES_E2;

		/* host sb data */

		if (IS_FCOE_FP(fp))
			continue;

		BNX2X_ERR("     run indexes (");
		for (j = 0; j < HC_SB_MAX_SM; j++)
			pr_cont("0x%x%s",
			       fp->sb_running_index[j],
			       (j == HC_SB_MAX_SM - 1) ? ")" : " ");

		BNX2X_ERR("     indexes (");
		for (j = 0; j < loop; j++)
			pr_cont("0x%x%s",
			       fp->sb_index_values[j],
			       (j == loop - 1) ? ")" : " ");

		/* VF cannot access FW refelection for status block */
		if (IS_VF(bp))
			continue;

		/* fw sb data */
		data_size = CHIP_IS_E1x(bp) ?
			sizeof(struct hc_status_block_data_e1x) :
			sizeof(struct hc_status_block_data_e2);
		data_size /= sizeof(u32);
		sb_data_p = CHIP_IS_E1x(bp) ?
			(u32 *)&sb_data_e1x :
			(u32 *)&sb_data_e2;
		/* copy sb data in here */
		for (j = 0; j < data_size; j++)
			*(sb_data_p + j) = REG_RD(bp, BAR_CSTRORM_INTMEM +
				CSTORM_STATUS_BLOCK_DATA_OFFSET(fp->fw_sb_id) +
				j * sizeof(u32));

		if (!CHIP_IS_E1x(bp)) {
			pr_cont("pf_id(0x%x)  vf_id(0x%x)  vf_valid(0x%x) vnic_id(0x%x)  same_igu_sb_1b(0x%x) state(0x%x)\n",
				sb_data_e2.common.p_func.pf_id,
				sb_data_e2.common.p_func.vf_id,
				sb_data_e2.common.p_func.vf_valid,
				sb_data_e2.common.p_func.vnic_id,
				sb_data_e2.common.same_igu_sb_1b,
				sb_data_e2.common.state);
		} else {
			pr_cont("pf_id(0x%x)  vf_id(0x%x)  vf_valid(0x%x) vnic_id(0x%x)  same_igu_sb_1b(0x%x) state(0x%x)\n",
				sb_data_e1x.common.p_func.pf_id,
				sb_data_e1x.common.p_func.vf_id,
				sb_data_e1x.common.p_func.vf_valid,
				sb_data_e1x.common.p_func.vnic_id,
				sb_data_e1x.common.same_igu_sb_1b,
				sb_data_e1x.common.state);
		}

		/* SB_SMs data */
		for (j = 0; j < HC_SB_MAX_SM; j++) {
			pr_cont("SM[%d] __flags (0x%x) igu_sb_id (0x%x)  igu_seg_id(0x%x) time_to_expire (0x%x) timer_value(0x%x)\n",
				j, hc_sm_p[j].__flags,
				hc_sm_p[j].igu_sb_id,
				hc_sm_p[j].igu_seg_id,
				hc_sm_p[j].time_to_expire,
				hc_sm_p[j].timer_value);
		}

		/* Indices data */
		for (j = 0; j < loop; j++) {
			pr_cont("INDEX[%d] flags (0x%x) timeout (0x%x)\n", j,
			       hc_index_p[j].flags,
			       hc_index_p[j].timeout);
		}
	}

#ifdef BNX2X_STOP_ON_ERROR
	if (IS_PF(bp)) {
		/* event queue */
		BNX2X_ERR("eq cons %x prod %x\n", bp->eq_cons, bp->eq_prod);
		for (i = 0; i < NUM_EQ_DESC; i++) {
			u32 *data = (u32 *)&bp->eq_ring[i].message.data;

			BNX2X_ERR("event queue [%d]: header: opcode %d, error %d\n",
				  i, bp->eq_ring[i].message.opcode,
				  bp->eq_ring[i].message.error);
			BNX2X_ERR("data: %x %x %x\n",
				  data[0], data[1], data[2]);
		}
	}

	/* Rings */
	/* Rx */
	for_each_valid_rx_queue(bp, i) {
		struct bnx2x_fastpath *fp = &bp->fp[i];

		if (!bp->fp)
			break;

		if (!fp->rx_cons_sb)
			continue;

		start = RX_BD(le16_to_cpu(*fp->rx_cons_sb) - 10);
		end = RX_BD(le16_to_cpu(*fp->rx_cons_sb) + 503);
		for (j = start; j != end; j = RX_BD(j + 1)) {
			u32 *rx_bd = (u32 *)&fp->rx_desc_ring[j];
			struct sw_rx_bd *sw_bd = &fp->rx_buf_ring[j];

			BNX2X_ERR("fp%d: rx_bd[%x]=[%x:%x]  sw_bd=[%p]\n",
				  i, j, rx_bd[1], rx_bd[0], sw_bd->data);
		}

		start = RX_SGE(fp->rx_sge_prod);
		end = RX_SGE(fp->last_max_sge);
		for (j = start; j != end; j = RX_SGE(j + 1)) {
			u32 *rx_sge = (u32 *)&fp->rx_sge_ring[j];
			struct sw_rx_page *sw_page = &fp->rx_page_ring[j];

			BNX2X_ERR("fp%d: rx_sge[%x]=[%x:%x]  sw_page=[%p]\n",
				  i, j, rx_sge[1], rx_sge[0], sw_page->page);
		}

		start = RCQ_BD(fp->rx_comp_cons - 10);
		end = RCQ_BD(fp->rx_comp_cons + 503);
		for (j = start; j != end; j = RCQ_BD(j + 1)) {
			u32 *cqe = (u32 *)&fp->rx_comp_ring[j];

			BNX2X_ERR("fp%d: cqe[%x]=[%x:%x:%x:%x]\n",
				  i, j, cqe[0], cqe[1], cqe[2], cqe[3]);
		}
	}

	/* Tx */
	for_each_valid_tx_queue(bp, i) {
		struct bnx2x_fastpath *fp = &bp->fp[i];

		if (!bp->fp)
			break;

		for_each_cos_in_tx_queue(fp, cos) {
			struct bnx2x_fp_txdata *txdata = fp->txdata_ptr[cos];

			if (!fp->txdata_ptr[cos])
				break;

			if (!txdata->tx_cons_sb)
				continue;

			start = TX_BD(le16_to_cpu(*txdata->tx_cons_sb) - 10);
			end = TX_BD(le16_to_cpu(*txdata->tx_cons_sb) + 245);
			for (j = start; j != end; j = TX_BD(j + 1)) {
				struct sw_tx_bd *sw_bd =
					&txdata->tx_buf_ring[j];

				BNX2X_ERR("fp%d: txdata %d, packet[%x]=[%p,%x]\n",
					  i, cos, j, sw_bd->skb,
					  sw_bd->first_bd);
			}

			start = TX_BD(txdata->tx_bd_cons - 10);
			end = TX_BD(txdata->tx_bd_cons + 254);
			for (j = start; j != end; j = TX_BD(j + 1)) {
				u32 *tx_bd = (u32 *)&txdata->tx_desc_ring[j];

				BNX2X_ERR("fp%d: txdata %d, tx_bd[%x]=[%x:%x:%x:%x]\n",
					  i, cos, j, tx_bd[0], tx_bd[1],
					  tx_bd[2], tx_bd[3]);
			}
		}
	}
#endif
	if (IS_PF(bp)) {
		int tmp_msg_en = bp->msg_enable;

		bnx2x_fw_dump(bp);
		bp->msg_enable |= NETIF_MSG_HW;
		BNX2X_ERR("Idle check (1st round) ----------\n");
		bnx2x_idle_chk(bp);
		BNX2X_ERR("Idle check (2nd round) ----------\n");
		bnx2x_idle_chk(bp);
		bp->msg_enable = tmp_msg_en;
		bnx2x_mc_assert(bp);
	}

	BNX2X_ERR("end crash dump -----------------\n");
}

/*
 * FLR Support for E2
 *
 * bnx2x_pf_flr_clnup() is called during nic_load in the per function HW
 * initialization.
 */
#define FLR_WAIT_USEC		10000	/* 10 milliseconds */
#define FLR_WAIT_INTERVAL	50	/* usec */
#define	FLR_POLL_CNT		(FLR_WAIT_USEC/FLR_WAIT_INTERVAL) /* 200 */

struct pbf_pN_buf_regs {
	int pN;
	u32 init_crd;
	u32 crd;
	u32 crd_freed;
};

struct pbf_pN_cmd_regs {
	int pN;
	u32 lines_occup;
	u32 lines_freed;
};

static void bnx2x_pbf_pN_buf_flushed(struct bnx2x *bp,
				     struct pbf_pN_buf_regs *regs,
				     u32 poll_count)
{
	u32 init_crd, crd, crd_start, crd_freed, crd_freed_start;
	u32 cur_cnt = poll_count;

	crd_freed = crd_freed_start = REG_RD(bp, regs->crd_freed);
	crd = crd_start = REG_RD(bp, regs->crd);
	init_crd = REG_RD(bp, regs->init_crd);

	DP(BNX2X_MSG_SP, "INIT CREDIT[%d] : %x\n", regs->pN, init_crd);
	DP(BNX2X_MSG_SP, "CREDIT[%d]      : s:%x\n", regs->pN, crd);
	DP(BNX2X_MSG_SP, "CREDIT_FREED[%d]: s:%x\n", regs->pN, crd_freed);

	while ((crd != init_crd) && ((u32)SUB_S32(crd_freed, crd_freed_start) <
	       (init_crd - crd_start))) {
		if (cur_cnt--) {
			udelay(FLR_WAIT_INTERVAL);
			crd = REG_RD(bp, regs->crd);
			crd_freed = REG_RD(bp, regs->crd_freed);
		} else {
			DP(BNX2X_MSG_SP, "PBF tx buffer[%d] timed out\n",
			   regs->pN);
			DP(BNX2X_MSG_SP, "CREDIT[%d]      : c:%x\n",
			   regs->pN, crd);
			DP(BNX2X_MSG_SP, "CREDIT_FREED[%d]: c:%x\n",
			   regs->pN, crd_freed);
			break;
		}
	}
	DP(BNX2X_MSG_SP, "Waited %d*%d usec for PBF tx buffer[%d]\n",
	   poll_count-cur_cnt, FLR_WAIT_INTERVAL, regs->pN);
}

static void bnx2x_pbf_pN_cmd_flushed(struct bnx2x *bp,
				     struct pbf_pN_cmd_regs *regs,
				     u32 poll_count)
{
	u32 occup, to_free, freed, freed_start;
	u32 cur_cnt = poll_count;

	occup = to_free = REG_RD(bp, regs->lines_occup);
	freed = freed_start = REG_RD(bp, regs->lines_freed);

	DP(BNX2X_MSG_SP, "OCCUPANCY[%d]   : s:%x\n", regs->pN, occup);
	DP(BNX2X_MSG_SP, "LINES_FREED[%d] : s:%x\n", regs->pN, freed);

	while (occup && ((u32)SUB_S32(freed, freed_start) < to_free)) {
		if (cur_cnt--) {
			udelay(FLR_WAIT_INTERVAL);
			occup = REG_RD(bp, regs->lines_occup);
			freed = REG_RD(bp, regs->lines_freed);
		} else {
			DP(BNX2X_MSG_SP, "PBF cmd queue[%d] timed out\n",
			   regs->pN);
			DP(BNX2X_MSG_SP, "OCCUPANCY[%d]   : s:%x\n",
			   regs->pN, occup);
			DP(BNX2X_MSG_SP, "LINES_FREED[%d] : s:%x\n",
			   regs->pN, freed);
			break;
		}
	}
	DP(BNX2X_MSG_SP, "Waited %d*%d usec for PBF cmd queue[%d]\n",
	   poll_count-cur_cnt, FLR_WAIT_INTERVAL, regs->pN);
}

static u32 bnx2x_flr_clnup_reg_poll(struct bnx2x *bp, u32 reg,
				    u32 expected, u32 poll_count)
{
	u32 cur_cnt = poll_count;
	u32 val;

	while ((val = REG_RD(bp, reg)) != expected && cur_cnt--)
		udelay(FLR_WAIT_INTERVAL);

	return val;
}

int bnx2x_flr_clnup_poll_hw_counter(struct bnx2x *bp, u32 reg,
				    char *msg, u32 poll_cnt)
{
	u32 val = bnx2x_flr_clnup_reg_poll(bp, reg, 0, poll_cnt);
	if (val != 0) {
		BNX2X_ERR("%s usage count=%d\n", msg, val);
		return 1;
	}
	return 0;
}

/* Common routines with VF FLR cleanup */
u32 bnx2x_flr_clnup_poll_count(struct bnx2x *bp)
{
	/* adjust polling timeout */
	if (CHIP_REV_IS_EMUL(bp))
		return FLR_POLL_CNT * 2000;

	if (CHIP_REV_IS_FPGA(bp))
		return FLR_POLL_CNT * 120;

	return FLR_POLL_CNT;
}

void bnx2x_tx_hw_flushed(struct bnx2x *bp, u32 poll_count)
{
	struct pbf_pN_cmd_regs cmd_regs[] = {
		{0, (CHIP_IS_E3B0(bp)) ?
			PBF_REG_TQ_OCCUPANCY_Q0 :
			PBF_REG_P0_TQ_OCCUPANCY,
		    (CHIP_IS_E3B0(bp)) ?
			PBF_REG_TQ_LINES_FREED_CNT_Q0 :
			PBF_REG_P0_TQ_LINES_FREED_CNT},
		{1, (CHIP_IS_E3B0(bp)) ?
			PBF_REG_TQ_OCCUPANCY_Q1 :
			PBF_REG_P1_TQ_OCCUPANCY,
		    (CHIP_IS_E3B0(bp)) ?
			PBF_REG_TQ_LINES_FREED_CNT_Q1 :
			PBF_REG_P1_TQ_LINES_FREED_CNT},
		{4, (CHIP_IS_E3B0(bp)) ?
			PBF_REG_TQ_OCCUPANCY_LB_Q :
			PBF_REG_P4_TQ_OCCUPANCY,
		    (CHIP_IS_E3B0(bp)) ?
			PBF_REG_TQ_LINES_FREED_CNT_LB_Q :
			PBF_REG_P4_TQ_LINES_FREED_CNT}
	};

	struct pbf_pN_buf_regs buf_regs[] = {
		{0, (CHIP_IS_E3B0(bp)) ?
			PBF_REG_INIT_CRD_Q0 :
			PBF_REG_P0_INIT_CRD ,
		    (CHIP_IS_E3B0(bp)) ?
			PBF_REG_CREDIT_Q0 :
			PBF_REG_P0_CREDIT,
		    (CHIP_IS_E3B0(bp)) ?
			PBF_REG_INTERNAL_CRD_FREED_CNT_Q0 :
			PBF_REG_P0_INTERNAL_CRD_FREED_CNT},
		{1, (CHIP_IS_E3B0(bp)) ?
			PBF_REG_INIT_CRD_Q1 :
			PBF_REG_P1_INIT_CRD,
		    (CHIP_IS_E3B0(bp)) ?
			PBF_REG_CREDIT_Q1 :
			PBF_REG_P1_CREDIT,
		    (CHIP_IS_E3B0(bp)) ?
			PBF_REG_INTERNAL_CRD_FREED_CNT_Q1 :
			PBF_REG_P1_INTERNAL_CRD_FREED_CNT},
		{4, (CHIP_IS_E3B0(bp)) ?
			PBF_REG_INIT_CRD_LB_Q :
			PBF_REG_P4_INIT_CRD,
		    (CHIP_IS_E3B0(bp)) ?
			PBF_REG_CREDIT_LB_Q :
			PBF_REG_P4_CREDIT,
		    (CHIP_IS_E3B0(bp)) ?
			PBF_REG_INTERNAL_CRD_FREED_CNT_LB_Q :
			PBF_REG_P4_INTERNAL_CRD_FREED_CNT},
	};

	int i;

	/* Verify the command queues are flushed P0, P1, P4 */
	for (i = 0; i < ARRAY_SIZE(cmd_regs); i++)
		bnx2x_pbf_pN_cmd_flushed(bp, &cmd_regs[i], poll_count);

	/* Verify the transmission buffers are flushed P0, P1, P4 */
	for (i = 0; i < ARRAY_SIZE(buf_regs); i++)
		bnx2x_pbf_pN_buf_flushed(bp, &buf_regs[i], poll_count);
}

#define OP_GEN_PARAM(param) \
	(((param) << SDM_OP_GEN_COMP_PARAM_SHIFT) & SDM_OP_GEN_COMP_PARAM)

#define OP_GEN_TYPE(type) \
	(((type) << SDM_OP_GEN_COMP_TYPE_SHIFT) & SDM_OP_GEN_COMP_TYPE)

#define OP_GEN_AGG_VECT(index) \
	(((index) << SDM_OP_GEN_AGG_VECT_IDX_SHIFT) & SDM_OP_GEN_AGG_VECT_IDX)

int bnx2x_send_final_clnup(struct bnx2x *bp, u8 clnup_func, u32 poll_cnt)
{
	u32 op_gen_command = 0;
	u32 comp_addr = BAR_CSTRORM_INTMEM +
			CSTORM_FINAL_CLEANUP_COMPLETE_OFFSET(clnup_func);
	int ret = 0;

	if (REG_RD(bp, comp_addr)) {
		BNX2X_ERR("Cleanup complete was not 0 before sending\n");
		return 1;
	}

	op_gen_command |= OP_GEN_PARAM(XSTORM_AGG_INT_FINAL_CLEANUP_INDEX);
	op_gen_command |= OP_GEN_TYPE(XSTORM_AGG_INT_FINAL_CLEANUP_COMP_TYPE);
	op_gen_command |= OP_GEN_AGG_VECT(clnup_func);
	op_gen_command |= 1 << SDM_OP_GEN_AGG_VECT_IDX_VALID_SHIFT;

	DP(BNX2X_MSG_SP, "sending FW Final cleanup\n");
	REG_WR(bp, XSDM_REG_OPERATION_GEN, op_gen_command);

	if (bnx2x_flr_clnup_reg_poll(bp, comp_addr, 1, poll_cnt) != 1) {
		BNX2X_ERR("FW final cleanup did not succeed\n");
		DP(BNX2X_MSG_SP, "At timeout completion address contained %x\n",
		   (REG_RD(bp, comp_addr)));
		bnx2x_panic();
		return 1;
	}
	/* Zero completion for next FLR */
	REG_WR(bp, comp_addr, 0);

	return ret;
}

u8 bnx2x_is_pcie_pending(struct pci_dev *dev)
{
	u16 status;

	pcie_capability_read_word(dev, PCI_EXP_DEVSTA, &status);
	return status & PCI_EXP_DEVSTA_TRPND;
}

/* PF FLR specific routines
*/
static int bnx2x_poll_hw_usage_counters(struct bnx2x *bp, u32 poll_cnt)
{
	/* wait for CFC PF usage-counter to zero (includes all the VFs) */
	if (bnx2x_flr_clnup_poll_hw_counter(bp,
			CFC_REG_NUM_LCIDS_INSIDE_PF,
			"CFC PF usage counter timed out",
			poll_cnt))
		return 1;

	/* Wait for DQ PF usage-counter to zero (until DQ cleanup) */
	if (bnx2x_flr_clnup_poll_hw_counter(bp,
			DORQ_REG_PF_USAGE_CNT,
			"DQ PF usage counter timed out",
			poll_cnt))
		return 1;

	/* Wait for QM PF usage-counter to zero (until DQ cleanup) */
	if (bnx2x_flr_clnup_poll_hw_counter(bp,
			QM_REG_PF_USG_CNT_0 + 4*BP_FUNC(bp),
			"QM PF usage counter timed out",
			poll_cnt))
		return 1;

	/* Wait for Timer PF usage-counters to zero (until DQ cleanup) */
	if (bnx2x_flr_clnup_poll_hw_counter(bp,
			TM_REG_LIN0_VNIC_UC + 4*BP_PORT(bp),
			"Timers VNIC usage counter timed out",
			poll_cnt))
		return 1;
	if (bnx2x_flr_clnup_poll_hw_counter(bp,
			TM_REG_LIN0_NUM_SCANS + 4*BP_PORT(bp),
			"Timers NUM_SCANS usage counter timed out",
			poll_cnt))
		return 1;

	/* Wait DMAE PF usage counter to zero */
	if (bnx2x_flr_clnup_poll_hw_counter(bp,
			dmae_reg_go_c[INIT_DMAE_C(bp)],
			"DMAE command register timed out",
			poll_cnt))
		return 1;

	return 0;
}

static void bnx2x_hw_enable_status(struct bnx2x *bp)
{
	u32 val;

	val = REG_RD(bp, CFC_REG_WEAK_ENABLE_PF);
	DP(BNX2X_MSG_SP, "CFC_REG_WEAK_ENABLE_PF is 0x%x\n", val);

	val = REG_RD(bp, PBF_REG_DISABLE_PF);
	DP(BNX2X_MSG_SP, "PBF_REG_DISABLE_PF is 0x%x\n", val);

	val = REG_RD(bp, IGU_REG_PCI_PF_MSI_EN);
	DP(BNX2X_MSG_SP, "IGU_REG_PCI_PF_MSI_EN is 0x%x\n", val);

	val = REG_RD(bp, IGU_REG_PCI_PF_MSIX_EN);
	DP(BNX2X_MSG_SP, "IGU_REG_PCI_PF_MSIX_EN is 0x%x\n", val);

	val = REG_RD(bp, IGU_REG_PCI_PF_MSIX_FUNC_MASK);
	DP(BNX2X_MSG_SP, "IGU_REG_PCI_PF_MSIX_FUNC_MASK is 0x%x\n", val);

	val = REG_RD(bp, PGLUE_B_REG_SHADOW_BME_PF_7_0_CLR);
	DP(BNX2X_MSG_SP, "PGLUE_B_REG_SHADOW_BME_PF_7_0_CLR is 0x%x\n", val);

	val = REG_RD(bp, PGLUE_B_REG_FLR_REQUEST_PF_7_0_CLR);
	DP(BNX2X_MSG_SP, "PGLUE_B_REG_FLR_REQUEST_PF_7_0_CLR is 0x%x\n", val);

	val = REG_RD(bp, PGLUE_B_REG_INTERNAL_PFID_ENABLE_MASTER);
	DP(BNX2X_MSG_SP, "PGLUE_B_REG_INTERNAL_PFID_ENABLE_MASTER is 0x%x\n",
	   val);
}

static int bnx2x_pf_flr_clnup(struct bnx2x *bp)
{
	u32 poll_cnt = bnx2x_flr_clnup_poll_count(bp);

	DP(BNX2X_MSG_SP, "Cleanup after FLR PF[%d]\n", BP_ABS_FUNC(bp));

	/* Re-enable PF target read access */
	REG_WR(bp, PGLUE_B_REG_INTERNAL_PFID_ENABLE_TARGET_READ, 1);

	/* Poll HW usage counters */
	DP(BNX2X_MSG_SP, "Polling usage counters\n");
	if (bnx2x_poll_hw_usage_counters(bp, poll_cnt))
		return -EBUSY;

	/* Zero the igu 'trailing edge' and 'leading edge' */

	/* Send the FW cleanup command */
	if (bnx2x_send_final_clnup(bp, (u8)BP_FUNC(bp), poll_cnt))
		return -EBUSY;

	/* ATC cleanup */

	/* Verify TX hw is flushed */
	bnx2x_tx_hw_flushed(bp, poll_cnt);

	/* Wait 100ms (not adjusted according to platform) */
	msleep(100);

	/* Verify no pending pci transactions */
	if (bnx2x_is_pcie_pending(bp->pdev))
		BNX2X_ERR("PCIE Transactions still pending\n");

	/* Debug */
	bnx2x_hw_enable_status(bp);

	/*
	 * Master enable - Due to WB DMAE writes performed before this
	 * register is re-initialized as part of the regular function init
	 */
	REG_WR(bp, PGLUE_B_REG_INTERNAL_PFID_ENABLE_MASTER, 1);

	return 0;
}

static void bnx2x_hc_int_enable(struct bnx2x *bp)
{
	int port = BP_PORT(bp);
	u32 addr = port ? HC_REG_CONFIG_1 : HC_REG_CONFIG_0;
	u32 val = REG_RD(bp, addr);
	bool msix = (bp->flags & USING_MSIX_FLAG) ? true : false;
	bool single_msix = (bp->flags & USING_SINGLE_MSIX_FLAG) ? true : false;
	bool msi = (bp->flags & USING_MSI_FLAG) ? true : false;

	if (msix) {
		val &= ~(HC_CONFIG_0_REG_SINGLE_ISR_EN_0 |
			 HC_CONFIG_0_REG_INT_LINE_EN_0);
		val |= (HC_CONFIG_0_REG_MSI_MSIX_INT_EN_0 |
			HC_CONFIG_0_REG_ATTN_BIT_EN_0);
		if (single_msix)
			val |= HC_CONFIG_0_REG_SINGLE_ISR_EN_0;
	} else if (msi) {
		val &= ~HC_CONFIG_0_REG_INT_LINE_EN_0;
		val |= (HC_CONFIG_0_REG_SINGLE_ISR_EN_0 |
			HC_CONFIG_0_REG_MSI_MSIX_INT_EN_0 |
			HC_CONFIG_0_REG_ATTN_BIT_EN_0);
	} else {
		val |= (HC_CONFIG_0_REG_SINGLE_ISR_EN_0 |
			HC_CONFIG_0_REG_MSI_MSIX_INT_EN_0 |
			HC_CONFIG_0_REG_INT_LINE_EN_0 |
			HC_CONFIG_0_REG_ATTN_BIT_EN_0);

		if (!CHIP_IS_E1(bp)) {
			DP(NETIF_MSG_IFUP,
			   "write %x to HC %d (addr 0x%x)\n", val, port, addr);

			REG_WR(bp, addr, val);

			val &= ~HC_CONFIG_0_REG_MSI_MSIX_INT_EN_0;
		}
	}

	if (CHIP_IS_E1(bp))
		REG_WR(bp, HC_REG_INT_MASK + port*4, 0x1FFFF);

	DP(NETIF_MSG_IFUP,
	   "write %x to HC %d (addr 0x%x) mode %s\n", val, port, addr,
	   (msix ? "MSI-X" : (msi ? "MSI" : "INTx")));

	REG_WR(bp, addr, val);
	/*
	 * Ensure that HC_CONFIG is written before leading/trailing edge config
	 */
	barrier();

	if (!CHIP_IS_E1(bp)) {
		/* init leading/trailing edge */
		if (IS_MF(bp)) {
			val = (0xee0f | (1 << (BP_VN(bp) + 4)));
			if (bp->port.pmf)
				/* enable nig and gpio3 attention */
				val |= 0x1100;
		} else
			val = 0xffff;

		REG_WR(bp, HC_REG_TRAILING_EDGE_0 + port*8, val);
		REG_WR(bp, HC_REG_LEADING_EDGE_0 + port*8, val);
	}
}

static void bnx2x_igu_int_enable(struct bnx2x *bp)
{
	u32 val;
	bool msix = (bp->flags & USING_MSIX_FLAG) ? true : false;
	bool single_msix = (bp->flags & USING_SINGLE_MSIX_FLAG) ? true : false;
	bool msi = (bp->flags & USING_MSI_FLAG) ? true : false;

	val = REG_RD(bp, IGU_REG_PF_CONFIGURATION);

	if (msix) {
		val &= ~(IGU_PF_CONF_INT_LINE_EN |
			 IGU_PF_CONF_SINGLE_ISR_EN);
		val |= (IGU_PF_CONF_MSI_MSIX_EN |
			IGU_PF_CONF_ATTN_BIT_EN);

		if (single_msix)
			val |= IGU_PF_CONF_SINGLE_ISR_EN;
	} else if (msi) {
		val &= ~IGU_PF_CONF_INT_LINE_EN;
		val |= (IGU_PF_CONF_MSI_MSIX_EN |
			IGU_PF_CONF_ATTN_BIT_EN |
			IGU_PF_CONF_SINGLE_ISR_EN);
	} else {
		val &= ~IGU_PF_CONF_MSI_MSIX_EN;
		val |= (IGU_PF_CONF_INT_LINE_EN |
			IGU_PF_CONF_ATTN_BIT_EN |
			IGU_PF_CONF_SINGLE_ISR_EN);
	}

	/* Clean previous status - need to configure igu prior to ack*/
	if ((!msix) || single_msix) {
		REG_WR(bp, IGU_REG_PF_CONFIGURATION, val);
		bnx2x_ack_int(bp);
	}

	val |= IGU_PF_CONF_FUNC_EN;

	DP(NETIF_MSG_IFUP, "write 0x%x to IGU  mode %s\n",
	   val, (msix ? "MSI-X" : (msi ? "MSI" : "INTx")));

	REG_WR(bp, IGU_REG_PF_CONFIGURATION, val);

	if (val & IGU_PF_CONF_INT_LINE_EN)
		pci_intx(bp->pdev, true);

	barrier();

	/* init leading/trailing edge */
	if (IS_MF(bp)) {
		val = (0xee0f | (1 << (BP_VN(bp) + 4)));
		if (bp->port.pmf)
			/* enable nig and gpio3 attention */
			val |= 0x1100;
	} else
		val = 0xffff;

	REG_WR(bp, IGU_REG_TRAILING_EDGE_LATCH, val);
	REG_WR(bp, IGU_REG_LEADING_EDGE_LATCH, val);
}

void bnx2x_int_enable(struct bnx2x *bp)
{
	if (bp->common.int_block == INT_BLOCK_HC)
		bnx2x_hc_int_enable(bp);
	else
		bnx2x_igu_int_enable(bp);
}

void bnx2x_int_disable_sync(struct bnx2x *bp, int disable_hw)
{
	int msix = (bp->flags & USING_MSIX_FLAG) ? 1 : 0;
	int i, offset;

	if (disable_hw)
		/* prevent the HW from sending interrupts */
		bnx2x_int_disable(bp);

	/* make sure all ISRs are done */
	if (msix) {
		synchronize_irq(bp->msix_table[0].vector);
		offset = 1;
		if (CNIC_SUPPORT(bp))
			offset++;
		for_each_eth_queue(bp, i)
			synchronize_irq(bp->msix_table[offset++].vector);
	} else
		synchronize_irq(bp->pdev->irq);

	/* make sure sp_task is not running */
	cancel_delayed_work(&bp->sp_task);
	cancel_delayed_work(&bp->period_task);
	flush_workqueue(bnx2x_wq);
}

/* fast path */

/*
 * General service functions
 */

/* Return true if succeeded to acquire the lock */
static bool bnx2x_trylock_hw_lock(struct bnx2x *bp, u32 resource)
{
	u32 lock_status;
	u32 resource_bit = (1 << resource);
	int func = BP_FUNC(bp);
	u32 hw_lock_control_reg;

	DP(NETIF_MSG_HW | NETIF_MSG_IFUP,
	   "Trying to take a lock on resource %d\n", resource);

	/* Validating that the resource is within range */
	if (resource > HW_LOCK_MAX_RESOURCE_VALUE) {
		DP(NETIF_MSG_HW | NETIF_MSG_IFUP,
		   "resource(0x%x) > HW_LOCK_MAX_RESOURCE_VALUE(0x%x)\n",
		   resource, HW_LOCK_MAX_RESOURCE_VALUE);
		return false;
	}

	if (func <= 5)
		hw_lock_control_reg = (MISC_REG_DRIVER_CONTROL_1 + func*8);
	else
		hw_lock_control_reg =
				(MISC_REG_DRIVER_CONTROL_7 + (func - 6)*8);

	/* Try to acquire the lock */
	REG_WR(bp, hw_lock_control_reg + 4, resource_bit);
	lock_status = REG_RD(bp, hw_lock_control_reg);
	if (lock_status & resource_bit)
		return true;

	DP(NETIF_MSG_HW | NETIF_MSG_IFUP,
	   "Failed to get a lock on resource %d\n", resource);
	return false;
}

/**
 * bnx2x_get_leader_lock_resource - get the recovery leader resource id
 *
 * @bp:	driver handle
 *
 * Returns the recovery leader resource id according to the engine this function
 * belongs to. Currently only only 2 engines is supported.
 */
static int bnx2x_get_leader_lock_resource(struct bnx2x *bp)
{
	if (BP_PATH(bp))
		return HW_LOCK_RESOURCE_RECOVERY_LEADER_1;
	else
		return HW_LOCK_RESOURCE_RECOVERY_LEADER_0;
}

/**
 * bnx2x_trylock_leader_lock- try to acquire a leader lock.
 *
 * @bp: driver handle
 *
 * Tries to acquire a leader lock for current engine.
 */
static bool bnx2x_trylock_leader_lock(struct bnx2x *bp)
{
	return bnx2x_trylock_hw_lock(bp, bnx2x_get_leader_lock_resource(bp));
}

static void bnx2x_cnic_cfc_comp(struct bnx2x *bp, int cid, u8 err);

/* schedule the sp task and mark that interrupt occurred (runs from ISR) */
static int bnx2x_schedule_sp_task(struct bnx2x *bp)
{
	/* Set the interrupt occurred bit for the sp-task to recognize it
	 * must ack the interrupt and transition according to the IGU
	 * state machine.
	 */
	atomic_set(&bp->interrupt_occurred, 1);

	/* The sp_task must execute only after this bit
	 * is set, otherwise we will get out of sync and miss all
	 * further interrupts. Hence, the barrier.
	 */
	smp_wmb();

	/* schedule sp_task to workqueue */
	return queue_delayed_work(bnx2x_wq, &bp->sp_task, 0);
}

void bnx2x_sp_event(struct bnx2x_fastpath *fp, union eth_rx_cqe *rr_cqe)
{
	struct bnx2x *bp = fp->bp;
	int cid = SW_CID(rr_cqe->ramrod_cqe.conn_and_cmd_data);
	int command = CQE_CMD(rr_cqe->ramrod_cqe.conn_and_cmd_data);
	enum bnx2x_queue_cmd drv_cmd = BNX2X_Q_CMD_MAX;
	struct bnx2x_queue_sp_obj *q_obj = &bnx2x_sp_obj(bp, fp).q_obj;

	DP(BNX2X_MSG_SP,
	   "fp %d  cid %d  got ramrod #%d  state is %x  type is %d\n",
	   fp->index, cid, command, bp->state,
	   rr_cqe->ramrod_cqe.ramrod_type);

	/* If cid is within VF range, replace the slowpath object with the
	 * one corresponding to this VF
	 */
	if (cid >= BNX2X_FIRST_VF_CID  &&
	    cid < BNX2X_FIRST_VF_CID + BNX2X_VF_CIDS)
		bnx2x_iov_set_queue_sp_obj(bp, cid, &q_obj);

	switch (command) {
	case (RAMROD_CMD_ID_ETH_CLIENT_UPDATE):
		DP(BNX2X_MSG_SP, "got UPDATE ramrod. CID %d\n", cid);
		drv_cmd = BNX2X_Q_CMD_UPDATE;
		break;

	case (RAMROD_CMD_ID_ETH_CLIENT_SETUP):
		DP(BNX2X_MSG_SP, "got MULTI[%d] setup ramrod\n", cid);
		drv_cmd = BNX2X_Q_CMD_SETUP;
		break;

	case (RAMROD_CMD_ID_ETH_TX_QUEUE_SETUP):
		DP(BNX2X_MSG_SP, "got MULTI[%d] tx-only setup ramrod\n", cid);
		drv_cmd = BNX2X_Q_CMD_SETUP_TX_ONLY;
		break;

	case (RAMROD_CMD_ID_ETH_HALT):
		DP(BNX2X_MSG_SP, "got MULTI[%d] halt ramrod\n", cid);
		drv_cmd = BNX2X_Q_CMD_HALT;
		break;

	case (RAMROD_CMD_ID_ETH_TERMINATE):
		DP(BNX2X_MSG_SP, "got MULTI[%d] terminate ramrod\n", cid);
		drv_cmd = BNX2X_Q_CMD_TERMINATE;
		break;

	case (RAMROD_CMD_ID_ETH_EMPTY):
		DP(BNX2X_MSG_SP, "got MULTI[%d] empty ramrod\n", cid);
		drv_cmd = BNX2X_Q_CMD_EMPTY;
		break;

	case (RAMROD_CMD_ID_ETH_TPA_UPDATE):
		DP(BNX2X_MSG_SP, "got tpa update ramrod CID=%d\n", cid);
		drv_cmd = BNX2X_Q_CMD_UPDATE_TPA;
		break;

	default:
		BNX2X_ERR("unexpected MC reply (%d) on fp[%d]\n",
			  command, fp->index);
		return;
	}

	if ((drv_cmd != BNX2X_Q_CMD_MAX) &&
	    q_obj->complete_cmd(bp, q_obj, drv_cmd))
		/* q_obj->complete_cmd() failure means that this was
		 * an unexpected completion.
		 *
		 * In this case we don't want to increase the bp->spq_left
		 * because apparently we haven't sent this command the first
		 * place.
		 */
#ifdef BNX2X_STOP_ON_ERROR
		bnx2x_panic();
#else
		return;
#endif

	smp_mb__before_atomic();
	atomic_inc(&bp->cq_spq_left);
	/* push the change in bp->spq_left and towards the memory */
	smp_mb__after_atomic();

	DP(BNX2X_MSG_SP, "bp->cq_spq_left %x\n", atomic_read(&bp->cq_spq_left));

	if ((drv_cmd == BNX2X_Q_CMD_UPDATE) && (IS_FCOE_FP(fp)) &&
	    (!!test_bit(BNX2X_AFEX_FCOE_Q_UPDATE_PENDING, &bp->sp_state))) {
		/* if Q update ramrod is completed for last Q in AFEX vif set
		 * flow, then ACK MCP at the end
		 *
		 * mark pending ACK to MCP bit.
		 * prevent case that both bits are cleared.
		 * At the end of load/unload driver checks that
		 * sp_state is cleared, and this order prevents
		 * races
		 */
		smp_mb__before_atomic();
		set_bit(BNX2X_AFEX_PENDING_VIFSET_MCP_ACK, &bp->sp_state);
		wmb();
		clear_bit(BNX2X_AFEX_FCOE_Q_UPDATE_PENDING, &bp->sp_state);
		smp_mb__after_atomic();

		/* schedule the sp task as mcp ack is required */
		bnx2x_schedule_sp_task(bp);
	}

	return;
}

irqreturn_t bnx2x_interrupt(int irq, void *dev_instance)
{
	struct bnx2x *bp = netdev_priv(dev_instance);
	u16 status = bnx2x_ack_int(bp);
	u16 mask;
	int i;
	u8 cos;

	/* Return here if interrupt is shared and it's not for us */
	if (unlikely(status == 0)) {
		DP(NETIF_MSG_INTR, "not our interrupt!\n");
		return IRQ_NONE;
	}
	DP(NETIF_MSG_INTR, "got an interrupt  status 0x%x\n", status);

#ifdef BNX2X_STOP_ON_ERROR
	if (unlikely(bp->panic))
		return IRQ_HANDLED;
#endif

	for_each_eth_queue(bp, i) {
		struct bnx2x_fastpath *fp = &bp->fp[i];

		mask = 0x2 << (fp->index + CNIC_SUPPORT(bp));
		if (status & mask) {
			/* Handle Rx or Tx according to SB id */
			for_each_cos_in_tx_queue(fp, cos)
				prefetch(fp->txdata_ptr[cos]->tx_cons_sb);
			prefetch(&fp->sb_running_index[SM_RX_ID]);
			napi_schedule_irqoff(&bnx2x_fp(bp, fp->index, napi));
			status &= ~mask;
		}
	}

	if (CNIC_SUPPORT(bp)) {
		mask = 0x2;
		if (status & (mask | 0x1)) {
			struct cnic_ops *c_ops = NULL;

			rcu_read_lock();
			c_ops = rcu_dereference(bp->cnic_ops);
			if (c_ops && (bp->cnic_eth_dev.drv_state &
				      CNIC_DRV_STATE_HANDLES_IRQ))
				c_ops->cnic_handler(bp->cnic_data, NULL);
			rcu_read_unlock();

			status &= ~mask;
		}
	}

	if (unlikely(status & 0x1)) {

		/* schedule sp task to perform default status block work, ack
		 * attentions and enable interrupts.
		 */
		bnx2x_schedule_sp_task(bp);

		status &= ~0x1;
		if (!status)
			return IRQ_HANDLED;
	}

	if (unlikely(status))
		DP(NETIF_MSG_INTR, "got an unknown interrupt! (status 0x%x)\n",
		   status);

	return IRQ_HANDLED;
}

/* Link */

/*
 * General service functions
 */

int bnx2x_acquire_hw_lock(struct bnx2x *bp, u32 resource)
{
	u32 lock_status;
	u32 resource_bit = (1 << resource);
	int func = BP_FUNC(bp);
	u32 hw_lock_control_reg;
	int cnt;

	/* Validating that the resource is within range */
	if (resource > HW_LOCK_MAX_RESOURCE_VALUE) {
		BNX2X_ERR("resource(0x%x) > HW_LOCK_MAX_RESOURCE_VALUE(0x%x)\n",
		   resource, HW_LOCK_MAX_RESOURCE_VALUE);
		return -EINVAL;
	}

	if (func <= 5) {
		hw_lock_control_reg = (MISC_REG_DRIVER_CONTROL_1 + func*8);
	} else {
		hw_lock_control_reg =
				(MISC_REG_DRIVER_CONTROL_7 + (func - 6)*8);
	}

	/* Validating that the resource is not already taken */
	lock_status = REG_RD(bp, hw_lock_control_reg);
	if (lock_status & resource_bit) {
		BNX2X_ERR("lock_status 0x%x  resource_bit 0x%x\n",
		   lock_status, resource_bit);
		return -EEXIST;
	}

	/* Try for 5 second every 5ms */
	for (cnt = 0; cnt < 1000; cnt++) {
		/* Try to acquire the lock */
		REG_WR(bp, hw_lock_control_reg + 4, resource_bit);
		lock_status = REG_RD(bp, hw_lock_control_reg);
		if (lock_status & resource_bit)
			return 0;

		usleep_range(5000, 10000);
	}
	BNX2X_ERR("Timeout\n");
	return -EAGAIN;
}

int bnx2x_release_leader_lock(struct bnx2x *bp)
{
	return bnx2x_release_hw_lock(bp, bnx2x_get_leader_lock_resource(bp));
}

int bnx2x_release_hw_lock(struct bnx2x *bp, u32 resource)
{
	u32 lock_status;
	u32 resource_bit = (1 << resource);
	int func = BP_FUNC(bp);
	u32 hw_lock_control_reg;

	/* Validating that the resource is within range */
	if (resource > HW_LOCK_MAX_RESOURCE_VALUE) {
		BNX2X_ERR("resource(0x%x) > HW_LOCK_MAX_RESOURCE_VALUE(0x%x)\n",
		   resource, HW_LOCK_MAX_RESOURCE_VALUE);
		return -EINVAL;
	}

	if (func <= 5) {
		hw_lock_control_reg = (MISC_REG_DRIVER_CONTROL_1 + func*8);
	} else {
		hw_lock_control_reg =
				(MISC_REG_DRIVER_CONTROL_7 + (func - 6)*8);
	}

	/* Validating that the resource is currently taken */
	lock_status = REG_RD(bp, hw_lock_control_reg);
	if (!(lock_status & resource_bit)) {
		BNX2X_ERR("lock_status 0x%x resource_bit 0x%x. Unlock was called but lock wasn't taken!\n",
			  lock_status, resource_bit);
		return -EFAULT;
	}

	REG_WR(bp, hw_lock_control_reg, resource_bit);
	return 0;
}

int bnx2x_get_gpio(struct bnx2x *bp, int gpio_num, u8 port)
{
	/* The GPIO should be swapped if swap register is set and active */
	int gpio_port = (REG_RD(bp, NIG_REG_PORT_SWAP) &&
			 REG_RD(bp, NIG_REG_STRAP_OVERRIDE)) ^ port;
	int gpio_shift = gpio_num +
			(gpio_port ? MISC_REGISTERS_GPIO_PORT_SHIFT : 0);
	u32 gpio_mask = (1 << gpio_shift);
	u32 gpio_reg;
	int value;

	if (gpio_num > MISC_REGISTERS_GPIO_3) {
		BNX2X_ERR("Invalid GPIO %d\n", gpio_num);
		return -EINVAL;
	}

	/* read GPIO value */
	gpio_reg = REG_RD(bp, MISC_REG_GPIO);

	/* get the requested pin value */
	if ((gpio_reg & gpio_mask) == gpio_mask)
		value = 1;
	else
		value = 0;

	return value;
}

int bnx2x_set_gpio(struct bnx2x *bp, int gpio_num, u32 mode, u8 port)
{
	/* The GPIO should be swapped if swap register is set and active */
	int gpio_port = (REG_RD(bp, NIG_REG_PORT_SWAP) &&
			 REG_RD(bp, NIG_REG_STRAP_OVERRIDE)) ^ port;
	int gpio_shift = gpio_num +
			(gpio_port ? MISC_REGISTERS_GPIO_PORT_SHIFT : 0);
	u32 gpio_mask = (1 << gpio_shift);
	u32 gpio_reg;

	if (gpio_num > MISC_REGISTERS_GPIO_3) {
		BNX2X_ERR("Invalid GPIO %d\n", gpio_num);
		return -EINVAL;
	}

	bnx2x_acquire_hw_lock(bp, HW_LOCK_RESOURCE_GPIO);
	/* read GPIO and mask except the float bits */
	gpio_reg = (REG_RD(bp, MISC_REG_GPIO) & MISC_REGISTERS_GPIO_FLOAT);

	switch (mode) {
	case MISC_REGISTERS_GPIO_OUTPUT_LOW:
		DP(NETIF_MSG_LINK,
		   "Set GPIO %d (shift %d) -> output low\n",
		   gpio_num, gpio_shift);
		/* clear FLOAT and set CLR */
		gpio_reg &= ~(gpio_mask << MISC_REGISTERS_GPIO_FLOAT_POS);
		gpio_reg |=  (gpio_mask << MISC_REGISTERS_GPIO_CLR_POS);
		break;

	case MISC_REGISTERS_GPIO_OUTPUT_HIGH:
		DP(NETIF_MSG_LINK,
		   "Set GPIO %d (shift %d) -> output high\n",
		   gpio_num, gpio_shift);
		/* clear FLOAT and set SET */
		gpio_reg &= ~(gpio_mask << MISC_REGISTERS_GPIO_FLOAT_POS);
		gpio_reg |=  (gpio_mask << MISC_REGISTERS_GPIO_SET_POS);
		break;

	case MISC_REGISTERS_GPIO_INPUT_HI_Z:
		DP(NETIF_MSG_LINK,
		   "Set GPIO %d (shift %d) -> input\n",
		   gpio_num, gpio_shift);
		/* set FLOAT */
		gpio_reg |= (gpio_mask << MISC_REGISTERS_GPIO_FLOAT_POS);
		break;

	default:
		break;
	}

	REG_WR(bp, MISC_REG_GPIO, gpio_reg);
	bnx2x_release_hw_lock(bp, HW_LOCK_RESOURCE_GPIO);

	return 0;
}

int bnx2x_set_mult_gpio(struct bnx2x *bp, u8 pins, u32 mode)
{
	u32 gpio_reg = 0;
	int rc = 0;

	/* Any port swapping should be handled by caller. */

	bnx2x_acquire_hw_lock(bp, HW_LOCK_RESOURCE_GPIO);
	/* read GPIO and mask except the float bits */
	gpio_reg = REG_RD(bp, MISC_REG_GPIO);
	gpio_reg &= ~(pins << MISC_REGISTERS_GPIO_FLOAT_POS);
	gpio_reg &= ~(pins << MISC_REGISTERS_GPIO_CLR_POS);
	gpio_reg &= ~(pins << MISC_REGISTERS_GPIO_SET_POS);

	switch (mode) {
	case MISC_REGISTERS_GPIO_OUTPUT_LOW:
		DP(NETIF_MSG_LINK, "Set GPIO 0x%x -> output low\n", pins);
		/* set CLR */
		gpio_reg |= (pins << MISC_REGISTERS_GPIO_CLR_POS);
		break;

	case MISC_REGISTERS_GPIO_OUTPUT_HIGH:
		DP(NETIF_MSG_LINK, "Set GPIO 0x%x -> output high\n", pins);
		/* set SET */
		gpio_reg |= (pins << MISC_REGISTERS_GPIO_SET_POS);
		break;

	case MISC_REGISTERS_GPIO_INPUT_HI_Z:
		DP(NETIF_MSG_LINK, "Set GPIO 0x%x -> input\n", pins);
		/* set FLOAT */
		gpio_reg |= (pins << MISC_REGISTERS_GPIO_FLOAT_POS);
		break;

	default:
		BNX2X_ERR("Invalid GPIO mode assignment %d\n", mode);
		rc = -EINVAL;
		break;
	}

	if (rc == 0)
		REG_WR(bp, MISC_REG_GPIO, gpio_reg);

	bnx2x_release_hw_lock(bp, HW_LOCK_RESOURCE_GPIO);

	return rc;
}

int bnx2x_set_gpio_int(struct bnx2x *bp, int gpio_num, u32 mode, u8 port)
{
	/* The GPIO should be swapped if swap register is set and active */
	int gpio_port = (REG_RD(bp, NIG_REG_PORT_SWAP) &&
			 REG_RD(bp, NIG_REG_STRAP_OVERRIDE)) ^ port;
	int gpio_shift = gpio_num +
			(gpio_port ? MISC_REGISTERS_GPIO_PORT_SHIFT : 0);
	u32 gpio_mask = (1 << gpio_shift);
	u32 gpio_reg;

	if (gpio_num > MISC_REGISTERS_GPIO_3) {
		BNX2X_ERR("Invalid GPIO %d\n", gpio_num);
		return -EINVAL;
	}

	bnx2x_acquire_hw_lock(bp, HW_LOCK_RESOURCE_GPIO);
	/* read GPIO int */
	gpio_reg = REG_RD(bp, MISC_REG_GPIO_INT);

	switch (mode) {
	case MISC_REGISTERS_GPIO_INT_OUTPUT_CLR:
		DP(NETIF_MSG_LINK,
		   "Clear GPIO INT %d (shift %d) -> output low\n",
		   gpio_num, gpio_shift);
		/* clear SET and set CLR */
		gpio_reg &= ~(gpio_mask << MISC_REGISTERS_GPIO_INT_SET_POS);
		gpio_reg |=  (gpio_mask << MISC_REGISTERS_GPIO_INT_CLR_POS);
		break;

	case MISC_REGISTERS_GPIO_INT_OUTPUT_SET:
		DP(NETIF_MSG_LINK,
		   "Set GPIO INT %d (shift %d) -> output high\n",
		   gpio_num, gpio_shift);
		/* clear CLR and set SET */
		gpio_reg &= ~(gpio_mask << MISC_REGISTERS_GPIO_INT_CLR_POS);
		gpio_reg |=  (gpio_mask << MISC_REGISTERS_GPIO_INT_SET_POS);
		break;

	default:
		break;
	}

	REG_WR(bp, MISC_REG_GPIO_INT, gpio_reg);
	bnx2x_release_hw_lock(bp, HW_LOCK_RESOURCE_GPIO);

	return 0;
}

static int bnx2x_set_spio(struct bnx2x *bp, int spio, u32 mode)
{
	u32 spio_reg;

	/* Only 2 SPIOs are configurable */
	if ((spio != MISC_SPIO_SPIO4) && (spio != MISC_SPIO_SPIO5)) {
		BNX2X_ERR("Invalid SPIO 0x%x\n", spio);
		return -EINVAL;
	}

	bnx2x_acquire_hw_lock(bp, HW_LOCK_RESOURCE_SPIO);
	/* read SPIO and mask except the float bits */
	spio_reg = (REG_RD(bp, MISC_REG_SPIO) & MISC_SPIO_FLOAT);

	switch (mode) {
	case MISC_SPIO_OUTPUT_LOW:
		DP(NETIF_MSG_HW, "Set SPIO 0x%x -> output low\n", spio);
		/* clear FLOAT and set CLR */
		spio_reg &= ~(spio << MISC_SPIO_FLOAT_POS);
		spio_reg |=  (spio << MISC_SPIO_CLR_POS);
		break;

	case MISC_SPIO_OUTPUT_HIGH:
		DP(NETIF_MSG_HW, "Set SPIO 0x%x -> output high\n", spio);
		/* clear FLOAT and set SET */
		spio_reg &= ~(spio << MISC_SPIO_FLOAT_POS);
		spio_reg |=  (spio << MISC_SPIO_SET_POS);
		break;

	case MISC_SPIO_INPUT_HI_Z:
		DP(NETIF_MSG_HW, "Set SPIO 0x%x -> input\n", spio);
		/* set FLOAT */
		spio_reg |= (spio << MISC_SPIO_FLOAT_POS);
		break;

	default:
		break;
	}

	REG_WR(bp, MISC_REG_SPIO, spio_reg);
	bnx2x_release_hw_lock(bp, HW_LOCK_RESOURCE_SPIO);

	return 0;
}

void bnx2x_calc_fc_adv(struct bnx2x *bp)
{
	u8 cfg_idx = bnx2x_get_link_cfg_idx(bp);

	bp->port.advertising[cfg_idx] &= ~(ADVERTISED_Asym_Pause |
					   ADVERTISED_Pause);
	switch (bp->link_vars.ieee_fc &
		MDIO_COMBO_IEEE0_AUTO_NEG_ADV_PAUSE_MASK) {
	case MDIO_COMBO_IEEE0_AUTO_NEG_ADV_PAUSE_BOTH:
		bp->port.advertising[cfg_idx] |= (ADVERTISED_Asym_Pause |
						  ADVERTISED_Pause);
		break;

	case MDIO_COMBO_IEEE0_AUTO_NEG_ADV_PAUSE_ASYMMETRIC:
		bp->port.advertising[cfg_idx] |= ADVERTISED_Asym_Pause;
		break;

	default:
		break;
	}
}

static void bnx2x_set_requested_fc(struct bnx2x *bp)
{
	/* Initialize link parameters structure variables
	 * It is recommended to turn off RX FC for jumbo frames
	 *  for better performance
	 */
	if (CHIP_IS_E1x(bp) && (bp->dev->mtu > 5000))
		bp->link_params.req_fc_auto_adv = BNX2X_FLOW_CTRL_TX;
	else
		bp->link_params.req_fc_auto_adv = BNX2X_FLOW_CTRL_BOTH;
}

static void bnx2x_init_dropless_fc(struct bnx2x *bp)
{
	u32 pause_enabled = 0;

	if (!CHIP_IS_E1(bp) && bp->dropless_fc && bp->link_vars.link_up) {
		if (bp->link_vars.flow_ctrl & BNX2X_FLOW_CTRL_TX)
			pause_enabled = 1;

		REG_WR(bp, BAR_USTRORM_INTMEM +
			   USTORM_ETH_PAUSE_ENABLED_OFFSET(BP_PORT(bp)),
		       pause_enabled);
	}

	DP(NETIF_MSG_IFUP | NETIF_MSG_LINK, "dropless_fc is %s\n",
	   pause_enabled ? "enabled" : "disabled");
}

int bnx2x_initial_phy_init(struct bnx2x *bp, int load_mode)
{
	int rc, cfx_idx = bnx2x_get_link_cfg_idx(bp);
	u16 req_line_speed = bp->link_params.req_line_speed[cfx_idx];

	if (!BP_NOMCP(bp)) {
		bnx2x_set_requested_fc(bp);
		bnx2x_acquire_phy_lock(bp);

		if (load_mode == LOAD_DIAG) {
			struct link_params *lp = &bp->link_params;
			lp->loopback_mode = LOOPBACK_XGXS;
			/* Prefer doing PHY loopback at highest speed */
			if (lp->req_line_speed[cfx_idx] < SPEED_20000) {
				if (lp->speed_cap_mask[cfx_idx] &
				    PORT_HW_CFG_SPEED_CAPABILITY_D0_20G)
					lp->req_line_speed[cfx_idx] =
					SPEED_20000;
				else if (lp->speed_cap_mask[cfx_idx] &
					    PORT_HW_CFG_SPEED_CAPABILITY_D0_10G)
						lp->req_line_speed[cfx_idx] =
						SPEED_10000;
				else
					lp->req_line_speed[cfx_idx] =
					SPEED_1000;
			}
		}

		if (load_mode == LOAD_LOOPBACK_EXT) {
			struct link_params *lp = &bp->link_params;
			lp->loopback_mode = LOOPBACK_EXT;
		}

		rc = bnx2x_phy_init(&bp->link_params, &bp->link_vars);

		bnx2x_release_phy_lock(bp);

		bnx2x_init_dropless_fc(bp);

		bnx2x_calc_fc_adv(bp);

		if (bp->link_vars.link_up) {
			bnx2x_stats_handle(bp, STATS_EVENT_LINK_UP);
			bnx2x_link_report(bp);
		}
		queue_delayed_work(bnx2x_wq, &bp->period_task, 0);
		bp->link_params.req_line_speed[cfx_idx] = req_line_speed;
		return rc;
	}
	BNX2X_ERR("Bootcode is missing - can not initialize link\n");
	return -EINVAL;
}

void bnx2x_link_set(struct bnx2x *bp)
{
	if (!BP_NOMCP(bp)) {
		bnx2x_acquire_phy_lock(bp);
		bnx2x_phy_init(&bp->link_params, &bp->link_vars);
		bnx2x_release_phy_lock(bp);

		bnx2x_init_dropless_fc(bp);

		bnx2x_calc_fc_adv(bp);
	} else
		BNX2X_ERR("Bootcode is missing - can not set link\n");
}

static void bnx2x__link_reset(struct bnx2x *bp)
{
	if (!BP_NOMCP(bp)) {
		bnx2x_acquire_phy_lock(bp);
		bnx2x_lfa_reset(&bp->link_params, &bp->link_vars);
		bnx2x_release_phy_lock(bp);
	} else
		BNX2X_ERR("Bootcode is missing - can not reset link\n");
}

void bnx2x_force_link_reset(struct bnx2x *bp)
{
	bnx2x_acquire_phy_lock(bp);
	bnx2x_link_reset(&bp->link_params, &bp->link_vars, 1);
	bnx2x_release_phy_lock(bp);
}

u8 bnx2x_link_test(struct bnx2x *bp, u8 is_serdes)
{
	u8 rc = 0;

	if (!BP_NOMCP(bp)) {
		bnx2x_acquire_phy_lock(bp);
		rc = bnx2x_test_link(&bp->link_params, &bp->link_vars,
				     is_serdes);
		bnx2x_release_phy_lock(bp);
	} else
		BNX2X_ERR("Bootcode is missing - can not test link\n");

	return rc;
}

/* Calculates the sum of vn_min_rates.
   It's needed for further normalizing of the min_rates.
   Returns:
     sum of vn_min_rates.
       or
     0 - if all the min_rates are 0.
     In the later case fairness algorithm should be deactivated.
     If not all min_rates are zero then those that are zeroes will be set to 1.
 */
static void bnx2x_calc_vn_min(struct bnx2x *bp,
				      struct cmng_init_input *input)
{
	int all_zero = 1;
	int vn;

	for (vn = VN_0; vn < BP_MAX_VN_NUM(bp); vn++) {
		u32 vn_cfg = bp->mf_config[vn];
		u32 vn_min_rate = ((vn_cfg & FUNC_MF_CFG_MIN_BW_MASK) >>
				   FUNC_MF_CFG_MIN_BW_SHIFT) * 100;

		/* Skip hidden vns */
		if (vn_cfg & FUNC_MF_CFG_FUNC_HIDE)
			vn_min_rate = 0;
		/* If min rate is zero - set it to 1 */
		else if (!vn_min_rate)
			vn_min_rate = DEF_MIN_RATE;
		else
			all_zero = 0;

		input->vnic_min_rate[vn] = vn_min_rate;
	}

	/* if ETS or all min rates are zeros - disable fairness */
	if (BNX2X_IS_ETS_ENABLED(bp)) {
		input->flags.cmng_enables &=
					~CMNG_FLAGS_PER_PORT_FAIRNESS_VN;
		DP(NETIF_MSG_IFUP, "Fairness will be disabled due to ETS\n");
	} else if (all_zero) {
		input->flags.cmng_enables &=
					~CMNG_FLAGS_PER_PORT_FAIRNESS_VN;
		DP(NETIF_MSG_IFUP,
		   "All MIN values are zeroes fairness will be disabled\n");
	} else
		input->flags.cmng_enables |=
					CMNG_FLAGS_PER_PORT_FAIRNESS_VN;
}

static void bnx2x_calc_vn_max(struct bnx2x *bp, int vn,
				    struct cmng_init_input *input)
{
	u16 vn_max_rate;
	u32 vn_cfg = bp->mf_config[vn];

	if (vn_cfg & FUNC_MF_CFG_FUNC_HIDE)
		vn_max_rate = 0;
	else {
		u32 maxCfg = bnx2x_extract_max_cfg(bp, vn_cfg);

		if (IS_MF_PERCENT_BW(bp)) {
			/* maxCfg in percents of linkspeed */
			vn_max_rate = (bp->link_vars.line_speed * maxCfg) / 100;
		} else /* SD modes */
			/* maxCfg is absolute in 100Mb units */
			vn_max_rate = maxCfg * 100;
	}

	DP(NETIF_MSG_IFUP, "vn %d: vn_max_rate %d\n", vn, vn_max_rate);

	input->vnic_max_rate[vn] = vn_max_rate;
}

static int bnx2x_get_cmng_fns_mode(struct bnx2x *bp)
{
	if (CHIP_REV_IS_SLOW(bp))
		return CMNG_FNS_NONE;
	if (IS_MF(bp))
		return CMNG_FNS_MINMAX;

	return CMNG_FNS_NONE;
}

void bnx2x_read_mf_cfg(struct bnx2x *bp)
{
	int vn, n = (CHIP_MODE_IS_4_PORT(bp) ? 2 : 1);

	if (BP_NOMCP(bp))
		return; /* what should be the default value in this case */

	/* For 2 port configuration the absolute function number formula
	 * is:
	 *      abs_func = 2 * vn + BP_PORT + BP_PATH
	 *
	 *      and there are 4 functions per port
	 *
	 * For 4 port configuration it is
	 *      abs_func = 4 * vn + 2 * BP_PORT + BP_PATH
	 *
	 *      and there are 2 functions per port
	 */
	for (vn = VN_0; vn < BP_MAX_VN_NUM(bp); vn++) {
		int /*abs*/func = n * (2 * vn + BP_PORT(bp)) + BP_PATH(bp);

		if (func >= E1H_FUNC_MAX)
			break;

		bp->mf_config[vn] =
			MF_CFG_RD(bp, func_mf_config[func].config);
	}
	if (bp->mf_config[BP_VN(bp)] & FUNC_MF_CFG_FUNC_DISABLED) {
		DP(NETIF_MSG_IFUP, "mf_cfg function disabled\n");
		bp->flags |= MF_FUNC_DIS;
	} else {
		DP(NETIF_MSG_IFUP, "mf_cfg function enabled\n");
		bp->flags &= ~MF_FUNC_DIS;
	}
}

static void bnx2x_cmng_fns_init(struct bnx2x *bp, u8 read_cfg, u8 cmng_type)
{
	struct cmng_init_input input;
	memset(&input, 0, sizeof(struct cmng_init_input));

	input.port_rate = bp->link_vars.line_speed;

	if (cmng_type == CMNG_FNS_MINMAX && input.port_rate) {
		int vn;

		/* read mf conf from shmem */
		if (read_cfg)
			bnx2x_read_mf_cfg(bp);

		/* vn_weight_sum and enable fairness if not 0 */
		bnx2x_calc_vn_min(bp, &input);

		/* calculate and set min-max rate for each vn */
		if (bp->port.pmf)
			for (vn = VN_0; vn < BP_MAX_VN_NUM(bp); vn++)
				bnx2x_calc_vn_max(bp, vn, &input);

		/* always enable rate shaping and fairness */
		input.flags.cmng_enables |=
					CMNG_FLAGS_PER_PORT_RATE_SHAPING_VN;

		bnx2x_init_cmng(&input, &bp->cmng);
		return;
	}

	/* rate shaping and fairness are disabled */
	DP(NETIF_MSG_IFUP,
	   "rate shaping and fairness are disabled\n");
}

static void storm_memset_cmng(struct bnx2x *bp,
			      struct cmng_init *cmng,
			      u8 port)
{
	int vn;
	size_t size = sizeof(struct cmng_struct_per_port);

	u32 addr = BAR_XSTRORM_INTMEM +
			XSTORM_CMNG_PER_PORT_VARS_OFFSET(port);

	__storm_memset_struct(bp, addr, size, (u32 *)&cmng->port);

	for (vn = VN_0; vn < BP_MAX_VN_NUM(bp); vn++) {
		int func = func_by_vn(bp, vn);

		addr = BAR_XSTRORM_INTMEM +
		       XSTORM_RATE_SHAPING_PER_VN_VARS_OFFSET(func);
		size = sizeof(struct rate_shaping_vars_per_vn);
		__storm_memset_struct(bp, addr, size,
				      (u32 *)&cmng->vnic.vnic_max_rate[vn]);

		addr = BAR_XSTRORM_INTMEM +
		       XSTORM_FAIRNESS_PER_VN_VARS_OFFSET(func);
		size = sizeof(struct fairness_vars_per_vn);
		__storm_memset_struct(bp, addr, size,
				      (u32 *)&cmng->vnic.vnic_min_rate[vn]);
	}
}

/* init cmng mode in HW according to local configuration */
void bnx2x_set_local_cmng(struct bnx2x *bp)
{
	int cmng_fns = bnx2x_get_cmng_fns_mode(bp);

	if (cmng_fns != CMNG_FNS_NONE) {
		bnx2x_cmng_fns_init(bp, false, cmng_fns);
		storm_memset_cmng(bp, &bp->cmng, BP_PORT(bp));
	} else {
		/* rate shaping and fairness are disabled */
		DP(NETIF_MSG_IFUP,
		   "single function mode without fairness\n");
	}
}

/* This function is called upon link interrupt */
static void bnx2x_link_attn(struct bnx2x *bp)
{
	/* Make sure that we are synced with the current statistics */
	bnx2x_stats_handle(bp, STATS_EVENT_STOP);

	bnx2x_link_update(&bp->link_params, &bp->link_vars);

	bnx2x_init_dropless_fc(bp);

	if (bp->link_vars.link_up) {

		if (bp->link_vars.mac_type != MAC_TYPE_EMAC) {
			struct host_port_stats *pstats;

			pstats = bnx2x_sp(bp, port_stats);
			/* reset old mac stats */
			memset(&(pstats->mac_stx[0]), 0,
			       sizeof(struct mac_stx));
		}
		if (bp->state == BNX2X_STATE_OPEN)
			bnx2x_stats_handle(bp, STATS_EVENT_LINK_UP);
	}

	if (bp->link_vars.link_up && bp->link_vars.line_speed)
		bnx2x_set_local_cmng(bp);

	__bnx2x_link_report(bp);

	if (IS_MF(bp))
		bnx2x_link_sync_notify(bp);
}

void bnx2x__link_status_update(struct bnx2x *bp)
{
	if (bp->state != BNX2X_STATE_OPEN)
		return;

	/* read updated dcb configuration */
	if (IS_PF(bp)) {
		bnx2x_dcbx_pmf_update(bp);
		bnx2x_link_status_update(&bp->link_params, &bp->link_vars);
		if (bp->link_vars.link_up)
			bnx2x_stats_handle(bp, STATS_EVENT_LINK_UP);
		else
			bnx2x_stats_handle(bp, STATS_EVENT_STOP);
			/* indicate link status */
		bnx2x_link_report(bp);

	} else { /* VF */
		bp->port.supported[0] |= (SUPPORTED_10baseT_Half |
					  SUPPORTED_10baseT_Full |
					  SUPPORTED_100baseT_Half |
					  SUPPORTED_100baseT_Full |
					  SUPPORTED_1000baseT_Full |
					  SUPPORTED_2500baseX_Full |
					  SUPPORTED_10000baseT_Full |
					  SUPPORTED_TP |
					  SUPPORTED_FIBRE |
					  SUPPORTED_Autoneg |
					  SUPPORTED_Pause |
					  SUPPORTED_Asym_Pause);
		bp->port.advertising[0] = bp->port.supported[0];

		bp->link_params.bp = bp;
		bp->link_params.port = BP_PORT(bp);
		bp->link_params.req_duplex[0] = DUPLEX_FULL;
		bp->link_params.req_flow_ctrl[0] = BNX2X_FLOW_CTRL_NONE;
		bp->link_params.req_line_speed[0] = SPEED_10000;
		bp->link_params.speed_cap_mask[0] = 0x7f0000;
		bp->link_params.switch_cfg = SWITCH_CFG_10G;
		bp->link_vars.mac_type = MAC_TYPE_BMAC;
		bp->link_vars.line_speed = SPEED_10000;
		bp->link_vars.link_status =
			(LINK_STATUS_LINK_UP |
			 LINK_STATUS_SPEED_AND_DUPLEX_10GTFD);
		bp->link_vars.link_up = 1;
		bp->link_vars.duplex = DUPLEX_FULL;
		bp->link_vars.flow_ctrl = BNX2X_FLOW_CTRL_NONE;
		__bnx2x_link_report(bp);

		bnx2x_sample_bulletin(bp);

		/* if bulletin board did not have an update for link status
		 * __bnx2x_link_report will report current status
		 * but it will NOT duplicate report in case of already reported
		 * during sampling bulletin board.
		 */
		bnx2x_stats_handle(bp, STATS_EVENT_LINK_UP);
	}
}

static int bnx2x_afex_func_update(struct bnx2x *bp, u16 vifid,
				  u16 vlan_val, u8 allowed_prio)
{
	struct bnx2x_func_state_params func_params = {NULL};
	struct bnx2x_func_afex_update_params *f_update_params =
		&func_params.params.afex_update;

	func_params.f_obj = &bp->func_obj;
	func_params.cmd = BNX2X_F_CMD_AFEX_UPDATE;

	/* no need to wait for RAMROD completion, so don't
	 * set RAMROD_COMP_WAIT flag
	 */

	f_update_params->vif_id = vifid;
	f_update_params->afex_default_vlan = vlan_val;
	f_update_params->allowed_priorities = allowed_prio;

	/* if ramrod can not be sent, response to MCP immediately */
	if (bnx2x_func_state_change(bp, &func_params) < 0)
		bnx2x_fw_command(bp, DRV_MSG_CODE_AFEX_VIFSET_ACK, 0);

	return 0;
}

static int bnx2x_afex_handle_vif_list_cmd(struct bnx2x *bp, u8 cmd_type,
					  u16 vif_index, u8 func_bit_map)
{
	struct bnx2x_func_state_params func_params = {NULL};
	struct bnx2x_func_afex_viflists_params *update_params =
		&func_params.params.afex_viflists;
	int rc;
	u32 drv_msg_code;

	/* validate only LIST_SET and LIST_GET are received from switch */
	if ((cmd_type != VIF_LIST_RULE_GET) && (cmd_type != VIF_LIST_RULE_SET))
		BNX2X_ERR("BUG! afex_handle_vif_list_cmd invalid type 0x%x\n",
			  cmd_type);

	func_params.f_obj = &bp->func_obj;
	func_params.cmd = BNX2X_F_CMD_AFEX_VIFLISTS;

	/* set parameters according to cmd_type */
	update_params->afex_vif_list_command = cmd_type;
	update_params->vif_list_index = vif_index;
	update_params->func_bit_map =
		(cmd_type == VIF_LIST_RULE_GET) ? 0 : func_bit_map;
	update_params->func_to_clear = 0;
	drv_msg_code =
		(cmd_type == VIF_LIST_RULE_GET) ?
		DRV_MSG_CODE_AFEX_LISTGET_ACK :
		DRV_MSG_CODE_AFEX_LISTSET_ACK;

	/* if ramrod can not be sent, respond to MCP immediately for
	 * SET and GET requests (other are not triggered from MCP)
	 */
	rc = bnx2x_func_state_change(bp, &func_params);
	if (rc < 0)
		bnx2x_fw_command(bp, drv_msg_code, 0);

	return 0;
}

static void bnx2x_handle_afex_cmd(struct bnx2x *bp, u32 cmd)
{
	struct afex_stats afex_stats;
	u32 func = BP_ABS_FUNC(bp);
	u32 mf_config;
	u16 vlan_val;
	u32 vlan_prio;
	u16 vif_id;
	u8 allowed_prio;
	u8 vlan_mode;
	u32 addr_to_write, vifid, addrs, stats_type, i;

	if (cmd & DRV_STATUS_AFEX_LISTGET_REQ) {
		vifid = SHMEM2_RD(bp, afex_param1_to_driver[BP_FW_MB_IDX(bp)]);
		DP(BNX2X_MSG_MCP,
		   "afex: got MCP req LISTGET_REQ for vifid 0x%x\n", vifid);
		bnx2x_afex_handle_vif_list_cmd(bp, VIF_LIST_RULE_GET, vifid, 0);
	}

	if (cmd & DRV_STATUS_AFEX_LISTSET_REQ) {
		vifid = SHMEM2_RD(bp, afex_param1_to_driver[BP_FW_MB_IDX(bp)]);
		addrs = SHMEM2_RD(bp, afex_param2_to_driver[BP_FW_MB_IDX(bp)]);
		DP(BNX2X_MSG_MCP,
		   "afex: got MCP req LISTSET_REQ for vifid 0x%x addrs 0x%x\n",
		   vifid, addrs);
		bnx2x_afex_handle_vif_list_cmd(bp, VIF_LIST_RULE_SET, vifid,
					       addrs);
	}

	if (cmd & DRV_STATUS_AFEX_STATSGET_REQ) {
		addr_to_write = SHMEM2_RD(bp,
			afex_scratchpad_addr_to_write[BP_FW_MB_IDX(bp)]);
		stats_type = SHMEM2_RD(bp,
			afex_param1_to_driver[BP_FW_MB_IDX(bp)]);

		DP(BNX2X_MSG_MCP,
		   "afex: got MCP req STATSGET_REQ, write to addr 0x%x\n",
		   addr_to_write);

		bnx2x_afex_collect_stats(bp, (void *)&afex_stats, stats_type);

		/* write response to scratchpad, for MCP */
		for (i = 0; i < (sizeof(struct afex_stats)/sizeof(u32)); i++)
			REG_WR(bp, addr_to_write + i*sizeof(u32),
			       *(((u32 *)(&afex_stats))+i));

		/* send ack message to MCP */
		bnx2x_fw_command(bp, DRV_MSG_CODE_AFEX_STATSGET_ACK, 0);
	}

	if (cmd & DRV_STATUS_AFEX_VIFSET_REQ) {
		mf_config = MF_CFG_RD(bp, func_mf_config[func].config);
		bp->mf_config[BP_VN(bp)] = mf_config;
		DP(BNX2X_MSG_MCP,
		   "afex: got MCP req VIFSET_REQ, mf_config 0x%x\n",
		   mf_config);

		/* if VIF_SET is "enabled" */
		if (!(mf_config & FUNC_MF_CFG_FUNC_DISABLED)) {
			/* set rate limit directly to internal RAM */
			struct cmng_init_input cmng_input;
			struct rate_shaping_vars_per_vn m_rs_vn;
			size_t size = sizeof(struct rate_shaping_vars_per_vn);
			u32 addr = BAR_XSTRORM_INTMEM +
			    XSTORM_RATE_SHAPING_PER_VN_VARS_OFFSET(BP_FUNC(bp));

			bp->mf_config[BP_VN(bp)] = mf_config;

			bnx2x_calc_vn_max(bp, BP_VN(bp), &cmng_input);
			m_rs_vn.vn_counter.rate =
				cmng_input.vnic_max_rate[BP_VN(bp)];
			m_rs_vn.vn_counter.quota =
				(m_rs_vn.vn_counter.rate *
				 RS_PERIODIC_TIMEOUT_USEC) / 8;

			__storm_memset_struct(bp, addr, size, (u32 *)&m_rs_vn);

			/* read relevant values from mf_cfg struct in shmem */
			vif_id =
				(MF_CFG_RD(bp, func_mf_config[func].e1hov_tag) &
				 FUNC_MF_CFG_E1HOV_TAG_MASK) >>
				FUNC_MF_CFG_E1HOV_TAG_SHIFT;
			vlan_val =
				(MF_CFG_RD(bp, func_mf_config[func].e1hov_tag) &
				 FUNC_MF_CFG_AFEX_VLAN_MASK) >>
				FUNC_MF_CFG_AFEX_VLAN_SHIFT;
			vlan_prio = (mf_config &
				     FUNC_MF_CFG_TRANSMIT_PRIORITY_MASK) >>
				    FUNC_MF_CFG_TRANSMIT_PRIORITY_SHIFT;
			vlan_val |= (vlan_prio << VLAN_PRIO_SHIFT);
			vlan_mode =
				(MF_CFG_RD(bp,
					   func_mf_config[func].afex_config) &
				 FUNC_MF_CFG_AFEX_VLAN_MODE_MASK) >>
				FUNC_MF_CFG_AFEX_VLAN_MODE_SHIFT;
			allowed_prio =
				(MF_CFG_RD(bp,
					   func_mf_config[func].afex_config) &
				 FUNC_MF_CFG_AFEX_COS_FILTER_MASK) >>
				FUNC_MF_CFG_AFEX_COS_FILTER_SHIFT;

			/* send ramrod to FW, return in case of failure */
			if (bnx2x_afex_func_update(bp, vif_id, vlan_val,
						   allowed_prio))
				return;

			bp->afex_def_vlan_tag = vlan_val;
			bp->afex_vlan_mode = vlan_mode;
		} else {
			/* notify link down because BP->flags is disabled */
			bnx2x_link_report(bp);

			/* send INVALID VIF ramrod to FW */
			bnx2x_afex_func_update(bp, 0xFFFF, 0, 0);

			/* Reset the default afex VLAN */
			bp->afex_def_vlan_tag = -1;
		}
	}
}

static void bnx2x_handle_update_svid_cmd(struct bnx2x *bp)
{
	struct bnx2x_func_switch_update_params *switch_update_params;
	struct bnx2x_func_state_params func_params;

	memset(&func_params, 0, sizeof(struct bnx2x_func_state_params));
	switch_update_params = &func_params.params.switch_update;
	func_params.f_obj = &bp->func_obj;
	func_params.cmd = BNX2X_F_CMD_SWITCH_UPDATE;

	/* Prepare parameters for function state transitions */
	__set_bit(RAMROD_COMP_WAIT, &func_params.ramrod_flags);
	__set_bit(RAMROD_RETRY, &func_params.ramrod_flags);

	if (IS_MF_UFP(bp) || IS_MF_BD(bp)) {
		int func = BP_ABS_FUNC(bp);
		u32 val;

		/* Re-learn the S-tag from shmem */
		val = MF_CFG_RD(bp, func_mf_config[func].e1hov_tag) &
				FUNC_MF_CFG_E1HOV_TAG_MASK;
		if (val != FUNC_MF_CFG_E1HOV_TAG_DEFAULT) {
			bp->mf_ov = val;
		} else {
			BNX2X_ERR("Got an SVID event, but no tag is configured in shmem\n");
			goto fail;
		}

		/* Configure new S-tag in LLH */
		REG_WR(bp, NIG_REG_LLH0_FUNC_VLAN_ID + BP_PORT(bp) * 8,
		       bp->mf_ov);

		/* Send Ramrod to update FW of change */
		__set_bit(BNX2X_F_UPDATE_SD_VLAN_TAG_CHNG,
			  &switch_update_params->changes);
		switch_update_params->vlan = bp->mf_ov;

		if (bnx2x_func_state_change(bp, &func_params) < 0) {
			BNX2X_ERR("Failed to configure FW of S-tag Change to %02x\n",
				  bp->mf_ov);
			goto fail;
		} else {
			DP(BNX2X_MSG_MCP, "Configured S-tag %02x\n",
			   bp->mf_ov);
		}
	} else {
		goto fail;
	}

	bnx2x_fw_command(bp, DRV_MSG_CODE_OEM_UPDATE_SVID_OK, 0);
	return;
fail:
	bnx2x_fw_command(bp, DRV_MSG_CODE_OEM_UPDATE_SVID_FAILURE, 0);
}

static void bnx2x_pmf_update(struct bnx2x *bp)
{
	int port = BP_PORT(bp);
	u32 val;

	bp->port.pmf = 1;
	DP(BNX2X_MSG_MCP, "pmf %d\n", bp->port.pmf);

	/*
	 * We need the mb() to ensure the ordering between the writing to
	 * bp->port.pmf here and reading it from the bnx2x_periodic_task().
	 */
	smp_mb();

	/* queue a periodic task */
	queue_delayed_work(bnx2x_wq, &bp->period_task, 0);

	bnx2x_dcbx_pmf_update(bp);

	/* enable nig attention */
	val = (0xff0f | (1 << (BP_VN(bp) + 4)));
	if (bp->common.int_block == INT_BLOCK_HC) {
		REG_WR(bp, HC_REG_TRAILING_EDGE_0 + port*8, val);
		REG_WR(bp, HC_REG_LEADING_EDGE_0 + port*8, val);
	} else if (!CHIP_IS_E1x(bp)) {
		REG_WR(bp, IGU_REG_TRAILING_EDGE_LATCH, val);
		REG_WR(bp, IGU_REG_LEADING_EDGE_LATCH, val);
	}

	bnx2x_stats_handle(bp, STATS_EVENT_PMF);
}

/* end of Link */

/* slow path */

/*
 * General service functions
 */

/* send the MCP a request, block until there is a reply */
u32 bnx2x_fw_command(struct bnx2x *bp, u32 command, u32 param)
{
	int mb_idx = BP_FW_MB_IDX(bp);
	u32 seq;
	u32 rc = 0;
	u32 cnt = 1;
	u8 delay = CHIP_REV_IS_SLOW(bp) ? 100 : 10;

	mutex_lock(&bp->fw_mb_mutex);
	seq = ++bp->fw_seq;
	SHMEM_WR(bp, func_mb[mb_idx].drv_mb_param, param);
	SHMEM_WR(bp, func_mb[mb_idx].drv_mb_header, (command | seq));

	DP(BNX2X_MSG_MCP, "wrote command (%x) to FW MB param 0x%08x\n",
			(command | seq), param);

	do {
		/* let the FW do it's magic ... */
		msleep(delay);

		rc = SHMEM_RD(bp, func_mb[mb_idx].fw_mb_header);

		/* Give the FW up to 5 second (500*10ms) */
	} while ((seq != (rc & FW_MSG_SEQ_NUMBER_MASK)) && (cnt++ < 500));

	DP(BNX2X_MSG_MCP, "[after %d ms] read (%x) seq is (%x) from FW MB\n",
	   cnt*delay, rc, seq);

	/* is this a reply to our command? */
	if (seq == (rc & FW_MSG_SEQ_NUMBER_MASK))
		rc &= FW_MSG_CODE_MASK;
	else {
		/* FW BUG! */
		BNX2X_ERR("FW failed to respond!\n");
		bnx2x_fw_dump(bp);
		rc = 0;
	}
	mutex_unlock(&bp->fw_mb_mutex);

	return rc;
}

static void storm_memset_func_cfg(struct bnx2x *bp,
				 struct tstorm_eth_function_common_config *tcfg,
				 u16 abs_fid)
{
	size_t size = sizeof(struct tstorm_eth_function_common_config);

	u32 addr = BAR_TSTRORM_INTMEM +
			TSTORM_FUNCTION_COMMON_CONFIG_OFFSET(abs_fid);

	__storm_memset_struct(bp, addr, size, (u32 *)tcfg);
}

void bnx2x_func_init(struct bnx2x *bp, struct bnx2x_func_init_params *p)
{
	if (CHIP_IS_E1x(bp)) {
		struct tstorm_eth_function_common_config tcfg = {0};

		storm_memset_func_cfg(bp, &tcfg, p->func_id);
	}

	/* Enable the function in the FW */
	storm_memset_vf_to_pf(bp, p->func_id, p->pf_id);
	storm_memset_func_en(bp, p->func_id, 1);

	/* spq */
	if (p->spq_active) {
		storm_memset_spq_addr(bp, p->spq_map, p->func_id);
		REG_WR(bp, XSEM_REG_FAST_MEMORY +
		       XSTORM_SPQ_PROD_OFFSET(p->func_id), p->spq_prod);
	}
}

/**
 * bnx2x_get_common_flags - Return common flags
 *
 * @bp:		device handle
 * @fp:		queue handle
 * @zero_stats:	TRUE if statistics zeroing is needed
 *
 * Return the flags that are common for the Tx-only and not normal connections.
 */
static unsigned long bnx2x_get_common_flags(struct bnx2x *bp,
					    struct bnx2x_fastpath *fp,
					    bool zero_stats)
{
	unsigned long flags = 0;

	/* PF driver will always initialize the Queue to an ACTIVE state */
	__set_bit(BNX2X_Q_FLG_ACTIVE, &flags);

	/* tx only connections collect statistics (on the same index as the
	 * parent connection). The statistics are zeroed when the parent
	 * connection is initialized.
	 */

	__set_bit(BNX2X_Q_FLG_STATS, &flags);
	if (zero_stats)
		__set_bit(BNX2X_Q_FLG_ZERO_STATS, &flags);

	if (bp->flags & TX_SWITCHING)
		__set_bit(BNX2X_Q_FLG_TX_SWITCH, &flags);

	__set_bit(BNX2X_Q_FLG_PCSUM_ON_PKT, &flags);
	__set_bit(BNX2X_Q_FLG_TUN_INC_INNER_IP_ID, &flags);

#ifdef BNX2X_STOP_ON_ERROR
	__set_bit(BNX2X_Q_FLG_TX_SEC, &flags);
#endif

	return flags;
}

static unsigned long bnx2x_get_q_flags(struct bnx2x *bp,
				       struct bnx2x_fastpath *fp,
				       bool leading)
{
	unsigned long flags = 0;

	/* calculate other queue flags */
	if (IS_MF_SD(bp))
		__set_bit(BNX2X_Q_FLG_OV, &flags);

	if (IS_FCOE_FP(fp)) {
		__set_bit(BNX2X_Q_FLG_FCOE, &flags);
		/* For FCoE - force usage of default priority (for afex) */
		__set_bit(BNX2X_Q_FLG_FORCE_DEFAULT_PRI, &flags);
	}

	if (fp->mode != TPA_MODE_DISABLED) {
		__set_bit(BNX2X_Q_FLG_TPA, &flags);
		__set_bit(BNX2X_Q_FLG_TPA_IPV6, &flags);
		if (fp->mode == TPA_MODE_GRO)
			__set_bit(BNX2X_Q_FLG_TPA_GRO, &flags);
	}

	if (leading) {
		__set_bit(BNX2X_Q_FLG_LEADING_RSS, &flags);
		__set_bit(BNX2X_Q_FLG_MCAST, &flags);
	}

	/* Always set HW VLAN stripping */
	__set_bit(BNX2X_Q_FLG_VLAN, &flags);

	/* configure silent vlan removal */
	if (IS_MF_AFEX(bp))
		__set_bit(BNX2X_Q_FLG_SILENT_VLAN_REM, &flags);

	return flags | bnx2x_get_common_flags(bp, fp, true);
}

static void bnx2x_pf_q_prep_general(struct bnx2x *bp,
	struct bnx2x_fastpath *fp, struct bnx2x_general_setup_params *gen_init,
	u8 cos)
{
	gen_init->stat_id = bnx2x_stats_id(fp);
	gen_init->spcl_id = fp->cl_id;

	/* Always use mini-jumbo MTU for FCoE L2 ring */
	if (IS_FCOE_FP(fp))
		gen_init->mtu = BNX2X_FCOE_MINI_JUMBO_MTU;
	else
		gen_init->mtu = bp->dev->mtu;

	gen_init->cos = cos;

	gen_init->fp_hsi = ETH_FP_HSI_VERSION;
}

static void bnx2x_pf_rx_q_prep(struct bnx2x *bp,
	struct bnx2x_fastpath *fp, struct rxq_pause_params *pause,
	struct bnx2x_rxq_setup_params *rxq_init)
{
	u8 max_sge = 0;
	u16 sge_sz = 0;
	u16 tpa_agg_size = 0;

	if (fp->mode != TPA_MODE_DISABLED) {
		pause->sge_th_lo = SGE_TH_LO(bp);
		pause->sge_th_hi = SGE_TH_HI(bp);

		/* validate SGE ring has enough to cross high threshold */
		WARN_ON(bp->dropless_fc &&
				pause->sge_th_hi + FW_PREFETCH_CNT >
				MAX_RX_SGE_CNT * NUM_RX_SGE_PAGES);

		tpa_agg_size = TPA_AGG_SIZE;
		max_sge = SGE_PAGE_ALIGN(bp->dev->mtu) >>
			SGE_PAGE_SHIFT;
		max_sge = ((max_sge + PAGES_PER_SGE - 1) &
			  (~(PAGES_PER_SGE-1))) >> PAGES_PER_SGE_SHIFT;
		sge_sz = (u16)min_t(u32, SGE_PAGES, 0xffff);
	}

	/* pause - not for e1 */
	if (!CHIP_IS_E1(bp)) {
		pause->bd_th_lo = BD_TH_LO(bp);
		pause->bd_th_hi = BD_TH_HI(bp);

		pause->rcq_th_lo = RCQ_TH_LO(bp);
		pause->rcq_th_hi = RCQ_TH_HI(bp);
		/*
		 * validate that rings have enough entries to cross
		 * high thresholds
		 */
		WARN_ON(bp->dropless_fc &&
				pause->bd_th_hi + FW_PREFETCH_CNT >
				bp->rx_ring_size);
		WARN_ON(bp->dropless_fc &&
				pause->rcq_th_hi + FW_PREFETCH_CNT >
				NUM_RCQ_RINGS * MAX_RCQ_DESC_CNT);

		pause->pri_map = 1;
	}

	/* rxq setup */
	rxq_init->dscr_map = fp->rx_desc_mapping;
	rxq_init->sge_map = fp->rx_sge_mapping;
	rxq_init->rcq_map = fp->rx_comp_mapping;
	rxq_init->rcq_np_map = fp->rx_comp_mapping + BCM_PAGE_SIZE;

	/* This should be a maximum number of data bytes that may be
	 * placed on the BD (not including paddings).
	 */
	rxq_init->buf_sz = fp->rx_buf_size - BNX2X_FW_RX_ALIGN_START -
			   BNX2X_FW_RX_ALIGN_END - IP_HEADER_ALIGNMENT_PADDING;

	rxq_init->cl_qzone_id = fp->cl_qzone_id;
	rxq_init->tpa_agg_sz = tpa_agg_size;
	rxq_init->sge_buf_sz = sge_sz;
	rxq_init->max_sges_pkt = max_sge;
	rxq_init->rss_engine_id = BP_FUNC(bp);
	rxq_init->mcast_engine_id = BP_FUNC(bp);

	/* Maximum number or simultaneous TPA aggregation for this Queue.
	 *
	 * For PF Clients it should be the maximum available number.
	 * VF driver(s) may want to define it to a smaller value.
	 */
	rxq_init->max_tpa_queues = MAX_AGG_QS(bp);

	rxq_init->cache_line_log = BNX2X_RX_ALIGN_SHIFT;
	rxq_init->fw_sb_id = fp->fw_sb_id;

	if (IS_FCOE_FP(fp))
		rxq_init->sb_cq_index = HC_SP_INDEX_ETH_FCOE_RX_CQ_CONS;
	else
		rxq_init->sb_cq_index = HC_INDEX_ETH_RX_CQ_CONS;
	/* configure silent vlan removal
	 * if multi function mode is afex, then mask default vlan
	 */
	if (IS_MF_AFEX(bp)) {
		rxq_init->silent_removal_value = bp->afex_def_vlan_tag;
		rxq_init->silent_removal_mask = VLAN_VID_MASK;
	}
}

static void bnx2x_pf_tx_q_prep(struct bnx2x *bp,
	struct bnx2x_fastpath *fp, struct bnx2x_txq_setup_params *txq_init,
	u8 cos)
{
	txq_init->dscr_map = fp->txdata_ptr[cos]->tx_desc_mapping;
	txq_init->sb_cq_index = HC_INDEX_ETH_FIRST_TX_CQ_CONS + cos;
	txq_init->traffic_type = LLFC_TRAFFIC_TYPE_NW;
	txq_init->fw_sb_id = fp->fw_sb_id;

	/*
	 * set the tss leading client id for TX classification ==
	 * leading RSS client id
	 */
	txq_init->tss_leading_cl_id = bnx2x_fp(bp, 0, cl_id);

	if (IS_FCOE_FP(fp)) {
		txq_init->sb_cq_index = HC_SP_INDEX_ETH_FCOE_TX_CQ_CONS;
		txq_init->traffic_type = LLFC_TRAFFIC_TYPE_FCOE;
	}
}

static void bnx2x_pf_init(struct bnx2x *bp)
{
	struct bnx2x_func_init_params func_init = {0};
	struct event_ring_data eq_data = { {0} };

	if (!CHIP_IS_E1x(bp)) {
		/* reset IGU PF statistics: MSIX + ATTN */
		/* PF */
		REG_WR(bp, IGU_REG_STATISTIC_NUM_MESSAGE_SENT +
			   BNX2X_IGU_STAS_MSG_VF_CNT*4 +
			   (CHIP_MODE_IS_4_PORT(bp) ?
				BP_FUNC(bp) : BP_VN(bp))*4, 0);
		/* ATTN */
		REG_WR(bp, IGU_REG_STATISTIC_NUM_MESSAGE_SENT +
			   BNX2X_IGU_STAS_MSG_VF_CNT*4 +
			   BNX2X_IGU_STAS_MSG_PF_CNT*4 +
			   (CHIP_MODE_IS_4_PORT(bp) ?
				BP_FUNC(bp) : BP_VN(bp))*4, 0);
	}

	func_init.spq_active = true;
	func_init.pf_id = BP_FUNC(bp);
	func_init.func_id = BP_FUNC(bp);
	func_init.spq_map = bp->spq_mapping;
	func_init.spq_prod = bp->spq_prod_idx;

	bnx2x_func_init(bp, &func_init);

	memset(&(bp->cmng), 0, sizeof(struct cmng_struct_per_port));

	/*
	 * Congestion management values depend on the link rate
	 * There is no active link so initial link rate is set to 10 Gbps.
	 * When the link comes up The congestion management values are
	 * re-calculated according to the actual link rate.
	 */
	bp->link_vars.line_speed = SPEED_10000;
	bnx2x_cmng_fns_init(bp, true, bnx2x_get_cmng_fns_mode(bp));

	/* Only the PMF sets the HW */
	if (bp->port.pmf)
		storm_memset_cmng(bp, &bp->cmng, BP_PORT(bp));

	/* init Event Queue - PCI bus guarantees correct endianity*/
	eq_data.base_addr.hi = U64_HI(bp->eq_mapping);
	eq_data.base_addr.lo = U64_LO(bp->eq_mapping);
	eq_data.producer = bp->eq_prod;
	eq_data.index_id = HC_SP_INDEX_EQ_CONS;
	eq_data.sb_id = DEF_SB_ID;
	storm_memset_eq_data(bp, &eq_data, BP_FUNC(bp));
}

static void bnx2x_e1h_disable(struct bnx2x *bp)
{
	int port = BP_PORT(bp);

	bnx2x_tx_disable(bp);

	REG_WR(bp, NIG_REG_LLH0_FUNC_EN + port*8, 0);
}

static void bnx2x_e1h_enable(struct bnx2x *bp)
{
	int port = BP_PORT(bp);

	if (!(IS_MF_UFP(bp) && BNX2X_IS_MF_SD_PROTOCOL_FCOE(bp)))
		REG_WR(bp, NIG_REG_LLH0_FUNC_EN + port * 8, 1);

	/* Tx queue should be only re-enabled */
	netif_tx_wake_all_queues(bp->dev);

	/*
	 * Should not call netif_carrier_on since it will be called if the link
	 * is up when checking for link state
	 */
}

#define DRV_INFO_ETH_STAT_NUM_MACS_REQUIRED 3

static void bnx2x_drv_info_ether_stat(struct bnx2x *bp)
{
	struct eth_stats_info *ether_stat =
		&bp->slowpath->drv_info_to_mcp.ether_stat;
	struct bnx2x_vlan_mac_obj *mac_obj =
		&bp->sp_objs->mac_obj;
	int i;

	strlcpy(ether_stat->version, DRV_MODULE_VERSION,
		ETH_STAT_INFO_VERSION_LEN);

	/* get DRV_INFO_ETH_STAT_NUM_MACS_REQUIRED macs, placing them in the
	 * mac_local field in ether_stat struct. The base address is offset by 2
	 * bytes to account for the field being 8 bytes but a mac address is
	 * only 6 bytes. Likewise, the stride for the get_n_elements function is
	 * 2 bytes to compensate from the 6 bytes of a mac to the 8 bytes
	 * allocated by the ether_stat struct, so the macs will land in their
	 * proper positions.
	 */
	for (i = 0; i < DRV_INFO_ETH_STAT_NUM_MACS_REQUIRED; i++)
		memset(ether_stat->mac_local + i, 0,
		       sizeof(ether_stat->mac_local[0]));
	mac_obj->get_n_elements(bp, &bp->sp_objs[0].mac_obj,
				DRV_INFO_ETH_STAT_NUM_MACS_REQUIRED,
				ether_stat->mac_local + MAC_PAD, MAC_PAD,
				ETH_ALEN);
	ether_stat->mtu_size = bp->dev->mtu;
	if (bp->dev->features & NETIF_F_RXCSUM)
		ether_stat->feature_flags |= FEATURE_ETH_CHKSUM_OFFLOAD_MASK;
	if (bp->dev->features & NETIF_F_TSO)
		ether_stat->feature_flags |= FEATURE_ETH_LSO_MASK;
	ether_stat->feature_flags |= bp->common.boot_mode;

	ether_stat->promiscuous_mode = (bp->dev->flags & IFF_PROMISC) ? 1 : 0;

	ether_stat->txq_size = bp->tx_ring_size;
	ether_stat->rxq_size = bp->rx_ring_size;

#ifdef CONFIG_BNX2X_SRIOV
	ether_stat->vf_cnt = IS_SRIOV(bp) ? bp->vfdb->sriov.nr_virtfn : 0;
#endif
}

static void bnx2x_drv_info_fcoe_stat(struct bnx2x *bp)
{
	struct bnx2x_dcbx_app_params *app = &bp->dcbx_port_params.app;
	struct fcoe_stats_info *fcoe_stat =
		&bp->slowpath->drv_info_to_mcp.fcoe_stat;

	if (!CNIC_LOADED(bp))
		return;

	memcpy(fcoe_stat->mac_local + MAC_PAD, bp->fip_mac, ETH_ALEN);

	fcoe_stat->qos_priority =
		app->traffic_type_priority[LLFC_TRAFFIC_TYPE_FCOE];

	/* insert FCoE stats from ramrod response */
	if (!NO_FCOE(bp)) {
		struct tstorm_per_queue_stats *fcoe_q_tstorm_stats =
			&bp->fw_stats_data->queue_stats[FCOE_IDX(bp)].
			tstorm_queue_statistics;

		struct xstorm_per_queue_stats *fcoe_q_xstorm_stats =
			&bp->fw_stats_data->queue_stats[FCOE_IDX(bp)].
			xstorm_queue_statistics;

		struct fcoe_statistics_params *fw_fcoe_stat =
			&bp->fw_stats_data->fcoe;

		ADD_64_LE(fcoe_stat->rx_bytes_hi, LE32_0,
			  fcoe_stat->rx_bytes_lo,
			  fw_fcoe_stat->rx_stat0.fcoe_rx_byte_cnt);

		ADD_64_LE(fcoe_stat->rx_bytes_hi,
			  fcoe_q_tstorm_stats->rcv_ucast_bytes.hi,
			  fcoe_stat->rx_bytes_lo,
			  fcoe_q_tstorm_stats->rcv_ucast_bytes.lo);

		ADD_64_LE(fcoe_stat->rx_bytes_hi,
			  fcoe_q_tstorm_stats->rcv_bcast_bytes.hi,
			  fcoe_stat->rx_bytes_lo,
			  fcoe_q_tstorm_stats->rcv_bcast_bytes.lo);

		ADD_64_LE(fcoe_stat->rx_bytes_hi,
			  fcoe_q_tstorm_stats->rcv_mcast_bytes.hi,
			  fcoe_stat->rx_bytes_lo,
			  fcoe_q_tstorm_stats->rcv_mcast_bytes.lo);

		ADD_64_LE(fcoe_stat->rx_frames_hi, LE32_0,
			  fcoe_stat->rx_frames_lo,
			  fw_fcoe_stat->rx_stat0.fcoe_rx_pkt_cnt);

		ADD_64_LE(fcoe_stat->rx_frames_hi, LE32_0,
			  fcoe_stat->rx_frames_lo,
			  fcoe_q_tstorm_stats->rcv_ucast_pkts);

		ADD_64_LE(fcoe_stat->rx_frames_hi, LE32_0,
			  fcoe_stat->rx_frames_lo,
			  fcoe_q_tstorm_stats->rcv_bcast_pkts);

		ADD_64_LE(fcoe_stat->rx_frames_hi, LE32_0,
			  fcoe_stat->rx_frames_lo,
			  fcoe_q_tstorm_stats->rcv_mcast_pkts);

		ADD_64_LE(fcoe_stat->tx_bytes_hi, LE32_0,
			  fcoe_stat->tx_bytes_lo,
			  fw_fcoe_stat->tx_stat.fcoe_tx_byte_cnt);

		ADD_64_LE(fcoe_stat->tx_bytes_hi,
			  fcoe_q_xstorm_stats->ucast_bytes_sent.hi,
			  fcoe_stat->tx_bytes_lo,
			  fcoe_q_xstorm_stats->ucast_bytes_sent.lo);

		ADD_64_LE(fcoe_stat->tx_bytes_hi,
			  fcoe_q_xstorm_stats->bcast_bytes_sent.hi,
			  fcoe_stat->tx_bytes_lo,
			  fcoe_q_xstorm_stats->bcast_bytes_sent.lo);

		ADD_64_LE(fcoe_stat->tx_bytes_hi,
			  fcoe_q_xstorm_stats->mcast_bytes_sent.hi,
			  fcoe_stat->tx_bytes_lo,
			  fcoe_q_xstorm_stats->mcast_bytes_sent.lo);

		ADD_64_LE(fcoe_stat->tx_frames_hi, LE32_0,
			  fcoe_stat->tx_frames_lo,
			  fw_fcoe_stat->tx_stat.fcoe_tx_pkt_cnt);

		ADD_64_LE(fcoe_stat->tx_frames_hi, LE32_0,
			  fcoe_stat->tx_frames_lo,
			  fcoe_q_xstorm_stats->ucast_pkts_sent);

		ADD_64_LE(fcoe_stat->tx_frames_hi, LE32_0,
			  fcoe_stat->tx_frames_lo,
			  fcoe_q_xstorm_stats->bcast_pkts_sent);

		ADD_64_LE(fcoe_stat->tx_frames_hi, LE32_0,
			  fcoe_stat->tx_frames_lo,
			  fcoe_q_xstorm_stats->mcast_pkts_sent);
	}

	/* ask L5 driver to add data to the struct */
	bnx2x_cnic_notify(bp, CNIC_CTL_FCOE_STATS_GET_CMD);
}

static void bnx2x_drv_info_iscsi_stat(struct bnx2x *bp)
{
	struct bnx2x_dcbx_app_params *app = &bp->dcbx_port_params.app;
	struct iscsi_stats_info *iscsi_stat =
		&bp->slowpath->drv_info_to_mcp.iscsi_stat;

	if (!CNIC_LOADED(bp))
		return;

	memcpy(iscsi_stat->mac_local + MAC_PAD, bp->cnic_eth_dev.iscsi_mac,
	       ETH_ALEN);

	iscsi_stat->qos_priority =
		app->traffic_type_priority[LLFC_TRAFFIC_TYPE_ISCSI];

	/* ask L5 driver to add data to the struct */
	bnx2x_cnic_notify(bp, CNIC_CTL_ISCSI_STATS_GET_CMD);
}

/* called due to MCP event (on pmf):
 *	reread new bandwidth configuration
 *	configure FW
 *	notify others function about the change
 */
static void bnx2x_config_mf_bw(struct bnx2x *bp)
{
	/* Workaround for MFW bug.
	 * MFW is not supposed to generate BW attention in
	 * single function mode.
	 */
	if (!IS_MF(bp)) {
		DP(BNX2X_MSG_MCP,
		   "Ignoring MF BW config in single function mode\n");
		return;
	}

	if (bp->link_vars.link_up) {
		bnx2x_cmng_fns_init(bp, true, CMNG_FNS_MINMAX);
		bnx2x_link_sync_notify(bp);
	}
	storm_memset_cmng(bp, &bp->cmng, BP_PORT(bp));
}

static void bnx2x_set_mf_bw(struct bnx2x *bp)
{
	bnx2x_config_mf_bw(bp);
	bnx2x_fw_command(bp, DRV_MSG_CODE_SET_MF_BW_ACK, 0);
}

static void bnx2x_handle_eee_event(struct bnx2x *bp)
{
	DP(BNX2X_MSG_MCP, "EEE - LLDP event\n");
	bnx2x_fw_command(bp, DRV_MSG_CODE_EEE_RESULTS_ACK, 0);
}

#define BNX2X_UPDATE_DRV_INFO_IND_LENGTH	(20)
#define BNX2X_UPDATE_DRV_INFO_IND_COUNT		(25)

static void bnx2x_handle_drv_info_req(struct bnx2x *bp)
{
	enum drv_info_opcode op_code;
	u32 drv_info_ctl = SHMEM2_RD(bp, drv_info_control);
	bool release = false;
	int wait;

	/* if drv_info version supported by MFW doesn't match - send NACK */
	if ((drv_info_ctl & DRV_INFO_CONTROL_VER_MASK) != DRV_INFO_CUR_VER) {
		bnx2x_fw_command(bp, DRV_MSG_CODE_DRV_INFO_NACK, 0);
		return;
	}

	op_code = (drv_info_ctl & DRV_INFO_CONTROL_OP_CODE_MASK) >>
		  DRV_INFO_CONTROL_OP_CODE_SHIFT;

	/* Must prevent other flows from accessing drv_info_to_mcp */
	mutex_lock(&bp->drv_info_mutex);

	memset(&bp->slowpath->drv_info_to_mcp, 0,
	       sizeof(union drv_info_to_mcp));

	switch (op_code) {
	case ETH_STATS_OPCODE:
		bnx2x_drv_info_ether_stat(bp);
		break;
	case FCOE_STATS_OPCODE:
		bnx2x_drv_info_fcoe_stat(bp);
		break;
	case ISCSI_STATS_OPCODE:
		bnx2x_drv_info_iscsi_stat(bp);
		break;
	default:
		/* if op code isn't supported - send NACK */
		bnx2x_fw_command(bp, DRV_MSG_CODE_DRV_INFO_NACK, 0);
		goto out;
	}

	/* if we got drv_info attn from MFW then these fields are defined in
	 * shmem2 for sure
	 */
	SHMEM2_WR(bp, drv_info_host_addr_lo,
		U64_LO(bnx2x_sp_mapping(bp, drv_info_to_mcp)));
	SHMEM2_WR(bp, drv_info_host_addr_hi,
		U64_HI(bnx2x_sp_mapping(bp, drv_info_to_mcp)));

	bnx2x_fw_command(bp, DRV_MSG_CODE_DRV_INFO_ACK, 0);

	/* Since possible management wants both this and get_driver_version
	 * need to wait until management notifies us it finished utilizing
	 * the buffer.
	 */
	if (!SHMEM2_HAS(bp, mfw_drv_indication)) {
		DP(BNX2X_MSG_MCP, "Management does not support indication\n");
	} else if (!bp->drv_info_mng_owner) {
		u32 bit = MFW_DRV_IND_READ_DONE_OFFSET((BP_ABS_FUNC(bp) >> 1));

		for (wait = 0; wait < BNX2X_UPDATE_DRV_INFO_IND_COUNT; wait++) {
			u32 indication = SHMEM2_RD(bp, mfw_drv_indication);

			/* Management is done; need to clear indication */
			if (indication & bit) {
				SHMEM2_WR(bp, mfw_drv_indication,
					  indication & ~bit);
				release = true;
				break;
			}

			msleep(BNX2X_UPDATE_DRV_INFO_IND_LENGTH);
		}
	}
	if (!release) {
		DP(BNX2X_MSG_MCP, "Management did not release indication\n");
		bp->drv_info_mng_owner = true;
	}

out:
	mutex_unlock(&bp->drv_info_mutex);
}

static u32 bnx2x_update_mng_version_utility(u8 *version, bool bnx2x_format)
{
	u8 vals[4];
	int i = 0;

	if (bnx2x_format) {
		i = sscanf(version, "1.%c%hhd.%hhd.%hhd",
			   &vals[0], &vals[1], &vals[2], &vals[3]);
		if (i > 0)
			vals[0] -= '0';
	} else {
		i = sscanf(version, "%hhd.%hhd.%hhd.%hhd",
			   &vals[0], &vals[1], &vals[2], &vals[3]);
	}

	while (i < 4)
		vals[i++] = 0;

	return (vals[0] << 24) | (vals[1] << 16) | (vals[2] << 8) | vals[3];
}

void bnx2x_update_mng_version(struct bnx2x *bp)
{
	u32 iscsiver = DRV_VER_NOT_LOADED;
	u32 fcoever = DRV_VER_NOT_LOADED;
	u32 ethver = DRV_VER_NOT_LOADED;
	int idx = BP_FW_MB_IDX(bp);
	u8 *version;

	if (!SHMEM2_HAS(bp, func_os_drv_ver))
		return;

	mutex_lock(&bp->drv_info_mutex);
	/* Must not proceed when `bnx2x_handle_drv_info_req' is feasible */
	if (bp->drv_info_mng_owner)
		goto out;

	if (bp->state != BNX2X_STATE_OPEN)
		goto out;

	/* Parse ethernet driver version */
	ethver = bnx2x_update_mng_version_utility(DRV_MODULE_VERSION, true);
	if (!CNIC_LOADED(bp))
		goto out;

	/* Try getting storage driver version via cnic */
	memset(&bp->slowpath->drv_info_to_mcp, 0,
	       sizeof(union drv_info_to_mcp));
	bnx2x_drv_info_iscsi_stat(bp);
	version = bp->slowpath->drv_info_to_mcp.iscsi_stat.version;
	iscsiver = bnx2x_update_mng_version_utility(version, false);

	memset(&bp->slowpath->drv_info_to_mcp, 0,
	       sizeof(union drv_info_to_mcp));
	bnx2x_drv_info_fcoe_stat(bp);
	version = bp->slowpath->drv_info_to_mcp.fcoe_stat.version;
	fcoever = bnx2x_update_mng_version_utility(version, false);

out:
	SHMEM2_WR(bp, func_os_drv_ver[idx].versions[DRV_PERS_ETHERNET], ethver);
	SHMEM2_WR(bp, func_os_drv_ver[idx].versions[DRV_PERS_ISCSI], iscsiver);
	SHMEM2_WR(bp, func_os_drv_ver[idx].versions[DRV_PERS_FCOE], fcoever);

	mutex_unlock(&bp->drv_info_mutex);

	DP(BNX2X_MSG_MCP, "Setting driver version: ETH [%08x] iSCSI [%08x] FCoE [%08x]\n",
	   ethver, iscsiver, fcoever);
}

void bnx2x_update_mfw_dump(struct bnx2x *bp)
{
	u32 drv_ver;
	u32 valid_dump;

	if (!SHMEM2_HAS(bp, drv_info))
		return;

	/* Update Driver load time, possibly broken in y2038 */
	SHMEM2_WR(bp, drv_info.epoc, (u32)ktime_get_real_seconds());

	drv_ver = bnx2x_update_mng_version_utility(DRV_MODULE_VERSION, true);
	SHMEM2_WR(bp, drv_info.drv_ver, drv_ver);

	SHMEM2_WR(bp, drv_info.fw_ver, REG_RD(bp, XSEM_REG_PRAM));

	/* Check & notify On-Chip dump. */
	valid_dump = SHMEM2_RD(bp, drv_info.valid_dump);

	if (valid_dump & FIRST_DUMP_VALID)
		DP(NETIF_MSG_IFUP, "A valid On-Chip MFW dump found on 1st partition\n");

	if (valid_dump & SECOND_DUMP_VALID)
		DP(NETIF_MSG_IFUP, "A valid On-Chip MFW dump found on 2nd partition\n");
}

static void bnx2x_oem_event(struct bnx2x *bp, u32 event)
{
	u32 cmd_ok, cmd_fail;

	/* sanity */
	if (event & DRV_STATUS_DCC_EVENT_MASK &&
	    event & DRV_STATUS_OEM_EVENT_MASK) {
		BNX2X_ERR("Received simultaneous events %08x\n", event);
		return;
	}

	if (event & DRV_STATUS_DCC_EVENT_MASK) {
		cmd_fail = DRV_MSG_CODE_DCC_FAILURE;
		cmd_ok = DRV_MSG_CODE_DCC_OK;
	} else /* if (event & DRV_STATUS_OEM_EVENT_MASK) */ {
		cmd_fail = DRV_MSG_CODE_OEM_FAILURE;
		cmd_ok = DRV_MSG_CODE_OEM_OK;
	}

	DP(BNX2X_MSG_MCP, "oem_event 0x%x\n", event);

	if (event & (DRV_STATUS_DCC_DISABLE_ENABLE_PF |
		     DRV_STATUS_OEM_DISABLE_ENABLE_PF)) {
		/* This is the only place besides the function initialization
		 * where the bp->flags can change so it is done without any
		 * locks
		 */
		if (bp->mf_config[BP_VN(bp)] & FUNC_MF_CFG_FUNC_DISABLED) {
			DP(BNX2X_MSG_MCP, "mf_cfg function disabled\n");
			bp->flags |= MF_FUNC_DIS;

			bnx2x_e1h_disable(bp);
		} else {
			DP(BNX2X_MSG_MCP, "mf_cfg function enabled\n");
			bp->flags &= ~MF_FUNC_DIS;

			bnx2x_e1h_enable(bp);
		}
		event &= ~(DRV_STATUS_DCC_DISABLE_ENABLE_PF |
			   DRV_STATUS_OEM_DISABLE_ENABLE_PF);
	}

	if (event & (DRV_STATUS_DCC_BANDWIDTH_ALLOCATION |
		     DRV_STATUS_OEM_BANDWIDTH_ALLOCATION)) {
		bnx2x_config_mf_bw(bp);
		event &= ~(DRV_STATUS_DCC_BANDWIDTH_ALLOCATION |
			   DRV_STATUS_OEM_BANDWIDTH_ALLOCATION);
	}

	/* Report results to MCP */
	if (event)
		bnx2x_fw_command(bp, cmd_fail, 0);
	else
		bnx2x_fw_command(bp, cmd_ok, 0);
}

/* must be called under the spq lock */
static struct eth_spe *bnx2x_sp_get_next(struct bnx2x *bp)
{
	struct eth_spe *next_spe = bp->spq_prod_bd;

	if (bp->spq_prod_bd == bp->spq_last_bd) {
		bp->spq_prod_bd = bp->spq;
		bp->spq_prod_idx = 0;
		DP(BNX2X_MSG_SP, "end of spq\n");
	} else {
		bp->spq_prod_bd++;
		bp->spq_prod_idx++;
	}
	return next_spe;
}

/* must be called under the spq lock */
static void bnx2x_sp_prod_update(struct bnx2x *bp)
{
	int func = BP_FUNC(bp);

	/*
	 * Make sure that BD data is updated before writing the producer:
	 * BD data is written to the memory, the producer is read from the
	 * memory, thus we need a full memory barrier to ensure the ordering.
	 */
	mb();

	REG_WR16_RELAXED(bp, BAR_XSTRORM_INTMEM + XSTORM_SPQ_PROD_OFFSET(func),
			 bp->spq_prod_idx);
}

/**
 * bnx2x_is_contextless_ramrod - check if the current command ends on EQ
 *
 * @cmd:	command to check
 * @cmd_type:	command type
 */
static bool bnx2x_is_contextless_ramrod(int cmd, int cmd_type)
{
	if ((cmd_type == NONE_CONNECTION_TYPE) ||
	    (cmd == RAMROD_CMD_ID_ETH_FORWARD_SETUP) ||
	    (cmd == RAMROD_CMD_ID_ETH_CLASSIFICATION_RULES) ||
	    (cmd == RAMROD_CMD_ID_ETH_FILTER_RULES) ||
	    (cmd == RAMROD_CMD_ID_ETH_MULTICAST_RULES) ||
	    (cmd == RAMROD_CMD_ID_ETH_SET_MAC) ||
	    (cmd == RAMROD_CMD_ID_ETH_RSS_UPDATE))
		return true;
	else
		return false;
}

/**
 * bnx2x_sp_post - place a single command on an SP ring
 *
 * @bp:		driver handle
 * @command:	command to place (e.g. SETUP, FILTER_RULES, etc.)
 * @cid:	SW CID the command is related to
 * @data_hi:	command private data address (high 32 bits)
 * @data_lo:	command private data address (low 32 bits)
 * @cmd_type:	command type (e.g. NONE, ETH)
 *
 * SP data is handled as if it's always an address pair, thus data fields are
 * not swapped to little endian in upper functions. Instead this function swaps
 * data as if it's two u32 fields.
 */
int bnx2x_sp_post(struct bnx2x *bp, int command, int cid,
		  u32 data_hi, u32 data_lo, int cmd_type)
{
	struct eth_spe *spe;
	u16 type;
	bool common = bnx2x_is_contextless_ramrod(command, cmd_type);

#ifdef BNX2X_STOP_ON_ERROR
	if (unlikely(bp->panic)) {
		BNX2X_ERR("Can't post SP when there is panic\n");
		return -EIO;
	}
#endif

	spin_lock_bh(&bp->spq_lock);

	if (common) {
		if (!atomic_read(&bp->eq_spq_left)) {
			BNX2X_ERR("BUG! EQ ring full!\n");
			spin_unlock_bh(&bp->spq_lock);
			bnx2x_panic();
			return -EBUSY;
		}
	} else if (!atomic_read(&bp->cq_spq_left)) {
			BNX2X_ERR("BUG! SPQ ring full!\n");
			spin_unlock_bh(&bp->spq_lock);
			bnx2x_panic();
			return -EBUSY;
	}

	spe = bnx2x_sp_get_next(bp);

	/* CID needs port number to be encoded int it */
	spe->hdr.conn_and_cmd_data =
			cpu_to_le32((command << SPE_HDR_CMD_ID_SHIFT) |
				    HW_CID(bp, cid));

	/* In some cases, type may already contain the func-id
	 * mainly in SRIOV related use cases, so we add it here only
	 * if it's not already set.
	 */
	if (!(cmd_type & SPE_HDR_FUNCTION_ID)) {
		type = (cmd_type << SPE_HDR_CONN_TYPE_SHIFT) &
			SPE_HDR_CONN_TYPE;
		type |= ((BP_FUNC(bp) << SPE_HDR_FUNCTION_ID_SHIFT) &
			 SPE_HDR_FUNCTION_ID);
	} else {
		type = cmd_type;
	}

	spe->hdr.type = cpu_to_le16(type);

	spe->data.update_data_addr.hi = cpu_to_le32(data_hi);
	spe->data.update_data_addr.lo = cpu_to_le32(data_lo);

	/*
	 * It's ok if the actual decrement is issued towards the memory
	 * somewhere between the spin_lock and spin_unlock. Thus no
	 * more explicit memory barrier is needed.
	 */
	if (common)
		atomic_dec(&bp->eq_spq_left);
	else
		atomic_dec(&bp->cq_spq_left);

	DP(BNX2X_MSG_SP,
	   "SPQE[%x] (%x:%x)  (cmd, common?) (%d,%d)  hw_cid %x  data (%x:%x) type(0x%x) left (CQ, EQ) (%x,%x)\n",
	   bp->spq_prod_idx, (u32)U64_HI(bp->spq_mapping),
	   (u32)(U64_LO(bp->spq_mapping) +
	   (void *)bp->spq_prod_bd - (void *)bp->spq), command, common,
	   HW_CID(bp, cid), data_hi, data_lo, type,
	   atomic_read(&bp->cq_spq_left), atomic_read(&bp->eq_spq_left));

	bnx2x_sp_prod_update(bp);
	spin_unlock_bh(&bp->spq_lock);
	return 0;
}

/* acquire split MCP access lock register */
static int bnx2x_acquire_alr(struct bnx2x *bp)
{
	u32 j, val;
	int rc = 0;

	might_sleep();
	for (j = 0; j < 1000; j++) {
		REG_WR(bp, MCP_REG_MCPR_ACCESS_LOCK, MCPR_ACCESS_LOCK_LOCK);
		val = REG_RD(bp, MCP_REG_MCPR_ACCESS_LOCK);
		if (val & MCPR_ACCESS_LOCK_LOCK)
			break;

		usleep_range(5000, 10000);
	}
	if (!(val & MCPR_ACCESS_LOCK_LOCK)) {
		BNX2X_ERR("Cannot acquire MCP access lock register\n");
		rc = -EBUSY;
	}

	return rc;
}

/* release split MCP access lock register */
static void bnx2x_release_alr(struct bnx2x *bp)
{
	REG_WR(bp, MCP_REG_MCPR_ACCESS_LOCK, 0);
}

#define BNX2X_DEF_SB_ATT_IDX	0x0001
#define BNX2X_DEF_SB_IDX	0x0002

static u16 bnx2x_update_dsb_idx(struct bnx2x *bp)
{
	struct host_sp_status_block *def_sb = bp->def_status_blk;
	u16 rc = 0;

	barrier(); /* status block is written to by the chip */
	if (bp->def_att_idx != def_sb->atten_status_block.attn_bits_index) {
		bp->def_att_idx = def_sb->atten_status_block.attn_bits_index;
		rc |= BNX2X_DEF_SB_ATT_IDX;
	}

	if (bp->def_idx != def_sb->sp_sb.running_index) {
		bp->def_idx = def_sb->sp_sb.running_index;
		rc |= BNX2X_DEF_SB_IDX;
	}

	/* Do not reorder: indices reading should complete before handling */
	barrier();
	return rc;
}

/*
 * slow path service functions
 */

static void bnx2x_attn_int_asserted(struct bnx2x *bp, u32 asserted)
{
	int port = BP_PORT(bp);
	u32 aeu_addr = port ? MISC_REG_AEU_MASK_ATTN_FUNC_1 :
			      MISC_REG_AEU_MASK_ATTN_FUNC_0;
	u32 nig_int_mask_addr = port ? NIG_REG_MASK_INTERRUPT_PORT1 :
				       NIG_REG_MASK_INTERRUPT_PORT0;
	u32 aeu_mask;
	u32 nig_mask = 0;
	u32 reg_addr;

	if (bp->attn_state & asserted)
		BNX2X_ERR("IGU ERROR\n");

	bnx2x_acquire_hw_lock(bp, HW_LOCK_RESOURCE_PORT0_ATT_MASK + port);
	aeu_mask = REG_RD(bp, aeu_addr);

	DP(NETIF_MSG_HW, "aeu_mask %x  newly asserted %x\n",
	   aeu_mask, asserted);
	aeu_mask &= ~(asserted & 0x3ff);
	DP(NETIF_MSG_HW, "new mask %x\n", aeu_mask);

	REG_WR(bp, aeu_addr, aeu_mask);
	bnx2x_release_hw_lock(bp, HW_LOCK_RESOURCE_PORT0_ATT_MASK + port);

	DP(NETIF_MSG_HW, "attn_state %x\n", bp->attn_state);
	bp->attn_state |= asserted;
	DP(NETIF_MSG_HW, "new state %x\n", bp->attn_state);

	if (asserted & ATTN_HARD_WIRED_MASK) {
		if (asserted & ATTN_NIG_FOR_FUNC) {

			bnx2x_acquire_phy_lock(bp);

			/* save nig interrupt mask */
			nig_mask = REG_RD(bp, nig_int_mask_addr);

			/* If nig_mask is not set, no need to call the update
			 * function.
			 */
			if (nig_mask) {
				REG_WR(bp, nig_int_mask_addr, 0);

				bnx2x_link_attn(bp);
			}

			/* handle unicore attn? */
		}
		if (asserted & ATTN_SW_TIMER_4_FUNC)
			DP(NETIF_MSG_HW, "ATTN_SW_TIMER_4_FUNC!\n");

		if (asserted & GPIO_2_FUNC)
			DP(NETIF_MSG_HW, "GPIO_2_FUNC!\n");

		if (asserted & GPIO_3_FUNC)
			DP(NETIF_MSG_HW, "GPIO_3_FUNC!\n");

		if (asserted & GPIO_4_FUNC)
			DP(NETIF_MSG_HW, "GPIO_4_FUNC!\n");

		if (port == 0) {
			if (asserted & ATTN_GENERAL_ATTN_1) {
				DP(NETIF_MSG_HW, "ATTN_GENERAL_ATTN_1!\n");
				REG_WR(bp, MISC_REG_AEU_GENERAL_ATTN_1, 0x0);
			}
			if (asserted & ATTN_GENERAL_ATTN_2) {
				DP(NETIF_MSG_HW, "ATTN_GENERAL_ATTN_2!\n");
				REG_WR(bp, MISC_REG_AEU_GENERAL_ATTN_2, 0x0);
			}
			if (asserted & ATTN_GENERAL_ATTN_3) {
				DP(NETIF_MSG_HW, "ATTN_GENERAL_ATTN_3!\n");
				REG_WR(bp, MISC_REG_AEU_GENERAL_ATTN_3, 0x0);
			}
		} else {
			if (asserted & ATTN_GENERAL_ATTN_4) {
				DP(NETIF_MSG_HW, "ATTN_GENERAL_ATTN_4!\n");
				REG_WR(bp, MISC_REG_AEU_GENERAL_ATTN_4, 0x0);
			}
			if (asserted & ATTN_GENERAL_ATTN_5) {
				DP(NETIF_MSG_HW, "ATTN_GENERAL_ATTN_5!\n");
				REG_WR(bp, MISC_REG_AEU_GENERAL_ATTN_5, 0x0);
			}
			if (asserted & ATTN_GENERAL_ATTN_6) {
				DP(NETIF_MSG_HW, "ATTN_GENERAL_ATTN_6!\n");
				REG_WR(bp, MISC_REG_AEU_GENERAL_ATTN_6, 0x0);
			}
		}

	} /* if hardwired */

	if (bp->common.int_block == INT_BLOCK_HC)
		reg_addr = (HC_REG_COMMAND_REG + port*32 +
			    COMMAND_REG_ATTN_BITS_SET);
	else
		reg_addr = (BAR_IGU_INTMEM + IGU_CMD_ATTN_BIT_SET_UPPER*8);

	DP(NETIF_MSG_HW, "about to mask 0x%08x at %s addr 0x%x\n", asserted,
	   (bp->common.int_block == INT_BLOCK_HC) ? "HC" : "IGU", reg_addr);
	REG_WR(bp, reg_addr, asserted);

	/* now set back the mask */
	if (asserted & ATTN_NIG_FOR_FUNC) {
		/* Verify that IGU ack through BAR was written before restoring
		 * NIG mask. This loop should exit after 2-3 iterations max.
		 */
		if (bp->common.int_block != INT_BLOCK_HC) {
			u32 cnt = 0, igu_acked;
			do {
				igu_acked = REG_RD(bp,
						   IGU_REG_ATTENTION_ACK_BITS);
			} while (((igu_acked & ATTN_NIG_FOR_FUNC) == 0) &&
				 (++cnt < MAX_IGU_ATTN_ACK_TO));
			if (!igu_acked)
				DP(NETIF_MSG_HW,
				   "Failed to verify IGU ack on time\n");
			barrier();
		}
		REG_WR(bp, nig_int_mask_addr, nig_mask);
		bnx2x_release_phy_lock(bp);
	}
}

static void bnx2x_fan_failure(struct bnx2x *bp)
{
	int port = BP_PORT(bp);
	u32 ext_phy_config;
	/* mark the failure */
	ext_phy_config =
		SHMEM_RD(bp,
			 dev_info.port_hw_config[port].external_phy_config);

	ext_phy_config &= ~PORT_HW_CFG_XGXS_EXT_PHY_TYPE_MASK;
	ext_phy_config |= PORT_HW_CFG_XGXS_EXT_PHY_TYPE_FAILURE;
	SHMEM_WR(bp, dev_info.port_hw_config[port].external_phy_config,
		 ext_phy_config);

	/* log the failure */
	netdev_err(bp->dev, "Fan Failure on Network Controller has caused the driver to shutdown the card to prevent permanent damage.\n"
			    "Please contact OEM Support for assistance\n");

	/* Schedule device reset (unload)
	 * This is due to some boards consuming sufficient power when driver is
	 * up to overheat if fan fails.
	 */
	bnx2x_schedule_sp_rtnl(bp, BNX2X_SP_RTNL_FAN_FAILURE, 0);
}

static void bnx2x_attn_int_deasserted0(struct bnx2x *bp, u32 attn)
{
	int port = BP_PORT(bp);
	int reg_offset;
	u32 val;

	reg_offset = (port ? MISC_REG_AEU_ENABLE1_FUNC_1_OUT_0 :
			     MISC_REG_AEU_ENABLE1_FUNC_0_OUT_0);

	if (attn & AEU_INPUTS_ATTN_BITS_SPIO5) {

		val = REG_RD(bp, reg_offset);
		val &= ~AEU_INPUTS_ATTN_BITS_SPIO5;
		REG_WR(bp, reg_offset, val);

		BNX2X_ERR("SPIO5 hw attention\n");

		/* Fan failure attention */
		bnx2x_hw_reset_phy(&bp->link_params);
		bnx2x_fan_failure(bp);
	}

	if ((attn & bp->link_vars.aeu_int_mask) && bp->port.pmf) {
		bnx2x_acquire_phy_lock(bp);
		bnx2x_handle_module_detect_int(&bp->link_params);
		bnx2x_release_phy_lock(bp);
	}

	if (attn & HW_INTERRUPT_ASSERT_SET_0) {

		val = REG_RD(bp, reg_offset);
		val &= ~(attn & HW_INTERRUPT_ASSERT_SET_0);
		REG_WR(bp, reg_offset, val);

		BNX2X_ERR("FATAL HW block attention set0 0x%x\n",
			  (u32)(attn & HW_INTERRUPT_ASSERT_SET_0));
		bnx2x_panic();
	}
}

static void bnx2x_attn_int_deasserted1(struct bnx2x *bp, u32 attn)
{
	u32 val;

	if (attn & AEU_INPUTS_ATTN_BITS_DOORBELLQ_HW_INTERRUPT) {

		val = REG_RD(bp, DORQ_REG_DORQ_INT_STS_CLR);
		BNX2X_ERR("DB hw attention 0x%x\n", val);
		/* DORQ discard attention */
		if (val & 0x2)
			BNX2X_ERR("FATAL error from DORQ\n");
	}

	if (attn & HW_INTERRUPT_ASSERT_SET_1) {

		int port = BP_PORT(bp);
		int reg_offset;

		reg_offset = (port ? MISC_REG_AEU_ENABLE1_FUNC_1_OUT_1 :
				     MISC_REG_AEU_ENABLE1_FUNC_0_OUT_1);

		val = REG_RD(bp, reg_offset);
		val &= ~(attn & HW_INTERRUPT_ASSERT_SET_1);
		REG_WR(bp, reg_offset, val);

		BNX2X_ERR("FATAL HW block attention set1 0x%x\n",
			  (u32)(attn & HW_INTERRUPT_ASSERT_SET_1));
		bnx2x_panic();
	}
}

static void bnx2x_attn_int_deasserted2(struct bnx2x *bp, u32 attn)
{
	u32 val;

	if (attn & AEU_INPUTS_ATTN_BITS_CFC_HW_INTERRUPT) {

		val = REG_RD(bp, CFC_REG_CFC_INT_STS_CLR);
		BNX2X_ERR("CFC hw attention 0x%x\n", val);
		/* CFC error attention */
		if (val & 0x2)
			BNX2X_ERR("FATAL error from CFC\n");
	}

	if (attn & AEU_INPUTS_ATTN_BITS_PXP_HW_INTERRUPT) {
		val = REG_RD(bp, PXP_REG_PXP_INT_STS_CLR_0);
		BNX2X_ERR("PXP hw attention-0 0x%x\n", val);
		/* RQ_USDMDP_FIFO_OVERFLOW */
		if (val & 0x18000)
			BNX2X_ERR("FATAL error from PXP\n");

		if (!CHIP_IS_E1x(bp)) {
			val = REG_RD(bp, PXP_REG_PXP_INT_STS_CLR_1);
			BNX2X_ERR("PXP hw attention-1 0x%x\n", val);
		}
	}

	if (attn & HW_INTERRUPT_ASSERT_SET_2) {

		int port = BP_PORT(bp);
		int reg_offset;

		reg_offset = (port ? MISC_REG_AEU_ENABLE1_FUNC_1_OUT_2 :
				     MISC_REG_AEU_ENABLE1_FUNC_0_OUT_2);

		val = REG_RD(bp, reg_offset);
		val &= ~(attn & HW_INTERRUPT_ASSERT_SET_2);
		REG_WR(bp, reg_offset, val);

		BNX2X_ERR("FATAL HW block attention set2 0x%x\n",
			  (u32)(attn & HW_INTERRUPT_ASSERT_SET_2));
		bnx2x_panic();
	}
}

static void bnx2x_attn_int_deasserted3(struct bnx2x *bp, u32 attn)
{
	u32 val;

	if (attn & EVEREST_GEN_ATTN_IN_USE_MASK) {

		if (attn & BNX2X_PMF_LINK_ASSERT) {
			int func = BP_FUNC(bp);

			REG_WR(bp, MISC_REG_AEU_GENERAL_ATTN_12 + func*4, 0);
			bnx2x_read_mf_cfg(bp);
			bp->mf_config[BP_VN(bp)] = MF_CFG_RD(bp,
					func_mf_config[BP_ABS_FUNC(bp)].config);
			val = SHMEM_RD(bp,
				       func_mb[BP_FW_MB_IDX(bp)].drv_status);

			if (val & (DRV_STATUS_DCC_EVENT_MASK |
				   DRV_STATUS_OEM_EVENT_MASK))
				bnx2x_oem_event(bp,
					(val & (DRV_STATUS_DCC_EVENT_MASK |
						DRV_STATUS_OEM_EVENT_MASK)));

			if (val & DRV_STATUS_SET_MF_BW)
				bnx2x_set_mf_bw(bp);

			if (val & DRV_STATUS_DRV_INFO_REQ)
				bnx2x_handle_drv_info_req(bp);

			if (val & DRV_STATUS_VF_DISABLED)
				bnx2x_schedule_iov_task(bp,
							BNX2X_IOV_HANDLE_FLR);

			if ((bp->port.pmf == 0) && (val & DRV_STATUS_PMF))
				bnx2x_pmf_update(bp);

			if (bp->port.pmf &&
			    (val & DRV_STATUS_DCBX_NEGOTIATION_RESULTS) &&
				bp->dcbx_enabled > 0)
				/* start dcbx state machine */
				bnx2x_dcbx_set_params(bp,
					BNX2X_DCBX_STATE_NEG_RECEIVED);
			if (val & DRV_STATUS_AFEX_EVENT_MASK)
				bnx2x_handle_afex_cmd(bp,
					val & DRV_STATUS_AFEX_EVENT_MASK);
			if (val & DRV_STATUS_EEE_NEGOTIATION_RESULTS)
				bnx2x_handle_eee_event(bp);

			if (val & DRV_STATUS_OEM_UPDATE_SVID)
				bnx2x_schedule_sp_rtnl(bp,
					BNX2X_SP_RTNL_UPDATE_SVID, 0);

			if (bp->link_vars.periodic_flags &
			    PERIODIC_FLAGS_LINK_EVENT) {
				/*  sync with link */
				bnx2x_acquire_phy_lock(bp);
				bp->link_vars.periodic_flags &=
					~PERIODIC_FLAGS_LINK_EVENT;
				bnx2x_release_phy_lock(bp);
				if (IS_MF(bp))
					bnx2x_link_sync_notify(bp);
				bnx2x_link_report(bp);
			}
			/* Always call it here: bnx2x_link_report() will
			 * prevent the link indication duplication.
			 */
			bnx2x__link_status_update(bp);
		} else if (attn & BNX2X_MC_ASSERT_BITS) {

			BNX2X_ERR("MC assert!\n");
			bnx2x_mc_assert(bp);
			REG_WR(bp, MISC_REG_AEU_GENERAL_ATTN_10, 0);
			REG_WR(bp, MISC_REG_AEU_GENERAL_ATTN_9, 0);
			REG_WR(bp, MISC_REG_AEU_GENERAL_ATTN_8, 0);
			REG_WR(bp, MISC_REG_AEU_GENERAL_ATTN_7, 0);
			bnx2x_panic();

		} else if (attn & BNX2X_MCP_ASSERT) {

			BNX2X_ERR("MCP assert!\n");
			REG_WR(bp, MISC_REG_AEU_GENERAL_ATTN_11, 0);
			bnx2x_fw_dump(bp);

		} else
			BNX2X_ERR("Unknown HW assert! (attn 0x%x)\n", attn);
	}

	if (attn & EVEREST_LATCHED_ATTN_IN_USE_MASK) {
		BNX2X_ERR("LATCHED attention 0x%08x (masked)\n", attn);
		if (attn & BNX2X_GRC_TIMEOUT) {
			val = CHIP_IS_E1(bp) ? 0 :
					REG_RD(bp, MISC_REG_GRC_TIMEOUT_ATTN);
			BNX2X_ERR("GRC time-out 0x%08x\n", val);
		}
		if (attn & BNX2X_GRC_RSV) {
			val = CHIP_IS_E1(bp) ? 0 :
					REG_RD(bp, MISC_REG_GRC_RSV_ATTN);
			BNX2X_ERR("GRC reserved 0x%08x\n", val);
		}
		REG_WR(bp, MISC_REG_AEU_CLR_LATCH_SIGNAL, 0x7ff);
	}
}

/*
 * Bits map:
 * 0-7   - Engine0 load counter.
 * 8-15  - Engine1 load counter.
 * 16    - Engine0 RESET_IN_PROGRESS bit.
 * 17    - Engine1 RESET_IN_PROGRESS bit.
 * 18    - Engine0 ONE_IS_LOADED. Set when there is at least one active function
 *         on the engine
 * 19    - Engine1 ONE_IS_LOADED.
 * 20    - Chip reset flow bit. When set none-leader must wait for both engines
 *         leader to complete (check for both RESET_IN_PROGRESS bits and not for
 *         just the one belonging to its engine).
 *
 */
#define BNX2X_RECOVERY_GLOB_REG		MISC_REG_GENERIC_POR_1

#define BNX2X_PATH0_LOAD_CNT_MASK	0x000000ff
#define BNX2X_PATH0_LOAD_CNT_SHIFT	0
#define BNX2X_PATH1_LOAD_CNT_MASK	0x0000ff00
#define BNX2X_PATH1_LOAD_CNT_SHIFT	8
#define BNX2X_PATH0_RST_IN_PROG_BIT	0x00010000
#define BNX2X_PATH1_RST_IN_PROG_BIT	0x00020000
#define BNX2X_GLOBAL_RESET_BIT		0x00040000

/*
 * Set the GLOBAL_RESET bit.
 *
 * Should be run under rtnl lock
 */
void bnx2x_set_reset_global(struct bnx2x *bp)
{
	u32 val;
	bnx2x_acquire_hw_lock(bp, HW_LOCK_RESOURCE_RECOVERY_REG);
	val = REG_RD(bp, BNX2X_RECOVERY_GLOB_REG);
	REG_WR(bp, BNX2X_RECOVERY_GLOB_REG, val | BNX2X_GLOBAL_RESET_BIT);
	bnx2x_release_hw_lock(bp, HW_LOCK_RESOURCE_RECOVERY_REG);
}

/*
 * Clear the GLOBAL_RESET bit.
 *
 * Should be run under rtnl lock
 */
static void bnx2x_clear_reset_global(struct bnx2x *bp)
{
	u32 val;
	bnx2x_acquire_hw_lock(bp, HW_LOCK_RESOURCE_RECOVERY_REG);
	val = REG_RD(bp, BNX2X_RECOVERY_GLOB_REG);
	REG_WR(bp, BNX2X_RECOVERY_GLOB_REG, val & (~BNX2X_GLOBAL_RESET_BIT));
	bnx2x_release_hw_lock(bp, HW_LOCK_RESOURCE_RECOVERY_REG);
}

/*
 * Checks the GLOBAL_RESET bit.
 *
 * should be run under rtnl lock
 */
static bool bnx2x_reset_is_global(struct bnx2x *bp)
{
	u32 val = REG_RD(bp, BNX2X_RECOVERY_GLOB_REG);

	DP(NETIF_MSG_HW, "GEN_REG_VAL=0x%08x\n", val);
	return (val & BNX2X_GLOBAL_RESET_BIT) ? true : false;
}

/*
 * Clear RESET_IN_PROGRESS bit for the current engine.
 *
 * Should be run under rtnl lock
 */
static void bnx2x_set_reset_done(struct bnx2x *bp)
{
	u32 val;
	u32 bit = BP_PATH(bp) ?
		BNX2X_PATH1_RST_IN_PROG_BIT : BNX2X_PATH0_RST_IN_PROG_BIT;
	bnx2x_acquire_hw_lock(bp, HW_LOCK_RESOURCE_RECOVERY_REG);
	val = REG_RD(bp, BNX2X_RECOVERY_GLOB_REG);

	/* Clear the bit */
	val &= ~bit;
	REG_WR(bp, BNX2X_RECOVERY_GLOB_REG, val);

	bnx2x_release_hw_lock(bp, HW_LOCK_RESOURCE_RECOVERY_REG);
}

/*
 * Set RESET_IN_PROGRESS for the current engine.
 *
 * should be run under rtnl lock
 */
void bnx2x_set_reset_in_progress(struct bnx2x *bp)
{
	u32 val;
	u32 bit = BP_PATH(bp) ?
		BNX2X_PATH1_RST_IN_PROG_BIT : BNX2X_PATH0_RST_IN_PROG_BIT;
	bnx2x_acquire_hw_lock(bp, HW_LOCK_RESOURCE_RECOVERY_REG);
	val = REG_RD(bp, BNX2X_RECOVERY_GLOB_REG);

	/* Set the bit */
	val |= bit;
	REG_WR(bp, BNX2X_RECOVERY_GLOB_REG, val);
	bnx2x_release_hw_lock(bp, HW_LOCK_RESOURCE_RECOVERY_REG);
}

/*
 * Checks the RESET_IN_PROGRESS bit for the given engine.
 * should be run under rtnl lock
 */
bool bnx2x_reset_is_done(struct bnx2x *bp, int engine)
{
	u32 val = REG_RD(bp, BNX2X_RECOVERY_GLOB_REG);
	u32 bit = engine ?
		BNX2X_PATH1_RST_IN_PROG_BIT : BNX2X_PATH0_RST_IN_PROG_BIT;

	/* return false if bit is set */
	return (val & bit) ? false : true;
}

/*
 * set pf load for the current pf.
 *
 * should be run under rtnl lock
 */
void bnx2x_set_pf_load(struct bnx2x *bp)
{
	u32 val1, val;
	u32 mask = BP_PATH(bp) ? BNX2X_PATH1_LOAD_CNT_MASK :
			     BNX2X_PATH0_LOAD_CNT_MASK;
	u32 shift = BP_PATH(bp) ? BNX2X_PATH1_LOAD_CNT_SHIFT :
			     BNX2X_PATH0_LOAD_CNT_SHIFT;

	bnx2x_acquire_hw_lock(bp, HW_LOCK_RESOURCE_RECOVERY_REG);
	val = REG_RD(bp, BNX2X_RECOVERY_GLOB_REG);

	DP(NETIF_MSG_IFUP, "Old GEN_REG_VAL=0x%08x\n", val);

	/* get the current counter value */
	val1 = (val & mask) >> shift;

	/* set bit of that PF */
	val1 |= (1 << bp->pf_num);

	/* clear the old value */
	val &= ~mask;

	/* set the new one */
	val |= ((val1 << shift) & mask);

	REG_WR(bp, BNX2X_RECOVERY_GLOB_REG, val);
	bnx2x_release_hw_lock(bp, HW_LOCK_RESOURCE_RECOVERY_REG);
}

/**
 * bnx2x_clear_pf_load - clear pf load mark
 *
 * @bp:		driver handle
 *
 * Should be run under rtnl lock.
 * Decrements the load counter for the current engine. Returns
 * whether other functions are still loaded
 */
bool bnx2x_clear_pf_load(struct bnx2x *bp)
{
	u32 val1, val;
	u32 mask = BP_PATH(bp) ? BNX2X_PATH1_LOAD_CNT_MASK :
			     BNX2X_PATH0_LOAD_CNT_MASK;
	u32 shift = BP_PATH(bp) ? BNX2X_PATH1_LOAD_CNT_SHIFT :
			     BNX2X_PATH0_LOAD_CNT_SHIFT;

	bnx2x_acquire_hw_lock(bp, HW_LOCK_RESOURCE_RECOVERY_REG);
	val = REG_RD(bp, BNX2X_RECOVERY_GLOB_REG);
	DP(NETIF_MSG_IFDOWN, "Old GEN_REG_VAL=0x%08x\n", val);

	/* get the current counter value */
	val1 = (val & mask) >> shift;

	/* clear bit of that PF */
	val1 &= ~(1 << bp->pf_num);

	/* clear the old value */
	val &= ~mask;

	/* set the new one */
	val |= ((val1 << shift) & mask);

	REG_WR(bp, BNX2X_RECOVERY_GLOB_REG, val);
	bnx2x_release_hw_lock(bp, HW_LOCK_RESOURCE_RECOVERY_REG);
	return val1 != 0;
}

/*
 * Read the load status for the current engine.
 *
 * should be run under rtnl lock
 */
static bool bnx2x_get_load_status(struct bnx2x *bp, int engine)
{
	u32 mask = (engine ? BNX2X_PATH1_LOAD_CNT_MASK :
			     BNX2X_PATH0_LOAD_CNT_MASK);
	u32 shift = (engine ? BNX2X_PATH1_LOAD_CNT_SHIFT :
			     BNX2X_PATH0_LOAD_CNT_SHIFT);
	u32 val = REG_RD(bp, BNX2X_RECOVERY_GLOB_REG);

	DP(NETIF_MSG_HW | NETIF_MSG_IFUP, "GLOB_REG=0x%08x\n", val);

	val = (val & mask) >> shift;

	DP(NETIF_MSG_HW | NETIF_MSG_IFUP, "load mask for engine %d = 0x%x\n",
	   engine, val);

	return val != 0;
}

static void _print_parity(struct bnx2x *bp, u32 reg)
{
	pr_cont(" [0x%08x] ", REG_RD(bp, reg));
}

static void _print_next_block(int idx, const char *blk)
{
	pr_cont("%s%s", idx ? ", " : "", blk);
}

static bool bnx2x_check_blocks_with_parity0(struct bnx2x *bp, u32 sig,
					    int *par_num, bool print)
{
	u32 cur_bit;
	bool res;
	int i;

	res = false;

	for (i = 0; sig; i++) {
		cur_bit = (0x1UL << i);
		if (sig & cur_bit) {
			res |= true; /* Each bit is real error! */

			if (print) {
				switch (cur_bit) {
				case AEU_INPUTS_ATTN_BITS_BRB_PARITY_ERROR:
					_print_next_block((*par_num)++, "BRB");
					_print_parity(bp,
						      BRB1_REG_BRB1_PRTY_STS);
					break;
				case AEU_INPUTS_ATTN_BITS_PARSER_PARITY_ERROR:
					_print_next_block((*par_num)++,
							  "PARSER");
					_print_parity(bp, PRS_REG_PRS_PRTY_STS);
					break;
				case AEU_INPUTS_ATTN_BITS_TSDM_PARITY_ERROR:
					_print_next_block((*par_num)++, "TSDM");
					_print_parity(bp,
						      TSDM_REG_TSDM_PRTY_STS);
					break;
				case AEU_INPUTS_ATTN_BITS_SEARCHER_PARITY_ERROR:
					_print_next_block((*par_num)++,
							  "SEARCHER");
					_print_parity(bp, SRC_REG_SRC_PRTY_STS);
					break;
				case AEU_INPUTS_ATTN_BITS_TCM_PARITY_ERROR:
					_print_next_block((*par_num)++, "TCM");
					_print_parity(bp, TCM_REG_TCM_PRTY_STS);
					break;
				case AEU_INPUTS_ATTN_BITS_TSEMI_PARITY_ERROR:
					_print_next_block((*par_num)++,
							  "TSEMI");
					_print_parity(bp,
						      TSEM_REG_TSEM_PRTY_STS_0);
					_print_parity(bp,
						      TSEM_REG_TSEM_PRTY_STS_1);
					break;
				case AEU_INPUTS_ATTN_BITS_PBCLIENT_PARITY_ERROR:
					_print_next_block((*par_num)++, "XPB");
					_print_parity(bp, GRCBASE_XPB +
							  PB_REG_PB_PRTY_STS);
					break;
				}
			}

			/* Clear the bit */
			sig &= ~cur_bit;
		}
	}

	return res;
}

static bool bnx2x_check_blocks_with_parity1(struct bnx2x *bp, u32 sig,
					    int *par_num, bool *global,
					    bool print)
{
	u32 cur_bit;
	bool res;
	int i;

	res = false;

	for (i = 0; sig; i++) {
		cur_bit = (0x1UL << i);
		if (sig & cur_bit) {
			res |= true; /* Each bit is real error! */
			switch (cur_bit) {
			case AEU_INPUTS_ATTN_BITS_PBF_PARITY_ERROR:
				if (print) {
					_print_next_block((*par_num)++, "PBF");
					_print_parity(bp, PBF_REG_PBF_PRTY_STS);
				}
				break;
			case AEU_INPUTS_ATTN_BITS_QM_PARITY_ERROR:
				if (print) {
					_print_next_block((*par_num)++, "QM");
					_print_parity(bp, QM_REG_QM_PRTY_STS);
				}
				break;
			case AEU_INPUTS_ATTN_BITS_TIMERS_PARITY_ERROR:
				if (print) {
					_print_next_block((*par_num)++, "TM");
					_print_parity(bp, TM_REG_TM_PRTY_STS);
				}
				break;
			case AEU_INPUTS_ATTN_BITS_XSDM_PARITY_ERROR:
				if (print) {
					_print_next_block((*par_num)++, "XSDM");
					_print_parity(bp,
						      XSDM_REG_XSDM_PRTY_STS);
				}
				break;
			case AEU_INPUTS_ATTN_BITS_XCM_PARITY_ERROR:
				if (print) {
					_print_next_block((*par_num)++, "XCM");
					_print_parity(bp, XCM_REG_XCM_PRTY_STS);
				}
				break;
			case AEU_INPUTS_ATTN_BITS_XSEMI_PARITY_ERROR:
				if (print) {
					_print_next_block((*par_num)++,
							  "XSEMI");
					_print_parity(bp,
						      XSEM_REG_XSEM_PRTY_STS_0);
					_print_parity(bp,
						      XSEM_REG_XSEM_PRTY_STS_1);
				}
				break;
			case AEU_INPUTS_ATTN_BITS_DOORBELLQ_PARITY_ERROR:
				if (print) {
					_print_next_block((*par_num)++,
							  "DOORBELLQ");
					_print_parity(bp,
						      DORQ_REG_DORQ_PRTY_STS);
				}
				break;
			case AEU_INPUTS_ATTN_BITS_NIG_PARITY_ERROR:
				if (print) {
					_print_next_block((*par_num)++, "NIG");
					if (CHIP_IS_E1x(bp)) {
						_print_parity(bp,
							NIG_REG_NIG_PRTY_STS);
					} else {
						_print_parity(bp,
							NIG_REG_NIG_PRTY_STS_0);
						_print_parity(bp,
							NIG_REG_NIG_PRTY_STS_1);
					}
				}
				break;
			case AEU_INPUTS_ATTN_BITS_VAUX_PCI_CORE_PARITY_ERROR:
				if (print)
					_print_next_block((*par_num)++,
							  "VAUX PCI CORE");
				*global = true;
				break;
			case AEU_INPUTS_ATTN_BITS_DEBUG_PARITY_ERROR:
				if (print) {
					_print_next_block((*par_num)++,
							  "DEBUG");
					_print_parity(bp, DBG_REG_DBG_PRTY_STS);
				}
				break;
			case AEU_INPUTS_ATTN_BITS_USDM_PARITY_ERROR:
				if (print) {
					_print_next_block((*par_num)++, "USDM");
					_print_parity(bp,
						      USDM_REG_USDM_PRTY_STS);
				}
				break;
			case AEU_INPUTS_ATTN_BITS_UCM_PARITY_ERROR:
				if (print) {
					_print_next_block((*par_num)++, "UCM");
					_print_parity(bp, UCM_REG_UCM_PRTY_STS);
				}
				break;
			case AEU_INPUTS_ATTN_BITS_USEMI_PARITY_ERROR:
				if (print) {
					_print_next_block((*par_num)++,
							  "USEMI");
					_print_parity(bp,
						      USEM_REG_USEM_PRTY_STS_0);
					_print_parity(bp,
						      USEM_REG_USEM_PRTY_STS_1);
				}
				break;
			case AEU_INPUTS_ATTN_BITS_UPB_PARITY_ERROR:
				if (print) {
					_print_next_block((*par_num)++, "UPB");
					_print_parity(bp, GRCBASE_UPB +
							  PB_REG_PB_PRTY_STS);
				}
				break;
			case AEU_INPUTS_ATTN_BITS_CSDM_PARITY_ERROR:
				if (print) {
					_print_next_block((*par_num)++, "CSDM");
					_print_parity(bp,
						      CSDM_REG_CSDM_PRTY_STS);
				}
				break;
			case AEU_INPUTS_ATTN_BITS_CCM_PARITY_ERROR:
				if (print) {
					_print_next_block((*par_num)++, "CCM");
					_print_parity(bp, CCM_REG_CCM_PRTY_STS);
				}
				break;
			}

			/* Clear the bit */
			sig &= ~cur_bit;
		}
	}

	return res;
}

static bool bnx2x_check_blocks_with_parity2(struct bnx2x *bp, u32 sig,
					    int *par_num, bool print)
{
	u32 cur_bit;
	bool res;
	int i;

	res = false;

	for (i = 0; sig; i++) {
		cur_bit = (0x1UL << i);
		if (sig & cur_bit) {
			res = true; /* Each bit is real error! */
			if (print) {
				switch (cur_bit) {
				case AEU_INPUTS_ATTN_BITS_CSEMI_PARITY_ERROR:
					_print_next_block((*par_num)++,
							  "CSEMI");
					_print_parity(bp,
						      CSEM_REG_CSEM_PRTY_STS_0);
					_print_parity(bp,
						      CSEM_REG_CSEM_PRTY_STS_1);
					break;
				case AEU_INPUTS_ATTN_BITS_PXP_PARITY_ERROR:
					_print_next_block((*par_num)++, "PXP");
					_print_parity(bp, PXP_REG_PXP_PRTY_STS);
					_print_parity(bp,
						      PXP2_REG_PXP2_PRTY_STS_0);
					_print_parity(bp,
						      PXP2_REG_PXP2_PRTY_STS_1);
					break;
				case AEU_IN_ATTN_BITS_PXPPCICLOCKCLIENT_PARITY_ERROR:
					_print_next_block((*par_num)++,
							  "PXPPCICLOCKCLIENT");
					break;
				case AEU_INPUTS_ATTN_BITS_CFC_PARITY_ERROR:
					_print_next_block((*par_num)++, "CFC");
					_print_parity(bp,
						      CFC_REG_CFC_PRTY_STS);
					break;
				case AEU_INPUTS_ATTN_BITS_CDU_PARITY_ERROR:
					_print_next_block((*par_num)++, "CDU");
					_print_parity(bp, CDU_REG_CDU_PRTY_STS);
					break;
				case AEU_INPUTS_ATTN_BITS_DMAE_PARITY_ERROR:
					_print_next_block((*par_num)++, "DMAE");
					_print_parity(bp,
						      DMAE_REG_DMAE_PRTY_STS);
					break;
				case AEU_INPUTS_ATTN_BITS_IGU_PARITY_ERROR:
					_print_next_block((*par_num)++, "IGU");
					if (CHIP_IS_E1x(bp))
						_print_parity(bp,
							HC_REG_HC_PRTY_STS);
					else
						_print_parity(bp,
							IGU_REG_IGU_PRTY_STS);
					break;
				case AEU_INPUTS_ATTN_BITS_MISC_PARITY_ERROR:
					_print_next_block((*par_num)++, "MISC");
					_print_parity(bp,
						      MISC_REG_MISC_PRTY_STS);
					break;
				}
			}

			/* Clear the bit */
			sig &= ~cur_bit;
		}
	}

	return res;
}

static bool bnx2x_check_blocks_with_parity3(struct bnx2x *bp, u32 sig,
					    int *par_num, bool *global,
					    bool print)
{
	bool res = false;
	u32 cur_bit;
	int i;

	for (i = 0; sig; i++) {
		cur_bit = (0x1UL << i);
		if (sig & cur_bit) {
			switch (cur_bit) {
			case AEU_INPUTS_ATTN_BITS_MCP_LATCHED_ROM_PARITY:
				if (print)
					_print_next_block((*par_num)++,
							  "MCP ROM");
				*global = true;
				res = true;
				break;
			case AEU_INPUTS_ATTN_BITS_MCP_LATCHED_UMP_RX_PARITY:
				if (print)
					_print_next_block((*par_num)++,
							  "MCP UMP RX");
				*global = true;
				res = true;
				break;
			case AEU_INPUTS_ATTN_BITS_MCP_LATCHED_UMP_TX_PARITY:
				if (print)
					_print_next_block((*par_num)++,
							  "MCP UMP TX");
				*global = true;
				res = true;
				break;
			case AEU_INPUTS_ATTN_BITS_MCP_LATCHED_SCPAD_PARITY:
				(*par_num)++;
				/* clear latched SCPAD PATIRY from MCP */
				REG_WR(bp, MISC_REG_AEU_CLR_LATCH_SIGNAL,
				       1UL << 10);
				break;
			}

			/* Clear the bit */
			sig &= ~cur_bit;
		}
	}

	return res;
}

static bool bnx2x_check_blocks_with_parity4(struct bnx2x *bp, u32 sig,
					    int *par_num, bool print)
{
	u32 cur_bit;
	bool res;
	int i;

	res = false;

	for (i = 0; sig; i++) {
		cur_bit = (0x1UL << i);
		if (sig & cur_bit) {
			res = true; /* Each bit is real error! */
			if (print) {
				switch (cur_bit) {
				case AEU_INPUTS_ATTN_BITS_PGLUE_PARITY_ERROR:
					_print_next_block((*par_num)++,
							  "PGLUE_B");
					_print_parity(bp,
						      PGLUE_B_REG_PGLUE_B_PRTY_STS);
					break;
				case AEU_INPUTS_ATTN_BITS_ATC_PARITY_ERROR:
					_print_next_block((*par_num)++, "ATC");
					_print_parity(bp,
						      ATC_REG_ATC_PRTY_STS);
					break;
				}
			}
			/* Clear the bit */
			sig &= ~cur_bit;
		}
	}

	return res;
}

static bool bnx2x_parity_attn(struct bnx2x *bp, bool *global, bool print,
			      u32 *sig)
{
	bool res = false;

	if ((sig[0] & HW_PRTY_ASSERT_SET_0) ||
	    (sig[1] & HW_PRTY_ASSERT_SET_1) ||
	    (sig[2] & HW_PRTY_ASSERT_SET_2) ||
	    (sig[3] & HW_PRTY_ASSERT_SET_3) ||
	    (sig[4] & HW_PRTY_ASSERT_SET_4)) {
		int par_num = 0;

		DP(NETIF_MSG_HW, "Was parity error: HW block parity attention:\n"
				 "[0]:0x%08x [1]:0x%08x [2]:0x%08x [3]:0x%08x [4]:0x%08x\n",
			  sig[0] & HW_PRTY_ASSERT_SET_0,
			  sig[1] & HW_PRTY_ASSERT_SET_1,
			  sig[2] & HW_PRTY_ASSERT_SET_2,
			  sig[3] & HW_PRTY_ASSERT_SET_3,
			  sig[4] & HW_PRTY_ASSERT_SET_4);
		if (print) {
			if (((sig[0] & HW_PRTY_ASSERT_SET_0) ||
			     (sig[1] & HW_PRTY_ASSERT_SET_1) ||
			     (sig[2] & HW_PRTY_ASSERT_SET_2) ||
			     (sig[4] & HW_PRTY_ASSERT_SET_4)) ||
			     (sig[3] & HW_PRTY_ASSERT_SET_3_WITHOUT_SCPAD)) {
				netdev_err(bp->dev,
					   "Parity errors detected in blocks: ");
			} else {
				print = false;
			}
		}
		res |= bnx2x_check_blocks_with_parity0(bp,
			sig[0] & HW_PRTY_ASSERT_SET_0, &par_num, print);
		res |= bnx2x_check_blocks_with_parity1(bp,
			sig[1] & HW_PRTY_ASSERT_SET_1, &par_num, global, print);
		res |= bnx2x_check_blocks_with_parity2(bp,
			sig[2] & HW_PRTY_ASSERT_SET_2, &par_num, print);
		res |= bnx2x_check_blocks_with_parity3(bp,
			sig[3] & HW_PRTY_ASSERT_SET_3, &par_num, global, print);
		res |= bnx2x_check_blocks_with_parity4(bp,
			sig[4] & HW_PRTY_ASSERT_SET_4, &par_num, print);

		if (print)
			pr_cont("\n");
	}

	return res;
}

/**
 * bnx2x_chk_parity_attn - checks for parity attentions.
 *
 * @bp:		driver handle
 * @global:	true if there was a global attention
 * @print:	show parity attention in syslog
 */
bool bnx2x_chk_parity_attn(struct bnx2x *bp, bool *global, bool print)
{
	struct attn_route attn = { {0} };
	int port = BP_PORT(bp);

	attn.sig[0] = REG_RD(bp,
		MISC_REG_AEU_AFTER_INVERT_1_FUNC_0 +
			     port*4);
	attn.sig[1] = REG_RD(bp,
		MISC_REG_AEU_AFTER_INVERT_2_FUNC_0 +
			     port*4);
	attn.sig[2] = REG_RD(bp,
		MISC_REG_AEU_AFTER_INVERT_3_FUNC_0 +
			     port*4);
	attn.sig[3] = REG_RD(bp,
		MISC_REG_AEU_AFTER_INVERT_4_FUNC_0 +
			     port*4);
	/* Since MCP attentions can't be disabled inside the block, we need to
	 * read AEU registers to see whether they're currently disabled
	 */
	attn.sig[3] &= ((REG_RD(bp,
				!port ? MISC_REG_AEU_ENABLE4_FUNC_0_OUT_0
				      : MISC_REG_AEU_ENABLE4_FUNC_1_OUT_0) &
			 MISC_AEU_ENABLE_MCP_PRTY_BITS) |
			~MISC_AEU_ENABLE_MCP_PRTY_BITS);

	if (!CHIP_IS_E1x(bp))
		attn.sig[4] = REG_RD(bp,
			MISC_REG_AEU_AFTER_INVERT_5_FUNC_0 +
				     port*4);

	return bnx2x_parity_attn(bp, global, print, attn.sig);
}

static void bnx2x_attn_int_deasserted4(struct bnx2x *bp, u32 attn)
{
	u32 val;
	if (attn & AEU_INPUTS_ATTN_BITS_PGLUE_HW_INTERRUPT) {

		val = REG_RD(bp, PGLUE_B_REG_PGLUE_B_INT_STS_CLR);
		BNX2X_ERR("PGLUE hw attention 0x%x\n", val);
		if (val & PGLUE_B_PGLUE_B_INT_STS_REG_ADDRESS_ERROR)
			BNX2X_ERR("PGLUE_B_PGLUE_B_INT_STS_REG_ADDRESS_ERROR\n");
		if (val & PGLUE_B_PGLUE_B_INT_STS_REG_INCORRECT_RCV_BEHAVIOR)
			BNX2X_ERR("PGLUE_B_PGLUE_B_INT_STS_REG_INCORRECT_RCV_BEHAVIOR\n");
		if (val & PGLUE_B_PGLUE_B_INT_STS_REG_WAS_ERROR_ATTN)
			BNX2X_ERR("PGLUE_B_PGLUE_B_INT_STS_REG_WAS_ERROR_ATTN\n");
		if (val & PGLUE_B_PGLUE_B_INT_STS_REG_VF_LENGTH_VIOLATION_ATTN)
			BNX2X_ERR("PGLUE_B_PGLUE_B_INT_STS_REG_VF_LENGTH_VIOLATION_ATTN\n");
		if (val &
		    PGLUE_B_PGLUE_B_INT_STS_REG_VF_GRC_SPACE_VIOLATION_ATTN)
			BNX2X_ERR("PGLUE_B_PGLUE_B_INT_STS_REG_VF_GRC_SPACE_VIOLATION_ATTN\n");
		if (val &
		    PGLUE_B_PGLUE_B_INT_STS_REG_VF_MSIX_BAR_VIOLATION_ATTN)
			BNX2X_ERR("PGLUE_B_PGLUE_B_INT_STS_REG_VF_MSIX_BAR_VIOLATION_ATTN\n");
		if (val & PGLUE_B_PGLUE_B_INT_STS_REG_TCPL_ERROR_ATTN)
			BNX2X_ERR("PGLUE_B_PGLUE_B_INT_STS_REG_TCPL_ERROR_ATTN\n");
		if (val & PGLUE_B_PGLUE_B_INT_STS_REG_TCPL_IN_TWO_RCBS_ATTN)
			BNX2X_ERR("PGLUE_B_PGLUE_B_INT_STS_REG_TCPL_IN_TWO_RCBS_ATTN\n");
		if (val & PGLUE_B_PGLUE_B_INT_STS_REG_CSSNOOP_FIFO_OVERFLOW)
			BNX2X_ERR("PGLUE_B_PGLUE_B_INT_STS_REG_CSSNOOP_FIFO_OVERFLOW\n");
	}
	if (attn & AEU_INPUTS_ATTN_BITS_ATC_HW_INTERRUPT) {
		val = REG_RD(bp, ATC_REG_ATC_INT_STS_CLR);
		BNX2X_ERR("ATC hw attention 0x%x\n", val);
		if (val & ATC_ATC_INT_STS_REG_ADDRESS_ERROR)
			BNX2X_ERR("ATC_ATC_INT_STS_REG_ADDRESS_ERROR\n");
		if (val & ATC_ATC_INT_STS_REG_ATC_TCPL_TO_NOT_PEND)
			BNX2X_ERR("ATC_ATC_INT_STS_REG_ATC_TCPL_TO_NOT_PEND\n");
		if (val & ATC_ATC_INT_STS_REG_ATC_GPA_MULTIPLE_HITS)
			BNX2X_ERR("ATC_ATC_INT_STS_REG_ATC_GPA_MULTIPLE_HITS\n");
		if (val & ATC_ATC_INT_STS_REG_ATC_RCPL_TO_EMPTY_CNT)
			BNX2X_ERR("ATC_ATC_INT_STS_REG_ATC_RCPL_TO_EMPTY_CNT\n");
		if (val & ATC_ATC_INT_STS_REG_ATC_TCPL_ERROR)
			BNX2X_ERR("ATC_ATC_INT_STS_REG_ATC_TCPL_ERROR\n");
		if (val & ATC_ATC_INT_STS_REG_ATC_IREQ_LESS_THAN_STU)
			BNX2X_ERR("ATC_ATC_INT_STS_REG_ATC_IREQ_LESS_THAN_STU\n");
	}

	if (attn & (AEU_INPUTS_ATTN_BITS_PGLUE_PARITY_ERROR |
		    AEU_INPUTS_ATTN_BITS_ATC_PARITY_ERROR)) {
		BNX2X_ERR("FATAL parity attention set4 0x%x\n",
		(u32)(attn & (AEU_INPUTS_ATTN_BITS_PGLUE_PARITY_ERROR |
		    AEU_INPUTS_ATTN_BITS_ATC_PARITY_ERROR)));
	}
}

static void bnx2x_attn_int_deasserted(struct bnx2x *bp, u32 deasserted)
{
	struct attn_route attn, *group_mask;
	int port = BP_PORT(bp);
	int index;
	u32 reg_addr;
	u32 val;
	u32 aeu_mask;
	bool global = false;

	/* need to take HW lock because MCP or other port might also
	   try to handle this event */
	bnx2x_acquire_alr(bp);

	if (bnx2x_chk_parity_attn(bp, &global, true)) {
#ifndef BNX2X_STOP_ON_ERROR
		bp->recovery_state = BNX2X_RECOVERY_INIT;
		schedule_delayed_work(&bp->sp_rtnl_task, 0);
		/* Disable HW interrupts */
		bnx2x_int_disable(bp);
		/* In case of parity errors don't handle attentions so that
		 * other function would "see" parity errors.
		 */
#else
		bnx2x_panic();
#endif
		bnx2x_release_alr(bp);
		return;
	}

	attn.sig[0] = REG_RD(bp, MISC_REG_AEU_AFTER_INVERT_1_FUNC_0 + port*4);
	attn.sig[1] = REG_RD(bp, MISC_REG_AEU_AFTER_INVERT_2_FUNC_0 + port*4);
	attn.sig[2] = REG_RD(bp, MISC_REG_AEU_AFTER_INVERT_3_FUNC_0 + port*4);
	attn.sig[3] = REG_RD(bp, MISC_REG_AEU_AFTER_INVERT_4_FUNC_0 + port*4);
	if (!CHIP_IS_E1x(bp))
		attn.sig[4] =
		      REG_RD(bp, MISC_REG_AEU_AFTER_INVERT_5_FUNC_0 + port*4);
	else
		attn.sig[4] = 0;

	DP(NETIF_MSG_HW, "attn: %08x %08x %08x %08x %08x\n",
	   attn.sig[0], attn.sig[1], attn.sig[2], attn.sig[3], attn.sig[4]);

	for (index = 0; index < MAX_DYNAMIC_ATTN_GRPS; index++) {
		if (deasserted & (1 << index)) {
			group_mask = &bp->attn_group[index];

			DP(NETIF_MSG_HW, "group[%d]: %08x %08x %08x %08x %08x\n",
			   index,
			   group_mask->sig[0], group_mask->sig[1],
			   group_mask->sig[2], group_mask->sig[3],
			   group_mask->sig[4]);

			bnx2x_attn_int_deasserted4(bp,
					attn.sig[4] & group_mask->sig[4]);
			bnx2x_attn_int_deasserted3(bp,
					attn.sig[3] & group_mask->sig[3]);
			bnx2x_attn_int_deasserted1(bp,
					attn.sig[1] & group_mask->sig[1]);
			bnx2x_attn_int_deasserted2(bp,
					attn.sig[2] & group_mask->sig[2]);
			bnx2x_attn_int_deasserted0(bp,
					attn.sig[0] & group_mask->sig[0]);
		}
	}

	bnx2x_release_alr(bp);

	if (bp->common.int_block == INT_BLOCK_HC)
		reg_addr = (HC_REG_COMMAND_REG + port*32 +
			    COMMAND_REG_ATTN_BITS_CLR);
	else
		reg_addr = (BAR_IGU_INTMEM + IGU_CMD_ATTN_BIT_CLR_UPPER*8);

	val = ~deasserted;
	DP(NETIF_MSG_HW, "about to mask 0x%08x at %s addr 0x%x\n", val,
	   (bp->common.int_block == INT_BLOCK_HC) ? "HC" : "IGU", reg_addr);
	REG_WR(bp, reg_addr, val);

	if (~bp->attn_state & deasserted)
		BNX2X_ERR("IGU ERROR\n");

	reg_addr = port ? MISC_REG_AEU_MASK_ATTN_FUNC_1 :
			  MISC_REG_AEU_MASK_ATTN_FUNC_0;

	bnx2x_acquire_hw_lock(bp, HW_LOCK_RESOURCE_PORT0_ATT_MASK + port);
	aeu_mask = REG_RD(bp, reg_addr);

	DP(NETIF_MSG_HW, "aeu_mask %x  newly deasserted %x\n",
	   aeu_mask, deasserted);
	aeu_mask |= (deasserted & 0x3ff);
	DP(NETIF_MSG_HW, "new mask %x\n", aeu_mask);

	REG_WR(bp, reg_addr, aeu_mask);
	bnx2x_release_hw_lock(bp, HW_LOCK_RESOURCE_PORT0_ATT_MASK + port);

	DP(NETIF_MSG_HW, "attn_state %x\n", bp->attn_state);
	bp->attn_state &= ~deasserted;
	DP(NETIF_MSG_HW, "new state %x\n", bp->attn_state);
}

static void bnx2x_attn_int(struct bnx2x *bp)
{
	/* read local copy of bits */
	u32 attn_bits = le32_to_cpu(bp->def_status_blk->atten_status_block.
								attn_bits);
	u32 attn_ack = le32_to_cpu(bp->def_status_blk->atten_status_block.
								attn_bits_ack);
	u32 attn_state = bp->attn_state;

	/* look for changed bits */
	u32 asserted   =  attn_bits & ~attn_ack & ~attn_state;
	u32 deasserted = ~attn_bits &  attn_ack &  attn_state;

	DP(NETIF_MSG_HW,
	   "attn_bits %x  attn_ack %x  asserted %x  deasserted %x\n",
	   attn_bits, attn_ack, asserted, deasserted);

	if (~(attn_bits ^ attn_ack) & (attn_bits ^ attn_state))
		BNX2X_ERR("BAD attention state\n");

	/* handle bits that were raised */
	if (asserted)
		bnx2x_attn_int_asserted(bp, asserted);

	if (deasserted)
		bnx2x_attn_int_deasserted(bp, deasserted);
}

void bnx2x_igu_ack_sb(struct bnx2x *bp, u8 igu_sb_id, u8 segment,
		      u16 index, u8 op, u8 update)
{
	u32 igu_addr = bp->igu_base_addr;
	igu_addr += (IGU_CMD_INT_ACK_BASE + igu_sb_id)*8;
	bnx2x_igu_ack_sb_gen(bp, igu_sb_id, segment, index, op, update,
			     igu_addr);
}

static void bnx2x_update_eq_prod(struct bnx2x *bp, u16 prod)
{
	/* No memory barriers */
	storm_memset_eq_prod(bp, prod, BP_FUNC(bp));
}

static int  bnx2x_cnic_handle_cfc_del(struct bnx2x *bp, u32 cid,
				      union event_ring_elem *elem)
{
	u8 err = elem->message.error;

	if (!bp->cnic_eth_dev.starting_cid  ||
	    (cid < bp->cnic_eth_dev.starting_cid &&
	    cid != bp->cnic_eth_dev.iscsi_l2_cid))
		return 1;

	DP(BNX2X_MSG_SP, "got delete ramrod for CNIC CID %d\n", cid);

	if (unlikely(err)) {

		BNX2X_ERR("got delete ramrod for CNIC CID %d with error!\n",
			  cid);
		bnx2x_panic_dump(bp, false);
	}
	bnx2x_cnic_cfc_comp(bp, cid, err);
	return 0;
}

static void bnx2x_handle_mcast_eqe(struct bnx2x *bp)
{
	struct bnx2x_mcast_ramrod_params rparam;
	int rc;

	memset(&rparam, 0, sizeof(rparam));

	rparam.mcast_obj = &bp->mcast_obj;

	netif_addr_lock_bh(bp->dev);

	/* Clear pending state for the last command */
	bp->mcast_obj.raw.clear_pending(&bp->mcast_obj.raw);

	/* If there are pending mcast commands - send them */
	if (bp->mcast_obj.check_pending(&bp->mcast_obj)) {
		rc = bnx2x_config_mcast(bp, &rparam, BNX2X_MCAST_CMD_CONT);
		if (rc < 0)
			BNX2X_ERR("Failed to send pending mcast commands: %d\n",
				  rc);
	}

	netif_addr_unlock_bh(bp->dev);
}

static void bnx2x_handle_classification_eqe(struct bnx2x *bp,
					    union event_ring_elem *elem)
{
	unsigned long ramrod_flags = 0;
	int rc = 0;
	u32 echo = le32_to_cpu(elem->message.data.eth_event.echo);
	u32 cid = echo & BNX2X_SWCID_MASK;
	struct bnx2x_vlan_mac_obj *vlan_mac_obj;

	/* Always push next commands out, don't wait here */
	__set_bit(RAMROD_CONT, &ramrod_flags);

	switch (echo >> BNX2X_SWCID_SHIFT) {
	case BNX2X_FILTER_MAC_PENDING:
		DP(BNX2X_MSG_SP, "Got SETUP_MAC completions\n");
		if (CNIC_LOADED(bp) && (cid == BNX2X_ISCSI_ETH_CID(bp)))
			vlan_mac_obj = &bp->iscsi_l2_mac_obj;
		else
			vlan_mac_obj = &bp->sp_objs[cid].mac_obj;

		break;
	case BNX2X_FILTER_VLAN_PENDING:
		DP(BNX2X_MSG_SP, "Got SETUP_VLAN completions\n");
		vlan_mac_obj = &bp->sp_objs[cid].vlan_obj;
		break;
	case BNX2X_FILTER_MCAST_PENDING:
		DP(BNX2X_MSG_SP, "Got SETUP_MCAST completions\n");
		/* This is only relevant for 57710 where multicast MACs are
		 * configured as unicast MACs using the same ramrod.
		 */
		bnx2x_handle_mcast_eqe(bp);
		return;
	default:
		BNX2X_ERR("Unsupported classification command: 0x%x\n", echo);
		return;
	}

	rc = vlan_mac_obj->complete(bp, vlan_mac_obj, elem, &ramrod_flags);

	if (rc < 0)
		BNX2X_ERR("Failed to schedule new commands: %d\n", rc);
	else if (rc > 0)
		DP(BNX2X_MSG_SP, "Scheduled next pending commands...\n");
}

static void bnx2x_set_iscsi_eth_rx_mode(struct bnx2x *bp, bool start);

static void bnx2x_handle_rx_mode_eqe(struct bnx2x *bp)
{
	netif_addr_lock_bh(bp->dev);

	clear_bit(BNX2X_FILTER_RX_MODE_PENDING, &bp->sp_state);

	/* Send rx_mode command again if was requested */
	if (test_and_clear_bit(BNX2X_FILTER_RX_MODE_SCHED, &bp->sp_state))
		bnx2x_set_storm_rx_mode(bp);
	else if (test_and_clear_bit(BNX2X_FILTER_ISCSI_ETH_START_SCHED,
				    &bp->sp_state))
		bnx2x_set_iscsi_eth_rx_mode(bp, true);
	else if (test_and_clear_bit(BNX2X_FILTER_ISCSI_ETH_STOP_SCHED,
				    &bp->sp_state))
		bnx2x_set_iscsi_eth_rx_mode(bp, false);

	netif_addr_unlock_bh(bp->dev);
}

static void bnx2x_after_afex_vif_lists(struct bnx2x *bp,
					      union event_ring_elem *elem)
{
	if (elem->message.data.vif_list_event.echo == VIF_LIST_RULE_GET) {
		DP(BNX2X_MSG_SP,
		   "afex: ramrod completed VIF LIST_GET, addrs 0x%x\n",
		   elem->message.data.vif_list_event.func_bit_map);
		bnx2x_fw_command(bp, DRV_MSG_CODE_AFEX_LISTGET_ACK,
			elem->message.data.vif_list_event.func_bit_map);
	} else if (elem->message.data.vif_list_event.echo ==
		   VIF_LIST_RULE_SET) {
		DP(BNX2X_MSG_SP, "afex: ramrod completed VIF LIST_SET\n");
		bnx2x_fw_command(bp, DRV_MSG_CODE_AFEX_LISTSET_ACK, 0);
	}
}

/* called with rtnl_lock */
static void bnx2x_after_function_update(struct bnx2x *bp)
{
	int q, rc;
	struct bnx2x_fastpath *fp;
	struct bnx2x_queue_state_params queue_params = {NULL};
	struct bnx2x_queue_update_params *q_update_params =
		&queue_params.params.update;

	/* Send Q update command with afex vlan removal values for all Qs */
	queue_params.cmd = BNX2X_Q_CMD_UPDATE;

	/* set silent vlan removal values according to vlan mode */
	__set_bit(BNX2X_Q_UPDATE_SILENT_VLAN_REM_CHNG,
		  &q_update_params->update_flags);
	__set_bit(BNX2X_Q_UPDATE_SILENT_VLAN_REM,
		  &q_update_params->update_flags);
	__set_bit(RAMROD_COMP_WAIT, &queue_params.ramrod_flags);

	/* in access mode mark mask and value are 0 to strip all vlans */
	if (bp->afex_vlan_mode == FUNC_MF_CFG_AFEX_VLAN_ACCESS_MODE) {
		q_update_params->silent_removal_value = 0;
		q_update_params->silent_removal_mask = 0;
	} else {
		q_update_params->silent_removal_value =
			(bp->afex_def_vlan_tag & VLAN_VID_MASK);
		q_update_params->silent_removal_mask = VLAN_VID_MASK;
	}

	for_each_eth_queue(bp, q) {
		/* Set the appropriate Queue object */
		fp = &bp->fp[q];
		queue_params.q_obj = &bnx2x_sp_obj(bp, fp).q_obj;

		/* send the ramrod */
		rc = bnx2x_queue_state_change(bp, &queue_params);
		if (rc < 0)
			BNX2X_ERR("Failed to config silent vlan rem for Q %d\n",
				  q);
	}

	if (!NO_FCOE(bp) && CNIC_ENABLED(bp)) {
		fp = &bp->fp[FCOE_IDX(bp)];
		queue_params.q_obj = &bnx2x_sp_obj(bp, fp).q_obj;

		/* clear pending completion bit */
		__clear_bit(RAMROD_COMP_WAIT, &queue_params.ramrod_flags);

		/* mark latest Q bit */
		smp_mb__before_atomic();
		set_bit(BNX2X_AFEX_FCOE_Q_UPDATE_PENDING, &bp->sp_state);
		smp_mb__after_atomic();

		/* send Q update ramrod for FCoE Q */
		rc = bnx2x_queue_state_change(bp, &queue_params);
		if (rc < 0)
			BNX2X_ERR("Failed to config silent vlan rem for Q %d\n",
				  q);
	} else {
		/* If no FCoE ring - ACK MCP now */
		bnx2x_link_report(bp);
		bnx2x_fw_command(bp, DRV_MSG_CODE_AFEX_VIFSET_ACK, 0);
	}
}

static struct bnx2x_queue_sp_obj *bnx2x_cid_to_q_obj(
	struct bnx2x *bp, u32 cid)
{
	DP(BNX2X_MSG_SP, "retrieving fp from cid %d\n", cid);

	if (CNIC_LOADED(bp) && (cid == BNX2X_FCOE_ETH_CID(bp)))
		return &bnx2x_fcoe_sp_obj(bp, q_obj);
	else
		return &bp->sp_objs[CID_TO_FP(cid, bp)].q_obj;
}

static void bnx2x_eq_int(struct bnx2x *bp)
{
	u16 hw_cons, sw_cons, sw_prod;
	union event_ring_elem *elem;
	u8 echo;
	u32 cid;
	u8 opcode;
	int rc, spqe_cnt = 0;
	struct bnx2x_queue_sp_obj *q_obj;
	struct bnx2x_func_sp_obj *f_obj = &bp->func_obj;
	struct bnx2x_raw_obj *rss_raw = &bp->rss_conf_obj.raw;

	hw_cons = le16_to_cpu(*bp->eq_cons_sb);

	/* The hw_cos range is 1-255, 257 - the sw_cons range is 0-254, 256.
	 * when we get the next-page we need to adjust so the loop
	 * condition below will be met. The next element is the size of a
	 * regular element and hence incrementing by 1
	 */
	if ((hw_cons & EQ_DESC_MAX_PAGE) == EQ_DESC_MAX_PAGE)
		hw_cons++;

	/* This function may never run in parallel with itself for a
	 * specific bp, thus there is no need in "paired" read memory
	 * barrier here.
	 */
	sw_cons = bp->eq_cons;
	sw_prod = bp->eq_prod;

	DP(BNX2X_MSG_SP, "EQ:  hw_cons %u  sw_cons %u bp->eq_spq_left %x\n",
			hw_cons, sw_cons, atomic_read(&bp->eq_spq_left));

	for (; sw_cons != hw_cons;
	      sw_prod = NEXT_EQ_IDX(sw_prod), sw_cons = NEXT_EQ_IDX(sw_cons)) {

		elem = &bp->eq_ring[EQ_DESC(sw_cons)];

		rc = bnx2x_iov_eq_sp_event(bp, elem);
		if (!rc) {
			DP(BNX2X_MSG_IOV, "bnx2x_iov_eq_sp_event returned %d\n",
			   rc);
			goto next_spqe;
		}

		opcode = elem->message.opcode;

		/* handle eq element */
		switch (opcode) {
		case EVENT_RING_OPCODE_VF_PF_CHANNEL:
			bnx2x_vf_mbx_schedule(bp,
					      &elem->message.data.vf_pf_event);
			continue;

		case EVENT_RING_OPCODE_STAT_QUERY:
			DP_AND((BNX2X_MSG_SP | BNX2X_MSG_STATS),
			       "got statistics comp event %d\n",
			       bp->stats_comp++);
			/* nothing to do with stats comp */
			goto next_spqe;

		case EVENT_RING_OPCODE_CFC_DEL:
			/* handle according to cid range */
			/*
			 * we may want to verify here that the bp state is
			 * HALTING
			 */

			/* elem CID originates from FW; actually LE */
			cid = SW_CID(elem->message.data.cfc_del_event.cid);

			DP(BNX2X_MSG_SP,
			   "got delete ramrod for MULTI[%d]\n", cid);

			if (CNIC_LOADED(bp) &&
			    !bnx2x_cnic_handle_cfc_del(bp, cid, elem))
				goto next_spqe;

			q_obj = bnx2x_cid_to_q_obj(bp, cid);

			if (q_obj->complete_cmd(bp, q_obj, BNX2X_Q_CMD_CFC_DEL))
				break;

			goto next_spqe;

		case EVENT_RING_OPCODE_STOP_TRAFFIC:
			DP(BNX2X_MSG_SP | BNX2X_MSG_DCB, "got STOP TRAFFIC\n");
			bnx2x_dcbx_set_params(bp, BNX2X_DCBX_STATE_TX_PAUSED);
			if (f_obj->complete_cmd(bp, f_obj,
						BNX2X_F_CMD_TX_STOP))
				break;
			goto next_spqe;

		case EVENT_RING_OPCODE_START_TRAFFIC:
			DP(BNX2X_MSG_SP | BNX2X_MSG_DCB, "got START TRAFFIC\n");
			bnx2x_dcbx_set_params(bp, BNX2X_DCBX_STATE_TX_RELEASED);
			if (f_obj->complete_cmd(bp, f_obj,
						BNX2X_F_CMD_TX_START))
				break;
			goto next_spqe;

		case EVENT_RING_OPCODE_FUNCTION_UPDATE:
			echo = elem->message.data.function_update_event.echo;
			if (echo == SWITCH_UPDATE) {
				DP(BNX2X_MSG_SP | NETIF_MSG_IFUP,
				   "got FUNC_SWITCH_UPDATE ramrod\n");
				if (f_obj->complete_cmd(
					bp, f_obj, BNX2X_F_CMD_SWITCH_UPDATE))
					break;

			} else {
				int cmd = BNX2X_SP_RTNL_AFEX_F_UPDATE;

				DP(BNX2X_MSG_SP | BNX2X_MSG_MCP,
				   "AFEX: ramrod completed FUNCTION_UPDATE\n");
				f_obj->complete_cmd(bp, f_obj,
						    BNX2X_F_CMD_AFEX_UPDATE);

				/* We will perform the Queues update from
				 * sp_rtnl task as all Queue SP operations
				 * should run under rtnl_lock.
				 */
				bnx2x_schedule_sp_rtnl(bp, cmd, 0);
			}

			goto next_spqe;

		case EVENT_RING_OPCODE_AFEX_VIF_LISTS:
			f_obj->complete_cmd(bp, f_obj,
					    BNX2X_F_CMD_AFEX_VIFLISTS);
			bnx2x_after_afex_vif_lists(bp, elem);
			goto next_spqe;
		case EVENT_RING_OPCODE_FUNCTION_START:
			DP(BNX2X_MSG_SP | NETIF_MSG_IFUP,
			   "got FUNC_START ramrod\n");
			if (f_obj->complete_cmd(bp, f_obj, BNX2X_F_CMD_START))
				break;

			goto next_spqe;

		case EVENT_RING_OPCODE_FUNCTION_STOP:
			DP(BNX2X_MSG_SP | NETIF_MSG_IFUP,
			   "got FUNC_STOP ramrod\n");
			if (f_obj->complete_cmd(bp, f_obj, BNX2X_F_CMD_STOP))
				break;

			goto next_spqe;

		case EVENT_RING_OPCODE_SET_TIMESYNC:
			DP(BNX2X_MSG_SP | BNX2X_MSG_PTP,
			   "got set_timesync ramrod completion\n");
			if (f_obj->complete_cmd(bp, f_obj,
						BNX2X_F_CMD_SET_TIMESYNC))
				break;
			goto next_spqe;
		}

		switch (opcode | bp->state) {
		case (EVENT_RING_OPCODE_RSS_UPDATE_RULES |
		      BNX2X_STATE_OPEN):
		case (EVENT_RING_OPCODE_RSS_UPDATE_RULES |
		      BNX2X_STATE_OPENING_WAIT4_PORT):
		case (EVENT_RING_OPCODE_RSS_UPDATE_RULES |
		      BNX2X_STATE_CLOSING_WAIT4_HALT):
			DP(BNX2X_MSG_SP, "got RSS_UPDATE ramrod. CID %d\n",
			   SW_CID(elem->message.data.eth_event.echo));
			rss_raw->clear_pending(rss_raw);
			break;

		case (EVENT_RING_OPCODE_SET_MAC | BNX2X_STATE_OPEN):
		case (EVENT_RING_OPCODE_SET_MAC | BNX2X_STATE_DIAG):
		case (EVENT_RING_OPCODE_SET_MAC |
		      BNX2X_STATE_CLOSING_WAIT4_HALT):
		case (EVENT_RING_OPCODE_CLASSIFICATION_RULES |
		      BNX2X_STATE_OPEN):
		case (EVENT_RING_OPCODE_CLASSIFICATION_RULES |
		      BNX2X_STATE_DIAG):
		case (EVENT_RING_OPCODE_CLASSIFICATION_RULES |
		      BNX2X_STATE_CLOSING_WAIT4_HALT):
			DP(BNX2X_MSG_SP, "got (un)set vlan/mac ramrod\n");
			bnx2x_handle_classification_eqe(bp, elem);
			break;

		case (EVENT_RING_OPCODE_MULTICAST_RULES |
		      BNX2X_STATE_OPEN):
		case (EVENT_RING_OPCODE_MULTICAST_RULES |
		      BNX2X_STATE_DIAG):
		case (EVENT_RING_OPCODE_MULTICAST_RULES |
		      BNX2X_STATE_CLOSING_WAIT4_HALT):
			DP(BNX2X_MSG_SP, "got mcast ramrod\n");
			bnx2x_handle_mcast_eqe(bp);
			break;

		case (EVENT_RING_OPCODE_FILTERS_RULES |
		      BNX2X_STATE_OPEN):
		case (EVENT_RING_OPCODE_FILTERS_RULES |
		      BNX2X_STATE_DIAG):
		case (EVENT_RING_OPCODE_FILTERS_RULES |
		      BNX2X_STATE_CLOSING_WAIT4_HALT):
			DP(BNX2X_MSG_SP, "got rx_mode ramrod\n");
			bnx2x_handle_rx_mode_eqe(bp);
			break;
		default:
			/* unknown event log error and continue */
			BNX2X_ERR("Unknown EQ event %d, bp->state 0x%x\n",
				  elem->message.opcode, bp->state);
		}
next_spqe:
		spqe_cnt++;
	} /* for */

	smp_mb__before_atomic();
	atomic_add(spqe_cnt, &bp->eq_spq_left);

	bp->eq_cons = sw_cons;
	bp->eq_prod = sw_prod;
	/* Make sure that above mem writes were issued towards the memory */
	smp_wmb();

	/* update producer */
	bnx2x_update_eq_prod(bp, bp->eq_prod);
}

static void bnx2x_sp_task(struct work_struct *work)
{
	struct bnx2x *bp = container_of(work, struct bnx2x, sp_task.work);

	DP(BNX2X_MSG_SP, "sp task invoked\n");

	/* make sure the atomic interrupt_occurred has been written */
	smp_rmb();
	if (atomic_read(&bp->interrupt_occurred)) {

		/* what work needs to be performed? */
		u16 status = bnx2x_update_dsb_idx(bp);

		DP(BNX2X_MSG_SP, "status %x\n", status);
		DP(BNX2X_MSG_SP, "setting interrupt_occurred to 0\n");
		atomic_set(&bp->interrupt_occurred, 0);

		/* HW attentions */
		if (status & BNX2X_DEF_SB_ATT_IDX) {
			bnx2x_attn_int(bp);
			status &= ~BNX2X_DEF_SB_ATT_IDX;
		}

		/* SP events: STAT_QUERY and others */
		if (status & BNX2X_DEF_SB_IDX) {
			struct bnx2x_fastpath *fp = bnx2x_fcoe_fp(bp);

			if (FCOE_INIT(bp) &&
			    (bnx2x_has_rx_work(fp) || bnx2x_has_tx_work(fp))) {
				/* Prevent local bottom-halves from running as
				 * we are going to change the local NAPI list.
				 */
				local_bh_disable();
				napi_schedule(&bnx2x_fcoe(bp, napi));
				local_bh_enable();
			}

			/* Handle EQ completions */
			bnx2x_eq_int(bp);
			bnx2x_ack_sb(bp, bp->igu_dsb_id, USTORM_ID,
				     le16_to_cpu(bp->def_idx), IGU_INT_NOP, 1);

			status &= ~BNX2X_DEF_SB_IDX;
		}

		/* if status is non zero then perhaps something went wrong */
		if (unlikely(status))
			DP(BNX2X_MSG_SP,
			   "got an unknown interrupt! (status 0x%x)\n", status);

		/* ack status block only if something was actually handled */
		bnx2x_ack_sb(bp, bp->igu_dsb_id, ATTENTION_ID,
			     le16_to_cpu(bp->def_att_idx), IGU_INT_ENABLE, 1);
	}

	/* afex - poll to check if VIFSET_ACK should be sent to MFW */
	if (test_and_clear_bit(BNX2X_AFEX_PENDING_VIFSET_MCP_ACK,
			       &bp->sp_state)) {
		bnx2x_link_report(bp);
		bnx2x_fw_command(bp, DRV_MSG_CODE_AFEX_VIFSET_ACK, 0);
	}
}

irqreturn_t bnx2x_msix_sp_int(int irq, void *dev_instance)
{
	struct net_device *dev = dev_instance;
	struct bnx2x *bp = netdev_priv(dev);

	bnx2x_ack_sb(bp, bp->igu_dsb_id, USTORM_ID, 0,
		     IGU_INT_DISABLE, 0);

#ifdef BNX2X_STOP_ON_ERROR
	if (unlikely(bp->panic))
		return IRQ_HANDLED;
#endif

	if (CNIC_LOADED(bp)) {
		struct cnic_ops *c_ops;

		rcu_read_lock();
		c_ops = rcu_dereference(bp->cnic_ops);
		if (c_ops)
			c_ops->cnic_handler(bp->cnic_data, NULL);
		rcu_read_unlock();
	}

	/* schedule sp task to perform default status block work, ack
	 * attentions and enable interrupts.
	 */
	bnx2x_schedule_sp_task(bp);

	return IRQ_HANDLED;
}

/* end of slow path */

void bnx2x_drv_pulse(struct bnx2x *bp)
{
	SHMEM_WR(bp, func_mb[BP_FW_MB_IDX(bp)].drv_pulse_mb,
		 bp->fw_drv_pulse_wr_seq);
}

static void bnx2x_timer(struct timer_list *t)
{
	struct bnx2x *bp = from_timer(bp, t, timer);

	if (!netif_running(bp->dev))
		return;

	if (IS_PF(bp) &&
	    !BP_NOMCP(bp)) {
		int mb_idx = BP_FW_MB_IDX(bp);
		u16 drv_pulse;
		u16 mcp_pulse;

		++bp->fw_drv_pulse_wr_seq;
		bp->fw_drv_pulse_wr_seq &= DRV_PULSE_SEQ_MASK;
		drv_pulse = bp->fw_drv_pulse_wr_seq;
		bnx2x_drv_pulse(bp);

		mcp_pulse = (SHMEM_RD(bp, func_mb[mb_idx].mcp_pulse_mb) &
			     MCP_PULSE_SEQ_MASK);
		/* The delta between driver pulse and mcp response
		 * should not get too big. If the MFW is more than 5 pulses
		 * behind, we should worry about it enough to generate an error
		 * log.
		 */
		if (((drv_pulse - mcp_pulse) & MCP_PULSE_SEQ_MASK) > 5)
			BNX2X_ERR("MFW seems hanged: drv_pulse (0x%x) != mcp_pulse (0x%x)\n",
				  drv_pulse, mcp_pulse);
	}

	if (bp->state == BNX2X_STATE_OPEN)
		bnx2x_stats_handle(bp, STATS_EVENT_UPDATE);

	/* sample pf vf bulletin board for new posts from pf */
	if (IS_VF(bp))
		bnx2x_timer_sriov(bp);

	mod_timer(&bp->timer, jiffies + bp->current_interval);
}

/* end of Statistics */

/* nic init */

/*
 * nic init service functions
 */

static void bnx2x_fill(struct bnx2x *bp, u32 addr, int fill, u32 len)
{
	u32 i;
	if (!(len%4) && !(addr%4))
		for (i = 0; i < len; i += 4)
			REG_WR(bp, addr + i, fill);
	else
		for (i = 0; i < len; i++)
			REG_WR8(bp, addr + i, fill);
}

/* helper: writes FP SP data to FW - data_size in dwords */
static void bnx2x_wr_fp_sb_data(struct bnx2x *bp,
				int fw_sb_id,
				u32 *sb_data_p,
				u32 data_size)
{
	int index;
	for (index = 0; index < data_size; index++)
		REG_WR(bp, BAR_CSTRORM_INTMEM +
			CSTORM_STATUS_BLOCK_DATA_OFFSET(fw_sb_id) +
			sizeof(u32)*index,
			*(sb_data_p + index));
}

static void bnx2x_zero_fp_sb(struct bnx2x *bp, int fw_sb_id)
{
	u32 *sb_data_p;
	u32 data_size = 0;
	struct hc_status_block_data_e2 sb_data_e2;
	struct hc_status_block_data_e1x sb_data_e1x;

	/* disable the function first */
	if (!CHIP_IS_E1x(bp)) {
		memset(&sb_data_e2, 0, sizeof(struct hc_status_block_data_e2));
		sb_data_e2.common.state = SB_DISABLED;
		sb_data_e2.common.p_func.vf_valid = false;
		sb_data_p = (u32 *)&sb_data_e2;
		data_size = sizeof(struct hc_status_block_data_e2)/sizeof(u32);
	} else {
		memset(&sb_data_e1x, 0,
		       sizeof(struct hc_status_block_data_e1x));
		sb_data_e1x.common.state = SB_DISABLED;
		sb_data_e1x.common.p_func.vf_valid = false;
		sb_data_p = (u32 *)&sb_data_e1x;
		data_size = sizeof(struct hc_status_block_data_e1x)/sizeof(u32);
	}
	bnx2x_wr_fp_sb_data(bp, fw_sb_id, sb_data_p, data_size);

	bnx2x_fill(bp, BAR_CSTRORM_INTMEM +
			CSTORM_STATUS_BLOCK_OFFSET(fw_sb_id), 0,
			CSTORM_STATUS_BLOCK_SIZE);
	bnx2x_fill(bp, BAR_CSTRORM_INTMEM +
			CSTORM_SYNC_BLOCK_OFFSET(fw_sb_id), 0,
			CSTORM_SYNC_BLOCK_SIZE);
}

/* helper:  writes SP SB data to FW */
static void bnx2x_wr_sp_sb_data(struct bnx2x *bp,
		struct hc_sp_status_block_data *sp_sb_data)
{
	int func = BP_FUNC(bp);
	int i;
	for (i = 0; i < sizeof(struct hc_sp_status_block_data)/sizeof(u32); i++)
		REG_WR(bp, BAR_CSTRORM_INTMEM +
			CSTORM_SP_STATUS_BLOCK_DATA_OFFSET(func) +
			i*sizeof(u32),
			*((u32 *)sp_sb_data + i));
}

static void bnx2x_zero_sp_sb(struct bnx2x *bp)
{
	int func = BP_FUNC(bp);
	struct hc_sp_status_block_data sp_sb_data;
	memset(&sp_sb_data, 0, sizeof(struct hc_sp_status_block_data));

	sp_sb_data.state = SB_DISABLED;
	sp_sb_data.p_func.vf_valid = false;

	bnx2x_wr_sp_sb_data(bp, &sp_sb_data);

	bnx2x_fill(bp, BAR_CSTRORM_INTMEM +
			CSTORM_SP_STATUS_BLOCK_OFFSET(func), 0,
			CSTORM_SP_STATUS_BLOCK_SIZE);
	bnx2x_fill(bp, BAR_CSTRORM_INTMEM +
			CSTORM_SP_SYNC_BLOCK_OFFSET(func), 0,
			CSTORM_SP_SYNC_BLOCK_SIZE);
}

static void bnx2x_setup_ndsb_state_machine(struct hc_status_block_sm *hc_sm,
					   int igu_sb_id, int igu_seg_id)
{
	hc_sm->igu_sb_id = igu_sb_id;
	hc_sm->igu_seg_id = igu_seg_id;
	hc_sm->timer_value = 0xFF;
	hc_sm->time_to_expire = 0xFFFFFFFF;
}

/* allocates state machine ids. */
static void bnx2x_map_sb_state_machines(struct hc_index_data *index_data)
{
	/* zero out state machine indices */
	/* rx indices */
	index_data[HC_INDEX_ETH_RX_CQ_CONS].flags &= ~HC_INDEX_DATA_SM_ID;

	/* tx indices */
	index_data[HC_INDEX_OOO_TX_CQ_CONS].flags &= ~HC_INDEX_DATA_SM_ID;
	index_data[HC_INDEX_ETH_TX_CQ_CONS_COS0].flags &= ~HC_INDEX_DATA_SM_ID;
	index_data[HC_INDEX_ETH_TX_CQ_CONS_COS1].flags &= ~HC_INDEX_DATA_SM_ID;
	index_data[HC_INDEX_ETH_TX_CQ_CONS_COS2].flags &= ~HC_INDEX_DATA_SM_ID;

	/* map indices */
	/* rx indices */
	index_data[HC_INDEX_ETH_RX_CQ_CONS].flags |=
		SM_RX_ID << HC_INDEX_DATA_SM_ID_SHIFT;

	/* tx indices */
	index_data[HC_INDEX_OOO_TX_CQ_CONS].flags |=
		SM_TX_ID << HC_INDEX_DATA_SM_ID_SHIFT;
	index_data[HC_INDEX_ETH_TX_CQ_CONS_COS0].flags |=
		SM_TX_ID << HC_INDEX_DATA_SM_ID_SHIFT;
	index_data[HC_INDEX_ETH_TX_CQ_CONS_COS1].flags |=
		SM_TX_ID << HC_INDEX_DATA_SM_ID_SHIFT;
	index_data[HC_INDEX_ETH_TX_CQ_CONS_COS2].flags |=
		SM_TX_ID << HC_INDEX_DATA_SM_ID_SHIFT;
}

void bnx2x_init_sb(struct bnx2x *bp, dma_addr_t mapping, int vfid,
			  u8 vf_valid, int fw_sb_id, int igu_sb_id)
{
	int igu_seg_id;

	struct hc_status_block_data_e2 sb_data_e2;
	struct hc_status_block_data_e1x sb_data_e1x;
	struct hc_status_block_sm  *hc_sm_p;
	int data_size;
	u32 *sb_data_p;

	if (CHIP_INT_MODE_IS_BC(bp))
		igu_seg_id = HC_SEG_ACCESS_NORM;
	else
		igu_seg_id = IGU_SEG_ACCESS_NORM;

	bnx2x_zero_fp_sb(bp, fw_sb_id);

	if (!CHIP_IS_E1x(bp)) {
		memset(&sb_data_e2, 0, sizeof(struct hc_status_block_data_e2));
		sb_data_e2.common.state = SB_ENABLED;
		sb_data_e2.common.p_func.pf_id = BP_FUNC(bp);
		sb_data_e2.common.p_func.vf_id = vfid;
		sb_data_e2.common.p_func.vf_valid = vf_valid;
		sb_data_e2.common.p_func.vnic_id = BP_VN(bp);
		sb_data_e2.common.same_igu_sb_1b = true;
		sb_data_e2.common.host_sb_addr.hi = U64_HI(mapping);
		sb_data_e2.common.host_sb_addr.lo = U64_LO(mapping);
		hc_sm_p = sb_data_e2.common.state_machine;
		sb_data_p = (u32 *)&sb_data_e2;
		data_size = sizeof(struct hc_status_block_data_e2)/sizeof(u32);
		bnx2x_map_sb_state_machines(sb_data_e2.index_data);
	} else {
		memset(&sb_data_e1x, 0,
		       sizeof(struct hc_status_block_data_e1x));
		sb_data_e1x.common.state = SB_ENABLED;
		sb_data_e1x.common.p_func.pf_id = BP_FUNC(bp);
		sb_data_e1x.common.p_func.vf_id = 0xff;
		sb_data_e1x.common.p_func.vf_valid = false;
		sb_data_e1x.common.p_func.vnic_id = BP_VN(bp);
		sb_data_e1x.common.same_igu_sb_1b = true;
		sb_data_e1x.common.host_sb_addr.hi = U64_HI(mapping);
		sb_data_e1x.common.host_sb_addr.lo = U64_LO(mapping);
		hc_sm_p = sb_data_e1x.common.state_machine;
		sb_data_p = (u32 *)&sb_data_e1x;
		data_size = sizeof(struct hc_status_block_data_e1x)/sizeof(u32);
		bnx2x_map_sb_state_machines(sb_data_e1x.index_data);
	}

	bnx2x_setup_ndsb_state_machine(&hc_sm_p[SM_RX_ID],
				       igu_sb_id, igu_seg_id);
	bnx2x_setup_ndsb_state_machine(&hc_sm_p[SM_TX_ID],
				       igu_sb_id, igu_seg_id);

	DP(NETIF_MSG_IFUP, "Init FW SB %d\n", fw_sb_id);

	/* write indices to HW - PCI guarantees endianity of regpairs */
	bnx2x_wr_fp_sb_data(bp, fw_sb_id, sb_data_p, data_size);
}

static void bnx2x_update_coalesce_sb(struct bnx2x *bp, u8 fw_sb_id,
				     u16 tx_usec, u16 rx_usec)
{
	bnx2x_update_coalesce_sb_index(bp, fw_sb_id, HC_INDEX_ETH_RX_CQ_CONS,
				    false, rx_usec);
	bnx2x_update_coalesce_sb_index(bp, fw_sb_id,
				       HC_INDEX_ETH_TX_CQ_CONS_COS0, false,
				       tx_usec);
	bnx2x_update_coalesce_sb_index(bp, fw_sb_id,
				       HC_INDEX_ETH_TX_CQ_CONS_COS1, false,
				       tx_usec);
	bnx2x_update_coalesce_sb_index(bp, fw_sb_id,
				       HC_INDEX_ETH_TX_CQ_CONS_COS2, false,
				       tx_usec);
}

static void bnx2x_init_def_sb(struct bnx2x *bp)
{
	struct host_sp_status_block *def_sb = bp->def_status_blk;
	dma_addr_t mapping = bp->def_status_blk_mapping;
	int igu_sp_sb_index;
	int igu_seg_id;
	int port = BP_PORT(bp);
	int func = BP_FUNC(bp);
	int reg_offset, reg_offset_en5;
	u64 section;
	int index;
	struct hc_sp_status_block_data sp_sb_data;
	memset(&sp_sb_data, 0, sizeof(struct hc_sp_status_block_data));

	if (CHIP_INT_MODE_IS_BC(bp)) {
		igu_sp_sb_index = DEF_SB_IGU_ID;
		igu_seg_id = HC_SEG_ACCESS_DEF;
	} else {
		igu_sp_sb_index = bp->igu_dsb_id;
		igu_seg_id = IGU_SEG_ACCESS_DEF;
	}

	/* ATTN */
	section = ((u64)mapping) + offsetof(struct host_sp_status_block,
					    atten_status_block);
	def_sb->atten_status_block.status_block_id = igu_sp_sb_index;

	bp->attn_state = 0;

	reg_offset = (port ? MISC_REG_AEU_ENABLE1_FUNC_1_OUT_0 :
			     MISC_REG_AEU_ENABLE1_FUNC_0_OUT_0);
	reg_offset_en5 = (port ? MISC_REG_AEU_ENABLE5_FUNC_1_OUT_0 :
				 MISC_REG_AEU_ENABLE5_FUNC_0_OUT_0);
	for (index = 0; index < MAX_DYNAMIC_ATTN_GRPS; index++) {
		int sindex;
		/* take care of sig[0]..sig[4] */
		for (sindex = 0; sindex < 4; sindex++)
			bp->attn_group[index].sig[sindex] =
			   REG_RD(bp, reg_offset + sindex*0x4 + 0x10*index);

		if (!CHIP_IS_E1x(bp))
			/*
			 * enable5 is separate from the rest of the registers,
			 * and therefore the address skip is 4
			 * and not 16 between the different groups
			 */
			bp->attn_group[index].sig[4] = REG_RD(bp,
					reg_offset_en5 + 0x4*index);
		else
			bp->attn_group[index].sig[4] = 0;
	}

	if (bp->common.int_block == INT_BLOCK_HC) {
		reg_offset = (port ? HC_REG_ATTN_MSG1_ADDR_L :
				     HC_REG_ATTN_MSG0_ADDR_L);

		REG_WR(bp, reg_offset, U64_LO(section));
		REG_WR(bp, reg_offset + 4, U64_HI(section));
	} else if (!CHIP_IS_E1x(bp)) {
		REG_WR(bp, IGU_REG_ATTN_MSG_ADDR_L, U64_LO(section));
		REG_WR(bp, IGU_REG_ATTN_MSG_ADDR_H, U64_HI(section));
	}

	section = ((u64)mapping) + offsetof(struct host_sp_status_block,
					    sp_sb);

	bnx2x_zero_sp_sb(bp);

	/* PCI guarantees endianity of regpairs */
	sp_sb_data.state		= SB_ENABLED;
	sp_sb_data.host_sb_addr.lo	= U64_LO(section);
	sp_sb_data.host_sb_addr.hi	= U64_HI(section);
	sp_sb_data.igu_sb_id		= igu_sp_sb_index;
	sp_sb_data.igu_seg_id		= igu_seg_id;
	sp_sb_data.p_func.pf_id		= func;
	sp_sb_data.p_func.vnic_id	= BP_VN(bp);
	sp_sb_data.p_func.vf_id		= 0xff;

	bnx2x_wr_sp_sb_data(bp, &sp_sb_data);

	bnx2x_ack_sb(bp, bp->igu_dsb_id, USTORM_ID, 0, IGU_INT_ENABLE, 0);
}

void bnx2x_update_coalesce(struct bnx2x *bp)
{
	int i;

	for_each_eth_queue(bp, i)
		bnx2x_update_coalesce_sb(bp, bp->fp[i].fw_sb_id,
					 bp->tx_ticks, bp->rx_ticks);
}

static void bnx2x_init_sp_ring(struct bnx2x *bp)
{
	spin_lock_init(&bp->spq_lock);
	atomic_set(&bp->cq_spq_left, MAX_SPQ_PENDING);

	bp->spq_prod_idx = 0;
	bp->dsb_sp_prod = BNX2X_SP_DSB_INDEX;
	bp->spq_prod_bd = bp->spq;
	bp->spq_last_bd = bp->spq_prod_bd + MAX_SP_DESC_CNT;
}

static void bnx2x_init_eq_ring(struct bnx2x *bp)
{
	int i;
	for (i = 1; i <= NUM_EQ_PAGES; i++) {
		union event_ring_elem *elem =
			&bp->eq_ring[EQ_DESC_CNT_PAGE * i - 1];

		elem->next_page.addr.hi =
			cpu_to_le32(U64_HI(bp->eq_mapping +
				   BCM_PAGE_SIZE * (i % NUM_EQ_PAGES)));
		elem->next_page.addr.lo =
			cpu_to_le32(U64_LO(bp->eq_mapping +
				   BCM_PAGE_SIZE*(i % NUM_EQ_PAGES)));
	}
	bp->eq_cons = 0;
	bp->eq_prod = NUM_EQ_DESC;
	bp->eq_cons_sb = BNX2X_EQ_INDEX;
	/* we want a warning message before it gets wrought... */
	atomic_set(&bp->eq_spq_left,
		min_t(int, MAX_SP_DESC_CNT - MAX_SPQ_PENDING, NUM_EQ_DESC) - 1);
}

/* called with netif_addr_lock_bh() */
static int bnx2x_set_q_rx_mode(struct bnx2x *bp, u8 cl_id,
			       unsigned long rx_mode_flags,
			       unsigned long rx_accept_flags,
			       unsigned long tx_accept_flags,
			       unsigned long ramrod_flags)
{
	struct bnx2x_rx_mode_ramrod_params ramrod_param;
	int rc;

	memset(&ramrod_param, 0, sizeof(ramrod_param));

	/* Prepare ramrod parameters */
	ramrod_param.cid = 0;
	ramrod_param.cl_id = cl_id;
	ramrod_param.rx_mode_obj = &bp->rx_mode_obj;
	ramrod_param.func_id = BP_FUNC(bp);

	ramrod_param.pstate = &bp->sp_state;
	ramrod_param.state = BNX2X_FILTER_RX_MODE_PENDING;

	ramrod_param.rdata = bnx2x_sp(bp, rx_mode_rdata);
	ramrod_param.rdata_mapping = bnx2x_sp_mapping(bp, rx_mode_rdata);

	set_bit(BNX2X_FILTER_RX_MODE_PENDING, &bp->sp_state);

	ramrod_param.ramrod_flags = ramrod_flags;
	ramrod_param.rx_mode_flags = rx_mode_flags;

	ramrod_param.rx_accept_flags = rx_accept_flags;
	ramrod_param.tx_accept_flags = tx_accept_flags;

	rc = bnx2x_config_rx_mode(bp, &ramrod_param);
	if (rc < 0) {
		BNX2X_ERR("Set rx_mode %d failed\n", bp->rx_mode);
		return rc;
	}

	return 0;
}

static int bnx2x_fill_accept_flags(struct bnx2x *bp, u32 rx_mode,
				   unsigned long *rx_accept_flags,
				   unsigned long *tx_accept_flags)
{
	/* Clear the flags first */
	*rx_accept_flags = 0;
	*tx_accept_flags = 0;

	switch (rx_mode) {
	case BNX2X_RX_MODE_NONE:
		/*
		 * 'drop all' supersedes any accept flags that may have been
		 * passed to the function.
		 */
		break;
	case BNX2X_RX_MODE_NORMAL:
		__set_bit(BNX2X_ACCEPT_UNICAST, rx_accept_flags);
		__set_bit(BNX2X_ACCEPT_MULTICAST, rx_accept_flags);
		__set_bit(BNX2X_ACCEPT_BROADCAST, rx_accept_flags);

		/* internal switching mode */
		__set_bit(BNX2X_ACCEPT_UNICAST, tx_accept_flags);
		__set_bit(BNX2X_ACCEPT_MULTICAST, tx_accept_flags);
		__set_bit(BNX2X_ACCEPT_BROADCAST, tx_accept_flags);

		if (bp->accept_any_vlan) {
			__set_bit(BNX2X_ACCEPT_ANY_VLAN, rx_accept_flags);
			__set_bit(BNX2X_ACCEPT_ANY_VLAN, tx_accept_flags);
		}

		break;
	case BNX2X_RX_MODE_ALLMULTI:
		__set_bit(BNX2X_ACCEPT_UNICAST, rx_accept_flags);
		__set_bit(BNX2X_ACCEPT_ALL_MULTICAST, rx_accept_flags);
		__set_bit(BNX2X_ACCEPT_BROADCAST, rx_accept_flags);

		/* internal switching mode */
		__set_bit(BNX2X_ACCEPT_UNICAST, tx_accept_flags);
		__set_bit(BNX2X_ACCEPT_ALL_MULTICAST, tx_accept_flags);
		__set_bit(BNX2X_ACCEPT_BROADCAST, tx_accept_flags);

		if (bp->accept_any_vlan) {
			__set_bit(BNX2X_ACCEPT_ANY_VLAN, rx_accept_flags);
			__set_bit(BNX2X_ACCEPT_ANY_VLAN, tx_accept_flags);
		}

		break;
	case BNX2X_RX_MODE_PROMISC:
		/* According to definition of SI mode, iface in promisc mode
		 * should receive matched and unmatched (in resolution of port)
		 * unicast packets.
		 */
		__set_bit(BNX2X_ACCEPT_UNMATCHED, rx_accept_flags);
		__set_bit(BNX2X_ACCEPT_UNICAST, rx_accept_flags);
		__set_bit(BNX2X_ACCEPT_ALL_MULTICAST, rx_accept_flags);
		__set_bit(BNX2X_ACCEPT_BROADCAST, rx_accept_flags);

		/* internal switching mode */
		__set_bit(BNX2X_ACCEPT_ALL_MULTICAST, tx_accept_flags);
		__set_bit(BNX2X_ACCEPT_BROADCAST, tx_accept_flags);

		if (IS_MF_SI(bp))
			__set_bit(BNX2X_ACCEPT_ALL_UNICAST, tx_accept_flags);
		else
			__set_bit(BNX2X_ACCEPT_UNICAST, tx_accept_flags);

		__set_bit(BNX2X_ACCEPT_ANY_VLAN, rx_accept_flags);
		__set_bit(BNX2X_ACCEPT_ANY_VLAN, tx_accept_flags);

		break;
	default:
		BNX2X_ERR("Unknown rx_mode: %d\n", rx_mode);
		return -EINVAL;
	}

	return 0;
}

/* called with netif_addr_lock_bh() */
static int bnx2x_set_storm_rx_mode(struct bnx2x *bp)
{
	unsigned long rx_mode_flags = 0, ramrod_flags = 0;
	unsigned long rx_accept_flags = 0, tx_accept_flags = 0;
	int rc;

	if (!NO_FCOE(bp))
		/* Configure rx_mode of FCoE Queue */
		__set_bit(BNX2X_RX_MODE_FCOE_ETH, &rx_mode_flags);

	rc = bnx2x_fill_accept_flags(bp, bp->rx_mode, &rx_accept_flags,
				     &tx_accept_flags);
	if (rc)
		return rc;

	__set_bit(RAMROD_RX, &ramrod_flags);
	__set_bit(RAMROD_TX, &ramrod_flags);

	return bnx2x_set_q_rx_mode(bp, bp->fp->cl_id, rx_mode_flags,
				   rx_accept_flags, tx_accept_flags,
				   ramrod_flags);
}

static void bnx2x_init_internal_common(struct bnx2x *bp)
{
	int i;

	/* Zero this manually as its initialization is
	   currently missing in the initTool */
	for (i = 0; i < (USTORM_AGG_DATA_SIZE >> 2); i++)
		REG_WR(bp, BAR_USTRORM_INTMEM +
		       USTORM_AGG_DATA_OFFSET + i * 4, 0);
	if (!CHIP_IS_E1x(bp)) {
		REG_WR8(bp, BAR_CSTRORM_INTMEM + CSTORM_IGU_MODE_OFFSET,
			CHIP_INT_MODE_IS_BC(bp) ?
			HC_IGU_BC_MODE : HC_IGU_NBC_MODE);
	}
}

static void bnx2x_init_internal(struct bnx2x *bp, u32 load_code)
{
	switch (load_code) {
	case FW_MSG_CODE_DRV_LOAD_COMMON:
	case FW_MSG_CODE_DRV_LOAD_COMMON_CHIP:
		bnx2x_init_internal_common(bp);
		fallthrough;

	case FW_MSG_CODE_DRV_LOAD_PORT:
		/* nothing to do */
		fallthrough;

	case FW_MSG_CODE_DRV_LOAD_FUNCTION:
		/* internal memory per function is
		   initialized inside bnx2x_pf_init */
		break;

	default:
		BNX2X_ERR("Unknown load_code (0x%x) from MCP\n", load_code);
		break;
	}
}

static inline u8 bnx2x_fp_igu_sb_id(struct bnx2x_fastpath *fp)
{
	return fp->bp->igu_base_sb + fp->index + CNIC_SUPPORT(fp->bp);
}

static inline u8 bnx2x_fp_fw_sb_id(struct bnx2x_fastpath *fp)
{
	return fp->bp->base_fw_ndsb + fp->index + CNIC_SUPPORT(fp->bp);
}

static u8 bnx2x_fp_cl_id(struct bnx2x_fastpath *fp)
{
	if (CHIP_IS_E1x(fp->bp))
		return BP_L_ID(fp->bp) + fp->index;
	else	/* We want Client ID to be the same as IGU SB ID for 57712 */
		return bnx2x_fp_igu_sb_id(fp);
}

static void bnx2x_init_eth_fp(struct bnx2x *bp, int fp_idx)
{
	struct bnx2x_fastpath *fp = &bp->fp[fp_idx];
	u8 cos;
	unsigned long q_type = 0;
	u32 cids[BNX2X_MULTI_TX_COS] = { 0 };
	fp->rx_queue = fp_idx;
	fp->cid = fp_idx;
	fp->cl_id = bnx2x_fp_cl_id(fp);
	fp->fw_sb_id = bnx2x_fp_fw_sb_id(fp);
	fp->igu_sb_id = bnx2x_fp_igu_sb_id(fp);
	/* qZone id equals to FW (per path) client id */
	fp->cl_qzone_id  = bnx2x_fp_qzone_id(fp);

	/* init shortcut */
	fp->ustorm_rx_prods_offset = bnx2x_rx_ustorm_prods_offset(fp);

	/* Setup SB indices */
	fp->rx_cons_sb = BNX2X_RX_SB_INDEX;

	/* Configure Queue State object */
	__set_bit(BNX2X_Q_TYPE_HAS_RX, &q_type);
	__set_bit(BNX2X_Q_TYPE_HAS_TX, &q_type);

	BUG_ON(fp->max_cos > BNX2X_MULTI_TX_COS);

	/* init tx data */
	for_each_cos_in_tx_queue(fp, cos) {
		bnx2x_init_txdata(bp, fp->txdata_ptr[cos],
				  CID_COS_TO_TX_ONLY_CID(fp->cid, cos, bp),
				  FP_COS_TO_TXQ(fp, cos, bp),
				  BNX2X_TX_SB_INDEX_BASE + cos, fp);
		cids[cos] = fp->txdata_ptr[cos]->cid;
	}

	/* nothing more for vf to do here */
	if (IS_VF(bp))
		return;

	bnx2x_init_sb(bp, fp->status_blk_mapping, BNX2X_VF_ID_INVALID, false,
		      fp->fw_sb_id, fp->igu_sb_id);
	bnx2x_update_fpsb_idx(fp);
	bnx2x_init_queue_obj(bp, &bnx2x_sp_obj(bp, fp).q_obj, fp->cl_id, cids,
			     fp->max_cos, BP_FUNC(bp), bnx2x_sp(bp, q_rdata),
			     bnx2x_sp_mapping(bp, q_rdata), q_type);

	/**
	 * Configure classification DBs: Always enable Tx switching
	 */
	bnx2x_init_vlan_mac_fp_objs(fp, BNX2X_OBJ_TYPE_RX_TX);

	DP(NETIF_MSG_IFUP,
	   "queue[%d]:  bnx2x_init_sb(%p,%p)  cl_id %d  fw_sb %d  igu_sb %d\n",
	   fp_idx, bp, fp->status_blk.e2_sb, fp->cl_id, fp->fw_sb_id,
	   fp->igu_sb_id);
}

static void bnx2x_init_tx_ring_one(struct bnx2x_fp_txdata *txdata)
{
	int i;

	for (i = 1; i <= NUM_TX_RINGS; i++) {
		struct eth_tx_next_bd *tx_next_bd =
			&txdata->tx_desc_ring[TX_DESC_CNT * i - 1].next_bd;

		tx_next_bd->addr_hi =
			cpu_to_le32(U64_HI(txdata->tx_desc_mapping +
				    BCM_PAGE_SIZE*(i % NUM_TX_RINGS)));
		tx_next_bd->addr_lo =
			cpu_to_le32(U64_LO(txdata->tx_desc_mapping +
				    BCM_PAGE_SIZE*(i % NUM_TX_RINGS)));
	}

	*txdata->tx_cons_sb = cpu_to_le16(0);

	SET_FLAG(txdata->tx_db.data.header.header, DOORBELL_HDR_DB_TYPE, 1);
	txdata->tx_db.data.zero_fill1 = 0;
	txdata->tx_db.data.prod = 0;

	txdata->tx_pkt_prod = 0;
	txdata->tx_pkt_cons = 0;
	txdata->tx_bd_prod = 0;
	txdata->tx_bd_cons = 0;
	txdata->tx_pkt = 0;
}

static void bnx2x_init_tx_rings_cnic(struct bnx2x *bp)
{
	int i;

	for_each_tx_queue_cnic(bp, i)
		bnx2x_init_tx_ring_one(bp->fp[i].txdata_ptr[0]);
}

static void bnx2x_init_tx_rings(struct bnx2x *bp)
{
	int i;
	u8 cos;

	for_each_eth_queue(bp, i)
		for_each_cos_in_tx_queue(&bp->fp[i], cos)
			bnx2x_init_tx_ring_one(bp->fp[i].txdata_ptr[cos]);
}

static void bnx2x_init_fcoe_fp(struct bnx2x *bp)
{
	struct bnx2x_fastpath *fp = bnx2x_fcoe_fp(bp);
	unsigned long q_type = 0;

	bnx2x_fcoe(bp, rx_queue) = BNX2X_NUM_ETH_QUEUES(bp);
	bnx2x_fcoe(bp, cl_id) = bnx2x_cnic_eth_cl_id(bp,
						     BNX2X_FCOE_ETH_CL_ID_IDX);
	bnx2x_fcoe(bp, cid) = BNX2X_FCOE_ETH_CID(bp);
	bnx2x_fcoe(bp, fw_sb_id) = DEF_SB_ID;
	bnx2x_fcoe(bp, igu_sb_id) = bp->igu_dsb_id;
	bnx2x_fcoe(bp, rx_cons_sb) = BNX2X_FCOE_L2_RX_INDEX;
	bnx2x_init_txdata(bp, bnx2x_fcoe(bp, txdata_ptr[0]),
			  fp->cid, FCOE_TXQ_IDX(bp), BNX2X_FCOE_L2_TX_INDEX,
			  fp);

	DP(NETIF_MSG_IFUP, "created fcoe tx data (fp index %d)\n", fp->index);

	/* qZone id equals to FW (per path) client id */
	bnx2x_fcoe(bp, cl_qzone_id) = bnx2x_fp_qzone_id(fp);
	/* init shortcut */
	bnx2x_fcoe(bp, ustorm_rx_prods_offset) =
		bnx2x_rx_ustorm_prods_offset(fp);

	/* Configure Queue State object */
	__set_bit(BNX2X_Q_TYPE_HAS_RX, &q_type);
	__set_bit(BNX2X_Q_TYPE_HAS_TX, &q_type);

	/* No multi-CoS for FCoE L2 client */
	BUG_ON(fp->max_cos != 1);

	bnx2x_init_queue_obj(bp, &bnx2x_sp_obj(bp, fp).q_obj, fp->cl_id,
			     &fp->cid, 1, BP_FUNC(bp), bnx2x_sp(bp, q_rdata),
			     bnx2x_sp_mapping(bp, q_rdata), q_type);

	DP(NETIF_MSG_IFUP,
	   "queue[%d]: bnx2x_init_sb(%p,%p) cl_id %d fw_sb %d igu_sb %d\n",
	   fp->index, bp, fp->status_blk.e2_sb, fp->cl_id, fp->fw_sb_id,
	   fp->igu_sb_id);
}

void bnx2x_nic_init_cnic(struct bnx2x *bp)
{
	if (!NO_FCOE(bp))
		bnx2x_init_fcoe_fp(bp);

	bnx2x_init_sb(bp, bp->cnic_sb_mapping,
		      BNX2X_VF_ID_INVALID, false,
		      bnx2x_cnic_fw_sb_id(bp), bnx2x_cnic_igu_sb_id(bp));

	/* ensure status block indices were read */
	rmb();
	bnx2x_init_rx_rings_cnic(bp);
	bnx2x_init_tx_rings_cnic(bp);

	/* flush all */
	mb();
}

void bnx2x_pre_irq_nic_init(struct bnx2x *bp)
{
	int i;

	/* Setup NIC internals and enable interrupts */
	for_each_eth_queue(bp, i)
		bnx2x_init_eth_fp(bp, i);

	/* ensure status block indices were read */
	rmb();
	bnx2x_init_rx_rings(bp);
	bnx2x_init_tx_rings(bp);

	if (IS_PF(bp)) {
		/* Initialize MOD_ABS interrupts */
		bnx2x_init_mod_abs_int(bp, &bp->link_vars, bp->common.chip_id,
				       bp->common.shmem_base,
				       bp->common.shmem2_base, BP_PORT(bp));

		/* initialize the default status block and sp ring */
		bnx2x_init_def_sb(bp);
		bnx2x_update_dsb_idx(bp);
		bnx2x_init_sp_ring(bp);
	} else {
		bnx2x_memset_stats(bp);
	}
}

void bnx2x_post_irq_nic_init(struct bnx2x *bp, u32 load_code)
{
	bnx2x_init_eq_ring(bp);
	bnx2x_init_internal(bp, load_code);
	bnx2x_pf_init(bp);
	bnx2x_stats_init(bp);

	/* flush all before enabling interrupts */
	mb();

	bnx2x_int_enable(bp);

	/* Check for SPIO5 */
	bnx2x_attn_int_deasserted0(bp,
		REG_RD(bp, MISC_REG_AEU_AFTER_INVERT_1_FUNC_0 + BP_PORT(bp)*4) &
				   AEU_INPUTS_ATTN_BITS_SPIO5);
}

/* gzip service functions */
static int bnx2x_gunzip_init(struct bnx2x *bp)
{
	bp->gunzip_buf = dma_alloc_coherent(&bp->pdev->dev, FW_BUF_SIZE,
					    &bp->gunzip_mapping, GFP_KERNEL);
	if (bp->gunzip_buf  == NULL)
		goto gunzip_nomem1;

	bp->strm = kmalloc(sizeof(*bp->strm), GFP_KERNEL);
	if (bp->strm  == NULL)
		goto gunzip_nomem2;

	bp->strm->workspace = vmalloc(zlib_inflate_workspacesize());
	if (bp->strm->workspace == NULL)
		goto gunzip_nomem3;

	return 0;

gunzip_nomem3:
	kfree(bp->strm);
	bp->strm = NULL;

gunzip_nomem2:
	dma_free_coherent(&bp->pdev->dev, FW_BUF_SIZE, bp->gunzip_buf,
			  bp->gunzip_mapping);
	bp->gunzip_buf = NULL;

gunzip_nomem1:
	BNX2X_ERR("Cannot allocate firmware buffer for un-compression\n");
	return -ENOMEM;
}

static void bnx2x_gunzip_end(struct bnx2x *bp)
{
	if (bp->strm) {
		vfree(bp->strm->workspace);
		kfree(bp->strm);
		bp->strm = NULL;
	}

	if (bp->gunzip_buf) {
		dma_free_coherent(&bp->pdev->dev, FW_BUF_SIZE, bp->gunzip_buf,
				  bp->gunzip_mapping);
		bp->gunzip_buf = NULL;
	}
}

static int bnx2x_gunzip(struct bnx2x *bp, const u8 *zbuf, int len)
{
	int n, rc;

	/* check gzip header */
	if ((zbuf[0] != 0x1f) || (zbuf[1] != 0x8b) || (zbuf[2] != Z_DEFLATED)) {
		BNX2X_ERR("Bad gzip header\n");
		return -EINVAL;
	}

	n = 10;

#define FNAME				0x8

	if (zbuf[3] & FNAME)
		while ((zbuf[n++] != 0) && (n < len));

	bp->strm->next_in = (typeof(bp->strm->next_in))zbuf + n;
	bp->strm->avail_in = len - n;
	bp->strm->next_out = bp->gunzip_buf;
	bp->strm->avail_out = FW_BUF_SIZE;

	rc = zlib_inflateInit2(bp->strm, -MAX_WBITS);
	if (rc != Z_OK)
		return rc;

	rc = zlib_inflate(bp->strm, Z_FINISH);
	if ((rc != Z_OK) && (rc != Z_STREAM_END))
		netdev_err(bp->dev, "Firmware decompression error: %s\n",
			   bp->strm->msg);

	bp->gunzip_outlen = (FW_BUF_SIZE - bp->strm->avail_out);
	if (bp->gunzip_outlen & 0x3)
		netdev_err(bp->dev,
			   "Firmware decompression error: gunzip_outlen (%d) not aligned\n",
				bp->gunzip_outlen);
	bp->gunzip_outlen >>= 2;

	zlib_inflateEnd(bp->strm);

	if (rc == Z_STREAM_END)
		return 0;

	return rc;
}

/* nic load/unload */

/*
 * General service functions
 */

/* send a NIG loopback debug packet */
static void bnx2x_lb_pckt(struct bnx2x *bp)
{
	u32 wb_write[3];

	/* Ethernet source and destination addresses */
	wb_write[0] = 0x55555555;
	wb_write[1] = 0x55555555;
	wb_write[2] = 0x20;		/* SOP */
	REG_WR_DMAE(bp, NIG_REG_DEBUG_PACKET_LB, wb_write, 3);

	/* NON-IP protocol */
	wb_write[0] = 0x09000000;
	wb_write[1] = 0x55555555;
	wb_write[2] = 0x10;		/* EOP, eop_bvalid = 0 */
	REG_WR_DMAE(bp, NIG_REG_DEBUG_PACKET_LB, wb_write, 3);
}

/* some of the internal memories
 * are not directly readable from the driver
 * to test them we send debug packets
 */
static int bnx2x_int_mem_test(struct bnx2x *bp)
{
	int factor;
	int count, i;
	u32 val = 0;

	if (CHIP_REV_IS_FPGA(bp))
		factor = 120;
	else if (CHIP_REV_IS_EMUL(bp))
		factor = 200;
	else
		factor = 1;

	/* Disable inputs of parser neighbor blocks */
	REG_WR(bp, TSDM_REG_ENABLE_IN1, 0x0);
	REG_WR(bp, TCM_REG_PRS_IFEN, 0x0);
	REG_WR(bp, CFC_REG_DEBUG0, 0x1);
	REG_WR(bp, NIG_REG_PRS_REQ_IN_EN, 0x0);

	/*  Write 0 to parser credits for CFC search request */
	REG_WR(bp, PRS_REG_CFC_SEARCH_INITIAL_CREDIT, 0x0);

	/* send Ethernet packet */
	bnx2x_lb_pckt(bp);

	/* TODO do i reset NIG statistic? */
	/* Wait until NIG register shows 1 packet of size 0x10 */
	count = 1000 * factor;
	while (count) {

		bnx2x_read_dmae(bp, NIG_REG_STAT2_BRB_OCTET, 2);
		val = *bnx2x_sp(bp, wb_data[0]);
		if (val == 0x10)
			break;

		usleep_range(10000, 20000);
		count--;
	}
	if (val != 0x10) {
		BNX2X_ERR("NIG timeout  val = 0x%x\n", val);
		return -1;
	}

	/* Wait until PRS register shows 1 packet */
	count = 1000 * factor;
	while (count) {
		val = REG_RD(bp, PRS_REG_NUM_OF_PACKETS);
		if (val == 1)
			break;

		usleep_range(10000, 20000);
		count--;
	}
	if (val != 0x1) {
		BNX2X_ERR("PRS timeout val = 0x%x\n", val);
		return -2;
	}

	/* Reset and init BRB, PRS */
	REG_WR(bp, GRCBASE_MISC + MISC_REGISTERS_RESET_REG_1_CLEAR, 0x03);
	msleep(50);
	REG_WR(bp, GRCBASE_MISC + MISC_REGISTERS_RESET_REG_1_SET, 0x03);
	msleep(50);
	bnx2x_init_block(bp, BLOCK_BRB1, PHASE_COMMON);
	bnx2x_init_block(bp, BLOCK_PRS, PHASE_COMMON);

	DP(NETIF_MSG_HW, "part2\n");

	/* Disable inputs of parser neighbor blocks */
	REG_WR(bp, TSDM_REG_ENABLE_IN1, 0x0);
	REG_WR(bp, TCM_REG_PRS_IFEN, 0x0);
	REG_WR(bp, CFC_REG_DEBUG0, 0x1);
	REG_WR(bp, NIG_REG_PRS_REQ_IN_EN, 0x0);

	/* Write 0 to parser credits for CFC search request */
	REG_WR(bp, PRS_REG_CFC_SEARCH_INITIAL_CREDIT, 0x0);

	/* send 10 Ethernet packets */
	for (i = 0; i < 10; i++)
		bnx2x_lb_pckt(bp);

	/* Wait until NIG register shows 10 + 1
	   packets of size 11*0x10 = 0xb0 */
	count = 1000 * factor;
	while (count) {

		bnx2x_read_dmae(bp, NIG_REG_STAT2_BRB_OCTET, 2);
		val = *bnx2x_sp(bp, wb_data[0]);
		if (val == 0xb0)
			break;

		usleep_range(10000, 20000);
		count--;
	}
	if (val != 0xb0) {
		BNX2X_ERR("NIG timeout  val = 0x%x\n", val);
		return -3;
	}

	/* Wait until PRS register shows 2 packets */
	val = REG_RD(bp, PRS_REG_NUM_OF_PACKETS);
	if (val != 2)
		BNX2X_ERR("PRS timeout  val = 0x%x\n", val);

	/* Write 1 to parser credits for CFC search request */
	REG_WR(bp, PRS_REG_CFC_SEARCH_INITIAL_CREDIT, 0x1);

	/* Wait until PRS register shows 3 packets */
	msleep(10 * factor);
	/* Wait until NIG register shows 1 packet of size 0x10 */
	val = REG_RD(bp, PRS_REG_NUM_OF_PACKETS);
	if (val != 3)
		BNX2X_ERR("PRS timeout  val = 0x%x\n", val);

	/* clear NIG EOP FIFO */
	for (i = 0; i < 11; i++)
		REG_RD(bp, NIG_REG_INGRESS_EOP_LB_FIFO);
	val = REG_RD(bp, NIG_REG_INGRESS_EOP_LB_EMPTY);
	if (val != 1) {
		BNX2X_ERR("clear of NIG failed\n");
		return -4;
	}

	/* Reset and init BRB, PRS, NIG */
	REG_WR(bp, GRCBASE_MISC + MISC_REGISTERS_RESET_REG_1_CLEAR, 0x03);
	msleep(50);
	REG_WR(bp, GRCBASE_MISC + MISC_REGISTERS_RESET_REG_1_SET, 0x03);
	msleep(50);
	bnx2x_init_block(bp, BLOCK_BRB1, PHASE_COMMON);
	bnx2x_init_block(bp, BLOCK_PRS, PHASE_COMMON);
	if (!CNIC_SUPPORT(bp))
		/* set NIC mode */
		REG_WR(bp, PRS_REG_NIC_MODE, 1);

	/* Enable inputs of parser neighbor blocks */
	REG_WR(bp, TSDM_REG_ENABLE_IN1, 0x7fffffff);
	REG_WR(bp, TCM_REG_PRS_IFEN, 0x1);
	REG_WR(bp, CFC_REG_DEBUG0, 0x0);
	REG_WR(bp, NIG_REG_PRS_REQ_IN_EN, 0x1);

	DP(NETIF_MSG_HW, "done\n");

	return 0; /* OK */
}

static void bnx2x_enable_blocks_attention(struct bnx2x *bp)
{
	u32 val;

	REG_WR(bp, PXP_REG_PXP_INT_MASK_0, 0);
	if (!CHIP_IS_E1x(bp))
		REG_WR(bp, PXP_REG_PXP_INT_MASK_1, 0x40);
	else
		REG_WR(bp, PXP_REG_PXP_INT_MASK_1, 0);
	REG_WR(bp, DORQ_REG_DORQ_INT_MASK, 0);
	REG_WR(bp, CFC_REG_CFC_INT_MASK, 0);
	/*
	 * mask read length error interrupts in brb for parser
	 * (parsing unit and 'checksum and crc' unit)
	 * these errors are legal (PU reads fixed length and CAC can cause
	 * read length error on truncated packets)
	 */
	REG_WR(bp, BRB1_REG_BRB1_INT_MASK, 0xFC00);
	REG_WR(bp, QM_REG_QM_INT_MASK, 0);
	REG_WR(bp, TM_REG_TM_INT_MASK, 0);
	REG_WR(bp, XSDM_REG_XSDM_INT_MASK_0, 0);
	REG_WR(bp, XSDM_REG_XSDM_INT_MASK_1, 0);
	REG_WR(bp, XCM_REG_XCM_INT_MASK, 0);
/*	REG_WR(bp, XSEM_REG_XSEM_INT_MASK_0, 0); */
/*	REG_WR(bp, XSEM_REG_XSEM_INT_MASK_1, 0); */
	REG_WR(bp, USDM_REG_USDM_INT_MASK_0, 0);
	REG_WR(bp, USDM_REG_USDM_INT_MASK_1, 0);
	REG_WR(bp, UCM_REG_UCM_INT_MASK, 0);
/*	REG_WR(bp, USEM_REG_USEM_INT_MASK_0, 0); */
/*	REG_WR(bp, USEM_REG_USEM_INT_MASK_1, 0); */
	REG_WR(bp, GRCBASE_UPB + PB_REG_PB_INT_MASK, 0);
	REG_WR(bp, CSDM_REG_CSDM_INT_MASK_0, 0);
	REG_WR(bp, CSDM_REG_CSDM_INT_MASK_1, 0);
	REG_WR(bp, CCM_REG_CCM_INT_MASK, 0);
/*	REG_WR(bp, CSEM_REG_CSEM_INT_MASK_0, 0); */
/*	REG_WR(bp, CSEM_REG_CSEM_INT_MASK_1, 0); */

	val = PXP2_PXP2_INT_MASK_0_REG_PGL_CPL_AFT  |
		PXP2_PXP2_INT_MASK_0_REG_PGL_CPL_OF |
		PXP2_PXP2_INT_MASK_0_REG_PGL_PCIE_ATTN;
	if (!CHIP_IS_E1x(bp))
		val |= PXP2_PXP2_INT_MASK_0_REG_PGL_READ_BLOCKED |
			PXP2_PXP2_INT_MASK_0_REG_PGL_WRITE_BLOCKED;
	REG_WR(bp, PXP2_REG_PXP2_INT_MASK_0, val);

	REG_WR(bp, TSDM_REG_TSDM_INT_MASK_0, 0);
	REG_WR(bp, TSDM_REG_TSDM_INT_MASK_1, 0);
	REG_WR(bp, TCM_REG_TCM_INT_MASK, 0);
/*	REG_WR(bp, TSEM_REG_TSEM_INT_MASK_0, 0); */

	if (!CHIP_IS_E1x(bp))
		/* enable VFC attentions: bits 11 and 12, bits 31:13 reserved */
		REG_WR(bp, TSEM_REG_TSEM_INT_MASK_1, 0x07ff);

	REG_WR(bp, CDU_REG_CDU_INT_MASK, 0);
	REG_WR(bp, DMAE_REG_DMAE_INT_MASK, 0);
/*	REG_WR(bp, MISC_REG_MISC_INT_MASK, 0); */
	REG_WR(bp, PBF_REG_PBF_INT_MASK, 0x18);		/* bit 3,4 masked */
}

static void bnx2x_reset_common(struct bnx2x *bp)
{
	u32 val = 0x1400;

	/* reset_common */
	REG_WR(bp, GRCBASE_MISC + MISC_REGISTERS_RESET_REG_1_CLEAR,
	       0xd3ffff7f);

	if (CHIP_IS_E3(bp)) {
		val |= MISC_REGISTERS_RESET_REG_2_MSTAT0;
		val |= MISC_REGISTERS_RESET_REG_2_MSTAT1;
	}

	REG_WR(bp, GRCBASE_MISC + MISC_REGISTERS_RESET_REG_2_CLEAR, val);
}

static void bnx2x_setup_dmae(struct bnx2x *bp)
{
	bp->dmae_ready = 0;
	spin_lock_init(&bp->dmae_lock);
}

static void bnx2x_init_pxp(struct bnx2x *bp)
{
	u16 devctl;
	int r_order, w_order;

	pcie_capability_read_word(bp->pdev, PCI_EXP_DEVCTL, &devctl);
	DP(NETIF_MSG_HW, "read 0x%x from devctl\n", devctl);
	w_order = ((devctl & PCI_EXP_DEVCTL_PAYLOAD) >> 5);
	if (bp->mrrs == -1)
		r_order = ((devctl & PCI_EXP_DEVCTL_READRQ) >> 12);
	else {
		DP(NETIF_MSG_HW, "force read order to %d\n", bp->mrrs);
		r_order = bp->mrrs;
	}

	bnx2x_init_pxp_arb(bp, r_order, w_order);
}

static void bnx2x_setup_fan_failure_detection(struct bnx2x *bp)
{
	int is_required;
	u32 val;
	int port;

	if (BP_NOMCP(bp))
		return;

	is_required = 0;
	val = SHMEM_RD(bp, dev_info.shared_hw_config.config2) &
	      SHARED_HW_CFG_FAN_FAILURE_MASK;

	if (val == SHARED_HW_CFG_FAN_FAILURE_ENABLED)
		is_required = 1;

	/*
	 * The fan failure mechanism is usually related to the PHY type since
	 * the power consumption of the board is affected by the PHY. Currently,
	 * fan is required for most designs with SFX7101, BCM8727 and BCM8481.
	 */
	else if (val == SHARED_HW_CFG_FAN_FAILURE_PHY_TYPE)
		for (port = PORT_0; port < PORT_MAX; port++) {
			is_required |=
				bnx2x_fan_failure_det_req(
					bp,
					bp->common.shmem_base,
					bp->common.shmem2_base,
					port);
		}

	DP(NETIF_MSG_HW, "fan detection setting: %d\n", is_required);

	if (is_required == 0)
		return;

	/* Fan failure is indicated by SPIO 5 */
	bnx2x_set_spio(bp, MISC_SPIO_SPIO5, MISC_SPIO_INPUT_HI_Z);

	/* set to active low mode */
	val = REG_RD(bp, MISC_REG_SPIO_INT);
	val |= (MISC_SPIO_SPIO5 << MISC_SPIO_INT_OLD_SET_POS);
	REG_WR(bp, MISC_REG_SPIO_INT, val);

	/* enable interrupt to signal the IGU */
	val = REG_RD(bp, MISC_REG_SPIO_EVENT_EN);
	val |= MISC_SPIO_SPIO5;
	REG_WR(bp, MISC_REG_SPIO_EVENT_EN, val);
}

void bnx2x_pf_disable(struct bnx2x *bp)
{
	u32 val = REG_RD(bp, IGU_REG_PF_CONFIGURATION);
	val &= ~IGU_PF_CONF_FUNC_EN;

	REG_WR(bp, IGU_REG_PF_CONFIGURATION, val);
	REG_WR(bp, PGLUE_B_REG_INTERNAL_PFID_ENABLE_MASTER, 0);
	REG_WR(bp, CFC_REG_WEAK_ENABLE_PF, 0);
}

static void bnx2x__common_init_phy(struct bnx2x *bp)
{
	u32 shmem_base[2], shmem2_base[2];
	/* Avoid common init in case MFW supports LFA */
	if (SHMEM2_RD(bp, size) >
	    (u32)offsetof(struct shmem2_region, lfa_host_addr[BP_PORT(bp)]))
		return;
	shmem_base[0] =  bp->common.shmem_base;
	shmem2_base[0] = bp->common.shmem2_base;
	if (!CHIP_IS_E1x(bp)) {
		shmem_base[1] =
			SHMEM2_RD(bp, other_shmem_base_addr);
		shmem2_base[1] =
			SHMEM2_RD(bp, other_shmem2_base_addr);
	}
	bnx2x_acquire_phy_lock(bp);
	bnx2x_common_init_phy(bp, shmem_base, shmem2_base,
			      bp->common.chip_id);
	bnx2x_release_phy_lock(bp);
}

static void bnx2x_config_endianity(struct bnx2x *bp, u32 val)
{
	REG_WR(bp, PXP2_REG_RQ_QM_ENDIAN_M, val);
	REG_WR(bp, PXP2_REG_RQ_TM_ENDIAN_M, val);
	REG_WR(bp, PXP2_REG_RQ_SRC_ENDIAN_M, val);
	REG_WR(bp, PXP2_REG_RQ_CDU_ENDIAN_M, val);
	REG_WR(bp, PXP2_REG_RQ_DBG_ENDIAN_M, val);

	/* make sure this value is 0 */
	REG_WR(bp, PXP2_REG_RQ_HC_ENDIAN_M, 0);

	REG_WR(bp, PXP2_REG_RD_QM_SWAP_MODE, val);
	REG_WR(bp, PXP2_REG_RD_TM_SWAP_MODE, val);
	REG_WR(bp, PXP2_REG_RD_SRC_SWAP_MODE, val);
	REG_WR(bp, PXP2_REG_RD_CDURD_SWAP_MODE, val);
}

static void bnx2x_set_endianity(struct bnx2x *bp)
{
#ifdef __BIG_ENDIAN
	bnx2x_config_endianity(bp, 1);
#else
	bnx2x_config_endianity(bp, 0);
#endif
}

static void bnx2x_reset_endianity(struct bnx2x *bp)
{
	bnx2x_config_endianity(bp, 0);
}

/**
 * bnx2x_init_hw_common - initialize the HW at the COMMON phase.
 *
 * @bp:		driver handle
 */
static int bnx2x_init_hw_common(struct bnx2x *bp)
{
	u32 val;

	DP(NETIF_MSG_HW, "starting common init  func %d\n", BP_ABS_FUNC(bp));

	/*
	 * take the RESET lock to protect undi_unload flow from accessing
	 * registers while we're resetting the chip
	 */
	bnx2x_acquire_hw_lock(bp, HW_LOCK_RESOURCE_RESET);

	bnx2x_reset_common(bp);
	REG_WR(bp, GRCBASE_MISC + MISC_REGISTERS_RESET_REG_1_SET, 0xffffffff);

	val = 0xfffc;
	if (CHIP_IS_E3(bp)) {
		val |= MISC_REGISTERS_RESET_REG_2_MSTAT0;
		val |= MISC_REGISTERS_RESET_REG_2_MSTAT1;
	}
	REG_WR(bp, GRCBASE_MISC + MISC_REGISTERS_RESET_REG_2_SET, val);

	bnx2x_release_hw_lock(bp, HW_LOCK_RESOURCE_RESET);

	bnx2x_init_block(bp, BLOCK_MISC, PHASE_COMMON);

	if (!CHIP_IS_E1x(bp)) {
		u8 abs_func_id;

		/**
		 * 4-port mode or 2-port mode we need to turn of master-enable
		 * for everyone, after that, turn it back on for self.
		 * so, we disregard multi-function or not, and always disable
		 * for all functions on the given path, this means 0,2,4,6 for
		 * path 0 and 1,3,5,7 for path 1
		 */
		for (abs_func_id = BP_PATH(bp);
		     abs_func_id < E2_FUNC_MAX*2; abs_func_id += 2) {
			if (abs_func_id == BP_ABS_FUNC(bp)) {
				REG_WR(bp,
				    PGLUE_B_REG_INTERNAL_PFID_ENABLE_MASTER,
				    1);
				continue;
			}

			bnx2x_pretend_func(bp, abs_func_id);
			/* clear pf enable */
			bnx2x_pf_disable(bp);
			bnx2x_pretend_func(bp, BP_ABS_FUNC(bp));
		}
	}

	bnx2x_init_block(bp, BLOCK_PXP, PHASE_COMMON);
	if (CHIP_IS_E1(bp)) {
		/* enable HW interrupt from PXP on USDM overflow
		   bit 16 on INT_MASK_0 */
		REG_WR(bp, PXP_REG_PXP_INT_MASK_0, 0);
	}

	bnx2x_init_block(bp, BLOCK_PXP2, PHASE_COMMON);
	bnx2x_init_pxp(bp);
	bnx2x_set_endianity(bp);
	bnx2x_ilt_init_page_size(bp, INITOP_SET);

	if (CHIP_REV_IS_FPGA(bp) && CHIP_IS_E1H(bp))
		REG_WR(bp, PXP2_REG_PGL_TAGS_LIMIT, 0x1);

	/* let the HW do it's magic ... */
	msleep(100);
	/* finish PXP init */
	val = REG_RD(bp, PXP2_REG_RQ_CFG_DONE);
	if (val != 1) {
		BNX2X_ERR("PXP2 CFG failed\n");
		return -EBUSY;
	}
	val = REG_RD(bp, PXP2_REG_RD_INIT_DONE);
	if (val != 1) {
		BNX2X_ERR("PXP2 RD_INIT failed\n");
		return -EBUSY;
	}

	/* Timers bug workaround E2 only. We need to set the entire ILT to
	 * have entries with value "0" and valid bit on.
	 * This needs to be done by the first PF that is loaded in a path
	 * (i.e. common phase)
	 */
	if (!CHIP_IS_E1x(bp)) {
/* In E2 there is a bug in the timers block that can cause function 6 / 7
 * (i.e. vnic3) to start even if it is marked as "scan-off".
 * This occurs when a different function (func2,3) is being marked
 * as "scan-off". Real-life scenario for example: if a driver is being
 * load-unloaded while func6,7 are down. This will cause the timer to access
 * the ilt, translate to a logical address and send a request to read/write.
 * Since the ilt for the function that is down is not valid, this will cause
 * a translation error which is unrecoverable.
 * The Workaround is intended to make sure that when this happens nothing fatal
 * will occur. The workaround:
 *	1.  First PF driver which loads on a path will:
 *		a.  After taking the chip out of reset, by using pretend,
 *		    it will write "0" to the following registers of
 *		    the other vnics.
 *		    REG_WR(pdev, PGLUE_B_REG_INTERNAL_PFID_ENABLE_MASTER, 0);
 *		    REG_WR(pdev, CFC_REG_WEAK_ENABLE_PF,0);
 *		    REG_WR(pdev, CFC_REG_STRONG_ENABLE_PF,0);
 *		    And for itself it will write '1' to
 *		    PGLUE_B_REG_INTERNAL_PFID_ENABLE_MASTER to enable
 *		    dmae-operations (writing to pram for example.)
 *		    note: can be done for only function 6,7 but cleaner this
 *			  way.
 *		b.  Write zero+valid to the entire ILT.
 *		c.  Init the first_timers_ilt_entry, last_timers_ilt_entry of
 *		    VNIC3 (of that port). The range allocated will be the
 *		    entire ILT. This is needed to prevent  ILT range error.
 *	2.  Any PF driver load flow:
 *		a.  ILT update with the physical addresses of the allocated
 *		    logical pages.
 *		b.  Wait 20msec. - note that this timeout is needed to make
 *		    sure there are no requests in one of the PXP internal
 *		    queues with "old" ILT addresses.
 *		c.  PF enable in the PGLC.
 *		d.  Clear the was_error of the PF in the PGLC. (could have
 *		    occurred while driver was down)
 *		e.  PF enable in the CFC (WEAK + STRONG)
 *		f.  Timers scan enable
 *	3.  PF driver unload flow:
 *		a.  Clear the Timers scan_en.
 *		b.  Polling for scan_on=0 for that PF.
 *		c.  Clear the PF enable bit in the PXP.
 *		d.  Clear the PF enable in the CFC (WEAK + STRONG)
 *		e.  Write zero+valid to all ILT entries (The valid bit must
 *		    stay set)
 *		f.  If this is VNIC 3 of a port then also init
 *		    first_timers_ilt_entry to zero and last_timers_ilt_entry
 *		    to the last entry in the ILT.
 *
 *	Notes:
 *	Currently the PF error in the PGLC is non recoverable.
 *	In the future the there will be a recovery routine for this error.
 *	Currently attention is masked.
 *	Having an MCP lock on the load/unload process does not guarantee that
 *	there is no Timer disable during Func6/7 enable. This is because the
 *	Timers scan is currently being cleared by the MCP on FLR.
 *	Step 2.d can be done only for PF6/7 and the driver can also check if
 *	there is error before clearing it. But the flow above is simpler and
 *	more general.
 *	All ILT entries are written by zero+valid and not just PF6/7
 *	ILT entries since in the future the ILT entries allocation for
 *	PF-s might be dynamic.
 */
		struct ilt_client_info ilt_cli;
		struct bnx2x_ilt ilt;
		memset(&ilt_cli, 0, sizeof(struct ilt_client_info));
		memset(&ilt, 0, sizeof(struct bnx2x_ilt));

		/* initialize dummy TM client */
		ilt_cli.start = 0;
		ilt_cli.end = ILT_NUM_PAGE_ENTRIES - 1;
		ilt_cli.client_num = ILT_CLIENT_TM;

		/* Step 1: set zeroes to all ilt page entries with valid bit on
		 * Step 2: set the timers first/last ilt entry to point
		 * to the entire range to prevent ILT range error for 3rd/4th
		 * vnic	(this code assumes existence of the vnic)
		 *
		 * both steps performed by call to bnx2x_ilt_client_init_op()
		 * with dummy TM client
		 *
		 * we must use pretend since PXP2_REG_RQ_##blk##_FIRST_ILT
		 * and his brother are split registers
		 */
		bnx2x_pretend_func(bp, (BP_PATH(bp) + 6));
		bnx2x_ilt_client_init_op_ilt(bp, &ilt, &ilt_cli, INITOP_CLEAR);
		bnx2x_pretend_func(bp, BP_ABS_FUNC(bp));

		REG_WR(bp, PXP2_REG_RQ_DRAM_ALIGN, BNX2X_PXP_DRAM_ALIGN);
		REG_WR(bp, PXP2_REG_RQ_DRAM_ALIGN_RD, BNX2X_PXP_DRAM_ALIGN);
		REG_WR(bp, PXP2_REG_RQ_DRAM_ALIGN_SEL, 1);
	}

	REG_WR(bp, PXP2_REG_RQ_DISABLE_INPUTS, 0);
	REG_WR(bp, PXP2_REG_RD_DISABLE_INPUTS, 0);

	if (!CHIP_IS_E1x(bp)) {
		int factor = CHIP_REV_IS_EMUL(bp) ? 1000 :
				(CHIP_REV_IS_FPGA(bp) ? 400 : 0);
		bnx2x_init_block(bp, BLOCK_PGLUE_B, PHASE_COMMON);

		bnx2x_init_block(bp, BLOCK_ATC, PHASE_COMMON);

		/* let the HW do it's magic ... */
		do {
			msleep(200);
			val = REG_RD(bp, ATC_REG_ATC_INIT_DONE);
		} while (factor-- && (val != 1));

		if (val != 1) {
			BNX2X_ERR("ATC_INIT failed\n");
			return -EBUSY;
		}
	}

	bnx2x_init_block(bp, BLOCK_DMAE, PHASE_COMMON);

	bnx2x_iov_init_dmae(bp);

	/* clean the DMAE memory */
	bp->dmae_ready = 1;
	bnx2x_init_fill(bp, TSEM_REG_PRAM, 0, 8, 1);

	bnx2x_init_block(bp, BLOCK_TCM, PHASE_COMMON);

	bnx2x_init_block(bp, BLOCK_UCM, PHASE_COMMON);

	bnx2x_init_block(bp, BLOCK_CCM, PHASE_COMMON);

	bnx2x_init_block(bp, BLOCK_XCM, PHASE_COMMON);

	bnx2x_read_dmae(bp, XSEM_REG_PASSIVE_BUFFER, 3);
	bnx2x_read_dmae(bp, CSEM_REG_PASSIVE_BUFFER, 3);
	bnx2x_read_dmae(bp, TSEM_REG_PASSIVE_BUFFER, 3);
	bnx2x_read_dmae(bp, USEM_REG_PASSIVE_BUFFER, 3);

	bnx2x_init_block(bp, BLOCK_QM, PHASE_COMMON);

	/* QM queues pointers table */
	bnx2x_qm_init_ptr_table(bp, bp->qm_cid_count, INITOP_SET);

	/* soft reset pulse */
	REG_WR(bp, QM_REG_SOFT_RESET, 1);
	REG_WR(bp, QM_REG_SOFT_RESET, 0);

	if (CNIC_SUPPORT(bp))
		bnx2x_init_block(bp, BLOCK_TM, PHASE_COMMON);

	bnx2x_init_block(bp, BLOCK_DORQ, PHASE_COMMON);

	if (!CHIP_REV_IS_SLOW(bp))
		/* enable hw interrupt from doorbell Q */
		REG_WR(bp, DORQ_REG_DORQ_INT_MASK, 0);

	bnx2x_init_block(bp, BLOCK_BRB1, PHASE_COMMON);

	bnx2x_init_block(bp, BLOCK_PRS, PHASE_COMMON);
	REG_WR(bp, PRS_REG_A_PRSU_20, 0xf);

	if (!CHIP_IS_E1(bp))
		REG_WR(bp, PRS_REG_E1HOV_MODE, bp->path_has_ovlan);

	if (!CHIP_IS_E1x(bp) && !CHIP_IS_E3B0(bp)) {
		if (IS_MF_AFEX(bp)) {
			/* configure that VNTag and VLAN headers must be
			 * received in afex mode
			 */
			REG_WR(bp, PRS_REG_HDRS_AFTER_BASIC, 0xE);
			REG_WR(bp, PRS_REG_MUST_HAVE_HDRS, 0xA);
			REG_WR(bp, PRS_REG_HDRS_AFTER_TAG_0, 0x6);
			REG_WR(bp, PRS_REG_TAG_ETHERTYPE_0, 0x8926);
			REG_WR(bp, PRS_REG_TAG_LEN_0, 0x4);
		} else {
			/* Bit-map indicating which L2 hdrs may appear
			 * after the basic Ethernet header
			 */
			REG_WR(bp, PRS_REG_HDRS_AFTER_BASIC,
			       bp->path_has_ovlan ? 7 : 6);
		}
	}

	bnx2x_init_block(bp, BLOCK_TSDM, PHASE_COMMON);
	bnx2x_init_block(bp, BLOCK_CSDM, PHASE_COMMON);
	bnx2x_init_block(bp, BLOCK_USDM, PHASE_COMMON);
	bnx2x_init_block(bp, BLOCK_XSDM, PHASE_COMMON);

	if (!CHIP_IS_E1x(bp)) {
		/* reset VFC memories */
		REG_WR(bp, TSEM_REG_FAST_MEMORY + VFC_REG_MEMORIES_RST,
			   VFC_MEMORIES_RST_REG_CAM_RST |
			   VFC_MEMORIES_RST_REG_RAM_RST);
		REG_WR(bp, XSEM_REG_FAST_MEMORY + VFC_REG_MEMORIES_RST,
			   VFC_MEMORIES_RST_REG_CAM_RST |
			   VFC_MEMORIES_RST_REG_RAM_RST);

		msleep(20);
	}

	bnx2x_init_block(bp, BLOCK_TSEM, PHASE_COMMON);
	bnx2x_init_block(bp, BLOCK_USEM, PHASE_COMMON);
	bnx2x_init_block(bp, BLOCK_CSEM, PHASE_COMMON);
	bnx2x_init_block(bp, BLOCK_XSEM, PHASE_COMMON);

	/* sync semi rtc */
	REG_WR(bp, GRCBASE_MISC + MISC_REGISTERS_RESET_REG_1_CLEAR,
	       0x80000000);
	REG_WR(bp, GRCBASE_MISC + MISC_REGISTERS_RESET_REG_1_SET,
	       0x80000000);

	bnx2x_init_block(bp, BLOCK_UPB, PHASE_COMMON);
	bnx2x_init_block(bp, BLOCK_XPB, PHASE_COMMON);
	bnx2x_init_block(bp, BLOCK_PBF, PHASE_COMMON);

	if (!CHIP_IS_E1x(bp)) {
		if (IS_MF_AFEX(bp)) {
			/* configure that VNTag and VLAN headers must be
			 * sent in afex mode
			 */
			REG_WR(bp, PBF_REG_HDRS_AFTER_BASIC, 0xE);
			REG_WR(bp, PBF_REG_MUST_HAVE_HDRS, 0xA);
			REG_WR(bp, PBF_REG_HDRS_AFTER_TAG_0, 0x6);
			REG_WR(bp, PBF_REG_TAG_ETHERTYPE_0, 0x8926);
			REG_WR(bp, PBF_REG_TAG_LEN_0, 0x4);
		} else {
			REG_WR(bp, PBF_REG_HDRS_AFTER_BASIC,
			       bp->path_has_ovlan ? 7 : 6);
		}
	}

	REG_WR(bp, SRC_REG_SOFT_RST, 1);

	bnx2x_init_block(bp, BLOCK_SRC, PHASE_COMMON);

	if (CNIC_SUPPORT(bp)) {
		REG_WR(bp, SRC_REG_KEYSEARCH_0, 0x63285672);
		REG_WR(bp, SRC_REG_KEYSEARCH_1, 0x24b8f2cc);
		REG_WR(bp, SRC_REG_KEYSEARCH_2, 0x223aef9b);
		REG_WR(bp, SRC_REG_KEYSEARCH_3, 0x26001e3a);
		REG_WR(bp, SRC_REG_KEYSEARCH_4, 0x7ae91116);
		REG_WR(bp, SRC_REG_KEYSEARCH_5, 0x5ce5230b);
		REG_WR(bp, SRC_REG_KEYSEARCH_6, 0x298d8adf);
		REG_WR(bp, SRC_REG_KEYSEARCH_7, 0x6eb0ff09);
		REG_WR(bp, SRC_REG_KEYSEARCH_8, 0x1830f82f);
		REG_WR(bp, SRC_REG_KEYSEARCH_9, 0x01e46be7);
	}
	REG_WR(bp, SRC_REG_SOFT_RST, 0);

	if (sizeof(union cdu_context) != 1024)
		/* we currently assume that a context is 1024 bytes */
		dev_alert(&bp->pdev->dev,
			  "please adjust the size of cdu_context(%ld)\n",
			  (long)sizeof(union cdu_context));

	bnx2x_init_block(bp, BLOCK_CDU, PHASE_COMMON);
	val = (4 << 24) + (0 << 12) + 1024;
	REG_WR(bp, CDU_REG_CDU_GLOBAL_PARAMS, val);

	bnx2x_init_block(bp, BLOCK_CFC, PHASE_COMMON);
	REG_WR(bp, CFC_REG_INIT_REG, 0x7FF);
	/* enable context validation interrupt from CFC */
	REG_WR(bp, CFC_REG_CFC_INT_MASK, 0);

	/* set the thresholds to prevent CFC/CDU race */
	REG_WR(bp, CFC_REG_DEBUG0, 0x20020000);

	bnx2x_init_block(bp, BLOCK_HC, PHASE_COMMON);

	if (!CHIP_IS_E1x(bp) && BP_NOMCP(bp))
		REG_WR(bp, IGU_REG_RESET_MEMORIES, 0x36);

	bnx2x_init_block(bp, BLOCK_IGU, PHASE_COMMON);
	bnx2x_init_block(bp, BLOCK_MISC_AEU, PHASE_COMMON);

	/* Reset PCIE errors for debug */
	REG_WR(bp, 0x2814, 0xffffffff);
	REG_WR(bp, 0x3820, 0xffffffff);

	if (!CHIP_IS_E1x(bp)) {
		REG_WR(bp, PCICFG_OFFSET + PXPCS_TL_CONTROL_5,
			   (PXPCS_TL_CONTROL_5_ERR_UNSPPORT1 |
				PXPCS_TL_CONTROL_5_ERR_UNSPPORT));
		REG_WR(bp, PCICFG_OFFSET + PXPCS_TL_FUNC345_STAT,
			   (PXPCS_TL_FUNC345_STAT_ERR_UNSPPORT4 |
				PXPCS_TL_FUNC345_STAT_ERR_UNSPPORT3 |
				PXPCS_TL_FUNC345_STAT_ERR_UNSPPORT2));
		REG_WR(bp, PCICFG_OFFSET + PXPCS_TL_FUNC678_STAT,
			   (PXPCS_TL_FUNC678_STAT_ERR_UNSPPORT7 |
				PXPCS_TL_FUNC678_STAT_ERR_UNSPPORT6 |
				PXPCS_TL_FUNC678_STAT_ERR_UNSPPORT5));
	}

	bnx2x_init_block(bp, BLOCK_NIG, PHASE_COMMON);
	if (!CHIP_IS_E1(bp)) {
		/* in E3 this done in per-port section */
		if (!CHIP_IS_E3(bp))
			REG_WR(bp, NIG_REG_LLH_MF_MODE, IS_MF(bp));
	}
	if (CHIP_IS_E1H(bp))
		/* not applicable for E2 (and above ...) */
		REG_WR(bp, NIG_REG_LLH_E1HOV_MODE, IS_MF_SD(bp));

	if (CHIP_REV_IS_SLOW(bp))
		msleep(200);

	/* finish CFC init */
	val = reg_poll(bp, CFC_REG_LL_INIT_DONE, 1, 100, 10);
	if (val != 1) {
		BNX2X_ERR("CFC LL_INIT failed\n");
		return -EBUSY;
	}
	val = reg_poll(bp, CFC_REG_AC_INIT_DONE, 1, 100, 10);
	if (val != 1) {
		BNX2X_ERR("CFC AC_INIT failed\n");
		return -EBUSY;
	}
	val = reg_poll(bp, CFC_REG_CAM_INIT_DONE, 1, 100, 10);
	if (val != 1) {
		BNX2X_ERR("CFC CAM_INIT failed\n");
		return -EBUSY;
	}
	REG_WR(bp, CFC_REG_DEBUG0, 0);

	if (CHIP_IS_E1(bp)) {
		/* read NIG statistic
		   to see if this is our first up since powerup */
		bnx2x_read_dmae(bp, NIG_REG_STAT2_BRB_OCTET, 2);
		val = *bnx2x_sp(bp, wb_data[0]);

		/* do internal memory self test */
		if ((val == 0) && bnx2x_int_mem_test(bp)) {
			BNX2X_ERR("internal mem self test failed\n");
			return -EBUSY;
		}
	}

	bnx2x_setup_fan_failure_detection(bp);

	/* clear PXP2 attentions */
	REG_RD(bp, PXP2_REG_PXP2_INT_STS_CLR_0);

	bnx2x_enable_blocks_attention(bp);
	bnx2x_enable_blocks_parity(bp);

	if (!BP_NOMCP(bp)) {
		if (CHIP_IS_E1x(bp))
			bnx2x__common_init_phy(bp);
	} else
		BNX2X_ERR("Bootcode is missing - can not initialize link\n");

	if (SHMEM2_HAS(bp, netproc_fw_ver))
		SHMEM2_WR(bp, netproc_fw_ver, REG_RD(bp, XSEM_REG_PRAM));

	return 0;
}

/**
 * bnx2x_init_hw_common_chip - init HW at the COMMON_CHIP phase.
 *
 * @bp:		driver handle
 */
static int bnx2x_init_hw_common_chip(struct bnx2x *bp)
{
	int rc = bnx2x_init_hw_common(bp);

	if (rc)
		return rc;

	/* In E2 2-PORT mode, same ext phy is used for the two paths */
	if (!BP_NOMCP(bp))
		bnx2x__common_init_phy(bp);

	return 0;
}

static int bnx2x_init_hw_port(struct bnx2x *bp)
{
	int port = BP_PORT(bp);
	int init_phase = port ? PHASE_PORT1 : PHASE_PORT0;
	u32 low, high;
	u32 val, reg;

	DP(NETIF_MSG_HW, "starting port init  port %d\n", port);

	REG_WR(bp, NIG_REG_MASK_INTERRUPT_PORT0 + port*4, 0);

	bnx2x_init_block(bp, BLOCK_MISC, init_phase);
	bnx2x_init_block(bp, BLOCK_PXP, init_phase);
	bnx2x_init_block(bp, BLOCK_PXP2, init_phase);

	/* Timers bug workaround: disables the pf_master bit in pglue at
	 * common phase, we need to enable it here before any dmae access are
	 * attempted. Therefore we manually added the enable-master to the
	 * port phase (it also happens in the function phase)
	 */
	if (!CHIP_IS_E1x(bp))
		REG_WR(bp, PGLUE_B_REG_INTERNAL_PFID_ENABLE_MASTER, 1);

	bnx2x_init_block(bp, BLOCK_ATC, init_phase);
	bnx2x_init_block(bp, BLOCK_DMAE, init_phase);
	bnx2x_init_block(bp, BLOCK_PGLUE_B, init_phase);
	bnx2x_init_block(bp, BLOCK_QM, init_phase);

	bnx2x_init_block(bp, BLOCK_TCM, init_phase);
	bnx2x_init_block(bp, BLOCK_UCM, init_phase);
	bnx2x_init_block(bp, BLOCK_CCM, init_phase);
	bnx2x_init_block(bp, BLOCK_XCM, init_phase);

	/* QM cid (connection) count */
	bnx2x_qm_init_cid_count(bp, bp->qm_cid_count, INITOP_SET);

	if (CNIC_SUPPORT(bp)) {
		bnx2x_init_block(bp, BLOCK_TM, init_phase);
		REG_WR(bp, TM_REG_LIN0_SCAN_TIME + port*4, 20);
		REG_WR(bp, TM_REG_LIN0_MAX_ACTIVE_CID + port*4, 31);
	}

	bnx2x_init_block(bp, BLOCK_DORQ, init_phase);

	bnx2x_init_block(bp, BLOCK_BRB1, init_phase);

	if (CHIP_IS_E1(bp) || CHIP_IS_E1H(bp)) {

		if (IS_MF(bp))
			low = ((bp->flags & ONE_PORT_FLAG) ? 160 : 246);
		else if (bp->dev->mtu > 4096) {
			if (bp->flags & ONE_PORT_FLAG)
				low = 160;
			else {
				val = bp->dev->mtu;
				/* (24*1024 + val*4)/256 */
				low = 96 + (val/64) +
						((val % 64) ? 1 : 0);
			}
		} else
			low = ((bp->flags & ONE_PORT_FLAG) ? 80 : 160);
		high = low + 56;	/* 14*1024/256 */
		REG_WR(bp, BRB1_REG_PAUSE_LOW_THRESHOLD_0 + port*4, low);
		REG_WR(bp, BRB1_REG_PAUSE_HIGH_THRESHOLD_0 + port*4, high);
	}

	if (CHIP_MODE_IS_4_PORT(bp))
		REG_WR(bp, (BP_PORT(bp) ?
			    BRB1_REG_MAC_GUARANTIED_1 :
			    BRB1_REG_MAC_GUARANTIED_0), 40);

	bnx2x_init_block(bp, BLOCK_PRS, init_phase);
	if (CHIP_IS_E3B0(bp)) {
		if (IS_MF_AFEX(bp)) {
			/* configure headers for AFEX mode */
			REG_WR(bp, BP_PORT(bp) ?
			       PRS_REG_HDRS_AFTER_BASIC_PORT_1 :
			       PRS_REG_HDRS_AFTER_BASIC_PORT_0, 0xE);
			REG_WR(bp, BP_PORT(bp) ?
			       PRS_REG_HDRS_AFTER_TAG_0_PORT_1 :
			       PRS_REG_HDRS_AFTER_TAG_0_PORT_0, 0x6);
			REG_WR(bp, BP_PORT(bp) ?
			       PRS_REG_MUST_HAVE_HDRS_PORT_1 :
			       PRS_REG_MUST_HAVE_HDRS_PORT_0, 0xA);
		} else {
			/* Ovlan exists only if we are in multi-function +
			 * switch-dependent mode, in switch-independent there
			 * is no ovlan headers
			 */
			REG_WR(bp, BP_PORT(bp) ?
			       PRS_REG_HDRS_AFTER_BASIC_PORT_1 :
			       PRS_REG_HDRS_AFTER_BASIC_PORT_0,
			       (bp->path_has_ovlan ? 7 : 6));
		}
	}

	bnx2x_init_block(bp, BLOCK_TSDM, init_phase);
	bnx2x_init_block(bp, BLOCK_CSDM, init_phase);
	bnx2x_init_block(bp, BLOCK_USDM, init_phase);
	bnx2x_init_block(bp, BLOCK_XSDM, init_phase);

	bnx2x_init_block(bp, BLOCK_TSEM, init_phase);
	bnx2x_init_block(bp, BLOCK_USEM, init_phase);
	bnx2x_init_block(bp, BLOCK_CSEM, init_phase);
	bnx2x_init_block(bp, BLOCK_XSEM, init_phase);

	bnx2x_init_block(bp, BLOCK_UPB, init_phase);
	bnx2x_init_block(bp, BLOCK_XPB, init_phase);

	bnx2x_init_block(bp, BLOCK_PBF, init_phase);

	if (CHIP_IS_E1x(bp)) {
		/* configure PBF to work without PAUSE mtu 9000 */
		REG_WR(bp, PBF_REG_P0_PAUSE_ENABLE + port*4, 0);

		/* update threshold */
		REG_WR(bp, PBF_REG_P0_ARB_THRSH + port*4, (9040/16));
		/* update init credit */
		REG_WR(bp, PBF_REG_P0_INIT_CRD + port*4, (9040/16) + 553 - 22);

		/* probe changes */
		REG_WR(bp, PBF_REG_INIT_P0 + port*4, 1);
		udelay(50);
		REG_WR(bp, PBF_REG_INIT_P0 + port*4, 0);
	}

	if (CNIC_SUPPORT(bp))
		bnx2x_init_block(bp, BLOCK_SRC, init_phase);

	bnx2x_init_block(bp, BLOCK_CDU, init_phase);
	bnx2x_init_block(bp, BLOCK_CFC, init_phase);

	if (CHIP_IS_E1(bp)) {
		REG_WR(bp, HC_REG_LEADING_EDGE_0 + port*8, 0);
		REG_WR(bp, HC_REG_TRAILING_EDGE_0 + port*8, 0);
	}
	bnx2x_init_block(bp, BLOCK_HC, init_phase);

	bnx2x_init_block(bp, BLOCK_IGU, init_phase);

	bnx2x_init_block(bp, BLOCK_MISC_AEU, init_phase);
	/* init aeu_mask_attn_func_0/1:
	 *  - SF mode: bits 3-7 are masked. Only bits 0-2 are in use
	 *  - MF mode: bit 3 is masked. Bits 0-2 are in use as in SF
	 *             bits 4-7 are used for "per vn group attention" */
	val = IS_MF(bp) ? 0xF7 : 0x7;
	/* Enable DCBX attention for all but E1 */
	val |= CHIP_IS_E1(bp) ? 0 : 0x10;
	REG_WR(bp, MISC_REG_AEU_MASK_ATTN_FUNC_0 + port*4, val);

	/* SCPAD_PARITY should NOT trigger close the gates */
	reg = port ? MISC_REG_AEU_ENABLE4_NIG_1 : MISC_REG_AEU_ENABLE4_NIG_0;
	REG_WR(bp, reg,
	       REG_RD(bp, reg) &
	       ~AEU_INPUTS_ATTN_BITS_MCP_LATCHED_SCPAD_PARITY);

	reg = port ? MISC_REG_AEU_ENABLE4_PXP_1 : MISC_REG_AEU_ENABLE4_PXP_0;
	REG_WR(bp, reg,
	       REG_RD(bp, reg) &
	       ~AEU_INPUTS_ATTN_BITS_MCP_LATCHED_SCPAD_PARITY);

	bnx2x_init_block(bp, BLOCK_NIG, init_phase);

	if (!CHIP_IS_E1x(bp)) {
		/* Bit-map indicating which L2 hdrs may appear after the
		 * basic Ethernet header
		 */
		if (IS_MF_AFEX(bp))
			REG_WR(bp, BP_PORT(bp) ?
			       NIG_REG_P1_HDRS_AFTER_BASIC :
			       NIG_REG_P0_HDRS_AFTER_BASIC, 0xE);
		else
			REG_WR(bp, BP_PORT(bp) ?
			       NIG_REG_P1_HDRS_AFTER_BASIC :
			       NIG_REG_P0_HDRS_AFTER_BASIC,
			       IS_MF_SD(bp) ? 7 : 6);

		if (CHIP_IS_E3(bp))
			REG_WR(bp, BP_PORT(bp) ?
				   NIG_REG_LLH1_MF_MODE :
				   NIG_REG_LLH_MF_MODE, IS_MF(bp));
	}
	if (!CHIP_IS_E3(bp))
		REG_WR(bp, NIG_REG_XGXS_SERDES0_MODE_SEL + port*4, 1);

	if (!CHIP_IS_E1(bp)) {
		/* 0x2 disable mf_ov, 0x1 enable */
		REG_WR(bp, NIG_REG_LLH0_BRB1_DRV_MASK_MF + port*4,
		       (IS_MF_SD(bp) ? 0x1 : 0x2));

		if (!CHIP_IS_E1x(bp)) {
			val = 0;
			switch (bp->mf_mode) {
			case MULTI_FUNCTION_SD:
				val = 1;
				break;
			case MULTI_FUNCTION_SI:
			case MULTI_FUNCTION_AFEX:
				val = 2;
				break;
			}

			REG_WR(bp, (BP_PORT(bp) ? NIG_REG_LLH1_CLS_TYPE :
						  NIG_REG_LLH0_CLS_TYPE), val);
		}
		{
			REG_WR(bp, NIG_REG_LLFC_ENABLE_0 + port*4, 0);
			REG_WR(bp, NIG_REG_LLFC_OUT_EN_0 + port*4, 0);
			REG_WR(bp, NIG_REG_PAUSE_ENABLE_0 + port*4, 1);
		}
	}

	/* If SPIO5 is set to generate interrupts, enable it for this port */
	val = REG_RD(bp, MISC_REG_SPIO_EVENT_EN);
	if (val & MISC_SPIO_SPIO5) {
		u32 reg_addr = (port ? MISC_REG_AEU_ENABLE1_FUNC_1_OUT_0 :
				       MISC_REG_AEU_ENABLE1_FUNC_0_OUT_0);
		val = REG_RD(bp, reg_addr);
		val |= AEU_INPUTS_ATTN_BITS_SPIO5;
		REG_WR(bp, reg_addr, val);
	}

	if (CHIP_IS_E3B0(bp))
		bp->flags |= PTP_SUPPORTED;

	return 0;
}

static void bnx2x_ilt_wr(struct bnx2x *bp, u32 index, dma_addr_t addr)
{
	int reg;
	u32 wb_write[2];

	if (CHIP_IS_E1(bp))
		reg = PXP2_REG_RQ_ONCHIP_AT + index*8;
	else
		reg = PXP2_REG_RQ_ONCHIP_AT_B0 + index*8;

	wb_write[0] = ONCHIP_ADDR1(addr);
	wb_write[1] = ONCHIP_ADDR2(addr);
	REG_WR_DMAE(bp, reg, wb_write, 2);
}

void bnx2x_igu_clear_sb_gen(struct bnx2x *bp, u8 func, u8 idu_sb_id, bool is_pf)
{
	u32 data, ctl, cnt = 100;
	u32 igu_addr_data = IGU_REG_COMMAND_REG_32LSB_DATA;
	u32 igu_addr_ctl = IGU_REG_COMMAND_REG_CTRL;
	u32 igu_addr_ack = IGU_REG_CSTORM_TYPE_0_SB_CLEANUP + (idu_sb_id/32)*4;
	u32 sb_bit =  1 << (idu_sb_id%32);
	u32 func_encode = func | (is_pf ? 1 : 0) << IGU_FID_ENCODE_IS_PF_SHIFT;
	u32 addr_encode = IGU_CMD_E2_PROD_UPD_BASE + idu_sb_id;

	/* Not supported in BC mode */
	if (CHIP_INT_MODE_IS_BC(bp))
		return;

	data = (IGU_USE_REGISTER_cstorm_type_0_sb_cleanup
			<< IGU_REGULAR_CLEANUP_TYPE_SHIFT)	|
		IGU_REGULAR_CLEANUP_SET				|
		IGU_REGULAR_BCLEANUP;

	ctl = addr_encode << IGU_CTRL_REG_ADDRESS_SHIFT		|
	      func_encode << IGU_CTRL_REG_FID_SHIFT		|
	      IGU_CTRL_CMD_TYPE_WR << IGU_CTRL_REG_TYPE_SHIFT;

	DP(NETIF_MSG_HW, "write 0x%08x to IGU(via GRC) addr 0x%x\n",
			 data, igu_addr_data);
	REG_WR(bp, igu_addr_data, data);
	barrier();
	DP(NETIF_MSG_HW, "write 0x%08x to IGU(via GRC) addr 0x%x\n",
			  ctl, igu_addr_ctl);
	REG_WR(bp, igu_addr_ctl, ctl);
	barrier();

	/* wait for clean up to finish */
	while (!(REG_RD(bp, igu_addr_ack) & sb_bit) && --cnt)
		msleep(20);

	if (!(REG_RD(bp, igu_addr_ack) & sb_bit)) {
		DP(NETIF_MSG_HW,
		   "Unable to finish IGU cleanup: idu_sb_id %d offset %d bit %d (cnt %d)\n",
			  idu_sb_id, idu_sb_id/32, idu_sb_id%32, cnt);
	}
}

static void bnx2x_igu_clear_sb(struct bnx2x *bp, u8 idu_sb_id)
{
	bnx2x_igu_clear_sb_gen(bp, BP_FUNC(bp), idu_sb_id, true /*PF*/);
}

static void bnx2x_clear_func_ilt(struct bnx2x *bp, u32 func)
{
	u32 i, base = FUNC_ILT_BASE(func);
	for (i = base; i < base + ILT_PER_FUNC; i++)
		bnx2x_ilt_wr(bp, i, 0);
}

static void bnx2x_init_searcher(struct bnx2x *bp)
{
	int port = BP_PORT(bp);
	bnx2x_src_init_t2(bp, bp->t2, bp->t2_mapping, SRC_CONN_NUM);
	/* T1 hash bits value determines the T1 number of entries */
	REG_WR(bp, SRC_REG_NUMBER_HASH_BITS0 + port*4, SRC_HASH_BITS);
}

static inline int bnx2x_func_switch_update(struct bnx2x *bp, int suspend)
{
	int rc;
	struct bnx2x_func_state_params func_params = {NULL};
	struct bnx2x_func_switch_update_params *switch_update_params =
		&func_params.params.switch_update;

	/* Prepare parameters for function state transitions */
	__set_bit(RAMROD_COMP_WAIT, &func_params.ramrod_flags);
	__set_bit(RAMROD_RETRY, &func_params.ramrod_flags);

	func_params.f_obj = &bp->func_obj;
	func_params.cmd = BNX2X_F_CMD_SWITCH_UPDATE;

	/* Function parameters */
	__set_bit(BNX2X_F_UPDATE_TX_SWITCH_SUSPEND_CHNG,
		  &switch_update_params->changes);
	if (suspend)
		__set_bit(BNX2X_F_UPDATE_TX_SWITCH_SUSPEND,
			  &switch_update_params->changes);

	rc = bnx2x_func_state_change(bp, &func_params);

	return rc;
}

static int bnx2x_reset_nic_mode(struct bnx2x *bp)
{
	int rc, i, port = BP_PORT(bp);
	int vlan_en = 0, mac_en[NUM_MACS];

	/* Close input from network */
	if (bp->mf_mode == SINGLE_FUNCTION) {
		bnx2x_set_rx_filter(&bp->link_params, 0);
	} else {
		vlan_en = REG_RD(bp, port ? NIG_REG_LLH1_FUNC_EN :
				   NIG_REG_LLH0_FUNC_EN);
		REG_WR(bp, port ? NIG_REG_LLH1_FUNC_EN :
			  NIG_REG_LLH0_FUNC_EN, 0);
		for (i = 0; i < NUM_MACS; i++) {
			mac_en[i] = REG_RD(bp, port ?
					     (NIG_REG_LLH1_FUNC_MEM_ENABLE +
					      4 * i) :
					     (NIG_REG_LLH0_FUNC_MEM_ENABLE +
					      4 * i));
			REG_WR(bp, port ? (NIG_REG_LLH1_FUNC_MEM_ENABLE +
					      4 * i) :
				  (NIG_REG_LLH0_FUNC_MEM_ENABLE + 4 * i), 0);
		}
	}

	/* Close BMC to host */
	REG_WR(bp, port ? NIG_REG_P0_TX_MNG_HOST_ENABLE :
	       NIG_REG_P1_TX_MNG_HOST_ENABLE, 0);

	/* Suspend Tx switching to the PF. Completion of this ramrod
	 * further guarantees that all the packets of that PF / child
	 * VFs in BRB were processed by the Parser, so it is safe to
	 * change the NIC_MODE register.
	 */
	rc = bnx2x_func_switch_update(bp, 1);
	if (rc) {
		BNX2X_ERR("Can't suspend tx-switching!\n");
		return rc;
	}

	/* Change NIC_MODE register */
	REG_WR(bp, PRS_REG_NIC_MODE, 0);

	/* Open input from network */
	if (bp->mf_mode == SINGLE_FUNCTION) {
		bnx2x_set_rx_filter(&bp->link_params, 1);
	} else {
		REG_WR(bp, port ? NIG_REG_LLH1_FUNC_EN :
			  NIG_REG_LLH0_FUNC_EN, vlan_en);
		for (i = 0; i < NUM_MACS; i++) {
			REG_WR(bp, port ? (NIG_REG_LLH1_FUNC_MEM_ENABLE +
					      4 * i) :
				  (NIG_REG_LLH0_FUNC_MEM_ENABLE + 4 * i),
				  mac_en[i]);
		}
	}

	/* Enable BMC to host */
	REG_WR(bp, port ? NIG_REG_P0_TX_MNG_HOST_ENABLE :
	       NIG_REG_P1_TX_MNG_HOST_ENABLE, 1);

	/* Resume Tx switching to the PF */
	rc = bnx2x_func_switch_update(bp, 0);
	if (rc) {
		BNX2X_ERR("Can't resume tx-switching!\n");
		return rc;
	}

	DP(NETIF_MSG_IFUP, "NIC MODE disabled\n");
	return 0;
}

int bnx2x_init_hw_func_cnic(struct bnx2x *bp)
{
	int rc;

	bnx2x_ilt_init_op_cnic(bp, INITOP_SET);

	if (CONFIGURE_NIC_MODE(bp)) {
		/* Configure searcher as part of function hw init */
		bnx2x_init_searcher(bp);

		/* Reset NIC mode */
		rc = bnx2x_reset_nic_mode(bp);
		if (rc)
			BNX2X_ERR("Can't change NIC mode!\n");
		return rc;
	}

	return 0;
}

/* previous driver DMAE transaction may have occurred when pre-boot stage ended
 * and boot began, or when kdump kernel was loaded. Either case would invalidate
 * the addresses of the transaction, resulting in was-error bit set in the pci
 * causing all hw-to-host pcie transactions to timeout. If this happened we want
 * to clear the interrupt which detected this from the pglueb and the was done
 * bit
 */
static void bnx2x_clean_pglue_errors(struct bnx2x *bp)
{
	if (!CHIP_IS_E1x(bp))
		REG_WR(bp, PGLUE_B_REG_WAS_ERROR_PF_7_0_CLR,
		       1 << BP_ABS_FUNC(bp));
}

static int bnx2x_init_hw_func(struct bnx2x *bp)
{
	int port = BP_PORT(bp);
	int func = BP_FUNC(bp);
	int init_phase = PHASE_PF0 + func;
	struct bnx2x_ilt *ilt = BP_ILT(bp);
	u16 cdu_ilt_start;
	u32 addr, val;
	u32 main_mem_base, main_mem_size, main_mem_prty_clr;
	int i, main_mem_width, rc;

	DP(NETIF_MSG_HW, "starting func init  func %d\n", func);

	/* FLR cleanup - hmmm */
	if (!CHIP_IS_E1x(bp)) {
		rc = bnx2x_pf_flr_clnup(bp);
		if (rc) {
			bnx2x_fw_dump(bp);
			return rc;
		}
	}

	/* set MSI reconfigure capability */
	if (bp->common.int_block == INT_BLOCK_HC) {
		addr = (port ? HC_REG_CONFIG_1 : HC_REG_CONFIG_0);
		val = REG_RD(bp, addr);
		val |= HC_CONFIG_0_REG_MSI_ATTN_EN_0;
		REG_WR(bp, addr, val);
	}

	bnx2x_init_block(bp, BLOCK_PXP, init_phase);
	bnx2x_init_block(bp, BLOCK_PXP2, init_phase);

	ilt = BP_ILT(bp);
	cdu_ilt_start = ilt->clients[ILT_CLIENT_CDU].start;

	if (IS_SRIOV(bp))
		cdu_ilt_start += BNX2X_FIRST_VF_CID/ILT_PAGE_CIDS;
	cdu_ilt_start = bnx2x_iov_init_ilt(bp, cdu_ilt_start);

	/* since BNX2X_FIRST_VF_CID > 0 the PF L2 cids precedes
	 * those of the VFs, so start line should be reset
	 */
	cdu_ilt_start = ilt->clients[ILT_CLIENT_CDU].start;
	for (i = 0; i < L2_ILT_LINES(bp); i++) {
		ilt->lines[cdu_ilt_start + i].page = bp->context[i].vcxt;
		ilt->lines[cdu_ilt_start + i].page_mapping =
			bp->context[i].cxt_mapping;
		ilt->lines[cdu_ilt_start + i].size = bp->context[i].size;
	}

	bnx2x_ilt_init_op(bp, INITOP_SET);

	if (!CONFIGURE_NIC_MODE(bp)) {
		bnx2x_init_searcher(bp);
		REG_WR(bp, PRS_REG_NIC_MODE, 0);
		DP(NETIF_MSG_IFUP, "NIC MODE disabled\n");
	} else {
		/* Set NIC mode */
		REG_WR(bp, PRS_REG_NIC_MODE, 1);
		DP(NETIF_MSG_IFUP, "NIC MODE configured\n");
	}

	if (!CHIP_IS_E1x(bp)) {
		u32 pf_conf = IGU_PF_CONF_FUNC_EN;

		/* Turn on a single ISR mode in IGU if driver is going to use
		 * INT#x or MSI
		 */
		if (!(bp->flags & USING_MSIX_FLAG))
			pf_conf |= IGU_PF_CONF_SINGLE_ISR_EN;
		/*
		 * Timers workaround bug: function init part.
		 * Need to wait 20msec after initializing ILT,
		 * needed to make sure there are no requests in
		 * one of the PXP internal queues with "old" ILT addresses
		 */
		msleep(20);
		/*
		 * Master enable - Due to WB DMAE writes performed before this
		 * register is re-initialized as part of the regular function
		 * init
		 */
		REG_WR(bp, PGLUE_B_REG_INTERNAL_PFID_ENABLE_MASTER, 1);
		/* Enable the function in IGU */
		REG_WR(bp, IGU_REG_PF_CONFIGURATION, pf_conf);
	}

	bp->dmae_ready = 1;

	bnx2x_init_block(bp, BLOCK_PGLUE_B, init_phase);

	bnx2x_clean_pglue_errors(bp);

	bnx2x_init_block(bp, BLOCK_ATC, init_phase);
	bnx2x_init_block(bp, BLOCK_DMAE, init_phase);
	bnx2x_init_block(bp, BLOCK_NIG, init_phase);
	bnx2x_init_block(bp, BLOCK_SRC, init_phase);
	bnx2x_init_block(bp, BLOCK_MISC, init_phase);
	bnx2x_init_block(bp, BLOCK_TCM, init_phase);
	bnx2x_init_block(bp, BLOCK_UCM, init_phase);
	bnx2x_init_block(bp, BLOCK_CCM, init_phase);
	bnx2x_init_block(bp, BLOCK_XCM, init_phase);
	bnx2x_init_block(bp, BLOCK_TSEM, init_phase);
	bnx2x_init_block(bp, BLOCK_USEM, init_phase);
	bnx2x_init_block(bp, BLOCK_CSEM, init_phase);
	bnx2x_init_block(bp, BLOCK_XSEM, init_phase);

	if (!CHIP_IS_E1x(bp))
		REG_WR(bp, QM_REG_PF_EN, 1);

	if (!CHIP_IS_E1x(bp)) {
		REG_WR(bp, TSEM_REG_VFPF_ERR_NUM, BNX2X_MAX_NUM_OF_VFS + func);
		REG_WR(bp, USEM_REG_VFPF_ERR_NUM, BNX2X_MAX_NUM_OF_VFS + func);
		REG_WR(bp, CSEM_REG_VFPF_ERR_NUM, BNX2X_MAX_NUM_OF_VFS + func);
		REG_WR(bp, XSEM_REG_VFPF_ERR_NUM, BNX2X_MAX_NUM_OF_VFS + func);
	}
	bnx2x_init_block(bp, BLOCK_QM, init_phase);

	bnx2x_init_block(bp, BLOCK_TM, init_phase);
	bnx2x_init_block(bp, BLOCK_DORQ, init_phase);
	REG_WR(bp, DORQ_REG_MODE_ACT, 1); /* no dpm */

	bnx2x_iov_init_dq(bp);

	bnx2x_init_block(bp, BLOCK_BRB1, init_phase);
	bnx2x_init_block(bp, BLOCK_PRS, init_phase);
	bnx2x_init_block(bp, BLOCK_TSDM, init_phase);
	bnx2x_init_block(bp, BLOCK_CSDM, init_phase);
	bnx2x_init_block(bp, BLOCK_USDM, init_phase);
	bnx2x_init_block(bp, BLOCK_XSDM, init_phase);
	bnx2x_init_block(bp, BLOCK_UPB, init_phase);
	bnx2x_init_block(bp, BLOCK_XPB, init_phase);
	bnx2x_init_block(bp, BLOCK_PBF, init_phase);
	if (!CHIP_IS_E1x(bp))
		REG_WR(bp, PBF_REG_DISABLE_PF, 0);

	bnx2x_init_block(bp, BLOCK_CDU, init_phase);

	bnx2x_init_block(bp, BLOCK_CFC, init_phase);

	if (!CHIP_IS_E1x(bp))
		REG_WR(bp, CFC_REG_WEAK_ENABLE_PF, 1);

	if (IS_MF(bp)) {
		if (!(IS_MF_UFP(bp) && BNX2X_IS_MF_SD_PROTOCOL_FCOE(bp))) {
			REG_WR(bp, NIG_REG_LLH0_FUNC_EN + port * 8, 1);
			REG_WR(bp, NIG_REG_LLH0_FUNC_VLAN_ID + port * 8,
			       bp->mf_ov);
		}
	}

	bnx2x_init_block(bp, BLOCK_MISC_AEU, init_phase);

	/* HC init per function */
	if (bp->common.int_block == INT_BLOCK_HC) {
		if (CHIP_IS_E1H(bp)) {
			REG_WR(bp, MISC_REG_AEU_GENERAL_ATTN_12 + func*4, 0);

			REG_WR(bp, HC_REG_LEADING_EDGE_0 + port*8, 0);
			REG_WR(bp, HC_REG_TRAILING_EDGE_0 + port*8, 0);
		}
		bnx2x_init_block(bp, BLOCK_HC, init_phase);

	} else {
		int num_segs, sb_idx, prod_offset;

		REG_WR(bp, MISC_REG_AEU_GENERAL_ATTN_12 + func*4, 0);

		if (!CHIP_IS_E1x(bp)) {
			REG_WR(bp, IGU_REG_LEADING_EDGE_LATCH, 0);
			REG_WR(bp, IGU_REG_TRAILING_EDGE_LATCH, 0);
		}

		bnx2x_init_block(bp, BLOCK_IGU, init_phase);

		if (!CHIP_IS_E1x(bp)) {
			int dsb_idx = 0;
			/**
			 * Producer memory:
			 * E2 mode: address 0-135 match to the mapping memory;
			 * 136 - PF0 default prod; 137 - PF1 default prod;
			 * 138 - PF2 default prod; 139 - PF3 default prod;
			 * 140 - PF0 attn prod;    141 - PF1 attn prod;
			 * 142 - PF2 attn prod;    143 - PF3 attn prod;
			 * 144-147 reserved.
			 *
			 * E1.5 mode - In backward compatible mode;
			 * for non default SB; each even line in the memory
			 * holds the U producer and each odd line hold
			 * the C producer. The first 128 producers are for
			 * NDSB (PF0 - 0-31; PF1 - 32-63 and so on). The last 20
			 * producers are for the DSB for each PF.
			 * Each PF has five segments: (the order inside each
			 * segment is PF0; PF1; PF2; PF3) - 128-131 U prods;
			 * 132-135 C prods; 136-139 X prods; 140-143 T prods;
			 * 144-147 attn prods;
			 */
			/* non-default-status-blocks */
			num_segs = CHIP_INT_MODE_IS_BC(bp) ?
				IGU_BC_NDSB_NUM_SEGS : IGU_NORM_NDSB_NUM_SEGS;
			for (sb_idx = 0; sb_idx < bp->igu_sb_cnt; sb_idx++) {
				prod_offset = (bp->igu_base_sb + sb_idx) *
					num_segs;

				for (i = 0; i < num_segs; i++) {
					addr = IGU_REG_PROD_CONS_MEMORY +
							(prod_offset + i) * 4;
					REG_WR(bp, addr, 0);
				}
				/* send consumer update with value 0 */
				bnx2x_ack_sb(bp, bp->igu_base_sb + sb_idx,
					     USTORM_ID, 0, IGU_INT_NOP, 1);
				bnx2x_igu_clear_sb(bp,
						   bp->igu_base_sb + sb_idx);
			}

			/* default-status-blocks */
			num_segs = CHIP_INT_MODE_IS_BC(bp) ?
				IGU_BC_DSB_NUM_SEGS : IGU_NORM_DSB_NUM_SEGS;

			if (CHIP_MODE_IS_4_PORT(bp))
				dsb_idx = BP_FUNC(bp);
			else
				dsb_idx = BP_VN(bp);

			prod_offset = (CHIP_INT_MODE_IS_BC(bp) ?
				       IGU_BC_BASE_DSB_PROD + dsb_idx :
				       IGU_NORM_BASE_DSB_PROD + dsb_idx);

			/*
			 * igu prods come in chunks of E1HVN_MAX (4) -
			 * does not matters what is the current chip mode
			 */
			for (i = 0; i < (num_segs * E1HVN_MAX);
			     i += E1HVN_MAX) {
				addr = IGU_REG_PROD_CONS_MEMORY +
							(prod_offset + i)*4;
				REG_WR(bp, addr, 0);
			}
			/* send consumer update with 0 */
			if (CHIP_INT_MODE_IS_BC(bp)) {
				bnx2x_ack_sb(bp, bp->igu_dsb_id,
					     USTORM_ID, 0, IGU_INT_NOP, 1);
				bnx2x_ack_sb(bp, bp->igu_dsb_id,
					     CSTORM_ID, 0, IGU_INT_NOP, 1);
				bnx2x_ack_sb(bp, bp->igu_dsb_id,
					     XSTORM_ID, 0, IGU_INT_NOP, 1);
				bnx2x_ack_sb(bp, bp->igu_dsb_id,
					     TSTORM_ID, 0, IGU_INT_NOP, 1);
				bnx2x_ack_sb(bp, bp->igu_dsb_id,
					     ATTENTION_ID, 0, IGU_INT_NOP, 1);
			} else {
				bnx2x_ack_sb(bp, bp->igu_dsb_id,
					     USTORM_ID, 0, IGU_INT_NOP, 1);
				bnx2x_ack_sb(bp, bp->igu_dsb_id,
					     ATTENTION_ID, 0, IGU_INT_NOP, 1);
			}
			bnx2x_igu_clear_sb(bp, bp->igu_dsb_id);

			/* !!! These should become driver const once
			   rf-tool supports split-68 const */
			REG_WR(bp, IGU_REG_SB_INT_BEFORE_MASK_LSB, 0);
			REG_WR(bp, IGU_REG_SB_INT_BEFORE_MASK_MSB, 0);
			REG_WR(bp, IGU_REG_SB_MASK_LSB, 0);
			REG_WR(bp, IGU_REG_SB_MASK_MSB, 0);
			REG_WR(bp, IGU_REG_PBA_STATUS_LSB, 0);
			REG_WR(bp, IGU_REG_PBA_STATUS_MSB, 0);
		}
	}

	/* Reset PCIE errors for debug */
	REG_WR(bp, 0x2114, 0xffffffff);
	REG_WR(bp, 0x2120, 0xffffffff);

	if (CHIP_IS_E1x(bp)) {
		main_mem_size = HC_REG_MAIN_MEMORY_SIZE / 2; /*dwords*/
		main_mem_base = HC_REG_MAIN_MEMORY +
				BP_PORT(bp) * (main_mem_size * 4);
		main_mem_prty_clr = HC_REG_HC_PRTY_STS_CLR;
		main_mem_width = 8;

		val = REG_RD(bp, main_mem_prty_clr);
		if (val)
			DP(NETIF_MSG_HW,
			   "Hmmm... Parity errors in HC block during function init (0x%x)!\n",
			   val);

		/* Clear "false" parity errors in MSI-X table */
		for (i = main_mem_base;
		     i < main_mem_base + main_mem_size * 4;
		     i += main_mem_width) {
			bnx2x_read_dmae(bp, i, main_mem_width / 4);
			bnx2x_write_dmae(bp, bnx2x_sp_mapping(bp, wb_data),
					 i, main_mem_width / 4);
		}
		/* Clear HC parity attention */
		REG_RD(bp, main_mem_prty_clr);
	}

#ifdef BNX2X_STOP_ON_ERROR
	/* Enable STORMs SP logging */
	REG_WR8(bp, BAR_USTRORM_INTMEM +
	       USTORM_RECORD_SLOW_PATH_OFFSET(BP_FUNC(bp)), 1);
	REG_WR8(bp, BAR_TSTRORM_INTMEM +
	       TSTORM_RECORD_SLOW_PATH_OFFSET(BP_FUNC(bp)), 1);
	REG_WR8(bp, BAR_CSTRORM_INTMEM +
	       CSTORM_RECORD_SLOW_PATH_OFFSET(BP_FUNC(bp)), 1);
	REG_WR8(bp, BAR_XSTRORM_INTMEM +
	       XSTORM_RECORD_SLOW_PATH_OFFSET(BP_FUNC(bp)), 1);
#endif

	bnx2x_phy_probe(&bp->link_params);

	return 0;
}

void bnx2x_free_mem_cnic(struct bnx2x *bp)
{
	bnx2x_ilt_mem_op_cnic(bp, ILT_MEMOP_FREE);

	if (!CHIP_IS_E1x(bp))
		BNX2X_PCI_FREE(bp->cnic_sb.e2_sb, bp->cnic_sb_mapping,
			       sizeof(struct host_hc_status_block_e2));
	else
		BNX2X_PCI_FREE(bp->cnic_sb.e1x_sb, bp->cnic_sb_mapping,
			       sizeof(struct host_hc_status_block_e1x));

	BNX2X_PCI_FREE(bp->t2, bp->t2_mapping, SRC_T2_SZ);
}

void bnx2x_free_mem(struct bnx2x *bp)
{
	int i;

	BNX2X_PCI_FREE(bp->fw_stats, bp->fw_stats_mapping,
		       bp->fw_stats_data_sz + bp->fw_stats_req_sz);

	if (IS_VF(bp))
		return;

	BNX2X_PCI_FREE(bp->def_status_blk, bp->def_status_blk_mapping,
		       sizeof(struct host_sp_status_block));

	BNX2X_PCI_FREE(bp->slowpath, bp->slowpath_mapping,
		       sizeof(struct bnx2x_slowpath));

	for (i = 0; i < L2_ILT_LINES(bp); i++)
		BNX2X_PCI_FREE(bp->context[i].vcxt, bp->context[i].cxt_mapping,
			       bp->context[i].size);
	bnx2x_ilt_mem_op(bp, ILT_MEMOP_FREE);

	BNX2X_FREE(bp->ilt->lines);

	BNX2X_PCI_FREE(bp->spq, bp->spq_mapping, BCM_PAGE_SIZE);

	BNX2X_PCI_FREE(bp->eq_ring, bp->eq_mapping,
		       BCM_PAGE_SIZE * NUM_EQ_PAGES);

	BNX2X_PCI_FREE(bp->t2, bp->t2_mapping, SRC_T2_SZ);

	bnx2x_iov_free_mem(bp);
}

int bnx2x_alloc_mem_cnic(struct bnx2x *bp)
{
	if (!CHIP_IS_E1x(bp)) {
		/* size = the status block + ramrod buffers */
		bp->cnic_sb.e2_sb = BNX2X_PCI_ALLOC(&bp->cnic_sb_mapping,
						    sizeof(struct host_hc_status_block_e2));
		if (!bp->cnic_sb.e2_sb)
			goto alloc_mem_err;
	} else {
		bp->cnic_sb.e1x_sb = BNX2X_PCI_ALLOC(&bp->cnic_sb_mapping,
						     sizeof(struct host_hc_status_block_e1x));
		if (!bp->cnic_sb.e1x_sb)
			goto alloc_mem_err;
	}

	if (CONFIGURE_NIC_MODE(bp) && !bp->t2) {
		/* allocate searcher T2 table, as it wasn't allocated before */
		bp->t2 = BNX2X_PCI_ALLOC(&bp->t2_mapping, SRC_T2_SZ);
		if (!bp->t2)
			goto alloc_mem_err;
	}

	/* write address to which L5 should insert its values */
	bp->cnic_eth_dev.addr_drv_info_to_mcp =
		&bp->slowpath->drv_info_to_mcp;

	if (bnx2x_ilt_mem_op_cnic(bp, ILT_MEMOP_ALLOC))
		goto alloc_mem_err;

	return 0;

alloc_mem_err:
	bnx2x_free_mem_cnic(bp);
	BNX2X_ERR("Can't allocate memory\n");
	return -ENOMEM;
}

int bnx2x_alloc_mem(struct bnx2x *bp)
{
	int i, allocated, context_size;

	if (!CONFIGURE_NIC_MODE(bp) && !bp->t2) {
		/* allocate searcher T2 table */
		bp->t2 = BNX2X_PCI_ALLOC(&bp->t2_mapping, SRC_T2_SZ);
		if (!bp->t2)
			goto alloc_mem_err;
	}

	bp->def_status_blk = BNX2X_PCI_ALLOC(&bp->def_status_blk_mapping,
					     sizeof(struct host_sp_status_block));
	if (!bp->def_status_blk)
		goto alloc_mem_err;

	bp->slowpath = BNX2X_PCI_ALLOC(&bp->slowpath_mapping,
				       sizeof(struct bnx2x_slowpath));
	if (!bp->slowpath)
		goto alloc_mem_err;

	/* Allocate memory for CDU context:
	 * This memory is allocated separately and not in the generic ILT
	 * functions because CDU differs in few aspects:
	 * 1. There are multiple entities allocating memory for context -
	 * 'regular' driver, CNIC and SRIOV driver. Each separately controls
	 * its own ILT lines.
	 * 2. Since CDU page-size is not a single 4KB page (which is the case
	 * for the other ILT clients), to be efficient we want to support
	 * allocation of sub-page-size in the last entry.
	 * 3. Context pointers are used by the driver to pass to FW / update
	 * the context (for the other ILT clients the pointers are used just to
	 * free the memory during unload).
	 */
	context_size = sizeof(union cdu_context) * BNX2X_L2_CID_COUNT(bp);

	for (i = 0, allocated = 0; allocated < context_size; i++) {
		bp->context[i].size = min(CDU_ILT_PAGE_SZ,
					  (context_size - allocated));
		bp->context[i].vcxt = BNX2X_PCI_ALLOC(&bp->context[i].cxt_mapping,
						      bp->context[i].size);
		if (!bp->context[i].vcxt)
			goto alloc_mem_err;
		allocated += bp->context[i].size;
	}
	bp->ilt->lines = kcalloc(ILT_MAX_LINES, sizeof(struct ilt_line),
				 GFP_KERNEL);
	if (!bp->ilt->lines)
		goto alloc_mem_err;

	if (bnx2x_ilt_mem_op(bp, ILT_MEMOP_ALLOC))
		goto alloc_mem_err;

	if (bnx2x_iov_alloc_mem(bp))
		goto alloc_mem_err;

	/* Slow path ring */
	bp->spq = BNX2X_PCI_ALLOC(&bp->spq_mapping, BCM_PAGE_SIZE);
	if (!bp->spq)
		goto alloc_mem_err;

	/* EQ */
	bp->eq_ring = BNX2X_PCI_ALLOC(&bp->eq_mapping,
				      BCM_PAGE_SIZE * NUM_EQ_PAGES);
	if (!bp->eq_ring)
		goto alloc_mem_err;

	return 0;

alloc_mem_err:
	bnx2x_free_mem(bp);
	BNX2X_ERR("Can't allocate memory\n");
	return -ENOMEM;
}

/*
 * Init service functions
 */

int bnx2x_set_mac_one(struct bnx2x *bp, u8 *mac,
		      struct bnx2x_vlan_mac_obj *obj, bool set,
		      int mac_type, unsigned long *ramrod_flags)
{
	int rc;
	struct bnx2x_vlan_mac_ramrod_params ramrod_param;

	memset(&ramrod_param, 0, sizeof(ramrod_param));

	/* Fill general parameters */
	ramrod_param.vlan_mac_obj = obj;
	ramrod_param.ramrod_flags = *ramrod_flags;

	/* Fill a user request section if needed */
	if (!test_bit(RAMROD_CONT, ramrod_flags)) {
		memcpy(ramrod_param.user_req.u.mac.mac, mac, ETH_ALEN);

		__set_bit(mac_type, &ramrod_param.user_req.vlan_mac_flags);

		/* Set the command: ADD or DEL */
		if (set)
			ramrod_param.user_req.cmd = BNX2X_VLAN_MAC_ADD;
		else
			ramrod_param.user_req.cmd = BNX2X_VLAN_MAC_DEL;
	}

	rc = bnx2x_config_vlan_mac(bp, &ramrod_param);

	if (rc == -EEXIST) {
		DP(BNX2X_MSG_SP, "Failed to schedule ADD operations: %d\n", rc);
		/* do not treat adding same MAC as error */
		rc = 0;
	} else if (rc < 0)
		BNX2X_ERR("%s MAC failed\n", (set ? "Set" : "Del"));

	return rc;
}

int bnx2x_set_vlan_one(struct bnx2x *bp, u16 vlan,
		       struct bnx2x_vlan_mac_obj *obj, bool set,
		       unsigned long *ramrod_flags)
{
	int rc;
	struct bnx2x_vlan_mac_ramrod_params ramrod_param;

	memset(&ramrod_param, 0, sizeof(ramrod_param));

	/* Fill general parameters */
	ramrod_param.vlan_mac_obj = obj;
	ramrod_param.ramrod_flags = *ramrod_flags;

	/* Fill a user request section if needed */
	if (!test_bit(RAMROD_CONT, ramrod_flags)) {
		ramrod_param.user_req.u.vlan.vlan = vlan;
		__set_bit(BNX2X_VLAN, &ramrod_param.user_req.vlan_mac_flags);
		/* Set the command: ADD or DEL */
		if (set)
			ramrod_param.user_req.cmd = BNX2X_VLAN_MAC_ADD;
		else
			ramrod_param.user_req.cmd = BNX2X_VLAN_MAC_DEL;
	}

	rc = bnx2x_config_vlan_mac(bp, &ramrod_param);

	if (rc == -EEXIST) {
		/* Do not treat adding same vlan as error. */
		DP(BNX2X_MSG_SP, "Failed to schedule ADD operations: %d\n", rc);
		rc = 0;
	} else if (rc < 0) {
		BNX2X_ERR("%s VLAN failed\n", (set ? "Set" : "Del"));
	}

	return rc;
}

void bnx2x_clear_vlan_info(struct bnx2x *bp)
{
	struct bnx2x_vlan_entry *vlan;

	/* Mark that hw forgot all entries */
	list_for_each_entry(vlan, &bp->vlan_reg, link)
		vlan->hw = false;

	bp->vlan_cnt = 0;
}

static int bnx2x_del_all_vlans(struct bnx2x *bp)
{
	struct bnx2x_vlan_mac_obj *vlan_obj = &bp->sp_objs[0].vlan_obj;
	unsigned long ramrod_flags = 0, vlan_flags = 0;
	int rc;

	__set_bit(RAMROD_COMP_WAIT, &ramrod_flags);
	__set_bit(BNX2X_VLAN, &vlan_flags);
	rc = vlan_obj->delete_all(bp, vlan_obj, &vlan_flags, &ramrod_flags);
	if (rc)
		return rc;

	bnx2x_clear_vlan_info(bp);

	return 0;
}

int bnx2x_del_all_macs(struct bnx2x *bp,
		       struct bnx2x_vlan_mac_obj *mac_obj,
		       int mac_type, bool wait_for_comp)
{
	int rc;
	unsigned long ramrod_flags = 0, vlan_mac_flags = 0;

	/* Wait for completion of requested */
	if (wait_for_comp)
		__set_bit(RAMROD_COMP_WAIT, &ramrod_flags);

	/* Set the mac type of addresses we want to clear */
	__set_bit(mac_type, &vlan_mac_flags);

	rc = mac_obj->delete_all(bp, mac_obj, &vlan_mac_flags, &ramrod_flags);
	if (rc < 0)
		BNX2X_ERR("Failed to delete MACs: %d\n", rc);

	return rc;
}

int bnx2x_set_eth_mac(struct bnx2x *bp, bool set)
{
	if (IS_PF(bp)) {
		unsigned long ramrod_flags = 0;

		DP(NETIF_MSG_IFUP, "Adding Eth MAC\n");
		__set_bit(RAMROD_COMP_WAIT, &ramrod_flags);
		return bnx2x_set_mac_one(bp, bp->dev->dev_addr,
					 &bp->sp_objs->mac_obj, set,
					 BNX2X_ETH_MAC, &ramrod_flags);
	} else { /* vf */
		return bnx2x_vfpf_config_mac(bp, bp->dev->dev_addr,
					     bp->fp->index, set);
	}
}

int bnx2x_setup_leading(struct bnx2x *bp)
{
	if (IS_PF(bp))
		return bnx2x_setup_queue(bp, &bp->fp[0], true);
	else /* VF */
		return bnx2x_vfpf_setup_q(bp, &bp->fp[0], true);
}

/**
 * bnx2x_set_int_mode - configure interrupt mode
 *
 * @bp:		driver handle
 *
 * In case of MSI-X it will also try to enable MSI-X.
 */
int bnx2x_set_int_mode(struct bnx2x *bp)
{
	int rc = 0;

	if (IS_VF(bp) && int_mode != BNX2X_INT_MODE_MSIX) {
		BNX2X_ERR("VF not loaded since interrupt mode not msix\n");
		return -EINVAL;
	}

	switch (int_mode) {
	case BNX2X_INT_MODE_MSIX:
		/* attempt to enable msix */
		rc = bnx2x_enable_msix(bp);

		/* msix attained */
		if (!rc)
			return 0;

		/* vfs use only msix */
		if (rc && IS_VF(bp))
			return rc;

		/* failed to enable multiple MSI-X */
		BNX2X_DEV_INFO("Failed to enable multiple MSI-X (%d), set number of queues to %d\n",
			       bp->num_queues,
			       1 + bp->num_cnic_queues);

		fallthrough;
	case BNX2X_INT_MODE_MSI:
		bnx2x_enable_msi(bp);

		fallthrough;
	case BNX2X_INT_MODE_INTX:
		bp->num_ethernet_queues = 1;
		bp->num_queues = bp->num_ethernet_queues + bp->num_cnic_queues;
		BNX2X_DEV_INFO("set number of queues to 1\n");
		break;
	default:
		BNX2X_DEV_INFO("unknown value in int_mode module parameter\n");
		return -EINVAL;
	}
	return 0;
}

/* must be called prior to any HW initializations */
static inline u16 bnx2x_cid_ilt_lines(struct bnx2x *bp)
{
	if (IS_SRIOV(bp))
		return (BNX2X_FIRST_VF_CID + BNX2X_VF_CIDS)/ILT_PAGE_CIDS;
	return L2_ILT_LINES(bp);
}

void bnx2x_ilt_set_info(struct bnx2x *bp)
{
	struct ilt_client_info *ilt_client;
	struct bnx2x_ilt *ilt = BP_ILT(bp);
	u16 line = 0;

	ilt->start_line = FUNC_ILT_BASE(BP_FUNC(bp));
	DP(BNX2X_MSG_SP, "ilt starts at line %d\n", ilt->start_line);

	/* CDU */
	ilt_client = &ilt->clients[ILT_CLIENT_CDU];
	ilt_client->client_num = ILT_CLIENT_CDU;
	ilt_client->page_size = CDU_ILT_PAGE_SZ;
	ilt_client->flags = ILT_CLIENT_SKIP_MEM;
	ilt_client->start = line;
	line += bnx2x_cid_ilt_lines(bp);

	if (CNIC_SUPPORT(bp))
		line += CNIC_ILT_LINES;
	ilt_client->end = line - 1;

	DP(NETIF_MSG_IFUP, "ilt client[CDU]: start %d, end %d, psz 0x%x, flags 0x%x, hw psz %d\n",
	   ilt_client->start,
	   ilt_client->end,
	   ilt_client->page_size,
	   ilt_client->flags,
	   ilog2(ilt_client->page_size >> 12));

	/* QM */
	if (QM_INIT(bp->qm_cid_count)) {
		ilt_client = &ilt->clients[ILT_CLIENT_QM];
		ilt_client->client_num = ILT_CLIENT_QM;
		ilt_client->page_size = QM_ILT_PAGE_SZ;
		ilt_client->flags = 0;
		ilt_client->start = line;

		/* 4 bytes for each cid */
		line += DIV_ROUND_UP(bp->qm_cid_count * QM_QUEUES_PER_FUNC * 4,
							 QM_ILT_PAGE_SZ);

		ilt_client->end = line - 1;

		DP(NETIF_MSG_IFUP,
		   "ilt client[QM]: start %d, end %d, psz 0x%x, flags 0x%x, hw psz %d\n",
		   ilt_client->start,
		   ilt_client->end,
		   ilt_client->page_size,
		   ilt_client->flags,
		   ilog2(ilt_client->page_size >> 12));
	}

	if (CNIC_SUPPORT(bp)) {
		/* SRC */
		ilt_client = &ilt->clients[ILT_CLIENT_SRC];
		ilt_client->client_num = ILT_CLIENT_SRC;
		ilt_client->page_size = SRC_ILT_PAGE_SZ;
		ilt_client->flags = 0;
		ilt_client->start = line;
		line += SRC_ILT_LINES;
		ilt_client->end = line - 1;

		DP(NETIF_MSG_IFUP,
		   "ilt client[SRC]: start %d, end %d, psz 0x%x, flags 0x%x, hw psz %d\n",
		   ilt_client->start,
		   ilt_client->end,
		   ilt_client->page_size,
		   ilt_client->flags,
		   ilog2(ilt_client->page_size >> 12));

		/* TM */
		ilt_client = &ilt->clients[ILT_CLIENT_TM];
		ilt_client->client_num = ILT_CLIENT_TM;
		ilt_client->page_size = TM_ILT_PAGE_SZ;
		ilt_client->flags = 0;
		ilt_client->start = line;
		line += TM_ILT_LINES;
		ilt_client->end = line - 1;

		DP(NETIF_MSG_IFUP,
		   "ilt client[TM]: start %d, end %d, psz 0x%x, flags 0x%x, hw psz %d\n",
		   ilt_client->start,
		   ilt_client->end,
		   ilt_client->page_size,
		   ilt_client->flags,
		   ilog2(ilt_client->page_size >> 12));
	}

	BUG_ON(line > ILT_MAX_LINES);
}

/**
 * bnx2x_pf_q_prep_init - prepare INIT transition parameters
 *
 * @bp:			driver handle
 * @fp:			pointer to fastpath
 * @init_params:	pointer to parameters structure
 *
 * parameters configured:
 *      - HC configuration
 *      - Queue's CDU context
 */
static void bnx2x_pf_q_prep_init(struct bnx2x *bp,
	struct bnx2x_fastpath *fp, struct bnx2x_queue_init_params *init_params)
{
	u8 cos;
	int cxt_index, cxt_offset;

	/* FCoE Queue uses Default SB, thus has no HC capabilities */
	if (!IS_FCOE_FP(fp)) {
		__set_bit(BNX2X_Q_FLG_HC, &init_params->rx.flags);
		__set_bit(BNX2X_Q_FLG_HC, &init_params->tx.flags);

		/* If HC is supported, enable host coalescing in the transition
		 * to INIT state.
		 */
		__set_bit(BNX2X_Q_FLG_HC_EN, &init_params->rx.flags);
		__set_bit(BNX2X_Q_FLG_HC_EN, &init_params->tx.flags);

		/* HC rate */
		init_params->rx.hc_rate = bp->rx_ticks ?
			(1000000 / bp->rx_ticks) : 0;
		init_params->tx.hc_rate = bp->tx_ticks ?
			(1000000 / bp->tx_ticks) : 0;

		/* FW SB ID */
		init_params->rx.fw_sb_id = init_params->tx.fw_sb_id =
			fp->fw_sb_id;

		/*
		 * CQ index among the SB indices: FCoE clients uses the default
		 * SB, therefore it's different.
		 */
		init_params->rx.sb_cq_index = HC_INDEX_ETH_RX_CQ_CONS;
		init_params->tx.sb_cq_index = HC_INDEX_ETH_FIRST_TX_CQ_CONS;
	}

	/* set maximum number of COSs supported by this queue */
	init_params->max_cos = fp->max_cos;

	DP(NETIF_MSG_IFUP, "fp: %d setting queue params max cos to: %d\n",
	    fp->index, init_params->max_cos);

	/* set the context pointers queue object */
	for (cos = FIRST_TX_COS_INDEX; cos < init_params->max_cos; cos++) {
		cxt_index = fp->txdata_ptr[cos]->cid / ILT_PAGE_CIDS;
		cxt_offset = fp->txdata_ptr[cos]->cid - (cxt_index *
				ILT_PAGE_CIDS);
		init_params->cxts[cos] =
			&bp->context[cxt_index].vcxt[cxt_offset].eth;
	}
}

static int bnx2x_setup_tx_only(struct bnx2x *bp, struct bnx2x_fastpath *fp,
			struct bnx2x_queue_state_params *q_params,
			struct bnx2x_queue_setup_tx_only_params *tx_only_params,
			int tx_index, bool leading)
{
	memset(tx_only_params, 0, sizeof(*tx_only_params));

	/* Set the command */
	q_params->cmd = BNX2X_Q_CMD_SETUP_TX_ONLY;

	/* Set tx-only QUEUE flags: don't zero statistics */
	tx_only_params->flags = bnx2x_get_common_flags(bp, fp, false);

	/* choose the index of the cid to send the slow path on */
	tx_only_params->cid_index = tx_index;

	/* Set general TX_ONLY_SETUP parameters */
	bnx2x_pf_q_prep_general(bp, fp, &tx_only_params->gen_params, tx_index);

	/* Set Tx TX_ONLY_SETUP parameters */
	bnx2x_pf_tx_q_prep(bp, fp, &tx_only_params->txq_params, tx_index);

	DP(NETIF_MSG_IFUP,
	   "preparing to send tx-only ramrod for connection: cos %d, primary cid %d, cid %d, client id %d, sp-client id %d, flags %lx\n",
	   tx_index, q_params->q_obj->cids[FIRST_TX_COS_INDEX],
	   q_params->q_obj->cids[tx_index], q_params->q_obj->cl_id,
	   tx_only_params->gen_params.spcl_id, tx_only_params->flags);

	/* send the ramrod */
	return bnx2x_queue_state_change(bp, q_params);
}

/**
 * bnx2x_setup_queue - setup queue
 *
 * @bp:		driver handle
 * @fp:		pointer to fastpath
 * @leading:	is leading
 *
 * This function performs 2 steps in a Queue state machine
 *      actually: 1) RESET->INIT 2) INIT->SETUP
 */

int bnx2x_setup_queue(struct bnx2x *bp, struct bnx2x_fastpath *fp,
		       bool leading)
{
	struct bnx2x_queue_state_params q_params = {NULL};
	struct bnx2x_queue_setup_params *setup_params =
						&q_params.params.setup;
	struct bnx2x_queue_setup_tx_only_params *tx_only_params =
						&q_params.params.tx_only;
	int rc;
	u8 tx_index;

	DP(NETIF_MSG_IFUP, "setting up queue %d\n", fp->index);

	/* reset IGU state skip FCoE L2 queue */
	if (!IS_FCOE_FP(fp))
		bnx2x_ack_sb(bp, fp->igu_sb_id, USTORM_ID, 0,
			     IGU_INT_ENABLE, 0);

	q_params.q_obj = &bnx2x_sp_obj(bp, fp).q_obj;
	/* We want to wait for completion in this context */
	__set_bit(RAMROD_COMP_WAIT, &q_params.ramrod_flags);

	/* Prepare the INIT parameters */
	bnx2x_pf_q_prep_init(bp, fp, &q_params.params.init);

	/* Set the command */
	q_params.cmd = BNX2X_Q_CMD_INIT;

	/* Change the state to INIT */
	rc = bnx2x_queue_state_change(bp, &q_params);
	if (rc) {
		BNX2X_ERR("Queue(%d) INIT failed\n", fp->index);
		return rc;
	}

	DP(NETIF_MSG_IFUP, "init complete\n");

	/* Now move the Queue to the SETUP state... */
	memset(setup_params, 0, sizeof(*setup_params));

	/* Set QUEUE flags */
	setup_params->flags = bnx2x_get_q_flags(bp, fp, leading);

	/* Set general SETUP parameters */
	bnx2x_pf_q_prep_general(bp, fp, &setup_params->gen_params,
				FIRST_TX_COS_INDEX);

	bnx2x_pf_rx_q_prep(bp, fp, &setup_params->pause_params,
			    &setup_params->rxq_params);

	bnx2x_pf_tx_q_prep(bp, fp, &setup_params->txq_params,
			   FIRST_TX_COS_INDEX);

	/* Set the command */
	q_params.cmd = BNX2X_Q_CMD_SETUP;

	if (IS_FCOE_FP(fp))
		bp->fcoe_init = true;

	/* Change the state to SETUP */
	rc = bnx2x_queue_state_change(bp, &q_params);
	if (rc) {
		BNX2X_ERR("Queue(%d) SETUP failed\n", fp->index);
		return rc;
	}

	/* loop through the relevant tx-only indices */
	for (tx_index = FIRST_TX_ONLY_COS_INDEX;
	      tx_index < fp->max_cos;
	      tx_index++) {

		/* prepare and send tx-only ramrod*/
		rc = bnx2x_setup_tx_only(bp, fp, &q_params,
					  tx_only_params, tx_index, leading);
		if (rc) {
			BNX2X_ERR("Queue(%d.%d) TX_ONLY_SETUP failed\n",
				  fp->index, tx_index);
			return rc;
		}
	}

	return rc;
}

static int bnx2x_stop_queue(struct bnx2x *bp, int index)
{
	struct bnx2x_fastpath *fp = &bp->fp[index];
	struct bnx2x_fp_txdata *txdata;
	struct bnx2x_queue_state_params q_params = {NULL};
	int rc, tx_index;

	DP(NETIF_MSG_IFDOWN, "stopping queue %d cid %d\n", index, fp->cid);

	q_params.q_obj = &bnx2x_sp_obj(bp, fp).q_obj;
	/* We want to wait for completion in this context */
	__set_bit(RAMROD_COMP_WAIT, &q_params.ramrod_flags);

	/* close tx-only connections */
	for (tx_index = FIRST_TX_ONLY_COS_INDEX;
	     tx_index < fp->max_cos;
	     tx_index++){

		/* ascertain this is a normal queue*/
		txdata = fp->txdata_ptr[tx_index];

		DP(NETIF_MSG_IFDOWN, "stopping tx-only queue %d\n",
							txdata->txq_index);

		/* send halt terminate on tx-only connection */
		q_params.cmd = BNX2X_Q_CMD_TERMINATE;
		memset(&q_params.params.terminate, 0,
		       sizeof(q_params.params.terminate));
		q_params.params.terminate.cid_index = tx_index;

		rc = bnx2x_queue_state_change(bp, &q_params);
		if (rc)
			return rc;

		/* send halt terminate on tx-only connection */
		q_params.cmd = BNX2X_Q_CMD_CFC_DEL;
		memset(&q_params.params.cfc_del, 0,
		       sizeof(q_params.params.cfc_del));
		q_params.params.cfc_del.cid_index = tx_index;
		rc = bnx2x_queue_state_change(bp, &q_params);
		if (rc)
			return rc;
	}
	/* Stop the primary connection: */
	/* ...halt the connection */
	q_params.cmd = BNX2X_Q_CMD_HALT;
	rc = bnx2x_queue_state_change(bp, &q_params);
	if (rc)
		return rc;

	/* ...terminate the connection */
	q_params.cmd = BNX2X_Q_CMD_TERMINATE;
	memset(&q_params.params.terminate, 0,
	       sizeof(q_params.params.terminate));
	q_params.params.terminate.cid_index = FIRST_TX_COS_INDEX;
	rc = bnx2x_queue_state_change(bp, &q_params);
	if (rc)
		return rc;
	/* ...delete cfc entry */
	q_params.cmd = BNX2X_Q_CMD_CFC_DEL;
	memset(&q_params.params.cfc_del, 0,
	       sizeof(q_params.params.cfc_del));
	q_params.params.cfc_del.cid_index = FIRST_TX_COS_INDEX;
	return bnx2x_queue_state_change(bp, &q_params);
}

static void bnx2x_reset_func(struct bnx2x *bp)
{
	int port = BP_PORT(bp);
	int func = BP_FUNC(bp);
	int i;

	/* Disable the function in the FW */
	REG_WR8(bp, BAR_XSTRORM_INTMEM + XSTORM_FUNC_EN_OFFSET(func), 0);
	REG_WR8(bp, BAR_CSTRORM_INTMEM + CSTORM_FUNC_EN_OFFSET(func), 0);
	REG_WR8(bp, BAR_TSTRORM_INTMEM + TSTORM_FUNC_EN_OFFSET(func), 0);
	REG_WR8(bp, BAR_USTRORM_INTMEM + USTORM_FUNC_EN_OFFSET(func), 0);

	/* FP SBs */
	for_each_eth_queue(bp, i) {
		struct bnx2x_fastpath *fp = &bp->fp[i];
		REG_WR8(bp, BAR_CSTRORM_INTMEM +
			   CSTORM_STATUS_BLOCK_DATA_STATE_OFFSET(fp->fw_sb_id),
			   SB_DISABLED);
	}

	if (CNIC_LOADED(bp))
		/* CNIC SB */
		REG_WR8(bp, BAR_CSTRORM_INTMEM +
			CSTORM_STATUS_BLOCK_DATA_STATE_OFFSET
			(bnx2x_cnic_fw_sb_id(bp)), SB_DISABLED);

	/* SP SB */
	REG_WR8(bp, BAR_CSTRORM_INTMEM +
		CSTORM_SP_STATUS_BLOCK_DATA_STATE_OFFSET(func),
		SB_DISABLED);

	for (i = 0; i < XSTORM_SPQ_DATA_SIZE / 4; i++)
		REG_WR(bp, BAR_XSTRORM_INTMEM + XSTORM_SPQ_DATA_OFFSET(func),
		       0);

	/* Configure IGU */
	if (bp->common.int_block == INT_BLOCK_HC) {
		REG_WR(bp, HC_REG_LEADING_EDGE_0 + port*8, 0);
		REG_WR(bp, HC_REG_TRAILING_EDGE_0 + port*8, 0);
	} else {
		REG_WR(bp, IGU_REG_LEADING_EDGE_LATCH, 0);
		REG_WR(bp, IGU_REG_TRAILING_EDGE_LATCH, 0);
	}

	if (CNIC_LOADED(bp)) {
		/* Disable Timer scan */
		REG_WR(bp, TM_REG_EN_LINEAR0_TIMER + port*4, 0);
		/*
		 * Wait for at least 10ms and up to 2 second for the timers
		 * scan to complete
		 */
		for (i = 0; i < 200; i++) {
			usleep_range(10000, 20000);
			if (!REG_RD(bp, TM_REG_LIN0_SCAN_ON + port*4))
				break;
		}
	}
	/* Clear ILT */
	bnx2x_clear_func_ilt(bp, func);

	/* Timers workaround bug for E2: if this is vnic-3,
	 * we need to set the entire ilt range for this timers.
	 */
	if (!CHIP_IS_E1x(bp) && BP_VN(bp) == 3) {
		struct ilt_client_info ilt_cli;
		/* use dummy TM client */
		memset(&ilt_cli, 0, sizeof(struct ilt_client_info));
		ilt_cli.start = 0;
		ilt_cli.end = ILT_NUM_PAGE_ENTRIES - 1;
		ilt_cli.client_num = ILT_CLIENT_TM;

		bnx2x_ilt_boundry_init_op(bp, &ilt_cli, 0, INITOP_CLEAR);
	}

	/* this assumes that reset_port() called before reset_func()*/
	if (!CHIP_IS_E1x(bp))
		bnx2x_pf_disable(bp);

	bp->dmae_ready = 0;
}

static void bnx2x_reset_port(struct bnx2x *bp)
{
	int port = BP_PORT(bp);
	u32 val;

	/* Reset physical Link */
	bnx2x__link_reset(bp);

	REG_WR(bp, NIG_REG_MASK_INTERRUPT_PORT0 + port*4, 0);

	/* Do not rcv packets to BRB */
	REG_WR(bp, NIG_REG_LLH0_BRB1_DRV_MASK + port*4, 0x0);
	/* Do not direct rcv packets that are not for MCP to the BRB */
	REG_WR(bp, (port ? NIG_REG_LLH1_BRB1_NOT_MCP :
			   NIG_REG_LLH0_BRB1_NOT_MCP), 0x0);

	/* Configure AEU */
	REG_WR(bp, MISC_REG_AEU_MASK_ATTN_FUNC_0 + port*4, 0);

	msleep(100);
	/* Check for BRB port occupancy */
	val = REG_RD(bp, BRB1_REG_PORT_NUM_OCC_BLOCKS_0 + port*4);
	if (val)
		DP(NETIF_MSG_IFDOWN,
		   "BRB1 is not empty  %d blocks are occupied\n", val);

	/* TODO: Close Doorbell port? */
}

static int bnx2x_reset_hw(struct bnx2x *bp, u32 load_code)
{
	struct bnx2x_func_state_params func_params = {NULL};

	/* Prepare parameters for function state transitions */
	__set_bit(RAMROD_COMP_WAIT, &func_params.ramrod_flags);

	func_params.f_obj = &bp->func_obj;
	func_params.cmd = BNX2X_F_CMD_HW_RESET;

	func_params.params.hw_init.load_phase = load_code;

	return bnx2x_func_state_change(bp, &func_params);
}

static int bnx2x_func_stop(struct bnx2x *bp)
{
	struct bnx2x_func_state_params func_params = {NULL};
	int rc;

	/* Prepare parameters for function state transitions */
	__set_bit(RAMROD_COMP_WAIT, &func_params.ramrod_flags);
	func_params.f_obj = &bp->func_obj;
	func_params.cmd = BNX2X_F_CMD_STOP;

	/*
	 * Try to stop the function the 'good way'. If fails (in case
	 * of a parity error during bnx2x_chip_cleanup()) and we are
	 * not in a debug mode, perform a state transaction in order to
	 * enable further HW_RESET transaction.
	 */
	rc = bnx2x_func_state_change(bp, &func_params);
	if (rc) {
#ifdef BNX2X_STOP_ON_ERROR
		return rc;
#else
		BNX2X_ERR("FUNC_STOP ramrod failed. Running a dry transaction\n");
		__set_bit(RAMROD_DRV_CLR_ONLY, &func_params.ramrod_flags);
		return bnx2x_func_state_change(bp, &func_params);
#endif
	}

	return 0;
}

/**
 * bnx2x_send_unload_req - request unload mode from the MCP.
 *
 * @bp:			driver handle
 * @unload_mode:	requested function's unload mode
 *
 * Return unload mode returned by the MCP: COMMON, PORT or FUNC.
 */
u32 bnx2x_send_unload_req(struct bnx2x *bp, int unload_mode)
{
	u32 reset_code = 0;
	int port = BP_PORT(bp);

	/* Select the UNLOAD request mode */
	if (unload_mode == UNLOAD_NORMAL)
		reset_code = DRV_MSG_CODE_UNLOAD_REQ_WOL_DIS;

	else if (bp->flags & NO_WOL_FLAG)
		reset_code = DRV_MSG_CODE_UNLOAD_REQ_WOL_MCP;

	else if (bp->wol) {
		u32 emac_base = port ? GRCBASE_EMAC1 : GRCBASE_EMAC0;
		u8 *mac_addr = bp->dev->dev_addr;
		struct pci_dev *pdev = bp->pdev;
		u32 val;
		u16 pmc;

		/* The mac address is written to entries 1-4 to
		 * preserve entry 0 which is used by the PMF
		 */
		u8 entry = (BP_VN(bp) + 1)*8;

		val = (mac_addr[0] << 8) | mac_addr[1];
		EMAC_WR(bp, EMAC_REG_EMAC_MAC_MATCH + entry, val);

		val = (mac_addr[2] << 24) | (mac_addr[3] << 16) |
		      (mac_addr[4] << 8) | mac_addr[5];
		EMAC_WR(bp, EMAC_REG_EMAC_MAC_MATCH + entry + 4, val);

		/* Enable the PME and clear the status */
		pci_read_config_word(pdev, pdev->pm_cap + PCI_PM_CTRL, &pmc);
		pmc |= PCI_PM_CTRL_PME_ENABLE | PCI_PM_CTRL_PME_STATUS;
		pci_write_config_word(pdev, pdev->pm_cap + PCI_PM_CTRL, pmc);

		reset_code = DRV_MSG_CODE_UNLOAD_REQ_WOL_EN;

	} else
		reset_code = DRV_MSG_CODE_UNLOAD_REQ_WOL_DIS;

	/* Send the request to the MCP */
	if (!BP_NOMCP(bp))
		reset_code = bnx2x_fw_command(bp, reset_code, 0);
	else {
		int path = BP_PATH(bp);

		DP(NETIF_MSG_IFDOWN, "NO MCP - load counts[%d]      %d, %d, %d\n",
		   path, bnx2x_load_count[path][0], bnx2x_load_count[path][1],
		   bnx2x_load_count[path][2]);
		bnx2x_load_count[path][0]--;
		bnx2x_load_count[path][1 + port]--;
		DP(NETIF_MSG_IFDOWN, "NO MCP - new load counts[%d]  %d, %d, %d\n",
		   path, bnx2x_load_count[path][0], bnx2x_load_count[path][1],
		   bnx2x_load_count[path][2]);
		if (bnx2x_load_count[path][0] == 0)
			reset_code = FW_MSG_CODE_DRV_UNLOAD_COMMON;
		else if (bnx2x_load_count[path][1 + port] == 0)
			reset_code = FW_MSG_CODE_DRV_UNLOAD_PORT;
		else
			reset_code = FW_MSG_CODE_DRV_UNLOAD_FUNCTION;
	}

	return reset_code;
}

/**
 * bnx2x_send_unload_done - send UNLOAD_DONE command to the MCP.
 *
 * @bp:		driver handle
 * @keep_link:		true iff link should be kept up
 */
void bnx2x_send_unload_done(struct bnx2x *bp, bool keep_link)
{
	u32 reset_param = keep_link ? DRV_MSG_CODE_UNLOAD_SKIP_LINK_RESET : 0;

	/* Report UNLOAD_DONE to MCP */
	if (!BP_NOMCP(bp))
		bnx2x_fw_command(bp, DRV_MSG_CODE_UNLOAD_DONE, reset_param);
}

static int bnx2x_func_wait_started(struct bnx2x *bp)
{
	int tout = 50;
	int msix = (bp->flags & USING_MSIX_FLAG) ? 1 : 0;

	if (!bp->port.pmf)
		return 0;

	/*
	 * (assumption: No Attention from MCP at this stage)
	 * PMF probably in the middle of TX disable/enable transaction
	 * 1. Sync IRS for default SB
	 * 2. Sync SP queue - this guarantees us that attention handling started
	 * 3. Wait, that TX disable/enable transaction completes
	 *
	 * 1+2 guarantee that if DCBx attention was scheduled it already changed
	 * pending bit of transaction from STARTED-->TX_STOPPED, if we already
	 * received completion for the transaction the state is TX_STOPPED.
	 * State will return to STARTED after completion of TX_STOPPED-->STARTED
	 * transaction.
	 */

	/* make sure default SB ISR is done */
	if (msix)
		synchronize_irq(bp->msix_table[0].vector);
	else
		synchronize_irq(bp->pdev->irq);

	flush_workqueue(bnx2x_wq);
	flush_workqueue(bnx2x_iov_wq);

	while (bnx2x_func_get_state(bp, &bp->func_obj) !=
				BNX2X_F_STATE_STARTED && tout--)
		msleep(20);

	if (bnx2x_func_get_state(bp, &bp->func_obj) !=
						BNX2X_F_STATE_STARTED) {
#ifdef BNX2X_STOP_ON_ERROR
		BNX2X_ERR("Wrong function state\n");
		return -EBUSY;
#else
		/*
		 * Failed to complete the transaction in a "good way"
		 * Force both transactions with CLR bit
		 */
		struct bnx2x_func_state_params func_params = {NULL};

		DP(NETIF_MSG_IFDOWN,
		   "Hmmm... Unexpected function state! Forcing STARTED-->TX_STOPPED-->STARTED\n");

		func_params.f_obj = &bp->func_obj;
		__set_bit(RAMROD_DRV_CLR_ONLY,
					&func_params.ramrod_flags);

		/* STARTED-->TX_ST0PPED */
		func_params.cmd = BNX2X_F_CMD_TX_STOP;
		bnx2x_func_state_change(bp, &func_params);

		/* TX_ST0PPED-->STARTED */
		func_params.cmd = BNX2X_F_CMD_TX_START;
		return bnx2x_func_state_change(bp, &func_params);
#endif
	}

	return 0;
}

static void bnx2x_disable_ptp(struct bnx2x *bp)
{
	int port = BP_PORT(bp);

	/* Disable sending PTP packets to host */
	REG_WR(bp, port ? NIG_REG_P1_LLH_PTP_TO_HOST :
	       NIG_REG_P0_LLH_PTP_TO_HOST, 0x0);

	/* Reset PTP event detection rules */
	REG_WR(bp, port ? NIG_REG_P1_LLH_PTP_PARAM_MASK :
	       NIG_REG_P0_LLH_PTP_PARAM_MASK, 0x7FF);
	REG_WR(bp, port ? NIG_REG_P1_LLH_PTP_RULE_MASK :
	       NIG_REG_P0_LLH_PTP_RULE_MASK, 0x3FFF);
	REG_WR(bp, port ? NIG_REG_P1_TLLH_PTP_PARAM_MASK :
	       NIG_REG_P0_TLLH_PTP_PARAM_MASK, 0x7FF);
	REG_WR(bp, port ? NIG_REG_P1_TLLH_PTP_RULE_MASK :
	       NIG_REG_P0_TLLH_PTP_RULE_MASK, 0x3FFF);

	/* Disable the PTP feature */
	REG_WR(bp, port ? NIG_REG_P1_PTP_EN :
	       NIG_REG_P0_PTP_EN, 0x0);
}

/* Called during unload, to stop PTP-related stuff */
static void bnx2x_stop_ptp(struct bnx2x *bp)
{
	/* Cancel PTP work queue. Should be done after the Tx queues are
	 * drained to prevent additional scheduling.
	 */
	cancel_work_sync(&bp->ptp_task);

	if (bp->ptp_tx_skb) {
		dev_kfree_skb_any(bp->ptp_tx_skb);
		bp->ptp_tx_skb = NULL;
	}

	/* Disable PTP in HW */
	bnx2x_disable_ptp(bp);

	DP(BNX2X_MSG_PTP, "PTP stop ended successfully\n");
}

void bnx2x_chip_cleanup(struct bnx2x *bp, int unload_mode, bool keep_link)
{
	int port = BP_PORT(bp);
	int i, rc = 0;
	u8 cos;
	struct bnx2x_mcast_ramrod_params rparam = {NULL};
	u32 reset_code;

	/* Wait until tx fastpath tasks complete */
	for_each_tx_queue(bp, i) {
		struct bnx2x_fastpath *fp = &bp->fp[i];

		for_each_cos_in_tx_queue(fp, cos)
			rc = bnx2x_clean_tx_queue(bp, fp->txdata_ptr[cos]);
#ifdef BNX2X_STOP_ON_ERROR
		if (rc)
			return;
#endif
	}

	/* Give HW time to discard old tx messages */
	usleep_range(1000, 2000);

	/* Clean all ETH MACs */
	rc = bnx2x_del_all_macs(bp, &bp->sp_objs[0].mac_obj, BNX2X_ETH_MAC,
				false);
	if (rc < 0)
		BNX2X_ERR("Failed to delete all ETH macs: %d\n", rc);

	/* Clean up UC list  */
	rc = bnx2x_del_all_macs(bp, &bp->sp_objs[0].mac_obj, BNX2X_UC_LIST_MAC,
				true);
	if (rc < 0)
		BNX2X_ERR("Failed to schedule DEL commands for UC MACs list: %d\n",
			  rc);

	/* The whole *vlan_obj structure may be not initialized if VLAN
	 * filtering offload is not supported by hardware. Currently this is
	 * true for all hardware covered by CHIP_IS_E1x().
	 */
	if (!CHIP_IS_E1x(bp)) {
		/* Remove all currently configured VLANs */
		rc = bnx2x_del_all_vlans(bp);
		if (rc < 0)
			BNX2X_ERR("Failed to delete all VLANs\n");
	}

	/* Disable LLH */
	if (!CHIP_IS_E1(bp))
		REG_WR(bp, NIG_REG_LLH0_FUNC_EN + port*8, 0);

	/* Set "drop all" (stop Rx).
	 * We need to take a netif_addr_lock() here in order to prevent
	 * a race between the completion code and this code.
	 */
	netif_addr_lock_bh(bp->dev);
	/* Schedule the rx_mode command */
	if (test_bit(BNX2X_FILTER_RX_MODE_PENDING, &bp->sp_state))
		set_bit(BNX2X_FILTER_RX_MODE_SCHED, &bp->sp_state);
	else if (bp->slowpath)
		bnx2x_set_storm_rx_mode(bp);

	/* Cleanup multicast configuration */
	rparam.mcast_obj = &bp->mcast_obj;
	rc = bnx2x_config_mcast(bp, &rparam, BNX2X_MCAST_CMD_DEL);
	if (rc < 0)
		BNX2X_ERR("Failed to send DEL multicast command: %d\n", rc);

	netif_addr_unlock_bh(bp->dev);

	bnx2x_iov_chip_cleanup(bp);

	/*
	 * Send the UNLOAD_REQUEST to the MCP. This will return if
	 * this function should perform FUNC, PORT or COMMON HW
	 * reset.
	 */
	reset_code = bnx2x_send_unload_req(bp, unload_mode);

	/*
	 * (assumption: No Attention from MCP at this stage)
	 * PMF probably in the middle of TX disable/enable transaction
	 */
	rc = bnx2x_func_wait_started(bp);
	if (rc) {
		BNX2X_ERR("bnx2x_func_wait_started failed\n");
#ifdef BNX2X_STOP_ON_ERROR
		return;
#endif
	}

	/* Close multi and leading connections
	 * Completions for ramrods are collected in a synchronous way
	 */
	for_each_eth_queue(bp, i)
		if (bnx2x_stop_queue(bp, i))
#ifdef BNX2X_STOP_ON_ERROR
			return;
#else
			goto unload_error;
#endif

	if (CNIC_LOADED(bp)) {
		for_each_cnic_queue(bp, i)
			if (bnx2x_stop_queue(bp, i))
#ifdef BNX2X_STOP_ON_ERROR
				return;
#else
				goto unload_error;
#endif
	}

	/* If SP settings didn't get completed so far - something
	 * very wrong has happen.
	 */
	if (!bnx2x_wait_sp_comp(bp, ~0x0UL))
		BNX2X_ERR("Hmmm... Common slow path ramrods got stuck!\n");

#ifndef BNX2X_STOP_ON_ERROR
unload_error:
#endif
	rc = bnx2x_func_stop(bp);
	if (rc) {
		BNX2X_ERR("Function stop failed!\n");
#ifdef BNX2X_STOP_ON_ERROR
		return;
#endif
	}

	/* stop_ptp should be after the Tx queues are drained to prevent
	 * scheduling to the cancelled PTP work queue. It should also be after
	 * function stop ramrod is sent, since as part of this ramrod FW access
	 * PTP registers.
	 */
	if (bp->flags & PTP_SUPPORTED) {
		bnx2x_stop_ptp(bp);
		if (bp->ptp_clock) {
			ptp_clock_unregister(bp->ptp_clock);
			bp->ptp_clock = NULL;
		}
	}

	/* Disable HW interrupts, NAPI */
	bnx2x_netif_stop(bp, 1);
	/* Delete all NAPI objects */
	bnx2x_del_all_napi(bp);
	if (CNIC_LOADED(bp))
		bnx2x_del_all_napi_cnic(bp);

	/* Release IRQs */
	bnx2x_free_irq(bp);

	/* Reset the chip, unless PCI function is offline. If we reach this
	 * point following a PCI error handling, it means device is really
	 * in a bad state and we're about to remove it, so reset the chip
	 * is not a good idea.
	 */
	if (!pci_channel_offline(bp->pdev)) {
		rc = bnx2x_reset_hw(bp, reset_code);
		if (rc)
			BNX2X_ERR("HW_RESET failed\n");
	}

	/* Report UNLOAD_DONE to MCP */
	bnx2x_send_unload_done(bp, keep_link);
}

void bnx2x_disable_close_the_gate(struct bnx2x *bp)
{
	u32 val;

	DP(NETIF_MSG_IFDOWN, "Disabling \"close the gates\"\n");

	if (CHIP_IS_E1(bp)) {
		int port = BP_PORT(bp);
		u32 addr = port ? MISC_REG_AEU_MASK_ATTN_FUNC_1 :
			MISC_REG_AEU_MASK_ATTN_FUNC_0;

		val = REG_RD(bp, addr);
		val &= ~(0x300);
		REG_WR(bp, addr, val);
	} else {
		val = REG_RD(bp, MISC_REG_AEU_GENERAL_MASK);
		val &= ~(MISC_AEU_GENERAL_MASK_REG_AEU_PXP_CLOSE_MASK |
			 MISC_AEU_GENERAL_MASK_REG_AEU_NIG_CLOSE_MASK);
		REG_WR(bp, MISC_REG_AEU_GENERAL_MASK, val);
	}
}

/* Close gates #2, #3 and #4: */
static void bnx2x_set_234_gates(struct bnx2x *bp, bool close)
{
	u32 val;

	/* Gates #2 and #4a are closed/opened for "not E1" only */
	if (!CHIP_IS_E1(bp)) {
		/* #4 */
		REG_WR(bp, PXP_REG_HST_DISCARD_DOORBELLS, !!close);
		/* #2 */
		REG_WR(bp, PXP_REG_HST_DISCARD_INTERNAL_WRITES, !!close);
	}

	/* #3 */
	if (CHIP_IS_E1x(bp)) {
		/* Prevent interrupts from HC on both ports */
		val = REG_RD(bp, HC_REG_CONFIG_1);
		REG_WR(bp, HC_REG_CONFIG_1,
		       (!close) ? (val | HC_CONFIG_1_REG_BLOCK_DISABLE_1) :
		       (val & ~(u32)HC_CONFIG_1_REG_BLOCK_DISABLE_1));

		val = REG_RD(bp, HC_REG_CONFIG_0);
		REG_WR(bp, HC_REG_CONFIG_0,
		       (!close) ? (val | HC_CONFIG_0_REG_BLOCK_DISABLE_0) :
		       (val & ~(u32)HC_CONFIG_0_REG_BLOCK_DISABLE_0));
	} else {
		/* Prevent incoming interrupts in IGU */
		val = REG_RD(bp, IGU_REG_BLOCK_CONFIGURATION);

		REG_WR(bp, IGU_REG_BLOCK_CONFIGURATION,
		       (!close) ?
		       (val | IGU_BLOCK_CONFIGURATION_REG_BLOCK_ENABLE) :
		       (val & ~(u32)IGU_BLOCK_CONFIGURATION_REG_BLOCK_ENABLE));
	}

	DP(NETIF_MSG_HW | NETIF_MSG_IFUP, "%s gates #2, #3 and #4\n",
		close ? "closing" : "opening");
}

#define SHARED_MF_CLP_MAGIC  0x80000000 /* `magic' bit */

static void bnx2x_clp_reset_prep(struct bnx2x *bp, u32 *magic_val)
{
	/* Do some magic... */
	u32 val = MF_CFG_RD(bp, shared_mf_config.clp_mb);
	*magic_val = val & SHARED_MF_CLP_MAGIC;
	MF_CFG_WR(bp, shared_mf_config.clp_mb, val | SHARED_MF_CLP_MAGIC);
}

/**
 * bnx2x_clp_reset_done - restore the value of the `magic' bit.
 *
 * @bp:		driver handle
 * @magic_val:	old value of the `magic' bit.
 */
static void bnx2x_clp_reset_done(struct bnx2x *bp, u32 magic_val)
{
	/* Restore the `magic' bit value... */
	u32 val = MF_CFG_RD(bp, shared_mf_config.clp_mb);
	MF_CFG_WR(bp, shared_mf_config.clp_mb,
		(val & (~SHARED_MF_CLP_MAGIC)) | magic_val);
}

/**
 * bnx2x_reset_mcp_prep - prepare for MCP reset.
 *
 * @bp:		driver handle
 * @magic_val:	old value of 'magic' bit.
 *
 * Takes care of CLP configurations.
 */
static void bnx2x_reset_mcp_prep(struct bnx2x *bp, u32 *magic_val)
{
	u32 shmem;
	u32 validity_offset;

	DP(NETIF_MSG_HW | NETIF_MSG_IFUP, "Starting\n");

	/* Set `magic' bit in order to save MF config */
	if (!CHIP_IS_E1(bp))
		bnx2x_clp_reset_prep(bp, magic_val);

	/* Get shmem offset */
	shmem = REG_RD(bp, MISC_REG_SHARED_MEM_ADDR);
	validity_offset =
		offsetof(struct shmem_region, validity_map[BP_PORT(bp)]);

	/* Clear validity map flags */
	if (shmem > 0)
		REG_WR(bp, shmem + validity_offset, 0);
}

#define MCP_TIMEOUT      5000   /* 5 seconds (in ms) */
#define MCP_ONE_TIMEOUT  100    /* 100 ms */

/**
 * bnx2x_mcp_wait_one - wait for MCP_ONE_TIMEOUT
 *
 * @bp:	driver handle
 */
static void bnx2x_mcp_wait_one(struct bnx2x *bp)
{
	/* special handling for emulation and FPGA,
	   wait 10 times longer */
	if (CHIP_REV_IS_SLOW(bp))
		msleep(MCP_ONE_TIMEOUT*10);
	else
		msleep(MCP_ONE_TIMEOUT);
}

/*
 * initializes bp->common.shmem_base and waits for validity signature to appear
 */
static int bnx2x_init_shmem(struct bnx2x *bp)
{
	int cnt = 0;
	u32 val = 0;

	do {
		bp->common.shmem_base = REG_RD(bp, MISC_REG_SHARED_MEM_ADDR);

		/* If we read all 0xFFs, means we are in PCI error state and
		 * should bail out to avoid crashes on adapter's FW reads.
		 */
		if (bp->common.shmem_base == 0xFFFFFFFF) {
			bp->flags |= NO_MCP_FLAG;
			return -ENODEV;
		}

		if (bp->common.shmem_base) {
			val = SHMEM_RD(bp, validity_map[BP_PORT(bp)]);
			if (val & SHR_MEM_VALIDITY_MB)
				return 0;
		}

		bnx2x_mcp_wait_one(bp);

	} while (cnt++ < (MCP_TIMEOUT / MCP_ONE_TIMEOUT));

	BNX2X_ERR("BAD MCP validity signature\n");

	return -ENODEV;
}

static int bnx2x_reset_mcp_comp(struct bnx2x *bp, u32 magic_val)
{
	int rc = bnx2x_init_shmem(bp);

	/* Restore the `magic' bit value */
	if (!CHIP_IS_E1(bp))
		bnx2x_clp_reset_done(bp, magic_val);

	return rc;
}

static void bnx2x_pxp_prep(struct bnx2x *bp)
{
	if (!CHIP_IS_E1(bp)) {
		REG_WR(bp, PXP2_REG_RD_START_INIT, 0);
		REG_WR(bp, PXP2_REG_RQ_RBC_DONE, 0);
	}
}

/*
 * Reset the whole chip except for:
 *      - PCIE core
 *      - PCI Glue, PSWHST, PXP/PXP2 RF (all controlled by
 *              one reset bit)
 *      - IGU
 *      - MISC (including AEU)
 *      - GRC
 *      - RBCN, RBCP
 */
static void bnx2x_process_kill_chip_reset(struct bnx2x *bp, bool global)
{
	u32 not_reset_mask1, reset_mask1, not_reset_mask2, reset_mask2;
	u32 global_bits2, stay_reset2;

	/*
	 * Bits that have to be set in reset_mask2 if we want to reset 'global'
	 * (per chip) blocks.
	 */
	global_bits2 =
		MISC_REGISTERS_RESET_REG_2_RST_MCP_N_RESET_CMN_CPU |
		MISC_REGISTERS_RESET_REG_2_RST_MCP_N_RESET_CMN_CORE;

	/* Don't reset the following blocks.
	 * Important: per port blocks (such as EMAC, BMAC, UMAC) can't be
	 *            reset, as in 4 port device they might still be owned
	 *            by the MCP (there is only one leader per path).
	 */
	not_reset_mask1 =
		MISC_REGISTERS_RESET_REG_1_RST_HC |
		MISC_REGISTERS_RESET_REG_1_RST_PXPV |
		MISC_REGISTERS_RESET_REG_1_RST_PXP;

	not_reset_mask2 =
		MISC_REGISTERS_RESET_REG_2_RST_PCI_MDIO |
		MISC_REGISTERS_RESET_REG_2_RST_EMAC0_HARD_CORE |
		MISC_REGISTERS_RESET_REG_2_RST_EMAC1_HARD_CORE |
		MISC_REGISTERS_RESET_REG_2_RST_MISC_CORE |
		MISC_REGISTERS_RESET_REG_2_RST_RBCN |
		MISC_REGISTERS_RESET_REG_2_RST_GRC  |
		MISC_REGISTERS_RESET_REG_2_RST_MCP_N_RESET_REG_HARD_CORE |
		MISC_REGISTERS_RESET_REG_2_RST_MCP_N_HARD_CORE_RST_B |
		MISC_REGISTERS_RESET_REG_2_RST_ATC |
		MISC_REGISTERS_RESET_REG_2_PGLC |
		MISC_REGISTERS_RESET_REG_2_RST_BMAC0 |
		MISC_REGISTERS_RESET_REG_2_RST_BMAC1 |
		MISC_REGISTERS_RESET_REG_2_RST_EMAC0 |
		MISC_REGISTERS_RESET_REG_2_RST_EMAC1 |
		MISC_REGISTERS_RESET_REG_2_UMAC0 |
		MISC_REGISTERS_RESET_REG_2_UMAC1;

	/*
	 * Keep the following blocks in reset:
	 *  - all xxMACs are handled by the bnx2x_link code.
	 */
	stay_reset2 =
		MISC_REGISTERS_RESET_REG_2_XMAC |
		MISC_REGISTERS_RESET_REG_2_XMAC_SOFT;

	/* Full reset masks according to the chip */
	reset_mask1 = 0xffffffff;

	if (CHIP_IS_E1(bp))
		reset_mask2 = 0xffff;
	else if (CHIP_IS_E1H(bp))
		reset_mask2 = 0x1ffff;
	else if (CHIP_IS_E2(bp))
		reset_mask2 = 0xfffff;
	else /* CHIP_IS_E3 */
		reset_mask2 = 0x3ffffff;

	/* Don't reset global blocks unless we need to */
	if (!global)
		reset_mask2 &= ~global_bits2;

	/*
	 * In case of attention in the QM, we need to reset PXP
	 * (MISC_REGISTERS_RESET_REG_2_RST_PXP_RQ_RD_WR) before QM
	 * because otherwise QM reset would release 'close the gates' shortly
	 * before resetting the PXP, then the PSWRQ would send a write
	 * request to PGLUE. Then when PXP is reset, PGLUE would try to
	 * read the payload data from PSWWR, but PSWWR would not
	 * respond. The write queue in PGLUE would stuck, dmae commands
	 * would not return. Therefore it's important to reset the second
	 * reset register (containing the
	 * MISC_REGISTERS_RESET_REG_2_RST_PXP_RQ_RD_WR bit) before the
	 * first one (containing the MISC_REGISTERS_RESET_REG_1_RST_QM
	 * bit).
	 */
	REG_WR(bp, GRCBASE_MISC + MISC_REGISTERS_RESET_REG_2_CLEAR,
	       reset_mask2 & (~not_reset_mask2));

	REG_WR(bp, GRCBASE_MISC + MISC_REGISTERS_RESET_REG_1_CLEAR,
	       reset_mask1 & (~not_reset_mask1));

	barrier();

	REG_WR(bp, GRCBASE_MISC + MISC_REGISTERS_RESET_REG_2_SET,
	       reset_mask2 & (~stay_reset2));

	barrier();

	REG_WR(bp, GRCBASE_MISC + MISC_REGISTERS_RESET_REG_1_SET, reset_mask1);
}

/**
 * bnx2x_er_poll_igu_vq - poll for pending writes bit.
 * It should get cleared in no more than 1s.
 *
 * @bp:	driver handle
 *
 * It should get cleared in no more than 1s. Returns 0 if
 * pending writes bit gets cleared.
 */
static int bnx2x_er_poll_igu_vq(struct bnx2x *bp)
{
	u32 cnt = 1000;
	u32 pend_bits = 0;

	do {
		pend_bits  = REG_RD(bp, IGU_REG_PENDING_BITS_STATUS);

		if (pend_bits == 0)
			break;

		usleep_range(1000, 2000);
	} while (cnt-- > 0);

	if (cnt <= 0) {
		BNX2X_ERR("Still pending IGU requests pend_bits=%x!\n",
			  pend_bits);
		return -EBUSY;
	}

	return 0;
}

static int bnx2x_process_kill(struct bnx2x *bp, bool global)
{
	int cnt = 1000;
	u32 val = 0;
	u32 sr_cnt, blk_cnt, port_is_idle_0, port_is_idle_1, pgl_exp_rom2;
	u32 tags_63_32 = 0;

	/* Empty the Tetris buffer, wait for 1s */
	do {
		sr_cnt  = REG_RD(bp, PXP2_REG_RD_SR_CNT);
		blk_cnt = REG_RD(bp, PXP2_REG_RD_BLK_CNT);
		port_is_idle_0 = REG_RD(bp, PXP2_REG_RD_PORT_IS_IDLE_0);
		port_is_idle_1 = REG_RD(bp, PXP2_REG_RD_PORT_IS_IDLE_1);
		pgl_exp_rom2 = REG_RD(bp, PXP2_REG_PGL_EXP_ROM2);
		if (CHIP_IS_E3(bp))
			tags_63_32 = REG_RD(bp, PGLUE_B_REG_TAGS_63_32);

		if ((sr_cnt == 0x7e) && (blk_cnt == 0xa0) &&
		    ((port_is_idle_0 & 0x1) == 0x1) &&
		    ((port_is_idle_1 & 0x1) == 0x1) &&
		    (pgl_exp_rom2 == 0xffffffff) &&
		    (!CHIP_IS_E3(bp) || (tags_63_32 == 0xffffffff)))
			break;
		usleep_range(1000, 2000);
	} while (cnt-- > 0);

	if (cnt <= 0) {
		BNX2X_ERR("Tetris buffer didn't get empty or there are still outstanding read requests after 1s!\n");
		BNX2X_ERR("sr_cnt=0x%08x, blk_cnt=0x%08x, port_is_idle_0=0x%08x, port_is_idle_1=0x%08x, pgl_exp_rom2=0x%08x\n",
			  sr_cnt, blk_cnt, port_is_idle_0, port_is_idle_1,
			  pgl_exp_rom2);
		return -EAGAIN;
	}

	barrier();

	/* Close gates #2, #3 and #4 */
	bnx2x_set_234_gates(bp, true);

	/* Poll for IGU VQs for 57712 and newer chips */
	if (!CHIP_IS_E1x(bp) && bnx2x_er_poll_igu_vq(bp))
		return -EAGAIN;

	/* TBD: Indicate that "process kill" is in progress to MCP */

	/* Clear "unprepared" bit */
	REG_WR(bp, MISC_REG_UNPREPARED, 0);
	barrier();

	/* Wait for 1ms to empty GLUE and PCI-E core queues,
	 * PSWHST, GRC and PSWRD Tetris buffer.
	 */
	usleep_range(1000, 2000);

	/* Prepare to chip reset: */
	/* MCP */
	if (global)
		bnx2x_reset_mcp_prep(bp, &val);

	/* PXP */
	bnx2x_pxp_prep(bp);
	barrier();

	/* reset the chip */
	bnx2x_process_kill_chip_reset(bp, global);
	barrier();

	/* clear errors in PGB */
	if (!CHIP_IS_E1x(bp))
		REG_WR(bp, PGLUE_B_REG_LATCHED_ERRORS_CLR, 0x7f);

	/* Recover after reset: */
	/* MCP */
	if (global && bnx2x_reset_mcp_comp(bp, val))
		return -EAGAIN;

	/* TBD: Add resetting the NO_MCP mode DB here */

	/* Open the gates #2, #3 and #4 */
	bnx2x_set_234_gates(bp, false);

	/* TBD: IGU/AEU preparation bring back the AEU/IGU to a
	 * reset state, re-enable attentions. */

	return 0;
}

static int bnx2x_leader_reset(struct bnx2x *bp)
{
	int rc = 0;
	bool global = bnx2x_reset_is_global(bp);
	u32 load_code;

	/* if not going to reset MCP - load "fake" driver to reset HW while
	 * driver is owner of the HW
	 */
	if (!global && !BP_NOMCP(bp)) {
		load_code = bnx2x_fw_command(bp, DRV_MSG_CODE_LOAD_REQ,
					     DRV_MSG_CODE_LOAD_REQ_WITH_LFA);
		if (!load_code) {
			BNX2X_ERR("MCP response failure, aborting\n");
			rc = -EAGAIN;
			goto exit_leader_reset;
		}
		if ((load_code != FW_MSG_CODE_DRV_LOAD_COMMON_CHIP) &&
		    (load_code != FW_MSG_CODE_DRV_LOAD_COMMON)) {
			BNX2X_ERR("MCP unexpected resp, aborting\n");
			rc = -EAGAIN;
			goto exit_leader_reset2;
		}
		load_code = bnx2x_fw_command(bp, DRV_MSG_CODE_LOAD_DONE, 0);
		if (!load_code) {
			BNX2X_ERR("MCP response failure, aborting\n");
			rc = -EAGAIN;
			goto exit_leader_reset2;
		}
	}

	/* Try to recover after the failure */
	if (bnx2x_process_kill(bp, global)) {
		BNX2X_ERR("Something bad had happen on engine %d! Aii!\n",
			  BP_PATH(bp));
		rc = -EAGAIN;
		goto exit_leader_reset2;
	}

	/*
	 * Clear RESET_IN_PROGRES and RESET_GLOBAL bits and update the driver
	 * state.
	 */
	bnx2x_set_reset_done(bp);
	if (global)
		bnx2x_clear_reset_global(bp);

exit_leader_reset2:
	/* unload "fake driver" if it was loaded */
	if (!global && !BP_NOMCP(bp)) {
		bnx2x_fw_command(bp, DRV_MSG_CODE_UNLOAD_REQ_WOL_MCP, 0);
		bnx2x_fw_command(bp, DRV_MSG_CODE_UNLOAD_DONE, 0);
	}
exit_leader_reset:
	bp->is_leader = 0;
	bnx2x_release_leader_lock(bp);
	smp_mb();
	return rc;
}

static void bnx2x_recovery_failed(struct bnx2x *bp)
{
	netdev_err(bp->dev, "Recovery has failed. Power cycle is needed.\n");

	/* Disconnect this device */
	netif_device_detach(bp->dev);

	/*
	 * Block ifup for all function on this engine until "process kill"
	 * or power cycle.
	 */
	bnx2x_set_reset_in_progress(bp);

	/* Shut down the power */
	bnx2x_set_power_state(bp, PCI_D3hot);

	bp->recovery_state = BNX2X_RECOVERY_FAILED;

	smp_mb();
}

/*
 * Assumption: runs under rtnl lock. This together with the fact
 * that it's called only from bnx2x_sp_rtnl() ensure that it
 * will never be called when netif_running(bp->dev) is false.
 */
static void bnx2x_parity_recover(struct bnx2x *bp)
{
	u32 error_recovered, error_unrecovered;
	bool is_parity, global = false;
#ifdef CONFIG_BNX2X_SRIOV
	int vf_idx;

	for (vf_idx = 0; vf_idx < bp->requested_nr_virtfn; vf_idx++) {
		struct bnx2x_virtf *vf = BP_VF(bp, vf_idx);

		if (vf)
			vf->state = VF_LOST;
	}
#endif
	DP(NETIF_MSG_HW, "Handling parity\n");
	while (1) {
		switch (bp->recovery_state) {
		case BNX2X_RECOVERY_INIT:
			DP(NETIF_MSG_HW, "State is BNX2X_RECOVERY_INIT\n");
			is_parity = bnx2x_chk_parity_attn(bp, &global, false);
			WARN_ON(!is_parity);

			/* Try to get a LEADER_LOCK HW lock */
			if (bnx2x_trylock_leader_lock(bp)) {
				bnx2x_set_reset_in_progress(bp);
				/*
				 * Check if there is a global attention and if
				 * there was a global attention, set the global
				 * reset bit.
				 */

				if (global)
					bnx2x_set_reset_global(bp);

				bp->is_leader = 1;
			}

			/* Stop the driver */
			/* If interface has been removed - break */
			if (bnx2x_nic_unload(bp, UNLOAD_RECOVERY, false))
				return;

			bp->recovery_state = BNX2X_RECOVERY_WAIT;

			/* Ensure "is_leader", MCP command sequence and
			 * "recovery_state" update values are seen on other
			 * CPUs.
			 */
			smp_mb();
			break;

		case BNX2X_RECOVERY_WAIT:
			DP(NETIF_MSG_HW, "State is BNX2X_RECOVERY_WAIT\n");
			if (bp->is_leader) {
				int other_engine = BP_PATH(bp) ? 0 : 1;
				bool other_load_status =
					bnx2x_get_load_status(bp, other_engine);
				bool load_status =
					bnx2x_get_load_status(bp, BP_PATH(bp));
				global = bnx2x_reset_is_global(bp);

				/*
				 * In case of a parity in a global block, let
				 * the first leader that performs a
				 * leader_reset() reset the global blocks in
				 * order to clear global attentions. Otherwise
				 * the gates will remain closed for that
				 * engine.
				 */
				if (load_status ||
				    (global && other_load_status)) {
					/* Wait until all other functions get
					 * down.
					 */
					schedule_delayed_work(&bp->sp_rtnl_task,
								HZ/10);
					return;
				} else {
					/* If all other functions got down -
					 * try to bring the chip back to
					 * normal. In any case it's an exit
					 * point for a leader.
					 */
					if (bnx2x_leader_reset(bp)) {
						bnx2x_recovery_failed(bp);
						return;
					}

					/* If we are here, means that the
					 * leader has succeeded and doesn't
					 * want to be a leader any more. Try
					 * to continue as a none-leader.
					 */
					break;
				}
			} else { /* non-leader */
				if (!bnx2x_reset_is_done(bp, BP_PATH(bp))) {
					/* Try to get a LEADER_LOCK HW lock as
					 * long as a former leader may have
					 * been unloaded by the user or
					 * released a leadership by another
					 * reason.
					 */
					if (bnx2x_trylock_leader_lock(bp)) {
						/* I'm a leader now! Restart a
						 * switch case.
						 */
						bp->is_leader = 1;
						break;
					}

					schedule_delayed_work(&bp->sp_rtnl_task,
								HZ/10);
					return;

				} else {
					/*
					 * If there was a global attention, wait
					 * for it to be cleared.
					 */
					if (bnx2x_reset_is_global(bp)) {
						schedule_delayed_work(
							&bp->sp_rtnl_task,
							HZ/10);
						return;
					}

					error_recovered =
					  bp->eth_stats.recoverable_error;
					error_unrecovered =
					  bp->eth_stats.unrecoverable_error;
					bp->recovery_state =
						BNX2X_RECOVERY_NIC_LOADING;
					if (bnx2x_nic_load(bp, LOAD_NORMAL)) {
						error_unrecovered++;
						netdev_err(bp->dev,
							   "Recovery failed. Power cycle needed\n");
						/* Disconnect this device */
						netif_device_detach(bp->dev);
						/* Shut down the power */
						bnx2x_set_power_state(
							bp, PCI_D3hot);
						smp_mb();
					} else {
						bp->recovery_state =
							BNX2X_RECOVERY_DONE;
						error_recovered++;
						smp_mb();
					}
					bp->eth_stats.recoverable_error =
						error_recovered;
					bp->eth_stats.unrecoverable_error =
						error_unrecovered;

					return;
				}
			}
		default:
			return;
		}
	}
}

static int bnx2x_udp_port_update(struct bnx2x *bp)
{
	struct bnx2x_func_switch_update_params *switch_update_params;
	struct bnx2x_func_state_params func_params = {NULL};
	u16 vxlan_port = 0, geneve_port = 0;
	int rc;

	switch_update_params = &func_params.params.switch_update;

	/* Prepare parameters for function state transitions */
	__set_bit(RAMROD_COMP_WAIT, &func_params.ramrod_flags);
	__set_bit(RAMROD_RETRY, &func_params.ramrod_flags);

	func_params.f_obj = &bp->func_obj;
	func_params.cmd = BNX2X_F_CMD_SWITCH_UPDATE;

	/* Function parameters */
	__set_bit(BNX2X_F_UPDATE_TUNNEL_CFG_CHNG,
		  &switch_update_params->changes);

	if (bp->udp_tunnel_ports[BNX2X_UDP_PORT_GENEVE]) {
		geneve_port = bp->udp_tunnel_ports[BNX2X_UDP_PORT_GENEVE];
		switch_update_params->geneve_dst_port = geneve_port;
	}

	if (bp->udp_tunnel_ports[BNX2X_UDP_PORT_VXLAN]) {
		vxlan_port = bp->udp_tunnel_ports[BNX2X_UDP_PORT_VXLAN];
		switch_update_params->vxlan_dst_port = vxlan_port;
	}

	/* Re-enable inner-rss for the offloaded UDP tunnels */
	__set_bit(BNX2X_F_UPDATE_TUNNEL_INNER_RSS,
		  &switch_update_params->changes);

	rc = bnx2x_func_state_change(bp, &func_params);
	if (rc)
		BNX2X_ERR("failed to set UDP dst port to %04x %04x (rc = 0x%x)\n",
			  vxlan_port, geneve_port, rc);
	else
		DP(BNX2X_MSG_SP,
		   "Configured UDP ports: Vxlan [%04x] Geneve [%04x]\n",
		   vxlan_port, geneve_port);

	return rc;
}

<<<<<<< HEAD
static void __bnx2x_add_udp_port(struct bnx2x *bp, u16 port,
				 enum bnx2x_udp_port_type type)
{
	struct bnx2x_udp_tunnel *udp_port = &bp->udp_tunnel_ports[type];

	if (!netif_running(bp->dev) || !IS_PF(bp) || CHIP_IS_E1x(bp))
		return;

	if (udp_port->count && udp_port->dst_port == port) {
		udp_port->count++;
		return;
	}

	if (udp_port->count) {
		DP(BNX2X_MSG_SP,
		   "UDP tunnel [%d] -  destination port limit reached\n",
		   type);
		return;
	}

	udp_port->dst_port = port;
	udp_port->count = 1;
	bnx2x_schedule_sp_rtnl(bp, BNX2X_SP_RTNL_CHANGE_UDP_PORT, 0);
}

static void __bnx2x_del_udp_port(struct bnx2x *bp, u16 port,
				 enum bnx2x_udp_port_type type)
{
	struct bnx2x_udp_tunnel *udp_port = &bp->udp_tunnel_ports[type];

	if (!IS_PF(bp) || CHIP_IS_E1x(bp))
		return;

	if (!udp_port->count || udp_port->dst_port != port) {
		DP(BNX2X_MSG_SP, "Invalid UDP tunnel [%d] port\n",
		   type);
		return;
	}

	/* Remove reference, and make certain it's no longer in use */
	udp_port->count--;
	if (udp_port->count)
		return;
	udp_port->dst_port = 0;

	if (netif_running(bp->dev))
		bnx2x_schedule_sp_rtnl(bp, BNX2X_SP_RTNL_CHANGE_UDP_PORT, 0);
	else
		DP(BNX2X_MSG_SP, "Deleted UDP tunnel [%d] port %d\n",
		   type, port);
}

static void bnx2x_udp_tunnel_add(struct net_device *netdev,
				 struct udp_tunnel_info *ti)
{
	struct bnx2x *bp = netdev_priv(netdev);
	u16 t_port = ntohs(ti->port);

	switch (ti->type) {
	case UDP_TUNNEL_TYPE_VXLAN:
		__bnx2x_add_udp_port(bp, t_port, BNX2X_UDP_PORT_VXLAN);
		break;
	case UDP_TUNNEL_TYPE_GENEVE:
		__bnx2x_add_udp_port(bp, t_port, BNX2X_UDP_PORT_GENEVE);
		break;
	default:
		break;
	}
}

static void bnx2x_udp_tunnel_del(struct net_device *netdev,
				 struct udp_tunnel_info *ti)
{
	struct bnx2x *bp = netdev_priv(netdev);
	u16 t_port = ntohs(ti->port);

	switch (ti->type) {
	case UDP_TUNNEL_TYPE_VXLAN:
		__bnx2x_del_udp_port(bp, t_port, BNX2X_UDP_PORT_VXLAN);
		break;
	case UDP_TUNNEL_TYPE_GENEVE:
		__bnx2x_del_udp_port(bp, t_port, BNX2X_UDP_PORT_GENEVE);
		break;
	default:
		break;
	}
}
=======
static int bnx2x_udp_tunnel_sync(struct net_device *netdev, unsigned int table)
{
	struct bnx2x *bp = netdev_priv(netdev);
	struct udp_tunnel_info ti;

	udp_tunnel_nic_get_port(netdev, table, 0, &ti);
	bp->udp_tunnel_ports[table] = be16_to_cpu(ti.port);

	return bnx2x_udp_port_update(bp);
}

static const struct udp_tunnel_nic_info bnx2x_udp_tunnels = {
	.sync_table	= bnx2x_udp_tunnel_sync,
	.flags		= UDP_TUNNEL_NIC_INFO_MAY_SLEEP |
			  UDP_TUNNEL_NIC_INFO_OPEN_ONLY,
	.tables		= {
		{ .n_entries = 1, .tunnel_types = UDP_TUNNEL_TYPE_VXLAN,  },
		{ .n_entries = 1, .tunnel_types = UDP_TUNNEL_TYPE_GENEVE, },
	},
};
>>>>>>> 24b8d41d

static int bnx2x_close(struct net_device *dev);

/* bnx2x_nic_unload() flushes the bnx2x_wq, thus reset task is
 * scheduled on a general queue in order to prevent a dead lock.
 */
static void bnx2x_sp_rtnl_task(struct work_struct *work)
{
	struct bnx2x *bp = container_of(work, struct bnx2x, sp_rtnl_task.work);

	rtnl_lock();

	if (!netif_running(bp->dev)) {
		rtnl_unlock();
		return;
	}

	if (unlikely(bp->recovery_state != BNX2X_RECOVERY_DONE)) {
#ifdef BNX2X_STOP_ON_ERROR
		BNX2X_ERR("recovery flow called but STOP_ON_ERROR defined so reset not done to allow debug dump,\n"
			  "you will need to reboot when done\n");
		goto sp_rtnl_not_reset;
#endif
		/*
		 * Clear all pending SP commands as we are going to reset the
		 * function anyway.
		 */
		bp->sp_rtnl_state = 0;
		smp_mb();

		bnx2x_parity_recover(bp);

		rtnl_unlock();
		return;
	}

	if (test_and_clear_bit(BNX2X_SP_RTNL_TX_TIMEOUT, &bp->sp_rtnl_state)) {
#ifdef BNX2X_STOP_ON_ERROR
		BNX2X_ERR("recovery flow called but STOP_ON_ERROR defined so reset not done to allow debug dump,\n"
			  "you will need to reboot when done\n");
		goto sp_rtnl_not_reset;
#endif

		/*
		 * Clear all pending SP commands as we are going to reset the
		 * function anyway.
		 */
		bp->sp_rtnl_state = 0;
		smp_mb();

		/* Immediately indicate link as down */
		bp->link_vars.link_up = 0;
		bp->force_link_down = true;
		netif_carrier_off(bp->dev);
		BNX2X_ERR("Indicating link is down due to Tx-timeout\n");

		bnx2x_nic_unload(bp, UNLOAD_NORMAL, true);
		/* When ret value shows failure of allocation failure,
		 * the nic is rebooted again. If open still fails, a error
		 * message to notify the user.
		 */
		if (bnx2x_nic_load(bp, LOAD_NORMAL) == -ENOMEM) {
			bnx2x_nic_unload(bp, UNLOAD_NORMAL, true);
			if (bnx2x_nic_load(bp, LOAD_NORMAL))
				BNX2X_ERR("Open the NIC fails again!\n");
		}
		rtnl_unlock();
		return;
	}
#ifdef BNX2X_STOP_ON_ERROR
sp_rtnl_not_reset:
#endif
	if (test_and_clear_bit(BNX2X_SP_RTNL_SETUP_TC, &bp->sp_rtnl_state))
		bnx2x_setup_tc(bp->dev, bp->dcbx_port_params.ets.num_of_cos);
	if (test_and_clear_bit(BNX2X_SP_RTNL_AFEX_F_UPDATE, &bp->sp_rtnl_state))
		bnx2x_after_function_update(bp);
	/*
	 * in case of fan failure we need to reset id if the "stop on error"
	 * debug flag is set, since we trying to prevent permanent overheating
	 * damage
	 */
	if (test_and_clear_bit(BNX2X_SP_RTNL_FAN_FAILURE, &bp->sp_rtnl_state)) {
		DP(NETIF_MSG_HW, "fan failure detected. Unloading driver\n");
		netif_device_detach(bp->dev);
		bnx2x_close(bp->dev);
		rtnl_unlock();
		return;
	}

	if (test_and_clear_bit(BNX2X_SP_RTNL_VFPF_MCAST, &bp->sp_rtnl_state)) {
		DP(BNX2X_MSG_SP,
		   "sending set mcast vf pf channel message from rtnl sp-task\n");
		bnx2x_vfpf_set_mcast(bp->dev);
	}
	if (test_and_clear_bit(BNX2X_SP_RTNL_VFPF_CHANNEL_DOWN,
			       &bp->sp_rtnl_state)){
		if (netif_carrier_ok(bp->dev)) {
			bnx2x_tx_disable(bp);
			BNX2X_ERR("PF indicated channel is not servicable anymore. This means this VF device is no longer operational\n");
		}
	}

	if (test_and_clear_bit(BNX2X_SP_RTNL_RX_MODE, &bp->sp_rtnl_state)) {
		DP(BNX2X_MSG_SP, "Handling Rx Mode setting\n");
		bnx2x_set_rx_mode_inner(bp);
	}

	if (test_and_clear_bit(BNX2X_SP_RTNL_HYPERVISOR_VLAN,
			       &bp->sp_rtnl_state))
		bnx2x_pf_set_vfs_vlan(bp);

	if (test_and_clear_bit(BNX2X_SP_RTNL_TX_STOP, &bp->sp_rtnl_state)) {
		bnx2x_dcbx_stop_hw_tx(bp);
		bnx2x_dcbx_resume_hw_tx(bp);
	}

	if (test_and_clear_bit(BNX2X_SP_RTNL_GET_DRV_VERSION,
			       &bp->sp_rtnl_state))
		bnx2x_update_mng_version(bp);

<<<<<<< HEAD
	if (test_and_clear_bit(BNX2X_SP_RTNL_CHANGE_UDP_PORT,
			       &bp->sp_rtnl_state)) {
		if (bnx2x_udp_port_update(bp)) {
			/* On error, forget configuration */
			memset(bp->udp_tunnel_ports, 0,
			       sizeof(struct bnx2x_udp_tunnel) *
			       BNX2X_UDP_PORT_MAX);
		} else {
			/* Since we don't store additional port information,
			 * if no ports are configured for any feature ask for
			 * information about currently configured ports.
			 */
			if (!bp->udp_tunnel_ports[BNX2X_UDP_PORT_VXLAN].count &&
			    !bp->udp_tunnel_ports[BNX2X_UDP_PORT_GENEVE].count)
				udp_tunnel_get_rx_info(bp->dev);
		}
	}
=======
	if (test_and_clear_bit(BNX2X_SP_RTNL_UPDATE_SVID, &bp->sp_rtnl_state))
		bnx2x_handle_update_svid_cmd(bp);
>>>>>>> 24b8d41d

	/* work which needs rtnl lock not-taken (as it takes the lock itself and
	 * can be called from other contexts as well)
	 */
	rtnl_unlock();

	/* enable SR-IOV if applicable */
	if (IS_SRIOV(bp) && test_and_clear_bit(BNX2X_SP_RTNL_ENABLE_SRIOV,
					       &bp->sp_rtnl_state)) {
		bnx2x_disable_sriov(bp);
		bnx2x_enable_sriov(bp);
	}
}

static void bnx2x_period_task(struct work_struct *work)
{
	struct bnx2x *bp = container_of(work, struct bnx2x, period_task.work);

	if (!netif_running(bp->dev))
		goto period_task_exit;

	if (CHIP_REV_IS_SLOW(bp)) {
		BNX2X_ERR("period task called on emulation, ignoring\n");
		goto period_task_exit;
	}

	bnx2x_acquire_phy_lock(bp);
	/*
	 * The barrier is needed to ensure the ordering between the writing to
	 * the bp->port.pmf in the bnx2x_nic_load() or bnx2x_pmf_update() and
	 * the reading here.
	 */
	smp_mb();
	if (bp->port.pmf) {
		bnx2x_period_func(&bp->link_params, &bp->link_vars);

		/* Re-queue task in 1 sec */
		queue_delayed_work(bnx2x_wq, &bp->period_task, 1*HZ);
	}

	bnx2x_release_phy_lock(bp);
period_task_exit:
	return;
}

/*
 * Init service functions
 */

static u32 bnx2x_get_pretend_reg(struct bnx2x *bp)
{
	u32 base = PXP2_REG_PGL_PRETEND_FUNC_F0;
	u32 stride = PXP2_REG_PGL_PRETEND_FUNC_F1 - base;
	return base + (BP_ABS_FUNC(bp)) * stride;
}

static bool bnx2x_prev_unload_close_umac(struct bnx2x *bp,
					 u8 port, u32 reset_reg,
					 struct bnx2x_mac_vals *vals)
{
	u32 mask = MISC_REGISTERS_RESET_REG_2_UMAC0 << port;
	u32 base_addr;

	if (!(mask & reset_reg))
		return false;

	BNX2X_DEV_INFO("Disable umac Rx %02x\n", port);
	base_addr = port ? GRCBASE_UMAC1 : GRCBASE_UMAC0;
	vals->umac_addr[port] = base_addr + UMAC_REG_COMMAND_CONFIG;
	vals->umac_val[port] = REG_RD(bp, vals->umac_addr[port]);
	REG_WR(bp, vals->umac_addr[port], 0);

	return true;
}

static void bnx2x_prev_unload_close_mac(struct bnx2x *bp,
					struct bnx2x_mac_vals *vals)
{
	u32 val, base_addr, offset, mask, reset_reg;
	bool mac_stopped = false;
	u8 port = BP_PORT(bp);

	/* reset addresses as they also mark which values were changed */
	memset(vals, 0, sizeof(*vals));

	reset_reg = REG_RD(bp, MISC_REG_RESET_REG_2);

	if (!CHIP_IS_E3(bp)) {
		val = REG_RD(bp, NIG_REG_BMAC0_REGS_OUT_EN + port * 4);
		mask = MISC_REGISTERS_RESET_REG_2_RST_BMAC0 << port;
		if ((mask & reset_reg) && val) {
			u32 wb_data[2];
			BNX2X_DEV_INFO("Disable bmac Rx\n");
			base_addr = BP_PORT(bp) ? NIG_REG_INGRESS_BMAC1_MEM
						: NIG_REG_INGRESS_BMAC0_MEM;
			offset = CHIP_IS_E2(bp) ? BIGMAC2_REGISTER_BMAC_CONTROL
						: BIGMAC_REGISTER_BMAC_CONTROL;

			/*
			 * use rd/wr since we cannot use dmae. This is safe
			 * since MCP won't access the bus due to the request
			 * to unload, and no function on the path can be
			 * loaded at this time.
			 */
			wb_data[0] = REG_RD(bp, base_addr + offset);
			wb_data[1] = REG_RD(bp, base_addr + offset + 0x4);
			vals->bmac_addr = base_addr + offset;
			vals->bmac_val[0] = wb_data[0];
			vals->bmac_val[1] = wb_data[1];
			wb_data[0] &= ~BMAC_CONTROL_RX_ENABLE;
			REG_WR(bp, vals->bmac_addr, wb_data[0]);
			REG_WR(bp, vals->bmac_addr + 0x4, wb_data[1]);
		}
		BNX2X_DEV_INFO("Disable emac Rx\n");
		vals->emac_addr = NIG_REG_NIG_EMAC0_EN + BP_PORT(bp)*4;
		vals->emac_val = REG_RD(bp, vals->emac_addr);
		REG_WR(bp, vals->emac_addr, 0);
		mac_stopped = true;
	} else {
		if (reset_reg & MISC_REGISTERS_RESET_REG_2_XMAC) {
			BNX2X_DEV_INFO("Disable xmac Rx\n");
			base_addr = BP_PORT(bp) ? GRCBASE_XMAC1 : GRCBASE_XMAC0;
			val = REG_RD(bp, base_addr + XMAC_REG_PFC_CTRL_HI);
			REG_WR(bp, base_addr + XMAC_REG_PFC_CTRL_HI,
			       val & ~(1 << 1));
			REG_WR(bp, base_addr + XMAC_REG_PFC_CTRL_HI,
			       val | (1 << 1));
			vals->xmac_addr = base_addr + XMAC_REG_CTRL;
			vals->xmac_val = REG_RD(bp, vals->xmac_addr);
			REG_WR(bp, vals->xmac_addr, 0);
			mac_stopped = true;
		}

		mac_stopped |= bnx2x_prev_unload_close_umac(bp, 0,
							    reset_reg, vals);
		mac_stopped |= bnx2x_prev_unload_close_umac(bp, 1,
							    reset_reg, vals);
	}

	if (mac_stopped)
		msleep(20);
}

#define BNX2X_PREV_UNDI_PROD_ADDR(p) (BAR_TSTRORM_INTMEM + 0x1508 + ((p) << 4))
#define BNX2X_PREV_UNDI_PROD_ADDR_H(f) (BAR_TSTRORM_INTMEM + \
					0x1848 + ((f) << 4))
#define BNX2X_PREV_UNDI_RCQ(val)	((val) & 0xffff)
#define BNX2X_PREV_UNDI_BD(val)		((val) >> 16 & 0xffff)
#define BNX2X_PREV_UNDI_PROD(rcq, bd)	((bd) << 16 | (rcq))

#define BCM_5710_UNDI_FW_MF_MAJOR	(0x07)
#define BCM_5710_UNDI_FW_MF_MINOR	(0x08)
#define BCM_5710_UNDI_FW_MF_VERS	(0x05)

static bool bnx2x_prev_is_after_undi(struct bnx2x *bp)
{
	/* UNDI marks its presence in DORQ -
	 * it initializes CID offset for normal bell to 0x7
	 */
	if (!(REG_RD(bp, MISC_REG_RESET_REG_1) &
	    MISC_REGISTERS_RESET_REG_1_RST_DORQ))
		return false;

	if (REG_RD(bp, DORQ_REG_NORM_CID_OFST) == 0x7) {
		BNX2X_DEV_INFO("UNDI previously loaded\n");
		return true;
	}

	return false;
}

static void bnx2x_prev_unload_undi_inc(struct bnx2x *bp, u8 inc)
{
	u16 rcq, bd;
	u32 addr, tmp_reg;

	if (BP_FUNC(bp) < 2)
		addr = BNX2X_PREV_UNDI_PROD_ADDR(BP_PORT(bp));
	else
		addr = BNX2X_PREV_UNDI_PROD_ADDR_H(BP_FUNC(bp) - 2);

	tmp_reg = REG_RD(bp, addr);
	rcq = BNX2X_PREV_UNDI_RCQ(tmp_reg) + inc;
	bd = BNX2X_PREV_UNDI_BD(tmp_reg) + inc;

	tmp_reg = BNX2X_PREV_UNDI_PROD(rcq, bd);
	REG_WR(bp, addr, tmp_reg);

	BNX2X_DEV_INFO("UNDI producer [%d/%d][%08x] rings bd -> 0x%04x, rcq -> 0x%04x\n",
		       BP_PORT(bp), BP_FUNC(bp), addr, bd, rcq);
}

static int bnx2x_prev_mcp_done(struct bnx2x *bp)
{
	u32 rc = bnx2x_fw_command(bp, DRV_MSG_CODE_UNLOAD_DONE,
				  DRV_MSG_CODE_UNLOAD_SKIP_LINK_RESET);
	if (!rc) {
		BNX2X_ERR("MCP response failure, aborting\n");
		return -EBUSY;
	}

	return 0;
}

static struct bnx2x_prev_path_list *
		bnx2x_prev_path_get_entry(struct bnx2x *bp)
{
	struct bnx2x_prev_path_list *tmp_list;

	list_for_each_entry(tmp_list, &bnx2x_prev_list, list)
		if (PCI_SLOT(bp->pdev->devfn) == tmp_list->slot &&
		    bp->pdev->bus->number == tmp_list->bus &&
		    BP_PATH(bp) == tmp_list->path)
			return tmp_list;

	return NULL;
}

static int bnx2x_prev_path_mark_eeh(struct bnx2x *bp)
{
	struct bnx2x_prev_path_list *tmp_list;
	int rc;

	rc = down_interruptible(&bnx2x_prev_sem);
	if (rc) {
		BNX2X_ERR("Received %d when tried to take lock\n", rc);
		return rc;
	}

	tmp_list = bnx2x_prev_path_get_entry(bp);
	if (tmp_list) {
		tmp_list->aer = 1;
		rc = 0;
	} else {
		BNX2X_ERR("path %d: Entry does not exist for eeh; Flow occurs before initial insmod is over ?\n",
			  BP_PATH(bp));
	}

	up(&bnx2x_prev_sem);

	return rc;
}

static bool bnx2x_prev_is_path_marked(struct bnx2x *bp)
{
	struct bnx2x_prev_path_list *tmp_list;
	bool rc = false;

	if (down_trylock(&bnx2x_prev_sem))
		return false;

	tmp_list = bnx2x_prev_path_get_entry(bp);
	if (tmp_list) {
		if (tmp_list->aer) {
			DP(NETIF_MSG_HW, "Path %d was marked by AER\n",
			   BP_PATH(bp));
		} else {
			rc = true;
			BNX2X_DEV_INFO("Path %d was already cleaned from previous drivers\n",
				       BP_PATH(bp));
		}
	}

	up(&bnx2x_prev_sem);

	return rc;
}

bool bnx2x_port_after_undi(struct bnx2x *bp)
{
	struct bnx2x_prev_path_list *entry;
	bool val;

	down(&bnx2x_prev_sem);

	entry = bnx2x_prev_path_get_entry(bp);
	val = !!(entry && (entry->undi & (1 << BP_PORT(bp))));

	up(&bnx2x_prev_sem);

	return val;
}

static int bnx2x_prev_mark_path(struct bnx2x *bp, bool after_undi)
{
	struct bnx2x_prev_path_list *tmp_list;
	int rc;

	rc = down_interruptible(&bnx2x_prev_sem);
	if (rc) {
		BNX2X_ERR("Received %d when tried to take lock\n", rc);
		return rc;
	}

	/* Check whether the entry for this path already exists */
	tmp_list = bnx2x_prev_path_get_entry(bp);
	if (tmp_list) {
		if (!tmp_list->aer) {
			BNX2X_ERR("Re-Marking the path.\n");
		} else {
			DP(NETIF_MSG_HW, "Removing AER indication from path %d\n",
			   BP_PATH(bp));
			tmp_list->aer = 0;
		}
		up(&bnx2x_prev_sem);
		return 0;
	}
	up(&bnx2x_prev_sem);

	/* Create an entry for this path and add it */
	tmp_list = kmalloc(sizeof(struct bnx2x_prev_path_list), GFP_KERNEL);
	if (!tmp_list) {
		BNX2X_ERR("Failed to allocate 'bnx2x_prev_path_list'\n");
		return -ENOMEM;
	}

	tmp_list->bus = bp->pdev->bus->number;
	tmp_list->slot = PCI_SLOT(bp->pdev->devfn);
	tmp_list->path = BP_PATH(bp);
	tmp_list->aer = 0;
	tmp_list->undi = after_undi ? (1 << BP_PORT(bp)) : 0;

	rc = down_interruptible(&bnx2x_prev_sem);
	if (rc) {
		BNX2X_ERR("Received %d when tried to take lock\n", rc);
		kfree(tmp_list);
	} else {
		DP(NETIF_MSG_HW, "Marked path [%d] - finished previous unload\n",
		   BP_PATH(bp));
		list_add(&tmp_list->list, &bnx2x_prev_list);
		up(&bnx2x_prev_sem);
	}

	return rc;
}

static int bnx2x_do_flr(struct bnx2x *bp)
{
	struct pci_dev *dev = bp->pdev;

	if (CHIP_IS_E1x(bp)) {
		BNX2X_DEV_INFO("FLR not supported in E1/E1H\n");
		return -EINVAL;
	}

	/* only bootcode REQ_BC_VER_4_INITIATE_FLR and onwards support flr */
	if (bp->common.bc_ver < REQ_BC_VER_4_INITIATE_FLR) {
		BNX2X_ERR("FLR not supported by BC_VER: 0x%x\n",
			  bp->common.bc_ver);
		return -EINVAL;
	}

	if (!pci_wait_for_pending_transaction(dev))
		dev_err(&dev->dev, "transaction is not cleared; proceeding with reset anyway\n");

	BNX2X_DEV_INFO("Initiating FLR\n");
	bnx2x_fw_command(bp, DRV_MSG_CODE_INITIATE_FLR, 0);

	return 0;
}

static int bnx2x_prev_unload_uncommon(struct bnx2x *bp)
{
	int rc;

	BNX2X_DEV_INFO("Uncommon unload Flow\n");

	/* Test if previous unload process was already finished for this path */
	if (bnx2x_prev_is_path_marked(bp))
		return bnx2x_prev_mcp_done(bp);

	BNX2X_DEV_INFO("Path is unmarked\n");

	/* Cannot proceed with FLR if UNDI is loaded, since FW does not match */
	if (bnx2x_prev_is_after_undi(bp))
		goto out;

	/* If function has FLR capabilities, and existing FW version matches
	 * the one required, then FLR will be sufficient to clean any residue
	 * left by previous driver
	 */
	rc = bnx2x_compare_fw_ver(bp, FW_MSG_CODE_DRV_LOAD_FUNCTION, false);

	if (!rc) {
		/* fw version is good */
		BNX2X_DEV_INFO("FW version matches our own. Attempting FLR\n");
		rc = bnx2x_do_flr(bp);
	}

	if (!rc) {
		/* FLR was performed */
		BNX2X_DEV_INFO("FLR successful\n");
		return 0;
	}

	BNX2X_DEV_INFO("Could not FLR\n");

out:
	/* Close the MCP request, return failure*/
	rc = bnx2x_prev_mcp_done(bp);
	if (!rc)
		rc = BNX2X_PREV_WAIT_NEEDED;

	return rc;
}

static int bnx2x_prev_unload_common(struct bnx2x *bp)
{
	u32 reset_reg, tmp_reg = 0, rc;
	bool prev_undi = false;
	struct bnx2x_mac_vals mac_vals;

	/* It is possible a previous function received 'common' answer,
	 * but hasn't loaded yet, therefore creating a scenario of
	 * multiple functions receiving 'common' on the same path.
	 */
	BNX2X_DEV_INFO("Common unload Flow\n");

	memset(&mac_vals, 0, sizeof(mac_vals));

	if (bnx2x_prev_is_path_marked(bp))
		return bnx2x_prev_mcp_done(bp);

	reset_reg = REG_RD(bp, MISC_REG_RESET_REG_1);

	/* Reset should be performed after BRB is emptied */
	if (reset_reg & MISC_REGISTERS_RESET_REG_1_RST_BRB1) {
		u32 timer_count = 1000;

		/* Close the MAC Rx to prevent BRB from filling up */
		bnx2x_prev_unload_close_mac(bp, &mac_vals);

		/* close LLH filters for both ports towards the BRB */
		bnx2x_set_rx_filter(&bp->link_params, 0);
		bp->link_params.port ^= 1;
		bnx2x_set_rx_filter(&bp->link_params, 0);
		bp->link_params.port ^= 1;

		/* Check if the UNDI driver was previously loaded */
		if (bnx2x_prev_is_after_undi(bp)) {
			prev_undi = true;
			/* clear the UNDI indication */
			REG_WR(bp, DORQ_REG_NORM_CID_OFST, 0);
			/* clear possible idle check errors */
			REG_RD(bp, NIG_REG_NIG_INT_STS_CLR_0);
		}
		if (!CHIP_IS_E1x(bp))
			/* block FW from writing to host */
			REG_WR(bp, PGLUE_B_REG_INTERNAL_PFID_ENABLE_MASTER, 0);

		/* wait until BRB is empty */
		tmp_reg = REG_RD(bp, BRB1_REG_NUM_OF_FULL_BLOCKS);
		while (timer_count) {
			u32 prev_brb = tmp_reg;

			tmp_reg = REG_RD(bp, BRB1_REG_NUM_OF_FULL_BLOCKS);
			if (!tmp_reg)
				break;

			BNX2X_DEV_INFO("BRB still has 0x%08x\n", tmp_reg);

			/* reset timer as long as BRB actually gets emptied */
			if (prev_brb > tmp_reg)
				timer_count = 1000;
			else
				timer_count--;

			/* If UNDI resides in memory, manually increment it */
			if (prev_undi)
				bnx2x_prev_unload_undi_inc(bp, 1);

			udelay(10);
		}

		if (!timer_count)
			BNX2X_ERR("Failed to empty BRB, hope for the best\n");
	}

	/* No packets are in the pipeline, path is ready for reset */
	bnx2x_reset_common(bp);

	if (mac_vals.xmac_addr)
		REG_WR(bp, mac_vals.xmac_addr, mac_vals.xmac_val);
	if (mac_vals.umac_addr[0])
		REG_WR(bp, mac_vals.umac_addr[0], mac_vals.umac_val[0]);
	if (mac_vals.umac_addr[1])
		REG_WR(bp, mac_vals.umac_addr[1], mac_vals.umac_val[1]);
	if (mac_vals.emac_addr)
		REG_WR(bp, mac_vals.emac_addr, mac_vals.emac_val);
	if (mac_vals.bmac_addr) {
		REG_WR(bp, mac_vals.bmac_addr, mac_vals.bmac_val[0]);
		REG_WR(bp, mac_vals.bmac_addr + 4, mac_vals.bmac_val[1]);
	}

	rc = bnx2x_prev_mark_path(bp, prev_undi);
	if (rc) {
		bnx2x_prev_mcp_done(bp);
		return rc;
	}

	return bnx2x_prev_mcp_done(bp);
}

static int bnx2x_prev_unload(struct bnx2x *bp)
{
	int time_counter = 10;
	u32 rc, fw, hw_lock_reg, hw_lock_val;
	BNX2X_DEV_INFO("Entering Previous Unload Flow\n");

	/* clear hw from errors which may have resulted from an interrupted
	 * dmae transaction.
	 */
	bnx2x_clean_pglue_errors(bp);

	/* Release previously held locks */
	hw_lock_reg = (BP_FUNC(bp) <= 5) ?
		      (MISC_REG_DRIVER_CONTROL_1 + BP_FUNC(bp) * 8) :
		      (MISC_REG_DRIVER_CONTROL_7 + (BP_FUNC(bp) - 6) * 8);

	hw_lock_val = REG_RD(bp, hw_lock_reg);
	if (hw_lock_val) {
		if (hw_lock_val & HW_LOCK_RESOURCE_NVRAM) {
			BNX2X_DEV_INFO("Release Previously held NVRAM lock\n");
			REG_WR(bp, MCP_REG_MCPR_NVM_SW_ARB,
			       (MCPR_NVM_SW_ARB_ARB_REQ_CLR1 << BP_PORT(bp)));
		}

		BNX2X_DEV_INFO("Release Previously held hw lock\n");
		REG_WR(bp, hw_lock_reg, 0xffffffff);
	} else
		BNX2X_DEV_INFO("No need to release hw/nvram locks\n");

	if (MCPR_ACCESS_LOCK_LOCK & REG_RD(bp, MCP_REG_MCPR_ACCESS_LOCK)) {
		BNX2X_DEV_INFO("Release previously held alr\n");
		bnx2x_release_alr(bp);
	}

	do {
		int aer = 0;
		/* Lock MCP using an unload request */
		fw = bnx2x_fw_command(bp, DRV_MSG_CODE_UNLOAD_REQ_WOL_DIS, 0);
		if (!fw) {
			BNX2X_ERR("MCP response failure, aborting\n");
			rc = -EBUSY;
			break;
		}

		rc = down_interruptible(&bnx2x_prev_sem);
		if (rc) {
			BNX2X_ERR("Cannot check for AER; Received %d when tried to take lock\n",
				  rc);
		} else {
			/* If Path is marked by EEH, ignore unload status */
			aer = !!(bnx2x_prev_path_get_entry(bp) &&
				 bnx2x_prev_path_get_entry(bp)->aer);
			up(&bnx2x_prev_sem);
		}

		if (fw == FW_MSG_CODE_DRV_UNLOAD_COMMON || aer) {
			rc = bnx2x_prev_unload_common(bp);
			break;
		}

		/* non-common reply from MCP might require looping */
		rc = bnx2x_prev_unload_uncommon(bp);
		if (rc != BNX2X_PREV_WAIT_NEEDED)
			break;

		msleep(20);
	} while (--time_counter);

	if (!time_counter || rc) {
		BNX2X_DEV_INFO("Unloading previous driver did not occur, Possibly due to MF UNDI\n");
		rc = -EPROBE_DEFER;
	}

	/* Mark function if its port was used to boot from SAN */
	if (bnx2x_port_after_undi(bp))
		bp->link_params.feature_config_flags |=
			FEATURE_CONFIG_BOOT_FROM_SAN;

	BNX2X_DEV_INFO("Finished Previous Unload Flow [%d]\n", rc);

	return rc;
}

static void bnx2x_get_common_hwinfo(struct bnx2x *bp)
{
	u32 val, val2, val3, val4, id, boot_mode;
	u16 pmc;

	/* Get the chip revision id and number. */
	/* chip num:16-31, rev:12-15, metal:4-11, bond_id:0-3 */
	val = REG_RD(bp, MISC_REG_CHIP_NUM);
	id = ((val & 0xffff) << 16);
	val = REG_RD(bp, MISC_REG_CHIP_REV);
	id |= ((val & 0xf) << 12);

	/* Metal is read from PCI regs, but we can't access >=0x400 from
	 * the configuration space (so we need to reg_rd)
	 */
	val = REG_RD(bp, PCICFG_OFFSET + PCI_ID_VAL3);
	id |= (((val >> 24) & 0xf) << 4);
	val = REG_RD(bp, MISC_REG_BOND_ID);
	id |= (val & 0xf);
	bp->common.chip_id = id;

	/* force 57811 according to MISC register */
	if (REG_RD(bp, MISC_REG_CHIP_TYPE) & MISC_REG_CHIP_TYPE_57811_MASK) {
		if (CHIP_IS_57810(bp))
			bp->common.chip_id = (CHIP_NUM_57811 << 16) |
				(bp->common.chip_id & 0x0000FFFF);
		else if (CHIP_IS_57810_MF(bp))
			bp->common.chip_id = (CHIP_NUM_57811_MF << 16) |
				(bp->common.chip_id & 0x0000FFFF);
		bp->common.chip_id |= 0x1;
	}

	/* Set doorbell size */
	bp->db_size = (1 << BNX2X_DB_SHIFT);

	if (!CHIP_IS_E1x(bp)) {
		val = REG_RD(bp, MISC_REG_PORT4MODE_EN_OVWR);
		if ((val & 1) == 0)
			val = REG_RD(bp, MISC_REG_PORT4MODE_EN);
		else
			val = (val >> 1) & 1;
		BNX2X_DEV_INFO("chip is in %s\n", val ? "4_PORT_MODE" :
						       "2_PORT_MODE");
		bp->common.chip_port_mode = val ? CHIP_4_PORT_MODE :
						 CHIP_2_PORT_MODE;

		if (CHIP_MODE_IS_4_PORT(bp))
			bp->pfid = (bp->pf_num >> 1);	/* 0..3 */
		else
			bp->pfid = (bp->pf_num & 0x6);	/* 0, 2, 4, 6 */
	} else {
		bp->common.chip_port_mode = CHIP_PORT_MODE_NONE; /* N/A */
		bp->pfid = bp->pf_num;			/* 0..7 */
	}

	BNX2X_DEV_INFO("pf_id: %x", bp->pfid);

	bp->link_params.chip_id = bp->common.chip_id;
	BNX2X_DEV_INFO("chip ID is 0x%x\n", id);

	val = (REG_RD(bp, 0x2874) & 0x55);
	if ((bp->common.chip_id & 0x1) ||
	    (CHIP_IS_E1(bp) && val) || (CHIP_IS_E1H(bp) && (val == 0x55))) {
		bp->flags |= ONE_PORT_FLAG;
		BNX2X_DEV_INFO("single port device\n");
	}

	val = REG_RD(bp, MCP_REG_MCPR_NVM_CFG4);
	bp->common.flash_size = (BNX2X_NVRAM_1MB_SIZE <<
				 (val & MCPR_NVM_CFG4_FLASH_SIZE));
	BNX2X_DEV_INFO("flash_size 0x%x (%d)\n",
		       bp->common.flash_size, bp->common.flash_size);

	bnx2x_init_shmem(bp);

	bp->common.shmem2_base = REG_RD(bp, (BP_PATH(bp) ?
					MISC_REG_GENERIC_CR_1 :
					MISC_REG_GENERIC_CR_0));

	bp->link_params.shmem_base = bp->common.shmem_base;
	bp->link_params.shmem2_base = bp->common.shmem2_base;
	if (SHMEM2_RD(bp, size) >
	    (u32)offsetof(struct shmem2_region, lfa_host_addr[BP_PORT(bp)]))
		bp->link_params.lfa_base =
		REG_RD(bp, bp->common.shmem2_base +
		       (u32)offsetof(struct shmem2_region,
				     lfa_host_addr[BP_PORT(bp)]));
	else
		bp->link_params.lfa_base = 0;
	BNX2X_DEV_INFO("shmem offset 0x%x  shmem2 offset 0x%x\n",
		       bp->common.shmem_base, bp->common.shmem2_base);

	if (!bp->common.shmem_base) {
		BNX2X_DEV_INFO("MCP not active\n");
		bp->flags |= NO_MCP_FLAG;
		return;
	}

	bp->common.hw_config = SHMEM_RD(bp, dev_info.shared_hw_config.config);
	BNX2X_DEV_INFO("hw_config 0x%08x\n", bp->common.hw_config);

	bp->link_params.hw_led_mode = ((bp->common.hw_config &
					SHARED_HW_CFG_LED_MODE_MASK) >>
				       SHARED_HW_CFG_LED_MODE_SHIFT);

	bp->link_params.feature_config_flags = 0;
	val = SHMEM_RD(bp, dev_info.shared_feature_config.config);
	if (val & SHARED_FEAT_CFG_OVERRIDE_PREEMPHASIS_CFG_ENABLED)
		bp->link_params.feature_config_flags |=
				FEATURE_CONFIG_OVERRIDE_PREEMPHASIS_ENABLED;
	else
		bp->link_params.feature_config_flags &=
				~FEATURE_CONFIG_OVERRIDE_PREEMPHASIS_ENABLED;

	val = SHMEM_RD(bp, dev_info.bc_rev) >> 8;
	bp->common.bc_ver = val;
	BNX2X_DEV_INFO("bc_ver %X\n", val);
	if (val < BNX2X_BC_VER) {
		/* for now only warn
		 * later we might need to enforce this */
		BNX2X_ERR("This driver needs bc_ver %X but found %X, please upgrade BC\n",
			  BNX2X_BC_VER, val);
	}
	bp->link_params.feature_config_flags |=
				(val >= REQ_BC_VER_4_VRFY_FIRST_PHY_OPT_MDL) ?
				FEATURE_CONFIG_BC_SUPPORTS_OPT_MDL_VRFY : 0;

	bp->link_params.feature_config_flags |=
		(val >= REQ_BC_VER_4_VRFY_SPECIFIC_PHY_OPT_MDL) ?
		FEATURE_CONFIG_BC_SUPPORTS_DUAL_PHY_OPT_MDL_VRFY : 0;
	bp->link_params.feature_config_flags |=
		(val >= REQ_BC_VER_4_VRFY_AFEX_SUPPORTED) ?
		FEATURE_CONFIG_BC_SUPPORTS_AFEX : 0;
	bp->link_params.feature_config_flags |=
		(val >= REQ_BC_VER_4_SFP_TX_DISABLE_SUPPORTED) ?
		FEATURE_CONFIG_BC_SUPPORTS_SFP_TX_DISABLED : 0;

	bp->link_params.feature_config_flags |=
		(val >= REQ_BC_VER_4_MT_SUPPORTED) ?
		FEATURE_CONFIG_MT_SUPPORT : 0;

	bp->flags |= (val >= REQ_BC_VER_4_PFC_STATS_SUPPORTED) ?
			BC_SUPPORTS_PFC_STATS : 0;

	bp->flags |= (val >= REQ_BC_VER_4_FCOE_FEATURES) ?
			BC_SUPPORTS_FCOE_FEATURES : 0;

	bp->flags |= (val >= REQ_BC_VER_4_DCBX_ADMIN_MSG_NON_PMF) ?
			BC_SUPPORTS_DCBX_MSG_NON_PMF : 0;

	bp->flags |= (val >= REQ_BC_VER_4_RMMOD_CMD) ?
			BC_SUPPORTS_RMMOD_CMD : 0;

	boot_mode = SHMEM_RD(bp,
			dev_info.port_feature_config[BP_PORT(bp)].mba_config) &
			PORT_FEATURE_MBA_BOOT_AGENT_TYPE_MASK;
	switch (boot_mode) {
	case PORT_FEATURE_MBA_BOOT_AGENT_TYPE_PXE:
		bp->common.boot_mode = FEATURE_ETH_BOOTMODE_PXE;
		break;
	case PORT_FEATURE_MBA_BOOT_AGENT_TYPE_ISCSIB:
		bp->common.boot_mode = FEATURE_ETH_BOOTMODE_ISCSI;
		break;
	case PORT_FEATURE_MBA_BOOT_AGENT_TYPE_FCOE_BOOT:
		bp->common.boot_mode = FEATURE_ETH_BOOTMODE_FCOE;
		break;
	case PORT_FEATURE_MBA_BOOT_AGENT_TYPE_NONE:
		bp->common.boot_mode = FEATURE_ETH_BOOTMODE_NONE;
		break;
	}

	pci_read_config_word(bp->pdev, bp->pdev->pm_cap + PCI_PM_PMC, &pmc);
	bp->flags |= (pmc & PCI_PM_CAP_PME_D3cold) ? 0 : NO_WOL_FLAG;

	BNX2X_DEV_INFO("%sWoL capable\n",
		       (bp->flags & NO_WOL_FLAG) ? "not " : "");

	val = SHMEM_RD(bp, dev_info.shared_hw_config.part_num);
	val2 = SHMEM_RD(bp, dev_info.shared_hw_config.part_num[4]);
	val3 = SHMEM_RD(bp, dev_info.shared_hw_config.part_num[8]);
	val4 = SHMEM_RD(bp, dev_info.shared_hw_config.part_num[12]);

	dev_info(&bp->pdev->dev, "part number %X-%X-%X-%X\n",
		 val, val2, val3, val4);
}

#define IGU_FID(val)	GET_FIELD((val), IGU_REG_MAPPING_MEMORY_FID)
#define IGU_VEC(val)	GET_FIELD((val), IGU_REG_MAPPING_MEMORY_VECTOR)

static int bnx2x_get_igu_cam_info(struct bnx2x *bp)
{
	int pfid = BP_FUNC(bp);
	int igu_sb_id;
	u32 val;
	u8 fid, igu_sb_cnt = 0;

	bp->igu_base_sb = 0xff;
	if (CHIP_INT_MODE_IS_BC(bp)) {
		int vn = BP_VN(bp);
		igu_sb_cnt = bp->igu_sb_cnt;
		bp->igu_base_sb = (CHIP_MODE_IS_4_PORT(bp) ? pfid : vn) *
			FP_SB_MAX_E1x;

		bp->igu_dsb_id =  E1HVN_MAX * FP_SB_MAX_E1x +
			(CHIP_MODE_IS_4_PORT(bp) ? pfid : vn);

		return 0;
	}

	/* IGU in normal mode - read CAM */
	for (igu_sb_id = 0; igu_sb_id < IGU_REG_MAPPING_MEMORY_SIZE;
	     igu_sb_id++) {
		val = REG_RD(bp, IGU_REG_MAPPING_MEMORY + igu_sb_id * 4);
		if (!(val & IGU_REG_MAPPING_MEMORY_VALID))
			continue;
		fid = IGU_FID(val);
		if ((fid & IGU_FID_ENCODE_IS_PF)) {
			if ((fid & IGU_FID_PF_NUM_MASK) != pfid)
				continue;
			if (IGU_VEC(val) == 0)
				/* default status block */
				bp->igu_dsb_id = igu_sb_id;
			else {
				if (bp->igu_base_sb == 0xff)
					bp->igu_base_sb = igu_sb_id;
				igu_sb_cnt++;
			}
		}
	}

#ifdef CONFIG_PCI_MSI
	/* Due to new PF resource allocation by MFW T7.4 and above, it's
	 * optional that number of CAM entries will not be equal to the value
	 * advertised in PCI.
	 * Driver should use the minimal value of both as the actual status
	 * block count
	 */
	bp->igu_sb_cnt = min_t(int, bp->igu_sb_cnt, igu_sb_cnt);
#endif

	if (igu_sb_cnt == 0) {
		BNX2X_ERR("CAM configuration error\n");
		return -EINVAL;
	}

	return 0;
}

static void bnx2x_link_settings_supported(struct bnx2x *bp, u32 switch_cfg)
{
	int cfg_size = 0, idx, port = BP_PORT(bp);

	/* Aggregation of supported attributes of all external phys */
	bp->port.supported[0] = 0;
	bp->port.supported[1] = 0;
	switch (bp->link_params.num_phys) {
	case 1:
		bp->port.supported[0] = bp->link_params.phy[INT_PHY].supported;
		cfg_size = 1;
		break;
	case 2:
		bp->port.supported[0] = bp->link_params.phy[EXT_PHY1].supported;
		cfg_size = 1;
		break;
	case 3:
		if (bp->link_params.multi_phy_config &
		    PORT_HW_CFG_PHY_SWAPPED_ENABLED) {
			bp->port.supported[1] =
				bp->link_params.phy[EXT_PHY1].supported;
			bp->port.supported[0] =
				bp->link_params.phy[EXT_PHY2].supported;
		} else {
			bp->port.supported[0] =
				bp->link_params.phy[EXT_PHY1].supported;
			bp->port.supported[1] =
				bp->link_params.phy[EXT_PHY2].supported;
		}
		cfg_size = 2;
		break;
	}

	if (!(bp->port.supported[0] || bp->port.supported[1])) {
		BNX2X_ERR("NVRAM config error. BAD phy config. PHY1 config 0x%x, PHY2 config 0x%x\n",
			   SHMEM_RD(bp,
			   dev_info.port_hw_config[port].external_phy_config),
			   SHMEM_RD(bp,
			   dev_info.port_hw_config[port].external_phy_config2));
		return;
	}

	if (CHIP_IS_E3(bp))
		bp->port.phy_addr = REG_RD(bp, MISC_REG_WC0_CTRL_PHY_ADDR);
	else {
		switch (switch_cfg) {
		case SWITCH_CFG_1G:
			bp->port.phy_addr = REG_RD(
				bp, NIG_REG_SERDES0_CTRL_PHY_ADDR + port*0x10);
			break;
		case SWITCH_CFG_10G:
			bp->port.phy_addr = REG_RD(
				bp, NIG_REG_XGXS0_CTRL_PHY_ADDR + port*0x18);
			break;
		default:
			BNX2X_ERR("BAD switch_cfg link_config 0x%x\n",
				  bp->port.link_config[0]);
			return;
		}
	}
	BNX2X_DEV_INFO("phy_addr 0x%x\n", bp->port.phy_addr);
	/* mask what we support according to speed_cap_mask per configuration */
	for (idx = 0; idx < cfg_size; idx++) {
		if (!(bp->link_params.speed_cap_mask[idx] &
				PORT_HW_CFG_SPEED_CAPABILITY_D0_10M_HALF))
			bp->port.supported[idx] &= ~SUPPORTED_10baseT_Half;

		if (!(bp->link_params.speed_cap_mask[idx] &
				PORT_HW_CFG_SPEED_CAPABILITY_D0_10M_FULL))
			bp->port.supported[idx] &= ~SUPPORTED_10baseT_Full;

		if (!(bp->link_params.speed_cap_mask[idx] &
				PORT_HW_CFG_SPEED_CAPABILITY_D0_100M_HALF))
			bp->port.supported[idx] &= ~SUPPORTED_100baseT_Half;

		if (!(bp->link_params.speed_cap_mask[idx] &
				PORT_HW_CFG_SPEED_CAPABILITY_D0_100M_FULL))
			bp->port.supported[idx] &= ~SUPPORTED_100baseT_Full;

		if (!(bp->link_params.speed_cap_mask[idx] &
					PORT_HW_CFG_SPEED_CAPABILITY_D0_1G))
			bp->port.supported[idx] &= ~(SUPPORTED_1000baseT_Half |
						     SUPPORTED_1000baseT_Full);

		if (!(bp->link_params.speed_cap_mask[idx] &
					PORT_HW_CFG_SPEED_CAPABILITY_D0_2_5G))
			bp->port.supported[idx] &= ~SUPPORTED_2500baseX_Full;

		if (!(bp->link_params.speed_cap_mask[idx] &
					PORT_HW_CFG_SPEED_CAPABILITY_D0_10G))
			bp->port.supported[idx] &= ~SUPPORTED_10000baseT_Full;

		if (!(bp->link_params.speed_cap_mask[idx] &
					PORT_HW_CFG_SPEED_CAPABILITY_D0_20G))
			bp->port.supported[idx] &= ~SUPPORTED_20000baseKR2_Full;
	}

	BNX2X_DEV_INFO("supported 0x%x 0x%x\n", bp->port.supported[0],
		       bp->port.supported[1]);
}

static void bnx2x_link_settings_requested(struct bnx2x *bp)
{
	u32 link_config, idx, cfg_size = 0;
	bp->port.advertising[0] = 0;
	bp->port.advertising[1] = 0;
	switch (bp->link_params.num_phys) {
	case 1:
	case 2:
		cfg_size = 1;
		break;
	case 3:
		cfg_size = 2;
		break;
	}
	for (idx = 0; idx < cfg_size; idx++) {
		bp->link_params.req_duplex[idx] = DUPLEX_FULL;
		link_config = bp->port.link_config[idx];
		switch (link_config & PORT_FEATURE_LINK_SPEED_MASK) {
		case PORT_FEATURE_LINK_SPEED_AUTO:
			if (bp->port.supported[idx] & SUPPORTED_Autoneg) {
				bp->link_params.req_line_speed[idx] =
					SPEED_AUTO_NEG;
				bp->port.advertising[idx] |=
					bp->port.supported[idx];
				if (bp->link_params.phy[EXT_PHY1].type ==
				    PORT_HW_CFG_XGXS_EXT_PHY_TYPE_BCM84833)
					bp->port.advertising[idx] |=
					(SUPPORTED_100baseT_Half |
					 SUPPORTED_100baseT_Full);
			} else {
				/* force 10G, no AN */
				bp->link_params.req_line_speed[idx] =
					SPEED_10000;
				bp->port.advertising[idx] |=
					(ADVERTISED_10000baseT_Full |
					 ADVERTISED_FIBRE);
				continue;
			}
			break;

		case PORT_FEATURE_LINK_SPEED_10M_FULL:
			if (bp->port.supported[idx] & SUPPORTED_10baseT_Full) {
				bp->link_params.req_line_speed[idx] =
					SPEED_10;
				bp->port.advertising[idx] |=
					(ADVERTISED_10baseT_Full |
					 ADVERTISED_TP);
			} else {
				BNX2X_ERR("NVRAM config error. Invalid link_config 0x%x  speed_cap_mask 0x%x\n",
					    link_config,
				    bp->link_params.speed_cap_mask[idx]);
				return;
			}
			break;

		case PORT_FEATURE_LINK_SPEED_10M_HALF:
			if (bp->port.supported[idx] & SUPPORTED_10baseT_Half) {
				bp->link_params.req_line_speed[idx] =
					SPEED_10;
				bp->link_params.req_duplex[idx] =
					DUPLEX_HALF;
				bp->port.advertising[idx] |=
					(ADVERTISED_10baseT_Half |
					 ADVERTISED_TP);
			} else {
				BNX2X_ERR("NVRAM config error. Invalid link_config 0x%x  speed_cap_mask 0x%x\n",
					    link_config,
					  bp->link_params.speed_cap_mask[idx]);
				return;
			}
			break;

		case PORT_FEATURE_LINK_SPEED_100M_FULL:
			if (bp->port.supported[idx] &
			    SUPPORTED_100baseT_Full) {
				bp->link_params.req_line_speed[idx] =
					SPEED_100;
				bp->port.advertising[idx] |=
					(ADVERTISED_100baseT_Full |
					 ADVERTISED_TP);
			} else {
				BNX2X_ERR("NVRAM config error. Invalid link_config 0x%x  speed_cap_mask 0x%x\n",
					    link_config,
					  bp->link_params.speed_cap_mask[idx]);
				return;
			}
			break;

		case PORT_FEATURE_LINK_SPEED_100M_HALF:
			if (bp->port.supported[idx] &
			    SUPPORTED_100baseT_Half) {
				bp->link_params.req_line_speed[idx] =
								SPEED_100;
				bp->link_params.req_duplex[idx] =
								DUPLEX_HALF;
				bp->port.advertising[idx] |=
					(ADVERTISED_100baseT_Half |
					 ADVERTISED_TP);
			} else {
				BNX2X_ERR("NVRAM config error. Invalid link_config 0x%x  speed_cap_mask 0x%x\n",
				    link_config,
				    bp->link_params.speed_cap_mask[idx]);
				return;
			}
			break;

		case PORT_FEATURE_LINK_SPEED_1G:
			if (bp->port.supported[idx] &
			    SUPPORTED_1000baseT_Full) {
				bp->link_params.req_line_speed[idx] =
					SPEED_1000;
				bp->port.advertising[idx] |=
					(ADVERTISED_1000baseT_Full |
					 ADVERTISED_TP);
			} else if (bp->port.supported[idx] &
				   SUPPORTED_1000baseKX_Full) {
				bp->link_params.req_line_speed[idx] =
					SPEED_1000;
				bp->port.advertising[idx] |=
					ADVERTISED_1000baseKX_Full;
			} else {
				BNX2X_ERR("NVRAM config error. Invalid link_config 0x%x  speed_cap_mask 0x%x\n",
				    link_config,
				    bp->link_params.speed_cap_mask[idx]);
				return;
			}
			break;

		case PORT_FEATURE_LINK_SPEED_2_5G:
			if (bp->port.supported[idx] &
			    SUPPORTED_2500baseX_Full) {
				bp->link_params.req_line_speed[idx] =
					SPEED_2500;
				bp->port.advertising[idx] |=
					(ADVERTISED_2500baseX_Full |
						ADVERTISED_TP);
			} else {
				BNX2X_ERR("NVRAM config error. Invalid link_config 0x%x  speed_cap_mask 0x%x\n",
				    link_config,
				    bp->link_params.speed_cap_mask[idx]);
				return;
			}
			break;

		case PORT_FEATURE_LINK_SPEED_10G_CX4:
			if (bp->port.supported[idx] &
			    SUPPORTED_10000baseT_Full) {
				bp->link_params.req_line_speed[idx] =
					SPEED_10000;
				bp->port.advertising[idx] |=
					(ADVERTISED_10000baseT_Full |
						ADVERTISED_FIBRE);
			} else if (bp->port.supported[idx] &
				   SUPPORTED_10000baseKR_Full) {
				bp->link_params.req_line_speed[idx] =
					SPEED_10000;
				bp->port.advertising[idx] |=
					(ADVERTISED_10000baseKR_Full |
						ADVERTISED_FIBRE);
			} else {
				BNX2X_ERR("NVRAM config error. Invalid link_config 0x%x  speed_cap_mask 0x%x\n",
				    link_config,
				    bp->link_params.speed_cap_mask[idx]);
				return;
			}
			break;
		case PORT_FEATURE_LINK_SPEED_20G:
			bp->link_params.req_line_speed[idx] = SPEED_20000;

			break;
		default:
			BNX2X_ERR("NVRAM config error. BAD link speed link_config 0x%x\n",
				  link_config);
				bp->link_params.req_line_speed[idx] =
							SPEED_AUTO_NEG;
				bp->port.advertising[idx] =
						bp->port.supported[idx];
			break;
		}

		bp->link_params.req_flow_ctrl[idx] = (link_config &
					 PORT_FEATURE_FLOW_CONTROL_MASK);
		if (bp->link_params.req_flow_ctrl[idx] ==
		    BNX2X_FLOW_CTRL_AUTO) {
			if (!(bp->port.supported[idx] & SUPPORTED_Autoneg))
				bp->link_params.req_flow_ctrl[idx] =
							BNX2X_FLOW_CTRL_NONE;
			else
				bnx2x_set_requested_fc(bp);
		}

		BNX2X_DEV_INFO("req_line_speed %d  req_duplex %d req_flow_ctrl 0x%x advertising 0x%x\n",
			       bp->link_params.req_line_speed[idx],
			       bp->link_params.req_duplex[idx],
			       bp->link_params.req_flow_ctrl[idx],
			       bp->port.advertising[idx]);
	}
}

static void bnx2x_set_mac_buf(u8 *mac_buf, u32 mac_lo, u16 mac_hi)
{
	__be16 mac_hi_be = cpu_to_be16(mac_hi);
	__be32 mac_lo_be = cpu_to_be32(mac_lo);
	memcpy(mac_buf, &mac_hi_be, sizeof(mac_hi_be));
	memcpy(mac_buf + sizeof(mac_hi_be), &mac_lo_be, sizeof(mac_lo_be));
}

static void bnx2x_get_port_hwinfo(struct bnx2x *bp)
{
	int port = BP_PORT(bp);
	u32 config;
	u32 ext_phy_type, ext_phy_config, eee_mode;

	bp->link_params.bp = bp;
	bp->link_params.port = port;

	bp->link_params.lane_config =
		SHMEM_RD(bp, dev_info.port_hw_config[port].lane_config);

	bp->link_params.speed_cap_mask[0] =
		SHMEM_RD(bp,
			 dev_info.port_hw_config[port].speed_capability_mask) &
		PORT_HW_CFG_SPEED_CAPABILITY_D0_MASK;
	bp->link_params.speed_cap_mask[1] =
		SHMEM_RD(bp,
			 dev_info.port_hw_config[port].speed_capability_mask2) &
		PORT_HW_CFG_SPEED_CAPABILITY_D0_MASK;
	bp->port.link_config[0] =
		SHMEM_RD(bp, dev_info.port_feature_config[port].link_config);

	bp->port.link_config[1] =
		SHMEM_RD(bp, dev_info.port_feature_config[port].link_config2);

	bp->link_params.multi_phy_config =
		SHMEM_RD(bp, dev_info.port_hw_config[port].multi_phy_config);
	/* If the device is capable of WoL, set the default state according
	 * to the HW
	 */
	config = SHMEM_RD(bp, dev_info.port_feature_config[port].config);
	bp->wol = (!(bp->flags & NO_WOL_FLAG) &&
		   (config & PORT_FEATURE_WOL_ENABLED));

	if ((config & PORT_FEAT_CFG_STORAGE_PERSONALITY_MASK) ==
	    PORT_FEAT_CFG_STORAGE_PERSONALITY_FCOE && !IS_MF(bp))
		bp->flags |= NO_ISCSI_FLAG;
	if ((config & PORT_FEAT_CFG_STORAGE_PERSONALITY_MASK) ==
	    PORT_FEAT_CFG_STORAGE_PERSONALITY_ISCSI && !(IS_MF(bp)))
		bp->flags |= NO_FCOE_FLAG;

	BNX2X_DEV_INFO("lane_config 0x%08x  speed_cap_mask0 0x%08x  link_config0 0x%08x\n",
		       bp->link_params.lane_config,
		       bp->link_params.speed_cap_mask[0],
		       bp->port.link_config[0]);

	bp->link_params.switch_cfg = (bp->port.link_config[0] &
				      PORT_FEATURE_CONNECTED_SWITCH_MASK);
	bnx2x_phy_probe(&bp->link_params);
	bnx2x_link_settings_supported(bp, bp->link_params.switch_cfg);

	bnx2x_link_settings_requested(bp);

	/*
	 * If connected directly, work with the internal PHY, otherwise, work
	 * with the external PHY
	 */
	ext_phy_config =
		SHMEM_RD(bp,
			 dev_info.port_hw_config[port].external_phy_config);
	ext_phy_type = XGXS_EXT_PHY_TYPE(ext_phy_config);
	if (ext_phy_type == PORT_HW_CFG_XGXS_EXT_PHY_TYPE_DIRECT)
		bp->mdio.prtad = bp->port.phy_addr;

	else if ((ext_phy_type != PORT_HW_CFG_XGXS_EXT_PHY_TYPE_FAILURE) &&
		 (ext_phy_type != PORT_HW_CFG_XGXS_EXT_PHY_TYPE_NOT_CONN))
		bp->mdio.prtad =
			XGXS_EXT_PHY_ADDR(ext_phy_config);

	/* Configure link feature according to nvram value */
	eee_mode = (((SHMEM_RD(bp, dev_info.
		      port_feature_config[port].eee_power_mode)) &
		     PORT_FEAT_CFG_EEE_POWER_MODE_MASK) >>
		    PORT_FEAT_CFG_EEE_POWER_MODE_SHIFT);
	if (eee_mode != PORT_FEAT_CFG_EEE_POWER_MODE_DISABLED) {
		bp->link_params.eee_mode = EEE_MODE_ADV_LPI |
					   EEE_MODE_ENABLE_LPI |
					   EEE_MODE_OUTPUT_TIME;
	} else {
		bp->link_params.eee_mode = 0;
	}
}

void bnx2x_get_iscsi_info(struct bnx2x *bp)
{
	u32 no_flags = NO_ISCSI_FLAG;
	int port = BP_PORT(bp);
	u32 max_iscsi_conn = FW_ENCODE_32BIT_PATTERN ^ SHMEM_RD(bp,
				drv_lic_key[port].max_iscsi_conn);

	if (!CNIC_SUPPORT(bp)) {
		bp->flags |= no_flags;
		return;
	}

	/* Get the number of maximum allowed iSCSI connections */
	bp->cnic_eth_dev.max_iscsi_conn =
		(max_iscsi_conn & BNX2X_MAX_ISCSI_INIT_CONN_MASK) >>
		BNX2X_MAX_ISCSI_INIT_CONN_SHIFT;

	BNX2X_DEV_INFO("max_iscsi_conn 0x%x\n",
		       bp->cnic_eth_dev.max_iscsi_conn);

	/*
	 * If maximum allowed number of connections is zero -
	 * disable the feature.
	 */
	if (!bp->cnic_eth_dev.max_iscsi_conn)
		bp->flags |= no_flags;
}

static void bnx2x_get_ext_wwn_info(struct bnx2x *bp, int func)
{
	/* Port info */
	bp->cnic_eth_dev.fcoe_wwn_port_name_hi =
		MF_CFG_RD(bp, func_ext_config[func].fcoe_wwn_port_name_upper);
	bp->cnic_eth_dev.fcoe_wwn_port_name_lo =
		MF_CFG_RD(bp, func_ext_config[func].fcoe_wwn_port_name_lower);

	/* Node info */
	bp->cnic_eth_dev.fcoe_wwn_node_name_hi =
		MF_CFG_RD(bp, func_ext_config[func].fcoe_wwn_node_name_upper);
	bp->cnic_eth_dev.fcoe_wwn_node_name_lo =
		MF_CFG_RD(bp, func_ext_config[func].fcoe_wwn_node_name_lower);
}

static int bnx2x_shared_fcoe_funcs(struct bnx2x *bp)
{
	u8 count = 0;

	if (IS_MF(bp)) {
		u8 fid;

		/* iterate over absolute function ids for this path: */
		for (fid = BP_PATH(bp); fid < E2_FUNC_MAX * 2; fid += 2) {
			if (IS_MF_SD(bp)) {
				u32 cfg = MF_CFG_RD(bp,
						    func_mf_config[fid].config);

				if (!(cfg & FUNC_MF_CFG_FUNC_HIDE) &&
				    ((cfg & FUNC_MF_CFG_PROTOCOL_MASK) ==
					    FUNC_MF_CFG_PROTOCOL_FCOE))
					count++;
			} else {
				u32 cfg = MF_CFG_RD(bp,
						    func_ext_config[fid].
								      func_cfg);

				if ((cfg & MACP_FUNC_CFG_FLAGS_ENABLED) &&
				    (cfg & MACP_FUNC_CFG_FLAGS_FCOE_OFFLOAD))
					count++;
			}
		}
	} else { /* SF */
		int port, port_cnt = CHIP_MODE_IS_4_PORT(bp) ? 2 : 1;

		for (port = 0; port < port_cnt; port++) {
			u32 lic = SHMEM_RD(bp,
					   drv_lic_key[port].max_fcoe_conn) ^
				  FW_ENCODE_32BIT_PATTERN;
			if (lic)
				count++;
		}
	}

	return count;
}

static void bnx2x_get_fcoe_info(struct bnx2x *bp)
{
	int port = BP_PORT(bp);
	int func = BP_ABS_FUNC(bp);
	u32 max_fcoe_conn = FW_ENCODE_32BIT_PATTERN ^ SHMEM_RD(bp,
				drv_lic_key[port].max_fcoe_conn);
	u8 num_fcoe_func = bnx2x_shared_fcoe_funcs(bp);

	if (!CNIC_SUPPORT(bp)) {
		bp->flags |= NO_FCOE_FLAG;
		return;
	}

	/* Get the number of maximum allowed FCoE connections */
	bp->cnic_eth_dev.max_fcoe_conn =
		(max_fcoe_conn & BNX2X_MAX_FCOE_INIT_CONN_MASK) >>
		BNX2X_MAX_FCOE_INIT_CONN_SHIFT;

	/* Calculate the number of maximum allowed FCoE tasks */
	bp->cnic_eth_dev.max_fcoe_exchanges = MAX_NUM_FCOE_TASKS_PER_ENGINE;

	/* check if FCoE resources must be shared between different functions */
	if (num_fcoe_func)
		bp->cnic_eth_dev.max_fcoe_exchanges /= num_fcoe_func;

	/* Read the WWN: */
	if (!IS_MF(bp)) {
		/* Port info */
		bp->cnic_eth_dev.fcoe_wwn_port_name_hi =
			SHMEM_RD(bp,
				 dev_info.port_hw_config[port].
				 fcoe_wwn_port_name_upper);
		bp->cnic_eth_dev.fcoe_wwn_port_name_lo =
			SHMEM_RD(bp,
				 dev_info.port_hw_config[port].
				 fcoe_wwn_port_name_lower);

		/* Node info */
		bp->cnic_eth_dev.fcoe_wwn_node_name_hi =
			SHMEM_RD(bp,
				 dev_info.port_hw_config[port].
				 fcoe_wwn_node_name_upper);
		bp->cnic_eth_dev.fcoe_wwn_node_name_lo =
			SHMEM_RD(bp,
				 dev_info.port_hw_config[port].
				 fcoe_wwn_node_name_lower);
	} else if (!IS_MF_SD(bp)) {
		/* Read the WWN info only if the FCoE feature is enabled for
		 * this function.
		 */
		if (BNX2X_HAS_MF_EXT_PROTOCOL_FCOE(bp))
			bnx2x_get_ext_wwn_info(bp, func);
	} else {
		if (BNX2X_IS_MF_SD_PROTOCOL_FCOE(bp) && !CHIP_IS_E1x(bp))
			bnx2x_get_ext_wwn_info(bp, func);
	}

	BNX2X_DEV_INFO("max_fcoe_conn 0x%x\n", bp->cnic_eth_dev.max_fcoe_conn);

	/*
	 * If maximum allowed number of connections is zero -
	 * disable the feature.
	 */
	if (!bp->cnic_eth_dev.max_fcoe_conn) {
		bp->flags |= NO_FCOE_FLAG;
		eth_zero_addr(bp->fip_mac);
	}
}

static void bnx2x_get_cnic_info(struct bnx2x *bp)
{
	/*
	 * iSCSI may be dynamically disabled but reading
	 * info here we will decrease memory usage by driver
	 * if the feature is disabled for good
	 */
	bnx2x_get_iscsi_info(bp);
	bnx2x_get_fcoe_info(bp);
}

static void bnx2x_get_cnic_mac_hwinfo(struct bnx2x *bp)
{
	u32 val, val2;
	int func = BP_ABS_FUNC(bp);
	int port = BP_PORT(bp);
	u8 *iscsi_mac = bp->cnic_eth_dev.iscsi_mac;
	u8 *fip_mac = bp->fip_mac;

	if (IS_MF(bp)) {
		/* iSCSI and FCoE NPAR MACs: if there is no either iSCSI or
		 * FCoE MAC then the appropriate feature should be disabled.
		 * In non SD mode features configuration comes from struct
		 * func_ext_config.
		 */
		if (!IS_MF_SD(bp)) {
			u32 cfg = MF_CFG_RD(bp, func_ext_config[func].func_cfg);
			if (cfg & MACP_FUNC_CFG_FLAGS_ISCSI_OFFLOAD) {
				val2 = MF_CFG_RD(bp, func_ext_config[func].
						 iscsi_mac_addr_upper);
				val = MF_CFG_RD(bp, func_ext_config[func].
						iscsi_mac_addr_lower);
				bnx2x_set_mac_buf(iscsi_mac, val, val2);
				BNX2X_DEV_INFO
					("Read iSCSI MAC: %pM\n", iscsi_mac);
			} else {
				bp->flags |= NO_ISCSI_OOO_FLAG | NO_ISCSI_FLAG;
			}

			if (cfg & MACP_FUNC_CFG_FLAGS_FCOE_OFFLOAD) {
				val2 = MF_CFG_RD(bp, func_ext_config[func].
						 fcoe_mac_addr_upper);
				val = MF_CFG_RD(bp, func_ext_config[func].
						fcoe_mac_addr_lower);
				bnx2x_set_mac_buf(fip_mac, val, val2);
				BNX2X_DEV_INFO
					("Read FCoE L2 MAC: %pM\n", fip_mac);
			} else {
				bp->flags |= NO_FCOE_FLAG;
			}

			bp->mf_ext_config = cfg;

		} else { /* SD MODE */
			if (BNX2X_IS_MF_SD_PROTOCOL_ISCSI(bp)) {
				/* use primary mac as iscsi mac */
				memcpy(iscsi_mac, bp->dev->dev_addr, ETH_ALEN);

				BNX2X_DEV_INFO("SD ISCSI MODE\n");
				BNX2X_DEV_INFO
					("Read iSCSI MAC: %pM\n", iscsi_mac);
			} else if (BNX2X_IS_MF_SD_PROTOCOL_FCOE(bp)) {
				/* use primary mac as fip mac */
				memcpy(fip_mac, bp->dev->dev_addr, ETH_ALEN);
				BNX2X_DEV_INFO("SD FCoE MODE\n");
				BNX2X_DEV_INFO
					("Read FIP MAC: %pM\n", fip_mac);
			}
		}

		/* If this is a storage-only interface, use SAN mac as
		 * primary MAC. Notice that for SD this is already the case,
		 * as the SAN mac was copied from the primary MAC.
		 */
		if (IS_MF_FCOE_AFEX(bp))
			memcpy(bp->dev->dev_addr, fip_mac, ETH_ALEN);
	} else {
		val2 = SHMEM_RD(bp, dev_info.port_hw_config[port].
				iscsi_mac_upper);
		val = SHMEM_RD(bp, dev_info.port_hw_config[port].
			       iscsi_mac_lower);
		bnx2x_set_mac_buf(iscsi_mac, val, val2);

		val2 = SHMEM_RD(bp, dev_info.port_hw_config[port].
				fcoe_fip_mac_upper);
		val = SHMEM_RD(bp, dev_info.port_hw_config[port].
			       fcoe_fip_mac_lower);
		bnx2x_set_mac_buf(fip_mac, val, val2);
	}

	/* Disable iSCSI OOO if MAC configuration is invalid. */
	if (!is_valid_ether_addr(iscsi_mac)) {
		bp->flags |= NO_ISCSI_OOO_FLAG | NO_ISCSI_FLAG;
		eth_zero_addr(iscsi_mac);
	}

	/* Disable FCoE if MAC configuration is invalid. */
	if (!is_valid_ether_addr(fip_mac)) {
		bp->flags |= NO_FCOE_FLAG;
		eth_zero_addr(bp->fip_mac);
	}
}

static void bnx2x_get_mac_hwinfo(struct bnx2x *bp)
{
	u32 val, val2;
	int func = BP_ABS_FUNC(bp);
	int port = BP_PORT(bp);

	/* Zero primary MAC configuration */
	eth_zero_addr(bp->dev->dev_addr);

	if (BP_NOMCP(bp)) {
		BNX2X_ERROR("warning: random MAC workaround active\n");
		eth_hw_addr_random(bp->dev);
	} else if (IS_MF(bp)) {
		val2 = MF_CFG_RD(bp, func_mf_config[func].mac_upper);
		val = MF_CFG_RD(bp, func_mf_config[func].mac_lower);
		if ((val2 != FUNC_MF_CFG_UPPERMAC_DEFAULT) &&
		    (val != FUNC_MF_CFG_LOWERMAC_DEFAULT))
			bnx2x_set_mac_buf(bp->dev->dev_addr, val, val2);

		if (CNIC_SUPPORT(bp))
			bnx2x_get_cnic_mac_hwinfo(bp);
	} else {
		/* in SF read MACs from port configuration */
		val2 = SHMEM_RD(bp, dev_info.port_hw_config[port].mac_upper);
		val = SHMEM_RD(bp, dev_info.port_hw_config[port].mac_lower);
		bnx2x_set_mac_buf(bp->dev->dev_addr, val, val2);

		if (CNIC_SUPPORT(bp))
			bnx2x_get_cnic_mac_hwinfo(bp);
	}

	if (!BP_NOMCP(bp)) {
		/* Read physical port identifier from shmem */
		val2 = SHMEM_RD(bp, dev_info.port_hw_config[port].mac_upper);
		val = SHMEM_RD(bp, dev_info.port_hw_config[port].mac_lower);
		bnx2x_set_mac_buf(bp->phys_port_id, val, val2);
		bp->flags |= HAS_PHYS_PORT_ID;
	}

	memcpy(bp->link_params.mac_addr, bp->dev->dev_addr, ETH_ALEN);

	if (!is_valid_ether_addr(bp->dev->dev_addr))
		dev_err(&bp->pdev->dev,
			"bad Ethernet MAC address configuration: %pM\n"
			"change it manually before bringing up the appropriate network interface\n",
			bp->dev->dev_addr);
}

static bool bnx2x_get_dropless_info(struct bnx2x *bp)
{
	int tmp;
	u32 cfg;

	if (IS_VF(bp))
		return false;

	if (IS_MF(bp) && !CHIP_IS_E1x(bp)) {
		/* Take function: tmp = func */
		tmp = BP_ABS_FUNC(bp);
		cfg = MF_CFG_RD(bp, func_ext_config[tmp].func_cfg);
		cfg = !!(cfg & MACP_FUNC_CFG_PAUSE_ON_HOST_RING);
	} else {
		/* Take port: tmp = port */
		tmp = BP_PORT(bp);
		cfg = SHMEM_RD(bp,
			       dev_info.port_hw_config[tmp].generic_features);
		cfg = !!(cfg & PORT_HW_CFG_PAUSE_ON_HOST_RING_ENABLED);
	}
	return cfg;
}

static void validate_set_si_mode(struct bnx2x *bp)
{
	u8 func = BP_ABS_FUNC(bp);
	u32 val;

	val = MF_CFG_RD(bp, func_mf_config[func].mac_upper);

	/* check for legal mac (upper bytes) */
	if (val != 0xffff) {
		bp->mf_mode = MULTI_FUNCTION_SI;
		bp->mf_config[BP_VN(bp)] =
			MF_CFG_RD(bp, func_mf_config[func].config);
	} else
		BNX2X_DEV_INFO("illegal MAC address for SI\n");
}

static int bnx2x_get_hwinfo(struct bnx2x *bp)
{
	int /*abs*/func = BP_ABS_FUNC(bp);
	int vn;
	u32 val = 0, val2 = 0;
	int rc = 0;

	/* Validate that chip access is feasible */
	if (REG_RD(bp, MISC_REG_CHIP_NUM) == 0xffffffff) {
		dev_err(&bp->pdev->dev,
			"Chip read returns all Fs. Preventing probe from continuing\n");
		return -EINVAL;
	}

	bnx2x_get_common_hwinfo(bp);

	/*
	 * initialize IGU parameters
	 */
	if (CHIP_IS_E1x(bp)) {
		bp->common.int_block = INT_BLOCK_HC;

		bp->igu_dsb_id = DEF_SB_IGU_ID;
		bp->igu_base_sb = 0;
	} else {
		bp->common.int_block = INT_BLOCK_IGU;

		/* do not allow device reset during IGU info processing */
		bnx2x_acquire_hw_lock(bp, HW_LOCK_RESOURCE_RESET);

		val = REG_RD(bp, IGU_REG_BLOCK_CONFIGURATION);

		if (val & IGU_BLOCK_CONFIGURATION_REG_BACKWARD_COMP_EN) {
			int tout = 5000;

			BNX2X_DEV_INFO("FORCING Normal Mode\n");

			val &= ~(IGU_BLOCK_CONFIGURATION_REG_BACKWARD_COMP_EN);
			REG_WR(bp, IGU_REG_BLOCK_CONFIGURATION, val);
			REG_WR(bp, IGU_REG_RESET_MEMORIES, 0x7f);

			while (tout && REG_RD(bp, IGU_REG_RESET_MEMORIES)) {
				tout--;
				usleep_range(1000, 2000);
			}

			if (REG_RD(bp, IGU_REG_RESET_MEMORIES)) {
				dev_err(&bp->pdev->dev,
					"FORCING Normal Mode failed!!!\n");
				bnx2x_release_hw_lock(bp,
						      HW_LOCK_RESOURCE_RESET);
				return -EPERM;
			}
		}

		if (val & IGU_BLOCK_CONFIGURATION_REG_BACKWARD_COMP_EN) {
			BNX2X_DEV_INFO("IGU Backward Compatible Mode\n");
			bp->common.int_block |= INT_BLOCK_MODE_BW_COMP;
		} else
			BNX2X_DEV_INFO("IGU Normal Mode\n");

		rc = bnx2x_get_igu_cam_info(bp);
		bnx2x_release_hw_lock(bp, HW_LOCK_RESOURCE_RESET);
		if (rc)
			return rc;
	}

	/*
	 * set base FW non-default (fast path) status block id, this value is
	 * used to initialize the fw_sb_id saved on the fp/queue structure to
	 * determine the id used by the FW.
	 */
	if (CHIP_IS_E1x(bp))
		bp->base_fw_ndsb = BP_PORT(bp) * FP_SB_MAX_E1x + BP_L_ID(bp);
	else /*
	      * 57712 - we currently use one FW SB per IGU SB (Rx and Tx of
	      * the same queue are indicated on the same IGU SB). So we prefer
	      * FW and IGU SBs to be the same value.
	      */
		bp->base_fw_ndsb = bp->igu_base_sb;

	BNX2X_DEV_INFO("igu_dsb_id %d  igu_base_sb %d  igu_sb_cnt %d\n"
		       "base_fw_ndsb %d\n", bp->igu_dsb_id, bp->igu_base_sb,
		       bp->igu_sb_cnt, bp->base_fw_ndsb);

	/*
	 * Initialize MF configuration
	 */
	bp->mf_ov = 0;
	bp->mf_mode = 0;
	bp->mf_sub_mode = 0;
	vn = BP_VN(bp);

	if (!CHIP_IS_E1(bp) && !BP_NOMCP(bp)) {
		BNX2X_DEV_INFO("shmem2base 0x%x, size %d, mfcfg offset %d\n",
			       bp->common.shmem2_base, SHMEM2_RD(bp, size),
			      (u32)offsetof(struct shmem2_region, mf_cfg_addr));

		if (SHMEM2_HAS(bp, mf_cfg_addr))
			bp->common.mf_cfg_base = SHMEM2_RD(bp, mf_cfg_addr);
		else
			bp->common.mf_cfg_base = bp->common.shmem_base +
				offsetof(struct shmem_region, func_mb) +
				E1H_FUNC_MAX * sizeof(struct drv_func_mb);
		/*
		 * get mf configuration:
		 * 1. Existence of MF configuration
		 * 2. MAC address must be legal (check only upper bytes)
		 *    for  Switch-Independent mode;
		 *    OVLAN must be legal for Switch-Dependent mode
		 * 3. SF_MODE configures specific MF mode
		 */
		if (bp->common.mf_cfg_base != SHMEM_MF_CFG_ADDR_NONE) {
			/* get mf configuration */
			val = SHMEM_RD(bp,
				       dev_info.shared_feature_config.config);
			val &= SHARED_FEAT_CFG_FORCE_SF_MODE_MASK;

			switch (val) {
			case SHARED_FEAT_CFG_FORCE_SF_MODE_SWITCH_INDEPT:
				validate_set_si_mode(bp);
				break;
			case SHARED_FEAT_CFG_FORCE_SF_MODE_AFEX_MODE:
				if ((!CHIP_IS_E1x(bp)) &&
				    (MF_CFG_RD(bp, func_mf_config[func].
					       mac_upper) != 0xffff) &&
				    (SHMEM2_HAS(bp,
						afex_driver_support))) {
					bp->mf_mode = MULTI_FUNCTION_AFEX;
					bp->mf_config[vn] = MF_CFG_RD(bp,
						func_mf_config[func].config);
				} else {
					BNX2X_DEV_INFO("can not configure afex mode\n");
				}
				break;
			case SHARED_FEAT_CFG_FORCE_SF_MODE_MF_ALLOWED:
				/* get OV configuration */
				val = MF_CFG_RD(bp,
					func_mf_config[FUNC_0].e1hov_tag);
				val &= FUNC_MF_CFG_E1HOV_TAG_MASK;

				if (val != FUNC_MF_CFG_E1HOV_TAG_DEFAULT) {
					bp->mf_mode = MULTI_FUNCTION_SD;
					bp->mf_config[vn] = MF_CFG_RD(bp,
						func_mf_config[func].config);
				} else
					BNX2X_DEV_INFO("illegal OV for SD\n");
				break;
			case SHARED_FEAT_CFG_FORCE_SF_MODE_BD_MODE:
				bp->mf_mode = MULTI_FUNCTION_SD;
				bp->mf_sub_mode = SUB_MF_MODE_BD;
				bp->mf_config[vn] =
					MF_CFG_RD(bp,
						  func_mf_config[func].config);

				if (SHMEM2_HAS(bp, mtu_size)) {
					int mtu_idx = BP_FW_MB_IDX(bp);
					u16 mtu_size;
					u32 mtu;

					mtu = SHMEM2_RD(bp, mtu_size[mtu_idx]);
					mtu_size = (u16)mtu;
					DP(NETIF_MSG_IFUP, "Read MTU size %04x [%08x]\n",
					   mtu_size, mtu);

					/* if valid: update device mtu */
					if ((mtu_size >= ETH_MIN_PACKET_SIZE) &&
					    (mtu_size <=
					     ETH_MAX_JUMBO_PACKET_SIZE))
						bp->dev->mtu = mtu_size;
				}
				break;
			case SHARED_FEAT_CFG_FORCE_SF_MODE_UFP_MODE:
				bp->mf_mode = MULTI_FUNCTION_SD;
				bp->mf_sub_mode = SUB_MF_MODE_UFP;
				bp->mf_config[vn] =
					MF_CFG_RD(bp,
						  func_mf_config[func].config);
				break;
			case SHARED_FEAT_CFG_FORCE_SF_MODE_FORCED_SF:
				bp->mf_config[vn] = 0;
				break;
			case SHARED_FEAT_CFG_FORCE_SF_MODE_EXTENDED_MODE:
				val2 = SHMEM_RD(bp,
					dev_info.shared_hw_config.config_3);
				val2 &= SHARED_HW_CFG_EXTENDED_MF_MODE_MASK;
				switch (val2) {
				case SHARED_HW_CFG_EXTENDED_MF_MODE_NPAR1_DOT_5:
					validate_set_si_mode(bp);
					bp->mf_sub_mode =
							SUB_MF_MODE_NPAR1_DOT_5;
					break;
				default:
					/* Unknown configuration */
					bp->mf_config[vn] = 0;
					BNX2X_DEV_INFO("unknown extended MF mode 0x%x\n",
						       val);
				}
				break;
			default:
				/* Unknown configuration: reset mf_config */
				bp->mf_config[vn] = 0;
				BNX2X_DEV_INFO("unknown MF mode 0x%x\n", val);
			}
		}

		BNX2X_DEV_INFO("%s function mode\n",
			       IS_MF(bp) ? "multi" : "single");

		switch (bp->mf_mode) {
		case MULTI_FUNCTION_SD:
			val = MF_CFG_RD(bp, func_mf_config[func].e1hov_tag) &
			      FUNC_MF_CFG_E1HOV_TAG_MASK;
			if (val != FUNC_MF_CFG_E1HOV_TAG_DEFAULT) {
				bp->mf_ov = val;
				bp->path_has_ovlan = true;

				BNX2X_DEV_INFO("MF OV for func %d is %d (0x%04x)\n",
					       func, bp->mf_ov, bp->mf_ov);
			} else if ((bp->mf_sub_mode == SUB_MF_MODE_UFP) ||
				   (bp->mf_sub_mode == SUB_MF_MODE_BD)) {
				dev_err(&bp->pdev->dev,
					"Unexpected - no valid MF OV for func %d in UFP/BD mode\n",
					func);
				bp->path_has_ovlan = true;
			} else {
				dev_err(&bp->pdev->dev,
					"No valid MF OV for func %d, aborting\n",
					func);
				return -EPERM;
			}
			break;
		case MULTI_FUNCTION_AFEX:
			BNX2X_DEV_INFO("func %d is in MF afex mode\n", func);
			break;
		case MULTI_FUNCTION_SI:
			BNX2X_DEV_INFO("func %d is in MF switch-independent mode\n",
				       func);
			break;
		default:
			if (vn) {
				dev_err(&bp->pdev->dev,
					"VN %d is in a single function mode, aborting\n",
					vn);
				return -EPERM;
			}
			break;
		}

		/* check if other port on the path needs ovlan:
		 * Since MF configuration is shared between ports
		 * Possible mixed modes are only
		 * {SF, SI} {SF, SD} {SD, SF} {SI, SF}
		 */
		if (CHIP_MODE_IS_4_PORT(bp) &&
		    !bp->path_has_ovlan &&
		    !IS_MF(bp) &&
		    bp->common.mf_cfg_base != SHMEM_MF_CFG_ADDR_NONE) {
			u8 other_port = !BP_PORT(bp);
			u8 other_func = BP_PATH(bp) + 2*other_port;
			val = MF_CFG_RD(bp,
					func_mf_config[other_func].e1hov_tag);
			if (val != FUNC_MF_CFG_E1HOV_TAG_DEFAULT)
				bp->path_has_ovlan = true;
		}
	}

	/* adjust igu_sb_cnt to MF for E1H */
	if (CHIP_IS_E1H(bp) && IS_MF(bp))
		bp->igu_sb_cnt = min_t(u8, bp->igu_sb_cnt, E1H_MAX_MF_SB_COUNT);

	/* port info */
	bnx2x_get_port_hwinfo(bp);

	/* Get MAC addresses */
	bnx2x_get_mac_hwinfo(bp);

	bnx2x_get_cnic_info(bp);

	return rc;
}

static void bnx2x_read_fwinfo(struct bnx2x *bp)
{
	int cnt, i, block_end, rodi;
	char vpd_start[BNX2X_VPD_LEN+1];
	char str_id_reg[VENDOR_ID_LEN+1];
	char str_id_cap[VENDOR_ID_LEN+1];
	char *vpd_data;
	char *vpd_extended_data = NULL;
	u8 len;

	cnt = pci_read_vpd(bp->pdev, 0, BNX2X_VPD_LEN, vpd_start);
	memset(bp->fw_ver, 0, sizeof(bp->fw_ver));

	if (cnt < BNX2X_VPD_LEN)
		goto out_not_found;

	/* VPD RO tag should be first tag after identifier string, hence
	 * we should be able to find it in first BNX2X_VPD_LEN chars
	 */
	i = pci_vpd_find_tag(vpd_start, 0, BNX2X_VPD_LEN,
			     PCI_VPD_LRDT_RO_DATA);
	if (i < 0)
		goto out_not_found;

	block_end = i + PCI_VPD_LRDT_TAG_SIZE +
		    pci_vpd_lrdt_size(&vpd_start[i]);

	i += PCI_VPD_LRDT_TAG_SIZE;

	if (block_end > BNX2X_VPD_LEN) {
		vpd_extended_data = kmalloc(block_end, GFP_KERNEL);
		if (vpd_extended_data  == NULL)
			goto out_not_found;

		/* read rest of vpd image into vpd_extended_data */
		memcpy(vpd_extended_data, vpd_start, BNX2X_VPD_LEN);
		cnt = pci_read_vpd(bp->pdev, BNX2X_VPD_LEN,
				   block_end - BNX2X_VPD_LEN,
				   vpd_extended_data + BNX2X_VPD_LEN);
		if (cnt < (block_end - BNX2X_VPD_LEN))
			goto out_not_found;
		vpd_data = vpd_extended_data;
	} else
		vpd_data = vpd_start;

	/* now vpd_data holds full vpd content in both cases */

	rodi = pci_vpd_find_info_keyword(vpd_data, i, block_end,
				   PCI_VPD_RO_KEYWORD_MFR_ID);
	if (rodi < 0)
		goto out_not_found;

	len = pci_vpd_info_field_size(&vpd_data[rodi]);

	if (len != VENDOR_ID_LEN)
		goto out_not_found;

	rodi += PCI_VPD_INFO_FLD_HDR_SIZE;

	/* vendor specific info */
	snprintf(str_id_reg, VENDOR_ID_LEN + 1, "%04x", PCI_VENDOR_ID_DELL);
	snprintf(str_id_cap, VENDOR_ID_LEN + 1, "%04X", PCI_VENDOR_ID_DELL);
	if (!strncmp(str_id_reg, &vpd_data[rodi], VENDOR_ID_LEN) ||
	    !strncmp(str_id_cap, &vpd_data[rodi], VENDOR_ID_LEN)) {

		rodi = pci_vpd_find_info_keyword(vpd_data, i, block_end,
						PCI_VPD_RO_KEYWORD_VENDOR0);
		if (rodi >= 0) {
			len = pci_vpd_info_field_size(&vpd_data[rodi]);

			rodi += PCI_VPD_INFO_FLD_HDR_SIZE;

			if (len < 32 && (len + rodi) <= BNX2X_VPD_LEN) {
				memcpy(bp->fw_ver, &vpd_data[rodi], len);
				bp->fw_ver[len] = ' ';
			}
		}
		kfree(vpd_extended_data);
		return;
	}
out_not_found:
	kfree(vpd_extended_data);
	return;
}

static void bnx2x_set_modes_bitmap(struct bnx2x *bp)
{
	u32 flags = 0;

	if (CHIP_REV_IS_FPGA(bp))
		SET_FLAGS(flags, MODE_FPGA);
	else if (CHIP_REV_IS_EMUL(bp))
		SET_FLAGS(flags, MODE_EMUL);
	else
		SET_FLAGS(flags, MODE_ASIC);

	if (CHIP_MODE_IS_4_PORT(bp))
		SET_FLAGS(flags, MODE_PORT4);
	else
		SET_FLAGS(flags, MODE_PORT2);

	if (CHIP_IS_E2(bp))
		SET_FLAGS(flags, MODE_E2);
	else if (CHIP_IS_E3(bp)) {
		SET_FLAGS(flags, MODE_E3);
		if (CHIP_REV(bp) == CHIP_REV_Ax)
			SET_FLAGS(flags, MODE_E3_A0);
		else /*if (CHIP_REV(bp) == CHIP_REV_Bx)*/
			SET_FLAGS(flags, MODE_E3_B0 | MODE_COS3);
	}

	if (IS_MF(bp)) {
		SET_FLAGS(flags, MODE_MF);
		switch (bp->mf_mode) {
		case MULTI_FUNCTION_SD:
			SET_FLAGS(flags, MODE_MF_SD);
			break;
		case MULTI_FUNCTION_SI:
			SET_FLAGS(flags, MODE_MF_SI);
			break;
		case MULTI_FUNCTION_AFEX:
			SET_FLAGS(flags, MODE_MF_AFEX);
			break;
		}
	} else
		SET_FLAGS(flags, MODE_SF);

#if defined(__LITTLE_ENDIAN)
	SET_FLAGS(flags, MODE_LITTLE_ENDIAN);
#else /*(__BIG_ENDIAN)*/
	SET_FLAGS(flags, MODE_BIG_ENDIAN);
#endif
	INIT_MODE_FLAGS(bp) = flags;
}

static int bnx2x_init_bp(struct bnx2x *bp)
{
	int func;
	int rc;

	mutex_init(&bp->port.phy_mutex);
	mutex_init(&bp->fw_mb_mutex);
	mutex_init(&bp->drv_info_mutex);
	sema_init(&bp->stats_lock, 1);
	bp->drv_info_mng_owner = false;
	INIT_LIST_HEAD(&bp->vlan_reg);

	INIT_DELAYED_WORK(&bp->sp_task, bnx2x_sp_task);
	INIT_DELAYED_WORK(&bp->sp_rtnl_task, bnx2x_sp_rtnl_task);
	INIT_DELAYED_WORK(&bp->period_task, bnx2x_period_task);
	INIT_DELAYED_WORK(&bp->iov_task, bnx2x_iov_task);
	if (IS_PF(bp)) {
		rc = bnx2x_get_hwinfo(bp);
		if (rc)
			return rc;
	} else {
		eth_zero_addr(bp->dev->dev_addr);
	}

	bnx2x_set_modes_bitmap(bp);

	rc = bnx2x_alloc_mem_bp(bp);
	if (rc)
		return rc;

	bnx2x_read_fwinfo(bp);

	func = BP_FUNC(bp);

	/* need to reset chip if undi was active */
	if (IS_PF(bp) && !BP_NOMCP(bp)) {
		/* init fw_seq */
		bp->fw_seq =
			SHMEM_RD(bp, func_mb[BP_FW_MB_IDX(bp)].drv_mb_header) &
							DRV_MSG_SEQ_NUMBER_MASK;
		BNX2X_DEV_INFO("fw_seq 0x%08x\n", bp->fw_seq);

		rc = bnx2x_prev_unload(bp);
		if (rc) {
			bnx2x_free_mem_bp(bp);
			return rc;
		}
	}

	if (CHIP_REV_IS_FPGA(bp))
		dev_err(&bp->pdev->dev, "FPGA detected\n");

	if (BP_NOMCP(bp) && (func == 0))
		dev_err(&bp->pdev->dev, "MCP disabled, must load devices in order!\n");

	bp->disable_tpa = disable_tpa;
	bp->disable_tpa |= !!IS_MF_STORAGE_ONLY(bp);
	/* Reduce memory usage in kdump environment by disabling TPA */
	bp->disable_tpa |= is_kdump_kernel();

	/* Set TPA flags */
	if (bp->disable_tpa) {
		bp->dev->hw_features &= ~(NETIF_F_LRO | NETIF_F_GRO_HW);
		bp->dev->features &= ~(NETIF_F_LRO | NETIF_F_GRO_HW);
	}

	if (CHIP_IS_E1(bp))
		bp->dropless_fc = false;
	else
		bp->dropless_fc = dropless_fc | bnx2x_get_dropless_info(bp);

	bp->mrrs = mrrs;

	bp->tx_ring_size = IS_MF_STORAGE_ONLY(bp) ? 0 : MAX_TX_AVAIL;
	if (IS_VF(bp))
		bp->rx_ring_size = MAX_RX_AVAIL;

	/* make sure that the numbers are in the right granularity */
	bp->tx_ticks = (50 / BNX2X_BTR) * BNX2X_BTR;
	bp->rx_ticks = (25 / BNX2X_BTR) * BNX2X_BTR;

	bp->current_interval = CHIP_REV_IS_SLOW(bp) ? 5*HZ : HZ;

	timer_setup(&bp->timer, bnx2x_timer, 0);
	bp->timer.expires = jiffies + bp->current_interval;

	if (SHMEM2_HAS(bp, dcbx_lldp_params_offset) &&
	    SHMEM2_HAS(bp, dcbx_lldp_dcbx_stat_offset) &&
	    SHMEM2_HAS(bp, dcbx_en) &&
	    SHMEM2_RD(bp, dcbx_lldp_params_offset) &&
	    SHMEM2_RD(bp, dcbx_lldp_dcbx_stat_offset) &&
	    SHMEM2_RD(bp, dcbx_en[BP_PORT(bp)])) {
		bnx2x_dcbx_set_state(bp, true, BNX2X_DCBX_ENABLED_ON_NEG_ON);
		bnx2x_dcbx_init_params(bp);
	} else {
		bnx2x_dcbx_set_state(bp, false, BNX2X_DCBX_ENABLED_OFF);
	}

	if (CHIP_IS_E1x(bp))
		bp->cnic_base_cl_id = FP_SB_MAX_E1x;
	else
		bp->cnic_base_cl_id = FP_SB_MAX_E2;

	/* multiple tx priority */
	if (IS_VF(bp))
		bp->max_cos = 1;
	else if (CHIP_IS_E1x(bp))
		bp->max_cos = BNX2X_MULTI_TX_COS_E1X;
	else if (CHIP_IS_E2(bp) || CHIP_IS_E3A0(bp))
		bp->max_cos = BNX2X_MULTI_TX_COS_E2_E3A0;
	else if (CHIP_IS_E3B0(bp))
		bp->max_cos = BNX2X_MULTI_TX_COS_E3B0;
	else
		BNX2X_ERR("unknown chip %x revision %x\n",
			  CHIP_NUM(bp), CHIP_REV(bp));
	BNX2X_DEV_INFO("set bp->max_cos to %d\n", bp->max_cos);

	/* We need at least one default status block for slow-path events,
	 * second status block for the L2 queue, and a third status block for
	 * CNIC if supported.
	 */
	if (IS_VF(bp))
		bp->min_msix_vec_cnt = 1;
	else if (CNIC_SUPPORT(bp))
		bp->min_msix_vec_cnt = 3;
	else /* PF w/o cnic */
		bp->min_msix_vec_cnt = 2;
	BNX2X_DEV_INFO("bp->min_msix_vec_cnt %d", bp->min_msix_vec_cnt);

	bp->dump_preset_idx = 1;

	return rc;
}

/****************************************************************************
* General service functions
****************************************************************************/

/*
 * net_device service functions
 */

/* called with rtnl_lock */
static int bnx2x_open(struct net_device *dev)
{
	struct bnx2x *bp = netdev_priv(dev);
	int rc;

	bp->stats_init = true;

	netif_carrier_off(dev);

	bnx2x_set_power_state(bp, PCI_D0);

	/* If parity had happen during the unload, then attentions
	 * and/or RECOVERY_IN_PROGRES may still be set. In this case we
	 * want the first function loaded on the current engine to
	 * complete the recovery.
	 * Parity recovery is only relevant for PF driver.
	 */
	if (IS_PF(bp)) {
		int other_engine = BP_PATH(bp) ? 0 : 1;
		bool other_load_status, load_status;
		bool global = false;

		other_load_status = bnx2x_get_load_status(bp, other_engine);
		load_status = bnx2x_get_load_status(bp, BP_PATH(bp));
		if (!bnx2x_reset_is_done(bp, BP_PATH(bp)) ||
		    bnx2x_chk_parity_attn(bp, &global, true)) {
			do {
				/* If there are attentions and they are in a
				 * global blocks, set the GLOBAL_RESET bit
				 * regardless whether it will be this function
				 * that will complete the recovery or not.
				 */
				if (global)
					bnx2x_set_reset_global(bp);

				/* Only the first function on the current
				 * engine should try to recover in open. In case
				 * of attentions in global blocks only the first
				 * in the chip should try to recover.
				 */
				if ((!load_status &&
				     (!global || !other_load_status)) &&
				      bnx2x_trylock_leader_lock(bp) &&
				      !bnx2x_leader_reset(bp)) {
					netdev_info(bp->dev,
						    "Recovered in open\n");
					break;
				}

				/* recovery has failed... */
				bnx2x_set_power_state(bp, PCI_D3hot);
				bp->recovery_state = BNX2X_RECOVERY_FAILED;

				BNX2X_ERR("Recovery flow hasn't been properly completed yet. Try again later.\n"
					  "If you still see this message after a few retries then power cycle is required.\n");

				return -EAGAIN;
			} while (0);
		}
	}

	bp->recovery_state = BNX2X_RECOVERY_DONE;
	rc = bnx2x_nic_load(bp, LOAD_OPEN);
	if (rc)
		return rc;

<<<<<<< HEAD
	if (IS_PF(bp))
		udp_tunnel_get_rx_info(dev);

=======
>>>>>>> 24b8d41d
	return 0;
}

/* called with rtnl_lock */
static int bnx2x_close(struct net_device *dev)
{
	struct bnx2x *bp = netdev_priv(dev);

	/* Unload the driver, release IRQs */
	bnx2x_nic_unload(bp, UNLOAD_CLOSE, false);

	return 0;
}

struct bnx2x_mcast_list_elem_group
{
	struct list_head mcast_group_link;
	struct bnx2x_mcast_list_elem mcast_elems[];
};

#define MCAST_ELEMS_PER_PG \
	((PAGE_SIZE - sizeof(struct bnx2x_mcast_list_elem_group)) / \
	sizeof(struct bnx2x_mcast_list_elem))

static void bnx2x_free_mcast_macs_list(struct list_head *mcast_group_list)
{
	struct bnx2x_mcast_list_elem_group *current_mcast_group;

	while (!list_empty(mcast_group_list)) {
		current_mcast_group = list_first_entry(mcast_group_list,
				      struct bnx2x_mcast_list_elem_group,
				      mcast_group_link);
		list_del(&current_mcast_group->mcast_group_link);
		free_page((unsigned long)current_mcast_group);
	}
}

static int bnx2x_init_mcast_macs_list(struct bnx2x *bp,
				      struct bnx2x_mcast_ramrod_params *p,
				      struct list_head *mcast_group_list)
{
	struct bnx2x_mcast_list_elem *mc_mac;
	struct netdev_hw_addr *ha;
	struct bnx2x_mcast_list_elem_group *current_mcast_group = NULL;
	int mc_count = netdev_mc_count(bp->dev);
	int offset = 0;

	INIT_LIST_HEAD(&p->mcast_list);
	netdev_for_each_mc_addr(ha, bp->dev) {
		if (!offset) {
			current_mcast_group =
				(struct bnx2x_mcast_list_elem_group *)
				__get_free_page(GFP_ATOMIC);
			if (!current_mcast_group) {
				bnx2x_free_mcast_macs_list(mcast_group_list);
				BNX2X_ERR("Failed to allocate mc MAC list\n");
				return -ENOMEM;
			}
			list_add(&current_mcast_group->mcast_group_link,
				 mcast_group_list);
		}
		mc_mac = &current_mcast_group->mcast_elems[offset];
		mc_mac->mac = bnx2x_mc_addr(ha);
		list_add_tail(&mc_mac->link, &p->mcast_list);
		offset++;
		if (offset == MCAST_ELEMS_PER_PG)
			offset = 0;
	}
	p->mcast_list_len = mc_count;
	return 0;
}

/**
 * bnx2x_set_uc_list - configure a new unicast MACs list.
 *
 * @bp: driver handle
 *
 * We will use zero (0) as a MAC type for these MACs.
 */
static int bnx2x_set_uc_list(struct bnx2x *bp)
{
	int rc;
	struct net_device *dev = bp->dev;
	struct netdev_hw_addr *ha;
	struct bnx2x_vlan_mac_obj *mac_obj = &bp->sp_objs->mac_obj;
	unsigned long ramrod_flags = 0;

	/* First schedule a cleanup up of old configuration */
	rc = bnx2x_del_all_macs(bp, mac_obj, BNX2X_UC_LIST_MAC, false);
	if (rc < 0) {
		BNX2X_ERR("Failed to schedule DELETE operations: %d\n", rc);
		return rc;
	}

	netdev_for_each_uc_addr(ha, dev) {
		rc = bnx2x_set_mac_one(bp, bnx2x_uc_addr(ha), mac_obj, true,
				       BNX2X_UC_LIST_MAC, &ramrod_flags);
		if (rc == -EEXIST) {
			DP(BNX2X_MSG_SP,
			   "Failed to schedule ADD operations: %d\n", rc);
			/* do not treat adding same MAC as error */
			rc = 0;

		} else if (rc < 0) {

			BNX2X_ERR("Failed to schedule ADD operations: %d\n",
				  rc);
			return rc;
		}
	}

	/* Execute the pending commands */
	__set_bit(RAMROD_CONT, &ramrod_flags);
	return bnx2x_set_mac_one(bp, NULL, mac_obj, false /* don't care */,
				 BNX2X_UC_LIST_MAC, &ramrod_flags);
}

static int bnx2x_set_mc_list_e1x(struct bnx2x *bp)
{
	LIST_HEAD(mcast_group_list);
	struct net_device *dev = bp->dev;
	struct bnx2x_mcast_ramrod_params rparam = {NULL};
	int rc = 0;

	rparam.mcast_obj = &bp->mcast_obj;

	/* first, clear all configured multicast MACs */
	rc = bnx2x_config_mcast(bp, &rparam, BNX2X_MCAST_CMD_DEL);
	if (rc < 0) {
		BNX2X_ERR("Failed to clear multicast configuration: %d\n", rc);
		return rc;
	}

	/* then, configure a new MACs list */
	if (netdev_mc_count(dev)) {
		rc = bnx2x_init_mcast_macs_list(bp, &rparam, &mcast_group_list);
		if (rc)
			return rc;

		/* Now add the new MACs */
		rc = bnx2x_config_mcast(bp, &rparam,
					BNX2X_MCAST_CMD_ADD);
		if (rc < 0)
			BNX2X_ERR("Failed to set a new multicast configuration: %d\n",
				  rc);

		bnx2x_free_mcast_macs_list(&mcast_group_list);
	}

	return rc;
}

static int bnx2x_set_mc_list(struct bnx2x *bp)
{
	LIST_HEAD(mcast_group_list);
	struct bnx2x_mcast_ramrod_params rparam = {NULL};
	struct net_device *dev = bp->dev;
	int rc = 0;

	/* On older adapters, we need to flush and re-add filters */
	if (CHIP_IS_E1x(bp))
		return bnx2x_set_mc_list_e1x(bp);

	rparam.mcast_obj = &bp->mcast_obj;

	if (netdev_mc_count(dev)) {
		rc = bnx2x_init_mcast_macs_list(bp, &rparam, &mcast_group_list);
		if (rc)
			return rc;

		/* Override the curently configured set of mc filters */
		rc = bnx2x_config_mcast(bp, &rparam,
					BNX2X_MCAST_CMD_SET);
		if (rc < 0)
			BNX2X_ERR("Failed to set a new multicast configuration: %d\n",
				  rc);

		bnx2x_free_mcast_macs_list(&mcast_group_list);
	} else {
		/* If no mc addresses are required, flush the configuration */
		rc = bnx2x_config_mcast(bp, &rparam, BNX2X_MCAST_CMD_DEL);
<<<<<<< HEAD
		if (rc)
=======
		if (rc < 0)
>>>>>>> 24b8d41d
			BNX2X_ERR("Failed to clear multicast configuration %d\n",
				  rc);
	}

	return rc;
}

/* If bp->state is OPEN, should be called with netif_addr_lock_bh() */
static void bnx2x_set_rx_mode(struct net_device *dev)
{
	struct bnx2x *bp = netdev_priv(dev);

	if (bp->state != BNX2X_STATE_OPEN) {
		DP(NETIF_MSG_IFUP, "state is %x, returning\n", bp->state);
		return;
	} else {
		/* Schedule an SP task to handle rest of change */
		bnx2x_schedule_sp_rtnl(bp, BNX2X_SP_RTNL_RX_MODE,
				       NETIF_MSG_IFUP);
	}
}

void bnx2x_set_rx_mode_inner(struct bnx2x *bp)
{
	u32 rx_mode = BNX2X_RX_MODE_NORMAL;

	DP(NETIF_MSG_IFUP, "dev->flags = %x\n", bp->dev->flags);

	netif_addr_lock_bh(bp->dev);

	if (bp->dev->flags & IFF_PROMISC) {
		rx_mode = BNX2X_RX_MODE_PROMISC;
	} else if ((bp->dev->flags & IFF_ALLMULTI) ||
		   ((netdev_mc_count(bp->dev) > BNX2X_MAX_MULTICAST) &&
		    CHIP_IS_E1(bp))) {
		rx_mode = BNX2X_RX_MODE_ALLMULTI;
	} else {
		if (IS_PF(bp)) {
			/* some multicasts */
			if (bnx2x_set_mc_list(bp) < 0)
				rx_mode = BNX2X_RX_MODE_ALLMULTI;

			/* release bh lock, as bnx2x_set_uc_list might sleep */
			netif_addr_unlock_bh(bp->dev);
			if (bnx2x_set_uc_list(bp) < 0)
				rx_mode = BNX2X_RX_MODE_PROMISC;
			netif_addr_lock_bh(bp->dev);
		} else {
			/* configuring mcast to a vf involves sleeping (when we
			 * wait for the pf's response).
			 */
			bnx2x_schedule_sp_rtnl(bp,
					       BNX2X_SP_RTNL_VFPF_MCAST, 0);
		}
	}

	bp->rx_mode = rx_mode;
	/* handle ISCSI SD mode */
	if (IS_MF_ISCSI_ONLY(bp))
		bp->rx_mode = BNX2X_RX_MODE_NONE;

	/* Schedule the rx_mode command */
	if (test_bit(BNX2X_FILTER_RX_MODE_PENDING, &bp->sp_state)) {
		set_bit(BNX2X_FILTER_RX_MODE_SCHED, &bp->sp_state);
		netif_addr_unlock_bh(bp->dev);
		return;
	}

	if (IS_PF(bp)) {
		bnx2x_set_storm_rx_mode(bp);
		netif_addr_unlock_bh(bp->dev);
	} else {
		/* VF will need to request the PF to make this change, and so
		 * the VF needs to release the bottom-half lock prior to the
		 * request (as it will likely require sleep on the VF side)
		 */
		netif_addr_unlock_bh(bp->dev);
		bnx2x_vfpf_storm_rx_mode(bp);
	}
}

/* called with rtnl_lock */
static int bnx2x_mdio_read(struct net_device *netdev, int prtad,
			   int devad, u16 addr)
{
	struct bnx2x *bp = netdev_priv(netdev);
	u16 value;
	int rc;

	DP(NETIF_MSG_LINK, "mdio_read: prtad 0x%x, devad 0x%x, addr 0x%x\n",
	   prtad, devad, addr);

	/* The HW expects different devad if CL22 is used */
	devad = (devad == MDIO_DEVAD_NONE) ? DEFAULT_PHY_DEV_ADDR : devad;

	bnx2x_acquire_phy_lock(bp);
	rc = bnx2x_phy_read(&bp->link_params, prtad, devad, addr, &value);
	bnx2x_release_phy_lock(bp);
	DP(NETIF_MSG_LINK, "mdio_read_val 0x%x rc = 0x%x\n", value, rc);

	if (!rc)
		rc = value;
	return rc;
}

/* called with rtnl_lock */
static int bnx2x_mdio_write(struct net_device *netdev, int prtad, int devad,
			    u16 addr, u16 value)
{
	struct bnx2x *bp = netdev_priv(netdev);
	int rc;

	DP(NETIF_MSG_LINK,
	   "mdio_write: prtad 0x%x, devad 0x%x, addr 0x%x, value 0x%x\n",
	   prtad, devad, addr, value);

	/* The HW expects different devad if CL22 is used */
	devad = (devad == MDIO_DEVAD_NONE) ? DEFAULT_PHY_DEV_ADDR : devad;

	bnx2x_acquire_phy_lock(bp);
	rc = bnx2x_phy_write(&bp->link_params, prtad, devad, addr, value);
	bnx2x_release_phy_lock(bp);
	return rc;
}

/* called with rtnl_lock */
static int bnx2x_ioctl(struct net_device *dev, struct ifreq *ifr, int cmd)
{
	struct bnx2x *bp = netdev_priv(dev);
	struct mii_ioctl_data *mdio = if_mii(ifr);

	if (!netif_running(dev))
		return -EAGAIN;

	switch (cmd) {
	case SIOCSHWTSTAMP:
		return bnx2x_hwtstamp_ioctl(bp, ifr);
	default:
		DP(NETIF_MSG_LINK, "ioctl: phy id 0x%x, reg 0x%x, val_in 0x%x\n",
		   mdio->phy_id, mdio->reg_num, mdio->val_in);
		return mdio_mii_ioctl(&bp->mdio, mdio, cmd);
	}
}

static int bnx2x_validate_addr(struct net_device *dev)
{
	struct bnx2x *bp = netdev_priv(dev);

	/* query the bulletin board for mac address configured by the PF */
	if (IS_VF(bp))
		bnx2x_sample_bulletin(bp);

	if (!is_valid_ether_addr(dev->dev_addr)) {
		BNX2X_ERR("Non-valid Ethernet address\n");
		return -EADDRNOTAVAIL;
	}
	return 0;
}

static int bnx2x_get_phys_port_id(struct net_device *netdev,
				  struct netdev_phys_item_id *ppid)
{
	struct bnx2x *bp = netdev_priv(netdev);

	if (!(bp->flags & HAS_PHYS_PORT_ID))
		return -EOPNOTSUPP;

	ppid->id_len = sizeof(bp->phys_port_id);
	memcpy(ppid->id, bp->phys_port_id, ppid->id_len);

	return 0;
}

static netdev_features_t bnx2x_features_check(struct sk_buff *skb,
					      struct net_device *dev,
					      netdev_features_t features)
{
	/*
	 * A skb with gso_size + header length > 9700 will cause a
	 * firmware panic. Drop GSO support.
	 *
	 * Eventually the upper layer should not pass these packets down.
	 *
	 * For speed, if the gso_size is <= 9000, assume there will
	 * not be 700 bytes of headers and pass it through. Only do a
	 * full (slow) validation if the gso_size is > 9000.
	 *
	 * (Due to the way SKB_BY_FRAGS works this will also do a full
	 * validation in that case.)
	 */
	if (unlikely(skb_is_gso(skb) &&
		     (skb_shinfo(skb)->gso_size > 9000) &&
		     !skb_gso_validate_mac_len(skb, 9700)))
		features &= ~NETIF_F_GSO_MASK;

	features = vlan_features_check(skb, features);
	return vxlan_features_check(skb, features);
}

static int __bnx2x_vlan_configure_vid(struct bnx2x *bp, u16 vid, bool add)
{
	int rc;

	if (IS_PF(bp)) {
		unsigned long ramrod_flags = 0;

		__set_bit(RAMROD_COMP_WAIT, &ramrod_flags);
		rc = bnx2x_set_vlan_one(bp, vid, &bp->sp_objs->vlan_obj,
					add, &ramrod_flags);
	} else {
		rc = bnx2x_vfpf_update_vlan(bp, vid, bp->fp->index, add);
	}

	return rc;
}

static int bnx2x_vlan_configure_vid_list(struct bnx2x *bp)
{
	struct bnx2x_vlan_entry *vlan;
	int rc = 0;

	/* Configure all non-configured entries */
	list_for_each_entry(vlan, &bp->vlan_reg, link) {
		if (vlan->hw)
			continue;

		if (bp->vlan_cnt >= bp->vlan_credit)
			return -ENOBUFS;

		rc = __bnx2x_vlan_configure_vid(bp, vlan->vid, true);
		if (rc) {
			BNX2X_ERR("Unable to config VLAN %d\n", vlan->vid);
			return rc;
		}

		DP(NETIF_MSG_IFUP, "HW configured for VLAN %d\n", vlan->vid);
		vlan->hw = true;
		bp->vlan_cnt++;
	}

	return 0;
}

static void bnx2x_vlan_configure(struct bnx2x *bp, bool set_rx_mode)
{
	bool need_accept_any_vlan;

	need_accept_any_vlan = !!bnx2x_vlan_configure_vid_list(bp);

	if (bp->accept_any_vlan != need_accept_any_vlan) {
		bp->accept_any_vlan = need_accept_any_vlan;
		DP(NETIF_MSG_IFUP, "Accept all VLAN %s\n",
		   bp->accept_any_vlan ? "raised" : "cleared");
		if (set_rx_mode) {
			if (IS_PF(bp))
				bnx2x_set_rx_mode_inner(bp);
			else
				bnx2x_vfpf_storm_rx_mode(bp);
		}
	}
}

int bnx2x_vlan_reconfigure_vid(struct bnx2x *bp)
{
<<<<<<< HEAD
	struct bnx2x_vlan_entry *vlan;

	/* The hw forgot all entries after reload */
	list_for_each_entry(vlan, &bp->vlan_reg, link)
		vlan->hw = false;
	bp->vlan_cnt = 0;

=======
>>>>>>> 24b8d41d
	/* Don't set rx mode here. Our caller will do it. */
	bnx2x_vlan_configure(bp, false);

	return 0;
}

static int bnx2x_vlan_rx_add_vid(struct net_device *dev, __be16 proto, u16 vid)
{
	struct bnx2x *bp = netdev_priv(dev);
	struct bnx2x_vlan_entry *vlan;

	DP(NETIF_MSG_IFUP, "Adding VLAN %d\n", vid);

	vlan = kmalloc(sizeof(*vlan), GFP_KERNEL);
	if (!vlan)
		return -ENOMEM;

	vlan->vid = vid;
	vlan->hw = false;
	list_add_tail(&vlan->link, &bp->vlan_reg);

	if (netif_running(dev))
		bnx2x_vlan_configure(bp, true);

	return 0;
}

static int bnx2x_vlan_rx_kill_vid(struct net_device *dev, __be16 proto, u16 vid)
{
	struct bnx2x *bp = netdev_priv(dev);
	struct bnx2x_vlan_entry *vlan;
	bool found = false;
	int rc = 0;

	DP(NETIF_MSG_IFUP, "Removing VLAN %d\n", vid);

	list_for_each_entry(vlan, &bp->vlan_reg, link)
		if (vlan->vid == vid) {
			found = true;
			break;
		}

	if (!found) {
		BNX2X_ERR("Unable to kill VLAN %d - not found\n", vid);
		return -EINVAL;
	}

	if (netif_running(dev) && vlan->hw) {
		rc = __bnx2x_vlan_configure_vid(bp, vid, false);
		DP(NETIF_MSG_IFUP, "HW deconfigured for VLAN %d\n", vid);
		bp->vlan_cnt--;
	}

	list_del(&vlan->link);
	kfree(vlan);

	if (netif_running(dev))
		bnx2x_vlan_configure(bp, true);

	DP(NETIF_MSG_IFUP, "Removing VLAN result %d\n", rc);

	return rc;
}

static const struct net_device_ops bnx2x_netdev_ops = {
	.ndo_open		= bnx2x_open,
	.ndo_stop		= bnx2x_close,
	.ndo_start_xmit		= bnx2x_start_xmit,
	.ndo_select_queue	= bnx2x_select_queue,
	.ndo_set_rx_mode	= bnx2x_set_rx_mode,
	.ndo_set_mac_address	= bnx2x_change_mac_addr,
	.ndo_validate_addr	= bnx2x_validate_addr,
	.ndo_do_ioctl		= bnx2x_ioctl,
	.ndo_change_mtu		= bnx2x_change_mtu,
	.ndo_fix_features	= bnx2x_fix_features,
	.ndo_set_features	= bnx2x_set_features,
	.ndo_tx_timeout		= bnx2x_tx_timeout,
	.ndo_vlan_rx_add_vid	= bnx2x_vlan_rx_add_vid,
	.ndo_vlan_rx_kill_vid	= bnx2x_vlan_rx_kill_vid,
	.ndo_setup_tc		= __bnx2x_setup_tc,
#ifdef CONFIG_BNX2X_SRIOV
	.ndo_set_vf_mac		= bnx2x_set_vf_mac,
	.ndo_set_vf_vlan	= bnx2x_set_vf_vlan,
	.ndo_get_vf_config	= bnx2x_get_vf_config,
	.ndo_set_vf_spoofchk	= bnx2x_set_vf_spoofchk,
#endif
#ifdef NETDEV_FCOE_WWNN
	.ndo_fcoe_get_wwn	= bnx2x_fcoe_get_wwn,
#endif

	.ndo_get_phys_port_id	= bnx2x_get_phys_port_id,
	.ndo_set_vf_link_state	= bnx2x_set_vf_link_state,
	.ndo_features_check	= bnx2x_features_check,
<<<<<<< HEAD
	.ndo_udp_tunnel_add	= bnx2x_udp_tunnel_add,
	.ndo_udp_tunnel_del	= bnx2x_udp_tunnel_del,
=======
	.ndo_udp_tunnel_add	= udp_tunnel_nic_add_port,
	.ndo_udp_tunnel_del	= udp_tunnel_nic_del_port,
>>>>>>> 24b8d41d
};

static int bnx2x_set_coherency_mask(struct bnx2x *bp)
{
	struct device *dev = &bp->pdev->dev;

	if (dma_set_mask_and_coherent(dev, DMA_BIT_MASK(64)) != 0 &&
	    dma_set_mask_and_coherent(dev, DMA_BIT_MASK(32)) != 0) {
		dev_err(dev, "System does not support DMA, aborting\n");
		return -EIO;
	}

	return 0;
}

static void bnx2x_disable_pcie_error_reporting(struct bnx2x *bp)
{
	if (bp->flags & AER_ENABLED) {
		pci_disable_pcie_error_reporting(bp->pdev);
		bp->flags &= ~AER_ENABLED;
	}
}

static int bnx2x_init_dev(struct bnx2x *bp, struct pci_dev *pdev,
			  struct net_device *dev, unsigned long board_type)
{
	int rc;
	u32 pci_cfg_dword;
	bool chip_is_e1x = (board_type == BCM57710 ||
			    board_type == BCM57711 ||
			    board_type == BCM57711E);

	SET_NETDEV_DEV(dev, &pdev->dev);

	bp->dev = dev;
	bp->pdev = pdev;

	rc = pci_enable_device(pdev);
	if (rc) {
		dev_err(&bp->pdev->dev,
			"Cannot enable PCI device, aborting\n");
		goto err_out;
	}

	if (!(pci_resource_flags(pdev, 0) & IORESOURCE_MEM)) {
		dev_err(&bp->pdev->dev,
			"Cannot find PCI device base address, aborting\n");
		rc = -ENODEV;
		goto err_out_disable;
	}

	if (IS_PF(bp) && !(pci_resource_flags(pdev, 2) & IORESOURCE_MEM)) {
		dev_err(&bp->pdev->dev, "Cannot find second PCI device base address, aborting\n");
		rc = -ENODEV;
		goto err_out_disable;
	}

	pci_read_config_dword(pdev, PCICFG_REVISION_ID_OFFSET, &pci_cfg_dword);
	if ((pci_cfg_dword & PCICFG_REVESION_ID_MASK) ==
	    PCICFG_REVESION_ID_ERROR_VAL) {
		pr_err("PCI device error, probably due to fan failure, aborting\n");
		rc = -ENODEV;
		goto err_out_disable;
	}

	if (atomic_read(&pdev->enable_cnt) == 1) {
		rc = pci_request_regions(pdev, DRV_MODULE_NAME);
		if (rc) {
			dev_err(&bp->pdev->dev,
				"Cannot obtain PCI resources, aborting\n");
			goto err_out_disable;
		}

		pci_set_master(pdev);
		pci_save_state(pdev);
	}

	if (IS_PF(bp)) {
		if (!pdev->pm_cap) {
			dev_err(&bp->pdev->dev,
				"Cannot find power management capability, aborting\n");
			rc = -EIO;
			goto err_out_release;
		}
	}

	if (!pci_is_pcie(pdev)) {
		dev_err(&bp->pdev->dev, "Not PCI Express, aborting\n");
		rc = -EIO;
		goto err_out_release;
	}

	rc = bnx2x_set_coherency_mask(bp);
	if (rc)
		goto err_out_release;

	dev->mem_start = pci_resource_start(pdev, 0);
	dev->base_addr = dev->mem_start;
	dev->mem_end = pci_resource_end(pdev, 0);

	dev->irq = pdev->irq;

	bp->regview = pci_ioremap_bar(pdev, 0);
	if (!bp->regview) {
		dev_err(&bp->pdev->dev,
			"Cannot map register space, aborting\n");
		rc = -ENOMEM;
		goto err_out_release;
	}

	/* In E1/E1H use pci device function given by kernel.
	 * In E2/E3 read physical function from ME register since these chips
	 * support Physical Device Assignment where kernel BDF maybe arbitrary
	 * (depending on hypervisor).
	 */
	if (chip_is_e1x) {
		bp->pf_num = PCI_FUNC(pdev->devfn);
	} else {
		/* chip is E2/3*/
		pci_read_config_dword(bp->pdev,
				      PCICFG_ME_REGISTER, &pci_cfg_dword);
		bp->pf_num = (u8)((pci_cfg_dword & ME_REG_ABS_PF_NUM) >>
				  ME_REG_ABS_PF_NUM_SHIFT);
	}
	BNX2X_DEV_INFO("me reg PF num: %d\n", bp->pf_num);

	/* clean indirect addresses */
	pci_write_config_dword(bp->pdev, PCICFG_GRC_ADDRESS,
			       PCICFG_VENDOR_ID_OFFSET);

	/* Set PCIe reset type to fundamental for EEH recovery */
	pdev->needs_freset = 1;

	/* AER (Advanced Error reporting) configuration */
	rc = pci_enable_pcie_error_reporting(pdev);
	if (!rc)
		bp->flags |= AER_ENABLED;
	else
		BNX2X_DEV_INFO("Failed To configure PCIe AER [%d]\n", rc);

	/*
	 * Clean the following indirect addresses for all functions since it
	 * is not used by the driver.
	 */
	if (IS_PF(bp)) {
		REG_WR(bp, PXP2_REG_PGL_ADDR_88_F0, 0);
		REG_WR(bp, PXP2_REG_PGL_ADDR_8C_F0, 0);
		REG_WR(bp, PXP2_REG_PGL_ADDR_90_F0, 0);
		REG_WR(bp, PXP2_REG_PGL_ADDR_94_F0, 0);

		if (chip_is_e1x) {
			REG_WR(bp, PXP2_REG_PGL_ADDR_88_F1, 0);
			REG_WR(bp, PXP2_REG_PGL_ADDR_8C_F1, 0);
			REG_WR(bp, PXP2_REG_PGL_ADDR_90_F1, 0);
			REG_WR(bp, PXP2_REG_PGL_ADDR_94_F1, 0);
		}

		/* Enable internal target-read (in case we are probed after PF
		 * FLR). Must be done prior to any BAR read access. Only for
		 * 57712 and up
		 */
		if (!chip_is_e1x)
			REG_WR(bp,
			       PGLUE_B_REG_INTERNAL_PFID_ENABLE_TARGET_READ, 1);
	}

	dev->watchdog_timeo = TX_TIMEOUT;

	dev->netdev_ops = &bnx2x_netdev_ops;
	bnx2x_set_ethtool_ops(bp, dev);

	dev->priv_flags |= IFF_UNICAST_FLT;

	dev->hw_features = NETIF_F_SG | NETIF_F_IP_CSUM | NETIF_F_IPV6_CSUM |
		NETIF_F_TSO | NETIF_F_TSO_ECN | NETIF_F_TSO6 |
		NETIF_F_RXCSUM | NETIF_F_LRO | NETIF_F_GRO | NETIF_F_GRO_HW |
		NETIF_F_RXHASH | NETIF_F_HW_VLAN_CTAG_TX;
	if (!chip_is_e1x) {
		dev->hw_features |= NETIF_F_GSO_GRE | NETIF_F_GSO_GRE_CSUM |
				    NETIF_F_GSO_IPXIP4 |
				    NETIF_F_GSO_UDP_TUNNEL |
				    NETIF_F_GSO_UDP_TUNNEL_CSUM |
				    NETIF_F_GSO_PARTIAL;

		dev->hw_enc_features =
			NETIF_F_IP_CSUM | NETIF_F_IPV6_CSUM | NETIF_F_SG |
			NETIF_F_TSO | NETIF_F_TSO_ECN | NETIF_F_TSO6 |
			NETIF_F_GSO_IPXIP4 |
			NETIF_F_GSO_GRE | NETIF_F_GSO_GRE_CSUM |
			NETIF_F_GSO_UDP_TUNNEL | NETIF_F_GSO_UDP_TUNNEL_CSUM |
			NETIF_F_GSO_PARTIAL;

		dev->gso_partial_features = NETIF_F_GSO_GRE_CSUM |
					    NETIF_F_GSO_UDP_TUNNEL_CSUM;
<<<<<<< HEAD
=======

		if (IS_PF(bp))
			dev->udp_tunnel_nic_info = &bnx2x_udp_tunnels;
>>>>>>> 24b8d41d
	}

	dev->vlan_features = NETIF_F_SG | NETIF_F_IP_CSUM | NETIF_F_IPV6_CSUM |
		NETIF_F_TSO | NETIF_F_TSO_ECN | NETIF_F_TSO6 | NETIF_F_HIGHDMA;

	if (IS_PF(bp)) {
		if (chip_is_e1x)
			bp->accept_any_vlan = true;
		else
			dev->hw_features |= NETIF_F_HW_VLAN_CTAG_FILTER;
	}
	/* For VF we'll know whether to enable VLAN filtering after
	 * getting a response to CHANNEL_TLV_ACQUIRE from PF.
	 */

	dev->features |= dev->hw_features | NETIF_F_HW_VLAN_CTAG_RX;
	dev->features |= NETIF_F_HIGHDMA;
	if (dev->features & NETIF_F_LRO)
		dev->features &= ~NETIF_F_GRO_HW;

	/* Add Loopback capability to the device */
	dev->hw_features |= NETIF_F_LOOPBACK;

#ifdef BCM_DCBNL
	dev->dcbnl_ops = &bnx2x_dcbnl_ops;
#endif

	/* MTU range, 46 - 9600 */
	dev->min_mtu = ETH_MIN_PACKET_SIZE;
	dev->max_mtu = ETH_MAX_JUMBO_PACKET_SIZE;

	/* get_port_hwinfo() will set prtad and mmds properly */
	bp->mdio.prtad = MDIO_PRTAD_NONE;
	bp->mdio.mmds = 0;
	bp->mdio.mode_support = MDIO_SUPPORTS_C45 | MDIO_EMULATE_C22;
	bp->mdio.dev = dev;
	bp->mdio.mdio_read = bnx2x_mdio_read;
	bp->mdio.mdio_write = bnx2x_mdio_write;

	return 0;

err_out_release:
	if (atomic_read(&pdev->enable_cnt) == 1)
		pci_release_regions(pdev);

err_out_disable:
	pci_disable_device(pdev);

err_out:
	return rc;
}

static int bnx2x_check_firmware(struct bnx2x *bp)
{
	const struct firmware *firmware = bp->firmware;
	struct bnx2x_fw_file_hdr *fw_hdr;
	struct bnx2x_fw_file_section *sections;
	u32 offset, len, num_ops;
	__be16 *ops_offsets;
	int i;
	const u8 *fw_ver;

	if (firmware->size < sizeof(struct bnx2x_fw_file_hdr)) {
		BNX2X_ERR("Wrong FW size\n");
		return -EINVAL;
	}

	fw_hdr = (struct bnx2x_fw_file_hdr *)firmware->data;
	sections = (struct bnx2x_fw_file_section *)fw_hdr;

	/* Make sure none of the offsets and sizes make us read beyond
	 * the end of the firmware data */
	for (i = 0; i < sizeof(*fw_hdr) / sizeof(*sections); i++) {
		offset = be32_to_cpu(sections[i].offset);
		len = be32_to_cpu(sections[i].len);
		if (offset + len > firmware->size) {
			BNX2X_ERR("Section %d length is out of bounds\n", i);
			return -EINVAL;
		}
	}

	/* Likewise for the init_ops offsets */
	offset = be32_to_cpu(fw_hdr->init_ops_offsets.offset);
	ops_offsets = (__force __be16 *)(firmware->data + offset);
	num_ops = be32_to_cpu(fw_hdr->init_ops.len) / sizeof(struct raw_op);

	for (i = 0; i < be32_to_cpu(fw_hdr->init_ops_offsets.len) / 2; i++) {
		if (be16_to_cpu(ops_offsets[i]) > num_ops) {
			BNX2X_ERR("Section offset %d is out of bounds\n", i);
			return -EINVAL;
		}
	}

	/* Check FW version */
	offset = be32_to_cpu(fw_hdr->fw_version.offset);
	fw_ver = firmware->data + offset;
	if ((fw_ver[0] != BCM_5710_FW_MAJOR_VERSION) ||
	    (fw_ver[1] != BCM_5710_FW_MINOR_VERSION) ||
	    (fw_ver[2] != BCM_5710_FW_REVISION_VERSION) ||
	    (fw_ver[3] != BCM_5710_FW_ENGINEERING_VERSION)) {
		BNX2X_ERR("Bad FW version:%d.%d.%d.%d. Should be %d.%d.%d.%d\n",
		       fw_ver[0], fw_ver[1], fw_ver[2], fw_ver[3],
		       BCM_5710_FW_MAJOR_VERSION,
		       BCM_5710_FW_MINOR_VERSION,
		       BCM_5710_FW_REVISION_VERSION,
		       BCM_5710_FW_ENGINEERING_VERSION);
		return -EINVAL;
	}

	return 0;
}

static void be32_to_cpu_n(const u8 *_source, u8 *_target, u32 n)
{
	const __be32 *source = (const __be32 *)_source;
	u32 *target = (u32 *)_target;
	u32 i;

	for (i = 0; i < n/4; i++)
		target[i] = be32_to_cpu(source[i]);
}

/*
   Ops array is stored in the following format:
   {op(8bit), offset(24bit, big endian), data(32bit, big endian)}
 */
static void bnx2x_prep_ops(const u8 *_source, u8 *_target, u32 n)
{
	const __be32 *source = (const __be32 *)_source;
	struct raw_op *target = (struct raw_op *)_target;
	u32 i, j, tmp;

	for (i = 0, j = 0; i < n/8; i++, j += 2) {
		tmp = be32_to_cpu(source[j]);
		target[i].op = (tmp >> 24) & 0xff;
		target[i].offset = tmp & 0xffffff;
		target[i].raw_data = be32_to_cpu(source[j + 1]);
	}
}

/* IRO array is stored in the following format:
 * {base(24bit), m1(16bit), m2(16bit), m3(16bit), size(16bit) }
 */
static void bnx2x_prep_iro(const u8 *_source, u8 *_target, u32 n)
{
	const __be32 *source = (const __be32 *)_source;
	struct iro *target = (struct iro *)_target;
	u32 i, j, tmp;

	for (i = 0, j = 0; i < n/sizeof(struct iro); i++) {
		target[i].base = be32_to_cpu(source[j]);
		j++;
		tmp = be32_to_cpu(source[j]);
		target[i].m1 = (tmp >> 16) & 0xffff;
		target[i].m2 = tmp & 0xffff;
		j++;
		tmp = be32_to_cpu(source[j]);
		target[i].m3 = (tmp >> 16) & 0xffff;
		target[i].size = tmp & 0xffff;
		j++;
	}
}

static void be16_to_cpu_n(const u8 *_source, u8 *_target, u32 n)
{
	const __be16 *source = (const __be16 *)_source;
	u16 *target = (u16 *)_target;
	u32 i;

	for (i = 0; i < n/2; i++)
		target[i] = be16_to_cpu(source[i]);
}

#define BNX2X_ALLOC_AND_SET(arr, lbl, func)				\
do {									\
	u32 len = be32_to_cpu(fw_hdr->arr.len);				\
	bp->arr = kmalloc(len, GFP_KERNEL);				\
	if (!bp->arr)							\
		goto lbl;						\
	func(bp->firmware->data + be32_to_cpu(fw_hdr->arr.offset),	\
	     (u8 *)bp->arr, len);					\
} while (0)

static int bnx2x_init_firmware(struct bnx2x *bp)
{
	const char *fw_file_name;
	struct bnx2x_fw_file_hdr *fw_hdr;
	int rc;

	if (bp->firmware)
		return 0;

	if (CHIP_IS_E1(bp))
		fw_file_name = FW_FILE_NAME_E1;
	else if (CHIP_IS_E1H(bp))
		fw_file_name = FW_FILE_NAME_E1H;
	else if (!CHIP_IS_E1x(bp))
		fw_file_name = FW_FILE_NAME_E2;
	else {
		BNX2X_ERR("Unsupported chip revision\n");
		return -EINVAL;
	}
	BNX2X_DEV_INFO("Loading %s\n", fw_file_name);

	rc = request_firmware(&bp->firmware, fw_file_name, &bp->pdev->dev);
	if (rc) {
		BNX2X_ERR("Can't load firmware file %s\n",
			  fw_file_name);
		goto request_firmware_exit;
	}

	rc = bnx2x_check_firmware(bp);
	if (rc) {
		BNX2X_ERR("Corrupt firmware file %s\n", fw_file_name);
		goto request_firmware_exit;
	}

	fw_hdr = (struct bnx2x_fw_file_hdr *)bp->firmware->data;

	/* Initialize the pointers to the init arrays */
	/* Blob */
	rc = -ENOMEM;
	BNX2X_ALLOC_AND_SET(init_data, request_firmware_exit, be32_to_cpu_n);

	/* Opcodes */
	BNX2X_ALLOC_AND_SET(init_ops, init_ops_alloc_err, bnx2x_prep_ops);

	/* Offsets */
	BNX2X_ALLOC_AND_SET(init_ops_offsets, init_offsets_alloc_err,
			    be16_to_cpu_n);

	/* STORMs firmware */
	INIT_TSEM_INT_TABLE_DATA(bp) = bp->firmware->data +
			be32_to_cpu(fw_hdr->tsem_int_table_data.offset);
	INIT_TSEM_PRAM_DATA(bp)      = bp->firmware->data +
			be32_to_cpu(fw_hdr->tsem_pram_data.offset);
	INIT_USEM_INT_TABLE_DATA(bp) = bp->firmware->data +
			be32_to_cpu(fw_hdr->usem_int_table_data.offset);
	INIT_USEM_PRAM_DATA(bp)      = bp->firmware->data +
			be32_to_cpu(fw_hdr->usem_pram_data.offset);
	INIT_XSEM_INT_TABLE_DATA(bp) = bp->firmware->data +
			be32_to_cpu(fw_hdr->xsem_int_table_data.offset);
	INIT_XSEM_PRAM_DATA(bp)      = bp->firmware->data +
			be32_to_cpu(fw_hdr->xsem_pram_data.offset);
	INIT_CSEM_INT_TABLE_DATA(bp) = bp->firmware->data +
			be32_to_cpu(fw_hdr->csem_int_table_data.offset);
	INIT_CSEM_PRAM_DATA(bp)      = bp->firmware->data +
			be32_to_cpu(fw_hdr->csem_pram_data.offset);
	/* IRO */
	BNX2X_ALLOC_AND_SET(iro_arr, iro_alloc_err, bnx2x_prep_iro);

	return 0;

iro_alloc_err:
	kfree(bp->init_ops_offsets);
init_offsets_alloc_err:
	kfree(bp->init_ops);
init_ops_alloc_err:
	kfree(bp->init_data);
request_firmware_exit:
	release_firmware(bp->firmware);
	bp->firmware = NULL;

	return rc;
}

static void bnx2x_release_firmware(struct bnx2x *bp)
{
	kfree(bp->init_ops_offsets);
	kfree(bp->init_ops);
	kfree(bp->init_data);
	release_firmware(bp->firmware);
	bp->firmware = NULL;
}

static struct bnx2x_func_sp_drv_ops bnx2x_func_sp_drv = {
	.init_hw_cmn_chip = bnx2x_init_hw_common_chip,
	.init_hw_cmn      = bnx2x_init_hw_common,
	.init_hw_port     = bnx2x_init_hw_port,
	.init_hw_func     = bnx2x_init_hw_func,

	.reset_hw_cmn     = bnx2x_reset_common,
	.reset_hw_port    = bnx2x_reset_port,
	.reset_hw_func    = bnx2x_reset_func,

	.gunzip_init      = bnx2x_gunzip_init,
	.gunzip_end       = bnx2x_gunzip_end,

	.init_fw          = bnx2x_init_firmware,
	.release_fw       = bnx2x_release_firmware,
};

void bnx2x__init_func_obj(struct bnx2x *bp)
{
	/* Prepare DMAE related driver resources */
	bnx2x_setup_dmae(bp);

	bnx2x_init_func_obj(bp, &bp->func_obj,
			    bnx2x_sp(bp, func_rdata),
			    bnx2x_sp_mapping(bp, func_rdata),
			    bnx2x_sp(bp, func_afex_rdata),
			    bnx2x_sp_mapping(bp, func_afex_rdata),
			    &bnx2x_func_sp_drv);
}

/* must be called after sriov-enable */
static int bnx2x_set_qm_cid_count(struct bnx2x *bp)
{
	int cid_count = BNX2X_L2_MAX_CID(bp);

	if (IS_SRIOV(bp))
		cid_count += BNX2X_VF_CIDS;

	if (CNIC_SUPPORT(bp))
		cid_count += CNIC_CID_MAX;

	return roundup(cid_count, QM_CID_ROUND);
}

/**
 * bnx2x_get_num_none_def_sbs - return the number of none default SBs
 * @pdev: pci device
 * @cnic_cnt: count
 *
 */
static int bnx2x_get_num_non_def_sbs(struct pci_dev *pdev, int cnic_cnt)
{
	int index;
	u16 control = 0;

	/*
	 * If MSI-X is not supported - return number of SBs needed to support
	 * one fast path queue: one FP queue + SB for CNIC
	 */
	if (!pdev->msix_cap) {
		dev_info(&pdev->dev, "no msix capability found\n");
		return 1 + cnic_cnt;
	}
	dev_info(&pdev->dev, "msix capability found\n");

	/*
	 * The value in the PCI configuration space is the index of the last
	 * entry, namely one less than the actual size of the table, which is
	 * exactly what we want to return from this function: number of all SBs
	 * without the default SB.
	 * For VFs there is no default SB, then we return (index+1).
	 */
	pci_read_config_word(pdev, pdev->msix_cap + PCI_MSIX_FLAGS, &control);

	index = control & PCI_MSIX_FLAGS_QSIZE;

	return index;
}

static int set_max_cos_est(int chip_id)
{
	switch (chip_id) {
	case BCM57710:
	case BCM57711:
	case BCM57711E:
		return BNX2X_MULTI_TX_COS_E1X;
	case BCM57712:
	case BCM57712_MF:
		return BNX2X_MULTI_TX_COS_E2_E3A0;
	case BCM57800:
	case BCM57800_MF:
	case BCM57810:
	case BCM57810_MF:
	case BCM57840_4_10:
	case BCM57840_2_20:
	case BCM57840_O:
	case BCM57840_MFO:
	case BCM57840_MF:
	case BCM57811:
	case BCM57811_MF:
		return BNX2X_MULTI_TX_COS_E3B0;
	case BCM57712_VF:
	case BCM57800_VF:
	case BCM57810_VF:
	case BCM57840_VF:
	case BCM57811_VF:
		return 1;
	default:
		pr_err("Unknown board_type (%d), aborting\n", chip_id);
		return -ENODEV;
	}
}

static int set_is_vf(int chip_id)
{
	switch (chip_id) {
	case BCM57712_VF:
	case BCM57800_VF:
	case BCM57810_VF:
	case BCM57840_VF:
	case BCM57811_VF:
		return true;
	default:
		return false;
	}
}

/* nig_tsgen registers relative address */
#define tsgen_ctrl 0x0
#define tsgen_freecount 0x10
#define tsgen_synctime_t0 0x20
#define tsgen_offset_t0 0x28
#define tsgen_drift_t0 0x30
#define tsgen_synctime_t1 0x58
#define tsgen_offset_t1 0x60
#define tsgen_drift_t1 0x68

/* FW workaround for setting drift */
static int bnx2x_send_update_drift_ramrod(struct bnx2x *bp, int drift_dir,
					  int best_val, int best_period)
{
	struct bnx2x_func_state_params func_params = {NULL};
	struct bnx2x_func_set_timesync_params *set_timesync_params =
		&func_params.params.set_timesync;

	/* Prepare parameters for function state transitions */
	__set_bit(RAMROD_COMP_WAIT, &func_params.ramrod_flags);
	__set_bit(RAMROD_RETRY, &func_params.ramrod_flags);

	func_params.f_obj = &bp->func_obj;
	func_params.cmd = BNX2X_F_CMD_SET_TIMESYNC;

	/* Function parameters */
	set_timesync_params->drift_adjust_cmd = TS_DRIFT_ADJUST_SET;
	set_timesync_params->offset_cmd = TS_OFFSET_KEEP;
	set_timesync_params->add_sub_drift_adjust_value =
		drift_dir ? TS_ADD_VALUE : TS_SUB_VALUE;
	set_timesync_params->drift_adjust_value = best_val;
	set_timesync_params->drift_adjust_period = best_period;

	return bnx2x_func_state_change(bp, &func_params);
}

static int bnx2x_ptp_adjfreq(struct ptp_clock_info *ptp, s32 ppb)
{
	struct bnx2x *bp = container_of(ptp, struct bnx2x, ptp_clock_info);
	int rc;
	int drift_dir = 1;
	int val, period, period1, period2, dif, dif1, dif2;
	int best_dif = BNX2X_MAX_PHC_DRIFT, best_period = 0, best_val = 0;

	DP(BNX2X_MSG_PTP, "PTP adjfreq called, ppb = %d\n", ppb);

	if (!netif_running(bp->dev)) {
		DP(BNX2X_MSG_PTP,
		   "PTP adjfreq called while the interface is down\n");
		return -ENETDOWN;
	}

	if (ppb < 0) {
		ppb = -ppb;
		drift_dir = 0;
	}

	if (ppb == 0) {
		best_val = 1;
		best_period = 0x1FFFFFF;
	} else if (ppb >= BNX2X_MAX_PHC_DRIFT) {
		best_val = 31;
		best_period = 1;
	} else {
		/* Changed not to allow val = 8, 16, 24 as these values
		 * are not supported in workaround.
		 */
		for (val = 0; val <= 31; val++) {
			if ((val & 0x7) == 0)
				continue;
			period1 = val * 1000000 / ppb;
			period2 = period1 + 1;
			if (period1 != 0)
				dif1 = ppb - (val * 1000000 / period1);
			else
				dif1 = BNX2X_MAX_PHC_DRIFT;
			if (dif1 < 0)
				dif1 = -dif1;
			dif2 = ppb - (val * 1000000 / period2);
			if (dif2 < 0)
				dif2 = -dif2;
			dif = (dif1 < dif2) ? dif1 : dif2;
			period = (dif1 < dif2) ? period1 : period2;
			if (dif < best_dif) {
				best_dif = dif;
				best_val = val;
				best_period = period;
			}
		}
	}

	rc = bnx2x_send_update_drift_ramrod(bp, drift_dir, best_val,
					    best_period);
	if (rc) {
		BNX2X_ERR("Failed to set drift\n");
		return -EFAULT;
	}

	DP(BNX2X_MSG_PTP, "Configured val = %d, period = %d\n", best_val,
	   best_period);

	return 0;
}

static int bnx2x_ptp_adjtime(struct ptp_clock_info *ptp, s64 delta)
{
	struct bnx2x *bp = container_of(ptp, struct bnx2x, ptp_clock_info);

	if (!netif_running(bp->dev)) {
		DP(BNX2X_MSG_PTP,
		   "PTP adjtime called while the interface is down\n");
		return -ENETDOWN;
	}

	DP(BNX2X_MSG_PTP, "PTP adjtime called, delta = %llx\n", delta);

	timecounter_adjtime(&bp->timecounter, delta);

	return 0;
}

static int bnx2x_ptp_gettime(struct ptp_clock_info *ptp, struct timespec64 *ts)
{
	struct bnx2x *bp = container_of(ptp, struct bnx2x, ptp_clock_info);
	u64 ns;

	if (!netif_running(bp->dev)) {
		DP(BNX2X_MSG_PTP,
		   "PTP gettime called while the interface is down\n");
		return -ENETDOWN;
	}

	ns = timecounter_read(&bp->timecounter);

	DP(BNX2X_MSG_PTP, "PTP gettime called, ns = %llu\n", ns);

	*ts = ns_to_timespec64(ns);

	return 0;
}

static int bnx2x_ptp_settime(struct ptp_clock_info *ptp,
			     const struct timespec64 *ts)
{
	struct bnx2x *bp = container_of(ptp, struct bnx2x, ptp_clock_info);
	u64 ns;

	if (!netif_running(bp->dev)) {
		DP(BNX2X_MSG_PTP,
		   "PTP settime called while the interface is down\n");
		return -ENETDOWN;
	}

	ns = timespec64_to_ns(ts);

	DP(BNX2X_MSG_PTP, "PTP settime called, ns = %llu\n", ns);

	/* Re-init the timecounter */
	timecounter_init(&bp->timecounter, &bp->cyclecounter, ns);

	return 0;
}

/* Enable (or disable) ancillary features of the phc subsystem */
static int bnx2x_ptp_enable(struct ptp_clock_info *ptp,
			    struct ptp_clock_request *rq, int on)
{
	struct bnx2x *bp = container_of(ptp, struct bnx2x, ptp_clock_info);

	BNX2X_ERR("PHC ancillary features are not supported\n");
	return -ENOTSUPP;
}

void bnx2x_register_phc(struct bnx2x *bp)
{
	/* Fill the ptp_clock_info struct and register PTP clock*/
	bp->ptp_clock_info.owner = THIS_MODULE;
	snprintf(bp->ptp_clock_info.name, 16, "%s", bp->dev->name);
	bp->ptp_clock_info.max_adj = BNX2X_MAX_PHC_DRIFT; /* In PPB */
	bp->ptp_clock_info.n_alarm = 0;
	bp->ptp_clock_info.n_ext_ts = 0;
	bp->ptp_clock_info.n_per_out = 0;
	bp->ptp_clock_info.pps = 0;
	bp->ptp_clock_info.adjfreq = bnx2x_ptp_adjfreq;
	bp->ptp_clock_info.adjtime = bnx2x_ptp_adjtime;
	bp->ptp_clock_info.gettime64 = bnx2x_ptp_gettime;
	bp->ptp_clock_info.settime64 = bnx2x_ptp_settime;
	bp->ptp_clock_info.enable = bnx2x_ptp_enable;

	bp->ptp_clock = ptp_clock_register(&bp->ptp_clock_info, &bp->pdev->dev);
	if (IS_ERR(bp->ptp_clock)) {
		bp->ptp_clock = NULL;
		BNX2X_ERR("PTP clock registration failed\n");
	}
}

static int bnx2x_init_one(struct pci_dev *pdev,
				    const struct pci_device_id *ent)
{
	struct net_device *dev = NULL;
	struct bnx2x *bp;
	int rc, max_non_def_sbs;
	int rx_count, tx_count, rss_count, doorbell_size;
	int max_cos_est;
	bool is_vf;
	int cnic_cnt;

	/* Management FW 'remembers' living interfaces. Allow it some time
	 * to forget previously living interfaces, allowing a proper re-load.
	 */
	if (is_kdump_kernel()) {
		ktime_t now = ktime_get_boottime();
		ktime_t fw_ready_time = ktime_set(5, 0);

		if (ktime_before(now, fw_ready_time))
			msleep(ktime_ms_delta(fw_ready_time, now));
	}

	/* An estimated maximum supported CoS number according to the chip
	 * version.
	 * We will try to roughly estimate the maximum number of CoSes this chip
	 * may support in order to minimize the memory allocated for Tx
	 * netdev_queue's. This number will be accurately calculated during the
	 * initialization of bp->max_cos based on the chip versions AND chip
	 * revision in the bnx2x_init_bp().
	 */
	max_cos_est = set_max_cos_est(ent->driver_data);
	if (max_cos_est < 0)
		return max_cos_est;
	is_vf = set_is_vf(ent->driver_data);
	cnic_cnt = is_vf ? 0 : 1;

	max_non_def_sbs = bnx2x_get_num_non_def_sbs(pdev, cnic_cnt);

	/* add another SB for VF as it has no default SB */
	max_non_def_sbs += is_vf ? 1 : 0;

	/* Maximum number of RSS queues: one IGU SB goes to CNIC */
	rss_count = max_non_def_sbs - cnic_cnt;

	if (rss_count < 1)
		return -EINVAL;

	/* Maximum number of netdev Rx queues: RSS + FCoE L2 */
	rx_count = rss_count + cnic_cnt;

	/* Maximum number of netdev Tx queues:
	 * Maximum TSS queues * Maximum supported number of CoS  + FCoE L2
	 */
	tx_count = rss_count * max_cos_est + cnic_cnt;

	/* dev zeroed in init_etherdev */
	dev = alloc_etherdev_mqs(sizeof(*bp), tx_count, rx_count);
	if (!dev)
		return -ENOMEM;

	bp = netdev_priv(dev);

	bp->flags = 0;
	if (is_vf)
		bp->flags |= IS_VF_FLAG;

	bp->igu_sb_cnt = max_non_def_sbs;
	bp->igu_base_addr = IS_VF(bp) ? PXP_VF_ADDR_IGU_START : BAR_IGU_INTMEM;
	bp->msg_enable = debug;
	bp->cnic_support = cnic_cnt;
	bp->cnic_probe = bnx2x_cnic_probe;

	pci_set_drvdata(pdev, dev);

	rc = bnx2x_init_dev(bp, pdev, dev, ent->driver_data);
	if (rc < 0) {
		free_netdev(dev);
		return rc;
	}

	BNX2X_DEV_INFO("This is a %s function\n",
		       IS_PF(bp) ? "physical" : "virtual");
	BNX2X_DEV_INFO("Cnic support is %s\n", CNIC_SUPPORT(bp) ? "on" : "off");
	BNX2X_DEV_INFO("Max num of status blocks %d\n", max_non_def_sbs);
	BNX2X_DEV_INFO("Allocated netdev with %d tx and %d rx queues\n",
		       tx_count, rx_count);

	rc = bnx2x_init_bp(bp);
	if (rc)
		goto init_one_exit;

	/* Map doorbells here as we need the real value of bp->max_cos which
	 * is initialized in bnx2x_init_bp() to determine the number of
	 * l2 connections.
	 */
	if (IS_VF(bp)) {
		bp->doorbells = bnx2x_vf_doorbells(bp);
		rc = bnx2x_vf_pci_alloc(bp);
		if (rc)
			goto init_one_freemem;
	} else {
		doorbell_size = BNX2X_L2_MAX_CID(bp) * (1 << BNX2X_DB_SHIFT);
		if (doorbell_size > pci_resource_len(pdev, 2)) {
			dev_err(&bp->pdev->dev,
				"Cannot map doorbells, bar size too small, aborting\n");
			rc = -ENOMEM;
			goto init_one_freemem;
		}
		bp->doorbells = ioremap(pci_resource_start(pdev, 2),
						doorbell_size);
	}
	if (!bp->doorbells) {
		dev_err(&bp->pdev->dev,
			"Cannot map doorbell space, aborting\n");
		rc = -ENOMEM;
		goto init_one_freemem;
	}

	if (IS_VF(bp)) {
		rc = bnx2x_vfpf_acquire(bp, tx_count, rx_count);
		if (rc)
			goto init_one_freemem;
<<<<<<< HEAD
=======

#ifdef CONFIG_BNX2X_SRIOV
		/* VF with OLD Hypervisor or old PF do not support filtering */
		if (bp->acquire_resp.pfdev_info.pf_cap & PFVF_CAP_VLAN_FILTER) {
			dev->hw_features |= NETIF_F_HW_VLAN_CTAG_FILTER;
			dev->features |= NETIF_F_HW_VLAN_CTAG_FILTER;
		}
#endif
>>>>>>> 24b8d41d
	}

	/* Enable SRIOV if capability found in configuration space */
	rc = bnx2x_iov_init_one(bp, int_mode, BNX2X_MAX_NUM_OF_VFS);
	if (rc)
		goto init_one_freemem;

	/* calc qm_cid_count */
	bp->qm_cid_count = bnx2x_set_qm_cid_count(bp);
	BNX2X_DEV_INFO("qm_cid_count %d\n", bp->qm_cid_count);

	/* disable FCOE L2 queue for E1x*/
	if (CHIP_IS_E1x(bp))
		bp->flags |= NO_FCOE_FLAG;

	/* Set bp->num_queues for MSI-X mode*/
	bnx2x_set_num_queues(bp);

	/* Configure interrupt mode: try to enable MSI-X/MSI if
	 * needed.
	 */
	rc = bnx2x_set_int_mode(bp);
	if (rc) {
		dev_err(&pdev->dev, "Cannot set interrupts\n");
		goto init_one_freemem;
	}
	BNX2X_DEV_INFO("set interrupts successfully\n");

	/* register the net device */
	rc = register_netdev(dev);
	if (rc) {
		dev_err(&pdev->dev, "Cannot register net device\n");
		goto init_one_freemem;
	}
	BNX2X_DEV_INFO("device name after netdev register %s\n", dev->name);

	if (!NO_FCOE(bp)) {
		/* Add storage MAC address */
		rtnl_lock();
		dev_addr_add(bp->dev, bp->fip_mac, NETDEV_HW_ADDR_T_SAN);
		rtnl_unlock();
	}
	BNX2X_DEV_INFO(
	       "%s (%c%d) PCI-E found at mem %lx, IRQ %d, node addr %pM\n",
	       board_info[ent->driver_data].name,
	       (CHIP_REV(bp) >> 12) + 'A', (CHIP_METAL(bp) >> 4),
	       dev->base_addr, bp->pdev->irq, dev->dev_addr);
	pcie_print_link_status(bp->pdev);

	if (!IS_MF_SD_STORAGE_PERSONALITY_ONLY(bp))
		bnx2x_set_os_driver_state(bp, OS_DRIVER_STATE_DISABLED);

	return 0;

init_one_freemem:
	bnx2x_free_mem_bp(bp);

init_one_exit:
	bnx2x_disable_pcie_error_reporting(bp);

	if (bp->regview)
		iounmap(bp->regview);

	if (IS_PF(bp) && bp->doorbells)
		iounmap(bp->doorbells);

	free_netdev(dev);

	if (atomic_read(&pdev->enable_cnt) == 1)
		pci_release_regions(pdev);

	pci_disable_device(pdev);

	return rc;
}

static void __bnx2x_remove(struct pci_dev *pdev,
			   struct net_device *dev,
			   struct bnx2x *bp,
			   bool remove_netdev)
{
	/* Delete storage MAC address */
	if (!NO_FCOE(bp)) {
		rtnl_lock();
		dev_addr_del(bp->dev, bp->fip_mac, NETDEV_HW_ADDR_T_SAN);
		rtnl_unlock();
	}

#ifdef BCM_DCBNL
	/* Delete app tlvs from dcbnl */
	bnx2x_dcbnl_update_applist(bp, true);
#endif

	if (IS_PF(bp) &&
	    !BP_NOMCP(bp) &&
	    (bp->flags & BC_SUPPORTS_RMMOD_CMD))
		bnx2x_fw_command(bp, DRV_MSG_CODE_RMMOD, 0);

	/* Close the interface - either directly or implicitly */
	if (remove_netdev) {
		unregister_netdev(dev);
	} else {
		rtnl_lock();
		dev_close(dev);
		rtnl_unlock();
	}

	bnx2x_iov_remove_one(bp);

	/* Power on: we can't let PCI layer write to us while we are in D3 */
	if (IS_PF(bp)) {
		bnx2x_set_power_state(bp, PCI_D0);
		bnx2x_set_os_driver_state(bp, OS_DRIVER_STATE_NOT_LOADED);

		/* Set endianity registers to reset values in case next driver
		 * boots in different endianty environment.
		 */
		bnx2x_reset_endianity(bp);
	}

	/* Disable MSI/MSI-X */
	bnx2x_disable_msi(bp);

	/* Power off */
	if (IS_PF(bp))
		bnx2x_set_power_state(bp, PCI_D3hot);

	/* Make sure RESET task is not scheduled before continuing */
	cancel_delayed_work_sync(&bp->sp_rtnl_task);

	/* send message via vfpf channel to release the resources of this vf */
	if (IS_VF(bp))
		bnx2x_vfpf_release(bp);

	/* Assumes no further PCIe PM changes will occur */
	if (system_state == SYSTEM_POWER_OFF) {
		pci_wake_from_d3(pdev, bp->wol);
		pci_set_power_state(pdev, PCI_D3hot);
	}

	bnx2x_disable_pcie_error_reporting(bp);
	if (remove_netdev) {
		if (bp->regview)
			iounmap(bp->regview);

		/* For vfs, doorbells are part of the regview and were unmapped
		 * along with it. FW is only loaded by PF.
		 */
		if (IS_PF(bp)) {
			if (bp->doorbells)
				iounmap(bp->doorbells);

			bnx2x_release_firmware(bp);
		} else {
			bnx2x_vf_pci_dealloc(bp);
		}
		bnx2x_free_mem_bp(bp);

		free_netdev(dev);

		if (atomic_read(&pdev->enable_cnt) == 1)
			pci_release_regions(pdev);

		pci_disable_device(pdev);
	}
}

static void bnx2x_remove_one(struct pci_dev *pdev)
{
	struct net_device *dev = pci_get_drvdata(pdev);
	struct bnx2x *bp;

	if (!dev) {
		dev_err(&pdev->dev, "BAD net device from bnx2x_init_one\n");
		return;
	}
	bp = netdev_priv(dev);

	__bnx2x_remove(pdev, dev, bp, true);
}

static int bnx2x_eeh_nic_unload(struct bnx2x *bp)
{
	bp->state = BNX2X_STATE_CLOSING_WAIT4_HALT;

	bp->rx_mode = BNX2X_RX_MODE_NONE;

	if (CNIC_LOADED(bp))
		bnx2x_cnic_notify(bp, CNIC_CTL_STOP_CMD);

	/* Stop Tx */
	bnx2x_tx_disable(bp);
	/* Delete all NAPI objects */
	bnx2x_del_all_napi(bp);
	if (CNIC_LOADED(bp))
		bnx2x_del_all_napi_cnic(bp);
	netdev_reset_tc(bp->dev);

	del_timer_sync(&bp->timer);
	cancel_delayed_work_sync(&bp->sp_task);
	cancel_delayed_work_sync(&bp->period_task);

	if (!down_timeout(&bp->stats_lock, HZ / 10)) {
		bp->stats_state = STATS_STATE_DISABLED;
		up(&bp->stats_lock);
	}

	bnx2x_save_statistics(bp);

	netif_carrier_off(bp->dev);

	return 0;
}

/**
 * bnx2x_io_error_detected - called when PCI error is detected
 * @pdev: Pointer to PCI device
 * @state: The current pci connection state
 *
 * This function is called after a PCI bus error affecting
 * this device has been detected.
 */
static pci_ers_result_t bnx2x_io_error_detected(struct pci_dev *pdev,
						pci_channel_state_t state)
{
	struct net_device *dev = pci_get_drvdata(pdev);
	struct bnx2x *bp = netdev_priv(dev);

	rtnl_lock();

	BNX2X_ERR("IO error detected\n");

	netif_device_detach(dev);

	if (state == pci_channel_io_perm_failure) {
		rtnl_unlock();
		return PCI_ERS_RESULT_DISCONNECT;
	}

	if (netif_running(dev))
		bnx2x_eeh_nic_unload(bp);

	bnx2x_prev_path_mark_eeh(bp);

	pci_disable_device(pdev);

	rtnl_unlock();

	/* Request a slot reset */
	return PCI_ERS_RESULT_NEED_RESET;
}

/**
 * bnx2x_io_slot_reset - called after the PCI bus has been reset
 * @pdev: Pointer to PCI device
 *
 * Restart the card from scratch, as if from a cold-boot.
 */
static pci_ers_result_t bnx2x_io_slot_reset(struct pci_dev *pdev)
{
	struct net_device *dev = pci_get_drvdata(pdev);
	struct bnx2x *bp = netdev_priv(dev);
	int i;

	rtnl_lock();
	BNX2X_ERR("IO slot reset initializing...\n");
	if (pci_enable_device(pdev)) {
		dev_err(&pdev->dev,
			"Cannot re-enable PCI device after reset\n");
		rtnl_unlock();
		return PCI_ERS_RESULT_DISCONNECT;
	}

	pci_set_master(pdev);
	pci_restore_state(pdev);
	pci_save_state(pdev);

	if (netif_running(dev))
		bnx2x_set_power_state(bp, PCI_D0);

	if (netif_running(dev)) {
		BNX2X_ERR("IO slot reset --> driver unload\n");

		/* MCP should have been reset; Need to wait for validity */
		if (bnx2x_init_shmem(bp)) {
			rtnl_unlock();
			return PCI_ERS_RESULT_DISCONNECT;
		}

		if (IS_PF(bp) && SHMEM2_HAS(bp, drv_capabilities_flag)) {
			u32 v;

			v = SHMEM2_RD(bp,
				      drv_capabilities_flag[BP_FW_MB_IDX(bp)]);
			SHMEM2_WR(bp, drv_capabilities_flag[BP_FW_MB_IDX(bp)],
				  v & ~DRV_FLAGS_CAPABILITIES_LOADED_L2);
		}
		bnx2x_drain_tx_queues(bp);
		bnx2x_send_unload_req(bp, UNLOAD_RECOVERY);
		bnx2x_netif_stop(bp, 1);
		bnx2x_free_irq(bp);

		/* Report UNLOAD_DONE to MCP */
		bnx2x_send_unload_done(bp, true);

		bp->sp_state = 0;
		bp->port.pmf = 0;

		bnx2x_prev_unload(bp);

		/* We should have reseted the engine, so It's fair to
		 * assume the FW will no longer write to the bnx2x driver.
		 */
		bnx2x_squeeze_objects(bp);
		bnx2x_free_skbs(bp);
		for_each_rx_queue(bp, i)
			bnx2x_free_rx_sge_range(bp, bp->fp + i, NUM_RX_SGE);
		bnx2x_free_fp_mem(bp);
		bnx2x_free_mem(bp);

		bp->state = BNX2X_STATE_CLOSED;
	}

	rtnl_unlock();

	return PCI_ERS_RESULT_RECOVERED;
}

/**
 * bnx2x_io_resume - called when traffic can start flowing again
 * @pdev: Pointer to PCI device
 *
 * This callback is called when the error recovery driver tells us that
 * its OK to resume normal operation.
 */
static void bnx2x_io_resume(struct pci_dev *pdev)
{
	struct net_device *dev = pci_get_drvdata(pdev);
	struct bnx2x *bp = netdev_priv(dev);

	if (bp->recovery_state != BNX2X_RECOVERY_DONE) {
		netdev_err(bp->dev, "Handling parity error recovery. Try again later\n");
		return;
	}

	rtnl_lock();

	bp->fw_seq = SHMEM_RD(bp, func_mb[BP_FW_MB_IDX(bp)].drv_mb_header) &
							DRV_MSG_SEQ_NUMBER_MASK;

	if (netif_running(dev))
		bnx2x_nic_load(bp, LOAD_NORMAL);

	netif_device_attach(dev);

	rtnl_unlock();
}

static const struct pci_error_handlers bnx2x_err_handler = {
	.error_detected = bnx2x_io_error_detected,
	.slot_reset     = bnx2x_io_slot_reset,
	.resume         = bnx2x_io_resume,
};

static void bnx2x_shutdown(struct pci_dev *pdev)
{
	struct net_device *dev = pci_get_drvdata(pdev);
	struct bnx2x *bp;

	if (!dev)
		return;

	bp = netdev_priv(dev);
	if (!bp)
		return;

	rtnl_lock();
	netif_device_detach(dev);
	rtnl_unlock();

	/* Don't remove the netdevice, as there are scenarios which will cause
	 * the kernel to hang, e.g., when trying to remove bnx2i while the
	 * rootfs is mounted from SAN.
	 */
	__bnx2x_remove(pdev, dev, bp, false);
}

static struct pci_driver bnx2x_pci_driver = {
	.name        = DRV_MODULE_NAME,
	.id_table    = bnx2x_pci_tbl,
	.probe       = bnx2x_init_one,
	.remove      = bnx2x_remove_one,
	.driver.pm   = &bnx2x_pm_ops,
	.err_handler = &bnx2x_err_handler,
#ifdef CONFIG_BNX2X_SRIOV
	.sriov_configure = bnx2x_sriov_configure,
#endif
	.shutdown    = bnx2x_shutdown,
};

static int __init bnx2x_init(void)
{
	int ret;

	bnx2x_wq = create_singlethread_workqueue("bnx2x");
	if (bnx2x_wq == NULL) {
		pr_err("Cannot create workqueue\n");
		return -ENOMEM;
	}
	bnx2x_iov_wq = create_singlethread_workqueue("bnx2x_iov");
	if (!bnx2x_iov_wq) {
		pr_err("Cannot create iov workqueue\n");
		destroy_workqueue(bnx2x_wq);
		return -ENOMEM;
	}

	ret = pci_register_driver(&bnx2x_pci_driver);
	if (ret) {
		pr_err("Cannot register driver\n");
		destroy_workqueue(bnx2x_wq);
		destroy_workqueue(bnx2x_iov_wq);
	}
	return ret;
}

static void __exit bnx2x_cleanup(void)
{
	struct list_head *pos, *q;

	pci_unregister_driver(&bnx2x_pci_driver);

	destroy_workqueue(bnx2x_wq);
	destroy_workqueue(bnx2x_iov_wq);

	/* Free globally allocated resources */
	list_for_each_safe(pos, q, &bnx2x_prev_list) {
		struct bnx2x_prev_path_list *tmp =
			list_entry(pos, struct bnx2x_prev_path_list, list);
		list_del(pos);
		kfree(tmp);
	}
}

void bnx2x_notify_link_changed(struct bnx2x *bp)
{
	REG_WR(bp, MISC_REG_AEU_GENERAL_ATTN_12 + BP_FUNC(bp)*sizeof(u32), 1);
}

module_init(bnx2x_init);
module_exit(bnx2x_cleanup);

/**
 * bnx2x_set_iscsi_eth_mac_addr - set iSCSI MAC(s).
 * @bp:		driver handle
 *
 * This function will wait until the ramrod completion returns.
 * Return 0 if success, -ENODEV if ramrod doesn't return.
 */
static int bnx2x_set_iscsi_eth_mac_addr(struct bnx2x *bp)
{
	unsigned long ramrod_flags = 0;

	__set_bit(RAMROD_COMP_WAIT, &ramrod_flags);
	return bnx2x_set_mac_one(bp, bp->cnic_eth_dev.iscsi_mac,
				 &bp->iscsi_l2_mac_obj, true,
				 BNX2X_ISCSI_ETH_MAC, &ramrod_flags);
}

/* count denotes the number of new completions we have seen */
static void bnx2x_cnic_sp_post(struct bnx2x *bp, int count)
{
	struct eth_spe *spe;
	int cxt_index, cxt_offset;

#ifdef BNX2X_STOP_ON_ERROR
	if (unlikely(bp->panic))
		return;
#endif

	spin_lock_bh(&bp->spq_lock);
	BUG_ON(bp->cnic_spq_pending < count);
	bp->cnic_spq_pending -= count;

	for (; bp->cnic_kwq_pending; bp->cnic_kwq_pending--) {
		u16 type =  (le16_to_cpu(bp->cnic_kwq_cons->hdr.type)
				& SPE_HDR_CONN_TYPE) >>
				SPE_HDR_CONN_TYPE_SHIFT;
		u8 cmd = (le32_to_cpu(bp->cnic_kwq_cons->hdr.conn_and_cmd_data)
				>> SPE_HDR_CMD_ID_SHIFT) & 0xff;

		/* Set validation for iSCSI L2 client before sending SETUP
		 *  ramrod
		 */
		if (type == ETH_CONNECTION_TYPE) {
			if (cmd == RAMROD_CMD_ID_ETH_CLIENT_SETUP) {
				cxt_index = BNX2X_ISCSI_ETH_CID(bp) /
					ILT_PAGE_CIDS;
				cxt_offset = BNX2X_ISCSI_ETH_CID(bp) -
					(cxt_index * ILT_PAGE_CIDS);
				bnx2x_set_ctx_validation(bp,
					&bp->context[cxt_index].
							 vcxt[cxt_offset].eth,
					BNX2X_ISCSI_ETH_CID(bp));
			}
		}

		/*
		 * There may be not more than 8 L2, not more than 8 L5 SPEs
		 * and in the air. We also check that number of outstanding
		 * COMMON ramrods is not more than the EQ and SPQ can
		 * accommodate.
		 */
		if (type == ETH_CONNECTION_TYPE) {
			if (!atomic_read(&bp->cq_spq_left))
				break;
			else
				atomic_dec(&bp->cq_spq_left);
		} else if (type == NONE_CONNECTION_TYPE) {
			if (!atomic_read(&bp->eq_spq_left))
				break;
			else
				atomic_dec(&bp->eq_spq_left);
		} else if ((type == ISCSI_CONNECTION_TYPE) ||
			   (type == FCOE_CONNECTION_TYPE)) {
			if (bp->cnic_spq_pending >=
			    bp->cnic_eth_dev.max_kwqe_pending)
				break;
			else
				bp->cnic_spq_pending++;
		} else {
			BNX2X_ERR("Unknown SPE type: %d\n", type);
			bnx2x_panic();
			break;
		}

		spe = bnx2x_sp_get_next(bp);
		*spe = *bp->cnic_kwq_cons;

		DP(BNX2X_MSG_SP, "pending on SPQ %d, on KWQ %d count %d\n",
		   bp->cnic_spq_pending, bp->cnic_kwq_pending, count);

		if (bp->cnic_kwq_cons == bp->cnic_kwq_last)
			bp->cnic_kwq_cons = bp->cnic_kwq;
		else
			bp->cnic_kwq_cons++;
	}
	bnx2x_sp_prod_update(bp);
	spin_unlock_bh(&bp->spq_lock);
}

static int bnx2x_cnic_sp_queue(struct net_device *dev,
			       struct kwqe_16 *kwqes[], u32 count)
{
	struct bnx2x *bp = netdev_priv(dev);
	int i;

#ifdef BNX2X_STOP_ON_ERROR
	if (unlikely(bp->panic)) {
		BNX2X_ERR("Can't post to SP queue while panic\n");
		return -EIO;
	}
#endif

	if ((bp->recovery_state != BNX2X_RECOVERY_DONE) &&
	    (bp->recovery_state != BNX2X_RECOVERY_NIC_LOADING)) {
		BNX2X_ERR("Handling parity error recovery. Try again later\n");
		return -EAGAIN;
	}

	spin_lock_bh(&bp->spq_lock);

	for (i = 0; i < count; i++) {
		struct eth_spe *spe = (struct eth_spe *)kwqes[i];

		if (bp->cnic_kwq_pending == MAX_SP_DESC_CNT)
			break;

		*bp->cnic_kwq_prod = *spe;

		bp->cnic_kwq_pending++;

		DP(BNX2X_MSG_SP, "L5 SPQE %x %x %x:%x pos %d\n",
		   spe->hdr.conn_and_cmd_data, spe->hdr.type,
		   spe->data.update_data_addr.hi,
		   spe->data.update_data_addr.lo,
		   bp->cnic_kwq_pending);

		if (bp->cnic_kwq_prod == bp->cnic_kwq_last)
			bp->cnic_kwq_prod = bp->cnic_kwq;
		else
			bp->cnic_kwq_prod++;
	}

	spin_unlock_bh(&bp->spq_lock);

	if (bp->cnic_spq_pending < bp->cnic_eth_dev.max_kwqe_pending)
		bnx2x_cnic_sp_post(bp, 0);

	return i;
}

static int bnx2x_cnic_ctl_send(struct bnx2x *bp, struct cnic_ctl_info *ctl)
{
	struct cnic_ops *c_ops;
	int rc = 0;

	mutex_lock(&bp->cnic_mutex);
	c_ops = rcu_dereference_protected(bp->cnic_ops,
					  lockdep_is_held(&bp->cnic_mutex));
	if (c_ops)
		rc = c_ops->cnic_ctl(bp->cnic_data, ctl);
	mutex_unlock(&bp->cnic_mutex);

	return rc;
}

static int bnx2x_cnic_ctl_send_bh(struct bnx2x *bp, struct cnic_ctl_info *ctl)
{
	struct cnic_ops *c_ops;
	int rc = 0;

	rcu_read_lock();
	c_ops = rcu_dereference(bp->cnic_ops);
	if (c_ops)
		rc = c_ops->cnic_ctl(bp->cnic_data, ctl);
	rcu_read_unlock();

	return rc;
}

/*
 * for commands that have no data
 */
int bnx2x_cnic_notify(struct bnx2x *bp, int cmd)
{
	struct cnic_ctl_info ctl = {0};

	ctl.cmd = cmd;

	return bnx2x_cnic_ctl_send(bp, &ctl);
}

static void bnx2x_cnic_cfc_comp(struct bnx2x *bp, int cid, u8 err)
{
	struct cnic_ctl_info ctl = {0};

	/* first we tell CNIC and only then we count this as a completion */
	ctl.cmd = CNIC_CTL_COMPLETION_CMD;
	ctl.data.comp.cid = cid;
	ctl.data.comp.error = err;

	bnx2x_cnic_ctl_send_bh(bp, &ctl);
	bnx2x_cnic_sp_post(bp, 0);
}

/* Called with netif_addr_lock_bh() taken.
 * Sets an rx_mode config for an iSCSI ETH client.
 * Doesn't block.
 * Completion should be checked outside.
 */
static void bnx2x_set_iscsi_eth_rx_mode(struct bnx2x *bp, bool start)
{
	unsigned long accept_flags = 0, ramrod_flags = 0;
	u8 cl_id = bnx2x_cnic_eth_cl_id(bp, BNX2X_ISCSI_ETH_CL_ID_IDX);
	int sched_state = BNX2X_FILTER_ISCSI_ETH_STOP_SCHED;

	if (start) {
		/* Start accepting on iSCSI L2 ring. Accept all multicasts
		 * because it's the only way for UIO Queue to accept
		 * multicasts (in non-promiscuous mode only one Queue per
		 * function will receive multicast packets (leading in our
		 * case).
		 */
		__set_bit(BNX2X_ACCEPT_UNICAST, &accept_flags);
		__set_bit(BNX2X_ACCEPT_ALL_MULTICAST, &accept_flags);
		__set_bit(BNX2X_ACCEPT_BROADCAST, &accept_flags);
		__set_bit(BNX2X_ACCEPT_ANY_VLAN, &accept_flags);

		/* Clear STOP_PENDING bit if START is requested */
		clear_bit(BNX2X_FILTER_ISCSI_ETH_STOP_SCHED, &bp->sp_state);

		sched_state = BNX2X_FILTER_ISCSI_ETH_START_SCHED;
	} else
		/* Clear START_PENDING bit if STOP is requested */
		clear_bit(BNX2X_FILTER_ISCSI_ETH_START_SCHED, &bp->sp_state);

	if (test_bit(BNX2X_FILTER_RX_MODE_PENDING, &bp->sp_state))
		set_bit(sched_state, &bp->sp_state);
	else {
		__set_bit(RAMROD_RX, &ramrod_flags);
		bnx2x_set_q_rx_mode(bp, cl_id, 0, accept_flags, 0,
				    ramrod_flags);
	}
}

static int bnx2x_drv_ctl(struct net_device *dev, struct drv_ctl_info *ctl)
{
	struct bnx2x *bp = netdev_priv(dev);
	int rc = 0;

	switch (ctl->cmd) {
	case DRV_CTL_CTXTBL_WR_CMD: {
		u32 index = ctl->data.io.offset;
		dma_addr_t addr = ctl->data.io.dma_addr;

		bnx2x_ilt_wr(bp, index, addr);
		break;
	}

	case DRV_CTL_RET_L5_SPQ_CREDIT_CMD: {
		int count = ctl->data.credit.credit_count;

		bnx2x_cnic_sp_post(bp, count);
		break;
	}

	/* rtnl_lock is held.  */
	case DRV_CTL_START_L2_CMD: {
		struct cnic_eth_dev *cp = &bp->cnic_eth_dev;
		unsigned long sp_bits = 0;

		/* Configure the iSCSI classification object */
		bnx2x_init_mac_obj(bp, &bp->iscsi_l2_mac_obj,
				   cp->iscsi_l2_client_id,
				   cp->iscsi_l2_cid, BP_FUNC(bp),
				   bnx2x_sp(bp, mac_rdata),
				   bnx2x_sp_mapping(bp, mac_rdata),
				   BNX2X_FILTER_MAC_PENDING,
				   &bp->sp_state, BNX2X_OBJ_TYPE_RX,
				   &bp->macs_pool);

		/* Set iSCSI MAC address */
		rc = bnx2x_set_iscsi_eth_mac_addr(bp);
		if (rc)
			break;

		barrier();

		/* Start accepting on iSCSI L2 ring */

		netif_addr_lock_bh(dev);
		bnx2x_set_iscsi_eth_rx_mode(bp, true);
		netif_addr_unlock_bh(dev);

		/* bits to wait on */
		__set_bit(BNX2X_FILTER_RX_MODE_PENDING, &sp_bits);
		__set_bit(BNX2X_FILTER_ISCSI_ETH_START_SCHED, &sp_bits);

		if (!bnx2x_wait_sp_comp(bp, sp_bits))
			BNX2X_ERR("rx_mode completion timed out!\n");

		break;
	}

	/* rtnl_lock is held.  */
	case DRV_CTL_STOP_L2_CMD: {
		unsigned long sp_bits = 0;

		/* Stop accepting on iSCSI L2 ring */
		netif_addr_lock_bh(dev);
		bnx2x_set_iscsi_eth_rx_mode(bp, false);
		netif_addr_unlock_bh(dev);

		/* bits to wait on */
		__set_bit(BNX2X_FILTER_RX_MODE_PENDING, &sp_bits);
		__set_bit(BNX2X_FILTER_ISCSI_ETH_STOP_SCHED, &sp_bits);

		if (!bnx2x_wait_sp_comp(bp, sp_bits))
			BNX2X_ERR("rx_mode completion timed out!\n");

		barrier();

		/* Unset iSCSI L2 MAC */
		rc = bnx2x_del_all_macs(bp, &bp->iscsi_l2_mac_obj,
					BNX2X_ISCSI_ETH_MAC, true);
		break;
	}
	case DRV_CTL_RET_L2_SPQ_CREDIT_CMD: {
		int count = ctl->data.credit.credit_count;

		smp_mb__before_atomic();
		atomic_add(count, &bp->cq_spq_left);
		smp_mb__after_atomic();
		break;
	}
	case DRV_CTL_ULP_REGISTER_CMD: {
		int ulp_type = ctl->data.register_data.ulp_type;

		if (CHIP_IS_E3(bp)) {
			int idx = BP_FW_MB_IDX(bp);
			u32 cap = SHMEM2_RD(bp, drv_capabilities_flag[idx]);
			int path = BP_PATH(bp);
			int port = BP_PORT(bp);
			int i;
			u32 scratch_offset;
			u32 *host_addr;

			/* first write capability to shmem2 */
			if (ulp_type == CNIC_ULP_ISCSI)
				cap |= DRV_FLAGS_CAPABILITIES_LOADED_ISCSI;
			else if (ulp_type == CNIC_ULP_FCOE)
				cap |= DRV_FLAGS_CAPABILITIES_LOADED_FCOE;
			SHMEM2_WR(bp, drv_capabilities_flag[idx], cap);

			if ((ulp_type != CNIC_ULP_FCOE) ||
			    (!SHMEM2_HAS(bp, ncsi_oem_data_addr)) ||
			    (!(bp->flags &  BC_SUPPORTS_FCOE_FEATURES)))
				break;

			/* if reached here - should write fcoe capabilities */
			scratch_offset = SHMEM2_RD(bp, ncsi_oem_data_addr);
			if (!scratch_offset)
				break;
			scratch_offset += offsetof(struct glob_ncsi_oem_data,
						   fcoe_features[path][port]);
			host_addr = (u32 *) &(ctl->data.register_data.
					      fcoe_features);
			for (i = 0; i < sizeof(struct fcoe_capabilities);
			     i += 4)
				REG_WR(bp, scratch_offset + i,
				       *(host_addr + i/4));
		}
		bnx2x_schedule_sp_rtnl(bp, BNX2X_SP_RTNL_GET_DRV_VERSION, 0);
		break;
	}

	case DRV_CTL_ULP_UNREGISTER_CMD: {
		int ulp_type = ctl->data.ulp_type;

		if (CHIP_IS_E3(bp)) {
			int idx = BP_FW_MB_IDX(bp);
			u32 cap;

			cap = SHMEM2_RD(bp, drv_capabilities_flag[idx]);
			if (ulp_type == CNIC_ULP_ISCSI)
				cap &= ~DRV_FLAGS_CAPABILITIES_LOADED_ISCSI;
			else if (ulp_type == CNIC_ULP_FCOE)
				cap &= ~DRV_FLAGS_CAPABILITIES_LOADED_FCOE;
			SHMEM2_WR(bp, drv_capabilities_flag[idx], cap);
		}
		bnx2x_schedule_sp_rtnl(bp, BNX2X_SP_RTNL_GET_DRV_VERSION, 0);
		break;
	}

	default:
		BNX2X_ERR("unknown command %x\n", ctl->cmd);
		rc = -EINVAL;
	}

	/* For storage-only interfaces, change driver state */
	if (IS_MF_SD_STORAGE_PERSONALITY_ONLY(bp)) {
		switch (ctl->drv_state) {
		case DRV_NOP:
			break;
		case DRV_ACTIVE:
			bnx2x_set_os_driver_state(bp,
						  OS_DRIVER_STATE_ACTIVE);
			break;
		case DRV_INACTIVE:
			bnx2x_set_os_driver_state(bp,
						  OS_DRIVER_STATE_DISABLED);
			break;
		case DRV_UNLOADED:
			bnx2x_set_os_driver_state(bp,
						  OS_DRIVER_STATE_NOT_LOADED);
			break;
		default:
		BNX2X_ERR("Unknown cnic driver state: %d\n", ctl->drv_state);
		}
	}

	return rc;
}

static int bnx2x_get_fc_npiv(struct net_device *dev,
			     struct cnic_fc_npiv_tbl *cnic_tbl)
{
	struct bnx2x *bp = netdev_priv(dev);
	struct bdn_fc_npiv_tbl *tbl = NULL;
	u32 offset, entries;
	int rc = -EINVAL;
	int i;

	if (!SHMEM2_HAS(bp, fc_npiv_nvram_tbl_addr[0]))
		goto out;

	DP(BNX2X_MSG_MCP, "About to read the FC-NPIV table\n");

	tbl = kmalloc(sizeof(*tbl), GFP_KERNEL);
	if (!tbl) {
		BNX2X_ERR("Failed to allocate fc_npiv table\n");
		goto out;
	}

	offset = SHMEM2_RD(bp, fc_npiv_nvram_tbl_addr[BP_PORT(bp)]);
	if (!offset) {
		DP(BNX2X_MSG_MCP, "No FC-NPIV in NVRAM\n");
		goto out;
	}
	DP(BNX2X_MSG_MCP, "Offset of FC-NPIV in NVRAM: %08x\n", offset);

	/* Read the table contents from nvram */
	if (bnx2x_nvram_read(bp, offset, (u8 *)tbl, sizeof(*tbl))) {
		BNX2X_ERR("Failed to read FC-NPIV table\n");
		goto out;
	}

	/* Since bnx2x_nvram_read() returns data in be32, we need to convert
	 * the number of entries back to cpu endianness.
	 */
	entries = tbl->fc_npiv_cfg.num_of_npiv;
	entries = (__force u32)be32_to_cpu((__force __be32)entries);
	tbl->fc_npiv_cfg.num_of_npiv = entries;

	if (!tbl->fc_npiv_cfg.num_of_npiv) {
		DP(BNX2X_MSG_MCP,
		   "No FC-NPIV table [valid, simply not present]\n");
		goto out;
	} else if (tbl->fc_npiv_cfg.num_of_npiv > MAX_NUMBER_NPIV) {
		BNX2X_ERR("FC-NPIV table with bad length 0x%08x\n",
			  tbl->fc_npiv_cfg.num_of_npiv);
		goto out;
	} else {
		DP(BNX2X_MSG_MCP, "Read 0x%08x entries from NVRAM\n",
		   tbl->fc_npiv_cfg.num_of_npiv);
	}

	/* Copy the data into cnic-provided struct */
	cnic_tbl->count = tbl->fc_npiv_cfg.num_of_npiv;
	for (i = 0; i < cnic_tbl->count; i++) {
		memcpy(cnic_tbl->wwpn[i], tbl->settings[i].npiv_wwpn, 8);
		memcpy(cnic_tbl->wwnn[i], tbl->settings[i].npiv_wwnn, 8);
	}

	rc = 0;
out:
	kfree(tbl);
	return rc;
}

void bnx2x_setup_cnic_irq_info(struct bnx2x *bp)
{
	struct cnic_eth_dev *cp = &bp->cnic_eth_dev;

	if (bp->flags & USING_MSIX_FLAG) {
		cp->drv_state |= CNIC_DRV_STATE_USING_MSIX;
		cp->irq_arr[0].irq_flags |= CNIC_IRQ_FL_MSIX;
		cp->irq_arr[0].vector = bp->msix_table[1].vector;
	} else {
		cp->drv_state &= ~CNIC_DRV_STATE_USING_MSIX;
		cp->irq_arr[0].irq_flags &= ~CNIC_IRQ_FL_MSIX;
	}
	if (!CHIP_IS_E1x(bp))
		cp->irq_arr[0].status_blk = (void *)bp->cnic_sb.e2_sb;
	else
		cp->irq_arr[0].status_blk = (void *)bp->cnic_sb.e1x_sb;

	cp->irq_arr[0].status_blk_num =  bnx2x_cnic_fw_sb_id(bp);
	cp->irq_arr[0].status_blk_num2 = bnx2x_cnic_igu_sb_id(bp);
	cp->irq_arr[1].status_blk = bp->def_status_blk;
	cp->irq_arr[1].status_blk_num = DEF_SB_ID;
	cp->irq_arr[1].status_blk_num2 = DEF_SB_IGU_ID;

	cp->num_irq = 2;
}

void bnx2x_setup_cnic_info(struct bnx2x *bp)
{
	struct cnic_eth_dev *cp = &bp->cnic_eth_dev;

	cp->ctx_tbl_offset = FUNC_ILT_BASE(BP_FUNC(bp)) +
			     bnx2x_cid_ilt_lines(bp);
	cp->starting_cid = bnx2x_cid_ilt_lines(bp) * ILT_PAGE_CIDS;
	cp->fcoe_init_cid = BNX2X_FCOE_ETH_CID(bp);
	cp->iscsi_l2_cid = BNX2X_ISCSI_ETH_CID(bp);

	DP(NETIF_MSG_IFUP, "BNX2X_1st_NON_L2_ETH_CID(bp) %x, cp->starting_cid %x, cp->fcoe_init_cid %x, cp->iscsi_l2_cid %x\n",
	   BNX2X_1st_NON_L2_ETH_CID(bp), cp->starting_cid, cp->fcoe_init_cid,
	   cp->iscsi_l2_cid);

	if (NO_ISCSI_OOO(bp))
		cp->drv_state |= CNIC_DRV_STATE_NO_ISCSI_OOO;
}

static int bnx2x_register_cnic(struct net_device *dev, struct cnic_ops *ops,
			       void *data)
{
	struct bnx2x *bp = netdev_priv(dev);
	struct cnic_eth_dev *cp = &bp->cnic_eth_dev;
	int rc;

	DP(NETIF_MSG_IFUP, "Register_cnic called\n");

	if (ops == NULL) {
		BNX2X_ERR("NULL ops received\n");
		return -EINVAL;
	}

	if (!CNIC_SUPPORT(bp)) {
		BNX2X_ERR("Can't register CNIC when not supported\n");
		return -EOPNOTSUPP;
	}

	if (!CNIC_LOADED(bp)) {
		rc = bnx2x_load_cnic(bp);
		if (rc) {
			BNX2X_ERR("CNIC-related load failed\n");
			return rc;
		}
	}

	bp->cnic_enabled = true;

	bp->cnic_kwq = kzalloc(PAGE_SIZE, GFP_KERNEL);
	if (!bp->cnic_kwq)
		return -ENOMEM;

	bp->cnic_kwq_cons = bp->cnic_kwq;
	bp->cnic_kwq_prod = bp->cnic_kwq;
	bp->cnic_kwq_last = bp->cnic_kwq + MAX_SP_DESC_CNT;

	bp->cnic_spq_pending = 0;
	bp->cnic_kwq_pending = 0;

	bp->cnic_data = data;

	cp->num_irq = 0;
	cp->drv_state |= CNIC_DRV_STATE_REGD;
	cp->iro_arr = bp->iro_arr;

	bnx2x_setup_cnic_irq_info(bp);

	rcu_assign_pointer(bp->cnic_ops, ops);

	/* Schedule driver to read CNIC driver versions */
	bnx2x_schedule_sp_rtnl(bp, BNX2X_SP_RTNL_GET_DRV_VERSION, 0);

	return 0;
}

static int bnx2x_unregister_cnic(struct net_device *dev)
{
	struct bnx2x *bp = netdev_priv(dev);
	struct cnic_eth_dev *cp = &bp->cnic_eth_dev;

	mutex_lock(&bp->cnic_mutex);
	cp->drv_state = 0;
	RCU_INIT_POINTER(bp->cnic_ops, NULL);
	mutex_unlock(&bp->cnic_mutex);
	synchronize_rcu();
	bp->cnic_enabled = false;
	kfree(bp->cnic_kwq);
	bp->cnic_kwq = NULL;

	return 0;
}

static struct cnic_eth_dev *bnx2x_cnic_probe(struct net_device *dev)
{
	struct bnx2x *bp = netdev_priv(dev);
	struct cnic_eth_dev *cp = &bp->cnic_eth_dev;

	/* If both iSCSI and FCoE are disabled - return NULL in
	 * order to indicate CNIC that it should not try to work
	 * with this device.
	 */
	if (NO_ISCSI(bp) && NO_FCOE(bp))
		return NULL;

	cp->drv_owner = THIS_MODULE;
	cp->chip_id = CHIP_ID(bp);
	cp->pdev = bp->pdev;
	cp->io_base = bp->regview;
	cp->io_base2 = bp->doorbells;
	cp->max_kwqe_pending = 8;
	cp->ctx_blk_size = CDU_ILT_PAGE_SZ;
	cp->ctx_tbl_offset = FUNC_ILT_BASE(BP_FUNC(bp)) +
			     bnx2x_cid_ilt_lines(bp);
	cp->ctx_tbl_len = CNIC_ILT_LINES;
	cp->starting_cid = bnx2x_cid_ilt_lines(bp) * ILT_PAGE_CIDS;
	cp->drv_submit_kwqes_16 = bnx2x_cnic_sp_queue;
	cp->drv_ctl = bnx2x_drv_ctl;
	cp->drv_get_fc_npiv_tbl = bnx2x_get_fc_npiv;
	cp->drv_register_cnic = bnx2x_register_cnic;
	cp->drv_unregister_cnic = bnx2x_unregister_cnic;
	cp->fcoe_init_cid = BNX2X_FCOE_ETH_CID(bp);
	cp->iscsi_l2_client_id =
		bnx2x_cnic_eth_cl_id(bp, BNX2X_ISCSI_ETH_CL_ID_IDX);
	cp->iscsi_l2_cid = BNX2X_ISCSI_ETH_CID(bp);

	if (NO_ISCSI_OOO(bp))
		cp->drv_state |= CNIC_DRV_STATE_NO_ISCSI_OOO;

	if (NO_ISCSI(bp))
		cp->drv_state |= CNIC_DRV_STATE_NO_ISCSI;

	if (NO_FCOE(bp))
		cp->drv_state |= CNIC_DRV_STATE_NO_FCOE;

	BNX2X_DEV_INFO(
		"page_size %d, tbl_offset %d, tbl_lines %d, starting cid %d\n",
	   cp->ctx_blk_size,
	   cp->ctx_tbl_offset,
	   cp->ctx_tbl_len,
	   cp->starting_cid);
	return cp;
}

static u32 bnx2x_rx_ustorm_prods_offset(struct bnx2x_fastpath *fp)
{
	struct bnx2x *bp = fp->bp;
	u32 offset = BAR_USTRORM_INTMEM;

	if (IS_VF(bp))
		return bnx2x_vf_ustorm_prods_offset(bp, fp);
	else if (!CHIP_IS_E1x(bp))
		offset += USTORM_RX_PRODS_E2_OFFSET(fp->cl_qzone_id);
	else
		offset += USTORM_RX_PRODS_E1X_OFFSET(BP_PORT(bp), fp->cl_id);

	return offset;
}

/* called only on E1H or E2.
 * When pretending to be PF, the pretend value is the function number 0...7
 * When pretending to be VF, the pretend val is the PF-num:VF-valid:ABS-VFID
 * combination
 */
int bnx2x_pretend_func(struct bnx2x *bp, u16 pretend_func_val)
{
	u32 pretend_reg;

	if (CHIP_IS_E1H(bp) && pretend_func_val >= E1H_FUNC_MAX)
		return -1;

	/* get my own pretend register */
	pretend_reg = bnx2x_get_pretend_reg(bp);
	REG_WR(bp, pretend_reg, pretend_func_val);
	REG_RD(bp, pretend_reg);
	return 0;
}

static void bnx2x_ptp_task(struct work_struct *work)
{
	struct bnx2x *bp = container_of(work, struct bnx2x, ptp_task);
	int port = BP_PORT(bp);
	u32 val_seq;
	u64 timestamp, ns;
	struct skb_shared_hwtstamps shhwtstamps;
	bool bail = true;
	int i;

	/* FW may take a while to complete timestamping; try a bit and if it's
	 * still not complete, may indicate an error state - bail out then.
	 */
	for (i = 0; i < 10; i++) {
		/* Read Tx timestamp registers */
		val_seq = REG_RD(bp, port ? NIG_REG_P1_TLLH_PTP_BUF_SEQID :
				 NIG_REG_P0_TLLH_PTP_BUF_SEQID);
		if (val_seq & 0x10000) {
			bail = false;
			break;
		}
		msleep(1 << i);
	}

	if (!bail) {
		/* There is a valid timestamp value */
		timestamp = REG_RD(bp, port ? NIG_REG_P1_TLLH_PTP_BUF_TS_MSB :
				   NIG_REG_P0_TLLH_PTP_BUF_TS_MSB);
		timestamp <<= 32;
		timestamp |= REG_RD(bp, port ? NIG_REG_P1_TLLH_PTP_BUF_TS_LSB :
				    NIG_REG_P0_TLLH_PTP_BUF_TS_LSB);
		/* Reset timestamp register to allow new timestamp */
		REG_WR(bp, port ? NIG_REG_P1_TLLH_PTP_BUF_SEQID :
		       NIG_REG_P0_TLLH_PTP_BUF_SEQID, 0x10000);
		ns = timecounter_cyc2time(&bp->timecounter, timestamp);

		memset(&shhwtstamps, 0, sizeof(shhwtstamps));
		shhwtstamps.hwtstamp = ns_to_ktime(ns);
		skb_tstamp_tx(bp->ptp_tx_skb, &shhwtstamps);

		DP(BNX2X_MSG_PTP, "Tx timestamp, timestamp cycles = %llu, ns = %llu\n",
		   timestamp, ns);
	} else {
		DP(BNX2X_MSG_PTP,
		   "Tx timestamp is not recorded (register read=%u)\n",
		   val_seq);
		bp->eth_stats.ptp_skip_tx_ts++;
	}

	dev_kfree_skb_any(bp->ptp_tx_skb);
	bp->ptp_tx_skb = NULL;
}

void bnx2x_set_rx_ts(struct bnx2x *bp, struct sk_buff *skb)
{
	int port = BP_PORT(bp);
	u64 timestamp, ns;

	timestamp = REG_RD(bp, port ? NIG_REG_P1_LLH_PTP_HOST_BUF_TS_MSB :
			    NIG_REG_P0_LLH_PTP_HOST_BUF_TS_MSB);
	timestamp <<= 32;
	timestamp |= REG_RD(bp, port ? NIG_REG_P1_LLH_PTP_HOST_BUF_TS_LSB :
			    NIG_REG_P0_LLH_PTP_HOST_BUF_TS_LSB);

	/* Reset timestamp register to allow new timestamp */
	REG_WR(bp, port ? NIG_REG_P1_LLH_PTP_HOST_BUF_SEQID :
	       NIG_REG_P0_LLH_PTP_HOST_BUF_SEQID, 0x10000);

	ns = timecounter_cyc2time(&bp->timecounter, timestamp);

	skb_hwtstamps(skb)->hwtstamp = ns_to_ktime(ns);

	DP(BNX2X_MSG_PTP, "Rx timestamp, timestamp cycles = %llu, ns = %llu\n",
	   timestamp, ns);
}

/* Read the PHC */
static u64 bnx2x_cyclecounter_read(const struct cyclecounter *cc)
{
	struct bnx2x *bp = container_of(cc, struct bnx2x, cyclecounter);
	int port = BP_PORT(bp);
	u32 wb_data[2];
	u64 phc_cycles;

	REG_RD_DMAE(bp, port ? NIG_REG_TIMESYNC_GEN_REG + tsgen_synctime_t1 :
		    NIG_REG_TIMESYNC_GEN_REG + tsgen_synctime_t0, wb_data, 2);
	phc_cycles = wb_data[1];
	phc_cycles = (phc_cycles << 32) + wb_data[0];

	DP(BNX2X_MSG_PTP, "PHC read cycles = %llu\n", phc_cycles);

	return phc_cycles;
}

static void bnx2x_init_cyclecounter(struct bnx2x *bp)
{
	memset(&bp->cyclecounter, 0, sizeof(bp->cyclecounter));
	bp->cyclecounter.read = bnx2x_cyclecounter_read;
	bp->cyclecounter.mask = CYCLECOUNTER_MASK(64);
	bp->cyclecounter.shift = 0;
	bp->cyclecounter.mult = 1;
}

static int bnx2x_send_reset_timesync_ramrod(struct bnx2x *bp)
{
	struct bnx2x_func_state_params func_params = {NULL};
	struct bnx2x_func_set_timesync_params *set_timesync_params =
		&func_params.params.set_timesync;

	/* Prepare parameters for function state transitions */
	__set_bit(RAMROD_COMP_WAIT, &func_params.ramrod_flags);
	__set_bit(RAMROD_RETRY, &func_params.ramrod_flags);

	func_params.f_obj = &bp->func_obj;
	func_params.cmd = BNX2X_F_CMD_SET_TIMESYNC;

	/* Function parameters */
	set_timesync_params->drift_adjust_cmd = TS_DRIFT_ADJUST_RESET;
	set_timesync_params->offset_cmd = TS_OFFSET_KEEP;

	return bnx2x_func_state_change(bp, &func_params);
}

static int bnx2x_enable_ptp_packets(struct bnx2x *bp)
{
	struct bnx2x_queue_state_params q_params;
	int rc, i;

	/* send queue update ramrod to enable PTP packets */
	memset(&q_params, 0, sizeof(q_params));
	__set_bit(RAMROD_COMP_WAIT, &q_params.ramrod_flags);
	q_params.cmd = BNX2X_Q_CMD_UPDATE;
	__set_bit(BNX2X_Q_UPDATE_PTP_PKTS_CHNG,
		  &q_params.params.update.update_flags);
	__set_bit(BNX2X_Q_UPDATE_PTP_PKTS,
		  &q_params.params.update.update_flags);

	/* send the ramrod on all the queues of the PF */
	for_each_eth_queue(bp, i) {
		struct bnx2x_fastpath *fp = &bp->fp[i];

		/* Set the appropriate Queue object */
		q_params.q_obj = &bnx2x_sp_obj(bp, fp).q_obj;

		/* Update the Queue state */
		rc = bnx2x_queue_state_change(bp, &q_params);
		if (rc) {
			BNX2X_ERR("Failed to enable PTP packets\n");
			return rc;
		}
	}

	return 0;
}

#define BNX2X_P2P_DETECT_PARAM_MASK 0x5F5
#define BNX2X_P2P_DETECT_RULE_MASK 0x3DBB
#define BNX2X_PTP_TX_ON_PARAM_MASK (BNX2X_P2P_DETECT_PARAM_MASK & 0x6AA)
#define BNX2X_PTP_TX_ON_RULE_MASK (BNX2X_P2P_DETECT_RULE_MASK & 0x3EEE)
#define BNX2X_PTP_V1_L4_PARAM_MASK (BNX2X_P2P_DETECT_PARAM_MASK & 0x7EE)
#define BNX2X_PTP_V1_L4_RULE_MASK (BNX2X_P2P_DETECT_RULE_MASK & 0x3FFE)
#define BNX2X_PTP_V2_L4_PARAM_MASK (BNX2X_P2P_DETECT_PARAM_MASK & 0x7EA)
#define BNX2X_PTP_V2_L4_RULE_MASK (BNX2X_P2P_DETECT_RULE_MASK & 0x3FEE)
#define BNX2X_PTP_V2_L2_PARAM_MASK (BNX2X_P2P_DETECT_PARAM_MASK & 0x6BF)
#define BNX2X_PTP_V2_L2_RULE_MASK (BNX2X_P2P_DETECT_RULE_MASK & 0x3EFF)
#define BNX2X_PTP_V2_PARAM_MASK (BNX2X_P2P_DETECT_PARAM_MASK & 0x6AA)
#define BNX2X_PTP_V2_RULE_MASK (BNX2X_P2P_DETECT_RULE_MASK & 0x3EEE)

int bnx2x_configure_ptp_filters(struct bnx2x *bp)
{
	int port = BP_PORT(bp);
	u32 param, rule;
	int rc;

	if (!bp->hwtstamp_ioctl_called)
		return 0;

	param = port ? NIG_REG_P1_TLLH_PTP_PARAM_MASK :
		NIG_REG_P0_TLLH_PTP_PARAM_MASK;
	rule = port ? NIG_REG_P1_TLLH_PTP_RULE_MASK :
		NIG_REG_P0_TLLH_PTP_RULE_MASK;
	switch (bp->tx_type) {
	case HWTSTAMP_TX_ON:
		bp->flags |= TX_TIMESTAMPING_EN;
		REG_WR(bp, param, BNX2X_PTP_TX_ON_PARAM_MASK);
		REG_WR(bp, rule, BNX2X_PTP_TX_ON_RULE_MASK);
		break;
	case HWTSTAMP_TX_ONESTEP_SYNC:
	case HWTSTAMP_TX_ONESTEP_P2P:
		BNX2X_ERR("One-step timestamping is not supported\n");
		return -ERANGE;
	}

	param = port ? NIG_REG_P1_LLH_PTP_PARAM_MASK :
		NIG_REG_P0_LLH_PTP_PARAM_MASK;
	rule = port ? NIG_REG_P1_LLH_PTP_RULE_MASK :
		NIG_REG_P0_LLH_PTP_RULE_MASK;
	switch (bp->rx_filter) {
	case HWTSTAMP_FILTER_NONE:
		break;
	case HWTSTAMP_FILTER_ALL:
	case HWTSTAMP_FILTER_SOME:
	case HWTSTAMP_FILTER_NTP_ALL:
		bp->rx_filter = HWTSTAMP_FILTER_NONE;
		break;
	case HWTSTAMP_FILTER_PTP_V1_L4_EVENT:
	case HWTSTAMP_FILTER_PTP_V1_L4_SYNC:
	case HWTSTAMP_FILTER_PTP_V1_L4_DELAY_REQ:
		bp->rx_filter = HWTSTAMP_FILTER_PTP_V1_L4_EVENT;
		/* Initialize PTP detection for UDP/IPv4 events */
		REG_WR(bp, param, BNX2X_PTP_V1_L4_PARAM_MASK);
		REG_WR(bp, rule, BNX2X_PTP_V1_L4_RULE_MASK);
		break;
	case HWTSTAMP_FILTER_PTP_V2_L4_EVENT:
	case HWTSTAMP_FILTER_PTP_V2_L4_SYNC:
	case HWTSTAMP_FILTER_PTP_V2_L4_DELAY_REQ:
		bp->rx_filter = HWTSTAMP_FILTER_PTP_V2_L4_EVENT;
		/* Initialize PTP detection for UDP/IPv4 or UDP/IPv6 events */
		REG_WR(bp, param, BNX2X_PTP_V2_L4_PARAM_MASK);
		REG_WR(bp, rule, BNX2X_PTP_V2_L4_RULE_MASK);
		break;
	case HWTSTAMP_FILTER_PTP_V2_L2_EVENT:
	case HWTSTAMP_FILTER_PTP_V2_L2_SYNC:
	case HWTSTAMP_FILTER_PTP_V2_L2_DELAY_REQ:
		bp->rx_filter = HWTSTAMP_FILTER_PTP_V2_L2_EVENT;
		/* Initialize PTP detection L2 events */
		REG_WR(bp, param, BNX2X_PTP_V2_L2_PARAM_MASK);
		REG_WR(bp, rule, BNX2X_PTP_V2_L2_RULE_MASK);

		break;
	case HWTSTAMP_FILTER_PTP_V2_EVENT:
	case HWTSTAMP_FILTER_PTP_V2_SYNC:
	case HWTSTAMP_FILTER_PTP_V2_DELAY_REQ:
		bp->rx_filter = HWTSTAMP_FILTER_PTP_V2_EVENT;
		/* Initialize PTP detection L2, UDP/IPv4 or UDP/IPv6 events */
		REG_WR(bp, param, BNX2X_PTP_V2_PARAM_MASK);
		REG_WR(bp, rule, BNX2X_PTP_V2_RULE_MASK);
		break;
	}

	/* Indicate to FW that this PF expects recorded PTP packets */
	rc = bnx2x_enable_ptp_packets(bp);
	if (rc)
		return rc;

	/* Enable sending PTP packets to host */
	REG_WR(bp, port ? NIG_REG_P1_LLH_PTP_TO_HOST :
	       NIG_REG_P0_LLH_PTP_TO_HOST, 0x1);

	return 0;
}

static int bnx2x_hwtstamp_ioctl(struct bnx2x *bp, struct ifreq *ifr)
{
	struct hwtstamp_config config;
	int rc;

	DP(BNX2X_MSG_PTP, "HWTSTAMP IOCTL called\n");

	if (copy_from_user(&config, ifr->ifr_data, sizeof(config)))
		return -EFAULT;

	DP(BNX2X_MSG_PTP, "Requested tx_type: %d, requested rx_filters = %d\n",
	   config.tx_type, config.rx_filter);

	if (config.flags) {
		BNX2X_ERR("config.flags is reserved for future use\n");
		return -EINVAL;
	}

	bp->hwtstamp_ioctl_called = true;
	bp->tx_type = config.tx_type;
	bp->rx_filter = config.rx_filter;

	rc = bnx2x_configure_ptp_filters(bp);
	if (rc)
		return rc;

	config.rx_filter = bp->rx_filter;

	return copy_to_user(ifr->ifr_data, &config, sizeof(config)) ?
		-EFAULT : 0;
}

/* Configures HW for PTP */
static int bnx2x_configure_ptp(struct bnx2x *bp)
{
	int rc, port = BP_PORT(bp);
	u32 wb_data[2];

	/* Reset PTP event detection rules - will be configured in the IOCTL */
	REG_WR(bp, port ? NIG_REG_P1_LLH_PTP_PARAM_MASK :
	       NIG_REG_P0_LLH_PTP_PARAM_MASK, 0x7FF);
	REG_WR(bp, port ? NIG_REG_P1_LLH_PTP_RULE_MASK :
	       NIG_REG_P0_LLH_PTP_RULE_MASK, 0x3FFF);
	REG_WR(bp, port ? NIG_REG_P1_TLLH_PTP_PARAM_MASK :
	       NIG_REG_P0_TLLH_PTP_PARAM_MASK, 0x7FF);
	REG_WR(bp, port ? NIG_REG_P1_TLLH_PTP_RULE_MASK :
	       NIG_REG_P0_TLLH_PTP_RULE_MASK, 0x3FFF);

	/* Disable PTP packets to host - will be configured in the IOCTL*/
	REG_WR(bp, port ? NIG_REG_P1_LLH_PTP_TO_HOST :
	       NIG_REG_P0_LLH_PTP_TO_HOST, 0x0);

	/* Enable the PTP feature */
	REG_WR(bp, port ? NIG_REG_P1_PTP_EN :
	       NIG_REG_P0_PTP_EN, 0x3F);

	/* Enable the free-running counter */
	wb_data[0] = 0;
	wb_data[1] = 0;
	REG_WR_DMAE(bp, NIG_REG_TIMESYNC_GEN_REG + tsgen_ctrl, wb_data, 2);

	/* Reset drift register (offset register is not reset) */
	rc = bnx2x_send_reset_timesync_ramrod(bp);
	if (rc) {
		BNX2X_ERR("Failed to reset PHC drift register\n");
		return -EFAULT;
	}

	/* Reset possibly old timestamps */
	REG_WR(bp, port ? NIG_REG_P1_LLH_PTP_HOST_BUF_SEQID :
	       NIG_REG_P0_LLH_PTP_HOST_BUF_SEQID, 0x10000);
	REG_WR(bp, port ? NIG_REG_P1_TLLH_PTP_BUF_SEQID :
	       NIG_REG_P0_TLLH_PTP_BUF_SEQID, 0x10000);

	return 0;
}

/* Called during load, to initialize PTP-related stuff */
void bnx2x_init_ptp(struct bnx2x *bp)
{
	int rc;

	/* Configure PTP in HW */
	rc = bnx2x_configure_ptp(bp);
	if (rc) {
		BNX2X_ERR("Stopping PTP initialization\n");
		return;
	}

	/* Init work queue for Tx timestamping */
	INIT_WORK(&bp->ptp_task, bnx2x_ptp_task);

	/* Init cyclecounter and timecounter. This is done only in the first
	 * load. If done in every load, PTP application will fail when doing
	 * unload / load (e.g. MTU change) while it is running.
	 */
	if (!bp->timecounter_init_done) {
		bnx2x_init_cyclecounter(bp);
		timecounter_init(&bp->timecounter, &bp->cyclecounter,
				 ktime_to_ns(ktime_get_real()));
		bp->timecounter_init_done = true;
	}

	DP(BNX2X_MSG_PTP, "PTP initialization ended successfully\n");
}<|MERGE_RESOLUTION|>--- conflicted
+++ resolved
@@ -10194,95 +10194,6 @@
 	return rc;
 }
 
-<<<<<<< HEAD
-static void __bnx2x_add_udp_port(struct bnx2x *bp, u16 port,
-				 enum bnx2x_udp_port_type type)
-{
-	struct bnx2x_udp_tunnel *udp_port = &bp->udp_tunnel_ports[type];
-
-	if (!netif_running(bp->dev) || !IS_PF(bp) || CHIP_IS_E1x(bp))
-		return;
-
-	if (udp_port->count && udp_port->dst_port == port) {
-		udp_port->count++;
-		return;
-	}
-
-	if (udp_port->count) {
-		DP(BNX2X_MSG_SP,
-		   "UDP tunnel [%d] -  destination port limit reached\n",
-		   type);
-		return;
-	}
-
-	udp_port->dst_port = port;
-	udp_port->count = 1;
-	bnx2x_schedule_sp_rtnl(bp, BNX2X_SP_RTNL_CHANGE_UDP_PORT, 0);
-}
-
-static void __bnx2x_del_udp_port(struct bnx2x *bp, u16 port,
-				 enum bnx2x_udp_port_type type)
-{
-	struct bnx2x_udp_tunnel *udp_port = &bp->udp_tunnel_ports[type];
-
-	if (!IS_PF(bp) || CHIP_IS_E1x(bp))
-		return;
-
-	if (!udp_port->count || udp_port->dst_port != port) {
-		DP(BNX2X_MSG_SP, "Invalid UDP tunnel [%d] port\n",
-		   type);
-		return;
-	}
-
-	/* Remove reference, and make certain it's no longer in use */
-	udp_port->count--;
-	if (udp_port->count)
-		return;
-	udp_port->dst_port = 0;
-
-	if (netif_running(bp->dev))
-		bnx2x_schedule_sp_rtnl(bp, BNX2X_SP_RTNL_CHANGE_UDP_PORT, 0);
-	else
-		DP(BNX2X_MSG_SP, "Deleted UDP tunnel [%d] port %d\n",
-		   type, port);
-}
-
-static void bnx2x_udp_tunnel_add(struct net_device *netdev,
-				 struct udp_tunnel_info *ti)
-{
-	struct bnx2x *bp = netdev_priv(netdev);
-	u16 t_port = ntohs(ti->port);
-
-	switch (ti->type) {
-	case UDP_TUNNEL_TYPE_VXLAN:
-		__bnx2x_add_udp_port(bp, t_port, BNX2X_UDP_PORT_VXLAN);
-		break;
-	case UDP_TUNNEL_TYPE_GENEVE:
-		__bnx2x_add_udp_port(bp, t_port, BNX2X_UDP_PORT_GENEVE);
-		break;
-	default:
-		break;
-	}
-}
-
-static void bnx2x_udp_tunnel_del(struct net_device *netdev,
-				 struct udp_tunnel_info *ti)
-{
-	struct bnx2x *bp = netdev_priv(netdev);
-	u16 t_port = ntohs(ti->port);
-
-	switch (ti->type) {
-	case UDP_TUNNEL_TYPE_VXLAN:
-		__bnx2x_del_udp_port(bp, t_port, BNX2X_UDP_PORT_VXLAN);
-		break;
-	case UDP_TUNNEL_TYPE_GENEVE:
-		__bnx2x_del_udp_port(bp, t_port, BNX2X_UDP_PORT_GENEVE);
-		break;
-	default:
-		break;
-	}
-}
-=======
 static int bnx2x_udp_tunnel_sync(struct net_device *netdev, unsigned int table)
 {
 	struct bnx2x *bp = netdev_priv(netdev);
@@ -10303,7 +10214,6 @@
 		{ .n_entries = 1, .tunnel_types = UDP_TUNNEL_TYPE_GENEVE, },
 	},
 };
->>>>>>> 24b8d41d
 
 static int bnx2x_close(struct net_device *dev);
 
@@ -10424,28 +10334,8 @@
 			       &bp->sp_rtnl_state))
 		bnx2x_update_mng_version(bp);
 
-<<<<<<< HEAD
-	if (test_and_clear_bit(BNX2X_SP_RTNL_CHANGE_UDP_PORT,
-			       &bp->sp_rtnl_state)) {
-		if (bnx2x_udp_port_update(bp)) {
-			/* On error, forget configuration */
-			memset(bp->udp_tunnel_ports, 0,
-			       sizeof(struct bnx2x_udp_tunnel) *
-			       BNX2X_UDP_PORT_MAX);
-		} else {
-			/* Since we don't store additional port information,
-			 * if no ports are configured for any feature ask for
-			 * information about currently configured ports.
-			 */
-			if (!bp->udp_tunnel_ports[BNX2X_UDP_PORT_VXLAN].count &&
-			    !bp->udp_tunnel_ports[BNX2X_UDP_PORT_GENEVE].count)
-				udp_tunnel_get_rx_info(bp->dev);
-		}
-	}
-=======
 	if (test_and_clear_bit(BNX2X_SP_RTNL_UPDATE_SVID, &bp->sp_rtnl_state))
 		bnx2x_handle_update_svid_cmd(bp);
->>>>>>> 24b8d41d
 
 	/* work which needs rtnl lock not-taken (as it takes the lock itself and
 	 * can be called from other contexts as well)
@@ -12642,12 +12532,6 @@
 	if (rc)
 		return rc;
 
-<<<<<<< HEAD
-	if (IS_PF(bp))
-		udp_tunnel_get_rx_info(dev);
-
-=======
->>>>>>> 24b8d41d
 	return 0;
 }
 
@@ -12829,11 +12713,7 @@
 	} else {
 		/* If no mc addresses are required, flush the configuration */
 		rc = bnx2x_config_mcast(bp, &rparam, BNX2X_MCAST_CMD_DEL);
-<<<<<<< HEAD
-		if (rc)
-=======
 		if (rc < 0)
->>>>>>> 24b8d41d
 			BNX2X_ERR("Failed to clear multicast configuration %d\n",
 				  rc);
 	}
@@ -13098,16 +12978,6 @@
 
 int bnx2x_vlan_reconfigure_vid(struct bnx2x *bp)
 {
-<<<<<<< HEAD
-	struct bnx2x_vlan_entry *vlan;
-
-	/* The hw forgot all entries after reload */
-	list_for_each_entry(vlan, &bp->vlan_reg, link)
-		vlan->hw = false;
-	bp->vlan_cnt = 0;
-
-=======
->>>>>>> 24b8d41d
 	/* Don't set rx mode here. Our caller will do it. */
 	bnx2x_vlan_configure(bp, false);
 
@@ -13201,13 +13071,8 @@
 	.ndo_get_phys_port_id	= bnx2x_get_phys_port_id,
 	.ndo_set_vf_link_state	= bnx2x_set_vf_link_state,
 	.ndo_features_check	= bnx2x_features_check,
-<<<<<<< HEAD
-	.ndo_udp_tunnel_add	= bnx2x_udp_tunnel_add,
-	.ndo_udp_tunnel_del	= bnx2x_udp_tunnel_del,
-=======
 	.ndo_udp_tunnel_add	= udp_tunnel_nic_add_port,
 	.ndo_udp_tunnel_del	= udp_tunnel_nic_del_port,
->>>>>>> 24b8d41d
 };
 
 static int bnx2x_set_coherency_mask(struct bnx2x *bp)
@@ -13402,12 +13267,9 @@
 
 		dev->gso_partial_features = NETIF_F_GSO_GRE_CSUM |
 					    NETIF_F_GSO_UDP_TUNNEL_CSUM;
-<<<<<<< HEAD
-=======
 
 		if (IS_PF(bp))
 			dev->udp_tunnel_nic_info = &bnx2x_udp_tunnels;
->>>>>>> 24b8d41d
 	}
 
 	dev->vlan_features = NETIF_F_SG | NETIF_F_IP_CSUM | NETIF_F_IPV6_CSUM |
@@ -14128,8 +13990,6 @@
 		rc = bnx2x_vfpf_acquire(bp, tx_count, rx_count);
 		if (rc)
 			goto init_one_freemem;
-<<<<<<< HEAD
-=======
 
 #ifdef CONFIG_BNX2X_SRIOV
 		/* VF with OLD Hypervisor or old PF do not support filtering */
@@ -14138,7 +13998,6 @@
 			dev->features |= NETIF_F_HW_VLAN_CTAG_FILTER;
 		}
 #endif
->>>>>>> 24b8d41d
 	}
 
 	/* Enable SRIOV if capability found in configuration space */
