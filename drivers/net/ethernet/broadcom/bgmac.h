--- conflicted
+++ resolved
@@ -429,28 +429,6 @@
 #define BGMAC_FEAT_CC7_IF_TYPE_RGMII	BIT(19)
 #define BGMAC_FEAT_IDM_MASK		BIT(20)
 
-/* Feature Flags */
-#define BGMAC_FEAT_TX_MASK_SETUP	BIT(0)
-#define BGMAC_FEAT_RX_MASK_SETUP	BIT(1)
-#define BGMAC_FEAT_IOST_ATTACHED	BIT(2)
-#define BGMAC_FEAT_NO_RESET		BIT(3)
-#define BGMAC_FEAT_MISC_PLL_REQ		BIT(4)
-#define BGMAC_FEAT_SW_TYPE_PHY		BIT(5)
-#define BGMAC_FEAT_SW_TYPE_EPHYRMII	BIT(6)
-#define BGMAC_FEAT_SW_TYPE_RGMII	BIT(7)
-#define BGMAC_FEAT_CMN_PHY_CTL		BIT(8)
-#define BGMAC_FEAT_FLW_CTRL1		BIT(9)
-#define BGMAC_FEAT_FLW_CTRL2		BIT(10)
-#define BGMAC_FEAT_SET_RXQ_CLK		BIT(11)
-#define BGMAC_FEAT_CLKCTLST		BIT(12)
-#define BGMAC_FEAT_NO_CLR_MIB		BIT(13)
-#define BGMAC_FEAT_FORCE_SPEED_2500	BIT(14)
-#define BGMAC_FEAT_CMDCFG_SR_REV4	BIT(15)
-#define BGMAC_FEAT_IRQ_ID_OOB_6		BIT(16)
-#define BGMAC_FEAT_CC4_IF_SW_TYPE	BIT(17)
-#define BGMAC_FEAT_CC4_IF_SW_TYPE_RGMII	BIT(18)
-#define BGMAC_FEAT_CC7_IF_TYPE_RGMII	BIT(19)
-
 struct bgmac_slot_info {
 	union {
 		struct sk_buff *skb;
@@ -502,14 +480,9 @@
 struct bgmac {
 	union {
 		struct {
-<<<<<<< HEAD
-			void *base;
-			void *idm_base;
-=======
 			void __iomem *base;
 			void __iomem *idm_base;
 			void __iomem *nicpm_base;
->>>>>>> 24b8d41d
 		} plat;
 		struct {
 			struct bcma_device *core;
@@ -520,10 +493,6 @@
 
 	struct device *dev;
 	struct device *dma_dev;
-<<<<<<< HEAD
-	unsigned char mac_addr[ETH_ALEN];
-=======
->>>>>>> 24b8d41d
 	u32 feature_flags;
 
 	struct net_device *net_dev;
@@ -563,14 +532,6 @@
 	u32 (*get_bus_clock)(struct bgmac *bgmac);
 	void (*cmn_maskset32)(struct bgmac *bgmac, u16 offset, u32 mask,
 			      u32 set);
-<<<<<<< HEAD
-};
-
-int bgmac_enet_probe(struct bgmac *info);
-void bgmac_enet_remove(struct bgmac *bgmac);
-
-struct mii_bus *bcma_mdio_mii_register(struct bcma_device *core, u8 phyaddr);
-=======
 	int (*phy_connect)(struct bgmac *bgmac);
 };
 
@@ -583,7 +544,6 @@
 int bgmac_enet_resume(struct bgmac *bgmac);
 
 struct mii_bus *bcma_mdio_mii_register(struct bgmac *bgmac);
->>>>>>> 24b8d41d
 void bcma_mdio_mii_unregister(struct mii_bus *mii_bus);
 
 static inline u32 bgmac_read(struct bgmac *bgmac, u16 offset)
@@ -648,12 +608,9 @@
 {
 	bgmac_maskset(bgmac, offset, ~0, set);
 }
-<<<<<<< HEAD
-=======
 
 static inline int bgmac_phy_connect(struct bgmac *bgmac)
 {
 	return bgmac->phy_connect(bgmac);
 }
->>>>>>> 24b8d41d
 #endif /* _BGMAC_H */