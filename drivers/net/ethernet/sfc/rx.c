// SPDX-License-Identifier: GPL-2.0-only
/****************************************************************************
 * Driver for Solarflare network controllers and boards
 * Copyright 2005-2006 Fen Systems Ltd.
 * Copyright 2005-2013 Solarflare Communications Inc.
 */

#include <linux/socket.h>
#include <linux/in.h>
#include <linux/slab.h>
#include <linux/ip.h>
#include <linux/ipv6.h>
#include <linux/tcp.h>
#include <linux/udp.h>
#include <linux/prefetch.h>
#include <linux/moduleparam.h>
#include <linux/iommu.h>
#include <net/ip.h>
#include <net/checksum.h>
#include <net/xdp.h>
#include <linux/bpf_trace.h>
#include "net_driver.h"
#include "efx.h"
#include "rx_common.h"
#include "filter.h"
#include "nic.h"
#include "selftest.h"
#include "workarounds.h"

/* Preferred number of descriptors to fill at once */
#define EFX_RX_PREFERRED_BATCH 8U

/* Maximum rx prefix used by any architecture. */
#define EFX_MAX_RX_PREFIX_SIZE 16

/* Size of buffer allocated for skb header area. */
#define EFX_SKB_HEADERS  128u

/* Each packet can consume up to ceil(max_frame_len / buffer_size) buffers */
#define EFX_RX_MAX_FRAGS DIV_ROUND_UP(EFX_MAX_FRAME_LEN(EFX_MAX_MTU), \
				      EFX_RX_USR_BUF_SIZE)

static void efx_rx_packet__check_len(struct efx_rx_queue *rx_queue,
				     struct efx_rx_buffer *rx_buf,
				     int len)
{
	struct efx_nic *efx = rx_queue->efx;
	unsigned max_len = rx_buf->len - efx->type->rx_buffer_padding;

	if (likely(len <= max_len))
		return;

	/* The packet must be discarded, but this is only a fatal error
	 * if the caller indicated it was
	 */
	rx_buf->flags |= EFX_RX_PKT_DISCARD;

	if (net_ratelimit())
		netif_err(efx, rx_err, efx->net_dev,
			  "RX queue %d overlength RX event (%#x > %#x)\n",
			  efx_rx_queue_index(rx_queue), len, max_len);

	efx_rx_queue_channel(rx_queue)->n_rx_overlength++;
}

/* Allocate and construct an SKB around page fragments */
static struct sk_buff *efx_rx_mk_skb(struct efx_channel *channel,
				     struct efx_rx_buffer *rx_buf,
				     unsigned int n_frags,
				     u8 *eh, int hdr_len)
{
	struct efx_nic *efx = channel->efx;
	struct sk_buff *skb;

	/* Allocate an SKB to store the headers */
	skb = netdev_alloc_skb(efx->net_dev,
			       efx->rx_ip_align + efx->rx_prefix_size +
			       hdr_len);
	if (unlikely(skb == NULL)) {
		atomic_inc(&efx->n_rx_noskb_drops);
		return NULL;
	}

	EFX_WARN_ON_ONCE_PARANOID(rx_buf->len < hdr_len);

	memcpy(skb->data + efx->rx_ip_align, eh - efx->rx_prefix_size,
	       efx->rx_prefix_size + hdr_len);
	skb_reserve(skb, efx->rx_ip_align + efx->rx_prefix_size);
	__skb_put(skb, hdr_len);

	/* Append the remaining page(s) onto the frag list */
	if (rx_buf->len > hdr_len) {
		rx_buf->page_offset += hdr_len;
		rx_buf->len -= hdr_len;

		for (;;) {
			skb_fill_page_desc(skb, skb_shinfo(skb)->nr_frags,
					   rx_buf->page, rx_buf->page_offset,
					   rx_buf->len);
			rx_buf->page = NULL;
			skb->len += rx_buf->len;
			skb->data_len += rx_buf->len;
			if (skb_shinfo(skb)->nr_frags == n_frags)
				break;

			rx_buf = efx_rx_buf_next(&channel->rx_queue, rx_buf);
		}
	} else {
		__free_pages(rx_buf->page, efx->rx_buffer_order);
		rx_buf->page = NULL;
		n_frags = 0;
	}

	skb->truesize += n_frags * efx->rx_buffer_truesize;

	/* Move past the ethernet header */
	skb->protocol = eth_type_trans(skb, efx->net_dev);

	skb_mark_napi_id(skb, &channel->napi_str);

	return skb;
}

void efx_rx_packet(struct efx_rx_queue *rx_queue, unsigned int index,
		   unsigned int n_frags, unsigned int len, u16 flags)
{
	struct efx_nic *efx = rx_queue->efx;
	struct efx_channel *channel = efx_rx_queue_channel(rx_queue);
	struct efx_rx_buffer *rx_buf;

	rx_queue->rx_packets++;

	rx_buf = efx_rx_buffer(rx_queue, index);
	rx_buf->flags |= flags;

	/* Validate the number of fragments and completed length */
	if (n_frags == 1) {
		if (!(flags & EFX_RX_PKT_PREFIX_LEN))
			efx_rx_packet__check_len(rx_queue, rx_buf, len);
	} else if (unlikely(n_frags > EFX_RX_MAX_FRAGS) ||
		   unlikely(len <= (n_frags - 1) * efx->rx_dma_len) ||
		   unlikely(len > n_frags * efx->rx_dma_len) ||
		   unlikely(!efx->rx_scatter)) {
		/* If this isn't an explicit discard request, either
		 * the hardware or the driver is broken.
		 */
		WARN_ON(!(len == 0 && rx_buf->flags & EFX_RX_PKT_DISCARD));
		rx_buf->flags |= EFX_RX_PKT_DISCARD;
	}

	netif_vdbg(efx, rx_status, efx->net_dev,
		   "RX queue %d received ids %x-%x len %d %s%s\n",
		   efx_rx_queue_index(rx_queue), index,
		   (index + n_frags - 1) & rx_queue->ptr_mask, len,
		   (rx_buf->flags & EFX_RX_PKT_CSUMMED) ? " [SUMMED]" : "",
		   (rx_buf->flags & EFX_RX_PKT_DISCARD) ? " [DISCARD]" : "");

	/* Discard packet, if instructed to do so.  Process the
	 * previous receive first.
	 */
	if (unlikely(rx_buf->flags & EFX_RX_PKT_DISCARD)) {
		efx_rx_flush_packet(channel);
		efx_discard_rx_packet(channel, rx_buf, n_frags);
		return;
	}

	if (n_frags == 1 && !(flags & EFX_RX_PKT_PREFIX_LEN))
		rx_buf->len = len;

	/* Release and/or sync the DMA mapping - assumes all RX buffers
	 * consumed in-order per RX queue.
	 */
	efx_sync_rx_buffer(efx, rx_buf, rx_buf->len);

	/* Prefetch nice and early so data will (hopefully) be in cache by
	 * the time we look at it.
	 */
	prefetch(efx_rx_buf_va(rx_buf));

	rx_buf->page_offset += efx->rx_prefix_size;
	rx_buf->len -= efx->rx_prefix_size;

	if (n_frags > 1) {
		/* Release/sync DMA mapping for additional fragments.
		 * Fix length for last fragment.
		 */
		unsigned int tail_frags = n_frags - 1;

		for (;;) {
			rx_buf = efx_rx_buf_next(rx_queue, rx_buf);
			if (--tail_frags == 0)
				break;
			efx_sync_rx_buffer(efx, rx_buf, efx->rx_dma_len);
		}
		rx_buf->len = len - (n_frags - 1) * efx->rx_dma_len;
		efx_sync_rx_buffer(efx, rx_buf, rx_buf->len);
	}

	/* All fragments have been DMA-synced, so recycle pages. */
	rx_buf = efx_rx_buffer(rx_queue, index);
	efx_recycle_rx_pages(channel, rx_buf, n_frags);

	/* Pipeline receives so that we give time for packet headers to be
	 * prefetched into cache.
	 */
	efx_rx_flush_packet(channel);
	channel->rx_pkt_n_frags = n_frags;
	channel->rx_pkt_index = index;
}

static void efx_rx_deliver(struct efx_channel *channel, u8 *eh,
			   struct efx_rx_buffer *rx_buf,
			   unsigned int n_frags)
{
	struct sk_buff *skb;
	u16 hdr_len = min_t(u16, rx_buf->len, EFX_SKB_HEADERS);

	skb = efx_rx_mk_skb(channel, rx_buf, n_frags, eh, hdr_len);
	if (unlikely(skb == NULL)) {
		struct efx_rx_queue *rx_queue;

		rx_queue = efx_channel_get_rx_queue(channel);
		efx_free_rx_buffers(rx_queue, rx_buf, n_frags);
		return;
	}
	skb_record_rx_queue(skb, channel->rx_queue.core_index);

	/* Set the SKB flags */
	skb_checksum_none_assert(skb);
	if (likely(rx_buf->flags & EFX_RX_PKT_CSUMMED)) {
		skb->ip_summed = CHECKSUM_UNNECESSARY;
		skb->csum_level = !!(rx_buf->flags & EFX_RX_PKT_CSUM_LEVEL);
	}

	efx_rx_skb_attach_timestamp(channel, skb);

	if (channel->type->receive_skb)
		if (channel->type->receive_skb(channel, skb))
			return;

	/* Pass the packet up */
	if (channel->rx_list != NULL)
		/* Add to list, will pass up later */
		list_add_tail(&skb->list, channel->rx_list);
	else
		/* No list, so pass it up now */
		netif_receive_skb(skb);
}

/** efx_do_xdp: perform XDP processing on a received packet
 *
 * Returns true if packet should still be delivered.
 */
static bool efx_do_xdp(struct efx_nic *efx, struct efx_channel *channel,
		       struct efx_rx_buffer *rx_buf, u8 **ehp)
{
	u8 rx_prefix[EFX_MAX_RX_PREFIX_SIZE];
	struct efx_rx_queue *rx_queue;
	struct bpf_prog *xdp_prog;
	struct xdp_frame *xdpf;
	struct xdp_buff xdp;
	u32 xdp_act;
	s16 offset;
	int err;

	rcu_read_lock();
	xdp_prog = rcu_dereference(efx->xdp_prog);
	if (!xdp_prog) {
		rcu_read_unlock();
		return true;
	}

	rx_queue = efx_channel_get_rx_queue(channel);

	if (unlikely(channel->rx_pkt_n_frags > 1)) {
		/* We can't do XDP on fragmented packets - drop. */
		rcu_read_unlock();
		efx_free_rx_buffers(rx_queue, rx_buf,
				    channel->rx_pkt_n_frags);
		if (net_ratelimit())
			netif_err(efx, rx_err, efx->net_dev,
				  "XDP is not possible with multiple receive fragments (%d)\n",
				  channel->rx_pkt_n_frags);
		channel->n_rx_xdp_bad_drops++;
		return false;
	}

	dma_sync_single_for_cpu(&efx->pci_dev->dev, rx_buf->dma_addr,
				rx_buf->len, DMA_FROM_DEVICE);

	/* Save the rx prefix. */
	EFX_WARN_ON_PARANOID(efx->rx_prefix_size > EFX_MAX_RX_PREFIX_SIZE);
	memcpy(rx_prefix, *ehp - efx->rx_prefix_size,
	       efx->rx_prefix_size);

	xdp.data = *ehp;
	xdp.data_hard_start = xdp.data - EFX_XDP_HEADROOM;

	/* No support yet for XDP metadata */
	xdp_set_data_meta_invalid(&xdp);
	xdp.data_end = xdp.data + rx_buf->len;
	xdp.rxq = &rx_queue->xdp_rxq_info;
	xdp.frame_sz = efx->rx_page_buf_step;

	xdp_act = bpf_prog_run_xdp(xdp_prog, &xdp);
	rcu_read_unlock();

	offset = (u8 *)xdp.data - *ehp;

	switch (xdp_act) {
	case XDP_PASS:
		/* Fix up rx prefix. */
		if (offset) {
			*ehp += offset;
			rx_buf->page_offset += offset;
			rx_buf->len -= offset;
			memcpy(*ehp - efx->rx_prefix_size, rx_prefix,
			       efx->rx_prefix_size);
		}
		break;

	case XDP_TX:
		/* Buffer ownership passes to tx on success. */
		xdpf = xdp_convert_buff_to_frame(&xdp);
		err = efx_xdp_tx_buffers(efx, 1, &xdpf, true);
		if (unlikely(err != 1)) {
			efx_free_rx_buffers(rx_queue, rx_buf, 1);
			if (net_ratelimit())
				netif_err(efx, rx_err, efx->net_dev,
					  "XDP TX failed (%d)\n", err);
			channel->n_rx_xdp_bad_drops++;
			trace_xdp_exception(efx->net_dev, xdp_prog, xdp_act);
		} else {
			channel->n_rx_xdp_tx++;
		}
		break;

	case XDP_REDIRECT:
		err = xdp_do_redirect(efx->net_dev, &xdp, xdp_prog);
		if (unlikely(err)) {
			efx_free_rx_buffers(rx_queue, rx_buf, 1);
			if (net_ratelimit())
				netif_err(efx, rx_err, efx->net_dev,
					  "XDP redirect failed (%d)\n", err);
			channel->n_rx_xdp_bad_drops++;
			trace_xdp_exception(efx->net_dev, xdp_prog, xdp_act);
		} else {
			channel->n_rx_xdp_redirect++;
		}
		break;

	default:
		bpf_warn_invalid_xdp_action(xdp_act);
		efx_free_rx_buffers(rx_queue, rx_buf, 1);
		channel->n_rx_xdp_bad_drops++;
		trace_xdp_exception(efx->net_dev, xdp_prog, xdp_act);
		break;

	case XDP_ABORTED:
		trace_xdp_exception(efx->net_dev, xdp_prog, xdp_act);
		fallthrough;
	case XDP_DROP:
		efx_free_rx_buffers(rx_queue, rx_buf, 1);
		channel->n_rx_xdp_drops++;
		break;
	}

	return xdp_act == XDP_PASS;
}

/* Handle a received packet.  Second half: Touches packet payload. */
void __efx_rx_packet(struct efx_channel *channel)
{
	struct efx_nic *efx = channel->efx;
	struct efx_rx_buffer *rx_buf =
		efx_rx_buffer(&channel->rx_queue, channel->rx_pkt_index);
	u8 *eh = efx_rx_buf_va(rx_buf);

	/* Read length from the prefix if necessary.  This already
	 * excludes the length of the prefix itself.
	 */
	if (rx_buf->flags & EFX_RX_PKT_PREFIX_LEN)
		rx_buf->len = le16_to_cpup((__le16 *)
					   (eh + efx->rx_packet_len_offset));

	/* If we're in loopback test, then pass the packet directly to the
	 * loopback layer, and free the rx_buf here
	 */
	if (unlikely(efx->loopback_selftest)) {
		struct efx_rx_queue *rx_queue;

		efx_loopback_rx_packet(efx, eh, rx_buf->len);
		rx_queue = efx_channel_get_rx_queue(channel);
		efx_free_rx_buffers(rx_queue, rx_buf,
				    channel->rx_pkt_n_frags);
		goto out;
	}

	if (!efx_do_xdp(efx, channel, rx_buf, &eh))
		goto out;

	if (unlikely(!(efx->net_dev->features & NETIF_F_RXCSUM)))
		rx_buf->flags &= ~EFX_RX_PKT_CSUMMED;

	if ((rx_buf->flags & EFX_RX_PKT_TCP) && !channel->type->receive_skb)
		efx_rx_packet_gro(channel, rx_buf, channel->rx_pkt_n_frags, eh, 0);
	else
		efx_rx_deliver(channel, eh, rx_buf, channel->rx_pkt_n_frags);
out:
	channel->rx_pkt_n_frags = 0;
<<<<<<< HEAD
}

int efx_probe_rx_queue(struct efx_rx_queue *rx_queue)
{
	struct efx_nic *efx = rx_queue->efx;
	unsigned int entries;
	int rc;

	/* Create the smallest power-of-two aligned ring */
	entries = max(roundup_pow_of_two(efx->rxq_entries), EFX_MIN_DMAQ_SIZE);
	EFX_BUG_ON_PARANOID(entries > EFX_MAX_DMAQ_SIZE);
	rx_queue->ptr_mask = entries - 1;

	netif_dbg(efx, probe, efx->net_dev,
		  "creating RX queue %d size %#x mask %#x\n",
		  efx_rx_queue_index(rx_queue), efx->rxq_entries,
		  rx_queue->ptr_mask);

	/* Allocate RX buffers */
	rx_queue->buffer = kcalloc(entries, sizeof(*rx_queue->buffer),
				   GFP_KERNEL);
	if (!rx_queue->buffer)
		return -ENOMEM;

	rc = efx_nic_probe_rx(rx_queue);
	if (rc) {
		kfree(rx_queue->buffer);
		rx_queue->buffer = NULL;
	}

	return rc;
}

static void efx_init_rx_recycle_ring(struct efx_nic *efx,
				     struct efx_rx_queue *rx_queue)
{
	unsigned int bufs_in_recycle_ring, page_ring_size;

	/* Set the RX recycle ring size */
#ifdef CONFIG_PPC64
	bufs_in_recycle_ring = EFX_RECYCLE_RING_SIZE_IOMMU;
#else
	if (iommu_present(&pci_bus_type))
		bufs_in_recycle_ring = EFX_RECYCLE_RING_SIZE_IOMMU;
	else
		bufs_in_recycle_ring = EFX_RECYCLE_RING_SIZE_NOIOMMU;
#endif /* CONFIG_PPC64 */

	page_ring_size = roundup_pow_of_two(bufs_in_recycle_ring /
					    efx->rx_bufs_per_page);
	rx_queue->page_ring = kcalloc(page_ring_size,
				      sizeof(*rx_queue->page_ring), GFP_KERNEL);
	rx_queue->page_ptr_mask = page_ring_size - 1;
}

void efx_init_rx_queue(struct efx_rx_queue *rx_queue)
{
	struct efx_nic *efx = rx_queue->efx;
	unsigned int max_fill, trigger, max_trigger;

	netif_dbg(rx_queue->efx, drv, rx_queue->efx->net_dev,
		  "initialising RX queue %d\n", efx_rx_queue_index(rx_queue));

	/* Initialise ptr fields */
	rx_queue->added_count = 0;
	rx_queue->notified_count = 0;
	rx_queue->removed_count = 0;
	rx_queue->min_fill = -1U;
	efx_init_rx_recycle_ring(efx, rx_queue);

	rx_queue->page_remove = 0;
	rx_queue->page_add = rx_queue->page_ptr_mask + 1;
	rx_queue->page_recycle_count = 0;
	rx_queue->page_recycle_failed = 0;
	rx_queue->page_recycle_full = 0;

	/* Initialise limit fields */
	max_fill = efx->rxq_entries - EFX_RXD_HEAD_ROOM;
	max_trigger =
		max_fill - efx->rx_pages_per_batch * efx->rx_bufs_per_page;
	if (rx_refill_threshold != 0) {
		trigger = max_fill * min(rx_refill_threshold, 100U) / 100U;
		if (trigger > max_trigger)
			trigger = max_trigger;
	} else {
		trigger = max_trigger;
	}

	rx_queue->max_fill = max_fill;
	rx_queue->fast_fill_trigger = trigger;
	rx_queue->refill_enabled = true;

	/* Set up RX descriptor ring */
	efx_nic_init_rx(rx_queue);
}

void efx_fini_rx_queue(struct efx_rx_queue *rx_queue)
{
	int i;
	struct efx_nic *efx = rx_queue->efx;
	struct efx_rx_buffer *rx_buf;

	netif_dbg(rx_queue->efx, drv, rx_queue->efx->net_dev,
		  "shutting down RX queue %d\n", efx_rx_queue_index(rx_queue));

	del_timer_sync(&rx_queue->slow_fill);

	/* Release RX buffers from the current read ptr to the write ptr */
	if (rx_queue->buffer) {
		for (i = rx_queue->removed_count; i < rx_queue->added_count;
		     i++) {
			unsigned index = i & rx_queue->ptr_mask;
			rx_buf = efx_rx_buffer(rx_queue, index);
			efx_fini_rx_buffer(rx_queue, rx_buf);
		}
	}

	/* Unmap and release the pages in the recycle ring. Remove the ring. */
	for (i = 0; i <= rx_queue->page_ptr_mask; i++) {
		struct page *page = rx_queue->page_ring[i];
		struct efx_rx_page_state *state;

		if (page == NULL)
			continue;

		state = page_address(page);
		dma_unmap_page(&efx->pci_dev->dev, state->dma_addr,
			       PAGE_SIZE << efx->rx_buffer_order,
			       DMA_FROM_DEVICE);
		put_page(page);
	}
	kfree(rx_queue->page_ring);
	rx_queue->page_ring = NULL;
}

void efx_remove_rx_queue(struct efx_rx_queue *rx_queue)
{
	netif_dbg(rx_queue->efx, drv, rx_queue->efx->net_dev,
		  "destroying RX queue %d\n", efx_rx_queue_index(rx_queue));

	efx_nic_remove_rx(rx_queue);

	kfree(rx_queue->buffer);
	rx_queue->buffer = NULL;
}


module_param(rx_refill_threshold, uint, 0444);
MODULE_PARM_DESC(rx_refill_threshold,
		 "RX descriptor ring refill threshold (%)");

#ifdef CONFIG_RFS_ACCEL

int efx_filter_rfs(struct net_device *net_dev, const struct sk_buff *skb,
		   u16 rxq_index, u32 flow_id)
{
	struct efx_nic *efx = netdev_priv(net_dev);
	struct efx_channel *channel;
	struct efx_filter_spec spec;
	struct flow_keys fk;
	int rc;

	if (flow_id == RPS_FLOW_ID_INVALID)
		return -EINVAL;

	if (!skb_flow_dissect_flow_keys(skb, &fk, 0))
		return -EPROTONOSUPPORT;

	if (fk.basic.n_proto != htons(ETH_P_IP) && fk.basic.n_proto != htons(ETH_P_IPV6))
		return -EPROTONOSUPPORT;
	if (fk.control.flags & FLOW_DIS_IS_FRAGMENT)
		return -EPROTONOSUPPORT;

	efx_filter_init_rx(&spec, EFX_FILTER_PRI_HINT,
			   efx->rx_scatter ? EFX_FILTER_FLAG_RX_SCATTER : 0,
			   rxq_index);
	spec.match_flags =
		EFX_FILTER_MATCH_ETHER_TYPE | EFX_FILTER_MATCH_IP_PROTO |
		EFX_FILTER_MATCH_LOC_HOST | EFX_FILTER_MATCH_LOC_PORT |
		EFX_FILTER_MATCH_REM_HOST | EFX_FILTER_MATCH_REM_PORT;
	spec.ether_type = fk.basic.n_proto;
	spec.ip_proto = fk.basic.ip_proto;

	if (fk.basic.n_proto == htons(ETH_P_IP)) {
		spec.rem_host[0] = fk.addrs.v4addrs.src;
		spec.loc_host[0] = fk.addrs.v4addrs.dst;
	} else {
		memcpy(spec.rem_host, &fk.addrs.v6addrs.src, sizeof(struct in6_addr));
		memcpy(spec.loc_host, &fk.addrs.v6addrs.dst, sizeof(struct in6_addr));
	}

	spec.rem_port = fk.ports.src;
	spec.loc_port = fk.ports.dst;

	rc = efx->type->filter_rfs_insert(efx, &spec);
	if (rc < 0)
		return rc;

	/* Remember this so we can check whether to expire the filter later */
	channel = efx_get_channel(efx, rxq_index);
	channel->rps_flow_id[rc] = flow_id;
	++channel->rfs_filters_added;

	if (spec.ether_type == htons(ETH_P_IP))
		netif_info(efx, rx_status, efx->net_dev,
			   "steering %s %pI4:%u:%pI4:%u to queue %u [flow %u filter %d]\n",
			   (spec.ip_proto == IPPROTO_TCP) ? "TCP" : "UDP",
			   spec.rem_host, ntohs(spec.rem_port), spec.loc_host,
			   ntohs(spec.loc_port), rxq_index, flow_id, rc);
	else
		netif_info(efx, rx_status, efx->net_dev,
			   "steering %s [%pI6]:%u:[%pI6]:%u to queue %u [flow %u filter %d]\n",
			   (spec.ip_proto == IPPROTO_TCP) ? "TCP" : "UDP",
			   spec.rem_host, ntohs(spec.rem_port), spec.loc_host,
			   ntohs(spec.loc_port), rxq_index, flow_id, rc);

	return rc;
}

bool __efx_filter_rfs_expire(struct efx_nic *efx, unsigned int quota)
{
	bool (*expire_one)(struct efx_nic *efx, u32 flow_id, unsigned int index);
	unsigned int channel_idx, index, size;
	u32 flow_id;

	if (!spin_trylock_bh(&efx->filter_lock))
		return false;

	expire_one = efx->type->filter_rfs_expire_one;
	channel_idx = efx->rps_expire_channel;
	index = efx->rps_expire_index;
	size = efx->type->max_rx_ip_filters;
	while (quota--) {
		struct efx_channel *channel = efx_get_channel(efx, channel_idx);
		flow_id = channel->rps_flow_id[index];

		if (flow_id != RPS_FLOW_ID_INVALID &&
		    expire_one(efx, flow_id, index)) {
			netif_info(efx, rx_status, efx->net_dev,
				   "expired filter %d [queue %u flow %u]\n",
				   index, channel_idx, flow_id);
			channel->rps_flow_id[index] = RPS_FLOW_ID_INVALID;
		}
		if (++index == size) {
			if (++channel_idx == efx->n_channels)
				channel_idx = 0;
			index = 0;
		}
	}
	efx->rps_expire_channel = channel_idx;
	efx->rps_expire_index = index;

	spin_unlock_bh(&efx->filter_lock);
	return true;
}

#endif /* CONFIG_RFS_ACCEL */

/**
 * efx_filter_is_mc_recipient - test whether spec is a multicast recipient
 * @spec: Specification to test
 *
 * Return: %true if the specification is a non-drop RX filter that
 * matches a local MAC address I/G bit value of 1 or matches a local
 * IPv4 or IPv6 address value in the respective multicast address
 * range.  Otherwise %false.
 */
bool efx_filter_is_mc_recipient(const struct efx_filter_spec *spec)
{
	if (!(spec->flags & EFX_FILTER_FLAG_RX) ||
	    spec->dmaq_id == EFX_FILTER_RX_DMAQ_ID_DROP)
		return false;

	if (spec->match_flags &
	    (EFX_FILTER_MATCH_LOC_MAC | EFX_FILTER_MATCH_LOC_MAC_IG) &&
	    is_multicast_ether_addr(spec->loc_mac))
		return true;

	if ((spec->match_flags &
	     (EFX_FILTER_MATCH_ETHER_TYPE | EFX_FILTER_MATCH_LOC_HOST)) ==
	    (EFX_FILTER_MATCH_ETHER_TYPE | EFX_FILTER_MATCH_LOC_HOST)) {
		if (spec->ether_type == htons(ETH_P_IP) &&
		    ipv4_is_multicast(spec->loc_host[0]))
			return true;
		if (spec->ether_type == htons(ETH_P_IPV6) &&
		    ((const u8 *)spec->loc_host)[0] == 0xff)
			return true;
	}

	return false;
=======
>>>>>>> 24b8d41d
}<|MERGE_RESOLUTION|>--- conflicted
+++ resolved
@@ -408,297 +408,4 @@
 		efx_rx_deliver(channel, eh, rx_buf, channel->rx_pkt_n_frags);
 out:
 	channel->rx_pkt_n_frags = 0;
-<<<<<<< HEAD
-}
-
-int efx_probe_rx_queue(struct efx_rx_queue *rx_queue)
-{
-	struct efx_nic *efx = rx_queue->efx;
-	unsigned int entries;
-	int rc;
-
-	/* Create the smallest power-of-two aligned ring */
-	entries = max(roundup_pow_of_two(efx->rxq_entries), EFX_MIN_DMAQ_SIZE);
-	EFX_BUG_ON_PARANOID(entries > EFX_MAX_DMAQ_SIZE);
-	rx_queue->ptr_mask = entries - 1;
-
-	netif_dbg(efx, probe, efx->net_dev,
-		  "creating RX queue %d size %#x mask %#x\n",
-		  efx_rx_queue_index(rx_queue), efx->rxq_entries,
-		  rx_queue->ptr_mask);
-
-	/* Allocate RX buffers */
-	rx_queue->buffer = kcalloc(entries, sizeof(*rx_queue->buffer),
-				   GFP_KERNEL);
-	if (!rx_queue->buffer)
-		return -ENOMEM;
-
-	rc = efx_nic_probe_rx(rx_queue);
-	if (rc) {
-		kfree(rx_queue->buffer);
-		rx_queue->buffer = NULL;
-	}
-
-	return rc;
-}
-
-static void efx_init_rx_recycle_ring(struct efx_nic *efx,
-				     struct efx_rx_queue *rx_queue)
-{
-	unsigned int bufs_in_recycle_ring, page_ring_size;
-
-	/* Set the RX recycle ring size */
-#ifdef CONFIG_PPC64
-	bufs_in_recycle_ring = EFX_RECYCLE_RING_SIZE_IOMMU;
-#else
-	if (iommu_present(&pci_bus_type))
-		bufs_in_recycle_ring = EFX_RECYCLE_RING_SIZE_IOMMU;
-	else
-		bufs_in_recycle_ring = EFX_RECYCLE_RING_SIZE_NOIOMMU;
-#endif /* CONFIG_PPC64 */
-
-	page_ring_size = roundup_pow_of_two(bufs_in_recycle_ring /
-					    efx->rx_bufs_per_page);
-	rx_queue->page_ring = kcalloc(page_ring_size,
-				      sizeof(*rx_queue->page_ring), GFP_KERNEL);
-	rx_queue->page_ptr_mask = page_ring_size - 1;
-}
-
-void efx_init_rx_queue(struct efx_rx_queue *rx_queue)
-{
-	struct efx_nic *efx = rx_queue->efx;
-	unsigned int max_fill, trigger, max_trigger;
-
-	netif_dbg(rx_queue->efx, drv, rx_queue->efx->net_dev,
-		  "initialising RX queue %d\n", efx_rx_queue_index(rx_queue));
-
-	/* Initialise ptr fields */
-	rx_queue->added_count = 0;
-	rx_queue->notified_count = 0;
-	rx_queue->removed_count = 0;
-	rx_queue->min_fill = -1U;
-	efx_init_rx_recycle_ring(efx, rx_queue);
-
-	rx_queue->page_remove = 0;
-	rx_queue->page_add = rx_queue->page_ptr_mask + 1;
-	rx_queue->page_recycle_count = 0;
-	rx_queue->page_recycle_failed = 0;
-	rx_queue->page_recycle_full = 0;
-
-	/* Initialise limit fields */
-	max_fill = efx->rxq_entries - EFX_RXD_HEAD_ROOM;
-	max_trigger =
-		max_fill - efx->rx_pages_per_batch * efx->rx_bufs_per_page;
-	if (rx_refill_threshold != 0) {
-		trigger = max_fill * min(rx_refill_threshold, 100U) / 100U;
-		if (trigger > max_trigger)
-			trigger = max_trigger;
-	} else {
-		trigger = max_trigger;
-	}
-
-	rx_queue->max_fill = max_fill;
-	rx_queue->fast_fill_trigger = trigger;
-	rx_queue->refill_enabled = true;
-
-	/* Set up RX descriptor ring */
-	efx_nic_init_rx(rx_queue);
-}
-
-void efx_fini_rx_queue(struct efx_rx_queue *rx_queue)
-{
-	int i;
-	struct efx_nic *efx = rx_queue->efx;
-	struct efx_rx_buffer *rx_buf;
-
-	netif_dbg(rx_queue->efx, drv, rx_queue->efx->net_dev,
-		  "shutting down RX queue %d\n", efx_rx_queue_index(rx_queue));
-
-	del_timer_sync(&rx_queue->slow_fill);
-
-	/* Release RX buffers from the current read ptr to the write ptr */
-	if (rx_queue->buffer) {
-		for (i = rx_queue->removed_count; i < rx_queue->added_count;
-		     i++) {
-			unsigned index = i & rx_queue->ptr_mask;
-			rx_buf = efx_rx_buffer(rx_queue, index);
-			efx_fini_rx_buffer(rx_queue, rx_buf);
-		}
-	}
-
-	/* Unmap and release the pages in the recycle ring. Remove the ring. */
-	for (i = 0; i <= rx_queue->page_ptr_mask; i++) {
-		struct page *page = rx_queue->page_ring[i];
-		struct efx_rx_page_state *state;
-
-		if (page == NULL)
-			continue;
-
-		state = page_address(page);
-		dma_unmap_page(&efx->pci_dev->dev, state->dma_addr,
-			       PAGE_SIZE << efx->rx_buffer_order,
-			       DMA_FROM_DEVICE);
-		put_page(page);
-	}
-	kfree(rx_queue->page_ring);
-	rx_queue->page_ring = NULL;
-}
-
-void efx_remove_rx_queue(struct efx_rx_queue *rx_queue)
-{
-	netif_dbg(rx_queue->efx, drv, rx_queue->efx->net_dev,
-		  "destroying RX queue %d\n", efx_rx_queue_index(rx_queue));
-
-	efx_nic_remove_rx(rx_queue);
-
-	kfree(rx_queue->buffer);
-	rx_queue->buffer = NULL;
-}
-
-
-module_param(rx_refill_threshold, uint, 0444);
-MODULE_PARM_DESC(rx_refill_threshold,
-		 "RX descriptor ring refill threshold (%)");
-
-#ifdef CONFIG_RFS_ACCEL
-
-int efx_filter_rfs(struct net_device *net_dev, const struct sk_buff *skb,
-		   u16 rxq_index, u32 flow_id)
-{
-	struct efx_nic *efx = netdev_priv(net_dev);
-	struct efx_channel *channel;
-	struct efx_filter_spec spec;
-	struct flow_keys fk;
-	int rc;
-
-	if (flow_id == RPS_FLOW_ID_INVALID)
-		return -EINVAL;
-
-	if (!skb_flow_dissect_flow_keys(skb, &fk, 0))
-		return -EPROTONOSUPPORT;
-
-	if (fk.basic.n_proto != htons(ETH_P_IP) && fk.basic.n_proto != htons(ETH_P_IPV6))
-		return -EPROTONOSUPPORT;
-	if (fk.control.flags & FLOW_DIS_IS_FRAGMENT)
-		return -EPROTONOSUPPORT;
-
-	efx_filter_init_rx(&spec, EFX_FILTER_PRI_HINT,
-			   efx->rx_scatter ? EFX_FILTER_FLAG_RX_SCATTER : 0,
-			   rxq_index);
-	spec.match_flags =
-		EFX_FILTER_MATCH_ETHER_TYPE | EFX_FILTER_MATCH_IP_PROTO |
-		EFX_FILTER_MATCH_LOC_HOST | EFX_FILTER_MATCH_LOC_PORT |
-		EFX_FILTER_MATCH_REM_HOST | EFX_FILTER_MATCH_REM_PORT;
-	spec.ether_type = fk.basic.n_proto;
-	spec.ip_proto = fk.basic.ip_proto;
-
-	if (fk.basic.n_proto == htons(ETH_P_IP)) {
-		spec.rem_host[0] = fk.addrs.v4addrs.src;
-		spec.loc_host[0] = fk.addrs.v4addrs.dst;
-	} else {
-		memcpy(spec.rem_host, &fk.addrs.v6addrs.src, sizeof(struct in6_addr));
-		memcpy(spec.loc_host, &fk.addrs.v6addrs.dst, sizeof(struct in6_addr));
-	}
-
-	spec.rem_port = fk.ports.src;
-	spec.loc_port = fk.ports.dst;
-
-	rc = efx->type->filter_rfs_insert(efx, &spec);
-	if (rc < 0)
-		return rc;
-
-	/* Remember this so we can check whether to expire the filter later */
-	channel = efx_get_channel(efx, rxq_index);
-	channel->rps_flow_id[rc] = flow_id;
-	++channel->rfs_filters_added;
-
-	if (spec.ether_type == htons(ETH_P_IP))
-		netif_info(efx, rx_status, efx->net_dev,
-			   "steering %s %pI4:%u:%pI4:%u to queue %u [flow %u filter %d]\n",
-			   (spec.ip_proto == IPPROTO_TCP) ? "TCP" : "UDP",
-			   spec.rem_host, ntohs(spec.rem_port), spec.loc_host,
-			   ntohs(spec.loc_port), rxq_index, flow_id, rc);
-	else
-		netif_info(efx, rx_status, efx->net_dev,
-			   "steering %s [%pI6]:%u:[%pI6]:%u to queue %u [flow %u filter %d]\n",
-			   (spec.ip_proto == IPPROTO_TCP) ? "TCP" : "UDP",
-			   spec.rem_host, ntohs(spec.rem_port), spec.loc_host,
-			   ntohs(spec.loc_port), rxq_index, flow_id, rc);
-
-	return rc;
-}
-
-bool __efx_filter_rfs_expire(struct efx_nic *efx, unsigned int quota)
-{
-	bool (*expire_one)(struct efx_nic *efx, u32 flow_id, unsigned int index);
-	unsigned int channel_idx, index, size;
-	u32 flow_id;
-
-	if (!spin_trylock_bh(&efx->filter_lock))
-		return false;
-
-	expire_one = efx->type->filter_rfs_expire_one;
-	channel_idx = efx->rps_expire_channel;
-	index = efx->rps_expire_index;
-	size = efx->type->max_rx_ip_filters;
-	while (quota--) {
-		struct efx_channel *channel = efx_get_channel(efx, channel_idx);
-		flow_id = channel->rps_flow_id[index];
-
-		if (flow_id != RPS_FLOW_ID_INVALID &&
-		    expire_one(efx, flow_id, index)) {
-			netif_info(efx, rx_status, efx->net_dev,
-				   "expired filter %d [queue %u flow %u]\n",
-				   index, channel_idx, flow_id);
-			channel->rps_flow_id[index] = RPS_FLOW_ID_INVALID;
-		}
-		if (++index == size) {
-			if (++channel_idx == efx->n_channels)
-				channel_idx = 0;
-			index = 0;
-		}
-	}
-	efx->rps_expire_channel = channel_idx;
-	efx->rps_expire_index = index;
-
-	spin_unlock_bh(&efx->filter_lock);
-	return true;
-}
-
-#endif /* CONFIG_RFS_ACCEL */
-
-/**
- * efx_filter_is_mc_recipient - test whether spec is a multicast recipient
- * @spec: Specification to test
- *
- * Return: %true if the specification is a non-drop RX filter that
- * matches a local MAC address I/G bit value of 1 or matches a local
- * IPv4 or IPv6 address value in the respective multicast address
- * range.  Otherwise %false.
- */
-bool efx_filter_is_mc_recipient(const struct efx_filter_spec *spec)
-{
-	if (!(spec->flags & EFX_FILTER_FLAG_RX) ||
-	    spec->dmaq_id == EFX_FILTER_RX_DMAQ_ID_DROP)
-		return false;
-
-	if (spec->match_flags &
-	    (EFX_FILTER_MATCH_LOC_MAC | EFX_FILTER_MATCH_LOC_MAC_IG) &&
-	    is_multicast_ether_addr(spec->loc_mac))
-		return true;
-
-	if ((spec->match_flags &
-	     (EFX_FILTER_MATCH_ETHER_TYPE | EFX_FILTER_MATCH_LOC_HOST)) ==
-	    (EFX_FILTER_MATCH_ETHER_TYPE | EFX_FILTER_MATCH_LOC_HOST)) {
-		if (spec->ether_type == htons(ETH_P_IP) &&
-		    ipv4_is_multicast(spec->loc_host[0]))
-			return true;
-		if (spec->ether_type == htons(ETH_P_IPV6) &&
-		    ((const u8 *)spec->loc_host)[0] == 0xff)
-			return true;
-	}
-
-	return false;
-=======
->>>>>>> 24b8d41d
 }