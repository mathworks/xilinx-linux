/**********************************************************************
<<<<<<< HEAD
* Author: Cavium, Inc.
*
* Contact: support@cavium.com
*          Please include "LiquidIO" in the subject.
*
* Copyright (c) 2003-2015 Cavium, Inc.
*
* This file is free software; you can redistribute it and/or modify
* it under the terms of the GNU General Public License, Version 2, as
* published by the Free Software Foundation.
*
* This file is distributed in the hope that it will be useful, but
* AS-IS and WITHOUT ANY WARRANTY; without even the implied warranty
* of MERCHANTABILITY or FITNESS FOR A PARTICULAR PURPOSE, TITLE, or
* NONINFRINGEMENT.  See the GNU General Public License for more
* details.
*
* This file may also be available under a different license from Cavium.
* Contact Cavium, Inc. for more information
**********************************************************************/
=======
 * Author: Cavium, Inc.
 *
 * Contact: support@cavium.com
 *          Please include "LiquidIO" in the subject.
 *
 * Copyright (c) 2003-2016 Cavium, Inc.
 *
 * This file is free software; you can redistribute it and/or modify
 * it under the terms of the GNU General Public License, Version 2, as
 * published by the Free Software Foundation.
 *
 * This file is distributed in the hope that it will be useful, but
 * AS-IS and WITHOUT ANY WARRANTY; without even the implied warranty
 * of MERCHANTABILITY or FITNESS FOR A PARTICULAR PURPOSE, TITLE, or
 * NONINFRINGEMENT.  See the GNU General Public License for more details.
 ***********************************************************************/
>>>>>>> 24b8d41d
#include <linux/pci.h>
#include <linux/netdevice.h>
#include <linux/vmalloc.h>
#include "liquidio_common.h"
#include "octeon_droq.h"
#include "octeon_iq.h"
#include "response_manager.h"
#include "octeon_device.h"
#include "octeon_main.h"
#include "octeon_network.h"
#include "cn66xx_regs.h"
#include "cn66xx_device.h"
#include "cn23xx_pf_device.h"
<<<<<<< HEAD
=======
#include "cn23xx_vf_device.h"
>>>>>>> 24b8d41d

/** Default configuration
 *  for CN66XX OCTEON Models.
 */
static struct octeon_config default_cn66xx_conf = {
	.card_type                              = LIO_210SV,
	.card_name                              = LIO_210SV_NAME,

	/** IQ attributes */
	.iq					= {
		.max_iqs			= CN6XXX_CFG_IO_QUEUES,
		.pending_list_size		=
			(CN6XXX_MAX_IQ_DESCRIPTORS * CN6XXX_CFG_IO_QUEUES),
		.instr_type			= OCTEON_64BYTE_INSTR,
		.db_min				= CN6XXX_DB_MIN,
		.db_timeout			= CN6XXX_DB_TIMEOUT,
	}
	,

	/** OQ attributes */
	.oq					= {
		.max_oqs			= CN6XXX_CFG_IO_QUEUES,
		.refill_threshold		= CN6XXX_OQ_REFIL_THRESHOLD,
		.oq_intr_pkt			= CN6XXX_OQ_INTR_PKT,
		.oq_intr_time			= CN6XXX_OQ_INTR_TIME,
		.pkts_per_intr			= CN6XXX_OQ_PKTSPER_INTR,
	}
	,

	.num_nic_ports				= DEFAULT_NUM_NIC_PORTS_66XX,
	.num_def_rx_descs			= CN6XXX_MAX_OQ_DESCRIPTORS,
	.num_def_tx_descs			= CN6XXX_MAX_IQ_DESCRIPTORS,
	.def_rx_buf_size			= CN6XXX_OQ_BUF_SIZE,

	/* For ethernet interface 0:  Port cfg Attributes */
	.nic_if_cfg[0] = {
		/* Max Txqs: Half for each of the two ports :max_iq/2 */
		.max_txqs			= MAX_TXQS_PER_INTF,

		/* Actual configured value. Range could be: 1...max_txqs */
		.num_txqs			= DEF_TXQS_PER_INTF,

		/* Max Rxqs: Half for each of the two ports :max_oq/2  */
		.max_rxqs			= MAX_RXQS_PER_INTF,

		/* Actual configured value. Range could be: 1...max_rxqs */
		.num_rxqs			= DEF_RXQS_PER_INTF,

		/* Num of desc for rx rings */
		.num_rx_descs			= CN6XXX_MAX_OQ_DESCRIPTORS,

		/* Num of desc for tx rings */
		.num_tx_descs			= CN6XXX_MAX_IQ_DESCRIPTORS,

		/* SKB size, We need not change buf size even for Jumbo frames.
		 * Octeon can send jumbo frames in 4 consecutive descriptors,
		 */
		.rx_buf_size			= CN6XXX_OQ_BUF_SIZE,

		.base_queue			= BASE_QUEUE_NOT_REQUESTED,

		.gmx_port_id			= 0,
	},

	.nic_if_cfg[1] = {
		/* Max Txqs: Half for each of the two ports :max_iq/2 */
		.max_txqs			= MAX_TXQS_PER_INTF,

		/* Actual configured value. Range could be: 1...max_txqs */
		.num_txqs			= DEF_TXQS_PER_INTF,

		/* Max Rxqs: Half for each of the two ports :max_oq/2  */
		.max_rxqs			= MAX_RXQS_PER_INTF,

		/* Actual configured value. Range could be: 1...max_rxqs */
		.num_rxqs			= DEF_RXQS_PER_INTF,

		/* Num of desc for rx rings */
		.num_rx_descs			= CN6XXX_MAX_OQ_DESCRIPTORS,

		/* Num of desc for tx rings */
		.num_tx_descs			= CN6XXX_MAX_IQ_DESCRIPTORS,

		/* SKB size, We need not change buf size even for Jumbo frames.
		 * Octeon can send jumbo frames in 4 consecutive descriptors,
		 */
		.rx_buf_size			= CN6XXX_OQ_BUF_SIZE,

		.base_queue			= BASE_QUEUE_NOT_REQUESTED,

		.gmx_port_id			= 1,
	},

	/** Miscellaneous attributes */
	.misc					= {
		/* Host driver link query interval */
		.oct_link_query_interval	= 100,

		/* Octeon link query interval */
		.host_link_query_interval	= 500,

		.enable_sli_oq_bp		= 0,

		/* Control queue group */
		.ctrlq_grp			= 1,
	}
	,
};

/** Default configuration
 *  for CN68XX OCTEON Model.
 */

static struct octeon_config default_cn68xx_conf = {
	.card_type                              = LIO_410NV,
	.card_name                              = LIO_410NV_NAME,

	/** IQ attributes */
	.iq					= {
		.max_iqs			= CN6XXX_CFG_IO_QUEUES,
		.pending_list_size		=
			(CN6XXX_MAX_IQ_DESCRIPTORS * CN6XXX_CFG_IO_QUEUES),
		.instr_type			= OCTEON_64BYTE_INSTR,
		.db_min				= CN6XXX_DB_MIN,
		.db_timeout			= CN6XXX_DB_TIMEOUT,
	}
	,

	/** OQ attributes */
	.oq					= {
		.max_oqs			= CN6XXX_CFG_IO_QUEUES,
		.refill_threshold		= CN6XXX_OQ_REFIL_THRESHOLD,
		.oq_intr_pkt			= CN6XXX_OQ_INTR_PKT,
		.oq_intr_time			= CN6XXX_OQ_INTR_TIME,
		.pkts_per_intr			= CN6XXX_OQ_PKTSPER_INTR,
	}
	,

	.num_nic_ports				= DEFAULT_NUM_NIC_PORTS_68XX,
	.num_def_rx_descs			= CN6XXX_MAX_OQ_DESCRIPTORS,
	.num_def_tx_descs			= CN6XXX_MAX_IQ_DESCRIPTORS,
	.def_rx_buf_size			= CN6XXX_OQ_BUF_SIZE,

	.nic_if_cfg[0] = {
		/* Max Txqs: Half for each of the two ports :max_iq/2 */
		.max_txqs			= MAX_TXQS_PER_INTF,

		/* Actual configured value. Range could be: 1...max_txqs */
		.num_txqs			= DEF_TXQS_PER_INTF,

		/* Max Rxqs: Half for each of the two ports :max_oq/2  */
		.max_rxqs			= MAX_RXQS_PER_INTF,

		/* Actual configured value. Range could be: 1...max_rxqs */
		.num_rxqs			= DEF_RXQS_PER_INTF,

		/* Num of desc for rx rings */
		.num_rx_descs			= CN6XXX_MAX_OQ_DESCRIPTORS,

		/* Num of desc for tx rings */
		.num_tx_descs			= CN6XXX_MAX_IQ_DESCRIPTORS,

		/* SKB size, We need not change buf size even for Jumbo frames.
		 * Octeon can send jumbo frames in 4 consecutive descriptors,
		 */
		.rx_buf_size			= CN6XXX_OQ_BUF_SIZE,

		.base_queue			= BASE_QUEUE_NOT_REQUESTED,

		.gmx_port_id			= 0,
	},

	.nic_if_cfg[1] = {
		/* Max Txqs: Half for each of the two ports :max_iq/2 */
		.max_txqs			= MAX_TXQS_PER_INTF,

		/* Actual configured value. Range could be: 1...max_txqs */
		.num_txqs			= DEF_TXQS_PER_INTF,

		/* Max Rxqs: Half for each of the two ports :max_oq/2  */
		.max_rxqs			= MAX_RXQS_PER_INTF,

		/* Actual configured value. Range could be: 1...max_rxqs */
		.num_rxqs			= DEF_RXQS_PER_INTF,

		/* Num of desc for rx rings */
		.num_rx_descs			= CN6XXX_MAX_OQ_DESCRIPTORS,

		/* Num of desc for tx rings */
		.num_tx_descs			= CN6XXX_MAX_IQ_DESCRIPTORS,

		/* SKB size, We need not change buf size even for Jumbo frames.
		 * Octeon can send jumbo frames in 4 consecutive descriptors,
		 */
		.rx_buf_size			= CN6XXX_OQ_BUF_SIZE,

		.base_queue			= BASE_QUEUE_NOT_REQUESTED,

		.gmx_port_id			= 1,
	},

	.nic_if_cfg[2] = {
		/* Max Txqs: Half for each of the two ports :max_iq/2 */
		.max_txqs			= MAX_TXQS_PER_INTF,

		/* Actual configured value. Range could be: 1...max_txqs */
		.num_txqs			= DEF_TXQS_PER_INTF,

		/* Max Rxqs: Half for each of the two ports :max_oq/2  */
		.max_rxqs			= MAX_RXQS_PER_INTF,

		/* Actual configured value. Range could be: 1...max_rxqs */
		.num_rxqs			= DEF_RXQS_PER_INTF,

		/* Num of desc for rx rings */
		.num_rx_descs			= CN6XXX_MAX_OQ_DESCRIPTORS,

		/* Num of desc for tx rings */
		.num_tx_descs			= CN6XXX_MAX_IQ_DESCRIPTORS,

		/* SKB size, We need not change buf size even for Jumbo frames.
		 * Octeon can send jumbo frames in 4 consecutive descriptors,
		 */
		.rx_buf_size			= CN6XXX_OQ_BUF_SIZE,

		.base_queue			= BASE_QUEUE_NOT_REQUESTED,

		.gmx_port_id			= 2,
	},

	.nic_if_cfg[3] = {
		/* Max Txqs: Half for each of the two ports :max_iq/2 */
		.max_txqs			= MAX_TXQS_PER_INTF,

		/* Actual configured value. Range could be: 1...max_txqs */
		.num_txqs			= DEF_TXQS_PER_INTF,

		/* Max Rxqs: Half for each of the two ports :max_oq/2  */
		.max_rxqs			= MAX_RXQS_PER_INTF,

		/* Actual configured value. Range could be: 1...max_rxqs */
		.num_rxqs			= DEF_RXQS_PER_INTF,

		/* Num of desc for rx rings */
		.num_rx_descs			= CN6XXX_MAX_OQ_DESCRIPTORS,

		/* Num of desc for tx rings */
		.num_tx_descs			= CN6XXX_MAX_IQ_DESCRIPTORS,

		/* SKB size, We need not change buf size even for Jumbo frames.
		 * Octeon can send jumbo frames in 4 consecutive descriptors,
		 */
		.rx_buf_size			= CN6XXX_OQ_BUF_SIZE,

		.base_queue			= BASE_QUEUE_NOT_REQUESTED,

		.gmx_port_id			= 3,
	},

	/** Miscellaneous attributes */
	.misc					= {
		/* Host driver link query interval */
		.oct_link_query_interval	= 100,

		/* Octeon link query interval */
		.host_link_query_interval	= 500,

		.enable_sli_oq_bp		= 0,

		/* Control queue group */
		.ctrlq_grp			= 1,
	}
	,
};

/** Default configuration
 *  for CN68XX OCTEON Model.
 */
static struct octeon_config default_cn68xx_210nv_conf = {
	.card_type                              = LIO_210NV,
	.card_name                              = LIO_210NV_NAME,

	/** IQ attributes */

	.iq					= {
		.max_iqs			= CN6XXX_CFG_IO_QUEUES,
		.pending_list_size		=
			(CN6XXX_MAX_IQ_DESCRIPTORS * CN6XXX_CFG_IO_QUEUES),
		.instr_type			= OCTEON_64BYTE_INSTR,
		.db_min				= CN6XXX_DB_MIN,
		.db_timeout			= CN6XXX_DB_TIMEOUT,
	}
	,

	/** OQ attributes */
	.oq					= {
		.max_oqs			= CN6XXX_CFG_IO_QUEUES,
		.refill_threshold		= CN6XXX_OQ_REFIL_THRESHOLD,
		.oq_intr_pkt			= CN6XXX_OQ_INTR_PKT,
		.oq_intr_time			= CN6XXX_OQ_INTR_TIME,
		.pkts_per_intr			= CN6XXX_OQ_PKTSPER_INTR,
	}
	,

	.num_nic_ports			= DEFAULT_NUM_NIC_PORTS_68XX_210NV,
	.num_def_rx_descs		= CN6XXX_MAX_OQ_DESCRIPTORS,
	.num_def_tx_descs		= CN6XXX_MAX_IQ_DESCRIPTORS,
	.def_rx_buf_size		= CN6XXX_OQ_BUF_SIZE,

	.nic_if_cfg[0] = {
		/* Max Txqs: Half for each of the two ports :max_iq/2 */
		.max_txqs			= MAX_TXQS_PER_INTF,

		/* Actual configured value. Range could be: 1...max_txqs */
		.num_txqs			= DEF_TXQS_PER_INTF,

		/* Max Rxqs: Half for each of the two ports :max_oq/2  */
		.max_rxqs			= MAX_RXQS_PER_INTF,

		/* Actual configured value. Range could be: 1...max_rxqs */
		.num_rxqs			= DEF_RXQS_PER_INTF,

		/* Num of desc for rx rings */
		.num_rx_descs			= CN6XXX_MAX_OQ_DESCRIPTORS,

		/* Num of desc for tx rings */
		.num_tx_descs			= CN6XXX_MAX_IQ_DESCRIPTORS,

		/* SKB size, We need not change buf size even for Jumbo frames.
		 * Octeon can send jumbo frames in 4 consecutive descriptors,
		 */
		.rx_buf_size			= CN6XXX_OQ_BUF_SIZE,

		.base_queue			= BASE_QUEUE_NOT_REQUESTED,

		.gmx_port_id			= 0,
	},

	.nic_if_cfg[1] = {
		/* Max Txqs: Half for each of the two ports :max_iq/2 */
		.max_txqs			= MAX_TXQS_PER_INTF,

		/* Actual configured value. Range could be: 1...max_txqs */
		.num_txqs			= DEF_TXQS_PER_INTF,

		/* Max Rxqs: Half for each of the two ports :max_oq/2  */
		.max_rxqs			= MAX_RXQS_PER_INTF,

		/* Actual configured value. Range could be: 1...max_rxqs */
		.num_rxqs			= DEF_RXQS_PER_INTF,

		/* Num of desc for rx rings */
		.num_rx_descs			= CN6XXX_MAX_OQ_DESCRIPTORS,

		/* Num of desc for tx rings */
		.num_tx_descs			= CN6XXX_MAX_IQ_DESCRIPTORS,

		/* SKB size, We need not change buf size even for Jumbo frames.
		 * Octeon can send jumbo frames in 4 consecutive descriptors,
		 */
		.rx_buf_size			= CN6XXX_OQ_BUF_SIZE,

		.base_queue			= BASE_QUEUE_NOT_REQUESTED,

		.gmx_port_id			= 1,
	},

	/** Miscellaneous attributes */
	.misc					= {
		/* Host driver link query interval */
		.oct_link_query_interval	= 100,

		/* Octeon link query interval */
		.host_link_query_interval	= 500,

		.enable_sli_oq_bp		= 0,

		/* Control queue group */
		.ctrlq_grp			= 1,
	}
	,
};

static struct octeon_config default_cn23xx_conf = {
	.card_type                              = LIO_23XX,
	.card_name                              = LIO_23XX_NAME,
	/** IQ attributes */
	.iq = {
		.max_iqs		= CN23XX_CFG_IO_QUEUES,
<<<<<<< HEAD
		.pending_list_size	= (CN23XX_MAX_IQ_DESCRIPTORS *
=======
		.pending_list_size	= (CN23XX_DEFAULT_IQ_DESCRIPTORS *
>>>>>>> 24b8d41d
					   CN23XX_CFG_IO_QUEUES),
		.instr_type		= OCTEON_64BYTE_INSTR,
		.db_min			= CN23XX_DB_MIN,
		.db_timeout		= CN23XX_DB_TIMEOUT,
		.iq_intr_pkt		= CN23XX_DEF_IQ_INTR_THRESHOLD,
	},

	/** OQ attributes */
	.oq = {
		.max_oqs		= CN23XX_CFG_IO_QUEUES,
<<<<<<< HEAD
		.info_ptr		= OCTEON_OQ_INFOPTR_MODE,
=======
>>>>>>> 24b8d41d
		.pkts_per_intr	= CN23XX_OQ_PKTSPER_INTR,
		.refill_threshold	= CN23XX_OQ_REFIL_THRESHOLD,
		.oq_intr_pkt	= CN23XX_OQ_INTR_PKT,
		.oq_intr_time	= CN23XX_OQ_INTR_TIME,
	},

	.num_nic_ports				= DEFAULT_NUM_NIC_PORTS_23XX,
<<<<<<< HEAD
	.num_def_rx_descs			= CN23XX_MAX_OQ_DESCRIPTORS,
	.num_def_tx_descs			= CN23XX_MAX_IQ_DESCRIPTORS,
=======
	.num_def_rx_descs			= CN23XX_DEFAULT_OQ_DESCRIPTORS,
	.num_def_tx_descs			= CN23XX_DEFAULT_IQ_DESCRIPTORS,
>>>>>>> 24b8d41d
	.def_rx_buf_size			= CN23XX_OQ_BUF_SIZE,

	/* For ethernet interface 0:  Port cfg Attributes */
	.nic_if_cfg[0] = {
		/* Max Txqs: Half for each of the two ports :max_iq/2 */
		.max_txqs			= MAX_TXQS_PER_INTF,

		/* Actual configured value. Range could be: 1...max_txqs */
		.num_txqs			= DEF_TXQS_PER_INTF,

		/* Max Rxqs: Half for each of the two ports :max_oq/2  */
		.max_rxqs			= MAX_RXQS_PER_INTF,

		/* Actual configured value. Range could be: 1...max_rxqs */
		.num_rxqs			= DEF_RXQS_PER_INTF,

		/* Num of desc for rx rings */
<<<<<<< HEAD
		.num_rx_descs			= CN23XX_MAX_OQ_DESCRIPTORS,

		/* Num of desc for tx rings */
		.num_tx_descs			= CN23XX_MAX_IQ_DESCRIPTORS,
=======
		.num_rx_descs			= CN23XX_DEFAULT_OQ_DESCRIPTORS,

		/* Num of desc for tx rings */
		.num_tx_descs			= CN23XX_DEFAULT_IQ_DESCRIPTORS,
>>>>>>> 24b8d41d

		/* SKB size, We need not change buf size even for Jumbo frames.
		 * Octeon can send jumbo frames in 4 consecutive descriptors,
		 */
		.rx_buf_size			= CN23XX_OQ_BUF_SIZE,

		.base_queue			= BASE_QUEUE_NOT_REQUESTED,

		.gmx_port_id			= 0,
	},

	.nic_if_cfg[1] = {
		/* Max Txqs: Half for each of the two ports :max_iq/2 */
		.max_txqs			= MAX_TXQS_PER_INTF,

		/* Actual configured value. Range could be: 1...max_txqs */
		.num_txqs			= DEF_TXQS_PER_INTF,

		/* Max Rxqs: Half for each of the two ports :max_oq/2  */
		.max_rxqs			= MAX_RXQS_PER_INTF,

		/* Actual configured value. Range could be: 1...max_rxqs */
		.num_rxqs			= DEF_RXQS_PER_INTF,

		/* Num of desc for rx rings */
<<<<<<< HEAD
		.num_rx_descs			= CN23XX_MAX_OQ_DESCRIPTORS,

		/* Num of desc for tx rings */
		.num_tx_descs			= CN23XX_MAX_IQ_DESCRIPTORS,
=======
		.num_rx_descs			= CN23XX_DEFAULT_OQ_DESCRIPTORS,

		/* Num of desc for tx rings */
		.num_tx_descs			= CN23XX_DEFAULT_IQ_DESCRIPTORS,
>>>>>>> 24b8d41d

		/* SKB size, We need not change buf size even for Jumbo frames.
		 * Octeon can send jumbo frames in 4 consecutive descriptors,
		 */
		.rx_buf_size			= CN23XX_OQ_BUF_SIZE,

		.base_queue			= BASE_QUEUE_NOT_REQUESTED,

		.gmx_port_id			= 1,
	},

	.misc					= {
		/* Host driver link query interval */
		.oct_link_query_interval	= 100,

		/* Octeon link query interval */
		.host_link_query_interval	= 500,

		.enable_sli_oq_bp		= 0,

		/* Control queue group */
		.ctrlq_grp			= 1,
	}
<<<<<<< HEAD
};

enum {
	OCTEON_CONFIG_TYPE_DEFAULT = 0,
	NUM_OCTEON_CONFS,
=======
>>>>>>> 24b8d41d
};

static struct octeon_config_ptr {
	u32 conf_type;
} oct_conf_info[MAX_OCTEON_DEVICES] = {
	{
		OCTEON_CONFIG_TYPE_DEFAULT,
	}, {
		OCTEON_CONFIG_TYPE_DEFAULT,
	}, {
		OCTEON_CONFIG_TYPE_DEFAULT,
	}, {
		OCTEON_CONFIG_TYPE_DEFAULT,
	},
};

static char oct_dev_state_str[OCT_DEV_STATES + 1][32] = {
<<<<<<< HEAD
	"BEGIN", "PCI-MAP-DONE", "DISPATCH-INIT-DONE",
	"IQ-INIT-DONE", "SCBUFF-POOL-INIT-DONE", "RESPLIST-INIT-DONE",
	"DROQ-INIT-DONE", "IO-QUEUES-INIT-DONE", "CONSOLE-INIT-DONE",
=======
	"BEGIN", "PCI-ENABLE-DONE", "PCI-MAP-DONE", "DISPATCH-INIT-DONE",
	"IQ-INIT-DONE", "SCBUFF-POOL-INIT-DONE", "RESPLIST-INIT-DONE",
	"DROQ-INIT-DONE", "MBOX-SETUP-DONE", "MSIX-ALLOC-VECTOR-DONE",
	"INTR-SET-DONE", "IO-QUEUES-INIT-DONE", "CONSOLE-INIT-DONE",
>>>>>>> 24b8d41d
	"HOST-READY", "CORE-READY", "RUNNING", "IN-RESET",
	"INVALID"
};

static char oct_dev_app_str[CVM_DRV_APP_COUNT + 1][32] = {
	"BASE", "NIC", "UNKNOWN"};

static struct octeon_device *octeon_device[MAX_OCTEON_DEVICES];
static atomic_t adapter_refcounts[MAX_OCTEON_DEVICES];
static atomic_t adapter_fw_states[MAX_OCTEON_DEVICES];

static u32 octeon_device_count;
/* locks device array (i.e. octeon_device[]) */
static spinlock_t octeon_devices_lock;

static struct octeon_core_setup core_setup[MAX_OCTEON_DEVICES];

static void oct_set_config_info(int oct_id, int conf_type)
{
	if (conf_type < 0 || conf_type > (NUM_OCTEON_CONFS - 1))
		conf_type = OCTEON_CONFIG_TYPE_DEFAULT;
	oct_conf_info[oct_id].conf_type = conf_type;
}

void octeon_init_device_list(int conf_type)
{
	int i;

	memset(octeon_device, 0, (sizeof(void *) * MAX_OCTEON_DEVICES));
	for (i = 0; i <  MAX_OCTEON_DEVICES; i++)
		oct_set_config_info(i, conf_type);
	spin_lock_init(&octeon_devices_lock);
}

static void *__retrieve_octeon_config_info(struct octeon_device *oct,
					   u16 card_type)
{
	u32 oct_id = oct->octeon_id;
	void *ret = NULL;

	switch (oct_conf_info[oct_id].conf_type) {
	case OCTEON_CONFIG_TYPE_DEFAULT:
		if (oct->chip_id == OCTEON_CN66XX) {
			ret = &default_cn66xx_conf;
		} else if ((oct->chip_id == OCTEON_CN68XX) &&
			   (card_type == LIO_210NV)) {
			ret = &default_cn68xx_210nv_conf;
		} else if ((oct->chip_id == OCTEON_CN68XX) &&
			   (card_type == LIO_410NV)) {
<<<<<<< HEAD
			ret =  (void *)&default_cn68xx_conf;
		} else if (oct->chip_id == OCTEON_CN23XX_PF_VID) {
			ret =  (void *)&default_cn23xx_conf;
=======
			ret = &default_cn68xx_conf;
		} else if (oct->chip_id == OCTEON_CN23XX_PF_VID) {
			ret = &default_cn23xx_conf;
		} else if (oct->chip_id == OCTEON_CN23XX_VF_VID) {
			ret = &default_cn23xx_conf;
>>>>>>> 24b8d41d
		}
		break;
	default:
		break;
	}
	return ret;
}

static int __verify_octeon_config_info(struct octeon_device *oct, void *conf)
{
	switch (oct->chip_id) {
	case OCTEON_CN66XX:
	case OCTEON_CN68XX:
		return lio_validate_cn6xxx_config_info(oct, conf);
	case OCTEON_CN23XX_PF_VID:
<<<<<<< HEAD
=======
	case OCTEON_CN23XX_VF_VID:
>>>>>>> 24b8d41d
		return 0;
	default:
		break;
	}

	return 1;
}

void *oct_get_config_info(struct octeon_device *oct, u16 card_type)
{
	void *conf = NULL;

	conf = __retrieve_octeon_config_info(oct, card_type);
	if (!conf)
		return NULL;

	if (__verify_octeon_config_info(oct, conf)) {
		dev_err(&oct->pci_dev->dev, "Configuration verification failed\n");
		return NULL;
	}

	return conf;
}

char *lio_get_state_string(atomic_t *state_ptr)
{
	s32 istate = (s32)atomic_read(state_ptr);

	if (istate > OCT_DEV_STATES || istate < 0)
		return oct_dev_state_str[OCT_DEV_STATE_INVALID];
	return oct_dev_state_str[istate];
}

static char *get_oct_app_string(u32 app_mode)
{
	if (app_mode <= CVM_DRV_APP_END)
		return oct_dev_app_str[app_mode - CVM_DRV_APP_START];
	return oct_dev_app_str[CVM_DRV_INVALID_APP - CVM_DRV_APP_START];
}

void octeon_free_device_mem(struct octeon_device *oct)
{
	int i;

	for (i = 0; i < MAX_OCTEON_OUTPUT_QUEUES(oct); i++) {
<<<<<<< HEAD
		if (oct->io_qmask.oq & (1ULL << i))
=======
		if (oct->io_qmask.oq & BIT_ULL(i))
>>>>>>> 24b8d41d
			vfree(oct->droq[i]);
	}

	for (i = 0; i < MAX_OCTEON_INSTR_QUEUES(oct); i++) {
<<<<<<< HEAD
		if (oct->io_qmask.iq & (1ULL << i))
=======
		if (oct->io_qmask.iq & BIT_ULL(i))
>>>>>>> 24b8d41d
			vfree(oct->instr_queue[i]);
	}

	i = oct->octeon_id;
	vfree(oct);

	octeon_device[i] = NULL;
	octeon_device_count--;
}

static struct octeon_device *octeon_allocate_device_mem(u32 pci_id,
							u32 priv_size)
{
	struct octeon_device *oct;
	u8 *buf = NULL;
	u32 octdevsize = 0, configsize = 0, size;

	switch (pci_id) {
	case OCTEON_CN68XX:
	case OCTEON_CN66XX:
		configsize = sizeof(struct octeon_cn6xxx);
		break;

	case OCTEON_CN23XX_PF_VID:
		configsize = sizeof(struct octeon_cn23xx_pf);
		break;
<<<<<<< HEAD
=======
	case OCTEON_CN23XX_VF_VID:
		configsize = sizeof(struct octeon_cn23xx_vf);
		break;
>>>>>>> 24b8d41d
	default:
		pr_err("%s: Unknown PCI Device: 0x%x\n",
		       __func__,
		       pci_id);
		return NULL;
	}

	if (configsize & 0x7)
		configsize += (8 - (configsize & 0x7));

	octdevsize = sizeof(struct octeon_device);
	if (octdevsize & 0x7)
		octdevsize += (8 - (octdevsize & 0x7));

	if (priv_size & 0x7)
		priv_size += (8 - (priv_size & 0x7));

	size = octdevsize + priv_size + configsize +
		(sizeof(struct octeon_dispatch) * DISPATCH_LIST_SIZE);

	buf = vzalloc(size);
	if (!buf)
		return NULL;

	oct = (struct octeon_device *)buf;
	oct->priv = (void *)(buf + octdevsize);
	oct->chip = (void *)(buf + octdevsize + priv_size);
	oct->dispatch.dlist = (struct octeon_dispatch *)
		(buf + octdevsize + priv_size + configsize);

	return oct;
}

struct octeon_device *octeon_allocate_device(u32 pci_id,
					     u32 priv_size)
{
	u32 oct_idx = 0;
	struct octeon_device *oct = NULL;

	spin_lock(&octeon_devices_lock);

	for (oct_idx = 0; oct_idx < MAX_OCTEON_DEVICES; oct_idx++)
		if (!octeon_device[oct_idx])
			break;

	if (oct_idx < MAX_OCTEON_DEVICES) {
		oct = octeon_allocate_device_mem(pci_id, priv_size);
		if (oct) {
			octeon_device_count++;
			octeon_device[oct_idx] = oct;
		}
	}

	spin_unlock(&octeon_devices_lock);
	if (!oct)
		return NULL;

	spin_lock_init(&oct->pci_win_lock);
	spin_lock_init(&oct->mem_access_lock);

	oct->octeon_id = oct_idx;
	snprintf(oct->device_name, sizeof(oct->device_name),
		 "LiquidIO%d", (oct->octeon_id));

	return oct;
}

<<<<<<< HEAD
int
octeon_allocate_ioq_vector(struct octeon_device  *oct)
{
	int i, num_ioqs = 0;
	struct octeon_ioq_vector *ioq_vector;
	int cpu_num;
	int size;

	if (OCTEON_CN23XX_PF(oct))
		num_ioqs = oct->sriov_info.num_pf_rings;
	size = sizeof(struct octeon_ioq_vector) * num_ioqs;

	oct->ioq_vector = vmalloc(size);
	if (!oct->ioq_vector)
		return 1;
	memset(oct->ioq_vector, 0, size);
	for (i = 0; i < num_ioqs; i++) {
		ioq_vector		= &oct->ioq_vector[i];
		ioq_vector->oct_dev	= oct;
		ioq_vector->iq_index	= i;
		ioq_vector->droq_index	= i;

		cpu_num = i % num_online_cpus();
		cpumask_set_cpu(cpu_num, &ioq_vector->affinity_mask);

		if (oct->chip_id == OCTEON_CN23XX_PF_VID)
			ioq_vector->ioq_num	= i + oct->sriov_info.pf_srn;
		else
			ioq_vector->ioq_num	= i;
	}
	return 0;
}

void
octeon_free_ioq_vector(struct octeon_device *oct)
{
	vfree(oct->ioq_vector);
}

/* this function is only for setting up the first queue */
int octeon_setup_instr_queues(struct octeon_device *oct)
{
	u32 num_descs = 0;
	u32 iq_no = 0;
	union oct_txpciq txpciq;
	int numa_node = cpu_to_node(iq_no % num_online_cpus());

	if (OCTEON_CN6XXX(oct))
		num_descs =
			CFG_GET_NUM_DEF_TX_DESCS(CHIP_FIELD(oct, cn6xxx, conf));
	else if (OCTEON_CN23XX_PF(oct))
		num_descs = CFG_GET_NUM_DEF_TX_DESCS(CHIP_FIELD(oct, cn23xx_pf,
								conf));
=======
/** Register a device's bus location at initialization time.
 *  @param octeon_dev - pointer to the octeon device structure.
 *  @param bus        - PCIe bus #
 *  @param dev        - PCIe device #
 *  @param func       - PCIe function #
 *  @param is_pf      - TRUE for PF, FALSE for VF
 *  @return reference count of device's adapter
 */
int octeon_register_device(struct octeon_device *oct,
			   int bus, int dev, int func, int is_pf)
{
	int idx, refcount;

	oct->loc.bus = bus;
	oct->loc.dev = dev;
	oct->loc.func = func;

	oct->adapter_refcount = &adapter_refcounts[oct->octeon_id];
	atomic_set(oct->adapter_refcount, 0);

	/* Like the reference count, the f/w state is shared 'per-adapter' */
	oct->adapter_fw_state = &adapter_fw_states[oct->octeon_id];
	atomic_set(oct->adapter_fw_state, FW_NEEDS_TO_BE_LOADED);

	spin_lock(&octeon_devices_lock);
	for (idx = (int)oct->octeon_id - 1; idx >= 0; idx--) {
		if (!octeon_device[idx]) {
			dev_err(&oct->pci_dev->dev,
				"%s: Internal driver error, missing dev",
				__func__);
			spin_unlock(&octeon_devices_lock);
			atomic_inc(oct->adapter_refcount);
			return 1; /* here, refcount is guaranteed to be 1 */
		}
		/* If another device is at same bus/dev, use its refcounter
		 * (and f/w state variable).
		 */
		if ((octeon_device[idx]->loc.bus == bus) &&
		    (octeon_device[idx]->loc.dev == dev)) {
			oct->adapter_refcount =
				octeon_device[idx]->adapter_refcount;
			oct->adapter_fw_state =
				octeon_device[idx]->adapter_fw_state;
			break;
		}
	}
	spin_unlock(&octeon_devices_lock);
>>>>>>> 24b8d41d

	atomic_inc(oct->adapter_refcount);
	refcount = atomic_read(oct->adapter_refcount);

<<<<<<< HEAD
	oct->instr_queue[0] = vmalloc_node(sizeof(*oct->instr_queue[0]),
				numa_node);
	if (!oct->instr_queue[0])
		oct->instr_queue[0] =
			vmalloc(sizeof(struct octeon_instr_queue));
=======
	dev_dbg(&oct->pci_dev->dev, "%s: %02x:%02x:%d refcount %u", __func__,
		oct->loc.bus, oct->loc.dev, oct->loc.func, refcount);

	return refcount;
}

/** Deregister a device at de-initialization time.
 *  @param octeon_dev - pointer to the octeon device structure.
 *  @return reference count of device's adapter
 */
int octeon_deregister_device(struct octeon_device *oct)
{
	int refcount;

	atomic_dec(oct->adapter_refcount);
	refcount = atomic_read(oct->adapter_refcount);

	dev_dbg(&oct->pci_dev->dev, "%s: %04d:%02d:%d refcount %u", __func__,
		oct->loc.bus, oct->loc.dev, oct->loc.func, refcount);

	return refcount;
}

int
octeon_allocate_ioq_vector(struct octeon_device *oct, u32 num_ioqs)
{
	struct octeon_ioq_vector *ioq_vector;
	int cpu_num;
	int size;
	int i;

	size = sizeof(struct octeon_ioq_vector) * num_ioqs;

	oct->ioq_vector = vzalloc(size);
	if (!oct->ioq_vector)
		return -1;
	for (i = 0; i < num_ioqs; i++) {
		ioq_vector		= &oct->ioq_vector[i];
		ioq_vector->oct_dev	= oct;
		ioq_vector->iq_index	= i;
		ioq_vector->droq_index	= i;
		ioq_vector->mbox	= oct->mbox[i];

		cpu_num = i % num_online_cpus();
		cpumask_set_cpu(cpu_num, &ioq_vector->affinity_mask);

		if (oct->chip_id == OCTEON_CN23XX_PF_VID)
			ioq_vector->ioq_num	= i + oct->sriov_info.pf_srn;
		else
			ioq_vector->ioq_num	= i;
	}

	return 0;
}

void
octeon_free_ioq_vector(struct octeon_device *oct)
{
	vfree(oct->ioq_vector);
}

/* this function is only for setting up the first queue */
int octeon_setup_instr_queues(struct octeon_device *oct)
{
	u32 num_descs = 0;
	u32 iq_no = 0;
	union oct_txpciq txpciq;
	int numa_node = dev_to_node(&oct->pci_dev->dev);

	if (OCTEON_CN6XXX(oct))
		num_descs =
			CFG_GET_NUM_DEF_TX_DESCS(CHIP_CONF(oct, cn6xxx));
	else if (OCTEON_CN23XX_PF(oct))
		num_descs = CFG_GET_NUM_DEF_TX_DESCS(CHIP_CONF(oct, cn23xx_pf));
	else if (OCTEON_CN23XX_VF(oct))
		num_descs = CFG_GET_NUM_DEF_TX_DESCS(CHIP_CONF(oct, cn23xx_vf));

	oct->num_iqs = 0;

	oct->instr_queue[0] = vzalloc_node(sizeof(*oct->instr_queue[0]),
				numa_node);
	if (!oct->instr_queue[0])
		oct->instr_queue[0] =
			vzalloc(sizeof(struct octeon_instr_queue));
>>>>>>> 24b8d41d
	if (!oct->instr_queue[0])
		return 1;
	memset(oct->instr_queue[0], 0, sizeof(struct octeon_instr_queue));
	oct->instr_queue[0]->q_index = 0;
	oct->instr_queue[0]->app_ctx = (void *)(size_t)0;
	oct->instr_queue[0]->ifidx = 0;
	txpciq.u64 = 0;
	txpciq.s.q_no = iq_no;
	txpciq.s.pkind = oct->pfvf_hsword.pkind;
	txpciq.s.use_qpg = 0;
	txpciq.s.qpg = 0;
	if (octeon_init_instr_queue(oct, txpciq, num_descs)) {
		/* prevent memory leak */
		vfree(oct->instr_queue[0]);
<<<<<<< HEAD
=======
		oct->instr_queue[0] = NULL;
>>>>>>> 24b8d41d
		return 1;
	}

	oct->num_iqs++;
	return 0;
}

int octeon_setup_output_queues(struct octeon_device *oct)
{
	u32 num_descs = 0;
	u32 desc_size = 0;
	u32 oq_no = 0;
<<<<<<< HEAD
	int numa_node = cpu_to_node(oq_no % num_online_cpus());
=======
	int numa_node = dev_to_node(&oct->pci_dev->dev);
>>>>>>> 24b8d41d

	if (OCTEON_CN6XXX(oct)) {
		num_descs =
			CFG_GET_NUM_DEF_RX_DESCS(CHIP_CONF(oct, cn6xxx));
		desc_size =
<<<<<<< HEAD
			CFG_GET_DEF_RX_BUF_SIZE(CHIP_FIELD(oct, cn6xxx, conf));
	} else if (OCTEON_CN23XX_PF(oct)) {
		num_descs = CFG_GET_NUM_DEF_RX_DESCS(CHIP_FIELD(oct, cn23xx_pf,
								conf));
		desc_size = CFG_GET_DEF_RX_BUF_SIZE(CHIP_FIELD(oct, cn23xx_pf,
							       conf));
	}
	oct->num_oqs = 0;
	oct->droq[0] = vmalloc_node(sizeof(*oct->droq[0]), numa_node);
	if (!oct->droq[0])
		oct->droq[0] = vmalloc(sizeof(*oct->droq[0]));
	if (!oct->droq[0])
		return 1;

	if (octeon_init_droq(oct, oq_no, num_descs, desc_size, NULL))
		return 1;
=======
			CFG_GET_DEF_RX_BUF_SIZE(CHIP_CONF(oct, cn6xxx));
	} else if (OCTEON_CN23XX_PF(oct)) {
		num_descs = CFG_GET_NUM_DEF_RX_DESCS(CHIP_CONF(oct, cn23xx_pf));
		desc_size = CFG_GET_DEF_RX_BUF_SIZE(CHIP_CONF(oct, cn23xx_pf));
	} else if (OCTEON_CN23XX_VF(oct)) {
		num_descs = CFG_GET_NUM_DEF_RX_DESCS(CHIP_CONF(oct, cn23xx_vf));
		desc_size = CFG_GET_DEF_RX_BUF_SIZE(CHIP_CONF(oct, cn23xx_vf));
	}
	oct->num_oqs = 0;
	oct->droq[0] = vzalloc_node(sizeof(*oct->droq[0]), numa_node);
	if (!oct->droq[0])
		oct->droq[0] = vzalloc(sizeof(*oct->droq[0]));
	if (!oct->droq[0])
		return 1;

	if (octeon_init_droq(oct, oq_no, num_descs, desc_size, NULL)) {
		vfree(oct->droq[oq_no]);
		oct->droq[oq_no] = NULL;
		return 1;
	}
>>>>>>> 24b8d41d
	oct->num_oqs++;

	return 0;
}

int octeon_set_io_queues_off(struct octeon_device *oct)
{
<<<<<<< HEAD
	if (OCTEON_CN6XXX(oct)) {
		octeon_write_csr(oct, CN6XXX_SLI_PKT_INSTR_ENB, 0);
		octeon_write_csr(oct, CN6XXX_SLI_PKT_OUT_ENB, 0);
	}
=======
	int loop = BUSY_READING_REG_VF_LOOP_COUNT;

	if (OCTEON_CN6XXX(oct)) {
		octeon_write_csr(oct, CN6XXX_SLI_PKT_INSTR_ENB, 0);
		octeon_write_csr(oct, CN6XXX_SLI_PKT_OUT_ENB, 0);
	} else if (oct->chip_id == OCTEON_CN23XX_VF_VID) {
		u32 q_no;

		/* IOQs will already be in reset.
		 * If RST bit is set, wait for quiet bit to be set.
		 * Once quiet bit is set, clear the RST bit.
		 */
		for (q_no = 0; q_no < oct->sriov_info.rings_per_vf; q_no++) {
			u64 reg_val = octeon_read_csr64(
				oct, CN23XX_VF_SLI_IQ_PKT_CONTROL64(q_no));

			while ((reg_val & CN23XX_PKT_INPUT_CTL_RST) &&
			       !(reg_val &  CN23XX_PKT_INPUT_CTL_QUIET) &&
			       loop) {
				reg_val = octeon_read_csr64(
					oct, CN23XX_SLI_IQ_PKT_CONTROL64(q_no));
				loop--;
			}
			if (!loop) {
				dev_err(&oct->pci_dev->dev,
					"clearing the reset reg failed or setting the quiet reg failed for qno: %u\n",
					q_no);
				return -1;
			}

			reg_val = reg_val & ~CN23XX_PKT_INPUT_CTL_RST;
			octeon_write_csr64(oct,
					   CN23XX_SLI_IQ_PKT_CONTROL64(q_no),
					   reg_val);

			reg_val = octeon_read_csr64(
					oct, CN23XX_SLI_IQ_PKT_CONTROL64(q_no));
			if (reg_val & CN23XX_PKT_INPUT_CTL_RST) {
				dev_err(&oct->pci_dev->dev,
					"unable to reset qno %u\n", q_no);
				return -1;
			}
		}
	}
	return 0;
>>>>>>> 24b8d41d
}

void octeon_set_droq_pkt_op(struct octeon_device *oct,
			    u32 q_no,
			    u32 enable)
{
	u32 reg_val = 0;

	/* Disable the i/p and o/p queues for this Octeon. */
	if (OCTEON_CN6XXX(oct)) {
		reg_val = octeon_read_csr(oct, CN6XXX_SLI_PKT_OUT_ENB);

		if (enable)
			reg_val = reg_val | (1 << q_no);
		else
			reg_val = reg_val & (~(1 << q_no));

		octeon_write_csr(oct, CN6XXX_SLI_PKT_OUT_ENB, reg_val);
	}
}

int octeon_init_dispatch_list(struct octeon_device *oct)
{
	u32 i;

	oct->dispatch.count = 0;

	for (i = 0; i < DISPATCH_LIST_SIZE; i++) {
		oct->dispatch.dlist[i].opcode = 0;
		INIT_LIST_HEAD(&oct->dispatch.dlist[i].list);
	}

	for (i = 0; i <= REQTYPE_LAST; i++)
		octeon_register_reqtype_free_fn(oct, i, NULL);

	spin_lock_init(&oct->dispatch.lock);

	return 0;
}

void octeon_delete_dispatch_list(struct octeon_device *oct)
{
	u32 i;
	struct list_head freelist, *temp, *tmp2;

	INIT_LIST_HEAD(&freelist);

	spin_lock_bh(&oct->dispatch.lock);

	for (i = 0; i < DISPATCH_LIST_SIZE; i++) {
		struct list_head *dispatch;

		dispatch = &oct->dispatch.dlist[i].list;
		while (dispatch->next != dispatch) {
			temp = dispatch->next;
			list_move_tail(temp, &freelist);
		}

		oct->dispatch.dlist[i].opcode = 0;
	}

	oct->dispatch.count = 0;

	spin_unlock_bh(&oct->dispatch.lock);

	list_for_each_safe(temp, tmp2, &freelist) {
		list_del(temp);
		kfree(temp);
	}
}

octeon_dispatch_fn_t
octeon_get_dispatch(struct octeon_device *octeon_dev, u16 opcode,
		    u16 subcode)
{
	u32 idx;
	struct list_head *dispatch;
	octeon_dispatch_fn_t fn = NULL;
	u16 combined_opcode = OPCODE_SUBCODE(opcode, subcode);

	idx = combined_opcode & OCTEON_OPCODE_MASK;

	spin_lock_bh(&octeon_dev->dispatch.lock);

	if (octeon_dev->dispatch.count == 0) {
		spin_unlock_bh(&octeon_dev->dispatch.lock);
		return NULL;
	}

	if (!(octeon_dev->dispatch.dlist[idx].opcode)) {
		spin_unlock_bh(&octeon_dev->dispatch.lock);
		return NULL;
	}

	if (octeon_dev->dispatch.dlist[idx].opcode == combined_opcode) {
		fn = octeon_dev->dispatch.dlist[idx].dispatch_fn;
	} else {
		list_for_each(dispatch,
			      &octeon_dev->dispatch.dlist[idx].list) {
			if (((struct octeon_dispatch *)dispatch)->opcode ==
			    combined_opcode) {
				fn = ((struct octeon_dispatch *)
				      dispatch)->dispatch_fn;
				break;
			}
		}
	}

	spin_unlock_bh(&octeon_dev->dispatch.lock);
	return fn;
}

/* octeon_register_dispatch_fn
 * Parameters:
 *   octeon_id - id of the octeon device.
 *   opcode    - opcode for which driver should call the registered function
 *   subcode   - subcode for which driver should call the registered function
 *   fn        - The function to call when a packet with "opcode" arrives in
 *		  octeon output queues.
 *   fn_arg    - The argument to be passed when calling function "fn".
 * Description:
 *   Registers a function and its argument to be called when a packet
 *   arrives in Octeon output queues with "opcode".
 * Returns:
 *   Success: 0
 *   Failure: 1
 * Locks:
 *   No locks are held.
 */
int
octeon_register_dispatch_fn(struct octeon_device *oct,
			    u16 opcode,
			    u16 subcode,
			    octeon_dispatch_fn_t fn, void *fn_arg)
{
	u32 idx;
	octeon_dispatch_fn_t pfn;
	u16 combined_opcode = OPCODE_SUBCODE(opcode, subcode);

	idx = combined_opcode & OCTEON_OPCODE_MASK;

	spin_lock_bh(&oct->dispatch.lock);
	/* Add dispatch function to first level of lookup table */
	if (oct->dispatch.dlist[idx].opcode == 0) {
		oct->dispatch.dlist[idx].opcode = combined_opcode;
		oct->dispatch.dlist[idx].dispatch_fn = fn;
		oct->dispatch.dlist[idx].arg = fn_arg;
		oct->dispatch.count++;
		spin_unlock_bh(&oct->dispatch.lock);
		return 0;
	}

	spin_unlock_bh(&oct->dispatch.lock);

	/* Check if there was a function already registered for this
	 * opcode/subcode.
	 */
	pfn = octeon_get_dispatch(oct, opcode, subcode);
	if (!pfn) {
		struct octeon_dispatch *dispatch;

		dev_dbg(&oct->pci_dev->dev,
			"Adding opcode to dispatch list linked list\n");
		dispatch = kmalloc(sizeof(*dispatch), GFP_KERNEL);
		if (!dispatch)
			return 1;

		dispatch->opcode = combined_opcode;
		dispatch->dispatch_fn = fn;
		dispatch->arg = fn_arg;

		/* Add dispatch function to linked list of fn ptrs
		 * at the hashed index.
		 */
		spin_lock_bh(&oct->dispatch.lock);
		list_add(&dispatch->list, &oct->dispatch.dlist[idx].list);
		oct->dispatch.count++;
		spin_unlock_bh(&oct->dispatch.lock);

	} else {
		if (pfn == fn &&
		    octeon_get_dispatch_arg(oct, opcode, subcode) == fn_arg)
			return 0;

		dev_err(&oct->pci_dev->dev,
			"Found previously registered dispatch fn for opcode/subcode: %x/%x\n",
			opcode, subcode);
		return 1;
	}

	return 0;
}

int octeon_core_drv_init(struct octeon_recv_info *recv_info, void *buf)
{
	u32 i;
	char app_name[16];
	struct octeon_device *oct = (struct octeon_device *)buf;
	struct octeon_recv_pkt *recv_pkt = recv_info->recv_pkt;
	struct octeon_core_setup *cs = NULL;
	u32 num_nic_ports = 0;

	if (OCTEON_CN6XXX(oct))
		num_nic_ports =
<<<<<<< HEAD
			CFG_GET_NUM_NIC_PORTS(CHIP_FIELD(oct, cn6xxx, conf));
	else if (OCTEON_CN23XX_PF(oct))
		num_nic_ports =
			CFG_GET_NUM_NIC_PORTS(CHIP_FIELD(oct, cn23xx_pf, conf));
=======
			CFG_GET_NUM_NIC_PORTS(CHIP_CONF(oct, cn6xxx));
	else if (OCTEON_CN23XX_PF(oct))
		num_nic_ports =
			CFG_GET_NUM_NIC_PORTS(CHIP_CONF(oct, cn23xx_pf));
>>>>>>> 24b8d41d

	if (atomic_read(&oct->status) >= OCT_DEV_RUNNING) {
		dev_err(&oct->pci_dev->dev, "Received CORE OK when device state is 0x%x\n",
			atomic_read(&oct->status));
		goto core_drv_init_err;
	}

	strncpy(app_name,
		get_oct_app_string(
		(u32)recv_pkt->rh.r_core_drv_init.app_mode),
		sizeof(app_name) - 1);
	oct->app_mode = (u32)recv_pkt->rh.r_core_drv_init.app_mode;
	if (recv_pkt->rh.r_core_drv_init.app_mode == CVM_DRV_NIC_APP) {
		oct->fw_info.max_nic_ports =
			(u32)recv_pkt->rh.r_core_drv_init.max_nic_ports;
		oct->fw_info.num_gmx_ports =
			(u32)recv_pkt->rh.r_core_drv_init.num_gmx_ports;
	}

	if (oct->fw_info.max_nic_ports < num_nic_ports) {
		dev_err(&oct->pci_dev->dev,
			"Config has more ports than firmware allows (%d > %d).\n",
			num_nic_ports, oct->fw_info.max_nic_ports);
		goto core_drv_init_err;
	}
	oct->fw_info.app_cap_flags = recv_pkt->rh.r_core_drv_init.app_cap_flags;
	oct->fw_info.app_mode = (u32)recv_pkt->rh.r_core_drv_init.app_mode;
	oct->pfvf_hsword.app_mode = (u32)recv_pkt->rh.r_core_drv_init.app_mode;

	oct->pfvf_hsword.pkind = recv_pkt->rh.r_core_drv_init.pkind;

	for (i = 0; i < oct->num_iqs; i++)
		oct->instr_queue[i]->txpciq.s.pkind = oct->pfvf_hsword.pkind;

	atomic_set(&oct->status, OCT_DEV_CORE_OK);

	cs = &core_setup[oct->octeon_id];

	if (recv_pkt->buffer_size[0] != (sizeof(*cs) + OCT_DROQ_INFO_SIZE)) {
		dev_dbg(&oct->pci_dev->dev, "Core setup bytes expected %u found %d\n",
			(u32)sizeof(*cs),
			recv_pkt->buffer_size[0]);
	}

	memcpy(cs, get_rbd(
	       recv_pkt->buffer_ptr[0]) + OCT_DROQ_INFO_SIZE, sizeof(*cs));

	strncpy(oct->boardinfo.name, cs->boardname, OCT_BOARD_NAME);
	strncpy(oct->boardinfo.serial_number, cs->board_serial_number,
		OCT_SERIAL_LEN);

	octeon_swap_8B_data((u64 *)cs, (sizeof(*cs) >> 3));

	oct->boardinfo.major = cs->board_rev_major;
	oct->boardinfo.minor = cs->board_rev_minor;

	dev_info(&oct->pci_dev->dev,
		 "Running %s (%llu Hz)\n",
		 app_name, CVM_CAST64(cs->corefreq));

core_drv_init_err:
	for (i = 0; i < recv_pkt->buffer_count; i++)
		recv_buffer_free(recv_pkt->buffer_ptr[i]);
	octeon_free_recv_info(recv_info);
	return 0;
}

int octeon_get_tx_qsize(struct octeon_device *oct, u32 q_no)

{
	if (oct && (q_no < MAX_OCTEON_INSTR_QUEUES(oct)) &&
<<<<<<< HEAD
	    (oct->io_qmask.iq & (1ULL << q_no)))
=======
	    (oct->io_qmask.iq & BIT_ULL(q_no)))
>>>>>>> 24b8d41d
		return oct->instr_queue[q_no]->max_count;

	return -1;
}

int octeon_get_rx_qsize(struct octeon_device *oct, u32 q_no)
{
	if (oct && (q_no < MAX_OCTEON_OUTPUT_QUEUES(oct)) &&
<<<<<<< HEAD
	    (oct->io_qmask.oq & (1ULL << q_no)))
=======
	    (oct->io_qmask.oq & BIT_ULL(q_no)))
>>>>>>> 24b8d41d
		return oct->droq[q_no]->max_count;
	return -1;
}

/* Retruns the host firmware handshake OCTEON specific configuration */
struct octeon_config *octeon_get_conf(struct octeon_device *oct)
{
	struct octeon_config *default_oct_conf = NULL;

	/* check the OCTEON Device model & return the corresponding octeon
	 * configuration
	 */

	if (OCTEON_CN6XXX(oct)) {
		default_oct_conf =
<<<<<<< HEAD
			(struct octeon_config *)(CHIP_FIELD(oct, cn6xxx, conf));
	} else if (OCTEON_CN23XX_PF(oct)) {
		default_oct_conf = (struct octeon_config *)
			(CHIP_FIELD(oct, cn23xx_pf, conf));
=======
			(struct octeon_config *)(CHIP_CONF(oct, cn6xxx));
	} else if (OCTEON_CN23XX_PF(oct)) {
		default_oct_conf = (struct octeon_config *)
			(CHIP_CONF(oct, cn23xx_pf));
	} else if (OCTEON_CN23XX_VF(oct)) {
		default_oct_conf = (struct octeon_config *)
			(CHIP_CONF(oct, cn23xx_vf));
>>>>>>> 24b8d41d
	}
	return default_oct_conf;
}

/* scratch register address is same in all the OCT-II and CN70XX models */
#define CNXX_SLI_SCRATCH1   0x3C0

/* Get the octeon device pointer.
 *  @param octeon_id  - The id for which the octeon device pointer is required.
 *  @return Success: Octeon device pointer.
 *  @return Failure: NULL.
 */
struct octeon_device *lio_get_device(u32 octeon_id)
{
	if (octeon_id >= MAX_OCTEON_DEVICES)
		return NULL;
	else
		return octeon_device[octeon_id];
}

u64 lio_pci_readq(struct octeon_device *oct, u64 addr)
{
	u64 val64;
	unsigned long flags;
	u32 addrhi;

	spin_lock_irqsave(&oct->pci_win_lock, flags);

	/* The windowed read happens when the LSB of the addr is written.
	 * So write MSB first
	 */
	addrhi = (addr >> 32);
	if ((oct->chip_id == OCTEON_CN66XX) ||
	    (oct->chip_id == OCTEON_CN68XX) ||
	    (oct->chip_id == OCTEON_CN23XX_PF_VID))
		addrhi |= 0x00060000;
	writel(addrhi, oct->reg_list.pci_win_rd_addr_hi);

	/* Read back to preserve ordering of writes */
	readl(oct->reg_list.pci_win_rd_addr_hi);

	writel(addr & 0xffffffff, oct->reg_list.pci_win_rd_addr_lo);
	readl(oct->reg_list.pci_win_rd_addr_lo);

	val64 = readq(oct->reg_list.pci_win_rd_data);

	spin_unlock_irqrestore(&oct->pci_win_lock, flags);

	return val64;
}

void lio_pci_writeq(struct octeon_device *oct,
		    u64 val,
		    u64 addr)
{
	unsigned long flags;

	spin_lock_irqsave(&oct->pci_win_lock, flags);

	writeq(addr, oct->reg_list.pci_win_wr_addr);

	/* The write happens when the LSB is written. So write MSB first. */
	writel(val >> 32, oct->reg_list.pci_win_wr_data_hi);
	/* Read the MSB to ensure ordering of writes. */
	readl(oct->reg_list.pci_win_wr_data_hi);

	writel(val & 0xffffffff, oct->reg_list.pci_win_wr_data_lo);

	spin_unlock_irqrestore(&oct->pci_win_lock, flags);
}

int octeon_mem_access_ok(struct octeon_device *oct)
{
	u64 access_okay = 0;
	u64 lmc0_reset_ctl;

	/* Check to make sure a DDR interface is enabled */
	if (OCTEON_CN23XX_PF(oct)) {
		lmc0_reset_ctl = lio_pci_readq(oct, CN23XX_LMC0_RESET_CTL);
		access_okay =
			(lmc0_reset_ctl & CN23XX_LMC0_RESET_CTL_DDR3RST_MASK);
	} else {
		lmc0_reset_ctl = lio_pci_readq(oct, CN6XXX_LMC0_RESET_CTL);
		access_okay =
			(lmc0_reset_ctl & CN6XXX_LMC0_RESET_CTL_DDR3RST_MASK);
	}

	return access_okay ? 0 : 1;
}

int octeon_wait_for_ddr_init(struct octeon_device *oct, u32 *timeout)
{
	int ret = 1;
	u32 ms;

	if (!timeout)
		return ret;

	for (ms = 0; (ret != 0) && ((*timeout == 0) || (ms <= *timeout));
	     ms += HZ / 10) {
		ret = octeon_mem_access_ok(oct);

		/* wait 100 ms */
		if (ret)
			schedule_timeout_uninterruptible(HZ / 10);
	}

	return ret;
}

/* Get the octeon id assigned to the octeon device passed as argument.
 *  This function is exported to other modules.
 *  @param dev - octeon device pointer passed as a void *.
 *  @return octeon device id
 */
int lio_get_device_id(void *dev)
{
	struct octeon_device *octeon_dev = (struct octeon_device *)dev;
	u32 i;

	for (i = 0; i < MAX_OCTEON_DEVICES; i++)
		if (octeon_device[i] == octeon_dev)
			return octeon_dev->octeon_id;
	return -1;
}

void lio_enable_irq(struct octeon_droq *droq, struct octeon_instr_queue *iq)
{
	u64 instr_cnt;
<<<<<<< HEAD
=======
	u32 pkts_pend;
>>>>>>> 24b8d41d
	struct octeon_device *oct = NULL;

	/* the whole thing needs to be atomic, ideally */
	if (droq) {
<<<<<<< HEAD
		spin_lock_bh(&droq->lock);
		writel(droq->pkt_count, droq->pkts_sent_reg);
		droq->pkt_count = 0;
		spin_unlock_bh(&droq->lock);
=======
		pkts_pend = (u32)atomic_read(&droq->pkts_pending);
		writel(droq->pkt_count - pkts_pend, droq->pkts_sent_reg);
		droq->pkt_count = pkts_pend;
>>>>>>> 24b8d41d
		oct = droq->oct_dev;
	}
	if (iq) {
		spin_lock_bh(&iq->lock);
<<<<<<< HEAD
		writel(iq->pkt_in_done, iq->inst_cnt_reg);
		iq->pkt_in_done = 0;
=======
		writel(iq->pkts_processed, iq->inst_cnt_reg);
		iq->pkt_in_done -= iq->pkts_processed;
		iq->pkts_processed = 0;
		/* this write needs to be flushed before we release the lock */
>>>>>>> 24b8d41d
		spin_unlock_bh(&iq->lock);
		oct = iq->oct_dev;
	}
	/*write resend. Writing RESEND in SLI_PKTX_CNTS should be enough
	 *to trigger tx interrupts as well, if they are pending.
	 */
<<<<<<< HEAD
	if (oct && OCTEON_CN23XX_PF(oct)) {
=======
	if (oct && (OCTEON_CN23XX_PF(oct) || OCTEON_CN23XX_VF(oct))) {
>>>>>>> 24b8d41d
		if (droq)
			writeq(CN23XX_INTR_RESEND, droq->pkts_sent_reg);
		/*we race with firmrware here. read and write the IN_DONE_CNTS*/
		else if (iq) {
			instr_cnt =  readq(iq->inst_cnt_reg);
			writeq(((instr_cnt & 0xFFFFFFFF00000000ULL) |
				CN23XX_INTR_RESEND),
			       iq->inst_cnt_reg);
		}
	}
}<|MERGE_RESOLUTION|>--- conflicted
+++ resolved
@@ -1,26 +1,4 @@
 /**********************************************************************
-<<<<<<< HEAD
-* Author: Cavium, Inc.
-*
-* Contact: support@cavium.com
-*          Please include "LiquidIO" in the subject.
-*
-* Copyright (c) 2003-2015 Cavium, Inc.
-*
-* This file is free software; you can redistribute it and/or modify
-* it under the terms of the GNU General Public License, Version 2, as
-* published by the Free Software Foundation.
-*
-* This file is distributed in the hope that it will be useful, but
-* AS-IS and WITHOUT ANY WARRANTY; without even the implied warranty
-* of MERCHANTABILITY or FITNESS FOR A PARTICULAR PURPOSE, TITLE, or
-* NONINFRINGEMENT.  See the GNU General Public License for more
-* details.
-*
-* This file may also be available under a different license from Cavium.
-* Contact Cavium, Inc. for more information
-**********************************************************************/
-=======
  * Author: Cavium, Inc.
  *
  * Contact: support@cavium.com
@@ -37,7 +15,6 @@
  * of MERCHANTABILITY or FITNESS FOR A PARTICULAR PURPOSE, TITLE, or
  * NONINFRINGEMENT.  See the GNU General Public License for more details.
  ***********************************************************************/
->>>>>>> 24b8d41d
 #include <linux/pci.h>
 #include <linux/netdevice.h>
 #include <linux/vmalloc.h>
@@ -51,10 +28,7 @@
 #include "cn66xx_regs.h"
 #include "cn66xx_device.h"
 #include "cn23xx_pf_device.h"
-<<<<<<< HEAD
-=======
 #include "cn23xx_vf_device.h"
->>>>>>> 24b8d41d
 
 /** Default configuration
  *  for CN66XX OCTEON Models.
@@ -444,11 +418,7 @@
 	/** IQ attributes */
 	.iq = {
 		.max_iqs		= CN23XX_CFG_IO_QUEUES,
-<<<<<<< HEAD
-		.pending_list_size	= (CN23XX_MAX_IQ_DESCRIPTORS *
-=======
 		.pending_list_size	= (CN23XX_DEFAULT_IQ_DESCRIPTORS *
->>>>>>> 24b8d41d
 					   CN23XX_CFG_IO_QUEUES),
 		.instr_type		= OCTEON_64BYTE_INSTR,
 		.db_min			= CN23XX_DB_MIN,
@@ -459,10 +429,6 @@
 	/** OQ attributes */
 	.oq = {
 		.max_oqs		= CN23XX_CFG_IO_QUEUES,
-<<<<<<< HEAD
-		.info_ptr		= OCTEON_OQ_INFOPTR_MODE,
-=======
->>>>>>> 24b8d41d
 		.pkts_per_intr	= CN23XX_OQ_PKTSPER_INTR,
 		.refill_threshold	= CN23XX_OQ_REFIL_THRESHOLD,
 		.oq_intr_pkt	= CN23XX_OQ_INTR_PKT,
@@ -470,13 +436,8 @@
 	},
 
 	.num_nic_ports				= DEFAULT_NUM_NIC_PORTS_23XX,
-<<<<<<< HEAD
-	.num_def_rx_descs			= CN23XX_MAX_OQ_DESCRIPTORS,
-	.num_def_tx_descs			= CN23XX_MAX_IQ_DESCRIPTORS,
-=======
 	.num_def_rx_descs			= CN23XX_DEFAULT_OQ_DESCRIPTORS,
 	.num_def_tx_descs			= CN23XX_DEFAULT_IQ_DESCRIPTORS,
->>>>>>> 24b8d41d
 	.def_rx_buf_size			= CN23XX_OQ_BUF_SIZE,
 
 	/* For ethernet interface 0:  Port cfg Attributes */
@@ -494,17 +455,10 @@
 		.num_rxqs			= DEF_RXQS_PER_INTF,
 
 		/* Num of desc for rx rings */
-<<<<<<< HEAD
-		.num_rx_descs			= CN23XX_MAX_OQ_DESCRIPTORS,
-
-		/* Num of desc for tx rings */
-		.num_tx_descs			= CN23XX_MAX_IQ_DESCRIPTORS,
-=======
 		.num_rx_descs			= CN23XX_DEFAULT_OQ_DESCRIPTORS,
 
 		/* Num of desc for tx rings */
 		.num_tx_descs			= CN23XX_DEFAULT_IQ_DESCRIPTORS,
->>>>>>> 24b8d41d
 
 		/* SKB size, We need not change buf size even for Jumbo frames.
 		 * Octeon can send jumbo frames in 4 consecutive descriptors,
@@ -530,17 +484,10 @@
 		.num_rxqs			= DEF_RXQS_PER_INTF,
 
 		/* Num of desc for rx rings */
-<<<<<<< HEAD
-		.num_rx_descs			= CN23XX_MAX_OQ_DESCRIPTORS,
-
-		/* Num of desc for tx rings */
-		.num_tx_descs			= CN23XX_MAX_IQ_DESCRIPTORS,
-=======
 		.num_rx_descs			= CN23XX_DEFAULT_OQ_DESCRIPTORS,
 
 		/* Num of desc for tx rings */
 		.num_tx_descs			= CN23XX_DEFAULT_IQ_DESCRIPTORS,
->>>>>>> 24b8d41d
 
 		/* SKB size, We need not change buf size even for Jumbo frames.
 		 * Octeon can send jumbo frames in 4 consecutive descriptors,
@@ -564,14 +511,6 @@
 		/* Control queue group */
 		.ctrlq_grp			= 1,
 	}
-<<<<<<< HEAD
-};
-
-enum {
-	OCTEON_CONFIG_TYPE_DEFAULT = 0,
-	NUM_OCTEON_CONFS,
-=======
->>>>>>> 24b8d41d
 };
 
 static struct octeon_config_ptr {
@@ -589,16 +528,10 @@
 };
 
 static char oct_dev_state_str[OCT_DEV_STATES + 1][32] = {
-<<<<<<< HEAD
-	"BEGIN", "PCI-MAP-DONE", "DISPATCH-INIT-DONE",
-	"IQ-INIT-DONE", "SCBUFF-POOL-INIT-DONE", "RESPLIST-INIT-DONE",
-	"DROQ-INIT-DONE", "IO-QUEUES-INIT-DONE", "CONSOLE-INIT-DONE",
-=======
 	"BEGIN", "PCI-ENABLE-DONE", "PCI-MAP-DONE", "DISPATCH-INIT-DONE",
 	"IQ-INIT-DONE", "SCBUFF-POOL-INIT-DONE", "RESPLIST-INIT-DONE",
 	"DROQ-INIT-DONE", "MBOX-SETUP-DONE", "MSIX-ALLOC-VECTOR-DONE",
 	"INTR-SET-DONE", "IO-QUEUES-INIT-DONE", "CONSOLE-INIT-DONE",
->>>>>>> 24b8d41d
 	"HOST-READY", "CORE-READY", "RUNNING", "IN-RESET",
 	"INVALID"
 };
@@ -648,17 +581,11 @@
 			ret = &default_cn68xx_210nv_conf;
 		} else if ((oct->chip_id == OCTEON_CN68XX) &&
 			   (card_type == LIO_410NV)) {
-<<<<<<< HEAD
-			ret =  (void *)&default_cn68xx_conf;
-		} else if (oct->chip_id == OCTEON_CN23XX_PF_VID) {
-			ret =  (void *)&default_cn23xx_conf;
-=======
 			ret = &default_cn68xx_conf;
 		} else if (oct->chip_id == OCTEON_CN23XX_PF_VID) {
 			ret = &default_cn23xx_conf;
 		} else if (oct->chip_id == OCTEON_CN23XX_VF_VID) {
 			ret = &default_cn23xx_conf;
->>>>>>> 24b8d41d
 		}
 		break;
 	default:
@@ -674,10 +601,7 @@
 	case OCTEON_CN68XX:
 		return lio_validate_cn6xxx_config_info(oct, conf);
 	case OCTEON_CN23XX_PF_VID:
-<<<<<<< HEAD
-=======
 	case OCTEON_CN23XX_VF_VID:
->>>>>>> 24b8d41d
 		return 0;
 	default:
 		break;
@@ -723,20 +647,12 @@
 	int i;
 
 	for (i = 0; i < MAX_OCTEON_OUTPUT_QUEUES(oct); i++) {
-<<<<<<< HEAD
-		if (oct->io_qmask.oq & (1ULL << i))
-=======
 		if (oct->io_qmask.oq & BIT_ULL(i))
->>>>>>> 24b8d41d
 			vfree(oct->droq[i]);
 	}
 
 	for (i = 0; i < MAX_OCTEON_INSTR_QUEUES(oct); i++) {
-<<<<<<< HEAD
-		if (oct->io_qmask.iq & (1ULL << i))
-=======
 		if (oct->io_qmask.iq & BIT_ULL(i))
->>>>>>> 24b8d41d
 			vfree(oct->instr_queue[i]);
 	}
 
@@ -763,12 +679,9 @@
 	case OCTEON_CN23XX_PF_VID:
 		configsize = sizeof(struct octeon_cn23xx_pf);
 		break;
-<<<<<<< HEAD
-=======
 	case OCTEON_CN23XX_VF_VID:
 		configsize = sizeof(struct octeon_cn23xx_vf);
 		break;
->>>>>>> 24b8d41d
 	default:
 		pr_err("%s: Unknown PCI Device: 0x%x\n",
 		       __func__,
@@ -836,61 +749,6 @@
 	return oct;
 }
 
-<<<<<<< HEAD
-int
-octeon_allocate_ioq_vector(struct octeon_device  *oct)
-{
-	int i, num_ioqs = 0;
-	struct octeon_ioq_vector *ioq_vector;
-	int cpu_num;
-	int size;
-
-	if (OCTEON_CN23XX_PF(oct))
-		num_ioqs = oct->sriov_info.num_pf_rings;
-	size = sizeof(struct octeon_ioq_vector) * num_ioqs;
-
-	oct->ioq_vector = vmalloc(size);
-	if (!oct->ioq_vector)
-		return 1;
-	memset(oct->ioq_vector, 0, size);
-	for (i = 0; i < num_ioqs; i++) {
-		ioq_vector		= &oct->ioq_vector[i];
-		ioq_vector->oct_dev	= oct;
-		ioq_vector->iq_index	= i;
-		ioq_vector->droq_index	= i;
-
-		cpu_num = i % num_online_cpus();
-		cpumask_set_cpu(cpu_num, &ioq_vector->affinity_mask);
-
-		if (oct->chip_id == OCTEON_CN23XX_PF_VID)
-			ioq_vector->ioq_num	= i + oct->sriov_info.pf_srn;
-		else
-			ioq_vector->ioq_num	= i;
-	}
-	return 0;
-}
-
-void
-octeon_free_ioq_vector(struct octeon_device *oct)
-{
-	vfree(oct->ioq_vector);
-}
-
-/* this function is only for setting up the first queue */
-int octeon_setup_instr_queues(struct octeon_device *oct)
-{
-	u32 num_descs = 0;
-	u32 iq_no = 0;
-	union oct_txpciq txpciq;
-	int numa_node = cpu_to_node(iq_no % num_online_cpus());
-
-	if (OCTEON_CN6XXX(oct))
-		num_descs =
-			CFG_GET_NUM_DEF_TX_DESCS(CHIP_FIELD(oct, cn6xxx, conf));
-	else if (OCTEON_CN23XX_PF(oct))
-		num_descs = CFG_GET_NUM_DEF_TX_DESCS(CHIP_FIELD(oct, cn23xx_pf,
-								conf));
-=======
 /** Register a device's bus location at initialization time.
  *  @param octeon_dev - pointer to the octeon device structure.
  *  @param bus        - PCIe bus #
@@ -938,18 +796,10 @@
 		}
 	}
 	spin_unlock(&octeon_devices_lock);
->>>>>>> 24b8d41d
 
 	atomic_inc(oct->adapter_refcount);
 	refcount = atomic_read(oct->adapter_refcount);
 
-<<<<<<< HEAD
-	oct->instr_queue[0] = vmalloc_node(sizeof(*oct->instr_queue[0]),
-				numa_node);
-	if (!oct->instr_queue[0])
-		oct->instr_queue[0] =
-			vmalloc(sizeof(struct octeon_instr_queue));
-=======
 	dev_dbg(&oct->pci_dev->dev, "%s: %02x:%02x:%d refcount %u", __func__,
 		oct->loc.bus, oct->loc.dev, oct->loc.func, refcount);
 
@@ -1034,7 +884,6 @@
 	if (!oct->instr_queue[0])
 		oct->instr_queue[0] =
 			vzalloc(sizeof(struct octeon_instr_queue));
->>>>>>> 24b8d41d
 	if (!oct->instr_queue[0])
 		return 1;
 	memset(oct->instr_queue[0], 0, sizeof(struct octeon_instr_queue));
@@ -1049,10 +898,7 @@
 	if (octeon_init_instr_queue(oct, txpciq, num_descs)) {
 		/* prevent memory leak */
 		vfree(oct->instr_queue[0]);
-<<<<<<< HEAD
-=======
 		oct->instr_queue[0] = NULL;
->>>>>>> 24b8d41d
 		return 1;
 	}
 
@@ -1065,34 +911,12 @@
 	u32 num_descs = 0;
 	u32 desc_size = 0;
 	u32 oq_no = 0;
-<<<<<<< HEAD
-	int numa_node = cpu_to_node(oq_no % num_online_cpus());
-=======
 	int numa_node = dev_to_node(&oct->pci_dev->dev);
->>>>>>> 24b8d41d
 
 	if (OCTEON_CN6XXX(oct)) {
 		num_descs =
 			CFG_GET_NUM_DEF_RX_DESCS(CHIP_CONF(oct, cn6xxx));
 		desc_size =
-<<<<<<< HEAD
-			CFG_GET_DEF_RX_BUF_SIZE(CHIP_FIELD(oct, cn6xxx, conf));
-	} else if (OCTEON_CN23XX_PF(oct)) {
-		num_descs = CFG_GET_NUM_DEF_RX_DESCS(CHIP_FIELD(oct, cn23xx_pf,
-								conf));
-		desc_size = CFG_GET_DEF_RX_BUF_SIZE(CHIP_FIELD(oct, cn23xx_pf,
-							       conf));
-	}
-	oct->num_oqs = 0;
-	oct->droq[0] = vmalloc_node(sizeof(*oct->droq[0]), numa_node);
-	if (!oct->droq[0])
-		oct->droq[0] = vmalloc(sizeof(*oct->droq[0]));
-	if (!oct->droq[0])
-		return 1;
-
-	if (octeon_init_droq(oct, oq_no, num_descs, desc_size, NULL))
-		return 1;
-=======
 			CFG_GET_DEF_RX_BUF_SIZE(CHIP_CONF(oct, cn6xxx));
 	} else if (OCTEON_CN23XX_PF(oct)) {
 		num_descs = CFG_GET_NUM_DEF_RX_DESCS(CHIP_CONF(oct, cn23xx_pf));
@@ -1113,7 +937,6 @@
 		oct->droq[oq_no] = NULL;
 		return 1;
 	}
->>>>>>> 24b8d41d
 	oct->num_oqs++;
 
 	return 0;
@@ -1121,12 +944,6 @@
 
 int octeon_set_io_queues_off(struct octeon_device *oct)
 {
-<<<<<<< HEAD
-	if (OCTEON_CN6XXX(oct)) {
-		octeon_write_csr(oct, CN6XXX_SLI_PKT_INSTR_ENB, 0);
-		octeon_write_csr(oct, CN6XXX_SLI_PKT_OUT_ENB, 0);
-	}
-=======
 	int loop = BUSY_READING_REG_VF_LOOP_COUNT;
 
 	if (OCTEON_CN6XXX(oct)) {
@@ -1172,7 +989,6 @@
 		}
 	}
 	return 0;
->>>>>>> 24b8d41d
 }
 
 void octeon_set_droq_pkt_op(struct octeon_device *oct,
@@ -1377,17 +1193,10 @@
 
 	if (OCTEON_CN6XXX(oct))
 		num_nic_ports =
-<<<<<<< HEAD
-			CFG_GET_NUM_NIC_PORTS(CHIP_FIELD(oct, cn6xxx, conf));
-	else if (OCTEON_CN23XX_PF(oct))
-		num_nic_ports =
-			CFG_GET_NUM_NIC_PORTS(CHIP_FIELD(oct, cn23xx_pf, conf));
-=======
 			CFG_GET_NUM_NIC_PORTS(CHIP_CONF(oct, cn6xxx));
 	else if (OCTEON_CN23XX_PF(oct))
 		num_nic_ports =
 			CFG_GET_NUM_NIC_PORTS(CHIP_CONF(oct, cn23xx_pf));
->>>>>>> 24b8d41d
 
 	if (atomic_read(&oct->status) >= OCT_DEV_RUNNING) {
 		dev_err(&oct->pci_dev->dev, "Received CORE OK when device state is 0x%x\n",
@@ -1459,11 +1268,7 @@
 
 {
 	if (oct && (q_no < MAX_OCTEON_INSTR_QUEUES(oct)) &&
-<<<<<<< HEAD
-	    (oct->io_qmask.iq & (1ULL << q_no)))
-=======
 	    (oct->io_qmask.iq & BIT_ULL(q_no)))
->>>>>>> 24b8d41d
 		return oct->instr_queue[q_no]->max_count;
 
 	return -1;
@@ -1472,11 +1277,7 @@
 int octeon_get_rx_qsize(struct octeon_device *oct, u32 q_no)
 {
 	if (oct && (q_no < MAX_OCTEON_OUTPUT_QUEUES(oct)) &&
-<<<<<<< HEAD
-	    (oct->io_qmask.oq & (1ULL << q_no)))
-=======
 	    (oct->io_qmask.oq & BIT_ULL(q_no)))
->>>>>>> 24b8d41d
 		return oct->droq[q_no]->max_count;
 	return -1;
 }
@@ -1492,12 +1293,6 @@
 
 	if (OCTEON_CN6XXX(oct)) {
 		default_oct_conf =
-<<<<<<< HEAD
-			(struct octeon_config *)(CHIP_FIELD(oct, cn6xxx, conf));
-	} else if (OCTEON_CN23XX_PF(oct)) {
-		default_oct_conf = (struct octeon_config *)
-			(CHIP_FIELD(oct, cn23xx_pf, conf));
-=======
 			(struct octeon_config *)(CHIP_CONF(oct, cn6xxx));
 	} else if (OCTEON_CN23XX_PF(oct)) {
 		default_oct_conf = (struct octeon_config *)
@@ -1505,7 +1300,6 @@
 	} else if (OCTEON_CN23XX_VF(oct)) {
 		default_oct_conf = (struct octeon_config *)
 			(CHIP_CONF(oct, cn23xx_vf));
->>>>>>> 24b8d41d
 	}
 	return default_oct_conf;
 }
@@ -1635,48 +1429,29 @@
 void lio_enable_irq(struct octeon_droq *droq, struct octeon_instr_queue *iq)
 {
 	u64 instr_cnt;
-<<<<<<< HEAD
-=======
 	u32 pkts_pend;
->>>>>>> 24b8d41d
 	struct octeon_device *oct = NULL;
 
 	/* the whole thing needs to be atomic, ideally */
 	if (droq) {
-<<<<<<< HEAD
-		spin_lock_bh(&droq->lock);
-		writel(droq->pkt_count, droq->pkts_sent_reg);
-		droq->pkt_count = 0;
-		spin_unlock_bh(&droq->lock);
-=======
 		pkts_pend = (u32)atomic_read(&droq->pkts_pending);
 		writel(droq->pkt_count - pkts_pend, droq->pkts_sent_reg);
 		droq->pkt_count = pkts_pend;
->>>>>>> 24b8d41d
 		oct = droq->oct_dev;
 	}
 	if (iq) {
 		spin_lock_bh(&iq->lock);
-<<<<<<< HEAD
-		writel(iq->pkt_in_done, iq->inst_cnt_reg);
-		iq->pkt_in_done = 0;
-=======
 		writel(iq->pkts_processed, iq->inst_cnt_reg);
 		iq->pkt_in_done -= iq->pkts_processed;
 		iq->pkts_processed = 0;
 		/* this write needs to be flushed before we release the lock */
->>>>>>> 24b8d41d
 		spin_unlock_bh(&iq->lock);
 		oct = iq->oct_dev;
 	}
 	/*write resend. Writing RESEND in SLI_PKTX_CNTS should be enough
 	 *to trigger tx interrupts as well, if they are pending.
 	 */
-<<<<<<< HEAD
-	if (oct && OCTEON_CN23XX_PF(oct)) {
-=======
 	if (oct && (OCTEON_CN23XX_PF(oct) || OCTEON_CN23XX_VF(oct))) {
->>>>>>> 24b8d41d
 		if (droq)
 			writeq(CN23XX_INTR_RESEND, droq->pkts_sent_reg);
 		/*we race with firmrware here. read and write the IN_DONE_CNTS*/
