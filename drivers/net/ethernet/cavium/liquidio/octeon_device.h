--- conflicted
+++ resolved
@@ -36,17 +36,12 @@
 #define  OCTEON_CN68XX                0x0091
 #define  OCTEON_CN66XX                0x0092
 #define  OCTEON_CN23XX_PF_VID         0x9702
-<<<<<<< HEAD
-=======
 #define  OCTEON_CN23XX_VF_VID         0x9712
->>>>>>> 24b8d41d
 
 /**RevisionId for the chips */
 #define  OCTEON_CN23XX_REV_1_0        0x00
 #define  OCTEON_CN23XX_REV_1_1        0x01
 #define  OCTEON_CN23XX_REV_2_0        0x80
-<<<<<<< HEAD
-=======
 
 /**SubsystemId for the chips */
 #define	 OCTEON_CN2350_10GB_SUBSYS_ID_1	0X3177d
@@ -54,7 +49,6 @@
 #define	 OCTEON_CN2360_10GB_SUBSYS_ID	0X5177d
 #define	 OCTEON_CN2350_25GB_SUBSYS_ID	0X7177d
 #define	 OCTEON_CN2360_25GB_SUBSYS_ID	0X6177d
->>>>>>> 24b8d41d
 
 /** Endian-swap modes supported by Octeon. */
 enum octeon_pci_swap_mode {
@@ -64,9 +58,6 @@
 	OCTEON_PCI_32BIT_LW_SWAP = 3
 };
 
-<<<<<<< HEAD
-#define  OCTEON_OUTPUT_INTR   (2)
-=======
 enum lio_fw_state {
 	FW_IS_PRELOADED = 0,
 	FW_NEEDS_TO_BE_LOADED = 1,
@@ -82,7 +73,6 @@
 #define  OCTEON_INPUT_INTR    (1)
 #define  OCTEON_OUTPUT_INTR   (2)
 #define  OCTEON_MBOX_INTR     (4)
->>>>>>> 24b8d41d
 #define  OCTEON_ALL_INTR      0xff
 
 /*---------------   PCI BAR1 index registers -------------*/
@@ -245,13 +235,10 @@
 
 	irqreturn_t (*process_interrupt_regs)(void *);
 	u64 (*msix_interrupt_handler)(void *);
-<<<<<<< HEAD
-=======
 
 	int (*setup_mbox)(struct octeon_device *);
 	int (*free_mbox)(struct octeon_device *);
 
->>>>>>> 24b8d41d
 	int (*soft_reset)(struct octeon_device *);
 	int (*setup_device_regs)(struct octeon_device *);
 	void (*bar1_idx_setup)(struct octeon_device *, u64, u32, int);
@@ -329,11 +316,8 @@
 	 * device pointer (used for OS specific calls).
 	 */
 	int    rx_on;
-<<<<<<< HEAD
-=======
 	int    fec;
 	int    fec_boot;
->>>>>>> 24b8d41d
 	int    napi_enabled;
 	int    gmxport;
 	struct net_device *netdev;
@@ -342,10 +326,7 @@
 #define LIO_FLAG_MSIX_ENABLED	0x1
 #define MSIX_PO_INT		0x1
 #define MSIX_PI_INT		0x2
-<<<<<<< HEAD
-=======
 #define MSIX_MBOX_INT		0x4
->>>>>>> 24b8d41d
 
 struct octeon_pf_vf_hs_word {
 #ifdef __LITTLE_ENDIAN_BITFIELD
@@ -384,16 +365,6 @@
 };
 
 struct octeon_sriov_info {
-<<<<<<< HEAD
-	/* Actual rings left for PF device */
-	u32	num_pf_rings;
-
-	/* SRN of PF usable IO queues   */
-	u32	pf_srn;
-	/* total pf rings */
-	u32	trs;
-
-=======
 	/* Number of rings assigned to VF */
 	u32	rings_per_vf;
 
@@ -431,7 +402,6 @@
 	bool    vf_spoofchk[MAX_POSSIBLE_VFS];
 
 	u64	vf_drv_loaded_mask;
->>>>>>> 24b8d41d
 };
 
 struct octeon_ioq_vector {
@@ -439,16 +409,11 @@
 	int		        iq_index;
 	int		        droq_index;
 	int			vector;
-<<<<<<< HEAD
-=======
 	struct octeon_mbox     *mbox;
->>>>>>> 24b8d41d
 	struct cpumask		affinity_mask;
 	u32			ioq_num;
 };
 
-<<<<<<< HEAD
-=======
 struct lio_vf_rep_list {
 	int num_vfs;
 	struct net_device *ndev[CN23XX_MAX_VFS_PER_PF];
@@ -458,7 +423,6 @@
 	struct octeon_device *oct;
 };
 
->>>>>>> 24b8d41d
 /** The Octeon device.
  *  Each Octeon device has this structure to represent all its
  *  components.
@@ -485,17 +449,13 @@
 	u16 chip_id;
 
 	u16 rev_id;
-<<<<<<< HEAD
+
+	u32 subsystem_id;
+
 	u16 pf_num;
-=======
-
-	u32 subsystem_id;
-
-	u16 pf_num;
 
 	u16 vf_num;
 
->>>>>>> 24b8d41d
 	/** This device's id - set by the driver. */
 	u32 octeon_id;
 
@@ -595,40 +555,6 @@
 	struct cavium_wk console_poll_work[MAX_OCTEON_MAPS];
 
 	void *priv;
-<<<<<<< HEAD
-
-	int num_msix_irqs;
-
-	void *msix_entries;
-
-	struct octeon_sriov_info sriov_info;
-
-	struct octeon_pf_vf_hs_word pfvf_hsword;
-
-	int msix_on;
-
-	/** IOq information of it's corresponding MSI-X interrupt. */
-	struct octeon_ioq_vector    *ioq_vector;
-
-	int rx_pause;
-	int tx_pause;
-
-	struct oct_link_stats link_stats; /*stastics from firmware*/
-
-	/* private flags to control driver-specific features through ethtool */
-	u32 priv_flags;
-
-	void *watchdog_task;
-};
-
-#define  OCT_DRV_ONLINE 1
-#define  OCT_DRV_OFFLINE 2
-#define  OCTEON_CN6XXX(oct)           ((oct->chip_id == OCTEON_CN66XX) || \
-				       (oct->chip_id == OCTEON_CN68XX))
-#define  OCTEON_CN23XX_PF(oct)        (oct->chip_id == OCTEON_CN23XX_PF_VID)
-#define CHIP_FIELD(oct, TYPE, field)             \
-	(((struct octeon_ ## TYPE  *)(oct->chip))->field)
-=======
 
 	int num_msix_irqs;
 
@@ -685,7 +611,6 @@
 	u8  speed_boot;
 	u8  speed_setting;
 	u8  no_speed_setting;
->>>>>>> 24b8d41d
 
 	u32    vfstats_poll;
 #define LIO_VFSTATS_POLL 10
@@ -960,11 +885,7 @@
 struct octeon_config *octeon_get_conf(struct octeon_device *oct);
 
 void octeon_free_ioq_vector(struct octeon_device *oct);
-<<<<<<< HEAD
-int octeon_allocate_ioq_vector(struct octeon_device  *oct);
-=======
 int octeon_allocate_ioq_vector(struct octeon_device  *oct, u32 num_ioqs);
->>>>>>> 24b8d41d
 void lio_enable_irq(struct octeon_droq *droq, struct octeon_instr_queue *iq);
 
 /* LiquidIO driver pivate flags */
