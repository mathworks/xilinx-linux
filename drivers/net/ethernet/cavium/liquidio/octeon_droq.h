--- conflicted
+++ resolved
@@ -115,17 +115,6 @@
 
 	/** Num of Packets dropped due to receive path failures. */
 	u64 rx_dropped;
-<<<<<<< HEAD
-
-	/** Num of vxlan packets received; */
-	u64 rx_vxlan;
-
-	/** Num of failures of recv_buffer_alloc() */
-	u64 rx_alloc_failure;
-
-};
-=======
->>>>>>> 24b8d41d
 
 	u64 rx_vxlan;
 
@@ -403,12 +392,9 @@
 				u16 subcode,
 				octeon_dispatch_fn_t fn, void *fn_arg);
 
-<<<<<<< HEAD
-=======
 void *octeon_get_dispatch_arg(struct octeon_device *oct,
 			      u16 opcode, u16 subcode);
 
->>>>>>> 24b8d41d
 void octeon_droq_print_stats(void);
 
 u32 octeon_droq_check_hw_for_pkts(struct octeon_droq *droq);
