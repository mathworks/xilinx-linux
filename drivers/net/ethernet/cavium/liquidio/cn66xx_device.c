--- conflicted
+++ resolved
@@ -1,26 +1,4 @@
 /**********************************************************************
-<<<<<<< HEAD
-* Author: Cavium, Inc.
-*
-* Contact: support@cavium.com
-*          Please include "LiquidIO" in the subject.
-*
-* Copyright (c) 2003-2015 Cavium, Inc.
-*
-* This file is free software; you can redistribute it and/or modify
-* it under the terms of the GNU General Public License, Version 2, as
-* published by the Free Software Foundation.
-*
-* This file is distributed in the hope that it will be useful, but
-* AS-IS and WITHOUT ANY WARRANTY; without even the implied warranty
-* of MERCHANTABILITY or FITNESS FOR A PARTICULAR PURPOSE, TITLE, or
-* NONINFRINGEMENT.  See the GNU General Public License for more
-* details.
-*
-* This file may also be available under a different license from Cavium.
-* Contact Cavium, Inc. for more information
-**********************************************************************/
-=======
  * Author: Cavium, Inc.
  *
  * Contact: support@cavium.com
@@ -37,7 +15,6 @@
  * of MERCHANTABILITY or FITNESS FOR A PARTICULAR PURPOSE, TITLE, or
  * NONINFRINGEMENT.  See the GNU General Public License for more details.
  ***********************************************************************/
->>>>>>> 24b8d41d
 #include <linux/pci.h>
 #include <linux/netdevice.h>
 #include "liquidio_common.h"
@@ -390,11 +367,7 @@
 
 	/* Reset the doorbell register for each Input queue. */
 	for (i = 0; i < MAX_OCTEON_INSTR_QUEUES(oct); i++) {
-<<<<<<< HEAD
-		if (!(oct->io_qmask.iq & (1ULL << i)))
-=======
 		if (!(oct->io_qmask.iq & BIT_ULL(i)))
->>>>>>> 24b8d41d
 			continue;
 		octeon_write_csr(oct, CN6XXX_SLI_IQ_DOORBELL(i), 0xFFFFFFFF);
 		d32 = octeon_read_csr(oct, CN6XXX_SLI_IQ_DOORBELL(i));
@@ -416,14 +389,8 @@
 	;
 
 	/* Reset the doorbell register for each Output queue. */
-<<<<<<< HEAD
-	/* for (i = 0; i < oct->num_oqs; i++) { */
-	for (i = 0; i < MAX_OCTEON_OUTPUT_QUEUES(oct); i++) {
-		if (!(oct->io_qmask.oq & (1ULL << i)))
-=======
 	for (i = 0; i < MAX_OCTEON_OUTPUT_QUEUES(oct); i++) {
 		if (!(oct->io_qmask.oq & BIT_ULL(i)))
->>>>>>> 24b8d41d
 			continue;
 		octeon_write_csr(oct, CN6XXX_SLI_OQ_PKTS_CREDIT(i), 0xFFFFFFFF);
 		d32 = octeon_read_csr(oct, CN6XXX_SLI_OQ_PKTS_CREDIT(i));
@@ -555,14 +522,8 @@
 
 	oct->droq_intr = 0;
 
-<<<<<<< HEAD
-	/* for (oq_no = 0; oq_no < oct->num_oqs; oq_no++) { */
-	for (oq_no = 0; oq_no < MAX_OCTEON_OUTPUT_QUEUES(oct); oq_no++) {
-		if (!(droq_mask & (1ULL << oq_no)))
-=======
 	for (oq_no = 0; oq_no < MAX_OCTEON_OUTPUT_QUEUES(oct); oq_no++) {
 		if (!(droq_mask & BIT_ULL(oq_no)))
->>>>>>> 24b8d41d
 			continue;
 
 		droq = oct->droq[oq_no];
