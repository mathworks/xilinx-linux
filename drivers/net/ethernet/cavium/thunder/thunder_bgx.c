// SPDX-License-Identifier: GPL-2.0-only
/*
 * Copyright (C) 2015 Cavium, Inc.
 */

#include <linux/acpi.h>
#include <linux/module.h>
#include <linux/interrupt.h>
#include <linux/pci.h>
#include <linux/netdevice.h>
#include <linux/etherdevice.h>
#include <linux/phy.h>
#include <linux/of.h>
#include <linux/of_mdio.h>
#include <linux/of_net.h>

#include "nic_reg.h"
#include "nic.h"
#include "thunder_bgx.h"

#define DRV_NAME	"thunder_bgx"
#define DRV_VERSION	"1.0"

/* RX_DMAC_CTL configuration */
enum MCAST_MODE {
		MCAST_MODE_REJECT = 0x0,
		MCAST_MODE_ACCEPT = 0x1,
		MCAST_MODE_CAM_FILTER = 0x2,
		RSVD = 0x3
};

#define BCAST_ACCEPT      BIT(0)
#define CAM_ACCEPT        BIT(3)
#define MCAST_MODE_MASK   0x3
#define BGX_MCAST_MODE(x) (x << 1)

struct dmac_map {
	u64                     vf_map;
	u64                     dmac;
};

struct lmac {
	struct bgx		*bgx;
	/* actual number of DMACs configured */
	u8			dmacs_cfg;
	/* overal number of possible DMACs could be configured per LMAC */
	u8                      dmacs_count;
	struct dmac_map         *dmacs; /* DMAC:VFs tracking filter array */
	u8			mac[ETH_ALEN];
	u8                      lmac_type;
	u8                      lane_to_sds;
	bool                    use_training;
<<<<<<< HEAD
=======
	bool                    autoneg;
>>>>>>> 24b8d41d
	bool			link_up;
	int			lmacid; /* ID within BGX */
	int			lmacid_bd; /* ID on board */
	struct net_device       netdev;
	struct phy_device       *phydev;
	unsigned int            last_duplex;
	unsigned int            last_link;
	unsigned int            last_speed;
	bool			is_sgmii;
	struct delayed_work	dwork;
	struct workqueue_struct *check_link;
};

struct bgx {
	u8			bgx_id;
	struct	lmac		lmac[MAX_LMAC_PER_BGX];
<<<<<<< HEAD
	int			lmac_count;
	u8			max_lmac;
=======
	u8			lmac_count;
	u8			max_lmac;
	u8                      acpi_lmac_idx;
>>>>>>> 24b8d41d
	void __iomem		*reg_base;
	struct pci_dev		*pdev;
	bool                    is_dlm;
	bool                    is_rgx;
};

static struct bgx *bgx_vnic[MAX_BGX_THUNDER];
static int lmac_count; /* Total no of LMACs in system */

static int bgx_xaui_check_link(struct lmac *lmac);

/* Supported devices */
static const struct pci_device_id bgx_id_table[] = {
	{ PCI_DEVICE(PCI_VENDOR_ID_CAVIUM, PCI_DEVICE_ID_THUNDER_BGX) },
	{ PCI_DEVICE(PCI_VENDOR_ID_CAVIUM, PCI_DEVICE_ID_THUNDER_RGX) },
	{ 0, }  /* end of table */
};

MODULE_AUTHOR("Cavium Inc");
MODULE_DESCRIPTION("Cavium Thunder BGX/MAC Driver");
MODULE_LICENSE("GPL v2");
MODULE_VERSION(DRV_VERSION);
MODULE_DEVICE_TABLE(pci, bgx_id_table);

/* The Cavium ThunderX network controller can *only* be found in SoCs
 * containing the ThunderX ARM64 CPU implementation.  All accesses to the device
 * registers on this platform are implicitly strongly ordered with respect
 * to memory accesses. So writeq_relaxed() and readq_relaxed() are safe to use
 * with no memory barriers in this driver.  The readq()/writeq() functions add
 * explicit ordering operation which in this case are redundant, and only
 * add overhead.
 */

/* Register read/write APIs */
static u64 bgx_reg_read(struct bgx *bgx, u8 lmac, u64 offset)
{
	void __iomem *addr = bgx->reg_base + ((u32)lmac << 20) + offset;

	return readq_relaxed(addr);
}

static void bgx_reg_write(struct bgx *bgx, u8 lmac, u64 offset, u64 val)
{
	void __iomem *addr = bgx->reg_base + ((u32)lmac << 20) + offset;

	writeq_relaxed(val, addr);
}

static void bgx_reg_modify(struct bgx *bgx, u8 lmac, u64 offset, u64 val)
{
	void __iomem *addr = bgx->reg_base + ((u32)lmac << 20) + offset;

	writeq_relaxed(val | readq_relaxed(addr), addr);
}

static int bgx_poll_reg(struct bgx *bgx, u8 lmac, u64 reg, u64 mask, bool zero)
{
	int timeout = 100;
	u64 reg_val;

	while (timeout) {
		reg_val = bgx_reg_read(bgx, lmac, reg);
		if (zero && !(reg_val & mask))
			return 0;
		if (!zero && (reg_val & mask))
			return 0;
		usleep_range(1000, 2000);
		timeout--;
	}
	return 1;
}

static int max_bgx_per_node;
static void set_max_bgx_per_node(struct pci_dev *pdev)
{
	u16 sdevid;

	if (max_bgx_per_node)
		return;

	pci_read_config_word(pdev, PCI_SUBSYSTEM_ID, &sdevid);
	switch (sdevid) {
	case PCI_SUBSYS_DEVID_81XX_BGX:
	case PCI_SUBSYS_DEVID_81XX_RGX:
		max_bgx_per_node = MAX_BGX_PER_CN81XX;
		break;
	case PCI_SUBSYS_DEVID_83XX_BGX:
		max_bgx_per_node = MAX_BGX_PER_CN83XX;
		break;
	case PCI_SUBSYS_DEVID_88XX_BGX:
	default:
		max_bgx_per_node = MAX_BGX_PER_CN88XX;
		break;
	}
}

static struct bgx *get_bgx(int node, int bgx_idx)
{
	int idx = (node * max_bgx_per_node) + bgx_idx;

	return bgx_vnic[idx];
}

/* Return number of BGX present in HW */
unsigned bgx_get_map(int node)
{
	int i;
	unsigned map = 0;

<<<<<<< HEAD
	for (i = 0; i < MAX_BGX_PER_NODE; i++) {
		if (bgx_vnic[(node * MAX_BGX_PER_NODE) + i])
=======
	for (i = 0; i < max_bgx_per_node; i++) {
		if (bgx_vnic[(node * max_bgx_per_node) + i])
>>>>>>> 24b8d41d
			map |= (1 << i);
	}

	return map;
}
EXPORT_SYMBOL(bgx_get_map);

/* Return number of LMAC configured for this BGX */
int bgx_get_lmac_count(int node, int bgx_idx)
{
	struct bgx *bgx;

<<<<<<< HEAD
	bgx = bgx_vnic[(node * MAX_BGX_PER_NODE) + bgx_idx];
=======
	bgx = get_bgx(node, bgx_idx);
>>>>>>> 24b8d41d
	if (bgx)
		return bgx->lmac_count;

	return 0;
}
EXPORT_SYMBOL(bgx_get_lmac_count);

/* Returns the current link status of LMAC */
void bgx_get_lmac_link_state(int node, int bgx_idx, int lmacid, void *status)
{
	struct bgx_link_status *link = (struct bgx_link_status *)status;
	struct bgx *bgx;
	struct lmac *lmac;

<<<<<<< HEAD
	bgx = bgx_vnic[(node * MAX_BGX_PER_NODE) + bgx_idx];
=======
	bgx = get_bgx(node, bgx_idx);
>>>>>>> 24b8d41d
	if (!bgx)
		return;

	lmac = &bgx->lmac[lmacid];
	link->mac_type = lmac->lmac_type;
	link->link_up = lmac->link_up;
	link->duplex = lmac->last_duplex;
	link->speed = lmac->last_speed;
}
EXPORT_SYMBOL(bgx_get_lmac_link_state);

const u8 *bgx_get_lmac_mac(int node, int bgx_idx, int lmacid)
{
<<<<<<< HEAD
	struct bgx *bgx = bgx_vnic[(node * MAX_BGX_PER_NODE) + bgx_idx];
=======
	struct bgx *bgx = get_bgx(node, bgx_idx);
>>>>>>> 24b8d41d

	if (bgx)
		return bgx->lmac[lmacid].mac;

	return NULL;
}
EXPORT_SYMBOL(bgx_get_lmac_mac);

void bgx_set_lmac_mac(int node, int bgx_idx, int lmacid, const u8 *mac)
{
<<<<<<< HEAD
	struct bgx *bgx = bgx_vnic[(node * MAX_BGX_PER_NODE) + bgx_idx];
=======
	struct bgx *bgx = get_bgx(node, bgx_idx);
>>>>>>> 24b8d41d

	if (!bgx)
		return;

	ether_addr_copy(bgx->lmac[lmacid].mac, mac);
}
EXPORT_SYMBOL(bgx_set_lmac_mac);

static void bgx_flush_dmac_cam_filter(struct bgx *bgx, int lmacid)
{
	struct lmac *lmac = NULL;
	u8  idx = 0;

	lmac = &bgx->lmac[lmacid];
	/* reset CAM filters */
	for (idx = 0; idx < lmac->dmacs_count; idx++)
		bgx_reg_write(bgx, 0, BGX_CMR_RX_DMACX_CAM +
			      ((lmacid * lmac->dmacs_count) + idx) *
			      sizeof(u64), 0);
}

static void bgx_lmac_remove_filters(struct lmac *lmac, u8 vf_id)
{
	int i = 0;

	if (!lmac)
		return;

	/* We've got reset filters request from some of attached VF, while the
	 * others might want to keep their configuration. So in this case lets
	 * iterate over all of configured filters and decrease number of
	 * referencies. if some addresses get zero refs remove them from list
	 */
	for (i = lmac->dmacs_cfg - 1; i >= 0; i--) {
		lmac->dmacs[i].vf_map &= ~BIT_ULL(vf_id);
		if (!lmac->dmacs[i].vf_map) {
			lmac->dmacs_cfg--;
			lmac->dmacs[i].dmac = 0;
			lmac->dmacs[i].vf_map = 0;
		}
	}
}

static int bgx_lmac_save_filter(struct lmac *lmac, u64 dmac, u8 vf_id)
{
	u8 i = 0;

	if (!lmac)
		return -1;

	/* At the same time we could have several VFs 'attached' to some
	 * particular LMAC, and each VF is represented as network interface
	 * for kernel. So from user perspective it should be possible to
	 * manipulate with its' (VF) receive modes. However from PF
	 * driver perspective we need to keep track of filter configurations
	 * for different VFs to prevent filter values dupes
	 */
	for (i = 0; i < lmac->dmacs_cfg; i++) {
		if (lmac->dmacs[i].dmac == dmac) {
			lmac->dmacs[i].vf_map |= BIT_ULL(vf_id);
			return -1;
		}
	}

	if (!(lmac->dmacs_cfg < lmac->dmacs_count))
		return -1;

	/* keep it for further tracking */
	lmac->dmacs[lmac->dmacs_cfg].dmac = dmac;
	lmac->dmacs[lmac->dmacs_cfg].vf_map = BIT_ULL(vf_id);
	lmac->dmacs_cfg++;
	return 0;
}

static int bgx_set_dmac_cam_filter_mac(struct bgx *bgx, int lmacid,
				       u64 cam_dmac, u8 idx)
{
	struct lmac *lmac = NULL;
	u64 cfg = 0;

	/* skip zero addresses as meaningless */
	if (!cam_dmac || !bgx)
		return -1;

	lmac = &bgx->lmac[lmacid];

	/* configure DCAM filtering for designated LMAC */
	cfg = RX_DMACX_CAM_LMACID(lmacid & LMAC_ID_MASK) |
		RX_DMACX_CAM_EN | cam_dmac;
	bgx_reg_write(bgx, 0, BGX_CMR_RX_DMACX_CAM +
		      ((lmacid * lmac->dmacs_count) + idx) * sizeof(u64), cfg);
	return 0;
}

void bgx_set_dmac_cam_filter(int node, int bgx_idx, int lmacid,
			     u64 cam_dmac, u8 vf_id)
{
	struct bgx *bgx = get_bgx(node, bgx_idx);
	struct lmac *lmac = NULL;

	if (!bgx)
		return;

	lmac = &bgx->lmac[lmacid];

	if (!cam_dmac)
		cam_dmac = ether_addr_to_u64(lmac->mac);

	/* since we might have several VFs attached to particular LMAC
	 * and kernel could call mcast config for each of them with the
	 * same MAC, check if requested MAC is already in filtering list and
	 * updare/prepare list of MACs to be applied later to HW filters
	 */
	bgx_lmac_save_filter(lmac, cam_dmac, vf_id);
}
EXPORT_SYMBOL(bgx_set_dmac_cam_filter);

void bgx_set_xcast_mode(int node, int bgx_idx, int lmacid, u8 mode)
{
	struct bgx *bgx = get_bgx(node, bgx_idx);
	struct lmac *lmac = NULL;
	u64 cfg = 0;
	u8 i = 0;

	if (!bgx)
		return;

	lmac = &bgx->lmac[lmacid];

	cfg = bgx_reg_read(bgx, lmacid, BGX_CMRX_RX_DMAC_CTL);
	if (mode & BGX_XCAST_BCAST_ACCEPT)
		cfg |= BCAST_ACCEPT;
	else
		cfg &= ~BCAST_ACCEPT;

	/* disable all MCASTs and DMAC filtering */
	cfg &= ~(CAM_ACCEPT | BGX_MCAST_MODE(MCAST_MODE_MASK));

	/* check requested bits and set filtergin mode appropriately */
	if (mode & (BGX_XCAST_MCAST_ACCEPT)) {
		cfg |= (BGX_MCAST_MODE(MCAST_MODE_ACCEPT));
	} else if (mode & BGX_XCAST_MCAST_FILTER) {
		cfg |= (BGX_MCAST_MODE(MCAST_MODE_CAM_FILTER) | CAM_ACCEPT);
		for (i = 0; i < lmac->dmacs_cfg; i++)
			bgx_set_dmac_cam_filter_mac(bgx, lmacid,
						    lmac->dmacs[i].dmac, i);
	}
	bgx_reg_write(bgx, lmacid, BGX_CMRX_RX_DMAC_CTL, cfg);
}
EXPORT_SYMBOL(bgx_set_xcast_mode);

void bgx_reset_xcast_mode(int node, int bgx_idx, int lmacid, u8 vf_id)
{
	struct bgx *bgx = get_bgx(node, bgx_idx);

	if (!bgx)
		return;

	bgx_lmac_remove_filters(&bgx->lmac[lmacid], vf_id);
	bgx_flush_dmac_cam_filter(bgx, lmacid);
	bgx_set_xcast_mode(node, bgx_idx, lmacid,
			   (BGX_XCAST_BCAST_ACCEPT | BGX_XCAST_MCAST_ACCEPT));
}
EXPORT_SYMBOL(bgx_reset_xcast_mode);

void bgx_lmac_rx_tx_enable(int node, int bgx_idx, int lmacid, bool enable)
{
<<<<<<< HEAD
	struct bgx *bgx = bgx_vnic[(node * MAX_BGX_PER_NODE) + bgx_idx];
=======
	struct bgx *bgx = get_bgx(node, bgx_idx);
>>>>>>> 24b8d41d
	struct lmac *lmac;
	u64 cfg;

	if (!bgx)
		return;
	lmac = &bgx->lmac[lmacid];

	cfg = bgx_reg_read(bgx, lmacid, BGX_CMRX_CFG);
	if (enable) {
		cfg |= CMR_PKT_RX_EN | CMR_PKT_TX_EN;

		/* enable TX FIFO Underflow interrupt */
		bgx_reg_modify(bgx, lmacid, BGX_GMP_GMI_TXX_INT_ENA_W1S,
			       GMI_TXX_INT_UNDFLW);
	} else {
		cfg &= ~(CMR_PKT_RX_EN | CMR_PKT_TX_EN);

		/* Disable TX FIFO Underflow interrupt */
		bgx_reg_modify(bgx, lmacid, BGX_GMP_GMI_TXX_INT_ENA_W1C,
			       GMI_TXX_INT_UNDFLW);
	}
	bgx_reg_write(bgx, lmacid, BGX_CMRX_CFG, cfg);

	if (bgx->is_rgx)
		xcv_setup_link(enable ? lmac->link_up : 0, lmac->last_speed);
}
EXPORT_SYMBOL(bgx_lmac_rx_tx_enable);

/* Enables or disables timestamp insertion by BGX for Rx packets */
void bgx_config_timestamping(int node, int bgx_idx, int lmacid, bool enable)
{
	struct bgx *bgx = get_bgx(node, bgx_idx);
	struct lmac *lmac;
	u64 csr_offset, cfg;

	if (!bgx)
		return;

	lmac = &bgx->lmac[lmacid];

	if (lmac->lmac_type == BGX_MODE_SGMII ||
	    lmac->lmac_type == BGX_MODE_QSGMII ||
	    lmac->lmac_type == BGX_MODE_RGMII)
		csr_offset = BGX_GMP_GMI_RXX_FRM_CTL;
	else
		csr_offset = BGX_SMUX_RX_FRM_CTL;

	cfg = bgx_reg_read(bgx, lmacid, csr_offset);

	if (enable)
		cfg |= BGX_PKT_RX_PTP_EN;
	else
		cfg &= ~BGX_PKT_RX_PTP_EN;
	bgx_reg_write(bgx, lmacid, csr_offset, cfg);
}
EXPORT_SYMBOL(bgx_config_timestamping);

void bgx_lmac_get_pfc(int node, int bgx_idx, int lmacid, void *pause)
{
	struct pfc *pfc = (struct pfc *)pause;
	struct bgx *bgx = get_bgx(node, bgx_idx);
	struct lmac *lmac;
	u64 cfg;

	if (!bgx)
		return;
	lmac = &bgx->lmac[lmacid];
	if (lmac->is_sgmii)
		return;

	cfg = bgx_reg_read(bgx, lmacid, BGX_SMUX_CBFC_CTL);
	pfc->fc_rx = cfg & RX_EN;
	pfc->fc_tx = cfg & TX_EN;
	pfc->autoneg = 0;
}
EXPORT_SYMBOL(bgx_lmac_get_pfc);

void bgx_lmac_set_pfc(int node, int bgx_idx, int lmacid, void *pause)
{
	struct pfc *pfc = (struct pfc *)pause;
	struct bgx *bgx = get_bgx(node, bgx_idx);
	struct lmac *lmac;
	u64 cfg;

	if (!bgx)
		return;
	lmac = &bgx->lmac[lmacid];
	if (lmac->is_sgmii)
		return;

	cfg = bgx_reg_read(bgx, lmacid, BGX_SMUX_CBFC_CTL);
	cfg &= ~(RX_EN | TX_EN);
	cfg |= (pfc->fc_rx ? RX_EN : 0x00);
	cfg |= (pfc->fc_tx ? TX_EN : 0x00);
	bgx_reg_write(bgx, lmacid, BGX_SMUX_CBFC_CTL, cfg);
}
EXPORT_SYMBOL(bgx_lmac_set_pfc);

static void bgx_sgmii_change_link_state(struct lmac *lmac)
{
	struct bgx *bgx = lmac->bgx;
	u64 cmr_cfg;
	u64 port_cfg = 0;
	u64 misc_ctl = 0;
	bool tx_en, rx_en;

	cmr_cfg = bgx_reg_read(bgx, lmac->lmacid, BGX_CMRX_CFG);
	tx_en = cmr_cfg & CMR_PKT_TX_EN;
	rx_en = cmr_cfg & CMR_PKT_RX_EN;
	cmr_cfg &= ~(CMR_PKT_RX_EN | CMR_PKT_TX_EN);
	bgx_reg_write(bgx, lmac->lmacid, BGX_CMRX_CFG, cmr_cfg);

	/* Wait for BGX RX to be idle */
	if (bgx_poll_reg(bgx, lmac->lmacid, BGX_GMP_GMI_PRTX_CFG,
			 GMI_PORT_CFG_RX_IDLE, false)) {
		dev_err(&bgx->pdev->dev, "BGX%d LMAC%d GMI RX not idle\n",
			bgx->bgx_id, lmac->lmacid);
		return;
	}

	/* Wait for BGX TX to be idle */
	if (bgx_poll_reg(bgx, lmac->lmacid, BGX_GMP_GMI_PRTX_CFG,
			 GMI_PORT_CFG_TX_IDLE, false)) {
		dev_err(&bgx->pdev->dev, "BGX%d LMAC%d GMI TX not idle\n",
			bgx->bgx_id, lmac->lmacid);
		return;
	}

	port_cfg = bgx_reg_read(bgx, lmac->lmacid, BGX_GMP_GMI_PRTX_CFG);
	misc_ctl = bgx_reg_read(bgx, lmac->lmacid, BGX_GMP_PCS_MISCX_CTL);

	if (lmac->link_up) {
		misc_ctl &= ~PCS_MISC_CTL_GMX_ENO;
		port_cfg &= ~GMI_PORT_CFG_DUPLEX;
		port_cfg |=  (lmac->last_duplex << 2);
	} else {
		misc_ctl |= PCS_MISC_CTL_GMX_ENO;
	}

	switch (lmac->last_speed) {
	case 10:
		port_cfg &= ~GMI_PORT_CFG_SPEED; /* speed 0 */
		port_cfg |= GMI_PORT_CFG_SPEED_MSB;  /* speed_msb 1 */
		port_cfg &= ~GMI_PORT_CFG_SLOT_TIME; /* slottime 0 */
		misc_ctl &= ~PCS_MISC_CTL_SAMP_PT_MASK;
		misc_ctl |= 50; /* samp_pt */
		bgx_reg_write(bgx, lmac->lmacid, BGX_GMP_GMI_TXX_SLOT, 64);
		bgx_reg_write(bgx, lmac->lmacid, BGX_GMP_GMI_TXX_BURST, 0);
		break;
	case 100:
		port_cfg &= ~GMI_PORT_CFG_SPEED; /* speed 0 */
		port_cfg &= ~GMI_PORT_CFG_SPEED_MSB; /* speed_msb 0 */
		port_cfg &= ~GMI_PORT_CFG_SLOT_TIME; /* slottime 0 */
		misc_ctl &= ~PCS_MISC_CTL_SAMP_PT_MASK;
		misc_ctl |= 5; /* samp_pt */
		bgx_reg_write(bgx, lmac->lmacid, BGX_GMP_GMI_TXX_SLOT, 64);
		bgx_reg_write(bgx, lmac->lmacid, BGX_GMP_GMI_TXX_BURST, 0);
		break;
	case 1000:
		port_cfg |= GMI_PORT_CFG_SPEED; /* speed 1 */
		port_cfg &= ~GMI_PORT_CFG_SPEED_MSB; /* speed_msb 0 */
		port_cfg |= GMI_PORT_CFG_SLOT_TIME; /* slottime 1 */
		misc_ctl &= ~PCS_MISC_CTL_SAMP_PT_MASK;
		misc_ctl |= 1; /* samp_pt */
		bgx_reg_write(bgx, lmac->lmacid, BGX_GMP_GMI_TXX_SLOT, 512);
		if (lmac->last_duplex)
			bgx_reg_write(bgx, lmac->lmacid,
				      BGX_GMP_GMI_TXX_BURST, 0);
		else
			bgx_reg_write(bgx, lmac->lmacid,
				      BGX_GMP_GMI_TXX_BURST, 8192);
		break;
	default:
		break;
	}
	bgx_reg_write(bgx, lmac->lmacid, BGX_GMP_PCS_MISCX_CTL, misc_ctl);
	bgx_reg_write(bgx, lmac->lmacid, BGX_GMP_GMI_PRTX_CFG, port_cfg);

<<<<<<< HEAD
	port_cfg = bgx_reg_read(bgx, lmac->lmacid, BGX_GMP_GMI_PRTX_CFG);

	/* Re-enable lmac */
	cmr_cfg |= CMR_EN;
=======
	/* Restore CMR config settings */
	cmr_cfg |= (rx_en ? CMR_PKT_RX_EN : 0) | (tx_en ? CMR_PKT_TX_EN : 0);
>>>>>>> 24b8d41d
	bgx_reg_write(bgx, lmac->lmacid, BGX_CMRX_CFG, cmr_cfg);

	if (bgx->is_rgx && (cmr_cfg & (CMR_PKT_RX_EN | CMR_PKT_TX_EN)))
		xcv_setup_link(lmac->link_up, lmac->last_speed);
}

static void bgx_lmac_handler(struct net_device *netdev)
{
	struct lmac *lmac = container_of(netdev, struct lmac, netdev);
	struct phy_device *phydev;
	int link_changed = 0;

	if (!lmac)
		return;

	phydev = lmac->phydev;

	if (!phydev->link && lmac->last_link)
		link_changed = -1;

	if (phydev->link &&
	    (lmac->last_duplex != phydev->duplex ||
	     lmac->last_link != phydev->link ||
	     lmac->last_speed != phydev->speed)) {
			link_changed = 1;
	}

	lmac->last_link = phydev->link;
	lmac->last_speed = phydev->speed;
	lmac->last_duplex = phydev->duplex;

	if (!link_changed)
		return;

	if (link_changed > 0)
		lmac->link_up = true;
	else
		lmac->link_up = false;

	if (lmac->is_sgmii)
		bgx_sgmii_change_link_state(lmac);
	else
		bgx_xaui_check_link(lmac);
}

u64 bgx_get_rx_stats(int node, int bgx_idx, int lmac, int idx)
{
	struct bgx *bgx;

<<<<<<< HEAD
	bgx = bgx_vnic[(node * MAX_BGX_PER_NODE) + bgx_idx];
=======
	bgx = get_bgx(node, bgx_idx);
>>>>>>> 24b8d41d
	if (!bgx)
		return 0;

	if (idx > 8)
		lmac = 0;
	return bgx_reg_read(bgx, lmac, BGX_CMRX_RX_STAT0 + (idx * 8));
}
EXPORT_SYMBOL(bgx_get_rx_stats);

u64 bgx_get_tx_stats(int node, int bgx_idx, int lmac, int idx)
{
	struct bgx *bgx;

<<<<<<< HEAD
	bgx = bgx_vnic[(node * MAX_BGX_PER_NODE) + bgx_idx];
=======
	bgx = get_bgx(node, bgx_idx);
>>>>>>> 24b8d41d
	if (!bgx)
		return 0;

	return bgx_reg_read(bgx, lmac, BGX_CMRX_TX_STAT0 + (idx * 8));
}
EXPORT_SYMBOL(bgx_get_tx_stats);

/* Configure BGX LMAC in internal loopback mode */
void bgx_lmac_internal_loopback(int node, int bgx_idx,
				int lmac_idx, bool enable)
{
	struct bgx *bgx;
	struct lmac *lmac;
	u64    cfg;

<<<<<<< HEAD
	bgx = bgx_vnic[(node * MAX_BGX_PER_NODE) + bgx_idx];
=======
	bgx = get_bgx(node, bgx_idx);
>>>>>>> 24b8d41d
	if (!bgx)
		return;

	lmac = &bgx->lmac[lmac_idx];
	if (lmac->is_sgmii) {
		cfg = bgx_reg_read(bgx, lmac_idx, BGX_GMP_PCS_MRX_CTL);
		if (enable)
			cfg |= PCS_MRX_CTL_LOOPBACK1;
		else
			cfg &= ~PCS_MRX_CTL_LOOPBACK1;
		bgx_reg_write(bgx, lmac_idx, BGX_GMP_PCS_MRX_CTL, cfg);
	} else {
		cfg = bgx_reg_read(bgx, lmac_idx, BGX_SPUX_CONTROL1);
		if (enable)
			cfg |= SPU_CTL_LOOPBACK;
		else
			cfg &= ~SPU_CTL_LOOPBACK;
		bgx_reg_write(bgx, lmac_idx, BGX_SPUX_CONTROL1, cfg);
	}
}
EXPORT_SYMBOL(bgx_lmac_internal_loopback);

static int bgx_lmac_sgmii_init(struct bgx *bgx, struct lmac *lmac)
{
	int lmacid = lmac->lmacid;
	u64 cfg;

	bgx_reg_modify(bgx, lmacid, BGX_GMP_GMI_TXX_THRESH, 0x30);
	/* max packet size */
	bgx_reg_modify(bgx, lmacid, BGX_GMP_GMI_RXX_JABBER, MAX_FRAME_SIZE);

	/* Disable frame alignment if using preamble */
	cfg = bgx_reg_read(bgx, lmacid, BGX_GMP_GMI_TXX_APPEND);
	if (cfg & 1)
		bgx_reg_write(bgx, lmacid, BGX_GMP_GMI_TXX_SGMII_CTL, 0);

	/* Enable lmac */
	bgx_reg_modify(bgx, lmacid, BGX_CMRX_CFG, CMR_EN);

	/* PCS reset */
	bgx_reg_modify(bgx, lmacid, BGX_GMP_PCS_MRX_CTL, PCS_MRX_CTL_RESET);
	if (bgx_poll_reg(bgx, lmacid, BGX_GMP_PCS_MRX_CTL,
			 PCS_MRX_CTL_RESET, true)) {
		dev_err(&bgx->pdev->dev, "BGX PCS reset not completed\n");
		return -1;
	}

	/* power down, reset autoneg, autoneg enable */
	cfg = bgx_reg_read(bgx, lmacid, BGX_GMP_PCS_MRX_CTL);
	cfg &= ~PCS_MRX_CTL_PWR_DN;
	cfg |= PCS_MRX_CTL_RST_AN;
	if (lmac->phydev) {
		cfg |= PCS_MRX_CTL_AN_EN;
	} else {
		/* In scenarios where PHY driver is not present or it's a
		 * non-standard PHY, FW sets AN_EN to inform Linux driver
		 * to do auto-neg and link polling or not.
		 */
		if (cfg & PCS_MRX_CTL_AN_EN)
			lmac->autoneg = true;
	}
	bgx_reg_write(bgx, lmacid, BGX_GMP_PCS_MRX_CTL, cfg);

	if (lmac->lmac_type == BGX_MODE_QSGMII) {
		/* Disable disparity check for QSGMII */
		cfg = bgx_reg_read(bgx, lmacid, BGX_GMP_PCS_MISCX_CTL);
		cfg &= ~PCS_MISC_CTL_DISP_EN;
		bgx_reg_write(bgx, lmacid, BGX_GMP_PCS_MISCX_CTL, cfg);
		return 0;
	}

<<<<<<< HEAD
	if (lmac->lmac_type == BGX_MODE_SGMII) {
=======
	if ((lmac->lmac_type == BGX_MODE_SGMII) && lmac->phydev) {
>>>>>>> 24b8d41d
		if (bgx_poll_reg(bgx, lmacid, BGX_GMP_PCS_MRX_STATUS,
				 PCS_MRX_STATUS_AN_CPT, false)) {
			dev_err(&bgx->pdev->dev, "BGX AN_CPT not completed\n");
			return -1;
		}
	}

	return 0;
}

static int bgx_lmac_xaui_init(struct bgx *bgx, struct lmac *lmac)
{
	u64 cfg;
	int lmacid = lmac->lmacid;

	/* Reset SPU */
	bgx_reg_modify(bgx, lmacid, BGX_SPUX_CONTROL1, SPU_CTL_RESET);
	if (bgx_poll_reg(bgx, lmacid, BGX_SPUX_CONTROL1, SPU_CTL_RESET, true)) {
		dev_err(&bgx->pdev->dev, "BGX SPU reset not completed\n");
		return -1;
	}

	/* Disable LMAC */
	cfg = bgx_reg_read(bgx, lmacid, BGX_CMRX_CFG);
	cfg &= ~CMR_EN;
	bgx_reg_write(bgx, lmacid, BGX_CMRX_CFG, cfg);

	bgx_reg_modify(bgx, lmacid, BGX_SPUX_CONTROL1, SPU_CTL_LOW_POWER);
	/* Set interleaved running disparity for RXAUI */
	if (lmac->lmac_type == BGX_MODE_RXAUI)
		bgx_reg_modify(bgx, lmacid, BGX_SPUX_MISC_CONTROL,
			       SPU_MISC_CTL_INTLV_RDISP);

	/* Clear receive packet disable */
	cfg = bgx_reg_read(bgx, lmacid, BGX_SPUX_MISC_CONTROL);
	cfg &= ~SPU_MISC_CTL_RX_DIS;
	bgx_reg_write(bgx, lmacid, BGX_SPUX_MISC_CONTROL, cfg);

	/* clear all interrupts */
	cfg = bgx_reg_read(bgx, lmacid, BGX_SMUX_RX_INT);
	bgx_reg_write(bgx, lmacid, BGX_SMUX_RX_INT, cfg);
	cfg = bgx_reg_read(bgx, lmacid, BGX_SMUX_TX_INT);
	bgx_reg_write(bgx, lmacid, BGX_SMUX_TX_INT, cfg);
	cfg = bgx_reg_read(bgx, lmacid, BGX_SPUX_INT);
	bgx_reg_write(bgx, lmacid, BGX_SPUX_INT, cfg);

	if (lmac->use_training) {
		bgx_reg_write(bgx, lmacid, BGX_SPUX_BR_PMD_LP_CUP, 0x00);
		bgx_reg_write(bgx, lmacid, BGX_SPUX_BR_PMD_LD_CUP, 0x00);
		bgx_reg_write(bgx, lmacid, BGX_SPUX_BR_PMD_LD_REP, 0x00);
		/* training enable */
		bgx_reg_modify(bgx, lmacid,
			       BGX_SPUX_BR_PMD_CRTL, SPU_PMD_CRTL_TRAIN_EN);
	}

	/* Append FCS to each packet */
	bgx_reg_modify(bgx, lmacid, BGX_SMUX_TX_APPEND, SMU_TX_APPEND_FCS_D);

	/* Disable forward error correction */
	cfg = bgx_reg_read(bgx, lmacid, BGX_SPUX_FEC_CONTROL);
	cfg &= ~SPU_FEC_CTL_FEC_EN;
	bgx_reg_write(bgx, lmacid, BGX_SPUX_FEC_CONTROL, cfg);

	/* Disable autoneg */
	cfg = bgx_reg_read(bgx, lmacid, BGX_SPUX_AN_CONTROL);
	cfg = cfg & ~(SPU_AN_CTL_AN_EN | SPU_AN_CTL_XNP_EN);
	bgx_reg_write(bgx, lmacid, BGX_SPUX_AN_CONTROL, cfg);

	cfg = bgx_reg_read(bgx, lmacid, BGX_SPUX_AN_ADV);
	if (lmac->lmac_type == BGX_MODE_10G_KR)
		cfg |= (1 << 23);
	else if (lmac->lmac_type == BGX_MODE_40G_KR)
		cfg |= (1 << 24);
	else
		cfg &= ~((1 << 23) | (1 << 24));
	cfg = cfg & (~((1ULL << 25) | (1ULL << 22) | (1ULL << 12)));
	bgx_reg_write(bgx, lmacid, BGX_SPUX_AN_ADV, cfg);

	cfg = bgx_reg_read(bgx, 0, BGX_SPU_DBG_CONTROL);
	cfg &= ~SPU_DBG_CTL_AN_ARB_LINK_CHK_EN;
	bgx_reg_write(bgx, 0, BGX_SPU_DBG_CONTROL, cfg);

	/* Enable lmac */
	bgx_reg_modify(bgx, lmacid, BGX_CMRX_CFG, CMR_EN);

	cfg = bgx_reg_read(bgx, lmacid, BGX_SPUX_CONTROL1);
	cfg &= ~SPU_CTL_LOW_POWER;
	bgx_reg_write(bgx, lmacid, BGX_SPUX_CONTROL1, cfg);

	cfg = bgx_reg_read(bgx, lmacid, BGX_SMUX_TX_CTL);
	cfg &= ~SMU_TX_CTL_UNI_EN;
	cfg |= SMU_TX_CTL_DIC_EN;
	bgx_reg_write(bgx, lmacid, BGX_SMUX_TX_CTL, cfg);

	/* Enable receive and transmission of pause frames */
	bgx_reg_write(bgx, lmacid, BGX_SMUX_CBFC_CTL, ((0xffffULL << 32) |
		      BCK_EN | DRP_EN | TX_EN | RX_EN));
	/* Configure pause time and interval */
	bgx_reg_write(bgx, lmacid,
		      BGX_SMUX_TX_PAUSE_PKT_TIME, DEFAULT_PAUSE_TIME);
	cfg = bgx_reg_read(bgx, lmacid, BGX_SMUX_TX_PAUSE_PKT_INTERVAL);
	cfg &= ~0xFFFFull;
	bgx_reg_write(bgx, lmacid, BGX_SMUX_TX_PAUSE_PKT_INTERVAL,
		      cfg | (DEFAULT_PAUSE_TIME - 0x1000));
	bgx_reg_write(bgx, lmacid, BGX_SMUX_TX_PAUSE_ZERO, 0x01);

	/* take lmac_count into account */
	bgx_reg_modify(bgx, lmacid, BGX_SMUX_TX_THRESH, (0x100 - 1));
	/* max packet size */
	bgx_reg_modify(bgx, lmacid, BGX_SMUX_RX_JABBER, MAX_FRAME_SIZE);

	return 0;
}

static int bgx_xaui_check_link(struct lmac *lmac)
{
	struct bgx *bgx = lmac->bgx;
	int lmacid = lmac->lmacid;
	int lmac_type = lmac->lmac_type;
	u64 cfg;

	if (lmac->use_training) {
		cfg = bgx_reg_read(bgx, lmacid, BGX_SPUX_INT);
		if (!(cfg & (1ull << 13))) {
			cfg = (1ull << 13) | (1ull << 14);
			bgx_reg_write(bgx, lmacid, BGX_SPUX_INT, cfg);
			cfg = bgx_reg_read(bgx, lmacid, BGX_SPUX_BR_PMD_CRTL);
			cfg |= (1ull << 0);
			bgx_reg_write(bgx, lmacid, BGX_SPUX_BR_PMD_CRTL, cfg);
			return -1;
		}
	}

	/* wait for PCS to come out of reset */
	if (bgx_poll_reg(bgx, lmacid, BGX_SPUX_CONTROL1, SPU_CTL_RESET, true)) {
		dev_err(&bgx->pdev->dev, "BGX SPU reset not completed\n");
		return -1;
	}

	if ((lmac_type == BGX_MODE_10G_KR) || (lmac_type == BGX_MODE_XFI) ||
	    (lmac_type == BGX_MODE_40G_KR) || (lmac_type == BGX_MODE_XLAUI)) {
		if (bgx_poll_reg(bgx, lmacid, BGX_SPUX_BR_STATUS1,
				 SPU_BR_STATUS_BLK_LOCK, false)) {
			dev_err(&bgx->pdev->dev,
				"SPU_BR_STATUS_BLK_LOCK not completed\n");
			return -1;
		}
	} else {
		if (bgx_poll_reg(bgx, lmacid, BGX_SPUX_BX_STATUS,
				 SPU_BX_STATUS_RX_ALIGN, false)) {
			dev_err(&bgx->pdev->dev,
				"SPU_BX_STATUS_RX_ALIGN not completed\n");
			return -1;
		}
	}

	/* Clear rcvflt bit (latching high) and read it back */
	if (bgx_reg_read(bgx, lmacid, BGX_SPUX_STATUS2) & SPU_STATUS2_RCVFLT)
		bgx_reg_modify(bgx, lmacid,
			       BGX_SPUX_STATUS2, SPU_STATUS2_RCVFLT);
	if (bgx_reg_read(bgx, lmacid, BGX_SPUX_STATUS2) & SPU_STATUS2_RCVFLT) {
		dev_err(&bgx->pdev->dev, "Receive fault, retry training\n");
		if (lmac->use_training) {
			cfg = bgx_reg_read(bgx, lmacid, BGX_SPUX_INT);
			if (!(cfg & (1ull << 13))) {
				cfg = (1ull << 13) | (1ull << 14);
				bgx_reg_write(bgx, lmacid, BGX_SPUX_INT, cfg);
				cfg = bgx_reg_read(bgx, lmacid,
						   BGX_SPUX_BR_PMD_CRTL);
				cfg |= (1ull << 0);
				bgx_reg_write(bgx, lmacid,
					      BGX_SPUX_BR_PMD_CRTL, cfg);
				return -1;
			}
		}
		return -1;
	}

	/* Wait for BGX RX to be idle */
	if (bgx_poll_reg(bgx, lmacid, BGX_SMUX_CTL, SMU_CTL_RX_IDLE, false)) {
		dev_err(&bgx->pdev->dev, "SMU RX not idle\n");
		return -1;
	}

	/* Wait for BGX TX to be idle */
	if (bgx_poll_reg(bgx, lmacid, BGX_SMUX_CTL, SMU_CTL_TX_IDLE, false)) {
		dev_err(&bgx->pdev->dev, "SMU TX not idle\n");
		return -1;
	}

	/* Check for MAC RX faults */
	cfg = bgx_reg_read(bgx, lmacid, BGX_SMUX_RX_CTL);
	/* 0 - Link is okay, 1 - Local fault, 2 - Remote fault */
	cfg &= SMU_RX_CTL_STATUS;
	if (!cfg)
		return 0;
<<<<<<< HEAD

	/* Rx local/remote fault seen.
	 * Do lmac reinit to see if condition recovers
	 */
	bgx_lmac_xaui_init(bgx, lmac);

	return -1;
=======

	/* Rx local/remote fault seen.
	 * Do lmac reinit to see if condition recovers
	 */
	bgx_lmac_xaui_init(bgx, lmac);

	return -1;
}

static void bgx_poll_for_sgmii_link(struct lmac *lmac)
{
	u64 pcs_link, an_result;
	u8 speed;

	pcs_link = bgx_reg_read(lmac->bgx, lmac->lmacid,
				BGX_GMP_PCS_MRX_STATUS);

	/*Link state bit is sticky, read it again*/
	if (!(pcs_link & PCS_MRX_STATUS_LINK))
		pcs_link = bgx_reg_read(lmac->bgx, lmac->lmacid,
					BGX_GMP_PCS_MRX_STATUS);

	if (bgx_poll_reg(lmac->bgx, lmac->lmacid, BGX_GMP_PCS_MRX_STATUS,
			 PCS_MRX_STATUS_AN_CPT, false)) {
		lmac->link_up = false;
		lmac->last_speed = SPEED_UNKNOWN;
		lmac->last_duplex = DUPLEX_UNKNOWN;
		goto next_poll;
	}

	lmac->link_up = ((pcs_link & PCS_MRX_STATUS_LINK) != 0) ? true : false;
	an_result = bgx_reg_read(lmac->bgx, lmac->lmacid,
				 BGX_GMP_PCS_ANX_AN_RESULTS);

	speed = (an_result >> 3) & 0x3;
	lmac->last_duplex = (an_result >> 1) & 0x1;
	switch (speed) {
	case 0:
		lmac->last_speed = SPEED_10;
		break;
	case 1:
		lmac->last_speed = SPEED_100;
		break;
	case 2:
		lmac->last_speed = SPEED_1000;
		break;
	default:
		lmac->link_up = false;
		lmac->last_speed = SPEED_UNKNOWN;
		lmac->last_duplex = DUPLEX_UNKNOWN;
		break;
	}

next_poll:

	if (lmac->last_link != lmac->link_up) {
		if (lmac->link_up)
			bgx_sgmii_change_link_state(lmac);
		lmac->last_link = lmac->link_up;
	}

	queue_delayed_work(lmac->check_link, &lmac->dwork, HZ * 3);
>>>>>>> 24b8d41d
}

static void bgx_poll_for_link(struct work_struct *work)
{
	struct lmac *lmac;
	u64 spu_link, smu_link;

	lmac = container_of(work, struct lmac, dwork.work);
	if (lmac->is_sgmii) {
		bgx_poll_for_sgmii_link(lmac);
		return;
	}

	/* Receive link is latching low. Force it high and verify it */
	bgx_reg_modify(lmac->bgx, lmac->lmacid,
		       BGX_SPUX_STATUS1, SPU_STATUS1_RCV_LNK);
	bgx_poll_reg(lmac->bgx, lmac->lmacid, BGX_SPUX_STATUS1,
		     SPU_STATUS1_RCV_LNK, false);

	spu_link = bgx_reg_read(lmac->bgx, lmac->lmacid, BGX_SPUX_STATUS1);
	smu_link = bgx_reg_read(lmac->bgx, lmac->lmacid, BGX_SMUX_RX_CTL);

	if ((spu_link & SPU_STATUS1_RCV_LNK) &&
	    !(smu_link & SMU_RX_CTL_STATUS)) {
<<<<<<< HEAD
		lmac->link_up = 1;
		if (lmac->lmac_type == BGX_MODE_XLAUI)
			lmac->last_speed = 40000;
=======
		lmac->link_up = true;
		if (lmac->lmac_type == BGX_MODE_XLAUI)
			lmac->last_speed = SPEED_40000;
>>>>>>> 24b8d41d
		else
			lmac->last_speed = SPEED_10000;
		lmac->last_duplex = DUPLEX_FULL;
	} else {
		lmac->link_up = false;
		lmac->last_speed = SPEED_UNKNOWN;
		lmac->last_duplex = DUPLEX_UNKNOWN;
	}

	if (lmac->last_link != lmac->link_up) {
		if (lmac->link_up) {
			if (bgx_xaui_check_link(lmac)) {
				/* Errors, clear link_up state */
<<<<<<< HEAD
				lmac->link_up = 0;
=======
				lmac->link_up = false;
>>>>>>> 24b8d41d
				lmac->last_speed = SPEED_UNKNOWN;
				lmac->last_duplex = DUPLEX_UNKNOWN;
			}
		}
		lmac->last_link = lmac->link_up;
	}

	queue_delayed_work(lmac->check_link, &lmac->dwork, HZ * 2);
}

static int phy_interface_mode(u8 lmac_type)
{
	if (lmac_type == BGX_MODE_QSGMII)
		return PHY_INTERFACE_MODE_QSGMII;
	if (lmac_type == BGX_MODE_RGMII)
<<<<<<< HEAD
		return PHY_INTERFACE_MODE_RGMII;
=======
		return PHY_INTERFACE_MODE_RGMII_RXID;
>>>>>>> 24b8d41d

	return PHY_INTERFACE_MODE_SGMII;
}

static int bgx_lmac_enable(struct bgx *bgx, u8 lmacid)
{
	struct lmac *lmac;
	u64 cfg;

	lmac = &bgx->lmac[lmacid];
	lmac->bgx = bgx;

	if ((lmac->lmac_type == BGX_MODE_SGMII) ||
	    (lmac->lmac_type == BGX_MODE_QSGMII) ||
	    (lmac->lmac_type == BGX_MODE_RGMII)) {
<<<<<<< HEAD
		lmac->is_sgmii = 1;
		if (bgx_lmac_sgmii_init(bgx, lmac))
			return -1;
	} else {
		lmac->is_sgmii = 0;
=======
		lmac->is_sgmii = true;
		if (bgx_lmac_sgmii_init(bgx, lmac))
			return -1;
	} else {
		lmac->is_sgmii = false;
>>>>>>> 24b8d41d
		if (bgx_lmac_xaui_init(bgx, lmac))
			return -1;
	}

	if (lmac->is_sgmii) {
		cfg = bgx_reg_read(bgx, lmacid, BGX_GMP_GMI_TXX_APPEND);
		cfg |= ((1ull << 2) | (1ull << 1)); /* FCS and PAD */
		bgx_reg_modify(bgx, lmacid, BGX_GMP_GMI_TXX_APPEND, cfg);
		bgx_reg_write(bgx, lmacid, BGX_GMP_GMI_TXX_MIN_PKT, 60 - 1);
	} else {
		cfg = bgx_reg_read(bgx, lmacid, BGX_SMUX_TX_APPEND);
		cfg |= ((1ull << 2) | (1ull << 1)); /* FCS and PAD */
		bgx_reg_modify(bgx, lmacid, BGX_SMUX_TX_APPEND, cfg);
		bgx_reg_write(bgx, lmacid, BGX_SMUX_TX_MIN_PKT, 60 + 4);
	}

	/* actual number of filters available to exact LMAC */
	lmac->dmacs_count = (RX_DMAC_COUNT / bgx->lmac_count);
	lmac->dmacs = kcalloc(lmac->dmacs_count, sizeof(*lmac->dmacs),
			      GFP_KERNEL);
	if (!lmac->dmacs)
		return -ENOMEM;

	/* Enable lmac */
	bgx_reg_modify(bgx, lmacid, BGX_CMRX_CFG, CMR_EN);

	/* Restore default cfg, incase low level firmware changed it */
	bgx_reg_write(bgx, lmacid, BGX_CMRX_RX_DMAC_CTL, 0x03);

	if ((lmac->lmac_type != BGX_MODE_XFI) &&
	    (lmac->lmac_type != BGX_MODE_XLAUI) &&
	    (lmac->lmac_type != BGX_MODE_40G_KR) &&
	    (lmac->lmac_type != BGX_MODE_10G_KR)) {
<<<<<<< HEAD
		if (!lmac->phydev)
			return -ENODEV;

=======
		if (!lmac->phydev) {
			if (lmac->autoneg) {
				bgx_reg_write(bgx, lmacid,
					      BGX_GMP_PCS_LINKX_TIMER,
					      PCS_LINKX_TIMER_COUNT);
				goto poll;
			} else {
				/* Default to below link speed and duplex */
				lmac->link_up = true;
				lmac->last_speed = SPEED_1000;
				lmac->last_duplex = DUPLEX_FULL;
				bgx_sgmii_change_link_state(lmac);
				return 0;
			}
		}
>>>>>>> 24b8d41d
		lmac->phydev->dev_flags = 0;

		if (phy_connect_direct(&lmac->netdev, lmac->phydev,
				       bgx_lmac_handler,
				       phy_interface_mode(lmac->lmac_type)))
			return -ENODEV;

		phy_start(lmac->phydev);
		return 0;
	}

poll:
	lmac->check_link = alloc_workqueue("check_link", WQ_UNBOUND |
					   WQ_MEM_RECLAIM, 1);
	if (!lmac->check_link)
		return -ENOMEM;
	INIT_DELAYED_WORK(&lmac->dwork, bgx_poll_for_link);
	queue_delayed_work(lmac->check_link, &lmac->dwork, 0);

	return 0;
}

static void bgx_lmac_disable(struct bgx *bgx, u8 lmacid)
{
	struct lmac *lmac;
	u64 cfg;

	lmac = &bgx->lmac[lmacid];
	if (lmac->check_link) {
		/* Destroy work queue */
		cancel_delayed_work_sync(&lmac->dwork);
		destroy_workqueue(lmac->check_link);
	}

	/* Disable packet reception */
	cfg = bgx_reg_read(bgx, lmacid, BGX_CMRX_CFG);
	cfg &= ~CMR_PKT_RX_EN;
	bgx_reg_write(bgx, lmacid, BGX_CMRX_CFG, cfg);

	/* Give chance for Rx/Tx FIFO to get drained */
	bgx_poll_reg(bgx, lmacid, BGX_CMRX_RX_FIFO_LEN, (u64)0x1FFF, true);
	bgx_poll_reg(bgx, lmacid, BGX_CMRX_TX_FIFO_LEN, (u64)0x3FFF, true);

	/* Disable packet transmission */
	cfg = bgx_reg_read(bgx, lmacid, BGX_CMRX_CFG);
	cfg &= ~CMR_PKT_TX_EN;
	bgx_reg_write(bgx, lmacid, BGX_CMRX_CFG, cfg);

	/* Disable serdes lanes */
        if (!lmac->is_sgmii)
                bgx_reg_modify(bgx, lmacid,
                               BGX_SPUX_CONTROL1, SPU_CTL_LOW_POWER);
        else
                bgx_reg_modify(bgx, lmacid,
                               BGX_GMP_PCS_MRX_CTL, PCS_MRX_CTL_PWR_DN);

	/* Disable LMAC */
	cfg = bgx_reg_read(bgx, lmacid, BGX_CMRX_CFG);
	cfg &= ~CMR_EN;
	bgx_reg_write(bgx, lmacid, BGX_CMRX_CFG, cfg);

<<<<<<< HEAD
	bgx_flush_dmac_addrs(bgx, lmacid);
=======
	bgx_flush_dmac_cam_filter(bgx, lmacid);
	kfree(lmac->dmacs);
>>>>>>> 24b8d41d

	if ((lmac->lmac_type != BGX_MODE_XFI) &&
	    (lmac->lmac_type != BGX_MODE_XLAUI) &&
	    (lmac->lmac_type != BGX_MODE_40G_KR) &&
	    (lmac->lmac_type != BGX_MODE_10G_KR) && lmac->phydev)
		phy_disconnect(lmac->phydev);

	lmac->phydev = NULL;
}

static void bgx_init_hw(struct bgx *bgx)
{
	int i;
	struct lmac *lmac;

	bgx_reg_modify(bgx, 0, BGX_CMR_GLOBAL_CFG, CMR_GLOBAL_CFG_FCS_STRIP);
	if (bgx_reg_read(bgx, 0, BGX_CMR_BIST_STATUS))
		dev_err(&bgx->pdev->dev, "BGX%d BIST failed\n", bgx->bgx_id);

	/* Set lmac type and lane2serdes mapping */
	for (i = 0; i < bgx->lmac_count; i++) {
		lmac = &bgx->lmac[i];
		bgx_reg_write(bgx, i, BGX_CMRX_CFG,
			      (lmac->lmac_type << 8) | lmac->lane_to_sds);
		bgx->lmac[i].lmacid_bd = lmac_count;
		lmac_count++;
	}

	bgx_reg_write(bgx, 0, BGX_CMR_TX_LMACS, bgx->lmac_count);
	bgx_reg_write(bgx, 0, BGX_CMR_RX_LMACS, bgx->lmac_count);

	/* Set the backpressure AND mask */
	for (i = 0; i < bgx->lmac_count; i++)
		bgx_reg_modify(bgx, 0, BGX_CMR_CHAN_MSK_AND,
			       ((1ULL << MAX_BGX_CHANS_PER_LMAC) - 1) <<
			       (i * MAX_BGX_CHANS_PER_LMAC));

	/* Disable all MAC filtering */
	for (i = 0; i < RX_DMAC_COUNT; i++)
		bgx_reg_write(bgx, 0, BGX_CMR_RX_DMACX_CAM + (i * 8), 0x00);

	/* Disable MAC steering (NCSI traffic) */
	for (i = 0; i < RX_TRAFFIC_STEER_RULE_COUNT; i++)
		bgx_reg_write(bgx, 0, BGX_CMR_RX_STEERING + (i * 8), 0x00);
}

static u8 bgx_get_lane2sds_cfg(struct bgx *bgx, struct lmac *lmac)
{
	return (u8)(bgx_reg_read(bgx, lmac->lmacid, BGX_CMRX_CFG) & 0xFF);
}

static void bgx_print_qlm_mode(struct bgx *bgx, u8 lmacid)
{
	struct device *dev = &bgx->pdev->dev;
	struct lmac *lmac;
<<<<<<< HEAD
	char str[20];
	u8 dlm;

	if (lmacid > bgx->max_lmac)
		return;

	lmac = &bgx->lmac[lmacid];
	dlm = (lmacid / 2) + (bgx->bgx_id * 2);
	if (!bgx->is_dlm)
		sprintf(str, "BGX%d QLM mode", bgx->bgx_id);
	else
		sprintf(str, "BGX%d DLM%d mode", bgx->bgx_id, dlm);
=======
	char str[27];

	if (!bgx->is_dlm && lmacid)
		return;

	lmac = &bgx->lmac[lmacid];
	if (!bgx->is_dlm)
		sprintf(str, "BGX%d QLM mode", bgx->bgx_id);
	else
		sprintf(str, "BGX%d LMAC%d mode", bgx->bgx_id, lmacid);
>>>>>>> 24b8d41d

	switch (lmac->lmac_type) {
	case BGX_MODE_SGMII:
		dev_info(dev, "%s: SGMII\n", (char *)str);
		break;
	case BGX_MODE_XAUI:
		dev_info(dev, "%s: XAUI\n", (char *)str);
		break;
	case BGX_MODE_RXAUI:
		dev_info(dev, "%s: RXAUI\n", (char *)str);
		break;
	case BGX_MODE_XFI:
		if (!lmac->use_training)
			dev_info(dev, "%s: XFI\n", (char *)str);
		else
			dev_info(dev, "%s: 10G_KR\n", (char *)str);
		break;
	case BGX_MODE_XLAUI:
		if (!lmac->use_training)
			dev_info(dev, "%s: XLAUI\n", (char *)str);
		else
			dev_info(dev, "%s: 40G_KR4\n", (char *)str);
		break;
	case BGX_MODE_QSGMII:
<<<<<<< HEAD
		if ((lmacid == 0) &&
		    (bgx_get_lane2sds_cfg(bgx, lmac) != lmacid))
			return;
		if ((lmacid == 2) &&
		    (bgx_get_lane2sds_cfg(bgx, lmac) == lmacid))
			return;
=======
>>>>>>> 24b8d41d
		dev_info(dev, "%s: QSGMII\n", (char *)str);
		break;
	case BGX_MODE_RGMII:
		dev_info(dev, "%s: RGMII\n", (char *)str);
		break;
	case BGX_MODE_INVALID:
		/* Nothing to do */
		break;
	}
}

static void lmac_set_lane2sds(struct bgx *bgx, struct lmac *lmac)
{
	switch (lmac->lmac_type) {
	case BGX_MODE_SGMII:
	case BGX_MODE_XFI:
		lmac->lane_to_sds = lmac->lmacid;
		break;
	case BGX_MODE_XAUI:
	case BGX_MODE_XLAUI:
	case BGX_MODE_RGMII:
		lmac->lane_to_sds = 0xE4;
		break;
	case BGX_MODE_RXAUI:
		lmac->lane_to_sds = (lmac->lmacid) ? 0xE : 0x4;
		break;
	case BGX_MODE_QSGMII:
		/* There is no way to determine if DLM0/2 is QSGMII or
		 * DLM1/3 is configured to QSGMII as bootloader will
		 * configure all LMACs, so take whatever is configured
		 * by low level firmware.
		 */
		lmac->lane_to_sds = bgx_get_lane2sds_cfg(bgx, lmac);
		break;
	default:
		lmac->lane_to_sds = 0;
		break;
	}
}

static void lmac_set_training(struct bgx *bgx, struct lmac *lmac, int lmacid)
{
	if ((lmac->lmac_type != BGX_MODE_10G_KR) &&
	    (lmac->lmac_type != BGX_MODE_40G_KR)) {
<<<<<<< HEAD
		lmac->use_training = 0;
=======
		lmac->use_training = false;
>>>>>>> 24b8d41d
		return;
	}

	lmac->use_training = bgx_reg_read(bgx, lmacid, BGX_SPUX_BR_PMD_CRTL) &
							SPU_PMD_CRTL_TRAIN_EN;
}

static void bgx_set_lmac_config(struct bgx *bgx, u8 idx)
{
	struct lmac *lmac;
<<<<<<< HEAD
	struct lmac *olmac;
=======
>>>>>>> 24b8d41d
	u64 cmr_cfg;
	u8 lmac_type;
	u8 lane_to_sds;

	lmac = &bgx->lmac[idx];

	if (!bgx->is_dlm || bgx->is_rgx) {
		/* Read LMAC0 type to figure out QLM mode
		 * This is configured by low level firmware
		 */
		cmr_cfg = bgx_reg_read(bgx, 0, BGX_CMRX_CFG);
		lmac->lmac_type = (cmr_cfg >> 8) & 0x07;
		if (bgx->is_rgx)
			lmac->lmac_type = BGX_MODE_RGMII;
		lmac_set_training(bgx, lmac, 0);
		lmac_set_lane2sds(bgx, lmac);
		return;
	}

<<<<<<< HEAD
	/* On 81xx BGX can be split across 2 DLMs
	 * firmware programs lmac_type of LMAC0 and LMAC2
	 */
	if ((idx == 0) || (idx == 2)) {
		cmr_cfg = bgx_reg_read(bgx, idx, BGX_CMRX_CFG);
		lmac_type = (u8)((cmr_cfg >> 8) & 0x07);
		lane_to_sds = (u8)(cmr_cfg & 0xFF);
		/* Check if config is not reset value */
		if ((lmac_type == 0) && (lane_to_sds == 0xE4))
			lmac->lmac_type = BGX_MODE_INVALID;
		else
			lmac->lmac_type = lmac_type;
		lmac_set_training(bgx, lmac, lmac->lmacid);
		lmac_set_lane2sds(bgx, lmac);

		/* Set LMAC type of other lmac on same DLM i.e LMAC 1/3 */
		olmac = &bgx->lmac[idx + 1];
		olmac->lmac_type = lmac->lmac_type;
		lmac_set_training(bgx, olmac, olmac->lmacid);
		lmac_set_lane2sds(bgx, olmac);
	}
}

static bool is_dlm0_in_bgx_mode(struct bgx *bgx)
{
	struct lmac *lmac;

	if (!bgx->is_dlm)
		return true;

	lmac = &bgx->lmac[0];
	if (lmac->lmac_type == BGX_MODE_INVALID)
		return false;

	return true;
=======
	/* For DLMs or SLMs on 80/81/83xx so many lane configurations
	 * are possible and vary across boards. Also Kernel doesn't have
	 * any way to identify board type/info and since firmware does,
	 * just take lmac type and serdes lane config as is.
	 */
	cmr_cfg = bgx_reg_read(bgx, idx, BGX_CMRX_CFG);
	lmac_type = (u8)((cmr_cfg >> 8) & 0x07);
	lane_to_sds = (u8)(cmr_cfg & 0xFF);
	/* Check if config is reset value */
	if ((lmac_type == 0) && (lane_to_sds == 0xE4))
		lmac->lmac_type = BGX_MODE_INVALID;
	else
		lmac->lmac_type = lmac_type;
	lmac->lane_to_sds = lane_to_sds;
	lmac_set_training(bgx, lmac, lmac->lmacid);
>>>>>>> 24b8d41d
}

static void bgx_get_qlm_mode(struct bgx *bgx)
{
	struct lmac *lmac;
<<<<<<< HEAD
	struct lmac *lmac01;
	struct lmac *lmac23;
=======
>>>>>>> 24b8d41d
	u8  idx;

	/* Init all LMAC's type to invalid */
	for (idx = 0; idx < bgx->max_lmac; idx++) {
		lmac = &bgx->lmac[idx];
		lmac->lmacid = idx;
		lmac->lmac_type = BGX_MODE_INVALID;
		lmac->use_training = false;
	}

	/* It is assumed that low level firmware sets this value */
	bgx->lmac_count = bgx_reg_read(bgx, 0, BGX_CMR_RX_LMACS) & 0x7;
	if (bgx->lmac_count > bgx->max_lmac)
		bgx->lmac_count = bgx->max_lmac;

<<<<<<< HEAD
	for (idx = 0; idx < bgx->max_lmac; idx++)
		bgx_set_lmac_config(bgx, idx);

	if (!bgx->is_dlm || bgx->is_rgx) {
		bgx_print_qlm_mode(bgx, 0);
		return;
	}

	if (bgx->lmac_count) {
		bgx_print_qlm_mode(bgx, 0);
		bgx_print_qlm_mode(bgx, 2);
	}

	/* If DLM0 is not in BGX mode then LMAC0/1 have
	 * to be configured with serdes lanes of DLM1
	 */
	if (is_dlm0_in_bgx_mode(bgx) || (bgx->lmac_count > 2))
		return;
	for (idx = 0; idx < bgx->lmac_count; idx++) {
		lmac01 = &bgx->lmac[idx];
		lmac23 = &bgx->lmac[idx + 2];
		lmac01->lmac_type = lmac23->lmac_type;
		lmac01->lane_to_sds = lmac23->lane_to_sds;
=======
	for (idx = 0; idx < bgx->lmac_count; idx++) {
		bgx_set_lmac_config(bgx, idx);
		bgx_print_qlm_mode(bgx, idx);
>>>>>>> 24b8d41d
	}
}

#ifdef CONFIG_ACPI

static int acpi_get_mac_address(struct device *dev, struct acpi_device *adev,
				u8 *dst)
{
	u8 mac[ETH_ALEN];
	u8 *addr;

	addr = fwnode_get_mac_address(acpi_fwnode_handle(adev), mac, ETH_ALEN);
	if (!addr) {
		dev_err(dev, "MAC address invalid: %pM\n", mac);
		return -EINVAL;
	}

	dev_info(dev, "MAC address set to: %pM\n", mac);

	ether_addr_copy(dst, mac);
	return 0;
}

/* Currently only sets the MAC address. */
static acpi_status bgx_acpi_register_phy(acpi_handle handle,
					 u32 lvl, void *context, void **rv)
{
	struct bgx *bgx = context;
	struct device *dev = &bgx->pdev->dev;
	struct acpi_device *adev;

	if (acpi_bus_get_device(handle, &adev))
		goto out;

	acpi_get_mac_address(dev, adev, bgx->lmac[bgx->acpi_lmac_idx].mac);

	SET_NETDEV_DEV(&bgx->lmac[bgx->acpi_lmac_idx].netdev, dev);

	bgx->lmac[bgx->acpi_lmac_idx].lmacid = bgx->acpi_lmac_idx;
	bgx->acpi_lmac_idx++; /* move to next LMAC */
out:
	return AE_OK;
}

static acpi_status bgx_acpi_match_id(acpi_handle handle, u32 lvl,
				     void *context, void **ret_val)
{
	struct acpi_buffer string = { ACPI_ALLOCATE_BUFFER, NULL };
	struct bgx *bgx = context;
	char bgx_sel[5];

	snprintf(bgx_sel, 5, "BGX%d", bgx->bgx_id);
	if (ACPI_FAILURE(acpi_get_name(handle, ACPI_SINGLE_NAME, &string))) {
		pr_warn("Invalid link device\n");
		return AE_OK;
	}

	if (strncmp(string.pointer, bgx_sel, 4))
		return AE_OK;

	acpi_walk_namespace(ACPI_TYPE_DEVICE, handle, 1,
			    bgx_acpi_register_phy, NULL, bgx, NULL);

	kfree(string.pointer);
	return AE_CTRL_TERMINATE;
}

static int bgx_init_acpi_phy(struct bgx *bgx)
{
	acpi_get_devices(NULL, bgx_acpi_match_id, bgx, (void **)NULL);
	return 0;
}

#else

static int bgx_init_acpi_phy(struct bgx *bgx)
{
	return -ENODEV;
}

#endif /* CONFIG_ACPI */

#if IS_ENABLED(CONFIG_OF_MDIO)

static int bgx_init_of_phy(struct bgx *bgx)
{
	struct fwnode_handle *fwn;
	struct device_node *node = NULL;
	u8 lmac = 0;

	device_for_each_child_node(&bgx->pdev->dev, fwn) {
		struct phy_device *pd;
		struct device_node *phy_np;
		const char *mac;

		/* Should always be an OF node.  But if it is not, we
		 * cannot handle it, so exit the loop.
		 */
		node = to_of_node(fwn);
		if (!node)
			break;

		mac = of_get_mac_address(node);
		if (!IS_ERR(mac))
			ether_addr_copy(bgx->lmac[lmac].mac, mac);

		SET_NETDEV_DEV(&bgx->lmac[lmac].netdev, &bgx->pdev->dev);
		bgx->lmac[lmac].lmacid = lmac;

		phy_np = of_parse_phandle(node, "phy-handle", 0);
		/* If there is no phy or defective firmware presents
		 * this cortina phy, for which there is no driver
		 * support, ignore it.
		 */
		if (phy_np &&
		    !of_device_is_compatible(phy_np, "cortina,cs4223-slice")) {
			/* Wait until the phy drivers are available */
			pd = of_phy_find_device(phy_np);
			if (!pd)
				goto defer;
			bgx->lmac[lmac].phydev = pd;
		}

		lmac++;
		if (lmac == bgx->max_lmac) {
			of_node_put(node);
			break;
		}
	}
	return 0;

defer:
	/* We are bailing out, try not to leak device reference counts
	 * for phy devices we may have already found.
	 */
	while (lmac) {
		if (bgx->lmac[lmac].phydev) {
			put_device(&bgx->lmac[lmac].phydev->mdio.dev);
			bgx->lmac[lmac].phydev = NULL;
		}
		lmac--;
	}
	of_node_put(node);
	return -EPROBE_DEFER;
}

#else

static int bgx_init_of_phy(struct bgx *bgx)
{
	return -ENODEV;
}

#endif /* CONFIG_OF_MDIO */

static int bgx_init_phy(struct bgx *bgx)
{
	if (!acpi_disabled)
		return bgx_init_acpi_phy(bgx);

	return bgx_init_of_phy(bgx);
}

static irqreturn_t bgx_intr_handler(int irq, void *data)
{
	struct bgx *bgx = (struct bgx *)data;
	u64 status, val;
	int lmac;

	for (lmac = 0; lmac < bgx->lmac_count; lmac++) {
		status = bgx_reg_read(bgx, lmac, BGX_GMP_GMI_TXX_INT);
		if (status & GMI_TXX_INT_UNDFLW) {
			pci_err(bgx->pdev, "BGX%d lmac%d UNDFLW\n",
				bgx->bgx_id, lmac);
			val = bgx_reg_read(bgx, lmac, BGX_CMRX_CFG);
			val &= ~CMR_EN;
			bgx_reg_write(bgx, lmac, BGX_CMRX_CFG, val);
			val |= CMR_EN;
			bgx_reg_write(bgx, lmac, BGX_CMRX_CFG, val);
		}
		/* clear interrupts */
		bgx_reg_write(bgx, lmac, BGX_GMP_GMI_TXX_INT, status);
	}

	return IRQ_HANDLED;
}

static void bgx_register_intr(struct pci_dev *pdev)
{
	struct bgx *bgx = pci_get_drvdata(pdev);
	int ret;

	ret = pci_alloc_irq_vectors(pdev, BGX_LMAC_VEC_OFFSET,
				    BGX_LMAC_VEC_OFFSET, PCI_IRQ_ALL_TYPES);
	if (ret < 0) {
		pci_err(pdev, "Req for #%d msix vectors failed\n",
			BGX_LMAC_VEC_OFFSET);
		return;
	}
	ret = pci_request_irq(pdev, GMPX_GMI_TX_INT, bgx_intr_handler, NULL,
			      bgx, "BGX%d", bgx->bgx_id);
	if (ret)
		pci_free_irq(pdev, GMPX_GMI_TX_INT, bgx);
}

static int bgx_probe(struct pci_dev *pdev, const struct pci_device_id *ent)
{
	int err;
	struct device *dev = &pdev->dev;
	struct bgx *bgx = NULL;
	u8 lmac;
	u16 sdevid;

	bgx = devm_kzalloc(dev, sizeof(*bgx), GFP_KERNEL);
	if (!bgx)
		return -ENOMEM;
	bgx->pdev = pdev;

	pci_set_drvdata(pdev, bgx);

	err = pcim_enable_device(pdev);
	if (err) {
		dev_err(dev, "Failed to enable PCI device\n");
		pci_set_drvdata(pdev, NULL);
		return err;
	}

	err = pci_request_regions(pdev, DRV_NAME);
	if (err) {
		dev_err(dev, "PCI request regions failed 0x%x\n", err);
		goto err_disable_device;
	}

	/* MAP configuration registers */
	bgx->reg_base = pcim_iomap(pdev, PCI_CFG_REG_BAR_NUM, 0);
	if (!bgx->reg_base) {
		dev_err(dev, "BGX: Cannot map CSR memory space, aborting\n");
		err = -ENOMEM;
		goto err_release_regions;
	}

<<<<<<< HEAD
=======
	set_max_bgx_per_node(pdev);

>>>>>>> 24b8d41d
	pci_read_config_word(pdev, PCI_DEVICE_ID, &sdevid);
	if (sdevid != PCI_DEVICE_ID_THUNDER_RGX) {
		bgx->bgx_id = (pci_resource_start(pdev,
			PCI_CFG_REG_BAR_NUM) >> 24) & BGX_ID_MASK;
<<<<<<< HEAD
		bgx->bgx_id += nic_get_node_id(pdev) * MAX_BGX_PER_NODE;
=======
		bgx->bgx_id += nic_get_node_id(pdev) * max_bgx_per_node;
>>>>>>> 24b8d41d
		bgx->max_lmac = MAX_LMAC_PER_BGX;
		bgx_vnic[bgx->bgx_id] = bgx;
	} else {
		bgx->is_rgx = true;
		bgx->max_lmac = 1;
		bgx->bgx_id = MAX_BGX_PER_CN81XX - 1;
		bgx_vnic[bgx->bgx_id] = bgx;
		xcv_init_hw();
	}

	/* On 81xx all are DLMs and on 83xx there are 3 BGX QLMs and one
	 * BGX i.e BGX2 can be split across 2 DLMs.
	 */
	pci_read_config_word(pdev, PCI_SUBSYSTEM_ID, &sdevid);
	if ((sdevid == PCI_SUBSYS_DEVID_81XX_BGX) ||
	    ((sdevid == PCI_SUBSYS_DEVID_83XX_BGX) && (bgx->bgx_id == 2)))
		bgx->is_dlm = true;

	bgx_get_qlm_mode(bgx);

	err = bgx_init_phy(bgx);
	if (err)
		goto err_enable;

	bgx_init_hw(bgx);

	bgx_register_intr(pdev);

	/* Enable all LMACs */
	for (lmac = 0; lmac < bgx->lmac_count; lmac++) {
		err = bgx_lmac_enable(bgx, lmac);
		if (err) {
			dev_err(dev, "BGX%d failed to enable lmac%d\n",
				bgx->bgx_id, lmac);
			while (lmac)
				bgx_lmac_disable(bgx, --lmac);
			goto err_enable;
		}
	}

	return 0;

err_enable:
	bgx_vnic[bgx->bgx_id] = NULL;
	pci_free_irq(pdev, GMPX_GMI_TX_INT, bgx);
err_release_regions:
	pci_release_regions(pdev);
err_disable_device:
	pci_disable_device(pdev);
	pci_set_drvdata(pdev, NULL);
	return err;
}

static void bgx_remove(struct pci_dev *pdev)
{
	struct bgx *bgx = pci_get_drvdata(pdev);
	u8 lmac;

	/* Disable all LMACs */
	for (lmac = 0; lmac < bgx->lmac_count; lmac++)
		bgx_lmac_disable(bgx, lmac);

	pci_free_irq(pdev, GMPX_GMI_TX_INT, bgx);

	bgx_vnic[bgx->bgx_id] = NULL;
	pci_release_regions(pdev);
	pci_disable_device(pdev);
	pci_set_drvdata(pdev, NULL);
}

static struct pci_driver bgx_driver = {
	.name = DRV_NAME,
	.id_table = bgx_id_table,
	.probe = bgx_probe,
	.remove = bgx_remove,
};

static int __init bgx_init_module(void)
{
	pr_info("%s, ver %s\n", DRV_NAME, DRV_VERSION);

	return pci_register_driver(&bgx_driver);
}

static void __exit bgx_cleanup_module(void)
{
	pci_unregister_driver(&bgx_driver);
}

module_init(bgx_init_module);
module_exit(bgx_cleanup_module);<|MERGE_RESOLUTION|>--- conflicted
+++ resolved
@@ -50,10 +50,7 @@
 	u8                      lmac_type;
 	u8                      lane_to_sds;
 	bool                    use_training;
-<<<<<<< HEAD
-=======
 	bool                    autoneg;
->>>>>>> 24b8d41d
 	bool			link_up;
 	int			lmacid; /* ID within BGX */
 	int			lmacid_bd; /* ID on board */
@@ -70,14 +67,9 @@
 struct bgx {
 	u8			bgx_id;
 	struct	lmac		lmac[MAX_LMAC_PER_BGX];
-<<<<<<< HEAD
-	int			lmac_count;
-	u8			max_lmac;
-=======
 	u8			lmac_count;
 	u8			max_lmac;
 	u8                      acpi_lmac_idx;
->>>>>>> 24b8d41d
 	void __iomem		*reg_base;
 	struct pci_dev		*pdev;
 	bool                    is_dlm;
@@ -187,13 +179,8 @@
 	int i;
 	unsigned map = 0;
 
-<<<<<<< HEAD
-	for (i = 0; i < MAX_BGX_PER_NODE; i++) {
-		if (bgx_vnic[(node * MAX_BGX_PER_NODE) + i])
-=======
 	for (i = 0; i < max_bgx_per_node; i++) {
 		if (bgx_vnic[(node * max_bgx_per_node) + i])
->>>>>>> 24b8d41d
 			map |= (1 << i);
 	}
 
@@ -206,11 +193,7 @@
 {
 	struct bgx *bgx;
 
-<<<<<<< HEAD
-	bgx = bgx_vnic[(node * MAX_BGX_PER_NODE) + bgx_idx];
-=======
 	bgx = get_bgx(node, bgx_idx);
->>>>>>> 24b8d41d
 	if (bgx)
 		return bgx->lmac_count;
 
@@ -225,11 +208,7 @@
 	struct bgx *bgx;
 	struct lmac *lmac;
 
-<<<<<<< HEAD
-	bgx = bgx_vnic[(node * MAX_BGX_PER_NODE) + bgx_idx];
-=======
 	bgx = get_bgx(node, bgx_idx);
->>>>>>> 24b8d41d
 	if (!bgx)
 		return;
 
@@ -243,11 +222,7 @@
 
 const u8 *bgx_get_lmac_mac(int node, int bgx_idx, int lmacid)
 {
-<<<<<<< HEAD
-	struct bgx *bgx = bgx_vnic[(node * MAX_BGX_PER_NODE) + bgx_idx];
-=======
 	struct bgx *bgx = get_bgx(node, bgx_idx);
->>>>>>> 24b8d41d
 
 	if (bgx)
 		return bgx->lmac[lmacid].mac;
@@ -258,11 +233,7 @@
 
 void bgx_set_lmac_mac(int node, int bgx_idx, int lmacid, const u8 *mac)
 {
-<<<<<<< HEAD
-	struct bgx *bgx = bgx_vnic[(node * MAX_BGX_PER_NODE) + bgx_idx];
-=======
 	struct bgx *bgx = get_bgx(node, bgx_idx);
->>>>>>> 24b8d41d
 
 	if (!bgx)
 		return;
@@ -430,11 +401,7 @@
 
 void bgx_lmac_rx_tx_enable(int node, int bgx_idx, int lmacid, bool enable)
 {
-<<<<<<< HEAD
-	struct bgx *bgx = bgx_vnic[(node * MAX_BGX_PER_NODE) + bgx_idx];
-=======
 	struct bgx *bgx = get_bgx(node, bgx_idx);
->>>>>>> 24b8d41d
 	struct lmac *lmac;
 	u64 cfg;
 
@@ -613,15 +580,8 @@
 	bgx_reg_write(bgx, lmac->lmacid, BGX_GMP_PCS_MISCX_CTL, misc_ctl);
 	bgx_reg_write(bgx, lmac->lmacid, BGX_GMP_GMI_PRTX_CFG, port_cfg);
 
-<<<<<<< HEAD
-	port_cfg = bgx_reg_read(bgx, lmac->lmacid, BGX_GMP_GMI_PRTX_CFG);
-
-	/* Re-enable lmac */
-	cmr_cfg |= CMR_EN;
-=======
 	/* Restore CMR config settings */
 	cmr_cfg |= (rx_en ? CMR_PKT_RX_EN : 0) | (tx_en ? CMR_PKT_TX_EN : 0);
->>>>>>> 24b8d41d
 	bgx_reg_write(bgx, lmac->lmacid, BGX_CMRX_CFG, cmr_cfg);
 
 	if (bgx->is_rgx && (cmr_cfg & (CMR_PKT_RX_EN | CMR_PKT_TX_EN)))
@@ -671,11 +631,7 @@
 {
 	struct bgx *bgx;
 
-<<<<<<< HEAD
-	bgx = bgx_vnic[(node * MAX_BGX_PER_NODE) + bgx_idx];
-=======
 	bgx = get_bgx(node, bgx_idx);
->>>>>>> 24b8d41d
 	if (!bgx)
 		return 0;
 
@@ -689,11 +645,7 @@
 {
 	struct bgx *bgx;
 
-<<<<<<< HEAD
-	bgx = bgx_vnic[(node * MAX_BGX_PER_NODE) + bgx_idx];
-=======
 	bgx = get_bgx(node, bgx_idx);
->>>>>>> 24b8d41d
 	if (!bgx)
 		return 0;
 
@@ -709,11 +661,7 @@
 	struct lmac *lmac;
 	u64    cfg;
 
-<<<<<<< HEAD
-	bgx = bgx_vnic[(node * MAX_BGX_PER_NODE) + bgx_idx];
-=======
 	bgx = get_bgx(node, bgx_idx);
->>>>>>> 24b8d41d
 	if (!bgx)
 		return;
 
@@ -785,11 +733,7 @@
 		return 0;
 	}
 
-<<<<<<< HEAD
-	if (lmac->lmac_type == BGX_MODE_SGMII) {
-=======
 	if ((lmac->lmac_type == BGX_MODE_SGMII) && lmac->phydev) {
->>>>>>> 24b8d41d
 		if (bgx_poll_reg(bgx, lmacid, BGX_GMP_PCS_MRX_STATUS,
 				 PCS_MRX_STATUS_AN_CPT, false)) {
 			dev_err(&bgx->pdev->dev, "BGX AN_CPT not completed\n");
@@ -986,15 +930,6 @@
 	cfg &= SMU_RX_CTL_STATUS;
 	if (!cfg)
 		return 0;
-<<<<<<< HEAD
-
-	/* Rx local/remote fault seen.
-	 * Do lmac reinit to see if condition recovers
-	 */
-	bgx_lmac_xaui_init(bgx, lmac);
-
-	return -1;
-=======
 
 	/* Rx local/remote fault seen.
 	 * Do lmac reinit to see if condition recovers
@@ -1057,7 +992,6 @@
 	}
 
 	queue_delayed_work(lmac->check_link, &lmac->dwork, HZ * 3);
->>>>>>> 24b8d41d
 }
 
 static void bgx_poll_for_link(struct work_struct *work)
@@ -1082,15 +1016,9 @@
 
 	if ((spu_link & SPU_STATUS1_RCV_LNK) &&
 	    !(smu_link & SMU_RX_CTL_STATUS)) {
-<<<<<<< HEAD
-		lmac->link_up = 1;
-		if (lmac->lmac_type == BGX_MODE_XLAUI)
-			lmac->last_speed = 40000;
-=======
 		lmac->link_up = true;
 		if (lmac->lmac_type == BGX_MODE_XLAUI)
 			lmac->last_speed = SPEED_40000;
->>>>>>> 24b8d41d
 		else
 			lmac->last_speed = SPEED_10000;
 		lmac->last_duplex = DUPLEX_FULL;
@@ -1104,11 +1032,7 @@
 		if (lmac->link_up) {
 			if (bgx_xaui_check_link(lmac)) {
 				/* Errors, clear link_up state */
-<<<<<<< HEAD
-				lmac->link_up = 0;
-=======
 				lmac->link_up = false;
->>>>>>> 24b8d41d
 				lmac->last_speed = SPEED_UNKNOWN;
 				lmac->last_duplex = DUPLEX_UNKNOWN;
 			}
@@ -1124,11 +1048,7 @@
 	if (lmac_type == BGX_MODE_QSGMII)
 		return PHY_INTERFACE_MODE_QSGMII;
 	if (lmac_type == BGX_MODE_RGMII)
-<<<<<<< HEAD
-		return PHY_INTERFACE_MODE_RGMII;
-=======
 		return PHY_INTERFACE_MODE_RGMII_RXID;
->>>>>>> 24b8d41d
 
 	return PHY_INTERFACE_MODE_SGMII;
 }
@@ -1144,19 +1064,11 @@
 	if ((lmac->lmac_type == BGX_MODE_SGMII) ||
 	    (lmac->lmac_type == BGX_MODE_QSGMII) ||
 	    (lmac->lmac_type == BGX_MODE_RGMII)) {
-<<<<<<< HEAD
-		lmac->is_sgmii = 1;
-		if (bgx_lmac_sgmii_init(bgx, lmac))
-			return -1;
-	} else {
-		lmac->is_sgmii = 0;
-=======
 		lmac->is_sgmii = true;
 		if (bgx_lmac_sgmii_init(bgx, lmac))
 			return -1;
 	} else {
 		lmac->is_sgmii = false;
->>>>>>> 24b8d41d
 		if (bgx_lmac_xaui_init(bgx, lmac))
 			return -1;
 	}
@@ -1190,11 +1102,6 @@
 	    (lmac->lmac_type != BGX_MODE_XLAUI) &&
 	    (lmac->lmac_type != BGX_MODE_40G_KR) &&
 	    (lmac->lmac_type != BGX_MODE_10G_KR)) {
-<<<<<<< HEAD
-		if (!lmac->phydev)
-			return -ENODEV;
-
-=======
 		if (!lmac->phydev) {
 			if (lmac->autoneg) {
 				bgx_reg_write(bgx, lmacid,
@@ -1210,7 +1117,6 @@
 				return 0;
 			}
 		}
->>>>>>> 24b8d41d
 		lmac->phydev->dev_flags = 0;
 
 		if (phy_connect_direct(&lmac->netdev, lmac->phydev,
@@ -1272,12 +1178,8 @@
 	cfg &= ~CMR_EN;
 	bgx_reg_write(bgx, lmacid, BGX_CMRX_CFG, cfg);
 
-<<<<<<< HEAD
-	bgx_flush_dmac_addrs(bgx, lmacid);
-=======
 	bgx_flush_dmac_cam_filter(bgx, lmacid);
 	kfree(lmac->dmacs);
->>>>>>> 24b8d41d
 
 	if ((lmac->lmac_type != BGX_MODE_XFI) &&
 	    (lmac->lmac_type != BGX_MODE_XLAUI) &&
@@ -1333,20 +1235,6 @@
 {
 	struct device *dev = &bgx->pdev->dev;
 	struct lmac *lmac;
-<<<<<<< HEAD
-	char str[20];
-	u8 dlm;
-
-	if (lmacid > bgx->max_lmac)
-		return;
-
-	lmac = &bgx->lmac[lmacid];
-	dlm = (lmacid / 2) + (bgx->bgx_id * 2);
-	if (!bgx->is_dlm)
-		sprintf(str, "BGX%d QLM mode", bgx->bgx_id);
-	else
-		sprintf(str, "BGX%d DLM%d mode", bgx->bgx_id, dlm);
-=======
 	char str[27];
 
 	if (!bgx->is_dlm && lmacid)
@@ -1357,7 +1245,6 @@
 		sprintf(str, "BGX%d QLM mode", bgx->bgx_id);
 	else
 		sprintf(str, "BGX%d LMAC%d mode", bgx->bgx_id, lmacid);
->>>>>>> 24b8d41d
 
 	switch (lmac->lmac_type) {
 	case BGX_MODE_SGMII:
@@ -1382,15 +1269,6 @@
 			dev_info(dev, "%s: 40G_KR4\n", (char *)str);
 		break;
 	case BGX_MODE_QSGMII:
-<<<<<<< HEAD
-		if ((lmacid == 0) &&
-		    (bgx_get_lane2sds_cfg(bgx, lmac) != lmacid))
-			return;
-		if ((lmacid == 2) &&
-		    (bgx_get_lane2sds_cfg(bgx, lmac) == lmacid))
-			return;
-=======
->>>>>>> 24b8d41d
 		dev_info(dev, "%s: QSGMII\n", (char *)str);
 		break;
 	case BGX_MODE_RGMII:
@@ -1435,11 +1313,7 @@
 {
 	if ((lmac->lmac_type != BGX_MODE_10G_KR) &&
 	    (lmac->lmac_type != BGX_MODE_40G_KR)) {
-<<<<<<< HEAD
-		lmac->use_training = 0;
-=======
 		lmac->use_training = false;
->>>>>>> 24b8d41d
 		return;
 	}
 
@@ -1450,10 +1324,6 @@
 static void bgx_set_lmac_config(struct bgx *bgx, u8 idx)
 {
 	struct lmac *lmac;
-<<<<<<< HEAD
-	struct lmac *olmac;
-=======
->>>>>>> 24b8d41d
 	u64 cmr_cfg;
 	u8 lmac_type;
 	u8 lane_to_sds;
@@ -1473,43 +1343,6 @@
 		return;
 	}
 
-<<<<<<< HEAD
-	/* On 81xx BGX can be split across 2 DLMs
-	 * firmware programs lmac_type of LMAC0 and LMAC2
-	 */
-	if ((idx == 0) || (idx == 2)) {
-		cmr_cfg = bgx_reg_read(bgx, idx, BGX_CMRX_CFG);
-		lmac_type = (u8)((cmr_cfg >> 8) & 0x07);
-		lane_to_sds = (u8)(cmr_cfg & 0xFF);
-		/* Check if config is not reset value */
-		if ((lmac_type == 0) && (lane_to_sds == 0xE4))
-			lmac->lmac_type = BGX_MODE_INVALID;
-		else
-			lmac->lmac_type = lmac_type;
-		lmac_set_training(bgx, lmac, lmac->lmacid);
-		lmac_set_lane2sds(bgx, lmac);
-
-		/* Set LMAC type of other lmac on same DLM i.e LMAC 1/3 */
-		olmac = &bgx->lmac[idx + 1];
-		olmac->lmac_type = lmac->lmac_type;
-		lmac_set_training(bgx, olmac, olmac->lmacid);
-		lmac_set_lane2sds(bgx, olmac);
-	}
-}
-
-static bool is_dlm0_in_bgx_mode(struct bgx *bgx)
-{
-	struct lmac *lmac;
-
-	if (!bgx->is_dlm)
-		return true;
-
-	lmac = &bgx->lmac[0];
-	if (lmac->lmac_type == BGX_MODE_INVALID)
-		return false;
-
-	return true;
-=======
 	/* For DLMs or SLMs on 80/81/83xx so many lane configurations
 	 * are possible and vary across boards. Also Kernel doesn't have
 	 * any way to identify board type/info and since firmware does,
@@ -1525,17 +1358,11 @@
 		lmac->lmac_type = lmac_type;
 	lmac->lane_to_sds = lane_to_sds;
 	lmac_set_training(bgx, lmac, lmac->lmacid);
->>>>>>> 24b8d41d
 }
 
 static void bgx_get_qlm_mode(struct bgx *bgx)
 {
 	struct lmac *lmac;
-<<<<<<< HEAD
-	struct lmac *lmac01;
-	struct lmac *lmac23;
-=======
->>>>>>> 24b8d41d
 	u8  idx;
 
 	/* Init all LMAC's type to invalid */
@@ -1551,35 +1378,9 @@
 	if (bgx->lmac_count > bgx->max_lmac)
 		bgx->lmac_count = bgx->max_lmac;
 
-<<<<<<< HEAD
-	for (idx = 0; idx < bgx->max_lmac; idx++)
-		bgx_set_lmac_config(bgx, idx);
-
-	if (!bgx->is_dlm || bgx->is_rgx) {
-		bgx_print_qlm_mode(bgx, 0);
-		return;
-	}
-
-	if (bgx->lmac_count) {
-		bgx_print_qlm_mode(bgx, 0);
-		bgx_print_qlm_mode(bgx, 2);
-	}
-
-	/* If DLM0 is not in BGX mode then LMAC0/1 have
-	 * to be configured with serdes lanes of DLM1
-	 */
-	if (is_dlm0_in_bgx_mode(bgx) || (bgx->lmac_count > 2))
-		return;
-	for (idx = 0; idx < bgx->lmac_count; idx++) {
-		lmac01 = &bgx->lmac[idx];
-		lmac23 = &bgx->lmac[idx + 2];
-		lmac01->lmac_type = lmac23->lmac_type;
-		lmac01->lane_to_sds = lmac23->lane_to_sds;
-=======
 	for (idx = 0; idx < bgx->lmac_count; idx++) {
 		bgx_set_lmac_config(bgx, idx);
 		bgx_print_qlm_mode(bgx, idx);
->>>>>>> 24b8d41d
 	}
 }
 
@@ -1821,20 +1622,13 @@
 		goto err_release_regions;
 	}
 
-<<<<<<< HEAD
-=======
 	set_max_bgx_per_node(pdev);
 
->>>>>>> 24b8d41d
 	pci_read_config_word(pdev, PCI_DEVICE_ID, &sdevid);
 	if (sdevid != PCI_DEVICE_ID_THUNDER_RGX) {
 		bgx->bgx_id = (pci_resource_start(pdev,
 			PCI_CFG_REG_BAR_NUM) >> 24) & BGX_ID_MASK;
-<<<<<<< HEAD
-		bgx->bgx_id += nic_get_node_id(pdev) * MAX_BGX_PER_NODE;
-=======
 		bgx->bgx_id += nic_get_node_id(pdev) * max_bgx_per_node;
->>>>>>> 24b8d41d
 		bgx->max_lmac = MAX_LMAC_PER_BGX;
 		bgx_vnic[bgx->bgx_id] = bgx;
 	} else {
