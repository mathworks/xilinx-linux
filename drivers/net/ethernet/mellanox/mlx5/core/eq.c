--- conflicted
+++ resolved
@@ -101,20 +101,11 @@
 
 static int mlx5_cmd_destroy_eq(struct mlx5_core_dev *dev, u8 eqn)
 {
-<<<<<<< HEAD
-	u32 out[MLX5_ST_SZ_DW(destroy_eq_out)] = {0};
-	u32 in[MLX5_ST_SZ_DW(destroy_eq_in)]   = {0};
-
-	MLX5_SET(destroy_eq_in, in, opcode, MLX5_CMD_OP_DESTROY_EQ);
-	MLX5_SET(destroy_eq_in, in, eq_number, eqn);
-	return mlx5_cmd_exec(dev, in, sizeof(in), out, sizeof(out));
-=======
 	u32 in[MLX5_ST_SZ_DW(destroy_eq_in)] = {};
 
 	MLX5_SET(destroy_eq_in, in, opcode, MLX5_CMD_OP_DESTROY_EQ);
 	MLX5_SET(destroy_eq_in, in, eq_number, eqn);
 	return mlx5_cmd_exec_in(dev, destroy_eq, in);
->>>>>>> 24b8d41d
 }
 
 /* caller must eventually call mlx5_cq_put on the returned cq */
@@ -140,16 +131,8 @@
 		container_of(nb, struct mlx5_eq_comp, irq_nb);
 	struct mlx5_eq *eq = &eq_comp->core;
 	struct mlx5_eqe *eqe;
-<<<<<<< HEAD
-	int eqes_found = 0;
-	int set_ci = 0;
-	u32 cqn = -1;
-	u32 rsn;
-	u8 port;
-=======
 	int num_eqes = 0;
 	u32 cqn = -1;
->>>>>>> 24b8d41d
 
 	eqe = next_eqe_sw(eq);
 	if (!eqe)
@@ -268,14 +251,7 @@
 	eq_update_ci(eq, 1);
 	mlx5_eq_async_int_unlock(eq_async, &flags);
 
-<<<<<<< HEAD
-	if (cqn != -1)
-		tasklet_schedule(&eq->tasklet_ctx.task);
-
-	return eqes_found;
-=======
 	return unlikely(action == ASYNC_EQ_RECOVER) ? num_eqes : 0;
->>>>>>> 24b8d41d
 }
 
 void mlx5_cmd_eq_recover(struct mlx5_core_dev *dev)
@@ -303,29 +279,21 @@
 create_map_eq(struct mlx5_core_dev *dev, struct mlx5_eq *eq,
 	      struct mlx5_eq_param *param)
 {
-<<<<<<< HEAD
-	u32 out[MLX5_ST_SZ_DW(create_eq_out)] = {0};
-	struct mlx5_priv *priv = &dev->priv;
-=======
 	struct mlx5_cq_table *cq_table = &eq->cq_table;
 	u32 out[MLX5_ST_SZ_DW(create_eq_out)] = {0};
 	struct mlx5_priv *priv = &dev->priv;
 	u8 vecidx = param->irq_index;
->>>>>>> 24b8d41d
 	__be64 *pas;
 	void *eqc;
 	int inlen;
 	u32 *in;
 	int err;
-<<<<<<< HEAD
-=======
 	int i;
 
 	/* Init CQ table */
 	memset(cq_table, 0, sizeof(*cq_table));
 	spin_lock_init(&cq_table->lock);
 	INIT_RADIX_TREE(&cq_table->tree, GFP_ATOMIC);
->>>>>>> 24b8d41d
 
 	eq->nent = roundup_pow_of_two(param->nent + MLX5_NUM_SPARE_EQE);
 	eq->cons_index = 0;
@@ -338,11 +306,7 @@
 	inlen = MLX5_ST_SZ_BYTES(create_eq_in) +
 		MLX5_FLD_SZ_BYTES(create_eq_in, pas[0]) * eq->buf.npages;
 
-<<<<<<< HEAD
-	in = mlx5_vzalloc(inlen);
-=======
 	in = kvzalloc(inlen, GFP_KERNEL);
->>>>>>> 24b8d41d
 	if (!in) {
 		err = -ENOMEM;
 		goto err_buf;
@@ -352,20 +316,6 @@
 	mlx5_fill_page_array(&eq->buf, pas);
 
 	MLX5_SET(create_eq_in, in, opcode, MLX5_CMD_OP_CREATE_EQ);
-<<<<<<< HEAD
-	MLX5_SET64(create_eq_in, in, event_bitmask, mask);
-
-	eqc = MLX5_ADDR_OF(create_eq_in, in, eq_context_entry);
-	MLX5_SET(eqc, eqc, log_eq_size, ilog2(eq->nent));
-	MLX5_SET(eqc, eqc, uar_page, uar->index);
-	MLX5_SET(eqc, eqc, intr, vecidx);
-	MLX5_SET(eqc, eqc, log_page_size,
-		 eq->buf.page_shift - MLX5_ADAPTER_PAGE_SHIFT);
-
-	err = mlx5_cmd_exec(dev, in, inlen, out, sizeof(out));
-	if (err)
-		goto err_in;
-=======
 	if (!param->mask[0] && MLX5_CAP_GEN(dev, log_max_uctx))
 		MLX5_SET(create_eq_in, in, uid, MLX5_SHARED_RESOURCE_UID);
 
@@ -379,40 +329,20 @@
 	MLX5_SET(eqc, eqc, intr, vecidx);
 	MLX5_SET(eqc, eqc, log_page_size,
 		 eq->buf.page_shift - MLX5_ADAPTER_PAGE_SHIFT);
->>>>>>> 24b8d41d
 
 	err = mlx5_cmd_exec(dev, in, inlen, out, sizeof(out));
 	if (err)
 		goto err_in;
 
-<<<<<<< HEAD
-	eq->eqn = MLX5_GET(create_eq_out, out, eq_number);
-	eq->irqn = priv->msix_arr[vecidx].vector;
-=======
 	eq->vecidx = vecidx;
 	eq->eqn = MLX5_GET(create_eq_out, out, eq_number);
 	eq->irqn = pci_irq_vector(dev->pdev, vecidx);
->>>>>>> 24b8d41d
 	eq->dev = dev;
 	eq->doorbell = priv->uar->map + MLX5_EQ_DOORBEL_OFFSET;
 
 	err = mlx5_debug_eq_add(dev, eq);
 	if (err)
-<<<<<<< HEAD
-		goto err_irq;
-
-	INIT_LIST_HEAD(&eq->tasklet_ctx.list);
-	INIT_LIST_HEAD(&eq->tasklet_ctx.process_list);
-	spin_lock_init(&eq->tasklet_ctx.lock);
-	tasklet_init(&eq->tasklet_ctx.task, mlx5_cq_tasklet_cb,
-		     (unsigned long)&eq->tasklet_ctx);
-
-	/* EQs are created in ARMED state
-	 */
-	eq_update_ci(eq, 1);
-=======
 		goto err_eq;
->>>>>>> 24b8d41d
 
 	kvfree(in);
 	return 0;
@@ -480,11 +410,7 @@
 		mlx5_core_warn(dev, "failed to destroy a previously created eq: eqn %d\n",
 			       eq->eqn);
 	synchronize_irq(eq->irqn);
-<<<<<<< HEAD
-	tasklet_disable(&eq->tasklet_ctx.task);
-=======
-
->>>>>>> 24b8d41d
+
 	mlx5_buf_free(dev, &eq->buf);
 
 	return err;
@@ -830,16 +756,6 @@
 }
 EXPORT_SYMBOL(mlx5_eq_destroy_generic);
 
-<<<<<<< HEAD
-int mlx5_core_eq_query(struct mlx5_core_dev *dev, struct mlx5_eq *eq,
-		       u32 *out, int outlen)
-{
-	u32 in[MLX5_ST_SZ_DW(query_eq_in)] = {0};
-
-	MLX5_SET(query_eq_in, in, opcode, MLX5_CMD_OP_QUERY_EQ);
-	MLX5_SET(query_eq_in, in, eq_number, eq->eqn);
-	return mlx5_cmd_exec(dev, in, sizeof(in), out, outlen);
-=======
 struct mlx5_eqe *mlx5_eq_get_eqe(struct mlx5_eq *eq, u32 cc)
 {
 	u32 ci = eq->cons_index + cc;
@@ -961,7 +877,6 @@
 	}
 
 	return err;
->>>>>>> 24b8d41d
 }
 EXPORT_SYMBOL(mlx5_vector2eqn);
 
