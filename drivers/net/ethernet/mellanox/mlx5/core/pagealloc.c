/*
 * Copyright (c) 2013-2015, Mellanox Technologies. All rights reserved.
 *
 * This software is available to you under a choice of one of two
 * licenses.  You may choose to be licensed under the terms of the GNU
 * General Public License (GPL) Version 2, available from the file
 * COPYING in the main directory of this source tree, or the
 * OpenIB.org BSD license below:
 *
 *     Redistribution and use in source and binary forms, with or
 *     without modification, are permitted provided that the following
 *     conditions are met:
 *
 *      - Redistributions of source code must retain the above
 *        copyright notice, this list of conditions and the following
 *        disclaimer.
 *
 *      - Redistributions in binary form must reproduce the above
 *        copyright notice, this list of conditions and the following
 *        disclaimer in the documentation and/or other materials
 *        provided with the distribution.
 *
 * THE SOFTWARE IS PROVIDED "AS IS", WITHOUT WARRANTY OF ANY KIND,
 * EXPRESS OR IMPLIED, INCLUDING BUT NOT LIMITED TO THE WARRANTIES OF
 * MERCHANTABILITY, FITNESS FOR A PARTICULAR PURPOSE AND
 * NONINFRINGEMENT. IN NO EVENT SHALL THE AUTHORS OR COPYRIGHT HOLDERS
 * BE LIABLE FOR ANY CLAIM, DAMAGES OR OTHER LIABILITY, WHETHER IN AN
 * ACTION OF CONTRACT, TORT OR OTHERWISE, ARISING FROM, OUT OF OR IN
 * CONNECTION WITH THE SOFTWARE OR THE USE OR OTHER DEALINGS IN THE
 * SOFTWARE.
 */

#include <linux/highmem.h>
#include <linux/kernel.h>
#include <linux/module.h>
#include <linux/delay.h>
#include <linux/mlx5/driver.h>
#include <linux/xarray.h>
#include "mlx5_core.h"
#include "lib/eq.h"

enum {
	MLX5_PAGES_CANT_GIVE	= 0,
	MLX5_PAGES_GIVE		= 1,
	MLX5_PAGES_TAKE		= 2
};

struct mlx5_pages_req {
	struct mlx5_core_dev *dev;
	u16	func_id;
	u8	ec_function;
	s32	npages;
	struct work_struct work;
	u8	release_all;
};

struct fw_page {
	struct rb_node		rb_node;
	u64			addr;
	struct page	       *page;
	u16			func_id;
	unsigned long		bitmask;
	struct list_head	list;
	unsigned		free_count;
};

enum {
	MAX_RECLAIM_TIME_MSECS	= 5000,
	MAX_RECLAIM_VFS_PAGES_TIME_MSECS = 2 * 1000 * 60,
};

enum {
	MLX5_MAX_RECLAIM_TIME_MILI	= 5000,
	MLX5_NUM_4K_IN_PAGE		= PAGE_SIZE / MLX5_ADAPTER_PAGE_SIZE,
};

static struct rb_root *page_root_per_func_id(struct mlx5_core_dev *dev, u16 func_id)
{
	struct rb_root *root;
	int err;

	root = xa_load(&dev->priv.page_root_xa, func_id);
	if (root)
		return root;

	root = kzalloc(sizeof(*root), GFP_KERNEL);
	if (!root)
		return ERR_PTR(-ENOMEM);

	err = xa_insert(&dev->priv.page_root_xa, func_id, root, GFP_KERNEL);
	if (err) {
		kfree(root);
		return ERR_PTR(err);
	}

	*root = RB_ROOT;

	return root;
}

static int insert_page(struct mlx5_core_dev *dev, u64 addr, struct page *page, u16 func_id)
{
	struct rb_node *parent = NULL;
	struct rb_root *root;
	struct rb_node **new;
	struct fw_page *nfp;
	struct fw_page *tfp;
	int i;

	root = page_root_per_func_id(dev, func_id);
	if (IS_ERR(root))
		return PTR_ERR(root);

	new = &root->rb_node;

	while (*new) {
		parent = *new;
		tfp = rb_entry(parent, struct fw_page, rb_node);
		if (tfp->addr < addr)
			new = &parent->rb_left;
		else if (tfp->addr > addr)
			new = &parent->rb_right;
		else
			return -EEXIST;
	}

	nfp = kzalloc(sizeof(*nfp), GFP_KERNEL);
	if (!nfp)
		return -ENOMEM;

	nfp->addr = addr;
	nfp->page = page;
	nfp->func_id = func_id;
	nfp->free_count = MLX5_NUM_4K_IN_PAGE;
	for (i = 0; i < MLX5_NUM_4K_IN_PAGE; i++)
		set_bit(i, &nfp->bitmask);

	rb_link_node(&nfp->rb_node, parent, new);
	rb_insert_color(&nfp->rb_node, root);
	list_add(&nfp->list, &dev->priv.free_list);

	return 0;
}

static struct fw_page *find_fw_page(struct mlx5_core_dev *dev, u64 addr,
				    u32 func_id)
{
	struct fw_page *result = NULL;
	struct rb_root *root;
	struct rb_node *tmp;
	struct fw_page *tfp;

	root = xa_load(&dev->priv.page_root_xa, func_id);
	if (WARN_ON_ONCE(!root))
		return NULL;

	tmp = root->rb_node;

	while (tmp) {
		tfp = rb_entry(tmp, struct fw_page, rb_node);
		if (tfp->addr < addr) {
			tmp = tmp->rb_left;
		} else if (tfp->addr > addr) {
			tmp = tmp->rb_right;
		} else {
			result = tfp;
			break;
		}
	}

	return result;
}

static int mlx5_cmd_query_pages(struct mlx5_core_dev *dev, u16 *func_id,
				s32 *npages, int boot)
{
<<<<<<< HEAD
	u32 out[MLX5_ST_SZ_DW(query_pages_out)] = {0};
	u32 in[MLX5_ST_SZ_DW(query_pages_in)]   = {0};
=======
	u32 out[MLX5_ST_SZ_DW(query_pages_out)] = {};
	u32 in[MLX5_ST_SZ_DW(query_pages_in)] = {};
>>>>>>> 24b8d41d
	int err;

	MLX5_SET(query_pages_in, in, opcode, MLX5_CMD_OP_QUERY_PAGES);
	MLX5_SET(query_pages_in, in, op_mod, boot ?
		 MLX5_QUERY_PAGES_IN_OP_MOD_BOOT_PAGES :
		 MLX5_QUERY_PAGES_IN_OP_MOD_INIT_PAGES);
<<<<<<< HEAD

	err = mlx5_cmd_exec(dev, in, sizeof(in), out, sizeof(out));
=======
	MLX5_SET(query_pages_in, in, embedded_cpu_function, mlx5_core_is_ecpf(dev));

	err = mlx5_cmd_exec_inout(dev, query_pages, in, out);
>>>>>>> 24b8d41d
	if (err)
		return err;

	*npages = MLX5_GET(query_pages_out, out, num_pages);
	*func_id = MLX5_GET(query_pages_out, out, function_id);

	return err;
}

static int alloc_4k(struct mlx5_core_dev *dev, u64 *addr, u16 func_id)
{
	struct fw_page *fp = NULL;
	struct fw_page *iter;
	unsigned n;

	list_for_each_entry(iter, &dev->priv.free_list, list) {
		if (iter->func_id != func_id)
			continue;
		fp = iter;
	}

	if (list_empty(&dev->priv.free_list) || !fp)
		return -ENOMEM;

	n = find_first_bit(&fp->bitmask, 8 * sizeof(fp->bitmask));
	if (n >= MLX5_NUM_4K_IN_PAGE) {
		mlx5_core_warn(dev, "alloc 4k bug\n");
		return -ENOENT;
	}
	clear_bit(n, &fp->bitmask);
	fp->free_count--;
	if (!fp->free_count)
		list_del(&fp->list);

	*addr = fp->addr + n * MLX5_ADAPTER_PAGE_SIZE;

	return 0;
}

#define MLX5_U64_4K_PAGE_MASK ((~(u64)0U) << PAGE_SHIFT)

static void free_fwp(struct mlx5_core_dev *dev, struct fw_page *fwp,
		     bool in_free_list)
{
	struct rb_root *root;

	root = xa_load(&dev->priv.page_root_xa, fwp->func_id);
	if (WARN_ON_ONCE(!root))
		return;

	rb_erase(&fwp->rb_node, root);
	if (in_free_list)
		list_del(&fwp->list);
	dma_unmap_page(mlx5_core_dma_dev(dev), fwp->addr & MLX5_U64_4K_PAGE_MASK,
		       PAGE_SIZE, DMA_BIDIRECTIONAL);
	__free_page(fwp->page);
	kfree(fwp);
}

static void free_4k(struct mlx5_core_dev *dev, u64 addr, u32 func_id)
{
	struct fw_page *fwp;
	int n;

	fwp = find_fw_page(dev, addr & MLX5_U64_4K_PAGE_MASK, func_id);
	if (!fwp) {
		mlx5_core_warn_rl(dev, "page not found\n");
		return;
	}
	n = (addr & ~MLX5_U64_4K_PAGE_MASK) >> MLX5_ADAPTER_PAGE_SHIFT;
	fwp->free_count++;
	set_bit(n, &fwp->bitmask);
	if (fwp->free_count == MLX5_NUM_4K_IN_PAGE)
		free_fwp(dev, fwp, fwp->free_count != 1);
	else if (fwp->free_count == 1)
		list_add(&fwp->list, &dev->priv.free_list);
}

static int alloc_system_page(struct mlx5_core_dev *dev, u16 func_id)
{
	struct device *device = mlx5_core_dma_dev(dev);
	int nid = dev_to_node(device);
	struct page *page;
	u64 zero_addr = 1;
	u64 addr;
	int err;

	page = alloc_pages_node(nid, GFP_HIGHUSER, 0);
	if (!page) {
		mlx5_core_warn(dev, "failed to allocate page\n");
		return -ENOMEM;
	}
map:
<<<<<<< HEAD
	addr = dma_map_page(&dev->pdev->dev, page, 0,
			    PAGE_SIZE, DMA_BIDIRECTIONAL);
	if (dma_mapping_error(&dev->pdev->dev, addr)) {
=======
	addr = dma_map_page(device, page, 0, PAGE_SIZE, DMA_BIDIRECTIONAL);
	if (dma_mapping_error(device, addr)) {
>>>>>>> 24b8d41d
		mlx5_core_warn(dev, "failed dma mapping page\n");
		err = -ENOMEM;
		goto err_mapping;
	}

	/* Firmware doesn't support page with physical address 0 */
	if (addr == 0) {
		zero_addr = addr;
		goto map;
	}

	err = insert_page(dev, addr, page, func_id);
	if (err) {
		mlx5_core_err(dev, "failed to track allocated page\n");
<<<<<<< HEAD
		dma_unmap_page(&dev->pdev->dev, addr, PAGE_SIZE,
			       DMA_BIDIRECTIONAL);
=======
		dma_unmap_page(device, addr, PAGE_SIZE, DMA_BIDIRECTIONAL);
>>>>>>> 24b8d41d
	}

err_mapping:
	if (err)
		__free_page(page);

	if (zero_addr == 0)
<<<<<<< HEAD
		dma_unmap_page(&dev->pdev->dev, zero_addr, PAGE_SIZE,
=======
		dma_unmap_page(device, zero_addr, PAGE_SIZE,
>>>>>>> 24b8d41d
			       DMA_BIDIRECTIONAL);

	return err;
}

static void page_notify_fail(struct mlx5_core_dev *dev, u16 func_id,
			     bool ec_function)
{
<<<<<<< HEAD
	u32 out[MLX5_ST_SZ_DW(manage_pages_out)] = {0};
	u32 in[MLX5_ST_SZ_DW(manage_pages_in)]   = {0};
=======
	u32 in[MLX5_ST_SZ_DW(manage_pages_in)] = {};
>>>>>>> 24b8d41d
	int err;

	MLX5_SET(manage_pages_in, in, opcode, MLX5_CMD_OP_MANAGE_PAGES);
	MLX5_SET(manage_pages_in, in, op_mod, MLX5_PAGES_CANT_GIVE);
	MLX5_SET(manage_pages_in, in, function_id, func_id);
<<<<<<< HEAD

	err = mlx5_cmd_exec(dev, in, sizeof(in), out, sizeof(out));
=======
	MLX5_SET(manage_pages_in, in, embedded_cpu_function, ec_function);

	err = mlx5_cmd_exec_in(dev, manage_pages, in);
>>>>>>> 24b8d41d
	if (err)
		mlx5_core_warn(dev, "page notify failed func_id(%d) err(%d)\n",
			       func_id, err);
}

static int give_pages(struct mlx5_core_dev *dev, u16 func_id, int npages,
		      int notify_fail, bool ec_function)
{
	u32 out[MLX5_ST_SZ_DW(manage_pages_out)] = {0};
	int inlen = MLX5_ST_SZ_BYTES(manage_pages_in);
	u64 addr;
	int err;
	u32 *in;
	int i;

	inlen += npages * MLX5_FLD_SZ_BYTES(manage_pages_in, pas[0]);
<<<<<<< HEAD
	in = mlx5_vzalloc(inlen);
=======
	in = kvzalloc(inlen, GFP_KERNEL);
>>>>>>> 24b8d41d
	if (!in) {
		err = -ENOMEM;
		mlx5_core_warn(dev, "vzalloc failed %d\n", inlen);
		goto out_free;
	}

	for (i = 0; i < npages; i++) {
retry:
		err = alloc_4k(dev, &addr, func_id);
		if (err) {
			if (err == -ENOMEM)
				err = alloc_system_page(dev, func_id);
			if (err)
				goto out_4k;

			goto retry;
		}
		MLX5_ARRAY_SET64(manage_pages_in, in, pas, i, addr);
	}

	MLX5_SET(manage_pages_in, in, opcode, MLX5_CMD_OP_MANAGE_PAGES);
	MLX5_SET(manage_pages_in, in, op_mod, MLX5_PAGES_GIVE);
	MLX5_SET(manage_pages_in, in, function_id, func_id);
	MLX5_SET(manage_pages_in, in, input_num_entries, npages);
<<<<<<< HEAD
=======
	MLX5_SET(manage_pages_in, in, embedded_cpu_function, ec_function);
>>>>>>> 24b8d41d

	err = mlx5_cmd_exec(dev, in, inlen, out, sizeof(out));
	if (err) {
		mlx5_core_warn(dev, "func_id 0x%x, npages %d, err %d\n",
			       func_id, npages, err);
		goto out_4k;
	}

	dev->priv.fw_pages += npages;
	if (func_id)
		dev->priv.vfs_pages += npages;
	else if (mlx5_core_is_ecpf(dev) && !ec_function)
		dev->priv.peer_pf_pages += npages;

	mlx5_core_dbg(dev, "npages %d, ec_function %d, func_id 0x%x, err %d\n",
		      npages, ec_function, func_id, err);

	kvfree(in);
	return 0;

out_4k:
	for (i--; i >= 0; i--)
<<<<<<< HEAD
		free_4k(dev, MLX5_GET64(manage_pages_in, in, pas[i]));
=======
		free_4k(dev, MLX5_GET64(manage_pages_in, in, pas[i]), func_id);
>>>>>>> 24b8d41d
out_free:
	kvfree(in);
	if (notify_fail)
		page_notify_fail(dev, func_id, ec_function);
	return err;
}

<<<<<<< HEAD
static int reclaim_pages_cmd(struct mlx5_core_dev *dev,
			     u32 *in, int in_size, u32 *out, int out_size)
{
=======
static void release_all_pages(struct mlx5_core_dev *dev, u32 func_id,
			      bool ec_function)
{
	struct rb_root *root;
	struct rb_node *p;
	int npages = 0;

	root = xa_load(&dev->priv.page_root_xa, func_id);
	if (WARN_ON_ONCE(!root))
		return;

	p = rb_first(root);
	while (p) {
		struct fw_page *fwp = rb_entry(p, struct fw_page, rb_node);

		p = rb_next(p);
		npages += (MLX5_NUM_4K_IN_PAGE - fwp->free_count);
		free_fwp(dev, fwp, fwp->free_count);
	}

	dev->priv.fw_pages -= npages;
	if (func_id)
		dev->priv.vfs_pages -= npages;
	else if (mlx5_core_is_ecpf(dev) && !ec_function)
		dev->priv.peer_pf_pages -= npages;

	mlx5_core_dbg(dev, "npages %d, ec_function %d, func_id 0x%x\n",
		      npages, ec_function, func_id);
}

static u32 fwp_fill_manage_pages_out(struct fw_page *fwp, u32 *out, u32 index,
				     u32 npages)
{
	u32 pages_set = 0;
	unsigned int n;

	for_each_clear_bit(n, &fwp->bitmask, MLX5_NUM_4K_IN_PAGE) {
		MLX5_ARRAY_SET64(manage_pages_out, out, pas, index + pages_set,
				 fwp->addr + (n * MLX5_ADAPTER_PAGE_SIZE));
		pages_set++;

		if (!--npages)
			break;
	}

	return pages_set;
}

static int reclaim_pages_cmd(struct mlx5_core_dev *dev,
			     u32 *in, int in_size, u32 *out, int out_size)
{
	struct rb_root *root;
>>>>>>> 24b8d41d
	struct fw_page *fwp;
	struct rb_node *p;
	u32 func_id;
	u32 npages;
	u32 i = 0;

<<<<<<< HEAD
	if (dev->state != MLX5_DEVICE_STATE_INTERNAL_ERROR)
=======
	if (!mlx5_cmd_is_down(dev))
>>>>>>> 24b8d41d
		return mlx5_cmd_exec(dev, in, in_size, out, out_size);

	/* No hard feelings, we want our pages back! */
	npages = MLX5_GET(manage_pages_in, in, input_num_entries);
	func_id = MLX5_GET(manage_pages_in, in, function_id);

<<<<<<< HEAD
	p = rb_first(&dev->priv.page_root);
	while (p && i < npages) {
		fwp = rb_entry(p, struct fw_page, rb_node);
		p = rb_next(p);
		if (fwp->func_id != func_id)
			continue;

		MLX5_ARRAY_SET64(manage_pages_out, out, pas, i, fwp->addr);
		i++;
=======
	root = xa_load(&dev->priv.page_root_xa, func_id);
	if (WARN_ON_ONCE(!root))
		return -EEXIST;

	p = rb_first(root);
	while (p && i < npages) {
		fwp = rb_entry(p, struct fw_page, rb_node);
		p = rb_next(p);

		i += fwp_fill_manage_pages_out(fwp, out, i, npages - i);
>>>>>>> 24b8d41d
	}

	MLX5_SET(manage_pages_out, out, output_num_entries, i);
	return 0;
}

static int reclaim_pages(struct mlx5_core_dev *dev, u32 func_id, int npages,
			 int *nclaimed, bool ec_function)
{
	int outlen = MLX5_ST_SZ_BYTES(manage_pages_out);
<<<<<<< HEAD
	u32 in[MLX5_ST_SZ_DW(manage_pages_in)] = {0};
=======
	u32 in[MLX5_ST_SZ_DW(manage_pages_in)] = {};
>>>>>>> 24b8d41d
	int num_claimed;
	u32 *out;
	int err;
	int i;

	if (nclaimed)
		*nclaimed = 0;

	outlen += npages * MLX5_FLD_SZ_BYTES(manage_pages_out, pas[0]);
<<<<<<< HEAD
	out = mlx5_vzalloc(outlen);
=======
	out = kvzalloc(outlen, GFP_KERNEL);
>>>>>>> 24b8d41d
	if (!out)
		return -ENOMEM;

	MLX5_SET(manage_pages_in, in, opcode, MLX5_CMD_OP_MANAGE_PAGES);
	MLX5_SET(manage_pages_in, in, op_mod, MLX5_PAGES_TAKE);
	MLX5_SET(manage_pages_in, in, function_id, func_id);
	MLX5_SET(manage_pages_in, in, input_num_entries, npages);
<<<<<<< HEAD

	mlx5_core_dbg(dev, "npages %d, outlen %d\n", npages, outlen);
	err = reclaim_pages_cmd(dev, in, sizeof(in), out, outlen);
	if (err) {
		mlx5_core_err(dev, "failed reclaiming pages: err %d\n", err);
		goto out_free;
	}

=======
	MLX5_SET(manage_pages_in, in, embedded_cpu_function, ec_function);

	mlx5_core_dbg(dev, "func 0x%x, npages %d, outlen %d\n",
		      func_id, npages, outlen);
	err = reclaim_pages_cmd(dev, in, sizeof(in), out, outlen);
	if (err) {
		mlx5_core_err(dev, "failed reclaiming pages: err %d\n", err);
		goto out_free;
	}

>>>>>>> 24b8d41d
	num_claimed = MLX5_GET(manage_pages_out, out, output_num_entries);
	if (num_claimed > npages) {
		mlx5_core_warn(dev, "fw returned %d, driver asked %d => corruption\n",
			       num_claimed, npages);
		err = -EINVAL;
		goto out_free;
	}

	for (i = 0; i < num_claimed; i++)
<<<<<<< HEAD
		free_4k(dev, MLX5_GET64(manage_pages_out, out, pas[i]));

=======
		free_4k(dev, MLX5_GET64(manage_pages_out, out, pas[i]), func_id);
>>>>>>> 24b8d41d

	if (nclaimed)
		*nclaimed = num_claimed;

	dev->priv.fw_pages -= num_claimed;
	if (func_id)
		dev->priv.vfs_pages -= num_claimed;
	else if (mlx5_core_is_ecpf(dev) && !ec_function)
		dev->priv.peer_pf_pages -= num_claimed;

out_free:
	kvfree(out);
	return err;
}

static void pages_work_handler(struct work_struct *work)
{
	struct mlx5_pages_req *req = container_of(work, struct mlx5_pages_req, work);
	struct mlx5_core_dev *dev = req->dev;
	int err = 0;

	if (req->release_all)
		release_all_pages(dev, req->func_id, req->ec_function);
	else if (req->npages < 0)
		err = reclaim_pages(dev, req->func_id, -1 * req->npages, NULL,
				    req->ec_function);
	else if (req->npages > 0)
		err = give_pages(dev, req->func_id, req->npages, 1, req->ec_function);

	if (err)
		mlx5_core_warn(dev, "%s fail %d\n",
			       req->npages < 0 ? "reclaim" : "give", err);

	kfree(req);
}

enum {
	EC_FUNCTION_MASK = 0x8000,
	RELEASE_ALL_PAGES_MASK = 0x4000,
};

static int req_pages_handler(struct notifier_block *nb,
			     unsigned long type, void *data)
{
	struct mlx5_pages_req *req;
	struct mlx5_core_dev *dev;
	struct mlx5_priv *priv;
	struct mlx5_eqe *eqe;
	bool ec_function;
	bool release_all;
	u16 func_id;
	s32 npages;

	priv = mlx5_nb_cof(nb, struct mlx5_priv, pg_nb);
	dev  = container_of(priv, struct mlx5_core_dev, priv);
	eqe  = data;

	func_id = be16_to_cpu(eqe->data.req_pages.func_id);
	npages  = be32_to_cpu(eqe->data.req_pages.num_pages);
	ec_function = be16_to_cpu(eqe->data.req_pages.ec_function) & EC_FUNCTION_MASK;
	release_all = be16_to_cpu(eqe->data.req_pages.ec_function) &
		      RELEASE_ALL_PAGES_MASK;
	mlx5_core_dbg(dev, "page request for func 0x%x, npages %d, release_all %d\n",
		      func_id, npages, release_all);
	req = kzalloc(sizeof(*req), GFP_ATOMIC);
	if (!req) {
		mlx5_core_warn(dev, "failed to allocate pages request\n");
		return NOTIFY_DONE;
	}

	req->dev = dev;
	req->func_id = func_id;
	req->npages = npages;
	req->ec_function = ec_function;
	req->release_all = release_all;
	INIT_WORK(&req->work, pages_work_handler);
	queue_work(dev->priv.pg_wq, &req->work);
	return NOTIFY_OK;
}

int mlx5_satisfy_startup_pages(struct mlx5_core_dev *dev, int boot)
{
	u16 func_id;
	s32 npages;
	int err;

	err = mlx5_cmd_query_pages(dev, &func_id, &npages, boot);
	if (err)
		return err;

	mlx5_core_dbg(dev, "requested %d %s pages for func_id 0x%x\n",
		      npages, boot ? "boot" : "init", func_id);

	return give_pages(dev, func_id, npages, 0, mlx5_core_is_ecpf(dev));
}

enum {
	MLX5_BLKS_FOR_RECLAIM_PAGES = 12
};

static int optimal_reclaimed_pages(void)
{
	struct mlx5_cmd_prot_block *block;
	struct mlx5_cmd_layout *lay;
	int ret;

	ret = (sizeof(lay->out) + MLX5_BLKS_FOR_RECLAIM_PAGES * sizeof(block->data) -
	       MLX5_ST_SZ_BYTES(manage_pages_out)) /
	       MLX5_FLD_SZ_BYTES(manage_pages_out, pas[0]);

	return ret;
}

static int mlx5_reclaim_root_pages(struct mlx5_core_dev *dev,
				   struct rb_root *root, u16 func_id)
{
	unsigned long end = jiffies + msecs_to_jiffies(MAX_RECLAIM_TIME_MSECS);

<<<<<<< HEAD
	do {
		p = rb_first(&dev->priv.page_root);
		if (p) {
			fwp = rb_entry(p, struct fw_page, rb_node);
			err = reclaim_pages(dev, fwp->func_id,
					    optimal_reclaimed_pages(),
					    &nclaimed);

			if (err) {
				mlx5_core_warn(dev, "failed reclaiming pages (%d)\n",
					       err);
				return err;
			}
			if (nclaimed)
				end = jiffies + msecs_to_jiffies(MAX_RECLAIM_TIME_MSECS);
=======
	while (!RB_EMPTY_ROOT(root)) {
		int nclaimed;
		int err;

		err = reclaim_pages(dev, func_id, optimal_reclaimed_pages(),
				    &nclaimed, mlx5_core_is_ecpf(dev));
		if (err) {
			mlx5_core_warn(dev, "failed reclaiming pages (%d) for func id 0x%x\n",
				       err, func_id);
			return err;
>>>>>>> 24b8d41d
		}

		if (nclaimed)
			end = jiffies + msecs_to_jiffies(MAX_RECLAIM_TIME_MSECS);

		if (time_after(jiffies, end)) {
			mlx5_core_warn(dev, "FW did not return all pages. giving up...\n");
			break;
		}
	}

	WARN(dev->priv.fw_pages,
	     "FW pages counter is %d after reclaiming all pages\n",
	     dev->priv.fw_pages);
	WARN(dev->priv.vfs_pages,
	     "VFs FW pages counter is %d after reclaiming all pages\n",
	     dev->priv.vfs_pages);

	return 0;
}

int mlx5_reclaim_startup_pages(struct mlx5_core_dev *dev)
{
	struct rb_root *root;
	unsigned long id;
	void *entry;

	xa_for_each(&dev->priv.page_root_xa, id, entry) {
		root = entry;
		mlx5_reclaim_root_pages(dev, root, id);
		xa_erase(&dev->priv.page_root_xa, id);
		kfree(root);
	}

	WARN_ON(!xa_empty(&dev->priv.page_root_xa));

	WARN(dev->priv.fw_pages,
	     "FW pages counter is %d after reclaiming all pages\n",
	     dev->priv.fw_pages);
	WARN(dev->priv.vfs_pages,
	     "VFs FW pages counter is %d after reclaiming all pages\n",
	     dev->priv.vfs_pages);
	WARN(dev->priv.peer_pf_pages,
	     "Peer PF FW pages counter is %d after reclaiming all pages\n",
	     dev->priv.peer_pf_pages);

	return 0;
}

int mlx5_pagealloc_init(struct mlx5_core_dev *dev)
{
	INIT_LIST_HEAD(&dev->priv.free_list);
	dev->priv.pg_wq = create_singlethread_workqueue("mlx5_page_allocator");
	if (!dev->priv.pg_wq)
		return -ENOMEM;

	xa_init(&dev->priv.page_root_xa);

	return 0;
}

void mlx5_pagealloc_cleanup(struct mlx5_core_dev *dev)
{
	xa_destroy(&dev->priv.page_root_xa);
	destroy_workqueue(dev->priv.pg_wq);
}

void mlx5_pagealloc_start(struct mlx5_core_dev *dev)
{
	MLX5_NB_INIT(&dev->priv.pg_nb, req_pages_handler, PAGE_REQUEST);
	mlx5_eq_notifier_register(dev, &dev->priv.pg_nb);
}

void mlx5_pagealloc_stop(struct mlx5_core_dev *dev)
{
	mlx5_eq_notifier_unregister(dev, &dev->priv.pg_nb);
	flush_workqueue(dev->priv.pg_wq);
}

int mlx5_wait_for_pages(struct mlx5_core_dev *dev, int *pages)
{
	unsigned long end = jiffies + msecs_to_jiffies(MAX_RECLAIM_VFS_PAGES_TIME_MSECS);
	int prev_pages = *pages;

	/* In case of internal error we will free the pages manually later */
	if (dev->state == MLX5_DEVICE_STATE_INTERNAL_ERROR) {
		mlx5_core_warn(dev, "Skipping wait for vf pages stage");
		return 0;
	}

<<<<<<< HEAD
	/* In case of internal error we will free the pages manually later */
	if (dev->state == MLX5_DEVICE_STATE_INTERNAL_ERROR) {
		mlx5_core_warn(dev, "Skipping wait for vf pages stage");
		return 0;
	}

	mlx5_core_dbg(dev, "Waiting for %d pages from %s\n", prev_vfs_pages,
		      dev->priv.name);
	while (dev->priv.vfs_pages) {
=======
	mlx5_core_dbg(dev, "Waiting for %d pages\n", prev_pages);
	while (*pages) {
>>>>>>> 24b8d41d
		if (time_after(jiffies, end)) {
			mlx5_core_warn(dev, "aborting while there are %d pending pages\n", *pages);
			return -ETIMEDOUT;
		}
		if (*pages < prev_pages) {
			end = jiffies + msecs_to_jiffies(MAX_RECLAIM_VFS_PAGES_TIME_MSECS);
			prev_pages = *pages;
		}
		msleep(50);
	}

	mlx5_core_dbg(dev, "All pages received\n");
	return 0;
}<|MERGE_RESOLUTION|>--- conflicted
+++ resolved
@@ -174,27 +174,17 @@
 static int mlx5_cmd_query_pages(struct mlx5_core_dev *dev, u16 *func_id,
 				s32 *npages, int boot)
 {
-<<<<<<< HEAD
-	u32 out[MLX5_ST_SZ_DW(query_pages_out)] = {0};
-	u32 in[MLX5_ST_SZ_DW(query_pages_in)]   = {0};
-=======
 	u32 out[MLX5_ST_SZ_DW(query_pages_out)] = {};
 	u32 in[MLX5_ST_SZ_DW(query_pages_in)] = {};
->>>>>>> 24b8d41d
 	int err;
 
 	MLX5_SET(query_pages_in, in, opcode, MLX5_CMD_OP_QUERY_PAGES);
 	MLX5_SET(query_pages_in, in, op_mod, boot ?
 		 MLX5_QUERY_PAGES_IN_OP_MOD_BOOT_PAGES :
 		 MLX5_QUERY_PAGES_IN_OP_MOD_INIT_PAGES);
-<<<<<<< HEAD
-
-	err = mlx5_cmd_exec(dev, in, sizeof(in), out, sizeof(out));
-=======
 	MLX5_SET(query_pages_in, in, embedded_cpu_function, mlx5_core_is_ecpf(dev));
 
 	err = mlx5_cmd_exec_inout(dev, query_pages, in, out);
->>>>>>> 24b8d41d
 	if (err)
 		return err;
 
@@ -288,14 +278,8 @@
 		return -ENOMEM;
 	}
 map:
-<<<<<<< HEAD
-	addr = dma_map_page(&dev->pdev->dev, page, 0,
-			    PAGE_SIZE, DMA_BIDIRECTIONAL);
-	if (dma_mapping_error(&dev->pdev->dev, addr)) {
-=======
 	addr = dma_map_page(device, page, 0, PAGE_SIZE, DMA_BIDIRECTIONAL);
 	if (dma_mapping_error(device, addr)) {
->>>>>>> 24b8d41d
 		mlx5_core_warn(dev, "failed dma mapping page\n");
 		err = -ENOMEM;
 		goto err_mapping;
@@ -310,12 +294,7 @@
 	err = insert_page(dev, addr, page, func_id);
 	if (err) {
 		mlx5_core_err(dev, "failed to track allocated page\n");
-<<<<<<< HEAD
-		dma_unmap_page(&dev->pdev->dev, addr, PAGE_SIZE,
-			       DMA_BIDIRECTIONAL);
-=======
 		dma_unmap_page(device, addr, PAGE_SIZE, DMA_BIDIRECTIONAL);
->>>>>>> 24b8d41d
 	}
 
 err_mapping:
@@ -323,11 +302,7 @@
 		__free_page(page);
 
 	if (zero_addr == 0)
-<<<<<<< HEAD
-		dma_unmap_page(&dev->pdev->dev, zero_addr, PAGE_SIZE,
-=======
 		dma_unmap_page(device, zero_addr, PAGE_SIZE,
->>>>>>> 24b8d41d
 			       DMA_BIDIRECTIONAL);
 
 	return err;
@@ -336,25 +311,15 @@
 static void page_notify_fail(struct mlx5_core_dev *dev, u16 func_id,
 			     bool ec_function)
 {
-<<<<<<< HEAD
-	u32 out[MLX5_ST_SZ_DW(manage_pages_out)] = {0};
-	u32 in[MLX5_ST_SZ_DW(manage_pages_in)]   = {0};
-=======
 	u32 in[MLX5_ST_SZ_DW(manage_pages_in)] = {};
->>>>>>> 24b8d41d
 	int err;
 
 	MLX5_SET(manage_pages_in, in, opcode, MLX5_CMD_OP_MANAGE_PAGES);
 	MLX5_SET(manage_pages_in, in, op_mod, MLX5_PAGES_CANT_GIVE);
 	MLX5_SET(manage_pages_in, in, function_id, func_id);
-<<<<<<< HEAD
-
-	err = mlx5_cmd_exec(dev, in, sizeof(in), out, sizeof(out));
-=======
 	MLX5_SET(manage_pages_in, in, embedded_cpu_function, ec_function);
 
 	err = mlx5_cmd_exec_in(dev, manage_pages, in);
->>>>>>> 24b8d41d
 	if (err)
 		mlx5_core_warn(dev, "page notify failed func_id(%d) err(%d)\n",
 			       func_id, err);
@@ -371,11 +336,7 @@
 	int i;
 
 	inlen += npages * MLX5_FLD_SZ_BYTES(manage_pages_in, pas[0]);
-<<<<<<< HEAD
-	in = mlx5_vzalloc(inlen);
-=======
 	in = kvzalloc(inlen, GFP_KERNEL);
->>>>>>> 24b8d41d
 	if (!in) {
 		err = -ENOMEM;
 		mlx5_core_warn(dev, "vzalloc failed %d\n", inlen);
@@ -400,10 +361,7 @@
 	MLX5_SET(manage_pages_in, in, op_mod, MLX5_PAGES_GIVE);
 	MLX5_SET(manage_pages_in, in, function_id, func_id);
 	MLX5_SET(manage_pages_in, in, input_num_entries, npages);
-<<<<<<< HEAD
-=======
 	MLX5_SET(manage_pages_in, in, embedded_cpu_function, ec_function);
->>>>>>> 24b8d41d
 
 	err = mlx5_cmd_exec(dev, in, inlen, out, sizeof(out));
 	if (err) {
@@ -426,11 +384,7 @@
 
 out_4k:
 	for (i--; i >= 0; i--)
-<<<<<<< HEAD
-		free_4k(dev, MLX5_GET64(manage_pages_in, in, pas[i]));
-=======
 		free_4k(dev, MLX5_GET64(manage_pages_in, in, pas[i]), func_id);
->>>>>>> 24b8d41d
 out_free:
 	kvfree(in);
 	if (notify_fail)
@@ -438,11 +392,6 @@
 	return err;
 }
 
-<<<<<<< HEAD
-static int reclaim_pages_cmd(struct mlx5_core_dev *dev,
-			     u32 *in, int in_size, u32 *out, int out_size)
-{
-=======
 static void release_all_pages(struct mlx5_core_dev *dev, u32 func_id,
 			      bool ec_function)
 {
@@ -495,35 +444,19 @@
 			     u32 *in, int in_size, u32 *out, int out_size)
 {
 	struct rb_root *root;
->>>>>>> 24b8d41d
 	struct fw_page *fwp;
 	struct rb_node *p;
 	u32 func_id;
 	u32 npages;
 	u32 i = 0;
 
-<<<<<<< HEAD
-	if (dev->state != MLX5_DEVICE_STATE_INTERNAL_ERROR)
-=======
 	if (!mlx5_cmd_is_down(dev))
->>>>>>> 24b8d41d
 		return mlx5_cmd_exec(dev, in, in_size, out, out_size);
 
 	/* No hard feelings, we want our pages back! */
 	npages = MLX5_GET(manage_pages_in, in, input_num_entries);
 	func_id = MLX5_GET(manage_pages_in, in, function_id);
 
-<<<<<<< HEAD
-	p = rb_first(&dev->priv.page_root);
-	while (p && i < npages) {
-		fwp = rb_entry(p, struct fw_page, rb_node);
-		p = rb_next(p);
-		if (fwp->func_id != func_id)
-			continue;
-
-		MLX5_ARRAY_SET64(manage_pages_out, out, pas, i, fwp->addr);
-		i++;
-=======
 	root = xa_load(&dev->priv.page_root_xa, func_id);
 	if (WARN_ON_ONCE(!root))
 		return -EEXIST;
@@ -534,7 +467,6 @@
 		p = rb_next(p);
 
 		i += fwp_fill_manage_pages_out(fwp, out, i, npages - i);
->>>>>>> 24b8d41d
 	}
 
 	MLX5_SET(manage_pages_out, out, output_num_entries, i);
@@ -545,11 +477,7 @@
 			 int *nclaimed, bool ec_function)
 {
 	int outlen = MLX5_ST_SZ_BYTES(manage_pages_out);
-<<<<<<< HEAD
-	u32 in[MLX5_ST_SZ_DW(manage_pages_in)] = {0};
-=======
 	u32 in[MLX5_ST_SZ_DW(manage_pages_in)] = {};
->>>>>>> 24b8d41d
 	int num_claimed;
 	u32 *out;
 	int err;
@@ -559,11 +487,7 @@
 		*nclaimed = 0;
 
 	outlen += npages * MLX5_FLD_SZ_BYTES(manage_pages_out, pas[0]);
-<<<<<<< HEAD
-	out = mlx5_vzalloc(outlen);
-=======
 	out = kvzalloc(outlen, GFP_KERNEL);
->>>>>>> 24b8d41d
 	if (!out)
 		return -ENOMEM;
 
@@ -571,16 +495,6 @@
 	MLX5_SET(manage_pages_in, in, op_mod, MLX5_PAGES_TAKE);
 	MLX5_SET(manage_pages_in, in, function_id, func_id);
 	MLX5_SET(manage_pages_in, in, input_num_entries, npages);
-<<<<<<< HEAD
-
-	mlx5_core_dbg(dev, "npages %d, outlen %d\n", npages, outlen);
-	err = reclaim_pages_cmd(dev, in, sizeof(in), out, outlen);
-	if (err) {
-		mlx5_core_err(dev, "failed reclaiming pages: err %d\n", err);
-		goto out_free;
-	}
-
-=======
 	MLX5_SET(manage_pages_in, in, embedded_cpu_function, ec_function);
 
 	mlx5_core_dbg(dev, "func 0x%x, npages %d, outlen %d\n",
@@ -591,7 +505,6 @@
 		goto out_free;
 	}
 
->>>>>>> 24b8d41d
 	num_claimed = MLX5_GET(manage_pages_out, out, output_num_entries);
 	if (num_claimed > npages) {
 		mlx5_core_warn(dev, "fw returned %d, driver asked %d => corruption\n",
@@ -601,12 +514,7 @@
 	}
 
 	for (i = 0; i < num_claimed; i++)
-<<<<<<< HEAD
-		free_4k(dev, MLX5_GET64(manage_pages_out, out, pas[i]));
-
-=======
 		free_4k(dev, MLX5_GET64(manage_pages_out, out, pas[i]), func_id);
->>>>>>> 24b8d41d
 
 	if (nclaimed)
 		*nclaimed = num_claimed;
@@ -725,23 +633,6 @@
 {
 	unsigned long end = jiffies + msecs_to_jiffies(MAX_RECLAIM_TIME_MSECS);
 
-<<<<<<< HEAD
-	do {
-		p = rb_first(&dev->priv.page_root);
-		if (p) {
-			fwp = rb_entry(p, struct fw_page, rb_node);
-			err = reclaim_pages(dev, fwp->func_id,
-					    optimal_reclaimed_pages(),
-					    &nclaimed);
-
-			if (err) {
-				mlx5_core_warn(dev, "failed reclaiming pages (%d)\n",
-					       err);
-				return err;
-			}
-			if (nclaimed)
-				end = jiffies + msecs_to_jiffies(MAX_RECLAIM_TIME_MSECS);
-=======
 	while (!RB_EMPTY_ROOT(root)) {
 		int nclaimed;
 		int err;
@@ -752,7 +643,6 @@
 			mlx5_core_warn(dev, "failed reclaiming pages (%d) for func id 0x%x\n",
 				       err, func_id);
 			return err;
->>>>>>> 24b8d41d
 		}
 
 		if (nclaimed)
@@ -763,13 +653,6 @@
 			break;
 		}
 	}
-
-	WARN(dev->priv.fw_pages,
-	     "FW pages counter is %d after reclaiming all pages\n",
-	     dev->priv.fw_pages);
-	WARN(dev->priv.vfs_pages,
-	     "VFs FW pages counter is %d after reclaiming all pages\n",
-	     dev->priv.vfs_pages);
 
 	return 0;
 }
@@ -843,20 +726,8 @@
 		return 0;
 	}
 
-<<<<<<< HEAD
-	/* In case of internal error we will free the pages manually later */
-	if (dev->state == MLX5_DEVICE_STATE_INTERNAL_ERROR) {
-		mlx5_core_warn(dev, "Skipping wait for vf pages stage");
-		return 0;
-	}
-
-	mlx5_core_dbg(dev, "Waiting for %d pages from %s\n", prev_vfs_pages,
-		      dev->priv.name);
-	while (dev->priv.vfs_pages) {
-=======
 	mlx5_core_dbg(dev, "Waiting for %d pages\n", prev_pages);
 	while (*pages) {
->>>>>>> 24b8d41d
 		if (time_after(jiffies, end)) {
 			mlx5_core_warn(dev, "aborting while there are %d pending pages\n", *pages);
 			return -ETIMEDOUT;
