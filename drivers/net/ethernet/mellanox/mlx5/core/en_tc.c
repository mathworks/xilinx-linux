/*
 * Copyright (c) 2016, Mellanox Technologies. All rights reserved.
 *
 * This software is available to you under a choice of one of two
 * licenses.  You may choose to be licensed under the terms of the GNU
 * General Public License (GPL) Version 2, available from the file
 * COPYING in the main directory of this source tree, or the
 * OpenIB.org BSD license below:
 *
 *     Redistribution and use in source and binary forms, with or
 *     without modification, are permitted provided that the following
 *     conditions are met:
 *
 *      - Redistributions of source code must retain the above
 *        copyright notice, this list of conditions and the following
 *        disclaimer.
 *
 *      - Redistributions in binary form must reproduce the above
 *        copyright notice, this list of conditions and the following
 *        disclaimer in the documentation and/or other materials
 *        provided with the distribution.
 *
 * THE SOFTWARE IS PROVIDED "AS IS", WITHOUT WARRANTY OF ANY KIND,
 * EXPRESS OR IMPLIED, INCLUDING BUT NOT LIMITED TO THE WARRANTIES OF
 * MERCHANTABILITY, FITNESS FOR A PARTICULAR PURPOSE AND
 * NONINFRINGEMENT. IN NO EVENT SHALL THE AUTHORS OR COPYRIGHT HOLDERS
 * BE LIABLE FOR ANY CLAIM, DAMAGES OR OTHER LIABILITY, WHETHER IN AN
 * ACTION OF CONTRACT, TORT OR OTHERWISE, ARISING FROM, OUT OF OR IN
 * CONNECTION WITH THE SOFTWARE OR THE USE OR OTHER DEALINGS IN THE
 * SOFTWARE.
 */

#include <net/flow_dissector.h>
#include <net/flow_offload.h>
#include <net/sch_generic.h>
#include <net/pkt_cls.h>
#include <net/tc_act/tc_gact.h>
#include <net/tc_act/tc_skbedit.h>
#include <linux/mlx5/fs.h>
#include <linux/mlx5/device.h>
#include <linux/rhashtable.h>
<<<<<<< HEAD
#include <net/switchdev.h>
#include <net/tc_act/tc_mirred.h>
#include <net/tc_act/tc_vlan.h>
=======
#include <linux/refcount.h>
#include <linux/completion.h>
#include <net/tc_act/tc_mirred.h>
#include <net/tc_act/tc_vlan.h>
#include <net/tc_act/tc_tunnel_key.h>
#include <net/tc_act/tc_pedit.h>
#include <net/tc_act/tc_csum.h>
#include <net/tc_act/tc_mpls.h>
#include <net/arp.h>
#include <net/ipv6_stubs.h>
#include <net/bareudp.h>
#include <net/bonding.h>
>>>>>>> 24b8d41d
#include "en.h"
#include "en_rep.h"
#include "en/rep/tc.h"
#include "en/rep/neigh.h"
#include "en_tc.h"
#include "eswitch.h"
<<<<<<< HEAD
=======
#include "fs_core.h"
#include "en/port.h"
#include "en/tc_tun.h"
#include "en/mapping.h"
#include "en/tc_ct.h"
#include "en/mod_hdr.h"
#include "lib/devcom.h"
#include "lib/geneve.h"
#include "lib/fs_chains.h"
#include "diag/en_tc_tracepoint.h"

#define nic_chains(priv) ((priv)->fs.tc.chains)
#define MLX5_MH_ACT_SZ MLX5_UN_SZ_BYTES(set_add_copy_action_in_auto)
#define MLX5E_TC_FLOW_BASE (MLX5E_TC_FLAG_LAST_EXPORTED_BIT + 1)

enum {
	MLX5E_TC_FLOW_FLAG_INGRESS	= MLX5E_TC_FLAG_INGRESS_BIT,
	MLX5E_TC_FLOW_FLAG_EGRESS	= MLX5E_TC_FLAG_EGRESS_BIT,
	MLX5E_TC_FLOW_FLAG_ESWITCH	= MLX5E_TC_FLAG_ESW_OFFLOAD_BIT,
	MLX5E_TC_FLOW_FLAG_FT		= MLX5E_TC_FLAG_FT_OFFLOAD_BIT,
	MLX5E_TC_FLOW_FLAG_NIC		= MLX5E_TC_FLAG_NIC_OFFLOAD_BIT,
	MLX5E_TC_FLOW_FLAG_OFFLOADED	= MLX5E_TC_FLOW_BASE,
	MLX5E_TC_FLOW_FLAG_HAIRPIN	= MLX5E_TC_FLOW_BASE + 1,
	MLX5E_TC_FLOW_FLAG_HAIRPIN_RSS	= MLX5E_TC_FLOW_BASE + 2,
	MLX5E_TC_FLOW_FLAG_SLOW		= MLX5E_TC_FLOW_BASE + 3,
	MLX5E_TC_FLOW_FLAG_DUP		= MLX5E_TC_FLOW_BASE + 4,
	MLX5E_TC_FLOW_FLAG_NOT_READY	= MLX5E_TC_FLOW_BASE + 5,
	MLX5E_TC_FLOW_FLAG_DELETED	= MLX5E_TC_FLOW_BASE + 6,
	MLX5E_TC_FLOW_FLAG_CT		= MLX5E_TC_FLOW_BASE + 7,
	MLX5E_TC_FLOW_FLAG_L3_TO_L2_DECAP = MLX5E_TC_FLOW_BASE + 8,
};

#define MLX5E_TC_MAX_SPLITS 1

/* Helper struct for accessing a struct containing list_head array.
 * Containing struct
 *   |- Helper array
 *      [0] Helper item 0
 *          |- list_head item 0
 *          |- index (0)
 *      [1] Helper item 1
 *          |- list_head item 1
 *          |- index (1)
 * To access the containing struct from one of the list_head items:
 * 1. Get the helper item from the list_head item using
 *    helper item =
 *        container_of(list_head item, helper struct type, list_head field)
 * 2. Get the contining struct from the helper item and its index in the array:
 *    containing struct =
 *        container_of(helper item, containing struct type, helper field[index])
 */
struct encap_flow_item {
	struct mlx5e_encap_entry *e; /* attached encap instance */
	struct list_head list;
	int index;
};
>>>>>>> 24b8d41d

struct mlx5e_tc_flow {
	struct rhash_head	node;
	struct mlx5e_priv	*priv;
	u64			cookie;
<<<<<<< HEAD
	struct mlx5_flow_rule	*rule;
	struct mlx5_esw_flow_attr *attr;
};

#define MLX5E_TC_TABLE_NUM_ENTRIES 1024
#define MLX5E_TC_TABLE_NUM_GROUPS 4

static struct mlx5_flow_rule *mlx5e_tc_add_nic_flow(struct mlx5e_priv *priv,
						    struct mlx5_flow_spec *spec,
						    u32 action, u32 flow_tag)
{
	struct mlx5_core_dev *dev = priv->mdev;
	struct mlx5_flow_destination dest = { 0 };
	struct mlx5_fc *counter = NULL;
	struct mlx5_flow_rule *rule;
	bool table_created = false;

	if (action & MLX5_FLOW_CONTEXT_ACTION_FWD_DEST) {
		dest.type = MLX5_FLOW_DESTINATION_TYPE_FLOW_TABLE;
		dest.ft = priv->fs.vlan.ft.t;
	} else if (action & MLX5_FLOW_CONTEXT_ACTION_COUNT) {
		counter = mlx5_fc_create(dev, true);
		if (IS_ERR(counter))
			return ERR_CAST(counter);

		dest.type = MLX5_FLOW_DESTINATION_TYPE_COUNTER;
		dest.counter = counter;
	}

	if (IS_ERR_OR_NULL(priv->fs.tc.t)) {
		priv->fs.tc.t =
			mlx5_create_auto_grouped_flow_table(priv->fs.ns,
							    MLX5E_TC_PRIO,
							    MLX5E_TC_TABLE_NUM_ENTRIES,
							    MLX5E_TC_TABLE_NUM_GROUPS,
							    0);
		if (IS_ERR(priv->fs.tc.t)) {
			netdev_err(priv->netdev,
				   "Failed to create tc offload table\n");
			rule = ERR_CAST(priv->fs.tc.t);
			goto err_create_ft;
		}
=======
	unsigned long		flags;
	struct mlx5_flow_handle *rule[MLX5E_TC_MAX_SPLITS + 1];

	/* flows sharing the same reformat object - currently mpls decap */
	struct list_head l3_to_l2_reformat;
	struct mlx5e_decap_entry *decap_reformat;

	/* Flow can be associated with multiple encap IDs.
	 * The number of encaps is bounded by the number of supported
	 * destinations.
	 */
	struct encap_flow_item encaps[MLX5_MAX_FLOW_FWD_VPORTS];
	struct mlx5e_tc_flow    *peer_flow;
	struct mlx5e_mod_hdr_handle *mh; /* attached mod header instance */
	struct mlx5e_hairpin_entry *hpe; /* attached hairpin instance */
	struct list_head	hairpin; /* flows sharing the same hairpin */
	struct list_head	peer;    /* flows with peer flow */
	struct list_head	unready; /* flows not ready to be offloaded (e.g due to missing route) */
	struct net_device	*orig_dev; /* netdev adding flow first */
	int			tmp_efi_index;
	struct list_head	tmp_list; /* temporary flow list used by neigh update */
	refcount_t		refcnt;
	struct rcu_head		rcu_head;
	struct completion	init_done;
	int tunnel_id; /* the mapped tunnel id of this flow */
	struct mlx5_flow_attr *attr;
};

struct mlx5e_tc_flow_parse_attr {
	const struct ip_tunnel_info *tun_info[MLX5_MAX_FLOW_FWD_VPORTS];
	struct net_device *filter_dev;
	struct mlx5_flow_spec spec;
	struct mlx5e_tc_mod_hdr_acts mod_hdr_acts;
	int mirred_ifindex[MLX5_MAX_FLOW_FWD_VPORTS];
	struct ethhdr eth;
};

#define MLX5E_TC_TABLE_NUM_GROUPS 4
#define MLX5E_TC_TABLE_MAX_GROUP_SIZE BIT(18)

struct mlx5e_tc_attr_to_reg_mapping mlx5e_tc_attr_to_reg_mappings[] = {
	[CHAIN_TO_REG] = {
		.mfield = MLX5_ACTION_IN_FIELD_METADATA_REG_C_0,
		.moffset = 0,
		.mlen = 2,
	},
	[TUNNEL_TO_REG] = {
		.mfield = MLX5_ACTION_IN_FIELD_METADATA_REG_C_1,
		.moffset = 1,
		.mlen = 3,
		.soffset = MLX5_BYTE_OFF(fte_match_param,
					 misc_parameters_2.metadata_reg_c_1),
	},
	[ZONE_TO_REG] = zone_to_reg_ct,
	[ZONE_RESTORE_TO_REG] = zone_restore_to_reg_ct,
	[CTSTATE_TO_REG] = ctstate_to_reg_ct,
	[MARK_TO_REG] = mark_to_reg_ct,
	[LABELS_TO_REG] = labels_to_reg_ct,
	[FTEID_TO_REG] = fteid_to_reg_ct,
	/* For NIC rules we store the retore metadata directly
	 * into reg_b that is passed to SW since we don't
	 * jump between steering domains.
	 */
	[NIC_CHAIN_TO_REG] = {
		.mfield = MLX5_ACTION_IN_FIELD_METADATA_REG_B,
		.moffset = 0,
		.mlen = 2,
	},
	[NIC_ZONE_RESTORE_TO_REG] = nic_zone_restore_to_reg_ct,
};

static void mlx5e_put_flow_tunnel_id(struct mlx5e_tc_flow *flow);

void
mlx5e_tc_match_to_reg_match(struct mlx5_flow_spec *spec,
			    enum mlx5e_tc_attr_to_reg type,
			    u32 data,
			    u32 mask)
{
	int soffset = mlx5e_tc_attr_to_reg_mappings[type].soffset;
	int match_len = mlx5e_tc_attr_to_reg_mappings[type].mlen;
	void *headers_c = spec->match_criteria;
	void *headers_v = spec->match_value;
	void *fmask, *fval;

	fmask = headers_c + soffset;
	fval = headers_v + soffset;

	mask = (__force u32)(cpu_to_be32(mask)) >> (32 - (match_len * 8));
	data = (__force u32)(cpu_to_be32(data)) >> (32 - (match_len * 8));

	memcpy(fmask, &mask, match_len);
	memcpy(fval, &data, match_len);

	spec->match_criteria_enable |= MLX5_MATCH_MISC_PARAMETERS_2;
}

void
mlx5e_tc_match_to_reg_get_match(struct mlx5_flow_spec *spec,
				enum mlx5e_tc_attr_to_reg type,
				u32 *data,
				u32 *mask)
{
	int soffset = mlx5e_tc_attr_to_reg_mappings[type].soffset;
	int match_len = mlx5e_tc_attr_to_reg_mappings[type].mlen;
	void *headers_c = spec->match_criteria;
	void *headers_v = spec->match_value;
	void *fmask, *fval;

	fmask = headers_c + soffset;
	fval = headers_v + soffset;

	memcpy(mask, fmask, match_len);
	memcpy(data, fval, match_len);

	*mask = be32_to_cpu((__force __be32)(*mask << (32 - (match_len * 8))));
	*data = be32_to_cpu((__force __be32)(*data << (32 - (match_len * 8))));
}

int
mlx5e_tc_match_to_reg_set(struct mlx5_core_dev *mdev,
			  struct mlx5e_tc_mod_hdr_acts *mod_hdr_acts,
			  enum mlx5_flow_namespace_type ns,
			  enum mlx5e_tc_attr_to_reg type,
			  u32 data)
{
	int moffset = mlx5e_tc_attr_to_reg_mappings[type].moffset;
	int mfield = mlx5e_tc_attr_to_reg_mappings[type].mfield;
	int mlen = mlx5e_tc_attr_to_reg_mappings[type].mlen;
	char *modact;
	int err;

	err = alloc_mod_hdr_actions(mdev, ns, mod_hdr_acts);
	if (err)
		return err;

	modact = mod_hdr_acts->actions +
		 (mod_hdr_acts->num_actions * MLX5_MH_ACT_SZ);

	/* Firmware has 5bit length field and 0 means 32bits */
	if (mlen == 4)
		mlen = 0;

	MLX5_SET(set_action_in, modact, action_type, MLX5_ACTION_TYPE_SET);
	MLX5_SET(set_action_in, modact, field, mfield);
	MLX5_SET(set_action_in, modact, offset, moffset * 8);
	MLX5_SET(set_action_in, modact, length, mlen * 8);
	MLX5_SET(set_action_in, modact, data, data);
	mod_hdr_acts->num_actions++;

	return 0;
}

#define esw_offloads_mode(esw) (mlx5_eswitch_mode(esw) == MLX5_ESWITCH_OFFLOADS)

static struct mlx5_tc_ct_priv *
get_ct_priv(struct mlx5e_priv *priv)
{
	struct mlx5_eswitch *esw = priv->mdev->priv.eswitch;
	struct mlx5_rep_uplink_priv *uplink_priv;
	struct mlx5e_rep_priv *uplink_rpriv;

	if (esw_offloads_mode(esw)) {
		uplink_rpriv = mlx5_eswitch_get_uplink_priv(esw, REP_ETH);
		uplink_priv = &uplink_rpriv->uplink_priv;

		return uplink_priv->ct_priv;
	}

	return priv->fs.tc.ct;
}

struct mlx5_flow_handle *
mlx5_tc_rule_insert(struct mlx5e_priv *priv,
		    struct mlx5_flow_spec *spec,
		    struct mlx5_flow_attr *attr)
{
	struct mlx5_eswitch *esw = priv->mdev->priv.eswitch;

	if (esw_offloads_mode(esw))
		return mlx5_eswitch_add_offloaded_rule(esw, spec, attr);

	return	mlx5e_add_offloaded_nic_rule(priv, spec, attr);
}

void
mlx5_tc_rule_delete(struct mlx5e_priv *priv,
		    struct mlx5_flow_handle *rule,
		    struct mlx5_flow_attr *attr)
{
	struct mlx5_eswitch *esw = priv->mdev->priv.eswitch;

	if (esw_offloads_mode(esw)) {
		mlx5_eswitch_del_offloaded_rule(esw, rule, attr);

		return;
	}

	mlx5e_del_offloaded_nic_rule(priv, rule, attr);
}

struct mlx5e_hairpin {
	struct mlx5_hairpin *pair;

	struct mlx5_core_dev *func_mdev;
	struct mlx5e_priv *func_priv;
	u32 tdn;
	u32 tirn;

	int num_channels;
	struct mlx5e_rqt indir_rqt;
	u32 indir_tirn[MLX5E_NUM_INDIR_TIRS];
	struct mlx5e_ttc_table ttc;
};

struct mlx5e_hairpin_entry {
	/* a node of a hash table which keeps all the  hairpin entries */
	struct hlist_node hairpin_hlist;

	/* protects flows list */
	spinlock_t flows_lock;
	/* flows sharing the same hairpin */
	struct list_head flows;
	/* hpe's that were not fully initialized when dead peer update event
	 * function traversed them.
	 */
	struct list_head dead_peer_wait_list;

	u16 peer_vhca_id;
	u8 prio;
	struct mlx5e_hairpin *hp;
	refcount_t refcnt;
	struct completion res_ready;
};

static void mlx5e_tc_del_flow(struct mlx5e_priv *priv,
			      struct mlx5e_tc_flow *flow);

static struct mlx5e_tc_flow *mlx5e_flow_get(struct mlx5e_tc_flow *flow)
{
	if (!flow || !refcount_inc_not_zero(&flow->refcnt))
		return ERR_PTR(-EINVAL);
	return flow;
}

static void mlx5e_flow_put(struct mlx5e_priv *priv,
			   struct mlx5e_tc_flow *flow)
{
	if (refcount_dec_and_test(&flow->refcnt)) {
		mlx5e_tc_del_flow(priv, flow);
		kfree_rcu(flow, rcu_head);
	}
}

static void __flow_flag_set(struct mlx5e_tc_flow *flow, unsigned long flag)
{
	/* Complete all memory stores before setting bit. */
	smp_mb__before_atomic();
	set_bit(flag, &flow->flags);
}

#define flow_flag_set(flow, flag) __flow_flag_set(flow, MLX5E_TC_FLOW_FLAG_##flag)

static bool __flow_flag_test_and_set(struct mlx5e_tc_flow *flow,
				     unsigned long flag)
{
	/* test_and_set_bit() provides all necessary barriers */
	return test_and_set_bit(flag, &flow->flags);
}

#define flow_flag_test_and_set(flow, flag)			\
	__flow_flag_test_and_set(flow,				\
				 MLX5E_TC_FLOW_FLAG_##flag)

static void __flow_flag_clear(struct mlx5e_tc_flow *flow, unsigned long flag)
{
	/* Complete all memory stores before clearing bit. */
	smp_mb__before_atomic();
	clear_bit(flag, &flow->flags);
}

#define flow_flag_clear(flow, flag) __flow_flag_clear(flow, \
						      MLX5E_TC_FLOW_FLAG_##flag)

static bool __flow_flag_test(struct mlx5e_tc_flow *flow, unsigned long flag)
{
	bool ret = test_bit(flag, &flow->flags);

	/* Read fields of flow structure only after checking flags. */
	smp_mb__after_atomic();
	return ret;
}

#define flow_flag_test(flow, flag) __flow_flag_test(flow, \
						    MLX5E_TC_FLOW_FLAG_##flag)

bool mlx5e_is_eswitch_flow(struct mlx5e_tc_flow *flow)
{
	return flow_flag_test(flow, ESWITCH);
}

static bool mlx5e_is_ft_flow(struct mlx5e_tc_flow *flow)
{
	return flow_flag_test(flow, FT);
}

static bool mlx5e_is_offloaded_flow(struct mlx5e_tc_flow *flow)
{
	return flow_flag_test(flow, OFFLOADED);
}

static int get_flow_name_space(struct mlx5e_tc_flow *flow)
{
	return mlx5e_is_eswitch_flow(flow) ?
		MLX5_FLOW_NAMESPACE_FDB : MLX5_FLOW_NAMESPACE_KERNEL;
}

static struct mod_hdr_tbl *
get_mod_hdr_table(struct mlx5e_priv *priv, struct mlx5e_tc_flow *flow)
{
	struct mlx5_eswitch *esw = priv->mdev->priv.eswitch;

	return get_flow_name_space(flow) == MLX5_FLOW_NAMESPACE_FDB ?
		&esw->offloads.mod_hdr :
		&priv->fs.tc.mod_hdr;
}

static int mlx5e_attach_mod_hdr(struct mlx5e_priv *priv,
				struct mlx5e_tc_flow *flow,
				struct mlx5e_tc_flow_parse_attr *parse_attr)
{
	struct mlx5_modify_hdr *modify_hdr;
	struct mlx5e_mod_hdr_handle *mh;

	mh = mlx5e_mod_hdr_attach(priv->mdev, get_mod_hdr_table(priv, flow),
				  get_flow_name_space(flow),
				  &parse_attr->mod_hdr_acts);
	if (IS_ERR(mh))
		return PTR_ERR(mh);

	modify_hdr = mlx5e_mod_hdr_get(mh);
	flow->attr->modify_hdr = modify_hdr;
	flow->mh = mh;

	return 0;
}

static void mlx5e_detach_mod_hdr(struct mlx5e_priv *priv,
				 struct mlx5e_tc_flow *flow)
{
	/* flow wasn't fully initialized */
	if (!flow->mh)
		return;

	mlx5e_mod_hdr_detach(priv->mdev, get_mod_hdr_table(priv, flow),
			     flow->mh);
	flow->mh = NULL;
}

static
struct mlx5_core_dev *mlx5e_hairpin_get_mdev(struct net *net, int ifindex)
{
	struct net_device *netdev;
	struct mlx5e_priv *priv;

	netdev = __dev_get_by_index(net, ifindex);
	priv = netdev_priv(netdev);
	return priv->mdev;
}

static int mlx5e_hairpin_create_transport(struct mlx5e_hairpin *hp)
{
	u32 in[MLX5_ST_SZ_DW(create_tir_in)] = {};
	void *tirc;
	int err;

	err = mlx5_core_alloc_transport_domain(hp->func_mdev, &hp->tdn);
	if (err)
		goto alloc_tdn_err;

	tirc = MLX5_ADDR_OF(create_tir_in, in, ctx);

	MLX5_SET(tirc, tirc, disp_type, MLX5_TIRC_DISP_TYPE_DIRECT);
	MLX5_SET(tirc, tirc, inline_rqn, hp->pair->rqn[0]);
	MLX5_SET(tirc, tirc, transport_domain, hp->tdn);

	err = mlx5_core_create_tir(hp->func_mdev, in, &hp->tirn);
	if (err)
		goto create_tir_err;

	return 0;

create_tir_err:
	mlx5_core_dealloc_transport_domain(hp->func_mdev, hp->tdn);
alloc_tdn_err:
	return err;
}

static void mlx5e_hairpin_destroy_transport(struct mlx5e_hairpin *hp)
{
	mlx5_core_destroy_tir(hp->func_mdev, hp->tirn);
	mlx5_core_dealloc_transport_domain(hp->func_mdev, hp->tdn);
}

static void mlx5e_hairpin_fill_rqt_rqns(struct mlx5e_hairpin *hp, void *rqtc)
{
	u32 indirection_rqt[MLX5E_INDIR_RQT_SIZE], rqn;
	struct mlx5e_priv *priv = hp->func_priv;
	int i, ix, sz = MLX5E_INDIR_RQT_SIZE;

	mlx5e_build_default_indir_rqt(indirection_rqt, sz,
				      hp->num_channels);

	for (i = 0; i < sz; i++) {
		ix = i;
		if (priv->rss_params.hfunc == ETH_RSS_HASH_XOR)
			ix = mlx5e_bits_invert(i, ilog2(sz));
		ix = indirection_rqt[ix];
		rqn = hp->pair->rqn[ix];
		MLX5_SET(rqtc, rqtc, rq_num[i], rqn);
	}
}

static int mlx5e_hairpin_create_indirect_rqt(struct mlx5e_hairpin *hp)
{
	int inlen, err, sz = MLX5E_INDIR_RQT_SIZE;
	struct mlx5e_priv *priv = hp->func_priv;
	struct mlx5_core_dev *mdev = priv->mdev;
	void *rqtc;
	u32 *in;

	inlen = MLX5_ST_SZ_BYTES(create_rqt_in) + sizeof(u32) * sz;
	in = kvzalloc(inlen, GFP_KERNEL);
	if (!in)
		return -ENOMEM;

	rqtc = MLX5_ADDR_OF(create_rqt_in, in, rqt_context);

	MLX5_SET(rqtc, rqtc, rqt_actual_size, sz);
	MLX5_SET(rqtc, rqtc, rqt_max_size, sz);

	mlx5e_hairpin_fill_rqt_rqns(hp, rqtc);

	err = mlx5_core_create_rqt(mdev, in, inlen, &hp->indir_rqt.rqtn);
	if (!err)
		hp->indir_rqt.enabled = true;

	kvfree(in);
	return err;
}

static int mlx5e_hairpin_create_indirect_tirs(struct mlx5e_hairpin *hp)
{
	struct mlx5e_priv *priv = hp->func_priv;
	u32 in[MLX5_ST_SZ_DW(create_tir_in)];
	int tt, i, err;
	void *tirc;

	for (tt = 0; tt < MLX5E_NUM_INDIR_TIRS; tt++) {
		struct mlx5e_tirc_config ttconfig = mlx5e_tirc_get_default_config(tt);

		memset(in, 0, MLX5_ST_SZ_BYTES(create_tir_in));
		tirc = MLX5_ADDR_OF(create_tir_in, in, ctx);

		MLX5_SET(tirc, tirc, transport_domain, hp->tdn);
		MLX5_SET(tirc, tirc, disp_type, MLX5_TIRC_DISP_TYPE_INDIRECT);
		MLX5_SET(tirc, tirc, indirect_table, hp->indir_rqt.rqtn);
		mlx5e_build_indir_tir_ctx_hash(&priv->rss_params, &ttconfig, tirc, false);

		err = mlx5_core_create_tir(hp->func_mdev, in,
					   &hp->indir_tirn[tt]);
		if (err) {
			mlx5_core_warn(hp->func_mdev, "create indirect tirs failed, %d\n", err);
			goto err_destroy_tirs;
		}
	}
	return 0;

err_destroy_tirs:
	for (i = 0; i < tt; i++)
		mlx5_core_destroy_tir(hp->func_mdev, hp->indir_tirn[i]);
	return err;
}

static void mlx5e_hairpin_destroy_indirect_tirs(struct mlx5e_hairpin *hp)
{
	int tt;

	for (tt = 0; tt < MLX5E_NUM_INDIR_TIRS; tt++)
		mlx5_core_destroy_tir(hp->func_mdev, hp->indir_tirn[tt]);
}

static void mlx5e_hairpin_set_ttc_params(struct mlx5e_hairpin *hp,
					 struct ttc_params *ttc_params)
{
	struct mlx5_flow_table_attr *ft_attr = &ttc_params->ft_attr;
	int tt;

	memset(ttc_params, 0, sizeof(*ttc_params));

	ttc_params->any_tt_tirn = hp->tirn;

	for (tt = 0; tt < MLX5E_NUM_INDIR_TIRS; tt++)
		ttc_params->indir_tirn[tt] = hp->indir_tirn[tt];

	ft_attr->max_fte = MLX5E_TTC_TABLE_SIZE;
	ft_attr->level = MLX5E_TC_TTC_FT_LEVEL;
	ft_attr->prio = MLX5E_TC_PRIO;
}

static int mlx5e_hairpin_rss_init(struct mlx5e_hairpin *hp)
{
	struct mlx5e_priv *priv = hp->func_priv;
	struct ttc_params ttc_params;
	int err;

	err = mlx5e_hairpin_create_indirect_rqt(hp);
	if (err)
		return err;

	err = mlx5e_hairpin_create_indirect_tirs(hp);
	if (err)
		goto err_create_indirect_tirs;

	mlx5e_hairpin_set_ttc_params(hp, &ttc_params);
	err = mlx5e_create_ttc_table(priv, &ttc_params, &hp->ttc);
	if (err)
		goto err_create_ttc_table;

	netdev_dbg(priv->netdev, "add hairpin: using %d channels rss ttc table id %x\n",
		   hp->num_channels, hp->ttc.ft.t->id);

	return 0;

err_create_ttc_table:
	mlx5e_hairpin_destroy_indirect_tirs(hp);
err_create_indirect_tirs:
	mlx5e_destroy_rqt(priv, &hp->indir_rqt);

	return err;
}

static void mlx5e_hairpin_rss_cleanup(struct mlx5e_hairpin *hp)
{
	struct mlx5e_priv *priv = hp->func_priv;

	mlx5e_destroy_ttc_table(priv, &hp->ttc);
	mlx5e_hairpin_destroy_indirect_tirs(hp);
	mlx5e_destroy_rqt(priv, &hp->indir_rqt);
}

static struct mlx5e_hairpin *
mlx5e_hairpin_create(struct mlx5e_priv *priv, struct mlx5_hairpin_params *params,
		     int peer_ifindex)
{
	struct mlx5_core_dev *func_mdev, *peer_mdev;
	struct mlx5e_hairpin *hp;
	struct mlx5_hairpin *pair;
	int err;

	hp = kzalloc(sizeof(*hp), GFP_KERNEL);
	if (!hp)
		return ERR_PTR(-ENOMEM);

	func_mdev = priv->mdev;
	peer_mdev = mlx5e_hairpin_get_mdev(dev_net(priv->netdev), peer_ifindex);

	pair = mlx5_core_hairpin_create(func_mdev, peer_mdev, params);
	if (IS_ERR(pair)) {
		err = PTR_ERR(pair);
		goto create_pair_err;
	}
	hp->pair = pair;
	hp->func_mdev = func_mdev;
	hp->func_priv = priv;
	hp->num_channels = params->num_channels;

	err = mlx5e_hairpin_create_transport(hp);
	if (err)
		goto create_transport_err;

	if (hp->num_channels > 1) {
		err = mlx5e_hairpin_rss_init(hp);
		if (err)
			goto rss_init_err;
	}

	return hp;

rss_init_err:
	mlx5e_hairpin_destroy_transport(hp);
create_transport_err:
	mlx5_core_hairpin_destroy(hp->pair);
create_pair_err:
	kfree(hp);
	return ERR_PTR(err);
}

static void mlx5e_hairpin_destroy(struct mlx5e_hairpin *hp)
{
	if (hp->num_channels > 1)
		mlx5e_hairpin_rss_cleanup(hp);
	mlx5e_hairpin_destroy_transport(hp);
	mlx5_core_hairpin_destroy(hp->pair);
	kvfree(hp);
}

static inline u32 hash_hairpin_info(u16 peer_vhca_id, u8 prio)
{
	return (peer_vhca_id << 16 | prio);
}

static struct mlx5e_hairpin_entry *mlx5e_hairpin_get(struct mlx5e_priv *priv,
						     u16 peer_vhca_id, u8 prio)
{
	struct mlx5e_hairpin_entry *hpe;
	u32 hash_key = hash_hairpin_info(peer_vhca_id, prio);

	hash_for_each_possible(priv->fs.tc.hairpin_tbl, hpe,
			       hairpin_hlist, hash_key) {
		if (hpe->peer_vhca_id == peer_vhca_id && hpe->prio == prio) {
			refcount_inc(&hpe->refcnt);
			return hpe;
		}
	}

	return NULL;
}

static void mlx5e_hairpin_put(struct mlx5e_priv *priv,
			      struct mlx5e_hairpin_entry *hpe)
{
	/* no more hairpin flows for us, release the hairpin pair */
	if (!refcount_dec_and_mutex_lock(&hpe->refcnt, &priv->fs.tc.hairpin_tbl_lock))
		return;
	hash_del(&hpe->hairpin_hlist);
	mutex_unlock(&priv->fs.tc.hairpin_tbl_lock);

	if (!IS_ERR_OR_NULL(hpe->hp)) {
		netdev_dbg(priv->netdev, "del hairpin: peer %s\n",
			   dev_name(hpe->hp->pair->peer_mdev->device));

		mlx5e_hairpin_destroy(hpe->hp);
	}

	WARN_ON(!list_empty(&hpe->flows));
	kfree(hpe);
}

#define UNKNOWN_MATCH_PRIO 8

static int mlx5e_hairpin_get_prio(struct mlx5e_priv *priv,
				  struct mlx5_flow_spec *spec, u8 *match_prio,
				  struct netlink_ext_ack *extack)
{
	void *headers_c, *headers_v;
	u8 prio_val, prio_mask = 0;
	bool vlan_present;

#ifdef CONFIG_MLX5_CORE_EN_DCB
	if (priv->dcbx_dp.trust_state != MLX5_QPTS_TRUST_PCP) {
		NL_SET_ERR_MSG_MOD(extack,
				   "only PCP trust state supported for hairpin");
		return -EOPNOTSUPP;
	}
#endif
	headers_c = MLX5_ADDR_OF(fte_match_param, spec->match_criteria, outer_headers);
	headers_v = MLX5_ADDR_OF(fte_match_param, spec->match_value, outer_headers);

	vlan_present = MLX5_GET(fte_match_set_lyr_2_4, headers_v, cvlan_tag);
	if (vlan_present) {
		prio_mask = MLX5_GET(fte_match_set_lyr_2_4, headers_c, first_prio);
		prio_val = MLX5_GET(fte_match_set_lyr_2_4, headers_v, first_prio);
	}

	if (!vlan_present || !prio_mask) {
		prio_val = UNKNOWN_MATCH_PRIO;
	} else if (prio_mask != 0x7) {
		NL_SET_ERR_MSG_MOD(extack,
				   "masked priority match not supported for hairpin");
		return -EOPNOTSUPP;
	}

	*match_prio = prio_val;
	return 0;
}

static int mlx5e_hairpin_flow_add(struct mlx5e_priv *priv,
				  struct mlx5e_tc_flow *flow,
				  struct mlx5e_tc_flow_parse_attr *parse_attr,
				  struct netlink_ext_ack *extack)
{
	int peer_ifindex = parse_attr->mirred_ifindex[0];
	struct mlx5_hairpin_params params;
	struct mlx5_core_dev *peer_mdev;
	struct mlx5e_hairpin_entry *hpe;
	struct mlx5e_hairpin *hp;
	u64 link_speed64;
	u32 link_speed;
	u8 match_prio;
	u16 peer_id;
	int err;

	peer_mdev = mlx5e_hairpin_get_mdev(dev_net(priv->netdev), peer_ifindex);
	if (!MLX5_CAP_GEN(priv->mdev, hairpin) || !MLX5_CAP_GEN(peer_mdev, hairpin)) {
		NL_SET_ERR_MSG_MOD(extack, "hairpin is not supported");
		return -EOPNOTSUPP;
	}

	peer_id = MLX5_CAP_GEN(peer_mdev, vhca_id);
	err = mlx5e_hairpin_get_prio(priv, &parse_attr->spec, &match_prio,
				     extack);
	if (err)
		return err;

	mutex_lock(&priv->fs.tc.hairpin_tbl_lock);
	hpe = mlx5e_hairpin_get(priv, peer_id, match_prio);
	if (hpe) {
		mutex_unlock(&priv->fs.tc.hairpin_tbl_lock);
		wait_for_completion(&hpe->res_ready);

		if (IS_ERR(hpe->hp)) {
			err = -EREMOTEIO;
			goto out_err;
		}
		goto attach_flow;
	}

	hpe = kzalloc(sizeof(*hpe), GFP_KERNEL);
	if (!hpe) {
		mutex_unlock(&priv->fs.tc.hairpin_tbl_lock);
		return -ENOMEM;
	}

	spin_lock_init(&hpe->flows_lock);
	INIT_LIST_HEAD(&hpe->flows);
	INIT_LIST_HEAD(&hpe->dead_peer_wait_list);
	hpe->peer_vhca_id = peer_id;
	hpe->prio = match_prio;
	refcount_set(&hpe->refcnt, 1);
	init_completion(&hpe->res_ready);

	hash_add(priv->fs.tc.hairpin_tbl, &hpe->hairpin_hlist,
		 hash_hairpin_info(peer_id, match_prio));
	mutex_unlock(&priv->fs.tc.hairpin_tbl_lock);

	params.log_data_size = 15;
	params.log_data_size = min_t(u8, params.log_data_size,
				     MLX5_CAP_GEN(priv->mdev, log_max_hairpin_wq_data_sz));
	params.log_data_size = max_t(u8, params.log_data_size,
				     MLX5_CAP_GEN(priv->mdev, log_min_hairpin_wq_data_sz));

	params.log_num_packets = params.log_data_size -
				 MLX5_MPWRQ_MIN_LOG_STRIDE_SZ(priv->mdev);
	params.log_num_packets = min_t(u8, params.log_num_packets,
				       MLX5_CAP_GEN(priv->mdev, log_max_hairpin_num_packets));

	params.q_counter = priv->q_counter;
	/* set hairpin pair per each 50Gbs share of the link */
	mlx5e_port_max_linkspeed(priv->mdev, &link_speed);
	link_speed = max_t(u32, link_speed, 50000);
	link_speed64 = link_speed;
	do_div(link_speed64, 50000);
	params.num_channels = link_speed64;

	hp = mlx5e_hairpin_create(priv, &params, peer_ifindex);
	hpe->hp = hp;
	complete_all(&hpe->res_ready);
	if (IS_ERR(hp)) {
		err = PTR_ERR(hp);
		goto out_err;
	}

	netdev_dbg(priv->netdev, "add hairpin: tirn %x rqn %x peer %s sqn %x prio %d (log) data %d packets %d\n",
		   hp->tirn, hp->pair->rqn[0],
		   dev_name(hp->pair->peer_mdev->device),
		   hp->pair->sqn[0], match_prio, params.log_data_size, params.log_num_packets);

attach_flow:
	if (hpe->hp->num_channels > 1) {
		flow_flag_set(flow, HAIRPIN_RSS);
		flow->attr->nic_attr->hairpin_ft = hpe->hp->ttc.ft.t;
	} else {
		flow->attr->nic_attr->hairpin_tirn = hpe->hp->tirn;
	}

	flow->hpe = hpe;
	spin_lock(&hpe->flows_lock);
	list_add(&flow->hairpin, &hpe->flows);
	spin_unlock(&hpe->flows_lock);

	return 0;

out_err:
	mlx5e_hairpin_put(priv, hpe);
	return err;
}

static void mlx5e_hairpin_flow_del(struct mlx5e_priv *priv,
				   struct mlx5e_tc_flow *flow)
{
	/* flow wasn't fully initialized */
	if (!flow->hpe)
		return;

	spin_lock(&flow->hpe->flows_lock);
	list_del(&flow->hairpin);
	spin_unlock(&flow->hpe->flows_lock);

	mlx5e_hairpin_put(priv, flow->hpe);
	flow->hpe = NULL;
}

struct mlx5_flow_handle *
mlx5e_add_offloaded_nic_rule(struct mlx5e_priv *priv,
			     struct mlx5_flow_spec *spec,
			     struct mlx5_flow_attr *attr)
{
	struct mlx5_flow_context *flow_context = &spec->flow_context;
	struct mlx5_fs_chains *nic_chains = nic_chains(priv);
	struct mlx5_nic_flow_attr *nic_attr = attr->nic_attr;
	struct mlx5e_tc_table *tc = &priv->fs.tc;
	struct mlx5_flow_destination dest[2] = {};
	struct mlx5_flow_act flow_act = {
		.action = attr->action,
		.flags    = FLOW_ACT_NO_APPEND,
	};
	struct mlx5_flow_handle *rule;
	struct mlx5_flow_table *ft;
	int dest_ix = 0;

	flow_context->flags |= FLOW_CONTEXT_HAS_TAG;
	flow_context->flow_tag = nic_attr->flow_tag;

	if (attr->dest_ft) {
		dest[dest_ix].type = MLX5_FLOW_DESTINATION_TYPE_FLOW_TABLE;
		dest[dest_ix].ft = attr->dest_ft;
		dest_ix++;
	} else if (nic_attr->hairpin_ft) {
		dest[dest_ix].type = MLX5_FLOW_DESTINATION_TYPE_FLOW_TABLE;
		dest[dest_ix].ft = nic_attr->hairpin_ft;
		dest_ix++;
	} else if (nic_attr->hairpin_tirn) {
		dest[dest_ix].type = MLX5_FLOW_DESTINATION_TYPE_TIR;
		dest[dest_ix].tir_num = nic_attr->hairpin_tirn;
		dest_ix++;
	} else if (attr->action & MLX5_FLOW_CONTEXT_ACTION_FWD_DEST) {
		dest[dest_ix].type = MLX5_FLOW_DESTINATION_TYPE_FLOW_TABLE;
		if (attr->dest_chain) {
			dest[dest_ix].ft = mlx5_chains_get_table(nic_chains,
								 attr->dest_chain, 1,
								 MLX5E_TC_FT_LEVEL);
			if (IS_ERR(dest[dest_ix].ft))
				return ERR_CAST(dest[dest_ix].ft);
		} else {
			dest[dest_ix].ft = priv->fs.vlan.ft.t;
		}
		dest_ix++;
	}

	if (dest[0].type == MLX5_FLOW_DESTINATION_TYPE_FLOW_TABLE &&
	    MLX5_CAP_FLOWTABLE_NIC_RX(priv->mdev, ignore_flow_level))
		flow_act.flags |= FLOW_ACT_IGNORE_FLOW_LEVEL;

	if (flow_act.action & MLX5_FLOW_CONTEXT_ACTION_COUNT) {
		dest[dest_ix].type = MLX5_FLOW_DESTINATION_TYPE_COUNTER;
		dest[dest_ix].counter_id = mlx5_fc_id(attr->counter);
		dest_ix++;
	}

	if (attr->action & MLX5_FLOW_CONTEXT_ACTION_MOD_HDR)
		flow_act.modify_hdr = attr->modify_hdr;

	mutex_lock(&tc->t_lock);
	if (IS_ERR_OR_NULL(tc->t)) {
		/* Create the root table here if doesn't exist yet */
		tc->t =
			mlx5_chains_get_table(nic_chains, 0, 1, MLX5E_TC_FT_LEVEL);

		if (IS_ERR(tc->t)) {
			mutex_unlock(&tc->t_lock);
			netdev_err(priv->netdev,
				   "Failed to create tc offload table\n");
			rule = ERR_CAST(priv->fs.tc.t);
			goto err_ft_get;
		}
	}
	mutex_unlock(&tc->t_lock);

	if (attr->chain || attr->prio)
		ft = mlx5_chains_get_table(nic_chains,
					   attr->chain, attr->prio,
					   MLX5E_TC_FT_LEVEL);
	else
		ft = attr->ft;

	if (IS_ERR(ft)) {
		rule = ERR_CAST(ft);
		goto err_ft_get;
	}

	if (attr->outer_match_level != MLX5_MATCH_NONE)
		spec->match_criteria_enable |= MLX5_MATCH_OUTER_HEADERS;

	rule = mlx5_add_flow_rules(ft, spec,
				   &flow_act, dest, dest_ix);
	if (IS_ERR(rule))
		goto err_rule;

	return rule;

err_rule:
	if (attr->chain || attr->prio)
		mlx5_chains_put_table(nic_chains,
				      attr->chain, attr->prio,
				      MLX5E_TC_FT_LEVEL);
err_ft_get:
	if (attr->dest_chain)
		mlx5_chains_put_table(nic_chains,
				      attr->dest_chain, 1,
				      MLX5E_TC_FT_LEVEL);

	return ERR_CAST(rule);
}

static int
mlx5e_tc_add_nic_flow(struct mlx5e_priv *priv,
		      struct mlx5e_tc_flow_parse_attr *parse_attr,
		      struct mlx5e_tc_flow *flow,
		      struct netlink_ext_ack *extack)
{
	struct mlx5_flow_attr *attr = flow->attr;
	struct mlx5_core_dev *dev = priv->mdev;
	struct mlx5_fc *counter = NULL;
	int err;

	if (flow_flag_test(flow, HAIRPIN)) {
		err = mlx5e_hairpin_flow_add(priv, flow, parse_attr, extack);
		if (err)
			return err;
	}

	if (attr->action & MLX5_FLOW_CONTEXT_ACTION_COUNT) {
		counter = mlx5_fc_create(dev, true);
		if (IS_ERR(counter))
			return PTR_ERR(counter);

		attr->counter = counter;
	}

	if (attr->action & MLX5_FLOW_CONTEXT_ACTION_MOD_HDR) {
		err = mlx5e_attach_mod_hdr(priv, flow, parse_attr);
		dealloc_mod_hdr_actions(&parse_attr->mod_hdr_acts);
		if (err)
			return err;
	}

	if (flow_flag_test(flow, CT))
		flow->rule[0] = mlx5_tc_ct_flow_offload(get_ct_priv(priv), flow, &parse_attr->spec,
							attr, &parse_attr->mod_hdr_acts);
	else
		flow->rule[0] = mlx5e_add_offloaded_nic_rule(priv, &parse_attr->spec,
							     attr);

	return PTR_ERR_OR_ZERO(flow->rule[0]);
}

void mlx5e_del_offloaded_nic_rule(struct mlx5e_priv *priv,
				  struct mlx5_flow_handle *rule,
				  struct mlx5_flow_attr *attr)
{
	struct mlx5_fs_chains *nic_chains = nic_chains(priv);

	mlx5_del_flow_rules(rule);

	if (attr->chain || attr->prio)
		mlx5_chains_put_table(nic_chains, attr->chain, attr->prio,
				      MLX5E_TC_FT_LEVEL);

	if (attr->dest_chain)
		mlx5_chains_put_table(nic_chains, attr->dest_chain, 1,
				      MLX5E_TC_FT_LEVEL);
}

static void mlx5e_tc_del_nic_flow(struct mlx5e_priv *priv,
				  struct mlx5e_tc_flow *flow)
{
	struct mlx5_flow_attr *attr = flow->attr;
	struct mlx5e_tc_table *tc = &priv->fs.tc;

	flow_flag_clear(flow, OFFLOADED);

	if (flow_flag_test(flow, CT))
		mlx5_tc_ct_delete_flow(get_ct_priv(flow->priv), flow, attr);
	else if (!IS_ERR_OR_NULL(flow->rule[0]))
		mlx5e_del_offloaded_nic_rule(priv, flow->rule[0], attr);

	/* Remove root table if no rules are left to avoid
	 * extra steering hops.
	 */
	mutex_lock(&priv->fs.tc.t_lock);
	if (!mlx5e_tc_num_filters(priv, MLX5_TC_FLAG(NIC_OFFLOAD)) &&
	    !IS_ERR_OR_NULL(tc->t)) {
		mlx5_chains_put_table(nic_chains(priv), 0, 1, MLX5E_TC_FT_LEVEL);
		priv->fs.tc.t = NULL;
	}
	mutex_unlock(&priv->fs.tc.t_lock);

	kvfree(attr->parse_attr);

	if (attr->action & MLX5_FLOW_CONTEXT_ACTION_MOD_HDR)
		mlx5e_detach_mod_hdr(priv, flow);

	mlx5_fc_destroy(priv->mdev, attr->counter);

	if (flow_flag_test(flow, HAIRPIN))
		mlx5e_hairpin_flow_del(priv, flow);

	kfree(flow->attr);
}

static void mlx5e_detach_encap(struct mlx5e_priv *priv,
			       struct mlx5e_tc_flow *flow, int out_index);

static int mlx5e_attach_encap(struct mlx5e_priv *priv,
			      struct mlx5e_tc_flow *flow,
			      struct net_device *mirred_dev,
			      int out_index,
			      struct netlink_ext_ack *extack,
			      struct net_device **encap_dev,
			      bool *encap_valid);
static int mlx5e_attach_decap(struct mlx5e_priv *priv,
			      struct mlx5e_tc_flow *flow,
			      struct netlink_ext_ack *extack);
static void mlx5e_detach_decap(struct mlx5e_priv *priv,
			       struct mlx5e_tc_flow *flow);

static struct mlx5_flow_handle *
mlx5e_tc_offload_fdb_rules(struct mlx5_eswitch *esw,
			   struct mlx5e_tc_flow *flow,
			   struct mlx5_flow_spec *spec,
			   struct mlx5_flow_attr *attr)
{
	struct mlx5e_tc_mod_hdr_acts *mod_hdr_acts;
	struct mlx5_flow_handle *rule;

	if (flow_flag_test(flow, CT)) {
		mod_hdr_acts = &attr->parse_attr->mod_hdr_acts;

		return mlx5_tc_ct_flow_offload(get_ct_priv(flow->priv),
					       flow, spec, attr,
					       mod_hdr_acts);
	}

	rule = mlx5_eswitch_add_offloaded_rule(esw, spec, attr);
	if (IS_ERR(rule))
		return rule;

	if (attr->esw_attr->split_count) {
		flow->rule[1] = mlx5_eswitch_add_fwd_rule(esw, spec, attr);
		if (IS_ERR(flow->rule[1])) {
			mlx5_eswitch_del_offloaded_rule(esw, rule, attr);
			return flow->rule[1];
		}
	}

	return rule;
}

static void
mlx5e_tc_unoffload_fdb_rules(struct mlx5_eswitch *esw,
			     struct mlx5e_tc_flow *flow,
			     struct mlx5_flow_attr *attr)
{
	flow_flag_clear(flow, OFFLOADED);

	if (flow_flag_test(flow, CT)) {
		mlx5_tc_ct_delete_flow(get_ct_priv(flow->priv), flow, attr);
		return;
	}

	if (attr->esw_attr->split_count)
		mlx5_eswitch_del_fwd_rule(esw, flow->rule[1], attr);

	mlx5_eswitch_del_offloaded_rule(esw, flow->rule[0], attr);
}

static struct mlx5_flow_handle *
mlx5e_tc_offload_to_slow_path(struct mlx5_eswitch *esw,
			      struct mlx5e_tc_flow *flow,
			      struct mlx5_flow_spec *spec)
{
	struct mlx5_flow_attr *slow_attr;
	struct mlx5_flow_handle *rule;

	slow_attr = mlx5_alloc_flow_attr(MLX5_FLOW_NAMESPACE_FDB);
	if (!slow_attr)
		return ERR_PTR(-ENOMEM);

	memcpy(slow_attr, flow->attr, ESW_FLOW_ATTR_SZ);
	slow_attr->action = MLX5_FLOW_CONTEXT_ACTION_FWD_DEST;
	slow_attr->esw_attr->split_count = 0;
	slow_attr->flags |= MLX5_ESW_ATTR_FLAG_SLOW_PATH;

	rule = mlx5e_tc_offload_fdb_rules(esw, flow, spec, slow_attr);
	if (!IS_ERR(rule))
		flow_flag_set(flow, SLOW);

	kfree(slow_attr);

	return rule;
}

static void
mlx5e_tc_unoffload_from_slow_path(struct mlx5_eswitch *esw,
				  struct mlx5e_tc_flow *flow)
{
	struct mlx5_flow_attr *slow_attr;

	slow_attr = mlx5_alloc_flow_attr(MLX5_FLOW_NAMESPACE_FDB);
	if (!slow_attr) {
		mlx5_core_warn(flow->priv->mdev, "Unable to alloc attr to unoffload slow path rule\n");
		return;
	}

	memcpy(slow_attr, flow->attr, ESW_FLOW_ATTR_SZ);
	slow_attr->action = MLX5_FLOW_CONTEXT_ACTION_FWD_DEST;
	slow_attr->esw_attr->split_count = 0;
	slow_attr->flags |= MLX5_ESW_ATTR_FLAG_SLOW_PATH;
	mlx5e_tc_unoffload_fdb_rules(esw, flow, slow_attr);
	flow_flag_clear(flow, SLOW);
	kfree(slow_attr);
}

/* Caller must obtain uplink_priv->unready_flows_lock mutex before calling this
 * function.
 */
static void unready_flow_add(struct mlx5e_tc_flow *flow,
			     struct list_head *unready_flows)
{
	flow_flag_set(flow, NOT_READY);
	list_add_tail(&flow->unready, unready_flows);
}

/* Caller must obtain uplink_priv->unready_flows_lock mutex before calling this
 * function.
 */
static void unready_flow_del(struct mlx5e_tc_flow *flow)
{
	list_del(&flow->unready);
	flow_flag_clear(flow, NOT_READY);
}

static void add_unready_flow(struct mlx5e_tc_flow *flow)
{
	struct mlx5_rep_uplink_priv *uplink_priv;
	struct mlx5e_rep_priv *rpriv;
	struct mlx5_eswitch *esw;

	esw = flow->priv->mdev->priv.eswitch;
	rpriv = mlx5_eswitch_get_uplink_priv(esw, REP_ETH);
	uplink_priv = &rpriv->uplink_priv;

	mutex_lock(&uplink_priv->unready_flows_lock);
	unready_flow_add(flow, &uplink_priv->unready_flows);
	mutex_unlock(&uplink_priv->unready_flows_lock);
}

static void remove_unready_flow(struct mlx5e_tc_flow *flow)
{
	struct mlx5_rep_uplink_priv *uplink_priv;
	struct mlx5e_rep_priv *rpriv;
	struct mlx5_eswitch *esw;

	esw = flow->priv->mdev->priv.eswitch;
	rpriv = mlx5_eswitch_get_uplink_priv(esw, REP_ETH);
	uplink_priv = &rpriv->uplink_priv;

	mutex_lock(&uplink_priv->unready_flows_lock);
	unready_flow_del(flow);
	mutex_unlock(&uplink_priv->unready_flows_lock);
}

static int
mlx5e_tc_add_fdb_flow(struct mlx5e_priv *priv,
		      struct mlx5e_tc_flow *flow,
		      struct netlink_ext_ack *extack)
{
	struct mlx5_eswitch *esw = priv->mdev->priv.eswitch;
	struct net_device *out_dev, *encap_dev = NULL;
	struct mlx5e_tc_flow_parse_attr *parse_attr;
	struct mlx5_flow_attr *attr = flow->attr;
	struct mlx5_esw_flow_attr *esw_attr;
	struct mlx5_fc *counter = NULL;
	struct mlx5e_rep_priv *rpriv;
	struct mlx5e_priv *out_priv;
	bool encap_valid = true;
	u32 max_prio, max_chain;
	int err = 0;
	int out_index;

	if (!mlx5_chains_prios_supported(esw_chains(esw)) && attr->prio != 1) {
		NL_SET_ERR_MSG_MOD(extack,
				   "E-switch priorities unsupported, upgrade FW");
		return -EOPNOTSUPP;
	}

	/* We check chain range only for tc flows.
	 * For ft flows, we checked attr->chain was originally 0 and set it to
	 * FDB_FT_CHAIN which is outside tc range.
	 * See mlx5e_rep_setup_ft_cb().
	 */
	max_chain = mlx5_chains_get_chain_range(esw_chains(esw));
	if (!mlx5e_is_ft_flow(flow) && attr->chain > max_chain) {
		NL_SET_ERR_MSG_MOD(extack,
				   "Requested chain is out of supported range");
		return -EOPNOTSUPP;
	}

	max_prio = mlx5_chains_get_prio_range(esw_chains(esw));
	if (attr->prio > max_prio) {
		NL_SET_ERR_MSG_MOD(extack,
				   "Requested priority is out of supported range");
		return -EOPNOTSUPP;
	}

	if (flow_flag_test(flow, L3_TO_L2_DECAP)) {
		err = mlx5e_attach_decap(priv, flow, extack);
		if (err)
			return err;
	}

	parse_attr = attr->parse_attr;
	esw_attr = attr->esw_attr;

	for (out_index = 0; out_index < MLX5_MAX_FLOW_FWD_VPORTS; out_index++) {
		int mirred_ifindex;

		if (!(esw_attr->dests[out_index].flags & MLX5_ESW_DEST_ENCAP))
			continue;

		mirred_ifindex = parse_attr->mirred_ifindex[out_index];
		out_dev = __dev_get_by_index(dev_net(priv->netdev),
					     mirred_ifindex);
		err = mlx5e_attach_encap(priv, flow, out_dev, out_index,
					 extack, &encap_dev, &encap_valid);
		if (err)
			return err;

		out_priv = netdev_priv(encap_dev);
		rpriv = out_priv->ppriv;
		esw_attr->dests[out_index].rep = rpriv->rep;
		esw_attr->dests[out_index].mdev = out_priv->mdev;
	}

	err = mlx5_eswitch_add_vlan_action(esw, attr);
	if (err)
		return err;

	if (attr->action & MLX5_FLOW_CONTEXT_ACTION_MOD_HDR &&
	    !(attr->ct_attr.ct_action & TCA_CT_ACT_CLEAR)) {
		err = mlx5e_attach_mod_hdr(priv, flow, parse_attr);
		dealloc_mod_hdr_actions(&parse_attr->mod_hdr_acts);
		if (err)
			return err;
	}

	if (attr->action & MLX5_FLOW_CONTEXT_ACTION_COUNT) {
		counter = mlx5_fc_create(esw_attr->counter_dev, true);
		if (IS_ERR(counter))
			return PTR_ERR(counter);

		attr->counter = counter;
	}

	/* we get here if one of the following takes place:
	 * (1) there's no error
	 * (2) there's an encap action and we don't have valid neigh
	 */
	if (!encap_valid)
		flow->rule[0] = mlx5e_tc_offload_to_slow_path(esw, flow, &parse_attr->spec);
	else
		flow->rule[0] = mlx5e_tc_offload_fdb_rules(esw, flow, &parse_attr->spec, attr);

	if (IS_ERR(flow->rule[0]))
		return PTR_ERR(flow->rule[0]);
	else
		flow_flag_set(flow, OFFLOADED);

	return 0;
}

static bool mlx5_flow_has_geneve_opt(struct mlx5e_tc_flow *flow)
{
	struct mlx5_flow_spec *spec = &flow->attr->parse_attr->spec;
	void *headers_v = MLX5_ADDR_OF(fte_match_param,
				       spec->match_value,
				       misc_parameters_3);
	u32 geneve_tlv_opt_0_data = MLX5_GET(fte_match_set_misc3,
					     headers_v,
					     geneve_tlv_option_0_data);

	return !!geneve_tlv_opt_0_data;
}

static void mlx5e_tc_del_fdb_flow(struct mlx5e_priv *priv,
				  struct mlx5e_tc_flow *flow)
{
	struct mlx5_eswitch *esw = priv->mdev->priv.eswitch;
	struct mlx5_flow_attr *attr = flow->attr;
	int out_index;

	mlx5e_put_flow_tunnel_id(flow);

	if (flow_flag_test(flow, NOT_READY))
		remove_unready_flow(flow);

	if (mlx5e_is_offloaded_flow(flow)) {
		if (flow_flag_test(flow, SLOW))
			mlx5e_tc_unoffload_from_slow_path(esw, flow);
		else
			mlx5e_tc_unoffload_fdb_rules(esw, flow, attr);
	}

	if (mlx5_flow_has_geneve_opt(flow))
		mlx5_geneve_tlv_option_del(priv->mdev->geneve);

	mlx5_eswitch_del_vlan_action(esw, attr);

	for (out_index = 0; out_index < MLX5_MAX_FLOW_FWD_VPORTS; out_index++)
		if (attr->esw_attr->dests[out_index].flags & MLX5_ESW_DEST_ENCAP) {
			mlx5e_detach_encap(priv, flow, out_index);
			kfree(attr->parse_attr->tun_info[out_index]);
		}
	kvfree(attr->parse_attr);

	mlx5_tc_ct_match_del(get_ct_priv(priv), &flow->attr->ct_attr);

	if (attr->action & MLX5_FLOW_CONTEXT_ACTION_MOD_HDR)
		mlx5e_detach_mod_hdr(priv, flow);

	if (attr->action & MLX5_FLOW_CONTEXT_ACTION_COUNT)
		mlx5_fc_destroy(attr->esw_attr->counter_dev, attr->counter);

	if (flow_flag_test(flow, L3_TO_L2_DECAP))
		mlx5e_detach_decap(priv, flow);

	kfree(flow->attr);
}

void mlx5e_tc_encap_flows_add(struct mlx5e_priv *priv,
			      struct mlx5e_encap_entry *e,
			      struct list_head *flow_list)
{
	struct mlx5_eswitch *esw = priv->mdev->priv.eswitch;
	struct mlx5_esw_flow_attr *esw_attr;
	struct mlx5_flow_handle *rule;
	struct mlx5_flow_attr *attr;
	struct mlx5_flow_spec *spec;
	struct mlx5e_tc_flow *flow;
	int err;

	e->pkt_reformat = mlx5_packet_reformat_alloc(priv->mdev,
						     e->reformat_type,
						     e->encap_size, e->encap_header,
						     MLX5_FLOW_NAMESPACE_FDB);
	if (IS_ERR(e->pkt_reformat)) {
		mlx5_core_warn(priv->mdev, "Failed to offload cached encapsulation header, %lu\n",
			       PTR_ERR(e->pkt_reformat));
		return;
	}
	e->flags |= MLX5_ENCAP_ENTRY_VALID;
	mlx5e_rep_queue_neigh_stats_work(priv);

	list_for_each_entry(flow, flow_list, tmp_list) {
		bool all_flow_encaps_valid = true;
		int i;

		if (!mlx5e_is_offloaded_flow(flow))
			continue;
		attr = flow->attr;
		esw_attr = attr->esw_attr;
		spec = &attr->parse_attr->spec;

		esw_attr->dests[flow->tmp_efi_index].pkt_reformat = e->pkt_reformat;
		esw_attr->dests[flow->tmp_efi_index].flags |= MLX5_ESW_DEST_ENCAP_VALID;
		/* Flow can be associated with multiple encap entries.
		 * Before offloading the flow verify that all of them have
		 * a valid neighbour.
		 */
		for (i = 0; i < MLX5_MAX_FLOW_FWD_VPORTS; i++) {
			if (!(esw_attr->dests[i].flags & MLX5_ESW_DEST_ENCAP))
				continue;
			if (!(esw_attr->dests[i].flags & MLX5_ESW_DEST_ENCAP_VALID)) {
				all_flow_encaps_valid = false;
				break;
			}
		}
		/* Do not offload flows with unresolved neighbors */
		if (!all_flow_encaps_valid)
			continue;
		/* update from slow path rule to encap rule */
		rule = mlx5e_tc_offload_fdb_rules(esw, flow, spec, attr);
		if (IS_ERR(rule)) {
			err = PTR_ERR(rule);
			mlx5_core_warn(priv->mdev, "Failed to update cached encapsulation flow, %d\n",
				       err);
			continue;
		}

		mlx5e_tc_unoffload_from_slow_path(esw, flow);
		flow->rule[0] = rule;
		/* was unset when slow path rule removed */
		flow_flag_set(flow, OFFLOADED);
	}
}

void mlx5e_tc_encap_flows_del(struct mlx5e_priv *priv,
			      struct mlx5e_encap_entry *e,
			      struct list_head *flow_list)
{
	struct mlx5_eswitch *esw = priv->mdev->priv.eswitch;
	struct mlx5_esw_flow_attr *esw_attr;
	struct mlx5_flow_handle *rule;
	struct mlx5_flow_attr *attr;
	struct mlx5_flow_spec *spec;
	struct mlx5e_tc_flow *flow;
	int err;

	list_for_each_entry(flow, flow_list, tmp_list) {
		if (!mlx5e_is_offloaded_flow(flow))
			continue;
		attr = flow->attr;
		esw_attr = attr->esw_attr;
		spec = &attr->parse_attr->spec;

		/* update from encap rule to slow path rule */
		rule = mlx5e_tc_offload_to_slow_path(esw, flow, spec);
		/* mark the flow's encap dest as non-valid */
		esw_attr->dests[flow->tmp_efi_index].flags &= ~MLX5_ESW_DEST_ENCAP_VALID;

		if (IS_ERR(rule)) {
			err = PTR_ERR(rule);
			mlx5_core_warn(priv->mdev, "Failed to update slow path (encap) flow, %d\n",
				       err);
			continue;
		}

		mlx5e_tc_unoffload_fdb_rules(esw, flow, attr);
		flow->rule[0] = rule;
		/* was unset when fast path rule removed */
		flow_flag_set(flow, OFFLOADED);
	}

	/* we know that the encap is valid */
	e->flags &= ~MLX5_ENCAP_ENTRY_VALID;
	mlx5_packet_reformat_dealloc(priv->mdev, e->pkt_reformat);
}

static struct mlx5_fc *mlx5e_tc_get_counter(struct mlx5e_tc_flow *flow)
{
	return flow->attr->counter;
}

/* Takes reference to all flows attached to encap and adds the flows to
 * flow_list using 'tmp_list' list_head in mlx5e_tc_flow.
 */
void mlx5e_take_all_encap_flows(struct mlx5e_encap_entry *e, struct list_head *flow_list)
{
	struct encap_flow_item *efi;
	struct mlx5e_tc_flow *flow;

	list_for_each_entry(efi, &e->flows, list) {
		flow = container_of(efi, struct mlx5e_tc_flow, encaps[efi->index]);
		if (IS_ERR(mlx5e_flow_get(flow)))
			continue;
		wait_for_completion(&flow->init_done);

		flow->tmp_efi_index = efi->index;
		list_add(&flow->tmp_list, flow_list);
	}
}

/* Iterate over tmp_list of flows attached to flow_list head. */
void mlx5e_put_encap_flow_list(struct mlx5e_priv *priv, struct list_head *flow_list)
{
	struct mlx5e_tc_flow *flow, *tmp;

	list_for_each_entry_safe(flow, tmp, flow_list, tmp_list)
		mlx5e_flow_put(priv, flow);
}

static struct mlx5e_encap_entry *
mlx5e_get_next_valid_encap(struct mlx5e_neigh_hash_entry *nhe,
			   struct mlx5e_encap_entry *e)
{
	struct mlx5e_encap_entry *next = NULL;

retry:
	rcu_read_lock();

	/* find encap with non-zero reference counter value */
	for (next = e ?
		     list_next_or_null_rcu(&nhe->encap_list,
					   &e->encap_list,
					   struct mlx5e_encap_entry,
					   encap_list) :
		     list_first_or_null_rcu(&nhe->encap_list,
					    struct mlx5e_encap_entry,
					    encap_list);
	     next;
	     next = list_next_or_null_rcu(&nhe->encap_list,
					  &next->encap_list,
					  struct mlx5e_encap_entry,
					  encap_list))
		if (mlx5e_encap_take(next))
			break;

	rcu_read_unlock();

	/* release starting encap */
	if (e)
		mlx5e_encap_put(netdev_priv(e->out_dev), e);
	if (!next)
		return next;

	/* wait for encap to be fully initialized */
	wait_for_completion(&next->res_ready);
	/* continue searching if encap entry is not in valid state after completion */
	if (!(next->flags & MLX5_ENCAP_ENTRY_VALID)) {
		e = next;
		goto retry;
	}

	return next;
}

void mlx5e_tc_update_neigh_used_value(struct mlx5e_neigh_hash_entry *nhe)
{
	struct mlx5e_neigh *m_neigh = &nhe->m_neigh;
	struct mlx5e_encap_entry *e = NULL;
	struct mlx5e_tc_flow *flow;
	struct mlx5_fc *counter;
	struct neigh_table *tbl;
	bool neigh_used = false;
	struct neighbour *n;
	u64 lastuse;

	if (m_neigh->family == AF_INET)
		tbl = &arp_tbl;
#if IS_ENABLED(CONFIG_IPV6)
	else if (m_neigh->family == AF_INET6)
		tbl = ipv6_stub->nd_tbl;
#endif
	else
		return;

	/* mlx5e_get_next_valid_encap() releases previous encap before returning
	 * next one.
	 */
	while ((e = mlx5e_get_next_valid_encap(nhe, e)) != NULL) {
		struct mlx5e_priv *priv = netdev_priv(e->out_dev);
		struct encap_flow_item *efi, *tmp;
		struct mlx5_eswitch *esw;
		LIST_HEAD(flow_list);

		esw = priv->mdev->priv.eswitch;
		mutex_lock(&esw->offloads.encap_tbl_lock);
		list_for_each_entry_safe(efi, tmp, &e->flows, list) {
			flow = container_of(efi, struct mlx5e_tc_flow,
					    encaps[efi->index]);
			if (IS_ERR(mlx5e_flow_get(flow)))
				continue;
			list_add(&flow->tmp_list, &flow_list);

			if (mlx5e_is_offloaded_flow(flow)) {
				counter = mlx5e_tc_get_counter(flow);
				lastuse = mlx5_fc_query_lastuse(counter);
				if (time_after((unsigned long)lastuse, nhe->reported_lastuse)) {
					neigh_used = true;
					break;
				}
			}
		}
		mutex_unlock(&esw->offloads.encap_tbl_lock);

		mlx5e_put_encap_flow_list(priv, &flow_list);
		if (neigh_used) {
			/* release current encap before breaking the loop */
			mlx5e_encap_put(priv, e);
			break;
		}
	}

	trace_mlx5e_tc_update_neigh_used_value(nhe, neigh_used);

	if (neigh_used) {
		nhe->reported_lastuse = jiffies;

		/* find the relevant neigh according to the cached device and
		 * dst ip pair
		 */
		n = neigh_lookup(tbl, &m_neigh->dst_ip, m_neigh->dev);
		if (!n)
			return;

		neigh_event_send(n, NULL);
		neigh_release(n);
	}
}

static void mlx5e_encap_dealloc(struct mlx5e_priv *priv, struct mlx5e_encap_entry *e)
{
	WARN_ON(!list_empty(&e->flows));

	if (e->compl_result > 0) {
		mlx5e_rep_encap_entry_detach(netdev_priv(e->out_dev), e);

		if (e->flags & MLX5_ENCAP_ENTRY_VALID)
			mlx5_packet_reformat_dealloc(priv->mdev, e->pkt_reformat);
	}

	kfree(e->tun_info);
	kfree(e->encap_header);
	kfree_rcu(e, rcu);
}

static void mlx5e_decap_dealloc(struct mlx5e_priv *priv,
				struct mlx5e_decap_entry *d)
{
	WARN_ON(!list_empty(&d->flows));

	if (!d->compl_result)
		mlx5_packet_reformat_dealloc(priv->mdev, d->pkt_reformat);

	kfree_rcu(d, rcu);
}

void mlx5e_encap_put(struct mlx5e_priv *priv, struct mlx5e_encap_entry *e)
{
	struct mlx5_eswitch *esw = priv->mdev->priv.eswitch;

	if (!refcount_dec_and_mutex_lock(&e->refcnt, &esw->offloads.encap_tbl_lock))
		return;
	hash_del_rcu(&e->encap_hlist);
	mutex_unlock(&esw->offloads.encap_tbl_lock);

	mlx5e_encap_dealloc(priv, e);
}

static void mlx5e_decap_put(struct mlx5e_priv *priv, struct mlx5e_decap_entry *d)
{
	struct mlx5_eswitch *esw = priv->mdev->priv.eswitch;

	if (!refcount_dec_and_mutex_lock(&d->refcnt, &esw->offloads.decap_tbl_lock))
		return;
	hash_del_rcu(&d->hlist);
	mutex_unlock(&esw->offloads.decap_tbl_lock);

	mlx5e_decap_dealloc(priv, d);
}

static void mlx5e_detach_encap(struct mlx5e_priv *priv,
			       struct mlx5e_tc_flow *flow, int out_index)
{
	struct mlx5e_encap_entry *e = flow->encaps[out_index].e;
	struct mlx5_eswitch *esw = priv->mdev->priv.eswitch;

	/* flow wasn't fully initialized */
	if (!e)
		return;

	mutex_lock(&esw->offloads.encap_tbl_lock);
	list_del(&flow->encaps[out_index].list);
	flow->encaps[out_index].e = NULL;
	if (!refcount_dec_and_test(&e->refcnt)) {
		mutex_unlock(&esw->offloads.encap_tbl_lock);
		return;
	}
	hash_del_rcu(&e->encap_hlist);
	mutex_unlock(&esw->offloads.encap_tbl_lock);

	mlx5e_encap_dealloc(priv, e);
}

static void mlx5e_detach_decap(struct mlx5e_priv *priv,
			       struct mlx5e_tc_flow *flow)
{
	struct mlx5_eswitch *esw = priv->mdev->priv.eswitch;
	struct mlx5e_decap_entry *d = flow->decap_reformat;

	if (!d)
		return;

	mutex_lock(&esw->offloads.decap_tbl_lock);
	list_del(&flow->l3_to_l2_reformat);
	flow->decap_reformat = NULL;

	if (!refcount_dec_and_test(&d->refcnt)) {
		mutex_unlock(&esw->offloads.decap_tbl_lock);
		return;
	}
	hash_del_rcu(&d->hlist);
	mutex_unlock(&esw->offloads.decap_tbl_lock);

	mlx5e_decap_dealloc(priv, d);
}

static void __mlx5e_tc_del_fdb_peer_flow(struct mlx5e_tc_flow *flow)
{
	struct mlx5_eswitch *esw = flow->priv->mdev->priv.eswitch;

	if (!flow_flag_test(flow, ESWITCH) ||
	    !flow_flag_test(flow, DUP))
		return;

	mutex_lock(&esw->offloads.peer_mutex);
	list_del(&flow->peer);
	mutex_unlock(&esw->offloads.peer_mutex);

	flow_flag_clear(flow, DUP);

	if (refcount_dec_and_test(&flow->peer_flow->refcnt)) {
		mlx5e_tc_del_fdb_flow(flow->peer_flow->priv, flow->peer_flow);
		kfree(flow->peer_flow);
	}

	flow->peer_flow = NULL;
}

static void mlx5e_tc_del_fdb_peer_flow(struct mlx5e_tc_flow *flow)
{
	struct mlx5_core_dev *dev = flow->priv->mdev;
	struct mlx5_devcom *devcom = dev->priv.devcom;
	struct mlx5_eswitch *peer_esw;

	peer_esw = mlx5_devcom_get_peer_data(devcom, MLX5_DEVCOM_ESW_OFFLOADS);
	if (!peer_esw)
		return;

	__mlx5e_tc_del_fdb_peer_flow(flow);
	mlx5_devcom_release_peer_data(devcom, MLX5_DEVCOM_ESW_OFFLOADS);
}

static void mlx5e_tc_del_flow(struct mlx5e_priv *priv,
			      struct mlx5e_tc_flow *flow)
{
	if (mlx5e_is_eswitch_flow(flow)) {
		mlx5e_tc_del_fdb_peer_flow(flow);
		mlx5e_tc_del_fdb_flow(priv, flow);
	} else {
		mlx5e_tc_del_nic_flow(priv, flow);
	}
}

static int flow_has_tc_fwd_action(struct flow_cls_offload *f)
{
	struct flow_rule *rule = flow_cls_offload_flow_rule(f);
	struct flow_action *flow_action = &rule->action;
	const struct flow_action_entry *act;
	int i;

	flow_action_for_each(i, act, flow_action) {
		switch (act->id) {
		case FLOW_ACTION_GOTO:
			return true;
		default:
			continue;
		}
	}

	return false;
}

static int
enc_opts_is_dont_care_or_full_match(struct mlx5e_priv *priv,
				    struct flow_dissector_key_enc_opts *opts,
				    struct netlink_ext_ack *extack,
				    bool *dont_care)
{
	struct geneve_opt *opt;
	int off = 0;

	*dont_care = true;

	while (opts->len > off) {
		opt = (struct geneve_opt *)&opts->data[off];

		if (!(*dont_care) || opt->opt_class || opt->type ||
		    memchr_inv(opt->opt_data, 0, opt->length * 4)) {
			*dont_care = false;

			if (opt->opt_class != htons(U16_MAX) ||
			    opt->type != U8_MAX) {
				NL_SET_ERR_MSG(extack,
					       "Partial match of tunnel options in chain > 0 isn't supported");
				netdev_warn(priv->netdev,
					    "Partial match of tunnel options in chain > 0 isn't supported");
				return -EOPNOTSUPP;
			}
		}

		off += sizeof(struct geneve_opt) + opt->length * 4;
	}

	return 0;
}

#define COPY_DISSECTOR(rule, diss_key, dst)\
({ \
	struct flow_rule *__rule = (rule);\
	typeof(dst) __dst = dst;\
\
	memcpy(__dst,\
	       skb_flow_dissector_target(__rule->match.dissector,\
					 diss_key,\
					 __rule->match.key),\
	       sizeof(*__dst));\
})

static int mlx5e_get_flow_tunnel_id(struct mlx5e_priv *priv,
				    struct mlx5e_tc_flow *flow,
				    struct flow_cls_offload *f,
				    struct net_device *filter_dev)
{
	struct flow_rule *rule = flow_cls_offload_flow_rule(f);
	struct netlink_ext_ack *extack = f->common.extack;
	struct mlx5e_tc_mod_hdr_acts *mod_hdr_acts;
	struct flow_match_enc_opts enc_opts_match;
	struct tunnel_match_enc_opts tun_enc_opts;
	struct mlx5_rep_uplink_priv *uplink_priv;
	struct mlx5_flow_attr *attr = flow->attr;
	struct mlx5e_rep_priv *uplink_rpriv;
	struct tunnel_match_key tunnel_key;
	bool enc_opts_is_dont_care = true;
	u32 tun_id, enc_opts_id = 0;
	struct mlx5_eswitch *esw;
	u32 value, mask;
	int err;

	esw = priv->mdev->priv.eswitch;
	uplink_rpriv = mlx5_eswitch_get_uplink_priv(esw, REP_ETH);
	uplink_priv = &uplink_rpriv->uplink_priv;

	memset(&tunnel_key, 0, sizeof(tunnel_key));
	COPY_DISSECTOR(rule, FLOW_DISSECTOR_KEY_ENC_CONTROL,
		       &tunnel_key.enc_control);
	if (tunnel_key.enc_control.addr_type == FLOW_DISSECTOR_KEY_IPV4_ADDRS)
		COPY_DISSECTOR(rule, FLOW_DISSECTOR_KEY_ENC_IPV4_ADDRS,
			       &tunnel_key.enc_ipv4);
	else
		COPY_DISSECTOR(rule, FLOW_DISSECTOR_KEY_ENC_IPV6_ADDRS,
			       &tunnel_key.enc_ipv6);
	COPY_DISSECTOR(rule, FLOW_DISSECTOR_KEY_ENC_IP, &tunnel_key.enc_ip);
	COPY_DISSECTOR(rule, FLOW_DISSECTOR_KEY_ENC_PORTS,
		       &tunnel_key.enc_tp);
	COPY_DISSECTOR(rule, FLOW_DISSECTOR_KEY_ENC_KEYID,
		       &tunnel_key.enc_key_id);
	tunnel_key.filter_ifindex = filter_dev->ifindex;

	err = mapping_add(uplink_priv->tunnel_mapping, &tunnel_key, &tun_id);
	if (err)
		return err;

	flow_rule_match_enc_opts(rule, &enc_opts_match);
	err = enc_opts_is_dont_care_or_full_match(priv,
						  enc_opts_match.mask,
						  extack,
						  &enc_opts_is_dont_care);
	if (err)
		goto err_enc_opts;

	if (!enc_opts_is_dont_care) {
		memset(&tun_enc_opts, 0, sizeof(tun_enc_opts));
		memcpy(&tun_enc_opts.key, enc_opts_match.key,
		       sizeof(*enc_opts_match.key));
		memcpy(&tun_enc_opts.mask, enc_opts_match.mask,
		       sizeof(*enc_opts_match.mask));

		err = mapping_add(uplink_priv->tunnel_enc_opts_mapping,
				  &tun_enc_opts, &enc_opts_id);
		if (err)
			goto err_enc_opts;
	}

	value = tun_id << ENC_OPTS_BITS | enc_opts_id;
	mask = enc_opts_id ? TUNNEL_ID_MASK :
			     (TUNNEL_ID_MASK & ~ENC_OPTS_BITS_MASK);

	if (attr->chain) {
		mlx5e_tc_match_to_reg_match(&attr->parse_attr->spec,
					    TUNNEL_TO_REG, value, mask);
	} else {
		mod_hdr_acts = &attr->parse_attr->mod_hdr_acts;
		err = mlx5e_tc_match_to_reg_set(priv->mdev,
						mod_hdr_acts, MLX5_FLOW_NAMESPACE_FDB,
						TUNNEL_TO_REG, value);
		if (err)
			goto err_set;

		attr->action |= MLX5_FLOW_CONTEXT_ACTION_MOD_HDR;
	}

	flow->tunnel_id = value;
	return 0;

err_set:
	if (enc_opts_id)
		mapping_remove(uplink_priv->tunnel_enc_opts_mapping,
			       enc_opts_id);
err_enc_opts:
	mapping_remove(uplink_priv->tunnel_mapping, tun_id);
	return err;
}

static void mlx5e_put_flow_tunnel_id(struct mlx5e_tc_flow *flow)
{
	u32 enc_opts_id = flow->tunnel_id & ENC_OPTS_BITS_MASK;
	u32 tun_id = flow->tunnel_id >> ENC_OPTS_BITS;
	struct mlx5_rep_uplink_priv *uplink_priv;
	struct mlx5e_rep_priv *uplink_rpriv;
	struct mlx5_eswitch *esw;

	esw = flow->priv->mdev->priv.eswitch;
	uplink_rpriv = mlx5_eswitch_get_uplink_priv(esw, REP_ETH);
	uplink_priv = &uplink_rpriv->uplink_priv;

	if (tun_id)
		mapping_remove(uplink_priv->tunnel_mapping, tun_id);
	if (enc_opts_id)
		mapping_remove(uplink_priv->tunnel_enc_opts_mapping,
			       enc_opts_id);
}

u32 mlx5e_tc_get_flow_tun_id(struct mlx5e_tc_flow *flow)
{
	return flow->tunnel_id;
}

void mlx5e_tc_set_ethertype(struct mlx5_core_dev *mdev,
			    struct flow_match_basic *match, bool outer,
			    void *headers_c, void *headers_v)
{
	bool ip_version_cap;

	ip_version_cap = outer ?
		MLX5_CAP_FLOWTABLE_NIC_RX(mdev,
					  ft_field_support.outer_ip_version) :
		MLX5_CAP_FLOWTABLE_NIC_RX(mdev,
					  ft_field_support.inner_ip_version);

	if (ip_version_cap && match->mask->n_proto == htons(0xFFFF) &&
	    (match->key->n_proto == htons(ETH_P_IP) ||
	     match->key->n_proto == htons(ETH_P_IPV6))) {
		MLX5_SET_TO_ONES(fte_match_set_lyr_2_4, headers_c, ip_version);
		MLX5_SET(fte_match_set_lyr_2_4, headers_v, ip_version,
			 match->key->n_proto == htons(ETH_P_IP) ? 4 : 6);
	} else {
		MLX5_SET(fte_match_set_lyr_2_4, headers_c, ethertype,
			 ntohs(match->mask->n_proto));
		MLX5_SET(fte_match_set_lyr_2_4, headers_v, ethertype,
			 ntohs(match->key->n_proto));
	}
}

static int parse_tunnel_attr(struct mlx5e_priv *priv,
			     struct mlx5e_tc_flow *flow,
			     struct mlx5_flow_spec *spec,
			     struct flow_cls_offload *f,
			     struct net_device *filter_dev,
			     u8 *match_level,
			     bool *match_inner)
{
	struct mlx5_eswitch *esw = priv->mdev->priv.eswitch;
	struct netlink_ext_ack *extack = f->common.extack;
	bool needs_mapping, sets_mapping;
	int err;

	if (!mlx5e_is_eswitch_flow(flow))
		return -EOPNOTSUPP;

	needs_mapping = !!flow->attr->chain;
	sets_mapping = !flow->attr->chain && flow_has_tc_fwd_action(f);
	*match_inner = !needs_mapping;

	if ((needs_mapping || sets_mapping) &&
	    !mlx5_eswitch_reg_c1_loopback_enabled(esw)) {
		NL_SET_ERR_MSG(extack,
			       "Chains on tunnel devices isn't supported without register loopback support");
		netdev_warn(priv->netdev,
			    "Chains on tunnel devices isn't supported without register loopback support");
		return -EOPNOTSUPP;
	}

	if (!flow->attr->chain) {
		err = mlx5e_tc_tun_parse(filter_dev, priv, spec, f,
					 match_level);
		if (err) {
			NL_SET_ERR_MSG_MOD(extack,
					   "Failed to parse tunnel attributes");
			netdev_warn(priv->netdev,
				    "Failed to parse tunnel attributes");
			return err;
		}

		/* With mpls over udp we decapsulate using packet reformat
		 * object
		 */
		if (!netif_is_bareudp(filter_dev))
			flow->attr->action |= MLX5_FLOW_CONTEXT_ACTION_DECAP;
	}

	if (!needs_mapping && !sets_mapping)
		return 0;

	return mlx5e_get_flow_tunnel_id(priv, flow, f, filter_dev);
}

static void *get_match_inner_headers_criteria(struct mlx5_flow_spec *spec)
{
	return MLX5_ADDR_OF(fte_match_param, spec->match_criteria,
			    inner_headers);
}

static void *get_match_inner_headers_value(struct mlx5_flow_spec *spec)
{
	return MLX5_ADDR_OF(fte_match_param, spec->match_value,
			    inner_headers);
}

static void *get_match_outer_headers_criteria(struct mlx5_flow_spec *spec)
{
	return MLX5_ADDR_OF(fte_match_param, spec->match_criteria,
			    outer_headers);
}

static void *get_match_outer_headers_value(struct mlx5_flow_spec *spec)
{
	return MLX5_ADDR_OF(fte_match_param, spec->match_value,
			    outer_headers);
}

static void *get_match_headers_value(u32 flags,
				     struct mlx5_flow_spec *spec)
{
	return (flags & MLX5_FLOW_CONTEXT_ACTION_DECAP) ?
		get_match_inner_headers_value(spec) :
		get_match_outer_headers_value(spec);
}

static void *get_match_headers_criteria(u32 flags,
					struct mlx5_flow_spec *spec)
{
	return (flags & MLX5_FLOW_CONTEXT_ACTION_DECAP) ?
		get_match_inner_headers_criteria(spec) :
		get_match_outer_headers_criteria(spec);
}

static int mlx5e_flower_parse_meta(struct net_device *filter_dev,
				   struct flow_cls_offload *f)
{
	struct flow_rule *rule = flow_cls_offload_flow_rule(f);
	struct netlink_ext_ack *extack = f->common.extack;
	struct net_device *ingress_dev;
	struct flow_match_meta match;

	if (!flow_rule_match_key(rule, FLOW_DISSECTOR_KEY_META))
		return 0;

	flow_rule_match_meta(rule, &match);
	if (match.mask->ingress_ifindex != 0xFFFFFFFF) {
		NL_SET_ERR_MSG_MOD(extack, "Unsupported ingress ifindex mask");
		return -EOPNOTSUPP;
	}

	ingress_dev = __dev_get_by_index(dev_net(filter_dev),
					 match.key->ingress_ifindex);
	if (!ingress_dev) {
		NL_SET_ERR_MSG_MOD(extack,
				   "Can't find the ingress port to match on");
		return -ENOENT;
	}

	if (ingress_dev != filter_dev) {
		NL_SET_ERR_MSG_MOD(extack,
				   "Can't match on the ingress filter port");
		return -EOPNOTSUPP;
	}

	return 0;
}

static bool skip_key_basic(struct net_device *filter_dev,
			   struct flow_cls_offload *f)
{
	/* When doing mpls over udp decap, the user needs to provide
	 * MPLS_UC as the protocol in order to be able to match on mpls
	 * label fields.  However, the actual ethertype is IP so we want to
	 * avoid matching on this, otherwise we'll fail the match.
	 */
	if (netif_is_bareudp(filter_dev) && f->common.chain_index == 0)
		return true;

	return false;
}

static int __parse_cls_flower(struct mlx5e_priv *priv,
			      struct mlx5e_tc_flow *flow,
			      struct mlx5_flow_spec *spec,
			      struct flow_cls_offload *f,
			      struct net_device *filter_dev,
			      u8 *inner_match_level, u8 *outer_match_level)
{
	struct netlink_ext_ack *extack = f->common.extack;
	void *headers_c = MLX5_ADDR_OF(fte_match_param, spec->match_criteria,
				       outer_headers);
	void *headers_v = MLX5_ADDR_OF(fte_match_param, spec->match_value,
				       outer_headers);
	void *misc_c = MLX5_ADDR_OF(fte_match_param, spec->match_criteria,
				    misc_parameters);
	void *misc_v = MLX5_ADDR_OF(fte_match_param, spec->match_value,
				    misc_parameters);
	struct flow_rule *rule = flow_cls_offload_flow_rule(f);
	struct flow_dissector *dissector = rule->match.dissector;
	u16 addr_type = 0;
	u8 ip_proto = 0;
	u8 *match_level;
	int err;

	match_level = outer_match_level;

	if (dissector->used_keys &
	    ~(BIT(FLOW_DISSECTOR_KEY_META) |
	      BIT(FLOW_DISSECTOR_KEY_CONTROL) |
	      BIT(FLOW_DISSECTOR_KEY_BASIC) |
	      BIT(FLOW_DISSECTOR_KEY_ETH_ADDRS) |
	      BIT(FLOW_DISSECTOR_KEY_VLAN) |
	      BIT(FLOW_DISSECTOR_KEY_CVLAN) |
	      BIT(FLOW_DISSECTOR_KEY_IPV4_ADDRS) |
	      BIT(FLOW_DISSECTOR_KEY_IPV6_ADDRS) |
	      BIT(FLOW_DISSECTOR_KEY_PORTS) |
	      BIT(FLOW_DISSECTOR_KEY_ENC_KEYID) |
	      BIT(FLOW_DISSECTOR_KEY_ENC_IPV4_ADDRS) |
	      BIT(FLOW_DISSECTOR_KEY_ENC_IPV6_ADDRS) |
	      BIT(FLOW_DISSECTOR_KEY_ENC_PORTS)	|
	      BIT(FLOW_DISSECTOR_KEY_ENC_CONTROL) |
	      BIT(FLOW_DISSECTOR_KEY_TCP) |
	      BIT(FLOW_DISSECTOR_KEY_IP)  |
	      BIT(FLOW_DISSECTOR_KEY_CT) |
	      BIT(FLOW_DISSECTOR_KEY_ENC_IP) |
	      BIT(FLOW_DISSECTOR_KEY_ENC_OPTS) |
	      BIT(FLOW_DISSECTOR_KEY_MPLS))) {
		NL_SET_ERR_MSG_MOD(extack, "Unsupported key");
		netdev_warn(priv->netdev, "Unsupported key used: 0x%x\n",
			    dissector->used_keys);
		return -EOPNOTSUPP;
	}

	if (mlx5e_get_tc_tun(filter_dev)) {
		bool match_inner = false;

		err = parse_tunnel_attr(priv, flow, spec, f, filter_dev,
					outer_match_level, &match_inner);
		if (err)
			return err;

		if (match_inner) {
			/* header pointers should point to the inner headers
			 * if the packet was decapsulated already.
			 * outer headers are set by parse_tunnel_attr.
			 */
			match_level = inner_match_level;
			headers_c = get_match_inner_headers_criteria(spec);
			headers_v = get_match_inner_headers_value(spec);
		}
	}

	err = mlx5e_flower_parse_meta(filter_dev, f);
	if (err)
		return err;

	if (flow_rule_match_key(rule, FLOW_DISSECTOR_KEY_BASIC) &&
	    !skip_key_basic(filter_dev, f)) {
		struct flow_match_basic match;

		flow_rule_match_basic(rule, &match);
		mlx5e_tc_set_ethertype(priv->mdev, &match,
				       match_level == outer_match_level,
				       headers_c, headers_v);

		if (match.mask->n_proto)
			*match_level = MLX5_MATCH_L2;
	}
	if (flow_rule_match_key(rule, FLOW_DISSECTOR_KEY_VLAN) ||
	    is_vlan_dev(filter_dev)) {
		struct flow_dissector_key_vlan filter_dev_mask;
		struct flow_dissector_key_vlan filter_dev_key;
		struct flow_match_vlan match;

		if (is_vlan_dev(filter_dev)) {
			match.key = &filter_dev_key;
			match.key->vlan_id = vlan_dev_vlan_id(filter_dev);
			match.key->vlan_tpid = vlan_dev_vlan_proto(filter_dev);
			match.key->vlan_priority = 0;
			match.mask = &filter_dev_mask;
			memset(match.mask, 0xff, sizeof(*match.mask));
			match.mask->vlan_priority = 0;
		} else {
			flow_rule_match_vlan(rule, &match);
		}
		if (match.mask->vlan_id ||
		    match.mask->vlan_priority ||
		    match.mask->vlan_tpid) {
			if (match.key->vlan_tpid == htons(ETH_P_8021AD)) {
				MLX5_SET(fte_match_set_lyr_2_4, headers_c,
					 svlan_tag, 1);
				MLX5_SET(fte_match_set_lyr_2_4, headers_v,
					 svlan_tag, 1);
			} else {
				MLX5_SET(fte_match_set_lyr_2_4, headers_c,
					 cvlan_tag, 1);
				MLX5_SET(fte_match_set_lyr_2_4, headers_v,
					 cvlan_tag, 1);
			}

			MLX5_SET(fte_match_set_lyr_2_4, headers_c, first_vid,
				 match.mask->vlan_id);
			MLX5_SET(fte_match_set_lyr_2_4, headers_v, first_vid,
				 match.key->vlan_id);

			MLX5_SET(fte_match_set_lyr_2_4, headers_c, first_prio,
				 match.mask->vlan_priority);
			MLX5_SET(fte_match_set_lyr_2_4, headers_v, first_prio,
				 match.key->vlan_priority);

			*match_level = MLX5_MATCH_L2;
		}
	} else if (*match_level != MLX5_MATCH_NONE) {
		/* cvlan_tag enabled in match criteria and
		 * disabled in match value means both S & C tags
		 * don't exist (untagged of both)
		 */
		MLX5_SET(fte_match_set_lyr_2_4, headers_c, cvlan_tag, 1);
		*match_level = MLX5_MATCH_L2;
	}

	if (flow_rule_match_key(rule, FLOW_DISSECTOR_KEY_CVLAN)) {
		struct flow_match_vlan match;

		flow_rule_match_cvlan(rule, &match);
		if (match.mask->vlan_id ||
		    match.mask->vlan_priority ||
		    match.mask->vlan_tpid) {
			if (match.key->vlan_tpid == htons(ETH_P_8021AD)) {
				MLX5_SET(fte_match_set_misc, misc_c,
					 outer_second_svlan_tag, 1);
				MLX5_SET(fte_match_set_misc, misc_v,
					 outer_second_svlan_tag, 1);
			} else {
				MLX5_SET(fte_match_set_misc, misc_c,
					 outer_second_cvlan_tag, 1);
				MLX5_SET(fte_match_set_misc, misc_v,
					 outer_second_cvlan_tag, 1);
			}

			MLX5_SET(fte_match_set_misc, misc_c, outer_second_vid,
				 match.mask->vlan_id);
			MLX5_SET(fte_match_set_misc, misc_v, outer_second_vid,
				 match.key->vlan_id);
			MLX5_SET(fte_match_set_misc, misc_c, outer_second_prio,
				 match.mask->vlan_priority);
			MLX5_SET(fte_match_set_misc, misc_v, outer_second_prio,
				 match.key->vlan_priority);

			*match_level = MLX5_MATCH_L2;
			spec->match_criteria_enable |= MLX5_MATCH_MISC_PARAMETERS;
		}
	}

	if (flow_rule_match_key(rule, FLOW_DISSECTOR_KEY_ETH_ADDRS)) {
		struct flow_match_eth_addrs match;

		flow_rule_match_eth_addrs(rule, &match);
		ether_addr_copy(MLX5_ADDR_OF(fte_match_set_lyr_2_4, headers_c,
					     dmac_47_16),
				match.mask->dst);
		ether_addr_copy(MLX5_ADDR_OF(fte_match_set_lyr_2_4, headers_v,
					     dmac_47_16),
				match.key->dst);

		ether_addr_copy(MLX5_ADDR_OF(fte_match_set_lyr_2_4, headers_c,
					     smac_47_16),
				match.mask->src);
		ether_addr_copy(MLX5_ADDR_OF(fte_match_set_lyr_2_4, headers_v,
					     smac_47_16),
				match.key->src);

		if (!is_zero_ether_addr(match.mask->src) ||
		    !is_zero_ether_addr(match.mask->dst))
			*match_level = MLX5_MATCH_L2;
	}

	if (flow_rule_match_key(rule, FLOW_DISSECTOR_KEY_CONTROL)) {
		struct flow_match_control match;

		flow_rule_match_control(rule, &match);
		addr_type = match.key->addr_type;

		/* the HW doesn't support frag first/later */
		if (match.mask->flags & FLOW_DIS_FIRST_FRAG)
			return -EOPNOTSUPP;

		if (match.mask->flags & FLOW_DIS_IS_FRAGMENT) {
			MLX5_SET(fte_match_set_lyr_2_4, headers_c, frag, 1);
			MLX5_SET(fte_match_set_lyr_2_4, headers_v, frag,
				 match.key->flags & FLOW_DIS_IS_FRAGMENT);

			/* the HW doesn't need L3 inline to match on frag=no */
			if (!(match.key->flags & FLOW_DIS_IS_FRAGMENT))
				*match_level = MLX5_MATCH_L2;
	/* ***  L2 attributes parsing up to here *** */
			else
				*match_level = MLX5_MATCH_L3;
		}
	}

	if (flow_rule_match_key(rule, FLOW_DISSECTOR_KEY_BASIC)) {
		struct flow_match_basic match;

		flow_rule_match_basic(rule, &match);
		ip_proto = match.key->ip_proto;

		MLX5_SET(fte_match_set_lyr_2_4, headers_c, ip_protocol,
			 match.mask->ip_proto);
		MLX5_SET(fte_match_set_lyr_2_4, headers_v, ip_protocol,
			 match.key->ip_proto);

		if (match.mask->ip_proto)
			*match_level = MLX5_MATCH_L3;
	}

	if (addr_type == FLOW_DISSECTOR_KEY_IPV4_ADDRS) {
		struct flow_match_ipv4_addrs match;

		flow_rule_match_ipv4_addrs(rule, &match);
		memcpy(MLX5_ADDR_OF(fte_match_set_lyr_2_4, headers_c,
				    src_ipv4_src_ipv6.ipv4_layout.ipv4),
		       &match.mask->src, sizeof(match.mask->src));
		memcpy(MLX5_ADDR_OF(fte_match_set_lyr_2_4, headers_v,
				    src_ipv4_src_ipv6.ipv4_layout.ipv4),
		       &match.key->src, sizeof(match.key->src));
		memcpy(MLX5_ADDR_OF(fte_match_set_lyr_2_4, headers_c,
				    dst_ipv4_dst_ipv6.ipv4_layout.ipv4),
		       &match.mask->dst, sizeof(match.mask->dst));
		memcpy(MLX5_ADDR_OF(fte_match_set_lyr_2_4, headers_v,
				    dst_ipv4_dst_ipv6.ipv4_layout.ipv4),
		       &match.key->dst, sizeof(match.key->dst));

		if (match.mask->src || match.mask->dst)
			*match_level = MLX5_MATCH_L3;
	}

	if (addr_type == FLOW_DISSECTOR_KEY_IPV6_ADDRS) {
		struct flow_match_ipv6_addrs match;

		flow_rule_match_ipv6_addrs(rule, &match);
		memcpy(MLX5_ADDR_OF(fte_match_set_lyr_2_4, headers_c,
				    src_ipv4_src_ipv6.ipv6_layout.ipv6),
		       &match.mask->src, sizeof(match.mask->src));
		memcpy(MLX5_ADDR_OF(fte_match_set_lyr_2_4, headers_v,
				    src_ipv4_src_ipv6.ipv6_layout.ipv6),
		       &match.key->src, sizeof(match.key->src));

		memcpy(MLX5_ADDR_OF(fte_match_set_lyr_2_4, headers_c,
				    dst_ipv4_dst_ipv6.ipv6_layout.ipv6),
		       &match.mask->dst, sizeof(match.mask->dst));
		memcpy(MLX5_ADDR_OF(fte_match_set_lyr_2_4, headers_v,
				    dst_ipv4_dst_ipv6.ipv6_layout.ipv6),
		       &match.key->dst, sizeof(match.key->dst));

		if (ipv6_addr_type(&match.mask->src) != IPV6_ADDR_ANY ||
		    ipv6_addr_type(&match.mask->dst) != IPV6_ADDR_ANY)
			*match_level = MLX5_MATCH_L3;
	}

	if (flow_rule_match_key(rule, FLOW_DISSECTOR_KEY_IP)) {
		struct flow_match_ip match;

		flow_rule_match_ip(rule, &match);
		MLX5_SET(fte_match_set_lyr_2_4, headers_c, ip_ecn,
			 match.mask->tos & 0x3);
		MLX5_SET(fte_match_set_lyr_2_4, headers_v, ip_ecn,
			 match.key->tos & 0x3);

		MLX5_SET(fte_match_set_lyr_2_4, headers_c, ip_dscp,
			 match.mask->tos >> 2);
		MLX5_SET(fte_match_set_lyr_2_4, headers_v, ip_dscp,
			 match.key->tos  >> 2);

		MLX5_SET(fte_match_set_lyr_2_4, headers_c, ttl_hoplimit,
			 match.mask->ttl);
		MLX5_SET(fte_match_set_lyr_2_4, headers_v, ttl_hoplimit,
			 match.key->ttl);

		if (match.mask->ttl &&
		    !MLX5_CAP_ESW_FLOWTABLE_FDB(priv->mdev,
						ft_field_support.outer_ipv4_ttl)) {
			NL_SET_ERR_MSG_MOD(extack,
					   "Matching on TTL is not supported");
			return -EOPNOTSUPP;
		}

		if (match.mask->tos || match.mask->ttl)
			*match_level = MLX5_MATCH_L3;
	}

	/* ***  L3 attributes parsing up to here *** */

	if (flow_rule_match_key(rule, FLOW_DISSECTOR_KEY_PORTS)) {
		struct flow_match_ports match;

		flow_rule_match_ports(rule, &match);
		switch (ip_proto) {
		case IPPROTO_TCP:
			MLX5_SET(fte_match_set_lyr_2_4, headers_c,
				 tcp_sport, ntohs(match.mask->src));
			MLX5_SET(fte_match_set_lyr_2_4, headers_v,
				 tcp_sport, ntohs(match.key->src));

			MLX5_SET(fte_match_set_lyr_2_4, headers_c,
				 tcp_dport, ntohs(match.mask->dst));
			MLX5_SET(fte_match_set_lyr_2_4, headers_v,
				 tcp_dport, ntohs(match.key->dst));
			break;

		case IPPROTO_UDP:
			MLX5_SET(fte_match_set_lyr_2_4, headers_c,
				 udp_sport, ntohs(match.mask->src));
			MLX5_SET(fte_match_set_lyr_2_4, headers_v,
				 udp_sport, ntohs(match.key->src));

			MLX5_SET(fte_match_set_lyr_2_4, headers_c,
				 udp_dport, ntohs(match.mask->dst));
			MLX5_SET(fte_match_set_lyr_2_4, headers_v,
				 udp_dport, ntohs(match.key->dst));
			break;
		default:
			NL_SET_ERR_MSG_MOD(extack,
					   "Only UDP and TCP transports are supported for L4 matching");
			netdev_err(priv->netdev,
				   "Only UDP and TCP transport are supported\n");
			return -EINVAL;
		}

		if (match.mask->src || match.mask->dst)
			*match_level = MLX5_MATCH_L4;
	}

	if (flow_rule_match_key(rule, FLOW_DISSECTOR_KEY_TCP)) {
		struct flow_match_tcp match;

		flow_rule_match_tcp(rule, &match);
		MLX5_SET(fte_match_set_lyr_2_4, headers_c, tcp_flags,
			 ntohs(match.mask->flags));
		MLX5_SET(fte_match_set_lyr_2_4, headers_v, tcp_flags,
			 ntohs(match.key->flags));

		if (match.mask->flags)
			*match_level = MLX5_MATCH_L4;
	}

	return 0;
}

static int parse_cls_flower(struct mlx5e_priv *priv,
			    struct mlx5e_tc_flow *flow,
			    struct mlx5_flow_spec *spec,
			    struct flow_cls_offload *f,
			    struct net_device *filter_dev)
{
	u8 inner_match_level, outer_match_level, non_tunnel_match_level;
	struct netlink_ext_ack *extack = f->common.extack;
	struct mlx5_core_dev *dev = priv->mdev;
	struct mlx5_eswitch *esw = dev->priv.eswitch;
	struct mlx5e_rep_priv *rpriv = priv->ppriv;
	struct mlx5_eswitch_rep *rep;
	bool is_eswitch_flow;
	int err;

	inner_match_level = MLX5_MATCH_NONE;
	outer_match_level = MLX5_MATCH_NONE;

	err = __parse_cls_flower(priv, flow, spec, f, filter_dev,
				 &inner_match_level, &outer_match_level);
	non_tunnel_match_level = (inner_match_level == MLX5_MATCH_NONE) ?
				 outer_match_level : inner_match_level;

	is_eswitch_flow = mlx5e_is_eswitch_flow(flow);
	if (!err && is_eswitch_flow) {
		rep = rpriv->rep;
		if (rep->vport != MLX5_VPORT_UPLINK &&
		    (esw->offloads.inline_mode != MLX5_INLINE_MODE_NONE &&
		    esw->offloads.inline_mode < non_tunnel_match_level)) {
			NL_SET_ERR_MSG_MOD(extack,
					   "Flow is not offloaded due to min inline setting");
			netdev_warn(priv->netdev,
				    "Flow is not offloaded due to min inline setting, required %d actual %d\n",
				    non_tunnel_match_level, esw->offloads.inline_mode);
			return -EOPNOTSUPP;
		}
	}

	flow->attr->inner_match_level = inner_match_level;
	flow->attr->outer_match_level = outer_match_level;


	return err;
}

struct pedit_headers {
	struct ethhdr  eth;
	struct vlan_hdr vlan;
	struct iphdr   ip4;
	struct ipv6hdr ip6;
	struct tcphdr  tcp;
	struct udphdr  udp;
};

struct pedit_headers_action {
	struct pedit_headers	vals;
	struct pedit_headers	masks;
	u32			pedits;
};

static int pedit_header_offsets[] = {
	[FLOW_ACT_MANGLE_HDR_TYPE_ETH] = offsetof(struct pedit_headers, eth),
	[FLOW_ACT_MANGLE_HDR_TYPE_IP4] = offsetof(struct pedit_headers, ip4),
	[FLOW_ACT_MANGLE_HDR_TYPE_IP6] = offsetof(struct pedit_headers, ip6),
	[FLOW_ACT_MANGLE_HDR_TYPE_TCP] = offsetof(struct pedit_headers, tcp),
	[FLOW_ACT_MANGLE_HDR_TYPE_UDP] = offsetof(struct pedit_headers, udp),
};

#define pedit_header(_ph, _htype) ((void *)(_ph) + pedit_header_offsets[_htype])

static int set_pedit_val(u8 hdr_type, u32 mask, u32 val, u32 offset,
			 struct pedit_headers_action *hdrs)
{
	u32 *curr_pmask, *curr_pval;

	curr_pmask = (u32 *)(pedit_header(&hdrs->masks, hdr_type) + offset);
	curr_pval  = (u32 *)(pedit_header(&hdrs->vals, hdr_type) + offset);

	if (*curr_pmask & mask)  /* disallow acting twice on the same location */
		goto out_err;

	*curr_pmask |= mask;
	*curr_pval  |= (val & mask);

	return 0;

out_err:
	return -EOPNOTSUPP;
}

struct mlx5_fields {
	u8  field;
	u8  field_bsize;
	u32 field_mask;
	u32 offset;
	u32 match_offset;
};

#define OFFLOAD(fw_field, field_bsize, field_mask, field, off, match_field) \
		{MLX5_ACTION_IN_FIELD_OUT_ ## fw_field, field_bsize, field_mask, \
		 offsetof(struct pedit_headers, field) + (off), \
		 MLX5_BYTE_OFF(fte_match_set_lyr_2_4, match_field)}

/* masked values are the same and there are no rewrites that do not have a
 * match.
 */
#define SAME_VAL_MASK(type, valp, maskp, matchvalp, matchmaskp) ({ \
	type matchmaskx = *(type *)(matchmaskp); \
	type matchvalx = *(type *)(matchvalp); \
	type maskx = *(type *)(maskp); \
	type valx = *(type *)(valp); \
	\
	(valx & maskx) == (matchvalx & matchmaskx) && !(maskx & (maskx ^ \
								 matchmaskx)); \
})

static bool cmp_val_mask(void *valp, void *maskp, void *matchvalp,
			 void *matchmaskp, u8 bsize)
{
	bool same = false;

	switch (bsize) {
	case 8:
		same = SAME_VAL_MASK(u8, valp, maskp, matchvalp, matchmaskp);
		break;
	case 16:
		same = SAME_VAL_MASK(u16, valp, maskp, matchvalp, matchmaskp);
		break;
	case 32:
		same = SAME_VAL_MASK(u32, valp, maskp, matchvalp, matchmaskp);
		break;
	}

	return same;
}

static struct mlx5_fields fields[] = {
	OFFLOAD(DMAC_47_16, 32, U32_MAX, eth.h_dest[0], 0, dmac_47_16),
	OFFLOAD(DMAC_15_0,  16, U16_MAX, eth.h_dest[4], 0, dmac_15_0),
	OFFLOAD(SMAC_47_16, 32, U32_MAX, eth.h_source[0], 0, smac_47_16),
	OFFLOAD(SMAC_15_0,  16, U16_MAX, eth.h_source[4], 0, smac_15_0),
	OFFLOAD(ETHERTYPE,  16, U16_MAX, eth.h_proto, 0, ethertype),
	OFFLOAD(FIRST_VID,  16, U16_MAX, vlan.h_vlan_TCI, 0, first_vid),

	OFFLOAD(IP_DSCP, 8,    0xfc, ip4.tos,   0, ip_dscp),
	OFFLOAD(IP_TTL,  8,  U8_MAX, ip4.ttl,   0, ttl_hoplimit),
	OFFLOAD(SIPV4,  32, U32_MAX, ip4.saddr, 0, src_ipv4_src_ipv6.ipv4_layout.ipv4),
	OFFLOAD(DIPV4,  32, U32_MAX, ip4.daddr, 0, dst_ipv4_dst_ipv6.ipv4_layout.ipv4),

	OFFLOAD(SIPV6_127_96, 32, U32_MAX, ip6.saddr.s6_addr32[0], 0,
		src_ipv4_src_ipv6.ipv6_layout.ipv6[0]),
	OFFLOAD(SIPV6_95_64,  32, U32_MAX, ip6.saddr.s6_addr32[1], 0,
		src_ipv4_src_ipv6.ipv6_layout.ipv6[4]),
	OFFLOAD(SIPV6_63_32,  32, U32_MAX, ip6.saddr.s6_addr32[2], 0,
		src_ipv4_src_ipv6.ipv6_layout.ipv6[8]),
	OFFLOAD(SIPV6_31_0,   32, U32_MAX, ip6.saddr.s6_addr32[3], 0,
		src_ipv4_src_ipv6.ipv6_layout.ipv6[12]),
	OFFLOAD(DIPV6_127_96, 32, U32_MAX, ip6.daddr.s6_addr32[0], 0,
		dst_ipv4_dst_ipv6.ipv6_layout.ipv6[0]),
	OFFLOAD(DIPV6_95_64,  32, U32_MAX, ip6.daddr.s6_addr32[1], 0,
		dst_ipv4_dst_ipv6.ipv6_layout.ipv6[4]),
	OFFLOAD(DIPV6_63_32,  32, U32_MAX, ip6.daddr.s6_addr32[2], 0,
		dst_ipv4_dst_ipv6.ipv6_layout.ipv6[8]),
	OFFLOAD(DIPV6_31_0,   32, U32_MAX, ip6.daddr.s6_addr32[3], 0,
		dst_ipv4_dst_ipv6.ipv6_layout.ipv6[12]),
	OFFLOAD(IPV6_HOPLIMIT, 8,  U8_MAX, ip6.hop_limit, 0, ttl_hoplimit),
	OFFLOAD(IP_DSCP, 16,  0xc00f, ip6, 0, ip_dscp),

	OFFLOAD(TCP_SPORT, 16, U16_MAX, tcp.source,  0, tcp_sport),
	OFFLOAD(TCP_DPORT, 16, U16_MAX, tcp.dest,    0, tcp_dport),
	/* in linux iphdr tcp_flags is 8 bits long */
	OFFLOAD(TCP_FLAGS,  8,  U8_MAX, tcp.ack_seq, 5, tcp_flags),

	OFFLOAD(UDP_SPORT, 16, U16_MAX, udp.source, 0, udp_sport),
	OFFLOAD(UDP_DPORT, 16, U16_MAX, udp.dest,   0, udp_dport),
};

static unsigned long mask_to_le(unsigned long mask, int size)
{
	__be32 mask_be32;
	__be16 mask_be16;

	if (size == 32) {
		mask_be32 = (__force __be32)(mask);
		mask = (__force unsigned long)cpu_to_le32(be32_to_cpu(mask_be32));
	} else if (size == 16) {
		mask_be32 = (__force __be32)(mask);
		mask_be16 = *(__be16 *)&mask_be32;
		mask = (__force unsigned long)cpu_to_le16(be16_to_cpu(mask_be16));
	}

	return mask;
}
static int offload_pedit_fields(struct mlx5e_priv *priv,
				int namespace,
				struct pedit_headers_action *hdrs,
				struct mlx5e_tc_flow_parse_attr *parse_attr,
				u32 *action_flags,
				struct netlink_ext_ack *extack)
{
	struct pedit_headers *set_masks, *add_masks, *set_vals, *add_vals;
	int i, action_size, first, last, next_z;
	void *headers_c, *headers_v, *action, *vals_p;
	u32 *s_masks_p, *a_masks_p, s_mask, a_mask;
	struct mlx5e_tc_mod_hdr_acts *mod_acts;
	struct mlx5_fields *f;
	unsigned long mask, field_mask;
	int err;
	u8 cmd;

	mod_acts = &parse_attr->mod_hdr_acts;
	headers_c = get_match_headers_criteria(*action_flags, &parse_attr->spec);
	headers_v = get_match_headers_value(*action_flags, &parse_attr->spec);

	set_masks = &hdrs[0].masks;
	add_masks = &hdrs[1].masks;
	set_vals = &hdrs[0].vals;
	add_vals = &hdrs[1].vals;

	action_size = MLX5_UN_SZ_BYTES(set_add_copy_action_in_auto);

	for (i = 0; i < ARRAY_SIZE(fields); i++) {
		bool skip;

		f = &fields[i];
		/* avoid seeing bits set from previous iterations */
		s_mask = 0;
		a_mask = 0;

		s_masks_p = (void *)set_masks + f->offset;
		a_masks_p = (void *)add_masks + f->offset;

		s_mask = *s_masks_p & f->field_mask;
		a_mask = *a_masks_p & f->field_mask;

		if (!s_mask && !a_mask) /* nothing to offload here */
			continue;

		if (s_mask && a_mask) {
			NL_SET_ERR_MSG_MOD(extack,
					   "can't set and add to the same HW field");
			printk(KERN_WARNING "mlx5: can't set and add to the same HW field (%x)\n", f->field);
			return -EOPNOTSUPP;
		}

		skip = false;
		if (s_mask) {
			void *match_mask = headers_c + f->match_offset;
			void *match_val = headers_v + f->match_offset;

			cmd  = MLX5_ACTION_TYPE_SET;
			mask = s_mask;
			vals_p = (void *)set_vals + f->offset;
			/* don't rewrite if we have a match on the same value */
			if (cmp_val_mask(vals_p, s_masks_p, match_val,
					 match_mask, f->field_bsize))
				skip = true;
			/* clear to denote we consumed this field */
			*s_masks_p &= ~f->field_mask;
		} else {
			cmd  = MLX5_ACTION_TYPE_ADD;
			mask = a_mask;
			vals_p = (void *)add_vals + f->offset;
			/* add 0 is no change */
			if ((*(u32 *)vals_p & f->field_mask) == 0)
				skip = true;
			/* clear to denote we consumed this field */
			*a_masks_p &= ~f->field_mask;
		}
		if (skip)
			continue;

		mask = mask_to_le(mask, f->field_bsize);

		first = find_first_bit(&mask, f->field_bsize);
		next_z = find_next_zero_bit(&mask, f->field_bsize, first);
		last  = find_last_bit(&mask, f->field_bsize);
		if (first < next_z && next_z < last) {
			NL_SET_ERR_MSG_MOD(extack,
					   "rewrite of few sub-fields isn't supported");
			printk(KERN_WARNING "mlx5: rewrite of few sub-fields (mask %lx) isn't offloaded\n",
			       mask);
			return -EOPNOTSUPP;
		}

		err = alloc_mod_hdr_actions(priv->mdev, namespace, mod_acts);
		if (err) {
			NL_SET_ERR_MSG_MOD(extack,
					   "too many pedit actions, can't offload");
			mlx5_core_warn(priv->mdev,
				       "mlx5: parsed %d pedit actions, can't do more\n",
				       mod_acts->num_actions);
			return err;
		}

		action = mod_acts->actions +
			 (mod_acts->num_actions * action_size);
		MLX5_SET(set_action_in, action, action_type, cmd);
		MLX5_SET(set_action_in, action, field, f->field);

		if (cmd == MLX5_ACTION_TYPE_SET) {
			int start;

			field_mask = mask_to_le(f->field_mask, f->field_bsize);

			/* if field is bit sized it can start not from first bit */
			start = find_first_bit(&field_mask, f->field_bsize);

			MLX5_SET(set_action_in, action, offset, first - start);
			/* length is num of bits to be written, zero means length of 32 */
			MLX5_SET(set_action_in, action, length, (last - first + 1));
		}

		if (f->field_bsize == 32)
			MLX5_SET(set_action_in, action, data, ntohl(*(__be32 *)vals_p) >> first);
		else if (f->field_bsize == 16)
			MLX5_SET(set_action_in, action, data, ntohs(*(__be16 *)vals_p) >> first);
		else if (f->field_bsize == 8)
			MLX5_SET(set_action_in, action, data, *(u8 *)vals_p >> first);

		++mod_acts->num_actions;
	}

	return 0;
}

static int mlx5e_flow_namespace_max_modify_action(struct mlx5_core_dev *mdev,
						  int namespace)
{
	if (namespace == MLX5_FLOW_NAMESPACE_FDB) /* FDB offloading */
		return MLX5_CAP_ESW_FLOWTABLE_FDB(mdev, max_modify_header_actions);
	else /* namespace is MLX5_FLOW_NAMESPACE_KERNEL - NIC offloading */
		return MLX5_CAP_FLOWTABLE_NIC_RX(mdev, max_modify_header_actions);
}

int alloc_mod_hdr_actions(struct mlx5_core_dev *mdev,
			  int namespace,
			  struct mlx5e_tc_mod_hdr_acts *mod_hdr_acts)
{
	int action_size, new_num_actions, max_hw_actions;
	size_t new_sz, old_sz;
	void *ret;

	if (mod_hdr_acts->num_actions < mod_hdr_acts->max_actions)
		return 0;

	action_size = MLX5_UN_SZ_BYTES(set_add_copy_action_in_auto);

	max_hw_actions = mlx5e_flow_namespace_max_modify_action(mdev,
								namespace);
	new_num_actions = min(max_hw_actions,
			      mod_hdr_acts->actions ?
			      mod_hdr_acts->max_actions * 2 : 1);
	if (mod_hdr_acts->max_actions == new_num_actions)
		return -ENOSPC;

	new_sz = action_size * new_num_actions;
	old_sz = mod_hdr_acts->max_actions * action_size;
	ret = krealloc(mod_hdr_acts->actions, new_sz, GFP_KERNEL);
	if (!ret)
		return -ENOMEM;

	memset(ret + old_sz, 0, new_sz - old_sz);
	mod_hdr_acts->actions = ret;
	mod_hdr_acts->max_actions = new_num_actions;

	return 0;
}

void dealloc_mod_hdr_actions(struct mlx5e_tc_mod_hdr_acts *mod_hdr_acts)
{
	kfree(mod_hdr_acts->actions);
	mod_hdr_acts->actions = NULL;
	mod_hdr_acts->num_actions = 0;
	mod_hdr_acts->max_actions = 0;
}

static const struct pedit_headers zero_masks = {};

static int
parse_pedit_to_modify_hdr(struct mlx5e_priv *priv,
			  const struct flow_action_entry *act, int namespace,
			  struct mlx5e_tc_flow_parse_attr *parse_attr,
			  struct pedit_headers_action *hdrs,
			  struct netlink_ext_ack *extack)
{
	u8 cmd = (act->id == FLOW_ACTION_MANGLE) ? 0 : 1;
	int err = -EOPNOTSUPP;
	u32 mask, val, offset;
	u8 htype;

	htype = act->mangle.htype;
	err = -EOPNOTSUPP; /* can't be all optimistic */

	if (htype == FLOW_ACT_MANGLE_UNSPEC) {
		NL_SET_ERR_MSG_MOD(extack, "legacy pedit isn't offloaded");
		goto out_err;
	}

	if (!mlx5e_flow_namespace_max_modify_action(priv->mdev, namespace)) {
		NL_SET_ERR_MSG_MOD(extack,
				   "The pedit offload action is not supported");
		goto out_err;
	}

	mask = act->mangle.mask;
	val = act->mangle.val;
	offset = act->mangle.offset;

	err = set_pedit_val(htype, ~mask, val, offset, &hdrs[cmd]);
	if (err)
		goto out_err;

	hdrs[cmd].pedits++;

	return 0;
out_err:
	return err;
}

static int
parse_pedit_to_reformat(struct mlx5e_priv *priv,
			const struct flow_action_entry *act,
			struct mlx5e_tc_flow_parse_attr *parse_attr,
			struct netlink_ext_ack *extack)
{
	u32 mask, val, offset;
	u32 *p;

	if (act->id != FLOW_ACTION_MANGLE)
		return -EOPNOTSUPP;

	if (act->mangle.htype != FLOW_ACT_MANGLE_HDR_TYPE_ETH) {
		NL_SET_ERR_MSG_MOD(extack, "Only Ethernet modification is supported");
		return -EOPNOTSUPP;
	}

	mask = ~act->mangle.mask;
	val = act->mangle.val;
	offset = act->mangle.offset;
	p = (u32 *)&parse_attr->eth;
	*(p + (offset >> 2)) |= (val & mask);

	return 0;
}

static int parse_tc_pedit_action(struct mlx5e_priv *priv,
				 const struct flow_action_entry *act, int namespace,
				 struct mlx5e_tc_flow_parse_attr *parse_attr,
				 struct pedit_headers_action *hdrs,
				 struct mlx5e_tc_flow *flow,
				 struct netlink_ext_ack *extack)
{
	if (flow && flow_flag_test(flow, L3_TO_L2_DECAP))
		return parse_pedit_to_reformat(priv, act, parse_attr, extack);

	return parse_pedit_to_modify_hdr(priv, act, namespace,
					 parse_attr, hdrs, extack);
}

static int alloc_tc_pedit_action(struct mlx5e_priv *priv, int namespace,
				 struct mlx5e_tc_flow_parse_attr *parse_attr,
				 struct pedit_headers_action *hdrs,
				 u32 *action_flags,
				 struct netlink_ext_ack *extack)
{
	struct pedit_headers *cmd_masks;
	int err;
	u8 cmd;

	err = offload_pedit_fields(priv, namespace, hdrs, parse_attr,
				   action_flags, extack);
	if (err < 0)
		goto out_dealloc_parsed_actions;

	for (cmd = 0; cmd < __PEDIT_CMD_MAX; cmd++) {
		cmd_masks = &hdrs[cmd].masks;
		if (memcmp(cmd_masks, &zero_masks, sizeof(zero_masks))) {
			NL_SET_ERR_MSG_MOD(extack,
					   "attempt to offload an unsupported field");
			netdev_warn(priv->netdev, "attempt to offload an unsupported field (cmd %d)\n", cmd);
			print_hex_dump(KERN_WARNING, "mask: ", DUMP_PREFIX_ADDRESS,
				       16, 1, cmd_masks, sizeof(zero_masks), true);
			err = -EOPNOTSUPP;
			goto out_dealloc_parsed_actions;
		}
	}

	return 0;

out_dealloc_parsed_actions:
	dealloc_mod_hdr_actions(&parse_attr->mod_hdr_acts);
	return err;
}

static bool csum_offload_supported(struct mlx5e_priv *priv,
				   u32 action,
				   u32 update_flags,
				   struct netlink_ext_ack *extack)
{
	u32 prot_flags = TCA_CSUM_UPDATE_FLAG_IPV4HDR | TCA_CSUM_UPDATE_FLAG_TCP |
			 TCA_CSUM_UPDATE_FLAG_UDP;

	/*  The HW recalcs checksums only if re-writing headers */
	if (!(action & MLX5_FLOW_CONTEXT_ACTION_MOD_HDR)) {
		NL_SET_ERR_MSG_MOD(extack,
				   "TC csum action is only offloaded with pedit");
		netdev_warn(priv->netdev,
			    "TC csum action is only offloaded with pedit\n");
		return false;
	}

	if (update_flags & ~prot_flags) {
		NL_SET_ERR_MSG_MOD(extack,
				   "can't offload TC csum action for some header/s");
		netdev_warn(priv->netdev,
			    "can't offload TC csum action for some header/s - flags %#x\n",
			    update_flags);
		return false;
	}

	return true;
}

struct ip_ttl_word {
	__u8	ttl;
	__u8	protocol;
	__sum16	check;
};

struct ipv6_hoplimit_word {
	__be16	payload_len;
	__u8	nexthdr;
	__u8	hop_limit;
};

static int is_action_keys_supported(const struct flow_action_entry *act,
				    bool ct_flow, bool *modify_ip_header,
				    bool *modify_tuple,
				    struct netlink_ext_ack *extack)
{
	u32 mask, offset;
	u8 htype;

	htype = act->mangle.htype;
	offset = act->mangle.offset;
	mask = ~act->mangle.mask;
	/* For IPv4 & IPv6 header check 4 byte word,
	 * to determine that modified fields
	 * are NOT ttl & hop_limit only.
	 */
	if (htype == FLOW_ACT_MANGLE_HDR_TYPE_IP4) {
		struct ip_ttl_word *ttl_word =
			(struct ip_ttl_word *)&mask;

		if (offset != offsetof(struct iphdr, ttl) ||
		    ttl_word->protocol ||
		    ttl_word->check) {
			*modify_ip_header = true;
		}

		if (offset >= offsetof(struct iphdr, saddr))
			*modify_tuple = true;

		if (ct_flow && *modify_tuple) {
			NL_SET_ERR_MSG_MOD(extack,
					   "can't offload re-write of ipv4 address with action ct");
			return -EOPNOTSUPP;
		}
	} else if (htype == FLOW_ACT_MANGLE_HDR_TYPE_IP6) {
		struct ipv6_hoplimit_word *hoplimit_word =
			(struct ipv6_hoplimit_word *)&mask;

		if (offset != offsetof(struct ipv6hdr, payload_len) ||
		    hoplimit_word->payload_len ||
		    hoplimit_word->nexthdr) {
			*modify_ip_header = true;
		}

		if (ct_flow && offset >= offsetof(struct ipv6hdr, saddr))
			*modify_tuple = true;

		if (ct_flow && *modify_tuple) {
			NL_SET_ERR_MSG_MOD(extack,
					   "can't offload re-write of ipv6 address with action ct");
			return -EOPNOTSUPP;
		}
	} else if (htype == FLOW_ACT_MANGLE_HDR_TYPE_TCP ||
		   htype == FLOW_ACT_MANGLE_HDR_TYPE_UDP) {
		*modify_tuple = true;
		if (ct_flow) {
			NL_SET_ERR_MSG_MOD(extack,
					   "can't offload re-write of transport header ports with action ct");
			return -EOPNOTSUPP;
		}
	}

	return 0;
}

static bool modify_header_match_supported(struct mlx5e_priv *priv,
					  struct mlx5_flow_spec *spec,
					  struct flow_action *flow_action,
					  u32 actions, bool ct_flow,
					  bool ct_clear,
					  struct netlink_ext_ack *extack)
{
	const struct flow_action_entry *act;
	bool modify_ip_header, modify_tuple;
	void *headers_c;
	void *headers_v;
	u16 ethertype;
	u8 ip_proto;
	int i, err;

	headers_c = get_match_headers_criteria(actions, spec);
	headers_v = get_match_headers_value(actions, spec);
	ethertype = MLX5_GET(fte_match_set_lyr_2_4, headers_v, ethertype);

	/* for non-IP we only re-write MACs, so we're okay */
	if (MLX5_GET(fte_match_set_lyr_2_4, headers_c, ip_version) == 0 &&
	    ethertype != ETH_P_IP && ethertype != ETH_P_IPV6)
		goto out_ok;

	modify_ip_header = false;
	modify_tuple = false;
	flow_action_for_each(i, act, flow_action) {
		if (act->id != FLOW_ACTION_MANGLE &&
		    act->id != FLOW_ACTION_ADD)
			continue;

		err = is_action_keys_supported(act, ct_flow,
					       &modify_ip_header,
					       &modify_tuple, extack);
		if (err)
			return err;
	}

	/* Add ct_state=-trk match so it will be offloaded for non ct flows
	 * (or after clear action), as otherwise, since the tuple is changed,
	 *  we can't restore ct state
	 */
	if (!ct_clear && modify_tuple &&
	    mlx5_tc_ct_add_no_trk_match(spec)) {
		NL_SET_ERR_MSG_MOD(extack,
				   "can't offload tuple modify header with ct matches");
		netdev_info(priv->netdev,
			    "can't offload tuple modify header with ct matches");
		return false;
	}

	ip_proto = MLX5_GET(fte_match_set_lyr_2_4, headers_v, ip_protocol);
	if (modify_ip_header && ip_proto != IPPROTO_TCP &&
	    ip_proto != IPPROTO_UDP && ip_proto != IPPROTO_ICMP) {
		NL_SET_ERR_MSG_MOD(extack,
				   "can't offload re-write of non TCP/UDP");
		netdev_info(priv->netdev, "can't offload re-write of ip proto %d\n",
			    ip_proto);
		return false;
	}

out_ok:
	return true;
}

static bool actions_match_supported(struct mlx5e_priv *priv,
				    struct flow_action *flow_action,
				    struct mlx5e_tc_flow_parse_attr *parse_attr,
				    struct mlx5e_tc_flow *flow,
				    struct netlink_ext_ack *extack)
{
	bool ct_flow = false, ct_clear = false;
	u32 actions;

	ct_clear = flow->attr->ct_attr.ct_action &
		TCA_CT_ACT_CLEAR;
	ct_flow = flow_flag_test(flow, CT) && !ct_clear;
	actions = flow->attr->action;

	if (mlx5e_is_eswitch_flow(flow)) {
		if (flow->attr->esw_attr->split_count && ct_flow) {
			/* All registers used by ct are cleared when using
			 * split rules.
			 */
			NL_SET_ERR_MSG_MOD(extack,
					   "Can't offload mirroring with action ct");
			return false;
		}
	}

	if (actions & MLX5_FLOW_CONTEXT_ACTION_MOD_HDR)
		return modify_header_match_supported(priv, &parse_attr->spec,
						     flow_action, actions,
						     ct_flow, ct_clear,
						     extack);

	return true;
}

static bool same_port_devs(struct mlx5e_priv *priv, struct mlx5e_priv *peer_priv)
{
	return priv->mdev == peer_priv->mdev;
}

static bool same_hw_devs(struct mlx5e_priv *priv, struct mlx5e_priv *peer_priv)
{
	struct mlx5_core_dev *fmdev, *pmdev;
	u64 fsystem_guid, psystem_guid;

	fmdev = priv->mdev;
	pmdev = peer_priv->mdev;

	fsystem_guid = mlx5_query_nic_system_image_guid(fmdev);
	psystem_guid = mlx5_query_nic_system_image_guid(pmdev);

	return (fsystem_guid == psystem_guid);
}

static int add_vlan_rewrite_action(struct mlx5e_priv *priv, int namespace,
				   const struct flow_action_entry *act,
				   struct mlx5e_tc_flow_parse_attr *parse_attr,
				   struct pedit_headers_action *hdrs,
				   u32 *action, struct netlink_ext_ack *extack)
{
	u16 mask16 = VLAN_VID_MASK;
	u16 val16 = act->vlan.vid & VLAN_VID_MASK;
	const struct flow_action_entry pedit_act = {
		.id = FLOW_ACTION_MANGLE,
		.mangle.htype = FLOW_ACT_MANGLE_HDR_TYPE_ETH,
		.mangle.offset = offsetof(struct vlan_ethhdr, h_vlan_TCI),
		.mangle.mask = ~(u32)be16_to_cpu(*(__be16 *)&mask16),
		.mangle.val = (u32)be16_to_cpu(*(__be16 *)&val16),
	};
	u8 match_prio_mask, match_prio_val;
	void *headers_c, *headers_v;
	int err;

	headers_c = get_match_headers_criteria(*action, &parse_attr->spec);
	headers_v = get_match_headers_value(*action, &parse_attr->spec);

	if (!(MLX5_GET(fte_match_set_lyr_2_4, headers_c, cvlan_tag) &&
	      MLX5_GET(fte_match_set_lyr_2_4, headers_v, cvlan_tag))) {
		NL_SET_ERR_MSG_MOD(extack,
				   "VLAN rewrite action must have VLAN protocol match");
		return -EOPNOTSUPP;
	}

	match_prio_mask = MLX5_GET(fte_match_set_lyr_2_4, headers_c, first_prio);
	match_prio_val = MLX5_GET(fte_match_set_lyr_2_4, headers_v, first_prio);
	if (act->vlan.prio != (match_prio_val & match_prio_mask)) {
		NL_SET_ERR_MSG_MOD(extack,
				   "Changing VLAN prio is not supported");
		return -EOPNOTSUPP;
	}

	err = parse_tc_pedit_action(priv, &pedit_act, namespace, parse_attr, hdrs, NULL, extack);
	*action |= MLX5_FLOW_CONTEXT_ACTION_MOD_HDR;

	return err;
}

static int
add_vlan_prio_tag_rewrite_action(struct mlx5e_priv *priv,
				 struct mlx5e_tc_flow_parse_attr *parse_attr,
				 struct pedit_headers_action *hdrs,
				 u32 *action, struct netlink_ext_ack *extack)
{
	const struct flow_action_entry prio_tag_act = {
		.vlan.vid = 0,
		.vlan.prio =
			MLX5_GET(fte_match_set_lyr_2_4,
				 get_match_headers_value(*action,
							 &parse_attr->spec),
				 first_prio) &
			MLX5_GET(fte_match_set_lyr_2_4,
				 get_match_headers_criteria(*action,
							    &parse_attr->spec),
				 first_prio),
	};

	return add_vlan_rewrite_action(priv, MLX5_FLOW_NAMESPACE_FDB,
				       &prio_tag_act, parse_attr, hdrs, action,
				       extack);
}

static int validate_goto_chain(struct mlx5e_priv *priv,
			       struct mlx5e_tc_flow *flow,
			       const struct flow_action_entry *act,
			       u32 actions,
			       struct netlink_ext_ack *extack)
{
	bool is_esw = mlx5e_is_eswitch_flow(flow);
	struct mlx5_flow_attr *attr = flow->attr;
	bool ft_flow = mlx5e_is_ft_flow(flow);
	u32 dest_chain = act->chain_index;
	struct mlx5_fs_chains *chains;
	struct mlx5_eswitch *esw;
	u32 reformat_and_fwd;
	u32 max_chain;

	esw = priv->mdev->priv.eswitch;
	chains = is_esw ? esw_chains(esw) : nic_chains(priv);
	max_chain = mlx5_chains_get_chain_range(chains);
	reformat_and_fwd = is_esw ?
			   MLX5_CAP_ESW_FLOWTABLE_FDB(priv->mdev, reformat_and_fwd_to_table) :
			   MLX5_CAP_FLOWTABLE_NIC_RX(priv->mdev, reformat_and_fwd_to_table);

	if (ft_flow) {
		NL_SET_ERR_MSG_MOD(extack, "Goto action is not supported");
		return -EOPNOTSUPP;
	}

	if (!mlx5_chains_backwards_supported(chains) &&
	    dest_chain <= attr->chain) {
		NL_SET_ERR_MSG_MOD(extack,
				   "Goto lower numbered chain isn't supported");
		return -EOPNOTSUPP;
	}

	if (dest_chain > max_chain) {
		NL_SET_ERR_MSG_MOD(extack,
				   "Requested destination chain is out of supported range");
		return -EOPNOTSUPP;
	}

	if (actions & (MLX5_FLOW_CONTEXT_ACTION_PACKET_REFORMAT |
		       MLX5_FLOW_CONTEXT_ACTION_DECAP) &&
	    !reformat_and_fwd) {
		NL_SET_ERR_MSG_MOD(extack,
				   "Goto chain is not allowed if action has reformat or decap");
		return -EOPNOTSUPP;
	}

	return 0;
}

static int parse_tc_nic_actions(struct mlx5e_priv *priv,
				struct flow_action *flow_action,
				struct mlx5e_tc_flow_parse_attr *parse_attr,
				struct mlx5e_tc_flow *flow,
				struct netlink_ext_ack *extack)
{
	struct mlx5_flow_attr *attr = flow->attr;
	struct pedit_headers_action hdrs[2] = {};
	const struct flow_action_entry *act;
	struct mlx5_nic_flow_attr *nic_attr;
	u32 action = 0;
	int err, i;

	if (!flow_action_has_entries(flow_action))
		return -EINVAL;

	if (!flow_action_hw_stats_check(flow_action, extack,
					FLOW_ACTION_HW_STATS_DELAYED_BIT))
		return -EOPNOTSUPP;

	nic_attr = attr->nic_attr;

	nic_attr->flow_tag = MLX5_FS_DEFAULT_FLOW_TAG;

	flow_action_for_each(i, act, flow_action) {
		switch (act->id) {
		case FLOW_ACTION_ACCEPT:
			action |= MLX5_FLOW_CONTEXT_ACTION_FWD_DEST |
				  MLX5_FLOW_CONTEXT_ACTION_COUNT;
			break;
		case FLOW_ACTION_DROP:
			action |= MLX5_FLOW_CONTEXT_ACTION_DROP;
			if (MLX5_CAP_FLOWTABLE(priv->mdev,
					       flow_table_properties_nic_receive.flow_counter))
				action |= MLX5_FLOW_CONTEXT_ACTION_COUNT;
			break;
		case FLOW_ACTION_MANGLE:
		case FLOW_ACTION_ADD:
			err = parse_tc_pedit_action(priv, act, MLX5_FLOW_NAMESPACE_KERNEL,
						    parse_attr, hdrs, NULL, extack);
			if (err)
				return err;

			action |= MLX5_FLOW_CONTEXT_ACTION_MOD_HDR;
			break;
		case FLOW_ACTION_VLAN_MANGLE:
			err = add_vlan_rewrite_action(priv,
						      MLX5_FLOW_NAMESPACE_KERNEL,
						      act, parse_attr, hdrs,
						      &action, extack);
			if (err)
				return err;

			break;
		case FLOW_ACTION_CSUM:
			if (csum_offload_supported(priv, action,
						   act->csum_flags,
						   extack))
				break;

			return -EOPNOTSUPP;
		case FLOW_ACTION_REDIRECT: {
			struct net_device *peer_dev = act->dev;

			if (priv->netdev->netdev_ops == peer_dev->netdev_ops &&
			    same_hw_devs(priv, netdev_priv(peer_dev))) {
				parse_attr->mirred_ifindex[0] = peer_dev->ifindex;
				flow_flag_set(flow, HAIRPIN);
				action |= MLX5_FLOW_CONTEXT_ACTION_FWD_DEST |
					  MLX5_FLOW_CONTEXT_ACTION_COUNT;
			} else {
				NL_SET_ERR_MSG_MOD(extack,
						   "device is not on same HW, can't offload");
				netdev_warn(priv->netdev, "device %s not on same HW, can't offload\n",
					    peer_dev->name);
				return -EINVAL;
			}
			}
			break;
		case FLOW_ACTION_MARK: {
			u32 mark = act->mark;

			if (mark & ~MLX5E_TC_FLOW_ID_MASK) {
				NL_SET_ERR_MSG_MOD(extack,
						   "Bad flow mark - only 16 bit is supported");
				return -EINVAL;
			}

			nic_attr->flow_tag = mark;
			action |= MLX5_FLOW_CONTEXT_ACTION_FWD_DEST;
			}
			break;
		case FLOW_ACTION_GOTO:
			err = validate_goto_chain(priv, flow, act, action,
						  extack);
			if (err)
				return err;

			action |= MLX5_FLOW_CONTEXT_ACTION_COUNT;
			attr->dest_chain = act->chain_index;
			break;
		case FLOW_ACTION_CT:
			err = mlx5_tc_ct_parse_action(get_ct_priv(priv), attr, act, extack);
			if (err)
				return err;

			flow_flag_set(flow, CT);
			break;
		default:
			NL_SET_ERR_MSG_MOD(extack, "The offload action is not supported");
			return -EOPNOTSUPP;
		}
	}

	if (hdrs[TCA_PEDIT_KEY_EX_CMD_SET].pedits ||
	    hdrs[TCA_PEDIT_KEY_EX_CMD_ADD].pedits) {
		err = alloc_tc_pedit_action(priv, MLX5_FLOW_NAMESPACE_KERNEL,
					    parse_attr, hdrs, &action, extack);
		if (err)
			return err;
		/* in case all pedit actions are skipped, remove the MOD_HDR
		 * flag.
		 */
		if (parse_attr->mod_hdr_acts.num_actions == 0) {
			action &= ~MLX5_FLOW_CONTEXT_ACTION_MOD_HDR;
			dealloc_mod_hdr_actions(&parse_attr->mod_hdr_acts);
		}
	}

	attr->action = action;

	if (attr->dest_chain) {
		if (attr->action & MLX5_FLOW_CONTEXT_ACTION_FWD_DEST) {
			NL_SET_ERR_MSG(extack, "Mirroring goto chain rules isn't supported");
			return -EOPNOTSUPP;
		}
		attr->action |= MLX5_FLOW_CONTEXT_ACTION_FWD_DEST;
	}

	if (attr->action & MLX5_FLOW_CONTEXT_ACTION_MOD_HDR)
		attr->action |= MLX5_FLOW_CONTEXT_ACTION_FWD_DEST;

	if (!actions_match_supported(priv, flow_action, parse_attr, flow, extack))
		return -EOPNOTSUPP;

	return 0;
}

struct encap_key {
	const struct ip_tunnel_key *ip_tun_key;
	struct mlx5e_tc_tunnel *tc_tunnel;
};

static inline int cmp_encap_info(struct encap_key *a,
				 struct encap_key *b)
{
	return memcmp(a->ip_tun_key, b->ip_tun_key, sizeof(*a->ip_tun_key)) ||
	       a->tc_tunnel->tunnel_type != b->tc_tunnel->tunnel_type;
}

static inline int cmp_decap_info(struct mlx5e_decap_key *a,
				 struct mlx5e_decap_key *b)
{
	return memcmp(&a->key, &b->key, sizeof(b->key));
}

static inline int hash_encap_info(struct encap_key *key)
{
	return jhash(key->ip_tun_key, sizeof(*key->ip_tun_key),
		     key->tc_tunnel->tunnel_type);
}

static inline int hash_decap_info(struct mlx5e_decap_key *key)
{
	return jhash(&key->key, sizeof(key->key), 0);
}

static bool is_merged_eswitch_vfs(struct mlx5e_priv *priv,
				  struct net_device *peer_netdev)
{
	struct mlx5e_priv *peer_priv;

	peer_priv = netdev_priv(peer_netdev);

	return (MLX5_CAP_ESW(priv->mdev, merged_eswitch) &&
		mlx5e_eswitch_vf_rep(priv->netdev) &&
		mlx5e_eswitch_vf_rep(peer_netdev) &&
		same_hw_devs(priv, peer_priv));
}

bool mlx5e_encap_take(struct mlx5e_encap_entry *e)
{
	return refcount_inc_not_zero(&e->refcnt);
}

static bool mlx5e_decap_take(struct mlx5e_decap_entry *e)
{
	return refcount_inc_not_zero(&e->refcnt);
}

static struct mlx5e_encap_entry *
mlx5e_encap_get(struct mlx5e_priv *priv, struct encap_key *key,
		uintptr_t hash_key)
{
	struct mlx5_eswitch *esw = priv->mdev->priv.eswitch;
	struct mlx5e_encap_entry *e;
	struct encap_key e_key;

	hash_for_each_possible_rcu(esw->offloads.encap_tbl, e,
				   encap_hlist, hash_key) {
		e_key.ip_tun_key = &e->tun_info->key;
		e_key.tc_tunnel = e->tunnel;
		if (!cmp_encap_info(&e_key, key) &&
		    mlx5e_encap_take(e))
			return e;
	}

	return NULL;
}

static struct mlx5e_decap_entry *
mlx5e_decap_get(struct mlx5e_priv *priv, struct mlx5e_decap_key *key,
		uintptr_t hash_key)
{
	struct mlx5_eswitch *esw = priv->mdev->priv.eswitch;
	struct mlx5e_decap_key r_key;
	struct mlx5e_decap_entry *e;

	hash_for_each_possible_rcu(esw->offloads.decap_tbl, e,
				   hlist, hash_key) {
		r_key = e->key;
		if (!cmp_decap_info(&r_key, key) &&
		    mlx5e_decap_take(e))
			return e;
	}
	return NULL;
}

static struct ip_tunnel_info *dup_tun_info(const struct ip_tunnel_info *tun_info)
{
	size_t tun_size = sizeof(*tun_info) + tun_info->options_len;

	return kmemdup(tun_info, tun_size, GFP_KERNEL);
}

static bool is_duplicated_encap_entry(struct mlx5e_priv *priv,
				      struct mlx5e_tc_flow *flow,
				      int out_index,
				      struct mlx5e_encap_entry *e,
				      struct netlink_ext_ack *extack)
{
	int i;

	for (i = 0; i < out_index; i++) {
		if (flow->encaps[i].e != e)
			continue;
		NL_SET_ERR_MSG_MOD(extack, "can't duplicate encap action");
		netdev_err(priv->netdev, "can't duplicate encap action\n");
		return true;
	}

	return false;
}

static int mlx5e_attach_encap(struct mlx5e_priv *priv,
			      struct mlx5e_tc_flow *flow,
			      struct net_device *mirred_dev,
			      int out_index,
			      struct netlink_ext_ack *extack,
			      struct net_device **encap_dev,
			      bool *encap_valid)
{
	struct mlx5_eswitch *esw = priv->mdev->priv.eswitch;
	struct mlx5e_tc_flow_parse_attr *parse_attr;
	struct mlx5_flow_attr *attr = flow->attr;
	const struct ip_tunnel_info *tun_info;
	struct encap_key key;
	struct mlx5e_encap_entry *e;
	unsigned short family;
	uintptr_t hash_key;
	int err = 0;

	parse_attr = attr->parse_attr;
	tun_info = parse_attr->tun_info[out_index];
	family = ip_tunnel_info_af(tun_info);
	key.ip_tun_key = &tun_info->key;
	key.tc_tunnel = mlx5e_get_tc_tun(mirred_dev);
	if (!key.tc_tunnel) {
		NL_SET_ERR_MSG_MOD(extack, "Unsupported tunnel");
		return -EOPNOTSUPP;
	}

	hash_key = hash_encap_info(&key);

	mutex_lock(&esw->offloads.encap_tbl_lock);
	e = mlx5e_encap_get(priv, &key, hash_key);

	/* must verify if encap is valid or not */
	if (e) {
		/* Check that entry was not already attached to this flow */
		if (is_duplicated_encap_entry(priv, flow, out_index, e, extack)) {
			err = -EOPNOTSUPP;
			goto out_err;
		}

		mutex_unlock(&esw->offloads.encap_tbl_lock);
		wait_for_completion(&e->res_ready);

		/* Protect against concurrent neigh update. */
		mutex_lock(&esw->offloads.encap_tbl_lock);
		if (e->compl_result < 0) {
			err = -EREMOTEIO;
			goto out_err;
		}
		goto attach_flow;
	}

	e = kzalloc(sizeof(*e), GFP_KERNEL);
	if (!e) {
		err = -ENOMEM;
		goto out_err;
	}

	refcount_set(&e->refcnt, 1);
	init_completion(&e->res_ready);

	tun_info = dup_tun_info(tun_info);
	if (!tun_info) {
		err = -ENOMEM;
		goto out_err_init;
	}
	e->tun_info = tun_info;
	err = mlx5e_tc_tun_init_encap_attr(mirred_dev, priv, e, extack);
	if (err)
		goto out_err_init;

	INIT_LIST_HEAD(&e->flows);
	hash_add_rcu(esw->offloads.encap_tbl, &e->encap_hlist, hash_key);
	mutex_unlock(&esw->offloads.encap_tbl_lock);

	if (family == AF_INET)
		err = mlx5e_tc_tun_create_header_ipv4(priv, mirred_dev, e);
	else if (family == AF_INET6)
		err = mlx5e_tc_tun_create_header_ipv6(priv, mirred_dev, e);

	/* Protect against concurrent neigh update. */
	mutex_lock(&esw->offloads.encap_tbl_lock);
	complete_all(&e->res_ready);
	if (err) {
		e->compl_result = err;
		goto out_err;
	}
	e->compl_result = 1;

attach_flow:
	flow->encaps[out_index].e = e;
	list_add(&flow->encaps[out_index].list, &e->flows);
	flow->encaps[out_index].index = out_index;
	*encap_dev = e->out_dev;
	if (e->flags & MLX5_ENCAP_ENTRY_VALID) {
		attr->esw_attr->dests[out_index].pkt_reformat = e->pkt_reformat;
		attr->esw_attr->dests[out_index].flags |= MLX5_ESW_DEST_ENCAP_VALID;
		*encap_valid = true;
	} else {
		*encap_valid = false;
	}
	mutex_unlock(&esw->offloads.encap_tbl_lock);

	return err;

out_err:
	mutex_unlock(&esw->offloads.encap_tbl_lock);
	if (e)
		mlx5e_encap_put(priv, e);
	return err;

out_err_init:
	mutex_unlock(&esw->offloads.encap_tbl_lock);
	kfree(tun_info);
	kfree(e);
	return err;
}

static int mlx5e_attach_decap(struct mlx5e_priv *priv,
			      struct mlx5e_tc_flow *flow,
			      struct netlink_ext_ack *extack)
{
	struct mlx5_eswitch *esw = priv->mdev->priv.eswitch;
	struct mlx5_esw_flow_attr *attr = flow->attr->esw_attr;
	struct mlx5e_tc_flow_parse_attr *parse_attr;
	struct mlx5e_decap_entry *d;
	struct mlx5e_decap_key key;
	uintptr_t hash_key;
	int err = 0;

	parse_attr = flow->attr->parse_attr;
	if (sizeof(parse_attr->eth) > MLX5_CAP_ESW(priv->mdev, max_encap_header_size)) {
		NL_SET_ERR_MSG_MOD(extack,
				   "encap header larger than max supported");
		return -EOPNOTSUPP;
	}

	key.key = parse_attr->eth;
	hash_key = hash_decap_info(&key);
	mutex_lock(&esw->offloads.decap_tbl_lock);
	d = mlx5e_decap_get(priv, &key, hash_key);
	if (d) {
		mutex_unlock(&esw->offloads.decap_tbl_lock);
		wait_for_completion(&d->res_ready);
		mutex_lock(&esw->offloads.decap_tbl_lock);
		if (d->compl_result) {
			err = -EREMOTEIO;
			goto out_free;
		}
		goto found;
	}

	d = kzalloc(sizeof(*d), GFP_KERNEL);
	if (!d) {
		err = -ENOMEM;
		goto out_err;
	}

	d->key = key;
	refcount_set(&d->refcnt, 1);
	init_completion(&d->res_ready);
	INIT_LIST_HEAD(&d->flows);
	hash_add_rcu(esw->offloads.decap_tbl, &d->hlist, hash_key);
	mutex_unlock(&esw->offloads.decap_tbl_lock);

	d->pkt_reformat = mlx5_packet_reformat_alloc(priv->mdev,
						     MLX5_REFORMAT_TYPE_L3_TUNNEL_TO_L2,
						     sizeof(parse_attr->eth),
						     &parse_attr->eth,
						     MLX5_FLOW_NAMESPACE_FDB);
	if (IS_ERR(d->pkt_reformat)) {
		err = PTR_ERR(d->pkt_reformat);
		d->compl_result = err;
	}
	mutex_lock(&esw->offloads.decap_tbl_lock);
	complete_all(&d->res_ready);
	if (err)
		goto out_free;

found:
	flow->decap_reformat = d;
	attr->decap_pkt_reformat = d->pkt_reformat;
	list_add(&flow->l3_to_l2_reformat, &d->flows);
	mutex_unlock(&esw->offloads.decap_tbl_lock);
	return 0;

out_free:
	mutex_unlock(&esw->offloads.decap_tbl_lock);
	mlx5e_decap_put(priv, d);
	return err;

out_err:
	mutex_unlock(&esw->offloads.decap_tbl_lock);
	return err;
}

static int parse_tc_vlan_action(struct mlx5e_priv *priv,
				const struct flow_action_entry *act,
				struct mlx5_esw_flow_attr *attr,
				u32 *action)
{
	u8 vlan_idx = attr->total_vlan;

	if (vlan_idx >= MLX5_FS_VLAN_DEPTH)
		return -EOPNOTSUPP;

	switch (act->id) {
	case FLOW_ACTION_VLAN_POP:
		if (vlan_idx) {
			if (!mlx5_eswitch_vlan_actions_supported(priv->mdev,
								 MLX5_FS_VLAN_DEPTH))
				return -EOPNOTSUPP;

			*action |= MLX5_FLOW_CONTEXT_ACTION_VLAN_POP_2;
		} else {
			*action |= MLX5_FLOW_CONTEXT_ACTION_VLAN_POP;
		}
		break;
	case FLOW_ACTION_VLAN_PUSH:
		attr->vlan_vid[vlan_idx] = act->vlan.vid;
		attr->vlan_prio[vlan_idx] = act->vlan.prio;
		attr->vlan_proto[vlan_idx] = act->vlan.proto;
		if (!attr->vlan_proto[vlan_idx])
			attr->vlan_proto[vlan_idx] = htons(ETH_P_8021Q);

		if (vlan_idx) {
			if (!mlx5_eswitch_vlan_actions_supported(priv->mdev,
								 MLX5_FS_VLAN_DEPTH))
				return -EOPNOTSUPP;

			*action |= MLX5_FLOW_CONTEXT_ACTION_VLAN_PUSH_2;
		} else {
			if (!mlx5_eswitch_vlan_actions_supported(priv->mdev, 1) &&
			    (act->vlan.proto != htons(ETH_P_8021Q) ||
			     act->vlan.prio))
				return -EOPNOTSUPP;

			*action |= MLX5_FLOW_CONTEXT_ACTION_VLAN_PUSH;
		}
		break;
	default:
		return -EINVAL;
	}

	attr->total_vlan = vlan_idx + 1;

	return 0;
}

static struct net_device *get_fdb_out_dev(struct net_device *uplink_dev,
					  struct net_device *out_dev)
{
	struct net_device *fdb_out_dev = out_dev;
	struct net_device *uplink_upper;

	rcu_read_lock();
	uplink_upper = netdev_master_upper_dev_get_rcu(uplink_dev);
	if (uplink_upper && netif_is_lag_master(uplink_upper) &&
	    uplink_upper == out_dev) {
		fdb_out_dev = uplink_dev;
	} else if (netif_is_lag_master(out_dev)) {
		fdb_out_dev = bond_option_active_slave_get_rcu(netdev_priv(out_dev));
		if (fdb_out_dev &&
		    (!mlx5e_eswitch_rep(fdb_out_dev) ||
		     !netdev_port_same_parent_id(fdb_out_dev, uplink_dev)))
			fdb_out_dev = NULL;
	}
	rcu_read_unlock();
	return fdb_out_dev;
}

static int add_vlan_push_action(struct mlx5e_priv *priv,
				struct mlx5_flow_attr *attr,
				struct net_device **out_dev,
				u32 *action)
{
	struct net_device *vlan_dev = *out_dev;
	struct flow_action_entry vlan_act = {
		.id = FLOW_ACTION_VLAN_PUSH,
		.vlan.vid = vlan_dev_vlan_id(vlan_dev),
		.vlan.proto = vlan_dev_vlan_proto(vlan_dev),
		.vlan.prio = 0,
	};
	int err;

	err = parse_tc_vlan_action(priv, &vlan_act, attr->esw_attr, action);
	if (err)
		return err;

	*out_dev = dev_get_by_index_rcu(dev_net(vlan_dev),
					dev_get_iflink(vlan_dev));
	if (is_vlan_dev(*out_dev))
		err = add_vlan_push_action(priv, attr, out_dev, action);

	return err;
}

static int add_vlan_pop_action(struct mlx5e_priv *priv,
			       struct mlx5_flow_attr *attr,
			       u32 *action)
{
	struct flow_action_entry vlan_act = {
		.id = FLOW_ACTION_VLAN_POP,
	};
	int nest_level, err = 0;

	nest_level = attr->parse_attr->filter_dev->lower_level -
						priv->netdev->lower_level;
	while (nest_level--) {
		err = parse_tc_vlan_action(priv, &vlan_act, attr->esw_attr, action);
		if (err)
			return err;
	}

	return err;
}

static bool same_hw_reps(struct mlx5e_priv *priv,
			 struct net_device *peer_netdev)
{
	struct mlx5e_priv *peer_priv;

	peer_priv = netdev_priv(peer_netdev);

	return mlx5e_eswitch_rep(priv->netdev) &&
	       mlx5e_eswitch_rep(peer_netdev) &&
	       same_hw_devs(priv, peer_priv);
}

static bool is_lag_dev(struct mlx5e_priv *priv,
		       struct net_device *peer_netdev)
{
	return ((mlx5_lag_is_sriov(priv->mdev) ||
		 mlx5_lag_is_multipath(priv->mdev)) &&
		 same_hw_reps(priv, peer_netdev));
}

bool mlx5e_is_valid_eswitch_fwd_dev(struct mlx5e_priv *priv,
				    struct net_device *out_dev)
{
	if (is_merged_eswitch_vfs(priv, out_dev))
		return true;

	if (is_lag_dev(priv, out_dev))
		return true;

	return mlx5e_eswitch_rep(out_dev) &&
	       same_port_devs(priv, netdev_priv(out_dev));
}

static bool is_duplicated_output_device(struct net_device *dev,
					struct net_device *out_dev,
					int *ifindexes, int if_count,
					struct netlink_ext_ack *extack)
{
	int i;

	for (i = 0; i < if_count; i++) {
		if (ifindexes[i] == out_dev->ifindex) {
			NL_SET_ERR_MSG_MOD(extack,
					   "can't duplicate output to same device");
			netdev_err(dev, "can't duplicate output to same device: %s\n",
				   out_dev->name);
			return true;
		}
	}

	return false;
}

static int verify_uplink_forwarding(struct mlx5e_priv *priv,
				    struct mlx5e_tc_flow *flow,
				    struct net_device *out_dev,
				    struct netlink_ext_ack *extack)
{
	struct mlx5_esw_flow_attr *attr = flow->attr->esw_attr;
	struct mlx5_eswitch *esw = priv->mdev->priv.eswitch;
	struct mlx5e_rep_priv *rep_priv;

	/* Forwarding non encapsulated traffic between
	 * uplink ports is allowed only if
	 * termination_table_raw_traffic cap is set.
	 *
	 * Input vport was stored attr->in_rep.
	 * In LAG case, *priv* is the private data of
	 * uplink which may be not the input vport.
	 */
	rep_priv = mlx5e_rep_to_rep_priv(attr->in_rep);

	if (!(mlx5e_eswitch_uplink_rep(rep_priv->netdev) &&
	      mlx5e_eswitch_uplink_rep(out_dev)))
		return 0;

	if (!MLX5_CAP_ESW_FLOWTABLE_FDB(esw->dev,
					termination_table_raw_traffic)) {
		NL_SET_ERR_MSG_MOD(extack,
				   "devices are both uplink, can't offload forwarding");
			pr_err("devices %s %s are both uplink, can't offload forwarding\n",
			       priv->netdev->name, out_dev->name);
			return -EOPNOTSUPP;
	} else if (out_dev != rep_priv->netdev) {
		NL_SET_ERR_MSG_MOD(extack,
				   "devices are not the same uplink, can't offload forwarding");
		pr_err("devices %s %s are both uplink but not the same, can't offload forwarding\n",
		       priv->netdev->name, out_dev->name);
		return -EOPNOTSUPP;
	}
	return 0;
}

static int parse_tc_fdb_actions(struct mlx5e_priv *priv,
				struct flow_action *flow_action,
				struct mlx5e_tc_flow *flow,
				struct netlink_ext_ack *extack,
				struct net_device *filter_dev)
{
	struct pedit_headers_action hdrs[2] = {};
	struct mlx5_eswitch *esw = priv->mdev->priv.eswitch;
	struct mlx5e_tc_flow_parse_attr *parse_attr;
	struct mlx5e_rep_priv *rpriv = priv->ppriv;
	const struct ip_tunnel_info *info = NULL;
	struct mlx5_flow_attr *attr = flow->attr;
	int ifindexes[MLX5_MAX_FLOW_FWD_VPORTS];
	bool ft_flow = mlx5e_is_ft_flow(flow);
	const struct flow_action_entry *act;
	struct mlx5_esw_flow_attr *esw_attr;
	bool encap = false, decap = false;
	u32 action = attr->action;
	int err, i, if_count = 0;
	bool mpls_push = false;

	if (!flow_action_has_entries(flow_action))
		return -EINVAL;

	if (!flow_action_hw_stats_check(flow_action, extack,
					FLOW_ACTION_HW_STATS_DELAYED_BIT))
		return -EOPNOTSUPP;

	esw_attr = attr->esw_attr;
	parse_attr = attr->parse_attr;

	flow_action_for_each(i, act, flow_action) {
		switch (act->id) {
		case FLOW_ACTION_DROP:
			action |= MLX5_FLOW_CONTEXT_ACTION_DROP |
				  MLX5_FLOW_CONTEXT_ACTION_COUNT;
			break;
		case FLOW_ACTION_TRAP:
			if (!flow_offload_has_one_action(flow_action)) {
				NL_SET_ERR_MSG_MOD(extack,
						   "action trap is supported as a sole action only");
				return -EOPNOTSUPP;
			}
			action |= (MLX5_FLOW_CONTEXT_ACTION_FWD_DEST |
				   MLX5_FLOW_CONTEXT_ACTION_COUNT);
			attr->flags |= MLX5_ESW_ATTR_FLAG_SLOW_PATH;
			break;
		case FLOW_ACTION_MPLS_PUSH:
			if (!MLX5_CAP_ESW_FLOWTABLE_FDB(priv->mdev,
							reformat_l2_to_l3_tunnel) ||
			    act->mpls_push.proto != htons(ETH_P_MPLS_UC)) {
				NL_SET_ERR_MSG_MOD(extack,
						   "mpls push is supported only for mpls_uc protocol");
				return -EOPNOTSUPP;
			}
			mpls_push = true;
			break;
		case FLOW_ACTION_MPLS_POP:
			/* we only support mpls pop if it is the first action
			 * and the filter net device is bareudp. Subsequent
			 * actions can be pedit and the last can be mirred
			 * egress redirect.
			 */
			if (i) {
				NL_SET_ERR_MSG_MOD(extack,
						   "mpls pop supported only as first action");
				return -EOPNOTSUPP;
			}
			if (!netif_is_bareudp(filter_dev)) {
				NL_SET_ERR_MSG_MOD(extack,
						   "mpls pop supported only on bareudp devices");
				return -EOPNOTSUPP;
			}

			parse_attr->eth.h_proto = act->mpls_pop.proto;
			action |= MLX5_FLOW_CONTEXT_ACTION_PACKET_REFORMAT;
			flow_flag_set(flow, L3_TO_L2_DECAP);
			break;
		case FLOW_ACTION_MANGLE:
		case FLOW_ACTION_ADD:
			err = parse_tc_pedit_action(priv, act, MLX5_FLOW_NAMESPACE_FDB,
						    parse_attr, hdrs, flow, extack);
			if (err)
				return err;

			if (!flow_flag_test(flow, L3_TO_L2_DECAP)) {
				action |= MLX5_FLOW_CONTEXT_ACTION_MOD_HDR;
				esw_attr->split_count = esw_attr->out_count;
			}
			break;
		case FLOW_ACTION_CSUM:
			if (csum_offload_supported(priv, action,
						   act->csum_flags, extack))
				break;

			return -EOPNOTSUPP;
		case FLOW_ACTION_REDIRECT:
		case FLOW_ACTION_MIRRED: {
			struct mlx5e_priv *out_priv;
			struct net_device *out_dev;

			out_dev = act->dev;
			if (!out_dev) {
				/* out_dev is NULL when filters with
				 * non-existing mirred device are replayed to
				 * the driver.
				 */
				return -EINVAL;
			}

			if (mpls_push && !netif_is_bareudp(out_dev)) {
				NL_SET_ERR_MSG_MOD(extack,
						   "mpls is supported only through a bareudp device");
				return -EOPNOTSUPP;
			}

			if (ft_flow && out_dev == priv->netdev) {
				/* Ignore forward to self rules generated
				 * by adding both mlx5 devs to the flow table
				 * block on a normal nft offload setup.
				 */
				return -EOPNOTSUPP;
			}

			if (esw_attr->out_count >= MLX5_MAX_FLOW_FWD_VPORTS) {
				NL_SET_ERR_MSG_MOD(extack,
						   "can't support more output ports, can't offload forwarding");
				netdev_warn(priv->netdev,
					    "can't support more than %d output ports, can't offload forwarding\n",
					    esw_attr->out_count);
				return -EOPNOTSUPP;
			}

			action |= MLX5_FLOW_CONTEXT_ACTION_FWD_DEST |
				  MLX5_FLOW_CONTEXT_ACTION_COUNT;
			if (encap) {
				parse_attr->mirred_ifindex[esw_attr->out_count] =
					out_dev->ifindex;
				parse_attr->tun_info[esw_attr->out_count] = dup_tun_info(info);
				if (!parse_attr->tun_info[esw_attr->out_count])
					return -ENOMEM;
				encap = false;
				esw_attr->dests[esw_attr->out_count].flags |=
					MLX5_ESW_DEST_ENCAP;
				esw_attr->out_count++;
				/* attr->dests[].rep is resolved when we
				 * handle encap
				 */
			} else if (netdev_port_same_parent_id(priv->netdev, out_dev)) {
				struct mlx5_eswitch *esw = priv->mdev->priv.eswitch;
				struct net_device *uplink_dev = mlx5_eswitch_uplink_get_proto_dev(esw, REP_ETH);

				if (is_duplicated_output_device(priv->netdev,
								out_dev,
								ifindexes,
								if_count,
								extack))
					return -EOPNOTSUPP;

				ifindexes[if_count] = out_dev->ifindex;
				if_count++;

				out_dev = get_fdb_out_dev(uplink_dev, out_dev);
				if (!out_dev)
					return -ENODEV;

				if (is_vlan_dev(out_dev)) {
					err = add_vlan_push_action(priv, attr,
								   &out_dev,
								   &action);
					if (err)
						return err;
				}

				if (is_vlan_dev(parse_attr->filter_dev)) {
					err = add_vlan_pop_action(priv, attr,
								  &action);
					if (err)
						return err;
				}

				err = verify_uplink_forwarding(priv, flow, out_dev, extack);
				if (err)
					return err;

				if (!mlx5e_is_valid_eswitch_fwd_dev(priv, out_dev)) {
					NL_SET_ERR_MSG_MOD(extack,
							   "devices are not on same switch HW, can't offload forwarding");
					return -EOPNOTSUPP;
				}

				out_priv = netdev_priv(out_dev);
				rpriv = out_priv->ppriv;
				esw_attr->dests[esw_attr->out_count].rep = rpriv->rep;
				esw_attr->dests[esw_attr->out_count].mdev = out_priv->mdev;
				esw_attr->out_count++;
			} else if (parse_attr->filter_dev != priv->netdev) {
				/* All mlx5 devices are called to configure
				 * high level device filters. Therefore, the
				 * *attempt* to  install a filter on invalid
				 * eswitch should not trigger an explicit error
				 */
				return -EINVAL;
			} else {
				NL_SET_ERR_MSG_MOD(extack,
						   "devices are not on same switch HW, can't offload forwarding");
				netdev_warn(priv->netdev,
					    "devices %s %s not on same switch HW, can't offload forwarding\n",
					    priv->netdev->name,
					    out_dev->name);
				return -EINVAL;
			}
			}
			break;
		case FLOW_ACTION_TUNNEL_ENCAP:
			info = act->tunnel;
			if (info)
				encap = true;
			else
				return -EOPNOTSUPP;

			break;
		case FLOW_ACTION_VLAN_PUSH:
		case FLOW_ACTION_VLAN_POP:
			if (act->id == FLOW_ACTION_VLAN_PUSH &&
			    (action & MLX5_FLOW_CONTEXT_ACTION_VLAN_POP)) {
				/* Replace vlan pop+push with vlan modify */
				action &= ~MLX5_FLOW_CONTEXT_ACTION_VLAN_POP;
				err = add_vlan_rewrite_action(priv,
							      MLX5_FLOW_NAMESPACE_FDB,
							      act, parse_attr, hdrs,
							      &action, extack);
			} else {
				err = parse_tc_vlan_action(priv, act, esw_attr, &action);
			}
			if (err)
				return err;

			esw_attr->split_count = esw_attr->out_count;
			break;
		case FLOW_ACTION_VLAN_MANGLE:
			err = add_vlan_rewrite_action(priv,
						      MLX5_FLOW_NAMESPACE_FDB,
						      act, parse_attr, hdrs,
						      &action, extack);
			if (err)
				return err;

			esw_attr->split_count = esw_attr->out_count;
			break;
		case FLOW_ACTION_TUNNEL_DECAP:
			decap = true;
			break;
		case FLOW_ACTION_GOTO:
			err = validate_goto_chain(priv, flow, act, action,
						  extack);
			if (err)
				return err;

			action |= MLX5_FLOW_CONTEXT_ACTION_COUNT;
			attr->dest_chain = act->chain_index;
			break;
		case FLOW_ACTION_CT:
			err = mlx5_tc_ct_parse_action(get_ct_priv(priv), attr, act, extack);
			if (err)
				return err;

			flow_flag_set(flow, CT);
			break;
		default:
			NL_SET_ERR_MSG_MOD(extack, "The offload action is not supported");
			return -EOPNOTSUPP;
		}
	}

	if (MLX5_CAP_GEN(esw->dev, prio_tag_required) &&
	    action & MLX5_FLOW_CONTEXT_ACTION_VLAN_POP) {
		/* For prio tag mode, replace vlan pop with rewrite vlan prio
		 * tag rewrite.
		 */
		action &= ~MLX5_FLOW_CONTEXT_ACTION_VLAN_POP;
		err = add_vlan_prio_tag_rewrite_action(priv, parse_attr, hdrs,
						       &action, extack);
		if (err)
			return err;
	}

	if (hdrs[TCA_PEDIT_KEY_EX_CMD_SET].pedits ||
	    hdrs[TCA_PEDIT_KEY_EX_CMD_ADD].pedits) {
		err = alloc_tc_pedit_action(priv, MLX5_FLOW_NAMESPACE_FDB,
					    parse_attr, hdrs, &action, extack);
		if (err)
			return err;
		/* in case all pedit actions are skipped, remove the MOD_HDR
		 * flag. we might have set split_count either by pedit or
		 * pop/push. if there is no pop/push either, reset it too.
		 */
		if (parse_attr->mod_hdr_acts.num_actions == 0) {
			action &= ~MLX5_FLOW_CONTEXT_ACTION_MOD_HDR;
			dealloc_mod_hdr_actions(&parse_attr->mod_hdr_acts);
			if (!((action & MLX5_FLOW_CONTEXT_ACTION_VLAN_POP) ||
			      (action & MLX5_FLOW_CONTEXT_ACTION_VLAN_PUSH)))
				esw_attr->split_count = 0;
		}
	}

	attr->action = action;
	if (!actions_match_supported(priv, flow_action, parse_attr, flow, extack))
		return -EOPNOTSUPP;

	if (attr->dest_chain) {
		if (decap) {
			/* It can be supported if we'll create a mapping for
			 * the tunnel device only (without tunnel), and set
			 * this tunnel id with this decap flow.
			 *
			 * On restore (miss), we'll just set this saved tunnel
			 * device.
			 */

			NL_SET_ERR_MSG(extack,
				       "Decap with goto isn't supported");
			netdev_warn(priv->netdev,
				    "Decap with goto isn't supported");
			return -EOPNOTSUPP;
		}

		if (attr->action & MLX5_FLOW_CONTEXT_ACTION_FWD_DEST) {
			NL_SET_ERR_MSG_MOD(extack,
					   "Mirroring goto chain rules isn't supported");
			return -EOPNOTSUPP;
		}
		attr->action |= MLX5_FLOW_CONTEXT_ACTION_FWD_DEST;
	}

	if (!(attr->action &
	      (MLX5_FLOW_CONTEXT_ACTION_FWD_DEST | MLX5_FLOW_CONTEXT_ACTION_DROP))) {
		NL_SET_ERR_MSG_MOD(extack,
				   "Rule must have at least one forward/drop action");
		return -EOPNOTSUPP;
	}

	if (esw_attr->split_count > 0 && !mlx5_esw_has_fwd_fdb(priv->mdev)) {
		NL_SET_ERR_MSG_MOD(extack,
				   "current firmware doesn't support split rule for port mirroring");
		netdev_warn_once(priv->netdev, "current firmware doesn't support split rule for port mirroring\n");
		return -EOPNOTSUPP;
	}

	return 0;
}

static void get_flags(int flags, unsigned long *flow_flags)
{
	unsigned long __flow_flags = 0;

	if (flags & MLX5_TC_FLAG(INGRESS))
		__flow_flags |= BIT(MLX5E_TC_FLOW_FLAG_INGRESS);
	if (flags & MLX5_TC_FLAG(EGRESS))
		__flow_flags |= BIT(MLX5E_TC_FLOW_FLAG_EGRESS);

	if (flags & MLX5_TC_FLAG(ESW_OFFLOAD))
		__flow_flags |= BIT(MLX5E_TC_FLOW_FLAG_ESWITCH);
	if (flags & MLX5_TC_FLAG(NIC_OFFLOAD))
		__flow_flags |= BIT(MLX5E_TC_FLOW_FLAG_NIC);
	if (flags & MLX5_TC_FLAG(FT_OFFLOAD))
		__flow_flags |= BIT(MLX5E_TC_FLOW_FLAG_FT);

	*flow_flags = __flow_flags;
}

static const struct rhashtable_params tc_ht_params = {
	.head_offset = offsetof(struct mlx5e_tc_flow, node),
	.key_offset = offsetof(struct mlx5e_tc_flow, cookie),
	.key_len = sizeof(((struct mlx5e_tc_flow *)0)->cookie),
	.automatic_shrinking = true,
};

static struct rhashtable *get_tc_ht(struct mlx5e_priv *priv,
				    unsigned long flags)
{
	struct mlx5_eswitch *esw = priv->mdev->priv.eswitch;
	struct mlx5e_rep_priv *uplink_rpriv;

	if (flags & MLX5_TC_FLAG(ESW_OFFLOAD)) {
		uplink_rpriv = mlx5_eswitch_get_uplink_priv(esw, REP_ETH);
		return &uplink_rpriv->uplink_priv.tc_ht;
	} else /* NIC offload */
		return &priv->fs.tc.ht;
}

static bool is_peer_flow_needed(struct mlx5e_tc_flow *flow)
{
	struct mlx5_esw_flow_attr *esw_attr = flow->attr->esw_attr;
	struct mlx5_flow_attr *attr = flow->attr;
	bool is_rep_ingress = esw_attr->in_rep->vport != MLX5_VPORT_UPLINK &&
		flow_flag_test(flow, INGRESS);
	bool act_is_encap = !!(attr->action &
			       MLX5_FLOW_CONTEXT_ACTION_PACKET_REFORMAT);
	bool esw_paired = mlx5_devcom_is_paired(esw_attr->in_mdev->priv.devcom,
						MLX5_DEVCOM_ESW_OFFLOADS);

	if (!esw_paired)
		return false;

	if ((mlx5_lag_is_sriov(esw_attr->in_mdev) ||
	     mlx5_lag_is_multipath(esw_attr->in_mdev)) &&
	    (is_rep_ingress || act_is_encap))
		return true;

	return false;
}

struct mlx5_flow_attr *
mlx5_alloc_flow_attr(enum mlx5_flow_namespace_type type)
{
	u32 ex_attr_size = (type == MLX5_FLOW_NAMESPACE_FDB)  ?
				sizeof(struct mlx5_esw_flow_attr) :
				sizeof(struct mlx5_nic_flow_attr);
	struct mlx5_flow_attr *attr;

	return kzalloc(sizeof(*attr) + ex_attr_size, GFP_KERNEL);
}

static int
mlx5e_alloc_flow(struct mlx5e_priv *priv, int attr_size,
		 struct flow_cls_offload *f, unsigned long flow_flags,
		 struct mlx5e_tc_flow_parse_attr **__parse_attr,
		 struct mlx5e_tc_flow **__flow)
{
	struct mlx5e_tc_flow_parse_attr *parse_attr;
	struct mlx5_flow_attr *attr;
	struct mlx5e_tc_flow *flow;
	int err = -ENOMEM;
	int out_index;

	flow = kzalloc(sizeof(*flow), GFP_KERNEL);
	parse_attr = kvzalloc(sizeof(*parse_attr), GFP_KERNEL);
	if (!parse_attr || !flow)
		goto err_free;

	flow->flags = flow_flags;
	flow->cookie = f->cookie;
	flow->priv = priv;

	attr = mlx5_alloc_flow_attr(get_flow_name_space(flow));
	if (!attr)
		goto err_free;

	flow->attr = attr;

	for (out_index = 0; out_index < MLX5_MAX_FLOW_FWD_VPORTS; out_index++)
		INIT_LIST_HEAD(&flow->encaps[out_index].list);
	INIT_LIST_HEAD(&flow->hairpin);
	INIT_LIST_HEAD(&flow->l3_to_l2_reformat);
	refcount_set(&flow->refcnt, 1);
	init_completion(&flow->init_done);

	*__flow = flow;
	*__parse_attr = parse_attr;

	return 0;

err_free:
	kfree(flow);
	kvfree(parse_attr);
	return err;
}

static void
mlx5e_flow_attr_init(struct mlx5_flow_attr *attr,
		     struct mlx5e_tc_flow_parse_attr *parse_attr,
		     struct flow_cls_offload *f)
{
	attr->parse_attr = parse_attr;
	attr->chain = f->common.chain_index;
	attr->prio = f->common.prio;
}

static void
mlx5e_flow_esw_attr_init(struct mlx5_flow_attr *attr,
			 struct mlx5e_priv *priv,
			 struct mlx5e_tc_flow_parse_attr *parse_attr,
			 struct flow_cls_offload *f,
			 struct mlx5_eswitch_rep *in_rep,
			 struct mlx5_core_dev *in_mdev)
{
	struct mlx5_eswitch *esw = priv->mdev->priv.eswitch;
	struct mlx5_esw_flow_attr *esw_attr = attr->esw_attr;

	mlx5e_flow_attr_init(attr, parse_attr, f);

	esw_attr->in_rep = in_rep;
	esw_attr->in_mdev = in_mdev;

	if (MLX5_CAP_ESW(esw->dev, counter_eswitch_affinity) ==
	    MLX5_COUNTER_SOURCE_ESWITCH)
		esw_attr->counter_dev = in_mdev;
	else
		esw_attr->counter_dev = priv->mdev;
}

static struct mlx5e_tc_flow *
__mlx5e_add_fdb_flow(struct mlx5e_priv *priv,
		     struct flow_cls_offload *f,
		     unsigned long flow_flags,
		     struct net_device *filter_dev,
		     struct mlx5_eswitch_rep *in_rep,
		     struct mlx5_core_dev *in_mdev)
{
	struct flow_rule *rule = flow_cls_offload_flow_rule(f);
	struct netlink_ext_ack *extack = f->common.extack;
	struct mlx5e_tc_flow_parse_attr *parse_attr;
	struct mlx5e_tc_flow *flow;
	int attr_size, err;

	flow_flags |= BIT(MLX5E_TC_FLOW_FLAG_ESWITCH);
	attr_size  = sizeof(struct mlx5_esw_flow_attr);
	err = mlx5e_alloc_flow(priv, attr_size, f, flow_flags,
			       &parse_attr, &flow);
	if (err)
		goto out;

	parse_attr->filter_dev = filter_dev;
	mlx5e_flow_esw_attr_init(flow->attr,
				 priv, parse_attr,
				 f, in_rep, in_mdev);

	err = parse_cls_flower(flow->priv, flow, &parse_attr->spec,
			       f, filter_dev);
	if (err)
		goto err_free;

	/* actions validation depends on parsing the ct matches first */
	err = mlx5_tc_ct_match_add(get_ct_priv(priv), &parse_attr->spec, f,
				   &flow->attr->ct_attr, extack);
	if (err)
		goto err_free;

	err = parse_tc_fdb_actions(priv, &rule->action, flow, extack, filter_dev);
	if (err)
		goto err_free;

	err = mlx5e_tc_add_fdb_flow(priv, flow, extack);
	complete_all(&flow->init_done);
	if (err) {
		if (!(err == -ENETUNREACH && mlx5_lag_is_multipath(in_mdev)))
			goto err_free;

		add_unready_flow(flow);
	}

	return flow;

err_free:
	dealloc_mod_hdr_actions(&parse_attr->mod_hdr_acts);
	mlx5e_flow_put(priv, flow);
out:
	return ERR_PTR(err);
}

static int mlx5e_tc_add_fdb_peer_flow(struct flow_cls_offload *f,
				      struct mlx5e_tc_flow *flow,
				      unsigned long flow_flags)
{
	struct mlx5e_priv *priv = flow->priv, *peer_priv;
	struct mlx5_eswitch *esw = priv->mdev->priv.eswitch, *peer_esw;
	struct mlx5_esw_flow_attr *attr = flow->attr->esw_attr;
	struct mlx5_devcom *devcom = priv->mdev->priv.devcom;
	struct mlx5e_tc_flow_parse_attr *parse_attr;
	struct mlx5e_rep_priv *peer_urpriv;
	struct mlx5e_tc_flow *peer_flow;
	struct mlx5_core_dev *in_mdev;
	int err = 0;

	peer_esw = mlx5_devcom_get_peer_data(devcom, MLX5_DEVCOM_ESW_OFFLOADS);
	if (!peer_esw)
		return -ENODEV;

	peer_urpriv = mlx5_eswitch_get_uplink_priv(peer_esw, REP_ETH);
	peer_priv = netdev_priv(peer_urpriv->netdev);

	/* in_mdev is assigned of which the packet originated from.
	 * So packets redirected to uplink use the same mdev of the
	 * original flow and packets redirected from uplink use the
	 * peer mdev.
	 */
	if (attr->in_rep->vport == MLX5_VPORT_UPLINK)
		in_mdev = peer_priv->mdev;
	else
		in_mdev = priv->mdev;

	parse_attr = flow->attr->parse_attr;
	peer_flow = __mlx5e_add_fdb_flow(peer_priv, f, flow_flags,
					 parse_attr->filter_dev,
					 attr->in_rep, in_mdev);
	if (IS_ERR(peer_flow)) {
		err = PTR_ERR(peer_flow);
		goto out;
	}

	flow->peer_flow = peer_flow;
	flow_flag_set(flow, DUP);
	mutex_lock(&esw->offloads.peer_mutex);
	list_add_tail(&flow->peer, &esw->offloads.peer_flows);
	mutex_unlock(&esw->offloads.peer_mutex);

out:
	mlx5_devcom_release_peer_data(devcom, MLX5_DEVCOM_ESW_OFFLOADS);
	return err;
}

static int
mlx5e_add_fdb_flow(struct mlx5e_priv *priv,
		   struct flow_cls_offload *f,
		   unsigned long flow_flags,
		   struct net_device *filter_dev,
		   struct mlx5e_tc_flow **__flow)
{
	struct mlx5e_rep_priv *rpriv = priv->ppriv;
	struct mlx5_eswitch_rep *in_rep = rpriv->rep;
	struct mlx5_core_dev *in_mdev = priv->mdev;
	struct mlx5e_tc_flow *flow;
	int err;

	flow = __mlx5e_add_fdb_flow(priv, f, flow_flags, filter_dev, in_rep,
				    in_mdev);
	if (IS_ERR(flow))
		return PTR_ERR(flow);

	if (is_peer_flow_needed(flow)) {
		err = mlx5e_tc_add_fdb_peer_flow(f, flow, flow_flags);
		if (err) {
			mlx5e_tc_del_fdb_flow(priv, flow);
			goto out;
		}
	}

	*__flow = flow;

	return 0;

out:
	return err;
}

static int
mlx5e_add_nic_flow(struct mlx5e_priv *priv,
		   struct flow_cls_offload *f,
		   unsigned long flow_flags,
		   struct net_device *filter_dev,
		   struct mlx5e_tc_flow **__flow)
{
	struct flow_rule *rule = flow_cls_offload_flow_rule(f);
	struct netlink_ext_ack *extack = f->common.extack;
	struct mlx5e_tc_flow_parse_attr *parse_attr;
	struct mlx5e_tc_flow *flow;
	int attr_size, err;

	if (!MLX5_CAP_FLOWTABLE_NIC_RX(priv->mdev, ignore_flow_level)) {
		if (!tc_cls_can_offload_and_chain0(priv->netdev, &f->common))
			return -EOPNOTSUPP;
	} else if (!tc_can_offload_extack(priv->netdev, f->common.extack)) {
		return -EOPNOTSUPP;
	}

	flow_flags |= BIT(MLX5E_TC_FLOW_FLAG_NIC);
	attr_size  = sizeof(struct mlx5_nic_flow_attr);
	err = mlx5e_alloc_flow(priv, attr_size, f, flow_flags,
			       &parse_attr, &flow);
	if (err)
		goto out;

	parse_attr->filter_dev = filter_dev;
	mlx5e_flow_attr_init(flow->attr, parse_attr, f);

	err = parse_cls_flower(flow->priv, flow, &parse_attr->spec,
			       f, filter_dev);
	if (err)
		goto err_free;

	err = mlx5_tc_ct_match_add(get_ct_priv(priv), &parse_attr->spec, f,
				   &flow->attr->ct_attr, extack);
	if (err)
		goto err_free;

	err = parse_tc_nic_actions(priv, &rule->action, parse_attr, flow, extack);
	if (err)
		goto err_free;

	err = mlx5e_tc_add_nic_flow(priv, parse_attr, flow, extack);
	if (err)
		goto err_free;

	flow_flag_set(flow, OFFLOADED);
	*__flow = flow;

	return 0;

err_free:
	dealloc_mod_hdr_actions(&parse_attr->mod_hdr_acts);
	mlx5e_flow_put(priv, flow);
out:
	return err;
}

static int
mlx5e_tc_add_flow(struct mlx5e_priv *priv,
		  struct flow_cls_offload *f,
		  unsigned long flags,
		  struct net_device *filter_dev,
		  struct mlx5e_tc_flow **flow)
{
	struct mlx5_eswitch *esw = priv->mdev->priv.eswitch;
	unsigned long flow_flags;
	int err;
>>>>>>> 24b8d41d

	get_flags(flags, &flow_flags);

<<<<<<< HEAD
	spec->match_criteria_enable = MLX5_MATCH_OUTER_HEADERS;
	rule = mlx5_add_flow_rule(priv->fs.tc.t, spec,
				  action, flow_tag,
				  &dest);

	if (IS_ERR(rule))
		goto err_add_rule;

	return rule;

err_add_rule:
	if (table_created) {
		mlx5_destroy_flow_table(priv->fs.tc.t);
		priv->fs.tc.t = NULL;
	}
err_create_ft:
	mlx5_fc_destroy(dev, counter);
=======
	if (!tc_can_offload_extack(priv->netdev, f->common.extack))
		return -EOPNOTSUPP;

	if (esw && esw->mode == MLX5_ESWITCH_OFFLOADS)
		err = mlx5e_add_fdb_flow(priv, f, flow_flags,
					 filter_dev, flow);
	else
		err = mlx5e_add_nic_flow(priv, f, flow_flags,
					 filter_dev, flow);
>>>>>>> 24b8d41d

	return err;
}

<<<<<<< HEAD
static struct mlx5_flow_rule *mlx5e_tc_add_fdb_flow(struct mlx5e_priv *priv,
						    struct mlx5_flow_spec *spec,
						    struct mlx5_esw_flow_attr *attr)
{
	struct mlx5_eswitch *esw = priv->mdev->priv.eswitch;
	int err;

	err = mlx5_eswitch_add_vlan_action(esw, attr);
	if (err)
		return ERR_PTR(err);

	return mlx5_eswitch_add_offloaded_rule(esw, spec, attr);
}

static void mlx5e_tc_del_flow(struct mlx5e_priv *priv,
			      struct mlx5_flow_rule *rule,
			      struct mlx5_esw_flow_attr *attr)
{
	struct mlx5_eswitch *esw = priv->mdev->priv.eswitch;
	struct mlx5_fc *counter = NULL;

	counter = mlx5_flow_rule_counter(rule);

	if (esw && esw->mode == SRIOV_OFFLOADS)
		mlx5_eswitch_del_vlan_action(esw, attr);

	mlx5_del_flow_rule(rule);

	mlx5_fc_destroy(priv->mdev, counter);

	if (!mlx5e_tc_num_filters(priv) && (priv->fs.tc.t)) {
		mlx5_destroy_flow_table(priv->fs.tc.t);
		priv->fs.tc.t = NULL;
=======
static bool is_flow_rule_duplicate_allowed(struct net_device *dev,
					   struct mlx5e_rep_priv *rpriv)
{
	/* Offloaded flow rule is allowed to duplicate on non-uplink representor
	 * sharing tc block with other slaves of a lag device. Rpriv can be NULL if this
	 * function is called from NIC mode.
	 */
	return netif_is_lag_port(dev) && rpriv && rpriv->rep->vport != MLX5_VPORT_UPLINK;
}

int mlx5e_configure_flower(struct net_device *dev, struct mlx5e_priv *priv,
			   struct flow_cls_offload *f, unsigned long flags)
{
	struct netlink_ext_ack *extack = f->common.extack;
	struct rhashtable *tc_ht = get_tc_ht(priv, flags);
	struct mlx5e_rep_priv *rpriv = priv->ppriv;
	struct mlx5e_tc_flow *flow;
	int err = 0;

	rcu_read_lock();
	flow = rhashtable_lookup(tc_ht, &f->cookie, tc_ht_params);
	if (flow) {
		/* Same flow rule offloaded to non-uplink representor sharing tc block,
		 * just return 0.
		 */
		if (is_flow_rule_duplicate_allowed(dev, rpriv) && flow->orig_dev != dev)
			goto rcu_unlock;

		NL_SET_ERR_MSG_MOD(extack,
				   "flow cookie already exists, ignoring");
		netdev_warn_once(priv->netdev,
				 "flow cookie %lx already exists, ignoring\n",
				 f->cookie);
		err = -EEXIST;
		goto rcu_unlock;
>>>>>>> 24b8d41d
	}
rcu_unlock:
	rcu_read_unlock();
	if (flow)
		goto out;

	trace_mlx5e_configure_flower(f);
	err = mlx5e_tc_add_flow(priv, f, flags, dev, &flow);
	if (err)
		goto out;

	/* Flow rule offloaded to non-uplink representor sharing tc block,
	 * set the flow's owner dev.
	 */
	if (is_flow_rule_duplicate_allowed(dev, rpriv))
		flow->orig_dev = dev;

	err = rhashtable_lookup_insert_fast(tc_ht, &flow->node, tc_ht_params);
	if (err)
		goto err_free;

	return 0;

err_free:
	mlx5e_flow_put(priv, flow);
out:
	return err;
}

<<<<<<< HEAD
static int parse_cls_flower(struct mlx5e_priv *priv, struct mlx5_flow_spec *spec,
			    struct tc_cls_flower_offload *f)
{
	void *headers_c = MLX5_ADDR_OF(fte_match_param, spec->match_criteria,
				       outer_headers);
	void *headers_v = MLX5_ADDR_OF(fte_match_param, spec->match_value,
				       outer_headers);
	u16 addr_type = 0;
	u8 ip_proto = 0;

	if (f->dissector->used_keys &
	    ~(BIT(FLOW_DISSECTOR_KEY_CONTROL) |
	      BIT(FLOW_DISSECTOR_KEY_BASIC) |
	      BIT(FLOW_DISSECTOR_KEY_ETH_ADDRS) |
	      BIT(FLOW_DISSECTOR_KEY_VLAN) |
	      BIT(FLOW_DISSECTOR_KEY_IPV4_ADDRS) |
	      BIT(FLOW_DISSECTOR_KEY_IPV6_ADDRS) |
	      BIT(FLOW_DISSECTOR_KEY_PORTS))) {
		netdev_warn(priv->netdev, "Unsupported key used: 0x%x\n",
			    f->dissector->used_keys);
		return -EOPNOTSUPP;
	}

	if (dissector_uses_key(f->dissector, FLOW_DISSECTOR_KEY_CONTROL)) {
		struct flow_dissector_key_control *key =
			skb_flow_dissector_target(f->dissector,
						  FLOW_DISSECTOR_KEY_CONTROL,
						  f->key);
		addr_type = key->addr_type;
=======
static bool same_flow_direction(struct mlx5e_tc_flow *flow, int flags)
{
	bool dir_ingress = !!(flags & MLX5_TC_FLAG(INGRESS));
	bool dir_egress = !!(flags & MLX5_TC_FLAG(EGRESS));

	return flow_flag_test(flow, INGRESS) == dir_ingress &&
		flow_flag_test(flow, EGRESS) == dir_egress;
}

int mlx5e_delete_flower(struct net_device *dev, struct mlx5e_priv *priv,
			struct flow_cls_offload *f, unsigned long flags)
{
	struct rhashtable *tc_ht = get_tc_ht(priv, flags);
	struct mlx5e_tc_flow *flow;
	int err;

	rcu_read_lock();
	flow = rhashtable_lookup(tc_ht, &f->cookie, tc_ht_params);
	if (!flow || !same_flow_direction(flow, flags)) {
		err = -EINVAL;
		goto errout;
	}

	/* Only delete the flow if it doesn't have MLX5E_TC_FLOW_DELETED flag
	 * set.
	 */
	if (flow_flag_test_and_set(flow, DELETED)) {
		err = -EINVAL;
		goto errout;
>>>>>>> 24b8d41d
	}
	rhashtable_remove_fast(tc_ht, &flow->node, tc_ht_params);
	rcu_read_unlock();

	trace_mlx5e_delete_flower(f);
	mlx5e_flow_put(priv, flow);

	return 0;

errout:
	rcu_read_unlock();
	return err;
}

int mlx5e_stats_flower(struct net_device *dev, struct mlx5e_priv *priv,
		       struct flow_cls_offload *f, unsigned long flags)
{
	struct mlx5_devcom *devcom = priv->mdev->priv.devcom;
	struct rhashtable *tc_ht = get_tc_ht(priv, flags);
	struct mlx5_eswitch *peer_esw;
	struct mlx5e_tc_flow *flow;
	struct mlx5_fc *counter;
	u64 lastuse = 0;
	u64 packets = 0;
	u64 bytes = 0;
	int err = 0;

	rcu_read_lock();
	flow = mlx5e_flow_get(rhashtable_lookup(tc_ht, &f->cookie,
						tc_ht_params));
	rcu_read_unlock();
	if (IS_ERR(flow))
		return PTR_ERR(flow);

	if (!same_flow_direction(flow, flags)) {
		err = -EINVAL;
		goto errout;
	}

	if (mlx5e_is_offloaded_flow(flow) || flow_flag_test(flow, CT)) {
		counter = mlx5e_tc_get_counter(flow);
		if (!counter)
			goto errout;

		mlx5_fc_query_cached(counter, &bytes, &packets, &lastuse);
	}

	/* Under multipath it's possible for one rule to be currently
	 * un-offloaded while the other rule is offloaded.
	 */
	peer_esw = mlx5_devcom_get_peer_data(devcom, MLX5_DEVCOM_ESW_OFFLOADS);
	if (!peer_esw)
		goto out;

	if (flow_flag_test(flow, DUP) &&
	    flow_flag_test(flow->peer_flow, OFFLOADED)) {
		u64 bytes2;
		u64 packets2;
		u64 lastuse2;

		counter = mlx5e_tc_get_counter(flow->peer_flow);
		if (!counter)
			goto no_peer_counter;
		mlx5_fc_query_cached(counter, &bytes2, &packets2, &lastuse2);

		bytes += bytes2;
		packets += packets2;
		lastuse = max_t(u64, lastuse, lastuse2);
	}

<<<<<<< HEAD
	if (dissector_uses_key(f->dissector, FLOW_DISSECTOR_KEY_VLAN)) {
		struct flow_dissector_key_vlan *key =
			skb_flow_dissector_target(f->dissector,
						  FLOW_DISSECTOR_KEY_VLAN,
						  f->key);
		struct flow_dissector_key_vlan *mask =
			skb_flow_dissector_target(f->dissector,
						  FLOW_DISSECTOR_KEY_VLAN,
						  f->mask);
		if (mask->vlan_id || mask->vlan_priority) {
			MLX5_SET(fte_match_set_lyr_2_4, headers_c, vlan_tag, 1);
			MLX5_SET(fte_match_set_lyr_2_4, headers_v, vlan_tag, 1);

			MLX5_SET(fte_match_set_lyr_2_4, headers_c, first_vid, mask->vlan_id);
			MLX5_SET(fte_match_set_lyr_2_4, headers_v, first_vid, key->vlan_id);

			MLX5_SET(fte_match_set_lyr_2_4, headers_c, first_prio, mask->vlan_priority);
			MLX5_SET(fte_match_set_lyr_2_4, headers_v, first_prio, key->vlan_priority);
		}
	}

	if (addr_type == FLOW_DISSECTOR_KEY_IPV4_ADDRS) {
		struct flow_dissector_key_ipv4_addrs *key =
			skb_flow_dissector_target(f->dissector,
						  FLOW_DISSECTOR_KEY_IPV4_ADDRS,
						  f->key);
		struct flow_dissector_key_ipv4_addrs *mask =
			skb_flow_dissector_target(f->dissector,
						  FLOW_DISSECTOR_KEY_IPV4_ADDRS,
						  f->mask);
=======
no_peer_counter:
	mlx5_devcom_release_peer_data(devcom, MLX5_DEVCOM_ESW_OFFLOADS);
out:
	flow_stats_update(&f->stats, bytes, packets, 0, lastuse,
			  FLOW_ACTION_HW_STATS_DELAYED);
	trace_mlx5e_stats_flower(f);
errout:
	mlx5e_flow_put(priv, flow);
	return err;
}
>>>>>>> 24b8d41d

static int apply_police_params(struct mlx5e_priv *priv, u32 rate,
			       struct netlink_ext_ack *extack)
{
	struct mlx5e_rep_priv *rpriv = priv->ppriv;
	struct mlx5_eswitch *esw;
	u16 vport_num;
	u32 rate_mbps;
	int err;

	vport_num = rpriv->rep->vport;
	if (vport_num >= MLX5_VPORT_ECPF) {
		NL_SET_ERR_MSG_MOD(extack,
				   "Ingress rate limit is supported only for Eswitch ports connected to VFs");
		return -EOPNOTSUPP;
	}

	esw = priv->mdev->priv.eswitch;
	/* rate is given in bytes/sec.
	 * First convert to bits/sec and then round to the nearest mbit/secs.
	 * mbit means million bits.
	 * Moreover, if rate is non zero we choose to configure to a minimum of
	 * 1 mbit/sec.
	 */
	rate_mbps = rate ? max_t(u32, (rate * 8 + 500000) / 1000000, 1) : 0;
	err = mlx5_esw_modify_vport_rate(esw, vport_num, rate_mbps);
	if (err)
		NL_SET_ERR_MSG_MOD(extack, "failed applying action to hardware");

	return err;
}

static int scan_tc_matchall_fdb_actions(struct mlx5e_priv *priv,
					struct flow_action *flow_action,
					struct netlink_ext_ack *extack)
{
	struct mlx5e_rep_priv *rpriv = priv->ppriv;
	const struct flow_action_entry *act;
	int err;
	int i;

	if (!flow_action_has_entries(flow_action)) {
		NL_SET_ERR_MSG_MOD(extack, "matchall called with no action");
		return -EINVAL;
	}

	if (!flow_offload_has_one_action(flow_action)) {
		NL_SET_ERR_MSG_MOD(extack, "matchall policing support only a single action");
		return -EOPNOTSUPP;
	}

	if (!flow_action_basic_hw_stats_check(flow_action, extack))
		return -EOPNOTSUPP;

	flow_action_for_each(i, act, flow_action) {
		switch (act->id) {
		case FLOW_ACTION_POLICE:
			err = apply_police_params(priv, act->police.rate_bytes_ps, extack);
			if (err)
				return err;

			rpriv->prev_vf_vport_stats = priv->stats.vf_vport;
			break;
		default:
			NL_SET_ERR_MSG_MOD(extack, "mlx5 supports only police action for matchall");
			return -EOPNOTSUPP;
		}
	}

	return 0;
}

<<<<<<< HEAD
static int parse_tc_nic_actions(struct mlx5e_priv *priv, struct tcf_exts *exts,
				u32 *action, u32 *flow_tag)
{
	const struct tc_action *a;
	LIST_HEAD(actions);
=======
int mlx5e_tc_configure_matchall(struct mlx5e_priv *priv,
				struct tc_cls_matchall_offload *ma)
{
	struct mlx5_eswitch *esw = priv->mdev->priv.eswitch;
	struct netlink_ext_ack *extack = ma->common.extack;
>>>>>>> 24b8d41d

	if (!mlx5_esw_qos_enabled(esw)) {
		NL_SET_ERR_MSG_MOD(extack, "QoS is not supported on this device");
		return -EOPNOTSUPP;
	}

	if (ma->common.prio != 1) {
		NL_SET_ERR_MSG_MOD(extack, "only priority 1 is supported");
		return -EINVAL;
	}

	return scan_tc_matchall_fdb_actions(priv, &ma->rule->action, extack);
}

<<<<<<< HEAD
	tcf_exts_to_list(exts, &actions);
	list_for_each_entry(a, &actions, list) {
		/* Only support a single action per rule */
		if (*action)
			return -EINVAL;

		if (is_tcf_gact_shot(a)) {
			*action |= MLX5_FLOW_CONTEXT_ACTION_DROP;
			if (MLX5_CAP_FLOWTABLE(priv->mdev,
					       flow_table_properties_nic_receive.flow_counter))
				*action |= MLX5_FLOW_CONTEXT_ACTION_COUNT;
			continue;
		}
=======
int mlx5e_tc_delete_matchall(struct mlx5e_priv *priv,
			     struct tc_cls_matchall_offload *ma)
{
	struct netlink_ext_ack *extack = ma->common.extack;

	return apply_police_params(priv, 0, extack);
}
>>>>>>> 24b8d41d

void mlx5e_tc_stats_matchall(struct mlx5e_priv *priv,
			     struct tc_cls_matchall_offload *ma)
{
	struct mlx5e_rep_priv *rpriv = priv->ppriv;
	struct rtnl_link_stats64 cur_stats;
	u64 dbytes;
	u64 dpkts;

	cur_stats = priv->stats.vf_vport;
	dpkts = cur_stats.rx_packets - rpriv->prev_vf_vport_stats.rx_packets;
	dbytes = cur_stats.rx_bytes - rpriv->prev_vf_vport_stats.rx_bytes;
	rpriv->prev_vf_vport_stats = cur_stats;
	flow_stats_update(&ma->stats, dbytes, dpkts, 0, jiffies,
			  FLOW_ACTION_HW_STATS_DELAYED);
}

static void mlx5e_tc_hairpin_update_dead_peer(struct mlx5e_priv *priv,
					      struct mlx5e_priv *peer_priv)
{
	struct mlx5_core_dev *peer_mdev = peer_priv->mdev;
	struct mlx5e_hairpin_entry *hpe, *tmp;
	LIST_HEAD(init_wait_list);
	u16 peer_vhca_id;
	int bkt;

	if (!same_hw_devs(priv, peer_priv))
		return;

	peer_vhca_id = MLX5_CAP_GEN(peer_mdev, vhca_id);

	mutex_lock(&priv->fs.tc.hairpin_tbl_lock);
	hash_for_each(priv->fs.tc.hairpin_tbl, bkt, hpe, hairpin_hlist)
		if (refcount_inc_not_zero(&hpe->refcnt))
			list_add(&hpe->dead_peer_wait_list, &init_wait_list);
	mutex_unlock(&priv->fs.tc.hairpin_tbl_lock);

	list_for_each_entry_safe(hpe, tmp, &init_wait_list, dead_peer_wait_list) {
		wait_for_completion(&hpe->res_ready);
		if (!IS_ERR_OR_NULL(hpe->hp) && hpe->peer_vhca_id == peer_vhca_id)
			hpe->hp->pair->peer_gone = true;

		mlx5e_hairpin_put(priv, hpe);
	}
}

static int mlx5e_tc_netdev_event(struct notifier_block *this,
				 unsigned long event, void *ptr)
{
	struct net_device *ndev = netdev_notifier_info_to_dev(ptr);
	struct mlx5e_flow_steering *fs;
	struct mlx5e_priv *peer_priv;
	struct mlx5e_tc_table *tc;
	struct mlx5e_priv *priv;

	if (ndev->netdev_ops != &mlx5e_netdev_ops ||
	    event != NETDEV_UNREGISTER ||
	    ndev->reg_state == NETREG_REGISTERED)
		return NOTIFY_DONE;

	tc = container_of(this, struct mlx5e_tc_table, netdevice_nb);
	fs = container_of(tc, struct mlx5e_flow_steering, tc);
	priv = container_of(fs, struct mlx5e_priv, fs);
	peer_priv = netdev_priv(ndev);
	if (priv == peer_priv ||
	    !(priv->netdev->features & NETIF_F_HW_TC))
		return NOTIFY_DONE;

	mlx5e_tc_hairpin_update_dead_peer(priv, peer_priv);

	return NOTIFY_DONE;
}

static int mlx5e_tc_nic_get_ft_size(struct mlx5_core_dev *dev)
{
	int tc_grp_size, tc_tbl_size;
	u32 max_flow_counter;

	max_flow_counter = (MLX5_CAP_GEN(dev, max_flow_counter_31_16) << 16) |
			    MLX5_CAP_GEN(dev, max_flow_counter_15_0);

	tc_grp_size = min_t(int, max_flow_counter, MLX5E_TC_TABLE_MAX_GROUP_SIZE);

	tc_tbl_size = min_t(int, tc_grp_size * MLX5E_TC_TABLE_NUM_GROUPS,
			    BIT(MLX5_CAP_FLOWTABLE_NIC_RX(dev, log_max_ft_size)));

	return tc_tbl_size;
}

int mlx5e_tc_nic_init(struct mlx5e_priv *priv)
{
	struct mlx5e_tc_table *tc = &priv->fs.tc;
	struct mlx5_core_dev *dev = priv->mdev;
	struct mlx5_chains_attr attr = {};
	int err;

	mlx5e_mod_hdr_tbl_init(&tc->mod_hdr);
	mutex_init(&tc->t_lock);
	mutex_init(&tc->hairpin_tbl_lock);
	hash_init(tc->hairpin_tbl);

	err = rhashtable_init(&tc->ht, &tc_ht_params);
	if (err)
		return err;

	if (MLX5_CAP_FLOWTABLE_NIC_RX(priv->mdev, ignore_flow_level)) {
		attr.flags = MLX5_CHAINS_AND_PRIOS_SUPPORTED |
			MLX5_CHAINS_IGNORE_FLOW_LEVEL_SUPPORTED;
		attr.max_restore_tag = MLX5E_TC_TABLE_CHAIN_TAG_MASK;
	}
	attr.ns = MLX5_FLOW_NAMESPACE_KERNEL;
	attr.max_ft_sz = mlx5e_tc_nic_get_ft_size(dev);
	attr.max_grp_num = MLX5E_TC_TABLE_NUM_GROUPS;
	attr.default_ft = priv->fs.vlan.ft.t;

	tc->chains = mlx5_chains_create(dev, &attr);
	if (IS_ERR(tc->chains)) {
		err = PTR_ERR(tc->chains);
		goto err_chains;
	}

	tc->ct = mlx5_tc_ct_init(priv, tc->chains, &priv->fs.tc.mod_hdr,
				 MLX5_FLOW_NAMESPACE_KERNEL);
	if (IS_ERR(tc->ct)) {
		err = PTR_ERR(tc->ct);
		goto err_ct;
	}

	tc->netdevice_nb.notifier_call = mlx5e_tc_netdev_event;
	err = register_netdevice_notifier_dev_net(priv->netdev,
						  &tc->netdevice_nb,
						  &tc->netdevice_nn);
	if (err) {
		tc->netdevice_nb.notifier_call = NULL;
		mlx5_core_warn(priv->mdev, "Failed to register netdev notifier\n");
		goto err_reg;
	}

	return 0;

err_reg:
	mlx5_tc_ct_clean(tc->ct);
err_ct:
	mlx5_chains_destroy(tc->chains);
err_chains:
	rhashtable_destroy(&tc->ht);
	return err;
}

<<<<<<< HEAD
static int parse_tc_fdb_actions(struct mlx5e_priv *priv, struct tcf_exts *exts,
				struct mlx5_esw_flow_attr *attr)
{
	const struct tc_action *a;
	LIST_HEAD(actions);

	if (tc_no_actions(exts))
		return -EINVAL;

	memset(attr, 0, sizeof(*attr));
	attr->in_rep = priv->ppriv;

	tcf_exts_to_list(exts, &actions);
	list_for_each_entry(a, &actions, list) {
		if (is_tcf_gact_shot(a)) {
			attr->action |= MLX5_FLOW_CONTEXT_ACTION_DROP |
					MLX5_FLOW_CONTEXT_ACTION_COUNT;
			continue;
		}

		if (is_tcf_mirred_redirect(a)) {
			int ifindex = tcf_mirred_ifindex(a);
			struct net_device *out_dev;
			struct mlx5e_priv *out_priv;

			out_dev = __dev_get_by_index(dev_net(priv->netdev), ifindex);

			if (!switchdev_port_same_parent_id(priv->netdev, out_dev)) {
				pr_err("devices %s %s not on same switch HW, can't offload forwarding\n",
				       priv->netdev->name, out_dev->name);
				return -EINVAL;
			}

			attr->action |= MLX5_FLOW_CONTEXT_ACTION_FWD_DEST;
			out_priv = netdev_priv(out_dev);
			attr->out_rep = out_priv->ppriv;
			continue;
		}

		if (is_tcf_vlan(a)) {
			if (tcf_vlan_action(a) == VLAN_F_POP) {
				attr->action |= MLX5_FLOW_CONTEXT_ACTION_VLAN_POP;
			} else if (tcf_vlan_action(a) == VLAN_F_PUSH) {
				if (tcf_vlan_push_proto(a) != htons(ETH_P_8021Q))
					return -EOPNOTSUPP;

				attr->action |= MLX5_FLOW_CONTEXT_ACTION_VLAN_PUSH;
				attr->vlan = tcf_vlan_push_vid(a);
			}
			continue;
		}

		return -EINVAL;
	}
	return 0;
}

int mlx5e_configure_flower(struct mlx5e_priv *priv, __be16 protocol,
			   struct tc_cls_flower_offload *f)
{
	struct mlx5e_tc_table *tc = &priv->fs.tc;
	int err = 0;
	bool fdb_flow = false;
	u32 flow_tag, action;
	struct mlx5e_tc_flow *flow;
	struct mlx5_flow_spec *spec;
	struct mlx5_flow_rule *old = NULL;
	struct mlx5_esw_flow_attr *old_attr = NULL;
	struct mlx5_eswitch *esw = priv->mdev->priv.eswitch;

	if (esw && esw->mode == SRIOV_OFFLOADS)
		fdb_flow = true;

	flow = rhashtable_lookup_fast(&tc->ht, &f->cookie,
				      tc->ht_params);
	if (flow) {
		old = flow->rule;
		old_attr = flow->attr;
	} else {
		if (fdb_flow)
			flow = kzalloc(sizeof(*flow) + sizeof(struct mlx5_esw_flow_attr),
				       GFP_KERNEL);
		else
			flow = kzalloc(sizeof(*flow), GFP_KERNEL);
	}

	spec = mlx5_vzalloc(sizeof(*spec));
	if (!spec || !flow) {
		err = -ENOMEM;
		goto err_free;
=======
static void _mlx5e_tc_del_flow(void *ptr, void *arg)
{
	struct mlx5e_tc_flow *flow = ptr;
	struct mlx5e_priv *priv = flow->priv;

	mlx5e_tc_del_flow(priv, flow);
	kfree(flow);
}

void mlx5e_tc_nic_cleanup(struct mlx5e_priv *priv)
{
	struct mlx5e_tc_table *tc = &priv->fs.tc;

	if (tc->netdevice_nb.notifier_call)
		unregister_netdevice_notifier_dev_net(priv->netdev,
						      &tc->netdevice_nb,
						      &tc->netdevice_nn);

	mlx5e_mod_hdr_tbl_destroy(&tc->mod_hdr);
	mutex_destroy(&tc->hairpin_tbl_lock);

	rhashtable_free_and_destroy(&tc->ht, _mlx5e_tc_del_flow, NULL);

	if (!IS_ERR_OR_NULL(tc->t)) {
		mlx5_chains_put_table(tc->chains, 0, 1, MLX5E_TC_FT_LEVEL);
		tc->t = NULL;
>>>>>>> 24b8d41d
	}
	mutex_destroy(&tc->t_lock);

	mlx5_tc_ct_clean(tc->ct);
	mlx5_chains_destroy(tc->chains);
}

<<<<<<< HEAD
	err = parse_cls_flower(priv, spec, f);
	if (err < 0)
		goto err_free;

	if (fdb_flow) {
		flow->attr  = (struct mlx5_esw_flow_attr *)(flow + 1);
		err = parse_tc_fdb_actions(priv, f->exts, flow->attr);
		if (err < 0)
			goto err_free;
		flow->rule = mlx5e_tc_add_fdb_flow(priv, spec, flow->attr);
	} else {
		err = parse_tc_nic_actions(priv, f->exts, &action, &flow_tag);
		if (err < 0)
			goto err_free;
		flow->rule = mlx5e_tc_add_nic_flow(priv, spec, action, flow_tag);
	}

	if (IS_ERR(flow->rule)) {
		err = PTR_ERR(flow->rule);
		goto err_free;
	}

	err = rhashtable_insert_fast(&tc->ht, &flow->node,
				     tc->ht_params);
	if (err)
		goto err_del_rule;

	if (old)
		mlx5e_tc_del_flow(priv, old, old_attr);
=======
int mlx5e_tc_esw_init(struct rhashtable *tc_ht)
{
	const size_t sz_enc_opts = sizeof(struct tunnel_match_enc_opts);
	struct mlx5_rep_uplink_priv *uplink_priv;
	struct mlx5e_rep_priv *rpriv;
	struct mapping_ctx *mapping;
	struct mlx5_eswitch *esw;
	struct mlx5e_priv *priv;
	int err = 0;

	uplink_priv = container_of(tc_ht, struct mlx5_rep_uplink_priv, tc_ht);
	rpriv = container_of(uplink_priv, struct mlx5e_rep_priv, uplink_priv);
	priv = netdev_priv(rpriv->netdev);
	esw = priv->mdev->priv.eswitch;

	uplink_priv->ct_priv = mlx5_tc_ct_init(netdev_priv(priv->netdev),
					       esw_chains(esw),
					       &esw->offloads.mod_hdr,
					       MLX5_FLOW_NAMESPACE_FDB);
	if (IS_ERR(uplink_priv->ct_priv))
		goto err_ct;

	mapping = mapping_create(sizeof(struct tunnel_match_key),
				 TUNNEL_INFO_BITS_MASK, true);
	if (IS_ERR(mapping)) {
		err = PTR_ERR(mapping);
		goto err_tun_mapping;
	}
	uplink_priv->tunnel_mapping = mapping;

	mapping = mapping_create(sz_enc_opts, ENC_OPTS_BITS_MASK, true);
	if (IS_ERR(mapping)) {
		err = PTR_ERR(mapping);
		goto err_enc_opts_mapping;
	}
	uplink_priv->tunnel_enc_opts_mapping = mapping;
>>>>>>> 24b8d41d

	err = rhashtable_init(tc_ht, &tc_ht_params);
	if (err)
		goto err_ht_init;

<<<<<<< HEAD
err_del_rule:
	mlx5_del_flow_rule(flow->rule);

err_free:
	if (!old)
		kfree(flow);
out:
	kvfree(spec);
=======
	return err;

err_ht_init:
	mapping_destroy(uplink_priv->tunnel_enc_opts_mapping);
err_enc_opts_mapping:
	mapping_destroy(uplink_priv->tunnel_mapping);
err_tun_mapping:
	mlx5_tc_ct_clean(uplink_priv->ct_priv);
err_ct:
	netdev_warn(priv->netdev,
		    "Failed to initialize tc (eswitch), err: %d", err);
>>>>>>> 24b8d41d
	return err;
}

void mlx5e_tc_esw_cleanup(struct rhashtable *tc_ht)
{
<<<<<<< HEAD
	struct mlx5e_tc_flow *flow;
	struct mlx5e_tc_table *tc = &priv->fs.tc;
=======
	struct mlx5_rep_uplink_priv *uplink_priv;
>>>>>>> 24b8d41d

	rhashtable_free_and_destroy(tc_ht, _mlx5e_tc_del_flow, NULL);

	uplink_priv = container_of(tc_ht, struct mlx5_rep_uplink_priv, tc_ht);

<<<<<<< HEAD
	mlx5e_tc_del_flow(priv, flow->rule, flow->attr);
=======
	mapping_destroy(uplink_priv->tunnel_enc_opts_mapping);
	mapping_destroy(uplink_priv->tunnel_mapping);
>>>>>>> 24b8d41d

	mlx5_tc_ct_clean(uplink_priv->ct_priv);
}

int mlx5e_tc_num_filters(struct mlx5e_priv *priv, unsigned long flags)
{
	struct rhashtable *tc_ht = get_tc_ht(priv, flags);

	return atomic_read(&tc_ht->nelems);
}

<<<<<<< HEAD
int mlx5e_stats_flower(struct mlx5e_priv *priv,
		       struct tc_cls_flower_offload *f)
{
	struct mlx5e_tc_table *tc = &priv->fs.tc;
	struct mlx5e_tc_flow *flow;
	struct tc_action *a;
	struct mlx5_fc *counter;
	LIST_HEAD(actions);
	u64 bytes;
	u64 packets;
	u64 lastuse;

	flow = rhashtable_lookup_fast(&tc->ht, &f->cookie,
				      tc->ht_params);
	if (!flow)
		return -EINVAL;

	counter = mlx5_flow_rule_counter(flow->rule);
	if (!counter)
		return 0;

	mlx5_fc_query_cached(counter, &bytes, &packets, &lastuse);

	tcf_exts_to_list(f->exts, &actions);
	list_for_each_entry(a, &actions, list)
		tcf_action_stats_update(a, bytes, packets, lastuse);

	return 0;
}

static const struct rhashtable_params mlx5e_tc_flow_ht_params = {
	.head_offset = offsetof(struct mlx5e_tc_flow, node),
	.key_offset = offsetof(struct mlx5e_tc_flow, cookie),
	.key_len = sizeof(((struct mlx5e_tc_flow *)0)->cookie),
	.automatic_shrinking = true,
};
=======
void mlx5e_tc_clean_fdb_peer_flows(struct mlx5_eswitch *esw)
{
	struct mlx5e_tc_flow *flow, *tmp;
>>>>>>> 24b8d41d

	list_for_each_entry_safe(flow, tmp, &esw->offloads.peer_flows, peer)
		__mlx5e_tc_del_fdb_peer_flow(flow);
}

void mlx5e_tc_reoffload_flows_work(struct work_struct *work)
{
<<<<<<< HEAD
	struct mlx5e_tc_table *tc = &priv->fs.tc;
=======
	struct mlx5_rep_uplink_priv *rpriv =
		container_of(work, struct mlx5_rep_uplink_priv,
			     reoffload_flows_work);
	struct mlx5e_tc_flow *flow, *tmp;
>>>>>>> 24b8d41d

	mutex_lock(&rpriv->unready_flows_lock);
	list_for_each_entry_safe(flow, tmp, &rpriv->unready_flows, unready) {
		if (!mlx5e_tc_add_fdb_flow(flow->priv, flow, NULL))
			unready_flow_del(flow);
	}
	mutex_unlock(&rpriv->unready_flows_lock);
}

static int mlx5e_setup_tc_cls_flower(struct mlx5e_priv *priv,
				     struct flow_cls_offload *cls_flower,
				     unsigned long flags)
{
	switch (cls_flower->command) {
	case FLOW_CLS_REPLACE:
		return mlx5e_configure_flower(priv->netdev, priv, cls_flower,
					      flags);
	case FLOW_CLS_DESTROY:
		return mlx5e_delete_flower(priv->netdev, priv, cls_flower,
					   flags);
	case FLOW_CLS_STATS:
		return mlx5e_stats_flower(priv->netdev, priv, cls_flower,
					  flags);
	default:
		return -EOPNOTSUPP;
	}
}

<<<<<<< HEAD
	mlx5e_tc_del_flow(priv, flow->rule, flow->attr);
	kfree(flow);
=======
int mlx5e_setup_tc_block_cb(enum tc_setup_type type, void *type_data,
			    void *cb_priv)
{
	unsigned long flags = MLX5_TC_FLAG(INGRESS) | MLX5_TC_FLAG(NIC_OFFLOAD);
	struct mlx5e_priv *priv = cb_priv;

	switch (type) {
	case TC_SETUP_CLSFLOWER:
		return mlx5e_setup_tc_cls_flower(priv, type_data, flags);
	default:
		return -EOPNOTSUPP;
	}
>>>>>>> 24b8d41d
}

bool mlx5e_tc_update_skb(struct mlx5_cqe64 *cqe,
			 struct sk_buff *skb)
{
<<<<<<< HEAD
	struct mlx5e_tc_table *tc = &priv->fs.tc;
=======
#if IS_ENABLED(CONFIG_NET_TC_SKB_EXT)
	u32 chain = 0, chain_tag, reg_b, zone_restore_id;
	struct mlx5e_priv *priv = netdev_priv(skb->dev);
	struct mlx5e_tc_table *tc = &priv->fs.tc;
	struct tc_skb_ext *tc_skb_ext;
	int err;

	reg_b = be32_to_cpu(cqe->ft_metadata);

	chain_tag = reg_b & MLX5E_TC_TABLE_CHAIN_TAG_MASK;

	err = mlx5_get_chain_for_tag(nic_chains(priv), chain_tag, &chain);
	if (err) {
		netdev_dbg(priv->netdev,
			   "Couldn't find chain for chain tag: %d, err: %d\n",
			   chain_tag, err);
		return false;
	}

	if (chain) {
		tc_skb_ext = skb_ext_add(skb, TC_SKB_EXT);
		if (WARN_ON(!tc_skb_ext))
			return false;
>>>>>>> 24b8d41d

		tc_skb_ext->chain = chain;

<<<<<<< HEAD
	if (!IS_ERR_OR_NULL(tc->t)) {
		mlx5_destroy_flow_table(tc->t);
		tc->t = NULL;
=======
		zone_restore_id = (reg_b >> REG_MAPPING_SHIFT(NIC_ZONE_RESTORE_TO_REG)) &
				  ZONE_RESTORE_MAX;

		if (!mlx5e_tc_ct_restore_flow(tc->ct, skb,
					      zone_restore_id))
			return false;
>>>>>>> 24b8d41d
	}
#endif /* CONFIG_NET_TC_SKB_EXT */

	return true;
}<|MERGE_RESOLUTION|>--- conflicted
+++ resolved
@@ -39,11 +39,6 @@
 #include <linux/mlx5/fs.h>
 #include <linux/mlx5/device.h>
 #include <linux/rhashtable.h>
-<<<<<<< HEAD
-#include <net/switchdev.h>
-#include <net/tc_act/tc_mirred.h>
-#include <net/tc_act/tc_vlan.h>
-=======
 #include <linux/refcount.h>
 #include <linux/completion.h>
 #include <net/tc_act/tc_mirred.h>
@@ -56,15 +51,12 @@
 #include <net/ipv6_stubs.h>
 #include <net/bareudp.h>
 #include <net/bonding.h>
->>>>>>> 24b8d41d
 #include "en.h"
 #include "en_rep.h"
 #include "en/rep/tc.h"
 #include "en/rep/neigh.h"
 #include "en_tc.h"
 #include "eswitch.h"
-<<<<<<< HEAD
-=======
 #include "fs_core.h"
 #include "en/port.h"
 #include "en/tc_tun.h"
@@ -121,56 +113,11 @@
 	struct list_head list;
 	int index;
 };
->>>>>>> 24b8d41d
 
 struct mlx5e_tc_flow {
 	struct rhash_head	node;
 	struct mlx5e_priv	*priv;
 	u64			cookie;
-<<<<<<< HEAD
-	struct mlx5_flow_rule	*rule;
-	struct mlx5_esw_flow_attr *attr;
-};
-
-#define MLX5E_TC_TABLE_NUM_ENTRIES 1024
-#define MLX5E_TC_TABLE_NUM_GROUPS 4
-
-static struct mlx5_flow_rule *mlx5e_tc_add_nic_flow(struct mlx5e_priv *priv,
-						    struct mlx5_flow_spec *spec,
-						    u32 action, u32 flow_tag)
-{
-	struct mlx5_core_dev *dev = priv->mdev;
-	struct mlx5_flow_destination dest = { 0 };
-	struct mlx5_fc *counter = NULL;
-	struct mlx5_flow_rule *rule;
-	bool table_created = false;
-
-	if (action & MLX5_FLOW_CONTEXT_ACTION_FWD_DEST) {
-		dest.type = MLX5_FLOW_DESTINATION_TYPE_FLOW_TABLE;
-		dest.ft = priv->fs.vlan.ft.t;
-	} else if (action & MLX5_FLOW_CONTEXT_ACTION_COUNT) {
-		counter = mlx5_fc_create(dev, true);
-		if (IS_ERR(counter))
-			return ERR_CAST(counter);
-
-		dest.type = MLX5_FLOW_DESTINATION_TYPE_COUNTER;
-		dest.counter = counter;
-	}
-
-	if (IS_ERR_OR_NULL(priv->fs.tc.t)) {
-		priv->fs.tc.t =
-			mlx5_create_auto_grouped_flow_table(priv->fs.ns,
-							    MLX5E_TC_PRIO,
-							    MLX5E_TC_TABLE_NUM_ENTRIES,
-							    MLX5E_TC_TABLE_NUM_GROUPS,
-							    0);
-		if (IS_ERR(priv->fs.tc.t)) {
-			netdev_err(priv->netdev,
-				   "Failed to create tc offload table\n");
-			rule = ERR_CAST(priv->fs.tc.t);
-			goto err_create_ft;
-		}
-=======
 	unsigned long		flags;
 	struct mlx5_flow_handle *rule[MLX5E_TC_MAX_SPLITS + 1];
 
@@ -4872,29 +4819,9 @@
 	struct mlx5_eswitch *esw = priv->mdev->priv.eswitch;
 	unsigned long flow_flags;
 	int err;
->>>>>>> 24b8d41d
 
 	get_flags(flags, &flow_flags);
 
-<<<<<<< HEAD
-	spec->match_criteria_enable = MLX5_MATCH_OUTER_HEADERS;
-	rule = mlx5_add_flow_rule(priv->fs.tc.t, spec,
-				  action, flow_tag,
-				  &dest);
-
-	if (IS_ERR(rule))
-		goto err_add_rule;
-
-	return rule;
-
-err_add_rule:
-	if (table_created) {
-		mlx5_destroy_flow_table(priv->fs.tc.t);
-		priv->fs.tc.t = NULL;
-	}
-err_create_ft:
-	mlx5_fc_destroy(dev, counter);
-=======
 	if (!tc_can_offload_extack(priv->netdev, f->common.extack))
 		return -EOPNOTSUPP;
 
@@ -4904,46 +4831,10 @@
 	else
 		err = mlx5e_add_nic_flow(priv, f, flow_flags,
 					 filter_dev, flow);
->>>>>>> 24b8d41d
 
 	return err;
 }
 
-<<<<<<< HEAD
-static struct mlx5_flow_rule *mlx5e_tc_add_fdb_flow(struct mlx5e_priv *priv,
-						    struct mlx5_flow_spec *spec,
-						    struct mlx5_esw_flow_attr *attr)
-{
-	struct mlx5_eswitch *esw = priv->mdev->priv.eswitch;
-	int err;
-
-	err = mlx5_eswitch_add_vlan_action(esw, attr);
-	if (err)
-		return ERR_PTR(err);
-
-	return mlx5_eswitch_add_offloaded_rule(esw, spec, attr);
-}
-
-static void mlx5e_tc_del_flow(struct mlx5e_priv *priv,
-			      struct mlx5_flow_rule *rule,
-			      struct mlx5_esw_flow_attr *attr)
-{
-	struct mlx5_eswitch *esw = priv->mdev->priv.eswitch;
-	struct mlx5_fc *counter = NULL;
-
-	counter = mlx5_flow_rule_counter(rule);
-
-	if (esw && esw->mode == SRIOV_OFFLOADS)
-		mlx5_eswitch_del_vlan_action(esw, attr);
-
-	mlx5_del_flow_rule(rule);
-
-	mlx5_fc_destroy(priv->mdev, counter);
-
-	if (!mlx5e_tc_num_filters(priv) && (priv->fs.tc.t)) {
-		mlx5_destroy_flow_table(priv->fs.tc.t);
-		priv->fs.tc.t = NULL;
-=======
 static bool is_flow_rule_duplicate_allowed(struct net_device *dev,
 					   struct mlx5e_rep_priv *rpriv)
 {
@@ -4979,7 +4870,6 @@
 				 f->cookie);
 		err = -EEXIST;
 		goto rcu_unlock;
->>>>>>> 24b8d41d
 	}
 rcu_unlock:
 	rcu_read_unlock();
@@ -5009,37 +4899,6 @@
 	return err;
 }
 
-<<<<<<< HEAD
-static int parse_cls_flower(struct mlx5e_priv *priv, struct mlx5_flow_spec *spec,
-			    struct tc_cls_flower_offload *f)
-{
-	void *headers_c = MLX5_ADDR_OF(fte_match_param, spec->match_criteria,
-				       outer_headers);
-	void *headers_v = MLX5_ADDR_OF(fte_match_param, spec->match_value,
-				       outer_headers);
-	u16 addr_type = 0;
-	u8 ip_proto = 0;
-
-	if (f->dissector->used_keys &
-	    ~(BIT(FLOW_DISSECTOR_KEY_CONTROL) |
-	      BIT(FLOW_DISSECTOR_KEY_BASIC) |
-	      BIT(FLOW_DISSECTOR_KEY_ETH_ADDRS) |
-	      BIT(FLOW_DISSECTOR_KEY_VLAN) |
-	      BIT(FLOW_DISSECTOR_KEY_IPV4_ADDRS) |
-	      BIT(FLOW_DISSECTOR_KEY_IPV6_ADDRS) |
-	      BIT(FLOW_DISSECTOR_KEY_PORTS))) {
-		netdev_warn(priv->netdev, "Unsupported key used: 0x%x\n",
-			    f->dissector->used_keys);
-		return -EOPNOTSUPP;
-	}
-
-	if (dissector_uses_key(f->dissector, FLOW_DISSECTOR_KEY_CONTROL)) {
-		struct flow_dissector_key_control *key =
-			skb_flow_dissector_target(f->dissector,
-						  FLOW_DISSECTOR_KEY_CONTROL,
-						  f->key);
-		addr_type = key->addr_type;
-=======
 static bool same_flow_direction(struct mlx5e_tc_flow *flow, int flags)
 {
 	bool dir_ingress = !!(flags & MLX5_TC_FLAG(INGRESS));
@@ -5069,7 +4928,6 @@
 	if (flow_flag_test_and_set(flow, DELETED)) {
 		err = -EINVAL;
 		goto errout;
->>>>>>> 24b8d41d
 	}
 	rhashtable_remove_fast(tc_ht, &flow->node, tc_ht_params);
 	rcu_read_unlock();
@@ -5140,38 +4998,6 @@
 		lastuse = max_t(u64, lastuse, lastuse2);
 	}
 
-<<<<<<< HEAD
-	if (dissector_uses_key(f->dissector, FLOW_DISSECTOR_KEY_VLAN)) {
-		struct flow_dissector_key_vlan *key =
-			skb_flow_dissector_target(f->dissector,
-						  FLOW_DISSECTOR_KEY_VLAN,
-						  f->key);
-		struct flow_dissector_key_vlan *mask =
-			skb_flow_dissector_target(f->dissector,
-						  FLOW_DISSECTOR_KEY_VLAN,
-						  f->mask);
-		if (mask->vlan_id || mask->vlan_priority) {
-			MLX5_SET(fte_match_set_lyr_2_4, headers_c, vlan_tag, 1);
-			MLX5_SET(fte_match_set_lyr_2_4, headers_v, vlan_tag, 1);
-
-			MLX5_SET(fte_match_set_lyr_2_4, headers_c, first_vid, mask->vlan_id);
-			MLX5_SET(fte_match_set_lyr_2_4, headers_v, first_vid, key->vlan_id);
-
-			MLX5_SET(fte_match_set_lyr_2_4, headers_c, first_prio, mask->vlan_priority);
-			MLX5_SET(fte_match_set_lyr_2_4, headers_v, first_prio, key->vlan_priority);
-		}
-	}
-
-	if (addr_type == FLOW_DISSECTOR_KEY_IPV4_ADDRS) {
-		struct flow_dissector_key_ipv4_addrs *key =
-			skb_flow_dissector_target(f->dissector,
-						  FLOW_DISSECTOR_KEY_IPV4_ADDRS,
-						  f->key);
-		struct flow_dissector_key_ipv4_addrs *mask =
-			skb_flow_dissector_target(f->dissector,
-						  FLOW_DISSECTOR_KEY_IPV4_ADDRS,
-						  f->mask);
-=======
 no_peer_counter:
 	mlx5_devcom_release_peer_data(devcom, MLX5_DEVCOM_ESW_OFFLOADS);
 out:
@@ -5182,7 +5008,6 @@
 	mlx5e_flow_put(priv, flow);
 	return err;
 }
->>>>>>> 24b8d41d
 
 static int apply_police_params(struct mlx5e_priv *priv, u32 rate,
 			       struct netlink_ext_ack *extack)
@@ -5255,19 +5080,11 @@
 	return 0;
 }
 
-<<<<<<< HEAD
-static int parse_tc_nic_actions(struct mlx5e_priv *priv, struct tcf_exts *exts,
-				u32 *action, u32 *flow_tag)
-{
-	const struct tc_action *a;
-	LIST_HEAD(actions);
-=======
 int mlx5e_tc_configure_matchall(struct mlx5e_priv *priv,
 				struct tc_cls_matchall_offload *ma)
 {
 	struct mlx5_eswitch *esw = priv->mdev->priv.eswitch;
 	struct netlink_ext_ack *extack = ma->common.extack;
->>>>>>> 24b8d41d
 
 	if (!mlx5_esw_qos_enabled(esw)) {
 		NL_SET_ERR_MSG_MOD(extack, "QoS is not supported on this device");
@@ -5282,21 +5099,6 @@
 	return scan_tc_matchall_fdb_actions(priv, &ma->rule->action, extack);
 }
 
-<<<<<<< HEAD
-	tcf_exts_to_list(exts, &actions);
-	list_for_each_entry(a, &actions, list) {
-		/* Only support a single action per rule */
-		if (*action)
-			return -EINVAL;
-
-		if (is_tcf_gact_shot(a)) {
-			*action |= MLX5_FLOW_CONTEXT_ACTION_DROP;
-			if (MLX5_CAP_FLOWTABLE(priv->mdev,
-					       flow_table_properties_nic_receive.flow_counter))
-				*action |= MLX5_FLOW_CONTEXT_ACTION_COUNT;
-			continue;
-		}
-=======
 int mlx5e_tc_delete_matchall(struct mlx5e_priv *priv,
 			     struct tc_cls_matchall_offload *ma)
 {
@@ -5304,7 +5106,6 @@
 
 	return apply_police_params(priv, 0, extack);
 }
->>>>>>> 24b8d41d
 
 void mlx5e_tc_stats_matchall(struct mlx5e_priv *priv,
 			     struct tc_cls_matchall_offload *ma)
@@ -5454,98 +5255,6 @@
 	return err;
 }
 
-<<<<<<< HEAD
-static int parse_tc_fdb_actions(struct mlx5e_priv *priv, struct tcf_exts *exts,
-				struct mlx5_esw_flow_attr *attr)
-{
-	const struct tc_action *a;
-	LIST_HEAD(actions);
-
-	if (tc_no_actions(exts))
-		return -EINVAL;
-
-	memset(attr, 0, sizeof(*attr));
-	attr->in_rep = priv->ppriv;
-
-	tcf_exts_to_list(exts, &actions);
-	list_for_each_entry(a, &actions, list) {
-		if (is_tcf_gact_shot(a)) {
-			attr->action |= MLX5_FLOW_CONTEXT_ACTION_DROP |
-					MLX5_FLOW_CONTEXT_ACTION_COUNT;
-			continue;
-		}
-
-		if (is_tcf_mirred_redirect(a)) {
-			int ifindex = tcf_mirred_ifindex(a);
-			struct net_device *out_dev;
-			struct mlx5e_priv *out_priv;
-
-			out_dev = __dev_get_by_index(dev_net(priv->netdev), ifindex);
-
-			if (!switchdev_port_same_parent_id(priv->netdev, out_dev)) {
-				pr_err("devices %s %s not on same switch HW, can't offload forwarding\n",
-				       priv->netdev->name, out_dev->name);
-				return -EINVAL;
-			}
-
-			attr->action |= MLX5_FLOW_CONTEXT_ACTION_FWD_DEST;
-			out_priv = netdev_priv(out_dev);
-			attr->out_rep = out_priv->ppriv;
-			continue;
-		}
-
-		if (is_tcf_vlan(a)) {
-			if (tcf_vlan_action(a) == VLAN_F_POP) {
-				attr->action |= MLX5_FLOW_CONTEXT_ACTION_VLAN_POP;
-			} else if (tcf_vlan_action(a) == VLAN_F_PUSH) {
-				if (tcf_vlan_push_proto(a) != htons(ETH_P_8021Q))
-					return -EOPNOTSUPP;
-
-				attr->action |= MLX5_FLOW_CONTEXT_ACTION_VLAN_PUSH;
-				attr->vlan = tcf_vlan_push_vid(a);
-			}
-			continue;
-		}
-
-		return -EINVAL;
-	}
-	return 0;
-}
-
-int mlx5e_configure_flower(struct mlx5e_priv *priv, __be16 protocol,
-			   struct tc_cls_flower_offload *f)
-{
-	struct mlx5e_tc_table *tc = &priv->fs.tc;
-	int err = 0;
-	bool fdb_flow = false;
-	u32 flow_tag, action;
-	struct mlx5e_tc_flow *flow;
-	struct mlx5_flow_spec *spec;
-	struct mlx5_flow_rule *old = NULL;
-	struct mlx5_esw_flow_attr *old_attr = NULL;
-	struct mlx5_eswitch *esw = priv->mdev->priv.eswitch;
-
-	if (esw && esw->mode == SRIOV_OFFLOADS)
-		fdb_flow = true;
-
-	flow = rhashtable_lookup_fast(&tc->ht, &f->cookie,
-				      tc->ht_params);
-	if (flow) {
-		old = flow->rule;
-		old_attr = flow->attr;
-	} else {
-		if (fdb_flow)
-			flow = kzalloc(sizeof(*flow) + sizeof(struct mlx5_esw_flow_attr),
-				       GFP_KERNEL);
-		else
-			flow = kzalloc(sizeof(*flow), GFP_KERNEL);
-	}
-
-	spec = mlx5_vzalloc(sizeof(*spec));
-	if (!spec || !flow) {
-		err = -ENOMEM;
-		goto err_free;
-=======
 static void _mlx5e_tc_del_flow(void *ptr, void *arg)
 {
 	struct mlx5e_tc_flow *flow = ptr;
@@ -5572,7 +5281,6 @@
 	if (!IS_ERR_OR_NULL(tc->t)) {
 		mlx5_chains_put_table(tc->chains, 0, 1, MLX5E_TC_FT_LEVEL);
 		tc->t = NULL;
->>>>>>> 24b8d41d
 	}
 	mutex_destroy(&tc->t_lock);
 
@@ -5580,37 +5288,6 @@
 	mlx5_chains_destroy(tc->chains);
 }
 
-<<<<<<< HEAD
-	err = parse_cls_flower(priv, spec, f);
-	if (err < 0)
-		goto err_free;
-
-	if (fdb_flow) {
-		flow->attr  = (struct mlx5_esw_flow_attr *)(flow + 1);
-		err = parse_tc_fdb_actions(priv, f->exts, flow->attr);
-		if (err < 0)
-			goto err_free;
-		flow->rule = mlx5e_tc_add_fdb_flow(priv, spec, flow->attr);
-	} else {
-		err = parse_tc_nic_actions(priv, f->exts, &action, &flow_tag);
-		if (err < 0)
-			goto err_free;
-		flow->rule = mlx5e_tc_add_nic_flow(priv, spec, action, flow_tag);
-	}
-
-	if (IS_ERR(flow->rule)) {
-		err = PTR_ERR(flow->rule);
-		goto err_free;
-	}
-
-	err = rhashtable_insert_fast(&tc->ht, &flow->node,
-				     tc->ht_params);
-	if (err)
-		goto err_del_rule;
-
-	if (old)
-		mlx5e_tc_del_flow(priv, old, old_attr);
-=======
 int mlx5e_tc_esw_init(struct rhashtable *tc_ht)
 {
 	const size_t sz_enc_opts = sizeof(struct tunnel_match_enc_opts);
@@ -5647,22 +5324,11 @@
 		goto err_enc_opts_mapping;
 	}
 	uplink_priv->tunnel_enc_opts_mapping = mapping;
->>>>>>> 24b8d41d
 
 	err = rhashtable_init(tc_ht, &tc_ht_params);
 	if (err)
 		goto err_ht_init;
 
-<<<<<<< HEAD
-err_del_rule:
-	mlx5_del_flow_rule(flow->rule);
-
-err_free:
-	if (!old)
-		kfree(flow);
-out:
-	kvfree(spec);
-=======
 	return err;
 
 err_ht_init:
@@ -5674,29 +5340,19 @@
 err_ct:
 	netdev_warn(priv->netdev,
 		    "Failed to initialize tc (eswitch), err: %d", err);
->>>>>>> 24b8d41d
 	return err;
 }
 
 void mlx5e_tc_esw_cleanup(struct rhashtable *tc_ht)
 {
-<<<<<<< HEAD
-	struct mlx5e_tc_flow *flow;
-	struct mlx5e_tc_table *tc = &priv->fs.tc;
-=======
 	struct mlx5_rep_uplink_priv *uplink_priv;
->>>>>>> 24b8d41d
 
 	rhashtable_free_and_destroy(tc_ht, _mlx5e_tc_del_flow, NULL);
 
 	uplink_priv = container_of(tc_ht, struct mlx5_rep_uplink_priv, tc_ht);
 
-<<<<<<< HEAD
-	mlx5e_tc_del_flow(priv, flow->rule, flow->attr);
-=======
 	mapping_destroy(uplink_priv->tunnel_enc_opts_mapping);
 	mapping_destroy(uplink_priv->tunnel_mapping);
->>>>>>> 24b8d41d
 
 	mlx5_tc_ct_clean(uplink_priv->ct_priv);
 }
@@ -5708,48 +5364,9 @@
 	return atomic_read(&tc_ht->nelems);
 }
 
-<<<<<<< HEAD
-int mlx5e_stats_flower(struct mlx5e_priv *priv,
-		       struct tc_cls_flower_offload *f)
-{
-	struct mlx5e_tc_table *tc = &priv->fs.tc;
-	struct mlx5e_tc_flow *flow;
-	struct tc_action *a;
-	struct mlx5_fc *counter;
-	LIST_HEAD(actions);
-	u64 bytes;
-	u64 packets;
-	u64 lastuse;
-
-	flow = rhashtable_lookup_fast(&tc->ht, &f->cookie,
-				      tc->ht_params);
-	if (!flow)
-		return -EINVAL;
-
-	counter = mlx5_flow_rule_counter(flow->rule);
-	if (!counter)
-		return 0;
-
-	mlx5_fc_query_cached(counter, &bytes, &packets, &lastuse);
-
-	tcf_exts_to_list(f->exts, &actions);
-	list_for_each_entry(a, &actions, list)
-		tcf_action_stats_update(a, bytes, packets, lastuse);
-
-	return 0;
-}
-
-static const struct rhashtable_params mlx5e_tc_flow_ht_params = {
-	.head_offset = offsetof(struct mlx5e_tc_flow, node),
-	.key_offset = offsetof(struct mlx5e_tc_flow, cookie),
-	.key_len = sizeof(((struct mlx5e_tc_flow *)0)->cookie),
-	.automatic_shrinking = true,
-};
-=======
 void mlx5e_tc_clean_fdb_peer_flows(struct mlx5_eswitch *esw)
 {
 	struct mlx5e_tc_flow *flow, *tmp;
->>>>>>> 24b8d41d
 
 	list_for_each_entry_safe(flow, tmp, &esw->offloads.peer_flows, peer)
 		__mlx5e_tc_del_fdb_peer_flow(flow);
@@ -5757,14 +5374,10 @@
 
 void mlx5e_tc_reoffload_flows_work(struct work_struct *work)
 {
-<<<<<<< HEAD
-	struct mlx5e_tc_table *tc = &priv->fs.tc;
-=======
 	struct mlx5_rep_uplink_priv *rpriv =
 		container_of(work, struct mlx5_rep_uplink_priv,
 			     reoffload_flows_work);
 	struct mlx5e_tc_flow *flow, *tmp;
->>>>>>> 24b8d41d
 
 	mutex_lock(&rpriv->unready_flows_lock);
 	list_for_each_entry_safe(flow, tmp, &rpriv->unready_flows, unready) {
@@ -5793,10 +5406,6 @@
 	}
 }
 
-<<<<<<< HEAD
-	mlx5e_tc_del_flow(priv, flow->rule, flow->attr);
-	kfree(flow);
-=======
 int mlx5e_setup_tc_block_cb(enum tc_setup_type type, void *type_data,
 			    void *cb_priv)
 {
@@ -5809,15 +5418,11 @@
 	default:
 		return -EOPNOTSUPP;
 	}
->>>>>>> 24b8d41d
 }
 
 bool mlx5e_tc_update_skb(struct mlx5_cqe64 *cqe,
 			 struct sk_buff *skb)
 {
-<<<<<<< HEAD
-	struct mlx5e_tc_table *tc = &priv->fs.tc;
-=======
 #if IS_ENABLED(CONFIG_NET_TC_SKB_EXT)
 	u32 chain = 0, chain_tag, reg_b, zone_restore_id;
 	struct mlx5e_priv *priv = netdev_priv(skb->dev);
@@ -5841,22 +5446,15 @@
 		tc_skb_ext = skb_ext_add(skb, TC_SKB_EXT);
 		if (WARN_ON(!tc_skb_ext))
 			return false;
->>>>>>> 24b8d41d
 
 		tc_skb_ext->chain = chain;
 
-<<<<<<< HEAD
-	if (!IS_ERR_OR_NULL(tc->t)) {
-		mlx5_destroy_flow_table(tc->t);
-		tc->t = NULL;
-=======
 		zone_restore_id = (reg_b >> REG_MAPPING_SHIFT(NIC_ZONE_RESTORE_TO_REG)) &
 				  ZONE_RESTORE_MAX;
 
 		if (!mlx5e_tc_ct_restore_flow(tc->ct, skb,
 					      zone_restore_id))
 			return false;
->>>>>>> 24b8d41d
 	}
 #endif /* CONFIG_NET_TC_SKB_EXT */
 
