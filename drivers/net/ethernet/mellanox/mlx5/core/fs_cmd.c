/*
 * Copyright (c) 2015, Mellanox Technologies. All rights reserved.
 *
 * This software is available to you under a choice of one of two
 * licenses.  You may choose to be licensed under the terms of the GNU
 * General Public License (GPL) Version 2, available from the file
 * COPYING in the main directory of this source tree, or the
 * OpenIB.org BSD license below:
 *
 *     Redistribution and use in source and binary forms, with or
 *     without modification, are permitted provided that the following
 *     conditions are met:
 *
 *      - Redistributions of source code must retain the above
 *        copyright notice, this list of conditions and the following
 *        disclaimer.
 *
 *      - Redistributions in binary form must reproduce the above
 *        copyright notice, this list of conditions and the following
 *        disclaimer in the documentation and/or other materials
 *        provided with the distribution.
 *
 * THE SOFTWARE IS PROVIDED "AS IS", WITHOUT WARRANTY OF ANY KIND,
 * EXPRESS OR IMPLIED, INCLUDING BUT NOT LIMITED TO THE WARRANTIES OF
 * MERCHANTABILITY, FITNESS FOR A PARTICULAR PURPOSE AND
 * NONINFRINGEMENT. IN NO EVENT SHALL THE AUTHORS OR COPYRIGHT HOLDERS
 * BE LIABLE FOR ANY CLAIM, DAMAGES OR OTHER LIABILITY, WHETHER IN AN
 * ACTION OF CONTRACT, TORT OR OTHERWISE, ARISING FROM, OUT OF OR IN
 * CONNECTION WITH THE SOFTWARE OR THE USE OR OTHER DEALINGS IN THE
 * SOFTWARE.
 */

#include <linux/mlx5/driver.h>
#include <linux/mlx5/device.h>
#include <linux/mlx5/mlx5_ifc.h>

#include "fs_core.h"
#include "fs_cmd.h"
#include "mlx5_core.h"
#include "eswitch.h"

static int mlx5_cmd_stub_update_root_ft(struct mlx5_flow_root_namespace *ns,
					struct mlx5_flow_table *ft,
					u32 underlay_qpn,
					bool disconnect)
{
<<<<<<< HEAD
	u32 in[MLX5_ST_SZ_DW(set_flow_table_root_in)]   = {0};
	u32 out[MLX5_ST_SZ_DW(set_flow_table_root_out)] = {0};
=======
	return 0;
}

static int mlx5_cmd_stub_create_flow_table(struct mlx5_flow_root_namespace *ns,
					   struct mlx5_flow_table *ft,
					   unsigned int log_size,
					   struct mlx5_flow_table *next_ft)
{
	return 0;
}

static int mlx5_cmd_stub_destroy_flow_table(struct mlx5_flow_root_namespace *ns,
					    struct mlx5_flow_table *ft)
{
	return 0;
}

static int mlx5_cmd_stub_modify_flow_table(struct mlx5_flow_root_namespace *ns,
					   struct mlx5_flow_table *ft,
					   struct mlx5_flow_table *next_ft)
{
	return 0;
}

static int mlx5_cmd_stub_create_flow_group(struct mlx5_flow_root_namespace *ns,
					   struct mlx5_flow_table *ft,
					   u32 *in,
					   struct mlx5_flow_group *fg)
{
	return 0;
}

static int mlx5_cmd_stub_destroy_flow_group(struct mlx5_flow_root_namespace *ns,
					    struct mlx5_flow_table *ft,
					    struct mlx5_flow_group *fg)
{
	return 0;
}

static int mlx5_cmd_stub_create_fte(struct mlx5_flow_root_namespace *ns,
				    struct mlx5_flow_table *ft,
				    struct mlx5_flow_group *group,
				    struct fs_fte *fte)
{
	return 0;
}

static int mlx5_cmd_stub_update_fte(struct mlx5_flow_root_namespace *ns,
				    struct mlx5_flow_table *ft,
				    struct mlx5_flow_group *group,
				    int modify_mask,
				    struct fs_fte *fte)
{
	return -EOPNOTSUPP;
}

static int mlx5_cmd_stub_delete_fte(struct mlx5_flow_root_namespace *ns,
				    struct mlx5_flow_table *ft,
				    struct fs_fte *fte)
{
	return 0;
}

static int mlx5_cmd_stub_packet_reformat_alloc(struct mlx5_flow_root_namespace *ns,
					       int reformat_type,
					       size_t size,
					       void *reformat_data,
					       enum mlx5_flow_namespace_type namespace,
					       struct mlx5_pkt_reformat *pkt_reformat)
{
	return 0;
}

static void mlx5_cmd_stub_packet_reformat_dealloc(struct mlx5_flow_root_namespace *ns,
						  struct mlx5_pkt_reformat *pkt_reformat)
{
}

static int mlx5_cmd_stub_modify_header_alloc(struct mlx5_flow_root_namespace *ns,
					     u8 namespace, u8 num_actions,
					     void *modify_actions,
					     struct mlx5_modify_hdr *modify_hdr)
{
	return 0;
}

static void mlx5_cmd_stub_modify_header_dealloc(struct mlx5_flow_root_namespace *ns,
						struct mlx5_modify_hdr *modify_hdr)
{
}

static int mlx5_cmd_stub_set_peer(struct mlx5_flow_root_namespace *ns,
				  struct mlx5_flow_root_namespace *peer_ns)
{
	return 0;
}

static int mlx5_cmd_stub_create_ns(struct mlx5_flow_root_namespace *ns)
{
	return 0;
}

static int mlx5_cmd_stub_destroy_ns(struct mlx5_flow_root_namespace *ns)
{
	return 0;
}

static int mlx5_cmd_update_root_ft(struct mlx5_flow_root_namespace *ns,
				   struct mlx5_flow_table *ft, u32 underlay_qpn,
				   bool disconnect)
{
	u32 in[MLX5_ST_SZ_DW(set_flow_table_root_in)] = {};
	struct mlx5_core_dev *dev = ns->dev;

	if ((MLX5_CAP_GEN(dev, port_type) == MLX5_CAP_PORT_TYPE_IB) &&
	    underlay_qpn == 0)
		return 0;
>>>>>>> 24b8d41d

	MLX5_SET(set_flow_table_root_in, in, opcode,
		 MLX5_CMD_OP_SET_FLOW_TABLE_ROOT);
	MLX5_SET(set_flow_table_root_in, in, table_type, ft->type);
<<<<<<< HEAD
	MLX5_SET(set_flow_table_root_in, in, table_id, ft->id);
	if (ft->vport) {
		MLX5_SET(set_flow_table_root_in, in, vport_number, ft->vport);
		MLX5_SET(set_flow_table_root_in, in, other_vport, 1);
	}

	return mlx5_cmd_exec(dev, in, sizeof(in), out, sizeof(out));
}

int mlx5_cmd_create_flow_table(struct mlx5_core_dev *dev,
			       u16 vport,
			       enum fs_flow_table_op_mod op_mod,
			       enum fs_flow_table_type type, unsigned int level,
			       unsigned int log_size, struct mlx5_flow_table
			       *next_ft, unsigned int *table_id)
{
	u32 out[MLX5_ST_SZ_DW(create_flow_table_out)] = {0};
	u32 in[MLX5_ST_SZ_DW(create_flow_table_in)]   = {0};
=======

	if (disconnect)
		MLX5_SET(set_flow_table_root_in, in, op_mod, 1);
	else
		MLX5_SET(set_flow_table_root_in, in, table_id, ft->id);

	MLX5_SET(set_flow_table_root_in, in, underlay_qpn, underlay_qpn);
	if (ft->vport) {
		MLX5_SET(set_flow_table_root_in, in, vport_number, ft->vport);
		MLX5_SET(set_flow_table_root_in, in, other_vport, 1);
	}

	return mlx5_cmd_exec_in(dev, set_flow_table_root, in);
}

static int mlx5_cmd_create_flow_table(struct mlx5_flow_root_namespace *ns,
				      struct mlx5_flow_table *ft,
				      unsigned int log_size,
				      struct mlx5_flow_table *next_ft)
{
	int en_encap = !!(ft->flags & MLX5_FLOW_TABLE_TUNNEL_EN_REFORMAT);
	int en_decap = !!(ft->flags & MLX5_FLOW_TABLE_TUNNEL_EN_DECAP);
	int term = !!(ft->flags & MLX5_FLOW_TABLE_TERMINATION);
	u32 out[MLX5_ST_SZ_DW(create_flow_table_out)] = {};
	u32 in[MLX5_ST_SZ_DW(create_flow_table_in)] = {};
	struct mlx5_core_dev *dev = ns->dev;
>>>>>>> 24b8d41d
	int err;

	MLX5_SET(create_flow_table_in, in, opcode,
		 MLX5_CMD_OP_CREATE_FLOW_TABLE);

<<<<<<< HEAD
	MLX5_SET(create_flow_table_in, in, table_type, type);
	MLX5_SET(create_flow_table_in, in, level, level);
	MLX5_SET(create_flow_table_in, in, log_size, log_size);
	if (vport) {
		MLX5_SET(create_flow_table_in, in, vport_number, vport);
		MLX5_SET(create_flow_table_in, in, other_vport, 1);
	}

	switch (op_mod) {
	case FS_FT_OP_MOD_NORMAL:
		if (next_ft) {
			MLX5_SET(create_flow_table_in, in, table_miss_mode, 1);
			MLX5_SET(create_flow_table_in, in, table_miss_id, next_ft->id);
=======
	MLX5_SET(create_flow_table_in, in, table_type, ft->type);
	MLX5_SET(create_flow_table_in, in, flow_table_context.level, ft->level);
	MLX5_SET(create_flow_table_in, in, flow_table_context.log_size, log_size);
	if (ft->vport) {
		MLX5_SET(create_flow_table_in, in, vport_number, ft->vport);
		MLX5_SET(create_flow_table_in, in, other_vport, 1);
	}

	MLX5_SET(create_flow_table_in, in, flow_table_context.decap_en,
		 en_decap);
	MLX5_SET(create_flow_table_in, in, flow_table_context.reformat_en,
		 en_encap);
	MLX5_SET(create_flow_table_in, in, flow_table_context.termination_table,
		 term);

	switch (ft->op_mod) {
	case FS_FT_OP_MOD_NORMAL:
		if (next_ft) {
			MLX5_SET(create_flow_table_in, in,
				 flow_table_context.table_miss_action,
				 MLX5_FLOW_TABLE_MISS_ACTION_FWD);
			MLX5_SET(create_flow_table_in, in,
				 flow_table_context.table_miss_id, next_ft->id);
		} else {
			MLX5_SET(create_flow_table_in, in,
				 flow_table_context.table_miss_action,
				 ft->def_miss_action);
>>>>>>> 24b8d41d
		}
		break;

	case FS_FT_OP_MOD_LAG_DEMUX:
		MLX5_SET(create_flow_table_in, in, op_mod, 0x1);
		if (next_ft)
<<<<<<< HEAD
			MLX5_SET(create_flow_table_in, in, lag_master_next_table_id,
=======
			MLX5_SET(create_flow_table_in, in,
				 flow_table_context.lag_master_next_table_id,
>>>>>>> 24b8d41d
				 next_ft->id);
		break;
	}

<<<<<<< HEAD
	err = mlx5_cmd_exec(dev, in, sizeof(in), out, sizeof(out));
=======
	err = mlx5_cmd_exec_inout(dev, create_flow_table, in, out);
>>>>>>> 24b8d41d
	if (!err)
		ft->id = MLX5_GET(create_flow_table_out, out,
				  table_id);
	return err;
}

static int mlx5_cmd_destroy_flow_table(struct mlx5_flow_root_namespace *ns,
				       struct mlx5_flow_table *ft)
{
<<<<<<< HEAD
	u32 in[MLX5_ST_SZ_DW(destroy_flow_table_in)]   = {0};
	u32 out[MLX5_ST_SZ_DW(destroy_flow_table_out)] = {0};
=======
	u32 in[MLX5_ST_SZ_DW(destroy_flow_table_in)] = {};
	struct mlx5_core_dev *dev = ns->dev;
>>>>>>> 24b8d41d

	MLX5_SET(destroy_flow_table_in, in, opcode,
		 MLX5_CMD_OP_DESTROY_FLOW_TABLE);
	MLX5_SET(destroy_flow_table_in, in, table_type, ft->type);
	MLX5_SET(destroy_flow_table_in, in, table_id, ft->id);
	if (ft->vport) {
		MLX5_SET(destroy_flow_table_in, in, vport_number, ft->vport);
		MLX5_SET(destroy_flow_table_in, in, other_vport, 1);
	}

<<<<<<< HEAD
	return mlx5_cmd_exec(dev, in, sizeof(in), out, sizeof(out));
=======
	return mlx5_cmd_exec_in(dev, destroy_flow_table, in);
>>>>>>> 24b8d41d
}

static int mlx5_cmd_modify_flow_table(struct mlx5_flow_root_namespace *ns,
				      struct mlx5_flow_table *ft,
				      struct mlx5_flow_table *next_ft)
{
<<<<<<< HEAD
	u32 in[MLX5_ST_SZ_DW(modify_flow_table_in)]   = {0};
	u32 out[MLX5_ST_SZ_DW(modify_flow_table_out)] = {0};
=======
	u32 in[MLX5_ST_SZ_DW(modify_flow_table_in)] = {};
	struct mlx5_core_dev *dev = ns->dev;
>>>>>>> 24b8d41d

	MLX5_SET(modify_flow_table_in, in, opcode,
		 MLX5_CMD_OP_MODIFY_FLOW_TABLE);
	MLX5_SET(modify_flow_table_in, in, table_type, ft->type);
	MLX5_SET(modify_flow_table_in, in, table_id, ft->id);

	if (ft->op_mod == FS_FT_OP_MOD_LAG_DEMUX) {
		MLX5_SET(modify_flow_table_in, in, modify_field_select,
			 MLX5_MODIFY_FLOW_TABLE_LAG_NEXT_TABLE_ID);
		if (next_ft) {
			MLX5_SET(modify_flow_table_in, in,
<<<<<<< HEAD
				 lag_master_next_table_id, next_ft->id);
		} else {
			MLX5_SET(modify_flow_table_in, in,
				 lag_master_next_table_id, 0);
=======
				 flow_table_context.lag_master_next_table_id, next_ft->id);
		} else {
			MLX5_SET(modify_flow_table_in, in,
				 flow_table_context.lag_master_next_table_id, 0);
>>>>>>> 24b8d41d
		}
	} else {
		if (ft->vport) {
			MLX5_SET(modify_flow_table_in, in, vport_number,
				 ft->vport);
			MLX5_SET(modify_flow_table_in, in, other_vport, 1);
		}
		MLX5_SET(modify_flow_table_in, in, modify_field_select,
			 MLX5_MODIFY_FLOW_TABLE_MISS_TABLE_ID);
		if (next_ft) {
<<<<<<< HEAD
			MLX5_SET(modify_flow_table_in, in, table_miss_mode, 1);
			MLX5_SET(modify_flow_table_in, in, table_miss_id,
				 next_ft->id);
		} else {
			MLX5_SET(modify_flow_table_in, in, table_miss_mode, 0);
		}
	}

	return mlx5_cmd_exec(dev, in, sizeof(in), out, sizeof(out));
=======
			MLX5_SET(modify_flow_table_in, in,
				 flow_table_context.table_miss_action,
				 MLX5_FLOW_TABLE_MISS_ACTION_FWD);
			MLX5_SET(modify_flow_table_in, in,
				 flow_table_context.table_miss_id,
				 next_ft->id);
		} else {
			MLX5_SET(modify_flow_table_in, in,
				 flow_table_context.table_miss_action,
				 ft->def_miss_action);
		}
	}

	return mlx5_cmd_exec_in(dev, modify_flow_table, in);
>>>>>>> 24b8d41d
}

static int mlx5_cmd_create_flow_group(struct mlx5_flow_root_namespace *ns,
				      struct mlx5_flow_table *ft,
				      u32 *in,
				      struct mlx5_flow_group *fg)
{
<<<<<<< HEAD
	u32 out[MLX5_ST_SZ_DW(create_flow_group_out)] = {0};
	int inlen = MLX5_ST_SZ_BYTES(create_flow_group_in);
=======
	u32 out[MLX5_ST_SZ_DW(create_flow_group_out)] = {};
	struct mlx5_core_dev *dev = ns->dev;
>>>>>>> 24b8d41d
	int err;

	MLX5_SET(create_flow_group_in, in, opcode,
		 MLX5_CMD_OP_CREATE_FLOW_GROUP);
	MLX5_SET(create_flow_group_in, in, table_type, ft->type);
	MLX5_SET(create_flow_group_in, in, table_id, ft->id);
	if (ft->vport) {
		MLX5_SET(create_flow_group_in, in, vport_number, ft->vport);
		MLX5_SET(create_flow_group_in, in, other_vport, 1);
	}

<<<<<<< HEAD
	err = mlx5_cmd_exec(dev, in, inlen, out, sizeof(out));
	if (!err)
		*group_id = MLX5_GET(create_flow_group_out, out,
				     group_id);
=======
	err = mlx5_cmd_exec_inout(dev, create_flow_group, in, out);
	if (!err)
		fg->id = MLX5_GET(create_flow_group_out, out,
				  group_id);
>>>>>>> 24b8d41d
	return err;
}

static int mlx5_cmd_destroy_flow_group(struct mlx5_flow_root_namespace *ns,
				       struct mlx5_flow_table *ft,
				       struct mlx5_flow_group *fg)
{
<<<<<<< HEAD
	u32 out[MLX5_ST_SZ_DW(destroy_flow_group_out)] = {0};
	u32 in[MLX5_ST_SZ_DW(destroy_flow_group_in)]   = {0};
=======
	u32 in[MLX5_ST_SZ_DW(destroy_flow_group_in)] = {};
	struct mlx5_core_dev *dev = ns->dev;
>>>>>>> 24b8d41d

	MLX5_SET(destroy_flow_group_in, in, opcode,
		 MLX5_CMD_OP_DESTROY_FLOW_GROUP);
	MLX5_SET(destroy_flow_group_in, in, table_type, ft->type);
	MLX5_SET(destroy_flow_group_in, in, table_id, ft->id);
<<<<<<< HEAD
	MLX5_SET(destroy_flow_group_in, in, group_id, group_id);
=======
	MLX5_SET(destroy_flow_group_in, in, group_id, fg->id);
>>>>>>> 24b8d41d
	if (ft->vport) {
		MLX5_SET(destroy_flow_group_in, in, vport_number, ft->vport);
		MLX5_SET(destroy_flow_group_in, in, other_vport, 1);
	}

<<<<<<< HEAD
	return mlx5_cmd_exec(dev, in, sizeof(in), out, sizeof(out));
=======
	return mlx5_cmd_exec_in(dev, destroy_flow_group, in);
>>>>>>> 24b8d41d
}

static int mlx5_set_extended_dest(struct mlx5_core_dev *dev,
				  struct fs_fte *fte, bool *extended_dest)
{
	int fw_log_max_fdb_encap_uplink =
		MLX5_CAP_ESW(dev, log_max_fdb_encap_uplink);
	int num_fwd_destinations = 0;
	struct mlx5_flow_rule *dst;
	int num_encap = 0;

	*extended_dest = false;
	if (!(fte->action.action & MLX5_FLOW_CONTEXT_ACTION_FWD_DEST))
		return 0;

	list_for_each_entry(dst, &fte->node.children, node.list) {
		if (dst->dest_attr.type == MLX5_FLOW_DESTINATION_TYPE_COUNTER)
			continue;
		if (dst->dest_attr.type == MLX5_FLOW_DESTINATION_TYPE_VPORT &&
		    dst->dest_attr.vport.flags & MLX5_FLOW_DEST_VPORT_REFORMAT_ID)
			num_encap++;
		num_fwd_destinations++;
	}
	if (num_fwd_destinations > 1 && num_encap > 0)
		*extended_dest = true;

	if (*extended_dest && !fw_log_max_fdb_encap_uplink) {
		mlx5_core_warn(dev, "FW does not support extended destination");
		return -EOPNOTSUPP;
	}
	if (num_encap > (1 << fw_log_max_fdb_encap_uplink)) {
		mlx5_core_warn(dev, "FW does not support more than %d encaps",
			       1 << fw_log_max_fdb_encap_uplink);
		return -EOPNOTSUPP;
	}

	return 0;
}
static int mlx5_cmd_set_fte(struct mlx5_core_dev *dev,
			    int opmod, int modify_mask,
			    struct mlx5_flow_table *ft,
			    unsigned group_id,
			    struct fs_fte *fte)
{
<<<<<<< HEAD
	unsigned int inlen = MLX5_ST_SZ_BYTES(set_fte_in) +
		fte->dests_size * MLX5_ST_SZ_BYTES(dest_format_struct);
	u32 out[MLX5_ST_SZ_DW(set_fte_out)] = {0};
=======
	u32 out[MLX5_ST_SZ_DW(set_fte_out)] = {0};
	bool extended_dest = false;
>>>>>>> 24b8d41d
	struct mlx5_flow_rule *dst;
	void *in_flow_context, *vlan;
	void *in_match_value;
	unsigned int inlen;
	int dst_cnt_size;
	void *in_dests;
	u32 *in;
	int err;

	if (mlx5_set_extended_dest(dev, fte, &extended_dest))
		return -EOPNOTSUPP;

	if (!extended_dest)
		dst_cnt_size = MLX5_ST_SZ_BYTES(dest_format_struct);
	else
		dst_cnt_size = MLX5_ST_SZ_BYTES(extended_dest_format);

	inlen = MLX5_ST_SZ_BYTES(set_fte_in) + fte->dests_size * dst_cnt_size;
	in = kvzalloc(inlen, GFP_KERNEL);
	if (!in)
		return -ENOMEM;

	MLX5_SET(set_fte_in, in, opcode, MLX5_CMD_OP_SET_FLOW_TABLE_ENTRY);
	MLX5_SET(set_fte_in, in, op_mod, opmod);
	MLX5_SET(set_fte_in, in, modify_enable_mask, modify_mask);
	MLX5_SET(set_fte_in, in, table_type, ft->type);
	MLX5_SET(set_fte_in, in, table_id,   ft->id);
	MLX5_SET(set_fte_in, in, flow_index, fte->index);
<<<<<<< HEAD
=======
	MLX5_SET(set_fte_in, in, ignore_flow_level,
		 !!(fte->action.flags & FLOW_ACT_IGNORE_FLOW_LEVEL));

>>>>>>> 24b8d41d
	if (ft->vport) {
		MLX5_SET(set_fte_in, in, vport_number, ft->vport);
		MLX5_SET(set_fte_in, in, other_vport, 1);
	}

	in_flow_context = MLX5_ADDR_OF(set_fte_in, in, flow_context);
	MLX5_SET(flow_context, in_flow_context, group_id, group_id);
<<<<<<< HEAD
	MLX5_SET(flow_context, in_flow_context, flow_tag, fte->flow_tag);
	MLX5_SET(flow_context, in_flow_context, action, fte->action);
=======

	MLX5_SET(flow_context, in_flow_context, flow_tag,
		 fte->flow_context.flow_tag);
	MLX5_SET(flow_context, in_flow_context, flow_source,
		 fte->flow_context.flow_source);

	MLX5_SET(flow_context, in_flow_context, extended_destination,
		 extended_dest);
	if (extended_dest) {
		u32 action;

		action = fte->action.action &
			~MLX5_FLOW_CONTEXT_ACTION_PACKET_REFORMAT;
		MLX5_SET(flow_context, in_flow_context, action, action);
	} else {
		MLX5_SET(flow_context, in_flow_context, action,
			 fte->action.action);
		if (fte->action.pkt_reformat)
			MLX5_SET(flow_context, in_flow_context, packet_reformat_id,
				 fte->action.pkt_reformat->id);
	}
	if (fte->action.modify_hdr)
		MLX5_SET(flow_context, in_flow_context, modify_header_id,
			 fte->action.modify_hdr->id);

	MLX5_SET(flow_context, in_flow_context, ipsec_obj_id, fte->action.ipsec_obj_id);

	vlan = MLX5_ADDR_OF(flow_context, in_flow_context, push_vlan);

	MLX5_SET(vlan, vlan, ethtype, fte->action.vlan[0].ethtype);
	MLX5_SET(vlan, vlan, vid, fte->action.vlan[0].vid);
	MLX5_SET(vlan, vlan, prio, fte->action.vlan[0].prio);

	vlan = MLX5_ADDR_OF(flow_context, in_flow_context, push_vlan_2);

	MLX5_SET(vlan, vlan, ethtype, fte->action.vlan[1].ethtype);
	MLX5_SET(vlan, vlan, vid, fte->action.vlan[1].vid);
	MLX5_SET(vlan, vlan, prio, fte->action.vlan[1].prio);

>>>>>>> 24b8d41d
	in_match_value = MLX5_ADDR_OF(flow_context, in_flow_context,
				      match_value);
	memcpy(in_match_value, &fte->val, sizeof(fte->val));

	in_dests = MLX5_ADDR_OF(flow_context, in_flow_context, destination);
	if (fte->action.action & MLX5_FLOW_CONTEXT_ACTION_FWD_DEST) {
		int list_size = 0;

<<<<<<< HEAD
	in_dests = MLX5_ADDR_OF(flow_context, in_flow_context, destination);
	if (fte->action & MLX5_FLOW_CONTEXT_ACTION_FWD_DEST) {
		int list_size = 0;

=======
>>>>>>> 24b8d41d
		list_for_each_entry(dst, &fte->node.children, node.list) {
			unsigned int id, type = dst->dest_attr.type;

<<<<<<< HEAD
			if (dst->dest_attr.type == MLX5_FLOW_DESTINATION_TYPE_COUNTER)
				continue;

			MLX5_SET(dest_format_struct, in_dests, destination_type,
				 dst->dest_attr.type);
			if (dst->dest_attr.type ==
			    MLX5_FLOW_DESTINATION_TYPE_FLOW_TABLE) {
=======
			if (type == MLX5_FLOW_DESTINATION_TYPE_COUNTER)
				continue;

			switch (type) {
			case MLX5_FLOW_DESTINATION_TYPE_FLOW_TABLE_NUM:
				id = dst->dest_attr.ft_num;
				type = MLX5_FLOW_DESTINATION_TYPE_FLOW_TABLE;
				break;
			case MLX5_FLOW_DESTINATION_TYPE_FLOW_TABLE:
>>>>>>> 24b8d41d
				id = dst->dest_attr.ft->id;
				break;
			case MLX5_FLOW_DESTINATION_TYPE_VPORT:
				id = dst->dest_attr.vport.num;
				MLX5_SET(dest_format_struct, in_dests,
					 destination_eswitch_owner_vhca_id_valid,
					 !!(dst->dest_attr.vport.flags &
					    MLX5_FLOW_DEST_VPORT_VHCA_ID));
				MLX5_SET(dest_format_struct, in_dests,
					 destination_eswitch_owner_vhca_id,
					 dst->dest_attr.vport.vhca_id);
				if (extended_dest &&
				    dst->dest_attr.vport.pkt_reformat) {
					MLX5_SET(dest_format_struct, in_dests,
						 packet_reformat,
						 !!(dst->dest_attr.vport.flags &
						    MLX5_FLOW_DEST_VPORT_REFORMAT_ID));
					MLX5_SET(extended_dest_format, in_dests,
						 packet_reformat_id,
						 dst->dest_attr.vport.pkt_reformat->id);
				}
				break;
			default:
				id = dst->dest_attr.tir_num;
			}

			MLX5_SET(dest_format_struct, in_dests, destination_type,
				 type);
			MLX5_SET(dest_format_struct, in_dests, destination_id, id);
<<<<<<< HEAD
			in_dests += MLX5_ST_SZ_BYTES(dest_format_struct);
=======
			in_dests += dst_cnt_size;
>>>>>>> 24b8d41d
			list_size++;
		}

		MLX5_SET(flow_context, in_flow_context, destination_list_size,
			 list_size);
	}

<<<<<<< HEAD
	if (fte->action & MLX5_FLOW_CONTEXT_ACTION_COUNT) {
=======
	if (fte->action.action & MLX5_FLOW_CONTEXT_ACTION_COUNT) {
		int max_list_size = BIT(MLX5_CAP_FLOWTABLE_TYPE(dev,
					log_max_flow_counter,
					ft->type));
>>>>>>> 24b8d41d
		int list_size = 0;

		list_for_each_entry(dst, &fte->node.children, node.list) {
			if (dst->dest_attr.type !=
			    MLX5_FLOW_DESTINATION_TYPE_COUNTER)
				continue;

			MLX5_SET(flow_counter_list, in_dests, flow_counter_id,
<<<<<<< HEAD
				 dst->dest_attr.counter->id);
			in_dests += MLX5_ST_SZ_BYTES(dest_format_struct);
			list_size++;
		}
=======
				 dst->dest_attr.counter_id);
			in_dests += dst_cnt_size;
			list_size++;
		}
		if (list_size > max_list_size) {
			err = -EINVAL;
			goto err_out;
		}
>>>>>>> 24b8d41d

		MLX5_SET(flow_context, in_flow_context, flow_counter_list_size,
			 list_size);
	}

	err = mlx5_cmd_exec(dev, in, inlen, out, sizeof(out));
<<<<<<< HEAD
=======
err_out:
>>>>>>> 24b8d41d
	kvfree(in);
	return err;
}

static int mlx5_cmd_create_fte(struct mlx5_flow_root_namespace *ns,
			       struct mlx5_flow_table *ft,
			       struct mlx5_flow_group *group,
			       struct fs_fte *fte)
{
<<<<<<< HEAD
	return mlx5_cmd_set_fte(dev, 0, 0, ft, group_id, fte);
}

int mlx5_cmd_update_fte(struct mlx5_core_dev *dev,
			struct mlx5_flow_table *ft,
			unsigned group_id,
			int modify_mask,
			struct fs_fte *fte)
{
	int opmod;
=======
	struct mlx5_core_dev *dev = ns->dev;
	unsigned int group_id = group->id;

	return mlx5_cmd_set_fte(dev, 0, 0, ft, group_id, fte);
}

static int mlx5_cmd_update_fte(struct mlx5_flow_root_namespace *ns,
			       struct mlx5_flow_table *ft,
			       struct mlx5_flow_group *fg,
			       int modify_mask,
			       struct fs_fte *fte)
{
	int opmod;
	struct mlx5_core_dev *dev = ns->dev;
>>>>>>> 24b8d41d
	int atomic_mod_cap = MLX5_CAP_FLOWTABLE(dev,
						flow_table_properties_nic_receive.
						flow_modify_en);
	if (!atomic_mod_cap)
		return -EOPNOTSUPP;
	opmod = 1;

	return	mlx5_cmd_set_fte(dev, opmod, modify_mask, ft, fg->id, fte);
}

static int mlx5_cmd_delete_fte(struct mlx5_flow_root_namespace *ns,
			       struct mlx5_flow_table *ft,
			       struct fs_fte *fte)
{
<<<<<<< HEAD
	u32 out[MLX5_ST_SZ_DW(delete_fte_out)] = {0};
	u32 in[MLX5_ST_SZ_DW(delete_fte_in)]   = {0};
=======
	u32 in[MLX5_ST_SZ_DW(delete_fte_in)] = {};
	struct mlx5_core_dev *dev = ns->dev;
>>>>>>> 24b8d41d

	MLX5_SET(delete_fte_in, in, opcode, MLX5_CMD_OP_DELETE_FLOW_TABLE_ENTRY);
	MLX5_SET(delete_fte_in, in, table_type, ft->type);
	MLX5_SET(delete_fte_in, in, table_id, ft->id);
<<<<<<< HEAD
	MLX5_SET(delete_fte_in, in, flow_index, index);
=======
	MLX5_SET(delete_fte_in, in, flow_index, fte->index);
>>>>>>> 24b8d41d
	if (ft->vport) {
		MLX5_SET(delete_fte_in, in, vport_number, ft->vport);
		MLX5_SET(delete_fte_in, in, other_vport, 1);
	}
<<<<<<< HEAD

	return mlx5_cmd_exec(dev, in, sizeof(in), out, sizeof(out));
}

int mlx5_cmd_fc_alloc(struct mlx5_core_dev *dev, u16 *id)
{
	u32 in[MLX5_ST_SZ_DW(alloc_flow_counter_in)]   = {0};
	u32 out[MLX5_ST_SZ_DW(alloc_flow_counter_out)] = {0};
	int err;

	MLX5_SET(alloc_flow_counter_in, in, opcode,
		 MLX5_CMD_OP_ALLOC_FLOW_COUNTER);

	err = mlx5_cmd_exec(dev, in, sizeof(in), out, sizeof(out));
	if (!err)
		*id = MLX5_GET(alloc_flow_counter_out, out, flow_counter_id);
	return err;
}

int mlx5_cmd_fc_free(struct mlx5_core_dev *dev, u16 id)
{
	u32 in[MLX5_ST_SZ_DW(dealloc_flow_counter_in)]   = {0};
	u32 out[MLX5_ST_SZ_DW(dealloc_flow_counter_out)] = {0};

	MLX5_SET(dealloc_flow_counter_in, in, opcode,
		 MLX5_CMD_OP_DEALLOC_FLOW_COUNTER);
	MLX5_SET(dealloc_flow_counter_in, in, flow_counter_id, id);
	return mlx5_cmd_exec(dev, in, sizeof(in), out, sizeof(out));
}

int mlx5_cmd_fc_query(struct mlx5_core_dev *dev, u16 id,
		      u64 *packets, u64 *bytes)
{
	u32 out[MLX5_ST_SZ_BYTES(query_flow_counter_out) +
		MLX5_ST_SZ_BYTES(traffic_counter)]   = {0};
	u32 in[MLX5_ST_SZ_DW(query_flow_counter_in)] = {0};
	void *stats;
	int err = 0;

	MLX5_SET(query_flow_counter_in, in, opcode,
		 MLX5_CMD_OP_QUERY_FLOW_COUNTER);
	MLX5_SET(query_flow_counter_in, in, op_mod, 0);
	MLX5_SET(query_flow_counter_in, in, flow_counter_id, id);
	err = mlx5_cmd_exec(dev, in, sizeof(in), out, sizeof(out));
	if (err)
		return err;

	stats = MLX5_ADDR_OF(query_flow_counter_out, out, flow_statistics);
	*packets = MLX5_GET64(traffic_counter, stats, packets);
	*bytes = MLX5_GET64(traffic_counter, stats, octets);
	return 0;
}

struct mlx5_cmd_fc_bulk {
	u16 id;
	int num;
	int outlen;
	u32 out[0];
};

struct mlx5_cmd_fc_bulk *
mlx5_cmd_fc_bulk_alloc(struct mlx5_core_dev *dev, u16 id, int num)
{
	struct mlx5_cmd_fc_bulk *b;
	int outlen =
		MLX5_ST_SZ_BYTES(query_flow_counter_out) +
		MLX5_ST_SZ_BYTES(traffic_counter) * num;

	b = kzalloc(sizeof(*b) + outlen, GFP_KERNEL);
	if (!b)
		return NULL;

	b->id = id;
	b->num = num;
	b->outlen = outlen;

	return b;
}

void mlx5_cmd_fc_bulk_free(struct mlx5_cmd_fc_bulk *b)
{
	kfree(b);
}

int
mlx5_cmd_fc_bulk_query(struct mlx5_core_dev *dev, struct mlx5_cmd_fc_bulk *b)
{
	u32 in[MLX5_ST_SZ_DW(query_flow_counter_in)] = {0};

	MLX5_SET(query_flow_counter_in, in, opcode,
		 MLX5_CMD_OP_QUERY_FLOW_COUNTER);
	MLX5_SET(query_flow_counter_in, in, op_mod, 0);
	MLX5_SET(query_flow_counter_in, in, flow_counter_id, b->id);
	MLX5_SET(query_flow_counter_in, in, num_of_counters, b->num);
	return mlx5_cmd_exec(dev, in, sizeof(in), b->out, b->outlen);
}

void mlx5_cmd_fc_bulk_get(struct mlx5_core_dev *dev,
			  struct mlx5_cmd_fc_bulk *b, u16 id,
			  u64 *packets, u64 *bytes)
{
	int index = id - b->id;
	void *stats;

	if (index < 0 || index >= b->num) {
		mlx5_core_warn(dev, "Flow counter id (0x%x) out of range (0x%x..0x%x). Counter ignored.\n",
			       id, b->id, b->id + b->num - 1);
		return;
	}

	stats = MLX5_ADDR_OF(query_flow_counter_out, b->out,
			     flow_statistics[index]);
	*packets = MLX5_GET64(traffic_counter, stats, packets);
	*bytes = MLX5_GET64(traffic_counter, stats, octets);
}

#define MAX_ENCAP_SIZE (128)

int mlx5_cmd_alloc_encap(struct mlx5_core_dev *dev,
			 int header_type,
			 size_t size,
			 void *encap_header,
			 u32 *encap_id)
{
	u32 out[MLX5_ST_SZ_DW(alloc_encap_header_out)];
	u32 in[MLX5_ST_SZ_DW(alloc_encap_header_in) +
	      (MAX_ENCAP_SIZE / sizeof(u32))];
	void *encap_header_in = MLX5_ADDR_OF(alloc_encap_header_in, in,
					     encap_header);
	void *header = MLX5_ADDR_OF(encap_header_in, encap_header_in,
				    encap_header);
	int inlen = header - (void *)in  + size;
	int err;

	if (size > MAX_ENCAP_SIZE)
		return -EINVAL;

	memset(in, 0, inlen);
	MLX5_SET(alloc_encap_header_in, in, opcode,
		 MLX5_CMD_OP_ALLOC_ENCAP_HEADER);
	MLX5_SET(encap_header_in, encap_header_in, encap_header_size, size);
	MLX5_SET(encap_header_in, encap_header_in, header_type, header_type);
	memcpy(header, encap_header, size);

	memset(out, 0, sizeof(out));
	err = mlx5_cmd_exec(dev, in, inlen, out, sizeof(out));

	*encap_id = MLX5_GET(alloc_encap_header_out, out, encap_id);
	return err;
}

void mlx5_cmd_dealloc_encap(struct mlx5_core_dev *dev, u32 encap_id)
{
	u32 in[MLX5_ST_SZ_DW(dealloc_encap_header_in)];
	u32 out[MLX5_ST_SZ_DW(dealloc_encap_header_out)];

	memset(in, 0, sizeof(in));
	MLX5_SET(dealloc_encap_header_in, in, opcode,
		 MLX5_CMD_OP_DEALLOC_ENCAP_HEADER);
	MLX5_SET(dealloc_encap_header_in, in, encap_id, encap_id);

	mlx5_cmd_exec(dev, in, sizeof(in), out, sizeof(out));
=======

	return mlx5_cmd_exec_in(dev, delete_fte, in);
}

int mlx5_cmd_fc_bulk_alloc(struct mlx5_core_dev *dev,
			   enum mlx5_fc_bulk_alloc_bitmask alloc_bitmask,
			   u32 *id)
{
	u32 out[MLX5_ST_SZ_DW(alloc_flow_counter_out)] = {};
	u32 in[MLX5_ST_SZ_DW(alloc_flow_counter_in)] = {};
	int err;

	MLX5_SET(alloc_flow_counter_in, in, opcode,
		 MLX5_CMD_OP_ALLOC_FLOW_COUNTER);
	MLX5_SET(alloc_flow_counter_in, in, flow_counter_bulk, alloc_bitmask);

	err = mlx5_cmd_exec_inout(dev, alloc_flow_counter, in, out);
	if (!err)
		*id = MLX5_GET(alloc_flow_counter_out, out, flow_counter_id);
	return err;
}

int mlx5_cmd_fc_alloc(struct mlx5_core_dev *dev, u32 *id)
{
	return mlx5_cmd_fc_bulk_alloc(dev, 0, id);
}

int mlx5_cmd_fc_free(struct mlx5_core_dev *dev, u32 id)
{
	u32 in[MLX5_ST_SZ_DW(dealloc_flow_counter_in)] = {};

	MLX5_SET(dealloc_flow_counter_in, in, opcode,
		 MLX5_CMD_OP_DEALLOC_FLOW_COUNTER);
	MLX5_SET(dealloc_flow_counter_in, in, flow_counter_id, id);
	return mlx5_cmd_exec_in(dev, dealloc_flow_counter, in);
}

int mlx5_cmd_fc_query(struct mlx5_core_dev *dev, u32 id,
		      u64 *packets, u64 *bytes)
{
	u32 out[MLX5_ST_SZ_BYTES(query_flow_counter_out) +
		MLX5_ST_SZ_BYTES(traffic_counter)] = {};
	u32 in[MLX5_ST_SZ_DW(query_flow_counter_in)] = {};
	void *stats;
	int err = 0;

	MLX5_SET(query_flow_counter_in, in, opcode,
		 MLX5_CMD_OP_QUERY_FLOW_COUNTER);
	MLX5_SET(query_flow_counter_in, in, op_mod, 0);
	MLX5_SET(query_flow_counter_in, in, flow_counter_id, id);
	err = mlx5_cmd_exec(dev, in, sizeof(in), out, sizeof(out));
	if (err)
		return err;

	stats = MLX5_ADDR_OF(query_flow_counter_out, out, flow_statistics);
	*packets = MLX5_GET64(traffic_counter, stats, packets);
	*bytes = MLX5_GET64(traffic_counter, stats, octets);
	return 0;
}

int mlx5_cmd_fc_get_bulk_query_out_len(int bulk_len)
{
	return MLX5_ST_SZ_BYTES(query_flow_counter_out) +
		MLX5_ST_SZ_BYTES(traffic_counter) * bulk_len;
}

int mlx5_cmd_fc_bulk_query(struct mlx5_core_dev *dev, u32 base_id, int bulk_len,
			   u32 *out)
{
	int outlen = mlx5_cmd_fc_get_bulk_query_out_len(bulk_len);
	u32 in[MLX5_ST_SZ_DW(query_flow_counter_in)] = {};

	MLX5_SET(query_flow_counter_in, in, opcode,
		 MLX5_CMD_OP_QUERY_FLOW_COUNTER);
	MLX5_SET(query_flow_counter_in, in, flow_counter_id, base_id);
	MLX5_SET(query_flow_counter_in, in, num_of_counters, bulk_len);
	return mlx5_cmd_exec(dev, in, sizeof(in), out, outlen);
}

static int mlx5_cmd_packet_reformat_alloc(struct mlx5_flow_root_namespace *ns,
					  int reformat_type,
					  size_t size,
					  void *reformat_data,
					  enum mlx5_flow_namespace_type namespace,
					  struct mlx5_pkt_reformat *pkt_reformat)
{
	u32 out[MLX5_ST_SZ_DW(alloc_packet_reformat_context_out)] = {};
	struct mlx5_core_dev *dev = ns->dev;
	void *packet_reformat_context_in;
	int max_encap_size;
	void *reformat;
	int inlen;
	int err;
	u32 *in;

	if (namespace == MLX5_FLOW_NAMESPACE_FDB)
		max_encap_size = MLX5_CAP_ESW(dev, max_encap_header_size);
	else
		max_encap_size = MLX5_CAP_FLOWTABLE(dev, max_encap_header_size);

	if (size > max_encap_size) {
		mlx5_core_warn(dev, "encap size %zd too big, max supported is %d\n",
			       size, max_encap_size);
		return -EINVAL;
	}

	in = kzalloc(MLX5_ST_SZ_BYTES(alloc_packet_reformat_context_in) + size,
		     GFP_KERNEL);
	if (!in)
		return -ENOMEM;

	packet_reformat_context_in = MLX5_ADDR_OF(alloc_packet_reformat_context_in,
						  in, packet_reformat_context);
	reformat = MLX5_ADDR_OF(packet_reformat_context_in,
				packet_reformat_context_in,
				reformat_data);
	inlen = reformat - (void *)in  + size;

	MLX5_SET(alloc_packet_reformat_context_in, in, opcode,
		 MLX5_CMD_OP_ALLOC_PACKET_REFORMAT_CONTEXT);
	MLX5_SET(packet_reformat_context_in, packet_reformat_context_in,
		 reformat_data_size, size);
	MLX5_SET(packet_reformat_context_in, packet_reformat_context_in,
		 reformat_type, reformat_type);
	memcpy(reformat, reformat_data, size);

	err = mlx5_cmd_exec(dev, in, inlen, out, sizeof(out));

	pkt_reformat->id = MLX5_GET(alloc_packet_reformat_context_out,
				    out, packet_reformat_id);
	kfree(in);
	return err;
}

static void mlx5_cmd_packet_reformat_dealloc(struct mlx5_flow_root_namespace *ns,
					     struct mlx5_pkt_reformat *pkt_reformat)
{
	u32 in[MLX5_ST_SZ_DW(dealloc_packet_reformat_context_in)] = {};
	struct mlx5_core_dev *dev = ns->dev;

	MLX5_SET(dealloc_packet_reformat_context_in, in, opcode,
		 MLX5_CMD_OP_DEALLOC_PACKET_REFORMAT_CONTEXT);
	MLX5_SET(dealloc_packet_reformat_context_in, in, packet_reformat_id,
		 pkt_reformat->id);

	mlx5_cmd_exec_in(dev, dealloc_packet_reformat_context, in);
}

static int mlx5_cmd_modify_header_alloc(struct mlx5_flow_root_namespace *ns,
					u8 namespace, u8 num_actions,
					void *modify_actions,
					struct mlx5_modify_hdr *modify_hdr)
{
	u32 out[MLX5_ST_SZ_DW(alloc_modify_header_context_out)] = {};
	int max_actions, actions_size, inlen, err;
	struct mlx5_core_dev *dev = ns->dev;
	void *actions_in;
	u8 table_type;
	u32 *in;

	switch (namespace) {
	case MLX5_FLOW_NAMESPACE_FDB:
		max_actions = MLX5_CAP_ESW_FLOWTABLE_FDB(dev, max_modify_header_actions);
		table_type = FS_FT_FDB;
		break;
	case MLX5_FLOW_NAMESPACE_KERNEL:
	case MLX5_FLOW_NAMESPACE_BYPASS:
		max_actions = MLX5_CAP_FLOWTABLE_NIC_RX(dev, max_modify_header_actions);
		table_type = FS_FT_NIC_RX;
		break;
	case MLX5_FLOW_NAMESPACE_EGRESS:
#ifdef CONFIG_MLX5_IPSEC
	case MLX5_FLOW_NAMESPACE_EGRESS_KERNEL:
#endif
		max_actions = MLX5_CAP_FLOWTABLE_NIC_TX(dev, max_modify_header_actions);
		table_type = FS_FT_NIC_TX;
		break;
	case MLX5_FLOW_NAMESPACE_ESW_INGRESS:
		max_actions = MLX5_CAP_ESW_INGRESS_ACL(dev, max_modify_header_actions);
		table_type = FS_FT_ESW_INGRESS_ACL;
		break;
	case MLX5_FLOW_NAMESPACE_RDMA_TX:
		max_actions = MLX5_CAP_FLOWTABLE_RDMA_TX(dev, max_modify_header_actions);
		table_type = FS_FT_RDMA_TX;
		break;
	default:
		return -EOPNOTSUPP;
	}

	if (num_actions > max_actions) {
		mlx5_core_warn(dev, "too many modify header actions %d, max supported %d\n",
			       num_actions, max_actions);
		return -EOPNOTSUPP;
	}

	actions_size = MLX5_UN_SZ_BYTES(set_add_copy_action_in_auto) * num_actions;
	inlen = MLX5_ST_SZ_BYTES(alloc_modify_header_context_in) + actions_size;

	in = kzalloc(inlen, GFP_KERNEL);
	if (!in)
		return -ENOMEM;

	MLX5_SET(alloc_modify_header_context_in, in, opcode,
		 MLX5_CMD_OP_ALLOC_MODIFY_HEADER_CONTEXT);
	MLX5_SET(alloc_modify_header_context_in, in, table_type, table_type);
	MLX5_SET(alloc_modify_header_context_in, in, num_of_actions, num_actions);

	actions_in = MLX5_ADDR_OF(alloc_modify_header_context_in, in, actions);
	memcpy(actions_in, modify_actions, actions_size);

	err = mlx5_cmd_exec(dev, in, inlen, out, sizeof(out));

	modify_hdr->id = MLX5_GET(alloc_modify_header_context_out, out, modify_header_id);
	kfree(in);
	return err;
}

static void mlx5_cmd_modify_header_dealloc(struct mlx5_flow_root_namespace *ns,
					   struct mlx5_modify_hdr *modify_hdr)
{
	u32 in[MLX5_ST_SZ_DW(dealloc_modify_header_context_in)] = {};
	struct mlx5_core_dev *dev = ns->dev;

	MLX5_SET(dealloc_modify_header_context_in, in, opcode,
		 MLX5_CMD_OP_DEALLOC_MODIFY_HEADER_CONTEXT);
	MLX5_SET(dealloc_modify_header_context_in, in, modify_header_id,
		 modify_hdr->id);

	mlx5_cmd_exec_in(dev, dealloc_modify_header_context, in);
}

static const struct mlx5_flow_cmds mlx5_flow_cmds = {
	.create_flow_table = mlx5_cmd_create_flow_table,
	.destroy_flow_table = mlx5_cmd_destroy_flow_table,
	.modify_flow_table = mlx5_cmd_modify_flow_table,
	.create_flow_group = mlx5_cmd_create_flow_group,
	.destroy_flow_group = mlx5_cmd_destroy_flow_group,
	.create_fte = mlx5_cmd_create_fte,
	.update_fte = mlx5_cmd_update_fte,
	.delete_fte = mlx5_cmd_delete_fte,
	.update_root_ft = mlx5_cmd_update_root_ft,
	.packet_reformat_alloc = mlx5_cmd_packet_reformat_alloc,
	.packet_reformat_dealloc = mlx5_cmd_packet_reformat_dealloc,
	.modify_header_alloc = mlx5_cmd_modify_header_alloc,
	.modify_header_dealloc = mlx5_cmd_modify_header_dealloc,
	.set_peer = mlx5_cmd_stub_set_peer,
	.create_ns = mlx5_cmd_stub_create_ns,
	.destroy_ns = mlx5_cmd_stub_destroy_ns,
};

static const struct mlx5_flow_cmds mlx5_flow_cmd_stubs = {
	.create_flow_table = mlx5_cmd_stub_create_flow_table,
	.destroy_flow_table = mlx5_cmd_stub_destroy_flow_table,
	.modify_flow_table = mlx5_cmd_stub_modify_flow_table,
	.create_flow_group = mlx5_cmd_stub_create_flow_group,
	.destroy_flow_group = mlx5_cmd_stub_destroy_flow_group,
	.create_fte = mlx5_cmd_stub_create_fte,
	.update_fte = mlx5_cmd_stub_update_fte,
	.delete_fte = mlx5_cmd_stub_delete_fte,
	.update_root_ft = mlx5_cmd_stub_update_root_ft,
	.packet_reformat_alloc = mlx5_cmd_stub_packet_reformat_alloc,
	.packet_reformat_dealloc = mlx5_cmd_stub_packet_reformat_dealloc,
	.modify_header_alloc = mlx5_cmd_stub_modify_header_alloc,
	.modify_header_dealloc = mlx5_cmd_stub_modify_header_dealloc,
	.set_peer = mlx5_cmd_stub_set_peer,
	.create_ns = mlx5_cmd_stub_create_ns,
	.destroy_ns = mlx5_cmd_stub_destroy_ns,
};

const struct mlx5_flow_cmds *mlx5_fs_cmd_get_fw_cmds(void)
{
	return &mlx5_flow_cmds;
}

static const struct mlx5_flow_cmds *mlx5_fs_cmd_get_stub_cmds(void)
{
	return &mlx5_flow_cmd_stubs;
}

const struct mlx5_flow_cmds *mlx5_fs_cmd_get_default(enum fs_flow_table_type type)
{
	switch (type) {
	case FS_FT_NIC_RX:
	case FS_FT_ESW_EGRESS_ACL:
	case FS_FT_ESW_INGRESS_ACL:
	case FS_FT_FDB:
	case FS_FT_SNIFFER_RX:
	case FS_FT_SNIFFER_TX:
	case FS_FT_NIC_TX:
	case FS_FT_RDMA_RX:
	case FS_FT_RDMA_TX:
		return mlx5_fs_cmd_get_fw_cmds();
	default:
		return mlx5_fs_cmd_get_stub_cmds();
	}
>>>>>>> 24b8d41d
}<|MERGE_RESOLUTION|>--- conflicted
+++ resolved
@@ -44,10 +44,6 @@
 					u32 underlay_qpn,
 					bool disconnect)
 {
-<<<<<<< HEAD
-	u32 in[MLX5_ST_SZ_DW(set_flow_table_root_in)]   = {0};
-	u32 out[MLX5_ST_SZ_DW(set_flow_table_root_out)] = {0};
-=======
 	return 0;
 }
 
@@ -165,31 +161,10 @@
 	if ((MLX5_CAP_GEN(dev, port_type) == MLX5_CAP_PORT_TYPE_IB) &&
 	    underlay_qpn == 0)
 		return 0;
->>>>>>> 24b8d41d
 
 	MLX5_SET(set_flow_table_root_in, in, opcode,
 		 MLX5_CMD_OP_SET_FLOW_TABLE_ROOT);
 	MLX5_SET(set_flow_table_root_in, in, table_type, ft->type);
-<<<<<<< HEAD
-	MLX5_SET(set_flow_table_root_in, in, table_id, ft->id);
-	if (ft->vport) {
-		MLX5_SET(set_flow_table_root_in, in, vport_number, ft->vport);
-		MLX5_SET(set_flow_table_root_in, in, other_vport, 1);
-	}
-
-	return mlx5_cmd_exec(dev, in, sizeof(in), out, sizeof(out));
-}
-
-int mlx5_cmd_create_flow_table(struct mlx5_core_dev *dev,
-			       u16 vport,
-			       enum fs_flow_table_op_mod op_mod,
-			       enum fs_flow_table_type type, unsigned int level,
-			       unsigned int log_size, struct mlx5_flow_table
-			       *next_ft, unsigned int *table_id)
-{
-	u32 out[MLX5_ST_SZ_DW(create_flow_table_out)] = {0};
-	u32 in[MLX5_ST_SZ_DW(create_flow_table_in)]   = {0};
-=======
 
 	if (disconnect)
 		MLX5_SET(set_flow_table_root_in, in, op_mod, 1);
@@ -216,27 +191,11 @@
 	u32 out[MLX5_ST_SZ_DW(create_flow_table_out)] = {};
 	u32 in[MLX5_ST_SZ_DW(create_flow_table_in)] = {};
 	struct mlx5_core_dev *dev = ns->dev;
->>>>>>> 24b8d41d
 	int err;
 
 	MLX5_SET(create_flow_table_in, in, opcode,
 		 MLX5_CMD_OP_CREATE_FLOW_TABLE);
 
-<<<<<<< HEAD
-	MLX5_SET(create_flow_table_in, in, table_type, type);
-	MLX5_SET(create_flow_table_in, in, level, level);
-	MLX5_SET(create_flow_table_in, in, log_size, log_size);
-	if (vport) {
-		MLX5_SET(create_flow_table_in, in, vport_number, vport);
-		MLX5_SET(create_flow_table_in, in, other_vport, 1);
-	}
-
-	switch (op_mod) {
-	case FS_FT_OP_MOD_NORMAL:
-		if (next_ft) {
-			MLX5_SET(create_flow_table_in, in, table_miss_mode, 1);
-			MLX5_SET(create_flow_table_in, in, table_miss_id, next_ft->id);
-=======
 	MLX5_SET(create_flow_table_in, in, table_type, ft->type);
 	MLX5_SET(create_flow_table_in, in, flow_table_context.level, ft->level);
 	MLX5_SET(create_flow_table_in, in, flow_table_context.log_size, log_size);
@@ -264,28 +223,19 @@
 			MLX5_SET(create_flow_table_in, in,
 				 flow_table_context.table_miss_action,
 				 ft->def_miss_action);
->>>>>>> 24b8d41d
 		}
 		break;
 
 	case FS_FT_OP_MOD_LAG_DEMUX:
 		MLX5_SET(create_flow_table_in, in, op_mod, 0x1);
 		if (next_ft)
-<<<<<<< HEAD
-			MLX5_SET(create_flow_table_in, in, lag_master_next_table_id,
-=======
 			MLX5_SET(create_flow_table_in, in,
 				 flow_table_context.lag_master_next_table_id,
->>>>>>> 24b8d41d
 				 next_ft->id);
 		break;
 	}
 
-<<<<<<< HEAD
-	err = mlx5_cmd_exec(dev, in, sizeof(in), out, sizeof(out));
-=======
 	err = mlx5_cmd_exec_inout(dev, create_flow_table, in, out);
->>>>>>> 24b8d41d
 	if (!err)
 		ft->id = MLX5_GET(create_flow_table_out, out,
 				  table_id);
@@ -295,13 +245,8 @@
 static int mlx5_cmd_destroy_flow_table(struct mlx5_flow_root_namespace *ns,
 				       struct mlx5_flow_table *ft)
 {
-<<<<<<< HEAD
-	u32 in[MLX5_ST_SZ_DW(destroy_flow_table_in)]   = {0};
-	u32 out[MLX5_ST_SZ_DW(destroy_flow_table_out)] = {0};
-=======
 	u32 in[MLX5_ST_SZ_DW(destroy_flow_table_in)] = {};
 	struct mlx5_core_dev *dev = ns->dev;
->>>>>>> 24b8d41d
 
 	MLX5_SET(destroy_flow_table_in, in, opcode,
 		 MLX5_CMD_OP_DESTROY_FLOW_TABLE);
@@ -312,24 +257,15 @@
 		MLX5_SET(destroy_flow_table_in, in, other_vport, 1);
 	}
 
-<<<<<<< HEAD
-	return mlx5_cmd_exec(dev, in, sizeof(in), out, sizeof(out));
-=======
 	return mlx5_cmd_exec_in(dev, destroy_flow_table, in);
->>>>>>> 24b8d41d
 }
 
 static int mlx5_cmd_modify_flow_table(struct mlx5_flow_root_namespace *ns,
 				      struct mlx5_flow_table *ft,
 				      struct mlx5_flow_table *next_ft)
 {
-<<<<<<< HEAD
-	u32 in[MLX5_ST_SZ_DW(modify_flow_table_in)]   = {0};
-	u32 out[MLX5_ST_SZ_DW(modify_flow_table_out)] = {0};
-=======
 	u32 in[MLX5_ST_SZ_DW(modify_flow_table_in)] = {};
 	struct mlx5_core_dev *dev = ns->dev;
->>>>>>> 24b8d41d
 
 	MLX5_SET(modify_flow_table_in, in, opcode,
 		 MLX5_CMD_OP_MODIFY_FLOW_TABLE);
@@ -341,17 +277,10 @@
 			 MLX5_MODIFY_FLOW_TABLE_LAG_NEXT_TABLE_ID);
 		if (next_ft) {
 			MLX5_SET(modify_flow_table_in, in,
-<<<<<<< HEAD
-				 lag_master_next_table_id, next_ft->id);
-		} else {
-			MLX5_SET(modify_flow_table_in, in,
-				 lag_master_next_table_id, 0);
-=======
 				 flow_table_context.lag_master_next_table_id, next_ft->id);
 		} else {
 			MLX5_SET(modify_flow_table_in, in,
 				 flow_table_context.lag_master_next_table_id, 0);
->>>>>>> 24b8d41d
 		}
 	} else {
 		if (ft->vport) {
@@ -362,17 +291,6 @@
 		MLX5_SET(modify_flow_table_in, in, modify_field_select,
 			 MLX5_MODIFY_FLOW_TABLE_MISS_TABLE_ID);
 		if (next_ft) {
-<<<<<<< HEAD
-			MLX5_SET(modify_flow_table_in, in, table_miss_mode, 1);
-			MLX5_SET(modify_flow_table_in, in, table_miss_id,
-				 next_ft->id);
-		} else {
-			MLX5_SET(modify_flow_table_in, in, table_miss_mode, 0);
-		}
-	}
-
-	return mlx5_cmd_exec(dev, in, sizeof(in), out, sizeof(out));
-=======
 			MLX5_SET(modify_flow_table_in, in,
 				 flow_table_context.table_miss_action,
 				 MLX5_FLOW_TABLE_MISS_ACTION_FWD);
@@ -387,7 +305,6 @@
 	}
 
 	return mlx5_cmd_exec_in(dev, modify_flow_table, in);
->>>>>>> 24b8d41d
 }
 
 static int mlx5_cmd_create_flow_group(struct mlx5_flow_root_namespace *ns,
@@ -395,13 +312,8 @@
 				      u32 *in,
 				      struct mlx5_flow_group *fg)
 {
-<<<<<<< HEAD
-	u32 out[MLX5_ST_SZ_DW(create_flow_group_out)] = {0};
-	int inlen = MLX5_ST_SZ_BYTES(create_flow_group_in);
-=======
 	u32 out[MLX5_ST_SZ_DW(create_flow_group_out)] = {};
 	struct mlx5_core_dev *dev = ns->dev;
->>>>>>> 24b8d41d
 	int err;
 
 	MLX5_SET(create_flow_group_in, in, opcode,
@@ -413,17 +325,10 @@
 		MLX5_SET(create_flow_group_in, in, other_vport, 1);
 	}
 
-<<<<<<< HEAD
-	err = mlx5_cmd_exec(dev, in, inlen, out, sizeof(out));
-	if (!err)
-		*group_id = MLX5_GET(create_flow_group_out, out,
-				     group_id);
-=======
 	err = mlx5_cmd_exec_inout(dev, create_flow_group, in, out);
 	if (!err)
 		fg->id = MLX5_GET(create_flow_group_out, out,
 				  group_id);
->>>>>>> 24b8d41d
 	return err;
 }
 
@@ -431,33 +336,20 @@
 				       struct mlx5_flow_table *ft,
 				       struct mlx5_flow_group *fg)
 {
-<<<<<<< HEAD
-	u32 out[MLX5_ST_SZ_DW(destroy_flow_group_out)] = {0};
-	u32 in[MLX5_ST_SZ_DW(destroy_flow_group_in)]   = {0};
-=======
 	u32 in[MLX5_ST_SZ_DW(destroy_flow_group_in)] = {};
 	struct mlx5_core_dev *dev = ns->dev;
->>>>>>> 24b8d41d
 
 	MLX5_SET(destroy_flow_group_in, in, opcode,
 		 MLX5_CMD_OP_DESTROY_FLOW_GROUP);
 	MLX5_SET(destroy_flow_group_in, in, table_type, ft->type);
 	MLX5_SET(destroy_flow_group_in, in, table_id, ft->id);
-<<<<<<< HEAD
-	MLX5_SET(destroy_flow_group_in, in, group_id, group_id);
-=======
 	MLX5_SET(destroy_flow_group_in, in, group_id, fg->id);
->>>>>>> 24b8d41d
 	if (ft->vport) {
 		MLX5_SET(destroy_flow_group_in, in, vport_number, ft->vport);
 		MLX5_SET(destroy_flow_group_in, in, other_vport, 1);
 	}
 
-<<<<<<< HEAD
-	return mlx5_cmd_exec(dev, in, sizeof(in), out, sizeof(out));
-=======
 	return mlx5_cmd_exec_in(dev, destroy_flow_group, in);
->>>>>>> 24b8d41d
 }
 
 static int mlx5_set_extended_dest(struct mlx5_core_dev *dev,
@@ -502,14 +394,8 @@
 			    unsigned group_id,
 			    struct fs_fte *fte)
 {
-<<<<<<< HEAD
-	unsigned int inlen = MLX5_ST_SZ_BYTES(set_fte_in) +
-		fte->dests_size * MLX5_ST_SZ_BYTES(dest_format_struct);
-	u32 out[MLX5_ST_SZ_DW(set_fte_out)] = {0};
-=======
 	u32 out[MLX5_ST_SZ_DW(set_fte_out)] = {0};
 	bool extended_dest = false;
->>>>>>> 24b8d41d
 	struct mlx5_flow_rule *dst;
 	void *in_flow_context, *vlan;
 	void *in_match_value;
@@ -538,12 +424,9 @@
 	MLX5_SET(set_fte_in, in, table_type, ft->type);
 	MLX5_SET(set_fte_in, in, table_id,   ft->id);
 	MLX5_SET(set_fte_in, in, flow_index, fte->index);
-<<<<<<< HEAD
-=======
 	MLX5_SET(set_fte_in, in, ignore_flow_level,
 		 !!(fte->action.flags & FLOW_ACT_IGNORE_FLOW_LEVEL));
 
->>>>>>> 24b8d41d
 	if (ft->vport) {
 		MLX5_SET(set_fte_in, in, vport_number, ft->vport);
 		MLX5_SET(set_fte_in, in, other_vport, 1);
@@ -551,10 +434,6 @@
 
 	in_flow_context = MLX5_ADDR_OF(set_fte_in, in, flow_context);
 	MLX5_SET(flow_context, in_flow_context, group_id, group_id);
-<<<<<<< HEAD
-	MLX5_SET(flow_context, in_flow_context, flow_tag, fte->flow_tag);
-	MLX5_SET(flow_context, in_flow_context, action, fte->action);
-=======
 
 	MLX5_SET(flow_context, in_flow_context, flow_tag,
 		 fte->flow_context.flow_tag);
@@ -594,7 +473,6 @@
 	MLX5_SET(vlan, vlan, vid, fte->action.vlan[1].vid);
 	MLX5_SET(vlan, vlan, prio, fte->action.vlan[1].prio);
 
->>>>>>> 24b8d41d
 	in_match_value = MLX5_ADDR_OF(flow_context, in_flow_context,
 				      match_value);
 	memcpy(in_match_value, &fte->val, sizeof(fte->val));
@@ -603,25 +481,9 @@
 	if (fte->action.action & MLX5_FLOW_CONTEXT_ACTION_FWD_DEST) {
 		int list_size = 0;
 
-<<<<<<< HEAD
-	in_dests = MLX5_ADDR_OF(flow_context, in_flow_context, destination);
-	if (fte->action & MLX5_FLOW_CONTEXT_ACTION_FWD_DEST) {
-		int list_size = 0;
-
-=======
->>>>>>> 24b8d41d
 		list_for_each_entry(dst, &fte->node.children, node.list) {
 			unsigned int id, type = dst->dest_attr.type;
 
-<<<<<<< HEAD
-			if (dst->dest_attr.type == MLX5_FLOW_DESTINATION_TYPE_COUNTER)
-				continue;
-
-			MLX5_SET(dest_format_struct, in_dests, destination_type,
-				 dst->dest_attr.type);
-			if (dst->dest_attr.type ==
-			    MLX5_FLOW_DESTINATION_TYPE_FLOW_TABLE) {
-=======
 			if (type == MLX5_FLOW_DESTINATION_TYPE_COUNTER)
 				continue;
 
@@ -631,7 +493,6 @@
 				type = MLX5_FLOW_DESTINATION_TYPE_FLOW_TABLE;
 				break;
 			case MLX5_FLOW_DESTINATION_TYPE_FLOW_TABLE:
->>>>>>> 24b8d41d
 				id = dst->dest_attr.ft->id;
 				break;
 			case MLX5_FLOW_DESTINATION_TYPE_VPORT:
@@ -661,11 +522,7 @@
 			MLX5_SET(dest_format_struct, in_dests, destination_type,
 				 type);
 			MLX5_SET(dest_format_struct, in_dests, destination_id, id);
-<<<<<<< HEAD
-			in_dests += MLX5_ST_SZ_BYTES(dest_format_struct);
-=======
 			in_dests += dst_cnt_size;
->>>>>>> 24b8d41d
 			list_size++;
 		}
 
@@ -673,14 +530,10 @@
 			 list_size);
 	}
 
-<<<<<<< HEAD
-	if (fte->action & MLX5_FLOW_CONTEXT_ACTION_COUNT) {
-=======
 	if (fte->action.action & MLX5_FLOW_CONTEXT_ACTION_COUNT) {
 		int max_list_size = BIT(MLX5_CAP_FLOWTABLE_TYPE(dev,
 					log_max_flow_counter,
 					ft->type));
->>>>>>> 24b8d41d
 		int list_size = 0;
 
 		list_for_each_entry(dst, &fte->node.children, node.list) {
@@ -689,12 +542,6 @@
 				continue;
 
 			MLX5_SET(flow_counter_list, in_dests, flow_counter_id,
-<<<<<<< HEAD
-				 dst->dest_attr.counter->id);
-			in_dests += MLX5_ST_SZ_BYTES(dest_format_struct);
-			list_size++;
-		}
-=======
 				 dst->dest_attr.counter_id);
 			in_dests += dst_cnt_size;
 			list_size++;
@@ -703,17 +550,13 @@
 			err = -EINVAL;
 			goto err_out;
 		}
->>>>>>> 24b8d41d
 
 		MLX5_SET(flow_context, in_flow_context, flow_counter_list_size,
 			 list_size);
 	}
 
 	err = mlx5_cmd_exec(dev, in, inlen, out, sizeof(out));
-<<<<<<< HEAD
-=======
 err_out:
->>>>>>> 24b8d41d
 	kvfree(in);
 	return err;
 }
@@ -723,18 +566,6 @@
 			       struct mlx5_flow_group *group,
 			       struct fs_fte *fte)
 {
-<<<<<<< HEAD
-	return mlx5_cmd_set_fte(dev, 0, 0, ft, group_id, fte);
-}
-
-int mlx5_cmd_update_fte(struct mlx5_core_dev *dev,
-			struct mlx5_flow_table *ft,
-			unsigned group_id,
-			int modify_mask,
-			struct fs_fte *fte)
-{
-	int opmod;
-=======
 	struct mlx5_core_dev *dev = ns->dev;
 	unsigned int group_id = group->id;
 
@@ -749,7 +580,6 @@
 {
 	int opmod;
 	struct mlx5_core_dev *dev = ns->dev;
->>>>>>> 24b8d41d
 	int atomic_mod_cap = MLX5_CAP_FLOWTABLE(dev,
 						flow_table_properties_nic_receive.
 						flow_modify_en);
@@ -764,190 +594,17 @@
 			       struct mlx5_flow_table *ft,
 			       struct fs_fte *fte)
 {
-<<<<<<< HEAD
-	u32 out[MLX5_ST_SZ_DW(delete_fte_out)] = {0};
-	u32 in[MLX5_ST_SZ_DW(delete_fte_in)]   = {0};
-=======
 	u32 in[MLX5_ST_SZ_DW(delete_fte_in)] = {};
 	struct mlx5_core_dev *dev = ns->dev;
->>>>>>> 24b8d41d
 
 	MLX5_SET(delete_fte_in, in, opcode, MLX5_CMD_OP_DELETE_FLOW_TABLE_ENTRY);
 	MLX5_SET(delete_fte_in, in, table_type, ft->type);
 	MLX5_SET(delete_fte_in, in, table_id, ft->id);
-<<<<<<< HEAD
-	MLX5_SET(delete_fte_in, in, flow_index, index);
-=======
 	MLX5_SET(delete_fte_in, in, flow_index, fte->index);
->>>>>>> 24b8d41d
 	if (ft->vport) {
 		MLX5_SET(delete_fte_in, in, vport_number, ft->vport);
 		MLX5_SET(delete_fte_in, in, other_vport, 1);
 	}
-<<<<<<< HEAD
-
-	return mlx5_cmd_exec(dev, in, sizeof(in), out, sizeof(out));
-}
-
-int mlx5_cmd_fc_alloc(struct mlx5_core_dev *dev, u16 *id)
-{
-	u32 in[MLX5_ST_SZ_DW(alloc_flow_counter_in)]   = {0};
-	u32 out[MLX5_ST_SZ_DW(alloc_flow_counter_out)] = {0};
-	int err;
-
-	MLX5_SET(alloc_flow_counter_in, in, opcode,
-		 MLX5_CMD_OP_ALLOC_FLOW_COUNTER);
-
-	err = mlx5_cmd_exec(dev, in, sizeof(in), out, sizeof(out));
-	if (!err)
-		*id = MLX5_GET(alloc_flow_counter_out, out, flow_counter_id);
-	return err;
-}
-
-int mlx5_cmd_fc_free(struct mlx5_core_dev *dev, u16 id)
-{
-	u32 in[MLX5_ST_SZ_DW(dealloc_flow_counter_in)]   = {0};
-	u32 out[MLX5_ST_SZ_DW(dealloc_flow_counter_out)] = {0};
-
-	MLX5_SET(dealloc_flow_counter_in, in, opcode,
-		 MLX5_CMD_OP_DEALLOC_FLOW_COUNTER);
-	MLX5_SET(dealloc_flow_counter_in, in, flow_counter_id, id);
-	return mlx5_cmd_exec(dev, in, sizeof(in), out, sizeof(out));
-}
-
-int mlx5_cmd_fc_query(struct mlx5_core_dev *dev, u16 id,
-		      u64 *packets, u64 *bytes)
-{
-	u32 out[MLX5_ST_SZ_BYTES(query_flow_counter_out) +
-		MLX5_ST_SZ_BYTES(traffic_counter)]   = {0};
-	u32 in[MLX5_ST_SZ_DW(query_flow_counter_in)] = {0};
-	void *stats;
-	int err = 0;
-
-	MLX5_SET(query_flow_counter_in, in, opcode,
-		 MLX5_CMD_OP_QUERY_FLOW_COUNTER);
-	MLX5_SET(query_flow_counter_in, in, op_mod, 0);
-	MLX5_SET(query_flow_counter_in, in, flow_counter_id, id);
-	err = mlx5_cmd_exec(dev, in, sizeof(in), out, sizeof(out));
-	if (err)
-		return err;
-
-	stats = MLX5_ADDR_OF(query_flow_counter_out, out, flow_statistics);
-	*packets = MLX5_GET64(traffic_counter, stats, packets);
-	*bytes = MLX5_GET64(traffic_counter, stats, octets);
-	return 0;
-}
-
-struct mlx5_cmd_fc_bulk {
-	u16 id;
-	int num;
-	int outlen;
-	u32 out[0];
-};
-
-struct mlx5_cmd_fc_bulk *
-mlx5_cmd_fc_bulk_alloc(struct mlx5_core_dev *dev, u16 id, int num)
-{
-	struct mlx5_cmd_fc_bulk *b;
-	int outlen =
-		MLX5_ST_SZ_BYTES(query_flow_counter_out) +
-		MLX5_ST_SZ_BYTES(traffic_counter) * num;
-
-	b = kzalloc(sizeof(*b) + outlen, GFP_KERNEL);
-	if (!b)
-		return NULL;
-
-	b->id = id;
-	b->num = num;
-	b->outlen = outlen;
-
-	return b;
-}
-
-void mlx5_cmd_fc_bulk_free(struct mlx5_cmd_fc_bulk *b)
-{
-	kfree(b);
-}
-
-int
-mlx5_cmd_fc_bulk_query(struct mlx5_core_dev *dev, struct mlx5_cmd_fc_bulk *b)
-{
-	u32 in[MLX5_ST_SZ_DW(query_flow_counter_in)] = {0};
-
-	MLX5_SET(query_flow_counter_in, in, opcode,
-		 MLX5_CMD_OP_QUERY_FLOW_COUNTER);
-	MLX5_SET(query_flow_counter_in, in, op_mod, 0);
-	MLX5_SET(query_flow_counter_in, in, flow_counter_id, b->id);
-	MLX5_SET(query_flow_counter_in, in, num_of_counters, b->num);
-	return mlx5_cmd_exec(dev, in, sizeof(in), b->out, b->outlen);
-}
-
-void mlx5_cmd_fc_bulk_get(struct mlx5_core_dev *dev,
-			  struct mlx5_cmd_fc_bulk *b, u16 id,
-			  u64 *packets, u64 *bytes)
-{
-	int index = id - b->id;
-	void *stats;
-
-	if (index < 0 || index >= b->num) {
-		mlx5_core_warn(dev, "Flow counter id (0x%x) out of range (0x%x..0x%x). Counter ignored.\n",
-			       id, b->id, b->id + b->num - 1);
-		return;
-	}
-
-	stats = MLX5_ADDR_OF(query_flow_counter_out, b->out,
-			     flow_statistics[index]);
-	*packets = MLX5_GET64(traffic_counter, stats, packets);
-	*bytes = MLX5_GET64(traffic_counter, stats, octets);
-}
-
-#define MAX_ENCAP_SIZE (128)
-
-int mlx5_cmd_alloc_encap(struct mlx5_core_dev *dev,
-			 int header_type,
-			 size_t size,
-			 void *encap_header,
-			 u32 *encap_id)
-{
-	u32 out[MLX5_ST_SZ_DW(alloc_encap_header_out)];
-	u32 in[MLX5_ST_SZ_DW(alloc_encap_header_in) +
-	      (MAX_ENCAP_SIZE / sizeof(u32))];
-	void *encap_header_in = MLX5_ADDR_OF(alloc_encap_header_in, in,
-					     encap_header);
-	void *header = MLX5_ADDR_OF(encap_header_in, encap_header_in,
-				    encap_header);
-	int inlen = header - (void *)in  + size;
-	int err;
-
-	if (size > MAX_ENCAP_SIZE)
-		return -EINVAL;
-
-	memset(in, 0, inlen);
-	MLX5_SET(alloc_encap_header_in, in, opcode,
-		 MLX5_CMD_OP_ALLOC_ENCAP_HEADER);
-	MLX5_SET(encap_header_in, encap_header_in, encap_header_size, size);
-	MLX5_SET(encap_header_in, encap_header_in, header_type, header_type);
-	memcpy(header, encap_header, size);
-
-	memset(out, 0, sizeof(out));
-	err = mlx5_cmd_exec(dev, in, inlen, out, sizeof(out));
-
-	*encap_id = MLX5_GET(alloc_encap_header_out, out, encap_id);
-	return err;
-}
-
-void mlx5_cmd_dealloc_encap(struct mlx5_core_dev *dev, u32 encap_id)
-{
-	u32 in[MLX5_ST_SZ_DW(dealloc_encap_header_in)];
-	u32 out[MLX5_ST_SZ_DW(dealloc_encap_header_out)];
-
-	memset(in, 0, sizeof(in));
-	MLX5_SET(dealloc_encap_header_in, in, opcode,
-		 MLX5_CMD_OP_DEALLOC_ENCAP_HEADER);
-	MLX5_SET(dealloc_encap_header_in, in, encap_id, encap_id);
-
-	mlx5_cmd_exec(dev, in, sizeof(in), out, sizeof(out));
-=======
 
 	return mlx5_cmd_exec_in(dev, delete_fte, in);
 }
@@ -1243,5 +900,4 @@
 	default:
 		return mlx5_fs_cmd_get_stub_cmds();
 	}
->>>>>>> 24b8d41d
 }