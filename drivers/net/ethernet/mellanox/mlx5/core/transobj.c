--- conflicted
+++ resolved
@@ -36,23 +36,14 @@
 
 int mlx5_core_alloc_transport_domain(struct mlx5_core_dev *dev, u32 *tdn)
 {
-<<<<<<< HEAD
-	u32 in[MLX5_ST_SZ_DW(alloc_transport_domain_in)]   = {0};
-	u32 out[MLX5_ST_SZ_DW(alloc_transport_domain_out)] = {0};
-=======
 	u32 out[MLX5_ST_SZ_DW(alloc_transport_domain_out)] = {};
 	u32 in[MLX5_ST_SZ_DW(alloc_transport_domain_in)] = {};
->>>>>>> 24b8d41d
 	int err;
 
 	MLX5_SET(alloc_transport_domain_in, in, opcode,
 		 MLX5_CMD_OP_ALLOC_TRANSPORT_DOMAIN);
 
-<<<<<<< HEAD
-	err = mlx5_cmd_exec(dev, in, sizeof(in), out, sizeof(out));
-=======
 	err = mlx5_cmd_exec_inout(dev, alloc_transport_domain, in, out);
->>>>>>> 24b8d41d
 	if (!err)
 		*tdn = MLX5_GET(alloc_transport_domain_out, out,
 				transport_domain);
@@ -63,31 +54,18 @@
 
 void mlx5_core_dealloc_transport_domain(struct mlx5_core_dev *dev, u32 tdn)
 {
-<<<<<<< HEAD
-	u32 in[MLX5_ST_SZ_DW(dealloc_transport_domain_in)]   = {0};
-	u32 out[MLX5_ST_SZ_DW(dealloc_transport_domain_out)] = {0};
-=======
 	u32 in[MLX5_ST_SZ_DW(dealloc_transport_domain_in)] = {};
->>>>>>> 24b8d41d
 
 	MLX5_SET(dealloc_transport_domain_in, in, opcode,
 		 MLX5_CMD_OP_DEALLOC_TRANSPORT_DOMAIN);
 	MLX5_SET(dealloc_transport_domain_in, in, transport_domain, tdn);
-<<<<<<< HEAD
-	mlx5_cmd_exec(dev, in, sizeof(in), out, sizeof(out));
-=======
 	mlx5_cmd_exec_in(dev, dealloc_transport_domain, in);
->>>>>>> 24b8d41d
 }
 EXPORT_SYMBOL(mlx5_core_dealloc_transport_domain);
 
 int mlx5_core_create_rq(struct mlx5_core_dev *dev, u32 *in, int inlen, u32 *rqn)
 {
-<<<<<<< HEAD
-	u32 out[MLX5_ST_SZ_DW(create_rq_out)] = {0};
-=======
 	u32 out[MLX5_ST_SZ_DW(create_rq_out)] = {};
->>>>>>> 24b8d41d
 	int err;
 
 	MLX5_SET(create_rq_in, in, opcode, MLX5_CMD_OP_CREATE_RQ);
@@ -104,31 +82,17 @@
 	MLX5_SET(modify_rq_in, in, rqn, rqn);
 	MLX5_SET(modify_rq_in, in, opcode, MLX5_CMD_OP_MODIFY_RQ);
 
-<<<<<<< HEAD
-	memset(out, 0, sizeof(out));
-	return mlx5_cmd_exec(dev, in, inlen, out, sizeof(out));
-=======
 	return mlx5_cmd_exec_in(dev, modify_rq, in);
->>>>>>> 24b8d41d
 }
 EXPORT_SYMBOL(mlx5_core_modify_rq);
 
 void mlx5_core_destroy_rq(struct mlx5_core_dev *dev, u32 rqn)
 {
-<<<<<<< HEAD
-	u32 in[MLX5_ST_SZ_DW(destroy_rq_in)]   = {0};
-	u32 out[MLX5_ST_SZ_DW(destroy_rq_out)] = {0};
-
-	MLX5_SET(destroy_rq_in, in, opcode, MLX5_CMD_OP_DESTROY_RQ);
-	MLX5_SET(destroy_rq_in, in, rqn, rqn);
-	mlx5_cmd_exec(dev, in, sizeof(in), out, sizeof(out));
-=======
 	u32 in[MLX5_ST_SZ_DW(destroy_rq_in)] = {};
 
 	MLX5_SET(destroy_rq_in, in, opcode, MLX5_CMD_OP_DESTROY_RQ);
 	MLX5_SET(destroy_rq_in, in, rqn, rqn);
 	mlx5_cmd_exec_in(dev, destroy_rq, in);
->>>>>>> 24b8d41d
 }
 EXPORT_SYMBOL(mlx5_core_destroy_rq);
 
@@ -139,21 +103,13 @@
 	MLX5_SET(query_rq_in, in, opcode, MLX5_CMD_OP_QUERY_RQ);
 	MLX5_SET(query_rq_in, in, rqn, rqn);
 
-<<<<<<< HEAD
-	return mlx5_cmd_exec(dev, in, sizeof(in), out, outlen);
-=======
 	return mlx5_cmd_exec_inout(dev, query_rq, in, out);
->>>>>>> 24b8d41d
 }
 EXPORT_SYMBOL(mlx5_core_query_rq);
 
 int mlx5_core_create_sq(struct mlx5_core_dev *dev, u32 *in, int inlen, u32 *sqn)
 {
-<<<<<<< HEAD
-	u32 out[MLX5_ST_SZ_DW(create_sq_out)] = {0};
-=======
 	u32 out[MLX5_ST_SZ_DW(create_sq_out)] = {};
->>>>>>> 24b8d41d
 	int err;
 
 	MLX5_SET(create_sq_in, in, opcode, MLX5_CMD_OP_CREATE_SQ);
@@ -166,36 +122,19 @@
 
 int mlx5_core_modify_sq(struct mlx5_core_dev *dev, u32 sqn, u32 *in)
 {
-<<<<<<< HEAD
-	u32 out[MLX5_ST_SZ_DW(modify_sq_out)] = {0};
-
-	MLX5_SET(modify_sq_in, in, sqn, sqn);
-	MLX5_SET(modify_sq_in, in, opcode, MLX5_CMD_OP_MODIFY_SQ);
-	return mlx5_cmd_exec(dev, in, inlen, out, sizeof(out));
-=======
 	MLX5_SET(modify_sq_in, in, sqn, sqn);
 	MLX5_SET(modify_sq_in, in, opcode, MLX5_CMD_OP_MODIFY_SQ);
 	return mlx5_cmd_exec_in(dev, modify_sq, in);
->>>>>>> 24b8d41d
 }
 EXPORT_SYMBOL(mlx5_core_modify_sq);
 
 void mlx5_core_destroy_sq(struct mlx5_core_dev *dev, u32 sqn)
 {
-<<<<<<< HEAD
-	u32 in[MLX5_ST_SZ_DW(destroy_sq_in)]   = {0};
-	u32 out[MLX5_ST_SZ_DW(destroy_sq_out)] = {0};
-
-	MLX5_SET(destroy_sq_in, in, opcode, MLX5_CMD_OP_DESTROY_SQ);
-	MLX5_SET(destroy_sq_in, in, sqn, sqn);
-	mlx5_cmd_exec(dev, in, sizeof(in), out, sizeof(out));
-=======
 	u32 in[MLX5_ST_SZ_DW(destroy_sq_in)] = {};
 
 	MLX5_SET(destroy_sq_in, in, opcode, MLX5_CMD_OP_DESTROY_SQ);
 	MLX5_SET(destroy_sq_in, in, sqn, sqn);
 	mlx5_cmd_exec_in(dev, destroy_sq, in);
->>>>>>> 24b8d41d
 }
 
 int mlx5_core_query_sq(struct mlx5_core_dev *dev, u32 sqn, u32 *out)
@@ -204,23 +143,15 @@
 
 	MLX5_SET(query_sq_in, in, opcode, MLX5_CMD_OP_QUERY_SQ);
 	MLX5_SET(query_sq_in, in, sqn, sqn);
-<<<<<<< HEAD
-	return mlx5_cmd_exec(dev, in, sizeof(in), out, outlen);
-=======
 	return mlx5_cmd_exec_inout(dev, query_sq, in, out);
->>>>>>> 24b8d41d
 }
 EXPORT_SYMBOL(mlx5_core_query_sq);
 
 int mlx5_core_query_sq_state(struct mlx5_core_dev *dev, u32 sqn, u8 *state)
 {
-<<<<<<< HEAD
-	u32 out[MLX5_ST_SZ_DW(create_tir_out)] = {0};
-=======
 	void *out;
 	void *sqc;
 	int inlen;
->>>>>>> 24b8d41d
 	int err;
 
 	inlen = MLX5_ST_SZ_BYTES(query_sq_out);
@@ -246,13 +177,8 @@
 	u32 out[MLX5_ST_SZ_DW(create_tir_out)] = {};
 	int err;
 
-<<<<<<< HEAD
-	memset(out, 0, sizeof(out));
-	err = mlx5_cmd_exec(dev, in, inlen, out, sizeof(out));
-=======
 	MLX5_SET(create_tir_in, in, opcode, MLX5_CMD_OP_CREATE_TIR);
 	err = mlx5_cmd_exec_inout(dev, create_tir, in, out);
->>>>>>> 24b8d41d
 	if (!err)
 		*tirn = MLX5_GET(create_tir_out, out, tirn);
 
@@ -262,53 +188,28 @@
 
 int mlx5_core_modify_tir(struct mlx5_core_dev *dev, u32 tirn, u32 *in)
 {
-<<<<<<< HEAD
-	u32 out[MLX5_ST_SZ_DW(modify_tir_out)] = {0};
-
-	MLX5_SET(modify_tir_in, in, tirn, tirn);
-	MLX5_SET(modify_tir_in, in, opcode, MLX5_CMD_OP_MODIFY_TIR);
-	return mlx5_cmd_exec(dev, in, inlen, out, sizeof(out));
-=======
 	MLX5_SET(modify_tir_in, in, tirn, tirn);
 	MLX5_SET(modify_tir_in, in, opcode, MLX5_CMD_OP_MODIFY_TIR);
 	return mlx5_cmd_exec_in(dev, modify_tir, in);
->>>>>>> 24b8d41d
 }
 
 void mlx5_core_destroy_tir(struct mlx5_core_dev *dev, u32 tirn)
 {
-<<<<<<< HEAD
-	u32 in[MLX5_ST_SZ_DW(destroy_tir_in)]   = {0};
-	u32 out[MLX5_ST_SZ_DW(destroy_tir_out)] = {0};
-
-	MLX5_SET(destroy_tir_in, in, opcode, MLX5_CMD_OP_DESTROY_TIR);
-	MLX5_SET(destroy_tir_in, in, tirn, tirn);
-	mlx5_cmd_exec(dev, in, sizeof(in), out, sizeof(out));
-=======
 	u32 in[MLX5_ST_SZ_DW(destroy_tir_in)] = {};
 
 	MLX5_SET(destroy_tir_in, in, opcode, MLX5_CMD_OP_DESTROY_TIR);
 	MLX5_SET(destroy_tir_in, in, tirn, tirn);
 	mlx5_cmd_exec_in(dev, destroy_tir, in);
->>>>>>> 24b8d41d
 }
 EXPORT_SYMBOL(mlx5_core_destroy_tir);
 
 int mlx5_core_create_tis(struct mlx5_core_dev *dev, u32 *in, u32 *tisn)
 {
-<<<<<<< HEAD
-	u32 out[MLX5_ST_SZ_DW(create_tis_out)] = {0};
-	int err;
-
-	MLX5_SET(create_tis_in, in, opcode, MLX5_CMD_OP_CREATE_TIS);
-	err = mlx5_cmd_exec(dev, in, inlen, out, sizeof(out));
-=======
 	u32 out[MLX5_ST_SZ_DW(create_tis_out)] = {};
 	int err;
 
 	MLX5_SET(create_tis_in, in, opcode, MLX5_CMD_OP_CREATE_TIS);
 	err = mlx5_cmd_exec_inout(dev, create_tis, in, out);
->>>>>>> 24b8d41d
 	if (!err)
 		*tisn = MLX5_GET(create_tis_out, out, tisn);
 
@@ -321,47 +222,27 @@
 	MLX5_SET(modify_tis_in, in, tisn, tisn);
 	MLX5_SET(modify_tis_in, in, opcode, MLX5_CMD_OP_MODIFY_TIS);
 
-<<<<<<< HEAD
-	return mlx5_cmd_exec(dev, in, inlen, out, sizeof(out));
-=======
 	return mlx5_cmd_exec_in(dev, modify_tis, in);
->>>>>>> 24b8d41d
 }
 EXPORT_SYMBOL(mlx5_core_modify_tis);
 
 void mlx5_core_destroy_tis(struct mlx5_core_dev *dev, u32 tisn)
 {
-<<<<<<< HEAD
-	u32 in[MLX5_ST_SZ_DW(destroy_tis_in)]   = {0};
-	u32 out[MLX5_ST_SZ_DW(destroy_tis_out)] = {0};
-
-	MLX5_SET(destroy_tis_in, in, opcode, MLX5_CMD_OP_DESTROY_TIS);
-	MLX5_SET(destroy_tis_in, in, tisn, tisn);
-	mlx5_cmd_exec(dev, in, sizeof(in), out, sizeof(out));
-=======
 	u32 in[MLX5_ST_SZ_DW(destroy_tis_in)] = {};
 
 	MLX5_SET(destroy_tis_in, in, opcode, MLX5_CMD_OP_DESTROY_TIS);
 	MLX5_SET(destroy_tis_in, in, tisn, tisn);
 	mlx5_cmd_exec_in(dev, destroy_tis, in);
->>>>>>> 24b8d41d
 }
 EXPORT_SYMBOL(mlx5_core_destroy_tis);
 
 int mlx5_core_create_rqt(struct mlx5_core_dev *dev, u32 *in, int inlen,
 			 u32 *rqtn)
 {
-<<<<<<< HEAD
-	u32 out[MLX5_ST_SZ_DW(create_rmp_out)] = {0};
-	int err;
-
-	MLX5_SET(create_rmp_in, in, opcode, MLX5_CMD_OP_CREATE_RMP);
-=======
 	u32 out[MLX5_ST_SZ_DW(create_rqt_out)] = {};
 	int err;
 
 	MLX5_SET(create_rqt_in, in, opcode, MLX5_CMD_OP_CREATE_RQT);
->>>>>>> 24b8d41d
 	err = mlx5_cmd_exec(dev, in, inlen, out, sizeof(out));
 	if (!err)
 		*rqtn = MLX5_GET(create_rqt_out, out, rqtn);
@@ -373,50 +254,26 @@
 int mlx5_core_modify_rqt(struct mlx5_core_dev *dev, u32 rqtn, u32 *in,
 			 int inlen)
 {
-<<<<<<< HEAD
-	u32 out[MLX5_ST_SZ_DW(modify_rmp_out)] = {0};
-
-	MLX5_SET(modify_rmp_in, in, opcode, MLX5_CMD_OP_MODIFY_RMP);
-=======
 	u32 out[MLX5_ST_SZ_DW(modify_rqt_out)] = {};
 
 	MLX5_SET(modify_rqt_in, in, rqtn, rqtn);
 	MLX5_SET(modify_rqt_in, in, opcode, MLX5_CMD_OP_MODIFY_RQT);
->>>>>>> 24b8d41d
 	return mlx5_cmd_exec(dev, in, inlen, out, sizeof(out));
 }
 
 void mlx5_core_destroy_rqt(struct mlx5_core_dev *dev, u32 rqtn)
 {
-<<<<<<< HEAD
-	u32 in[MLX5_ST_SZ_DW(destroy_rmp_in)]   = {0};
-	u32 out[MLX5_ST_SZ_DW(destroy_rmp_out)] = {0};
-
-	MLX5_SET(destroy_rmp_in, in, opcode, MLX5_CMD_OP_DESTROY_RMP);
-	MLX5_SET(destroy_rmp_in, in, rmpn, rmpn);
-	return mlx5_cmd_exec(dev, in, sizeof(in), out,
-					  sizeof(out));
-=======
 	u32 in[MLX5_ST_SZ_DW(destroy_rqt_in)] = {};
 
 	MLX5_SET(destroy_rqt_in, in, opcode, MLX5_CMD_OP_DESTROY_RQT);
 	MLX5_SET(destroy_rqt_in, in, rqtn, rqtn);
 	mlx5_cmd_exec_in(dev, destroy_rqt, in);
->>>>>>> 24b8d41d
 }
 EXPORT_SYMBOL(mlx5_core_destroy_rqt);
 
 static int mlx5_hairpin_create_rq(struct mlx5_core_dev *mdev,
 				  struct mlx5_hairpin_params *params, u32 *rqn)
 {
-<<<<<<< HEAD
-	u32 in[MLX5_ST_SZ_DW(query_rmp_in)] = {0};
-	int outlen = MLX5_ST_SZ_BYTES(query_rmp_out);
-
-	MLX5_SET(query_rmp_in, in, opcode, MLX5_CMD_OP_QUERY_RMP);
-	MLX5_SET(query_rmp_in, in, rmpn,   rmpn);
-	return mlx5_cmd_exec(dev, in, sizeof(in), out, outlen);
-=======
 	u32 in[MLX5_ST_SZ_DW(create_rq_in)] = {0};
 	void *rqc, *wq;
 
@@ -431,7 +288,6 @@
 	MLX5_SET(wq, wq, log_hairpin_num_packets, params->log_num_packets);
 
 	return mlx5_core_create_rq(mdev, in, MLX5_ST_SZ_BYTES(create_rq_in), rqn);
->>>>>>> 24b8d41d
 }
 
 static int mlx5_hairpin_create_sq(struct mlx5_core_dev *mdev,
@@ -455,15 +311,6 @@
 static int mlx5_hairpin_create_queues(struct mlx5_hairpin *hp,
 				      struct mlx5_hairpin_params *params)
 {
-<<<<<<< HEAD
-	u32 out[MLX5_ST_SZ_DW(create_xrc_srq_out)] = {0};
-	int err;
-
-	MLX5_SET(create_xrc_srq_in, in, opcode,     MLX5_CMD_OP_CREATE_XRC_SRQ);
-	err = mlx5_cmd_exec(dev, in, inlen, out, sizeof(out));
-	if (!err)
-		*xsrqn = MLX5_GET(create_xrc_srq_out, out, xrc_srqn);
-=======
 	int i, j, err;
 
 	for (i = 0; i < hp->num_channels; i++) {
@@ -479,7 +326,6 @@
 	}
 
 	return 0;
->>>>>>> 24b8d41d
 
 out_err_sq:
 	for (j = 0; j < i; j++)
@@ -493,14 +339,6 @@
 
 static void mlx5_hairpin_destroy_queues(struct mlx5_hairpin *hp)
 {
-<<<<<<< HEAD
-	u32 in[MLX5_ST_SZ_DW(destroy_xrc_srq_in)]   = {0};
-	u32 out[MLX5_ST_SZ_DW(destroy_xrc_srq_out)] = {0};
-
-	MLX5_SET(destroy_xrc_srq_in, in, opcode,   MLX5_CMD_OP_DESTROY_XRC_SRQ);
-	MLX5_SET(destroy_xrc_srq_in, in, xrc_srqn, xsrqn);
-	return mlx5_cmd_exec(dev, in, sizeof(in), out, sizeof(out));
-=======
 	int i;
 
 	for (i = 0; i < hp->num_channels; i++) {
@@ -508,29 +346,12 @@
 		if (!hp->peer_gone)
 			mlx5_core_destroy_sq(hp->peer_mdev, hp->sqn[i]);
 	}
->>>>>>> 24b8d41d
 }
 
 static int mlx5_hairpin_modify_rq(struct mlx5_core_dev *func_mdev, u32 rqn,
 				  int curr_state, int next_state,
 				  u16 peer_vhca, u32 peer_sq)
 {
-<<<<<<< HEAD
-	u32 in[MLX5_ST_SZ_DW(query_xrc_srq_in)] = {0};
-	void *srqc;
-	void *xrc_srqc;
-	int err;
-
-	MLX5_SET(query_xrc_srq_in, in, opcode,   MLX5_CMD_OP_QUERY_XRC_SRQ);
-	MLX5_SET(query_xrc_srq_in, in, xrc_srqn, xsrqn);
-	err = mlx5_cmd_exec(dev, in, sizeof(in), out,
-			    MLX5_ST_SZ_BYTES(query_xrc_srq_out));
-	if (!err) {
-		xrc_srqc = MLX5_ADDR_OF(query_xrc_srq_out, out,
-					xrc_srq_context_entry);
-		srqc = MLX5_ADDR_OF(query_srq_out, out, srq_context_entry);
-		memcpy(srqc, xrc_srqc, MLX5_ST_SZ_BYTES(srqc));
-=======
 	u32 in[MLX5_ST_SZ_DW(modify_rq_in)] = {};
 	void *rqc;
 
@@ -539,7 +360,6 @@
 	if (next_state == MLX5_RQC_STATE_RDY) {
 		MLX5_SET(rqc, rqc, hairpin_peer_sq, peer_sq);
 		MLX5_SET(rqc, rqc, hairpin_peer_vhca, peer_vhca);
->>>>>>> 24b8d41d
 	}
 
 	MLX5_SET(modify_rq_in, in, rq_state, curr_state);
@@ -552,17 +372,6 @@
 				  int curr_state, int next_state,
 				  u16 peer_vhca, u32 peer_rq)
 {
-<<<<<<< HEAD
-	u32 in[MLX5_ST_SZ_DW(arm_xrc_srq_in)]   = {0};
-	u32 out[MLX5_ST_SZ_DW(arm_xrc_srq_out)] = {0};
-
-	MLX5_SET(arm_xrc_srq_in, in, opcode,   MLX5_CMD_OP_ARM_XRC_SRQ);
-	MLX5_SET(arm_xrc_srq_in, in, xrc_srqn, xsrqn);
-	MLX5_SET(arm_xrc_srq_in, in, lwm,      lwm);
-	MLX5_SET(arm_xrc_srq_in, in, op_mod,
-		 MLX5_ARM_XRC_SRQ_IN_OP_MOD_XRC_SRQ);
-	return mlx5_cmd_exec(dev, in, sizeof(in), out, sizeof(out));
-=======
 	u32 in[MLX5_ST_SZ_DW(modify_sq_in)] = {0};
 	void *sqc;
 
@@ -577,20 +386,10 @@
 	MLX5_SET(sqc, sqc, state, next_state);
 
 	return mlx5_core_modify_sq(peer_mdev, sqn, in);
->>>>>>> 24b8d41d
 }
 
 static int mlx5_hairpin_pair_queues(struct mlx5_hairpin *hp)
 {
-<<<<<<< HEAD
-	u32 out[MLX5_ST_SZ_DW(create_rqt_out)] = {0};
-	int err;
-
-	MLX5_SET(create_rqt_in, in, opcode, MLX5_CMD_OP_CREATE_RQT);
-	err = mlx5_cmd_exec(dev, in, inlen, out, sizeof(out));
-	if (!err)
-		*rqtn = MLX5_GET(create_rqt_out, out, rqtn);
-=======
 	int i, j, err;
 
 	/* set peer SQs */
@@ -610,7 +409,6 @@
 		if (err)
 			goto err_modify_rq;
 	}
->>>>>>> 24b8d41d
 
 	return 0;
 
@@ -625,17 +423,9 @@
 				       MLX5_SQC_STATE_RST, 0, 0);
 	return err;
 }
-EXPORT_SYMBOL(mlx5_core_create_rqt);
 
 static void mlx5_hairpin_unpair_queues(struct mlx5_hairpin *hp)
 {
-<<<<<<< HEAD
-	u32 out[MLX5_ST_SZ_DW(modify_rqt_out)] = {0};
-
-	MLX5_SET(modify_rqt_in, in, rqtn, rqtn);
-	MLX5_SET(modify_rqt_in, in, opcode, MLX5_CMD_OP_MODIFY_RQT);
-	return mlx5_cmd_exec(dev, in, inlen, out, sizeof(out));
-=======
 	int i;
 
 	/* unset func RQs */
@@ -649,7 +439,6 @@
 	for (i = 0; i < hp->num_channels; i++)
 		mlx5_hairpin_modify_sq(hp->peer_mdev, hp->sqn[i], MLX5_SQC_STATE_RDY,
 				       MLX5_SQC_STATE_RST, 0, 0);
->>>>>>> 24b8d41d
 }
 
 struct mlx5_hairpin *
@@ -657,16 +446,6 @@
 			 struct mlx5_core_dev *peer_mdev,
 			 struct mlx5_hairpin_params *params)
 {
-<<<<<<< HEAD
-	u32 in[MLX5_ST_SZ_DW(destroy_rqt_in)]   = {0};
-	u32 out[MLX5_ST_SZ_DW(destroy_rqt_out)] = {0};
-
-	MLX5_SET(destroy_rqt_in, in, opcode, MLX5_CMD_OP_DESTROY_RQT);
-	MLX5_SET(destroy_rqt_in, in, rqtn, rqtn);
-	mlx5_cmd_exec(dev, in, sizeof(in), out, sizeof(out));
-}
-EXPORT_SYMBOL(mlx5_core_destroy_rqt);
-=======
 	struct mlx5_hairpin *hp;
 	int size, err;
 
@@ -705,5 +484,4 @@
 	mlx5_hairpin_unpair_queues(hp);
 	mlx5_hairpin_destroy_queues(hp);
 	kfree(hp);
-}
->>>>>>> 24b8d41d
+}