--- conflicted
+++ resolved
@@ -667,14 +667,9 @@
 	devlink = priv_to_devlink(dev);
 
 	mutex_lock(&dev->intf_state_mutex);
-<<<<<<< HEAD
-	if (test_bit(MLX5_DROP_NEW_HEALTH_WORK, &health->flags)) {
-		mlx5_core_err(dev, "health works are not permitted at this stage\n");
-=======
 	if (test_bit(MLX5_DROP_HEALTH_WORK, &health->flags)) {
 		mlx5_core_err(dev, "health works are not permitted at this stage\n");
 		mutex_unlock(&dev->intf_state_mutex);
->>>>>>> e475cc1c
 		return;
 	}
 	mutex_unlock(&dev->intf_state_mutex);
