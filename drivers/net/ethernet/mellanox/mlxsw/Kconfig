--- conflicted
+++ resolved
@@ -110,16 +110,4 @@
 	  ASICs.
 
 	  To compile this driver as a module, choose M here: the
-<<<<<<< HEAD
-	  module will be called mlxsw_spectrum.
-
-config MLXSW_SPECTRUM_DCB
-	bool "Data Center Bridging (DCB) support"
-	depends on MLXSW_SPECTRUM && DCB
-	default y
-	---help---
-	  Say Y here if you want to use Data Center Bridging (DCB) in the
-	  driver.
-=======
-	  module will be called mlxsw_minimal.
->>>>>>> 24b8d41d
+	  module will be called mlxsw_minimal.