/*
 * Copyright (c) 2004, 2005 Topspin Communications.  All rights reserved.
 * Copyright (c) 2005, 2006, 2007, 2008 Mellanox Technologies. All rights reserved.
 * Copyright (c) 2005, 2006, 2007 Cisco Systems, Inc.  All rights reserved.
 *
 * This software is available to you under a choice of one of two
 * licenses.  You may choose to be licensed under the terms of the GNU
 * General Public License (GPL) Version 2, available from the file
 * COPYING in the main directory of this source tree, or the
 * OpenIB.org BSD license below:
 *
 *     Redistribution and use in source and binary forms, with or
 *     without modification, are permitted provided that the following
 *     conditions are met:
 *
 *      - Redistributions of source code must retain the above
 *        copyright notice, this list of conditions and the following
 *        disclaimer.
 *
 *      - Redistributions in binary form must reproduce the above
 *        copyright notice, this list of conditions and the following
 *        disclaimer in the documentation and/or other materials
 *        provided with the distribution.
 *
 * THE SOFTWARE IS PROVIDED "AS IS", WITHOUT WARRANTY OF ANY KIND,
 * EXPRESS OR IMPLIED, INCLUDING BUT NOT LIMITED TO THE WARRANTIES OF
 * MERCHANTABILITY, FITNESS FOR A PARTICULAR PURPOSE AND
 * NONINFRINGEMENT. IN NO EVENT SHALL THE AUTHORS OR COPYRIGHT HOLDERS
 * BE LIABLE FOR ANY CLAIM, DAMAGES OR OTHER LIABILITY, WHETHER IN AN
 * ACTION OF CONTRACT, TORT OR OTHERWISE, ARISING FROM, OUT OF OR IN
 * CONNECTION WITH THE SOFTWARE OR THE USE OR OTHER DEALINGS IN THE
 * SOFTWARE.
 */

#include <linux/sched.h>
#include <linux/slab.h>
#include <linux/export.h>
#include <linux/pci.h>
#include <linux/errno.h>

#include <linux/mlx4/cmd.h>
#include <linux/mlx4/device.h>
#include <linux/semaphore.h>
#include <rdma/ib_smi.h>
#include <linux/delay.h>
#include <linux/etherdevice.h>

#include <asm/io.h>

#include "mlx4.h"
#include "fw.h"
#include "fw_qos.h"
#include "mlx4_stats.h"

#define CMD_POLL_TOKEN 0xffff
#define INBOX_MASK	0xffffffffffffff00ULL

#define CMD_CHAN_VER 1
#define CMD_CHAN_IF_REV 1

enum {
	/* command completed successfully: */
	CMD_STAT_OK		= 0x00,
	/* Internal error (such as a bus error) occurred while processing command: */
	CMD_STAT_INTERNAL_ERR	= 0x01,
	/* Operation/command not supported or opcode modifier not supported: */
	CMD_STAT_BAD_OP		= 0x02,
	/* Parameter not supported or parameter out of range: */
	CMD_STAT_BAD_PARAM	= 0x03,
	/* System not enabled or bad system state: */
	CMD_STAT_BAD_SYS_STATE	= 0x04,
	/* Attempt to access reserved or unallocaterd resource: */
	CMD_STAT_BAD_RESOURCE	= 0x05,
	/* Requested resource is currently executing a command, or is otherwise busy: */
	CMD_STAT_RESOURCE_BUSY	= 0x06,
	/* Required capability exceeds device limits: */
	CMD_STAT_EXCEED_LIM	= 0x08,
	/* Resource is not in the appropriate state or ownership: */
	CMD_STAT_BAD_RES_STATE	= 0x09,
	/* Index out of range: */
	CMD_STAT_BAD_INDEX	= 0x0a,
	/* FW image corrupted: */
	CMD_STAT_BAD_NVMEM	= 0x0b,
	/* Error in ICM mapping (e.g. not enough auxiliary ICM pages to execute command): */
	CMD_STAT_ICM_ERROR	= 0x0c,
	/* Attempt to modify a QP/EE which is not in the presumed state: */
	CMD_STAT_BAD_QP_STATE   = 0x10,
	/* Bad segment parameters (Address/Size): */
	CMD_STAT_BAD_SEG_PARAM	= 0x20,
	/* Memory Region has Memory Windows bound to: */
	CMD_STAT_REG_BOUND	= 0x21,
	/* HCA local attached memory not present: */
	CMD_STAT_LAM_NOT_PRE	= 0x22,
	/* Bad management packet (silently discarded): */
	CMD_STAT_BAD_PKT	= 0x30,
	/* More outstanding CQEs in CQ than new CQ size: */
	CMD_STAT_BAD_SIZE	= 0x40,
	/* Multi Function device support required: */
	CMD_STAT_MULTI_FUNC_REQ	= 0x50,
};

enum {
	HCR_IN_PARAM_OFFSET	= 0x00,
	HCR_IN_MODIFIER_OFFSET	= 0x08,
	HCR_OUT_PARAM_OFFSET	= 0x0c,
	HCR_TOKEN_OFFSET	= 0x14,
	HCR_STATUS_OFFSET	= 0x18,

	HCR_OPMOD_SHIFT		= 12,
	HCR_T_BIT		= 21,
	HCR_E_BIT		= 22,
	HCR_GO_BIT		= 23
};

enum {
	GO_BIT_TIMEOUT_MSECS	= 10000
};

enum mlx4_vlan_transition {
	MLX4_VLAN_TRANSITION_VST_VST = 0,
	MLX4_VLAN_TRANSITION_VST_VGT = 1,
	MLX4_VLAN_TRANSITION_VGT_VST = 2,
	MLX4_VLAN_TRANSITION_VGT_VGT = 3,
};


struct mlx4_cmd_context {
	struct completion	done;
	int			result;
	int			next;
	u64			out_param;
	u16			token;
	u8			fw_status;
};

static int mlx4_master_process_vhcr(struct mlx4_dev *dev, int slave,
				    struct mlx4_vhcr_cmd *in_vhcr);

static int mlx4_status_to_errno(u8 status)
{
	static const int trans_table[] = {
		[CMD_STAT_INTERNAL_ERR]	  = -EIO,
		[CMD_STAT_BAD_OP]	  = -EPERM,
		[CMD_STAT_BAD_PARAM]	  = -EINVAL,
		[CMD_STAT_BAD_SYS_STATE]  = -ENXIO,
		[CMD_STAT_BAD_RESOURCE]	  = -EBADF,
		[CMD_STAT_RESOURCE_BUSY]  = -EBUSY,
		[CMD_STAT_EXCEED_LIM]	  = -ENOMEM,
		[CMD_STAT_BAD_RES_STATE]  = -EBADF,
		[CMD_STAT_BAD_INDEX]	  = -EBADF,
		[CMD_STAT_BAD_NVMEM]	  = -EFAULT,
		[CMD_STAT_ICM_ERROR]	  = -ENFILE,
		[CMD_STAT_BAD_QP_STATE]   = -EINVAL,
		[CMD_STAT_BAD_SEG_PARAM]  = -EFAULT,
		[CMD_STAT_REG_BOUND]	  = -EBUSY,
		[CMD_STAT_LAM_NOT_PRE]	  = -EAGAIN,
		[CMD_STAT_BAD_PKT]	  = -EINVAL,
		[CMD_STAT_BAD_SIZE]	  = -ENOMEM,
		[CMD_STAT_MULTI_FUNC_REQ] = -EACCES,
	};

	if (status >= ARRAY_SIZE(trans_table) ||
	    (status != CMD_STAT_OK && trans_table[status] == 0))
		return -EIO;

	return trans_table[status];
}

static u8 mlx4_errno_to_status(int errno)
{
	switch (errno) {
	case -EPERM:
		return CMD_STAT_BAD_OP;
	case -EINVAL:
		return CMD_STAT_BAD_PARAM;
	case -ENXIO:
		return CMD_STAT_BAD_SYS_STATE;
	case -EBUSY:
		return CMD_STAT_RESOURCE_BUSY;
	case -ENOMEM:
		return CMD_STAT_EXCEED_LIM;
	case -ENFILE:
		return CMD_STAT_ICM_ERROR;
	default:
		return CMD_STAT_INTERNAL_ERR;
	}
}

static int mlx4_internal_err_ret_value(struct mlx4_dev *dev, u16 op,
				       u8 op_modifier)
{
	switch (op) {
	case MLX4_CMD_UNMAP_ICM:
	case MLX4_CMD_UNMAP_ICM_AUX:
	case MLX4_CMD_UNMAP_FA:
	case MLX4_CMD_2RST_QP:
	case MLX4_CMD_HW2SW_EQ:
	case MLX4_CMD_HW2SW_CQ:
	case MLX4_CMD_HW2SW_SRQ:
	case MLX4_CMD_HW2SW_MPT:
	case MLX4_CMD_CLOSE_HCA:
	case MLX4_QP_FLOW_STEERING_DETACH:
	case MLX4_CMD_FREE_RES:
	case MLX4_CMD_CLOSE_PORT:
		return CMD_STAT_OK;

	case MLX4_CMD_QP_ATTACH:
		/* On Detach case return success */
		if (op_modifier == 0)
			return CMD_STAT_OK;
		return mlx4_status_to_errno(CMD_STAT_INTERNAL_ERR);

	default:
		return mlx4_status_to_errno(CMD_STAT_INTERNAL_ERR);
	}
}

static int mlx4_closing_cmd_fatal_error(u16 op, u8 fw_status)
{
	/* Any error during the closing commands below is considered fatal */
	if (op == MLX4_CMD_CLOSE_HCA ||
	    op == MLX4_CMD_HW2SW_EQ ||
	    op == MLX4_CMD_HW2SW_CQ ||
	    op == MLX4_CMD_2RST_QP ||
	    op == MLX4_CMD_HW2SW_SRQ ||
	    op == MLX4_CMD_SYNC_TPT ||
	    op == MLX4_CMD_UNMAP_ICM ||
	    op == MLX4_CMD_UNMAP_ICM_AUX ||
	    op == MLX4_CMD_UNMAP_FA)
		return 1;
	/* Error on MLX4_CMD_HW2SW_MPT is fatal except when fw status equals
	  * CMD_STAT_REG_BOUND.
	  * This status indicates that memory region has memory windows bound to it
	  * which may result from invalid user space usage and is not fatal.
	  */
	if (op == MLX4_CMD_HW2SW_MPT && fw_status != CMD_STAT_REG_BOUND)
		return 1;
	return 0;
}

static int mlx4_cmd_reset_flow(struct mlx4_dev *dev, u16 op, u8 op_modifier,
			       int err)
{
	/* Only if reset flow is really active return code is based on
	  * command, otherwise current error code is returned.
	  */
	if (mlx4_internal_err_reset) {
		mlx4_enter_error_state(dev->persist);
		err = mlx4_internal_err_ret_value(dev, op, op_modifier);
	}

	return err;
}

static int comm_pending(struct mlx4_dev *dev)
{
	struct mlx4_priv *priv = mlx4_priv(dev);
	u32 status = readl(&priv->mfunc.comm->slave_read);

	return (swab32(status) >> 31) != priv->cmd.comm_toggle;
}

static int mlx4_comm_cmd_post(struct mlx4_dev *dev, u8 cmd, u16 param)
{
	struct mlx4_priv *priv = mlx4_priv(dev);
	u32 val;

	/* To avoid writing to unknown addresses after the device state was
	 * changed to internal error and the function was rest,
	 * check the INTERNAL_ERROR flag which is updated under
	 * device_state_mutex lock.
	 */
	mutex_lock(&dev->persist->device_state_mutex);

	if (dev->persist->state & MLX4_DEVICE_STATE_INTERNAL_ERROR) {
		mutex_unlock(&dev->persist->device_state_mutex);
		return -EIO;
	}

	priv->cmd.comm_toggle ^= 1;
	val = param | (cmd << 16) | (priv->cmd.comm_toggle << 31);
	__raw_writel((__force u32) cpu_to_be32(val),
		     &priv->mfunc.comm->slave_write);
	mutex_unlock(&dev->persist->device_state_mutex);
	return 0;
}

static int mlx4_comm_cmd_poll(struct mlx4_dev *dev, u8 cmd, u16 param,
		       unsigned long timeout)
{
	struct mlx4_priv *priv = mlx4_priv(dev);
	unsigned long end;
	int err = 0;
	int ret_from_pending = 0;

	/* First, verify that the master reports correct status */
	if (comm_pending(dev)) {
		mlx4_warn(dev, "Communication channel is not idle - my toggle is %d (cmd:0x%x)\n",
			  priv->cmd.comm_toggle, cmd);
		return -EAGAIN;
	}

	/* Write command */
	down(&priv->cmd.poll_sem);
	if (mlx4_comm_cmd_post(dev, cmd, param)) {
		/* Only in case the device state is INTERNAL_ERROR,
		 * mlx4_comm_cmd_post returns with an error
		 */
		err = mlx4_status_to_errno(CMD_STAT_INTERNAL_ERR);
		goto out;
	}

	end = msecs_to_jiffies(timeout) + jiffies;
	while (comm_pending(dev) && time_before(jiffies, end))
		cond_resched();
	ret_from_pending = comm_pending(dev);
	if (ret_from_pending) {
		/* check if the slave is trying to boot in the middle of
		 * FLR process. The only non-zero result in the RESET command
		 * is MLX4_DELAY_RESET_SLAVE*/
		if ((MLX4_COMM_CMD_RESET == cmd)) {
			err = MLX4_DELAY_RESET_SLAVE;
			goto out;
		} else {
			mlx4_warn(dev, "Communication channel command 0x%x timed out\n",
				  cmd);
			err = mlx4_status_to_errno(CMD_STAT_INTERNAL_ERR);
		}
	}

	if (err)
		mlx4_enter_error_state(dev->persist);
out:
	up(&priv->cmd.poll_sem);
	return err;
}

static int mlx4_comm_cmd_wait(struct mlx4_dev *dev, u8 vhcr_cmd,
			      u16 param, u16 op, unsigned long timeout)
{
	struct mlx4_cmd *cmd = &mlx4_priv(dev)->cmd;
	struct mlx4_cmd_context *context;
	unsigned long end;
	int err = 0;

	down(&cmd->event_sem);

	spin_lock(&cmd->context_lock);
	BUG_ON(cmd->free_head < 0);
	context = &cmd->context[cmd->free_head];
	context->token += cmd->token_mask + 1;
	cmd->free_head = context->next;
	spin_unlock(&cmd->context_lock);

	reinit_completion(&context->done);

	if (mlx4_comm_cmd_post(dev, vhcr_cmd, param)) {
		/* Only in case the device state is INTERNAL_ERROR,
		 * mlx4_comm_cmd_post returns with an error
		 */
		err = mlx4_status_to_errno(CMD_STAT_INTERNAL_ERR);
		goto out;
	}

	if (!wait_for_completion_timeout(&context->done,
					 msecs_to_jiffies(timeout))) {
		mlx4_warn(dev, "communication channel command 0x%x (op=0x%x) timed out\n",
			  vhcr_cmd, op);
		goto out_reset;
	}

	err = context->result;
	if (err && context->fw_status != CMD_STAT_MULTI_FUNC_REQ) {
		mlx4_err(dev, "command 0x%x failed: fw status = 0x%x\n",
			 vhcr_cmd, context->fw_status);
		if (mlx4_closing_cmd_fatal_error(op, context->fw_status))
			goto out_reset;
	}

	/* wait for comm channel ready
	 * this is necessary for prevention the race
	 * when switching between event to polling mode
	 * Skipping this section in case the device is in FATAL_ERROR state,
	 * In this state, no commands are sent via the comm channel until
	 * the device has returned from reset.
	 */
	if (!(dev->persist->state & MLX4_DEVICE_STATE_INTERNAL_ERROR)) {
		end = msecs_to_jiffies(timeout) + jiffies;
		while (comm_pending(dev) && time_before(jiffies, end))
			cond_resched();
	}
	goto out;

out_reset:
	err = mlx4_status_to_errno(CMD_STAT_INTERNAL_ERR);
	mlx4_enter_error_state(dev->persist);
out:
	spin_lock(&cmd->context_lock);
	context->next = cmd->free_head;
	cmd->free_head = context - cmd->context;
	spin_unlock(&cmd->context_lock);

	up(&cmd->event_sem);
	return err;
}

int mlx4_comm_cmd(struct mlx4_dev *dev, u8 cmd, u16 param,
		  u16 op, unsigned long timeout)
{
	if (dev->persist->state & MLX4_DEVICE_STATE_INTERNAL_ERROR)
		return mlx4_status_to_errno(CMD_STAT_INTERNAL_ERR);

	if (mlx4_priv(dev)->cmd.use_events)
		return mlx4_comm_cmd_wait(dev, cmd, param, op, timeout);
	return mlx4_comm_cmd_poll(dev, cmd, param, timeout);
}

static int cmd_pending(struct mlx4_dev *dev)
{
	u32 status;

	if (pci_channel_offline(dev->persist->pdev))
		return -EIO;

	status = readl(mlx4_priv(dev)->cmd.hcr + HCR_STATUS_OFFSET);

	return (status & swab32(1 << HCR_GO_BIT)) ||
		(mlx4_priv(dev)->cmd.toggle ==
		 !!(status & swab32(1 << HCR_T_BIT)));
}

static int mlx4_cmd_post(struct mlx4_dev *dev, u64 in_param, u64 out_param,
			 u32 in_modifier, u8 op_modifier, u16 op, u16 token,
			 int event)
{
	struct mlx4_cmd *cmd = &mlx4_priv(dev)->cmd;
	u32 __iomem *hcr = cmd->hcr;
	int ret = -EIO;
	unsigned long end;

	mutex_lock(&dev->persist->device_state_mutex);
	/* To avoid writing to unknown addresses after the device state was
	  * changed to internal error and the chip was reset,
	  * check the INTERNAL_ERROR flag which is updated under
	  * device_state_mutex lock.
	  */
	if (pci_channel_offline(dev->persist->pdev) ||
	    (dev->persist->state & MLX4_DEVICE_STATE_INTERNAL_ERROR)) {
		/*
		 * Device is going through error recovery
		 * and cannot accept commands.
		 */
		goto out;
	}

	end = jiffies;
	if (event)
		end += msecs_to_jiffies(GO_BIT_TIMEOUT_MSECS);

	while (cmd_pending(dev)) {
		if (pci_channel_offline(dev->persist->pdev)) {
			/*
			 * Device is going through error recovery
			 * and cannot accept commands.
			 */
			goto out;
		}

		if (time_after_eq(jiffies, end)) {
			mlx4_err(dev, "%s:cmd_pending failed\n", __func__);
			goto out;
		}
		cond_resched();
	}

	/*
	 * We use writel (instead of something like memcpy_toio)
	 * because writes of less than 32 bits to the HCR don't work
	 * (and some architectures such as ia64 implement memcpy_toio
	 * in terms of writeb).
	 */
	__raw_writel((__force u32) cpu_to_be32(in_param >> 32),		  hcr + 0);
	__raw_writel((__force u32) cpu_to_be32(in_param & 0xfffffffful),  hcr + 1);
	__raw_writel((__force u32) cpu_to_be32(in_modifier),		  hcr + 2);
	__raw_writel((__force u32) cpu_to_be32(out_param >> 32),	  hcr + 3);
	__raw_writel((__force u32) cpu_to_be32(out_param & 0xfffffffful), hcr + 4);
	__raw_writel((__force u32) cpu_to_be32(token << 16),		  hcr + 5);

	/* __raw_writel may not order writes. */
	wmb();

	__raw_writel((__force u32) cpu_to_be32((1 << HCR_GO_BIT)		|
					       (cmd->toggle << HCR_T_BIT)	|
					       (event ? (1 << HCR_E_BIT) : 0)	|
					       (op_modifier << HCR_OPMOD_SHIFT) |
					       op), hcr + 6);

	cmd->toggle = cmd->toggle ^ 1;

	ret = 0;

out:
	if (ret)
		mlx4_warn(dev, "Could not post command 0x%x: ret=%d, in_param=0x%llx, in_mod=0x%x, op_mod=0x%x\n",
			  op, ret, in_param, in_modifier, op_modifier);
	mutex_unlock(&dev->persist->device_state_mutex);

	return ret;
}

static int mlx4_slave_cmd(struct mlx4_dev *dev, u64 in_param, u64 *out_param,
			  int out_is_imm, u32 in_modifier, u8 op_modifier,
			  u16 op, unsigned long timeout)
{
	struct mlx4_priv *priv = mlx4_priv(dev);
	struct mlx4_vhcr_cmd *vhcr = priv->mfunc.vhcr;
	int ret;

	mutex_lock(&priv->cmd.slave_cmd_mutex);

	vhcr->in_param = cpu_to_be64(in_param);
	vhcr->out_param = out_param ? cpu_to_be64(*out_param) : 0;
	vhcr->in_modifier = cpu_to_be32(in_modifier);
	vhcr->opcode = cpu_to_be16((((u16) op_modifier) << 12) | (op & 0xfff));
	vhcr->token = cpu_to_be16(CMD_POLL_TOKEN);
	vhcr->status = 0;
	vhcr->flags = !!(priv->cmd.use_events) << 6;

	if (mlx4_is_master(dev)) {
		ret = mlx4_master_process_vhcr(dev, dev->caps.function, vhcr);
		if (!ret) {
			if (out_is_imm) {
				if (out_param)
					*out_param =
						be64_to_cpu(vhcr->out_param);
				else {
					mlx4_err(dev, "response expected while output mailbox is NULL for command 0x%x\n",
						 op);
					vhcr->status = CMD_STAT_BAD_PARAM;
				}
			}
			ret = mlx4_status_to_errno(vhcr->status);
		}
		if (ret &&
		    dev->persist->state & MLX4_DEVICE_STATE_INTERNAL_ERROR)
			ret = mlx4_internal_err_ret_value(dev, op, op_modifier);
	} else {
		ret = mlx4_comm_cmd(dev, MLX4_COMM_CMD_VHCR_POST, 0, op,
				    MLX4_COMM_TIME + timeout);
		if (!ret) {
			if (out_is_imm) {
				if (out_param)
					*out_param =
						be64_to_cpu(vhcr->out_param);
				else {
					mlx4_err(dev, "response expected while output mailbox is NULL for command 0x%x\n",
						 op);
					vhcr->status = CMD_STAT_BAD_PARAM;
				}
			}
			ret = mlx4_status_to_errno(vhcr->status);
		} else {
			if (dev->persist->state &
			    MLX4_DEVICE_STATE_INTERNAL_ERROR)
				ret = mlx4_internal_err_ret_value(dev, op,
								  op_modifier);
			else
				mlx4_err(dev, "failed execution of VHCR_POST command opcode 0x%x\n", op);
		}
	}

	mutex_unlock(&priv->cmd.slave_cmd_mutex);
	return ret;
}

static int mlx4_cmd_poll(struct mlx4_dev *dev, u64 in_param, u64 *out_param,
			 int out_is_imm, u32 in_modifier, u8 op_modifier,
			 u16 op, unsigned long timeout)
{
	struct mlx4_priv *priv = mlx4_priv(dev);
	void __iomem *hcr = priv->cmd.hcr;
	int err = 0;
	unsigned long end;
	u32 stat;

	down(&priv->cmd.poll_sem);

	if (dev->persist->state & MLX4_DEVICE_STATE_INTERNAL_ERROR) {
		/*
		 * Device is going through error recovery
		 * and cannot accept commands.
		 */
		err = mlx4_internal_err_ret_value(dev, op, op_modifier);
		goto out;
	}

	if (out_is_imm && !out_param) {
		mlx4_err(dev, "response expected while output mailbox is NULL for command 0x%x\n",
			 op);
		err = -EINVAL;
		goto out;
	}

	err = mlx4_cmd_post(dev, in_param, out_param ? *out_param : 0,
			    in_modifier, op_modifier, op, CMD_POLL_TOKEN, 0);
	if (err)
		goto out_reset;

	end = msecs_to_jiffies(timeout) + jiffies;
	while (cmd_pending(dev) && time_before(jiffies, end)) {
		if (pci_channel_offline(dev->persist->pdev)) {
			/*
			 * Device is going through error recovery
			 * and cannot accept commands.
			 */
			err = -EIO;
			goto out_reset;
		}

		if (dev->persist->state & MLX4_DEVICE_STATE_INTERNAL_ERROR) {
			err = mlx4_internal_err_ret_value(dev, op, op_modifier);
			goto out;
		}

		cond_resched();
	}

	if (cmd_pending(dev)) {
		mlx4_warn(dev, "command 0x%x timed out (go bit not cleared)\n",
			  op);
		err = -EIO;
		goto out_reset;
	}

	if (out_is_imm)
		*out_param =
			(u64) be32_to_cpu((__force __be32)
					  __raw_readl(hcr + HCR_OUT_PARAM_OFFSET)) << 32 |
			(u64) be32_to_cpu((__force __be32)
					  __raw_readl(hcr + HCR_OUT_PARAM_OFFSET + 4));
	stat = be32_to_cpu((__force __be32)
			   __raw_readl(hcr + HCR_STATUS_OFFSET)) >> 24;
	err = mlx4_status_to_errno(stat);
	if (err) {
		mlx4_err(dev, "command 0x%x failed: fw status = 0x%x\n",
			 op, stat);
		if (mlx4_closing_cmd_fatal_error(op, stat))
			goto out_reset;
		goto out;
	}

out_reset:
	if (err)
		err = mlx4_cmd_reset_flow(dev, op, op_modifier, err);
out:
	up(&priv->cmd.poll_sem);
	return err;
}

void mlx4_cmd_event(struct mlx4_dev *dev, u16 token, u8 status, u64 out_param)
{
	struct mlx4_priv *priv = mlx4_priv(dev);
	struct mlx4_cmd_context *context =
		&priv->cmd.context[token & priv->cmd.token_mask];

	/* previously timed out command completing at long last */
	if (token != context->token)
		return;

	context->fw_status = status;
	context->result    = mlx4_status_to_errno(status);
	context->out_param = out_param;

	complete(&context->done);
}

static int mlx4_cmd_wait(struct mlx4_dev *dev, u64 in_param, u64 *out_param,
			 int out_is_imm, u32 in_modifier, u8 op_modifier,
			 u16 op, unsigned long timeout)
{
	struct mlx4_cmd *cmd = &mlx4_priv(dev)->cmd;
	struct mlx4_cmd_context *context;
	long ret_wait;
	int err = 0;

	down(&cmd->event_sem);

	spin_lock(&cmd->context_lock);
	BUG_ON(cmd->free_head < 0);
	context = &cmd->context[cmd->free_head];
	context->token += cmd->token_mask + 1;
	cmd->free_head = context->next;
	spin_unlock(&cmd->context_lock);

	if (out_is_imm && !out_param) {
		mlx4_err(dev, "response expected while output mailbox is NULL for command 0x%x\n",
			 op);
		err = -EINVAL;
		goto out;
	}

	reinit_completion(&context->done);

	err = mlx4_cmd_post(dev, in_param, out_param ? *out_param : 0,
			    in_modifier, op_modifier, op, context->token, 1);
	if (err)
		goto out_reset;

	if (op == MLX4_CMD_SENSE_PORT) {
		ret_wait =
			wait_for_completion_interruptible_timeout(&context->done,
								  msecs_to_jiffies(timeout));
		if (ret_wait < 0) {
			context->fw_status = 0;
			context->out_param = 0;
			context->result = 0;
		}
	} else {
		ret_wait = (long)wait_for_completion_timeout(&context->done,
							     msecs_to_jiffies(timeout));
	}
	if (!ret_wait) {
		mlx4_warn(dev, "command 0x%x timed out (go bit not cleared)\n",
			  op);
		if (op == MLX4_CMD_NOP) {
			err = -EBUSY;
			goto out;
		} else {
			err = -EIO;
			goto out_reset;
		}
	}

	err = context->result;
	if (err) {
		/* Since we do not want to have this error message always
		 * displayed at driver start when there are ConnectX2 HCAs
		 * on the host, we deprecate the error message for this
		 * specific command/input_mod/opcode_mod/fw-status to be debug.
		 */
		if (op == MLX4_CMD_SET_PORT &&
		    (in_modifier == 1 || in_modifier == 2) &&
		    op_modifier == MLX4_SET_PORT_IB_OPCODE &&
		    context->fw_status == CMD_STAT_BAD_SIZE)
			mlx4_dbg(dev, "command 0x%x failed: fw status = 0x%x\n",
				 op, context->fw_status);
		else
			mlx4_err(dev, "command 0x%x failed: fw status = 0x%x\n",
				 op, context->fw_status);
		if (dev->persist->state & MLX4_DEVICE_STATE_INTERNAL_ERROR)
			err = mlx4_internal_err_ret_value(dev, op, op_modifier);
		else if (mlx4_closing_cmd_fatal_error(op, context->fw_status))
			goto out_reset;

		goto out;
	}

	if (out_is_imm)
		*out_param = context->out_param;

out_reset:
	if (err)
		err = mlx4_cmd_reset_flow(dev, op, op_modifier, err);
out:
	spin_lock(&cmd->context_lock);
	context->next = cmd->free_head;
	cmd->free_head = context - cmd->context;
	spin_unlock(&cmd->context_lock);

	up(&cmd->event_sem);
	return err;
}

int __mlx4_cmd(struct mlx4_dev *dev, u64 in_param, u64 *out_param,
	       int out_is_imm, u32 in_modifier, u8 op_modifier,
	       u16 op, unsigned long timeout, int native)
{
	if (pci_channel_offline(dev->persist->pdev))
		return mlx4_cmd_reset_flow(dev, op, op_modifier, -EIO);

	if (!mlx4_is_mfunc(dev) || (native && mlx4_is_master(dev))) {
		int ret;

		if (dev->persist->state & MLX4_DEVICE_STATE_INTERNAL_ERROR)
			return mlx4_internal_err_ret_value(dev, op,
							  op_modifier);
		down_read(&mlx4_priv(dev)->cmd.switch_sem);
		if (mlx4_priv(dev)->cmd.use_events)
			ret = mlx4_cmd_wait(dev, in_param, out_param,
					    out_is_imm, in_modifier,
					    op_modifier, op, timeout);
		else
			ret = mlx4_cmd_poll(dev, in_param, out_param,
					    out_is_imm, in_modifier,
					    op_modifier, op, timeout);

		up_read(&mlx4_priv(dev)->cmd.switch_sem);
		return ret;
	}
	return mlx4_slave_cmd(dev, in_param, out_param, out_is_imm,
			      in_modifier, op_modifier, op, timeout);
}
EXPORT_SYMBOL_GPL(__mlx4_cmd);


int mlx4_ARM_COMM_CHANNEL(struct mlx4_dev *dev)
{
	return mlx4_cmd(dev, 0, 0, 0, MLX4_CMD_ARM_COMM_CHANNEL,
			MLX4_CMD_TIME_CLASS_B, MLX4_CMD_NATIVE);
}

static int mlx4_ACCESS_MEM(struct mlx4_dev *dev, u64 master_addr,
			   int slave, u64 slave_addr,
			   int size, int is_read)
{
	u64 in_param;
	u64 out_param;

	if ((slave_addr & 0xfff) | (master_addr & 0xfff) |
	    (slave & ~0x7f) | (size & 0xff)) {
		mlx4_err(dev, "Bad access mem params - slave_addr:0x%llx master_addr:0x%llx slave_id:%d size:%d\n",
			 slave_addr, master_addr, slave, size);
		return -EINVAL;
	}

	if (is_read) {
		in_param = (u64) slave | slave_addr;
		out_param = (u64) dev->caps.function | master_addr;
	} else {
		in_param = (u64) dev->caps.function | master_addr;
		out_param = (u64) slave | slave_addr;
	}

	return mlx4_cmd_imm(dev, in_param, &out_param, size, 0,
			    MLX4_CMD_ACCESS_MEM,
			    MLX4_CMD_TIME_CLASS_A, MLX4_CMD_NATIVE);
}

static int query_pkey_block(struct mlx4_dev *dev, u8 port, u16 index, u16 *pkey,
			       struct mlx4_cmd_mailbox *inbox,
			       struct mlx4_cmd_mailbox *outbox)
{
	struct ib_smp *in_mad = (struct ib_smp *)(inbox->buf);
	struct ib_smp *out_mad = (struct ib_smp *)(outbox->buf);
	int err;
	int i;

	if (index & 0x1f)
		return -EINVAL;

	in_mad->attr_mod = cpu_to_be32(index / 32);

	err = mlx4_cmd_box(dev, inbox->dma, outbox->dma, port, 3,
			   MLX4_CMD_MAD_IFC, MLX4_CMD_TIME_CLASS_C,
			   MLX4_CMD_NATIVE);
	if (err)
		return err;

	for (i = 0; i < 32; ++i)
		pkey[i] = be16_to_cpu(((__be16 *) out_mad->data)[i]);

	return err;
}

static int get_full_pkey_table(struct mlx4_dev *dev, u8 port, u16 *table,
			       struct mlx4_cmd_mailbox *inbox,
			       struct mlx4_cmd_mailbox *outbox)
{
	int i;
	int err;

	for (i = 0; i < dev->caps.pkey_table_len[port]; i += 32) {
		err = query_pkey_block(dev, port, i, table + i, inbox, outbox);
		if (err)
			return err;
	}

	return 0;
}
#define PORT_CAPABILITY_LOCATION_IN_SMP 20
#define PORT_STATE_OFFSET 32

static enum ib_port_state vf_port_state(struct mlx4_dev *dev, int port, int vf)
{
	if (mlx4_get_slave_port_state(dev, vf, port) == SLAVE_PORT_UP)
		return IB_PORT_ACTIVE;
	else
		return IB_PORT_DOWN;
}

static int mlx4_MAD_IFC_wrapper(struct mlx4_dev *dev, int slave,
				struct mlx4_vhcr *vhcr,
				struct mlx4_cmd_mailbox *inbox,
				struct mlx4_cmd_mailbox *outbox,
				struct mlx4_cmd_info *cmd)
{
	struct ib_smp *smp = inbox->buf;
	u32 index;
	u8 port, slave_port;
	u8 opcode_modifier;
	u16 *table;
	int err;
	int vidx, pidx;
	int network_view;
	struct mlx4_priv *priv = mlx4_priv(dev);
	struct ib_smp *outsmp = outbox->buf;
	__be16 *outtab = (__be16 *)(outsmp->data);
	__be32 slave_cap_mask;
	__be64 slave_node_guid;

	slave_port = vhcr->in_modifier;
	port = mlx4_slave_convert_port(dev, slave, slave_port);

	/* network-view bit is for driver use only, and should not be passed to FW */
	opcode_modifier = vhcr->op_modifier & ~0x8; /* clear netw view bit */
	network_view = !!(vhcr->op_modifier & 0x8);

	if (smp->base_version == 1 &&
	    smp->mgmt_class == IB_MGMT_CLASS_SUBN_LID_ROUTED &&
	    smp->class_version == 1) {
		/* host view is paravirtualized */
		if (!network_view && smp->method == IB_MGMT_METHOD_GET) {
			if (smp->attr_id == IB_SMP_ATTR_PKEY_TABLE) {
				index = be32_to_cpu(smp->attr_mod);
				if (port < 1 || port > dev->caps.num_ports)
					return -EINVAL;
				table = kcalloc((dev->caps.pkey_table_len[port] / 32) + 1,
						sizeof(*table) * 32, GFP_KERNEL);

				if (!table)
					return -ENOMEM;
				/* need to get the full pkey table because the paravirtualized
				 * pkeys may be scattered among several pkey blocks.
				 */
				err = get_full_pkey_table(dev, port, table, inbox, outbox);
				if (!err) {
					for (vidx = index * 32; vidx < (index + 1) * 32; ++vidx) {
						pidx = priv->virt2phys_pkey[slave][port - 1][vidx];
						outtab[vidx % 32] = cpu_to_be16(table[pidx]);
					}
				}
				kfree(table);
				return err;
			}
			if (smp->attr_id == IB_SMP_ATTR_PORT_INFO) {
				/*get the slave specific caps:*/
				/*do the command */
				smp->attr_mod = cpu_to_be32(port);
				err = mlx4_cmd_box(dev, inbox->dma, outbox->dma,
					    port, opcode_modifier,
					    vhcr->op, MLX4_CMD_TIME_CLASS_C, MLX4_CMD_NATIVE);
				/* modify the response for slaves */
				if (!err && slave != mlx4_master_func_num(dev)) {
					u8 *state = outsmp->data + PORT_STATE_OFFSET;

					*state = (*state & 0xf0) | vf_port_state(dev, port, slave);
					slave_cap_mask = priv->mfunc.master.slave_state[slave].ib_cap_mask[port];
					memcpy(outsmp->data + PORT_CAPABILITY_LOCATION_IN_SMP, &slave_cap_mask, 4);
				}
				return err;
			}
			if (smp->attr_id == IB_SMP_ATTR_GUID_INFO) {
				__be64 guid = mlx4_get_admin_guid(dev, slave,
								  port);

				/* set the PF admin guid to the FW/HW burned
				 * GUID, if it wasn't yet set
				 */
				if (slave == 0 && guid == 0) {
					smp->attr_mod = 0;
					err = mlx4_cmd_box(dev,
							   inbox->dma,
							   outbox->dma,
							   vhcr->in_modifier,
							   opcode_modifier,
							   vhcr->op,
							   MLX4_CMD_TIME_CLASS_C,
							   MLX4_CMD_NATIVE);
					if (err)
						return err;
					mlx4_set_admin_guid(dev,
							    *(__be64 *)outsmp->
							    data, slave, port);
				} else {
					memcpy(outsmp->data, &guid, 8);
				}

				/* clean all other gids */
				memset(outsmp->data + 8, 0, 56);
				return 0;
			}
			if (smp->attr_id == IB_SMP_ATTR_NODE_INFO) {
				err = mlx4_cmd_box(dev, inbox->dma, outbox->dma,
					     port, opcode_modifier,
					     vhcr->op, MLX4_CMD_TIME_CLASS_C, MLX4_CMD_NATIVE);
				if (!err) {
					slave_node_guid =  mlx4_get_slave_node_guid(dev, slave);
					memcpy(outsmp->data + 12, &slave_node_guid, 8);
				}
				return err;
			}
		}
	}

	/* Non-privileged VFs are only allowed "host" view LID-routed 'Get' MADs.
	 * These are the MADs used by ib verbs (such as ib_query_gids).
	 */
	if (slave != mlx4_master_func_num(dev) &&
	    !mlx4_vf_smi_enabled(dev, slave, port)) {
		if (!(smp->mgmt_class == IB_MGMT_CLASS_SUBN_LID_ROUTED &&
		      smp->method == IB_MGMT_METHOD_GET) || network_view) {
			mlx4_err(dev, "Unprivileged slave %d is trying to execute a Subnet MGMT MAD, class 0x%x, method 0x%x, view=%s for attr 0x%x. Rejecting\n",
				 slave, smp->mgmt_class, smp->method,
				 network_view ? "Network" : "Host",
				 be16_to_cpu(smp->attr_id));
			return -EPERM;
		}
	}

	return mlx4_cmd_box(dev, inbox->dma, outbox->dma,
				    vhcr->in_modifier, opcode_modifier,
				    vhcr->op, MLX4_CMD_TIME_CLASS_C, MLX4_CMD_NATIVE);
}

static int mlx4_CMD_EPERM_wrapper(struct mlx4_dev *dev, int slave,
		     struct mlx4_vhcr *vhcr,
		     struct mlx4_cmd_mailbox *inbox,
		     struct mlx4_cmd_mailbox *outbox,
		     struct mlx4_cmd_info *cmd)
{
	return -EPERM;
}

int mlx4_DMA_wrapper(struct mlx4_dev *dev, int slave,
		     struct mlx4_vhcr *vhcr,
		     struct mlx4_cmd_mailbox *inbox,
		     struct mlx4_cmd_mailbox *outbox,
		     struct mlx4_cmd_info *cmd)
{
	u64 in_param;
	u64 out_param;
	int err;

	in_param = cmd->has_inbox ? (u64) inbox->dma : vhcr->in_param;
	out_param = cmd->has_outbox ? (u64) outbox->dma : vhcr->out_param;
	if (cmd->encode_slave_id) {
		in_param &= 0xffffffffffffff00ll;
		in_param |= slave;
	}

	err = __mlx4_cmd(dev, in_param, &out_param, cmd->out_is_imm,
			 vhcr->in_modifier, vhcr->op_modifier, vhcr->op,
			 MLX4_CMD_TIME_CLASS_A, MLX4_CMD_NATIVE);

	if (cmd->out_is_imm)
		vhcr->out_param = out_param;

	return err;
}

static struct mlx4_cmd_info cmd_info[] = {
	{
		.opcode = MLX4_CMD_QUERY_FW,
		.has_inbox = false,
		.has_outbox = true,
		.out_is_imm = false,
		.encode_slave_id = false,
		.verify = NULL,
		.wrapper = mlx4_QUERY_FW_wrapper
	},
	{
		.opcode = MLX4_CMD_QUERY_HCA,
		.has_inbox = false,
		.has_outbox = true,
		.out_is_imm = false,
		.encode_slave_id = false,
		.verify = NULL,
		.wrapper = NULL
	},
	{
		.opcode = MLX4_CMD_QUERY_DEV_CAP,
		.has_inbox = false,
		.has_outbox = true,
		.out_is_imm = false,
		.encode_slave_id = false,
		.verify = NULL,
		.wrapper = mlx4_QUERY_DEV_CAP_wrapper
	},
	{
		.opcode = MLX4_CMD_QUERY_FUNC_CAP,
		.has_inbox = false,
		.has_outbox = true,
		.out_is_imm = false,
		.encode_slave_id = false,
		.verify = NULL,
		.wrapper = mlx4_QUERY_FUNC_CAP_wrapper
	},
	{
		.opcode = MLX4_CMD_QUERY_ADAPTER,
		.has_inbox = false,
		.has_outbox = true,
		.out_is_imm = false,
		.encode_slave_id = false,
		.verify = NULL,
		.wrapper = NULL
	},
	{
		.opcode = MLX4_CMD_INIT_PORT,
		.has_inbox = false,
		.has_outbox = false,
		.out_is_imm = false,
		.encode_slave_id = false,
		.verify = NULL,
		.wrapper = mlx4_INIT_PORT_wrapper
	},
	{
		.opcode = MLX4_CMD_CLOSE_PORT,
		.has_inbox = false,
		.has_outbox = false,
		.out_is_imm  = false,
		.encode_slave_id = false,
		.verify = NULL,
		.wrapper = mlx4_CLOSE_PORT_wrapper
	},
	{
		.opcode = MLX4_CMD_QUERY_PORT,
		.has_inbox = false,
		.has_outbox = true,
		.out_is_imm = false,
		.encode_slave_id = false,
		.verify = NULL,
		.wrapper = mlx4_QUERY_PORT_wrapper
	},
	{
		.opcode = MLX4_CMD_SET_PORT,
		.has_inbox = true,
		.has_outbox = false,
		.out_is_imm = false,
		.encode_slave_id = false,
		.verify = NULL,
		.wrapper = mlx4_SET_PORT_wrapper
	},
	{
		.opcode = MLX4_CMD_MAP_EQ,
		.has_inbox = false,
		.has_outbox = false,
		.out_is_imm = false,
		.encode_slave_id = false,
		.verify = NULL,
		.wrapper = mlx4_MAP_EQ_wrapper
	},
	{
		.opcode = MLX4_CMD_SW2HW_EQ,
		.has_inbox = true,
		.has_outbox = false,
		.out_is_imm = false,
		.encode_slave_id = true,
		.verify = NULL,
		.wrapper = mlx4_SW2HW_EQ_wrapper
	},
	{
		.opcode = MLX4_CMD_HW_HEALTH_CHECK,
		.has_inbox = false,
		.has_outbox = false,
		.out_is_imm = false,
		.encode_slave_id = false,
		.verify = NULL,
		.wrapper = NULL
	},
	{
		.opcode = MLX4_CMD_NOP,
		.has_inbox = false,
		.has_outbox = false,
		.out_is_imm = false,
		.encode_slave_id = false,
		.verify = NULL,
		.wrapper = NULL
	},
	{
		.opcode = MLX4_CMD_CONFIG_DEV,
		.has_inbox = false,
		.has_outbox = true,
		.out_is_imm = false,
		.encode_slave_id = false,
		.verify = NULL,
		.wrapper = mlx4_CONFIG_DEV_wrapper
	},
	{
		.opcode = MLX4_CMD_ALLOC_RES,
		.has_inbox = false,
		.has_outbox = false,
		.out_is_imm = true,
		.encode_slave_id = false,
		.verify = NULL,
		.wrapper = mlx4_ALLOC_RES_wrapper
	},
	{
		.opcode = MLX4_CMD_FREE_RES,
		.has_inbox = false,
		.has_outbox = false,
		.out_is_imm = false,
		.encode_slave_id = false,
		.verify = NULL,
		.wrapper = mlx4_FREE_RES_wrapper
	},
	{
		.opcode = MLX4_CMD_SW2HW_MPT,
		.has_inbox = true,
		.has_outbox = false,
		.out_is_imm = false,
		.encode_slave_id = true,
		.verify = NULL,
		.wrapper = mlx4_SW2HW_MPT_wrapper
	},
	{
		.opcode = MLX4_CMD_QUERY_MPT,
		.has_inbox = false,
		.has_outbox = true,
		.out_is_imm = false,
		.encode_slave_id = false,
		.verify = NULL,
		.wrapper = mlx4_QUERY_MPT_wrapper
	},
	{
		.opcode = MLX4_CMD_HW2SW_MPT,
		.has_inbox = false,
		.has_outbox = false,
		.out_is_imm = false,
		.encode_slave_id = false,
		.verify = NULL,
		.wrapper = mlx4_HW2SW_MPT_wrapper
	},
	{
		.opcode = MLX4_CMD_READ_MTT,
		.has_inbox = false,
		.has_outbox = true,
		.out_is_imm = false,
		.encode_slave_id = false,
		.verify = NULL,
		.wrapper = NULL
	},
	{
		.opcode = MLX4_CMD_WRITE_MTT,
		.has_inbox = true,
		.has_outbox = false,
		.out_is_imm = false,
		.encode_slave_id = false,
		.verify = NULL,
		.wrapper = mlx4_WRITE_MTT_wrapper
	},
	{
		.opcode = MLX4_CMD_SYNC_TPT,
		.has_inbox = true,
		.has_outbox = false,
		.out_is_imm = false,
		.encode_slave_id = false,
		.verify = NULL,
		.wrapper = NULL
	},
	{
		.opcode = MLX4_CMD_HW2SW_EQ,
		.has_inbox = false,
		.has_outbox = false,
		.out_is_imm = false,
		.encode_slave_id = true,
		.verify = NULL,
		.wrapper = mlx4_HW2SW_EQ_wrapper
	},
	{
		.opcode = MLX4_CMD_QUERY_EQ,
		.has_inbox = false,
		.has_outbox = true,
		.out_is_imm = false,
		.encode_slave_id = true,
		.verify = NULL,
		.wrapper = mlx4_QUERY_EQ_wrapper
	},
	{
		.opcode = MLX4_CMD_SW2HW_CQ,
		.has_inbox = true,
		.has_outbox = false,
		.out_is_imm = false,
		.encode_slave_id = true,
		.verify = NULL,
		.wrapper = mlx4_SW2HW_CQ_wrapper
	},
	{
		.opcode = MLX4_CMD_HW2SW_CQ,
		.has_inbox = false,
		.has_outbox = false,
		.out_is_imm = false,
		.encode_slave_id = false,
		.verify = NULL,
		.wrapper = mlx4_HW2SW_CQ_wrapper
	},
	{
		.opcode = MLX4_CMD_QUERY_CQ,
		.has_inbox = false,
		.has_outbox = true,
		.out_is_imm = false,
		.encode_slave_id = false,
		.verify = NULL,
		.wrapper = mlx4_QUERY_CQ_wrapper
	},
	{
		.opcode = MLX4_CMD_MODIFY_CQ,
		.has_inbox = true,
		.has_outbox = false,
		.out_is_imm = true,
		.encode_slave_id = false,
		.verify = NULL,
		.wrapper = mlx4_MODIFY_CQ_wrapper
	},
	{
		.opcode = MLX4_CMD_SW2HW_SRQ,
		.has_inbox = true,
		.has_outbox = false,
		.out_is_imm = false,
		.encode_slave_id = true,
		.verify = NULL,
		.wrapper = mlx4_SW2HW_SRQ_wrapper
	},
	{
		.opcode = MLX4_CMD_HW2SW_SRQ,
		.has_inbox = false,
		.has_outbox = false,
		.out_is_imm = false,
		.encode_slave_id = false,
		.verify = NULL,
		.wrapper = mlx4_HW2SW_SRQ_wrapper
	},
	{
		.opcode = MLX4_CMD_QUERY_SRQ,
		.has_inbox = false,
		.has_outbox = true,
		.out_is_imm = false,
		.encode_slave_id = false,
		.verify = NULL,
		.wrapper = mlx4_QUERY_SRQ_wrapper
	},
	{
		.opcode = MLX4_CMD_ARM_SRQ,
		.has_inbox = false,
		.has_outbox = false,
		.out_is_imm = false,
		.encode_slave_id = false,
		.verify = NULL,
		.wrapper = mlx4_ARM_SRQ_wrapper
	},
	{
		.opcode = MLX4_CMD_RST2INIT_QP,
		.has_inbox = true,
		.has_outbox = false,
		.out_is_imm = false,
		.encode_slave_id = true,
		.verify = NULL,
		.wrapper = mlx4_RST2INIT_QP_wrapper
	},
	{
		.opcode = MLX4_CMD_INIT2INIT_QP,
		.has_inbox = true,
		.has_outbox = false,
		.out_is_imm = false,
		.encode_slave_id = false,
		.verify = NULL,
		.wrapper = mlx4_INIT2INIT_QP_wrapper
	},
	{
		.opcode = MLX4_CMD_INIT2RTR_QP,
		.has_inbox = true,
		.has_outbox = false,
		.out_is_imm = false,
		.encode_slave_id = false,
		.verify = NULL,
		.wrapper = mlx4_INIT2RTR_QP_wrapper
	},
	{
		.opcode = MLX4_CMD_RTR2RTS_QP,
		.has_inbox = true,
		.has_outbox = false,
		.out_is_imm = false,
		.encode_slave_id = false,
		.verify = NULL,
		.wrapper = mlx4_RTR2RTS_QP_wrapper
	},
	{
		.opcode = MLX4_CMD_RTS2RTS_QP,
		.has_inbox = true,
		.has_outbox = false,
		.out_is_imm = false,
		.encode_slave_id = false,
		.verify = NULL,
		.wrapper = mlx4_RTS2RTS_QP_wrapper
	},
	{
		.opcode = MLX4_CMD_SQERR2RTS_QP,
		.has_inbox = true,
		.has_outbox = false,
		.out_is_imm = false,
		.encode_slave_id = false,
		.verify = NULL,
		.wrapper = mlx4_SQERR2RTS_QP_wrapper
	},
	{
		.opcode = MLX4_CMD_2ERR_QP,
		.has_inbox = false,
		.has_outbox = false,
		.out_is_imm = false,
		.encode_slave_id = false,
		.verify = NULL,
		.wrapper = mlx4_GEN_QP_wrapper
	},
	{
		.opcode = MLX4_CMD_RTS2SQD_QP,
		.has_inbox = false,
		.has_outbox = false,
		.out_is_imm = false,
		.encode_slave_id = false,
		.verify = NULL,
		.wrapper = mlx4_GEN_QP_wrapper
	},
	{
		.opcode = MLX4_CMD_SQD2SQD_QP,
		.has_inbox = true,
		.has_outbox = false,
		.out_is_imm = false,
		.encode_slave_id = false,
		.verify = NULL,
		.wrapper = mlx4_SQD2SQD_QP_wrapper
	},
	{
		.opcode = MLX4_CMD_SQD2RTS_QP,
		.has_inbox = true,
		.has_outbox = false,
		.out_is_imm = false,
		.encode_slave_id = false,
		.verify = NULL,
		.wrapper = mlx4_SQD2RTS_QP_wrapper
	},
	{
		.opcode = MLX4_CMD_2RST_QP,
		.has_inbox = false,
		.has_outbox = false,
		.out_is_imm = false,
		.encode_slave_id = false,
		.verify = NULL,
		.wrapper = mlx4_2RST_QP_wrapper
	},
	{
		.opcode = MLX4_CMD_QUERY_QP,
		.has_inbox = false,
		.has_outbox = true,
		.out_is_imm = false,
		.encode_slave_id = false,
		.verify = NULL,
		.wrapper = mlx4_GEN_QP_wrapper
	},
	{
		.opcode = MLX4_CMD_SUSPEND_QP,
		.has_inbox = false,
		.has_outbox = false,
		.out_is_imm = false,
		.encode_slave_id = false,
		.verify = NULL,
		.wrapper = mlx4_GEN_QP_wrapper
	},
	{
		.opcode = MLX4_CMD_UNSUSPEND_QP,
		.has_inbox = false,
		.has_outbox = false,
		.out_is_imm = false,
		.encode_slave_id = false,
		.verify = NULL,
		.wrapper = mlx4_GEN_QP_wrapper
	},
	{
		.opcode = MLX4_CMD_UPDATE_QP,
		.has_inbox = true,
		.has_outbox = false,
		.out_is_imm = false,
		.encode_slave_id = false,
		.verify = NULL,
		.wrapper = mlx4_UPDATE_QP_wrapper
	},
	{
		.opcode = MLX4_CMD_GET_OP_REQ,
		.has_inbox = false,
		.has_outbox = false,
		.out_is_imm = false,
		.encode_slave_id = false,
		.verify = NULL,
		.wrapper = mlx4_CMD_EPERM_wrapper,
	},
	{
		.opcode = MLX4_CMD_ALLOCATE_VPP,
		.has_inbox = false,
		.has_outbox = true,
		.out_is_imm = false,
		.encode_slave_id = false,
		.verify = NULL,
		.wrapper = mlx4_CMD_EPERM_wrapper,
	},
	{
		.opcode = MLX4_CMD_SET_VPORT_QOS,
		.has_inbox = false,
		.has_outbox = true,
		.out_is_imm = false,
		.encode_slave_id = false,
		.verify = NULL,
		.wrapper = mlx4_CMD_EPERM_wrapper,
	},
	{
		.opcode = MLX4_CMD_CONF_SPECIAL_QP,
		.has_inbox = false,
		.has_outbox = false,
		.out_is_imm = false,
		.encode_slave_id = false,
		.verify = NULL, /* XXX verify: only demux can do this */
		.wrapper = NULL
	},
	{
		.opcode = MLX4_CMD_MAD_IFC,
		.has_inbox = true,
		.has_outbox = true,
		.out_is_imm = false,
		.encode_slave_id = false,
		.verify = NULL,
		.wrapper = mlx4_MAD_IFC_wrapper
	},
	{
		.opcode = MLX4_CMD_MAD_DEMUX,
		.has_inbox = false,
		.has_outbox = false,
		.out_is_imm = false,
		.encode_slave_id = false,
		.verify = NULL,
		.wrapper = mlx4_CMD_EPERM_wrapper
	},
	{
		.opcode = MLX4_CMD_QUERY_IF_STAT,
		.has_inbox = false,
		.has_outbox = true,
		.out_is_imm = false,
		.encode_slave_id = false,
		.verify = NULL,
		.wrapper = mlx4_QUERY_IF_STAT_wrapper
	},
	{
		.opcode = MLX4_CMD_ACCESS_REG,
		.has_inbox = true,
		.has_outbox = true,
		.out_is_imm = false,
		.encode_slave_id = false,
		.verify = NULL,
		.wrapper = mlx4_ACCESS_REG_wrapper,
	},
	{
		.opcode = MLX4_CMD_CONGESTION_CTRL_OPCODE,
		.has_inbox = false,
		.has_outbox = false,
		.out_is_imm = false,
		.encode_slave_id = false,
		.verify = NULL,
		.wrapper = mlx4_CMD_EPERM_wrapper,
	},
	/* Native multicast commands are not available for guests */
	{
		.opcode = MLX4_CMD_QP_ATTACH,
		.has_inbox = true,
		.has_outbox = false,
		.out_is_imm = false,
		.encode_slave_id = false,
		.verify = NULL,
		.wrapper = mlx4_QP_ATTACH_wrapper
	},
	{
		.opcode = MLX4_CMD_PROMISC,
		.has_inbox = false,
		.has_outbox = false,
		.out_is_imm = false,
		.encode_slave_id = false,
		.verify = NULL,
		.wrapper = mlx4_PROMISC_wrapper
	},
	/* Ethernet specific commands */
	{
		.opcode = MLX4_CMD_SET_VLAN_FLTR,
		.has_inbox = true,
		.has_outbox = false,
		.out_is_imm = false,
		.encode_slave_id = false,
		.verify = NULL,
		.wrapper = mlx4_SET_VLAN_FLTR_wrapper
	},
	{
		.opcode = MLX4_CMD_SET_MCAST_FLTR,
		.has_inbox = false,
		.has_outbox = false,
		.out_is_imm = false,
		.encode_slave_id = false,
		.verify = NULL,
		.wrapper = mlx4_SET_MCAST_FLTR_wrapper
	},
	{
		.opcode = MLX4_CMD_DUMP_ETH_STATS,
		.has_inbox = false,
		.has_outbox = true,
		.out_is_imm = false,
		.encode_slave_id = false,
		.verify = NULL,
		.wrapper = mlx4_DUMP_ETH_STATS_wrapper
	},
	{
		.opcode = MLX4_CMD_INFORM_FLR_DONE,
		.has_inbox = false,
		.has_outbox = false,
		.out_is_imm = false,
		.encode_slave_id = false,
		.verify = NULL,
		.wrapper = NULL
	},
	/* flow steering commands */
	{
		.opcode = MLX4_QP_FLOW_STEERING_ATTACH,
		.has_inbox = true,
		.has_outbox = false,
		.out_is_imm = true,
		.encode_slave_id = false,
		.verify = NULL,
		.wrapper = mlx4_QP_FLOW_STEERING_ATTACH_wrapper
	},
	{
		.opcode = MLX4_QP_FLOW_STEERING_DETACH,
		.has_inbox = false,
		.has_outbox = false,
		.out_is_imm = false,
		.encode_slave_id = false,
		.verify = NULL,
		.wrapper = mlx4_QP_FLOW_STEERING_DETACH_wrapper
	},
	{
		.opcode = MLX4_FLOW_STEERING_IB_UC_QP_RANGE,
		.has_inbox = false,
		.has_outbox = false,
		.out_is_imm = false,
		.encode_slave_id = false,
		.verify = NULL,
		.wrapper = mlx4_CMD_EPERM_wrapper
	},
	{
		.opcode = MLX4_CMD_VIRT_PORT_MAP,
		.has_inbox = false,
		.has_outbox = false,
		.out_is_imm = false,
		.encode_slave_id = false,
		.verify = NULL,
		.wrapper = mlx4_CMD_EPERM_wrapper
	},
};

static int mlx4_master_process_vhcr(struct mlx4_dev *dev, int slave,
				    struct mlx4_vhcr_cmd *in_vhcr)
{
	struct mlx4_priv *priv = mlx4_priv(dev);
	struct mlx4_cmd_info *cmd = NULL;
	struct mlx4_vhcr_cmd *vhcr_cmd = in_vhcr ? in_vhcr : priv->mfunc.vhcr;
	struct mlx4_vhcr *vhcr;
	struct mlx4_cmd_mailbox *inbox = NULL;
	struct mlx4_cmd_mailbox *outbox = NULL;
	u64 in_param;
	u64 out_param;
	int ret = 0;
	int i;
	int err = 0;

	/* Create sw representation of Virtual HCR */
	vhcr = kzalloc(sizeof(struct mlx4_vhcr), GFP_KERNEL);
	if (!vhcr)
		return -ENOMEM;

	/* DMA in the vHCR */
	if (!in_vhcr) {
		ret = mlx4_ACCESS_MEM(dev, priv->mfunc.vhcr_dma, slave,
				      priv->mfunc.master.slave_state[slave].vhcr_dma,
				      ALIGN(sizeof(struct mlx4_vhcr_cmd),
					    MLX4_ACCESS_MEM_ALIGN), 1);
		if (ret) {
			if (!(dev->persist->state &
			    MLX4_DEVICE_STATE_INTERNAL_ERROR))
				mlx4_err(dev, "%s: Failed reading vhcr ret: 0x%x\n",
					 __func__, ret);
			kfree(vhcr);
			return ret;
		}
	}

	/* Fill SW VHCR fields */
	vhcr->in_param = be64_to_cpu(vhcr_cmd->in_param);
	vhcr->out_param = be64_to_cpu(vhcr_cmd->out_param);
	vhcr->in_modifier = be32_to_cpu(vhcr_cmd->in_modifier);
	vhcr->token = be16_to_cpu(vhcr_cmd->token);
	vhcr->op = be16_to_cpu(vhcr_cmd->opcode) & 0xfff;
	vhcr->op_modifier = (u8) (be16_to_cpu(vhcr_cmd->opcode) >> 12);
	vhcr->e_bit = vhcr_cmd->flags & (1 << 6);

	/* Lookup command */
	for (i = 0; i < ARRAY_SIZE(cmd_info); ++i) {
		if (vhcr->op == cmd_info[i].opcode) {
			cmd = &cmd_info[i];
			break;
		}
	}
	if (!cmd) {
		mlx4_err(dev, "Unknown command:0x%x accepted from slave:%d\n",
			 vhcr->op, slave);
		vhcr_cmd->status = CMD_STAT_BAD_PARAM;
		goto out_status;
	}

	/* Read inbox */
	if (cmd->has_inbox) {
		vhcr->in_param &= INBOX_MASK;
		inbox = mlx4_alloc_cmd_mailbox(dev);
		if (IS_ERR(inbox)) {
			vhcr_cmd->status = CMD_STAT_BAD_SIZE;
			inbox = NULL;
			goto out_status;
		}

		ret = mlx4_ACCESS_MEM(dev, inbox->dma, slave,
				      vhcr->in_param,
				      MLX4_MAILBOX_SIZE, 1);
		if (ret) {
			if (!(dev->persist->state &
			    MLX4_DEVICE_STATE_INTERNAL_ERROR))
				mlx4_err(dev, "%s: Failed reading inbox (cmd:0x%x)\n",
					 __func__, cmd->opcode);
			vhcr_cmd->status = CMD_STAT_INTERNAL_ERR;
			goto out_status;
		}
	}

	/* Apply permission and bound checks if applicable */
	if (cmd->verify && cmd->verify(dev, slave, vhcr, inbox)) {
		mlx4_warn(dev, "Command:0x%x from slave: %d failed protection checks for resource_id:%d\n",
			  vhcr->op, slave, vhcr->in_modifier);
		vhcr_cmd->status = CMD_STAT_BAD_OP;
		goto out_status;
	}

	/* Allocate outbox */
	if (cmd->has_outbox) {
		outbox = mlx4_alloc_cmd_mailbox(dev);
		if (IS_ERR(outbox)) {
			vhcr_cmd->status = CMD_STAT_BAD_SIZE;
			outbox = NULL;
			goto out_status;
		}
	}

	/* Execute the command! */
	if (cmd->wrapper) {
		err = cmd->wrapper(dev, slave, vhcr, inbox, outbox,
				   cmd);
		if (cmd->out_is_imm)
			vhcr_cmd->out_param = cpu_to_be64(vhcr->out_param);
	} else {
		in_param = cmd->has_inbox ? (u64) inbox->dma :
			vhcr->in_param;
		out_param = cmd->has_outbox ? (u64) outbox->dma :
			vhcr->out_param;
		err = __mlx4_cmd(dev, in_param, &out_param,
				 cmd->out_is_imm, vhcr->in_modifier,
				 vhcr->op_modifier, vhcr->op,
				 MLX4_CMD_TIME_CLASS_A,
				 MLX4_CMD_NATIVE);

		if (cmd->out_is_imm) {
			vhcr->out_param = out_param;
			vhcr_cmd->out_param = cpu_to_be64(vhcr->out_param);
		}
	}

	if (err) {
		if (!(dev->persist->state & MLX4_DEVICE_STATE_INTERNAL_ERROR)) {
			if (vhcr->op == MLX4_CMD_ALLOC_RES &&
			    (vhcr->in_modifier & 0xff) == RES_COUNTER &&
			    err == -EDQUOT)
				mlx4_dbg(dev,
					 "Unable to allocate counter for slave %d (%d)\n",
					 slave, err);
			else
				mlx4_warn(dev, "vhcr command:0x%x slave:%d failed with error:%d, status %d\n",
					  vhcr->op, slave, vhcr->errno, err);
		}
		vhcr_cmd->status = mlx4_errno_to_status(err);
		goto out_status;
	}


	/* Write outbox if command completed successfully */
	if (cmd->has_outbox && !vhcr_cmd->status) {
		ret = mlx4_ACCESS_MEM(dev, outbox->dma, slave,
				      vhcr->out_param,
				      MLX4_MAILBOX_SIZE, MLX4_CMD_WRAPPED);
		if (ret) {
			/* If we failed to write back the outbox after the
			 *command was successfully executed, we must fail this
			 * slave, as it is now in undefined state */
			if (!(dev->persist->state &
			    MLX4_DEVICE_STATE_INTERNAL_ERROR))
				mlx4_err(dev, "%s:Failed writing outbox\n", __func__);
			goto out;
		}
	}

out_status:
	/* DMA back vhcr result */
	if (!in_vhcr) {
		ret = mlx4_ACCESS_MEM(dev, priv->mfunc.vhcr_dma, slave,
				      priv->mfunc.master.slave_state[slave].vhcr_dma,
				      ALIGN(sizeof(struct mlx4_vhcr),
					    MLX4_ACCESS_MEM_ALIGN),
				      MLX4_CMD_WRAPPED);
		if (ret)
			mlx4_err(dev, "%s:Failed writing vhcr result\n",
				 __func__);
		else if (vhcr->e_bit &&
			 mlx4_GEN_EQE(dev, slave, &priv->mfunc.master.cmd_eqe))
				mlx4_warn(dev, "Failed to generate command completion eqe for slave %d\n",
					  slave);
	}

out:
	kfree(vhcr);
	mlx4_free_cmd_mailbox(dev, inbox);
	mlx4_free_cmd_mailbox(dev, outbox);
	return ret;
}

static int mlx4_master_immediate_activate_vlan_qos(struct mlx4_priv *priv,
					    int slave, int port)
{
	struct mlx4_vport_oper_state *vp_oper;
	struct mlx4_vport_state *vp_admin;
	struct mlx4_vf_immed_vlan_work *work;
	struct mlx4_dev *dev = &(priv->dev);
	int err;
	int admin_vlan_ix = NO_INDX;

	vp_oper = &priv->mfunc.master.vf_oper[slave].vport[port];
	vp_admin = &priv->mfunc.master.vf_admin[slave].vport[port];

	if (vp_oper->state.default_vlan == vp_admin->default_vlan &&
	    vp_oper->state.default_qos == vp_admin->default_qos &&
	    vp_oper->state.vlan_proto == vp_admin->vlan_proto &&
	    vp_oper->state.link_state == vp_admin->link_state &&
	    vp_oper->state.qos_vport == vp_admin->qos_vport)
		return 0;

	if (!(priv->mfunc.master.slave_state[slave].active &&
	      dev->caps.flags2 & MLX4_DEV_CAP_FLAG2_UPDATE_QP)) {
		/* even if the UPDATE_QP command isn't supported, we still want
		 * to set this VF link according to the admin directive
		 */
		vp_oper->state.link_state = vp_admin->link_state;
		return -1;
	}

	mlx4_dbg(dev, "updating immediately admin params slave %d port %d\n",
		 slave, port);
	mlx4_dbg(dev, "vlan %d QoS %d link down %d\n",
		 vp_admin->default_vlan, vp_admin->default_qos,
		 vp_admin->link_state);

	work = kzalloc(sizeof(*work), GFP_KERNEL);
	if (!work)
		return -ENOMEM;

	if (vp_oper->state.default_vlan != vp_admin->default_vlan) {
		if (MLX4_VGT != vp_admin->default_vlan) {
			err = __mlx4_register_vlan(&priv->dev, port,
						   vp_admin->default_vlan,
						   &admin_vlan_ix);
			if (err) {
				kfree(work);
				mlx4_warn(&priv->dev,
					  "No vlan resources slave %d, port %d\n",
					  slave, port);
				return err;
			}
		} else {
			admin_vlan_ix = NO_INDX;
		}
		work->flags |= MLX4_VF_IMMED_VLAN_FLAG_VLAN;
		mlx4_dbg(&priv->dev,
			 "alloc vlan %d idx  %d slave %d port %d\n",
			 (int)(vp_admin->default_vlan),
			 admin_vlan_ix, slave, port);
	}

	/* save original vlan ix and vlan id */
	work->orig_vlan_id = vp_oper->state.default_vlan;
	work->orig_vlan_ix = vp_oper->vlan_idx;

	/* handle new qos */
	if (vp_oper->state.default_qos != vp_admin->default_qos)
		work->flags |= MLX4_VF_IMMED_VLAN_FLAG_QOS;

	if (work->flags & MLX4_VF_IMMED_VLAN_FLAG_VLAN)
		vp_oper->vlan_idx = admin_vlan_ix;

	vp_oper->state.default_vlan = vp_admin->default_vlan;
	vp_oper->state.default_qos = vp_admin->default_qos;
	vp_oper->state.vlan_proto = vp_admin->vlan_proto;
	vp_oper->state.link_state = vp_admin->link_state;
	vp_oper->state.qos_vport = vp_admin->qos_vport;

	if (vp_admin->link_state == IFLA_VF_LINK_STATE_DISABLE)
		work->flags |= MLX4_VF_IMMED_VLAN_FLAG_LINK_DISABLE;

	/* iterate over QPs owned by this slave, using UPDATE_QP */
	work->port = port;
	work->slave = slave;
	work->qos = vp_oper->state.default_qos;
	work->qos_vport = vp_oper->state.qos_vport;
	work->vlan_id = vp_oper->state.default_vlan;
	work->vlan_ix = vp_oper->vlan_idx;
	work->vlan_proto = vp_oper->state.vlan_proto;
	work->priv = priv;
	INIT_WORK(&work->work, mlx4_vf_immed_vlan_work_handler);
	queue_work(priv->mfunc.master.comm_wq, &work->work);

	return 0;
}

static void mlx4_set_default_port_qos(struct mlx4_dev *dev, int port)
{
	struct mlx4_qos_manager *port_qos_ctl;
	struct mlx4_priv *priv = mlx4_priv(dev);

	port_qos_ctl = &priv->mfunc.master.qos_ctl[port];
	bitmap_zero(port_qos_ctl->priority_bm, MLX4_NUM_UP);

	/* Enable only default prio at PF init routine */
	set_bit(MLX4_DEFAULT_QOS_PRIO, port_qos_ctl->priority_bm);
}

static void mlx4_allocate_port_vpps(struct mlx4_dev *dev, int port)
{
	int i;
	int err;
	int num_vfs;
	u16 available_vpp;
	u8 vpp_param[MLX4_NUM_UP];
	struct mlx4_qos_manager *port_qos;
	struct mlx4_priv *priv = mlx4_priv(dev);

	err = mlx4_ALLOCATE_VPP_get(dev, port, &available_vpp, vpp_param);
	if (err) {
		mlx4_info(dev, "Failed query available VPPs\n");
		return;
	}

	port_qos = &priv->mfunc.master.qos_ctl[port];
	num_vfs = (available_vpp /
		   bitmap_weight(port_qos->priority_bm, MLX4_NUM_UP));

	for (i = 0; i < MLX4_NUM_UP; i++) {
		if (test_bit(i, port_qos->priority_bm))
			vpp_param[i] = num_vfs;
	}

	err = mlx4_ALLOCATE_VPP_set(dev, port, vpp_param);
	if (err) {
		mlx4_info(dev, "Failed allocating VPPs\n");
		return;
	}

	/* Query actual allocated VPP, just to make sure */
	err = mlx4_ALLOCATE_VPP_get(dev, port, &available_vpp, vpp_param);
	if (err) {
		mlx4_info(dev, "Failed query available VPPs\n");
		return;
	}

	port_qos->num_of_qos_vfs = num_vfs;
	mlx4_dbg(dev, "Port %d Available VPPs %d\n", port, available_vpp);

	for (i = 0; i < MLX4_NUM_UP; i++)
		mlx4_dbg(dev, "Port %d UP %d Allocated %d VPPs\n", port, i,
			 vpp_param[i]);
}

static int mlx4_master_activate_admin_state(struct mlx4_priv *priv, int slave)
{
	int port, err;
	struct mlx4_vport_state *vp_admin;
	struct mlx4_vport_oper_state *vp_oper;
	struct mlx4_slave_state *slave_state =
		&priv->mfunc.master.slave_state[slave];
	struct mlx4_active_ports actv_ports = mlx4_get_active_ports(
			&priv->dev, slave);
	int min_port = find_first_bit(actv_ports.ports,
				      priv->dev.caps.num_ports) + 1;
	int max_port = min_port - 1 +
		bitmap_weight(actv_ports.ports, priv->dev.caps.num_ports);

	for (port = min_port; port <= max_port; port++) {
		if (!test_bit(port - 1, actv_ports.ports))
			continue;
		priv->mfunc.master.vf_oper[slave].smi_enabled[port] =
			priv->mfunc.master.vf_admin[slave].enable_smi[port];
		vp_oper = &priv->mfunc.master.vf_oper[slave].vport[port];
		vp_admin = &priv->mfunc.master.vf_admin[slave].vport[port];
		if (vp_admin->vlan_proto != htons(ETH_P_8021AD) ||
		    slave_state->vst_qinq_supported) {
			vp_oper->state.vlan_proto   = vp_admin->vlan_proto;
			vp_oper->state.default_vlan = vp_admin->default_vlan;
			vp_oper->state.default_qos  = vp_admin->default_qos;
		}
		vp_oper->state.link_state = vp_admin->link_state;
		vp_oper->state.mac        = vp_admin->mac;
		vp_oper->state.spoofchk   = vp_admin->spoofchk;
		vp_oper->state.tx_rate    = vp_admin->tx_rate;
		vp_oper->state.qos_vport  = vp_admin->qos_vport;
		vp_oper->state.guid       = vp_admin->guid;

		if (MLX4_VGT != vp_admin->default_vlan) {
			err = __mlx4_register_vlan(&priv->dev, port,
						   vp_admin->default_vlan, &(vp_oper->vlan_idx));
			if (err) {
				vp_oper->vlan_idx = NO_INDX;
				vp_oper->state.default_vlan = MLX4_VGT;
				vp_oper->state.vlan_proto = htons(ETH_P_8021Q);
				mlx4_warn(&priv->dev,
					  "No vlan resources slave %d, port %d\n",
					  slave, port);
				return err;
			}
			mlx4_dbg(&priv->dev, "alloc vlan %d idx  %d slave %d port %d\n",
				 (int)(vp_oper->state.default_vlan),
				 vp_oper->vlan_idx, slave, port);
		}
		if (vp_admin->spoofchk) {
			vp_oper->mac_idx = __mlx4_register_mac(&priv->dev,
							       port,
							       vp_admin->mac);
			if (0 > vp_oper->mac_idx) {
				err = vp_oper->mac_idx;
				vp_oper->mac_idx = NO_INDX;
				mlx4_warn(&priv->dev,
					  "No mac resources slave %d, port %d\n",
					  slave, port);
				return err;
			}
			mlx4_dbg(&priv->dev, "alloc mac %llx idx  %d slave %d port %d\n",
				 vp_oper->state.mac, vp_oper->mac_idx, slave, port);
		}
	}
	return 0;
}

static void mlx4_master_deactivate_admin_state(struct mlx4_priv *priv, int slave)
{
	int port;
	struct mlx4_vport_oper_state *vp_oper;
	struct mlx4_active_ports actv_ports = mlx4_get_active_ports(
			&priv->dev, slave);
	int min_port = find_first_bit(actv_ports.ports,
				      priv->dev.caps.num_ports) + 1;
	int max_port = min_port - 1 +
		bitmap_weight(actv_ports.ports, priv->dev.caps.num_ports);


	for (port = min_port; port <= max_port; port++) {
		if (!test_bit(port - 1, actv_ports.ports))
			continue;
		priv->mfunc.master.vf_oper[slave].smi_enabled[port] =
			MLX4_VF_SMI_DISABLED;
		vp_oper = &priv->mfunc.master.vf_oper[slave].vport[port];
		if (NO_INDX != vp_oper->vlan_idx) {
			__mlx4_unregister_vlan(&priv->dev,
					       port, vp_oper->state.default_vlan);
			vp_oper->vlan_idx = NO_INDX;
		}
		if (NO_INDX != vp_oper->mac_idx) {
			__mlx4_unregister_mac(&priv->dev, port, vp_oper->state.mac);
			vp_oper->mac_idx = NO_INDX;
		}
	}
	return;
}

static void mlx4_master_do_cmd(struct mlx4_dev *dev, int slave, u8 cmd,
			       u16 param, u8 toggle)
{
	struct mlx4_priv *priv = mlx4_priv(dev);
	struct mlx4_slave_state *slave_state = priv->mfunc.master.slave_state;
	u32 reply;
	u8 is_going_down = 0;
	int i;
	unsigned long flags;

	slave_state[slave].comm_toggle ^= 1;
	reply = (u32) slave_state[slave].comm_toggle << 31;
	if (toggle != slave_state[slave].comm_toggle) {
		mlx4_warn(dev, "Incorrect toggle %d from slave %d. *** MASTER STATE COMPROMISED ***\n",
			  toggle, slave);
		goto reset_slave;
	}
	if (cmd == MLX4_COMM_CMD_RESET) {
		mlx4_warn(dev, "Received reset from slave:%d\n", slave);
		slave_state[slave].active = false;
		slave_state[slave].old_vlan_api = false;
		slave_state[slave].vst_qinq_supported = false;
		mlx4_master_deactivate_admin_state(priv, slave);
		for (i = 0; i < MLX4_EVENT_TYPES_NUM; ++i) {
				slave_state[slave].event_eq[i].eqn = -1;
				slave_state[slave].event_eq[i].token = 0;
		}
		/*check if we are in the middle of FLR process,
		if so return "retry" status to the slave*/
		if (MLX4_COMM_CMD_FLR == slave_state[slave].last_cmd)
			goto inform_slave_state;

		mlx4_dispatch_event(dev, MLX4_DEV_EVENT_SLAVE_SHUTDOWN, slave);

		/* write the version in the event field */
		reply |= mlx4_comm_get_version();

		goto reset_slave;
	}
	/*command from slave in the middle of FLR*/
	if (cmd != MLX4_COMM_CMD_RESET &&
	    MLX4_COMM_CMD_FLR == slave_state[slave].last_cmd) {
		mlx4_warn(dev, "slave:%d is Trying to run cmd(0x%x) in the middle of FLR\n",
			  slave, cmd);
		return;
	}

	switch (cmd) {
	case MLX4_COMM_CMD_VHCR0:
		if (slave_state[slave].last_cmd != MLX4_COMM_CMD_RESET)
			goto reset_slave;
		slave_state[slave].vhcr_dma = ((u64) param) << 48;
		priv->mfunc.master.slave_state[slave].cookie = 0;
		break;
	case MLX4_COMM_CMD_VHCR1:
		if (slave_state[slave].last_cmd != MLX4_COMM_CMD_VHCR0)
			goto reset_slave;
		slave_state[slave].vhcr_dma |= ((u64) param) << 32;
		break;
	case MLX4_COMM_CMD_VHCR2:
		if (slave_state[slave].last_cmd != MLX4_COMM_CMD_VHCR1)
			goto reset_slave;
		slave_state[slave].vhcr_dma |= ((u64) param) << 16;
		break;
	case MLX4_COMM_CMD_VHCR_EN:
		if (slave_state[slave].last_cmd != MLX4_COMM_CMD_VHCR2)
			goto reset_slave;
		slave_state[slave].vhcr_dma |= param;
		if (mlx4_master_activate_admin_state(priv, slave))
				goto reset_slave;
		slave_state[slave].active = true;
		mlx4_dispatch_event(dev, MLX4_DEV_EVENT_SLAVE_INIT, slave);
		break;
	case MLX4_COMM_CMD_VHCR_POST:
		if ((slave_state[slave].last_cmd != MLX4_COMM_CMD_VHCR_EN) &&
		    (slave_state[slave].last_cmd != MLX4_COMM_CMD_VHCR_POST)) {
			mlx4_warn(dev, "slave:%d is out of sync, cmd=0x%x, last command=0x%x, reset is needed\n",
				  slave, cmd, slave_state[slave].last_cmd);
			goto reset_slave;
		}

		mutex_lock(&priv->cmd.slave_cmd_mutex);
		if (mlx4_master_process_vhcr(dev, slave, NULL)) {
			mlx4_err(dev, "Failed processing vhcr for slave:%d, resetting slave\n",
				 slave);
			mutex_unlock(&priv->cmd.slave_cmd_mutex);
			goto reset_slave;
		}
		mutex_unlock(&priv->cmd.slave_cmd_mutex);
		break;
	default:
		mlx4_warn(dev, "Bad comm cmd:%d from slave:%d\n", cmd, slave);
		goto reset_slave;
	}
	spin_lock_irqsave(&priv->mfunc.master.slave_state_lock, flags);
	if (!slave_state[slave].is_slave_going_down)
		slave_state[slave].last_cmd = cmd;
	else
		is_going_down = 1;
	spin_unlock_irqrestore(&priv->mfunc.master.slave_state_lock, flags);
	if (is_going_down) {
		mlx4_warn(dev, "Slave is going down aborting command(%d) executing from slave:%d\n",
			  cmd, slave);
		return;
	}
	__raw_writel((__force u32) cpu_to_be32(reply),
		     &priv->mfunc.comm[slave].slave_read);

	return;

reset_slave:
	/* cleanup any slave resources */
	if (dev->persist->interface_state & MLX4_INTERFACE_STATE_UP)
		mlx4_delete_all_resources_for_slave(dev, slave);

	if (cmd != MLX4_COMM_CMD_RESET) {
		mlx4_warn(dev, "Turn on internal error to force reset, slave=%d, cmd=0x%x\n",
			  slave, cmd);
		/* Turn on internal error letting slave reset itself immeditaly,
		 * otherwise it might take till timeout on command is passed
		 */
		reply |= ((u32)COMM_CHAN_EVENT_INTERNAL_ERR);
	}

	spin_lock_irqsave(&priv->mfunc.master.slave_state_lock, flags);
	if (!slave_state[slave].is_slave_going_down)
		slave_state[slave].last_cmd = MLX4_COMM_CMD_RESET;
	spin_unlock_irqrestore(&priv->mfunc.master.slave_state_lock, flags);
	/*with slave in the middle of flr, no need to clean resources again.*/
inform_slave_state:
	memset(&slave_state[slave].event_eq, 0,
	       sizeof(struct mlx4_slave_event_eq_info));
	__raw_writel((__force u32) cpu_to_be32(reply),
		     &priv->mfunc.comm[slave].slave_read);
	wmb();
}

/* master command processing */
void mlx4_master_comm_channel(struct work_struct *work)
{
	struct mlx4_mfunc_master_ctx *master =
		container_of(work,
			     struct mlx4_mfunc_master_ctx,
			     comm_work);
	struct mlx4_mfunc *mfunc =
		container_of(master, struct mlx4_mfunc, master);
	struct mlx4_priv *priv =
		container_of(mfunc, struct mlx4_priv, mfunc);
	struct mlx4_dev *dev = &priv->dev;
	__be32 *bit_vec;
	u32 comm_cmd;
	u32 vec;
	int i, j, slave;
	int toggle;
	int served = 0;
	int reported = 0;
	u32 slt;

	bit_vec = master->comm_arm_bit_vector;
	for (i = 0; i < COMM_CHANNEL_BIT_ARRAY_SIZE; i++) {
		vec = be32_to_cpu(bit_vec[i]);
		for (j = 0; j < 32; j++) {
			if (!(vec & (1 << j)))
				continue;
			++reported;
			slave = (i * 32) + j;
			comm_cmd = swab32(readl(
					  &mfunc->comm[slave].slave_write));
			slt = swab32(readl(&mfunc->comm[slave].slave_read))
				     >> 31;
			toggle = comm_cmd >> 31;
			if (toggle != slt) {
				if (master->slave_state[slave].comm_toggle
				    != slt) {
					pr_info("slave %d out of sync. read toggle %d, state toggle %d. Resynching.\n",
						slave, slt,
						master->slave_state[slave].comm_toggle);
					master->slave_state[slave].comm_toggle =
						slt;
				}
				mlx4_master_do_cmd(dev, slave,
						   comm_cmd >> 16 & 0xff,
						   comm_cmd & 0xffff, toggle);
				++served;
			}
		}
	}

	if (reported && reported != served)
		mlx4_warn(dev, "Got command event with bitmask from %d slaves but %d were served\n",
			  reported, served);

	if (mlx4_ARM_COMM_CHANNEL(dev))
		mlx4_warn(dev, "Failed to arm comm channel events\n");
}

static int sync_toggles(struct mlx4_dev *dev)
{
	struct mlx4_priv *priv = mlx4_priv(dev);
	u32 wr_toggle;
	u32 rd_toggle;
	unsigned long end;

	wr_toggle = swab32(readl(&priv->mfunc.comm->slave_write));
	if (wr_toggle == 0xffffffff)
		end = jiffies + msecs_to_jiffies(30000);
	else
		end = jiffies + msecs_to_jiffies(5000);

	while (time_before(jiffies, end)) {
		rd_toggle = swab32(readl(&priv->mfunc.comm->slave_read));
		if (wr_toggle == 0xffffffff || rd_toggle == 0xffffffff) {
			/* PCI might be offline */

			/* If device removal has been requested,
			 * do not continue retrying.
			 */
			if (dev->persist->interface_state &
			    MLX4_INTERFACE_STATE_NOWAIT) {
				mlx4_warn(dev,
					  "communication channel is offline\n");
				return -EIO;
			}

			msleep(100);
			wr_toggle = swab32(readl(&priv->mfunc.comm->
					   slave_write));
			continue;
		}

		if (rd_toggle >> 31 == wr_toggle >> 31) {
			priv->cmd.comm_toggle = rd_toggle >> 31;
			return 0;
		}

		cond_resched();
	}

	/*
	 * we could reach here if for example the previous VM using this
	 * function misbehaved and left the channel with unsynced state. We
	 * should fix this here and give this VM a chance to use a properly
	 * synced channel
	 */
	mlx4_warn(dev, "recovering from previously mis-behaved VM\n");
	__raw_writel((__force u32) 0, &priv->mfunc.comm->slave_read);
	__raw_writel((__force u32) 0, &priv->mfunc.comm->slave_write);
	priv->cmd.comm_toggle = 0;

	return 0;
}

int mlx4_multi_func_init(struct mlx4_dev *dev)
{
	struct mlx4_priv *priv = mlx4_priv(dev);
	struct mlx4_slave_state *s_state;
	int i, j, err, port;

	if (mlx4_is_master(dev))
		priv->mfunc.comm =
		ioremap(pci_resource_start(dev->persist->pdev,
					   priv->fw.comm_bar) +
			priv->fw.comm_base, MLX4_COMM_PAGESIZE);
	else
		priv->mfunc.comm =
		ioremap(pci_resource_start(dev->persist->pdev, 2) +
			MLX4_SLAVE_COMM_BASE, MLX4_COMM_PAGESIZE);
	if (!priv->mfunc.comm) {
		mlx4_err(dev, "Couldn't map communication vector\n");
		goto err_vhcr;
	}

	if (mlx4_is_master(dev)) {
		struct mlx4_vf_oper_state *vf_oper;
		struct mlx4_vf_admin_state *vf_admin;

		priv->mfunc.master.slave_state =
			kcalloc(dev->num_slaves,
				sizeof(struct mlx4_slave_state),
				GFP_KERNEL);
		if (!priv->mfunc.master.slave_state)
			goto err_comm;

		priv->mfunc.master.vf_admin =
			kcalloc(dev->num_slaves,
				sizeof(struct mlx4_vf_admin_state),
				GFP_KERNEL);
		if (!priv->mfunc.master.vf_admin)
			goto err_comm_admin;

		priv->mfunc.master.vf_oper =
			kcalloc(dev->num_slaves,
				sizeof(struct mlx4_vf_oper_state),
				GFP_KERNEL);
		if (!priv->mfunc.master.vf_oper)
			goto err_comm_oper;

		for (i = 0; i < dev->num_slaves; ++i) {
			vf_admin = &priv->mfunc.master.vf_admin[i];
			vf_oper = &priv->mfunc.master.vf_oper[i];
			s_state = &priv->mfunc.master.slave_state[i];
			s_state->last_cmd = MLX4_COMM_CMD_RESET;
			s_state->vst_qinq_supported = false;
			mutex_init(&priv->mfunc.master.gen_eqe_mutex[i]);
			for (j = 0; j < MLX4_EVENT_TYPES_NUM; ++j)
				s_state->event_eq[j].eqn = -1;
			__raw_writel((__force u32) 0,
				     &priv->mfunc.comm[i].slave_write);
			__raw_writel((__force u32) 0,
				     &priv->mfunc.comm[i].slave_read);
			for (port = 1; port <= MLX4_MAX_PORTS; port++) {
				struct mlx4_vport_state *admin_vport;
				struct mlx4_vport_state *oper_vport;

				s_state->vlan_filter[port] =
					kzalloc(sizeof(struct mlx4_vlan_fltr),
						GFP_KERNEL);
				if (!s_state->vlan_filter[port]) {
					if (--port)
						kfree(s_state->vlan_filter[port]);
					goto err_slaves;
				}

				admin_vport = &vf_admin->vport[port];
				oper_vport = &vf_oper->vport[port].state;
				INIT_LIST_HEAD(&s_state->mcast_filters[port]);
				admin_vport->default_vlan = MLX4_VGT;
				oper_vport->default_vlan = MLX4_VGT;
				admin_vport->qos_vport =
						MLX4_VPP_DEFAULT_VPORT;
				oper_vport->qos_vport = MLX4_VPP_DEFAULT_VPORT;
				admin_vport->vlan_proto = htons(ETH_P_8021Q);
				oper_vport->vlan_proto = htons(ETH_P_8021Q);
				vf_oper->vport[port].vlan_idx = NO_INDX;
				vf_oper->vport[port].mac_idx = NO_INDX;
				mlx4_set_random_admin_guid(dev, i, port);
			}
			spin_lock_init(&s_state->lock);
		}

		if (dev->caps.flags2 & MLX4_DEV_CAP_FLAG2_QOS_VPP) {
			for (port = 1; port <= dev->caps.num_ports; port++) {
				if (mlx4_is_eth(dev, port)) {
					mlx4_set_default_port_qos(dev, port);
					mlx4_allocate_port_vpps(dev, port);
				}
			}
		}

		memset(&priv->mfunc.master.cmd_eqe, 0, sizeof(struct mlx4_eqe));
		priv->mfunc.master.cmd_eqe.type = MLX4_EVENT_TYPE_CMD;
		INIT_WORK(&priv->mfunc.master.comm_work,
			  mlx4_master_comm_channel);
		INIT_WORK(&priv->mfunc.master.slave_event_work,
			  mlx4_gen_slave_eqe);
		INIT_WORK(&priv->mfunc.master.slave_flr_event_work,
			  mlx4_master_handle_slave_flr);
		spin_lock_init(&priv->mfunc.master.slave_state_lock);
		spin_lock_init(&priv->mfunc.master.slave_eq.event_lock);
		priv->mfunc.master.comm_wq =
			create_singlethread_workqueue("mlx4_comm");
		if (!priv->mfunc.master.comm_wq)
			goto err_slaves;

		if (mlx4_init_resource_tracker(dev))
			goto err_thread;

	} else {
		err = sync_toggles(dev);
		if (err) {
			mlx4_err(dev, "Couldn't sync toggles\n");
			goto err_comm;
		}
	}
	return 0;

err_thread:
	flush_workqueue(priv->mfunc.master.comm_wq);
	destroy_workqueue(priv->mfunc.master.comm_wq);
err_slaves:
	while (i--) {
		for (port = 1; port <= MLX4_MAX_PORTS; port++)
			kfree(priv->mfunc.master.slave_state[i].vlan_filter[port]);
	}
	kfree(priv->mfunc.master.vf_oper);
err_comm_oper:
	kfree(priv->mfunc.master.vf_admin);
err_comm_admin:
	kfree(priv->mfunc.master.slave_state);
err_comm:
	iounmap(priv->mfunc.comm);
	priv->mfunc.comm = NULL;
err_vhcr:
	dma_free_coherent(&dev->persist->pdev->dev, PAGE_SIZE,
			  priv->mfunc.vhcr,
			  priv->mfunc.vhcr_dma);
	priv->mfunc.vhcr = NULL;
	return -ENOMEM;
}

int mlx4_cmd_init(struct mlx4_dev *dev)
{
	struct mlx4_priv *priv = mlx4_priv(dev);
	int flags = 0;

	if (!priv->cmd.initialized) {
		init_rwsem(&priv->cmd.switch_sem);
		mutex_init(&priv->cmd.slave_cmd_mutex);
		sema_init(&priv->cmd.poll_sem, 1);
		priv->cmd.use_events = 0;
		priv->cmd.toggle     = 1;
		priv->cmd.initialized = 1;
		flags |= MLX4_CMD_CLEANUP_STRUCT;
	}

	if (!mlx4_is_slave(dev) && !priv->cmd.hcr) {
		priv->cmd.hcr = ioremap(pci_resource_start(dev->persist->pdev,
					0) + MLX4_HCR_BASE, MLX4_HCR_SIZE);
		if (!priv->cmd.hcr) {
			mlx4_err(dev, "Couldn't map command register\n");
			goto err;
		}
		flags |= MLX4_CMD_CLEANUP_HCR;
	}

	if (mlx4_is_mfunc(dev) && !priv->mfunc.vhcr) {
		priv->mfunc.vhcr = dma_alloc_coherent(&dev->persist->pdev->dev,
						      PAGE_SIZE,
						      &priv->mfunc.vhcr_dma,
						      GFP_KERNEL);
		if (!priv->mfunc.vhcr)
			goto err;

		flags |= MLX4_CMD_CLEANUP_VHCR;
	}

	if (!priv->cmd.pool) {
		priv->cmd.pool = dma_pool_create("mlx4_cmd",
						 &dev->persist->pdev->dev,
						 MLX4_MAILBOX_SIZE,
						 MLX4_MAILBOX_SIZE, 0);
		if (!priv->cmd.pool)
			goto err;

		flags |= MLX4_CMD_CLEANUP_POOL;
	}

	return 0;

err:
	mlx4_cmd_cleanup(dev, flags);
	return -ENOMEM;
}

void mlx4_report_internal_err_comm_event(struct mlx4_dev *dev)
{
	struct mlx4_priv *priv = mlx4_priv(dev);
	int slave;
	u32 slave_read;

	/* If the comm channel has not yet been initialized,
	 * skip reporting the internal error event to all
	 * the communication channels.
	 */
	if (!priv->mfunc.comm)
		return;

	/* Report an internal error event to all
	 * communication channels.
	 */
	for (slave = 0; slave < dev->num_slaves; slave++) {
		slave_read = swab32(readl(&priv->mfunc.comm[slave].slave_read));
		slave_read |= (u32)COMM_CHAN_EVENT_INTERNAL_ERR;
		__raw_writel((__force u32)cpu_to_be32(slave_read),
			     &priv->mfunc.comm[slave].slave_read);
	}
}

void mlx4_multi_func_cleanup(struct mlx4_dev *dev)
{
	struct mlx4_priv *priv = mlx4_priv(dev);
	int i, port;

	if (mlx4_is_master(dev)) {
		flush_workqueue(priv->mfunc.master.comm_wq);
		destroy_workqueue(priv->mfunc.master.comm_wq);
		for (i = 0; i < dev->num_slaves; i++) {
			for (port = 1; port <= MLX4_MAX_PORTS; port++)
				kfree(priv->mfunc.master.slave_state[i].vlan_filter[port]);
		}
		kfree(priv->mfunc.master.slave_state);
		kfree(priv->mfunc.master.vf_admin);
		kfree(priv->mfunc.master.vf_oper);
		dev->num_slaves = 0;
	}

	iounmap(priv->mfunc.comm);
	priv->mfunc.comm = NULL;
}

void mlx4_cmd_cleanup(struct mlx4_dev *dev, int cleanup_mask)
{
	struct mlx4_priv *priv = mlx4_priv(dev);

	if (priv->cmd.pool && (cleanup_mask & MLX4_CMD_CLEANUP_POOL)) {
		dma_pool_destroy(priv->cmd.pool);
		priv->cmd.pool = NULL;
	}

	if (!mlx4_is_slave(dev) && priv->cmd.hcr &&
	    (cleanup_mask & MLX4_CMD_CLEANUP_HCR)) {
		iounmap(priv->cmd.hcr);
		priv->cmd.hcr = NULL;
	}
	if (mlx4_is_mfunc(dev) && priv->mfunc.vhcr &&
	    (cleanup_mask & MLX4_CMD_CLEANUP_VHCR)) {
		dma_free_coherent(&dev->persist->pdev->dev, PAGE_SIZE,
				  priv->mfunc.vhcr, priv->mfunc.vhcr_dma);
		priv->mfunc.vhcr = NULL;
	}
	if (priv->cmd.initialized && (cleanup_mask & MLX4_CMD_CLEANUP_STRUCT))
		priv->cmd.initialized = 0;
}

/*
 * Switch to using events to issue FW commands (can only be called
 * after event queue for command events has been initialized).
 */
int mlx4_cmd_use_events(struct mlx4_dev *dev)
{
	struct mlx4_priv *priv = mlx4_priv(dev);
	int i;
	int err = 0;

	priv->cmd.context = kmalloc_array(priv->cmd.max_cmds,
					  sizeof(struct mlx4_cmd_context),
					  GFP_KERNEL);
	if (!priv->cmd.context)
		return -ENOMEM;

<<<<<<< HEAD
=======
	if (mlx4_is_mfunc(dev))
		mutex_lock(&priv->cmd.slave_cmd_mutex);
>>>>>>> 24b8d41d
	down_write(&priv->cmd.switch_sem);
	for (i = 0; i < priv->cmd.max_cmds; ++i) {
		priv->cmd.context[i].token = i;
		priv->cmd.context[i].next  = i + 1;
		/* To support fatal error flow, initialize all
		 * cmd contexts to allow simulating completions
		 * with complete() at any time.
		 */
		init_completion(&priv->cmd.context[i].done);
	}

	priv->cmd.context[priv->cmd.max_cmds - 1].next = -1;
	priv->cmd.free_head = 0;

	sema_init(&priv->cmd.event_sem, priv->cmd.max_cmds);

	for (priv->cmd.token_mask = 1;
	     priv->cmd.token_mask < priv->cmd.max_cmds;
	     priv->cmd.token_mask <<= 1)
		; /* nothing */
	--priv->cmd.token_mask;

	down(&priv->cmd.poll_sem);
	priv->cmd.use_events = 1;
	up_write(&priv->cmd.switch_sem);
<<<<<<< HEAD
=======
	if (mlx4_is_mfunc(dev))
		mutex_unlock(&priv->cmd.slave_cmd_mutex);
>>>>>>> 24b8d41d

	return err;
}

/*
 * Switch back to polling (used when shutting down the device)
 */
void mlx4_cmd_use_polling(struct mlx4_dev *dev)
{
	struct mlx4_priv *priv = mlx4_priv(dev);
	int i;

<<<<<<< HEAD
=======
	if (mlx4_is_mfunc(dev))
		mutex_lock(&priv->cmd.slave_cmd_mutex);
>>>>>>> 24b8d41d
	down_write(&priv->cmd.switch_sem);
	priv->cmd.use_events = 0;

	for (i = 0; i < priv->cmd.max_cmds; ++i)
		down(&priv->cmd.event_sem);

	kfree(priv->cmd.context);
	priv->cmd.context = NULL;

	up(&priv->cmd.poll_sem);
	up_write(&priv->cmd.switch_sem);
<<<<<<< HEAD
=======
	if (mlx4_is_mfunc(dev))
		mutex_unlock(&priv->cmd.slave_cmd_mutex);
>>>>>>> 24b8d41d
}

struct mlx4_cmd_mailbox *mlx4_alloc_cmd_mailbox(struct mlx4_dev *dev)
{
	struct mlx4_cmd_mailbox *mailbox;

	mailbox = kmalloc(sizeof(*mailbox), GFP_KERNEL);
	if (!mailbox)
		return ERR_PTR(-ENOMEM);

	mailbox->buf = dma_pool_zalloc(mlx4_priv(dev)->cmd.pool, GFP_KERNEL,
				       &mailbox->dma);
	if (!mailbox->buf) {
		kfree(mailbox);
		return ERR_PTR(-ENOMEM);
	}

	return mailbox;
}
EXPORT_SYMBOL_GPL(mlx4_alloc_cmd_mailbox);

void mlx4_free_cmd_mailbox(struct mlx4_dev *dev,
			   struct mlx4_cmd_mailbox *mailbox)
{
	if (!mailbox)
		return;

	dma_pool_free(mlx4_priv(dev)->cmd.pool, mailbox->buf, mailbox->dma);
	kfree(mailbox);
}
EXPORT_SYMBOL_GPL(mlx4_free_cmd_mailbox);

u32 mlx4_comm_get_version(void)
{
	 return ((u32) CMD_CHAN_IF_REV << 8) | (u32) CMD_CHAN_VER;
}

static int mlx4_get_slave_indx(struct mlx4_dev *dev, int vf)
{
	if ((vf < 0) || (vf >= dev->persist->num_vfs)) {
		mlx4_err(dev, "Bad vf number:%d (number of activated vf: %d)\n",
			 vf, dev->persist->num_vfs);
		return -EINVAL;
	}

	return vf+1;
}

int mlx4_get_vf_indx(struct mlx4_dev *dev, int slave)
{
	if (slave < 1 || slave > dev->persist->num_vfs) {
		mlx4_err(dev,
			 "Bad slave number:%d (number of activated slaves: %lu)\n",
			 slave, dev->num_slaves);
		return -EINVAL;
	}
	return slave - 1;
}

void mlx4_cmd_wake_completions(struct mlx4_dev *dev)
{
	struct mlx4_priv *priv = mlx4_priv(dev);
	struct mlx4_cmd_context *context;
	int i;

	spin_lock(&priv->cmd.context_lock);
	if (priv->cmd.context) {
		for (i = 0; i < priv->cmd.max_cmds; ++i) {
			context = &priv->cmd.context[i];
			context->fw_status = CMD_STAT_INTERNAL_ERR;
			context->result    =
				mlx4_status_to_errno(CMD_STAT_INTERNAL_ERR);
			complete(&context->done);
		}
	}
	spin_unlock(&priv->cmd.context_lock);
}

struct mlx4_active_ports mlx4_get_active_ports(struct mlx4_dev *dev, int slave)
{
	struct mlx4_active_ports actv_ports;
	int vf;

	bitmap_zero(actv_ports.ports, MLX4_MAX_PORTS);

	if (slave == 0) {
		bitmap_fill(actv_ports.ports, dev->caps.num_ports);
		return actv_ports;
	}

	vf = mlx4_get_vf_indx(dev, slave);
	if (vf < 0)
		return actv_ports;

	bitmap_set(actv_ports.ports, dev->dev_vfs[vf].min_port - 1,
		   min((int)dev->dev_vfs[mlx4_get_vf_indx(dev, slave)].n_ports,
		   dev->caps.num_ports));

	return actv_ports;
}
EXPORT_SYMBOL_GPL(mlx4_get_active_ports);

int mlx4_slave_convert_port(struct mlx4_dev *dev, int slave, int port)
{
	unsigned n;
	struct mlx4_active_ports actv_ports = mlx4_get_active_ports(dev, slave);
	unsigned m = bitmap_weight(actv_ports.ports, dev->caps.num_ports);

	if (port <= 0 || port > m)
		return -EINVAL;

	n = find_first_bit(actv_ports.ports, dev->caps.num_ports);
	if (port <= n)
		port = n + 1;

	return port;
}
EXPORT_SYMBOL_GPL(mlx4_slave_convert_port);

int mlx4_phys_to_slave_port(struct mlx4_dev *dev, int slave, int port)
{
	struct mlx4_active_ports actv_ports = mlx4_get_active_ports(dev, slave);
	if (test_bit(port - 1, actv_ports.ports))
		return port -
			find_first_bit(actv_ports.ports, dev->caps.num_ports);

	return -1;
}
EXPORT_SYMBOL_GPL(mlx4_phys_to_slave_port);

struct mlx4_slaves_pport mlx4_phys_to_slaves_pport(struct mlx4_dev *dev,
						   int port)
{
	unsigned i;
	struct mlx4_slaves_pport slaves_pport;

	bitmap_zero(slaves_pport.slaves, MLX4_MFUNC_MAX);

	if (port <= 0 || port > dev->caps.num_ports)
		return slaves_pport;

	for (i = 0; i < dev->persist->num_vfs + 1; i++) {
		struct mlx4_active_ports actv_ports =
			mlx4_get_active_ports(dev, i);
		if (test_bit(port - 1, actv_ports.ports))
			set_bit(i, slaves_pport.slaves);
	}

	return slaves_pport;
}
EXPORT_SYMBOL_GPL(mlx4_phys_to_slaves_pport);

struct mlx4_slaves_pport mlx4_phys_to_slaves_pport_actv(
		struct mlx4_dev *dev,
		const struct mlx4_active_ports *crit_ports)
{
	unsigned i;
	struct mlx4_slaves_pport slaves_pport;

	bitmap_zero(slaves_pport.slaves, MLX4_MFUNC_MAX);

	for (i = 0; i < dev->persist->num_vfs + 1; i++) {
		struct mlx4_active_ports actv_ports =
			mlx4_get_active_ports(dev, i);
		if (bitmap_equal(crit_ports->ports, actv_ports.ports,
				 dev->caps.num_ports))
			set_bit(i, slaves_pport.slaves);
	}

	return slaves_pport;
}
EXPORT_SYMBOL_GPL(mlx4_phys_to_slaves_pport_actv);

static int mlx4_slaves_closest_port(struct mlx4_dev *dev, int slave, int port)
{
	struct mlx4_active_ports actv_ports = mlx4_get_active_ports(dev, slave);
	int min_port = find_first_bit(actv_ports.ports, dev->caps.num_ports)
			+ 1;
	int max_port = min_port +
		bitmap_weight(actv_ports.ports, dev->caps.num_ports);

	if (port < min_port)
		port = min_port;
	else if (port >= max_port)
		port = max_port - 1;

	return port;
}

static int mlx4_set_vport_qos(struct mlx4_priv *priv, int slave, int port,
			      int max_tx_rate)
{
	int i;
	int err;
	struct mlx4_qos_manager *port_qos;
	struct mlx4_dev *dev = &priv->dev;
	struct mlx4_vport_qos_param vpp_qos[MLX4_NUM_UP];

	port_qos = &priv->mfunc.master.qos_ctl[port];
	memset(vpp_qos, 0, sizeof(struct mlx4_vport_qos_param) * MLX4_NUM_UP);

	if (slave > port_qos->num_of_qos_vfs) {
		mlx4_info(dev, "No available VPP resources for this VF\n");
		return -EINVAL;
	}

	/* Query for default QoS values from Vport 0 is needed */
	err = mlx4_SET_VPORT_QOS_get(dev, port, 0, vpp_qos);
	if (err) {
		mlx4_info(dev, "Failed to query Vport 0 QoS values\n");
		return err;
	}

	for (i = 0; i < MLX4_NUM_UP; i++) {
		if (test_bit(i, port_qos->priority_bm) && max_tx_rate) {
			vpp_qos[i].max_avg_bw = max_tx_rate;
			vpp_qos[i].enable = 1;
		} else {
			/* if user supplied tx_rate == 0, meaning no rate limit
			 * configuration is required. so we are leaving the
			 * value of max_avg_bw as queried from Vport 0.
			 */
			vpp_qos[i].enable = 0;
		}
	}

	err = mlx4_SET_VPORT_QOS_set(dev, port, slave, vpp_qos);
	if (err) {
		mlx4_info(dev, "Failed to set Vport %d QoS values\n", slave);
		return err;
	}

	return 0;
}

static bool mlx4_is_vf_vst_and_prio_qos(struct mlx4_dev *dev, int port,
					struct mlx4_vport_state *vf_admin)
{
	struct mlx4_qos_manager *info;
	struct mlx4_priv *priv = mlx4_priv(dev);

	if (!mlx4_is_master(dev) ||
	    !(dev->caps.flags2 & MLX4_DEV_CAP_FLAG2_QOS_VPP))
		return false;

	info = &priv->mfunc.master.qos_ctl[port];

	if (vf_admin->default_vlan != MLX4_VGT &&
	    test_bit(vf_admin->default_qos, info->priority_bm))
		return true;

	return false;
}

static bool mlx4_valid_vf_state_change(struct mlx4_dev *dev, int port,
				       struct mlx4_vport_state *vf_admin,
				       int vlan, int qos)
{
	struct mlx4_vport_state dummy_admin = {0};

	if (!mlx4_is_vf_vst_and_prio_qos(dev, port, vf_admin) ||
	    !vf_admin->tx_rate)
		return true;

	dummy_admin.default_qos = qos;
	dummy_admin.default_vlan = vlan;

	/* VF wants to move to other VST state which is valid with current
	 * rate limit. Either differnt default vlan in VST or other
	 * supported QoS priority. Otherwise we don't allow this change when
	 * the TX rate is still configured.
	 */
	if (mlx4_is_vf_vst_and_prio_qos(dev, port, &dummy_admin))
		return true;

	mlx4_info(dev, "Cannot change VF state to %s while rate is set\n",
		  (vlan == MLX4_VGT) ? "VGT" : "VST");

	if (vlan != MLX4_VGT)
		mlx4_info(dev, "VST priority %d not supported for QoS\n", qos);

	mlx4_info(dev, "Please set rate to 0 prior to this VF state change\n");

	return false;
}

int mlx4_set_vf_mac(struct mlx4_dev *dev, int port, int vf, u8 *mac)
{
	struct mlx4_priv *priv = mlx4_priv(dev);
	struct mlx4_vport_state *s_info;
	int slave;

	if (!mlx4_is_master(dev))
		return -EPROTONOSUPPORT;

	if (is_multicast_ether_addr(mac))
		return -EINVAL;

	slave = mlx4_get_slave_indx(dev, vf);
	if (slave < 0)
		return -EINVAL;

	port = mlx4_slaves_closest_port(dev, slave, port);
	s_info = &priv->mfunc.master.vf_admin[slave].vport[port];

	if (s_info->spoofchk && is_zero_ether_addr(mac)) {
		mlx4_info(dev, "MAC invalidation is not allowed when spoofchk is on\n");
		return -EPERM;
	}

	s_info->mac = mlx4_mac_to_u64(mac);
	mlx4_info(dev, "default mac on vf %d port %d to %llX will take effect only after vf restart\n",
		  vf, port, s_info->mac);
	return 0;
}
EXPORT_SYMBOL_GPL(mlx4_set_vf_mac);


int mlx4_set_vf_vlan(struct mlx4_dev *dev, int port, int vf, u16 vlan, u8 qos,
		     __be16 proto)
{
	struct mlx4_priv *priv = mlx4_priv(dev);
	struct mlx4_vport_state *vf_admin;
	struct mlx4_slave_state *slave_state;
	struct mlx4_vport_oper_state *vf_oper;
	int slave;

	if ((!mlx4_is_master(dev)) ||
	    !(dev->caps.flags2 & MLX4_DEV_CAP_FLAG2_VLAN_CONTROL))
		return -EPROTONOSUPPORT;

	if ((vlan > 4095) || (qos > 7))
		return -EINVAL;

	if (proto == htons(ETH_P_8021AD) &&
	    !(dev->caps.flags2 & MLX4_DEV_CAP_FLAG2_SVLAN_BY_QP))
		return -EPROTONOSUPPORT;

	if (proto != htons(ETH_P_8021Q) &&
	    proto != htons(ETH_P_8021AD))
		return -EINVAL;

	if ((proto == htons(ETH_P_8021AD)) &&
	    ((vlan == 0) || (vlan == MLX4_VGT)))
		return -EINVAL;

	slave = mlx4_get_slave_indx(dev, vf);
	if (slave < 0)
		return -EINVAL;

	slave_state = &priv->mfunc.master.slave_state[slave];
	if ((proto == htons(ETH_P_8021AD)) && (slave_state->active) &&
	    (!slave_state->vst_qinq_supported)) {
		mlx4_err(dev, "vf %d does not support VST QinQ mode\n", vf);
		return -EPROTONOSUPPORT;
	}
	port = mlx4_slaves_closest_port(dev, slave, port);
	vf_admin = &priv->mfunc.master.vf_admin[slave].vport[port];
	vf_oper = &priv->mfunc.master.vf_oper[slave].vport[port];

	if (!mlx4_valid_vf_state_change(dev, port, vf_admin, vlan, qos))
		return -EPERM;

	if ((0 == vlan) && (0 == qos))
		vf_admin->default_vlan = MLX4_VGT;
	else
		vf_admin->default_vlan = vlan;
	vf_admin->default_qos = qos;
	vf_admin->vlan_proto = proto;

	/* If rate was configured prior to VST, we saved the configured rate
	 * in vf_admin->rate and now, if priority supported we enforce the QoS
	 */
	if (mlx4_is_vf_vst_and_prio_qos(dev, port, vf_admin) &&
	    vf_admin->tx_rate)
		vf_admin->qos_vport = slave;

	/* Try to activate new vf state without restart,
	 * this option is not supported while moving to VST QinQ mode.
	 */
	if ((proto == htons(ETH_P_8021AD) &&
	     vf_oper->state.vlan_proto != proto) ||
	    mlx4_master_immediate_activate_vlan_qos(priv, slave, port))
		mlx4_info(dev,
			  "updating vf %d port %d config will take effect on next VF restart\n",
			  vf, port);
	return 0;
}
EXPORT_SYMBOL_GPL(mlx4_set_vf_vlan);

int mlx4_set_vf_rate(struct mlx4_dev *dev, int port, int vf, int min_tx_rate,
		     int max_tx_rate)
{
	int err;
	int slave;
	struct mlx4_vport_state *vf_admin;
	struct mlx4_priv *priv = mlx4_priv(dev);

	if (!mlx4_is_master(dev) ||
	    !(dev->caps.flags2 & MLX4_DEV_CAP_FLAG2_QOS_VPP))
		return -EPROTONOSUPPORT;

	if (min_tx_rate) {
		mlx4_info(dev, "Minimum BW share not supported\n");
		return -EPROTONOSUPPORT;
	}

	slave = mlx4_get_slave_indx(dev, vf);
	if (slave < 0)
		return -EINVAL;

	port = mlx4_slaves_closest_port(dev, slave, port);
	vf_admin = &priv->mfunc.master.vf_admin[slave].vport[port];

	err = mlx4_set_vport_qos(priv, slave, port, max_tx_rate);
	if (err) {
		mlx4_info(dev, "vf %d failed to set rate %d\n", vf,
			  max_tx_rate);
		return err;
	}

	vf_admin->tx_rate = max_tx_rate;
	/* if VF is not in supported mode (VST with supported prio),
	 * we do not change vport configuration for its QPs, but save
	 * the rate, so it will be enforced when it moves to supported
	 * mode next time.
	 */
	if (!mlx4_is_vf_vst_and_prio_qos(dev, port, vf_admin)) {
		mlx4_info(dev,
			  "rate set for VF %d when not in valid state\n", vf);

		if (vf_admin->default_vlan != MLX4_VGT)
			mlx4_info(dev, "VST priority not supported by QoS\n");
		else
			mlx4_info(dev, "VF in VGT mode (needed VST)\n");

		mlx4_info(dev,
			  "rate %d take affect when VF moves to valid state\n",
			  max_tx_rate);
		return 0;
	}

	/* If user sets rate 0 assigning default vport for its QPs */
	vf_admin->qos_vport = max_tx_rate ? slave : MLX4_VPP_DEFAULT_VPORT;

	if (priv->mfunc.master.slave_state[slave].active &&
	    dev->caps.flags2 & MLX4_DEV_CAP_FLAG2_UPDATE_QP)
		mlx4_master_immediate_activate_vlan_qos(priv, slave, port);

	return 0;
}
EXPORT_SYMBOL_GPL(mlx4_set_vf_rate);

 /* mlx4_get_slave_default_vlan -
 * return true if VST ( default vlan)
 * if VST, will return vlan & qos (if not NULL)
 */
bool mlx4_get_slave_default_vlan(struct mlx4_dev *dev, int port, int slave,
				 u16 *vlan, u8 *qos)
{
	struct mlx4_vport_oper_state *vp_oper;
	struct mlx4_priv *priv;

	priv = mlx4_priv(dev);
	port = mlx4_slaves_closest_port(dev, slave, port);
	vp_oper = &priv->mfunc.master.vf_oper[slave].vport[port];

	if (MLX4_VGT != vp_oper->state.default_vlan) {
		if (vlan)
			*vlan = vp_oper->state.default_vlan;
		if (qos)
			*qos = vp_oper->state.default_qos;
		return true;
	}
	return false;
}
EXPORT_SYMBOL_GPL(mlx4_get_slave_default_vlan);

int mlx4_set_vf_spoofchk(struct mlx4_dev *dev, int port, int vf, bool setting)
{
	struct mlx4_priv *priv = mlx4_priv(dev);
	struct mlx4_vport_state *s_info;
	int slave;
	u8 mac[ETH_ALEN];

	if ((!mlx4_is_master(dev)) ||
	    !(dev->caps.flags2 & MLX4_DEV_CAP_FLAG2_FSM))
		return -EPROTONOSUPPORT;

	slave = mlx4_get_slave_indx(dev, vf);
	if (slave < 0)
		return -EINVAL;

	port = mlx4_slaves_closest_port(dev, slave, port);
	s_info = &priv->mfunc.master.vf_admin[slave].vport[port];

	mlx4_u64_to_mac(mac, s_info->mac);
	if (setting && !is_valid_ether_addr(mac)) {
		mlx4_info(dev, "Illegal MAC with spoofchk\n");
		return -EPERM;
	}

	s_info->spoofchk = setting;

	return 0;
}
EXPORT_SYMBOL_GPL(mlx4_set_vf_spoofchk);

int mlx4_get_vf_config(struct mlx4_dev *dev, int port, int vf, struct ifla_vf_info *ivf)
{
	struct mlx4_priv *priv = mlx4_priv(dev);
	struct mlx4_vport_state *s_info;
	int slave;

	if (!mlx4_is_master(dev))
		return -EPROTONOSUPPORT;

	slave = mlx4_get_slave_indx(dev, vf);
	if (slave < 0)
		return -EINVAL;

	s_info = &priv->mfunc.master.vf_admin[slave].vport[port];
	ivf->vf = vf;

	/* need to convert it to a func */
	ivf->mac[0] = ((s_info->mac >> (5*8)) & 0xff);
	ivf->mac[1] = ((s_info->mac >> (4*8)) & 0xff);
	ivf->mac[2] = ((s_info->mac >> (3*8)) & 0xff);
	ivf->mac[3] = ((s_info->mac >> (2*8)) & 0xff);
	ivf->mac[4] = ((s_info->mac >> (1*8)) & 0xff);
	ivf->mac[5] = ((s_info->mac)  & 0xff);

	ivf->vlan		= s_info->default_vlan;
	ivf->qos		= s_info->default_qos;
	ivf->vlan_proto		= s_info->vlan_proto;

	if (mlx4_is_vf_vst_and_prio_qos(dev, port, s_info))
		ivf->max_tx_rate = s_info->tx_rate;
	else
		ivf->max_tx_rate = 0;

	ivf->min_tx_rate	= 0;
	ivf->spoofchk		= s_info->spoofchk;
	ivf->linkstate		= s_info->link_state;

	return 0;
}
EXPORT_SYMBOL_GPL(mlx4_get_vf_config);

int mlx4_set_vf_link_state(struct mlx4_dev *dev, int port, int vf, int link_state)
{
	struct mlx4_priv *priv = mlx4_priv(dev);
	struct mlx4_vport_state *s_info;
	int slave;
	u8 link_stat_event;

	slave = mlx4_get_slave_indx(dev, vf);
	if (slave < 0)
		return -EINVAL;

	port = mlx4_slaves_closest_port(dev, slave, port);
	switch (link_state) {
	case IFLA_VF_LINK_STATE_AUTO:
		/* get current link state */
		if (!priv->sense.do_sense_port[port])
			link_stat_event = MLX4_PORT_CHANGE_SUBTYPE_ACTIVE;
		else
			link_stat_event = MLX4_PORT_CHANGE_SUBTYPE_DOWN;
	    break;

	case IFLA_VF_LINK_STATE_ENABLE:
		link_stat_event = MLX4_PORT_CHANGE_SUBTYPE_ACTIVE;
	    break;

	case IFLA_VF_LINK_STATE_DISABLE:
		link_stat_event = MLX4_PORT_CHANGE_SUBTYPE_DOWN;
	    break;

	default:
		mlx4_warn(dev, "unknown value for link_state %02x on slave %d port %d\n",
			  link_state, slave, port);
		return -EINVAL;
	}
	s_info = &priv->mfunc.master.vf_admin[slave].vport[port];
	s_info->link_state = link_state;

	/* send event */
	mlx4_gen_port_state_change_eqe(dev, slave, port, link_stat_event);

	if (mlx4_master_immediate_activate_vlan_qos(priv, slave, port))
		mlx4_dbg(dev,
			 "updating vf %d port %d no link state HW enforcement\n",
			 vf, port);
	return 0;
}
EXPORT_SYMBOL_GPL(mlx4_set_vf_link_state);

int mlx4_get_counter_stats(struct mlx4_dev *dev, int counter_index,
			   struct mlx4_counter *counter_stats, int reset)
{
	struct mlx4_cmd_mailbox *mailbox = NULL;
	struct mlx4_counter *tmp_counter;
	int err;
	u32 if_stat_in_mod;

	if (!counter_stats)
		return -EINVAL;

	if (counter_index == MLX4_SINK_COUNTER_INDEX(dev))
		return 0;

	mailbox = mlx4_alloc_cmd_mailbox(dev);
	if (IS_ERR(mailbox))
		return PTR_ERR(mailbox);

	memset(mailbox->buf, 0, sizeof(struct mlx4_counter));
	if_stat_in_mod = counter_index;
	if (reset)
		if_stat_in_mod |= MLX4_QUERY_IF_STAT_RESET;
	err = mlx4_cmd_box(dev, 0, mailbox->dma,
			   if_stat_in_mod, 0,
			   MLX4_CMD_QUERY_IF_STAT,
			   MLX4_CMD_TIME_CLASS_C,
			   MLX4_CMD_NATIVE);
	if (err) {
		mlx4_dbg(dev, "%s: failed to read statistics for counter index %d\n",
			 __func__, counter_index);
		goto if_stat_out;
	}
	tmp_counter = (struct mlx4_counter *)mailbox->buf;
	counter_stats->counter_mode = tmp_counter->counter_mode;
	if (counter_stats->counter_mode == 0) {
		counter_stats->rx_frames =
			cpu_to_be64(be64_to_cpu(counter_stats->rx_frames) +
				    be64_to_cpu(tmp_counter->rx_frames));
		counter_stats->tx_frames =
			cpu_to_be64(be64_to_cpu(counter_stats->tx_frames) +
				    be64_to_cpu(tmp_counter->tx_frames));
		counter_stats->rx_bytes =
			cpu_to_be64(be64_to_cpu(counter_stats->rx_bytes) +
				    be64_to_cpu(tmp_counter->rx_bytes));
		counter_stats->tx_bytes =
			cpu_to_be64(be64_to_cpu(counter_stats->tx_bytes) +
				    be64_to_cpu(tmp_counter->tx_bytes));
	}

if_stat_out:
	mlx4_free_cmd_mailbox(dev, mailbox);

	return err;
}
EXPORT_SYMBOL_GPL(mlx4_get_counter_stats);

int mlx4_get_vf_stats(struct mlx4_dev *dev, int port, int vf_idx,
		      struct ifla_vf_stats *vf_stats)
{
	struct mlx4_counter tmp_vf_stats;
	int slave;
	int err = 0;

	if (!vf_stats)
		return -EINVAL;

	if (!mlx4_is_master(dev))
		return -EPROTONOSUPPORT;

	slave = mlx4_get_slave_indx(dev, vf_idx);
	if (slave < 0)
		return -EINVAL;

	port = mlx4_slaves_closest_port(dev, slave, port);
	err = mlx4_calc_vf_counters(dev, slave, port, &tmp_vf_stats);
	if (!err && tmp_vf_stats.counter_mode == 0) {
		vf_stats->rx_packets = be64_to_cpu(tmp_vf_stats.rx_frames);
		vf_stats->tx_packets = be64_to_cpu(tmp_vf_stats.tx_frames);
		vf_stats->rx_bytes = be64_to_cpu(tmp_vf_stats.rx_bytes);
		vf_stats->tx_bytes = be64_to_cpu(tmp_vf_stats.tx_bytes);
	}

	return err;
}
EXPORT_SYMBOL_GPL(mlx4_get_vf_stats);

int mlx4_vf_smi_enabled(struct mlx4_dev *dev, int slave, int port)
{
	struct mlx4_priv *priv = mlx4_priv(dev);

	if (slave < 1 || slave >= dev->num_slaves ||
	    port < 1 || port > MLX4_MAX_PORTS)
		return 0;

	return priv->mfunc.master.vf_oper[slave].smi_enabled[port] ==
		MLX4_VF_SMI_ENABLED;
}
EXPORT_SYMBOL_GPL(mlx4_vf_smi_enabled);

int mlx4_vf_get_enable_smi_admin(struct mlx4_dev *dev, int slave, int port)
{
	struct mlx4_priv *priv = mlx4_priv(dev);

	if (slave == mlx4_master_func_num(dev))
		return 1;

	if (slave < 1 || slave >= dev->num_slaves ||
	    port < 1 || port > MLX4_MAX_PORTS)
		return 0;

	return priv->mfunc.master.vf_admin[slave].enable_smi[port] ==
		MLX4_VF_SMI_ENABLED;
}
EXPORT_SYMBOL_GPL(mlx4_vf_get_enable_smi_admin);

int mlx4_vf_set_enable_smi_admin(struct mlx4_dev *dev, int slave, int port,
				 int enabled)
{
	struct mlx4_priv *priv = mlx4_priv(dev);
	struct mlx4_active_ports actv_ports = mlx4_get_active_ports(
			&priv->dev, slave);
	int min_port = find_first_bit(actv_ports.ports,
				      priv->dev.caps.num_ports) + 1;
	int max_port = min_port - 1 +
		bitmap_weight(actv_ports.ports, priv->dev.caps.num_ports);

	if (slave == mlx4_master_func_num(dev))
		return 0;

	if (slave < 1 || slave >= dev->num_slaves ||
	    port < 1 || port > MLX4_MAX_PORTS ||
	    enabled < 0 || enabled > 1)
		return -EINVAL;

	if (min_port == max_port && dev->caps.num_ports > 1) {
		mlx4_info(dev, "SMI access disallowed for single ported VFs\n");
		return -EPROTONOSUPPORT;
	}

	priv->mfunc.master.vf_admin[slave].enable_smi[port] = enabled;
	return 0;
}
EXPORT_SYMBOL_GPL(mlx4_vf_set_enable_smi_admin);<|MERGE_RESOLUTION|>--- conflicted
+++ resolved
@@ -2632,11 +2632,8 @@
 	if (!priv->cmd.context)
 		return -ENOMEM;
 
-<<<<<<< HEAD
-=======
 	if (mlx4_is_mfunc(dev))
 		mutex_lock(&priv->cmd.slave_cmd_mutex);
->>>>>>> 24b8d41d
 	down_write(&priv->cmd.switch_sem);
 	for (i = 0; i < priv->cmd.max_cmds; ++i) {
 		priv->cmd.context[i].token = i;
@@ -2662,11 +2659,8 @@
 	down(&priv->cmd.poll_sem);
 	priv->cmd.use_events = 1;
 	up_write(&priv->cmd.switch_sem);
-<<<<<<< HEAD
-=======
 	if (mlx4_is_mfunc(dev))
 		mutex_unlock(&priv->cmd.slave_cmd_mutex);
->>>>>>> 24b8d41d
 
 	return err;
 }
@@ -2679,11 +2673,8 @@
 	struct mlx4_priv *priv = mlx4_priv(dev);
 	int i;
 
-<<<<<<< HEAD
-=======
 	if (mlx4_is_mfunc(dev))
 		mutex_lock(&priv->cmd.slave_cmd_mutex);
->>>>>>> 24b8d41d
 	down_write(&priv->cmd.switch_sem);
 	priv->cmd.use_events = 0;
 
@@ -2695,11 +2686,8 @@
 
 	up(&priv->cmd.poll_sem);
 	up_write(&priv->cmd.switch_sem);
-<<<<<<< HEAD
-=======
 	if (mlx4_is_mfunc(dev))
 		mutex_unlock(&priv->cmd.slave_cmd_mutex);
->>>>>>> 24b8d41d
 }
 
 struct mlx4_cmd_mailbox *mlx4_alloc_cmd_mailbox(struct mlx4_dev *dev)
