/*
 * Copyright (c) 2004, 2005 Topspin Communications.  All rights reserved.
 * Copyright (c) 2005 Sun Microsystems, Inc. All rights reserved.
 * Copyright (c) 2005, 2006, 2007, 2008 Mellanox Technologies. All rights reserved.
 * Copyright (c) 2006, 2007 Cisco Systems, Inc. All rights reserved.
 *
 * This software is available to you under a choice of one of two
 * licenses.  You may choose to be licensed under the terms of the GNU
 * General Public License (GPL) Version 2, available from the file
 * COPYING in the main directory of this source tree, or the
 * OpenIB.org BSD license below:
 *
 *     Redistribution and use in source and binary forms, with or
 *     without modification, are permitted provided that the following
 *     conditions are met:
 *
 *      - Redistributions of source code must retain the above
 *        copyright notice, this list of conditions and the following
 *        disclaimer.
 *
 *      - Redistributions in binary form must reproduce the above
 *        copyright notice, this list of conditions and the following
 *        disclaimer in the documentation and/or other materials
 *        provided with the distribution.
 *
 * THE SOFTWARE IS PROVIDED "AS IS", WITHOUT WARRANTY OF ANY KIND,
 * EXPRESS OR IMPLIED, INCLUDING BUT NOT LIMITED TO THE WARRANTIES OF
 * MERCHANTABILITY, FITNESS FOR A PARTICULAR PURPOSE AND
 * NONINFRINGEMENT. IN NO EVENT SHALL THE AUTHORS OR COPYRIGHT HOLDERS
 * BE LIABLE FOR ANY CLAIM, DAMAGES OR OTHER LIABILITY, WHETHER IN AN
 * ACTION OF CONTRACT, TORT OR OTHERWISE, ARISING FROM, OUT OF OR IN
 * CONNECTION WITH THE SOFTWARE OR THE USE OR OTHER DEALINGS IN THE
 * SOFTWARE.
 */

#include <linux/module.h>
#include <linux/kernel.h>
#include <linux/init.h>
#include <linux/errno.h>
#include <linux/pci.h>
#include <linux/dma-mapping.h>
#include <linux/slab.h>
#include <linux/io-mapping.h>
#include <linux/delay.h>
#include <linux/kmod.h>
#include <linux/etherdevice.h>
#include <net/devlink.h>

#include <uapi/rdma/mlx4-abi.h>
#include <linux/mlx4/device.h>
#include <linux/mlx4/doorbell.h>

#include "mlx4.h"
#include "fw.h"
#include "icm.h"

MODULE_AUTHOR("Roland Dreier");
MODULE_DESCRIPTION("Mellanox ConnectX HCA low-level driver");
MODULE_LICENSE("Dual BSD/GPL");
MODULE_VERSION(DRV_VERSION);

struct workqueue_struct *mlx4_wq;

#ifdef CONFIG_MLX4_DEBUG

int mlx4_debug_level; /* 0 by default */
module_param_named(debug_level, mlx4_debug_level, int, 0644);
MODULE_PARM_DESC(debug_level, "Enable debug tracing if > 0");

#endif /* CONFIG_MLX4_DEBUG */

#ifdef CONFIG_PCI_MSI

static int msi_x = 1;
module_param(msi_x, int, 0444);
MODULE_PARM_DESC(msi_x, "0 - don't use MSI-X, 1 - use MSI-X, >1 - limit number of MSI-X irqs to msi_x");

#else /* CONFIG_PCI_MSI */

#define msi_x (0)

#endif /* CONFIG_PCI_MSI */

static uint8_t num_vfs[3] = {0, 0, 0};
static int num_vfs_argc;
module_param_array(num_vfs, byte, &num_vfs_argc, 0444);
MODULE_PARM_DESC(num_vfs, "enable #num_vfs functions if num_vfs > 0\n"
			  "num_vfs=port1,port2,port1+2");

static uint8_t probe_vf[3] = {0, 0, 0};
static int probe_vfs_argc;
module_param_array(probe_vf, byte, &probe_vfs_argc, 0444);
MODULE_PARM_DESC(probe_vf, "number of vfs to probe by pf driver (num_vfs > 0)\n"
			   "probe_vf=port1,port2,port1+2");

static int mlx4_log_num_mgm_entry_size = MLX4_DEFAULT_MGM_LOG_ENTRY_SIZE;
module_param_named(log_num_mgm_entry_size,
			mlx4_log_num_mgm_entry_size, int, 0444);
MODULE_PARM_DESC(log_num_mgm_entry_size, "log mgm size, that defines the num"
					 " of qp per mcg, for example:"
					 " 10 gives 248.range: 7 <="
					 " log_num_mgm_entry_size <= 12."
					 " To activate device managed"
					 " flow steering when available, set to -1");

static bool enable_64b_cqe_eqe = true;
module_param(enable_64b_cqe_eqe, bool, 0444);
MODULE_PARM_DESC(enable_64b_cqe_eqe,
		 "Enable 64 byte CQEs/EQEs when the FW supports this (default: True)");

static bool enable_4k_uar;
module_param(enable_4k_uar, bool, 0444);
MODULE_PARM_DESC(enable_4k_uar,
		 "Enable using 4K UAR. Should not be enabled if have VFs which do not support 4K UARs (default: false)");

#define PF_CONTEXT_BEHAVIOUR_MASK	(MLX4_FUNC_CAP_64B_EQE_CQE | \
					 MLX4_FUNC_CAP_EQE_CQE_STRIDE | \
					 MLX4_FUNC_CAP_DMFS_A0_STATIC)

#define RESET_PERSIST_MASK_FLAGS	(MLX4_FLAG_SRIOV)

static char mlx4_version[] =
	DRV_NAME ": Mellanox ConnectX core driver v"
	DRV_VERSION "\n";

static const struct mlx4_profile default_profile = {
	.num_qp		= 1 << 18,
	.num_srq	= 1 << 16,
	.rdmarc_per_qp	= 1 << 4,
	.num_cq		= 1 << 16,
	.num_mcg	= 1 << 13,
	.num_mpt	= 1 << 19,
	.num_mtt	= 1 << 20, /* It is really num mtt segements */
};

static const struct mlx4_profile low_mem_profile = {
	.num_qp		= 1 << 17,
	.num_srq	= 1 << 6,
	.rdmarc_per_qp	= 1 << 4,
	.num_cq		= 1 << 8,
	.num_mcg	= 1 << 8,
	.num_mpt	= 1 << 9,
	.num_mtt	= 1 << 7,
};

static int log_num_mac = 7;
module_param_named(log_num_mac, log_num_mac, int, 0444);
MODULE_PARM_DESC(log_num_mac, "Log2 max number of MACs per ETH port (1-7)");

static int log_num_vlan;
module_param_named(log_num_vlan, log_num_vlan, int, 0444);
MODULE_PARM_DESC(log_num_vlan, "Log2 max number of VLANs per ETH port (0-7)");
/* Log2 max number of VLANs per ETH port (0-7) */
#define MLX4_LOG_NUM_VLANS 7
#define MLX4_MIN_LOG_NUM_VLANS 0
#define MLX4_MIN_LOG_NUM_MAC 1

static bool use_prio;
module_param_named(use_prio, use_prio, bool, 0444);
MODULE_PARM_DESC(use_prio, "Enable steering by VLAN priority on ETH ports (deprecated)");

int log_mtts_per_seg = ilog2(1);
module_param_named(log_mtts_per_seg, log_mtts_per_seg, int, 0444);
MODULE_PARM_DESC(log_mtts_per_seg, "Log2 number of MTT entries per segment "
		 "(0-7) (default: 0)");

static int port_type_array[2] = {MLX4_PORT_TYPE_NONE, MLX4_PORT_TYPE_NONE};
static int arr_argc = 2;
module_param_array(port_type_array, int, &arr_argc, 0444);
MODULE_PARM_DESC(port_type_array, "Array of port types: HW_DEFAULT (0) is default "
				"1 for IB, 2 for Ethernet");

struct mlx4_port_config {
	struct list_head list;
	enum mlx4_port_type port_type[MLX4_MAX_PORTS + 1];
	struct pci_dev *pdev;
};

static atomic_t pf_loading = ATOMIC_INIT(0);

static int mlx4_devlink_ierr_reset_get(struct devlink *devlink, u32 id,
				       struct devlink_param_gset_ctx *ctx)
{
	ctx->val.vbool = !!mlx4_internal_err_reset;
	return 0;
}

static int mlx4_devlink_ierr_reset_set(struct devlink *devlink, u32 id,
				       struct devlink_param_gset_ctx *ctx)
{
	mlx4_internal_err_reset = ctx->val.vbool;
	return 0;
}

static int mlx4_devlink_crdump_snapshot_get(struct devlink *devlink, u32 id,
					    struct devlink_param_gset_ctx *ctx)
{
	struct mlx4_priv *priv = devlink_priv(devlink);
	struct mlx4_dev *dev = &priv->dev;

	ctx->val.vbool = dev->persist->crdump.snapshot_enable;
	return 0;
}

static int mlx4_devlink_crdump_snapshot_set(struct devlink *devlink, u32 id,
					    struct devlink_param_gset_ctx *ctx)
{
	struct mlx4_priv *priv = devlink_priv(devlink);
	struct mlx4_dev *dev = &priv->dev;

	dev->persist->crdump.snapshot_enable = ctx->val.vbool;
	return 0;
}

static int
mlx4_devlink_max_macs_validate(struct devlink *devlink, u32 id,
			       union devlink_param_value val,
			       struct netlink_ext_ack *extack)
{
	u32 value = val.vu32;

	if (value < 1 || value > 128)
		return -ERANGE;

	if (!is_power_of_2(value)) {
		NL_SET_ERR_MSG_MOD(extack, "max_macs supported must be power of 2");
		return -EINVAL;
	}

	return 0;
}

enum mlx4_devlink_param_id {
	MLX4_DEVLINK_PARAM_ID_BASE = DEVLINK_PARAM_GENERIC_ID_MAX,
	MLX4_DEVLINK_PARAM_ID_ENABLE_64B_CQE_EQE,
	MLX4_DEVLINK_PARAM_ID_ENABLE_4K_UAR,
};

static const struct devlink_param mlx4_devlink_params[] = {
	DEVLINK_PARAM_GENERIC(INT_ERR_RESET,
			      BIT(DEVLINK_PARAM_CMODE_RUNTIME) |
			      BIT(DEVLINK_PARAM_CMODE_DRIVERINIT),
			      mlx4_devlink_ierr_reset_get,
			      mlx4_devlink_ierr_reset_set, NULL),
	DEVLINK_PARAM_GENERIC(MAX_MACS,
			      BIT(DEVLINK_PARAM_CMODE_DRIVERINIT),
			      NULL, NULL, mlx4_devlink_max_macs_validate),
	DEVLINK_PARAM_GENERIC(REGION_SNAPSHOT,
			      BIT(DEVLINK_PARAM_CMODE_RUNTIME) |
			      BIT(DEVLINK_PARAM_CMODE_DRIVERINIT),
			      mlx4_devlink_crdump_snapshot_get,
			      mlx4_devlink_crdump_snapshot_set, NULL),
	DEVLINK_PARAM_DRIVER(MLX4_DEVLINK_PARAM_ID_ENABLE_64B_CQE_EQE,
			     "enable_64b_cqe_eqe", DEVLINK_PARAM_TYPE_BOOL,
			     BIT(DEVLINK_PARAM_CMODE_DRIVERINIT),
			     NULL, NULL, NULL),
	DEVLINK_PARAM_DRIVER(MLX4_DEVLINK_PARAM_ID_ENABLE_4K_UAR,
			     "enable_4k_uar", DEVLINK_PARAM_TYPE_BOOL,
			     BIT(DEVLINK_PARAM_CMODE_DRIVERINIT),
			     NULL, NULL, NULL),
};

static void mlx4_devlink_set_params_init_values(struct devlink *devlink)
{
	union devlink_param_value value;

	value.vbool = !!mlx4_internal_err_reset;
	devlink_param_driverinit_value_set(devlink,
					   DEVLINK_PARAM_GENERIC_ID_INT_ERR_RESET,
					   value);

	value.vu32 = 1UL << log_num_mac;
	devlink_param_driverinit_value_set(devlink,
					   DEVLINK_PARAM_GENERIC_ID_MAX_MACS,
					   value);

	value.vbool = enable_64b_cqe_eqe;
	devlink_param_driverinit_value_set(devlink,
					   MLX4_DEVLINK_PARAM_ID_ENABLE_64B_CQE_EQE,
					   value);

	value.vbool = enable_4k_uar;
	devlink_param_driverinit_value_set(devlink,
					   MLX4_DEVLINK_PARAM_ID_ENABLE_4K_UAR,
					   value);

	value.vbool = false;
	devlink_param_driverinit_value_set(devlink,
					   DEVLINK_PARAM_GENERIC_ID_REGION_SNAPSHOT,
					   value);
}

static inline void mlx4_set_num_reserved_uars(struct mlx4_dev *dev,
					      struct mlx4_dev_cap *dev_cap)
{
	/* The reserved_uars is calculated by system page size unit.
	 * Therefore, adjustment is added when the uar page size is less
	 * than the system page size
	 */
	dev->caps.reserved_uars	=
		max_t(int,
		      mlx4_get_num_reserved_uar(dev),
		      dev_cap->reserved_uars /
			(1 << (PAGE_SHIFT - dev->uar_page_shift)));
}

int mlx4_check_port_params(struct mlx4_dev *dev,
			   enum mlx4_port_type *port_type)
{
	int i;

	if (!(dev->caps.flags & MLX4_DEV_CAP_FLAG_DPDP)) {
		for (i = 0; i < dev->caps.num_ports - 1; i++) {
			if (port_type[i] != port_type[i + 1]) {
				mlx4_err(dev, "Only same port types supported on this HCA, aborting\n");
				return -EOPNOTSUPP;
			}
		}
	}

	for (i = 0; i < dev->caps.num_ports; i++) {
		if (!(port_type[i] & dev->caps.supported_type[i+1])) {
			mlx4_err(dev, "Requested port type for port %d is not supported on this HCA\n",
				 i + 1);
			return -EOPNOTSUPP;
		}
	}
	return 0;
}

static void mlx4_set_port_mask(struct mlx4_dev *dev)
{
	int i;

	for (i = 1; i <= dev->caps.num_ports; ++i)
		dev->caps.port_mask[i] = dev->caps.port_type[i];
}

enum {
	MLX4_QUERY_FUNC_NUM_SYS_EQS = 1 << 0,
};

static int mlx4_query_func(struct mlx4_dev *dev, struct mlx4_dev_cap *dev_cap)
{
	int err = 0;
	struct mlx4_func func;

	if (dev->caps.flags2 & MLX4_DEV_CAP_FLAG2_SYS_EQS) {
		err = mlx4_QUERY_FUNC(dev, &func, 0);
		if (err) {
			mlx4_err(dev, "QUERY_DEV_CAP command failed, aborting.\n");
			return err;
		}
		dev_cap->max_eqs = func.max_eq;
		dev_cap->reserved_eqs = func.rsvd_eqs;
		dev_cap->reserved_uars = func.rsvd_uars;
		err |= MLX4_QUERY_FUNC_NUM_SYS_EQS;
	}
	return err;
}

static void mlx4_enable_cqe_eqe_stride(struct mlx4_dev *dev)
{
	struct mlx4_caps *dev_cap = &dev->caps;

	/* FW not supporting or cancelled by user */
	if (!(dev_cap->flags2 & MLX4_DEV_CAP_FLAG2_EQE_STRIDE) ||
	    !(dev_cap->flags2 & MLX4_DEV_CAP_FLAG2_CQE_STRIDE))
		return;

	/* Must have 64B CQE_EQE enabled by FW to use bigger stride
	 * When FW has NCSI it may decide not to report 64B CQE/EQEs
	 */
	if (!(dev_cap->flags & MLX4_DEV_CAP_FLAG_64B_EQE) ||
	    !(dev_cap->flags & MLX4_DEV_CAP_FLAG_64B_CQE)) {
		dev_cap->flags2 &= ~MLX4_DEV_CAP_FLAG2_CQE_STRIDE;
		dev_cap->flags2 &= ~MLX4_DEV_CAP_FLAG2_EQE_STRIDE;
		return;
	}

	if (cache_line_size() == 128 || cache_line_size() == 256) {
		mlx4_dbg(dev, "Enabling CQE stride cacheLine supported\n");
		/* Changing the real data inside CQE size to 32B */
		dev_cap->flags &= ~MLX4_DEV_CAP_FLAG_64B_CQE;
		dev_cap->flags &= ~MLX4_DEV_CAP_FLAG_64B_EQE;

		if (mlx4_is_master(dev))
			dev_cap->function_caps |= MLX4_FUNC_CAP_EQE_CQE_STRIDE;
	} else {
		if (cache_line_size() != 32  && cache_line_size() != 64)
			mlx4_dbg(dev, "Disabling CQE stride, cacheLine size unsupported\n");
		dev_cap->flags2 &= ~MLX4_DEV_CAP_FLAG2_CQE_STRIDE;
		dev_cap->flags2 &= ~MLX4_DEV_CAP_FLAG2_EQE_STRIDE;
	}
}

static int _mlx4_dev_port(struct mlx4_dev *dev, int port,
			  struct mlx4_port_cap *port_cap)
{
	dev->caps.vl_cap[port]	    = port_cap->max_vl;
	dev->caps.ib_mtu_cap[port]	    = port_cap->ib_mtu;
	dev->phys_caps.gid_phys_table_len[port]  = port_cap->max_gids;
	dev->phys_caps.pkey_phys_table_len[port] = port_cap->max_pkeys;
	/* set gid and pkey table operating lengths by default
	 * to non-sriov values
	 */
	dev->caps.gid_table_len[port]  = port_cap->max_gids;
	dev->caps.pkey_table_len[port] = port_cap->max_pkeys;
	dev->caps.port_width_cap[port] = port_cap->max_port_width;
	dev->caps.eth_mtu_cap[port]    = port_cap->eth_mtu;
	dev->caps.max_tc_eth	       = port_cap->max_tc_eth;
	dev->caps.def_mac[port]        = port_cap->def_mac;
	dev->caps.supported_type[port] = port_cap->supported_port_types;
	dev->caps.suggested_type[port] = port_cap->suggested_type;
	dev->caps.default_sense[port] = port_cap->default_sense;
	dev->caps.trans_type[port]	    = port_cap->trans_type;
	dev->caps.vendor_oui[port]     = port_cap->vendor_oui;
	dev->caps.wavelength[port]     = port_cap->wavelength;
	dev->caps.trans_code[port]     = port_cap->trans_code;

	return 0;
}

static int mlx4_dev_port(struct mlx4_dev *dev, int port,
			 struct mlx4_port_cap *port_cap)
{
	int err = 0;

	err = mlx4_QUERY_PORT(dev, port, port_cap);

	if (err)
		mlx4_err(dev, "QUERY_PORT command failed.\n");

	return err;
}

static inline void mlx4_enable_ignore_fcs(struct mlx4_dev *dev)
{
	if (!(dev->caps.flags2 & MLX4_DEV_CAP_FLAG2_IGNORE_FCS))
		return;

	if (mlx4_is_mfunc(dev)) {
		mlx4_dbg(dev, "SRIOV mode - Disabling Ignore FCS");
		dev->caps.flags2 &= ~MLX4_DEV_CAP_FLAG2_IGNORE_FCS;
		return;
	}

	if (!(dev->caps.flags & MLX4_DEV_CAP_FLAG_FCS_KEEP)) {
		mlx4_dbg(dev,
			 "Keep FCS is not supported - Disabling Ignore FCS");
		dev->caps.flags2 &= ~MLX4_DEV_CAP_FLAG2_IGNORE_FCS;
		return;
	}
}

#define MLX4_A0_STEERING_TABLE_SIZE	256
static int mlx4_dev_cap(struct mlx4_dev *dev, struct mlx4_dev_cap *dev_cap)
{
	int err;
	int i;

	err = mlx4_QUERY_DEV_CAP(dev, dev_cap);
	if (err) {
		mlx4_err(dev, "QUERY_DEV_CAP command failed, aborting\n");
		return err;
	}
	mlx4_dev_cap_dump(dev, dev_cap);

	if (dev_cap->min_page_sz > PAGE_SIZE) {
		mlx4_err(dev, "HCA minimum page size of %d bigger than kernel PAGE_SIZE of %ld, aborting\n",
			 dev_cap->min_page_sz, PAGE_SIZE);
		return -ENODEV;
	}
	if (dev_cap->num_ports > MLX4_MAX_PORTS) {
		mlx4_err(dev, "HCA has %d ports, but we only support %d, aborting\n",
			 dev_cap->num_ports, MLX4_MAX_PORTS);
		return -ENODEV;
	}

	if (dev_cap->uar_size > pci_resource_len(dev->persist->pdev, 2)) {
		mlx4_err(dev, "HCA reported UAR size of 0x%x bigger than PCI resource 2 size of 0x%llx, aborting\n",
			 dev_cap->uar_size,
			 (unsigned long long)
			 pci_resource_len(dev->persist->pdev, 2));
		return -ENODEV;
	}

	dev->caps.num_ports	     = dev_cap->num_ports;
	dev->caps.num_sys_eqs = dev_cap->num_sys_eqs;
	dev->phys_caps.num_phys_eqs = dev_cap->flags2 & MLX4_DEV_CAP_FLAG2_SYS_EQS ?
				      dev->caps.num_sys_eqs :
				      MLX4_MAX_EQ_NUM;
	for (i = 1; i <= dev->caps.num_ports; ++i) {
		err = _mlx4_dev_port(dev, i, dev_cap->port_cap + i);
		if (err) {
			mlx4_err(dev, "QUERY_PORT command failed, aborting\n");
			return err;
		}
	}

	dev->caps.uar_page_size	     = PAGE_SIZE;
	dev->caps.num_uars	     = dev_cap->uar_size / PAGE_SIZE;
	dev->caps.local_ca_ack_delay = dev_cap->local_ca_ack_delay;
	dev->caps.bf_reg_size	     = dev_cap->bf_reg_size;
	dev->caps.bf_regs_per_page   = dev_cap->bf_regs_per_page;
	dev->caps.max_sq_sg	     = dev_cap->max_sq_sg;
	dev->caps.max_rq_sg	     = dev_cap->max_rq_sg;
	dev->caps.max_wqes	     = dev_cap->max_qp_sz;
	dev->caps.max_qp_init_rdma   = dev_cap->max_requester_per_qp;
	dev->caps.max_srq_wqes	     = dev_cap->max_srq_sz;
	dev->caps.max_srq_sge	     = dev_cap->max_rq_sg - 1;
	dev->caps.reserved_srqs	     = dev_cap->reserved_srqs;
	dev->caps.max_sq_desc_sz     = dev_cap->max_sq_desc_sz;
	dev->caps.max_rq_desc_sz     = dev_cap->max_rq_desc_sz;
	/*
	 * Subtract 1 from the limit because we need to allocate a
	 * spare CQE to enable resizing the CQ.
	 */
	dev->caps.max_cqes	     = dev_cap->max_cq_sz - 1;
	dev->caps.reserved_cqs	     = dev_cap->reserved_cqs;
	dev->caps.reserved_eqs	     = dev_cap->reserved_eqs;
	dev->caps.reserved_mtts      = dev_cap->reserved_mtts;
	dev->caps.reserved_mrws	     = dev_cap->reserved_mrws;

	dev->caps.reserved_pds	     = dev_cap->reserved_pds;
	dev->caps.reserved_xrcds     = (dev->caps.flags & MLX4_DEV_CAP_FLAG_XRC) ?
					dev_cap->reserved_xrcds : 0;
	dev->caps.max_xrcds          = (dev->caps.flags & MLX4_DEV_CAP_FLAG_XRC) ?
					dev_cap->max_xrcds : 0;
	dev->caps.mtt_entry_sz       = dev_cap->mtt_entry_sz;

	dev->caps.max_msg_sz         = dev_cap->max_msg_sz;
	dev->caps.page_size_cap	     = ~(u32) (dev_cap->min_page_sz - 1);
	dev->caps.flags		     = dev_cap->flags;
	dev->caps.flags2	     = dev_cap->flags2;
	dev->caps.bmme_flags	     = dev_cap->bmme_flags;
	dev->caps.reserved_lkey	     = dev_cap->reserved_lkey;
	dev->caps.stat_rate_support  = dev_cap->stat_rate_support;
	dev->caps.max_gso_sz	     = dev_cap->max_gso_sz;
	dev->caps.max_rss_tbl_sz     = dev_cap->max_rss_tbl_sz;
	dev->caps.wol_port[1]          = dev_cap->wol_port[1];
	dev->caps.wol_port[2]          = dev_cap->wol_port[2];
	dev->caps.health_buffer_addrs  = dev_cap->health_buffer_addrs;

	/* Save uar page shift */
	if (!mlx4_is_slave(dev)) {
		/* Virtual PCI function needs to determine UAR page size from
		 * firmware. Only master PCI function can set the uar page size
		 */
		if (enable_4k_uar || !dev->persist->num_vfs)
			dev->uar_page_shift = DEFAULT_UAR_PAGE_SHIFT;
		else
			dev->uar_page_shift = PAGE_SHIFT;

		mlx4_set_num_reserved_uars(dev, dev_cap);
	}

	if (dev->caps.flags2 & MLX4_DEV_CAP_FLAG2_PHV_EN) {
		struct mlx4_init_hca_param hca_param;

		memset(&hca_param, 0, sizeof(hca_param));
		err = mlx4_QUERY_HCA(dev, &hca_param);
		/* Turn off PHV_EN flag in case phv_check_en is set.
		 * phv_check_en is a HW check that parse the packet and verify
		 * phv bit was reported correctly in the wqe. To allow QinQ
		 * PHV_EN flag should be set and phv_check_en must be cleared
		 * otherwise QinQ packets will be drop by the HW.
		 */
		if (err || hca_param.phv_check_en)
			dev->caps.flags2 &= ~MLX4_DEV_CAP_FLAG2_PHV_EN;
	}

	/* Sense port always allowed on supported devices for ConnectX-1 and -2 */
	if (mlx4_priv(dev)->pci_dev_data & MLX4_PCI_DEV_FORCE_SENSE_PORT)
		dev->caps.flags |= MLX4_DEV_CAP_FLAG_SENSE_SUPPORT;
	/* Don't do sense port on multifunction devices (for now at least) */
	if (mlx4_is_mfunc(dev))
		dev->caps.flags &= ~MLX4_DEV_CAP_FLAG_SENSE_SUPPORT;

	if (mlx4_low_memory_profile()) {
		dev->caps.log_num_macs  = MLX4_MIN_LOG_NUM_MAC;
		dev->caps.log_num_vlans = MLX4_MIN_LOG_NUM_VLANS;
	} else {
		dev->caps.log_num_macs  = log_num_mac;
		dev->caps.log_num_vlans = MLX4_LOG_NUM_VLANS;
	}

	for (i = 1; i <= dev->caps.num_ports; ++i) {
		dev->caps.port_type[i] = MLX4_PORT_TYPE_NONE;
		if (dev->caps.supported_type[i]) {
			/* if only ETH is supported - assign ETH */
			if (dev->caps.supported_type[i] == MLX4_PORT_TYPE_ETH)
				dev->caps.port_type[i] = MLX4_PORT_TYPE_ETH;
			/* if only IB is supported, assign IB */
			else if (dev->caps.supported_type[i] ==
				 MLX4_PORT_TYPE_IB)
				dev->caps.port_type[i] = MLX4_PORT_TYPE_IB;
			else {
				/* if IB and ETH are supported, we set the port
				 * type according to user selection of port type;
				 * if user selected none, take the FW hint */
				if (port_type_array[i - 1] == MLX4_PORT_TYPE_NONE)
					dev->caps.port_type[i] = dev->caps.suggested_type[i] ?
						MLX4_PORT_TYPE_ETH : MLX4_PORT_TYPE_IB;
				else
					dev->caps.port_type[i] = port_type_array[i - 1];
			}
		}
		/*
		 * Link sensing is allowed on the port if 3 conditions are true:
		 * 1. Both protocols are supported on the port.
		 * 2. Different types are supported on the port
		 * 3. FW declared that it supports link sensing
		 */
		mlx4_priv(dev)->sense.sense_allowed[i] =
			((dev->caps.supported_type[i] == MLX4_PORT_TYPE_AUTO) &&
			 (dev->caps.flags & MLX4_DEV_CAP_FLAG_DPDP) &&
			 (dev->caps.flags & MLX4_DEV_CAP_FLAG_SENSE_SUPPORT));

		/*
		 * If "default_sense" bit is set, we move the port to "AUTO" mode
		 * and perform sense_port FW command to try and set the correct
		 * port type from beginning
		 */
		if (mlx4_priv(dev)->sense.sense_allowed[i] && dev->caps.default_sense[i]) {
			enum mlx4_port_type sensed_port = MLX4_PORT_TYPE_NONE;
			dev->caps.possible_type[i] = MLX4_PORT_TYPE_AUTO;
			mlx4_SENSE_PORT(dev, i, &sensed_port);
			if (sensed_port != MLX4_PORT_TYPE_NONE)
				dev->caps.port_type[i] = sensed_port;
		} else {
			dev->caps.possible_type[i] = dev->caps.port_type[i];
		}

		if (dev->caps.log_num_macs > dev_cap->port_cap[i].log_max_macs) {
			dev->caps.log_num_macs = dev_cap->port_cap[i].log_max_macs;
			mlx4_warn(dev, "Requested number of MACs is too much for port %d, reducing to %d\n",
				  i, 1 << dev->caps.log_num_macs);
		}
		if (dev->caps.log_num_vlans > dev_cap->port_cap[i].log_max_vlans) {
			dev->caps.log_num_vlans = dev_cap->port_cap[i].log_max_vlans;
			mlx4_warn(dev, "Requested number of VLANs is too much for port %d, reducing to %d\n",
				  i, 1 << dev->caps.log_num_vlans);
		}
	}

	if (mlx4_is_master(dev) && (dev->caps.num_ports == 2) &&
	    (port_type_array[0] == MLX4_PORT_TYPE_IB) &&
	    (port_type_array[1] == MLX4_PORT_TYPE_ETH)) {
		mlx4_warn(dev,
			  "Granular QoS per VF not supported with IB/Eth configuration\n");
		dev->caps.flags2 &= ~MLX4_DEV_CAP_FLAG2_QOS_VPP;
	}

	dev->caps.max_counters = dev_cap->max_counters;

	dev->caps.reserved_qps_cnt[MLX4_QP_REGION_FW] = dev_cap->reserved_qps;
	dev->caps.reserved_qps_cnt[MLX4_QP_REGION_ETH_ADDR] =
		dev->caps.reserved_qps_cnt[MLX4_QP_REGION_FC_ADDR] =
		(1 << dev->caps.log_num_macs) *
		(1 << dev->caps.log_num_vlans) *
		dev->caps.num_ports;
	dev->caps.reserved_qps_cnt[MLX4_QP_REGION_FC_EXCH] = MLX4_NUM_FEXCH;

	if (dev_cap->dmfs_high_rate_qpn_base > 0 &&
	    dev->caps.flags2 & MLX4_DEV_CAP_FLAG2_FS_EN)
		dev->caps.dmfs_high_rate_qpn_base = dev_cap->dmfs_high_rate_qpn_base;
	else
		dev->caps.dmfs_high_rate_qpn_base =
			dev->caps.reserved_qps_cnt[MLX4_QP_REGION_FW];

	if (dev_cap->dmfs_high_rate_qpn_range > 0 &&
	    dev->caps.flags2 & MLX4_DEV_CAP_FLAG2_FS_EN) {
		dev->caps.dmfs_high_rate_qpn_range = dev_cap->dmfs_high_rate_qpn_range;
		dev->caps.dmfs_high_steer_mode = MLX4_STEERING_DMFS_A0_DEFAULT;
		dev->caps.flags2 |= MLX4_DEV_CAP_FLAG2_FS_A0;
	} else {
		dev->caps.dmfs_high_steer_mode = MLX4_STEERING_DMFS_A0_NOT_SUPPORTED;
		dev->caps.dmfs_high_rate_qpn_base =
			dev->caps.reserved_qps_cnt[MLX4_QP_REGION_FW];
		dev->caps.dmfs_high_rate_qpn_range = MLX4_A0_STEERING_TABLE_SIZE;
	}

	dev->caps.rl_caps = dev_cap->rl_caps;

	dev->caps.reserved_qps_cnt[MLX4_QP_REGION_RSS_RAW_ETH] =
		dev->caps.dmfs_high_rate_qpn_range;

	dev->caps.reserved_qps = dev->caps.reserved_qps_cnt[MLX4_QP_REGION_FW] +
		dev->caps.reserved_qps_cnt[MLX4_QP_REGION_ETH_ADDR] +
		dev->caps.reserved_qps_cnt[MLX4_QP_REGION_FC_ADDR] +
		dev->caps.reserved_qps_cnt[MLX4_QP_REGION_FC_EXCH];

	dev->caps.sqp_demux = (mlx4_is_master(dev)) ? MLX4_MAX_NUM_SLAVES : 0;

	if (!enable_64b_cqe_eqe && !mlx4_is_slave(dev)) {
		if (dev_cap->flags &
		    (MLX4_DEV_CAP_FLAG_64B_CQE | MLX4_DEV_CAP_FLAG_64B_EQE)) {
			mlx4_warn(dev, "64B EQEs/CQEs supported by the device but not enabled\n");
			dev->caps.flags &= ~MLX4_DEV_CAP_FLAG_64B_CQE;
			dev->caps.flags &= ~MLX4_DEV_CAP_FLAG_64B_EQE;
		}

		if (dev_cap->flags2 &
		    (MLX4_DEV_CAP_FLAG2_CQE_STRIDE |
		     MLX4_DEV_CAP_FLAG2_EQE_STRIDE)) {
			mlx4_warn(dev, "Disabling EQE/CQE stride per user request\n");
			dev_cap->flags2 &= ~MLX4_DEV_CAP_FLAG2_CQE_STRIDE;
			dev_cap->flags2 &= ~MLX4_DEV_CAP_FLAG2_EQE_STRIDE;
		}
	}

	if ((dev->caps.flags &
	    (MLX4_DEV_CAP_FLAG_64B_CQE | MLX4_DEV_CAP_FLAG_64B_EQE)) &&
	    mlx4_is_master(dev))
		dev->caps.function_caps |= MLX4_FUNC_CAP_64B_EQE_CQE;

	if (!mlx4_is_slave(dev)) {
		mlx4_enable_cqe_eqe_stride(dev);
		dev->caps.alloc_res_qp_mask =
			(dev->caps.bf_reg_size ? MLX4_RESERVE_ETH_BF_QP : 0) |
			MLX4_RESERVE_A0_QP;

		if (!(dev->caps.flags2 & MLX4_DEV_CAP_FLAG2_ETS_CFG) &&
		    dev->caps.flags & MLX4_DEV_CAP_FLAG_SET_ETH_SCHED) {
			mlx4_warn(dev, "Old device ETS support detected\n");
			mlx4_warn(dev, "Consider upgrading device FW.\n");
			dev->caps.flags2 |= MLX4_DEV_CAP_FLAG2_ETS_CFG;
		}

	} else {
		dev->caps.alloc_res_qp_mask = 0;
	}

	mlx4_enable_ignore_fcs(dev);

	return 0;
}

/*The function checks if there are live vf, return the num of them*/
static int mlx4_how_many_lives_vf(struct mlx4_dev *dev)
{
	struct mlx4_priv *priv = mlx4_priv(dev);
	struct mlx4_slave_state *s_state;
	int i;
	int ret = 0;

	for (i = 1/*the ppf is 0*/; i < dev->num_slaves; ++i) {
		s_state = &priv->mfunc.master.slave_state[i];
		if (s_state->active && s_state->last_cmd !=
		    MLX4_COMM_CMD_RESET) {
			mlx4_warn(dev, "%s: slave: %d is still active\n",
				  __func__, i);
			ret++;
		}
	}
	return ret;
}

int mlx4_get_parav_qkey(struct mlx4_dev *dev, u32 qpn, u32 *qkey)
{
	u32 qk = MLX4_RESERVED_QKEY_BASE;

	if (qpn >= dev->phys_caps.base_tunnel_sqpn + 8 * MLX4_MFUNC_MAX ||
	    qpn < dev->phys_caps.base_proxy_sqpn)
		return -EINVAL;

	if (qpn >= dev->phys_caps.base_tunnel_sqpn)
		/* tunnel qp */
		qk += qpn - dev->phys_caps.base_tunnel_sqpn;
	else
		qk += qpn - dev->phys_caps.base_proxy_sqpn;
	*qkey = qk;
	return 0;
}
EXPORT_SYMBOL(mlx4_get_parav_qkey);

void mlx4_sync_pkey_table(struct mlx4_dev *dev, int slave, int port, int i, int val)
{
	struct mlx4_priv *priv = container_of(dev, struct mlx4_priv, dev);

	if (!mlx4_is_master(dev))
		return;

	priv->virt2phys_pkey[slave][port - 1][i] = val;
}
EXPORT_SYMBOL(mlx4_sync_pkey_table);

void mlx4_put_slave_node_guid(struct mlx4_dev *dev, int slave, __be64 guid)
{
	struct mlx4_priv *priv = container_of(dev, struct mlx4_priv, dev);

	if (!mlx4_is_master(dev))
		return;

	priv->slave_node_guids[slave] = guid;
}
EXPORT_SYMBOL(mlx4_put_slave_node_guid);

__be64 mlx4_get_slave_node_guid(struct mlx4_dev *dev, int slave)
{
	struct mlx4_priv *priv = container_of(dev, struct mlx4_priv, dev);

	if (!mlx4_is_master(dev))
		return 0;

	return priv->slave_node_guids[slave];
}
EXPORT_SYMBOL(mlx4_get_slave_node_guid);

int mlx4_is_slave_active(struct mlx4_dev *dev, int slave)
{
	struct mlx4_priv *priv = mlx4_priv(dev);
	struct mlx4_slave_state *s_slave;

	if (!mlx4_is_master(dev))
		return 0;

	s_slave = &priv->mfunc.master.slave_state[slave];
	return !!s_slave->active;
}
EXPORT_SYMBOL(mlx4_is_slave_active);

void mlx4_handle_eth_header_mcast_prio(struct mlx4_net_trans_rule_hw_ctrl *ctrl,
				       struct _rule_hw *eth_header)
{
	if (is_multicast_ether_addr(eth_header->eth.dst_mac) ||
	    is_broadcast_ether_addr(eth_header->eth.dst_mac)) {
		struct mlx4_net_trans_rule_hw_eth *eth =
			(struct mlx4_net_trans_rule_hw_eth *)eth_header;
		struct _rule_hw *next_rule = (struct _rule_hw *)(eth + 1);
		bool last_rule = next_rule->size == 0 && next_rule->id == 0 &&
			next_rule->rsvd == 0;

		if (last_rule)
			ctrl->prio = cpu_to_be16(MLX4_DOMAIN_NIC);
	}
}
EXPORT_SYMBOL(mlx4_handle_eth_header_mcast_prio);

static void slave_adjust_steering_mode(struct mlx4_dev *dev,
				       struct mlx4_dev_cap *dev_cap,
				       struct mlx4_init_hca_param *hca_param)
{
	dev->caps.steering_mode = hca_param->steering_mode;
	if (dev->caps.steering_mode == MLX4_STEERING_MODE_DEVICE_MANAGED) {
		dev->caps.num_qp_per_mgm = dev_cap->fs_max_num_qp_per_entry;
		dev->caps.fs_log_max_ucast_qp_range_size =
			dev_cap->fs_log_max_ucast_qp_range_size;
	} else
		dev->caps.num_qp_per_mgm =
			4 * ((1 << hca_param->log_mc_entry_sz)/16 - 2);

	mlx4_dbg(dev, "Steering mode is: %s\n",
		 mlx4_steering_mode_str(dev->caps.steering_mode));
}

static void mlx4_slave_destroy_special_qp_cap(struct mlx4_dev *dev)
{
	kfree(dev->caps.spec_qps);
	dev->caps.spec_qps = NULL;
}

static int mlx4_slave_special_qp_cap(struct mlx4_dev *dev)
{
	struct mlx4_func_cap *func_cap = NULL;
	struct mlx4_caps *caps = &dev->caps;
	int i, err = 0;

	func_cap = kzalloc(sizeof(*func_cap), GFP_KERNEL);
	caps->spec_qps = kcalloc(caps->num_ports, sizeof(*caps->spec_qps), GFP_KERNEL);

	if (!func_cap || !caps->spec_qps) {
		mlx4_err(dev, "Failed to allocate memory for special qps cap\n");
		err = -ENOMEM;
		goto err_mem;
	}

	for (i = 1; i <= caps->num_ports; ++i) {
		err = mlx4_QUERY_FUNC_CAP(dev, i, func_cap);
		if (err) {
			mlx4_err(dev, "QUERY_FUNC_CAP port command failed for port %d, aborting (%d)\n",
				 i, err);
			goto err_mem;
		}
		caps->spec_qps[i - 1] = func_cap->spec_qps;
		caps->port_mask[i] = caps->port_type[i];
		caps->phys_port_id[i] = func_cap->phys_port_id;
		err = mlx4_get_slave_pkey_gid_tbl_len(dev, i,
						      &caps->gid_table_len[i],
						      &caps->pkey_table_len[i]);
		if (err) {
			mlx4_err(dev, "QUERY_PORT command failed for port %d, aborting (%d)\n",
				 i, err);
			goto err_mem;
		}
	}

err_mem:
	if (err)
		mlx4_slave_destroy_special_qp_cap(dev);
	kfree(func_cap);
	return err;
}

static int mlx4_slave_cap(struct mlx4_dev *dev)
{
	int			   err;
	u32			   page_size;
	struct mlx4_dev_cap	   *dev_cap = NULL;
	struct mlx4_func_cap	   *func_cap = NULL;
	struct mlx4_init_hca_param *hca_param = NULL;

	hca_param = kzalloc(sizeof(*hca_param), GFP_KERNEL);
	func_cap = kzalloc(sizeof(*func_cap), GFP_KERNEL);
	dev_cap = kzalloc(sizeof(*dev_cap), GFP_KERNEL);
	if (!hca_param || !func_cap || !dev_cap) {
		mlx4_err(dev, "Failed to allocate memory for slave_cap\n");
		err = -ENOMEM;
		goto free_mem;
	}

	err = mlx4_QUERY_HCA(dev, hca_param);
	if (err) {
		mlx4_err(dev, "QUERY_HCA command failed, aborting\n");
		goto free_mem;
	}

	/* fail if the hca has an unknown global capability
	 * at this time global_caps should be always zeroed
	 */
	if (hca_param->global_caps) {
		mlx4_err(dev, "Unknown hca global capabilities\n");
		err = -EINVAL;
		goto free_mem;
	}

	dev->caps.hca_core_clock = hca_param->hca_core_clock;

	dev->caps.max_qp_dest_rdma = 1 << hca_param->log_rd_per_qp;
	err = mlx4_dev_cap(dev, dev_cap);
	if (err) {
		mlx4_err(dev, "QUERY_DEV_CAP command failed, aborting\n");
		goto free_mem;
	}

	err = mlx4_QUERY_FW(dev);
	if (err)
		mlx4_err(dev, "QUERY_FW command failed: could not get FW version\n");

	page_size = ~dev->caps.page_size_cap + 1;
	mlx4_warn(dev, "HCA minimum page size:%d\n", page_size);
	if (page_size > PAGE_SIZE) {
		mlx4_err(dev, "HCA minimum page size of %d bigger than kernel PAGE_SIZE of %ld, aborting\n",
			 page_size, PAGE_SIZE);
		err = -ENODEV;
		goto free_mem;
	}

	/* Set uar_page_shift for VF */
	dev->uar_page_shift = hca_param->uar_page_sz + 12;

	/* Make sure the master uar page size is valid */
	if (dev->uar_page_shift > PAGE_SHIFT) {
		mlx4_err(dev,
			 "Invalid configuration: uar page size is larger than system page size\n");
		err = -ENODEV;
		goto free_mem;
	}

	/* Set reserved_uars based on the uar_page_shift */
	mlx4_set_num_reserved_uars(dev, dev_cap);

	/* Although uar page size in FW differs from system page size,
	 * upper software layers (mlx4_ib, mlx4_en and part of mlx4_core)
	 * still works with assumption that uar page size == system page size
	 */
	dev->caps.uar_page_size = PAGE_SIZE;

	err = mlx4_QUERY_FUNC_CAP(dev, 0, func_cap);
	if (err) {
		mlx4_err(dev, "QUERY_FUNC_CAP general command failed, aborting (%d)\n",
			 err);
		goto free_mem;
	}

	if ((func_cap->pf_context_behaviour | PF_CONTEXT_BEHAVIOUR_MASK) !=
	    PF_CONTEXT_BEHAVIOUR_MASK) {
		mlx4_err(dev, "Unknown pf context behaviour %x known flags %x\n",
			 func_cap->pf_context_behaviour,
			 PF_CONTEXT_BEHAVIOUR_MASK);
		err = -EINVAL;
		goto free_mem;
	}

	dev->caps.num_ports		= func_cap->num_ports;
	dev->quotas.qp			= func_cap->qp_quota;
	dev->quotas.srq			= func_cap->srq_quota;
	dev->quotas.cq			= func_cap->cq_quota;
	dev->quotas.mpt			= func_cap->mpt_quota;
	dev->quotas.mtt			= func_cap->mtt_quota;
	dev->caps.num_qps		= 1 << hca_param->log_num_qps;
	dev->caps.num_srqs		= 1 << hca_param->log_num_srqs;
	dev->caps.num_cqs		= 1 << hca_param->log_num_cqs;
	dev->caps.num_mpts		= 1 << hca_param->log_mpt_sz;
	dev->caps.num_eqs		= func_cap->max_eq;
	dev->caps.reserved_eqs		= func_cap->reserved_eq;
	dev->caps.reserved_lkey		= func_cap->reserved_lkey;
	dev->caps.num_pds               = MLX4_NUM_PDS;
	dev->caps.num_mgms              = 0;
	dev->caps.num_amgms             = 0;

	if (dev->caps.num_ports > MLX4_MAX_PORTS) {
		mlx4_err(dev, "HCA has %d ports, but we only support %d, aborting\n",
			 dev->caps.num_ports, MLX4_MAX_PORTS);
		err = -ENODEV;
		goto free_mem;
	}

	mlx4_replace_zero_macs(dev);

	err = mlx4_slave_special_qp_cap(dev);
	if (err) {
		mlx4_err(dev, "Set special QP caps failed. aborting\n");
		goto free_mem;
	}

	if (dev->caps.uar_page_size * (dev->caps.num_uars -
				       dev->caps.reserved_uars) >
				       pci_resource_len(dev->persist->pdev,
							2)) {
		mlx4_err(dev, "HCA reported UAR region size of 0x%x bigger than PCI resource 2 size of 0x%llx, aborting\n",
			 dev->caps.uar_page_size * dev->caps.num_uars,
			 (unsigned long long)
			 pci_resource_len(dev->persist->pdev, 2));
		err = -ENOMEM;
		goto err_mem;
	}

	if (hca_param->dev_cap_enabled & MLX4_DEV_CAP_64B_EQE_ENABLED) {
		dev->caps.eqe_size   = 64;
		dev->caps.eqe_factor = 1;
	} else {
		dev->caps.eqe_size   = 32;
		dev->caps.eqe_factor = 0;
	}

	if (hca_param->dev_cap_enabled & MLX4_DEV_CAP_64B_CQE_ENABLED) {
		dev->caps.cqe_size   = 64;
		dev->caps.userspace_caps |= MLX4_USER_DEV_CAP_LARGE_CQE;
	} else {
		dev->caps.cqe_size   = 32;
	}

	if (hca_param->dev_cap_enabled & MLX4_DEV_CAP_EQE_STRIDE_ENABLED) {
		dev->caps.eqe_size = hca_param->eqe_size;
		dev->caps.eqe_factor = 0;
	}

	if (hca_param->dev_cap_enabled & MLX4_DEV_CAP_CQE_STRIDE_ENABLED) {
		dev->caps.cqe_size = hca_param->cqe_size;
		/* User still need to know when CQE > 32B */
		dev->caps.userspace_caps |= MLX4_USER_DEV_CAP_LARGE_CQE;
	}

	dev->caps.flags2 &= ~MLX4_DEV_CAP_FLAG2_TS;
	mlx4_warn(dev, "Timestamping is not supported in slave mode\n");

	dev->caps.flags2 &= ~MLX4_DEV_CAP_FLAG2_USER_MAC_EN;
	mlx4_dbg(dev, "User MAC FW update is not supported in slave mode\n");

	slave_adjust_steering_mode(dev, dev_cap, hca_param);
	mlx4_dbg(dev, "RSS support for IP fragments is %s\n",
		 hca_param->rss_ip_frags ? "on" : "off");

	if (func_cap->extra_flags & MLX4_QUERY_FUNC_FLAGS_BF_RES_QP &&
	    dev->caps.bf_reg_size)
		dev->caps.alloc_res_qp_mask |= MLX4_RESERVE_ETH_BF_QP;

	if (func_cap->extra_flags & MLX4_QUERY_FUNC_FLAGS_A0_RES_QP)
		dev->caps.alloc_res_qp_mask |= MLX4_RESERVE_A0_QP;

err_mem:
	if (err)
		mlx4_slave_destroy_special_qp_cap(dev);
free_mem:
	kfree(hca_param);
	kfree(func_cap);
	kfree(dev_cap);
	return err;
}

static void mlx4_request_modules(struct mlx4_dev *dev)
{
	int port;
	int has_ib_port = false;
	int has_eth_port = false;
#define EN_DRV_NAME	"mlx4_en"
#define IB_DRV_NAME	"mlx4_ib"

	for (port = 1; port <= dev->caps.num_ports; port++) {
		if (dev->caps.port_type[port] == MLX4_PORT_TYPE_IB)
			has_ib_port = true;
		else if (dev->caps.port_type[port] == MLX4_PORT_TYPE_ETH)
			has_eth_port = true;
	}

	if (has_eth_port)
		request_module_nowait(EN_DRV_NAME);
	if (has_ib_port || (dev->caps.flags & MLX4_DEV_CAP_FLAG_IBOE))
		request_module_nowait(IB_DRV_NAME);
}

/*
 * Change the port configuration of the device.
 * Every user of this function must hold the port mutex.
 */
int mlx4_change_port_types(struct mlx4_dev *dev,
			   enum mlx4_port_type *port_types)
{
	int err = 0;
	int change = 0;
	int port;

	for (port = 0; port <  dev->caps.num_ports; port++) {
		/* Change the port type only if the new type is different
		 * from the current, and not set to Auto */
		if (port_types[port] != dev->caps.port_type[port + 1])
			change = 1;
	}
	if (change) {
		mlx4_unregister_device(dev);
		for (port = 1; port <= dev->caps.num_ports; port++) {
			mlx4_CLOSE_PORT(dev, port);
			dev->caps.port_type[port] = port_types[port - 1];
			err = mlx4_SET_PORT(dev, port, -1);
			if (err) {
				mlx4_err(dev, "Failed to set port %d, aborting\n",
					 port);
				goto out;
			}
		}
		mlx4_set_port_mask(dev);
		err = mlx4_register_device(dev);
		if (err) {
			mlx4_err(dev, "Failed to register device\n");
			goto out;
		}
		mlx4_request_modules(dev);
	}

out:
	return err;
}

static ssize_t show_port_type(struct device *dev,
			      struct device_attribute *attr,
			      char *buf)
{
	struct mlx4_port_info *info = container_of(attr, struct mlx4_port_info,
						   port_attr);
	struct mlx4_dev *mdev = info->dev;
	char type[8];

	sprintf(type, "%s",
		(mdev->caps.port_type[info->port] == MLX4_PORT_TYPE_IB) ?
		"ib" : "eth");
	if (mdev->caps.possible_type[info->port] == MLX4_PORT_TYPE_AUTO)
		sprintf(buf, "auto (%s)\n", type);
	else
		sprintf(buf, "%s\n", type);

	return strlen(buf);
}

static int __set_port_type(struct mlx4_port_info *info,
			   enum mlx4_port_type port_type)
{
	struct mlx4_dev *mdev = info->dev;
	struct mlx4_priv *priv = mlx4_priv(mdev);
	enum mlx4_port_type types[MLX4_MAX_PORTS];
	enum mlx4_port_type new_types[MLX4_MAX_PORTS];
	int i;
	int err = 0;

	if ((port_type & mdev->caps.supported_type[info->port]) != port_type) {
		mlx4_err(mdev,
			 "Requested port type for port %d is not supported on this HCA\n",
			 info->port);
<<<<<<< HEAD
		err = -EINVAL;
		goto err_sup;
=======
		return -EOPNOTSUPP;
>>>>>>> 24b8d41d
	}

	mlx4_stop_sense(mdev);
	mutex_lock(&priv->port_mutex);
	info->tmp_type = port_type;

	/* Possible type is always the one that was delivered */
	mdev->caps.possible_type[info->port] = info->tmp_type;

	for (i = 0; i < mdev->caps.num_ports; i++) {
		types[i] = priv->port[i+1].tmp_type ? priv->port[i+1].tmp_type :
					mdev->caps.possible_type[i+1];
		if (types[i] == MLX4_PORT_TYPE_AUTO)
			types[i] = mdev->caps.port_type[i+1];
	}

	if (!(mdev->caps.flags & MLX4_DEV_CAP_FLAG_DPDP) &&
	    !(mdev->caps.flags & MLX4_DEV_CAP_FLAG_SENSE_SUPPORT)) {
		for (i = 1; i <= mdev->caps.num_ports; i++) {
			if (mdev->caps.possible_type[i] == MLX4_PORT_TYPE_AUTO) {
				mdev->caps.possible_type[i] = mdev->caps.port_type[i];
				err = -EOPNOTSUPP;
			}
		}
	}
	if (err) {
		mlx4_err(mdev, "Auto sensing is not supported on this HCA. Set only 'eth' or 'ib' for both ports (should be the same)\n");
		goto out;
	}

	mlx4_do_sense_ports(mdev, new_types, types);

	err = mlx4_check_port_params(mdev, new_types);
	if (err)
		goto out;

	/* We are about to apply the changes after the configuration
	 * was verified, no need to remember the temporary types
	 * any more */
	for (i = 0; i < mdev->caps.num_ports; i++)
		priv->port[i + 1].tmp_type = 0;

	err = mlx4_change_port_types(mdev, new_types);

out:
	mlx4_start_sense(mdev);
	mutex_unlock(&priv->port_mutex);
err_sup:
	return err;
}

static ssize_t set_port_type(struct device *dev,
			     struct device_attribute *attr,
			     const char *buf, size_t count)
{
	struct mlx4_port_info *info = container_of(attr, struct mlx4_port_info,
						   port_attr);
	struct mlx4_dev *mdev = info->dev;
	enum mlx4_port_type port_type;
	static DEFINE_MUTEX(set_port_type_mutex);
	int err;

	mutex_lock(&set_port_type_mutex);

	if (!strcmp(buf, "ib\n")) {
		port_type = MLX4_PORT_TYPE_IB;
	} else if (!strcmp(buf, "eth\n")) {
		port_type = MLX4_PORT_TYPE_ETH;
	} else if (!strcmp(buf, "auto\n")) {
		port_type = MLX4_PORT_TYPE_AUTO;
	} else {
		mlx4_err(mdev, "%s is not supported port type\n", buf);
		err = -EINVAL;
		goto err_out;
	}

	err = __set_port_type(info, port_type);

err_out:
	mutex_unlock(&set_port_type_mutex);

	return err ? err : count;
}

enum ibta_mtu {
	IB_MTU_256  = 1,
	IB_MTU_512  = 2,
	IB_MTU_1024 = 3,
	IB_MTU_2048 = 4,
	IB_MTU_4096 = 5
};

static inline int int_to_ibta_mtu(int mtu)
{
	switch (mtu) {
	case 256:  return IB_MTU_256;
	case 512:  return IB_MTU_512;
	case 1024: return IB_MTU_1024;
	case 2048: return IB_MTU_2048;
	case 4096: return IB_MTU_4096;
	default: return -1;
	}
}

static inline int ibta_mtu_to_int(enum ibta_mtu mtu)
{
	switch (mtu) {
	case IB_MTU_256:  return  256;
	case IB_MTU_512:  return  512;
	case IB_MTU_1024: return 1024;
	case IB_MTU_2048: return 2048;
	case IB_MTU_4096: return 4096;
	default: return -1;
	}
}

static ssize_t show_port_ib_mtu(struct device *dev,
			     struct device_attribute *attr,
			     char *buf)
{
	struct mlx4_port_info *info = container_of(attr, struct mlx4_port_info,
						   port_mtu_attr);
	struct mlx4_dev *mdev = info->dev;

	if (mdev->caps.port_type[info->port] == MLX4_PORT_TYPE_ETH)
		mlx4_warn(mdev, "port level mtu is only used for IB ports\n");

	sprintf(buf, "%d\n",
			ibta_mtu_to_int(mdev->caps.port_ib_mtu[info->port]));
	return strlen(buf);
}

static ssize_t set_port_ib_mtu(struct device *dev,
			     struct device_attribute *attr,
			     const char *buf, size_t count)
{
	struct mlx4_port_info *info = container_of(attr, struct mlx4_port_info,
						   port_mtu_attr);
	struct mlx4_dev *mdev = info->dev;
	struct mlx4_priv *priv = mlx4_priv(mdev);
	int err, port, mtu, ibta_mtu = -1;

	if (mdev->caps.port_type[info->port] == MLX4_PORT_TYPE_ETH) {
		mlx4_warn(mdev, "port level mtu is only used for IB ports\n");
		return -EINVAL;
	}

	err = kstrtoint(buf, 0, &mtu);
	if (!err)
		ibta_mtu = int_to_ibta_mtu(mtu);

	if (err || ibta_mtu < 0) {
		mlx4_err(mdev, "%s is invalid IBTA mtu\n", buf);
		return -EINVAL;
	}

	mdev->caps.port_ib_mtu[info->port] = ibta_mtu;

	mlx4_stop_sense(mdev);
	mutex_lock(&priv->port_mutex);
	mlx4_unregister_device(mdev);
	for (port = 1; port <= mdev->caps.num_ports; port++) {
		mlx4_CLOSE_PORT(mdev, port);
		err = mlx4_SET_PORT(mdev, port, -1);
		if (err) {
			mlx4_err(mdev, "Failed to set port %d, aborting\n",
				 port);
			goto err_set_port;
		}
	}
	err = mlx4_register_device(mdev);
err_set_port:
	mutex_unlock(&priv->port_mutex);
	mlx4_start_sense(mdev);
	return err ? err : count;
}

/* bond for multi-function device */
#define MAX_MF_BOND_ALLOWED_SLAVES 63
static int mlx4_mf_bond(struct mlx4_dev *dev)
{
	int err = 0;
	int nvfs;
	struct mlx4_slaves_pport slaves_port1;
	struct mlx4_slaves_pport slaves_port2;
	DECLARE_BITMAP(slaves_port_1_2, MLX4_MFUNC_MAX);

	slaves_port1 = mlx4_phys_to_slaves_pport(dev, 1);
	slaves_port2 = mlx4_phys_to_slaves_pport(dev, 2);
	bitmap_and(slaves_port_1_2,
		   slaves_port1.slaves, slaves_port2.slaves,
		   dev->persist->num_vfs + 1);

	/* only single port vfs are allowed */
	if (bitmap_weight(slaves_port_1_2, dev->persist->num_vfs + 1) > 1) {
		mlx4_warn(dev, "HA mode unsupported for dual ported VFs\n");
		return -EINVAL;
	}

	/* number of virtual functions is number of total functions minus one
	 * physical function for each port.
	 */
	nvfs = bitmap_weight(slaves_port1.slaves, dev->persist->num_vfs + 1) +
		bitmap_weight(slaves_port2.slaves, dev->persist->num_vfs + 1) - 2;

	/* limit on maximum allowed VFs */
	if (nvfs > MAX_MF_BOND_ALLOWED_SLAVES) {
		mlx4_warn(dev, "HA mode is not supported for %d VFs (max %d are allowed)\n",
			  nvfs, MAX_MF_BOND_ALLOWED_SLAVES);
		return -EINVAL;
	}

	if (dev->caps.steering_mode != MLX4_STEERING_MODE_DEVICE_MANAGED) {
		mlx4_warn(dev, "HA mode unsupported for NON DMFS steering\n");
		return -EINVAL;
	}

	err = mlx4_bond_mac_table(dev);
	if (err)
		return err;
	err = mlx4_bond_vlan_table(dev);
	if (err)
		goto err1;
	err = mlx4_bond_fs_rules(dev);
	if (err)
		goto err2;

	return 0;
err2:
	(void)mlx4_unbond_vlan_table(dev);
err1:
	(void)mlx4_unbond_mac_table(dev);
	return err;
}

static int mlx4_mf_unbond(struct mlx4_dev *dev)
{
	int ret, ret1;

	ret = mlx4_unbond_fs_rules(dev);
	if (ret)
		mlx4_warn(dev, "multifunction unbond for flow rules failed (%d)\n", ret);
	ret1 = mlx4_unbond_mac_table(dev);
	if (ret1) {
		mlx4_warn(dev, "multifunction unbond for MAC table failed (%d)\n", ret1);
		ret = ret1;
	}
	ret1 = mlx4_unbond_vlan_table(dev);
	if (ret1) {
		mlx4_warn(dev, "multifunction unbond for VLAN table failed (%d)\n", ret1);
		ret = ret1;
	}
	return ret;
}

int mlx4_bond(struct mlx4_dev *dev)
{
	int ret = 0;
	struct mlx4_priv *priv = mlx4_priv(dev);

	mutex_lock(&priv->bond_mutex);

	if (!mlx4_is_bonded(dev)) {
		ret = mlx4_do_bond(dev, true);
		if (ret)
			mlx4_err(dev, "Failed to bond device: %d\n", ret);
		if (!ret && mlx4_is_master(dev)) {
			ret = mlx4_mf_bond(dev);
			if (ret) {
				mlx4_err(dev, "bond for multifunction failed\n");
				mlx4_do_bond(dev, false);
			}
		}
	}

	mutex_unlock(&priv->bond_mutex);
	if (!ret)
		mlx4_dbg(dev, "Device is bonded\n");

	return ret;
}
EXPORT_SYMBOL_GPL(mlx4_bond);

int mlx4_unbond(struct mlx4_dev *dev)
{
	int ret = 0;
	struct mlx4_priv *priv = mlx4_priv(dev);

	mutex_lock(&priv->bond_mutex);

	if (mlx4_is_bonded(dev)) {
		int ret2 = 0;

		ret = mlx4_do_bond(dev, false);
		if (ret)
			mlx4_err(dev, "Failed to unbond device: %d\n", ret);
		if (mlx4_is_master(dev))
			ret2 = mlx4_mf_unbond(dev);
		if (ret2) {
			mlx4_warn(dev, "Failed to unbond device for multifunction (%d)\n", ret2);
			ret = ret2;
		}
	}

	mutex_unlock(&priv->bond_mutex);
	if (!ret)
		mlx4_dbg(dev, "Device is unbonded\n");

	return ret;
}
EXPORT_SYMBOL_GPL(mlx4_unbond);


int mlx4_port_map_set(struct mlx4_dev *dev, struct mlx4_port_map *v2p)
{
	u8 port1 = v2p->port1;
	u8 port2 = v2p->port2;
	struct mlx4_priv *priv = mlx4_priv(dev);
	int err;

	if (!(dev->caps.flags2 & MLX4_DEV_CAP_FLAG2_PORT_REMAP))
		return -EOPNOTSUPP;

	mutex_lock(&priv->bond_mutex);

	/* zero means keep current mapping for this port */
	if (port1 == 0)
		port1 = priv->v2p.port1;
	if (port2 == 0)
		port2 = priv->v2p.port2;

	if ((port1 < 1) || (port1 > MLX4_MAX_PORTS) ||
	    (port2 < 1) || (port2 > MLX4_MAX_PORTS) ||
	    (port1 == 2 && port2 == 1)) {
		/* besides boundary checks cross mapping makes
		 * no sense and therefore not allowed */
		err = -EINVAL;
	} else if ((port1 == priv->v2p.port1) &&
		 (port2 == priv->v2p.port2)) {
		err = 0;
	} else {
		err = mlx4_virt2phy_port_map(dev, port1, port2);
		if (!err) {
			mlx4_dbg(dev, "port map changed: [%d][%d]\n",
				 port1, port2);
			priv->v2p.port1 = port1;
			priv->v2p.port2 = port2;
		} else {
			mlx4_err(dev, "Failed to change port mape: %d\n", err);
		}
	}

	mutex_unlock(&priv->bond_mutex);
	return err;
}
EXPORT_SYMBOL_GPL(mlx4_port_map_set);

static int mlx4_load_fw(struct mlx4_dev *dev)
{
	struct mlx4_priv *priv = mlx4_priv(dev);
	int err;

	priv->fw.fw_icm = mlx4_alloc_icm(dev, priv->fw.fw_pages,
					 GFP_HIGHUSER | __GFP_NOWARN, 0);
	if (!priv->fw.fw_icm) {
		mlx4_err(dev, "Couldn't allocate FW area, aborting\n");
		return -ENOMEM;
	}

	err = mlx4_MAP_FA(dev, priv->fw.fw_icm);
	if (err) {
		mlx4_err(dev, "MAP_FA command failed, aborting\n");
		goto err_free;
	}

	err = mlx4_RUN_FW(dev);
	if (err) {
		mlx4_err(dev, "RUN_FW command failed, aborting\n");
		goto err_unmap_fa;
	}

	return 0;

err_unmap_fa:
	mlx4_UNMAP_FA(dev);

err_free:
	mlx4_free_icm(dev, priv->fw.fw_icm, 0);
	return err;
}

static int mlx4_init_cmpt_table(struct mlx4_dev *dev, u64 cmpt_base,
				int cmpt_entry_sz)
{
	struct mlx4_priv *priv = mlx4_priv(dev);
	int err;
	int num_eqs;

	err = mlx4_init_icm_table(dev, &priv->qp_table.cmpt_table,
				  cmpt_base +
				  ((u64) (MLX4_CMPT_TYPE_QP *
					  cmpt_entry_sz) << MLX4_CMPT_SHIFT),
				  cmpt_entry_sz, dev->caps.num_qps,
				  dev->caps.reserved_qps_cnt[MLX4_QP_REGION_FW],
				  0, 0);
	if (err)
		goto err;

	err = mlx4_init_icm_table(dev, &priv->srq_table.cmpt_table,
				  cmpt_base +
				  ((u64) (MLX4_CMPT_TYPE_SRQ *
					  cmpt_entry_sz) << MLX4_CMPT_SHIFT),
				  cmpt_entry_sz, dev->caps.num_srqs,
				  dev->caps.reserved_srqs, 0, 0);
	if (err)
		goto err_qp;

	err = mlx4_init_icm_table(dev, &priv->cq_table.cmpt_table,
				  cmpt_base +
				  ((u64) (MLX4_CMPT_TYPE_CQ *
					  cmpt_entry_sz) << MLX4_CMPT_SHIFT),
				  cmpt_entry_sz, dev->caps.num_cqs,
				  dev->caps.reserved_cqs, 0, 0);
	if (err)
		goto err_srq;

	num_eqs = dev->phys_caps.num_phys_eqs;
	err = mlx4_init_icm_table(dev, &priv->eq_table.cmpt_table,
				  cmpt_base +
				  ((u64) (MLX4_CMPT_TYPE_EQ *
					  cmpt_entry_sz) << MLX4_CMPT_SHIFT),
				  cmpt_entry_sz, num_eqs, num_eqs, 0, 0);
	if (err)
		goto err_cq;

	return 0;

err_cq:
	mlx4_cleanup_icm_table(dev, &priv->cq_table.cmpt_table);

err_srq:
	mlx4_cleanup_icm_table(dev, &priv->srq_table.cmpt_table);

err_qp:
	mlx4_cleanup_icm_table(dev, &priv->qp_table.cmpt_table);

err:
	return err;
}

static int mlx4_init_icm(struct mlx4_dev *dev, struct mlx4_dev_cap *dev_cap,
			 struct mlx4_init_hca_param *init_hca, u64 icm_size)
{
	struct mlx4_priv *priv = mlx4_priv(dev);
	u64 aux_pages;
	int num_eqs;
	int err;

	err = mlx4_SET_ICM_SIZE(dev, icm_size, &aux_pages);
	if (err) {
		mlx4_err(dev, "SET_ICM_SIZE command failed, aborting\n");
		return err;
	}

	mlx4_dbg(dev, "%lld KB of HCA context requires %lld KB aux memory\n",
		 (unsigned long long) icm_size >> 10,
		 (unsigned long long) aux_pages << 2);

	priv->fw.aux_icm = mlx4_alloc_icm(dev, aux_pages,
					  GFP_HIGHUSER | __GFP_NOWARN, 0);
	if (!priv->fw.aux_icm) {
		mlx4_err(dev, "Couldn't allocate aux memory, aborting\n");
		return -ENOMEM;
	}

	err = mlx4_MAP_ICM_AUX(dev, priv->fw.aux_icm);
	if (err) {
		mlx4_err(dev, "MAP_ICM_AUX command failed, aborting\n");
		goto err_free_aux;
	}

	err = mlx4_init_cmpt_table(dev, init_hca->cmpt_base, dev_cap->cmpt_entry_sz);
	if (err) {
		mlx4_err(dev, "Failed to map cMPT context memory, aborting\n");
		goto err_unmap_aux;
	}


	num_eqs = dev->phys_caps.num_phys_eqs;
	err = mlx4_init_icm_table(dev, &priv->eq_table.table,
				  init_hca->eqc_base, dev_cap->eqc_entry_sz,
				  num_eqs, num_eqs, 0, 0);
	if (err) {
		mlx4_err(dev, "Failed to map EQ context memory, aborting\n");
		goto err_unmap_cmpt;
	}

	/*
	 * Reserved MTT entries must be aligned up to a cacheline
	 * boundary, since the FW will write to them, while the driver
	 * writes to all other MTT entries. (The variable
	 * dev->caps.mtt_entry_sz below is really the MTT segment
	 * size, not the raw entry size)
	 */
	dev->caps.reserved_mtts =
		ALIGN(dev->caps.reserved_mtts * dev->caps.mtt_entry_sz,
		      dma_get_cache_alignment()) / dev->caps.mtt_entry_sz;

	err = mlx4_init_icm_table(dev, &priv->mr_table.mtt_table,
				  init_hca->mtt_base,
				  dev->caps.mtt_entry_sz,
				  dev->caps.num_mtts,
				  dev->caps.reserved_mtts, 1, 0);
	if (err) {
		mlx4_err(dev, "Failed to map MTT context memory, aborting\n");
		goto err_unmap_eq;
	}

	err = mlx4_init_icm_table(dev, &priv->mr_table.dmpt_table,
				  init_hca->dmpt_base,
				  dev_cap->dmpt_entry_sz,
				  dev->caps.num_mpts,
				  dev->caps.reserved_mrws, 1, 1);
	if (err) {
		mlx4_err(dev, "Failed to map dMPT context memory, aborting\n");
		goto err_unmap_mtt;
	}

	err = mlx4_init_icm_table(dev, &priv->qp_table.qp_table,
				  init_hca->qpc_base,
				  dev_cap->qpc_entry_sz,
				  dev->caps.num_qps,
				  dev->caps.reserved_qps_cnt[MLX4_QP_REGION_FW],
				  0, 0);
	if (err) {
		mlx4_err(dev, "Failed to map QP context memory, aborting\n");
		goto err_unmap_dmpt;
	}

	err = mlx4_init_icm_table(dev, &priv->qp_table.auxc_table,
				  init_hca->auxc_base,
				  dev_cap->aux_entry_sz,
				  dev->caps.num_qps,
				  dev->caps.reserved_qps_cnt[MLX4_QP_REGION_FW],
				  0, 0);
	if (err) {
		mlx4_err(dev, "Failed to map AUXC context memory, aborting\n");
		goto err_unmap_qp;
	}

	err = mlx4_init_icm_table(dev, &priv->qp_table.altc_table,
				  init_hca->altc_base,
				  dev_cap->altc_entry_sz,
				  dev->caps.num_qps,
				  dev->caps.reserved_qps_cnt[MLX4_QP_REGION_FW],
				  0, 0);
	if (err) {
		mlx4_err(dev, "Failed to map ALTC context memory, aborting\n");
		goto err_unmap_auxc;
	}

	err = mlx4_init_icm_table(dev, &priv->qp_table.rdmarc_table,
				  init_hca->rdmarc_base,
				  dev_cap->rdmarc_entry_sz << priv->qp_table.rdmarc_shift,
				  dev->caps.num_qps,
				  dev->caps.reserved_qps_cnt[MLX4_QP_REGION_FW],
				  0, 0);
	if (err) {
		mlx4_err(dev, "Failed to map RDMARC context memory, aborting\n");
		goto err_unmap_altc;
	}

	err = mlx4_init_icm_table(dev, &priv->cq_table.table,
				  init_hca->cqc_base,
				  dev_cap->cqc_entry_sz,
				  dev->caps.num_cqs,
				  dev->caps.reserved_cqs, 0, 0);
	if (err) {
		mlx4_err(dev, "Failed to map CQ context memory, aborting\n");
		goto err_unmap_rdmarc;
	}

	err = mlx4_init_icm_table(dev, &priv->srq_table.table,
				  init_hca->srqc_base,
				  dev_cap->srq_entry_sz,
				  dev->caps.num_srqs,
				  dev->caps.reserved_srqs, 0, 0);
	if (err) {
		mlx4_err(dev, "Failed to map SRQ context memory, aborting\n");
		goto err_unmap_cq;
	}

	/*
	 * For flow steering device managed mode it is required to use
	 * mlx4_init_icm_table. For B0 steering mode it's not strictly
	 * required, but for simplicity just map the whole multicast
	 * group table now.  The table isn't very big and it's a lot
	 * easier than trying to track ref counts.
	 */
	err = mlx4_init_icm_table(dev, &priv->mcg_table.table,
				  init_hca->mc_base,
				  mlx4_get_mgm_entry_size(dev),
				  dev->caps.num_mgms + dev->caps.num_amgms,
				  dev->caps.num_mgms + dev->caps.num_amgms,
				  0, 0);
	if (err) {
		mlx4_err(dev, "Failed to map MCG context memory, aborting\n");
		goto err_unmap_srq;
	}

	return 0;

err_unmap_srq:
	mlx4_cleanup_icm_table(dev, &priv->srq_table.table);

err_unmap_cq:
	mlx4_cleanup_icm_table(dev, &priv->cq_table.table);

err_unmap_rdmarc:
	mlx4_cleanup_icm_table(dev, &priv->qp_table.rdmarc_table);

err_unmap_altc:
	mlx4_cleanup_icm_table(dev, &priv->qp_table.altc_table);

err_unmap_auxc:
	mlx4_cleanup_icm_table(dev, &priv->qp_table.auxc_table);

err_unmap_qp:
	mlx4_cleanup_icm_table(dev, &priv->qp_table.qp_table);

err_unmap_dmpt:
	mlx4_cleanup_icm_table(dev, &priv->mr_table.dmpt_table);

err_unmap_mtt:
	mlx4_cleanup_icm_table(dev, &priv->mr_table.mtt_table);

err_unmap_eq:
	mlx4_cleanup_icm_table(dev, &priv->eq_table.table);

err_unmap_cmpt:
	mlx4_cleanup_icm_table(dev, &priv->eq_table.cmpt_table);
	mlx4_cleanup_icm_table(dev, &priv->cq_table.cmpt_table);
	mlx4_cleanup_icm_table(dev, &priv->srq_table.cmpt_table);
	mlx4_cleanup_icm_table(dev, &priv->qp_table.cmpt_table);

err_unmap_aux:
	mlx4_UNMAP_ICM_AUX(dev);

err_free_aux:
	mlx4_free_icm(dev, priv->fw.aux_icm, 0);

	return err;
}

static void mlx4_free_icms(struct mlx4_dev *dev)
{
	struct mlx4_priv *priv = mlx4_priv(dev);

	mlx4_cleanup_icm_table(dev, &priv->mcg_table.table);
	mlx4_cleanup_icm_table(dev, &priv->srq_table.table);
	mlx4_cleanup_icm_table(dev, &priv->cq_table.table);
	mlx4_cleanup_icm_table(dev, &priv->qp_table.rdmarc_table);
	mlx4_cleanup_icm_table(dev, &priv->qp_table.altc_table);
	mlx4_cleanup_icm_table(dev, &priv->qp_table.auxc_table);
	mlx4_cleanup_icm_table(dev, &priv->qp_table.qp_table);
	mlx4_cleanup_icm_table(dev, &priv->mr_table.dmpt_table);
	mlx4_cleanup_icm_table(dev, &priv->mr_table.mtt_table);
	mlx4_cleanup_icm_table(dev, &priv->eq_table.table);
	mlx4_cleanup_icm_table(dev, &priv->eq_table.cmpt_table);
	mlx4_cleanup_icm_table(dev, &priv->cq_table.cmpt_table);
	mlx4_cleanup_icm_table(dev, &priv->srq_table.cmpt_table);
	mlx4_cleanup_icm_table(dev, &priv->qp_table.cmpt_table);

	mlx4_UNMAP_ICM_AUX(dev);
	mlx4_free_icm(dev, priv->fw.aux_icm, 0);
}

static void mlx4_slave_exit(struct mlx4_dev *dev)
{
	struct mlx4_priv *priv = mlx4_priv(dev);

	mutex_lock(&priv->cmd.slave_cmd_mutex);
	if (mlx4_comm_cmd(dev, MLX4_COMM_CMD_RESET, 0, MLX4_COMM_CMD_NA_OP,
			  MLX4_COMM_TIME))
		mlx4_warn(dev, "Failed to close slave function\n");
	mutex_unlock(&priv->cmd.slave_cmd_mutex);
}

static int map_bf_area(struct mlx4_dev *dev)
{
	struct mlx4_priv *priv = mlx4_priv(dev);
	resource_size_t bf_start;
	resource_size_t bf_len;
	int err = 0;

	if (!dev->caps.bf_reg_size)
		return -ENXIO;

	bf_start = pci_resource_start(dev->persist->pdev, 2) +
			(dev->caps.num_uars << PAGE_SHIFT);
	bf_len = pci_resource_len(dev->persist->pdev, 2) -
			(dev->caps.num_uars << PAGE_SHIFT);
	priv->bf_mapping = io_mapping_create_wc(bf_start, bf_len);
	if (!priv->bf_mapping)
		err = -ENOMEM;

	return err;
}

static void unmap_bf_area(struct mlx4_dev *dev)
{
	if (mlx4_priv(dev)->bf_mapping)
		io_mapping_free(mlx4_priv(dev)->bf_mapping);
}

u64 mlx4_read_clock(struct mlx4_dev *dev)
{
	u32 clockhi, clocklo, clockhi1;
	u64 cycles;
	int i;
	struct mlx4_priv *priv = mlx4_priv(dev);

	for (i = 0; i < 10; i++) {
		clockhi = swab32(readl(priv->clock_mapping));
		clocklo = swab32(readl(priv->clock_mapping + 4));
		clockhi1 = swab32(readl(priv->clock_mapping));
		if (clockhi == clockhi1)
			break;
	}

	cycles = (u64) clockhi << 32 | (u64) clocklo;

	return cycles;
}
EXPORT_SYMBOL_GPL(mlx4_read_clock);


static int map_internal_clock(struct mlx4_dev *dev)
{
	struct mlx4_priv *priv = mlx4_priv(dev);

	priv->clock_mapping =
		ioremap(pci_resource_start(dev->persist->pdev,
					   priv->fw.clock_bar) +
			priv->fw.clock_offset, MLX4_CLOCK_SIZE);

	if (!priv->clock_mapping)
		return -ENOMEM;

	return 0;
}

int mlx4_get_internal_clock_params(struct mlx4_dev *dev,
				   struct mlx4_clock_params *params)
{
	struct mlx4_priv *priv = mlx4_priv(dev);

	if (mlx4_is_slave(dev))
		return -EOPNOTSUPP;

	if (!params)
		return -EINVAL;

	params->bar = priv->fw.clock_bar;
	params->offset = priv->fw.clock_offset;
	params->size = MLX4_CLOCK_SIZE;

	return 0;
}
EXPORT_SYMBOL_GPL(mlx4_get_internal_clock_params);

static void unmap_internal_clock(struct mlx4_dev *dev)
{
	struct mlx4_priv *priv = mlx4_priv(dev);

	if (priv->clock_mapping)
		iounmap(priv->clock_mapping);
}

static void mlx4_close_hca(struct mlx4_dev *dev)
{
	unmap_internal_clock(dev);
	unmap_bf_area(dev);
	if (mlx4_is_slave(dev))
		mlx4_slave_exit(dev);
	else {
		mlx4_CLOSE_HCA(dev, 0);
		mlx4_free_icms(dev);
	}
}

static void mlx4_close_fw(struct mlx4_dev *dev)
{
	if (!mlx4_is_slave(dev)) {
		mlx4_UNMAP_FA(dev);
		mlx4_free_icm(dev, mlx4_priv(dev)->fw.fw_icm, 0);
	}
}

static int mlx4_comm_check_offline(struct mlx4_dev *dev)
{
#define COMM_CHAN_OFFLINE_OFFSET 0x09

	u32 comm_flags;
	u32 offline_bit;
	unsigned long end;
	struct mlx4_priv *priv = mlx4_priv(dev);

	end = msecs_to_jiffies(MLX4_COMM_OFFLINE_TIME_OUT) + jiffies;
	while (time_before(jiffies, end)) {
		comm_flags = swab32(readl((__iomem char *)priv->mfunc.comm +
					  MLX4_COMM_CHAN_FLAGS));
		offline_bit = (comm_flags &
			       (u32)(1 << COMM_CHAN_OFFLINE_OFFSET));
		if (!offline_bit)
			return 0;

		/* If device removal has been requested,
		 * do not continue retrying.
		 */
		if (dev->persist->interface_state &
		    MLX4_INTERFACE_STATE_NOWAIT)
			break;

		/* There are cases as part of AER/Reset flow that PF needs
		 * around 100 msec to load. We therefore sleep for 100 msec
		 * to allow other tasks to make use of that CPU during this
		 * time interval.
		 */
		msleep(100);
	}
	mlx4_err(dev, "Communication channel is offline.\n");
	return -EIO;
}

static void mlx4_reset_vf_support(struct mlx4_dev *dev)
{
#define COMM_CHAN_RST_OFFSET 0x1e

	struct mlx4_priv *priv = mlx4_priv(dev);
	u32 comm_rst;
	u32 comm_caps;

	comm_caps = swab32(readl((__iomem char *)priv->mfunc.comm +
				 MLX4_COMM_CHAN_CAPS));
	comm_rst = (comm_caps & (u32)(1 << COMM_CHAN_RST_OFFSET));

	if (comm_rst)
		dev->caps.vf_caps |= MLX4_VF_CAP_FLAG_RESET;
}

static int mlx4_init_slave(struct mlx4_dev *dev)
{
	struct mlx4_priv *priv = mlx4_priv(dev);
	u64 dma = (u64) priv->mfunc.vhcr_dma;
	int ret_from_reset = 0;
	u32 slave_read;
	u32 cmd_channel_ver;

	if (atomic_read(&pf_loading)) {
		mlx4_warn(dev, "PF is not ready - Deferring probe\n");
		return -EPROBE_DEFER;
	}

	mutex_lock(&priv->cmd.slave_cmd_mutex);
	priv->cmd.max_cmds = 1;
	if (mlx4_comm_check_offline(dev)) {
		mlx4_err(dev, "PF is not responsive, skipping initialization\n");
		goto err_offline;
	}

	mlx4_reset_vf_support(dev);
	mlx4_warn(dev, "Sending reset\n");
	ret_from_reset = mlx4_comm_cmd(dev, MLX4_COMM_CMD_RESET, 0,
				       MLX4_COMM_CMD_NA_OP, MLX4_COMM_TIME);
	/* if we are in the middle of flr the slave will try
	 * NUM_OF_RESET_RETRIES times before leaving.*/
	if (ret_from_reset) {
		if (MLX4_DELAY_RESET_SLAVE == ret_from_reset) {
			mlx4_warn(dev, "slave is currently in the middle of FLR - Deferring probe\n");
			mutex_unlock(&priv->cmd.slave_cmd_mutex);
			return -EPROBE_DEFER;
		} else
			goto err;
	}

	/* check the driver version - the slave I/F revision
	 * must match the master's */
	slave_read = swab32(readl(&priv->mfunc.comm->slave_read));
	cmd_channel_ver = mlx4_comm_get_version();

	if (MLX4_COMM_GET_IF_REV(cmd_channel_ver) !=
		MLX4_COMM_GET_IF_REV(slave_read)) {
		mlx4_err(dev, "slave driver version is not supported by the master\n");
		goto err;
	}

	mlx4_warn(dev, "Sending vhcr0\n");
	if (mlx4_comm_cmd(dev, MLX4_COMM_CMD_VHCR0, dma >> 48,
			     MLX4_COMM_CMD_NA_OP, MLX4_COMM_TIME))
		goto err;
	if (mlx4_comm_cmd(dev, MLX4_COMM_CMD_VHCR1, dma >> 32,
			     MLX4_COMM_CMD_NA_OP, MLX4_COMM_TIME))
		goto err;
	if (mlx4_comm_cmd(dev, MLX4_COMM_CMD_VHCR2, dma >> 16,
			     MLX4_COMM_CMD_NA_OP, MLX4_COMM_TIME))
		goto err;
	if (mlx4_comm_cmd(dev, MLX4_COMM_CMD_VHCR_EN, dma,
			  MLX4_COMM_CMD_NA_OP, MLX4_COMM_TIME))
		goto err;

	mutex_unlock(&priv->cmd.slave_cmd_mutex);
	return 0;

err:
	mlx4_comm_cmd(dev, MLX4_COMM_CMD_RESET, 0, MLX4_COMM_CMD_NA_OP, 0);
err_offline:
	mutex_unlock(&priv->cmd.slave_cmd_mutex);
	return -EIO;
}

static void mlx4_parav_master_pf_caps(struct mlx4_dev *dev)
{
	int i;

	for (i = 1; i <= dev->caps.num_ports; i++) {
		if (dev->caps.port_type[i] == MLX4_PORT_TYPE_ETH)
			dev->caps.gid_table_len[i] =
				mlx4_get_slave_num_gids(dev, 0, i);
		else
			dev->caps.gid_table_len[i] = 1;
		dev->caps.pkey_table_len[i] =
			dev->phys_caps.pkey_phys_table_len[i] - 1;
	}
}

static int choose_log_fs_mgm_entry_size(int qp_per_entry)
{
	int i = MLX4_MIN_MGM_LOG_ENTRY_SIZE;

	for (i = MLX4_MIN_MGM_LOG_ENTRY_SIZE; i <= MLX4_MAX_MGM_LOG_ENTRY_SIZE;
	      i++) {
		if (qp_per_entry <= 4 * ((1 << i) / 16 - 2))
			break;
	}

	return (i <= MLX4_MAX_MGM_LOG_ENTRY_SIZE) ? i : -1;
}

static const char *dmfs_high_rate_steering_mode_str(int dmfs_high_steer_mode)
{
	switch (dmfs_high_steer_mode) {
	case MLX4_STEERING_DMFS_A0_DEFAULT:
		return "default performance";

	case MLX4_STEERING_DMFS_A0_DYNAMIC:
		return "dynamic hybrid mode";

	case MLX4_STEERING_DMFS_A0_STATIC:
		return "performance optimized for limited rule configuration (static)";

	case MLX4_STEERING_DMFS_A0_DISABLE:
		return "disabled performance optimized steering";

	case MLX4_STEERING_DMFS_A0_NOT_SUPPORTED:
		return "performance optimized steering not supported";

	default:
		return "Unrecognized mode";
	}
}

#define MLX4_DMFS_A0_STEERING			(1UL << 2)

static void choose_steering_mode(struct mlx4_dev *dev,
				 struct mlx4_dev_cap *dev_cap)
{
	if (mlx4_log_num_mgm_entry_size <= 0) {
		if ((-mlx4_log_num_mgm_entry_size) & MLX4_DMFS_A0_STEERING) {
			if (dev->caps.dmfs_high_steer_mode ==
			    MLX4_STEERING_DMFS_A0_NOT_SUPPORTED)
				mlx4_err(dev, "DMFS high rate mode not supported\n");
			else
				dev->caps.dmfs_high_steer_mode =
					MLX4_STEERING_DMFS_A0_STATIC;
		}
	}

	if (mlx4_log_num_mgm_entry_size <= 0 &&
	    dev_cap->flags2 & MLX4_DEV_CAP_FLAG2_FS_EN &&
	    (!mlx4_is_mfunc(dev) ||
	     (dev_cap->fs_max_num_qp_per_entry >=
	     (dev->persist->num_vfs + 1))) &&
	    choose_log_fs_mgm_entry_size(dev_cap->fs_max_num_qp_per_entry) >=
		MLX4_MIN_MGM_LOG_ENTRY_SIZE) {
		dev->oper_log_mgm_entry_size =
			choose_log_fs_mgm_entry_size(dev_cap->fs_max_num_qp_per_entry);
		dev->caps.steering_mode = MLX4_STEERING_MODE_DEVICE_MANAGED;
		dev->caps.num_qp_per_mgm = dev_cap->fs_max_num_qp_per_entry;
		dev->caps.fs_log_max_ucast_qp_range_size =
			dev_cap->fs_log_max_ucast_qp_range_size;
	} else {
		if (dev->caps.dmfs_high_steer_mode !=
		    MLX4_STEERING_DMFS_A0_NOT_SUPPORTED)
			dev->caps.dmfs_high_steer_mode = MLX4_STEERING_DMFS_A0_DISABLE;
		if (dev->caps.flags & MLX4_DEV_CAP_FLAG_VEP_UC_STEER &&
		    dev->caps.flags & MLX4_DEV_CAP_FLAG_VEP_MC_STEER)
			dev->caps.steering_mode = MLX4_STEERING_MODE_B0;
		else {
			dev->caps.steering_mode = MLX4_STEERING_MODE_A0;

			if (dev->caps.flags & MLX4_DEV_CAP_FLAG_VEP_UC_STEER ||
			    dev->caps.flags & MLX4_DEV_CAP_FLAG_VEP_MC_STEER)
				mlx4_warn(dev, "Must have both UC_STEER and MC_STEER flags set to use B0 steering - falling back to A0 steering mode\n");
		}
		dev->oper_log_mgm_entry_size =
			mlx4_log_num_mgm_entry_size > 0 ?
			mlx4_log_num_mgm_entry_size :
			MLX4_DEFAULT_MGM_LOG_ENTRY_SIZE;
		dev->caps.num_qp_per_mgm = mlx4_get_qp_per_mgm(dev);
	}
	mlx4_dbg(dev, "Steering mode is: %s, oper_log_mgm_entry_size = %d, modparam log_num_mgm_entry_size = %d\n",
		 mlx4_steering_mode_str(dev->caps.steering_mode),
		 dev->oper_log_mgm_entry_size,
		 mlx4_log_num_mgm_entry_size);
}

static void choose_tunnel_offload_mode(struct mlx4_dev *dev,
				       struct mlx4_dev_cap *dev_cap)
{
	if (dev->caps.steering_mode == MLX4_STEERING_MODE_DEVICE_MANAGED &&
	    dev_cap->flags2 & MLX4_DEV_CAP_FLAG2_VXLAN_OFFLOADS)
		dev->caps.tunnel_offload_mode = MLX4_TUNNEL_OFFLOAD_MODE_VXLAN;
	else
		dev->caps.tunnel_offload_mode = MLX4_TUNNEL_OFFLOAD_MODE_NONE;

	mlx4_dbg(dev, "Tunneling offload mode is: %s\n",  (dev->caps.tunnel_offload_mode
		 == MLX4_TUNNEL_OFFLOAD_MODE_VXLAN) ? "vxlan" : "none");
}

static int mlx4_validate_optimized_steering(struct mlx4_dev *dev)
{
	int i;
	struct mlx4_port_cap port_cap;

	if (dev->caps.dmfs_high_steer_mode == MLX4_STEERING_DMFS_A0_NOT_SUPPORTED)
		return -EINVAL;

	for (i = 1; i <= dev->caps.num_ports; i++) {
		if (mlx4_dev_port(dev, i, &port_cap)) {
			mlx4_err(dev,
				 "QUERY_DEV_CAP command failed, can't verify DMFS high rate steering.\n");
		} else if ((dev->caps.dmfs_high_steer_mode !=
			    MLX4_STEERING_DMFS_A0_DEFAULT) &&
			   (port_cap.dmfs_optimized_state ==
			    !!(dev->caps.dmfs_high_steer_mode ==
			    MLX4_STEERING_DMFS_A0_DISABLE))) {
			mlx4_err(dev,
				 "DMFS high rate steer mode differ, driver requested %s but %s in FW.\n",
				 dmfs_high_rate_steering_mode_str(
					dev->caps.dmfs_high_steer_mode),
				 (port_cap.dmfs_optimized_state ?
					"enabled" : "disabled"));
		}
	}

	return 0;
}

static int mlx4_init_fw(struct mlx4_dev *dev)
{
	struct mlx4_mod_stat_cfg   mlx4_cfg;
	int err = 0;

	if (!mlx4_is_slave(dev)) {
		err = mlx4_QUERY_FW(dev);
		if (err) {
			if (err == -EACCES)
				mlx4_info(dev, "non-primary physical function, skipping\n");
			else
				mlx4_err(dev, "QUERY_FW command failed, aborting\n");
			return err;
		}

		err = mlx4_load_fw(dev);
		if (err) {
			mlx4_err(dev, "Failed to start FW, aborting\n");
			return err;
		}

		mlx4_cfg.log_pg_sz_m = 1;
		mlx4_cfg.log_pg_sz = 0;
		err = mlx4_MOD_STAT_CFG(dev, &mlx4_cfg);
		if (err)
			mlx4_warn(dev, "Failed to override log_pg_sz parameter\n");
	}

	return err;
}

static int mlx4_init_hca(struct mlx4_dev *dev)
{
	struct mlx4_priv	  *priv = mlx4_priv(dev);
	struct mlx4_init_hca_param *init_hca = NULL;
	struct mlx4_dev_cap	  *dev_cap = NULL;
	struct mlx4_adapter	   adapter;
	struct mlx4_profile	   profile;
	u64 icm_size;
	struct mlx4_config_dev_params params;
	int err;

	if (!mlx4_is_slave(dev)) {
		dev_cap = kzalloc(sizeof(*dev_cap), GFP_KERNEL);
		init_hca = kzalloc(sizeof(*init_hca), GFP_KERNEL);

		if (!dev_cap || !init_hca) {
			err = -ENOMEM;
			goto out_free;
		}

		err = mlx4_dev_cap(dev, dev_cap);
		if (err) {
			mlx4_err(dev, "QUERY_DEV_CAP command failed, aborting\n");
			goto out_free;
		}

		choose_steering_mode(dev, dev_cap);
		choose_tunnel_offload_mode(dev, dev_cap);

		if (dev->caps.dmfs_high_steer_mode == MLX4_STEERING_DMFS_A0_STATIC &&
		    mlx4_is_master(dev))
			dev->caps.function_caps |= MLX4_FUNC_CAP_DMFS_A0_STATIC;

		err = mlx4_get_phys_port_id(dev);
		if (err)
			mlx4_err(dev, "Fail to get physical port id\n");

		if (mlx4_is_master(dev))
			mlx4_parav_master_pf_caps(dev);

		if (mlx4_low_memory_profile()) {
			mlx4_info(dev, "Running from within kdump kernel. Using low memory profile\n");
			profile = low_mem_profile;
		} else {
			profile = default_profile;
		}
		if (dev->caps.steering_mode ==
		    MLX4_STEERING_MODE_DEVICE_MANAGED)
			profile.num_mcg = MLX4_FS_NUM_MCG;

		icm_size = mlx4_make_profile(dev, &profile, dev_cap,
					     init_hca);
		if ((long long) icm_size < 0) {
			err = icm_size;
			goto out_free;
		}

		if (enable_4k_uar || !dev->persist->num_vfs) {
			init_hca->log_uar_sz = ilog2(dev->caps.num_uars) +
						    PAGE_SHIFT - DEFAULT_UAR_PAGE_SHIFT;
			init_hca->uar_page_sz = DEFAULT_UAR_PAGE_SHIFT - 12;
		} else {
			init_hca->log_uar_sz = ilog2(dev->caps.num_uars);
			init_hca->uar_page_sz = PAGE_SHIFT - 12;
		}

		init_hca->mw_enabled = 0;
		if (dev->caps.flags & MLX4_DEV_CAP_FLAG_MEM_WINDOW ||
		    dev->caps.bmme_flags & MLX4_BMME_FLAG_TYPE_2_WIN)
			init_hca->mw_enabled = INIT_HCA_TPT_MW_ENABLE;

		err = mlx4_init_icm(dev, dev_cap, init_hca, icm_size);
		if (err)
			goto out_free;

		err = mlx4_INIT_HCA(dev, init_hca);
		if (err) {
			mlx4_err(dev, "INIT_HCA command failed, aborting\n");
			goto err_free_icm;
		}

		if (dev_cap->flags2 & MLX4_DEV_CAP_FLAG2_SYS_EQS) {
			err = mlx4_query_func(dev, dev_cap);
			if (err < 0) {
				mlx4_err(dev, "QUERY_FUNC command failed, aborting.\n");
				goto err_close;
			} else if (err & MLX4_QUERY_FUNC_NUM_SYS_EQS) {
				dev->caps.num_eqs = dev_cap->max_eqs;
				dev->caps.reserved_eqs = dev_cap->reserved_eqs;
				dev->caps.reserved_uars = dev_cap->reserved_uars;
			}
		}

		/*
		 * If TS is supported by FW
		 * read HCA frequency by QUERY_HCA command
		 */
		if (dev->caps.flags2 & MLX4_DEV_CAP_FLAG2_TS) {
			err = mlx4_QUERY_HCA(dev, init_hca);
			if (err) {
				mlx4_err(dev, "QUERY_HCA command failed, disable timestamp\n");
				dev->caps.flags2 &= ~MLX4_DEV_CAP_FLAG2_TS;
			} else {
				dev->caps.hca_core_clock =
					init_hca->hca_core_clock;
			}

			/* In case we got HCA frequency 0 - disable timestamping
			 * to avoid dividing by zero
			 */
			if (!dev->caps.hca_core_clock) {
				dev->caps.flags2 &= ~MLX4_DEV_CAP_FLAG2_TS;
				mlx4_err(dev,
					 "HCA frequency is 0 - timestamping is not supported\n");
			} else if (map_internal_clock(dev)) {
				/*
				 * Map internal clock,
				 * in case of failure disable timestamping
				 */
				dev->caps.flags2 &= ~MLX4_DEV_CAP_FLAG2_TS;
				mlx4_err(dev, "Failed to map internal clock. Timestamping is not supported\n");
			}
		}

		if (dev->caps.dmfs_high_steer_mode !=
		    MLX4_STEERING_DMFS_A0_NOT_SUPPORTED) {
			if (mlx4_validate_optimized_steering(dev))
				mlx4_warn(dev, "Optimized steering validation failed\n");

			if (dev->caps.dmfs_high_steer_mode ==
			    MLX4_STEERING_DMFS_A0_DISABLE) {
				dev->caps.dmfs_high_rate_qpn_base =
					dev->caps.reserved_qps_cnt[MLX4_QP_REGION_FW];
				dev->caps.dmfs_high_rate_qpn_range =
					MLX4_A0_STEERING_TABLE_SIZE;
			}

			mlx4_info(dev, "DMFS high rate steer mode is: %s\n",
				  dmfs_high_rate_steering_mode_str(
					dev->caps.dmfs_high_steer_mode));
		}
	} else {
		err = mlx4_init_slave(dev);
		if (err) {
			if (err != -EPROBE_DEFER)
				mlx4_err(dev, "Failed to initialize slave\n");
			return err;
		}

		err = mlx4_slave_cap(dev);
		if (err) {
			mlx4_err(dev, "Failed to obtain slave caps\n");
			goto err_close;
		}
	}

	if (map_bf_area(dev))
		mlx4_dbg(dev, "Failed to map blue flame area\n");

	/*Only the master set the ports, all the rest got it from it.*/
	if (!mlx4_is_slave(dev))
		mlx4_set_port_mask(dev);

	err = mlx4_QUERY_ADAPTER(dev, &adapter);
	if (err) {
		mlx4_err(dev, "QUERY_ADAPTER command failed, aborting\n");
		goto unmap_bf;
	}

	/* Query CONFIG_DEV parameters */
	err = mlx4_config_dev_retrieval(dev, &params);
	if (err && err != -EOPNOTSUPP) {
		mlx4_err(dev, "Failed to query CONFIG_DEV parameters\n");
	} else if (!err) {
		dev->caps.rx_checksum_flags_port[1] = params.rx_csum_flags_port_1;
		dev->caps.rx_checksum_flags_port[2] = params.rx_csum_flags_port_2;
	}
	priv->eq_table.inta_pin = adapter.inta_pin;
	memcpy(dev->board_id, adapter.board_id, sizeof(dev->board_id));

	err = 0;
	goto out_free;

unmap_bf:
	unmap_internal_clock(dev);
	unmap_bf_area(dev);

	if (mlx4_is_slave(dev))
		mlx4_slave_destroy_special_qp_cap(dev);

err_close:
	if (mlx4_is_slave(dev))
		mlx4_slave_exit(dev);
	else
		mlx4_CLOSE_HCA(dev, 0);

err_free_icm:
	if (!mlx4_is_slave(dev))
		mlx4_free_icms(dev);

out_free:
	kfree(dev_cap);
	kfree(init_hca);

	return err;
}

static int mlx4_init_counters_table(struct mlx4_dev *dev)
{
	struct mlx4_priv *priv = mlx4_priv(dev);
	int nent_pow2;

	if (!(dev->caps.flags & MLX4_DEV_CAP_FLAG_COUNTERS))
		return -ENOENT;

	if (!dev->caps.max_counters)
		return -ENOSPC;

	nent_pow2 = roundup_pow_of_two(dev->caps.max_counters);
	/* reserve last counter index for sink counter */
	return mlx4_bitmap_init(&priv->counters_bitmap, nent_pow2,
				nent_pow2 - 1, 0,
				nent_pow2 - dev->caps.max_counters + 1);
}

static void mlx4_cleanup_counters_table(struct mlx4_dev *dev)
{
	if (!(dev->caps.flags & MLX4_DEV_CAP_FLAG_COUNTERS))
		return;

	if (!dev->caps.max_counters)
		return;

	mlx4_bitmap_cleanup(&mlx4_priv(dev)->counters_bitmap);
}

static void mlx4_cleanup_default_counters(struct mlx4_dev *dev)
{
	struct mlx4_priv *priv = mlx4_priv(dev);
	int port;

	for (port = 0; port < dev->caps.num_ports; port++)
		if (priv->def_counter[port] != -1)
			mlx4_counter_free(dev,  priv->def_counter[port]);
}

static int mlx4_allocate_default_counters(struct mlx4_dev *dev)
{
	struct mlx4_priv *priv = mlx4_priv(dev);
	int port, err = 0;
	u32 idx;

	for (port = 0; port < dev->caps.num_ports; port++)
		priv->def_counter[port] = -1;

	for (port = 0; port < dev->caps.num_ports; port++) {
		err = mlx4_counter_alloc(dev, &idx, MLX4_RES_USAGE_DRIVER);

		if (!err || err == -ENOSPC) {
			priv->def_counter[port] = idx;
			err = 0;
		} else if (err == -ENOENT) {
			err = 0;
			continue;
		} else if (mlx4_is_slave(dev) && err == -EINVAL) {
			priv->def_counter[port] = MLX4_SINK_COUNTER_INDEX(dev);
			mlx4_warn(dev, "can't allocate counter from old PF driver, using index %d\n",
				  MLX4_SINK_COUNTER_INDEX(dev));
			err = 0;
		} else {
			mlx4_err(dev, "%s: failed to allocate default counter port %d err %d\n",
				 __func__, port + 1, err);
			mlx4_cleanup_default_counters(dev);
			return err;
		}

		mlx4_dbg(dev, "%s: default counter index %d for port %d\n",
			 __func__, priv->def_counter[port], port + 1);
	}

	return err;
}

int __mlx4_counter_alloc(struct mlx4_dev *dev, u32 *idx)
{
	struct mlx4_priv *priv = mlx4_priv(dev);

	if (!(dev->caps.flags & MLX4_DEV_CAP_FLAG_COUNTERS))
		return -ENOENT;

	*idx = mlx4_bitmap_alloc(&priv->counters_bitmap);
	if (*idx == -1) {
		*idx = MLX4_SINK_COUNTER_INDEX(dev);
		return -ENOSPC;
	}

	return 0;
}

int mlx4_counter_alloc(struct mlx4_dev *dev, u32 *idx, u8 usage)
{
	u32 in_modifier = RES_COUNTER | (((u32)usage & 3) << 30);
	u64 out_param;
	int err;

	if (mlx4_is_mfunc(dev)) {
		err = mlx4_cmd_imm(dev, 0, &out_param, in_modifier,
				   RES_OP_RESERVE, MLX4_CMD_ALLOC_RES,
				   MLX4_CMD_TIME_CLASS_A, MLX4_CMD_WRAPPED);
		if (!err)
			*idx = get_param_l(&out_param);
		if (WARN_ON(err == -ENOSPC))
			err = -EINVAL;
		return err;
	}
	return __mlx4_counter_alloc(dev, idx);
}
EXPORT_SYMBOL_GPL(mlx4_counter_alloc);

static int __mlx4_clear_if_stat(struct mlx4_dev *dev,
				u8 counter_index)
{
	struct mlx4_cmd_mailbox *if_stat_mailbox;
	int err;
	u32 if_stat_in_mod = (counter_index & 0xff) | MLX4_QUERY_IF_STAT_RESET;

	if_stat_mailbox = mlx4_alloc_cmd_mailbox(dev);
	if (IS_ERR(if_stat_mailbox))
		return PTR_ERR(if_stat_mailbox);

	err = mlx4_cmd_box(dev, 0, if_stat_mailbox->dma, if_stat_in_mod, 0,
			   MLX4_CMD_QUERY_IF_STAT, MLX4_CMD_TIME_CLASS_C,
			   MLX4_CMD_NATIVE);

	mlx4_free_cmd_mailbox(dev, if_stat_mailbox);
	return err;
}

void __mlx4_counter_free(struct mlx4_dev *dev, u32 idx)
{
	if (!(dev->caps.flags & MLX4_DEV_CAP_FLAG_COUNTERS))
		return;

	if (idx == MLX4_SINK_COUNTER_INDEX(dev))
		return;

	__mlx4_clear_if_stat(dev, idx);

	mlx4_bitmap_free(&mlx4_priv(dev)->counters_bitmap, idx, MLX4_USE_RR);
	return;
}

void mlx4_counter_free(struct mlx4_dev *dev, u32 idx)
{
	u64 in_param = 0;

	if (mlx4_is_mfunc(dev)) {
		set_param_l(&in_param, idx);
		mlx4_cmd(dev, in_param, RES_COUNTER, RES_OP_RESERVE,
			 MLX4_CMD_FREE_RES, MLX4_CMD_TIME_CLASS_A,
			 MLX4_CMD_WRAPPED);
		return;
	}
	__mlx4_counter_free(dev, idx);
}
EXPORT_SYMBOL_GPL(mlx4_counter_free);

int mlx4_get_default_counter_index(struct mlx4_dev *dev, int port)
{
	struct mlx4_priv *priv = mlx4_priv(dev);

	return priv->def_counter[port - 1];
}
EXPORT_SYMBOL_GPL(mlx4_get_default_counter_index);

void mlx4_set_admin_guid(struct mlx4_dev *dev, __be64 guid, int entry, int port)
{
	struct mlx4_priv *priv = mlx4_priv(dev);

	priv->mfunc.master.vf_admin[entry].vport[port].guid = guid;
}
EXPORT_SYMBOL_GPL(mlx4_set_admin_guid);

__be64 mlx4_get_admin_guid(struct mlx4_dev *dev, int entry, int port)
{
	struct mlx4_priv *priv = mlx4_priv(dev);

	return priv->mfunc.master.vf_admin[entry].vport[port].guid;
}
EXPORT_SYMBOL_GPL(mlx4_get_admin_guid);

void mlx4_set_random_admin_guid(struct mlx4_dev *dev, int entry, int port)
{
	struct mlx4_priv *priv = mlx4_priv(dev);
	__be64 guid;

	/* hw GUID */
	if (entry == 0)
		return;

	get_random_bytes((char *)&guid, sizeof(guid));
	guid &= ~(cpu_to_be64(1ULL << 56));
	guid |= cpu_to_be64(1ULL << 57);
	priv->mfunc.master.vf_admin[entry].vport[port].guid = guid;
}

static int mlx4_setup_hca(struct mlx4_dev *dev)
{
	struct mlx4_priv *priv = mlx4_priv(dev);
	int err;
	int port;
	__be32 ib_port_default_caps;

	err = mlx4_init_uar_table(dev);
	if (err) {
		mlx4_err(dev, "Failed to initialize user access region table, aborting\n");
		return err;
	}

	err = mlx4_uar_alloc(dev, &priv->driver_uar);
	if (err) {
		mlx4_err(dev, "Failed to allocate driver access region, aborting\n");
		goto err_uar_table_free;
	}

	priv->kar = ioremap((phys_addr_t) priv->driver_uar.pfn << PAGE_SHIFT, PAGE_SIZE);
	if (!priv->kar) {
		mlx4_err(dev, "Couldn't map kernel access region, aborting\n");
		err = -ENOMEM;
		goto err_uar_free;
	}

	err = mlx4_init_pd_table(dev);
	if (err) {
		mlx4_err(dev, "Failed to initialize protection domain table, aborting\n");
		goto err_kar_unmap;
	}

	err = mlx4_init_xrcd_table(dev);
	if (err) {
		mlx4_err(dev, "Failed to initialize reliable connection domain table, aborting\n");
		goto err_pd_table_free;
	}

	err = mlx4_init_mr_table(dev);
	if (err) {
		mlx4_err(dev, "Failed to initialize memory region table, aborting\n");
		goto err_xrcd_table_free;
	}

	if (!mlx4_is_slave(dev)) {
		err = mlx4_init_mcg_table(dev);
		if (err) {
			mlx4_err(dev, "Failed to initialize multicast group table, aborting\n");
			goto err_mr_table_free;
		}
		err = mlx4_config_mad_demux(dev);
		if (err) {
			mlx4_err(dev, "Failed in config_mad_demux, aborting\n");
			goto err_mcg_table_free;
		}
	}

	err = mlx4_init_eq_table(dev);
	if (err) {
		mlx4_err(dev, "Failed to initialize event queue table, aborting\n");
		goto err_mcg_table_free;
	}

	err = mlx4_cmd_use_events(dev);
	if (err) {
		mlx4_err(dev, "Failed to switch to event-driven firmware commands, aborting\n");
		goto err_eq_table_free;
	}

	err = mlx4_NOP(dev);
	if (err) {
		if (dev->flags & MLX4_FLAG_MSI_X) {
			mlx4_warn(dev, "NOP command failed to generate MSI-X interrupt IRQ %d)\n",
				  priv->eq_table.eq[MLX4_EQ_ASYNC].irq);
			mlx4_warn(dev, "Trying again without MSI-X\n");
		} else {
			mlx4_err(dev, "NOP command failed to generate interrupt (IRQ %d), aborting\n",
				 priv->eq_table.eq[MLX4_EQ_ASYNC].irq);
			mlx4_err(dev, "BIOS or ACPI interrupt routing problem?\n");
		}

		goto err_cmd_poll;
	}

	mlx4_dbg(dev, "NOP command IRQ test passed\n");

	err = mlx4_init_cq_table(dev);
	if (err) {
		mlx4_err(dev, "Failed to initialize completion queue table, aborting\n");
		goto err_cmd_poll;
	}

	err = mlx4_init_srq_table(dev);
	if (err) {
		mlx4_err(dev, "Failed to initialize shared receive queue table, aborting\n");
		goto err_cq_table_free;
	}

	err = mlx4_init_qp_table(dev);
	if (err) {
		mlx4_err(dev, "Failed to initialize queue pair table, aborting\n");
		goto err_srq_table_free;
	}

	if (!mlx4_is_slave(dev)) {
		err = mlx4_init_counters_table(dev);
		if (err && err != -ENOENT) {
			mlx4_err(dev, "Failed to initialize counters table, aborting\n");
			goto err_qp_table_free;
		}
	}

	err = mlx4_allocate_default_counters(dev);
	if (err) {
		mlx4_err(dev, "Failed to allocate default counters, aborting\n");
		goto err_counters_table_free;
	}

	if (!mlx4_is_slave(dev)) {
		for (port = 1; port <= dev->caps.num_ports; port++) {
			ib_port_default_caps = 0;
			err = mlx4_get_port_ib_caps(dev, port,
						    &ib_port_default_caps);
			if (err)
				mlx4_warn(dev, "failed to get port %d default ib capabilities (%d). Continuing with caps = 0\n",
					  port, err);
			dev->caps.ib_port_def_cap[port] = ib_port_default_caps;

			/* initialize per-slave default ib port capabilities */
			if (mlx4_is_master(dev)) {
				int i;
				for (i = 0; i < dev->num_slaves; i++) {
					if (i == mlx4_master_func_num(dev))
						continue;
					priv->mfunc.master.slave_state[i].ib_cap_mask[port] =
						ib_port_default_caps;
				}
			}

			if (mlx4_is_mfunc(dev))
				dev->caps.port_ib_mtu[port] = IB_MTU_2048;
			else
				dev->caps.port_ib_mtu[port] = IB_MTU_4096;

			err = mlx4_SET_PORT(dev, port, mlx4_is_master(dev) ?
					    dev->caps.pkey_table_len[port] : -1);
			if (err) {
				mlx4_err(dev, "Failed to set port %d, aborting\n",
					 port);
				goto err_default_countes_free;
			}
		}
	}

	return 0;

err_default_countes_free:
	mlx4_cleanup_default_counters(dev);

err_counters_table_free:
	if (!mlx4_is_slave(dev))
		mlx4_cleanup_counters_table(dev);

err_qp_table_free:
	mlx4_cleanup_qp_table(dev);

err_srq_table_free:
	mlx4_cleanup_srq_table(dev);

err_cq_table_free:
	mlx4_cleanup_cq_table(dev);

err_cmd_poll:
	mlx4_cmd_use_polling(dev);

err_eq_table_free:
	mlx4_cleanup_eq_table(dev);

err_mcg_table_free:
	if (!mlx4_is_slave(dev))
		mlx4_cleanup_mcg_table(dev);

err_mr_table_free:
	mlx4_cleanup_mr_table(dev);

err_xrcd_table_free:
	mlx4_cleanup_xrcd_table(dev);

err_pd_table_free:
	mlx4_cleanup_pd_table(dev);

err_kar_unmap:
	iounmap(priv->kar);

err_uar_free:
	mlx4_uar_free(dev, &priv->driver_uar);

err_uar_table_free:
	mlx4_cleanup_uar_table(dev);
	return err;
}

static int mlx4_init_affinity_hint(struct mlx4_dev *dev, int port, int eqn)
{
	int requested_cpu = 0;
	struct mlx4_priv *priv = mlx4_priv(dev);
	struct mlx4_eq *eq;
	int off = 0;
	int i;

	if (eqn > dev->caps.num_comp_vectors)
		return -EINVAL;

	for (i = 1; i < port; i++)
		off += mlx4_get_eqs_per_port(dev, i);

	requested_cpu = eqn - off - !!(eqn > MLX4_EQ_ASYNC);

	/* Meaning EQs are shared, and this call comes from the second port */
	if (requested_cpu < 0)
		return 0;

	eq = &priv->eq_table.eq[eqn];

	if (!zalloc_cpumask_var(&eq->affinity_mask, GFP_KERNEL))
		return -ENOMEM;

	cpumask_set_cpu(requested_cpu, eq->affinity_mask);

	return 0;
}

static void mlx4_enable_msi_x(struct mlx4_dev *dev)
{
	struct mlx4_priv *priv = mlx4_priv(dev);
	struct msix_entry *entries;
	int i;
	int port = 0;

	if (msi_x) {
		int nreq = min3(dev->caps.num_ports *
				(int)num_online_cpus() + 1,
				dev->caps.num_eqs - dev->caps.reserved_eqs,
				MAX_MSIX);

		if (msi_x > 1)
			nreq = min_t(int, nreq, msi_x);

		entries = kcalloc(nreq, sizeof(*entries), GFP_KERNEL);
		if (!entries)
			goto no_msi;

		for (i = 0; i < nreq; ++i)
			entries[i].entry = i;

		nreq = pci_enable_msix_range(dev->persist->pdev, entries, 2,
					     nreq);

		if (nreq < 0 || nreq < MLX4_EQ_ASYNC) {
			kfree(entries);
			goto no_msi;
		}
		/* 1 is reserved for events (asyncrounous EQ) */
		dev->caps.num_comp_vectors = nreq - 1;

		priv->eq_table.eq[MLX4_EQ_ASYNC].irq = entries[0].vector;
		bitmap_zero(priv->eq_table.eq[MLX4_EQ_ASYNC].actv_ports.ports,
			    dev->caps.num_ports);

		for (i = 0; i < dev->caps.num_comp_vectors + 1; i++) {
			if (i == MLX4_EQ_ASYNC)
				continue;

			priv->eq_table.eq[i].irq =
				entries[i + 1 - !!(i > MLX4_EQ_ASYNC)].vector;

			if (MLX4_IS_LEGACY_EQ_MODE(dev->caps)) {
				bitmap_fill(priv->eq_table.eq[i].actv_ports.ports,
					    dev->caps.num_ports);
				/* We don't set affinity hint when there
				 * aren't enough EQs
				 */
			} else {
				set_bit(port,
					priv->eq_table.eq[i].actv_ports.ports);
				if (mlx4_init_affinity_hint(dev, port + 1, i))
					mlx4_warn(dev, "Couldn't init hint cpumask for EQ %d\n",
						  i);
			}
			/* We divide the Eqs evenly between the two ports.
			 * (dev->caps.num_comp_vectors / dev->caps.num_ports)
			 * refers to the number of Eqs per port
			 * (i.e eqs_per_port). Theoretically, we would like to
			 * write something like (i + 1) % eqs_per_port == 0.
			 * However, since there's an asynchronous Eq, we have
			 * to skip over it by comparing this condition to
			 * !!((i + 1) > MLX4_EQ_ASYNC).
			 */
			if ((dev->caps.num_comp_vectors > dev->caps.num_ports) &&
			    ((i + 1) %
			     (dev->caps.num_comp_vectors / dev->caps.num_ports)) ==
			    !!((i + 1) > MLX4_EQ_ASYNC))
				/* If dev->caps.num_comp_vectors < dev->caps.num_ports,
				 * everything is shared anyway.
				 */
				port++;
		}

		dev->flags |= MLX4_FLAG_MSI_X;

		kfree(entries);
		return;
	}

no_msi:
	dev->caps.num_comp_vectors = 1;

	BUG_ON(MLX4_EQ_ASYNC >= 2);
	for (i = 0; i < 2; ++i) {
		priv->eq_table.eq[i].irq = dev->persist->pdev->irq;
		if (i != MLX4_EQ_ASYNC) {
			bitmap_fill(priv->eq_table.eq[i].actv_ports.ports,
				    dev->caps.num_ports);
		}
	}
}

static int mlx4_init_port_info(struct mlx4_dev *dev, int port)
{
	struct devlink *devlink = priv_to_devlink(mlx4_priv(dev));
	struct mlx4_port_info *info = &mlx4_priv(dev)->port[port];
	int err;

	err = devlink_port_register(devlink, &info->devlink_port, port);
	if (err)
		return err;

	/* Ethernet and IB drivers will normally set the port type,
	 * but if they are not built set the type now to prevent
	 * devlink_port_type_warn() from firing.
	 */
	if (!IS_ENABLED(CONFIG_MLX4_EN) &&
	    dev->caps.port_type[port] == MLX4_PORT_TYPE_ETH)
		devlink_port_type_eth_set(&info->devlink_port, NULL);
	else if (!IS_ENABLED(CONFIG_MLX4_INFINIBAND) &&
		 dev->caps.port_type[port] == MLX4_PORT_TYPE_IB)
		devlink_port_type_ib_set(&info->devlink_port, NULL);

	info->dev = dev;
	info->port = port;
	if (!mlx4_is_slave(dev)) {
		mlx4_init_mac_table(dev, &info->mac_table);
		mlx4_init_vlan_table(dev, &info->vlan_table);
		mlx4_init_roce_gid_table(dev, &info->gid_table);
		info->base_qpn = mlx4_get_base_qpn(dev, port);
	}

	sprintf(info->dev_name, "mlx4_port%d", port);
	info->port_attr.attr.name = info->dev_name;
	if (mlx4_is_mfunc(dev)) {
		info->port_attr.attr.mode = 0444;
	} else {
		info->port_attr.attr.mode = 0644;
		info->port_attr.store     = set_port_type;
	}
	info->port_attr.show      = show_port_type;
	sysfs_attr_init(&info->port_attr.attr);

	err = device_create_file(&dev->persist->pdev->dev, &info->port_attr);
	if (err) {
		mlx4_err(dev, "Failed to create file for port %d\n", port);
		devlink_port_unregister(&info->devlink_port);
		info->port = -1;
		return err;
	}

	sprintf(info->dev_mtu_name, "mlx4_port%d_mtu", port);
	info->port_mtu_attr.attr.name = info->dev_mtu_name;
	if (mlx4_is_mfunc(dev)) {
		info->port_mtu_attr.attr.mode = 0444;
	} else {
		info->port_mtu_attr.attr.mode = 0644;
		info->port_mtu_attr.store     = set_port_ib_mtu;
	}
	info->port_mtu_attr.show      = show_port_ib_mtu;
	sysfs_attr_init(&info->port_mtu_attr.attr);

	err = device_create_file(&dev->persist->pdev->dev,
				 &info->port_mtu_attr);
	if (err) {
		mlx4_err(dev, "Failed to create mtu file for port %d\n", port);
		device_remove_file(&info->dev->persist->pdev->dev,
				   &info->port_attr);
		devlink_port_unregister(&info->devlink_port);
		info->port = -1;
		return err;
	}

	return 0;
}

static void mlx4_cleanup_port_info(struct mlx4_port_info *info)
{
	if (info->port < 0)
		return;

	device_remove_file(&info->dev->persist->pdev->dev, &info->port_attr);
	device_remove_file(&info->dev->persist->pdev->dev,
			   &info->port_mtu_attr);
	devlink_port_unregister(&info->devlink_port);

#ifdef CONFIG_RFS_ACCEL
	free_irq_cpu_rmap(info->rmap);
	info->rmap = NULL;
#endif
}

static int mlx4_init_steering(struct mlx4_dev *dev)
{
	struct mlx4_priv *priv = mlx4_priv(dev);
	int num_entries = dev->caps.num_ports;
	int i, j;

	priv->steer = kcalloc(num_entries, sizeof(struct mlx4_steer),
			      GFP_KERNEL);
	if (!priv->steer)
		return -ENOMEM;

	for (i = 0; i < num_entries; i++)
		for (j = 0; j < MLX4_NUM_STEERS; j++) {
			INIT_LIST_HEAD(&priv->steer[i].promisc_qps[j]);
			INIT_LIST_HEAD(&priv->steer[i].steer_entries[j]);
		}
	return 0;
}

static void mlx4_clear_steering(struct mlx4_dev *dev)
{
	struct mlx4_priv *priv = mlx4_priv(dev);
	struct mlx4_steer_index *entry, *tmp_entry;
	struct mlx4_promisc_qp *pqp, *tmp_pqp;
	int num_entries = dev->caps.num_ports;
	int i, j;

	for (i = 0; i < num_entries; i++) {
		for (j = 0; j < MLX4_NUM_STEERS; j++) {
			list_for_each_entry_safe(pqp, tmp_pqp,
						 &priv->steer[i].promisc_qps[j],
						 list) {
				list_del(&pqp->list);
				kfree(pqp);
			}
			list_for_each_entry_safe(entry, tmp_entry,
						 &priv->steer[i].steer_entries[j],
						 list) {
				list_del(&entry->list);
				list_for_each_entry_safe(pqp, tmp_pqp,
							 &entry->duplicates,
							 list) {
					list_del(&pqp->list);
					kfree(pqp);
				}
				kfree(entry);
			}
		}
	}
	kfree(priv->steer);
}

static int extended_func_num(struct pci_dev *pdev)
{
	return PCI_SLOT(pdev->devfn) * 8 + PCI_FUNC(pdev->devfn);
}

#define MLX4_OWNER_BASE	0x8069c
#define MLX4_OWNER_SIZE	4

static int mlx4_get_ownership(struct mlx4_dev *dev)
{
	void __iomem *owner;
	u32 ret;

	if (pci_channel_offline(dev->persist->pdev))
		return -EIO;

	owner = ioremap(pci_resource_start(dev->persist->pdev, 0) +
			MLX4_OWNER_BASE,
			MLX4_OWNER_SIZE);
	if (!owner) {
		mlx4_err(dev, "Failed to obtain ownership bit\n");
		return -ENOMEM;
	}

	ret = readl(owner);
	iounmap(owner);
	return (int) !!ret;
}

static void mlx4_free_ownership(struct mlx4_dev *dev)
{
	void __iomem *owner;

	if (pci_channel_offline(dev->persist->pdev))
		return;

	owner = ioremap(pci_resource_start(dev->persist->pdev, 0) +
			MLX4_OWNER_BASE,
			MLX4_OWNER_SIZE);
	if (!owner) {
		mlx4_err(dev, "Failed to obtain ownership bit\n");
		return;
	}
	writel(0, owner);
	msleep(1000);
	iounmap(owner);
}

#define SRIOV_VALID_STATE(flags) (!!((flags) & MLX4_FLAG_SRIOV)	==\
				  !!((flags) & MLX4_FLAG_MASTER))

static u64 mlx4_enable_sriov(struct mlx4_dev *dev, struct pci_dev *pdev,
			     u8 total_vfs, int existing_vfs, int reset_flow)
{
	u64 dev_flags = dev->flags;
	int err = 0;
	int fw_enabled_sriov_vfs = min(pci_sriov_get_totalvfs(pdev),
					MLX4_MAX_NUM_VF);

	if (reset_flow) {
		dev->dev_vfs = kcalloc(total_vfs, sizeof(*dev->dev_vfs),
				       GFP_KERNEL);
		if (!dev->dev_vfs)
			goto free_mem;
		return dev_flags;
	}

	atomic_inc(&pf_loading);
	if (dev->flags &  MLX4_FLAG_SRIOV) {
		if (existing_vfs != total_vfs) {
			mlx4_err(dev, "SR-IOV was already enabled, but with num_vfs (%d) different than requested (%d)\n",
				 existing_vfs, total_vfs);
			total_vfs = existing_vfs;
		}
	}

	dev->dev_vfs = kcalloc(total_vfs, sizeof(*dev->dev_vfs), GFP_KERNEL);
	if (NULL == dev->dev_vfs) {
		mlx4_err(dev, "Failed to allocate memory for VFs\n");
		goto disable_sriov;
	}

	if (!(dev->flags &  MLX4_FLAG_SRIOV)) {
		if (total_vfs > fw_enabled_sriov_vfs) {
			mlx4_err(dev, "requested vfs (%d) > available vfs (%d). Continuing without SR_IOV\n",
				 total_vfs, fw_enabled_sriov_vfs);
			err = -ENOMEM;
			goto disable_sriov;
		}
		mlx4_warn(dev, "Enabling SR-IOV with %d VFs\n", total_vfs);
		err = pci_enable_sriov(pdev, total_vfs);
	}
	if (err) {
		mlx4_err(dev, "Failed to enable SR-IOV, continuing without SR-IOV (err = %d)\n",
			 err);
		goto disable_sriov;
	} else {
		mlx4_warn(dev, "Running in master mode\n");
		dev_flags |= MLX4_FLAG_SRIOV |
			MLX4_FLAG_MASTER;
		dev_flags &= ~MLX4_FLAG_SLAVE;
		dev->persist->num_vfs = total_vfs;
	}
	return dev_flags;

disable_sriov:
	atomic_dec(&pf_loading);
free_mem:
	dev->persist->num_vfs = 0;
	kfree(dev->dev_vfs);
	dev->dev_vfs = NULL;
	return dev_flags & ~MLX4_FLAG_MASTER;
}

enum {
	MLX4_DEV_CAP_CHECK_NUM_VFS_ABOVE_64 = -1,
};

static int mlx4_check_dev_cap(struct mlx4_dev *dev, struct mlx4_dev_cap *dev_cap,
			      int *nvfs)
{
	int requested_vfs = nvfs[0] + nvfs[1] + nvfs[2];
	/* Checking for 64 VFs as a limitation of CX2 */
	if (!(dev_cap->flags2 & MLX4_DEV_CAP_FLAG2_80_VFS) &&
	    requested_vfs >= 64) {
		mlx4_err(dev, "Requested %d VFs, but FW does not support more than 64\n",
			 requested_vfs);
		return MLX4_DEV_CAP_CHECK_NUM_VFS_ABOVE_64;
	}
	return 0;
}

static int mlx4_pci_enable_device(struct mlx4_dev *dev)
{
	struct pci_dev *pdev = dev->persist->pdev;
	int err = 0;

	mutex_lock(&dev->persist->pci_status_mutex);
	if (dev->persist->pci_status == MLX4_PCI_STATUS_DISABLED) {
		err = pci_enable_device(pdev);
		if (!err)
			dev->persist->pci_status = MLX4_PCI_STATUS_ENABLED;
	}
	mutex_unlock(&dev->persist->pci_status_mutex);

	return err;
}

static void mlx4_pci_disable_device(struct mlx4_dev *dev)
{
	struct pci_dev *pdev = dev->persist->pdev;

	mutex_lock(&dev->persist->pci_status_mutex);
	if (dev->persist->pci_status == MLX4_PCI_STATUS_ENABLED) {
		pci_disable_device(pdev);
		dev->persist->pci_status = MLX4_PCI_STATUS_DISABLED;
	}
	mutex_unlock(&dev->persist->pci_status_mutex);
}

static int mlx4_load_one(struct pci_dev *pdev, int pci_dev_data,
			 int total_vfs, int *nvfs, struct mlx4_priv *priv,
			 int reset_flow)
{
	struct mlx4_dev *dev;
	unsigned sum = 0;
	int err;
	int port;
	int i;
	struct mlx4_dev_cap *dev_cap = NULL;
	int existing_vfs = 0;

	dev = &priv->dev;

	INIT_LIST_HEAD(&priv->ctx_list);
	spin_lock_init(&priv->ctx_lock);

	mutex_init(&priv->port_mutex);
	mutex_init(&priv->bond_mutex);

	INIT_LIST_HEAD(&priv->pgdir_list);
	mutex_init(&priv->pgdir_mutex);
	spin_lock_init(&priv->cmd.context_lock);

	INIT_LIST_HEAD(&priv->bf_list);
	mutex_init(&priv->bf_mutex);

	dev->rev_id = pdev->revision;
	dev->numa_node = dev_to_node(&pdev->dev);

	/* Detect if this device is a virtual function */
	if (pci_dev_data & MLX4_PCI_DEV_IS_VF) {
		mlx4_warn(dev, "Detected virtual function - running in slave mode\n");
		dev->flags |= MLX4_FLAG_SLAVE;
	} else {
		/* We reset the device and enable SRIOV only for physical
		 * devices.  Try to claim ownership on the device;
		 * if already taken, skip -- do not allow multiple PFs */
		err = mlx4_get_ownership(dev);
		if (err) {
			if (err < 0)
				return err;
			else {
				mlx4_warn(dev, "Multiple PFs not yet supported - Skipping PF\n");
				return -EINVAL;
			}
		}

		atomic_set(&priv->opreq_count, 0);
		INIT_WORK(&priv->opreq_task, mlx4_opreq_action);

		/*
		 * Now reset the HCA before we touch the PCI capabilities or
		 * attempt a firmware command, since a boot ROM may have left
		 * the HCA in an undefined state.
		 */
		err = mlx4_reset(dev);
		if (err) {
			mlx4_err(dev, "Failed to reset HCA, aborting\n");
			goto err_sriov;
		}

		if (total_vfs) {
			dev->flags = MLX4_FLAG_MASTER;
			existing_vfs = pci_num_vf(pdev);
			if (existing_vfs)
				dev->flags |= MLX4_FLAG_SRIOV;
			dev->persist->num_vfs = total_vfs;
		}
	}

	/* on load remove any previous indication of internal error,
	 * device is up.
	 */
	dev->persist->state = MLX4_DEVICE_STATE_UP;

slave_start:
	err = mlx4_cmd_init(dev);
	if (err) {
		mlx4_err(dev, "Failed to init command interface, aborting\n");
		goto err_sriov;
	}

	/* In slave functions, the communication channel must be initialized
	 * before posting commands. Also, init num_slaves before calling
	 * mlx4_init_hca */
	if (mlx4_is_mfunc(dev)) {
		if (mlx4_is_master(dev)) {
			dev->num_slaves = MLX4_MAX_NUM_SLAVES;

		} else {
			dev->num_slaves = 0;
			err = mlx4_multi_func_init(dev);
			if (err) {
				mlx4_err(dev, "Failed to init slave mfunc interface, aborting\n");
				goto err_cmd;
			}
		}
	}

	err = mlx4_init_fw(dev);
	if (err) {
		mlx4_err(dev, "Failed to init fw, aborting.\n");
		goto err_mfunc;
	}

	if (mlx4_is_master(dev)) {
		/* when we hit the goto slave_start below, dev_cap already initialized */
		if (!dev_cap) {
			dev_cap = kzalloc(sizeof(*dev_cap), GFP_KERNEL);

			if (!dev_cap) {
				err = -ENOMEM;
				goto err_fw;
			}

			err = mlx4_QUERY_DEV_CAP(dev, dev_cap);
			if (err) {
				mlx4_err(dev, "QUERY_DEV_CAP command failed, aborting.\n");
				goto err_fw;
			}

			if (mlx4_check_dev_cap(dev, dev_cap, nvfs))
				goto err_fw;

			if (!(dev_cap->flags2 & MLX4_DEV_CAP_FLAG2_SYS_EQS)) {
				u64 dev_flags = mlx4_enable_sriov(dev, pdev,
								  total_vfs,
								  existing_vfs,
								  reset_flow);

				mlx4_close_fw(dev);
				mlx4_cmd_cleanup(dev, MLX4_CMD_CLEANUP_ALL);
				dev->flags = dev_flags;
				if (!SRIOV_VALID_STATE(dev->flags)) {
					mlx4_err(dev, "Invalid SRIOV state\n");
					goto err_sriov;
				}
				err = mlx4_reset(dev);
				if (err) {
					mlx4_err(dev, "Failed to reset HCA, aborting.\n");
					goto err_sriov;
				}
				goto slave_start;
			}
		} else {
			/* Legacy mode FW requires SRIOV to be enabled before
			 * doing QUERY_DEV_CAP, since max_eq's value is different if
			 * SRIOV is enabled.
			 */
			memset(dev_cap, 0, sizeof(*dev_cap));
			err = mlx4_QUERY_DEV_CAP(dev, dev_cap);
			if (err) {
				mlx4_err(dev, "QUERY_DEV_CAP command failed, aborting.\n");
				goto err_fw;
			}

			if (mlx4_check_dev_cap(dev, dev_cap, nvfs))
				goto err_fw;
		}
	}

	err = mlx4_init_hca(dev);
	if (err) {
		if (err == -EACCES) {
			/* Not primary Physical function
			 * Running in slave mode */
			mlx4_cmd_cleanup(dev, MLX4_CMD_CLEANUP_ALL);
			/* We're not a PF */
			if (dev->flags & MLX4_FLAG_SRIOV) {
				if (!existing_vfs)
					pci_disable_sriov(pdev);
				if (mlx4_is_master(dev) && !reset_flow)
					atomic_dec(&pf_loading);
				dev->flags &= ~MLX4_FLAG_SRIOV;
			}
			if (!mlx4_is_slave(dev))
				mlx4_free_ownership(dev);
			dev->flags |= MLX4_FLAG_SLAVE;
			dev->flags &= ~MLX4_FLAG_MASTER;
			goto slave_start;
		} else
			goto err_fw;
	}

	if (mlx4_is_master(dev) && (dev_cap->flags2 & MLX4_DEV_CAP_FLAG2_SYS_EQS)) {
		u64 dev_flags = mlx4_enable_sriov(dev, pdev, total_vfs,
						  existing_vfs, reset_flow);

		if ((dev->flags ^ dev_flags) & (MLX4_FLAG_MASTER | MLX4_FLAG_SLAVE)) {
			mlx4_cmd_cleanup(dev, MLX4_CMD_CLEANUP_VHCR);
			dev->flags = dev_flags;
			err = mlx4_cmd_init(dev);
			if (err) {
				/* Only VHCR is cleaned up, so could still
				 * send FW commands
				 */
				mlx4_err(dev, "Failed to init VHCR command interface, aborting\n");
				goto err_close;
			}
		} else {
			dev->flags = dev_flags;
		}

		if (!SRIOV_VALID_STATE(dev->flags)) {
			mlx4_err(dev, "Invalid SRIOV state\n");
			goto err_close;
		}
	}

	/* check if the device is functioning at its maximum possible speed.
	 * No return code for this call, just warn the user in case of PCI
	 * express device capabilities are under-satisfied by the bus.
	 */
	if (!mlx4_is_slave(dev))
		pcie_print_link_status(dev->persist->pdev);

	/* In master functions, the communication channel must be initialized
	 * after obtaining its address from fw */
	if (mlx4_is_master(dev)) {
		if (dev->caps.num_ports < 2 &&
		    num_vfs_argc > 1) {
			err = -EINVAL;
			mlx4_err(dev,
				 "Error: Trying to configure VFs on port 2, but HCA has only %d physical ports\n",
				 dev->caps.num_ports);
			goto err_close;
		}
		memcpy(dev->persist->nvfs, nvfs, sizeof(dev->persist->nvfs));

		for (i = 0;
		     i < sizeof(dev->persist->nvfs)/
		     sizeof(dev->persist->nvfs[0]); i++) {
			unsigned j;

			for (j = 0; j < dev->persist->nvfs[i]; ++sum, ++j) {
				dev->dev_vfs[sum].min_port = i < 2 ? i + 1 : 1;
				dev->dev_vfs[sum].n_ports = i < 2 ? 1 :
					dev->caps.num_ports;
			}
		}

		/* In master functions, the communication channel
		 * must be initialized after obtaining its address from fw
		 */
		err = mlx4_multi_func_init(dev);
		if (err) {
			mlx4_err(dev, "Failed to init master mfunc interface, aborting.\n");
			goto err_close;
		}
	}

	err = mlx4_alloc_eq_table(dev);
	if (err)
		goto err_master_mfunc;

	bitmap_zero(priv->msix_ctl.pool_bm, MAX_MSIX);
	mutex_init(&priv->msix_ctl.pool_lock);

	mlx4_enable_msi_x(dev);
	if ((mlx4_is_mfunc(dev)) &&
	    !(dev->flags & MLX4_FLAG_MSI_X)) {
		err = -EOPNOTSUPP;
		mlx4_err(dev, "INTx is not supported in multi-function mode, aborting\n");
		goto err_free_eq;
	}

	if (!mlx4_is_slave(dev)) {
		err = mlx4_init_steering(dev);
		if (err)
			goto err_disable_msix;
	}

	mlx4_init_quotas(dev);

	err = mlx4_setup_hca(dev);
	if (err == -EBUSY && (dev->flags & MLX4_FLAG_MSI_X) &&
	    !mlx4_is_mfunc(dev)) {
		dev->flags &= ~MLX4_FLAG_MSI_X;
		dev->caps.num_comp_vectors = 1;
		pci_disable_msix(pdev);
		err = mlx4_setup_hca(dev);
	}

	if (err)
		goto err_steer;

	/* When PF resources are ready arm its comm channel to enable
	 * getting commands
	 */
	if (mlx4_is_master(dev)) {
		err = mlx4_ARM_COMM_CHANNEL(dev);
		if (err) {
			mlx4_err(dev, " Failed to arm comm channel eq: %x\n",
				 err);
			goto err_steer;
		}
	}

	for (port = 1; port <= dev->caps.num_ports; port++) {
		err = mlx4_init_port_info(dev, port);
		if (err)
			goto err_port;
	}

	priv->v2p.port1 = 1;
	priv->v2p.port2 = 2;

	err = mlx4_register_device(dev);
	if (err)
		goto err_port;

	mlx4_request_modules(dev);

	mlx4_sense_init(dev);
	mlx4_start_sense(dev);

	priv->removed = 0;

	if (mlx4_is_master(dev) && dev->persist->num_vfs && !reset_flow)
		atomic_dec(&pf_loading);

	kfree(dev_cap);
	return 0;

err_port:
	for (--port; port >= 1; --port)
		mlx4_cleanup_port_info(&priv->port[port]);

	mlx4_cleanup_default_counters(dev);
	if (!mlx4_is_slave(dev))
		mlx4_cleanup_counters_table(dev);
	mlx4_cleanup_qp_table(dev);
	mlx4_cleanup_srq_table(dev);
	mlx4_cleanup_cq_table(dev);
	mlx4_cmd_use_polling(dev);
	mlx4_cleanup_eq_table(dev);
	mlx4_cleanup_mcg_table(dev);
	mlx4_cleanup_mr_table(dev);
	mlx4_cleanup_xrcd_table(dev);
	mlx4_cleanup_pd_table(dev);
	mlx4_cleanup_uar_table(dev);

err_steer:
	if (!mlx4_is_slave(dev))
		mlx4_clear_steering(dev);

err_disable_msix:
	if (dev->flags & MLX4_FLAG_MSI_X)
		pci_disable_msix(pdev);

err_free_eq:
	mlx4_free_eq_table(dev);

err_master_mfunc:
	if (mlx4_is_master(dev)) {
		mlx4_free_resource_tracker(dev, RES_TR_FREE_STRUCTS_ONLY);
		mlx4_multi_func_cleanup(dev);
	}

	if (mlx4_is_slave(dev))
		mlx4_slave_destroy_special_qp_cap(dev);

err_close:
	mlx4_close_hca(dev);

err_fw:
	mlx4_close_fw(dev);

err_mfunc:
	if (mlx4_is_slave(dev))
		mlx4_multi_func_cleanup(dev);

err_cmd:
	mlx4_cmd_cleanup(dev, MLX4_CMD_CLEANUP_ALL);

err_sriov:
	if (dev->flags & MLX4_FLAG_SRIOV && !existing_vfs) {
		pci_disable_sriov(pdev);
		dev->flags &= ~MLX4_FLAG_SRIOV;
	}

	if (mlx4_is_master(dev) && dev->persist->num_vfs && !reset_flow)
		atomic_dec(&pf_loading);

	kfree(priv->dev.dev_vfs);

	if (!mlx4_is_slave(dev))
		mlx4_free_ownership(dev);

	kfree(dev_cap);
	return err;
}

static int __mlx4_init_one(struct pci_dev *pdev, int pci_dev_data,
			   struct mlx4_priv *priv)
{
	int err;
	int nvfs[MLX4_MAX_PORTS + 1] = {0, 0, 0};
	int prb_vf[MLX4_MAX_PORTS + 1] = {0, 0, 0};
	const int param_map[MLX4_MAX_PORTS + 1][MLX4_MAX_PORTS + 1] = {
		{2, 0, 0}, {0, 1, 2}, {0, 1, 2} };
	unsigned total_vfs = 0;
	unsigned int i;

	pr_info(DRV_NAME ": Initializing %s\n", pci_name(pdev));

	err = mlx4_pci_enable_device(&priv->dev);
	if (err) {
		dev_err(&pdev->dev, "Cannot enable PCI device, aborting\n");
		return err;
	}

	/* Due to requirement that all VFs and the PF are *guaranteed* 2 MACS
	 * per port, we must limit the number of VFs to 63 (since their are
	 * 128 MACs)
	 */
	for (i = 0; i < ARRAY_SIZE(nvfs) && i < num_vfs_argc;
	     total_vfs += nvfs[param_map[num_vfs_argc - 1][i]], i++) {
		nvfs[param_map[num_vfs_argc - 1][i]] = num_vfs[i];
		if (nvfs[i] < 0) {
			dev_err(&pdev->dev, "num_vfs module parameter cannot be negative\n");
			err = -EINVAL;
			goto err_disable_pdev;
		}
	}
	for (i = 0; i < ARRAY_SIZE(prb_vf) && i < probe_vfs_argc;
	     i++) {
		prb_vf[param_map[probe_vfs_argc - 1][i]] = probe_vf[i];
		if (prb_vf[i] < 0 || prb_vf[i] > nvfs[i]) {
			dev_err(&pdev->dev, "probe_vf module parameter cannot be negative or greater than num_vfs\n");
			err = -EINVAL;
			goto err_disable_pdev;
		}
	}
	if (total_vfs > MLX4_MAX_NUM_VF) {
		dev_err(&pdev->dev,
			"Requested more VF's (%d) than allowed by hw (%d)\n",
			total_vfs, MLX4_MAX_NUM_VF);
		err = -EINVAL;
		goto err_disable_pdev;
	}

	for (i = 0; i < MLX4_MAX_PORTS; i++) {
		if (nvfs[i] + nvfs[2] > MLX4_MAX_NUM_VF_P_PORT) {
			dev_err(&pdev->dev,
				"Requested more VF's (%d) for port (%d) than allowed by driver (%d)\n",
				nvfs[i] + nvfs[2], i + 1,
				MLX4_MAX_NUM_VF_P_PORT);
			err = -EINVAL;
			goto err_disable_pdev;
		}
	}

	/* Check for BARs. */
	if (!(pci_dev_data & MLX4_PCI_DEV_IS_VF) &&
	    !(pci_resource_flags(pdev, 0) & IORESOURCE_MEM)) {
		dev_err(&pdev->dev, "Missing DCS, aborting (driver_data: 0x%x, pci_resource_flags(pdev, 0):0x%lx)\n",
			pci_dev_data, pci_resource_flags(pdev, 0));
		err = -ENODEV;
		goto err_disable_pdev;
	}
	if (!(pci_resource_flags(pdev, 2) & IORESOURCE_MEM)) {
		dev_err(&pdev->dev, "Missing UAR, aborting\n");
		err = -ENODEV;
		goto err_disable_pdev;
	}

	err = pci_request_regions(pdev, DRV_NAME);
	if (err) {
		dev_err(&pdev->dev, "Couldn't get PCI resources, aborting\n");
		goto err_disable_pdev;
	}

	pci_set_master(pdev);

	err = pci_set_dma_mask(pdev, DMA_BIT_MASK(64));
	if (err) {
		dev_warn(&pdev->dev, "Warning: couldn't set 64-bit PCI DMA mask\n");
		err = pci_set_dma_mask(pdev, DMA_BIT_MASK(32));
		if (err) {
			dev_err(&pdev->dev, "Can't set PCI DMA mask, aborting\n");
			goto err_release_regions;
		}
	}
	err = pci_set_consistent_dma_mask(pdev, DMA_BIT_MASK(64));
	if (err) {
		dev_warn(&pdev->dev, "Warning: couldn't set 64-bit consistent PCI DMA mask\n");
		err = pci_set_consistent_dma_mask(pdev, DMA_BIT_MASK(32));
		if (err) {
			dev_err(&pdev->dev, "Can't set consistent PCI DMA mask, aborting\n");
			goto err_release_regions;
		}
	}

	/* Allow large DMA segments, up to the firmware limit of 1 GB */
	dma_set_max_seg_size(&pdev->dev, 1024 * 1024 * 1024);
	/* Detect if this device is a virtual function */
	if (pci_dev_data & MLX4_PCI_DEV_IS_VF) {
		/* When acting as pf, we normally skip vfs unless explicitly
		 * requested to probe them.
		 */
		if (total_vfs) {
			unsigned vfs_offset = 0;

			for (i = 0; i < ARRAY_SIZE(nvfs) &&
			     vfs_offset + nvfs[i] < extended_func_num(pdev);
			     vfs_offset += nvfs[i], i++)
				;
			if (i == ARRAY_SIZE(nvfs)) {
				err = -ENODEV;
				goto err_release_regions;
			}
			if ((extended_func_num(pdev) - vfs_offset)
			    > prb_vf[i]) {
				dev_warn(&pdev->dev, "Skipping virtual function:%d\n",
					 extended_func_num(pdev));
				err = -ENODEV;
				goto err_release_regions;
			}
		}
	}

	err = mlx4_crdump_init(&priv->dev);
	if (err)
		goto err_release_regions;

	err = mlx4_catas_init(&priv->dev);
	if (err)
		goto err_crdump;

	err = mlx4_load_one(pdev, pci_dev_data, total_vfs, nvfs, priv, 0);
	if (err)
		goto err_catas;

	return 0;

err_catas:
	mlx4_catas_end(&priv->dev);

err_crdump:
	mlx4_crdump_end(&priv->dev);

err_release_regions:
	pci_release_regions(pdev);

err_disable_pdev:
	mlx4_pci_disable_device(&priv->dev);
	return err;
}

static int mlx4_devlink_port_type_set(struct devlink_port *devlink_port,
				      enum devlink_port_type port_type)
{
	struct mlx4_port_info *info = container_of(devlink_port,
						   struct mlx4_port_info,
						   devlink_port);
	enum mlx4_port_type mlx4_port_type;

	switch (port_type) {
	case DEVLINK_PORT_TYPE_AUTO:
		mlx4_port_type = MLX4_PORT_TYPE_AUTO;
		break;
	case DEVLINK_PORT_TYPE_ETH:
		mlx4_port_type = MLX4_PORT_TYPE_ETH;
		break;
	case DEVLINK_PORT_TYPE_IB:
		mlx4_port_type = MLX4_PORT_TYPE_IB;
		break;
	default:
		return -EOPNOTSUPP;
	}

	return __set_port_type(info, mlx4_port_type);
}

static void mlx4_devlink_param_load_driverinit_values(struct devlink *devlink)
{
	struct mlx4_priv *priv = devlink_priv(devlink);
	struct mlx4_dev *dev = &priv->dev;
	struct mlx4_fw_crdump *crdump = &dev->persist->crdump;
	union devlink_param_value saved_value;
	int err;

	err = devlink_param_driverinit_value_get(devlink,
						 DEVLINK_PARAM_GENERIC_ID_INT_ERR_RESET,
						 &saved_value);
	if (!err && mlx4_internal_err_reset != saved_value.vbool) {
		mlx4_internal_err_reset = saved_value.vbool;
		/* Notify on value changed on runtime configuration mode */
		devlink_param_value_changed(devlink,
					    DEVLINK_PARAM_GENERIC_ID_INT_ERR_RESET);
	}
	err = devlink_param_driverinit_value_get(devlink,
						 DEVLINK_PARAM_GENERIC_ID_MAX_MACS,
						 &saved_value);
	if (!err)
		log_num_mac = order_base_2(saved_value.vu32);
	err = devlink_param_driverinit_value_get(devlink,
						 MLX4_DEVLINK_PARAM_ID_ENABLE_64B_CQE_EQE,
						 &saved_value);
	if (!err)
		enable_64b_cqe_eqe = saved_value.vbool;
	err = devlink_param_driverinit_value_get(devlink,
						 MLX4_DEVLINK_PARAM_ID_ENABLE_4K_UAR,
						 &saved_value);
	if (!err)
		enable_4k_uar = saved_value.vbool;
	err = devlink_param_driverinit_value_get(devlink,
						 DEVLINK_PARAM_GENERIC_ID_REGION_SNAPSHOT,
						 &saved_value);
	if (!err && crdump->snapshot_enable != saved_value.vbool) {
		crdump->snapshot_enable = saved_value.vbool;
		devlink_param_value_changed(devlink,
					    DEVLINK_PARAM_GENERIC_ID_REGION_SNAPSHOT);
	}
}

static void mlx4_restart_one_down(struct pci_dev *pdev);
static int mlx4_restart_one_up(struct pci_dev *pdev, bool reload,
			       struct devlink *devlink);

static int mlx4_devlink_reload_down(struct devlink *devlink, bool netns_change,
				    enum devlink_reload_action action,
				    enum devlink_reload_limit limit,
				    struct netlink_ext_ack *extack)
{
	struct mlx4_priv *priv = devlink_priv(devlink);
	struct mlx4_dev *dev = &priv->dev;
	struct mlx4_dev_persistent *persist = dev->persist;

	if (netns_change) {
		NL_SET_ERR_MSG_MOD(extack, "Namespace change is not supported");
		return -EOPNOTSUPP;
	}
	if (persist->num_vfs)
		mlx4_warn(persist->dev, "Reload performed on PF, will cause reset on operating Virtual Functions\n");
	mlx4_restart_one_down(persist->pdev);
	return 0;
}

static int mlx4_devlink_reload_up(struct devlink *devlink, enum devlink_reload_action action,
				  enum devlink_reload_limit limit, u32 *actions_performed,
				  struct netlink_ext_ack *extack)
{
	struct mlx4_priv *priv = devlink_priv(devlink);
	struct mlx4_dev *dev = &priv->dev;
	struct mlx4_dev_persistent *persist = dev->persist;
	int err;

	*actions_performed = BIT(DEVLINK_RELOAD_ACTION_DRIVER_REINIT);
	err = mlx4_restart_one_up(persist->pdev, true, devlink);
	if (err)
		mlx4_err(persist->dev, "mlx4_restart_one_up failed, ret=%d\n",
			 err);

	return err;
}

static const struct devlink_ops mlx4_devlink_ops = {
	.port_type_set	= mlx4_devlink_port_type_set,
	.reload_actions = BIT(DEVLINK_RELOAD_ACTION_DRIVER_REINIT),
	.reload_down	= mlx4_devlink_reload_down,
	.reload_up	= mlx4_devlink_reload_up,
};

static int mlx4_init_one(struct pci_dev *pdev, const struct pci_device_id *id)
{
	struct devlink *devlink;
	struct mlx4_priv *priv;
	struct mlx4_dev *dev;
	int ret;

	printk_once(KERN_INFO "%s", mlx4_version);

	devlink = devlink_alloc(&mlx4_devlink_ops, sizeof(*priv));
	if (!devlink)
		return -ENOMEM;
	priv = devlink_priv(devlink);

	dev       = &priv->dev;
	dev->persist = kzalloc(sizeof(*dev->persist), GFP_KERNEL);
	if (!dev->persist) {
		ret = -ENOMEM;
		goto err_devlink_free;
	}
	dev->persist->pdev = pdev;
	dev->persist->dev = dev;
	pci_set_drvdata(pdev, dev->persist);
	priv->pci_dev_data = id->driver_data;
	mutex_init(&dev->persist->device_state_mutex);
	mutex_init(&dev->persist->interface_state_mutex);
	mutex_init(&dev->persist->pci_status_mutex);

	ret = devlink_register(devlink, &pdev->dev);
	if (ret)
		goto err_persist_free;
	ret = devlink_params_register(devlink, mlx4_devlink_params,
				      ARRAY_SIZE(mlx4_devlink_params));
	if (ret)
		goto err_devlink_unregister;
	mlx4_devlink_set_params_init_values(devlink);
	ret =  __mlx4_init_one(pdev, id->driver_data, priv);
	if (ret)
		goto err_params_unregister;

	devlink_params_publish(devlink);
	devlink_reload_enable(devlink);
	pci_save_state(pdev);
	return 0;

err_params_unregister:
	devlink_params_unregister(devlink, mlx4_devlink_params,
				  ARRAY_SIZE(mlx4_devlink_params));
err_devlink_unregister:
	devlink_unregister(devlink);
err_persist_free:
	kfree(dev->persist);
err_devlink_free:
	devlink_free(devlink);
	return ret;
}

static void mlx4_clean_dev(struct mlx4_dev *dev)
{
	struct mlx4_dev_persistent *persist = dev->persist;
	struct mlx4_priv *priv = mlx4_priv(dev);
	unsigned long	flags = (dev->flags & RESET_PERSIST_MASK_FLAGS);

	memset(priv, 0, sizeof(*priv));
	priv->dev.persist = persist;
	priv->dev.flags = flags;
}

static void mlx4_unload_one(struct pci_dev *pdev)
{
	struct mlx4_dev_persistent *persist = pci_get_drvdata(pdev);
	struct mlx4_dev  *dev  = persist->dev;
	struct mlx4_priv *priv = mlx4_priv(dev);
	int               pci_dev_data;
	int p, i;

	if (priv->removed)
		return;

	/* saving current ports type for further use */
	for (i = 0; i < dev->caps.num_ports; i++) {
		dev->persist->curr_port_type[i] = dev->caps.port_type[i + 1];
		dev->persist->curr_port_poss_type[i] = dev->caps.
						       possible_type[i + 1];
	}

	pci_dev_data = priv->pci_dev_data;

	mlx4_stop_sense(dev);
	mlx4_unregister_device(dev);

	for (p = 1; p <= dev->caps.num_ports; p++) {
		mlx4_cleanup_port_info(&priv->port[p]);
		mlx4_CLOSE_PORT(dev, p);
	}

	if (mlx4_is_master(dev))
		mlx4_free_resource_tracker(dev,
					   RES_TR_FREE_SLAVES_ONLY);

	mlx4_cleanup_default_counters(dev);
	if (!mlx4_is_slave(dev))
		mlx4_cleanup_counters_table(dev);
	mlx4_cleanup_qp_table(dev);
	mlx4_cleanup_srq_table(dev);
	mlx4_cleanup_cq_table(dev);
	mlx4_cmd_use_polling(dev);
	mlx4_cleanup_eq_table(dev);
	mlx4_cleanup_mcg_table(dev);
	mlx4_cleanup_mr_table(dev);
	mlx4_cleanup_xrcd_table(dev);
	mlx4_cleanup_pd_table(dev);

	if (mlx4_is_master(dev))
		mlx4_free_resource_tracker(dev,
					   RES_TR_FREE_STRUCTS_ONLY);

	iounmap(priv->kar);
	mlx4_uar_free(dev, &priv->driver_uar);
	mlx4_cleanup_uar_table(dev);
	if (!mlx4_is_slave(dev))
		mlx4_clear_steering(dev);
	mlx4_free_eq_table(dev);
	if (mlx4_is_master(dev))
		mlx4_multi_func_cleanup(dev);
	mlx4_close_hca(dev);
	mlx4_close_fw(dev);
	if (mlx4_is_slave(dev))
		mlx4_multi_func_cleanup(dev);
	mlx4_cmd_cleanup(dev, MLX4_CMD_CLEANUP_ALL);

	if (dev->flags & MLX4_FLAG_MSI_X)
		pci_disable_msix(pdev);

	if (!mlx4_is_slave(dev))
		mlx4_free_ownership(dev);

	mlx4_slave_destroy_special_qp_cap(dev);
	kfree(dev->dev_vfs);

	mlx4_clean_dev(dev);
	priv->pci_dev_data = pci_dev_data;
	priv->removed = 1;
}

static void mlx4_remove_one(struct pci_dev *pdev)
{
	struct mlx4_dev_persistent *persist = pci_get_drvdata(pdev);
	struct mlx4_dev  *dev  = persist->dev;
	struct mlx4_priv *priv = mlx4_priv(dev);
	struct devlink *devlink = priv_to_devlink(priv);
	int active_vfs = 0;

	devlink_reload_disable(devlink);

	if (mlx4_is_slave(dev))
		persist->interface_state |= MLX4_INTERFACE_STATE_NOWAIT;

	mutex_lock(&persist->interface_state_mutex);
	persist->interface_state |= MLX4_INTERFACE_STATE_DELETION;
	mutex_unlock(&persist->interface_state_mutex);

	/* Disabling SR-IOV is not allowed while there are active vf's */
	if (mlx4_is_master(dev) && dev->flags & MLX4_FLAG_SRIOV) {
		active_vfs = mlx4_how_many_lives_vf(dev);
		if (active_vfs) {
			pr_warn("Removing PF when there are active VF's !!\n");
			pr_warn("Will not disable SR-IOV.\n");
		}
	}

	/* device marked to be under deletion running now without the lock
	 * letting other tasks to be terminated
	 */
	if (persist->interface_state & MLX4_INTERFACE_STATE_UP)
		mlx4_unload_one(pdev);
	else
		mlx4_info(dev, "%s: interface is down\n", __func__);
	mlx4_catas_end(dev);
	mlx4_crdump_end(dev);
	if (dev->flags & MLX4_FLAG_SRIOV && !active_vfs) {
		mlx4_warn(dev, "Disabling SR-IOV\n");
		pci_disable_sriov(pdev);
	}

	pci_release_regions(pdev);
	mlx4_pci_disable_device(dev);
	devlink_params_unregister(devlink, mlx4_devlink_params,
				  ARRAY_SIZE(mlx4_devlink_params));
	devlink_unregister(devlink);
	kfree(dev->persist);
	devlink_free(devlink);
}

static int restore_current_port_types(struct mlx4_dev *dev,
				      enum mlx4_port_type *types,
				      enum mlx4_port_type *poss_types)
{
	struct mlx4_priv *priv = mlx4_priv(dev);
	int err, i;

	mlx4_stop_sense(dev);

	mutex_lock(&priv->port_mutex);
	for (i = 0; i < dev->caps.num_ports; i++)
		dev->caps.possible_type[i + 1] = poss_types[i];
	err = mlx4_change_port_types(dev, types);
	mlx4_start_sense(dev);
	mutex_unlock(&priv->port_mutex);

	return err;
}

static void mlx4_restart_one_down(struct pci_dev *pdev)
{
	mlx4_unload_one(pdev);
}

static int mlx4_restart_one_up(struct pci_dev *pdev, bool reload,
			       struct devlink *devlink)
{
	struct mlx4_dev_persistent *persist = pci_get_drvdata(pdev);
	struct mlx4_dev	 *dev  = persist->dev;
	struct mlx4_priv *priv = mlx4_priv(dev);
	int nvfs[MLX4_MAX_PORTS + 1] = {0, 0, 0};
	int pci_dev_data, err, total_vfs;

	pci_dev_data = priv->pci_dev_data;
	total_vfs = dev->persist->num_vfs;
	memcpy(nvfs, dev->persist->nvfs, sizeof(dev->persist->nvfs));

	if (reload)
		mlx4_devlink_param_load_driverinit_values(devlink);
	err = mlx4_load_one(pdev, pci_dev_data, total_vfs, nvfs, priv, 1);
	if (err) {
		mlx4_err(dev, "%s: ERROR: mlx4_load_one failed, pci_name=%s, err=%d\n",
			 __func__, pci_name(pdev), err);
		return err;
	}

	err = restore_current_port_types(dev, dev->persist->curr_port_type,
					 dev->persist->curr_port_poss_type);
	if (err)
		mlx4_err(dev, "could not restore original port types (%d)\n",
			 err);

	return err;
}

int mlx4_restart_one(struct pci_dev *pdev)
{
	mlx4_restart_one_down(pdev);
	return mlx4_restart_one_up(pdev, false, NULL);
}

#define MLX_SP(id) { PCI_VDEVICE(MELLANOX, id), MLX4_PCI_DEV_FORCE_SENSE_PORT }
#define MLX_VF(id) { PCI_VDEVICE(MELLANOX, id), MLX4_PCI_DEV_IS_VF }
#define MLX_GN(id) { PCI_VDEVICE(MELLANOX, id), 0 }

static const struct pci_device_id mlx4_pci_table[] = {
#ifdef CONFIG_MLX4_CORE_GEN2
	/* MT25408 "Hermon" */
	MLX_SP(PCI_DEVICE_ID_MELLANOX_HERMON_SDR),	/* SDR */
	MLX_SP(PCI_DEVICE_ID_MELLANOX_HERMON_DDR),	/* DDR */
	MLX_SP(PCI_DEVICE_ID_MELLANOX_HERMON_QDR),	/* QDR */
	MLX_SP(PCI_DEVICE_ID_MELLANOX_HERMON_DDR_GEN2), /* DDR Gen2 */
	MLX_SP(PCI_DEVICE_ID_MELLANOX_HERMON_QDR_GEN2),	/* QDR Gen2 */
	MLX_SP(PCI_DEVICE_ID_MELLANOX_HERMON_EN),	/* EN 10GigE */
	MLX_SP(PCI_DEVICE_ID_MELLANOX_HERMON_EN_GEN2),  /* EN 10GigE Gen2 */
	/* MT25458 ConnectX EN 10GBASE-T */
	MLX_SP(PCI_DEVICE_ID_MELLANOX_CONNECTX_EN),
	MLX_SP(PCI_DEVICE_ID_MELLANOX_CONNECTX_EN_T_GEN2),	/* Gen2 */
	/* MT26468 ConnectX EN 10GigE PCIe Gen2*/
	MLX_SP(PCI_DEVICE_ID_MELLANOX_CONNECTX_EN_GEN2),
	/* MT26438 ConnectX EN 40GigE PCIe Gen2 5GT/s */
	MLX_SP(PCI_DEVICE_ID_MELLANOX_CONNECTX_EN_5_GEN2),
	/* MT26478 ConnectX2 40GigE PCIe Gen2 */
	MLX_SP(PCI_DEVICE_ID_MELLANOX_CONNECTX2),
	/* MT25400 Family [ConnectX-2] */
	MLX_VF(0x1002),					/* Virtual Function */
#endif /* CONFIG_MLX4_CORE_GEN2 */
	/* MT27500 Family [ConnectX-3] */
	MLX_GN(PCI_DEVICE_ID_MELLANOX_CONNECTX3),
	MLX_VF(0x1004),					/* Virtual Function */
	MLX_GN(0x1005),					/* MT27510 Family */
	MLX_GN(0x1006),					/* MT27511 Family */
	MLX_GN(PCI_DEVICE_ID_MELLANOX_CONNECTX3_PRO),	/* MT27520 Family */
	MLX_GN(0x1008),					/* MT27521 Family */
	MLX_GN(0x1009),					/* MT27530 Family */
	MLX_GN(0x100a),					/* MT27531 Family */
	MLX_GN(0x100b),					/* MT27540 Family */
	MLX_GN(0x100c),					/* MT27541 Family */
	MLX_GN(0x100d),					/* MT27550 Family */
	MLX_GN(0x100e),					/* MT27551 Family */
	MLX_GN(0x100f),					/* MT27560 Family */
	MLX_GN(0x1010),					/* MT27561 Family */

	/*
	 * See the mellanox_check_broken_intx_masking() quirk when
	 * adding devices
	 */

	{ 0, }
};

MODULE_DEVICE_TABLE(pci, mlx4_pci_table);

static pci_ers_result_t mlx4_pci_err_detected(struct pci_dev *pdev,
					      pci_channel_state_t state)
{
	struct mlx4_dev_persistent *persist = pci_get_drvdata(pdev);

	mlx4_err(persist->dev, "mlx4_pci_err_detected was called\n");
	mlx4_enter_error_state(persist);

	mutex_lock(&persist->interface_state_mutex);
	if (persist->interface_state & MLX4_INTERFACE_STATE_UP)
		mlx4_unload_one(pdev);

	mutex_unlock(&persist->interface_state_mutex);
	if (state == pci_channel_io_perm_failure)
		return PCI_ERS_RESULT_DISCONNECT;

	mlx4_pci_disable_device(persist->dev);
	return PCI_ERS_RESULT_NEED_RESET;
}

static pci_ers_result_t mlx4_pci_slot_reset(struct pci_dev *pdev)
{
	struct mlx4_dev_persistent *persist = pci_get_drvdata(pdev);
	struct mlx4_dev	 *dev  = persist->dev;
	int err;

	mlx4_err(dev, "mlx4_pci_slot_reset was called\n");
	err = mlx4_pci_enable_device(dev);
	if (err) {
		mlx4_err(dev, "Can not re-enable device, err=%d\n", err);
		return PCI_ERS_RESULT_DISCONNECT;
	}

	pci_set_master(pdev);
	pci_restore_state(pdev);
	pci_save_state(pdev);
	return PCI_ERS_RESULT_RECOVERED;
}

static void mlx4_pci_resume(struct pci_dev *pdev)
{
	struct mlx4_dev_persistent *persist = pci_get_drvdata(pdev);
	struct mlx4_dev	 *dev  = persist->dev;
	struct mlx4_priv *priv = mlx4_priv(dev);
	int nvfs[MLX4_MAX_PORTS + 1] = {0, 0, 0};
	int total_vfs;
	int err;

	mlx4_err(dev, "%s was called\n", __func__);
	total_vfs = dev->persist->num_vfs;
	memcpy(nvfs, dev->persist->nvfs, sizeof(dev->persist->nvfs));

	mutex_lock(&persist->interface_state_mutex);
	if (!(persist->interface_state & MLX4_INTERFACE_STATE_UP)) {
		err = mlx4_load_one(pdev, priv->pci_dev_data, total_vfs, nvfs,
				    priv, 1);
		if (err) {
			mlx4_err(dev, "%s: mlx4_load_one failed, err=%d\n",
				 __func__,  err);
			goto end;
		}

		err = restore_current_port_types(dev, dev->persist->
						 curr_port_type, dev->persist->
						 curr_port_poss_type);
		if (err)
			mlx4_err(dev, "could not restore original port types (%d)\n", err);
	}
end:
	mutex_unlock(&persist->interface_state_mutex);

}

static void mlx4_shutdown(struct pci_dev *pdev)
{
	struct mlx4_dev_persistent *persist = pci_get_drvdata(pdev);
	struct mlx4_dev *dev = persist->dev;

	mlx4_info(persist->dev, "mlx4_shutdown was called\n");
	mutex_lock(&persist->interface_state_mutex);
	if (persist->interface_state & MLX4_INTERFACE_STATE_UP)
		mlx4_unload_one(pdev);
	mutex_unlock(&persist->interface_state_mutex);
	mlx4_pci_disable_device(dev);
}

static const struct pci_error_handlers mlx4_err_handler = {
	.error_detected = mlx4_pci_err_detected,
	.slot_reset     = mlx4_pci_slot_reset,
	.resume		= mlx4_pci_resume,
};

static int __maybe_unused mlx4_suspend(struct device *dev_d)
{
	struct pci_dev *pdev = to_pci_dev(dev_d);
	struct mlx4_dev_persistent *persist = pci_get_drvdata(pdev);
	struct mlx4_dev	*dev = persist->dev;

	mlx4_err(dev, "suspend was called\n");
	mutex_lock(&persist->interface_state_mutex);
	if (persist->interface_state & MLX4_INTERFACE_STATE_UP)
		mlx4_unload_one(pdev);
	mutex_unlock(&persist->interface_state_mutex);

	return 0;
}

static int __maybe_unused mlx4_resume(struct device *dev_d)
{
	struct pci_dev *pdev = to_pci_dev(dev_d);
	struct mlx4_dev_persistent *persist = pci_get_drvdata(pdev);
	struct mlx4_dev	*dev = persist->dev;
	struct mlx4_priv *priv = mlx4_priv(dev);
	int nvfs[MLX4_MAX_PORTS + 1] = {0, 0, 0};
	int total_vfs;
	int ret = 0;

	mlx4_err(dev, "resume was called\n");
	total_vfs = dev->persist->num_vfs;
	memcpy(nvfs, dev->persist->nvfs, sizeof(dev->persist->nvfs));

	mutex_lock(&persist->interface_state_mutex);
	if (!(persist->interface_state & MLX4_INTERFACE_STATE_UP)) {
		ret = mlx4_load_one(pdev, priv->pci_dev_data, total_vfs,
				    nvfs, priv, 1);
		if (!ret) {
			ret = restore_current_port_types(dev,
					dev->persist->curr_port_type,
					dev->persist->curr_port_poss_type);
			if (ret)
				mlx4_err(dev, "resume: could not restore original port types (%d)\n", ret);
		}
	}
	mutex_unlock(&persist->interface_state_mutex);

	return ret;
}

static SIMPLE_DEV_PM_OPS(mlx4_pm_ops, mlx4_suspend, mlx4_resume);

static struct pci_driver mlx4_driver = {
	.name		= DRV_NAME,
	.id_table	= mlx4_pci_table,
	.probe		= mlx4_init_one,
	.shutdown	= mlx4_shutdown,
	.remove		= mlx4_remove_one,
	.driver.pm	= &mlx4_pm_ops,
	.err_handler    = &mlx4_err_handler,
};

static int __init mlx4_verify_params(void)
{
	if (msi_x < 0) {
		pr_warn("mlx4_core: bad msi_x: %d\n", msi_x);
		return -1;
	}

	if ((log_num_mac < 0) || (log_num_mac > 7)) {
		pr_warn("mlx4_core: bad num_mac: %d\n", log_num_mac);
		return -1;
	}

	if (log_num_vlan != 0)
		pr_warn("mlx4_core: log_num_vlan - obsolete module param, using %d\n",
			MLX4_LOG_NUM_VLANS);

	if (use_prio != 0)
		pr_warn("mlx4_core: use_prio - obsolete module param, ignored\n");

	if ((log_mtts_per_seg < 0) || (log_mtts_per_seg > 7)) {
		pr_warn("mlx4_core: bad log_mtts_per_seg: %d\n",
			log_mtts_per_seg);
		return -1;
	}

	/* Check if module param for ports type has legal combination */
	if (port_type_array[0] == false && port_type_array[1] == true) {
		pr_warn("Module parameter configuration ETH/IB is not supported. Switching to default configuration IB/IB\n");
		port_type_array[0] = true;
	}

	if (mlx4_log_num_mgm_entry_size < -7 ||
	    (mlx4_log_num_mgm_entry_size > 0 &&
	     (mlx4_log_num_mgm_entry_size < MLX4_MIN_MGM_LOG_ENTRY_SIZE ||
	      mlx4_log_num_mgm_entry_size > MLX4_MAX_MGM_LOG_ENTRY_SIZE))) {
		pr_warn("mlx4_core: mlx4_log_num_mgm_entry_size (%d) not in legal range (-7..0 or %d..%d)\n",
			mlx4_log_num_mgm_entry_size,
			MLX4_MIN_MGM_LOG_ENTRY_SIZE,
			MLX4_MAX_MGM_LOG_ENTRY_SIZE);
		return -1;
	}

	return 0;
}

static int __init mlx4_init(void)
{
	int ret;

	if (mlx4_verify_params())
		return -EINVAL;


	mlx4_wq = create_singlethread_workqueue("mlx4");
	if (!mlx4_wq)
		return -ENOMEM;

	ret = pci_register_driver(&mlx4_driver);
	if (ret < 0)
		destroy_workqueue(mlx4_wq);
	return ret < 0 ? ret : 0;
}

static void __exit mlx4_cleanup(void)
{
	pci_unregister_driver(&mlx4_driver);
	destroy_workqueue(mlx4_wq);
}

module_init(mlx4_init);
module_exit(mlx4_cleanup);<|MERGE_RESOLUTION|>--- conflicted
+++ resolved
@@ -1187,12 +1187,7 @@
 		mlx4_err(mdev,
 			 "Requested port type for port %d is not supported on this HCA\n",
 			 info->port);
-<<<<<<< HEAD
-		err = -EINVAL;
-		goto err_sup;
-=======
 		return -EOPNOTSUPP;
->>>>>>> 24b8d41d
 	}
 
 	mlx4_stop_sense(mdev);
@@ -1240,7 +1235,7 @@
 out:
 	mlx4_start_sense(mdev);
 	mutex_unlock(&priv->port_mutex);
-err_sup:
+
 	return err;
 }
 
