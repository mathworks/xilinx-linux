--- conflicted
+++ resolved
@@ -188,11 +188,7 @@
 	struct net_device *dev = mdev->pndev[port];
 	struct mlx4_en_priv *priv = netdev_priv(dev);
 	struct net_device_stats *stats = &dev->stats;
-<<<<<<< HEAD
-	struct mlx4_cmd_mailbox *mailbox;
-=======
 	struct mlx4_cmd_mailbox *mailbox, *mailbox_priority;
->>>>>>> 24b8d41d
 	u64 in_mod = reset << 8 | port;
 	int err;
 	int i, counter_index;
@@ -262,12 +258,6 @@
 		priv->xdp_stats.rx_xdp_tx	+= READ_ONCE(ring->xdp_tx);
 		priv->xdp_stats.rx_xdp_tx_full	+= READ_ONCE(ring->xdp_tx_full);
 	}
-<<<<<<< HEAD
-	stats->tx_packets = 0;
-	stats->tx_bytes = 0;
-	stats->tx_dropped = 0;
-=======
->>>>>>> 24b8d41d
 	priv->port_stats.tx_chksum_offload = 0;
 	priv->port_stats.queue_stopped = 0;
 	priv->port_stats.wake_queue = 0;
@@ -277,23 +267,12 @@
 	for (i = 0; i < priv->tx_ring_num[TX]; i++) {
 		const struct mlx4_en_tx_ring *ring = priv->tx_ring[TX][i];
 
-<<<<<<< HEAD
-		stats->tx_packets += ring->packets;
-		stats->tx_bytes += ring->bytes;
-		stats->tx_dropped += ring->tx_dropped;
-		priv->port_stats.tx_chksum_offload += ring->tx_csum;
-		priv->port_stats.queue_stopped     += ring->queue_stopped;
-		priv->port_stats.wake_queue        += ring->wake_queue;
-		priv->port_stats.tso_packets       += ring->tso_packets;
-		priv->port_stats.xmit_more         += ring->xmit_more;
-=======
 		sw_tx_dropped			   += READ_ONCE(ring->tx_dropped);
 		priv->port_stats.tx_chksum_offload += READ_ONCE(ring->tx_csum);
 		priv->port_stats.queue_stopped     += READ_ONCE(ring->queue_stopped);
 		priv->port_stats.wake_queue        += READ_ONCE(ring->wake_queue);
 		priv->port_stats.tso_packets       += READ_ONCE(ring->tso_packets);
 		priv->port_stats.xmit_more         += READ_ONCE(ring->xmit_more);
->>>>>>> 24b8d41d
 	}
 
 	if (!mlx4_is_slave(mdev->dev)) {
@@ -345,12 +324,8 @@
 	stats->rx_length_errors = be32_to_cpu(mlx4_en_stats->RdropLength);
 	stats->rx_crc_errors = be32_to_cpu(mlx4_en_stats->RCRC);
 	stats->rx_fifo_errors = be32_to_cpu(mlx4_en_stats->RdropOvflw);
-<<<<<<< HEAD
-	stats->tx_dropped += be32_to_cpu(mlx4_en_stats->TDROP);
-=======
 	stats->tx_dropped = be32_to_cpu(mlx4_en_stats->TDROP) +
 			    sw_tx_dropped;
->>>>>>> 24b8d41d
 
 	/* RX stats */
 	priv->pkstats.rx_multicast_packets = stats->multicast;
@@ -411,34 +386,6 @@
 	priv->pkstats.tx_prio[8][0] = be64_to_cpu(mlx4_en_stats->TTOT_novlan);
 	priv->pkstats.tx_prio[8][1] = be64_to_cpu(mlx4_en_stats->TOCT_novlan);
 
-<<<<<<< HEAD
-	spin_unlock_bh(&priv->stats_lock);
-
-	memset(&tmp_counter_stats, 0, sizeof(tmp_counter_stats));
-	counter_index = mlx4_get_default_counter_index(mdev->dev, port);
-	err = mlx4_get_counter_stats(mdev->dev, counter_index,
-				     &tmp_counter_stats, reset);
-
-	/* 0xffs indicates invalid value */
-	memset(mailbox->buf, 0xff, sizeof(*flowstats) * MLX4_NUM_PRIORITIES);
-
-	if (mdev->dev->caps.flags2 & MLX4_DEV_CAP_FLAG2_FLOWSTATS_EN) {
-		memset(mailbox->buf, 0,
-		       sizeof(*flowstats) * MLX4_NUM_PRIORITIES);
-		err = mlx4_cmd_box(mdev->dev, 0, mailbox->dma,
-				   in_mod | MLX4_DUMP_ETH_STATS_FLOW_CONTROL,
-				   0, MLX4_CMD_DUMP_ETH_STATS,
-				   MLX4_CMD_TIME_CLASS_B, MLX4_CMD_NATIVE);
-		if (err)
-			goto out;
-	}
-
-	flowstats = mailbox->buf;
-
-	spin_lock_bh(&priv->stats_lock);
-
-=======
->>>>>>> 24b8d41d
 	if (tmp_counter_stats.counter_mode == 0) {
 		priv->pf_stats.rx_bytes   = be64_to_cpu(tmp_counter_stats.rx_bytes);
 		priv->pf_stats.tx_bytes   = be64_to_cpu(tmp_counter_stats.tx_bytes);
