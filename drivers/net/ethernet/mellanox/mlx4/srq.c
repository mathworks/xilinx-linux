--- conflicted
+++ resolved
@@ -49,11 +49,7 @@
 	srq = radix_tree_lookup(&srq_table->tree, srqn & (dev->caps.num_srqs - 1));
 	rcu_read_unlock();
 	if (srq)
-<<<<<<< HEAD
-		atomic_inc(&srq->refcount);
-=======
 		refcount_inc(&srq->refcount);
->>>>>>> 24b8d41d
 	else {
 		mlx4_warn(dev, "Async event for bogus SRQ %08x\n", srqn);
 		return;
