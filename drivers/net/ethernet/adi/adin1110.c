--- conflicted
+++ resolved
@@ -294,11 +294,7 @@
 {
 	struct adin1110_priv *priv = port_priv->priv;
 	u32 header_len = ADIN1110_RD_HEADER_LEN;
-<<<<<<< HEAD
-	struct spi_transfer t;
-=======
 	struct spi_transfer t = {0};
->>>>>>> e475cc1c
 	u32 frame_size_no_fcs;
 	struct sk_buff *rxb;
 	u32 frame_size;
@@ -414,7 +410,8 @@
 	memcpy(&priv->data[header_len], &frame_header,
 	       ADIN1110_FRAME_HEADER_LEN);
 
-	memcpy(&priv->data[header_len + ADIN1110_FRAME_HEADER_LEN], txb->data, txb->len);
+	memcpy(&priv->data[header_len + ADIN1110_FRAME_HEADER_LEN],
+	       txb->data, txb->len);
 
 	ret = spi_write(priv->spidev, &priv->data[0], round_len + header_len);
 	if (ret < 0)
@@ -433,6 +430,7 @@
 
 	mutex_lock(&priv->lock);
 	ret = adin1110_read_reg(priv, ADIN1110_MDIOACC, &val);
+	mutex_unlock(&priv->lock);
 	if (ret < 0)
 		return 0;
 
@@ -456,8 +454,8 @@
 	/* write the clause 22 read command to the chip */
 	mutex_lock(&priv->lock);
 	ret = adin1110_write_reg(priv, ADIN1110_MDIOACC, val);
-	if (ret < 0) {
-		mutex_unlock(&priv->lock);
+	mutex_unlock(&priv->lock);
+	if (ret < 0)
 		return ret;
 
 	/* ADIN1110_MDIO_TRDONE BIT of the ADIN1110_MDIOACC
@@ -493,13 +491,6 @@
 	/* write the clause 22 write command to the chip */
 	mutex_lock(&priv->lock);
 	ret = adin1110_write_reg(priv, ADIN1110_MDIOACC, val);
-	if (ret < 0) {
-		mutex_unlock(&priv->lock);
-		return ret;
-	}
-
-	ret = readx_poll_timeout(adin1110_read_mdio_acc, priv, val, (val & ADIN1110_MDIO_TRDONE),
-				 10000, 30000);
 	mutex_unlock(&priv->lock);
 	if (ret < 0)
 		return ret;
@@ -546,6 +537,9 @@
 static bool adin1110_port_rx_ready(struct adin1110_port_priv *port_priv,
 				   u32 status)
 {
+	if (!netif_oper_up(port_priv->netdev))
+		return false;
+
 	if (!port_priv->nr)
 		return !!(status & ADIN1110_RX_RDY);
 	else
@@ -598,7 +592,8 @@
 		goto out;
 
 	if (priv->append_crc && (status1 & ADIN1110_SPI_ERR))
-		dev_warn(&priv->spidev->dev, "SPI CRC error on write.\n");
+		dev_warn_ratelimited(&priv->spidev->dev,
+				     "SPI CRC error on write.\n");
 
 	ret = adin1110_read_reg(priv, ADIN1110_TX_SPACE, &val);
 	if (ret < 0)
@@ -642,10 +637,8 @@
 	else
 		port_rules_mask = ADIN2111_MAC_ADDR_APPLY2PORT2;
 
-		/* Broadcast and multicast should also be forwarded to the other port */
-		if (mac_nr != ADIN_MAC_ADDR_SLOT)
-			port_rules |= ADIN2111_MAC_ADDR_TO_OTHER_PORT;
-	}
+	if (port_rules & port_rules_mask)
+		port_rules_mask |= ADIN1110_MAC_ADDR_TO_HOST | ADIN2111_MAC_ADDR_TO_OTHER_PORT;
 
 	port_rules_mask |= GENMASK(15, 0);
 	val = port_rules | get_unaligned_be16(&addr[0]);
@@ -730,9 +723,8 @@
 	u8 mac[ETH_ALEN] = {0};
 	u32 port_rules = 0;
 
-	if (accept_multicast) {
-		mask[0] = BIT(0);
-		mac[0] = BIT(0);
+	mask[0] = BIT(0);
+	mac[0] = BIT(0);
 
 	if (accept_multicast && port_priv->state == BR_STATE_FORWARDING)
 		port_rules = adin1110_port_rules(port_priv, true, true);
@@ -744,8 +736,7 @@
 static int adin1110_broadcasts_filter(struct adin1110_port_priv *port_priv,
 				      int mac_nr, bool accept_broadcast)
 {
-	struct adin1110_port_priv *port_priv = netdev_priv(netdev);
-	struct sockaddr *sa = addr;
+	u32 port_rules = 0;
 	u8 mask[ETH_ALEN];
 
 	eth_broadcast_addr(mask);
@@ -801,7 +792,6 @@
 static int adin1110_set_promisc_mode(struct adin1110_port_priv *port_priv,
 				     bool promisc)
 {
-	struct adin1110_port_priv *port_priv = container_of(work, struct adin1110_port_priv, rx_mode_work);
 	struct adin1110_priv *priv = port_priv->priv;
 	u32 mask;
 
@@ -845,8 +835,8 @@
 {
 	int i;
 
-	adin1110_multicast_filter(port_priv, ADIN_MAC_MULTICAST_ADDR_SLOT,
-				  !!(port_priv->flags & IFF_ALLMULTI));
+	if (priv->cfg->id != ADIN2111_MAC)
+		return false;
 
 	/* Can't enable forwarding if ports do not belong to the same bridge */
 	if (priv->ports[0]->bridge != priv->ports[1]->bridge || !priv->ports[0]->bridge)
@@ -925,8 +915,9 @@
 	port_priv->state = BR_STATE_FORWARDING;
 	ret = adin1110_set_mac_address(net_dev, net_dev->dev_addr);
 	if (ret < 0) {
-		mutex_unlock(&priv->lock);
-		return ret;
+		netdev_err(net_dev, "Could not set MAC address: %pM, %d\n",
+			   net_dev->dev_addr, ret);
+		goto out;
 	}
 
 	ret = adin1110_set_bits(priv, ADIN1110_CONFIG1, ADIN1110_CONFIG1_SYNC,
@@ -986,8 +977,7 @@
 			dev_err_ratelimited(&priv->spidev->dev,
 					    "Frame write error: %d\n", ret);
 
-			dev_kfree_skb(txb);
-		}
+		dev_kfree_skb(txb);
 	}
 
 	mutex_unlock(&priv->lock);
