// SPDX-License-Identifier: GPL-2.0-only
/* drivers/net/ethernet/8390/ax88796.c
 *
 * Copyright 2005,2007 Simtec Electronics
 *	Ben Dooks <ben@simtec.co.uk>
 *
 * Asix AX88796 10/100 Ethernet controller support
 *	Based on ne.c, by Donald Becker, et-al.
 */

#include <linux/module.h>
#include <linux/kernel.h>
#include <linux/errno.h>
#include <linux/isapnp.h>
#include <linux/interrupt.h>
#include <linux/io.h>
#include <linux/platform_device.h>
#include <linux/delay.h>
#include <linux/timer.h>
#include <linux/netdevice.h>
#include <linux/etherdevice.h>
#include <linux/ethtool.h>
#include <linux/mdio-bitbang.h>
#include <linux/phy.h>
#include <linux/eeprom_93cx6.h>
#include <linux/slab.h>

#include <net/ax88796.h>


/* Rename the lib8390.c functions to show that they are in this driver */
#define __ei_open ax_ei_open
#define __ei_close ax_ei_close
#define __ei_poll ax_ei_poll
#define __ei_start_xmit ax_ei_start_xmit
#define __ei_tx_timeout ax_ei_tx_timeout
#define __ei_get_stats ax_ei_get_stats
#define __ei_set_multicast_list ax_ei_set_multicast_list
#define __ei_interrupt ax_ei_interrupt
#define ____alloc_ei_netdev ax__alloc_ei_netdev
#define __NS8390_init ax_NS8390_init

/* force unsigned long back to 'void __iomem *' */
#define ax_convert_addr(_a) ((void __force __iomem *)(_a))

#define ei_inb(_a) readb(ax_convert_addr(_a))
#define ei_outb(_v, _a) writeb(_v, ax_convert_addr(_a))

#define ei_inb_p(_a) ei_inb(_a)
#define ei_outb_p(_v, _a) ei_outb(_v, _a)

/* define EI_SHIFT() to take into account our register offsets */
#define EI_SHIFT(x) (ei_local->reg_offset[(x)])

/* Ensure we have our RCR base value */
#define AX88796_PLATFORM

static unsigned char version[] = "ax88796.c: Copyright 2005,2007 Simtec Electronics\n";

#include "lib8390.c"

#define DRV_NAME "ax88796"
#define DRV_VERSION "1.00"

/* from ne.c */
#define NE_CMD		EI_SHIFT(0x00)
#define NE_RESET	EI_SHIFT(0x1f)
#define NE_DATAPORT	EI_SHIFT(0x10)

#define NE1SM_START_PG	0x20	/* First page of TX buffer */
#define NE1SM_STOP_PG	0x40	/* Last page +1 of RX ring */
#define NESM_START_PG	0x40	/* First page of TX buffer */
#define NESM_STOP_PG	0x80	/* Last page +1 of RX ring */

#define AX_GPOC_PPDSET	BIT(6)

/* device private data */

struct ax_device {
	struct mii_bus *mii_bus;
	struct mdiobb_ctrl bb_ctrl;
	void __iomem *addr_memr;
	u8 reg_memr;
	int link;
	int speed;
	int duplex;

	void __iomem *map2;
	const struct ax_plat_data *plat;

	unsigned char running;
	unsigned char resume_open;
	unsigned int irqflags;

	u32 reg_offsets[0x20];
};

static inline struct ax_device *to_ax_dev(struct net_device *dev)
{
	struct ei_device *ei_local = netdev_priv(dev);
	return (struct ax_device *)(ei_local + 1);
}

/*
 * ax_initial_check
 *
 * do an initial probe for the card to check whether it exists
 * and is functional
 */
static int ax_initial_check(struct net_device *dev)
{
	struct ei_device *ei_local = netdev_priv(dev);
	void __iomem *ioaddr = ei_local->mem;
	int reg0;
	int regd;

	reg0 = ei_inb(ioaddr);
	if (reg0 == 0xFF)
		return -ENODEV;

	ei_outb(E8390_NODMA + E8390_PAGE1 + E8390_STOP, ioaddr + E8390_CMD);
	regd = ei_inb(ioaddr + 0x0d);
	ei_outb(0xff, ioaddr + 0x0d);
	ei_outb(E8390_NODMA + E8390_PAGE0, ioaddr + E8390_CMD);
	ei_inb(ioaddr + EN0_COUNTER0); /* Clear the counter by reading. */
	if (ei_inb(ioaddr + EN0_COUNTER0) != 0) {
		ei_outb(reg0, ioaddr);
		ei_outb(regd, ioaddr + 0x0d);	/* Restore the old values. */
		return -ENODEV;
	}

	return 0;
}

/*
 * Hard reset the card. This used to pause for the same period that a
 * 8390 reset command required, but that shouldn't be necessary.
 */
static void ax_reset_8390(struct net_device *dev)
{
	struct ei_device *ei_local = netdev_priv(dev);
	unsigned long reset_start_time = jiffies;
	void __iomem *addr = (void __iomem *)dev->base_addr;

	netif_dbg(ei_local, hw, dev, "resetting the 8390 t=%ld...\n", jiffies);

	ei_outb(ei_inb(addr + NE_RESET), addr + NE_RESET);

	ei_local->txing = 0;
	ei_local->dmaing = 0;

	/* This check _should_not_ be necessary, omit eventually. */
	while ((ei_inb(addr + EN0_ISR) & ENISR_RESET) == 0) {
		if (time_after(jiffies, reset_start_time + 2 * HZ / 100)) {
			netdev_warn(dev, "%s: did not complete.\n", __func__);
			break;
		}
	}

	ei_outb(ENISR_RESET, addr + EN0_ISR);	/* Ack intr. */
}

/* Wrapper for __ei_interrupt for platforms that have a platform-specific
 * way to find out whether the interrupt request might be caused by
 * the ax88796 chip.
 */
static irqreturn_t ax_ei_interrupt_filtered(int irq, void *dev_id)
{
	struct net_device *dev = dev_id;
	struct ax_device *ax = to_ax_dev(dev);
	struct platform_device *pdev = to_platform_device(dev->dev.parent);

	if (!ax->plat->check_irq(pdev))
		return IRQ_NONE;

	return ax_ei_interrupt(irq, dev_id);
}

static void ax_get_8390_hdr(struct net_device *dev, struct e8390_pkt_hdr *hdr,
			    int ring_page)
{
	struct ei_device *ei_local = netdev_priv(dev);
	void __iomem *nic_base = ei_local->mem;

	/* This *shouldn't* happen. If it does, it's the last thing you'll see */
	if (ei_local->dmaing) {
		netdev_err(dev, "DMAing conflict in %s "
			"[DMAstat:%d][irqlock:%d].\n",
			__func__,
			ei_local->dmaing, ei_local->irqlock);
		return;
	}

	ei_local->dmaing |= 0x01;
	ei_outb(E8390_NODMA + E8390_PAGE0 + E8390_START, nic_base + NE_CMD);
	ei_outb(sizeof(struct e8390_pkt_hdr), nic_base + EN0_RCNTLO);
	ei_outb(0, nic_base + EN0_RCNTHI);
	ei_outb(0, nic_base + EN0_RSARLO);		/* On page boundary */
	ei_outb(ring_page, nic_base + EN0_RSARHI);
	ei_outb(E8390_RREAD+E8390_START, nic_base + NE_CMD);

	if (ei_local->word16)
		ioread16_rep(nic_base + NE_DATAPORT, hdr,
			     sizeof(struct e8390_pkt_hdr) >> 1);
	else
		ioread8_rep(nic_base + NE_DATAPORT, hdr,
			    sizeof(struct e8390_pkt_hdr));

	ei_outb(ENISR_RDC, nic_base + EN0_ISR);	/* Ack intr. */
	ei_local->dmaing &= ~0x01;

	le16_to_cpus(&hdr->count);
}


/*
 * Block input and output, similar to the Crynwr packet driver. If
 * you are porting to a new ethercard, look at the packet driver
 * source for hints. The NEx000 doesn't share the on-board packet
 * memory -- you have to put the packet out through the "remote DMA"
 * dataport using ei_outb.
 */
static void ax_block_input(struct net_device *dev, int count,
			   struct sk_buff *skb, int ring_offset)
{
	struct ei_device *ei_local = netdev_priv(dev);
	void __iomem *nic_base = ei_local->mem;
	char *buf = skb->data;

	if (ei_local->dmaing) {
		netdev_err(dev,
			"DMAing conflict in %s "
			"[DMAstat:%d][irqlock:%d].\n",
			__func__,
			ei_local->dmaing, ei_local->irqlock);
		return;
	}

	ei_local->dmaing |= 0x01;

	ei_outb(E8390_NODMA+E8390_PAGE0+E8390_START, nic_base + NE_CMD);
	ei_outb(count & 0xff, nic_base + EN0_RCNTLO);
	ei_outb(count >> 8, nic_base + EN0_RCNTHI);
	ei_outb(ring_offset & 0xff, nic_base + EN0_RSARLO);
	ei_outb(ring_offset >> 8, nic_base + EN0_RSARHI);
	ei_outb(E8390_RREAD+E8390_START, nic_base + NE_CMD);

	if (ei_local->word16) {
		ioread16_rep(nic_base + NE_DATAPORT, buf, count >> 1);
		if (count & 0x01)
			buf[count-1] = ei_inb(nic_base + NE_DATAPORT);

	} else {
		ioread8_rep(nic_base + NE_DATAPORT, buf, count);
	}

	ei_local->dmaing &= ~1;
}

static void ax_block_output(struct net_device *dev, int count,
			    const unsigned char *buf, const int start_page)
{
	struct ei_device *ei_local = netdev_priv(dev);
	void __iomem *nic_base = ei_local->mem;
	unsigned long dma_start;

	/*
	 * Round the count up for word writes. Do we need to do this?
	 * What effect will an odd byte count have on the 8390?  I
	 * should check someday.
	 */
	if (ei_local->word16 && (count & 0x01))
		count++;

	/* This *shouldn't* happen. If it does, it's the last thing you'll see */
	if (ei_local->dmaing) {
		netdev_err(dev, "DMAing conflict in %s."
			"[DMAstat:%d][irqlock:%d]\n",
			__func__,
		       ei_local->dmaing, ei_local->irqlock);
		return;
	}

	ei_local->dmaing |= 0x01;
	/* We should already be in page 0, but to be safe... */
	ei_outb(E8390_PAGE0+E8390_START+E8390_NODMA, nic_base + NE_CMD);

	ei_outb(ENISR_RDC, nic_base + EN0_ISR);

	/* Now the normal output. */
	ei_outb(count & 0xff, nic_base + EN0_RCNTLO);
	ei_outb(count >> 8, nic_base + EN0_RCNTHI);
	ei_outb(0x00, nic_base + EN0_RSARLO);
	ei_outb(start_page, nic_base + EN0_RSARHI);

	ei_outb(E8390_RWRITE+E8390_START, nic_base + NE_CMD);
	if (ei_local->word16)
		iowrite16_rep(nic_base + NE_DATAPORT, buf, count >> 1);
	else
		iowrite8_rep(nic_base + NE_DATAPORT, buf, count);

	dma_start = jiffies;

	while ((ei_inb(nic_base + EN0_ISR) & ENISR_RDC) == 0) {
		if (time_after(jiffies, dma_start + 2 * HZ / 100)) { /* 20ms */
			netdev_warn(dev, "timeout waiting for Tx RDC.\n");
			ax_reset_8390(dev);
			ax_NS8390_init(dev, 1);
			break;
		}
	}

	ei_outb(ENISR_RDC, nic_base + EN0_ISR);	/* Ack intr. */
	ei_local->dmaing &= ~0x01;
}

/* definitions for accessing MII/EEPROM interface */

#define AX_MEMR			EI_SHIFT(0x14)
#define AX_MEMR_MDC		BIT(0)
#define AX_MEMR_MDIR		BIT(1)
#define AX_MEMR_MDI		BIT(2)
#define AX_MEMR_MDO		BIT(3)
#define AX_MEMR_EECS		BIT(4)
#define AX_MEMR_EEI		BIT(5)
#define AX_MEMR_EEO		BIT(6)
#define AX_MEMR_EECLK		BIT(7)

static void ax_handle_link_change(struct net_device *dev)
{
	struct ax_device  *ax = to_ax_dev(dev);
	struct phy_device *phy_dev = dev->phydev;
	int status_change = 0;

	if (phy_dev->link && ((ax->speed != phy_dev->speed) ||
			     (ax->duplex != phy_dev->duplex))) {

		ax->speed = phy_dev->speed;
		ax->duplex = phy_dev->duplex;
		status_change = 1;
	}

	if (phy_dev->link != ax->link) {
		if (!phy_dev->link) {
			ax->speed = 0;
			ax->duplex = -1;
		}
		ax->link = phy_dev->link;

		status_change = 1;
	}

	if (status_change)
		phy_print_status(phy_dev);
}

static int ax_mii_probe(struct net_device *dev)
{
	struct ax_device  *ax = to_ax_dev(dev);
	struct phy_device *phy_dev = NULL;
	int ret;

	/* find the first phy */
	phy_dev = phy_find_first(ax->mii_bus);
	if (!phy_dev) {
		netdev_err(dev, "no PHY found\n");
		return -ENODEV;
	}

	ret = phy_connect_direct(dev, phy_dev, ax_handle_link_change,
				 PHY_INTERFACE_MODE_MII);
	if (ret) {
		netdev_err(dev, "Could not attach to PHY\n");
		return ret;
	}

<<<<<<< HEAD
	/* mask with MAC supported features */
	phy_dev->supported &= PHY_BASIC_FEATURES;
	phy_dev->advertising = phy_dev->supported;
=======
	phy_set_max_speed(phy_dev, SPEED_100);
>>>>>>> 24b8d41d

	netdev_info(dev, "PHY driver [%s] (mii_bus:phy_addr=%s, irq=%d)\n",
		    phy_dev->drv->name, phydev_name(phy_dev), phy_dev->irq);

	return 0;
}

static void ax_phy_switch(struct net_device *dev, int on)
{
	struct ei_device *ei_local = netdev_priv(dev);
	struct ax_device *ax = to_ax_dev(dev);

	u8 reg_gpoc =  ax->plat->gpoc_val;

	if (!!on)
		reg_gpoc &= ~AX_GPOC_PPDSET;
	else
		reg_gpoc |= AX_GPOC_PPDSET;

	ei_outb(reg_gpoc, ei_local->mem + EI_SHIFT(0x17));
}

static void ax_bb_mdc(struct mdiobb_ctrl *ctrl, int level)
{
	struct ax_device *ax = container_of(ctrl, struct ax_device, bb_ctrl);

	if (level)
		ax->reg_memr |= AX_MEMR_MDC;
	else
		ax->reg_memr &= ~AX_MEMR_MDC;

	ei_outb(ax->reg_memr, ax->addr_memr);
}

static void ax_bb_dir(struct mdiobb_ctrl *ctrl, int output)
{
	struct ax_device *ax = container_of(ctrl, struct ax_device, bb_ctrl);

	if (output)
		ax->reg_memr &= ~AX_MEMR_MDIR;
	else
		ax->reg_memr |= AX_MEMR_MDIR;

	ei_outb(ax->reg_memr, ax->addr_memr);
}

static void ax_bb_set_data(struct mdiobb_ctrl *ctrl, int value)
{
	struct ax_device *ax = container_of(ctrl, struct ax_device, bb_ctrl);

	if (value)
		ax->reg_memr |= AX_MEMR_MDO;
	else
		ax->reg_memr &= ~AX_MEMR_MDO;

	ei_outb(ax->reg_memr, ax->addr_memr);
}

static int ax_bb_get_data(struct mdiobb_ctrl *ctrl)
{
	struct ax_device *ax = container_of(ctrl, struct ax_device, bb_ctrl);
	int reg_memr = ei_inb(ax->addr_memr);

	return reg_memr & AX_MEMR_MDI ? 1 : 0;
}

static const struct mdiobb_ops bb_ops = {
	.owner = THIS_MODULE,
	.set_mdc = ax_bb_mdc,
	.set_mdio_dir = ax_bb_dir,
	.set_mdio_data = ax_bb_set_data,
	.get_mdio_data = ax_bb_get_data,
};

static int ax_mii_init(struct net_device *dev)
{
	struct platform_device *pdev = to_platform_device(dev->dev.parent);
	struct ei_device *ei_local = netdev_priv(dev);
	struct ax_device *ax = to_ax_dev(dev);
	int err;

	ax->bb_ctrl.ops = &bb_ops;
	ax->addr_memr = ei_local->mem + AX_MEMR;
	ax->mii_bus = alloc_mdio_bitbang(&ax->bb_ctrl);
	if (!ax->mii_bus) {
		err = -ENOMEM;
		goto out;
	}

	ax->mii_bus->name = "ax88796_mii_bus";
	ax->mii_bus->parent = dev->dev.parent;
	snprintf(ax->mii_bus->id, MII_BUS_ID_SIZE, "%s-%x",
		 pdev->name, pdev->id);

	err = mdiobus_register(ax->mii_bus);
	if (err)
		goto out_free_mdio_bitbang;

	return 0;

 out_free_mdio_bitbang:
	free_mdio_bitbang(ax->mii_bus);
 out:
	return err;
}

static int ax_open(struct net_device *dev)
{
	struct ax_device *ax = to_ax_dev(dev);
	int ret;

	netdev_dbg(dev, "open\n");

	ret = ax_mii_init(dev);
	if (ret)
		goto failed_mii;

	if (ax->plat->check_irq)
		ret = request_irq(dev->irq, ax_ei_interrupt_filtered,
				  ax->irqflags, dev->name, dev);
	else
		ret = request_irq(dev->irq, ax_ei_interrupt, ax->irqflags,
				  dev->name, dev);
	if (ret)
		goto failed_request_irq;

	/* turn the phy on (if turned off) */
	ax_phy_switch(dev, 1);

	ret = ax_mii_probe(dev);
	if (ret)
		goto failed_mii_probe;
	phy_start(dev->phydev);

	ret = ax_ei_open(dev);
	if (ret)
		goto failed_ax_ei_open;

	ax->running = 1;

	return 0;

 failed_ax_ei_open:
	phy_disconnect(dev->phydev);
 failed_mii_probe:
	ax_phy_switch(dev, 0);
	free_irq(dev->irq, dev);
 failed_request_irq:
	/* unregister mdiobus */
	mdiobus_unregister(ax->mii_bus);
	free_mdio_bitbang(ax->mii_bus);
 failed_mii:
	return ret;
}

static int ax_close(struct net_device *dev)
{
	struct ax_device *ax = to_ax_dev(dev);

	netdev_dbg(dev, "close\n");

	ax->running = 0;
	wmb();

	ax_ei_close(dev);

	/* turn the phy off */
	ax_phy_switch(dev, 0);
	phy_disconnect(dev->phydev);

	free_irq(dev->irq, dev);

	mdiobus_unregister(ax->mii_bus);
	free_mdio_bitbang(ax->mii_bus);
	return 0;
}

static int ax_ioctl(struct net_device *dev, struct ifreq *req, int cmd)
{
	struct phy_device *phy_dev = dev->phydev;

	if (!netif_running(dev))
		return -EINVAL;

	if (!phy_dev)
		return -ENODEV;

	return phy_mii_ioctl(phy_dev, req, cmd);
}

/* ethtool ops */

static void ax_get_drvinfo(struct net_device *dev,
			   struct ethtool_drvinfo *info)
{
	struct platform_device *pdev = to_platform_device(dev->dev.parent);

	strlcpy(info->driver, DRV_NAME, sizeof(info->driver));
	strlcpy(info->version, DRV_VERSION, sizeof(info->version));
	strlcpy(info->bus_info, pdev->name, sizeof(info->bus_info));
}

static u32 ax_get_msglevel(struct net_device *dev)
{
	struct ei_device *ei_local = netdev_priv(dev);

	return ei_local->msg_enable;
}

static void ax_set_msglevel(struct net_device *dev, u32 v)
{
	struct ei_device *ei_local = netdev_priv(dev);

	ei_local->msg_enable = v;
}

static const struct ethtool_ops ax_ethtool_ops = {
	.get_drvinfo		= ax_get_drvinfo,
	.get_link		= ethtool_op_get_link,
	.get_ts_info		= ethtool_op_get_ts_info,
	.get_msglevel		= ax_get_msglevel,
	.set_msglevel		= ax_set_msglevel,
	.get_link_ksettings	= phy_ethtool_get_link_ksettings,
	.set_link_ksettings	= phy_ethtool_set_link_ksettings,
};

#ifdef CONFIG_AX88796_93CX6
static void ax_eeprom_register_read(struct eeprom_93cx6 *eeprom)
{
	struct ei_device *ei_local = eeprom->data;
	u8 reg = ei_inb(ei_local->mem + AX_MEMR);

	eeprom->reg_data_in = reg & AX_MEMR_EEI;
	eeprom->reg_data_out = reg & AX_MEMR_EEO; /* Input pin */
	eeprom->reg_data_clock = reg & AX_MEMR_EECLK;
	eeprom->reg_chip_select = reg & AX_MEMR_EECS;
}

static void ax_eeprom_register_write(struct eeprom_93cx6 *eeprom)
{
	struct ei_device *ei_local = eeprom->data;
	u8 reg = ei_inb(ei_local->mem + AX_MEMR);

	reg &= ~(AX_MEMR_EEI | AX_MEMR_EECLK | AX_MEMR_EECS);

	if (eeprom->reg_data_in)
		reg |= AX_MEMR_EEI;
	if (eeprom->reg_data_clock)
		reg |= AX_MEMR_EECLK;
	if (eeprom->reg_chip_select)
		reg |= AX_MEMR_EECS;

	ei_outb(reg, ei_local->mem + AX_MEMR);
	udelay(10);
}
#endif

static const struct net_device_ops ax_netdev_ops = {
	.ndo_open		= ax_open,
	.ndo_stop		= ax_close,
	.ndo_do_ioctl		= ax_ioctl,

	.ndo_start_xmit		= ax_ei_start_xmit,
	.ndo_tx_timeout		= ax_ei_tx_timeout,
	.ndo_get_stats		= ax_ei_get_stats,
	.ndo_set_rx_mode	= ax_ei_set_multicast_list,
	.ndo_validate_addr	= eth_validate_addr,
	.ndo_set_mac_address	= eth_mac_addr,
#ifdef CONFIG_NET_POLL_CONTROLLER
	.ndo_poll_controller	= ax_ei_poll,
#endif
};

/* setup code */

static void ax_initial_setup(struct net_device *dev, struct ei_device *ei_local)
{
	void __iomem *ioaddr = ei_local->mem;
	struct ax_device *ax = to_ax_dev(dev);

	/* Select page 0 */
	ei_outb(E8390_NODMA + E8390_PAGE0 + E8390_STOP, ioaddr + E8390_CMD);

	/* set to byte access */
	ei_outb(ax->plat->dcr_val & ~1, ioaddr + EN0_DCFG);
	ei_outb(ax->plat->gpoc_val, ioaddr + EI_SHIFT(0x17));
}

/*
 * ax_init_dev
 *
 * initialise the specified device, taking care to note the MAC
 * address it may already have (if configured), ensure
 * the device is ready to be used by lib8390.c and registerd with
 * the network layer.
 */
static int ax_init_dev(struct net_device *dev)
{
	struct ei_device *ei_local = netdev_priv(dev);
	struct ax_device *ax = to_ax_dev(dev);
	void __iomem *ioaddr = ei_local->mem;
	unsigned int start_page;
	unsigned int stop_page;
	int ret;
	int i;

	ret = ax_initial_check(dev);
	if (ret)
		goto err_out;

	/* setup goes here */

	ax_initial_setup(dev, ei_local);

	/* read the mac from the card prom if we need it */

	if (ax->plat->flags & AXFLG_HAS_EEPROM) {
		unsigned char SA_prom[32];

		ei_outb(6, ioaddr + EN0_RCNTLO);
		ei_outb(0, ioaddr + EN0_RCNTHI);
		ei_outb(0, ioaddr + EN0_RSARLO);
		ei_outb(0, ioaddr + EN0_RSARHI);
		ei_outb(E8390_RREAD + E8390_START, ioaddr + NE_CMD);
		for (i = 0; i < sizeof(SA_prom); i += 2) {
			SA_prom[i] = ei_inb(ioaddr + NE_DATAPORT);
			SA_prom[i + 1] = ei_inb(ioaddr + NE_DATAPORT);
		}
		ei_outb(ENISR_RDC, ioaddr + EN0_ISR);	/* Ack intr. */

		if (ax->plat->wordlength == 2)
			for (i = 0; i < 16; i++)
				SA_prom[i] = SA_prom[i+i];

		memcpy(dev->dev_addr, SA_prom, ETH_ALEN);
	}

#ifdef CONFIG_AX88796_93CX6
	if (ax->plat->flags & AXFLG_HAS_93CX6) {
		unsigned char mac_addr[ETH_ALEN];
		struct eeprom_93cx6 eeprom;

		eeprom.data = ei_local;
		eeprom.register_read = ax_eeprom_register_read;
		eeprom.register_write = ax_eeprom_register_write;
		eeprom.width = PCI_EEPROM_WIDTH_93C56;

		eeprom_93cx6_multiread(&eeprom, 0,
				       (__le16 __force *)mac_addr,
				       sizeof(mac_addr) >> 1);

		memcpy(dev->dev_addr, mac_addr, ETH_ALEN);
	}
#endif
	if (ax->plat->wordlength == 2) {
		/* We must set the 8390 for word mode. */
		ei_outb(ax->plat->dcr_val, ei_local->mem + EN0_DCFG);
		start_page = NESM_START_PG;
		stop_page = NESM_STOP_PG;
	} else {
		start_page = NE1SM_START_PG;
		stop_page = NE1SM_STOP_PG;
	}

	/* load the mac-address from the device */
	if (ax->plat->flags & AXFLG_MAC_FROMDEV) {
		ei_outb(E8390_NODMA + E8390_PAGE1 + E8390_STOP,
			ei_local->mem + E8390_CMD); /* 0x61 */
		for (i = 0; i < ETH_ALEN; i++)
			dev->dev_addr[i] =
				ei_inb(ioaddr + EN1_PHYS_SHIFT(i));
	}

	if ((ax->plat->flags & AXFLG_MAC_FROMPLATFORM) &&
	    ax->plat->mac_addr)
		memcpy(dev->dev_addr, ax->plat->mac_addr, ETH_ALEN);

	if (!is_valid_ether_addr(dev->dev_addr)) {
		eth_hw_addr_random(dev);
		dev_info(&dev->dev, "Using random MAC address: %pM\n",
			 dev->dev_addr);
	}

	ax_reset_8390(dev);

	ei_local->name = "AX88796";
	ei_local->tx_start_page = start_page;
	ei_local->stop_page = stop_page;
	ei_local->word16 = (ax->plat->wordlength == 2);
	ei_local->rx_start_page = start_page + TX_PAGES;

#ifdef PACKETBUF_MEMSIZE
	/* Allow the packet buffer size to be overridden by know-it-alls. */
	ei_local->stop_page = ei_local->tx_start_page + PACKETBUF_MEMSIZE;
#endif

	ei_local->reset_8390 = &ax_reset_8390;
	if (ax->plat->block_input)
		ei_local->block_input = ax->plat->block_input;
	else
		ei_local->block_input = &ax_block_input;
	if (ax->plat->block_output)
		ei_local->block_output = ax->plat->block_output;
	else
		ei_local->block_output = &ax_block_output;
	ei_local->get_8390_hdr = &ax_get_8390_hdr;
	ei_local->priv = 0;

	dev->netdev_ops = &ax_netdev_ops;
	dev->ethtool_ops = &ax_ethtool_ops;

	ax_NS8390_init(dev, 0);

	ret = register_netdev(dev);
	if (ret)
		goto err_out;

	netdev_info(dev, "%dbit, irq %d, %lx, MAC: %pM\n",
		    ei_local->word16 ? 16 : 8, dev->irq, dev->base_addr,
		    dev->dev_addr);

	return 0;

 err_out:
	return ret;
}

static int ax_remove(struct platform_device *pdev)
{
	struct net_device *dev = platform_get_drvdata(pdev);
	struct ei_device *ei_local = netdev_priv(dev);
	struct ax_device *ax = to_ax_dev(dev);
	struct resource *mem;

	unregister_netdev(dev);

	iounmap(ei_local->mem);
	mem = platform_get_resource(pdev, IORESOURCE_MEM, 0);
	release_mem_region(mem->start, resource_size(mem));

	if (ax->map2) {
		iounmap(ax->map2);
		mem = platform_get_resource(pdev, IORESOURCE_MEM, 1);
		release_mem_region(mem->start, resource_size(mem));
	}

	platform_set_drvdata(pdev, NULL);
	free_netdev(dev);

	return 0;
}

/*
 * ax_probe
 *
 * This is the entry point when the platform device system uses to
 * notify us of a new device to attach to. Allocate memory, find the
 * resources and information passed, and map the necessary registers.
 */
static int ax_probe(struct platform_device *pdev)
{
	struct net_device *dev;
	struct ei_device *ei_local;
	struct ax_device *ax;
	struct resource *irq, *mem, *mem2;
	unsigned long mem_size, mem2_size = 0;
	int ret = 0;

	dev = ax__alloc_ei_netdev(sizeof(struct ax_device));
	if (dev == NULL)
		return -ENOMEM;

	/* ok, let's setup our device */
	SET_NETDEV_DEV(dev, &pdev->dev);
	ei_local = netdev_priv(dev);
	ax = to_ax_dev(dev);

	ax->plat = dev_get_platdata(&pdev->dev);
	platform_set_drvdata(pdev, dev);

	ei_local->rxcr_base = ax->plat->rcr_val;

	/* find the platform resources */
	irq = platform_get_resource(pdev, IORESOURCE_IRQ, 0);
	if (!irq) {
		dev_err(&pdev->dev, "no IRQ specified\n");
		ret = -ENXIO;
		goto exit_mem;
	}

	dev->irq = irq->start;
	ax->irqflags = irq->flags & IRQF_TRIGGER_MASK;

	if (irq->flags &  IORESOURCE_IRQ_SHAREABLE)
		ax->irqflags |= IRQF_SHARED;

	mem = platform_get_resource(pdev, IORESOURCE_MEM, 0);
	if (!mem) {
		dev_err(&pdev->dev, "no MEM specified\n");
		ret = -ENXIO;
		goto exit_mem;
	}

	mem_size = resource_size(mem);

	/*
	 * setup the register offsets from either the platform data or
	 * by using the size of the resource provided
	 */
	if (ax->plat->reg_offsets)
		ei_local->reg_offset = ax->plat->reg_offsets;
	else {
		ei_local->reg_offset = ax->reg_offsets;
		for (ret = 0; ret < 0x18; ret++)
			ax->reg_offsets[ret] = (mem_size / 0x18) * ret;
	}

	if (!request_mem_region(mem->start, mem_size, pdev->name)) {
		dev_err(&pdev->dev, "cannot reserve registers\n");
		ret = -ENXIO;
		goto exit_mem;
	}

	ei_local->mem = ioremap(mem->start, mem_size);
	dev->base_addr = (unsigned long)ei_local->mem;

	if (ei_local->mem == NULL) {
		dev_err(&pdev->dev, "Cannot ioremap area %pR\n", mem);

		ret = -ENXIO;
		goto exit_req;
	}

	/* look for reset area */
	mem2 = platform_get_resource(pdev, IORESOURCE_MEM, 1);
	if (!mem2) {
		if (!ax->plat->reg_offsets) {
			for (ret = 0; ret < 0x20; ret++)
				ax->reg_offsets[ret] = (mem_size / 0x20) * ret;
		}
	} else {
		mem2_size = resource_size(mem2);

		if (!request_mem_region(mem2->start, mem2_size, pdev->name)) {
			dev_err(&pdev->dev, "cannot reserve registers\n");
			ret = -ENXIO;
			goto exit_mem1;
		}

		ax->map2 = ioremap(mem2->start, mem2_size);
		if (!ax->map2) {
			dev_err(&pdev->dev, "cannot map reset register\n");
			ret = -ENXIO;
			goto exit_mem2;
		}

		ei_local->reg_offset[0x1f] = ax->map2 - ei_local->mem;
	}

	/* got resources, now initialise and register device */
	ret = ax_init_dev(dev);
	if (!ret)
		return 0;

	if (!ax->map2)
		goto exit_mem1;

	iounmap(ax->map2);

 exit_mem2:
	if (mem2)
		release_mem_region(mem2->start, mem2_size);

 exit_mem1:
	iounmap(ei_local->mem);

 exit_req:
	release_mem_region(mem->start, mem_size);

 exit_mem:
	platform_set_drvdata(pdev, NULL);
	free_netdev(dev);

	return ret;
}

/* suspend and resume */

#ifdef CONFIG_PM
static int ax_suspend(struct platform_device *dev, pm_message_t state)
{
	struct net_device *ndev = platform_get_drvdata(dev);
	struct ax_device *ax = to_ax_dev(ndev);

	ax->resume_open = ax->running;

	netif_device_detach(ndev);
	ax_close(ndev);

	return 0;
}

static int ax_resume(struct platform_device *pdev)
{
	struct net_device *ndev = platform_get_drvdata(pdev);
	struct ax_device *ax = to_ax_dev(ndev);

	ax_initial_setup(ndev, netdev_priv(ndev));
	ax_NS8390_init(ndev, ax->resume_open);
	netif_device_attach(ndev);

	if (ax->resume_open)
		ax_open(ndev);

	return 0;
}

#else
#define ax_suspend NULL
#define ax_resume NULL
#endif

static struct platform_driver axdrv = {
	.driver	= {
		.name		= "ax88796",
	},
	.probe		= ax_probe,
	.remove		= ax_remove,
	.suspend	= ax_suspend,
	.resume		= ax_resume,
};

module_platform_driver(axdrv);

MODULE_DESCRIPTION("AX88796 10/100 Ethernet platform driver");
MODULE_AUTHOR("Ben Dooks, <ben@simtec.co.uk>");
MODULE_LICENSE("GPL v2");
MODULE_ALIAS("platform:ax88796");<|MERGE_RESOLUTION|>--- conflicted
+++ resolved
@@ -374,13 +374,7 @@
 		return ret;
 	}
 
-<<<<<<< HEAD
-	/* mask with MAC supported features */
-	phy_dev->supported &= PHY_BASIC_FEATURES;
-	phy_dev->advertising = phy_dev->supported;
-=======
 	phy_set_max_speed(phy_dev, SPEED_100);
->>>>>>> 24b8d41d
 
 	netdev_info(dev, "PHY driver [%s] (mii_bus:phy_addr=%s, irq=%d)\n",
 		    phy_dev->drv->name, phydev_name(phy_dev), phy_dev->irq);
