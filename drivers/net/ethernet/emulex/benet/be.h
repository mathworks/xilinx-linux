/* SPDX-License-Identifier: GPL-2.0-only */
/*
 * Copyright (C) 2005 - 2016 Broadcom
 * All rights reserved.
 *
 * Contact Information:
 * linux-drivers@emulex.com
 *
 * Emulex
 * 3333 Susan Street
 * Costa Mesa, CA 92626
 */

#ifndef BE_H
#define BE_H

#include <linux/pci.h>
#include <linux/etherdevice.h>
#include <linux/delay.h>
#include <net/tcp.h>
#include <net/ip.h>
#include <net/ipv6.h>
#include <linux/if_vlan.h>
#include <linux/workqueue.h>
#include <linux/interrupt.h>
#include <linux/firmware.h>
#include <linux/slab.h>
#include <linux/u64_stats_sync.h>
#include <linux/cpumask.h>
#include <linux/hwmon.h>
#include <linux/hwmon-sysfs.h>

#include "be_hw.h"
#include "be_roce.h"

<<<<<<< HEAD
#define DRV_VER			"11.1.0.0"
=======
>>>>>>> 24b8d41d
#define DRV_NAME		"be2net"
#define BE_NAME			"Emulex BladeEngine2"
#define BE3_NAME		"Emulex BladeEngine3"
#define OC_NAME			"Emulex OneConnect"
#define OC_NAME_BE		OC_NAME	"(be3)"
#define OC_NAME_LANCER		OC_NAME "(Lancer)"
#define OC_NAME_SH		OC_NAME "(Skyhawk)"
#define DRV_DESC		"Emulex OneConnect NIC Driver"

#define BE_VENDOR_ID 		0x19a2
#define EMULEX_VENDOR_ID	0x10df
#define BE_DEVICE_ID1		0x211
#define BE_DEVICE_ID2		0x221
#define OC_DEVICE_ID1		0x700	/* Device Id for BE2 cards */
#define OC_DEVICE_ID2		0x710	/* Device Id for BE3 cards */
#define OC_DEVICE_ID3		0xe220	/* Device id for Lancer cards */
#define OC_DEVICE_ID4           0xe228   /* Device id for VF in Lancer */
#define OC_DEVICE_ID5		0x720	/* Device Id for Skyhawk cards */
#define OC_DEVICE_ID6		0x728   /* Device id for VF in SkyHawk */
#define OC_SUBSYS_DEVICE_ID1	0xE602
#define OC_SUBSYS_DEVICE_ID2	0xE642
#define OC_SUBSYS_DEVICE_ID3	0xE612
#define OC_SUBSYS_DEVICE_ID4	0xE652

/* Number of bytes of an RX frame that are copied to skb->data */
#define BE_HDR_LEN		((u16) 64)
/* allocate extra space to allow tunneling decapsulation without head reallocation */
#define BE_RX_SKB_ALLOC_SIZE	256

#define BE_MAX_JUMBO_FRAME_SIZE	9018
#define BE_MIN_MTU		256
#define BE_MAX_MTU              (BE_MAX_JUMBO_FRAME_SIZE -	\
				 (ETH_HLEN + ETH_FCS_LEN))

/* Accommodate for QnQ configurations where VLAN insertion is enabled in HW */
#define BE_MAX_GSO_SIZE		(65535 - 2 * VLAN_HLEN)

#define BE_NUM_VLANS_SUPPORTED	64
#define BE_MAX_EQD		128u
#define	BE_MAX_TX_FRAG_COUNT	30

#define EVNT_Q_LEN		1024
#define TX_Q_LEN		2048
#define TX_CQ_LEN		1024
#define RX_Q_LEN		1024	/* Does not support any other value */
#define RX_CQ_LEN		1024
#define MCC_Q_LEN		128	/* total size not to exceed 8 pages */
#define MCC_CQ_LEN		256

#define BE2_MAX_RSS_QS		4
#define BE3_MAX_RSS_QS		16
#define BE3_MAX_TX_QS		16
#define BE3_MAX_EVT_QS		16
#define BE3_SRIOV_MAX_EVT_QS	8
#define SH_VF_MAX_NIC_EQS	3	/* Skyhawk VFs can have a max of 4 EQs
					 * and at least 1 is granted to either
					 * SURF/DPDK
					 */

#define MAX_PORT_RSS_TABLES	15
#define MAX_NIC_FUNCS		16
#define MAX_RX_QS		32
#define MAX_EVT_QS		32
#define MAX_TX_QS		32

#define MAX_ROCE_EQS		5
#define MAX_MSIX_VECTORS	32
#define MIN_MSIX_VECTORS	1
#define BE_NAPI_WEIGHT		64
#define MAX_RX_POST		BE_NAPI_WEIGHT /* Frags posted at a time */
#define RX_FRAGS_REFILL_WM	(RX_Q_LEN - MAX_RX_POST)
#define MAX_NUM_POST_ERX_DB	255u

#define MAX_VFS			30 /* Max VFs supported by BE3 FW */
#define FW_VER_LEN		32
#define	CNTL_SERIAL_NUM_WORDS	8  /* Controller serial number words */
#define	CNTL_SERIAL_NUM_WORD_SZ	(sizeof(u16)) /* Byte-sz of serial num word */

#define	RSS_INDIR_TABLE_LEN	128
#define RSS_HASH_KEY_LEN	40

#define BE_UNKNOWN_PHY_STATE	0xFF

struct be_dma_mem {
	void *va;
	dma_addr_t dma;
	u32 size;
};

struct be_queue_info {
	u32 len;
	u32 entry_size;	/* Size of an element in the queue */
	u32 tail, head;
	atomic_t used;	/* Number of valid elements in the queue */
	u32 id;
	struct be_dma_mem dma_mem;
	bool created;
};

static inline u32 MODULO(u32 val, u32 limit)
{
	BUG_ON(limit & (limit - 1));
	return val & (limit - 1);
}

static inline void index_adv(u32 *index, u32 val, u32 limit)
{
	*index = MODULO((*index + val), limit);
}

static inline void index_inc(u32 *index, u32 limit)
{
	*index = MODULO((*index + 1), limit);
}

static inline void *queue_head_node(struct be_queue_info *q)
{
	return q->dma_mem.va + q->head * q->entry_size;
}

static inline void *queue_tail_node(struct be_queue_info *q)
{
	return q->dma_mem.va + q->tail * q->entry_size;
}

static inline void *queue_index_node(struct be_queue_info *q, u16 index)
{
	return q->dma_mem.va + index * q->entry_size;
}

static inline void queue_head_inc(struct be_queue_info *q)
{
	index_inc(&q->head, q->len);
}

static inline void index_dec(u32 *index, u32 limit)
{
	*index = MODULO((*index - 1), limit);
}

static inline void queue_tail_inc(struct be_queue_info *q)
{
	index_inc(&q->tail, q->len);
}

struct be_eq_obj {
	struct be_queue_info q;
	char desc[32];

	struct be_adapter *adapter;
	struct napi_struct napi;
	u8 idx;			/* array index */
	u8 msix_idx;
	u16 spurious_intr;
	cpumask_var_t  affinity_mask;
} ____cacheline_aligned_in_smp;

struct be_aic_obj {		/* Adaptive interrupt coalescing (AIC) info */
	u32 min_eqd;		/* in usecs */
	u32 max_eqd;		/* in usecs */
	u32 prev_eqd;		/* in usecs */
	u32 et_eqd;		/* configured val when aic is off */
	ulong jiffies;
	u64 rx_pkts_prev;	/* Used to calculate RX pps */
	u64 tx_reqs_prev;	/* Used to calculate TX pps */
};

struct be_mcc_obj {
	struct be_queue_info q;
	struct be_queue_info cq;
	bool rearm_cq;
};

struct be_tx_stats {
	u64 tx_bytes;
	u64 tx_pkts;
	u64 tx_vxlan_offload_pkts;
	u64 tx_reqs;
	u64 tx_compl;
	u32 tx_stops;
	u32 tx_drv_drops;	/* pkts dropped by driver */
	/* the error counters are described in be_ethtool.c */
	u32 tx_hdr_parse_err;
	u32 tx_dma_err;
	u32 tx_tso_err;
	u32 tx_spoof_check_err;
	u32 tx_qinq_err;
	u32 tx_internal_parity_err;
	u32 tx_sge_err;
	struct u64_stats_sync sync;
	struct u64_stats_sync sync_compl;
};

/* Structure to hold some data of interest obtained from a TX CQE */
struct be_tx_compl_info {
	u8 status;		/* Completion status */
	u16 end_index;		/* Completed TXQ Index */
};

struct be_tx_obj {
	u32 db_offset;
	struct be_tx_compl_info txcp;
	struct be_queue_info q;
	struct be_queue_info cq;
	/* Remember the skbs that were transmitted */
	struct sk_buff *sent_skb_list[TX_Q_LEN];
	struct be_tx_stats stats;
	u16 pend_wrb_cnt;	/* Number of WRBs yet to be given to HW */
	u16 last_req_wrb_cnt;	/* wrb cnt of the last req in the Q */
	u16 last_req_hdr;	/* index of the last req's hdr-wrb */
} ____cacheline_aligned_in_smp;

/* Struct to remember the pages posted for rx frags */
struct be_rx_page_info {
	struct page *page;
	/* set to page-addr for last frag of the page & frag-addr otherwise */
	DEFINE_DMA_UNMAP_ADDR(bus);
	u16 page_offset;
	bool last_frag;		/* last frag of the page */
};

struct be_rx_stats {
	u64 rx_bytes;
	u64 rx_pkts;
	u64 rx_vxlan_offload_pkts;
	u32 rx_drops_no_skbs;	/* skb allocation errors */
	u32 rx_drops_no_frags;	/* HW has no fetched frags */
	u32 rx_post_fail;	/* page post alloc failures */
	u32 rx_compl;
	u32 rx_mcast_pkts;
	u32 rx_compl_err;	/* completions with err set */
	struct u64_stats_sync sync;
};

struct be_rx_compl_info {
	u32 rss_hash;
	u16 vlan_tag;
	u16 pkt_size;
	u16 port;
	u8 vlanf;
	u8 num_rcvd;
	u8 err;
	u8 ipf;
	u8 tcpf;
	u8 udpf;
	u8 ip_csum;
	u8 l4_csum;
	u8 ipv6;
	u8 qnq;
	u8 pkt_type;
	u8 ip_frag;
	u8 tunneled;
};

struct be_rx_obj {
	struct be_adapter *adapter;
	struct be_queue_info q;
	struct be_queue_info cq;
	struct be_rx_compl_info rxcp;
	struct be_rx_page_info page_info_tbl[RX_Q_LEN];
	struct be_rx_stats stats;
	u8 rss_id;
	bool rx_post_starved;	/* Zero rx frags have been posted to BE */
} ____cacheline_aligned_in_smp;

struct be_drv_stats {
	u32 eth_red_drops;
	u32 dma_map_errors;
	u32 rx_drops_no_pbuf;
	u32 rx_drops_no_txpb;
	u32 rx_drops_no_erx_descr;
	u32 rx_drops_no_tpre_descr;
	u32 rx_drops_too_many_frags;
	u32 forwarded_packets;
	u32 rx_drops_mtu;
	u32 rx_crc_errors;
	u32 rx_alignment_symbol_errors;
	u32 rx_pause_frames;
	u32 rx_priority_pause_frames;
	u32 rx_control_frames;
	u32 rx_in_range_errors;
	u32 rx_out_range_errors;
	u32 rx_frame_too_long;
	u32 rx_address_filtered;
	u32 rx_dropped_too_small;
	u32 rx_dropped_too_short;
	u32 rx_dropped_header_too_small;
	u32 rx_dropped_tcp_length;
	u32 rx_dropped_runt;
	u32 rx_ip_checksum_errs;
	u32 rx_tcp_checksum_errs;
	u32 rx_udp_checksum_errs;
	u32 tx_pauseframes;
	u32 tx_priority_pauseframes;
	u32 tx_controlframes;
	u32 rxpp_fifo_overflow_drop;
	u32 rx_input_fifo_overflow_drop;
	u32 pmem_fifo_overflow_drop;
	u32 jabber_events;
	u32 rx_roce_bytes_lsd;
	u32 rx_roce_bytes_msd;
	u32 rx_roce_frames;
	u32 roce_drops_payload_len;
	u32 roce_drops_crc;
};

/* A vlan-id of 0xFFFF must be used to clear transparent vlan-tagging */
#define BE_RESET_VLAN_TAG_ID	0xFFFF

struct be_vf_cfg {
	unsigned char mac_addr[ETH_ALEN];
	int if_handle;
	int pmac_id;
	u16 vlan_tag;
	u32 tx_rate;
	u32 plink_tracking;
	u32 privileges;
	bool spoofchk;
};

enum vf_state {
	ENABLED = 0,
	ASSIGNED = 1
};

#define BE_FLAGS_LINK_STATUS_INIT		BIT(1)
#define BE_FLAGS_SRIOV_ENABLED			BIT(2)
#define BE_FLAGS_WORKER_SCHEDULED		BIT(3)
#define BE_FLAGS_NAPI_ENABLED			BIT(6)
#define BE_FLAGS_QNQ_ASYNC_EVT_RCVD		BIT(7)
#define BE_FLAGS_VXLAN_OFFLOADS			BIT(8)
#define BE_FLAGS_SETUP_DONE			BIT(9)
#define BE_FLAGS_PHY_MISCONFIGURED		BIT(10)
#define BE_FLAGS_ERR_DETECTION_SCHEDULED	BIT(11)
#define BE_FLAGS_OS2BMC				BIT(12)
#define BE_FLAGS_TRY_RECOVERY			BIT(13)

#define BE_UC_PMAC_COUNT			30
#define BE_VF_UC_PMAC_COUNT			2

#define MAX_ERR_RECOVERY_RETRY_COUNT		3
#define ERR_DETECTION_DELAY			1000

/* Ethtool set_dump flags */
#define LANCER_INITIATE_FW_DUMP			0x1
#define LANCER_DELETE_FW_DUMP			0x2

struct phy_info {
/* From SFF-8472 spec */
#define SFP_VENDOR_NAME_LEN			17
	u8 transceiver;
	u8 autoneg;
	u8 fc_autoneg;
	u8 port_type;
	u16 phy_type;
	u16 interface_type;
	u32 misc_params;
	u16 auto_speeds_supported;
	u16 fixed_speeds_supported;
	int link_speed;
	u32 advertising;
	u32 supported;
	u8 cable_type;
	u8 vendor_name[SFP_VENDOR_NAME_LEN];
	u8 vendor_pn[SFP_VENDOR_NAME_LEN];
};

struct be_resources {
	u16 max_vfs;		/* Total VFs "really" supported by FW/HW */
	u16 max_mcast_mac;
	u16 max_tx_qs;
	u16 max_rss_qs;
	u16 max_rx_qs;
	u16 max_cq_count;
	u16 max_uc_mac;		/* Max UC MACs programmable */
	u16 max_vlans;		/* Number of vlans supported */
	u16 max_iface_count;
	u16 max_mcc_count;
	u16 max_evt_qs;
	u16 max_nic_evt_qs;	/* NIC's share of evt qs */
	u32 if_cap_flags;
	u32 vf_if_cap_flags;	/* VF if capability flags */
	u32 flags;
	/* Calculated PF Pool's share of RSS Tables. This is not enforced by
	 * the FW, but is a self-imposed driver limitation.
	 */
	u16 max_rss_tables;
};

/* These are port-wide values */
struct be_port_resources {
	u16 max_vfs;
	u16 nic_pfs;
};

#define be_is_os2bmc_enabled(adapter) (adapter->flags & BE_FLAGS_OS2BMC)

struct rss_info {
	u8 rsstable[RSS_INDIR_TABLE_LEN];
	u8 rss_queue[RSS_INDIR_TABLE_LEN];
	u8 rss_hkey[RSS_HASH_KEY_LEN];
	u64 rss_flags;
};

#define BE_INVALID_DIE_TEMP	0xFF
struct be_hwmon {
	struct device *hwmon_dev;
	u8 be_on_die_temp;  /* Unit: millidegree Celsius */
};

/* Macros to read/write the 'features' word of be_wrb_params structure.
 */
#define	BE_WRB_F_BIT(name)			BE_WRB_F_##name##_BIT
#define	BE_WRB_F_MASK(name)			BIT_MASK(BE_WRB_F_##name##_BIT)

#define	BE_WRB_F_GET(word, name)	\
	(((word) & (BE_WRB_F_MASK(name))) >> BE_WRB_F_BIT(name))

#define	BE_WRB_F_SET(word, name, val)	\
	((word) |= (((val) << BE_WRB_F_BIT(name)) & BE_WRB_F_MASK(name)))

/* Feature/offload bits */
enum {
	BE_WRB_F_CRC_BIT,		/* Ethernet CRC */
	BE_WRB_F_IPCS_BIT,		/* IP csum */
	BE_WRB_F_TCPCS_BIT,		/* TCP csum */
	BE_WRB_F_UDPCS_BIT,		/* UDP csum */
	BE_WRB_F_LSO_BIT,		/* LSO */
	BE_WRB_F_LSO6_BIT,		/* LSO6 */
	BE_WRB_F_VLAN_BIT,		/* VLAN */
	BE_WRB_F_VLAN_SKIP_HW_BIT,	/* Skip VLAN tag (workaround) */
	BE_WRB_F_OS2BMC_BIT		/* Send packet to the management ring */
};

/* The structure below provides a HW-agnostic abstraction of WRB params
 * retrieved from a TX skb. This is in turn passed to chip specific routines
 * during transmit, to set the corresponding params in the WRB.
 */
struct be_wrb_params {
	u32 features;	/* Feature bits */
	u16 vlan_tag;	/* VLAN tag */
	u16 lso_mss;	/* MSS for LSO */
};

struct be_eth_addr {
	unsigned char mac[ETH_ALEN];
};

#define BE_SEC	1000			/* in msec */
#define BE_MIN	(60 * BE_SEC)		/* in msec */
#define BE_HOUR	(60 * BE_MIN)		/* in msec */

#define ERR_RECOVERY_MAX_RETRY_COUNT		3
#define ERR_RECOVERY_DETECTION_DELAY		BE_SEC
#define ERR_RECOVERY_RETRY_DELAY		(30 * BE_SEC)

/* UE-detection-duration in BEx/Skyhawk:
 * All PFs must wait for this duration after they detect UE before reading
 * SLIPORT_SEMAPHORE register. At the end of this duration, the Firmware
 * guarantees that the SLIPORT_SEMAPHORE register is updated to indicate
 * if the UE is recoverable.
 */
#define ERR_RECOVERY_UE_DETECT_DURATION			BE_SEC

/* Initial idle time (in msec) to elapse after driver load,
 * before UE recovery is allowed.
 */
#define ERR_IDLE_HR			24
#define ERR_RECOVERY_IDLE_TIME		(ERR_IDLE_HR * BE_HOUR)

/* Time interval (in msec) after which UE recovery can be repeated */
#define ERR_INTERVAL_HR			72
#define ERR_RECOVERY_INTERVAL		(ERR_INTERVAL_HR * BE_HOUR)

/* BEx/SH UE recovery state machine */
enum {
	ERR_RECOVERY_ST_NONE = 0,		/* No Recovery */
	ERR_RECOVERY_ST_DETECT = 1,		/* UE detection duration */
	ERR_RECOVERY_ST_RESET = 2,		/* Reset Phase (PF0 only) */
	ERR_RECOVERY_ST_PRE_POLL = 3,		/* Pre-Poll Phase (all PFs) */
	ERR_RECOVERY_ST_REINIT = 4		/* Re-initialize Phase */
};

struct be_error_recovery {
<<<<<<< HEAD
	/* Lancer error recovery variables */
	u8 recovery_retries;

	/* BEx/Skyhawk error recovery variables */
	u8 recovery_state;
=======
	union {
		u8 recovery_retries;	/* used for Lancer		*/
		u8 recovery_state;	/* used for BEx and Skyhawk	*/
	};

	/* BEx/Skyhawk error recovery variables */
	bool recovery_supported;
>>>>>>> 24b8d41d
	u16 ue_to_reset_time;		/* Time after UE, to soft reset
					 * the chip - PF0 only
					 */
	u16 ue_to_poll_time;		/* Time after UE, to Restart Polling
					 * of SLIPORT_SEMAPHORE reg
					 */
	u16 last_err_code;
<<<<<<< HEAD
	bool recovery_supported;
=======
>>>>>>> 24b8d41d
	unsigned long probe_time;
	unsigned long last_recovery_time;

	/* Common to both Lancer & BEx/SH error recovery */
	u32 resched_delay;
	struct delayed_work err_detection_work;
};

/* Ethtool priv_flags */
#define	BE_DISABLE_TPE_RECOVERY	0x1

<<<<<<< HEAD
=======
struct be_vxlan_port {
	struct list_head list;
	__be16 port;		/* VxLAN UDP dst port */
	int port_aliases;	/* alias count */
};

>>>>>>> 24b8d41d
struct be_adapter {
	struct pci_dev *pdev;
	struct net_device *netdev;

	u8 __iomem *csr;	/* CSR BAR used only for BE2/3 */
	u8 __iomem *db;		/* Door Bell */
	u8 __iomem *pcicfg;	/* On SH,BEx only. Shadow of PCI config space */

	struct mutex mbox_lock; /* For serializing mbox cmds to BE card */
	struct be_dma_mem mbox_mem;
	/* Mbox mem is adjusted to align to 16 bytes. The allocated addr
	 * is stored for freeing purpose */
	struct be_dma_mem mbox_mem_alloced;

	struct be_mcc_obj mcc_obj;
	struct mutex mcc_lock;	/* For serializing mcc cmds to BE card */
	spinlock_t mcc_cq_lock;

	u16 cfg_num_rx_irqs;		/* configured via set-channels */
	u16 cfg_num_tx_irqs;		/* configured via set-channels */
	u16 num_evt_qs;
	u16 num_msix_vec;
	struct be_eq_obj eq_obj[MAX_EVT_QS];
	struct msix_entry msix_entries[MAX_MSIX_VECTORS];
	bool isr_registered;

	/* TX Rings */
	u16 num_tx_qs;
	struct be_tx_obj tx_obj[MAX_TX_QS];

	/* Rx rings */
	u16 num_rx_qs;
	u16 num_rss_qs;
	u16 need_def_rxq;
	struct be_rx_obj rx_obj[MAX_RX_QS];
	u32 big_page_size;	/* Compounded page size shared by rx wrbs */

	struct be_drv_stats drv_stats;
	struct be_aic_obj aic_obj[MAX_EVT_QS];
	bool aic_enabled;
	u8 vlan_prio_bmap;	/* Available Priority BitMap */
	u16 recommended_prio_bits;/* Recommended Priority bits in vlan tag */
	struct be_dma_mem rx_filter; /* Cmd DMA mem for rx-filter */

	struct be_dma_mem stats_cmd;
	/* Work queue used to perform periodic tasks like getting statistics */
	struct delayed_work work;
	u16 work_counter;

	u8 recovery_retries;
	u8 err_flags;
	bool pcicfg_mapped;	/* pcicfg obtained via pci_iomap() */
	u32 flags;
	u32 cmd_privileges;
	/* Ethtool knobs and info */
	char fw_ver[FW_VER_LEN];
	char fw_on_flash[FW_VER_LEN];

	/* IFACE filtering fields */
	int if_handle;		/* Used to configure filtering */
	u32 if_flags;		/* Interface filtering flags */
	u32 *pmac_id;		/* MAC addr handle used by BE card */
	struct be_eth_addr *uc_list;/* list of uc-addrs programmed (not perm) */
	u32 uc_macs;		/* Count of secondary UC MAC programmed */
	struct be_eth_addr *mc_list;/* list of mcast addrs programmed */
	u32 mc_count;
	unsigned long vids[BITS_TO_LONGS(VLAN_N_VID)];
	u16 vlans_added;
	bool update_uc_list;
	bool update_mc_list;
	struct mutex rx_filter_lock;/* For protecting vids[] & mc/uc_list[] */

	u32 beacon_state;	/* for set_phys_id */

	u32 port_num;
	char port_name;
	u8 mc_type;
	u32 function_mode;
	u32 function_caps;
	u32 rx_fc;		/* Rx flow control */
	u32 tx_fc;		/* Tx flow control */
	bool stats_cmd_sent;
	struct {
		u32 size;
		u32 total_size;
		u64 io_addr;
	} roce_db;
	u32 num_msix_roce_vec;
	struct ocrdma_dev *ocrdma_dev;
	struct list_head entry;

	u32 flash_status;
	struct completion et_cmd_compl;

	struct be_resources pool_res;	/* resources available for the port */
	struct be_resources res;	/* resources available for the func */
	u16 num_vfs;			/* Number of VFs provisioned by PF */
	u8 pf_num;			/* Numbering used by FW, starts at 0 */
	u8 vf_num;			/* Numbering used by FW, starts at 1 */
	u8 virtfn;
	struct be_vf_cfg *vf_cfg;
	bool be3_native;
	u32 sli_family;
	u8 hba_port_num;
	u16 pvid;
	__be16 vxlan_port;		/* offloaded vxlan port num */
	struct phy_info phy;
	u8 wol_cap;
	bool wol_en;
	u16 asic_rev;
	u16 qnq_vid;
	u32 msg_enable;
	int be_get_temp_freq;
	struct be_hwmon hwmon_info;
	struct rss_info rss_info;
	/* Filters for packets that need to be sent to BMC */
	u32 bmc_filt_mask;
	u32 fat_dump_len;
	u16 serial_num[CNTL_SERIAL_NUM_WORDS];
	u8 phy_state; /* state of sfp optics (functional, faulted, etc.,) */
	u8 dev_mac[ETH_ALEN];
	u32 priv_flags; /* ethtool get/set_priv_flags() */
	struct be_error_recovery error_recovery;
};

/* Used for defered FW config cmds. Add fields to this struct as reqd */
struct be_cmd_work {
	struct work_struct work;
	struct be_adapter *adapter;
<<<<<<< HEAD
	union {
		__be16 vxlan_port;
	} info;
=======
>>>>>>> 24b8d41d
};

#define be_physfn(adapter)		(!adapter->virtfn)
#define be_virtfn(adapter)		(adapter->virtfn)
#define sriov_enabled(adapter)		(adapter->flags &	\
					 BE_FLAGS_SRIOV_ENABLED)

#define for_all_vfs(adapter, vf_cfg, i)					\
	for (i = 0, vf_cfg = &adapter->vf_cfg[i]; i < adapter->num_vfs;	\
		i++, vf_cfg++)

#define ON				1
#define OFF				0

#define be_max_vlans(adapter)		(adapter->res.max_vlans)
#define be_max_uc(adapter)		(adapter->res.max_uc_mac)
#define be_max_mc(adapter)		(adapter->res.max_mcast_mac)
#define be_max_vfs(adapter)		(adapter->pool_res.max_vfs)
#define be_max_rss(adapter)		(adapter->res.max_rss_qs)
#define be_max_txqs(adapter)		(adapter->res.max_tx_qs)
#define be_max_prio_txqs(adapter)	(adapter->res.max_prio_tx_qs)
#define be_max_rxqs(adapter)		(adapter->res.max_rx_qs)
/* Max number of EQs available for the function (NIC + RoCE (if enabled)) */
#define be_max_func_eqs(adapter)	(adapter->res.max_evt_qs)
/* Max number of EQs available avaialble only for NIC */
#define be_max_nic_eqs(adapter)		(adapter->res.max_nic_evt_qs)
#define be_if_cap_flags(adapter)	(adapter->res.if_cap_flags)
#define be_max_pf_pool_rss_tables(adapter)	\
				(adapter->pool_res.max_rss_tables)
/* Max irqs avaialble for NIC */
#define be_max_irqs(adapter)		\
			(min_t(u16, be_max_nic_eqs(adapter), num_online_cpus()))

/* Max irqs *needed* for RX queues */
static inline u16 be_max_rx_irqs(struct be_adapter *adapter)
{
	/* If no RSS, need atleast one irq for def-RXQ */
	u16 num = max_t(u16, be_max_rss(adapter), 1);

	return min_t(u16, num, be_max_irqs(adapter));
}

/* Max irqs *needed* for TX queues */
static inline u16 be_max_tx_irqs(struct be_adapter *adapter)
{
	return min_t(u16, be_max_txqs(adapter), be_max_irqs(adapter));
}

/* Max irqs *needed* for combined queues */
static inline u16 be_max_qp_irqs(struct be_adapter *adapter)
{
	return min(be_max_tx_irqs(adapter), be_max_rx_irqs(adapter));
}

/* Max irqs *needed* for RX and TX queues together */
static inline u16 be_max_any_irqs(struct be_adapter *adapter)
{
	return max(be_max_tx_irqs(adapter), be_max_rx_irqs(adapter));
}

/* Is BE in pvid_tagging mode */
#define be_pvid_tagging_enabled(adapter)	(adapter->pvid)

/* Is BE in QNQ multi-channel mode */
#define be_is_qnq_mode(adapter)		(adapter->function_mode & QNQ_MODE)

#ifdef CONFIG_BE2NET_LANCER
#define lancer_chip(adapter)	(adapter->pdev->device == OC_DEVICE_ID3 || \
				 adapter->pdev->device == OC_DEVICE_ID4)
#else
#define lancer_chip(adapter)	(0)
#endif /* CONFIG_BE2NET_LANCER */

#ifdef CONFIG_BE2NET_SKYHAWK
#define skyhawk_chip(adapter)	(adapter->pdev->device == OC_DEVICE_ID5 || \
				 adapter->pdev->device == OC_DEVICE_ID6)
#else
#define skyhawk_chip(adapter)	(0)
#endif /* CONFIG_BE2NET_SKYHAWK */

#ifdef CONFIG_BE2NET_BE3
#define BE3_chip(adapter)	(adapter->pdev->device == BE_DEVICE_ID2 || \
				 adapter->pdev->device == OC_DEVICE_ID2)
#else
#define BE3_chip(adapter)	(0)
#endif /* CONFIG_BE2NET_BE3 */

#ifdef CONFIG_BE2NET_BE2
#define BE2_chip(adapter)	(adapter->pdev->device == BE_DEVICE_ID1 || \
				 adapter->pdev->device == OC_DEVICE_ID1)
#else
#define BE2_chip(adapter)	(0)
#endif /* CONFIG_BE2NET_BE2 */

#define BEx_chip(adapter)	(BE3_chip(adapter) || BE2_chip(adapter))

#define be_roce_supported(adapter)	(skyhawk_chip(adapter) && \
					(adapter->function_mode & RDMA_ENABLED))

extern const struct ethtool_ops be_ethtool_ops;

#define msix_enabled(adapter)		(adapter->num_msix_vec > 0)
#define num_irqs(adapter)		(msix_enabled(adapter) ?	\
						adapter->num_msix_vec : 1)
#define tx_stats(txo)			(&(txo)->stats)
#define rx_stats(rxo)			(&(rxo)->stats)

/* The default RXQ is the last RXQ */
#define default_rxo(adpt)		(&adpt->rx_obj[adpt->num_rx_qs - 1])

#define for_all_rx_queues(adapter, rxo, i)				\
	for (i = 0, rxo = &adapter->rx_obj[i]; i < adapter->num_rx_qs;	\
		i++, rxo++)

#define for_all_rss_queues(adapter, rxo, i)				\
	for (i = 0, rxo = &adapter->rx_obj[i]; i < adapter->num_rss_qs;	\
		i++, rxo++)

#define for_all_tx_queues(adapter, txo, i)				\
	for (i = 0, txo = &adapter->tx_obj[i]; i < adapter->num_tx_qs;	\
		i++, txo++)

#define for_all_evt_queues(adapter, eqo, i)				\
	for (i = 0, eqo = &adapter->eq_obj[i]; i < adapter->num_evt_qs; \
		i++, eqo++)

#define for_all_rx_queues_on_eq(adapter, eqo, rxo, i)			\
	for (i = eqo->idx, rxo = &adapter->rx_obj[i]; i < adapter->num_rx_qs;\
		 i += adapter->num_evt_qs, rxo += adapter->num_evt_qs)

#define for_all_tx_queues_on_eq(adapter, eqo, txo, i)			\
	for (i = eqo->idx, txo = &adapter->tx_obj[i]; i < adapter->num_tx_qs;\
		i += adapter->num_evt_qs, txo += adapter->num_evt_qs)

#define is_mcc_eqo(eqo)			(eqo->idx == 0)
#define mcc_eqo(adapter)		(&adapter->eq_obj[0])

#define PAGE_SHIFT_4K		12
#define PAGE_SIZE_4K		(1 << PAGE_SHIFT_4K)

/* Returns number of pages spanned by the data starting at the given addr */
#define PAGES_4K_SPANNED(_address, size) 				\
		((u32)((((size_t)(_address) & (PAGE_SIZE_4K - 1)) + 	\
			(size) + (PAGE_SIZE_4K - 1)) >> PAGE_SHIFT_4K))

/* Returns bit offset within a DWORD of a bitfield */
#define AMAP_BIT_OFFSET(_struct, field)  				\
		(((size_t)&(((_struct *)0)->field))%32)

/* Returns the bit mask of the field that is NOT shifted into location. */
static inline u32 amap_mask(u32 bitsize)
{
	return (bitsize == 32 ? 0xFFFFFFFF : (1 << bitsize) - 1);
}

static inline void
amap_set(void *ptr, u32 dw_offset, u32 mask, u32 offset, u32 value)
{
	u32 *dw = (u32 *) ptr + dw_offset;
	*dw &= ~(mask << offset);
	*dw |= (mask & value) << offset;
}

#define AMAP_SET_BITS(_struct, field, ptr, val)				\
		amap_set(ptr,						\
			offsetof(_struct, field)/32,			\
			amap_mask(sizeof(((_struct *)0)->field)),	\
			AMAP_BIT_OFFSET(_struct, field),		\
			val)

static inline u32 amap_get(void *ptr, u32 dw_offset, u32 mask, u32 offset)
{
	u32 *dw = (u32 *) ptr;
	return mask & (*(dw + dw_offset) >> offset);
}

#define AMAP_GET_BITS(_struct, field, ptr)				\
		amap_get(ptr,						\
			offsetof(_struct, field)/32,			\
			amap_mask(sizeof(((_struct *)0)->field)),	\
			AMAP_BIT_OFFSET(_struct, field))

#define GET_RX_COMPL_V0_BITS(field, ptr)				\
		AMAP_GET_BITS(struct amap_eth_rx_compl_v0, field, ptr)

#define GET_RX_COMPL_V1_BITS(field, ptr)				\
		AMAP_GET_BITS(struct amap_eth_rx_compl_v1, field, ptr)

#define GET_TX_COMPL_BITS(field, ptr)					\
		AMAP_GET_BITS(struct amap_eth_tx_compl, field, ptr)

#define SET_TX_WRB_HDR_BITS(field, ptr, val)				\
		AMAP_SET_BITS(struct amap_eth_hdr_wrb, field, ptr, val)

#define be_dws_cpu_to_le(wrb, len)	swap_dws(wrb, len)
#define be_dws_le_to_cpu(wrb, len)	swap_dws(wrb, len)
static inline void swap_dws(void *wrb, int len)
{
#ifdef __BIG_ENDIAN
	u32 *dw = wrb;
	BUG_ON(len % 4);
	do {
		*dw = cpu_to_le32(*dw);
		dw++;
		len -= 4;
	} while (len);
#endif				/* __BIG_ENDIAN */
}

#define be_cmd_status(status)		(status > 0 ? -EIO : status)

static inline u8 is_tcp_pkt(struct sk_buff *skb)
{
	u8 val = 0;

	if (ip_hdr(skb)->version == 4)
		val = (ip_hdr(skb)->protocol == IPPROTO_TCP);
	else if (ip_hdr(skb)->version == 6)
		val = (ipv6_hdr(skb)->nexthdr == NEXTHDR_TCP);

	return val;
}

static inline u8 is_udp_pkt(struct sk_buff *skb)
{
	u8 val = 0;

	if (ip_hdr(skb)->version == 4)
		val = (ip_hdr(skb)->protocol == IPPROTO_UDP);
	else if (ip_hdr(skb)->version == 6)
		val = (ipv6_hdr(skb)->nexthdr == NEXTHDR_UDP);

	return val;
}

static inline bool is_ipv4_pkt(struct sk_buff *skb)
{
	return skb->protocol == htons(ETH_P_IP) && ip_hdr(skb)->version == 4;
}

<<<<<<< HEAD
=======
static inline bool is_ipv6_ext_hdr(struct sk_buff *skb)
{
	if (ip_hdr(skb)->version == 6)
		return ipv6_ext_hdr(ipv6_hdr(skb)->nexthdr);
	else
		return false;
}

>>>>>>> 24b8d41d
#define be_error_recovering(adapter)	\
		(adapter->flags & BE_FLAGS_TRY_RECOVERY)

#define BE_ERROR_EEH		1
#define BE_ERROR_UE		BIT(1)
#define BE_ERROR_FW		BIT(2)
#define BE_ERROR_TX		BIT(3)
#define BE_ERROR_HW		(BE_ERROR_EEH | BE_ERROR_UE | BE_ERROR_TX)
#define BE_ERROR_ANY		(BE_ERROR_EEH | BE_ERROR_UE | BE_ERROR_FW | \
				 BE_ERROR_TX)
#define BE_CLEAR_ALL		0xFF

static inline u8 be_check_error(struct be_adapter *adapter, u32 err_type)
{
	return (adapter->err_flags & err_type);
}

static inline void be_set_error(struct be_adapter *adapter, int err_type)
{
	struct net_device *netdev = adapter->netdev;

	adapter->err_flags |= err_type;
	netif_carrier_off(netdev);

	dev_info(&adapter->pdev->dev, "%s: Link down\n", netdev->name);
}

static inline void  be_clear_error(struct be_adapter *adapter, int err_type)
{
	adapter->err_flags &= ~err_type;
}

static inline bool be_multi_rxq(const struct be_adapter *adapter)
{
	return adapter->num_rx_qs > 1;
}

void be_cq_notify(struct be_adapter *adapter, u16 qid, bool arm,
		  u16 num_popped);
void be_link_status_update(struct be_adapter *adapter, u8 link_status);
void be_parse_stats(struct be_adapter *adapter);
int be_load_fw(struct be_adapter *adapter, u8 *func);
bool be_is_wol_supported(struct be_adapter *adapter);
bool be_pause_supported(struct be_adapter *adapter);
u32 be_get_fw_log_level(struct be_adapter *adapter);
int be_update_queues(struct be_adapter *adapter);
int be_poll(struct napi_struct *napi, int budget);
void be_eqd_update(struct be_adapter *adapter, bool force_update);

/*
 * internal function to initialize-cleanup roce device.
 */
void be_roce_dev_add(struct be_adapter *);
void be_roce_dev_remove(struct be_adapter *);

/*
 * internal function to open-close roce device during ifup-ifdown.
 */
void be_roce_dev_shutdown(struct be_adapter *);

#endif				/* BE_H */<|MERGE_RESOLUTION|>--- conflicted
+++ resolved
@@ -33,10 +33,6 @@
 #include "be_hw.h"
 #include "be_roce.h"
 
-<<<<<<< HEAD
-#define DRV_VER			"11.1.0.0"
-=======
->>>>>>> 24b8d41d
 #define DRV_NAME		"be2net"
 #define BE_NAME			"Emulex BladeEngine2"
 #define BE3_NAME		"Emulex BladeEngine3"
@@ -521,13 +517,6 @@
 };
 
 struct be_error_recovery {
-<<<<<<< HEAD
-	/* Lancer error recovery variables */
-	u8 recovery_retries;
-
-	/* BEx/Skyhawk error recovery variables */
-	u8 recovery_state;
-=======
 	union {
 		u8 recovery_retries;	/* used for Lancer		*/
 		u8 recovery_state;	/* used for BEx and Skyhawk	*/
@@ -535,7 +524,6 @@
 
 	/* BEx/Skyhawk error recovery variables */
 	bool recovery_supported;
->>>>>>> 24b8d41d
 	u16 ue_to_reset_time;		/* Time after UE, to soft reset
 					 * the chip - PF0 only
 					 */
@@ -543,10 +531,6 @@
 					 * of SLIPORT_SEMAPHORE reg
 					 */
 	u16 last_err_code;
-<<<<<<< HEAD
-	bool recovery_supported;
-=======
->>>>>>> 24b8d41d
 	unsigned long probe_time;
 	unsigned long last_recovery_time;
 
@@ -558,15 +542,12 @@
 /* Ethtool priv_flags */
 #define	BE_DISABLE_TPE_RECOVERY	0x1
 
-<<<<<<< HEAD
-=======
 struct be_vxlan_port {
 	struct list_head list;
 	__be16 port;		/* VxLAN UDP dst port */
 	int port_aliases;	/* alias count */
 };
 
->>>>>>> 24b8d41d
 struct be_adapter {
 	struct pci_dev *pdev;
 	struct net_device *netdev;
@@ -696,12 +677,6 @@
 struct be_cmd_work {
 	struct work_struct work;
 	struct be_adapter *adapter;
-<<<<<<< HEAD
-	union {
-		__be16 vxlan_port;
-	} info;
-=======
->>>>>>> 24b8d41d
 };
 
 #define be_physfn(adapter)		(!adapter->virtfn)
@@ -942,8 +917,6 @@
 	return skb->protocol == htons(ETH_P_IP) && ip_hdr(skb)->version == 4;
 }
 
-<<<<<<< HEAD
-=======
 static inline bool is_ipv6_ext_hdr(struct sk_buff *skb)
 {
 	if (ip_hdr(skb)->version == 6)
@@ -952,7 +925,6 @@
 		return false;
 }
 
->>>>>>> 24b8d41d
 #define be_error_recovering(adapter)	\
 		(adapter->flags & BE_FLAGS_TRY_RECOVERY)
 
