// SPDX-License-Identifier: GPL-2.0-only
/*
 * Copyright (C) 2005 - 2016 Broadcom
 * All rights reserved.
 *
 * Contact Information:
 * linux-drivers@emulex.com
 *
 * Emulex
 * 3333 Susan Street
 * Costa Mesa, CA 92626
 */

#include <linux/prefetch.h>
#include <linux/module.h>
#include "be.h"
#include "be_cmds.h"
#include <asm/div64.h>
#include <linux/aer.h>
#include <linux/if_bridge.h>
#include <net/busy_poll.h>
#include <net/vxlan.h>

MODULE_DESCRIPTION(DRV_DESC);
MODULE_AUTHOR("Emulex Corporation");
MODULE_LICENSE("GPL");

/* num_vfs module param is obsolete.
 * Use sysfs method to enable/disable VFs.
 */
static unsigned int num_vfs;
module_param(num_vfs, uint, 0444);
MODULE_PARM_DESC(num_vfs, "Number of PCI VFs to initialize");

static ushort rx_frag_size = 2048;
module_param(rx_frag_size, ushort, 0444);
MODULE_PARM_DESC(rx_frag_size, "Size of a fragment that holds rcvd data.");

/* Per-module error detection/recovery workq shared across all functions.
 * Each function schedules its own work request on this shared workq.
 */
static struct workqueue_struct *be_err_recovery_workq;

static const struct pci_device_id be_dev_ids[] = {
#ifdef CONFIG_BE2NET_BE2
	{ PCI_DEVICE(BE_VENDOR_ID, BE_DEVICE_ID1) },
	{ PCI_DEVICE(BE_VENDOR_ID, OC_DEVICE_ID1) },
#endif /* CONFIG_BE2NET_BE2 */
#ifdef CONFIG_BE2NET_BE3
	{ PCI_DEVICE(BE_VENDOR_ID, BE_DEVICE_ID2) },
	{ PCI_DEVICE(BE_VENDOR_ID, OC_DEVICE_ID2) },
#endif /* CONFIG_BE2NET_BE3 */
#ifdef CONFIG_BE2NET_LANCER
	{ PCI_DEVICE(EMULEX_VENDOR_ID, OC_DEVICE_ID3)},
	{ PCI_DEVICE(EMULEX_VENDOR_ID, OC_DEVICE_ID4)},
#endif /* CONFIG_BE2NET_LANCER */
#ifdef CONFIG_BE2NET_SKYHAWK
	{ PCI_DEVICE(EMULEX_VENDOR_ID, OC_DEVICE_ID5)},
	{ PCI_DEVICE(EMULEX_VENDOR_ID, OC_DEVICE_ID6)},
#endif /* CONFIG_BE2NET_SKYHAWK */
	{ 0 }
};
MODULE_DEVICE_TABLE(pci, be_dev_ids);

/* Workqueue used by all functions for defering cmd calls to the adapter */
static struct workqueue_struct *be_wq;

/* UE Status Low CSR */
static const char * const ue_status_low_desc[] = {
	"CEV",
	"CTX",
	"DBUF",
	"ERX",
	"Host",
	"MPU",
	"NDMA",
	"PTC ",
	"RDMA ",
	"RXF ",
	"RXIPS ",
	"RXULP0 ",
	"RXULP1 ",
	"RXULP2 ",
	"TIM ",
	"TPOST ",
	"TPRE ",
	"TXIPS ",
	"TXULP0 ",
	"TXULP1 ",
	"UC ",
	"WDMA ",
	"TXULP2 ",
	"HOST1 ",
	"P0_OB_LINK ",
	"P1_OB_LINK ",
	"HOST_GPIO ",
	"MBOX ",
	"ERX2 ",
	"SPARE ",
	"JTAG ",
	"MPU_INTPEND "
};

/* UE Status High CSR */
static const char * const ue_status_hi_desc[] = {
	"LPCMEMHOST",
	"MGMT_MAC",
	"PCS0ONLINE",
	"MPU_IRAM",
	"PCS1ONLINE",
	"PCTL0",
	"PCTL1",
	"PMEM",
	"RR",
	"TXPB",
	"RXPP",
	"XAUI",
	"TXP",
	"ARM",
	"IPC",
	"HOST2",
	"HOST3",
	"HOST4",
	"HOST5",
	"HOST6",
	"HOST7",
	"ECRC",
	"Poison TLP",
	"NETC",
	"PERIPH",
	"LLTXULP",
	"D2P",
	"RCON",
	"LDMA",
	"LLTXP",
	"LLTXPB",
	"Unknown"
};

#define BE_VF_IF_EN_FLAGS	(BE_IF_FLAGS_UNTAGGED | \
				 BE_IF_FLAGS_BROADCAST | \
				 BE_IF_FLAGS_MULTICAST | \
				 BE_IF_FLAGS_PASS_L3L4_ERRORS)

static void be_queue_free(struct be_adapter *adapter, struct be_queue_info *q)
{
	struct be_dma_mem *mem = &q->dma_mem;

	if (mem->va) {
		dma_free_coherent(&adapter->pdev->dev, mem->size, mem->va,
				  mem->dma);
		mem->va = NULL;
	}
}

static int be_queue_alloc(struct be_adapter *adapter, struct be_queue_info *q,
			  u16 len, u16 entry_size)
{
	struct be_dma_mem *mem = &q->dma_mem;

	memset(q, 0, sizeof(*q));
	q->len = len;
	q->entry_size = entry_size;
	mem->size = len * entry_size;
	mem->va = dma_alloc_coherent(&adapter->pdev->dev, mem->size,
				     &mem->dma, GFP_KERNEL);
	if (!mem->va)
		return -ENOMEM;
	return 0;
}

static void be_reg_intr_set(struct be_adapter *adapter, bool enable)
{
	u32 reg, enabled;

	pci_read_config_dword(adapter->pdev, PCICFG_MEMBAR_CTRL_INT_CTRL_OFFSET,
			      &reg);
	enabled = reg & MEMBAR_CTRL_INT_CTRL_HOSTINTR_MASK;

	if (!enabled && enable)
		reg |= MEMBAR_CTRL_INT_CTRL_HOSTINTR_MASK;
	else if (enabled && !enable)
		reg &= ~MEMBAR_CTRL_INT_CTRL_HOSTINTR_MASK;
	else
		return;

	pci_write_config_dword(adapter->pdev,
			       PCICFG_MEMBAR_CTRL_INT_CTRL_OFFSET, reg);
}

static void be_intr_set(struct be_adapter *adapter, bool enable)
{
	int status = 0;

	/* On lancer interrupts can't be controlled via this register */
	if (lancer_chip(adapter))
		return;

	if (be_check_error(adapter, BE_ERROR_EEH))
		return;

	status = be_cmd_intr_set(adapter, enable);
	if (status)
		be_reg_intr_set(adapter, enable);
}

static void be_rxq_notify(struct be_adapter *adapter, u16 qid, u16 posted)
{
	u32 val = 0;

	if (be_check_error(adapter, BE_ERROR_HW))
		return;

	val |= qid & DB_RQ_RING_ID_MASK;
	val |= posted << DB_RQ_NUM_POSTED_SHIFT;

	wmb();
	iowrite32(val, adapter->db + DB_RQ_OFFSET);
}

static void be_txq_notify(struct be_adapter *adapter, struct be_tx_obj *txo,
			  u16 posted)
{
	u32 val = 0;

	if (be_check_error(adapter, BE_ERROR_HW))
		return;

	val |= txo->q.id & DB_TXULP_RING_ID_MASK;
	val |= (posted & DB_TXULP_NUM_POSTED_MASK) << DB_TXULP_NUM_POSTED_SHIFT;

	wmb();
	iowrite32(val, adapter->db + txo->db_offset);
}

static void be_eq_notify(struct be_adapter *adapter, u16 qid,
			 bool arm, bool clear_int, u16 num_popped,
			 u32 eq_delay_mult_enc)
{
	u32 val = 0;

	val |= qid & DB_EQ_RING_ID_MASK;
	val |= ((qid & DB_EQ_RING_ID_EXT_MASK) << DB_EQ_RING_ID_EXT_MASK_SHIFT);

	if (be_check_error(adapter, BE_ERROR_HW))
		return;

	if (arm)
		val |= 1 << DB_EQ_REARM_SHIFT;
	if (clear_int)
		val |= 1 << DB_EQ_CLR_SHIFT;
	val |= 1 << DB_EQ_EVNT_SHIFT;
	val |= num_popped << DB_EQ_NUM_POPPED_SHIFT;
	val |= eq_delay_mult_enc << DB_EQ_R2I_DLY_SHIFT;
	iowrite32(val, adapter->db + DB_EQ_OFFSET);
}

void be_cq_notify(struct be_adapter *adapter, u16 qid, bool arm, u16 num_popped)
{
	u32 val = 0;

	val |= qid & DB_CQ_RING_ID_MASK;
	val |= ((qid & DB_CQ_RING_ID_EXT_MASK) <<
			DB_CQ_RING_ID_EXT_MASK_SHIFT);

	if (be_check_error(adapter, BE_ERROR_HW))
		return;

	if (arm)
		val |= 1 << DB_CQ_REARM_SHIFT;
	val |= num_popped << DB_CQ_NUM_POPPED_SHIFT;
	iowrite32(val, adapter->db + DB_CQ_OFFSET);
}

static int be_dev_mac_add(struct be_adapter *adapter, u8 *mac)
{
	int i;

	/* Check if mac has already been added as part of uc-list */
	for (i = 0; i < adapter->uc_macs; i++) {
<<<<<<< HEAD
		if (ether_addr_equal((u8 *)&adapter->uc_list[i * ETH_ALEN],
				     mac)) {
=======
		if (ether_addr_equal(adapter->uc_list[i].mac, mac)) {
>>>>>>> 24b8d41d
			/* mac already added, skip addition */
			adapter->pmac_id[0] = adapter->pmac_id[i + 1];
			return 0;
		}
	}

	return be_cmd_pmac_add(adapter, mac, adapter->if_handle,
			       &adapter->pmac_id[0], 0);
}

static void be_dev_mac_del(struct be_adapter *adapter, int pmac_id)
{
	int i;

	/* Skip deletion if the programmed mac is
	 * being used in uc-list
	 */
	for (i = 0; i < adapter->uc_macs; i++) {
		if (adapter->pmac_id[i + 1] == pmac_id)
			return;
	}
	be_cmd_pmac_del(adapter, adapter->if_handle, pmac_id, 0);
}

static int be_mac_addr_set(struct net_device *netdev, void *p)
{
	struct be_adapter *adapter = netdev_priv(netdev);
	struct device *dev = &adapter->pdev->dev;
	struct sockaddr *addr = p;
	int status;
	u8 mac[ETH_ALEN];
	u32 old_pmac_id = adapter->pmac_id[0];

	if (!is_valid_ether_addr(addr->sa_data))
		return -EADDRNOTAVAIL;

	/* Proceed further only if, User provided MAC is different
	 * from active MAC
	 */
	if (ether_addr_equal(addr->sa_data, adapter->dev_mac))
		return 0;

	/* BE3 VFs without FILTMGMT privilege are not allowed to set its MAC
	 * address
	 */
	if (BEx_chip(adapter) && be_virtfn(adapter) &&
	    !check_privilege(adapter, BE_PRIV_FILTMGMT))
		return -EPERM;

	/* if device is not running, copy MAC to netdev->dev_addr */
	if (!netif_running(netdev))
		goto done;

	/* The PMAC_ADD cmd may fail if the VF doesn't have FILTMGMT
	 * privilege or if PF did not provision the new MAC address.
	 * On BE3, this cmd will always fail if the VF doesn't have the
	 * FILTMGMT privilege. This failure is OK, only if the PF programmed
	 * the MAC for the VF.
	 */
	mutex_lock(&adapter->rx_filter_lock);
	status = be_dev_mac_add(adapter, (u8 *)addr->sa_data);
	if (!status) {

		/* Delete the old programmed MAC. This call may fail if the
		 * old MAC was already deleted by the PF driver.
		 */
		if (adapter->pmac_id[0] != old_pmac_id)
			be_dev_mac_del(adapter, old_pmac_id);
	}

	mutex_unlock(&adapter->rx_filter_lock);
	/* Decide if the new MAC is successfully activated only after
	 * querying the FW
	 */
	status = be_cmd_get_active_mac(adapter, adapter->pmac_id[0], mac,
				       adapter->if_handle, true, 0);
	if (status)
		goto err;

	/* The MAC change did not happen, either due to lack of privilege
	 * or PF didn't pre-provision.
	 */
	if (!ether_addr_equal(addr->sa_data, mac)) {
		status = -EPERM;
		goto err;
	}

	/* Remember currently programmed MAC */
	ether_addr_copy(adapter->dev_mac, addr->sa_data);
done:
	ether_addr_copy(adapter->dev_mac, addr->sa_data);
	ether_addr_copy(netdev->dev_addr, addr->sa_data);
	dev_info(dev, "MAC address changed to %pM\n", addr->sa_data);
	return 0;
err:
	dev_warn(dev, "MAC address change to %pM failed\n", addr->sa_data);
	return status;
}

/* BE2 supports only v0 cmd */
static void *hw_stats_from_cmd(struct be_adapter *adapter)
{
	if (BE2_chip(adapter)) {
		struct be_cmd_resp_get_stats_v0 *cmd = adapter->stats_cmd.va;

		return &cmd->hw_stats;
	} else if (BE3_chip(adapter)) {
		struct be_cmd_resp_get_stats_v1 *cmd = adapter->stats_cmd.va;

		return &cmd->hw_stats;
	} else {
		struct be_cmd_resp_get_stats_v2 *cmd = adapter->stats_cmd.va;

		return &cmd->hw_stats;
	}
}

/* BE2 supports only v0 cmd */
static void *be_erx_stats_from_cmd(struct be_adapter *adapter)
{
	if (BE2_chip(adapter)) {
		struct be_hw_stats_v0 *hw_stats = hw_stats_from_cmd(adapter);

		return &hw_stats->erx;
	} else if (BE3_chip(adapter)) {
		struct be_hw_stats_v1 *hw_stats = hw_stats_from_cmd(adapter);

		return &hw_stats->erx;
	} else {
		struct be_hw_stats_v2 *hw_stats = hw_stats_from_cmd(adapter);

		return &hw_stats->erx;
	}
}

static void populate_be_v0_stats(struct be_adapter *adapter)
{
	struct be_hw_stats_v0 *hw_stats = hw_stats_from_cmd(adapter);
	struct be_pmem_stats *pmem_sts = &hw_stats->pmem;
	struct be_rxf_stats_v0 *rxf_stats = &hw_stats->rxf;
	struct be_port_rxf_stats_v0 *port_stats =
					&rxf_stats->port[adapter->port_num];
	struct be_drv_stats *drvs = &adapter->drv_stats;

	be_dws_le_to_cpu(hw_stats, sizeof(*hw_stats));
	drvs->rx_pause_frames = port_stats->rx_pause_frames;
	drvs->rx_crc_errors = port_stats->rx_crc_errors;
	drvs->rx_control_frames = port_stats->rx_control_frames;
	drvs->rx_in_range_errors = port_stats->rx_in_range_errors;
	drvs->rx_frame_too_long = port_stats->rx_frame_too_long;
	drvs->rx_dropped_runt = port_stats->rx_dropped_runt;
	drvs->rx_ip_checksum_errs = port_stats->rx_ip_checksum_errs;
	drvs->rx_tcp_checksum_errs = port_stats->rx_tcp_checksum_errs;
	drvs->rx_udp_checksum_errs = port_stats->rx_udp_checksum_errs;
	drvs->rxpp_fifo_overflow_drop = port_stats->rx_fifo_overflow;
	drvs->rx_dropped_tcp_length = port_stats->rx_dropped_tcp_length;
	drvs->rx_dropped_too_small = port_stats->rx_dropped_too_small;
	drvs->rx_dropped_too_short = port_stats->rx_dropped_too_short;
	drvs->rx_out_range_errors = port_stats->rx_out_range_errors;
	drvs->rx_input_fifo_overflow_drop = port_stats->rx_input_fifo_overflow;
	drvs->rx_dropped_header_too_small =
		port_stats->rx_dropped_header_too_small;
	drvs->rx_address_filtered =
					port_stats->rx_address_filtered +
					port_stats->rx_vlan_filtered;
	drvs->rx_alignment_symbol_errors =
		port_stats->rx_alignment_symbol_errors;

	drvs->tx_pauseframes = port_stats->tx_pauseframes;
	drvs->tx_controlframes = port_stats->tx_controlframes;

	if (adapter->port_num)
		drvs->jabber_events = rxf_stats->port1_jabber_events;
	else
		drvs->jabber_events = rxf_stats->port0_jabber_events;
	drvs->rx_drops_no_pbuf = rxf_stats->rx_drops_no_pbuf;
	drvs->rx_drops_no_erx_descr = rxf_stats->rx_drops_no_erx_descr;
	drvs->forwarded_packets = rxf_stats->forwarded_packets;
	drvs->rx_drops_mtu = rxf_stats->rx_drops_mtu;
	drvs->rx_drops_no_tpre_descr = rxf_stats->rx_drops_no_tpre_descr;
	drvs->rx_drops_too_many_frags = rxf_stats->rx_drops_too_many_frags;
	adapter->drv_stats.eth_red_drops = pmem_sts->eth_red_drops;
}

static void populate_be_v1_stats(struct be_adapter *adapter)
{
	struct be_hw_stats_v1 *hw_stats = hw_stats_from_cmd(adapter);
	struct be_pmem_stats *pmem_sts = &hw_stats->pmem;
	struct be_rxf_stats_v1 *rxf_stats = &hw_stats->rxf;
	struct be_port_rxf_stats_v1 *port_stats =
					&rxf_stats->port[adapter->port_num];
	struct be_drv_stats *drvs = &adapter->drv_stats;

	be_dws_le_to_cpu(hw_stats, sizeof(*hw_stats));
	drvs->pmem_fifo_overflow_drop = port_stats->pmem_fifo_overflow_drop;
	drvs->rx_priority_pause_frames = port_stats->rx_priority_pause_frames;
	drvs->rx_pause_frames = port_stats->rx_pause_frames;
	drvs->rx_crc_errors = port_stats->rx_crc_errors;
	drvs->rx_control_frames = port_stats->rx_control_frames;
	drvs->rx_in_range_errors = port_stats->rx_in_range_errors;
	drvs->rx_frame_too_long = port_stats->rx_frame_too_long;
	drvs->rx_dropped_runt = port_stats->rx_dropped_runt;
	drvs->rx_ip_checksum_errs = port_stats->rx_ip_checksum_errs;
	drvs->rx_tcp_checksum_errs = port_stats->rx_tcp_checksum_errs;
	drvs->rx_udp_checksum_errs = port_stats->rx_udp_checksum_errs;
	drvs->rx_dropped_tcp_length = port_stats->rx_dropped_tcp_length;
	drvs->rx_dropped_too_small = port_stats->rx_dropped_too_small;
	drvs->rx_dropped_too_short = port_stats->rx_dropped_too_short;
	drvs->rx_out_range_errors = port_stats->rx_out_range_errors;
	drvs->rx_dropped_header_too_small =
		port_stats->rx_dropped_header_too_small;
	drvs->rx_input_fifo_overflow_drop =
		port_stats->rx_input_fifo_overflow_drop;
	drvs->rx_address_filtered = port_stats->rx_address_filtered;
	drvs->rx_alignment_symbol_errors =
		port_stats->rx_alignment_symbol_errors;
	drvs->rxpp_fifo_overflow_drop = port_stats->rxpp_fifo_overflow_drop;
	drvs->tx_pauseframes = port_stats->tx_pauseframes;
	drvs->tx_controlframes = port_stats->tx_controlframes;
	drvs->tx_priority_pauseframes = port_stats->tx_priority_pauseframes;
	drvs->jabber_events = port_stats->jabber_events;
	drvs->rx_drops_no_pbuf = rxf_stats->rx_drops_no_pbuf;
	drvs->rx_drops_no_erx_descr = rxf_stats->rx_drops_no_erx_descr;
	drvs->forwarded_packets = rxf_stats->forwarded_packets;
	drvs->rx_drops_mtu = rxf_stats->rx_drops_mtu;
	drvs->rx_drops_no_tpre_descr = rxf_stats->rx_drops_no_tpre_descr;
	drvs->rx_drops_too_many_frags = rxf_stats->rx_drops_too_many_frags;
	adapter->drv_stats.eth_red_drops = pmem_sts->eth_red_drops;
}

static void populate_be_v2_stats(struct be_adapter *adapter)
{
	struct be_hw_stats_v2 *hw_stats = hw_stats_from_cmd(adapter);
	struct be_pmem_stats *pmem_sts = &hw_stats->pmem;
	struct be_rxf_stats_v2 *rxf_stats = &hw_stats->rxf;
	struct be_port_rxf_stats_v2 *port_stats =
					&rxf_stats->port[adapter->port_num];
	struct be_drv_stats *drvs = &adapter->drv_stats;

	be_dws_le_to_cpu(hw_stats, sizeof(*hw_stats));
	drvs->pmem_fifo_overflow_drop = port_stats->pmem_fifo_overflow_drop;
	drvs->rx_priority_pause_frames = port_stats->rx_priority_pause_frames;
	drvs->rx_pause_frames = port_stats->rx_pause_frames;
	drvs->rx_crc_errors = port_stats->rx_crc_errors;
	drvs->rx_control_frames = port_stats->rx_control_frames;
	drvs->rx_in_range_errors = port_stats->rx_in_range_errors;
	drvs->rx_frame_too_long = port_stats->rx_frame_too_long;
	drvs->rx_dropped_runt = port_stats->rx_dropped_runt;
	drvs->rx_ip_checksum_errs = port_stats->rx_ip_checksum_errs;
	drvs->rx_tcp_checksum_errs = port_stats->rx_tcp_checksum_errs;
	drvs->rx_udp_checksum_errs = port_stats->rx_udp_checksum_errs;
	drvs->rx_dropped_tcp_length = port_stats->rx_dropped_tcp_length;
	drvs->rx_dropped_too_small = port_stats->rx_dropped_too_small;
	drvs->rx_dropped_too_short = port_stats->rx_dropped_too_short;
	drvs->rx_out_range_errors = port_stats->rx_out_range_errors;
	drvs->rx_dropped_header_too_small =
		port_stats->rx_dropped_header_too_small;
	drvs->rx_input_fifo_overflow_drop =
		port_stats->rx_input_fifo_overflow_drop;
	drvs->rx_address_filtered = port_stats->rx_address_filtered;
	drvs->rx_alignment_symbol_errors =
		port_stats->rx_alignment_symbol_errors;
	drvs->rxpp_fifo_overflow_drop = port_stats->rxpp_fifo_overflow_drop;
	drvs->tx_pauseframes = port_stats->tx_pauseframes;
	drvs->tx_controlframes = port_stats->tx_controlframes;
	drvs->tx_priority_pauseframes = port_stats->tx_priority_pauseframes;
	drvs->jabber_events = port_stats->jabber_events;
	drvs->rx_drops_no_pbuf = rxf_stats->rx_drops_no_pbuf;
	drvs->rx_drops_no_erx_descr = rxf_stats->rx_drops_no_erx_descr;
	drvs->forwarded_packets = rxf_stats->forwarded_packets;
	drvs->rx_drops_mtu = rxf_stats->rx_drops_mtu;
	drvs->rx_drops_no_tpre_descr = rxf_stats->rx_drops_no_tpre_descr;
	drvs->rx_drops_too_many_frags = rxf_stats->rx_drops_too_many_frags;
	adapter->drv_stats.eth_red_drops = pmem_sts->eth_red_drops;
	if (be_roce_supported(adapter)) {
		drvs->rx_roce_bytes_lsd = port_stats->roce_bytes_received_lsd;
		drvs->rx_roce_bytes_msd = port_stats->roce_bytes_received_msd;
		drvs->rx_roce_frames = port_stats->roce_frames_received;
		drvs->roce_drops_crc = port_stats->roce_drops_crc;
		drvs->roce_drops_payload_len =
			port_stats->roce_drops_payload_len;
	}
}

static void populate_lancer_stats(struct be_adapter *adapter)
{
	struct be_drv_stats *drvs = &adapter->drv_stats;
	struct lancer_pport_stats *pport_stats = pport_stats_from_cmd(adapter);

	be_dws_le_to_cpu(pport_stats, sizeof(*pport_stats));
	drvs->rx_pause_frames = pport_stats->rx_pause_frames_lo;
	drvs->rx_crc_errors = pport_stats->rx_crc_errors_lo;
	drvs->rx_control_frames = pport_stats->rx_control_frames_lo;
	drvs->rx_in_range_errors = pport_stats->rx_in_range_errors;
	drvs->rx_frame_too_long = pport_stats->rx_frames_too_long_lo;
	drvs->rx_dropped_runt = pport_stats->rx_dropped_runt;
	drvs->rx_ip_checksum_errs = pport_stats->rx_ip_checksum_errors;
	drvs->rx_tcp_checksum_errs = pport_stats->rx_tcp_checksum_errors;
	drvs->rx_udp_checksum_errs = pport_stats->rx_udp_checksum_errors;
	drvs->rx_dropped_tcp_length =
				pport_stats->rx_dropped_invalid_tcp_length;
	drvs->rx_dropped_too_small = pport_stats->rx_dropped_too_small;
	drvs->rx_dropped_too_short = pport_stats->rx_dropped_too_short;
	drvs->rx_out_range_errors = pport_stats->rx_out_of_range_errors;
	drvs->rx_dropped_header_too_small =
				pport_stats->rx_dropped_header_too_small;
	drvs->rx_input_fifo_overflow_drop = pport_stats->rx_fifo_overflow;
	drvs->rx_address_filtered =
					pport_stats->rx_address_filtered +
					pport_stats->rx_vlan_filtered;
	drvs->rx_alignment_symbol_errors = pport_stats->rx_symbol_errors_lo;
	drvs->rxpp_fifo_overflow_drop = pport_stats->rx_fifo_overflow;
	drvs->tx_pauseframes = pport_stats->tx_pause_frames_lo;
	drvs->tx_controlframes = pport_stats->tx_control_frames_lo;
	drvs->jabber_events = pport_stats->rx_jabbers;
	drvs->forwarded_packets = pport_stats->num_forwards_lo;
	drvs->rx_drops_mtu = pport_stats->rx_drops_mtu_lo;
	drvs->rx_drops_too_many_frags =
				pport_stats->rx_drops_too_many_frags_lo;
}

static void accumulate_16bit_val(u32 *acc, u16 val)
{
#define lo(x)			(x & 0xFFFF)
#define hi(x)			(x & 0xFFFF0000)
	bool wrapped = val < lo(*acc);
	u32 newacc = hi(*acc) + val;

	if (wrapped)
		newacc += 65536;
	WRITE_ONCE(*acc, newacc);
}

static void populate_erx_stats(struct be_adapter *adapter,
			       struct be_rx_obj *rxo, u32 erx_stat)
{
	if (!BEx_chip(adapter))
		rx_stats(rxo)->rx_drops_no_frags = erx_stat;
	else
		/* below erx HW counter can actually wrap around after
		 * 65535. Driver accumulates a 32-bit value
		 */
		accumulate_16bit_val(&rx_stats(rxo)->rx_drops_no_frags,
				     (u16)erx_stat);
}

void be_parse_stats(struct be_adapter *adapter)
{
	struct be_erx_stats_v2 *erx = be_erx_stats_from_cmd(adapter);
	struct be_rx_obj *rxo;
	int i;
	u32 erx_stat;

	if (lancer_chip(adapter)) {
		populate_lancer_stats(adapter);
	} else {
		if (BE2_chip(adapter))
			populate_be_v0_stats(adapter);
		else if (BE3_chip(adapter))
			/* for BE3 */
			populate_be_v1_stats(adapter);
		else
			populate_be_v2_stats(adapter);

		/* erx_v2 is longer than v0, v1. use v2 for v0, v1 access */
		for_all_rx_queues(adapter, rxo, i) {
			erx_stat = erx->rx_drops_no_fragments[rxo->q.id];
			populate_erx_stats(adapter, rxo, erx_stat);
		}
	}
}

static void be_get_stats64(struct net_device *netdev,
			   struct rtnl_link_stats64 *stats)
{
	struct be_adapter *adapter = netdev_priv(netdev);
	struct be_drv_stats *drvs = &adapter->drv_stats;
	struct be_rx_obj *rxo;
	struct be_tx_obj *txo;
	u64 pkts, bytes;
	unsigned int start;
	int i;

	for_all_rx_queues(adapter, rxo, i) {
		const struct be_rx_stats *rx_stats = rx_stats(rxo);

		do {
			start = u64_stats_fetch_begin_irq(&rx_stats->sync);
			pkts = rx_stats(rxo)->rx_pkts;
			bytes = rx_stats(rxo)->rx_bytes;
		} while (u64_stats_fetch_retry_irq(&rx_stats->sync, start));
		stats->rx_packets += pkts;
		stats->rx_bytes += bytes;
		stats->multicast += rx_stats(rxo)->rx_mcast_pkts;
		stats->rx_dropped += rx_stats(rxo)->rx_drops_no_skbs +
					rx_stats(rxo)->rx_drops_no_frags;
	}

	for_all_tx_queues(adapter, txo, i) {
		const struct be_tx_stats *tx_stats = tx_stats(txo);

		do {
			start = u64_stats_fetch_begin_irq(&tx_stats->sync);
			pkts = tx_stats(txo)->tx_pkts;
			bytes = tx_stats(txo)->tx_bytes;
		} while (u64_stats_fetch_retry_irq(&tx_stats->sync, start));
		stats->tx_packets += pkts;
		stats->tx_bytes += bytes;
	}

	/* bad pkts received */
	stats->rx_errors = drvs->rx_crc_errors +
		drvs->rx_alignment_symbol_errors +
		drvs->rx_in_range_errors +
		drvs->rx_out_range_errors +
		drvs->rx_frame_too_long +
		drvs->rx_dropped_too_small +
		drvs->rx_dropped_too_short +
		drvs->rx_dropped_header_too_small +
		drvs->rx_dropped_tcp_length +
		drvs->rx_dropped_runt;

	/* detailed rx errors */
	stats->rx_length_errors = drvs->rx_in_range_errors +
		drvs->rx_out_range_errors +
		drvs->rx_frame_too_long;

	stats->rx_crc_errors = drvs->rx_crc_errors;

	/* frame alignment errors */
	stats->rx_frame_errors = drvs->rx_alignment_symbol_errors;

	/* receiver fifo overrun */
	/* drops_no_pbuf is no per i/f, it's per BE card */
	stats->rx_fifo_errors = drvs->rxpp_fifo_overflow_drop +
				drvs->rx_input_fifo_overflow_drop +
				drvs->rx_drops_no_pbuf;
}

void be_link_status_update(struct be_adapter *adapter, u8 link_status)
{
	struct net_device *netdev = adapter->netdev;

	if (!(adapter->flags & BE_FLAGS_LINK_STATUS_INIT)) {
		netif_carrier_off(netdev);
		adapter->flags |= BE_FLAGS_LINK_STATUS_INIT;
	}

	if (link_status)
		netif_carrier_on(netdev);
	else
		netif_carrier_off(netdev);

	netdev_info(netdev, "Link is %s\n", link_status ? "Up" : "Down");
}

static int be_gso_hdr_len(struct sk_buff *skb)
{
	if (skb->encapsulation)
		return skb_inner_transport_offset(skb) +
		       inner_tcp_hdrlen(skb);
	return skb_transport_offset(skb) + tcp_hdrlen(skb);
}

static void be_tx_stats_update(struct be_tx_obj *txo, struct sk_buff *skb)
{
	struct be_tx_stats *stats = tx_stats(txo);
	u32 tx_pkts = skb_shinfo(skb)->gso_segs ? : 1;
	/* Account for headers which get duplicated in TSO pkt */
	u32 dup_hdr_len = tx_pkts > 1 ? be_gso_hdr_len(skb) * (tx_pkts - 1) : 0;

	u64_stats_update_begin(&stats->sync);
	stats->tx_reqs++;
	stats->tx_bytes += skb->len + dup_hdr_len;
	stats->tx_pkts += tx_pkts;
	if (skb->encapsulation && skb->ip_summed == CHECKSUM_PARTIAL)
		stats->tx_vxlan_offload_pkts += tx_pkts;
	u64_stats_update_end(&stats->sync);
}

/* Returns number of WRBs needed for the skb */
static u32 skb_wrb_cnt(struct sk_buff *skb)
{
	/* +1 for the header wrb */
	return 1 + (skb_headlen(skb) ? 1 : 0) + skb_shinfo(skb)->nr_frags;
}

static inline void wrb_fill(struct be_eth_wrb *wrb, u64 addr, int len)
{
	wrb->frag_pa_hi = cpu_to_le32(upper_32_bits(addr));
	wrb->frag_pa_lo = cpu_to_le32(lower_32_bits(addr));
	wrb->frag_len = cpu_to_le32(len & ETH_WRB_FRAG_LEN_MASK);
	wrb->rsvd0 = 0;
}

/* A dummy wrb is just all zeros. Using a separate routine for dummy-wrb
 * to avoid the swap and shift/mask operations in wrb_fill().
 */
static inline void wrb_fill_dummy(struct be_eth_wrb *wrb)
{
	wrb->frag_pa_hi = 0;
	wrb->frag_pa_lo = 0;
	wrb->frag_len = 0;
	wrb->rsvd0 = 0;
}

static inline u16 be_get_tx_vlan_tag(struct be_adapter *adapter,
				     struct sk_buff *skb)
{
	u8 vlan_prio;
	u16 vlan_tag;

	vlan_tag = skb_vlan_tag_get(skb);
	vlan_prio = skb_vlan_tag_get_prio(skb);
	/* If vlan priority provided by OS is NOT in available bmap */
	if (!(adapter->vlan_prio_bmap & (1 << vlan_prio)))
		vlan_tag = (vlan_tag & ~VLAN_PRIO_MASK) |
				adapter->recommended_prio_bits;

	return vlan_tag;
}

/* Used only for IP tunnel packets */
static u16 skb_inner_ip_proto(struct sk_buff *skb)
{
	return (inner_ip_hdr(skb)->version == 4) ?
		inner_ip_hdr(skb)->protocol : inner_ipv6_hdr(skb)->nexthdr;
}

static u16 skb_ip_proto(struct sk_buff *skb)
{
	return (ip_hdr(skb)->version == 4) ?
		ip_hdr(skb)->protocol : ipv6_hdr(skb)->nexthdr;
}

static inline bool be_is_txq_full(struct be_tx_obj *txo)
{
	return atomic_read(&txo->q.used) + BE_MAX_TX_FRAG_COUNT >= txo->q.len;
}

static inline bool be_can_txq_wake(struct be_tx_obj *txo)
{
	return atomic_read(&txo->q.used) < txo->q.len / 2;
}

static inline bool be_is_tx_compl_pending(struct be_tx_obj *txo)
{
	return atomic_read(&txo->q.used) > txo->pend_wrb_cnt;
}

static void be_get_wrb_params_from_skb(struct be_adapter *adapter,
				       struct sk_buff *skb,
				       struct be_wrb_params *wrb_params)
{
	u16 proto;

	if (skb_is_gso(skb)) {
		BE_WRB_F_SET(wrb_params->features, LSO, 1);
		wrb_params->lso_mss = skb_shinfo(skb)->gso_size;
		if (skb_is_gso_v6(skb) && !lancer_chip(adapter))
			BE_WRB_F_SET(wrb_params->features, LSO6, 1);
	} else if (skb->ip_summed == CHECKSUM_PARTIAL) {
		if (skb->encapsulation) {
			BE_WRB_F_SET(wrb_params->features, IPCS, 1);
			proto = skb_inner_ip_proto(skb);
		} else {
			proto = skb_ip_proto(skb);
		}
		if (proto == IPPROTO_TCP)
			BE_WRB_F_SET(wrb_params->features, TCPCS, 1);
		else if (proto == IPPROTO_UDP)
			BE_WRB_F_SET(wrb_params->features, UDPCS, 1);
	}

	if (skb_vlan_tag_present(skb)) {
		BE_WRB_F_SET(wrb_params->features, VLAN, 1);
		wrb_params->vlan_tag = be_get_tx_vlan_tag(adapter, skb);
	}

	BE_WRB_F_SET(wrb_params->features, CRC, 1);
}

static void wrb_fill_hdr(struct be_adapter *adapter,
			 struct be_eth_hdr_wrb *hdr,
			 struct be_wrb_params *wrb_params,
			 struct sk_buff *skb)
{
	memset(hdr, 0, sizeof(*hdr));

	SET_TX_WRB_HDR_BITS(crc, hdr,
			    BE_WRB_F_GET(wrb_params->features, CRC));
	SET_TX_WRB_HDR_BITS(ipcs, hdr,
			    BE_WRB_F_GET(wrb_params->features, IPCS));
	SET_TX_WRB_HDR_BITS(tcpcs, hdr,
			    BE_WRB_F_GET(wrb_params->features, TCPCS));
	SET_TX_WRB_HDR_BITS(udpcs, hdr,
			    BE_WRB_F_GET(wrb_params->features, UDPCS));

	SET_TX_WRB_HDR_BITS(lso, hdr,
			    BE_WRB_F_GET(wrb_params->features, LSO));
	SET_TX_WRB_HDR_BITS(lso6, hdr,
			    BE_WRB_F_GET(wrb_params->features, LSO6));
	SET_TX_WRB_HDR_BITS(lso_mss, hdr, wrb_params->lso_mss);

	/* Hack to skip HW VLAN tagging needs evt = 1, compl = 0. When this
	 * hack is not needed, the evt bit is set while ringing DB.
	 */
	SET_TX_WRB_HDR_BITS(event, hdr,
			    BE_WRB_F_GET(wrb_params->features, VLAN_SKIP_HW));
	SET_TX_WRB_HDR_BITS(vlan, hdr,
			    BE_WRB_F_GET(wrb_params->features, VLAN));
	SET_TX_WRB_HDR_BITS(vlan_tag, hdr, wrb_params->vlan_tag);

	SET_TX_WRB_HDR_BITS(num_wrb, hdr, skb_wrb_cnt(skb));
	SET_TX_WRB_HDR_BITS(len, hdr, skb->len);
	SET_TX_WRB_HDR_BITS(mgmt, hdr,
			    BE_WRB_F_GET(wrb_params->features, OS2BMC));
}

static void unmap_tx_frag(struct device *dev, struct be_eth_wrb *wrb,
			  bool unmap_single)
{
	dma_addr_t dma;
	u32 frag_len = le32_to_cpu(wrb->frag_len);


	dma = (u64)le32_to_cpu(wrb->frag_pa_hi) << 32 |
		(u64)le32_to_cpu(wrb->frag_pa_lo);
	if (frag_len) {
		if (unmap_single)
			dma_unmap_single(dev, dma, frag_len, DMA_TO_DEVICE);
		else
			dma_unmap_page(dev, dma, frag_len, DMA_TO_DEVICE);
	}
}

/* Grab a WRB header for xmit */
static u32 be_tx_get_wrb_hdr(struct be_tx_obj *txo)
{
	u32 head = txo->q.head;

	queue_head_inc(&txo->q);
	return head;
}

/* Set up the WRB header for xmit */
static void be_tx_setup_wrb_hdr(struct be_adapter *adapter,
				struct be_tx_obj *txo,
				struct be_wrb_params *wrb_params,
				struct sk_buff *skb, u16 head)
{
	u32 num_frags = skb_wrb_cnt(skb);
	struct be_queue_info *txq = &txo->q;
	struct be_eth_hdr_wrb *hdr = queue_index_node(txq, head);

	wrb_fill_hdr(adapter, hdr, wrb_params, skb);
	be_dws_cpu_to_le(hdr, sizeof(*hdr));

	BUG_ON(txo->sent_skb_list[head]);
	txo->sent_skb_list[head] = skb;
	txo->last_req_hdr = head;
	atomic_add(num_frags, &txq->used);
	txo->last_req_wrb_cnt = num_frags;
	txo->pend_wrb_cnt += num_frags;
}

/* Setup a WRB fragment (buffer descriptor) for xmit */
static void be_tx_setup_wrb_frag(struct be_tx_obj *txo, dma_addr_t busaddr,
				 int len)
{
	struct be_eth_wrb *wrb;
	struct be_queue_info *txq = &txo->q;

	wrb = queue_head_node(txq);
	wrb_fill(wrb, busaddr, len);
	queue_head_inc(txq);
}

/* Bring the queue back to the state it was in before be_xmit_enqueue() routine
 * was invoked. The producer index is restored to the previous packet and the
 * WRBs of the current packet are unmapped. Invoked to handle tx setup errors.
 */
static void be_xmit_restore(struct be_adapter *adapter,
			    struct be_tx_obj *txo, u32 head, bool map_single,
			    u32 copied)
{
	struct device *dev;
	struct be_eth_wrb *wrb;
	struct be_queue_info *txq = &txo->q;

	dev = &adapter->pdev->dev;
	txq->head = head;

	/* skip the first wrb (hdr); it's not mapped */
	queue_head_inc(txq);
	while (copied) {
		wrb = queue_head_node(txq);
		unmap_tx_frag(dev, wrb, map_single);
		map_single = false;
		copied -= le32_to_cpu(wrb->frag_len);
		queue_head_inc(txq);
	}

	txq->head = head;
}

/* Enqueue the given packet for transmit. This routine allocates WRBs for the
 * packet, dma maps the packet buffers and sets up the WRBs. Returns the number
 * of WRBs used up by the packet.
 */
static u32 be_xmit_enqueue(struct be_adapter *adapter, struct be_tx_obj *txo,
			   struct sk_buff *skb,
			   struct be_wrb_params *wrb_params)
{
	u32 i, copied = 0, wrb_cnt = skb_wrb_cnt(skb);
	struct device *dev = &adapter->pdev->dev;
	bool map_single = false;
	u32 head;
	dma_addr_t busaddr;
	int len;

	head = be_tx_get_wrb_hdr(txo);

	if (skb->len > skb->data_len) {
		len = skb_headlen(skb);

		busaddr = dma_map_single(dev, skb->data, len, DMA_TO_DEVICE);
		if (dma_mapping_error(dev, busaddr))
			goto dma_err;
		map_single = true;
		be_tx_setup_wrb_frag(txo, busaddr, len);
		copied += len;
	}

	for (i = 0; i < skb_shinfo(skb)->nr_frags; i++) {
		const skb_frag_t *frag = &skb_shinfo(skb)->frags[i];
		len = skb_frag_size(frag);

		busaddr = skb_frag_dma_map(dev, frag, 0, len, DMA_TO_DEVICE);
		if (dma_mapping_error(dev, busaddr))
			goto dma_err;
		be_tx_setup_wrb_frag(txo, busaddr, len);
		copied += len;
	}

	be_tx_setup_wrb_hdr(adapter, txo, wrb_params, skb, head);

	be_tx_stats_update(txo, skb);
	return wrb_cnt;

dma_err:
	adapter->drv_stats.dma_map_errors++;
	be_xmit_restore(adapter, txo, head, map_single, copied);
	return 0;
}

static inline int qnq_async_evt_rcvd(struct be_adapter *adapter)
{
	return adapter->flags & BE_FLAGS_QNQ_ASYNC_EVT_RCVD;
}

static struct sk_buff *be_insert_vlan_in_pkt(struct be_adapter *adapter,
					     struct sk_buff *skb,
					     struct be_wrb_params
					     *wrb_params)
{
	bool insert_vlan = false;
	u16 vlan_tag = 0;

	skb = skb_share_check(skb, GFP_ATOMIC);
	if (unlikely(!skb))
		return skb;

	if (skb_vlan_tag_present(skb)) {
		vlan_tag = be_get_tx_vlan_tag(adapter, skb);
		insert_vlan = true;
	}

	if (qnq_async_evt_rcvd(adapter) && adapter->pvid) {
		if (!insert_vlan) {
			vlan_tag = adapter->pvid;
			insert_vlan = true;
		}
		/* f/w workaround to set skip_hw_vlan = 1, informs the F/W to
		 * skip VLAN insertion
		 */
		BE_WRB_F_SET(wrb_params->features, VLAN_SKIP_HW, 1);
	}

	if (insert_vlan) {
		skb = vlan_insert_tag_set_proto(skb, htons(ETH_P_8021Q),
						vlan_tag);
		if (unlikely(!skb))
			return skb;
		__vlan_hwaccel_clear_tag(skb);
	}

	/* Insert the outer VLAN, if any */
	if (adapter->qnq_vid) {
		vlan_tag = adapter->qnq_vid;
		skb = vlan_insert_tag_set_proto(skb, htons(ETH_P_8021Q),
						vlan_tag);
		if (unlikely(!skb))
			return skb;
		BE_WRB_F_SET(wrb_params->features, VLAN_SKIP_HW, 1);
	}

	return skb;
}

static bool be_ipv6_exthdr_check(struct sk_buff *skb)
{
	struct ethhdr *eh = (struct ethhdr *)skb->data;
	u16 offset = ETH_HLEN;

	if (eh->h_proto == htons(ETH_P_IPV6)) {
		struct ipv6hdr *ip6h = (struct ipv6hdr *)(skb->data + offset);

		offset += sizeof(struct ipv6hdr);
		if (ip6h->nexthdr != NEXTHDR_TCP &&
		    ip6h->nexthdr != NEXTHDR_UDP) {
			struct ipv6_opt_hdr *ehdr =
				(struct ipv6_opt_hdr *)(skb->data + offset);

			/* offending pkt: 2nd byte following IPv6 hdr is 0xff */
			if (ehdr->hdrlen == 0xff)
				return true;
		}
	}
	return false;
}

static int be_vlan_tag_tx_chk(struct be_adapter *adapter, struct sk_buff *skb)
{
	return skb_vlan_tag_present(skb) || adapter->pvid || adapter->qnq_vid;
}

static int be_ipv6_tx_stall_chk(struct be_adapter *adapter, struct sk_buff *skb)
{
	return BE3_chip(adapter) && be_ipv6_exthdr_check(skb);
}

static struct sk_buff *be_lancer_xmit_workarounds(struct be_adapter *adapter,
						  struct sk_buff *skb,
						  struct be_wrb_params
						  *wrb_params)
{
	struct vlan_ethhdr *veh = (struct vlan_ethhdr *)skb->data;
	unsigned int eth_hdr_len;
	struct iphdr *ip;

	/* For padded packets, BE HW modifies tot_len field in IP header
	 * incorrecly when VLAN tag is inserted by HW.
	 * For padded packets, Lancer computes incorrect checksum.
	 */
	eth_hdr_len = ntohs(skb->protocol) == ETH_P_8021Q ?
						VLAN_ETH_HLEN : ETH_HLEN;
	if (skb->len <= 60 &&
	    (lancer_chip(adapter) || skb_vlan_tag_present(skb)) &&
	    is_ipv4_pkt(skb)) {
		ip = (struct iphdr *)ip_hdr(skb);
		pskb_trim(skb, eth_hdr_len + ntohs(ip->tot_len));
	}

	/* If vlan tag is already inlined in the packet, skip HW VLAN
	 * tagging in pvid-tagging mode
	 */
	if (be_pvid_tagging_enabled(adapter) &&
	    veh->h_vlan_proto == htons(ETH_P_8021Q))
		BE_WRB_F_SET(wrb_params->features, VLAN_SKIP_HW, 1);

	/* HW has a bug wherein it will calculate CSUM for VLAN
	 * pkts even though it is disabled.
	 * Manually insert VLAN in pkt.
	 */
	if (skb->ip_summed != CHECKSUM_PARTIAL &&
	    skb_vlan_tag_present(skb)) {
		skb = be_insert_vlan_in_pkt(adapter, skb, wrb_params);
		if (unlikely(!skb))
			goto err;
	}

	/* HW may lockup when VLAN HW tagging is requested on
	 * certain ipv6 packets. Drop such pkts if the HW workaround to
	 * skip HW tagging is not enabled by FW.
	 */
	if (unlikely(be_ipv6_tx_stall_chk(adapter, skb) &&
		     (adapter->pvid || adapter->qnq_vid) &&
		     !qnq_async_evt_rcvd(adapter)))
		goto tx_drop;

	/* Manual VLAN tag insertion to prevent:
	 * ASIC lockup when the ASIC inserts VLAN tag into
	 * certain ipv6 packets. Insert VLAN tags in driver,
	 * and set event, completion, vlan bits accordingly
	 * in the Tx WRB.
	 */
	if (be_ipv6_tx_stall_chk(adapter, skb) &&
	    be_vlan_tag_tx_chk(adapter, skb)) {
		skb = be_insert_vlan_in_pkt(adapter, skb, wrb_params);
		if (unlikely(!skb))
			goto err;
	}

	return skb;
tx_drop:
	dev_kfree_skb_any(skb);
err:
	return NULL;
}

static struct sk_buff *be_xmit_workarounds(struct be_adapter *adapter,
					   struct sk_buff *skb,
					   struct be_wrb_params *wrb_params)
{
	int err;

	/* Lancer, SH and BE3 in SRIOV mode have a bug wherein
	 * packets that are 32b or less may cause a transmit stall
	 * on that port. The workaround is to pad such packets
	 * (len <= 32 bytes) to a minimum length of 36b.
	 */
	if (skb->len <= 32) {
		if (skb_put_padto(skb, 36))
			return NULL;
	}

	if (BEx_chip(adapter) || lancer_chip(adapter)) {
		skb = be_lancer_xmit_workarounds(adapter, skb, wrb_params);
		if (!skb)
			return NULL;
	}

	/* The stack can send us skbs with length greater than
	 * what the HW can handle. Trim the extra bytes.
	 */
	WARN_ON_ONCE(skb->len > BE_MAX_GSO_SIZE);
	err = pskb_trim(skb, BE_MAX_GSO_SIZE);
	WARN_ON(err);

	return skb;
}

static void be_xmit_flush(struct be_adapter *adapter, struct be_tx_obj *txo)
{
	struct be_queue_info *txq = &txo->q;
	struct be_eth_hdr_wrb *hdr = queue_index_node(txq, txo->last_req_hdr);

	/* Mark the last request eventable if it hasn't been marked already */
	if (!(hdr->dw[2] & cpu_to_le32(TX_HDR_WRB_EVT)))
		hdr->dw[2] |= cpu_to_le32(TX_HDR_WRB_EVT | TX_HDR_WRB_COMPL);

	/* compose a dummy wrb if there are odd set of wrbs to notify */
	if (!lancer_chip(adapter) && (txo->pend_wrb_cnt & 1)) {
		wrb_fill_dummy(queue_head_node(txq));
		queue_head_inc(txq);
		atomic_inc(&txq->used);
		txo->pend_wrb_cnt++;
		hdr->dw[2] &= ~cpu_to_le32(TX_HDR_WRB_NUM_MASK <<
					   TX_HDR_WRB_NUM_SHIFT);
		hdr->dw[2] |= cpu_to_le32((txo->last_req_wrb_cnt + 1) <<
					  TX_HDR_WRB_NUM_SHIFT);
	}
	be_txq_notify(adapter, txo, txo->pend_wrb_cnt);
	txo->pend_wrb_cnt = 0;
}

/* OS2BMC related */

#define DHCP_CLIENT_PORT	68
#define DHCP_SERVER_PORT	67
#define NET_BIOS_PORT1		137
#define NET_BIOS_PORT2		138
#define DHCPV6_RAS_PORT		547

#define is_mc_allowed_on_bmc(adapter, eh)	\
	(!is_multicast_filt_enabled(adapter) &&	\
	 is_multicast_ether_addr(eh->h_dest) &&	\
	 !is_broadcast_ether_addr(eh->h_dest))

#define is_bc_allowed_on_bmc(adapter, eh)	\
	(!is_broadcast_filt_enabled(adapter) &&	\
	 is_broadcast_ether_addr(eh->h_dest))

#define is_arp_allowed_on_bmc(adapter, skb)	\
	(is_arp(skb) && is_arp_filt_enabled(adapter))

#define is_arp(skb)	(skb->protocol == htons(ETH_P_ARP))

#define is_arp_filt_enabled(adapter)	\
		(adapter->bmc_filt_mask & (BMC_FILT_BROADCAST_ARP))

#define is_dhcp_client_filt_enabled(adapter)	\
		(adapter->bmc_filt_mask & BMC_FILT_BROADCAST_DHCP_CLIENT)

#define is_dhcp_srvr_filt_enabled(adapter)	\
		(adapter->bmc_filt_mask & BMC_FILT_BROADCAST_DHCP_SERVER)

#define is_nbios_filt_enabled(adapter)	\
		(adapter->bmc_filt_mask & BMC_FILT_BROADCAST_NET_BIOS)

#define is_ipv6_na_filt_enabled(adapter)	\
		(adapter->bmc_filt_mask &	\
			BMC_FILT_MULTICAST_IPV6_NEIGH_ADVER)

#define is_ipv6_ra_filt_enabled(adapter)	\
		(adapter->bmc_filt_mask & BMC_FILT_MULTICAST_IPV6_RA)

#define is_ipv6_ras_filt_enabled(adapter)	\
		(adapter->bmc_filt_mask & BMC_FILT_MULTICAST_IPV6_RAS)

#define is_broadcast_filt_enabled(adapter)	\
		(adapter->bmc_filt_mask & BMC_FILT_BROADCAST)

#define is_multicast_filt_enabled(adapter)	\
		(adapter->bmc_filt_mask & BMC_FILT_MULTICAST)

static bool be_send_pkt_to_bmc(struct be_adapter *adapter,
			       struct sk_buff **skb)
{
	struct ethhdr *eh = (struct ethhdr *)(*skb)->data;
	bool os2bmc = false;

	if (!be_is_os2bmc_enabled(adapter))
		goto done;

	if (!is_multicast_ether_addr(eh->h_dest))
		goto done;

	if (is_mc_allowed_on_bmc(adapter, eh) ||
	    is_bc_allowed_on_bmc(adapter, eh) ||
	    is_arp_allowed_on_bmc(adapter, (*skb))) {
		os2bmc = true;
		goto done;
	}

	if ((*skb)->protocol == htons(ETH_P_IPV6)) {
		struct ipv6hdr *hdr = ipv6_hdr((*skb));
		u8 nexthdr = hdr->nexthdr;

		if (nexthdr == IPPROTO_ICMPV6) {
			struct icmp6hdr *icmp6 = icmp6_hdr((*skb));

			switch (icmp6->icmp6_type) {
			case NDISC_ROUTER_ADVERTISEMENT:
				os2bmc = is_ipv6_ra_filt_enabled(adapter);
				goto done;
			case NDISC_NEIGHBOUR_ADVERTISEMENT:
				os2bmc = is_ipv6_na_filt_enabled(adapter);
				goto done;
			default:
				break;
			}
		}
	}

	if (is_udp_pkt((*skb))) {
		struct udphdr *udp = udp_hdr((*skb));

		switch (ntohs(udp->dest)) {
		case DHCP_CLIENT_PORT:
			os2bmc = is_dhcp_client_filt_enabled(adapter);
			goto done;
		case DHCP_SERVER_PORT:
			os2bmc = is_dhcp_srvr_filt_enabled(adapter);
			goto done;
		case NET_BIOS_PORT1:
		case NET_BIOS_PORT2:
			os2bmc = is_nbios_filt_enabled(adapter);
			goto done;
		case DHCPV6_RAS_PORT:
			os2bmc = is_ipv6_ras_filt_enabled(adapter);
			goto done;
		default:
			break;
		}
	}
done:
	/* For packets over a vlan, which are destined
	 * to BMC, asic expects the vlan to be inline in the packet.
	 */
	if (os2bmc)
		*skb = be_insert_vlan_in_pkt(adapter, *skb, NULL);

	return os2bmc;
}

static netdev_tx_t be_xmit(struct sk_buff *skb, struct net_device *netdev)
{
	struct be_adapter *adapter = netdev_priv(netdev);
	u16 q_idx = skb_get_queue_mapping(skb);
	struct be_tx_obj *txo = &adapter->tx_obj[q_idx];
	struct be_wrb_params wrb_params = { 0 };
	bool flush = !netdev_xmit_more();
	u16 wrb_cnt;

	skb = be_xmit_workarounds(adapter, skb, &wrb_params);
	if (unlikely(!skb))
		goto drop;

	be_get_wrb_params_from_skb(adapter, skb, &wrb_params);

	wrb_cnt = be_xmit_enqueue(adapter, txo, skb, &wrb_params);
	if (unlikely(!wrb_cnt)) {
		dev_kfree_skb_any(skb);
		goto drop;
	}

	/* if os2bmc is enabled and if the pkt is destined to bmc,
	 * enqueue the pkt a 2nd time with mgmt bit set.
	 */
	if (be_send_pkt_to_bmc(adapter, &skb)) {
		BE_WRB_F_SET(wrb_params.features, OS2BMC, 1);
		wrb_cnt = be_xmit_enqueue(adapter, txo, skb, &wrb_params);
		if (unlikely(!wrb_cnt))
			goto drop;
		else
			skb_get(skb);
	}

	if (be_is_txq_full(txo)) {
		netif_stop_subqueue(netdev, q_idx);
		tx_stats(txo)->tx_stops++;
	}

	if (flush || __netif_subqueue_stopped(netdev, q_idx))
		be_xmit_flush(adapter, txo);

	return NETDEV_TX_OK;
drop:
	tx_stats(txo)->tx_drv_drops++;
	/* Flush the already enqueued tx requests */
	if (flush && txo->pend_wrb_cnt)
		be_xmit_flush(adapter, txo);

	return NETDEV_TX_OK;
}

static void be_tx_timeout(struct net_device *netdev, unsigned int txqueue)
{
	struct be_adapter *adapter = netdev_priv(netdev);
	struct device *dev = &adapter->pdev->dev;
	struct be_tx_obj *txo;
	struct sk_buff *skb;
	struct tcphdr *tcphdr;
	struct udphdr *udphdr;
	u32 *entry;
	int status;
	int i, j;

	for_all_tx_queues(adapter, txo, i) {
		dev_info(dev, "TXQ Dump: %d H: %d T: %d used: %d, qid: 0x%x\n",
			 i, txo->q.head, txo->q.tail,
			 atomic_read(&txo->q.used), txo->q.id);

		entry = txo->q.dma_mem.va;
		for (j = 0; j < TX_Q_LEN * 4; j += 4) {
			if (entry[j] != 0 || entry[j + 1] != 0 ||
			    entry[j + 2] != 0 || entry[j + 3] != 0) {
				dev_info(dev, "Entry %d 0x%x 0x%x 0x%x 0x%x\n",
					 j, entry[j], entry[j + 1],
					 entry[j + 2], entry[j + 3]);
			}
		}

		entry = txo->cq.dma_mem.va;
		dev_info(dev, "TXCQ Dump: %d  H: %d T: %d used: %d\n",
			 i, txo->cq.head, txo->cq.tail,
			 atomic_read(&txo->cq.used));
		for (j = 0; j < TX_CQ_LEN * 4; j += 4) {
			if (entry[j] != 0 || entry[j + 1] != 0 ||
			    entry[j + 2] != 0 || entry[j + 3] != 0) {
				dev_info(dev, "Entry %d 0x%x 0x%x 0x%x 0x%x\n",
					 j, entry[j], entry[j + 1],
					 entry[j + 2], entry[j + 3]);
			}
		}

		for (j = 0; j < TX_Q_LEN; j++) {
			if (txo->sent_skb_list[j]) {
				skb = txo->sent_skb_list[j];
				if (ip_hdr(skb)->protocol == IPPROTO_TCP) {
					tcphdr = tcp_hdr(skb);
					dev_info(dev, "TCP source port %d\n",
						 ntohs(tcphdr->source));
					dev_info(dev, "TCP dest port %d\n",
						 ntohs(tcphdr->dest));
					dev_info(dev, "TCP sequence num %d\n",
						 ntohs(tcphdr->seq));
					dev_info(dev, "TCP ack_seq %d\n",
						 ntohs(tcphdr->ack_seq));
				} else if (ip_hdr(skb)->protocol ==
					   IPPROTO_UDP) {
					udphdr = udp_hdr(skb);
					dev_info(dev, "UDP source port %d\n",
						 ntohs(udphdr->source));
					dev_info(dev, "UDP dest port %d\n",
						 ntohs(udphdr->dest));
				}
				dev_info(dev, "skb[%d] %p len %d proto 0x%x\n",
					 j, skb, skb->len, skb->protocol);
			}
		}
	}

	if (lancer_chip(adapter)) {
		dev_info(dev, "Initiating reset due to tx timeout\n");
		dev_info(dev, "Resetting adapter\n");
		status = lancer_physdev_ctrl(adapter,
					     PHYSDEV_CONTROL_FW_RESET_MASK);
		if (status)
			dev_err(dev, "Reset failed .. Reboot server\n");
	}
}

static inline bool be_in_all_promisc(struct be_adapter *adapter)
{
	return (adapter->if_flags & BE_IF_FLAGS_ALL_PROMISCUOUS) ==
			BE_IF_FLAGS_ALL_PROMISCUOUS;
}

static int be_set_vlan_promisc(struct be_adapter *adapter)
{
	struct device *dev = &adapter->pdev->dev;
	int status;

	if (adapter->if_flags & BE_IF_FLAGS_VLAN_PROMISCUOUS)
		return 0;

	status = be_cmd_rx_filter(adapter, BE_IF_FLAGS_VLAN_PROMISCUOUS, ON);
	if (!status) {
		dev_info(dev, "Enabled VLAN promiscuous mode\n");
		adapter->if_flags |= BE_IF_FLAGS_VLAN_PROMISCUOUS;
	} else {
		dev_err(dev, "Failed to enable VLAN promiscuous mode\n");
	}
	return status;
}

static int be_clear_vlan_promisc(struct be_adapter *adapter)
{
	struct device *dev = &adapter->pdev->dev;
	int status;

	status = be_cmd_rx_filter(adapter, BE_IF_FLAGS_VLAN_PROMISCUOUS, OFF);
	if (!status) {
		dev_info(dev, "Disabling VLAN promiscuous mode\n");
		adapter->if_flags &= ~BE_IF_FLAGS_VLAN_PROMISCUOUS;
	}
	return status;
}

/*
 * A max of 64 (BE_NUM_VLANS_SUPPORTED) vlans can be configured in BE.
 * If the user configures more, place BE in vlan promiscuous mode.
 */
static int be_vid_config(struct be_adapter *adapter)
{
	struct device *dev = &adapter->pdev->dev;
	u16 vids[BE_NUM_VLANS_SUPPORTED];
	u16 num = 0, i = 0;
	int status = 0;

	/* No need to change the VLAN state if the I/F is in promiscuous */
	if (adapter->netdev->flags & IFF_PROMISC)
		return 0;

	if (adapter->vlans_added > be_max_vlans(adapter))
		return be_set_vlan_promisc(adapter);

	if (adapter->if_flags & BE_IF_FLAGS_VLAN_PROMISCUOUS) {
		status = be_clear_vlan_promisc(adapter);
		if (status)
			return status;
	}
	/* Construct VLAN Table to give to HW */
	for_each_set_bit(i, adapter->vids, VLAN_N_VID)
		vids[num++] = cpu_to_le16(i);

	status = be_cmd_vlan_config(adapter, adapter->if_handle, vids, num, 0);
	if (status) {
		dev_err(dev, "Setting HW VLAN filtering failed\n");
		/* Set to VLAN promisc mode as setting VLAN filter failed */
		if (addl_status(status) == MCC_ADDL_STATUS_INSUFFICIENT_VLANS ||
		    addl_status(status) ==
				MCC_ADDL_STATUS_INSUFFICIENT_RESOURCES)
			return be_set_vlan_promisc(adapter);
	}
	return status;
}

static int be_vlan_add_vid(struct net_device *netdev, __be16 proto, u16 vid)
{
	struct be_adapter *adapter = netdev_priv(netdev);
	int status = 0;

	mutex_lock(&adapter->rx_filter_lock);

	/* Packets with VID 0 are always received by Lancer by default */
	if (lancer_chip(adapter) && vid == 0)
		goto done;

	if (test_bit(vid, adapter->vids))
		goto done;

	set_bit(vid, adapter->vids);
	adapter->vlans_added++;

	status = be_vid_config(adapter);
done:
	mutex_unlock(&adapter->rx_filter_lock);
	return status;
}

static int be_vlan_rem_vid(struct net_device *netdev, __be16 proto, u16 vid)
{
	struct be_adapter *adapter = netdev_priv(netdev);
	int status = 0;

	mutex_lock(&adapter->rx_filter_lock);

	/* Packets with VID 0 are always received by Lancer by default */
	if (lancer_chip(adapter) && vid == 0)
		goto done;

	if (!test_bit(vid, adapter->vids))
		goto done;

	clear_bit(vid, adapter->vids);
	adapter->vlans_added--;

	status = be_vid_config(adapter);
done:
	mutex_unlock(&adapter->rx_filter_lock);
	return status;
}

static void be_set_all_promisc(struct be_adapter *adapter)
{
	be_cmd_rx_filter(adapter, BE_IF_FLAGS_ALL_PROMISCUOUS, ON);
	adapter->if_flags |= BE_IF_FLAGS_ALL_PROMISCUOUS;
}

static void be_set_mc_promisc(struct be_adapter *adapter)
{
	int status;

	if (adapter->if_flags & BE_IF_FLAGS_MCAST_PROMISCUOUS)
		return;

	status = be_cmd_rx_filter(adapter, BE_IF_FLAGS_MCAST_PROMISCUOUS, ON);
	if (!status)
		adapter->if_flags |= BE_IF_FLAGS_MCAST_PROMISCUOUS;
}

static void be_set_uc_promisc(struct be_adapter *adapter)
{
	int status;

	if (adapter->if_flags & BE_IF_FLAGS_PROMISCUOUS)
		return;

	status = be_cmd_rx_filter(adapter, BE_IF_FLAGS_PROMISCUOUS, ON);
	if (!status)
		adapter->if_flags |= BE_IF_FLAGS_PROMISCUOUS;
}

static void be_clear_uc_promisc(struct be_adapter *adapter)
{
	int status;

	if (!(adapter->if_flags & BE_IF_FLAGS_PROMISCUOUS))
		return;

	status = be_cmd_rx_filter(adapter, BE_IF_FLAGS_PROMISCUOUS, OFF);
	if (!status)
		adapter->if_flags &= ~BE_IF_FLAGS_PROMISCUOUS;
}

/* The below 2 functions are the callback args for __dev_mc_sync/dev_uc_sync().
 * We use a single callback function for both sync and unsync. We really don't
 * add/remove addresses through this callback. But, we use it to detect changes
 * to the uc/mc lists. The entire uc/mc list is programmed in be_set_rx_mode().
 */
static int be_uc_list_update(struct net_device *netdev,
			     const unsigned char *addr)
{
	struct be_adapter *adapter = netdev_priv(netdev);

	adapter->update_uc_list = true;
	return 0;
}

static int be_mc_list_update(struct net_device *netdev,
			     const unsigned char *addr)
{
	struct be_adapter *adapter = netdev_priv(netdev);

	adapter->update_mc_list = true;
	return 0;
}

static void be_set_mc_list(struct be_adapter *adapter)
{
	struct net_device *netdev = adapter->netdev;
	struct netdev_hw_addr *ha;
	bool mc_promisc = false;
	int status;

	netif_addr_lock_bh(netdev);
	__dev_mc_sync(netdev, be_mc_list_update, be_mc_list_update);

	if (netdev->flags & IFF_PROMISC) {
		adapter->update_mc_list = false;
	} else if (netdev->flags & IFF_ALLMULTI ||
		   netdev_mc_count(netdev) > be_max_mc(adapter)) {
		/* Enable multicast promisc if num configured exceeds
		 * what we support
		 */
		mc_promisc = true;
		adapter->update_mc_list = false;
	} else if (adapter->if_flags & BE_IF_FLAGS_MCAST_PROMISCUOUS) {
		/* Update mc-list unconditionally if the iface was previously
		 * in mc-promisc mode and now is out of that mode.
		 */
		adapter->update_mc_list = true;
	}

	if (adapter->update_mc_list) {
		int i = 0;

		/* cache the mc-list in adapter */
		netdev_for_each_mc_addr(ha, netdev) {
			ether_addr_copy(adapter->mc_list[i].mac, ha->addr);
			i++;
		}
		adapter->mc_count = netdev_mc_count(netdev);
	}
	netif_addr_unlock_bh(netdev);

	if (mc_promisc) {
		be_set_mc_promisc(adapter);
	} else if (adapter->update_mc_list) {
		status = be_cmd_rx_filter(adapter, BE_IF_FLAGS_MULTICAST, ON);
		if (!status)
			adapter->if_flags &= ~BE_IF_FLAGS_MCAST_PROMISCUOUS;
		else
			be_set_mc_promisc(adapter);

		adapter->update_mc_list = false;
	}
}

static void be_clear_mc_list(struct be_adapter *adapter)
{
	struct net_device *netdev = adapter->netdev;

	__dev_mc_unsync(netdev, NULL);
	be_cmd_rx_filter(adapter, BE_IF_FLAGS_MULTICAST, OFF);
	adapter->mc_count = 0;
}

static int be_uc_mac_add(struct be_adapter *adapter, int uc_idx)
{
<<<<<<< HEAD
	if (ether_addr_equal((u8 *)&adapter->uc_list[uc_idx * ETH_ALEN],
			     adapter->dev_mac)) {
=======
	if (ether_addr_equal(adapter->uc_list[uc_idx].mac, adapter->dev_mac)) {
>>>>>>> 24b8d41d
		adapter->pmac_id[uc_idx + 1] = adapter->pmac_id[0];
		return 0;
	}

<<<<<<< HEAD
	return be_cmd_pmac_add(adapter,
			       (u8 *)&adapter->uc_list[uc_idx * ETH_ALEN],
=======
	return be_cmd_pmac_add(adapter, adapter->uc_list[uc_idx].mac,
>>>>>>> 24b8d41d
			       adapter->if_handle,
			       &adapter->pmac_id[uc_idx + 1], 0);
}

static void be_uc_mac_del(struct be_adapter *adapter, int pmac_id)
{
	if (pmac_id == adapter->pmac_id[0])
		return;

	be_cmd_pmac_del(adapter, adapter->if_handle, pmac_id, 0);
}

static void be_set_uc_list(struct be_adapter *adapter)
{
	struct net_device *netdev = adapter->netdev;
	struct netdev_hw_addr *ha;
	bool uc_promisc = false;
	int curr_uc_macs = 0, i;

	netif_addr_lock_bh(netdev);
	__dev_uc_sync(netdev, be_uc_list_update, be_uc_list_update);

	if (netdev->flags & IFF_PROMISC) {
		adapter->update_uc_list = false;
	} else if (netdev_uc_count(netdev) > (be_max_uc(adapter) - 1)) {
		uc_promisc = true;
		adapter->update_uc_list = false;
	}  else if (adapter->if_flags & BE_IF_FLAGS_PROMISCUOUS) {
		/* Update uc-list unconditionally if the iface was previously
		 * in uc-promisc mode and now is out of that mode.
		 */
		adapter->update_uc_list = true;
<<<<<<< HEAD
=======
	}

	if (adapter->update_uc_list) {
		/* cache the uc-list in adapter array */
		i = 0;
		netdev_for_each_uc_addr(ha, netdev) {
			ether_addr_copy(adapter->uc_list[i].mac, ha->addr);
			i++;
		}
		curr_uc_macs = netdev_uc_count(netdev);
>>>>>>> 24b8d41d
	}
	netif_addr_unlock_bh(netdev);

	if (uc_promisc) {
		be_set_uc_promisc(adapter);
	} else if (adapter->update_uc_list) {
		be_clear_uc_promisc(adapter);

<<<<<<< HEAD
	if (adapter->update_uc_list) {
		i = 1; /* First slot is claimed by the Primary MAC */

		/* cache the uc-list in adapter array */
		netdev_for_each_uc_addr(ha, netdev) {
			ether_addr_copy(adapter->uc_list[i].mac, ha->addr);
			i++;
		}
		curr_uc_macs = netdev_uc_count(netdev);
	}
	netif_addr_unlock_bh(netdev);

	if (uc_promisc) {
		be_set_uc_promisc(adapter);
	} else if (adapter->update_uc_list) {
		be_clear_uc_promisc(adapter);

=======
>>>>>>> 24b8d41d
		for (i = 0; i < adapter->uc_macs; i++)
			be_uc_mac_del(adapter, adapter->pmac_id[i + 1]);

		for (i = 0; i < curr_uc_macs; i++)
			be_uc_mac_add(adapter, i);
		adapter->uc_macs = curr_uc_macs;
		adapter->update_uc_list = false;
	}
}

static void be_clear_uc_list(struct be_adapter *adapter)
{
	struct net_device *netdev = adapter->netdev;
	int i;

	__dev_uc_unsync(netdev, NULL);
	for (i = 0; i < adapter->uc_macs; i++)
		be_uc_mac_del(adapter, adapter->pmac_id[i + 1]);

	adapter->uc_macs = 0;
}

static void __be_set_rx_mode(struct be_adapter *adapter)
{
	struct net_device *netdev = adapter->netdev;

	mutex_lock(&adapter->rx_filter_lock);

	if (netdev->flags & IFF_PROMISC) {
		if (!be_in_all_promisc(adapter))
			be_set_all_promisc(adapter);
	} else if (be_in_all_promisc(adapter)) {
		/* We need to re-program the vlan-list or clear
		 * vlan-promisc mode (if needed) when the interface
		 * comes out of promisc mode.
		 */
		be_vid_config(adapter);
	}

	be_set_uc_list(adapter);
	be_set_mc_list(adapter);

	mutex_unlock(&adapter->rx_filter_lock);
}

static void be_work_set_rx_mode(struct work_struct *work)
{
	struct be_cmd_work *cmd_work =
				container_of(work, struct be_cmd_work, work);

	__be_set_rx_mode(cmd_work->adapter);
	kfree(cmd_work);
}

static int be_set_vf_mac(struct net_device *netdev, int vf, u8 *mac)
{
	struct be_adapter *adapter = netdev_priv(netdev);
	struct be_vf_cfg *vf_cfg = &adapter->vf_cfg[vf];
	int status;

	if (!sriov_enabled(adapter))
		return -EPERM;

	if (!is_valid_ether_addr(mac) || vf >= adapter->num_vfs)
		return -EINVAL;

	/* Proceed further only if user provided MAC is different
	 * from active MAC
	 */
	if (ether_addr_equal(mac, vf_cfg->mac_addr))
		return 0;

	if (BEx_chip(adapter)) {
		be_cmd_pmac_del(adapter, vf_cfg->if_handle, vf_cfg->pmac_id,
				vf + 1);

		status = be_cmd_pmac_add(adapter, mac, vf_cfg->if_handle,
					 &vf_cfg->pmac_id, vf + 1);
	} else {
		status = be_cmd_set_mac(adapter, mac, vf_cfg->if_handle,
					vf + 1);
	}

	if (status) {
		dev_err(&adapter->pdev->dev, "MAC %pM set on VF %d Failed: %#x",
			mac, vf, status);
		return be_cmd_status(status);
	}

	ether_addr_copy(vf_cfg->mac_addr, mac);

	return 0;
}

static int be_get_vf_config(struct net_device *netdev, int vf,
			    struct ifla_vf_info *vi)
{
	struct be_adapter *adapter = netdev_priv(netdev);
	struct be_vf_cfg *vf_cfg = &adapter->vf_cfg[vf];

	if (!sriov_enabled(adapter))
		return -EPERM;

	if (vf >= adapter->num_vfs)
		return -EINVAL;

	vi->vf = vf;
	vi->max_tx_rate = vf_cfg->tx_rate;
	vi->min_tx_rate = 0;
	vi->vlan = vf_cfg->vlan_tag & VLAN_VID_MASK;
	vi->qos = vf_cfg->vlan_tag >> VLAN_PRIO_SHIFT;
	memcpy(&vi->mac, vf_cfg->mac_addr, ETH_ALEN);
	vi->linkstate = adapter->vf_cfg[vf].plink_tracking;
	vi->spoofchk = adapter->vf_cfg[vf].spoofchk;

	return 0;
}

static int be_set_vf_tvt(struct be_adapter *adapter, int vf, u16 vlan)
{
	struct be_vf_cfg *vf_cfg = &adapter->vf_cfg[vf];
	u16 vids[BE_NUM_VLANS_SUPPORTED];
	int vf_if_id = vf_cfg->if_handle;
	int status;

	/* Enable Transparent VLAN Tagging */
	status = be_cmd_set_hsw_config(adapter, vlan, vf + 1, vf_if_id, 0, 0);
	if (status)
		return status;

	/* Clear pre-programmed VLAN filters on VF if any, if TVT is enabled */
	vids[0] = 0;
	status = be_cmd_vlan_config(adapter, vf_if_id, vids, 1, vf + 1);
	if (!status)
		dev_info(&adapter->pdev->dev,
			 "Cleared guest VLANs on VF%d", vf);

	/* After TVT is enabled, disallow VFs to program VLAN filters */
	if (vf_cfg->privileges & BE_PRIV_FILTMGMT) {
		status = be_cmd_set_fn_privileges(adapter, vf_cfg->privileges &
						  ~BE_PRIV_FILTMGMT, vf + 1);
		if (!status)
			vf_cfg->privileges &= ~BE_PRIV_FILTMGMT;
	}
	return 0;
}

static int be_clear_vf_tvt(struct be_adapter *adapter, int vf)
{
	struct be_vf_cfg *vf_cfg = &adapter->vf_cfg[vf];
	struct device *dev = &adapter->pdev->dev;
	int status;

	/* Reset Transparent VLAN Tagging. */
	status = be_cmd_set_hsw_config(adapter, BE_RESET_VLAN_TAG_ID, vf + 1,
				       vf_cfg->if_handle, 0, 0);
	if (status)
		return status;

	/* Allow VFs to program VLAN filtering */
	if (!(vf_cfg->privileges & BE_PRIV_FILTMGMT)) {
		status = be_cmd_set_fn_privileges(adapter, vf_cfg->privileges |
						  BE_PRIV_FILTMGMT, vf + 1);
		if (!status) {
			vf_cfg->privileges |= BE_PRIV_FILTMGMT;
			dev_info(dev, "VF%d: FILTMGMT priv enabled", vf);
		}
	}

	dev_info(dev,
		 "Disable/re-enable i/f in VM to clear Transparent VLAN tag");
	return 0;
}

static int be_set_vf_vlan(struct net_device *netdev, int vf, u16 vlan, u8 qos,
			  __be16 vlan_proto)
{
	struct be_adapter *adapter = netdev_priv(netdev);
	struct be_vf_cfg *vf_cfg = &adapter->vf_cfg[vf];
	int status;

	if (!sriov_enabled(adapter))
		return -EPERM;

	if (vf >= adapter->num_vfs || vlan > 4095 || qos > 7)
		return -EINVAL;

	if (vlan_proto != htons(ETH_P_8021Q))
		return -EPROTONOSUPPORT;

	if (vlan || qos) {
		vlan |= qos << VLAN_PRIO_SHIFT;
		status = be_set_vf_tvt(adapter, vf, vlan);
	} else {
		status = be_clear_vf_tvt(adapter, vf);
	}

	if (status) {
		dev_err(&adapter->pdev->dev,
			"VLAN %d config on VF %d failed : %#x\n", vlan, vf,
			status);
		return be_cmd_status(status);
	}

	vf_cfg->vlan_tag = vlan;
	return 0;
}

static int be_set_vf_tx_rate(struct net_device *netdev, int vf,
			     int min_tx_rate, int max_tx_rate)
{
	struct be_adapter *adapter = netdev_priv(netdev);
	struct device *dev = &adapter->pdev->dev;
	int percent_rate, status = 0;
	u16 link_speed = 0;
	u8 link_status;

	if (!sriov_enabled(adapter))
		return -EPERM;

	if (vf >= adapter->num_vfs)
		return -EINVAL;

	if (min_tx_rate)
		return -EINVAL;

	if (!max_tx_rate)
		goto config_qos;

	status = be_cmd_link_status_query(adapter, &link_speed,
					  &link_status, 0);
	if (status)
		goto err;

	if (!link_status) {
		dev_err(dev, "TX-rate setting not allowed when link is down\n");
		status = -ENETDOWN;
		goto err;
	}

	if (max_tx_rate < 100 || max_tx_rate > link_speed) {
		dev_err(dev, "TX-rate must be between 100 and %d Mbps\n",
			link_speed);
		status = -EINVAL;
		goto err;
	}

	/* On Skyhawk the QOS setting must be done only as a % value */
	percent_rate = link_speed / 100;
	if (skyhawk_chip(adapter) && (max_tx_rate % percent_rate)) {
		dev_err(dev, "TX-rate must be a multiple of %d Mbps\n",
			percent_rate);
		status = -EINVAL;
		goto err;
	}

config_qos:
	status = be_cmd_config_qos(adapter, max_tx_rate, link_speed, vf + 1);
	if (status)
		goto err;

	adapter->vf_cfg[vf].tx_rate = max_tx_rate;
	return 0;

err:
	dev_err(dev, "TX-rate setting of %dMbps on VF%d failed\n",
		max_tx_rate, vf);
	return be_cmd_status(status);
}

static int be_set_vf_link_state(struct net_device *netdev, int vf,
				int link_state)
{
	struct be_adapter *adapter = netdev_priv(netdev);
	int status;

	if (!sriov_enabled(adapter))
		return -EPERM;

	if (vf >= adapter->num_vfs)
		return -EINVAL;

	status = be_cmd_set_logical_link_config(adapter, link_state, vf+1);
	if (status) {
		dev_err(&adapter->pdev->dev,
			"Link state change on VF %d failed: %#x\n", vf, status);
		return be_cmd_status(status);
	}

	adapter->vf_cfg[vf].plink_tracking = link_state;

	return 0;
}

static int be_set_vf_spoofchk(struct net_device *netdev, int vf, bool enable)
{
	struct be_adapter *adapter = netdev_priv(netdev);
	struct be_vf_cfg *vf_cfg = &adapter->vf_cfg[vf];
	u8 spoofchk;
	int status;

	if (!sriov_enabled(adapter))
		return -EPERM;

	if (vf >= adapter->num_vfs)
		return -EINVAL;

	if (BEx_chip(adapter))
		return -EOPNOTSUPP;

	if (enable == vf_cfg->spoofchk)
		return 0;

	spoofchk = enable ? ENABLE_MAC_SPOOFCHK : DISABLE_MAC_SPOOFCHK;

	status = be_cmd_set_hsw_config(adapter, 0, vf + 1, vf_cfg->if_handle,
				       0, spoofchk);
	if (status) {
		dev_err(&adapter->pdev->dev,
			"Spoofchk change on VF %d failed: %#x\n", vf, status);
		return be_cmd_status(status);
	}

	vf_cfg->spoofchk = enable;
	return 0;
}

static void be_aic_update(struct be_aic_obj *aic, u64 rx_pkts, u64 tx_pkts,
			  ulong now)
{
	aic->rx_pkts_prev = rx_pkts;
	aic->tx_reqs_prev = tx_pkts;
	aic->jiffies = now;
}

static int be_get_new_eqd(struct be_eq_obj *eqo)
{
	struct be_adapter *adapter = eqo->adapter;
	int eqd, start;
	struct be_aic_obj *aic;
	struct be_rx_obj *rxo;
	struct be_tx_obj *txo;
	u64 rx_pkts = 0, tx_pkts = 0;
	ulong now;
	u32 pps, delta;
	int i;

	aic = &adapter->aic_obj[eqo->idx];
	if (!adapter->aic_enabled) {
		if (aic->jiffies)
			aic->jiffies = 0;
		eqd = aic->et_eqd;
		return eqd;
	}

	for_all_rx_queues_on_eq(adapter, eqo, rxo, i) {
		do {
			start = u64_stats_fetch_begin_irq(&rxo->stats.sync);
			rx_pkts += rxo->stats.rx_pkts;
		} while (u64_stats_fetch_retry_irq(&rxo->stats.sync, start));
	}

	for_all_tx_queues_on_eq(adapter, eqo, txo, i) {
		do {
			start = u64_stats_fetch_begin_irq(&txo->stats.sync);
			tx_pkts += txo->stats.tx_reqs;
		} while (u64_stats_fetch_retry_irq(&txo->stats.sync, start));
	}

	/* Skip, if wrapped around or first calculation */
	now = jiffies;
	if (!aic->jiffies || time_before(now, aic->jiffies) ||
	    rx_pkts < aic->rx_pkts_prev ||
	    tx_pkts < aic->tx_reqs_prev) {
		be_aic_update(aic, rx_pkts, tx_pkts, now);
		return aic->prev_eqd;
	}

	delta = jiffies_to_msecs(now - aic->jiffies);
	if (delta == 0)
		return aic->prev_eqd;

	pps = (((u32)(rx_pkts - aic->rx_pkts_prev) * 1000) / delta) +
		(((u32)(tx_pkts - aic->tx_reqs_prev) * 1000) / delta);
	eqd = (pps / 15000) << 2;

	if (eqd < 8)
		eqd = 0;
	eqd = min_t(u32, eqd, aic->max_eqd);
	eqd = max_t(u32, eqd, aic->min_eqd);

	be_aic_update(aic, rx_pkts, tx_pkts, now);

	return eqd;
}

/* For Skyhawk-R only */
static u32 be_get_eq_delay_mult_enc(struct be_eq_obj *eqo)
{
	struct be_adapter *adapter = eqo->adapter;
	struct be_aic_obj *aic = &adapter->aic_obj[eqo->idx];
	ulong now = jiffies;
	int eqd;
	u32 mult_enc;

	if (!adapter->aic_enabled)
		return 0;

	if (jiffies_to_msecs(now - aic->jiffies) < 1)
		eqd = aic->prev_eqd;
	else
		eqd = be_get_new_eqd(eqo);

	if (eqd > 100)
		mult_enc = R2I_DLY_ENC_1;
	else if (eqd > 60)
		mult_enc = R2I_DLY_ENC_2;
	else if (eqd > 20)
		mult_enc = R2I_DLY_ENC_3;
	else
		mult_enc = R2I_DLY_ENC_0;

	aic->prev_eqd = eqd;

	return mult_enc;
}

void be_eqd_update(struct be_adapter *adapter, bool force_update)
{
	struct be_set_eqd set_eqd[MAX_EVT_QS];
	struct be_aic_obj *aic;
	struct be_eq_obj *eqo;
	int i, num = 0, eqd;

	for_all_evt_queues(adapter, eqo, i) {
		aic = &adapter->aic_obj[eqo->idx];
		eqd = be_get_new_eqd(eqo);
		if (force_update || eqd != aic->prev_eqd) {
			set_eqd[num].delay_multiplier = (eqd * 65)/100;
			set_eqd[num].eq_id = eqo->q.id;
			aic->prev_eqd = eqd;
			num++;
		}
	}

	if (num)
		be_cmd_modify_eqd(adapter, set_eqd, num);
}

static void be_rx_stats_update(struct be_rx_obj *rxo,
			       struct be_rx_compl_info *rxcp)
{
	struct be_rx_stats *stats = rx_stats(rxo);

	u64_stats_update_begin(&stats->sync);
	stats->rx_compl++;
	stats->rx_bytes += rxcp->pkt_size;
	stats->rx_pkts++;
	if (rxcp->tunneled)
		stats->rx_vxlan_offload_pkts++;
	if (rxcp->pkt_type == BE_MULTICAST_PACKET)
		stats->rx_mcast_pkts++;
	if (rxcp->err)
		stats->rx_compl_err++;
	u64_stats_update_end(&stats->sync);
}

static inline bool csum_passed(struct be_rx_compl_info *rxcp)
{
	/* L4 checksum is not reliable for non TCP/UDP packets.
	 * Also ignore ipcksm for ipv6 pkts
	 */
	return (rxcp->tcpf || rxcp->udpf) && rxcp->l4_csum &&
		(rxcp->ip_csum || rxcp->ipv6) && !rxcp->err;
}

static struct be_rx_page_info *get_rx_page_info(struct be_rx_obj *rxo)
{
	struct be_adapter *adapter = rxo->adapter;
	struct be_rx_page_info *rx_page_info;
	struct be_queue_info *rxq = &rxo->q;
	u32 frag_idx = rxq->tail;

	rx_page_info = &rxo->page_info_tbl[frag_idx];
	BUG_ON(!rx_page_info->page);

	if (rx_page_info->last_frag) {
		dma_unmap_page(&adapter->pdev->dev,
			       dma_unmap_addr(rx_page_info, bus),
			       adapter->big_page_size, DMA_FROM_DEVICE);
		rx_page_info->last_frag = false;
	} else {
		dma_sync_single_for_cpu(&adapter->pdev->dev,
					dma_unmap_addr(rx_page_info, bus),
					rx_frag_size, DMA_FROM_DEVICE);
	}

	queue_tail_inc(rxq);
	atomic_dec(&rxq->used);
	return rx_page_info;
}

/* Throwaway the data in the Rx completion */
static void be_rx_compl_discard(struct be_rx_obj *rxo,
				struct be_rx_compl_info *rxcp)
{
	struct be_rx_page_info *page_info;
	u16 i, num_rcvd = rxcp->num_rcvd;

	for (i = 0; i < num_rcvd; i++) {
		page_info = get_rx_page_info(rxo);
		put_page(page_info->page);
		memset(page_info, 0, sizeof(*page_info));
	}
}

/*
 * skb_fill_rx_data forms a complete skb for an ether frame
 * indicated by rxcp.
 */
static void skb_fill_rx_data(struct be_rx_obj *rxo, struct sk_buff *skb,
			     struct be_rx_compl_info *rxcp)
{
	struct be_rx_page_info *page_info;
	u16 i, j;
	u16 hdr_len, curr_frag_len, remaining;
	u8 *start;

	page_info = get_rx_page_info(rxo);
	start = page_address(page_info->page) + page_info->page_offset;
	prefetch(start);

	/* Copy data in the first descriptor of this completion */
	curr_frag_len = min(rxcp->pkt_size, rx_frag_size);

	skb->len = curr_frag_len;
	if (curr_frag_len <= BE_HDR_LEN) { /* tiny packet */
		memcpy(skb->data, start, curr_frag_len);
		/* Complete packet has now been moved to data */
		put_page(page_info->page);
		skb->data_len = 0;
		skb->tail += curr_frag_len;
	} else {
		hdr_len = ETH_HLEN;
		memcpy(skb->data, start, hdr_len);
		skb_shinfo(skb)->nr_frags = 1;
		skb_frag_set_page(skb, 0, page_info->page);
		skb_frag_off_set(&skb_shinfo(skb)->frags[0],
				 page_info->page_offset + hdr_len);
		skb_frag_size_set(&skb_shinfo(skb)->frags[0],
				  curr_frag_len - hdr_len);
		skb->data_len = curr_frag_len - hdr_len;
		skb->truesize += rx_frag_size;
		skb->tail += hdr_len;
	}
	page_info->page = NULL;

	if (rxcp->pkt_size <= rx_frag_size) {
		BUG_ON(rxcp->num_rcvd != 1);
		return;
	}

	/* More frags present for this completion */
	remaining = rxcp->pkt_size - curr_frag_len;
	for (i = 1, j = 0; i < rxcp->num_rcvd; i++) {
		page_info = get_rx_page_info(rxo);
		curr_frag_len = min(remaining, rx_frag_size);

		/* Coalesce all frags from the same physical page in one slot */
		if (page_info->page_offset == 0) {
			/* Fresh page */
			j++;
			skb_frag_set_page(skb, j, page_info->page);
			skb_frag_off_set(&skb_shinfo(skb)->frags[j],
					 page_info->page_offset);
			skb_frag_size_set(&skb_shinfo(skb)->frags[j], 0);
			skb_shinfo(skb)->nr_frags++;
		} else {
			put_page(page_info->page);
		}

		skb_frag_size_add(&skb_shinfo(skb)->frags[j], curr_frag_len);
		skb->len += curr_frag_len;
		skb->data_len += curr_frag_len;
		skb->truesize += rx_frag_size;
		remaining -= curr_frag_len;
		page_info->page = NULL;
	}
	BUG_ON(j > MAX_SKB_FRAGS);
}

/* Process the RX completion indicated by rxcp when GRO is disabled */
static void be_rx_compl_process(struct be_rx_obj *rxo, struct napi_struct *napi,
				struct be_rx_compl_info *rxcp)
{
	struct be_adapter *adapter = rxo->adapter;
	struct net_device *netdev = adapter->netdev;
	struct sk_buff *skb;

	skb = netdev_alloc_skb_ip_align(netdev, BE_RX_SKB_ALLOC_SIZE);
	if (unlikely(!skb)) {
		rx_stats(rxo)->rx_drops_no_skbs++;
		be_rx_compl_discard(rxo, rxcp);
		return;
	}

	skb_fill_rx_data(rxo, skb, rxcp);

	if (likely((netdev->features & NETIF_F_RXCSUM) && csum_passed(rxcp)))
		skb->ip_summed = CHECKSUM_UNNECESSARY;
	else
		skb_checksum_none_assert(skb);

	skb->protocol = eth_type_trans(skb, netdev);
	skb_record_rx_queue(skb, rxo - &adapter->rx_obj[0]);
	if (netdev->features & NETIF_F_RXHASH)
		skb_set_hash(skb, rxcp->rss_hash, PKT_HASH_TYPE_L3);

	skb->csum_level = rxcp->tunneled;
	skb_mark_napi_id(skb, napi);

	if (rxcp->vlanf)
		__vlan_hwaccel_put_tag(skb, htons(ETH_P_8021Q), rxcp->vlan_tag);

	netif_receive_skb(skb);
}

/* Process the RX completion indicated by rxcp when GRO is enabled */
static void be_rx_compl_process_gro(struct be_rx_obj *rxo,
				    struct napi_struct *napi,
				    struct be_rx_compl_info *rxcp)
{
	struct be_adapter *adapter = rxo->adapter;
	struct be_rx_page_info *page_info;
	struct sk_buff *skb = NULL;
	u16 remaining, curr_frag_len;
	u16 i, j;

	skb = napi_get_frags(napi);
	if (!skb) {
		be_rx_compl_discard(rxo, rxcp);
		return;
	}

	remaining = rxcp->pkt_size;
	for (i = 0, j = -1; i < rxcp->num_rcvd; i++) {
		page_info = get_rx_page_info(rxo);

		curr_frag_len = min(remaining, rx_frag_size);

		/* Coalesce all frags from the same physical page in one slot */
		if (i == 0 || page_info->page_offset == 0) {
			/* First frag or Fresh page */
			j++;
			skb_frag_set_page(skb, j, page_info->page);
			skb_frag_off_set(&skb_shinfo(skb)->frags[j],
					 page_info->page_offset);
			skb_frag_size_set(&skb_shinfo(skb)->frags[j], 0);
		} else {
			put_page(page_info->page);
		}
		skb_frag_size_add(&skb_shinfo(skb)->frags[j], curr_frag_len);
		skb->truesize += rx_frag_size;
		remaining -= curr_frag_len;
		memset(page_info, 0, sizeof(*page_info));
	}
	BUG_ON(j > MAX_SKB_FRAGS);

	skb_shinfo(skb)->nr_frags = j + 1;
	skb->len = rxcp->pkt_size;
	skb->data_len = rxcp->pkt_size;
	skb->ip_summed = CHECKSUM_UNNECESSARY;
	skb_record_rx_queue(skb, rxo - &adapter->rx_obj[0]);
	if (adapter->netdev->features & NETIF_F_RXHASH)
		skb_set_hash(skb, rxcp->rss_hash, PKT_HASH_TYPE_L3);

	skb->csum_level = rxcp->tunneled;

	if (rxcp->vlanf)
		__vlan_hwaccel_put_tag(skb, htons(ETH_P_8021Q), rxcp->vlan_tag);

	napi_gro_frags(napi);
}

static void be_parse_rx_compl_v1(struct be_eth_rx_compl *compl,
				 struct be_rx_compl_info *rxcp)
{
	rxcp->pkt_size = GET_RX_COMPL_V1_BITS(pktsize, compl);
	rxcp->vlanf = GET_RX_COMPL_V1_BITS(vtp, compl);
	rxcp->err = GET_RX_COMPL_V1_BITS(err, compl);
	rxcp->tcpf = GET_RX_COMPL_V1_BITS(tcpf, compl);
	rxcp->udpf = GET_RX_COMPL_V1_BITS(udpf, compl);
	rxcp->ip_csum = GET_RX_COMPL_V1_BITS(ipcksm, compl);
	rxcp->l4_csum = GET_RX_COMPL_V1_BITS(l4_cksm, compl);
	rxcp->ipv6 = GET_RX_COMPL_V1_BITS(ip_version, compl);
	rxcp->num_rcvd = GET_RX_COMPL_V1_BITS(numfrags, compl);
	rxcp->pkt_type = GET_RX_COMPL_V1_BITS(cast_enc, compl);
	rxcp->rss_hash = GET_RX_COMPL_V1_BITS(rsshash, compl);
	if (rxcp->vlanf) {
		rxcp->qnq = GET_RX_COMPL_V1_BITS(qnq, compl);
		rxcp->vlan_tag = GET_RX_COMPL_V1_BITS(vlan_tag, compl);
	}
	rxcp->port = GET_RX_COMPL_V1_BITS(port, compl);
	rxcp->tunneled =
		GET_RX_COMPL_V1_BITS(tunneled, compl);
}

static void be_parse_rx_compl_v0(struct be_eth_rx_compl *compl,
				 struct be_rx_compl_info *rxcp)
{
	rxcp->pkt_size = GET_RX_COMPL_V0_BITS(pktsize, compl);
	rxcp->vlanf = GET_RX_COMPL_V0_BITS(vtp, compl);
	rxcp->err = GET_RX_COMPL_V0_BITS(err, compl);
	rxcp->tcpf = GET_RX_COMPL_V0_BITS(tcpf, compl);
	rxcp->udpf = GET_RX_COMPL_V0_BITS(udpf, compl);
	rxcp->ip_csum = GET_RX_COMPL_V0_BITS(ipcksm, compl);
	rxcp->l4_csum = GET_RX_COMPL_V0_BITS(l4_cksm, compl);
	rxcp->ipv6 = GET_RX_COMPL_V0_BITS(ip_version, compl);
	rxcp->num_rcvd = GET_RX_COMPL_V0_BITS(numfrags, compl);
	rxcp->pkt_type = GET_RX_COMPL_V0_BITS(cast_enc, compl);
	rxcp->rss_hash = GET_RX_COMPL_V0_BITS(rsshash, compl);
	if (rxcp->vlanf) {
		rxcp->qnq = GET_RX_COMPL_V0_BITS(qnq, compl);
		rxcp->vlan_tag = GET_RX_COMPL_V0_BITS(vlan_tag, compl);
	}
	rxcp->port = GET_RX_COMPL_V0_BITS(port, compl);
	rxcp->ip_frag = GET_RX_COMPL_V0_BITS(ip_frag, compl);
}

static struct be_rx_compl_info *be_rx_compl_get(struct be_rx_obj *rxo)
{
	struct be_eth_rx_compl *compl = queue_tail_node(&rxo->cq);
	struct be_rx_compl_info *rxcp = &rxo->rxcp;
	struct be_adapter *adapter = rxo->adapter;

	/* For checking the valid bit it is Ok to use either definition as the
	 * valid bit is at the same position in both v0 and v1 Rx compl */
	if (compl->dw[offsetof(struct amap_eth_rx_compl_v1, valid) / 32] == 0)
		return NULL;

	rmb();
	be_dws_le_to_cpu(compl, sizeof(*compl));

	if (adapter->be3_native)
		be_parse_rx_compl_v1(compl, rxcp);
	else
		be_parse_rx_compl_v0(compl, rxcp);

	if (rxcp->ip_frag)
		rxcp->l4_csum = 0;

	if (rxcp->vlanf) {
		/* In QNQ modes, if qnq bit is not set, then the packet was
		 * tagged only with the transparent outer vlan-tag and must
		 * not be treated as a vlan packet by host
		 */
		if (be_is_qnq_mode(adapter) && !rxcp->qnq)
			rxcp->vlanf = 0;

		if (!lancer_chip(adapter))
			rxcp->vlan_tag = swab16(rxcp->vlan_tag);

		if (adapter->pvid == (rxcp->vlan_tag & VLAN_VID_MASK) &&
		    !test_bit(rxcp->vlan_tag, adapter->vids))
			rxcp->vlanf = 0;
	}

	/* As the compl has been parsed, reset it; we wont touch it again */
	compl->dw[offsetof(struct amap_eth_rx_compl_v1, valid) / 32] = 0;

	queue_tail_inc(&rxo->cq);
	return rxcp;
}

static inline struct page *be_alloc_pages(u32 size, gfp_t gfp)
{
	u32 order = get_order(size);

	if (order > 0)
		gfp |= __GFP_COMP;
	return  alloc_pages(gfp, order);
}

/*
 * Allocate a page, split it to fragments of size rx_frag_size and post as
 * receive buffers to BE
 */
static void be_post_rx_frags(struct be_rx_obj *rxo, gfp_t gfp, u32 frags_needed)
{
	struct be_adapter *adapter = rxo->adapter;
	struct be_rx_page_info *page_info = NULL, *prev_page_info = NULL;
	struct be_queue_info *rxq = &rxo->q;
	struct page *pagep = NULL;
	struct device *dev = &adapter->pdev->dev;
	struct be_eth_rx_d *rxd;
	u64 page_dmaaddr = 0, frag_dmaaddr;
	u32 posted, page_offset = 0, notify = 0;

	page_info = &rxo->page_info_tbl[rxq->head];
	for (posted = 0; posted < frags_needed && !page_info->page; posted++) {
		if (!pagep) {
			pagep = be_alloc_pages(adapter->big_page_size, gfp);
			if (unlikely(!pagep)) {
				rx_stats(rxo)->rx_post_fail++;
				break;
			}
			page_dmaaddr = dma_map_page(dev, pagep, 0,
						    adapter->big_page_size,
						    DMA_FROM_DEVICE);
			if (dma_mapping_error(dev, page_dmaaddr)) {
				put_page(pagep);
				pagep = NULL;
				adapter->drv_stats.dma_map_errors++;
				break;
			}
			page_offset = 0;
		} else {
			get_page(pagep);
			page_offset += rx_frag_size;
		}
		page_info->page_offset = page_offset;
		page_info->page = pagep;

		rxd = queue_head_node(rxq);
		frag_dmaaddr = page_dmaaddr + page_info->page_offset;
		rxd->fragpa_lo = cpu_to_le32(frag_dmaaddr & 0xFFFFFFFF);
		rxd->fragpa_hi = cpu_to_le32(upper_32_bits(frag_dmaaddr));

		/* Any space left in the current big page for another frag? */
		if ((page_offset + rx_frag_size + rx_frag_size) >
					adapter->big_page_size) {
			pagep = NULL;
			page_info->last_frag = true;
			dma_unmap_addr_set(page_info, bus, page_dmaaddr);
		} else {
			dma_unmap_addr_set(page_info, bus, frag_dmaaddr);
		}

		prev_page_info = page_info;
		queue_head_inc(rxq);
		page_info = &rxo->page_info_tbl[rxq->head];
	}

	/* Mark the last frag of a page when we break out of the above loop
	 * with no more slots available in the RXQ
	 */
	if (pagep) {
		prev_page_info->last_frag = true;
		dma_unmap_addr_set(prev_page_info, bus, page_dmaaddr);
	}

	if (posted) {
		atomic_add(posted, &rxq->used);
		if (rxo->rx_post_starved)
			rxo->rx_post_starved = false;
		do {
			notify = min(MAX_NUM_POST_ERX_DB, posted);
			be_rxq_notify(adapter, rxq->id, notify);
			posted -= notify;
		} while (posted);
	} else if (atomic_read(&rxq->used) == 0) {
		/* Let be_worker replenish when memory is available */
		rxo->rx_post_starved = true;
	}
}

static inline void be_update_tx_err(struct be_tx_obj *txo, u8 status)
{
	switch (status) {
	case BE_TX_COMP_HDR_PARSE_ERR:
		tx_stats(txo)->tx_hdr_parse_err++;
		break;
	case BE_TX_COMP_NDMA_ERR:
		tx_stats(txo)->tx_dma_err++;
		break;
	case BE_TX_COMP_ACL_ERR:
		tx_stats(txo)->tx_spoof_check_err++;
		break;
	}
}

static inline void lancer_update_tx_err(struct be_tx_obj *txo, u8 status)
{
	switch (status) {
	case LANCER_TX_COMP_LSO_ERR:
		tx_stats(txo)->tx_tso_err++;
		break;
	case LANCER_TX_COMP_HSW_DROP_MAC_ERR:
	case LANCER_TX_COMP_HSW_DROP_VLAN_ERR:
		tx_stats(txo)->tx_spoof_check_err++;
		break;
	case LANCER_TX_COMP_QINQ_ERR:
		tx_stats(txo)->tx_qinq_err++;
		break;
	case LANCER_TX_COMP_PARITY_ERR:
		tx_stats(txo)->tx_internal_parity_err++;
		break;
	case LANCER_TX_COMP_DMA_ERR:
		tx_stats(txo)->tx_dma_err++;
		break;
	case LANCER_TX_COMP_SGE_ERR:
		tx_stats(txo)->tx_sge_err++;
		break;
	}
}

static struct be_tx_compl_info *be_tx_compl_get(struct be_adapter *adapter,
						struct be_tx_obj *txo)
{
	struct be_queue_info *tx_cq = &txo->cq;
	struct be_tx_compl_info *txcp = &txo->txcp;
	struct be_eth_tx_compl *compl = queue_tail_node(tx_cq);

	if (compl->dw[offsetof(struct amap_eth_tx_compl, valid) / 32] == 0)
		return NULL;

	/* Ensure load ordering of valid bit dword and other dwords below */
	rmb();
	be_dws_le_to_cpu(compl, sizeof(*compl));

	txcp->status = GET_TX_COMPL_BITS(status, compl);
	txcp->end_index = GET_TX_COMPL_BITS(wrb_index, compl);

	if (txcp->status) {
		if (lancer_chip(adapter)) {
			lancer_update_tx_err(txo, txcp->status);
			/* Reset the adapter incase of TSO,
			 * SGE or Parity error
			 */
			if (txcp->status == LANCER_TX_COMP_LSO_ERR ||
			    txcp->status == LANCER_TX_COMP_PARITY_ERR ||
			    txcp->status == LANCER_TX_COMP_SGE_ERR)
				be_set_error(adapter, BE_ERROR_TX);
		} else {
			be_update_tx_err(txo, txcp->status);
		}
	}

	if (be_check_error(adapter, BE_ERROR_TX))
		return NULL;

	compl->dw[offsetof(struct amap_eth_tx_compl, valid) / 32] = 0;
	queue_tail_inc(tx_cq);
	return txcp;
}

static u16 be_tx_compl_process(struct be_adapter *adapter,
			       struct be_tx_obj *txo, u16 last_index)
{
	struct sk_buff **sent_skbs = txo->sent_skb_list;
	struct be_queue_info *txq = &txo->q;
	struct sk_buff *skb = NULL;
	bool unmap_skb_hdr = false;
	struct be_eth_wrb *wrb;
	u16 num_wrbs = 0;
	u32 frag_index;

	do {
		if (sent_skbs[txq->tail]) {
			/* Free skb from prev req */
			if (skb)
				dev_consume_skb_any(skb);
			skb = sent_skbs[txq->tail];
			sent_skbs[txq->tail] = NULL;
			queue_tail_inc(txq);  /* skip hdr wrb */
			num_wrbs++;
			unmap_skb_hdr = true;
		}
		wrb = queue_tail_node(txq);
		frag_index = txq->tail;
		unmap_tx_frag(&adapter->pdev->dev, wrb,
			      (unmap_skb_hdr && skb_headlen(skb)));
		unmap_skb_hdr = false;
		queue_tail_inc(txq);
		num_wrbs++;
	} while (frag_index != last_index);
	dev_consume_skb_any(skb);

	return num_wrbs;
}

/* Return the number of events in the event queue */
static inline int events_get(struct be_eq_obj *eqo)
{
	struct be_eq_entry *eqe;
	int num = 0;

	do {
		eqe = queue_tail_node(&eqo->q);
		if (eqe->evt == 0)
			break;

		rmb();
		eqe->evt = 0;
		num++;
		queue_tail_inc(&eqo->q);
	} while (true);

	return num;
}

/* Leaves the EQ is disarmed state */
static void be_eq_clean(struct be_eq_obj *eqo)
{
	int num = events_get(eqo);

	be_eq_notify(eqo->adapter, eqo->q.id, false, true, num, 0);
}

/* Free posted rx buffers that were not used */
static void be_rxq_clean(struct be_rx_obj *rxo)
{
	struct be_queue_info *rxq = &rxo->q;
	struct be_rx_page_info *page_info;

	while (atomic_read(&rxq->used) > 0) {
		page_info = get_rx_page_info(rxo);
		put_page(page_info->page);
		memset(page_info, 0, sizeof(*page_info));
	}
	BUG_ON(atomic_read(&rxq->used));
	rxq->tail = 0;
	rxq->head = 0;
}

static void be_rx_cq_clean(struct be_rx_obj *rxo)
{
	struct be_queue_info *rx_cq = &rxo->cq;
	struct be_rx_compl_info *rxcp;
	struct be_adapter *adapter = rxo->adapter;
	int flush_wait = 0;

	/* Consume pending rx completions.
	 * Wait for the flush completion (identified by zero num_rcvd)
	 * to arrive. Notify CQ even when there are no more CQ entries
	 * for HW to flush partially coalesced CQ entries.
	 * In Lancer, there is no need to wait for flush compl.
	 */
	for (;;) {
		rxcp = be_rx_compl_get(rxo);
		if (!rxcp) {
			if (lancer_chip(adapter))
				break;

			if (flush_wait++ > 50 ||
			    be_check_error(adapter,
					   BE_ERROR_HW)) {
				dev_warn(&adapter->pdev->dev,
					 "did not receive flush compl\n");
				break;
			}
			be_cq_notify(adapter, rx_cq->id, true, 0);
			mdelay(1);
		} else {
			be_rx_compl_discard(rxo, rxcp);
			be_cq_notify(adapter, rx_cq->id, false, 1);
			if (rxcp->num_rcvd == 0)
				break;
		}
	}

	/* After cleanup, leave the CQ in unarmed state */
	be_cq_notify(adapter, rx_cq->id, false, 0);
}

static void be_tx_compl_clean(struct be_adapter *adapter)
{
	struct device *dev = &adapter->pdev->dev;
	u16 cmpl = 0, timeo = 0, num_wrbs = 0;
	struct be_tx_compl_info *txcp;
	struct be_queue_info *txq;
	u32 end_idx, notified_idx;
	struct be_tx_obj *txo;
	int i, pending_txqs;

	/* Stop polling for compls when HW has been silent for 10ms */
	do {
		pending_txqs = adapter->num_tx_qs;

		for_all_tx_queues(adapter, txo, i) {
			cmpl = 0;
			num_wrbs = 0;
			txq = &txo->q;
			while ((txcp = be_tx_compl_get(adapter, txo))) {
				num_wrbs +=
					be_tx_compl_process(adapter, txo,
							    txcp->end_index);
				cmpl++;
			}
			if (cmpl) {
				be_cq_notify(adapter, txo->cq.id, false, cmpl);
				atomic_sub(num_wrbs, &txq->used);
				timeo = 0;
			}
			if (!be_is_tx_compl_pending(txo))
				pending_txqs--;
		}

		if (pending_txqs == 0 || ++timeo > 10 ||
		    be_check_error(adapter, BE_ERROR_HW))
			break;

		mdelay(1);
	} while (true);

	/* Free enqueued TX that was never notified to HW */
	for_all_tx_queues(adapter, txo, i) {
		txq = &txo->q;

		if (atomic_read(&txq->used)) {
			dev_info(dev, "txq%d: cleaning %d pending tx-wrbs\n",
				 i, atomic_read(&txq->used));
			notified_idx = txq->tail;
			end_idx = txq->tail;
			index_adv(&end_idx, atomic_read(&txq->used) - 1,
				  txq->len);
			/* Use the tx-compl process logic to handle requests
			 * that were not sent to the HW.
			 */
			num_wrbs = be_tx_compl_process(adapter, txo, end_idx);
			atomic_sub(num_wrbs, &txq->used);
			BUG_ON(atomic_read(&txq->used));
			txo->pend_wrb_cnt = 0;
			/* Since hw was never notified of these requests,
			 * reset TXQ indices
			 */
			txq->head = notified_idx;
			txq->tail = notified_idx;
		}
	}
}

static void be_evt_queues_destroy(struct be_adapter *adapter)
{
	struct be_eq_obj *eqo;
	int i;

	for_all_evt_queues(adapter, eqo, i) {
		if (eqo->q.created) {
			be_eq_clean(eqo);
			be_cmd_q_destroy(adapter, &eqo->q, QTYPE_EQ);
			netif_napi_del(&eqo->napi);
			free_cpumask_var(eqo->affinity_mask);
		}
		be_queue_free(adapter, &eqo->q);
	}
}

static int be_evt_queues_create(struct be_adapter *adapter)
{
	struct be_queue_info *eq;
	struct be_eq_obj *eqo;
	struct be_aic_obj *aic;
	int i, rc;

	/* need enough EQs to service both RX and TX queues */
	adapter->num_evt_qs = min_t(u16, num_irqs(adapter),
				    max(adapter->cfg_num_rx_irqs,
					adapter->cfg_num_tx_irqs));
<<<<<<< HEAD
=======

	adapter->aic_enabled = true;
>>>>>>> 24b8d41d

	for_all_evt_queues(adapter, eqo, i) {
		int numa_node = dev_to_node(&adapter->pdev->dev);

		aic = &adapter->aic_obj[i];
		eqo->adapter = adapter;
		eqo->idx = i;
		aic->max_eqd = BE_MAX_EQD;

		eq = &eqo->q;
		rc = be_queue_alloc(adapter, eq, EVNT_Q_LEN,
				    sizeof(struct be_eq_entry));
		if (rc)
			return rc;

		rc = be_cmd_eq_create(adapter, eqo);
		if (rc)
			return rc;

		if (!zalloc_cpumask_var(&eqo->affinity_mask, GFP_KERNEL))
			return -ENOMEM;
		cpumask_set_cpu(cpumask_local_spread(i, numa_node),
				eqo->affinity_mask);
		netif_napi_add(adapter->netdev, &eqo->napi, be_poll,
			       BE_NAPI_WEIGHT);
	}
	return 0;
}

static void be_mcc_queues_destroy(struct be_adapter *adapter)
{
	struct be_queue_info *q;

	q = &adapter->mcc_obj.q;
	if (q->created)
		be_cmd_q_destroy(adapter, q, QTYPE_MCCQ);
	be_queue_free(adapter, q);

	q = &adapter->mcc_obj.cq;
	if (q->created)
		be_cmd_q_destroy(adapter, q, QTYPE_CQ);
	be_queue_free(adapter, q);
}

/* Must be called only after TX qs are created as MCC shares TX EQ */
static int be_mcc_queues_create(struct be_adapter *adapter)
{
	struct be_queue_info *q, *cq;

	cq = &adapter->mcc_obj.cq;
	if (be_queue_alloc(adapter, cq, MCC_CQ_LEN,
			   sizeof(struct be_mcc_compl)))
		goto err;

	/* Use the default EQ for MCC completions */
	if (be_cmd_cq_create(adapter, cq, &mcc_eqo(adapter)->q, true, 0))
		goto mcc_cq_free;

	q = &adapter->mcc_obj.q;
	if (be_queue_alloc(adapter, q, MCC_Q_LEN, sizeof(struct be_mcc_wrb)))
		goto mcc_cq_destroy;

	if (be_cmd_mccq_create(adapter, q, cq))
		goto mcc_q_free;

	return 0;

mcc_q_free:
	be_queue_free(adapter, q);
mcc_cq_destroy:
	be_cmd_q_destroy(adapter, cq, QTYPE_CQ);
mcc_cq_free:
	be_queue_free(adapter, cq);
err:
	return -1;
}

static void be_tx_queues_destroy(struct be_adapter *adapter)
{
	struct be_queue_info *q;
	struct be_tx_obj *txo;
	u8 i;

	for_all_tx_queues(adapter, txo, i) {
		q = &txo->q;
		if (q->created)
			be_cmd_q_destroy(adapter, q, QTYPE_TXQ);
		be_queue_free(adapter, q);

		q = &txo->cq;
		if (q->created)
			be_cmd_q_destroy(adapter, q, QTYPE_CQ);
		be_queue_free(adapter, q);
	}
}

static int be_tx_qs_create(struct be_adapter *adapter)
{
	struct be_queue_info *cq;
	struct be_tx_obj *txo;
	struct be_eq_obj *eqo;
	int status, i;

	adapter->num_tx_qs = min(adapter->num_evt_qs, adapter->cfg_num_tx_irqs);

	for_all_tx_queues(adapter, txo, i) {
		cq = &txo->cq;
		status = be_queue_alloc(adapter, cq, TX_CQ_LEN,
					sizeof(struct be_eth_tx_compl));
		if (status)
			return status;

		u64_stats_init(&txo->stats.sync);
		u64_stats_init(&txo->stats.sync_compl);

		/* If num_evt_qs is less than num_tx_qs, then more than
		 * one txq share an eq
		 */
		eqo = &adapter->eq_obj[i % adapter->num_evt_qs];
		status = be_cmd_cq_create(adapter, cq, &eqo->q, false, 3);
		if (status)
			return status;

		status = be_queue_alloc(adapter, &txo->q, TX_Q_LEN,
					sizeof(struct be_eth_wrb));
		if (status)
			return status;

		status = be_cmd_txq_create(adapter, txo);
		if (status)
			return status;

		netif_set_xps_queue(adapter->netdev, eqo->affinity_mask,
				    eqo->idx);
	}

	dev_info(&adapter->pdev->dev, "created %d TX queue(s)\n",
		 adapter->num_tx_qs);
	return 0;
}

static void be_rx_cqs_destroy(struct be_adapter *adapter)
{
	struct be_queue_info *q;
	struct be_rx_obj *rxo;
	int i;

	for_all_rx_queues(adapter, rxo, i) {
		q = &rxo->cq;
		if (q->created)
			be_cmd_q_destroy(adapter, q, QTYPE_CQ);
		be_queue_free(adapter, q);
	}
}

static int be_rx_cqs_create(struct be_adapter *adapter)
{
	struct be_queue_info *eq, *cq;
	struct be_rx_obj *rxo;
	int rc, i;

	adapter->num_rss_qs =
			min(adapter->num_evt_qs, adapter->cfg_num_rx_irqs);

	/* We'll use RSS only if atleast 2 RSS rings are supported. */
	if (adapter->num_rss_qs < 2)
		adapter->num_rss_qs = 0;

	adapter->num_rx_qs = adapter->num_rss_qs + adapter->need_def_rxq;

	/* When the interface is not capable of RSS rings (and there is no
	 * need to create a default RXQ) we'll still need one RXQ
	 */
	if (adapter->num_rx_qs == 0)
		adapter->num_rx_qs = 1;

	adapter->big_page_size = (1 << get_order(rx_frag_size)) * PAGE_SIZE;
	for_all_rx_queues(adapter, rxo, i) {
		rxo->adapter = adapter;
		cq = &rxo->cq;
		rc = be_queue_alloc(adapter, cq, RX_CQ_LEN,
				    sizeof(struct be_eth_rx_compl));
		if (rc)
			return rc;

		u64_stats_init(&rxo->stats.sync);
		eq = &adapter->eq_obj[i % adapter->num_evt_qs].q;
		rc = be_cmd_cq_create(adapter, cq, eq, false, 3);
		if (rc)
			return rc;
	}

	dev_info(&adapter->pdev->dev,
		 "created %d RX queue(s)\n", adapter->num_rx_qs);
	return 0;
}

static irqreturn_t be_intx(int irq, void *dev)
{
	struct be_eq_obj *eqo = dev;
	struct be_adapter *adapter = eqo->adapter;
	int num_evts = 0;

	/* IRQ is not expected when NAPI is scheduled as the EQ
	 * will not be armed.
	 * But, this can happen on Lancer INTx where it takes
	 * a while to de-assert INTx or in BE2 where occasionaly
	 * an interrupt may be raised even when EQ is unarmed.
	 * If NAPI is already scheduled, then counting & notifying
	 * events will orphan them.
	 */
	if (napi_schedule_prep(&eqo->napi)) {
		num_evts = events_get(eqo);
		__napi_schedule(&eqo->napi);
		if (num_evts)
			eqo->spurious_intr = 0;
	}
	be_eq_notify(adapter, eqo->q.id, false, true, num_evts, 0);

	/* Return IRQ_HANDLED only for the the first spurious intr
	 * after a valid intr to stop the kernel from branding
	 * this irq as a bad one!
	 */
	if (num_evts || eqo->spurious_intr++ == 0)
		return IRQ_HANDLED;
	else
		return IRQ_NONE;
}

static irqreturn_t be_msix(int irq, void *dev)
{
	struct be_eq_obj *eqo = dev;

	be_eq_notify(eqo->adapter, eqo->q.id, false, true, 0, 0);
	napi_schedule(&eqo->napi);
	return IRQ_HANDLED;
}

static inline bool do_gro(struct be_rx_compl_info *rxcp)
{
	return (rxcp->tcpf && !rxcp->err && rxcp->l4_csum) ? true : false;
}

static int be_process_rx(struct be_rx_obj *rxo, struct napi_struct *napi,
			 int budget)
{
	struct be_adapter *adapter = rxo->adapter;
	struct be_queue_info *rx_cq = &rxo->cq;
	struct be_rx_compl_info *rxcp;
	u32 work_done;
	u32 frags_consumed = 0;

	for (work_done = 0; work_done < budget; work_done++) {
		rxcp = be_rx_compl_get(rxo);
		if (!rxcp)
			break;

		/* Is it a flush compl that has no data */
		if (unlikely(rxcp->num_rcvd == 0))
			goto loop_continue;

		/* Discard compl with partial DMA Lancer B0 */
		if (unlikely(!rxcp->pkt_size)) {
			be_rx_compl_discard(rxo, rxcp);
			goto loop_continue;
		}

		/* On BE drop pkts that arrive due to imperfect filtering in
		 * promiscuous mode on some skews
		 */
		if (unlikely(rxcp->port != adapter->port_num &&
			     !lancer_chip(adapter))) {
			be_rx_compl_discard(rxo, rxcp);
			goto loop_continue;
		}

		if (do_gro(rxcp))
			be_rx_compl_process_gro(rxo, napi, rxcp);
		else
			be_rx_compl_process(rxo, napi, rxcp);

loop_continue:
		frags_consumed += rxcp->num_rcvd;
		be_rx_stats_update(rxo, rxcp);
	}

	if (work_done) {
		be_cq_notify(adapter, rx_cq->id, true, work_done);

		/* When an rx-obj gets into post_starved state, just
		 * let be_worker do the posting.
		 */
		if (atomic_read(&rxo->q.used) < RX_FRAGS_REFILL_WM &&
		    !rxo->rx_post_starved)
			be_post_rx_frags(rxo, GFP_ATOMIC,
					 max_t(u32, MAX_RX_POST,
					       frags_consumed));
	}

	return work_done;
}


static void be_process_tx(struct be_adapter *adapter, struct be_tx_obj *txo,
			  int idx)
{
	int num_wrbs = 0, work_done = 0;
	struct be_tx_compl_info *txcp;

	while ((txcp = be_tx_compl_get(adapter, txo))) {
		num_wrbs += be_tx_compl_process(adapter, txo, txcp->end_index);
		work_done++;
	}

	if (work_done) {
		be_cq_notify(adapter, txo->cq.id, true, work_done);
		atomic_sub(num_wrbs, &txo->q.used);

		/* As Tx wrbs have been freed up, wake up netdev queue
		 * if it was stopped due to lack of tx wrbs.  */
		if (__netif_subqueue_stopped(adapter->netdev, idx) &&
		    be_can_txq_wake(txo)) {
			netif_wake_subqueue(adapter->netdev, idx);
		}

		u64_stats_update_begin(&tx_stats(txo)->sync_compl);
		tx_stats(txo)->tx_compl += work_done;
		u64_stats_update_end(&tx_stats(txo)->sync_compl);
	}
}

int be_poll(struct napi_struct *napi, int budget)
{
	struct be_eq_obj *eqo = container_of(napi, struct be_eq_obj, napi);
	struct be_adapter *adapter = eqo->adapter;
	int max_work = 0, work, i, num_evts;
	struct be_rx_obj *rxo;
	struct be_tx_obj *txo;
	u32 mult_enc = 0;

	num_evts = events_get(eqo);

	for_all_tx_queues_on_eq(adapter, eqo, txo, i)
		be_process_tx(adapter, txo, i);

	/* This loop will iterate twice for EQ0 in which
	 * completions of the last RXQ (default one) are also processed
	 * For other EQs the loop iterates only once
	 */
	for_all_rx_queues_on_eq(adapter, eqo, rxo, i) {
		work = be_process_rx(rxo, napi, budget);
		max_work = max(work, max_work);
	}

	if (is_mcc_eqo(eqo))
		be_process_mcc(adapter);

	if (max_work < budget) {
		napi_complete_done(napi, max_work);

		/* Skyhawk EQ_DB has a provision to set the rearm to interrupt
		 * delay via a delay multiplier encoding value
		 */
		if (skyhawk_chip(adapter))
			mult_enc = be_get_eq_delay_mult_enc(eqo);

		be_eq_notify(adapter, eqo->q.id, true, false, num_evts,
			     mult_enc);
	} else {
		/* As we'll continue in polling mode, count and clear events */
		be_eq_notify(adapter, eqo->q.id, false, false, num_evts, 0);
	}
	return max_work;
}

void be_detect_error(struct be_adapter *adapter)
{
	u32 ue_lo = 0, ue_hi = 0, ue_lo_mask = 0, ue_hi_mask = 0;
	u32 sliport_status = 0, sliport_err1 = 0, sliport_err2 = 0;
	struct device *dev = &adapter->pdev->dev;
	u16 val;
	u32 i;

	if (be_check_error(adapter, BE_ERROR_HW))
		return;

	if (lancer_chip(adapter)) {
		sliport_status = ioread32(adapter->db + SLIPORT_STATUS_OFFSET);
		if (sliport_status & SLIPORT_STATUS_ERR_MASK) {
			be_set_error(adapter, BE_ERROR_UE);
			sliport_err1 = ioread32(adapter->db +
						SLIPORT_ERROR1_OFFSET);
			sliport_err2 = ioread32(adapter->db +
						SLIPORT_ERROR2_OFFSET);
			/* Do not log error messages if its a FW reset */
			if (sliport_err1 == SLIPORT_ERROR_FW_RESET1 &&
			    sliport_err2 == SLIPORT_ERROR_FW_RESET2) {
				dev_info(dev, "Reset is in progress\n");
			} else {
				dev_err(dev, "Error detected in the card\n");
				dev_err(dev, "ERR: sliport status 0x%x\n",
					sliport_status);
				dev_err(dev, "ERR: sliport error1 0x%x\n",
					sliport_err1);
				dev_err(dev, "ERR: sliport error2 0x%x\n",
					sliport_err2);
			}
		}
	} else {
		ue_lo = ioread32(adapter->pcicfg + PCICFG_UE_STATUS_LOW);
		ue_hi = ioread32(adapter->pcicfg + PCICFG_UE_STATUS_HIGH);
		ue_lo_mask = ioread32(adapter->pcicfg +
				      PCICFG_UE_STATUS_LOW_MASK);
		ue_hi_mask = ioread32(adapter->pcicfg +
				      PCICFG_UE_STATUS_HI_MASK);

		ue_lo = (ue_lo & ~ue_lo_mask);
		ue_hi = (ue_hi & ~ue_hi_mask);

		if (ue_lo || ue_hi) {
<<<<<<< HEAD
			dev_err(dev, "Error detected in the adapter");
			if (skyhawk_chip(adapter))
				be_set_error(adapter, BE_ERROR_UE);
=======
			/* On certain platforms BE3 hardware can indicate
			 * spurious UEs. In case of a UE in the chip,
			 * the POST register correctly reports either a
			 * FAT_LOG_START state (FW is currently dumping
			 * FAT log data) or a ARMFW_UE state. Check for the
			 * above states to ascertain if the UE is valid or not.
			 */
			if (BE3_chip(adapter)) {
				val = be_POST_stage_get(adapter);
				if ((val & POST_STAGE_FAT_LOG_START)
				     != POST_STAGE_FAT_LOG_START &&
				    (val & POST_STAGE_ARMFW_UE)
				     != POST_STAGE_ARMFW_UE &&
				    (val & POST_STAGE_RECOVERABLE_ERR)
				     != POST_STAGE_RECOVERABLE_ERR)
					return;
			}

			dev_err(dev, "Error detected in the adapter");
			be_set_error(adapter, BE_ERROR_UE);
>>>>>>> 24b8d41d

			for (i = 0; ue_lo; ue_lo >>= 1, i++) {
				if (ue_lo & 1)
					dev_err(dev, "UE: %s bit set\n",
						ue_status_low_desc[i]);
			}
			for (i = 0; ue_hi; ue_hi >>= 1, i++) {
				if (ue_hi & 1)
					dev_err(dev, "UE: %s bit set\n",
						ue_status_hi_desc[i]);
			}
		}
	}
}

static void be_msix_disable(struct be_adapter *adapter)
{
	if (msix_enabled(adapter)) {
		pci_disable_msix(adapter->pdev);
		adapter->num_msix_vec = 0;
		adapter->num_msix_roce_vec = 0;
	}
}

static int be_msix_enable(struct be_adapter *adapter)
{
	unsigned int i, max_roce_eqs;
	struct device *dev = &adapter->pdev->dev;
	int num_vec;

	/* If RoCE is supported, program the max number of vectors that
	 * could be used for NIC and RoCE, else, just program the number
	 * we'll use initially.
	 */
	if (be_roce_supported(adapter)) {
		max_roce_eqs =
			be_max_func_eqs(adapter) - be_max_nic_eqs(adapter);
		max_roce_eqs = min(max_roce_eqs, num_online_cpus());
		num_vec = be_max_any_irqs(adapter) + max_roce_eqs;
	} else {
		num_vec = max(adapter->cfg_num_rx_irqs,
			      adapter->cfg_num_tx_irqs);
	}

	for (i = 0; i < num_vec; i++)
		adapter->msix_entries[i].entry = i;

	num_vec = pci_enable_msix_range(adapter->pdev, adapter->msix_entries,
					MIN_MSIX_VECTORS, num_vec);
	if (num_vec < 0)
		goto fail;

	if (be_roce_supported(adapter) && num_vec > MIN_MSIX_VECTORS) {
		adapter->num_msix_roce_vec = num_vec / 2;
		dev_info(dev, "enabled %d MSI-x vector(s) for RoCE\n",
			 adapter->num_msix_roce_vec);
	}

	adapter->num_msix_vec = num_vec - adapter->num_msix_roce_vec;

	dev_info(dev, "enabled %d MSI-x vector(s) for NIC\n",
		 adapter->num_msix_vec);
	return 0;

fail:
	dev_warn(dev, "MSIx enable failed\n");

	/* INTx is not supported in VFs, so fail probe if enable_msix fails */
	if (be_virtfn(adapter))
		return num_vec;
	return 0;
}

static inline int be_msix_vec_get(struct be_adapter *adapter,
				  struct be_eq_obj *eqo)
{
	return adapter->msix_entries[eqo->msix_idx].vector;
}

static int be_msix_register(struct be_adapter *adapter)
{
	struct net_device *netdev = adapter->netdev;
	struct be_eq_obj *eqo;
	int status, i, vec;

	for_all_evt_queues(adapter, eqo, i) {
		sprintf(eqo->desc, "%s-q%d", netdev->name, i);
		vec = be_msix_vec_get(adapter, eqo);
		status = request_irq(vec, be_msix, 0, eqo->desc, eqo);
		if (status)
			goto err_msix;

		irq_set_affinity_hint(vec, eqo->affinity_mask);
	}

	return 0;
err_msix:
	for (i--; i >= 0; i--) {
		eqo = &adapter->eq_obj[i];
		free_irq(be_msix_vec_get(adapter, eqo), eqo);
	}
	dev_warn(&adapter->pdev->dev, "MSIX Request IRQ failed - err %d\n",
		 status);
	be_msix_disable(adapter);
	return status;
}

static int be_irq_register(struct be_adapter *adapter)
{
	struct net_device *netdev = adapter->netdev;
	int status;

	if (msix_enabled(adapter)) {
		status = be_msix_register(adapter);
		if (status == 0)
			goto done;
		/* INTx is not supported for VF */
		if (be_virtfn(adapter))
			return status;
	}

	/* INTx: only the first EQ is used */
	netdev->irq = adapter->pdev->irq;
	status = request_irq(netdev->irq, be_intx, IRQF_SHARED, netdev->name,
			     &adapter->eq_obj[0]);
	if (status) {
		dev_err(&adapter->pdev->dev,
			"INTx request IRQ failed - err %d\n", status);
		return status;
	}
done:
	adapter->isr_registered = true;
	return 0;
}

static void be_irq_unregister(struct be_adapter *adapter)
{
	struct net_device *netdev = adapter->netdev;
	struct be_eq_obj *eqo;
	int i, vec;

	if (!adapter->isr_registered)
		return;

	/* INTx */
	if (!msix_enabled(adapter)) {
		free_irq(netdev->irq, &adapter->eq_obj[0]);
		goto done;
	}

	/* MSIx */
	for_all_evt_queues(adapter, eqo, i) {
		vec = be_msix_vec_get(adapter, eqo);
		irq_set_affinity_hint(vec, NULL);
		free_irq(vec, eqo);
	}

done:
	adapter->isr_registered = false;
}

static void be_rx_qs_destroy(struct be_adapter *adapter)
{
	struct rss_info *rss = &adapter->rss_info;
	struct be_queue_info *q;
	struct be_rx_obj *rxo;
	int i;

	for_all_rx_queues(adapter, rxo, i) {
		q = &rxo->q;
		if (q->created) {
			/* If RXQs are destroyed while in an "out of buffer"
			 * state, there is a possibility of an HW stall on
			 * Lancer. So, post 64 buffers to each queue to relieve
			 * the "out of buffer" condition.
			 * Make sure there's space in the RXQ before posting.
			 */
			if (lancer_chip(adapter)) {
				be_rx_cq_clean(rxo);
				if (atomic_read(&q->used) == 0)
					be_post_rx_frags(rxo, GFP_KERNEL,
							 MAX_RX_POST);
			}

			be_cmd_rxq_destroy(adapter, q);
			be_rx_cq_clean(rxo);
			be_rxq_clean(rxo);
		}
		be_queue_free(adapter, q);
	}

	if (rss->rss_flags) {
		rss->rss_flags = RSS_ENABLE_NONE;
		be_cmd_rss_config(adapter, rss->rsstable, rss->rss_flags,
				  128, rss->rss_hkey);
	}
}

static void be_disable_if_filters(struct be_adapter *adapter)
{
<<<<<<< HEAD
	be_dev_mac_del(adapter, adapter->pmac_id[0]);
=======
	/* Don't delete MAC on BE3 VFs without FILTMGMT privilege  */
	if (!BEx_chip(adapter) || !be_virtfn(adapter) ||
	    check_privilege(adapter, BE_PRIV_FILTMGMT)) {
		be_dev_mac_del(adapter, adapter->pmac_id[0]);
		eth_zero_addr(adapter->dev_mac);
	}

>>>>>>> 24b8d41d
	be_clear_uc_list(adapter);
	be_clear_mc_list(adapter);

	/* The IFACE flags are enabled in the open path and cleared
	 * in the close path. When a VF gets detached from the host and
	 * assigned to a VM the following happens:
	 *	- VF's IFACE flags get cleared in the detach path
	 *	- IFACE create is issued by the VF in the attach path
	 * Due to a bug in the BE3/Skyhawk-R FW
	 * (Lancer FW doesn't have the bug), the IFACE capability flags
	 * specified along with the IFACE create cmd issued by a VF are not
	 * honoured by FW.  As a consequence, if a *new* driver
	 * (that enables/disables IFACE flags in open/close)
	 * is loaded in the host and an *old* driver is * used by a VM/VF,
	 * the IFACE gets created *without* the needed flags.
	 * To avoid this, disable RX-filter flags only for Lancer.
	 */
	if (lancer_chip(adapter)) {
		be_cmd_rx_filter(adapter, BE_IF_ALL_FILT_FLAGS, OFF);
		adapter->if_flags &= ~BE_IF_ALL_FILT_FLAGS;
	}
}

static int be_close(struct net_device *netdev)
{
	struct be_adapter *adapter = netdev_priv(netdev);
	struct be_eq_obj *eqo;
	int i;

	/* This protection is needed as be_close() may be called even when the
	 * adapter is in cleared state (after eeh perm failure)
	 */
	if (!(adapter->flags & BE_FLAGS_SETUP_DONE))
		return 0;

	/* Before attempting cleanup ensure all the pending cmds in the
	 * config_wq have finished execution
	 */
	flush_workqueue(be_wq);

	be_disable_if_filters(adapter);

	if (adapter->flags & BE_FLAGS_NAPI_ENABLED) {
		for_all_evt_queues(adapter, eqo, i) {
			napi_disable(&eqo->napi);
		}
		adapter->flags &= ~BE_FLAGS_NAPI_ENABLED;
	}

	be_async_mcc_disable(adapter);

	/* Wait for all pending tx completions to arrive so that
	 * all tx skbs are freed.
	 */
	netif_tx_disable(netdev);
	be_tx_compl_clean(adapter);

	be_rx_qs_destroy(adapter);

	for_all_evt_queues(adapter, eqo, i) {
		if (msix_enabled(adapter))
			synchronize_irq(be_msix_vec_get(adapter, eqo));
		else
			synchronize_irq(netdev->irq);
		be_eq_clean(eqo);
	}

	be_irq_unregister(adapter);

	return 0;
}

static int be_rx_qs_create(struct be_adapter *adapter)
{
	struct rss_info *rss = &adapter->rss_info;
	u8 rss_key[RSS_HASH_KEY_LEN];
	struct be_rx_obj *rxo;
	int rc, i, j;

	for_all_rx_queues(adapter, rxo, i) {
		rc = be_queue_alloc(adapter, &rxo->q, RX_Q_LEN,
				    sizeof(struct be_eth_rx_d));
		if (rc)
			return rc;
	}

	if (adapter->need_def_rxq || !adapter->num_rss_qs) {
		rxo = default_rxo(adapter);
		rc = be_cmd_rxq_create(adapter, &rxo->q, rxo->cq.id,
				       rx_frag_size, adapter->if_handle,
				       false, &rxo->rss_id);
		if (rc)
			return rc;
	}

	for_all_rss_queues(adapter, rxo, i) {
		rc = be_cmd_rxq_create(adapter, &rxo->q, rxo->cq.id,
				       rx_frag_size, adapter->if_handle,
				       true, &rxo->rss_id);
		if (rc)
			return rc;
	}

	if (be_multi_rxq(adapter)) {
		for (j = 0; j < RSS_INDIR_TABLE_LEN; j += adapter->num_rss_qs) {
			for_all_rss_queues(adapter, rxo, i) {
				if ((j + i) >= RSS_INDIR_TABLE_LEN)
					break;
				rss->rsstable[j + i] = rxo->rss_id;
				rss->rss_queue[j + i] = i;
			}
		}
		rss->rss_flags = RSS_ENABLE_TCP_IPV4 | RSS_ENABLE_IPV4 |
			RSS_ENABLE_TCP_IPV6 | RSS_ENABLE_IPV6;

		if (!BEx_chip(adapter))
			rss->rss_flags |= RSS_ENABLE_UDP_IPV4 |
				RSS_ENABLE_UDP_IPV6;

		netdev_rss_key_fill(rss_key, RSS_HASH_KEY_LEN);
		rc = be_cmd_rss_config(adapter, rss->rsstable, rss->rss_flags,
				       RSS_INDIR_TABLE_LEN, rss_key);
		if (rc) {
			rss->rss_flags = RSS_ENABLE_NONE;
			return rc;
		}

		memcpy(rss->rss_hkey, rss_key, RSS_HASH_KEY_LEN);
	} else {
		/* Disable RSS, if only default RX Q is created */
		rss->rss_flags = RSS_ENABLE_NONE;
	}


	/* Post 1 less than RXQ-len to avoid head being equal to tail,
	 * which is a queue empty condition
	 */
	for_all_rx_queues(adapter, rxo, i)
		be_post_rx_frags(rxo, GFP_KERNEL, RX_Q_LEN - 1);

	return 0;
}

static int be_enable_if_filters(struct be_adapter *adapter)
{
	int status;

	status = be_cmd_rx_filter(adapter, BE_IF_FILT_FLAGS_BASIC, ON);
	if (status)
		return status;

<<<<<<< HEAD
	/* For BE3 VFs, the PF programs the initial MAC address */
	if (!(BEx_chip(adapter) && be_virtfn(adapter))) {
		status = be_dev_mac_add(adapter, adapter->netdev->dev_addr);
		if (status)
			return status;
=======
	/* Normally this condition usually true as the ->dev_mac is zeroed.
	 * But on BE3 VFs the initial MAC is pre-programmed by PF and
	 * subsequent be_dev_mac_add() can fail (after fresh boot)
	 */
	if (!ether_addr_equal(adapter->dev_mac, adapter->netdev->dev_addr)) {
		int old_pmac_id = -1;

		/* Remember old programmed MAC if any - can happen on BE3 VF */
		if (!is_zero_ether_addr(adapter->dev_mac))
			old_pmac_id = adapter->pmac_id[0];

		status = be_dev_mac_add(adapter, adapter->netdev->dev_addr);
		if (status)
			return status;

		/* Delete the old programmed MAC as we successfully programmed
		 * a new MAC
		 */
		if (old_pmac_id >= 0 && old_pmac_id != adapter->pmac_id[0])
			be_dev_mac_del(adapter, old_pmac_id);

>>>>>>> 24b8d41d
		ether_addr_copy(adapter->dev_mac, adapter->netdev->dev_addr);
	}

	if (adapter->vlans_added)
		be_vid_config(adapter);

	__be_set_rx_mode(adapter);

	return 0;
}

static int be_open(struct net_device *netdev)
{
	struct be_adapter *adapter = netdev_priv(netdev);
	struct be_eq_obj *eqo;
	struct be_rx_obj *rxo;
	struct be_tx_obj *txo;
	u8 link_status;
	int status, i;

	status = be_rx_qs_create(adapter);
	if (status)
		goto err;

	status = be_enable_if_filters(adapter);
	if (status)
		goto err;

	status = be_irq_register(adapter);
	if (status)
		goto err;

	for_all_rx_queues(adapter, rxo, i)
		be_cq_notify(adapter, rxo->cq.id, true, 0);

	for_all_tx_queues(adapter, txo, i)
		be_cq_notify(adapter, txo->cq.id, true, 0);

	be_async_mcc_enable(adapter);

	for_all_evt_queues(adapter, eqo, i) {
		napi_enable(&eqo->napi);
		be_eq_notify(adapter, eqo->q.id, true, true, 0, 0);
	}
	adapter->flags |= BE_FLAGS_NAPI_ENABLED;

	status = be_cmd_link_status_query(adapter, NULL, &link_status, 0);
	if (!status)
		be_link_status_update(adapter, link_status);

	netif_tx_start_all_queues(netdev);
<<<<<<< HEAD
	if (skyhawk_chip(adapter))
		udp_tunnel_get_rx_info(netdev);
=======

	udp_tunnel_nic_reset_ntf(netdev);
>>>>>>> 24b8d41d

	return 0;
err:
	be_close(adapter->netdev);
	return -EIO;
}

static void be_vf_eth_addr_generate(struct be_adapter *adapter, u8 *mac)
{
	u32 addr;

	addr = jhash(adapter->netdev->dev_addr, ETH_ALEN, 0);

	mac[5] = (u8)(addr & 0xFF);
	mac[4] = (u8)((addr >> 8) & 0xFF);
	mac[3] = (u8)((addr >> 16) & 0xFF);
	/* Use the OUI from the current MAC address */
	memcpy(mac, adapter->netdev->dev_addr, 3);
}

/*
 * Generate a seed MAC address from the PF MAC Address using jhash.
 * MAC Address for VFs are assigned incrementally starting from the seed.
 * These addresses are programmed in the ASIC by the PF and the VF driver
 * queries for the MAC address during its probe.
 */
static int be_vf_eth_addr_config(struct be_adapter *adapter)
{
	u32 vf;
	int status = 0;
	u8 mac[ETH_ALEN];
	struct be_vf_cfg *vf_cfg;

	be_vf_eth_addr_generate(adapter, mac);

	for_all_vfs(adapter, vf_cfg, vf) {
		if (BEx_chip(adapter))
			status = be_cmd_pmac_add(adapter, mac,
						 vf_cfg->if_handle,
						 &vf_cfg->pmac_id, vf + 1);
		else
			status = be_cmd_set_mac(adapter, mac, vf_cfg->if_handle,
						vf + 1);

		if (status)
			dev_err(&adapter->pdev->dev,
				"Mac address assignment failed for VF %d\n",
				vf);
		else
			memcpy(vf_cfg->mac_addr, mac, ETH_ALEN);

		mac[5] += 1;
	}
	return status;
}

static int be_vfs_mac_query(struct be_adapter *adapter)
{
	int status, vf;
	u8 mac[ETH_ALEN];
	struct be_vf_cfg *vf_cfg;

	for_all_vfs(adapter, vf_cfg, vf) {
		status = be_cmd_get_active_mac(adapter, vf_cfg->pmac_id,
					       mac, vf_cfg->if_handle,
					       false, vf+1);
		if (status)
			return status;
		memcpy(vf_cfg->mac_addr, mac, ETH_ALEN);
	}
	return 0;
}

static void be_vf_clear(struct be_adapter *adapter)
{
	struct be_vf_cfg *vf_cfg;
	u32 vf;

	if (pci_vfs_assigned(adapter->pdev)) {
		dev_warn(&adapter->pdev->dev,
			 "VFs are assigned to VMs: not disabling VFs\n");
		goto done;
	}

	pci_disable_sriov(adapter->pdev);

	for_all_vfs(adapter, vf_cfg, vf) {
		if (BEx_chip(adapter))
			be_cmd_pmac_del(adapter, vf_cfg->if_handle,
					vf_cfg->pmac_id, vf + 1);
		else
			be_cmd_set_mac(adapter, NULL, vf_cfg->if_handle,
				       vf + 1);

		be_cmd_if_destroy(adapter, vf_cfg->if_handle, vf + 1);
	}

	if (BE3_chip(adapter))
		be_cmd_set_hsw_config(adapter, 0, 0,
				      adapter->if_handle,
				      PORT_FWD_TYPE_PASSTHRU, 0);
done:
	kfree(adapter->vf_cfg);
	adapter->num_vfs = 0;
	adapter->flags &= ~BE_FLAGS_SRIOV_ENABLED;
}

static void be_clear_queues(struct be_adapter *adapter)
{
	be_mcc_queues_destroy(adapter);
	be_rx_cqs_destroy(adapter);
	be_tx_queues_destroy(adapter);
	be_evt_queues_destroy(adapter);
}

static void be_cancel_worker(struct be_adapter *adapter)
{
	if (adapter->flags & BE_FLAGS_WORKER_SCHEDULED) {
		cancel_delayed_work_sync(&adapter->work);
		adapter->flags &= ~BE_FLAGS_WORKER_SCHEDULED;
	}
}

static void be_cancel_err_detection(struct be_adapter *adapter)
{
	struct be_error_recovery *err_rec = &adapter->error_recovery;

	if (!be_err_recovery_workq)
		return;

	if (adapter->flags & BE_FLAGS_ERR_DETECTION_SCHEDULED) {
		cancel_delayed_work_sync(&err_rec->err_detection_work);
		adapter->flags &= ~BE_FLAGS_ERR_DETECTION_SCHEDULED;
	}
}

<<<<<<< HEAD
static void be_disable_vxlan_offloads(struct be_adapter *adapter)
=======
/* VxLAN offload Notes:
 *
 * The stack defines tunnel offload flags (hw_enc_features) for IP and doesn't
 * distinguish various types of transports (VxLAN, GRE, NVGRE ..). So, offload
 * is expected to work across all types of IP tunnels once exported. Skyhawk
 * supports offloads for either VxLAN or NVGRE, exclusively. So we export VxLAN
 * offloads in hw_enc_features only when a VxLAN port is added. If other (non
 * VxLAN) tunnels are configured while VxLAN offloads are enabled, offloads for
 * those other tunnels are unexported on the fly through ndo_features_check().
 */
static int be_vxlan_set_port(struct net_device *netdev, unsigned int table,
			     unsigned int entry, struct udp_tunnel_info *ti)
>>>>>>> 24b8d41d
{
	struct be_adapter *adapter = netdev_priv(netdev);
	struct device *dev = &adapter->pdev->dev;
	int status;

	status = be_cmd_manage_iface(adapter, adapter->if_handle,
				     OP_CONVERT_NORMAL_TO_TUNNEL);
	if (status) {
		dev_warn(dev, "Failed to convert normal interface to tunnel\n");
		return status;
	}
	adapter->flags |= BE_FLAGS_VXLAN_OFFLOADS;

	status = be_cmd_set_vxlan_port(adapter, ti->port);
	if (status) {
		dev_warn(dev, "Failed to add VxLAN port\n");
		return status;
	}
	adapter->vxlan_port = ti->port;

	netdev->hw_enc_features |= NETIF_F_IP_CSUM | NETIF_F_IPV6_CSUM |
				   NETIF_F_TSO | NETIF_F_TSO6 |
				   NETIF_F_GSO_UDP_TUNNEL;

	dev_info(dev, "Enabled VxLAN offloads for UDP port %d\n",
		 be16_to_cpu(ti->port));
	return 0;
}

static int be_vxlan_unset_port(struct net_device *netdev, unsigned int table,
			       unsigned int entry, struct udp_tunnel_info *ti)
{
	struct be_adapter *adapter = netdev_priv(netdev);

	if (adapter->flags & BE_FLAGS_VXLAN_OFFLOADS)
		be_cmd_manage_iface(adapter, adapter->if_handle,
				    OP_CONVERT_TUNNEL_TO_NORMAL);

	if (adapter->vxlan_port)
		be_cmd_set_vxlan_port(adapter, 0);

	adapter->flags &= ~BE_FLAGS_VXLAN_OFFLOADS;
	adapter->vxlan_port = 0;

	netdev->hw_enc_features = 0;
	return 0;
}

<<<<<<< HEAD
=======
static const struct udp_tunnel_nic_info be_udp_tunnels = {
	.set_port	= be_vxlan_set_port,
	.unset_port	= be_vxlan_unset_port,
	.flags		= UDP_TUNNEL_NIC_INFO_MAY_SLEEP |
			  UDP_TUNNEL_NIC_INFO_OPEN_ONLY,
	.tables		= {
		{ .n_entries = 1, .tunnel_types = UDP_TUNNEL_TYPE_VXLAN, },
	},
};

>>>>>>> 24b8d41d
static void be_calculate_vf_res(struct be_adapter *adapter, u16 num_vfs,
				struct be_resources *vft_res)
{
	struct be_resources res = adapter->pool_res;
	u32 vf_if_cap_flags = res.vf_if_cap_flags;
	struct be_resources res_mod = {0};
	u16 num_vf_qs = 1;

	/* Distribute the queue resources among the PF and it's VFs */
	if (num_vfs) {
		/* Divide the rx queues evenly among the VFs and the PF, capped
		 * at VF-EQ-count. Any remainder queues belong to the PF.
		 */
		num_vf_qs = min(SH_VF_MAX_NIC_EQS,
				res.max_rss_qs / (num_vfs + 1));

		/* Skyhawk-R chip supports only MAX_PORT_RSS_TABLES
		 * RSS Tables per port. Provide RSS on VFs, only if number of
		 * VFs requested is less than it's PF Pool's RSS Tables limit.
		 */
		if (num_vfs >= be_max_pf_pool_rss_tables(adapter))
			num_vf_qs = 1;
	}

	/* Resource with fields set to all '1's by GET_PROFILE_CONFIG cmd,
	 * which are modifiable using SET_PROFILE_CONFIG cmd.
	 */
	be_cmd_get_profile_config(adapter, &res_mod, NULL, ACTIVE_PROFILE_TYPE,
				  RESOURCE_MODIFIABLE, 0);

	/* If RSS IFACE capability flags are modifiable for a VF, set the
	 * capability flag as valid and set RSS and DEFQ_RSS IFACE flags if
	 * more than 1 RSSQ is available for a VF.
	 * Otherwise, provision only 1 queue pair for VF.
	 */
	if (res_mod.vf_if_cap_flags & BE_IF_FLAGS_RSS) {
		vft_res->flags |= BIT(IF_CAPS_FLAGS_VALID_SHIFT);
		if (num_vf_qs > 1) {
			vf_if_cap_flags |= BE_IF_FLAGS_RSS;
			if (res.if_cap_flags & BE_IF_FLAGS_DEFQ_RSS)
				vf_if_cap_flags |= BE_IF_FLAGS_DEFQ_RSS;
		} else {
			vf_if_cap_flags &= ~(BE_IF_FLAGS_RSS |
					     BE_IF_FLAGS_DEFQ_RSS);
		}
	} else {
		num_vf_qs = 1;
	}

	if (res_mod.vf_if_cap_flags & BE_IF_FLAGS_VLAN_PROMISCUOUS) {
		vft_res->flags |= BIT(IF_CAPS_FLAGS_VALID_SHIFT);
		vf_if_cap_flags &= ~BE_IF_FLAGS_VLAN_PROMISCUOUS;
	}

	vft_res->vf_if_cap_flags = vf_if_cap_flags;
	vft_res->max_rx_qs = num_vf_qs;
	vft_res->max_rss_qs = num_vf_qs;
	vft_res->max_tx_qs = res.max_tx_qs / (num_vfs + 1);
	vft_res->max_cq_count = res.max_cq_count / (num_vfs + 1);

	/* Distribute unicast MACs, VLANs, IFACE count and MCCQ count equally
	 * among the PF and it's VFs, if the fields are changeable
	 */
	if (res_mod.max_uc_mac == FIELD_MODIFIABLE)
		vft_res->max_uc_mac = res.max_uc_mac / (num_vfs + 1);

	if (res_mod.max_vlans == FIELD_MODIFIABLE)
		vft_res->max_vlans = res.max_vlans / (num_vfs + 1);

	if (res_mod.max_iface_count == FIELD_MODIFIABLE)
		vft_res->max_iface_count = res.max_iface_count / (num_vfs + 1);

	if (res_mod.max_mcc_count == FIELD_MODIFIABLE)
		vft_res->max_mcc_count = res.max_mcc_count / (num_vfs + 1);
}

static void be_if_destroy(struct be_adapter *adapter)
{
	be_cmd_if_destroy(adapter, adapter->if_handle,  0);

	kfree(adapter->pmac_id);
	adapter->pmac_id = NULL;

	kfree(adapter->mc_list);
	adapter->mc_list = NULL;

	kfree(adapter->uc_list);
	adapter->uc_list = NULL;
}

static int be_clear(struct be_adapter *adapter)
{
	struct pci_dev *pdev = adapter->pdev;
	struct  be_resources vft_res = {0};

	be_cancel_worker(adapter);

	flush_workqueue(be_wq);

	if (sriov_enabled(adapter))
		be_vf_clear(adapter);

	/* Re-configure FW to distribute resources evenly across max-supported
	 * number of VFs, only when VFs are not already enabled.
	 */
	if (skyhawk_chip(adapter) && be_physfn(adapter) &&
	    !pci_vfs_assigned(pdev)) {
		be_calculate_vf_res(adapter,
				    pci_sriov_get_totalvfs(pdev),
				    &vft_res);
		be_cmd_set_sriov_config(adapter, adapter->pool_res,
					pci_sriov_get_totalvfs(pdev),
					&vft_res);
	}

<<<<<<< HEAD
	be_disable_vxlan_offloads(adapter);
=======
	be_vxlan_unset_port(adapter->netdev, 0, 0, NULL);
>>>>>>> 24b8d41d

	be_if_destroy(adapter);

	be_clear_queues(adapter);

	be_msix_disable(adapter);
	adapter->flags &= ~BE_FLAGS_SETUP_DONE;
	return 0;
}

static int be_vfs_if_create(struct be_adapter *adapter)
{
	struct be_resources res = {0};
	u32 cap_flags, en_flags, vf;
	struct be_vf_cfg *vf_cfg;
	int status;

	/* If a FW profile exists, then cap_flags are updated */
	cap_flags = BE_VF_IF_EN_FLAGS;

	for_all_vfs(adapter, vf_cfg, vf) {
		if (!BE3_chip(adapter)) {
			status = be_cmd_get_profile_config(adapter, &res, NULL,
							   ACTIVE_PROFILE_TYPE,
							   RESOURCE_LIMITS,
							   vf + 1);
			if (!status) {
				cap_flags = res.if_cap_flags;
				/* Prevent VFs from enabling VLAN promiscuous
				 * mode
				 */
				cap_flags &= ~BE_IF_FLAGS_VLAN_PROMISCUOUS;
			}
		}

		/* PF should enable IF flags during proxy if_create call */
		en_flags = cap_flags & BE_VF_IF_EN_FLAGS;
		status = be_cmd_if_create(adapter, cap_flags, en_flags,
					  &vf_cfg->if_handle, vf + 1);
		if (status)
			return status;
	}

	return 0;
}

static int be_vf_setup_init(struct be_adapter *adapter)
{
	struct be_vf_cfg *vf_cfg;
	int vf;

	adapter->vf_cfg = kcalloc(adapter->num_vfs, sizeof(*vf_cfg),
				  GFP_KERNEL);
	if (!adapter->vf_cfg)
		return -ENOMEM;

	for_all_vfs(adapter, vf_cfg, vf) {
		vf_cfg->if_handle = -1;
		vf_cfg->pmac_id = -1;
	}
	return 0;
}

static int be_vf_setup(struct be_adapter *adapter)
{
	struct device *dev = &adapter->pdev->dev;
	struct be_vf_cfg *vf_cfg;
	int status, old_vfs, vf;
	bool spoofchk;

	old_vfs = pci_num_vf(adapter->pdev);

	status = be_vf_setup_init(adapter);
	if (status)
		goto err;

	if (old_vfs) {
		for_all_vfs(adapter, vf_cfg, vf) {
			status = be_cmd_get_if_id(adapter, vf_cfg, vf);
			if (status)
				goto err;
		}

		status = be_vfs_mac_query(adapter);
		if (status)
			goto err;
	} else {
		status = be_vfs_if_create(adapter);
		if (status)
			goto err;

		status = be_vf_eth_addr_config(adapter);
		if (status)
			goto err;
	}

	for_all_vfs(adapter, vf_cfg, vf) {
		/* Allow VFs to programs MAC/VLAN filters */
		status = be_cmd_get_fn_privileges(adapter, &vf_cfg->privileges,
						  vf + 1);
		if (!status && !(vf_cfg->privileges & BE_PRIV_FILTMGMT)) {
			status = be_cmd_set_fn_privileges(adapter,
							  vf_cfg->privileges |
							  BE_PRIV_FILTMGMT,
							  vf + 1);
			if (!status) {
				vf_cfg->privileges |= BE_PRIV_FILTMGMT;
				dev_info(dev, "VF%d has FILTMGMT privilege\n",
					 vf);
			}
		}

		/* Allow full available bandwidth */
		if (!old_vfs)
			be_cmd_config_qos(adapter, 0, 0, vf + 1);

		status = be_cmd_get_hsw_config(adapter, NULL, vf + 1,
					       vf_cfg->if_handle, NULL,
					       &spoofchk);
		if (!status)
			vf_cfg->spoofchk = spoofchk;

		if (!old_vfs) {
			be_cmd_enable_vf(adapter, vf + 1);
			be_cmd_set_logical_link_config(adapter,
						       IFLA_VF_LINK_STATE_AUTO,
						       vf+1);
		}
	}

	if (!old_vfs) {
		status = pci_enable_sriov(adapter->pdev, adapter->num_vfs);
		if (status) {
			dev_err(dev, "SRIOV enable failed\n");
			adapter->num_vfs = 0;
			goto err;
		}
	}

	if (BE3_chip(adapter)) {
		/* On BE3, enable VEB only when SRIOV is enabled */
		status = be_cmd_set_hsw_config(adapter, 0, 0,
					       adapter->if_handle,
					       PORT_FWD_TYPE_VEB, 0);
		if (status)
			goto err;
	}

	adapter->flags |= BE_FLAGS_SRIOV_ENABLED;
	return 0;
err:
	dev_err(dev, "VF setup failed\n");
	be_vf_clear(adapter);
	return status;
}

/* Converting function_mode bits on BE3 to SH mc_type enums */

static u8 be_convert_mc_type(u32 function_mode)
{
	if (function_mode & VNIC_MODE && function_mode & QNQ_MODE)
		return vNIC1;
	else if (function_mode & QNQ_MODE)
		return FLEX10;
	else if (function_mode & VNIC_MODE)
		return vNIC2;
	else if (function_mode & UMC_ENABLED)
		return UMC;
	else
		return MC_NONE;
}

/* On BE2/BE3 FW does not suggest the supported limits */
static void BEx_get_resources(struct be_adapter *adapter,
			      struct be_resources *res)
{
	bool use_sriov = adapter->num_vfs ? 1 : 0;

	if (be_physfn(adapter))
		res->max_uc_mac = BE_UC_PMAC_COUNT;
	else
		res->max_uc_mac = BE_VF_UC_PMAC_COUNT;

	adapter->mc_type = be_convert_mc_type(adapter->function_mode);

	if (be_is_mc(adapter)) {
		/* Assuming that there are 4 channels per port,
		 * when multi-channel is enabled
		 */
		if (be_is_qnq_mode(adapter))
			res->max_vlans = BE_NUM_VLANS_SUPPORTED/8;
		else
			/* In a non-qnq multichannel mode, the pvid
			 * takes up one vlan entry
			 */
			res->max_vlans = (BE_NUM_VLANS_SUPPORTED / 4) - 1;
	} else {
		res->max_vlans = BE_NUM_VLANS_SUPPORTED;
	}

	res->max_mcast_mac = BE_MAX_MC;

	/* 1) For BE3 1Gb ports, FW does not support multiple TXQs
	 * 2) Create multiple TX rings on a BE3-R multi-channel interface
	 *    *only* if it is RSS-capable.
	 */
	if (BE2_chip(adapter) || use_sriov ||  (adapter->port_num > 1) ||
	    be_virtfn(adapter) ||
	    (be_is_mc(adapter) &&
	     !(adapter->function_caps & BE_FUNCTION_CAPS_RSS))) {
		res->max_tx_qs = 1;
	} else if (adapter->function_caps & BE_FUNCTION_CAPS_SUPER_NIC) {
		struct be_resources super_nic_res = {0};

		/* On a SuperNIC profile, the driver needs to use the
		 * GET_PROFILE_CONFIG cmd to query the per-function TXQ limits
		 */
		be_cmd_get_profile_config(adapter, &super_nic_res, NULL,
					  ACTIVE_PROFILE_TYPE, RESOURCE_LIMITS,
					  0);
		/* Some old versions of BE3 FW don't report max_tx_qs value */
		res->max_tx_qs = super_nic_res.max_tx_qs ? : BE3_MAX_TX_QS;
	} else {
		res->max_tx_qs = BE3_MAX_TX_QS;
	}

	if ((adapter->function_caps & BE_FUNCTION_CAPS_RSS) &&
	    !use_sriov && be_physfn(adapter))
		res->max_rss_qs = (adapter->be3_native) ?
					   BE3_MAX_RSS_QS : BE2_MAX_RSS_QS;
	res->max_rx_qs = res->max_rss_qs + 1;

	if (be_physfn(adapter))
		res->max_evt_qs = (be_max_vfs(adapter) > 0) ?
					BE3_SRIOV_MAX_EVT_QS : BE3_MAX_EVT_QS;
	else
		res->max_evt_qs = 1;

	res->if_cap_flags = BE_IF_CAP_FLAGS_WANT;
	res->if_cap_flags &= ~BE_IF_FLAGS_DEFQ_RSS;
	if (!(adapter->function_caps & BE_FUNCTION_CAPS_RSS))
		res->if_cap_flags &= ~BE_IF_FLAGS_RSS;
}

static void be_setup_init(struct be_adapter *adapter)
{
	adapter->vlan_prio_bmap = 0xff;
	adapter->phy.link_speed = -1;
	adapter->if_handle = -1;
	adapter->be3_native = false;
	adapter->if_flags = 0;
	adapter->phy_state = BE_UNKNOWN_PHY_STATE;
	if (be_physfn(adapter))
		adapter->cmd_privileges = MAX_PRIVILEGES;
	else
		adapter->cmd_privileges = MIN_PRIVILEGES;
}

/* HW supports only MAX_PORT_RSS_TABLES RSS Policy Tables per port.
 * However, this HW limitation is not exposed to the host via any SLI cmd.
 * As a result, in the case of SRIOV and in particular multi-partition configs
 * the driver needs to calcuate a proportional share of RSS Tables per PF-pool
 * for distribution between the VFs. This self-imposed limit will determine the
 * no: of VFs for which RSS can be enabled.
 */
static void be_calculate_pf_pool_rss_tables(struct be_adapter *adapter)
{
	struct be_port_resources port_res = {0};
	u8 rss_tables_on_port;
	u16 max_vfs = be_max_vfs(adapter);

	be_cmd_get_profile_config(adapter, NULL, &port_res, SAVED_PROFILE_TYPE,
				  RESOURCE_LIMITS, 0);

	rss_tables_on_port = MAX_PORT_RSS_TABLES - port_res.nic_pfs;

	/* Each PF Pool's RSS Tables limit =
	 * PF's Max VFs / Total_Max_VFs on Port * RSS Tables on Port
	 */
	adapter->pool_res.max_rss_tables =
		max_vfs * rss_tables_on_port / port_res.max_vfs;
}

static int be_get_sriov_config(struct be_adapter *adapter)
{
	struct be_resources res = {0};
	int max_vfs, old_vfs;

	be_cmd_get_profile_config(adapter, &res, NULL, ACTIVE_PROFILE_TYPE,
				  RESOURCE_LIMITS, 0);

	/* Some old versions of BE3 FW don't report max_vfs value */
	if (BE3_chip(adapter) && !res.max_vfs) {
		max_vfs = pci_sriov_get_totalvfs(adapter->pdev);
		res.max_vfs = max_vfs > 0 ? min(MAX_VFS, max_vfs) : 0;
	}

	adapter->pool_res = res;

	/* If during previous unload of the driver, the VFs were not disabled,
	 * then we cannot rely on the PF POOL limits for the TotalVFs value.
	 * Instead use the TotalVFs value stored in the pci-dev struct.
	 */
	old_vfs = pci_num_vf(adapter->pdev);
	if (old_vfs) {
		dev_info(&adapter->pdev->dev, "%d VFs are already enabled\n",
			 old_vfs);

		adapter->pool_res.max_vfs =
			pci_sriov_get_totalvfs(adapter->pdev);
		adapter->num_vfs = old_vfs;
	}

	if (skyhawk_chip(adapter) && be_max_vfs(adapter) && !old_vfs) {
		be_calculate_pf_pool_rss_tables(adapter);
		dev_info(&adapter->pdev->dev,
			 "RSS can be enabled for all VFs if num_vfs <= %d\n",
			 be_max_pf_pool_rss_tables(adapter));
	}
	return 0;
}

static void be_alloc_sriov_res(struct be_adapter *adapter)
{
	int old_vfs = pci_num_vf(adapter->pdev);
	struct  be_resources vft_res = {0};
	int status;

	be_get_sriov_config(adapter);

	if (!old_vfs)
		pci_sriov_set_totalvfs(adapter->pdev, be_max_vfs(adapter));

	/* When the HW is in SRIOV capable configuration, the PF-pool
	 * resources are given to PF during driver load, if there are no
	 * old VFs. This facility is not available in BE3 FW.
	 * Also, this is done by FW in Lancer chip.
	 */
	if (skyhawk_chip(adapter) && be_max_vfs(adapter) && !old_vfs) {
		be_calculate_vf_res(adapter, 0, &vft_res);
		status = be_cmd_set_sriov_config(adapter, adapter->pool_res, 0,
						 &vft_res);
		if (status)
			dev_err(&adapter->pdev->dev,
				"Failed to optimize SRIOV resources\n");
	}
}

static int be_get_resources(struct be_adapter *adapter)
{
	struct device *dev = &adapter->pdev->dev;
	struct be_resources res = {0};
	int status;

	/* For Lancer, SH etc read per-function resource limits from FW.
	 * GET_FUNC_CONFIG returns per function guaranteed limits.
	 * GET_PROFILE_CONFIG returns PCI-E related limits PF-pool limits
	 */
	if (BEx_chip(adapter)) {
		BEx_get_resources(adapter, &res);
	} else {
		status = be_cmd_get_func_config(adapter, &res);
		if (status)
			return status;

		/* If a deafault RXQ must be created, we'll use up one RSSQ*/
		if (res.max_rss_qs && res.max_rss_qs == res.max_rx_qs &&
		    !(res.if_cap_flags & BE_IF_FLAGS_DEFQ_RSS))
			res.max_rss_qs -= 1;
	}

	/* If RoCE is supported stash away half the EQs for RoCE */
	res.max_nic_evt_qs = be_roce_supported(adapter) ?
				res.max_evt_qs / 2 : res.max_evt_qs;
	adapter->res = res;

	/* If FW supports RSS default queue, then skip creating non-RSS
	 * queue for non-IP traffic.
	 */
	adapter->need_def_rxq = (be_if_cap_flags(adapter) &
				 BE_IF_FLAGS_DEFQ_RSS) ? 0 : 1;

	dev_info(dev, "Max: txqs %d, rxqs %d, rss %d, eqs %d, vfs %d\n",
		 be_max_txqs(adapter), be_max_rxqs(adapter),
		 be_max_rss(adapter), be_max_nic_eqs(adapter),
		 be_max_vfs(adapter));
	dev_info(dev, "Max: uc-macs %d, mc-macs %d, vlans %d\n",
		 be_max_uc(adapter), be_max_mc(adapter),
		 be_max_vlans(adapter));

	/* Ensure RX and TX queues are created in pairs at init time */
	adapter->cfg_num_rx_irqs =
				min_t(u16, netif_get_num_default_rss_queues(),
				      be_max_qp_irqs(adapter));
	adapter->cfg_num_tx_irqs = adapter->cfg_num_rx_irqs;
	return 0;
}

static int be_get_config(struct be_adapter *adapter)
{
	int status, level;
	u16 profile_id;

	status = be_cmd_get_cntl_attributes(adapter);
	if (status)
		return status;

	status = be_cmd_query_fw_cfg(adapter);
	if (status)
		return status;

	if (!lancer_chip(adapter) && be_physfn(adapter))
		be_cmd_get_fat_dump_len(adapter, &adapter->fat_dump_len);

	if (BEx_chip(adapter)) {
		level = be_cmd_get_fw_log_level(adapter);
		adapter->msg_enable =
			level <= FW_LOG_LEVEL_DEFAULT ? NETIF_MSG_HW : 0;
	}

	be_cmd_get_acpi_wol_cap(adapter);
	pci_enable_wake(adapter->pdev, PCI_D3hot, adapter->wol_en);
	pci_enable_wake(adapter->pdev, PCI_D3cold, adapter->wol_en);

	be_cmd_query_port_name(adapter);

	if (be_physfn(adapter)) {
		status = be_cmd_get_active_profile(adapter, &profile_id);
		if (!status)
			dev_info(&adapter->pdev->dev,
				 "Using profile 0x%x\n", profile_id);
	}

	return 0;
}

static int be_mac_setup(struct be_adapter *adapter)
{
	u8 mac[ETH_ALEN];
	int status;

	if (is_zero_ether_addr(adapter->netdev->dev_addr)) {
		status = be_cmd_get_perm_mac(adapter, mac);
		if (status)
			return status;

		memcpy(adapter->netdev->dev_addr, mac, ETH_ALEN);
		memcpy(adapter->netdev->perm_addr, mac, ETH_ALEN);

		/* Initial MAC for BE3 VFs is already programmed by PF */
		if (BEx_chip(adapter) && be_virtfn(adapter))
			memcpy(adapter->dev_mac, mac, ETH_ALEN);
	}

	return 0;
}

static void be_schedule_worker(struct be_adapter *adapter)
{
	queue_delayed_work(be_wq, &adapter->work, msecs_to_jiffies(1000));
	adapter->flags |= BE_FLAGS_WORKER_SCHEDULED;
}

static void be_destroy_err_recovery_workq(void)
{
	if (!be_err_recovery_workq)
		return;

	flush_workqueue(be_err_recovery_workq);
	destroy_workqueue(be_err_recovery_workq);
	be_err_recovery_workq = NULL;
}

static void be_schedule_err_detection(struct be_adapter *adapter, u32 delay)
{
	struct be_error_recovery *err_rec = &adapter->error_recovery;

	if (!be_err_recovery_workq)
		return;

	queue_delayed_work(be_err_recovery_workq, &err_rec->err_detection_work,
			   msecs_to_jiffies(delay));
	adapter->flags |= BE_FLAGS_ERR_DETECTION_SCHEDULED;
}

static int be_setup_queues(struct be_adapter *adapter)
{
	struct net_device *netdev = adapter->netdev;
	int status;

	status = be_evt_queues_create(adapter);
	if (status)
		goto err;

	status = be_tx_qs_create(adapter);
	if (status)
		goto err;

	status = be_rx_cqs_create(adapter);
	if (status)
		goto err;

	status = be_mcc_queues_create(adapter);
	if (status)
		goto err;

	status = netif_set_real_num_rx_queues(netdev, adapter->num_rx_qs);
	if (status)
		goto err;

	status = netif_set_real_num_tx_queues(netdev, adapter->num_tx_qs);
	if (status)
		goto err;

	return 0;
err:
	dev_err(&adapter->pdev->dev, "queue_setup failed\n");
	return status;
}

static int be_if_create(struct be_adapter *adapter)
{
	u32 en_flags = BE_IF_FLAGS_RSS | BE_IF_FLAGS_DEFQ_RSS;
	u32 cap_flags = be_if_cap_flags(adapter);
	int status;

	/* alloc required memory for other filtering fields */
	adapter->pmac_id = kcalloc(be_max_uc(adapter),
				   sizeof(*adapter->pmac_id), GFP_KERNEL);
	if (!adapter->pmac_id)
		return -ENOMEM;

	adapter->mc_list = kcalloc(be_max_mc(adapter),
				   sizeof(*adapter->mc_list), GFP_KERNEL);
	if (!adapter->mc_list)
		return -ENOMEM;

	adapter->uc_list = kcalloc(be_max_uc(adapter),
				   sizeof(*adapter->uc_list), GFP_KERNEL);
	if (!adapter->uc_list)
		return -ENOMEM;

	if (adapter->cfg_num_rx_irqs == 1)
		cap_flags &= ~(BE_IF_FLAGS_DEFQ_RSS | BE_IF_FLAGS_RSS);

	en_flags &= cap_flags;
	/* will enable all the needed filter flags in be_open() */
	status = be_cmd_if_create(adapter, be_if_cap_flags(adapter), en_flags,
				  &adapter->if_handle, 0);

	if (status)
		return status;

	return 0;
}

int be_update_queues(struct be_adapter *adapter)
{
	struct net_device *netdev = adapter->netdev;
	int status;

	if (netif_running(netdev)) {
		/* be_tx_timeout() must not run concurrently with this
		 * function, synchronize with an already-running dev_watchdog
		 */
		netif_tx_lock_bh(netdev);
		/* device cannot transmit now, avoid dev_watchdog timeouts */
		netif_carrier_off(netdev);
		netif_tx_unlock_bh(netdev);

		be_close(netdev);
	}

	be_cancel_worker(adapter);

	/* If any vectors have been shared with RoCE we cannot re-program
	 * the MSIx table.
	 */
	if (!adapter->num_msix_roce_vec)
		be_msix_disable(adapter);

	be_clear_queues(adapter);
	status = be_cmd_if_destroy(adapter, adapter->if_handle,  0);
	if (status)
		return status;

	if (!msix_enabled(adapter)) {
		status = be_msix_enable(adapter);
		if (status)
			return status;
	}

	status = be_if_create(adapter);
	if (status)
		return status;

	status = be_setup_queues(adapter);
	if (status)
		return status;

	be_schedule_worker(adapter);

	/* The IF was destroyed and re-created. We need to clear
	 * all promiscuous flags valid for the destroyed IF.
	 * Without this promisc mode is not restored during
	 * be_open() because the driver thinks that it is
	 * already enabled in HW.
	 */
	adapter->if_flags &= ~BE_IF_FLAGS_ALL_PROMISCUOUS;

	if (netif_running(netdev))
		status = be_open(netdev);

	return status;
}

static inline int fw_major_num(const char *fw_ver)
{
	int fw_major = 0, i;

	i = sscanf(fw_ver, "%d.", &fw_major);
	if (i != 1)
		return 0;

	return fw_major;
}

/* If it is error recovery, FLR the PF
 * Else if any VFs are already enabled don't FLR the PF
 */
static bool be_reset_required(struct be_adapter *adapter)
{
	if (be_error_recovering(adapter))
		return true;
	else
		return pci_num_vf(adapter->pdev) == 0;
}

/* Wait for the FW to be ready and perform the required initialization */
static int be_func_init(struct be_adapter *adapter)
{
	int status;

	status = be_fw_wait_ready(adapter);
	if (status)
		return status;

	/* FW is now ready; clear errors to allow cmds/doorbell */
	be_clear_error(adapter, BE_CLEAR_ALL);

	if (be_reset_required(adapter)) {
		status = be_cmd_reset_function(adapter);
		if (status)
			return status;

		/* Wait for interrupts to quiesce after an FLR */
		msleep(100);
	}

	/* Tell FW we're ready to fire cmds */
	status = be_cmd_fw_init(adapter);
	if (status)
		return status;

	/* Allow interrupts for other ULPs running on NIC function */
	be_intr_set(adapter, true);

	return 0;
}

static int be_setup(struct be_adapter *adapter)
{
	struct device *dev = &adapter->pdev->dev;
	int status;

	status = be_func_init(adapter);
	if (status)
		return status;

	be_setup_init(adapter);

	if (!lancer_chip(adapter))
		be_cmd_req_native_mode(adapter);

	/* invoke this cmd first to get pf_num and vf_num which are needed
	 * for issuing profile related cmds
	 */
	if (!BEx_chip(adapter)) {
		status = be_cmd_get_func_config(adapter, NULL);
		if (status)
			return status;
	}

	status = be_get_config(adapter);
	if (status)
		goto err;

	if (!BE2_chip(adapter) && be_physfn(adapter))
		be_alloc_sriov_res(adapter);

	status = be_get_resources(adapter);
	if (status)
		goto err;

	status = be_msix_enable(adapter);
	if (status)
		goto err;

	/* will enable all the needed filter flags in be_open() */
	status = be_if_create(adapter);
	if (status)
		goto err;

	/* Updating real_num_tx/rx_queues() requires rtnl_lock() */
	rtnl_lock();
	status = be_setup_queues(adapter);
	rtnl_unlock();
	if (status)
		goto err;

	be_cmd_get_fn_privileges(adapter, &adapter->cmd_privileges, 0);

	status = be_mac_setup(adapter);
	if (status)
		goto err;

	be_cmd_get_fw_ver(adapter);
	dev_info(dev, "FW version is %s\n", adapter->fw_ver);

	if (BE2_chip(adapter) && fw_major_num(adapter->fw_ver) < 4) {
		dev_err(dev, "Firmware on card is old(%s), IRQs may not work",
			adapter->fw_ver);
		dev_err(dev, "Please upgrade firmware to version >= 4.0\n");
	}

	status = be_cmd_set_flow_control(adapter, adapter->tx_fc,
					 adapter->rx_fc);
	if (status)
		be_cmd_get_flow_control(adapter, &adapter->tx_fc,
					&adapter->rx_fc);

	dev_info(&adapter->pdev->dev, "HW Flow control - TX:%d RX:%d\n",
		 adapter->tx_fc, adapter->rx_fc);

	if (be_physfn(adapter))
		be_cmd_set_logical_link_config(adapter,
					       IFLA_VF_LINK_STATE_AUTO, 0);

	/* BE3 EVB echoes broadcast/multicast packets back to PF's vport
	 * confusing a linux bridge or OVS that it might be connected to.
	 * Set the EVB to PASSTHRU mode which effectively disables the EVB
	 * when SRIOV is not enabled.
	 */
	if (BE3_chip(adapter))
		be_cmd_set_hsw_config(adapter, 0, 0, adapter->if_handle,
				      PORT_FWD_TYPE_PASSTHRU, 0);

	if (adapter->num_vfs)
		be_vf_setup(adapter);

	status = be_cmd_get_phy_info(adapter);
	if (!status && be_pause_supported(adapter))
		adapter->phy.fc_autoneg = 1;

	if (be_physfn(adapter) && !lancer_chip(adapter))
		be_cmd_set_features(adapter);

	be_schedule_worker(adapter);
	adapter->flags |= BE_FLAGS_SETUP_DONE;
	return 0;
err:
	be_clear(adapter);
	return status;
}

#ifdef CONFIG_NET_POLL_CONTROLLER
static void be_netpoll(struct net_device *netdev)
{
	struct be_adapter *adapter = netdev_priv(netdev);
	struct be_eq_obj *eqo;
	int i;

	for_all_evt_queues(adapter, eqo, i) {
		be_eq_notify(eqo->adapter, eqo->q.id, false, true, 0, 0);
		napi_schedule(&eqo->napi);
	}
}
#endif

int be_load_fw(struct be_adapter *adapter, u8 *fw_file)
{
	const struct firmware *fw;
	int status;

	if (!netif_running(adapter->netdev)) {
		dev_err(&adapter->pdev->dev,
			"Firmware load not allowed (interface is down)\n");
		return -ENETDOWN;
	}

	status = request_firmware(&fw, fw_file, &adapter->pdev->dev);
	if (status)
		goto fw_exit;

	dev_info(&adapter->pdev->dev, "Flashing firmware file %s\n", fw_file);

	if (lancer_chip(adapter))
		status = lancer_fw_download(adapter, fw);
	else
		status = be_fw_download(adapter, fw);

	if (!status)
		be_cmd_get_fw_ver(adapter);

fw_exit:
	release_firmware(fw);
	return status;
}

static int be_ndo_bridge_setlink(struct net_device *dev, struct nlmsghdr *nlh,
				 u16 flags, struct netlink_ext_ack *extack)
{
	struct be_adapter *adapter = netdev_priv(dev);
	struct nlattr *attr, *br_spec;
	int rem;
	int status = 0;
	u16 mode = 0;

	if (!sriov_enabled(adapter))
		return -EOPNOTSUPP;

	br_spec = nlmsg_find_attr(nlh, sizeof(struct ifinfomsg), IFLA_AF_SPEC);
	if (!br_spec)
		return -EINVAL;

	nla_for_each_nested(attr, br_spec, rem) {
		if (nla_type(attr) != IFLA_BRIDGE_MODE)
			continue;

		if (nla_len(attr) < sizeof(mode))
			return -EINVAL;

		mode = nla_get_u16(attr);
		if (BE3_chip(adapter) && mode == BRIDGE_MODE_VEPA)
			return -EOPNOTSUPP;

		if (mode != BRIDGE_MODE_VEPA && mode != BRIDGE_MODE_VEB)
			return -EINVAL;

		status = be_cmd_set_hsw_config(adapter, 0, 0,
					       adapter->if_handle,
					       mode == BRIDGE_MODE_VEPA ?
					       PORT_FWD_TYPE_VEPA :
					       PORT_FWD_TYPE_VEB, 0);
		if (status)
			goto err;

		dev_info(&adapter->pdev->dev, "enabled switch mode: %s\n",
			 mode == BRIDGE_MODE_VEPA ? "VEPA" : "VEB");

		return status;
	}
err:
	dev_err(&adapter->pdev->dev, "Failed to set switch mode %s\n",
		mode == BRIDGE_MODE_VEPA ? "VEPA" : "VEB");

	return status;
}

static int be_ndo_bridge_getlink(struct sk_buff *skb, u32 pid, u32 seq,
				 struct net_device *dev, u32 filter_mask,
				 int nlflags)
{
	struct be_adapter *adapter = netdev_priv(dev);
	int status = 0;
	u8 hsw_mode;

	/* BE and Lancer chips support VEB mode only */
	if (BEx_chip(adapter) || lancer_chip(adapter)) {
		/* VEB is disabled in non-SR-IOV profiles on BE3/Lancer */
		if (!pci_sriov_get_totalvfs(adapter->pdev))
			return 0;
		hsw_mode = PORT_FWD_TYPE_VEB;
	} else {
		status = be_cmd_get_hsw_config(adapter, NULL, 0,
					       adapter->if_handle, &hsw_mode,
					       NULL);
		if (status)
			return 0;

		if (hsw_mode == PORT_FWD_TYPE_PASSTHRU)
			return 0;
	}

	return ndo_dflt_bridge_getlink(skb, pid, seq, dev,
				       hsw_mode == PORT_FWD_TYPE_VEPA ?
				       BRIDGE_MODE_VEPA : BRIDGE_MODE_VEB,
				       0, 0, nlflags, filter_mask, NULL);
}

static struct be_cmd_work *be_alloc_work(struct be_adapter *adapter,
					 void (*func)(struct work_struct *))
<<<<<<< HEAD
{
	struct be_cmd_work *work;

	work = kzalloc(sizeof(*work), GFP_ATOMIC);
	if (!work) {
		dev_err(&adapter->pdev->dev,
			"be_work memory allocation failed\n");
		return NULL;
	}

	INIT_WORK(&work->work, func);
	work->adapter = adapter;
	return work;
}

/* VxLAN offload Notes:
 *
 * The stack defines tunnel offload flags (hw_enc_features) for IP and doesn't
 * distinguish various types of transports (VxLAN, GRE, NVGRE ..). So, offload
 * is expected to work across all types of IP tunnels once exported. Skyhawk
 * supports offloads for either VxLAN or NVGRE, exclusively. So we export VxLAN
 * offloads in hw_enc_features only when a VxLAN port is added. If other (non
 * VxLAN) tunnels are configured while VxLAN offloads are enabled, offloads for
 * those other tunnels are unexported on the fly through ndo_features_check().
 *
 * Skyhawk supports VxLAN offloads only for one UDP dport. So, if the stack
 * adds more than one port, disable offloads and don't re-enable them again
 * until after all the tunnels are removed.
 */
static void be_work_add_vxlan_port(struct work_struct *work)
{
	struct be_cmd_work *cmd_work =
				container_of(work, struct be_cmd_work, work);
	struct be_adapter *adapter = cmd_work->adapter;
	struct net_device *netdev = adapter->netdev;
	struct device *dev = &adapter->pdev->dev;
	__be16 port = cmd_work->info.vxlan_port;
	int status;

	if (adapter->vxlan_port == port && adapter->vxlan_port_count) {
		adapter->vxlan_port_aliases++;
		goto done;
	}

	if (adapter->flags & BE_FLAGS_VXLAN_OFFLOADS) {
		dev_info(dev,
			 "Only one UDP port supported for VxLAN offloads\n");
		dev_info(dev, "Disabling VxLAN offloads\n");
		adapter->vxlan_port_count++;
		goto err;
	}

	if (adapter->vxlan_port_count++ >= 1)
		goto done;

	status = be_cmd_manage_iface(adapter, adapter->if_handle,
				     OP_CONVERT_NORMAL_TO_TUNNEL);
	if (status) {
		dev_warn(dev, "Failed to convert normal interface to tunnel\n");
		goto err;
	}

	status = be_cmd_set_vxlan_port(adapter, port);
	if (status) {
		dev_warn(dev, "Failed to add VxLAN port\n");
		goto err;
	}
	adapter->flags |= BE_FLAGS_VXLAN_OFFLOADS;
	adapter->vxlan_port = port;

	netdev->hw_enc_features |= NETIF_F_IP_CSUM | NETIF_F_IPV6_CSUM |
				   NETIF_F_TSO | NETIF_F_TSO6 |
				   NETIF_F_GSO_UDP_TUNNEL;
	netdev->hw_features |= NETIF_F_GSO_UDP_TUNNEL;
	netdev->features |= NETIF_F_GSO_UDP_TUNNEL;

	dev_info(dev, "Enabled VxLAN offloads for UDP port %d\n",
		 be16_to_cpu(port));
	goto done;
err:
	be_disable_vxlan_offloads(adapter);
done:
	kfree(cmd_work);
}

static void be_work_del_vxlan_port(struct work_struct *work)
{
	struct be_cmd_work *cmd_work =
				container_of(work, struct be_cmd_work, work);
	struct be_adapter *adapter = cmd_work->adapter;
	__be16 port = cmd_work->info.vxlan_port;

	if (adapter->vxlan_port != port)
		goto done;

	if (adapter->vxlan_port_aliases) {
		adapter->vxlan_port_aliases--;
		goto out;
	}

	be_disable_vxlan_offloads(adapter);

	dev_info(&adapter->pdev->dev,
		 "Disabled VxLAN offloads for UDP port %d\n",
		 be16_to_cpu(port));
done:
	adapter->vxlan_port_count--;
out:
	kfree(cmd_work);
}

static void be_cfg_vxlan_port(struct net_device *netdev,
			      struct udp_tunnel_info *ti,
			      void (*func)(struct work_struct *))
{
	struct be_adapter *adapter = netdev_priv(netdev);
	struct be_cmd_work *cmd_work;

	if (ti->type != UDP_TUNNEL_TYPE_VXLAN)
		return;

	if (lancer_chip(adapter) || BEx_chip(adapter) || be_is_mc(adapter))
		return;

	cmd_work = be_alloc_work(adapter, func);
	if (cmd_work) {
		cmd_work->info.vxlan_port = ti->port;
		queue_work(be_wq, &cmd_work->work);
	}
}

static void be_del_vxlan_port(struct net_device *netdev,
			      struct udp_tunnel_info *ti)
{
	be_cfg_vxlan_port(netdev, ti, be_work_del_vxlan_port);
}

static void be_add_vxlan_port(struct net_device *netdev,
			      struct udp_tunnel_info *ti)
{
	be_cfg_vxlan_port(netdev, ti, be_work_add_vxlan_port);
=======
{
	struct be_cmd_work *work;

	work = kzalloc(sizeof(*work), GFP_ATOMIC);
	if (!work) {
		dev_err(&adapter->pdev->dev,
			"be_work memory allocation failed\n");
		return NULL;
	}

	INIT_WORK(&work->work, func);
	work->adapter = adapter;
	return work;
>>>>>>> 24b8d41d
}

static netdev_features_t be_features_check(struct sk_buff *skb,
					   struct net_device *dev,
					   netdev_features_t features)
{
	struct be_adapter *adapter = netdev_priv(dev);
	u8 l4_hdr = 0;

	if (skb_is_gso(skb)) {
		/* IPv6 TSO requests with extension hdrs are a problem
		 * to Lancer and BE3 HW. Disable TSO6 feature.
		 */
		if (!skyhawk_chip(adapter) && is_ipv6_ext_hdr(skb))
			features &= ~NETIF_F_TSO6;

		/* Lancer cannot handle the packet with MSS less than 256.
		 * Also it can't handle a TSO packet with a single segment
		 * Disable the GSO support in such cases
		 */
		if (lancer_chip(adapter) &&
		    (skb_shinfo(skb)->gso_size < 256 ||
		     skb_shinfo(skb)->gso_segs == 1))
			features &= ~NETIF_F_GSO_MASK;
	}

	/* The code below restricts offload features for some tunneled and
	 * Q-in-Q packets.
	 * Offload features for normal (non tunnel) packets are unchanged.
	 */
	features = vlan_features_check(skb, features);
	if (!skb->encapsulation ||
	    !(adapter->flags & BE_FLAGS_VXLAN_OFFLOADS))
		return features;

	/* It's an encapsulated packet and VxLAN offloads are enabled. We
	 * should disable tunnel offload features if it's not a VxLAN packet,
	 * as tunnel offloads have been enabled only for VxLAN. This is done to
	 * allow other tunneled traffic like GRE work fine while VxLAN
	 * offloads are configured in Skyhawk-R.
	 */
	switch (vlan_get_protocol(skb)) {
	case htons(ETH_P_IP):
		l4_hdr = ip_hdr(skb)->protocol;
		break;
	case htons(ETH_P_IPV6):
		l4_hdr = ipv6_hdr(skb)->nexthdr;
		break;
	default:
		return features;
	}

	if (l4_hdr != IPPROTO_UDP ||
	    skb->inner_protocol_type != ENCAP_TYPE_ETHER ||
	    skb->inner_protocol != htons(ETH_P_TEB) ||
	    skb_inner_mac_header(skb) - skb_transport_header(skb) !=
		sizeof(struct udphdr) + sizeof(struct vxlanhdr) ||
	    !adapter->vxlan_port ||
	    udp_hdr(skb)->dest != adapter->vxlan_port)
		return features & ~(NETIF_F_CSUM_MASK | NETIF_F_GSO_MASK);

	return features;
}

static int be_get_phys_port_id(struct net_device *dev,
			       struct netdev_phys_item_id *ppid)
{
	int i, id_len = CNTL_SERIAL_NUM_WORDS * CNTL_SERIAL_NUM_WORD_SZ + 1;
	struct be_adapter *adapter = netdev_priv(dev);
	u8 *id;

	if (MAX_PHYS_ITEM_ID_LEN < id_len)
		return -ENOSPC;

	ppid->id[0] = adapter->hba_port_num + 1;
	id = &ppid->id[1];
	for (i = CNTL_SERIAL_NUM_WORDS - 1; i >= 0;
	     i--, id += CNTL_SERIAL_NUM_WORD_SZ)
		memcpy(id, &adapter->serial_num[i], CNTL_SERIAL_NUM_WORD_SZ);

	ppid->id_len = id_len;

	return 0;
}

static void be_set_rx_mode(struct net_device *dev)
{
	struct be_adapter *adapter = netdev_priv(dev);
	struct be_cmd_work *work;

	work = be_alloc_work(adapter, be_work_set_rx_mode);
	if (work)
		queue_work(be_wq, &work->work);
}

static const struct net_device_ops be_netdev_ops = {
	.ndo_open		= be_open,
	.ndo_stop		= be_close,
	.ndo_start_xmit		= be_xmit,
	.ndo_set_rx_mode	= be_set_rx_mode,
	.ndo_set_mac_address	= be_mac_addr_set,
	.ndo_get_stats64	= be_get_stats64,
	.ndo_validate_addr	= eth_validate_addr,
	.ndo_vlan_rx_add_vid	= be_vlan_add_vid,
	.ndo_vlan_rx_kill_vid	= be_vlan_rem_vid,
	.ndo_set_vf_mac		= be_set_vf_mac,
	.ndo_set_vf_vlan	= be_set_vf_vlan,
	.ndo_set_vf_rate	= be_set_vf_tx_rate,
	.ndo_get_vf_config	= be_get_vf_config,
	.ndo_set_vf_link_state  = be_set_vf_link_state,
	.ndo_set_vf_spoofchk    = be_set_vf_spoofchk,
	.ndo_tx_timeout		= be_tx_timeout,
#ifdef CONFIG_NET_POLL_CONTROLLER
	.ndo_poll_controller	= be_netpoll,
#endif
	.ndo_bridge_setlink	= be_ndo_bridge_setlink,
	.ndo_bridge_getlink	= be_ndo_bridge_getlink,
<<<<<<< HEAD
#ifdef CONFIG_NET_RX_BUSY_POLL
	.ndo_busy_poll		= be_busy_poll,
#endif
	.ndo_udp_tunnel_add	= be_add_vxlan_port,
	.ndo_udp_tunnel_del	= be_del_vxlan_port,
=======
	.ndo_udp_tunnel_add	= udp_tunnel_nic_add_port,
	.ndo_udp_tunnel_del	= udp_tunnel_nic_del_port,
>>>>>>> 24b8d41d
	.ndo_features_check	= be_features_check,
	.ndo_get_phys_port_id   = be_get_phys_port_id,
};

static void be_netdev_init(struct net_device *netdev)
{
	struct be_adapter *adapter = netdev_priv(netdev);

	netdev->hw_features |= NETIF_F_SG | NETIF_F_TSO | NETIF_F_TSO6 |
		NETIF_F_GSO_UDP_TUNNEL |
		NETIF_F_IP_CSUM | NETIF_F_IPV6_CSUM | NETIF_F_RXCSUM |
		NETIF_F_HW_VLAN_CTAG_TX;
	if ((be_if_cap_flags(adapter) & BE_IF_FLAGS_RSS))
		netdev->hw_features |= NETIF_F_RXHASH;

	netdev->features |= netdev->hw_features |
		NETIF_F_HW_VLAN_CTAG_RX | NETIF_F_HW_VLAN_CTAG_FILTER;

	netdev->vlan_features |= NETIF_F_SG | NETIF_F_TSO | NETIF_F_TSO6 |
		NETIF_F_IP_CSUM | NETIF_F_IPV6_CSUM;

	netdev->priv_flags |= IFF_UNICAST_FLT;

	netdev->flags |= IFF_MULTICAST;

	netif_set_gso_max_size(netdev, BE_MAX_GSO_SIZE - ETH_HLEN);

	netdev->netdev_ops = &be_netdev_ops;

	netdev->ethtool_ops = &be_ethtool_ops;

	if (!lancer_chip(adapter) && !BEx_chip(adapter) && !be_is_mc(adapter))
		netdev->udp_tunnel_nic_info = &be_udp_tunnels;

	/* MTU range: 256 - 9000 */
	netdev->min_mtu = BE_MIN_MTU;
	netdev->max_mtu = BE_MAX_MTU;
}

static void be_cleanup(struct be_adapter *adapter)
{
	struct net_device *netdev = adapter->netdev;

	rtnl_lock();
	netif_device_detach(netdev);
	if (netif_running(netdev))
		be_close(netdev);
	rtnl_unlock();

	be_clear(adapter);
}

static int be_resume(struct be_adapter *adapter)
{
	struct net_device *netdev = adapter->netdev;
	int status;

	status = be_setup(adapter);
	if (status)
		return status;

	rtnl_lock();
	if (netif_running(netdev))
		status = be_open(netdev);
	rtnl_unlock();

	if (status)
		return status;

	netif_device_attach(netdev);

	return 0;
}

static void be_soft_reset(struct be_adapter *adapter)
{
	u32 val;

	dev_info(&adapter->pdev->dev, "Initiating chip soft reset\n");
	val = ioread32(adapter->pcicfg + SLIPORT_SOFTRESET_OFFSET);
	val |= SLIPORT_SOFTRESET_SR_MASK;
	iowrite32(val, adapter->pcicfg + SLIPORT_SOFTRESET_OFFSET);
}

static bool be_err_is_recoverable(struct be_adapter *adapter)
{
	struct be_error_recovery *err_rec = &adapter->error_recovery;
	unsigned long initial_idle_time =
		msecs_to_jiffies(ERR_RECOVERY_IDLE_TIME);
	unsigned long recovery_interval =
		msecs_to_jiffies(ERR_RECOVERY_INTERVAL);
	u16 ue_err_code;
	u32 val;

	val = be_POST_stage_get(adapter);
	if ((val & POST_STAGE_RECOVERABLE_ERR) != POST_STAGE_RECOVERABLE_ERR)
		return false;
	ue_err_code = val & POST_ERR_RECOVERY_CODE_MASK;
	if (ue_err_code == 0)
		return false;

	dev_err(&adapter->pdev->dev, "Recoverable HW error code: 0x%x\n",
		ue_err_code);

<<<<<<< HEAD
	if (jiffies - err_rec->probe_time <= initial_idle_time) {
=======
	if (time_before_eq(jiffies - err_rec->probe_time, initial_idle_time)) {
>>>>>>> 24b8d41d
		dev_err(&adapter->pdev->dev,
			"Cannot recover within %lu sec from driver load\n",
			jiffies_to_msecs(initial_idle_time) / MSEC_PER_SEC);
		return false;
	}

<<<<<<< HEAD
	if (err_rec->last_recovery_time &&
	    (jiffies - err_rec->last_recovery_time <= recovery_interval)) {
=======
	if (err_rec->last_recovery_time && time_before_eq(
		jiffies - err_rec->last_recovery_time, recovery_interval)) {
>>>>>>> 24b8d41d
		dev_err(&adapter->pdev->dev,
			"Cannot recover within %lu sec from last recovery\n",
			jiffies_to_msecs(recovery_interval) / MSEC_PER_SEC);
		return false;
	}

	if (ue_err_code == err_rec->last_err_code) {
		dev_err(&adapter->pdev->dev,
			"Cannot recover from a consecutive TPE error\n");
		return false;
	}

	err_rec->last_recovery_time = jiffies;
	err_rec->last_err_code = ue_err_code;
	return true;
}

static int be_tpe_recover(struct be_adapter *adapter)
{
	struct be_error_recovery *err_rec = &adapter->error_recovery;
	int status = -EAGAIN;
	u32 val;

	switch (err_rec->recovery_state) {
	case ERR_RECOVERY_ST_NONE:
		err_rec->recovery_state = ERR_RECOVERY_ST_DETECT;
		err_rec->resched_delay = ERR_RECOVERY_UE_DETECT_DURATION;
		break;

	case ERR_RECOVERY_ST_DETECT:
		val = be_POST_stage_get(adapter);
		if ((val & POST_STAGE_RECOVERABLE_ERR) !=
		    POST_STAGE_RECOVERABLE_ERR) {
			dev_err(&adapter->pdev->dev,
				"Unrecoverable HW error detected: 0x%x\n", val);
			status = -EINVAL;
			err_rec->resched_delay = 0;
			break;
		}

		dev_err(&adapter->pdev->dev, "Recoverable HW error detected\n");

		/* Only PF0 initiates Chip Soft Reset. But PF0 must wait UE2SR
		 * milliseconds before it checks for final error status in
		 * SLIPORT_SEMAPHORE to determine if recovery criteria is met.
		 * If it does, then PF0 initiates a Soft Reset.
		 */
		if (adapter->pf_num == 0) {
			err_rec->recovery_state = ERR_RECOVERY_ST_RESET;
			err_rec->resched_delay = err_rec->ue_to_reset_time -
					ERR_RECOVERY_UE_DETECT_DURATION;
			break;
		}

		err_rec->recovery_state = ERR_RECOVERY_ST_PRE_POLL;
		err_rec->resched_delay = err_rec->ue_to_poll_time -
					ERR_RECOVERY_UE_DETECT_DURATION;
		break;

	case ERR_RECOVERY_ST_RESET:
		if (!be_err_is_recoverable(adapter)) {
			dev_err(&adapter->pdev->dev,
				"Failed to meet recovery criteria\n");
			status = -EIO;
			err_rec->resched_delay = 0;
			break;
		}
		be_soft_reset(adapter);
		err_rec->recovery_state = ERR_RECOVERY_ST_PRE_POLL;
		err_rec->resched_delay = err_rec->ue_to_poll_time -
					err_rec->ue_to_reset_time;
		break;

	case ERR_RECOVERY_ST_PRE_POLL:
		err_rec->recovery_state = ERR_RECOVERY_ST_REINIT;
		err_rec->resched_delay = 0;
		status = 0;			/* done */
		break;

	default:
		status = -EINVAL;
		err_rec->resched_delay = 0;
		break;
	}

	return status;
}

static int be_err_recover(struct be_adapter *adapter)
{
	int status;

	if (!lancer_chip(adapter)) {
		if (!adapter->error_recovery.recovery_supported ||
		    adapter->priv_flags & BE_DISABLE_TPE_RECOVERY)
			return -EIO;
		status = be_tpe_recover(adapter);
		if (status)
			goto err;
	}

	/* Wait for adapter to reach quiescent state before
	 * destroying queues
	 */
	status = be_fw_wait_ready(adapter);
	if (status)
		goto err;

	adapter->flags |= BE_FLAGS_TRY_RECOVERY;

	be_cleanup(adapter);

	status = be_resume(adapter);
	if (status)
		goto err;

	adapter->flags &= ~BE_FLAGS_TRY_RECOVERY;

err:
	return status;
}

static void be_err_detection_task(struct work_struct *work)
{
	struct be_error_recovery *err_rec =
			container_of(work, struct be_error_recovery,
				     err_detection_work.work);
	struct be_adapter *adapter =
			container_of(err_rec, struct be_adapter,
				     error_recovery);
	u32 resched_delay = ERR_RECOVERY_DETECTION_DELAY;
	struct device *dev = &adapter->pdev->dev;
	int recovery_status;

	be_detect_error(adapter);
	if (!be_check_error(adapter, BE_ERROR_HW))
		goto reschedule_task;

	recovery_status = be_err_recover(adapter);
	if (!recovery_status) {
		err_rec->recovery_retries = 0;
		err_rec->recovery_state = ERR_RECOVERY_ST_NONE;
		dev_info(dev, "Adapter recovery successful\n");
		goto reschedule_task;
	} else if (!lancer_chip(adapter) && err_rec->resched_delay) {
		/* BEx/SH recovery state machine */
		if (adapter->pf_num == 0 &&
		    err_rec->recovery_state > ERR_RECOVERY_ST_DETECT)
			dev_err(&adapter->pdev->dev,
				"Adapter recovery in progress\n");
		resched_delay = err_rec->resched_delay;
		goto reschedule_task;
	} else if (lancer_chip(adapter) && be_virtfn(adapter)) {
		/* For VFs, check if PF have allocated resources
		 * every second.
		 */
		dev_err(dev, "Re-trying adapter recovery\n");
		goto reschedule_task;
	} else if (lancer_chip(adapter) && err_rec->recovery_retries++ <
		   ERR_RECOVERY_MAX_RETRY_COUNT) {
		/* In case of another error during recovery, it takes 30 sec
		 * for adapter to come out of error. Retry error recovery after
		 * this time interval.
		 */
		dev_err(&adapter->pdev->dev, "Re-trying adapter recovery\n");
		resched_delay = ERR_RECOVERY_RETRY_DELAY;
		goto reschedule_task;
	} else {
		dev_err(dev, "Adapter recovery failed\n");
		dev_err(dev, "Please reboot server to recover\n");
	}

	return;

reschedule_task:
	be_schedule_err_detection(adapter, resched_delay);
}

static void be_log_sfp_info(struct be_adapter *adapter)
{
	int status;

	status = be_cmd_query_sfp_info(adapter);
	if (!status) {
		dev_err(&adapter->pdev->dev,
			"Port %c: %s Vendor: %s part no: %s",
			adapter->port_name,
			be_misconfig_evt_port_state[adapter->phy_state],
			adapter->phy.vendor_name,
			adapter->phy.vendor_pn);
	}
	adapter->flags &= ~BE_FLAGS_PHY_MISCONFIGURED;
}

static void be_worker(struct work_struct *work)
{
	struct be_adapter *adapter =
		container_of(work, struct be_adapter, work.work);
	struct be_rx_obj *rxo;
	int i;

	if (be_physfn(adapter) &&
	    MODULO(adapter->work_counter, adapter->be_get_temp_freq) == 0)
		be_cmd_get_die_temperature(adapter);

	/* when interrupts are not yet enabled, just reap any pending
	 * mcc completions
	 */
	if (!netif_running(adapter->netdev)) {
		be_process_mcc(adapter);
		goto reschedule;
	}

	if (!adapter->stats_cmd_sent) {
		if (lancer_chip(adapter))
			lancer_cmd_get_pport_stats(adapter,
						   &adapter->stats_cmd);
		else
			be_cmd_get_stats(adapter, &adapter->stats_cmd);
	}

	for_all_rx_queues(adapter, rxo, i) {
		/* Replenish RX-queues starved due to memory
		 * allocation failures.
		 */
		if (rxo->rx_post_starved)
			be_post_rx_frags(rxo, GFP_KERNEL, MAX_RX_POST);
	}

	/* EQ-delay update for Skyhawk is done while notifying EQ */
	if (!skyhawk_chip(adapter))
		be_eqd_update(adapter, false);

	if (adapter->flags & BE_FLAGS_PHY_MISCONFIGURED)
		be_log_sfp_info(adapter);

reschedule:
	adapter->work_counter++;
	queue_delayed_work(be_wq, &adapter->work, msecs_to_jiffies(1000));
}

static void be_unmap_pci_bars(struct be_adapter *adapter)
{
	if (adapter->csr)
		pci_iounmap(adapter->pdev, adapter->csr);
	if (adapter->db)
		pci_iounmap(adapter->pdev, adapter->db);
	if (adapter->pcicfg && adapter->pcicfg_mapped)
		pci_iounmap(adapter->pdev, adapter->pcicfg);
}

static int db_bar(struct be_adapter *adapter)
{
	if (lancer_chip(adapter) || be_virtfn(adapter))
		return 0;
	else
		return 4;
}

static int be_roce_map_pci_bars(struct be_adapter *adapter)
{
	if (skyhawk_chip(adapter)) {
		adapter->roce_db.size = 4096;
		adapter->roce_db.io_addr = pci_resource_start(adapter->pdev,
							      db_bar(adapter));
		adapter->roce_db.total_size = pci_resource_len(adapter->pdev,
							       db_bar(adapter));
	}
	return 0;
}

static int be_map_pci_bars(struct be_adapter *adapter)
{
	struct pci_dev *pdev = adapter->pdev;
	u8 __iomem *addr;
	u32 sli_intf;

	pci_read_config_dword(adapter->pdev, SLI_INTF_REG_OFFSET, &sli_intf);
	adapter->sli_family = (sli_intf & SLI_INTF_FAMILY_MASK) >>
				SLI_INTF_FAMILY_SHIFT;
	adapter->virtfn = (sli_intf & SLI_INTF_FT_MASK) ? 1 : 0;

	if (BEx_chip(adapter) && be_physfn(adapter)) {
		adapter->csr = pci_iomap(pdev, 2, 0);
		if (!adapter->csr)
			return -ENOMEM;
	}

	addr = pci_iomap(pdev, db_bar(adapter), 0);
	if (!addr)
		goto pci_map_err;
	adapter->db = addr;

	if (skyhawk_chip(adapter) || BEx_chip(adapter)) {
		if (be_physfn(adapter)) {
			/* PCICFG is the 2nd BAR in BE2 */
			addr = pci_iomap(pdev, BE2_chip(adapter) ? 1 : 0, 0);
			if (!addr)
				goto pci_map_err;
			adapter->pcicfg = addr;
			adapter->pcicfg_mapped = true;
		} else {
			adapter->pcicfg = adapter->db + SRIOV_VF_PCICFG_OFFSET;
			adapter->pcicfg_mapped = false;
		}
	}

	be_roce_map_pci_bars(adapter);
	return 0;

pci_map_err:
	dev_err(&pdev->dev, "Error in mapping PCI BARs\n");
	be_unmap_pci_bars(adapter);
	return -ENOMEM;
}

static void be_drv_cleanup(struct be_adapter *adapter)
{
	struct be_dma_mem *mem = &adapter->mbox_mem_alloced;
	struct device *dev = &adapter->pdev->dev;

	if (mem->va)
		dma_free_coherent(dev, mem->size, mem->va, mem->dma);

	mem = &adapter->rx_filter;
	if (mem->va)
		dma_free_coherent(dev, mem->size, mem->va, mem->dma);

	mem = &adapter->stats_cmd;
	if (mem->va)
		dma_free_coherent(dev, mem->size, mem->va, mem->dma);
}

/* Allocate and initialize various fields in be_adapter struct */
static int be_drv_init(struct be_adapter *adapter)
{
	struct be_dma_mem *mbox_mem_alloc = &adapter->mbox_mem_alloced;
	struct be_dma_mem *mbox_mem_align = &adapter->mbox_mem;
	struct be_dma_mem *rx_filter = &adapter->rx_filter;
	struct be_dma_mem *stats_cmd = &adapter->stats_cmd;
	struct device *dev = &adapter->pdev->dev;
	int status = 0;

	mbox_mem_alloc->size = sizeof(struct be_mcc_mailbox) + 16;
	mbox_mem_alloc->va = dma_alloc_coherent(dev, mbox_mem_alloc->size,
						&mbox_mem_alloc->dma,
						GFP_KERNEL);
	if (!mbox_mem_alloc->va)
		return -ENOMEM;

	mbox_mem_align->size = sizeof(struct be_mcc_mailbox);
	mbox_mem_align->va = PTR_ALIGN(mbox_mem_alloc->va, 16);
	mbox_mem_align->dma = PTR_ALIGN(mbox_mem_alloc->dma, 16);

	rx_filter->size = sizeof(struct be_cmd_req_rx_filter);
	rx_filter->va = dma_alloc_coherent(dev, rx_filter->size,
					   &rx_filter->dma, GFP_KERNEL);
	if (!rx_filter->va) {
		status = -ENOMEM;
		goto free_mbox;
	}

	if (lancer_chip(adapter))
		stats_cmd->size = sizeof(struct lancer_cmd_req_pport_stats);
	else if (BE2_chip(adapter))
		stats_cmd->size = sizeof(struct be_cmd_req_get_stats_v0);
	else if (BE3_chip(adapter))
		stats_cmd->size = sizeof(struct be_cmd_req_get_stats_v1);
	else
		stats_cmd->size = sizeof(struct be_cmd_req_get_stats_v2);
	stats_cmd->va = dma_alloc_coherent(dev, stats_cmd->size,
					   &stats_cmd->dma, GFP_KERNEL);
	if (!stats_cmd->va) {
		status = -ENOMEM;
		goto free_rx_filter;
	}

	mutex_init(&adapter->mbox_lock);
	mutex_init(&adapter->mcc_lock);
	mutex_init(&adapter->rx_filter_lock);
	spin_lock_init(&adapter->mcc_cq_lock);
	init_completion(&adapter->et_cmd_compl);

	pci_save_state(adapter->pdev);

	INIT_DELAYED_WORK(&adapter->work, be_worker);

	adapter->error_recovery.recovery_state = ERR_RECOVERY_ST_NONE;
	adapter->error_recovery.resched_delay = 0;
	INIT_DELAYED_WORK(&adapter->error_recovery.err_detection_work,
			  be_err_detection_task);

	adapter->rx_fc = true;
	adapter->tx_fc = true;

	/* Must be a power of 2 or else MODULO will BUG_ON */
	adapter->be_get_temp_freq = 64;

	return 0;

free_rx_filter:
	dma_free_coherent(dev, rx_filter->size, rx_filter->va, rx_filter->dma);
free_mbox:
	dma_free_coherent(dev, mbox_mem_alloc->size, mbox_mem_alloc->va,
			  mbox_mem_alloc->dma);
	return status;
}

static void be_remove(struct pci_dev *pdev)
{
	struct be_adapter *adapter = pci_get_drvdata(pdev);

	if (!adapter)
		return;

	be_roce_dev_remove(adapter);
	be_intr_set(adapter, false);

	be_cancel_err_detection(adapter);

	unregister_netdev(adapter->netdev);

	be_clear(adapter);

	if (!pci_vfs_assigned(adapter->pdev))
		be_cmd_reset_function(adapter);

	/* tell fw we're done with firing cmds */
	be_cmd_fw_clean(adapter);

	be_unmap_pci_bars(adapter);
	be_drv_cleanup(adapter);

	pci_disable_pcie_error_reporting(pdev);

	pci_release_regions(pdev);
	pci_disable_device(pdev);

	free_netdev(adapter->netdev);
}

static ssize_t be_hwmon_show_temp(struct device *dev,
				  struct device_attribute *dev_attr,
				  char *buf)
{
	struct be_adapter *adapter = dev_get_drvdata(dev);

	/* Unit: millidegree Celsius */
	if (adapter->hwmon_info.be_on_die_temp == BE_INVALID_DIE_TEMP)
		return -EIO;
	else
		return sprintf(buf, "%u\n",
			       adapter->hwmon_info.be_on_die_temp * 1000);
}

static SENSOR_DEVICE_ATTR(temp1_input, 0444,
			  be_hwmon_show_temp, NULL, 1);

static struct attribute *be_hwmon_attrs[] = {
	&sensor_dev_attr_temp1_input.dev_attr.attr,
	NULL
};

ATTRIBUTE_GROUPS(be_hwmon);

static char *mc_name(struct be_adapter *adapter)
{
	char *str = "";	/* default */

	switch (adapter->mc_type) {
	case UMC:
		str = "UMC";
		break;
	case FLEX10:
		str = "FLEX10";
		break;
	case vNIC1:
		str = "vNIC-1";
		break;
	case nPAR:
		str = "nPAR";
		break;
	case UFP:
		str = "UFP";
		break;
	case vNIC2:
		str = "vNIC-2";
		break;
	default:
		str = "";
	}

	return str;
}

static inline char *func_name(struct be_adapter *adapter)
{
	return be_physfn(adapter) ? "PF" : "VF";
}

static inline char *nic_name(struct pci_dev *pdev)
{
	switch (pdev->device) {
	case OC_DEVICE_ID1:
		return OC_NAME;
	case OC_DEVICE_ID2:
		return OC_NAME_BE;
	case OC_DEVICE_ID3:
	case OC_DEVICE_ID4:
		return OC_NAME_LANCER;
	case BE_DEVICE_ID2:
		return BE3_NAME;
	case OC_DEVICE_ID5:
	case OC_DEVICE_ID6:
		return OC_NAME_SH;
	default:
		return BE_NAME;
	}
}

static int be_probe(struct pci_dev *pdev, const struct pci_device_id *pdev_id)
{
	struct be_adapter *adapter;
	struct net_device *netdev;
	int status = 0;

	status = pci_enable_device(pdev);
	if (status)
		goto do_none;

	status = pci_request_regions(pdev, DRV_NAME);
	if (status)
		goto disable_dev;
	pci_set_master(pdev);

	netdev = alloc_etherdev_mqs(sizeof(*adapter), MAX_TX_QS, MAX_RX_QS);
	if (!netdev) {
		status = -ENOMEM;
		goto rel_reg;
	}
	adapter = netdev_priv(netdev);
	adapter->pdev = pdev;
	pci_set_drvdata(pdev, adapter);
	adapter->netdev = netdev;
	SET_NETDEV_DEV(netdev, &pdev->dev);

	status = dma_set_mask_and_coherent(&pdev->dev, DMA_BIT_MASK(64));
	if (!status) {
		netdev->features |= NETIF_F_HIGHDMA;
	} else {
		status = dma_set_mask_and_coherent(&pdev->dev, DMA_BIT_MASK(32));
		if (status) {
			dev_err(&pdev->dev, "Could not set PCI DMA Mask\n");
			goto free_netdev;
		}
	}

	status = pci_enable_pcie_error_reporting(pdev);
	if (!status)
		dev_info(&pdev->dev, "PCIe error reporting enabled\n");

	status = be_map_pci_bars(adapter);
	if (status)
		goto free_netdev;

	status = be_drv_init(adapter);
	if (status)
		goto unmap_bars;

	status = be_setup(adapter);
	if (status)
		goto drv_cleanup;

	be_netdev_init(netdev);
	status = register_netdev(netdev);
	if (status != 0)
		goto unsetup;

	be_roce_dev_add(adapter);

	be_schedule_err_detection(adapter, ERR_DETECTION_DELAY);
	adapter->error_recovery.probe_time = jiffies;

	/* On Die temperature not supported for VF. */
	if (be_physfn(adapter) && IS_ENABLED(CONFIG_BE2NET_HWMON)) {
		adapter->hwmon_info.hwmon_dev =
			devm_hwmon_device_register_with_groups(&pdev->dev,
							       DRV_NAME,
							       adapter,
							       be_hwmon_groups);
		adapter->hwmon_info.be_on_die_temp = BE_INVALID_DIE_TEMP;
	}

	dev_info(&pdev->dev, "%s: %s %s port %c\n", nic_name(pdev),
		 func_name(adapter), mc_name(adapter), adapter->port_name);

	return 0;

unsetup:
	be_clear(adapter);
drv_cleanup:
	be_drv_cleanup(adapter);
unmap_bars:
	be_unmap_pci_bars(adapter);
free_netdev:
	free_netdev(netdev);
rel_reg:
	pci_release_regions(pdev);
disable_dev:
	pci_disable_device(pdev);
do_none:
	dev_err(&pdev->dev, "%s initialization failed\n", nic_name(pdev));
	return status;
}

static int __maybe_unused be_suspend(struct device *dev_d)
{
<<<<<<< HEAD
	struct be_adapter *adapter = pci_get_drvdata(pdev);
=======
	struct be_adapter *adapter = dev_get_drvdata(dev_d);
>>>>>>> 24b8d41d

	be_intr_set(adapter, false);
	be_cancel_err_detection(adapter);

	be_cleanup(adapter);

	return 0;
}

static int __maybe_unused be_pci_resume(struct device *dev_d)
{
	struct be_adapter *adapter = dev_get_drvdata(dev_d);
	int status = 0;

	status = be_resume(adapter);
	if (status)
		return status;

	be_schedule_err_detection(adapter, ERR_DETECTION_DELAY);

	return 0;
}

/*
 * An FLR will stop BE from DMAing any data.
 */
static void be_shutdown(struct pci_dev *pdev)
{
	struct be_adapter *adapter = pci_get_drvdata(pdev);

	if (!adapter)
		return;

	be_roce_dev_shutdown(adapter);
	cancel_delayed_work_sync(&adapter->work);
	be_cancel_err_detection(adapter);

	netif_device_detach(adapter->netdev);

	be_cmd_reset_function(adapter);

	pci_disable_device(pdev);
}

static pci_ers_result_t be_eeh_err_detected(struct pci_dev *pdev,
					    pci_channel_state_t state)
{
	struct be_adapter *adapter = pci_get_drvdata(pdev);

	dev_err(&adapter->pdev->dev, "EEH error detected\n");

	be_roce_dev_remove(adapter);

	if (!be_check_error(adapter, BE_ERROR_EEH)) {
		be_set_error(adapter, BE_ERROR_EEH);

		be_cancel_err_detection(adapter);

		be_cleanup(adapter);
	}

	if (state == pci_channel_io_perm_failure)
		return PCI_ERS_RESULT_DISCONNECT;

	pci_disable_device(pdev);

	/* The error could cause the FW to trigger a flash debug dump.
	 * Resetting the card while flash dump is in progress
	 * can cause it not to recover; wait for it to finish.
	 * Wait only for first function as it is needed only once per
	 * adapter.
	 */
	if (pdev->devfn == 0)
		ssleep(30);

	return PCI_ERS_RESULT_NEED_RESET;
}

static pci_ers_result_t be_eeh_reset(struct pci_dev *pdev)
{
	struct be_adapter *adapter = pci_get_drvdata(pdev);
	int status;

	dev_info(&adapter->pdev->dev, "EEH reset\n");

	status = pci_enable_device(pdev);
	if (status)
		return PCI_ERS_RESULT_DISCONNECT;

	pci_set_master(pdev);
	pci_restore_state(pdev);

	/* Check if card is ok and fw is ready */
	dev_info(&adapter->pdev->dev,
		 "Waiting for FW to be ready after EEH reset\n");
	status = be_fw_wait_ready(adapter);
	if (status)
		return PCI_ERS_RESULT_DISCONNECT;

	be_clear_error(adapter, BE_CLEAR_ALL);
	return PCI_ERS_RESULT_RECOVERED;
}

static void be_eeh_resume(struct pci_dev *pdev)
{
	int status = 0;
	struct be_adapter *adapter = pci_get_drvdata(pdev);

	dev_info(&adapter->pdev->dev, "EEH resume\n");

	pci_save_state(pdev);

	status = be_resume(adapter);
	if (status)
		goto err;

	be_roce_dev_add(adapter);

	be_schedule_err_detection(adapter, ERR_DETECTION_DELAY);
	return;
err:
	dev_err(&adapter->pdev->dev, "EEH resume failed\n");
}

static int be_pci_sriov_configure(struct pci_dev *pdev, int num_vfs)
{
	struct be_adapter *adapter = pci_get_drvdata(pdev);
	struct be_resources vft_res = {0};
	int status;

	if (!num_vfs)
		be_vf_clear(adapter);

	adapter->num_vfs = num_vfs;

	if (adapter->num_vfs == 0 && pci_vfs_assigned(pdev)) {
		dev_warn(&pdev->dev,
			 "Cannot disable VFs while they are assigned\n");
		return -EBUSY;
	}

	/* When the HW is in SRIOV capable configuration, the PF-pool resources
	 * are equally distributed across the max-number of VFs. The user may
	 * request only a subset of the max-vfs to be enabled.
	 * Based on num_vfs, redistribute the resources across num_vfs so that
	 * each VF will have access to more number of resources.
	 * This facility is not available in BE3 FW.
	 * Also, this is done by FW in Lancer chip.
	 */
	if (skyhawk_chip(adapter) && !pci_num_vf(pdev)) {
		be_calculate_vf_res(adapter, adapter->num_vfs,
				    &vft_res);
		status = be_cmd_set_sriov_config(adapter, adapter->pool_res,
						 adapter->num_vfs, &vft_res);
		if (status)
			dev_err(&pdev->dev,
				"Failed to optimize SR-IOV resources\n");
	}

	status = be_get_resources(adapter);
	if (status)
		return be_cmd_status(status);

	/* Updating real_num_tx/rx_queues() requires rtnl_lock() */
	rtnl_lock();
	status = be_update_queues(adapter);
	rtnl_unlock();
	if (status)
		return be_cmd_status(status);

	if (adapter->num_vfs)
		status = be_vf_setup(adapter);

	if (!status)
		return adapter->num_vfs;

	return 0;
}

static const struct pci_error_handlers be_eeh_handlers = {
	.error_detected = be_eeh_err_detected,
	.slot_reset = be_eeh_reset,
	.resume = be_eeh_resume,
};

static SIMPLE_DEV_PM_OPS(be_pci_pm_ops, be_suspend, be_pci_resume);

static struct pci_driver be_driver = {
	.name = DRV_NAME,
	.id_table = be_dev_ids,
	.probe = be_probe,
	.remove = be_remove,
	.driver.pm = &be_pci_pm_ops,
	.shutdown = be_shutdown,
	.sriov_configure = be_pci_sriov_configure,
	.err_handler = &be_eeh_handlers
};

static int __init be_init_module(void)
{
	int status;

	if (rx_frag_size != 8192 && rx_frag_size != 4096 &&
	    rx_frag_size != 2048) {
		printk(KERN_WARNING DRV_NAME
			" : Module param rx_frag_size must be 2048/4096/8192."
			" Using 2048\n");
		rx_frag_size = 2048;
	}

	if (num_vfs > 0) {
		pr_info(DRV_NAME " : Module param num_vfs is obsolete.");
		pr_info(DRV_NAME " : Use sysfs method to enable VFs\n");
	}

	be_wq = create_singlethread_workqueue("be_wq");
	if (!be_wq) {
		pr_warn(DRV_NAME "workqueue creation failed\n");
		return -1;
	}

	be_err_recovery_workq =
		create_singlethread_workqueue("be_err_recover");
	if (!be_err_recovery_workq)
		pr_warn(DRV_NAME "Could not create error recovery workqueue\n");

	status = pci_register_driver(&be_driver);
	if (status) {
		destroy_workqueue(be_wq);
		be_destroy_err_recovery_workq();
	}
	return status;
}
module_init(be_init_module);

static void __exit be_exit_module(void)
{
	pci_unregister_driver(&be_driver);

	be_destroy_err_recovery_workq();

	if (be_wq)
		destroy_workqueue(be_wq);
}
module_exit(be_exit_module);<|MERGE_RESOLUTION|>--- conflicted
+++ resolved
@@ -278,12 +278,7 @@
 
 	/* Check if mac has already been added as part of uc-list */
 	for (i = 0; i < adapter->uc_macs; i++) {
-<<<<<<< HEAD
-		if (ether_addr_equal((u8 *)&adapter->uc_list[i * ETH_ALEN],
-				     mac)) {
-=======
 		if (ether_addr_equal(adapter->uc_list[i].mac, mac)) {
->>>>>>> 24b8d41d
 			/* mac already added, skip addition */
 			adapter->pmac_id[0] = adapter->pmac_id[i + 1];
 			return 0;
@@ -374,7 +369,6 @@
 	/* Remember currently programmed MAC */
 	ether_addr_copy(adapter->dev_mac, addr->sa_data);
 done:
-	ether_addr_copy(adapter->dev_mac, addr->sa_data);
 	ether_addr_copy(netdev->dev_addr, addr->sa_data);
 	dev_info(dev, "MAC address changed to %pM\n", addr->sa_data);
 	return 0;
@@ -1748,22 +1742,12 @@
 
 static int be_uc_mac_add(struct be_adapter *adapter, int uc_idx)
 {
-<<<<<<< HEAD
-	if (ether_addr_equal((u8 *)&adapter->uc_list[uc_idx * ETH_ALEN],
-			     adapter->dev_mac)) {
-=======
 	if (ether_addr_equal(adapter->uc_list[uc_idx].mac, adapter->dev_mac)) {
->>>>>>> 24b8d41d
 		adapter->pmac_id[uc_idx + 1] = adapter->pmac_id[0];
 		return 0;
 	}
 
-<<<<<<< HEAD
-	return be_cmd_pmac_add(adapter,
-			       (u8 *)&adapter->uc_list[uc_idx * ETH_ALEN],
-=======
 	return be_cmd_pmac_add(adapter, adapter->uc_list[uc_idx].mac,
->>>>>>> 24b8d41d
 			       adapter->if_handle,
 			       &adapter->pmac_id[uc_idx + 1], 0);
 }
@@ -1796,8 +1780,6 @@
 		 * in uc-promisc mode and now is out of that mode.
 		 */
 		adapter->update_uc_list = true;
-<<<<<<< HEAD
-=======
 	}
 
 	if (adapter->update_uc_list) {
@@ -1808,7 +1790,6 @@
 			i++;
 		}
 		curr_uc_macs = netdev_uc_count(netdev);
->>>>>>> 24b8d41d
 	}
 	netif_addr_unlock_bh(netdev);
 
@@ -1817,26 +1798,6 @@
 	} else if (adapter->update_uc_list) {
 		be_clear_uc_promisc(adapter);
 
-<<<<<<< HEAD
-	if (adapter->update_uc_list) {
-		i = 1; /* First slot is claimed by the Primary MAC */
-
-		/* cache the uc-list in adapter array */
-		netdev_for_each_uc_addr(ha, netdev) {
-			ether_addr_copy(adapter->uc_list[i].mac, ha->addr);
-			i++;
-		}
-		curr_uc_macs = netdev_uc_count(netdev);
-	}
-	netif_addr_unlock_bh(netdev);
-
-	if (uc_promisc) {
-		be_set_uc_promisc(adapter);
-	} else if (adapter->update_uc_list) {
-		be_clear_uc_promisc(adapter);
-
-=======
->>>>>>> 24b8d41d
 		for (i = 0; i < adapter->uc_macs; i++)
 			be_uc_mac_del(adapter, adapter->pmac_id[i + 1]);
 
@@ -2996,11 +2957,8 @@
 	adapter->num_evt_qs = min_t(u16, num_irqs(adapter),
 				    max(adapter->cfg_num_rx_irqs,
 					adapter->cfg_num_tx_irqs));
-<<<<<<< HEAD
-=======
 
 	adapter->aic_enabled = true;
->>>>>>> 24b8d41d
 
 	for_all_evt_queues(adapter, eqo, i) {
 		int numa_node = dev_to_node(&adapter->pdev->dev);
@@ -3421,11 +3379,6 @@
 		ue_hi = (ue_hi & ~ue_hi_mask);
 
 		if (ue_lo || ue_hi) {
-<<<<<<< HEAD
-			dev_err(dev, "Error detected in the adapter");
-			if (skyhawk_chip(adapter))
-				be_set_error(adapter, BE_ERROR_UE);
-=======
 			/* On certain platforms BE3 hardware can indicate
 			 * spurious UEs. In case of a UE in the chip,
 			 * the POST register correctly reports either a
@@ -3446,7 +3399,6 @@
 
 			dev_err(dev, "Error detected in the adapter");
 			be_set_error(adapter, BE_ERROR_UE);
->>>>>>> 24b8d41d
 
 			for (i = 0; ue_lo; ue_lo >>= 1, i++) {
 				if (ue_lo & 1)
@@ -3647,9 +3599,6 @@
 
 static void be_disable_if_filters(struct be_adapter *adapter)
 {
-<<<<<<< HEAD
-	be_dev_mac_del(adapter, adapter->pmac_id[0]);
-=======
 	/* Don't delete MAC on BE3 VFs without FILTMGMT privilege  */
 	if (!BEx_chip(adapter) || !be_virtfn(adapter) ||
 	    check_privilege(adapter, BE_PRIV_FILTMGMT)) {
@@ -3657,7 +3606,6 @@
 		eth_zero_addr(adapter->dev_mac);
 	}
 
->>>>>>> 24b8d41d
 	be_clear_uc_list(adapter);
 	be_clear_mc_list(adapter);
 
@@ -3809,13 +3757,6 @@
 	if (status)
 		return status;
 
-<<<<<<< HEAD
-	/* For BE3 VFs, the PF programs the initial MAC address */
-	if (!(BEx_chip(adapter) && be_virtfn(adapter))) {
-		status = be_dev_mac_add(adapter, adapter->netdev->dev_addr);
-		if (status)
-			return status;
-=======
 	/* Normally this condition usually true as the ->dev_mac is zeroed.
 	 * But on BE3 VFs the initial MAC is pre-programmed by PF and
 	 * subsequent be_dev_mac_add() can fail (after fresh boot)
@@ -3837,7 +3778,6 @@
 		if (old_pmac_id >= 0 && old_pmac_id != adapter->pmac_id[0])
 			be_dev_mac_del(adapter, old_pmac_id);
 
->>>>>>> 24b8d41d
 		ether_addr_copy(adapter->dev_mac, adapter->netdev->dev_addr);
 	}
 
@@ -3889,13 +3829,8 @@
 		be_link_status_update(adapter, link_status);
 
 	netif_tx_start_all_queues(netdev);
-<<<<<<< HEAD
-	if (skyhawk_chip(adapter))
-		udp_tunnel_get_rx_info(netdev);
-=======
 
 	udp_tunnel_nic_reset_ntf(netdev);
->>>>>>> 24b8d41d
 
 	return 0;
 err:
@@ -4032,9 +3967,6 @@
 	}
 }
 
-<<<<<<< HEAD
-static void be_disable_vxlan_offloads(struct be_adapter *adapter)
-=======
 /* VxLAN offload Notes:
  *
  * The stack defines tunnel offload flags (hw_enc_features) for IP and doesn't
@@ -4047,7 +3979,6 @@
  */
 static int be_vxlan_set_port(struct net_device *netdev, unsigned int table,
 			     unsigned int entry, struct udp_tunnel_info *ti)
->>>>>>> 24b8d41d
 {
 	struct be_adapter *adapter = netdev_priv(netdev);
 	struct device *dev = &adapter->pdev->dev;
@@ -4096,8 +4027,6 @@
 	return 0;
 }
 
-<<<<<<< HEAD
-=======
 static const struct udp_tunnel_nic_info be_udp_tunnels = {
 	.set_port	= be_vxlan_set_port,
 	.unset_port	= be_vxlan_unset_port,
@@ -4108,7 +4037,6 @@
 	},
 };
 
->>>>>>> 24b8d41d
 static void be_calculate_vf_res(struct be_adapter *adapter, u16 num_vfs,
 				struct be_resources *vft_res)
 {
@@ -4224,11 +4152,7 @@
 					&vft_res);
 	}
 
-<<<<<<< HEAD
-	be_disable_vxlan_offloads(adapter);
-=======
 	be_vxlan_unset_port(adapter->netdev, 0, 0, NULL);
->>>>>>> 24b8d41d
 
 	be_if_destroy(adapter);
 
@@ -5131,7 +5055,6 @@
 
 static struct be_cmd_work *be_alloc_work(struct be_adapter *adapter,
 					 void (*func)(struct work_struct *))
-<<<<<<< HEAD
 {
 	struct be_cmd_work *work;
 
@@ -5145,149 +5068,6 @@
 	INIT_WORK(&work->work, func);
 	work->adapter = adapter;
 	return work;
-}
-
-/* VxLAN offload Notes:
- *
- * The stack defines tunnel offload flags (hw_enc_features) for IP and doesn't
- * distinguish various types of transports (VxLAN, GRE, NVGRE ..). So, offload
- * is expected to work across all types of IP tunnels once exported. Skyhawk
- * supports offloads for either VxLAN or NVGRE, exclusively. So we export VxLAN
- * offloads in hw_enc_features only when a VxLAN port is added. If other (non
- * VxLAN) tunnels are configured while VxLAN offloads are enabled, offloads for
- * those other tunnels are unexported on the fly through ndo_features_check().
- *
- * Skyhawk supports VxLAN offloads only for one UDP dport. So, if the stack
- * adds more than one port, disable offloads and don't re-enable them again
- * until after all the tunnels are removed.
- */
-static void be_work_add_vxlan_port(struct work_struct *work)
-{
-	struct be_cmd_work *cmd_work =
-				container_of(work, struct be_cmd_work, work);
-	struct be_adapter *adapter = cmd_work->adapter;
-	struct net_device *netdev = adapter->netdev;
-	struct device *dev = &adapter->pdev->dev;
-	__be16 port = cmd_work->info.vxlan_port;
-	int status;
-
-	if (adapter->vxlan_port == port && adapter->vxlan_port_count) {
-		adapter->vxlan_port_aliases++;
-		goto done;
-	}
-
-	if (adapter->flags & BE_FLAGS_VXLAN_OFFLOADS) {
-		dev_info(dev,
-			 "Only one UDP port supported for VxLAN offloads\n");
-		dev_info(dev, "Disabling VxLAN offloads\n");
-		adapter->vxlan_port_count++;
-		goto err;
-	}
-
-	if (adapter->vxlan_port_count++ >= 1)
-		goto done;
-
-	status = be_cmd_manage_iface(adapter, adapter->if_handle,
-				     OP_CONVERT_NORMAL_TO_TUNNEL);
-	if (status) {
-		dev_warn(dev, "Failed to convert normal interface to tunnel\n");
-		goto err;
-	}
-
-	status = be_cmd_set_vxlan_port(adapter, port);
-	if (status) {
-		dev_warn(dev, "Failed to add VxLAN port\n");
-		goto err;
-	}
-	adapter->flags |= BE_FLAGS_VXLAN_OFFLOADS;
-	adapter->vxlan_port = port;
-
-	netdev->hw_enc_features |= NETIF_F_IP_CSUM | NETIF_F_IPV6_CSUM |
-				   NETIF_F_TSO | NETIF_F_TSO6 |
-				   NETIF_F_GSO_UDP_TUNNEL;
-	netdev->hw_features |= NETIF_F_GSO_UDP_TUNNEL;
-	netdev->features |= NETIF_F_GSO_UDP_TUNNEL;
-
-	dev_info(dev, "Enabled VxLAN offloads for UDP port %d\n",
-		 be16_to_cpu(port));
-	goto done;
-err:
-	be_disable_vxlan_offloads(adapter);
-done:
-	kfree(cmd_work);
-}
-
-static void be_work_del_vxlan_port(struct work_struct *work)
-{
-	struct be_cmd_work *cmd_work =
-				container_of(work, struct be_cmd_work, work);
-	struct be_adapter *adapter = cmd_work->adapter;
-	__be16 port = cmd_work->info.vxlan_port;
-
-	if (adapter->vxlan_port != port)
-		goto done;
-
-	if (adapter->vxlan_port_aliases) {
-		adapter->vxlan_port_aliases--;
-		goto out;
-	}
-
-	be_disable_vxlan_offloads(adapter);
-
-	dev_info(&adapter->pdev->dev,
-		 "Disabled VxLAN offloads for UDP port %d\n",
-		 be16_to_cpu(port));
-done:
-	adapter->vxlan_port_count--;
-out:
-	kfree(cmd_work);
-}
-
-static void be_cfg_vxlan_port(struct net_device *netdev,
-			      struct udp_tunnel_info *ti,
-			      void (*func)(struct work_struct *))
-{
-	struct be_adapter *adapter = netdev_priv(netdev);
-	struct be_cmd_work *cmd_work;
-
-	if (ti->type != UDP_TUNNEL_TYPE_VXLAN)
-		return;
-
-	if (lancer_chip(adapter) || BEx_chip(adapter) || be_is_mc(adapter))
-		return;
-
-	cmd_work = be_alloc_work(adapter, func);
-	if (cmd_work) {
-		cmd_work->info.vxlan_port = ti->port;
-		queue_work(be_wq, &cmd_work->work);
-	}
-}
-
-static void be_del_vxlan_port(struct net_device *netdev,
-			      struct udp_tunnel_info *ti)
-{
-	be_cfg_vxlan_port(netdev, ti, be_work_del_vxlan_port);
-}
-
-static void be_add_vxlan_port(struct net_device *netdev,
-			      struct udp_tunnel_info *ti)
-{
-	be_cfg_vxlan_port(netdev, ti, be_work_add_vxlan_port);
-=======
-{
-	struct be_cmd_work *work;
-
-	work = kzalloc(sizeof(*work), GFP_ATOMIC);
-	if (!work) {
-		dev_err(&adapter->pdev->dev,
-			"be_work memory allocation failed\n");
-		return NULL;
-	}
-
-	INIT_WORK(&work->work, func);
-	work->adapter = adapter;
-	return work;
->>>>>>> 24b8d41d
 }
 
 static netdev_features_t be_features_check(struct sk_buff *skb,
@@ -5405,16 +5185,8 @@
 #endif
 	.ndo_bridge_setlink	= be_ndo_bridge_setlink,
 	.ndo_bridge_getlink	= be_ndo_bridge_getlink,
-<<<<<<< HEAD
-#ifdef CONFIG_NET_RX_BUSY_POLL
-	.ndo_busy_poll		= be_busy_poll,
-#endif
-	.ndo_udp_tunnel_add	= be_add_vxlan_port,
-	.ndo_udp_tunnel_del	= be_del_vxlan_port,
-=======
 	.ndo_udp_tunnel_add	= udp_tunnel_nic_add_port,
 	.ndo_udp_tunnel_del	= udp_tunnel_nic_del_port,
->>>>>>> 24b8d41d
 	.ndo_features_check	= be_features_check,
 	.ndo_get_phys_port_id   = be_get_phys_port_id,
 };
@@ -5519,24 +5291,15 @@
 	dev_err(&adapter->pdev->dev, "Recoverable HW error code: 0x%x\n",
 		ue_err_code);
 
-<<<<<<< HEAD
-	if (jiffies - err_rec->probe_time <= initial_idle_time) {
-=======
 	if (time_before_eq(jiffies - err_rec->probe_time, initial_idle_time)) {
->>>>>>> 24b8d41d
 		dev_err(&adapter->pdev->dev,
 			"Cannot recover within %lu sec from driver load\n",
 			jiffies_to_msecs(initial_idle_time) / MSEC_PER_SEC);
 		return false;
 	}
 
-<<<<<<< HEAD
-	if (err_rec->last_recovery_time &&
-	    (jiffies - err_rec->last_recovery_time <= recovery_interval)) {
-=======
 	if (err_rec->last_recovery_time && time_before_eq(
 		jiffies - err_rec->last_recovery_time, recovery_interval)) {
->>>>>>> 24b8d41d
 		dev_err(&adapter->pdev->dev,
 			"Cannot recover within %lu sec from last recovery\n",
 			jiffies_to_msecs(recovery_interval) / MSEC_PER_SEC);
@@ -6154,11 +5917,7 @@
 
 static int __maybe_unused be_suspend(struct device *dev_d)
 {
-<<<<<<< HEAD
-	struct be_adapter *adapter = pci_get_drvdata(pdev);
-=======
 	struct be_adapter *adapter = dev_get_drvdata(dev_d);
->>>>>>> 24b8d41d
 
 	be_intr_set(adapter, false);
 	be_cancel_err_detection(adapter);
