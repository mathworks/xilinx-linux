// SPDX-License-Identifier: GPL-2.0-or-later
/*******************************************************************************

  Copyright(c) 2006 Tundra Semiconductor Corporation.


*******************************************************************************/

/* This driver is based on the driver code originally developed
 * for the Intel IOC80314 (ForestLake) Gigabit Ethernet by
 * scott.wood@timesys.com  * Copyright (C) 2003 TimeSys Corporation
 *
 * Currently changes from original version are:
 * - porting to Tsi108-based platform and kernel 2.6 (kong.lai@tundra.com)
 * - modifications to handle two ports independently and support for
 *   additional PHY devices (alexandre.bounine@tundra.com)
 * - Get hardware information from platform device. (tie-fei.zang@freescale.com)
 *
 */

#include <linux/module.h>
#include <linux/types.h>
#include <linux/interrupt.h>
#include <linux/net.h>
#include <linux/netdevice.h>
#include <linux/etherdevice.h>
#include <linux/ethtool.h>
#include <linux/skbuff.h>
#include <linux/spinlock.h>
#include <linux/delay.h>
#include <linux/crc32.h>
#include <linux/mii.h>
#include <linux/device.h>
#include <linux/pci.h>
#include <linux/rtnetlink.h>
#include <linux/timer.h>
#include <linux/platform_device.h>
#include <linux/gfp.h>

#include <asm/io.h>
#include <asm/tsi108.h>

#include "tsi108_eth.h"

#define MII_READ_DELAY 10000	/* max link wait time in msec */

#define TSI108_RXRING_LEN     256

/* NOTE: The driver currently does not support receiving packets
 * larger than the buffer size, so don't decrease this (unless you
 * want to add such support).
 */
#define TSI108_RXBUF_SIZE     1536

#define TSI108_TXRING_LEN     256

#define TSI108_TX_INT_FREQ    64

/* Check the phy status every half a second. */
#define CHECK_PHY_INTERVAL (HZ/2)

static int tsi108_init_one(struct platform_device *pdev);
static int tsi108_ether_remove(struct platform_device *pdev);

struct tsi108_prv_data {
	void  __iomem *regs;	/* Base of normal regs */
	void  __iomem *phyregs;	/* Base of register bank used for PHY access */

	struct net_device *dev;
	struct napi_struct napi;

	unsigned int phy;		/* Index of PHY for this interface */
	unsigned int irq_num;
	unsigned int id;
	unsigned int phy_type;

	struct timer_list timer;/* Timer that triggers the check phy function */
	unsigned int rxtail;	/* Next entry in rxring to read */
	unsigned int rxhead;	/* Next entry in rxring to give a new buffer */
	unsigned int rxfree;	/* Number of free, allocated RX buffers */

	unsigned int rxpending;	/* Non-zero if there are still descriptors
				 * to be processed from a previous descriptor
				 * interrupt condition that has been cleared */

	unsigned int txtail;	/* Next TX descriptor to check status on */
	unsigned int txhead;	/* Next TX descriptor to use */

	/* Number of free TX descriptors.  This could be calculated from
	 * rxhead and rxtail if one descriptor were left unused to disambiguate
	 * full and empty conditions, but it's simpler to just keep track
	 * explicitly. */

	unsigned int txfree;

	unsigned int phy_ok;		/* The PHY is currently powered on. */

	/* PHY status (duplex is 1 for half, 2 for full,
	 * so that the default 0 indicates that neither has
	 * yet been configured). */

	unsigned int link_up;
	unsigned int speed;
	unsigned int duplex;

	tx_desc *txring;
	rx_desc *rxring;
	struct sk_buff *txskbs[TSI108_TXRING_LEN];
	struct sk_buff *rxskbs[TSI108_RXRING_LEN];

	dma_addr_t txdma, rxdma;

	/* txlock nests in misclock and phy_lock */

	spinlock_t txlock, misclock;

	/* stats is used to hold the upper bits of each hardware counter,
	 * and tmpstats is used to hold the full values for returning
	 * to the caller of get_stats().  They must be separate in case
	 * an overflow interrupt occurs before the stats are consumed.
	 */

	struct net_device_stats stats;
	struct net_device_stats tmpstats;

	/* These stats are kept separate in hardware, thus require individual
	 * fields for handling carry.  They are combined in get_stats.
	 */

	unsigned long rx_fcs;	/* Add to rx_frame_errors */
	unsigned long rx_short_fcs;	/* Add to rx_frame_errors */
	unsigned long rx_long_fcs;	/* Add to rx_frame_errors */
	unsigned long rx_underruns;	/* Add to rx_length_errors */
	unsigned long rx_overruns;	/* Add to rx_length_errors */

	unsigned long tx_coll_abort;	/* Add to tx_aborted_errors/collisions */
	unsigned long tx_pause_drop;	/* Add to tx_aborted_errors */

	unsigned long mc_hash[16];
	u32 msg_enable;			/* debug message level */
	struct mii_if_info mii_if;
	unsigned int init_media;

	struct platform_device *pdev;
};

/* Structure for a device driver */

static struct platform_driver tsi_eth_driver = {
	.probe = tsi108_init_one,
	.remove = tsi108_ether_remove,
	.driver	= {
		.name = "tsi-ethernet",
	},
};

static void tsi108_timed_checker(struct timer_list *t);

#ifdef DEBUG
static void dump_eth_one(struct net_device *dev)
{
	struct tsi108_prv_data *data = netdev_priv(dev);

	printk("Dumping %s...\n", dev->name);
	printk("intstat %x intmask %x phy_ok %d"
	       " link %d speed %d duplex %d\n",
	       TSI_READ(TSI108_EC_INTSTAT),
	       TSI_READ(TSI108_EC_INTMASK), data->phy_ok,
	       data->link_up, data->speed, data->duplex);

	printk("TX: head %d, tail %d, free %d, stat %x, estat %x, err %x\n",
	       data->txhead, data->txtail, data->txfree,
	       TSI_READ(TSI108_EC_TXSTAT),
	       TSI_READ(TSI108_EC_TXESTAT),
	       TSI_READ(TSI108_EC_TXERR));

	printk("RX: head %d, tail %d, free %d, stat %x,"
	       " estat %x, err %x, pending %d\n\n",
	       data->rxhead, data->rxtail, data->rxfree,
	       TSI_READ(TSI108_EC_RXSTAT),
	       TSI_READ(TSI108_EC_RXESTAT),
	       TSI_READ(TSI108_EC_RXERR), data->rxpending);
}
#endif

/* Synchronization is needed between the thread and up/down events.
 * Note that the PHY is accessed through the same registers for both
 * interfaces, so this can't be made interface-specific.
 */

static DEFINE_SPINLOCK(phy_lock);

static int tsi108_read_mii(struct tsi108_prv_data *data, int reg)
{
	unsigned i;

	TSI_WRITE_PHY(TSI108_MAC_MII_ADDR,
				(data->phy << TSI108_MAC_MII_ADDR_PHY) |
				(reg << TSI108_MAC_MII_ADDR_REG));
	TSI_WRITE_PHY(TSI108_MAC_MII_CMD, 0);
	TSI_WRITE_PHY(TSI108_MAC_MII_CMD, TSI108_MAC_MII_CMD_READ);
	for (i = 0; i < 100; i++) {
		if (!(TSI_READ_PHY(TSI108_MAC_MII_IND) &
		      (TSI108_MAC_MII_IND_NOTVALID | TSI108_MAC_MII_IND_BUSY)))
			break;
		udelay(10);
	}

	if (i == 100)
		return 0xffff;
	else
		return TSI_READ_PHY(TSI108_MAC_MII_DATAIN);
}

static void tsi108_write_mii(struct tsi108_prv_data *data,
				int reg, u16 val)
{
	unsigned i = 100;
	TSI_WRITE_PHY(TSI108_MAC_MII_ADDR,
				(data->phy << TSI108_MAC_MII_ADDR_PHY) |
				(reg << TSI108_MAC_MII_ADDR_REG));
	TSI_WRITE_PHY(TSI108_MAC_MII_DATAOUT, val);
	while (i--) {
		if(!(TSI_READ_PHY(TSI108_MAC_MII_IND) &
			TSI108_MAC_MII_IND_BUSY))
			break;
		udelay(10);
	}
}

static int tsi108_mdio_read(struct net_device *dev, int addr, int reg)
{
	struct tsi108_prv_data *data = netdev_priv(dev);
	return tsi108_read_mii(data, reg);
}

static void tsi108_mdio_write(struct net_device *dev, int addr, int reg, int val)
{
	struct tsi108_prv_data *data = netdev_priv(dev);
	tsi108_write_mii(data, reg, val);
}

static inline void tsi108_write_tbi(struct tsi108_prv_data *data,
					int reg, u16 val)
{
	unsigned i = 1000;
	TSI_WRITE(TSI108_MAC_MII_ADDR,
			     (0x1e << TSI108_MAC_MII_ADDR_PHY)
			     | (reg << TSI108_MAC_MII_ADDR_REG));
	TSI_WRITE(TSI108_MAC_MII_DATAOUT, val);
	while(i--) {
		if(!(TSI_READ(TSI108_MAC_MII_IND) & TSI108_MAC_MII_IND_BUSY))
			return;
		udelay(10);
	}
	printk(KERN_ERR "%s function time out\n", __func__);
}

static int mii_speed(struct mii_if_info *mii)
{
	int advert, lpa, val, media;
	int lpa2 = 0;
	int speed;

	if (!mii_link_ok(mii))
		return 0;

	val = (*mii->mdio_read) (mii->dev, mii->phy_id, MII_BMSR);
	if ((val & BMSR_ANEGCOMPLETE) == 0)
		return 0;

	advert = (*mii->mdio_read) (mii->dev, mii->phy_id, MII_ADVERTISE);
	lpa = (*mii->mdio_read) (mii->dev, mii->phy_id, MII_LPA);
	media = mii_nway_result(advert & lpa);

	if (mii->supports_gmii)
		lpa2 = mii->mdio_read(mii->dev, mii->phy_id, MII_STAT1000);

	speed = lpa2 & (LPA_1000FULL | LPA_1000HALF) ? 1000 :
			(media & (ADVERTISE_100FULL | ADVERTISE_100HALF) ? 100 : 10);
	return speed;
}

static void tsi108_check_phy(struct net_device *dev)
{
	struct tsi108_prv_data *data = netdev_priv(dev);
	u32 mac_cfg2_reg, portctrl_reg;
	u32 duplex;
	u32 speed;
	unsigned long flags;

	spin_lock_irqsave(&phy_lock, flags);

	if (!data->phy_ok)
		goto out;

	duplex = mii_check_media(&data->mii_if, netif_msg_link(data), data->init_media);
	data->init_media = 0;

	if (netif_carrier_ok(dev)) {

		speed = mii_speed(&data->mii_if);

		if ((speed != data->speed) || duplex) {

			mac_cfg2_reg = TSI_READ(TSI108_MAC_CFG2);
			portctrl_reg = TSI_READ(TSI108_EC_PORTCTRL);

			mac_cfg2_reg &= ~TSI108_MAC_CFG2_IFACE_MASK;

			if (speed == 1000) {
				mac_cfg2_reg |= TSI108_MAC_CFG2_GIG;
				portctrl_reg &= ~TSI108_EC_PORTCTRL_NOGIG;
			} else {
				mac_cfg2_reg |= TSI108_MAC_CFG2_NOGIG;
				portctrl_reg |= TSI108_EC_PORTCTRL_NOGIG;
			}

			data->speed = speed;

			if (data->mii_if.full_duplex) {
				mac_cfg2_reg |= TSI108_MAC_CFG2_FULLDUPLEX;
				portctrl_reg &= ~TSI108_EC_PORTCTRL_HALFDUPLEX;
				data->duplex = 2;
			} else {
				mac_cfg2_reg &= ~TSI108_MAC_CFG2_FULLDUPLEX;
				portctrl_reg |= TSI108_EC_PORTCTRL_HALFDUPLEX;
				data->duplex = 1;
			}

			TSI_WRITE(TSI108_MAC_CFG2, mac_cfg2_reg);
			TSI_WRITE(TSI108_EC_PORTCTRL, portctrl_reg);
		}

		if (data->link_up == 0) {
			/* The manual says it can take 3-4 usecs for the speed change
			 * to take effect.
			 */
			udelay(5);

			spin_lock(&data->txlock);
			if (is_valid_ether_addr(dev->dev_addr) && data->txfree)
				netif_wake_queue(dev);

			data->link_up = 1;
			spin_unlock(&data->txlock);
		}
	} else {
		if (data->link_up == 1) {
			netif_stop_queue(dev);
			data->link_up = 0;
			printk(KERN_NOTICE "%s : link is down\n", dev->name);
		}

		goto out;
	}


out:
	spin_unlock_irqrestore(&phy_lock, flags);
}

static inline void
tsi108_stat_carry_one(int carry, int carry_bit, int carry_shift,
		      unsigned long *upper)
{
	if (carry & carry_bit)
		*upper += carry_shift;
}

static void tsi108_stat_carry(struct net_device *dev)
{
	struct tsi108_prv_data *data = netdev_priv(dev);
	unsigned long flags;
	u32 carry1, carry2;

	spin_lock_irqsave(&data->misclock, flags);

	carry1 = TSI_READ(TSI108_STAT_CARRY1);
	carry2 = TSI_READ(TSI108_STAT_CARRY2);

	TSI_WRITE(TSI108_STAT_CARRY1, carry1);
	TSI_WRITE(TSI108_STAT_CARRY2, carry2);

	tsi108_stat_carry_one(carry1, TSI108_STAT_CARRY1_RXBYTES,
			      TSI108_STAT_RXBYTES_CARRY, &data->stats.rx_bytes);

	tsi108_stat_carry_one(carry1, TSI108_STAT_CARRY1_RXPKTS,
			      TSI108_STAT_RXPKTS_CARRY,
			      &data->stats.rx_packets);

	tsi108_stat_carry_one(carry1, TSI108_STAT_CARRY1_RXFCS,
			      TSI108_STAT_RXFCS_CARRY, &data->rx_fcs);

	tsi108_stat_carry_one(carry1, TSI108_STAT_CARRY1_RXMCAST,
			      TSI108_STAT_RXMCAST_CARRY,
			      &data->stats.multicast);

	tsi108_stat_carry_one(carry1, TSI108_STAT_CARRY1_RXALIGN,
			      TSI108_STAT_RXALIGN_CARRY,
			      &data->stats.rx_frame_errors);

	tsi108_stat_carry_one(carry1, TSI108_STAT_CARRY1_RXLENGTH,
			      TSI108_STAT_RXLENGTH_CARRY,
			      &data->stats.rx_length_errors);

	tsi108_stat_carry_one(carry1, TSI108_STAT_CARRY1_RXRUNT,
			      TSI108_STAT_RXRUNT_CARRY, &data->rx_underruns);

	tsi108_stat_carry_one(carry1, TSI108_STAT_CARRY1_RXJUMBO,
			      TSI108_STAT_RXJUMBO_CARRY, &data->rx_overruns);

	tsi108_stat_carry_one(carry1, TSI108_STAT_CARRY1_RXFRAG,
			      TSI108_STAT_RXFRAG_CARRY, &data->rx_short_fcs);

	tsi108_stat_carry_one(carry1, TSI108_STAT_CARRY1_RXJABBER,
			      TSI108_STAT_RXJABBER_CARRY, &data->rx_long_fcs);

	tsi108_stat_carry_one(carry1, TSI108_STAT_CARRY1_RXDROP,
			      TSI108_STAT_RXDROP_CARRY,
			      &data->stats.rx_missed_errors);

	tsi108_stat_carry_one(carry2, TSI108_STAT_CARRY2_TXBYTES,
			      TSI108_STAT_TXBYTES_CARRY, &data->stats.tx_bytes);

	tsi108_stat_carry_one(carry2, TSI108_STAT_CARRY2_TXPKTS,
			      TSI108_STAT_TXPKTS_CARRY,
			      &data->stats.tx_packets);

	tsi108_stat_carry_one(carry2, TSI108_STAT_CARRY2_TXEXDEF,
			      TSI108_STAT_TXEXDEF_CARRY,
			      &data->stats.tx_aborted_errors);

	tsi108_stat_carry_one(carry2, TSI108_STAT_CARRY2_TXEXCOL,
			      TSI108_STAT_TXEXCOL_CARRY, &data->tx_coll_abort);

	tsi108_stat_carry_one(carry2, TSI108_STAT_CARRY2_TXTCOL,
			      TSI108_STAT_TXTCOL_CARRY,
			      &data->stats.collisions);

	tsi108_stat_carry_one(carry2, TSI108_STAT_CARRY2_TXPAUSE,
			      TSI108_STAT_TXPAUSEDROP_CARRY,
			      &data->tx_pause_drop);

	spin_unlock_irqrestore(&data->misclock, flags);
}

/* Read a stat counter atomically with respect to carries.
 * data->misclock must be held.
 */
static inline unsigned long
tsi108_read_stat(struct tsi108_prv_data * data, int reg, int carry_bit,
		 int carry_shift, unsigned long *upper)
{
	int carryreg;
	unsigned long val;

	if (reg < 0xb0)
		carryreg = TSI108_STAT_CARRY1;
	else
		carryreg = TSI108_STAT_CARRY2;

      again:
	val = TSI_READ(reg) | *upper;

	/* Check to see if it overflowed, but the interrupt hasn't
	 * been serviced yet.  If so, handle the carry here, and
	 * try again.
	 */

	if (unlikely(TSI_READ(carryreg) & carry_bit)) {
		*upper += carry_shift;
		TSI_WRITE(carryreg, carry_bit);
		goto again;
	}

	return val;
}

static struct net_device_stats *tsi108_get_stats(struct net_device *dev)
{
	unsigned long excol;

	struct tsi108_prv_data *data = netdev_priv(dev);
	spin_lock_irq(&data->misclock);

	data->tmpstats.rx_packets =
	    tsi108_read_stat(data, TSI108_STAT_RXPKTS,
			     TSI108_STAT_CARRY1_RXPKTS,
			     TSI108_STAT_RXPKTS_CARRY, &data->stats.rx_packets);

	data->tmpstats.tx_packets =
	    tsi108_read_stat(data, TSI108_STAT_TXPKTS,
			     TSI108_STAT_CARRY2_TXPKTS,
			     TSI108_STAT_TXPKTS_CARRY, &data->stats.tx_packets);

	data->tmpstats.rx_bytes =
	    tsi108_read_stat(data, TSI108_STAT_RXBYTES,
			     TSI108_STAT_CARRY1_RXBYTES,
			     TSI108_STAT_RXBYTES_CARRY, &data->stats.rx_bytes);

	data->tmpstats.tx_bytes =
	    tsi108_read_stat(data, TSI108_STAT_TXBYTES,
			     TSI108_STAT_CARRY2_TXBYTES,
			     TSI108_STAT_TXBYTES_CARRY, &data->stats.tx_bytes);

	data->tmpstats.multicast =
	    tsi108_read_stat(data, TSI108_STAT_RXMCAST,
			     TSI108_STAT_CARRY1_RXMCAST,
			     TSI108_STAT_RXMCAST_CARRY, &data->stats.multicast);

	excol = tsi108_read_stat(data, TSI108_STAT_TXEXCOL,
				 TSI108_STAT_CARRY2_TXEXCOL,
				 TSI108_STAT_TXEXCOL_CARRY,
				 &data->tx_coll_abort);

	data->tmpstats.collisions =
	    tsi108_read_stat(data, TSI108_STAT_TXTCOL,
			     TSI108_STAT_CARRY2_TXTCOL,
			     TSI108_STAT_TXTCOL_CARRY, &data->stats.collisions);

	data->tmpstats.collisions += excol;

	data->tmpstats.rx_length_errors =
	    tsi108_read_stat(data, TSI108_STAT_RXLENGTH,
			     TSI108_STAT_CARRY1_RXLENGTH,
			     TSI108_STAT_RXLENGTH_CARRY,
			     &data->stats.rx_length_errors);

	data->tmpstats.rx_length_errors +=
	    tsi108_read_stat(data, TSI108_STAT_RXRUNT,
			     TSI108_STAT_CARRY1_RXRUNT,
			     TSI108_STAT_RXRUNT_CARRY, &data->rx_underruns);

	data->tmpstats.rx_length_errors +=
	    tsi108_read_stat(data, TSI108_STAT_RXJUMBO,
			     TSI108_STAT_CARRY1_RXJUMBO,
			     TSI108_STAT_RXJUMBO_CARRY, &data->rx_overruns);

	data->tmpstats.rx_frame_errors =
	    tsi108_read_stat(data, TSI108_STAT_RXALIGN,
			     TSI108_STAT_CARRY1_RXALIGN,
			     TSI108_STAT_RXALIGN_CARRY,
			     &data->stats.rx_frame_errors);

	data->tmpstats.rx_frame_errors +=
	    tsi108_read_stat(data, TSI108_STAT_RXFCS,
			     TSI108_STAT_CARRY1_RXFCS, TSI108_STAT_RXFCS_CARRY,
			     &data->rx_fcs);

	data->tmpstats.rx_frame_errors +=
	    tsi108_read_stat(data, TSI108_STAT_RXFRAG,
			     TSI108_STAT_CARRY1_RXFRAG,
			     TSI108_STAT_RXFRAG_CARRY, &data->rx_short_fcs);

	data->tmpstats.rx_missed_errors =
	    tsi108_read_stat(data, TSI108_STAT_RXDROP,
			     TSI108_STAT_CARRY1_RXDROP,
			     TSI108_STAT_RXDROP_CARRY,
			     &data->stats.rx_missed_errors);

	/* These three are maintained by software. */
	data->tmpstats.rx_fifo_errors = data->stats.rx_fifo_errors;
	data->tmpstats.rx_crc_errors = data->stats.rx_crc_errors;

	data->tmpstats.tx_aborted_errors =
	    tsi108_read_stat(data, TSI108_STAT_TXEXDEF,
			     TSI108_STAT_CARRY2_TXEXDEF,
			     TSI108_STAT_TXEXDEF_CARRY,
			     &data->stats.tx_aborted_errors);

	data->tmpstats.tx_aborted_errors +=
	    tsi108_read_stat(data, TSI108_STAT_TXPAUSEDROP,
			     TSI108_STAT_CARRY2_TXPAUSE,
			     TSI108_STAT_TXPAUSEDROP_CARRY,
			     &data->tx_pause_drop);

	data->tmpstats.tx_aborted_errors += excol;

	data->tmpstats.tx_errors = data->tmpstats.tx_aborted_errors;
	data->tmpstats.rx_errors = data->tmpstats.rx_length_errors +
	    data->tmpstats.rx_crc_errors +
	    data->tmpstats.rx_frame_errors +
	    data->tmpstats.rx_fifo_errors + data->tmpstats.rx_missed_errors;

	spin_unlock_irq(&data->misclock);
	return &data->tmpstats;
}

static void tsi108_restart_rx(struct tsi108_prv_data * data, struct net_device *dev)
{
	TSI_WRITE(TSI108_EC_RXQ_PTRHIGH,
			     TSI108_EC_RXQ_PTRHIGH_VALID);

	TSI_WRITE(TSI108_EC_RXCTRL, TSI108_EC_RXCTRL_GO
			     | TSI108_EC_RXCTRL_QUEUE0);
}

static void tsi108_restart_tx(struct tsi108_prv_data * data)
{
	TSI_WRITE(TSI108_EC_TXQ_PTRHIGH,
			     TSI108_EC_TXQ_PTRHIGH_VALID);

	TSI_WRITE(TSI108_EC_TXCTRL, TSI108_EC_TXCTRL_IDLEINT |
			     TSI108_EC_TXCTRL_GO | TSI108_EC_TXCTRL_QUEUE0);
}

/* txlock must be held by caller, with IRQs disabled, and
 * with permission to re-enable them when the lock is dropped.
 */
static void tsi108_complete_tx(struct net_device *dev)
{
	struct tsi108_prv_data *data = netdev_priv(dev);
	int tx;
	struct sk_buff *skb;
	int release = 0;

	while (!data->txfree || data->txhead != data->txtail) {
		tx = data->txtail;

		if (data->txring[tx].misc & TSI108_TX_OWN)
			break;

		skb = data->txskbs[tx];

		if (!(data->txring[tx].misc & TSI108_TX_OK))
			printk("%s: bad tx packet, misc %x\n",
			       dev->name, data->txring[tx].misc);

		data->txtail = (data->txtail + 1) % TSI108_TXRING_LEN;
		data->txfree++;

		if (data->txring[tx].misc & TSI108_TX_EOF) {
			dev_kfree_skb_any(skb);
			release++;
		}
	}

	if (release) {
		if (is_valid_ether_addr(dev->dev_addr) && data->link_up)
			netif_wake_queue(dev);
	}
}

static int tsi108_send_packet(struct sk_buff * skb, struct net_device *dev)
{
	struct tsi108_prv_data *data = netdev_priv(dev);
	int frags = skb_shinfo(skb)->nr_frags + 1;
	int i;

	if (!data->phy_ok && net_ratelimit())
		printk(KERN_ERR "%s: Transmit while PHY is down!\n", dev->name);

	if (!data->link_up) {
		printk(KERN_ERR "%s: Transmit while link is down!\n",
		       dev->name);
		netif_stop_queue(dev);
		return NETDEV_TX_BUSY;
	}

	if (data->txfree < MAX_SKB_FRAGS + 1) {
		netif_stop_queue(dev);

		if (net_ratelimit())
			printk(KERN_ERR "%s: Transmit with full tx ring!\n",
			       dev->name);
		return NETDEV_TX_BUSY;
	}

	if (data->txfree - frags < MAX_SKB_FRAGS + 1) {
		netif_stop_queue(dev);
	}

	spin_lock_irq(&data->txlock);

	for (i = 0; i < frags; i++) {
		int misc = 0;
		int tx = data->txhead;

		/* This is done to mark every TSI108_TX_INT_FREQ tx buffers with
		 * the interrupt bit.  TX descriptor-complete interrupts are
		 * enabled when the queue fills up, and masked when there is
		 * still free space.  This way, when saturating the outbound
		 * link, the tx interrupts are kept to a reasonable level.
		 * When the queue is not full, reclamation of skbs still occurs
		 * as new packets are transmitted, or on a queue-empty
		 * interrupt.
		 */

		if ((tx % TSI108_TX_INT_FREQ == 0) &&
		    ((TSI108_TXRING_LEN - data->txfree) >= TSI108_TX_INT_FREQ))
			misc = TSI108_TX_INT;

		data->txskbs[tx] = skb;

		if (i == 0) {
			data->txring[tx].buf0 = dma_map_single(&data->pdev->dev,
					skb->data, skb_headlen(skb),
					DMA_TO_DEVICE);
			data->txring[tx].len = skb_headlen(skb);
			misc |= TSI108_TX_SOF;
		} else {
			const skb_frag_t *frag = &skb_shinfo(skb)->frags[i - 1];

			data->txring[tx].buf0 =
				skb_frag_dma_map(&data->pdev->dev, frag,
						0, skb_frag_size(frag),
						DMA_TO_DEVICE);
			data->txring[tx].len = skb_frag_size(frag);
		}

		if (i == frags - 1)
			misc |= TSI108_TX_EOF;

		if (netif_msg_pktdata(data)) {
			int i;
			printk("%s: Tx Frame contents (%d)\n", dev->name,
			       skb->len);
			for (i = 0; i < skb->len; i++)
				printk(" %2.2x", skb->data[i]);
			printk(".\n");
		}
		data->txring[tx].misc = misc | TSI108_TX_OWN;

		data->txhead = (data->txhead + 1) % TSI108_TXRING_LEN;
		data->txfree--;
	}

	tsi108_complete_tx(dev);

	/* This must be done after the check for completed tx descriptors,
	 * so that the tail pointer is correct.
	 */

	if (!(TSI_READ(TSI108_EC_TXSTAT) & TSI108_EC_TXSTAT_QUEUE0))
		tsi108_restart_tx(data);

	spin_unlock_irq(&data->txlock);
	return NETDEV_TX_OK;
}

static int tsi108_complete_rx(struct net_device *dev, int budget)
{
	struct tsi108_prv_data *data = netdev_priv(dev);
	int done = 0;

	while (data->rxfree && done != budget) {
		int rx = data->rxtail;
		struct sk_buff *skb;

		if (data->rxring[rx].misc & TSI108_RX_OWN)
			break;

		skb = data->rxskbs[rx];
		data->rxtail = (data->rxtail + 1) % TSI108_RXRING_LEN;
		data->rxfree--;
		done++;

		if (data->rxring[rx].misc & TSI108_RX_BAD) {
			spin_lock_irq(&data->misclock);

			if (data->rxring[rx].misc & TSI108_RX_CRC)
				data->stats.rx_crc_errors++;
			if (data->rxring[rx].misc & TSI108_RX_OVER)
				data->stats.rx_fifo_errors++;

			spin_unlock_irq(&data->misclock);

			dev_kfree_skb_any(skb);
			continue;
		}
		if (netif_msg_pktdata(data)) {
			int i;
			printk("%s: Rx Frame contents (%d)\n",
			       dev->name, data->rxring[rx].len);
			for (i = 0; i < data->rxring[rx].len; i++)
				printk(" %2.2x", skb->data[i]);
			printk(".\n");
		}

		skb_put(skb, data->rxring[rx].len);
		skb->protocol = eth_type_trans(skb, dev);
		netif_receive_skb(skb);
	}

	return done;
}

static int tsi108_refill_rx(struct net_device *dev, int budget)
{
	struct tsi108_prv_data *data = netdev_priv(dev);
	int done = 0;

	while (data->rxfree != TSI108_RXRING_LEN && done != budget) {
		int rx = data->rxhead;
		struct sk_buff *skb;

		skb = netdev_alloc_skb_ip_align(dev, TSI108_RXBUF_SIZE);
		data->rxskbs[rx] = skb;
		if (!skb)
			break;

		data->rxring[rx].buf0 = dma_map_single(&data->pdev->dev,
				skb->data, TSI108_RX_SKB_SIZE,
				DMA_FROM_DEVICE);

		/* Sometimes the hardware sets blen to zero after packet
		 * reception, even though the manual says that it's only ever
		 * modified by the driver.
		 */

		data->rxring[rx].blen = TSI108_RX_SKB_SIZE;
		data->rxring[rx].misc = TSI108_RX_OWN | TSI108_RX_INT;

		data->rxhead = (data->rxhead + 1) % TSI108_RXRING_LEN;
		data->rxfree++;
		done++;
	}

	if (done != 0 && !(TSI_READ(TSI108_EC_RXSTAT) &
			   TSI108_EC_RXSTAT_QUEUE0))
		tsi108_restart_rx(data, dev);

	return done;
}

static int tsi108_poll(struct napi_struct *napi, int budget)
{
	struct tsi108_prv_data *data = container_of(napi, struct tsi108_prv_data, napi);
	struct net_device *dev = data->dev;
	u32 estat = TSI_READ(TSI108_EC_RXESTAT);
	u32 intstat = TSI_READ(TSI108_EC_INTSTAT);
	int num_received = 0, num_filled = 0;

	intstat &= TSI108_INT_RXQUEUE0 | TSI108_INT_RXTHRESH |
	    TSI108_INT_RXOVERRUN | TSI108_INT_RXERROR | TSI108_INT_RXWAIT;

	TSI_WRITE(TSI108_EC_RXESTAT, estat);
	TSI_WRITE(TSI108_EC_INTSTAT, intstat);

	if (data->rxpending || (estat & TSI108_EC_RXESTAT_Q0_DESCINT))
		num_received = tsi108_complete_rx(dev, budget);

	/* This should normally fill no more slots than the number of
	 * packets received in tsi108_complete_rx().  The exception
	 * is when we previously ran out of memory for RX SKBs.  In that
	 * case, it's helpful to obey the budget, not only so that the
	 * CPU isn't hogged, but so that memory (which may still be low)
	 * is not hogged by one device.
	 *
	 * A work unit is considered to be two SKBs to allow us to catch
	 * up when the ring has shrunk due to out-of-memory but we're
	 * still removing the full budget's worth of packets each time.
	 */

	if (data->rxfree < TSI108_RXRING_LEN)
		num_filled = tsi108_refill_rx(dev, budget * 2);

	if (intstat & TSI108_INT_RXERROR) {
		u32 err = TSI_READ(TSI108_EC_RXERR);
		TSI_WRITE(TSI108_EC_RXERR, err);

		if (err) {
			if (net_ratelimit())
				printk(KERN_DEBUG "%s: RX error %x\n",
				       dev->name, err);

			if (!(TSI_READ(TSI108_EC_RXSTAT) &
			      TSI108_EC_RXSTAT_QUEUE0))
				tsi108_restart_rx(data, dev);
		}
	}

	if (intstat & TSI108_INT_RXOVERRUN) {
		spin_lock_irq(&data->misclock);
		data->stats.rx_fifo_errors++;
		spin_unlock_irq(&data->misclock);
	}

	if (num_received < budget) {
		data->rxpending = 0;
		napi_complete_done(napi, num_received);

		TSI_WRITE(TSI108_EC_INTMASK,
				     TSI_READ(TSI108_EC_INTMASK)
				     & ~(TSI108_INT_RXQUEUE0
					 | TSI108_INT_RXTHRESH |
					 TSI108_INT_RXOVERRUN |
					 TSI108_INT_RXERROR |
					 TSI108_INT_RXWAIT));
	} else {
		data->rxpending = 1;
	}

	return num_received;
}

static void tsi108_rx_int(struct net_device *dev)
{
	struct tsi108_prv_data *data = netdev_priv(dev);

	/* A race could cause dev to already be scheduled, so it's not an
	 * error if that happens (and interrupts shouldn't be re-masked,
	 * because that can cause harmful races, if poll has already
	 * unmasked them but not cleared LINK_STATE_SCHED).
	 *
	 * This can happen if this code races with tsi108_poll(), which masks
	 * the interrupts after tsi108_irq_one() read the mask, but before
	 * napi_schedule is called.  It could also happen due to calls
	 * from tsi108_check_rxring().
	 */

	if (napi_schedule_prep(&data->napi)) {
		/* Mask, rather than ack, the receive interrupts.  The ack
		 * will happen in tsi108_poll().
		 */

		TSI_WRITE(TSI108_EC_INTMASK,
				     TSI_READ(TSI108_EC_INTMASK) |
				     TSI108_INT_RXQUEUE0
				     | TSI108_INT_RXTHRESH |
				     TSI108_INT_RXOVERRUN | TSI108_INT_RXERROR |
				     TSI108_INT_RXWAIT);
		__napi_schedule(&data->napi);
	} else {
		if (!netif_running(dev)) {
			/* This can happen if an interrupt occurs while the
			 * interface is being brought down, as the START
			 * bit is cleared before the stop function is called.
			 *
			 * In this case, the interrupts must be masked, or
			 * they will continue indefinitely.
			 *
			 * There's a race here if the interface is brought down
			 * and then up in rapid succession, as the device could
			 * be made running after the above check and before
			 * the masking below.  This will only happen if the IRQ
			 * thread has a lower priority than the task brining
			 * up the interface.  Fixing this race would likely
			 * require changes in generic code.
			 */

			TSI_WRITE(TSI108_EC_INTMASK,
					     TSI_READ
					     (TSI108_EC_INTMASK) |
					     TSI108_INT_RXQUEUE0 |
					     TSI108_INT_RXTHRESH |
					     TSI108_INT_RXOVERRUN |
					     TSI108_INT_RXERROR |
					     TSI108_INT_RXWAIT);
		}
	}
}

/* If the RX ring has run out of memory, try periodically
 * to allocate some more, as otherwise poll would never
 * get called (apart from the initial end-of-queue condition).
 *
 * This is called once per second (by default) from the thread.
 */

static void tsi108_check_rxring(struct net_device *dev)
{
	struct tsi108_prv_data *data = netdev_priv(dev);

	/* A poll is scheduled, as opposed to caling tsi108_refill_rx
	 * directly, so as to keep the receive path single-threaded
	 * (and thus not needing a lock).
	 */

	if (netif_running(dev) && data->rxfree < TSI108_RXRING_LEN / 4)
		tsi108_rx_int(dev);
}

static void tsi108_tx_int(struct net_device *dev)
{
	struct tsi108_prv_data *data = netdev_priv(dev);
	u32 estat = TSI_READ(TSI108_EC_TXESTAT);

	TSI_WRITE(TSI108_EC_TXESTAT, estat);
	TSI_WRITE(TSI108_EC_INTSTAT, TSI108_INT_TXQUEUE0 |
			     TSI108_INT_TXIDLE | TSI108_INT_TXERROR);
	if (estat & TSI108_EC_TXESTAT_Q0_ERR) {
		u32 err = TSI_READ(TSI108_EC_TXERR);
		TSI_WRITE(TSI108_EC_TXERR, err);

		if (err && net_ratelimit())
			printk(KERN_ERR "%s: TX error %x\n", dev->name, err);
	}

	if (estat & (TSI108_EC_TXESTAT_Q0_DESCINT | TSI108_EC_TXESTAT_Q0_EOQ)) {
		spin_lock(&data->txlock);
		tsi108_complete_tx(dev);
		spin_unlock(&data->txlock);
	}
}


static irqreturn_t tsi108_irq(int irq, void *dev_id)
{
	struct net_device *dev = dev_id;
	struct tsi108_prv_data *data = netdev_priv(dev);
	u32 stat = TSI_READ(TSI108_EC_INTSTAT);

	if (!(stat & TSI108_INT_ANY))
		return IRQ_NONE;	/* Not our interrupt */

	stat &= ~TSI_READ(TSI108_EC_INTMASK);

	if (stat & (TSI108_INT_TXQUEUE0 | TSI108_INT_TXIDLE |
		    TSI108_INT_TXERROR))
		tsi108_tx_int(dev);
	if (stat & (TSI108_INT_RXQUEUE0 | TSI108_INT_RXTHRESH |
		    TSI108_INT_RXWAIT | TSI108_INT_RXOVERRUN |
		    TSI108_INT_RXERROR))
		tsi108_rx_int(dev);

	if (stat & TSI108_INT_SFN) {
		if (net_ratelimit())
			printk(KERN_DEBUG "%s: SFN error\n", dev->name);
		TSI_WRITE(TSI108_EC_INTSTAT, TSI108_INT_SFN);
	}

	if (stat & TSI108_INT_STATCARRY) {
		tsi108_stat_carry(dev);
		TSI_WRITE(TSI108_EC_INTSTAT, TSI108_INT_STATCARRY);
	}

	return IRQ_HANDLED;
}

static void tsi108_stop_ethernet(struct net_device *dev)
{
	struct tsi108_prv_data *data = netdev_priv(dev);
	int i = 1000;
	/* Disable all TX and RX queues ... */
	TSI_WRITE(TSI108_EC_TXCTRL, 0);
	TSI_WRITE(TSI108_EC_RXCTRL, 0);

	/* ...and wait for them to become idle */
	while(i--) {
		if(!(TSI_READ(TSI108_EC_TXSTAT) & TSI108_EC_TXSTAT_ACTIVE))
			break;
		udelay(10);
	}
	i = 1000;
	while(i--){
		if(!(TSI_READ(TSI108_EC_RXSTAT) & TSI108_EC_RXSTAT_ACTIVE))
			return;
		udelay(10);
	}
	printk(KERN_ERR "%s function time out\n", __func__);
}

static void tsi108_reset_ether(struct tsi108_prv_data * data)
{
	TSI_WRITE(TSI108_MAC_CFG1, TSI108_MAC_CFG1_SOFTRST);
	udelay(100);
	TSI_WRITE(TSI108_MAC_CFG1, 0);

	TSI_WRITE(TSI108_EC_PORTCTRL, TSI108_EC_PORTCTRL_STATRST);
	udelay(100);
	TSI_WRITE(TSI108_EC_PORTCTRL,
			     TSI_READ(TSI108_EC_PORTCTRL) &
			     ~TSI108_EC_PORTCTRL_STATRST);

	TSI_WRITE(TSI108_EC_TXCFG, TSI108_EC_TXCFG_RST);
	udelay(100);
	TSI_WRITE(TSI108_EC_TXCFG,
			     TSI_READ(TSI108_EC_TXCFG) &
			     ~TSI108_EC_TXCFG_RST);

	TSI_WRITE(TSI108_EC_RXCFG, TSI108_EC_RXCFG_RST);
	udelay(100);
	TSI_WRITE(TSI108_EC_RXCFG,
			     TSI_READ(TSI108_EC_RXCFG) &
			     ~TSI108_EC_RXCFG_RST);

	TSI_WRITE(TSI108_MAC_MII_MGMT_CFG,
			     TSI_READ(TSI108_MAC_MII_MGMT_CFG) |
			     TSI108_MAC_MII_MGMT_RST);
	udelay(100);
	TSI_WRITE(TSI108_MAC_MII_MGMT_CFG,
			     (TSI_READ(TSI108_MAC_MII_MGMT_CFG) &
			     ~(TSI108_MAC_MII_MGMT_RST |
			       TSI108_MAC_MII_MGMT_CLK)) | 0x07);
}

static int tsi108_get_mac(struct net_device *dev)
{
	struct tsi108_prv_data *data = netdev_priv(dev);
	u32 word1 = TSI_READ(TSI108_MAC_ADDR1);
	u32 word2 = TSI_READ(TSI108_MAC_ADDR2);

	/* Note that the octets are reversed from what the manual says,
	 * producing an even weirder ordering...
	 */
	if (word2 == 0 && word1 == 0) {
		dev->dev_addr[0] = 0x00;
		dev->dev_addr[1] = 0x06;
		dev->dev_addr[2] = 0xd2;
		dev->dev_addr[3] = 0x00;
		dev->dev_addr[4] = 0x00;
		if (0x8 == data->phy)
			dev->dev_addr[5] = 0x01;
		else
			dev->dev_addr[5] = 0x02;

		word2 = (dev->dev_addr[0] << 16) | (dev->dev_addr[1] << 24);

		word1 = (dev->dev_addr[2] << 0) | (dev->dev_addr[3] << 8) |
		    (dev->dev_addr[4] << 16) | (dev->dev_addr[5] << 24);

		TSI_WRITE(TSI108_MAC_ADDR1, word1);
		TSI_WRITE(TSI108_MAC_ADDR2, word2);
	} else {
		dev->dev_addr[0] = (word2 >> 16) & 0xff;
		dev->dev_addr[1] = (word2 >> 24) & 0xff;
		dev->dev_addr[2] = (word1 >> 0) & 0xff;
		dev->dev_addr[3] = (word1 >> 8) & 0xff;
		dev->dev_addr[4] = (word1 >> 16) & 0xff;
		dev->dev_addr[5] = (word1 >> 24) & 0xff;
	}

	if (!is_valid_ether_addr(dev->dev_addr)) {
		printk(KERN_ERR
		       "%s: Invalid MAC address. word1: %08x, word2: %08x\n",
		       dev->name, word1, word2);
		return -EINVAL;
	}

	return 0;
}

static int tsi108_set_mac(struct net_device *dev, void *addr)
{
	struct tsi108_prv_data *data = netdev_priv(dev);
	u32 word1, word2;
	int i;

	if (!is_valid_ether_addr(addr))
		return -EADDRNOTAVAIL;

	for (i = 0; i < 6; i++)
		/* +2 is for the offset of the HW addr type */
		dev->dev_addr[i] = ((unsigned char *)addr)[i + 2];

	word2 = (dev->dev_addr[0] << 16) | (dev->dev_addr[1] << 24);

	word1 = (dev->dev_addr[2] << 0) | (dev->dev_addr[3] << 8) |
	    (dev->dev_addr[4] << 16) | (dev->dev_addr[5] << 24);

	spin_lock_irq(&data->misclock);
	TSI_WRITE(TSI108_MAC_ADDR1, word1);
	TSI_WRITE(TSI108_MAC_ADDR2, word2);
	spin_lock(&data->txlock);

	if (data->txfree && data->link_up)
		netif_wake_queue(dev);

	spin_unlock(&data->txlock);
	spin_unlock_irq(&data->misclock);
	return 0;
}

/* Protected by dev->xmit_lock. */
static void tsi108_set_rx_mode(struct net_device *dev)
{
	struct tsi108_prv_data *data = netdev_priv(dev);
	u32 rxcfg = TSI_READ(TSI108_EC_RXCFG);

	if (dev->flags & IFF_PROMISC) {
		rxcfg &= ~(TSI108_EC_RXCFG_UC_HASH | TSI108_EC_RXCFG_MC_HASH);
		rxcfg |= TSI108_EC_RXCFG_UFE | TSI108_EC_RXCFG_MFE;
		goto out;
	}

	rxcfg &= ~(TSI108_EC_RXCFG_UFE | TSI108_EC_RXCFG_MFE);

	if (dev->flags & IFF_ALLMULTI || !netdev_mc_empty(dev)) {
		int i;
		struct netdev_hw_addr *ha;
		rxcfg |= TSI108_EC_RXCFG_MFE | TSI108_EC_RXCFG_MC_HASH;

		memset(data->mc_hash, 0, sizeof(data->mc_hash));

		netdev_for_each_mc_addr(ha, dev) {
			u32 hash, crc;

			crc = ether_crc(6, ha->addr);
			hash = crc >> 23;
			__set_bit(hash, &data->mc_hash[0]);
		}

		TSI_WRITE(TSI108_EC_HASHADDR,
				     TSI108_EC_HASHADDR_AUTOINC |
				     TSI108_EC_HASHADDR_MCAST);

		for (i = 0; i < 16; i++) {
			/* The manual says that the hardware may drop
			 * back-to-back writes to the data register.
			 */
			udelay(1);
			TSI_WRITE(TSI108_EC_HASHDATA,
					     data->mc_hash[i]);
		}
	}

      out:
	TSI_WRITE(TSI108_EC_RXCFG, rxcfg);
}

static void tsi108_init_phy(struct net_device *dev)
{
	struct tsi108_prv_data *data = netdev_priv(dev);
	u32 i = 0;
	u16 phyval = 0;
	unsigned long flags;

	spin_lock_irqsave(&phy_lock, flags);

	tsi108_write_mii(data, MII_BMCR, BMCR_RESET);
	while (--i) {
		if(!(tsi108_read_mii(data, MII_BMCR) & BMCR_RESET))
			break;
		udelay(10);
	}
	if (i == 0)
		printk(KERN_ERR "%s function time out\n", __func__);

	if (data->phy_type == TSI108_PHY_BCM54XX) {
		tsi108_write_mii(data, 0x09, 0x0300);
		tsi108_write_mii(data, 0x10, 0x1020);
		tsi108_write_mii(data, 0x1c, 0x8c00);
	}

	tsi108_write_mii(data,
			 MII_BMCR,
			 BMCR_ANENABLE | BMCR_ANRESTART);
	while (tsi108_read_mii(data, MII_BMCR) & BMCR_ANRESTART)
		cpu_relax();

	/* Set G/MII mode and receive clock select in TBI control #2.  The
	 * second port won't work if this isn't done, even though we don't
	 * use TBI mode.
	 */

	tsi108_write_tbi(data, 0x11, 0x30);

	/* FIXME: It seems to take more than 2 back-to-back reads to the
	 * PHY_STAT register before the link up status bit is set.
	 */

	data->link_up = 0;

	while (!((phyval = tsi108_read_mii(data, MII_BMSR)) &
		 BMSR_LSTATUS)) {
		if (i++ > (MII_READ_DELAY / 10)) {
			break;
		}
		spin_unlock_irqrestore(&phy_lock, flags);
		msleep(10);
		spin_lock_irqsave(&phy_lock, flags);
	}

	data->mii_if.supports_gmii = mii_check_gmii_support(&data->mii_if);
	printk(KERN_DEBUG "PHY_STAT reg contains %08x\n", phyval);
	data->phy_ok = 1;
	data->init_media = 1;
	spin_unlock_irqrestore(&phy_lock, flags);
}

static void tsi108_kill_phy(struct net_device *dev)
{
	struct tsi108_prv_data *data = netdev_priv(dev);
	unsigned long flags;

	spin_lock_irqsave(&phy_lock, flags);
	tsi108_write_mii(data, MII_BMCR, BMCR_PDOWN);
	data->phy_ok = 0;
	spin_unlock_irqrestore(&phy_lock, flags);
}

static int tsi108_open(struct net_device *dev)
{
	int i;
	struct tsi108_prv_data *data = netdev_priv(dev);
	unsigned int rxring_size = TSI108_RXRING_LEN * sizeof(rx_desc);
	unsigned int txring_size = TSI108_TXRING_LEN * sizeof(tx_desc);

	i = request_irq(data->irq_num, tsi108_irq, 0, dev->name, dev);
	if (i != 0) {
		printk(KERN_ERR "tsi108_eth%d: Could not allocate IRQ%d.\n",
		       data->id, data->irq_num);
		return i;
	} else {
		dev->irq = data->irq_num;
		printk(KERN_NOTICE
		       "tsi108_open : Port %d Assigned IRQ %d to %s\n",
		       data->id, dev->irq, dev->name);
	}

	data->rxring = dma_alloc_coherent(&data->pdev->dev, rxring_size,
					  &data->rxdma, GFP_KERNEL);
	if (!data->rxring)
		return -ENOMEM;

	data->txring = dma_alloc_coherent(&data->pdev->dev, txring_size,
					  &data->txdma, GFP_KERNEL);
	if (!data->txring) {
<<<<<<< HEAD
		pci_free_consistent(NULL, rxring_size, data->rxring,
=======
		dma_free_coherent(&data->pdev->dev, rxring_size, data->rxring,
>>>>>>> 24b8d41d
				    data->rxdma);
		return -ENOMEM;
	}

	for (i = 0; i < TSI108_RXRING_LEN; i++) {
		data->rxring[i].next0 = data->rxdma + (i + 1) * sizeof(rx_desc);
		data->rxring[i].blen = TSI108_RXBUF_SIZE;
		data->rxring[i].vlan = 0;
	}

	data->rxring[TSI108_RXRING_LEN - 1].next0 = data->rxdma;

	data->rxtail = 0;
	data->rxhead = 0;

	for (i = 0; i < TSI108_RXRING_LEN; i++) {
		struct sk_buff *skb;

		skb = netdev_alloc_skb_ip_align(dev, TSI108_RXBUF_SIZE);
		if (!skb) {
			/* Bah.  No memory for now, but maybe we'll get
			 * some more later.
			 * For now, we'll live with the smaller ring.
			 */
			printk(KERN_WARNING
			       "%s: Could only allocate %d receive skb(s).\n",
			       dev->name, i);
			data->rxhead = i;
			break;
		}

		data->rxskbs[i] = skb;
		data->rxring[i].buf0 = virt_to_phys(data->rxskbs[i]->data);
		data->rxring[i].misc = TSI108_RX_OWN | TSI108_RX_INT;
	}

	data->rxfree = i;
	TSI_WRITE(TSI108_EC_RXQ_PTRLOW, data->rxdma);

	for (i = 0; i < TSI108_TXRING_LEN; i++) {
		data->txring[i].next0 = data->txdma + (i + 1) * sizeof(tx_desc);
		data->txring[i].misc = 0;
	}

	data->txring[TSI108_TXRING_LEN - 1].next0 = data->txdma;
	data->txtail = 0;
	data->txhead = 0;
	data->txfree = TSI108_TXRING_LEN;
	TSI_WRITE(TSI108_EC_TXQ_PTRLOW, data->txdma);
	tsi108_init_phy(dev);

	napi_enable(&data->napi);

	timer_setup(&data->timer, tsi108_timed_checker, 0);
	mod_timer(&data->timer, jiffies + 1);

	tsi108_restart_rx(data, dev);

	TSI_WRITE(TSI108_EC_INTSTAT, ~0);

	TSI_WRITE(TSI108_EC_INTMASK,
			     ~(TSI108_INT_TXQUEUE0 | TSI108_INT_RXERROR |
			       TSI108_INT_RXTHRESH | TSI108_INT_RXQUEUE0 |
			       TSI108_INT_RXOVERRUN | TSI108_INT_RXWAIT |
			       TSI108_INT_SFN | TSI108_INT_STATCARRY));

	TSI_WRITE(TSI108_MAC_CFG1,
			     TSI108_MAC_CFG1_RXEN | TSI108_MAC_CFG1_TXEN);
	netif_start_queue(dev);
	return 0;
}

static int tsi108_close(struct net_device *dev)
{
	struct tsi108_prv_data *data = netdev_priv(dev);

	netif_stop_queue(dev);
	napi_disable(&data->napi);

	del_timer_sync(&data->timer);

	tsi108_stop_ethernet(dev);
	tsi108_kill_phy(dev);
	TSI_WRITE(TSI108_EC_INTMASK, ~0);
	TSI_WRITE(TSI108_MAC_CFG1, 0);

	/* Check for any pending TX packets, and drop them. */

	while (!data->txfree || data->txhead != data->txtail) {
		int tx = data->txtail;
		struct sk_buff *skb;
		skb = data->txskbs[tx];
		data->txtail = (data->txtail + 1) % TSI108_TXRING_LEN;
		data->txfree++;
		dev_kfree_skb(skb);
	}

	free_irq(data->irq_num, dev);

	/* Discard the RX ring. */

	while (data->rxfree) {
		int rx = data->rxtail;
		struct sk_buff *skb;

		skb = data->rxskbs[rx];
		data->rxtail = (data->rxtail + 1) % TSI108_RXRING_LEN;
		data->rxfree--;
		dev_kfree_skb(skb);
	}

	dma_free_coherent(&data->pdev->dev,
			    TSI108_RXRING_LEN * sizeof(rx_desc),
			    data->rxring, data->rxdma);
	dma_free_coherent(&data->pdev->dev,
			    TSI108_TXRING_LEN * sizeof(tx_desc),
			    data->txring, data->txdma);

	return 0;
}

static void tsi108_init_mac(struct net_device *dev)
{
	struct tsi108_prv_data *data = netdev_priv(dev);

	TSI_WRITE(TSI108_MAC_CFG2, TSI108_MAC_CFG2_DFLT_PREAMBLE |
			     TSI108_MAC_CFG2_PADCRC);

	TSI_WRITE(TSI108_EC_TXTHRESH,
			     (192 << TSI108_EC_TXTHRESH_STARTFILL) |
			     (192 << TSI108_EC_TXTHRESH_STOPFILL));

	TSI_WRITE(TSI108_STAT_CARRYMASK1,
			     ~(TSI108_STAT_CARRY1_RXBYTES |
			       TSI108_STAT_CARRY1_RXPKTS |
			       TSI108_STAT_CARRY1_RXFCS |
			       TSI108_STAT_CARRY1_RXMCAST |
			       TSI108_STAT_CARRY1_RXALIGN |
			       TSI108_STAT_CARRY1_RXLENGTH |
			       TSI108_STAT_CARRY1_RXRUNT |
			       TSI108_STAT_CARRY1_RXJUMBO |
			       TSI108_STAT_CARRY1_RXFRAG |
			       TSI108_STAT_CARRY1_RXJABBER |
			       TSI108_STAT_CARRY1_RXDROP));

	TSI_WRITE(TSI108_STAT_CARRYMASK2,
			     ~(TSI108_STAT_CARRY2_TXBYTES |
			       TSI108_STAT_CARRY2_TXPKTS |
			       TSI108_STAT_CARRY2_TXEXDEF |
			       TSI108_STAT_CARRY2_TXEXCOL |
			       TSI108_STAT_CARRY2_TXTCOL |
			       TSI108_STAT_CARRY2_TXPAUSE));

	TSI_WRITE(TSI108_EC_PORTCTRL, TSI108_EC_PORTCTRL_STATEN);
	TSI_WRITE(TSI108_MAC_CFG1, 0);

	TSI_WRITE(TSI108_EC_RXCFG,
			     TSI108_EC_RXCFG_SE | TSI108_EC_RXCFG_BFE);

	TSI_WRITE(TSI108_EC_TXQ_CFG, TSI108_EC_TXQ_CFG_DESC_INT |
			     TSI108_EC_TXQ_CFG_EOQ_OWN_INT |
			     TSI108_EC_TXQ_CFG_WSWP | (TSI108_PBM_PORT <<
						TSI108_EC_TXQ_CFG_SFNPORT));

	TSI_WRITE(TSI108_EC_RXQ_CFG, TSI108_EC_RXQ_CFG_DESC_INT |
			     TSI108_EC_RXQ_CFG_EOQ_OWN_INT |
			     TSI108_EC_RXQ_CFG_WSWP | (TSI108_PBM_PORT <<
						TSI108_EC_RXQ_CFG_SFNPORT));

	TSI_WRITE(TSI108_EC_TXQ_BUFCFG,
			     TSI108_EC_TXQ_BUFCFG_BURST256 |
			     TSI108_EC_TXQ_BUFCFG_BSWP | (TSI108_PBM_PORT <<
						TSI108_EC_TXQ_BUFCFG_SFNPORT));

	TSI_WRITE(TSI108_EC_RXQ_BUFCFG,
			     TSI108_EC_RXQ_BUFCFG_BURST256 |
			     TSI108_EC_RXQ_BUFCFG_BSWP | (TSI108_PBM_PORT <<
						TSI108_EC_RXQ_BUFCFG_SFNPORT));

	TSI_WRITE(TSI108_EC_INTMASK, ~0);
}

static int tsi108_get_link_ksettings(struct net_device *dev,
				     struct ethtool_link_ksettings *cmd)
{
	struct tsi108_prv_data *data = netdev_priv(dev);
	unsigned long flags;

	spin_lock_irqsave(&data->txlock, flags);
	mii_ethtool_get_link_ksettings(&data->mii_if, cmd);
	spin_unlock_irqrestore(&data->txlock, flags);

	return 0;
}

static int tsi108_set_link_ksettings(struct net_device *dev,
				     const struct ethtool_link_ksettings *cmd)
{
	struct tsi108_prv_data *data = netdev_priv(dev);
	unsigned long flags;
	int rc;

	spin_lock_irqsave(&data->txlock, flags);
	rc = mii_ethtool_set_link_ksettings(&data->mii_if, cmd);
	spin_unlock_irqrestore(&data->txlock, flags);

	return rc;
}

static int tsi108_do_ioctl(struct net_device *dev, struct ifreq *rq, int cmd)
{
	struct tsi108_prv_data *data = netdev_priv(dev);
	if (!netif_running(dev))
		return -EINVAL;
	return generic_mii_ioctl(&data->mii_if, if_mii(rq), cmd, NULL);
}

static const struct ethtool_ops tsi108_ethtool_ops = {
	.get_link 	= ethtool_op_get_link,
	.get_link_ksettings	= tsi108_get_link_ksettings,
	.set_link_ksettings	= tsi108_set_link_ksettings,
};

static const struct net_device_ops tsi108_netdev_ops = {
	.ndo_open		= tsi108_open,
	.ndo_stop		= tsi108_close,
	.ndo_start_xmit		= tsi108_send_packet,
	.ndo_set_rx_mode	= tsi108_set_rx_mode,
	.ndo_get_stats		= tsi108_get_stats,
	.ndo_do_ioctl		= tsi108_do_ioctl,
	.ndo_set_mac_address	= tsi108_set_mac,
	.ndo_validate_addr	= eth_validate_addr,
};

static int
tsi108_init_one(struct platform_device *pdev)
{
	struct net_device *dev = NULL;
	struct tsi108_prv_data *data = NULL;
	hw_info *einfo;
	int err = 0;

	einfo = dev_get_platdata(&pdev->dev);

	if (NULL == einfo) {
		printk(KERN_ERR "tsi-eth %d: Missing additional data!\n",
		       pdev->id);
		return -ENODEV;
	}

	/* Create an ethernet device instance */

	dev = alloc_etherdev(sizeof(struct tsi108_prv_data));
	if (!dev)
		return -ENOMEM;

	printk("tsi108_eth%d: probe...\n", pdev->id);
	data = netdev_priv(dev);
	data->dev = dev;
	data->pdev = pdev;

	pr_debug("tsi108_eth%d:regs:phyresgs:phy:irq_num=0x%x:0x%x:0x%x:0x%x\n",
			pdev->id, einfo->regs, einfo->phyregs,
			einfo->phy, einfo->irq_num);

	data->regs = ioremap(einfo->regs, 0x400);
	if (NULL == data->regs) {
		err = -ENOMEM;
		goto regs_fail;
	}

	data->phyregs = ioremap(einfo->phyregs, 0x400);
	if (NULL == data->phyregs) {
		err = -ENOMEM;
		goto phyregs_fail;
	}
/* MII setup */
	data->mii_if.dev = dev;
	data->mii_if.mdio_read = tsi108_mdio_read;
	data->mii_if.mdio_write = tsi108_mdio_write;
	data->mii_if.phy_id = einfo->phy;
	data->mii_if.phy_id_mask = 0x1f;
	data->mii_if.reg_num_mask = 0x1f;

	data->phy = einfo->phy;
	data->phy_type = einfo->phy_type;
	data->irq_num = einfo->irq_num;
	data->id = pdev->id;
	netif_napi_add(dev, &data->napi, tsi108_poll, 64);
	dev->netdev_ops = &tsi108_netdev_ops;
	dev->ethtool_ops = &tsi108_ethtool_ops;

	/* Apparently, the Linux networking code won't use scatter-gather
	 * if the hardware doesn't do checksums.  However, it's faster
	 * to checksum in place and use SG, as (among other reasons)
	 * the cache won't be dirtied (which then has to be flushed
	 * before DMA).  The checksumming is done by the driver (via
	 * a new function skb_csum_dev() in net/core/skbuff.c).
	 */

	dev->features = NETIF_F_HIGHDMA;

	spin_lock_init(&data->txlock);
	spin_lock_init(&data->misclock);

	tsi108_reset_ether(data);
	tsi108_kill_phy(dev);

	if ((err = tsi108_get_mac(dev)) != 0) {
		printk(KERN_ERR "%s: Invalid MAC address.  Please correct.\n",
		       dev->name);
		goto register_fail;
	}

	tsi108_init_mac(dev);
	err = register_netdev(dev);
	if (err) {
		printk(KERN_ERR "%s: Cannot register net device, aborting.\n",
				dev->name);
		goto register_fail;
	}

	platform_set_drvdata(pdev, dev);
	printk(KERN_INFO "%s: Tsi108 Gigabit Ethernet, MAC: %pM\n",
	       dev->name, dev->dev_addr);
#ifdef DEBUG
	data->msg_enable = DEBUG;
	dump_eth_one(dev);
#endif

	return 0;

register_fail:
	iounmap(data->phyregs);

phyregs_fail:
	iounmap(data->regs);

regs_fail:
	free_netdev(dev);
	return err;
}

/* There's no way to either get interrupts from the PHY when
 * something changes, or to have the Tsi108 automatically communicate
 * with the PHY to reconfigure itself.
 *
 * Thus, we have to do it using a timer.
 */

static void tsi108_timed_checker(struct timer_list *t)
{
	struct tsi108_prv_data *data = from_timer(data, t, timer);
	struct net_device *dev = data->dev;

	tsi108_check_phy(dev);
	tsi108_check_rxring(dev);
	mod_timer(&data->timer, jiffies + CHECK_PHY_INTERVAL);
}

static int tsi108_ether_remove(struct platform_device *pdev)
{
	struct net_device *dev = platform_get_drvdata(pdev);
	struct tsi108_prv_data *priv = netdev_priv(dev);

	unregister_netdev(dev);
	tsi108_stop_ethernet(dev);
	iounmap(priv->regs);
	iounmap(priv->phyregs);
	free_netdev(dev);

	return 0;
}
module_platform_driver(tsi_eth_driver);

MODULE_AUTHOR("Tundra Semiconductor Corporation");
MODULE_DESCRIPTION("Tsi108 Gigabit Ethernet driver");
MODULE_LICENSE("GPL");
MODULE_ALIAS("platform:tsi-ethernet");<|MERGE_RESOLUTION|>--- conflicted
+++ resolved
@@ -1308,11 +1308,7 @@
 	data->txring = dma_alloc_coherent(&data->pdev->dev, txring_size,
 					  &data->txdma, GFP_KERNEL);
 	if (!data->txring) {
-<<<<<<< HEAD
-		pci_free_consistent(NULL, rxring_size, data->rxring,
-=======
 		dma_free_coherent(&data->pdev->dev, rxring_size, data->rxring,
->>>>>>> 24b8d41d
 				    data->rxdma);
 		return -ENOMEM;
 	}
