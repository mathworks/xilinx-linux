// SPDX-License-Identifier: GPL-2.0+
/*
 * DaVinci Ethernet Medium Access Controller
 *
 * DaVinci EMAC is based upon CPPI 3.0 TI DMA engine
 *
 * Copyright (C) 2009 Texas Instruments.
 *
 * ---------------------------------------------------------------------------
 * History:
 * 0-5 A number of folks worked on this driver in bits and pieces but the major
 *     contribution came from Suraj Iyer and Anant Gole
 * 6.0 Anant Gole - rewrote the driver as per Linux conventions
 * 6.1 Chaithrika U S - added support for Gigabit and RMII features,
 *     PHY layer usage
 */

#include <linux/module.h>
#include <linux/kernel.h>
#include <linux/sched.h>
#include <linux/string.h>
#include <linux/timer.h>
#include <linux/errno.h>
#include <linux/in.h>
#include <linux/ioport.h>
#include <linux/slab.h>
#include <linux/mm.h>
#include <linux/interrupt.h>
#include <linux/init.h>
#include <linux/netdevice.h>
#include <linux/etherdevice.h>
#include <linux/skbuff.h>
#include <linux/ethtool.h>
#include <linux/highmem.h>
#include <linux/proc_fs.h>
#include <linux/ctype.h>
#include <linux/spinlock.h>
#include <linux/dma-mapping.h>
#include <linux/clk.h>
#include <linux/platform_device.h>
#include <linux/regmap.h>
#include <linux/semaphore.h>
#include <linux/phy.h>
#include <linux/bitops.h>
#include <linux/io.h>
#include <linux/uaccess.h>
#include <linux/pm_runtime.h>
#include <linux/davinci_emac.h>
#include <linux/of.h>
#include <linux/of_address.h>
#include <linux/of_device.h>
#include <linux/of_mdio.h>
#include <linux/of_irq.h>
#include <linux/of_net.h>
#include <linux/mfd/syscon.h>

#include <asm/irq.h>
#include <asm/page.h>

#include "cpsw.h"
#include "davinci_cpdma.h"

static int debug_level;
module_param(debug_level, int, 0);
MODULE_PARM_DESC(debug_level, "DaVinci EMAC debug level (NETIF_MSG bits)");

/* Netif debug messages possible */
#define DAVINCI_EMAC_DEBUG	(NETIF_MSG_DRV | \
				NETIF_MSG_PROBE | \
				NETIF_MSG_LINK | \
				NETIF_MSG_TIMER | \
				NETIF_MSG_IFDOWN | \
				NETIF_MSG_IFUP | \
				NETIF_MSG_RX_ERR | \
				NETIF_MSG_TX_ERR | \
				NETIF_MSG_TX_QUEUED | \
				NETIF_MSG_INTR | \
				NETIF_MSG_TX_DONE | \
				NETIF_MSG_RX_STATUS | \
				NETIF_MSG_PKTDATA | \
				NETIF_MSG_HW | \
				NETIF_MSG_WOL)

/* version info */
#define EMAC_MAJOR_VERSION	6
#define EMAC_MINOR_VERSION	1
#define EMAC_MODULE_VERSION	"6.1"
MODULE_VERSION(EMAC_MODULE_VERSION);
static const char emac_version_string[] = "TI DaVinci EMAC Linux v6.1";

/* Configuration items */
#define EMAC_DEF_PASS_CRC		(0) /* Do not pass CRC up to frames */
#define EMAC_DEF_QOS_EN			(0) /* EMAC proprietary QoS disabled */
#define EMAC_DEF_NO_BUFF_CHAIN		(0) /* No buffer chain */
#define EMAC_DEF_MACCTRL_FRAME_EN	(0) /* Discard Maccontrol frames */
#define EMAC_DEF_SHORT_FRAME_EN		(0) /* Discard short frames */
#define EMAC_DEF_ERROR_FRAME_EN		(0) /* Discard error frames */
#define EMAC_DEF_PROM_EN		(0) /* Promiscuous disabled */
#define EMAC_DEF_PROM_CH		(0) /* Promiscuous channel is 0 */
#define EMAC_DEF_BCAST_EN		(1) /* Broadcast enabled */
#define EMAC_DEF_BCAST_CH		(0) /* Broadcast channel is 0 */
#define EMAC_DEF_MCAST_EN		(1) /* Multicast enabled */
#define EMAC_DEF_MCAST_CH		(0) /* Multicast channel is 0 */

#define EMAC_DEF_TXPRIO_FIXED		(1) /* TX Priority is fixed */
#define EMAC_DEF_TXPACING_EN		(0) /* TX pacing NOT supported*/

#define EMAC_DEF_BUFFER_OFFSET		(0) /* Buffer offset to DMA (future) */
#define EMAC_DEF_MIN_ETHPKTSIZE		(60) /* Minimum ethernet pkt size */
#define EMAC_DEF_MAX_FRAME_SIZE		(1500 + 14 + 4 + 4)
#define EMAC_DEF_TX_CH			(0) /* Default 0th channel */
#define EMAC_DEF_RX_CH			(0) /* Default 0th channel */
#define EMAC_DEF_RX_NUM_DESC		(128)
#define EMAC_DEF_MAX_TX_CH		(1) /* Max TX channels configured */
#define EMAC_DEF_MAX_RX_CH		(1) /* Max RX channels configured */
#define EMAC_POLL_WEIGHT		(64) /* Default NAPI poll weight */

/* Buffer descriptor parameters */
#define EMAC_DEF_TX_MAX_SERVICE		(32) /* TX max service BD's */
#define EMAC_DEF_RX_MAX_SERVICE		(64) /* should = netdev->weight */

/* EMAC register related defines */
#define EMAC_ALL_MULTI_REG_VALUE	(0xFFFFFFFF)
#define EMAC_NUM_MULTICAST_BITS		(64)
#define EMAC_TX_CONTROL_TX_ENABLE_VAL	(0x1)
#define EMAC_RX_CONTROL_RX_ENABLE_VAL	(0x1)
#define EMAC_MAC_HOST_ERR_INTMASK_VAL	(0x2)
#define EMAC_RX_UNICAST_CLEAR_ALL	(0xFF)
#define EMAC_INT_MASK_CLEAR		(0xFF)

/* RX MBP register bit positions */
#define EMAC_RXMBP_PASSCRC_MASK		BIT(30)
#define EMAC_RXMBP_QOSEN_MASK		BIT(29)
#define EMAC_RXMBP_NOCHAIN_MASK		BIT(28)
#define EMAC_RXMBP_CMFEN_MASK		BIT(24)
#define EMAC_RXMBP_CSFEN_MASK		BIT(23)
#define EMAC_RXMBP_CEFEN_MASK		BIT(22)
#define EMAC_RXMBP_CAFEN_MASK		BIT(21)
#define EMAC_RXMBP_PROMCH_SHIFT		(16)
#define EMAC_RXMBP_PROMCH_MASK		(0x7 << 16)
#define EMAC_RXMBP_BROADEN_MASK		BIT(13)
#define EMAC_RXMBP_BROADCH_SHIFT	(8)
#define EMAC_RXMBP_BROADCH_MASK		(0x7 << 8)
#define EMAC_RXMBP_MULTIEN_MASK		BIT(5)
#define EMAC_RXMBP_MULTICH_SHIFT	(0)
#define EMAC_RXMBP_MULTICH_MASK		(0x7)
#define EMAC_RXMBP_CHMASK		(0x7)

/* EMAC register definitions/bit maps used */
# define EMAC_MBP_RXPROMISC		(0x00200000)
# define EMAC_MBP_PROMISCCH(ch)		(((ch) & 0x7) << 16)
# define EMAC_MBP_RXBCAST		(0x00002000)
# define EMAC_MBP_BCASTCHAN(ch)		(((ch) & 0x7) << 8)
# define EMAC_MBP_RXMCAST		(0x00000020)
# define EMAC_MBP_MCASTCHAN(ch)		((ch) & 0x7)

/* EMAC mac_control register */
#define EMAC_MACCONTROL_TXPTYPE		BIT(9)
#define EMAC_MACCONTROL_TXPACEEN	BIT(6)
#define EMAC_MACCONTROL_GMIIEN		BIT(5)
#define EMAC_MACCONTROL_GIGABITEN	BIT(7)
#define EMAC_MACCONTROL_FULLDUPLEXEN	BIT(0)
#define EMAC_MACCONTROL_RMIISPEED_MASK	BIT(15)

/* GIGABIT MODE related bits */
#define EMAC_DM646X_MACCONTORL_GIG	BIT(7)
#define EMAC_DM646X_MACCONTORL_GIGFORCE	BIT(17)

/* EMAC mac_status register */
#define EMAC_MACSTATUS_TXERRCODE_MASK	(0xF00000)
#define EMAC_MACSTATUS_TXERRCODE_SHIFT	(20)
#define EMAC_MACSTATUS_TXERRCH_MASK	(0x7)
#define EMAC_MACSTATUS_TXERRCH_SHIFT	(16)
#define EMAC_MACSTATUS_RXERRCODE_MASK	(0xF000)
#define EMAC_MACSTATUS_RXERRCODE_SHIFT	(12)
#define EMAC_MACSTATUS_RXERRCH_MASK	(0x7)
#define EMAC_MACSTATUS_RXERRCH_SHIFT	(8)

/* EMAC RX register masks */
#define EMAC_RX_MAX_LEN_MASK		(0xFFFF)
#define EMAC_RX_BUFFER_OFFSET_MASK	(0xFFFF)

/* MAC_IN_VECTOR (0x180) register bit fields */
#define EMAC_DM644X_MAC_IN_VECTOR_HOST_INT	BIT(17)
#define EMAC_DM644X_MAC_IN_VECTOR_STATPEND_INT	BIT(16)
#define EMAC_DM644X_MAC_IN_VECTOR_RX_INT_VEC	BIT(8)
#define EMAC_DM644X_MAC_IN_VECTOR_TX_INT_VEC	BIT(0)

/** NOTE:: For DM646x the IN_VECTOR has changed */
#define EMAC_DM646X_MAC_IN_VECTOR_RX_INT_VEC	BIT(EMAC_DEF_RX_CH)
#define EMAC_DM646X_MAC_IN_VECTOR_TX_INT_VEC	BIT(16 + EMAC_DEF_TX_CH)
#define EMAC_DM646X_MAC_IN_VECTOR_HOST_INT	BIT(26)
#define EMAC_DM646X_MAC_IN_VECTOR_STATPEND_INT	BIT(27)

/* CPPI bit positions */
#define EMAC_CPPI_SOP_BIT		BIT(31)
#define EMAC_CPPI_EOP_BIT		BIT(30)
#define EMAC_CPPI_OWNERSHIP_BIT		BIT(29)
#define EMAC_CPPI_EOQ_BIT		BIT(28)
#define EMAC_CPPI_TEARDOWN_COMPLETE_BIT BIT(27)
#define EMAC_CPPI_PASS_CRC_BIT		BIT(26)
#define EMAC_RX_BD_BUF_SIZE		(0xFFFF)
#define EMAC_BD_LENGTH_FOR_CACHE	(16) /* only CPPI bytes */
#define EMAC_RX_BD_PKT_LENGTH_MASK	(0xFFFF)

/* Max hardware defines */
#define EMAC_MAX_TXRX_CHANNELS		 (8)  /* Max hardware channels */
#define EMAC_DEF_MAX_MULTICAST_ADDRESSES (64) /* Max mcast addr's */

/* EMAC Peripheral Device Register Memory Layout structure */
#define EMAC_MACINVECTOR	0x90

#define EMAC_DM646X_MACEOIVECTOR	0x94

#define EMAC_MACINTSTATRAW	0xB0
#define EMAC_MACINTSTATMASKED	0xB4
#define EMAC_MACINTMASKSET	0xB8
#define EMAC_MACINTMASKCLEAR	0xBC

#define EMAC_RXMBPENABLE	0x100
#define EMAC_RXUNICASTSET	0x104
#define EMAC_RXUNICASTCLEAR	0x108
#define EMAC_RXMAXLEN		0x10C
#define EMAC_RXBUFFEROFFSET	0x110
#define EMAC_RXFILTERLOWTHRESH	0x114

#define EMAC_MACCONTROL		0x160
#define EMAC_MACSTATUS		0x164
#define EMAC_EMCONTROL		0x168
#define EMAC_FIFOCONTROL	0x16C
#define EMAC_MACCONFIG		0x170
#define EMAC_SOFTRESET		0x174
#define EMAC_MACSRCADDRLO	0x1D0
#define EMAC_MACSRCADDRHI	0x1D4
#define EMAC_MACHASH1		0x1D8
#define EMAC_MACHASH2		0x1DC
#define EMAC_MACADDRLO		0x500
#define EMAC_MACADDRHI		0x504
#define EMAC_MACINDEX		0x508

/* EMAC statistics registers */
#define EMAC_RXGOODFRAMES	0x200
#define EMAC_RXBCASTFRAMES	0x204
#define EMAC_RXMCASTFRAMES	0x208
#define EMAC_RXPAUSEFRAMES	0x20C
#define EMAC_RXCRCERRORS	0x210
#define EMAC_RXALIGNCODEERRORS	0x214
#define EMAC_RXOVERSIZED	0x218
#define EMAC_RXJABBER		0x21C
#define EMAC_RXUNDERSIZED	0x220
#define EMAC_RXFRAGMENTS	0x224
#define EMAC_RXFILTERED		0x228
#define EMAC_RXQOSFILTERED	0x22C
#define EMAC_RXOCTETS		0x230
#define EMAC_TXGOODFRAMES	0x234
#define EMAC_TXBCASTFRAMES	0x238
#define EMAC_TXMCASTFRAMES	0x23C
#define EMAC_TXPAUSEFRAMES	0x240
#define EMAC_TXDEFERRED		0x244
#define EMAC_TXCOLLISION	0x248
#define EMAC_TXSINGLECOLL	0x24C
#define EMAC_TXMULTICOLL	0x250
#define EMAC_TXEXCESSIVECOLL	0x254
#define EMAC_TXLATECOLL		0x258
#define EMAC_TXUNDERRUN		0x25C
#define EMAC_TXCARRIERSENSE	0x260
#define EMAC_TXOCTETS		0x264
#define EMAC_NETOCTETS		0x280
#define EMAC_RXSOFOVERRUNS	0x284
#define EMAC_RXMOFOVERRUNS	0x288
#define EMAC_RXDMAOVERRUNS	0x28C

/* EMAC DM644x control registers */
#define EMAC_CTRL_EWCTL		(0x4)
#define EMAC_CTRL_EWINTTCNT	(0x8)

/* EMAC DM644x control module masks */
#define EMAC_DM644X_EWINTCNT_MASK	0x1FFFF
#define EMAC_DM644X_INTMIN_INTVL	0x1
#define EMAC_DM644X_INTMAX_INTVL	(EMAC_DM644X_EWINTCNT_MASK)

/* EMAC DM646X control module registers */
#define EMAC_DM646X_CMINTCTRL	0x0C
#define EMAC_DM646X_CMRXINTEN	0x14
#define EMAC_DM646X_CMTXINTEN	0x18
#define EMAC_DM646X_CMRXINTMAX	0x70
#define EMAC_DM646X_CMTXINTMAX	0x74

/* EMAC DM646X control module masks */
#define EMAC_DM646X_INTPACEEN		(0x3 << 16)
#define EMAC_DM646X_INTPRESCALE_MASK	(0x7FF << 0)
#define EMAC_DM646X_CMINTMAX_CNT	63
#define EMAC_DM646X_CMINTMIN_CNT	2
#define EMAC_DM646X_CMINTMAX_INTVL	(1000 / EMAC_DM646X_CMINTMIN_CNT)
#define EMAC_DM646X_CMINTMIN_INTVL	((1000 / EMAC_DM646X_CMINTMAX_CNT) + 1)


/* EMAC EOI codes for C0 */
#define EMAC_DM646X_MAC_EOI_C0_RXEN	(0x01)
#define EMAC_DM646X_MAC_EOI_C0_TXEN	(0x02)

/* EMAC Stats Clear Mask */
#define EMAC_STATS_CLR_MASK    (0xFFFFFFFF)

/* emac_priv: EMAC private data structure
 *
 * EMAC adapter private data structure
 */
struct emac_priv {
	u32 msg_enable;
	struct net_device *ndev;
	struct platform_device *pdev;
	struct napi_struct napi;
	char mac_addr[6];
	void __iomem *remap_addr;
	u32 emac_base_phys;
	void __iomem *emac_base;
	void __iomem *ctrl_base;
	struct cpdma_ctlr *dma;
	struct cpdma_chan *txchan;
	struct cpdma_chan *rxchan;
	u32 link; /* 1=link on, 0=link off */
	u32 speed; /* 0=Auto Neg, 1=No PHY, 10,100, 1000 - mbps */
	u32 duplex; /* Link duplex: 0=Half, 1=Full */
	u32 rx_buf_size;
	u32 isr_count;
	u32 coal_intvl;
	u32 bus_freq_mhz;
	u8 rmii_en;
	u8 version;
	u32 mac_hash1;
	u32 mac_hash2;
	u32 multicast_hash_cnt[EMAC_NUM_MULTICAST_BITS];
	u32 rx_addr_type;
	const char *phy_id;
	struct device_node *phy_node;
	spinlock_t lock;
	/*platform specific members*/
	void (*int_enable) (void);
	void (*int_disable) (void);
};

/* EMAC TX Host Error description strings */
static char *emac_txhost_errcodes[16] = {
	"No error", "SOP error", "Ownership bit not set in SOP buffer",
	"Zero Next Buffer Descriptor Pointer Without EOP",
	"Zero Buffer Pointer", "Zero Buffer Length", "Packet Length Error",
	"Reserved", "Reserved", "Reserved", "Reserved", "Reserved",
	"Reserved", "Reserved", "Reserved", "Reserved"
};

/* EMAC RX Host Error description strings */
static char *emac_rxhost_errcodes[16] = {
	"No error", "Reserved", "Ownership bit not set in input buffer",
	"Reserved", "Zero Buffer Pointer", "Reserved", "Reserved",
	"Reserved", "Reserved", "Reserved", "Reserved", "Reserved",
	"Reserved", "Reserved", "Reserved", "Reserved"
};

/* Helper macros */
#define emac_read(reg)		  ioread32(priv->emac_base + (reg))
#define emac_write(reg, val)      iowrite32(val, priv->emac_base + (reg))

#define emac_ctrl_read(reg)	  ioread32((priv->ctrl_base + (reg)))
#define emac_ctrl_write(reg, val) iowrite32(val, (priv->ctrl_base + (reg)))

/**
 * emac_get_drvinfo - Get EMAC driver information
 * @ndev: The DaVinci EMAC network adapter
 * @info: ethtool info structure containing name and version
 *
 * Returns EMAC driver information (name and version)
 *
 */
static void emac_get_drvinfo(struct net_device *ndev,
			     struct ethtool_drvinfo *info)
{
	strlcpy(info->driver, emac_version_string, sizeof(info->driver));
	strlcpy(info->version, EMAC_MODULE_VERSION, sizeof(info->version));
}

/**
 * emac_get_coalesce - Get interrupt coalesce settings for this device
 * @ndev : The DaVinci EMAC network adapter
 * @coal : ethtool coalesce settings structure
 *
 * Fetch the current interrupt coalesce settings
 *
 */
static int emac_get_coalesce(struct net_device *ndev,
				struct ethtool_coalesce *coal)
{
	struct emac_priv *priv = netdev_priv(ndev);

	coal->rx_coalesce_usecs = priv->coal_intvl;
	return 0;

}

/**
 * emac_set_coalesce - Set interrupt coalesce settings for this device
 * @ndev : The DaVinci EMAC network adapter
 * @coal : ethtool coalesce settings structure
 *
 * Set interrupt coalesce parameters
 *
 */
static int emac_set_coalesce(struct net_device *ndev,
				struct ethtool_coalesce *coal)
{
	struct emac_priv *priv = netdev_priv(ndev);
	u32 int_ctrl, num_interrupts = 0;
	u32 prescale = 0, addnl_dvdr = 1, coal_intvl = 0;

	if (!coal->rx_coalesce_usecs)
		return -EINVAL;

	coal_intvl = coal->rx_coalesce_usecs;

	switch (priv->version) {
	case EMAC_VERSION_2:
		int_ctrl =  emac_ctrl_read(EMAC_DM646X_CMINTCTRL);
		prescale = priv->bus_freq_mhz * 4;

		if (coal_intvl < EMAC_DM646X_CMINTMIN_INTVL)
			coal_intvl = EMAC_DM646X_CMINTMIN_INTVL;

		if (coal_intvl > EMAC_DM646X_CMINTMAX_INTVL) {
			/*
			 * Interrupt pacer works with 4us Pulse, we can
			 * throttle further by dilating the 4us pulse.
			 */
			addnl_dvdr = EMAC_DM646X_INTPRESCALE_MASK / prescale;

			if (addnl_dvdr > 1) {
				prescale *= addnl_dvdr;
				if (coal_intvl > (EMAC_DM646X_CMINTMAX_INTVL
							* addnl_dvdr))
					coal_intvl = (EMAC_DM646X_CMINTMAX_INTVL
							* addnl_dvdr);
			} else {
				addnl_dvdr = 1;
				coal_intvl = EMAC_DM646X_CMINTMAX_INTVL;
			}
		}

		num_interrupts = (1000 * addnl_dvdr) / coal_intvl;

		int_ctrl |= EMAC_DM646X_INTPACEEN;
		int_ctrl &= (~EMAC_DM646X_INTPRESCALE_MASK);
		int_ctrl |= (prescale & EMAC_DM646X_INTPRESCALE_MASK);
		emac_ctrl_write(EMAC_DM646X_CMINTCTRL, int_ctrl);

		emac_ctrl_write(EMAC_DM646X_CMRXINTMAX, num_interrupts);
		emac_ctrl_write(EMAC_DM646X_CMTXINTMAX, num_interrupts);

		break;
	default:
		int_ctrl = emac_ctrl_read(EMAC_CTRL_EWINTTCNT);
		int_ctrl &= (~EMAC_DM644X_EWINTCNT_MASK);
		prescale = coal_intvl * priv->bus_freq_mhz;
		if (prescale > EMAC_DM644X_EWINTCNT_MASK) {
			prescale = EMAC_DM644X_EWINTCNT_MASK;
			coal_intvl = prescale / priv->bus_freq_mhz;
		}
		emac_ctrl_write(EMAC_CTRL_EWINTTCNT, (int_ctrl | prescale));

		break;
	}

	printk(KERN_INFO"Set coalesce to %d usecs.\n", coal_intvl);
	priv->coal_intvl = coal_intvl;

	return 0;

}


/* ethtool_ops: DaVinci EMAC Ethtool structure
 *
 * Ethtool support for EMAC adapter
 */
static const struct ethtool_ops ethtool_ops = {
	.supported_coalesce_params = ETHTOOL_COALESCE_RX_USECS,
	.get_drvinfo = emac_get_drvinfo,
	.get_link = ethtool_op_get_link,
	.get_coalesce = emac_get_coalesce,
	.set_coalesce =  emac_set_coalesce,
	.get_ts_info = ethtool_op_get_ts_info,
	.get_link_ksettings = phy_ethtool_get_link_ksettings,
	.set_link_ksettings = phy_ethtool_set_link_ksettings,
};

/**
 * emac_update_phystatus - Update Phy status
 * @priv: The DaVinci EMAC private adapter structure
 *
 * Updates phy status and takes action for network queue if required
 * based upon link status
 *
 */
static void emac_update_phystatus(struct emac_priv *priv)
{
	u32 mac_control;
	u32 new_duplex;
	u32 cur_duplex;
	struct net_device *ndev = priv->ndev;

	mac_control = emac_read(EMAC_MACCONTROL);
	cur_duplex = (mac_control & EMAC_MACCONTROL_FULLDUPLEXEN) ?
			DUPLEX_FULL : DUPLEX_HALF;
	if (ndev->phydev)
		new_duplex = ndev->phydev->duplex;
	else
		new_duplex = DUPLEX_FULL;

	/* We get called only if link has changed (speed/duplex/status) */
	if ((priv->link) && (new_duplex != cur_duplex)) {
		priv->duplex = new_duplex;
		if (DUPLEX_FULL == priv->duplex)
			mac_control |= (EMAC_MACCONTROL_FULLDUPLEXEN);
		else
			mac_control &= ~(EMAC_MACCONTROL_FULLDUPLEXEN);
	}

	if (priv->speed == SPEED_1000 && (priv->version == EMAC_VERSION_2)) {
		mac_control = emac_read(EMAC_MACCONTROL);
		mac_control |= (EMAC_DM646X_MACCONTORL_GIG |
				EMAC_DM646X_MACCONTORL_GIGFORCE);
	} else {
		/* Clear the GIG bit and GIGFORCE bit */
		mac_control &= ~(EMAC_DM646X_MACCONTORL_GIGFORCE |
					EMAC_DM646X_MACCONTORL_GIG);

		if (priv->rmii_en && (priv->speed == SPEED_100))
			mac_control |= EMAC_MACCONTROL_RMIISPEED_MASK;
		else
			mac_control &= ~EMAC_MACCONTROL_RMIISPEED_MASK;
	}

	/* Update mac_control if changed */
	emac_write(EMAC_MACCONTROL, mac_control);

	if (priv->link) {
		/* link ON */
		if (!netif_carrier_ok(ndev))
			netif_carrier_on(ndev);
	/* reactivate the transmit queue if it is stopped */
		if (netif_running(ndev) && netif_queue_stopped(ndev))
			netif_wake_queue(ndev);
	} else {
		/* link OFF */
		if (netif_carrier_ok(ndev))
			netif_carrier_off(ndev);
		if (!netif_queue_stopped(ndev))
			netif_stop_queue(ndev);
	}
}

/**
 * hash_get - Calculate hash value from mac address
 * @addr: mac address to delete from hash table
 *
 * Calculates hash value from mac address
 *
 */
static u32 hash_get(u8 *addr)
{
	u32 hash;
	u8 tmpval;
	int cnt;
	hash = 0;

	for (cnt = 0; cnt < 2; cnt++) {
		tmpval = *addr++;
		hash ^= (tmpval >> 2) ^ (tmpval << 4);
		tmpval = *addr++;
		hash ^= (tmpval >> 4) ^ (tmpval << 2);
		tmpval = *addr++;
		hash ^= (tmpval >> 6) ^ (tmpval);
	}

	return hash & 0x3F;
}

/**
 * emac_hash_add - Hash function to add mac addr from hash table
 * @priv: The DaVinci EMAC private adapter structure
 * @mac_addr: mac address to delete from hash table
 *
 * Adds mac address to the internal hash table
 *
 */
static int emac_hash_add(struct emac_priv *priv, u8 *mac_addr)
{
	struct device *emac_dev = &priv->ndev->dev;
	u32 rc = 0;
	u32 hash_bit;
	u32 hash_value = hash_get(mac_addr);

	if (hash_value >= EMAC_NUM_MULTICAST_BITS) {
		if (netif_msg_drv(priv)) {
			dev_err(emac_dev, "DaVinci EMAC: emac_hash_add(): Invalid "\
				"Hash %08x, should not be greater than %08x",
				hash_value, (EMAC_NUM_MULTICAST_BITS - 1));
		}
		return -1;
	}

	/* set the hash bit only if not previously set */
	if (priv->multicast_hash_cnt[hash_value] == 0) {
		rc = 1; /* hash value changed */
		if (hash_value < 32) {
			hash_bit = BIT(hash_value);
			priv->mac_hash1 |= hash_bit;
		} else {
			hash_bit = BIT((hash_value - 32));
			priv->mac_hash2 |= hash_bit;
		}
	}

	/* incr counter for num of mcast addr's mapped to "this" hash bit */
	++priv->multicast_hash_cnt[hash_value];

	return rc;
}

/**
 * emac_hash_del - Hash function to delete mac addr from hash table
 * @priv: The DaVinci EMAC private adapter structure
 * @mac_addr: mac address to delete from hash table
 *
 * Removes mac address from the internal hash table
 *
 */
static int emac_hash_del(struct emac_priv *priv, u8 *mac_addr)
{
	u32 hash_value;
	u32 hash_bit;

	hash_value = hash_get(mac_addr);
	if (priv->multicast_hash_cnt[hash_value] > 0) {
		/* dec cntr for num of mcast addr's mapped to this hash bit */
		--priv->multicast_hash_cnt[hash_value];
	}

	/* if counter still > 0, at least one multicast address refers
	 * to this hash bit. so return 0 */
	if (priv->multicast_hash_cnt[hash_value] > 0)
		return 0;

	if (hash_value < 32) {
		hash_bit = BIT(hash_value);
		priv->mac_hash1 &= ~hash_bit;
	} else {
		hash_bit = BIT((hash_value - 32));
		priv->mac_hash2 &= ~hash_bit;
	}

	/* return 1 to indicate change in mac_hash registers reqd */
	return 1;
}

/* EMAC multicast operation */
#define EMAC_MULTICAST_ADD	0
#define EMAC_MULTICAST_DEL	1
#define EMAC_ALL_MULTI_SET	2
#define EMAC_ALL_MULTI_CLR	3

/**
 * emac_add_mcast - Set multicast address in the EMAC adapter (Internal)
 * @priv: The DaVinci EMAC private adapter structure
 * @action: multicast operation to perform
 * @mac_addr: mac address to set
 *
 * Set multicast addresses in EMAC adapter - internal function
 *
 */
static void emac_add_mcast(struct emac_priv *priv, u32 action, u8 *mac_addr)
{
	struct device *emac_dev = &priv->ndev->dev;
	int update = -1;

	switch (action) {
	case EMAC_MULTICAST_ADD:
		update = emac_hash_add(priv, mac_addr);
		break;
	case EMAC_MULTICAST_DEL:
		update = emac_hash_del(priv, mac_addr);
		break;
	case EMAC_ALL_MULTI_SET:
		update = 1;
		priv->mac_hash1 = EMAC_ALL_MULTI_REG_VALUE;
		priv->mac_hash2 = EMAC_ALL_MULTI_REG_VALUE;
		break;
	case EMAC_ALL_MULTI_CLR:
		update = 1;
		priv->mac_hash1 = 0;
		priv->mac_hash2 = 0;
		memset(&(priv->multicast_hash_cnt[0]), 0,
		sizeof(priv->multicast_hash_cnt[0]) *
		       EMAC_NUM_MULTICAST_BITS);
		break;
	default:
		if (netif_msg_drv(priv))
			dev_err(emac_dev, "DaVinci EMAC: add_mcast"\
				": bad operation %d", action);
		break;
	}

	/* write to the hardware only if the register status chances */
	if (update > 0) {
		emac_write(EMAC_MACHASH1, priv->mac_hash1);
		emac_write(EMAC_MACHASH2, priv->mac_hash2);
	}
}

/**
 * emac_dev_mcast_set - Set multicast address in the EMAC adapter
 * @ndev: The DaVinci EMAC network adapter
 *
 * Set multicast addresses in EMAC adapter
 *
 */
static void emac_dev_mcast_set(struct net_device *ndev)
{
	u32 mbp_enable;
	struct emac_priv *priv = netdev_priv(ndev);

	mbp_enable = emac_read(EMAC_RXMBPENABLE);
	if (ndev->flags & IFF_PROMISC) {
		mbp_enable &= (~EMAC_MBP_PROMISCCH(EMAC_DEF_PROM_CH));
		mbp_enable |= (EMAC_MBP_RXPROMISC);
	} else {
		mbp_enable = (mbp_enable & ~EMAC_MBP_RXPROMISC);
		if ((ndev->flags & IFF_ALLMULTI) ||
		    netdev_mc_count(ndev) > EMAC_DEF_MAX_MULTICAST_ADDRESSES) {
			mbp_enable = (mbp_enable | EMAC_MBP_RXMCAST);
			emac_add_mcast(priv, EMAC_ALL_MULTI_SET, NULL);
		} else if (!netdev_mc_empty(ndev)) {
			struct netdev_hw_addr *ha;

			mbp_enable = (mbp_enable | EMAC_MBP_RXMCAST);
			emac_add_mcast(priv, EMAC_ALL_MULTI_CLR, NULL);
			/* program multicast address list into EMAC hardware */
			netdev_for_each_mc_addr(ha, ndev) {
				emac_add_mcast(priv, EMAC_MULTICAST_ADD,
					       (u8 *) ha->addr);
			}
		} else {
			mbp_enable = (mbp_enable & ~EMAC_MBP_RXMCAST);
			emac_add_mcast(priv, EMAC_ALL_MULTI_CLR, NULL);
		}
	}
	/* Set mbp config register */
	emac_write(EMAC_RXMBPENABLE, mbp_enable);
}

/*************************************************************************
 *  EMAC Hardware manipulation
 *************************************************************************/

/**
 * emac_int_disable - Disable EMAC module interrupt (from adapter)
 * @priv: The DaVinci EMAC private adapter structure
 *
 * Disable EMAC interrupt on the adapter
 *
 */
static void emac_int_disable(struct emac_priv *priv)
{
	if (priv->version == EMAC_VERSION_2) {
		unsigned long flags;

		local_irq_save(flags);

		/* Program C0_Int_En to zero to turn off
		* interrupts to the CPU */
		emac_ctrl_write(EMAC_DM646X_CMRXINTEN, 0x0);
		emac_ctrl_write(EMAC_DM646X_CMTXINTEN, 0x0);
		/* NOTE: Rx Threshold and Misc interrupts are not disabled */
		if (priv->int_disable)
			priv->int_disable();

		/* NOTE: Rx Threshold and Misc interrupts are not enabled */

		/* ack rxen only then a new pulse will be generated */
		emac_write(EMAC_DM646X_MACEOIVECTOR,
			EMAC_DM646X_MAC_EOI_C0_RXEN);

		/* ack txen- only then a new pulse will be generated */
		emac_write(EMAC_DM646X_MACEOIVECTOR,
			EMAC_DM646X_MAC_EOI_C0_TXEN);

		local_irq_restore(flags);

	} else {
		/* Set DM644x control registers for interrupt control */
		emac_ctrl_write(EMAC_CTRL_EWCTL, 0x0);
	}
}

/**
 * emac_int_enable - Enable EMAC module interrupt (from adapter)
 * @priv: The DaVinci EMAC private adapter structure
 *
 * Enable EMAC interrupt on the adapter
 *
 */
static void emac_int_enable(struct emac_priv *priv)
{
	if (priv->version == EMAC_VERSION_2) {
		if (priv->int_enable)
			priv->int_enable();

		emac_ctrl_write(EMAC_DM646X_CMRXINTEN, 0xff);
		emac_ctrl_write(EMAC_DM646X_CMTXINTEN, 0xff);

		/* In addition to turning on interrupt Enable, we need
		 * ack by writing appropriate values to the EOI
		 * register */

		/* NOTE: Rx Threshold and Misc interrupts are not enabled */
	} else {
		/* Set DM644x control registers for interrupt control */
		emac_ctrl_write(EMAC_CTRL_EWCTL, 0x1);
	}
}

/**
 * emac_irq - EMAC interrupt handler
 * @irq: interrupt number
 * @dev_id: EMAC network adapter data structure ptr
 *
 * EMAC Interrupt handler - we only schedule NAPI and not process any packets
 * here. EVen the interrupt status is checked (TX/RX/Err) in NAPI poll function
 *
 * Returns interrupt handled condition
 */
static irqreturn_t emac_irq(int irq, void *dev_id)
{
	struct net_device *ndev = (struct net_device *)dev_id;
	struct emac_priv *priv = netdev_priv(ndev);

	++priv->isr_count;
	if (likely(netif_running(priv->ndev))) {
		emac_int_disable(priv);
		napi_schedule(&priv->napi);
	} else {
		/* we are closing down, so dont process anything */
	}
	return IRQ_HANDLED;
}

static struct sk_buff *emac_rx_alloc(struct emac_priv *priv)
{
	struct sk_buff *skb = netdev_alloc_skb(priv->ndev, priv->rx_buf_size);
	if (WARN_ON(!skb))
		return NULL;
	skb_reserve(skb, NET_IP_ALIGN);
	return skb;
}

static void emac_rx_handler(void *token, int len, int status)
{
	struct sk_buff		*skb = token;
	struct net_device	*ndev = skb->dev;
	struct emac_priv	*priv = netdev_priv(ndev);
	struct device		*emac_dev = &ndev->dev;
	int			ret;

	/* free and bail if we are shutting down */
	if (unlikely(!netif_running(ndev))) {
		dev_kfree_skb_any(skb);
		return;
	}

	/* recycle on receive error */
	if (status < 0) {
		ndev->stats.rx_errors++;
		goto recycle;
	}

	/* feed received packet up the stack */
	skb_put(skb, len);
	skb->protocol = eth_type_trans(skb, ndev);
	netif_receive_skb(skb);
	ndev->stats.rx_bytes += len;
	ndev->stats.rx_packets++;

	/* alloc a new packet for receive */
	skb = emac_rx_alloc(priv);
	if (!skb) {
		if (netif_msg_rx_err(priv) && net_ratelimit())
			dev_err(emac_dev, "failed rx buffer alloc\n");
		return;
	}

recycle:
	ret = cpdma_chan_submit(priv->rxchan, skb, skb->data,
			skb_tailroom(skb), 0);

	WARN_ON(ret == -ENOMEM);
	if (unlikely(ret < 0))
		dev_kfree_skb_any(skb);
}

static void emac_tx_handler(void *token, int len, int status)
{
	struct sk_buff		*skb = token;
	struct net_device	*ndev = skb->dev;

	/* Check whether the queue is stopped due to stalled tx dma, if the
	 * queue is stopped then start the queue as we have free desc for tx
	 */
	if (unlikely(netif_queue_stopped(ndev)))
		netif_wake_queue(ndev);
	ndev->stats.tx_packets++;
	ndev->stats.tx_bytes += len;
	dev_kfree_skb_any(skb);
}

/**
 * emac_dev_xmit - EMAC Transmit function
 * @skb: SKB pointer
 * @ndev: The DaVinci EMAC network adapter
 *
 * Called by the system to transmit a packet  - we queue the packet in
 * EMAC hardware transmit queue
 *
 * Returns success(NETDEV_TX_OK) or error code (typically out of desc's)
 */
static int emac_dev_xmit(struct sk_buff *skb, struct net_device *ndev)
{
	struct device *emac_dev = &ndev->dev;
	int ret_code;
	struct emac_priv *priv = netdev_priv(ndev);

	/* If no link, return */
	if (unlikely(!priv->link)) {
		if (netif_msg_tx_err(priv) && net_ratelimit())
			dev_err(emac_dev, "DaVinci EMAC: No link to transmit");
		goto fail_tx;
	}

	ret_code = skb_padto(skb, EMAC_DEF_MIN_ETHPKTSIZE);
	if (unlikely(ret_code < 0)) {
		if (netif_msg_tx_err(priv) && net_ratelimit())
			dev_err(emac_dev, "DaVinci EMAC: packet pad failed");
		goto fail_tx;
	}

	skb_tx_timestamp(skb);

	ret_code = cpdma_chan_submit(priv->txchan, skb, skb->data, skb->len,
				     0);
	if (unlikely(ret_code != 0)) {
		if (netif_msg_tx_err(priv) && net_ratelimit())
			dev_err(emac_dev, "DaVinci EMAC: desc submit failed");
		goto fail_tx;
	}

	/* If there is no more tx desc left free then we need to
	 * tell the kernel to stop sending us tx frames.
	 */
	if (unlikely(!cpdma_check_free_tx_desc(priv->txchan)))
		netif_stop_queue(ndev);

	return NETDEV_TX_OK;

fail_tx:
	ndev->stats.tx_dropped++;
	netif_stop_queue(ndev);
	return NETDEV_TX_BUSY;
}

/**
 * emac_dev_tx_timeout - EMAC Transmit timeout function
 * @ndev: The DaVinci EMAC network adapter
 * @txqueue: the index of the hung transmit queue
 *
 * Called when system detects that a skb timeout period has expired
 * potentially due to a fault in the adapter in not being able to send
 * it out on the wire. We teardown the TX channel assuming a hardware
 * error and re-initialize the TX channel for hardware operation
 *
 */
static void emac_dev_tx_timeout(struct net_device *ndev, unsigned int txqueue)
{
	struct emac_priv *priv = netdev_priv(ndev);
	struct device *emac_dev = &ndev->dev;

	if (netif_msg_tx_err(priv))
		dev_err(emac_dev, "DaVinci EMAC: xmit timeout, restarting TX");

	ndev->stats.tx_errors++;
	emac_int_disable(priv);
	cpdma_chan_stop(priv->txchan);
	cpdma_chan_start(priv->txchan);
	emac_int_enable(priv);
}

/**
 * emac_set_type0addr - Set EMAC Type0 mac address
 * @priv: The DaVinci EMAC private adapter structure
 * @ch: RX channel number
 * @mac_addr: MAC address to set in device
 *
 * Called internally to set Type0 mac address of the adapter (Device)
 *
 * Returns success (0) or appropriate error code (none as of now)
 */
static void emac_set_type0addr(struct emac_priv *priv, u32 ch, char *mac_addr)
{
	u32 val;
	val = ((mac_addr[5] << 8) | (mac_addr[4]));
	emac_write(EMAC_MACSRCADDRLO, val);

	val = ((mac_addr[3] << 24) | (mac_addr[2] << 16) | \
	       (mac_addr[1] << 8) | (mac_addr[0]));
	emac_write(EMAC_MACSRCADDRHI, val);
	val = emac_read(EMAC_RXUNICASTSET);
	val |= BIT(ch);
	emac_write(EMAC_RXUNICASTSET, val);
	val = emac_read(EMAC_RXUNICASTCLEAR);
	val &= ~BIT(ch);
	emac_write(EMAC_RXUNICASTCLEAR, val);
}

/**
 * emac_set_type1addr - Set EMAC Type1 mac address
 * @priv: The DaVinci EMAC private adapter structure
 * @ch: RX channel number
 * @mac_addr: MAC address to set in device
 *
 * Called internally to set Type1 mac address of the adapter (Device)
 *
 * Returns success (0) or appropriate error code (none as of now)
 */
static void emac_set_type1addr(struct emac_priv *priv, u32 ch, char *mac_addr)
{
	u32 val;
	emac_write(EMAC_MACINDEX, ch);
	val = ((mac_addr[5] << 8) | mac_addr[4]);
	emac_write(EMAC_MACADDRLO, val);
	val = ((mac_addr[3] << 24) | (mac_addr[2] << 16) | \
	       (mac_addr[1] << 8) | (mac_addr[0]));
	emac_write(EMAC_MACADDRHI, val);
	emac_set_type0addr(priv, ch, mac_addr);
}

/**
 * emac_set_type2addr - Set EMAC Type2 mac address
 * @priv: The DaVinci EMAC private adapter structure
 * @ch: RX channel number
 * @mac_addr: MAC address to set in device
 * @index: index into RX address entries
 * @match: match parameter for RX address matching logic
 *
 * Called internally to set Type2 mac address of the adapter (Device)
 *
 * Returns success (0) or appropriate error code (none as of now)
 */
static void emac_set_type2addr(struct emac_priv *priv, u32 ch,
			       char *mac_addr, int index, int match)
{
	u32 val;
	emac_write(EMAC_MACINDEX, index);
	val = ((mac_addr[3] << 24) | (mac_addr[2] << 16) | \
	       (mac_addr[1] << 8) | (mac_addr[0]));
	emac_write(EMAC_MACADDRHI, val);
	val = ((mac_addr[5] << 8) | mac_addr[4] | ((ch & 0x7) << 16) | \
	       (match << 19) | BIT(20));
	emac_write(EMAC_MACADDRLO, val);
	emac_set_type0addr(priv, ch, mac_addr);
}

/**
 * emac_setmac - Set mac address in the adapter (internal function)
 * @priv: The DaVinci EMAC private adapter structure
 * @ch: RX channel number
 * @mac_addr: MAC address to set in device
 *
 * Called internally to set the mac address of the adapter (Device)
 *
 * Returns success (0) or appropriate error code (none as of now)
 */
static void emac_setmac(struct emac_priv *priv, u32 ch, char *mac_addr)
{
	struct device *emac_dev = &priv->ndev->dev;

	if (priv->rx_addr_type == 0) {
		emac_set_type0addr(priv, ch, mac_addr);
	} else if (priv->rx_addr_type == 1) {
		u32 cnt;
		for (cnt = 0; cnt < EMAC_MAX_TXRX_CHANNELS; cnt++)
			emac_set_type1addr(priv, ch, mac_addr);
	} else if (priv->rx_addr_type == 2) {
		emac_set_type2addr(priv, ch, mac_addr, ch, 1);
		emac_set_type0addr(priv, ch, mac_addr);
	} else {
		if (netif_msg_drv(priv))
			dev_err(emac_dev, "DaVinci EMAC: Wrong addressing\n");
	}
}

/**
 * emac_dev_setmac_addr - Set mac address in the adapter
 * @ndev: The DaVinci EMAC network adapter
 * @addr: MAC address to set in device
 *
 * Called by the system to set the mac address of the adapter (Device)
 *
 * Returns success (0) or appropriate error code (none as of now)
 */
static int emac_dev_setmac_addr(struct net_device *ndev, void *addr)
{
	struct emac_priv *priv = netdev_priv(ndev);
	struct device *emac_dev = &priv->ndev->dev;
	struct sockaddr *sa = addr;

	if (!is_valid_ether_addr(sa->sa_data))
		return -EADDRNOTAVAIL;

	/* Store mac addr in priv and rx channel and set it in EMAC hw */
	memcpy(priv->mac_addr, sa->sa_data, ndev->addr_len);
	memcpy(ndev->dev_addr, sa->sa_data, ndev->addr_len);

	/* MAC address is configured only after the interface is enabled. */
	if (netif_running(ndev)) {
		emac_setmac(priv, EMAC_DEF_RX_CH, priv->mac_addr);
	}

	if (netif_msg_drv(priv))
		dev_notice(emac_dev, "DaVinci EMAC: emac_dev_setmac_addr %pM\n",
					priv->mac_addr);

	return 0;
}

/**
 * emac_hw_enable - Enable EMAC hardware for packet transmission/reception
 * @priv: The DaVinci EMAC private adapter structure
 *
 * Enables EMAC hardware for packet processing - enables PHY, enables RX
 * for packet reception and enables device interrupts and then NAPI
 *
 * Returns success (0) or appropriate error code (none right now)
 */
static int emac_hw_enable(struct emac_priv *priv)
{
	u32 val, mbp_enable, mac_control;

	/* Soft reset */
	emac_write(EMAC_SOFTRESET, 1);
	while (emac_read(EMAC_SOFTRESET))
		cpu_relax();

	/* Disable interrupt & Set pacing for more interrupts initially */
	emac_int_disable(priv);

	/* Full duplex enable bit set when auto negotiation happens */
	mac_control =
		(((EMAC_DEF_TXPRIO_FIXED) ? (EMAC_MACCONTROL_TXPTYPE) : 0x0) |
		((priv->speed == 1000) ? EMAC_MACCONTROL_GIGABITEN : 0x0) |
		((EMAC_DEF_TXPACING_EN) ? (EMAC_MACCONTROL_TXPACEEN) : 0x0) |
		((priv->duplex == DUPLEX_FULL) ? 0x1 : 0));
	emac_write(EMAC_MACCONTROL, mac_control);

	mbp_enable =
		(((EMAC_DEF_PASS_CRC) ? (EMAC_RXMBP_PASSCRC_MASK) : 0x0) |
		((EMAC_DEF_QOS_EN) ? (EMAC_RXMBP_QOSEN_MASK) : 0x0) |
		 ((EMAC_DEF_NO_BUFF_CHAIN) ? (EMAC_RXMBP_NOCHAIN_MASK) : 0x0) |
		 ((EMAC_DEF_MACCTRL_FRAME_EN) ? (EMAC_RXMBP_CMFEN_MASK) : 0x0) |
		 ((EMAC_DEF_SHORT_FRAME_EN) ? (EMAC_RXMBP_CSFEN_MASK) : 0x0) |
		 ((EMAC_DEF_ERROR_FRAME_EN) ? (EMAC_RXMBP_CEFEN_MASK) : 0x0) |
		 ((EMAC_DEF_PROM_EN) ? (EMAC_RXMBP_CAFEN_MASK) : 0x0) |
		 ((EMAC_DEF_PROM_CH & EMAC_RXMBP_CHMASK) << \
			EMAC_RXMBP_PROMCH_SHIFT) |
		 ((EMAC_DEF_BCAST_EN) ? (EMAC_RXMBP_BROADEN_MASK) : 0x0) |
		 ((EMAC_DEF_BCAST_CH & EMAC_RXMBP_CHMASK) << \
			EMAC_RXMBP_BROADCH_SHIFT) |
		 ((EMAC_DEF_MCAST_EN) ? (EMAC_RXMBP_MULTIEN_MASK) : 0x0) |
		 ((EMAC_DEF_MCAST_CH & EMAC_RXMBP_CHMASK) << \
			EMAC_RXMBP_MULTICH_SHIFT));
	emac_write(EMAC_RXMBPENABLE, mbp_enable);
	emac_write(EMAC_RXMAXLEN, (EMAC_DEF_MAX_FRAME_SIZE &
				   EMAC_RX_MAX_LEN_MASK));
	emac_write(EMAC_RXBUFFEROFFSET, (EMAC_DEF_BUFFER_OFFSET &
					 EMAC_RX_BUFFER_OFFSET_MASK));
	emac_write(EMAC_RXFILTERLOWTHRESH, 0);
	emac_write(EMAC_RXUNICASTCLEAR, EMAC_RX_UNICAST_CLEAR_ALL);
	priv->rx_addr_type = (emac_read(EMAC_MACCONFIG) >> 8) & 0xFF;

	emac_write(EMAC_MACINTMASKSET, EMAC_MAC_HOST_ERR_INTMASK_VAL);

	emac_setmac(priv, EMAC_DEF_RX_CH, priv->mac_addr);

	/* Enable MII */
	val = emac_read(EMAC_MACCONTROL);
	val |= (EMAC_MACCONTROL_GMIIEN);
	emac_write(EMAC_MACCONTROL, val);

	/* Enable NAPI and interrupts */
	napi_enable(&priv->napi);
	emac_int_enable(priv);
	return 0;

}

/**
 * emac_poll - EMAC NAPI Poll function
 * @napi: pointer to the napi_struct containing The DaVinci EMAC network adapter
 * @budget: Number of receive packets to process (as told by NAPI layer)
 *
 * NAPI Poll function implemented to process packets as per budget. We check
 * the type of interrupt on the device and accordingly call the TX or RX
 * packet processing functions. We follow the budget for RX processing and
 * also put a cap on number of TX pkts processed through config param. The
 * NAPI schedule function is called if more packets pending.
 *
 * Returns number of packets received (in most cases; else TX pkts - rarely)
 */
static int emac_poll(struct napi_struct *napi, int budget)
{
	unsigned int mask;
	struct emac_priv *priv = container_of(napi, struct emac_priv, napi);
	struct net_device *ndev = priv->ndev;
	struct device *emac_dev = &ndev->dev;
	u32 status = 0;
	u32 num_rx_pkts = 0;

	/* Check interrupt vectors and call packet processing */
	status = emac_read(EMAC_MACINVECTOR);

	mask = EMAC_DM644X_MAC_IN_VECTOR_TX_INT_VEC;

	if (priv->version == EMAC_VERSION_2)
		mask = EMAC_DM646X_MAC_IN_VECTOR_TX_INT_VEC;

	if (status & mask) {
		cpdma_chan_process(priv->txchan, EMAC_DEF_TX_MAX_SERVICE);
	} /* TX processing */

	mask = EMAC_DM644X_MAC_IN_VECTOR_RX_INT_VEC;

	if (priv->version == EMAC_VERSION_2)
		mask = EMAC_DM646X_MAC_IN_VECTOR_RX_INT_VEC;

	if (status & mask) {
		num_rx_pkts = cpdma_chan_process(priv->rxchan, budget);
	} /* RX processing */

	mask = EMAC_DM644X_MAC_IN_VECTOR_HOST_INT;
	if (priv->version == EMAC_VERSION_2)
		mask = EMAC_DM646X_MAC_IN_VECTOR_HOST_INT;

	if (unlikely(status & mask)) {
		u32 ch, cause;
		dev_err(emac_dev, "DaVinci EMAC: Fatal Hardware Error\n");
		netif_stop_queue(ndev);
		napi_disable(&priv->napi);

		status = emac_read(EMAC_MACSTATUS);
		cause = ((status & EMAC_MACSTATUS_TXERRCODE_MASK) >>
			 EMAC_MACSTATUS_TXERRCODE_SHIFT);
		if (cause) {
			ch = ((status & EMAC_MACSTATUS_TXERRCH_MASK) >>
			      EMAC_MACSTATUS_TXERRCH_SHIFT);
			if (net_ratelimit()) {
				dev_err(emac_dev, "TX Host error %s on ch=%d\n",
					&emac_txhost_errcodes[cause][0], ch);
			}
		}
		cause = ((status & EMAC_MACSTATUS_RXERRCODE_MASK) >>
			 EMAC_MACSTATUS_RXERRCODE_SHIFT);
		if (cause) {
			ch = ((status & EMAC_MACSTATUS_RXERRCH_MASK) >>
			      EMAC_MACSTATUS_RXERRCH_SHIFT);
			if (netif_msg_hw(priv) && net_ratelimit())
				dev_err(emac_dev, "RX Host error %s on ch=%d\n",
					&emac_rxhost_errcodes[cause][0], ch);
		}
	} else if (num_rx_pkts < budget) {
		napi_complete_done(napi, num_rx_pkts);
		emac_int_enable(priv);
	}

	return num_rx_pkts;
}

#ifdef CONFIG_NET_POLL_CONTROLLER
/**
 * emac_poll_controller - EMAC Poll controller function
 * @ndev: The DaVinci EMAC network adapter
 *
 * Polled functionality used by netconsole and others in non interrupt mode
 *
 */
static void emac_poll_controller(struct net_device *ndev)
{
	struct emac_priv *priv = netdev_priv(ndev);

	emac_int_disable(priv);
	emac_irq(ndev->irq, ndev);
	emac_int_enable(priv);
}
#endif

static void emac_adjust_link(struct net_device *ndev)
{
	struct emac_priv *priv = netdev_priv(ndev);
	struct phy_device *phydev = ndev->phydev;
	unsigned long flags;
	int new_state = 0;

	spin_lock_irqsave(&priv->lock, flags);

	if (phydev->link) {
		/* check the mode of operation - full/half duplex */
		if (phydev->duplex != priv->duplex) {
			new_state = 1;
			priv->duplex = phydev->duplex;
		}
		if (phydev->speed != priv->speed) {
			new_state = 1;
			priv->speed = phydev->speed;
		}
		if (!priv->link) {
			new_state = 1;
			priv->link = 1;
		}

	} else if (priv->link) {
		new_state = 1;
		priv->link = 0;
		priv->speed = 0;
		priv->duplex = ~0;
	}
	if (new_state) {
		emac_update_phystatus(priv);
		phy_print_status(ndev->phydev);
	}

	spin_unlock_irqrestore(&priv->lock, flags);
}

/*************************************************************************
 *  Linux Driver Model
 *************************************************************************/

/**
 * emac_devioctl - EMAC adapter ioctl
 * @ndev: The DaVinci EMAC network adapter
 * @ifrq: request parameter
 * @cmd: command parameter
 *
 * EMAC driver ioctl function
 *
 * Returns success(0) or appropriate error code
 */
static int emac_devioctl(struct net_device *ndev, struct ifreq *ifrq, int cmd)
{
	if (!(netif_running(ndev)))
		return -EINVAL;

	/* TODO: Add phy read and write and private statistics get feature */

	if (ndev->phydev)
		return phy_mii_ioctl(ndev->phydev, ifrq, cmd);
	else
		return -EOPNOTSUPP;
}

static int match_first_device(struct device *dev, const void *data)
{
	if (dev->parent && dev->parent->of_node)
		return of_device_is_compatible(dev->parent->of_node,
					       "ti,davinci_mdio");

	return !strncmp(dev_name(dev), "davinci_mdio", 12);
}

/**
 * emac_dev_open - EMAC device open
 * @ndev: The DaVinci EMAC network adapter
 *
 * Called when system wants to start the interface. We init TX/RX channels
 * and enable the hardware for packet reception/transmission and start the
 * network queue.
 *
 * Returns 0 for a successful open, or appropriate error code
 */
static int emac_dev_open(struct net_device *ndev)
{
	struct device *emac_dev = &ndev->dev;
	u32 cnt;
	struct resource *res;
	int q, m, ret;
	int res_num = 0, irq_num = 0;
	int i = 0;
	struct emac_priv *priv = netdev_priv(ndev);
	struct phy_device *phydev = NULL;
	struct device *phy = NULL;

	ret = pm_runtime_get_sync(&priv->pdev->dev);
	if (ret < 0) {
		pm_runtime_put_noidle(&priv->pdev->dev);
		dev_err(&priv->pdev->dev, "%s: failed to get_sync(%d)\n",
			__func__, ret);
		return ret;
	}

	netif_carrier_off(ndev);
	for (cnt = 0; cnt < ETH_ALEN; cnt++)
		ndev->dev_addr[cnt] = priv->mac_addr[cnt];

	/* Configuration items */
	priv->rx_buf_size = EMAC_DEF_MAX_FRAME_SIZE + NET_IP_ALIGN;

	priv->mac_hash1 = 0;
	priv->mac_hash2 = 0;
	emac_write(EMAC_MACHASH1, 0);
	emac_write(EMAC_MACHASH2, 0);

	for (i = 0; i < EMAC_DEF_RX_NUM_DESC; i++) {
		struct sk_buff *skb = emac_rx_alloc(priv);

		if (!skb)
			break;

		ret = cpdma_chan_idle_submit(priv->rxchan, skb, skb->data,
					     skb_tailroom(skb), 0);
		if (WARN_ON(ret < 0))
			break;
	}

	/* Request IRQ */
	while ((res = platform_get_resource(priv->pdev, IORESOURCE_IRQ,
					    res_num))) {
		for (irq_num = res->start; irq_num <= res->end; irq_num++) {
			if (request_irq(irq_num, emac_irq, 0, ndev->name,
					ndev)) {
				dev_err(emac_dev,
					"DaVinci EMAC: request_irq() failed\n");
				ret = -EBUSY;

				goto rollback;
			}
		}
		res_num++;
	}
	/* prepare counters for rollback in case of an error */
	res_num--;
	irq_num--;

	/* Start/Enable EMAC hardware */
	emac_hw_enable(priv);

	/* Enable Interrupt pacing if configured */
	if (priv->coal_intvl != 0) {
		struct ethtool_coalesce coal;

		coal.rx_coalesce_usecs = (priv->coal_intvl << 4);
		emac_set_coalesce(ndev, &coal);
	}

	cpdma_ctlr_start(priv->dma);

	if (priv->phy_node) {
		phydev = of_phy_connect(ndev, priv->phy_node,
					&emac_adjust_link, 0, 0);
		if (!phydev) {
<<<<<<< HEAD
			dev_err(emac_dev, "could not connect to phy %s\n",
				priv->phy_node->full_name);
=======
			dev_err(emac_dev, "could not connect to phy %pOF\n",
				priv->phy_node);
>>>>>>> 24b8d41d
			ret = -ENODEV;
			goto err;
		}
	}

	/* use the first phy on the bus if pdata did not give us a phy id */
	if (!phydev && !priv->phy_id) {
<<<<<<< HEAD
=======
		/* NOTE: we can't use bus_find_device_by_name() here because
		 * the device name is not guaranteed to be 'davinci_mdio'. On
		 * some systems it can be 'davinci_mdio.0' so we need to use
		 * strncmp() against the first part of the string to correctly
		 * match it.
		 */
>>>>>>> 24b8d41d
		phy = bus_find_device(&mdio_bus_type, NULL, NULL,
				      match_first_device);
		if (phy) {
			priv->phy_id = dev_name(phy);
			if (!priv->phy_id || !*priv->phy_id)
				put_device(phy);
		}
	}

	if (!phydev && priv->phy_id && *priv->phy_id) {
		phydev = phy_connect(ndev, priv->phy_id,
				     &emac_adjust_link,
				     PHY_INTERFACE_MODE_MII);
		put_device(phy);	/* reference taken by bus_find_device */
		if (IS_ERR(phydev)) {
			dev_err(emac_dev, "could not connect to phy %s\n",
				priv->phy_id);
			ret = PTR_ERR(phydev);
			goto err;
		}

		priv->link = 0;
		priv->speed = 0;
		priv->duplex = ~0;

		phy_attached_info(phydev);
	}

	if (!phydev) {
		/* No PHY , fix the link, speed and duplex settings */
		dev_notice(emac_dev, "no phy, defaulting to 100/full\n");
		priv->link = 1;
		priv->speed = SPEED_100;
		priv->duplex = DUPLEX_FULL;
		emac_update_phystatus(priv);
	}

	if (netif_msg_drv(priv))
		dev_notice(emac_dev, "DaVinci EMAC: Opened %s\n", ndev->name);

	if (phydev)
		phy_start(phydev);

	return 0;

err:
	emac_int_disable(priv);
	napi_disable(&priv->napi);

rollback:
	for (q = res_num; q >= 0; q--) {
		res = platform_get_resource(priv->pdev, IORESOURCE_IRQ, q);
		/* at the first iteration, irq_num is already set to the
		 * right value
		 */
		if (q != res_num)
			irq_num = res->end;

		for (m = irq_num; m >= res->start; m--)
			free_irq(m, ndev);
	}
	cpdma_ctlr_stop(priv->dma);
	pm_runtime_put(&priv->pdev->dev);
	return ret;
}

/**
 * emac_dev_stop - EMAC device stop
 * @ndev: The DaVinci EMAC network adapter
 *
 * Called when system wants to stop or down the interface. We stop the network
 * queue, disable interrupts and cleanup TX/RX channels.
 *
 * We return the statistics in net_device_stats structure pulled from emac
 */
static int emac_dev_stop(struct net_device *ndev)
{
	struct resource *res;
	int i = 0;
	int irq_num;
	struct emac_priv *priv = netdev_priv(ndev);
	struct device *emac_dev = &ndev->dev;

	/* inform the upper layers. */
	netif_stop_queue(ndev);
	napi_disable(&priv->napi);

	netif_carrier_off(ndev);
	emac_int_disable(priv);
	cpdma_ctlr_stop(priv->dma);
	emac_write(EMAC_SOFTRESET, 1);

	if (ndev->phydev)
		phy_disconnect(ndev->phydev);

	/* Free IRQ */
	while ((res = platform_get_resource(priv->pdev, IORESOURCE_IRQ, i))) {
		for (irq_num = res->start; irq_num <= res->end; irq_num++)
			free_irq(irq_num, priv->ndev);
		i++;
	}

	if (netif_msg_drv(priv))
		dev_notice(emac_dev, "DaVinci EMAC: %s stopped\n", ndev->name);

	pm_runtime_put(&priv->pdev->dev);
	return 0;
}

/**
 * emac_dev_getnetstats - EMAC get statistics function
 * @ndev: The DaVinci EMAC network adapter
 *
 * Called when system wants to get statistics from the device.
 *
 * We return the statistics in net_device_stats structure pulled from emac
 */
static struct net_device_stats *emac_dev_getnetstats(struct net_device *ndev)
{
	struct emac_priv *priv = netdev_priv(ndev);
	u32 mac_control;
	u32 stats_clear_mask;
	int err;

	err = pm_runtime_get_sync(&priv->pdev->dev);
	if (err < 0) {
		pm_runtime_put_noidle(&priv->pdev->dev);
		dev_err(&priv->pdev->dev, "%s: failed to get_sync(%d)\n",
			__func__, err);
		return &ndev->stats;
	}

	/* update emac hardware stats and reset the registers*/

	mac_control = emac_read(EMAC_MACCONTROL);

	if (mac_control & EMAC_MACCONTROL_GMIIEN)
		stats_clear_mask = EMAC_STATS_CLR_MASK;
	else
		stats_clear_mask = 0;

	ndev->stats.multicast += emac_read(EMAC_RXMCASTFRAMES);
	emac_write(EMAC_RXMCASTFRAMES, stats_clear_mask);

	ndev->stats.collisions += (emac_read(EMAC_TXCOLLISION) +
					   emac_read(EMAC_TXSINGLECOLL) +
					   emac_read(EMAC_TXMULTICOLL));
	emac_write(EMAC_TXCOLLISION, stats_clear_mask);
	emac_write(EMAC_TXSINGLECOLL, stats_clear_mask);
	emac_write(EMAC_TXMULTICOLL, stats_clear_mask);

	ndev->stats.rx_length_errors += (emac_read(EMAC_RXOVERSIZED) +
						emac_read(EMAC_RXJABBER) +
						emac_read(EMAC_RXUNDERSIZED));
	emac_write(EMAC_RXOVERSIZED, stats_clear_mask);
	emac_write(EMAC_RXJABBER, stats_clear_mask);
	emac_write(EMAC_RXUNDERSIZED, stats_clear_mask);

	ndev->stats.rx_over_errors += (emac_read(EMAC_RXSOFOVERRUNS) +
					       emac_read(EMAC_RXMOFOVERRUNS));
	emac_write(EMAC_RXSOFOVERRUNS, stats_clear_mask);
	emac_write(EMAC_RXMOFOVERRUNS, stats_clear_mask);

	ndev->stats.rx_fifo_errors += emac_read(EMAC_RXDMAOVERRUNS);
	emac_write(EMAC_RXDMAOVERRUNS, stats_clear_mask);

	ndev->stats.tx_carrier_errors +=
		emac_read(EMAC_TXCARRIERSENSE);
	emac_write(EMAC_TXCARRIERSENSE, stats_clear_mask);

	ndev->stats.tx_fifo_errors += emac_read(EMAC_TXUNDERRUN);
	emac_write(EMAC_TXUNDERRUN, stats_clear_mask);

	pm_runtime_put(&priv->pdev->dev);

	return &ndev->stats;
}

static const struct net_device_ops emac_netdev_ops = {
	.ndo_open		= emac_dev_open,
	.ndo_stop		= emac_dev_stop,
	.ndo_start_xmit		= emac_dev_xmit,
	.ndo_set_rx_mode	= emac_dev_mcast_set,
	.ndo_set_mac_address	= emac_dev_setmac_addr,
	.ndo_do_ioctl		= emac_devioctl,
	.ndo_tx_timeout		= emac_dev_tx_timeout,
	.ndo_get_stats		= emac_dev_getnetstats,
#ifdef CONFIG_NET_POLL_CONTROLLER
	.ndo_poll_controller	= emac_poll_controller,
#endif
};

static const struct of_device_id davinci_emac_of_match[];

static struct emac_platform_data *
davinci_emac_of_get_pdata(struct platform_device *pdev, struct emac_priv *priv)
{
	struct device_node *np;
	const struct of_device_id *match;
	const struct emac_platform_data *auxdata;
	struct emac_platform_data *pdata = NULL;
	const u8 *mac_addr;

	if (!IS_ENABLED(CONFIG_OF) || !pdev->dev.of_node)
		return dev_get_platdata(&pdev->dev);

	pdata = devm_kzalloc(&pdev->dev, sizeof(*pdata), GFP_KERNEL);
	if (!pdata)
		return NULL;

	np = pdev->dev.of_node;
	pdata->version = EMAC_VERSION_2;

	if (!is_valid_ether_addr(pdata->mac_addr)) {
		mac_addr = of_get_mac_address(np);
		if (!IS_ERR(mac_addr))
			ether_addr_copy(pdata->mac_addr, mac_addr);
	}

	of_property_read_u32(np, "ti,davinci-ctrl-reg-offset",
			     &pdata->ctrl_reg_offset);

	of_property_read_u32(np, "ti,davinci-ctrl-mod-reg-offset",
			     &pdata->ctrl_mod_reg_offset);

	of_property_read_u32(np, "ti,davinci-ctrl-ram-offset",
			     &pdata->ctrl_ram_offset);

	of_property_read_u32(np, "ti,davinci-ctrl-ram-size",
			     &pdata->ctrl_ram_size);

	of_property_read_u8(np, "ti,davinci-rmii-en", &pdata->rmii_en);

	pdata->no_bd_ram = of_property_read_bool(np, "ti,davinci-no-bd-ram");

	priv->phy_node = of_parse_phandle(np, "phy-handle", 0);
	if (!priv->phy_node) {
		if (!of_phy_is_fixed_link(np))
			pdata->phy_id = NULL;
		else if (of_phy_register_fixed_link(np) >= 0)
			priv->phy_node = of_node_get(np);
	}

	auxdata = pdev->dev.platform_data;
	if (auxdata) {
		pdata->interrupt_enable = auxdata->interrupt_enable;
		pdata->interrupt_disable = auxdata->interrupt_disable;
	}

	match = of_match_device(davinci_emac_of_match, &pdev->dev);
	if (match && match->data) {
		auxdata = match->data;
		pdata->version = auxdata->version;
		pdata->hw_ram_addr = auxdata->hw_ram_addr;
	}

	return  pdata;
}

static int davinci_emac_try_get_mac(struct platform_device *pdev,
				    int instance, u8 *mac_addr)
{
	if (!pdev->dev.of_node)
		return -EINVAL;

	return ti_cm_get_macid(&pdev->dev, instance, mac_addr);
}

/**
 * davinci_emac_probe - EMAC device probe
 * @pdev: The DaVinci EMAC device that we are removing
 *
 * Called when probing for emac devicesr. We get details of instances and
 * resource information from platform init and register a network device
 * and allocate resources necessary for driver to perform
 */
static int davinci_emac_probe(struct platform_device *pdev)
{
	struct device_node *np = pdev->dev.of_node;
	int rc = 0;
	struct resource *res, *res_ctrl;
	struct net_device *ndev;
	struct emac_priv *priv;
	unsigned long hw_ram_addr;
	struct emac_platform_data *pdata;
	struct cpdma_params dma_params;
	struct clk *emac_clk;
	unsigned long emac_bus_frequency;


	/* obtain emac clock from kernel */
	emac_clk = devm_clk_get(&pdev->dev, NULL);
	if (IS_ERR(emac_clk)) {
		dev_err(&pdev->dev, "failed to get EMAC clock\n");
		return -EBUSY;
	}
	emac_bus_frequency = clk_get_rate(emac_clk);
	devm_clk_put(&pdev->dev, emac_clk);

	/* TODO: Probe PHY here if possible */

	ndev = alloc_etherdev(sizeof(struct emac_priv));
	if (!ndev)
		return -ENOMEM;

	platform_set_drvdata(pdev, ndev);
	priv = netdev_priv(ndev);
	priv->pdev = pdev;
	priv->ndev = ndev;
	priv->msg_enable = netif_msg_init(debug_level, DAVINCI_EMAC_DEBUG);

	spin_lock_init(&priv->lock);

	pdata = davinci_emac_of_get_pdata(pdev, priv);
	if (!pdata) {
		dev_err(&pdev->dev, "no platform data\n");
		rc = -ENODEV;
		goto err_free_netdev;
	}

	/* MAC addr and PHY mask , RMII enable info from platform_data */
	memcpy(priv->mac_addr, pdata->mac_addr, ETH_ALEN);
	priv->phy_id = pdata->phy_id;
	priv->rmii_en = pdata->rmii_en;
	priv->version = pdata->version;
	priv->int_enable = pdata->interrupt_enable;
	priv->int_disable = pdata->interrupt_disable;

	priv->coal_intvl = 0;
	priv->bus_freq_mhz = (u32)(emac_bus_frequency / 1000000);

	/* Get EMAC platform data */
	res = platform_get_resource(pdev, IORESOURCE_MEM, 0);
	priv->emac_base_phys = res->start + pdata->ctrl_reg_offset;
	priv->remap_addr = devm_ioremap_resource(&pdev->dev, res);
	if (IS_ERR(priv->remap_addr)) {
		rc = PTR_ERR(priv->remap_addr);
		goto no_pdata;
	}

	res_ctrl = platform_get_resource(pdev, IORESOURCE_MEM, 1);
	if (res_ctrl) {
		priv->ctrl_base =
			devm_ioremap_resource(&pdev->dev, res_ctrl);
		if (IS_ERR(priv->ctrl_base)) {
			rc = PTR_ERR(priv->ctrl_base);
			goto no_pdata;
		}
	} else {
		priv->ctrl_base = priv->remap_addr + pdata->ctrl_mod_reg_offset;
	}

	priv->emac_base = priv->remap_addr + pdata->ctrl_reg_offset;
	ndev->base_addr = (unsigned long)priv->remap_addr;

	hw_ram_addr = pdata->hw_ram_addr;
	if (!hw_ram_addr)
		hw_ram_addr = (u32 __force)res->start + pdata->ctrl_ram_offset;

	memset(&dma_params, 0, sizeof(dma_params));
	dma_params.dev			= &pdev->dev;
	dma_params.dmaregs		= priv->emac_base;
	dma_params.rxthresh		= priv->emac_base + 0x120;
	dma_params.rxfree		= priv->emac_base + 0x140;
	dma_params.txhdp		= priv->emac_base + 0x600;
	dma_params.rxhdp		= priv->emac_base + 0x620;
	dma_params.txcp			= priv->emac_base + 0x640;
	dma_params.rxcp			= priv->emac_base + 0x660;
	dma_params.num_chan		= EMAC_MAX_TXRX_CHANNELS;
	dma_params.min_packet_size	= EMAC_DEF_MIN_ETHPKTSIZE;
	dma_params.desc_hw_addr		= hw_ram_addr;
	dma_params.desc_mem_size	= pdata->ctrl_ram_size;
	dma_params.desc_align		= 16;

	dma_params.desc_mem_phys = pdata->no_bd_ram ? 0 :
			(u32 __force)res->start + pdata->ctrl_ram_offset;

	priv->dma = cpdma_ctlr_create(&dma_params);
	if (!priv->dma) {
		dev_err(&pdev->dev, "error initializing DMA\n");
		rc = -ENOMEM;
		goto no_pdata;
	}

	priv->txchan = cpdma_chan_create(priv->dma, EMAC_DEF_TX_CH,
					 emac_tx_handler, 0);
<<<<<<< HEAD
	priv->rxchan = cpdma_chan_create(priv->dma, EMAC_DEF_RX_CH,
					 emac_rx_handler, 1);
	if (WARN_ON(!priv->txchan || !priv->rxchan)) {
		rc = -ENOMEM;
		goto no_cpdma_chan;
=======
	if (IS_ERR(priv->txchan)) {
		dev_err(&pdev->dev, "error initializing tx dma channel\n");
		rc = PTR_ERR(priv->txchan);
		goto err_free_dma;
	}

	priv->rxchan = cpdma_chan_create(priv->dma, EMAC_DEF_RX_CH,
					 emac_rx_handler, 1);
	if (IS_ERR(priv->rxchan)) {
		dev_err(&pdev->dev, "error initializing rx dma channel\n");
		rc = PTR_ERR(priv->rxchan);
		goto err_free_txchan;
>>>>>>> 24b8d41d
	}

	res = platform_get_resource(pdev, IORESOURCE_IRQ, 0);
	if (!res) {
		dev_err(&pdev->dev, "error getting irq res\n");
		rc = -ENOENT;
		goto err_free_rxchan;
	}
	ndev->irq = res->start;

	rc = davinci_emac_try_get_mac(pdev, res_ctrl ? 0 : 1, priv->mac_addr);
	if (!rc)
		ether_addr_copy(ndev->dev_addr, priv->mac_addr);

	if (!is_valid_ether_addr(priv->mac_addr)) {
		/* Use random MAC if still none obtained. */
		eth_hw_addr_random(ndev);
		memcpy(priv->mac_addr, ndev->dev_addr, ndev->addr_len);
		dev_warn(&pdev->dev, "using random MAC addr: %pM\n",
			 priv->mac_addr);
	}

	ndev->netdev_ops = &emac_netdev_ops;
	ndev->ethtool_ops = &ethtool_ops;
	netif_napi_add(ndev, &priv->napi, emac_poll, EMAC_POLL_WEIGHT);

	pm_runtime_enable(&pdev->dev);
	rc = pm_runtime_get_sync(&pdev->dev);
	if (rc < 0) {
		pm_runtime_put_noidle(&pdev->dev);
		dev_err(&pdev->dev, "%s: failed to get_sync(%d)\n",
			__func__, rc);
		goto err_napi_del;
	}

	/* register the network device */
	SET_NETDEV_DEV(ndev, &pdev->dev);
	rc = register_netdev(ndev);
	if (rc) {
		dev_err(&pdev->dev, "error in register_netdev\n");
		rc = -ENODEV;
		pm_runtime_put(&pdev->dev);
		goto err_napi_del;
	}


	if (netif_msg_probe(priv)) {
		dev_notice(&pdev->dev, "DaVinci EMAC Probe found device "
			   "(regs: %pa, irq: %d)\n",
			   &priv->emac_base_phys, ndev->irq);
	}
	pm_runtime_put(&pdev->dev);

	return 0;

err_napi_del:
	netif_napi_del(&priv->napi);
err_free_rxchan:
	cpdma_chan_destroy(priv->rxchan);
err_free_txchan:
	cpdma_chan_destroy(priv->txchan);
err_free_dma:
	cpdma_ctlr_destroy(priv->dma);
no_pdata:
	if (of_phy_is_fixed_link(np))
		of_phy_deregister_fixed_link(np);
	of_node_put(priv->phy_node);
err_free_netdev:
	free_netdev(ndev);
	return rc;
}

/**
 * davinci_emac_remove - EMAC device remove
 * @pdev: The DaVinci EMAC device that we are removing
 *
 * Called when removing the device driver. We disable clock usage and release
 * the resources taken up by the driver and unregister network device
 */
static int davinci_emac_remove(struct platform_device *pdev)
{
	struct net_device *ndev = platform_get_drvdata(pdev);
	struct emac_priv *priv = netdev_priv(ndev);
	struct device_node *np = pdev->dev.of_node;

	dev_notice(&ndev->dev, "DaVinci EMAC: davinci_emac_remove()\n");

	if (priv->txchan)
		cpdma_chan_destroy(priv->txchan);
	if (priv->rxchan)
		cpdma_chan_destroy(priv->rxchan);
	cpdma_ctlr_destroy(priv->dma);

	unregister_netdev(ndev);
	of_node_put(priv->phy_node);
	pm_runtime_disable(&pdev->dev);
	if (of_phy_is_fixed_link(np))
		of_phy_deregister_fixed_link(np);
	free_netdev(ndev);

	return 0;
}

static int davinci_emac_suspend(struct device *dev)
{
	struct net_device *ndev = dev_get_drvdata(dev);

	if (netif_running(ndev))
		emac_dev_stop(ndev);

	return 0;
}

static int davinci_emac_resume(struct device *dev)
{
	struct net_device *ndev = dev_get_drvdata(dev);

	if (netif_running(ndev))
		emac_dev_open(ndev);

	return 0;
}

static const struct dev_pm_ops davinci_emac_pm_ops = {
	.suspend	= davinci_emac_suspend,
	.resume		= davinci_emac_resume,
};

static const struct emac_platform_data am3517_emac_data = {
	.version		= EMAC_VERSION_2,
	.hw_ram_addr		= 0x01e20000,
};

static const struct emac_platform_data dm816_emac_data = {
	.version		= EMAC_VERSION_2,
};

static const struct of_device_id davinci_emac_of_match[] = {
	{.compatible = "ti,davinci-dm6467-emac", },
	{.compatible = "ti,am3517-emac", .data = &am3517_emac_data, },
	{.compatible = "ti,dm816-emac", .data = &dm816_emac_data, },
	{},
};
MODULE_DEVICE_TABLE(of, davinci_emac_of_match);

/* davinci_emac_driver: EMAC platform driver structure */
static struct platform_driver davinci_emac_driver = {
	.driver = {
		.name	 = "davinci_emac",
		.pm	 = &davinci_emac_pm_ops,
		.of_match_table = davinci_emac_of_match,
	},
	.probe = davinci_emac_probe,
	.remove = davinci_emac_remove,
};

/**
 * davinci_emac_init - EMAC driver module init
 *
 * Called when initializing the driver. We register the driver with
 * the platform.
 */
static int __init davinci_emac_init(void)
{
	return platform_driver_register(&davinci_emac_driver);
}
late_initcall(davinci_emac_init);

/**
 * davinci_emac_exit - EMAC driver module exit
 *
 * Called when exiting the driver completely. We unregister the driver with
 * the platform and exit
 */
static void __exit davinci_emac_exit(void)
{
	platform_driver_unregister(&davinci_emac_driver);
}
module_exit(davinci_emac_exit);

MODULE_LICENSE("GPL");
MODULE_AUTHOR("DaVinci EMAC Maintainer: Anant Gole <anantgole@ti.com>");
MODULE_AUTHOR("DaVinci EMAC Maintainer: Chaithrika U S <chaithrika@ti.com>");
MODULE_DESCRIPTION("DaVinci EMAC Ethernet driver");<|MERGE_RESOLUTION|>--- conflicted
+++ resolved
@@ -1471,13 +1471,8 @@
 		phydev = of_phy_connect(ndev, priv->phy_node,
 					&emac_adjust_link, 0, 0);
 		if (!phydev) {
-<<<<<<< HEAD
-			dev_err(emac_dev, "could not connect to phy %s\n",
-				priv->phy_node->full_name);
-=======
 			dev_err(emac_dev, "could not connect to phy %pOF\n",
 				priv->phy_node);
->>>>>>> 24b8d41d
 			ret = -ENODEV;
 			goto err;
 		}
@@ -1485,15 +1480,12 @@
 
 	/* use the first phy on the bus if pdata did not give us a phy id */
 	if (!phydev && !priv->phy_id) {
-<<<<<<< HEAD
-=======
 		/* NOTE: we can't use bus_find_device_by_name() here because
 		 * the device name is not guaranteed to be 'davinci_mdio'. On
 		 * some systems it can be 'davinci_mdio.0' so we need to use
 		 * strncmp() against the first part of the string to correctly
 		 * match it.
 		 */
->>>>>>> 24b8d41d
 		phy = bus_find_device(&mdio_bus_type, NULL, NULL,
 				      match_first_device);
 		if (phy) {
@@ -1880,13 +1872,6 @@
 
 	priv->txchan = cpdma_chan_create(priv->dma, EMAC_DEF_TX_CH,
 					 emac_tx_handler, 0);
-<<<<<<< HEAD
-	priv->rxchan = cpdma_chan_create(priv->dma, EMAC_DEF_RX_CH,
-					 emac_rx_handler, 1);
-	if (WARN_ON(!priv->txchan || !priv->rxchan)) {
-		rc = -ENOMEM;
-		goto no_cpdma_chan;
-=======
 	if (IS_ERR(priv->txchan)) {
 		dev_err(&pdev->dev, "error initializing tx dma channel\n");
 		rc = PTR_ERR(priv->txchan);
@@ -1899,7 +1884,6 @@
 		dev_err(&pdev->dev, "error initializing rx dma channel\n");
 		rc = PTR_ERR(priv->rxchan);
 		goto err_free_txchan;
->>>>>>> 24b8d41d
 	}
 
 	res = platform_get_resource(pdev, IORESOURCE_IRQ, 0);
