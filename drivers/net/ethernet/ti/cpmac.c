// SPDX-License-Identifier: GPL-2.0+
/*
 * Copyright (C) 2006, 2007 Eugene Konev
 *
 */

#include <linux/module.h>
#include <linux/interrupt.h>
#include <linux/moduleparam.h>

#include <linux/sched.h>
#include <linux/kernel.h>
#include <linux/slab.h>
#include <linux/errno.h>
#include <linux/types.h>
#include <linux/delay.h>

#include <linux/netdevice.h>
#include <linux/if_vlan.h>
#include <linux/etherdevice.h>
#include <linux/ethtool.h>
#include <linux/skbuff.h>
#include <linux/mii.h>
#include <linux/phy.h>
#include <linux/phy_fixed.h>
#include <linux/platform_device.h>
#include <linux/dma-mapping.h>
#include <linux/clk.h>
#include <linux/gpio.h>
#include <linux/atomic.h>

#include <asm/mach-ar7/ar7.h>

MODULE_AUTHOR("Eugene Konev <ejka@imfi.kspu.ru>");
MODULE_DESCRIPTION("TI AR7 ethernet driver (CPMAC)");
MODULE_LICENSE("GPL");
MODULE_ALIAS("platform:cpmac");

static int debug_level = 8;
static int dumb_switch;

/* Next 2 are only used in cpmac_probe, so it's pointless to change them */
module_param(debug_level, int, 0444);
module_param(dumb_switch, int, 0444);

MODULE_PARM_DESC(debug_level, "Number of NETIF_MSG bits to enable");
MODULE_PARM_DESC(dumb_switch, "Assume switch is not connected to MDIO bus");

#define CPMAC_VERSION "0.5.2"
/* frame size + 802.1q tag + FCS size */
#define CPMAC_SKB_SIZE		(ETH_FRAME_LEN + ETH_FCS_LEN + VLAN_HLEN)
#define CPMAC_QUEUES	8

/* Ethernet registers */
#define CPMAC_TX_CONTROL		0x0004
#define CPMAC_TX_TEARDOWN		0x0008
#define CPMAC_RX_CONTROL		0x0014
#define CPMAC_RX_TEARDOWN		0x0018
#define CPMAC_MBP			0x0100
#define MBP_RXPASSCRC			0x40000000
#define MBP_RXQOS			0x20000000
#define MBP_RXNOCHAIN			0x10000000
#define MBP_RXCMF			0x01000000
#define MBP_RXSHORT			0x00800000
#define MBP_RXCEF			0x00400000
#define MBP_RXPROMISC			0x00200000
#define MBP_PROMISCCHAN(channel)	(((channel) & 0x7) << 16)
#define MBP_RXBCAST			0x00002000
#define MBP_BCASTCHAN(channel)		(((channel) & 0x7) << 8)
#define MBP_RXMCAST			0x00000020
#define MBP_MCASTCHAN(channel)		((channel) & 0x7)
#define CPMAC_UNICAST_ENABLE		0x0104
#define CPMAC_UNICAST_CLEAR		0x0108
#define CPMAC_MAX_LENGTH		0x010c
#define CPMAC_BUFFER_OFFSET		0x0110
#define CPMAC_MAC_CONTROL		0x0160
#define MAC_TXPTYPE			0x00000200
#define MAC_TXPACE			0x00000040
#define MAC_MII				0x00000020
#define MAC_TXFLOW			0x00000010
#define MAC_RXFLOW			0x00000008
#define MAC_MTEST			0x00000004
#define MAC_LOOPBACK			0x00000002
#define MAC_FDX				0x00000001
#define CPMAC_MAC_STATUS		0x0164
#define MAC_STATUS_QOS			0x00000004
#define MAC_STATUS_RXFLOW		0x00000002
#define MAC_STATUS_TXFLOW		0x00000001
#define CPMAC_TX_INT_ENABLE		0x0178
#define CPMAC_TX_INT_CLEAR		0x017c
#define CPMAC_MAC_INT_VECTOR		0x0180
#define MAC_INT_STATUS			0x00080000
#define MAC_INT_HOST			0x00040000
#define MAC_INT_RX			0x00020000
#define MAC_INT_TX			0x00010000
#define CPMAC_MAC_EOI_VECTOR		0x0184
#define CPMAC_RX_INT_ENABLE		0x0198
#define CPMAC_RX_INT_CLEAR		0x019c
#define CPMAC_MAC_INT_ENABLE		0x01a8
#define CPMAC_MAC_INT_CLEAR		0x01ac
#define CPMAC_MAC_ADDR_LO(channel)	(0x01b0 + (channel) * 4)
#define CPMAC_MAC_ADDR_MID		0x01d0
#define CPMAC_MAC_ADDR_HI		0x01d4
#define CPMAC_MAC_HASH_LO		0x01d8
#define CPMAC_MAC_HASH_HI		0x01dc
#define CPMAC_TX_PTR(channel)		(0x0600 + (channel) * 4)
#define CPMAC_RX_PTR(channel)		(0x0620 + (channel) * 4)
#define CPMAC_TX_ACK(channel)		(0x0640 + (channel) * 4)
#define CPMAC_RX_ACK(channel)		(0x0660 + (channel) * 4)
#define CPMAC_REG_END			0x0680

/* Rx/Tx statistics
 * TODO: use some of them to fill stats in cpmac_stats()
 */
#define CPMAC_STATS_RX_GOOD		0x0200
#define CPMAC_STATS_RX_BCAST		0x0204
#define CPMAC_STATS_RX_MCAST		0x0208
#define CPMAC_STATS_RX_PAUSE		0x020c
#define CPMAC_STATS_RX_CRC		0x0210
#define CPMAC_STATS_RX_ALIGN		0x0214
#define CPMAC_STATS_RX_OVER		0x0218
#define CPMAC_STATS_RX_JABBER		0x021c
#define CPMAC_STATS_RX_UNDER		0x0220
#define CPMAC_STATS_RX_FRAG		0x0224
#define CPMAC_STATS_RX_FILTER		0x0228
#define CPMAC_STATS_RX_QOSFILTER	0x022c
#define CPMAC_STATS_RX_OCTETS		0x0230

#define CPMAC_STATS_TX_GOOD		0x0234
#define CPMAC_STATS_TX_BCAST		0x0238
#define CPMAC_STATS_TX_MCAST		0x023c
#define CPMAC_STATS_TX_PAUSE		0x0240
#define CPMAC_STATS_TX_DEFER		0x0244
#define CPMAC_STATS_TX_COLLISION	0x0248
#define CPMAC_STATS_TX_SINGLECOLL	0x024c
#define CPMAC_STATS_TX_MULTICOLL	0x0250
#define CPMAC_STATS_TX_EXCESSCOLL	0x0254
#define CPMAC_STATS_TX_LATECOLL		0x0258
#define CPMAC_STATS_TX_UNDERRUN		0x025c
#define CPMAC_STATS_TX_CARRIERSENSE	0x0260
#define CPMAC_STATS_TX_OCTETS		0x0264

#define cpmac_read(base, reg)		(readl((void __iomem *)(base) + (reg)))
#define cpmac_write(base, reg, val)	(writel(val, (void __iomem *)(base) + \
						(reg)))

/* MDIO bus */
#define CPMAC_MDIO_VERSION		0x0000
#define CPMAC_MDIO_CONTROL		0x0004
#define MDIOC_IDLE			0x80000000
#define MDIOC_ENABLE			0x40000000
#define MDIOC_PREAMBLE			0x00100000
#define MDIOC_FAULT			0x00080000
#define MDIOC_FAULTDETECT		0x00040000
#define MDIOC_INTTEST			0x00020000
#define MDIOC_CLKDIV(div)		((div) & 0xff)
#define CPMAC_MDIO_ALIVE		0x0008
#define CPMAC_MDIO_LINK			0x000c
#define CPMAC_MDIO_ACCESS(channel)	(0x0080 + (channel) * 8)
#define MDIO_BUSY			0x80000000
#define MDIO_WRITE			0x40000000
#define MDIO_REG(reg)			(((reg) & 0x1f) << 21)
#define MDIO_PHY(phy)			(((phy) & 0x1f) << 16)
#define MDIO_DATA(data)			((data) & 0xffff)
#define CPMAC_MDIO_PHYSEL(channel)	(0x0084 + (channel) * 8)
#define PHYSEL_LINKSEL			0x00000040
#define PHYSEL_LINKINT			0x00000020

struct cpmac_desc {
	u32 hw_next;
	u32 hw_data;
	u16 buflen;
	u16 bufflags;
	u16 datalen;
	u16 dataflags;
#define CPMAC_SOP			0x8000
#define CPMAC_EOP			0x4000
#define CPMAC_OWN			0x2000
#define CPMAC_EOQ			0x1000
	struct sk_buff *skb;
	struct cpmac_desc *next;
	struct cpmac_desc *prev;
	dma_addr_t mapping;
	dma_addr_t data_mapping;
};

struct cpmac_priv {
	spinlock_t lock;
	spinlock_t rx_lock;
	struct cpmac_desc *rx_head;
	int ring_size;
	struct cpmac_desc *desc_ring;
	dma_addr_t dma_ring;
	void __iomem *regs;
	struct mii_bus *mii_bus;
	char phy_name[MII_BUS_ID_SIZE + 3];
	int oldlink, oldspeed, oldduplex;
	u32 msg_enable;
	struct net_device *dev;
	struct work_struct reset_work;
	struct platform_device *pdev;
	struct napi_struct napi;
	atomic_t reset_pending;
};

static irqreturn_t cpmac_irq(int, void *);
static void cpmac_hw_start(struct net_device *dev);
static void cpmac_hw_stop(struct net_device *dev);
static int cpmac_stop(struct net_device *dev);
static int cpmac_open(struct net_device *dev);

static void cpmac_dump_regs(struct net_device *dev)
{
	int i;
	struct cpmac_priv *priv = netdev_priv(dev);

	for (i = 0; i < CPMAC_REG_END; i += 4) {
		if (i % 16 == 0) {
			if (i)
				printk("\n");
			printk("%s: reg[%p]:", dev->name, priv->regs + i);
		}
		printk(" %08x", cpmac_read(priv->regs, i));
	}
	printk("\n");
}

static void cpmac_dump_desc(struct net_device *dev, struct cpmac_desc *desc)
{
	int i;

	printk("%s: desc[%p]:", dev->name, desc);
	for (i = 0; i < sizeof(*desc) / 4; i++)
		printk(" %08x", ((u32 *)desc)[i]);
	printk("\n");
}

static void cpmac_dump_all_desc(struct net_device *dev)
{
	struct cpmac_priv *priv = netdev_priv(dev);
	struct cpmac_desc *dump = priv->rx_head;

	do {
		cpmac_dump_desc(dev, dump);
		dump = dump->next;
	} while (dump != priv->rx_head);
}

static void cpmac_dump_skb(struct net_device *dev, struct sk_buff *skb)
{
	int i;

	printk("%s: skb 0x%p, len=%d\n", dev->name, skb, skb->len);
	for (i = 0; i < skb->len; i++) {
		if (i % 16 == 0) {
			if (i)
				printk("\n");
			printk("%s: data[%p]:", dev->name, skb->data + i);
		}
		printk(" %02x", ((u8 *)skb->data)[i]);
	}
	printk("\n");
}

static int cpmac_mdio_read(struct mii_bus *bus, int phy_id, int reg)
{
	u32 val;

	while (cpmac_read(bus->priv, CPMAC_MDIO_ACCESS(0)) & MDIO_BUSY)
		cpu_relax();
	cpmac_write(bus->priv, CPMAC_MDIO_ACCESS(0), MDIO_BUSY | MDIO_REG(reg) |
		    MDIO_PHY(phy_id));
	while ((val = cpmac_read(bus->priv, CPMAC_MDIO_ACCESS(0))) & MDIO_BUSY)
		cpu_relax();

	return MDIO_DATA(val);
}

static int cpmac_mdio_write(struct mii_bus *bus, int phy_id,
			    int reg, u16 val)
{
	while (cpmac_read(bus->priv, CPMAC_MDIO_ACCESS(0)) & MDIO_BUSY)
		cpu_relax();
	cpmac_write(bus->priv, CPMAC_MDIO_ACCESS(0), MDIO_BUSY | MDIO_WRITE |
		    MDIO_REG(reg) | MDIO_PHY(phy_id) | MDIO_DATA(val));

	return 0;
}

static int cpmac_mdio_reset(struct mii_bus *bus)
{
	struct clk *cpmac_clk;

	cpmac_clk = clk_get(&bus->dev, "cpmac");
	if (IS_ERR(cpmac_clk)) {
		pr_err("unable to get cpmac clock\n");
		return -1;
	}
	ar7_device_reset(AR7_RESET_BIT_MDIO);
	cpmac_write(bus->priv, CPMAC_MDIO_CONTROL, MDIOC_ENABLE |
		    MDIOC_CLKDIV(clk_get_rate(cpmac_clk) / 2200000 - 1));

	return 0;
}

static struct mii_bus *cpmac_mii;

static void cpmac_set_multicast_list(struct net_device *dev)
{
	struct netdev_hw_addr *ha;
	u8 tmp;
	u32 mbp, bit, hash[2] = { 0, };
	struct cpmac_priv *priv = netdev_priv(dev);

	mbp = cpmac_read(priv->regs, CPMAC_MBP);
	if (dev->flags & IFF_PROMISC) {
		cpmac_write(priv->regs, CPMAC_MBP, (mbp & ~MBP_PROMISCCHAN(0)) |
			    MBP_RXPROMISC);
	} else {
		cpmac_write(priv->regs, CPMAC_MBP, mbp & ~MBP_RXPROMISC);
		if (dev->flags & IFF_ALLMULTI) {
			/* enable all multicast mode */
			cpmac_write(priv->regs, CPMAC_MAC_HASH_LO, 0xffffffff);
			cpmac_write(priv->regs, CPMAC_MAC_HASH_HI, 0xffffffff);
		} else {
			/* cpmac uses some strange mac address hashing
			 * (not crc32)
			 */
			netdev_for_each_mc_addr(ha, dev) {
				bit = 0;
				tmp = ha->addr[0];
				bit  ^= (tmp >> 2) ^ (tmp << 4);
				tmp = ha->addr[1];
				bit  ^= (tmp >> 4) ^ (tmp << 2);
				tmp = ha->addr[2];
				bit  ^= (tmp >> 6) ^ tmp;
				tmp = ha->addr[3];
				bit  ^= (tmp >> 2) ^ (tmp << 4);
				tmp = ha->addr[4];
				bit  ^= (tmp >> 4) ^ (tmp << 2);
				tmp = ha->addr[5];
				bit  ^= (tmp >> 6) ^ tmp;
				bit &= 0x3f;
				hash[bit / 32] |= 1 << (bit % 32);
			}

			cpmac_write(priv->regs, CPMAC_MAC_HASH_LO, hash[0]);
			cpmac_write(priv->regs, CPMAC_MAC_HASH_HI, hash[1]);
		}
	}
}

static struct sk_buff *cpmac_rx_one(struct cpmac_priv *priv,
				    struct cpmac_desc *desc)
{
	struct sk_buff *skb, *result = NULL;

	if (unlikely(netif_msg_hw(priv)))
		cpmac_dump_desc(priv->dev, desc);
	cpmac_write(priv->regs, CPMAC_RX_ACK(0), (u32)desc->mapping);
	if (unlikely(!desc->datalen)) {
		if (netif_msg_rx_err(priv) && net_ratelimit())
			netdev_warn(priv->dev, "rx: spurious interrupt\n");

		return NULL;
	}

	skb = netdev_alloc_skb_ip_align(priv->dev, CPMAC_SKB_SIZE);
	if (likely(skb)) {
		skb_put(desc->skb, desc->datalen);
		desc->skb->protocol = eth_type_trans(desc->skb, priv->dev);
		skb_checksum_none_assert(desc->skb);
		priv->dev->stats.rx_packets++;
		priv->dev->stats.rx_bytes += desc->datalen;
		result = desc->skb;
		dma_unmap_single(&priv->dev->dev, desc->data_mapping,
				 CPMAC_SKB_SIZE, DMA_FROM_DEVICE);
		desc->skb = skb;
		desc->data_mapping = dma_map_single(&priv->dev->dev, skb->data,
						    CPMAC_SKB_SIZE,
						    DMA_FROM_DEVICE);
		desc->hw_data = (u32)desc->data_mapping;
		if (unlikely(netif_msg_pktdata(priv))) {
			netdev_dbg(priv->dev, "received packet:\n");
			cpmac_dump_skb(priv->dev, result);
		}
	} else {
		if (netif_msg_rx_err(priv) && net_ratelimit())
			netdev_warn(priv->dev,
				    "low on skbs, dropping packet\n");

		priv->dev->stats.rx_dropped++;
	}

	desc->buflen = CPMAC_SKB_SIZE;
	desc->dataflags = CPMAC_OWN;

	return result;
}

static int cpmac_poll(struct napi_struct *napi, int budget)
{
	struct sk_buff *skb;
	struct cpmac_desc *desc, *restart;
	struct cpmac_priv *priv = container_of(napi, struct cpmac_priv, napi);
	int received = 0, processed = 0;

	spin_lock(&priv->rx_lock);
	if (unlikely(!priv->rx_head)) {
		if (netif_msg_rx_err(priv) && net_ratelimit())
			netdev_warn(priv->dev, "rx: polling, but no queue\n");

		spin_unlock(&priv->rx_lock);
		napi_complete(napi);
		return 0;
	}

	desc = priv->rx_head;
	restart = NULL;
	while (((desc->dataflags & CPMAC_OWN) == 0) && (received < budget)) {
		processed++;

		if ((desc->dataflags & CPMAC_EOQ) != 0) {
			/* The last update to eoq->hw_next didn't happen
			 * soon enough, and the receiver stopped here.
			 * Remember this descriptor so we can restart
			 * the receiver after freeing some space.
			 */
			if (unlikely(restart)) {
				if (netif_msg_rx_err(priv))
					netdev_err(priv->dev, "poll found a"
						   " duplicate EOQ: %p and %p\n",
						   restart, desc);
				goto fatal_error;
			}

			restart = desc->next;
		}

		skb = cpmac_rx_one(priv, desc);
		if (likely(skb)) {
			netif_receive_skb(skb);
			received++;
		}
		desc = desc->next;
	}

	if (desc != priv->rx_head) {
		/* We freed some buffers, but not the whole ring,
		 * add what we did free to the rx list
		 */
		desc->prev->hw_next = (u32)0;
		priv->rx_head->prev->hw_next = priv->rx_head->mapping;
	}

	/* Optimization: If we did not actually process an EOQ (perhaps because
	 * of quota limits), check to see if the tail of the queue has EOQ set.
	 * We should immediately restart in that case so that the receiver can
	 * restart and run in parallel with more packet processing.
	 * This lets us handle slightly larger bursts before running
	 * out of ring space (assuming dev->weight < ring_size)
	 */

	if (!restart &&
	     (priv->rx_head->prev->dataflags & (CPMAC_OWN|CPMAC_EOQ))
		    == CPMAC_EOQ &&
	     (priv->rx_head->dataflags & CPMAC_OWN) != 0) {
		/* reset EOQ so the poll loop (above) doesn't try to
		 * restart this when it eventually gets to this descriptor.
		 */
		priv->rx_head->prev->dataflags &= ~CPMAC_EOQ;
		restart = priv->rx_head;
	}

	if (restart) {
		priv->dev->stats.rx_errors++;
		priv->dev->stats.rx_fifo_errors++;
		if (netif_msg_rx_err(priv) && net_ratelimit())
			netdev_warn(priv->dev, "rx dma ring overrun\n");

		if (unlikely((restart->dataflags & CPMAC_OWN) == 0)) {
			if (netif_msg_drv(priv))
				netdev_err(priv->dev, "cpmac_poll is trying "
					"to restart rx from a descriptor "
					"that's not free: %p\n", restart);
			goto fatal_error;
		}

		cpmac_write(priv->regs, CPMAC_RX_PTR(0), restart->mapping);
	}

	priv->rx_head = desc;
	spin_unlock(&priv->rx_lock);
	if (unlikely(netif_msg_rx_status(priv)))
		netdev_dbg(priv->dev, "poll processed %d packets\n", received);

	if (processed == 0) {
		/* we ran out of packets to read,
		 * revert to interrupt-driven mode
		 */
		napi_complete(napi);
		cpmac_write(priv->regs, CPMAC_RX_INT_ENABLE, 1);
		return 0;
	}

	return 1;

fatal_error:
	/* Something went horribly wrong.
	 * Reset hardware to try to recover rather than wedging.
	 */
	if (netif_msg_drv(priv)) {
		netdev_err(priv->dev, "cpmac_poll is confused. "
			   "Resetting hardware\n");
		cpmac_dump_all_desc(priv->dev);
		netdev_dbg(priv->dev, "RX_PTR(0)=0x%08x RX_ACK(0)=0x%08x\n",
			   cpmac_read(priv->regs, CPMAC_RX_PTR(0)),
			   cpmac_read(priv->regs, CPMAC_RX_ACK(0)));
	}

	spin_unlock(&priv->rx_lock);
	napi_complete(napi);
	netif_tx_stop_all_queues(priv->dev);
	napi_disable(&priv->napi);

	atomic_inc(&priv->reset_pending);
	cpmac_hw_stop(priv->dev);
	if (!schedule_work(&priv->reset_work))
		atomic_dec(&priv->reset_pending);

	return 0;

}

static netdev_tx_t cpmac_start_xmit(struct sk_buff *skb, struct net_device *dev)
{
	int queue;
	unsigned int len;
	struct cpmac_desc *desc;
	struct cpmac_priv *priv = netdev_priv(dev);

	if (unlikely(atomic_read(&priv->reset_pending)))
		return NETDEV_TX_BUSY;

	if (unlikely(skb_padto(skb, ETH_ZLEN)))
		return NETDEV_TX_OK;

	len = max_t(unsigned int, skb->len, ETH_ZLEN);
	queue = skb_get_queue_mapping(skb);
	netif_stop_subqueue(dev, queue);

	desc = &priv->desc_ring[queue];
	if (unlikely(desc->dataflags & CPMAC_OWN)) {
		if (netif_msg_tx_err(priv) && net_ratelimit())
			netdev_warn(dev, "tx dma ring full\n");

		return NETDEV_TX_BUSY;
	}

	spin_lock(&priv->lock);
	spin_unlock(&priv->lock);
	desc->dataflags = CPMAC_SOP | CPMAC_EOP | CPMAC_OWN;
	desc->skb = skb;
	desc->data_mapping = dma_map_single(&dev->dev, skb->data, len,
					    DMA_TO_DEVICE);
	desc->hw_data = (u32)desc->data_mapping;
	desc->datalen = len;
	desc->buflen = len;
	if (unlikely(netif_msg_tx_queued(priv)))
		netdev_dbg(dev, "sending 0x%p, len=%d\n", skb, skb->len);
	if (unlikely(netif_msg_hw(priv)))
		cpmac_dump_desc(dev, desc);
	if (unlikely(netif_msg_pktdata(priv)))
		cpmac_dump_skb(dev, skb);
	cpmac_write(priv->regs, CPMAC_TX_PTR(queue), (u32)desc->mapping);

	return NETDEV_TX_OK;
}

static void cpmac_end_xmit(struct net_device *dev, int queue)
{
	struct cpmac_desc *desc;
	struct cpmac_priv *priv = netdev_priv(dev);

	desc = &priv->desc_ring[queue];
	cpmac_write(priv->regs, CPMAC_TX_ACK(queue), (u32)desc->mapping);
	if (likely(desc->skb)) {
		spin_lock(&priv->lock);
		dev->stats.tx_packets++;
		dev->stats.tx_bytes += desc->skb->len;
		spin_unlock(&priv->lock);
		dma_unmap_single(&dev->dev, desc->data_mapping, desc->skb->len,
				 DMA_TO_DEVICE);

		if (unlikely(netif_msg_tx_done(priv)))
			netdev_dbg(dev, "sent 0x%p, len=%d\n",
				   desc->skb, desc->skb->len);

		dev_consume_skb_irq(desc->skb);
		desc->skb = NULL;
		if (__netif_subqueue_stopped(dev, queue))
			netif_wake_subqueue(dev, queue);
	} else {
		if (netif_msg_tx_err(priv) && net_ratelimit())
			netdev_warn(dev, "end_xmit: spurious interrupt\n");
		if (__netif_subqueue_stopped(dev, queue))
			netif_wake_subqueue(dev, queue);
	}
}

static void cpmac_hw_stop(struct net_device *dev)
{
	int i;
	struct cpmac_priv *priv = netdev_priv(dev);
	struct plat_cpmac_data *pdata = dev_get_platdata(&priv->pdev->dev);

	ar7_device_reset(pdata->reset_bit);
	cpmac_write(priv->regs, CPMAC_RX_CONTROL,
		    cpmac_read(priv->regs, CPMAC_RX_CONTROL) & ~1);
	cpmac_write(priv->regs, CPMAC_TX_CONTROL,
		    cpmac_read(priv->regs, CPMAC_TX_CONTROL) & ~1);
	for (i = 0; i < 8; i++) {
		cpmac_write(priv->regs, CPMAC_TX_PTR(i), 0);
		cpmac_write(priv->regs, CPMAC_RX_PTR(i), 0);
	}
	cpmac_write(priv->regs, CPMAC_UNICAST_CLEAR, 0xff);
	cpmac_write(priv->regs, CPMAC_RX_INT_CLEAR, 0xff);
	cpmac_write(priv->regs, CPMAC_TX_INT_CLEAR, 0xff);
	cpmac_write(priv->regs, CPMAC_MAC_INT_CLEAR, 0xff);
	cpmac_write(priv->regs, CPMAC_MAC_CONTROL,
		    cpmac_read(priv->regs, CPMAC_MAC_CONTROL) & ~MAC_MII);
}

static void cpmac_hw_start(struct net_device *dev)
{
	int i;
	struct cpmac_priv *priv = netdev_priv(dev);
	struct plat_cpmac_data *pdata = dev_get_platdata(&priv->pdev->dev);

	ar7_device_reset(pdata->reset_bit);
	for (i = 0; i < 8; i++) {
		cpmac_write(priv->regs, CPMAC_TX_PTR(i), 0);
		cpmac_write(priv->regs, CPMAC_RX_PTR(i), 0);
	}
	cpmac_write(priv->regs, CPMAC_RX_PTR(0), priv->rx_head->mapping);

	cpmac_write(priv->regs, CPMAC_MBP, MBP_RXSHORT | MBP_RXBCAST |
		    MBP_RXMCAST);
	cpmac_write(priv->regs, CPMAC_BUFFER_OFFSET, 0);
	for (i = 0; i < 8; i++)
		cpmac_write(priv->regs, CPMAC_MAC_ADDR_LO(i), dev->dev_addr[5]);
	cpmac_write(priv->regs, CPMAC_MAC_ADDR_MID, dev->dev_addr[4]);
	cpmac_write(priv->regs, CPMAC_MAC_ADDR_HI, dev->dev_addr[0] |
		    (dev->dev_addr[1] << 8) | (dev->dev_addr[2] << 16) |
		    (dev->dev_addr[3] << 24));
	cpmac_write(priv->regs, CPMAC_MAX_LENGTH, CPMAC_SKB_SIZE);
	cpmac_write(priv->regs, CPMAC_UNICAST_CLEAR, 0xff);
	cpmac_write(priv->regs, CPMAC_RX_INT_CLEAR, 0xff);
	cpmac_write(priv->regs, CPMAC_TX_INT_CLEAR, 0xff);
	cpmac_write(priv->regs, CPMAC_MAC_INT_CLEAR, 0xff);
	cpmac_write(priv->regs, CPMAC_UNICAST_ENABLE, 1);
	cpmac_write(priv->regs, CPMAC_RX_INT_ENABLE, 1);
	cpmac_write(priv->regs, CPMAC_TX_INT_ENABLE, 0xff);
	cpmac_write(priv->regs, CPMAC_MAC_INT_ENABLE, 3);

	cpmac_write(priv->regs, CPMAC_RX_CONTROL,
		    cpmac_read(priv->regs, CPMAC_RX_CONTROL) | 1);
	cpmac_write(priv->regs, CPMAC_TX_CONTROL,
		    cpmac_read(priv->regs, CPMAC_TX_CONTROL) | 1);
	cpmac_write(priv->regs, CPMAC_MAC_CONTROL,
		    cpmac_read(priv->regs, CPMAC_MAC_CONTROL) | MAC_MII |
		    MAC_FDX);
}

static void cpmac_clear_rx(struct net_device *dev)
{
	struct cpmac_priv *priv = netdev_priv(dev);
	struct cpmac_desc *desc;
	int i;

	if (unlikely(!priv->rx_head))
		return;
	desc = priv->rx_head;
	for (i = 0; i < priv->ring_size; i++) {
		if ((desc->dataflags & CPMAC_OWN) == 0) {
			if (netif_msg_rx_err(priv) && net_ratelimit())
				netdev_warn(dev, "packet dropped\n");
			if (unlikely(netif_msg_hw(priv)))
				cpmac_dump_desc(dev, desc);
			desc->dataflags = CPMAC_OWN;
			dev->stats.rx_dropped++;
		}
		desc->hw_next = desc->next->mapping;
		desc = desc->next;
	}
	priv->rx_head->prev->hw_next = 0;
}

static void cpmac_clear_tx(struct net_device *dev)
{
	struct cpmac_priv *priv = netdev_priv(dev);
	int i;

	if (unlikely(!priv->desc_ring))
		return;
	for (i = 0; i < CPMAC_QUEUES; i++) {
		priv->desc_ring[i].dataflags = 0;
		if (priv->desc_ring[i].skb) {
			dev_kfree_skb_any(priv->desc_ring[i].skb);
			priv->desc_ring[i].skb = NULL;
		}
	}
}

static void cpmac_hw_error(struct work_struct *work)
{
	struct cpmac_priv *priv =
		container_of(work, struct cpmac_priv, reset_work);

	spin_lock(&priv->rx_lock);
	cpmac_clear_rx(priv->dev);
	spin_unlock(&priv->rx_lock);
	cpmac_clear_tx(priv->dev);
	cpmac_hw_start(priv->dev);
	barrier();
	atomic_dec(&priv->reset_pending);

	netif_tx_wake_all_queues(priv->dev);
	cpmac_write(priv->regs, CPMAC_MAC_INT_ENABLE, 3);
}

static void cpmac_check_status(struct net_device *dev)
{
	struct cpmac_priv *priv = netdev_priv(dev);

	u32 macstatus = cpmac_read(priv->regs, CPMAC_MAC_STATUS);
	int rx_channel = (macstatus >> 8) & 7;
	int rx_code = (macstatus >> 12) & 15;
	int tx_channel = (macstatus >> 16) & 7;
	int tx_code = (macstatus >> 20) & 15;

	if (rx_code || tx_code) {
		if (netif_msg_drv(priv) && net_ratelimit()) {
			/* Can't find any documentation on what these
			 * error codes actually are. So just log them and hope..
			 */
			if (rx_code)
				netdev_warn(dev, "host error %d on rx "
					"channel %d (macstatus %08x), resetting\n",
					rx_code, rx_channel, macstatus);
			if (tx_code)
				netdev_warn(dev, "host error %d on tx "
					"channel %d (macstatus %08x), resetting\n",
					tx_code, tx_channel, macstatus);
		}

		netif_tx_stop_all_queues(dev);
		cpmac_hw_stop(dev);
		if (schedule_work(&priv->reset_work))
			atomic_inc(&priv->reset_pending);
		if (unlikely(netif_msg_hw(priv)))
			cpmac_dump_regs(dev);
	}
	cpmac_write(priv->regs, CPMAC_MAC_INT_CLEAR, 0xff);
}

static irqreturn_t cpmac_irq(int irq, void *dev_id)
{
	struct net_device *dev = dev_id;
	struct cpmac_priv *priv;
	int queue;
	u32 status;

	priv = netdev_priv(dev);

	status = cpmac_read(priv->regs, CPMAC_MAC_INT_VECTOR);

	if (unlikely(netif_msg_intr(priv)))
		netdev_dbg(dev, "interrupt status: 0x%08x\n", status);

	if (status & MAC_INT_TX)
		cpmac_end_xmit(dev, (status & 7));

	if (status & MAC_INT_RX) {
		queue = (status >> 8) & 7;
		if (napi_schedule_prep(&priv->napi)) {
			cpmac_write(priv->regs, CPMAC_RX_INT_CLEAR, 1 << queue);
			__napi_schedule(&priv->napi);
		}
	}

	cpmac_write(priv->regs, CPMAC_MAC_EOI_VECTOR, 0);

	if (unlikely(status & (MAC_INT_HOST | MAC_INT_STATUS)))
		cpmac_check_status(dev);

	return IRQ_HANDLED;
}

static void cpmac_tx_timeout(struct net_device *dev, unsigned int txqueue)
{
	struct cpmac_priv *priv = netdev_priv(dev);

	spin_lock(&priv->lock);
	dev->stats.tx_errors++;
	spin_unlock(&priv->lock);
	if (netif_msg_tx_err(priv) && net_ratelimit())
		netdev_warn(dev, "transmit timeout\n");

	atomic_inc(&priv->reset_pending);
	barrier();
	cpmac_clear_tx(dev);
	barrier();
	atomic_dec(&priv->reset_pending);

	netif_tx_wake_all_queues(priv->dev);
}

<<<<<<< HEAD
static int cpmac_ioctl(struct net_device *dev, struct ifreq *ifr, int cmd)
{
	if (!(netif_running(dev)))
		return -EINVAL;
	if (!dev->phydev)
		return -EINVAL;

	return phy_mii_ioctl(dev->phydev, ifr, cmd);
}

=======
>>>>>>> 24b8d41d
static void cpmac_get_ringparam(struct net_device *dev,
						struct ethtool_ringparam *ring)
{
	struct cpmac_priv *priv = netdev_priv(dev);

	ring->rx_max_pending = 1024;
	ring->rx_mini_max_pending = 1;
	ring->rx_jumbo_max_pending = 1;
	ring->tx_max_pending = 1;

	ring->rx_pending = priv->ring_size;
	ring->rx_mini_pending = 1;
	ring->rx_jumbo_pending = 1;
	ring->tx_pending = 1;
}

static int cpmac_set_ringparam(struct net_device *dev,
						struct ethtool_ringparam *ring)
{
	struct cpmac_priv *priv = netdev_priv(dev);

	if (netif_running(dev))
		return -EBUSY;
	priv->ring_size = ring->rx_pending;

	return 0;
}

static void cpmac_get_drvinfo(struct net_device *dev,
			      struct ethtool_drvinfo *info)
{
	strlcpy(info->driver, "cpmac", sizeof(info->driver));
	strlcpy(info->version, CPMAC_VERSION, sizeof(info->version));
	snprintf(info->bus_info, sizeof(info->bus_info), "%s", "cpmac");
}

static const struct ethtool_ops cpmac_ethtool_ops = {
	.get_drvinfo = cpmac_get_drvinfo,
	.get_link = ethtool_op_get_link,
	.get_ringparam = cpmac_get_ringparam,
	.set_ringparam = cpmac_set_ringparam,
	.get_link_ksettings = phy_ethtool_get_link_ksettings,
	.set_link_ksettings = phy_ethtool_set_link_ksettings,
};

static void cpmac_adjust_link(struct net_device *dev)
{
	struct cpmac_priv *priv = netdev_priv(dev);
	int new_state = 0;

	spin_lock(&priv->lock);
	if (dev->phydev->link) {
		netif_tx_start_all_queues(dev);
		if (dev->phydev->duplex != priv->oldduplex) {
			new_state = 1;
			priv->oldduplex = dev->phydev->duplex;
		}

		if (dev->phydev->speed != priv->oldspeed) {
			new_state = 1;
			priv->oldspeed = dev->phydev->speed;
		}

		if (!priv->oldlink) {
			new_state = 1;
			priv->oldlink = 1;
		}
	} else if (priv->oldlink) {
		new_state = 1;
		priv->oldlink = 0;
		priv->oldspeed = 0;
		priv->oldduplex = -1;
	}

	if (new_state && netif_msg_link(priv) && net_ratelimit())
		phy_print_status(dev->phydev);

	spin_unlock(&priv->lock);
}

static int cpmac_open(struct net_device *dev)
{
	int i, size, res;
	struct cpmac_priv *priv = netdev_priv(dev);
	struct resource *mem;
	struct cpmac_desc *desc;
	struct sk_buff *skb;

	mem = platform_get_resource_byname(priv->pdev, IORESOURCE_MEM, "regs");
	if (!request_mem_region(mem->start, resource_size(mem), dev->name)) {
		if (netif_msg_drv(priv))
			netdev_err(dev, "failed to request registers\n");

		res = -ENXIO;
		goto fail_reserve;
	}

	priv->regs = ioremap(mem->start, resource_size(mem));
	if (!priv->regs) {
		if (netif_msg_drv(priv))
			netdev_err(dev, "failed to remap registers\n");

		res = -ENXIO;
		goto fail_remap;
	}

	size = priv->ring_size + CPMAC_QUEUES;
	priv->desc_ring = dma_alloc_coherent(&dev->dev,
					     sizeof(struct cpmac_desc) * size,
					     &priv->dma_ring,
					     GFP_KERNEL);
	if (!priv->desc_ring) {
		res = -ENOMEM;
		goto fail_alloc;
	}

	for (i = 0; i < size; i++)
		priv->desc_ring[i].mapping = priv->dma_ring + sizeof(*desc) * i;

	priv->rx_head = &priv->desc_ring[CPMAC_QUEUES];
	for (i = 0, desc = priv->rx_head; i < priv->ring_size; i++, desc++) {
		skb = netdev_alloc_skb_ip_align(dev, CPMAC_SKB_SIZE);
		if (unlikely(!skb)) {
			res = -ENOMEM;
			goto fail_desc;
		}
		desc->skb = skb;
		desc->data_mapping = dma_map_single(&dev->dev, skb->data,
						    CPMAC_SKB_SIZE,
						    DMA_FROM_DEVICE);
		desc->hw_data = (u32)desc->data_mapping;
		desc->buflen = CPMAC_SKB_SIZE;
		desc->dataflags = CPMAC_OWN;
		desc->next = &priv->rx_head[(i + 1) % priv->ring_size];
		desc->next->prev = desc;
		desc->hw_next = (u32)desc->next->mapping;
	}

	priv->rx_head->prev->hw_next = (u32)0;

	res = request_irq(dev->irq, cpmac_irq, IRQF_SHARED, dev->name, dev);
	if (res) {
		if (netif_msg_drv(priv))
			netdev_err(dev, "failed to obtain irq\n");

		goto fail_irq;
	}

	atomic_set(&priv->reset_pending, 0);
	INIT_WORK(&priv->reset_work, cpmac_hw_error);
	cpmac_hw_start(dev);

	napi_enable(&priv->napi);
<<<<<<< HEAD
	dev->phydev->state = PHY_CHANGELINK;
=======
>>>>>>> 24b8d41d
	phy_start(dev->phydev);

	return 0;

fail_irq:
fail_desc:
	for (i = 0; i < priv->ring_size; i++) {
		if (priv->rx_head[i].skb) {
			dma_unmap_single(&dev->dev,
					 priv->rx_head[i].data_mapping,
					 CPMAC_SKB_SIZE,
					 DMA_FROM_DEVICE);
			kfree_skb(priv->rx_head[i].skb);
		}
	}
	dma_free_coherent(&dev->dev, sizeof(struct cpmac_desc) * size,
			  priv->desc_ring, priv->dma_ring);

fail_alloc:
	iounmap(priv->regs);

fail_remap:
	release_mem_region(mem->start, resource_size(mem));

fail_reserve:
	return res;
}

static int cpmac_stop(struct net_device *dev)
{
	int i;
	struct cpmac_priv *priv = netdev_priv(dev);
	struct resource *mem;

	netif_tx_stop_all_queues(dev);

	cancel_work_sync(&priv->reset_work);
	napi_disable(&priv->napi);
	phy_stop(dev->phydev);

	cpmac_hw_stop(dev);

	for (i = 0; i < 8; i++)
		cpmac_write(priv->regs, CPMAC_TX_PTR(i), 0);
	cpmac_write(priv->regs, CPMAC_RX_PTR(0), 0);
	cpmac_write(priv->regs, CPMAC_MBP, 0);

	free_irq(dev->irq, dev);
	iounmap(priv->regs);
	mem = platform_get_resource_byname(priv->pdev, IORESOURCE_MEM, "regs");
	release_mem_region(mem->start, resource_size(mem));
	priv->rx_head = &priv->desc_ring[CPMAC_QUEUES];
	for (i = 0; i < priv->ring_size; i++) {
		if (priv->rx_head[i].skb) {
			dma_unmap_single(&dev->dev,
					 priv->rx_head[i].data_mapping,
					 CPMAC_SKB_SIZE,
					 DMA_FROM_DEVICE);
			kfree_skb(priv->rx_head[i].skb);
		}
	}

	dma_free_coherent(&dev->dev, sizeof(struct cpmac_desc) *
			  (CPMAC_QUEUES + priv->ring_size),
			  priv->desc_ring, priv->dma_ring);

	return 0;
}

static const struct net_device_ops cpmac_netdev_ops = {
	.ndo_open		= cpmac_open,
	.ndo_stop		= cpmac_stop,
	.ndo_start_xmit		= cpmac_start_xmit,
	.ndo_tx_timeout		= cpmac_tx_timeout,
	.ndo_set_rx_mode	= cpmac_set_multicast_list,
	.ndo_do_ioctl		= phy_do_ioctl_running,
	.ndo_validate_addr	= eth_validate_addr,
	.ndo_set_mac_address	= eth_mac_addr,
};

static int external_switch;

static int cpmac_probe(struct platform_device *pdev)
{
	int rc, phy_id;
	char mdio_bus_id[MII_BUS_ID_SIZE];
	struct resource *mem;
	struct cpmac_priv *priv;
	struct net_device *dev;
	struct plat_cpmac_data *pdata;
	struct phy_device *phydev = NULL;

	pdata = dev_get_platdata(&pdev->dev);

	if (external_switch || dumb_switch) {
		strncpy(mdio_bus_id, "fixed-0", MII_BUS_ID_SIZE); /* fixed phys bus */
		phy_id = pdev->id;
	} else {
		for (phy_id = 0; phy_id < PHY_MAX_ADDR; phy_id++) {
			if (!(pdata->phy_mask & (1 << phy_id)))
				continue;
			if (!mdiobus_get_phy(cpmac_mii, phy_id))
				continue;
			strncpy(mdio_bus_id, cpmac_mii->id, MII_BUS_ID_SIZE);
			break;
		}
	}

	if (phy_id == PHY_MAX_ADDR) {
		dev_err(&pdev->dev, "no PHY present, falling back "
			"to switch on MDIO bus 0\n");
		strncpy(mdio_bus_id, "fixed-0", MII_BUS_ID_SIZE); /* fixed phys bus */
		phy_id = pdev->id;
	}
	mdio_bus_id[sizeof(mdio_bus_id) - 1] = '\0';

	dev = alloc_etherdev_mq(sizeof(*priv), CPMAC_QUEUES);
	if (!dev)
		return -ENOMEM;

	SET_NETDEV_DEV(dev, &pdev->dev);
	platform_set_drvdata(pdev, dev);
	priv = netdev_priv(dev);

	priv->pdev = pdev;
	mem = platform_get_resource_byname(pdev, IORESOURCE_MEM, "regs");
	if (!mem) {
		rc = -ENODEV;
		goto fail;
	}

	dev->irq = platform_get_irq_byname(pdev, "irq");

	dev->netdev_ops = &cpmac_netdev_ops;
	dev->ethtool_ops = &cpmac_ethtool_ops;

	netif_napi_add(dev, &priv->napi, cpmac_poll, 64);

	spin_lock_init(&priv->lock);
	spin_lock_init(&priv->rx_lock);
	priv->dev = dev;
	priv->ring_size = 64;
	priv->msg_enable = netif_msg_init(debug_level, 0xff);
	memcpy(dev->dev_addr, pdata->dev_addr, sizeof(pdata->dev_addr));

	snprintf(priv->phy_name, MII_BUS_ID_SIZE, PHY_ID_FMT,
						mdio_bus_id, phy_id);

	phydev = phy_connect(dev, priv->phy_name, cpmac_adjust_link,
			     PHY_INTERFACE_MODE_MII);

	if (IS_ERR(phydev)) {
		if (netif_msg_drv(priv))
			dev_err(&pdev->dev, "Could not attach to PHY\n");

		rc = PTR_ERR(phydev);
		goto fail;
	}

	rc = register_netdev(dev);
	if (rc) {
		dev_err(&pdev->dev, "Could not register net device\n");
		goto fail;
	}

	if (netif_msg_probe(priv)) {
		dev_info(&pdev->dev, "regs: %p, irq: %d, phy: %s, "
			 "mac: %pM\n", (void *)mem->start, dev->irq,
			 priv->phy_name, dev->dev_addr);
	}

	return 0;

fail:
	free_netdev(dev);
	return rc;
}

static int cpmac_remove(struct platform_device *pdev)
{
	struct net_device *dev = platform_get_drvdata(pdev);

	unregister_netdev(dev);
	free_netdev(dev);

	return 0;
}

static struct platform_driver cpmac_driver = {
	.driver = {
		.name 	= "cpmac",
	},
	.probe 	= cpmac_probe,
	.remove = cpmac_remove,
};

int cpmac_init(void)
{
	u32 mask;
	int i, res;

	cpmac_mii = mdiobus_alloc();
	if (cpmac_mii == NULL)
		return -ENOMEM;

	cpmac_mii->name = "cpmac-mii";
	cpmac_mii->read = cpmac_mdio_read;
	cpmac_mii->write = cpmac_mdio_write;
	cpmac_mii->reset = cpmac_mdio_reset;

	cpmac_mii->priv = ioremap(AR7_REGS_MDIO, 256);

	if (!cpmac_mii->priv) {
		pr_err("Can't ioremap mdio registers\n");
		res = -ENXIO;
		goto fail_alloc;
	}

	/* FIXME: unhardcode gpio&reset bits */
	ar7_gpio_disable(26);
	ar7_gpio_disable(27);
	ar7_device_reset(AR7_RESET_BIT_CPMAC_LO);
	ar7_device_reset(AR7_RESET_BIT_CPMAC_HI);
	ar7_device_reset(AR7_RESET_BIT_EPHY);

	cpmac_mii->reset(cpmac_mii);

	for (i = 0; i < 300; i++) {
		mask = cpmac_read(cpmac_mii->priv, CPMAC_MDIO_ALIVE);
		if (mask)
			break;
		else
			msleep(10);
	}

	mask &= 0x7fffffff;
	if (mask & (mask - 1)) {
		external_switch = 1;
		mask = 0;
	}

	cpmac_mii->phy_mask = ~(mask | 0x80000000);
	snprintf(cpmac_mii->id, MII_BUS_ID_SIZE, "cpmac-1");

	res = mdiobus_register(cpmac_mii);
	if (res)
		goto fail_mii;

	res = platform_driver_register(&cpmac_driver);
	if (res)
		goto fail_cpmac;

	return 0;

fail_cpmac:
	mdiobus_unregister(cpmac_mii);

fail_mii:
	iounmap(cpmac_mii->priv);

fail_alloc:
	mdiobus_free(cpmac_mii);

	return res;
}

void cpmac_exit(void)
{
	platform_driver_unregister(&cpmac_driver);
	mdiobus_unregister(cpmac_mii);
	iounmap(cpmac_mii->priv);
	mdiobus_free(cpmac_mii);
}

module_init(cpmac_init);
module_exit(cpmac_exit);<|MERGE_RESOLUTION|>--- conflicted
+++ resolved
@@ -816,19 +816,6 @@
 	netif_tx_wake_all_queues(priv->dev);
 }
 
-<<<<<<< HEAD
-static int cpmac_ioctl(struct net_device *dev, struct ifreq *ifr, int cmd)
-{
-	if (!(netif_running(dev)))
-		return -EINVAL;
-	if (!dev->phydev)
-		return -EINVAL;
-
-	return phy_mii_ioctl(dev->phydev, ifr, cmd);
-}
-
-=======
->>>>>>> 24b8d41d
 static void cpmac_get_ringparam(struct net_device *dev,
 						struct ethtool_ringparam *ring)
 {
@@ -982,10 +969,6 @@
 	cpmac_hw_start(dev);
 
 	napi_enable(&priv->napi);
-<<<<<<< HEAD
-	dev->phydev->state = PHY_CHANGELINK;
-=======
->>>>>>> 24b8d41d
 	phy_start(dev->phydev);
 
 	return 0;
