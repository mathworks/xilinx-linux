--- conflicted
+++ resolved
@@ -615,13 +615,10 @@
 }
 
 static const struct ethtool_ops enic_ethtool_ops = {
-<<<<<<< HEAD
-=======
 	.supported_coalesce_params = ETHTOOL_COALESCE_USECS |
 				     ETHTOOL_COALESCE_USE_ADAPTIVE_RX |
 				     ETHTOOL_COALESCE_RX_USECS_LOW |
 				     ETHTOOL_COALESCE_RX_USECS_HIGH,
->>>>>>> 24b8d41d
 	.get_drvinfo = enic_get_drvinfo,
 	.get_msglevel = enic_get_msglevel,
 	.set_msglevel = enic_set_msglevel,
@@ -640,10 +637,7 @@
 	.get_rxfh = enic_get_rxfh,
 	.set_rxfh = enic_set_rxfh,
 	.get_link_ksettings = enic_get_ksettings,
-<<<<<<< HEAD
-=======
 	.get_ts_info = enic_get_ts_info,
->>>>>>> 24b8d41d
 };
 
 void enic_set_ethtool_ops(struct net_device *netdev)
