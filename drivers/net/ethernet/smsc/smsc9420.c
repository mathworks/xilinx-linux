--- conflicted
+++ resolved
@@ -210,18 +210,6 @@
 	return -EIO;
 }
 
-<<<<<<< HEAD
-/* Standard ioctls for mii-tool */
-static int smsc9420_do_ioctl(struct net_device *dev, struct ifreq *ifr, int cmd)
-{
-	if (!netif_running(dev) || !dev->phydev)
-		return -EINVAL;
-
-	return phy_mii_ioctl(dev->phydev, ifr, cmd);
-}
-
-=======
->>>>>>> 24b8d41d
 static void smsc9420_ethtool_get_drvinfo(struct net_device *netdev,
 					 struct ethtool_drvinfo *drvinfo)
 {
@@ -245,17 +233,6 @@
 	pd->msg_enable = data;
 }
 
-<<<<<<< HEAD
-static int smsc9420_ethtool_nway_reset(struct net_device *netdev)
-{
-	if (!netdev->phydev)
-		return -ENODEV;
-
-	return phy_start_aneg(netdev->phydev);
-}
-
-=======
->>>>>>> 24b8d41d
 static int smsc9420_ethtool_getregslen(struct net_device *dev)
 {
 	/* all smsc9420 registers plus all phy registers */
