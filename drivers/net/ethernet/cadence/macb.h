/* SPDX-License-Identifier: GPL-2.0-only */
/*
 * Atmel MACB Ethernet Controller driver
 *
 * Copyright (C) 2004-2006 Atmel Corporation
 */
#ifndef _MACB_H
#define _MACB_H

#include <linux/clk.h>
#include <linux/phylink.h>
#include <linux/ptp_clock_kernel.h>
#include <linux/net_tstamp.h>
#include <linux/interrupt.h>

#if defined(CONFIG_ARCH_DMA_ADDR_T_64BIT) || defined(CONFIG_MACB_USE_HWSTAMP)
#define MACB_EXT_DESC
#endif

#define MACB_GREGS_NBR 16
#define MACB_GREGS_VERSION 2
#define MACB_MAX_QUEUES 8

/* MACB register offsets */
#define MACB_NCR		0x0000 /* Network Control */
#define MACB_NCFGR		0x0004 /* Network Config */
#define MACB_NSR		0x0008 /* Network Status */
#define MACB_TAR		0x000c /* AT91RM9200 only */
#define MACB_TCR		0x0010 /* AT91RM9200 only */
#define MACB_TSR		0x0014 /* Transmit Status */
#define MACB_RBQP		0x0018 /* RX Q Base Address */
#define MACB_TBQP		0x001c /* TX Q Base Address */
#define MACB_RSR		0x0020 /* Receive Status */
#define MACB_ISR		0x0024 /* Interrupt Status */
#define MACB_IER		0x0028 /* Interrupt Enable */
#define MACB_IDR		0x002c /* Interrupt Disable */
#define MACB_IMR		0x0030 /* Interrupt Mask */
#define MACB_MAN		0x0034 /* PHY Maintenance */
#define MACB_PTR		0x0038
#define MACB_PFR		0x003c
#define MACB_FTO		0x0040
#define MACB_SCF		0x0044
#define MACB_MCF		0x0048
#define MACB_FRO		0x004c
#define MACB_FCSE		0x0050
#define MACB_ALE		0x0054
#define MACB_DTF		0x0058
#define MACB_LCOL		0x005c
#define MACB_EXCOL		0x0060
#define MACB_TUND		0x0064
#define MACB_CSE		0x0068
#define MACB_RRE		0x006c
#define MACB_ROVR		0x0070
#define MACB_RSE		0x0074
#define MACB_ELE		0x0078
#define MACB_RJA		0x007c
#define MACB_USF		0x0080
#define MACB_STE		0x0084
#define MACB_RLE		0x0088
#define MACB_TPF		0x008c
#define MACB_HRB		0x0090
#define MACB_HRT		0x0094
#define MACB_SA1B		0x0098
#define MACB_SA1T		0x009c
#define MACB_SA2B		0x00a0
#define MACB_SA2T		0x00a4
#define MACB_SA3B		0x00a8
#define MACB_SA3T		0x00ac
#define MACB_SA4B		0x00b0
#define MACB_SA4T		0x00b4
#define MACB_TID		0x00b8
#define MACB_TPQ		0x00bc
#define MACB_USRIO		0x00c0
#define MACB_WOL		0x00c4
#define MACB_MID		0x00fc
#define MACB_TBQPH		0x04C8
#define MACB_RBQPH		0x04D4

/* GEM register offsets. */
#define GEM_NCFGR		0x0004 /* Network Config */
#define GEM_USRIO		0x000c /* User IO */
#define GEM_DMACFG		0x0010 /* DMA Configuration */
#define GEM_PBUFRXCUT		0x0044 /* RX Partial Store and Forward */
#define GEM_JML			0x0048 /* Jumbo Max Length */
#define GEM_HRB			0x0080 /* Hash Bottom */
#define GEM_HRT			0x0084 /* Hash Top */
#define GEM_SA1B		0x0088 /* Specific1 Bottom */
#define GEM_SA1T		0x008C /* Specific1 Top */
#define GEM_SA2B		0x0090 /* Specific2 Bottom */
#define GEM_SA2T		0x0094 /* Specific2 Top */
#define GEM_SA3B		0x0098 /* Specific3 Bottom */
#define GEM_SA3T		0x009C /* Specific3 Top */
#define GEM_SA4B		0x00A0 /* Specific4 Bottom */
#define GEM_SA4T		0x00A4 /* Specific4 Top */
#define GEM_RXPTPUNI	0x00D4 /* PTP RX Unicast address */
#define GEM_TXPTPUNI	0x00D8 /* PTP TX Unicast address */
#define GEM_WOL			0x00b8 /* Wake on LAN */
#define GEM_EFTSH		0x00e8 /* PTP Event Frame Transmitted Seconds Register 47:32 */
#define GEM_EFRSH		0x00ec /* PTP Event Frame Received Seconds Register 47:32 */
#define GEM_PEFTSH		0x00f0 /* PTP Peer Event Frame Transmitted Seconds Register 47:32 */
#define GEM_PEFRSH		0x00f4 /* PTP Peer Event Frame Received Seconds Register 47:32 */
#define GEM_OTX			0x0100 /* Octets transmitted */
#define GEM_OCTTXL		0x0100 /* Octets transmitted [31:0] */
#define GEM_OCTTXH		0x0104 /* Octets transmitted [47:32] */
#define GEM_TXCNT		0x0108 /* Frames Transmitted counter */
#define GEM_TXBCCNT		0x010c /* Broadcast Frames counter */
#define GEM_TXMCCNT		0x0110 /* Multicast Frames counter */
#define GEM_TXPAUSECNT		0x0114 /* Pause Frames Transmitted Counter */
#define GEM_TX64CNT		0x0118 /* 64 byte Frames TX counter */
#define GEM_TX65CNT		0x011c /* 65-127 byte Frames TX counter */
#define GEM_TX128CNT		0x0120 /* 128-255 byte Frames TX counter */
#define GEM_TX256CNT		0x0124 /* 256-511 byte Frames TX counter */
#define GEM_TX512CNT		0x0128 /* 512-1023 byte Frames TX counter */
#define GEM_TX1024CNT		0x012c /* 1024-1518 byte Frames TX counter */
#define GEM_TX1519CNT		0x0130 /* 1519+ byte Frames TX counter */
#define GEM_TXURUNCNT		0x0134 /* TX under run error counter */
#define GEM_SNGLCOLLCNT		0x0138 /* Single Collision Frame Counter */
#define GEM_MULTICOLLCNT	0x013c /* Multiple Collision Frame Counter */
#define GEM_EXCESSCOLLCNT	0x0140 /* Excessive Collision Frame Counter */
#define GEM_LATECOLLCNT		0x0144 /* Late Collision Frame Counter */
#define GEM_TXDEFERCNT		0x0148 /* Deferred Transmission Frame Counter */
#define GEM_TXCSENSECNT		0x014c /* Carrier Sense Error Counter */
#define GEM_ORX			0x0150 /* Octets received */
#define GEM_OCTRXL		0x0150 /* Octets received [31:0] */
#define GEM_OCTRXH		0x0154 /* Octets received [47:32] */
#define GEM_RXCNT		0x0158 /* Frames Received Counter */
#define GEM_RXBROADCNT		0x015c /* Broadcast Frames Received Counter */
#define GEM_RXMULTICNT		0x0160 /* Multicast Frames Received Counter */
#define GEM_RXPAUSECNT		0x0164 /* Pause Frames Received Counter */
#define GEM_RX64CNT		0x0168 /* 64 byte Frames RX Counter */
#define GEM_RX65CNT		0x016c /* 65-127 byte Frames RX Counter */
#define GEM_RX128CNT		0x0170 /* 128-255 byte Frames RX Counter */
#define GEM_RX256CNT		0x0174 /* 256-511 byte Frames RX Counter */
#define GEM_RX512CNT		0x0178 /* 512-1023 byte Frames RX Counter */
#define GEM_RX1024CNT		0x017c /* 1024-1518 byte Frames RX Counter */
#define GEM_RX1519CNT		0x0180 /* 1519+ byte Frames RX Counter */
#define GEM_RXUNDRCNT		0x0184 /* Undersize Frames Received Counter */
#define GEM_RXOVRCNT		0x0188 /* Oversize Frames Received Counter */
#define GEM_RXJABCNT		0x018c /* Jabbers Received Counter */
#define GEM_RXFCSCNT		0x0190 /* Frame Check Sequence Error Counter */
#define GEM_RXLENGTHCNT		0x0194 /* Length Field Error Counter */
#define GEM_RXSYMBCNT		0x0198 /* Symbol Error Counter */
#define GEM_RXALIGNCNT		0x019c /* Alignment Error Counter */
#define GEM_RXRESERRCNT		0x01a0 /* Receive Resource Error Counter */
#define GEM_RXORCNT		0x01a4 /* Receive Overrun Counter */
#define GEM_RXIPCCNT		0x01a8 /* IP header Checksum Error Counter */
#define GEM_RXTCPCCNT		0x01ac /* TCP Checksum Error Counter */
#define GEM_RXUDPCCNT		0x01b0 /* UDP Checksum Error Counter */
#define GEM_TISUBN		0x01bc /* 1588 Timer Increment Sub-ns */
#define GEM_TSH			0x01c0 /* 1588 Timer Seconds High */
#define GEM_TSL			0x01d0 /* 1588 Timer Seconds Low */
#define GEM_TN			0x01d4 /* 1588 Timer Nanoseconds */
#define GEM_TA			0x01d8 /* 1588 Timer Adjust */
#define GEM_TI			0x01dc /* 1588 Timer Increment */
#define GEM_EFTSL		0x01e0 /* PTP Event Frame Tx Seconds Low */
#define GEM_EFTN		0x01e4 /* PTP Event Frame Tx Nanoseconds */
#define GEM_EFRSL		0x01e8 /* PTP Event Frame Rx Seconds Low */
#define GEM_EFRN		0x01ec /* PTP Event Frame Rx Nanoseconds */
#define GEM_PEFTSL		0x01f0 /* PTP Peer Event Frame Tx Secs Low */
#define GEM_PEFTN		0x01f4 /* PTP Peer Event Frame Tx Ns */
#define GEM_PEFRSL		0x01f8 /* PTP Peer Event Frame Rx Sec Low */
#define GEM_PEFRN		0x01fc /* PTP Peer Event Frame Rx Ns */
#define GEM_PCSCNTRL		0x0200 /* PCS Control */
#define GEM_DCFG1		0x0280 /* Design Config 1 */
#define GEM_DCFG2		0x0284 /* Design Config 2 */
#define GEM_DCFG3		0x0288 /* Design Config 3 */
#define GEM_DCFG4		0x028c /* Design Config 4 */
#define GEM_DCFG5		0x0290 /* Design Config 5 */
#define GEM_DCFG6		0x0294 /* Design Config 6 */
#define GEM_DCFG7		0x0298 /* Design Config 7 */
#define GEM_DCFG8		0x029C /* Design Config 8 */
#define GEM_DCFG10		0x02A4 /* Design Config 10 */

#define GEM_TXBDCTRL	0x04cc /* TX Buffer Descriptor control register */
#define GEM_RXBDCTRL	0x04d0 /* RX Buffer Descriptor control register */

/* Screener Type 2 match registers */
#define GEM_SCRT2		0x540

/* EtherType registers */
#define GEM_ETHT		0x06E0

/* Type 2 compare registers */
#define GEM_T2CMPW0		0x0700
#define GEM_T2CMPW1		0x0704
#define T2CMP_OFST(t2idx)	(t2idx * 2)

/* type 2 compare registers
 * each location requires 3 compare regs
 */
#define GEM_IP4SRC_CMP(idx)		(idx * 3)
#define GEM_IP4DST_CMP(idx)		(idx * 3 + 1)
#define GEM_PORT_CMP(idx)		(idx * 3 + 2)

/* Which screening type 2 EtherType register will be used (0 - 7) */
#define SCRT2_ETHT		0

#define GEM_ISR(hw_q)		(0x0400 + ((hw_q) << 2))
#define GEM_TBQP(hw_q)		(0x0440 + ((hw_q) << 2))
#define GEM_TBQPH(hw_q)		(0x04C8)
#define GEM_RBQP(hw_q)		(0x0480 + ((hw_q) << 2))
#define GEM_RBQS(hw_q)		(0x04A0 + ((hw_q) << 2))
#define GEM_RBQPH(hw_q)		(0x04D4)
#define GEM_IER(hw_q)		(0x0600 + ((hw_q) << 2))
#define GEM_IDR(hw_q)		(0x0620 + ((hw_q) << 2))
#define GEM_IMR(hw_q)		(0x0640 + ((hw_q) << 2))

/* Bitfields in NCR */
#define MACB_LB_OFFSET		0 /* reserved */
#define MACB_LB_SIZE		1
#define MACB_LLB_OFFSET		1 /* Loop back local */
#define MACB_LLB_SIZE		1
#define MACB_RE_OFFSET		2 /* Receive enable */
#define MACB_RE_SIZE		1
#define MACB_TE_OFFSET		3 /* Transmit enable */
#define MACB_TE_SIZE		1
#define MACB_MPE_OFFSET		4 /* Management port enable */
#define MACB_MPE_SIZE		1
#define MACB_CLRSTAT_OFFSET	5 /* Clear stats regs */
#define MACB_CLRSTAT_SIZE	1
#define MACB_INCSTAT_OFFSET	6 /* Incremental stats regs */
#define MACB_INCSTAT_SIZE	1
#define MACB_WESTAT_OFFSET	7 /* Write enable stats regs */
#define MACB_WESTAT_SIZE	1
#define MACB_BP_OFFSET		8 /* Back pressure */
#define MACB_BP_SIZE		1
#define MACB_TSTART_OFFSET	9 /* Start transmission */
#define MACB_TSTART_SIZE	1
#define MACB_THALT_OFFSET	10 /* Transmit halt */
#define MACB_THALT_SIZE		1
#define MACB_NCR_TPF_OFFSET	11 /* Transmit pause frame */
#define MACB_NCR_TPF_SIZE	1
#define MACB_TZQ_OFFSET		12 /* Transmit zero quantum pause frame */
#define MACB_TZQ_SIZE		1
#define MACB_SRTSM_OFFSET	15
#define MACB_PTPUNI_OFFSET			20
#define MACB_PTPUNI_SIZE			1
#define MACB_OSSMODE_OFFSET 24 /* Enable One Step Synchro Mode */
#define MACB_OSSMODE_SIZE	1

/* Bitfields in NCFGR */
#define MACB_SPD_OFFSET		0 /* Speed */
#define MACB_SPD_SIZE		1
#define MACB_FD_OFFSET		1 /* Full duplex */
#define MACB_FD_SIZE		1
#define MACB_BIT_RATE_OFFSET	2 /* Discard non-VLAN frames */
#define MACB_BIT_RATE_SIZE	1
#define MACB_JFRAME_OFFSET	3 /* reserved */
#define MACB_JFRAME_SIZE	1
#define MACB_CAF_OFFSET		4 /* Copy all frames */
#define MACB_CAF_SIZE		1
#define MACB_NBC_OFFSET		5 /* No broadcast */
#define MACB_NBC_SIZE		1
#define MACB_NCFGR_MTI_OFFSET	6 /* Multicast hash enable */
#define MACB_NCFGR_MTI_SIZE	1
#define MACB_UNI_OFFSET		7 /* Unicast hash enable */
#define MACB_UNI_SIZE		1
#define MACB_BIG_OFFSET		8 /* Receive 1536 byte frames */
#define MACB_BIG_SIZE		1
#define MACB_EAE_OFFSET		9 /* External address match enable */
#define MACB_EAE_SIZE		1
#define MACB_CLK_OFFSET		10
#define MACB_CLK_SIZE		2
#define MACB_RTY_OFFSET		12 /* Retry test */
#define MACB_RTY_SIZE		1
#define MACB_PAE_OFFSET		13 /* Pause enable */
#define MACB_PAE_SIZE		1
#define MACB_RM9200_RMII_OFFSET	13 /* AT91RM9200 only */
#define MACB_RM9200_RMII_SIZE	1  /* AT91RM9200 only */
#define MACB_RBOF_OFFSET	14 /* Receive buffer offset */
#define MACB_RBOF_SIZE		2
#define MACB_RLCE_OFFSET	16 /* Length field error frame discard */
#define MACB_RLCE_SIZE		1
#define MACB_DRFCS_OFFSET	17 /* FCS remove */
#define MACB_DRFCS_SIZE		1
#define MACB_EFRHD_OFFSET	18
#define MACB_EFRHD_SIZE		1
#define MACB_IRXFCS_OFFSET	19
#define MACB_IRXFCS_SIZE	1

/* GEM specific NCFGR bitfields. */
#define GEM_GBE_OFFSET		10 /* Gigabit mode enable */
#define GEM_GBE_SIZE		1
#define GEM_PCSSEL_OFFSET	11
#define GEM_PCSSEL_SIZE		1
#define GEM_CLK_OFFSET		18 /* MDC clock division */
#define GEM_CLK_SIZE		3
#define GEM_DBW_OFFSET		21 /* Data bus width */
#define GEM_DBW_SIZE		2
#define GEM_RXCOEN_OFFSET	24
#define GEM_RXCOEN_SIZE		1
#define GEM_SGMIIEN_OFFSET	27
#define GEM_SGMIIEN_SIZE	1


/* Constants for data bus width. */
#define GEM_DBW32		0 /* 32 bit AMBA AHB data bus width */
#define GEM_DBW64		1 /* 64 bit AMBA AHB data bus width */
#define GEM_DBW128		2 /* 128 bit AMBA AHB data bus width */

/* Bitfields in DMACFG. */
#define GEM_FBLDO_OFFSET	0 /* fixed burst length for DMA */
#define GEM_FBLDO_SIZE		5
#define GEM_ENDIA_DESC_OFFSET	6 /* endian swap mode for management descriptor access */
#define GEM_ENDIA_DESC_SIZE	1
#define GEM_ENDIA_PKT_OFFSET	7 /* endian swap mode for packet data access */
#define GEM_ENDIA_PKT_SIZE	1
#define GEM_RXBMS_OFFSET	8 /* RX packet buffer memory size select */
#define GEM_RXBMS_SIZE		2
#define GEM_TXPBMS_OFFSET	10 /* TX packet buffer memory size select */
#define GEM_TXPBMS_SIZE		1
#define GEM_TXCOEN_OFFSET	11 /* TX IP/TCP/UDP checksum gen offload */
#define GEM_TXCOEN_SIZE		1
#define GEM_RXBS_OFFSET		16 /* DMA receive buffer size */
#define GEM_RXBS_SIZE		8
#define GEM_DDRP_OFFSET		24 /* disc_when_no_ahb */
#define GEM_DDRP_SIZE		1
<<<<<<< HEAD
#define GEM_RXBDEXT_OFFSET	28 /* Extended RX BD */
#define GEM_RXBDEXT_SIZE	1
#define GEM_TXBDEXT_OFFSET	29 /* Extended TX BD */
#define GEM_TXBDEXT_SIZE	1
#define GEM_ADDR64_OFFSET	30 /* Address bus width - 64b or 32b */
#define GEM_ADDR64_SIZE		1
=======
#define GEM_RXEXT_OFFSET	28 /* RX extended Buffer Descriptor mode */
#define GEM_RXEXT_SIZE		1
#define GEM_TXEXT_OFFSET	29 /* TX extended Buffer Descriptor mode */
#define GEM_TXEXT_SIZE		1
#define GEM_ADDR64_OFFSET	30 /* Address bus width - 64b or 32b */
#define GEM_ADDR64_SIZE		1

/* Bitfields in PBUFRXCUT */
#define GEM_WTRMRK_OFFSET	0 /* Watermark value offset */
#define GEM_WTRMRK_SIZE		12
#define GEM_ENCUTTHRU_OFFSET	31 /* Enable RX partial store and forward */
#define GEM_ENCUTTHRU_SIZE	1
>>>>>>> 24b8d41d

/* Bitfields in NSR */
#define MACB_NSR_LINK_OFFSET	0 /* pcs_link_state */
#define MACB_NSR_LINK_SIZE	1
#define MACB_MDIO_OFFSET	1 /* status of the mdio_in pin */
#define MACB_MDIO_SIZE		1
#define MACB_IDLE_OFFSET	2 /* The PHY management logic is idle */
#define MACB_IDLE_SIZE		1

/* Bitfields in TSR */
#define MACB_UBR_OFFSET		0 /* Used bit read */
#define MACB_UBR_SIZE		1
#define MACB_COL_OFFSET		1 /* Collision occurred */
#define MACB_COL_SIZE		1
#define MACB_TSR_RLE_OFFSET	2 /* Retry limit exceeded */
#define MACB_TSR_RLE_SIZE	1
#define MACB_TGO_OFFSET		3 /* Transmit go */
#define MACB_TGO_SIZE		1
#define MACB_BEX_OFFSET		4 /* TX frame corruption due to AHB error */
#define MACB_BEX_SIZE		1
#define MACB_RM9200_BNQ_OFFSET	4 /* AT91RM9200 only */
#define MACB_RM9200_BNQ_SIZE	1 /* AT91RM9200 only */
#define MACB_COMP_OFFSET	5 /* Trnasmit complete */
#define MACB_COMP_SIZE		1
#define MACB_UND_OFFSET		6 /* Trnasmit under run */
#define MACB_UND_SIZE		1

/* Bitfields in RSR */
#define MACB_BNA_OFFSET		0 /* Buffer not available */
#define MACB_BNA_SIZE		1
#define MACB_REC_OFFSET		1 /* Frame received */
#define MACB_REC_SIZE		1
#define MACB_OVR_OFFSET		2 /* Receive overrun */
#define MACB_OVR_SIZE		1

/* Bitfields in ISR/IER/IDR/IMR */
#define MACB_MFD_OFFSET		0 /* Management frame sent */
#define MACB_MFD_SIZE		1
#define MACB_RCOMP_OFFSET	1 /* Receive complete */
#define MACB_RCOMP_SIZE		1
#define MACB_RXUBR_OFFSET	2 /* RX used bit read */
#define MACB_RXUBR_SIZE		1
#define MACB_TXUBR_OFFSET	3 /* TX used bit read */
#define MACB_TXUBR_SIZE		1
#define MACB_ISR_TUND_OFFSET	4 /* Enable TX buffer under run interrupt */
#define MACB_ISR_TUND_SIZE	1
#define MACB_ISR_RLE_OFFSET	5 /* EN retry exceeded/late coll interrupt */
#define MACB_ISR_RLE_SIZE	1
#define MACB_TXERR_OFFSET	6 /* EN TX frame corrupt from error interrupt */
#define MACB_TXERR_SIZE		1
#define MACB_RM9200_TBRE_OFFSET	6 /* EN may send new frame interrupt (RM9200) */
#define MACB_RM9200_TBRE_SIZE	1
#define MACB_TCOMP_OFFSET	7 /* Enable transmit complete interrupt */
#define MACB_TCOMP_SIZE		1
#define MACB_ISR_LINK_OFFSET	9 /* Enable link change interrupt */
#define MACB_ISR_LINK_SIZE	1
#define MACB_ISR_ROVR_OFFSET	10 /* Enable receive overrun interrupt */
#define MACB_ISR_ROVR_SIZE	1
#define MACB_HRESP_OFFSET	11 /* Enable hrsep not OK interrupt */
#define MACB_HRESP_SIZE		1
#define MACB_PFR_OFFSET		12 /* Enable pause frame w/ quantum interrupt */
#define MACB_PFR_SIZE		1
#define MACB_PTZ_OFFSET		13 /* Enable pause time zero interrupt */
#define MACB_PTZ_SIZE		1
#define MACB_WOL_OFFSET		28 /* Enable WOL received interrupt */
#define MACB_WOL_SIZE		1
#define MACB_DRQFR_OFFSET	18 /* PTP Delay Request Frame Received */
#define MACB_DRQFR_SIZE		1
#define MACB_SFR_OFFSET		19 /* PTP Sync Frame Received */
#define MACB_SFR_SIZE		1
#define MACB_DRQFT_OFFSET	20 /* PTP Delay Request Frame Transmitted */
#define MACB_DRQFT_SIZE		1
#define MACB_SFT_OFFSET		21 /* PTP Sync Frame Transmitted */
#define MACB_SFT_SIZE		1
#define MACB_PDRQFR_OFFSET	22 /* PDelay Request Frame Received */
#define MACB_PDRQFR_SIZE	1
#define MACB_PDRSFR_OFFSET	23 /* PDelay Response Frame Received */
#define MACB_PDRSFR_SIZE	1
#define MACB_PDRQFT_OFFSET	24 /* PDelay Request Frame Transmitted */
#define MACB_PDRQFT_SIZE	1
#define MACB_PDRSFT_OFFSET	25 /* PDelay Response Frame Transmitted */
#define MACB_PDRSFT_SIZE	1
#define MACB_SRI_OFFSET		26 /* TSU Seconds Register Increment */
#define MACB_SRI_SIZE		1
#define GEM_WOL_OFFSET		28 /* Enable wake-on-lan interrupt */
#define GEM_WOL_SIZE		1

/* Timer increment fields */
#define MACB_TI_CNS_OFFSET	0
#define MACB_TI_CNS_SIZE	8
#define MACB_TI_ACNS_OFFSET	8
#define MACB_TI_ACNS_SIZE	8
#define MACB_TI_NIT_OFFSET	16
#define MACB_TI_NIT_SIZE	8

/* Bitfields in MAN */
#define MACB_DATA_OFFSET	0 /* data */
#define MACB_DATA_SIZE		16
#define MACB_CODE_OFFSET	16 /* Must be written to 10 */
#define MACB_CODE_SIZE		2
#define MACB_REGA_OFFSET	18 /* Register address */
#define MACB_REGA_SIZE		5
#define MACB_PHYA_OFFSET	23 /* PHY address */
#define MACB_PHYA_SIZE		5
#define MACB_RW_OFFSET		28 /* Operation. 10 is read. 01 is write. */
#define MACB_RW_SIZE		2
#define MACB_SOF_OFFSET		30 /* Must be written to 1 for Clause 22 */
#define MACB_SOF_SIZE		2

/* Bitfields in USRIO (AVR32) */
#define MACB_MII_OFFSET				0
#define MACB_MII_SIZE				1
#define MACB_EAM_OFFSET				1
#define MACB_EAM_SIZE				1
#define MACB_TX_PAUSE_OFFSET			2
#define MACB_TX_PAUSE_SIZE			1
#define MACB_TX_PAUSE_ZERO_OFFSET		3
#define MACB_TX_PAUSE_ZERO_SIZE			1

/* Bitfields in USRIO (AT91) */
#define MACB_RMII_OFFSET			0
#define MACB_RMII_SIZE				1
#define GEM_RGMII_OFFSET			0 /* GEM gigabit mode */
#define GEM_RGMII_SIZE				1
#define MACB_CLKEN_OFFSET			1
#define MACB_CLKEN_SIZE				1

/* Bitfields in WOL */
#define MACB_IP_OFFSET				0
#define MACB_IP_SIZE				16
#define MACB_MAG_OFFSET				16
#define MACB_MAG_SIZE				1
#define MACB_ARP_OFFSET				17
#define MACB_ARP_SIZE				1
#define MACB_SA1_OFFSET				18
#define MACB_SA1_SIZE				1
#define MACB_WOL_MTI_OFFSET			19
#define MACB_WOL_MTI_SIZE			1

/* Bitfields in MID */
#define MACB_IDNUM_OFFSET			16
#define MACB_IDNUM_SIZE				12
#define MACB_REV_OFFSET				0
#define MACB_REV_SIZE				16

/* Bitfields in PCSCNTRL */
#define GEM_PCSAUTONEG_OFFSET			12
#define GEM_PCSAUTONEG_SIZE			1

/* Bitfields in DCFG1. */
#define GEM_IRQCOR_OFFSET			23
#define GEM_IRQCOR_SIZE				1
#define GEM_DBWDEF_OFFSET			25
#define GEM_DBWDEF_SIZE				3

/* Bitfields in DCFG2. */
#define GEM_RX_PKT_BUFF_OFFSET			20
#define GEM_RX_PKT_BUFF_SIZE			1
#define GEM_TX_PKT_BUFF_OFFSET			21
#define GEM_TX_PKT_BUFF_SIZE			1


/* Bitfields in DCFG5. */
#define GEM_TSU_OFFSET				8
#define GEM_TSU_SIZE				1

/* Bitfields in DCFG6. */
#define GEM_PBUF_LSO_OFFSET			27
#define GEM_PBUF_LSO_SIZE			1
#define GEM_DAW64_OFFSET			23
#define GEM_DAW64_SIZE				1

/* Bitfields in DCFG8. */
#define GEM_T1SCR_OFFSET			24
#define GEM_T1SCR_SIZE				8
#define GEM_T2SCR_OFFSET			16
#define GEM_T2SCR_SIZE				8
#define GEM_SCR2ETH_OFFSET			8
#define GEM_SCR2ETH_SIZE			8
#define GEM_SCR2CMP_OFFSET			0
#define GEM_SCR2CMP_SIZE			8

/* Bitfields in DCFG10 */
#define GEM_TXBD_RDBUFF_OFFSET			12
#define GEM_TXBD_RDBUFF_SIZE			4
#define GEM_RXBD_RDBUFF_OFFSET			8
#define GEM_RXBD_RDBUFF_SIZE			4

/* Bitfields in TISUBN */
#define GEM_SUBNSINCR_OFFSET			0
#define GEM_SUBNSINCRL_OFFSET			24
#define GEM_SUBNSINCRL_SIZE			8
#define GEM_SUBNSINCRH_OFFSET			0
#define GEM_SUBNSINCRH_SIZE			16
#define GEM_SUBNSINCR_SIZE			24

/* Bitfields in TI */
#define GEM_NSINCR_OFFSET			0
#define GEM_NSINCR_SIZE				8

/* Bitfields in TSH */
#define GEM_TSH_OFFSET				0 /* TSU timer value (s). MSB [47:32] of seconds timer count */
#define GEM_TSH_SIZE				16

/* Bitfields in TSL */
#define GEM_TSL_OFFSET				0 /* TSU timer value (s). LSB [31:0] of seconds timer count */
#define GEM_TSL_SIZE				32

/* Bitfields in TN */
#define GEM_TN_OFFSET				0 /* TSU timer value (ns) */
#define GEM_TN_SIZE					30

/* Bitfields in TXBDCTRL */
#define GEM_TXTSMODE_OFFSET			4 /* TX Descriptor Timestamp Insertion mode */
#define GEM_TXTSMODE_SIZE			2

/* Bitfields in RXBDCTRL */
#define GEM_RXTSMODE_OFFSET			4 /* RX Descriptor Timestamp Insertion mode */
#define GEM_RXTSMODE_SIZE			2

/* Bitfields in SCRT2 */
#define GEM_QUEUE_OFFSET			0 /* Queue Number */
#define GEM_QUEUE_SIZE				4
#define GEM_VLANPR_OFFSET			4 /* VLAN Priority */
#define GEM_VLANPR_SIZE				3
#define GEM_VLANEN_OFFSET			8 /* VLAN Enable */
#define GEM_VLANEN_SIZE				1
#define GEM_ETHT2IDX_OFFSET			9 /* Index to screener type 2 EtherType register */
#define GEM_ETHT2IDX_SIZE			3
#define GEM_ETHTEN_OFFSET			12 /* EtherType Enable */
#define GEM_ETHTEN_SIZE				1
#define GEM_CMPA_OFFSET				13 /* Compare A - Index to screener type 2 Compare register */
#define GEM_CMPA_SIZE				5
#define GEM_CMPAEN_OFFSET			18 /* Compare A Enable */
#define GEM_CMPAEN_SIZE				1
#define GEM_CMPB_OFFSET				19 /* Compare B - Index to screener type 2 Compare register */
#define GEM_CMPB_SIZE				5
#define GEM_CMPBEN_OFFSET			24 /* Compare B Enable */
#define GEM_CMPBEN_SIZE				1
#define GEM_CMPC_OFFSET				25 /* Compare C - Index to screener type 2 Compare register */
#define GEM_CMPC_SIZE				5
#define GEM_CMPCEN_OFFSET			30 /* Compare C Enable */
#define GEM_CMPCEN_SIZE				1

/* Bitfields in ETHT */
#define GEM_ETHTCMP_OFFSET			0 /* EtherType compare value */
#define GEM_ETHTCMP_SIZE			16

/* Bitfields in T2CMPW0 */
#define GEM_T2CMP_OFFSET			16 /* 0xFFFF0000 compare value */
#define GEM_T2CMP_SIZE				16
#define GEM_T2MASK_OFFSET			0 /* 0x0000FFFF compare value or mask */
#define GEM_T2MASK_SIZE				16

/* Bitfields in T2CMPW1 */
#define GEM_T2DISMSK_OFFSET			9 /* disable mask */
#define GEM_T2DISMSK_SIZE			1
#define GEM_T2CMPOFST_OFFSET			7 /* compare offset */
#define GEM_T2CMPOFST_SIZE			2
#define GEM_T2OFST_OFFSET			0 /* offset value */
#define GEM_T2OFST_SIZE				7

/* Bitfields in queue pointer registers */
#define GEM_RBQP_DISABLE	0x1

/* Offset for screener type 2 compare values (T2CMPOFST).
 * Note the offset is applied after the specified point,
 * e.g. GEM_T2COMPOFST_ETYPE denotes the EtherType field, so an offset
 * of 12 bytes from this would be the source IP address in an IP header
 */
#define GEM_T2COMPOFST_SOF		0
#define GEM_T2COMPOFST_ETYPE	1
#define GEM_T2COMPOFST_IPHDR	2
#define GEM_T2COMPOFST_TCPUDP	3

/* offset from EtherType to IP address */
#define ETYPE_SRCIP_OFFSET			12
#define ETYPE_DSTIP_OFFSET			16

/* offset from IP header to port */
#define IPHDR_SRCPORT_OFFSET		0
#define IPHDR_DSTPORT_OFFSET		2

/* Transmit DMA buffer descriptor Word 1 */
#define GEM_DMA_TXVALID_OFFSET		23 /* timestamp has been captured in the Buffer Descriptor */
#define GEM_DMA_TXVALID_SIZE		1

/* Receive DMA buffer descriptor Word 0 */
#define GEM_DMA_RXVALID_OFFSET		2 /* indicates a valid timestamp in the Buffer Descriptor */
#define GEM_DMA_RXVALID_SIZE		1

/* DMA buffer descriptor Word 2 (32 bit addressing) or Word 4 (64 bit addressing) */
#define GEM_DMA_SECL_OFFSET			30 /* Timestamp seconds[1:0]  */
#define GEM_DMA_SECL_SIZE			2
#define GEM_DMA_NSEC_OFFSET			0 /* Timestamp nanosecs [29:0] */
#define GEM_DMA_NSEC_SIZE			30

/* DMA buffer descriptor Word 3 (32 bit addressing) or Word 5 (64 bit addressing) */

/* New hardware supports 12 bit precision of timestamp in DMA buffer descriptor.
 * Old hardware supports only 6 bit precision but it is enough for PTP.
 * Less accuracy is used always instead of checking hardware version.
 */
#define GEM_DMA_SECH_OFFSET			0 /* Timestamp seconds[5:2] */
#define GEM_DMA_SECH_SIZE			4
#define GEM_DMA_SEC_WIDTH			(GEM_DMA_SECH_SIZE + GEM_DMA_SECL_SIZE)
#define GEM_DMA_SEC_TOP				(1 << GEM_DMA_SEC_WIDTH)
#define GEM_DMA_SEC_MASK			(GEM_DMA_SEC_TOP - 1)

/* Bitfields in ADJ */
#define GEM_ADDSUB_OFFSET			31
#define GEM_ADDSUB_SIZE				1
/* Constants for CLK */
#define MACB_CLK_DIV8				0
#define MACB_CLK_DIV16				1
#define MACB_CLK_DIV32				2
#define MACB_CLK_DIV64				3

/* GEM specific constants for CLK. */
#define GEM_CLK_DIV8				0
#define GEM_CLK_DIV16				1
#define GEM_CLK_DIV32				2
#define GEM_CLK_DIV48				3
#define GEM_CLK_DIV64				4
#define GEM_CLK_DIV96				5

/* Constants for MAN register */
#define MACB_MAN_C22_SOF			1
#define MACB_MAN_C22_WRITE			1
#define MACB_MAN_C22_READ			2
#define MACB_MAN_C22_CODE			2

#define MACB_MAN_C45_SOF			0
#define MACB_MAN_C45_ADDR			0
#define MACB_MAN_C45_WRITE			1
#define MACB_MAN_C45_POST_READ_INCR		2
#define MACB_MAN_C45_READ			3
#define MACB_MAN_C45_CODE			2

/* Capability mask bits */
#define MACB_CAPS_ISR_CLEAR_ON_WRITE		0x00000001
#define MACB_CAPS_USRIO_HAS_CLKEN		0x00000002
#define MACB_CAPS_USRIO_DEFAULT_IS_MII_GMII	0x00000004
#define MACB_CAPS_NO_GIGABIT_HALF		0x00000008
#define MACB_CAPS_USRIO_DISABLED		0x00000010
#define MACB_CAPS_JUMBO				0x00000020
<<<<<<< HEAD
#define MACB_CAPS_PCS				0x00000040
#define MACB_CAPS_TSU				0x00000080
=======
#define MACB_CAPS_GEM_HAS_PTP			0x00000040
#define MACB_CAPS_BD_RD_PREFETCH		0x00000080
#define MACB_CAPS_NEEDS_RSTONUBR		0x00000100
#define MACB_CAPS_PCS				0x00000400
#define MACB_CAPS_PARTIAL_STORE_FORWARD		0x00000800
#define MACB_CAPS_WOL				0x00000200
#define MACB_CAPS_MACB_IS_EMAC			0x08000000
#define MACB_CAPS_NEED_TSUCLK			0x00001000
#define MACB_CAPS_QUEUE_DISABLE			0x00002000
>>>>>>> 24b8d41d
#define MACB_CAPS_FIFO_MODE			0x10000000
#define MACB_CAPS_GIGABIT_MODE_AVAILABLE	0x20000000
#define MACB_CAPS_SG_DISABLED			0x40000000
#define MACB_CAPS_MACB_IS_GEM			0x80000000

/* LSO settings */
#define MACB_LSO_UFO_ENABLE			0x01
#define MACB_LSO_TSO_ENABLE			0x02

/* Bit manipulation macros */
#define MACB_BIT(name)					\
	(1 << MACB_##name##_OFFSET)
#define MACB_BF(name,value)				\
	(((value) & ((1 << MACB_##name##_SIZE) - 1))	\
	 << MACB_##name##_OFFSET)
#define MACB_BFEXT(name,value)\
	(((value) >> MACB_##name##_OFFSET)		\
	 & ((1 << MACB_##name##_SIZE) - 1))
#define MACB_BFINS(name,value,old)			\
	(((old) & ~(((1 << MACB_##name##_SIZE) - 1)	\
		    << MACB_##name##_OFFSET))		\
	 | MACB_BF(name,value))

#define GEM_BIT(name)					\
	(1 << GEM_##name##_OFFSET)
#define GEM_BF(name, value)				\
	(((value) & ((1 << GEM_##name##_SIZE) - 1))	\
	 << GEM_##name##_OFFSET)
#define GEM_BFEXT(name, value)\
	(((value) >> GEM_##name##_OFFSET)		\
	 & ((1 << GEM_##name##_SIZE) - 1))
#define GEM_BFINS(name, value, old)			\
	(((old) & ~(((1 << GEM_##name##_SIZE) - 1)	\
		    << GEM_##name##_OFFSET))		\
	 | GEM_BF(name, value))

/* Register access macros */
#define macb_readl(port, reg)		(port)->macb_reg_readl((port), MACB_##reg)
#define macb_writel(port, reg, value)	(port)->macb_reg_writel((port), MACB_##reg, (value))
#define gem_readl(port, reg)		(port)->macb_reg_readl((port), GEM_##reg)
#define gem_writel(port, reg, value)	(port)->macb_reg_writel((port), GEM_##reg, (value))
#define queue_readl(queue, reg)		(queue)->bp->macb_reg_readl((queue)->bp, (queue)->reg)
#define queue_writel(queue, reg, value)	(queue)->bp->macb_reg_writel((queue)->bp, (queue)->reg, (value))
#define gem_readl_n(port, reg, idx)		(port)->macb_reg_readl((port), GEM_##reg + idx * 4)
#define gem_writel_n(port, reg, idx, value)	(port)->macb_reg_writel((port), GEM_##reg + idx * 4, (value))

#define PTP_TS_BUFFER_SIZE		128 /* must be power of 2 */

/* Conditional GEM/MACB macros.  These perform the operation to the correct
 * register dependent on whether the device is a GEM or a MACB.  For registers
 * and bitfields that are common across both devices, use macb_{read,write}l
 * to avoid the cost of the conditional.
 */
#define macb_or_gem_writel(__bp, __reg, __value) \
	({ \
		if (macb_is_gem((__bp))) \
			gem_writel((__bp), __reg, __value); \
		else \
			macb_writel((__bp), __reg, __value); \
	})

#define macb_or_gem_readl(__bp, __reg) \
	({ \
		u32 __v; \
		if (macb_is_gem((__bp))) \
			__v = gem_readl((__bp), __reg); \
		else \
			__v = macb_readl((__bp), __reg); \
		__v; \
	})

#define MACB_READ_NSR(bp)	macb_readl(bp, NSR)

/* struct macb_dma_desc - Hardware DMA descriptor
 * @addr: DMA address of data buffer
 * @ctrl: Control and status bits
 */
struct macb_dma_desc {
	u32	addr;
	u32	ctrl;
<<<<<<< HEAD
#ifdef CONFIG_ARCH_DMA_ADDR_T_64BIT
	u32     addrh;
	u32     resvd;
#endif
#ifdef CONFIG_MACB_EXT_BD
	u32	tsl;
	u32	tsh;
#endif
=======
>>>>>>> 24b8d41d
};

#ifdef MACB_EXT_DESC
#define HW_DMA_CAP_32B		0
#define HW_DMA_CAP_64B		(1 << 0)
#define HW_DMA_CAP_PTP		(1 << 1)
#define HW_DMA_CAP_64B_PTP	(HW_DMA_CAP_64B | HW_DMA_CAP_PTP)

struct macb_dma_desc_64 {
	u32 addrh;
	u32 resvd;
};

struct macb_dma_desc_ptp {
	u32	ts_1;
	u32	ts_2;
};

struct gem_tx_ts {
	struct sk_buff *skb;
	struct macb_dma_desc_ptp desc_ptp;
};
#endif

/* DMA descriptor bitfields */
#define MACB_RX_USED_OFFSET			0
#define MACB_RX_USED_SIZE			1
#define MACB_RX_WRAP_OFFSET			1
#define MACB_RX_WRAP_SIZE			1
#define MACB_RX_WADDR_OFFSET			2
#define MACB_RX_WADDR_SIZE			30

#define MACB_RX_FRMLEN_OFFSET			0
#define MACB_RX_FRMLEN_SIZE			12
#define MACB_RX_OFFSET_OFFSET			12
#define MACB_RX_OFFSET_SIZE			2
#define MACB_RX_SOF_OFFSET			14
#define MACB_RX_SOF_SIZE			1
#define MACB_RX_EOF_OFFSET			15
#define MACB_RX_EOF_SIZE			1
#define MACB_RX_CFI_OFFSET			16
#define MACB_RX_CFI_SIZE			1
#define MACB_RX_VLAN_PRI_OFFSET			17
#define MACB_RX_VLAN_PRI_SIZE			3
#define MACB_RX_PRI_TAG_OFFSET			20
#define MACB_RX_PRI_TAG_SIZE			1
#define MACB_RX_VLAN_TAG_OFFSET			21
#define MACB_RX_VLAN_TAG_SIZE			1
#define MACB_RX_TYPEID_MATCH_OFFSET		22
#define MACB_RX_TYPEID_MATCH_SIZE		1
#define MACB_RX_SA4_MATCH_OFFSET		23
#define MACB_RX_SA4_MATCH_SIZE			1
#define MACB_RX_SA3_MATCH_OFFSET		24
#define MACB_RX_SA3_MATCH_SIZE			1
#define MACB_RX_SA2_MATCH_OFFSET		25
#define MACB_RX_SA2_MATCH_SIZE			1
#define MACB_RX_SA1_MATCH_OFFSET		26
#define MACB_RX_SA1_MATCH_SIZE			1
#define MACB_RX_EXT_MATCH_OFFSET		28
#define MACB_RX_EXT_MATCH_SIZE			1
#define MACB_RX_UHASH_MATCH_OFFSET		29
#define MACB_RX_UHASH_MATCH_SIZE		1
#define MACB_RX_MHASH_MATCH_OFFSET		30
#define MACB_RX_MHASH_MATCH_SIZE		1
#define MACB_RX_BROADCAST_OFFSET		31
#define MACB_RX_BROADCAST_SIZE			1

#define MACB_RX_FRMLEN_MASK			0xFFF
#define MACB_RX_JFRMLEN_MASK			0x3FFF

/* RX checksum offload disabled: bit 24 clear in NCFGR */
#define GEM_RX_TYPEID_MATCH_OFFSET		22
#define GEM_RX_TYPEID_MATCH_SIZE		2

/* RX checksum offload enabled: bit 24 set in NCFGR */
#define GEM_RX_CSUM_OFFSET			22
#define GEM_RX_CSUM_SIZE			2

#define MACB_TX_FRMLEN_OFFSET			0
#define MACB_TX_FRMLEN_SIZE			11
#define MACB_TX_LAST_OFFSET			15
#define MACB_TX_LAST_SIZE			1
#define MACB_TX_NOCRC_OFFSET			16
#define MACB_TX_NOCRC_SIZE			1
#define MACB_MSS_MFS_OFFSET			16
#define MACB_MSS_MFS_SIZE			14
#define MACB_TX_LSO_OFFSET			17
#define MACB_TX_LSO_SIZE			2
#define MACB_TX_TCP_SEQ_SRC_OFFSET		19
#define MACB_TX_TCP_SEQ_SRC_SIZE		1
#define MACB_TX_BUF_EXHAUSTED_OFFSET		27
#define MACB_TX_BUF_EXHAUSTED_SIZE		1
#define MACB_TX_UNDERRUN_OFFSET			28
#define MACB_TX_UNDERRUN_SIZE			1
#define MACB_TX_ERROR_OFFSET			29
#define MACB_TX_ERROR_SIZE			1
#define MACB_TX_WRAP_OFFSET			30
#define MACB_TX_WRAP_SIZE			1
#define MACB_TX_USED_OFFSET			31
#define MACB_TX_USED_SIZE			1

#define GEM_TX_FRMLEN_OFFSET			0
#define GEM_TX_FRMLEN_SIZE			14

/* Buffer descriptor constants */
#define GEM_RX_CSUM_NONE			0
#define GEM_RX_CSUM_IP_ONLY			1
#define GEM_RX_CSUM_IP_TCP			2
#define GEM_RX_CSUM_IP_UDP			3

/* limit RX checksum offload to TCP and UDP packets */
#define GEM_RX_CSUM_CHECKED_MASK		2

/* Scaled PPM fraction */
#define PPM_FRACTION	16

/* struct macb_tx_skb - data about an skb which is being transmitted
 * @skb: skb currently being transmitted, only set for the last buffer
 *       of the frame
 * @mapping: DMA address of the skb's fragment buffer
 * @size: size of the DMA mapped buffer
 * @mapped_as_page: true when buffer was mapped with skb_frag_dma_map(),
 *                  false when buffer was mapped with dma_map_single()
 */
struct macb_tx_skb {
	struct sk_buff		*skb;
	dma_addr_t		mapping;
	size_t			size;
	bool			mapped_as_page;
};

/* Hardware-collected statistics. Used when updating the network
 * device stats by a periodic timer.
 */
struct macb_stats {
	u32	rx_pause_frames;
	u32	tx_ok;
	u32	tx_single_cols;
	u32	tx_multiple_cols;
	u32	rx_ok;
	u32	rx_fcs_errors;
	u32	rx_align_errors;
	u32	tx_deferred;
	u32	tx_late_cols;
	u32	tx_excessive_cols;
	u32	tx_underruns;
	u32	tx_carrier_errors;
	u32	rx_resource_errors;
	u32	rx_overruns;
	u32	rx_symbol_errors;
	u32	rx_oversize_pkts;
	u32	rx_jabbers;
	u32	rx_undersize_pkts;
	u32	sqe_test_errors;
	u32	rx_length_mismatch;
	u32	tx_pause_frames;
};

struct gem_stats {
	u32	tx_octets_31_0;
	u32	tx_octets_47_32;
	u32	tx_frames;
	u32	tx_broadcast_frames;
	u32	tx_multicast_frames;
	u32	tx_pause_frames;
	u32	tx_64_byte_frames;
	u32	tx_65_127_byte_frames;
	u32	tx_128_255_byte_frames;
	u32	tx_256_511_byte_frames;
	u32	tx_512_1023_byte_frames;
	u32	tx_1024_1518_byte_frames;
	u32	tx_greater_than_1518_byte_frames;
	u32	tx_underrun;
	u32	tx_single_collision_frames;
	u32	tx_multiple_collision_frames;
	u32	tx_excessive_collisions;
	u32	tx_late_collisions;
	u32	tx_deferred_frames;
	u32	tx_carrier_sense_errors;
	u32	rx_octets_31_0;
	u32	rx_octets_47_32;
	u32	rx_frames;
	u32	rx_broadcast_frames;
	u32	rx_multicast_frames;
	u32	rx_pause_frames;
	u32	rx_64_byte_frames;
	u32	rx_65_127_byte_frames;
	u32	rx_128_255_byte_frames;
	u32	rx_256_511_byte_frames;
	u32	rx_512_1023_byte_frames;
	u32	rx_1024_1518_byte_frames;
	u32	rx_greater_than_1518_byte_frames;
	u32	rx_undersized_frames;
	u32	rx_oversize_frames;
	u32	rx_jabbers;
	u32	rx_frame_check_sequence_errors;
	u32	rx_length_field_frame_errors;
	u32	rx_symbol_errors;
	u32	rx_alignment_errors;
	u32	rx_resource_errors;
	u32	rx_overruns;
	u32	rx_ip_header_checksum_errors;
	u32	rx_tcp_checksum_errors;
	u32	rx_udp_checksum_errors;
};

/* Describes the name and offset of an individual statistic register, as
 * returned by `ethtool -S`. Also describes which net_device_stats statistics
 * this register should contribute to.
 */
struct gem_statistic {
	char stat_string[ETH_GSTRING_LEN];
	int offset;
	u32 stat_bits;
};

/* Bitfield defs for net_device_stat statistics */
#define GEM_NDS_RXERR_OFFSET		0
#define GEM_NDS_RXLENERR_OFFSET		1
#define GEM_NDS_RXOVERERR_OFFSET	2
#define GEM_NDS_RXCRCERR_OFFSET		3
#define GEM_NDS_RXFRAMEERR_OFFSET	4
#define GEM_NDS_RXFIFOERR_OFFSET	5
#define GEM_NDS_TXERR_OFFSET		6
#define GEM_NDS_TXABORTEDERR_OFFSET	7
#define GEM_NDS_TXCARRIERERR_OFFSET	8
#define GEM_NDS_TXFIFOERR_OFFSET	9
#define GEM_NDS_COLLISIONS_OFFSET	10

#define GEM_STAT_TITLE(name, title) GEM_STAT_TITLE_BITS(name, title, 0)
#define GEM_STAT_TITLE_BITS(name, title, bits) {	\
	.stat_string = title,				\
	.offset = GEM_##name,				\
	.stat_bits = bits				\
}

/* list of gem statistic registers. The names MUST match the
 * corresponding GEM_* definitions.
 */
static const struct gem_statistic gem_statistics[] = {
	GEM_STAT_TITLE(OCTTXL, "tx_octets"), /* OCTTXH combined with OCTTXL */
	GEM_STAT_TITLE(TXCNT, "tx_frames"),
	GEM_STAT_TITLE(TXBCCNT, "tx_broadcast_frames"),
	GEM_STAT_TITLE(TXMCCNT, "tx_multicast_frames"),
	GEM_STAT_TITLE(TXPAUSECNT, "tx_pause_frames"),
	GEM_STAT_TITLE(TX64CNT, "tx_64_byte_frames"),
	GEM_STAT_TITLE(TX65CNT, "tx_65_127_byte_frames"),
	GEM_STAT_TITLE(TX128CNT, "tx_128_255_byte_frames"),
	GEM_STAT_TITLE(TX256CNT, "tx_256_511_byte_frames"),
	GEM_STAT_TITLE(TX512CNT, "tx_512_1023_byte_frames"),
	GEM_STAT_TITLE(TX1024CNT, "tx_1024_1518_byte_frames"),
	GEM_STAT_TITLE(TX1519CNT, "tx_greater_than_1518_byte_frames"),
	GEM_STAT_TITLE_BITS(TXURUNCNT, "tx_underrun",
			    GEM_BIT(NDS_TXERR)|GEM_BIT(NDS_TXFIFOERR)),
	GEM_STAT_TITLE_BITS(SNGLCOLLCNT, "tx_single_collision_frames",
			    GEM_BIT(NDS_TXERR)|GEM_BIT(NDS_COLLISIONS)),
	GEM_STAT_TITLE_BITS(MULTICOLLCNT, "tx_multiple_collision_frames",
			    GEM_BIT(NDS_TXERR)|GEM_BIT(NDS_COLLISIONS)),
	GEM_STAT_TITLE_BITS(EXCESSCOLLCNT, "tx_excessive_collisions",
			    GEM_BIT(NDS_TXERR)|
			    GEM_BIT(NDS_TXABORTEDERR)|
			    GEM_BIT(NDS_COLLISIONS)),
	GEM_STAT_TITLE_BITS(LATECOLLCNT, "tx_late_collisions",
			    GEM_BIT(NDS_TXERR)|GEM_BIT(NDS_COLLISIONS)),
	GEM_STAT_TITLE(TXDEFERCNT, "tx_deferred_frames"),
	GEM_STAT_TITLE_BITS(TXCSENSECNT, "tx_carrier_sense_errors",
			    GEM_BIT(NDS_TXERR)|GEM_BIT(NDS_COLLISIONS)),
	GEM_STAT_TITLE(OCTRXL, "rx_octets"), /* OCTRXH combined with OCTRXL */
	GEM_STAT_TITLE(RXCNT, "rx_frames"),
	GEM_STAT_TITLE(RXBROADCNT, "rx_broadcast_frames"),
	GEM_STAT_TITLE(RXMULTICNT, "rx_multicast_frames"),
	GEM_STAT_TITLE(RXPAUSECNT, "rx_pause_frames"),
	GEM_STAT_TITLE(RX64CNT, "rx_64_byte_frames"),
	GEM_STAT_TITLE(RX65CNT, "rx_65_127_byte_frames"),
	GEM_STAT_TITLE(RX128CNT, "rx_128_255_byte_frames"),
	GEM_STAT_TITLE(RX256CNT, "rx_256_511_byte_frames"),
	GEM_STAT_TITLE(RX512CNT, "rx_512_1023_byte_frames"),
	GEM_STAT_TITLE(RX1024CNT, "rx_1024_1518_byte_frames"),
	GEM_STAT_TITLE(RX1519CNT, "rx_greater_than_1518_byte_frames"),
	GEM_STAT_TITLE_BITS(RXUNDRCNT, "rx_undersized_frames",
			    GEM_BIT(NDS_RXERR)|GEM_BIT(NDS_RXLENERR)),
	GEM_STAT_TITLE_BITS(RXOVRCNT, "rx_oversize_frames",
			    GEM_BIT(NDS_RXERR)|GEM_BIT(NDS_RXLENERR)),
	GEM_STAT_TITLE_BITS(RXJABCNT, "rx_jabbers",
			    GEM_BIT(NDS_RXERR)|GEM_BIT(NDS_RXLENERR)),
	GEM_STAT_TITLE_BITS(RXFCSCNT, "rx_frame_check_sequence_errors",
			    GEM_BIT(NDS_RXERR)|GEM_BIT(NDS_RXCRCERR)),
	GEM_STAT_TITLE_BITS(RXLENGTHCNT, "rx_length_field_frame_errors",
			    GEM_BIT(NDS_RXERR)),
	GEM_STAT_TITLE_BITS(RXSYMBCNT, "rx_symbol_errors",
			    GEM_BIT(NDS_RXERR)|GEM_BIT(NDS_RXFRAMEERR)),
	GEM_STAT_TITLE_BITS(RXALIGNCNT, "rx_alignment_errors",
			    GEM_BIT(NDS_RXERR)|GEM_BIT(NDS_RXOVERERR)),
	GEM_STAT_TITLE_BITS(RXRESERRCNT, "rx_resource_errors",
			    GEM_BIT(NDS_RXERR)|GEM_BIT(NDS_RXOVERERR)),
	GEM_STAT_TITLE_BITS(RXORCNT, "rx_overruns",
			    GEM_BIT(NDS_RXERR)|GEM_BIT(NDS_RXFIFOERR)),
	GEM_STAT_TITLE_BITS(RXIPCCNT, "rx_ip_header_checksum_errors",
			    GEM_BIT(NDS_RXERR)),
	GEM_STAT_TITLE_BITS(RXTCPCCNT, "rx_tcp_checksum_errors",
			    GEM_BIT(NDS_RXERR)),
	GEM_STAT_TITLE_BITS(RXUDPCCNT, "rx_udp_checksum_errors",
			    GEM_BIT(NDS_RXERR)),
};

#define GEM_STATS_LEN ARRAY_SIZE(gem_statistics)

#define QUEUE_STAT_TITLE(title) {	\
	.stat_string = title,			\
}

/* per queue statistics, each should be unsigned long type */
struct queue_stats {
	union {
		unsigned long first;
		unsigned long rx_packets;
	};
	unsigned long rx_bytes;
	unsigned long rx_dropped;
	unsigned long tx_packets;
	unsigned long tx_bytes;
	unsigned long tx_dropped;
};

static const struct gem_statistic queue_statistics[] = {
		QUEUE_STAT_TITLE("rx_packets"),
		QUEUE_STAT_TITLE("rx_bytes"),
		QUEUE_STAT_TITLE("rx_dropped"),
		QUEUE_STAT_TITLE("tx_packets"),
		QUEUE_STAT_TITLE("tx_bytes"),
		QUEUE_STAT_TITLE("tx_dropped"),
};

#define QUEUE_STATS_LEN ARRAY_SIZE(queue_statistics)

struct macb;
struct macb_queue;

struct macb_or_gem_ops {
	int	(*mog_alloc_rx_buffers)(struct macb *bp);
	void	(*mog_free_rx_buffers)(struct macb *bp);
	void	(*mog_init_rings)(struct macb *bp);
	int	(*mog_rx)(struct macb_queue *queue, struct napi_struct *napi,
			  int budget);
};

/* MACB-PTP interface: adapt to platform needs. */
struct macb_ptp_info {
	void (*ptp_init)(struct net_device *ndev);
	void (*ptp_remove)(struct net_device *ndev);
	s32 (*get_ptp_max_adj)(void);
	unsigned int (*get_tsu_rate)(struct macb *bp);
	int (*get_ts_info)(struct net_device *dev,
			   struct ethtool_ts_info *info);
	int (*get_hwtst)(struct net_device *netdev,
			 struct ifreq *ifr);
	int (*set_hwtst)(struct net_device *netdev,
			 struct ifreq *ifr, int cmd);
};

struct macb_pm_data {
	u32 scrt2;
	u32 usrio;
};

struct macb_config {
	u32			caps;
	unsigned int		dma_burst_length;
	int	(*clk_init)(struct platform_device *pdev, struct clk **pclk,
			    struct clk **hclk, struct clk **tx_clk,
<<<<<<< HEAD
			    struct clk **rx_clk);
=======
			    struct clk **rx_clk, struct clk **tsu_clk);
>>>>>>> 24b8d41d
	int	(*init)(struct platform_device *pdev);
	int	jumbo_max_len;
};

struct tsu_incr {
	u32 sub_ns;
	u32 ns;
};

struct macb_queue {
	struct macb		*bp;
	int			irq;

	unsigned int		ISR;
	unsigned int		IER;
	unsigned int		IDR;
	unsigned int		IMR;
	unsigned int		TBQP;
	unsigned int		TBQPH;
<<<<<<< HEAD
=======
	unsigned int		RBQS;
>>>>>>> 24b8d41d
	unsigned int		RBQP;
	unsigned int		RBQPH;

	unsigned int		tx_head, tx_tail;
	struct macb_dma_desc	*tx_ring;
	struct macb_tx_skb	*tx_skb;
	dma_addr_t		tx_ring_dma;
	struct work_struct	tx_error_task;

	dma_addr_t		rx_ring_dma;
	dma_addr_t		rx_buffers_dma;
	unsigned int		rx_tail;
	unsigned int		rx_prepared_head;
	struct macb_dma_desc	*rx_ring;
	struct sk_buff		**rx_skbuff;
	void			*rx_buffers;
	struct napi_struct	napi;
	struct queue_stats stats;

#ifdef CONFIG_MACB_USE_HWSTAMP
	struct work_struct	tx_ts_task;
	unsigned int		tx_ts_head, tx_ts_tail;
	struct gem_tx_ts	tx_timestamps[PTP_TS_BUFFER_SIZE];
#endif
};

struct ethtool_rx_fs_item {
	struct ethtool_rx_flow_spec fs;
	struct list_head list;
};

struct ethtool_rx_fs_list {
	struct list_head list;
	unsigned int count;
};

struct macb {
	void __iomem		*regs;
	bool			native_io;

	/* hardware IO accessors */
	u32	(*macb_reg_readl)(struct macb *bp, int offset);
	void	(*macb_reg_writel)(struct macb *bp, int offset, u32 value);

	struct macb_dma_desc	*rx_ring_tieoff;
	size_t			rx_buffer_size;

	unsigned int		rx_ring_size;
	unsigned int		tx_ring_size;

	unsigned int		num_queues;
	unsigned int		queue_mask;
	struct macb_queue	queues[MACB_MAX_QUEUES];

	spinlock_t		lock;
	struct platform_device	*pdev;
	struct clk		*pclk;
	struct clk		*hclk;
	struct clk		*tx_clk;
	struct clk		*rx_clk;
<<<<<<< HEAD
=======
	struct clk		*tsu_clk;
>>>>>>> 24b8d41d
	struct net_device	*dev;
	union {
		struct macb_stats	macb;
		struct gem_stats	gem;
	}			hw_stats;

	dma_addr_t		rx_ring_tieoff_dma;

	struct macb_or_gem_ops	macbgem_ops;

	struct mii_bus		*mii_bus;
<<<<<<< HEAD
	struct phy_device	*phy_dev;
	struct device_node	*phy_node;
	int 			link;
	int 			speed;
	int 			duplex;
=======
	struct phylink		*phylink;
	struct phylink_config	phylink_config;
>>>>>>> 24b8d41d

	u32			caps;
	unsigned int		dma_burst_length;

	phy_interface_t		phy_interface;

	/* AT91RM9200 transmit queue (1 on wire + 1 queued) */
	struct macb_tx_skb	rm9200_txq[2];
	unsigned int		rm9200_tx_tail;
	unsigned int		rm9200_tx_len;
	unsigned int		max_tx_length;

	u64			ethtool_stats[GEM_STATS_LEN + QUEUE_STATS_LEN * MACB_MAX_QUEUES];

	unsigned int		rx_frm_len_mask;
	unsigned int		jumbo_max_len;

	u32			wol;

	/* holds value of rx watermark value for pbuf_rxcutthru register */
	u16			rx_watermark;

	struct macb_ptp_info	*ptp_info;	/* macb-ptp interface */
#ifdef MACB_EXT_DESC
	uint8_t hw_dma_cap;
#endif
	spinlock_t tsu_clk_lock; /* gem tsu clock locking */
	unsigned int tsu_rate;
	struct ptp_clock *ptp_clock;
	struct ptp_clock_info ptp_clock_info;
	struct tsu_incr tsu_incr;
	struct hwtstamp_config tstamp_config;

	/* RX queue filer rule set*/
	struct ethtool_rx_fs_list rx_fs_list;
	spinlock_t rx_fs_lock;
	unsigned int max_tuples;

	struct tasklet_struct	hresp_err_tasklet;

	int	rx_bd_rd_prefetch;
	int	tx_bd_rd_prefetch;

	u32	rx_intr_mask;

	struct macb_pm_data pm_data;
};

#ifdef CONFIG_MACB_USE_HWSTAMP
#define GEM_TSEC_SIZE  (GEM_TSH_SIZE + GEM_TSL_SIZE)
#define TSU_SEC_MAX_VAL (((u64)1 << GEM_TSEC_SIZE) - 1)
#define TSU_NSEC_MAX_VAL ((1 << GEM_TN_SIZE) - 1)

enum macb_bd_control {
	TSTAMP_DISABLED,
	TSTAMP_FRAME_PTP_EVENT_ONLY,
	TSTAMP_ALL_PTP_FRAMES,
	TSTAMP_ALL_FRAMES,
};

void gem_ptp_init(struct net_device *ndev);
void gem_ptp_remove(struct net_device *ndev);
int gem_ptp_txstamp(struct macb_queue *queue, struct sk_buff *skb, struct macb_dma_desc *des);
void gem_ptp_rxstamp(struct macb *bp, struct sk_buff *skb, struct macb_dma_desc *desc);
static inline int gem_ptp_do_txstamp(struct macb_queue *queue, struct sk_buff *skb, struct macb_dma_desc *desc)
{
	if (queue->bp->tstamp_config.tx_type == TSTAMP_DISABLED)
		return -ENOTSUPP;

	return gem_ptp_txstamp(queue, skb, desc);
}

static inline void gem_ptp_do_rxstamp(struct macb *bp, struct sk_buff *skb, struct macb_dma_desc *desc)
{
	if (bp->tstamp_config.rx_filter == TSTAMP_DISABLED)
		return;

	gem_ptp_rxstamp(bp, skb, desc);
}
int gem_get_hwtst(struct net_device *dev, struct ifreq *rq);
int gem_set_hwtst(struct net_device *dev, struct ifreq *ifr, int cmd);
#else
static inline void gem_ptp_init(struct net_device *ndev) { }
static inline void gem_ptp_remove(struct net_device *ndev) { }

static inline int gem_ptp_do_txstamp(struct macb_queue *queue, struct sk_buff *skb, struct macb_dma_desc *desc)
{
	return -1;
}

static inline void gem_ptp_do_rxstamp(struct macb *bp, struct sk_buff *skb, struct macb_dma_desc *desc) { }
#endif

static inline bool macb_is_gem(struct macb *bp)
{
	return !!(bp->caps & MACB_CAPS_MACB_IS_GEM);
}

static inline bool gem_has_ptp(struct macb *bp)
{
	return !!(bp->caps & MACB_CAPS_GEM_HAS_PTP);
}

/**
 * struct macb_platform_data - platform data for MACB Ethernet used for PCI registration
 * @pclk:		platform clock
 * @hclk:		AHB clock
 */
struct macb_platform_data {
	struct clk	*pclk;
	struct clk	*hclk;
};

#endif /* _MACB_H */<|MERGE_RESOLUTION|>--- conflicted
+++ resolved
@@ -315,14 +315,6 @@
 #define GEM_RXBS_SIZE		8
 #define GEM_DDRP_OFFSET		24 /* disc_when_no_ahb */
 #define GEM_DDRP_SIZE		1
-<<<<<<< HEAD
-#define GEM_RXBDEXT_OFFSET	28 /* Extended RX BD */
-#define GEM_RXBDEXT_SIZE	1
-#define GEM_TXBDEXT_OFFSET	29 /* Extended TX BD */
-#define GEM_TXBDEXT_SIZE	1
-#define GEM_ADDR64_OFFSET	30 /* Address bus width - 64b or 32b */
-#define GEM_ADDR64_SIZE		1
-=======
 #define GEM_RXEXT_OFFSET	28 /* RX extended Buffer Descriptor mode */
 #define GEM_RXEXT_SIZE		1
 #define GEM_TXEXT_OFFSET	29 /* TX extended Buffer Descriptor mode */
@@ -335,7 +327,6 @@
 #define GEM_WTRMRK_SIZE		12
 #define GEM_ENCUTTHRU_OFFSET	31 /* Enable RX partial store and forward */
 #define GEM_ENCUTTHRU_SIZE	1
->>>>>>> 24b8d41d
 
 /* Bitfields in NSR */
 #define MACB_NSR_LINK_OFFSET	0 /* pcs_link_state */
@@ -682,10 +673,6 @@
 #define MACB_CAPS_NO_GIGABIT_HALF		0x00000008
 #define MACB_CAPS_USRIO_DISABLED		0x00000010
 #define MACB_CAPS_JUMBO				0x00000020
-<<<<<<< HEAD
-#define MACB_CAPS_PCS				0x00000040
-#define MACB_CAPS_TSU				0x00000080
-=======
 #define MACB_CAPS_GEM_HAS_PTP			0x00000040
 #define MACB_CAPS_BD_RD_PREFETCH		0x00000080
 #define MACB_CAPS_NEEDS_RSTONUBR		0x00000100
@@ -695,7 +682,6 @@
 #define MACB_CAPS_MACB_IS_EMAC			0x08000000
 #define MACB_CAPS_NEED_TSUCLK			0x00001000
 #define MACB_CAPS_QUEUE_DISABLE			0x00002000
->>>>>>> 24b8d41d
 #define MACB_CAPS_FIFO_MODE			0x10000000
 #define MACB_CAPS_GIGABIT_MODE_AVAILABLE	0x20000000
 #define MACB_CAPS_SG_DISABLED			0x40000000
@@ -776,17 +762,6 @@
 struct macb_dma_desc {
 	u32	addr;
 	u32	ctrl;
-<<<<<<< HEAD
-#ifdef CONFIG_ARCH_DMA_ADDR_T_64BIT
-	u32     addrh;
-	u32     resvd;
-#endif
-#ifdef CONFIG_MACB_EXT_BD
-	u32	tsl;
-	u32	tsh;
-#endif
-=======
->>>>>>> 24b8d41d
 };
 
 #ifdef MACB_EXT_DESC
@@ -1157,11 +1132,7 @@
 	unsigned int		dma_burst_length;
 	int	(*clk_init)(struct platform_device *pdev, struct clk **pclk,
 			    struct clk **hclk, struct clk **tx_clk,
-<<<<<<< HEAD
-			    struct clk **rx_clk);
-=======
 			    struct clk **rx_clk, struct clk **tsu_clk);
->>>>>>> 24b8d41d
 	int	(*init)(struct platform_device *pdev);
 	int	jumbo_max_len;
 };
@@ -1181,10 +1152,7 @@
 	unsigned int		IMR;
 	unsigned int		TBQP;
 	unsigned int		TBQPH;
-<<<<<<< HEAD
-=======
 	unsigned int		RBQS;
->>>>>>> 24b8d41d
 	unsigned int		RBQP;
 	unsigned int		RBQPH;
 
@@ -1245,10 +1213,7 @@
 	struct clk		*hclk;
 	struct clk		*tx_clk;
 	struct clk		*rx_clk;
-<<<<<<< HEAD
-=======
 	struct clk		*tsu_clk;
->>>>>>> 24b8d41d
 	struct net_device	*dev;
 	union {
 		struct macb_stats	macb;
@@ -1260,16 +1225,8 @@
 	struct macb_or_gem_ops	macbgem_ops;
 
 	struct mii_bus		*mii_bus;
-<<<<<<< HEAD
-	struct phy_device	*phy_dev;
-	struct device_node	*phy_node;
-	int 			link;
-	int 			speed;
-	int 			duplex;
-=======
 	struct phylink		*phylink;
 	struct phylink_config	phylink_config;
->>>>>>> 24b8d41d
 
 	u32			caps;
 	unsigned int		dma_burst_length;
