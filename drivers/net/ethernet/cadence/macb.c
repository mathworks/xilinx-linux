--- conflicted
+++ resolved
@@ -3836,17 +3836,10 @@
 
 	if (netif_running(netdev))
 		macb_close(netdev);
-<<<<<<< HEAD
 
 	return 0;
 }
 
-=======
-
-	return 0;
-}
-
->>>>>>> 863b8ff9
 static int __maybe_unused macb_resume(struct device *dev)
 {
 	struct platform_device *pdev = to_platform_device(dev);
