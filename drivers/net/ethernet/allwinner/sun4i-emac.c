/*
 * Allwinner EMAC Fast Ethernet driver for Linux.
 *
 * Copyright 2012-2013 Stefan Roese <sr@denx.de>
 * Copyright 2013 Maxime Ripard <maxime.ripard@free-electrons.com>
 *
 * Based on the Linux driver provided by Allwinner:
 * Copyright (C) 1997  Sten Wang
 *
 * This file is licensed under the terms of the GNU General Public
 * License version 2. This program is licensed "as is" without any
 * warranty of any kind, whether express or implied.
 */

#include <linux/clk.h>
#include <linux/etherdevice.h>
#include <linux/ethtool.h>
#include <linux/gpio.h>
#include <linux/interrupt.h>
#include <linux/irq.h>
#include <linux/mii.h>
#include <linux/module.h>
#include <linux/netdevice.h>
#include <linux/of_address.h>
#include <linux/of_irq.h>
#include <linux/of_mdio.h>
#include <linux/of_net.h>
#include <linux/of_platform.h>
#include <linux/platform_device.h>
#include <linux/phy.h>
#include <linux/soc/sunxi/sunxi_sram.h>

#include "sun4i-emac.h"

#define DRV_NAME		"sun4i-emac"

#define EMAC_MAX_FRAME_LEN	0x0600

#define EMAC_DEFAULT_MSG_ENABLE 0x0000
static int debug = -1;     /* defaults above */;
module_param(debug, int, 0);
MODULE_PARM_DESC(debug, "debug message flags");

/* Transmit timeout, default 5 seconds. */
static int watchdog = 5000;
module_param(watchdog, int, 0400);
MODULE_PARM_DESC(watchdog, "transmit timeout in milliseconds");

/* EMAC register address locking.
 *
 * The EMAC uses an address register to control where data written
 * to the data register goes. This means that the address register
 * must be preserved over interrupts or similar calls.
 *
 * During interrupt and other critical calls, a spinlock is used to
 * protect the system, but the calls themselves save the address
 * in the address register in case they are interrupting another
 * access to the device.
 *
 * For general accesses a lock is provided so that calls which are
 * allowed to sleep are serialised so that the address register does
 * not need to be saved. This lock also serves to serialise access
 * to the EEPROM and PHY access registers which are shared between
 * these two devices.
 */

/* The driver supports the original EMACE, and now the two newer
 * devices, EMACA and EMACB.
 */

struct emac_board_info {
	struct clk		*clk;
	struct device		*dev;
	struct platform_device	*pdev;
	spinlock_t		lock;
	void __iomem		*membase;
	u32			msg_enable;
	struct net_device	*ndev;
	struct sk_buff		*skb_last;
	u16			tx_fifo_stat;

	int			emacrx_completed_flag;

	struct device_node	*phy_node;
	unsigned int		link;
	unsigned int		speed;
	unsigned int		duplex;

	phy_interface_t		phy_interface;
};

static void emac_update_speed(struct net_device *dev)
{
	struct emac_board_info *db = netdev_priv(dev);
	unsigned int reg_val;

	/* set EMAC SPEED, depend on PHY  */
	reg_val = readl(db->membase + EMAC_MAC_SUPP_REG);
	reg_val &= ~(0x1 << 8);
	if (db->speed == SPEED_100)
		reg_val |= 1 << 8;
	writel(reg_val, db->membase + EMAC_MAC_SUPP_REG);
}

static void emac_update_duplex(struct net_device *dev)
{
	struct emac_board_info *db = netdev_priv(dev);
	unsigned int reg_val;

	/* set duplex depend on phy */
	reg_val = readl(db->membase + EMAC_MAC_CTL1_REG);
	reg_val &= ~EMAC_MAC_CTL1_DUPLEX_EN;
	if (db->duplex)
		reg_val |= EMAC_MAC_CTL1_DUPLEX_EN;
	writel(reg_val, db->membase + EMAC_MAC_CTL1_REG);
}

static void emac_handle_link_change(struct net_device *dev)
{
	struct emac_board_info *db = netdev_priv(dev);
	struct phy_device *phydev = dev->phydev;
	unsigned long flags;
	int status_change = 0;

	if (phydev->link) {
		if (db->speed != phydev->speed) {
			spin_lock_irqsave(&db->lock, flags);
			db->speed = phydev->speed;
			emac_update_speed(dev);
			spin_unlock_irqrestore(&db->lock, flags);
			status_change = 1;
		}

		if (db->duplex != phydev->duplex) {
			spin_lock_irqsave(&db->lock, flags);
			db->duplex = phydev->duplex;
			emac_update_duplex(dev);
			spin_unlock_irqrestore(&db->lock, flags);
			status_change = 1;
		}
	}

	if (phydev->link != db->link) {
		if (!phydev->link) {
			db->speed = 0;
			db->duplex = -1;
		}
		db->link = phydev->link;

		status_change = 1;
	}

	if (status_change)
		phy_print_status(phydev);
}

static int emac_mdio_probe(struct net_device *dev)
{
	struct emac_board_info *db = netdev_priv(dev);
	struct phy_device *phydev;

	/* to-do: PHY interrupts are currently not supported */

	/* attach the mac to the phy */
	phydev = of_phy_connect(db->ndev, db->phy_node,
				&emac_handle_link_change, 0,
				db->phy_interface);
	if (!phydev) {
		netdev_err(db->ndev, "could not find the PHY\n");
		return -ENODEV;
	}

	/* mask with MAC supported features */
<<<<<<< HEAD
	phydev->supported &= PHY_BASIC_FEATURES;
	phydev->advertising = phydev->supported;
=======
	phy_set_max_speed(phydev, SPEED_100);
>>>>>>> 24b8d41d

	db->link = 0;
	db->speed = 0;
	db->duplex = -1;

	return 0;
}

static void emac_mdio_remove(struct net_device *dev)
{
	phy_disconnect(dev->phydev);
}

static void emac_reset(struct emac_board_info *db)
{
	dev_dbg(db->dev, "resetting device\n");

	/* RESET device */
	writel(0, db->membase + EMAC_CTL_REG);
	udelay(200);
	writel(EMAC_CTL_RESET, db->membase + EMAC_CTL_REG);
	udelay(200);
}

static void emac_outblk_32bit(void __iomem *reg, void *data, int count)
{
	writesl(reg, data, round_up(count, 4) / 4);
}

static void emac_inblk_32bit(void __iomem *reg, void *data, int count)
{
	readsl(reg, data, round_up(count, 4) / 4);
}

<<<<<<< HEAD
static int emac_ioctl(struct net_device *dev, struct ifreq *rq, int cmd)
{
	struct phy_device *phydev = dev->phydev;

	if (!netif_running(dev))
		return -EINVAL;

	if (!phydev)
		return -ENODEV;

	return phy_mii_ioctl(phydev, rq, cmd);
}

=======
>>>>>>> 24b8d41d
/* ethtool ops */
static void emac_get_drvinfo(struct net_device *dev,
			      struct ethtool_drvinfo *info)
{
	strlcpy(info->driver, DRV_NAME, sizeof(info->driver));
	strlcpy(info->bus_info, dev_name(&dev->dev), sizeof(info->bus_info));
}

<<<<<<< HEAD
=======
static u32 emac_get_msglevel(struct net_device *dev)
{
	struct emac_board_info *db = netdev_priv(dev);

	return db->msg_enable;
}

static void emac_set_msglevel(struct net_device *dev, u32 value)
{
	struct emac_board_info *db = netdev_priv(dev);

	db->msg_enable = value;
}

>>>>>>> 24b8d41d
static const struct ethtool_ops emac_ethtool_ops = {
	.get_drvinfo	= emac_get_drvinfo,
	.get_link	= ethtool_op_get_link,
	.get_link_ksettings = phy_ethtool_get_link_ksettings,
	.set_link_ksettings = phy_ethtool_set_link_ksettings,
<<<<<<< HEAD
=======
	.get_msglevel	= emac_get_msglevel,
	.set_msglevel	= emac_set_msglevel,
>>>>>>> 24b8d41d
};

static unsigned int emac_setup(struct net_device *ndev)
{
	struct emac_board_info *db = netdev_priv(ndev);
	unsigned int reg_val;

	/* set up TX */
	reg_val = readl(db->membase + EMAC_TX_MODE_REG);

	writel(reg_val | EMAC_TX_MODE_ABORTED_FRAME_EN,
		db->membase + EMAC_TX_MODE_REG);

	/* set MAC */
	/* set MAC CTL0 */
	reg_val = readl(db->membase + EMAC_MAC_CTL0_REG);
	writel(reg_val | EMAC_MAC_CTL0_RX_FLOW_CTL_EN |
		EMAC_MAC_CTL0_TX_FLOW_CTL_EN,
		db->membase + EMAC_MAC_CTL0_REG);

	/* set MAC CTL1 */
	reg_val = readl(db->membase + EMAC_MAC_CTL1_REG);
	reg_val |= EMAC_MAC_CTL1_LEN_CHECK_EN;
	reg_val |= EMAC_MAC_CTL1_CRC_EN;
	reg_val |= EMAC_MAC_CTL1_PAD_EN;
	writel(reg_val, db->membase + EMAC_MAC_CTL1_REG);

	/* set up IPGT */
	writel(EMAC_MAC_IPGT_FULL_DUPLEX, db->membase + EMAC_MAC_IPGT_REG);

	/* set up IPGR */
	writel((EMAC_MAC_IPGR_IPG1 << 8) | EMAC_MAC_IPGR_IPG2,
		db->membase + EMAC_MAC_IPGR_REG);

	/* set up Collison window */
	writel((EMAC_MAC_CLRT_COLLISION_WINDOW << 8) | EMAC_MAC_CLRT_RM,
		db->membase + EMAC_MAC_CLRT_REG);

	/* set up Max Frame Length */
	writel(EMAC_MAX_FRAME_LEN,
		db->membase + EMAC_MAC_MAXF_REG);

	return 0;
}

static void emac_set_rx_mode(struct net_device *ndev)
{
	struct emac_board_info *db = netdev_priv(ndev);
	unsigned int reg_val;

	/* set up RX */
	reg_val = readl(db->membase + EMAC_RX_CTL_REG);

	if (ndev->flags & IFF_PROMISC)
		reg_val |= EMAC_RX_CTL_PASS_ALL_EN;
	else
		reg_val &= ~EMAC_RX_CTL_PASS_ALL_EN;

	writel(reg_val | EMAC_RX_CTL_PASS_LEN_OOR_EN |
		EMAC_RX_CTL_ACCEPT_UNICAST_EN | EMAC_RX_CTL_DA_FILTER_EN |
		EMAC_RX_CTL_ACCEPT_MULTICAST_EN |
		EMAC_RX_CTL_ACCEPT_BROADCAST_EN,
		db->membase + EMAC_RX_CTL_REG);
}

static unsigned int emac_powerup(struct net_device *ndev)
{
	struct emac_board_info *db = netdev_priv(ndev);
	unsigned int reg_val;

	/* initial EMAC */
	/* flush RX FIFO */
	reg_val = readl(db->membase + EMAC_RX_CTL_REG);
	reg_val |= 0x8;
	writel(reg_val, db->membase + EMAC_RX_CTL_REG);
	udelay(1);

	/* initial MAC */
	/* soft reset MAC */
	reg_val = readl(db->membase + EMAC_MAC_CTL0_REG);
	reg_val &= ~EMAC_MAC_CTL0_SOFT_RESET;
	writel(reg_val, db->membase + EMAC_MAC_CTL0_REG);

	/* set MII clock */
	reg_val = readl(db->membase + EMAC_MAC_MCFG_REG);
	reg_val &= (~(0xf << 2));
	reg_val |= (0xD << 2);
	writel(reg_val, db->membase + EMAC_MAC_MCFG_REG);

	/* clear RX counter */
	writel(0x0, db->membase + EMAC_RX_FBC_REG);

	/* disable all interrupt and clear interrupt status */
	writel(0, db->membase + EMAC_INT_CTL_REG);
	reg_val = readl(db->membase + EMAC_INT_STA_REG);
	writel(reg_val, db->membase + EMAC_INT_STA_REG);

	udelay(1);

	/* set up EMAC */
	emac_setup(ndev);

	/* set mac_address to chip */
	writel(ndev->dev_addr[0] << 16 | ndev->dev_addr[1] << 8 | ndev->
	       dev_addr[2], db->membase + EMAC_MAC_A1_REG);
	writel(ndev->dev_addr[3] << 16 | ndev->dev_addr[4] << 8 | ndev->
	       dev_addr[5], db->membase + EMAC_MAC_A0_REG);

	mdelay(1);

	return 0;
}

static int emac_set_mac_address(struct net_device *dev, void *p)
{
	struct sockaddr *addr = p;
	struct emac_board_info *db = netdev_priv(dev);

	if (netif_running(dev))
		return -EBUSY;

	memcpy(dev->dev_addr, addr->sa_data, ETH_ALEN);

	writel(dev->dev_addr[0] << 16 | dev->dev_addr[1] << 8 | dev->
	       dev_addr[2], db->membase + EMAC_MAC_A1_REG);
	writel(dev->dev_addr[3] << 16 | dev->dev_addr[4] << 8 | dev->
	       dev_addr[5], db->membase + EMAC_MAC_A0_REG);

	return 0;
}

/* Initialize emac board */
static void emac_init_device(struct net_device *dev)
{
	struct emac_board_info *db = netdev_priv(dev);
	unsigned long flags;
	unsigned int reg_val;

	spin_lock_irqsave(&db->lock, flags);

	emac_update_speed(dev);
	emac_update_duplex(dev);

	/* enable RX/TX */
	reg_val = readl(db->membase + EMAC_CTL_REG);
	writel(reg_val | EMAC_CTL_RESET | EMAC_CTL_TX_EN | EMAC_CTL_RX_EN,
		db->membase + EMAC_CTL_REG);

	/* enable RX/TX0/RX Hlevel interrup */
	reg_val = readl(db->membase + EMAC_INT_CTL_REG);
	reg_val |= (0xf << 0) | (0x01 << 8);
	writel(reg_val, db->membase + EMAC_INT_CTL_REG);

	spin_unlock_irqrestore(&db->lock, flags);
}

/* Our watchdog timed out. Called by the networking layer */
static void emac_timeout(struct net_device *dev, unsigned int txqueue)
{
	struct emac_board_info *db = netdev_priv(dev);
	unsigned long flags;

	if (netif_msg_timer(db))
		dev_err(db->dev, "tx time out.\n");

	/* Save previous register address */
	spin_lock_irqsave(&db->lock, flags);

	netif_stop_queue(dev);
	emac_reset(db);
	emac_init_device(dev);
	/* We can accept TX packets again */
	netif_trans_update(dev);
	netif_wake_queue(dev);

	/* Restore previous register address */
	spin_unlock_irqrestore(&db->lock, flags);
}

/* Hardware start transmission.
 * Send a packet to media from the upper layer.
 */
static netdev_tx_t emac_start_xmit(struct sk_buff *skb, struct net_device *dev)
{
	struct emac_board_info *db = netdev_priv(dev);
	unsigned long channel;
	unsigned long flags;

	channel = db->tx_fifo_stat & 3;
	if (channel == 3)
		return NETDEV_TX_BUSY;

	channel = (channel == 1 ? 1 : 0);

	spin_lock_irqsave(&db->lock, flags);

	writel(channel, db->membase + EMAC_TX_INS_REG);

	emac_outblk_32bit(db->membase + EMAC_TX_IO_DATA_REG,
			skb->data, skb->len);
	dev->stats.tx_bytes += skb->len;

	db->tx_fifo_stat |= 1 << channel;
	/* TX control: First packet immediately send, second packet queue */
	if (channel == 0) {
		/* set TX len */
		writel(skb->len, db->membase + EMAC_TX_PL0_REG);
		/* start translate from fifo to phy */
		writel(readl(db->membase + EMAC_TX_CTL0_REG) | 1,
		       db->membase + EMAC_TX_CTL0_REG);

		/* save the time stamp */
		netif_trans_update(dev);
	} else if (channel == 1) {
		/* set TX len */
		writel(skb->len, db->membase + EMAC_TX_PL1_REG);
		/* start translate from fifo to phy */
		writel(readl(db->membase + EMAC_TX_CTL1_REG) | 1,
		       db->membase + EMAC_TX_CTL1_REG);

		/* save the time stamp */
		netif_trans_update(dev);
	}

	if ((db->tx_fifo_stat & 3) == 3) {
		/* Second packet */
		netif_stop_queue(dev);
	}

	spin_unlock_irqrestore(&db->lock, flags);

	/* free this SKB */
	dev_consume_skb_any(skb);

	return NETDEV_TX_OK;
}

/* EMAC interrupt handler
 * receive the packet to upper layer, free the transmitted packet
 */
static void emac_tx_done(struct net_device *dev, struct emac_board_info *db,
			  unsigned int tx_status)
{
	/* One packet sent complete */
	db->tx_fifo_stat &= ~(tx_status & 3);
	if (3 == (tx_status & 3))
		dev->stats.tx_packets += 2;
	else
		dev->stats.tx_packets++;

	if (netif_msg_tx_done(db))
		dev_dbg(db->dev, "tx done, NSR %02x\n", tx_status);

	netif_wake_queue(dev);
}

/* Received a packet and pass to upper layer
 */
static void emac_rx(struct net_device *dev)
{
	struct emac_board_info *db = netdev_priv(dev);
	struct sk_buff *skb;
	u8 *rdptr;
	bool good_packet;
	static int rxlen_last;
	unsigned int reg_val;
	u32 rxhdr, rxstatus, rxcount, rxlen;

	/* Check packet ready or not */
	while (1) {
		/* race warning: the first packet might arrive with
		 * the interrupts disabled, but the second will fix
		 * it
		 */
		rxcount = readl(db->membase + EMAC_RX_FBC_REG);

		if (netif_msg_rx_status(db))
			dev_dbg(db->dev, "RXCount: %x\n", rxcount);

		if ((db->skb_last != NULL) && (rxlen_last > 0)) {
			dev->stats.rx_bytes += rxlen_last;

			/* Pass to upper layer */
			db->skb_last->protocol = eth_type_trans(db->skb_last,
								dev);
			netif_rx(db->skb_last);
			dev->stats.rx_packets++;
			db->skb_last = NULL;
			rxlen_last = 0;

			reg_val = readl(db->membase + EMAC_RX_CTL_REG);
			reg_val &= ~EMAC_RX_CTL_DMA_EN;
			writel(reg_val, db->membase + EMAC_RX_CTL_REG);
		}

		if (!rxcount) {
			db->emacrx_completed_flag = 1;
			reg_val = readl(db->membase + EMAC_INT_CTL_REG);
			reg_val |= (0xf << 0) | (0x01 << 8);
			writel(reg_val, db->membase + EMAC_INT_CTL_REG);

			/* had one stuck? */
			rxcount = readl(db->membase + EMAC_RX_FBC_REG);
			if (!rxcount)
				return;
		}

		reg_val = readl(db->membase + EMAC_RX_IO_DATA_REG);
		if (netif_msg_rx_status(db))
			dev_dbg(db->dev, "receive header: %x\n", reg_val);
		if (reg_val != EMAC_UNDOCUMENTED_MAGIC) {
			/* disable RX */
			reg_val = readl(db->membase + EMAC_CTL_REG);
			writel(reg_val & ~EMAC_CTL_RX_EN,
			       db->membase + EMAC_CTL_REG);

			/* Flush RX FIFO */
			reg_val = readl(db->membase + EMAC_RX_CTL_REG);
			writel(reg_val | (1 << 3),
			       db->membase + EMAC_RX_CTL_REG);

			do {
				reg_val = readl(db->membase + EMAC_RX_CTL_REG);
			} while (reg_val & (1 << 3));

			/* enable RX */
			reg_val = readl(db->membase + EMAC_CTL_REG);
			writel(reg_val | EMAC_CTL_RX_EN,
			       db->membase + EMAC_CTL_REG);
			reg_val = readl(db->membase + EMAC_INT_CTL_REG);
			reg_val |= (0xf << 0) | (0x01 << 8);
			writel(reg_val, db->membase + EMAC_INT_CTL_REG);

			db->emacrx_completed_flag = 1;

			return;
		}

		/* A packet ready now  & Get status/length */
		good_packet = true;

		rxhdr = readl(db->membase + EMAC_RX_IO_DATA_REG);

		if (netif_msg_rx_status(db))
			dev_dbg(db->dev, "rxhdr: %x\n", *((int *)(&rxhdr)));

		rxlen = EMAC_RX_IO_DATA_LEN(rxhdr);
		rxstatus = EMAC_RX_IO_DATA_STATUS(rxhdr);

		if (netif_msg_rx_status(db))
			dev_dbg(db->dev, "RX: status %02x, length %04x\n",
				rxstatus, rxlen);

		/* Packet Status check */
		if (rxlen < 0x40) {
			good_packet = false;
			if (netif_msg_rx_err(db))
				dev_dbg(db->dev, "RX: Bad Packet (runt)\n");
		}

		if (unlikely(!(rxstatus & EMAC_RX_IO_DATA_STATUS_OK))) {
			good_packet = false;

			if (rxstatus & EMAC_RX_IO_DATA_STATUS_CRC_ERR) {
				if (netif_msg_rx_err(db))
					dev_dbg(db->dev, "crc error\n");
				dev->stats.rx_crc_errors++;
			}

			if (rxstatus & EMAC_RX_IO_DATA_STATUS_LEN_ERR) {
				if (netif_msg_rx_err(db))
					dev_dbg(db->dev, "length error\n");
				dev->stats.rx_length_errors++;
			}
		}

		/* Move data from EMAC */
		if (good_packet) {
			skb = netdev_alloc_skb(dev, rxlen + 4);
			if (!skb)
				continue;
			skb_reserve(skb, 2);
			rdptr = skb_put(skb, rxlen - 4);

			/* Read received packet from RX SRAM */
			if (netif_msg_rx_status(db))
				dev_dbg(db->dev, "RxLen %x\n", rxlen);

			emac_inblk_32bit(db->membase + EMAC_RX_IO_DATA_REG,
					rdptr, rxlen);
			dev->stats.rx_bytes += rxlen;

			/* Pass to upper layer */
			skb->protocol = eth_type_trans(skb, dev);
			netif_rx(skb);
			dev->stats.rx_packets++;
		}
	}
}

static irqreturn_t emac_interrupt(int irq, void *dev_id)
{
	struct net_device *dev = dev_id;
	struct emac_board_info *db = netdev_priv(dev);
	int int_status;
	unsigned int reg_val;

	/* A real interrupt coming */

	spin_lock(&db->lock);

	/* Disable all interrupts */
	writel(0, db->membase + EMAC_INT_CTL_REG);

	/* Got EMAC interrupt status */
	/* Got ISR */
	int_status = readl(db->membase + EMAC_INT_STA_REG);
	/* Clear ISR status */
	writel(int_status, db->membase + EMAC_INT_STA_REG);

	if (netif_msg_intr(db))
		dev_dbg(db->dev, "emac interrupt %02x\n", int_status);

	/* Received the coming packet */
	if ((int_status & 0x100) && (db->emacrx_completed_flag == 1)) {
		/* carrier lost */
		db->emacrx_completed_flag = 0;
		emac_rx(dev);
	}

	/* Transmit Interrupt check */
	if (int_status & (0x01 | 0x02))
		emac_tx_done(dev, db, int_status);

	if (int_status & (0x04 | 0x08))
		netdev_info(dev, " ab : %x\n", int_status);

	/* Re-enable interrupt mask */
	if (db->emacrx_completed_flag == 1) {
		reg_val = readl(db->membase + EMAC_INT_CTL_REG);
		reg_val |= (0xf << 0) | (0x01 << 8);
		writel(reg_val, db->membase + EMAC_INT_CTL_REG);
	}
	spin_unlock(&db->lock);

	return IRQ_HANDLED;
}

#ifdef CONFIG_NET_POLL_CONTROLLER
/*
 * Used by netconsole
 */
static void emac_poll_controller(struct net_device *dev)
{
	disable_irq(dev->irq);
	emac_interrupt(dev->irq, dev);
	enable_irq(dev->irq);
}
#endif

/*  Open the interface.
 *  The interface is opened whenever "ifconfig" actives it.
 */
static int emac_open(struct net_device *dev)
{
	struct emac_board_info *db = netdev_priv(dev);
	int ret;

	if (netif_msg_ifup(db))
		dev_dbg(db->dev, "enabling %s\n", dev->name);

	if (request_irq(dev->irq, &emac_interrupt, 0, dev->name, dev))
		return -EAGAIN;

	/* Initialize EMAC board */
	emac_reset(db);
	emac_init_device(dev);

	ret = emac_mdio_probe(dev);
	if (ret < 0) {
		free_irq(dev->irq, dev);
		netdev_err(dev, "cannot probe MDIO bus\n");
		return ret;
	}

	phy_start(dev->phydev);
	netif_start_queue(dev);

	return 0;
}

static void emac_shutdown(struct net_device *dev)
{
	unsigned int reg_val;
	struct emac_board_info *db = netdev_priv(dev);

	/* Disable all interrupt */
	writel(0, db->membase + EMAC_INT_CTL_REG);

	/* clear interrupt status */
	reg_val = readl(db->membase + EMAC_INT_STA_REG);
	writel(reg_val, db->membase + EMAC_INT_STA_REG);

	/* Disable RX/TX */
	reg_val = readl(db->membase + EMAC_CTL_REG);
	reg_val &= ~(EMAC_CTL_TX_EN | EMAC_CTL_RX_EN | EMAC_CTL_RESET);
	writel(reg_val, db->membase + EMAC_CTL_REG);
}

/* Stop the interface.
 * The interface is stopped when it is brought.
 */
static int emac_stop(struct net_device *ndev)
{
	struct emac_board_info *db = netdev_priv(ndev);

	if (netif_msg_ifdown(db))
		dev_dbg(db->dev, "shutting down %s\n", ndev->name);

	netif_stop_queue(ndev);
	netif_carrier_off(ndev);

	phy_stop(ndev->phydev);

	emac_mdio_remove(ndev);

	emac_shutdown(ndev);

	free_irq(ndev->irq, ndev);

	return 0;
}

static const struct net_device_ops emac_netdev_ops = {
	.ndo_open		= emac_open,
	.ndo_stop		= emac_stop,
	.ndo_start_xmit		= emac_start_xmit,
	.ndo_tx_timeout		= emac_timeout,
	.ndo_set_rx_mode	= emac_set_rx_mode,
	.ndo_do_ioctl		= phy_do_ioctl_running,
	.ndo_validate_addr	= eth_validate_addr,
	.ndo_set_mac_address	= emac_set_mac_address,
#ifdef CONFIG_NET_POLL_CONTROLLER
	.ndo_poll_controller	= emac_poll_controller,
#endif
};

/* Search EMAC board, allocate space and register it
 */
static int emac_probe(struct platform_device *pdev)
{
	struct device_node *np = pdev->dev.of_node;
	struct emac_board_info *db;
	struct net_device *ndev;
	int ret = 0;
	const char *mac_addr;

	ndev = alloc_etherdev(sizeof(struct emac_board_info));
	if (!ndev) {
		dev_err(&pdev->dev, "could not allocate device.\n");
		return -ENOMEM;
	}

	SET_NETDEV_DEV(ndev, &pdev->dev);

	db = netdev_priv(ndev);

	db->dev = &pdev->dev;
	db->ndev = ndev;
	db->pdev = pdev;
	db->msg_enable = netif_msg_init(debug, EMAC_DEFAULT_MSG_ENABLE);

	spin_lock_init(&db->lock);

	db->membase = of_iomap(np, 0);
	if (!db->membase) {
		dev_err(&pdev->dev, "failed to remap registers\n");
		ret = -ENOMEM;
		goto out;
	}

	/* fill in parameters for net-dev structure */
	ndev->base_addr = (unsigned long)db->membase;
	ndev->irq = irq_of_parse_and_map(np, 0);
	if (ndev->irq == -ENXIO) {
		netdev_err(ndev, "No irq resource\n");
		ret = ndev->irq;
		goto out_iounmap;
	}

	db->clk = devm_clk_get(&pdev->dev, NULL);
	if (IS_ERR(db->clk)) {
		ret = PTR_ERR(db->clk);
		goto out_iounmap;
	}

	ret = clk_prepare_enable(db->clk);
	if (ret) {
		dev_err(&pdev->dev, "Error couldn't enable clock (%d)\n", ret);
		goto out_iounmap;
	}

	ret = sunxi_sram_claim(&pdev->dev);
	if (ret) {
		dev_err(&pdev->dev, "Error couldn't map SRAM to device\n");
		goto out_clk_disable_unprepare;
	}

	db->phy_node = of_parse_phandle(np, "phy-handle", 0);
	if (!db->phy_node)
		db->phy_node = of_parse_phandle(np, "phy", 0);
	if (!db->phy_node) {
		dev_err(&pdev->dev, "no associated PHY\n");
		ret = -ENODEV;
		goto out_release_sram;
	}

	/* Read MAC-address from DT */
	mac_addr = of_get_mac_address(np);
	if (!IS_ERR(mac_addr))
		ether_addr_copy(ndev->dev_addr, mac_addr);

	/* Check if the MAC address is valid, if not get a random one */
	if (!is_valid_ether_addr(ndev->dev_addr)) {
		eth_hw_addr_random(ndev);
		dev_warn(&pdev->dev, "using random MAC address %pM\n",
			 ndev->dev_addr);
	}

	db->emacrx_completed_flag = 1;
	emac_powerup(ndev);
	emac_reset(db);

	ndev->netdev_ops = &emac_netdev_ops;
	ndev->watchdog_timeo = msecs_to_jiffies(watchdog);
	ndev->ethtool_ops = &emac_ethtool_ops;

	platform_set_drvdata(pdev, ndev);

	/* Carrier starts down, phylib will bring it up */
	netif_carrier_off(ndev);

	ret = register_netdev(ndev);
	if (ret) {
		dev_err(&pdev->dev, "Registering netdev failed!\n");
		ret = -ENODEV;
		goto out_release_sram;
	}

	dev_info(&pdev->dev, "%s: at %p, IRQ %d MAC: %pM\n",
		 ndev->name, db->membase, ndev->irq, ndev->dev_addr);

	return 0;

out_release_sram:
	sunxi_sram_release(&pdev->dev);
out_clk_disable_unprepare:
	clk_disable_unprepare(db->clk);
out_iounmap:
	iounmap(db->membase);
out:
	dev_err(db->dev, "not found (%d).\n", ret);

	free_netdev(ndev);

	return ret;
}

static int emac_remove(struct platform_device *pdev)
{
	struct net_device *ndev = platform_get_drvdata(pdev);
	struct emac_board_info *db = netdev_priv(ndev);

	unregister_netdev(ndev);
	sunxi_sram_release(&pdev->dev);
	clk_disable_unprepare(db->clk);
	iounmap(db->membase);
	free_netdev(ndev);

	dev_dbg(&pdev->dev, "released and freed device\n");
	return 0;
}

static int emac_suspend(struct platform_device *dev, pm_message_t state)
{
	struct net_device *ndev = platform_get_drvdata(dev);

	netif_carrier_off(ndev);
	netif_device_detach(ndev);
	emac_shutdown(ndev);

	return 0;
}

static int emac_resume(struct platform_device *dev)
{
	struct net_device *ndev = platform_get_drvdata(dev);
	struct emac_board_info *db = netdev_priv(ndev);

	emac_reset(db);
	emac_init_device(ndev);
	netif_device_attach(ndev);

	return 0;
}

static const struct of_device_id emac_of_match[] = {
	{.compatible = "allwinner,sun4i-a10-emac",},

	/* Deprecated */
	{.compatible = "allwinner,sun4i-emac",},
	{},
};

MODULE_DEVICE_TABLE(of, emac_of_match);

static struct platform_driver emac_driver = {
	.driver = {
		.name = "sun4i-emac",
		.of_match_table = emac_of_match,
	},
	.probe = emac_probe,
	.remove = emac_remove,
	.suspend = emac_suspend,
	.resume = emac_resume,
};

module_platform_driver(emac_driver);

MODULE_AUTHOR("Stefan Roese <sr@denx.de>");
MODULE_AUTHOR("Maxime Ripard <maxime.ripard@free-electrons.com>");
MODULE_DESCRIPTION("Allwinner A10 emac network driver");
MODULE_LICENSE("GPL");<|MERGE_RESOLUTION|>--- conflicted
+++ resolved
@@ -171,12 +171,7 @@
 	}
 
 	/* mask with MAC supported features */
-<<<<<<< HEAD
-	phydev->supported &= PHY_BASIC_FEATURES;
-	phydev->advertising = phydev->supported;
-=======
 	phy_set_max_speed(phydev, SPEED_100);
->>>>>>> 24b8d41d
 
 	db->link = 0;
 	db->speed = 0;
@@ -211,22 +206,6 @@
 	readsl(reg, data, round_up(count, 4) / 4);
 }
 
-<<<<<<< HEAD
-static int emac_ioctl(struct net_device *dev, struct ifreq *rq, int cmd)
-{
-	struct phy_device *phydev = dev->phydev;
-
-	if (!netif_running(dev))
-		return -EINVAL;
-
-	if (!phydev)
-		return -ENODEV;
-
-	return phy_mii_ioctl(phydev, rq, cmd);
-}
-
-=======
->>>>>>> 24b8d41d
 /* ethtool ops */
 static void emac_get_drvinfo(struct net_device *dev,
 			      struct ethtool_drvinfo *info)
@@ -235,8 +214,6 @@
 	strlcpy(info->bus_info, dev_name(&dev->dev), sizeof(info->bus_info));
 }
 
-<<<<<<< HEAD
-=======
 static u32 emac_get_msglevel(struct net_device *dev)
 {
 	struct emac_board_info *db = netdev_priv(dev);
@@ -251,17 +228,13 @@
 	db->msg_enable = value;
 }
 
->>>>>>> 24b8d41d
 static const struct ethtool_ops emac_ethtool_ops = {
 	.get_drvinfo	= emac_get_drvinfo,
 	.get_link	= ethtool_op_get_link,
 	.get_link_ksettings = phy_ethtool_get_link_ksettings,
 	.set_link_ksettings = phy_ethtool_set_link_ksettings,
-<<<<<<< HEAD
-=======
 	.get_msglevel	= emac_get_msglevel,
 	.set_msglevel	= emac_set_msglevel,
->>>>>>> 24b8d41d
 };
 
 static unsigned int emac_setup(struct net_device *ndev)
