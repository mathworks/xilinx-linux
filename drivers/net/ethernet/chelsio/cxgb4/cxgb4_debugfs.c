/*
 * This file is part of the Chelsio T4 Ethernet driver for Linux.
 *
 * Copyright (c) 2003-2014 Chelsio Communications, Inc. All rights reserved.
 *
 * This software is available to you under a choice of one of two
 * licenses.  You may choose to be licensed under the terms of the GNU
 * General Public License (GPL) Version 2, available from the file
 * COPYING in the main directory of this source tree, or the
 * OpenIB.org BSD license below:
 *
 *     Redistribution and use in source and binary forms, with or
 *     without modification, are permitted provided that the following
 *     conditions are met:
 *
 *      - Redistributions of source code must retain the above
 *        copyright notice, this list of conditions and the following
 *        disclaimer.
 *
 *      - Redistributions in binary form must reproduce the above
 *        copyright notice, this list of conditions and the following
 *        disclaimer in the documentation and/or other materials
 *        provided with the distribution.
 *
 * THE SOFTWARE IS PROVIDED "AS IS", WITHOUT WARRANTY OF ANY KIND,
 * EXPRESS OR IMPLIED, INCLUDING BUT NOT LIMITED TO THE WARRANTIES OF
 * MERCHANTABILITY, FITNESS FOR A PARTICULAR PURPOSE AND
 * NONINFRINGEMENT. IN NO EVENT SHALL THE AUTHORS OR COPYRIGHT HOLDERS
 * BE LIABLE FOR ANY CLAIM, DAMAGES OR OTHER LIABILITY, WHETHER IN AN
 * ACTION OF CONTRACT, TORT OR OTHERWISE, ARISING FROM, OUT OF OR IN
 * CONNECTION WITH THE SOFTWARE OR THE USE OR OTHER DEALINGS IN THE
 * SOFTWARE.
 */

#include <linux/seq_file.h>
#include <linux/debugfs.h>
#include <linux/string_helpers.h>
#include <linux/sort.h>
#include <linux/ctype.h>

#include "cxgb4.h"
#include "t4_regs.h"
#include "t4_values.h"
#include "t4fw_api.h"
#include "cxgb4_debugfs.h"
#include "clip_tbl.h"
#include "l2t.h"
#include "cudbg_if.h"
#include "cudbg_lib_common.h"
#include "cudbg_entity.h"
#include "cudbg_lib.h"
#include "cxgb4_tc_mqprio.h"

/* generic seq_file support for showing a table of size rows x width. */
static void *seq_tab_get_idx(struct seq_tab *tb, loff_t pos)
{
	pos -= tb->skip_first;
	return pos >= tb->rows ? NULL : &tb->data[pos * tb->width];
}

static void *seq_tab_start(struct seq_file *seq, loff_t *pos)
{
	struct seq_tab *tb = seq->private;

	if (tb->skip_first && *pos == 0)
		return SEQ_START_TOKEN;

	return seq_tab_get_idx(tb, *pos);
}

static void *seq_tab_next(struct seq_file *seq, void *v, loff_t *pos)
{
	v = seq_tab_get_idx(seq->private, *pos + 1);
	++(*pos);
	return v;
}

static void seq_tab_stop(struct seq_file *seq, void *v)
{
}

static int seq_tab_show(struct seq_file *seq, void *v)
{
	const struct seq_tab *tb = seq->private;

	return tb->show(seq, v, ((char *)v - tb->data) / tb->width);
}

static const struct seq_operations seq_tab_ops = {
	.start = seq_tab_start,
	.next  = seq_tab_next,
	.stop  = seq_tab_stop,
	.show  = seq_tab_show
};

struct seq_tab *seq_open_tab(struct file *f, unsigned int rows,
			     unsigned int width, unsigned int have_header,
			     int (*show)(struct seq_file *seq, void *v, int i))
{
	struct seq_tab *p;

	p = __seq_open_private(f, &seq_tab_ops, sizeof(*p) + rows * width);
	if (p) {
		p->show = show;
		p->rows = rows;
		p->width = width;
		p->skip_first = have_header != 0;
	}
	return p;
}

/* Trim the size of a seq_tab to the supplied number of rows.  The operation is
 * irreversible.
 */
static int seq_tab_trim(struct seq_tab *p, unsigned int new_rows)
{
	if (new_rows > p->rows)
		return -EINVAL;
	p->rows = new_rows;
	return 0;
}

static int cim_la_show(struct seq_file *seq, void *v, int idx)
{
	if (v == SEQ_START_TOKEN)
		seq_puts(seq, "Status   Data      PC     LS0Stat  LS0Addr "
			 "            LS0Data\n");
	else {
		const u32 *p = v;

		seq_printf(seq,
			   "  %02x  %x%07x %x%07x %08x %08x %08x%08x%08x%08x\n",
			   (p[0] >> 4) & 0xff, p[0] & 0xf, p[1] >> 4,
			   p[1] & 0xf, p[2] >> 4, p[2] & 0xf, p[3], p[4], p[5],
			   p[6], p[7]);
	}
	return 0;
}

static int cim_la_show_3in1(struct seq_file *seq, void *v, int idx)
{
	if (v == SEQ_START_TOKEN) {
		seq_puts(seq, "Status   Data      PC\n");
	} else {
		const u32 *p = v;

		seq_printf(seq, "  %02x   %08x %08x\n", p[5] & 0xff, p[6],
			   p[7]);
		seq_printf(seq, "  %02x   %02x%06x %02x%06x\n",
			   (p[3] >> 8) & 0xff, p[3] & 0xff, p[4] >> 8,
			   p[4] & 0xff, p[5] >> 8);
		seq_printf(seq, "  %02x   %x%07x %x%07x\n", (p[0] >> 4) & 0xff,
			   p[0] & 0xf, p[1] >> 4, p[1] & 0xf, p[2] >> 4);
	}
	return 0;
}

static int cim_la_show_t6(struct seq_file *seq, void *v, int idx)
{
	if (v == SEQ_START_TOKEN) {
		seq_puts(seq, "Status   Inst    Data      PC     LS0Stat  "
			 "LS0Addr  LS0Data  LS1Stat  LS1Addr  LS1Data\n");
	} else {
		const u32 *p = v;

		seq_printf(seq, "  %02x   %04x%04x %04x%04x %04x%04x %08x %08x %08x %08x %08x %08x\n",
			   (p[9] >> 16) & 0xff,       /* Status */
			   p[9] & 0xffff, p[8] >> 16, /* Inst */
			   p[8] & 0xffff, p[7] >> 16, /* Data */
			   p[7] & 0xffff, p[6] >> 16, /* PC */
			   p[2], p[1], p[0],      /* LS0 Stat, Addr and Data */
			   p[5], p[4], p[3]);     /* LS1 Stat, Addr and Data */
	}
	return 0;
}

static int cim_la_show_pc_t6(struct seq_file *seq, void *v, int idx)
{
	if (v == SEQ_START_TOKEN) {
		seq_puts(seq, "Status   Inst    Data      PC\n");
	} else {
		const u32 *p = v;

		seq_printf(seq, "  %02x   %08x %08x %08x\n",
			   p[3] & 0xff, p[2], p[1], p[0]);
		seq_printf(seq, "  %02x   %02x%06x %02x%06x %02x%06x\n",
			   (p[6] >> 8) & 0xff, p[6] & 0xff, p[5] >> 8,
			   p[5] & 0xff, p[4] >> 8, p[4] & 0xff, p[3] >> 8);
		seq_printf(seq, "  %02x   %04x%04x %04x%04x %04x%04x\n",
			   (p[9] >> 16) & 0xff, p[9] & 0xffff, p[8] >> 16,
			   p[8] & 0xffff, p[7] >> 16, p[7] & 0xffff,
			   p[6] >> 16);
	}
	return 0;
}

static int cim_la_open(struct inode *inode, struct file *file)
{
	int ret;
	unsigned int cfg;
	struct seq_tab *p;
	struct adapter *adap = inode->i_private;

	ret = t4_cim_read(adap, UP_UP_DBG_LA_CFG_A, 1, &cfg);
	if (ret)
		return ret;

	if (is_t6(adap->params.chip)) {
		/* +1 to account for integer division of CIMLA_SIZE/10 */
		p = seq_open_tab(file, (adap->params.cim_la_size / 10) + 1,
				 10 * sizeof(u32), 1,
				 cfg & UPDBGLACAPTPCONLY_F ?
					cim_la_show_pc_t6 : cim_la_show_t6);
	} else {
		p = seq_open_tab(file, adap->params.cim_la_size / 8,
				 8 * sizeof(u32), 1,
				 cfg & UPDBGLACAPTPCONLY_F ? cim_la_show_3in1 :
							     cim_la_show);
	}
	if (!p)
		return -ENOMEM;

	ret = t4_cim_read_la(adap, (u32 *)p->data, NULL);
	if (ret)
		seq_release_private(inode, file);
	return ret;
}

static const struct file_operations cim_la_fops = {
	.owner   = THIS_MODULE,
	.open    = cim_la_open,
	.read    = seq_read,
	.llseek  = seq_lseek,
	.release = seq_release_private
};

static int cim_pif_la_show(struct seq_file *seq, void *v, int idx)
{
	const u32 *p = v;

	if (v == SEQ_START_TOKEN) {
		seq_puts(seq, "Cntl ID DataBE   Addr                 Data\n");
	} else if (idx < CIM_PIFLA_SIZE) {
		seq_printf(seq, " %02x  %02x  %04x  %08x %08x%08x%08x%08x\n",
			   (p[5] >> 22) & 0xff, (p[5] >> 16) & 0x3f,
			   p[5] & 0xffff, p[4], p[3], p[2], p[1], p[0]);
	} else {
		if (idx == CIM_PIFLA_SIZE)
			seq_puts(seq, "\nCntl ID               Data\n");
		seq_printf(seq, " %02x  %02x %08x%08x%08x%08x\n",
			   (p[4] >> 6) & 0xff, p[4] & 0x3f,
			   p[3], p[2], p[1], p[0]);
	}
	return 0;
}

static int cim_pif_la_open(struct inode *inode, struct file *file)
{
	struct seq_tab *p;
	struct adapter *adap = inode->i_private;

	p = seq_open_tab(file, 2 * CIM_PIFLA_SIZE, 6 * sizeof(u32), 1,
			 cim_pif_la_show);
	if (!p)
		return -ENOMEM;

	t4_cim_read_pif_la(adap, (u32 *)p->data,
			   (u32 *)p->data + 6 * CIM_PIFLA_SIZE, NULL, NULL);
	return 0;
}

static const struct file_operations cim_pif_la_fops = {
	.owner   = THIS_MODULE,
	.open    = cim_pif_la_open,
	.read    = seq_read,
	.llseek  = seq_lseek,
	.release = seq_release_private
};

static int cim_ma_la_show(struct seq_file *seq, void *v, int idx)
{
	const u32 *p = v;

	if (v == SEQ_START_TOKEN) {
		seq_puts(seq, "\n");
	} else if (idx < CIM_MALA_SIZE) {
		seq_printf(seq, "%02x%08x%08x%08x%08x\n",
			   p[4], p[3], p[2], p[1], p[0]);
	} else {
		if (idx == CIM_MALA_SIZE)
			seq_puts(seq,
				 "\nCnt ID Tag UE       Data       RDY VLD\n");
		seq_printf(seq, "%3u %2u  %x   %u %08x%08x  %u   %u\n",
			   (p[2] >> 10) & 0xff, (p[2] >> 7) & 7,
			   (p[2] >> 3) & 0xf, (p[2] >> 2) & 1,
			   (p[1] >> 2) | ((p[2] & 3) << 30),
			   (p[0] >> 2) | ((p[1] & 3) << 30), (p[0] >> 1) & 1,
			   p[0] & 1);
	}
	return 0;
}

static int cim_ma_la_open(struct inode *inode, struct file *file)
{
	struct seq_tab *p;
	struct adapter *adap = inode->i_private;

	p = seq_open_tab(file, 2 * CIM_MALA_SIZE, 5 * sizeof(u32), 1,
			 cim_ma_la_show);
	if (!p)
		return -ENOMEM;

	t4_cim_read_ma_la(adap, (u32 *)p->data,
			  (u32 *)p->data + 5 * CIM_MALA_SIZE);
	return 0;
}

static const struct file_operations cim_ma_la_fops = {
	.owner   = THIS_MODULE,
	.open    = cim_ma_la_open,
	.read    = seq_read,
	.llseek  = seq_lseek,
	.release = seq_release_private
};

static int cim_qcfg_show(struct seq_file *seq, void *v)
{
	static const char * const qname[] = {
		"TP0", "TP1", "ULP", "SGE0", "SGE1", "NC-SI",
		"ULP0", "ULP1", "ULP2", "ULP3", "SGE", "NC-SI",
		"SGE0-RX", "SGE1-RX"
	};

	int i;
	struct adapter *adap = seq->private;
	u16 base[CIM_NUM_IBQ + CIM_NUM_OBQ_T5];
	u16 size[CIM_NUM_IBQ + CIM_NUM_OBQ_T5];
	u32 stat[(4 * (CIM_NUM_IBQ + CIM_NUM_OBQ_T5))];
	u16 thres[CIM_NUM_IBQ];
	u32 obq_wr_t4[2 * CIM_NUM_OBQ], *wr;
	u32 obq_wr_t5[2 * CIM_NUM_OBQ_T5];
	u32 *p = stat;
	int cim_num_obq = is_t4(adap->params.chip) ?
				CIM_NUM_OBQ : CIM_NUM_OBQ_T5;

	i = t4_cim_read(adap, is_t4(adap->params.chip) ? UP_IBQ_0_RDADDR_A :
			UP_IBQ_0_SHADOW_RDADDR_A,
			ARRAY_SIZE(stat), stat);
	if (!i) {
		if (is_t4(adap->params.chip)) {
			i = t4_cim_read(adap, UP_OBQ_0_REALADDR_A,
					ARRAY_SIZE(obq_wr_t4), obq_wr_t4);
			wr = obq_wr_t4;
		} else {
			i = t4_cim_read(adap, UP_OBQ_0_SHADOW_REALADDR_A,
					ARRAY_SIZE(obq_wr_t5), obq_wr_t5);
			wr = obq_wr_t5;
		}
	}
	if (i)
		return i;

	t4_read_cimq_cfg(adap, base, size, thres);

	seq_printf(seq,
		   "  Queue  Base  Size Thres  RdPtr WrPtr  SOP  EOP Avail\n");
	for (i = 0; i < CIM_NUM_IBQ; i++, p += 4)
		seq_printf(seq, "%7s %5x %5u %5u %6x  %4x %4u %4u %5u\n",
			   qname[i], base[i], size[i], thres[i],
			   IBQRDADDR_G(p[0]), IBQWRADDR_G(p[1]),
			   QUESOPCNT_G(p[3]), QUEEOPCNT_G(p[3]),
			   QUEREMFLITS_G(p[2]) * 16);
	for ( ; i < CIM_NUM_IBQ + cim_num_obq; i++, p += 4, wr += 2)
		seq_printf(seq, "%7s %5x %5u %12x  %4x %4u %4u %5u\n",
			   qname[i], base[i], size[i],
			   QUERDADDR_G(p[0]) & 0x3fff, wr[0] - base[i],
			   QUESOPCNT_G(p[3]), QUEEOPCNT_G(p[3]),
			   QUEREMFLITS_G(p[2]) * 16);
	return 0;
}
DEFINE_SHOW_ATTRIBUTE(cim_qcfg);

static int cimq_show(struct seq_file *seq, void *v, int idx)
{
	const u32 *p = v;

	seq_printf(seq, "%#06x: %08x %08x %08x %08x\n", idx * 16, p[0], p[1],
		   p[2], p[3]);
	return 0;
}

static int cim_ibq_open(struct inode *inode, struct file *file)
{
	int ret;
	struct seq_tab *p;
	unsigned int qid = (uintptr_t)inode->i_private & 7;
	struct adapter *adap = inode->i_private - qid;

	p = seq_open_tab(file, CIM_IBQ_SIZE, 4 * sizeof(u32), 0, cimq_show);
	if (!p)
		return -ENOMEM;

	ret = t4_read_cim_ibq(adap, qid, (u32 *)p->data, CIM_IBQ_SIZE * 4);
	if (ret < 0)
		seq_release_private(inode, file);
	else
		ret = 0;
	return ret;
}

static const struct file_operations cim_ibq_fops = {
	.owner   = THIS_MODULE,
	.open    = cim_ibq_open,
	.read    = seq_read,
	.llseek  = seq_lseek,
	.release = seq_release_private
};

static int cim_obq_open(struct inode *inode, struct file *file)
{
	int ret;
	struct seq_tab *p;
	unsigned int qid = (uintptr_t)inode->i_private & 7;
	struct adapter *adap = inode->i_private - qid;

	p = seq_open_tab(file, 6 * CIM_OBQ_SIZE, 4 * sizeof(u32), 0, cimq_show);
	if (!p)
		return -ENOMEM;

	ret = t4_read_cim_obq(adap, qid, (u32 *)p->data, 6 * CIM_OBQ_SIZE * 4);
	if (ret < 0) {
		seq_release_private(inode, file);
	} else {
		seq_tab_trim(p, ret / 4);
		ret = 0;
	}
	return ret;
}

static const struct file_operations cim_obq_fops = {
	.owner   = THIS_MODULE,
	.open    = cim_obq_open,
	.read    = seq_read,
	.llseek  = seq_lseek,
	.release = seq_release_private
};

struct field_desc {
	const char *name;
	unsigned int start;
	unsigned int width;
};

static void field_desc_show(struct seq_file *seq, u64 v,
			    const struct field_desc *p)
{
	char buf[32];
	int line_size = 0;

	while (p->name) {
		u64 mask = (1ULL << p->width) - 1;
		int len = scnprintf(buf, sizeof(buf), "%s: %llu", p->name,
				    ((unsigned long long)v >> p->start) & mask);

		if (line_size + len >= 79) {
			line_size = 8;
			seq_puts(seq, "\n        ");
		}
		seq_printf(seq, "%s ", buf);
		line_size += len + 1;
		p++;
	}
	seq_putc(seq, '\n');
}

static struct field_desc tp_la0[] = {
	{ "RcfOpCodeOut", 60, 4 },
	{ "State", 56, 4 },
	{ "WcfState", 52, 4 },
	{ "RcfOpcSrcOut", 50, 2 },
	{ "CRxError", 49, 1 },
	{ "ERxError", 48, 1 },
	{ "SanityFailed", 47, 1 },
	{ "SpuriousMsg", 46, 1 },
	{ "FlushInputMsg", 45, 1 },
	{ "FlushInputCpl", 44, 1 },
	{ "RssUpBit", 43, 1 },
	{ "RssFilterHit", 42, 1 },
	{ "Tid", 32, 10 },
	{ "InitTcb", 31, 1 },
	{ "LineNumber", 24, 7 },
	{ "Emsg", 23, 1 },
	{ "EdataOut", 22, 1 },
	{ "Cmsg", 21, 1 },
	{ "CdataOut", 20, 1 },
	{ "EreadPdu", 19, 1 },
	{ "CreadPdu", 18, 1 },
	{ "TunnelPkt", 17, 1 },
	{ "RcfPeerFin", 16, 1 },
	{ "RcfReasonOut", 12, 4 },
	{ "TxCchannel", 10, 2 },
	{ "RcfTxChannel", 8, 2 },
	{ "RxEchannel", 6, 2 },
	{ "RcfRxChannel", 5, 1 },
	{ "RcfDataOutSrdy", 4, 1 },
	{ "RxDvld", 3, 1 },
	{ "RxOoDvld", 2, 1 },
	{ "RxCongestion", 1, 1 },
	{ "TxCongestion", 0, 1 },
	{ NULL }
};

static int tp_la_show(struct seq_file *seq, void *v, int idx)
{
	const u64 *p = v;

	field_desc_show(seq, *p, tp_la0);
	return 0;
}

static int tp_la_show2(struct seq_file *seq, void *v, int idx)
{
	const u64 *p = v;

	if (idx)
		seq_putc(seq, '\n');
	field_desc_show(seq, p[0], tp_la0);
	if (idx < (TPLA_SIZE / 2 - 1) || p[1] != ~0ULL)
		field_desc_show(seq, p[1], tp_la0);
	return 0;
}

static int tp_la_show3(struct seq_file *seq, void *v, int idx)
{
	static struct field_desc tp_la1[] = {
		{ "CplCmdIn", 56, 8 },
		{ "CplCmdOut", 48, 8 },
		{ "ESynOut", 47, 1 },
		{ "EAckOut", 46, 1 },
		{ "EFinOut", 45, 1 },
		{ "ERstOut", 44, 1 },
		{ "SynIn", 43, 1 },
		{ "AckIn", 42, 1 },
		{ "FinIn", 41, 1 },
		{ "RstIn", 40, 1 },
		{ "DataIn", 39, 1 },
		{ "DataInVld", 38, 1 },
		{ "PadIn", 37, 1 },
		{ "RxBufEmpty", 36, 1 },
		{ "RxDdp", 35, 1 },
		{ "RxFbCongestion", 34, 1 },
		{ "TxFbCongestion", 33, 1 },
		{ "TxPktSumSrdy", 32, 1 },
		{ "RcfUlpType", 28, 4 },
		{ "Eread", 27, 1 },
		{ "Ebypass", 26, 1 },
		{ "Esave", 25, 1 },
		{ "Static0", 24, 1 },
		{ "Cread", 23, 1 },
		{ "Cbypass", 22, 1 },
		{ "Csave", 21, 1 },
		{ "CPktOut", 20, 1 },
		{ "RxPagePoolFull", 18, 2 },
		{ "RxLpbkPkt", 17, 1 },
		{ "TxLpbkPkt", 16, 1 },
		{ "RxVfValid", 15, 1 },
		{ "SynLearned", 14, 1 },
		{ "SetDelEntry", 13, 1 },
		{ "SetInvEntry", 12, 1 },
		{ "CpcmdDvld", 11, 1 },
		{ "CpcmdSave", 10, 1 },
		{ "RxPstructsFull", 8, 2 },
		{ "EpcmdDvld", 7, 1 },
		{ "EpcmdFlush", 6, 1 },
		{ "EpcmdTrimPrefix", 5, 1 },
		{ "EpcmdTrimPostfix", 4, 1 },
		{ "ERssIp4Pkt", 3, 1 },
		{ "ERssIp6Pkt", 2, 1 },
		{ "ERssTcpUdpPkt", 1, 1 },
		{ "ERssFceFipPkt", 0, 1 },
		{ NULL }
	};
	static struct field_desc tp_la2[] = {
		{ "CplCmdIn", 56, 8 },
		{ "MpsVfVld", 55, 1 },
		{ "MpsPf", 52, 3 },
		{ "MpsVf", 44, 8 },
		{ "SynIn", 43, 1 },
		{ "AckIn", 42, 1 },
		{ "FinIn", 41, 1 },
		{ "RstIn", 40, 1 },
		{ "DataIn", 39, 1 },
		{ "DataInVld", 38, 1 },
		{ "PadIn", 37, 1 },
		{ "RxBufEmpty", 36, 1 },
		{ "RxDdp", 35, 1 },
		{ "RxFbCongestion", 34, 1 },
		{ "TxFbCongestion", 33, 1 },
		{ "TxPktSumSrdy", 32, 1 },
		{ "RcfUlpType", 28, 4 },
		{ "Eread", 27, 1 },
		{ "Ebypass", 26, 1 },
		{ "Esave", 25, 1 },
		{ "Static0", 24, 1 },
		{ "Cread", 23, 1 },
		{ "Cbypass", 22, 1 },
		{ "Csave", 21, 1 },
		{ "CPktOut", 20, 1 },
		{ "RxPagePoolFull", 18, 2 },
		{ "RxLpbkPkt", 17, 1 },
		{ "TxLpbkPkt", 16, 1 },
		{ "RxVfValid", 15, 1 },
		{ "SynLearned", 14, 1 },
		{ "SetDelEntry", 13, 1 },
		{ "SetInvEntry", 12, 1 },
		{ "CpcmdDvld", 11, 1 },
		{ "CpcmdSave", 10, 1 },
		{ "RxPstructsFull", 8, 2 },
		{ "EpcmdDvld", 7, 1 },
		{ "EpcmdFlush", 6, 1 },
		{ "EpcmdTrimPrefix", 5, 1 },
		{ "EpcmdTrimPostfix", 4, 1 },
		{ "ERssIp4Pkt", 3, 1 },
		{ "ERssIp6Pkt", 2, 1 },
		{ "ERssTcpUdpPkt", 1, 1 },
		{ "ERssFceFipPkt", 0, 1 },
		{ NULL }
	};
	const u64 *p = v;

	if (idx)
		seq_putc(seq, '\n');
	field_desc_show(seq, p[0], tp_la0);
	if (idx < (TPLA_SIZE / 2 - 1) || p[1] != ~0ULL)
		field_desc_show(seq, p[1], (p[0] & BIT(17)) ? tp_la2 : tp_la1);
	return 0;
}

static int tp_la_open(struct inode *inode, struct file *file)
{
	struct seq_tab *p;
	struct adapter *adap = inode->i_private;

	switch (DBGLAMODE_G(t4_read_reg(adap, TP_DBG_LA_CONFIG_A))) {
	case 2:
		p = seq_open_tab(file, TPLA_SIZE / 2, 2 * sizeof(u64), 0,
				 tp_la_show2);
		break;
	case 3:
		p = seq_open_tab(file, TPLA_SIZE / 2, 2 * sizeof(u64), 0,
				 tp_la_show3);
		break;
	default:
		p = seq_open_tab(file, TPLA_SIZE, sizeof(u64), 0, tp_la_show);
	}
	if (!p)
		return -ENOMEM;

	t4_tp_read_la(adap, (u64 *)p->data, NULL);
	return 0;
}

static ssize_t tp_la_write(struct file *file, const char __user *buf,
			   size_t count, loff_t *pos)
{
	int err;
	char s[32];
	unsigned long val;
	size_t size = min(sizeof(s) - 1, count);
	struct adapter *adap = file_inode(file)->i_private;

	if (copy_from_user(s, buf, size))
		return -EFAULT;
	s[size] = '\0';
	err = kstrtoul(s, 0, &val);
	if (err)
		return err;
	if (val > 0xffff)
		return -EINVAL;
	adap->params.tp.la_mask = val << 16;
	t4_set_reg_field(adap, TP_DBG_LA_CONFIG_A, 0xffff0000U,
			 adap->params.tp.la_mask);
	return count;
}

static const struct file_operations tp_la_fops = {
	.owner   = THIS_MODULE,
	.open    = tp_la_open,
	.read    = seq_read,
	.llseek  = seq_lseek,
	.release = seq_release_private,
	.write   = tp_la_write
};

static int ulprx_la_show(struct seq_file *seq, void *v, int idx)
{
	const u32 *p = v;

	if (v == SEQ_START_TOKEN)
		seq_puts(seq, "      Pcmd        Type   Message"
			 "                Data\n");
	else
		seq_printf(seq, "%08x%08x  %4x  %08x  %08x%08x%08x%08x\n",
			   p[1], p[0], p[2], p[3], p[7], p[6], p[5], p[4]);
	return 0;
}

static int ulprx_la_open(struct inode *inode, struct file *file)
{
	struct seq_tab *p;
	struct adapter *adap = inode->i_private;

	p = seq_open_tab(file, ULPRX_LA_SIZE, 8 * sizeof(u32), 1,
			 ulprx_la_show);
	if (!p)
		return -ENOMEM;

	t4_ulprx_read_la(adap, (u32 *)p->data);
	return 0;
}

static const struct file_operations ulprx_la_fops = {
	.owner   = THIS_MODULE,
	.open    = ulprx_la_open,
	.read    = seq_read,
	.llseek  = seq_lseek,
	.release = seq_release_private
};

/* Show the PM memory stats.  These stats include:
 *
 * TX:
 *   Read: memory read operation
 *   Write Bypass: cut-through
 *   Bypass + mem: cut-through and save copy
 *
 * RX:
 *   Read: memory read
 *   Write Bypass: cut-through
 *   Flush: payload trim or drop
 */
static int pm_stats_show(struct seq_file *seq, void *v)
{
	static const char * const tx_pm_stats[] = {
		"Read:", "Write bypass:", "Write mem:", "Bypass + mem:"
	};
	static const char * const rx_pm_stats[] = {
		"Read:", "Write bypass:", "Write mem:", "Flush:"
	};

	int i;
	u32 tx_cnt[T6_PM_NSTATS], rx_cnt[T6_PM_NSTATS];
	u64 tx_cyc[T6_PM_NSTATS], rx_cyc[T6_PM_NSTATS];
	struct adapter *adap = seq->private;

	t4_pmtx_get_stats(adap, tx_cnt, tx_cyc);
	t4_pmrx_get_stats(adap, rx_cnt, rx_cyc);

	seq_printf(seq, "%13s %10s  %20s\n", " ", "Tx pcmds", "Tx bytes");
	for (i = 0; i < PM_NSTATS - 1; i++)
		seq_printf(seq, "%-13s %10u  %20llu\n",
			   tx_pm_stats[i], tx_cnt[i], tx_cyc[i]);

	seq_printf(seq, "%13s %10s  %20s\n", " ", "Rx pcmds", "Rx bytes");
	for (i = 0; i < PM_NSTATS - 1; i++)
		seq_printf(seq, "%-13s %10u  %20llu\n",
			   rx_pm_stats[i], rx_cnt[i], rx_cyc[i]);

	if (CHELSIO_CHIP_VERSION(adap->params.chip) > CHELSIO_T5) {
		/* In T5 the granularity of the total wait is too fine.
		 * It is not useful as it reaches the max value too fast.
		 * Hence display this Input FIFO wait for T6 onwards.
		 */
		seq_printf(seq, "%13s %10s  %20s\n",
			   " ", "Total wait", "Total Occupancy");
		seq_printf(seq, "Tx FIFO wait  %10u  %20llu\n",
			   tx_cnt[i], tx_cyc[i]);
		seq_printf(seq, "Rx FIFO wait  %10u  %20llu\n",
			   rx_cnt[i], rx_cyc[i]);

		/* Skip index 6 as there is nothing useful ihere */
		i += 2;

		/* At index 7, a new stat for read latency (count, total wait)
		 * is added.
		 */
		seq_printf(seq, "%13s %10s  %20s\n",
			   " ", "Reads", "Total wait");
		seq_printf(seq, "Tx latency    %10u  %20llu\n",
			   tx_cnt[i], tx_cyc[i]);
		seq_printf(seq, "Rx latency    %10u  %20llu\n",
			   rx_cnt[i], rx_cyc[i]);
	}
	return 0;
}

static int pm_stats_open(struct inode *inode, struct file *file)
{
	return single_open(file, pm_stats_show, inode->i_private);
}

static ssize_t pm_stats_clear(struct file *file, const char __user *buf,
			      size_t count, loff_t *pos)
{
	struct adapter *adap = file_inode(file)->i_private;

	t4_write_reg(adap, PM_RX_STAT_CONFIG_A, 0);
	t4_write_reg(adap, PM_TX_STAT_CONFIG_A, 0);
	return count;
}

static const struct file_operations pm_stats_debugfs_fops = {
	.owner   = THIS_MODULE,
	.open    = pm_stats_open,
	.read    = seq_read,
	.llseek  = seq_lseek,
	.release = single_release,
	.write   = pm_stats_clear
};

static int tx_rate_show(struct seq_file *seq, void *v)
{
	u64 nrate[NCHAN], orate[NCHAN];
	struct adapter *adap = seq->private;

	t4_get_chan_txrate(adap, nrate, orate);
	if (adap->params.arch.nchan == NCHAN) {
		seq_puts(seq, "              channel 0   channel 1   "
			 "channel 2   channel 3\n");
		seq_printf(seq, "NIC B/s:     %10llu  %10llu  %10llu  %10llu\n",
			   (unsigned long long)nrate[0],
			   (unsigned long long)nrate[1],
			   (unsigned long long)nrate[2],
			   (unsigned long long)nrate[3]);
		seq_printf(seq, "Offload B/s: %10llu  %10llu  %10llu  %10llu\n",
			   (unsigned long long)orate[0],
			   (unsigned long long)orate[1],
			   (unsigned long long)orate[2],
			   (unsigned long long)orate[3]);
	} else {
		seq_puts(seq, "              channel 0   channel 1\n");
		seq_printf(seq, "NIC B/s:     %10llu  %10llu\n",
			   (unsigned long long)nrate[0],
			   (unsigned long long)nrate[1]);
		seq_printf(seq, "Offload B/s: %10llu  %10llu\n",
			   (unsigned long long)orate[0],
			   (unsigned long long)orate[1]);
	}
	return 0;
}
DEFINE_SHOW_ATTRIBUTE(tx_rate);

static int cctrl_tbl_show(struct seq_file *seq, void *v)
{
	static const char * const dec_fac[] = {
		"0.5", "0.5625", "0.625", "0.6875", "0.75", "0.8125", "0.875",
		"0.9375" };

	int i;
	u16 (*incr)[NCCTRL_WIN];
	struct adapter *adap = seq->private;

	incr = kmalloc_array(NMTUS, sizeof(*incr), GFP_KERNEL);
	if (!incr)
		return -ENOMEM;

	t4_read_cong_tbl(adap, incr);

	for (i = 0; i < NCCTRL_WIN; ++i) {
		seq_printf(seq, "%2d: %4u %4u %4u %4u %4u %4u %4u %4u\n", i,
			   incr[0][i], incr[1][i], incr[2][i], incr[3][i],
			   incr[4][i], incr[5][i], incr[6][i], incr[7][i]);
		seq_printf(seq, "%8u %4u %4u %4u %4u %4u %4u %4u %5u %s\n",
			   incr[8][i], incr[9][i], incr[10][i], incr[11][i],
			   incr[12][i], incr[13][i], incr[14][i], incr[15][i],
			   adap->params.a_wnd[i],
			   dec_fac[adap->params.b_wnd[i]]);
	}

	kfree(incr);
	return 0;
}
DEFINE_SHOW_ATTRIBUTE(cctrl_tbl);

/* Format a value in a unit that differs from the value's native unit by the
 * given factor.
 */
static char *unit_conv(char *buf, size_t len, unsigned int val,
		       unsigned int factor)
{
	unsigned int rem = val % factor;

	if (rem == 0) {
		snprintf(buf, len, "%u", val / factor);
	} else {
		while (rem % 10 == 0)
			rem /= 10;
		snprintf(buf, len, "%u.%u", val / factor, rem);
	}
	return buf;
}

static int clk_show(struct seq_file *seq, void *v)
{
	char buf[32];
	struct adapter *adap = seq->private;
	unsigned int cclk_ps = 1000000000 / adap->params.vpd.cclk;  /* in ps */
	u32 res = t4_read_reg(adap, TP_TIMER_RESOLUTION_A);
	unsigned int tre = TIMERRESOLUTION_G(res);
	unsigned int dack_re = DELAYEDACKRESOLUTION_G(res);
	unsigned long long tp_tick_us = (cclk_ps << tre) / 1000000; /* in us */

	seq_printf(seq, "Core clock period: %s ns\n",
		   unit_conv(buf, sizeof(buf), cclk_ps, 1000));
	seq_printf(seq, "TP timer tick: %s us\n",
		   unit_conv(buf, sizeof(buf), (cclk_ps << tre), 1000000));
	seq_printf(seq, "TCP timestamp tick: %s us\n",
		   unit_conv(buf, sizeof(buf),
			     (cclk_ps << TIMESTAMPRESOLUTION_G(res)), 1000000));
	seq_printf(seq, "DACK tick: %s us\n",
		   unit_conv(buf, sizeof(buf), (cclk_ps << dack_re), 1000000));
	seq_printf(seq, "DACK timer: %u us\n",
		   ((cclk_ps << dack_re) / 1000000) *
		   t4_read_reg(adap, TP_DACK_TIMER_A));
	seq_printf(seq, "Retransmit min: %llu us\n",
		   tp_tick_us * t4_read_reg(adap, TP_RXT_MIN_A));
	seq_printf(seq, "Retransmit max: %llu us\n",
		   tp_tick_us * t4_read_reg(adap, TP_RXT_MAX_A));
	seq_printf(seq, "Persist timer min: %llu us\n",
		   tp_tick_us * t4_read_reg(adap, TP_PERS_MIN_A));
	seq_printf(seq, "Persist timer max: %llu us\n",
		   tp_tick_us * t4_read_reg(adap, TP_PERS_MAX_A));
	seq_printf(seq, "Keepalive idle timer: %llu us\n",
		   tp_tick_us * t4_read_reg(adap, TP_KEEP_IDLE_A));
	seq_printf(seq, "Keepalive interval: %llu us\n",
		   tp_tick_us * t4_read_reg(adap, TP_KEEP_INTVL_A));
	seq_printf(seq, "Initial SRTT: %llu us\n",
		   tp_tick_us * INITSRTT_G(t4_read_reg(adap, TP_INIT_SRTT_A)));
	seq_printf(seq, "FINWAIT2 timer: %llu us\n",
		   tp_tick_us * t4_read_reg(adap, TP_FINWAIT2_TIMER_A));

	return 0;
}
DEFINE_SHOW_ATTRIBUTE(clk);

/* Firmware Device Log dump. */
static const char * const devlog_level_strings[] = {
	[FW_DEVLOG_LEVEL_EMERG]		= "EMERG",
	[FW_DEVLOG_LEVEL_CRIT]		= "CRIT",
	[FW_DEVLOG_LEVEL_ERR]		= "ERR",
	[FW_DEVLOG_LEVEL_NOTICE]	= "NOTICE",
	[FW_DEVLOG_LEVEL_INFO]		= "INFO",
	[FW_DEVLOG_LEVEL_DEBUG]		= "DEBUG"
};

static const char * const devlog_facility_strings[] = {
	[FW_DEVLOG_FACILITY_CORE]	= "CORE",
	[FW_DEVLOG_FACILITY_CF]         = "CF",
	[FW_DEVLOG_FACILITY_SCHED]	= "SCHED",
	[FW_DEVLOG_FACILITY_TIMER]	= "TIMER",
	[FW_DEVLOG_FACILITY_RES]	= "RES",
	[FW_DEVLOG_FACILITY_HW]		= "HW",
	[FW_DEVLOG_FACILITY_FLR]	= "FLR",
	[FW_DEVLOG_FACILITY_DMAQ]	= "DMAQ",
	[FW_DEVLOG_FACILITY_PHY]	= "PHY",
	[FW_DEVLOG_FACILITY_MAC]	= "MAC",
	[FW_DEVLOG_FACILITY_PORT]	= "PORT",
	[FW_DEVLOG_FACILITY_VI]		= "VI",
	[FW_DEVLOG_FACILITY_FILTER]	= "FILTER",
	[FW_DEVLOG_FACILITY_ACL]	= "ACL",
	[FW_DEVLOG_FACILITY_TM]		= "TM",
	[FW_DEVLOG_FACILITY_QFC]	= "QFC",
	[FW_DEVLOG_FACILITY_DCB]	= "DCB",
	[FW_DEVLOG_FACILITY_ETH]	= "ETH",
	[FW_DEVLOG_FACILITY_OFLD]	= "OFLD",
	[FW_DEVLOG_FACILITY_RI]		= "RI",
	[FW_DEVLOG_FACILITY_ISCSI]	= "ISCSI",
	[FW_DEVLOG_FACILITY_FCOE]	= "FCOE",
	[FW_DEVLOG_FACILITY_FOISCSI]	= "FOISCSI",
	[FW_DEVLOG_FACILITY_FOFCOE]	= "FOFCOE"
};

/* Information gathered by Device Log Open routine for the display routine.
 */
struct devlog_info {
	unsigned int nentries;		/* number of entries in log[] */
	unsigned int first;		/* first [temporal] entry in log[] */
	struct fw_devlog_e log[];	/* Firmware Device Log */
};

/* Dump a Firmaware Device Log entry.
 */
static int devlog_show(struct seq_file *seq, void *v)
{
	if (v == SEQ_START_TOKEN)
		seq_printf(seq, "%10s  %15s  %8s  %8s  %s\n",
			   "Seq#", "Tstamp", "Level", "Facility", "Message");
	else {
		struct devlog_info *dinfo = seq->private;
		int fidx = (uintptr_t)v - 2;
		unsigned long index;
		struct fw_devlog_e *e;

		/* Get a pointer to the log entry to display.  Skip unused log
		 * entries.
		 */
		index = dinfo->first + fidx;
		if (index >= dinfo->nentries)
			index -= dinfo->nentries;
		e = &dinfo->log[index];
		if (e->timestamp == 0)
			return 0;

		/* Print the message.  This depends on the firmware using
		 * exactly the same formating strings as the kernel so we may
		 * eventually have to put a format interpreter in here ...
		 */
		seq_printf(seq, "%10d  %15llu  %8s  %8s  ",
			   be32_to_cpu(e->seqno),
			   be64_to_cpu(e->timestamp),
			   (e->level < ARRAY_SIZE(devlog_level_strings)
			    ? devlog_level_strings[e->level]
			    : "UNKNOWN"),
			   (e->facility < ARRAY_SIZE(devlog_facility_strings)
			    ? devlog_facility_strings[e->facility]
			    : "UNKNOWN"));
		seq_printf(seq, e->fmt,
			   be32_to_cpu(e->params[0]),
			   be32_to_cpu(e->params[1]),
			   be32_to_cpu(e->params[2]),
			   be32_to_cpu(e->params[3]),
			   be32_to_cpu(e->params[4]),
			   be32_to_cpu(e->params[5]),
			   be32_to_cpu(e->params[6]),
			   be32_to_cpu(e->params[7]));
	}
	return 0;
}

/* Sequential File Operations for Device Log.
 */
static inline void *devlog_get_idx(struct devlog_info *dinfo, loff_t pos)
{
	if (pos > dinfo->nentries)
		return NULL;

	return (void *)(uintptr_t)(pos + 1);
}

static void *devlog_start(struct seq_file *seq, loff_t *pos)
{
	struct devlog_info *dinfo = seq->private;

	return (*pos
		? devlog_get_idx(dinfo, *pos)
		: SEQ_START_TOKEN);
}

static void *devlog_next(struct seq_file *seq, void *v, loff_t *pos)
{
	struct devlog_info *dinfo = seq->private;

	(*pos)++;
	return devlog_get_idx(dinfo, *pos);
}

static void devlog_stop(struct seq_file *seq, void *v)
{
}

static const struct seq_operations devlog_seq_ops = {
	.start = devlog_start,
	.next  = devlog_next,
	.stop  = devlog_stop,
	.show  = devlog_show
};

/* Set up for reading the firmware's device log.  We read the entire log here
 * and then display it incrementally in devlog_show().
 */
static int devlog_open(struct inode *inode, struct file *file)
{
	struct adapter *adap = inode->i_private;
	struct devlog_params *dparams = &adap->params.devlog;
	struct devlog_info *dinfo;
	unsigned int index;
	u32 fseqno;
	int ret;

	/* If we don't know where the log is we can't do anything.
	 */
	if (dparams->start == 0)
		return -ENXIO;

	/* Allocate the space to read in the firmware's device log and set up
	 * for the iterated call to our display function.
	 */
	dinfo = __seq_open_private(file, &devlog_seq_ops,
				   sizeof(*dinfo) + dparams->size);
	if (!dinfo)
		return -ENOMEM;

	/* Record the basic log buffer information and read in the raw log.
	 */
	dinfo->nentries = (dparams->size / sizeof(struct fw_devlog_e));
	dinfo->first = 0;
	spin_lock(&adap->win0_lock);
	ret = t4_memory_rw(adap, adap->params.drv_memwin, dparams->memtype,
			   dparams->start, dparams->size, (__be32 *)dinfo->log,
			   T4_MEMORY_READ);
	spin_unlock(&adap->win0_lock);
	if (ret) {
		seq_release_private(inode, file);
		return ret;
	}

	/* Find the earliest (lowest Sequence Number) log entry in the
	 * circular Device Log.
	 */
	for (fseqno = ~((u32)0), index = 0; index < dinfo->nentries; index++) {
		struct fw_devlog_e *e = &dinfo->log[index];
		__u32 seqno;

		if (e->timestamp == 0)
			continue;

		seqno = be32_to_cpu(e->seqno);
		if (seqno < fseqno) {
			fseqno = seqno;
			dinfo->first = index;
		}
	}
	return 0;
}

static const struct file_operations devlog_fops = {
	.owner   = THIS_MODULE,
	.open    = devlog_open,
	.read    = seq_read,
	.llseek  = seq_lseek,
	.release = seq_release_private
};

/* Show Firmware Mailbox Command/Reply Log
 *
 * Note that we don't do any locking when dumping the Firmware Mailbox Log so
 * it's possible that we can catch things during a log update and therefore
 * see partially corrupted log entries.  But it's probably Good Enough(tm).
 * If we ever decide that we want to make sure that we're dumping a coherent
 * log, we'd need to perform locking in the mailbox logging and in
 * mboxlog_open() where we'd need to grab the entire mailbox log in one go
 * like we do for the Firmware Device Log.
 */
static int mboxlog_show(struct seq_file *seq, void *v)
{
	struct adapter *adapter = seq->private;
	struct mbox_cmd_log *log = adapter->mbox_log;
	struct mbox_cmd *entry;
	int entry_idx, i;

	if (v == SEQ_START_TOKEN) {
		seq_printf(seq,
			   "%10s  %15s  %5s  %5s  %s\n",
			   "Seq#", "Tstamp", "Atime", "Etime",
			   "Command/Reply");
		return 0;
	}

	entry_idx = log->cursor + ((uintptr_t)v - 2);
	if (entry_idx >= log->size)
		entry_idx -= log->size;
	entry = mbox_cmd_log_entry(log, entry_idx);

	/* skip over unused entries */
	if (entry->timestamp == 0)
		return 0;

	seq_printf(seq, "%10u  %15llu  %5d  %5d",
		   entry->seqno, entry->timestamp,
		   entry->access, entry->execute);
	for (i = 0; i < MBOX_LEN / 8; i++) {
		u64 flit = entry->cmd[i];
		u32 hi = (u32)(flit >> 32);
		u32 lo = (u32)flit;

		seq_printf(seq, "  %08x %08x", hi, lo);
	}
	seq_puts(seq, "\n");
	return 0;
}

static inline void *mboxlog_get_idx(struct seq_file *seq, loff_t pos)
{
	struct adapter *adapter = seq->private;
	struct mbox_cmd_log *log = adapter->mbox_log;

	return ((pos <= log->size) ? (void *)(uintptr_t)(pos + 1) : NULL);
}

static void *mboxlog_start(struct seq_file *seq, loff_t *pos)
{
	return *pos ? mboxlog_get_idx(seq, *pos) : SEQ_START_TOKEN;
}

static void *mboxlog_next(struct seq_file *seq, void *v, loff_t *pos)
{
	++*pos;
	return mboxlog_get_idx(seq, *pos);
}

static void mboxlog_stop(struct seq_file *seq, void *v)
{
}

static const struct seq_operations mboxlog_seq_ops = {
	.start = mboxlog_start,
	.next  = mboxlog_next,
	.stop  = mboxlog_stop,
	.show  = mboxlog_show
};

static int mboxlog_open(struct inode *inode, struct file *file)
{
	int res = seq_open(file, &mboxlog_seq_ops);

	if (!res) {
		struct seq_file *seq = file->private_data;

		seq->private = inode->i_private;
	}
	return res;
}

static const struct file_operations mboxlog_fops = {
	.owner   = THIS_MODULE,
	.open    = mboxlog_open,
	.read    = seq_read,
	.llseek  = seq_lseek,
	.release = seq_release,
};

static int mbox_show(struct seq_file *seq, void *v)
{
	static const char * const owner[] = { "none", "FW", "driver",
					      "unknown", "<unread>" };

	int i;
	unsigned int mbox = (uintptr_t)seq->private & 7;
	struct adapter *adap = seq->private - mbox;
	void __iomem *addr = adap->regs + PF_REG(mbox, CIM_PF_MAILBOX_DATA_A);

	/* For T4 we don't have a shadow copy of the Mailbox Control register.
	 * And since reading that real register causes a side effect of
	 * granting ownership, we're best of simply not reading it at all.
	 */
	if (is_t4(adap->params.chip)) {
		i = 4; /* index of "<unread>" */
	} else {
		unsigned int ctrl_reg = CIM_PF_MAILBOX_CTRL_SHADOW_COPY_A;
		void __iomem *ctrl = adap->regs + PF_REG(mbox, ctrl_reg);

		i = MBOWNER_G(readl(ctrl));
	}

	seq_printf(seq, "mailbox owned by %s\n\n", owner[i]);

	for (i = 0; i < MBOX_LEN; i += 8)
		seq_printf(seq, "%016llx\n",
			   (unsigned long long)readq(addr + i));
	return 0;
}

static int mbox_open(struct inode *inode, struct file *file)
{
	return single_open(file, mbox_show, inode->i_private);
}

static ssize_t mbox_write(struct file *file, const char __user *buf,
			  size_t count, loff_t *pos)
{
	int i;
	char c = '\n', s[256];
	unsigned long long data[8];
	const struct inode *ino;
	unsigned int mbox;
	struct adapter *adap;
	void __iomem *addr;
	void __iomem *ctrl;

	if (count > sizeof(s) - 1 || !count)
		return -EINVAL;
	if (copy_from_user(s, buf, count))
		return -EFAULT;
	s[count] = '\0';

	if (sscanf(s, "%llx %llx %llx %llx %llx %llx %llx %llx%c", &data[0],
		   &data[1], &data[2], &data[3], &data[4], &data[5], &data[6],
		   &data[7], &c) < 8 || c != '\n')
		return -EINVAL;

	ino = file_inode(file);
	mbox = (uintptr_t)ino->i_private & 7;
	adap = ino->i_private - mbox;
	addr = adap->regs + PF_REG(mbox, CIM_PF_MAILBOX_DATA_A);
	ctrl = addr + MBOX_LEN;

	if (MBOWNER_G(readl(ctrl)) != X_MBOWNER_PL)
		return -EBUSY;

	for (i = 0; i < 8; i++)
		writeq(data[i], addr + 8 * i);

	writel(MBMSGVALID_F | MBOWNER_V(X_MBOWNER_FW), ctrl);
	return count;
}

static const struct file_operations mbox_debugfs_fops = {
	.owner   = THIS_MODULE,
	.open    = mbox_open,
	.read    = seq_read,
	.llseek  = seq_lseek,
	.release = single_release,
	.write   = mbox_write
};

static int mps_trc_show(struct seq_file *seq, void *v)
{
	int enabled, i;
	struct trace_params tp;
	unsigned int trcidx = (uintptr_t)seq->private & 3;
	struct adapter *adap = seq->private - trcidx;

	t4_get_trace_filter(adap, &tp, trcidx, &enabled);
	if (!enabled) {
		seq_puts(seq, "tracer is disabled\n");
		return 0;
	}

	if (tp.skip_ofst * 8 >= TRACE_LEN) {
		dev_err(adap->pdev_dev, "illegal trace pattern skip offset\n");
		return -EINVAL;
	}
	if (tp.port < 8) {
		i = adap->chan_map[tp.port & 3];
		if (i >= MAX_NPORTS) {
			dev_err(adap->pdev_dev, "tracer %u is assigned "
				"to non-existing port\n", trcidx);
			return -EINVAL;
		}
		seq_printf(seq, "tracer is capturing %s %s, ",
			   adap->port[i]->name, tp.port < 4 ? "Rx" : "Tx");
	} else
		seq_printf(seq, "tracer is capturing loopback %d, ",
			   tp.port - 8);
	seq_printf(seq, "snap length: %u, min length: %u\n", tp.snap_len,
		   tp.min_len);
	seq_printf(seq, "packets captured %smatch filter\n",
		   tp.invert ? "do not " : "");

	if (tp.skip_ofst) {
		seq_puts(seq, "filter pattern: ");
		for (i = 0; i < tp.skip_ofst * 2; i += 2)
			seq_printf(seq, "%08x%08x", tp.data[i], tp.data[i + 1]);
		seq_putc(seq, '/');
		for (i = 0; i < tp.skip_ofst * 2; i += 2)
			seq_printf(seq, "%08x%08x", tp.mask[i], tp.mask[i + 1]);
		seq_puts(seq, "@0\n");
	}

	seq_puts(seq, "filter pattern: ");
	for (i = tp.skip_ofst * 2; i < TRACE_LEN / 4; i += 2)
		seq_printf(seq, "%08x%08x", tp.data[i], tp.data[i + 1]);
	seq_putc(seq, '/');
	for (i = tp.skip_ofst * 2; i < TRACE_LEN / 4; i += 2)
		seq_printf(seq, "%08x%08x", tp.mask[i], tp.mask[i + 1]);
	seq_printf(seq, "@%u\n", (tp.skip_ofst + tp.skip_len) * 8);
	return 0;
}

static int mps_trc_open(struct inode *inode, struct file *file)
{
	return single_open(file, mps_trc_show, inode->i_private);
}

static unsigned int xdigit2int(unsigned char c)
{
	return isdigit(c) ? c - '0' : tolower(c) - 'a' + 10;
}

#define TRC_PORT_NONE 0xff
#define TRC_RSS_ENABLE 0x33
#define TRC_RSS_DISABLE 0x13

/* Set an MPS trace filter.  Syntax is:
 *
 * disable
 *
 * to disable tracing, or
 *
 * interface qid=<qid no> [snaplen=<val>] [minlen=<val>] [not] [<pattern>]...
 *
 * where interface is one of rxN, txN, or loopbackN, N = 0..3, qid can be one
 * of the NIC's response qid obtained from sge_qinfo and pattern has the form
 *
 * <pattern data>[/<pattern mask>][@<anchor>]
 *
 * Up to 2 filter patterns can be specified.  If 2 are supplied the first one
 * must be anchored at 0.  An omitted mask is taken as a mask of 1s, an omitted
 * anchor is taken as 0.
 */
static ssize_t mps_trc_write(struct file *file, const char __user *buf,
			     size_t count, loff_t *pos)
{
	int i, enable, ret;
	u32 *data, *mask;
	struct trace_params tp;
	const struct inode *ino;
	unsigned int trcidx;
	char *s, *p, *word, *end;
	struct adapter *adap;
	u32 j;

	ino = file_inode(file);
	trcidx = (uintptr_t)ino->i_private & 3;
	adap = ino->i_private - trcidx;

	/* Don't accept input more than 1K, can't be anything valid except lots
	 * of whitespace.  Well, use less.
	 */
	if (count > 1024)
		return -EFBIG;
	p = s = kzalloc(count + 1, GFP_USER);
	if (!s)
		return -ENOMEM;
	if (copy_from_user(s, buf, count)) {
		count = -EFAULT;
		goto out;
	}

	if (s[count - 1] == '\n')
		s[count - 1] = '\0';

	enable = strcmp("disable", s) != 0;
	if (!enable)
		goto apply;

	/* enable or disable trace multi rss filter */
	if (adap->trace_rss)
		t4_write_reg(adap, MPS_TRC_CFG_A, TRC_RSS_ENABLE);
	else
		t4_write_reg(adap, MPS_TRC_CFG_A, TRC_RSS_DISABLE);

	memset(&tp, 0, sizeof(tp));
	tp.port = TRC_PORT_NONE;
	i = 0;	/* counts pattern nibbles */

	while (p) {
		while (isspace(*p))
			p++;
		word = strsep(&p, " ");
		if (!*word)
			break;

		if (!strncmp(word, "qid=", 4)) {
			end = (char *)word + 4;
			ret = kstrtouint(end, 10, &j);
			if (ret)
				goto out;
			if (!adap->trace_rss) {
				t4_write_reg(adap, MPS_T5_TRC_RSS_CONTROL_A, j);
				continue;
			}

			switch (trcidx) {
			case 0:
				t4_write_reg(adap, MPS_TRC_RSS_CONTROL_A, j);
				break;
			case 1:
				t4_write_reg(adap,
					     MPS_TRC_FILTER1_RSS_CONTROL_A, j);
				break;
			case 2:
				t4_write_reg(adap,
					     MPS_TRC_FILTER2_RSS_CONTROL_A, j);
				break;
			case 3:
				t4_write_reg(adap,
					     MPS_TRC_FILTER3_RSS_CONTROL_A, j);
				break;
			}
			continue;
		}
		if (!strncmp(word, "snaplen=", 8)) {
			end = (char *)word + 8;
			ret = kstrtouint(end, 10, &j);
			if (ret || j > 9600) {
inval:				count = -EINVAL;
				goto out;
			}
			tp.snap_len = j;
			continue;
		}
		if (!strncmp(word, "minlen=", 7)) {
			end = (char *)word + 7;
			ret = kstrtouint(end, 10, &j);
			if (ret || j > TFMINPKTSIZE_M)
				goto inval;
			tp.min_len = j;
			continue;
		}
		if (!strcmp(word, "not")) {
			tp.invert = !tp.invert;
			continue;
		}
		if (!strncmp(word, "loopback", 8) && tp.port == TRC_PORT_NONE) {
			if (word[8] < '0' || word[8] > '3' || word[9])
				goto inval;
			tp.port = word[8] - '0' + 8;
			continue;
		}
		if (!strncmp(word, "tx", 2) && tp.port == TRC_PORT_NONE) {
			if (word[2] < '0' || word[2] > '3' || word[3])
				goto inval;
			tp.port = word[2] - '0' + 4;
			if (adap->chan_map[tp.port & 3] >= MAX_NPORTS)
				goto inval;
			continue;
		}
		if (!strncmp(word, "rx", 2) && tp.port == TRC_PORT_NONE) {
			if (word[2] < '0' || word[2] > '3' || word[3])
				goto inval;
			tp.port = word[2] - '0';
			if (adap->chan_map[tp.port] >= MAX_NPORTS)
				goto inval;
			continue;
		}
		if (!isxdigit(*word))
			goto inval;

		/* we have found a trace pattern */
		if (i) {                            /* split pattern */
			if (tp.skip_len)            /* too many splits */
				goto inval;
			tp.skip_ofst = i / 16;
		}

		data = &tp.data[i / 8];
		mask = &tp.mask[i / 8];
		j = i;

		while (isxdigit(*word)) {
			if (i >= TRACE_LEN * 2) {
				count = -EFBIG;
				goto out;
			}
			*data = (*data << 4) + xdigit2int(*word++);
			if (++i % 8 == 0)
				data++;
		}
		if (*word == '/') {
			word++;
			while (isxdigit(*word)) {
				if (j >= i)         /* mask longer than data */
					goto inval;
				*mask = (*mask << 4) + xdigit2int(*word++);
				if (++j % 8 == 0)
					mask++;
			}
			if (i != j)                 /* mask shorter than data */
				goto inval;
		} else {                            /* no mask, use all 1s */
			for ( ; i - j >= 8; j += 8)
				*mask++ = 0xffffffff;
			if (i % 8)
				*mask = (1 << (i % 8) * 4) - 1;
		}
		if (*word == '@') {
			end = (char *)word + 1;
			ret = kstrtouint(end, 10, &j);
			if (*end && *end != '\n')
				goto inval;
			if (j & 7)          /* doesn't start at multiple of 8 */
				goto inval;
			j /= 8;
			if (j < tp.skip_ofst)     /* overlaps earlier pattern */
				goto inval;
			if (j - tp.skip_ofst > 31)            /* skip too big */
				goto inval;
			tp.skip_len = j - tp.skip_ofst;
		}
		if (i % 8) {
			*data <<= (8 - i % 8) * 4;
			*mask <<= (8 - i % 8) * 4;
			i = (i + 15) & ~15;         /* 8-byte align */
		}
	}

	if (tp.port == TRC_PORT_NONE)
		goto inval;

apply:
	i = t4_set_trace_filter(adap, &tp, trcidx, enable);
	if (i)
		count = i;
out:
	kfree(s);
	return count;
}

static const struct file_operations mps_trc_debugfs_fops = {
	.owner   = THIS_MODULE,
	.open    = mps_trc_open,
	.read    = seq_read,
	.llseek  = seq_lseek,
	.release = single_release,
	.write   = mps_trc_write
};

static ssize_t flash_read(struct file *file, char __user *buf, size_t count,
			  loff_t *ppos)
{
	loff_t pos = *ppos;
	loff_t avail = file_inode(file)->i_size;
	struct adapter *adap = file->private_data;

	if (pos < 0)
		return -EINVAL;
	if (pos >= avail)
		return 0;
	if (count > avail - pos)
		count = avail - pos;

	while (count) {
		size_t len;
		int ret, ofst;
		u8 data[256];

		ofst = pos & 3;
		len = min(count + ofst, sizeof(data));
		ret = t4_read_flash(adap, pos - ofst, (len + 3) / 4,
				    (u32 *)data, 1);
		if (ret)
			return ret;

		len -= ofst;
		if (copy_to_user(buf, data + ofst, len))
			return -EFAULT;

		buf += len;
		pos += len;
		count -= len;
	}
	count = pos - *ppos;
	*ppos = pos;
	return count;
}

static const struct file_operations flash_debugfs_fops = {
	.owner   = THIS_MODULE,
	.open    = mem_open,
	.read    = flash_read,
	.llseek  = default_llseek,
};

static inline void tcamxy2valmask(u64 x, u64 y, u8 *addr, u64 *mask)
{
	*mask = x | y;
	y = (__force u64)cpu_to_be64(y);
	memcpy(addr, (char *)&y + 2, ETH_ALEN);
}

static int mps_tcam_show(struct seq_file *seq, void *v)
{
	struct adapter *adap = seq->private;
	unsigned int chip_ver = CHELSIO_CHIP_VERSION(adap->params.chip);
	if (v == SEQ_START_TOKEN) {
		if (chip_ver > CHELSIO_T5) {
			seq_puts(seq, "Idx  Ethernet address     Mask     "
				 "  VNI   Mask   IVLAN Vld "
				 "DIP_Hit   Lookup  Port "
				 "Vld Ports PF  VF                           "
				 "Replication                                "
				 "    P0 P1 P2 P3  ML\n");
		} else {
			if (adap->params.arch.mps_rplc_size > 128)
				seq_puts(seq, "Idx  Ethernet address     Mask     "
					 "Vld Ports PF  VF                           "
					 "Replication                                "
					 "    P0 P1 P2 P3  ML\n");
			else
				seq_puts(seq, "Idx  Ethernet address     Mask     "
					 "Vld Ports PF  VF              Replication"
					 "	         P0 P1 P2 P3  ML\n");
		}
	} else {
		u64 mask;
		u8 addr[ETH_ALEN];
		bool replicate, dip_hit = false, vlan_vld = false;
		unsigned int idx = (uintptr_t)v - 2;
		u64 tcamy, tcamx, val;
		u32 cls_lo, cls_hi, ctl, data2, vnix = 0, vniy = 0;
		u32 rplc[8] = {0};
		u8 lookup_type = 0, port_num = 0;
		u16 ivlan = 0;

		if (chip_ver > CHELSIO_T5) {
			/* CtlCmdType - 0: Read, 1: Write
			 * CtlTcamSel - 0: TCAM0, 1: TCAM1
			 * CtlXYBitSel- 0: Y bit, 1: X bit
			 */

			/* Read tcamy */
			ctl = CTLCMDTYPE_V(0) | CTLXYBITSEL_V(0);
			if (idx < 256)
				ctl |= CTLTCAMINDEX_V(idx) | CTLTCAMSEL_V(0);
			else
				ctl |= CTLTCAMINDEX_V(idx - 256) |
				       CTLTCAMSEL_V(1);
			t4_write_reg(adap, MPS_CLS_TCAM_DATA2_CTL_A, ctl);
			val = t4_read_reg(adap, MPS_CLS_TCAM_DATA1_A);
			tcamy = DMACH_G(val) << 32;
			tcamy |= t4_read_reg(adap, MPS_CLS_TCAM_DATA0_A);
			data2 = t4_read_reg(adap, MPS_CLS_TCAM_DATA2_CTL_A);
			lookup_type = DATALKPTYPE_G(data2);
			/* 0 - Outer header, 1 - Inner header
			 * [71:48] bit locations are overloaded for
			 * outer vs. inner lookup types.
			 */
			if (lookup_type && (lookup_type != DATALKPTYPE_M)) {
				/* Inner header VNI */
				vniy = (data2 & DATAVIDH2_F) |
				       (DATAVIDH1_G(data2) << 16) | VIDL_G(val);
				dip_hit = data2 & DATADIPHIT_F;
			} else {
				vlan_vld = data2 & DATAVIDH2_F;
				ivlan = VIDL_G(val);
			}
			port_num = DATAPORTNUM_G(data2);

			/* Read tcamx. Change the control param */
			vnix = 0;
			ctl |= CTLXYBITSEL_V(1);
			t4_write_reg(adap, MPS_CLS_TCAM_DATA2_CTL_A, ctl);
			val = t4_read_reg(adap, MPS_CLS_TCAM_DATA1_A);
			tcamx = DMACH_G(val) << 32;
			tcamx |= t4_read_reg(adap, MPS_CLS_TCAM_DATA0_A);
			data2 = t4_read_reg(adap, MPS_CLS_TCAM_DATA2_CTL_A);
			if (lookup_type && (lookup_type != DATALKPTYPE_M)) {
				/* Inner header VNI mask */
				vnix = (data2 & DATAVIDH2_F) |
				       (DATAVIDH1_G(data2) << 16) | VIDL_G(val);
			}
		} else {
			tcamy = t4_read_reg64(adap, MPS_CLS_TCAM_Y_L(idx));
			tcamx = t4_read_reg64(adap, MPS_CLS_TCAM_X_L(idx));
		}

		cls_lo = t4_read_reg(adap, MPS_CLS_SRAM_L(idx));
		cls_hi = t4_read_reg(adap, MPS_CLS_SRAM_H(idx));

		if (tcamx & tcamy) {
			seq_printf(seq, "%3u         -\n", idx);
			goto out;
		}

		rplc[0] = rplc[1] = rplc[2] = rplc[3] = 0;
		if (chip_ver > CHELSIO_T5)
			replicate = (cls_lo & T6_REPLICATE_F);
		else
			replicate = (cls_lo & REPLICATE_F);

		if (replicate) {
			struct fw_ldst_cmd ldst_cmd;
			int ret;
			struct fw_ldst_mps_rplc mps_rplc;
			u32 ldst_addrspc;

			memset(&ldst_cmd, 0, sizeof(ldst_cmd));
			ldst_addrspc =
				FW_LDST_CMD_ADDRSPACE_V(FW_LDST_ADDRSPC_MPS);
			ldst_cmd.op_to_addrspace =
				htonl(FW_CMD_OP_V(FW_LDST_CMD) |
				      FW_CMD_REQUEST_F |
				      FW_CMD_READ_F |
				      ldst_addrspc);
			ldst_cmd.cycles_to_len16 = htonl(FW_LEN16(ldst_cmd));
			ldst_cmd.u.mps.rplc.fid_idx =
				htons(FW_LDST_CMD_FID_V(FW_LDST_MPS_RPLC) |
				      FW_LDST_CMD_IDX_V(idx));
			ret = t4_wr_mbox(adap, adap->mbox, &ldst_cmd,
					 sizeof(ldst_cmd), &ldst_cmd);
			if (ret)
				dev_warn(adap->pdev_dev, "Can't read MPS "
					 "replication map for idx %d: %d\n",
					 idx, -ret);
			else {
				mps_rplc = ldst_cmd.u.mps.rplc;
				rplc[0] = ntohl(mps_rplc.rplc31_0);
				rplc[1] = ntohl(mps_rplc.rplc63_32);
				rplc[2] = ntohl(mps_rplc.rplc95_64);
				rplc[3] = ntohl(mps_rplc.rplc127_96);
				if (adap->params.arch.mps_rplc_size > 128) {
					rplc[4] = ntohl(mps_rplc.rplc159_128);
					rplc[5] = ntohl(mps_rplc.rplc191_160);
					rplc[6] = ntohl(mps_rplc.rplc223_192);
					rplc[7] = ntohl(mps_rplc.rplc255_224);
				}
			}
		}

		tcamxy2valmask(tcamx, tcamy, addr, &mask);
		if (chip_ver > CHELSIO_T5) {
			/* Inner header lookup */
			if (lookup_type && (lookup_type != DATALKPTYPE_M)) {
				seq_printf(seq,
					   "%3u %pM %012llx %06x %06x    -    -   %3c      'I'  %4x   %3c   %#x%4u%4d",
					   idx, addr,
					   (unsigned long long)mask,
					   vniy, (vnix | vniy),
					   dip_hit ? 'Y' : 'N',
					   port_num,
					   (cls_lo & T6_SRAM_VLD_F) ? 'Y' : 'N',
					   PORTMAP_G(cls_hi),
					   T6_PF_G(cls_lo),
					   (cls_lo & T6_VF_VALID_F) ?
					   T6_VF_G(cls_lo) : -1);
			} else {
				seq_printf(seq,
					   "%3u %pM %012llx    -       -   ",
					   idx, addr,
					   (unsigned long long)mask);

				if (vlan_vld)
					seq_printf(seq, "%4u   Y     ", ivlan);
				else
					seq_puts(seq, "  -    N     ");

				seq_printf(seq,
					   "-      %3c  %4x   %3c   %#x%4u%4d",
					   lookup_type ? 'I' : 'O', port_num,
					   (cls_lo & T6_SRAM_VLD_F) ? 'Y' : 'N',
					   PORTMAP_G(cls_hi),
					   T6_PF_G(cls_lo),
					   (cls_lo & T6_VF_VALID_F) ?
					   T6_VF_G(cls_lo) : -1);
			}
		} else
			seq_printf(seq, "%3u %pM %012llx%3c   %#x%4u%4d",
				   idx, addr, (unsigned long long)mask,
				   (cls_lo & SRAM_VLD_F) ? 'Y' : 'N',
				   PORTMAP_G(cls_hi),
				   PF_G(cls_lo),
				   (cls_lo & VF_VALID_F) ? VF_G(cls_lo) : -1);

		if (replicate) {
			if (adap->params.arch.mps_rplc_size > 128)
				seq_printf(seq, " %08x %08x %08x %08x "
					   "%08x %08x %08x %08x",
					   rplc[7], rplc[6], rplc[5], rplc[4],
					   rplc[3], rplc[2], rplc[1], rplc[0]);
			else
				seq_printf(seq, " %08x %08x %08x %08x",
					   rplc[3], rplc[2], rplc[1], rplc[0]);
		} else {
			if (adap->params.arch.mps_rplc_size > 128)
				seq_printf(seq, "%72c", ' ');
			else
				seq_printf(seq, "%36c", ' ');
		}

		if (chip_ver > CHELSIO_T5)
			seq_printf(seq, "%4u%3u%3u%3u %#x\n",
				   T6_SRAM_PRIO0_G(cls_lo),
				   T6_SRAM_PRIO1_G(cls_lo),
				   T6_SRAM_PRIO2_G(cls_lo),
				   T6_SRAM_PRIO3_G(cls_lo),
				   (cls_lo >> T6_MULTILISTEN0_S) & 0xf);
		else
			seq_printf(seq, "%4u%3u%3u%3u %#x\n",
				   SRAM_PRIO0_G(cls_lo), SRAM_PRIO1_G(cls_lo),
				   SRAM_PRIO2_G(cls_lo), SRAM_PRIO3_G(cls_lo),
				   (cls_lo >> MULTILISTEN0_S) & 0xf);
	}
out:	return 0;
}

static inline void *mps_tcam_get_idx(struct seq_file *seq, loff_t pos)
{
	struct adapter *adap = seq->private;
	int max_mac_addr = is_t4(adap->params.chip) ?
				NUM_MPS_CLS_SRAM_L_INSTANCES :
				NUM_MPS_T5_CLS_SRAM_L_INSTANCES;
	return ((pos <= max_mac_addr) ? (void *)(uintptr_t)(pos + 1) : NULL);
}

static void *mps_tcam_start(struct seq_file *seq, loff_t *pos)
{
	return *pos ? mps_tcam_get_idx(seq, *pos) : SEQ_START_TOKEN;
}

static void *mps_tcam_next(struct seq_file *seq, void *v, loff_t *pos)
{
	++*pos;
	return mps_tcam_get_idx(seq, *pos);
}

static void mps_tcam_stop(struct seq_file *seq, void *v)
{
}

static const struct seq_operations mps_tcam_seq_ops = {
	.start = mps_tcam_start,
	.next  = mps_tcam_next,
	.stop  = mps_tcam_stop,
	.show  = mps_tcam_show
};

static int mps_tcam_open(struct inode *inode, struct file *file)
{
	int res = seq_open(file, &mps_tcam_seq_ops);

	if (!res) {
		struct seq_file *seq = file->private_data;

		seq->private = inode->i_private;
	}
	return res;
}

static const struct file_operations mps_tcam_debugfs_fops = {
	.owner   = THIS_MODULE,
	.open    = mps_tcam_open,
	.read    = seq_read,
	.llseek  = seq_lseek,
	.release = seq_release,
};

/* Display various sensor information.
 */
static int sensors_show(struct seq_file *seq, void *v)
{
	struct adapter *adap = seq->private;
	u32 param[7], val[7];
	int ret;

	/* Note that if the sensors haven't been initialized and turned on
	 * we'll get values of 0, so treat those as "<unknown>" ...
	 */
	param[0] = (FW_PARAMS_MNEM_V(FW_PARAMS_MNEM_DEV) |
		    FW_PARAMS_PARAM_X_V(FW_PARAMS_PARAM_DEV_DIAG) |
		    FW_PARAMS_PARAM_Y_V(FW_PARAM_DEV_DIAG_TMP));
	param[1] = (FW_PARAMS_MNEM_V(FW_PARAMS_MNEM_DEV) |
		    FW_PARAMS_PARAM_X_V(FW_PARAMS_PARAM_DEV_DIAG) |
		    FW_PARAMS_PARAM_Y_V(FW_PARAM_DEV_DIAG_VDD));
	ret = t4_query_params(adap, adap->mbox, adap->pf, 0, 2,
			      param, val);

	if (ret < 0 || val[0] == 0)
		seq_puts(seq, "Temperature: <unknown>\n");
	else
		seq_printf(seq, "Temperature: %dC\n", val[0]);

	if (ret < 0 || val[1] == 0)
		seq_puts(seq, "Core VDD:    <unknown>\n");
	else
		seq_printf(seq, "Core VDD:    %dmV\n", val[1]);

	return 0;
}
DEFINE_SHOW_ATTRIBUTE(sensors);

#if IS_ENABLED(CONFIG_IPV6)
DEFINE_SHOW_ATTRIBUTE(clip_tbl);
#endif

/*RSS Table.
 */

static int rss_show(struct seq_file *seq, void *v, int idx)
{
	u16 *entry = v;

	seq_printf(seq, "%4d:  %4u  %4u  %4u  %4u  %4u  %4u  %4u  %4u\n",
		   idx * 8, entry[0], entry[1], entry[2], entry[3], entry[4],
		   entry[5], entry[6], entry[7]);
	return 0;
}

static int rss_open(struct inode *inode, struct file *file)
{
	struct adapter *adap = inode->i_private;
	int ret, nentries;
	struct seq_tab *p;

	nentries = t4_chip_rss_size(adap);
	p = seq_open_tab(file, nentries / 8, 8 * sizeof(u16), 0, rss_show);
	if (!p)
		return -ENOMEM;

	ret = t4_read_rss(adap, (u16 *)p->data);
	if (ret)
		seq_release_private(inode, file);

	return ret;
}

static const struct file_operations rss_debugfs_fops = {
	.owner   = THIS_MODULE,
	.open    = rss_open,
	.read    = seq_read,
	.llseek  = seq_lseek,
	.release = seq_release_private
};

/* RSS Configuration.
 */

/* Small utility function to return the strings "yes" or "no" if the supplied
 * argument is non-zero.
 */
static const char *yesno(int x)
{
	static const char *yes = "yes";
	static const char *no = "no";

	return x ? yes : no;
}

static int rss_config_show(struct seq_file *seq, void *v)
{
	struct adapter *adapter = seq->private;
	static const char * const keymode[] = {
		"global",
		"global and per-VF scramble",
		"per-PF and per-VF scramble",
		"per-VF and per-VF scramble",
	};
	u32 rssconf;

	rssconf = t4_read_reg(adapter, TP_RSS_CONFIG_A);
	seq_printf(seq, "TP_RSS_CONFIG: %#x\n", rssconf);
	seq_printf(seq, "  Tnl4TupEnIpv6: %3s\n", yesno(rssconf &
							TNL4TUPENIPV6_F));
	seq_printf(seq, "  Tnl2TupEnIpv6: %3s\n", yesno(rssconf &
							TNL2TUPENIPV6_F));
	seq_printf(seq, "  Tnl4TupEnIpv4: %3s\n", yesno(rssconf &
							TNL4TUPENIPV4_F));
	seq_printf(seq, "  Tnl2TupEnIpv4: %3s\n", yesno(rssconf &
							TNL2TUPENIPV4_F));
	seq_printf(seq, "  TnlTcpSel:     %3s\n", yesno(rssconf & TNLTCPSEL_F));
	seq_printf(seq, "  TnlIp6Sel:     %3s\n", yesno(rssconf & TNLIP6SEL_F));
	seq_printf(seq, "  TnlVrtSel:     %3s\n", yesno(rssconf & TNLVRTSEL_F));
	seq_printf(seq, "  TnlMapEn:      %3s\n", yesno(rssconf & TNLMAPEN_F));
	seq_printf(seq, "  OfdHashSave:   %3s\n", yesno(rssconf &
							OFDHASHSAVE_F));
	seq_printf(seq, "  OfdVrtSel:     %3s\n", yesno(rssconf & OFDVRTSEL_F));
	seq_printf(seq, "  OfdMapEn:      %3s\n", yesno(rssconf & OFDMAPEN_F));
	seq_printf(seq, "  OfdLkpEn:      %3s\n", yesno(rssconf & OFDLKPEN_F));
	seq_printf(seq, "  Syn4TupEnIpv6: %3s\n", yesno(rssconf &
							SYN4TUPENIPV6_F));
	seq_printf(seq, "  Syn2TupEnIpv6: %3s\n", yesno(rssconf &
							SYN2TUPENIPV6_F));
	seq_printf(seq, "  Syn4TupEnIpv4: %3s\n", yesno(rssconf &
							SYN4TUPENIPV4_F));
	seq_printf(seq, "  Syn2TupEnIpv4: %3s\n", yesno(rssconf &
							SYN2TUPENIPV4_F));
	seq_printf(seq, "  Syn4TupEnIpv6: %3s\n", yesno(rssconf &
							SYN4TUPENIPV6_F));
	seq_printf(seq, "  SynIp6Sel:     %3s\n", yesno(rssconf & SYNIP6SEL_F));
	seq_printf(seq, "  SynVrt6Sel:    %3s\n", yesno(rssconf & SYNVRTSEL_F));
	seq_printf(seq, "  SynMapEn:      %3s\n", yesno(rssconf & SYNMAPEN_F));
	seq_printf(seq, "  SynLkpEn:      %3s\n", yesno(rssconf & SYNLKPEN_F));
	seq_printf(seq, "  ChnEn:         %3s\n", yesno(rssconf &
							CHANNELENABLE_F));
	seq_printf(seq, "  PrtEn:         %3s\n", yesno(rssconf &
							PORTENABLE_F));
	seq_printf(seq, "  TnlAllLkp:     %3s\n", yesno(rssconf &
							TNLALLLOOKUP_F));
	seq_printf(seq, "  VrtEn:         %3s\n", yesno(rssconf &
							VIRTENABLE_F));
	seq_printf(seq, "  CngEn:         %3s\n", yesno(rssconf &
							CONGESTIONENABLE_F));
	seq_printf(seq, "  HashToeplitz:  %3s\n", yesno(rssconf &
							HASHTOEPLITZ_F));
	seq_printf(seq, "  Udp4En:        %3s\n", yesno(rssconf & UDPENABLE_F));
	seq_printf(seq, "  Disable:       %3s\n", yesno(rssconf & DISABLE_F));

	seq_puts(seq, "\n");

	rssconf = t4_read_reg(adapter, TP_RSS_CONFIG_TNL_A);
	seq_printf(seq, "TP_RSS_CONFIG_TNL: %#x\n", rssconf);
	seq_printf(seq, "  MaskSize:      %3d\n", MASKSIZE_G(rssconf));
	seq_printf(seq, "  MaskFilter:    %3d\n", MASKFILTER_G(rssconf));
	if (CHELSIO_CHIP_VERSION(adapter->params.chip) > CHELSIO_T5) {
		seq_printf(seq, "  HashAll:     %3s\n",
			   yesno(rssconf & HASHALL_F));
		seq_printf(seq, "  HashEth:     %3s\n",
			   yesno(rssconf & HASHETH_F));
	}
	seq_printf(seq, "  UseWireCh:     %3s\n", yesno(rssconf & USEWIRECH_F));

	seq_puts(seq, "\n");

	rssconf = t4_read_reg(adapter, TP_RSS_CONFIG_OFD_A);
	seq_printf(seq, "TP_RSS_CONFIG_OFD: %#x\n", rssconf);
	seq_printf(seq, "  MaskSize:      %3d\n", MASKSIZE_G(rssconf));
	seq_printf(seq, "  RRCplMapEn:    %3s\n", yesno(rssconf &
							RRCPLMAPEN_F));
	seq_printf(seq, "  RRCplQueWidth: %3d\n", RRCPLQUEWIDTH_G(rssconf));

	seq_puts(seq, "\n");

	rssconf = t4_read_reg(adapter, TP_RSS_CONFIG_SYN_A);
	seq_printf(seq, "TP_RSS_CONFIG_SYN: %#x\n", rssconf);
	seq_printf(seq, "  MaskSize:      %3d\n", MASKSIZE_G(rssconf));
	seq_printf(seq, "  UseWireCh:     %3s\n", yesno(rssconf & USEWIRECH_F));

	seq_puts(seq, "\n");

	rssconf = t4_read_reg(adapter, TP_RSS_CONFIG_VRT_A);
	seq_printf(seq, "TP_RSS_CONFIG_VRT: %#x\n", rssconf);
	if (CHELSIO_CHIP_VERSION(adapter->params.chip) > CHELSIO_T5) {
		seq_printf(seq, "  KeyWrAddrX:     %3d\n",
			   KEYWRADDRX_G(rssconf));
		seq_printf(seq, "  KeyExtend:      %3s\n",
			   yesno(rssconf & KEYEXTEND_F));
	}
	seq_printf(seq, "  VfRdRg:        %3s\n", yesno(rssconf & VFRDRG_F));
	seq_printf(seq, "  VfRdEn:        %3s\n", yesno(rssconf & VFRDEN_F));
	seq_printf(seq, "  VfPerrEn:      %3s\n", yesno(rssconf & VFPERREN_F));
	seq_printf(seq, "  KeyPerrEn:     %3s\n", yesno(rssconf & KEYPERREN_F));
	seq_printf(seq, "  DisVfVlan:     %3s\n", yesno(rssconf &
							DISABLEVLAN_F));
	seq_printf(seq, "  EnUpSwt:       %3s\n", yesno(rssconf & ENABLEUP0_F));
	seq_printf(seq, "  HashDelay:     %3d\n", HASHDELAY_G(rssconf));
	if (CHELSIO_CHIP_VERSION(adapter->params.chip) <= CHELSIO_T5)
		seq_printf(seq, "  VfWrAddr:      %3d\n", VFWRADDR_G(rssconf));
	else
		seq_printf(seq, "  VfWrAddr:      %3d\n",
			   T6_VFWRADDR_G(rssconf));
	seq_printf(seq, "  KeyMode:       %s\n", keymode[KEYMODE_G(rssconf)]);
	seq_printf(seq, "  VfWrEn:        %3s\n", yesno(rssconf & VFWREN_F));
	seq_printf(seq, "  KeyWrEn:       %3s\n", yesno(rssconf & KEYWREN_F));
	seq_printf(seq, "  KeyWrAddr:     %3d\n", KEYWRADDR_G(rssconf));

	seq_puts(seq, "\n");

	rssconf = t4_read_reg(adapter, TP_RSS_CONFIG_CNG_A);
	seq_printf(seq, "TP_RSS_CONFIG_CNG: %#x\n", rssconf);
	seq_printf(seq, "  ChnCount3:     %3s\n", yesno(rssconf & CHNCOUNT3_F));
	seq_printf(seq, "  ChnCount2:     %3s\n", yesno(rssconf & CHNCOUNT2_F));
	seq_printf(seq, "  ChnCount1:     %3s\n", yesno(rssconf & CHNCOUNT1_F));
	seq_printf(seq, "  ChnCount0:     %3s\n", yesno(rssconf & CHNCOUNT0_F));
	seq_printf(seq, "  ChnUndFlow3:   %3s\n", yesno(rssconf &
							CHNUNDFLOW3_F));
	seq_printf(seq, "  ChnUndFlow2:   %3s\n", yesno(rssconf &
							CHNUNDFLOW2_F));
	seq_printf(seq, "  ChnUndFlow1:   %3s\n", yesno(rssconf &
							CHNUNDFLOW1_F));
	seq_printf(seq, "  ChnUndFlow0:   %3s\n", yesno(rssconf &
							CHNUNDFLOW0_F));
	seq_printf(seq, "  RstChn3:       %3s\n", yesno(rssconf & RSTCHN3_F));
	seq_printf(seq, "  RstChn2:       %3s\n", yesno(rssconf & RSTCHN2_F));
	seq_printf(seq, "  RstChn1:       %3s\n", yesno(rssconf & RSTCHN1_F));
	seq_printf(seq, "  RstChn0:       %3s\n", yesno(rssconf & RSTCHN0_F));
	seq_printf(seq, "  UpdVld:        %3s\n", yesno(rssconf & UPDVLD_F));
	seq_printf(seq, "  Xoff:          %3s\n", yesno(rssconf & XOFF_F));
	seq_printf(seq, "  UpdChn3:       %3s\n", yesno(rssconf & UPDCHN3_F));
	seq_printf(seq, "  UpdChn2:       %3s\n", yesno(rssconf & UPDCHN2_F));
	seq_printf(seq, "  UpdChn1:       %3s\n", yesno(rssconf & UPDCHN1_F));
	seq_printf(seq, "  UpdChn0:       %3s\n", yesno(rssconf & UPDCHN0_F));
	seq_printf(seq, "  Queue:         %3d\n", QUEUE_G(rssconf));

	return 0;
}
DEFINE_SHOW_ATTRIBUTE(rss_config);

/* RSS Secret Key.
 */

static int rss_key_show(struct seq_file *seq, void *v)
{
	u32 key[10];

	t4_read_rss_key(seq->private, key, true);
	seq_printf(seq, "%08x%08x%08x%08x%08x%08x%08x%08x%08x%08x\n",
		   key[9], key[8], key[7], key[6], key[5], key[4], key[3],
		   key[2], key[1], key[0]);
	return 0;
}

static int rss_key_open(struct inode *inode, struct file *file)
{
	return single_open(file, rss_key_show, inode->i_private);
}

static ssize_t rss_key_write(struct file *file, const char __user *buf,
			     size_t count, loff_t *pos)
{
	int i, j;
	u32 key[10];
	char s[100], *p;
	struct adapter *adap = file_inode(file)->i_private;

	if (count > sizeof(s) - 1)
		return -EINVAL;
	if (copy_from_user(s, buf, count))
		return -EFAULT;
	for (i = count; i > 0 && isspace(s[i - 1]); i--)
		;
	s[i] = '\0';

	for (p = s, i = 9; i >= 0; i--) {
		key[i] = 0;
		for (j = 0; j < 8; j++, p++) {
			if (!isxdigit(*p))
				return -EINVAL;
			key[i] = (key[i] << 4) | hex2val(*p);
		}
	}

	t4_write_rss_key(adap, key, -1, true);
	return count;
}

static const struct file_operations rss_key_debugfs_fops = {
	.owner   = THIS_MODULE,
	.open    = rss_key_open,
	.read    = seq_read,
	.llseek  = seq_lseek,
	.release = single_release,
	.write   = rss_key_write
};

/* PF RSS Configuration.
 */

struct rss_pf_conf {
	u32 rss_pf_map;
	u32 rss_pf_mask;
	u32 rss_pf_config;
};

static int rss_pf_config_show(struct seq_file *seq, void *v, int idx)
{
	struct rss_pf_conf *pfconf;

	if (v == SEQ_START_TOKEN) {
		/* use the 0th entry to dump the PF Map Index Size */
		pfconf = seq->private + offsetof(struct seq_tab, data);
		seq_printf(seq, "PF Map Index Size = %d\n\n",
			   LKPIDXSIZE_G(pfconf->rss_pf_map));

		seq_puts(seq, "     RSS              PF   VF    Hash Tuple Enable         Default\n");
		seq_puts(seq, "     Enable       IPF Mask Mask  IPv6      IPv4      UDP   Queue\n");
		seq_puts(seq, " PF  Map Chn Prt  Map Size Size  Four Two  Four Two  Four  Ch1  Ch0\n");
	} else {
		#define G_PFnLKPIDX(map, n) \
			(((map) >> PF1LKPIDX_S*(n)) & PF0LKPIDX_M)
		#define G_PFnMSKSIZE(mask, n) \
			(((mask) >> PF1MSKSIZE_S*(n)) & PF1MSKSIZE_M)

		pfconf = v;
		seq_printf(seq, "%3d  %3s %3s %3s  %3d  %3d  %3d   %3s %3s   %3s %3s   %3s  %3d  %3d\n",
			   idx,
			   yesno(pfconf->rss_pf_config & MAPENABLE_F),
			   yesno(pfconf->rss_pf_config & CHNENABLE_F),
			   yesno(pfconf->rss_pf_config & PRTENABLE_F),
			   G_PFnLKPIDX(pfconf->rss_pf_map, idx),
			   G_PFnMSKSIZE(pfconf->rss_pf_mask, idx),
			   IVFWIDTH_G(pfconf->rss_pf_config),
			   yesno(pfconf->rss_pf_config & IP6FOURTUPEN_F),
			   yesno(pfconf->rss_pf_config & IP6TWOTUPEN_F),
			   yesno(pfconf->rss_pf_config & IP4FOURTUPEN_F),
			   yesno(pfconf->rss_pf_config & IP4TWOTUPEN_F),
			   yesno(pfconf->rss_pf_config & UDPFOURTUPEN_F),
			   CH1DEFAULTQUEUE_G(pfconf->rss_pf_config),
			   CH0DEFAULTQUEUE_G(pfconf->rss_pf_config));

		#undef G_PFnLKPIDX
		#undef G_PFnMSKSIZE
	}
	return 0;
}

static int rss_pf_config_open(struct inode *inode, struct file *file)
{
	struct adapter *adapter = inode->i_private;
	struct seq_tab *p;
	u32 rss_pf_map, rss_pf_mask;
	struct rss_pf_conf *pfconf;
	int pf;

	p = seq_open_tab(file, 8, sizeof(*pfconf), 1, rss_pf_config_show);
	if (!p)
		return -ENOMEM;

	pfconf = (struct rss_pf_conf *)p->data;
	rss_pf_map = t4_read_rss_pf_map(adapter, true);
	rss_pf_mask = t4_read_rss_pf_mask(adapter, true);
	for (pf = 0; pf < 8; pf++) {
		pfconf[pf].rss_pf_map = rss_pf_map;
		pfconf[pf].rss_pf_mask = rss_pf_mask;
		t4_read_rss_pf_config(adapter, pf, &pfconf[pf].rss_pf_config,
				      true);
	}
	return 0;
}

static const struct file_operations rss_pf_config_debugfs_fops = {
	.owner   = THIS_MODULE,
	.open    = rss_pf_config_open,
	.read    = seq_read,
	.llseek  = seq_lseek,
	.release = seq_release_private
};

/* VF RSS Configuration.
 */

struct rss_vf_conf {
	u32 rss_vf_vfl;
	u32 rss_vf_vfh;
};

static int rss_vf_config_show(struct seq_file *seq, void *v, int idx)
{
	if (v == SEQ_START_TOKEN) {
		seq_puts(seq, "     RSS                     Hash Tuple Enable\n");
		seq_puts(seq, "     Enable   IVF  Dis  Enb  IPv6      IPv4      UDP    Def  Secret Key\n");
		seq_puts(seq, " VF  Chn Prt  Map  VLAN  uP  Four Two  Four Two  Four   Que  Idx       Hash\n");
	} else {
		struct rss_vf_conf *vfconf = v;

		seq_printf(seq, "%3d  %3s %3s  %3d   %3s %3s   %3s %3s   %3s  %3s   %3s  %4d  %3d %#10x\n",
			   idx,
			   yesno(vfconf->rss_vf_vfh & VFCHNEN_F),
			   yesno(vfconf->rss_vf_vfh & VFPRTEN_F),
			   VFLKPIDX_G(vfconf->rss_vf_vfh),
			   yesno(vfconf->rss_vf_vfh & VFVLNEX_F),
			   yesno(vfconf->rss_vf_vfh & VFUPEN_F),
			   yesno(vfconf->rss_vf_vfh & VFIP4FOURTUPEN_F),
			   yesno(vfconf->rss_vf_vfh & VFIP6TWOTUPEN_F),
			   yesno(vfconf->rss_vf_vfh & VFIP4FOURTUPEN_F),
			   yesno(vfconf->rss_vf_vfh & VFIP4TWOTUPEN_F),
			   yesno(vfconf->rss_vf_vfh & ENABLEUDPHASH_F),
			   DEFAULTQUEUE_G(vfconf->rss_vf_vfh),
			   KEYINDEX_G(vfconf->rss_vf_vfh),
			   vfconf->rss_vf_vfl);
	}
	return 0;
}

static int rss_vf_config_open(struct inode *inode, struct file *file)
{
	struct adapter *adapter = inode->i_private;
	struct seq_tab *p;
	struct rss_vf_conf *vfconf;
	int vf, vfcount = adapter->params.arch.vfcount;

	p = seq_open_tab(file, vfcount, sizeof(*vfconf), 1, rss_vf_config_show);
	if (!p)
		return -ENOMEM;

	vfconf = (struct rss_vf_conf *)p->data;
	for (vf = 0; vf < vfcount; vf++) {
		t4_read_rss_vf_config(adapter, vf, &vfconf[vf].rss_vf_vfl,
				      &vfconf[vf].rss_vf_vfh, true);
	}
	return 0;
}

static const struct file_operations rss_vf_config_debugfs_fops = {
	.owner   = THIS_MODULE,
	.open    = rss_vf_config_open,
	.read    = seq_read,
	.llseek  = seq_lseek,
	.release = seq_release_private
};

#ifdef CONFIG_CHELSIO_T4_DCB

/* Data Center Briging information for each port.
 */
static int dcb_info_show(struct seq_file *seq, void *v)
{
	struct adapter *adap = seq->private;

	if (v == SEQ_START_TOKEN) {
		seq_puts(seq, "Data Center Bridging Information\n");
	} else {
		int port = (uintptr_t)v - 2;
		struct net_device *dev = adap->port[port];
		struct port_info *pi = netdev2pinfo(dev);
		struct port_dcb_info *dcb = &pi->dcb;

		seq_puts(seq, "\n");
		seq_printf(seq, "Port: %d (DCB negotiated: %s)\n",
			   port,
			   cxgb4_dcb_enabled(dev) ? "yes" : "no");

		if (cxgb4_dcb_enabled(dev))
			seq_printf(seq, "[ DCBx Version %s ]\n",
				   dcb_ver_array[dcb->dcb_version]);

		if (dcb->msgs) {
			int i;

			seq_puts(seq, "\n  Index\t\t\t  :\t");
			for (i = 0; i < 8; i++)
				seq_printf(seq, " %3d", i);
			seq_puts(seq, "\n\n");
		}

		if (dcb->msgs & CXGB4_DCB_FW_PGID) {
			int prio, pgid;

			seq_puts(seq, "  Priority Group IDs\t  :\t");
			for (prio = 0; prio < 8; prio++) {
				pgid = (dcb->pgid >> 4 * (7 - prio)) & 0xf;
				seq_printf(seq, " %3d", pgid);
			}
			seq_puts(seq, "\n");
		}

		if (dcb->msgs & CXGB4_DCB_FW_PGRATE) {
			int pg;

			seq_puts(seq, "  Priority Group BW(%)\t  :\t");
			for (pg = 0; pg < 8; pg++)
				seq_printf(seq, " %3d", dcb->pgrate[pg]);
			seq_puts(seq, "\n");

			if (dcb->dcb_version == FW_PORT_DCB_VER_IEEE) {
				seq_puts(seq, "  TSA Algorithm\t\t  :\t");
				for (pg = 0; pg < 8; pg++)
					seq_printf(seq, " %3d", dcb->tsa[pg]);
				seq_puts(seq, "\n");
			}

			seq_printf(seq, "  Max PG Traffic Classes  [%3d  ]\n",
				   dcb->pg_num_tcs_supported);

			seq_puts(seq, "\n");
		}

		if (dcb->msgs & CXGB4_DCB_FW_PRIORATE) {
			int prio;

			seq_puts(seq, "  Priority Rate\t:\t");
			for (prio = 0; prio < 8; prio++)
				seq_printf(seq, " %3d", dcb->priorate[prio]);
			seq_puts(seq, "\n");
		}

		if (dcb->msgs & CXGB4_DCB_FW_PFC) {
			int prio;

			seq_puts(seq, "  Priority Flow Control   :\t");
			for (prio = 0; prio < 8; prio++) {
				int pfcen = (dcb->pfcen >> 1 * (7 - prio))
					    & 0x1;
				seq_printf(seq, " %3d", pfcen);
			}
			seq_puts(seq, "\n");

			seq_printf(seq, "  Max PFC Traffic Classes [%3d  ]\n",
				   dcb->pfc_num_tcs_supported);

			seq_puts(seq, "\n");
		}

		if (dcb->msgs & CXGB4_DCB_FW_APP_ID) {
			int app, napps;

			seq_puts(seq, "  Application Information:\n");
			seq_puts(seq, "  App    Priority    Selection         Protocol\n");
			seq_puts(seq, "  Index  Map         Field             ID\n");
			for (app = 0, napps = 0;
			     app < CXGB4_MAX_DCBX_APP_SUPPORTED; app++) {
				struct app_priority *ap;
				static const char * const sel_names[] = {
					"Ethertype",
					"Socket TCP",
					"Socket UDP",
					"Socket All",
				};
				const char *sel_name;

				ap = &dcb->app_priority[app];
				/* skip empty slots */
				if (ap->protocolid == 0)
					continue;
				napps++;

				if (ap->sel_field < ARRAY_SIZE(sel_names))
					sel_name = sel_names[ap->sel_field];
				else
					sel_name = "UNKNOWN";

				seq_printf(seq, "  %3d    %#04x        %-10s (%d)    %#06x (%d)\n",
					   app,
					   ap->user_prio_map,
					   sel_name, ap->sel_field,
					   ap->protocolid, ap->protocolid);
			}
			if (napps == 0)
				seq_puts(seq, "    --- None ---\n");
		}
	}
	return 0;
}

static inline void *dcb_info_get_idx(struct adapter *adap, loff_t pos)
{
	return (pos <= adap->params.nports
		? (void *)((uintptr_t)pos + 1)
		: NULL);
}

static void *dcb_info_start(struct seq_file *seq, loff_t *pos)
{
	struct adapter *adap = seq->private;

	return (*pos
		? dcb_info_get_idx(adap, *pos)
		: SEQ_START_TOKEN);
}

static void dcb_info_stop(struct seq_file *seq, void *v)
{
}

static void *dcb_info_next(struct seq_file *seq, void *v, loff_t *pos)
{
	struct adapter *adap = seq->private;

	(*pos)++;
	return dcb_info_get_idx(adap, *pos);
}

static const struct seq_operations dcb_info_seq_ops = {
	.start = dcb_info_start,
	.next  = dcb_info_next,
	.stop  = dcb_info_stop,
	.show  = dcb_info_show
};

static int dcb_info_open(struct inode *inode, struct file *file)
{
	int res = seq_open(file, &dcb_info_seq_ops);

	if (!res) {
		struct seq_file *seq = file->private_data;

		seq->private = inode->i_private;
	}
	return res;
}

static const struct file_operations dcb_info_debugfs_fops = {
	.owner   = THIS_MODULE,
	.open    = dcb_info_open,
	.read    = seq_read,
	.llseek  = seq_lseek,
	.release = seq_release,
};
#endif /* CONFIG_CHELSIO_T4_DCB */

static int resources_show(struct seq_file *seq, void *v)
{
	struct adapter *adapter = seq->private;
	struct pf_resources *pfres = &adapter->params.pfres;

	#define S(desc, fmt, var) \
		seq_printf(seq, "%-60s " fmt "\n", \
			   desc " (" #var "):", pfres->var)

	S("Virtual Interfaces", "%d", nvi);
	S("Egress Queues", "%d", neq);
	S("Ethernet Control", "%d", nethctrl);
	S("Ingress Queues/w Free Lists/Interrupts", "%d", niqflint);
	S("Ingress Queues", "%d", niq);
	S("Traffic Class", "%d", tc);
	S("Port Access Rights Mask", "%#x", pmask);
	S("MAC Address Filters", "%d", nexactf);
	S("Firmware Command Read Capabilities", "%#x", r_caps);
	S("Firmware Command Write/Execute Capabilities", "%#x", wx_caps);

	#undef S

	return 0;
}
DEFINE_SHOW_ATTRIBUTE(resources);

/**
 * ethqset2pinfo - return port_info of an Ethernet Queue Set
 * @adap: the adapter
 * @qset: Ethernet Queue Set
 */
static inline struct port_info *ethqset2pinfo(struct adapter *adap, int qset)
{
	int pidx;

	for_each_port(adap, pidx) {
		struct port_info *pi = adap2pinfo(adap, pidx);

		if (qset >= pi->first_qset &&
		    qset < pi->first_qset + pi->nqsets)
			return pi;
	}

	/* should never happen! */
	BUG();
	return NULL;
}

static int sge_qinfo_uld_txq_entries(const struct adapter *adap, int uld)
{
	const struct sge_uld_txq_info *utxq_info = adap->sge.uld_txq_info[uld];

	if (!utxq_info)
		return 0;

	return DIV_ROUND_UP(utxq_info->ntxq, 4);
}

static int sge_qinfo_uld_rspq_entries(const struct adapter *adap, int uld,
				      bool ciq)
{
	const struct sge_uld_rxq_info *urxq_info = adap->sge.uld_rxq_info[uld];

	if (!urxq_info)
		return 0;

	return ciq ? DIV_ROUND_UP(urxq_info->nciq, 4) :
		     DIV_ROUND_UP(urxq_info->nrxq, 4);
}

static int sge_qinfo_uld_rxq_entries(const struct adapter *adap, int uld)
{
	return sge_qinfo_uld_rspq_entries(adap, uld, false);
}

static int sge_qinfo_uld_ciq_entries(const struct adapter *adap, int uld)
{
	return sge_qinfo_uld_rspq_entries(adap, uld, true);
}

static int sge_qinfo_show(struct seq_file *seq, void *v)
{
	int eth_entries, ctrl_entries, eohw_entries = 0, eosw_entries = 0;
	int uld_rxq_entries[CXGB4_ULD_MAX] = { 0 };
	int uld_ciq_entries[CXGB4_ULD_MAX] = { 0 };
	int uld_txq_entries[CXGB4_TX_MAX] = { 0 };
	const struct sge_uld_txq_info *utxq_info;
	const struct sge_uld_rxq_info *urxq_info;
	struct cxgb4_tc_port_mqprio *port_mqprio;
	struct adapter *adap = seq->private;
<<<<<<< HEAD
	int eth_entries = DIV_ROUND_UP(adap->sge.ethqsets, 4);
	int ofld_entries = DIV_ROUND_UP(adap->sge.ofldqsets, 4);
	int ctrl_entries = DIV_ROUND_UP(MAX_CTRL_QUEUES, 4);
	int i, r = (uintptr_t)v - 1;
	int ofld_idx = r - eth_entries;
	int ctrl_idx =  ofld_idx - ofld_entries;
	int fq_idx =  ctrl_idx - ctrl_entries;
=======
	int i, j, n, r = (uintptr_t)v - 1;
	struct sge *s = &adap->sge;

	eth_entries = DIV_ROUND_UP(adap->sge.ethqsets, 4);
	ctrl_entries = DIV_ROUND_UP(MAX_CTRL_QUEUES, 4);
>>>>>>> 24b8d41d

	if (r)
		seq_putc(seq, '\n');

#define S3(fmt_spec, s, v) \
do { \
	seq_printf(seq, "%-12s", s); \
	for (i = 0; i < n; ++i) \
		seq_printf(seq, " %16" fmt_spec, v); \
		seq_putc(seq, '\n'); \
} while (0)
#define S(s, v) S3("s", s, v)
#define T3(fmt_spec, s, v) S3(fmt_spec, s, tx[i].v)
#define T(s, v) S3("u", s, tx[i].v)
#define TL(s, v) T3("lu", s, v)
#define R3(fmt_spec, s, v) S3(fmt_spec, s, rx[i].v)
#define R(s, v) S3("u", s, rx[i].v)
#define RL(s, v) R3("lu", s, v)

	if (r < eth_entries) {
		int base_qset = r * 4;
		const struct sge_eth_rxq *rx = &s->ethrxq[base_qset];
		const struct sge_eth_txq *tx = &s->ethtxq[base_qset];

		n = min(4, s->ethqsets - 4 * r);

		S("QType:", "Ethernet");
		S("Interface:",
		  rx[i].rspq.netdev ? rx[i].rspq.netdev->name : "N/A");
		T("TxQ ID:", q.cntxt_id);
		T("TxQ size:", q.size);
		T("TxQ inuse:", q.in_use);
		T("TxQ CIDX:", q.cidx);
		T("TxQ PIDX:", q.pidx);
#ifdef CONFIG_CHELSIO_T4_DCB
		T("DCB Prio:", dcb_prio);
		S3("u", "DCB PGID:",
		   (ethqset2pinfo(adap, base_qset + i)->dcb.pgid >>
		    4*(7-tx[i].dcb_prio)) & 0xf);
		S3("u", "DCB PFC:",
		   (ethqset2pinfo(adap, base_qset + i)->dcb.pfcen >>
		    1*(7-tx[i].dcb_prio)) & 0x1);
#endif
		R("RspQ ID:", rspq.abs_id);
		R("RspQ size:", rspq.size);
		R("RspQE size:", rspq.iqe_len);
		R("RspQ CIDX:", rspq.cidx);
		R("RspQ Gen:", rspq.gen);
		S3("u", "Intr delay:", qtimer_val(adap, &rx[i].rspq));
		S3("u", "Intr pktcnt:", s->counter_val[rx[i].rspq.pktcnt_idx]);
		R("FL ID:", fl.cntxt_id);
		R("FL size:", fl.size - 8);
		R("FL pend:", fl.pend_cred);
		R("FL avail:", fl.avail);
		R("FL PIDX:", fl.pidx);
		R("FL CIDX:", fl.cidx);
		RL("RxPackets:", stats.pkts);
		RL("RxCSO:", stats.rx_cso);
		RL("VLANxtract:", stats.vlan_ex);
		RL("LROmerged:", stats.lro_merged);
		RL("LROpackets:", stats.lro_pkts);
		RL("RxDrops:", stats.rx_drops);
		RL("RxBadPkts:", stats.bad_rx_pkts);
		TL("TSO:", tso);
		TL("USO:", uso);
		TL("TxCSO:", tx_cso);
		TL("VLANins:", vlan_ins);
		TL("TxQFull:", q.stops);
		TL("TxQRestarts:", q.restarts);
		TL("TxMapErr:", mapping_err);
		RL("FLAllocErr:", fl.alloc_failed);
		RL("FLLrgAlcErr:", fl.large_alloc_failed);
		RL("FLMapErr:", fl.mapping_err);
		RL("FLLow:", fl.low);
		RL("FLStarving:", fl.starving);

<<<<<<< HEAD
	} else if (ofld_idx < ofld_entries) {
		const struct sge_ofld_txq *tx =
			&adap->sge.ofldtxq[ofld_idx * 4];
		int n = min(4, adap->sge.ofldqsets - 4 * ofld_idx);

		S("QType:", "OFLD-Txq");
=======
		goto out;
	}

	r -= eth_entries;
	for_each_port(adap, j) {
		struct port_info *pi = adap2pinfo(adap, j);
		const struct sge_eth_rxq *rx;

		mutex_lock(&pi->vi_mirror_mutex);
		if (!pi->vi_mirror_count) {
			mutex_unlock(&pi->vi_mirror_mutex);
			continue;
		}

		if (r >= DIV_ROUND_UP(pi->nmirrorqsets, 4)) {
			r -= DIV_ROUND_UP(pi->nmirrorqsets, 4);
			mutex_unlock(&pi->vi_mirror_mutex);
			continue;
		}

		rx = &s->mirror_rxq[j][r * 4];
		n = min(4, pi->nmirrorqsets - 4 * r);

		S("QType:", "Mirror-Rxq");
		S("Interface:",
		  rx[i].rspq.netdev ? rx[i].rspq.netdev->name : "N/A");
		R("RspQ ID:", rspq.abs_id);
		R("RspQ size:", rspq.size);
		R("RspQE size:", rspq.iqe_len);
		R("RspQ CIDX:", rspq.cidx);
		R("RspQ Gen:", rspq.gen);
		S3("u", "Intr delay:", qtimer_val(adap, &rx[i].rspq));
		S3("u", "Intr pktcnt:", s->counter_val[rx[i].rspq.pktcnt_idx]);
		R("FL ID:", fl.cntxt_id);
		R("FL size:", fl.size - 8);
		R("FL pend:", fl.pend_cred);
		R("FL avail:", fl.avail);
		R("FL PIDX:", fl.pidx);
		R("FL CIDX:", fl.cidx);
		RL("RxPackets:", stats.pkts);
		RL("RxCSO:", stats.rx_cso);
		RL("VLANxtract:", stats.vlan_ex);
		RL("LROmerged:", stats.lro_merged);
		RL("LROpackets:", stats.lro_pkts);
		RL("RxDrops:", stats.rx_drops);
		RL("RxBadPkts:", stats.bad_rx_pkts);
		RL("FLAllocErr:", fl.alloc_failed);
		RL("FLLrgAlcErr:", fl.large_alloc_failed);
		RL("FLMapErr:", fl.mapping_err);
		RL("FLLow:", fl.low);
		RL("FLStarving:", fl.starving);

		mutex_unlock(&pi->vi_mirror_mutex);
		goto out;
	}

	if (!adap->tc_mqprio)
		goto skip_mqprio;

	mutex_lock(&adap->tc_mqprio->mqprio_mutex);
	if (!refcount_read(&adap->tc_mqprio->refcnt)) {
		mutex_unlock(&adap->tc_mqprio->mqprio_mutex);
		goto skip_mqprio;
	}

	eohw_entries = DIV_ROUND_UP(adap->sge.eoqsets, 4);
	if (r < eohw_entries) {
		int base_qset = r * 4;
		const struct sge_ofld_rxq *rx = &s->eohw_rxq[base_qset];
		const struct sge_eohw_txq *tx = &s->eohw_txq[base_qset];

		n = min(4, s->eoqsets - 4 * r);

		S("QType:", "ETHOFLD");
		S("Interface:",
		  rx[i].rspq.netdev ? rx[i].rspq.netdev->name : "N/A");
>>>>>>> 24b8d41d
		T("TxQ ID:", q.cntxt_id);
		T("TxQ size:", q.size);
		T("TxQ inuse:", q.in_use);
		T("TxQ CIDX:", q.cidx);
		T("TxQ PIDX:", q.pidx);
<<<<<<< HEAD
=======
		R("RspQ ID:", rspq.abs_id);
		R("RspQ size:", rspq.size);
		R("RspQE size:", rspq.iqe_len);
		R("RspQ CIDX:", rspq.cidx);
		R("RspQ Gen:", rspq.gen);
		S3("u", "Intr delay:", qtimer_val(adap, &rx[i].rspq));
		S3("u", "Intr pktcnt:", s->counter_val[rx[i].rspq.pktcnt_idx]);
		R("FL ID:", fl.cntxt_id);
		S3("u", "FL size:", rx->fl.size ? rx->fl.size - 8 : 0);
		R("FL pend:", fl.pend_cred);
		R("FL avail:", fl.avail);
		R("FL PIDX:", fl.pidx);
		R("FL CIDX:", fl.cidx);
		RL("RxPackets:", stats.pkts);
		RL("RxImm:", stats.imm);
		RL("RxAN", stats.an);
		RL("RxNoMem", stats.nomem);
		TL("TSO:", tso);
		TL("USO:", uso);
		TL("TxCSO:", tx_cso);
		TL("VLANins:", vlan_ins);
		TL("TxQFull:", q.stops);
		TL("TxQRestarts:", q.restarts);
		TL("TxMapErr:", mapping_err);
		RL("FLAllocErr:", fl.alloc_failed);
		RL("FLLrgAlcErr:", fl.large_alloc_failed);
		RL("FLMapErr:", fl.mapping_err);
		RL("FLLow:", fl.low);
		RL("FLStarving:", fl.starving);

		mutex_unlock(&adap->tc_mqprio->mqprio_mutex);
		goto out;
	}

	r -= eohw_entries;
	for (j = 0; j < adap->params.nports; j++) {
		int entries;
		u8 tc;

		port_mqprio = &adap->tc_mqprio->port_mqprio[j];
		entries = 0;
		for (tc = 0; tc < port_mqprio->mqprio.qopt.num_tc; tc++)
			entries += port_mqprio->mqprio.qopt.count[tc];

		if (!entries)
			continue;

		eosw_entries = DIV_ROUND_UP(entries, 4);
		if (r < eosw_entries) {
			const struct sge_eosw_txq *tx;

			n = min(4, entries - 4 * r);
			tx = &port_mqprio->eosw_txq[4 * r];

			S("QType:", "EOSW-TXQ");
			S("Interface:",
			  adap->port[j] ? adap->port[j]->name : "N/A");
			T("EOTID:", hwtid);
			T("HWQID:", hwqid);
			T("State:", state);
			T("Size:", ndesc);
			T("In-Use:", inuse);
			T("Credits:", cred);
			T("Compl:", ncompl);
			T("Last-Compl:", last_compl);
			T("PIDX:", pidx);
			T("Last-PIDX:", last_pidx);
			T("CIDX:", cidx);
			T("Last-CIDX:", last_cidx);
			T("FLOWC-IDX:", flowc_idx);

			mutex_unlock(&adap->tc_mqprio->mqprio_mutex);
			goto out;
		}

		r -= eosw_entries;
	}
	mutex_unlock(&adap->tc_mqprio->mqprio_mutex);

skip_mqprio:
	if (!is_uld(adap))
		goto skip_uld;

	mutex_lock(&uld_mutex);
	if (s->uld_txq_info)
		for (i = 0; i < ARRAY_SIZE(uld_txq_entries); i++)
			uld_txq_entries[i] = sge_qinfo_uld_txq_entries(adap, i);

	if (s->uld_rxq_info) {
		for (i = 0; i < ARRAY_SIZE(uld_rxq_entries); i++) {
			uld_rxq_entries[i] = sge_qinfo_uld_rxq_entries(adap, i);
			uld_ciq_entries[i] = sge_qinfo_uld_ciq_entries(adap, i);
		}
	}

	if (r < uld_txq_entries[CXGB4_TX_OFLD]) {
		const struct sge_uld_txq *tx;

		utxq_info = s->uld_txq_info[CXGB4_TX_OFLD];
		tx = &utxq_info->uldtxq[r * 4];
		n = min(4, utxq_info->ntxq - 4 * r);

		S("QType:", "OFLD-TXQ");
		T("TxQ ID:", q.cntxt_id);
		T("TxQ size:", q.size);
		T("TxQ inuse:", q.in_use);
		T("TxQ CIDX:", q.cidx);
		T("TxQ PIDX:", q.pidx);

		goto unlock;
	}

	r -= uld_txq_entries[CXGB4_TX_OFLD];
	if (r < uld_rxq_entries[CXGB4_ULD_RDMA]) {
		const struct sge_ofld_rxq *rx;

		urxq_info = s->uld_rxq_info[CXGB4_ULD_RDMA];
		rx = &urxq_info->uldrxq[r * 4];
		n = min(4, urxq_info->nrxq - 4 * r);

		S("QType:", "RDMA-CPL");
		S("Interface:",
		  rx[i].rspq.netdev ? rx[i].rspq.netdev->name : "N/A");
		R("RspQ ID:", rspq.abs_id);
		R("RspQ size:", rspq.size);
		R("RspQE size:", rspq.iqe_len);
		R("RspQ CIDX:", rspq.cidx);
		R("RspQ Gen:", rspq.gen);
		S3("u", "Intr delay:", qtimer_val(adap, &rx[i].rspq));
		S3("u", "Intr pktcnt:",	s->counter_val[rx[i].rspq.pktcnt_idx]);
		R("FL ID:", fl.cntxt_id);
		R("FL size:", fl.size - 8);
		R("FL pend:", fl.pend_cred);
		R("FL avail:", fl.avail);
		R("FL PIDX:", fl.pidx);
		R("FL CIDX:", fl.cidx);

		goto unlock;
	}

	r -= uld_rxq_entries[CXGB4_ULD_RDMA];
	if (r < uld_ciq_entries[CXGB4_ULD_RDMA]) {
		const struct sge_ofld_rxq *rx;
		int ciq_idx = 0;

		urxq_info = s->uld_rxq_info[CXGB4_ULD_RDMA];
		ciq_idx = urxq_info->nrxq + (r * 4);
		rx = &urxq_info->uldrxq[ciq_idx];
		n = min(4, urxq_info->nciq - 4 * r);

		S("QType:", "RDMA-CIQ");
		S("Interface:",
		  rx[i].rspq.netdev ? rx[i].rspq.netdev->name : "N/A");
		R("RspQ ID:", rspq.abs_id);
		R("RspQ size:", rspq.size);
		R("RspQE size:", rspq.iqe_len);
		R("RspQ CIDX:", rspq.cidx);
		R("RspQ Gen:", rspq.gen);
		S3("u", "Intr delay:", qtimer_val(adap, &rx[i].rspq));
		S3("u", "Intr pktcnt:",	s->counter_val[rx[i].rspq.pktcnt_idx]);

		goto unlock;
	}

	r -= uld_ciq_entries[CXGB4_ULD_RDMA];
	if (r < uld_rxq_entries[CXGB4_ULD_ISCSI]) {
		const struct sge_ofld_rxq *rx;

		urxq_info = s->uld_rxq_info[CXGB4_ULD_ISCSI];
		rx = &urxq_info->uldrxq[r * 4];
		n = min(4, urxq_info->nrxq - 4 * r);

		S("QType:", "iSCSI");
		R("RspQ ID:", rspq.abs_id);
		R("RspQ size:", rspq.size);
		R("RspQE size:", rspq.iqe_len);
		R("RspQ CIDX:", rspq.cidx);
		R("RspQ Gen:", rspq.gen);
		S3("u", "Intr delay:", qtimer_val(adap, &rx[i].rspq));
		S3("u", "Intr pktcnt:",	s->counter_val[rx[i].rspq.pktcnt_idx]);
		R("FL ID:", fl.cntxt_id);
		R("FL size:", fl.size - 8);
		R("FL pend:", fl.pend_cred);
		R("FL avail:", fl.avail);
		R("FL PIDX:", fl.pidx);
		R("FL CIDX:", fl.cidx);

		goto unlock;
	}

	r -= uld_rxq_entries[CXGB4_ULD_ISCSI];
	if (r < uld_rxq_entries[CXGB4_ULD_ISCSIT]) {
		const struct sge_ofld_rxq *rx;

		urxq_info = s->uld_rxq_info[CXGB4_ULD_ISCSIT];
		rx = &urxq_info->uldrxq[r * 4];
		n = min(4, urxq_info->nrxq - 4 * r);

		S("QType:", "iSCSIT");
		R("RspQ ID:", rspq.abs_id);
		R("RspQ size:", rspq.size);
		R("RspQE size:", rspq.iqe_len);
		R("RspQ CIDX:", rspq.cidx);
		R("RspQ Gen:", rspq.gen);
		S3("u", "Intr delay:", qtimer_val(adap, &rx[i].rspq));
		S3("u", "Intr pktcnt:",	s->counter_val[rx[i].rspq.pktcnt_idx]);
		R("FL ID:", fl.cntxt_id);
		R("FL size:", fl.size - 8);
		R("FL pend:", fl.pend_cred);
		R("FL avail:", fl.avail);
		R("FL PIDX:", fl.pidx);
		R("FL CIDX:", fl.cidx);

		goto unlock;
	}

	r -= uld_rxq_entries[CXGB4_ULD_ISCSIT];
	if (r < uld_rxq_entries[CXGB4_ULD_TLS]) {
		const struct sge_ofld_rxq *rx;
>>>>>>> 24b8d41d

		urxq_info = s->uld_rxq_info[CXGB4_ULD_TLS];
		rx = &urxq_info->uldrxq[r * 4];
		n = min(4, urxq_info->nrxq - 4 * r);

		S("QType:", "TLS");
		R("RspQ ID:", rspq.abs_id);
		R("RspQ size:", rspq.size);
		R("RspQE size:", rspq.iqe_len);
		R("RspQ CIDX:", rspq.cidx);
		R("RspQ Gen:", rspq.gen);
		S3("u", "Intr delay:", qtimer_val(adap, &rx[i].rspq));
		S3("u", "Intr pktcnt:",	s->counter_val[rx[i].rspq.pktcnt_idx]);
		R("FL ID:", fl.cntxt_id);
		R("FL size:", fl.size - 8);
		R("FL pend:", fl.pend_cred);
		R("FL avail:", fl.avail);
		R("FL PIDX:", fl.pidx);
		R("FL CIDX:", fl.cidx);

		goto unlock;
	}

	r -= uld_rxq_entries[CXGB4_ULD_TLS];
	if (r < uld_txq_entries[CXGB4_TX_CRYPTO]) {
		const struct sge_ofld_rxq *rx;
		const struct sge_uld_txq *tx;

		utxq_info = s->uld_txq_info[CXGB4_TX_CRYPTO];
		urxq_info = s->uld_rxq_info[CXGB4_ULD_CRYPTO];
		tx = &utxq_info->uldtxq[r * 4];
		rx = &urxq_info->uldrxq[r * 4];
		n = min(4, utxq_info->ntxq - 4 * r);

		S("QType:", "Crypto");
		T("TxQ ID:", q.cntxt_id);
		T("TxQ size:", q.size);
		T("TxQ inuse:", q.in_use);
		T("TxQ CIDX:", q.cidx);
		T("TxQ PIDX:", q.pidx);
		R("RspQ ID:", rspq.abs_id);
		R("RspQ size:", rspq.size);
		R("RspQE size:", rspq.iqe_len);
		R("RspQ CIDX:", rspq.cidx);
		R("RspQ Gen:", rspq.gen);
		S3("u", "Intr delay:", qtimer_val(adap, &rx[i].rspq));
		S3("u", "Intr pktcnt:",	s->counter_val[rx[i].rspq.pktcnt_idx]);
		R("FL ID:", fl.cntxt_id);
		R("FL size:", fl.size - 8);
		R("FL pend:", fl.pend_cred);
		R("FL avail:", fl.avail);
		R("FL PIDX:", fl.pidx);
		R("FL CIDX:", fl.cidx);

		goto unlock;
	}

	r -= uld_txq_entries[CXGB4_TX_CRYPTO];
	mutex_unlock(&uld_mutex);

skip_uld:
	if (r < ctrl_entries) {
		const struct sge_ctrl_txq *tx = &s->ctrlq[r * 4];

		n = min(4, adap->params.nports - 4 * r);

		S("QType:", "Control");
		T("TxQ ID:", q.cntxt_id);
		T("TxQ size:", q.size);
		T("TxQ inuse:", q.in_use);
		T("TxQ CIDX:", q.cidx);
		T("TxQ PIDX:", q.pidx);
		TL("TxQFull:", q.stops);
		TL("TxQRestarts:", q.restarts);

		goto out;
	}

	r -= ctrl_entries;
	if (r < 1) {
		const struct sge_rspq *evtq = &s->fw_evtq;

		seq_printf(seq, "%-12s %16s\n", "QType:", "FW event queue");
		seq_printf(seq, "%-12s %16u\n", "RspQ ID:", evtq->abs_id);
		seq_printf(seq, "%-12s %16u\n", "RspQ size:", evtq->size);
		seq_printf(seq, "%-12s %16u\n", "RspQE size:", evtq->iqe_len);
		seq_printf(seq, "%-12s %16u\n", "RspQ CIDX:", evtq->cidx);
		seq_printf(seq, "%-12s %16u\n", "RspQ Gen:", evtq->gen);
		seq_printf(seq, "%-12s %16u\n", "Intr delay:",
			   qtimer_val(adap, evtq));
		seq_printf(seq, "%-12s %16u\n", "Intr pktcnt:",
			   s->counter_val[evtq->pktcnt_idx]);

		goto out;
	}

#undef R
#undef RL
#undef T
#undef TL
#undef S
#undef R3
#undef T3
#undef S3
out:
	return 0;

unlock:
	mutex_unlock(&uld_mutex);
	return 0;
}

static int sge_queue_entries(struct adapter *adap)
{
<<<<<<< HEAD
	return DIV_ROUND_UP(adap->sge.ethqsets, 4) +
	       DIV_ROUND_UP(adap->sge.ofldqsets, 4) +
=======
	int i, tot_uld_entries = 0, eohw_entries = 0, eosw_entries = 0;
	int mirror_rxq_entries = 0;

	if (adap->tc_mqprio) {
		struct cxgb4_tc_port_mqprio *port_mqprio;
		u8 tc;

		mutex_lock(&adap->tc_mqprio->mqprio_mutex);
		if (adap->sge.eohw_txq)
			eohw_entries = DIV_ROUND_UP(adap->sge.eoqsets, 4);

		for (i = 0; i < adap->params.nports; i++) {
			u32 entries = 0;

			port_mqprio = &adap->tc_mqprio->port_mqprio[i];
			for (tc = 0; tc < port_mqprio->mqprio.qopt.num_tc; tc++)
				entries += port_mqprio->mqprio.qopt.count[tc];

			if (entries)
				eosw_entries += DIV_ROUND_UP(entries, 4);
		}
		mutex_unlock(&adap->tc_mqprio->mqprio_mutex);
	}

	for_each_port(adap, i) {
		struct port_info *pi = adap2pinfo(adap, i);

		mutex_lock(&pi->vi_mirror_mutex);
		if (pi->vi_mirror_count)
			mirror_rxq_entries += DIV_ROUND_UP(pi->nmirrorqsets, 4);
		mutex_unlock(&pi->vi_mirror_mutex);
	}

	if (!is_uld(adap))
		goto lld_only;

	mutex_lock(&uld_mutex);
	for (i = 0; i < CXGB4_TX_MAX; i++)
		tot_uld_entries += sge_qinfo_uld_txq_entries(adap, i);

	for (i = 0; i < CXGB4_ULD_MAX; i++) {
		tot_uld_entries += sge_qinfo_uld_rxq_entries(adap, i);
		tot_uld_entries += sge_qinfo_uld_ciq_entries(adap, i);
	}
	mutex_unlock(&uld_mutex);

lld_only:
	return DIV_ROUND_UP(adap->sge.ethqsets, 4) + mirror_rxq_entries +
	       eohw_entries + eosw_entries + tot_uld_entries +
>>>>>>> 24b8d41d
	       DIV_ROUND_UP(MAX_CTRL_QUEUES, 4) + 1;
}

static void *sge_queue_start(struct seq_file *seq, loff_t *pos)
{
	int entries = sge_queue_entries(seq->private);

	return *pos < entries ? (void *)((uintptr_t)*pos + 1) : NULL;
}

static void sge_queue_stop(struct seq_file *seq, void *v)
{
}

static void *sge_queue_next(struct seq_file *seq, void *v, loff_t *pos)
{
	int entries = sge_queue_entries(seq->private);

	++*pos;
	return *pos < entries ? (void *)((uintptr_t)*pos + 1) : NULL;
}

static const struct seq_operations sge_qinfo_seq_ops = {
	.start = sge_queue_start,
	.next  = sge_queue_next,
	.stop  = sge_queue_stop,
	.show  = sge_qinfo_show
};

static int sge_qinfo_open(struct inode *inode, struct file *file)
{
	int res = seq_open(file, &sge_qinfo_seq_ops);

	if (!res) {
		struct seq_file *seq = file->private_data;

		seq->private = inode->i_private;
	}
	return res;
}

static const struct file_operations sge_qinfo_debugfs_fops = {
	.owner   = THIS_MODULE,
	.open    = sge_qinfo_open,
	.read    = seq_read,
	.llseek  = seq_lseek,
	.release = seq_release,
};

int mem_open(struct inode *inode, struct file *file)
{
	unsigned int mem;
	struct adapter *adap;

	file->private_data = inode->i_private;

	mem = (uintptr_t)file->private_data & 0x7;
	adap = file->private_data - mem;

	(void)t4_fwcache(adap, FW_PARAM_DEV_FWCACHE_FLUSH);

	return 0;
}

static ssize_t mem_read(struct file *file, char __user *buf, size_t count,
			loff_t *ppos)
{
	loff_t pos = *ppos;
	loff_t avail = file_inode(file)->i_size;
	unsigned int mem = (uintptr_t)file->private_data & 0x7;
	struct adapter *adap = file->private_data - mem;
	__be32 *data;
	int ret;

	if (pos < 0)
		return -EINVAL;
	if (pos >= avail)
		return 0;
	if (count > avail - pos)
		count = avail - pos;

	data = kvzalloc(count, GFP_KERNEL);
	if (!data)
		return -ENOMEM;

	spin_lock(&adap->win0_lock);
	ret = t4_memory_rw(adap, 0, mem, pos, count, data, T4_MEMORY_READ);
	spin_unlock(&adap->win0_lock);
	if (ret) {
		kvfree(data);
		return ret;
	}
	ret = copy_to_user(buf, data, count);

	kvfree(data);
	if (ret)
		return -EFAULT;

	*ppos = pos + count;
	return count;
}
static const struct file_operations mem_debugfs_fops = {
	.owner   = THIS_MODULE,
	.open    = simple_open,
	.read    = mem_read,
	.llseek  = default_llseek,
};

static int tid_info_show(struct seq_file *seq, void *v)
{
	struct adapter *adap = seq->private;
	const struct tid_info *t;
	enum chip_type chip;

	t = &adap->tids;
	chip = CHELSIO_CHIP_VERSION(adap->params.chip);
	if (t4_read_reg(adap, LE_DB_CONFIG_A) & HASHEN_F) {
		unsigned int sb;
		seq_printf(seq, "Connections in use: %u\n",
			   atomic_read(&t->conns_in_use));

		if (chip <= CHELSIO_T5)
			sb = t4_read_reg(adap, LE_DB_SERVER_INDEX_A) / 4;
		else
			sb = t4_read_reg(adap, LE_DB_SRVR_START_INDEX_A);

		if (sb) {
			seq_printf(seq, "TID range: %u..%u/%u..%u", t->tid_base,
				   sb - 1, adap->tids.hash_base,
				   t->tid_base + t->ntids - 1);
			seq_printf(seq, ", in use: %u/%u\n",
				   atomic_read(&t->tids_in_use),
				   atomic_read(&t->hash_tids_in_use));
		} else if (adap->flags & CXGB4_FW_OFLD_CONN) {
			seq_printf(seq, "TID range: %u..%u/%u..%u",
				   t->aftid_base,
				   t->aftid_end,
				   adap->tids.hash_base,
				   t->tid_base + t->ntids - 1);
			seq_printf(seq, ", in use: %u/%u\n",
				   atomic_read(&t->tids_in_use),
				   atomic_read(&t->hash_tids_in_use));
		} else {
			seq_printf(seq, "TID range: %u..%u",
				   adap->tids.hash_base,
				   t->tid_base + t->ntids - 1);
			seq_printf(seq, ", in use: %u\n",
				   atomic_read(&t->hash_tids_in_use));
		}
	} else if (t->ntids) {
		seq_printf(seq, "Connections in use: %u\n",
			   atomic_read(&t->conns_in_use));

		seq_printf(seq, "TID range: %u..%u", t->tid_base,
			   t->tid_base + t->ntids - 1);
		seq_printf(seq, ", in use: %u\n",
			   atomic_read(&t->tids_in_use));
	}

	if (t->nstids)
		seq_printf(seq, "STID range: %u..%u, in use-IPv4/IPv6: %u/%u\n",
			   (!t->stid_base &&
			   (chip <= CHELSIO_T5)) ?
			   t->stid_base + 1 : t->stid_base,
			   t->stid_base + t->nstids - 1,
			   t->stids_in_use - t->v6_stids_in_use,
			   t->v6_stids_in_use);

	if (t->natids)
		seq_printf(seq, "ATID range: 0..%u, in use: %u\n",
			   t->natids - 1, t->atids_in_use);
	seq_printf(seq, "FTID range: %u..%u\n", t->ftid_base,
		   t->ftid_base + t->nftids - 1);
	if (t->nsftids)
		seq_printf(seq, "SFTID range: %u..%u in use: %u\n",
			   t->sftid_base, t->sftid_base + t->nsftids - 2,
			   t->sftids_in_use);
	if (t->nhpftids)
		seq_printf(seq, "HPFTID range: %u..%u\n", t->hpftid_base,
			   t->hpftid_base + t->nhpftids - 1);
	if (t->neotids)
		seq_printf(seq, "EOTID range: %u..%u, in use: %u\n",
			   t->eotid_base, t->eotid_base + t->neotids - 1,
			   atomic_read(&t->eotids_in_use));
	if (t->ntids)
		seq_printf(seq, "HW TID usage: %u IP users, %u IPv6 users\n",
			   t4_read_reg(adap, LE_DB_ACT_CNT_IPV4_A),
			   t4_read_reg(adap, LE_DB_ACT_CNT_IPV6_A));
	return 0;
}
DEFINE_SHOW_ATTRIBUTE(tid_info);

static void add_debugfs_mem(struct adapter *adap, const char *name,
			    unsigned int idx, unsigned int size_mb)
{
	debugfs_create_file_size(name, 0400, adap->debugfs_root,
				 (void *)adap + idx, &mem_debugfs_fops,
				 size_mb << 20);
}

static ssize_t blocked_fl_read(struct file *filp, char __user *ubuf,
			       size_t count, loff_t *ppos)
{
	int len;
	const struct adapter *adap = filp->private_data;
	char *buf;
	ssize_t size = (adap->sge.egr_sz + 3) / 4 +
			adap->sge.egr_sz / 32 + 2; /* includes ,/\n/\0 */

	buf = kzalloc(size, GFP_KERNEL);
	if (!buf)
		return -ENOMEM;

	len = snprintf(buf, size - 1, "%*pb\n",
		       adap->sge.egr_sz, adap->sge.blocked_fl);
	len += sprintf(buf + len, "\n");
	size = simple_read_from_buffer(ubuf, count, ppos, buf, len);
	kfree(buf);
	return size;
}

static ssize_t blocked_fl_write(struct file *filp, const char __user *ubuf,
				size_t count, loff_t *ppos)
{
	int err;
	unsigned long *t;
	struct adapter *adap = filp->private_data;

	t = kcalloc(BITS_TO_LONGS(adap->sge.egr_sz), sizeof(long), GFP_KERNEL);
	if (!t)
		return -ENOMEM;

	err = bitmap_parse_user(ubuf, count, t, adap->sge.egr_sz);
	if (err) {
		kfree(t);
		return err;
	}

	bitmap_copy(adap->sge.blocked_fl, t, adap->sge.egr_sz);
	kfree(t);
	return count;
}

static const struct file_operations blocked_fl_fops = {
	.owner   = THIS_MODULE,
	.open    = simple_open,
	.read    = blocked_fl_read,
	.write   = blocked_fl_write,
	.llseek  = generic_file_llseek,
};

static void mem_region_show(struct seq_file *seq, const char *name,
			    unsigned int from, unsigned int to)
{
	char buf[40];

	string_get_size((u64)to - from + 1, 1, STRING_UNITS_2, buf,
			sizeof(buf));
	seq_printf(seq, "%-15s %#x-%#x [%s]\n", name, from, to, buf);
}

static int meminfo_show(struct seq_file *seq, void *v)
{
	static const char * const memory[] = { "EDC0:", "EDC1:", "MC:",
					       "MC0:", "MC1:", "HMA:"};
	struct adapter *adap = seq->private;
	struct cudbg_meminfo meminfo;
	int i, rc;

	memset(&meminfo, 0, sizeof(struct cudbg_meminfo));
	rc = cudbg_fill_meminfo(adap, &meminfo);
	if (rc)
		return -ENXIO;

	for (i = 0; i < meminfo.avail_c; i++)
		mem_region_show(seq, memory[meminfo.avail[i].idx],
				meminfo.avail[i].base,
				meminfo.avail[i].limit - 1);

	seq_putc(seq, '\n');
	for (i = 0; i < meminfo.mem_c; i++) {
		if (meminfo.mem[i].idx >= ARRAY_SIZE(cudbg_region))
			continue;                        /* skip holes */
		if (!meminfo.mem[i].limit)
			meminfo.mem[i].limit =
				i < meminfo.mem_c - 1 ?
				meminfo.mem[i + 1].base - 1 : ~0;
		mem_region_show(seq, cudbg_region[meminfo.mem[i].idx],
				meminfo.mem[i].base, meminfo.mem[i].limit);
	}

	seq_putc(seq, '\n');
	mem_region_show(seq, "uP RAM:", meminfo.up_ram_lo, meminfo.up_ram_hi);
	mem_region_show(seq, "uP Extmem2:", meminfo.up_extmem2_lo,
			meminfo.up_extmem2_hi);

	seq_printf(seq, "\n%u Rx pages (%u free) of size %uKiB for %u channels\n",
		   meminfo.rx_pages_data[0], meminfo.free_rx_cnt,
		   meminfo.rx_pages_data[1], meminfo.rx_pages_data[2]);

	seq_printf(seq, "%u Tx pages (%u free) of size %u%ciB for %u channels\n",
		   meminfo.tx_pages_data[0], meminfo.free_tx_cnt,
		   meminfo.tx_pages_data[1], meminfo.tx_pages_data[2],
		   meminfo.tx_pages_data[3]);

	seq_printf(seq, "%u p-structs (%u free)\n\n",
		   meminfo.p_structs, meminfo.p_structs_free_cnt);

	for (i = 0; i < 4; i++)
		/* For T6 these are MAC buffer groups */
		seq_printf(seq, "Port %d using %u pages out of %u allocated\n",
			   i, meminfo.port_used[i], meminfo.port_alloc[i]);

	for (i = 0; i < adap->params.arch.nchan; i++)
		/* For T6 these are MAC buffer groups */
		seq_printf(seq,
			   "Loopback %d using %u pages out of %u allocated\n",
			   i, meminfo.loopback_used[i],
			   meminfo.loopback_alloc[i]);

	return 0;
}
DEFINE_SHOW_ATTRIBUTE(meminfo);

static int chcr_stats_show(struct seq_file *seq, void *v)
{
#if IS_ENABLED(CONFIG_CHELSIO_TLS_DEVICE)
	struct ch_ktls_port_stats_debug *ktls_port;
	int i = 0;
#endif
	struct adapter *adap = seq->private;

	seq_puts(seq, "Chelsio Crypto Accelerator Stats \n");
	seq_printf(seq, "Cipher Ops: %10u \n",
		   atomic_read(&adap->chcr_stats.cipher_rqst));
	seq_printf(seq, "Digest Ops: %10u \n",
		   atomic_read(&adap->chcr_stats.digest_rqst));
	seq_printf(seq, "Aead Ops: %10u \n",
		   atomic_read(&adap->chcr_stats.aead_rqst));
	seq_printf(seq, "Completion: %10u \n",
		   atomic_read(&adap->chcr_stats.complete));
	seq_printf(seq, "Error: %10u \n",
		   atomic_read(&adap->chcr_stats.error));
	seq_printf(seq, "Fallback: %10u \n",
		   atomic_read(&adap->chcr_stats.fallback));
	seq_printf(seq, "TLS PDU Tx: %10u\n",
		   atomic_read(&adap->chcr_stats.tls_pdu_tx));
	seq_printf(seq, "TLS PDU Rx: %10u\n",
		   atomic_read(&adap->chcr_stats.tls_pdu_rx));
	seq_printf(seq, "TLS Keys (DDR) Count: %10u\n",
		   atomic_read(&adap->chcr_stats.tls_key));
#if IS_ENABLED(CONFIG_CHELSIO_IPSEC_INLINE)
	seq_puts(seq, "\nChelsio Inline IPsec Crypto Accelerator Stats\n");
	seq_printf(seq, "IPSec PDU: %10u\n",
		   atomic_read(&adap->ch_ipsec_stats.ipsec_cnt));
#endif
#if IS_ENABLED(CONFIG_CHELSIO_TLS_DEVICE)
	seq_puts(seq, "\nChelsio KTLS Crypto Accelerator Stats\n");
	seq_printf(seq, "Tx TLS offload refcount:          %20u\n",
		   refcount_read(&adap->chcr_ktls.ktls_refcount));
	seq_printf(seq, "Tx records send:                  %20llu\n",
		   atomic64_read(&adap->ch_ktls_stats.ktls_tx_send_records));
	seq_printf(seq, "Tx partial start of records:      %20llu\n",
		   atomic64_read(&adap->ch_ktls_stats.ktls_tx_start_pkts));
	seq_printf(seq, "Tx partial middle of records:     %20llu\n",
		   atomic64_read(&adap->ch_ktls_stats.ktls_tx_middle_pkts));
	seq_printf(seq, "Tx partial end of record:         %20llu\n",
		   atomic64_read(&adap->ch_ktls_stats.ktls_tx_end_pkts));
	seq_printf(seq, "Tx complete records:              %20llu\n",
		   atomic64_read(&adap->ch_ktls_stats.ktls_tx_complete_pkts));
	seq_printf(seq, "TX trim pkts :                    %20llu\n",
		   atomic64_read(&adap->ch_ktls_stats.ktls_tx_trimmed_pkts));
	seq_printf(seq, "TX sw fallback :                  %20llu\n",
		   atomic64_read(&adap->ch_ktls_stats.ktls_tx_fallback));
	while (i < MAX_NPORTS) {
		ktls_port = &adap->ch_ktls_stats.ktls_port[i];
		seq_printf(seq, "Port %d\n", i);
		seq_printf(seq, "Tx connection created:            %20llu\n",
			   atomic64_read(&ktls_port->ktls_tx_connection_open));
		seq_printf(seq, "Tx connection failed:             %20llu\n",
			   atomic64_read(&ktls_port->ktls_tx_connection_fail));
		seq_printf(seq, "Tx connection closed:             %20llu\n",
			   atomic64_read(&ktls_port->ktls_tx_connection_close));
		i++;
	}
#endif
	return 0;
}
DEFINE_SHOW_ATTRIBUTE(chcr_stats);

#define PRINT_ADAP_STATS(string, value) \
	seq_printf(seq, "%-25s %-20llu\n", (string), \
		   (unsigned long long)(value))

#define PRINT_CH_STATS(string, value) \
do { \
	seq_printf(seq, "%-25s ", (string)); \
	for (i = 0; i < adap->params.arch.nchan; i++) \
		seq_printf(seq, "%-20llu ", \
			   (unsigned long long)stats.value[i]); \
	seq_printf(seq, "\n"); \
} while (0)

#define PRINT_CH_STATS2(string, value) \
do { \
	seq_printf(seq, "%-25s ", (string)); \
	for (i = 0; i < adap->params.arch.nchan; i++) \
		seq_printf(seq, "%-20llu ", \
			   (unsigned long long)stats[i].value); \
	seq_printf(seq, "\n"); \
} while (0)

static void show_tcp_stats(struct seq_file *seq)
{
	struct adapter *adap = seq->private;
	struct tp_tcp_stats v4, v6;

	spin_lock(&adap->stats_lock);
	t4_tp_get_tcp_stats(adap, &v4, &v6, false);
	spin_unlock(&adap->stats_lock);

	PRINT_ADAP_STATS("tcp_ipv4_out_rsts:", v4.tcp_out_rsts);
	PRINT_ADAP_STATS("tcp_ipv4_in_segs:", v4.tcp_in_segs);
	PRINT_ADAP_STATS("tcp_ipv4_out_segs:", v4.tcp_out_segs);
	PRINT_ADAP_STATS("tcp_ipv4_retrans_segs:", v4.tcp_retrans_segs);
	PRINT_ADAP_STATS("tcp_ipv6_out_rsts:", v6.tcp_out_rsts);
	PRINT_ADAP_STATS("tcp_ipv6_in_segs:", v6.tcp_in_segs);
	PRINT_ADAP_STATS("tcp_ipv6_out_segs:", v6.tcp_out_segs);
	PRINT_ADAP_STATS("tcp_ipv6_retrans_segs:", v6.tcp_retrans_segs);
}

static void show_ddp_stats(struct seq_file *seq)
{
	struct adapter *adap = seq->private;
	struct tp_usm_stats stats;

	spin_lock(&adap->stats_lock);
	t4_get_usm_stats(adap, &stats, false);
	spin_unlock(&adap->stats_lock);

	PRINT_ADAP_STATS("usm_ddp_frames:", stats.frames);
	PRINT_ADAP_STATS("usm_ddp_octets:", stats.octets);
	PRINT_ADAP_STATS("usm_ddp_drops:", stats.drops);
}

static void show_rdma_stats(struct seq_file *seq)
{
	struct adapter *adap = seq->private;
	struct tp_rdma_stats stats;

	spin_lock(&adap->stats_lock);
	t4_tp_get_rdma_stats(adap, &stats, false);
	spin_unlock(&adap->stats_lock);

	PRINT_ADAP_STATS("rdma_no_rqe_mod_defer:", stats.rqe_dfr_mod);
	PRINT_ADAP_STATS("rdma_no_rqe_pkt_defer:", stats.rqe_dfr_pkt);
}

static void show_tp_err_adapter_stats(struct seq_file *seq)
{
	struct adapter *adap = seq->private;
	struct tp_err_stats stats;

	spin_lock(&adap->stats_lock);
	t4_tp_get_err_stats(adap, &stats, false);
	spin_unlock(&adap->stats_lock);

	PRINT_ADAP_STATS("tp_err_ofld_no_neigh:", stats.ofld_no_neigh);
	PRINT_ADAP_STATS("tp_err_ofld_cong_defer:", stats.ofld_cong_defer);
}

static void show_cpl_stats(struct seq_file *seq)
{
	struct adapter *adap = seq->private;
	struct tp_cpl_stats stats;
	u8 i;

	spin_lock(&adap->stats_lock);
	t4_tp_get_cpl_stats(adap, &stats, false);
	spin_unlock(&adap->stats_lock);

	PRINT_CH_STATS("tp_cpl_requests:", req);
	PRINT_CH_STATS("tp_cpl_responses:", rsp);
}

static void show_tp_err_channel_stats(struct seq_file *seq)
{
	struct adapter *adap = seq->private;
	struct tp_err_stats stats;
	u8 i;

	spin_lock(&adap->stats_lock);
	t4_tp_get_err_stats(adap, &stats, false);
	spin_unlock(&adap->stats_lock);

	PRINT_CH_STATS("tp_mac_in_errs:", mac_in_errs);
	PRINT_CH_STATS("tp_hdr_in_errs:", hdr_in_errs);
	PRINT_CH_STATS("tp_tcp_in_errs:", tcp_in_errs);
	PRINT_CH_STATS("tp_tcp6_in_errs:", tcp6_in_errs);
	PRINT_CH_STATS("tp_tnl_cong_drops:", tnl_cong_drops);
	PRINT_CH_STATS("tp_tnl_tx_drops:", tnl_tx_drops);
	PRINT_CH_STATS("tp_ofld_vlan_drops:", ofld_vlan_drops);
	PRINT_CH_STATS("tp_ofld_chan_drops:", ofld_chan_drops);
}

static void show_fcoe_stats(struct seq_file *seq)
{
	struct adapter *adap = seq->private;
	struct tp_fcoe_stats stats[NCHAN];
	u8 i;

	spin_lock(&adap->stats_lock);
	for (i = 0; i < adap->params.arch.nchan; i++)
		t4_get_fcoe_stats(adap, i, &stats[i], false);
	spin_unlock(&adap->stats_lock);

	PRINT_CH_STATS2("fcoe_octets_ddp", octets_ddp);
	PRINT_CH_STATS2("fcoe_frames_ddp", frames_ddp);
	PRINT_CH_STATS2("fcoe_frames_drop", frames_drop);
}

#undef PRINT_CH_STATS2
#undef PRINT_CH_STATS
#undef PRINT_ADAP_STATS

static int tp_stats_show(struct seq_file *seq, void *v)
{
	struct adapter *adap = seq->private;

	seq_puts(seq, "\n--------Adapter Stats--------\n");
	show_tcp_stats(seq);
	show_ddp_stats(seq);
	show_rdma_stats(seq);
	show_tp_err_adapter_stats(seq);

	seq_puts(seq, "\n-------- Channel Stats --------\n");
	if (adap->params.arch.nchan == NCHAN)
		seq_printf(seq, "%-25s %-20s %-20s %-20s %-20s\n",
			   " ", "channel 0", "channel 1",
			   "channel 2", "channel 3");
	else
		seq_printf(seq, "%-25s %-20s %-20s\n",
			   " ", "channel 0", "channel 1");
	show_cpl_stats(seq);
	show_tp_err_channel_stats(seq);
	show_fcoe_stats(seq);

	return 0;
}
DEFINE_SHOW_ATTRIBUTE(tp_stats);

/* Add an array of Debug FS files.
 */
void add_debugfs_files(struct adapter *adap,
		       struct t4_debugfs_entry *files,
		       unsigned int nfiles)
{
	int i;

	/* debugfs support is best effort */
	for (i = 0; i < nfiles; i++)
		debugfs_create_file(files[i].name, files[i].mode,
				    adap->debugfs_root,
				    (void *)adap + files[i].data,
				    files[i].ops);
}

int t4_setup_debugfs(struct adapter *adap)
{
	int i;
	u32 size = 0;

	static struct t4_debugfs_entry t4_debugfs_files[] = {
<<<<<<< HEAD
		{ "cim_la", &cim_la_fops, S_IRUSR, 0 },
		{ "cim_pif_la", &cim_pif_la_fops, S_IRUSR, 0 },
		{ "cim_ma_la", &cim_ma_la_fops, S_IRUSR, 0 },
		{ "cim_qcfg", &cim_qcfg_fops, S_IRUSR, 0 },
		{ "clk", &clk_debugfs_fops, S_IRUSR, 0 },
		{ "devlog", &devlog_fops, S_IRUSR, 0 },
		{ "mboxlog", &mboxlog_fops, S_IRUSR, 0 },
		{ "mbox0", &mbox_debugfs_fops, S_IRUSR | S_IWUSR, 0 },
		{ "mbox1", &mbox_debugfs_fops, S_IRUSR | S_IWUSR, 1 },
		{ "mbox2", &mbox_debugfs_fops, S_IRUSR | S_IWUSR, 2 },
		{ "mbox3", &mbox_debugfs_fops, S_IRUSR | S_IWUSR, 3 },
		{ "mbox4", &mbox_debugfs_fops, S_IRUSR | S_IWUSR, 4 },
		{ "mbox5", &mbox_debugfs_fops, S_IRUSR | S_IWUSR, 5 },
		{ "mbox6", &mbox_debugfs_fops, S_IRUSR | S_IWUSR, 6 },
		{ "mbox7", &mbox_debugfs_fops, S_IRUSR | S_IWUSR, 7 },
		{ "trace0", &mps_trc_debugfs_fops, S_IRUSR | S_IWUSR, 0 },
		{ "trace1", &mps_trc_debugfs_fops, S_IRUSR | S_IWUSR, 1 },
		{ "trace2", &mps_trc_debugfs_fops, S_IRUSR | S_IWUSR, 2 },
		{ "trace3", &mps_trc_debugfs_fops, S_IRUSR | S_IWUSR, 3 },
		{ "l2t", &t4_l2t_fops, S_IRUSR, 0},
		{ "mps_tcam", &mps_tcam_debugfs_fops, S_IRUSR, 0 },
		{ "rss", &rss_debugfs_fops, S_IRUSR, 0 },
		{ "rss_config", &rss_config_debugfs_fops, S_IRUSR, 0 },
		{ "rss_key", &rss_key_debugfs_fops, S_IRUSR, 0 },
		{ "rss_pf_config", &rss_pf_config_debugfs_fops, S_IRUSR, 0 },
		{ "rss_vf_config", &rss_vf_config_debugfs_fops, S_IRUSR, 0 },
		{ "sge_qinfo", &sge_qinfo_debugfs_fops, S_IRUSR, 0 },
		{ "ibq_tp0",  &cim_ibq_fops, S_IRUSR, 0 },
		{ "ibq_tp1",  &cim_ibq_fops, S_IRUSR, 1 },
		{ "ibq_ulp",  &cim_ibq_fops, S_IRUSR, 2 },
		{ "ibq_sge0", &cim_ibq_fops, S_IRUSR, 3 },
		{ "ibq_sge1", &cim_ibq_fops, S_IRUSR, 4 },
		{ "ibq_ncsi", &cim_ibq_fops, S_IRUSR, 5 },
		{ "obq_ulp0", &cim_obq_fops, S_IRUSR, 0 },
		{ "obq_ulp1", &cim_obq_fops, S_IRUSR, 1 },
		{ "obq_ulp2", &cim_obq_fops, S_IRUSR, 2 },
		{ "obq_ulp3", &cim_obq_fops, S_IRUSR, 3 },
		{ "obq_sge",  &cim_obq_fops, S_IRUSR, 4 },
		{ "obq_ncsi", &cim_obq_fops, S_IRUSR, 5 },
		{ "tp_la", &tp_la_fops, S_IRUSR, 0 },
		{ "ulprx_la", &ulprx_la_fops, S_IRUSR, 0 },
		{ "sensors", &sensors_debugfs_fops, S_IRUSR, 0 },
		{ "pm_stats", &pm_stats_debugfs_fops, S_IRUSR, 0 },
		{ "tx_rate", &tx_rate_debugfs_fops, S_IRUSR, 0 },
		{ "cctrl", &cctrl_tbl_debugfs_fops, S_IRUSR, 0 },
=======
		{ "cim_la", &cim_la_fops, 0400, 0 },
		{ "cim_pif_la", &cim_pif_la_fops, 0400, 0 },
		{ "cim_ma_la", &cim_ma_la_fops, 0400, 0 },
		{ "cim_qcfg", &cim_qcfg_fops, 0400, 0 },
		{ "clk", &clk_fops, 0400, 0 },
		{ "devlog", &devlog_fops, 0400, 0 },
		{ "mboxlog", &mboxlog_fops, 0400, 0 },
		{ "mbox0", &mbox_debugfs_fops, 0600, 0 },
		{ "mbox1", &mbox_debugfs_fops, 0600, 1 },
		{ "mbox2", &mbox_debugfs_fops, 0600, 2 },
		{ "mbox3", &mbox_debugfs_fops, 0600, 3 },
		{ "mbox4", &mbox_debugfs_fops, 0600, 4 },
		{ "mbox5", &mbox_debugfs_fops, 0600, 5 },
		{ "mbox6", &mbox_debugfs_fops, 0600, 6 },
		{ "mbox7", &mbox_debugfs_fops, 0600, 7 },
		{ "trace0", &mps_trc_debugfs_fops, 0600, 0 },
		{ "trace1", &mps_trc_debugfs_fops, 0600, 1 },
		{ "trace2", &mps_trc_debugfs_fops, 0600, 2 },
		{ "trace3", &mps_trc_debugfs_fops, 0600, 3 },
		{ "l2t", &t4_l2t_fops, 0400, 0},
		{ "mps_tcam", &mps_tcam_debugfs_fops, 0400, 0 },
		{ "rss", &rss_debugfs_fops, 0400, 0 },
		{ "rss_config", &rss_config_fops, 0400, 0 },
		{ "rss_key", &rss_key_debugfs_fops, 0400, 0 },
		{ "rss_pf_config", &rss_pf_config_debugfs_fops, 0400, 0 },
		{ "rss_vf_config", &rss_vf_config_debugfs_fops, 0400, 0 },
		{ "resources", &resources_fops, 0400, 0 },
#ifdef CONFIG_CHELSIO_T4_DCB
		{ "dcb_info", &dcb_info_debugfs_fops, 0400, 0 },
#endif
		{ "sge_qinfo", &sge_qinfo_debugfs_fops, 0400, 0 },
		{ "ibq_tp0",  &cim_ibq_fops, 0400, 0 },
		{ "ibq_tp1",  &cim_ibq_fops, 0400, 1 },
		{ "ibq_ulp",  &cim_ibq_fops, 0400, 2 },
		{ "ibq_sge0", &cim_ibq_fops, 0400, 3 },
		{ "ibq_sge1", &cim_ibq_fops, 0400, 4 },
		{ "ibq_ncsi", &cim_ibq_fops, 0400, 5 },
		{ "obq_ulp0", &cim_obq_fops, 0400, 0 },
		{ "obq_ulp1", &cim_obq_fops, 0400, 1 },
		{ "obq_ulp2", &cim_obq_fops, 0400, 2 },
		{ "obq_ulp3", &cim_obq_fops, 0400, 3 },
		{ "obq_sge",  &cim_obq_fops, 0400, 4 },
		{ "obq_ncsi", &cim_obq_fops, 0400, 5 },
		{ "tp_la", &tp_la_fops, 0400, 0 },
		{ "ulprx_la", &ulprx_la_fops, 0400, 0 },
		{ "sensors", &sensors_fops, 0400, 0 },
		{ "pm_stats", &pm_stats_debugfs_fops, 0400, 0 },
		{ "tx_rate", &tx_rate_fops, 0400, 0 },
		{ "cctrl", &cctrl_tbl_fops, 0400, 0 },
>>>>>>> 24b8d41d
#if IS_ENABLED(CONFIG_IPV6)
		{ "clip_tbl", &clip_tbl_fops, 0400, 0 },
#endif
		{ "tids", &tid_info_fops, 0400, 0},
		{ "blocked_fl", &blocked_fl_fops, 0600, 0 },
		{ "meminfo", &meminfo_fops, 0400, 0 },
		{ "crypto", &chcr_stats_fops, 0400, 0 },
		{ "tp_stats", &tp_stats_fops, 0400, 0 },
	};

	/* Debug FS nodes common to all T5 and later adapters.
	 */
	static struct t4_debugfs_entry t5_debugfs_files[] = {
		{ "obq_sge_rx_q0", &cim_obq_fops, 0400, 6 },
		{ "obq_sge_rx_q1", &cim_obq_fops, 0400, 7 },
	};

	add_debugfs_files(adap,
			  t4_debugfs_files,
			  ARRAY_SIZE(t4_debugfs_files));
	if (!is_t4(adap->params.chip))
		add_debugfs_files(adap,
				  t5_debugfs_files,
				  ARRAY_SIZE(t5_debugfs_files));

	i = t4_read_reg(adap, MA_TARGET_MEM_ENABLE_A);
	if (i & EDRAM0_ENABLE_F) {
		size = t4_read_reg(adap, MA_EDRAM0_BAR_A);
		add_debugfs_mem(adap, "edc0", MEM_EDC0, EDRAM0_SIZE_G(size));
	}
	if (i & EDRAM1_ENABLE_F) {
		size = t4_read_reg(adap, MA_EDRAM1_BAR_A);
		add_debugfs_mem(adap, "edc1", MEM_EDC1, EDRAM1_SIZE_G(size));
	}
	if (is_t5(adap->params.chip)) {
		if (i & EXT_MEM0_ENABLE_F) {
			size = t4_read_reg(adap, MA_EXT_MEMORY0_BAR_A);
			add_debugfs_mem(adap, "mc0", MEM_MC0,
					EXT_MEM0_SIZE_G(size));
		}
		if (i & EXT_MEM1_ENABLE_F) {
			size = t4_read_reg(adap, MA_EXT_MEMORY1_BAR_A);
			add_debugfs_mem(adap, "mc1", MEM_MC1,
					EXT_MEM1_SIZE_G(size));
		}
	} else {
		if (i & EXT_MEM_ENABLE_F) {
			size = t4_read_reg(adap, MA_EXT_MEMORY_BAR_A);
			add_debugfs_mem(adap, "mc", MEM_MC,
					EXT_MEM_SIZE_G(size));
		}

		if (i & HMA_MUX_F) {
			size = t4_read_reg(adap, MA_EXT_MEMORY1_BAR_A);
			add_debugfs_mem(adap, "hma", MEM_HMA,
					EXT_MEM1_SIZE_G(size));
		}
	}

	debugfs_create_file_size("flash", 0400, adap->debugfs_root, adap,
				 &flash_debugfs_fops, adap->params.sf_size);
	debugfs_create_bool("use_backdoor", 0600,
			    adap->debugfs_root, &adap->use_bd);
	debugfs_create_bool("trace_rss", 0600,
			    adap->debugfs_root, &adap->trace_rss);

	return 0;
}<|MERGE_RESOLUTION|>--- conflicted
+++ resolved
@@ -2657,21 +2657,11 @@
 	const struct sge_uld_rxq_info *urxq_info;
 	struct cxgb4_tc_port_mqprio *port_mqprio;
 	struct adapter *adap = seq->private;
-<<<<<<< HEAD
-	int eth_entries = DIV_ROUND_UP(adap->sge.ethqsets, 4);
-	int ofld_entries = DIV_ROUND_UP(adap->sge.ofldqsets, 4);
-	int ctrl_entries = DIV_ROUND_UP(MAX_CTRL_QUEUES, 4);
-	int i, r = (uintptr_t)v - 1;
-	int ofld_idx = r - eth_entries;
-	int ctrl_idx =  ofld_idx - ofld_entries;
-	int fq_idx =  ctrl_idx - ctrl_entries;
-=======
 	int i, j, n, r = (uintptr_t)v - 1;
 	struct sge *s = &adap->sge;
 
 	eth_entries = DIV_ROUND_UP(adap->sge.ethqsets, 4);
 	ctrl_entries = DIV_ROUND_UP(MAX_CTRL_QUEUES, 4);
->>>>>>> 24b8d41d
 
 	if (r)
 		seq_putc(seq, '\n');
@@ -2748,14 +2738,6 @@
 		RL("FLLow:", fl.low);
 		RL("FLStarving:", fl.starving);
 
-<<<<<<< HEAD
-	} else if (ofld_idx < ofld_entries) {
-		const struct sge_ofld_txq *tx =
-			&adap->sge.ofldtxq[ofld_idx * 4];
-		int n = min(4, adap->sge.ofldqsets - 4 * ofld_idx);
-
-		S("QType:", "OFLD-Txq");
-=======
 		goto out;
 	}
 
@@ -2832,14 +2814,11 @@
 		S("QType:", "ETHOFLD");
 		S("Interface:",
 		  rx[i].rspq.netdev ? rx[i].rspq.netdev->name : "N/A");
->>>>>>> 24b8d41d
 		T("TxQ ID:", q.cntxt_id);
 		T("TxQ size:", q.size);
 		T("TxQ inuse:", q.in_use);
 		T("TxQ CIDX:", q.cidx);
 		T("TxQ PIDX:", q.pidx);
-<<<<<<< HEAD
-=======
 		R("RspQ ID:", rspq.abs_id);
 		R("RspQ size:", rspq.size);
 		R("RspQE size:", rspq.iqe_len);
@@ -3059,7 +3038,6 @@
 	r -= uld_rxq_entries[CXGB4_ULD_ISCSIT];
 	if (r < uld_rxq_entries[CXGB4_ULD_TLS]) {
 		const struct sge_ofld_rxq *rx;
->>>>>>> 24b8d41d
 
 		urxq_info = s->uld_rxq_info[CXGB4_ULD_TLS];
 		rx = &urxq_info->uldrxq[r * 4];
@@ -3174,10 +3152,6 @@
 
 static int sge_queue_entries(struct adapter *adap)
 {
-<<<<<<< HEAD
-	return DIV_ROUND_UP(adap->sge.ethqsets, 4) +
-	       DIV_ROUND_UP(adap->sge.ofldqsets, 4) +
-=======
 	int i, tot_uld_entries = 0, eohw_entries = 0, eosw_entries = 0;
 	int mirror_rxq_entries = 0;
 
@@ -3227,7 +3201,6 @@
 lld_only:
 	return DIV_ROUND_UP(adap->sge.ethqsets, 4) + mirror_rxq_entries +
 	       eohw_entries + eosw_entries + tot_uld_entries +
->>>>>>> 24b8d41d
 	       DIV_ROUND_UP(MAX_CTRL_QUEUES, 4) + 1;
 }
 
@@ -3801,53 +3774,6 @@
 	u32 size = 0;
 
 	static struct t4_debugfs_entry t4_debugfs_files[] = {
-<<<<<<< HEAD
-		{ "cim_la", &cim_la_fops, S_IRUSR, 0 },
-		{ "cim_pif_la", &cim_pif_la_fops, S_IRUSR, 0 },
-		{ "cim_ma_la", &cim_ma_la_fops, S_IRUSR, 0 },
-		{ "cim_qcfg", &cim_qcfg_fops, S_IRUSR, 0 },
-		{ "clk", &clk_debugfs_fops, S_IRUSR, 0 },
-		{ "devlog", &devlog_fops, S_IRUSR, 0 },
-		{ "mboxlog", &mboxlog_fops, S_IRUSR, 0 },
-		{ "mbox0", &mbox_debugfs_fops, S_IRUSR | S_IWUSR, 0 },
-		{ "mbox1", &mbox_debugfs_fops, S_IRUSR | S_IWUSR, 1 },
-		{ "mbox2", &mbox_debugfs_fops, S_IRUSR | S_IWUSR, 2 },
-		{ "mbox3", &mbox_debugfs_fops, S_IRUSR | S_IWUSR, 3 },
-		{ "mbox4", &mbox_debugfs_fops, S_IRUSR | S_IWUSR, 4 },
-		{ "mbox5", &mbox_debugfs_fops, S_IRUSR | S_IWUSR, 5 },
-		{ "mbox6", &mbox_debugfs_fops, S_IRUSR | S_IWUSR, 6 },
-		{ "mbox7", &mbox_debugfs_fops, S_IRUSR | S_IWUSR, 7 },
-		{ "trace0", &mps_trc_debugfs_fops, S_IRUSR | S_IWUSR, 0 },
-		{ "trace1", &mps_trc_debugfs_fops, S_IRUSR | S_IWUSR, 1 },
-		{ "trace2", &mps_trc_debugfs_fops, S_IRUSR | S_IWUSR, 2 },
-		{ "trace3", &mps_trc_debugfs_fops, S_IRUSR | S_IWUSR, 3 },
-		{ "l2t", &t4_l2t_fops, S_IRUSR, 0},
-		{ "mps_tcam", &mps_tcam_debugfs_fops, S_IRUSR, 0 },
-		{ "rss", &rss_debugfs_fops, S_IRUSR, 0 },
-		{ "rss_config", &rss_config_debugfs_fops, S_IRUSR, 0 },
-		{ "rss_key", &rss_key_debugfs_fops, S_IRUSR, 0 },
-		{ "rss_pf_config", &rss_pf_config_debugfs_fops, S_IRUSR, 0 },
-		{ "rss_vf_config", &rss_vf_config_debugfs_fops, S_IRUSR, 0 },
-		{ "sge_qinfo", &sge_qinfo_debugfs_fops, S_IRUSR, 0 },
-		{ "ibq_tp0",  &cim_ibq_fops, S_IRUSR, 0 },
-		{ "ibq_tp1",  &cim_ibq_fops, S_IRUSR, 1 },
-		{ "ibq_ulp",  &cim_ibq_fops, S_IRUSR, 2 },
-		{ "ibq_sge0", &cim_ibq_fops, S_IRUSR, 3 },
-		{ "ibq_sge1", &cim_ibq_fops, S_IRUSR, 4 },
-		{ "ibq_ncsi", &cim_ibq_fops, S_IRUSR, 5 },
-		{ "obq_ulp0", &cim_obq_fops, S_IRUSR, 0 },
-		{ "obq_ulp1", &cim_obq_fops, S_IRUSR, 1 },
-		{ "obq_ulp2", &cim_obq_fops, S_IRUSR, 2 },
-		{ "obq_ulp3", &cim_obq_fops, S_IRUSR, 3 },
-		{ "obq_sge",  &cim_obq_fops, S_IRUSR, 4 },
-		{ "obq_ncsi", &cim_obq_fops, S_IRUSR, 5 },
-		{ "tp_la", &tp_la_fops, S_IRUSR, 0 },
-		{ "ulprx_la", &ulprx_la_fops, S_IRUSR, 0 },
-		{ "sensors", &sensors_debugfs_fops, S_IRUSR, 0 },
-		{ "pm_stats", &pm_stats_debugfs_fops, S_IRUSR, 0 },
-		{ "tx_rate", &tx_rate_debugfs_fops, S_IRUSR, 0 },
-		{ "cctrl", &cctrl_tbl_debugfs_fops, S_IRUSR, 0 },
-=======
 		{ "cim_la", &cim_la_fops, 0400, 0 },
 		{ "cim_pif_la", &cim_pif_la_fops, 0400, 0 },
 		{ "cim_ma_la", &cim_ma_la_fops, 0400, 0 },
@@ -3897,7 +3823,6 @@
 		{ "pm_stats", &pm_stats_debugfs_fops, 0400, 0 },
 		{ "tx_rate", &tx_rate_fops, 0400, 0 },
 		{ "cctrl", &cctrl_tbl_fops, 0400, 0 },
->>>>>>> 24b8d41d
 #if IS_ENABLED(CONFIG_IPV6)
 		{ "clip_tbl", &clip_tbl_fops, 0400, 0 },
 #endif
