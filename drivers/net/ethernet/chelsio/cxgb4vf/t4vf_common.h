--- conflicted
+++ resolved
@@ -104,18 +104,6 @@
 /*
  * Per-"port" (Virtual Interface) link configuration ...
  */
-<<<<<<< HEAD
-struct link_config {
-	unsigned int   supported;        /* link capabilities */
-	unsigned int   advertising;      /* advertised capabilities */
-	unsigned short lp_advertising;   /* peer advertised capabilities */
-	unsigned int   requested_speed;  /* speed user has requested */
-	unsigned int   speed;            /* actual link speed */
-	unsigned char  requested_fc;     /* flow control user has requested */
-	unsigned char  fc;               /* actual link flow control */
-	unsigned char  autoneg;          /* autonegotiating? */
-	unsigned char  link_ok;          /* link up? */
-=======
 typedef u16 fw_port_cap16_t;    /* 16-bit Port Capabilities integral value */
 typedef u32 fw_port_cap32_t;    /* 32-bit Port Capabilities integral value */
 
@@ -123,7 +111,6 @@
 	FW_CAPS_UNKNOWN	= 0,	/* 0'ed out initial state */
 	FW_CAPS16	= 1,	/* old Firmware: 16-bit Port Capabilities */
 	FW_CAPS32	= 2,	/* new Firmware: 32-bit Port Capabilities */
->>>>>>> 24b8d41d
 };
 
 enum cc_pause {
@@ -319,27 +306,6 @@
 #define for_each_port(adapter, iter) \
 	for (iter = 0; iter < (adapter)->params.nports; iter++)
 
-<<<<<<< HEAD
-static inline bool is_10g_port(const struct link_config *lc)
-{
-	return (lc->supported & FW_PORT_CAP_SPEED_10G) != 0;
-}
-
-/* Return true if the Link Configuration supports "High Speeds" (those greater
- * than 1Gb/s).
- */
-static inline bool is_x_10g_port(const struct link_config *lc)
-{
-	unsigned int speeds, high_speeds;
-
-	speeds = FW_PORT_CAP_SPEED_V(FW_PORT_CAP_SPEED_G(lc->supported));
-	high_speeds = speeds & ~(FW_PORT_CAP_SPEED_100M | FW_PORT_CAP_SPEED_1G);
-
-	return high_speeds != 0;
-}
-
-=======
->>>>>>> 24b8d41d
 static inline unsigned int core_ticks_per_usec(const struct adapter *adapter)
 {
 	return adapter->params.vpd.cclk / 1000;
@@ -449,13 +415,8 @@
 int t4vf_update_port_info(struct port_info *pi);
 int t4vf_handle_fw_rpl(struct adapter *, const __be64 *);
 int t4vf_prep_adapter(struct adapter *);
-<<<<<<< HEAD
-int t4vf_get_vf_mac_acl(struct adapter *adapter, unsigned int pf,
-			unsigned int *naddr, u8 *addr);
-=======
 int t4vf_get_vf_mac_acl(struct adapter *adapter, unsigned int port,
 			unsigned int *naddr, u8 *addr);
 int t4vf_get_vf_vlan_acl(struct adapter *adapter);
->>>>>>> 24b8d41d
 
 #endif /* __T4VF_COMMON_H__ */