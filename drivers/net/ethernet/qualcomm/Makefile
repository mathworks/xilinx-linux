# SPDX-License-Identifier: GPL-2.0
#
# Makefile for the Qualcomm network device drivers.
#

<<<<<<< HEAD
obj-$(CONFIG_QCA7000) += qcaspi.o
qcaspi-objs := qca_spi.o qca_framing.o qca_7k.o qca_debug.o

obj-y += emac/
=======
obj-$(CONFIG_QCA7000) += qca_7k_common.o
obj-$(CONFIG_QCA7000_SPI) += qcaspi.o
qcaspi-objs := qca_7k.o qca_debug.o qca_spi.o
obj-$(CONFIG_QCA7000_UART) += qcauart.o
qcauart-objs := qca_uart.o

obj-y += emac/

obj-$(CONFIG_RMNET) += rmnet/
>>>>>>> 24b8d41d
<|MERGE_RESOLUTION|>--- conflicted
+++ resolved
@@ -3,12 +3,6 @@
 # Makefile for the Qualcomm network device drivers.
 #
 
-<<<<<<< HEAD
-obj-$(CONFIG_QCA7000) += qcaspi.o
-qcaspi-objs := qca_spi.o qca_framing.o qca_7k.o qca_debug.o
-
-obj-y += emac/
-=======
 obj-$(CONFIG_QCA7000) += qca_7k_common.o
 obj-$(CONFIG_QCA7000_SPI) += qcaspi.o
 qcaspi-objs := qca_7k.o qca_debug.o qca_spi.o
@@ -17,5 +11,4 @@
 
 obj-y += emac/
 
-obj-$(CONFIG_RMNET) += rmnet/
->>>>>>> 24b8d41d
+obj-$(CONFIG_RMNET) += rmnet/