--- conflicted
+++ resolved
@@ -24,7 +24,6 @@
 #include <linux/skbuff.h>
 #include <linux/delay.h>
 #include <linux/spi/spi.h>
-#include <linux/of_net.h>
 
 #include "enc28j60_hw.h"
 
@@ -1235,11 +1234,8 @@
  */
 static void enc28j60_hw_tx(struct enc28j60_net *priv)
 {
-<<<<<<< HEAD
-=======
 	struct net_device *ndev = priv->netdev;
 
->>>>>>> 24b8d41d
 	BUG_ON(!priv->tx_skb);
 
 	if (netif_msg_tx_queued(priv))
@@ -1546,7 +1542,6 @@
 	unsigned char macaddr[ETH_ALEN];
 	struct net_device *dev;
 	struct enc28j60_net *priv;
-	const void *macaddr;
 	int ret = 0;
 
 	if (netif_msg_drv(&debug))
@@ -1577,12 +1572,7 @@
 		goto error_irq;
 	}
 
-<<<<<<< HEAD
-	macaddr = of_get_mac_address(spi->dev.of_node);
-	if (macaddr)
-=======
 	if (device_get_mac_address(&spi->dev, macaddr, sizeof(macaddr)))
->>>>>>> 24b8d41d
 		ether_addr_copy(dev->dev_addr, macaddr);
 	else
 		eth_hw_addr_random(dev);
