# SPDX-License-Identifier: GPL-2.0-only
#
# Xilinx device configuration
#

config NET_VENDOR_XILINX
	bool "Xilinx devices"
	default y
<<<<<<< HEAD
	depends on PPC || PPC32 || MICROBLAZE || ARCH_ZYNQ || MIPS || ARCH_ZYNQMP
	---help---
=======
	help
>>>>>>> 24b8d41d
	  If you have a network (Ethernet) card belonging to this class, say Y.

	  Note that the answer to this question doesn't directly affect the
	  kernel: saying N will just cause the configurator to skip all
	  the questions about Xilinx devices. If you say Y, you will be asked
	  for your specific card in the following questions.

if NET_VENDOR_XILINX

config XILINX_EMACLITE
	tristate "Xilinx 10/100 Ethernet Lite support"
<<<<<<< HEAD
	depends on PPC32 || MICROBLAZE || ARCH_ZYNQ || MIPS || ARCH_ZYNQMP
=======
>>>>>>> 24b8d41d
	select PHYLIB
	depends on HAS_IOMEM
	help
	  This driver supports the 10/100 Ethernet Lite from Xilinx.

config XILINX_AXI_EMAC
	tristate "Xilinx 10/100/1000 AXI Ethernet support"
	select PHYLIB
	help
	  This driver supports the 10/100/1000 Ethernet from Xilinx for the
	  AXI bus interface used in Xilinx Virtex FPGAs and Soc's.

config XILINX_AXI_EMAC_HWTSTAMP
	bool "Generate hardware packet timestamps"
	depends on XILINX_AXI_EMAC
	select PTP_1588_CLOCK
	default n
	help
	  Generate hardware packet timestamps. This is to facilitate IEE 1588.
config  AXIENET_HAS_MCDMA
	bool "AXI Ethernet is configured with MCDMA"
	depends on XILINX_AXI_EMAC
	default n
	help
	  When hardware is generated with AXI Ethernet with MCDMA select this option.

config XILINX_LL_TEMAC
	tristate "Xilinx LL TEMAC (LocalLink Tri-mode Ethernet MAC) driver"
	select PHYLIB
	help
	  This driver supports the Xilinx 10/100/1000 LocalLink TEMAC
	  core used in Xilinx Spartan and Virtex FPGAs

config XILINX_TSN
	bool "Enable Xilinx's TSN IP"
	default n
	help
	  Enable Xilinx's TSN IP.

config XILINX_TSN_PTP
	bool "Generate hardware packet timestamps using Xilinx's TSN IP"
	depends on XILINX_TSN
	select PTP_1588_CLOCK
	default y
	help
	  Generate hardare packet timestamps. This is to facilitate IEE 1588.

config XILINX_TSN_QBV
	bool "Support Qbv protocol in TSN"
	depends on XILINX_TSN_PTP
	select PTP_1588_CLOCK
	default y
	help
	  Enables TSN Qbv protocol.

config XILINX_TSN_SWITCH
	bool "Support TSN switch"
	depends on XILINX_TSN
	default y
	help
	  Enable Xilinx's TSN Switch support.

config XILINX_TSN_QCI
	bool "Support Qci protocol in TSN"
	depends on XILINX_TSN_SWITCH
	default y
	help
	  Enable TSN QCI protocol.

config XILINX_TSN_CB
	bool "Support CB protocol in TSN"
	depends on XILINX_TSN_SWITCH
	default y
	help
	  Enable TSN CB protocol support.

config XILINX_TSN_QBR
       bool "Support QBR protocol in TSN"
       depends on XILINX_TSN_SWITCH
       default y
       help
         Enable TSN QBR protocol support.

endif # NET_VENDOR_XILINX<|MERGE_RESOLUTION|>--- conflicted
+++ resolved
@@ -6,12 +6,7 @@
 config NET_VENDOR_XILINX
 	bool "Xilinx devices"
 	default y
-<<<<<<< HEAD
-	depends on PPC || PPC32 || MICROBLAZE || ARCH_ZYNQ || MIPS || ARCH_ZYNQMP
-	---help---
-=======
 	help
->>>>>>> 24b8d41d
 	  If you have a network (Ethernet) card belonging to this class, say Y.
 
 	  Note that the answer to this question doesn't directly affect the
@@ -23,10 +18,6 @@
 
 config XILINX_EMACLITE
 	tristate "Xilinx 10/100 Ethernet Lite support"
-<<<<<<< HEAD
-	depends on PPC32 || MICROBLAZE || ARCH_ZYNQ || MIPS || ARCH_ZYNQMP
-=======
->>>>>>> 24b8d41d
 	select PHYLIB
 	depends on HAS_IOMEM
 	help
