--- conflicted
+++ resolved
@@ -91,13 +91,6 @@
 #define XEL_HEADER_IP_LENGTH_OFFSET	16	/* IP Length Offset */
 
 #define TX_TIMEOUT		(60 * HZ)	/* Tx timeout is 60 seconds. */
-<<<<<<< HEAD
-=======
-#define ALIGNMENT		4
-
-/* BUFFER_ALIGN(adr) calculates the number of bytes to the next alignment. */
-#define BUFFER_ALIGN(adr) ((ALIGNMENT - ((uintptr_t)adr)) % ALIGNMENT)
->>>>>>> 8bb7eca9
 
 #ifdef __BIG_ENDIAN
 #define xemaclite_readl		ioread32be
@@ -335,11 +328,7 @@
 		 * if it is configured in HW
 		 */
 
-<<<<<<< HEAD
 		addr = (void __iomem __force *)((ulong __force)addr ^
-=======
-		addr = (void __iomem __force *)((uintptr_t __force)addr ^
->>>>>>> 8bb7eca9
 						 XEL_BUFFER_OFFSET);
 		reg_data = xemaclite_readl(addr + XEL_TSR_OFFSET);
 
@@ -401,14 +390,8 @@
 		 * will correct on subsequent calls
 		 */
 		if (drvdata->rx_ping_pong != 0)
-<<<<<<< HEAD
 			addr = (void __iomem __force *)((ulong __force)addr ^
 							 XEL_BUFFER_OFFSET);
-=======
-			addr = (void __iomem __force *)
-				((uintptr_t __force)addr ^
-				 XEL_BUFFER_OFFSET);
->>>>>>> 8bb7eca9
 		else
 			return 0;	/* No data was available */
 
@@ -527,7 +510,6 @@
 /**
  * xemaclite_tx_timeout - Callback for Tx Timeout
  * @dev:	Pointer to the network device
- * @txqueue:	Unused
  *
  * This function is called when Tx time out occurs for Emaclite device.
  */
@@ -1253,7 +1235,7 @@
 	.ndo_start_xmit		= xemaclite_send,
 	.ndo_set_mac_address	= xemaclite_set_mac_address,
 	.ndo_tx_timeout		= xemaclite_tx_timeout,
-	.ndo_eth_ioctl		= xemaclite_ioctl,
+	.ndo_do_ioctl		= xemaclite_ioctl,
 #ifdef CONFIG_NET_POLL_CONTROLLER
 	.ndo_poll_controller = xemaclite_poll_controller,
 #endif
