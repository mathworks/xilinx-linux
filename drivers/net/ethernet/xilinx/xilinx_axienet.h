--- conflicted
+++ resolved
@@ -388,8 +388,6 @@
 #define XXV_TICKREG_STATEN_MASK BIT(0)
 #define XXV_MAC_MIN_PKT_LEN	64
 
-<<<<<<< HEAD
-=======
 /* MCDMA Register Definitions */
 #define XMCDMA_CR_OFFSET	0x00
 #define XMCDMA_SR_OFFSET	0x04
@@ -462,7 +460,6 @@
 							(chan_id) * 4)
 #define XMCDMA_TXWEIGHT_CH_SHIFT(chan_id)	((chan_id) * 4)
 
->>>>>>> 863b8ff9
 /* PTP Packet length */
 #define XAE_TX_PTP_LEN		16
 #define XXV_TX_PTP_LEN		12
@@ -510,8 +507,6 @@
 	u32 app4;
 	phys_addr_t sw_id_offset; /* first unused field by h/w */
 	phys_addr_t ptp_tx_skb;
-<<<<<<< HEAD
-=======
 	u32 ptp_tx_ts_tag;
 	phys_addr_t tx_skb;
 	u32 tx_desc_mapping;
@@ -557,7 +552,6 @@
 	u32 app4;
 	phys_addr_t sw_id_offset; /* first unused field by h/w */
 	phys_addr_t ptp_tx_skb;
->>>>>>> 863b8ff9
 	u32 ptp_tx_ts_tag;
 	phys_addr_t tx_skb;
 	u32 tx_desc_mapping;
@@ -612,26 +606,6 @@
  * @options:	AxiEthernet option word
  * @last_link:	Phy link state in which the PHY was negotiated earlier
  * @features:	Stores the extended features supported by the axienet hw
-<<<<<<< HEAD
- * @tx_bd_v:	Virtual address of the TX buffer descriptor ring
- * @tx_bd_p:	Physical address(start address) of the TX buffer descr. ring
- * @rx_bd_v:	Virtual address of the RX buffer descriptor ring
- * @rx_bd_p:	Physical address(start address) of the RX buffer descr. ring
- * @tx_buf:	Virtual address of the Tx buffer pool used by the driver when
- *		DMA h/w is configured without DRE.
- * @tx_bufs:	Virutal address of the Tx buffer address.
- * @tx_bufs_dma: Physical address of the Tx buffer address used by the driver
- *		 when DMA h/w is configured without DRE.
- * @eth_hasdre: Tells whether DMA h/w is configured with dre or not.
- * @tx_bd_ci:	Stores the index of the Tx buffer descriptor in the ring being
- *		accessed currently. Used while alloc. BDs before a TX starts
- * @tx_bd_tail:	Stores the index of the Tx buffer descriptor in the ring being
- *		accessed currently. Used while processing BDs after the TX
- *		completed.
- * @rx_bd_ci:	Stores the index of the Rx buffer descriptor in the ring being
- *		accessed currently.
-=======
->>>>>>> 863b8ff9
  * @max_frm_size: Stores the maximum size of the frame that can be that
  *		  Txed/Rxed in the existing hardware. If jumbo option is
  *		  supported, the maximum frame size would be 9k. Else it is
@@ -644,10 +618,7 @@
  * @phy_interface: Phy interface type.
  * @phy_flags:	Phy interface flags.
  * @eth_hasnobuf: Ethernet is configured in Non buf mode.
-<<<<<<< HEAD
-=======
  * @eth_hasptp: Ethernet is configured for ptp.
->>>>>>> 863b8ff9
  * @axienet_config: Ethernet config structure
  * @tx_ts_regs:	  Base address for the axififo device address space.
  * @rx_ts_regs:	  Base address for the rx axififo device address space.
@@ -655,13 +626,10 @@
  * @tx_ptpheader: Stores the tx ptp header.
  * @eth_clk: Clock resource for etherent mac.
  * @dma_clk: Clock resource for dma controller.
-<<<<<<< HEAD
-=======
  * @qnum:     Axi Ethernet queue number to be operate on.
  * @chan_num: MCDMA Channel number to be operate on.
  * @chan_id:  MCMDA Channel id used in conjunction with weight parameter.
  * @weight:   MCDMA Channel weight value to be configured for.
->>>>>>> 863b8ff9
  */
 struct axienet_local {
 	struct net_device *ndev;
@@ -709,24 +677,6 @@
 	u32 last_link;
 	u32 features;
 
-<<<<<<< HEAD
-	/* Buffer descriptors */
-	struct axidma_bd *tx_bd_v;
-	dma_addr_t tx_bd_p;
-	struct axidma_bd *rx_bd_v;
-	dma_addr_t rx_bd_p;
-
-	unsigned char *tx_buf[XAE_TX_BUFFERS];
-	unsigned char *tx_bufs;
-	dma_addr_t tx_bufs_dma;
-	bool eth_hasdre;
-
-	u32 tx_bd_ci;
-	u32 tx_bd_tail;
-	u32 rx_bd_ci;
-
-=======
->>>>>>> 863b8ff9
 	u32 max_frm_size;
 	u32 rxmem;
 
@@ -738,10 +688,7 @@
 	u32 phy_interface;
 	u32 phy_flags;
 	bool eth_hasnobuf;
-<<<<<<< HEAD
-=======
 	bool eth_hasptp;
->>>>>>> 863b8ff9
 	const struct axienet_config *axienet_config;
 
 #ifdef CONFIG_XILINX_AXI_EMAC_HWTSTAMP
@@ -752,11 +699,6 @@
 #endif
 	struct clk *eth_clk;
 	struct clk *dma_clk;
-<<<<<<< HEAD
-};
-
-/**
-=======
 
 	/* MCDMA Fields */
 	int qnum[XAE_MAX_QUEUES];
@@ -840,7 +782,6 @@
 #define AXIENET_SSTATS_LEN(lp) ((lp)->num_queues * 4)
 
 /**
->>>>>>> 863b8ff9
  * enum axienet_ip_type - AXIENET IP/MAC type.
  *
  * @XAXIENET_1G:	 IP is 1G MAC
