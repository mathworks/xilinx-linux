--- conflicted
+++ resolved
@@ -572,10 +572,7 @@
 	struct axienet_dma_q *q;
 	u32 i;
 	int ret;
-<<<<<<< HEAD
-=======
 	u8 maj, minor;
->>>>>>> 0b70857c
 
 	if (lp->axienet_config->mactype == XAXIENET_10G_25G) {
 		/* Reset the XXV MAC */
@@ -621,10 +618,6 @@
 			lp->options |= XAE_OPTION_JUMBO;
 	}
 
-<<<<<<< HEAD
-	if (!lp->is_tsn) {
-=======
->>>>>>> 0b70857c
 		ret = axienet_dma_bd_init(ndev);
 		if (ret < 0) {
 			netdev_err(ndev, "%s: descriptor allocation failed\n",
@@ -1769,11 +1762,6 @@
 	u32 reg, err;
 	struct phy_device *phydev = NULL;
 
-<<<<<<< HEAD
-	dev_dbg(&ndev->dev, "axienet_open()\n");
-
-=======
->>>>>>> 0b70857c
 	ret  = axienet_device_reset(ndev);
 	if (ret < 0) {
 		dev_err(lp->dev, "axienet_device_reset failed\n");
