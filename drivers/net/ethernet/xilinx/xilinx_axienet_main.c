/*
 * Xilinx Axi Ethernet device driver
 *
 * Copyright (c) 2008 Nissin Systems Co., Ltd.,  Yoshio Kashiwagi
 * Copyright (c) 2005-2008 DLA Systems,  David H. Lynch Jr. <dhlii@dlasys.net>
 * Copyright (c) 2008-2009 Secret Lab Technologies Ltd.
 * Copyright (c) 2010 - 2011 Michal Simek <monstr@monstr.eu>
 * Copyright (c) 2010 - 2011 PetaLogix
 * Copyright (c) 2010 - 2012 Xilinx, Inc. All rights reserved.
 *
 * This is a driver for the Xilinx Axi Ethernet which is used in the Virtex6
 * and Spartan6.
 *
 * TODO:
 *  - Add Axi Fifo support.
 *  - Factor out Axi DMA code into separate driver.
 *  - Test and fix basic multicast filtering.
 *  - Add support for extended multicast filtering.
 *  - Test basic VLAN support.
 *  - Add support for extended VLAN support.
 */

#include <linux/delay.h>
#include <linux/etherdevice.h>
#include <linux/module.h>
#include <linux/netdevice.h>
#include <linux/of_mdio.h>
#include <linux/of_platform.h>
#include <linux/of_irq.h>
#include <linux/of_address.h>
#include <linux/of_net.h>
#include <linux/skbuff.h>
#include <linux/spinlock.h>
#include <linux/phy.h>
#include <linux/mii.h>
#include <linux/ethtool.h>
#include <linux/iopoll.h>
#include <linux/ptp_classify.h>
#include <linux/net_tstamp.h>
#include <linux/random.h>
#include <net/sock.h>
#include <linux/xilinx_phy.h>

#include "xilinx_axienet.h"

/* Descriptors defines for Tx and Rx DMA - 2^n for the best performance */
#define TX_BD_NUM		64
#define RX_BD_NUM		128

/* Must be shorter than length of ethtool_drvinfo.driver field to fit */
#define DRIVER_NAME		"xaxienet"
#define DRIVER_DESCRIPTION	"Xilinx Axi Ethernet driver"
#define DRIVER_VERSION		"1.00a"

#define AXIENET_REGS_N		32
#define AXIENET_TS_HEADER_LEN	8
#define XXVENET_TS_HEADER_LEN	4
#define NS_PER_SEC              1000000000ULL /* Nanoseconds per second */

/* Option table for setting up Axi Ethernet hardware options */
static struct axienet_option axienet_options[] = {
	/* Turn on jumbo packet support for both Rx and Tx */
	{
		.opt = XAE_OPTION_JUMBO,
		.reg = XAE_TC_OFFSET,
		.m_or = XAE_TC_JUM_MASK,
	}, {
		.opt = XAE_OPTION_JUMBO,
		.reg = XAE_RCW1_OFFSET,
		.m_or = XAE_RCW1_JUM_MASK,
	}, { /* Turn on VLAN packet support for both Rx and Tx */
		.opt = XAE_OPTION_VLAN,
		.reg = XAE_TC_OFFSET,
		.m_or = XAE_TC_VLAN_MASK,
	}, {
		.opt = XAE_OPTION_VLAN,
		.reg = XAE_RCW1_OFFSET,
		.m_or = XAE_RCW1_VLAN_MASK,
	}, { /* Turn on FCS stripping on receive packets */
		.opt = XAE_OPTION_FCS_STRIP,
		.reg = XAE_RCW1_OFFSET,
		.m_or = XAE_RCW1_FCS_MASK,
	}, { /* Turn on FCS insertion on transmit packets */
		.opt = XAE_OPTION_FCS_INSERT,
		.reg = XAE_TC_OFFSET,
		.m_or = XAE_TC_FCS_MASK,
	}, { /* Turn off length/type field checking on receive packets */
		.opt = XAE_OPTION_LENTYPE_ERR,
		.reg = XAE_RCW1_OFFSET,
		.m_or = XAE_RCW1_LT_DIS_MASK,
	}, { /* Turn on Rx flow control */
		.opt = XAE_OPTION_FLOW_CONTROL,
		.reg = XAE_FCC_OFFSET,
		.m_or = XAE_FCC_FCRX_MASK,
	}, { /* Turn on Tx flow control */
		.opt = XAE_OPTION_FLOW_CONTROL,
		.reg = XAE_FCC_OFFSET,
		.m_or = XAE_FCC_FCTX_MASK,
	}, { /* Turn on promiscuous frame filtering */
		.opt = XAE_OPTION_PROMISC,
		.reg = XAE_FMI_OFFSET,
		.m_or = XAE_FMI_PM_MASK,
	}, { /* Enable transmitter */
		.opt = XAE_OPTION_TXEN,
		.reg = XAE_TC_OFFSET,
		.m_or = XAE_TC_TX_MASK,
	}, { /* Enable receiver */
		.opt = XAE_OPTION_RXEN,
		.reg = XAE_RCW1_OFFSET,
		.m_or = XAE_RCW1_RX_MASK,
	},
	{}
};

/* Option table for setting up Axi Ethernet hardware options */
static struct xxvenet_option xxvenet_options[] = {
	{ /* Turn on FCS stripping on receive packets */
		.opt = XAE_OPTION_FCS_STRIP,
		.reg = XXV_RCW1_OFFSET,
		.m_or = XXV_RCW1_FCS_MASK,
	}, { /* Turn on FCS insertion on transmit packets */
		.opt = XAE_OPTION_FCS_INSERT,
		.reg = XXV_TC_OFFSET,
		.m_or = XXV_TC_FCS_MASK,
	}, { /* Enable transmitter */
		.opt = XAE_OPTION_TXEN,
		.reg = XXV_TC_OFFSET,
		.m_or = XXV_TC_TX_MASK,
	}, { /* Enable receiver */
		.opt = XAE_OPTION_RXEN,
		.reg = XXV_RCW1_OFFSET,
		.m_or = XXV_RCW1_RX_MASK,
	},
	{}
};

/**
 * axienet_dma_in32 - Memory mapped Axi DMA register read
 * @lp:		Pointer to axienet local structure
 * @reg:	Address offset from the base address of the Axi DMA core
 *
 * Return: The contents of the Axi DMA register
 *
 * This function returns the contents of the corresponding Axi DMA register.
 */
static inline u32 axienet_dma_in32(struct axienet_local *lp, off_t reg)
{
	return in_be32(lp->dma_regs + reg);
}

/**
 * axienet_dma_out32 - Memory mapped Axi DMA register write.
 * @lp:		Pointer to axienet local structure
 * @reg:	Address offset from the base address of the Axi DMA core
 * @value:	Value to be written into the Axi DMA register
 *
 * This function writes the desired value into the corresponding Axi DMA
 * register.
 */
static inline void axienet_dma_out32(struct axienet_local *lp,
				     off_t reg, u32 value)
{
	out_be32((lp->dma_regs + reg), value);
}

/**
 * axienet_dma_bdout - Memory mapped Axi DMA register Buffer Descriptor write.
 * @lp:		Pointer to axienet local structure
 * @reg:	Address offset from the base address of the Axi DMA core
 * @value:	Value to be written into the Axi DMA register
 *
 * This function writes the desired value into the corresponding Axi DMA
 * register.
 */
static inline void axienet_dma_bdout(struct axienet_local *lp,
				     off_t reg, dma_addr_t value)
{
#if defined(CONFIG_PHYS_ADDR_T_64BIT)
	writeq(value, (lp->dma_regs + reg));
#else
	writel(value, (lp->dma_regs + reg));
#endif
}

/**
 * axienet_dma_bd_release - Release buffer descriptor rings
 * @ndev:	Pointer to the net_device structure
 *
 * This function is used to release the descriptors allocated in
 * axienet_dma_bd_init. axienet_dma_bd_release is called when Axi Ethernet
 * driver stop api is called.
 */
static void axienet_dma_bd_release(struct net_device *ndev)
{
	int i;
	struct axienet_local *lp = netdev_priv(ndev);

	for (i = 0; i < RX_BD_NUM; i++) {
		dma_unmap_single(ndev->dev.parent, lp->rx_bd_v[i].phys,
				 lp->max_frm_size, DMA_FROM_DEVICE);
		dev_kfree_skb((struct sk_buff *)
			      (lp->rx_bd_v[i].sw_id_offset));
	}

	if (lp->rx_bd_v) {
		dma_free_coherent(ndev->dev.parent,
				  sizeof(*lp->rx_bd_v) * RX_BD_NUM,
				  lp->rx_bd_v,
				  lp->rx_bd_p);
	}
	if (lp->tx_bd_v) {
		dma_free_coherent(ndev->dev.parent,
				  sizeof(*lp->tx_bd_v) * TX_BD_NUM,
				  lp->tx_bd_v,
				  lp->tx_bd_p);
	}
}

/**
 * axienet_dma_bd_init - Setup buffer descriptor rings for Axi DMA
 * @ndev:	Pointer to the net_device structure
 *
 * Return: 0, on success -ENOMEM, on failure
 *
 * This function is called to initialize the Rx and Tx DMA descriptor
 * rings. This initializes the descriptors with required default values
 * and is called when Axi Ethernet driver reset is called.
 */
static int axienet_dma_bd_init(struct net_device *ndev)
{
	u32 cr;
	int i;
	struct sk_buff *skb;
	struct axienet_local *lp = netdev_priv(ndev);

	/* Reset the indexes which are used for accessing the BDs */
	lp->tx_bd_ci = 0;
	lp->tx_bd_tail = 0;
	lp->rx_bd_ci = 0;

	/* Allocate the Tx and Rx buffer descriptors. */
	lp->tx_bd_v = dma_zalloc_coherent(ndev->dev.parent,
					  sizeof(*lp->tx_bd_v) * TX_BD_NUM,
					  &lp->tx_bd_p, GFP_KERNEL);
	if (!lp->tx_bd_v)
		goto out;

	lp->rx_bd_v = dma_zalloc_coherent(ndev->dev.parent,
					  sizeof(*lp->rx_bd_v) * RX_BD_NUM,
					  &lp->rx_bd_p, GFP_KERNEL);
	if (!lp->rx_bd_v)
		goto out;

	for (i = 0; i < TX_BD_NUM; i++) {
		lp->tx_bd_v[i].next = lp->tx_bd_p +
				      sizeof(*lp->tx_bd_v) *
				      ((i + 1) % TX_BD_NUM);
	}

	for (i = 0; i < RX_BD_NUM; i++) {
		lp->rx_bd_v[i].next = lp->rx_bd_p +
				      sizeof(*lp->rx_bd_v) *
				      ((i + 1) % RX_BD_NUM);

		skb = netdev_alloc_skb(ndev, lp->max_frm_size);
		if (!skb)
			goto out;

		/* Ensure that the skb is completely updated
		 * prio to mapping the DMA
		 */
		wmb();

		lp->rx_bd_v[i].sw_id_offset = (phys_addr_t) skb;
		lp->rx_bd_v[i].phys = dma_map_single(ndev->dev.parent,
						     skb->data,
						     lp->max_frm_size,
						     DMA_FROM_DEVICE);
		lp->rx_bd_v[i].cntrl = lp->max_frm_size;
	}

	/* Start updating the Rx channel control register */
	cr = axienet_dma_in32(lp, XAXIDMA_RX_CR_OFFSET);
	/* Update the interrupt coalesce count */
	cr = ((cr & ~XAXIDMA_COALESCE_MASK) |
	      ((lp->coalesce_count_rx) << XAXIDMA_COALESCE_SHIFT));
	/* Update the delay timer count */
	cr = ((cr & ~XAXIDMA_DELAY_MASK) |
	      (XAXIDMA_DFT_RX_WAITBOUND << XAXIDMA_DELAY_SHIFT));
	/* Enable coalesce, delay timer and error interrupts */
	cr |= XAXIDMA_IRQ_ALL_MASK;
	/* Write to the Rx channel control register */
	axienet_dma_out32(lp, XAXIDMA_RX_CR_OFFSET, cr);

	/* Start updating the Tx channel control register */
	cr = axienet_dma_in32(lp, XAXIDMA_TX_CR_OFFSET);
	/* Update the interrupt coalesce count */
	cr = (((cr & ~XAXIDMA_COALESCE_MASK)) |
	      ((lp->coalesce_count_tx) << XAXIDMA_COALESCE_SHIFT));
	/* Update the delay timer count */
	cr = (((cr & ~XAXIDMA_DELAY_MASK)) |
	      (XAXIDMA_DFT_TX_WAITBOUND << XAXIDMA_DELAY_SHIFT));
	/* Enable coalesce, delay timer and error interrupts */
	cr |= XAXIDMA_IRQ_ALL_MASK;
	/* Write to the Tx channel control register */
	axienet_dma_out32(lp, XAXIDMA_TX_CR_OFFSET, cr);

	/* Populate the tail pointer and bring the Rx Axi DMA engine out of
	 * halted state. This will make the Rx side ready for reception.
	 */
	axienet_dma_bdout(lp, XAXIDMA_RX_CDESC_OFFSET, lp->rx_bd_p);
	cr = axienet_dma_in32(lp, XAXIDMA_RX_CR_OFFSET);
	axienet_dma_out32(lp, XAXIDMA_RX_CR_OFFSET,
			  cr | XAXIDMA_CR_RUNSTOP_MASK);
	axienet_dma_bdout(lp, XAXIDMA_RX_TDESC_OFFSET, lp->rx_bd_p +
			  (sizeof(*lp->rx_bd_v) * (RX_BD_NUM - 1)));

	/* Write to the RS (Run-stop) bit in the Tx channel control register.
	 * Tx channel is now ready to run. But only after we write to the
	 * tail pointer register that the Tx channel will start transmitting.
	 */
	axienet_dma_bdout(lp, XAXIDMA_TX_CDESC_OFFSET, lp->tx_bd_p);
	cr = axienet_dma_in32(lp, XAXIDMA_TX_CR_OFFSET);
	axienet_dma_out32(lp, XAXIDMA_TX_CR_OFFSET,
			  cr | XAXIDMA_CR_RUNSTOP_MASK);

	return 0;
out:
	axienet_dma_bd_release(ndev);
	return -ENOMEM;
}

/**
 * axienet_set_mac_address - Write the MAC address
 * @ndev:	Pointer to the net_device structure
 * @address:	6 byte Address to be written as MAC address
 *
 * This function is called to initialize the MAC address of the Axi Ethernet
 * core. It writes to the UAW0 and UAW1 registers of the core.
 */
static void axienet_set_mac_address(struct net_device *ndev, void *address)
{
	struct axienet_local *lp = netdev_priv(ndev);

	if (address)
		ether_addr_copy(ndev->dev_addr, address);
	if (!is_valid_ether_addr(ndev->dev_addr))
		eth_random_addr(ndev->dev_addr);

	if (lp->axienet_config->mactype != XAXIENET_1G &&
	    lp->axienet_config->mactype != XAXIENET_2_5G)
		return;

	/* Set up unicast MAC address filter set its mac address */
	axienet_iow(lp, XAE_UAW0_OFFSET,
		    (ndev->dev_addr[0]) |
		    (ndev->dev_addr[1] << 8) |
		    (ndev->dev_addr[2] << 16) |
		    (ndev->dev_addr[3] << 24));
	axienet_iow(lp, XAE_UAW1_OFFSET,
		    (((axienet_ior(lp, XAE_UAW1_OFFSET)) &
		      ~XAE_UAW1_UNICASTADDR_MASK) |
		     (ndev->dev_addr[4] |
		     (ndev->dev_addr[5] << 8))));
}

/**
 * netdev_set_mac_address - Write the MAC address (from outside the driver)
 * @ndev:	Pointer to the net_device structure
 * @p:		6 byte Address to be written as MAC address
 *
 * Return: 0 for all conditions. Presently, there is no failure case.
 *
 * This function is called to initialize the MAC address of the Axi Ethernet
 * core. It calls the core specific axienet_set_mac_address. This is the
 * function that goes into net_device_ops structure entry ndo_set_mac_address.
 */
static int netdev_set_mac_address(struct net_device *ndev, void *p)
{
	struct sockaddr *addr = p;

	axienet_set_mac_address(ndev, addr->sa_data);
	return 0;
}

/**
 * axienet_set_multicast_list - Prepare the multicast table
 * @ndev:	Pointer to the net_device structure
 *
 * This function is called to initialize the multicast table during
 * initialization. The Axi Ethernet basic multicast support has a four-entry
 * multicast table which is initialized here. Additionally this function
 * goes into the net_device_ops structure entry ndo_set_multicast_list. This
 * means whenever the multicast table entries need to be updated this
 * function gets called.
 */
static void axienet_set_multicast_list(struct net_device *ndev)
{
	int i;
	u32 reg, af0reg, af1reg;
	struct axienet_local *lp = netdev_priv(ndev);

	if ((lp->axienet_config->mactype != XAXIENET_1G) || lp->eth_hasnobuf)
		return;

	if (ndev->flags & (IFF_ALLMULTI | IFF_PROMISC) ||
	    netdev_mc_count(ndev) > XAE_MULTICAST_CAM_TABLE_NUM) {
		/* We must make the kernel realize we had to move into
		 * promiscuous mode. If it was a promiscuous mode request
		 * the flag is already set. If not we set it.
		 */
		ndev->flags |= IFF_PROMISC;
		reg = axienet_ior(lp, XAE_FMI_OFFSET);
		reg |= XAE_FMI_PM_MASK;
		axienet_iow(lp, XAE_FMI_OFFSET, reg);
		dev_info(&ndev->dev, "Promiscuous mode enabled.\n");
	} else if (!netdev_mc_empty(ndev)) {
		struct netdev_hw_addr *ha;

		i = 0;
		netdev_for_each_mc_addr(ha, ndev) {
			if (i >= XAE_MULTICAST_CAM_TABLE_NUM)
				break;

			af0reg = (ha->addr[0]);
			af0reg |= (ha->addr[1] << 8);
			af0reg |= (ha->addr[2] << 16);
			af0reg |= (ha->addr[3] << 24);

			af1reg = (ha->addr[4]);
			af1reg |= (ha->addr[5] << 8);

			reg = axienet_ior(lp, XAE_FMI_OFFSET) & 0xFFFFFF00;
			reg |= i;

			axienet_iow(lp, XAE_FMI_OFFSET, reg);
			axienet_iow(lp, XAE_AF0_OFFSET, af0reg);
			axienet_iow(lp, XAE_AF1_OFFSET, af1reg);
			i++;
		}
	} else {
		reg = axienet_ior(lp, XAE_FMI_OFFSET);
		reg &= ~XAE_FMI_PM_MASK;

		axienet_iow(lp, XAE_FMI_OFFSET, reg);

		for (i = 0; i < XAE_MULTICAST_CAM_TABLE_NUM; i++) {
			reg = axienet_ior(lp, XAE_FMI_OFFSET) & 0xFFFFFF00;
			reg |= i;

			axienet_iow(lp, XAE_FMI_OFFSET, reg);
			axienet_iow(lp, XAE_AF0_OFFSET, 0);
			axienet_iow(lp, XAE_AF1_OFFSET, 0);
		}

		dev_info(&ndev->dev, "Promiscuous mode disabled.\n");
	}
}

/**
 * axienet_setoptions - Set an Axi Ethernet option
 * @ndev:	Pointer to the net_device structure
 * @options:	Option to be enabled/disabled
 *
 * The Axi Ethernet core has multiple features which can be selectively turned
 * on or off. The typical options could be jumbo frame option, basic VLAN
 * option, promiscuous mode option etc. This function is used to set or clear
 * these options in the Axi Ethernet hardware. This is done through
 * axienet_option structure .
 */
static void axienet_setoptions(struct net_device *ndev, u32 options)
{
	int reg;
	struct axienet_local *lp = netdev_priv(ndev);
	struct axienet_option *tp = &axienet_options[0];

	while (tp->opt) {
		reg = ((axienet_ior(lp, tp->reg)) & ~(tp->m_or));
		if (options & tp->opt)
			reg |= tp->m_or;
		axienet_iow(lp, tp->reg, reg);
		tp++;
	}

	lp->options |= options;
}

static void xxvenet_setoptions(struct net_device *ndev, u32 options)
{
	int reg;
	struct axienet_local *lp = netdev_priv(ndev);
	struct xxvenet_option *tp = &xxvenet_options[0];

	while (tp->opt) {
		reg = ((axienet_ior(lp, tp->reg)) & ~(tp->m_or));
		if (options & tp->opt)
			reg |= tp->m_or;
		axienet_iow(lp, tp->reg, reg);
		tp++;
	}

	lp->options |= options;
}

static void __axienet_device_reset(struct axienet_local *lp, off_t offset)
{
	u32 timeout;
	/* Reset Axi DMA. This would reset Axi Ethernet core as well. The reset
	 * process of Axi DMA takes a while to complete as all pending
	 * commands/transfers will be flushed or completed during this
	 * reset process.
	 */
	axienet_dma_out32(lp, offset, XAXIDMA_CR_RESET_MASK);
	timeout = DELAY_OF_ONE_MILLISEC;
	while (axienet_dma_in32(lp, offset) & XAXIDMA_CR_RESET_MASK) {
		udelay(1);
		if (--timeout == 0) {
			netdev_err(lp->ndev, "%s: DMA reset timeout!\n",
				   __func__);
			break;
		}
	}
}

/**
 * axienet_device_reset - Reset and initialize the Axi Ethernet hardware.
 * @ndev:	Pointer to the net_device structure
 *
 * This function is called to reset and initialize the Axi Ethernet core. This
 * is typically called during initialization. It does a reset of the Axi DMA
 * Rx/Tx channels and initializes the Axi DMA BDs. Since Axi DMA reset lines
 * areconnected to Axi Ethernet reset lines, this in turn resets the Axi
 * Ethernet core. No separate hardware reset is done for the Axi Ethernet
 * core.
 */
static void axienet_device_reset(struct net_device *ndev)
{
	u32 axienet_status;
	struct axienet_local *lp = netdev_priv(ndev);
	u32 err, val;

	__axienet_device_reset(lp, XAXIDMA_TX_CR_OFFSET);
	__axienet_device_reset(lp, XAXIDMA_RX_CR_OFFSET);

	lp->max_frm_size = XAE_MAX_VLAN_FRAME_SIZE;
	if (lp->axienet_config->mactype != XAXIENET_10G_25G) {
		lp->options |= XAE_OPTION_VLAN;
		lp->options &= (~XAE_OPTION_JUMBO);
	}

	if ((ndev->mtu > XAE_MTU) &&
		(ndev->mtu <= XAE_JUMBO_MTU)) {
		lp->max_frm_size = ndev->mtu + VLAN_ETH_HLEN +
					XAE_TRL_SIZE;
		if (lp->max_frm_size <= lp->rxmem &&
		    (lp->axienet_config->mactype != XAXIENET_10G_25G))
			lp->options |= XAE_OPTION_JUMBO;
	}

	if (axienet_dma_bd_init(ndev)) {
		netdev_err(ndev, "%s: descriptor allocation failed\n",
			   __func__);
	}

	if (lp->axienet_config->mactype != XAXIENET_10G_25G) {
		axienet_status = axienet_ior(lp, XAE_RCW1_OFFSET);
		axienet_status &= ~XAE_RCW1_RX_MASK;
		axienet_iow(lp, XAE_RCW1_OFFSET, axienet_status);
	}

	if (lp->axienet_config->mactype == XAXIENET_10G_25G) {
		/* Check for block lock bit got set or not
		 * This ensures that 10G ethernet IP
		 * is functioning normally or not.
		 */
		err = readl_poll_timeout(lp->regs + XXV_STATRX_BLKLCK_OFFSET,
					 val, (val & XXV_RX_BLKLCK_MASK),
					 10, DELAY_OF_ONE_MILLISEC);
		if (err) {
			netdev_err(ndev, "%s: Block lock bit of XXV MAC didn't",
				   __func__);
			netdev_err(ndev, "Got Set cross check the ref clock");
			netdev_err(ndev, "Configuration for the mac");
		}
#ifdef CONFIG_XILINX_AXI_EMAC_HWTSTAMP
		axienet_rxts_iow(lp, XAXIFIFO_TXTS_RDFR,
				 XAXIFIFO_TXTS_RESET_MASK);
		axienet_rxts_iow(lp, XAXIFIFO_TXTS_SRR,
				 XAXIFIFO_TXTS_RESET_MASK);
#endif
	}

	if ((lp->axienet_config->mactype == XAXIENET_1G) &&
	    !lp->eth_hasnobuf) {
		axienet_status = axienet_ior(lp, XAE_IP_OFFSET);
		if (axienet_status & XAE_INT_RXRJECT_MASK)
			axienet_iow(lp, XAE_IS_OFFSET, XAE_INT_RXRJECT_MASK);

		/* Enable Receive errors */
		axienet_iow(lp, XAE_IE_OFFSET, XAE_INT_RECV_ERROR_MASK);
	}

	if (lp->axienet_config->mactype == XAXIENET_10G_25G) {
		lp->options |= XAE_OPTION_FCS_STRIP;
		lp->options |= XAE_OPTION_FCS_INSERT;
	} else {
		axienet_iow(lp, XAE_FCC_OFFSET, XAE_FCC_FCRX_MASK);
	}
	lp->axienet_config->setoptions(ndev, lp->options &
				       ~(XAE_OPTION_TXEN | XAE_OPTION_RXEN));

	axienet_set_mac_address(ndev, NULL);
	axienet_set_multicast_list(ndev);
	lp->axienet_config->setoptions(ndev, lp->options);

	ndev->trans_start = jiffies;
}

/**
 * axienet_adjust_link - Adjust the PHY link speed/duplex.
 * @ndev:	Pointer to the net_device structure
 *
 * This function is called to change the speed and duplex setting after
 * auto negotiation is done by the PHY. This is the function that gets
 * registered with the PHY interface through the "of_phy_connect" call.
 */
static void axienet_adjust_link(struct net_device *ndev)
{
	u32 emmc_reg;
	u32 link_state;
	u32 setspeed = 1;
	struct axienet_local *lp = netdev_priv(ndev);
	struct phy_device *phy = lp->phy_dev;

	link_state = phy->speed | (phy->duplex << 1) | phy->link;
	if (lp->last_link != link_state) {
		if ((phy->speed == SPEED_10) || (phy->speed == SPEED_100)) {
			if (lp->phy_type == XAE_PHY_TYPE_1000BASE_X)
				setspeed = 0;
		} else {
			if ((phy->speed == SPEED_1000) &&
			    (lp->phy_type == XAE_PHY_TYPE_MII))
				setspeed = 0;
		}

		if (setspeed == 1) {
			emmc_reg = axienet_ior(lp, XAE_EMMC_OFFSET);
			emmc_reg &= ~XAE_EMMC_LINKSPEED_MASK;

			switch (phy->speed) {
			case SPEED_2500:
				emmc_reg |= XAE_EMMC_LINKSPD_2500;
			case SPEED_1000:
				emmc_reg |= XAE_EMMC_LINKSPD_1000;
				break;
			case SPEED_100:
				emmc_reg |= XAE_EMMC_LINKSPD_100;
				break;
			case SPEED_10:
				emmc_reg |= XAE_EMMC_LINKSPD_10;
				break;
			default:
				dev_err(&ndev->dev, "Speed other than 10, 100 "
					"or 1Gbps is not supported\n");
				break;
			}

			axienet_iow(lp, XAE_EMMC_OFFSET, emmc_reg);
			phy_print_status(phy);
		} else {
			netdev_err(ndev,
				   "Error setting Axi Ethernet mac speed\n");
		}

		lp->last_link = link_state;
	}
}

#ifdef CONFIG_XILINX_AXI_EMAC_HWTSTAMP
/**
 * axienet_tx_hwtstamp - Read tx timestamp from hw and update it to the skbuff
 * @lp:		Pointer to axienet local structure
 * @cur_p:	Pointer to the axi_dma current bd
 *
 * Return:	None.
 */
static void axienet_tx_hwtstamp(struct axienet_local *lp,
				struct axidma_bd *cur_p)
{
	u32 sec = 0, nsec = 0, val;
	u64 time64;
	int err = 0;
	u32 count, len = lp->axienet_config->tx_ptplen;
	struct skb_shared_hwtstamps *shhwtstamps =
		skb_hwtstamps((struct sk_buff *)cur_p->ptp_tx_skb);

	val = axienet_txts_ior(lp, XAXIFIFO_TXTS_ISR);
	if (unlikely(!(val & XAXIFIFO_TXTS_INT_RC_MASK)))
		dev_info(lp->dev, "Did't get FIFO rx interrupt %d\n", val);

	/* If FIFO is configured in cut through Mode we will get Rx complete
	 * interrupt even one byte is there in the fifo wait for the full packet
	 */
	err = readl_poll_timeout_atomic(lp->tx_ts_regs + XAXIFIFO_TXTS_RLR, val,
					((val & XAXIFIFO_TXTS_RXFD_MASK) >=
					len), 0, 1000000);
	if (err)
		netdev_err(lp->ndev, "%s: Didn't get the full timestamp packet",
			    __func__);

	nsec = axienet_txts_ior(lp, XAXIFIFO_TXTS_RXFD);
	sec  = axienet_txts_ior(lp, XAXIFIFO_TXTS_RXFD);
	val = axienet_txts_ior(lp, XAXIFIFO_TXTS_RXFD);
	val = ((val & XAXIFIFO_TXTS_TAG_MASK) >> XAXIFIFO_TXTS_TAG_SHIFT);
	if (val != cur_p->ptp_tx_ts_tag) {
		count = axienet_txts_ior(lp, XAXIFIFO_TXTS_RFO);
		while (count) {
			nsec = axienet_txts_ior(lp, XAXIFIFO_TXTS_RXFD);
			sec  = axienet_txts_ior(lp, XAXIFIFO_TXTS_RXFD);
			val = axienet_txts_ior(lp, XAXIFIFO_TXTS_RXFD);
			val = ((val & XAXIFIFO_TXTS_TAG_MASK) >>
				XAXIFIFO_TXTS_TAG_SHIFT);
			if (val == cur_p->ptp_tx_ts_tag)
				break;
			count = axienet_txts_ior(lp, XAXIFIFO_TXTS_RFO);
		}
		if (val != cur_p->ptp_tx_ts_tag) {
			dev_info(lp->dev, "Mismatching 2-step tag. Got %x",
				 val);
			dev_info(lp->dev, "Expected %x\n",
				 cur_p->ptp_tx_ts_tag);
		}
	}

	if (lp->axienet_config->mactype != XAXIENET_10G_25G)
		val = axienet_txts_ior(lp, XAXIFIFO_TXTS_RXFD);

	time64 = sec * NS_PER_SEC + nsec;
	memset(shhwtstamps, 0, sizeof(struct skb_shared_hwtstamps));
	shhwtstamps->hwtstamp = ns_to_ktime(time64);
	if (lp->axienet_config->mactype != XAXIENET_10G_25G)
		skb_pull((struct sk_buff *)cur_p->ptp_tx_skb,
			 AXIENET_TS_HEADER_LEN);

	skb_tstamp_tx((struct sk_buff *)cur_p->ptp_tx_skb, shhwtstamps);
	dev_kfree_skb_any((struct sk_buff *)cur_p->ptp_tx_skb);
	cur_p->ptp_tx_skb = 0;
}

/**
 * axienet_rx_hwtstamp - Read rx timestamp from hw and update it to the skbuff
 * @lp:		Pointer to axienet local structure
 * @skb:	Pointer to the sk_buff structure
 *
 * Return:	None.
 */
static void axienet_rx_hwtstamp(struct axienet_local *lp,
				struct sk_buff *skb)
{
	u32 sec = 0, nsec = 0, val;
	u64 time64;
	int err = 0;
	struct skb_shared_hwtstamps *shhwtstamps = skb_hwtstamps(skb);

	val = axienet_rxts_ior(lp, XAXIFIFO_TXTS_ISR);
	if (unlikely(!(val & XAXIFIFO_TXTS_INT_RC_MASK))) {
		dev_info(lp->dev, "Did't get FIFO rx interrupt %d\n", val);
		return;
	}

	val = axienet_rxts_ior(lp, XAXIFIFO_TXTS_RFO);
	if (!val)
		return;

	/* If FIFO is configured in cut through Mode we will get Rx complete
	 * interrupt even one byte is there in the fifo wait for the full packet
	 */
	err = readl_poll_timeout_atomic(lp->rx_ts_regs + XAXIFIFO_TXTS_RLR, val,
					((val & XAXIFIFO_TXTS_RXFD_MASK) >= 12),
					0, 1000000);
	if (err) {
		netdev_err(lp->ndev, "%s: Didn't get the full timestamp packet",
			   __func__);
		return;
	}

	nsec = axienet_rxts_ior(lp, XAXIFIFO_TXTS_RXFD);
	sec  = axienet_rxts_ior(lp, XAXIFIFO_TXTS_RXFD);
	val = axienet_rxts_ior(lp, XAXIFIFO_TXTS_RXFD);

	if (lp->tstamp_config.rx_filter == HWTSTAMP_FILTER_ALL) {
		time64 = sec * NS_PER_SEC + nsec;
		shhwtstamps->hwtstamp = ns_to_ktime(time64);
	}
}
#endif

/**
 * axienet_start_xmit_done - Invoked once a transmit is completed by the
 * Axi DMA Tx channel.
 * @ndev:	Pointer to the net_device structure
 *
 * This function is invoked from the Axi DMA Tx isr to notify the completion
 * of transmit operation. It clears fields in the corresponding Tx BDs and
 * unmaps the corresponding buffer so that CPU can regain ownership of the
 * buffer. It finally invokes "netif_wake_queue" to restart transmission if
 * required.
 */
static void axienet_start_xmit_done(struct net_device *ndev)
{
	u32 size = 0;
	u32 packets = 0;
	struct axienet_local *lp = netdev_priv(ndev);
	struct axidma_bd *cur_p;
	unsigned int status = 0;

	cur_p = &lp->tx_bd_v[lp->tx_bd_ci];
	status = cur_p->status;
	while (status & XAXIDMA_BD_STS_COMPLETE_MASK) {
#ifdef CONFIG_XILINX_AXI_EMAC_HWTSTAMP
		if (cur_p->ptp_tx_skb)
			axienet_tx_hwtstamp(lp, cur_p);
#endif
		if (cur_p->tx_desc_mapping == DESC_DMA_MAP_PAGE)
			dma_unmap_page(ndev->dev.parent, cur_p->phys,
				       cur_p->cntrl &
				       XAXIDMA_BD_CTRL_LENGTH_MASK,
				       DMA_TO_DEVICE);
		else
			dma_unmap_single(ndev->dev.parent, cur_p->phys,
					 cur_p->cntrl &
					 XAXIDMA_BD_CTRL_LENGTH_MASK,
					 DMA_TO_DEVICE);
		if (cur_p->tx_skb)
			dev_kfree_skb_irq((struct sk_buff *)cur_p->tx_skb);
		/*cur_p->phys = 0;*/
		cur_p->app0 = 0;
		cur_p->app1 = 0;
		cur_p->app2 = 0;
		cur_p->app4 = 0;
		cur_p->status = 0;
		cur_p->tx_skb = 0;

		size += status & XAXIDMA_BD_STS_ACTUAL_LEN_MASK;
		packets++;

		++lp->tx_bd_ci;
		lp->tx_bd_ci %= TX_BD_NUM;
		cur_p = &lp->tx_bd_v[lp->tx_bd_ci];
		status = cur_p->status;
	}

	ndev->stats.tx_packets += packets;
	ndev->stats.tx_bytes += size;
	netif_wake_queue(ndev);
}

/**
 * axienet_check_tx_bd_space - Checks if a BD/group of BDs are currently busy
 * @lp:		Pointer to the axienet_local structure
 * @num_frag:	The number of BDs to check for
 *
 * Return: 0, on success
 *	    NETDEV_TX_BUSY, if any of the descriptors are not free
 *
 * This function is invoked before BDs are allocated and transmission starts.
 * This function returns 0 if a BD or group of BDs can be allocated for
 * transmission. If the BD or any of the BDs are not free the function
 * returns a busy status. This is invoked from axienet_start_xmit.
 */
static inline int axienet_check_tx_bd_space(struct axienet_local *lp,
					    int num_frag)
{
	struct axidma_bd *cur_p;

	cur_p = &lp->tx_bd_v[(lp->tx_bd_tail + num_frag) % TX_BD_NUM];
	if (cur_p->status & XAXIDMA_BD_STS_ALL_MASK)
		return NETDEV_TX_BUSY;
	return 0;
}

#ifdef CONFIG_XILINX_AXI_EMAC_HWTSTAMP
/**
 * axienet_create_tsheader - Create timestamp header for tx
 * @lp:		Pointer to axienet local structure
 * @buf:	Pointer to the buf to copy timestamp header
 * @msg_type:	PTP message type
 *
 * Return:	None.
 */
static void axienet_create_tsheader(struct axienet_local *lp, u8 *buf,
				    u8 msg_type)
{
	struct axidma_bd *cur_p;
	u64 val;
	u32 tmp;

	cur_p = &lp->tx_bd_v[lp->tx_bd_tail];

	if (msg_type == TX_TS_OP_ONESTEP) {
		buf[0] = TX_TS_OP_ONESTEP;
		buf[1] = TX_TS_CSUM_UPDATE;
		buf[4] = TX_PTP_TS_OFFSET;
		buf[6] = TX_PTP_CSUM_OFFSET;
	} else {
		buf[0] = TX_TS_OP_TWOSTEP;
		buf[2] = cur_p->ptp_tx_ts_tag & 0xFF;
		buf[3] = (cur_p->ptp_tx_ts_tag >> 8) & 0xFF;
	}

	if (lp->axienet_config->mactype == XAXIENET_1G ||
	    lp->axienet_config->mactype == XAXIENET_2_5G) {
		memcpy(&val, buf, AXIENET_TS_HEADER_LEN);
		swab64s(&val);
		memcpy(buf, &val, AXIENET_TS_HEADER_LEN);
	} else if (lp->axienet_config->mactype == XAXIENET_10G_25G) {
		memcpy(&tmp, buf, XXVENET_TS_HEADER_LEN);
		axienet_txts_iow(lp, XAXIFIFO_TXTS_TXFD, tmp);
		axienet_txts_iow(lp, XAXIFIFO_TXTS_TLR, XXVENET_TS_HEADER_LEN);
	}
}
#endif

/**
 * axienet_start_xmit - Starts the transmission.
 * @skb:	sk_buff pointer that contains data to be Txed.
 * @ndev:	Pointer to net_device structure.
 *
 * Return: NETDEV_TX_OK, on success
 *	    NETDEV_TX_BUSY, if any of the descriptors are not free
 *
 * This function is invoked from upper layers to initiate transmission. The
 * function uses the next available free BDs and populates their fields to
 * start the transmission. Additionally if checksum offloading is supported,
 * it populates AXI Stream Control fields with appropriate values.
 */
static int axienet_start_xmit(struct sk_buff *skb, struct net_device *ndev)
{
	u32 ii;
	u32 num_frag;
	u32 csum_start_off;
	u32 csum_index_off;
	dma_addr_t tail_p;
	struct axienet_local *lp = netdev_priv(ndev);
	struct axidma_bd *cur_p;
	unsigned long flags;
	u32 pad = 0;

	num_frag = skb_shinfo(skb)->nr_frags;
	cur_p = &lp->tx_bd_v[lp->tx_bd_tail];

	spin_lock_irqsave(&lp->tx_lock, flags);
	if (axienet_check_tx_bd_space(lp, num_frag)) {
		if (!netif_queue_stopped(ndev))
			netif_stop_queue(ndev);
		spin_unlock_irqrestore(&lp->tx_lock, flags);
		return NETDEV_TX_BUSY;
	}

#ifdef CONFIG_XILINX_AXI_EMAC_HWTSTAMP
	if (((lp->tstamp_config.tx_type == HWTSTAMP_TX_ONESTEP_SYNC) ||
	     (lp->tstamp_config.tx_type == HWTSTAMP_TX_ON)) &&
	    (lp->axienet_config->mactype != XAXIENET_10G_25G)) {
		u8 *tmp;
		struct sk_buff *new_skb;

		if (skb_headroom(skb) < AXIENET_TS_HEADER_LEN) {
			new_skb = skb_realloc_headroom(skb,
						       AXIENET_TS_HEADER_LEN);
			if (!new_skb) {
				dev_err(&ndev->dev, "failed "
					"to allocate new socket buffer\n");
				dev_kfree_skb_any(skb);
				spin_unlock_irqrestore(&lp->tx_lock, flags);
				return NETDEV_TX_OK;
			}

			/*  Transfer the ownership to the
			 *  new socket buffer if required
			 */
			if (skb->sk)
				skb_set_owner_w(new_skb, skb->sk);
			dev_kfree_skb(skb);
			skb = new_skb;
		}

		tmp = skb_push(skb, AXIENET_TS_HEADER_LEN);
		memset(tmp, 0, AXIENET_TS_HEADER_LEN);
		cur_p->ptp_tx_ts_tag++;

		if (skb_shinfo(skb)->tx_flags & SKBTX_HW_TSTAMP) {
			if (lp->tstamp_config.tx_type ==
				HWTSTAMP_TX_ONESTEP_SYNC) {
				axienet_create_tsheader(lp, tmp,
							TX_TS_OP_ONESTEP);
			} else {
				axienet_create_tsheader(lp, tmp,
							TX_TS_OP_TWOSTEP);
				skb_shinfo(skb)->tx_flags |= SKBTX_IN_PROGRESS;
				cur_p->ptp_tx_skb = (unsigned long)skb_get(skb);
			}
		}
	} else if ((skb_shinfo(skb)->tx_flags & SKBTX_HW_TSTAMP) &&
		   (lp->axienet_config->mactype == XAXIENET_10G_25G)) {
		cur_p->ptp_tx_ts_tag = (prandom_u32() &
						~XAXIFIFO_TXTS_TAG_MASK) + 1;
		if (lp->tstamp_config.tx_type == HWTSTAMP_TX_ONESTEP_SYNC) {
			axienet_create_tsheader(lp, lp->tx_ptpheader,
						TX_TS_OP_ONESTEP);
		} else {
			axienet_create_tsheader(lp, lp->tx_ptpheader,
						TX_TS_OP_TWOSTEP);
			skb_shinfo(skb)->tx_flags |= SKBTX_IN_PROGRESS;
			cur_p->ptp_tx_skb = (phys_addr_t)skb_get(skb);
		}
	}
#endif
	/* Work around for XXV MAC as MAC will drop the packets
	 * of size less than 64 bytes we need to append data
	 * to make packet length greater than or equal to 64
	 */
	if (skb->len < XXV_MAC_MIN_PKT_LEN &&
	    (lp->axienet_config->mactype == XAXIENET_10G_25G))
		pad = XXV_MAC_MIN_PKT_LEN - skb->len;

	if (skb->ip_summed == CHECKSUM_PARTIAL && !lp->eth_hasnobuf &&
	    (lp->axienet_config->mactype == XAXIENET_1G)) {
		if (lp->features & XAE_FEATURE_FULL_TX_CSUM) {
			/* Tx Full Checksum Offload Enabled */
			cur_p->app0 |= 2;
		} else if (lp->features & XAE_FEATURE_PARTIAL_RX_CSUM) {
			csum_start_off = skb_transport_offset(skb);
			csum_index_off = csum_start_off + skb->csum_offset;
			/* Tx Partial Checksum Offload Enabled */
			cur_p->app0 |= 1;
			cur_p->app1 = (csum_start_off << 16) | csum_index_off;
		}
	} else if (skb->ip_summed == CHECKSUM_UNNECESSARY &&
		   !lp->eth_hasnobuf &&
		   (lp->axienet_config->mactype == XAXIENET_1G)) {
		cur_p->app0 |= 2; /* Tx Full Checksum Offload Enabled */
	}

	cur_p->cntrl = (skb_headlen(skb) | XAXIDMA_BD_CTRL_TXSOF_MASK) + pad;
	cur_p->phys = dma_map_single(ndev->dev.parent, skb->data,
				     skb_headlen(skb), DMA_TO_DEVICE);
	cur_p->tx_desc_mapping = DESC_DMA_MAP_SINGLE;

	for (ii = 0; ii < num_frag; ii++) {
		u32 len;
		skb_frag_t *frag;

		++lp->tx_bd_tail;
		lp->tx_bd_tail %= TX_BD_NUM;
		cur_p = &lp->tx_bd_v[lp->tx_bd_tail];
		frag = &skb_shinfo(skb)->frags[ii];
		len = skb_frag_size(frag);
		cur_p->phys = skb_frag_dma_map(ndev->dev.parent, frag, 0, len,
					       DMA_TO_DEVICE);
		cur_p->cntrl = len + pad;
		cur_p->tx_desc_mapping = DESC_DMA_MAP_PAGE;
	}

	cur_p->cntrl |= XAXIDMA_BD_CTRL_TXEOF_MASK;
	cur_p->tx_skb = (phys_addr_t)skb;

	tail_p = lp->tx_bd_p + sizeof(*lp->tx_bd_v) * lp->tx_bd_tail;
	/* Ensure BD write before starting transfer */
	wmb();

	/* Start the transfer */
	axienet_dma_bdout(lp, XAXIDMA_TX_TDESC_OFFSET, tail_p);
	++lp->tx_bd_tail;
	lp->tx_bd_tail %= TX_BD_NUM;

	spin_unlock_irqrestore(&lp->tx_lock, flags);

	return NETDEV_TX_OK;
}

/**
 * axienet_recv - Is called from Axi DMA Rx Isr to complete the received
 *		  BD processing.
 * @ndev:	Pointer to net_device structure.
 * @budget:	NAPI budget
 *
 * This function is invoked from the Axi DMA Rx isr(poll) to process the Rx BDs
 * It does minimal processing and invokes "netif_receive_skb" to complete
 * further processing.
 * Return: Number of BD's processed.
 */
static int axienet_recv(struct net_device *ndev, int budget)
{
	u32 length;
	u32 csumstatus;
	u32 size = 0;
	u32 packets = 0;
	dma_addr_t tail_p = 0;
	struct axienet_local *lp = netdev_priv(ndev);
	struct sk_buff *skb, *new_skb;
	struct axidma_bd *cur_p;
	unsigned int numbdfree = 0;

	/* Get relevat BD status value */
	rmb();
	cur_p = &lp->rx_bd_v[lp->rx_bd_ci];

	while ((numbdfree < budget) &&
	       (cur_p->status & XAXIDMA_BD_STS_COMPLETE_MASK)) {
		tail_p = lp->rx_bd_p + sizeof(*lp->rx_bd_v) * lp->rx_bd_ci;
		skb = (struct sk_buff *) (cur_p->sw_id_offset);

		if (lp->eth_hasnobuf ||
		    (lp->axienet_config->mactype != XAXIENET_1G))
			length = cur_p->status & XAXIDMA_BD_STS_ACTUAL_LEN_MASK;
		else
			length = cur_p->app4 & 0x0000FFFF;

		dma_unmap_single(ndev->dev.parent, cur_p->phys,
				 lp->max_frm_size,
				 DMA_FROM_DEVICE);

		skb_put(skb, length);
#ifdef CONFIG_XILINX_AXI_EMAC_HWTSTAMP
		if (lp->tstamp_config.rx_filter == HWTSTAMP_FILTER_ALL &&
		    (lp->axienet_config->mactype != XAXIENET_10G_25G)) {
			u32 sec, nsec;
			u64 time64;
			struct skb_shared_hwtstamps *shhwtstamps;

			if (lp->axienet_config->mactype == XAXIENET_1G ||
			    lp->axienet_config->mactype == XAXIENET_2_5G) {
				/* The first 8 bytes will be the timestamp */
				memcpy(&sec, &skb->data[0], 4);
				memcpy(&nsec, &skb->data[4], 4);

				sec = cpu_to_be32(sec);
				nsec = cpu_to_be32(nsec);
			} else {
				/* The first 8 bytes will be the timestamp */
				memcpy(&nsec, &skb->data[0], 4);
				memcpy(&sec, &skb->data[4], 4);
			}

			/* Remove these 8 bytes from the buffer */
			skb_pull(skb, 8);
			time64 = sec * NS_PER_SEC + nsec;
			shhwtstamps = skb_hwtstamps(skb);
			shhwtstamps->hwtstamp = ns_to_ktime(time64);
		} else if (lp->axienet_config->mactype == XAXIENET_10G_25G) {
			axienet_rx_hwtstamp(lp, skb);
		}
#endif
		skb->protocol = eth_type_trans(skb, ndev);
		/*skb_checksum_none_assert(skb);*/
		skb->ip_summed = CHECKSUM_NONE;

		/* if we're doing Rx csum offload, set it up */
		if (lp->features & XAE_FEATURE_FULL_RX_CSUM &&
		    (lp->axienet_config->mactype == XAXIENET_1G) &&
		    !lp->eth_hasnobuf) {
			csumstatus = (cur_p->app2 &
				      XAE_FULL_CSUM_STATUS_MASK) >> 3;
			if ((csumstatus == XAE_IP_TCP_CSUM_VALIDATED) ||
			    (csumstatus == XAE_IP_UDP_CSUM_VALIDATED)) {
				skb->ip_summed = CHECKSUM_UNNECESSARY;
			}
		} else if ((lp->features & XAE_FEATURE_PARTIAL_RX_CSUM) != 0 &&
			   skb->protocol == htons(ETH_P_IP) &&
			   skb->len > 64 && !lp->eth_hasnobuf &&
			   (lp->axienet_config->mactype == XAXIENET_1G)) {
			skb->csum = be32_to_cpu(cur_p->app3 & 0xFFFF);
			skb->ip_summed = CHECKSUM_COMPLETE;
		}

		netif_receive_skb(skb);

		size += length;
		packets++;

		new_skb = netdev_alloc_skb(ndev, lp->max_frm_size);
		if (new_skb == NULL) {
			dev_err(lp->dev, "No memory for new_skb\n\r");
			break;
		}

		/* Ensure that the skb is completely updated
		 * prio to mapping the DMA
		 */
		wmb();

		cur_p->phys = dma_map_single(ndev->dev.parent, new_skb->data,
					     lp->max_frm_size,
					     DMA_FROM_DEVICE);
		cur_p->cntrl = lp->max_frm_size;
		cur_p->status = 0;
		cur_p->sw_id_offset = (phys_addr_t) new_skb;

		++lp->rx_bd_ci;
		lp->rx_bd_ci %= RX_BD_NUM;

		/* Get relevat BD status value */
		rmb();
		cur_p = &lp->rx_bd_v[lp->rx_bd_ci];
		numbdfree++;
	}

	ndev->stats.rx_packets += packets;
	ndev->stats.rx_bytes += size;

	if (tail_p)
		axienet_dma_bdout(lp, XAXIDMA_RX_TDESC_OFFSET, tail_p);

	return numbdfree;
}

/**
 * xaxienet_rx_poll - Poll routine for rx packets (NAPI)
 * @napi:	napi structure pointer
 * @quota:	Max number of rx packets to be processed.
 *
 * This is the poll routine for rx part.
 * It will process the packets maximux quota value.
 *
 * Return: number of packets received
 */
static int xaxienet_rx_poll(struct napi_struct *napi, int quota)
{
	struct axienet_local *lp = container_of(napi,
					struct axienet_local, napi);
	int work_done = 0;
	unsigned int status, cr;

	spin_lock(&lp->rx_lock);
	status = axienet_dma_in32(lp, XAXIDMA_RX_SR_OFFSET);
	while ((status & (XAXIDMA_IRQ_IOC_MASK | XAXIDMA_IRQ_DELAY_MASK)) &&
	       (work_done < quota)) {
		axienet_dma_out32(lp, XAXIDMA_RX_SR_OFFSET, status);
		if (status & XAXIDMA_IRQ_ERROR_MASK) {
			dev_err(lp->dev, "Rx error 0x%x\n\r", status);
			break;
		}
		work_done += axienet_recv(lp->ndev, quota - work_done);
		status = axienet_dma_in32(lp, XAXIDMA_RX_SR_OFFSET);
	}
	spin_unlock(&lp->rx_lock);

	if (work_done < quota) {
		napi_complete(napi);
		/* Enable the interrupts again */
		cr = axienet_dma_in32(lp, XAXIDMA_RX_CR_OFFSET);
		cr |= (XAXIDMA_IRQ_IOC_MASK | XAXIDMA_IRQ_DELAY_MASK);
		axienet_dma_out32(lp, XAXIDMA_RX_CR_OFFSET, cr);
	}

	return work_done;
}

/**
 * axienet_err_irq - Axi Ethernet error irq.
 * @irq:	irq number
 * @_ndev:	net_device pointer
 *
 * Return: IRQ_HANDLED for all cases.
 *
 * This is the Axi DMA error ISR. It updates the rx memory over run condition.
 */
static irqreturn_t axienet_err_irq(int irq, void *_ndev)
{
	unsigned int status;
	struct net_device *ndev = _ndev;
	struct axienet_local *lp = netdev_priv(ndev);

	status = axienet_ior(lp, XAE_IS_OFFSET);
	if (status & XAE_INT_RXFIFOOVR_MASK) {
		ndev->stats.rx_fifo_errors++;
		axienet_iow(lp, XAE_IS_OFFSET, XAE_INT_RXFIFOOVR_MASK);
	}

	if (status & XAE_INT_RXRJECT_MASK) {
		ndev->stats.rx_frame_errors++;
		axienet_iow(lp, XAE_IS_OFFSET, XAE_INT_RXRJECT_MASK);
	}

	return IRQ_HANDLED;
}

/**
 * axienet_tx_irq - Tx Done Isr.
 * @irq:	irq number
 * @_ndev:	net_device pointer
 *
 * Return: IRQ_HANDLED for all cases.
 *
 * This is the Axi DMA Tx done Isr. It invokes "axienet_start_xmit_done"
 * to complete the BD processing.
 */
static irqreturn_t axienet_tx_irq(int irq, void *_ndev)
{
	u32 cr;
	unsigned int status;
	struct net_device *ndev = _ndev;
	struct axienet_local *lp = netdev_priv(ndev);

	status = axienet_dma_in32(lp, XAXIDMA_TX_SR_OFFSET);
	if (status & (XAXIDMA_IRQ_IOC_MASK | XAXIDMA_IRQ_DELAY_MASK)) {
		axienet_dma_out32(lp, XAXIDMA_TX_SR_OFFSET, status);
		axienet_start_xmit_done(lp->ndev);
		goto out;
	}
	if (!(status & XAXIDMA_IRQ_ALL_MASK))
		dev_err(&ndev->dev, "No interrupts asserted in Tx path");
	if (status & XAXIDMA_IRQ_ERROR_MASK) {
		dev_err(&ndev->dev, "DMA Tx error 0x%x\n", status);
		dev_err(&ndev->dev, "Current BD is at: 0x%x\n",
			(lp->tx_bd_v[lp->tx_bd_ci]).phys);

		cr = axienet_dma_in32(lp, XAXIDMA_TX_CR_OFFSET);
		/* Disable coalesce, delay timer and error interrupts */
		cr &= (~XAXIDMA_IRQ_ALL_MASK);
		/* Write to the Tx channel control register */
		axienet_dma_out32(lp, XAXIDMA_TX_CR_OFFSET, cr);

		cr = axienet_dma_in32(lp, XAXIDMA_RX_CR_OFFSET);
		/* Disable coalesce, delay timer and error interrupts */
		cr &= (~XAXIDMA_IRQ_ALL_MASK);
		/* Write to the Rx channel control register */
		axienet_dma_out32(lp, XAXIDMA_RX_CR_OFFSET, cr);

		tasklet_schedule(&lp->dma_err_tasklet);
		axienet_dma_out32(lp, XAXIDMA_TX_SR_OFFSET, status);
	}
out:
	return IRQ_HANDLED;
}

/**
 * axienet_rx_irq - Rx Isr.
 * @irq:	irq number
 * @_ndev:	net_device pointer
 *
 * Return: IRQ_HANDLED for all cases.
 *
 * This is the Axi DMA Rx Isr. It invokes "axienet_recv" to complete the BD
 * processing.
 */
static irqreturn_t axienet_rx_irq(int irq, void *_ndev)
{
	u32 cr;
	unsigned int status;
	struct net_device *ndev = _ndev;
	struct axienet_local *lp = netdev_priv(ndev);

	status = axienet_dma_in32(lp, XAXIDMA_RX_SR_OFFSET);
	if (status & (XAXIDMA_IRQ_IOC_MASK | XAXIDMA_IRQ_DELAY_MASK)) {
		cr = axienet_dma_in32(lp, XAXIDMA_RX_CR_OFFSET);
		cr &= ~(XAXIDMA_IRQ_IOC_MASK | XAXIDMA_IRQ_DELAY_MASK);
		axienet_dma_out32(lp, XAXIDMA_RX_CR_OFFSET, cr);
		napi_schedule(&lp->napi);
	}
	if (!(status & XAXIDMA_IRQ_ALL_MASK))
		dev_err(&ndev->dev, "No interrupts asserted in Rx path");
	if (status & XAXIDMA_IRQ_ERROR_MASK) {
		dev_err(&ndev->dev, "DMA Rx error 0x%x\n", status);
		dev_err(&ndev->dev, "Current BD is at: 0x%x\n",
			(lp->rx_bd_v[lp->rx_bd_ci]).phys);

		cr = axienet_dma_in32(lp, XAXIDMA_TX_CR_OFFSET);
		/* Disable coalesce, delay timer and error interrupts */
		cr &= (~XAXIDMA_IRQ_ALL_MASK);
		/* Finally write to the Tx channel control register */
		axienet_dma_out32(lp, XAXIDMA_TX_CR_OFFSET, cr);

		cr = axienet_dma_in32(lp, XAXIDMA_RX_CR_OFFSET);
		/* Disable coalesce, delay timer and error interrupts */
		cr &= (~XAXIDMA_IRQ_ALL_MASK);
		/* write to the Rx channel control register */
		axienet_dma_out32(lp, XAXIDMA_RX_CR_OFFSET, cr);

		tasklet_schedule(&lp->dma_err_tasklet);
		axienet_dma_out32(lp, XAXIDMA_RX_SR_OFFSET, status);
	}

	return IRQ_HANDLED;
}

static void axienet_dma_err_handler(unsigned long data);

static int axienet_mii_init(struct net_device *ndev)
{
	struct axienet_local *lp = netdev_priv(ndev);
	int ret, mdio_mcreg;

	mdio_mcreg = axienet_ior(lp, XAE_MDIO_MC_OFFSET);
	ret = axienet_mdio_wait_until_ready(lp);
	if (ret < 0)
		return ret;

	/* Disable the MDIO interface till Axi Ethernet Reset is completed.
	 * When we do an Axi Ethernet reset, it resets the complete core
	 * Including the MDIO. If MDIO is not disabled when the reset process is
	 * Started, MDIO will be broken afterwards.
	 */
	axienet_iow(lp, XAE_MDIO_MC_OFFSET,
		    (mdio_mcreg & (~XAE_MDIO_MC_MDIOEN_MASK)));
	axienet_device_reset(ndev);
	/* Enable the MDIO */
	axienet_iow(lp, XAE_MDIO_MC_OFFSET, mdio_mcreg);
	ret = axienet_mdio_wait_until_ready(lp);
	if (ret < 0)
		return ret;

	return 0;
}

/**
 * axienet_open - Driver open routine.
 * @ndev:	Pointer to net_device structure
 *
 * Return: 0, on success.
 *	    -ENODEV, if PHY cannot be connected to
 *	    non-zero error value on failure
 *
 * This is the driver open routine. It calls phy_start to start the PHY device.
 * It also allocates interrupt service routines, enables the interrupt lines
 * and ISR handling. Axi Ethernet core is reset through Axi DMA core. Buffer
 * descriptors are initialized.
 */
static int axienet_open(struct net_device *ndev)
{
	int ret = 0;
	struct axienet_local *lp = netdev_priv(ndev);

	dev_dbg(&ndev->dev, "axienet_open()\n");

	if (lp->axienet_config->mactype == XAXIENET_10G_25G)
		axienet_device_reset(ndev);
	else
		ret = axienet_mii_init(ndev);
	if (ret < 0)
		return ret;

<<<<<<< HEAD
	if (lp->phy_node && !lp->is_10Gmac) {
		if (lp->phy_type != XAE_PHY_TYPE_SGMII) {
			lp->phy_dev = of_phy_connect(lp->ndev, lp->phy_node,
=======
	if (lp->phy_node && ((lp->axienet_config->mactype == XAXIENET_1G) ||
			     (lp->axienet_config->mactype == XAXIENET_2_5G))) {
		lp->phy_dev = of_phy_connect(lp->ndev, lp->phy_node,
>>>>>>> 7613445d
					     axienet_adjust_link, lp->phy_flags,
					     lp->phy_interface);
		} else {
			/**
			 * No need to start the internal PHY, applying the fixup
			 * is enough for SGMII operation
			 */
			if (lp->phy_node_int)
				lp->phy_dev_int = of_phy_connect(lp->ndev,
					lp->phy_node_int, NULL, 0,
					PHY_INTERFACE_MODE_GMII);

			lp->phy_dev = of_phy_connect(lp->ndev, lp->phy_node,
					     axienet_adjust_link, 0,
					     PHY_INTERFACE_MODE_SGMII);
		}
		if (!lp->phy_dev)
			dev_err(lp->dev, "of_phy_connect() failed\n");
		else
			phy_start(lp->phy_dev);
	}

	/* Enable tasklets for Axi DMA error handling */
	tasklet_init(&lp->dma_err_tasklet, axienet_dma_err_handler,
		     (unsigned long) lp);

	/* Enable NAPI scheduling before enabling Axi DMA Rx IRQ, or you
	 * might run into a race condition; the RX ISR disables IRQ processing
	 * before scheduling the NAPI function to complete the processing.
	 * If NAPI scheduling is (still) disabled at that time, no more RX IRQs
	 * will be processed as only the NAPI function re-enables them!
	 */
	napi_enable(&lp->napi);

	/* Enable interrupts for Axi DMA Tx */
	ret = request_irq(lp->tx_irq, axienet_tx_irq, 0, ndev->name, ndev);
	if (ret)
		goto err_tx_irq;
	/* Enable interrupts for Axi DMA Rx */
	ret = request_irq(lp->rx_irq, axienet_rx_irq, 0, ndev->name, ndev);
	if (ret)
		goto err_rx_irq;

	if (!lp->eth_hasnobuf && (lp->axienet_config->mactype == XAXIENET_1G)) {
		/* Enable interrupts for Axi Ethernet */
		ret = request_irq(lp->eth_irq, axienet_err_irq, 0, ndev->name,
				  ndev);
		if (ret)
			goto err_eth_irq;
	}

	return 0;

err_eth_irq:
	free_irq(lp->rx_irq, ndev);
err_rx_irq:
	free_irq(lp->tx_irq, ndev);
err_tx_irq:
	napi_disable(&lp->napi);
	if (lp->phy_dev)
		phy_disconnect(lp->phy_dev);
	lp->phy_dev = NULL;
	tasklet_kill(&lp->dma_err_tasklet);
	dev_err(lp->dev, "request_irq() failed\n");
	return ret;
}

/**
 * axienet_stop - Driver stop routine.
 * @ndev:	Pointer to net_device structure
 *
 * Return: 0, on success.
 *
 * This is the driver stop routine. It calls phy_disconnect to stop the PHY
 * device. It also removes the interrupt handlers and disables the interrupts.
 * The Axi DMA Tx/Rx BDs are released.
 */
static int axienet_stop(struct net_device *ndev)
{
	u32 cr;
	struct axienet_local *lp = netdev_priv(ndev);

	dev_dbg(&ndev->dev, "axienet_close()\n");

	cr = axienet_dma_in32(lp, XAXIDMA_RX_CR_OFFSET);
	axienet_dma_out32(lp, XAXIDMA_RX_CR_OFFSET,
			  cr & (~XAXIDMA_CR_RUNSTOP_MASK));
	cr = axienet_dma_in32(lp, XAXIDMA_TX_CR_OFFSET);
	axienet_dma_out32(lp, XAXIDMA_TX_CR_OFFSET,
			  cr & (~XAXIDMA_CR_RUNSTOP_MASK));
	lp->axienet_config->setoptions(ndev, lp->options &
				       ~(XAE_OPTION_TXEN | XAE_OPTION_RXEN));

	napi_disable(&lp->napi);
	tasklet_kill(&lp->dma_err_tasklet);

	free_irq(lp->tx_irq, ndev);
	free_irq(lp->rx_irq, ndev);

	if ((lp->axienet_config->mactype == XAXIENET_1G) && !lp->eth_hasnobuf)
		free_irq(lp->eth_irq, ndev);

	if (lp->phy_dev)
		phy_disconnect(lp->phy_dev);
	lp->phy_dev = NULL;

	axienet_dma_bd_release(ndev);
	return 0;
}

/**
 * axienet_change_mtu - Driver change mtu routine.
 * @ndev:	Pointer to net_device structure
 * @new_mtu:	New mtu value to be applied
 *
 * Return: Always returns 0 (success).
 *
 * This is the change mtu driver routine. It checks if the Axi Ethernet
 * hardware supports jumbo frames before changing the mtu. This can be
 * called only when the device is not up.
 */
static int axienet_change_mtu(struct net_device *ndev, int new_mtu)
{
	struct axienet_local *lp = netdev_priv(ndev);

	if (netif_running(ndev))
		return -EBUSY;

	if ((new_mtu + VLAN_ETH_HLEN +
		XAE_TRL_SIZE) > lp->rxmem)
		return -EINVAL;

	if ((new_mtu > XAE_JUMBO_MTU) || (new_mtu < 64))
		return -EINVAL;

	ndev->mtu = new_mtu;

	return 0;
}

#ifdef CONFIG_NET_POLL_CONTROLLER
/**
 * axienet_poll_controller - Axi Ethernet poll mechanism.
 * @ndev:	Pointer to net_device structure
 *
 * This implements Rx/Tx ISR poll mechanisms. The interrupts are disabled prior
 * to polling the ISRs and are enabled back after the polling is done.
 */
static void axienet_poll_controller(struct net_device *ndev)
{
	struct axienet_local *lp = netdev_priv(ndev);

	disable_irq(lp->tx_irq);
	disable_irq(lp->rx_irq);
	axienet_rx_irq(lp->tx_irq, ndev);
	axienet_tx_irq(lp->rx_irq, ndev);
	enable_irq(lp->tx_irq);
	enable_irq(lp->rx_irq);
}
#endif

#ifdef CONFIG_XILINX_AXI_EMAC_HWTSTAMP
/**
 *  axienet_set_timestamp_mode - sets up the hardware for the requested mode
 *  @lp: Pointer to axienet local structure
 *  @config: the hwtstamp configuration requested
 *
 * Return: 0 on success, Negative value on errors
 */
static int axienet_set_timestamp_mode(struct axienet_local *lp,
				      struct hwtstamp_config *config)
{
	u32 regval;

	/* reserved for future extensions */
	if (config->flags)
		return -EINVAL;

	/* Read the current value in the MAC TX CTRL register */
	regval = axienet_ior(lp, XAE_TC_OFFSET);

	switch (config->tx_type) {
	case HWTSTAMP_TX_OFF:
		regval &= ~XAE_TC_INBAND1588_MASK;
		break;
	case HWTSTAMP_TX_ON:
		config->tx_type = HWTSTAMP_TX_ON;
		regval |= XAE_TC_INBAND1588_MASK;
		break;
	case HWTSTAMP_TX_ONESTEP_SYNC:
		config->tx_type = HWTSTAMP_TX_ONESTEP_SYNC;
		regval |= XAE_TC_INBAND1588_MASK;
		break;
	default:
		return -ERANGE;
	}

	if (lp->axienet_config->mactype != XAXIENET_10G_25G)
		axienet_iow(lp, XAE_TC_OFFSET, regval);

	/* Read the current value in the MAC RX RCW1 register */
	regval = axienet_ior(lp, XAE_RCW1_OFFSET);

	/* On RX always timestamp everything */
	switch (config->rx_filter) {
	case HWTSTAMP_FILTER_NONE:
		regval &= ~XAE_RCW1_INBAND1588_MASK;
		break;
	default:
		config->rx_filter = HWTSTAMP_FILTER_ALL;
		regval |= XAE_RCW1_INBAND1588_MASK;
	}

	if (lp->axienet_config->mactype != XAXIENET_10G_25G)
		axienet_iow(lp, XAE_RCW1_OFFSET, regval);

	return 0;
}

/**
 * axienet_set_ts_config - user entry point for timestamp mode
 * @lp: Pointer to axienet local structure
 * @ifr: ioctl data
 *
 * Set hardware to the requested more. If unsupported return an error
 * with no changes. Otherwise, store the mode for future reference
 *
 * Return: 0 on success, Negative value on errors
 */
static int axienet_set_ts_config(struct axienet_local *lp, struct ifreq *ifr)
{
	struct hwtstamp_config config;
	int err;

	if (copy_from_user(&config, ifr->ifr_data, sizeof(config)))
		return -EFAULT;

	err = axienet_set_timestamp_mode(lp, &config);
	if (err)
		return err;

	/* save these settings for future reference */
	memcpy(&lp->tstamp_config, &config, sizeof(lp->tstamp_config));

	return copy_to_user(ifr->ifr_data, &config,
			    sizeof(config)) ? -EFAULT : 0;
}

/**
 * axienet_get_ts_config - return the current timestamp configuration
 * to the user
 * @lp: pointer to axienet local structure
 * @ifr: ioctl data
 *
 * Return: 0 on success, Negative value on errors
 */
static int axienet_get_ts_config(struct axienet_local *lp, struct ifreq *ifr)
{
	struct hwtstamp_config *config = &lp->tstamp_config;

	return copy_to_user(ifr->ifr_data, config,
			    sizeof(*config)) ? -EFAULT : 0;
}
#endif

/* Ioctl MII Interface */
static int axienet_ioctl(struct net_device *dev, struct ifreq *rq, int cmd)
{
	struct axienet_local *lp = netdev_priv(dev);

	if (!netif_running(dev))
		return -EINVAL;

	switch (cmd) {
	case SIOCGMIIPHY:
	case SIOCGMIIREG:
	case SIOCSMIIREG:
		return phy_mii_ioctl(lp->phy_dev, rq, cmd);
#ifdef CONFIG_XILINX_AXI_EMAC_HWTSTAMP
	case SIOCSHWTSTAMP:
		return axienet_set_ts_config(lp, rq);
	case SIOCGHWTSTAMP:
		return axienet_get_ts_config(lp, rq);
#endif
	default:
		return -EOPNOTSUPP;
	}
}

static const struct net_device_ops axienet_netdev_ops = {
	.ndo_open = axienet_open,
	.ndo_stop = axienet_stop,
	.ndo_start_xmit = axienet_start_xmit,
	.ndo_change_mtu	= axienet_change_mtu,
	.ndo_set_mac_address = netdev_set_mac_address,
	.ndo_validate_addr = eth_validate_addr,
	.ndo_set_rx_mode = axienet_set_multicast_list,
	.ndo_do_ioctl = axienet_ioctl,
#ifdef CONFIG_NET_POLL_CONTROLLER
	.ndo_poll_controller = axienet_poll_controller,
#endif
};

/**
 * axienet_ethtools_get_settings - Get Axi Ethernet settings related to PHY.
 * @ndev:	Pointer to net_device structure
 * @ecmd:	Pointer to ethtool_cmd structure
 *
 * This implements ethtool command for getting PHY settings. If PHY could
 * not be found, the function returns -ENODEV. This function calls the
 * relevant PHY ethtool API to get the PHY settings.
 * Issue "ethtool ethX" under linux prompt to execute this function.
 *
 * Return: 0 on success, -ENODEV if PHY doesn't exist
 */
static int axienet_ethtools_get_settings(struct net_device *ndev,
					 struct ethtool_cmd *ecmd)
{
	struct axienet_local *lp = netdev_priv(ndev);
	struct phy_device *phydev = lp->phy_dev;

	if (!phydev)
		return -ENODEV;
	return phy_ethtool_gset(phydev, ecmd);
}

/**
 * axienet_ethtools_set_settings - Set PHY settings as passed in the argument.
 * @ndev:	Pointer to net_device structure
 * @ecmd:	Pointer to ethtool_cmd structure
 *
 * This implements ethtool command for setting various PHY settings. If PHY
 * could not be found, the function returns -ENODEV. This function calls the
 * relevant PHY ethtool API to set the PHY.
 * Issue e.g. "ethtool -s ethX speed 1000" under linux prompt to execute this
 * function.
 *
 * Return: 0 on success, -ENODEV if PHY doesn't exist
 */
static int axienet_ethtools_set_settings(struct net_device *ndev,
					 struct ethtool_cmd *ecmd)
{
	struct axienet_local *lp = netdev_priv(ndev);
	struct phy_device *phydev = lp->phy_dev;

	if (!phydev)
		return -ENODEV;
	return phy_ethtool_sset(phydev, ecmd);
}

/**
 * axienet_ethtools_get_drvinfo - Get various Axi Ethernet driver information.
 * @ndev:	Pointer to net_device structure
 * @ed:		Pointer to ethtool_drvinfo structure
 *
 * This implements ethtool command for getting the driver information.
 * Issue "ethtool -i ethX" under linux prompt to execute this function.
 */
static void axienet_ethtools_get_drvinfo(struct net_device *ndev,
					 struct ethtool_drvinfo *ed)
{
	strlcpy(ed->driver, DRIVER_NAME, sizeof(ed->driver));
	strlcpy(ed->version, DRIVER_VERSION, sizeof(ed->version));
}

/**
 * axienet_ethtools_get_regs_len - Get the total regs length present in the
 *				   AxiEthernet core.
 * @ndev:	Pointer to net_device structure
 *
 * This implements ethtool command for getting the total register length
 * information.
 *
 * Return: the total regs length
 */
static int axienet_ethtools_get_regs_len(struct net_device *ndev)
{
	return sizeof(u32) * AXIENET_REGS_N;
}

/**
 * axienet_ethtools_get_regs - Dump the contents of all registers present
 *			       in AxiEthernet core.
 * @ndev:	Pointer to net_device structure
 * @regs:	Pointer to ethtool_regs structure
 * @ret:	Void pointer used to return the contents of the registers.
 *
 * This implements ethtool command for getting the Axi Ethernet register dump.
 * Issue "ethtool -d ethX" to execute this function.
 */
static void axienet_ethtools_get_regs(struct net_device *ndev,
				      struct ethtool_regs *regs, void *ret)
{
	u32 *data = (u32 *) ret;
	size_t len = sizeof(u32) * AXIENET_REGS_N;
	struct axienet_local *lp = netdev_priv(ndev);

	regs->version = 0;
	regs->len = len;

	memset(data, 0, len);
	data[0] = axienet_ior(lp, XAE_RAF_OFFSET);
	data[1] = axienet_ior(lp, XAE_TPF_OFFSET);
	data[2] = axienet_ior(lp, XAE_IFGP_OFFSET);
	data[3] = axienet_ior(lp, XAE_IS_OFFSET);
	data[4] = axienet_ior(lp, XAE_IP_OFFSET);
	data[5] = axienet_ior(lp, XAE_IE_OFFSET);
	data[6] = axienet_ior(lp, XAE_TTAG_OFFSET);
	data[7] = axienet_ior(lp, XAE_RTAG_OFFSET);
	data[8] = axienet_ior(lp, XAE_UAWL_OFFSET);
	data[9] = axienet_ior(lp, XAE_UAWU_OFFSET);
	data[10] = axienet_ior(lp, XAE_TPID0_OFFSET);
	data[11] = axienet_ior(lp, XAE_TPID1_OFFSET);
	data[12] = axienet_ior(lp, XAE_PPST_OFFSET);
	data[13] = axienet_ior(lp, XAE_RCW0_OFFSET);
	data[14] = axienet_ior(lp, XAE_RCW1_OFFSET);
	data[15] = axienet_ior(lp, XAE_TC_OFFSET);
	data[16] = axienet_ior(lp, XAE_FCC_OFFSET);
	data[17] = axienet_ior(lp, XAE_EMMC_OFFSET);
	data[18] = axienet_ior(lp, XAE_PHYC_OFFSET);
	data[19] = axienet_ior(lp, XAE_MDIO_MC_OFFSET);
	data[20] = axienet_ior(lp, XAE_MDIO_MCR_OFFSET);
	data[21] = axienet_ior(lp, XAE_MDIO_MWD_OFFSET);
	data[22] = axienet_ior(lp, XAE_MDIO_MRD_OFFSET);
	data[23] = axienet_ior(lp, XAE_MDIO_MIS_OFFSET);
	data[24] = axienet_ior(lp, XAE_MDIO_MIP_OFFSET);
	data[25] = axienet_ior(lp, XAE_MDIO_MIE_OFFSET);
	data[26] = axienet_ior(lp, XAE_MDIO_MIC_OFFSET);
	data[27] = axienet_ior(lp, XAE_UAW0_OFFSET);
	data[28] = axienet_ior(lp, XAE_UAW1_OFFSET);
	data[29] = axienet_ior(lp, XAE_FMI_OFFSET);
	data[30] = axienet_ior(lp, XAE_AF0_OFFSET);
	data[31] = axienet_ior(lp, XAE_AF1_OFFSET);
}

/**
 * axienet_ethtools_get_pauseparam - Get the pause parameter setting for
 *				     Tx and Rx paths.
 * @ndev:	Pointer to net_device structure
 * @epauseparm:	Pointer to ethtool_pauseparam structure.
 *
 * This implements ethtool command for getting axi ethernet pause frame
 * setting. Issue "ethtool -a ethX" to execute this function.
 */
static void
axienet_ethtools_get_pauseparam(struct net_device *ndev,
				struct ethtool_pauseparam *epauseparm)
{
	u32 regval;
	struct axienet_local *lp = netdev_priv(ndev);

	epauseparm->autoneg  = 0;
	regval = axienet_ior(lp, XAE_FCC_OFFSET);
	epauseparm->tx_pause = regval & XAE_FCC_FCTX_MASK;
	epauseparm->rx_pause = regval & XAE_FCC_FCRX_MASK;
}

/**
 * axienet_ethtools_set_pauseparam - Set device pause parameter(flow control)
 *				     settings.
 * @ndev:	Pointer to net_device structure
 * @epauseparm:	Pointer to ethtool_pauseparam structure
 *
 * This implements ethtool command for enabling flow control on Rx and Tx
 * paths. Issue "ethtool -A ethX tx on|off" under linux prompt to execute this
 * function.
 *
 * Return: 0 on success, -EFAULT if device is running
 */
static int
axienet_ethtools_set_pauseparam(struct net_device *ndev,
				struct ethtool_pauseparam *epauseparm)
{
	u32 regval = 0;
	struct axienet_local *lp = netdev_priv(ndev);

	if (netif_running(ndev)) {
		netdev_err(ndev,
			   "Please stop netif before applying configuration\n");
		return -EFAULT;
	}

	regval = axienet_ior(lp, XAE_FCC_OFFSET);
	if (epauseparm->tx_pause)
		regval |= XAE_FCC_FCTX_MASK;
	else
		regval &= ~XAE_FCC_FCTX_MASK;
	if (epauseparm->rx_pause)
		regval |= XAE_FCC_FCRX_MASK;
	else
		regval &= ~XAE_FCC_FCRX_MASK;
	axienet_iow(lp, XAE_FCC_OFFSET, regval);

	return 0;
}

/**
 * axienet_ethtools_get_coalesce - Get DMA interrupt coalescing count.
 * @ndev:	Pointer to net_device structure
 * @ecoalesce:	Pointer to ethtool_coalesce structure
 *
 * This implements ethtool command for getting the DMA interrupt coalescing
 * count on Tx and Rx paths. Issue "ethtool -c ethX" under linux prompt to
 * execute this function.
 *
 * Return: 0 always
 */
static int axienet_ethtools_get_coalesce(struct net_device *ndev,
					 struct ethtool_coalesce *ecoalesce)
{
	u32 regval = 0;
	struct axienet_local *lp = netdev_priv(ndev);

	regval = axienet_dma_in32(lp, XAXIDMA_RX_CR_OFFSET);
	ecoalesce->rx_max_coalesced_frames = (regval & XAXIDMA_COALESCE_MASK)
					     >> XAXIDMA_COALESCE_SHIFT;
	regval = axienet_dma_in32(lp, XAXIDMA_TX_CR_OFFSET);
	ecoalesce->tx_max_coalesced_frames = (regval & XAXIDMA_COALESCE_MASK)
					     >> XAXIDMA_COALESCE_SHIFT;
	return 0;
}

/**
 * axienet_ethtools_set_coalesce - Set DMA interrupt coalescing count.
 * @ndev:	Pointer to net_device structure
 * @ecoalesce:	Pointer to ethtool_coalesce structure
 *
 * This implements ethtool command for setting the DMA interrupt coalescing
 * count on Tx and Rx paths. Issue "ethtool -C ethX rx-frames 5" under linux
 * prompt to execute this function.
 *
 * Return: 0, on success, Non-zero error value on failure.
 */
static int axienet_ethtools_set_coalesce(struct net_device *ndev,
					 struct ethtool_coalesce *ecoalesce)
{
	struct axienet_local *lp = netdev_priv(ndev);

	if (netif_running(ndev)) {
		netdev_err(ndev,
			   "Please stop netif before applying configuration\n");
		return -EFAULT;
	}

	if ((ecoalesce->rx_coalesce_usecs) ||
	    (ecoalesce->rx_coalesce_usecs_irq) ||
	    (ecoalesce->rx_max_coalesced_frames_irq) ||
	    (ecoalesce->tx_coalesce_usecs) ||
	    (ecoalesce->tx_coalesce_usecs_irq) ||
	    (ecoalesce->tx_max_coalesced_frames_irq) ||
	    (ecoalesce->stats_block_coalesce_usecs) ||
	    (ecoalesce->use_adaptive_rx_coalesce) ||
	    (ecoalesce->use_adaptive_tx_coalesce) ||
	    (ecoalesce->pkt_rate_low) ||
	    (ecoalesce->rx_coalesce_usecs_low) ||
	    (ecoalesce->rx_max_coalesced_frames_low) ||
	    (ecoalesce->tx_coalesce_usecs_low) ||
	    (ecoalesce->tx_max_coalesced_frames_low) ||
	    (ecoalesce->pkt_rate_high) ||
	    (ecoalesce->rx_coalesce_usecs_high) ||
	    (ecoalesce->rx_max_coalesced_frames_high) ||
	    (ecoalesce->tx_coalesce_usecs_high) ||
	    (ecoalesce->tx_max_coalesced_frames_high) ||
	    (ecoalesce->rate_sample_interval))
		return -EOPNOTSUPP;
	if (ecoalesce->rx_max_coalesced_frames)
		lp->coalesce_count_rx = ecoalesce->rx_max_coalesced_frames;
	if (ecoalesce->tx_max_coalesced_frames)
		lp->coalesce_count_tx = ecoalesce->tx_max_coalesced_frames;

	return 0;
}

#ifdef CONFIG_XILINX_AXI_EMAC_HWTSTAMP
/**
 * axienet_ethtools_get_ts_info - Get h/w timestamping capabilities.
 * @ndev:	Pointer to net_device structure
 * @info:	Pointer to ethtool_ts_info structure
 *
 * Return: 0, on success, Non-zero error value on failure.
 */
static int axienet_ethtools_get_ts_info(struct net_device *ndev,
					struct ethtool_ts_info *info)
{
	info->so_timestamping = SOF_TIMESTAMPING_TX_HARDWARE |
				SOF_TIMESTAMPING_RX_HARDWARE |
				SOF_TIMESTAMPING_RAW_HARDWARE;
	info->tx_types = (1 << HWTSTAMP_TX_OFF) | (1 << HWTSTAMP_TX_ON);
	info->rx_filters = (1 << HWTSTAMP_FILTER_NONE) |
			   (1 << HWTSTAMP_FILTER_ALL);
	info->phc_index = 0;

	return 0;
}
#endif

static struct ethtool_ops axienet_ethtool_ops = {
	.get_settings   = axienet_ethtools_get_settings,
	.set_settings   = axienet_ethtools_set_settings,
	.get_drvinfo    = axienet_ethtools_get_drvinfo,
	.get_regs_len   = axienet_ethtools_get_regs_len,
	.get_regs       = axienet_ethtools_get_regs,
	.get_link       = ethtool_op_get_link,
	.get_pauseparam = axienet_ethtools_get_pauseparam,
	.set_pauseparam = axienet_ethtools_set_pauseparam,
	.get_coalesce   = axienet_ethtools_get_coalesce,
	.set_coalesce   = axienet_ethtools_set_coalesce,
#ifdef CONFIG_XILINX_AXI_EMAC_HWTSTAMP
	.get_ts_info    = axienet_ethtools_get_ts_info,
#endif
};

/**
 * axienet_dma_err_handler - Tasklet handler for Axi DMA Error
 * @data:	Data passed
 *
 * Resets the Axi DMA and Axi Ethernet devices, and reconfigures the
 * Tx/Rx BDs.
 */
static void axienet_dma_err_handler(unsigned long data)
{
	u32 axienet_status;
	u32 cr, i;
	int mdio_mcreg;
	struct axienet_local *lp = (struct axienet_local *) data;
	struct net_device *ndev = lp->ndev;
	struct axidma_bd *cur_p;

	lp->axienet_config->setoptions(ndev, lp->options &
				       ~(XAE_OPTION_TXEN | XAE_OPTION_RXEN));

	if (lp->axienet_config->mactype != XAXIENET_10G_25G) {
		mdio_mcreg = axienet_ior(lp, XAE_MDIO_MC_OFFSET);
		axienet_mdio_wait_until_ready(lp);
		/* Disable the MDIO interface till Axi Ethernet Reset is
		 * Completed. When we do an Axi Ethernet reset, it resets the
		 * Complete core including the MDIO. So if MDIO is not disabled
		 * When the reset process is started,
		 * MDIO will be broken afterwards.
		 */
		axienet_iow(lp, XAE_MDIO_MC_OFFSET, (mdio_mcreg &
			    ~XAE_MDIO_MC_MDIOEN_MASK));
	}

	__axienet_device_reset(lp, XAXIDMA_TX_CR_OFFSET);
	__axienet_device_reset(lp, XAXIDMA_RX_CR_OFFSET);

	if (lp->axienet_config->mactype != XAXIENET_10G_25G) {
		axienet_iow(lp, XAE_MDIO_MC_OFFSET, mdio_mcreg);
		axienet_mdio_wait_until_ready(lp);
	}

	for (i = 0; i < TX_BD_NUM; i++) {
		cur_p = &lp->tx_bd_v[i];
		if (cur_p->phys)
			dma_unmap_single(ndev->dev.parent, cur_p->phys,
					 (cur_p->cntrl &
					  XAXIDMA_BD_CTRL_LENGTH_MASK),
					 DMA_TO_DEVICE);
		if (cur_p->tx_skb)
			dev_kfree_skb_irq((struct sk_buff *) cur_p->tx_skb);
		cur_p->phys = 0;
		cur_p->cntrl = 0;
		cur_p->status = 0;
		cur_p->app0 = 0;
		cur_p->app1 = 0;
		cur_p->app2 = 0;
		cur_p->app3 = 0;
		cur_p->app4 = 0;
		cur_p->sw_id_offset = 0;
		cur_p->tx_skb = 0;
	}

	for (i = 0; i < RX_BD_NUM; i++) {
		cur_p = &lp->rx_bd_v[i];
		cur_p->status = 0;
		cur_p->app0 = 0;
		cur_p->app1 = 0;
		cur_p->app2 = 0;
		cur_p->app3 = 0;
		cur_p->app4 = 0;
	}

	lp->tx_bd_ci = 0;
	lp->tx_bd_tail = 0;
	lp->rx_bd_ci = 0;

	/* Start updating the Rx channel control register */
	cr = axienet_dma_in32(lp, XAXIDMA_RX_CR_OFFSET);
	/* Update the interrupt coalesce count */
	cr = ((cr & ~XAXIDMA_COALESCE_MASK) |
	      (XAXIDMA_DFT_RX_THRESHOLD << XAXIDMA_COALESCE_SHIFT));
	/* Update the delay timer count */
	cr = ((cr & ~XAXIDMA_DELAY_MASK) |
	      (XAXIDMA_DFT_RX_WAITBOUND << XAXIDMA_DELAY_SHIFT));
	/* Enable coalesce, delay timer and error interrupts */
	cr |= XAXIDMA_IRQ_ALL_MASK;
	/* Finally write to the Rx channel control register */
	axienet_dma_out32(lp, XAXIDMA_RX_CR_OFFSET, cr);

	/* Start updating the Tx channel control register */
	cr = axienet_dma_in32(lp, XAXIDMA_TX_CR_OFFSET);
	/* Update the interrupt coalesce count */
	cr = (((cr & ~XAXIDMA_COALESCE_MASK)) |
	      (XAXIDMA_DFT_TX_THRESHOLD << XAXIDMA_COALESCE_SHIFT));
	/* Update the delay timer count */
	cr = (((cr & ~XAXIDMA_DELAY_MASK)) |
	      (XAXIDMA_DFT_TX_WAITBOUND << XAXIDMA_DELAY_SHIFT));
	/* Enable coalesce, delay timer and error interrupts */
	cr |= XAXIDMA_IRQ_ALL_MASK;
	/* Finally write to the Tx channel control register */
	axienet_dma_out32(lp, XAXIDMA_TX_CR_OFFSET, cr);

	/* Populate the tail pointer and bring the Rx Axi DMA engine out of
	 * halted state. This will make the Rx side ready for reception.
	 */
	axienet_dma_bdout(lp, XAXIDMA_RX_CDESC_OFFSET, lp->rx_bd_p);
	cr = axienet_dma_in32(lp, XAXIDMA_RX_CR_OFFSET);
	axienet_dma_out32(lp, XAXIDMA_RX_CR_OFFSET,
			  cr | XAXIDMA_CR_RUNSTOP_MASK);
	axienet_dma_bdout(lp, XAXIDMA_RX_TDESC_OFFSET, lp->rx_bd_p +
			  (sizeof(*lp->rx_bd_v) * (RX_BD_NUM - 1)));

	/* Write to the RS (Run-stop) bit in the Tx channel control register.
	 * Tx channel is now ready to run. But only after we write to the
	 * tail pointer register that the Tx channel will start transmitting
	 */
	axienet_dma_bdout(lp, XAXIDMA_TX_CDESC_OFFSET, lp->tx_bd_p);
	cr = axienet_dma_in32(lp, XAXIDMA_TX_CR_OFFSET);
	axienet_dma_out32(lp, XAXIDMA_TX_CR_OFFSET,
			  cr | XAXIDMA_CR_RUNSTOP_MASK);

	if (lp->axienet_config->mactype != XAXIENET_10G_25G) {
		axienet_status = axienet_ior(lp, XAE_RCW1_OFFSET);
		axienet_status &= ~XAE_RCW1_RX_MASK;
		axienet_iow(lp, XAE_RCW1_OFFSET, axienet_status);
	}

	if ((lp->axienet_config->mactype == XAXIENET_1G) && !lp->eth_hasnobuf) {
		axienet_status = axienet_ior(lp, XAE_IP_OFFSET);
		if (axienet_status & XAE_INT_RXRJECT_MASK)
			axienet_iow(lp, XAE_IS_OFFSET, XAE_INT_RXRJECT_MASK);
	}

	if (lp->axienet_config->mactype != XAXIENET_10G_25G)
		axienet_iow(lp, XAE_FCC_OFFSET, XAE_FCC_FCRX_MASK);

	lp->axienet_config->setoptions(ndev, lp->options &
				       ~(XAE_OPTION_TXEN | XAE_OPTION_RXEN));
	axienet_set_mac_address(ndev, NULL);
	axienet_set_multicast_list(ndev);
	lp->axienet_config->setoptions(ndev, lp->options);
}

static const struct axienet_config axienet_1g_config = {
	.mactype = XAXIENET_1G,
	.setoptions = axienet_setoptions,
	.tx_ptplen = XAE_TX_PTP_LEN,
};

static const struct axienet_config axienet_2_5g_config = {
	.mactype = XAXIENET_2_5G,
	.setoptions = axienet_setoptions,
	.tx_ptplen = XAE_TX_PTP_LEN,
};

static const struct axienet_config axienet_10g_config = {
	.mactype = XAXIENET_LEGACY_10G,
	.setoptions = axienet_setoptions,
	.tx_ptplen = XAE_TX_PTP_LEN,
};

static const struct axienet_config axienet_10g25g_config = {
	.mactype = XAXIENET_10G_25G,
	.setoptions = xxvenet_setoptions,
	.tx_ptplen = XXV_TX_PTP_LEN,
};

/* Match table for of_platform binding */
static const struct of_device_id axienet_of_match[] = {
	{ .compatible = "xlnx,axi-ethernet-1.00.a", .data = &axienet_1g_config},
	{ .compatible = "xlnx,axi-ethernet-1.01.a", .data = &axienet_1g_config},
	{ .compatible = "xlnx,axi-ethernet-2.01.a", .data = &axienet_1g_config},
	{ .compatible = "xlnx,axi-2_5-gig-ethernet-1.0",
						.data = &axienet_2_5g_config},
	{ .compatible = "xlnx,ten-gig-eth-mac", .data = &axienet_10g_config},
	{ .compatible = "xlnx,xxv-ethernet-1.0",
						.data = &axienet_10g25g_config},
	{},
};

MODULE_DEVICE_TABLE(of, axienet_of_match);

/**
 * axienet_pma_phy_fixup - PCS/PMA Internal PHY fixup.
 * @phy: the pointer to the phy device
 *
 * The internal PHY powers up with BMCR_ISOLATE beeing set, clear it.
 */

static int axienet_pma_phy_fixup(struct phy_device *phy)
{
	return phy_write(phy, MII_BMCR, BMCR_ANENABLE | BMCR_FULLDPLX);
}

/**
 * axienet_probe - Axi Ethernet probe function.
 * @pdev:	Pointer to platform device structure.
 *
 * Return: 0, on success
 *	    Non-zero error value on failure.
 *
 * This is the probe routine for Axi Ethernet driver. This is called before
 * any other driver routines are invoked. It allocates and sets up the Ethernet
 * device. Parses through device tree and populates fields of
 * axienet_local. It registers the Ethernet device.
 */
static int axienet_probe(struct platform_device *pdev)
{
	int ret;
	struct device_node *np;
	struct axienet_local *lp;
	struct net_device *ndev;
	u8 mac_addr[6];
	struct resource *ethres, dmares;
	u32 value;

	ndev = alloc_etherdev(sizeof(*lp));
	if (!ndev)
		return -ENOMEM;

	platform_set_drvdata(pdev, ndev);

	SET_NETDEV_DEV(ndev, &pdev->dev);
	ndev->flags &= ~IFF_MULTICAST;  /* clear multicast */
	ndev->features = NETIF_F_SG;
	ndev->netdev_ops = &axienet_netdev_ops;
	ndev->ethtool_ops = &axienet_ethtool_ops;

	lp = netdev_priv(ndev);
	lp->ndev = ndev;
	lp->dev = &pdev->dev;
	lp->options = XAE_OPTION_DEFAULTS;
	/* Map device registers */
	ethres = platform_get_resource(pdev, IORESOURCE_MEM, 0);
	lp->regs = devm_ioremap_resource(&pdev->dev, ethres);
	if (IS_ERR(lp->regs)) {
		ret = PTR_ERR(lp->regs);
		goto free_netdev;
	}

	/* Setup checksum offload, but default to off if not specified */
	lp->features = 0;

	if (pdev->dev.of_node) {
		const struct of_device_id *match;

		match = of_match_node(axienet_of_match, pdev->dev.of_node);
		if (match && match->data)
			lp->axienet_config = match->data;
	}

	ret = of_property_read_u32(pdev->dev.of_node, "xlnx,txcsum", &value);
	if (!ret) {
		dev_info(&pdev->dev, "TX_CSUM %d\n", value);

		switch (value) {
		case 1:
			lp->csum_offload_on_tx_path =
				XAE_FEATURE_PARTIAL_TX_CSUM;
			lp->features |= XAE_FEATURE_PARTIAL_TX_CSUM;
			/* Can checksum TCP/UDP over IPv4. */
			ndev->features |= NETIF_F_IP_CSUM | NETIF_F_SG;
			break;
		case 2:
			lp->csum_offload_on_tx_path =
				XAE_FEATURE_FULL_TX_CSUM;
			lp->features |= XAE_FEATURE_FULL_TX_CSUM;
			/* Can checksum TCP/UDP over IPv4. */
			ndev->features |= NETIF_F_IP_CSUM | NETIF_F_SG;
			break;
		default:
			lp->csum_offload_on_tx_path = XAE_NO_CSUM_OFFLOAD;
		}
	}
	ret = of_property_read_u32(pdev->dev.of_node, "xlnx,rxcsum", &value);
	if (!ret) {
		dev_info(&pdev->dev, "RX_CSUM %d\n", value);

		switch (value) {
		case 1:
			lp->csum_offload_on_rx_path =
				XAE_FEATURE_PARTIAL_RX_CSUM;
			lp->features |= XAE_FEATURE_PARTIAL_RX_CSUM;
			break;
		case 2:
			lp->csum_offload_on_rx_path =
				XAE_FEATURE_FULL_RX_CSUM;
			lp->features |= XAE_FEATURE_FULL_RX_CSUM;
			break;
		default:
			lp->csum_offload_on_rx_path = XAE_NO_CSUM_OFFLOAD;
		}
	}
	/* For supporting jumbo frames, the Axi Ethernet hardware must have
	 * a larger Rx/Tx Memory. Typically, the size must be large so that
	 * we can enable jumbo option and start supporting jumbo frames.
	 * Here we check for memory allocated for Rx/Tx in the hardware from
	 * the device-tree and accordingly set flags.
	 */
	of_property_read_u32(pdev->dev.of_node, "xlnx,rxmem", &lp->rxmem);

	/* The phy_type is optional but when it is not specified it should not
	 *  be a value that alters the driver behavior so set it to an invalid
	 *  value as the default.
	 */
	lp->phy_type = ~0;
	of_property_read_u32(pdev->dev.of_node, "xlnx,phy-type", &lp->phy_type);

	lp->eth_hasnobuf = of_property_read_bool(pdev->dev.of_node,
						 "xlnx,eth-hasnobuf");

	if ((lp->axienet_config->mactype == XAXIENET_1G) && !lp->eth_hasnobuf)
		lp->eth_irq = platform_get_irq(pdev, 0);

#ifdef CONFIG_XILINX_AXI_EMAC_HWTSTAMP
	struct resource txtsres, rxtsres;

	/* Find AXI Stream FIFO */
	np = of_parse_phandle(pdev->dev.of_node, "axififo-connected", 0);
	if (IS_ERR(np)) {
		dev_err(&pdev->dev, "could not find TX Timestamp FIFO\n");
		ret = PTR_ERR(np);
		goto free_netdev;
	}

	ret = of_address_to_resource(np, 0, &txtsres);
	if (ret) {
		dev_err(&pdev->dev, "unable to get Tx Timestamp resource\n");
		goto free_netdev;
	}

	lp->tx_ts_regs = devm_ioremap_resource(&pdev->dev, &txtsres);
	if (IS_ERR(lp->tx_ts_regs)) {
		dev_err(&pdev->dev, "could not map Tx Timestamp regs\n");
		ret = PTR_ERR(lp->tx_ts_regs);
		goto free_netdev;
	}

	if (lp->axienet_config->mactype == XAXIENET_10G_25G) {
		np = of_parse_phandle(pdev->dev.of_node, "xlnx,rxtsfifo",
				      0);
		if (IS_ERR(np)) {
			dev_err(&pdev->dev,
				"couldn't find rx-timestamp FIFO\n");
			ret = PTR_ERR(np);
			goto free_netdev;
		}

		ret = of_address_to_resource(np, 0, &rxtsres);
		if (ret) {
			dev_err(&pdev->dev,
				"unable to get rx-timestamp resource\n");
			goto free_netdev;
		}

		lp->rx_ts_regs = devm_ioremap_resource(&pdev->dev, &rxtsres);
		if (IS_ERR(lp->rx_ts_regs)) {
			dev_err(&pdev->dev, "couldn't map rx-timestamp regs\n");
			ret = PTR_ERR(lp->rx_ts_regs);
			goto free_netdev;
		}
		lp->tx_ptpheader = devm_kzalloc(&pdev->dev,
						XXVENET_TS_HEADER_LEN,
						GFP_KERNEL);
	}

	of_node_put(np);
#endif

	/* Find the DMA node, map the DMA registers, and decode the DMA IRQs */
	np = of_parse_phandle(pdev->dev.of_node, "axistream-connected", 0);
	if (IS_ERR(np)) {
		dev_err(&pdev->dev, "could not find DMA node\n");
		ret = PTR_ERR(np);
		goto free_netdev;
	}
	ret = of_address_to_resource(np, 0, &dmares);
	if (ret) {
		dev_err(&pdev->dev, "unable to get DMA resource\n");
		goto free_netdev;
	}
	lp->dma_regs = devm_ioremap_resource(&pdev->dev, &dmares);
	if (IS_ERR(lp->dma_regs)) {
		ret = PTR_ERR(lp->dma_regs);
		goto free_netdev;
	}
	lp->rx_irq = irq_of_parse_and_map(np, 1);
	lp->tx_irq = irq_of_parse_and_map(np, 0);
	of_node_put(np);
	if ((lp->rx_irq <= 0) || (lp->tx_irq <= 0)) {
		dev_err(&pdev->dev, "could not determine irqs\n");
		ret = -ENOMEM;
		goto free_netdev;
	}

	spin_lock_init(&lp->tx_lock);
	spin_lock_init(&lp->rx_lock);

	/* Retrieve the MAC address */
	ret = of_property_read_u8_array(pdev->dev.of_node,
					"local-mac-address", mac_addr, 6);
	if (ret) {
		dev_err(&pdev->dev, "could not find MAC address\n");
		goto free_netdev;
	}
	axienet_set_mac_address(ndev, (void *)mac_addr);

	lp->coalesce_count_rx = XAXIDMA_DFT_RX_THRESHOLD;
	lp->coalesce_count_tx = XAXIDMA_DFT_TX_THRESHOLD;

	ret = of_get_phy_mode(pdev->dev.of_node);
	if (ret < 0)
		dev_warn(&pdev->dev, "couldn't find phy i/f\n");
	lp->phy_interface = ret;
	if (lp->phy_type == XAE_PHY_TYPE_1000BASE_X)
		lp->phy_flags = XAE_PHY_TYPE_1000BASE_X;

	lp->phy_node = of_parse_phandle(pdev->dev.of_node, "phy-handle", 0);
	if (lp->phy_node) {
		ret = axienet_mdio_setup(lp, pdev->dev.of_node);
		if (ret)
			dev_warn(&pdev->dev, "error registering MDIO bus\n");
	}

	if (lp->phy_type == XAE_PHY_TYPE_SGMII) {
		lp->phy_node_int = of_parse_phandle(pdev->dev.of_node,
						    "phy-handle", 1);
		if (lp->phy_node_int)
			phy_register_fixup_for_uid(0, 0xffffffff,
						   axienet_pma_phy_fixup);
	}

	netif_napi_add(ndev, &lp->napi, xaxienet_rx_poll, XAXIENET_NAPI_WEIGHT);

	ret = register_netdev(lp->ndev);
	if (ret) {
		dev_err(lp->dev, "register_netdev() error (%i)\n", ret);
		axienet_mdio_teardown(lp);
		goto free_netdev;
	}

	return 0;

free_netdev:
	free_netdev(ndev);

	return ret;
}

static int axienet_remove(struct platform_device *pdev)
{
	struct net_device *ndev = platform_get_drvdata(pdev);
	struct axienet_local *lp = netdev_priv(ndev);

	axienet_mdio_teardown(lp);
	netif_napi_del(&lp->napi);
	unregister_netdev(ndev);

	of_node_put(lp->phy_node);
	lp->phy_node = NULL;

	if (lp->phy_node_int)
		of_node_put(lp->phy_node_int);
	lp->phy_node_int = NULL;

	free_netdev(ndev);

	return 0;
}

static struct platform_driver axienet_driver = {
	.probe = axienet_probe,
	.remove = axienet_remove,
	.driver = {
		 .name = "xilinx_axienet",
		 .of_match_table = axienet_of_match,
	},
};

module_platform_driver(axienet_driver);

MODULE_DESCRIPTION("Xilinx Axi Ethernet driver");
MODULE_AUTHOR("Xilinx");
MODULE_LICENSE("GPL");<|MERGE_RESOLUTION|>--- conflicted
+++ resolved
@@ -1440,18 +1440,12 @@
 	if (ret < 0)
 		return ret;
 
-<<<<<<< HEAD
-	if (lp->phy_node && !lp->is_10Gmac) {
-		if (lp->phy_type != XAE_PHY_TYPE_SGMII) {
-			lp->phy_dev = of_phy_connect(lp->ndev, lp->phy_node,
-=======
 	if (lp->phy_node && ((lp->axienet_config->mactype == XAXIENET_1G) ||
 			     (lp->axienet_config->mactype == XAXIENET_2_5G))) {
-		lp->phy_dev = of_phy_connect(lp->ndev, lp->phy_node,
->>>>>>> 7613445d
+			lp->phy_dev = of_phy_connect(lp->ndev, lp->phy_node,
 					     axienet_adjust_link, lp->phy_flags,
 					     lp->phy_interface);
-		} else {
+		} else if(lp->phy_type == XAE_PHY_TYPE_SGMII) {
 			/**
 			 * No need to start the internal PHY, applying the fixup
 			 * is enough for SGMII operation
