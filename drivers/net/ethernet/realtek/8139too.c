--- conflicted
+++ resolved
@@ -1662,11 +1662,7 @@
 
 	napi_disable(&tp->napi);
 	netif_stop_queue(dev);
-<<<<<<< HEAD
-	synchronize_sched();
-=======
 	synchronize_rcu();
->>>>>>> 24b8d41d
 
 	netdev_dbg(dev, "Transmit timeout, status %02x %04x %04x media %02x\n",
 		   RTL_R8(ChipCmd), RTL_R16(IntrStatus),
