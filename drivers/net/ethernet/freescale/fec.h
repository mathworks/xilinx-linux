/* SPDX-License-Identifier: GPL-2.0 */
/****************************************************************************/

/*
 *	fec.h  --  Fast Ethernet Controller for Motorola ColdFire SoC
 *		   processors.
 *
 *	(C) Copyright 2000-2005, Greg Ungerer (gerg@snapgear.com)
 *	(C) Copyright 2000-2001, Lineo (www.lineo.com)
 */

/****************************************************************************/
#ifndef FEC_H
#define	FEC_H
/****************************************************************************/

#include <linux/clocksource.h>
#include <linux/net_tstamp.h>
#include <linux/ptp_clock_kernel.h>
#include <linux/timecounter.h>

#if defined(CONFIG_M523x) || defined(CONFIG_M527x) || defined(CONFIG_M528x) || \
    defined(CONFIG_M520x) || defined(CONFIG_M532x) || defined(CONFIG_ARM) || \
    defined(CONFIG_ARM64) || defined(CONFIG_COMPILE_TEST)
/*
 *	Just figures, Motorola would have to change the offsets for
 *	registers in the same peripheral device on different models
 *	of the ColdFire!
 */
#define FEC_IEVENT		0x004 /* Interrupt event reg */
#define FEC_IMASK		0x008 /* Interrupt mask reg */
#define FEC_R_DES_ACTIVE_0	0x010 /* Receive descriptor reg */
#define FEC_X_DES_ACTIVE_0	0x014 /* Transmit descriptor reg */
#define FEC_ECNTRL		0x024 /* Ethernet control reg */
#define FEC_MII_DATA		0x040 /* MII manage frame reg */
#define FEC_MII_SPEED		0x044 /* MII speed control reg */
#define FEC_MIB_CTRLSTAT	0x064 /* MIB control/status reg */
#define FEC_R_CNTRL		0x084 /* Receive control reg */
#define FEC_X_CNTRL		0x0c4 /* Transmit Control reg */
#define FEC_ADDR_LOW		0x0e4 /* Low 32bits MAC address */
#define FEC_ADDR_HIGH		0x0e8 /* High 16bits MAC address */
#define FEC_OPD			0x0ec /* Opcode + Pause duration */
#define FEC_TXIC0		0x0f0 /* Tx Interrupt Coalescing for ring 0 */
#define FEC_TXIC1		0x0f4 /* Tx Interrupt Coalescing for ring 1 */
#define FEC_TXIC2		0x0f8 /* Tx Interrupt Coalescing for ring 2 */
#define FEC_RXIC0		0x100 /* Rx Interrupt Coalescing for ring 0 */
#define FEC_RXIC1		0x104 /* Rx Interrupt Coalescing for ring 1 */
#define FEC_RXIC2		0x108 /* Rx Interrupt Coalescing for ring 2 */
#define FEC_HASH_TABLE_HIGH	0x118 /* High 32bits hash table */
#define FEC_HASH_TABLE_LOW	0x11c /* Low 32bits hash table */
#define FEC_GRP_HASH_TABLE_HIGH	0x120 /* High 32bits hash table */
#define FEC_GRP_HASH_TABLE_LOW	0x124 /* Low 32bits hash table */
#define FEC_X_WMRK		0x144 /* FIFO transmit water mark */
#define FEC_R_BOUND		0x14c /* FIFO receive bound reg */
#define FEC_R_FSTART		0x150 /* FIFO receive start reg */
#define FEC_R_DES_START_1	0x160 /* Receive descriptor ring 1 */
#define FEC_X_DES_START_1	0x164 /* Transmit descriptor ring 1 */
#define FEC_R_BUFF_SIZE_1	0x168 /* Maximum receive buff ring1 size */
#define FEC_R_DES_START_2	0x16c /* Receive descriptor ring 2 */
#define FEC_X_DES_START_2	0x170 /* Transmit descriptor ring 2 */
#define FEC_R_BUFF_SIZE_2	0x174 /* Maximum receive buff ring2 size */
#define FEC_R_DES_START_0	0x180 /* Receive descriptor ring */
#define FEC_X_DES_START_0	0x184 /* Transmit descriptor ring */
#define FEC_R_BUFF_SIZE_0	0x188 /* Maximum receive buff size */
#define FEC_R_FIFO_RSFL		0x190 /* Receive FIFO section full threshold */
#define FEC_R_FIFO_RSEM		0x194 /* Receive FIFO section empty threshold */
#define FEC_R_FIFO_RAEM		0x198 /* Receive FIFO almost empty threshold */
#define FEC_R_FIFO_RAFL		0x19c /* Receive FIFO almost full threshold */
#define FEC_FTRL		0x1b0 /* Frame truncation receive length*/
#define FEC_RACC		0x1c4 /* Receive Accelerator function */
#define FEC_RCMR_1		0x1c8 /* Receive classification match ring 1 */
#define FEC_RCMR_2		0x1cc /* Receive classification match ring 2 */
#define FEC_DMA_CFG_1		0x1d8 /* DMA class configuration for ring 1 */
#define FEC_DMA_CFG_2		0x1dc /* DMA class Configuration for ring 2 */
#define FEC_R_DES_ACTIVE_1	0x1e0 /* Rx descriptor active for ring 1 */
#define FEC_X_DES_ACTIVE_1	0x1e4 /* Tx descriptor active for ring 1 */
#define FEC_R_DES_ACTIVE_2	0x1e8 /* Rx descriptor active for ring 2 */
#define FEC_X_DES_ACTIVE_2	0x1ec /* Tx descriptor active for ring 2 */
#define FEC_QOS_SCHEME		0x1f0 /* Set multi queues Qos scheme */
#define FEC_MIIGSK_CFGR		0x300 /* MIIGSK Configuration reg */
#define FEC_MIIGSK_ENR		0x308 /* MIIGSK Enable reg */

#define BM_MIIGSK_CFGR_MII		0x00
#define BM_MIIGSK_CFGR_RMII		0x01
#define BM_MIIGSK_CFGR_FRCONT_10M	0x40

#define RMON_T_DROP		0x200 /* Count of frames not cntd correctly */
#define RMON_T_PACKETS		0x204 /* RMON TX packet count */
#define RMON_T_BC_PKT		0x208 /* RMON TX broadcast pkts */
#define RMON_T_MC_PKT		0x20c /* RMON TX multicast pkts */
#define RMON_T_CRC_ALIGN	0x210 /* RMON TX pkts with CRC align err */
#define RMON_T_UNDERSIZE	0x214 /* RMON TX pkts < 64 bytes, good CRC */
#define RMON_T_OVERSIZE		0x218 /* RMON TX pkts > MAX_FL bytes good CRC */
#define RMON_T_FRAG		0x21c /* RMON TX pkts < 64 bytes, bad CRC */
#define RMON_T_JAB		0x220 /* RMON TX pkts > MAX_FL bytes, bad CRC */
#define RMON_T_COL		0x224 /* RMON TX collision count */
#define RMON_T_P64		0x228 /* RMON TX 64 byte pkts */
#define RMON_T_P65TO127		0x22c /* RMON TX 65 to 127 byte pkts */
#define RMON_T_P128TO255	0x230 /* RMON TX 128 to 255 byte pkts */
#define RMON_T_P256TO511	0x234 /* RMON TX 256 to 511 byte pkts */
#define RMON_T_P512TO1023	0x238 /* RMON TX 512 to 1023 byte pkts */
#define RMON_T_P1024TO2047	0x23c /* RMON TX 1024 to 2047 byte pkts */
#define RMON_T_P_GTE2048	0x240 /* RMON TX pkts > 2048 bytes */
#define RMON_T_OCTETS		0x244 /* RMON TX octets */
#define IEEE_T_DROP		0x248 /* Count of frames not counted crtly */
#define IEEE_T_FRAME_OK		0x24c /* Frames tx'd OK */
#define IEEE_T_1COL		0x250 /* Frames tx'd with single collision */
#define IEEE_T_MCOL		0x254 /* Frames tx'd with multiple collision */
#define IEEE_T_DEF		0x258 /* Frames tx'd after deferral delay */
#define IEEE_T_LCOL		0x25c /* Frames tx'd with late collision */
#define IEEE_T_EXCOL		0x260 /* Frames tx'd with excesv collisions */
#define IEEE_T_MACERR		0x264 /* Frames tx'd with TX FIFO underrun */
#define IEEE_T_CSERR		0x268 /* Frames tx'd with carrier sense err */
#define IEEE_T_SQE		0x26c /* Frames tx'd with SQE err */
#define IEEE_T_FDXFC		0x270 /* Flow control pause frames tx'd */
#define IEEE_T_OCTETS_OK	0x274 /* Octet count for frames tx'd w/o err */
#define RMON_R_PACKETS		0x284 /* RMON RX packet count */
#define RMON_R_BC_PKT		0x288 /* RMON RX broadcast pkts */
#define RMON_R_MC_PKT		0x28c /* RMON RX multicast pkts */
#define RMON_R_CRC_ALIGN	0x290 /* RMON RX pkts with CRC alignment err */
#define RMON_R_UNDERSIZE	0x294 /* RMON RX pkts < 64 bytes, good CRC */
#define RMON_R_OVERSIZE		0x298 /* RMON RX pkts > MAX_FL bytes good CRC */
#define RMON_R_FRAG		0x29c /* RMON RX pkts < 64 bytes, bad CRC */
#define RMON_R_JAB		0x2a0 /* RMON RX pkts > MAX_FL bytes, bad CRC */
#define RMON_R_RESVD_O		0x2a4 /* Reserved */
#define RMON_R_P64		0x2a8 /* RMON RX 64 byte pkts */
#define RMON_R_P65TO127		0x2ac /* RMON RX 65 to 127 byte pkts */
#define RMON_R_P128TO255	0x2b0 /* RMON RX 128 to 255 byte pkts */
#define RMON_R_P256TO511	0x2b4 /* RMON RX 256 to 511 byte pkts */
#define RMON_R_P512TO1023	0x2b8 /* RMON RX 512 to 1023 byte pkts */
#define RMON_R_P1024TO2047	0x2bc /* RMON RX 1024 to 2047 byte pkts */
#define RMON_R_P_GTE2048	0x2c0 /* RMON RX pkts > 2048 bytes */
#define RMON_R_OCTETS		0x2c4 /* RMON RX octets */
#define IEEE_R_DROP		0x2c8 /* Count frames not counted correctly */
#define IEEE_R_FRAME_OK		0x2cc /* Frames rx'd OK */
#define IEEE_R_CRC		0x2d0 /* Frames rx'd with CRC err */
#define IEEE_R_ALIGN		0x2d4 /* Frames rx'd with alignment err */
#define IEEE_R_MACERR		0x2d8 /* Receive FIFO overflow count */
#define IEEE_R_FDXFC		0x2dc /* Flow control pause frames rx'd */
#define IEEE_R_OCTETS_OK	0x2e0 /* Octet cnt for frames rx'd w/o err */

#else

#define FEC_ECNTRL		0x000 /* Ethernet control reg */
#define FEC_IEVENT		0x004 /* Interrupt even reg */
#define FEC_IMASK		0x008 /* Interrupt mask reg */
#define FEC_IVEC		0x00c /* Interrupt vec status reg */
#define FEC_R_DES_ACTIVE_0	0x010 /* Receive descriptor reg */
#define FEC_R_DES_ACTIVE_1	FEC_R_DES_ACTIVE_0
#define FEC_R_DES_ACTIVE_2	FEC_R_DES_ACTIVE_0
#define FEC_X_DES_ACTIVE_0	0x014 /* Transmit descriptor reg */
#define FEC_X_DES_ACTIVE_1	FEC_X_DES_ACTIVE_0
#define FEC_X_DES_ACTIVE_2	FEC_X_DES_ACTIVE_0
#define FEC_MII_DATA		0x040 /* MII manage frame reg */
#define FEC_MII_SPEED		0x044 /* MII speed control reg */
#define FEC_R_BOUND		0x08c /* FIFO receive bound reg */
#define FEC_R_FSTART		0x090 /* FIFO receive start reg */
#define FEC_X_WMRK		0x0a4 /* FIFO transmit water mark */
#define FEC_X_FSTART		0x0ac /* FIFO transmit start reg */
#define FEC_R_CNTRL		0x104 /* Receive control reg */
#define FEC_MAX_FRM_LEN		0x108 /* Maximum frame length reg */
#define FEC_X_CNTRL		0x144 /* Transmit Control reg */
#define FEC_ADDR_LOW		0x3c0 /* Low 32bits MAC address */
#define FEC_ADDR_HIGH		0x3c4 /* High 16bits MAC address */
#define FEC_GRP_HASH_TABLE_HIGH	0x3c8 /* High 32bits hash table */
#define FEC_GRP_HASH_TABLE_LOW	0x3cc /* Low 32bits hash table */
#define FEC_R_DES_START_0	0x3d0 /* Receive descriptor ring */
#define FEC_R_DES_START_1	FEC_R_DES_START_0
#define FEC_R_DES_START_2	FEC_R_DES_START_0
#define FEC_X_DES_START_0	0x3d4 /* Transmit descriptor ring */
#define FEC_X_DES_START_1	FEC_X_DES_START_0
#define FEC_X_DES_START_2	FEC_X_DES_START_0
#define FEC_R_BUFF_SIZE_0	0x3d8 /* Maximum receive buff size */
#define FEC_R_BUFF_SIZE_1	FEC_R_BUFF_SIZE_0
#define FEC_R_BUFF_SIZE_2	FEC_R_BUFF_SIZE_0
#define FEC_FIFO_RAM		0x400 /* FIFO RAM buffer */
/* Not existed in real chip
 * Just for pass build.
 */
#define FEC_RCMR_1		0xfff
#define FEC_RCMR_2		0xfff
#define FEC_DMA_CFG_1		0xfff
#define FEC_DMA_CFG_2		0xfff
#define FEC_TXIC0		0xfff
#define FEC_TXIC1		0xfff
#define FEC_TXIC2		0xfff
#define FEC_RXIC0		0xfff
#define FEC_RXIC1		0xfff
#define FEC_RXIC2		0xfff
#endif /* CONFIG_M5272 */


/*
 *	Define the buffer descriptor structure.
 *
 *	Evidently, ARM SoCs have the FEC block generated in a
 *	little endian mode so adjust endianness accordingly.
 */
#if defined(CONFIG_ARM) || defined(CONFIG_ARM64)
#define fec32_to_cpu le32_to_cpu
#define fec16_to_cpu le16_to_cpu
#define cpu_to_fec32 cpu_to_le32
#define cpu_to_fec16 cpu_to_le16
#define __fec32 __le32
#define __fec16 __le16

struct bufdesc {
	__fec16 cbd_datlen;	/* Data length */
	__fec16 cbd_sc;		/* Control and status info */
	__fec32 cbd_bufaddr;	/* Buffer address */
};
#else
#define fec32_to_cpu be32_to_cpu
#define fec16_to_cpu be16_to_cpu
#define cpu_to_fec32 cpu_to_be32
#define cpu_to_fec16 cpu_to_be16
#define __fec32 __be32
#define __fec16 __be16

struct bufdesc {
	__fec16	cbd_sc;		/* Control and status info */
	__fec16	cbd_datlen;	/* Data length */
	__fec32	cbd_bufaddr;	/* Buffer address */
};
#endif

struct bufdesc_ex {
	struct bufdesc desc;
	__fec32 cbd_esc;
	__fec32 cbd_prot;
	__fec32 cbd_bdu;
	__fec32 ts;
	__fec16 res0[4];
};

/*
 *	The following definitions courtesy of commproc.h, which where
 *	Copyright (c) 1997 Dan Malek (dmalek@jlc.net).
 */
#define BD_SC_EMPTY	((ushort)0x8000)	/* Receive is empty */
#define BD_SC_READY	((ushort)0x8000)	/* Transmit is ready */
#define BD_SC_WRAP	((ushort)0x2000)	/* Last buffer descriptor */
#define BD_SC_INTRPT	((ushort)0x1000)	/* Interrupt on change */
#define BD_SC_CM	((ushort)0x0200)	/* Continuous mode */
#define BD_SC_ID	((ushort)0x0100)	/* Rec'd too many idles */
#define BD_SC_P		((ushort)0x0100)	/* xmt preamble */
#define BD_SC_BR	((ushort)0x0020)	/* Break received */
#define BD_SC_FR	((ushort)0x0010)	/* Framing error */
#define BD_SC_PR	((ushort)0x0008)	/* Parity error */
#define BD_SC_OV	((ushort)0x0002)	/* Overrun */
#define BD_SC_CD	((ushort)0x0001)	/* ?? */

/* Buffer descriptor control/status used by Ethernet receive.
 */
#define BD_ENET_RX_EMPTY	((ushort)0x8000)
#define BD_ENET_RX_WRAP		((ushort)0x2000)
#define BD_ENET_RX_INTR		((ushort)0x1000)
#define BD_ENET_RX_LAST		((ushort)0x0800)
#define BD_ENET_RX_FIRST	((ushort)0x0400)
#define BD_ENET_RX_MISS		((ushort)0x0100)
#define BD_ENET_RX_LG		((ushort)0x0020)
#define BD_ENET_RX_NO		((ushort)0x0010)
#define BD_ENET_RX_SH		((ushort)0x0008)
#define BD_ENET_RX_CR		((ushort)0x0004)
#define BD_ENET_RX_OV		((ushort)0x0002)
#define BD_ENET_RX_CL		((ushort)0x0001)
#define BD_ENET_RX_STATS	((ushort)0x013f)	/* All status bits */

/* Enhanced buffer descriptor control/status used by Ethernet receive */
#define BD_ENET_RX_VLAN		0x00000004

/* Buffer descriptor control/status used by Ethernet transmit.
 */
#define BD_ENET_TX_READY	((ushort)0x8000)
#define BD_ENET_TX_PAD		((ushort)0x4000)
#define BD_ENET_TX_WRAP		((ushort)0x2000)
#define BD_ENET_TX_INTR		((ushort)0x1000)
#define BD_ENET_TX_LAST		((ushort)0x0800)
#define BD_ENET_TX_TC		((ushort)0x0400)
#define BD_ENET_TX_DEF		((ushort)0x0200)
#define BD_ENET_TX_HB		((ushort)0x0100)
#define BD_ENET_TX_LC		((ushort)0x0080)
#define BD_ENET_TX_RL		((ushort)0x0040)
#define BD_ENET_TX_RCMASK	((ushort)0x003c)
#define BD_ENET_TX_UN		((ushort)0x0002)
#define BD_ENET_TX_CSL		((ushort)0x0001)
#define BD_ENET_TX_STATS	((ushort)0x0fff)	/* All status bits */

/* enhanced buffer descriptor control/status used by Ethernet transmit */
#define BD_ENET_TX_INT		0x40000000
#define BD_ENET_TX_TS		0x20000000
#define BD_ENET_TX_PINS		0x10000000
#define BD_ENET_TX_IINS		0x08000000


/* This device has up to three irqs on some platforms */
#define FEC_IRQ_NUM		3

/* Maximum number of queues supported
 * ENET with AVB IP can support up to 3 independent tx queues and rx queues.
 * User can point the queue number that is less than or equal to 3.
 */
#define FEC_ENET_MAX_TX_QS	3
#define FEC_ENET_MAX_RX_QS	3

#define FEC_R_DES_START(X)	(((X) == 1) ? FEC_R_DES_START_1 : \
				(((X) == 2) ? \
					FEC_R_DES_START_2 : FEC_R_DES_START_0))
#define FEC_X_DES_START(X)	(((X) == 1) ? FEC_X_DES_START_1 : \
				(((X) == 2) ? \
					FEC_X_DES_START_2 : FEC_X_DES_START_0))
#define FEC_R_BUFF_SIZE(X)	(((X) == 1) ? FEC_R_BUFF_SIZE_1 : \
				(((X) == 2) ? \
					FEC_R_BUFF_SIZE_2 : FEC_R_BUFF_SIZE_0))

#define FEC_DMA_CFG(X)		(((X) == 2) ? FEC_DMA_CFG_2 : FEC_DMA_CFG_1)

#define DMA_CLASS_EN		(1 << 16)
#define FEC_RCMR(X)		(((X) == 2) ? FEC_RCMR_2 : FEC_RCMR_1)
#define IDLE_SLOPE_MASK		0xffff
#define IDLE_SLOPE_1		0x200 /* BW fraction: 0.5 */
#define IDLE_SLOPE_2		0x200 /* BW fraction: 0.5 */
#define IDLE_SLOPE(X)		(((X) == 1) ?				\
				(IDLE_SLOPE_1 & IDLE_SLOPE_MASK) :	\
				(IDLE_SLOPE_2 & IDLE_SLOPE_MASK))
#define RCMR_MATCHEN		(0x1 << 16)
#define RCMR_CMP_CFG(v, n)	(((v) & 0x7) <<  (n << 2))
#define RCMR_CMP_1		(RCMR_CMP_CFG(0, 0) | RCMR_CMP_CFG(1, 1) | \
				RCMR_CMP_CFG(2, 2) | RCMR_CMP_CFG(3, 3))
#define RCMR_CMP_2		(RCMR_CMP_CFG(4, 0) | RCMR_CMP_CFG(5, 1) | \
				RCMR_CMP_CFG(6, 2) | RCMR_CMP_CFG(7, 3))
#define RCMR_CMP(X)		(((X) == 1) ? RCMR_CMP_1 : RCMR_CMP_2)
#define FEC_TX_BD_FTYPE(X)	(((X) & 0xf) << 20)

/* The number of Tx and Rx buffers.  These are allocated from the page
 * pool.  The code may assume these are power of two, so it it best
 * to keep them that size.
 * We don't need to allocate pages for the transmitter.  We just use
 * the skbuffer directly.
 */

#define FEC_ENET_RX_PAGES	256
#define FEC_ENET_RX_FRSIZE	2048
#define FEC_ENET_RX_FRPPG	(PAGE_SIZE / FEC_ENET_RX_FRSIZE)
#define RX_RING_SIZE		(FEC_ENET_RX_FRPPG * FEC_ENET_RX_PAGES)
#define FEC_ENET_TX_FRSIZE	2048
#define FEC_ENET_TX_FRPPG	(PAGE_SIZE / FEC_ENET_TX_FRSIZE)
#define TX_RING_SIZE		512	/* Must be power of two */
#define TX_RING_MOD_MASK	511	/*   for this to work */

#define BD_ENET_RX_INT		0x00800000
#define BD_ENET_RX_PTP		((ushort)0x0400)
#define BD_ENET_RX_ICE		0x00000020
#define BD_ENET_RX_PCR		0x00000010
#define FLAG_RX_CSUM_ENABLED	(BD_ENET_RX_ICE | BD_ENET_RX_PCR)
#define FLAG_RX_CSUM_ERROR	(BD_ENET_RX_ICE | BD_ENET_RX_PCR)

/* Interrupt events/masks. */
#define FEC_ENET_HBERR  ((uint)0x80000000)      /* Heartbeat error */
#define FEC_ENET_BABR   ((uint)0x40000000)      /* Babbling receiver */
#define FEC_ENET_BABT   ((uint)0x20000000)      /* Babbling transmitter */
#define FEC_ENET_GRA    ((uint)0x10000000)      /* Graceful stop complete */
#define FEC_ENET_TXF_0	((uint)0x08000000)	/* Full frame transmitted */
#define FEC_ENET_TXF_1	((uint)0x00000008)	/* Full frame transmitted */
#define FEC_ENET_TXF_2	((uint)0x00000080)	/* Full frame transmitted */
#define FEC_ENET_TXB    ((uint)0x04000000)      /* A buffer was transmitted */
#define FEC_ENET_RXF_0	((uint)0x02000000)	/* Full frame received */
#define FEC_ENET_RXF_1	((uint)0x00000002)	/* Full frame received */
#define FEC_ENET_RXF_2	((uint)0x00000020)	/* Full frame received */
#define FEC_ENET_RXB    ((uint)0x01000000)      /* A buffer was received */
#define FEC_ENET_MII    ((uint)0x00800000)      /* MII interrupt */
#define FEC_ENET_EBERR  ((uint)0x00400000)      /* SDMA bus error */
#define FEC_ENET_WAKEUP	((uint)0x00020000)	/* Wakeup request */
#define FEC_ENET_TXF	(FEC_ENET_TXF_0 | FEC_ENET_TXF_1 | FEC_ENET_TXF_2)
#define FEC_ENET_RXF	(FEC_ENET_RXF_0 | FEC_ENET_RXF_1 | FEC_ENET_RXF_2)
#define FEC_ENET_TS_AVAIL       ((uint)0x00010000)
#define FEC_ENET_TS_TIMER       ((uint)0x00008000)

#define FEC_DEFAULT_IMASK (FEC_ENET_TXF | FEC_ENET_RXF)
#define FEC_RX_DISABLED_IMASK (FEC_DEFAULT_IMASK & (~FEC_ENET_RXF))

/* ENET interrupt coalescing macro define */
#define FEC_ITR_CLK_SEL		(0x1 << 30)
#define FEC_ITR_EN		(0x1 << 31)
#define FEC_ITR_ICFT(X)		(((X) & 0xff) << 20)
#define FEC_ITR_ICTT(X)		((X) & 0xffff)
#define FEC_ITR_ICFT_DEFAULT	200  /* Set 200 frame count threshold */
#define FEC_ITR_ICTT_DEFAULT	1000 /* Set 1000us timer threshold */

#define FEC_VLAN_TAG_LEN	0x04
#define FEC_ETHTYPE_LEN		0x02

/* Controller is ENET-MAC */
#define FEC_QUIRK_ENET_MAC		(1 << 0)
/* Controller needs driver to swap frame */
#define FEC_QUIRK_SWAP_FRAME		(1 << 1)
/* Controller uses gasket */
#define FEC_QUIRK_USE_GASKET		(1 << 2)
/* Controller has GBIT support */
#define FEC_QUIRK_HAS_GBIT		(1 << 3)
/* Controller has extend desc buffer */
#define FEC_QUIRK_HAS_BUFDESC_EX	(1 << 4)
/* Controller has hardware checksum support */
#define FEC_QUIRK_HAS_CSUM		(1 << 5)
/* Controller has hardware vlan support */
#define FEC_QUIRK_HAS_VLAN		(1 << 6)
/* ENET IP errata ERR006358
 *
 * If the ready bit in the transmit buffer descriptor (TxBD[R]) is previously
 * detected as not set during a prior frame transmission, then the
 * ENET_TDAR[TDAR] bit is cleared at a later time, even if additional TxBDs
 * were added to the ring and the ENET_TDAR[TDAR] bit is set. This results in
 * frames not being transmitted until there is a 0-to-1 transition on
 * ENET_TDAR[TDAR].
 */
#define FEC_QUIRK_ERR006358		(1 << 7)
/* ENET IP hw AVB
 *
 * i.MX6SX ENET IP add Audio Video Bridging (AVB) feature support.
 * - Two class indicators on receive with configurable priority
 * - Two class indicators and line speed timer on transmit allowing
 *   implementation class credit based shapers externally
 * - Additional DMA registers provisioned to allow managing up to 3
 *   independent rings
 */
#define FEC_QUIRK_HAS_AVB		(1 << 8)
/* There is a TDAR race condition for mutliQ when the software sets TDAR
 * and the UDMA clears TDAR simultaneously or in a small window (2-4 cycles).
 * This will cause the udma_tx and udma_tx_arbiter state machines to hang.
 * The issue exist at i.MX6SX enet IP.
 */
#define FEC_QUIRK_ERR007885		(1 << 9)
/* ENET Block Guide/ Chapter for the iMX6SX (PELE) address one issue:
 * After set ENET_ATCR[Capture], there need some time cycles before the counter
 * value is capture in the register clock domain.
 * The wait-time-cycles is at least 6 clock cycles of the slower clock between
 * the register clock and the 1588 clock. The 1588 ts_clk is fixed to 25Mhz,
 * register clock is 66Mhz, so the wait-time-cycles must be greater than 240ns
 * (40ns * 6).
 */
#define FEC_QUIRK_BUG_CAPTURE		(1 << 10)
/* Controller has only one MDIO bus */
#define FEC_QUIRK_SINGLE_MDIO		(1 << 11)
/* Controller supports RACC register */
#define FEC_QUIRK_HAS_RACC		(1 << 12)
/* Controller supports interrupt coalesc */
#define FEC_QUIRK_HAS_COALESCE		(1 << 13)
/* Interrupt doesn't wake CPU from deep idle */
#define FEC_QUIRK_ERR006687		(1 << 14)
<<<<<<< HEAD
=======
/* The MIB counters should be cleared and enabled during
 * initialisation.
 */
#define FEC_QUIRK_MIB_CLEAR		(1 << 15)
/* Only i.MX25/i.MX27/i.MX28 controller supports FRBR,FRSR registers,
 * those FIFO receive registers are resolved in other platforms.
 */
#define FEC_QUIRK_HAS_FRREG		(1 << 16)

/* Some FEC hardware blocks need the MMFR cleared at setup time to avoid
 * the generation of an MII event. This must be avoided in the older
 * FEC blocks where it will stop MII events being generated.
 */
#define FEC_QUIRK_CLEAR_SETUP_MII	(1 << 17)
>>>>>>> 24b8d41d

struct bufdesc_prop {
	int qid;
	/* Address of Rx and Tx buffers */
	struct bufdesc	*base;
	struct bufdesc	*last;
	struct bufdesc	*cur;
	void __iomem	*reg_desc_active;
	dma_addr_t	dma;
	unsigned short ring_size;
	unsigned char dsize;
	unsigned char dsize_log2;
};

struct fec_enet_priv_tx_q {
	struct bufdesc_prop bd;
	unsigned char *tx_bounce[TX_RING_SIZE];
	struct  sk_buff *tx_skbuff[TX_RING_SIZE];

	unsigned short tx_stop_threshold;
	unsigned short tx_wake_threshold;

	struct bufdesc	*dirty_tx;
	char *tso_hdrs;
	dma_addr_t tso_hdrs_dma;
};

struct fec_enet_priv_rx_q {
	struct bufdesc_prop bd;
	struct  sk_buff *rx_skbuff[RX_RING_SIZE];
};

struct fec_stop_mode_gpr {
	struct regmap *gpr;
	u8 reg;
	u8 bit;
};

/* The FEC buffer descriptors track the ring buffers.  The rx_bd_base and
 * tx_bd_base always point to the base of the buffer descriptors.  The
 * cur_rx and cur_tx point to the currently available buffer.
 * The dirty_tx tracks the current buffer that is being sent by the
 * controller.  The cur_tx and dirty_tx are equal under both completely
 * empty and completely full conditions.  The empty/ready indicator in
 * the buffer descriptor determines the actual condition.
 */
struct fec_enet_private {
	/* Hardware registers of the FEC device */
	void __iomem *hwp;

	struct net_device *netdev;

	struct clk *clk_ipg;
	struct clk *clk_ahb;
	struct clk *clk_ref;
	struct clk *clk_enet_out;
	struct clk *clk_ptp;

	bool ptp_clk_on;
	struct mutex ptp_clk_mutex;
	unsigned int num_tx_queues;
	unsigned int num_rx_queues;

	/* The saved address of a sent-in-place packet/buffer, for skfree(). */
	struct fec_enet_priv_tx_q *tx_queue[FEC_ENET_MAX_TX_QS];
	struct fec_enet_priv_rx_q *rx_queue[FEC_ENET_MAX_RX_QS];

	unsigned int total_tx_ring_size;
	unsigned int total_rx_ring_size;

	struct	platform_device *pdev;

	int	dev_id;

	/* Phylib and MDIO interface */
	struct	mii_bus *mii_bus;
<<<<<<< HEAD
	int	mii_timeout;
=======
>>>>>>> 24b8d41d
	uint	phy_speed;
	phy_interface_t	phy_interface;
	struct device_node *phy_node;
	int	link;
	int	full_duplex;
	int	speed;
	int	irq[FEC_IRQ_NUM];
	bool	bufdesc_ex;
	int	pause_flag;
	int	wol_flag;
	u32	quirks;

	struct	napi_struct napi;
	int	csum_flags;

	struct work_struct tx_timeout_work;

	struct ptp_clock *ptp_clock;
	struct ptp_clock_info ptp_caps;
	unsigned long last_overflow_check;
	spinlock_t tmreg_lock;
	struct cyclecounter cc;
	struct timecounter tc;
	int rx_hwtstamp_filter;
	u32 base_incval;
	u32 cycle_speed;
	int hwts_rx_en;
	int hwts_tx_en;
	struct delayed_work time_keep;
	struct regulator *reg_phy;
	struct fec_stop_mode_gpr stop_gpr;

	unsigned int tx_align;
	unsigned int rx_align;

	/* hw interrupt coalesce */
	unsigned int rx_pkts_itr;
	unsigned int rx_time_itr;
	unsigned int tx_pkts_itr;
	unsigned int tx_time_itr;
	unsigned int itr_clk_rate;

	u32 rx_copybreak;

	/* ptp clock period in ns*/
	unsigned int ptp_inc;

	/* pps  */
	int pps_channel;
	unsigned int reload_period;
	int pps_enable;
	unsigned int next_counter;

<<<<<<< HEAD
	u64 ethtool_stats[0];
=======
	u64 ethtool_stats[];
>>>>>>> 24b8d41d
};

void fec_ptp_init(struct platform_device *pdev, int irq_idx);
void fec_ptp_stop(struct platform_device *pdev);
void fec_ptp_start_cyclecounter(struct net_device *ndev);
void fec_ptp_disable_hwts(struct net_device *ndev);
int fec_ptp_set(struct net_device *ndev, struct ifreq *ifr);
int fec_ptp_get(struct net_device *ndev, struct ifreq *ifr);

/****************************************************************************/
#endif /* FEC_H */<|MERGE_RESOLUTION|>--- conflicted
+++ resolved
@@ -447,8 +447,6 @@
 #define FEC_QUIRK_HAS_COALESCE		(1 << 13)
 /* Interrupt doesn't wake CPU from deep idle */
 #define FEC_QUIRK_ERR006687		(1 << 14)
-<<<<<<< HEAD
-=======
 /* The MIB counters should be cleared and enabled during
  * initialisation.
  */
@@ -463,7 +461,6 @@
  * FEC blocks where it will stop MII events being generated.
  */
 #define FEC_QUIRK_CLEAR_SETUP_MII	(1 << 17)
->>>>>>> 24b8d41d
 
 struct bufdesc_prop {
 	int qid;
@@ -540,10 +537,6 @@
 
 	/* Phylib and MDIO interface */
 	struct	mii_bus *mii_bus;
-<<<<<<< HEAD
-	int	mii_timeout;
-=======
->>>>>>> 24b8d41d
 	uint	phy_speed;
 	phy_interface_t	phy_interface;
 	struct device_node *phy_node;
@@ -597,11 +590,7 @@
 	int pps_enable;
 	unsigned int next_counter;
 
-<<<<<<< HEAD
-	u64 ethtool_stats[0];
-=======
 	u64 ethtool_stats[];
->>>>>>> 24b8d41d
 };
 
 void fec_ptp_init(struct platform_device *pdev, int irq_idx);
