--- conflicted
+++ resolved
@@ -452,60 +452,8 @@
 	fman_get_pause_cfg(mac_dev, &rx_pause, &tx_pause);
 	err = fman_set_mac_active_pause(mac_dev, rx_pause, tx_pause);
 	if (err < 0)
-<<<<<<< HEAD
-		netdev_err(net_dev, "fman_set_mac_active_pause() = %d\n", err);
-}
-
-/* Initializes driver's PHY state, and attaches to the PHY.
- * Returns 0 on success.
- */
-static struct phy_device *init_phy(struct net_device *net_dev,
-				   struct mac_device *mac_dev,
-				   void (*adj_lnk)(struct net_device *))
-{
-	struct phy_device	*phy_dev;
-	struct mac_priv_s	*priv = mac_dev->priv;
-
-	phy_dev = of_phy_connect(net_dev, priv->phy_node, adj_lnk, 0,
-				 priv->phy_if);
-	if (!phy_dev) {
-		netdev_err(net_dev, "Could not connect to PHY\n");
-		return NULL;
-	}
-
-	/* Remove any features not supported by the controller */
-	phy_dev->supported &= mac_dev->if_support;
-	/* Enable the symmetric and asymmetric PAUSE frame advertisements,
-	 * as most of the PHY drivers do not enable them by default.
-	 */
-	phy_dev->supported |= (SUPPORTED_Pause | SUPPORTED_Asym_Pause);
-	phy_dev->advertising = phy_dev->supported;
-
-	mac_dev->phy_dev = phy_dev;
-
-	return phy_dev;
-}
-
-static struct phy_device *dtsec_init_phy(struct net_device *net_dev,
-					 struct mac_device *mac_dev)
-{
-	return init_phy(net_dev, mac_dev, &adjust_link_dtsec);
-}
-
-static struct phy_device *tgec_init_phy(struct net_device *net_dev,
-					struct mac_device *mac_dev)
-{
-	return init_phy(net_dev, mac_dev, adjust_link_void);
-}
-
-static struct phy_device *memac_init_phy(struct net_device *net_dev,
-					 struct mac_device *mac_dev)
-{
-	return init_phy(net_dev, mac_dev, &adjust_link_memac);
-=======
 		dev_err(mac_dev->priv->dev, "fman_set_mac_active_pause() = %d\n",
 			err);
->>>>>>> 24b8d41d
 }
 
 static void setup_dtsec(struct mac_device *mac_dev)
@@ -660,11 +608,7 @@
 	const u8		*mac_addr;
 	u32			 val;
 	u8			fman_id;
-<<<<<<< HEAD
-	int			phy_if;
-=======
 	phy_interface_t          phy_if;
->>>>>>> 24b8d41d
 
 	dev = &_of_dev->dev;
 	mac_node = dev->of_node;
@@ -722,12 +666,7 @@
 	/* Get the FMan cell-index */
 	err = of_property_read_u32(dev_node, "cell-index", &val);
 	if (err) {
-<<<<<<< HEAD
-		dev_err(dev, "failed to read cell-index for %s\n",
-			dev_node->full_name);
-=======
 		dev_err(dev, "failed to read cell-index for %pOF\n", dev_node);
->>>>>>> 24b8d41d
 		err = -EINVAL;
 		goto _return_of_node_put;
 	}
@@ -777,12 +716,7 @@
 	/* Get the cell-index */
 	err = of_property_read_u32(mac_node, "cell-index", &val);
 	if (err) {
-<<<<<<< HEAD
-		dev_err(dev, "failed to read cell-index for %s\n",
-			mac_node->full_name);
-=======
 		dev_err(dev, "failed to read cell-index for %pOF\n", mac_node);
->>>>>>> 24b8d41d
 		err = -EINVAL;
 		goto _return_of_get_parent;
 	}
@@ -840,16 +774,6 @@
 	}
 
 	/* Get the PHY connection type */
-<<<<<<< HEAD
-	phy_if = of_get_phy_mode(mac_node);
-	if (phy_if < 0) {
-		dev_warn(dev,
-			 "of_get_phy_mode() for %s failed. Defaulting to SGMII\n",
-			 mac_node->full_name);
-		phy_if = PHY_INTERFACE_MODE_SGMII;
-	}
-	priv->phy_if = phy_if;
-=======
 	err = of_get_phy_mode(mac_node, &phy_if);
 	if (err) {
 		dev_warn(dev,
@@ -858,7 +782,6 @@
 		phy_if = PHY_INTERFACE_MODE_SGMII;
 	}
 	mac_dev->phy_if = phy_if;
->>>>>>> 24b8d41d
 
 	priv->speed		= phy2speed[mac_dev->phy_if];
 	priv->max_speed		= priv->speed;
