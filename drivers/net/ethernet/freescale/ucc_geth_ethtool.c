// SPDX-License-Identifier: GPL-2.0-or-later
/*
 * Copyright (c) 2007 Freescale Semiconductor, Inc. All rights reserved.
 *
 * Description: QE UCC Gigabit Ethernet Ethtool API Set
 *
 * Author: Li Yang <leoli@freescale.com>
 *
 * Limitation:
 * Can only get/set settings of the first queue.
 * Need to re-open the interface manually after changing some parameters.
 */

#include <linux/kernel.h>
#include <linux/errno.h>
#include <linux/stddef.h>
#include <linux/interrupt.h>
#include <linux/netdevice.h>
#include <linux/etherdevice.h>
#include <linux/skbuff.h>
#include <linux/spinlock.h>
#include <linux/mm.h>
#include <linux/delay.h>
#include <linux/dma-mapping.h>
#include <linux/ethtool.h>
#include <linux/mii.h>
#include <linux/phy.h>

#include <asm/io.h>
#include <asm/irq.h>
#include <linux/uaccess.h>
#include <asm/types.h>

#include "ucc_geth.h"

static const char hw_stat_gstrings[][ETH_GSTRING_LEN] = {
	"tx-64-frames",
	"tx-65-127-frames",
	"tx-128-255-frames",
	"rx-64-frames",
	"rx-65-127-frames",
	"rx-128-255-frames",
	"tx-bytes-ok",
	"tx-pause-frames",
	"tx-multicast-frames",
	"tx-broadcast-frames",
	"rx-frames",
	"rx-bytes-ok",
	"rx-bytes-all",
	"rx-multicast-frames",
	"rx-broadcast-frames",
	"stats-counter-carry",
	"stats-counter-mask",
	"rx-dropped-frames",
};

static const char tx_fw_stat_gstrings[][ETH_GSTRING_LEN] = {
	"tx-single-collision",
	"tx-multiple-collision",
	"tx-late-collision",
	"tx-aborted-frames",
	"tx-lost-frames",
	"tx-carrier-sense-errors",
	"tx-frames-ok",
	"tx-excessive-differ-frames",
	"tx-256-511-frames",
	"tx-512-1023-frames",
	"tx-1024-1518-frames",
	"tx-jumbo-frames",
};

static const char rx_fw_stat_gstrings[][ETH_GSTRING_LEN] = {
	"rx-crc-errors",
	"rx-alignment-errors",
	"rx-in-range-length-errors",
	"rx-out-of-range-length-errors",
	"rx-too-long-frames",
	"rx-runt",
	"rx-very-long-event",
	"rx-symbol-errors",
	"rx-busy-drop-frames",
	"reserved",
	"reserved",
	"rx-mismatch-drop-frames",
	"rx-small-than-64",
	"rx-256-511-frames",
	"rx-512-1023-frames",
	"rx-1024-1518-frames",
	"rx-jumbo-frames",
	"rx-mac-error-loss",
	"rx-pause-frames",
	"reserved",
	"rx-vlan-removed",
	"rx-vlan-replaced",
	"rx-vlan-inserted",
	"rx-ip-checksum-errors",
};

#define UEC_HW_STATS_LEN ARRAY_SIZE(hw_stat_gstrings)
#define UEC_TX_FW_STATS_LEN ARRAY_SIZE(tx_fw_stat_gstrings)
#define UEC_RX_FW_STATS_LEN ARRAY_SIZE(rx_fw_stat_gstrings)

static int
uec_get_ksettings(struct net_device *netdev, struct ethtool_link_ksettings *cmd)
{
	struct ucc_geth_private *ugeth = netdev_priv(netdev);
	struct phy_device *phydev = ugeth->phydev;

	if (!phydev)
		return -ENODEV;

<<<<<<< HEAD
	return phy_ethtool_ksettings_get(phydev, cmd);
=======
	phy_ethtool_ksettings_get(phydev, cmd);

	return 0;
>>>>>>> 24b8d41d
}

static int
uec_set_ksettings(struct net_device *netdev,
		  const struct ethtool_link_ksettings *cmd)
{
	struct ucc_geth_private *ugeth = netdev_priv(netdev);
	struct phy_device *phydev = ugeth->phydev;

	if (!phydev)
		return -ENODEV;

	return phy_ethtool_ksettings_set(phydev, cmd);
}

static void
uec_get_pauseparam(struct net_device *netdev,
                     struct ethtool_pauseparam *pause)
{
	struct ucc_geth_private *ugeth = netdev_priv(netdev);

	pause->autoneg = ugeth->phydev->autoneg;

	if (ugeth->ug_info->receiveFlowControl)
		pause->rx_pause = 1;
	if (ugeth->ug_info->transmitFlowControl)
		pause->tx_pause = 1;
}

static int
uec_set_pauseparam(struct net_device *netdev,
                     struct ethtool_pauseparam *pause)
{
	struct ucc_geth_private *ugeth = netdev_priv(netdev);
	int ret = 0;

	ugeth->ug_info->receiveFlowControl = pause->rx_pause;
	ugeth->ug_info->transmitFlowControl = pause->tx_pause;

	if (ugeth->phydev->autoneg) {
		if (netif_running(netdev)) {
			/* FIXME: automatically restart */
			netdev_info(netdev, "Please re-open the interface\n");
		}
	} else {
		struct ucc_geth_info *ug_info = ugeth->ug_info;

		ret = init_flow_control_params(ug_info->aufc,
					ug_info->receiveFlowControl,
					ug_info->transmitFlowControl,
					ug_info->pausePeriod,
					ug_info->extensionField,
					&ugeth->uccf->uf_regs->upsmr,
					&ugeth->ug_regs->uempr,
					&ugeth->ug_regs->maccfg1);
	}

	return ret;
}

static uint32_t
uec_get_msglevel(struct net_device *netdev)
{
	struct ucc_geth_private *ugeth = netdev_priv(netdev);
	return ugeth->msg_enable;
}

static void
uec_set_msglevel(struct net_device *netdev, uint32_t data)
{
	struct ucc_geth_private *ugeth = netdev_priv(netdev);
	ugeth->msg_enable = data;
}

static int
uec_get_regs_len(struct net_device *netdev)
{
	return sizeof(struct ucc_geth);
}

static void
uec_get_regs(struct net_device *netdev,
               struct ethtool_regs *regs, void *p)
{
	int i;
	struct ucc_geth_private *ugeth = netdev_priv(netdev);
	u32 __iomem *ug_regs = (u32 __iomem *)ugeth->ug_regs;
	u32 *buff = p;

	for (i = 0; i < sizeof(struct ucc_geth) / sizeof(u32); i++)
		buff[i] = in_be32(&ug_regs[i]);
}

static void
uec_get_ringparam(struct net_device *netdev,
                    struct ethtool_ringparam *ring)
{
	struct ucc_geth_private *ugeth = netdev_priv(netdev);
	struct ucc_geth_info *ug_info = ugeth->ug_info;
	int queue = 0;

	ring->rx_max_pending = UCC_GETH_BD_RING_SIZE_MAX;
	ring->rx_mini_max_pending = UCC_GETH_BD_RING_SIZE_MAX;
	ring->rx_jumbo_max_pending = UCC_GETH_BD_RING_SIZE_MAX;
	ring->tx_max_pending = UCC_GETH_BD_RING_SIZE_MAX;

	ring->rx_pending = ug_info->bdRingLenRx[queue];
	ring->rx_mini_pending = ug_info->bdRingLenRx[queue];
	ring->rx_jumbo_pending = ug_info->bdRingLenRx[queue];
	ring->tx_pending = ug_info->bdRingLenTx[queue];
}

static int
uec_set_ringparam(struct net_device *netdev,
                    struct ethtool_ringparam *ring)
{
	struct ucc_geth_private *ugeth = netdev_priv(netdev);
	struct ucc_geth_info *ug_info = ugeth->ug_info;
	int queue = 0, ret = 0;

	if (ring->rx_pending < UCC_GETH_RX_BD_RING_SIZE_MIN) {
		netdev_info(netdev, "RxBD ring size must be no smaller than %d\n",
			    UCC_GETH_RX_BD_RING_SIZE_MIN);
		return -EINVAL;
	}
	if (ring->rx_pending % UCC_GETH_RX_BD_RING_SIZE_ALIGNMENT) {
		netdev_info(netdev, "RxBD ring size must be multiple of %d\n",
			    UCC_GETH_RX_BD_RING_SIZE_ALIGNMENT);
		return -EINVAL;
	}
	if (ring->tx_pending < UCC_GETH_TX_BD_RING_SIZE_MIN) {
		netdev_info(netdev, "TxBD ring size must be no smaller than %d\n",
			    UCC_GETH_TX_BD_RING_SIZE_MIN);
		return -EINVAL;
	}

	if (netif_running(netdev))
		return -EBUSY;

	ug_info->bdRingLenRx[queue] = ring->rx_pending;
	ug_info->bdRingLenTx[queue] = ring->tx_pending;

	return ret;
}

static int uec_get_sset_count(struct net_device *netdev, int sset)
{
	struct ucc_geth_private *ugeth = netdev_priv(netdev);
	u32 stats_mode = ugeth->ug_info->statisticsMode;
	int len = 0;

	switch (sset) {
	case ETH_SS_STATS:
		if (stats_mode & UCC_GETH_STATISTICS_GATHERING_MODE_HARDWARE)
			len += UEC_HW_STATS_LEN;
		if (stats_mode & UCC_GETH_STATISTICS_GATHERING_MODE_FIRMWARE_TX)
			len += UEC_TX_FW_STATS_LEN;
		if (stats_mode & UCC_GETH_STATISTICS_GATHERING_MODE_FIRMWARE_RX)
			len += UEC_RX_FW_STATS_LEN;

		return len;

	default:
		return -EOPNOTSUPP;
	}
}

static void uec_get_strings(struct net_device *netdev, u32 stringset, u8 *buf)
{
	struct ucc_geth_private *ugeth = netdev_priv(netdev);
	u32 stats_mode = ugeth->ug_info->statisticsMode;

	if (stats_mode & UCC_GETH_STATISTICS_GATHERING_MODE_HARDWARE) {
		memcpy(buf, hw_stat_gstrings, UEC_HW_STATS_LEN *
			       	ETH_GSTRING_LEN);
		buf += UEC_HW_STATS_LEN * ETH_GSTRING_LEN;
	}
	if (stats_mode & UCC_GETH_STATISTICS_GATHERING_MODE_FIRMWARE_TX) {
		memcpy(buf, tx_fw_stat_gstrings, UEC_TX_FW_STATS_LEN *
			       	ETH_GSTRING_LEN);
		buf += UEC_TX_FW_STATS_LEN * ETH_GSTRING_LEN;
	}
	if (stats_mode & UCC_GETH_STATISTICS_GATHERING_MODE_FIRMWARE_RX)
		memcpy(buf, rx_fw_stat_gstrings, UEC_RX_FW_STATS_LEN *
			       	ETH_GSTRING_LEN);
}

static void uec_get_ethtool_stats(struct net_device *netdev,
		struct ethtool_stats *stats, uint64_t *data)
{
	struct ucc_geth_private *ugeth = netdev_priv(netdev);
	u32 stats_mode = ugeth->ug_info->statisticsMode;
	u32 __iomem *base;
	int i, j = 0;

	if (stats_mode & UCC_GETH_STATISTICS_GATHERING_MODE_HARDWARE) {
		if (ugeth->ug_regs)
			base = (u32 __iomem *)&ugeth->ug_regs->tx64;
		else
			base = NULL;

		for (i = 0; i < UEC_HW_STATS_LEN; i++)
			data[j++] = base ? in_be32(&base[i]) : 0;
	}
	if (stats_mode & UCC_GETH_STATISTICS_GATHERING_MODE_FIRMWARE_TX) {
		base = (u32 __iomem *)ugeth->p_tx_fw_statistics_pram;
		for (i = 0; i < UEC_TX_FW_STATS_LEN; i++)
			data[j++] = base ? in_be32(&base[i]) : 0;
	}
	if (stats_mode & UCC_GETH_STATISTICS_GATHERING_MODE_FIRMWARE_RX) {
		base = (u32 __iomem *)ugeth->p_rx_fw_statistics_pram;
		for (i = 0; i < UEC_RX_FW_STATS_LEN; i++)
			data[j++] = base ? in_be32(&base[i]) : 0;
	}
}

/* Report driver information */
static void
uec_get_drvinfo(struct net_device *netdev,
                       struct ethtool_drvinfo *drvinfo)
{
	strlcpy(drvinfo->driver, DRV_NAME, sizeof(drvinfo->driver));
	strlcpy(drvinfo->bus_info, "QUICC ENGINE", sizeof(drvinfo->bus_info));
}

#ifdef CONFIG_PM

static void uec_get_wol(struct net_device *netdev, struct ethtool_wolinfo *wol)
{
	struct ucc_geth_private *ugeth = netdev_priv(netdev);
	struct phy_device *phydev = ugeth->phydev;

	if (phydev && phydev->irq)
		wol->supported |= WAKE_PHY;
	if (qe_alive_during_sleep())
		wol->supported |= WAKE_MAGIC;

	wol->wolopts = ugeth->wol_en;
}

static int uec_set_wol(struct net_device *netdev, struct ethtool_wolinfo *wol)
{
	struct ucc_geth_private *ugeth = netdev_priv(netdev);
	struct phy_device *phydev = ugeth->phydev;

	if (wol->wolopts & ~(WAKE_PHY | WAKE_MAGIC))
		return -EINVAL;
	else if (wol->wolopts & WAKE_PHY && (!phydev || !phydev->irq))
		return -EINVAL;
	else if (wol->wolopts & WAKE_MAGIC && !qe_alive_during_sleep())
		return -EINVAL;

	ugeth->wol_en = wol->wolopts;
	device_set_wakeup_enable(&netdev->dev, ugeth->wol_en);

	return 0;
}

#else
#define uec_get_wol NULL
#define uec_set_wol NULL
#endif /* CONFIG_PM */

static const struct ethtool_ops uec_ethtool_ops = {
	.get_drvinfo            = uec_get_drvinfo,
	.get_regs_len           = uec_get_regs_len,
	.get_regs               = uec_get_regs,
	.get_msglevel           = uec_get_msglevel,
	.set_msglevel           = uec_set_msglevel,
	.nway_reset             = phy_ethtool_nway_reset,
	.get_link               = ethtool_op_get_link,
	.get_ringparam          = uec_get_ringparam,
	.set_ringparam          = uec_set_ringparam,
	.get_pauseparam         = uec_get_pauseparam,
	.set_pauseparam         = uec_set_pauseparam,
	.get_sset_count		= uec_get_sset_count,
	.get_strings            = uec_get_strings,
	.get_ethtool_stats      = uec_get_ethtool_stats,
	.get_wol		= uec_get_wol,
	.set_wol		= uec_set_wol,
	.get_ts_info		= ethtool_op_get_ts_info,
	.get_link_ksettings	= uec_get_ksettings,
	.set_link_ksettings	= uec_set_ksettings,
};

void uec_set_ethtool_ops(struct net_device *netdev)
{
	netdev->ethtool_ops = &uec_ethtool_ops;
}<|MERGE_RESOLUTION|>--- conflicted
+++ resolved
@@ -109,13 +109,9 @@
 	if (!phydev)
 		return -ENODEV;
 
-<<<<<<< HEAD
-	return phy_ethtool_ksettings_get(phydev, cmd);
-=======
 	phy_ethtool_ksettings_get(phydev, cmd);
 
 	return 0;
->>>>>>> 24b8d41d
 }
 
 static int
