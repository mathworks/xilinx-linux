--- conflicted
+++ resolved
@@ -117,24 +117,6 @@
 			  BD_ENET_TX_RL | BD_ENET_TX_UN | BD_ENET_TX_CSL)) {
 
 			if (sc & BD_ENET_TX_HB)	/* No heartbeat */
-<<<<<<< HEAD
-				fep->stats.tx_heartbeat_errors++;
-			if (sc & BD_ENET_TX_LC)	/* Late collision */
-				fep->stats.tx_window_errors++;
-			if (sc & BD_ENET_TX_RL)	/* Retrans limit */
-				fep->stats.tx_aborted_errors++;
-			if (sc & BD_ENET_TX_UN)	/* Underrun */
-				fep->stats.tx_fifo_errors++;
-			if (sc & BD_ENET_TX_CSL)	/* Carrier lost */
-				fep->stats.tx_carrier_errors++;
-
-			if (sc & (BD_ENET_TX_LC | BD_ENET_TX_RL | BD_ENET_TX_UN)) {
-				fep->stats.tx_errors++;
-				do_restart = 1;
-			}
-		} else
-			fep->stats.tx_packets++;
-=======
 				dev->stats.tx_heartbeat_errors++;
 			if (sc & BD_ENET_TX_LC)	/* Late collision */
 				dev->stats.tx_window_errors++;
@@ -151,7 +133,6 @@
 			}
 		} else
 			dev->stats.tx_packets++;
->>>>>>> 24b8d41d
 
 		if (sc & BD_ENET_TX_READY) {
 			dev_warn(fep->dev,
@@ -163,11 +144,7 @@
 		 * but we eventually sent the packet OK.
 		 */
 		if (sc & BD_ENET_TX_DEF)
-<<<<<<< HEAD
-			fep->stats.collisions++;
-=======
 			dev->stats.collisions++;
->>>>>>> 24b8d41d
 
 		/* unmap */
 		if (fep->mapped_as_page[dirtyidx])
@@ -246,11 +223,7 @@
 				dev->stats.rx_crc_errors++;
 			/* FIFO overrun */
 			if (sc & BD_ENET_RX_OV)
-<<<<<<< HEAD
-				fep->stats.rx_crc_errors++;
-=======
 				dev->stats.rx_crc_errors++;
->>>>>>> 24b8d41d
 
 			skbn = fep->rx_skbuff[curidx];
 		} else {
@@ -327,11 +300,7 @@
 
 	if (received < budget && tx_left) {
 		/* done */
-<<<<<<< HEAD
-		napi_complete(napi);
-=======
 		napi_complete_done(napi, received);
->>>>>>> 24b8d41d
 		(*fep->ops->napi_enable)(dev);
 
 		return received;
@@ -663,10 +632,6 @@
 		phy_stop(dev->phydev);
 		(*fep->ops->stop)(dev);
 		(*fep->ops->restart)(dev);
-<<<<<<< HEAD
-		phy_start(dev->phydev);
-=======
->>>>>>> 24b8d41d
 	}
 
 	phy_start(dev->phydev);
@@ -805,10 +770,7 @@
 	netif_stop_queue(dev);
 	netif_carrier_off(dev);
 	napi_disable(&fep->napi);
-<<<<<<< HEAD
-=======
 	cancel_work_sync(&fep->timeout_work);
->>>>>>> 24b8d41d
 	phy_stop(dev->phydev);
 
 	spin_lock_irqsave(&fep->lock, flags);
@@ -856,12 +818,6 @@
 		regs->version = 0;
 }
 
-<<<<<<< HEAD
-static int fs_nway_reset(struct net_device *dev)
-{
-	return 0;
-}
-
 static u32 fs_get_msglevel(struct net_device *dev)
 {
 	struct fs_enet_private *fep = netdev_priv(dev);
@@ -871,17 +827,6 @@
 static void fs_set_msglevel(struct net_device *dev, u32 value)
 {
 	struct fs_enet_private *fep = netdev_priv(dev);
-=======
-static u32 fs_get_msglevel(struct net_device *dev)
-{
-	struct fs_enet_private *fep = netdev_priv(dev);
-	return fep->msg_enable;
-}
-
-static void fs_set_msglevel(struct net_device *dev, u32 value)
-{
-	struct fs_enet_private *fep = netdev_priv(dev);
->>>>>>> 24b8d41d
 	fep->msg_enable = value;
 }
 
@@ -926,11 +871,7 @@
 static const struct ethtool_ops fs_ethtool_ops = {
 	.get_drvinfo = fs_get_drvinfo,
 	.get_regs_len = fs_get_regs_len,
-<<<<<<< HEAD
-	.nway_reset = fs_nway_reset,
-=======
 	.nway_reset = phy_ethtool_nway_reset,
->>>>>>> 24b8d41d
 	.get_link = ethtool_op_get_link,
 	.get_msglevel = fs_get_msglevel,
 	.set_msglevel = fs_set_msglevel,
@@ -942,17 +883,6 @@
 	.set_tunable = fs_set_tunable,
 };
 
-<<<<<<< HEAD
-static int fs_ioctl(struct net_device *dev, struct ifreq *rq, int cmd)
-{
-	if (!netif_running(dev))
-		return -EINVAL;
-
-	return phy_mii_ioctl(dev->phydev, rq, cmd);
-}
-
-=======
->>>>>>> 24b8d41d
 extern int fs_mii_connect(struct net_device *dev);
 extern void fs_mii_disconnect(struct net_device *dev);
 
@@ -1037,18 +967,10 @@
 	 */
 	clk = devm_clk_get(&ofdev->dev, "per");
 	if (!IS_ERR(clk)) {
-<<<<<<< HEAD
-		err = clk_prepare_enable(clk);
-		if (err) {
-			ret = err;
-			goto out_deregister_fixed_link;
-		}
-=======
 		ret = clk_prepare_enable(clk);
 		if (ret)
 			goto out_deregister_fixed_link;
 
->>>>>>> 24b8d41d
 		fpi->clk_per = clk;
 	}
 
@@ -1100,10 +1022,7 @@
 
 	ndev->netdev_ops = &fs_enet_netdev_ops;
 	ndev->watchdog_timeo = 2 * HZ;
-<<<<<<< HEAD
-=======
 	INIT_WORK(&fep->timeout_work, fs_timeout_work);
->>>>>>> 24b8d41d
 	netif_napi_add(ndev, &fep->napi, fs_enet_napi, fpi->napi_weight);
 
 	ndev->ethtool_ops = &fs_ethtool_ops;
@@ -1130,12 +1049,6 @@
 	clk_disable_unprepare(fpi->clk_per);
 out_deregister_fixed_link:
 	of_node_put(fpi->phy_node);
-<<<<<<< HEAD
-	if (fpi->clk_per)
-		clk_disable_unprepare(fpi->clk_per);
-out_deregister_fixed_link:
-=======
->>>>>>> 24b8d41d
 	if (of_phy_is_fixed_link(ofdev->dev.of_node))
 		of_phy_deregister_fixed_link(ofdev->dev.of_node);
 out_free_fpi:
@@ -1154,12 +1067,7 @@
 	fep->ops->cleanup_data(ndev);
 	dev_set_drvdata(fep->dev, NULL);
 	of_node_put(fep->fpi->phy_node);
-<<<<<<< HEAD
-	if (fep->fpi->clk_per)
-		clk_disable_unprepare(fep->fpi->clk_per);
-=======
 	clk_disable_unprepare(fep->fpi->clk_per);
->>>>>>> 24b8d41d
 	if (of_phy_is_fixed_link(ofdev->dev.of_node))
 		of_phy_deregister_fixed_link(ofdev->dev.of_node);
 	free_netdev(ndev);
