--- conflicted
+++ resolved
@@ -176,11 +176,7 @@
 	.set_mac_loopback = dwmac100_set_mac_loopback,
 };
 
-<<<<<<< HEAD
-struct mac_device_info *dwmac100_setup(void __iomem *ioaddr, int *synopsys_id)
-=======
 int dwmac100_setup(struct stmmac_priv *priv)
->>>>>>> 24b8d41d
 {
 	struct mac_device_info *mac = priv->hw;
 
@@ -194,17 +190,12 @@
 	mac->link.speed_mask = MAC_CONTROL_PS;
 	mac->mii.addr = MAC_MII_ADDR;
 	mac->mii.data = MAC_MII_DATA;
-<<<<<<< HEAD
-	/* Synopsys Id is not available on old chips */
-	*synopsys_id = 0;
-=======
 	mac->mii.addr_shift = 11;
 	mac->mii.addr_mask = 0x0000F800;
 	mac->mii.reg_shift = 6;
 	mac->mii.reg_mask = 0x000007C0;
 	mac->mii.clk_csr_shift = 2;
 	mac->mii.clk_csr_mask = GENMASK(5, 2);
->>>>>>> 24b8d41d
 
 	return 0;
 }