// SPDX-License-Identifier: GPL-2.0-only
/*******************************************************************************
  STMMAC Ethtool support

  Copyright (C) 2007-2009  STMicroelectronics Ltd


  Author: Giuseppe Cavallaro <peppe.cavallaro@st.com>
*******************************************************************************/

#include <linux/etherdevice.h>
#include <linux/ethtool.h>
#include <linux/interrupt.h>
#include <linux/mii.h>
#include <linux/phylink.h>
#include <linux/net_tstamp.h>
#include <asm/io.h>

#include "stmmac.h"
#include "dwmac_dma.h"
#include "dwxgmac2.h"

#define REG_SPACE_SIZE	0x1060
#define MAC100_ETHTOOL_NAME	"st_mac100"
#define GMAC_ETHTOOL_NAME	"st_gmac"
#define XGMAC_ETHTOOL_NAME	"st_xgmac"

#define ETHTOOL_DMA_OFFSET	55

struct stmmac_stats {
	char stat_string[ETH_GSTRING_LEN];
	int sizeof_stat;
	int stat_offset;
};

#define STMMAC_STAT(m)	\
	{ #m, sizeof_field(struct stmmac_extra_stats, m),	\
	offsetof(struct stmmac_priv, xstats.m)}

static const struct stmmac_stats stmmac_gstrings_stats[] = {
	/* Transmit errors */
	STMMAC_STAT(tx_underflow),
	STMMAC_STAT(tx_carrier),
	STMMAC_STAT(tx_losscarrier),
	STMMAC_STAT(vlan_tag),
	STMMAC_STAT(tx_deferred),
	STMMAC_STAT(tx_vlan),
	STMMAC_STAT(tx_jabber),
	STMMAC_STAT(tx_frame_flushed),
	STMMAC_STAT(tx_payload_error),
	STMMAC_STAT(tx_ip_header_error),
	/* Receive errors */
	STMMAC_STAT(rx_desc),
	STMMAC_STAT(sa_filter_fail),
	STMMAC_STAT(overflow_error),
	STMMAC_STAT(ipc_csum_error),
	STMMAC_STAT(rx_collision),
	STMMAC_STAT(rx_crc_errors),
	STMMAC_STAT(dribbling_bit),
	STMMAC_STAT(rx_length),
	STMMAC_STAT(rx_mii),
	STMMAC_STAT(rx_multicast),
	STMMAC_STAT(rx_gmac_overflow),
	STMMAC_STAT(rx_watchdog),
	STMMAC_STAT(da_rx_filter_fail),
	STMMAC_STAT(sa_rx_filter_fail),
	STMMAC_STAT(rx_missed_cntr),
	STMMAC_STAT(rx_overflow_cntr),
	STMMAC_STAT(rx_vlan),
	STMMAC_STAT(rx_split_hdr_pkt_n),
	/* Tx/Rx IRQ error info */
	STMMAC_STAT(tx_undeflow_irq),
	STMMAC_STAT(tx_process_stopped_irq),
	STMMAC_STAT(tx_jabber_irq),
	STMMAC_STAT(rx_overflow_irq),
	STMMAC_STAT(rx_buf_unav_irq),
	STMMAC_STAT(rx_process_stopped_irq),
	STMMAC_STAT(rx_watchdog_irq),
	STMMAC_STAT(tx_early_irq),
	STMMAC_STAT(fatal_bus_error_irq),
	/* Tx/Rx IRQ Events */
	STMMAC_STAT(rx_early_irq),
	STMMAC_STAT(threshold),
	STMMAC_STAT(tx_pkt_n),
	STMMAC_STAT(rx_pkt_n),
	STMMAC_STAT(normal_irq_n),
	STMMAC_STAT(rx_normal_irq_n),
	STMMAC_STAT(napi_poll),
	STMMAC_STAT(tx_normal_irq_n),
	STMMAC_STAT(tx_clean),
	STMMAC_STAT(tx_set_ic_bit),
	STMMAC_STAT(irq_receive_pmt_irq_n),
	/* MMC info */
	STMMAC_STAT(mmc_tx_irq_n),
	STMMAC_STAT(mmc_rx_irq_n),
	STMMAC_STAT(mmc_rx_csum_offload_irq_n),
	/* EEE */
	STMMAC_STAT(irq_tx_path_in_lpi_mode_n),
	STMMAC_STAT(irq_tx_path_exit_lpi_mode_n),
	STMMAC_STAT(irq_rx_path_in_lpi_mode_n),
	STMMAC_STAT(irq_rx_path_exit_lpi_mode_n),
	STMMAC_STAT(phy_eee_wakeup_error_n),
	/* Extended RDES status */
	STMMAC_STAT(ip_hdr_err),
	STMMAC_STAT(ip_payload_err),
	STMMAC_STAT(ip_csum_bypassed),
	STMMAC_STAT(ipv4_pkt_rcvd),
	STMMAC_STAT(ipv6_pkt_rcvd),
	STMMAC_STAT(no_ptp_rx_msg_type_ext),
	STMMAC_STAT(ptp_rx_msg_type_sync),
	STMMAC_STAT(ptp_rx_msg_type_follow_up),
	STMMAC_STAT(ptp_rx_msg_type_delay_req),
	STMMAC_STAT(ptp_rx_msg_type_delay_resp),
	STMMAC_STAT(ptp_rx_msg_type_pdelay_req),
	STMMAC_STAT(ptp_rx_msg_type_pdelay_resp),
	STMMAC_STAT(ptp_rx_msg_type_pdelay_follow_up),
	STMMAC_STAT(ptp_rx_msg_type_announce),
	STMMAC_STAT(ptp_rx_msg_type_management),
	STMMAC_STAT(ptp_rx_msg_pkt_reserved_type),
	STMMAC_STAT(ptp_frame_type),
	STMMAC_STAT(ptp_ver),
	STMMAC_STAT(timestamp_dropped),
	STMMAC_STAT(av_pkt_rcvd),
	STMMAC_STAT(av_tagged_pkt_rcvd),
	STMMAC_STAT(vlan_tag_priority_val),
	STMMAC_STAT(l3_filter_match),
	STMMAC_STAT(l4_filter_match),
	STMMAC_STAT(l3_l4_filter_no_match),
	/* PCS */
	STMMAC_STAT(irq_pcs_ane_n),
	STMMAC_STAT(irq_pcs_link_n),
	STMMAC_STAT(irq_rgmii_n),
	/* DEBUG */
	STMMAC_STAT(mtl_tx_status_fifo_full),
	STMMAC_STAT(mtl_tx_fifo_not_empty),
	STMMAC_STAT(mmtl_fifo_ctrl),
	STMMAC_STAT(mtl_tx_fifo_read_ctrl_write),
	STMMAC_STAT(mtl_tx_fifo_read_ctrl_wait),
	STMMAC_STAT(mtl_tx_fifo_read_ctrl_read),
	STMMAC_STAT(mtl_tx_fifo_read_ctrl_idle),
	STMMAC_STAT(mac_tx_in_pause),
	STMMAC_STAT(mac_tx_frame_ctrl_xfer),
	STMMAC_STAT(mac_tx_frame_ctrl_idle),
	STMMAC_STAT(mac_tx_frame_ctrl_wait),
	STMMAC_STAT(mac_tx_frame_ctrl_pause),
	STMMAC_STAT(mac_gmii_tx_proto_engine),
	STMMAC_STAT(mtl_rx_fifo_fill_level_full),
	STMMAC_STAT(mtl_rx_fifo_fill_above_thresh),
	STMMAC_STAT(mtl_rx_fifo_fill_below_thresh),
	STMMAC_STAT(mtl_rx_fifo_fill_level_empty),
	STMMAC_STAT(mtl_rx_fifo_read_ctrl_flush),
	STMMAC_STAT(mtl_rx_fifo_read_ctrl_read_data),
	STMMAC_STAT(mtl_rx_fifo_read_ctrl_status),
	STMMAC_STAT(mtl_rx_fifo_read_ctrl_idle),
	STMMAC_STAT(mtl_rx_fifo_ctrl_active),
	STMMAC_STAT(mac_rx_frame_ctrl_fifo),
	STMMAC_STAT(mac_gmii_rx_proto_engine),
	/* TSO */
	STMMAC_STAT(tx_tso_frames),
	STMMAC_STAT(tx_tso_nfrags),
};
#define STMMAC_STATS_LEN ARRAY_SIZE(stmmac_gstrings_stats)

/* HW MAC Management counters (if supported) */
#define STMMAC_MMC_STAT(m)	\
	{ #m, sizeof_field(struct stmmac_counters, m),	\
	offsetof(struct stmmac_priv, mmc.m)}

static const struct stmmac_stats stmmac_mmc[] = {
	STMMAC_MMC_STAT(mmc_tx_octetcount_gb),
	STMMAC_MMC_STAT(mmc_tx_framecount_gb),
	STMMAC_MMC_STAT(mmc_tx_broadcastframe_g),
	STMMAC_MMC_STAT(mmc_tx_multicastframe_g),
	STMMAC_MMC_STAT(mmc_tx_64_octets_gb),
	STMMAC_MMC_STAT(mmc_tx_65_to_127_octets_gb),
	STMMAC_MMC_STAT(mmc_tx_128_to_255_octets_gb),
	STMMAC_MMC_STAT(mmc_tx_256_to_511_octets_gb),
	STMMAC_MMC_STAT(mmc_tx_512_to_1023_octets_gb),
	STMMAC_MMC_STAT(mmc_tx_1024_to_max_octets_gb),
	STMMAC_MMC_STAT(mmc_tx_unicast_gb),
	STMMAC_MMC_STAT(mmc_tx_multicast_gb),
	STMMAC_MMC_STAT(mmc_tx_broadcast_gb),
	STMMAC_MMC_STAT(mmc_tx_underflow_error),
	STMMAC_MMC_STAT(mmc_tx_singlecol_g),
	STMMAC_MMC_STAT(mmc_tx_multicol_g),
	STMMAC_MMC_STAT(mmc_tx_deferred),
	STMMAC_MMC_STAT(mmc_tx_latecol),
	STMMAC_MMC_STAT(mmc_tx_exesscol),
	STMMAC_MMC_STAT(mmc_tx_carrier_error),
	STMMAC_MMC_STAT(mmc_tx_octetcount_g),
	STMMAC_MMC_STAT(mmc_tx_framecount_g),
	STMMAC_MMC_STAT(mmc_tx_excessdef),
	STMMAC_MMC_STAT(mmc_tx_pause_frame),
	STMMAC_MMC_STAT(mmc_tx_vlan_frame_g),
	STMMAC_MMC_STAT(mmc_rx_framecount_gb),
	STMMAC_MMC_STAT(mmc_rx_octetcount_gb),
	STMMAC_MMC_STAT(mmc_rx_octetcount_g),
	STMMAC_MMC_STAT(mmc_rx_broadcastframe_g),
	STMMAC_MMC_STAT(mmc_rx_multicastframe_g),
	STMMAC_MMC_STAT(mmc_rx_crc_error),
	STMMAC_MMC_STAT(mmc_rx_align_error),
	STMMAC_MMC_STAT(mmc_rx_run_error),
	STMMAC_MMC_STAT(mmc_rx_jabber_error),
	STMMAC_MMC_STAT(mmc_rx_undersize_g),
	STMMAC_MMC_STAT(mmc_rx_oversize_g),
	STMMAC_MMC_STAT(mmc_rx_64_octets_gb),
	STMMAC_MMC_STAT(mmc_rx_65_to_127_octets_gb),
	STMMAC_MMC_STAT(mmc_rx_128_to_255_octets_gb),
	STMMAC_MMC_STAT(mmc_rx_256_to_511_octets_gb),
	STMMAC_MMC_STAT(mmc_rx_512_to_1023_octets_gb),
	STMMAC_MMC_STAT(mmc_rx_1024_to_max_octets_gb),
	STMMAC_MMC_STAT(mmc_rx_unicast_g),
	STMMAC_MMC_STAT(mmc_rx_length_error),
	STMMAC_MMC_STAT(mmc_rx_autofrangetype),
	STMMAC_MMC_STAT(mmc_rx_pause_frames),
	STMMAC_MMC_STAT(mmc_rx_fifo_overflow),
	STMMAC_MMC_STAT(mmc_rx_vlan_frames_gb),
	STMMAC_MMC_STAT(mmc_rx_watchdog_error),
	STMMAC_MMC_STAT(mmc_rx_ipc_intr_mask),
	STMMAC_MMC_STAT(mmc_rx_ipc_intr),
	STMMAC_MMC_STAT(mmc_rx_ipv4_gd),
	STMMAC_MMC_STAT(mmc_rx_ipv4_hderr),
	STMMAC_MMC_STAT(mmc_rx_ipv4_nopay),
	STMMAC_MMC_STAT(mmc_rx_ipv4_frag),
	STMMAC_MMC_STAT(mmc_rx_ipv4_udsbl),
	STMMAC_MMC_STAT(mmc_rx_ipv4_gd_octets),
	STMMAC_MMC_STAT(mmc_rx_ipv4_hderr_octets),
	STMMAC_MMC_STAT(mmc_rx_ipv4_nopay_octets),
	STMMAC_MMC_STAT(mmc_rx_ipv4_frag_octets),
	STMMAC_MMC_STAT(mmc_rx_ipv4_udsbl_octets),
	STMMAC_MMC_STAT(mmc_rx_ipv6_gd_octets),
	STMMAC_MMC_STAT(mmc_rx_ipv6_hderr_octets),
	STMMAC_MMC_STAT(mmc_rx_ipv6_nopay_octets),
	STMMAC_MMC_STAT(mmc_rx_ipv6_gd),
	STMMAC_MMC_STAT(mmc_rx_ipv6_hderr),
	STMMAC_MMC_STAT(mmc_rx_ipv6_nopay),
	STMMAC_MMC_STAT(mmc_rx_udp_gd),
	STMMAC_MMC_STAT(mmc_rx_udp_err),
	STMMAC_MMC_STAT(mmc_rx_tcp_gd),
	STMMAC_MMC_STAT(mmc_rx_tcp_err),
	STMMAC_MMC_STAT(mmc_rx_icmp_gd),
	STMMAC_MMC_STAT(mmc_rx_icmp_err),
	STMMAC_MMC_STAT(mmc_rx_udp_gd_octets),
	STMMAC_MMC_STAT(mmc_rx_udp_err_octets),
	STMMAC_MMC_STAT(mmc_rx_tcp_gd_octets),
	STMMAC_MMC_STAT(mmc_rx_tcp_err_octets),
	STMMAC_MMC_STAT(mmc_rx_icmp_gd_octets),
	STMMAC_MMC_STAT(mmc_rx_icmp_err_octets),
	STMMAC_MMC_STAT(mmc_tx_fpe_fragment_cntr),
	STMMAC_MMC_STAT(mmc_tx_hold_req_cntr),
	STMMAC_MMC_STAT(mmc_rx_packet_assembly_err_cntr),
	STMMAC_MMC_STAT(mmc_rx_packet_smd_err_cntr),
	STMMAC_MMC_STAT(mmc_rx_packet_assembly_ok_cntr),
	STMMAC_MMC_STAT(mmc_rx_fpe_fragment_cntr),
};
#define STMMAC_MMC_STATS_LEN ARRAY_SIZE(stmmac_mmc)

static void stmmac_ethtool_getdrvinfo(struct net_device *dev,
				      struct ethtool_drvinfo *info)
{
	struct stmmac_priv *priv = netdev_priv(dev);

	if (priv->plat->has_gmac || priv->plat->has_gmac4)
		strlcpy(info->driver, GMAC_ETHTOOL_NAME, sizeof(info->driver));
	else if (priv->plat->has_xgmac)
		strlcpy(info->driver, XGMAC_ETHTOOL_NAME, sizeof(info->driver));
	else
		strlcpy(info->driver, MAC100_ETHTOOL_NAME,
			sizeof(info->driver));

	strlcpy(info->version, DRV_MODULE_VERSION, sizeof(info->version));
}

static int stmmac_ethtool_get_link_ksettings(struct net_device *dev,
					     struct ethtool_link_ksettings *cmd)
{
	struct stmmac_priv *priv = netdev_priv(dev);

	if (priv->hw->pcs & STMMAC_PCS_RGMII ||
	    priv->hw->pcs & STMMAC_PCS_SGMII) {
		struct rgmii_adv adv;
		u32 supported, advertising, lp_advertising;

		if (!priv->xstats.pcs_link) {
			cmd->base.speed = SPEED_UNKNOWN;
			cmd->base.duplex = DUPLEX_UNKNOWN;
			return 0;
		}
		cmd->base.duplex = priv->xstats.pcs_duplex;

		cmd->base.speed = priv->xstats.pcs_speed;

		/* Get and convert ADV/LP_ADV from the HW AN registers */
<<<<<<< HEAD
		if (!priv->hw->mac->pcs_get_adv_lp)
			return -EOPNOTSUPP;	/* should never happen indeed */

		priv->hw->mac->pcs_get_adv_lp(priv->ioaddr, &adv);

=======
		if (stmmac_pcs_get_adv_lp(priv, priv->ioaddr, &adv))
			return -EOPNOTSUPP;	/* should never happen indeed */

>>>>>>> 24b8d41d
		/* Encoding of PSE bits is defined in 802.3z, 37.2.1.4 */

		ethtool_convert_link_mode_to_legacy_u32(
			&supported, cmd->link_modes.supported);
		ethtool_convert_link_mode_to_legacy_u32(
			&advertising, cmd->link_modes.advertising);
		ethtool_convert_link_mode_to_legacy_u32(
			&lp_advertising, cmd->link_modes.lp_advertising);

		if (adv.pause & STMMAC_PCS_PAUSE)
			advertising |= ADVERTISED_Pause;
		if (adv.pause & STMMAC_PCS_ASYM_PAUSE)
			advertising |= ADVERTISED_Asym_Pause;
		if (adv.lp_pause & STMMAC_PCS_PAUSE)
			lp_advertising |= ADVERTISED_Pause;
		if (adv.lp_pause & STMMAC_PCS_ASYM_PAUSE)
			lp_advertising |= ADVERTISED_Asym_Pause;

		/* Reg49[3] always set because ANE is always supported */
		cmd->base.autoneg = ADVERTISED_Autoneg;
		supported |= SUPPORTED_Autoneg;
		advertising |= ADVERTISED_Autoneg;
		lp_advertising |= ADVERTISED_Autoneg;

		if (adv.duplex) {
			supported |= (SUPPORTED_1000baseT_Full |
				      SUPPORTED_100baseT_Full |
				      SUPPORTED_10baseT_Full);
			advertising |= (ADVERTISED_1000baseT_Full |
					ADVERTISED_100baseT_Full |
					ADVERTISED_10baseT_Full);
		} else {
			supported |= (SUPPORTED_1000baseT_Half |
				      SUPPORTED_100baseT_Half |
				      SUPPORTED_10baseT_Half);
			advertising |= (ADVERTISED_1000baseT_Half |
					ADVERTISED_100baseT_Half |
					ADVERTISED_10baseT_Half);
		}
		if (adv.lp_duplex)
			lp_advertising |= (ADVERTISED_1000baseT_Full |
					   ADVERTISED_100baseT_Full |
					   ADVERTISED_10baseT_Full);
		else
			lp_advertising |= (ADVERTISED_1000baseT_Half |
					   ADVERTISED_100baseT_Half |
					   ADVERTISED_10baseT_Half);
		cmd->base.port = PORT_OTHER;

		ethtool_convert_legacy_u32_to_link_mode(
			cmd->link_modes.supported, supported);
		ethtool_convert_legacy_u32_to_link_mode(
			cmd->link_modes.advertising, advertising);
		ethtool_convert_legacy_u32_to_link_mode(
			cmd->link_modes.lp_advertising, lp_advertising);

		return 0;
	}

	return phylink_ethtool_ksettings_get(priv->phylink, cmd);
}

static int
stmmac_ethtool_set_link_ksettings(struct net_device *dev,
				  const struct ethtool_link_ksettings *cmd)
{
	struct stmmac_priv *priv = netdev_priv(dev);

	if (priv->hw->pcs & STMMAC_PCS_RGMII ||
	    priv->hw->pcs & STMMAC_PCS_SGMII) {
		u32 mask = ADVERTISED_Autoneg | ADVERTISED_Pause;

		/* Only support ANE */
		if (cmd->base.autoneg != AUTONEG_ENABLE)
			return -EINVAL;

		mask &= (ADVERTISED_1000baseT_Half |
			ADVERTISED_1000baseT_Full |
			ADVERTISED_100baseT_Half |
			ADVERTISED_100baseT_Full |
			ADVERTISED_10baseT_Half |
			ADVERTISED_10baseT_Full);

<<<<<<< HEAD
		spin_lock(&priv->lock);

		if (priv->hw->mac->pcs_ctrl_ane)
			priv->hw->mac->pcs_ctrl_ane(priv->ioaddr, 1,
						    priv->hw->ps, 0);

		spin_unlock(&priv->lock);
=======
		mutex_lock(&priv->lock);
		stmmac_pcs_ctrl_ane(priv, priv->ioaddr, 1, priv->hw->ps, 0);
		mutex_unlock(&priv->lock);
>>>>>>> 24b8d41d

		return 0;
	}

	return phylink_ethtool_ksettings_set(priv->phylink, cmd);
}

static u32 stmmac_ethtool_getmsglevel(struct net_device *dev)
{
	struct stmmac_priv *priv = netdev_priv(dev);
	return priv->msg_enable;
}

static void stmmac_ethtool_setmsglevel(struct net_device *dev, u32 level)
{
	struct stmmac_priv *priv = netdev_priv(dev);
	priv->msg_enable = level;

}

static int stmmac_check_if_running(struct net_device *dev)
{
	if (!netif_running(dev))
		return -EBUSY;
	return 0;
}

static int stmmac_ethtool_get_regs_len(struct net_device *dev)
{
	struct stmmac_priv *priv = netdev_priv(dev);

	if (priv->plat->has_xgmac)
		return XGMAC_REGSIZE * 4;
	return REG_SPACE_SIZE;
}

static void stmmac_ethtool_gregs(struct net_device *dev,
			  struct ethtool_regs *regs, void *space)
{
	struct stmmac_priv *priv = netdev_priv(dev);
	u32 *reg_space = (u32 *) space;

	stmmac_dump_mac_regs(priv, priv->hw, reg_space);
	stmmac_dump_dma_regs(priv, priv->ioaddr, reg_space);

	if (!priv->plat->has_xgmac) {
		/* Copy DMA registers to where ethtool expects them */
		memcpy(&reg_space[ETHTOOL_DMA_OFFSET],
		       &reg_space[DMA_BUS_MODE / 4],
		       NUM_DWMAC1000_DMA_REGS * 4);
	}
}

static int stmmac_nway_reset(struct net_device *dev)
{
	struct stmmac_priv *priv = netdev_priv(dev);

	return phylink_ethtool_nway_reset(priv->phylink);
}

static void stmmac_get_ringparam(struct net_device *netdev,
				 struct ethtool_ringparam *ring)
{
	struct stmmac_priv *priv = netdev_priv(netdev);

<<<<<<< HEAD
	pause->rx_pause = 0;
	pause->tx_pause = 0;

	if (priv->hw->pcs && priv->hw->mac->pcs_get_adv_lp) {
		struct rgmii_adv adv_lp;

		pause->autoneg = 1;
		priv->hw->mac->pcs_get_adv_lp(priv->ioaddr, &adv_lp);
		if (!adv_lp.pause)
			return;
	} else {
		if (!(priv->phydev->supported & SUPPORTED_Pause) ||
		    !(priv->phydev->supported & SUPPORTED_Asym_Pause))
			return;
	}

	pause->autoneg = priv->phydev->autoneg;
=======
	ring->rx_max_pending = DMA_MAX_RX_SIZE;
	ring->tx_max_pending = DMA_MAX_TX_SIZE;
	ring->rx_pending = priv->dma_rx_size;
	ring->tx_pending = priv->dma_tx_size;
}

static int stmmac_set_ringparam(struct net_device *netdev,
				struct ethtool_ringparam *ring)
{
	if (ring->rx_mini_pending || ring->rx_jumbo_pending ||
	    ring->rx_pending < DMA_MIN_RX_SIZE ||
	    ring->rx_pending > DMA_MAX_RX_SIZE ||
	    !is_power_of_2(ring->rx_pending) ||
	    ring->tx_pending < DMA_MIN_TX_SIZE ||
	    ring->tx_pending > DMA_MAX_TX_SIZE ||
	    !is_power_of_2(ring->tx_pending))
		return -EINVAL;

	return stmmac_reinit_ringparam(netdev, ring->rx_pending,
				       ring->tx_pending);
}
>>>>>>> 24b8d41d

static void
stmmac_get_pauseparam(struct net_device *netdev,
		      struct ethtool_pauseparam *pause)
{
	struct stmmac_priv *priv = netdev_priv(netdev);
	struct rgmii_adv adv_lp;

	if (priv->hw->pcs && !stmmac_pcs_get_adv_lp(priv, priv->ioaddr, &adv_lp)) {
		pause->autoneg = 1;
		if (!adv_lp.pause)
			return;
	} else {
		phylink_ethtool_get_pauseparam(priv->phylink, pause);
	}
}

static int
stmmac_set_pauseparam(struct net_device *netdev,
		      struct ethtool_pauseparam *pause)
{
	struct stmmac_priv *priv = netdev_priv(netdev);
<<<<<<< HEAD
	struct phy_device *phy = priv->phydev;
	int new_pause = FLOW_OFF;

	if (priv->hw->pcs && priv->hw->mac->pcs_get_adv_lp) {
		struct rgmii_adv adv_lp;

		pause->autoneg = 1;
		priv->hw->mac->pcs_get_adv_lp(priv->ioaddr, &adv_lp);
		if (!adv_lp.pause)
			return -EOPNOTSUPP;
	} else {
		if (!(phy->supported & SUPPORTED_Pause) ||
		    !(phy->supported & SUPPORTED_Asym_Pause))
			return -EOPNOTSUPP;
	}

	if (pause->rx_pause)
		new_pause |= FLOW_RX;
	if (pause->tx_pause)
		new_pause |= FLOW_TX;

	priv->flow_ctrl = new_pause;
	phy->autoneg = pause->autoneg;

	if (phy->autoneg) {
		if (netif_running(netdev))
			return phy_start_aneg(phy);
	}

	priv->hw->mac->flow_ctrl(priv->hw, phy->duplex, priv->flow_ctrl,
				 priv->pause);
	return 0;
=======
	struct rgmii_adv adv_lp;

	if (priv->hw->pcs && !stmmac_pcs_get_adv_lp(priv, priv->ioaddr, &adv_lp)) {
		pause->autoneg = 1;
		if (!adv_lp.pause)
			return -EOPNOTSUPP;
		return 0;
	} else {
		return phylink_ethtool_set_pauseparam(priv->phylink, pause);
	}
>>>>>>> 24b8d41d
}

static void stmmac_get_ethtool_stats(struct net_device *dev,
				 struct ethtool_stats *dummy, u64 *data)
{
	struct stmmac_priv *priv = netdev_priv(dev);
	u32 rx_queues_count = priv->plat->rx_queues_to_use;
	u32 tx_queues_count = priv->plat->tx_queues_to_use;
	unsigned long count;
	int i, j = 0, ret;

	if (priv->dma_cap.asp) {
		for (i = 0; i < STMMAC_SAFETY_FEAT_SIZE; i++) {
			if (!stmmac_safety_feat_dump(priv, &priv->sstats, i,
						&count, NULL))
				data[j++] = count;
		}
	}

	/* Update the DMA HW counters for dwmac10/100 */
<<<<<<< HEAD
	if (priv->hw->dma->dma_diagnostic_fr)
		priv->hw->dma->dma_diagnostic_fr(&dev->stats,
						 (void *) &priv->xstats,
						 priv->ioaddr);
	else {
		/* If supported, for new GMAC chips expose the MMC counters */
		if (priv->dma_cap.rmon) {
			dwmac_mmc_read(priv->mmcaddr, &priv->mmc);
=======
	ret = stmmac_dma_diagnostic_fr(priv, &dev->stats, (void *) &priv->xstats,
			priv->ioaddr);
	if (ret) {
		/* If supported, for new GMAC chips expose the MMC counters */
		if (priv->dma_cap.rmon) {
			stmmac_mmc_read(priv, priv->mmcaddr, &priv->mmc);
>>>>>>> 24b8d41d

			for (i = 0; i < STMMAC_MMC_STATS_LEN; i++) {
				char *p;
				p = (char *)priv + stmmac_mmc[i].stat_offset;

				data[j++] = (stmmac_mmc[i].sizeof_stat ==
					     sizeof(u64)) ? (*(u64 *)p) :
					     (*(u32 *)p);
			}
		}
		if (priv->eee_enabled) {
			int val = phylink_get_eee_err(priv->phylink);
			if (val)
				priv->xstats.phy_eee_wakeup_error_n = val;
		}

		if (priv->synopsys_id >= DWMAC_CORE_3_50)
			stmmac_mac_debug(priv, priv->ioaddr,
					(void *)&priv->xstats,
					rx_queues_count, tx_queues_count);
	}
	for (i = 0; i < STMMAC_STATS_LEN; i++) {
		char *p = (char *)priv + stmmac_gstrings_stats[i].stat_offset;
		data[j++] = (stmmac_gstrings_stats[i].sizeof_stat ==
			     sizeof(u64)) ? (*(u64 *)p) : (*(u32 *)p);
	}
}

static int stmmac_get_sset_count(struct net_device *netdev, int sset)
{
	struct stmmac_priv *priv = netdev_priv(netdev);
	int i, len, safety_len = 0;

	switch (sset) {
	case ETH_SS_STATS:
		len = STMMAC_STATS_LEN;

		if (priv->dma_cap.rmon)
			len += STMMAC_MMC_STATS_LEN;
		if (priv->dma_cap.asp) {
			for (i = 0; i < STMMAC_SAFETY_FEAT_SIZE; i++) {
				if (!stmmac_safety_feat_dump(priv,
							&priv->sstats, i,
							NULL, NULL))
					safety_len++;
			}

			len += safety_len;
		}

		return len;
	case ETH_SS_TEST:
		return stmmac_selftest_get_count(priv);
	default:
		return -EOPNOTSUPP;
	}
}

static void stmmac_get_strings(struct net_device *dev, u32 stringset, u8 *data)
{
	int i;
	u8 *p = data;
	struct stmmac_priv *priv = netdev_priv(dev);

	switch (stringset) {
	case ETH_SS_STATS:
		if (priv->dma_cap.asp) {
			for (i = 0; i < STMMAC_SAFETY_FEAT_SIZE; i++) {
				const char *desc;
				if (!stmmac_safety_feat_dump(priv,
							&priv->sstats, i,
							NULL, &desc)) {
					memcpy(p, desc, ETH_GSTRING_LEN);
					p += ETH_GSTRING_LEN;
				}
			}
		}
		if (priv->dma_cap.rmon)
			for (i = 0; i < STMMAC_MMC_STATS_LEN; i++) {
				memcpy(p, stmmac_mmc[i].stat_string,
				       ETH_GSTRING_LEN);
				p += ETH_GSTRING_LEN;
			}
		for (i = 0; i < STMMAC_STATS_LEN; i++) {
			memcpy(p, stmmac_gstrings_stats[i].stat_string,
				ETH_GSTRING_LEN);
			p += ETH_GSTRING_LEN;
		}
		break;
	case ETH_SS_TEST:
		stmmac_selftest_get_strings(priv, p);
		break;
	default:
		WARN_ON(1);
		break;
	}
}

/* Currently only support WOL through Magic packet. */
static void stmmac_get_wol(struct net_device *dev, struct ethtool_wolinfo *wol)
{
	struct stmmac_priv *priv = netdev_priv(dev);

	if (!priv->plat->pmt)
		return phylink_ethtool_get_wol(priv->phylink, wol);

	mutex_lock(&priv->lock);
	if (device_can_wakeup(priv->device)) {
		wol->supported = WAKE_MAGIC | WAKE_UCAST;
		if (priv->hw_cap_support && !priv->dma_cap.pmt_magic_frame)
			wol->supported &= ~WAKE_MAGIC;
		wol->wolopts = priv->wolopts;
	}
	mutex_unlock(&priv->lock);
}

static int stmmac_set_wol(struct net_device *dev, struct ethtool_wolinfo *wol)
{
	struct stmmac_priv *priv = netdev_priv(dev);
	u32 support = WAKE_MAGIC | WAKE_UCAST;

	if (!device_can_wakeup(priv->device))
		return -EOPNOTSUPP;

	if (!priv->plat->pmt) {
		int ret = phylink_ethtool_set_wol(priv->phylink, wol);

		if (!ret)
			device_set_wakeup_enable(priv->device, !!wol->wolopts);
		return ret;
	}

	/* By default almost all GMAC devices support the WoL via
	 * magic frame but we can disable it if the HW capability
	 * register shows no support for pmt_magic_frame. */
	if ((priv->hw_cap_support) && (!priv->dma_cap.pmt_magic_frame))
		wol->wolopts &= ~WAKE_MAGIC;

	if (wol->wolopts & ~support)
		return -EINVAL;

	if (wol->wolopts) {
		pr_info("stmmac: wakeup enable\n");
		device_set_wakeup_enable(priv->device, 1);
		enable_irq_wake(priv->wol_irq);
	} else {
		device_set_wakeup_enable(priv->device, 0);
		disable_irq_wake(priv->wol_irq);
	}

	mutex_lock(&priv->lock);
	priv->wolopts = wol->wolopts;
	mutex_unlock(&priv->lock);

	return 0;
}

static int stmmac_ethtool_op_get_eee(struct net_device *dev,
				     struct ethtool_eee *edata)
{
	struct stmmac_priv *priv = netdev_priv(dev);

	if (!priv->dma_cap.eee)
		return -EOPNOTSUPP;

	edata->eee_enabled = priv->eee_enabled;
	edata->eee_active = priv->eee_active;
	edata->tx_lpi_timer = priv->tx_lpi_timer;
	edata->tx_lpi_enabled = priv->tx_lpi_enabled;

	return phylink_ethtool_get_eee(priv->phylink, edata);
}

static int stmmac_ethtool_op_set_eee(struct net_device *dev,
				     struct ethtool_eee *edata)
{
	struct stmmac_priv *priv = netdev_priv(dev);
	int ret;

	if (!priv->dma_cap.eee)
		return -EOPNOTSUPP;

	if (priv->tx_lpi_enabled != edata->tx_lpi_enabled)
		netdev_warn(priv->dev,
			    "Setting EEE tx-lpi is not supported\n");

	if (!edata->eee_enabled)
		stmmac_disable_eee_mode(priv);

	ret = phylink_ethtool_set_eee(priv->phylink, edata);
	if (ret)
		return ret;

	if (edata->eee_enabled &&
	    priv->tx_lpi_timer != edata->tx_lpi_timer) {
		priv->tx_lpi_timer = edata->tx_lpi_timer;
		stmmac_eee_init(priv);
	}

	return 0;
}

static u32 stmmac_usec2riwt(u32 usec, struct stmmac_priv *priv)
{
	unsigned long clk = clk_get_rate(priv->plat->stmmac_clk);

	if (!clk) {
		clk = priv->plat->clk_ref_rate;
		if (!clk)
			return 0;
	}

	return (usec * (clk / 1000000)) / 256;
}

static u32 stmmac_riwt2usec(u32 riwt, struct stmmac_priv *priv)
{
	unsigned long clk = clk_get_rate(priv->plat->stmmac_clk);

	if (!clk) {
		clk = priv->plat->clk_ref_rate;
		if (!clk)
			return 0;
	}

	return (riwt * 256) / (clk / 1000000);
}

static int stmmac_get_coalesce(struct net_device *dev,
			       struct ethtool_coalesce *ec)
{
	struct stmmac_priv *priv = netdev_priv(dev);

	ec->tx_coalesce_usecs = priv->tx_coal_timer;
	ec->tx_max_coalesced_frames = priv->tx_coal_frames;

	if (priv->use_riwt) {
		ec->rx_max_coalesced_frames = priv->rx_coal_frames;
		ec->rx_coalesce_usecs = stmmac_riwt2usec(priv->rx_riwt, priv);
	}

	return 0;
}

static int stmmac_set_coalesce(struct net_device *dev,
			       struct ethtool_coalesce *ec)
{
	struct stmmac_priv *priv = netdev_priv(dev);
	u32 rx_cnt = priv->plat->rx_queues_to_use;
	unsigned int rx_riwt;

	if (priv->use_riwt && (ec->rx_coalesce_usecs > 0)) {
		rx_riwt = stmmac_usec2riwt(ec->rx_coalesce_usecs, priv);

		if ((rx_riwt > MAX_DMA_RIWT) || (rx_riwt < MIN_DMA_RIWT))
			return -EINVAL;

		priv->rx_riwt = rx_riwt;
		stmmac_rx_watchdog(priv, priv->ioaddr, priv->rx_riwt, rx_cnt);
	}

	if ((ec->tx_coalesce_usecs == 0) &&
	    (ec->tx_max_coalesced_frames == 0))
		return -EINVAL;

	if ((ec->tx_coalesce_usecs > STMMAC_MAX_COAL_TX_TICK) ||
	    (ec->tx_max_coalesced_frames > STMMAC_TX_MAX_FRAMES))
		return -EINVAL;

	/* Only copy relevant parameters, ignore all others. */
	priv->tx_coal_frames = ec->tx_max_coalesced_frames;
	priv->tx_coal_timer = ec->tx_coalesce_usecs;
	priv->rx_coal_frames = ec->rx_max_coalesced_frames;
	return 0;
}

static int stmmac_get_rxnfc(struct net_device *dev,
			    struct ethtool_rxnfc *rxnfc, u32 *rule_locs)
{
	struct stmmac_priv *priv = netdev_priv(dev);

	switch (rxnfc->cmd) {
	case ETHTOOL_GRXRINGS:
		rxnfc->data = priv->plat->rx_queues_to_use;
		break;
	default:
		return -EOPNOTSUPP;
	}

	return 0;
}

static u32 stmmac_get_rxfh_key_size(struct net_device *dev)
{
	struct stmmac_priv *priv = netdev_priv(dev);

	return sizeof(priv->rss.key);
}

static u32 stmmac_get_rxfh_indir_size(struct net_device *dev)
{
	struct stmmac_priv *priv = netdev_priv(dev);

	return ARRAY_SIZE(priv->rss.table);
}

static int stmmac_get_rxfh(struct net_device *dev, u32 *indir, u8 *key,
			   u8 *hfunc)
{
	struct stmmac_priv *priv = netdev_priv(dev);
	int i;

	if (indir) {
		for (i = 0; i < ARRAY_SIZE(priv->rss.table); i++)
			indir[i] = priv->rss.table[i];
	}

	if (key)
		memcpy(key, priv->rss.key, sizeof(priv->rss.key));
	if (hfunc)
		*hfunc = ETH_RSS_HASH_TOP;

	return 0;
}

static int stmmac_set_rxfh(struct net_device *dev, const u32 *indir,
			   const u8 *key, const u8 hfunc)
{
	struct stmmac_priv *priv = netdev_priv(dev);
	int i;

	if ((hfunc != ETH_RSS_HASH_NO_CHANGE) && (hfunc != ETH_RSS_HASH_TOP))
		return -EOPNOTSUPP;

	if (indir) {
		for (i = 0; i < ARRAY_SIZE(priv->rss.table); i++)
			priv->rss.table[i] = indir[i];
	}

	if (key)
		memcpy(priv->rss.key, key, sizeof(priv->rss.key));

	return stmmac_rss_configure(priv, priv->hw, &priv->rss,
				    priv->plat->rx_queues_to_use);
}

static void stmmac_get_channels(struct net_device *dev,
				struct ethtool_channels *chan)
{
	struct stmmac_priv *priv = netdev_priv(dev);

	chan->rx_count = priv->plat->rx_queues_to_use;
	chan->tx_count = priv->plat->tx_queues_to_use;
	chan->max_rx = priv->dma_cap.number_rx_queues;
	chan->max_tx = priv->dma_cap.number_tx_queues;
}

static int stmmac_set_channels(struct net_device *dev,
			       struct ethtool_channels *chan)
{
	struct stmmac_priv *priv = netdev_priv(dev);

	if (chan->rx_count > priv->dma_cap.number_rx_queues ||
	    chan->tx_count > priv->dma_cap.number_tx_queues ||
	    !chan->rx_count || !chan->tx_count)
		return -EINVAL;

	return stmmac_reinit_queues(dev, chan->rx_count, chan->tx_count);
}

static int stmmac_get_ts_info(struct net_device *dev,
			      struct ethtool_ts_info *info)
{
	struct stmmac_priv *priv = netdev_priv(dev);

	if ((priv->dma_cap.time_stamp || priv->dma_cap.atime_stamp)) {

		info->so_timestamping = SOF_TIMESTAMPING_TX_SOFTWARE |
					SOF_TIMESTAMPING_TX_HARDWARE |
					SOF_TIMESTAMPING_RX_SOFTWARE |
					SOF_TIMESTAMPING_RX_HARDWARE |
					SOF_TIMESTAMPING_SOFTWARE |
					SOF_TIMESTAMPING_RAW_HARDWARE;

		if (priv->ptp_clock)
			info->phc_index = ptp_clock_index(priv->ptp_clock);

		info->tx_types = (1 << HWTSTAMP_TX_OFF) | (1 << HWTSTAMP_TX_ON);

		info->rx_filters = ((1 << HWTSTAMP_FILTER_NONE) |
				    (1 << HWTSTAMP_FILTER_PTP_V1_L4_EVENT) |
				    (1 << HWTSTAMP_FILTER_PTP_V1_L4_SYNC) |
				    (1 << HWTSTAMP_FILTER_PTP_V1_L4_DELAY_REQ) |
				    (1 << HWTSTAMP_FILTER_PTP_V2_L4_EVENT) |
				    (1 << HWTSTAMP_FILTER_PTP_V2_L4_SYNC) |
				    (1 << HWTSTAMP_FILTER_PTP_V2_L4_DELAY_REQ) |
				    (1 << HWTSTAMP_FILTER_PTP_V2_EVENT) |
				    (1 << HWTSTAMP_FILTER_PTP_V2_SYNC) |
				    (1 << HWTSTAMP_FILTER_PTP_V2_DELAY_REQ) |
				    (1 << HWTSTAMP_FILTER_ALL));
		return 0;
	} else
		return ethtool_op_get_ts_info(dev, info);
}

static int stmmac_get_tunable(struct net_device *dev,
			      const struct ethtool_tunable *tuna, void *data)
{
	struct stmmac_priv *priv = netdev_priv(dev);
	int ret = 0;

	switch (tuna->id) {
	case ETHTOOL_RX_COPYBREAK:
		*(u32 *)data = priv->rx_copybreak;
		break;
	default:
		ret = -EINVAL;
		break;
	}

	return ret;
}

static int stmmac_set_tunable(struct net_device *dev,
			      const struct ethtool_tunable *tuna,
			      const void *data)
{
	struct stmmac_priv *priv = netdev_priv(dev);
	int ret = 0;

	switch (tuna->id) {
	case ETHTOOL_RX_COPYBREAK:
		priv->rx_copybreak = *(u32 *)data;
		break;
	default:
		ret = -EINVAL;
		break;
	}

	return ret;
}

static const struct ethtool_ops stmmac_ethtool_ops = {
	.supported_coalesce_params = ETHTOOL_COALESCE_USECS |
				     ETHTOOL_COALESCE_MAX_FRAMES,
	.begin = stmmac_check_if_running,
	.get_drvinfo = stmmac_ethtool_getdrvinfo,
	.get_msglevel = stmmac_ethtool_getmsglevel,
	.set_msglevel = stmmac_ethtool_setmsglevel,
	.get_regs = stmmac_ethtool_gregs,
	.get_regs_len = stmmac_ethtool_get_regs_len,
	.get_link = ethtool_op_get_link,
	.nway_reset = stmmac_nway_reset,
	.get_ringparam = stmmac_get_ringparam,
	.set_ringparam = stmmac_set_ringparam,
	.get_pauseparam = stmmac_get_pauseparam,
	.set_pauseparam = stmmac_set_pauseparam,
	.self_test = stmmac_selftest_run,
	.get_ethtool_stats = stmmac_get_ethtool_stats,
	.get_strings = stmmac_get_strings,
	.get_wol = stmmac_get_wol,
	.set_wol = stmmac_set_wol,
	.get_eee = stmmac_ethtool_op_get_eee,
	.set_eee = stmmac_ethtool_op_set_eee,
	.get_sset_count	= stmmac_get_sset_count,
	.get_rxnfc = stmmac_get_rxnfc,
	.get_rxfh_key_size = stmmac_get_rxfh_key_size,
	.get_rxfh_indir_size = stmmac_get_rxfh_indir_size,
	.get_rxfh = stmmac_get_rxfh,
	.set_rxfh = stmmac_set_rxfh,
	.get_ts_info = stmmac_get_ts_info,
	.get_coalesce = stmmac_get_coalesce,
	.set_coalesce = stmmac_set_coalesce,
	.get_channels = stmmac_get_channels,
	.set_channels = stmmac_set_channels,
	.get_tunable = stmmac_get_tunable,
	.set_tunable = stmmac_set_tunable,
	.get_link_ksettings = stmmac_ethtool_get_link_ksettings,
	.set_link_ksettings = stmmac_ethtool_set_link_ksettings,
};

void stmmac_set_ethtool_ops(struct net_device *netdev)
{
	netdev->ethtool_ops = &stmmac_ethtool_ops;
}<|MERGE_RESOLUTION|>--- conflicted
+++ resolved
@@ -291,17 +291,9 @@
 		cmd->base.speed = priv->xstats.pcs_speed;
 
 		/* Get and convert ADV/LP_ADV from the HW AN registers */
-<<<<<<< HEAD
-		if (!priv->hw->mac->pcs_get_adv_lp)
-			return -EOPNOTSUPP;	/* should never happen indeed */
-
-		priv->hw->mac->pcs_get_adv_lp(priv->ioaddr, &adv);
-
-=======
 		if (stmmac_pcs_get_adv_lp(priv, priv->ioaddr, &adv))
 			return -EOPNOTSUPP;	/* should never happen indeed */
 
->>>>>>> 24b8d41d
 		/* Encoding of PSE bits is defined in 802.3z, 37.2.1.4 */
 
 		ethtool_convert_link_mode_to_legacy_u32(
@@ -385,19 +377,9 @@
 			ADVERTISED_10baseT_Half |
 			ADVERTISED_10baseT_Full);
 
-<<<<<<< HEAD
-		spin_lock(&priv->lock);
-
-		if (priv->hw->mac->pcs_ctrl_ane)
-			priv->hw->mac->pcs_ctrl_ane(priv->ioaddr, 1,
-						    priv->hw->ps, 0);
-
-		spin_unlock(&priv->lock);
-=======
 		mutex_lock(&priv->lock);
 		stmmac_pcs_ctrl_ane(priv, priv->ioaddr, 1, priv->hw->ps, 0);
 		mutex_unlock(&priv->lock);
->>>>>>> 24b8d41d
 
 		return 0;
 	}
@@ -463,25 +445,6 @@
 {
 	struct stmmac_priv *priv = netdev_priv(netdev);
 
-<<<<<<< HEAD
-	pause->rx_pause = 0;
-	pause->tx_pause = 0;
-
-	if (priv->hw->pcs && priv->hw->mac->pcs_get_adv_lp) {
-		struct rgmii_adv adv_lp;
-
-		pause->autoneg = 1;
-		priv->hw->mac->pcs_get_adv_lp(priv->ioaddr, &adv_lp);
-		if (!adv_lp.pause)
-			return;
-	} else {
-		if (!(priv->phydev->supported & SUPPORTED_Pause) ||
-		    !(priv->phydev->supported & SUPPORTED_Asym_Pause))
-			return;
-	}
-
-	pause->autoneg = priv->phydev->autoneg;
-=======
 	ring->rx_max_pending = DMA_MAX_RX_SIZE;
 	ring->tx_max_pending = DMA_MAX_TX_SIZE;
 	ring->rx_pending = priv->dma_rx_size;
@@ -503,7 +466,6 @@
 	return stmmac_reinit_ringparam(netdev, ring->rx_pending,
 				       ring->tx_pending);
 }
->>>>>>> 24b8d41d
 
 static void
 stmmac_get_pauseparam(struct net_device *netdev,
@@ -526,40 +488,6 @@
 		      struct ethtool_pauseparam *pause)
 {
 	struct stmmac_priv *priv = netdev_priv(netdev);
-<<<<<<< HEAD
-	struct phy_device *phy = priv->phydev;
-	int new_pause = FLOW_OFF;
-
-	if (priv->hw->pcs && priv->hw->mac->pcs_get_adv_lp) {
-		struct rgmii_adv adv_lp;
-
-		pause->autoneg = 1;
-		priv->hw->mac->pcs_get_adv_lp(priv->ioaddr, &adv_lp);
-		if (!adv_lp.pause)
-			return -EOPNOTSUPP;
-	} else {
-		if (!(phy->supported & SUPPORTED_Pause) ||
-		    !(phy->supported & SUPPORTED_Asym_Pause))
-			return -EOPNOTSUPP;
-	}
-
-	if (pause->rx_pause)
-		new_pause |= FLOW_RX;
-	if (pause->tx_pause)
-		new_pause |= FLOW_TX;
-
-	priv->flow_ctrl = new_pause;
-	phy->autoneg = pause->autoneg;
-
-	if (phy->autoneg) {
-		if (netif_running(netdev))
-			return phy_start_aneg(phy);
-	}
-
-	priv->hw->mac->flow_ctrl(priv->hw, phy->duplex, priv->flow_ctrl,
-				 priv->pause);
-	return 0;
-=======
 	struct rgmii_adv adv_lp;
 
 	if (priv->hw->pcs && !stmmac_pcs_get_adv_lp(priv, priv->ioaddr, &adv_lp)) {
@@ -570,7 +498,6 @@
 	} else {
 		return phylink_ethtool_set_pauseparam(priv->phylink, pause);
 	}
->>>>>>> 24b8d41d
 }
 
 static void stmmac_get_ethtool_stats(struct net_device *dev,
@@ -591,23 +518,12 @@
 	}
 
 	/* Update the DMA HW counters for dwmac10/100 */
-<<<<<<< HEAD
-	if (priv->hw->dma->dma_diagnostic_fr)
-		priv->hw->dma->dma_diagnostic_fr(&dev->stats,
-						 (void *) &priv->xstats,
-						 priv->ioaddr);
-	else {
-		/* If supported, for new GMAC chips expose the MMC counters */
-		if (priv->dma_cap.rmon) {
-			dwmac_mmc_read(priv->mmcaddr, &priv->mmc);
-=======
 	ret = stmmac_dma_diagnostic_fr(priv, &dev->stats, (void *) &priv->xstats,
 			priv->ioaddr);
 	if (ret) {
 		/* If supported, for new GMAC chips expose the MMC counters */
 		if (priv->dma_cap.rmon) {
 			stmmac_mmc_read(priv, priv->mmcaddr, &priv->mmc);
->>>>>>> 24b8d41d
 
 			for (i = 0; i < STMMAC_MMC_STATS_LEN; i++) {
 				char *p;
