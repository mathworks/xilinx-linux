--- conflicted
+++ resolved
@@ -11,10 +11,7 @@
 #ifndef	__STMMAC_PTP_H__
 #define	__STMMAC_PTP_H__
 
-<<<<<<< HEAD
-=======
 #define PTP_XGMAC_OFFSET	0xd00
->>>>>>> 24b8d41d
 #define	PTP_GMAC4_OFFSET	0xb00
 #define	PTP_GMAC3_X_OFFSET	0x700
 
@@ -52,10 +49,6 @@
 #define	PTP_TCR_TSEVNTENA	BIT(14)
 /* Enable Snapshot for Messages Relevant to Master */
 #define	PTP_TCR_TSMSTRENA	BIT(15)
-<<<<<<< HEAD
-/* Select PTP packets for Taking Snapshots */
-#define	PTP_TCR_SNAPTYPSEL_1	GENMASK(17, 16)
-=======
 /* Select PTP packets for Taking Snapshots
  * On gmac4 specifically:
  * Enable SYNC, Pdelay_Req, Pdelay_Resp when TSEVNTENA is enabled.
@@ -64,7 +57,6 @@
  * Pdelay_Resp_Follow_Up if TSEVNTENA is disabled
  */
 #define	PTP_TCR_SNAPTYPSEL_1	BIT(16)
->>>>>>> 24b8d41d
 /* Enable MAC address for PTP Frame Filtering */
 #define	PTP_TCR_TSENMACADDR	BIT(18)
 
