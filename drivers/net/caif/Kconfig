# SPDX-License-Identifier: GPL-2.0-only
#
# CAIF physical drivers
#

menuconfig CAIF_DRIVERS
	bool "CAIF transport drivers"
	depends on CAIF
	help
	  Enable this to see CAIF physical drivers.

if CAIF_DRIVERS

config CAIF_TTY
	tristate "CAIF TTY transport driver"
	depends on CAIF && TTY
	default n
	help
	  The CAIF TTY transport driver is a Line Discipline (ldisc)
	  identified as N_CAIF. When this ldisc is opened from user space
	  it will redirect the TTY's traffic into the CAIF stack.

config CAIF_HSI
	tristate "CAIF HSI transport driver"
	depends on CAIF
	default n
	help
	  The CAIF low level driver for CAIF over HSI.
	  Be aware that if you enable this then you also need to
	  enable a low-level HSI driver.

config CAIF_VIRTIO
	tristate "CAIF virtio transport driver"
	depends on CAIF && HAS_DMA
	select VHOST_RING
	select VIRTIO
	select GENERIC_ALLOCATOR
	default n
	help
	  The CAIF driver for CAIF over Virtio.

<<<<<<< HEAD
if CAIF_VIRTIO
source "drivers/vhost/Kconfig.vringh"
endif
=======
endif # CAIF_DRIVERS
>>>>>>> 24b8d41d
<|MERGE_RESOLUTION|>--- conflicted
+++ resolved
@@ -39,10 +39,4 @@
 	help
 	  The CAIF driver for CAIF over Virtio.
 
-<<<<<<< HEAD
-if CAIF_VIRTIO
-source "drivers/vhost/Kconfig.vringh"
-endif
-=======
-endif # CAIF_DRIVERS
->>>>>>> 24b8d41d
+endif # CAIF_DRIVERS