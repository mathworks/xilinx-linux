--- conflicted
+++ resolved
@@ -17,13 +17,10 @@
 #include <net/genetlink.h>
 #include <net/sock.h>
 #include <net/gro_cells.h>
-<<<<<<< HEAD
-=======
 #include <net/macsec.h>
 #include <linux/phy.h>
 #include <linux/byteorder/generic.h>
 #include <linux/if_arp.h>
->>>>>>> 24b8d41d
 
 #include <uapi/linux/if_macsec.h>
 
@@ -112,11 +109,7 @@
 	struct pcpu_secy_stats __percpu *stats;
 	struct list_head secys;
 	struct gro_cells gro_cells;
-<<<<<<< HEAD
-	unsigned int nest_level;
-=======
 	enum macsec_offload offload;
->>>>>>> 24b8d41d
 };
 
 /**
@@ -429,8 +422,6 @@
 
 #define MACSEC_NEEDED_HEADROOM (macsec_extra_len(true))
 #define MACSEC_NEEDED_TAILROOM MACSEC_STD_ICV_LEN
-<<<<<<< HEAD
-=======
 
 static void macsec_fill_iv_xpn(unsigned char *iv, ssci_t ssci, u64 pn,
 			       salt_t salt)
@@ -440,7 +431,6 @@
 	gcm_iv->ssci = ssci ^ salt.ssci;
 	gcm_iv->pn = cpu_to_be64(pn) ^ salt.pn;
 }
->>>>>>> 24b8d41d
 
 static void macsec_fill_iv(unsigned char *iv, sci_t sci, u32 pn)
 {
@@ -560,12 +550,8 @@
 
 static struct aead_request *macsec_alloc_req(struct crypto_aead *tfm,
 					     unsigned char **iv,
-<<<<<<< HEAD
-					     struct scatterlist **sg)
-=======
 					     struct scatterlist **sg,
 					     int num_frags)
->>>>>>> 24b8d41d
 {
 	size_t size, iv_offset, sg_offset;
 	struct aead_request *req;
@@ -577,11 +563,7 @@
 
 	size = ALIGN(size, __alignof__(struct scatterlist));
 	sg_offset = size;
-<<<<<<< HEAD
-	size += sizeof(struct scatterlist) * (MAX_SKB_FRAGS + 1);
-=======
 	size += sizeof(struct scatterlist) * num_frags;
->>>>>>> 24b8d41d
 
 	tmp = kmalloc(size, GFP_ATOMIC);
 	if (!tmp)
@@ -601,10 +583,7 @@
 {
 	int ret;
 	struct scatterlist *sg;
-<<<<<<< HEAD
-=======
 	struct sk_buff *trailer;
->>>>>>> 24b8d41d
 	unsigned char *iv;
 	struct ethhdr *eth;
 	struct macsec_eth_header *hh;
@@ -615,11 +594,7 @@
 	struct macsec_tx_sa *tx_sa;
 	struct macsec_dev *macsec = macsec_priv(dev);
 	bool sci_present;
-<<<<<<< HEAD
-	u32 pn;
-=======
 	pn_t pn;
->>>>>>> 24b8d41d
 
 	secy = &macsec->secy;
 	tx_sc = &secy->tx_sc;
@@ -657,11 +632,7 @@
 	unprotected_len = skb->len;
 	eth = eth_hdr(skb);
 	sci_present = send_sci(secy);
-<<<<<<< HEAD
-	hh = (struct macsec_eth_header *)skb_push(skb, macsec_extra_len(sci_present));
-=======
 	hh = skb_push(skb, macsec_extra_len(sci_present));
->>>>>>> 24b8d41d
 	memmove(hh, eth, 2 * ETH_ALEN);
 
 	pn = tx_sa_update_pn(tx_sa, secy);
@@ -670,11 +641,7 @@
 		kfree_skb(skb);
 		return ERR_PTR(-ENOLINK);
 	}
-<<<<<<< HEAD
-	macsec_fill_sectag(hh, secy, pn, sci_present);
-=======
 	macsec_fill_sectag(hh, secy, pn.lower, sci_present);
->>>>>>> 24b8d41d
 	macsec_set_shortlen(hh, unprotected_len - 2 * ETH_ALEN);
 
 	skb_put(skb, secy->icv_len);
@@ -691,9 +658,6 @@
 		return ERR_PTR(-EINVAL);
 	}
 
-<<<<<<< HEAD
-	req = macsec_alloc_req(tx_sa->key.tfm, &iv, &sg);
-=======
 	ret = skb_cow_data(skb, 0, &trailer);
 	if (unlikely(ret < 0)) {
 		macsec_txsa_put(tx_sa);
@@ -702,19 +666,12 @@
 	}
 
 	req = macsec_alloc_req(tx_sa->key.tfm, &iv, &sg, ret);
->>>>>>> 24b8d41d
 	if (!req) {
 		macsec_txsa_put(tx_sa);
 		kfree_skb(skb);
 		return ERR_PTR(-ENOMEM);
 	}
 
-<<<<<<< HEAD
-	macsec_fill_iv(iv, secy->sci, pn);
-
-	sg_init_table(sg, MAX_SKB_FRAGS + 1);
-	skb_to_sgvec(skb, sg, 0, skb->len);
-=======
 	if (secy->xpn)
 		macsec_fill_iv_xpn(iv, tx_sa->ssci, pn.full64, tx_sa->key.salt);
 	else
@@ -728,7 +685,6 @@
 		kfree_skb(skb);
 		return ERR_PTR(ret);
 	}
->>>>>>> 24b8d41d
 
 	if (tx_sc->encrypt) {
 		int len = skb->len - macsec_hdr_len(sci_present) -
@@ -878,11 +834,7 @@
 	struct macsec_dev *macsec = macsec_priv(dev);
 	struct macsec_rx_sa *rx_sa = macsec_skb_cb(skb)->rx_sa;
 	struct macsec_rx_sc *rx_sc = rx_sa->sc;
-<<<<<<< HEAD
-	int len, ret;
-=======
 	int len;
->>>>>>> 24b8d41d
 	u32 pn;
 
 	aead_request_free(macsec_skb_cb(skb)->req);
@@ -903,12 +855,7 @@
 	macsec_reset_skb(skb, macsec->secy.netdev);
 
 	len = skb->len;
-<<<<<<< HEAD
-	ret = gro_cells_receive(&macsec->gro_cells, skb);
-	if (ret == NET_RX_SUCCESS)
-=======
 	if (gro_cells_receive(&macsec->gro_cells, skb) == NET_RX_SUCCESS)
->>>>>>> 24b8d41d
 		count_rx(dev, len);
 
 	rcu_read_unlock_bh();
@@ -927,10 +874,7 @@
 {
 	int ret;
 	struct scatterlist *sg;
-<<<<<<< HEAD
-=======
 	struct sk_buff *trailer;
->>>>>>> 24b8d41d
 	unsigned char *iv;
 	struct aead_request *req;
 	struct macsec_eth_header *hdr;
@@ -942,16 +886,12 @@
 	if (!skb)
 		return ERR_PTR(-ENOMEM);
 
-<<<<<<< HEAD
-	req = macsec_alloc_req(rx_sa->key.tfm, &iv, &sg);
-=======
 	ret = skb_cow_data(skb, 0, &trailer);
 	if (unlikely(ret < 0)) {
 		kfree_skb(skb);
 		return ERR_PTR(ret);
 	}
 	req = macsec_alloc_req(rx_sa->key.tfm, &iv, &sg, ret);
->>>>>>> 24b8d41d
 	if (!req) {
 		kfree_skb(skb);
 		return ERR_PTR(-ENOMEM);
@@ -1192,7 +1132,6 @@
 
 	list_for_each_entry_rcu(macsec, &rxd->secys, secys) {
 		struct macsec_rx_sc *sc = find_rx_sc(&macsec->secy, sci);
-		sc = sc ? macsec_rxsc_get(sc) : NULL;
 
 		sc = sc ? macsec_rxsc_get(sc) : NULL;
 
@@ -1293,17 +1232,11 @@
 		macsec_rxsa_put(rx_sa);
 	macsec_rxsc_put(rx_sc);
 
-<<<<<<< HEAD
-	ret = gro_cells_receive(&macsec->gro_cells, skb);
-	if (ret == NET_RX_SUCCESS)
-		count_rx(dev, skb->len);
-=======
 	skb_orphan(skb);
 	len = skb->len;
 	ret = gro_cells_receive(&macsec->gro_cells, skb);
 	if (ret == NET_RX_SUCCESS)
 		count_rx(dev, len);
->>>>>>> 24b8d41d
 	else
 		macsec->secy.netdev->stats.rx_dropped++;
 
@@ -1374,12 +1307,8 @@
 	struct crypto_aead *tfm;
 	int ret;
 
-<<<<<<< HEAD
-	tfm = crypto_alloc_aead("gcm(aes)", 0, 0);
-=======
 	/* Pick a sync gcm(aes) cipher to ensure order is preserved. */
 	tfm = crypto_alloc_aead("gcm(aes)", 0, CRYPTO_ALG_ASYNC);
->>>>>>> 24b8d41d
 
 	if (IS_ERR(tfm))
 		return tfm;
@@ -1555,12 +1484,8 @@
 
 static int nla_put_sci(struct sk_buff *skb, int attrtype, sci_t value,
 		       int padattr)
-<<<<<<< HEAD
 {
 	return nla_put_u64_64bit(skb, attrtype, (__force u64)value, padattr);
-=======
-{
-	return nla_put_u64_64bit(skb, attrtype, (__force u64)value, padattr);
 }
 
 static ssci_t nla_get_ssci(const struct nlattr *nla)
@@ -1571,7 +1496,6 @@
 static int nla_put_ssci(struct sk_buff *skb, int attrtype, ssci_t value)
 {
 	return nla_put_u32(skb, attrtype, (__force u64)value);
->>>>>>> 24b8d41d
 }
 
 static struct macsec_tx_sa *get_txsa_from_nl(struct net *net,
@@ -1877,10 +1801,6 @@
 	if (tb_sa[MACSEC_SA_ATTR_ACTIVE])
 		rx_sa->active = !!nla_get_u8(tb_sa[MACSEC_SA_ATTR_ACTIVE]);
 
-<<<<<<< HEAD
-	nla_memcpy(rx_sa->key.id, tb_sa[MACSEC_SA_ATTR_KEYID], MACSEC_KEYID_LEN);
-=======
->>>>>>> 24b8d41d
 	rx_sa->sc = rx_sc;
 
 	/* If h/w offloading is available, propagate to the device */
@@ -2040,10 +1960,7 @@
 	unsigned char assoc_num;
 	int pn_len;
 	struct nlattr *tb_sa[MACSEC_SA_ATTR_MAX + 1];
-<<<<<<< HEAD
-=======
 	bool was_operational;
->>>>>>> 24b8d41d
 	int err;
 
 	if (!attrs[MACSEC_ATTR_IFINDEX])
@@ -2116,11 +2033,6 @@
 		rtnl_unlock();
 		return err;
 	}
-<<<<<<< HEAD
-
-	nla_memcpy(tx_sa->key.id, tb_sa[MACSEC_SA_ATTR_KEYID], MACSEC_KEYID_LEN);
-=======
->>>>>>> 24b8d41d
 
 	spin_lock_bh(&tx_sa->lock);
 	tx_sa->next_pn = nla_get_u64(tb_sa[MACSEC_SA_ATTR_PN]);
@@ -2876,49 +2788,6 @@
 			memcpy(&tmp, &stats->stats, sizeof(tmp));
 		} while (u64_stats_fetch_retry_irq(&stats->syncp, start));
 
-<<<<<<< HEAD
-		sum.InOctetsValidated += tmp.InOctetsValidated;
-		sum.InOctetsDecrypted += tmp.InOctetsDecrypted;
-		sum.InPktsUnchecked   += tmp.InPktsUnchecked;
-		sum.InPktsDelayed     += tmp.InPktsDelayed;
-		sum.InPktsOK          += tmp.InPktsOK;
-		sum.InPktsInvalid     += tmp.InPktsInvalid;
-		sum.InPktsLate        += tmp.InPktsLate;
-		sum.InPktsNotValid    += tmp.InPktsNotValid;
-		sum.InPktsNotUsingSA  += tmp.InPktsNotUsingSA;
-		sum.InPktsUnusedSA    += tmp.InPktsUnusedSA;
-	}
-
-	if (nla_put_u64_64bit(skb, MACSEC_RXSC_STATS_ATTR_IN_OCTETS_VALIDATED,
-			      sum.InOctetsValidated,
-			      MACSEC_RXSC_STATS_ATTR_PAD) ||
-	    nla_put_u64_64bit(skb, MACSEC_RXSC_STATS_ATTR_IN_OCTETS_DECRYPTED,
-			      sum.InOctetsDecrypted,
-			      MACSEC_RXSC_STATS_ATTR_PAD) ||
-	    nla_put_u64_64bit(skb, MACSEC_RXSC_STATS_ATTR_IN_PKTS_UNCHECKED,
-			      sum.InPktsUnchecked,
-			      MACSEC_RXSC_STATS_ATTR_PAD) ||
-	    nla_put_u64_64bit(skb, MACSEC_RXSC_STATS_ATTR_IN_PKTS_DELAYED,
-			      sum.InPktsDelayed,
-			      MACSEC_RXSC_STATS_ATTR_PAD) ||
-	    nla_put_u64_64bit(skb, MACSEC_RXSC_STATS_ATTR_IN_PKTS_OK,
-			      sum.InPktsOK,
-			      MACSEC_RXSC_STATS_ATTR_PAD) ||
-	    nla_put_u64_64bit(skb, MACSEC_RXSC_STATS_ATTR_IN_PKTS_INVALID,
-			      sum.InPktsInvalid,
-			      MACSEC_RXSC_STATS_ATTR_PAD) ||
-	    nla_put_u64_64bit(skb, MACSEC_RXSC_STATS_ATTR_IN_PKTS_LATE,
-			      sum.InPktsLate,
-			      MACSEC_RXSC_STATS_ATTR_PAD) ||
-	    nla_put_u64_64bit(skb, MACSEC_RXSC_STATS_ATTR_IN_PKTS_NOT_VALID,
-			      sum.InPktsNotValid,
-			      MACSEC_RXSC_STATS_ATTR_PAD) ||
-	    nla_put_u64_64bit(skb, MACSEC_RXSC_STATS_ATTR_IN_PKTS_NOT_USING_SA,
-			      sum.InPktsNotUsingSA,
-			      MACSEC_RXSC_STATS_ATTR_PAD) ||
-	    nla_put_u64_64bit(skb, MACSEC_RXSC_STATS_ATTR_IN_PKTS_UNUSED_SA,
-			      sum.InPktsUnusedSA,
-=======
 		sum->InOctetsValidated += tmp.InOctetsValidated;
 		sum->InOctetsDecrypted += tmp.InOctetsDecrypted;
 		sum->InPktsUnchecked   += tmp.InPktsUnchecked;
@@ -2963,7 +2832,6 @@
 			      MACSEC_RXSC_STATS_ATTR_PAD) ||
 	    nla_put_u64_64bit(skb, MACSEC_RXSC_STATS_ATTR_IN_PKTS_UNUSED_SA,
 			      sum->InPktsUnusedSA,
->>>>>>> 24b8d41d
 			      MACSEC_RXSC_STATS_ATTR_PAD))
 		return -EMSGSIZE;
 
@@ -3008,19 +2876,6 @@
 	}
 }
 
-<<<<<<< HEAD
-	if (nla_put_u64_64bit(skb, MACSEC_TXSC_STATS_ATTR_OUT_PKTS_PROTECTED,
-			      sum.OutPktsProtected,
-			      MACSEC_TXSC_STATS_ATTR_PAD) ||
-	    nla_put_u64_64bit(skb, MACSEC_TXSC_STATS_ATTR_OUT_PKTS_ENCRYPTED,
-			      sum.OutPktsEncrypted,
-			      MACSEC_TXSC_STATS_ATTR_PAD) ||
-	    nla_put_u64_64bit(skb, MACSEC_TXSC_STATS_ATTR_OUT_OCTETS_PROTECTED,
-			      sum.OutOctetsProtected,
-			      MACSEC_TXSC_STATS_ATTR_PAD) ||
-	    nla_put_u64_64bit(skb, MACSEC_TXSC_STATS_ATTR_OUT_OCTETS_ENCRYPTED,
-			      sum.OutOctetsEncrypted,
-=======
 static int copy_tx_sc_stats(struct sk_buff *skb, struct macsec_tx_sc_stats *sum)
 {
 	if (nla_put_u64_64bit(skb, MACSEC_TXSC_STATS_ATTR_OUT_PKTS_PROTECTED,
@@ -3034,7 +2889,6 @@
 			      MACSEC_TXSC_STATS_ATTR_PAD) ||
 	    nla_put_u64_64bit(skb, MACSEC_TXSC_STATS_ATTR_OUT_OCTETS_ENCRYPTED,
 			      sum->OutOctetsEncrypted,
->>>>>>> 24b8d41d
 			      MACSEC_TXSC_STATS_ATTR_PAD))
 		return -EMSGSIZE;
 
@@ -3071,41 +2925,6 @@
 			memcpy(&tmp, &stats->stats, sizeof(tmp));
 		} while (u64_stats_fetch_retry_irq(&stats->syncp, start));
 
-<<<<<<< HEAD
-		sum.OutPktsUntagged  += tmp.OutPktsUntagged;
-		sum.InPktsUntagged   += tmp.InPktsUntagged;
-		sum.OutPktsTooLong   += tmp.OutPktsTooLong;
-		sum.InPktsNoTag      += tmp.InPktsNoTag;
-		sum.InPktsBadTag     += tmp.InPktsBadTag;
-		sum.InPktsUnknownSCI += tmp.InPktsUnknownSCI;
-		sum.InPktsNoSCI      += tmp.InPktsNoSCI;
-		sum.InPktsOverrun    += tmp.InPktsOverrun;
-	}
-
-	if (nla_put_u64_64bit(skb, MACSEC_SECY_STATS_ATTR_OUT_PKTS_UNTAGGED,
-			      sum.OutPktsUntagged,
-			      MACSEC_SECY_STATS_ATTR_PAD) ||
-	    nla_put_u64_64bit(skb, MACSEC_SECY_STATS_ATTR_IN_PKTS_UNTAGGED,
-			      sum.InPktsUntagged,
-			      MACSEC_SECY_STATS_ATTR_PAD) ||
-	    nla_put_u64_64bit(skb, MACSEC_SECY_STATS_ATTR_OUT_PKTS_TOO_LONG,
-			      sum.OutPktsTooLong,
-			      MACSEC_SECY_STATS_ATTR_PAD) ||
-	    nla_put_u64_64bit(skb, MACSEC_SECY_STATS_ATTR_IN_PKTS_NO_TAG,
-			      sum.InPktsNoTag,
-			      MACSEC_SECY_STATS_ATTR_PAD) ||
-	    nla_put_u64_64bit(skb, MACSEC_SECY_STATS_ATTR_IN_PKTS_BAD_TAG,
-			      sum.InPktsBadTag,
-			      MACSEC_SECY_STATS_ATTR_PAD) ||
-	    nla_put_u64_64bit(skb, MACSEC_SECY_STATS_ATTR_IN_PKTS_UNKNOWN_SCI,
-			      sum.InPktsUnknownSCI,
-			      MACSEC_SECY_STATS_ATTR_PAD) ||
-	    nla_put_u64_64bit(skb, MACSEC_SECY_STATS_ATTR_IN_PKTS_NO_SCI,
-			      sum.InPktsNoSCI,
-			      MACSEC_SECY_STATS_ATTR_PAD) ||
-	    nla_put_u64_64bit(skb, MACSEC_SECY_STATS_ATTR_IN_PKTS_OVERRUN,
-			      sum.InPktsOverrun,
-=======
 		sum->OutPktsUntagged  += tmp.OutPktsUntagged;
 		sum->InPktsUntagged   += tmp.InPktsUntagged;
 		sum->OutPktsTooLong   += tmp.OutPktsTooLong;
@@ -3142,7 +2961,6 @@
 			      MACSEC_SECY_STATS_ATTR_PAD) ||
 	    nla_put_u64_64bit(skb, MACSEC_SECY_STATS_ATTR_IN_PKTS_OVERRUN,
 			      sum->InPktsOverrun,
->>>>>>> 24b8d41d
 			      MACSEC_SECY_STATS_ATTR_PAD))
 		return -EMSGSIZE;
 
@@ -3159,13 +2977,6 @@
 	if (!secy_nest)
 		return 1;
 
-<<<<<<< HEAD
-	if (nla_put_sci(skb, MACSEC_SECY_ATTR_SCI, secy->sci,
-			MACSEC_SECY_ATTR_PAD) ||
-	    nla_put_u64_64bit(skb, MACSEC_SECY_ATTR_CIPHER_SUITE,
-			      MACSEC_DEFAULT_CIPHER_ID,
-			      MACSEC_SECY_ATTR_PAD) ||
-=======
 	switch (secy->key_len) {
 	case MACSEC_GCM_AES_128_SAK_LEN:
 		csid = secy->xpn ? MACSEC_CIPHER_ID_GCM_AES_XPN_128 : MACSEC_DEFAULT_CIPHER_ID;
@@ -3181,7 +2992,6 @@
 			MACSEC_SECY_ATTR_PAD) ||
 	    nla_put_u64_64bit(skb, MACSEC_SECY_ATTR_CIPHER_SUITE,
 			      csid, MACSEC_SECY_ATTR_PAD) ||
->>>>>>> 24b8d41d
 	    nla_put_u8(skb, MACSEC_SECY_ATTR_ICV_LEN, secy->icv_len) ||
 	    nla_put_u8(skb, MACSEC_SECY_ATTR_OPER, secy->operational) ||
 	    nla_put_u8(skb, MACSEC_SECY_ATTR_PROTECT, secy->protect_frames) ||
@@ -3607,9 +3417,6 @@
 
 #define SW_MACSEC_FEATURES \
 	(NETIF_F_SG | NETIF_F_HIGHDMA | NETIF_F_FRAGLIST)
-<<<<<<< HEAD
-static struct lock_class_key macsec_netdev_addr_lock_key;
-=======
 
 /* If h/w offloading is enabled, use real device features save for
  *   VLAN_FEATURES - they require additional ops
@@ -3617,7 +3424,6 @@
  */
 #define REAL_DEV_FEATURES(dev) \
 	((dev)->features & ~(NETIF_F_VLAN_FEATURES | NETIF_F_HW_MACSEC))
->>>>>>> 24b8d41d
 
 static int macsec_dev_init(struct net_device *dev)
 {
@@ -3635,17 +3441,12 @@
 		return err;
 	}
 
-<<<<<<< HEAD
-	dev->features = real_dev->features & MACSEC_FEATURES;
-	dev->features |= NETIF_F_LLTX | NETIF_F_GSO_SOFTWARE;
-=======
 	if (macsec_is_offloaded(macsec)) {
 		dev->features = REAL_DEV_FEATURES(real_dev);
 	} else {
 		dev->features = real_dev->features & SW_MACSEC_FEATURES;
 		dev->features |= NETIF_F_LLTX | NETIF_F_GSO_SOFTWARE;
 	}
->>>>>>> 24b8d41d
 
 	dev->needed_headroom = real_dev->needed_headroom +
 			       MACSEC_NEEDED_HEADROOM;
@@ -3674,14 +3475,10 @@
 	struct macsec_dev *macsec = macsec_priv(dev);
 	struct net_device *real_dev = macsec->real_dev;
 
-<<<<<<< HEAD
-	features &= (real_dev->features & MACSEC_FEATURES) |
-=======
 	if (macsec_is_offloaded(macsec))
 		return REAL_DEV_FEATURES(real_dev);
 
 	features &= (real_dev->features & SW_MACSEC_FEATURES) |
->>>>>>> 24b8d41d
 		    NETIF_F_GSO_SOFTWARE | NETIF_F_SOFT_FEATURES;
 	features |= NETIF_F_LLTX;
 
@@ -3863,13 +3660,6 @@
 {
 	return macsec_priv(dev)->real_dev->ifindex;
 }
-
-
-static int macsec_get_nest_level(struct net_device *dev)
-{
-	return macsec_priv(dev)->nest_level;
-}
-
 
 static const struct net_device_ops macsec_netdev_ops = {
 	.ndo_init		= macsec_dev_init,
@@ -3884,7 +3674,6 @@
 	.ndo_start_xmit		= macsec_start_xmit,
 	.ndo_get_stats64	= macsec_get_stats64,
 	.ndo_get_iflink		= macsec_get_iflink,
-	.ndo_get_lock_subclass  = macsec_get_nest_level,
 };
 
 static const struct device_type macsec_type = {
@@ -3919,18 +3708,12 @@
 static void macsec_setup(struct net_device *dev)
 {
 	ether_setup(dev);
-<<<<<<< HEAD
-	dev->priv_flags |= IFF_NO_QUEUE;
-	dev->netdev_ops = &macsec_netdev_ops;
-	dev->destructor = macsec_free_netdev;
-=======
 	dev->min_mtu = 0;
 	dev->max_mtu = ETH_MAX_MTU;
 	dev->priv_flags |= IFF_NO_QUEUE;
 	dev->netdev_ops = &macsec_netdev_ops;
 	dev->needs_free_netdev = true;
 	dev->priv_destructor = macsec_free_netdev;
->>>>>>> 24b8d41d
 	SET_NETDEV_DEVTYPE(dev, &macsec_type);
 
 	eth_zero_addr(dev->broadcast);
@@ -4100,8 +3883,6 @@
 	struct net_device *real_dev = macsec->real_dev;
 	struct macsec_rxh_data *rxd = macsec_data_rtnl(real_dev);
 
-<<<<<<< HEAD
-=======
 	/* If h/w offloading is available, propagate to the device */
 	if (macsec_is_offloaded(macsec)) {
 		const struct macsec_ops *ops;
@@ -4114,7 +3895,6 @@
 		}
 	}
 
->>>>>>> 24b8d41d
 	macsec_common_dellink(dev, head);
 
 	if (list_empty(&rxd->secys)) {
@@ -4253,23 +4033,11 @@
 	if (err < 0)
 		return err;
 
-<<<<<<< HEAD
-	dev_hold(real_dev);
-
-	macsec->nest_level = dev_get_nest_level(real_dev) + 1;
-	netdev_lockdep_set_classes(dev);
-	lockdep_set_class_and_subclass(&dev->addr_list_lock,
-				       &macsec_netdev_addr_lock_key,
-				       macsec_get_nest_level(dev));
-
-	err = netdev_upper_dev_link(real_dev, dev);
-=======
 	netdev_lockdep_set_classes(dev);
 	lockdep_set_class(&dev->addr_list_lock,
 			  &macsec_netdev_addr_lock_key);
 
 	err = netdev_upper_dev_link(real_dev, dev, extack);
->>>>>>> 24b8d41d
 	if (err < 0)
 		goto unregister;
 
@@ -4291,15 +4059,12 @@
 	err = macsec_add_dev(dev, sci, icv_len);
 	if (err)
 		goto unlink;
-<<<<<<< HEAD
-=======
 
 	if (data) {
 		err = macsec_changelink_common(dev, data);
 		if (err)
 			goto del_dev;
 	}
->>>>>>> 24b8d41d
 
 	/* If h/w offloading is available, propagate to the device */
 	if (macsec_is_offloaded(macsec)) {
@@ -4322,11 +4087,8 @@
 	netif_stacked_transfer_operstate(real_dev, dev);
 	linkwatch_fire_event(dev);
 
-<<<<<<< HEAD
-=======
 	macsec_generation++;
 
->>>>>>> 24b8d41d
 	return 0;
 
 del_dev:
@@ -4421,21 +4183,6 @@
 
 static size_t macsec_get_size(const struct net_device *dev)
 {
-<<<<<<< HEAD
-	return 0 +
-		nla_total_size_64bit(8) + /* SCI */
-		nla_total_size(1) + /* ICV_LEN */
-		nla_total_size_64bit(8) + /* CIPHER_SUITE */
-		nla_total_size(4) + /* WINDOW */
-		nla_total_size(1) + /* ENCODING_SA */
-		nla_total_size(1) + /* ENCRYPT */
-		nla_total_size(1) + /* PROTECT */
-		nla_total_size(1) + /* INC_SCI */
-		nla_total_size(1) + /* ES */
-		nla_total_size(1) + /* SCB */
-		nla_total_size(1) + /* REPLAY_PROTECT */
-		nla_total_size(1) + /* VALIDATION */
-=======
 	return  nla_total_size_64bit(8) + /* IFLA_MACSEC_SCI */
 		nla_total_size(1) + /* IFLA_MACSEC_ICV_LEN */
 		nla_total_size_64bit(8) + /* IFLA_MACSEC_CIPHER_SUITE */
@@ -4448,7 +4195,6 @@
 		nla_total_size(1) + /* IFLA_MACSEC_SCB */
 		nla_total_size(1) + /* IFLA_MACSEC_REPLAY_PROTECT */
 		nla_total_size(1) + /* IFLA_MACSEC_VALIDATION */
->>>>>>> 24b8d41d
 		0;
 }
 
@@ -4459,8 +4205,6 @@
 	struct macsec_tx_sc *tx_sc = &secy->tx_sc;
 	u64 csid;
 
-<<<<<<< HEAD
-=======
 	switch (secy->key_len) {
 	case MACSEC_GCM_AES_128_SAK_LEN:
 		csid = secy->xpn ? MACSEC_CIPHER_ID_GCM_AES_XPN_128 : MACSEC_DEFAULT_CIPHER_ID;
@@ -4472,16 +4216,11 @@
 		goto nla_put_failure;
 	}
 
->>>>>>> 24b8d41d
 	if (nla_put_sci(skb, IFLA_MACSEC_SCI, secy->sci,
 			IFLA_MACSEC_PAD) ||
 	    nla_put_u8(skb, IFLA_MACSEC_ICV_LEN, secy->icv_len) ||
 	    nla_put_u64_64bit(skb, IFLA_MACSEC_CIPHER_SUITE,
-<<<<<<< HEAD
-			      MACSEC_DEFAULT_CIPHER_ID, IFLA_MACSEC_PAD) ||
-=======
 			      csid, IFLA_MACSEC_PAD) ||
->>>>>>> 24b8d41d
 	    nla_put_u8(skb, IFLA_MACSEC_ENCODING_SA, tx_sc->encoding_sa) ||
 	    nla_put_u8(skb, IFLA_MACSEC_ENCRYPT, tx_sc->encrypt) ||
 	    nla_put_u8(skb, IFLA_MACSEC_PROTECT, secy->protect_frames) ||
