--- conflicted
+++ resolved
@@ -1,11 +1,3 @@
-<<<<<<< HEAD
-obj-$(CONFIG_NET_DSA_MV88E6060) += mv88e6060.o
-obj-$(CONFIG_NET_DSA_BCM_SF2)	+= bcm_sf2.o
-obj-$(CONFIG_NET_DSA_QCA8K)	+= qca8k.o
-
-obj-y				+= b53/
-obj-y				+= mv88e6xxx/
-=======
 # SPDX-License-Identifier: GPL-2.0
 obj-$(CONFIG_NET_DSA_BCM_SF2)	+= bcm-sf2.o
 bcm-sf2-objs			:= bcm_sf2.o bcm_sf2_cfp.o
@@ -30,5 +22,4 @@
 obj-y				+= mv88e6xxx/
 obj-y				+= ocelot/
 obj-y				+= qca/
-obj-y				+= sja1105/
->>>>>>> 24b8d41d
+obj-y				+= sja1105/