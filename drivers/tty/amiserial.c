// SPDX-License-Identifier: GPL-2.0
/*
 * Serial driver for the amiga builtin port.
 *
 * This code was created by taking serial.c version 4.30 from kernel
 * release 2.3.22, replacing all hardware related stuff with the
 * corresponding amiga hardware actions, and removing all irrelevant
 * code. As a consequence, it uses many of the constants and names
 * associated with the registers and bits of 16550 compatible UARTS -
 * but only to keep track of status, etc in the state variables. It
 * was done this was to make it easier to keep the code in line with
 * (non hardware specific) changes to serial.c.
 *
 * The port is registered with the tty driver as minor device 64, and
 * therefore other ports should should only use 65 upwards.
 *
 * Richard Lucock 28/12/99
 *
 *  Copyright (C) 1991, 1992  Linus Torvalds
 *  Copyright (C) 1992, 1993, 1994, 1995, 1996, 1997, 
 * 		1998, 1999  Theodore Ts'o
 *
 */

#include <linux/delay.h>

/* Set of debugging defines */

#undef SERIAL_DEBUG_INTR
#undef SERIAL_DEBUG_OPEN
#undef SERIAL_DEBUG_FLOW
#undef SERIAL_DEBUG_RS_WAIT_UNTIL_SENT

/* Sanity checks */

#if defined(MODULE) && defined(SERIAL_DEBUG_MCOUNT)
#define DBG_CNT(s) printk("(%s): [%x] refc=%d, serc=%d, ttyc=%d -> %s\n", \
 tty->name, (info->tport.flags), serial_driver->refcount,info->count,tty->count,s)
#else
#define DBG_CNT(s)
#endif

/*
 * End of serial driver configuration section.
 */

#include <linux/module.h>

#include <linux/types.h>
#include <linux/serial.h>
#include <linux/serial_reg.h>
static char *serial_version = "4.30";

#include <linux/errno.h>
#include <linux/signal.h>
#include <linux/sched.h>
#include <linux/kernel.h>
#include <linux/timer.h>
#include <linux/interrupt.h>
#include <linux/tty.h>
#include <linux/tty_flip.h>
#include <linux/circ_buf.h>
#include <linux/console.h>
#include <linux/major.h>
#include <linux/string.h>
#include <linux/fcntl.h>
#include <linux/ptrace.h>
#include <linux/ioport.h>
#include <linux/mm.h>
#include <linux/seq_file.h>
#include <linux/slab.h>
#include <linux/init.h>
#include <linux/bitops.h>
#include <linux/platform_device.h>

#include <asm/setup.h>


#include <asm/irq.h>

#include <asm/amigahw.h>
#include <asm/amigaints.h>

struct serial_state {
	struct tty_port		tport;
	struct circ_buf		xmit;
	struct async_icount	icount;

	unsigned long		port;
	int			baud_base;
	int			xmit_fifo_size;
	int			custom_divisor;
	int			read_status_mask;
	int			ignore_status_mask;
	int			timeout;
	int			quot;
	int			IER; 	/* Interrupt Enable Register */
	int			MCR; 	/* Modem control register */
	int			x_char;	/* xon/xoff character */
};

#define custom amiga_custom
static char *serial_name = "Amiga-builtin serial driver";

static struct tty_driver *serial_driver;

/* number of characters left in xmit buffer before we ask for more */
#define WAKEUP_CHARS 256

static unsigned char current_ctl_bits;

static void change_speed(struct tty_struct *tty, struct serial_state *info,
		struct ktermios *old);
static void rs_wait_until_sent(struct tty_struct *tty, int timeout);


static struct serial_state rs_table[1];

#define NR_PORTS ARRAY_SIZE(rs_table)

#include <linux/uaccess.h>

#define serial_isroot()	(capable(CAP_SYS_ADMIN))

/* some serial hardware definitions */
#define SDR_OVRUN   (1<<15)
#define SDR_RBF     (1<<14)
#define SDR_TBE     (1<<13)
#define SDR_TSRE    (1<<12)

#define SERPER_PARENB    (1<<15)

#define AC_SETCLR   (1<<15)
#define AC_UARTBRK  (1<<11)

#define SER_DTR     (1<<7)
#define SER_RTS     (1<<6)
#define SER_DCD     (1<<5)
#define SER_CTS     (1<<4)
#define SER_DSR     (1<<3)

static __inline__ void rtsdtr_ctrl(int bits)
{
    ciab.pra = ((bits & (SER_RTS | SER_DTR)) ^ (SER_RTS | SER_DTR)) | (ciab.pra & ~(SER_RTS | SER_DTR));
}

/*
 * ------------------------------------------------------------
 * rs_stop() and rs_start()
 *
 * This routines are called before setting or resetting tty->stopped.
 * They enable or disable transmitter interrupts, as necessary.
 * ------------------------------------------------------------
 */
static void rs_stop(struct tty_struct *tty)
{
	struct serial_state *info = tty->driver_data;
	unsigned long flags;

	local_irq_save(flags);
	if (info->IER & UART_IER_THRI) {
		info->IER &= ~UART_IER_THRI;
		/* disable Tx interrupt and remove any pending interrupts */
		custom.intena = IF_TBE;
		mb();
		custom.intreq = IF_TBE;
		mb();
	}
	local_irq_restore(flags);
}

static void rs_start(struct tty_struct *tty)
{
	struct serial_state *info = tty->driver_data;
	unsigned long flags;

	local_irq_save(flags);
	if (info->xmit.head != info->xmit.tail
	    && info->xmit.buf
	    && !(info->IER & UART_IER_THRI)) {
		info->IER |= UART_IER_THRI;
		custom.intena = IF_SETCLR | IF_TBE;
		mb();
		/* set a pending Tx Interrupt, transmitter should restart now */
		custom.intreq = IF_SETCLR | IF_TBE;
		mb();
	}
	local_irq_restore(flags);
}

/*
 * ----------------------------------------------------------------------
 *
 * Here starts the interrupt handling routines.  All of the following
 * subroutines are declared as inline and are folded into
 * rs_interrupt().  They were separated out for readability's sake.
 *
 * Note: rs_interrupt() is a "fast" interrupt, which means that it
 * runs with interrupts turned off.  People who may want to modify
 * rs_interrupt() should try to keep the interrupt handler as fast as
 * possible.  After you are done making modifications, it is not a bad
 * idea to do:
 * 
 * gcc -S -DKERNEL -Wall -Wstrict-prototypes -O6 -fomit-frame-pointer serial.c
 *
 * and look at the resulting assemble code in serial.s.
 *
 * 				- Ted Ts'o (tytso@mit.edu), 7-Mar-93
 * -----------------------------------------------------------------------
 */

static void receive_chars(struct serial_state *info)
{
        int status;
	int serdatr;
	unsigned char ch, flag;
	struct	async_icount *icount;
	int oe = 0;

	icount = &info->icount;

	status = UART_LSR_DR; /* We obviously have a character! */
	serdatr = custom.serdatr;
	mb();
	custom.intreq = IF_RBF;
	mb();

	if((serdatr & 0x1ff) == 0)
	    status |= UART_LSR_BI;
	if(serdatr & SDR_OVRUN)
	    status |= UART_LSR_OE;

	ch = serdatr & 0xff;
	icount->rx++;

#ifdef SERIAL_DEBUG_INTR
	printk("DR%02x:%02x...", ch, status);
#endif
	flag = TTY_NORMAL;

	/*
	 * We don't handle parity or frame errors - but I have left
	 * the code in, since I'm not sure that the errors can't be
	 * detected.
	 */

	if (status & (UART_LSR_BI | UART_LSR_PE |
		      UART_LSR_FE | UART_LSR_OE)) {
	  /*
	   * For statistics only
	   */
	  if (status & UART_LSR_BI) {
	    status &= ~(UART_LSR_FE | UART_LSR_PE);
	    icount->brk++;
	  } else if (status & UART_LSR_PE)
	    icount->parity++;
	  else if (status & UART_LSR_FE)
	    icount->frame++;
	  if (status & UART_LSR_OE)
	    icount->overrun++;

	  /*
	   * Now check to see if character should be
	   * ignored, and mask off conditions which
	   * should be ignored.
	   */
	  if (status & info->ignore_status_mask)
	    goto out;

	  status &= info->read_status_mask;

	  if (status & (UART_LSR_BI)) {
#ifdef SERIAL_DEBUG_INTR
	    printk("handling break....");
#endif
	    flag = TTY_BREAK;
	    if (info->tport.flags & ASYNC_SAK)
	      do_SAK(info->tport.tty);
	  } else if (status & UART_LSR_PE)
	    flag = TTY_PARITY;
	  else if (status & UART_LSR_FE)
	    flag = TTY_FRAME;
	  if (status & UART_LSR_OE) {
	    /*
	     * Overrun is special, since it's
	     * reported immediately, and doesn't
	     * affect the current character
	     */
	     oe = 1;
	  }
	}
	tty_insert_flip_char(&info->tport, ch, flag);
	if (oe == 1)
		tty_insert_flip_char(&info->tport, 0, TTY_OVERRUN);
	tty_flip_buffer_push(&info->tport);
out:
	return;
}

static void transmit_chars(struct serial_state *info)
{
	custom.intreq = IF_TBE;
	mb();
	if (info->x_char) {
	        custom.serdat = info->x_char | 0x100;
		mb();
		info->icount.tx++;
		info->x_char = 0;
		return;
	}
	if (info->xmit.head == info->xmit.tail
	    || info->tport.tty->stopped
	    || info->tport.tty->hw_stopped) {
		info->IER &= ~UART_IER_THRI;
	        custom.intena = IF_TBE;
		mb();
		return;
	}

	custom.serdat = info->xmit.buf[info->xmit.tail++] | 0x100;
	mb();
	info->xmit.tail = info->xmit.tail & (SERIAL_XMIT_SIZE-1);
	info->icount.tx++;

	if (CIRC_CNT(info->xmit.head,
		     info->xmit.tail,
		     SERIAL_XMIT_SIZE) < WAKEUP_CHARS)
		tty_wakeup(info->tport.tty);

#ifdef SERIAL_DEBUG_INTR
	printk("THRE...");
#endif
	if (info->xmit.head == info->xmit.tail) {
	        custom.intena = IF_TBE;
		mb();
		info->IER &= ~UART_IER_THRI;
	}
}

static void check_modem_status(struct serial_state *info)
{
	struct tty_port *port = &info->tport;
	unsigned char status = ciab.pra & (SER_DCD | SER_CTS | SER_DSR);
	unsigned char dstatus;
	struct	async_icount *icount;

	/* Determine bits that have changed */
	dstatus = status ^ current_ctl_bits;
	current_ctl_bits = status;

	if (dstatus) {
		icount = &info->icount;
		/* update input line counters */
		if (dstatus & SER_DSR)
			icount->dsr++;
		if (dstatus & SER_DCD) {
			icount->dcd++;
		}
		if (dstatus & SER_CTS)
			icount->cts++;
		wake_up_interruptible(&port->delta_msr_wait);
	}

	if (tty_port_check_carrier(port) && (dstatus & SER_DCD)) {
#if (defined(SERIAL_DEBUG_OPEN) || defined(SERIAL_DEBUG_INTR))
		printk("ttyS%d CD now %s...", info->line,
		       (!(status & SER_DCD)) ? "on" : "off");
#endif
		if (!(status & SER_DCD))
			wake_up_interruptible(&port->open_wait);
		else {
#ifdef SERIAL_DEBUG_OPEN
			printk("doing serial hangup...");
#endif
			if (port->tty)
				tty_hangup(port->tty);
		}
	}
	if (tty_port_cts_enabled(port)) {
		if (port->tty->hw_stopped) {
			if (!(status & SER_CTS)) {
#if (defined(SERIAL_DEBUG_INTR) || defined(SERIAL_DEBUG_FLOW))
				printk("CTS tx start...");
#endif
				port->tty->hw_stopped = 0;
				info->IER |= UART_IER_THRI;
				custom.intena = IF_SETCLR | IF_TBE;
				mb();
				/* set a pending Tx Interrupt, transmitter should restart now */
				custom.intreq = IF_SETCLR | IF_TBE;
				mb();
				tty_wakeup(port->tty);
				return;
			}
		} else {
			if ((status & SER_CTS)) {
#if (defined(SERIAL_DEBUG_INTR) || defined(SERIAL_DEBUG_FLOW))
				printk("CTS tx stop...");
#endif
				port->tty->hw_stopped = 1;
				info->IER &= ~UART_IER_THRI;
				/* disable Tx interrupt and remove any pending interrupts */
				custom.intena = IF_TBE;
				mb();
				custom.intreq = IF_TBE;
				mb();
			}
		}
	}
}

static irqreturn_t ser_vbl_int( int irq, void *data)
{
        /* vbl is just a periodic interrupt we tie into to update modem status */
	struct serial_state *info = data;
	/*
	 * TBD - is it better to unregister from this interrupt or to
	 * ignore it if MSI is clear ?
	 */
	if(info->IER & UART_IER_MSI)
	  check_modem_status(info);
	return IRQ_HANDLED;
}

static irqreturn_t ser_rx_int(int irq, void *dev_id)
{
	struct serial_state *info = dev_id;

#ifdef SERIAL_DEBUG_INTR
	printk("ser_rx_int...");
#endif

	if (!info->tport.tty)
		return IRQ_NONE;

	receive_chars(info);
#ifdef SERIAL_DEBUG_INTR
	printk("end.\n");
#endif
	return IRQ_HANDLED;
}

static irqreturn_t ser_tx_int(int irq, void *dev_id)
{
	struct serial_state *info = dev_id;

	if (custom.serdatr & SDR_TBE) {
#ifdef SERIAL_DEBUG_INTR
	  printk("ser_tx_int...");
#endif

	  if (!info->tport.tty)
		return IRQ_NONE;

	  transmit_chars(info);
#ifdef SERIAL_DEBUG_INTR
	  printk("end.\n");
#endif
	}
	return IRQ_HANDLED;
}

/*
 * -------------------------------------------------------------------
 * Here ends the serial interrupt routines.
 * -------------------------------------------------------------------
 */

/*
 * ---------------------------------------------------------------
 * Low level utility subroutines for the serial driver:  routines to
 * figure out the appropriate timeout for an interrupt chain, routines
 * to initialize and startup a serial port, and routines to shutdown a
 * serial port.  Useful stuff like that.
 * ---------------------------------------------------------------
 */

static int startup(struct tty_struct *tty, struct serial_state *info)
{
	struct tty_port *port = &info->tport;
	unsigned long flags;
	int	retval=0;
	unsigned long page;

	page = get_zeroed_page(GFP_KERNEL);
	if (!page)
		return -ENOMEM;

	local_irq_save(flags);

	if (tty_port_initialized(port)) {
		free_page(page);
		goto errout;
	}

	if (info->xmit.buf)
		free_page(page);
	else
		info->xmit.buf = (unsigned char *) page;

#ifdef SERIAL_DEBUG_OPEN
	printk("starting up ttys%d ...", info->line);
#endif

	/* Clear anything in the input buffer */

	custom.intreq = IF_RBF;
	mb();

	retval = request_irq(IRQ_AMIGA_VERTB, ser_vbl_int, 0, "serial status", info);
	if (retval) {
	  if (serial_isroot()) {
	      set_bit(TTY_IO_ERROR, &tty->flags);
	    retval = 0;
	  }
	  goto errout;
	}

	/* enable both Rx and Tx interrupts */
	custom.intena = IF_SETCLR | IF_RBF | IF_TBE;
	mb();
	info->IER = UART_IER_MSI;

	/* remember current state of the DCD and CTS bits */
	current_ctl_bits = ciab.pra & (SER_DCD | SER_CTS | SER_DSR);

	info->MCR = 0;
	if (C_BAUD(tty))
	  info->MCR = SER_DTR | SER_RTS;
	rtsdtr_ctrl(info->MCR);

	clear_bit(TTY_IO_ERROR, &tty->flags);
	info->xmit.head = info->xmit.tail = 0;

	/*
	 * and set the speed of the serial port
	 */
	change_speed(tty, info, NULL);

	tty_port_set_initialized(port, 1);
	local_irq_restore(flags);
	return 0;

errout:
	local_irq_restore(flags);
	return retval;
}

/*
 * This routine will shutdown a serial port; interrupts are disabled, and
 * DTR is dropped if the hangup on close termio flag is on.
 */
static void shutdown(struct tty_struct *tty, struct serial_state *info)
{
	unsigned long	flags;
	struct serial_state *state;

	if (!tty_port_initialized(&info->tport))
		return;

	state = info;

#ifdef SERIAL_DEBUG_OPEN
	printk("Shutting down serial port %d ....\n", info->line);
#endif

	local_irq_save(flags); /* Disable interrupts */

	/*
	 * clear delta_msr_wait queue to avoid mem leaks: we may free the irq
	 * here so the queue might never be waken up
	 */
	wake_up_interruptible(&info->tport.delta_msr_wait);

	/*
	 * Free the IRQ, if necessary
	 */
	free_irq(IRQ_AMIGA_VERTB, info);

	if (info->xmit.buf) {
		free_page((unsigned long) info->xmit.buf);
		info->xmit.buf = NULL;
	}

	info->IER = 0;
	custom.intena = IF_RBF | IF_TBE;
	mb();

	/* disable break condition */
	custom.adkcon = AC_UARTBRK;
	mb();

	if (C_HUPCL(tty))
		info->MCR &= ~(SER_DTR|SER_RTS);
	rtsdtr_ctrl(info->MCR);

	set_bit(TTY_IO_ERROR, &tty->flags);

	tty_port_set_initialized(&info->tport, 0);
	local_irq_restore(flags);
}


/*
 * This routine is called to set the UART divisor registers to match
 * the specified baud rate for a serial port.
 */
static void change_speed(struct tty_struct *tty, struct serial_state *info,
			 struct ktermios *old_termios)
{
	struct tty_port *port = &info->tport;
	int	quot = 0, baud_base, baud;
	unsigned cflag, cval = 0;
	int	bits;
	unsigned long	flags;

	cflag = tty->termios.c_cflag;

	/* Byte size is always 8 bits plus parity bit if requested */

	cval = 3; bits = 10;
	if (cflag & CSTOPB) {
		cval |= 0x04;
		bits++;
	}
	if (cflag & PARENB) {
		cval |= UART_LCR_PARITY;
		bits++;
	}
	if (!(cflag & PARODD))
		cval |= UART_LCR_EPAR;
#ifdef CMSPAR
	if (cflag & CMSPAR)
		cval |= UART_LCR_SPAR;
#endif

	/* Determine divisor based on baud rate */
	baud = tty_get_baud_rate(tty);
	if (!baud)
		baud = 9600;	/* B0 transition handled in rs_set_termios */
	baud_base = info->baud_base;
	if (baud == 38400 && (port->flags & ASYNC_SPD_MASK) == ASYNC_SPD_CUST)
		quot = info->custom_divisor;
	else {
		if (baud == 134)
			/* Special case since 134 is really 134.5 */
			quot = (2*baud_base / 269);
		else if (baud)
			quot = baud_base / baud;
	}
	/* If the quotient is zero refuse the change */
	if (!quot && old_termios) {
		/* FIXME: Will need updating for new tty in the end */
		tty->termios.c_cflag &= ~CBAUD;
		tty->termios.c_cflag |= (old_termios->c_cflag & CBAUD);
		baud = tty_get_baud_rate(tty);
		if (!baud)
			baud = 9600;
		if (baud == 38400 &&
		    (port->flags & ASYNC_SPD_MASK) == ASYNC_SPD_CUST)
			quot = info->custom_divisor;
		else {
			if (baud == 134)
				/* Special case since 134 is really 134.5 */
				quot = (2*baud_base / 269);
			else if (baud)
				quot = baud_base / baud;
		}
	}
	/* As a last resort, if the quotient is zero, default to 9600 bps */
	if (!quot)
		quot = baud_base / 9600;
	info->quot = quot;
	info->timeout = ((info->xmit_fifo_size*HZ*bits*quot) / baud_base);
	info->timeout += HZ/50;		/* Add .02 seconds of slop */

	/* CTS flow control flag and modem status interrupts */
	info->IER &= ~UART_IER_MSI;
	if (port->flags & ASYNC_HARDPPS_CD)
		info->IER |= UART_IER_MSI;
	tty_port_set_cts_flow(port, cflag & CRTSCTS);
	if (cflag & CRTSCTS)
		info->IER |= UART_IER_MSI;
	tty_port_set_check_carrier(port, ~cflag & CLOCAL);
	if (~cflag & CLOCAL)
		info->IER |= UART_IER_MSI;
	/* TBD:
	 * Does clearing IER_MSI imply that we should disable the VBL interrupt ?
	 */

	/*
	 * Set up parity check flag
	 */

	info->read_status_mask = UART_LSR_OE | UART_LSR_DR;
	if (I_INPCK(tty))
		info->read_status_mask |= UART_LSR_FE | UART_LSR_PE;
	if (I_BRKINT(tty) || I_PARMRK(tty))
		info->read_status_mask |= UART_LSR_BI;

	/*
	 * Characters to ignore
	 */
	info->ignore_status_mask = 0;
	if (I_IGNPAR(tty))
		info->ignore_status_mask |= UART_LSR_PE | UART_LSR_FE;
	if (I_IGNBRK(tty)) {
		info->ignore_status_mask |= UART_LSR_BI;
		/*
		 * If we're ignore parity and break indicators, ignore 
		 * overruns too.  (For real raw support).
		 */
		if (I_IGNPAR(tty))
			info->ignore_status_mask |= UART_LSR_OE;
	}
	/*
	 * !!! ignore all characters if CREAD is not set
	 */
	if ((cflag & CREAD) == 0)
		info->ignore_status_mask |= UART_LSR_DR;
	local_irq_save(flags);

	{
	  short serper;

	/* Set up the baud rate */
	  serper = quot - 1;

	/* Enable or disable parity bit */

	if(cval & UART_LCR_PARITY)
	  serper |= (SERPER_PARENB);

	custom.serper = serper;
	mb();
	}

	local_irq_restore(flags);
}

static int rs_put_char(struct tty_struct *tty, unsigned char ch)
{
	struct serial_state *info;
	unsigned long flags;

	info = tty->driver_data;

	if (!info->xmit.buf)
		return 0;

	local_irq_save(flags);
	if (CIRC_SPACE(info->xmit.head,
		       info->xmit.tail,
		       SERIAL_XMIT_SIZE) == 0) {
		local_irq_restore(flags);
		return 0;
	}

	info->xmit.buf[info->xmit.head++] = ch;
	info->xmit.head &= SERIAL_XMIT_SIZE-1;
	local_irq_restore(flags);
	return 1;
}

static void rs_flush_chars(struct tty_struct *tty)
{
	struct serial_state *info = tty->driver_data;
	unsigned long flags;

	if (info->xmit.head == info->xmit.tail
	    || tty->stopped
	    || tty->hw_stopped
	    || !info->xmit.buf)
		return;

	local_irq_save(flags);
	info->IER |= UART_IER_THRI;
	custom.intena = IF_SETCLR | IF_TBE;
	mb();
	/* set a pending Tx Interrupt, transmitter should restart now */
	custom.intreq = IF_SETCLR | IF_TBE;
	mb();
	local_irq_restore(flags);
}

static int rs_write(struct tty_struct * tty, const unsigned char *buf, int count)
{
	int	c, ret = 0;
	struct serial_state *info = tty->driver_data;
	unsigned long flags;

	if (!info->xmit.buf)
		return 0;

	local_irq_save(flags);
	while (1) {
		c = CIRC_SPACE_TO_END(info->xmit.head,
				      info->xmit.tail,
				      SERIAL_XMIT_SIZE);
		if (count < c)
			c = count;
		if (c <= 0) {
			break;
		}
		memcpy(info->xmit.buf + info->xmit.head, buf, c);
		info->xmit.head = ((info->xmit.head + c) &
				   (SERIAL_XMIT_SIZE-1));
		buf += c;
		count -= c;
		ret += c;
	}
	local_irq_restore(flags);

	if (info->xmit.head != info->xmit.tail
	    && !tty->stopped
	    && !tty->hw_stopped
	    && !(info->IER & UART_IER_THRI)) {
		info->IER |= UART_IER_THRI;
		local_irq_disable();
		custom.intena = IF_SETCLR | IF_TBE;
		mb();
		/* set a pending Tx Interrupt, transmitter should restart now */
		custom.intreq = IF_SETCLR | IF_TBE;
		mb();
		local_irq_restore(flags);
	}
	return ret;
}

static int rs_write_room(struct tty_struct *tty)
{
	struct serial_state *info = tty->driver_data;

	return CIRC_SPACE(info->xmit.head, info->xmit.tail, SERIAL_XMIT_SIZE);
}

static int rs_chars_in_buffer(struct tty_struct *tty)
{
	struct serial_state *info = tty->driver_data;

	return CIRC_CNT(info->xmit.head, info->xmit.tail, SERIAL_XMIT_SIZE);
}

static void rs_flush_buffer(struct tty_struct *tty)
{
	struct serial_state *info = tty->driver_data;
	unsigned long flags;

	local_irq_save(flags);
	info->xmit.head = info->xmit.tail = 0;
	local_irq_restore(flags);
	tty_wakeup(tty);
}

/*
 * This function is used to send a high-priority XON/XOFF character to
 * the device
 */
static void rs_send_xchar(struct tty_struct *tty, char ch)
{
	struct serial_state *info = tty->driver_data;
        unsigned long flags;

	info->x_char = ch;
	if (ch) {
		/* Make sure transmit interrupts are on */

	        /* Check this ! */
	        local_irq_save(flags);
		if(!(custom.intenar & IF_TBE)) {
		    custom.intena = IF_SETCLR | IF_TBE;
		    mb();
		    /* set a pending Tx Interrupt, transmitter should restart now */
		    custom.intreq = IF_SETCLR | IF_TBE;
		    mb();
		}
		local_irq_restore(flags);

		info->IER |= UART_IER_THRI;
	}
}

/*
 * ------------------------------------------------------------
 * rs_throttle()
 * 
 * This routine is called by the upper-layer tty layer to signal that
 * incoming characters should be throttled.
 * ------------------------------------------------------------
 */
static void rs_throttle(struct tty_struct * tty)
{
	struct serial_state *info = tty->driver_data;
	unsigned long flags;
#ifdef SERIAL_DEBUG_THROTTLE
	printk("throttle %s ....\n", tty_name(tty));
#endif

	if (I_IXOFF(tty))
		rs_send_xchar(tty, STOP_CHAR(tty));

	if (C_CRTSCTS(tty))
		info->MCR &= ~SER_RTS;

	local_irq_save(flags);
	rtsdtr_ctrl(info->MCR);
	local_irq_restore(flags);
}

static void rs_unthrottle(struct tty_struct * tty)
{
	struct serial_state *info = tty->driver_data;
	unsigned long flags;
#ifdef SERIAL_DEBUG_THROTTLE
	printk("unthrottle %s ....\n", tty_name(tty));
#endif

	if (I_IXOFF(tty)) {
		if (info->x_char)
			info->x_char = 0;
		else
			rs_send_xchar(tty, START_CHAR(tty));
	}
	if (C_CRTSCTS(tty))
		info->MCR |= SER_RTS;
	local_irq_save(flags);
	rtsdtr_ctrl(info->MCR);
	local_irq_restore(flags);
}

/*
 * ------------------------------------------------------------
 * rs_ioctl() and friends
 * ------------------------------------------------------------
 */

static int get_serial_info(struct tty_struct *tty, struct serial_struct *ss)
{
	struct serial_state *state = tty->driver_data;

	tty_lock(tty);
	ss->line = tty->index;
	ss->port = state->port;
	ss->flags = state->tport.flags;
	ss->xmit_fifo_size = state->xmit_fifo_size;
	ss->baud_base = state->baud_base;
	ss->close_delay = state->tport.close_delay;
	ss->closing_wait = state->tport.closing_wait;
	ss->custom_divisor = state->custom_divisor;
	tty_unlock(tty);
	return 0;
}

static int set_serial_info(struct tty_struct *tty, struct serial_struct *ss)
{
	struct serial_state *state = tty->driver_data;
	struct tty_port *port = &state->tport;
	bool change_spd;
	int 			retval = 0;

	tty_lock(tty);
	change_spd = ((ss->flags ^ port->flags) & ASYNC_SPD_MASK) ||
		ss->custom_divisor != state->custom_divisor;
	if (ss->irq || ss->port != state->port ||
			ss->xmit_fifo_size != state->xmit_fifo_size) {
		tty_unlock(tty);
		return -EINVAL;
	}
  
	if (!serial_isroot()) {
		if ((ss->baud_base != state->baud_base) ||
		    (ss->close_delay != port->close_delay) ||
		    (ss->xmit_fifo_size != state->xmit_fifo_size) ||
		    ((ss->flags & ~ASYNC_USR_MASK) !=
		     (port->flags & ~ASYNC_USR_MASK))) {
			tty_unlock(tty);
			return -EPERM;
		}
		port->flags = ((port->flags & ~ASYNC_USR_MASK) |
			       (ss->flags & ASYNC_USR_MASK));
		state->custom_divisor = ss->custom_divisor;
		goto check_and_exit;
	}

	if (ss->baud_base < 9600) {
		tty_unlock(tty);
		return -EINVAL;
	}

	/*
	 * OK, past this point, all the error checking has been done.
	 * At this point, we start making changes.....
	 */

	state->baud_base = ss->baud_base;
	port->flags = ((port->flags & ~ASYNC_FLAGS) |
			(ss->flags & ASYNC_FLAGS));
	state->custom_divisor = ss->custom_divisor;
	port->close_delay = ss->close_delay * HZ/100;
	port->closing_wait = ss->closing_wait * HZ/100;
	port->low_latency = (port->flags & ASYNC_LOW_LATENCY) ? 1 : 0;

check_and_exit:
	if (tty_port_initialized(port)) {
		if (change_spd) {
			/* warn about deprecation unless clearing */
			if (ss->flags & ASYNC_SPD_MASK)
				dev_warn_ratelimited(tty->dev, "use of SPD flags is deprecated\n");
			change_speed(tty, state, NULL);
		}
	} else
		retval = startup(tty, state);
	tty_unlock(tty);
	return retval;
}

/*
 * get_lsr_info - get line status register info
 *
 * Purpose: Let user call ioctl() to get info when the UART physically
 * 	    is emptied.  On bus types like RS485, the transmitter must
 * 	    release the bus after transmitting. This must be done when
 * 	    the transmit shift register is empty, not be done when the
 * 	    transmit holding register is empty.  This functionality
 * 	    allows an RS485 driver to be written in user space. 
 */
static int get_lsr_info(struct serial_state *info, unsigned int __user *value)
{
	unsigned char status;
	unsigned int result;
	unsigned long flags;

	local_irq_save(flags);
	status = custom.serdatr;
	mb();
	local_irq_restore(flags);
	result = ((status & SDR_TSRE) ? TIOCSER_TEMT : 0);
	if (copy_to_user(value, &result, sizeof(int)))
		return -EFAULT;
	return 0;
}


static int rs_tiocmget(struct tty_struct *tty)
{
	struct serial_state *info = tty->driver_data;
	unsigned char control, status;
	unsigned long flags;

<<<<<<< HEAD
	if (serial_paranoia_check(info, tty->name, "rs_ioctl"))
		return -ENODEV;
=======
>>>>>>> 24b8d41d
	if (tty_io_error(tty))
		return -EIO;

	control = info->MCR;
	local_irq_save(flags);
	status = ciab.pra;
	local_irq_restore(flags);
	return    ((control & SER_RTS) ? TIOCM_RTS : 0)
		| ((control & SER_DTR) ? TIOCM_DTR : 0)
		| (!(status  & SER_DCD) ? TIOCM_CAR : 0)
		| (!(status  & SER_DSR) ? TIOCM_DSR : 0)
		| (!(status  & SER_CTS) ? TIOCM_CTS : 0);
}

static int rs_tiocmset(struct tty_struct *tty, unsigned int set,
						unsigned int clear)
{
	struct serial_state *info = tty->driver_data;
	unsigned long flags;

<<<<<<< HEAD
	if (serial_paranoia_check(info, tty->name, "rs_ioctl"))
		return -ENODEV;
=======
>>>>>>> 24b8d41d
	if (tty_io_error(tty))
		return -EIO;

	local_irq_save(flags);
	if (set & TIOCM_RTS)
		info->MCR |= SER_RTS;
	if (set & TIOCM_DTR)
		info->MCR |= SER_DTR;
	if (clear & TIOCM_RTS)
		info->MCR &= ~SER_RTS;
	if (clear & TIOCM_DTR)
		info->MCR &= ~SER_DTR;
	rtsdtr_ctrl(info->MCR);
	local_irq_restore(flags);
	return 0;
}

/*
 * rs_break() --- routine which turns the break handling on or off
 */
static int rs_break(struct tty_struct *tty, int break_state)
{
	unsigned long flags;

	local_irq_save(flags);
	if (break_state == -1)
	  custom.adkcon = AC_SETCLR | AC_UARTBRK;
	else
	  custom.adkcon = AC_UARTBRK;
	mb();
	local_irq_restore(flags);
	return 0;
}

/*
 * Get counter of input serial line interrupts (DCD,RI,DSR,CTS)
 * Return: write counters to the user passed counter struct
 * NB: both 1->0 and 0->1 transitions are counted except for
 *     RI where only 0->1 is counted.
 */
static int rs_get_icount(struct tty_struct *tty,
				struct serial_icounter_struct *icount)
{
	struct serial_state *info = tty->driver_data;
	struct async_icount cnow;
	unsigned long flags;

	local_irq_save(flags);
	cnow = info->icount;
	local_irq_restore(flags);
	icount->cts = cnow.cts;
	icount->dsr = cnow.dsr;
	icount->rng = cnow.rng;
	icount->dcd = cnow.dcd;
	icount->rx = cnow.rx;
	icount->tx = cnow.tx;
	icount->frame = cnow.frame;
	icount->overrun = cnow.overrun;
	icount->parity = cnow.parity;
	icount->brk = cnow.brk;
	icount->buf_overrun = cnow.buf_overrun;

	return 0;
}

static int rs_ioctl(struct tty_struct *tty,
		    unsigned int cmd, unsigned long arg)
{
	struct serial_state *info = tty->driver_data;
	struct async_icount cprev, cnow;	/* kernel counter temps */
	void __user *argp = (void __user *)arg;
	unsigned long flags;
	DEFINE_WAIT(wait);
	int ret;

	if ((cmd != TIOCSERCONFIG) &&
	    (cmd != TIOCMIWAIT) && (cmd != TIOCGICOUNT)) {
		if (tty_io_error(tty))
		    return -EIO;
	}

	switch (cmd) {
		case TIOCSERCONFIG:
			return 0;

		case TIOCSERGETLSR: /* Get line status register */
			return get_lsr_info(info, argp);

		/*
		 * Wait for any of the 4 modem inputs (DCD,RI,DSR,CTS) to change
		 * - mask passed in arg for lines of interest
 		 *   (use |'ed TIOCM_RNG/DSR/CD/CTS for masking)
		 * Caller should use TIOCGICOUNT to see which one it was
		 */
		case TIOCMIWAIT:
			local_irq_save(flags);
			/* note the counters on entry */
			cprev = info->icount;
			local_irq_restore(flags);
			while (1) {
				prepare_to_wait(&info->tport.delta_msr_wait,
						&wait, TASK_INTERRUPTIBLE);
				local_irq_save(flags);
				cnow = info->icount; /* atomic copy */
				local_irq_restore(flags);
				if (cnow.rng == cprev.rng && cnow.dsr == cprev.dsr && 
				    cnow.dcd == cprev.dcd && cnow.cts == cprev.cts) {
					ret = -EIO; /* no change => error */
					break;
				}
				if ( ((arg & TIOCM_RNG) && (cnow.rng != cprev.rng)) ||
				     ((arg & TIOCM_DSR) && (cnow.dsr != cprev.dsr)) ||
				     ((arg & TIOCM_CD)  && (cnow.dcd != cprev.dcd)) ||
				     ((arg & TIOCM_CTS) && (cnow.cts != cprev.cts)) ) {
					ret = 0;
					break;
				}
				schedule();
				/* see if a signal did it */
				if (signal_pending(current)) {
					ret = -ERESTARTSYS;
					break;
				}
				cprev = cnow;
			}
			finish_wait(&info->tport.delta_msr_wait, &wait);
			return ret;

		default:
			return -ENOIOCTLCMD;
		}
	return 0;
}

static void rs_set_termios(struct tty_struct *tty, struct ktermios *old_termios)
{
	struct serial_state *info = tty->driver_data;
	unsigned long flags;
	unsigned int cflag = tty->termios.c_cflag;

	change_speed(tty, info, old_termios);

	/* Handle transition to B0 status */
	if ((old_termios->c_cflag & CBAUD) && !(cflag & CBAUD)) {
		info->MCR &= ~(SER_DTR|SER_RTS);
		local_irq_save(flags);
		rtsdtr_ctrl(info->MCR);
		local_irq_restore(flags);
	}

	/* Handle transition away from B0 status */
	if (!(old_termios->c_cflag & CBAUD) && (cflag & CBAUD)) {
		info->MCR |= SER_DTR;
		if (!C_CRTSCTS(tty) || !tty_throttled(tty))
			info->MCR |= SER_RTS;
		local_irq_save(flags);
		rtsdtr_ctrl(info->MCR);
		local_irq_restore(flags);
	}

	/* Handle turning off CRTSCTS */
	if ((old_termios->c_cflag & CRTSCTS) && !C_CRTSCTS(tty)) {
		tty->hw_stopped = 0;
		rs_start(tty);
	}

#if 0
	/*
	 * No need to wake up processes in open wait, since they
	 * sample the CLOCAL flag once, and don't recheck it.
	 * XXX  It's not clear whether the current behavior is correct
	 * or not.  Hence, this may change.....
	 */
	if (!(old_termios->c_cflag & CLOCAL) && C_CLOCAL(tty))
		wake_up_interruptible(&info->open_wait);
#endif
}

/*
 * ------------------------------------------------------------
 * rs_close()
 * 
 * This routine is called when the serial port gets closed.  First, we
 * wait for the last remaining data to be sent.  Then, we unlink its
 * async structure from the interrupt chain if necessary, and we free
 * that IRQ if nothing is left in the chain.
 * ------------------------------------------------------------
 */
static void rs_close(struct tty_struct *tty, struct file * filp)
{
	struct serial_state *state = tty->driver_data;
	struct tty_port *port = &state->tport;

	if (tty_port_close_start(port, tty, filp) == 0)
		return;

	/*
	 * At this point we stop accepting input.  To do this, we
	 * disable the receive line status interrupts, and tell the
	 * interrupt driver to stop checking the data ready bit in the
	 * line status register.
	 */
	state->read_status_mask &= ~UART_LSR_DR;
	if (tty_port_initialized(port)) {
	        /* disable receive interrupts */
	        custom.intena = IF_RBF;
		mb();
		/* clear any pending receive interrupt */
		custom.intreq = IF_RBF;
		mb();

		/*
		 * Before we drop DTR, make sure the UART transmitter
		 * has completely drained; this is especially
		 * important if there is a transmit FIFO!
		 */
		rs_wait_until_sent(tty, state->timeout);
	}
	shutdown(tty, state);
	rs_flush_buffer(tty);
		
	tty_ldisc_flush(tty);
	port->tty = NULL;

	tty_port_close_end(port, tty);
}

/*
 * rs_wait_until_sent() --- wait until the transmitter is empty
 */
static void rs_wait_until_sent(struct tty_struct *tty, int timeout)
{
	struct serial_state *info = tty->driver_data;
	unsigned long orig_jiffies, char_time;
	int lsr;

	if (info->xmit_fifo_size == 0)
		return; /* Just in case.... */

	orig_jiffies = jiffies;

	/*
	 * Set the check interval to be 1/5 of the estimated time to
	 * send a single character, and make it at least 1.  The check
	 * interval should also be less than the timeout.
	 * 
	 * Note: we have to use pretty tight timings here to satisfy
	 * the NIST-PCTS.
	 */
	char_time = (info->timeout - HZ/50) / info->xmit_fifo_size;
	char_time = char_time / 5;
	if (char_time == 0)
		char_time = 1;
	if (timeout)
	  char_time = min_t(unsigned long, char_time, timeout);
	/*
	 * If the transmitter hasn't cleared in twice the approximate
	 * amount of time to send the entire FIFO, it probably won't
	 * ever clear.  This assumes the UART isn't doing flow
	 * control, which is currently the case.  Hence, if it ever
	 * takes longer than info->timeout, this is probably due to a
	 * UART bug of some kind.  So, we clamp the timeout parameter at
	 * 2*info->timeout.
	 */
	if (!timeout || timeout > 2*info->timeout)
		timeout = 2*info->timeout;
#ifdef SERIAL_DEBUG_RS_WAIT_UNTIL_SENT
	printk("In rs_wait_until_sent(%d) check=%lu...", timeout, char_time);
	printk("jiff=%lu...", jiffies);
#endif
	while(!((lsr = custom.serdatr) & SDR_TSRE)) {
#ifdef SERIAL_DEBUG_RS_WAIT_UNTIL_SENT
		printk("serdatr = %d (jiff=%lu)...", lsr, jiffies);
#endif
		msleep_interruptible(jiffies_to_msecs(char_time));
		if (signal_pending(current))
			break;
		if (timeout && time_after(jiffies, orig_jiffies + timeout))
			break;
	}
	__set_current_state(TASK_RUNNING);

#ifdef SERIAL_DEBUG_RS_WAIT_UNTIL_SENT
	printk("lsr = %d (jiff=%lu)...done\n", lsr, jiffies);
#endif
}

/*
 * rs_hangup() --- called by tty_hangup() when a hangup is signaled.
 */
static void rs_hangup(struct tty_struct *tty)
{
	struct serial_state *info = tty->driver_data;

	rs_flush_buffer(tty);
	shutdown(tty, info);
	info->tport.count = 0;
	tty_port_set_active(&info->tport, 0);
	info->tport.tty = NULL;
	wake_up_interruptible(&info->tport.open_wait);
}

/*
 * This routine is called whenever a serial port is opened.  It
 * enables interrupts for a serial port, linking in its async structure into
 * the IRQ chain.   It also performs the serial-specific
 * initialization for the tty structure.
 */
static int rs_open(struct tty_struct *tty, struct file * filp)
{
	struct serial_state *info = rs_table + tty->index;
	struct tty_port *port = &info->tport;
	int retval;

	port->count++;
	port->tty = tty;
	tty->driver_data = info;
	tty->port = port;

	port->low_latency = (port->flags & ASYNC_LOW_LATENCY) ? 1 : 0;

	retval = startup(tty, info);
	if (retval) {
		return retval;
	}

	return tty_port_block_til_ready(port, tty, filp);
}

/*
 * /proc fs routines....
 */

static inline void line_info(struct seq_file *m, int line,
		struct serial_state *state)
{
	char	stat_buf[30], control, status;
	unsigned long flags;

	seq_printf(m, "%d: uart:amiga_builtin", line);

	local_irq_save(flags);
	status = ciab.pra;
	control = tty_port_initialized(&state->tport) ? state->MCR : status;
	local_irq_restore(flags);

	stat_buf[0] = 0;
	stat_buf[1] = 0;
	if(!(control & SER_RTS))
		strcat(stat_buf, "|RTS");
	if(!(status & SER_CTS))
		strcat(stat_buf, "|CTS");
	if(!(control & SER_DTR))
		strcat(stat_buf, "|DTR");
	if(!(status & SER_DSR))
		strcat(stat_buf, "|DSR");
	if(!(status & SER_DCD))
		strcat(stat_buf, "|CD");

	if (state->quot)
		seq_printf(m, " baud:%d", state->baud_base / state->quot);

	seq_printf(m, " tx:%d rx:%d", state->icount.tx, state->icount.rx);

	if (state->icount.frame)
		seq_printf(m, " fe:%d", state->icount.frame);

	if (state->icount.parity)
		seq_printf(m, " pe:%d", state->icount.parity);

	if (state->icount.brk)
		seq_printf(m, " brk:%d", state->icount.brk);

	if (state->icount.overrun)
		seq_printf(m, " oe:%d", state->icount.overrun);

	/*
	 * Last thing is the RS-232 status lines
	 */
	seq_printf(m, " %s\n", stat_buf+1);
}

static int rs_proc_show(struct seq_file *m, void *v)
{
	seq_printf(m, "serinfo:1.0 driver:%s\n", serial_version);
	line_info(m, 0, &rs_table[0]);
	return 0;
}

/*
 * ---------------------------------------------------------------------
 * rs_init() and friends
 *
 * rs_init() is called at boot-time to initialize the serial driver.
 * ---------------------------------------------------------------------
 */

/*
 * This routine prints out the appropriate serial driver version
 * number, and identifies which options were configured into this
 * driver.
 */
static void show_serial_version(void)
{
 	printk(KERN_INFO "%s version %s\n", serial_name, serial_version);
}


static const struct tty_operations serial_ops = {
	.open = rs_open,
	.close = rs_close,
	.write = rs_write,
	.put_char = rs_put_char,
	.flush_chars = rs_flush_chars,
	.write_room = rs_write_room,
	.chars_in_buffer = rs_chars_in_buffer,
	.flush_buffer = rs_flush_buffer,
	.ioctl = rs_ioctl,
	.throttle = rs_throttle,
	.unthrottle = rs_unthrottle,
	.set_termios = rs_set_termios,
	.stop = rs_stop,
	.start = rs_start,
	.hangup = rs_hangup,
	.break_ctl = rs_break,
	.send_xchar = rs_send_xchar,
	.wait_until_sent = rs_wait_until_sent,
	.tiocmget = rs_tiocmget,
	.tiocmset = rs_tiocmset,
	.get_icount = rs_get_icount,
	.set_serial = set_serial_info,
	.get_serial = get_serial_info,
	.proc_show = rs_proc_show,
};

static int amiga_carrier_raised(struct tty_port *port)
{
	return !(ciab.pra & SER_DCD);
}

static void amiga_dtr_rts(struct tty_port *port, int raise)
{
	struct serial_state *info = container_of(port, struct serial_state,
			tport);
	unsigned long flags;

	if (raise)
		info->MCR |= SER_DTR|SER_RTS;
	else
		info->MCR &= ~(SER_DTR|SER_RTS);

	local_irq_save(flags);
	rtsdtr_ctrl(info->MCR);
	local_irq_restore(flags);
}

static const struct tty_port_operations amiga_port_ops = {
	.carrier_raised = amiga_carrier_raised,
	.dtr_rts = amiga_dtr_rts,
};

/*
 * The serial driver boot-time initialization code!
 */
static int __init amiga_serial_probe(struct platform_device *pdev)
{
	unsigned long flags;
	struct serial_state * state;
	int error;

	serial_driver = alloc_tty_driver(NR_PORTS);
	if (!serial_driver)
		return -ENOMEM;

	show_serial_version();

	/* Initialize the tty_driver structure */

	serial_driver->driver_name = "amiserial";
	serial_driver->name = "ttyS";
	serial_driver->major = TTY_MAJOR;
	serial_driver->minor_start = 64;
	serial_driver->type = TTY_DRIVER_TYPE_SERIAL;
	serial_driver->subtype = SERIAL_TYPE_NORMAL;
	serial_driver->init_termios = tty_std_termios;
	serial_driver->init_termios.c_cflag =
		B9600 | CS8 | CREAD | HUPCL | CLOCAL;
	serial_driver->flags = TTY_DRIVER_REAL_RAW;
	tty_set_operations(serial_driver, &serial_ops);

	state = rs_table;
	state->port = (int)&custom.serdatr; /* Just to give it a value */
	state->custom_divisor = 0;
	state->icount.cts = state->icount.dsr = 
	  state->icount.rng = state->icount.dcd = 0;
	state->icount.rx = state->icount.tx = 0;
	state->icount.frame = state->icount.parity = 0;
	state->icount.overrun = state->icount.brk = 0;
	tty_port_init(&state->tport);
	state->tport.ops = &amiga_port_ops;
	tty_port_link_device(&state->tport, serial_driver, 0);

	error = tty_register_driver(serial_driver);
	if (error)
		goto fail_put_tty_driver;

	printk(KERN_INFO "ttyS0 is the amiga builtin serial port\n");

	/* Hardware set up */

	state->baud_base = amiga_colorclock;
	state->xmit_fifo_size = 1;

	/* set ISRs, and then disable the rx interrupts */
	error = request_irq(IRQ_AMIGA_TBE, ser_tx_int, 0, "serial TX", state);
	if (error)
		goto fail_unregister;

	error = request_irq(IRQ_AMIGA_RBF, ser_rx_int, 0,
			    "serial RX", state);
	if (error)
		goto fail_free_irq;

	local_irq_save(flags);

	/* turn off Rx and Tx interrupts */
	custom.intena = IF_RBF | IF_TBE;
	mb();

	/* clear any pending interrupt */
	custom.intreq = IF_RBF | IF_TBE;
	mb();

	local_irq_restore(flags);

	/*
	 * set the appropriate directions for the modem control flags,
	 * and clear RTS and DTR
	 */
	ciab.ddra |= (SER_DTR | SER_RTS);   /* outputs */
	ciab.ddra &= ~(SER_DCD | SER_CTS | SER_DSR);  /* inputs */

	platform_set_drvdata(pdev, state);

	return 0;

fail_free_irq:
	free_irq(IRQ_AMIGA_TBE, state);
fail_unregister:
	tty_unregister_driver(serial_driver);
fail_put_tty_driver:
	tty_port_destroy(&state->tport);
	put_tty_driver(serial_driver);
	return error;
}

static int __exit amiga_serial_remove(struct platform_device *pdev)
{
	int error;
	struct serial_state *state = platform_get_drvdata(pdev);

	/* printk("Unloading %s: version %s\n", serial_name, serial_version); */
	error = tty_unregister_driver(serial_driver);
	if (error)
		printk("SERIAL: failed to unregister serial driver (%d)\n",
		       error);
	put_tty_driver(serial_driver);
	tty_port_destroy(&state->tport);

	free_irq(IRQ_AMIGA_TBE, state);
	free_irq(IRQ_AMIGA_RBF, state);

	return error;
}

static struct platform_driver amiga_serial_driver = {
	.remove = __exit_p(amiga_serial_remove),
	.driver   = {
		.name	= "amiga-serial",
	},
};

module_platform_driver_probe(amiga_serial_driver, amiga_serial_probe);


#if defined(CONFIG_SERIAL_CONSOLE) && !defined(MODULE)

/*
 * ------------------------------------------------------------
 * Serial console driver
 * ------------------------------------------------------------
 */

static void amiga_serial_putc(char c)
{
	custom.serdat = (unsigned char)c | 0x100;
	while (!(custom.serdatr & 0x2000))
		barrier();
}

/*
 *	Print a string to the serial port trying not to disturb
 *	any possible real use of the port...
 *
 *	The console must be locked when we get here.
 */
static void serial_console_write(struct console *co, const char *s,
				unsigned count)
{
	unsigned short intena = custom.intenar;

	custom.intena = IF_TBE;

	while (count--) {
		if (*s == '\n')
			amiga_serial_putc('\r');
		amiga_serial_putc(*s++);
	}

	custom.intena = IF_SETCLR | (intena & IF_TBE);
}

static struct tty_driver *serial_console_device(struct console *c, int *index)
{
	*index = 0;
	return serial_driver;
}

static struct console sercons = {
	.name =		"ttyS",
	.write =	serial_console_write,
	.device =	serial_console_device,
	.flags =	CON_PRINTBUFFER,
	.index =	-1,
};

/*
 *	Register console.
 */
static int __init amiserial_console_init(void)
{
	if (!MACH_IS_AMIGA)
		return -ENODEV;

	register_console(&sercons);
	return 0;
}
console_initcall(amiserial_console_init);

#endif /* CONFIG_SERIAL_CONSOLE && !MODULE */

MODULE_LICENSE("GPL");
MODULE_ALIAS("platform:amiga-serial");<|MERGE_RESOLUTION|>--- conflicted
+++ resolved
@@ -1047,11 +1047,6 @@
 	unsigned char control, status;
 	unsigned long flags;
 
-<<<<<<< HEAD
-	if (serial_paranoia_check(info, tty->name, "rs_ioctl"))
-		return -ENODEV;
-=======
->>>>>>> 24b8d41d
 	if (tty_io_error(tty))
 		return -EIO;
 
@@ -1072,11 +1067,6 @@
 	struct serial_state *info = tty->driver_data;
 	unsigned long flags;
 
-<<<<<<< HEAD
-	if (serial_paranoia_check(info, tty->name, "rs_ioctl"))
-		return -ENODEV;
-=======
->>>>>>> 24b8d41d
 	if (tty_io_error(tty))
 		return -EIO;
 
