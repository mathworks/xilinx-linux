// SPDX-License-Identifier: GPL-2.0+
/*
* ***************************************************************************
* Marvell Armada-3700 Serial Driver
* Author: Wilson Ding <dingwei@marvell.com>
* Copyright (C) 2015 Marvell International Ltd.
* ***************************************************************************
*/

#include <linux/clk.h>
#include <linux/console.h>
#include <linux/delay.h>
#include <linux/device.h>
#include <linux/init.h>
#include <linux/io.h>
#include <linux/iopoll.h>
#include <linux/of.h>
#include <linux/of_address.h>
#include <linux/of_device.h>
#include <linux/of_irq.h>
#include <linux/of_platform.h>
#include <linux/platform_device.h>
#include <linux/serial.h>
#include <linux/serial_core.h>
#include <linux/slab.h>
#include <linux/tty.h>
#include <linux/tty_flip.h>

/* Register Map */
#define UART_STD_RBR		0x00
#define UART_EXT_RBR		0x18

#define UART_STD_TSH		0x04
#define UART_EXT_TSH		0x1C

#define UART_STD_CTRL1		0x08
#define UART_EXT_CTRL1		0x04
#define  CTRL_SOFT_RST		BIT(31)
#define  CTRL_TXFIFO_RST	BIT(15)
#define  CTRL_RXFIFO_RST	BIT(14)
#define  CTRL_SND_BRK_SEQ	BIT(11)
#define  CTRL_BRK_DET_INT	BIT(3)
#define  CTRL_FRM_ERR_INT	BIT(2)
#define  CTRL_PAR_ERR_INT	BIT(1)
#define  CTRL_OVR_ERR_INT	BIT(0)
#define  CTRL_BRK_INT		(CTRL_BRK_DET_INT | CTRL_FRM_ERR_INT | \
				CTRL_PAR_ERR_INT | CTRL_OVR_ERR_INT)

#define UART_STD_CTRL2		UART_STD_CTRL1
#define UART_EXT_CTRL2		0x20
#define  CTRL_STD_TX_RDY_INT	BIT(5)
#define  CTRL_EXT_TX_RDY_INT	BIT(6)
#define  CTRL_STD_RX_RDY_INT	BIT(4)
#define  CTRL_EXT_RX_RDY_INT	BIT(5)

#define UART_STAT		0x0C
#define  STAT_TX_FIFO_EMP	BIT(13)
#define  STAT_TX_FIFO_FUL	BIT(11)
#define  STAT_TX_EMP		BIT(6)
#define  STAT_STD_TX_RDY	BIT(5)
#define  STAT_EXT_TX_RDY	BIT(15)
#define  STAT_STD_RX_RDY	BIT(4)
#define  STAT_EXT_RX_RDY	BIT(14)
#define  STAT_BRK_DET		BIT(3)
#define  STAT_FRM_ERR		BIT(2)
#define  STAT_PAR_ERR		BIT(1)
#define  STAT_OVR_ERR		BIT(0)
#define  STAT_BRK_ERR		(STAT_BRK_DET | STAT_FRM_ERR \
				 | STAT_PAR_ERR | STAT_OVR_ERR)

#define UART_BRDV		0x10
#define  BRDV_BAUD_MASK         0x3FF

#define UART_OSAMP		0x14
#define  OSAMP_DEFAULT_DIVISOR	16
#define  OSAMP_DIVISORS_MASK	0x3F3F3F3F

#define MVEBU_NR_UARTS		2

#define MVEBU_UART_TYPE		"mvebu-uart"
#define DRIVER_NAME		"mvebu_serial"

enum {
	/* Either there is only one summed IRQ... */
	UART_IRQ_SUM = 0,
	/* ...or there are two separate IRQ for RX and TX */
	UART_RX_IRQ = 0,
	UART_TX_IRQ,
	UART_IRQ_COUNT
};

/* Diverging register offsets */
struct uart_regs_layout {
	unsigned int rbr;
	unsigned int tsh;
	unsigned int ctrl;
	unsigned int intr;
};

/* Diverging flags */
struct uart_flags {
	unsigned int ctrl_tx_rdy_int;
	unsigned int ctrl_rx_rdy_int;
	unsigned int stat_tx_rdy;
	unsigned int stat_rx_rdy;
};

/* Driver data, a structure for each UART port */
struct mvebu_uart_driver_data {
	bool is_ext;
	struct uart_regs_layout regs;
	struct uart_flags flags;
};

/* Saved registers during suspend */
struct mvebu_uart_pm_regs {
	unsigned int rbr;
	unsigned int tsh;
	unsigned int ctrl;
	unsigned int intr;
	unsigned int stat;
	unsigned int brdv;
	unsigned int osamp;
};

/* MVEBU UART driver structure */
struct mvebu_uart {
	struct uart_port *port;
	struct clk *clk;
	int irq[UART_IRQ_COUNT];
	unsigned char __iomem *nb;
	struct mvebu_uart_driver_data *data;
#if defined(CONFIG_PM)
	struct mvebu_uart_pm_regs pm_regs;
#endif /* CONFIG_PM */
};

static struct mvebu_uart *to_mvuart(struct uart_port *port)
{
	return (struct mvebu_uart *)port->private_data;
}

#define IS_EXTENDED(port) (to_mvuart(port)->data->is_ext)

#define UART_RBR(port) (to_mvuart(port)->data->regs.rbr)
#define UART_TSH(port) (to_mvuart(port)->data->regs.tsh)
#define UART_CTRL(port) (to_mvuart(port)->data->regs.ctrl)
#define UART_INTR(port) (to_mvuart(port)->data->regs.intr)

#define CTRL_TX_RDY_INT(port) (to_mvuart(port)->data->flags.ctrl_tx_rdy_int)
#define CTRL_RX_RDY_INT(port) (to_mvuart(port)->data->flags.ctrl_rx_rdy_int)
#define STAT_TX_RDY(port) (to_mvuart(port)->data->flags.stat_tx_rdy)
#define STAT_RX_RDY(port) (to_mvuart(port)->data->flags.stat_rx_rdy)

static struct uart_port mvebu_uart_ports[MVEBU_NR_UARTS];

/* Core UART Driver Operations */
static unsigned int mvebu_uart_tx_empty(struct uart_port *port)
{
	unsigned long flags;
	unsigned int st;

	spin_lock_irqsave(&port->lock, flags);
	st = readl(port->membase + UART_STAT);
	spin_unlock_irqrestore(&port->lock, flags);

	return (st & STAT_TX_FIFO_EMP) ? TIOCSER_TEMT : 0;
}

static unsigned int mvebu_uart_get_mctrl(struct uart_port *port)
{
	return TIOCM_CTS | TIOCM_DSR | TIOCM_CAR;
}

static void mvebu_uart_set_mctrl(struct uart_port *port,
				 unsigned int mctrl)
{
/*
 * Even if we do not support configuring the modem control lines, this
 * function must be proided to the serial core
 */
}

static void mvebu_uart_stop_tx(struct uart_port *port)
{
	unsigned int ctl = readl(port->membase + UART_INTR(port));

	ctl &= ~CTRL_TX_RDY_INT(port);
	writel(ctl, port->membase + UART_INTR(port));
}

static void mvebu_uart_start_tx(struct uart_port *port)
{
	unsigned int ctl;
	struct circ_buf *xmit = &port->state->xmit;

	if (IS_EXTENDED(port) && !uart_circ_empty(xmit)) {
		writel(xmit->buf[xmit->tail], port->membase + UART_TSH(port));
		xmit->tail = (xmit->tail + 1) & (UART_XMIT_SIZE - 1);
		port->icount.tx++;
	}

	ctl = readl(port->membase + UART_INTR(port));
	ctl |= CTRL_TX_RDY_INT(port);
	writel(ctl, port->membase + UART_INTR(port));
}

static void mvebu_uart_stop_rx(struct uart_port *port)
{
	unsigned int ctl;

	ctl = readl(port->membase + UART_CTRL(port));
	ctl &= ~CTRL_BRK_INT;
	writel(ctl, port->membase + UART_CTRL(port));

	ctl = readl(port->membase + UART_INTR(port));
	ctl &= ~CTRL_RX_RDY_INT(port);
	writel(ctl, port->membase + UART_INTR(port));
}

static void mvebu_uart_break_ctl(struct uart_port *port, int brk)
{
	unsigned int ctl;
	unsigned long flags;

	spin_lock_irqsave(&port->lock, flags);
	ctl = readl(port->membase + UART_CTRL(port));
	if (brk == -1)
		ctl |= CTRL_SND_BRK_SEQ;
	else
		ctl &= ~CTRL_SND_BRK_SEQ;
	writel(ctl, port->membase + UART_CTRL(port));
	spin_unlock_irqrestore(&port->lock, flags);
}

static void mvebu_uart_rx_chars(struct uart_port *port, unsigned int status)
{
	struct tty_port *tport = &port->state->port;
	unsigned char ch = 0;
	char flag = 0;

	do {
		if (status & STAT_RX_RDY(port)) {
			ch = readl(port->membase + UART_RBR(port));
			ch &= 0xff;
			flag = TTY_NORMAL;
			port->icount.rx++;

			if (status & STAT_PAR_ERR)
				port->icount.parity++;
		}

		if (status & STAT_BRK_DET) {
			port->icount.brk++;
			status &= ~(STAT_FRM_ERR | STAT_PAR_ERR);
			if (uart_handle_break(port))
				goto ignore_char;
		}

		if (status & STAT_OVR_ERR)
			port->icount.overrun++;

		if (status & STAT_FRM_ERR)
			port->icount.frame++;

		if (uart_handle_sysrq_char(port, ch))
			goto ignore_char;

		if (status & port->ignore_status_mask & STAT_PAR_ERR)
			status &= ~STAT_RX_RDY(port);

		status &= port->read_status_mask;

		if (status & STAT_PAR_ERR)
			flag = TTY_PARITY;

		status &= ~port->ignore_status_mask;

		if (status & STAT_RX_RDY(port))
			tty_insert_flip_char(tport, ch, flag);

		if (status & STAT_BRK_DET)
			tty_insert_flip_char(tport, 0, TTY_BREAK);

		if (status & STAT_FRM_ERR)
			tty_insert_flip_char(tport, 0, TTY_FRAME);

		if (status & STAT_OVR_ERR)
			tty_insert_flip_char(tport, 0, TTY_OVERRUN);

ignore_char:
		status = readl(port->membase + UART_STAT);
	} while (status & (STAT_RX_RDY(port) | STAT_BRK_DET));

	tty_flip_buffer_push(tport);
}

static void mvebu_uart_tx_chars(struct uart_port *port, unsigned int status)
{
	struct circ_buf *xmit = &port->state->xmit;
	unsigned int count;
	unsigned int st;

	if (port->x_char) {
		writel(port->x_char, port->membase + UART_TSH(port));
		port->icount.tx++;
		port->x_char = 0;
		return;
	}

	if (uart_circ_empty(xmit) || uart_tx_stopped(port)) {
		mvebu_uart_stop_tx(port);
		return;
	}

	for (count = 0; count < port->fifosize; count++) {
		writel(xmit->buf[xmit->tail], port->membase + UART_TSH(port));
		xmit->tail = (xmit->tail + 1) & (UART_XMIT_SIZE - 1);
		port->icount.tx++;

		if (uart_circ_empty(xmit))
			break;

		st = readl(port->membase + UART_STAT);
		if (st & STAT_TX_FIFO_FUL)
			break;
	}

	if (uart_circ_chars_pending(xmit) < WAKEUP_CHARS)
		uart_write_wakeup(port);

	if (uart_circ_empty(xmit))
		mvebu_uart_stop_tx(port);
}

static irqreturn_t mvebu_uart_isr(int irq, void *dev_id)
{
	struct uart_port *port = (struct uart_port *)dev_id;
	unsigned int st = readl(port->membase + UART_STAT);

	if (st & (STAT_RX_RDY(port) | STAT_OVR_ERR | STAT_FRM_ERR |
		  STAT_BRK_DET))
		mvebu_uart_rx_chars(port, st);

	if (st & STAT_TX_RDY(port))
		mvebu_uart_tx_chars(port, st);

	return IRQ_HANDLED;
}

static irqreturn_t mvebu_uart_rx_isr(int irq, void *dev_id)
{
	struct uart_port *port = (struct uart_port *)dev_id;
	unsigned int st = readl(port->membase + UART_STAT);

	if (st & (STAT_RX_RDY(port) | STAT_OVR_ERR | STAT_FRM_ERR |
			STAT_BRK_DET))
		mvebu_uart_rx_chars(port, st);

	return IRQ_HANDLED;
}

static irqreturn_t mvebu_uart_tx_isr(int irq, void *dev_id)
{
	struct uart_port *port = (struct uart_port *)dev_id;
	unsigned int st = readl(port->membase + UART_STAT);

	if (st & STAT_TX_RDY(port))
		mvebu_uart_tx_chars(port, st);

	return IRQ_HANDLED;
}

static int mvebu_uart_startup(struct uart_port *port)
{
	struct mvebu_uart *mvuart = to_mvuart(port);
	unsigned int ctl;
	int ret;

	writel(CTRL_TXFIFO_RST | CTRL_RXFIFO_RST,
	       port->membase + UART_CTRL(port));
	udelay(1);

	/* Clear the error bits of state register before IRQ request */
	ret = readl(port->membase + UART_STAT);
	ret |= STAT_BRK_ERR;
	writel(ret, port->membase + UART_STAT);

	writel(CTRL_BRK_INT, port->membase + UART_CTRL(port));

	ctl = readl(port->membase + UART_INTR(port));
	ctl |= CTRL_RX_RDY_INT(port);
	writel(ctl, port->membase + UART_INTR(port));

	if (!mvuart->irq[UART_TX_IRQ]) {
		/* Old bindings with just one interrupt (UART0 only) */
		ret = devm_request_irq(port->dev, mvuart->irq[UART_IRQ_SUM],
				       mvebu_uart_isr, port->irqflags,
				       dev_name(port->dev), port);
		if (ret) {
			dev_err(port->dev, "unable to request IRQ %d\n",
				mvuart->irq[UART_IRQ_SUM]);
			return ret;
		}
	} else {
		/* New bindings with an IRQ for RX and TX (both UART) */
		ret = devm_request_irq(port->dev, mvuart->irq[UART_RX_IRQ],
				       mvebu_uart_rx_isr, port->irqflags,
				       dev_name(port->dev), port);
		if (ret) {
			dev_err(port->dev, "unable to request IRQ %d\n",
				mvuart->irq[UART_RX_IRQ]);
			return ret;
		}

		ret = devm_request_irq(port->dev, mvuart->irq[UART_TX_IRQ],
				       mvebu_uart_tx_isr, port->irqflags,
				       dev_name(port->dev),
				       port);
		if (ret) {
			dev_err(port->dev, "unable to request IRQ %d\n",
				mvuart->irq[UART_TX_IRQ]);
			devm_free_irq(port->dev, mvuart->irq[UART_RX_IRQ],
				      port);
			return ret;
		}
	}

	return 0;
}

static void mvebu_uart_shutdown(struct uart_port *port)
{
<<<<<<< HEAD
	writel(0, port->membase + UART_CTRL);

	free_irq(port->irq, port);
=======
	struct mvebu_uart *mvuart = to_mvuart(port);

	writel(0, port->membase + UART_INTR(port));

	if (!mvuart->irq[UART_TX_IRQ]) {
		devm_free_irq(port->dev, mvuart->irq[UART_IRQ_SUM], port);
	} else {
		devm_free_irq(port->dev, mvuart->irq[UART_RX_IRQ], port);
		devm_free_irq(port->dev, mvuart->irq[UART_TX_IRQ], port);
	}
}

static int mvebu_uart_baud_rate_set(struct uart_port *port, unsigned int baud)
{
	struct mvebu_uart *mvuart = to_mvuart(port);
	unsigned int d_divisor, m_divisor;
	u32 brdv, osamp;

	if (IS_ERR(mvuart->clk))
		return -PTR_ERR(mvuart->clk);

	/*
	 * The baudrate is derived from the UART clock thanks to two divisors:
	 *   > D ("baud generator"): can divide the clock from 2 to 2^10 - 1.
	 *   > M ("fractional divisor"): allows a better accuracy for
	 *     baudrates higher than 230400.
	 *
	 * As the derivation of M is rather complicated, the code sticks to its
	 * default value (x16) when all the prescalers are zeroed, and only
	 * makes use of D to configure the desired baudrate.
	 */
	m_divisor = OSAMP_DEFAULT_DIVISOR;
	d_divisor = DIV_ROUND_UP(port->uartclk, baud * m_divisor);

	brdv = readl(port->membase + UART_BRDV);
	brdv &= ~BRDV_BAUD_MASK;
	brdv |= d_divisor;
	writel(brdv, port->membase + UART_BRDV);

	osamp = readl(port->membase + UART_OSAMP);
	osamp &= ~OSAMP_DIVISORS_MASK;
	writel(osamp, port->membase + UART_OSAMP);

	return 0;
>>>>>>> 24b8d41d
}

static void mvebu_uart_set_termios(struct uart_port *port,
				   struct ktermios *termios,
				   struct ktermios *old)
{
	unsigned long flags;
	unsigned int baud;

	spin_lock_irqsave(&port->lock, flags);

	port->read_status_mask = STAT_RX_RDY(port) | STAT_OVR_ERR |
		STAT_TX_RDY(port) | STAT_TX_FIFO_FUL;

	if (termios->c_iflag & INPCK)
		port->read_status_mask |= STAT_FRM_ERR | STAT_PAR_ERR;

	port->ignore_status_mask = 0;
	if (termios->c_iflag & IGNPAR)
		port->ignore_status_mask |=
			STAT_FRM_ERR | STAT_PAR_ERR | STAT_OVR_ERR;

	if ((termios->c_cflag & CREAD) == 0)
		port->ignore_status_mask |= STAT_RX_RDY(port) | STAT_BRK_ERR;

	/*
	 * Maximum achievable frequency with simple baudrate divisor is 230400.
	 * Since the error per bit frame would be of more than 15%, achieving
	 * higher frequencies would require to implement the fractional divisor
	 * feature.
	 */
	baud = uart_get_baud_rate(port, termios, old, 0, 230400);
	if (mvebu_uart_baud_rate_set(port, baud)) {
		/* No clock available, baudrate cannot be changed */
		if (old)
			baud = uart_get_baud_rate(port, old, NULL, 0, 230400);
	} else {
		tty_termios_encode_baud_rate(termios, baud, baud);
		uart_update_timeout(port, termios->c_cflag, baud);
	}

	/* Only the following flag changes are supported */
	if (old) {
		termios->c_iflag &= INPCK | IGNPAR;
		termios->c_iflag |= old->c_iflag & ~(INPCK | IGNPAR);
		termios->c_cflag &= CREAD | CBAUD;
		termios->c_cflag |= old->c_cflag & ~(CREAD | CBAUD);
		termios->c_cflag |= CS8;
	}

	spin_unlock_irqrestore(&port->lock, flags);
}

static const char *mvebu_uart_type(struct uart_port *port)
{
	return MVEBU_UART_TYPE;
}

static void mvebu_uart_release_port(struct uart_port *port)
{
	/* Nothing to do here */
}

static int mvebu_uart_request_port(struct uart_port *port)
{
	return 0;
}

#ifdef CONFIG_CONSOLE_POLL
static int mvebu_uart_get_poll_char(struct uart_port *port)
{
	unsigned int st = readl(port->membase + UART_STAT);

	if (!(st & STAT_RX_RDY(port)))
		return NO_POLL_CHAR;

	return readl(port->membase + UART_RBR(port));
}

static void mvebu_uart_put_poll_char(struct uart_port *port, unsigned char c)
{
	unsigned int st;

	for (;;) {
		st = readl(port->membase + UART_STAT);

		if (!(st & STAT_TX_FIFO_FUL))
			break;

		udelay(1);
	}

	writel(c, port->membase + UART_TSH(port));
}
#endif

static const struct uart_ops mvebu_uart_ops = {
	.tx_empty	= mvebu_uart_tx_empty,
	.set_mctrl	= mvebu_uart_set_mctrl,
	.get_mctrl	= mvebu_uart_get_mctrl,
	.stop_tx	= mvebu_uart_stop_tx,
	.start_tx	= mvebu_uart_start_tx,
	.stop_rx	= mvebu_uart_stop_rx,
	.break_ctl	= mvebu_uart_break_ctl,
	.startup	= mvebu_uart_startup,
	.shutdown	= mvebu_uart_shutdown,
	.set_termios	= mvebu_uart_set_termios,
	.type		= mvebu_uart_type,
	.release_port	= mvebu_uart_release_port,
	.request_port	= mvebu_uart_request_port,
#ifdef CONFIG_CONSOLE_POLL
	.poll_get_char	= mvebu_uart_get_poll_char,
	.poll_put_char	= mvebu_uart_put_poll_char,
#endif
};

/* Console Driver Operations  */

#ifdef CONFIG_SERIAL_MVEBU_CONSOLE
/* Early Console */
static void mvebu_uart_putc(struct uart_port *port, int c)
{
	unsigned int st;

	for (;;) {
		st = readl(port->membase + UART_STAT);
		if (!(st & STAT_TX_FIFO_FUL))
			break;
	}

	/* At early stage, DT is not parsed yet, only use UART0 */
	writel(c, port->membase + UART_STD_TSH);

	for (;;) {
		st = readl(port->membase + UART_STAT);
		if (st & STAT_TX_FIFO_EMP)
			break;
	}
}

static void mvebu_uart_putc_early_write(struct console *con,
					const char *s,
					unsigned n)
{
	struct earlycon_device *dev = con->data;

	uart_console_write(&dev->port, s, n, mvebu_uart_putc);
}

static int __init
mvebu_uart_early_console_setup(struct earlycon_device *device,
			       const char *opt)
{
	if (!device->port.membase)
		return -ENODEV;

	device->con->write = mvebu_uart_putc_early_write;

	return 0;
}

EARLYCON_DECLARE(ar3700_uart, mvebu_uart_early_console_setup);
OF_EARLYCON_DECLARE(ar3700_uart, "marvell,armada-3700-uart",
		    mvebu_uart_early_console_setup);

static void wait_for_xmitr(struct uart_port *port)
{
	u32 val;

	readl_poll_timeout_atomic(port->membase + UART_STAT, val,
				  (val & STAT_TX_RDY(port)), 1, 10000);
}

static void mvebu_uart_console_putchar(struct uart_port *port, int ch)
{
	wait_for_xmitr(port);
	writel(ch, port->membase + UART_TSH(port));
}

static void mvebu_uart_console_write(struct console *co, const char *s,
				     unsigned int count)
{
	struct uart_port *port = &mvebu_uart_ports[co->index];
	unsigned long flags;
	unsigned int ier, intr, ctl;
	int locked = 1;

	if (oops_in_progress)
		locked = spin_trylock_irqsave(&port->lock, flags);
	else
		spin_lock_irqsave(&port->lock, flags);

	ier = readl(port->membase + UART_CTRL(port)) & CTRL_BRK_INT;
	intr = readl(port->membase + UART_INTR(port)) &
		(CTRL_RX_RDY_INT(port) | CTRL_TX_RDY_INT(port));
	writel(0, port->membase + UART_CTRL(port));
	writel(0, port->membase + UART_INTR(port));

	uart_console_write(port, s, count, mvebu_uart_console_putchar);

	wait_for_xmitr(port);

	if (ier)
		writel(ier, port->membase + UART_CTRL(port));

	if (intr) {
		ctl = intr | readl(port->membase + UART_INTR(port));
		writel(ctl, port->membase + UART_INTR(port));
	}

	if (locked)
		spin_unlock_irqrestore(&port->lock, flags);
}

static int mvebu_uart_console_setup(struct console *co, char *options)
{
	struct uart_port *port;
	int baud = 9600;
	int bits = 8;
	int parity = 'n';
	int flow = 'n';

	if (co->index < 0 || co->index >= MVEBU_NR_UARTS)
		return -EINVAL;

	port = &mvebu_uart_ports[co->index];

	if (!port->mapbase || !port->membase) {
		pr_debug("console on ttyMV%i not present\n", co->index);
		return -ENODEV;
	}

	if (options)
		uart_parse_options(options, &baud, &parity, &bits, &flow);

	return uart_set_options(port, co, baud, parity, bits, flow);
}

static struct uart_driver mvebu_uart_driver;

static struct console mvebu_uart_console = {
	.name	= "ttyMV",
	.write	= mvebu_uart_console_write,
	.device	= uart_console_device,
	.setup	= mvebu_uart_console_setup,
	.flags	= CON_PRINTBUFFER,
	.index	= -1,
	.data	= &mvebu_uart_driver,
};

static int __init mvebu_uart_console_init(void)
{
	register_console(&mvebu_uart_console);
	return 0;
}

console_initcall(mvebu_uart_console_init);


#endif /* CONFIG_SERIAL_MVEBU_CONSOLE */

static struct uart_driver mvebu_uart_driver = {
	.owner			= THIS_MODULE,
	.driver_name		= DRIVER_NAME,
	.dev_name		= "ttyMV",
	.nr			= MVEBU_NR_UARTS,
#ifdef CONFIG_SERIAL_MVEBU_CONSOLE
	.cons			= &mvebu_uart_console,
#endif
};

#if defined(CONFIG_PM)
static int mvebu_uart_suspend(struct device *dev)
{
	struct mvebu_uart *mvuart = dev_get_drvdata(dev);
	struct uart_port *port = mvuart->port;

	uart_suspend_port(&mvebu_uart_driver, port);

	mvuart->pm_regs.rbr = readl(port->membase + UART_RBR(port));
	mvuart->pm_regs.tsh = readl(port->membase + UART_TSH(port));
	mvuart->pm_regs.ctrl = readl(port->membase + UART_CTRL(port));
	mvuart->pm_regs.intr = readl(port->membase + UART_INTR(port));
	mvuart->pm_regs.stat = readl(port->membase + UART_STAT);
	mvuart->pm_regs.brdv = readl(port->membase + UART_BRDV);
	mvuart->pm_regs.osamp = readl(port->membase + UART_OSAMP);

	device_set_wakeup_enable(dev, true);

	return 0;
}

static int mvebu_uart_resume(struct device *dev)
{
	struct mvebu_uart *mvuart = dev_get_drvdata(dev);
	struct uart_port *port = mvuart->port;

	writel(mvuart->pm_regs.rbr, port->membase + UART_RBR(port));
	writel(mvuart->pm_regs.tsh, port->membase + UART_TSH(port));
	writel(mvuart->pm_regs.ctrl, port->membase + UART_CTRL(port));
	writel(mvuart->pm_regs.intr, port->membase + UART_INTR(port));
	writel(mvuart->pm_regs.stat, port->membase + UART_STAT);
	writel(mvuart->pm_regs.brdv, port->membase + UART_BRDV);
	writel(mvuart->pm_regs.osamp, port->membase + UART_OSAMP);

	uart_resume_port(&mvebu_uart_driver, port);

	return 0;
}

static const struct dev_pm_ops mvebu_uart_pm_ops = {
	.suspend        = mvebu_uart_suspend,
	.resume         = mvebu_uart_resume,
};
#endif /* CONFIG_PM */

static const struct of_device_id mvebu_uart_of_match[];

/* Counter to keep track of each UART port id when not using CONFIG_OF */
static int uart_num_counter;

static int mvebu_uart_probe(struct platform_device *pdev)
{
	struct resource *reg = platform_get_resource(pdev, IORESOURCE_MEM, 0);
	const struct of_device_id *match = of_match_device(mvebu_uart_of_match,
							   &pdev->dev);
	struct uart_port *port;
	struct mvebu_uart *mvuart;
	int id, irq;

	if (!reg) {
		dev_err(&pdev->dev, "no registers defined\n");
		return -EINVAL;
	}

	if (!match)
		return -ENODEV;

	/* Assume that all UART ports have a DT alias or none has */
	id = of_alias_get_id(pdev->dev.of_node, "serial");
	if (!pdev->dev.of_node || id < 0)
		pdev->id = uart_num_counter++;
	else
		pdev->id = id;

	if (pdev->id >= MVEBU_NR_UARTS) {
		dev_err(&pdev->dev, "cannot have more than %d UART ports\n",
			MVEBU_NR_UARTS);
		return -EINVAL;
	}

	port = &mvebu_uart_ports[pdev->id];

	spin_lock_init(&port->lock);

	port->dev        = &pdev->dev;
	port->type       = PORT_MVEBU;
	port->ops        = &mvebu_uart_ops;
	port->regshift   = 0;

	port->fifosize   = 32;
	port->iotype     = UPIO_MEM32;
	port->flags      = UPF_FIXED_PORT;
	port->line       = pdev->id;

	/*
	 * IRQ number is not stored in this structure because we may have two of
	 * them per port (RX and TX). Instead, use the driver UART structure
	 * array so called ->irq[].
	 */
	port->irq        = 0;
	port->irqflags   = 0;
	port->mapbase    = reg->start;

	port->membase = devm_ioremap_resource(&pdev->dev, reg);
	if (IS_ERR(port->membase))
		return PTR_ERR(port->membase);

	mvuart = devm_kzalloc(&pdev->dev, sizeof(struct mvebu_uart),
			      GFP_KERNEL);
	if (!mvuart)
		return -ENOMEM;

	/* Get controller data depending on the compatible string */
	mvuart->data = (struct mvebu_uart_driver_data *)match->data;
	mvuart->port = port;

	port->private_data = mvuart;
	platform_set_drvdata(pdev, mvuart);

	/* Get fixed clock frequency */
	mvuart->clk = devm_clk_get(&pdev->dev, NULL);
	if (IS_ERR(mvuart->clk)) {
		if (PTR_ERR(mvuart->clk) == -EPROBE_DEFER)
			return PTR_ERR(mvuart->clk);

<<<<<<< HEAD
=======
		if (IS_EXTENDED(port)) {
			dev_err(&pdev->dev, "unable to get UART clock\n");
			return PTR_ERR(mvuart->clk);
		}
	} else {
		if (!clk_prepare_enable(mvuart->clk))
			port->uartclk = clk_get_rate(mvuart->clk);
	}

	/* Manage interrupts */
	if (platform_irq_count(pdev) == 1) {
		/* Old bindings: no name on the single unamed UART0 IRQ */
		irq = platform_get_irq(pdev, 0);
		if (irq < 0)
			return irq;

		mvuart->irq[UART_IRQ_SUM] = irq;
	} else {
		/*
		 * New bindings: named interrupts (RX, TX) for both UARTS,
		 * only make use of uart-rx and uart-tx interrupts, do not use
		 * uart-sum of UART0 port.
		 */
		irq = platform_get_irq_byname(pdev, "uart-rx");
		if (irq < 0)
			return irq;

		mvuart->irq[UART_RX_IRQ] = irq;

		irq = platform_get_irq_byname(pdev, "uart-tx");
		if (irq < 0)
			return irq;

		mvuart->irq[UART_TX_IRQ] = irq;
	}

	/* UART Soft Reset*/
	writel(CTRL_SOFT_RST, port->membase + UART_CTRL(port));
	udelay(1);
	writel(0, port->membase + UART_CTRL(port));

	return uart_add_one_port(&mvebu_uart_driver, port);
}

static struct mvebu_uart_driver_data uart_std_driver_data = {
	.is_ext = false,
	.regs.rbr = UART_STD_RBR,
	.regs.tsh = UART_STD_TSH,
	.regs.ctrl = UART_STD_CTRL1,
	.regs.intr = UART_STD_CTRL2,
	.flags.ctrl_tx_rdy_int = CTRL_STD_TX_RDY_INT,
	.flags.ctrl_rx_rdy_int = CTRL_STD_RX_RDY_INT,
	.flags.stat_tx_rdy = STAT_STD_TX_RDY,
	.flags.stat_rx_rdy = STAT_STD_RX_RDY,
};

static struct mvebu_uart_driver_data uart_ext_driver_data = {
	.is_ext = true,
	.regs.rbr = UART_EXT_RBR,
	.regs.tsh = UART_EXT_TSH,
	.regs.ctrl = UART_EXT_CTRL1,
	.regs.intr = UART_EXT_CTRL2,
	.flags.ctrl_tx_rdy_int = CTRL_EXT_TX_RDY_INT,
	.flags.ctrl_rx_rdy_int = CTRL_EXT_RX_RDY_INT,
	.flags.stat_tx_rdy = STAT_EXT_TX_RDY,
	.flags.stat_rx_rdy = STAT_EXT_RX_RDY,
};

>>>>>>> 24b8d41d
/* Match table for of_platform binding */
static const struct of_device_id mvebu_uart_of_match[] = {
	{
		.compatible = "marvell,armada-3700-uart",
		.data = (void *)&uart_std_driver_data,
	},
	{
		.compatible = "marvell,armada-3700-uart-ext",
		.data = (void *)&uart_ext_driver_data,
	},
	{}
};

static struct platform_driver mvebu_uart_platform_driver = {
	.probe	= mvebu_uart_probe,
	.driver	= {
		.name  = "mvebu-uart",
		.of_match_table = of_match_ptr(mvebu_uart_of_match),
		.suppress_bind_attrs = true,
<<<<<<< HEAD
=======
#if defined(CONFIG_PM)
		.pm	= &mvebu_uart_pm_ops,
#endif /* CONFIG_PM */
>>>>>>> 24b8d41d
	},
};

static int __init mvebu_uart_init(void)
{
	int ret;

	ret = uart_register_driver(&mvebu_uart_driver);
	if (ret)
		return ret;

	ret = platform_driver_register(&mvebu_uart_platform_driver);
	if (ret)
		uart_unregister_driver(&mvebu_uart_driver);

	return ret;
}
arch_initcall(mvebu_uart_init);<|MERGE_RESOLUTION|>--- conflicted
+++ resolved
@@ -431,11 +431,6 @@
 
 static void mvebu_uart_shutdown(struct uart_port *port)
 {
-<<<<<<< HEAD
-	writel(0, port->membase + UART_CTRL);
-
-	free_irq(port->irq, port);
-=======
 	struct mvebu_uart *mvuart = to_mvuart(port);
 
 	writel(0, port->membase + UART_INTR(port));
@@ -480,7 +475,6 @@
 	writel(osamp, port->membase + UART_OSAMP);
 
 	return 0;
->>>>>>> 24b8d41d
 }
 
 static void mvebu_uart_set_termios(struct uart_port *port,
@@ -877,8 +871,6 @@
 		if (PTR_ERR(mvuart->clk) == -EPROBE_DEFER)
 			return PTR_ERR(mvuart->clk);
 
-<<<<<<< HEAD
-=======
 		if (IS_EXTENDED(port)) {
 			dev_err(&pdev->dev, "unable to get UART clock\n");
 			return PTR_ERR(mvuart->clk);
@@ -947,7 +939,6 @@
 	.flags.stat_rx_rdy = STAT_EXT_RX_RDY,
 };
 
->>>>>>> 24b8d41d
 /* Match table for of_platform binding */
 static const struct of_device_id mvebu_uart_of_match[] = {
 	{
@@ -967,12 +958,9 @@
 		.name  = "mvebu-uart",
 		.of_match_table = of_match_ptr(mvebu_uart_of_match),
 		.suppress_bind_attrs = true,
-<<<<<<< HEAD
-=======
 #if defined(CONFIG_PM)
 		.pm	= &mvebu_uart_pm_ops,
 #endif /* CONFIG_PM */
->>>>>>> 24b8d41d
 	},
 };
 
