# SPDX-License-Identifier: GPL-2.0
#
# The 8250/16550 serial drivers.  You shouldn't be in this list unless
# you somehow have an implicit or explicit dependency on SERIAL_8250.
#

config SERIAL_8250
	tristate "8250/16550 and compatible serial support"
	depends on !S390
	select SERIAL_CORE
	select SERIAL_MCTRL_GPIO if GPIOLIB
	help
	  This selects whether you want to include the driver for the standard
	  serial ports.  The standard answer is Y.  People who might say N
	  here are those that are setting up dedicated Ethernet WWW/FTP
	  servers, or users that have one of the various bus mice instead of a
	  serial mouse and don't intend to use their machine's standard serial
	  port for anything.  (Note that the Cyclades multi serial port driver
	  does not need this driver built in for it to work.)

	  To compile this driver as a module, choose M here: the
	  module will be called 8250.
	  [WARNING: Do not compile this driver as a module if you are using
	  non-standard serial ports, since the configuration information will
	  be lost when the driver is unloaded.  This limitation may be lifted
	  in the future.]

	  BTW1: If you have a mouseman serial mouse which is not recognized by
	  the X window system, try running gpm first.

	  BTW2: If you intend to use a software modem (also called Winmodem)
	  under Linux, forget it.  These modems are crippled and require
	  proprietary drivers which are only available under Windows.

	  Most people will say Y or M here, so that they can use serial mice,
	  modems and similar devices connecting to the standard serial ports.

config SERIAL_8250_DEPRECATED_OPTIONS
	bool "Support 8250_core.* kernel options (DEPRECATED)"
	depends on SERIAL_8250
	default y
	help
	  In 3.7 we renamed 8250 to 8250_core by mistake, so now we have to
	  accept kernel parameters in both forms like 8250_core.nr_uarts=4 and
	  8250.nr_uarts=4. We now renamed the module back to 8250, but if
	  anybody noticed in 3.7 and changed their userspace we still have to
	  keep the 8250_core.* options around until they revert the changes
	  they already did.

	  If 8250 is built as a module, this adds 8250_core alias instead. 

	  If you did not notice yet and/or you have userspace from pre-3.7, it
	  is safe (and recommended) to say N here.

config SERIAL_8250_PNP
	bool "8250/16550 PNP device support" if EXPERT
	depends on SERIAL_8250 && PNP
	default y
	help
	  This builds standard PNP serial support. You may be able to
	  disable this feature if you only need legacy serial support.

<<<<<<< HEAD
config SERIAL_8250_FINTEK
	bool "Support for Fintek F81216A LPC to 4 UART RS485 API"
	depends on SERIAL_8250
	---help---
=======
config SERIAL_8250_16550A_VARIANTS
	bool "Support for variants of the 16550A serial port"
	depends on SERIAL_8250
	default !X86
	help
	  The 8250 driver can probe for many variants of the venerable 16550A
	  serial port. Doing so takes additional time at boot.

	  On modern systems, especially those using serial only for a simple
	  console, you can say N here.

config SERIAL_8250_FINTEK
	bool "Support for Fintek F81216A LPC to 4 UART RS485 API"
	depends on SERIAL_8250
	help
>>>>>>> 24b8d41d
	  Selecting this option will add support for the RS485 capabilities
	  of the Fintek F81216A LPC to 4 UART.

	  If this option is not selected the device will be configured as a
	  standard 16550A serial port.

	  If unsure, say N.

config SERIAL_8250_CONSOLE
	bool "Console on 8250/16550 and compatible serial port"
	depends on SERIAL_8250=y
	select SERIAL_CORE_CONSOLE
	select SERIAL_EARLYCON
	help
	  If you say Y here, it will be possible to use a serial port as the
	  system console (the system console is the device which receives all
	  kernel messages and warnings and which allows logins in single user
	  mode). This could be useful if some terminal or printer is connected
	  to that serial port.

	  Even if you say Y here, the currently visible virtual console
	  (/dev/tty0) will still be used as the system console by default, but
	  you can alter that using a kernel command line option such as
	  "console=ttyS1". (Try "man bootparam" or see the documentation of
	  your boot loader (grub or lilo or loadlin) about how to pass options
	  to the kernel at boot time.)

	  If you don't have a VGA card installed and you say Y here, the
	  kernel will automatically use the first serial line, /dev/ttyS0, as
	  system console.

	  You can set that using a kernel command line option such as
	  "console=uart8250,io,0x3f8,9600n8"
	  "console=uart8250,mmio,0xff5e0000,115200n8".
	  and it will switch to normal serial console when the corresponding
	  port is ready.
	  "earlycon=uart8250,io,0x3f8,9600n8"
	  "earlycon=uart8250,mmio,0xff5e0000,115200n8".
	  it will not only setup early console.

	  If unsure, say N.

config SERIAL_8250_GSC
	tristate
	depends on SERIAL_8250 && GSC
	default SERIAL_8250

config SERIAL_8250_DMA
	bool "DMA support for 16550 compatible UART controllers" if EXPERT
	depends on SERIAL_8250 && DMADEVICES=y
	default SERIAL_8250
	help
	  This builds DMA support that can be used with 8250/16650
	  compatible UART controllers that support DMA signaling.

config SERIAL_8250_PCI
	tristate "8250/16550 PCI device support"
	depends on SERIAL_8250 && PCI
	default SERIAL_8250
	help
	  This builds standard PCI serial support. You may be able to
	  disable this feature if you only need legacy serial support.
	  Saves about 9K.
	  Note that serial ports on NetMos 9835 Multi-I/O cards are handled
	  by the parport_serial driver, enabled with CONFIG_PARPORT_SERIAL.

config SERIAL_8250_EXAR
	tristate "8250/16550 Exar/Commtech PCI/PCIe device support"
	depends on SERIAL_8250_PCI
	default SERIAL_8250
	help
	  This builds support for XR17C1xx, XR17V3xx and some Commtech
	  422x PCIe serial cards that are not covered by the more generic
	  SERIAL_8250_PCI option.

config SERIAL_8250_HP300
	tristate
	depends on SERIAL_8250 && HP300
	default SERIAL_8250

config SERIAL_8250_CS
	tristate "8250/16550 PCMCIA device support"
	depends on PCMCIA && SERIAL_8250
	help
	  Say Y here to enable support for 16-bit PCMCIA serial devices,
	  including serial port cards, modems, and the modem functions of
	  multi-function Ethernet/modem cards. (PCMCIA- or PC-cards are
	  credit-card size devices often used with laptops.)

	  To compile this driver as a module, choose M here: the
	  module will be called serial_cs.

	  If unsure, say N.

config SERIAL_8250_MEN_MCB
	tristate "MEN MCB UART device support"
	depends on MCB && SERIAL_8250
	help
	  This enables support for FPGA based UARTs found on many MEN
	  boards. This driver enables support for the 16z025, 16z057
	  and 16z125 UARTs.

	  To compile this driver as a module, chose M here: the
	  module will be called 8250_men_mcb.


config SERIAL_8250_NR_UARTS
	int "Maximum number of 8250/16550 serial ports"
	depends on SERIAL_8250
	default "4"
	help
	  Set this to the number of serial ports you want the driver
	  to support.  This includes any ports discovered via ACPI or
	  PCI enumeration and any ports that may be added at run-time
	  via hot-plug, or any ISA multi-port serial cards.

config SERIAL_8250_RUNTIME_UARTS
	int "Number of 8250/16550 serial ports to register at runtime"
	depends on SERIAL_8250
	range 0 SERIAL_8250_NR_UARTS
	default "4"
	help
	  Set this to the maximum number of serial ports you want
	  the kernel to register at boot time.  This can be overridden
	  with the module parameter "nr_uarts", or boot-time parameter
	  8250.nr_uarts

config SERIAL_8250_EXTENDED
	bool "Extended 8250/16550 serial driver options"
	depends on SERIAL_8250
	help
	  If you wish to use any non-standard features of the standard "dumb"
	  driver, say Y here. This includes HUB6 support, shared serial
	  interrupts, special multiport support, support for more than the
	  four COM 1/2/3/4 boards, etc.

	  Note that the answer to this question won't directly affect the
	  kernel: saying N will just cause the configurator to skip all
	  the questions about serial driver options. If unsure, say N.

config SERIAL_8250_MANY_PORTS
	bool "Support more than 4 legacy serial ports"
	depends on SERIAL_8250_EXTENDED && !IA64
	help
	  Say Y here if you have dumb serial boards other than the four
	  standard COM 1/2/3/4 ports. This may happen if you have an AST
	  FourPort, Accent Async, Boca (read the Boca mini-HOWTO, available
	  from <https://www.tldp.org/docs.html#howto>), or other custom
	  serial port hardware which acts similar to standard serial port
	  hardware. If you only use the standard COM 1/2/3/4 ports, you can
	  say N here to save some memory. You can also say Y if you have an
	  "intelligent" multiport card such as Cyclades, Digiboards, etc.

#
# Multi-port serial cards
#

config SERIAL_8250_FOURPORT
	tristate "Support Fourport cards"
	depends on SERIAL_8250 != n && ISA && SERIAL_8250_MANY_PORTS
	help
	  Say Y here if you have an AST FourPort serial board.

	  To compile this driver as a module, choose M here: the module
	  will be called 8250_fourport.

config SERIAL_8250_ACCENT
	tristate "Support Accent cards"
	depends on SERIAL_8250 != n && ISA && SERIAL_8250_MANY_PORTS
	help
	  Say Y here if you have an Accent Async serial board.

	  To compile this driver as a module, choose M here: the module
	  will be called 8250_accent.

config SERIAL_8250_ASPEED_VUART
	tristate "Aspeed Virtual UART"
	depends on SERIAL_8250
	depends on OF
	depends on REGMAP && MFD_SYSCON
	help
	  If you want to use the virtual UART (VUART) device on Aspeed
	  BMC platforms, enable this option. This enables the 16550A-
	  compatible device on the local LPC bus, giving a UART device
	  with no physical RS232 connections.

config SERIAL_8250_BOCA
	tristate "Support Boca cards"
	depends on SERIAL_8250 != n && ISA && SERIAL_8250_MANY_PORTS
	help
	  Say Y here if you have a Boca serial board.  Please read the Boca
	  mini-HOWTO, available from <https://www.tldp.org/docs.html#howto>

	  To compile this driver as a module, choose M here: the module
	  will be called 8250_boca.

config SERIAL_8250_EXAR_ST16C554
	tristate "Support Exar ST16C554/554D Quad UART"
	depends on SERIAL_8250 != n && ISA && SERIAL_8250_MANY_PORTS
	help
	  The Uplogix Envoy TU301 uses this Exar Quad UART.  If you are
	  tinkering with your Envoy TU301, or have a machine with this UART,
	  say Y here.

	  To compile this driver as a module, choose M here: the module
	  will be called 8250_exar_st16c554.

config SERIAL_8250_HUB6
	tristate "Support Hub6 cards"
	depends on SERIAL_8250 != n && ISA && SERIAL_8250_MANY_PORTS
	help
	  Say Y here if you have a HUB6 serial board.

	  To compile this driver as a module, choose M here: the module
	  will be called 8250_hub6.

#
# Misc. options/drivers.
#

config SERIAL_8250_SHARE_IRQ
	bool "Support for sharing serial interrupts"
	depends on SERIAL_8250_EXTENDED
	help
	  Some serial boards have hardware support which allows multiple dumb
	  serial ports on the same board to share a single IRQ. To enable
	  support for this in the serial driver, say Y here.

config SERIAL_8250_DETECT_IRQ
	bool "Autodetect IRQ on standard ports (unsafe)"
	depends on SERIAL_8250_EXTENDED
	help
	  Say Y here if you want the kernel to try to guess which IRQ
	  to use for your serial port.

	  This is considered unsafe; it is far better to configure the IRQ in
	  a boot script using the setserial command.

	  If unsure, say N.

config SERIAL_8250_RSA
	bool "Support RSA serial ports"
	depends on SERIAL_8250_EXTENDED
	help
	  Say Y here if you have a IODATA RSA-DV II/S ISA card and
	  would like to use its >115kbps speeds.
	  You will need to provide module parameter "probe_rsa", or boot-time
	  parameter 8250.probe_rsa with I/O addresses of this card then.

	  If you don't have such card, or if unsure, say N.

config SERIAL_8250_DWLIB
	bool

config SERIAL_8250_ACORN
	tristate "Acorn expansion card serial port support"
	depends on ARCH_ACORN && SERIAL_8250
	help
	  If you have an Atomwide Serial card or Serial Port card for an Acorn
	  system, say Y to this option.  The driver can handle 1, 2, or 3 port
	  cards.  If unsure, say N.

config SERIAL_8250_BCM2835AUX
	tristate "BCM2835 auxiliar mini UART support"
	depends on ARCH_BCM2835 || COMPILE_TEST
	depends on SERIAL_8250 && SERIAL_8250_SHARE_IRQ
	help
	  Support for the BCM2835 auxiliar mini UART.

	  Features and limitations of the UART are
	    Registers are similar to 16650 registers,
	      set bits in the control registers that are unsupported
	      are ignored and read back as 0
	    7/8 bit operation with 1 start and 1 stop bit
	    8 symbols deep fifo for rx and tx
	    SW controlled RTS and SW readable CTS
	    Clock rate derived from system clock
	    Uses 8 times oversampling (compared to 16 times for 16650)
	    Missing break detection (but break generation)
	    Missing framing error detection
	    Missing parity bit
	    Missing receive time-out interrupt
	    Missing DCD, DSR, DTR and RI signals

	  If unsure, say N.

config SERIAL_8250_FSL
	bool
	depends on SERIAL_8250_CONSOLE
	default PPC || ARM || ARM64

config SERIAL_8250_DW
	tristate "Support for Synopsys DesignWare 8250 quirks"
	depends on SERIAL_8250
	select SERIAL_8250_DWLIB
	help
	  Selecting this option will enable handling of the extra features
	  present in the Synopsys DesignWare APB UART.

config SERIAL_8250_EM
	tristate "Support for Emma Mobile integrated serial port"
	depends on SERIAL_8250 && ARM && HAVE_CLK
	help
	  Selecting this option will add support for the integrated serial
	  port hardware found on the Emma Mobile line of processors.
	  If unsure, say N.

config SERIAL_8250_IOC3
	tristate "SGI IOC3 8250 UART support"
	depends on SGI_MFD_IOC3 && SERIAL_8250
	select SERIAL_8250_EXTENDED
	select SERIAL_8250_SHARE_IRQ
	help
	  Enable this if you have a SGI Origin or Octane machine. This module
	  provides basic serial support by directly driving the UART chip
	  behind the IOC3 device on those systems.  Maximum baud speed is
	  38400bps using this driver.

config SERIAL_8250_RT288X
	bool "Ralink RT288x/RT305x/RT3662/RT3883 serial port support"
	depends on SERIAL_8250
	default y if MIPS_ALCHEMY || SOC_RT288X || SOC_RT305X || SOC_RT3883 || SOC_MT7620
	help
	  Selecting this option will add support for the alternate register
	  layout used by Ralink RT288x/RT305x, Alchemy Au1xxx, and some others.
	  If unsure, say N.

config SERIAL_8250_OMAP
	tristate "Support for OMAP internal UART (8250 based driver)"
	depends on SERIAL_8250 && (ARCH_OMAP2PLUS || ARCH_K3)
	help
	  If you have a machine based on an Texas Instruments OMAP CPU you
	  can enable its onboard serial ports by enabling this option.

	  This driver uses ttyS instead of ttyO.

config SERIAL_8250_OMAP_TTYO_FIXUP
	bool "Replace ttyO with ttyS"
	depends on SERIAL_8250_OMAP=y && SERIAL_8250_CONSOLE
	default y
	help
	  This option replaces the "console=ttyO" argument with the matching
	  ttyS argument if the user did not specified it on the command line.
	  This ensures that the user can see the kernel output during boot
	  which he wouldn't see otherwise. The getty has still to be configured
	  for ttyS instead of ttyO regardless of this option.
	  This option is intended for people who "automatically" enable this
	  driver without knowing that this driver requires a different console=
	  argument. If you read this, please keep this option disabled and
	  instead update your kernel command line. If you prepare a kernel for a
	  distribution or other kind of larger user base then you probably want
	  to keep this option enabled. Otherwise people might complain about a
	  not booting kernel because the serial console remains silent in case
	  they forgot to update the command line.

config SERIAL_8250_LPC18XX
	tristate "NXP LPC18xx/43xx serial port support"
	depends on SERIAL_8250 && OF && (ARCH_LPC18XX || COMPILE_TEST)
	default ARCH_LPC18XX
	help
	  If you have a LPC18xx/43xx based board and want to use the
	  serial port, say Y to this option. If unsure, say Y.

config SERIAL_8250_MT6577
	tristate "Mediatek serial port support"
	depends on SERIAL_8250 && ARCH_MEDIATEK
	help
	  If you have a Mediatek based board and want to use the
	  serial port, say Y to this option. If unsure, say N.

config SERIAL_8250_UNIPHIER
	tristate "Support for UniPhier on-chip UART"
	depends on SERIAL_8250
	depends on ARCH_UNIPHIER || COMPILE_TEST
	help
	  If you have a UniPhier based board and want to use the on-chip
	  serial ports, say Y to this option. If unsure, say N.

config SERIAL_8250_INGENIC
	tristate "Support for Ingenic SoC serial ports"
	depends on SERIAL_8250
	depends on OF_FLATTREE
	depends on MIPS || COMPILE_TEST
	help
	  If you have a system using an Ingenic SoC and wish to make use of
	  its UARTs, say Y to this option. If unsure, say N.

config SERIAL_8250_LPSS
<<<<<<< HEAD
	tristate "Support for serial ports on Intel LPSS platforms" if EXPERT
	default SERIAL_8250
	depends on SERIAL_8250 && PCI
	depends on X86 || COMPILE_TEST
=======
	tristate "Support for serial ports on Intel LPSS platforms"
	default SERIAL_8250
	depends on SERIAL_8250 && PCI
	depends on X86 || COMPILE_TEST
	select SERIAL_8250_DWLIB
>>>>>>> 24b8d41d
	select DW_DMAC_CORE if SERIAL_8250_DMA
	select DW_DMAC_PCI if (SERIAL_8250_DMA && X86_INTEL_LPSS)
	select RATIONAL
	help
	  Selecting this option will enable handling of the extra features
	  present on the UART found on various Intel platforms such as:
	    - Intel Baytrail SoC
	    - Intel Braswell SoC
	    - Intel Quark X1000 SoC

config SERIAL_8250_MID
<<<<<<< HEAD
	tristate "Support for serial ports on Intel MID platforms" if EXPERT
=======
	tristate "Support for serial ports on Intel MID platforms"
>>>>>>> 24b8d41d
	default SERIAL_8250
	depends on SERIAL_8250 && PCI
	depends on X86 || COMPILE_TEST
	select HSU_DMA if SERIAL_8250_DMA
	select HSU_DMA_PCI if (HSU_DMA && X86_INTEL_MID)
	select RATIONAL
	help
	  Selecting this option will enable handling of the extra features
	  present on the UART found on Intel Medfield SOC and various other
	  Intel platforms.

config SERIAL_8250_PXA
	tristate "PXA serial port support"
	depends on SERIAL_8250
	depends on ARCH_PXA || ARCH_MMP
	help
	  If you have a machine based on an Intel XScale PXA2xx CPU you can
	  enable its onboard serial ports by enabling this option. The option is
	  applicable to both devicetree and legacy boards, and early console is
	  part of its support.

config SERIAL_8250_TEGRA
	tristate "8250 support for Tegra serial ports"
	default SERIAL_8250
	depends on SERIAL_8250
	depends on ARCH_TEGRA || COMPILE_TEST
	help
	  Select this option if you have machine with an NVIDIA Tegra SoC and
	  wish to enable 8250 serial driver for the Tegra serial interfaces.

config SERIAL_OF_PLATFORM
	tristate "Devicetree based probing for 8250 ports"
	depends on SERIAL_8250 && OF
	help
	  This option is used for all 8250 compatible serial ports that
	  are probed through devicetree, including Open Firmware based
	  PowerPC systems and embedded systems on architectures using the
	  flattened device tree format.<|MERGE_RESOLUTION|>--- conflicted
+++ resolved
@@ -60,28 +60,21 @@
 	  This builds standard PNP serial support. You may be able to
 	  disable this feature if you only need legacy serial support.
 
-<<<<<<< HEAD
+config SERIAL_8250_16550A_VARIANTS
+	bool "Support for variants of the 16550A serial port"
+	depends on SERIAL_8250
+	default !X86
+	help
+	  The 8250 driver can probe for many variants of the venerable 16550A
+	  serial port. Doing so takes additional time at boot.
+
+	  On modern systems, especially those using serial only for a simple
+	  console, you can say N here.
+
 config SERIAL_8250_FINTEK
 	bool "Support for Fintek F81216A LPC to 4 UART RS485 API"
 	depends on SERIAL_8250
-	---help---
-=======
-config SERIAL_8250_16550A_VARIANTS
-	bool "Support for variants of the 16550A serial port"
-	depends on SERIAL_8250
-	default !X86
-	help
-	  The 8250 driver can probe for many variants of the venerable 16550A
-	  serial port. Doing so takes additional time at boot.
-
-	  On modern systems, especially those using serial only for a simple
-	  console, you can say N here.
-
-config SERIAL_8250_FINTEK
-	bool "Support for Fintek F81216A LPC to 4 UART RS485 API"
-	depends on SERIAL_8250
-	help
->>>>>>> 24b8d41d
+	help
 	  Selecting this option will add support for the RS485 capabilities
 	  of the Fintek F81216A LPC to 4 UART.
 
@@ -470,18 +463,11 @@
 	  its UARTs, say Y to this option. If unsure, say N.
 
 config SERIAL_8250_LPSS
-<<<<<<< HEAD
-	tristate "Support for serial ports on Intel LPSS platforms" if EXPERT
-	default SERIAL_8250
-	depends on SERIAL_8250 && PCI
-	depends on X86 || COMPILE_TEST
-=======
 	tristate "Support for serial ports on Intel LPSS platforms"
 	default SERIAL_8250
 	depends on SERIAL_8250 && PCI
 	depends on X86 || COMPILE_TEST
 	select SERIAL_8250_DWLIB
->>>>>>> 24b8d41d
 	select DW_DMAC_CORE if SERIAL_8250_DMA
 	select DW_DMAC_PCI if (SERIAL_8250_DMA && X86_INTEL_LPSS)
 	select RATIONAL
@@ -493,11 +479,7 @@
 	    - Intel Quark X1000 SoC
 
 config SERIAL_8250_MID
-<<<<<<< HEAD
-	tristate "Support for serial ports on Intel MID platforms" if EXPERT
-=======
 	tristate "Support for serial ports on Intel MID platforms"
->>>>>>> 24b8d41d
 	default SERIAL_8250
 	depends on SERIAL_8250 && PCI
 	depends on X86 || COMPILE_TEST
