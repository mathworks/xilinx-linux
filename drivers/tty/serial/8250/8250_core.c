// SPDX-License-Identifier: GPL-2.0+
/*
 *  Universal/legacy driver for 8250/16550-type serial ports
 *
 *  Based on drivers/char/serial.c, by Linus Torvalds, Theodore Ts'o.
 *
 *  Copyright (C) 2001 Russell King.
 *
 *  Supports: ISA-compatible 8250/16550 ports
 *	      PNP 8250/16550 ports
 *	      early_serial_setup() ports
 *	      userspace-configurable "phantom" ports
 *	      "serial8250" platform devices
 *	      serial8250_register_8250_port() ports
 */

#include <linux/acpi.h>
#include <linux/module.h>
#include <linux/moduleparam.h>
#include <linux/ioport.h>
#include <linux/init.h>
#include <linux/console.h>
#include <linux/sysrq.h>
#include <linux/delay.h>
#include <linux/platform_device.h>
#include <linux/tty.h>
#include <linux/ratelimit.h>
#include <linux/tty_flip.h>
#include <linux/serial.h>
#include <linux/serial_8250.h>
#include <linux/nmi.h>
#include <linux/mutex.h>
#include <linux/slab.h>
#include <linux/uaccess.h>
#include <linux/pm_runtime.h>
#include <linux/io.h>
#ifdef CONFIG_SPARC
#include <linux/sunserialcore.h>
#endif

#include <asm/irq.h>

#include "8250.h"

/*
 * Configuration:
 *   share_irqs - whether we pass IRQF_SHARED to request_irq().  This option
 *                is unsafe when used on edge-triggered interrupts.
 */
static unsigned int share_irqs = SERIAL8250_SHARE_IRQS;

static unsigned int nr_uarts = CONFIG_SERIAL_8250_RUNTIME_UARTS;

static struct uart_driver serial8250_reg;

static unsigned int skip_txen_test; /* force skip of txen test at init time */

#define PASS_LIMIT	512

#include <asm/serial.h>
/*
 * SERIAL_PORT_DFNS tells us about built-in ports that have no
 * standard enumeration mechanism.   Platforms that can find all
 * serial ports via mechanisms like ACPI or PCI need not supply it.
 */
#ifndef SERIAL_PORT_DFNS
#define SERIAL_PORT_DFNS
#endif

static const struct old_serial_port old_serial_port[] = {
	SERIAL_PORT_DFNS /* defined in asm/serial.h */
};

#define UART_NR	CONFIG_SERIAL_8250_NR_UARTS

#ifdef CONFIG_SERIAL_8250_RSA

#define PORT_RSA_MAX 4
static unsigned long probe_rsa[PORT_RSA_MAX];
static unsigned int probe_rsa_count;
#endif /* CONFIG_SERIAL_8250_RSA  */

struct irq_info {
	struct			hlist_node node;
	int			irq;
	spinlock_t		lock;	/* Protects list not the hash */
	struct list_head	*head;
};

#define NR_IRQ_HASH		32	/* Can be adjusted later */
static struct hlist_head irq_lists[NR_IRQ_HASH];
static DEFINE_MUTEX(hash_mutex);	/* Used to walk the hash */

/*
 * This is the serial driver's interrupt routine.
 *
 * Arjan thinks the old way was overly complex, so it got simplified.
 * Alan disagrees, saying that need the complexity to handle the weird
 * nature of ISA shared interrupts.  (This is a special exception.)
 *
 * In order to handle ISA shared interrupts properly, we need to check
 * that all ports have been serviced, and therefore the ISA interrupt
 * line has been de-asserted.
 *
 * This means we need to loop through all ports. checking that they
 * don't have an interrupt pending.
 */
static irqreturn_t serial8250_interrupt(int irq, void *dev_id)
{
	struct irq_info *i = dev_id;
	struct list_head *l, *end = NULL;
	int pass_counter = 0, handled = 0;

	pr_debug("%s(%d): start\n", __func__, irq);

	spin_lock(&i->lock);

	l = i->head;
	do {
		struct uart_8250_port *up;
		struct uart_port *port;

		up = list_entry(l, struct uart_8250_port, list);
		port = &up->port;

		if (port->handle_irq(port)) {
			handled = 1;
			end = NULL;
		} else if (end == NULL)
			end = l;

		l = l->next;

		if (l == i->head && pass_counter++ > PASS_LIMIT)
			break;
	} while (l != end);

	spin_unlock(&i->lock);

	pr_debug("%s(%d): end\n", __func__, irq);

	return IRQ_RETVAL(handled);
}

/*
 * To support ISA shared interrupts, we need to have one interrupt
 * handler that ensures that the IRQ line has been deasserted
 * before returning.  Failing to do this will result in the IRQ
 * line being stuck active, and, since ISA irqs are edge triggered,
 * no more IRQs will be seen.
 */
static void serial_do_unlink(struct irq_info *i, struct uart_8250_port *up)
{
	spin_lock_irq(&i->lock);

	if (!list_empty(i->head)) {
		if (i->head == &up->list)
			i->head = i->head->next;
		list_del(&up->list);
	} else {
		BUG_ON(i->head != &up->list);
		i->head = NULL;
	}
	spin_unlock_irq(&i->lock);
	/* List empty so throw away the hash node */
	if (i->head == NULL) {
		hlist_del(&i->node);
		kfree(i);
	}
}

static int serial_link_irq_chain(struct uart_8250_port *up)
{
	struct hlist_head *h;
	struct hlist_node *n;
	struct irq_info *i;
	int ret;

	mutex_lock(&hash_mutex);

	h = &irq_lists[up->port.irq % NR_IRQ_HASH];

	hlist_for_each(n, h) {
		i = hlist_entry(n, struct irq_info, node);
		if (i->irq == up->port.irq)
			break;
	}

	if (n == NULL) {
		i = kzalloc(sizeof(struct irq_info), GFP_KERNEL);
		if (i == NULL) {
			mutex_unlock(&hash_mutex);
			return -ENOMEM;
		}
		spin_lock_init(&i->lock);
		i->irq = up->port.irq;
		hlist_add_head(&i->node, h);
	}
	mutex_unlock(&hash_mutex);

	spin_lock_irq(&i->lock);

	if (i->head) {
		list_add(&up->list, i->head);
		spin_unlock_irq(&i->lock);

		ret = 0;
	} else {
		INIT_LIST_HEAD(&up->list);
		i->head = &up->list;
		spin_unlock_irq(&i->lock);
		ret = request_irq(up->port.irq, serial8250_interrupt,
				  up->port.irqflags, up->port.name, i);
		if (ret < 0)
			serial_do_unlink(i, up);
	}

	return ret;
}

static void serial_unlink_irq_chain(struct uart_8250_port *up)
{
	/*
	 * yes, some broken gcc emit "warning: 'i' may be used uninitialized"
	 * but no, we are not going to take a patch that assigns NULL below.
	 */
	struct irq_info *i;
	struct hlist_node *n;
	struct hlist_head *h;

	mutex_lock(&hash_mutex);

	h = &irq_lists[up->port.irq % NR_IRQ_HASH];

	hlist_for_each(n, h) {
		i = hlist_entry(n, struct irq_info, node);
		if (i->irq == up->port.irq)
			break;
	}

	BUG_ON(n == NULL);
	BUG_ON(i->head == NULL);

	if (list_empty(i->head))
		free_irq(up->port.irq, i);

	serial_do_unlink(i, up);
	mutex_unlock(&hash_mutex);
}

/*
 * This function is used to handle ports that do not have an
 * interrupt.  This doesn't work very well for 16450's, but gives
 * barely passable results for a 16550A.  (Although at the expense
 * of much CPU overhead).
 */
static void serial8250_timeout(struct timer_list *t)
{
	struct uart_8250_port *up = from_timer(up, t, timer);

	up->port.handle_irq(&up->port);
	mod_timer(&up->timer, jiffies + uart_poll_timeout(&up->port));
}

static void serial8250_backup_timeout(struct timer_list *t)
{
	struct uart_8250_port *up = from_timer(up, t, timer);
	unsigned int iir, ier = 0, lsr;
	unsigned long flags;

	spin_lock_irqsave(&up->port.lock, flags);

	/*
	 * Must disable interrupts or else we risk racing with the interrupt
	 * based handler.
	 */
	if (up->port.irq) {
		ier = serial_in(up, UART_IER);
		serial_out(up, UART_IER, 0);
	}

	iir = serial_in(up, UART_IIR);

	/*
	 * This should be a safe test for anyone who doesn't trust the
	 * IIR bits on their UART, but it's specifically designed for
	 * the "Diva" UART used on the management processor on many HP
	 * ia64 and parisc boxes.
	 */
	lsr = serial_in(up, UART_LSR);
	up->lsr_saved_flags |= lsr & LSR_SAVE_FLAGS;
	if ((iir & UART_IIR_NO_INT) && (up->ier & UART_IER_THRI) &&
	    (!uart_circ_empty(&up->port.state->xmit) || up->port.x_char) &&
	    (lsr & UART_LSR_THRE)) {
		iir &= ~(UART_IIR_ID | UART_IIR_NO_INT);
		iir |= UART_IIR_THRI;
	}

	if (!(iir & UART_IIR_NO_INT))
		serial8250_tx_chars(up);

	if (up->port.irq)
		serial_out(up, UART_IER, ier);

	spin_unlock_irqrestore(&up->port.lock, flags);

	/* Standard timer interval plus 0.2s to keep the port running */
	mod_timer(&up->timer,
		jiffies + uart_poll_timeout(&up->port) + HZ / 5);
}

static int univ8250_setup_irq(struct uart_8250_port *up)
{
	struct uart_port *port = &up->port;
	int retval = 0;

	/*
	 * The above check will only give an accurate result the first time
	 * the port is opened so this value needs to be preserved.
	 */
	if (up->bugs & UART_BUG_THRE) {
		pr_debug("%s - using backup timer\n", port->name);

		up->timer.function = serial8250_backup_timeout;
		mod_timer(&up->timer, jiffies +
			  uart_poll_timeout(port) + HZ / 5);
	}

	/*
	 * If the "interrupt" for this port doesn't correspond with any
	 * hardware interrupt, we use a timer-based system.  The original
	 * driver used to do this with IRQ0.
	 */
	if (!port->irq) {
		mod_timer(&up->timer, jiffies + uart_poll_timeout(port));
	} else
		retval = serial_link_irq_chain(up);

	return retval;
}

static void univ8250_release_irq(struct uart_8250_port *up)
{
	struct uart_port *port = &up->port;

	del_timer_sync(&up->timer);
	up->timer.function = serial8250_timeout;
	if (port->irq)
		serial_unlink_irq_chain(up);
}

#ifdef CONFIG_SERIAL_8250_RSA
static int serial8250_request_rsa_resource(struct uart_8250_port *up)
{
	unsigned long start = UART_RSA_BASE << up->port.regshift;
	unsigned int size = 8 << up->port.regshift;
	struct uart_port *port = &up->port;
	int ret = -EINVAL;

	switch (port->iotype) {
	case UPIO_HUB6:
	case UPIO_PORT:
		start += port->iobase;
		if (request_region(start, size, "serial-rsa"))
			ret = 0;
		else
			ret = -EBUSY;
		break;
	}

	return ret;
}

static void serial8250_release_rsa_resource(struct uart_8250_port *up)
{
	unsigned long offset = UART_RSA_BASE << up->port.regshift;
	unsigned int size = 8 << up->port.regshift;
	struct uart_port *port = &up->port;

	switch (port->iotype) {
	case UPIO_HUB6:
	case UPIO_PORT:
		release_region(port->iobase + offset, size);
		break;
	}
}
#endif

static const struct uart_ops *base_ops;
static struct uart_ops univ8250_port_ops;

static const struct uart_8250_ops univ8250_driver_ops = {
	.setup_irq	= univ8250_setup_irq,
	.release_irq	= univ8250_release_irq,
};

static struct uart_8250_port serial8250_ports[UART_NR];

/**
 * serial8250_get_port - retrieve struct uart_8250_port
 * @line: serial line number
 *
 * This function retrieves struct uart_8250_port for the specific line.
 * This struct *must* *not* be used to perform a 8250 or serial core operation
 * which is not accessible otherwise. Its only purpose is to make the struct
 * accessible to the runtime-pm callbacks for context suspend/restore.
 * The lock assumption made here is none because runtime-pm suspend/resume
 * callbacks should not be invoked if there is any operation performed on the
 * port.
 */
struct uart_8250_port *serial8250_get_port(int line)
{
	return &serial8250_ports[line];
}
EXPORT_SYMBOL_GPL(serial8250_get_port);

static void (*serial8250_isa_config)(int port, struct uart_port *up,
	u32 *capabilities);

void serial8250_set_isa_configurator(
	void (*v)(int port, struct uart_port *up, u32 *capabilities))
{
	serial8250_isa_config = v;
}
EXPORT_SYMBOL(serial8250_set_isa_configurator);

#ifdef CONFIG_SERIAL_8250_RSA

static void univ8250_config_port(struct uart_port *port, int flags)
{
	struct uart_8250_port *up = up_to_u8250p(port);

	up->probe &= ~UART_PROBE_RSA;
	if (port->type == PORT_RSA) {
		if (serial8250_request_rsa_resource(up) == 0)
			up->probe |= UART_PROBE_RSA;
	} else if (flags & UART_CONFIG_TYPE) {
		int i;

		for (i = 0; i < probe_rsa_count; i++) {
			if (probe_rsa[i] == up->port.iobase) {
				if (serial8250_request_rsa_resource(up) == 0)
					up->probe |= UART_PROBE_RSA;
				break;
			}
		}
	}

	base_ops->config_port(port, flags);

	if (port->type != PORT_RSA && up->probe & UART_PROBE_RSA)
		serial8250_release_rsa_resource(up);
}

static int univ8250_request_port(struct uart_port *port)
{
	struct uart_8250_port *up = up_to_u8250p(port);
	int ret;

	ret = base_ops->request_port(port);
	if (ret == 0 && port->type == PORT_RSA) {
		ret = serial8250_request_rsa_resource(up);
		if (ret < 0)
			base_ops->release_port(port);
	}

	return ret;
}

static void univ8250_release_port(struct uart_port *port)
{
	struct uart_8250_port *up = up_to_u8250p(port);

	if (port->type == PORT_RSA)
		serial8250_release_rsa_resource(up);
	base_ops->release_port(port);
}

static void univ8250_rsa_support(struct uart_ops *ops)
{
	ops->config_port  = univ8250_config_port;
	ops->request_port = univ8250_request_port;
	ops->release_port = univ8250_release_port;
}

#else
#define univ8250_rsa_support(x)		do { } while (0)
#endif /* CONFIG_SERIAL_8250_RSA */

static inline void serial8250_apply_quirks(struct uart_8250_port *up)
{
	up->port.quirks |= skip_txen_test ? UPQ_NO_TXEN_TEST : 0;
}

static void __init serial8250_isa_init_ports(void)
{
	struct uart_8250_port *up;
	static int first = 1;
	int i, irqflag = 0;

	if (!first)
		return;
	first = 0;

	if (nr_uarts > UART_NR)
		nr_uarts = UART_NR;

	for (i = 0; i < nr_uarts; i++) {
		struct uart_8250_port *up = &serial8250_ports[i];
		struct uart_port *port = &up->port;

		port->line = i;
		serial8250_init_port(up);
		if (!base_ops)
			base_ops = port->ops;
		port->ops = &univ8250_port_ops;

		timer_setup(&up->timer, serial8250_timeout, 0);

		up->ops = &univ8250_driver_ops;

		/*
		 * ALPHA_KLUDGE_MCR needs to be killed.
		 */
		up->mcr_mask = ~ALPHA_KLUDGE_MCR;
		up->mcr_force = ALPHA_KLUDGE_MCR;
		serial8250_set_defaults(up);
	}

	/* chain base port ops to support Remote Supervisor Adapter */
	univ8250_port_ops = *base_ops;
	univ8250_rsa_support(&univ8250_port_ops);

	if (share_irqs)
		irqflag = IRQF_SHARED;

	for (i = 0, up = serial8250_ports;
	     i < ARRAY_SIZE(old_serial_port) && i < nr_uarts;
	     i++, up++) {
		struct uart_port *port = &up->port;

		port->iobase   = old_serial_port[i].port;
		port->irq      = irq_canonicalize(old_serial_port[i].irq);
		port->irqflags = 0;
		port->uartclk  = old_serial_port[i].baud_base * 16;
		port->flags    = old_serial_port[i].flags;
		port->hub6     = 0;
		port->membase  = old_serial_port[i].iomem_base;
		port->iotype   = old_serial_port[i].io_type;
		port->regshift = old_serial_port[i].iomem_reg_shift;

		port->irqflags |= irqflag;
		if (serial8250_isa_config != NULL)
			serial8250_isa_config(i, &up->port, &up->capabilities);
	}
}

static void __init
serial8250_register_ports(struct uart_driver *drv, struct device *dev)
{
	int i;

	for (i = 0; i < nr_uarts; i++) {
		struct uart_8250_port *up = &serial8250_ports[i];

		if (up->port.type == PORT_8250_CIR)
			continue;

		if (up->port.dev)
			continue;

		up->port.dev = dev;

		serial8250_apply_quirks(up);
		uart_add_one_port(drv, &up->port);
	}
}

#ifdef CONFIG_SERIAL_8250_CONSOLE

static void univ8250_console_write(struct console *co, const char *s,
				   unsigned int count)
{
	struct uart_8250_port *up = &serial8250_ports[co->index];

	serial8250_console_write(up, s, count);
}

static int univ8250_console_setup(struct console *co, char *options)
{
	struct uart_port *port;
	int retval;

	/*
	 * Check whether an invalid uart number has been specified, and
	 * if so, search for the first available port that does have
	 * console support.
	 */
	if (co->index >= nr_uarts)
		co->index = 0;
	port = &serial8250_ports[co->index].port;
	/* link port to console */
	port->cons = co;

	retval = serial8250_console_setup(port, options, false);
	if (retval != 0)
		port->cons = NULL;
	return retval;
}

static int univ8250_console_exit(struct console *co)
{
	struct uart_port *port;

	port = &serial8250_ports[co->index].port;
	return serial8250_console_exit(port);
}

/**
 *	univ8250_console_match - non-standard console matching
 *	@co:	  registering console
 *	@name:	  name from console command line
 *	@idx:	  index from console command line
 *	@options: ptr to option string from console command line
 *
 *	Only attempts to match console command lines of the form:
 *	    console=uart[8250],io|mmio|mmio16|mmio32,<addr>[,<options>]
 *	    console=uart[8250],0x<addr>[,<options>]
 *	This form is used to register an initial earlycon boot console and
 *	replace it with the serial8250_console at 8250 driver init.
 *
 *	Performs console setup for a match (as required by interface)
 *	If no <options> are specified, then assume the h/w is already setup.
 *
 *	Returns 0 if console matches; otherwise non-zero to use default matching
 */
static int univ8250_console_match(struct console *co, char *name, int idx,
				  char *options)
{
	char match[] = "uart";	/* 8250-specific earlycon name */
	unsigned char iotype;
	resource_size_t addr;
	int i;

	if (strncmp(name, match, 4) != 0)
		return -ENODEV;

	if (uart_parse_earlycon(options, &iotype, &addr, &options))
		return -ENODEV;

	/* try to match the port specified on the command line */
	for (i = 0; i < nr_uarts; i++) {
		struct uart_port *port = &serial8250_ports[i].port;

		if (port->iotype != iotype)
			continue;
		if ((iotype == UPIO_MEM || iotype == UPIO_MEM16 ||
		     iotype == UPIO_MEM32 || iotype == UPIO_MEM32BE)
		    && (port->mapbase != addr))
			continue;
		if (iotype == UPIO_PORT && port->iobase != addr)
			continue;

		co->index = i;
		port->cons = co;
		return serial8250_console_setup(port, options, true);
	}

	return -ENODEV;
}

static struct console univ8250_console = {
	.name		= "ttyS",
	.write		= univ8250_console_write,
	.device		= uart_console_device,
	.setup		= univ8250_console_setup,
	.exit		= univ8250_console_exit,
	.match		= univ8250_console_match,
	.flags		= CON_PRINTBUFFER | CON_ANYTIME | CON_CONSDEV,
	.index		= -1,
	.data		= &serial8250_reg,
};

static int __init univ8250_console_init(void)
{
	if (nr_uarts == 0)
		return -ENODEV;

	serial8250_isa_init_ports();
	register_console(&univ8250_console);
	return 0;
}
console_initcall(univ8250_console_init);

#define SERIAL8250_CONSOLE	(&univ8250_console)
#else
#define SERIAL8250_CONSOLE	NULL
#endif

static struct uart_driver serial8250_reg = {
	.owner			= THIS_MODULE,
	.driver_name		= "serial",
	.dev_name		= "ttyS",
	.major			= TTY_MAJOR,
	.minor			= 64,
	.cons			= SERIAL8250_CONSOLE,
};

/*
 * early_serial_setup - early registration for 8250 ports
 *
 * Setup an 8250 port structure prior to console initialisation.  Use
 * after console initialisation will cause undefined behaviour.
 */
int __init early_serial_setup(struct uart_port *port)
{
	struct uart_port *p;

	if (port->line >= ARRAY_SIZE(serial8250_ports) || nr_uarts == 0)
		return -ENODEV;

	serial8250_isa_init_ports();
	p = &serial8250_ports[port->line].port;
	p->iobase       = port->iobase;
	p->membase      = port->membase;
	p->irq          = port->irq;
	p->irqflags     = port->irqflags;
	p->uartclk      = port->uartclk;
	p->fifosize     = port->fifosize;
	p->regshift     = port->regshift;
	p->iotype       = port->iotype;
	p->flags        = port->flags;
	p->mapbase      = port->mapbase;
	p->mapsize      = port->mapsize;
	p->private_data = port->private_data;
	p->type		= port->type;
	p->line		= port->line;

	serial8250_set_defaults(up_to_u8250p(p));

	if (port->serial_in)
		p->serial_in = port->serial_in;
	if (port->serial_out)
		p->serial_out = port->serial_out;
	if (port->handle_irq)
		p->handle_irq = port->handle_irq;

	return 0;
}

/**
 *	serial8250_suspend_port - suspend one serial port
 *	@line:  serial line number
 *
 *	Suspend one serial port.
 */
void serial8250_suspend_port(int line)
{
	struct uart_8250_port *up = &serial8250_ports[line];
	struct uart_port *port = &up->port;

	if (!console_suspend_enabled && uart_console(port) &&
	    port->type != PORT_8250) {
		unsigned char canary = 0xa5;
		serial_out(up, UART_SCR, canary);
		if (serial_in(up, UART_SCR) == canary)
			up->canary = canary;
	}

	uart_suspend_port(&serial8250_reg, port);
}
EXPORT_SYMBOL(serial8250_suspend_port);

/**
 *	serial8250_resume_port - resume one serial port
 *	@line:  serial line number
 *
 *	Resume one serial port.
 */
void serial8250_resume_port(int line)
{
	struct uart_8250_port *up = &serial8250_ports[line];
	struct uart_port *port = &up->port;

	up->canary = 0;

	if (up->capabilities & UART_NATSEMI) {
		/* Ensure it's still in high speed mode */
		serial_port_out(port, UART_LCR, 0xE0);

		ns16550a_goto_highspeed(up);

		serial_port_out(port, UART_LCR, 0);
		port->uartclk = 921600*16;
	}
	uart_resume_port(&serial8250_reg, port);
}
EXPORT_SYMBOL(serial8250_resume_port);

/*
 * Register a set of serial devices attached to a platform device.  The
 * list is terminated with a zero flags entry, which means we expect
 * all entries to have at least UPF_BOOT_AUTOCONF set.
 */
static int serial8250_probe(struct platform_device *dev)
{
	struct plat_serial8250_port *p = dev_get_platdata(&dev->dev);
	struct uart_8250_port uart;
	int ret, i, irqflag = 0;

	memset(&uart, 0, sizeof(uart));

	if (share_irqs)
		irqflag = IRQF_SHARED;

	for (i = 0; p && p->flags != 0; p++, i++) {
		uart.port.iobase	= p->iobase;
		uart.port.membase	= p->membase;
		uart.port.irq		= p->irq;
		uart.port.irqflags	= p->irqflags;
		uart.port.uartclk	= p->uartclk;
		uart.port.regshift	= p->regshift;
		uart.port.iotype	= p->iotype;
		uart.port.flags		= p->flags;
		uart.port.mapbase	= p->mapbase;
		uart.port.hub6		= p->hub6;
		uart.port.has_sysrq	= p->has_sysrq;
		uart.port.private_data	= p->private_data;
		uart.port.type		= p->type;
		uart.port.serial_in	= p->serial_in;
		uart.port.serial_out	= p->serial_out;
		uart.port.handle_irq	= p->handle_irq;
		uart.port.handle_break	= p->handle_break;
		uart.port.set_termios	= p->set_termios;
<<<<<<< HEAD
=======
		uart.port.set_ldisc	= p->set_ldisc;
>>>>>>> 24b8d41d
		uart.port.get_mctrl	= p->get_mctrl;
		uart.port.pm		= p->pm;
		uart.port.dev		= &dev->dev;
		uart.port.irqflags	|= irqflag;
		ret = serial8250_register_8250_port(&uart);
		if (ret < 0) {
			dev_err(&dev->dev, "unable to register port at index %d "
				"(IO%lx MEM%llx IRQ%d): %d\n", i,
				p->iobase, (unsigned long long)p->mapbase,
				p->irq, ret);
		}
	}
	return 0;
}

/*
 * Remove serial ports registered against a platform device.
 */
static int serial8250_remove(struct platform_device *dev)
{
	int i;

	for (i = 0; i < nr_uarts; i++) {
		struct uart_8250_port *up = &serial8250_ports[i];

		if (up->port.dev == &dev->dev)
			serial8250_unregister_port(i);
	}
	return 0;
}

static int serial8250_suspend(struct platform_device *dev, pm_message_t state)
{
	int i;

	for (i = 0; i < UART_NR; i++) {
		struct uart_8250_port *up = &serial8250_ports[i];

		if (up->port.type != PORT_UNKNOWN && up->port.dev == &dev->dev)
			uart_suspend_port(&serial8250_reg, &up->port);
	}

	return 0;
}

static int serial8250_resume(struct platform_device *dev)
{
	int i;

	for (i = 0; i < UART_NR; i++) {
		struct uart_8250_port *up = &serial8250_ports[i];

		if (up->port.type != PORT_UNKNOWN && up->port.dev == &dev->dev)
			serial8250_resume_port(i);
	}

	return 0;
}

static struct platform_driver serial8250_isa_driver = {
	.probe		= serial8250_probe,
	.remove		= serial8250_remove,
	.suspend	= serial8250_suspend,
	.resume		= serial8250_resume,
	.driver		= {
		.name	= "serial8250",
	},
};

/*
 * This "device" covers _all_ ISA 8250-compatible serial devices listed
 * in the table in include/asm/serial.h
 */
static struct platform_device *serial8250_isa_devs;

/*
 * serial8250_register_8250_port and serial8250_unregister_port allows for
 * 16x50 serial ports to be configured at run-time, to support PCMCIA
 * modems and PCI multiport cards.
 */
static DEFINE_MUTEX(serial_mutex);

static struct uart_8250_port *serial8250_find_match_or_unused(struct uart_port *port)
{
	int i;

	/*
	 * First, find a port entry which matches.
	 */
	for (i = 0; i < nr_uarts; i++)
		if (uart_match_port(&serial8250_ports[i].port, port))
			return &serial8250_ports[i];

	/* try line number first if still available */
	i = port->line;
	if (i < nr_uarts && serial8250_ports[i].port.type == PORT_UNKNOWN &&
			serial8250_ports[i].port.iobase == 0)
		return &serial8250_ports[i];
	/*
	 * We didn't find a matching entry, so look for the first
	 * free entry.  We look for one which hasn't been previously
	 * used (indicated by zero iobase).
	 */
	for (i = 0; i < nr_uarts; i++)
		if (serial8250_ports[i].port.type == PORT_UNKNOWN &&
		    serial8250_ports[i].port.iobase == 0)
			return &serial8250_ports[i];

	/*
	 * That also failed.  Last resort is to find any entry which
	 * doesn't have a real port associated with it.
	 */
	for (i = 0; i < nr_uarts; i++)
		if (serial8250_ports[i].port.type == PORT_UNKNOWN)
			return &serial8250_ports[i];

	return NULL;
}

static void serial_8250_overrun_backoff_work(struct work_struct *work)
{
	struct uart_8250_port *up =
	    container_of(to_delayed_work(work), struct uart_8250_port,
			 overrun_backoff);
	struct uart_port *port = &up->port;
	unsigned long flags;

	spin_lock_irqsave(&port->lock, flags);
	up->ier |= UART_IER_RLSI | UART_IER_RDI;
	up->port.read_status_mask |= UART_LSR_DR;
	serial_out(up, UART_IER, up->ier);
	spin_unlock_irqrestore(&port->lock, flags);
}

/**
 *	serial8250_register_8250_port - register a serial port
 *	@up: serial port template
 *
 *	Configure the serial port specified by the request. If the
 *	port exists and is in use, it is hung up and unregistered
 *	first.
 *
 *	The port is then probed and if necessary the IRQ is autodetected
 *	If this fails an error is returned.
 *
 *	On success the port is ready to use and the line number is returned.
 */
int serial8250_register_8250_port(struct uart_8250_port *up)
{
	struct uart_8250_port *uart;
	int ret = -ENOSPC;

	if (up->port.uartclk == 0)
		return -EINVAL;

	mutex_lock(&serial_mutex);

	uart = serial8250_find_match_or_unused(&up->port);
	if (uart && uart->port.type != PORT_8250_CIR) {
		struct mctrl_gpios *gpios;

		if (uart->port.dev)
			uart_remove_one_port(&serial8250_reg, &uart->port);

		uart->port.iobase       = up->port.iobase;
		uart->port.membase      = up->port.membase;
		uart->port.irq          = up->port.irq;
		uart->port.irqflags     = up->port.irqflags;
		uart->port.uartclk      = up->port.uartclk;
		uart->port.fifosize     = up->port.fifosize;
		uart->port.regshift     = up->port.regshift;
		uart->port.iotype       = up->port.iotype;
		uart->port.flags        = up->port.flags | UPF_BOOT_AUTOCONF;
		uart->bugs		= up->bugs;
		uart->port.mapbase      = up->port.mapbase;
		uart->port.mapsize      = up->port.mapsize;
		uart->port.private_data = up->port.private_data;
		uart->tx_loadsz		= up->tx_loadsz;
		uart->capabilities	= up->capabilities;
		uart->port.throttle	= up->port.throttle;
		uart->port.unthrottle	= up->port.unthrottle;
		uart->port.rs485_config	= up->port.rs485_config;
		uart->port.rs485	= up->port.rs485;
		uart->rs485_start_tx	= up->rs485_start_tx;
		uart->rs485_stop_tx	= up->rs485_stop_tx;
		uart->dma		= up->dma;

		/* Take tx_loadsz from fifosize if it wasn't set separately */
		if (uart->port.fifosize && !uart->tx_loadsz)
			uart->tx_loadsz = uart->port.fifosize;

		if (up->port.dev) {
			uart->port.dev = up->port.dev;
			ret = uart_get_rs485_mode(&uart->port);
			if (ret)
				goto err;
		}

		if (up->port.flags & UPF_FIXED_TYPE)
			uart->port.type = up->port.type;

		/*
		 * Only call mctrl_gpio_init(), if the device has no ACPI
		 * companion device
		 */
		if (!has_acpi_companion(uart->port.dev)) {
			gpios = mctrl_gpio_init(&uart->port, 0);
			if (IS_ERR(gpios)) {
				ret = PTR_ERR(gpios);
				goto err;
			} else {
				uart->gpios = gpios;
			}
		}

		serial8250_set_defaults(uart);

		/* Possibly override default I/O functions.  */
		if (up->port.serial_in)
			uart->port.serial_in = up->port.serial_in;
		if (up->port.serial_out)
			uart->port.serial_out = up->port.serial_out;
		if (up->port.handle_irq)
			uart->port.handle_irq = up->port.handle_irq;
		/*  Possibly override set_termios call */
		if (up->port.set_termios)
			uart->port.set_termios = up->port.set_termios;
<<<<<<< HEAD
=======
		if (up->port.set_ldisc)
			uart->port.set_ldisc = up->port.set_ldisc;
>>>>>>> 24b8d41d
		if (up->port.get_mctrl)
			uart->port.get_mctrl = up->port.get_mctrl;
		if (up->port.set_mctrl)
			uart->port.set_mctrl = up->port.set_mctrl;
		if (up->port.get_divisor)
			uart->port.get_divisor = up->port.get_divisor;
		if (up->port.set_divisor)
			uart->port.set_divisor = up->port.set_divisor;
		if (up->port.startup)
			uart->port.startup = up->port.startup;
		if (up->port.shutdown)
			uart->port.shutdown = up->port.shutdown;
		if (up->port.pm)
			uart->port.pm = up->port.pm;
		if (up->port.handle_break)
			uart->port.handle_break = up->port.handle_break;
		if (up->dl_read)
			uart->dl_read = up->dl_read;
		if (up->dl_write)
			uart->dl_write = up->dl_write;

		if (uart->port.type != PORT_8250_CIR) {
			if (serial8250_isa_config != NULL)
				serial8250_isa_config(0, &uart->port,
						&uart->capabilities);

			serial8250_apply_quirks(uart);
			ret = uart_add_one_port(&serial8250_reg,
						&uart->port);
			if (ret)
				goto err;

			ret = uart->port.line;
		} else {
			dev_info(uart->port.dev,
				"skipping CIR port at 0x%lx / 0x%llx, IRQ %d\n",
				uart->port.iobase,
				(unsigned long long)uart->port.mapbase,
				uart->port.irq);

			ret = 0;
		}

		/* Initialise interrupt backoff work if required */
		if (up->overrun_backoff_time_ms > 0) {
			uart->overrun_backoff_time_ms =
				up->overrun_backoff_time_ms;
			INIT_DELAYED_WORK(&uart->overrun_backoff,
					serial_8250_overrun_backoff_work);
		} else {
			uart->overrun_backoff_time_ms = 0;
		}
	}

	mutex_unlock(&serial_mutex);

	return ret;

err:
	uart->port.dev = NULL;
	mutex_unlock(&serial_mutex);
	return ret;
}
EXPORT_SYMBOL(serial8250_register_8250_port);

/**
 *	serial8250_unregister_port - remove a 16x50 serial port at runtime
 *	@line: serial line number
 *
 *	Remove one serial port.  This may not be called from interrupt
 *	context.  We hand the port back to the our control.
 */
void serial8250_unregister_port(int line)
{
	struct uart_8250_port *uart = &serial8250_ports[line];

	mutex_lock(&serial_mutex);

	if (uart->em485) {
		unsigned long flags;

		spin_lock_irqsave(&uart->port.lock, flags);
		serial8250_em485_destroy(uart);
		spin_unlock_irqrestore(&uart->port.lock, flags);
	}

	uart_remove_one_port(&serial8250_reg, &uart->port);
	if (serial8250_isa_devs) {
		uart->port.flags &= ~UPF_BOOT_AUTOCONF;
		uart->port.type = PORT_UNKNOWN;
		uart->port.dev = &serial8250_isa_devs->dev;
		uart->capabilities = 0;
		serial8250_apply_quirks(uart);
		uart_add_one_port(&serial8250_reg, &uart->port);
	} else {
		uart->port.dev = NULL;
	}
	mutex_unlock(&serial_mutex);
}
EXPORT_SYMBOL(serial8250_unregister_port);

static int __init serial8250_init(void)
{
	int ret;

	if (nr_uarts == 0)
		return -ENODEV;

	serial8250_isa_init_ports();

	pr_info("Serial: 8250/16550 driver, %d ports, IRQ sharing %sabled\n",
		nr_uarts, share_irqs ? "en" : "dis");

#ifdef CONFIG_SPARC
	ret = sunserial_register_minors(&serial8250_reg, UART_NR);
#else
	serial8250_reg.nr = UART_NR;
	ret = uart_register_driver(&serial8250_reg);
#endif
	if (ret)
		goto out;

	ret = serial8250_pnp_init();
	if (ret)
		goto unreg_uart_drv;

	serial8250_isa_devs = platform_device_alloc("serial8250",
						    PLAT8250_DEV_LEGACY);
	if (!serial8250_isa_devs) {
		ret = -ENOMEM;
		goto unreg_pnp;
	}

	ret = platform_device_add(serial8250_isa_devs);
	if (ret)
		goto put_dev;

	serial8250_register_ports(&serial8250_reg, &serial8250_isa_devs->dev);

	ret = platform_driver_register(&serial8250_isa_driver);
	if (ret == 0)
		goto out;

	platform_device_del(serial8250_isa_devs);
put_dev:
	platform_device_put(serial8250_isa_devs);
unreg_pnp:
	serial8250_pnp_exit();
unreg_uart_drv:
#ifdef CONFIG_SPARC
	sunserial_unregister_minors(&serial8250_reg, UART_NR);
#else
	uart_unregister_driver(&serial8250_reg);
#endif
out:
	return ret;
}

static void __exit serial8250_exit(void)
{
	struct platform_device *isa_dev = serial8250_isa_devs;

	/*
	 * This tells serial8250_unregister_port() not to re-register
	 * the ports (thereby making serial8250_isa_driver permanently
	 * in use.)
	 */
	serial8250_isa_devs = NULL;

	platform_driver_unregister(&serial8250_isa_driver);
	platform_device_unregister(isa_dev);

	serial8250_pnp_exit();

#ifdef CONFIG_SPARC
	sunserial_unregister_minors(&serial8250_reg, UART_NR);
#else
	uart_unregister_driver(&serial8250_reg);
#endif
}

module_init(serial8250_init);
module_exit(serial8250_exit);

MODULE_LICENSE("GPL");
MODULE_DESCRIPTION("Generic 8250/16x50 serial driver");

module_param_hw(share_irqs, uint, other, 0644);
MODULE_PARM_DESC(share_irqs, "Share IRQs with other non-8250/16x50 devices (unsafe)");

module_param(nr_uarts, uint, 0644);
MODULE_PARM_DESC(nr_uarts, "Maximum number of UARTs supported. (1-" __MODULE_STRING(CONFIG_SERIAL_8250_NR_UARTS) ")");

module_param(skip_txen_test, uint, 0644);
MODULE_PARM_DESC(skip_txen_test, "Skip checking for the TXEN bug at init time");

#ifdef CONFIG_SERIAL_8250_RSA
module_param_hw_array(probe_rsa, ulong, ioport, &probe_rsa_count, 0444);
MODULE_PARM_DESC(probe_rsa, "Probe I/O ports for RSA");
#endif
MODULE_ALIAS_CHARDEV_MAJOR(TTY_MAJOR);

#ifdef CONFIG_SERIAL_8250_DEPRECATED_OPTIONS
#ifndef MODULE
/* This module was renamed to 8250_core in 3.7.  Keep the old "8250" name
 * working as well for the module options so we don't break people.  We
 * need to keep the names identical and the convenient macros will happily
 * refuse to let us do that by failing the build with redefinition errors
 * of global variables.  So we stick them inside a dummy function to avoid
 * those conflicts.  The options still get parsed, and the redefined
 * MODULE_PARAM_PREFIX lets us keep the "8250." syntax alive.
 *
 * This is hacky.  I'm sorry.
 */
static void __used s8250_options(void)
{
#undef MODULE_PARAM_PREFIX
#define MODULE_PARAM_PREFIX "8250_core."

	module_param_cb(share_irqs, &param_ops_uint, &share_irqs, 0644);
	module_param_cb(nr_uarts, &param_ops_uint, &nr_uarts, 0644);
	module_param_cb(skip_txen_test, &param_ops_uint, &skip_txen_test, 0644);
#ifdef CONFIG_SERIAL_8250_RSA
	__module_param_call(MODULE_PARAM_PREFIX, probe_rsa,
		&param_array_ops, .arr = &__param_arr_probe_rsa,
		0444, -1, 0);
#endif
}
#else
MODULE_ALIAS("8250_core");
#endif
#endif<|MERGE_RESOLUTION|>--- conflicted
+++ resolved
@@ -676,7 +676,7 @@
 	.setup		= univ8250_console_setup,
 	.exit		= univ8250_console_exit,
 	.match		= univ8250_console_match,
-	.flags		= CON_PRINTBUFFER | CON_ANYTIME | CON_CONSDEV,
+	.flags		= CON_PRINTBUFFER | CON_ANYTIME,
 	.index		= -1,
 	.data		= &serial8250_reg,
 };
@@ -832,10 +832,7 @@
 		uart.port.handle_irq	= p->handle_irq;
 		uart.port.handle_break	= p->handle_break;
 		uart.port.set_termios	= p->set_termios;
-<<<<<<< HEAD
-=======
 		uart.port.set_ldisc	= p->set_ldisc;
->>>>>>> 24b8d41d
 		uart.port.get_mctrl	= p->get_mctrl;
 		uart.port.pm		= p->pm;
 		uart.port.dev		= &dev->dev;
@@ -1063,11 +1060,8 @@
 		/*  Possibly override set_termios call */
 		if (up->port.set_termios)
 			uart->port.set_termios = up->port.set_termios;
-<<<<<<< HEAD
-=======
 		if (up->port.set_ldisc)
 			uart->port.set_ldisc = up->port.set_ldisc;
->>>>>>> 24b8d41d
 		if (up->port.get_mctrl)
 			uart->port.get_mctrl = up->port.get_mctrl;
 		if (up->port.set_mctrl)
