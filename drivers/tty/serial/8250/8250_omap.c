--- conflicted
+++ resolved
@@ -669,11 +669,7 @@
 		priv->wer |= OMAP_UART_TX_WAKEUP_EN;
 	serial_out(up, UART_OMAP_WER, priv->wer);
 
-<<<<<<< HEAD
-	if (up->dma)
-=======
 	if (up->dma && !(priv->habit & UART_HAS_EFR2))
->>>>>>> 24b8d41d
 		up->dma->rx_dma(up);
 
 	pm_runtime_mark_last_busy(port->dev);
@@ -760,10 +756,7 @@
 #ifdef CONFIG_SERIAL_8250_DMA
 static int omap_8250_rx_dma(struct uart_8250_port *p);
 
-<<<<<<< HEAD
-=======
 /* Must be called while priv->rx_dma_lock is held */
->>>>>>> 24b8d41d
 static void __dma_rx_do_complete(struct uart_8250_port *p)
 {
 	struct uart_8250_dma    *dma = p->dma;
@@ -774,19 +767,11 @@
 	int                     count;
 	int			ret;
 
-<<<<<<< HEAD
-	spin_lock_irqsave(&priv->rx_dma_lock, flags);
-
-=======
->>>>>>> 24b8d41d
 	if (!dma->rx_running)
 		goto out;
 
 	cookie = dma->rx_cookie;
 	dma->rx_running = 0;
-<<<<<<< HEAD
-	dmaengine_tx_status(dma->rxchan, dma->rx_cookie, &state);
-=======
 	dmaengine_tx_status(rxchan, cookie, &state);
 
 	count = dma->rx_size - state.residue + state.in_flight_bytes;
@@ -799,7 +784,6 @@
 		 */
 		if (state.in_flight_bytes) {
 			int poll_count = 25;
->>>>>>> 24b8d41d
 
 			while (dmaengine_tx_status(rxchan, cookie, NULL) &&
 			       poll_count--)
@@ -815,22 +799,13 @@
 
 	p->port.icount.rx += ret;
 	p->port.icount.buf_overrun += count - ret;
-<<<<<<< HEAD
-unlock:
-	spin_unlock_irqrestore(&priv->rx_dma_lock, flags);
-=======
 out:
->>>>>>> 24b8d41d
 
 	tty_flip_buffer_push(tty_port);
 }
 
 static void __dma_rx_complete(void *param)
 {
-<<<<<<< HEAD
-	__dma_rx_do_complete(param);
-	omap_8250_rx_dma(param);
-=======
 	struct uart_8250_port *p = param;
 	struct omap8250_priv *priv = p->port.private_data;
 	struct uart_8250_dma *dma = p->dma;
@@ -858,7 +833,6 @@
 	}
 
 	spin_unlock_irqrestore(&p->port.lock, flags);
->>>>>>> 24b8d41d
 }
 
 static void omap_8250_rx_dma_flush(struct uart_8250_port *p)
@@ -884,12 +858,6 @@
 	}
 	__dma_rx_do_complete(p);
 	spin_unlock_irqrestore(&priv->rx_dma_lock, flags);
-<<<<<<< HEAD
-
-	__dma_rx_do_complete(p);
-	dmaengine_terminate_all(dma->rxchan);
-=======
->>>>>>> 24b8d41d
 }
 
 static int omap_8250_rx_dma(struct uart_8250_port *p)
@@ -1089,8 +1057,6 @@
 	return omap_8250_rx_dma(up);
 }
 
-<<<<<<< HEAD
-=======
 static unsigned char omap_8250_handle_rx_dma(struct uart_8250_port *up,
 					     u8 iir, unsigned char status)
 {
@@ -1131,7 +1097,6 @@
 	}
 }
 
->>>>>>> 24b8d41d
 /*
  * This is mostly serial8250_handle_irq(). We have a slightly different DMA
  * hoook for RX/TX and need different logic for them in the ISR. Therefore we
@@ -1157,20 +1122,11 @@
 
 	status = serial_port_in(port, UART_LSR);
 
-<<<<<<< HEAD
-	if (status & (UART_LSR_DR | UART_LSR_BI)) {
-		if (handle_rx_dma(up, iir)) {
-			status = serial8250_rx_chars(up, status);
-			omap_8250_rx_dma(up);
-		}
-	}
-=======
 	if (priv->habit & UART_HAS_EFR2)
 		am654_8250_handle_rx_dma(up, iir, status);
 	else
 		status = omap_8250_handle_rx_dma(up, iir, status);
 
->>>>>>> 24b8d41d
 	serial8250_modem_status(up);
 	if (status & UART_LSR_THRE && up->dma->tx_err) {
 		if (uart_tx_stopped(&up->port) ||
@@ -1613,11 +1569,7 @@
 	if (omap8250_lost_context(up))
 		omap8250_restore_regs(up);
 
-<<<<<<< HEAD
-	if (up->dma && up->dma->rxchan)
-=======
 	if (up->dma && up->dma->rxchan && !(priv->habit & UART_HAS_EFR2))
->>>>>>> 24b8d41d
 		omap_8250_rx_dma(up);
 
 	priv->latency = priv->calc_latency;
