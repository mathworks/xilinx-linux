--- conflicted
+++ resolved
@@ -7,13 +7,6 @@
  * Copyright (c) 2011, Code Aurora Forum. All rights reserved.
  */
 
-<<<<<<< HEAD
-#if defined(CONFIG_SERIAL_MSM_CONSOLE) && defined(CONFIG_MAGIC_SYSRQ)
-# define SUPPORT_SYSRQ
-#endif
-
-=======
->>>>>>> 24b8d41d
 #include <linux/kernel.h>
 #include <linux/atomic.h>
 #include <linux/dma-mapping.h>
@@ -1105,7 +1098,6 @@
 			 */
 			if (target == old)
 				break;
-<<<<<<< HEAD
 
 			/* Start the divisor search over at this new rate */
 			entry = table;
@@ -1115,17 +1107,6 @@
 		entry++;
 	}
 
-=======
-
-			/* Start the divisor search over at this new rate */
-			entry = table;
-			divisor = DIV_ROUND_CLOSEST(target, 16 * baud);
-			continue;
-		}
-		entry++;
-	}
-
->>>>>>> 24b8d41d
 	*rate = best_rate;
 	return best;
 }
