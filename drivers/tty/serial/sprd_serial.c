// SPDX-License-Identifier: GPL-2.0
/*
 * Copyright (C) 2012-2015 Spreadtrum Communications Inc.
 */

#include <linux/clk.h>
#include <linux/console.h>
#include <linux/delay.h>
#include <linux/dmaengine.h>
#include <linux/dma-mapping.h>
#include <linux/dma/sprd-dma.h>
#include <linux/io.h>
#include <linux/ioport.h>
#include <linux/kernel.h>
#include <linux/module.h>
#include <linux/of.h>
#include <linux/platform_device.h>
#include <linux/serial_core.h>
#include <linux/serial.h>
#include <linux/slab.h>
#include <linux/tty.h>
#include <linux/tty_flip.h>

/* device name */
#define UART_NR_MAX		8
#define SPRD_TTY_NAME		"ttyS"
#define SPRD_FIFO_SIZE		128
#define SPRD_DEF_RATE		26000000
#define SPRD_BAUD_IO_LIMIT	3000000
#define SPRD_TIMEOUT		256000

/* the offset of serial registers and BITs for them */
/* data registers */
#define SPRD_TXD		0x0000
#define SPRD_RXD		0x0004

/* line status register and its BITs  */
#define SPRD_LSR		0x0008
#define SPRD_LSR_OE		BIT(4)
#define SPRD_LSR_FE		BIT(3)
#define SPRD_LSR_PE		BIT(2)
#define SPRD_LSR_BI		BIT(7)
#define SPRD_LSR_TX_OVER	BIT(15)

/* data number in TX and RX fifo */
#define SPRD_STS1		0x000C
#define SPRD_RX_FIFO_CNT_MASK	GENMASK(7, 0)
#define SPRD_TX_FIFO_CNT_MASK	GENMASK(15, 8)

/* interrupt enable register and its BITs */
#define SPRD_IEN		0x0010
#define SPRD_IEN_RX_FULL	BIT(0)
#define SPRD_IEN_TX_EMPTY	BIT(1)
#define SPRD_IEN_BREAK_DETECT	BIT(7)
#define SPRD_IEN_TIMEOUT	BIT(13)

/* interrupt clear register */
#define SPRD_ICLR		0x0014
#define SPRD_ICLR_TIMEOUT	BIT(13)

/* line control register */
#define SPRD_LCR		0x0018
#define SPRD_LCR_STOP_1BIT	0x10
#define SPRD_LCR_STOP_2BIT	0x30
#define SPRD_LCR_DATA_LEN	(BIT(2) | BIT(3))
#define SPRD_LCR_DATA_LEN5	0x0
#define SPRD_LCR_DATA_LEN6	0x4
#define SPRD_LCR_DATA_LEN7	0x8
#define SPRD_LCR_DATA_LEN8	0xc
#define SPRD_LCR_PARITY		(BIT(0) | BIT(1))
#define SPRD_LCR_PARITY_EN	0x2
#define SPRD_LCR_EVEN_PAR	0x0
#define SPRD_LCR_ODD_PAR	0x1

/* control register 1 */
#define SPRD_CTL1		0x001C
#define SPRD_DMA_EN		BIT(15)
#define SPRD_LOOPBACK_EN	BIT(14)
#define RX_HW_FLOW_CTL_THLD	BIT(6)
#define RX_HW_FLOW_CTL_EN	BIT(7)
#define TX_HW_FLOW_CTL_EN	BIT(8)
#define RX_TOUT_THLD_DEF	0x3E00
#define RX_HFC_THLD_DEF		0x40

/* fifo threshold register */
#define SPRD_CTL2		0x0020
#define THLD_TX_EMPTY		0x40
#define THLD_TX_EMPTY_SHIFT	8
#define THLD_RX_FULL		0x40
#define THLD_RX_FULL_MASK	GENMASK(6, 0)

/* config baud rate register */
#define SPRD_CLKD0		0x0024
#define SPRD_CLKD0_MASK		GENMASK(15, 0)
#define SPRD_CLKD1		0x0028
#define SPRD_CLKD1_MASK		GENMASK(20, 16)
#define SPRD_CLKD1_SHIFT	16

/* interrupt mask status register */
#define SPRD_IMSR		0x002C
#define SPRD_IMSR_RX_FIFO_FULL	BIT(0)
#define SPRD_IMSR_TX_FIFO_EMPTY	BIT(1)
#define SPRD_IMSR_BREAK_DETECT	BIT(7)
#define SPRD_IMSR_TIMEOUT	BIT(13)
#define SPRD_DEFAULT_SOURCE_CLK	26000000

#define SPRD_RX_DMA_STEP	1
#define SPRD_RX_FIFO_FULL	1
#define SPRD_TX_FIFO_FULL	0x20
#define SPRD_UART_RX_SIZE	(UART_XMIT_SIZE / 4)

struct sprd_uart_dma {
	struct dma_chan *chn;
	unsigned char *virt;
	dma_addr_t phys_addr;
	dma_cookie_t cookie;
	u32 trans_len;
	bool enable;
};

struct sprd_uart_port {
	struct uart_port port;
	char name[16];
	struct clk *clk;
	struct sprd_uart_dma tx_dma;
	struct sprd_uart_dma rx_dma;
	dma_addr_t pos;
	unsigned char *rx_buf_tail;
};

static struct sprd_uart_port *sprd_port[UART_NR_MAX];
static int sprd_ports_num;

static int sprd_start_dma_rx(struct uart_port *port);
static int sprd_tx_dma_config(struct uart_port *port);

static inline unsigned int serial_in(struct uart_port *port,
				     unsigned int offset)
{
	return readl_relaxed(port->membase + offset);
}

static inline void serial_out(struct uart_port *port, unsigned int offset,
			      int value)
{
	writel_relaxed(value, port->membase + offset);
}

static unsigned int sprd_tx_empty(struct uart_port *port)
{
	if (serial_in(port, SPRD_STS1) & SPRD_TX_FIFO_CNT_MASK)
		return 0;
	else
		return TIOCSER_TEMT;
}

static unsigned int sprd_get_mctrl(struct uart_port *port)
{
	return TIOCM_DSR | TIOCM_CTS;
}

static void sprd_set_mctrl(struct uart_port *port, unsigned int mctrl)
{
	u32 val = serial_in(port, SPRD_CTL1);

	if (mctrl & TIOCM_LOOP)
		val |= SPRD_LOOPBACK_EN;
	else
		val &= ~SPRD_LOOPBACK_EN;

	serial_out(port, SPRD_CTL1, val);
}

static void sprd_stop_rx(struct uart_port *port)
{
	struct sprd_uart_port *sp =
		container_of(port, struct sprd_uart_port, port);
	unsigned int ien, iclr;

	if (sp->rx_dma.enable)
		dmaengine_terminate_all(sp->rx_dma.chn);

	iclr = serial_in(port, SPRD_ICLR);
	ien = serial_in(port, SPRD_IEN);

	ien &= ~(SPRD_IEN_RX_FULL | SPRD_IEN_BREAK_DETECT);
	iclr |= SPRD_IEN_RX_FULL | SPRD_IEN_BREAK_DETECT;

	serial_out(port, SPRD_IEN, ien);
	serial_out(port, SPRD_ICLR, iclr);
}

static void sprd_uart_dma_enable(struct uart_port *port, bool enable)
{
	u32 val = serial_in(port, SPRD_CTL1);

	if (enable)
		val |= SPRD_DMA_EN;
	else
		val &= ~SPRD_DMA_EN;

	serial_out(port, SPRD_CTL1, val);
}

static void sprd_stop_tx_dma(struct uart_port *port)
{
	struct sprd_uart_port *sp =
		container_of(port, struct sprd_uart_port, port);
	struct circ_buf *xmit = &port->state->xmit;
	struct dma_tx_state state;
	u32 trans_len;

	dmaengine_pause(sp->tx_dma.chn);

	dmaengine_tx_status(sp->tx_dma.chn, sp->tx_dma.cookie, &state);
	if (state.residue) {
		trans_len = state.residue - sp->tx_dma.phys_addr;
		xmit->tail = (xmit->tail + trans_len) & (UART_XMIT_SIZE - 1);
		port->icount.tx += trans_len;
		dma_unmap_single(port->dev, sp->tx_dma.phys_addr,
				 sp->tx_dma.trans_len, DMA_TO_DEVICE);
	}

	dmaengine_terminate_all(sp->tx_dma.chn);
	sp->tx_dma.trans_len = 0;
}

static int sprd_tx_buf_remap(struct uart_port *port)
{
	struct sprd_uart_port *sp =
		container_of(port, struct sprd_uart_port, port);
	struct circ_buf *xmit = &port->state->xmit;

	sp->tx_dma.trans_len =
		CIRC_CNT_TO_END(xmit->head, xmit->tail, UART_XMIT_SIZE);

	sp->tx_dma.phys_addr = dma_map_single(port->dev,
					      (void *)&(xmit->buf[xmit->tail]),
					      sp->tx_dma.trans_len,
					      DMA_TO_DEVICE);
	return dma_mapping_error(port->dev, sp->tx_dma.phys_addr);
}

static void sprd_complete_tx_dma(void *data)
{
	struct uart_port *port = (struct uart_port *)data;
	struct sprd_uart_port *sp =
		container_of(port, struct sprd_uart_port, port);
	struct circ_buf *xmit = &port->state->xmit;
	unsigned long flags;

	spin_lock_irqsave(&port->lock, flags);
	dma_unmap_single(port->dev, sp->tx_dma.phys_addr,
			 sp->tx_dma.trans_len, DMA_TO_DEVICE);

	xmit->tail = (xmit->tail + sp->tx_dma.trans_len) & (UART_XMIT_SIZE - 1);
	port->icount.tx += sp->tx_dma.trans_len;

	if (uart_circ_chars_pending(xmit) < WAKEUP_CHARS)
		uart_write_wakeup(port);

	if (uart_circ_empty(xmit) || sprd_tx_buf_remap(port) ||
	    sprd_tx_dma_config(port))
		sp->tx_dma.trans_len = 0;

	spin_unlock_irqrestore(&port->lock, flags);
}

static int sprd_uart_dma_submit(struct uart_port *port,
				struct sprd_uart_dma *ud, u32 trans_len,
				enum dma_transfer_direction direction,
				dma_async_tx_callback callback)
{
	struct dma_async_tx_descriptor *dma_des;
	unsigned long flags;

	flags = SPRD_DMA_FLAGS(SPRD_DMA_CHN_MODE_NONE,
			       SPRD_DMA_NO_TRG,
			       SPRD_DMA_FRAG_REQ,
			       SPRD_DMA_TRANS_INT);

	dma_des = dmaengine_prep_slave_single(ud->chn, ud->phys_addr, trans_len,
					      direction, flags);
	if (!dma_des)
		return -ENODEV;

	dma_des->callback = callback;
	dma_des->callback_param = port;

	ud->cookie = dmaengine_submit(dma_des);
	if (dma_submit_error(ud->cookie))
		return dma_submit_error(ud->cookie);

	dma_async_issue_pending(ud->chn);

	return 0;
}

static int sprd_tx_dma_config(struct uart_port *port)
{
	struct sprd_uart_port *sp =
		container_of(port, struct sprd_uart_port, port);
	u32 burst = sp->tx_dma.trans_len > SPRD_TX_FIFO_FULL ?
		SPRD_TX_FIFO_FULL : sp->tx_dma.trans_len;
	int ret;
	struct dma_slave_config cfg = {
		.dst_addr = port->mapbase + SPRD_TXD,
		.src_addr_width = DMA_SLAVE_BUSWIDTH_1_BYTE,
		.dst_addr_width = DMA_SLAVE_BUSWIDTH_1_BYTE,
		.src_maxburst = burst,
	};

	ret = dmaengine_slave_config(sp->tx_dma.chn, &cfg);
	if (ret < 0)
		return ret;

	return sprd_uart_dma_submit(port, &sp->tx_dma, sp->tx_dma.trans_len,
				    DMA_MEM_TO_DEV, sprd_complete_tx_dma);
}

static void sprd_start_tx_dma(struct uart_port *port)
{
	struct sprd_uart_port *sp =
		container_of(port, struct sprd_uart_port, port);
	struct circ_buf *xmit = &port->state->xmit;

	if (port->x_char) {
		serial_out(port, SPRD_TXD, port->x_char);
		port->icount.tx++;
		port->x_char = 0;
		return;
	}

	if (uart_circ_empty(xmit) || uart_tx_stopped(port)) {
		sprd_stop_tx_dma(port);
		return;
	}

	if (sp->tx_dma.trans_len)
		return;

	if (sprd_tx_buf_remap(port) || sprd_tx_dma_config(port))
		sp->tx_dma.trans_len = 0;
}

static void sprd_rx_full_thld(struct uart_port *port, u32 thld)
{
	u32 val = serial_in(port, SPRD_CTL2);

	val &= ~THLD_RX_FULL_MASK;
	val |= thld & THLD_RX_FULL_MASK;
	serial_out(port, SPRD_CTL2, val);
}

static int sprd_rx_alloc_buf(struct sprd_uart_port *sp)
{
	sp->rx_dma.virt = dma_alloc_coherent(sp->port.dev, SPRD_UART_RX_SIZE,
					     &sp->rx_dma.phys_addr, GFP_KERNEL);
	if (!sp->rx_dma.virt)
		return -ENOMEM;

	return 0;
}

static void sprd_rx_free_buf(struct sprd_uart_port *sp)
{
	if (sp->rx_dma.virt)
		dma_free_coherent(sp->port.dev, SPRD_UART_RX_SIZE,
				  sp->rx_dma.virt, sp->rx_dma.phys_addr);

}

static int sprd_rx_dma_config(struct uart_port *port, u32 burst)
{
	struct sprd_uart_port *sp =
		container_of(port, struct sprd_uart_port, port);
	struct dma_slave_config cfg = {
		.src_addr = port->mapbase + SPRD_RXD,
		.src_addr_width = DMA_SLAVE_BUSWIDTH_1_BYTE,
		.dst_addr_width = DMA_SLAVE_BUSWIDTH_1_BYTE,
		.src_maxburst = burst,
	};

	return dmaengine_slave_config(sp->rx_dma.chn, &cfg);
}

static void sprd_uart_dma_rx(struct uart_port *port)
{
	struct sprd_uart_port *sp =
		container_of(port, struct sprd_uart_port, port);
	struct tty_port *tty = &port->state->port;

	port->icount.rx += sp->rx_dma.trans_len;
	tty_insert_flip_string(tty, sp->rx_buf_tail, sp->rx_dma.trans_len);
	tty_flip_buffer_push(tty);
}

static void sprd_uart_dma_irq(struct uart_port *port)
{
	struct sprd_uart_port *sp =
		container_of(port, struct sprd_uart_port, port);
	struct dma_tx_state state;
	enum dma_status status;

	status = dmaengine_tx_status(sp->rx_dma.chn,
				     sp->rx_dma.cookie, &state);
	if (status == DMA_ERROR)
		sprd_stop_rx(port);

	if (!state.residue && sp->pos == sp->rx_dma.phys_addr)
		return;

	if (!state.residue) {
		sp->rx_dma.trans_len = SPRD_UART_RX_SIZE +
			sp->rx_dma.phys_addr - sp->pos;
		sp->pos = sp->rx_dma.phys_addr;
	} else {
		sp->rx_dma.trans_len = state.residue - sp->pos;
		sp->pos = state.residue;
	}

	sprd_uart_dma_rx(port);
	sp->rx_buf_tail += sp->rx_dma.trans_len;
}

static void sprd_complete_rx_dma(void *data)
{
	struct uart_port *port = (struct uart_port *)data;
	struct sprd_uart_port *sp =
		container_of(port, struct sprd_uart_port, port);
	struct dma_tx_state state;
	enum dma_status status;
	unsigned long flags;

	spin_lock_irqsave(&port->lock, flags);

	status = dmaengine_tx_status(sp->rx_dma.chn,
				     sp->rx_dma.cookie, &state);
	if (status != DMA_COMPLETE) {
		sprd_stop_rx(port);
		spin_unlock_irqrestore(&port->lock, flags);
		return;
	}

	if (sp->pos != sp->rx_dma.phys_addr) {
		sp->rx_dma.trans_len =  SPRD_UART_RX_SIZE +
			sp->rx_dma.phys_addr - sp->pos;
		sprd_uart_dma_rx(port);
		sp->rx_buf_tail += sp->rx_dma.trans_len;
	}

	if (sprd_start_dma_rx(port))
		sprd_stop_rx(port);

	spin_unlock_irqrestore(&port->lock, flags);
}

static int sprd_start_dma_rx(struct uart_port *port)
{
	struct sprd_uart_port *sp =
		container_of(port, struct sprd_uart_port, port);
	int ret;

	if (!sp->rx_dma.enable)
		return 0;

	sp->pos = sp->rx_dma.phys_addr;
	sp->rx_buf_tail = sp->rx_dma.virt;
	sprd_rx_full_thld(port, SPRD_RX_FIFO_FULL);
	ret = sprd_rx_dma_config(port, SPRD_RX_DMA_STEP);
	if (ret)
		return ret;

	return sprd_uart_dma_submit(port, &sp->rx_dma, SPRD_UART_RX_SIZE,
				    DMA_DEV_TO_MEM, sprd_complete_rx_dma);
}

static void sprd_release_dma(struct uart_port *port)
{
	struct sprd_uart_port *sp =
		container_of(port, struct sprd_uart_port, port);

	sprd_uart_dma_enable(port, false);

	if (sp->rx_dma.enable)
		dma_release_channel(sp->rx_dma.chn);

	if (sp->tx_dma.enable)
		dma_release_channel(sp->tx_dma.chn);

	sp->tx_dma.enable = false;
	sp->rx_dma.enable = false;
}

static void sprd_request_dma(struct uart_port *port)
{
	struct sprd_uart_port *sp =
		container_of(port, struct sprd_uart_port, port);

	sp->tx_dma.enable = true;
	sp->rx_dma.enable = true;

	sp->tx_dma.chn = dma_request_chan(port->dev, "tx");
	if (IS_ERR(sp->tx_dma.chn)) {
		dev_err(port->dev, "request TX DMA channel failed, ret = %ld\n",
			PTR_ERR(sp->tx_dma.chn));
		sp->tx_dma.enable = false;
	}

	sp->rx_dma.chn = dma_request_chan(port->dev, "rx");
	if (IS_ERR(sp->rx_dma.chn)) {
		dev_err(port->dev, "request RX DMA channel failed, ret = %ld\n",
			PTR_ERR(sp->rx_dma.chn));
		sp->rx_dma.enable = false;
	}
}

static void sprd_stop_tx(struct uart_port *port)
{
	struct sprd_uart_port *sp = container_of(port, struct sprd_uart_port,
						 port);
	unsigned int ien, iclr;

	if (sp->tx_dma.enable) {
		sprd_stop_tx_dma(port);
		return;
	}

	iclr = serial_in(port, SPRD_ICLR);
	ien = serial_in(port, SPRD_IEN);

	iclr |= SPRD_IEN_TX_EMPTY;
	ien &= ~SPRD_IEN_TX_EMPTY;

	serial_out(port, SPRD_IEN, ien);
	serial_out(port, SPRD_ICLR, iclr);
}

static void sprd_start_tx(struct uart_port *port)
{
	struct sprd_uart_port *sp = container_of(port, struct sprd_uart_port,
						 port);
	unsigned int ien;

	if (sp->tx_dma.enable) {
		sprd_start_tx_dma(port);
		return;
	}

	ien = serial_in(port, SPRD_IEN);
	if (!(ien & SPRD_IEN_TX_EMPTY)) {
		ien |= SPRD_IEN_TX_EMPTY;
		serial_out(port, SPRD_IEN, ien);
	}
}

/* The Sprd serial does not support this function. */
static void sprd_break_ctl(struct uart_port *port, int break_state)
{
	/* nothing to do */
}

static int handle_lsr_errors(struct uart_port *port,
			     unsigned int *flag,
			     unsigned int *lsr)
{
	int ret = 0;

	/* statistics */
	if (*lsr & SPRD_LSR_BI) {
		*lsr &= ~(SPRD_LSR_FE | SPRD_LSR_PE);
		port->icount.brk++;
		ret = uart_handle_break(port);
		if (ret)
			return ret;
	} else if (*lsr & SPRD_LSR_PE)
		port->icount.parity++;
	else if (*lsr & SPRD_LSR_FE)
		port->icount.frame++;
	if (*lsr & SPRD_LSR_OE)
		port->icount.overrun++;

	/* mask off conditions which should be ignored */
	*lsr &= port->read_status_mask;
	if (*lsr & SPRD_LSR_BI)
		*flag = TTY_BREAK;
	else if (*lsr & SPRD_LSR_PE)
		*flag = TTY_PARITY;
	else if (*lsr & SPRD_LSR_FE)
		*flag = TTY_FRAME;

	return ret;
}

static inline void sprd_rx(struct uart_port *port)
{
	struct sprd_uart_port *sp = container_of(port, struct sprd_uart_port,
						 port);
	struct tty_port *tty = &port->state->port;
	unsigned int ch, flag, lsr, max_count = SPRD_TIMEOUT;

	if (sp->rx_dma.enable) {
		sprd_uart_dma_irq(port);
		return;
	}

	while ((serial_in(port, SPRD_STS1) & SPRD_RX_FIFO_CNT_MASK) &&
	       max_count--) {
		lsr = serial_in(port, SPRD_LSR);
		ch = serial_in(port, SPRD_RXD);
		flag = TTY_NORMAL;
		port->icount.rx++;

		if (lsr & (SPRD_LSR_BI | SPRD_LSR_PE |
			   SPRD_LSR_FE | SPRD_LSR_OE))
			if (handle_lsr_errors(port, &flag, &lsr))
				continue;
		if (uart_handle_sysrq_char(port, ch))
			continue;

		uart_insert_char(port, lsr, SPRD_LSR_OE, ch, flag);
	}

	tty_flip_buffer_push(tty);
}

static inline void sprd_tx(struct uart_port *port)
{
	struct circ_buf *xmit = &port->state->xmit;
	int count;

	if (port->x_char) {
		serial_out(port, SPRD_TXD, port->x_char);
		port->icount.tx++;
		port->x_char = 0;
		return;
	}

	if (uart_circ_empty(xmit) || uart_tx_stopped(port)) {
		sprd_stop_tx(port);
		return;
	}

	count = THLD_TX_EMPTY;
	do {
		serial_out(port, SPRD_TXD, xmit->buf[xmit->tail]);
		xmit->tail = (xmit->tail + 1) & (UART_XMIT_SIZE - 1);
		port->icount.tx++;
		if (uart_circ_empty(xmit))
			break;
	} while (--count > 0);

	if (uart_circ_chars_pending(xmit) < WAKEUP_CHARS)
		uart_write_wakeup(port);

	if (uart_circ_empty(xmit))
		sprd_stop_tx(port);
}

/* this handles the interrupt from one port */
static irqreturn_t sprd_handle_irq(int irq, void *dev_id)
{
	struct uart_port *port = dev_id;
	unsigned int ims;

	spin_lock(&port->lock);

	ims = serial_in(port, SPRD_IMSR);

	if (!ims) {
		spin_unlock(&port->lock);
		return IRQ_NONE;
	}

	if (ims & SPRD_IMSR_TIMEOUT)
		serial_out(port, SPRD_ICLR, SPRD_ICLR_TIMEOUT);

	if (ims & SPRD_IMSR_BREAK_DETECT)
		serial_out(port, SPRD_ICLR, SPRD_IMSR_BREAK_DETECT);

	if (ims & (SPRD_IMSR_RX_FIFO_FULL | SPRD_IMSR_BREAK_DETECT |
		   SPRD_IMSR_TIMEOUT))
		sprd_rx(port);

	if (ims & SPRD_IMSR_TX_FIFO_EMPTY)
		sprd_tx(port);

	spin_unlock(&port->lock);

	return IRQ_HANDLED;
}

static void sprd_uart_dma_startup(struct uart_port *port,
				  struct sprd_uart_port *sp)
{
	int ret;

	sprd_request_dma(port);
	if (!(sp->rx_dma.enable || sp->tx_dma.enable))
		return;

	ret = sprd_start_dma_rx(port);
	if (ret) {
		sp->rx_dma.enable = false;
		dma_release_channel(sp->rx_dma.chn);
		dev_warn(port->dev, "fail to start RX dma mode\n");
	}

	sprd_uart_dma_enable(port, true);
}

static int sprd_startup(struct uart_port *port)
{
	int ret = 0;
	unsigned int ien, fc;
	unsigned int timeout;
	struct sprd_uart_port *sp;
	unsigned long flags;

	serial_out(port, SPRD_CTL2,
		   THLD_TX_EMPTY << THLD_TX_EMPTY_SHIFT | THLD_RX_FULL);

	/* clear rx fifo */
	timeout = SPRD_TIMEOUT;
	while (timeout-- && serial_in(port, SPRD_STS1) & SPRD_RX_FIFO_CNT_MASK)
		serial_in(port, SPRD_RXD);

	/* clear tx fifo */
	timeout = SPRD_TIMEOUT;
	while (timeout-- && serial_in(port, SPRD_STS1) & SPRD_TX_FIFO_CNT_MASK)
		cpu_relax();

	/* clear interrupt */
	serial_out(port, SPRD_IEN, 0);
	serial_out(port, SPRD_ICLR, ~0);

	/* allocate irq */
	sp = container_of(port, struct sprd_uart_port, port);
	snprintf(sp->name, sizeof(sp->name), "sprd_serial%d", port->line);

	sprd_uart_dma_startup(port, sp);

	ret = devm_request_irq(port->dev, port->irq, sprd_handle_irq,
			       IRQF_SHARED, sp->name, port);
	if (ret) {
		dev_err(port->dev, "fail to request serial irq %d, ret=%d\n",
			port->irq, ret);
		return ret;
	}
	fc = serial_in(port, SPRD_CTL1);
	fc |= RX_TOUT_THLD_DEF | RX_HFC_THLD_DEF;
	serial_out(port, SPRD_CTL1, fc);

	/* enable interrupt */
	spin_lock_irqsave(&port->lock, flags);
	ien = serial_in(port, SPRD_IEN);
	ien |= SPRD_IEN_BREAK_DETECT | SPRD_IEN_TIMEOUT;
	if (!sp->rx_dma.enable)
		ien |= SPRD_IEN_RX_FULL;
	serial_out(port, SPRD_IEN, ien);
	spin_unlock_irqrestore(&port->lock, flags);

	return 0;
}

static void sprd_shutdown(struct uart_port *port)
{
	sprd_release_dma(port);
	serial_out(port, SPRD_IEN, 0);
	serial_out(port, SPRD_ICLR, ~0);
	devm_free_irq(port->dev, port->irq, port);
}

static void sprd_set_termios(struct uart_port *port,
			     struct ktermios *termios,
			     struct ktermios *old)
{
	unsigned int baud, quot;
	unsigned int lcr = 0, fc;
	unsigned long flags;

	/* ask the core to calculate the divisor for us */
	baud = uart_get_baud_rate(port, termios, old, 0, SPRD_BAUD_IO_LIMIT);

	quot = port->uartclk / baud;

	/* set data length */
	switch (termios->c_cflag & CSIZE) {
	case CS5:
		lcr |= SPRD_LCR_DATA_LEN5;
		break;
	case CS6:
		lcr |= SPRD_LCR_DATA_LEN6;
		break;
	case CS7:
		lcr |= SPRD_LCR_DATA_LEN7;
		break;
	case CS8:
	default:
		lcr |= SPRD_LCR_DATA_LEN8;
		break;
	}

	/* calculate stop bits */
	lcr &= ~(SPRD_LCR_STOP_1BIT | SPRD_LCR_STOP_2BIT);
	if (termios->c_cflag & CSTOPB)
		lcr |= SPRD_LCR_STOP_2BIT;
	else
		lcr |= SPRD_LCR_STOP_1BIT;

	/* calculate parity */
	lcr &= ~SPRD_LCR_PARITY;
	termios->c_cflag &= ~CMSPAR;	/* no support mark/space */
	if (termios->c_cflag & PARENB) {
		lcr |= SPRD_LCR_PARITY_EN;
		if (termios->c_cflag & PARODD)
			lcr |= SPRD_LCR_ODD_PAR;
		else
			lcr |= SPRD_LCR_EVEN_PAR;
	}

	spin_lock_irqsave(&port->lock, flags);

	/* update the per-port timeout */
	uart_update_timeout(port, termios->c_cflag, baud);

	port->read_status_mask = SPRD_LSR_OE;
	if (termios->c_iflag & INPCK)
		port->read_status_mask |= SPRD_LSR_FE | SPRD_LSR_PE;
	if (termios->c_iflag & (IGNBRK | BRKINT | PARMRK))
		port->read_status_mask |= SPRD_LSR_BI;

	/* characters to ignore */
	port->ignore_status_mask = 0;
	if (termios->c_iflag & IGNPAR)
		port->ignore_status_mask |= SPRD_LSR_PE | SPRD_LSR_FE;
	if (termios->c_iflag & IGNBRK) {
		port->ignore_status_mask |= SPRD_LSR_BI;
		/*
		 * If we're ignoring parity and break indicators,
		 * ignore overruns too (for real raw support).
		 */
		if (termios->c_iflag & IGNPAR)
			port->ignore_status_mask |= SPRD_LSR_OE;
	}

	/* flow control */
	fc = serial_in(port, SPRD_CTL1);
	fc &= ~(RX_HW_FLOW_CTL_THLD | RX_HW_FLOW_CTL_EN | TX_HW_FLOW_CTL_EN);
	if (termios->c_cflag & CRTSCTS) {
		fc |= RX_HW_FLOW_CTL_THLD;
		fc |= RX_HW_FLOW_CTL_EN;
		fc |= TX_HW_FLOW_CTL_EN;
	}

	/* clock divider bit0~bit15 */
	serial_out(port, SPRD_CLKD0, quot & SPRD_CLKD0_MASK);

	/* clock divider bit16~bit20 */
	serial_out(port, SPRD_CLKD1,
		   (quot & SPRD_CLKD1_MASK) >> SPRD_CLKD1_SHIFT);
	serial_out(port, SPRD_LCR, lcr);
	fc |= RX_TOUT_THLD_DEF | RX_HFC_THLD_DEF;
	serial_out(port, SPRD_CTL1, fc);

	spin_unlock_irqrestore(&port->lock, flags);

	/* Don't rewrite B0 */
	if (tty_termios_baud_rate(termios))
		tty_termios_encode_baud_rate(termios, baud, baud);
}

static const char *sprd_type(struct uart_port *port)
{
	return "SPX";
}

static void sprd_release_port(struct uart_port *port)
{
	/* nothing to do */
}

static int sprd_request_port(struct uart_port *port)
{
	return 0;
}

static void sprd_config_port(struct uart_port *port, int flags)
{
	if (flags & UART_CONFIG_TYPE)
		port->type = PORT_SPRD;
}

static int sprd_verify_port(struct uart_port *port, struct serial_struct *ser)
{
	if (ser->type != PORT_SPRD)
		return -EINVAL;
	if (port->irq != ser->irq)
		return -EINVAL;
	if (port->iotype != ser->io_type)
		return -EINVAL;
	return 0;
}

static void sprd_pm(struct uart_port *port, unsigned int state,
		unsigned int oldstate)
{
	struct sprd_uart_port *sup =
		container_of(port, struct sprd_uart_port, port);

	switch (state) {
	case UART_PM_STATE_ON:
		clk_prepare_enable(sup->clk);
		break;
	case UART_PM_STATE_OFF:
		clk_disable_unprepare(sup->clk);
		break;
	}
}

#ifdef CONFIG_CONSOLE_POLL
static int sprd_poll_init(struct uart_port *port)
{
	if (port->state->pm_state != UART_PM_STATE_ON) {
		sprd_pm(port, UART_PM_STATE_ON, 0);
		port->state->pm_state = UART_PM_STATE_ON;
	}

	return 0;
}

static int sprd_poll_get_char(struct uart_port *port)
{
	while (!(serial_in(port, SPRD_STS1) & SPRD_RX_FIFO_CNT_MASK))
		cpu_relax();

	return serial_in(port, SPRD_RXD);
}

static void sprd_poll_put_char(struct uart_port *port, unsigned char ch)
{
	while (serial_in(port, SPRD_STS1) & SPRD_TX_FIFO_CNT_MASK)
		cpu_relax();

	serial_out(port, SPRD_TXD, ch);
}
#endif

static const struct uart_ops serial_sprd_ops = {
	.tx_empty = sprd_tx_empty,
	.get_mctrl = sprd_get_mctrl,
	.set_mctrl = sprd_set_mctrl,
	.stop_tx = sprd_stop_tx,
	.start_tx = sprd_start_tx,
	.stop_rx = sprd_stop_rx,
	.break_ctl = sprd_break_ctl,
	.startup = sprd_startup,
	.shutdown = sprd_shutdown,
	.set_termios = sprd_set_termios,
	.type = sprd_type,
	.release_port = sprd_release_port,
	.request_port = sprd_request_port,
	.config_port = sprd_config_port,
	.verify_port = sprd_verify_port,
	.pm = sprd_pm,
#ifdef CONFIG_CONSOLE_POLL
	.poll_init	= sprd_poll_init,
	.poll_get_char	= sprd_poll_get_char,
	.poll_put_char	= sprd_poll_put_char,
#endif
};

#ifdef CONFIG_SERIAL_SPRD_CONSOLE
static void wait_for_xmitr(struct uart_port *port)
{
	unsigned int status, tmout = 10000;

	/* wait up to 10ms for the character(s) to be sent */
	do {
		status = serial_in(port, SPRD_STS1);
		if (--tmout == 0)
			break;
		udelay(1);
	} while (status & SPRD_TX_FIFO_CNT_MASK);
}

static void sprd_console_putchar(struct uart_port *port, int ch)
{
	wait_for_xmitr(port);
	serial_out(port, SPRD_TXD, ch);
}

static void sprd_console_write(struct console *co, const char *s,
			       unsigned int count)
{
	struct uart_port *port = &sprd_port[co->index]->port;
	int locked = 1;
	unsigned long flags;

	if (port->sysrq)
		locked = 0;
	else if (oops_in_progress)
		locked = spin_trylock_irqsave(&port->lock, flags);
	else
		spin_lock_irqsave(&port->lock, flags);

	uart_console_write(port, s, count, sprd_console_putchar);

	/* wait for transmitter to become empty */
	wait_for_xmitr(port);

	if (locked)
		spin_unlock_irqrestore(&port->lock, flags);
}

static int sprd_console_setup(struct console *co, char *options)
{
	struct sprd_uart_port *sprd_uart_port;
	int baud = 115200;
	int bits = 8;
	int parity = 'n';
	int flow = 'n';

	if (co->index >= UART_NR_MAX || co->index < 0)
		co->index = 0;

	sprd_uart_port = sprd_port[co->index];
	if (!sprd_uart_port || !sprd_uart_port->port.membase) {
		pr_info("serial port %d not yet initialized\n", co->index);
		return -ENODEV;
	}

	if (options)
		uart_parse_options(options, &baud, &parity, &bits, &flow);

	return uart_set_options(&sprd_uart_port->port, co, baud,
				parity, bits, flow);
}

static struct uart_driver sprd_uart_driver;
static struct console sprd_console = {
	.name = SPRD_TTY_NAME,
	.write = sprd_console_write,
	.device = uart_console_device,
	.setup = sprd_console_setup,
	.flags = CON_PRINTBUFFER,
	.index = -1,
	.data = &sprd_uart_driver,
};

static int __init sprd_serial_console_init(void)
{
	register_console(&sprd_console);
	return 0;
}
console_initcall(sprd_serial_console_init);

#define SPRD_CONSOLE	(&sprd_console)

/* Support for earlycon */
static void sprd_putc(struct uart_port *port, int c)
{
	unsigned int timeout = SPRD_TIMEOUT;

	while (timeout-- &&
	       !(readl(port->membase + SPRD_LSR) & SPRD_LSR_TX_OVER))
		cpu_relax();

	writeb(c, port->membase + SPRD_TXD);
}

static void sprd_early_write(struct console *con, const char *s, unsigned int n)
{
	struct earlycon_device *dev = con->data;

	uart_console_write(&dev->port, s, n, sprd_putc);
}

static int __init sprd_early_console_setup(struct earlycon_device *device,
					   const char *opt)
{
	if (!device->port.membase)
		return -ENODEV;

	device->con->write = sprd_early_write;
	return 0;
}
OF_EARLYCON_DECLARE(sprd_serial, "sprd,sc9836-uart",
		    sprd_early_console_setup);

#else /* !CONFIG_SERIAL_SPRD_CONSOLE */
#define SPRD_CONSOLE		NULL
#endif

static struct uart_driver sprd_uart_driver = {
	.owner = THIS_MODULE,
	.driver_name = "sprd_serial",
	.dev_name = SPRD_TTY_NAME,
	.major = 0,
	.minor = 0,
	.nr = UART_NR_MAX,
	.cons = SPRD_CONSOLE,
};

<<<<<<< HEAD
static int sprd_probe_dt_alias(int index, struct device *dev)
{
	struct device_node *np;
	int ret = index;

	if (!IS_ENABLED(CONFIG_OF))
		return ret;

	np = dev->of_node;
	if (!np)
		return ret;

	ret = of_alias_get_id(np, "serial");
	if (ret < 0)
		ret = index;
	else if (ret >= ARRAY_SIZE(sprd_port) || sprd_port[ret] != NULL) {
		dev_warn(dev, "requested serial port %d not available.\n", ret);
		ret = index;
	}

	return ret;
}

=======
>>>>>>> 24b8d41d
static int sprd_remove(struct platform_device *dev)
{
	struct sprd_uart_port *sup = platform_get_drvdata(dev);

	if (sup) {
		uart_remove_one_port(&sprd_uart_driver, &sup->port);
		sprd_port[sup->port.line] = NULL;
		sprd_rx_free_buf(sup);
		sprd_ports_num--;
	}

	if (!sprd_ports_num)
		uart_unregister_driver(&sprd_uart_driver);

	return 0;
}

static bool sprd_uart_is_console(struct uart_port *uport)
{
	struct console *cons = sprd_uart_driver.cons;

	if ((cons && cons->index >= 0 && cons->index == uport->line) ||
	    of_console_check(uport->dev->of_node, SPRD_TTY_NAME, uport->line))
		return true;

	return false;
}

static int sprd_clk_init(struct uart_port *uport)
{
	struct clk *clk_uart, *clk_parent;
	struct sprd_uart_port *u = sprd_port[uport->line];

	clk_uart = devm_clk_get(uport->dev, "uart");
	if (IS_ERR(clk_uart)) {
		dev_warn(uport->dev, "uart%d can't get uart clock\n",
			 uport->line);
		clk_uart = NULL;
	}

	clk_parent = devm_clk_get(uport->dev, "source");
	if (IS_ERR(clk_parent)) {
		dev_warn(uport->dev, "uart%d can't get source clock\n",
			 uport->line);
		clk_parent = NULL;
	}

	if (!clk_uart || clk_set_parent(clk_uart, clk_parent))
		uport->uartclk = SPRD_DEFAULT_SOURCE_CLK;
	else
		uport->uartclk = clk_get_rate(clk_uart);

	u->clk = devm_clk_get(uport->dev, "enable");
	if (IS_ERR(u->clk)) {
		if (PTR_ERR(u->clk) == -EPROBE_DEFER)
			return -EPROBE_DEFER;

		dev_warn(uport->dev, "uart%d can't get enable clock\n",
			uport->line);

		/* To keep console alive even if the error occurred */
		if (!sprd_uart_is_console(uport))
			return PTR_ERR(u->clk);

		u->clk = NULL;
	}

	return 0;
}

static int sprd_probe(struct platform_device *pdev)
{
	struct resource *res;
	struct uart_port *up;
	int irq;
	int index;
	int ret;

	index = of_alias_get_id(pdev->dev.of_node, "serial");
	if (index < 0 || index >= ARRAY_SIZE(sprd_port)) {
		dev_err(&pdev->dev, "got a wrong serial alias id %d\n", index);
		return -EINVAL;
	}

	sprd_port[index] = devm_kzalloc(&pdev->dev, sizeof(*sprd_port[index]),
					GFP_KERNEL);
	if (!sprd_port[index])
		return -ENOMEM;

	up = &sprd_port[index]->port;
	up->dev = &pdev->dev;
	up->line = index;
	up->type = PORT_SPRD;
	up->iotype = UPIO_MEM;
	up->uartclk = SPRD_DEF_RATE;
	up->fifosize = SPRD_FIFO_SIZE;
	up->ops = &serial_sprd_ops;
	up->flags = UPF_BOOT_AUTOCONF;
	up->has_sysrq = IS_ENABLED(CONFIG_SERIAL_SPRD_CONSOLE);

	ret = sprd_clk_init(up);
	if (ret)
		return ret;

	res = platform_get_resource(pdev, IORESOURCE_MEM, 0);
	up->membase = devm_ioremap_resource(&pdev->dev, res);
	if (IS_ERR(up->membase))
		return PTR_ERR(up->membase);

	up->mapbase = res->start;

	irq = platform_get_irq(pdev, 0);
	if (irq < 0)
		return irq;
	up->irq = irq;

	/*
	 * Allocate one dma buffer to prepare for receive transfer, in case
	 * memory allocation failure at runtime.
	 */
	ret = sprd_rx_alloc_buf(sprd_port[index]);
	if (ret)
		return ret;

	if (!sprd_ports_num) {
		ret = uart_register_driver(&sprd_uart_driver);
		if (ret < 0) {
			pr_err("Failed to register SPRD-UART driver\n");
			return ret;
		}
	}
	sprd_ports_num++;

	ret = uart_add_one_port(&sprd_uart_driver, up);
	if (ret)
		sprd_remove(pdev);

	platform_set_drvdata(pdev, up);

	return ret;
}

#ifdef CONFIG_PM_SLEEP
static int sprd_suspend(struct device *dev)
{
	struct sprd_uart_port *sup = dev_get_drvdata(dev);

	uart_suspend_port(&sprd_uart_driver, &sup->port);

	return 0;
}

static int sprd_resume(struct device *dev)
{
	struct sprd_uart_port *sup = dev_get_drvdata(dev);

	uart_resume_port(&sprd_uart_driver, &sup->port);

	return 0;
}
#endif

static SIMPLE_DEV_PM_OPS(sprd_pm_ops, sprd_suspend, sprd_resume);

static const struct of_device_id serial_ids[] = {
	{.compatible = "sprd,sc9836-uart",},
	{}
};
MODULE_DEVICE_TABLE(of, serial_ids);

static struct platform_driver sprd_platform_driver = {
	.probe		= sprd_probe,
	.remove		= sprd_remove,
	.driver		= {
		.name	= "sprd_serial",
		.of_match_table = of_match_ptr(serial_ids),
		.pm	= &sprd_pm_ops,
	},
};

module_platform_driver(sprd_platform_driver);

MODULE_LICENSE("GPL v2");
MODULE_DESCRIPTION("Spreadtrum SoC serial driver series");<|MERGE_RESOLUTION|>--- conflicted
+++ resolved
@@ -1102,32 +1102,6 @@
 	.cons = SPRD_CONSOLE,
 };
 
-<<<<<<< HEAD
-static int sprd_probe_dt_alias(int index, struct device *dev)
-{
-	struct device_node *np;
-	int ret = index;
-
-	if (!IS_ENABLED(CONFIG_OF))
-		return ret;
-
-	np = dev->of_node;
-	if (!np)
-		return ret;
-
-	ret = of_alias_get_id(np, "serial");
-	if (ret < 0)
-		ret = index;
-	else if (ret >= ARRAY_SIZE(sprd_port) || sprd_port[ret] != NULL) {
-		dev_warn(dev, "requested serial port %d not available.\n", ret);
-		ret = index;
-	}
-
-	return ret;
-}
-
-=======
->>>>>>> 24b8d41d
 static int sprd_remove(struct platform_device *dev)
 {
 	struct sprd_uart_port *sup = platform_get_drvdata(dev);
