// SPDX-License-Identifier: GPL-2.0
/*
 * IPWireless 3G PCMCIA Network Driver
 *
 * Original code
 *   by Stephen Blackheath <stephen@blacksapphire.com>,
 *      Ben Martel <benm@symmetric.co.nz>
 *
 * Copyrighted as follows:
 *   Copyright (C) 2004 by Symmetric Systems Ltd (NZ)
 *
 * Various driver changes and rewrites, port to new kernels
 *   Copyright (C) 2006-2007 Jiri Kosina
 *
 * Misc code cleanups and updates
 *   Copyright (C) 2007 David Sterba
 */

#include <linux/kernel.h>
#include <linux/module.h>
#include <linux/mutex.h>
#include <linux/ppp_defs.h>
#include <linux/if.h>
#include <linux/ppp-ioctl.h>
#include <linux/sched.h>
#include <linux/serial.h>
#include <linux/slab.h>
#include <linux/tty.h>
#include <linux/tty_driver.h>
#include <linux/tty_flip.h>
#include <linux/uaccess.h>

#include "tty.h"
#include "network.h"
#include "hardware.h"
#include "main.h"

#define IPWIRELESS_PCMCIA_START 	(0)
#define IPWIRELESS_PCMCIA_MINORS	(24)
#define IPWIRELESS_PCMCIA_MINOR_RANGE	(8)

#define TTYTYPE_MODEM    (0)
#define TTYTYPE_MONITOR  (1)
#define TTYTYPE_RAS_RAW  (2)

struct ipw_tty {
	struct tty_port port;
	int index;
	struct ipw_hardware *hardware;
	unsigned int channel_idx;
	unsigned int secondary_channel_idx;
	int tty_type;
	struct ipw_network *network;
	unsigned int control_lines;
	struct mutex ipw_tty_mutex;
	int tx_bytes_queued;
	int closing;
};

static struct ipw_tty *ttys[IPWIRELESS_PCMCIA_MINORS];

static struct tty_driver *ipw_tty_driver;

static char *tty_type_name(int tty_type)
{
	static char *channel_names[] = {
		"modem",
		"monitor",
		"RAS-raw"
	};

	return channel_names[tty_type];
}

static struct ipw_tty *get_tty(int index)
{
	/*
	 * The 'ras_raw' channel is only available when 'loopback' mode
	 * is enabled.
	 * Number of minor starts with 16 (_RANGE * _RAS_RAW).
	 */
	if (!ipwireless_loopback && index >=
			 IPWIRELESS_PCMCIA_MINOR_RANGE * TTYTYPE_RAS_RAW)
		return NULL;

	return ttys[index];
}

static int ipw_open(struct tty_struct *linux_tty, struct file *filp)
{
	struct ipw_tty *tty = get_tty(linux_tty->index);

	if (!tty)
		return -ENODEV;

	mutex_lock(&tty->ipw_tty_mutex);
	if (tty->port.count == 0)
		tty->tx_bytes_queued = 0;

	tty->port.count++;

	tty->port.tty = linux_tty;
	linux_tty->driver_data = tty;
	tty->port.low_latency = 1;

	if (tty->tty_type == TTYTYPE_MODEM)
		ipwireless_ppp_open(tty->network);

	mutex_unlock(&tty->ipw_tty_mutex);

	return 0;
}

static void do_ipw_close(struct ipw_tty *tty)
{
	tty->port.count--;

	if (tty->port.count == 0) {
		struct tty_struct *linux_tty = tty->port.tty;

		if (linux_tty != NULL) {
			tty->port.tty = NULL;
			linux_tty->driver_data = NULL;

			if (tty->tty_type == TTYTYPE_MODEM)
				ipwireless_ppp_close(tty->network);
		}
	}
}

static void ipw_hangup(struct tty_struct *linux_tty)
{
	struct ipw_tty *tty = linux_tty->driver_data;

	if (!tty)
		return;

	mutex_lock(&tty->ipw_tty_mutex);
	if (tty->port.count == 0) {
		mutex_unlock(&tty->ipw_tty_mutex);
		return;
	}

	do_ipw_close(tty);

	mutex_unlock(&tty->ipw_tty_mutex);
}

static void ipw_close(struct tty_struct *linux_tty, struct file *filp)
{
	ipw_hangup(linux_tty);
}

/* Take data received from hardware, and send it out the tty */
void ipwireless_tty_received(struct ipw_tty *tty, unsigned char *data,
			unsigned int length)
{
	int work = 0;

	mutex_lock(&tty->ipw_tty_mutex);

	if (!tty->port.count) {
		mutex_unlock(&tty->ipw_tty_mutex);
		return;
	}
	mutex_unlock(&tty->ipw_tty_mutex);

	work = tty_insert_flip_string(&tty->port, data, length);

	if (work != length)
		printk(KERN_DEBUG IPWIRELESS_PCCARD_NAME
				": %d chars not inserted to flip buffer!\n",
				length - work);

	if (work)
		tty_flip_buffer_push(&tty->port);
}

static void ipw_write_packet_sent_callback(void *callback_data,
					   unsigned int packet_length)
{
	struct ipw_tty *tty = callback_data;

	/*
	 * Packet has been sent, so we subtract the number of bytes from our
	 * tally of outstanding TX bytes.
	 */
	tty->tx_bytes_queued -= packet_length;
}

static int ipw_write(struct tty_struct *linux_tty,
		     const unsigned char *buf, int count)
{
	struct ipw_tty *tty = linux_tty->driver_data;
	int room, ret;

	if (!tty)
		return -ENODEV;

	mutex_lock(&tty->ipw_tty_mutex);
	if (!tty->port.count) {
		mutex_unlock(&tty->ipw_tty_mutex);
		return -EINVAL;
	}

	room = IPWIRELESS_TX_QUEUE_SIZE - tty->tx_bytes_queued;
	if (room < 0)
		room = 0;
	/* Don't allow caller to write any more than we have room for */
	if (count > room)
		count = room;

	if (count == 0) {
		mutex_unlock(&tty->ipw_tty_mutex);
		return 0;
	}

	ret = ipwireless_send_packet(tty->hardware, IPW_CHANNEL_RAS,
			       buf, count,
			       ipw_write_packet_sent_callback, tty);
	if (ret < 0) {
		mutex_unlock(&tty->ipw_tty_mutex);
		return 0;
	}

	tty->tx_bytes_queued += count;
	mutex_unlock(&tty->ipw_tty_mutex);

	return count;
}

static int ipw_write_room(struct tty_struct *linux_tty)
{
	struct ipw_tty *tty = linux_tty->driver_data;
	int room;

	/* FIXME: Exactly how is the tty object locked here .. */
	if (!tty)
		return -ENODEV;

	if (!tty->port.count)
		return -EINVAL;

	room = IPWIRELESS_TX_QUEUE_SIZE - tty->tx_bytes_queued;
	if (room < 0)
		room = 0;

	return room;
}

static int ipwireless_get_serial_info(struct tty_struct *linux_tty,
				      struct serial_struct *ss)
{
<<<<<<< HEAD
	struct serial_struct tmp;

	memset(&tmp, 0, sizeof(tmp));
	tmp.type = PORT_UNKNOWN;
	tmp.line = tty->index;
	tmp.baud_base = 115200;

	if (copy_to_user(retinfo, &tmp, sizeof(*retinfo)))
		return -EFAULT;
=======
	struct ipw_tty *tty = linux_tty->driver_data;

	if (!tty)
		return -ENODEV;

	if (!tty->port.count)
		return -EINVAL;
>>>>>>> 24b8d41d

	ss->type = PORT_UNKNOWN;
	ss->line = tty->index;
	ss->baud_base = 115200;
	return 0;
}

static int ipwireless_set_serial_info(struct tty_struct *linux_tty,
				      struct serial_struct *ss)
{
	return 0;	/* Keeps the PCMCIA scripts happy. */
}

static int ipw_chars_in_buffer(struct tty_struct *linux_tty)
{
	struct ipw_tty *tty = linux_tty->driver_data;

	if (!tty)
		return 0;

	if (!tty->port.count)
		return 0;

	return tty->tx_bytes_queued;
}

static int get_control_lines(struct ipw_tty *tty)
{
	unsigned int my = tty->control_lines;
	unsigned int out = 0;

	if (my & IPW_CONTROL_LINE_RTS)
		out |= TIOCM_RTS;
	if (my & IPW_CONTROL_LINE_DTR)
		out |= TIOCM_DTR;
	if (my & IPW_CONTROL_LINE_CTS)
		out |= TIOCM_CTS;
	if (my & IPW_CONTROL_LINE_DSR)
		out |= TIOCM_DSR;
	if (my & IPW_CONTROL_LINE_DCD)
		out |= TIOCM_CD;

	return out;
}

static int set_control_lines(struct ipw_tty *tty, unsigned int set,
			     unsigned int clear)
{
	int ret;

	if (set & TIOCM_RTS) {
		ret = ipwireless_set_RTS(tty->hardware, tty->channel_idx, 1);
		if (ret)
			return ret;
		if (tty->secondary_channel_idx != -1) {
			ret = ipwireless_set_RTS(tty->hardware,
					  tty->secondary_channel_idx, 1);
			if (ret)
				return ret;
		}
	}
	if (set & TIOCM_DTR) {
		ret = ipwireless_set_DTR(tty->hardware, tty->channel_idx, 1);
		if (ret)
			return ret;
		if (tty->secondary_channel_idx != -1) {
			ret = ipwireless_set_DTR(tty->hardware,
					  tty->secondary_channel_idx, 1);
			if (ret)
				return ret;
		}
	}
	if (clear & TIOCM_RTS) {
		ret = ipwireless_set_RTS(tty->hardware, tty->channel_idx, 0);
		if (tty->secondary_channel_idx != -1) {
			ret = ipwireless_set_RTS(tty->hardware,
					  tty->secondary_channel_idx, 0);
			if (ret)
				return ret;
		}
	}
	if (clear & TIOCM_DTR) {
		ret = ipwireless_set_DTR(tty->hardware, tty->channel_idx, 0);
		if (tty->secondary_channel_idx != -1) {
			ret = ipwireless_set_DTR(tty->hardware,
					  tty->secondary_channel_idx, 0);
			if (ret)
				return ret;
		}
	}
	return 0;
}

static int ipw_tiocmget(struct tty_struct *linux_tty)
{
	struct ipw_tty *tty = linux_tty->driver_data;
	/* FIXME: Exactly how is the tty object locked here .. */

	if (!tty)
		return -ENODEV;

	if (!tty->port.count)
		return -EINVAL;

	return get_control_lines(tty);
}

static int
ipw_tiocmset(struct tty_struct *linux_tty,
	     unsigned int set, unsigned int clear)
{
	struct ipw_tty *tty = linux_tty->driver_data;
	/* FIXME: Exactly how is the tty object locked here .. */

	if (!tty)
		return -ENODEV;

	if (!tty->port.count)
		return -EINVAL;

	return set_control_lines(tty, set, clear);
}

static int ipw_ioctl(struct tty_struct *linux_tty,
		     unsigned int cmd, unsigned long arg)
{
	struct ipw_tty *tty = linux_tty->driver_data;

	if (!tty)
		return -ENODEV;

	if (!tty->port.count)
		return -EINVAL;

	/* FIXME: Exactly how is the tty object locked here .. */
	if (tty->tty_type == TTYTYPE_MODEM) {
		switch (cmd) {
		case PPPIOCGCHAN:
			{
				int chan = ipwireless_ppp_channel_index(
							tty->network);

				if (chan < 0)
					return -ENODEV;
				if (put_user(chan, (int __user *) arg))
					return -EFAULT;
			}
			return 0;

		case PPPIOCGUNIT:
			{
				int unit = ipwireless_ppp_unit_number(
						tty->network);

				if (unit < 0)
					return -ENODEV;
				if (put_user(unit, (int __user *) arg))
					return -EFAULT;
			}
			return 0;

		case FIONREAD:
			{
				int val = 0;

				if (put_user(val, (int __user *) arg))
					return -EFAULT;
			}
			return 0;
		case TCFLSH:
			return tty_perform_flush(linux_tty, arg);
		}
	}
	return -ENOIOCTLCMD;
}

static int add_tty(int j,
		    struct ipw_hardware *hardware,
		    struct ipw_network *network, int channel_idx,
		    int secondary_channel_idx, int tty_type)
{
	ttys[j] = kzalloc(sizeof(struct ipw_tty), GFP_KERNEL);
	if (!ttys[j])
		return -ENOMEM;
	ttys[j]->index = j;
	ttys[j]->hardware = hardware;
	ttys[j]->channel_idx = channel_idx;
	ttys[j]->secondary_channel_idx = secondary_channel_idx;
	ttys[j]->network = network;
	ttys[j]->tty_type = tty_type;
	mutex_init(&ttys[j]->ipw_tty_mutex);
	tty_port_init(&ttys[j]->port);

	tty_port_register_device(&ttys[j]->port, ipw_tty_driver, j, NULL);
	ipwireless_associate_network_tty(network, channel_idx, ttys[j]);

	if (secondary_channel_idx != -1)
		ipwireless_associate_network_tty(network,
						 secondary_channel_idx,
						 ttys[j]);
	/* check if we provide raw device (if loopback is enabled) */
	if (get_tty(j))
		printk(KERN_INFO IPWIRELESS_PCCARD_NAME
		       ": registering %s device ttyIPWp%d\n",
		       tty_type_name(tty_type), j);

	return 0;
}

struct ipw_tty *ipwireless_tty_create(struct ipw_hardware *hardware,
				      struct ipw_network *network)
{
	int i, j;

	for (i = 0; i < IPWIRELESS_PCMCIA_MINOR_RANGE; i++) {
		int allfree = 1;

		for (j = i; j < IPWIRELESS_PCMCIA_MINORS;
				j += IPWIRELESS_PCMCIA_MINOR_RANGE)
			if (ttys[j] != NULL) {
				allfree = 0;
				break;
			}

		if (allfree) {
			j = i;

			if (add_tty(j, hardware, network,
					IPW_CHANNEL_DIALLER, IPW_CHANNEL_RAS,
					TTYTYPE_MODEM))
				return NULL;

			j += IPWIRELESS_PCMCIA_MINOR_RANGE;
			if (add_tty(j, hardware, network,
					IPW_CHANNEL_DIALLER, -1,
					TTYTYPE_MONITOR))
				return NULL;

			j += IPWIRELESS_PCMCIA_MINOR_RANGE;
			if (add_tty(j, hardware, network,
					IPW_CHANNEL_RAS, -1,
					TTYTYPE_RAS_RAW))
				return NULL;

			return ttys[i];
		}
	}
	return NULL;
}

/*
 * Must be called before ipwireless_network_free().
 */
void ipwireless_tty_free(struct ipw_tty *tty)
{
	int j;
	struct ipw_network *network = ttys[tty->index]->network;

	for (j = tty->index; j < IPWIRELESS_PCMCIA_MINORS;
			j += IPWIRELESS_PCMCIA_MINOR_RANGE) {
		struct ipw_tty *ttyj = ttys[j];

		if (ttyj) {
			mutex_lock(&ttyj->ipw_tty_mutex);
			if (get_tty(j))
				printk(KERN_INFO IPWIRELESS_PCCARD_NAME
				       ": deregistering %s device ttyIPWp%d\n",
				       tty_type_name(ttyj->tty_type), j);
			ttyj->closing = 1;
			if (ttyj->port.tty != NULL) {
				mutex_unlock(&ttyj->ipw_tty_mutex);
				tty_vhangup(ttyj->port.tty);
				/* FIXME: Exactly how is the tty object locked here
				   against a parallel ioctl etc */
				/* FIXME2: hangup does not mean all processes
				 * are gone */
				mutex_lock(&ttyj->ipw_tty_mutex);
			}
			while (ttyj->port.count)
				do_ipw_close(ttyj);
			ipwireless_disassociate_network_ttys(network,
							     ttyj->channel_idx);
			tty_unregister_device(ipw_tty_driver, j);
			tty_port_destroy(&ttyj->port);
			ttys[j] = NULL;
			mutex_unlock(&ttyj->ipw_tty_mutex);
			kfree(ttyj);
		}
	}
}

static const struct tty_operations tty_ops = {
	.open = ipw_open,
	.close = ipw_close,
	.hangup = ipw_hangup,
	.write = ipw_write,
	.write_room = ipw_write_room,
	.ioctl = ipw_ioctl,
	.chars_in_buffer = ipw_chars_in_buffer,
	.tiocmget = ipw_tiocmget,
	.tiocmset = ipw_tiocmset,
	.set_serial = ipwireless_set_serial_info,
	.get_serial = ipwireless_get_serial_info,
};

int ipwireless_tty_init(void)
{
	int result;

	ipw_tty_driver = alloc_tty_driver(IPWIRELESS_PCMCIA_MINORS);
	if (!ipw_tty_driver)
		return -ENOMEM;

	ipw_tty_driver->driver_name = IPWIRELESS_PCCARD_NAME;
	ipw_tty_driver->name = "ttyIPWp";
	ipw_tty_driver->major = 0;
	ipw_tty_driver->minor_start = IPWIRELESS_PCMCIA_START;
	ipw_tty_driver->type = TTY_DRIVER_TYPE_SERIAL;
	ipw_tty_driver->subtype = SERIAL_TYPE_NORMAL;
	ipw_tty_driver->flags = TTY_DRIVER_REAL_RAW | TTY_DRIVER_DYNAMIC_DEV;
	ipw_tty_driver->init_termios = tty_std_termios;
	ipw_tty_driver->init_termios.c_cflag =
	    B9600 | CS8 | CREAD | HUPCL | CLOCAL;
	ipw_tty_driver->init_termios.c_ispeed = 9600;
	ipw_tty_driver->init_termios.c_ospeed = 9600;
	tty_set_operations(ipw_tty_driver, &tty_ops);
	result = tty_register_driver(ipw_tty_driver);
	if (result) {
		printk(KERN_ERR IPWIRELESS_PCCARD_NAME
		       ": failed to register tty driver\n");
		put_tty_driver(ipw_tty_driver);
		return result;
	}

	return 0;
}

void ipwireless_tty_release(void)
{
	int ret;

	ret = tty_unregister_driver(ipw_tty_driver);
	put_tty_driver(ipw_tty_driver);
	if (ret != 0)
		printk(KERN_ERR IPWIRELESS_PCCARD_NAME
			": tty_unregister_driver failed with code %d\n", ret);
}

int ipwireless_tty_is_modem(struct ipw_tty *tty)
{
	return tty->tty_type == TTYTYPE_MODEM;
}

void
ipwireless_tty_notify_control_line_change(struct ipw_tty *tty,
					  unsigned int channel_idx,
					  unsigned int control_lines,
					  unsigned int changed_mask)
{
	unsigned int old_control_lines = tty->control_lines;

	tty->control_lines = (tty->control_lines & ~changed_mask)
		| (control_lines & changed_mask);

	/*
	 * If DCD is de-asserted, we close the tty so pppd can tell that we
	 * have gone offline.
	 */
	if ((old_control_lines & IPW_CONTROL_LINE_DCD)
			&& !(tty->control_lines & IPW_CONTROL_LINE_DCD)
			&& tty->port.tty) {
		tty_hangup(tty->port.tty);
	}
}
<|MERGE_RESOLUTION|>--- conflicted
+++ resolved
@@ -251,17 +251,6 @@
 static int ipwireless_get_serial_info(struct tty_struct *linux_tty,
 				      struct serial_struct *ss)
 {
-<<<<<<< HEAD
-	struct serial_struct tmp;
-
-	memset(&tmp, 0, sizeof(tmp));
-	tmp.type = PORT_UNKNOWN;
-	tmp.line = tty->index;
-	tmp.baud_base = 115200;
-
-	if (copy_to_user(retinfo, &tmp, sizeof(*retinfo)))
-		return -EFAULT;
-=======
 	struct ipw_tty *tty = linux_tty->driver_data;
 
 	if (!tty)
@@ -269,7 +258,6 @@
 
 	if (!tty->port.count)
 		return -EINVAL;
->>>>>>> 24b8d41d
 
 	ss->type = PORT_UNKNOWN;
 	ss->line = tty->index;
