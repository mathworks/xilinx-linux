--- conflicted
+++ resolved
@@ -625,32 +625,6 @@
 static __poll_t n_hdlc_tty_poll(struct tty_struct *tty, struct file *filp,
 				    poll_table *wait)
 {
-<<<<<<< HEAD
-	struct n_hdlc *n_hdlc = tty2n_hdlc (tty);
-	unsigned int mask = 0;
-
-	if (debuglevel >= DEBUG_LEVEL_INFO)	
-		printk("%s(%d)n_hdlc_tty_poll() called\n",__FILE__,__LINE__);
-		
-	if (n_hdlc && n_hdlc->magic == HDLC_MAGIC && tty == n_hdlc->tty) {
-		/* queue current process into any wait queue that */
-		/* may awaken in the future (read and write) */
-
-		poll_wait(filp, &tty->read_wait, wait);
-		poll_wait(filp, &tty->write_wait, wait);
-
-		/* set bits for operations that won't block */
-		if (n_hdlc->rx_buf_list.head)
-			mask |= POLLIN | POLLRDNORM;	/* readable */
-		if (test_bit(TTY_OTHER_CLOSED, &tty->flags))
-			mask |= POLLHUP;
-		if (tty_hung_up_p(filp))
-			mask |= POLLHUP;
-		if (!tty_is_writelocked(tty) &&
-				n_hdlc->tx_free_buf_list.head)
-			mask |= POLLOUT | POLLWRNORM;	/* writable */
-	}
-=======
 	struct n_hdlc *n_hdlc = tty->disc_data;
 	__poll_t mask = 0;
 
@@ -675,7 +649,6 @@
 			!list_empty(&n_hdlc->tx_free_buf_list.list))
 		mask |= EPOLLOUT | EPOLLWRNORM;	/* writable */
 
->>>>>>> 24b8d41d
 	return mask;
 }	/* end of n_hdlc_tty_poll() */
 
