// SPDX-License-Identifier: GPL-2.0-or-later
//
// helpers.c  --  Voltage/Current Regulator framework helper functions.
//
// Copyright 2007, 2008 Wolfson Microelectronics PLC.
// Copyright 2008 SlimLogic Ltd.

#include <linux/kernel.h>
#include <linux/err.h>
#include <linux/delay.h>
#include <linux/regmap.h>
#include <linux/regulator/consumer.h>
#include <linux/regulator/driver.h>
#include <linux/module.h>

#include "internal.h"

/**
 * regulator_is_enabled_regmap - standard is_enabled() for regmap users
 *
 * @rdev: regulator to operate on
 *
 * Regulators that use regmap for their register I/O can set the
 * enable_reg and enable_mask fields in their descriptor and then use
 * this as their is_enabled operation, saving some code.
 */
int regulator_is_enabled_regmap(struct regulator_dev *rdev)
{
	unsigned int val;
	int ret;

	ret = regmap_read(rdev->regmap, rdev->desc->enable_reg, &val);
	if (ret != 0)
		return ret;

	val &= rdev->desc->enable_mask;

	if (rdev->desc->enable_is_inverted) {
		if (rdev->desc->enable_val)
			return val != rdev->desc->enable_val;
		return val == 0;
	} else {
		if (rdev->desc->enable_val)
			return val == rdev->desc->enable_val;
		return val != 0;
	}
}
EXPORT_SYMBOL_GPL(regulator_is_enabled_regmap);

/**
 * regulator_enable_regmap - standard enable() for regmap users
 *
 * @rdev: regulator to operate on
 *
 * Regulators that use regmap for their register I/O can set the
 * enable_reg and enable_mask fields in their descriptor and then use
 * this as their enable() operation, saving some code.
 */
int regulator_enable_regmap(struct regulator_dev *rdev)
{
	unsigned int val;

	if (rdev->desc->enable_is_inverted) {
		val = rdev->desc->disable_val;
	} else {
		val = rdev->desc->enable_val;
		if (!val)
			val = rdev->desc->enable_mask;
	}

	return regmap_update_bits(rdev->regmap, rdev->desc->enable_reg,
				  rdev->desc->enable_mask, val);
}
EXPORT_SYMBOL_GPL(regulator_enable_regmap);

/**
 * regulator_disable_regmap - standard disable() for regmap users
 *
 * @rdev: regulator to operate on
 *
 * Regulators that use regmap for their register I/O can set the
 * enable_reg and enable_mask fields in their descriptor and then use
 * this as their disable() operation, saving some code.
 */
int regulator_disable_regmap(struct regulator_dev *rdev)
{
	unsigned int val;

	if (rdev->desc->enable_is_inverted) {
		val = rdev->desc->enable_val;
		if (!val)
			val = rdev->desc->enable_mask;
	} else {
		val = rdev->desc->disable_val;
	}

	return regmap_update_bits(rdev->regmap, rdev->desc->enable_reg,
				  rdev->desc->enable_mask, val);
}
EXPORT_SYMBOL_GPL(regulator_disable_regmap);

static int regulator_range_selector_to_index(struct regulator_dev *rdev,
					     unsigned int rval)
{
	int i;

	if (!rdev->desc->linear_range_selectors)
		return -EINVAL;

	rval &= rdev->desc->vsel_range_mask;

	for (i = 0; i < rdev->desc->n_linear_ranges; i++) {
		if (rdev->desc->linear_range_selectors[i] == rval)
			return i;
	}
	return -EINVAL;
}

/**
 * regulator_get_voltage_sel_pickable_regmap - pickable range get_voltage_sel
 *
 * @rdev: regulator to operate on
 *
 * Regulators that use regmap for their register I/O and use pickable
 * ranges can set the vsel_reg, vsel_mask, vsel_range_reg and vsel_range_mask
 * fields in their descriptor and then use this as their get_voltage_vsel
 * operation, saving some code.
 */
int regulator_get_voltage_sel_pickable_regmap(struct regulator_dev *rdev)
{
	unsigned int r_val;
	int range;
	unsigned int val;
	int ret;
	unsigned int voltages = 0;
	const struct linear_range *r = rdev->desc->linear_ranges;

	if (!r)
		return -EINVAL;

	ret = regmap_read(rdev->regmap, rdev->desc->vsel_reg, &val);
	if (ret != 0)
		return ret;

	ret = regmap_read(rdev->regmap, rdev->desc->vsel_range_reg, &r_val);
	if (ret != 0)
		return ret;

	val &= rdev->desc->vsel_mask;
	val >>= ffs(rdev->desc->vsel_mask) - 1;

	range = regulator_range_selector_to_index(rdev, r_val);
	if (range < 0)
		return -EINVAL;

	voltages = linear_range_values_in_range_array(r, range);

	return val + voltages;
}
EXPORT_SYMBOL_GPL(regulator_get_voltage_sel_pickable_regmap);

/**
 * regulator_set_voltage_sel_pickable_regmap - pickable range set_voltage_sel
 *
 * @rdev: regulator to operate on
 * @sel: Selector to set
 *
 * Regulators that use regmap for their register I/O and use pickable
 * ranges can set the vsel_reg, vsel_mask, vsel_range_reg and vsel_range_mask
 * fields in their descriptor and then use this as their set_voltage_vsel
 * operation, saving some code.
 */
int regulator_set_voltage_sel_pickable_regmap(struct regulator_dev *rdev,
					      unsigned int sel)
{
	unsigned int range;
	int ret, i;
	unsigned int voltages_in_range = 0;

	for (i = 0; i < rdev->desc->n_linear_ranges; i++) {
		const struct linear_range *r;

		r = &rdev->desc->linear_ranges[i];
		voltages_in_range = linear_range_values_in_range(r);

		if (sel < voltages_in_range)
			break;
		sel -= voltages_in_range;
	}

	if (i == rdev->desc->n_linear_ranges)
		return -EINVAL;

	sel <<= ffs(rdev->desc->vsel_mask) - 1;
	sel += rdev->desc->linear_ranges[i].min_sel;

	range = rdev->desc->linear_range_selectors[i];

	if (rdev->desc->vsel_reg == rdev->desc->vsel_range_reg) {
		ret = regmap_update_bits(rdev->regmap,
					 rdev->desc->vsel_reg,
					 rdev->desc->vsel_range_mask |
					 rdev->desc->vsel_mask, sel | range);
	} else {
		ret = regmap_update_bits(rdev->regmap,
					 rdev->desc->vsel_range_reg,
					 rdev->desc->vsel_range_mask, range);
		if (ret)
			return ret;

		ret = regmap_update_bits(rdev->regmap, rdev->desc->vsel_reg,
				  rdev->desc->vsel_mask, sel);
	}

	if (ret)
		return ret;

	if (rdev->desc->apply_bit)
		ret = regmap_update_bits(rdev->regmap, rdev->desc->apply_reg,
					 rdev->desc->apply_bit,
					 rdev->desc->apply_bit);
	return ret;
}
EXPORT_SYMBOL_GPL(regulator_set_voltage_sel_pickable_regmap);

/**
 * regulator_get_voltage_sel_regmap - standard get_voltage_sel for regmap users
 *
 * @rdev: regulator to operate on
 *
 * Regulators that use regmap for their register I/O can set the
 * vsel_reg and vsel_mask fields in their descriptor and then use this
 * as their get_voltage_vsel operation, saving some code.
 */
int regulator_get_voltage_sel_regmap(struct regulator_dev *rdev)
{
	unsigned int val;
	int ret;

	ret = regmap_read(rdev->regmap, rdev->desc->vsel_reg, &val);
	if (ret != 0)
		return ret;

	val &= rdev->desc->vsel_mask;
	val >>= ffs(rdev->desc->vsel_mask) - 1;

	return val;
}
EXPORT_SYMBOL_GPL(regulator_get_voltage_sel_regmap);

/**
 * regulator_set_voltage_sel_regmap - standard set_voltage_sel for regmap users
 *
 * @rdev: regulator to operate on
 * @sel: Selector to set
 *
 * Regulators that use regmap for their register I/O can set the
 * vsel_reg and vsel_mask fields in their descriptor and then use this
 * as their set_voltage_vsel operation, saving some code.
 */
int regulator_set_voltage_sel_regmap(struct regulator_dev *rdev, unsigned sel)
{
	int ret;

	sel <<= ffs(rdev->desc->vsel_mask) - 1;

	ret = regmap_update_bits(rdev->regmap, rdev->desc->vsel_reg,
				  rdev->desc->vsel_mask, sel);
	if (ret)
		return ret;

	if (rdev->desc->apply_bit)
		ret = regmap_update_bits(rdev->regmap, rdev->desc->apply_reg,
					 rdev->desc->apply_bit,
					 rdev->desc->apply_bit);
	return ret;
}
EXPORT_SYMBOL_GPL(regulator_set_voltage_sel_regmap);

/**
 * regulator_map_voltage_iterate - map_voltage() based on list_voltage()
 *
 * @rdev: Regulator to operate on
 * @min_uV: Lower bound for voltage
 * @max_uV: Upper bound for voltage
 *
 * Drivers implementing set_voltage_sel() and list_voltage() can use
 * this as their map_voltage() operation.  It will find a suitable
 * voltage by calling list_voltage() until it gets something in bounds
 * for the requested voltages.
 */
int regulator_map_voltage_iterate(struct regulator_dev *rdev,
				  int min_uV, int max_uV)
{
	int best_val = INT_MAX;
	int selector = 0;
	int i, ret;

	/* Find the smallest voltage that falls within the specified
	 * range.
	 */
	for (i = 0; i < rdev->desc->n_voltages; i++) {
		ret = rdev->desc->ops->list_voltage(rdev, i);
		if (ret < 0)
			continue;

		if (ret < best_val && ret >= min_uV && ret <= max_uV) {
			best_val = ret;
			selector = i;
		}
	}

	if (best_val != INT_MAX)
		return selector;
	else
		return -EINVAL;
}
EXPORT_SYMBOL_GPL(regulator_map_voltage_iterate);

/**
 * regulator_map_voltage_ascend - map_voltage() for ascendant voltage list
 *
 * @rdev: Regulator to operate on
 * @min_uV: Lower bound for voltage
 * @max_uV: Upper bound for voltage
 *
 * Drivers that have ascendant voltage list can use this as their
 * map_voltage() operation.
 */
int regulator_map_voltage_ascend(struct regulator_dev *rdev,
				 int min_uV, int max_uV)
{
	int i, ret;

	for (i = 0; i < rdev->desc->n_voltages; i++) {
		ret = rdev->desc->ops->list_voltage(rdev, i);
		if (ret < 0)
			continue;

		if (ret > max_uV)
			break;

		if (ret >= min_uV && ret <= max_uV)
			return i;
	}

	return -EINVAL;
}
EXPORT_SYMBOL_GPL(regulator_map_voltage_ascend);

/**
 * regulator_map_voltage_linear - map_voltage() for simple linear mappings
 *
 * @rdev: Regulator to operate on
 * @min_uV: Lower bound for voltage
 * @max_uV: Upper bound for voltage
 *
 * Drivers providing min_uV and uV_step in their regulator_desc can
 * use this as their map_voltage() operation.
 */
int regulator_map_voltage_linear(struct regulator_dev *rdev,
				 int min_uV, int max_uV)
{
	int ret, voltage;

	/* Allow uV_step to be 0 for fixed voltage */
	if (rdev->desc->n_voltages == 1 && rdev->desc->uV_step == 0) {
		if (min_uV <= rdev->desc->min_uV && rdev->desc->min_uV <= max_uV)
			return 0;
		else
			return -EINVAL;
	}

	if (!rdev->desc->uV_step) {
		BUG_ON(!rdev->desc->uV_step);
		return -EINVAL;
	}

	if (min_uV < rdev->desc->min_uV)
		min_uV = rdev->desc->min_uV;

	ret = DIV_ROUND_UP(min_uV - rdev->desc->min_uV, rdev->desc->uV_step);
	if (ret < 0)
		return ret;

	ret += rdev->desc->linear_min_sel;

	/* Map back into a voltage to verify we're still in bounds */
	voltage = rdev->desc->ops->list_voltage(rdev, ret);
	if (voltage < min_uV || voltage > max_uV)
		return -EINVAL;

	return ret;
}
EXPORT_SYMBOL_GPL(regulator_map_voltage_linear);

/**
 * regulator_map_voltage_linear_range - map_voltage() for multiple linear ranges
 *
 * @rdev: Regulator to operate on
 * @min_uV: Lower bound for voltage
 * @max_uV: Upper bound for voltage
 *
 * Drivers providing linear_ranges in their descriptor can use this as
 * their map_voltage() callback.
 */
int regulator_map_voltage_linear_range(struct regulator_dev *rdev,
				       int min_uV, int max_uV)
{
	const struct linear_range *range;
	int ret = -EINVAL;
	unsigned int sel;
	bool found;
	int voltage, i;

	if (!rdev->desc->n_linear_ranges) {
		BUG_ON(!rdev->desc->n_linear_ranges);
		return -EINVAL;
	}

	for (i = 0; i < rdev->desc->n_linear_ranges; i++) {
		range = &rdev->desc->linear_ranges[i];

		ret = linear_range_get_selector_high(range, min_uV, &sel,
						     &found);
		if (ret)
			continue;
		ret = sel;

		/*
		 * Map back into a voltage to verify we're still in bounds.
		 * If we are not, then continue checking rest of the ranges.
		 */
		voltage = rdev->desc->ops->list_voltage(rdev, sel);
		if (voltage >= min_uV && voltage <= max_uV)
			break;
	}

	if (i == rdev->desc->n_linear_ranges)
		return -EINVAL;

	return ret;
}
EXPORT_SYMBOL_GPL(regulator_map_voltage_linear_range);

/**
 * regulator_map_voltage_pickable_linear_range - map_voltage, pickable ranges
 *
 * @rdev: Regulator to operate on
 * @min_uV: Lower bound for voltage
 * @max_uV: Upper bound for voltage
 *
 * Drivers providing pickable linear_ranges in their descriptor can use
 * this as their map_voltage() callback.
 */
int regulator_map_voltage_pickable_linear_range(struct regulator_dev *rdev,
						int min_uV, int max_uV)
{
	const struct linear_range *range;
	int ret = -EINVAL;
	int voltage, i;
	unsigned int selector = 0;

	if (!rdev->desc->n_linear_ranges) {
		BUG_ON(!rdev->desc->n_linear_ranges);
		return -EINVAL;
	}

	for (i = 0; i < rdev->desc->n_linear_ranges; i++) {
		int linear_max_uV;
		bool found;
		unsigned int sel;

		range = &rdev->desc->linear_ranges[i];
		linear_max_uV = linear_range_get_max_value(range);

		if (!(min_uV <= linear_max_uV && max_uV >= range->min)) {
			selector += linear_range_values_in_range(range);
			continue;
		}

		ret = linear_range_get_selector_high(range, min_uV, &sel,
						     &found);
		if (ret) {
			selector += linear_range_values_in_range(range);
			continue;
		}

		ret = selector + sel - range->min_sel;

		voltage = rdev->desc->ops->list_voltage(rdev, ret);

		/*
		 * Map back into a voltage to verify we're still in bounds.
		 * We may have overlapping voltage ranges. Hence we don't
		 * exit but retry until we have checked all ranges.
		 */
		if (voltage < min_uV || voltage > max_uV)
			selector += linear_range_values_in_range(range);
		else
			break;
	}

	if (i == rdev->desc->n_linear_ranges)
		return -EINVAL;

	return ret;
}
EXPORT_SYMBOL_GPL(regulator_map_voltage_pickable_linear_range);

/**
 * regulator_list_voltage_linear - List voltages with simple calculation
 *
 * @rdev: Regulator device
 * @selector: Selector to convert into a voltage
 *
 * Regulators with a simple linear mapping between voltages and
 * selectors can set min_uV and uV_step in the regulator descriptor
 * and then use this function as their list_voltage() operation,
 */
int regulator_list_voltage_linear(struct regulator_dev *rdev,
				  unsigned int selector)
{
	if (selector >= rdev->desc->n_voltages)
		return -EINVAL;
	if (selector < rdev->desc->linear_min_sel)
		return 0;

	selector -= rdev->desc->linear_min_sel;

	return rdev->desc->min_uV + (rdev->desc->uV_step * selector);
}
EXPORT_SYMBOL_GPL(regulator_list_voltage_linear);

/**
 * regulator_list_voltage_pickable_linear_range - pickable range list voltages
 *
 * @rdev: Regulator device
 * @selector: Selector to convert into a voltage
 *
 * list_voltage() operation, intended to be used by drivers utilizing pickable
 * ranges helpers.
 */
int regulator_list_voltage_pickable_linear_range(struct regulator_dev *rdev,
						 unsigned int selector)
{
	const struct linear_range *range;
	int i;
	unsigned int all_sels = 0;

	if (!rdev->desc->n_linear_ranges) {
		BUG_ON(!rdev->desc->n_linear_ranges);
		return -EINVAL;
	}

	for (i = 0; i < rdev->desc->n_linear_ranges; i++) {
		unsigned int sel_indexes;

		range = &rdev->desc->linear_ranges[i];

		sel_indexes = linear_range_values_in_range(range) - 1;

		if (all_sels + sel_indexes >= selector) {
			selector -= all_sels;
			/*
			 * As we see here, pickable ranges work only as
			 * long as the first selector for each pickable
			 * range is 0, and the each subsequent range for
			 * this 'pick' follow immediately at next unused
			 * selector (Eg. there is no gaps between ranges).
			 * I think this is fine but it probably should be
			 * documented. OTOH, whole pickable range stuff
			 * might benefit from some documentation
			 */
			return range->min + (range->step * selector);
		}

		all_sels += (sel_indexes + 1);
	}

	return -EINVAL;
}
EXPORT_SYMBOL_GPL(regulator_list_voltage_pickable_linear_range);

/**
 * regulator_desc_list_voltage_linear_range - List voltages for linear ranges
 *
 * @desc: Regulator desc for regulator which volatges are to be listed
 * @selector: Selector to convert into a voltage
 *
 * Regulators with a series of simple linear mappings between voltages
 * and selectors who have set linear_ranges in the regulator descriptor
 * can use this function prior regulator registration to list voltages.
 * This is useful when voltages need to be listed during device-tree
 * parsing.
 */
int regulator_desc_list_voltage_linear_range(const struct regulator_desc *desc,
					     unsigned int selector)
{
	unsigned int val;
	int ret;

	BUG_ON(!desc->n_linear_ranges);

	ret = linear_range_get_value_array(desc->linear_ranges,
					   desc->n_linear_ranges, selector,
					   &val);
	if (ret)
		return ret;

	return val;
}
EXPORT_SYMBOL_GPL(regulator_desc_list_voltage_linear_range);

/**
 * regulator_list_voltage_linear_range - List voltages for linear ranges
 *
 * @rdev: Regulator device
 * @selector: Selector to convert into a voltage
 *
 * Regulators with a series of simple linear mappings between voltages
 * and selectors can set linear_ranges in the regulator descriptor and
 * then use this function as their list_voltage() operation,
 */
int regulator_list_voltage_linear_range(struct regulator_dev *rdev,
					unsigned int selector)
{
	return regulator_desc_list_voltage_linear_range(rdev->desc, selector);
}
EXPORT_SYMBOL_GPL(regulator_list_voltage_linear_range);

/**
 * regulator_list_voltage_table - List voltages with table based mapping
 *
 * @rdev: Regulator device
 * @selector: Selector to convert into a voltage
 *
 * Regulators with table based mapping between voltages and
 * selectors can set volt_table in the regulator descriptor
 * and then use this function as their list_voltage() operation.
 */
int regulator_list_voltage_table(struct regulator_dev *rdev,
				 unsigned int selector)
{
	if (!rdev->desc->volt_table) {
		BUG_ON(!rdev->desc->volt_table);
		return -EINVAL;
	}

	if (selector >= rdev->desc->n_voltages)
		return -EINVAL;

	return rdev->desc->volt_table[selector];
}
EXPORT_SYMBOL_GPL(regulator_list_voltage_table);

/**
 * regulator_set_bypass_regmap - Default set_bypass() using regmap
 *
 * @rdev: device to operate on.
 * @enable: state to set.
 */
int regulator_set_bypass_regmap(struct regulator_dev *rdev, bool enable)
{
	unsigned int val;

	if (enable) {
		val = rdev->desc->bypass_val_on;
		if (!val)
			val = rdev->desc->bypass_mask;
	} else {
		val = rdev->desc->bypass_val_off;
	}

	return regmap_update_bits(rdev->regmap, rdev->desc->bypass_reg,
				  rdev->desc->bypass_mask, val);
}
EXPORT_SYMBOL_GPL(regulator_set_bypass_regmap);

/**
 * regulator_set_soft_start_regmap - Default set_soft_start() using regmap
 *
 * @rdev: device to operate on.
 */
int regulator_set_soft_start_regmap(struct regulator_dev *rdev)
{
	unsigned int val;

	val = rdev->desc->soft_start_val_on;
	if (!val)
		val = rdev->desc->soft_start_mask;

	return regmap_update_bits(rdev->regmap, rdev->desc->soft_start_reg,
				  rdev->desc->soft_start_mask, val);
}
EXPORT_SYMBOL_GPL(regulator_set_soft_start_regmap);

/**
 * regulator_set_pull_down_regmap - Default set_pull_down() using regmap
 *
 * @rdev: device to operate on.
 */
int regulator_set_pull_down_regmap(struct regulator_dev *rdev)
{
	unsigned int val;

	val = rdev->desc->pull_down_val_on;
	if (!val)
		val = rdev->desc->pull_down_mask;

	return regmap_update_bits(rdev->regmap, rdev->desc->pull_down_reg,
				  rdev->desc->pull_down_mask, val);
}
EXPORT_SYMBOL_GPL(regulator_set_pull_down_regmap);

/**
 * regulator_get_bypass_regmap - Default get_bypass() using regmap
 *
 * @rdev: device to operate on.
 * @enable: current state.
 */
int regulator_get_bypass_regmap(struct regulator_dev *rdev, bool *enable)
{
	unsigned int val;
	unsigned int val_on = rdev->desc->bypass_val_on;
	int ret;

	ret = regmap_read(rdev->regmap, rdev->desc->bypass_reg, &val);
	if (ret != 0)
		return ret;

<<<<<<< HEAD
	*enable = (val & rdev->desc->bypass_mask) == rdev->desc->bypass_val_on;
=======
	if (!val_on)
		val_on = rdev->desc->bypass_mask;

	*enable = (val & rdev->desc->bypass_mask) == val_on;
>>>>>>> 24b8d41d

	return 0;
}
EXPORT_SYMBOL_GPL(regulator_get_bypass_regmap);

/**
 * regulator_set_active_discharge_regmap - Default set_active_discharge()
 *					   using regmap
 *
 * @rdev: device to operate on.
 * @enable: state to set, 0 to disable and 1 to enable.
 */
int regulator_set_active_discharge_regmap(struct regulator_dev *rdev,
					  bool enable)
{
	unsigned int val;

	if (enable)
		val = rdev->desc->active_discharge_on;
	else
		val = rdev->desc->active_discharge_off;

	return regmap_update_bits(rdev->regmap,
				  rdev->desc->active_discharge_reg,
				  rdev->desc->active_discharge_mask, val);
}
EXPORT_SYMBOL_GPL(regulator_set_active_discharge_regmap);

/**
 * regulator_set_current_limit_regmap - set_current_limit for regmap users
 *
 * @rdev: regulator to operate on
 * @min_uA: Lower bound for current limit
 * @max_uA: Upper bound for current limit
 *
 * Regulators that use regmap for their register I/O can set curr_table,
 * csel_reg and csel_mask fields in their descriptor and then use this
 * as their set_current_limit operation, saving some code.
 */
int regulator_set_current_limit_regmap(struct regulator_dev *rdev,
				       int min_uA, int max_uA)
{
	unsigned int n_currents = rdev->desc->n_current_limits;
	int i, sel = -1;

	if (n_currents == 0)
		return -EINVAL;

	if (rdev->desc->curr_table) {
		const unsigned int *curr_table = rdev->desc->curr_table;
		bool ascend = curr_table[n_currents - 1] > curr_table[0];

		/* search for closest to maximum */
		if (ascend) {
			for (i = n_currents - 1; i >= 0; i--) {
				if (min_uA <= curr_table[i] &&
				    curr_table[i] <= max_uA) {
					sel = i;
					break;
				}
			}
		} else {
			for (i = 0; i < n_currents; i++) {
				if (min_uA <= curr_table[i] &&
				    curr_table[i] <= max_uA) {
					sel = i;
					break;
				}
			}
		}
	}

	if (sel < 0)
		return -EINVAL;

	sel <<= ffs(rdev->desc->csel_mask) - 1;

	return regmap_update_bits(rdev->regmap, rdev->desc->csel_reg,
				  rdev->desc->csel_mask, sel);
}
EXPORT_SYMBOL_GPL(regulator_set_current_limit_regmap);

/**
 * regulator_get_current_limit_regmap - get_current_limit for regmap users
 *
 * @rdev: regulator to operate on
 *
 * Regulators that use regmap for their register I/O can set the
 * csel_reg and csel_mask fields in their descriptor and then use this
 * as their get_current_limit operation, saving some code.
 */
int regulator_get_current_limit_regmap(struct regulator_dev *rdev)
{
	unsigned int val;
	int ret;

	ret = regmap_read(rdev->regmap, rdev->desc->csel_reg, &val);
	if (ret != 0)
		return ret;

	val &= rdev->desc->csel_mask;
	val >>= ffs(rdev->desc->csel_mask) - 1;

	if (rdev->desc->curr_table) {
		if (val >= rdev->desc->n_current_limits)
			return -EINVAL;

		return rdev->desc->curr_table[val];
	}

	return -EINVAL;
}
EXPORT_SYMBOL_GPL(regulator_get_current_limit_regmap);

/**
 * regulator_bulk_set_supply_names - initialize the 'supply' fields in an array
 *                                   of regulator_bulk_data structs
 *
 * @consumers: array of regulator_bulk_data entries to initialize
 * @supply_names: array of supply name strings
 * @num_supplies: number of supply names to initialize
 *
 * Note: the 'consumers' array must be the size of 'num_supplies'.
 */
void regulator_bulk_set_supply_names(struct regulator_bulk_data *consumers,
				     const char *const *supply_names,
				     unsigned int num_supplies)
{
	unsigned int i;

	for (i = 0; i < num_supplies; i++)
		consumers[i].supply = supply_names[i];
}
EXPORT_SYMBOL_GPL(regulator_bulk_set_supply_names);

/**
 * regulator_is_equal - test whether two regulators are the same
 *
 * @reg1: first regulator to operate on
 * @reg2: second regulator to operate on
 */
bool regulator_is_equal(struct regulator *reg1, struct regulator *reg2)
{
	return reg1->rdev == reg2->rdev;
}
EXPORT_SYMBOL_GPL(regulator_is_equal);<|MERGE_RESOLUTION|>--- conflicted
+++ resolved
@@ -729,14 +729,10 @@
 	if (ret != 0)
 		return ret;
 
-<<<<<<< HEAD
-	*enable = (val & rdev->desc->bypass_mask) == rdev->desc->bypass_val_on;
-=======
 	if (!val_on)
 		val_on = rdev->desc->bypass_mask;
 
 	*enable = (val & rdev->desc->bypass_mask) == val_on;
->>>>>>> 24b8d41d
 
 	return 0;
 }
