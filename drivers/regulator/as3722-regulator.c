// SPDX-License-Identifier: GPL-2.0-or-later
/*
 * Voltage regulator support for AMS AS3722 PMIC
 *
 * Copyright (C) 2013 ams
 *
 * Author: Florian Lobmaier <florian.lobmaier@ams.com>
 * Author: Laxman Dewangan <ldewangan@nvidia.com>
 */

#include <linux/err.h>
#include <linux/kernel.h>
#include <linux/module.h>
#include <linux/mfd/as3722.h>
#include <linux/of.h>
#include <linux/of_platform.h>
#include <linux/platform_device.h>
#include <linux/regulator/driver.h>
#include <linux/regulator/machine.h>
#include <linux/regulator/of_regulator.h>
#include <linux/slab.h>

/* Regulator IDs */
enum as3722_regulators_id {
	AS3722_REGULATOR_ID_SD0,
	AS3722_REGULATOR_ID_SD1,
	AS3722_REGULATOR_ID_SD2,
	AS3722_REGULATOR_ID_SD3,
	AS3722_REGULATOR_ID_SD4,
	AS3722_REGULATOR_ID_SD5,
	AS3722_REGULATOR_ID_SD6,
	AS3722_REGULATOR_ID_LDO0,
	AS3722_REGULATOR_ID_LDO1,
	AS3722_REGULATOR_ID_LDO2,
	AS3722_REGULATOR_ID_LDO3,
	AS3722_REGULATOR_ID_LDO4,
	AS3722_REGULATOR_ID_LDO5,
	AS3722_REGULATOR_ID_LDO6,
	AS3722_REGULATOR_ID_LDO7,
	AS3722_REGULATOR_ID_LDO9,
	AS3722_REGULATOR_ID_LDO10,
	AS3722_REGULATOR_ID_LDO11,
	AS3722_REGULATOR_ID_MAX,
};

struct as3722_register_mapping {
	u8 regulator_id;
	const char *name;
	const char *sname;
	u8 vsel_reg;
	u8 vsel_mask;
	int n_voltages;
	u32 enable_reg;
	u8 enable_mask;
	u32 control_reg;
	u8 mode_mask;
	u32 sleep_ctrl_reg;
	u8 sleep_ctrl_mask;
};

struct as3722_regulator_config_data {
	struct regulator_init_data *reg_init;
	bool enable_tracking;
	int ext_control;
};

struct as3722_regulators {
	struct device *dev;
	struct as3722 *as3722;
	struct regulator_desc desc[AS3722_REGULATOR_ID_MAX];
	struct as3722_regulator_config_data
			reg_config_data[AS3722_REGULATOR_ID_MAX];
};

static const struct as3722_register_mapping as3722_reg_lookup[] = {
	{
		.regulator_id = AS3722_REGULATOR_ID_SD0,
		.name = "as3722-sd0",
		.vsel_reg = AS3722_SD0_VOLTAGE_REG,
		.vsel_mask = AS3722_SD_VSEL_MASK,
		.enable_reg = AS3722_SD_CONTROL_REG,
		.enable_mask = AS3722_SDn_CTRL(0),
		.sleep_ctrl_reg = AS3722_ENABLE_CTRL1_REG,
		.sleep_ctrl_mask = AS3722_SD0_EXT_ENABLE_MASK,
		.control_reg = AS3722_SD0_CONTROL_REG,
		.mode_mask = AS3722_SD0_MODE_FAST,
	},
	{
		.regulator_id = AS3722_REGULATOR_ID_SD1,
		.name = "as3722-sd1",
		.vsel_reg = AS3722_SD1_VOLTAGE_REG,
		.vsel_mask = AS3722_SD_VSEL_MASK,
		.enable_reg = AS3722_SD_CONTROL_REG,
		.enable_mask = AS3722_SDn_CTRL(1),
		.sleep_ctrl_reg = AS3722_ENABLE_CTRL1_REG,
		.sleep_ctrl_mask = AS3722_SD1_EXT_ENABLE_MASK,
		.control_reg = AS3722_SD1_CONTROL_REG,
		.mode_mask = AS3722_SD1_MODE_FAST,
	},
	{
		.regulator_id = AS3722_REGULATOR_ID_SD2,
		.name = "as3722-sd2",
		.sname = "vsup-sd2",
		.vsel_reg = AS3722_SD2_VOLTAGE_REG,
		.vsel_mask = AS3722_SD_VSEL_MASK,
		.enable_reg = AS3722_SD_CONTROL_REG,
		.enable_mask = AS3722_SDn_CTRL(2),
		.sleep_ctrl_reg = AS3722_ENABLE_CTRL1_REG,
		.sleep_ctrl_mask = AS3722_SD2_EXT_ENABLE_MASK,
		.control_reg = AS3722_SD23_CONTROL_REG,
		.mode_mask = AS3722_SD2_MODE_FAST,
		.n_voltages = AS3722_SD2_VSEL_MAX + 1,
	},
	{
		.regulator_id = AS3722_REGULATOR_ID_SD3,
		.name = "as3722-sd3",
		.sname = "vsup-sd3",
		.vsel_reg = AS3722_SD3_VOLTAGE_REG,
		.vsel_mask = AS3722_SD_VSEL_MASK,
		.enable_reg = AS3722_SD_CONTROL_REG,
		.enable_mask = AS3722_SDn_CTRL(3),
		.sleep_ctrl_reg = AS3722_ENABLE_CTRL1_REG,
		.sleep_ctrl_mask = AS3722_SD3_EXT_ENABLE_MASK,
		.control_reg = AS3722_SD23_CONTROL_REG,
		.mode_mask = AS3722_SD3_MODE_FAST,
		.n_voltages = AS3722_SD2_VSEL_MAX + 1,
	},
	{
		.regulator_id = AS3722_REGULATOR_ID_SD4,
		.name = "as3722-sd4",
		.sname = "vsup-sd4",
		.vsel_reg = AS3722_SD4_VOLTAGE_REG,
		.vsel_mask = AS3722_SD_VSEL_MASK,
		.enable_reg = AS3722_SD_CONTROL_REG,
		.enable_mask = AS3722_SDn_CTRL(4),
		.sleep_ctrl_reg = AS3722_ENABLE_CTRL2_REG,
		.sleep_ctrl_mask = AS3722_SD4_EXT_ENABLE_MASK,
		.control_reg = AS3722_SD4_CONTROL_REG,
		.mode_mask = AS3722_SD4_MODE_FAST,
		.n_voltages = AS3722_SD2_VSEL_MAX + 1,
	},
	{
		.regulator_id = AS3722_REGULATOR_ID_SD5,
		.name = "as3722-sd5",
		.sname = "vsup-sd5",
		.vsel_reg = AS3722_SD5_VOLTAGE_REG,
		.vsel_mask = AS3722_SD_VSEL_MASK,
		.enable_reg = AS3722_SD_CONTROL_REG,
		.enable_mask = AS3722_SDn_CTRL(5),
		.sleep_ctrl_reg = AS3722_ENABLE_CTRL2_REG,
		.sleep_ctrl_mask = AS3722_SD5_EXT_ENABLE_MASK,
		.control_reg = AS3722_SD5_CONTROL_REG,
		.mode_mask = AS3722_SD5_MODE_FAST,
		.n_voltages = AS3722_SD2_VSEL_MAX + 1,
	},
	{
		.regulator_id = AS3722_REGULATOR_ID_SD6,
		.name = "as3722-sd6",
		.vsel_reg = AS3722_SD6_VOLTAGE_REG,
		.vsel_mask = AS3722_SD_VSEL_MASK,
		.enable_reg = AS3722_SD_CONTROL_REG,
		.enable_mask = AS3722_SDn_CTRL(6),
		.sleep_ctrl_reg = AS3722_ENABLE_CTRL2_REG,
		.sleep_ctrl_mask = AS3722_SD6_EXT_ENABLE_MASK,
		.control_reg = AS3722_SD6_CONTROL_REG,
		.mode_mask = AS3722_SD6_MODE_FAST,
	},
	{
		.regulator_id = AS3722_REGULATOR_ID_LDO0,
		.name = "as3722-ldo0",
		.sname = "vin-ldo0",
		.vsel_reg = AS3722_LDO0_VOLTAGE_REG,
		.vsel_mask = AS3722_LDO0_VSEL_MASK,
		.enable_reg = AS3722_LDOCONTROL0_REG,
		.enable_mask = AS3722_LDO0_CTRL,
		.sleep_ctrl_reg = AS3722_ENABLE_CTRL3_REG,
		.sleep_ctrl_mask = AS3722_LDO0_EXT_ENABLE_MASK,
		.n_voltages = AS3722_LDO0_NUM_VOLT,
	},
	{
		.regulator_id = AS3722_REGULATOR_ID_LDO1,
		.name = "as3722-ldo1",
		.sname = "vin-ldo1-6",
		.vsel_reg = AS3722_LDO1_VOLTAGE_REG,
		.vsel_mask = AS3722_LDO_VSEL_MASK,
		.enable_reg = AS3722_LDOCONTROL0_REG,
		.enable_mask = AS3722_LDO1_CTRL,
		.sleep_ctrl_reg = AS3722_ENABLE_CTRL3_REG,
		.sleep_ctrl_mask = AS3722_LDO1_EXT_ENABLE_MASK,
		.n_voltages = AS3722_LDO_NUM_VOLT,
	},
	{
		.regulator_id = AS3722_REGULATOR_ID_LDO2,
		.name = "as3722-ldo2",
		.sname = "vin-ldo2-5-7",
		.vsel_reg = AS3722_LDO2_VOLTAGE_REG,
		.vsel_mask = AS3722_LDO_VSEL_MASK,
		.enable_reg = AS3722_LDOCONTROL0_REG,
		.enable_mask = AS3722_LDO2_CTRL,
		.sleep_ctrl_reg = AS3722_ENABLE_CTRL3_REG,
		.sleep_ctrl_mask = AS3722_LDO2_EXT_ENABLE_MASK,
		.n_voltages = AS3722_LDO_NUM_VOLT,
	},
	{
		.regulator_id = AS3722_REGULATOR_ID_LDO3,
		.name = "as3722-ldo3",
		.sname = "vin-ldo3-4",
		.vsel_reg = AS3722_LDO3_VOLTAGE_REG,
		.vsel_mask = AS3722_LDO3_VSEL_MASK,
		.enable_reg = AS3722_LDOCONTROL0_REG,
		.enable_mask = AS3722_LDO3_CTRL,
		.sleep_ctrl_reg = AS3722_ENABLE_CTRL3_REG,
		.sleep_ctrl_mask = AS3722_LDO3_EXT_ENABLE_MASK,
		.n_voltages = AS3722_LDO3_NUM_VOLT,
	},
	{
		.regulator_id = AS3722_REGULATOR_ID_LDO4,
		.name = "as3722-ldo4",
		.sname = "vin-ldo3-4",
		.vsel_reg = AS3722_LDO4_VOLTAGE_REG,
		.vsel_mask = AS3722_LDO_VSEL_MASK,
		.enable_reg = AS3722_LDOCONTROL0_REG,
		.enable_mask = AS3722_LDO4_CTRL,
		.sleep_ctrl_reg = AS3722_ENABLE_CTRL4_REG,
		.sleep_ctrl_mask = AS3722_LDO4_EXT_ENABLE_MASK,
		.n_voltages = AS3722_LDO_NUM_VOLT,
	},
	{
		.regulator_id = AS3722_REGULATOR_ID_LDO5,
		.name = "as3722-ldo5",
		.sname = "vin-ldo2-5-7",
		.vsel_reg = AS3722_LDO5_VOLTAGE_REG,
		.vsel_mask = AS3722_LDO_VSEL_MASK,
		.enable_reg = AS3722_LDOCONTROL0_REG,
		.enable_mask = AS3722_LDO5_CTRL,
		.sleep_ctrl_reg = AS3722_ENABLE_CTRL4_REG,
		.sleep_ctrl_mask = AS3722_LDO5_EXT_ENABLE_MASK,
		.n_voltages = AS3722_LDO_NUM_VOLT,
	},
	{
		.regulator_id = AS3722_REGULATOR_ID_LDO6,
		.name = "as3722-ldo6",
		.sname = "vin-ldo1-6",
		.vsel_reg = AS3722_LDO6_VOLTAGE_REG,
		.vsel_mask = AS3722_LDO_VSEL_MASK,
		.enable_reg = AS3722_LDOCONTROL0_REG,
		.enable_mask = AS3722_LDO6_CTRL,
		.sleep_ctrl_reg = AS3722_ENABLE_CTRL4_REG,
		.sleep_ctrl_mask = AS3722_LDO6_EXT_ENABLE_MASK,
		.n_voltages = AS3722_LDO_NUM_VOLT,
	},
	{
		.regulator_id = AS3722_REGULATOR_ID_LDO7,
		.name = "as3722-ldo7",
		.sname = "vin-ldo2-5-7",
		.vsel_reg = AS3722_LDO7_VOLTAGE_REG,
		.vsel_mask = AS3722_LDO_VSEL_MASK,
		.enable_reg = AS3722_LDOCONTROL0_REG,
		.enable_mask = AS3722_LDO7_CTRL,
		.sleep_ctrl_reg = AS3722_ENABLE_CTRL4_REG,
		.sleep_ctrl_mask = AS3722_LDO7_EXT_ENABLE_MASK,
		.n_voltages = AS3722_LDO_NUM_VOLT,
	},
	{
		.regulator_id = AS3722_REGULATOR_ID_LDO9,
		.name = "as3722-ldo9",
		.sname = "vin-ldo9-10",
		.vsel_reg = AS3722_LDO9_VOLTAGE_REG,
		.vsel_mask = AS3722_LDO_VSEL_MASK,
		.enable_reg = AS3722_LDOCONTROL1_REG,
		.enable_mask = AS3722_LDO9_CTRL,
		.sleep_ctrl_reg = AS3722_ENABLE_CTRL5_REG,
		.sleep_ctrl_mask = AS3722_LDO9_EXT_ENABLE_MASK,
		.n_voltages = AS3722_LDO_NUM_VOLT,
	},
	{
		.regulator_id = AS3722_REGULATOR_ID_LDO10,
		.name = "as3722-ldo10",
		.sname = "vin-ldo9-10",
		.vsel_reg = AS3722_LDO10_VOLTAGE_REG,
		.vsel_mask = AS3722_LDO_VSEL_MASK,
		.enable_reg = AS3722_LDOCONTROL1_REG,
		.enable_mask = AS3722_LDO10_CTRL,
		.sleep_ctrl_reg = AS3722_ENABLE_CTRL5_REG,
		.sleep_ctrl_mask = AS3722_LDO10_EXT_ENABLE_MASK,
		.n_voltages = AS3722_LDO_NUM_VOLT,
	},
	{
		.regulator_id = AS3722_REGULATOR_ID_LDO11,
		.name = "as3722-ldo11",
		.sname = "vin-ldo11",
		.vsel_reg = AS3722_LDO11_VOLTAGE_REG,
		.vsel_mask = AS3722_LDO_VSEL_MASK,
		.enable_reg = AS3722_LDOCONTROL1_REG,
		.enable_mask = AS3722_LDO11_CTRL,
		.sleep_ctrl_reg = AS3722_ENABLE_CTRL5_REG,
		.sleep_ctrl_mask = AS3722_LDO11_EXT_ENABLE_MASK,
		.n_voltages = AS3722_LDO_NUM_VOLT,
	},
};

static const unsigned int as3722_ldo_current[] = { 150000, 300000 };
static const unsigned int as3722_sd016_current[] = {
	2500000, 3000000, 3500000
};

<<<<<<< HEAD
static const int as3722_ldo_current[] = { 150000, 300000 };
static const int as3722_sd016_current[] = { 2500000, 3000000, 3500000 };

static int as3722_current_to_index(int min_uA, int max_uA,
		const int *curr_table, int n_currents)
{
	int i;

	for (i = n_currents - 1; i >= 0; i--) {
		if ((min_uA <= curr_table[i]) && (curr_table[i] <= max_uA))
			return i;
	}
	return -EINVAL;
}

static int as3722_ldo_get_current_limit(struct regulator_dev *rdev)
{
	struct as3722_regulators *as3722_regs = rdev_get_drvdata(rdev);
	struct as3722 *as3722 = as3722_regs->as3722;
	int id = rdev_get_id(rdev);
	u32 val;
	int ret;

	ret = as3722_read(as3722, as3722_reg_lookup[id].vsel_reg, &val);
	if (ret < 0) {
		dev_err(as3722_regs->dev, "Reg 0x%02x read failed: %d\n",
			as3722_reg_lookup[id].vsel_reg, ret);
		return ret;
	}
	if (val & AS3722_LDO_ILIMIT_MASK)
		return 300000;
	return 150000;
}

static int as3722_ldo_set_current_limit(struct regulator_dev *rdev,
		int min_uA, int max_uA)
{
	struct as3722_regulators *as3722_regs = rdev_get_drvdata(rdev);
	struct as3722 *as3722 = as3722_regs->as3722;
	int id = rdev_get_id(rdev);
	int ret;
	u32 reg = 0;

	ret = as3722_current_to_index(min_uA, max_uA, as3722_ldo_current,
				ARRAY_SIZE(as3722_ldo_current));
	if (ret < 0) {
		dev_err(as3722_regs->dev,
			"Current range min:max = %d:%d does not support\n",
			min_uA, max_uA);
		return ret;
	}
	if (ret)
		reg = AS3722_LDO_ILIMIT_BIT;
	return as3722_update_bits(as3722, as3722_reg_lookup[id].vsel_reg,
			AS3722_LDO_ILIMIT_MASK, reg);
}

=======
>>>>>>> 24b8d41d
static const struct regulator_ops as3722_ldo0_ops = {
	.is_enabled = regulator_is_enabled_regmap,
	.enable = regulator_enable_regmap,
	.disable = regulator_disable_regmap,
	.list_voltage = regulator_list_voltage_linear,
	.get_voltage_sel = regulator_get_voltage_sel_regmap,
	.set_voltage_sel = regulator_set_voltage_sel_regmap,
	.get_current_limit = regulator_get_current_limit_regmap,
	.set_current_limit = regulator_set_current_limit_regmap,
};

static const struct regulator_ops as3722_ldo0_extcntrl_ops = {
	.list_voltage = regulator_list_voltage_linear,
	.get_voltage_sel = regulator_get_voltage_sel_regmap,
	.set_voltage_sel = regulator_set_voltage_sel_regmap,
	.get_current_limit = regulator_get_current_limit_regmap,
	.set_current_limit = regulator_set_current_limit_regmap,
};

static int as3722_ldo3_set_tracking_mode(struct as3722_regulators *as3722_reg,
		int id, u8 mode)
{
	struct as3722 *as3722 = as3722_reg->as3722;

	switch (mode) {
	case AS3722_LDO3_MODE_PMOS:
	case AS3722_LDO3_MODE_PMOS_TRACKING:
	case AS3722_LDO3_MODE_NMOS:
	case AS3722_LDO3_MODE_SWITCH:
		return as3722_update_bits(as3722,
			as3722_reg_lookup[id].vsel_reg,
			AS3722_LDO3_MODE_MASK, mode);

	default:
		return -EINVAL;
	}
}

static int as3722_ldo3_get_current_limit(struct regulator_dev *rdev)
{
	return 150000;
}

static const struct regulator_ops as3722_ldo3_ops = {
	.is_enabled = regulator_is_enabled_regmap,
	.enable = regulator_enable_regmap,
	.disable = regulator_disable_regmap,
	.list_voltage = regulator_list_voltage_linear,
	.get_voltage_sel = regulator_get_voltage_sel_regmap,
	.set_voltage_sel = regulator_set_voltage_sel_regmap,
	.get_current_limit = as3722_ldo3_get_current_limit,
};

static const struct regulator_ops as3722_ldo3_extcntrl_ops = {
	.list_voltage = regulator_list_voltage_linear,
	.get_voltage_sel = regulator_get_voltage_sel_regmap,
	.set_voltage_sel = regulator_set_voltage_sel_regmap,
	.get_current_limit = as3722_ldo3_get_current_limit,
};

static const struct regulator_ops as3722_ldo6_ops = {
	.is_enabled = regulator_is_enabled_regmap,
	.enable = regulator_enable_regmap,
	.disable = regulator_disable_regmap,
	.map_voltage = regulator_map_voltage_linear_range,
	.set_voltage_sel = regulator_set_voltage_sel_regmap,
	.get_voltage_sel = regulator_get_voltage_sel_regmap,
	.list_voltage = regulator_list_voltage_linear_range,
<<<<<<< HEAD
	.get_current_limit = as3722_ldo_get_current_limit,
	.set_current_limit = as3722_ldo_set_current_limit,
=======
	.get_current_limit = regulator_get_current_limit_regmap,
	.set_current_limit = regulator_set_current_limit_regmap,
>>>>>>> 24b8d41d
	.get_bypass = regulator_get_bypass_regmap,
	.set_bypass = regulator_set_bypass_regmap,
};

static const struct regulator_ops as3722_ldo6_extcntrl_ops = {
	.map_voltage = regulator_map_voltage_linear_range,
	.set_voltage_sel = regulator_set_voltage_sel_regmap,
	.get_voltage_sel = regulator_get_voltage_sel_regmap,
	.list_voltage = regulator_list_voltage_linear_range,
<<<<<<< HEAD
	.get_current_limit = as3722_ldo_get_current_limit,
	.set_current_limit = as3722_ldo_set_current_limit,
=======
	.get_current_limit = regulator_get_current_limit_regmap,
	.set_current_limit = regulator_set_current_limit_regmap,
>>>>>>> 24b8d41d
	.get_bypass = regulator_get_bypass_regmap,
	.set_bypass = regulator_set_bypass_regmap,
};

<<<<<<< HEAD
static const struct regulator_linear_range as3722_ldo_ranges[] = {
=======
static const struct linear_range as3722_ldo_ranges[] = {
>>>>>>> 24b8d41d
	REGULATOR_LINEAR_RANGE(0, 0x00, 0x00, 0),
	REGULATOR_LINEAR_RANGE(825000, 0x01, 0x24, 25000),
	REGULATOR_LINEAR_RANGE(1725000, 0x40, 0x7F, 25000),
};

static const struct regulator_ops as3722_ldo_ops = {
	.is_enabled = regulator_is_enabled_regmap,
	.enable = regulator_enable_regmap,
	.disable = regulator_disable_regmap,
	.map_voltage = regulator_map_voltage_linear_range,
	.set_voltage_sel = regulator_set_voltage_sel_regmap,
	.get_voltage_sel = regulator_get_voltage_sel_regmap,
	.list_voltage = regulator_list_voltage_linear_range,
	.get_current_limit = regulator_get_current_limit_regmap,
	.set_current_limit = regulator_set_current_limit_regmap,
};

static const struct regulator_ops as3722_ldo_extcntrl_ops = {
	.map_voltage = regulator_map_voltage_linear_range,
	.set_voltage_sel = regulator_set_voltage_sel_regmap,
	.get_voltage_sel = regulator_get_voltage_sel_regmap,
	.list_voltage = regulator_list_voltage_linear_range,
	.get_current_limit = regulator_get_current_limit_regmap,
	.set_current_limit = regulator_set_current_limit_regmap,
};

static unsigned int as3722_sd_get_mode(struct regulator_dev *rdev)
{
	struct as3722_regulators *as3722_regs = rdev_get_drvdata(rdev);
	struct as3722 *as3722 = as3722_regs->as3722;
	int id = rdev_get_id(rdev);
	u32 val;
	int ret;

	if (!as3722_reg_lookup[id].control_reg)
		return -ENOTSUPP;

	ret = as3722_read(as3722, as3722_reg_lookup[id].control_reg, &val);
	if (ret < 0) {
		dev_err(as3722_regs->dev, "Reg 0x%02x read failed: %d\n",
			as3722_reg_lookup[id].control_reg, ret);
		return ret;
	}

	if (val & as3722_reg_lookup[id].mode_mask)
		return REGULATOR_MODE_FAST;
	else
		return REGULATOR_MODE_NORMAL;
}

static int as3722_sd_set_mode(struct regulator_dev *rdev,
		unsigned int mode)
{
	struct as3722_regulators *as3722_regs = rdev_get_drvdata(rdev);
	struct as3722 *as3722 = as3722_regs->as3722;
	u8 id = rdev_get_id(rdev);
	u8 val = 0;
	int ret;

	if (!as3722_reg_lookup[id].control_reg)
		return -ERANGE;

	switch (mode) {
	case REGULATOR_MODE_FAST:
		val = as3722_reg_lookup[id].mode_mask;
	case REGULATOR_MODE_NORMAL: /* fall down */
		break;
	default:
		return -EINVAL;
	}

	ret = as3722_update_bits(as3722, as3722_reg_lookup[id].control_reg,
			as3722_reg_lookup[id].mode_mask, val);
	if (ret < 0) {
		dev_err(as3722_regs->dev, "Reg 0x%02x update failed: %d\n",
			as3722_reg_lookup[id].control_reg, ret);
		return ret;
	}
	return ret;
}

static bool as3722_sd0_is_low_voltage(struct as3722_regulators *as3722_regs)
{
	int err;
	unsigned val;

	err = as3722_read(as3722_regs->as3722, AS3722_FUSE7_REG, &val);
	if (err < 0) {
		dev_err(as3722_regs->dev, "Reg 0x%02x read failed: %d\n",
			AS3722_FUSE7_REG, err);
		return false;
	}
	if (val & AS3722_FUSE7_SD0_LOW_VOLTAGE)
		return true;
	return false;
}

static const struct linear_range as3722_sd2345_ranges[] = {
	REGULATOR_LINEAR_RANGE(0, 0x00, 0x00, 0),
	REGULATOR_LINEAR_RANGE(612500, 0x01, 0x40, 12500),
	REGULATOR_LINEAR_RANGE(1425000, 0x41, 0x70, 25000),
	REGULATOR_LINEAR_RANGE(2650000, 0x71, 0x7F, 50000),
};

static const struct regulator_ops as3722_sd016_ops = {
	.is_enabled = regulator_is_enabled_regmap,
	.enable = regulator_enable_regmap,
	.disable = regulator_disable_regmap,
	.list_voltage = regulator_list_voltage_linear,
	.map_voltage = regulator_map_voltage_linear,
	.get_voltage_sel = regulator_get_voltage_sel_regmap,
	.set_voltage_sel = regulator_set_voltage_sel_regmap,
	.get_current_limit = regulator_get_current_limit_regmap,
	.set_current_limit = regulator_set_current_limit_regmap,
	.get_mode = as3722_sd_get_mode,
	.set_mode = as3722_sd_set_mode,
};

static const struct regulator_ops as3722_sd016_extcntrl_ops = {
	.list_voltage = regulator_list_voltage_linear,
	.map_voltage = regulator_map_voltage_linear,
	.get_voltage_sel = regulator_get_voltage_sel_regmap,
	.set_voltage_sel = regulator_set_voltage_sel_regmap,
	.get_current_limit = regulator_get_current_limit_regmap,
	.set_current_limit = regulator_set_current_limit_regmap,
	.get_mode = as3722_sd_get_mode,
	.set_mode = as3722_sd_set_mode,
};

static const struct regulator_ops as3722_sd2345_ops = {
	.is_enabled = regulator_is_enabled_regmap,
	.enable = regulator_enable_regmap,
	.disable = regulator_disable_regmap,
	.list_voltage = regulator_list_voltage_linear_range,
	.map_voltage = regulator_map_voltage_linear_range,
	.set_voltage_sel = regulator_set_voltage_sel_regmap,
	.get_voltage_sel = regulator_get_voltage_sel_regmap,
	.get_mode = as3722_sd_get_mode,
	.set_mode = as3722_sd_set_mode,
};

static const struct regulator_ops as3722_sd2345_extcntrl_ops = {
	.list_voltage = regulator_list_voltage_linear_range,
	.map_voltage = regulator_map_voltage_linear_range,
	.set_voltage_sel = regulator_set_voltage_sel_regmap,
	.get_voltage_sel = regulator_get_voltage_sel_regmap,
	.get_mode = as3722_sd_get_mode,
	.set_mode = as3722_sd_set_mode,
};

static int as3722_extreg_init(struct as3722_regulators *as3722_regs, int id,
		int ext_pwr_ctrl)
{
	int ret;
	unsigned int val;

	if ((ext_pwr_ctrl < AS3722_EXT_CONTROL_ENABLE1) ||
		(ext_pwr_ctrl > AS3722_EXT_CONTROL_ENABLE3))
		return -EINVAL;

	val =  ext_pwr_ctrl << (ffs(as3722_reg_lookup[id].sleep_ctrl_mask) - 1);
	ret = as3722_update_bits(as3722_regs->as3722,
			as3722_reg_lookup[id].sleep_ctrl_reg,
			as3722_reg_lookup[id].sleep_ctrl_mask, val);
	if (ret < 0)
		dev_err(as3722_regs->dev, "Reg 0x%02x update failed: %d\n",
			as3722_reg_lookup[id].sleep_ctrl_reg, ret);
	return ret;
}

static struct of_regulator_match as3722_regulator_matches[] = {
	{ .name = "sd0", },
	{ .name = "sd1", },
	{ .name = "sd2", },
	{ .name = "sd3", },
	{ .name = "sd4", },
	{ .name = "sd5", },
	{ .name = "sd6", },
	{ .name = "ldo0", },
	{ .name = "ldo1", },
	{ .name = "ldo2", },
	{ .name = "ldo3", },
	{ .name = "ldo4", },
	{ .name = "ldo5", },
	{ .name = "ldo6", },
	{ .name = "ldo7", },
	{ .name = "ldo9", },
	{ .name = "ldo10", },
	{ .name = "ldo11", },
};

static int as3722_get_regulator_dt_data(struct platform_device *pdev,
		struct as3722_regulators *as3722_regs)
{
	struct device_node *np;
	struct as3722_regulator_config_data *reg_config;
	u32 prop;
	int id;
	int ret;

	np = of_get_child_by_name(pdev->dev.parent->of_node, "regulators");
	if (!np) {
		dev_err(&pdev->dev, "Device is not having regulators node\n");
		return -ENODEV;
	}
	pdev->dev.of_node = np;

	ret = of_regulator_match(&pdev->dev, np, as3722_regulator_matches,
			ARRAY_SIZE(as3722_regulator_matches));
	of_node_put(np);
	if (ret < 0) {
		dev_err(&pdev->dev, "Parsing of regulator node failed: %d\n",
			ret);
		return ret;
	}

	for (id = 0; id < ARRAY_SIZE(as3722_regulator_matches); ++id) {
		struct device_node *reg_node;

		reg_config = &as3722_regs->reg_config_data[id];
		reg_config->reg_init = as3722_regulator_matches[id].init_data;
		reg_node = as3722_regulator_matches[id].of_node;

		if (!reg_config->reg_init || !reg_node)
			continue;

		ret = of_property_read_u32(reg_node, "ams,ext-control", &prop);
		if (!ret) {
			if (prop < 3)
				reg_config->ext_control = prop;
			else
				dev_warn(&pdev->dev,
					"ext-control have invalid option: %u\n",
					prop);
		}
		reg_config->enable_tracking =
			of_property_read_bool(reg_node, "ams,enable-tracking");
	}
	return 0;
}

static int as3722_regulator_probe(struct platform_device *pdev)
{
	struct as3722 *as3722 = dev_get_drvdata(pdev->dev.parent);
	struct as3722_regulators *as3722_regs;
	struct as3722_regulator_config_data *reg_config;
	struct regulator_dev *rdev;
	struct regulator_config config = { };
	const struct regulator_ops *ops;
	int id;
	int ret;

	as3722_regs = devm_kzalloc(&pdev->dev, sizeof(*as3722_regs),
				GFP_KERNEL);
	if (!as3722_regs)
		return -ENOMEM;

	as3722_regs->dev = &pdev->dev;
	as3722_regs->as3722 = as3722;
	platform_set_drvdata(pdev, as3722_regs);

	ret = as3722_get_regulator_dt_data(pdev, as3722_regs);
	if (ret < 0)
		return ret;

	config.dev = &pdev->dev;
	config.driver_data = as3722_regs;
	config.regmap = as3722->regmap;

	for (id = 0; id < AS3722_REGULATOR_ID_MAX; id++) {
		struct regulator_desc *desc;

		desc = &as3722_regs->desc[id];
		reg_config = &as3722_regs->reg_config_data[id];

		desc->name = as3722_reg_lookup[id].name;
		desc->supply_name = as3722_reg_lookup[id].sname;
		desc->id = as3722_reg_lookup[id].regulator_id;
		desc->n_voltages = as3722_reg_lookup[id].n_voltages;
		desc->type = REGULATOR_VOLTAGE;
		desc->owner = THIS_MODULE;
		desc->enable_reg = as3722_reg_lookup[id].enable_reg;
		desc->enable_mask = as3722_reg_lookup[id].enable_mask;
		desc->vsel_reg = as3722_reg_lookup[id].vsel_reg;
		desc->vsel_mask = as3722_reg_lookup[id].vsel_mask;
		switch (id) {
		case AS3722_REGULATOR_ID_LDO0:
			if (reg_config->ext_control)
				ops = &as3722_ldo0_extcntrl_ops;
			else
				ops = &as3722_ldo0_ops;
			desc->min_uV = 825000;
			desc->uV_step = 25000;
			desc->linear_min_sel = 1;
			desc->enable_time = 500;
			desc->curr_table = as3722_ldo_current;
			desc->n_current_limits = ARRAY_SIZE(as3722_ldo_current);
			desc->csel_reg = as3722_reg_lookup[id].vsel_reg;
			desc->csel_mask = AS3722_LDO_ILIMIT_MASK;
			break;
		case AS3722_REGULATOR_ID_LDO3:
			if (reg_config->ext_control)
				ops = &as3722_ldo3_extcntrl_ops;
			else
				ops = &as3722_ldo3_ops;
			desc->min_uV = 620000;
			desc->uV_step = 20000;
			desc->linear_min_sel = 1;
			desc->enable_time = 500;
			if (reg_config->enable_tracking) {
				ret = as3722_ldo3_set_tracking_mode(as3722_regs,
					id, AS3722_LDO3_MODE_PMOS_TRACKING);
				if (ret < 0) {
					dev_err(&pdev->dev,
						"LDO3 tracking failed: %d\n",
						ret);
					return ret;
				}
			}
			break;
		case AS3722_REGULATOR_ID_LDO6:
			if (reg_config->ext_control)
				ops = &as3722_ldo6_extcntrl_ops;
			else
				ops = &as3722_ldo6_ops;
<<<<<<< HEAD
			as3722_regs->desc[id].enable_time = 500;
			as3722_regs->desc[id].bypass_reg =
						AS3722_LDO6_VOLTAGE_REG;
			as3722_regs->desc[id].bypass_mask =
						AS3722_LDO_VSEL_MASK;
			as3722_regs->desc[id].bypass_val_on =
						AS3722_LDO6_VSEL_BYPASS;
			as3722_regs->desc[id].bypass_val_off =
						AS3722_LDO6_VSEL_BYPASS;
			as3722_regs->desc[id].linear_ranges = as3722_ldo_ranges;
			as3722_regs->desc[id].n_linear_ranges =
						ARRAY_SIZE(as3722_ldo_ranges);
=======
			desc->enable_time = 500;
			desc->bypass_reg = AS3722_LDO6_VOLTAGE_REG;
			desc->bypass_mask = AS3722_LDO_VSEL_MASK;
			desc->bypass_val_on = AS3722_LDO6_VSEL_BYPASS;
			desc->bypass_val_off = AS3722_LDO6_VSEL_BYPASS;
			desc->linear_ranges = as3722_ldo_ranges;
			desc->n_linear_ranges = ARRAY_SIZE(as3722_ldo_ranges);
			desc->curr_table = as3722_ldo_current;
			desc->n_current_limits = ARRAY_SIZE(as3722_ldo_current);
			desc->csel_reg = as3722_reg_lookup[id].vsel_reg;
			desc->csel_mask = AS3722_LDO_ILIMIT_MASK;
>>>>>>> 24b8d41d
			break;
		case AS3722_REGULATOR_ID_SD0:
		case AS3722_REGULATOR_ID_SD1:
		case AS3722_REGULATOR_ID_SD6:
			if (reg_config->ext_control)
				ops = &as3722_sd016_extcntrl_ops;
			else
				ops = &as3722_sd016_ops;
			if (id == AS3722_REGULATOR_ID_SD0 &&
			    as3722_sd0_is_low_voltage(as3722_regs)) {
				as3722_regs->desc[id].n_voltages =
					AS3722_SD0_VSEL_LOW_VOL_MAX + 1;
				as3722_regs->desc[id].min_uV = 410000;
			} else {
				as3722_regs->desc[id].n_voltages =
					AS3722_SD0_VSEL_MAX + 1;
				as3722_regs->desc[id].min_uV = 610000;
			}
			desc->uV_step = 10000;
			desc->linear_min_sel = 1;
			desc->enable_time = 600;
			desc->curr_table = as3722_sd016_current;
			desc->n_current_limits =
				ARRAY_SIZE(as3722_sd016_current);
			if (id == AS3722_REGULATOR_ID_SD0) {
				desc->csel_reg = AS3722_OVCURRENT_REG;
				desc->csel_mask =
					AS3722_OVCURRENT_SD0_TRIP_MASK;
			} else if (id == AS3722_REGULATOR_ID_SD1) {
				desc->csel_reg = AS3722_OVCURRENT_REG;
				desc->csel_mask =
					AS3722_OVCURRENT_SD1_TRIP_MASK;
			} else if (id == AS3722_REGULATOR_ID_SD6) {
				desc->csel_reg = AS3722_OVCURRENT_DEB_REG;
				desc->csel_mask =
					AS3722_OVCURRENT_SD6_TRIP_MASK;
			}
			break;
		case AS3722_REGULATOR_ID_SD2:
		case AS3722_REGULATOR_ID_SD3:
		case AS3722_REGULATOR_ID_SD4:
		case AS3722_REGULATOR_ID_SD5:
			if (reg_config->ext_control)
				ops = &as3722_sd2345_extcntrl_ops;
			else
				ops = &as3722_sd2345_ops;
			desc->linear_ranges = as3722_sd2345_ranges;
			desc->n_linear_ranges =
					ARRAY_SIZE(as3722_sd2345_ranges);
			break;
		default:
			if (reg_config->ext_control)
				ops = &as3722_ldo_extcntrl_ops;
			else
				ops = &as3722_ldo_ops;
			desc->enable_time = 500;
			desc->linear_ranges = as3722_ldo_ranges;
			desc->n_linear_ranges = ARRAY_SIZE(as3722_ldo_ranges);
			desc->curr_table = as3722_ldo_current;
			desc->n_current_limits = ARRAY_SIZE(as3722_ldo_current);
			desc->csel_reg = as3722_reg_lookup[id].vsel_reg;
			desc->csel_mask = AS3722_LDO_ILIMIT_MASK;
			break;
		}
		desc->ops = ops;
		config.init_data = reg_config->reg_init;
		config.of_node = as3722_regulator_matches[id].of_node;
		rdev = devm_regulator_register(&pdev->dev, desc, &config);
		if (IS_ERR(rdev)) {
			ret = PTR_ERR(rdev);
			dev_err(&pdev->dev, "regulator %d register failed %d\n",
				id, ret);
			return ret;
		}

		if (reg_config->ext_control) {
			ret = regulator_enable_regmap(rdev);
			if (ret < 0) {
				dev_err(&pdev->dev,
					"Regulator %d enable failed: %d\n",
					id, ret);
				return ret;
			}
			ret = as3722_extreg_init(as3722_regs, id,
					reg_config->ext_control);
			if (ret < 0) {
				dev_err(&pdev->dev,
					"AS3722 ext control failed: %d", ret);
				return ret;
			}
		}
	}
	return 0;
}

static const struct of_device_id of_as3722_regulator_match[] = {
	{ .compatible = "ams,as3722-regulator", },
	{},
};
MODULE_DEVICE_TABLE(of, of_as3722_regulator_match);

static struct platform_driver as3722_regulator_driver = {
	.driver = {
		.name = "as3722-regulator",
		.of_match_table = of_as3722_regulator_match,
	},
	.probe = as3722_regulator_probe,
};

module_platform_driver(as3722_regulator_driver);

MODULE_ALIAS("platform:as3722-regulator");
MODULE_DESCRIPTION("AS3722 regulator driver");
MODULE_AUTHOR("Florian Lobmaier <florian.lobmaier@ams.com>");
MODULE_AUTHOR("Laxman Dewangan <ldewangan@nvidia.com>");
MODULE_LICENSE("GPL");<|MERGE_RESOLUTION|>--- conflicted
+++ resolved
@@ -304,66 +304,6 @@
 	2500000, 3000000, 3500000
 };
 
-<<<<<<< HEAD
-static const int as3722_ldo_current[] = { 150000, 300000 };
-static const int as3722_sd016_current[] = { 2500000, 3000000, 3500000 };
-
-static int as3722_current_to_index(int min_uA, int max_uA,
-		const int *curr_table, int n_currents)
-{
-	int i;
-
-	for (i = n_currents - 1; i >= 0; i--) {
-		if ((min_uA <= curr_table[i]) && (curr_table[i] <= max_uA))
-			return i;
-	}
-	return -EINVAL;
-}
-
-static int as3722_ldo_get_current_limit(struct regulator_dev *rdev)
-{
-	struct as3722_regulators *as3722_regs = rdev_get_drvdata(rdev);
-	struct as3722 *as3722 = as3722_regs->as3722;
-	int id = rdev_get_id(rdev);
-	u32 val;
-	int ret;
-
-	ret = as3722_read(as3722, as3722_reg_lookup[id].vsel_reg, &val);
-	if (ret < 0) {
-		dev_err(as3722_regs->dev, "Reg 0x%02x read failed: %d\n",
-			as3722_reg_lookup[id].vsel_reg, ret);
-		return ret;
-	}
-	if (val & AS3722_LDO_ILIMIT_MASK)
-		return 300000;
-	return 150000;
-}
-
-static int as3722_ldo_set_current_limit(struct regulator_dev *rdev,
-		int min_uA, int max_uA)
-{
-	struct as3722_regulators *as3722_regs = rdev_get_drvdata(rdev);
-	struct as3722 *as3722 = as3722_regs->as3722;
-	int id = rdev_get_id(rdev);
-	int ret;
-	u32 reg = 0;
-
-	ret = as3722_current_to_index(min_uA, max_uA, as3722_ldo_current,
-				ARRAY_SIZE(as3722_ldo_current));
-	if (ret < 0) {
-		dev_err(as3722_regs->dev,
-			"Current range min:max = %d:%d does not support\n",
-			min_uA, max_uA);
-		return ret;
-	}
-	if (ret)
-		reg = AS3722_LDO_ILIMIT_BIT;
-	return as3722_update_bits(as3722, as3722_reg_lookup[id].vsel_reg,
-			AS3722_LDO_ILIMIT_MASK, reg);
-}
-
-=======
->>>>>>> 24b8d41d
 static const struct regulator_ops as3722_ldo0_ops = {
 	.is_enabled = regulator_is_enabled_regmap,
 	.enable = regulator_enable_regmap,
@@ -432,13 +372,8 @@
 	.set_voltage_sel = regulator_set_voltage_sel_regmap,
 	.get_voltage_sel = regulator_get_voltage_sel_regmap,
 	.list_voltage = regulator_list_voltage_linear_range,
-<<<<<<< HEAD
-	.get_current_limit = as3722_ldo_get_current_limit,
-	.set_current_limit = as3722_ldo_set_current_limit,
-=======
 	.get_current_limit = regulator_get_current_limit_regmap,
 	.set_current_limit = regulator_set_current_limit_regmap,
->>>>>>> 24b8d41d
 	.get_bypass = regulator_get_bypass_regmap,
 	.set_bypass = regulator_set_bypass_regmap,
 };
@@ -448,22 +383,13 @@
 	.set_voltage_sel = regulator_set_voltage_sel_regmap,
 	.get_voltage_sel = regulator_get_voltage_sel_regmap,
 	.list_voltage = regulator_list_voltage_linear_range,
-<<<<<<< HEAD
-	.get_current_limit = as3722_ldo_get_current_limit,
-	.set_current_limit = as3722_ldo_set_current_limit,
-=======
 	.get_current_limit = regulator_get_current_limit_regmap,
 	.set_current_limit = regulator_set_current_limit_regmap,
->>>>>>> 24b8d41d
 	.get_bypass = regulator_get_bypass_regmap,
 	.set_bypass = regulator_set_bypass_regmap,
 };
 
-<<<<<<< HEAD
-static const struct regulator_linear_range as3722_ldo_ranges[] = {
-=======
 static const struct linear_range as3722_ldo_ranges[] = {
->>>>>>> 24b8d41d
 	REGULATOR_LINEAR_RANGE(0, 0x00, 0x00, 0),
 	REGULATOR_LINEAR_RANGE(825000, 0x01, 0x24, 25000),
 	REGULATOR_LINEAR_RANGE(1725000, 0x40, 0x7F, 25000),
@@ -789,20 +715,6 @@
 				ops = &as3722_ldo6_extcntrl_ops;
 			else
 				ops = &as3722_ldo6_ops;
-<<<<<<< HEAD
-			as3722_regs->desc[id].enable_time = 500;
-			as3722_regs->desc[id].bypass_reg =
-						AS3722_LDO6_VOLTAGE_REG;
-			as3722_regs->desc[id].bypass_mask =
-						AS3722_LDO_VSEL_MASK;
-			as3722_regs->desc[id].bypass_val_on =
-						AS3722_LDO6_VSEL_BYPASS;
-			as3722_regs->desc[id].bypass_val_off =
-						AS3722_LDO6_VSEL_BYPASS;
-			as3722_regs->desc[id].linear_ranges = as3722_ldo_ranges;
-			as3722_regs->desc[id].n_linear_ranges =
-						ARRAY_SIZE(as3722_ldo_ranges);
-=======
 			desc->enable_time = 500;
 			desc->bypass_reg = AS3722_LDO6_VOLTAGE_REG;
 			desc->bypass_mask = AS3722_LDO_VSEL_MASK;
@@ -814,7 +726,6 @@
 			desc->n_current_limits = ARRAY_SIZE(as3722_ldo_current);
 			desc->csel_reg = as3722_reg_lookup[id].vsel_reg;
 			desc->csel_mask = AS3722_LDO_ILIMIT_MASK;
->>>>>>> 24b8d41d
 			break;
 		case AS3722_REGULATOR_ID_SD0:
 		case AS3722_REGULATOR_ID_SD1:
