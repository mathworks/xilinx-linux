// SPDX-License-Identifier: GPL-2.0-or-later
/*
 * twl-regulator.c -- support regulators in twl4030/twl6030 family chips
 *
 * Copyright (C) 2008 David Brownell
 */

#include <linux/module.h>
#include <linux/string.h>
#include <linux/slab.h>
#include <linux/init.h>
#include <linux/err.h>
#include <linux/platform_device.h>
#include <linux/of.h>
#include <linux/of_device.h>
#include <linux/regulator/driver.h>
#include <linux/regulator/machine.h>
#include <linux/regulator/of_regulator.h>
<<<<<<< HEAD
#include <linux/i2c/twl.h>
=======
#include <linux/mfd/twl.h>
>>>>>>> 24b8d41d
#include <linux/delay.h>

/*
 * The TWL4030/TW5030/TPS659x0 family chips include power management, a
 * USB OTG transceiver, an RTC, ADC, PWM, and lots more.  Some versions
 * include an audio codec, battery charger, and more voltage regulators.
 * These chips are often used in OMAP-based systems.
 *
 * This driver implements software-based resource control for various
 * voltage regulators.  This is usually augmented with state machine
 * based control.
 */

struct twlreg_info {
	/* start of regulator's PM_RECEIVER control register bank */
	u8			base;

	/* twl resource ID, for resource control state machine */
	u8			id;

	/* voltage in mV = table[VSEL]; table_len must be a power-of-two */
	u8			table_len;
	const u16		*table;

	/* State REMAP default configuration */
	u8			remap;

	/* used by regulator core */
	struct regulator_desc	desc;

	/* chip specific features */
	unsigned long		features;

	/* data passed from board for external get/set voltage */
	void			*data;
};


/* LDO control registers ... offset is from the base of its register bank.
 * The first three registers of all power resource banks help hardware to
 * manage the various resource groups.
 */
/* Common offset in TWL4030/6030 */
#define VREG_GRP		0
/* TWL4030 register offsets */
#define VREG_TYPE		1
#define VREG_REMAP		2
#define VREG_DEDICATED		3	/* LDO control */
#define VREG_VOLTAGE_SMPS_4030	9
/* TWL6030 register offsets */
#define VREG_TRANS		1
#define VREG_STATE		2
#define VREG_VOLTAGE		3
#define VREG_VOLTAGE_SMPS	4

static inline int
twlreg_read(struct twlreg_info *info, unsigned slave_subgp, unsigned offset)
{
	u8 value;
	int status;

	status = twl_i2c_read_u8(slave_subgp,
			&value, info->base + offset);
	return (status < 0) ? status : value;
}

static inline int
twlreg_write(struct twlreg_info *info, unsigned slave_subgp, unsigned offset,
						 u8 value)
{
	return twl_i2c_write_u8(slave_subgp,
			value, info->base + offset);
}

/*----------------------------------------------------------------------*/

/* generic power resource operations, which work on all regulators */

static int twlreg_grp(struct regulator_dev *rdev)
{
	return twlreg_read(rdev_get_drvdata(rdev), TWL_MODULE_PM_RECEIVER,
								 VREG_GRP);
}

/*
 * Enable/disable regulators by joining/leaving the P1 (processor) group.
 * We assume nobody else is updating the DEV_GRP registers.
 */
/* definition for 4030 family */
#define P3_GRP_4030	BIT(7)		/* "peripherals" */
#define P2_GRP_4030	BIT(6)		/* secondary processor, modem, etc */
#define P1_GRP_4030	BIT(5)		/* CPU/Linux */
/* definition for 6030 family */
#define P3_GRP_6030	BIT(2)		/* secondary processor, modem, etc */
#define P2_GRP_6030	BIT(1)		/* "peripherals" */
#define P1_GRP_6030	BIT(0)		/* CPU/Linux */

static int twl4030reg_is_enabled(struct regulator_dev *rdev)
{
	int	state = twlreg_grp(rdev);

	if (state < 0)
		return state;

	return state & P1_GRP_4030;
}

#define PB_I2C_BUSY	BIT(0)
#define PB_I2C_BWEN	BIT(1)

/* Wait until buffer empty/ready to send a word on power bus. */
static int twl4030_wait_pb_ready(void)
{

	int	ret;
	int	timeout = 10;
	u8	val;

	do {
		ret = twl_i2c_read_u8(TWL_MODULE_PM_MASTER, &val,
				      TWL4030_PM_MASTER_PB_CFG);
		if (ret < 0)
			return ret;

		if (!(val & PB_I2C_BUSY))
			return 0;

		mdelay(1);
		timeout--;
	} while (timeout);

	return -ETIMEDOUT;
}

<<<<<<< HEAD
#define PB_I2C_BUSY	BIT(0)
#define PB_I2C_BWEN	BIT(1)

/* Wait until buffer empty/ready to send a word on power bus. */
static int twl4030_wait_pb_ready(void)
{

	int	ret;
	int	timeout = 10;
	u8	val;

	do {
		ret = twl_i2c_read_u8(TWL_MODULE_PM_MASTER, &val,
				      TWL4030_PM_MASTER_PB_CFG);
		if (ret < 0)
			return ret;

		if (!(val & PB_I2C_BUSY))
			return 0;

		mdelay(1);
		timeout--;
	} while (timeout);

	return -ETIMEDOUT;
}

/* Send a word over the powerbus */
static int twl4030_send_pb_msg(unsigned msg)
{
	u8	val;
	int	ret;

	/* save powerbus configuration */
	ret = twl_i2c_read_u8(TWL_MODULE_PM_MASTER, &val,
			      TWL4030_PM_MASTER_PB_CFG);
	if (ret < 0)
		return ret;

	/* Enable i2c access to powerbus */
	ret = twl_i2c_write_u8(TWL_MODULE_PM_MASTER, val | PB_I2C_BWEN,
			       TWL4030_PM_MASTER_PB_CFG);
	if (ret < 0)
		return ret;

	ret = twl4030_wait_pb_ready();
	if (ret < 0)
		return ret;

	ret = twl_i2c_write_u8(TWL_MODULE_PM_MASTER, msg >> 8,
			       TWL4030_PM_MASTER_PB_WORD_MSB);
	if (ret < 0)
		return ret;

	ret = twl_i2c_write_u8(TWL_MODULE_PM_MASTER, msg & 0xff,
			       TWL4030_PM_MASTER_PB_WORD_LSB);
	if (ret < 0)
		return ret;

	ret = twl4030_wait_pb_ready();
	if (ret < 0)
		return ret;

	/* Restore powerbus configuration */
	return twl_i2c_write_u8(TWL_MODULE_PM_MASTER, val,
				TWL4030_PM_MASTER_PB_CFG);
}

static int twl4030reg_enable(struct regulator_dev *rdev)
=======
/* Send a word over the powerbus */
static int twl4030_send_pb_msg(unsigned msg)
>>>>>>> 24b8d41d
{
	u8	val;
	int	ret;

	/* save powerbus configuration */
	ret = twl_i2c_read_u8(TWL_MODULE_PM_MASTER, &val,
			      TWL4030_PM_MASTER_PB_CFG);
	if (ret < 0)
		return ret;

	/* Enable i2c access to powerbus */
	ret = twl_i2c_write_u8(TWL_MODULE_PM_MASTER, val | PB_I2C_BWEN,
			       TWL4030_PM_MASTER_PB_CFG);
	if (ret < 0)
		return ret;

	ret = twl4030_wait_pb_ready();
	if (ret < 0)
		return ret;

	ret = twl_i2c_write_u8(TWL_MODULE_PM_MASTER, msg >> 8,
			       TWL4030_PM_MASTER_PB_WORD_MSB);
	if (ret < 0)
		return ret;

	ret = twl_i2c_write_u8(TWL_MODULE_PM_MASTER, msg & 0xff,
			       TWL4030_PM_MASTER_PB_WORD_LSB);
	if (ret < 0)
		return ret;

	ret = twl4030_wait_pb_ready();
	if (ret < 0)
		return ret;

	/* Restore powerbus configuration */
	return twl_i2c_write_u8(TWL_MODULE_PM_MASTER, val,
				TWL4030_PM_MASTER_PB_CFG);
}

static int twl4030reg_enable(struct regulator_dev *rdev)
{
	struct twlreg_info	*info = rdev_get_drvdata(rdev);
	int			grp;
	int			ret;

	grp = twlreg_grp(rdev);
	if (grp < 0)
		return grp;

	grp |= P1_GRP_4030;

	ret = twlreg_write(info, TWL_MODULE_PM_RECEIVER, VREG_GRP, grp);

	return ret;
}

static int twl4030reg_disable(struct regulator_dev *rdev)
{
	struct twlreg_info	*info = rdev_get_drvdata(rdev);
	int			grp;
	int			ret;

	grp = twlreg_grp(rdev);
	if (grp < 0)
		return grp;

	grp &= ~(P1_GRP_4030 | P2_GRP_4030 | P3_GRP_4030);

	ret = twlreg_write(info, TWL_MODULE_PM_RECEIVER, VREG_GRP, grp);

	return ret;
}

static int twl4030reg_get_status(struct regulator_dev *rdev)
{
	int	state = twlreg_grp(rdev);

	if (state < 0)
		return state;
	state &= 0x0f;

	/* assume state != WARM_RESET; we'd not be running...  */
	if (!state)
		return REGULATOR_STATUS_OFF;
	return (state & BIT(3))
		? REGULATOR_STATUS_NORMAL
		: REGULATOR_STATUS_STANDBY;
}

static int twl4030reg_set_mode(struct regulator_dev *rdev, unsigned mode)
{
	struct twlreg_info	*info = rdev_get_drvdata(rdev);
	unsigned		message;

	/* We can only set the mode through state machine commands... */
	switch (mode) {
	case REGULATOR_MODE_NORMAL:
		message = MSG_SINGULAR(DEV_GRP_P1, info->id, RES_STATE_ACTIVE);
		break;
	case REGULATOR_MODE_STANDBY:
		message = MSG_SINGULAR(DEV_GRP_P1, info->id, RES_STATE_SLEEP);
		break;
	default:
		return -EINVAL;
	}

	return twl4030_send_pb_msg(message);
<<<<<<< HEAD
}

static inline unsigned int twl4030reg_map_mode(unsigned int mode)
{
	switch (mode) {
	case RES_STATE_ACTIVE:
		return REGULATOR_MODE_NORMAL;
	case RES_STATE_SLEEP:
		return REGULATOR_MODE_STANDBY;
	default:
		return -EINVAL;
	}
=======
>>>>>>> 24b8d41d
}

static inline unsigned int twl4030reg_map_mode(unsigned int mode)
{
	switch (mode) {
	case RES_STATE_ACTIVE:
		return REGULATOR_MODE_NORMAL;
	case RES_STATE_SLEEP:
		return REGULATOR_MODE_STANDBY;
	default:
		return REGULATOR_MODE_INVALID;
	}
}

/*----------------------------------------------------------------------*/

/*
 * Support for adjustable-voltage LDOs uses a four bit (or less) voltage
 * select field in its control register.   We use tables indexed by VSEL
 * to record voltages in milliVolts.  (Accuracy is about three percent.)
 *
 * Note that VSEL values for VAUX2 changed in twl5030 and newer silicon;
 * currently handled by listing two slightly different VAUX2 regulators,
 * only one of which will be configured.
 *
 * VSEL values documented as "TI cannot support these values" are flagged
 * in these tables as UNSUP() values; we normally won't assign them.
 *
 * VAUX3 at 3V is incorrectly listed in some TI manuals as unsupported.
 * TI are revising the twl5030/tps659x0 specs to support that 3.0V setting.
 */
#define UNSUP_MASK	0x8000

#define UNSUP(x)	(UNSUP_MASK | (x))
#define IS_UNSUP(info, x)			\
	((UNSUP_MASK & (x)) &&			\
	 !((info)->features & TWL4030_ALLOW_UNSUPPORTED))
#define LDO_MV(x)	(~UNSUP_MASK & (x))


static const u16 VAUX1_VSEL_table[] = {
	UNSUP(1500), UNSUP(1800), 2500, 2800,
	3000, 3000, 3000, 3000,
};
static const u16 VAUX2_4030_VSEL_table[] = {
	UNSUP(1000), UNSUP(1000), UNSUP(1200), 1300,
	1500, 1800, UNSUP(1850), 2500,
	UNSUP(2600), 2800, UNSUP(2850), UNSUP(3000),
	UNSUP(3150), UNSUP(3150), UNSUP(3150), UNSUP(3150),
};
static const u16 VAUX2_VSEL_table[] = {
	1700, 1700, 1900, 1300,
	1500, 1800, 2000, 2500,
	2100, 2800, 2200, 2300,
	2400, 2400, 2400, 2400,
};
static const u16 VAUX3_VSEL_table[] = {
	1500, 1800, 2500, 2800,
	3000, 3000, 3000, 3000,
};
static const u16 VAUX4_VSEL_table[] = {
	700, 1000, 1200, UNSUP(1300),
	1500, 1800, UNSUP(1850), 2500,
	UNSUP(2600), 2800, UNSUP(2850), UNSUP(3000),
	UNSUP(3150), UNSUP(3150), UNSUP(3150), UNSUP(3150),
};
static const u16 VMMC1_VSEL_table[] = {
	1850, 2850, 3000, 3150,
};
static const u16 VMMC2_VSEL_table[] = {
	UNSUP(1000), UNSUP(1000), UNSUP(1200), UNSUP(1300),
	UNSUP(1500), UNSUP(1800), 1850, UNSUP(2500),
	2600, 2800, 2850, 3000,
	3150, 3150, 3150, 3150,
};
static const u16 VPLL1_VSEL_table[] = {
	1000, 1200, 1300, 1800,
	UNSUP(2800), UNSUP(3000), UNSUP(3000), UNSUP(3000),
};
static const u16 VPLL2_VSEL_table[] = {
	700, 1000, 1200, 1300,
	UNSUP(1500), 1800, UNSUP(1850), UNSUP(2500),
	UNSUP(2600), UNSUP(2800), UNSUP(2850), UNSUP(3000),
	UNSUP(3150), UNSUP(3150), UNSUP(3150), UNSUP(3150),
};
static const u16 VSIM_VSEL_table[] = {
	UNSUP(1000), UNSUP(1200), UNSUP(1300), 1800,
	2800, 3000, 3000, 3000,
};
static const u16 VDAC_VSEL_table[] = {
	1200, 1300, 1800, 1800,
};
static const u16 VIO_VSEL_table[] = {
	1800, 1850,
};
static const u16 VINTANA2_VSEL_table[] = {
	2500, 2750,
};

/* 600mV to 1450mV in 12.5 mV steps */
static const struct linear_range VDD1_ranges[] = {
	REGULATOR_LINEAR_RANGE(600000, 0, 68, 12500)
};

/* 600mV to 1450mV in 12.5 mV steps, everything above = 1500mV */
static const struct linear_range VDD2_ranges[] = {
	REGULATOR_LINEAR_RANGE(600000, 0, 68, 12500),
	REGULATOR_LINEAR_RANGE(1500000, 69, 69, 12500)
};

static int twl4030ldo_list_voltage(struct regulator_dev *rdev, unsigned index)
{
	struct twlreg_info	*info = rdev_get_drvdata(rdev);
	int			mV = info->table[index];

	return IS_UNSUP(info, mV) ? 0 : (LDO_MV(mV) * 1000);
}

static int
twl4030ldo_set_voltage_sel(struct regulator_dev *rdev, unsigned selector)
{
	struct twlreg_info	*info = rdev_get_drvdata(rdev);

	return twlreg_write(info, TWL_MODULE_PM_RECEIVER, VREG_VOLTAGE,
			    selector);
}

static int twl4030ldo_get_voltage_sel(struct regulator_dev *rdev)
{
	struct twlreg_info	*info = rdev_get_drvdata(rdev);
	int vsel = twlreg_read(info, TWL_MODULE_PM_RECEIVER, VREG_VOLTAGE);

	if (vsel < 0)
		return vsel;

	vsel &= info->table_len - 1;
	return vsel;
}

static const struct regulator_ops twl4030ldo_ops = {
	.list_voltage	= twl4030ldo_list_voltage,

	.set_voltage_sel = twl4030ldo_set_voltage_sel,
	.get_voltage_sel = twl4030ldo_get_voltage_sel,

	.enable		= twl4030reg_enable,
	.disable	= twl4030reg_disable,
	.is_enabled	= twl4030reg_is_enabled,

	.set_mode	= twl4030reg_set_mode,

	.get_status	= twl4030reg_get_status,
};

static int
twl4030smps_set_voltage(struct regulator_dev *rdev, int min_uV, int max_uV,
			unsigned *selector)
{
	struct twlreg_info *info = rdev_get_drvdata(rdev);
	int vsel = DIV_ROUND_UP(min_uV - 600000, 12500);

	twlreg_write(info, TWL_MODULE_PM_RECEIVER, VREG_VOLTAGE_SMPS_4030, vsel);

	return 0;
}

static int twl4030smps_get_voltage(struct regulator_dev *rdev)
{
	struct twlreg_info *info = rdev_get_drvdata(rdev);
	int vsel;

	vsel = twlreg_read(info, TWL_MODULE_PM_RECEIVER,
		VREG_VOLTAGE_SMPS_4030);

	return vsel * 12500 + 600000;
}

static const struct regulator_ops twl4030smps_ops = {
	.list_voltage   = regulator_list_voltage_linear_range,

	.set_voltage	= twl4030smps_set_voltage,
	.get_voltage	= twl4030smps_get_voltage,
};

/*----------------------------------------------------------------------*/

static const struct regulator_ops twl4030fixed_ops = {
	.list_voltage	= regulator_list_voltage_linear,

	.enable		= twl4030reg_enable,
	.disable	= twl4030reg_disable,
	.is_enabled	= twl4030reg_is_enabled,

	.set_mode	= twl4030reg_set_mode,

	.get_status	= twl4030reg_get_status,
};

/*----------------------------------------------------------------------*/

<<<<<<< HEAD
#define TWL4030_FIXED_LDO(label, offset, mVolts, num, turnon_delay, \
			remap_conf) \
		TWL_FIXED_LDO(label, offset, mVolts, num, turnon_delay, \
			remap_conf, TWL4030, twl4030fixed_ops, \
			twl4030reg_map_mode)
#define TWL6030_FIXED_LDO(label, offset, mVolts, turnon_delay) \
		TWL_FIXED_LDO(label, offset, mVolts, 0x0, turnon_delay, \
			0x0, TWL6030, twl6030fixed_ops, NULL)

=======
>>>>>>> 24b8d41d
#define TWL4030_ADJUSTABLE_LDO(label, offset, num, turnon_delay, remap_conf) \
static const struct twlreg_info TWL4030_INFO_##label = { \
	.base = offset, \
	.id = num, \
	.table_len = ARRAY_SIZE(label##_VSEL_table), \
	.table = label##_VSEL_table, \
	.remap = remap_conf, \
	.desc = { \
		.name = #label, \
		.id = TWL4030_REG_##label, \
		.n_voltages = ARRAY_SIZE(label##_VSEL_table), \
		.ops = &twl4030ldo_ops, \
		.type = REGULATOR_VOLTAGE, \
		.owner = THIS_MODULE, \
		.enable_time = turnon_delay, \
		.of_map_mode = twl4030reg_map_mode, \
		}, \
	}

#define TWL4030_ADJUSTABLE_SMPS(label, offset, num, turnon_delay, remap_conf, \
		n_volt) \
static const struct twlreg_info TWL4030_INFO_##label = { \
	.base = offset, \
	.id = num, \
	.remap = remap_conf, \
	.desc = { \
		.name = #label, \
		.id = TWL4030_REG_##label, \
		.ops = &twl4030smps_ops, \
		.type = REGULATOR_VOLTAGE, \
		.owner = THIS_MODULE, \
		.enable_time = turnon_delay, \
		.of_map_mode = twl4030reg_map_mode, \
<<<<<<< HEAD
		}, \
	}

#define TWL6030_ADJUSTABLE_SMPS(label) \
static const struct twlreg_info TWL6030_INFO_##label = { \
	.desc = { \
		.name = #label, \
		.id = TWL6030_REG_##label, \
		.ops = &twl6030coresmps_ops, \
		.type = REGULATOR_VOLTAGE, \
		.owner = THIS_MODULE, \
		}, \
	}

#define TWL6030_ADJUSTABLE_LDO(label, offset, min_mVolts, max_mVolts) \
static const struct twlreg_info TWL6030_INFO_##label = { \
	.base = offset, \
	.min_mV = min_mVolts, \
	.max_mV = max_mVolts, \
	.desc = { \
		.name = #label, \
		.id = TWL6030_REG_##label, \
		.n_voltages = 32, \
		.ops = &twl6030ldo_ops, \
		.type = REGULATOR_VOLTAGE, \
		.owner = THIS_MODULE, \
		}, \
	}

#define TWL6032_ADJUSTABLE_LDO(label, offset, min_mVolts, max_mVolts) \
static const struct twlreg_info TWL6032_INFO_##label = { \
	.base = offset, \
	.min_mV = min_mVolts, \
	.max_mV = max_mVolts, \
	.desc = { \
		.name = #label, \
		.id = TWL6032_REG_##label, \
		.n_voltages = 32, \
		.ops = &twl6030ldo_ops, \
		.type = REGULATOR_VOLTAGE, \
		.owner = THIS_MODULE, \
		}, \
	}

#define TWL_FIXED_LDO(label, offset, mVolts, num, turnon_delay, remap_conf, \
		family, operations, map_mode) \
=======
		.n_voltages = n_volt, \
		.n_linear_ranges = ARRAY_SIZE(label ## _ranges), \
		.linear_ranges = label ## _ranges, \
		}, \
	}

#define TWL4030_FIXED_LDO(label, offset, mVolts, num, turnon_delay, \
			remap_conf) \
>>>>>>> 24b8d41d
static const struct twlreg_info TWLFIXED_INFO_##label = { \
	.base = offset, \
	.id = num, \
	.remap = remap_conf, \
	.desc = { \
		.name = #label, \
		.id = TWL4030##_REG_##label, \
		.n_voltages = 1, \
		.ops = &twl4030fixed_ops, \
		.type = REGULATOR_VOLTAGE, \
		.owner = THIS_MODULE, \
		.min_uV = mVolts * 1000, \
		.enable_time = turnon_delay, \
<<<<<<< HEAD
		.of_map_mode = map_mode, \
		}, \
	}

#define TWL6032_ADJUSTABLE_SMPS(label, offset) \
static const struct twlreg_info TWLSMPS_INFO_##label = { \
	.base = offset, \
	.min_mV = 600, \
	.max_mV = 2100, \
	.desc = { \
		.name = #label, \
		.id = TWL6032_REG_##label, \
		.n_voltages = 63, \
		.ops = &twlsmps_ops, \
		.type = REGULATOR_VOLTAGE, \
		.owner = THIS_MODULE, \
=======
		.of_map_mode = twl4030reg_map_mode, \
>>>>>>> 24b8d41d
		}, \
	}

/*
 * We list regulators here if systems need some level of
 * software control over them after boot.
 */
TWL4030_ADJUSTABLE_LDO(VAUX1, 0x17, 1, 100, 0x08);
TWL4030_ADJUSTABLE_LDO(VAUX2_4030, 0x1b, 2, 100, 0x08);
TWL4030_ADJUSTABLE_LDO(VAUX2, 0x1b, 2, 100, 0x08);
TWL4030_ADJUSTABLE_LDO(VAUX3, 0x1f, 3, 100, 0x08);
TWL4030_ADJUSTABLE_LDO(VAUX4, 0x23, 4, 100, 0x08);
TWL4030_ADJUSTABLE_LDO(VMMC1, 0x27, 5, 100, 0x08);
TWL4030_ADJUSTABLE_LDO(VMMC2, 0x2b, 6, 100, 0x08);
TWL4030_ADJUSTABLE_LDO(VPLL1, 0x2f, 7, 100, 0x00);
TWL4030_ADJUSTABLE_LDO(VPLL2, 0x33, 8, 100, 0x08);
TWL4030_ADJUSTABLE_LDO(VSIM, 0x37, 9, 100, 0x00);
TWL4030_ADJUSTABLE_LDO(VDAC, 0x3b, 10, 100, 0x08);
TWL4030_ADJUSTABLE_LDO(VINTANA2, 0x43, 12, 100, 0x08);
TWL4030_ADJUSTABLE_LDO(VIO, 0x4b, 14, 1000, 0x08);
TWL4030_ADJUSTABLE_SMPS(VDD1, 0x55, 15, 1000, 0x08, 68);
TWL4030_ADJUSTABLE_SMPS(VDD2, 0x63, 16, 1000, 0x08, 69);
/* VUSBCP is managed *only* by the USB subchip */
TWL4030_FIXED_LDO(VINTANA1, 0x3f, 1500, 11, 100, 0x08);
TWL4030_FIXED_LDO(VINTDIG, 0x47, 1500, 13, 100, 0x08);
TWL4030_FIXED_LDO(VUSB1V5, 0x71, 1500, 17, 100, 0x08);
TWL4030_FIXED_LDO(VUSB1V8, 0x74, 1800, 18, 100, 0x08);
TWL4030_FIXED_LDO(VUSB3V1, 0x77, 3100, 19, 150, 0x08);

#define TWL_OF_MATCH(comp, family, label) \
	{ \
		.compatible = comp, \
		.data = &family##_INFO_##label, \
	}

#define TWL4030_OF_MATCH(comp, label) TWL_OF_MATCH(comp, TWL4030, label)
#define TWL6030_OF_MATCH(comp, label) TWL_OF_MATCH(comp, TWL6030, label)
#define TWL6032_OF_MATCH(comp, label) TWL_OF_MATCH(comp, TWL6032, label)
#define TWLFIXED_OF_MATCH(comp, label) TWL_OF_MATCH(comp, TWLFIXED, label)
#define TWLSMPS_OF_MATCH(comp, label) TWL_OF_MATCH(comp, TWLSMPS, label)

static const struct of_device_id twl_of_match[] = {
	TWL4030_OF_MATCH("ti,twl4030-vaux1", VAUX1),
	TWL4030_OF_MATCH("ti,twl4030-vaux2", VAUX2_4030),
	TWL4030_OF_MATCH("ti,twl5030-vaux2", VAUX2),
	TWL4030_OF_MATCH("ti,twl4030-vaux3", VAUX3),
	TWL4030_OF_MATCH("ti,twl4030-vaux4", VAUX4),
	TWL4030_OF_MATCH("ti,twl4030-vmmc1", VMMC1),
	TWL4030_OF_MATCH("ti,twl4030-vmmc2", VMMC2),
	TWL4030_OF_MATCH("ti,twl4030-vpll1", VPLL1),
	TWL4030_OF_MATCH("ti,twl4030-vpll2", VPLL2),
	TWL4030_OF_MATCH("ti,twl4030-vsim", VSIM),
	TWL4030_OF_MATCH("ti,twl4030-vdac", VDAC),
	TWL4030_OF_MATCH("ti,twl4030-vintana2", VINTANA2),
	TWL4030_OF_MATCH("ti,twl4030-vio", VIO),
	TWL4030_OF_MATCH("ti,twl4030-vdd1", VDD1),
	TWL4030_OF_MATCH("ti,twl4030-vdd2", VDD2),
	TWLFIXED_OF_MATCH("ti,twl4030-vintana1", VINTANA1),
	TWLFIXED_OF_MATCH("ti,twl4030-vintdig", VINTDIG),
	TWLFIXED_OF_MATCH("ti,twl4030-vusb1v5", VUSB1V5),
	TWLFIXED_OF_MATCH("ti,twl4030-vusb1v8", VUSB1V8),
	TWLFIXED_OF_MATCH("ti,twl4030-vusb3v1", VUSB3V1),
	{},
};
MODULE_DEVICE_TABLE(of, twl_of_match);

static int twlreg_probe(struct platform_device *pdev)
{
	int id;
	struct twlreg_info		*info;
	const struct twlreg_info	*template;
	struct regulator_init_data	*initdata;
	struct regulation_constraints	*c;
	struct regulator_dev		*rdev;
	struct regulator_config		config = { };

	template = of_device_get_match_data(&pdev->dev);
	if (!template)
		return -ENODEV;

	id = template->desc.id;
	initdata = of_get_regulator_init_data(&pdev->dev, pdev->dev.of_node,
						&template->desc);
	if (!initdata)
		return -EINVAL;

	info = devm_kmemdup(&pdev->dev, template, sizeof(*info), GFP_KERNEL);
	if (!info)
		return -ENOMEM;

	/* Constrain board-specific capabilities according to what
	 * this driver and the chip itself can actually do.
	 */
	c = &initdata->constraints;
	c->valid_modes_mask &= REGULATOR_MODE_NORMAL | REGULATOR_MODE_STANDBY;
	c->valid_ops_mask &= REGULATOR_CHANGE_VOLTAGE
				| REGULATOR_CHANGE_MODE
				| REGULATOR_CHANGE_STATUS;
	switch (id) {
	case TWL4030_REG_VIO:
	case TWL4030_REG_VDD1:
	case TWL4030_REG_VDD2:
	case TWL4030_REG_VPLL1:
	case TWL4030_REG_VINTANA1:
	case TWL4030_REG_VINTANA2:
	case TWL4030_REG_VINTDIG:
		c->always_on = true;
		break;
	default:
		break;
	}

	config.dev = &pdev->dev;
	config.init_data = initdata;
	config.driver_data = info;
	config.of_node = pdev->dev.of_node;

	rdev = devm_regulator_register(&pdev->dev, &info->desc, &config);
	if (IS_ERR(rdev)) {
		dev_err(&pdev->dev, "can't register %s, %ld\n",
				info->desc.name, PTR_ERR(rdev));
		return PTR_ERR(rdev);
	}
	platform_set_drvdata(pdev, rdev);

	twlreg_write(info, TWL_MODULE_PM_RECEIVER, VREG_REMAP, info->remap);

	/* NOTE:  many regulators support short-circuit IRQs (presentable
	 * as REGULATOR_OVER_CURRENT notifications?) configured via:
	 *  - SC_CONFIG
	 *  - SC_DETECT1 (vintana2, vmmc1/2, vaux1/2/3/4)
	 *  - SC_DETECT2 (vusb, vdac, vio, vdd1/2, vpll2)
	 *  - IT_CONFIG
	 */

	return 0;
}

MODULE_ALIAS("platform:twl4030_reg");

static struct platform_driver twlreg_driver = {
	.probe		= twlreg_probe,
	/* NOTE: short name, to work around driver model truncation of
	 * "twl_regulator.12" (and friends) to "twl_regulator.1".
	 */
	.driver  = {
		.name  = "twl4030_reg",
		.of_match_table = of_match_ptr(twl_of_match),
	},
};

static int __init twlreg_init(void)
{
	return platform_driver_register(&twlreg_driver);
}
subsys_initcall(twlreg_init);

static void __exit twlreg_exit(void)
{
	platform_driver_unregister(&twlreg_driver);
}
module_exit(twlreg_exit)

MODULE_DESCRIPTION("TWL4030 regulator driver");
MODULE_LICENSE("GPL");<|MERGE_RESOLUTION|>--- conflicted
+++ resolved
@@ -16,11 +16,7 @@
 #include <linux/regulator/driver.h>
 #include <linux/regulator/machine.h>
 #include <linux/regulator/of_regulator.h>
-<<<<<<< HEAD
-#include <linux/i2c/twl.h>
-=======
 #include <linux/mfd/twl.h>
->>>>>>> 24b8d41d
 #include <linux/delay.h>
 
 /*
@@ -155,80 +151,8 @@
 	return -ETIMEDOUT;
 }
 
-<<<<<<< HEAD
-#define PB_I2C_BUSY	BIT(0)
-#define PB_I2C_BWEN	BIT(1)
-
-/* Wait until buffer empty/ready to send a word on power bus. */
-static int twl4030_wait_pb_ready(void)
-{
-
-	int	ret;
-	int	timeout = 10;
-	u8	val;
-
-	do {
-		ret = twl_i2c_read_u8(TWL_MODULE_PM_MASTER, &val,
-				      TWL4030_PM_MASTER_PB_CFG);
-		if (ret < 0)
-			return ret;
-
-		if (!(val & PB_I2C_BUSY))
-			return 0;
-
-		mdelay(1);
-		timeout--;
-	} while (timeout);
-
-	return -ETIMEDOUT;
-}
-
 /* Send a word over the powerbus */
 static int twl4030_send_pb_msg(unsigned msg)
-{
-	u8	val;
-	int	ret;
-
-	/* save powerbus configuration */
-	ret = twl_i2c_read_u8(TWL_MODULE_PM_MASTER, &val,
-			      TWL4030_PM_MASTER_PB_CFG);
-	if (ret < 0)
-		return ret;
-
-	/* Enable i2c access to powerbus */
-	ret = twl_i2c_write_u8(TWL_MODULE_PM_MASTER, val | PB_I2C_BWEN,
-			       TWL4030_PM_MASTER_PB_CFG);
-	if (ret < 0)
-		return ret;
-
-	ret = twl4030_wait_pb_ready();
-	if (ret < 0)
-		return ret;
-
-	ret = twl_i2c_write_u8(TWL_MODULE_PM_MASTER, msg >> 8,
-			       TWL4030_PM_MASTER_PB_WORD_MSB);
-	if (ret < 0)
-		return ret;
-
-	ret = twl_i2c_write_u8(TWL_MODULE_PM_MASTER, msg & 0xff,
-			       TWL4030_PM_MASTER_PB_WORD_LSB);
-	if (ret < 0)
-		return ret;
-
-	ret = twl4030_wait_pb_ready();
-	if (ret < 0)
-		return ret;
-
-	/* Restore powerbus configuration */
-	return twl_i2c_write_u8(TWL_MODULE_PM_MASTER, val,
-				TWL4030_PM_MASTER_PB_CFG);
-}
-
-static int twl4030reg_enable(struct regulator_dev *rdev)
-=======
-/* Send a word over the powerbus */
-static int twl4030_send_pb_msg(unsigned msg)
->>>>>>> 24b8d41d
 {
 	u8	val;
 	int	ret;
@@ -336,21 +260,6 @@
 	}
 
 	return twl4030_send_pb_msg(message);
-<<<<<<< HEAD
-}
-
-static inline unsigned int twl4030reg_map_mode(unsigned int mode)
-{
-	switch (mode) {
-	case RES_STATE_ACTIVE:
-		return REGULATOR_MODE_NORMAL;
-	case RES_STATE_SLEEP:
-		return REGULATOR_MODE_STANDBY;
-	default:
-		return -EINVAL;
-	}
-=======
->>>>>>> 24b8d41d
 }
 
 static inline unsigned int twl4030reg_map_mode(unsigned int mode)
@@ -551,18 +460,6 @@
 
 /*----------------------------------------------------------------------*/
 
-<<<<<<< HEAD
-#define TWL4030_FIXED_LDO(label, offset, mVolts, num, turnon_delay, \
-			remap_conf) \
-		TWL_FIXED_LDO(label, offset, mVolts, num, turnon_delay, \
-			remap_conf, TWL4030, twl4030fixed_ops, \
-			twl4030reg_map_mode)
-#define TWL6030_FIXED_LDO(label, offset, mVolts, turnon_delay) \
-		TWL_FIXED_LDO(label, offset, mVolts, 0x0, turnon_delay, \
-			0x0, TWL6030, twl6030fixed_ops, NULL)
-
-=======
->>>>>>> 24b8d41d
 #define TWL4030_ADJUSTABLE_LDO(label, offset, num, turnon_delay, remap_conf) \
 static const struct twlreg_info TWL4030_INFO_##label = { \
 	.base = offset, \
@@ -596,54 +493,6 @@
 		.owner = THIS_MODULE, \
 		.enable_time = turnon_delay, \
 		.of_map_mode = twl4030reg_map_mode, \
-<<<<<<< HEAD
-		}, \
-	}
-
-#define TWL6030_ADJUSTABLE_SMPS(label) \
-static const struct twlreg_info TWL6030_INFO_##label = { \
-	.desc = { \
-		.name = #label, \
-		.id = TWL6030_REG_##label, \
-		.ops = &twl6030coresmps_ops, \
-		.type = REGULATOR_VOLTAGE, \
-		.owner = THIS_MODULE, \
-		}, \
-	}
-
-#define TWL6030_ADJUSTABLE_LDO(label, offset, min_mVolts, max_mVolts) \
-static const struct twlreg_info TWL6030_INFO_##label = { \
-	.base = offset, \
-	.min_mV = min_mVolts, \
-	.max_mV = max_mVolts, \
-	.desc = { \
-		.name = #label, \
-		.id = TWL6030_REG_##label, \
-		.n_voltages = 32, \
-		.ops = &twl6030ldo_ops, \
-		.type = REGULATOR_VOLTAGE, \
-		.owner = THIS_MODULE, \
-		}, \
-	}
-
-#define TWL6032_ADJUSTABLE_LDO(label, offset, min_mVolts, max_mVolts) \
-static const struct twlreg_info TWL6032_INFO_##label = { \
-	.base = offset, \
-	.min_mV = min_mVolts, \
-	.max_mV = max_mVolts, \
-	.desc = { \
-		.name = #label, \
-		.id = TWL6032_REG_##label, \
-		.n_voltages = 32, \
-		.ops = &twl6030ldo_ops, \
-		.type = REGULATOR_VOLTAGE, \
-		.owner = THIS_MODULE, \
-		}, \
-	}
-
-#define TWL_FIXED_LDO(label, offset, mVolts, num, turnon_delay, remap_conf, \
-		family, operations, map_mode) \
-=======
 		.n_voltages = n_volt, \
 		.n_linear_ranges = ARRAY_SIZE(label ## _ranges), \
 		.linear_ranges = label ## _ranges, \
@@ -652,7 +501,6 @@
 
 #define TWL4030_FIXED_LDO(label, offset, mVolts, num, turnon_delay, \
 			remap_conf) \
->>>>>>> 24b8d41d
 static const struct twlreg_info TWLFIXED_INFO_##label = { \
 	.base = offset, \
 	.id = num, \
@@ -666,26 +514,7 @@
 		.owner = THIS_MODULE, \
 		.min_uV = mVolts * 1000, \
 		.enable_time = turnon_delay, \
-<<<<<<< HEAD
-		.of_map_mode = map_mode, \
-		}, \
-	}
-
-#define TWL6032_ADJUSTABLE_SMPS(label, offset) \
-static const struct twlreg_info TWLSMPS_INFO_##label = { \
-	.base = offset, \
-	.min_mV = 600, \
-	.max_mV = 2100, \
-	.desc = { \
-		.name = #label, \
-		.id = TWL6032_REG_##label, \
-		.n_voltages = 63, \
-		.ops = &twlsmps_ops, \
-		.type = REGULATOR_VOLTAGE, \
-		.owner = THIS_MODULE, \
-=======
 		.of_map_mode = twl4030reg_map_mode, \
->>>>>>> 24b8d41d
 		}, \
 	}
 
