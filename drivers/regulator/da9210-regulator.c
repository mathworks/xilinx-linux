--- conflicted
+++ resolved
@@ -121,22 +121,13 @@
  * I2C driver interface functions
  */
 
-<<<<<<< HEAD
-static const struct of_device_id da9210_dt_ids[] = {
-=======
 static const struct of_device_id __maybe_unused da9210_dt_ids[] = {
->>>>>>> 24b8d41d
 	{ .compatible = "dlg,da9210", },
 	{ }
 };
 MODULE_DEVICE_TABLE(of, da9210_dt_ids);
 
-<<<<<<< HEAD
-static int da9210_i2c_probe(struct i2c_client *i2c,
-			    const struct i2c_device_id *id)
-=======
 static int da9210_i2c_probe(struct i2c_client *i2c)
->>>>>>> 24b8d41d
 {
 	struct da9210 *chip;
 	struct device *dev = &i2c->dev;
