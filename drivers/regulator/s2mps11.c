--- conflicted
+++ resolved
@@ -764,11 +764,7 @@
 };
 
 /* voltage range for s2mps15 LDO 7, 8, 9 and 10 */
-<<<<<<< HEAD
-static const struct regulator_linear_range s2mps15_ldo_voltage_ranges4[] = {
-=======
 static const struct linear_range s2mps15_ldo_voltage_ranges4[] = {
->>>>>>> 24b8d41d
 	REGULATOR_LINEAR_RANGE(700000, 0x10, 0x20, 25000),
 };
 
@@ -778,20 +774,12 @@
 };
 
 /* voltage range for s2mps15 BUCK 1, 2, 3, 4, 5, 6 and 7 */
-<<<<<<< HEAD
-static const struct regulator_linear_range s2mps15_buck_voltage_ranges1[] = {
-=======
 static const struct linear_range s2mps15_buck_voltage_ranges1[] = {
->>>>>>> 24b8d41d
 	REGULATOR_LINEAR_RANGE(500000, 0x20, 0xc0, 6250),
 };
 
 /* voltage range for s2mps15 BUCK 8, 9 and 10 */
-<<<<<<< HEAD
-static const struct regulator_linear_range s2mps15_buck_voltage_ranges2[] = {
-=======
 static const struct linear_range s2mps15_buck_voltage_ranges2[] = {
->>>>>>> 24b8d41d
 	REGULATOR_LINEAR_RANGE(1000000, 0x20, 0x78, 12500),
 };
 
