--- conflicted
+++ resolved
@@ -1,26 +1,8 @@
-<<<<<<< HEAD
-/*
- * da9211-regulator.c - Regulator device driver for DA9211/DA9212
- * /DA9213/DA9214/DA9215
- * Copyright (C) 2015  Dialog Semiconductor Ltd.
- *
- * This library is free software; you can redistribute it and/or
- * modify it under the terms of the GNU Library General Public
- * License as published by the Free Software Foundation; either
- * version 2 of the License, or (at your option) any later version.
- *
- * This library is distributed in the hope that it will be useful,
- * but WITHOUT ANY WARRANTY; without even the implied warranty of
- * MERCHANTABILITY or FITNESS FOR A PARTICULAR PURPOSE.  See the GNU
- * Library General Public License for more details.
- */
-=======
 // SPDX-License-Identifier: GPL-2.0+
 //
 // da9211-regulator.c - Regulator device driver for DA9211/DA9212
 // /DA9213/DA9223/DA9214/DA9224/DA9215/DA9225
 // Copyright (C) 2015  Dialog Semiconductor Ltd.
->>>>>>> 24b8d41d
 
 #include <linux/err.h>
 #include <linux/i2c.h>
@@ -542,13 +524,9 @@
 	{"da9211", DA9211},
 	{"da9212", DA9212},
 	{"da9213", DA9213},
-<<<<<<< HEAD
-	{"da9214", DA9214},
-=======
 	{"da9223", DA9223},
 	{"da9214", DA9214},
 	{"da9224", DA9224},
->>>>>>> 24b8d41d
 	{"da9215", DA9215},
 	{"da9225", DA9225},
 	{},
@@ -560,16 +538,11 @@
 	{ .compatible = "dlg,da9211", .data = &da9211_i2c_id[0] },
 	{ .compatible = "dlg,da9212", .data = &da9211_i2c_id[1] },
 	{ .compatible = "dlg,da9213", .data = &da9211_i2c_id[2] },
-<<<<<<< HEAD
-	{ .compatible = "dlg,da9214", .data = &da9211_i2c_id[3] },
-	{ .compatible = "dlg,da9215", .data = &da9211_i2c_id[4] },
-=======
 	{ .compatible = "dlg,da9223", .data = &da9211_i2c_id[3] },
 	{ .compatible = "dlg,da9214", .data = &da9211_i2c_id[4] },
 	{ .compatible = "dlg,da9224", .data = &da9211_i2c_id[5] },
 	{ .compatible = "dlg,da9215", .data = &da9211_i2c_id[6] },
 	{ .compatible = "dlg,da9225", .data = &da9211_i2c_id[7] },
->>>>>>> 24b8d41d
 	{},
 };
 MODULE_DEVICE_TABLE(of, da9211_dt_ids);
@@ -587,9 +560,5 @@
 module_i2c_driver(da9211_regulator_driver);
 
 MODULE_AUTHOR("James Ban <James.Ban.opensource@diasemi.com>");
-<<<<<<< HEAD
-MODULE_DESCRIPTION("DA9211/DA9212/DA9213/DA9214/DA9215 regulator driver");
-=======
 MODULE_DESCRIPTION("DA9211/DA9212/DA9213/DA9223/DA9214/DA9224/DA9215/DA9225 regulator driver");
->>>>>>> 24b8d41d
 MODULE_LICENSE("GPL");