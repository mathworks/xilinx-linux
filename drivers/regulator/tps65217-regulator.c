/*
 * tps65217-regulator.c
 *
 * Regulator driver for TPS65217 PMIC
 *
 * Copyright (C) 2011 Texas Instruments Incorporated - https://www.ti.com/
 *
 * This program is free software; you can redistribute it and/or
 * modify it under the terms of the GNU General Public License as
 * published by the Free Software Foundation version 2.
 *
 * This program is distributed "as is" WITHOUT ANY WARRANTY of any
 * kind, whether express or implied; without even the implied warranty
 * of MERCHANTABILITY or FITNESS FOR A PARTICULAR PURPOSE.  See the
 * GNU General Public License for more details.
 */

#include <linux/kernel.h>
#include <linux/module.h>
#include <linux/device.h>
#include <linux/init.h>
#include <linux/err.h>
#include <linux/platform_device.h>

#include <linux/regulator/of_regulator.h>
#include <linux/regulator/driver.h>
#include <linux/regulator/machine.h>
#include <linux/mfd/tps65217.h>

#define TPS65217_REGULATOR(_name, _id, _of_match, _ops, _n, _vr, _vm, _em, \
			   _t, _lr, _nlr,  _sr, _sm)	\
	{						\
		.name		= _name,		\
		.id		= _id,			\
		.of_match       = of_match_ptr(_of_match),    \
		.regulators_node= of_match_ptr("regulators"), \
		.ops		= &_ops,		\
		.n_voltages	= _n,			\
		.type		= REGULATOR_VOLTAGE,	\
		.owner		= THIS_MODULE,		\
		.vsel_reg	= _vr,			\
		.vsel_mask	= _vm,			\
		.enable_reg	= TPS65217_REG_ENABLE,	\
		.enable_mask	= _em,			\
		.volt_table	= _t,			\
		.linear_ranges	= _lr,			\
		.n_linear_ranges = _nlr,		\
		.bypass_reg	= _sr,			\
		.bypass_mask	= _sm,			\
	}						\

static const unsigned int LDO1_VSEL_table[] = {
	1000000, 1100000, 1200000, 1250000,
	1300000, 1350000, 1400000, 1500000,
	1600000, 1800000, 2500000, 2750000,
	2800000, 3000000, 3100000, 3300000,
};

static const struct linear_range tps65217_uv1_ranges[] = {
	REGULATOR_LINEAR_RANGE(900000, 0, 24, 25000),
	REGULATOR_LINEAR_RANGE(1550000, 25, 52, 50000),
	REGULATOR_LINEAR_RANGE(3000000, 53, 55, 100000),
	REGULATOR_LINEAR_RANGE(3300000, 56, 63, 0),
};

static const struct linear_range tps65217_uv2_ranges[] = {
	REGULATOR_LINEAR_RANGE(1500000, 0, 8, 50000),
	REGULATOR_LINEAR_RANGE(2000000, 9, 13, 100000),
	REGULATOR_LINEAR_RANGE(2450000, 14, 31, 50000),
};

static int tps65217_pmic_enable(struct regulator_dev *dev)
{
	struct tps65217 *tps = rdev_get_drvdata(dev);
	int rid = rdev_get_id(dev);

	if (rid < TPS65217_DCDC_1 || rid > TPS65217_LDO_4)
		return -EINVAL;

	/* Enable the regulator and password protection is level 1 */
	return tps65217_set_bits(tps, TPS65217_REG_ENABLE,
				 dev->desc->enable_mask, dev->desc->enable_mask,
				 TPS65217_PROTECT_L1);
}

static int tps65217_pmic_disable(struct regulator_dev *dev)
{
	struct tps65217 *tps = rdev_get_drvdata(dev);
	int rid = rdev_get_id(dev);

	if (rid < TPS65217_DCDC_1 || rid > TPS65217_LDO_4)
		return -EINVAL;

	/* Disable the regulator and password protection is level 1 */
	return tps65217_clear_bits(tps, TPS65217_REG_ENABLE,
				   dev->desc->enable_mask, TPS65217_PROTECT_L1);
}

static int tps65217_pmic_set_voltage_sel(struct regulator_dev *dev,
					 unsigned selector)
{
	int ret;
	struct tps65217 *tps = rdev_get_drvdata(dev);
	unsigned int rid = rdev_get_id(dev);

	/* Set the voltage based on vsel value and write protect level is 2 */
	ret = tps65217_set_bits(tps, dev->desc->vsel_reg, dev->desc->vsel_mask,
				selector, TPS65217_PROTECT_L2);

	/* Set GO bit for DCDCx to initiate voltage transistion */
	switch (rid) {
	case TPS65217_DCDC_1 ... TPS65217_DCDC_3:
		ret = tps65217_set_bits(tps, TPS65217_REG_DEFSLEW,
				       TPS65217_DEFSLEW_GO, TPS65217_DEFSLEW_GO,
				       TPS65217_PROTECT_L2);
		break;
	}

	return ret;
}

static int tps65217_pmic_set_suspend_enable(struct regulator_dev *dev)
{
	struct tps65217 *tps = rdev_get_drvdata(dev);
	unsigned int rid = rdev_get_id(dev);

<<<<<<< HEAD
	if (rid < TPS65217_DCDC_1 || rid > TPS65217_LDO_4)
=======
	if (rid > TPS65217_LDO_4)
>>>>>>> 24b8d41d
		return -EINVAL;

	return tps65217_clear_bits(tps, dev->desc->bypass_reg,
				   dev->desc->bypass_mask,
				   TPS65217_PROTECT_L1);
}

static int tps65217_pmic_set_suspend_disable(struct regulator_dev *dev)
{
	struct tps65217 *tps = rdev_get_drvdata(dev);
	unsigned int rid = rdev_get_id(dev);

<<<<<<< HEAD
	if (rid < TPS65217_DCDC_1 || rid > TPS65217_LDO_4)
=======
	if (rid > TPS65217_LDO_4)
>>>>>>> 24b8d41d
		return -EINVAL;

	if (!tps->strobes[rid])
		return -EINVAL;

	return tps65217_set_bits(tps, dev->desc->bypass_reg,
				 dev->desc->bypass_mask,
				 tps->strobes[rid], TPS65217_PROTECT_L1);
}

/* Operations permitted on DCDCx, LDO2, LDO3 and LDO4 */
static const struct regulator_ops tps65217_pmic_ops = {
	.is_enabled		= regulator_is_enabled_regmap,
	.enable			= tps65217_pmic_enable,
	.disable		= tps65217_pmic_disable,
	.get_voltage_sel	= regulator_get_voltage_sel_regmap,
	.set_voltage_sel	= tps65217_pmic_set_voltage_sel,
	.list_voltage		= regulator_list_voltage_linear_range,
	.map_voltage		= regulator_map_voltage_linear_range,
	.set_suspend_enable	= tps65217_pmic_set_suspend_enable,
	.set_suspend_disable	= tps65217_pmic_set_suspend_disable,
};

/* Operations permitted on LDO1 */
static const struct regulator_ops tps65217_pmic_ldo1_ops = {
	.is_enabled		= regulator_is_enabled_regmap,
	.enable			= tps65217_pmic_enable,
	.disable		= tps65217_pmic_disable,
	.get_voltage_sel	= regulator_get_voltage_sel_regmap,
	.set_voltage_sel	= tps65217_pmic_set_voltage_sel,
	.list_voltage		= regulator_list_voltage_table,
	.map_voltage		= regulator_map_voltage_ascend,
	.set_suspend_enable	= tps65217_pmic_set_suspend_enable,
	.set_suspend_disable	= tps65217_pmic_set_suspend_disable,
};

static const struct regulator_desc regulators[] = {
	TPS65217_REGULATOR("DCDC1", TPS65217_DCDC_1, "dcdc1",
			   tps65217_pmic_ops, 64, TPS65217_REG_DEFDCDC1,
			   TPS65217_DEFDCDCX_DCDC_MASK, TPS65217_ENABLE_DC1_EN,
<<<<<<< HEAD
			   NULL, tps65217_uv1_ranges, 2, TPS65217_REG_SEQ1,
=======
			   NULL, tps65217_uv1_ranges,
			   ARRAY_SIZE(tps65217_uv1_ranges), TPS65217_REG_SEQ1,
>>>>>>> 24b8d41d
			   TPS65217_SEQ1_DC1_SEQ_MASK),
	TPS65217_REGULATOR("DCDC2", TPS65217_DCDC_2, "dcdc2",
			   tps65217_pmic_ops, 64, TPS65217_REG_DEFDCDC2,
			   TPS65217_DEFDCDCX_DCDC_MASK, TPS65217_ENABLE_DC2_EN,
			   NULL, tps65217_uv1_ranges,
			   ARRAY_SIZE(tps65217_uv1_ranges), TPS65217_REG_SEQ1,
			   TPS65217_SEQ1_DC2_SEQ_MASK),
	TPS65217_REGULATOR("DCDC3", TPS65217_DCDC_3, "dcdc3",
			   tps65217_pmic_ops, 64, TPS65217_REG_DEFDCDC3,
			   TPS65217_DEFDCDCX_DCDC_MASK, TPS65217_ENABLE_DC3_EN,
<<<<<<< HEAD
			   NULL, tps65217_uv1_ranges, 1, TPS65217_REG_SEQ2,
=======
			   NULL, tps65217_uv1_ranges,
			   ARRAY_SIZE(tps65217_uv1_ranges), TPS65217_REG_SEQ2,
>>>>>>> 24b8d41d
			   TPS65217_SEQ2_DC3_SEQ_MASK),
	TPS65217_REGULATOR("LDO1", TPS65217_LDO_1, "ldo1",
			   tps65217_pmic_ldo1_ops, 16, TPS65217_REG_DEFLDO1,
			   TPS65217_DEFLDO1_LDO1_MASK, TPS65217_ENABLE_LDO1_EN,
			   LDO1_VSEL_table, NULL, 0, TPS65217_REG_SEQ2,
			   TPS65217_SEQ2_LDO1_SEQ_MASK),
	TPS65217_REGULATOR("LDO2", TPS65217_LDO_2, "ldo2", tps65217_pmic_ops,
			   64, TPS65217_REG_DEFLDO2,
			   TPS65217_DEFLDO2_LDO2_MASK, TPS65217_ENABLE_LDO2_EN,
			   NULL, tps65217_uv1_ranges,
			   ARRAY_SIZE(tps65217_uv1_ranges), TPS65217_REG_SEQ3,
			   TPS65217_SEQ3_LDO2_SEQ_MASK),
	TPS65217_REGULATOR("LDO3", TPS65217_LDO_3, "ldo3", tps65217_pmic_ops,
			   32, TPS65217_REG_DEFLS1, TPS65217_DEFLDO3_LDO3_MASK,
			   TPS65217_ENABLE_LS1_EN | TPS65217_DEFLDO3_LDO3_EN,
			   NULL, tps65217_uv2_ranges,
			   ARRAY_SIZE(tps65217_uv2_ranges), TPS65217_REG_SEQ3,
			   TPS65217_SEQ3_LDO3_SEQ_MASK),
	TPS65217_REGULATOR("LDO4", TPS65217_LDO_4, "ldo4", tps65217_pmic_ops,
			   32, TPS65217_REG_DEFLS2, TPS65217_DEFLDO4_LDO4_MASK,
			   TPS65217_ENABLE_LS2_EN | TPS65217_DEFLDO4_LDO4_EN,
			   NULL, tps65217_uv2_ranges,
			   ARRAY_SIZE(tps65217_uv2_ranges), TPS65217_REG_SEQ4,
			   TPS65217_SEQ4_LDO4_SEQ_MASK),
};

static int tps65217_regulator_probe(struct platform_device *pdev)
{
	struct tps65217 *tps = dev_get_drvdata(pdev->dev.parent);
	struct tps65217_board *pdata = dev_get_platdata(tps->dev);
	struct regulator_dev *rdev;
	struct regulator_config config = { };
	int i, ret;
	unsigned int val;

	/* Allocate memory for strobes */
	tps->strobes = devm_kcalloc(&pdev->dev,
				    TPS65217_NUM_REGULATOR, sizeof(u8),
				    GFP_KERNEL);
	if (!tps->strobes)
		return -ENOMEM;

	/* Allocate memory for strobes */
	tps->strobes = devm_kzalloc(&pdev->dev, sizeof(u8) *
				    TPS65217_NUM_REGULATOR, GFP_KERNEL);

	platform_set_drvdata(pdev, tps);

	for (i = 0; i < TPS65217_NUM_REGULATOR; i++) {
		/* Register the regulators */
		config.dev = tps->dev;
		if (pdata)
			config.init_data = pdata->tps65217_init_data[i];
		config.driver_data = tps;
		config.regmap = tps->regmap;

		rdev = devm_regulator_register(&pdev->dev, &regulators[i],
					       &config);
		if (IS_ERR(rdev)) {
			dev_err(tps->dev, "failed to register %s regulator\n",
				pdev->name);
			return PTR_ERR(rdev);
		}

		/* Store default strobe info */
		ret = tps65217_reg_read(tps, regulators[i].bypass_reg, &val);
<<<<<<< HEAD
=======
		if (ret)
			return ret;

>>>>>>> 24b8d41d
		tps->strobes[i] = val & regulators[i].bypass_mask;
	}

	return 0;
}

static struct platform_driver tps65217_regulator_driver = {
	.driver = {
		.name = "tps65217-pmic",
	},
	.probe = tps65217_regulator_probe,
};

static int __init tps65217_regulator_init(void)
{
	return platform_driver_register(&tps65217_regulator_driver);
}
subsys_initcall(tps65217_regulator_init);

static void __exit tps65217_regulator_exit(void)
{
	platform_driver_unregister(&tps65217_regulator_driver);
}
module_exit(tps65217_regulator_exit);

MODULE_AUTHOR("AnilKumar Ch <anilkumar@ti.com>");
MODULE_DESCRIPTION("TPS65217 voltage regulator driver");
MODULE_ALIAS("platform:tps65217-pmic");
MODULE_LICENSE("GPL v2");<|MERGE_RESOLUTION|>--- conflicted
+++ resolved
@@ -124,11 +124,7 @@
 	struct tps65217 *tps = rdev_get_drvdata(dev);
 	unsigned int rid = rdev_get_id(dev);
 
-<<<<<<< HEAD
-	if (rid < TPS65217_DCDC_1 || rid > TPS65217_LDO_4)
-=======
 	if (rid > TPS65217_LDO_4)
->>>>>>> 24b8d41d
 		return -EINVAL;
 
 	return tps65217_clear_bits(tps, dev->desc->bypass_reg,
@@ -141,11 +137,7 @@
 	struct tps65217 *tps = rdev_get_drvdata(dev);
 	unsigned int rid = rdev_get_id(dev);
 
-<<<<<<< HEAD
-	if (rid < TPS65217_DCDC_1 || rid > TPS65217_LDO_4)
-=======
 	if (rid > TPS65217_LDO_4)
->>>>>>> 24b8d41d
 		return -EINVAL;
 
 	if (!tps->strobes[rid])
@@ -186,12 +178,8 @@
 	TPS65217_REGULATOR("DCDC1", TPS65217_DCDC_1, "dcdc1",
 			   tps65217_pmic_ops, 64, TPS65217_REG_DEFDCDC1,
 			   TPS65217_DEFDCDCX_DCDC_MASK, TPS65217_ENABLE_DC1_EN,
-<<<<<<< HEAD
-			   NULL, tps65217_uv1_ranges, 2, TPS65217_REG_SEQ1,
-=======
 			   NULL, tps65217_uv1_ranges,
 			   ARRAY_SIZE(tps65217_uv1_ranges), TPS65217_REG_SEQ1,
->>>>>>> 24b8d41d
 			   TPS65217_SEQ1_DC1_SEQ_MASK),
 	TPS65217_REGULATOR("DCDC2", TPS65217_DCDC_2, "dcdc2",
 			   tps65217_pmic_ops, 64, TPS65217_REG_DEFDCDC2,
@@ -202,12 +190,8 @@
 	TPS65217_REGULATOR("DCDC3", TPS65217_DCDC_3, "dcdc3",
 			   tps65217_pmic_ops, 64, TPS65217_REG_DEFDCDC3,
 			   TPS65217_DEFDCDCX_DCDC_MASK, TPS65217_ENABLE_DC3_EN,
-<<<<<<< HEAD
-			   NULL, tps65217_uv1_ranges, 1, TPS65217_REG_SEQ2,
-=======
 			   NULL, tps65217_uv1_ranges,
 			   ARRAY_SIZE(tps65217_uv1_ranges), TPS65217_REG_SEQ2,
->>>>>>> 24b8d41d
 			   TPS65217_SEQ2_DC3_SEQ_MASK),
 	TPS65217_REGULATOR("LDO1", TPS65217_LDO_1, "ldo1",
 			   tps65217_pmic_ldo1_ops, 16, TPS65217_REG_DEFLDO1,
@@ -250,10 +234,6 @@
 	if (!tps->strobes)
 		return -ENOMEM;
 
-	/* Allocate memory for strobes */
-	tps->strobes = devm_kzalloc(&pdev->dev, sizeof(u8) *
-				    TPS65217_NUM_REGULATOR, GFP_KERNEL);
-
 	platform_set_drvdata(pdev, tps);
 
 	for (i = 0; i < TPS65217_NUM_REGULATOR; i++) {
@@ -274,12 +254,9 @@
 
 		/* Store default strobe info */
 		ret = tps65217_reg_read(tps, regulators[i].bypass_reg, &val);
-<<<<<<< HEAD
-=======
 		if (ret)
 			return ret;
 
->>>>>>> 24b8d41d
 		tps->strobes[i] = val & regulators[i].bypass_mask;
 	}
 
