--- conflicted
+++ resolved
@@ -255,25 +255,6 @@
 	 * Note that virtual is surface0. We rely on the single ioremap done
 	 * before.
 	 */
-<<<<<<< HEAD
-	qdev->main_mem_slot = setup_slot(qdev, 0,
-		(unsigned long)qdev->vram_base,
-		(unsigned long)qdev->vram_base + qdev->rom->ram_header_offset);
-	qdev->surfaces_mem_slot = setup_slot(qdev, 1,
-		(unsigned long)qdev->surfaceram_base,
-		(unsigned long)qdev->surfaceram_base + qdev->surfaceram_size);
-	DRM_INFO("main mem slot %d [%lx,%x]\n",
-		 qdev->main_mem_slot,
-		 (unsigned long)qdev->vram_base, qdev->rom->ram_header_offset);
-	DRM_INFO("surface mem slot %d [%lx,%lx]\n",
-		 qdev->surfaces_mem_slot,
-		 (unsigned long)qdev->surfaceram_base,
-		 (unsigned long)qdev->surfaceram_size);
-
-
-	INIT_WORK(&qdev->gc_work, qxl_gc_work);
-
-=======
 	setup_slot(qdev, &qdev->main_slot, 0, "main",
 		   (unsigned long)qdev->vram_base,
 		   (unsigned long)qdev->rom->ram_header_offset);
@@ -283,7 +264,6 @@
 
 	INIT_WORK(&qdev->gc_work, qxl_gc_work);
 
->>>>>>> 24b8d41d
 	return 0;
 
 release_ring_free:
@@ -307,17 +287,10 @@
 
 void qxl_device_fini(struct qxl_device *qdev)
 {
-<<<<<<< HEAD
-	if (qdev->current_release_bo[0])
-		qxl_bo_unref(&qdev->current_release_bo[0]);
-	if (qdev->current_release_bo[1])
-		qxl_bo_unref(&qdev->current_release_bo[1]);
-=======
 	qxl_bo_unref(&qdev->current_release_bo[0]);
 	qxl_bo_unref(&qdev->current_release_bo[1]);
 	qxl_gem_fini(qdev);
 	qxl_bo_fini(qdev);
->>>>>>> 24b8d41d
 	flush_work(&qdev->gc_work);
 	qxl_ring_free(qdev->command_ring);
 	qxl_ring_free(qdev->cursor_ring);
@@ -327,63 +300,4 @@
 	iounmap(qdev->ram_header);
 	iounmap(qdev->rom);
 	qdev->rom = NULL;
-<<<<<<< HEAD
-	qdev->mode_info.modes = NULL;
-	qdev->mode_info.num_modes = 0;
-	qxl_debugfs_remove_files(qdev);
-}
-
-int qxl_driver_unload(struct drm_device *dev)
-{
-	struct qxl_device *qdev = dev->dev_private;
-
-	if (qdev == NULL)
-		return 0;
-
-	drm_vblank_cleanup(dev);
-
-	qxl_modeset_fini(qdev);
-	qxl_device_fini(qdev);
-
-	kfree(qdev);
-	dev->dev_private = NULL;
-	return 0;
-}
-
-int qxl_driver_load(struct drm_device *dev, unsigned long flags)
-{
-	struct qxl_device *qdev;
-	int r;
-
-	qdev = kzalloc(sizeof(struct qxl_device), GFP_KERNEL);
-	if (qdev == NULL)
-		return -ENOMEM;
-
-	dev->dev_private = qdev;
-
-	r = qxl_device_init(qdev, dev, dev->pdev, flags);
-	if (r)
-		goto out;
-
-	r = drm_vblank_init(dev, 1);
-	if (r)
-		goto unload;
-
-	r = qxl_modeset_init(qdev);
-	if (r)
-		goto unload;
-
-	drm_kms_helper_poll_init(qdev->ddev);
-
-	return 0;
-unload:
-	qxl_driver_unload(dev);
-
-out:
-	kfree(qdev);
-	return r;
-}
-
-=======
-}
->>>>>>> 24b8d41d
+}