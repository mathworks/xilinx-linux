/*
 * Copyright 2013 Red Hat Inc.
 *
 * Permission is hereby granted, free of charge, to any person obtaining a
 * copy of this software and associated documentation files (the "Software"),
 * to deal in the Software without restriction, including without limitation
 * the rights to use, copy, modify, merge, publish, distribute, sublicense,
 * and/or sell copies of the Software, and to permit persons to whom the
 * Software is furnished to do so, subject to the following conditions:
 *
 * The above copyright notice and this permission notice shall be included in
 * all copies or substantial portions of the Software.
 *
 * THE SOFTWARE IS PROVIDED "AS IS", WITHOUT WARRANTY OF ANY KIND, EXPRESS OR
 * IMPLIED, INCLUDING BUT NOT LIMITED TO THE WARRANTIES OF MERCHANTABILITY,
 * FITNESS FOR A PARTICULAR PURPOSE AND NONINFRINGEMENT.  IN NO EVENT SHALL
 * THE COPYRIGHT HOLDER(S) OR AUTHOR(S) BE LIABLE FOR ANY CLAIM, DAMAGES OR
 * OTHER LIABILITY, WHETHER IN AN ACTION OF CONTRACT, TORT OR OTHERWISE,
 * ARISING FROM, OUT OF OR IN CONNECTION WITH THE SOFTWARE OR THE USE OR
 * OTHER DEALINGS IN THE SOFTWARE.
 *
 * Authors: Dave Airlie
 *          Alon Levy
 */

#include <linux/crc32.h>
#include <linux/delay.h>

#include <drm/drm_drv.h>
#include <drm/drm_atomic.h>
#include <drm/drm_atomic_helper.h>
#include <drm/drm_gem_framebuffer_helper.h>
#include <drm/drm_plane_helper.h>
#include <drm/drm_probe_helper.h>
#include <drm/drm_simple_kms_helper.h>

#include "qxl_drv.h"
#include "qxl_object.h"

static bool qxl_head_enabled(struct qxl_head *head)
{
	return head->width && head->height;
}

static int qxl_alloc_client_monitors_config(struct qxl_device *qdev,
		unsigned int count)
{
	if (qdev->client_monitors_config &&
	    count > qdev->client_monitors_config->count) {
		kfree(qdev->client_monitors_config);
		qdev->client_monitors_config = NULL;
	}
	if (!qdev->client_monitors_config) {
		qdev->client_monitors_config = kzalloc(
				struct_size(qdev->client_monitors_config,
				heads, count), GFP_KERNEL);
		if (!qdev->client_monitors_config)
			return -ENOMEM;
	}
	qdev->client_monitors_config->count = count;
	return 0;
}

enum {
	MONITORS_CONFIG_MODIFIED,
	MONITORS_CONFIG_UNCHANGED,
	MONITORS_CONFIG_BAD_CRC,
	MONITORS_CONFIG_ERROR,
};

static int qxl_display_copy_rom_client_monitors_config(struct qxl_device *qdev)
{
	int i;
	int num_monitors;
	uint32_t crc;
	int status = MONITORS_CONFIG_UNCHANGED;

	num_monitors = qdev->rom->client_monitors_config.count;
	crc = crc32(0, (const uint8_t *)&qdev->rom->client_monitors_config,
		  sizeof(qdev->rom->client_monitors_config));
	if (crc != qdev->rom->client_monitors_config_crc)
		return MONITORS_CONFIG_BAD_CRC;
	if (!num_monitors) {
		DRM_DEBUG_KMS("no client monitors configured\n");
		return status;
	}
	if (num_monitors > qxl_num_crtc) {
		DRM_DEBUG_KMS("client monitors list will be truncated: %d < %d\n",
			      qxl_num_crtc, num_monitors);
		num_monitors = qxl_num_crtc;
	} else {
		num_monitors = qdev->rom->client_monitors_config.count;
	}
	if (qdev->client_monitors_config
	      && (num_monitors != qdev->client_monitors_config->count)) {
		status = MONITORS_CONFIG_MODIFIED;
	}
	if (qxl_alloc_client_monitors_config(qdev, num_monitors)) {
		status = MONITORS_CONFIG_ERROR;
		return status;
	}
	/* we copy max from the client but it isn't used */
	qdev->client_monitors_config->max_allowed = qxl_num_crtc;
	for (i = 0 ; i < qdev->client_monitors_config->count ; ++i) {
		struct qxl_urect *c_rect =
			&qdev->rom->client_monitors_config.heads[i];
		struct qxl_head *client_head =
			&qdev->client_monitors_config->heads[i];
		if (client_head->x != c_rect->left) {
			client_head->x = c_rect->left;
			status = MONITORS_CONFIG_MODIFIED;
		}
		if (client_head->y != c_rect->top) {
			client_head->y = c_rect->top;
			status = MONITORS_CONFIG_MODIFIED;
		}
		if (client_head->width != c_rect->right - c_rect->left) {
			client_head->width = c_rect->right - c_rect->left;
			status = MONITORS_CONFIG_MODIFIED;
		}
		if (client_head->height != c_rect->bottom - c_rect->top) {
			client_head->height = c_rect->bottom - c_rect->top;
			status = MONITORS_CONFIG_MODIFIED;
		}
		if (client_head->surface_id != 0) {
			client_head->surface_id = 0;
			status = MONITORS_CONFIG_MODIFIED;
		}
		if (client_head->id != i) {
			client_head->id = i;
			status = MONITORS_CONFIG_MODIFIED;
		}
		if (client_head->flags != 0) {
			client_head->flags = 0;
			status = MONITORS_CONFIG_MODIFIED;
		}
		DRM_DEBUG_KMS("read %dx%d+%d+%d\n", client_head->width, client_head->height,
			  client_head->x, client_head->y);
	}

	return status;
}

static void qxl_update_offset_props(struct qxl_device *qdev)
{
	struct drm_device *dev = &qdev->ddev;
	struct drm_connector *connector;
	struct qxl_output *output;
	struct qxl_head *head;

	list_for_each_entry(connector, &dev->mode_config.connector_list, head) {
		output = drm_connector_to_qxl_output(connector);

		head = &qdev->client_monitors_config->heads[output->index];

		drm_object_property_set_value(&connector->base,
			dev->mode_config.suggested_x_property, head->x);
		drm_object_property_set_value(&connector->base,
			dev->mode_config.suggested_y_property, head->y);
	}
}

void qxl_display_read_client_monitors_config(struct qxl_device *qdev)
{
	struct drm_device *dev = &qdev->ddev;
	struct drm_modeset_acquire_ctx ctx;
	int status, retries, ret;

	for (retries = 0; retries < 10; retries++) {
		status = qxl_display_copy_rom_client_monitors_config(qdev);
		if (status != MONITORS_CONFIG_BAD_CRC)
			break;
		udelay(5);
	}
	if (status == MONITORS_CONFIG_ERROR) {
		DRM_DEBUG_KMS("ignoring client monitors config: error");
		return;
	}
	if (status == MONITORS_CONFIG_BAD_CRC) {
		DRM_DEBUG_KMS("ignoring client monitors config: bad crc");
		return;
	}
	if (status == MONITORS_CONFIG_UNCHANGED) {
		DRM_DEBUG_KMS("ignoring client monitors config: unchanged");
		return;
	}

	DRM_MODESET_LOCK_ALL_BEGIN(dev, ctx, DRM_MODESET_ACQUIRE_INTERRUPTIBLE, ret);
	qxl_update_offset_props(qdev);
	DRM_MODESET_LOCK_ALL_END(dev, ctx, ret);
	if (!drm_helper_hpd_irq_event(dev)) {
		/* notify that the monitor configuration changed, to
		   adjust at the arbitrary resolution */
		drm_kms_helper_hotplug_event(dev);
	}
}

static int qxl_check_mode(struct qxl_device *qdev,
			  unsigned int width,
			  unsigned int height)
{
	unsigned int stride;
	unsigned int size;

	if (check_mul_overflow(width, 4u, &stride))
		return -EINVAL;
	if (check_mul_overflow(stride, height, &size))
		return -EINVAL;
	if (size > qdev->vram_size)
		return -ENOMEM;
	return 0;
}

static int qxl_check_framebuffer(struct qxl_device *qdev,
				 struct qxl_bo *bo)
{
	return qxl_check_mode(qdev, bo->surf.width, bo->surf.height);
}

static int qxl_add_mode(struct drm_connector *connector,
			unsigned int width,
			unsigned int height,
			bool preferred)
{
	struct drm_device *dev = connector->dev;
	struct qxl_device *qdev = to_qxl(dev);
	struct drm_display_mode *mode = NULL;
	int rc;

	rc = qxl_check_mode(qdev, width, height);
	if (rc != 0)
		return 0;

	mode = drm_cvt_mode(dev, width, height, 60, false, false, false);
	if (preferred)
		mode->type |= DRM_MODE_TYPE_PREFERRED;
	mode->hdisplay = width;
	mode->vdisplay = height;
	drm_mode_set_name(mode);
	drm_mode_probed_add(connector, mode);
	return 1;
}

static int qxl_add_monitors_config_modes(struct drm_connector *connector)
{
	struct drm_device *dev = connector->dev;
	struct qxl_device *qdev = to_qxl(dev);
	struct qxl_output *output = drm_connector_to_qxl_output(connector);
	int h = output->index;
	struct qxl_head *head;

	if (!qdev->monitors_config)
		return 0;
	if (h >= qxl_num_crtc)
		return 0;
	if (!qdev->client_monitors_config)
		return 0;
	if (h >= qdev->client_monitors_config->count)
		return 0;

	head = &qdev->client_monitors_config->heads[h];
	DRM_DEBUG_KMS("head %d is %dx%d\n", h, head->width, head->height);

	return qxl_add_mode(connector, head->width, head->height, true);
}

static struct mode_size {
	int w;
	int h;
} extra_modes[] = {
	{ 720,  480},
	{1152,  768},
	{1280,  854},
};

static int qxl_add_extra_modes(struct drm_connector *connector)
{
	int i, ret = 0;

	for (i = 0; i < ARRAY_SIZE(extra_modes); i++)
		ret += qxl_add_mode(connector,
				    extra_modes[i].w,
				    extra_modes[i].h,
				    false);
	return ret;
}

static void qxl_send_monitors_config(struct qxl_device *qdev)
{
	int i;

<<<<<<< HEAD
	drm_crtc_cleanup(crtc);
	qxl_bo_unref(&qxl_crtc->cursor_bo);
	kfree(qxl_crtc);
=======
	BUG_ON(!qdev->ram_header->monitors_config);

	if (qdev->monitors_config->count == 0)
		return;

	for (i = 0 ; i < qdev->monitors_config->count ; ++i) {
		struct qxl_head *head = &qdev->monitors_config->heads[i];

		if (head->y > 8192 || head->x > 8192 ||
		    head->width > 8192 || head->height > 8192) {
			DRM_ERROR("head %d wrong: %dx%d+%d+%d\n",
				  i, head->width, head->height,
				  head->x, head->y);
			return;
		}
	}
	qxl_io_monitors_config(qdev);
>>>>>>> 24b8d41d
}

static void qxl_crtc_update_monitors_config(struct drm_crtc *crtc,
					    const char *reason)
{
	struct drm_device *dev = crtc->dev;
<<<<<<< HEAD
	struct qxl_device *qdev = dev->dev_private;
	struct qxl_framebuffer *qfb_src = to_qxl_framebuffer(fb);
	struct qxl_framebuffer *qfb_old = to_qxl_framebuffer(crtc->primary->fb);
	struct qxl_bo *bo_old = gem_to_qxl_bo(qfb_old->obj);
	struct qxl_bo *bo = gem_to_qxl_bo(qfb_src->obj);
	unsigned long flags;
	struct drm_clip_rect norect = {
	    .x1 = 0,
	    .y1 = 0,
	    .x2 = fb->width,
	    .y2 = fb->height
	};
	int inc = 1;
	int one_clip_rect = 1;
	int ret = 0;
=======
	struct qxl_device *qdev = to_qxl(dev);
	struct qxl_crtc *qcrtc = to_qxl_crtc(crtc);
	struct qxl_head head;
	int oldcount, i = qcrtc->index;
>>>>>>> 24b8d41d

	if (!qdev->primary_bo) {
		DRM_DEBUG_KMS("no primary surface, skip (%s)\n", reason);
		return;
	}

	if (!qdev->monitors_config || qxl_num_crtc <= i)
		return;

<<<<<<< HEAD
	drm_crtc_vblank_get(crtc);

	if (event) {
		spin_lock_irqsave(&dev->event_lock, flags);
		drm_crtc_send_vblank_event(crtc, event);
		spin_unlock_irqrestore(&dev->event_lock, flags);
	}
	drm_crtc_vblank_put(crtc);
=======
	head.id = i;
	head.flags = 0;
	oldcount = qdev->monitors_config->count;
	if (crtc->state->active) {
		struct drm_display_mode *mode = &crtc->mode;

		head.width = mode->hdisplay;
		head.height = mode->vdisplay;
		head.x = crtc->x;
		head.y = crtc->y;
		if (qdev->monitors_config->count < i + 1)
			qdev->monitors_config->count = i + 1;
		if (qdev->primary_bo == qdev->dumb_shadow_bo)
			head.x += qdev->dumb_heads[i].x;
	} else if (i > 0) {
		head.width = 0;
		head.height = 0;
		head.x = 0;
		head.y = 0;
		if (qdev->monitors_config->count == i + 1)
			qdev->monitors_config->count = i;
	} else {
		DRM_DEBUG_KMS("inactive head 0, skip (%s)\n", reason);
		return;
	}
>>>>>>> 24b8d41d

	if (head.width  == qdev->monitors_config->heads[i].width  &&
	    head.height == qdev->monitors_config->heads[i].height &&
	    head.x      == qdev->monitors_config->heads[i].x      &&
	    head.y      == qdev->monitors_config->heads[i].y      &&
	    oldcount    == qdev->monitors_config->count)
		return;

	DRM_DEBUG_KMS("head %d, %dx%d, at +%d+%d, %s (%s)\n",
		      i, head.width, head.height, head.x, head.y,
		      crtc->state->active ? "on" : "off", reason);
	if (oldcount != qdev->monitors_config->count)
		DRM_DEBUG_KMS("active heads %d -> %d (%d total)\n",
			      oldcount, qdev->monitors_config->count,
			      qxl_num_crtc);

	qdev->monitors_config->heads[i] = head;
	qdev->monitors_config->max_allowed = qxl_num_crtc;
	qxl_send_monitors_config(qdev);
}

static void qxl_crtc_atomic_flush(struct drm_crtc *crtc,
				  struct drm_crtc_state *old_crtc_state)
{
	qxl_crtc_update_monitors_config(crtc, "flush");
}

static void qxl_crtc_destroy(struct drm_crtc *crtc)
{
	struct qxl_crtc *qxl_crtc = to_qxl_crtc(crtc);

	qxl_bo_unref(&qxl_crtc->cursor_bo);
	drm_crtc_cleanup(crtc);
	kfree(qxl_crtc);
}

static const struct drm_crtc_funcs qxl_crtc_funcs = {
	.set_config = drm_atomic_helper_set_config,
	.destroy = qxl_crtc_destroy,
	.page_flip = drm_atomic_helper_page_flip,
	.reset = drm_atomic_helper_crtc_reset,
	.atomic_duplicate_state = drm_atomic_helper_crtc_duplicate_state,
	.atomic_destroy_state = drm_atomic_helper_crtc_destroy_state,
};

static int qxl_framebuffer_surface_dirty(struct drm_framebuffer *fb,
					 struct drm_file *file_priv,
					 unsigned int flags, unsigned int color,
					 struct drm_clip_rect *clips,
					 unsigned int num_clips)
{
	/* TODO: vmwgfx where this was cribbed from had locking. Why? */
	struct qxl_device *qdev = to_qxl(fb->dev);
	struct drm_clip_rect norect;
	struct qxl_bo *qobj;
	struct drm_modeset_acquire_ctx ctx;
	bool is_primary;
	int inc = 1, ret;

	DRM_MODESET_LOCK_ALL_BEGIN(fb->dev, ctx, DRM_MODESET_ACQUIRE_INTERRUPTIBLE, ret);

	qobj = gem_to_qxl_bo(fb->obj[0]);
	/* if we aren't primary surface ignore this */
	is_primary = qobj->shadow ? qobj->shadow->is_primary : qobj->is_primary;
	if (!is_primary)
		goto out_lock_end;

	if (!num_clips) {
		num_clips = 1;
		clips = &norect;
		norect.x1 = norect.y1 = 0;
		norect.x2 = fb->width;
		norect.y2 = fb->height;
	} else if (flags & DRM_MODE_FB_DIRTY_ANNOTATE_COPY) {
		num_clips /= 2;
		inc = 2; /* skip source rects */
	}

	qxl_draw_dirty_fb(qdev, fb, qobj, flags, color,
			  clips, num_clips, inc, 0);

out_lock_end:
	DRM_MODESET_LOCK_ALL_END(fb->dev, ctx, ret);

	return 0;
}

<<<<<<< HEAD
static int qxl_crtc_apply_cursor(struct drm_crtc *crtc)
{
	struct qxl_crtc *qcrtc = to_qxl_crtc(crtc);
	struct drm_device *dev = crtc->dev;
	struct qxl_device *qdev = dev->dev_private;
	struct qxl_cursor_cmd *cmd;
	struct qxl_release *release;
	int ret = 0;

	if (!qcrtc->cursor_bo)
		return 0;

	ret = qxl_alloc_release_reserved(qdev, sizeof(*cmd),
					 QXL_RELEASE_CURSOR_CMD,
					 &release, NULL);
	if (ret)
		return ret;

	ret = qxl_release_list_add(release, qcrtc->cursor_bo);
	if (ret)
		goto out_free_release;

	ret = qxl_release_reserve_list(release, false);
	if (ret)
		goto out_free_release;

	cmd = (struct qxl_cursor_cmd *)qxl_release_map(qdev, release);
	cmd->type = QXL_CURSOR_SET;
	cmd->u.set.position.x = qcrtc->cur_x + qcrtc->hot_spot_x;
	cmd->u.set.position.y = qcrtc->cur_y + qcrtc->hot_spot_y;

	cmd->u.set.shape = qxl_bo_physical_address(qdev, qcrtc->cursor_bo, 0);

	cmd->u.set.visible = 1;
	qxl_release_unmap(qdev, release, &cmd->release_info);

	qxl_push_cursor_ring_release(qdev, release, QXL_CMD_CURSOR, false);
	qxl_release_fence_buffer_objects(release);

	return ret;

out_free_release:
	qxl_release_free(qdev, release);
	return ret;
}

static int qxl_crtc_cursor_set2(struct drm_crtc *crtc,
				struct drm_file *file_priv,
				uint32_t handle,
				uint32_t width,
				uint32_t height, int32_t hot_x, int32_t hot_y)
=======
static const struct drm_framebuffer_funcs qxl_fb_funcs = {
	.destroy = drm_gem_fb_destroy,
	.dirty = qxl_framebuffer_surface_dirty,
	.create_handle = drm_gem_fb_create_handle,
};

static void qxl_crtc_atomic_enable(struct drm_crtc *crtc,
				   struct drm_crtc_state *old_state)
>>>>>>> 24b8d41d
{
	qxl_crtc_update_monitors_config(crtc, "enable");
}

static void qxl_crtc_atomic_disable(struct drm_crtc *crtc,
				    struct drm_crtc_state *old_state)
{
	qxl_crtc_update_monitors_config(crtc, "disable");
}

<<<<<<< HEAD
	obj = drm_gem_object_lookup(file_priv, handle);
	if (!obj) {
		DRM_ERROR("cannot find cursor object\n");
		return -ENOENT;
	}
=======
static const struct drm_crtc_helper_funcs qxl_crtc_helper_funcs = {
	.atomic_flush = qxl_crtc_atomic_flush,
	.atomic_enable = qxl_crtc_atomic_enable,
	.atomic_disable = qxl_crtc_atomic_disable,
};
>>>>>>> 24b8d41d

static int qxl_primary_atomic_check(struct drm_plane *plane,
				    struct drm_plane_state *state)
{
	struct qxl_device *qdev = to_qxl(plane->dev);
	struct qxl_bo *bo;

	if (!state->crtc || !state->fb)
		return 0;

	bo = gem_to_qxl_bo(state->fb->obj[0]);

	return qxl_check_framebuffer(qdev, bo);
}

static int qxl_primary_apply_cursor(struct drm_plane *plane)
{
	struct drm_device *dev = plane->dev;
	struct qxl_device *qdev = to_qxl(dev);
	struct drm_framebuffer *fb = plane->state->fb;
	struct qxl_crtc *qcrtc = to_qxl_crtc(plane->state->crtc);
	struct qxl_cursor_cmd *cmd;
	struct qxl_release *release;
	int ret = 0;

	if (!qcrtc->cursor_bo)
		return 0;

	ret = qxl_alloc_release_reserved(qdev, sizeof(*cmd),
					 QXL_RELEASE_CURSOR_CMD,
					 &release, NULL);
	if (ret)
		return ret;

	ret = qxl_release_list_add(release, qcrtc->cursor_bo);
	if (ret)
		goto out_free_release;

	ret = qxl_release_reserve_list(release, false);
	if (ret)
		goto out_free_release;

	cmd = (struct qxl_cursor_cmd *)qxl_release_map(qdev, release);
	cmd->type = QXL_CURSOR_SET;
	cmd->u.set.position.x = plane->state->crtc_x + fb->hot_x;
	cmd->u.set.position.y = plane->state->crtc_y + fb->hot_y;

	cmd->u.set.shape = qxl_bo_physical_address(qdev, qcrtc->cursor_bo, 0);

	cmd->u.set.visible = 1;
	qxl_release_unmap(qdev, release, &cmd->release_info);

	qxl_release_fence_buffer_objects(release);
	qxl_push_cursor_ring_release(qdev, release, QXL_CMD_CURSOR, false);

	return ret;

out_free_release:
	qxl_release_free(qdev, release);
	return ret;
}

static void qxl_primary_atomic_update(struct drm_plane *plane,
				      struct drm_plane_state *old_state)
{
	struct qxl_device *qdev = to_qxl(plane->dev);
	struct qxl_bo *bo = gem_to_qxl_bo(plane->state->fb->obj[0]);
	struct qxl_bo *primary;
	struct drm_clip_rect norect = {
	    .x1 = 0,
	    .y1 = 0,
	    .x2 = plane->state->fb->width,
	    .y2 = plane->state->fb->height
	};
	uint32_t dumb_shadow_offset = 0;

	primary = bo->shadow ? bo->shadow : bo;

	if (!primary->is_primary) {
		if (qdev->primary_bo)
			qxl_io_destroy_primary(qdev);
		qxl_io_create_primary(qdev, primary);
		qxl_primary_apply_cursor(plane);
	}

	if (bo->is_dumb)
		dumb_shadow_offset =
			qdev->dumb_heads[plane->state->crtc->index].x;

	qxl_draw_dirty_fb(qdev, plane->state->fb, bo, 0, 0, &norect, 1, 1,
			  dumb_shadow_offset);
}

static void qxl_primary_atomic_disable(struct drm_plane *plane,
				       struct drm_plane_state *old_state)
{
	struct qxl_device *qdev = to_qxl(plane->dev);

	if (old_state->fb) {
		struct qxl_bo *bo = gem_to_qxl_bo(old_state->fb->obj[0]);

		if (bo->is_primary) {
			qxl_io_destroy_primary(qdev);
			bo->is_primary = false;
		}
	}
}

static void qxl_cursor_atomic_update(struct drm_plane *plane,
				     struct drm_plane_state *old_state)
{
	struct drm_device *dev = plane->dev;
	struct qxl_device *qdev = to_qxl(dev);
	struct drm_framebuffer *fb = plane->state->fb;
	struct qxl_crtc *qcrtc = to_qxl_crtc(plane->state->crtc);
	struct qxl_release *release;
	struct qxl_cursor_cmd *cmd;
	struct qxl_cursor *cursor;
	struct drm_gem_object *obj;
	struct qxl_bo *cursor_bo = NULL, *user_bo = NULL, *old_cursor_bo = NULL;
	int ret;
	void *user_ptr;
	int size = 64*64*4;

<<<<<<< HEAD
	qxl_bo_unref (&qcrtc->cursor_bo);
	qcrtc->cursor_bo = cursor_bo;
=======
	ret = qxl_alloc_release_reserved(qdev, sizeof(*cmd),
					 QXL_RELEASE_CURSOR_CMD,
					 &release, NULL);
	if (ret)
		return;

	if (fb != old_state->fb) {
		obj = fb->obj[0];
		user_bo = gem_to_qxl_bo(obj);

		/* pinning is done in the prepare/cleanup framevbuffer */
		ret = qxl_bo_kmap(user_bo, &user_ptr);
		if (ret)
			goto out_free_release;

		ret = qxl_alloc_bo_reserved(qdev, release,
					    sizeof(struct qxl_cursor) + size,
					    &cursor_bo);
		if (ret)
			goto out_kunmap;

		ret = qxl_bo_pin(cursor_bo);
		if (ret)
			goto out_free_bo;

		ret = qxl_release_reserve_list(release, true);
		if (ret)
			goto out_unpin;

		ret = qxl_bo_kmap(cursor_bo, (void **)&cursor);
		if (ret)
			goto out_backoff;

		cursor->header.unique = 0;
		cursor->header.type = SPICE_CURSOR_TYPE_ALPHA;
		cursor->header.width = 64;
		cursor->header.height = 64;
		cursor->header.hot_spot_x = fb->hot_x;
		cursor->header.hot_spot_y = fb->hot_y;
		cursor->data_size = size;
		cursor->chunk.next_chunk = 0;
		cursor->chunk.prev_chunk = 0;
		cursor->chunk.data_size = size;
		memcpy(cursor->chunk.data, user_ptr, size);
		qxl_bo_kunmap(cursor_bo);
		qxl_bo_kunmap(user_bo);

		cmd = (struct qxl_cursor_cmd *) qxl_release_map(qdev, release);
		cmd->u.set.visible = 1;
		cmd->u.set.shape = qxl_bo_physical_address(qdev,
							   cursor_bo, 0);
		cmd->type = QXL_CURSOR_SET;

		old_cursor_bo = qcrtc->cursor_bo;
		qcrtc->cursor_bo = cursor_bo;
		cursor_bo = NULL;
	} else {

		ret = qxl_release_reserve_list(release, true);
		if (ret)
			goto out_free_release;

		cmd = (struct qxl_cursor_cmd *) qxl_release_map(qdev, release);
		cmd->type = QXL_CURSOR_MOVE;
	}

	cmd->u.position.x = plane->state->crtc_x + fb->hot_x;
	cmd->u.position.y = plane->state->crtc_y + fb->hot_y;

	qxl_release_unmap(qdev, release, &cmd->release_info);
	qxl_release_fence_buffer_objects(release);
	qxl_push_cursor_ring_release(qdev, release, QXL_CMD_CURSOR, false);

	if (old_cursor_bo != NULL)
		qxl_bo_unpin(old_cursor_bo);
	qxl_bo_unref(&old_cursor_bo);
	qxl_bo_unref(&cursor_bo);
>>>>>>> 24b8d41d

	return;

out_backoff:
	qxl_release_backoff_reserve_list(release);
out_unpin:
	qxl_bo_unpin(cursor_bo);
out_free_bo:
	qxl_bo_unref(&cursor_bo);
out_kunmap:
	qxl_bo_kunmap(user_bo);
out_free_release:
	qxl_release_free(qdev, release);
	return;

}

static void qxl_cursor_atomic_disable(struct drm_plane *plane,
				      struct drm_plane_state *old_state)
{
	struct qxl_device *qdev = to_qxl(plane->dev);
	struct qxl_release *release;
	struct qxl_cursor_cmd *cmd;
	int ret;

	ret = qxl_alloc_release_reserved(qdev, sizeof(*cmd),
					 QXL_RELEASE_CURSOR_CMD,
					 &release, NULL);
	if (ret)
		return;

	ret = qxl_release_reserve_list(release, true);
	if (ret) {
		qxl_release_free(qdev, release);
		return;
	}

	cmd = (struct qxl_cursor_cmd *)qxl_release_map(qdev, release);
	cmd->type = QXL_CURSOR_HIDE;
	qxl_release_unmap(qdev, release, &cmd->release_info);

	qxl_release_fence_buffer_objects(release);
<<<<<<< HEAD

	return 0;
}


static const struct drm_crtc_funcs qxl_crtc_funcs = {
	.cursor_set2 = qxl_crtc_cursor_set2,
	.cursor_move = qxl_crtc_cursor_move,
	.set_config = drm_crtc_helper_set_config,
	.destroy = qxl_crtc_destroy,
	.page_flip = qxl_crtc_page_flip,
};

void qxl_user_framebuffer_destroy(struct drm_framebuffer *fb)
{
	struct qxl_framebuffer *qxl_fb = to_qxl_framebuffer(fb);

	drm_gem_object_unreference_unlocked(qxl_fb->obj);
	drm_framebuffer_cleanup(fb);
	kfree(qxl_fb);
=======
	qxl_push_cursor_ring_release(qdev, release, QXL_CMD_CURSOR, false);
>>>>>>> 24b8d41d
}

static void qxl_update_dumb_head(struct qxl_device *qdev,
				 int index, struct qxl_bo *bo)
{
	uint32_t width, height;

	if (index >= qdev->monitors_config->max_allowed)
		return;

	if (bo && bo->is_dumb) {
		width = bo->surf.width;
		height = bo->surf.height;
	} else {
		width = 0;
		height = 0;
	}

	if (qdev->dumb_heads[index].width == width &&
	    qdev->dumb_heads[index].height == height)
		return;

	DRM_DEBUG("#%d: %dx%d -> %dx%d\n", index,
		  qdev->dumb_heads[index].width,
		  qdev->dumb_heads[index].height,
		  width, height);
	qdev->dumb_heads[index].width = width;
	qdev->dumb_heads[index].height = height;
}

<<<<<<< HEAD
static const struct drm_framebuffer_funcs qxl_fb_funcs = {
	.destroy = qxl_user_framebuffer_destroy,
	.dirty = qxl_framebuffer_surface_dirty,
/*	TODO?
 *	.create_handle = qxl_user_framebuffer_create_handle, */
};

int
qxl_framebuffer_init(struct drm_device *dev,
		     struct qxl_framebuffer *qfb,
		     const struct drm_mode_fb_cmd2 *mode_cmd,
		     struct drm_gem_object *obj,
		     const struct drm_framebuffer_funcs *funcs)
=======
static void qxl_calc_dumb_shadow(struct qxl_device *qdev,
				 struct qxl_surface *surf)
>>>>>>> 24b8d41d
{
	struct qxl_head *head;
	int i;

<<<<<<< HEAD
	qfb->obj = obj;
	ret = drm_framebuffer_init(dev, &qfb->base, funcs);
	if (ret) {
		qfb->obj = NULL;
		return ret;
=======
	memset(surf, 0, sizeof(*surf));
	for (i = 0; i < qdev->monitors_config->max_allowed; i++) {
		head = qdev->dumb_heads + i;
		head->x = surf->width;
		surf->width += head->width;
		if (surf->height < head->height)
			surf->height = head->height;
>>>>>>> 24b8d41d
	}
	if (surf->width < 64)
		surf->width = 64;
	if (surf->height < 64)
		surf->height = 64;
	surf->format = SPICE_SURFACE_FMT_32_xRGB;
	surf->stride = surf->width * 4;

	if (!qdev->dumb_shadow_bo ||
	    qdev->dumb_shadow_bo->surf.width != surf->width ||
	    qdev->dumb_shadow_bo->surf.height != surf->height)
		DRM_DEBUG("%dx%d\n", surf->width, surf->height);
}

static int qxl_plane_prepare_fb(struct drm_plane *plane,
				struct drm_plane_state *new_state)
{
	struct qxl_device *qdev = to_qxl(plane->dev);
	struct drm_gem_object *obj;
	struct qxl_bo *user_bo;
	struct qxl_surface surf;
	int ret;

	if (!new_state->fb)
		return 0;

	obj = new_state->fb->obj[0];
	user_bo = gem_to_qxl_bo(obj);

	if (plane->type == DRM_PLANE_TYPE_PRIMARY &&
	    user_bo->is_dumb) {
		qxl_update_dumb_head(qdev, new_state->crtc->index,
				     user_bo);
		qxl_calc_dumb_shadow(qdev, &surf);
		if (!qdev->dumb_shadow_bo ||
		    qdev->dumb_shadow_bo->surf.width  != surf.width ||
		    qdev->dumb_shadow_bo->surf.height != surf.height) {
			if (qdev->dumb_shadow_bo) {
				drm_gem_object_put
					(&qdev->dumb_shadow_bo->tbo.base);
				qdev->dumb_shadow_bo = NULL;
			}
			qxl_bo_create(qdev, surf.height * surf.stride,
				      true, true, QXL_GEM_DOMAIN_SURFACE, &surf,
				      &qdev->dumb_shadow_bo);
		}
		if (user_bo->shadow != qdev->dumb_shadow_bo) {
			if (user_bo->shadow) {
				drm_gem_object_put
					(&user_bo->shadow->tbo.base);
				user_bo->shadow = NULL;
			}
			drm_gem_object_get(&qdev->dumb_shadow_bo->tbo.base);
			user_bo->shadow = qdev->dumb_shadow_bo;
		}
	}

	ret = qxl_bo_pin(user_bo);
	if (ret)
		return ret;

	return 0;
}

static void qxl_plane_cleanup_fb(struct drm_plane *plane,
				 struct drm_plane_state *old_state)
{
	struct drm_gem_object *obj;
	struct qxl_bo *user_bo;

	if (!old_state->fb) {
		/*
		 * we never executed prepare_fb, so there's nothing to
		 * unpin.
		 */
		return;
	}

<<<<<<< HEAD
	ret = qxl_bo_reserve(bo, false);
	if (ret != 0)
		return ret;
	ret = qxl_bo_pin(bo, bo->type, NULL);
	if (ret != 0) {
		qxl_bo_unreserve(bo);
		return -EINVAL;
	}
	qxl_bo_unreserve(bo);
	if (recreate_primary) {
		qxl_io_destroy_primary(qdev);
		qxl_io_log(qdev,
			   "recreate primary: %dx%d,%d,%d\n",
			   bo->surf.width, bo->surf.height,
			   bo->surf.stride, bo->surf.format);
		qxl_io_create_primary(qdev, 0, bo);
		bo->is_primary = true;

		ret = qxl_crtc_apply_cursor(crtc);
		if (ret) {
			DRM_ERROR("could not set cursor after modeset");
			ret = 0;
		}
	}
=======
	obj = old_state->fb->obj[0];
	user_bo = gem_to_qxl_bo(obj);
	qxl_bo_unpin(user_bo);
>>>>>>> 24b8d41d

	if (old_state->fb != plane->state->fb && user_bo->shadow) {
		drm_gem_object_put(&user_bo->shadow->tbo.base);
		user_bo->shadow = NULL;
	}
}

static const uint32_t qxl_cursor_plane_formats[] = {
	DRM_FORMAT_ARGB8888,
};

static const struct drm_plane_helper_funcs qxl_cursor_helper_funcs = {
	.atomic_update = qxl_cursor_atomic_update,
	.atomic_disable = qxl_cursor_atomic_disable,
	.prepare_fb = qxl_plane_prepare_fb,
	.cleanup_fb = qxl_plane_cleanup_fb,
};

static const struct drm_plane_funcs qxl_cursor_plane_funcs = {
	.update_plane	= drm_atomic_helper_update_plane,
	.disable_plane	= drm_atomic_helper_disable_plane,
	.destroy	= drm_primary_helper_destroy,
	.reset		= drm_atomic_helper_plane_reset,
	.atomic_duplicate_state = drm_atomic_helper_plane_duplicate_state,
	.atomic_destroy_state = drm_atomic_helper_plane_destroy_state,
};

static const uint32_t qxl_primary_plane_formats[] = {
	DRM_FORMAT_XRGB8888,
	DRM_FORMAT_ARGB8888,
};

static const struct drm_plane_helper_funcs primary_helper_funcs = {
	.atomic_check = qxl_primary_atomic_check,
	.atomic_update = qxl_primary_atomic_update,
	.atomic_disable = qxl_primary_atomic_disable,
	.prepare_fb = qxl_plane_prepare_fb,
	.cleanup_fb = qxl_plane_cleanup_fb,
};

static const struct drm_plane_funcs qxl_primary_plane_funcs = {
	.update_plane	= drm_atomic_helper_update_plane,
	.disable_plane	= drm_atomic_helper_disable_plane,
	.destroy	= drm_primary_helper_destroy,
	.reset		= drm_atomic_helper_plane_reset,
	.atomic_duplicate_state = drm_atomic_helper_plane_duplicate_state,
	.atomic_destroy_state = drm_atomic_helper_plane_destroy_state,
};

static struct drm_plane *qxl_create_plane(struct qxl_device *qdev,
					  unsigned int possible_crtcs,
					  enum drm_plane_type type)
{
	const struct drm_plane_helper_funcs *helper_funcs = NULL;
	struct drm_plane *plane;
	const struct drm_plane_funcs *funcs;
	const uint32_t *formats;
	int num_formats;
	int err;

	if (type == DRM_PLANE_TYPE_PRIMARY) {
		funcs = &qxl_primary_plane_funcs;
		formats = qxl_primary_plane_formats;
		num_formats = ARRAY_SIZE(qxl_primary_plane_formats);
		helper_funcs = &primary_helper_funcs;
	} else if (type == DRM_PLANE_TYPE_CURSOR) {
		funcs = &qxl_cursor_plane_funcs;
		formats = qxl_cursor_plane_formats;
		helper_funcs = &qxl_cursor_helper_funcs;
		num_formats = ARRAY_SIZE(qxl_cursor_plane_formats);
	} else {
		return ERR_PTR(-EINVAL);
	}

	plane = kzalloc(sizeof(*plane), GFP_KERNEL);
	if (!plane)
		return ERR_PTR(-ENOMEM);

	err = drm_universal_plane_init(&qdev->ddev, plane, possible_crtcs,
				       funcs, formats, num_formats,
				       NULL, type, NULL);
	if (err)
		goto free_plane;

	drm_plane_helper_add(plane, helper_funcs);

	return plane;

free_plane:
	kfree(plane);
	return ERR_PTR(-EINVAL);
}

static int qdev_crtc_init(struct drm_device *dev, int crtc_id)
{
	struct qxl_crtc *qxl_crtc;
	struct drm_plane *primary, *cursor;
	struct qxl_device *qdev = to_qxl(dev);
	int r;

	qxl_crtc = kzalloc(sizeof(struct qxl_crtc), GFP_KERNEL);
	if (!qxl_crtc)
		return -ENOMEM;

<<<<<<< HEAD
	drm_crtc_init(dev, &qxl_crtc->base, &qxl_crtc_funcs);
	qxl_crtc->index = crtc_id;
	drm_crtc_helper_add(&qxl_crtc->base, &qxl_crtc_helper_funcs);
	return 0;
}

static void qxl_enc_dpms(struct drm_encoder *encoder, int mode)
{
	DRM_DEBUG("\n");
}

static void qxl_enc_prepare(struct drm_encoder *encoder)
{
	DRM_DEBUG("\n");
}

static void qxl_write_monitors_config_for_encoder(struct qxl_device *qdev,
		struct drm_encoder *encoder)
{
	int i;
	struct qxl_output *output = drm_encoder_to_qxl_output(encoder);
	struct qxl_head *head;
	struct drm_display_mode *mode;

	BUG_ON(!encoder);
	/* TODO: ugly, do better */
	i = output->index;
	if (!qdev->monitors_config ||
	    qdev->monitors_config->max_allowed <= i) {
		DRM_ERROR(
		"head number too large or missing monitors config: %p, %d",
		qdev->monitors_config,
		qdev->monitors_config ?
			qdev->monitors_config->max_allowed : -1);
		return;
	}
	if (!encoder->crtc) {
		DRM_ERROR("missing crtc on encoder %p\n", encoder);
		return;
=======
	primary = qxl_create_plane(qdev, 1 << crtc_id, DRM_PLANE_TYPE_PRIMARY);
	if (IS_ERR(primary)) {
		r = -ENOMEM;
		goto free_mem;
>>>>>>> 24b8d41d
	}

	cursor = qxl_create_plane(qdev, 1 << crtc_id, DRM_PLANE_TYPE_CURSOR);
	if (IS_ERR(cursor)) {
		r = -ENOMEM;
		goto clean_primary;
	}

	r = drm_crtc_init_with_planes(dev, &qxl_crtc->base, primary, cursor,
				      &qxl_crtc_funcs, NULL);
	if (r)
		goto clean_cursor;

	qxl_crtc->index = crtc_id;
	drm_crtc_helper_add(&qxl_crtc->base, &qxl_crtc_helper_funcs);
	return 0;

clean_cursor:
	drm_plane_cleanup(cursor);
	kfree(cursor);
clean_primary:
	drm_plane_cleanup(primary);
	kfree(primary);
free_mem:
	kfree(qxl_crtc);
	return r;
}

static int qxl_conn_get_modes(struct drm_connector *connector)
{
	struct drm_device *dev = connector->dev;
	struct qxl_device *qdev = to_qxl(dev);
	struct qxl_output *output = drm_connector_to_qxl_output(connector);
	unsigned int pwidth = 1024;
	unsigned int pheight = 768;
	int ret = 0;

	if (qdev->client_monitors_config) {
		struct qxl_head *head;
		head = &qdev->client_monitors_config->heads[output->index];
		if (head->width)
			pwidth = head->width;
		if (head->height)
			pheight = head->height;
	}

	ret += drm_add_modes_noedid(connector, 8192, 8192);
	ret += qxl_add_extra_modes(connector);
	ret += qxl_add_monitors_config_modes(connector);
	drm_set_preferred_mode(connector, pwidth, pheight);
	return ret;
}

static enum drm_mode_status qxl_conn_mode_valid(struct drm_connector *connector,
			       struct drm_display_mode *mode)
{
	struct drm_device *ddev = connector->dev;
	struct qxl_device *qdev = to_qxl(ddev);

	if (qxl_check_mode(qdev, mode->hdisplay, mode->vdisplay) != 0)
		return MODE_BAD;

	return MODE_OK;
}

static struct drm_encoder *qxl_best_encoder(struct drm_connector *connector)
{
	struct qxl_output *qxl_output =
		drm_connector_to_qxl_output(connector);

	DRM_DEBUG("\n");
	return &qxl_output->enc;
}

static const struct drm_connector_helper_funcs qxl_connector_helper_funcs = {
	.get_modes = qxl_conn_get_modes,
	.mode_valid = qxl_conn_mode_valid,
	.best_encoder = qxl_best_encoder,
};

static enum drm_connector_status qxl_conn_detect(
			struct drm_connector *connector,
			bool force)
{
	struct qxl_output *output =
		drm_connector_to_qxl_output(connector);
	struct drm_device *ddev = connector->dev;
	struct qxl_device *qdev = to_qxl(ddev);
	bool connected = false;

	/* The first monitor is always connected */
	if (!qdev->client_monitors_config) {
		if (output->index == 0)
			connected = true;
	} else
		connected = qdev->client_monitors_config->count > output->index &&
		     qxl_head_enabled(&qdev->client_monitors_config->heads[output->index]);

	DRM_DEBUG("#%d connected: %d\n", output->index, connected);

	return connected ? connector_status_connected
			 : connector_status_disconnected;
}

static void qxl_conn_destroy(struct drm_connector *connector)
{
	struct qxl_output *qxl_output =
		drm_connector_to_qxl_output(connector);

	drm_connector_unregister(connector);
	drm_connector_cleanup(connector);
	kfree(qxl_output);
}

static const struct drm_connector_funcs qxl_connector_funcs = {
	.detect = qxl_conn_detect,
	.fill_modes = drm_helper_probe_single_connector_modes,
	.destroy = qxl_conn_destroy,
	.reset = drm_atomic_helper_connector_reset,
	.atomic_duplicate_state = drm_atomic_helper_connector_duplicate_state,
	.atomic_destroy_state = drm_atomic_helper_connector_destroy_state,
};

static int qxl_mode_create_hotplug_mode_update_property(struct qxl_device *qdev)
{
	if (qdev->hotplug_mode_update_property)
		return 0;

	qdev->hotplug_mode_update_property =
		drm_property_create_range(&qdev->ddev, DRM_MODE_PROP_IMMUTABLE,
					  "hotplug_mode_update", 0, 1);

	return 0;
}

static int qdev_output_init(struct drm_device *dev, int num_output)
{
	struct qxl_device *qdev = to_qxl(dev);
	struct qxl_output *qxl_output;
	struct drm_connector *connector;
	struct drm_encoder *encoder;
	int ret;

	qxl_output = kzalloc(sizeof(struct qxl_output), GFP_KERNEL);
	if (!qxl_output)
		return -ENOMEM;

	qxl_output->index = num_output;

	connector = &qxl_output->base;
	encoder = &qxl_output->enc;
	drm_connector_init(dev, &qxl_output->base,
			   &qxl_connector_funcs, DRM_MODE_CONNECTOR_VIRTUAL);

	ret = drm_simple_encoder_init(dev, &qxl_output->enc,
				      DRM_MODE_ENCODER_VIRTUAL);
	if (ret) {
		drm_err(dev, "drm_simple_encoder_init() failed, error %d\n",
			ret);
		goto err_drm_connector_cleanup;
	}

	/* we get HPD via client monitors config */
	connector->polled = DRM_CONNECTOR_POLL_HPD;
	encoder->possible_crtcs = 1 << num_output;
	drm_connector_attach_encoder(&qxl_output->base,
					  &qxl_output->enc);
	drm_connector_helper_add(connector, &qxl_connector_helper_funcs);

	drm_object_attach_property(&connector->base,
				   qdev->hotplug_mode_update_property, 0);
	drm_object_attach_property(&connector->base,
				   dev->mode_config.suggested_x_property, 0);
	drm_object_attach_property(&connector->base,
				   dev->mode_config.suggested_y_property, 0);
	return 0;

err_drm_connector_cleanup:
	drm_connector_cleanup(&qxl_output->base);
	kfree(qxl_output);
	return ret;
}

static struct drm_framebuffer *
qxl_user_framebuffer_create(struct drm_device *dev,
			    struct drm_file *file_priv,
			    const struct drm_mode_fb_cmd2 *mode_cmd)
{
<<<<<<< HEAD
	struct drm_gem_object *obj;
	struct qxl_framebuffer *qxl_fb;
	int ret;

	obj = drm_gem_object_lookup(file_priv, mode_cmd->handles[0]);
	if (!obj)
		return NULL;

	qxl_fb = kzalloc(sizeof(*qxl_fb), GFP_KERNEL);
	if (qxl_fb == NULL)
		return NULL;

	ret = qxl_framebuffer_init(dev, qxl_fb, mode_cmd, obj, &qxl_fb_funcs);
	if (ret) {
		kfree(qxl_fb);
		drm_gem_object_unreference_unlocked(obj);
		return NULL;
	}

	return &qxl_fb->base;
=======
	return drm_gem_fb_create_with_funcs(dev, file_priv, mode_cmd,
					    &qxl_fb_funcs);
>>>>>>> 24b8d41d
}

static const struct drm_mode_config_funcs qxl_mode_funcs = {
	.fb_create = qxl_user_framebuffer_create,
	.atomic_check = drm_atomic_helper_check,
	.atomic_commit = drm_atomic_helper_commit,
};

int qxl_create_monitors_object(struct qxl_device *qdev)
{
	int ret;
	struct drm_gem_object *gobj;
	int monitors_config_size = sizeof(struct qxl_monitors_config) +
		qxl_num_crtc * sizeof(struct qxl_head);

	ret = qxl_gem_object_create(qdev, monitors_config_size, 0,
				    QXL_GEM_DOMAIN_VRAM,
				    false, false, NULL, &gobj);
	if (ret) {
		DRM_ERROR("%s: failed to create gem ret=%d\n", __func__, ret);
		return -ENOMEM;
	}
	qdev->monitors_config_bo = gem_to_qxl_bo(gobj);

	ret = qxl_bo_pin(qdev->monitors_config_bo);
	if (ret)
		return ret;

	qxl_bo_kmap(qdev->monitors_config_bo, NULL);

	qdev->monitors_config = qdev->monitors_config_bo->kptr;
	qdev->ram_header->monitors_config =
		qxl_bo_physical_address(qdev, qdev->monitors_config_bo, 0);

	memset(qdev->monitors_config, 0, monitors_config_size);
	qdev->dumb_heads = kcalloc(qxl_num_crtc, sizeof(qdev->dumb_heads[0]),
				   GFP_KERNEL);
	if (!qdev->dumb_heads) {
		qxl_destroy_monitors_object(qdev);
		return -ENOMEM;
	}
	return 0;
}

int qxl_destroy_monitors_object(struct qxl_device *qdev)
{
	int ret;

	qdev->monitors_config = NULL;
	qdev->ram_header->monitors_config = 0;

	qxl_bo_kunmap(qdev->monitors_config_bo);
	ret = qxl_bo_unpin(qdev->monitors_config_bo);
	if (ret)
		return ret;

	qxl_bo_unref(&qdev->monitors_config_bo);
	return 0;
}

int qxl_modeset_init(struct qxl_device *qdev)
{
	int i;
	int ret;

	drm_mode_config_init(&qdev->ddev);

	ret = qxl_create_monitors_object(qdev);
	if (ret)
		return ret;

	qdev->ddev.mode_config.funcs = (void *)&qxl_mode_funcs;

	/* modes will be validated against the framebuffer size */
	qdev->ddev.mode_config.min_width = 0;
	qdev->ddev.mode_config.min_height = 0;
	qdev->ddev.mode_config.max_width = 8192;
	qdev->ddev.mode_config.max_height = 8192;

	qdev->ddev.mode_config.fb_base = qdev->vram_base;

	drm_mode_create_suggested_offset_properties(&qdev->ddev);
	qxl_mode_create_hotplug_mode_update_property(qdev);

	for (i = 0 ; i < qxl_num_crtc; ++i) {
		qdev_crtc_init(&qdev->ddev, i);
		qdev_output_init(&qdev->ddev, i);
	}

	qxl_display_read_client_monitors_config(qdev);

	drm_mode_config_reset(&qdev->ddev);
	return 0;
}

void qxl_modeset_fini(struct qxl_device *qdev)
{
	qxl_destroy_monitors_object(qdev);
	drm_mode_config_cleanup(&qdev->ddev);
}<|MERGE_RESOLUTION|>--- conflicted
+++ resolved
@@ -289,11 +289,6 @@
 {
 	int i;
 
-<<<<<<< HEAD
-	drm_crtc_cleanup(crtc);
-	qxl_bo_unref(&qxl_crtc->cursor_bo);
-	kfree(qxl_crtc);
-=======
 	BUG_ON(!qdev->ram_header->monitors_config);
 
 	if (qdev->monitors_config->count == 0)
@@ -311,35 +306,16 @@
 		}
 	}
 	qxl_io_monitors_config(qdev);
->>>>>>> 24b8d41d
 }
 
 static void qxl_crtc_update_monitors_config(struct drm_crtc *crtc,
 					    const char *reason)
 {
 	struct drm_device *dev = crtc->dev;
-<<<<<<< HEAD
-	struct qxl_device *qdev = dev->dev_private;
-	struct qxl_framebuffer *qfb_src = to_qxl_framebuffer(fb);
-	struct qxl_framebuffer *qfb_old = to_qxl_framebuffer(crtc->primary->fb);
-	struct qxl_bo *bo_old = gem_to_qxl_bo(qfb_old->obj);
-	struct qxl_bo *bo = gem_to_qxl_bo(qfb_src->obj);
-	unsigned long flags;
-	struct drm_clip_rect norect = {
-	    .x1 = 0,
-	    .y1 = 0,
-	    .x2 = fb->width,
-	    .y2 = fb->height
-	};
-	int inc = 1;
-	int one_clip_rect = 1;
-	int ret = 0;
-=======
 	struct qxl_device *qdev = to_qxl(dev);
 	struct qxl_crtc *qcrtc = to_qxl_crtc(crtc);
 	struct qxl_head head;
 	int oldcount, i = qcrtc->index;
->>>>>>> 24b8d41d
 
 	if (!qdev->primary_bo) {
 		DRM_DEBUG_KMS("no primary surface, skip (%s)\n", reason);
@@ -349,16 +325,6 @@
 	if (!qdev->monitors_config || qxl_num_crtc <= i)
 		return;
 
-<<<<<<< HEAD
-	drm_crtc_vblank_get(crtc);
-
-	if (event) {
-		spin_lock_irqsave(&dev->event_lock, flags);
-		drm_crtc_send_vblank_event(crtc, event);
-		spin_unlock_irqrestore(&dev->event_lock, flags);
-	}
-	drm_crtc_vblank_put(crtc);
-=======
 	head.id = i;
 	head.flags = 0;
 	oldcount = qdev->monitors_config->count;
@@ -384,7 +350,6 @@
 		DRM_DEBUG_KMS("inactive head 0, skip (%s)\n", reason);
 		return;
 	}
->>>>>>> 24b8d41d
 
 	if (head.width  == qdev->monitors_config->heads[i].width  &&
 	    head.height == qdev->monitors_config->heads[i].height &&
@@ -472,59 +437,6 @@
 	return 0;
 }
 
-<<<<<<< HEAD
-static int qxl_crtc_apply_cursor(struct drm_crtc *crtc)
-{
-	struct qxl_crtc *qcrtc = to_qxl_crtc(crtc);
-	struct drm_device *dev = crtc->dev;
-	struct qxl_device *qdev = dev->dev_private;
-	struct qxl_cursor_cmd *cmd;
-	struct qxl_release *release;
-	int ret = 0;
-
-	if (!qcrtc->cursor_bo)
-		return 0;
-
-	ret = qxl_alloc_release_reserved(qdev, sizeof(*cmd),
-					 QXL_RELEASE_CURSOR_CMD,
-					 &release, NULL);
-	if (ret)
-		return ret;
-
-	ret = qxl_release_list_add(release, qcrtc->cursor_bo);
-	if (ret)
-		goto out_free_release;
-
-	ret = qxl_release_reserve_list(release, false);
-	if (ret)
-		goto out_free_release;
-
-	cmd = (struct qxl_cursor_cmd *)qxl_release_map(qdev, release);
-	cmd->type = QXL_CURSOR_SET;
-	cmd->u.set.position.x = qcrtc->cur_x + qcrtc->hot_spot_x;
-	cmd->u.set.position.y = qcrtc->cur_y + qcrtc->hot_spot_y;
-
-	cmd->u.set.shape = qxl_bo_physical_address(qdev, qcrtc->cursor_bo, 0);
-
-	cmd->u.set.visible = 1;
-	qxl_release_unmap(qdev, release, &cmd->release_info);
-
-	qxl_push_cursor_ring_release(qdev, release, QXL_CMD_CURSOR, false);
-	qxl_release_fence_buffer_objects(release);
-
-	return ret;
-
-out_free_release:
-	qxl_release_free(qdev, release);
-	return ret;
-}
-
-static int qxl_crtc_cursor_set2(struct drm_crtc *crtc,
-				struct drm_file *file_priv,
-				uint32_t handle,
-				uint32_t width,
-				uint32_t height, int32_t hot_x, int32_t hot_y)
-=======
 static const struct drm_framebuffer_funcs qxl_fb_funcs = {
 	.destroy = drm_gem_fb_destroy,
 	.dirty = qxl_framebuffer_surface_dirty,
@@ -533,7 +445,6 @@
 
 static void qxl_crtc_atomic_enable(struct drm_crtc *crtc,
 				   struct drm_crtc_state *old_state)
->>>>>>> 24b8d41d
 {
 	qxl_crtc_update_monitors_config(crtc, "enable");
 }
@@ -544,19 +455,11 @@
 	qxl_crtc_update_monitors_config(crtc, "disable");
 }
 
-<<<<<<< HEAD
-	obj = drm_gem_object_lookup(file_priv, handle);
-	if (!obj) {
-		DRM_ERROR("cannot find cursor object\n");
-		return -ENOENT;
-	}
-=======
 static const struct drm_crtc_helper_funcs qxl_crtc_helper_funcs = {
 	.atomic_flush = qxl_crtc_atomic_flush,
 	.atomic_enable = qxl_crtc_atomic_enable,
 	.atomic_disable = qxl_crtc_atomic_disable,
 };
->>>>>>> 24b8d41d
 
 static int qxl_primary_atomic_check(struct drm_plane *plane,
 				    struct drm_plane_state *state)
@@ -681,10 +584,6 @@
 	void *user_ptr;
 	int size = 64*64*4;
 
-<<<<<<< HEAD
-	qxl_bo_unref (&qcrtc->cursor_bo);
-	qcrtc->cursor_bo = cursor_bo;
-=======
 	ret = qxl_alloc_release_reserved(qdev, sizeof(*cmd),
 					 QXL_RELEASE_CURSOR_CMD,
 					 &release, NULL);
@@ -762,7 +661,6 @@
 		qxl_bo_unpin(old_cursor_bo);
 	qxl_bo_unref(&old_cursor_bo);
 	qxl_bo_unref(&cursor_bo);
->>>>>>> 24b8d41d
 
 	return;
 
@@ -805,30 +703,7 @@
 	qxl_release_unmap(qdev, release, &cmd->release_info);
 
 	qxl_release_fence_buffer_objects(release);
-<<<<<<< HEAD
-
-	return 0;
-}
-
-
-static const struct drm_crtc_funcs qxl_crtc_funcs = {
-	.cursor_set2 = qxl_crtc_cursor_set2,
-	.cursor_move = qxl_crtc_cursor_move,
-	.set_config = drm_crtc_helper_set_config,
-	.destroy = qxl_crtc_destroy,
-	.page_flip = qxl_crtc_page_flip,
-};
-
-void qxl_user_framebuffer_destroy(struct drm_framebuffer *fb)
-{
-	struct qxl_framebuffer *qxl_fb = to_qxl_framebuffer(fb);
-
-	drm_gem_object_unreference_unlocked(qxl_fb->obj);
-	drm_framebuffer_cleanup(fb);
-	kfree(qxl_fb);
-=======
 	qxl_push_cursor_ring_release(qdev, release, QXL_CMD_CURSOR, false);
->>>>>>> 24b8d41d
 }
 
 static void qxl_update_dumb_head(struct qxl_device *qdev,
@@ -859,35 +734,12 @@
 	qdev->dumb_heads[index].height = height;
 }
 
-<<<<<<< HEAD
-static const struct drm_framebuffer_funcs qxl_fb_funcs = {
-	.destroy = qxl_user_framebuffer_destroy,
-	.dirty = qxl_framebuffer_surface_dirty,
-/*	TODO?
- *	.create_handle = qxl_user_framebuffer_create_handle, */
-};
-
-int
-qxl_framebuffer_init(struct drm_device *dev,
-		     struct qxl_framebuffer *qfb,
-		     const struct drm_mode_fb_cmd2 *mode_cmd,
-		     struct drm_gem_object *obj,
-		     const struct drm_framebuffer_funcs *funcs)
-=======
 static void qxl_calc_dumb_shadow(struct qxl_device *qdev,
 				 struct qxl_surface *surf)
->>>>>>> 24b8d41d
 {
 	struct qxl_head *head;
 	int i;
 
-<<<<<<< HEAD
-	qfb->obj = obj;
-	ret = drm_framebuffer_init(dev, &qfb->base, funcs);
-	if (ret) {
-		qfb->obj = NULL;
-		return ret;
-=======
 	memset(surf, 0, sizeof(*surf));
 	for (i = 0; i < qdev->monitors_config->max_allowed; i++) {
 		head = qdev->dumb_heads + i;
@@ -895,7 +747,6 @@
 		surf->width += head->width;
 		if (surf->height < head->height)
 			surf->height = head->height;
->>>>>>> 24b8d41d
 	}
 	if (surf->width < 64)
 		surf->width = 64;
@@ -974,36 +825,9 @@
 		return;
 	}
 
-<<<<<<< HEAD
-	ret = qxl_bo_reserve(bo, false);
-	if (ret != 0)
-		return ret;
-	ret = qxl_bo_pin(bo, bo->type, NULL);
-	if (ret != 0) {
-		qxl_bo_unreserve(bo);
-		return -EINVAL;
-	}
-	qxl_bo_unreserve(bo);
-	if (recreate_primary) {
-		qxl_io_destroy_primary(qdev);
-		qxl_io_log(qdev,
-			   "recreate primary: %dx%d,%d,%d\n",
-			   bo->surf.width, bo->surf.height,
-			   bo->surf.stride, bo->surf.format);
-		qxl_io_create_primary(qdev, 0, bo);
-		bo->is_primary = true;
-
-		ret = qxl_crtc_apply_cursor(crtc);
-		if (ret) {
-			DRM_ERROR("could not set cursor after modeset");
-			ret = 0;
-		}
-	}
-=======
 	obj = old_state->fb->obj[0];
 	user_bo = gem_to_qxl_bo(obj);
 	qxl_bo_unpin(user_bo);
->>>>>>> 24b8d41d
 
 	if (old_state->fb != plane->state->fb && user_bo->shadow) {
 		drm_gem_object_put(&user_bo->shadow->tbo.base);
@@ -1108,52 +932,10 @@
 	if (!qxl_crtc)
 		return -ENOMEM;
 
-<<<<<<< HEAD
-	drm_crtc_init(dev, &qxl_crtc->base, &qxl_crtc_funcs);
-	qxl_crtc->index = crtc_id;
-	drm_crtc_helper_add(&qxl_crtc->base, &qxl_crtc_helper_funcs);
-	return 0;
-}
-
-static void qxl_enc_dpms(struct drm_encoder *encoder, int mode)
-{
-	DRM_DEBUG("\n");
-}
-
-static void qxl_enc_prepare(struct drm_encoder *encoder)
-{
-	DRM_DEBUG("\n");
-}
-
-static void qxl_write_monitors_config_for_encoder(struct qxl_device *qdev,
-		struct drm_encoder *encoder)
-{
-	int i;
-	struct qxl_output *output = drm_encoder_to_qxl_output(encoder);
-	struct qxl_head *head;
-	struct drm_display_mode *mode;
-
-	BUG_ON(!encoder);
-	/* TODO: ugly, do better */
-	i = output->index;
-	if (!qdev->monitors_config ||
-	    qdev->monitors_config->max_allowed <= i) {
-		DRM_ERROR(
-		"head number too large or missing monitors config: %p, %d",
-		qdev->monitors_config,
-		qdev->monitors_config ?
-			qdev->monitors_config->max_allowed : -1);
-		return;
-	}
-	if (!encoder->crtc) {
-		DRM_ERROR("missing crtc on encoder %p\n", encoder);
-		return;
-=======
 	primary = qxl_create_plane(qdev, 1 << crtc_id, DRM_PLANE_TYPE_PRIMARY);
 	if (IS_ERR(primary)) {
 		r = -ENOMEM;
 		goto free_mem;
->>>>>>> 24b8d41d
 	}
 
 	cursor = qxl_create_plane(qdev, 1 << crtc_id, DRM_PLANE_TYPE_CURSOR);
@@ -1342,31 +1124,8 @@
 			    struct drm_file *file_priv,
 			    const struct drm_mode_fb_cmd2 *mode_cmd)
 {
-<<<<<<< HEAD
-	struct drm_gem_object *obj;
-	struct qxl_framebuffer *qxl_fb;
-	int ret;
-
-	obj = drm_gem_object_lookup(file_priv, mode_cmd->handles[0]);
-	if (!obj)
-		return NULL;
-
-	qxl_fb = kzalloc(sizeof(*qxl_fb), GFP_KERNEL);
-	if (qxl_fb == NULL)
-		return NULL;
-
-	ret = qxl_framebuffer_init(dev, qxl_fb, mode_cmd, obj, &qxl_fb_funcs);
-	if (ret) {
-		kfree(qxl_fb);
-		drm_gem_object_unreference_unlocked(obj);
-		return NULL;
-	}
-
-	return &qxl_fb->base;
-=======
 	return drm_gem_fb_create_with_funcs(dev, file_priv, mode_cmd,
 					    &qxl_fb_funcs);
->>>>>>> 24b8d41d
 }
 
 static const struct drm_mode_config_funcs qxl_mode_funcs = {
