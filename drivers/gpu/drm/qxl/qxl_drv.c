/* vim: set ts=8 sw=8 tw=78 ai noexpandtab */
/* qxl_drv.c -- QXL driver -*- linux-c -*-
 *
 * Copyright 2011 Red Hat, Inc.
 * All Rights Reserved.
 *
 * Permission is hereby granted, free of charge, to any person obtaining a
 * copy of this software and associated documentation files (the "Software"),
 * to deal in the Software without restriction, including without limitation
 * the rights to use, copy, modify, merge, publish, distribute, sublicense,
 * and/or sell copies of the Software, and to permit persons to whom the
 * Software is furnished to do so, subject to the following conditions:
 *
 * The above copyright notice and this permission notice (including the next
 * paragraph) shall be included in all copies or substantial portions of the
 * Software.
 *
 * THE SOFTWARE IS PROVIDED "AS IS", WITHOUT WARRANTY OF ANY KIND, EXPRESS OR
 * IMPLIED, INCLUDING BUT NOT LIMITED TO THE WARRANTIES OF MERCHANTABILITY,
 * FITNESS FOR A PARTICULAR PURPOSE AND NONINFRINGEMENT.  IN NO EVENT SHALL
 * VA LINUX SYSTEMS AND/OR ITS SUPPLIERS BE LIABLE FOR ANY CLAIM, DAMAGES OR
 * OTHER LIABILITY, WHETHER IN AN ACTION OF CONTRACT, TORT OR OTHERWISE,
 * ARISING FROM, OUT OF OR IN CONNECTION WITH THE SOFTWARE OR THE USE OR
 * OTHER DEALINGS IN THE SOFTWARE.
 *
 * Authors:
 *    Dave Airlie <airlie@redhat.com>
 *    Alon Levy <alevy@redhat.com>
 */

#include "qxl_drv.h"
#include <linux/console.h>
#include <linux/module.h>
#include <linux/pci.h>

#include <drm/drm.h>
#include <drm/drm_atomic_helper.h>
#include <drm/drm_drv.h>
#include <drm/drm_file.h>
#include <drm/drm_modeset_helper.h>
#include <drm/drm_prime.h>
#include <drm/drm_probe_helper.h>

#include "qxl_object.h"

static const struct pci_device_id pciidlist[] = {
	{ 0x1b36, 0x100, PCI_ANY_ID, PCI_ANY_ID, PCI_CLASS_DISPLAY_VGA << 8,
	  0xffff00, 0 },
	{ 0x1b36, 0x100, PCI_ANY_ID, PCI_ANY_ID, PCI_CLASS_DISPLAY_OTHER << 8,
	  0xffff00, 0 },
	{ 0, 0, 0 },
};
MODULE_DEVICE_TABLE(pci, pciidlist);

static int qxl_modeset = -1;
int qxl_num_crtc = 4;

MODULE_PARM_DESC(modeset, "Disable/Enable modesetting");
module_param_named(modeset, qxl_modeset, int, 0400);

MODULE_PARM_DESC(num_heads, "Number of virtual crtcs to expose (default 4)");
module_param_named(num_heads, qxl_num_crtc, int, 0400);

static struct drm_driver qxl_driver;
static struct pci_driver qxl_pci_driver;

static bool is_vga(struct pci_dev *pdev)
{
	return pdev->class == PCI_CLASS_DISPLAY_VGA << 8;
}

static int
qxl_pci_probe(struct pci_dev *pdev, const struct pci_device_id *ent)
{
	struct qxl_device *qdev;
	int ret;

	if (pdev->revision < 4) {
		DRM_ERROR("qxl too old, doesn't support client_monitors_config,"
			  " use xf86-video-qxl in user mode");
		return -EINVAL; /* TODO: ENODEV ? */
	}

	qdev = devm_drm_dev_alloc(&pdev->dev, &qxl_driver,
				  struct qxl_device, ddev);
	if (IS_ERR(qdev)) {
		pr_err("Unable to init drm dev");
		return -ENOMEM;
	}

	ret = pci_enable_device(pdev);
	if (ret)
		return ret;

	ret = drm_fb_helper_remove_conflicting_pci_framebuffers(pdev, "qxl");
	if (ret)
		goto disable_pci;

	if (is_vga(pdev) && pdev->revision < 5) {
		ret = vga_get_interruptible(pdev, VGA_RSRC_LEGACY_IO);
		if (ret) {
			DRM_ERROR("can't get legacy vga ioports\n");
			goto disable_pci;
		}
	}

	ret = qxl_device_init(qdev, pdev);
	if (ret)
		goto put_vga;

	ret = qxl_modeset_init(qdev);
	if (ret)
		goto unload;

	drm_kms_helper_poll_init(&qdev->ddev);

	/* Complete initialization. */
	ret = drm_dev_register(&qdev->ddev, ent->driver_data);
	if (ret)
		goto modeset_cleanup;

	drm_fbdev_generic_setup(&qdev->ddev, 32);
	return 0;

modeset_cleanup:
	qxl_modeset_fini(qdev);
unload:
	qxl_device_fini(qdev);
put_vga:
	if (is_vga(pdev) && pdev->revision < 5)
		vga_put(pdev, VGA_RSRC_LEGACY_IO);
disable_pci:
	pci_disable_device(pdev);

	return ret;
}

static void qxl_drm_release(struct drm_device *dev)
{
	struct qxl_device *qdev = to_qxl(dev);

	/*
	 * TODO: qxl_device_fini() call should be in qxl_pci_remove(),
	 * reodering qxl_modeset_fini() + qxl_device_fini() calls is
	 * non-trivial though.
	 */
	qxl_modeset_fini(qdev);
	qxl_device_fini(qdev);
}

static void
qxl_pci_remove(struct pci_dev *pdev)
{
	struct drm_device *dev = pci_get_drvdata(pdev);

	drm_dev_unregister(dev);
	drm_atomic_helper_shutdown(dev);
	if (is_vga(pdev) && pdev->revision < 5)
		vga_put(pdev, VGA_RSRC_LEGACY_IO);
}

DEFINE_DRM_GEM_FOPS(qxl_fops);

static int qxl_drm_freeze(struct drm_device *dev)
{
	struct pci_dev *pdev = dev->pdev;
	struct qxl_device *qdev = to_qxl(dev);
	int ret;

	ret = drm_mode_config_helper_suspend(dev);
	if (ret)
		return ret;

	qxl_destroy_monitors_object(qdev);
	qxl_surf_evict(qdev);
	qxl_vram_evict(qdev);

	while (!qxl_check_idle(qdev->command_ring));
	while (!qxl_check_idle(qdev->release_ring))
		qxl_queue_garbage_collect(qdev, 1);

	pci_save_state(pdev);

	return 0;
}

static int qxl_drm_resume(struct drm_device *dev, bool thaw)
{
	struct qxl_device *qdev = to_qxl(dev);

	qdev->ram_header->int_mask = QXL_INTERRUPT_MASK;
	if (!thaw) {
		qxl_reinit_memslots(qdev);
		qxl_ring_init_hdr(qdev->release_ring);
	}

	qxl_create_monitors_object(qdev);
	return drm_mode_config_helper_resume(dev);
}

static int qxl_pm_suspend(struct device *dev)
{
	struct pci_dev *pdev = to_pci_dev(dev);
	struct drm_device *drm_dev = pci_get_drvdata(pdev);
	int error;

	error = qxl_drm_freeze(drm_dev);
	if (error)
		return error;

	pci_disable_device(pdev);
	pci_set_power_state(pdev, PCI_D3hot);
	return 0;
}

static int qxl_pm_resume(struct device *dev)
{
	struct pci_dev *pdev = to_pci_dev(dev);
	struct drm_device *drm_dev = pci_get_drvdata(pdev);

	pci_set_power_state(pdev, PCI_D0);
	pci_restore_state(pdev);
	if (pci_enable_device(pdev)) {
		return -EIO;
	}

	return qxl_drm_resume(drm_dev, false);
}

static int qxl_pm_thaw(struct device *dev)
{
	struct drm_device *drm_dev = dev_get_drvdata(dev);

	return qxl_drm_resume(drm_dev, true);
}

static int qxl_pm_freeze(struct device *dev)
{
	struct drm_device *drm_dev = dev_get_drvdata(dev);

	return qxl_drm_freeze(drm_dev);
}

static int qxl_pm_restore(struct device *dev)
{
	struct pci_dev *pdev = to_pci_dev(dev);
	struct drm_device *drm_dev = pci_get_drvdata(pdev);
	struct qxl_device *qdev = to_qxl(drm_dev);

	qxl_io_reset(qdev);
	return qxl_drm_resume(drm_dev, false);
}

static const struct dev_pm_ops qxl_pm_ops = {
	.suspend = qxl_pm_suspend,
	.resume = qxl_pm_resume,
	.freeze = qxl_pm_freeze,
	.thaw = qxl_pm_thaw,
	.poweroff = qxl_pm_freeze,
	.restore = qxl_pm_restore,
};
static struct pci_driver qxl_pci_driver = {
	 .name = DRIVER_NAME,
	 .id_table = pciidlist,
	 .probe = qxl_pci_probe,
	 .remove = qxl_pci_remove,
	 .driver.pm = &qxl_pm_ops,
};

static struct drm_driver qxl_driver = {
	.driver_features = DRIVER_GEM | DRIVER_MODESET | DRIVER_ATOMIC,

	.dumb_create = qxl_mode_dumb_create,
	.dumb_map_offset = qxl_mode_dumb_mmap,
#if defined(CONFIG_DEBUG_FS)
	.debugfs_init = qxl_debugfs_init,
#endif
	.prime_handle_to_fd = drm_gem_prime_handle_to_fd,
	.prime_fd_to_handle = drm_gem_prime_fd_to_handle,
	.gem_prime_import_sg_table = qxl_gem_prime_import_sg_table,
	.gem_prime_mmap = qxl_gem_prime_mmap,
<<<<<<< HEAD
	.gem_free_object_unlocked = qxl_gem_object_free,
	.gem_open_object = qxl_gem_object_open,
	.gem_close_object = qxl_gem_object_close,
=======
>>>>>>> 24b8d41d
	.fops = &qxl_fops,
	.ioctls = qxl_ioctls,
	.irq_handler = qxl_irq_handler,
	.name = DRIVER_NAME,
	.desc = DRIVER_DESC,
	.date = DRIVER_DATE,
	.major = 0,
	.minor = 1,
	.patchlevel = 0,

	.release = qxl_drm_release,
};

static int __init qxl_init(void)
{
	if (vgacon_text_force() && qxl_modeset == -1)
		return -EINVAL;

	if (qxl_modeset == 0)
		return -EINVAL;
	qxl_driver.num_ioctls = qxl_max_ioctls;
	return pci_register_driver(&qxl_pci_driver);
}

static void __exit qxl_exit(void)
{
	pci_unregister_driver(&qxl_pci_driver);
}

module_init(qxl_init);
module_exit(qxl_exit);

MODULE_AUTHOR(DRIVER_AUTHOR);
MODULE_DESCRIPTION(DRIVER_DESC);
MODULE_LICENSE("GPL and additional rights");<|MERGE_RESOLUTION|>--- conflicted
+++ resolved
@@ -279,12 +279,6 @@
 	.prime_fd_to_handle = drm_gem_prime_fd_to_handle,
 	.gem_prime_import_sg_table = qxl_gem_prime_import_sg_table,
 	.gem_prime_mmap = qxl_gem_prime_mmap,
-<<<<<<< HEAD
-	.gem_free_object_unlocked = qxl_gem_object_free,
-	.gem_open_object = qxl_gem_object_open,
-	.gem_close_object = qxl_gem_object_close,
-=======
->>>>>>> 24b8d41d
 	.fops = &qxl_fops,
 	.ioctls = qxl_ioctls,
 	.irq_handler = qxl_irq_handler,
