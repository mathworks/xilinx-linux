/*
 * Copyright 2013 Red Hat Inc.
 *
 * Permission is hereby granted, free of charge, to any person obtaining a
 * copy of this software and associated documentation files (the "Software"),
 * to deal in the Software without restriction, including without limitation
 * the rights to use, copy, modify, merge, publish, distribute, sublicense,
 * and/or sell copies of the Software, and to permit persons to whom the
 * Software is furnished to do so, subject to the following conditions:
 *
 * The above copyright notice and this permission notice shall be included in
 * all copies or substantial portions of the Software.
 *
 * THE SOFTWARE IS PROVIDED "AS IS", WITHOUT WARRANTY OF ANY KIND, EXPRESS OR
 * IMPLIED, INCLUDING BUT NOT LIMITED TO THE WARRANTIES OF MERCHANTABILITY,
 * FITNESS FOR A PARTICULAR PURPOSE AND NONINFRINGEMENT.  IN NO EVENT SHALL
 * THE COPYRIGHT HOLDER(S) OR AUTHOR(S) BE LIABLE FOR ANY CLAIM, DAMAGES OR
 * OTHER LIABILITY, WHETHER IN AN ACTION OF CONTRACT, TORT OR OTHERWISE,
 * ARISING FROM, OUT OF OR IN CONNECTION WITH THE SOFTWARE OR THE USE OR
 * OTHER DEALINGS IN THE SOFTWARE.
 *
 * Authors: Dave Airlie
 *          Alon Levy
 */

#ifndef QXL_DRV_H
#define QXL_DRV_H

/*
 * Definitions taken from spice-protocol, plus kernel driver specific bits.
 */

#include <linux/dma-fence.h>
#include <linux/firmware.h>
#include <linux/platform_device.h>
#include <linux/workqueue.h>

#include <drm/drm_crtc.h>
#include <drm/drm_encoder.h>
#include <drm/drm_fb_helper.h>
#include <drm/drm_gem_ttm_helper.h>
#include <drm/drm_ioctl.h>
#include <drm/drm_gem.h>
#include <drm/qxl_drm.h>
#include <drm/ttm/ttm_bo_api.h>
#include <drm/ttm/ttm_bo_driver.h>
#include <drm/ttm/ttm_execbuf_util.h>
#include <drm/ttm/ttm_module.h>
#include <drm/ttm/ttm_placement.h>

#include "qxl_dev.h"

#define DRIVER_AUTHOR		"Dave Airlie"

#define DRIVER_NAME		"qxl"
#define DRIVER_DESC		"RH QXL"
#define DRIVER_DATE		"20120117"

#define DRIVER_MAJOR 0
#define DRIVER_MINOR 1
#define DRIVER_PATCHLEVEL 0

#define QXL_DEBUGFS_MAX_COMPONENTS		32

extern int qxl_num_crtc;
extern int qxl_max_ioctls;

#define QXL_INTERRUPT_MASK (\
	QXL_INTERRUPT_DISPLAY |\
	QXL_INTERRUPT_CURSOR |\
	QXL_INTERRUPT_IO_CMD |\
	QXL_INTERRUPT_CLIENT_MONITORS_CONFIG)

struct qxl_bo {
	struct ttm_buffer_object	tbo;

	/* Protected by gem.mutex */
	struct list_head		list;
	/* Protected by tbo.reserved */
	struct ttm_place		placements[3];
	struct ttm_placement		placement;
	struct ttm_bo_kmap_obj		kmap;
	unsigned int pin_count;
	void				*kptr;
	unsigned int                    map_count;
	int                             type;

	/* Constant after initialization */
	unsigned int is_primary:1; /* is this now a primary surface */
	unsigned int is_dumb:1;
	struct qxl_bo *shadow;
	unsigned int hw_surf_alloc:1;
	struct qxl_surface surf;
	uint32_t surface_id;
	struct qxl_release *surf_create;
};
#define gem_to_qxl_bo(gobj) container_of((gobj), struct qxl_bo, tbo.base)
#define to_qxl_bo(tobj) container_of((tobj), struct qxl_bo, tbo)

struct qxl_gem {
	struct mutex		mutex;
	struct list_head	objects;
};

struct qxl_bo_list {
	struct ttm_validate_buffer tv;
};

struct qxl_crtc {
	struct drm_crtc base;
	int index;
<<<<<<< HEAD
	int cur_x;
	int cur_y;
	int hot_spot_x;
	int hot_spot_y;
=======

>>>>>>> 24b8d41d
	struct qxl_bo *cursor_bo;
};

struct qxl_output {
	int index;
	struct drm_connector base;
	struct drm_encoder enc;
};

#define to_qxl_crtc(x) container_of(x, struct qxl_crtc, base)
#define drm_connector_to_qxl_output(x) container_of(x, struct qxl_output, base)
#define drm_encoder_to_qxl_output(x) container_of(x, struct qxl_output, enc)

struct qxl_mman {
	struct ttm_bo_device		bdev;
};

struct qxl_memslot {
	int             index;
	const char      *name;
	uint8_t		generation;
	uint64_t	start_phys_addr;
	uint64_t	size;
	uint64_t	high_bits;
};

enum {
	QXL_RELEASE_DRAWABLE,
	QXL_RELEASE_SURFACE_CMD,
	QXL_RELEASE_CURSOR_CMD,
};

/* drm_ prefix to differentiate from qxl_release_info in
 * spice-protocol/qxl_dev.h */
#define QXL_MAX_RES 96
struct qxl_release {
	struct dma_fence base;

	int id;
	int type;
	struct qxl_bo *release_bo;
	uint32_t release_offset;
	uint32_t surface_release_id;
	struct ww_acquire_ctx ticket;
	struct list_head bos;
};

struct qxl_drm_chunk {
	struct list_head head;
	struct qxl_bo *bo;
};

struct qxl_drm_image {
	struct qxl_bo *bo;
	struct list_head chunk_list;
};

struct qxl_fb_image {
	struct qxl_device *qdev;
	uint32_t pseudo_palette[16];
	struct fb_image fb_image;
	uint32_t visual;
};

struct qxl_draw_fill {
	struct qxl_device *qdev;
	struct qxl_rect rect;
	uint32_t color;
	uint16_t rop;
};

/*
 * Debugfs
 */
struct qxl_debugfs {
	struct drm_info_list	*files;
	unsigned int num_files;
};

int qxl_debugfs_fence_init(struct qxl_device *rdev);

struct qxl_device {
	struct drm_device ddev;

	resource_size_t vram_base, vram_size;
	resource_size_t surfaceram_base, surfaceram_size;
	resource_size_t rom_base, rom_size;
	struct qxl_rom *rom;

	struct qxl_mode *modes;
	struct qxl_bo *monitors_config_bo;
	struct qxl_monitors_config *monitors_config;

	/* last received client_monitors_config */
	struct qxl_monitors_config *client_monitors_config;

	int io_base;
	void *ram;
	struct qxl_mman		mman;
	struct qxl_gem		gem;

	void *ram_physical;

	struct qxl_ring *release_ring;
	struct qxl_ring *command_ring;
	struct qxl_ring *cursor_ring;

	struct qxl_ram_header *ram_header;

	struct qxl_bo *primary_bo;
	struct qxl_bo *dumb_shadow_bo;
	struct qxl_head *dumb_heads;

	struct qxl_memslot main_slot;
	struct qxl_memslot surfaces_slot;

	spinlock_t	release_lock;
	struct idr	release_idr;
	uint32_t	release_seqno;
	spinlock_t release_idr_lock;
	struct mutex	async_io_mutex;
	unsigned int last_sent_io_cmd;

	/* interrupt handling */
	atomic_t irq_received;
	atomic_t irq_received_display;
	atomic_t irq_received_cursor;
	atomic_t irq_received_io_cmd;
	unsigned int irq_received_error;
	wait_queue_head_t display_event;
	wait_queue_head_t cursor_event;
	wait_queue_head_t io_cmd_event;
	struct work_struct client_monitors_config_work;

	/* debugfs */
	struct qxl_debugfs	debugfs[QXL_DEBUGFS_MAX_COMPONENTS];
	unsigned int debugfs_count;

	struct mutex		update_area_mutex;

	struct idr	surf_id_idr;
	spinlock_t surf_id_idr_lock;
	int last_alloced_surf_id;

	struct mutex surf_evict_mutex;
	struct io_mapping *vram_mapping;
	struct io_mapping *surface_mapping;

	/* */
	struct mutex release_mutex;
	struct qxl_bo *current_release_bo[3];
	int current_release_bo_offset[3];

	struct work_struct gc_work;

	struct drm_property *hotplug_mode_update_property;
	int monitors_config_width;
	int monitors_config_height;
};

#define to_qxl(dev) container_of(dev, struct qxl_device, ddev)

extern const struct drm_ioctl_desc qxl_ioctls[];
extern int qxl_max_ioctl;

int qxl_device_init(struct qxl_device *qdev, struct pci_dev *pdev);
void qxl_device_fini(struct qxl_device *qdev);

int qxl_modeset_init(struct qxl_device *qdev);
void qxl_modeset_fini(struct qxl_device *qdev);

int qxl_bo_init(struct qxl_device *qdev);
void qxl_bo_fini(struct qxl_device *qdev);

void qxl_reinit_memslots(struct qxl_device *qdev);
int qxl_surf_evict(struct qxl_device *qdev);
int qxl_vram_evict(struct qxl_device *qdev);

struct qxl_ring *qxl_ring_create(struct qxl_ring_header *header,
				 int element_size,
				 int n_elements,
				 int prod_notify,
				 bool set_prod_notify,
				 wait_queue_head_t *push_event);
void qxl_ring_free(struct qxl_ring *ring);
void qxl_ring_init_hdr(struct qxl_ring *ring);
int qxl_check_idle(struct qxl_ring *ring);

static inline uint64_t
qxl_bo_physical_address(struct qxl_device *qdev, struct qxl_bo *bo,
			unsigned long offset)
{
	struct qxl_memslot *slot =
		(bo->tbo.mem.mem_type == TTM_PL_VRAM)
		? &qdev->main_slot : &qdev->surfaces_slot;

       /* TODO - need to hold one of the locks to read bo->tbo.mem.start */

	return slot->high_bits | ((bo->tbo.mem.start << PAGE_SHIFT) + offset);
}

/* qxl_display.c */
<<<<<<< HEAD
void qxl_user_framebuffer_destroy(struct drm_framebuffer *fb);
int
qxl_framebuffer_init(struct drm_device *dev,
		     struct qxl_framebuffer *rfb,
		     const struct drm_mode_fb_cmd2 *mode_cmd,
		     struct drm_gem_object *obj,
		     const struct drm_framebuffer_funcs *funcs);
=======
>>>>>>> 24b8d41d
void qxl_display_read_client_monitors_config(struct qxl_device *qdev);
int qxl_create_monitors_object(struct qxl_device *qdev);
int qxl_destroy_monitors_object(struct qxl_device *qdev);

/* qxl_gem.c */
void qxl_gem_init(struct qxl_device *qdev);
void qxl_gem_fini(struct qxl_device *qdev);
int qxl_gem_object_create(struct qxl_device *qdev, int size,
			  int alignment, int initial_domain,
			  bool discardable, bool kernel,
			  struct qxl_surface *surf,
			  struct drm_gem_object **obj);
int qxl_gem_object_create_with_handle(struct qxl_device *qdev,
				      struct drm_file *file_priv,
				      u32 domain,
				      size_t size,
				      struct qxl_surface *surf,
				      struct qxl_bo **qobj,
				      uint32_t *handle);
void qxl_gem_object_free(struct drm_gem_object *gobj);
int qxl_gem_object_open(struct drm_gem_object *obj, struct drm_file *file_priv);
void qxl_gem_object_close(struct drm_gem_object *obj,
			  struct drm_file *file_priv);
void qxl_bo_force_delete(struct qxl_device *qdev);
int qxl_bo_kmap(struct qxl_bo *bo, void **ptr);

/* qxl_dumb.c */
int qxl_mode_dumb_create(struct drm_file *file_priv,
			 struct drm_device *dev,
			 struct drm_mode_create_dumb *args);
int qxl_mode_dumb_mmap(struct drm_file *filp,
		       struct drm_device *dev,
		       uint32_t handle, uint64_t *offset_p);

/* qxl ttm */
int qxl_ttm_init(struct qxl_device *qdev);
void qxl_ttm_fini(struct qxl_device *qdev);
int qxl_ttm_io_mem_reserve(struct ttm_bo_device *bdev,
			   struct ttm_resource *mem);

/* qxl image */

int qxl_image_init(struct qxl_device *qdev,
		   struct qxl_release *release,
		   struct qxl_drm_image *dimage,
		   const uint8_t *data,
		   int x, int y, int width, int height,
		   int depth, int stride);
int
qxl_image_alloc_objects(struct qxl_device *qdev,
			struct qxl_release *release,
			struct qxl_drm_image **image_ptr,
			int height, int stride);
void qxl_image_free_objects(struct qxl_device *qdev, struct qxl_drm_image *dimage);

void qxl_update_screen(struct qxl_device *qxl);

/* qxl io operations (qxl_cmd.c) */

void qxl_io_create_primary(struct qxl_device *qdev,
			   struct qxl_bo *bo);
void qxl_io_destroy_primary(struct qxl_device *qdev);
void qxl_io_memslot_add(struct qxl_device *qdev, uint8_t id);
void qxl_io_notify_oom(struct qxl_device *qdev);

int qxl_io_update_area(struct qxl_device *qdev, struct qxl_bo *surf,
		       const struct qxl_rect *area);

void qxl_io_reset(struct qxl_device *qdev);
void qxl_io_monitors_config(struct qxl_device *qdev);
int qxl_ring_push(struct qxl_ring *ring, const void *new_elt, bool interruptible);
void qxl_io_flush_release(struct qxl_device *qdev);
void qxl_io_flush_surfaces(struct qxl_device *qdev);

union qxl_release_info *qxl_release_map(struct qxl_device *qdev,
					struct qxl_release *release);
void qxl_release_unmap(struct qxl_device *qdev,
		       struct qxl_release *release,
		       union qxl_release_info *info);
int qxl_release_list_add(struct qxl_release *release, struct qxl_bo *bo);
int qxl_release_reserve_list(struct qxl_release *release, bool no_intr);
void qxl_release_backoff_reserve_list(struct qxl_release *release);
void qxl_release_fence_buffer_objects(struct qxl_release *release);

int qxl_alloc_surface_release_reserved(struct qxl_device *qdev,
				       enum qxl_surface_cmd_type surface_cmd_type,
				       struct qxl_release *create_rel,
				       struct qxl_release **release);
int qxl_alloc_release_reserved(struct qxl_device *qdev, unsigned long size,
			       int type, struct qxl_release **release,
			       struct qxl_bo **rbo);

int
qxl_push_command_ring_release(struct qxl_device *qdev, struct qxl_release *release,
			      uint32_t type, bool interruptible);
int
qxl_push_cursor_ring_release(struct qxl_device *qdev, struct qxl_release *release,
			     uint32_t type, bool interruptible);
int qxl_alloc_bo_reserved(struct qxl_device *qdev,
			  struct qxl_release *release,
			  unsigned long size,
			  struct qxl_bo **_bo);
/* qxl drawing commands */

void qxl_draw_dirty_fb(struct qxl_device *qdev,
		       struct drm_framebuffer *fb,
		       struct qxl_bo *bo,
		       unsigned int flags, unsigned int color,
		       struct drm_clip_rect *clips,
		       unsigned int num_clips, int inc,
		       uint32_t dumb_shadow_offset);

void qxl_release_free(struct qxl_device *qdev,
		      struct qxl_release *release);

/* used by qxl_debugfs_release */
struct qxl_release *qxl_release_from_id_locked(struct qxl_device *qdev,
						   uint64_t id);

bool qxl_queue_garbage_collect(struct qxl_device *qdev, bool flush);
int qxl_garbage_collect(struct qxl_device *qdev);

/* debugfs */

void qxl_debugfs_init(struct drm_minor *minor);
void qxl_ttm_debugfs_init(struct qxl_device *qdev);

/* qxl_prime.c */
int qxl_gem_prime_pin(struct drm_gem_object *obj);
void qxl_gem_prime_unpin(struct drm_gem_object *obj);
struct sg_table *qxl_gem_prime_get_sg_table(struct drm_gem_object *obj);
struct drm_gem_object *qxl_gem_prime_import_sg_table(
	struct drm_device *dev, struct dma_buf_attachment *attach,
	struct sg_table *sgt);
void *qxl_gem_prime_vmap(struct drm_gem_object *obj);
void qxl_gem_prime_vunmap(struct drm_gem_object *obj, void *vaddr);
int qxl_gem_prime_mmap(struct drm_gem_object *obj,
				struct vm_area_struct *vma);

/* qxl_irq.c */
int qxl_irq_init(struct qxl_device *qdev);
irqreturn_t qxl_irq_handler(int irq, void *arg);

<<<<<<< HEAD
/* qxl_fb.c */
bool qxl_fbdev_qobj_is_fb(struct qxl_device *qdev, struct qxl_bo *qobj);

int qxl_debugfs_add_files(struct qxl_device *qdev,
			  struct drm_info_list *files,
			  unsigned nfiles);
=======
void qxl_debugfs_add_files(struct qxl_device *qdev,
			   struct drm_info_list *files,
			   unsigned int nfiles);
>>>>>>> 24b8d41d

int qxl_surface_id_alloc(struct qxl_device *qdev,
			 struct qxl_bo *surf);
void qxl_surface_id_dealloc(struct qxl_device *qdev,
			    uint32_t surface_id);
int qxl_hw_surface_alloc(struct qxl_device *qdev,
			 struct qxl_bo *surf);
int qxl_hw_surface_dealloc(struct qxl_device *qdev,
			   struct qxl_bo *surf);

int qxl_bo_check_id(struct qxl_device *qdev, struct qxl_bo *bo);

struct qxl_drv_surface *
qxl_surface_lookup(struct drm_device *dev, int surface_id);
void qxl_surface_evict(struct qxl_device *qdev, struct qxl_bo *surf, bool freeing);

#endif<|MERGE_RESOLUTION|>--- conflicted
+++ resolved
@@ -109,14 +109,7 @@
 struct qxl_crtc {
 	struct drm_crtc base;
 	int index;
-<<<<<<< HEAD
-	int cur_x;
-	int cur_y;
-	int hot_spot_x;
-	int hot_spot_y;
-=======
-
->>>>>>> 24b8d41d
+
 	struct qxl_bo *cursor_bo;
 };
 
@@ -319,16 +312,6 @@
 }
 
 /* qxl_display.c */
-<<<<<<< HEAD
-void qxl_user_framebuffer_destroy(struct drm_framebuffer *fb);
-int
-qxl_framebuffer_init(struct drm_device *dev,
-		     struct qxl_framebuffer *rfb,
-		     const struct drm_mode_fb_cmd2 *mode_cmd,
-		     struct drm_gem_object *obj,
-		     const struct drm_framebuffer_funcs *funcs);
-=======
->>>>>>> 24b8d41d
 void qxl_display_read_client_monitors_config(struct qxl_device *qdev);
 int qxl_create_monitors_object(struct qxl_device *qdev);
 int qxl_destroy_monitors_object(struct qxl_device *qdev);
@@ -472,18 +455,9 @@
 int qxl_irq_init(struct qxl_device *qdev);
 irqreturn_t qxl_irq_handler(int irq, void *arg);
 
-<<<<<<< HEAD
-/* qxl_fb.c */
-bool qxl_fbdev_qobj_is_fb(struct qxl_device *qdev, struct qxl_bo *qobj);
-
-int qxl_debugfs_add_files(struct qxl_device *qdev,
-			  struct drm_info_list *files,
-			  unsigned nfiles);
-=======
 void qxl_debugfs_add_files(struct qxl_device *qdev,
 			   struct drm_info_list *files,
 			   unsigned int nfiles);
->>>>>>> 24b8d41d
 
 int qxl_surface_id_alloc(struct qxl_device *qdev,
 			 struct qxl_bo *surf);
