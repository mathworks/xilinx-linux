--- conflicted
+++ resolved
@@ -73,12 +73,7 @@
 
 static struct drm_driver driver = {
 	.driver_features =
-<<<<<<< HEAD
-	    DRIVER_USE_AGP | DRIVER_HAVE_IRQ | DRIVER_LEGACY |
-	    DRIVER_IRQ_SHARED,
-=======
 	    DRIVER_USE_AGP | DRIVER_HAVE_IRQ | DRIVER_LEGACY,
->>>>>>> 24b8d41d
 	.load = via_driver_load,
 	.unload = via_driver_unload,
 	.open = via_driver_open,
