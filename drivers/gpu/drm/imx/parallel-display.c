--- conflicted
+++ resolved
@@ -7,15 +7,7 @@
 
 #include <linux/component.h>
 #include <linux/module.h>
-<<<<<<< HEAD
-#include <drm/drmP.h>
-#include <drm/drm_atomic_helper.h>
-#include <drm/drm_fb_helper.h>
-#include <drm/drm_crtc_helper.h>
-#include <drm/drm_panel.h>
-=======
 #include <linux/platform_device.h>
->>>>>>> 24b8d41d
 #include <linux/videodev2.h>
 
 #include <video/of_display_timing.h>
@@ -28,11 +20,8 @@
 #include <drm/drm_probe_helper.h>
 #include <drm/drm_simple_kms_helper.h>
 
-<<<<<<< HEAD
-=======
 #include "imx-drm.h"
 
->>>>>>> 24b8d41d
 struct imx_parallel_display {
 	struct drm_connector connector;
 	struct drm_encoder encoder;
@@ -43,11 +32,7 @@
 	u32 bus_flags;
 	struct drm_display_mode mode;
 	struct drm_panel *panel;
-<<<<<<< HEAD
-	struct drm_bridge *bridge;
-=======
 	struct drm_bridge *next_bridge;
->>>>>>> 24b8d41d
 };
 
 static inline struct imx_parallel_display *con_to_imxpd(struct drm_connector *c)
@@ -55,17 +40,7 @@
 	return container_of(c, struct imx_parallel_display, connector);
 }
 
-<<<<<<< HEAD
-static inline struct imx_parallel_display *enc_to_imxpd(struct drm_encoder *e)
-{
-	return container_of(e, struct imx_parallel_display, encoder);
-}
-
-static enum drm_connector_status imx_pd_connector_detect(
-		struct drm_connector *connector, bool force)
-=======
 static inline struct imx_parallel_display *bridge_to_imxpd(struct drm_bridge *b)
->>>>>>> 24b8d41d
 {
 	return container_of(b, struct imx_parallel_display, bridge);
 }
@@ -76,18 +51,9 @@
 	struct device_node *np = imxpd->dev->of_node;
 	int num_modes;
 
-<<<<<<< HEAD
-	if (imxpd->panel && imxpd->panel->funcs &&
-	    imxpd->panel->funcs->get_modes) {
-		num_modes = imxpd->panel->funcs->get_modes(imxpd->panel);
-		if (num_modes > 0)
-			return num_modes;
-	}
-=======
 	num_modes = drm_panel_get_modes(imxpd->panel, connector);
 	if (num_modes > 0)
 		return num_modes;
->>>>>>> 24b8d41d
 
 	if (imxpd->edid) {
 		drm_connector_update_edid_property(connector, imxpd->edid);
@@ -124,21 +90,10 @@
 	drm_panel_enable(imxpd->panel);
 }
 
-<<<<<<< HEAD
-static void imx_pd_encoder_enable(struct drm_encoder *encoder)
-=======
 static void imx_pd_bridge_disable(struct drm_bridge *bridge)
->>>>>>> 24b8d41d
-{
-	struct imx_parallel_display *imxpd = bridge_to_imxpd(bridge);
-
-<<<<<<< HEAD
-	drm_panel_prepare(imxpd->panel);
-	drm_panel_enable(imxpd->panel);
-}
-
-static void imx_pd_encoder_disable(struct drm_encoder *encoder)
-=======
+{
+	struct imx_parallel_display *imxpd = bridge_to_imxpd(bridge);
+
 	drm_panel_disable(imxpd->panel);
 	drm_panel_unprepare(imxpd->panel);
 }
@@ -158,7 +113,6 @@
 					 struct drm_crtc_state *crtc_state,
 					 struct drm_connector_state *conn_state,
 					 unsigned int *num_output_fmts)
->>>>>>> 24b8d41d
 {
 	struct drm_display_info *di = &conn_state->connector->display_info;
 	struct imx_parallel_display *imxpd = bridge_to_imxpd(bridge);
@@ -170,30 +124,6 @@
 			       GFP_KERNEL);
 	}
 
-<<<<<<< HEAD
-	drm_panel_disable(imxpd->panel);
-	drm_panel_unprepare(imxpd->panel);
-}
-
-static int imx_pd_encoder_atomic_check(struct drm_encoder *encoder,
-				       struct drm_crtc_state *crtc_state,
-				       struct drm_connector_state *conn_state)
-{
-	struct imx_crtc_state *imx_crtc_state = to_imx_crtc_state(crtc_state);
-	struct drm_display_info *di = &conn_state->connector->display_info;
-	struct imx_parallel_display *imxpd = enc_to_imxpd(encoder);
-
-	if (!imxpd->bus_format && di->num_bus_formats) {
-		imx_crtc_state->bus_flags = di->bus_flags;
-		imx_crtc_state->bus_format = di->bus_formats[0];
-	} else {
-		imx_crtc_state->bus_flags = imxpd->bus_flags;
-		imx_crtc_state->bus_format = imxpd->bus_format;
-	}
-	imx_crtc_state->di_hsync_pin = 2;
-	imx_crtc_state->di_vsync_pin = 3;
-
-=======
 	*num_output_fmts = 1;
 	output_fmts = kmalloc(sizeof(*output_fmts), GFP_KERNEL);
 	if (!output_fmts)
@@ -297,15 +227,10 @@
 	imx_crtc_state->di_hsync_pin = 2;
 	imx_crtc_state->di_vsync_pin = 3;
 
->>>>>>> 24b8d41d
 	return 0;
 }
 
 static const struct drm_connector_funcs imx_pd_connector_funcs = {
-<<<<<<< HEAD
-	.dpms = drm_atomic_helper_connector_dpms,
-=======
->>>>>>> 24b8d41d
 	.fill_modes = drm_helper_probe_single_connector_modes,
 	.destroy = imx_drm_connector_destroy,
 	.reset = drm_atomic_helper_connector_reset,
@@ -317,16 +242,6 @@
 	.get_modes = imx_pd_connector_get_modes,
 };
 
-<<<<<<< HEAD
-static const struct drm_encoder_funcs imx_pd_encoder_funcs = {
-	.destroy = imx_drm_encoder_destroy,
-};
-
-static const struct drm_encoder_helper_funcs imx_pd_encoder_helper_funcs = {
-	.enable = imx_pd_encoder_enable,
-	.disable = imx_pd_encoder_disable,
-	.atomic_check = imx_pd_encoder_atomic_check,
-=======
 static const struct drm_bridge_funcs imx_pd_bridge_funcs = {
 	.enable = imx_pd_bridge_enable,
 	.disable = imx_pd_bridge_disable,
@@ -336,7 +251,6 @@
 	.atomic_check = imx_pd_bridge_atomic_check,
 	.atomic_get_input_bus_fmts = imx_pd_bridge_atomic_get_input_bus_fmts,
 	.atomic_get_output_bus_fmts = imx_pd_bridge_atomic_get_output_bus_fmts,
->>>>>>> 24b8d41d
 };
 
 static int imx_pd_register(struct drm_device *drm,
@@ -356,24 +270,10 @@
 	 */
 	imxpd->connector.dpms = DRM_MODE_DPMS_OFF;
 
-<<<<<<< HEAD
-	drm_encoder_helper_add(encoder, &imx_pd_encoder_helper_funcs);
-	drm_encoder_init(drm, encoder, &imx_pd_encoder_funcs,
-			 DRM_MODE_ENCODER_NONE, NULL);
-
-	if (!imxpd->bridge) {
-		drm_connector_helper_add(&imxpd->connector,
-				&imx_pd_connector_helper_funcs);
-		drm_connector_init(drm, &imxpd->connector,
-				   &imx_pd_connector_funcs,
-				   DRM_MODE_CONNECTOR_VGA);
-	}
-=======
 	drm_simple_encoder_init(drm, encoder, DRM_MODE_ENCODER_NONE);
 
 	imxpd->bridge.funcs = &imx_pd_bridge_funcs;
 	drm_bridge_attach(encoder, &imxpd->bridge, NULL, 0);
->>>>>>> 24b8d41d
 
 	if (!imxpd->next_bridge) {
 		drm_connector_helper_add(&imxpd->connector,
@@ -383,27 +283,16 @@
 				   DRM_MODE_CONNECTOR_DPI);
 	}
 
-<<<<<<< HEAD
-	if (imxpd->bridge) {
-		imxpd->bridge->encoder = encoder;
-		encoder->bridge = imxpd->bridge;
-		ret = drm_bridge_attach(drm, imxpd->bridge);
-=======
 	if (imxpd->next_bridge) {
 		ret = drm_bridge_attach(encoder, imxpd->next_bridge,
 					&imxpd->bridge, 0);
->>>>>>> 24b8d41d
 		if (ret < 0) {
 			dev_err(imxpd->dev, "failed to attach bridge: %d\n",
 				ret);
 			return ret;
 		}
 	} else {
-<<<<<<< HEAD
-		drm_mode_connector_attach_encoder(&imxpd->connector, encoder);
-=======
 		drm_connector_attach_encoder(&imxpd->connector, encoder);
->>>>>>> 24b8d41d
 	}
 
 	return 0;
@@ -413,10 +302,6 @@
 {
 	struct drm_device *drm = data;
 	struct device_node *np = dev->of_node;
-<<<<<<< HEAD
-	struct device_node *ep;
-=======
->>>>>>> 24b8d41d
 	const u8 *edidp;
 	struct imx_parallel_display *imxpd;
 	int edid_len;
@@ -447,42 +332,6 @@
 			bus_format = MEDIA_BUS_FMT_RGB666_1X18;
 		else if (!strcmp(fmt, "lvds666"))
 			bus_format = MEDIA_BUS_FMT_RGB666_1X24_CPADHI;
-<<<<<<< HEAD
-	}
-	imxpd->bus_format = bus_format;
-
-	/* port@1 is the output port */
-	ep = of_graph_get_endpoint_by_regs(np, 1, -1);
-	if (ep) {
-		struct device_node *remote;
-
-		remote = of_graph_get_remote_port_parent(ep);
-		if (!remote) {
-			dev_warn(dev, "endpoint %s not connected\n",
-				 ep->full_name);
-			of_node_put(ep);
-			return -ENODEV;
-		}
-		of_node_put(ep);
-
-		imxpd->panel = of_drm_find_panel(remote);
-		if (imxpd->panel) {
-			dev_dbg(dev, "found panel %s\n", remote->full_name);
-		} else {
-			imxpd->bridge = of_drm_find_bridge(remote);
-			if (imxpd->bridge)
-				dev_dbg(dev, "found bridge %s\n",
-					remote->full_name);
-		}
-		if (!imxpd->panel && !imxpd->bridge) {
-			dev_dbg(dev, "waiting for panel or bridge %s\n",
-				remote->full_name);
-			of_node_put(remote);
-			return -EPROBE_DEFER;
-		}
-		of_node_put(remote);
-=======
->>>>>>> 24b8d41d
 	}
 	imxpd->bus_format = bus_format;
 
@@ -495,22 +344,6 @@
 	return 0;
 }
 
-<<<<<<< HEAD
-static void imx_pd_unbind(struct device *dev, struct device *master,
-	void *data)
-{
-	struct imx_parallel_display *imxpd = dev_get_drvdata(dev);
-
-	if (imxpd->bridge)
-		drm_bridge_detach(imxpd->bridge);
-	if (imxpd->panel)
-		drm_panel_detach(imxpd->panel);
-
-	kfree(imxpd->edid);
-}
-
-=======
->>>>>>> 24b8d41d
 static const struct component_ops imx_pd_ops = {
 	.bind	= imx_pd_bind,
 };
