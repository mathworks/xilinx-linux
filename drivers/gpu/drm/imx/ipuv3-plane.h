--- conflicted
+++ resolved
@@ -25,11 +25,8 @@
 
 	int			dma;
 	int			dp_flow;
-<<<<<<< HEAD
-=======
 
 	bool			disabling;
->>>>>>> 24b8d41d
 };
 
 struct ipu_plane *ipu_plane_init(struct drm_device *dev, struct ipu_soc *ipu,
