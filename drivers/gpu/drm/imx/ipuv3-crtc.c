--- conflicted
+++ resolved
@@ -8,23 +8,11 @@
 #include <linux/clk.h>
 #include <linux/component.h>
 #include <linux/device.h>
-<<<<<<< HEAD
-#include <linux/platform_device.h>
-#include <drm/drmP.h>
-#include <drm/drm_atomic.h>
-#include <drm/drm_atomic_helper.h>
-#include <drm/drm_crtc_helper.h>
-#include <linux/clk.h>
-#include <linux/errno.h>
-#include <drm/drm_gem_cma_helper.h>
-#include <drm/drm_fb_cma_helper.h>
-=======
 #include <linux/dma-mapping.h>
 #include <linux/errno.h>
 #include <linux/export.h>
 #include <linux/module.h>
 #include <linux/platform_device.h>
->>>>>>> 24b8d41d
 
 #include <video/imx-ipu-v3.h>
 
@@ -50,10 +38,7 @@
 	struct ipu_dc		*dc;
 	struct ipu_di		*di;
 	int			irq;
-<<<<<<< HEAD
-=======
 	struct drm_pending_vblank_event *event;
->>>>>>> 24b8d41d
 };
 
 static inline struct ipu_crtc *to_ipu_crtc(struct drm_crtc *crtc)
@@ -61,21 +46,12 @@
 	return container_of(crtc, struct ipu_crtc, base);
 }
 
-<<<<<<< HEAD
-static void ipu_crtc_enable(struct drm_crtc *crtc)
-=======
 static void ipu_crtc_atomic_enable(struct drm_crtc *crtc,
 				   struct drm_crtc_state *old_state)
->>>>>>> 24b8d41d
 {
 	struct ipu_crtc *ipu_crtc = to_ipu_crtc(crtc);
 	struct ipu_soc *ipu = dev_get_drvdata(ipu_crtc->dev->parent);
 
-<<<<<<< HEAD
-	ipu_dc_enable(ipu);
-	ipu_dc_enable_channel(ipu_crtc->dc);
-	ipu_di_enable(ipu_crtc->di);
-=======
 	ipu_prg_enable(ipu);
 	ipu_dc_enable(ipu);
 	ipu_dc_enable_channel(ipu_crtc->dc);
@@ -100,7 +76,6 @@
 		ipu_plane_disable(ipu_crtc->plane[1], true);
 	if (disable_full)
 		ipu_plane_disable(ipu_crtc->plane[0], true);
->>>>>>> 24b8d41d
 }
 
 static void ipu_crtc_atomic_disable(struct drm_crtc *crtc,
@@ -116,38 +91,33 @@
 	 * attached IDMACs will be left in undefined state, possibly hanging
 	 * the IPU or even system.
 	 */
-<<<<<<< HEAD
-	drm_atomic_helper_disable_planes_on_crtc(old_crtc_state, false);
+	ipu_crtc_disable_planes(ipu_crtc, old_crtc_state);
 	ipu_dc_disable(ipu);
+	ipu_prg_disable(ipu);
+
+	drm_crtc_vblank_off(crtc);
 
 	spin_lock_irq(&crtc->dev->event_lock);
-	if (crtc->state->event) {
+	if (crtc->state->event && !crtc->state->active) {
 		drm_crtc_send_vblank_event(crtc, crtc->state->event);
 		crtc->state->event = NULL;
 	}
 	spin_unlock_irq(&crtc->dev->event_lock);
-
-	drm_crtc_vblank_off(crtc);
 }
 
 static void imx_drm_crtc_reset(struct drm_crtc *crtc)
 {
 	struct imx_crtc_state *state;
 
-	if (crtc->state) {
-		if (crtc->state->mode_blob)
-			drm_property_unreference_blob(crtc->state->mode_blob);
-
-		state = to_imx_crtc_state(crtc->state);
-		memset(state, 0, sizeof(*state));
-	} else {
-		state = kzalloc(sizeof(*state), GFP_KERNEL);
-		if (!state)
-			return;
-		crtc->state = &state->base;
-	}
-
-	state->base.crtc = crtc;
+	if (crtc->state)
+		__drm_atomic_helper_crtc_destroy_state(crtc->state);
+
+	kfree(to_imx_crtc_state(crtc->state));
+	crtc->state = NULL;
+
+	state = kzalloc(sizeof(*state), GFP_KERNEL);
+	if (state)
+		__drm_atomic_helper_crtc_reset(crtc, &state->base);
 }
 
 static struct drm_crtc_state *imx_drm_crtc_duplicate_state(struct drm_crtc *crtc)
@@ -173,25 +143,61 @@
 	kfree(to_imx_crtc_state(state));
 }
 
-static void imx_drm_crtc_destroy(struct drm_crtc *crtc)
-{
-	imx_drm_remove_crtc(to_ipu_crtc(crtc)->imx_crtc);
+static int ipu_enable_vblank(struct drm_crtc *crtc)
+{
+	struct ipu_crtc *ipu_crtc = to_ipu_crtc(crtc);
+
+	enable_irq(ipu_crtc->irq);
+
+	return 0;
+}
+
+static void ipu_disable_vblank(struct drm_crtc *crtc)
+{
+	struct ipu_crtc *ipu_crtc = to_ipu_crtc(crtc);
+
+	disable_irq_nosync(ipu_crtc->irq);
 }
 
 static const struct drm_crtc_funcs ipu_crtc_funcs = {
 	.set_config = drm_atomic_helper_set_config,
-	.destroy = imx_drm_crtc_destroy,
+	.destroy = drm_crtc_cleanup,
 	.page_flip = drm_atomic_helper_page_flip,
 	.reset = imx_drm_crtc_reset,
 	.atomic_duplicate_state = imx_drm_crtc_duplicate_state,
 	.atomic_destroy_state = imx_drm_crtc_destroy_state,
+	.enable_vblank = ipu_enable_vblank,
+	.disable_vblank = ipu_disable_vblank,
 };
 
 static irqreturn_t ipu_irq_handler(int irq, void *dev_id)
 {
 	struct ipu_crtc *ipu_crtc = dev_id;
-
-	drm_crtc_handle_vblank(&ipu_crtc->base);
+	struct drm_crtc *crtc = &ipu_crtc->base;
+	unsigned long flags;
+	int i;
+
+	drm_crtc_handle_vblank(crtc);
+
+	if (ipu_crtc->event) {
+		for (i = 0; i < ARRAY_SIZE(ipu_crtc->plane); i++) {
+			struct ipu_plane *plane = ipu_crtc->plane[i];
+
+			if (!plane)
+				continue;
+
+			if (ipu_plane_atomic_update_pending(&plane->base))
+				break;
+		}
+
+		if (i == ARRAY_SIZE(ipu_crtc->plane)) {
+			spin_lock_irqsave(&crtc->dev->event_lock, flags);
+			drm_crtc_send_vblank_event(crtc, ipu_crtc->event);
+			ipu_crtc->event = NULL;
+			drm_crtc_vblank_put(crtc);
+			spin_unlock_irqrestore(&crtc->dev->event_lock, flags);
+		}
+	}
 
 	return IRQ_HANDLED;
 }
@@ -221,7 +227,7 @@
 static int ipu_crtc_atomic_check(struct drm_crtc *crtc,
 				 struct drm_crtc_state *state)
 {
-	u32 primary_plane_mask = 1 << drm_plane_index(crtc->primary);
+	u32 primary_plane_mask = drm_plane_mask(crtc->primary);
 
 	if (state->active && (primary_plane_mask & state->plane_mask) == 0)
 		return -EINVAL;
@@ -233,84 +239,27 @@
 				  struct drm_crtc_state *old_crtc_state)
 {
 	drm_crtc_vblank_on(crtc);
-
+}
+
+static void ipu_crtc_atomic_flush(struct drm_crtc *crtc,
+				  struct drm_crtc_state *old_crtc_state)
+{
 	spin_lock_irq(&crtc->dev->event_lock);
 	if (crtc->state->event) {
+		struct ipu_crtc *ipu_crtc = to_ipu_crtc(crtc);
+
 		WARN_ON(drm_crtc_vblank_get(crtc));
-		drm_crtc_arm_vblank_event(crtc, crtc->state->event);
+		ipu_crtc->event = crtc->state->event;
 		crtc->state->event = NULL;
 	}
 	spin_unlock_irq(&crtc->dev->event_lock);
 }
 
 static void ipu_crtc_mode_set_nofb(struct drm_crtc *crtc)
-=======
-	ipu_crtc_disable_planes(ipu_crtc, old_crtc_state);
-	ipu_dc_disable(ipu);
-	ipu_prg_disable(ipu);
-
-	drm_crtc_vblank_off(crtc);
-
-	spin_lock_irq(&crtc->dev->event_lock);
-	if (crtc->state->event && !crtc->state->active) {
-		drm_crtc_send_vblank_event(crtc, crtc->state->event);
-		crtc->state->event = NULL;
-	}
-	spin_unlock_irq(&crtc->dev->event_lock);
-}
-
-static void imx_drm_crtc_reset(struct drm_crtc *crtc)
-{
-	struct imx_crtc_state *state;
-
-	if (crtc->state)
-		__drm_atomic_helper_crtc_destroy_state(crtc->state);
-
-	kfree(to_imx_crtc_state(crtc->state));
-	crtc->state = NULL;
-
-	state = kzalloc(sizeof(*state), GFP_KERNEL);
-	if (state)
-		__drm_atomic_helper_crtc_reset(crtc, &state->base);
-}
-
-static struct drm_crtc_state *imx_drm_crtc_duplicate_state(struct drm_crtc *crtc)
-{
-	struct imx_crtc_state *state;
-
-	state = kzalloc(sizeof(*state), GFP_KERNEL);
-	if (!state)
-		return NULL;
-
-	__drm_atomic_helper_crtc_duplicate_state(crtc, &state->base);
-
-	WARN_ON(state->base.crtc != crtc);
-	state->base.crtc = crtc;
-
-	return &state->base;
-}
-
-static void imx_drm_crtc_destroy_state(struct drm_crtc *crtc,
-				       struct drm_crtc_state *state)
-{
-	__drm_atomic_helper_crtc_destroy_state(state);
-	kfree(to_imx_crtc_state(state));
-}
-
-static int ipu_enable_vblank(struct drm_crtc *crtc)
-{
-	struct ipu_crtc *ipu_crtc = to_ipu_crtc(crtc);
-
-	enable_irq(ipu_crtc->irq);
-
-	return 0;
-}
-
-static void ipu_disable_vblank(struct drm_crtc *crtc)
->>>>>>> 24b8d41d
-{
-	struct ipu_crtc *ipu_crtc = to_ipu_crtc(crtc);
-<<<<<<< HEAD
+{
+	struct drm_device *dev = crtc->dev;
+	struct drm_encoder *encoder;
+	struct ipu_crtc *ipu_crtc = to_ipu_crtc(crtc);
 	struct drm_display_mode *mode = &crtc->state->adjusted_mode;
 	struct imx_crtc_state *imx_crtc_state = to_imx_crtc_state(crtc->state);
 	struct ipu_di_signal_cfg sig_cfg = {};
@@ -345,178 +294,6 @@
 	sig_cfg.enable_pol = !(imx_crtc_state->bus_flags & DRM_BUS_FLAG_DE_LOW);
 	/* Default to driving pixel data on negative clock edges */
 	sig_cfg.clk_pol = !!(imx_crtc_state->bus_flags &
-			     DRM_BUS_FLAG_PIXDATA_POSEDGE);
-	sig_cfg.bus_format = imx_crtc_state->bus_format;
-	sig_cfg.v_to_h_sync = 0;
-	sig_cfg.hsync_pin = imx_crtc_state->di_hsync_pin;
-	sig_cfg.vsync_pin = imx_crtc_state->di_vsync_pin;
-
-	drm_display_mode_to_videomode(mode, &sig_cfg.mode);
-
-	ipu_dc_init_sync(ipu_crtc->dc, ipu_crtc->di,
-			 mode->flags & DRM_MODE_FLAG_INTERLACE,
-			 imx_crtc_state->bus_format, mode->hdisplay);
-	ipu_di_init_sync_panel(ipu_crtc->di, &sig_cfg);
-}
-
-static const struct drm_crtc_helper_funcs ipu_helper_funcs = {
-	.mode_fixup = ipu_crtc_mode_fixup,
-	.mode_set_nofb = ipu_crtc_mode_set_nofb,
-	.atomic_check = ipu_crtc_atomic_check,
-	.atomic_begin = ipu_crtc_atomic_begin,
-	.atomic_disable = ipu_crtc_atomic_disable,
-	.enable = ipu_crtc_enable,
-};
-
-static int ipu_enable_vblank(struct drm_crtc *crtc)
-=======
-
-	disable_irq_nosync(ipu_crtc->irq);
-}
-
-static const struct drm_crtc_funcs ipu_crtc_funcs = {
-	.set_config = drm_atomic_helper_set_config,
-	.destroy = drm_crtc_cleanup,
-	.page_flip = drm_atomic_helper_page_flip,
-	.reset = imx_drm_crtc_reset,
-	.atomic_duplicate_state = imx_drm_crtc_duplicate_state,
-	.atomic_destroy_state = imx_drm_crtc_destroy_state,
-	.enable_vblank = ipu_enable_vblank,
-	.disable_vblank = ipu_disable_vblank,
-};
-
-static irqreturn_t ipu_irq_handler(int irq, void *dev_id)
-{
-	struct ipu_crtc *ipu_crtc = dev_id;
-	struct drm_crtc *crtc = &ipu_crtc->base;
-	unsigned long flags;
-	int i;
-
-	drm_crtc_handle_vblank(crtc);
-
-	if (ipu_crtc->event) {
-		for (i = 0; i < ARRAY_SIZE(ipu_crtc->plane); i++) {
-			struct ipu_plane *plane = ipu_crtc->plane[i];
-
-			if (!plane)
-				continue;
-
-			if (ipu_plane_atomic_update_pending(&plane->base))
-				break;
-		}
-
-		if (i == ARRAY_SIZE(ipu_crtc->plane)) {
-			spin_lock_irqsave(&crtc->dev->event_lock, flags);
-			drm_crtc_send_vblank_event(crtc, ipu_crtc->event);
-			ipu_crtc->event = NULL;
-			drm_crtc_vblank_put(crtc);
-			spin_unlock_irqrestore(&crtc->dev->event_lock, flags);
-		}
-	}
-
-	return IRQ_HANDLED;
-}
-
-static bool ipu_crtc_mode_fixup(struct drm_crtc *crtc,
-				  const struct drm_display_mode *mode,
-				  struct drm_display_mode *adjusted_mode)
-{
-	struct ipu_crtc *ipu_crtc = to_ipu_crtc(crtc);
-	struct videomode vm;
-	int ret;
-
-	drm_display_mode_to_videomode(adjusted_mode, &vm);
-
-	ret = ipu_di_adjust_videomode(ipu_crtc->di, &vm);
-	if (ret)
-		return false;
-
-	if ((vm.vsync_len == 0) || (vm.hsync_len == 0))
-		return false;
-
-	drm_display_mode_from_videomode(&vm, adjusted_mode);
-
-	return true;
-}
-
-static int ipu_crtc_atomic_check(struct drm_crtc *crtc,
-				 struct drm_crtc_state *state)
-{
-	u32 primary_plane_mask = drm_plane_mask(crtc->primary);
-
-	if (state->active && (primary_plane_mask & state->plane_mask) == 0)
-		return -EINVAL;
-
-	return 0;
-}
-
-static void ipu_crtc_atomic_begin(struct drm_crtc *crtc,
-				  struct drm_crtc_state *old_crtc_state)
-{
-	drm_crtc_vblank_on(crtc);
-}
-
-static void ipu_crtc_atomic_flush(struct drm_crtc *crtc,
-				  struct drm_crtc_state *old_crtc_state)
->>>>>>> 24b8d41d
-{
-	spin_lock_irq(&crtc->dev->event_lock);
-	if (crtc->state->event) {
-		struct ipu_crtc *ipu_crtc = to_ipu_crtc(crtc);
-
-		WARN_ON(drm_crtc_vblank_get(crtc));
-		ipu_crtc->event = crtc->state->event;
-		crtc->state->event = NULL;
-	}
-	spin_unlock_irq(&crtc->dev->event_lock);
-}
-
-static void ipu_crtc_mode_set_nofb(struct drm_crtc *crtc)
-{
-	struct drm_device *dev = crtc->dev;
-	struct drm_encoder *encoder;
-	struct ipu_crtc *ipu_crtc = to_ipu_crtc(crtc);
-	struct drm_display_mode *mode = &crtc->state->adjusted_mode;
-	struct imx_crtc_state *imx_crtc_state = to_imx_crtc_state(crtc->state);
-	struct ipu_di_signal_cfg sig_cfg = {};
-	unsigned long encoder_types = 0;
-
-	dev_dbg(ipu_crtc->dev, "%s: mode->hdisplay: %d\n", __func__,
-			mode->hdisplay);
-	dev_dbg(ipu_crtc->dev, "%s: mode->vdisplay: %d\n", __func__,
-			mode->vdisplay);
-
-<<<<<<< HEAD
-static const struct imx_drm_crtc_helper_funcs ipu_crtc_helper_funcs = {
-	.enable_vblank = ipu_enable_vblank,
-	.disable_vblank = ipu_disable_vblank,
-	.crtc_funcs = &ipu_crtc_funcs,
-	.crtc_helper_funcs = &ipu_helper_funcs,
-=======
-	list_for_each_entry(encoder, &dev->mode_config.encoder_list, head) {
-		if (encoder->crtc == crtc)
-			encoder_types |= BIT(encoder->encoder_type);
-	}
-
-	dev_dbg(ipu_crtc->dev, "%s: attached to encoder types 0x%lx\n",
-		__func__, encoder_types);
-
-	/*
-	 * If we have DAC or LDB, then we need the IPU DI clock to be
-	 * the same as the LDB DI clock. For TVDAC, derive the IPU DI
-	 * clock from 27 MHz TVE_DI clock, but allow to divide it.
-	 */
-	if (encoder_types & (BIT(DRM_MODE_ENCODER_DAC) |
-			     BIT(DRM_MODE_ENCODER_LVDS)))
-		sig_cfg.clkflags = IPU_DI_CLKMODE_SYNC | IPU_DI_CLKMODE_EXT;
-	else if (encoder_types & BIT(DRM_MODE_ENCODER_TVDAC))
-		sig_cfg.clkflags = IPU_DI_CLKMODE_EXT;
-	else
-		sig_cfg.clkflags = 0;
-
-	sig_cfg.enable_pol = !(imx_crtc_state->bus_flags & DRM_BUS_FLAG_DE_LOW);
-	/* Default to driving pixel data on negative clock edges */
-	sig_cfg.clk_pol = !!(imx_crtc_state->bus_flags &
 			     DRM_BUS_FLAG_PIXDATA_DRIVE_POSEDGE);
 	sig_cfg.bus_format = imx_crtc_state->bus_format;
 	sig_cfg.v_to_h_sync = 0;
@@ -539,7 +316,6 @@
 	.atomic_flush = ipu_crtc_atomic_flush,
 	.atomic_disable = ipu_crtc_atomic_disable,
 	.atomic_enable = ipu_crtc_atomic_enable,
->>>>>>> 24b8d41d
 };
 
 static void ipu_put_resources(struct ipu_crtc *ipu_crtc)
@@ -599,20 +375,10 @@
 		goto err_put_resources;
 	}
 
-<<<<<<< HEAD
-	ret = imx_drm_add_crtc(drm, &ipu_crtc->base, &ipu_crtc->imx_crtc,
-			&ipu_crtc->plane[0]->base, &ipu_crtc_helper_funcs,
-			pdata->of_node);
-	if (ret) {
-		dev_err(ipu_crtc->dev, "adding crtc failed with %d.\n", ret);
-		goto err_put_resources;
-	}
-=======
 	crtc->port = pdata->of_node;
 	drm_crtc_helper_add(crtc, &ipu_helper_funcs);
 	drm_crtc_init_with_planes(drm, crtc, &ipu_crtc->plane[0]->base, NULL,
 				  &ipu_crtc_funcs, NULL);
->>>>>>> 24b8d41d
 
 	ret = ipu_plane_get_resources(ipu_crtc->plane[0]);
 	if (ret) {
