--- conflicted
+++ resolved
@@ -18,21 +18,6 @@
 	u32					bus_flags;
 	int					di_hsync_pin;
 	int					di_vsync_pin;
-<<<<<<< HEAD
-};
-
-static inline struct imx_crtc_state *to_imx_crtc_state(struct drm_crtc_state *s)
-{
-	return container_of(s, struct imx_crtc_state, base);
-}
-
-struct imx_drm_crtc_helper_funcs {
-	int (*enable_vblank)(struct drm_crtc *crtc);
-	void (*disable_vblank)(struct drm_crtc *crtc);
-	const struct drm_crtc_helper_funcs *crtc_helper_funcs;
-	const struct drm_crtc_funcs *crtc_funcs;
-=======
->>>>>>> 24b8d41d
 };
 
 static inline struct imx_crtc_state *to_imx_crtc_state(struct drm_crtc_state *s)
@@ -43,11 +28,8 @@
 		int preferred_bpp);
 int imx_drm_exit_drm(void);
 
-<<<<<<< HEAD
-=======
 extern struct platform_driver ipu_drm_driver;
 
->>>>>>> 24b8d41d
 void imx_drm_mode_config_init(struct drm_device *drm);
 
 struct drm_gem_cma_object *imx_drm_fb_get_obj(struct drm_framebuffer *fb);
