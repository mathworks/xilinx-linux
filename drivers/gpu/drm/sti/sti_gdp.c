--- conflicted
+++ resolved
@@ -5,7 +5,6 @@
  *          Fabien Dessenne <fabien.dessenne@st.com>
  *          for STMicroelectronics.
  */
-#include <linux/seq_file.h>
 
 #include <linux/dma-mapping.h>
 #include <linux/seq_file.h>
@@ -216,15 +215,11 @@
 	struct drm_info_node *node = s->private;
 	struct sti_gdp *gdp = (struct sti_gdp *)node->info_ent->data;
 	struct drm_plane *drm_plane = &gdp->plane.drm_plane;
-<<<<<<< HEAD
-	struct drm_crtc *crtc = drm_plane->crtc;
-=======
 	struct drm_crtc *crtc;
 
 	drm_modeset_lock(&drm_plane->mutex, NULL);
 	crtc = drm_plane->state->crtc;
 	drm_modeset_unlock(&drm_plane->mutex);
->>>>>>> 24b8d41d
 
 	seq_printf(s, "%s: (vaddr = 0x%p)",
 		   sti_plane_to_str(&gdp->plane), gdp->regs);
@@ -662,14 +657,6 @@
 		return -EINVAL;
 	}
 
-<<<<<<< HEAD
-	if (!gdp->vtg) {
-		/* Register gdp callback */
-		gdp->vtg = compo->vtg[mixer->id];
-		if (sti_vtg_register_client(gdp->vtg,
-					    &gdp->vtg_field_nb, crtc)) {
-			DRM_ERROR("Cannot register VTG notifier\n");
-=======
 	/* Set gdp clock */
 	if (mode->clock && gdp->clk_pix) {
 		struct clk *clkp;
@@ -692,7 +679,6 @@
 		if (res < 0) {
 			DRM_ERROR("Cannot set rate (%dHz) for gdp\n",
 				  rate);
->>>>>>> 24b8d41d
 			return -EINVAL;
 		}
 	}
@@ -790,11 +776,7 @@
 			 (unsigned long)cma_obj->paddr);
 
 	/* pixel memory location */
-<<<<<<< HEAD
-	bpp = drm_format_plane_cpp(fb->pixel_format, 0);
-=======
 	bpp = fb->format->cpp[0];
->>>>>>> 24b8d41d
 	top_field->gam_gdp_pml = (u32)cma_obj->paddr + fb->offsets[0];
 	top_field->gam_gdp_pml += src_x * bpp;
 	top_field->gam_gdp_pml += src_y * fb->pitches[0];
@@ -906,10 +888,6 @@
 {
 	DRM_DEBUG_DRIVER("\n");
 
-<<<<<<< HEAD
-	drm_plane_helper_disable(drm_plane);
-=======
->>>>>>> 24b8d41d
 	drm_plane_cleanup(drm_plane);
 }
 
@@ -925,10 +903,6 @@
 	.update_plane = drm_atomic_helper_update_plane,
 	.disable_plane = drm_atomic_helper_disable_plane,
 	.destroy = sti_gdp_destroy,
-<<<<<<< HEAD
-	.set_property = drm_atomic_helper_plane_set_property,
-=======
->>>>>>> 24b8d41d
 	.reset = sti_plane_reset,
 	.atomic_duplicate_state = drm_atomic_helper_plane_duplicate_state,
 	.atomic_destroy_state = drm_atomic_helper_plane_destroy_state,
