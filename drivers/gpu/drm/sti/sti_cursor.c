--- conflicted
+++ resolved
@@ -6,10 +6,7 @@
  *          for STMicroelectronics.
  */
 
-<<<<<<< HEAD
-=======
 #include <linux/dma-mapping.h>
->>>>>>> 24b8d41d
 #include <linux/seq_file.h>
 
 #include <drm/drm_atomic.h>
@@ -126,12 +123,7 @@
 	cursor_dbg_cml(s, cursor, readl(cursor->regs + CUR_CML));
 	DBGFS_DUMP(CUR_AWS);
 	DBGFS_DUMP(CUR_AWE);
-<<<<<<< HEAD
-	seq_puts(s, "\n");
-
-=======
 	seq_putc(s, '\n');
->>>>>>> 24b8d41d
 	return 0;
 }
 
@@ -342,10 +334,6 @@
 {
 	DRM_DEBUG_DRIVER("\n");
 
-<<<<<<< HEAD
-	drm_plane_helper_disable(drm_plane);
-=======
->>>>>>> 24b8d41d
 	drm_plane_cleanup(drm_plane);
 }
 
@@ -354,23 +342,15 @@
 	struct sti_plane *plane = to_sti_plane(drm_plane);
 	struct sti_cursor *cursor = to_sti_cursor(plane);
 
-<<<<<<< HEAD
-	return cursor_debugfs_init(cursor, drm_plane->dev->primary);
-=======
 	cursor_debugfs_init(cursor, drm_plane->dev->primary);
 
 	return 0;
->>>>>>> 24b8d41d
 }
 
 static const struct drm_plane_funcs sti_cursor_plane_helpers_funcs = {
 	.update_plane = drm_atomic_helper_update_plane,
 	.disable_plane = drm_atomic_helper_disable_plane,
 	.destroy = sti_cursor_destroy,
-<<<<<<< HEAD
-	.set_property = drm_atomic_helper_plane_set_property,
-=======
->>>>>>> 24b8d41d
 	.reset = sti_plane_reset,
 	.atomic_duplicate_state = drm_atomic_helper_plane_duplicate_state,
 	.atomic_destroy_state = drm_atomic_helper_plane_destroy_state,
