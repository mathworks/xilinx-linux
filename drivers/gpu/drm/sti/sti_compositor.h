/* SPDX-License-Identifier: GPL-2.0 */
/*
 * Copyright (C) STMicroelectronics SA 2014
 * Authors: Benjamin Gaignard <benjamin.gaignard@st.com>
 *          Fabien Dessenne <fabien.dessenne@st.com>
 *          for STMicroelectronics.
 */

#ifndef _STI_COMPOSITOR_H_
#define _STI_COMPOSITOR_H_

#include <linux/clk.h>
#include <linux/kernel.h>

#include "sti_mixer.h"
#include "sti_plane.h"

#define WAIT_NEXT_VSYNC_MS      50 /*ms*/

#define STI_MAX_MIXER 2
#define STI_MAX_VID   1

enum sti_compositor_subdev_type {
	STI_MIXER_MAIN_SUBDEV,
	STI_MIXER_AUX_SUBDEV,
	STI_GPD_SUBDEV,
	STI_VID_SUBDEV,
	STI_CURSOR_SUBDEV,
};

struct sti_compositor_subdev_descriptor {
	enum sti_compositor_subdev_type type;
	int id;
	unsigned int offset;
};

/**
 * STI Compositor data structure
 *
 * @nb_subdev: number of subdevices supported by the compositor
 * @subdev_desc: subdev list description
 */
#define MAX_SUBDEV 9
struct sti_compositor_data {
	unsigned int nb_subdev;
	struct sti_compositor_subdev_descriptor subdev_desc[MAX_SUBDEV];
};

/**
 * STI Compositor structure
 *
 * @dev: driver device
 * @regs: registers (main)
 * @data: device data
 * @clk_compo_main: clock for main compo
 * @clk_compo_aux: clock for aux compo
 * @clk_pix_main: pixel clock for main path
 * @clk_pix_aux: pixel clock for aux path
 * @rst_main: reset control of the main path
 * @rst_aux: reset control of the aux path
 * @mixer: array of mixers
 * @vid: array of vids
 * @vtg: array of vtgs
 * @vtg_vblank_nb: array of callbacks for VTG VSYNC notification
 */
struct sti_compositor {
	struct device *dev;
	void __iomem *regs;
	struct sti_compositor_data data;
	struct clk *clk_compo_main;
	struct clk *clk_compo_aux;
	struct clk *clk_pix_main;
	struct clk *clk_pix_aux;
	struct reset_control *rst_main;
	struct reset_control *rst_aux;
	struct sti_mixer *mixer[STI_MAX_MIXER];
	struct sti_vid *vid[STI_MAX_VID];
	struct sti_vtg *vtg[STI_MAX_MIXER];
	struct notifier_block vtg_vblank_nb[STI_MAX_MIXER];
};

<<<<<<< HEAD
int sti_compositor_debugfs_init(struct sti_compositor *compo,
				struct drm_minor *minor);
=======
void sti_compositor_debugfs_init(struct sti_compositor *compo,
				 struct drm_minor *minor);
>>>>>>> 24b8d41d

#endif<|MERGE_RESOLUTION|>--- conflicted
+++ resolved
@@ -79,12 +79,7 @@
 	struct notifier_block vtg_vblank_nb[STI_MAX_MIXER];
 };
 
-<<<<<<< HEAD
-int sti_compositor_debugfs_init(struct sti_compositor *compo,
-				struct drm_minor *minor);
-=======
 void sti_compositor_debugfs_init(struct sti_compositor *compo,
 				 struct drm_minor *minor);
->>>>>>> 24b8d41d
 
 #endif