// SPDX-License-Identifier: GPL-2.0
/*
 * Copyright (C) STMicroelectronics SA 2014
 * Authors: Benjamin Gaignard <benjamin.gaignard@st.com>
 *          Fabien Dessenne <fabien.dessenne@st.com>
 *          for STMicroelectronics.
 */

#include <linux/component.h>
#include <linux/io.h>
#include <linux/module.h>
#include <linux/platform_device.h>
#include <linux/reset.h>

#include <drm/drm_device.h>
#include <drm/drm_print.h>
#include <drm/drm_vblank.h>

#include "sti_compositor.h"
#include "sti_crtc.h"
#include "sti_cursor.h"
#include "sti_drv.h"
#include "sti_gdp.h"
#include "sti_plane.h"
#include "sti_vid.h"
#include "sti_vtg.h"

/*
 * stiH407 compositor properties
 */
static const struct sti_compositor_data stih407_compositor_data = {
	.nb_subdev = 8,
	.subdev_desc = {
			{STI_CURSOR_SUBDEV, (int)STI_CURSOR, 0x000},
			{STI_GPD_SUBDEV, (int)STI_GDP_0, 0x100},
			{STI_GPD_SUBDEV, (int)STI_GDP_1, 0x200},
			{STI_GPD_SUBDEV, (int)STI_GDP_2, 0x300},
			{STI_GPD_SUBDEV, (int)STI_GDP_3, 0x400},
			{STI_VID_SUBDEV, (int)STI_HQVDP_0, 0x700},
			{STI_MIXER_MAIN_SUBDEV, STI_MIXER_MAIN, 0xC00},
			{STI_MIXER_AUX_SUBDEV, STI_MIXER_AUX, 0xD00},
	},
};

<<<<<<< HEAD
int sti_compositor_debugfs_init(struct sti_compositor *compo,
				struct drm_minor *minor)
=======
void sti_compositor_debugfs_init(struct sti_compositor *compo,
				 struct drm_minor *minor)
>>>>>>> 24b8d41d
{
	unsigned int i;

	for (i = 0; i < STI_MAX_VID; i++)
		if (compo->vid[i])
			vid_debugfs_init(compo->vid[i], minor);

	for (i = 0; i < STI_MAX_MIXER; i++)
		if (compo->mixer[i])
			sti_mixer_debugfs_init(compo->mixer[i], minor);
<<<<<<< HEAD

	return 0;
=======
>>>>>>> 24b8d41d
}

static int sti_compositor_bind(struct device *dev,
			       struct device *master,
			       void *data)
{
	struct sti_compositor *compo = dev_get_drvdata(dev);
	struct drm_device *drm_dev = data;
	unsigned int i, mixer_id = 0, vid_id = 0, crtc_id = 0;
	struct sti_private *dev_priv = drm_dev->dev_private;
	struct drm_plane *cursor = NULL;
	struct drm_plane *primary = NULL;
	struct sti_compositor_subdev_descriptor *desc = compo->data.subdev_desc;
	unsigned int array_size = compo->data.nb_subdev;

	dev_priv->compo = compo;

	/* Register mixer subdev and video subdev first */
	for (i = 0; i < array_size; i++) {
		switch (desc[i].type) {
		case STI_VID_SUBDEV:
			compo->vid[vid_id++] =
			    sti_vid_create(compo->dev, drm_dev, desc[i].id,
					   compo->regs + desc[i].offset);
			break;
		case STI_MIXER_MAIN_SUBDEV:
		case STI_MIXER_AUX_SUBDEV:
			compo->mixer[mixer_id++] =
			    sti_mixer_create(compo->dev, drm_dev, desc[i].id,
					     compo->regs + desc[i].offset);
			break;
		case STI_GPD_SUBDEV:
		case STI_CURSOR_SUBDEV:
			/* Nothing to do, wait for the second round */
			break;
		default:
			DRM_ERROR("Unknown subdev component type\n");
			return 1;
		}
	}

	/* Register the other subdevs, create crtc and planes */
	for (i = 0; i < array_size; i++) {
		enum drm_plane_type plane_type = DRM_PLANE_TYPE_OVERLAY;

		if (crtc_id < mixer_id)
			plane_type = DRM_PLANE_TYPE_PRIMARY;

		switch (desc[i].type) {
		case STI_MIXER_MAIN_SUBDEV:
		case STI_MIXER_AUX_SUBDEV:
		case STI_VID_SUBDEV:
			/* Nothing to do, already done at the first round */
			break;
		case STI_CURSOR_SUBDEV:
			cursor = sti_cursor_create(drm_dev, compo->dev,
						   desc[i].id,
						   compo->regs + desc[i].offset,
						   1);
			if (!cursor) {
				DRM_ERROR("Can't create CURSOR plane\n");
				break;
			}
			break;
		case STI_GPD_SUBDEV:
			primary = sti_gdp_create(drm_dev, compo->dev,
						 desc[i].id,
						 compo->regs + desc[i].offset,
						 (1 << mixer_id) - 1,
						 plane_type);
			if (!primary) {
				DRM_ERROR("Can't create GDP plane\n");
				break;
			}
			break;
		default:
			DRM_ERROR("Unknown subdev component type\n");
			return 1;
		}

		/* The first planes are reserved for primary planes*/
		if (crtc_id < mixer_id && primary) {
			sti_crtc_init(drm_dev, compo->mixer[crtc_id],
				      primary, cursor);
			crtc_id++;
			cursor = NULL;
			primary = NULL;
		}
	}

	drm_vblank_init(drm_dev, crtc_id);
	/* Allow usage of vblank without having to call drm_irq_install */
	drm_dev->irq_enabled = 1;

	return 0;
}

static void sti_compositor_unbind(struct device *dev, struct device *master,
	void *data)
{
	/* do nothing */
}

static const struct component_ops sti_compositor_ops = {
	.bind	= sti_compositor_bind,
	.unbind	= sti_compositor_unbind,
};

static const struct of_device_id compositor_of_match[] = {
	{
		.compatible = "st,stih407-compositor",
		.data = &stih407_compositor_data,
	}, {
		/* end node */
	}
};
MODULE_DEVICE_TABLE(of, compositor_of_match);

static int sti_compositor_probe(struct platform_device *pdev)
{
	struct device *dev = &pdev->dev;
	struct device_node *np = dev->of_node;
	struct device_node *vtg_np;
	struct sti_compositor *compo;
	struct resource *res;
	unsigned int i;

	compo = devm_kzalloc(dev, sizeof(*compo), GFP_KERNEL);
	if (!compo) {
		DRM_ERROR("Failed to allocate compositor context\n");
		return -ENOMEM;
	}
	compo->dev = dev;
	for (i = 0; i < STI_MAX_MIXER; i++)
		compo->vtg_vblank_nb[i].notifier_call = sti_crtc_vblank_cb;

	/* populate data structure depending on compatibility */
	BUG_ON(!of_match_node(compositor_of_match, np)->data);

	memcpy(&compo->data, of_match_node(compositor_of_match, np)->data,
	       sizeof(struct sti_compositor_data));

	/* Get Memory ressources */
	res = platform_get_resource(pdev, IORESOURCE_MEM, 0);
	if (res == NULL) {
		DRM_ERROR("Get memory resource failed\n");
		return -ENXIO;
	}
	compo->regs = devm_ioremap(dev, res->start, resource_size(res));
	if (compo->regs == NULL) {
		DRM_ERROR("Register mapping failed\n");
		return -ENXIO;
	}

	/* Get clock resources */
	compo->clk_compo_main = devm_clk_get(dev, "compo_main");
	if (IS_ERR(compo->clk_compo_main)) {
		DRM_ERROR("Cannot get compo_main clock\n");
		return PTR_ERR(compo->clk_compo_main);
	}

	compo->clk_compo_aux = devm_clk_get(dev, "compo_aux");
	if (IS_ERR(compo->clk_compo_aux)) {
		DRM_ERROR("Cannot get compo_aux clock\n");
		return PTR_ERR(compo->clk_compo_aux);
	}

	compo->clk_pix_main = devm_clk_get(dev, "pix_main");
	if (IS_ERR(compo->clk_pix_main)) {
		DRM_ERROR("Cannot get pix_main clock\n");
		return PTR_ERR(compo->clk_pix_main);
	}

	compo->clk_pix_aux = devm_clk_get(dev, "pix_aux");
	if (IS_ERR(compo->clk_pix_aux)) {
		DRM_ERROR("Cannot get pix_aux clock\n");
		return PTR_ERR(compo->clk_pix_aux);
	}

	/* Get reset resources */
	compo->rst_main = devm_reset_control_get_shared(dev, "compo-main");
	/* Take compo main out of reset */
	if (!IS_ERR(compo->rst_main))
		reset_control_deassert(compo->rst_main);

	compo->rst_aux = devm_reset_control_get_shared(dev, "compo-aux");
	/* Take compo aux out of reset */
	if (!IS_ERR(compo->rst_aux))
		reset_control_deassert(compo->rst_aux);

	vtg_np = of_parse_phandle(pdev->dev.of_node, "st,vtg", 0);
	if (vtg_np)
		compo->vtg[STI_MIXER_MAIN] = of_vtg_find(vtg_np);
	of_node_put(vtg_np);

	vtg_np = of_parse_phandle(pdev->dev.of_node, "st,vtg", 1);
	if (vtg_np)
		compo->vtg[STI_MIXER_AUX] = of_vtg_find(vtg_np);
	of_node_put(vtg_np);

	platform_set_drvdata(pdev, compo);

	return component_add(&pdev->dev, &sti_compositor_ops);
}

static int sti_compositor_remove(struct platform_device *pdev)
{
	component_del(&pdev->dev, &sti_compositor_ops);
	return 0;
}

struct platform_driver sti_compositor_driver = {
	.driver = {
		.name = "sti-compositor",
		.of_match_table = compositor_of_match,
	},
	.probe = sti_compositor_probe,
	.remove = sti_compositor_remove,
};

MODULE_AUTHOR("Benjamin Gaignard <benjamin.gaignard@st.com>");
MODULE_DESCRIPTION("STMicroelectronics SoC DRM driver");
MODULE_LICENSE("GPL");<|MERGE_RESOLUTION|>--- conflicted
+++ resolved
@@ -42,13 +42,8 @@
 	},
 };
 
-<<<<<<< HEAD
-int sti_compositor_debugfs_init(struct sti_compositor *compo,
-				struct drm_minor *minor)
-=======
 void sti_compositor_debugfs_init(struct sti_compositor *compo,
 				 struct drm_minor *minor)
->>>>>>> 24b8d41d
 {
 	unsigned int i;
 
@@ -59,11 +54,6 @@
 	for (i = 0; i < STI_MAX_MIXER; i++)
 		if (compo->mixer[i])
 			sti_mixer_debugfs_init(compo->mixer[i], minor);
-<<<<<<< HEAD
-
-	return 0;
-=======
->>>>>>> 24b8d41d
 }
 
 static int sti_compositor_bind(struct device *dev,
