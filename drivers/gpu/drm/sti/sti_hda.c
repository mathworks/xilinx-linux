// SPDX-License-Identifier: GPL-2.0
/*
 * Copyright (C) STMicroelectronics SA 2014
 * Author: Fabien Dessenne <fabien.dessenne@st.com> for STMicroelectronics.
 */

#include <linux/clk.h>
#include <linux/component.h>
#include <linux/io.h>
#include <linux/module.h>
#include <linux/platform_device.h>
#include <linux/seq_file.h>

#include <drm/drm_atomic_helper.h>
#include <drm/drm_bridge.h>
#include <drm/drm_debugfs.h>
#include <drm/drm_device.h>
#include <drm/drm_file.h>
#include <drm/drm_print.h>
#include <drm/drm_probe_helper.h>

/* HDformatter registers */
#define HDA_ANA_CFG                     0x0000
#define HDA_ANA_SCALE_CTRL_Y            0x0004
#define HDA_ANA_SCALE_CTRL_CB           0x0008
#define HDA_ANA_SCALE_CTRL_CR           0x000C
#define HDA_ANA_ANC_CTRL                0x0010
#define HDA_ANA_SRC_Y_CFG               0x0014
#define HDA_COEFF_Y_PH1_TAP123          0x0018
#define HDA_COEFF_Y_PH1_TAP456          0x001C
#define HDA_COEFF_Y_PH2_TAP123          0x0020
#define HDA_COEFF_Y_PH2_TAP456          0x0024
#define HDA_COEFF_Y_PH3_TAP123          0x0028
#define HDA_COEFF_Y_PH3_TAP456          0x002C
#define HDA_COEFF_Y_PH4_TAP123          0x0030
#define HDA_COEFF_Y_PH4_TAP456          0x0034
#define HDA_ANA_SRC_C_CFG               0x0040
#define HDA_COEFF_C_PH1_TAP123          0x0044
#define HDA_COEFF_C_PH1_TAP456          0x0048
#define HDA_COEFF_C_PH2_TAP123          0x004C
#define HDA_COEFF_C_PH2_TAP456          0x0050
#define HDA_COEFF_C_PH3_TAP123          0x0054
#define HDA_COEFF_C_PH3_TAP456          0x0058
#define HDA_COEFF_C_PH4_TAP123          0x005C
#define HDA_COEFF_C_PH4_TAP456          0x0060
#define HDA_SYNC_AWGI                   0x0300

/* HDA_ANA_CFG */
#define CFG_AWG_ASYNC_EN                BIT(0)
#define CFG_AWG_ASYNC_HSYNC_MTD         BIT(1)
#define CFG_AWG_ASYNC_VSYNC_MTD         BIT(2)
#define CFG_AWG_SYNC_DEL                BIT(3)
#define CFG_AWG_FLTR_MODE_SHIFT         4
#define CFG_AWG_FLTR_MODE_MASK          (0xF << CFG_AWG_FLTR_MODE_SHIFT)
#define CFG_AWG_FLTR_MODE_SD            (0 << CFG_AWG_FLTR_MODE_SHIFT)
#define CFG_AWG_FLTR_MODE_ED            (1 << CFG_AWG_FLTR_MODE_SHIFT)
#define CFG_AWG_FLTR_MODE_HD            (2 << CFG_AWG_FLTR_MODE_SHIFT)
#define CFG_SYNC_ON_PBPR_MASK           BIT(8)
#define CFG_PREFILTER_EN_MASK           BIT(9)
#define CFG_PBPR_SYNC_OFF_SHIFT         16
#define CFG_PBPR_SYNC_OFF_MASK          (0x7FF << CFG_PBPR_SYNC_OFF_SHIFT)
#define CFG_PBPR_SYNC_OFF_VAL           0x117 /* Voltage dependent. stiH416 */

/* Default scaling values */
#define SCALE_CTRL_Y_DFLT               0x00C50256
#define SCALE_CTRL_CB_DFLT              0x00DB0249
#define SCALE_CTRL_CR_DFLT              0x00DB0249

/* Video DACs control */
#define DAC_CFG_HD_HZUVW_OFF_MASK       BIT(1)

/* Upsampler values for the alternative 2X Filter */
#define SAMPLER_COEF_NB                 8
#define HDA_ANA_SRC_Y_CFG_ALT_2X        0x01130000
static u32 coef_y_alt_2x[] = {
	0x00FE83FB, 0x1F900401, 0x00000000, 0x00000000,
	0x00F408F9, 0x055F7C25, 0x00000000, 0x00000000
};

#define HDA_ANA_SRC_C_CFG_ALT_2X        0x01750004
static u32 coef_c_alt_2x[] = {
	0x001305F7, 0x05274BD0, 0x00000000, 0x00000000,
	0x0004907C, 0x09C80B9D, 0x00000000, 0x00000000
};

/* Upsampler values for the 4X Filter */
#define HDA_ANA_SRC_Y_CFG_4X            0x01ED0005
#define HDA_ANA_SRC_C_CFG_4X            0x01ED0004
static u32 coef_yc_4x[] = {
	0x00FC827F, 0x008FE20B, 0x00F684FC, 0x050F7C24,
	0x00F4857C, 0x0A1F402E, 0x00FA027F, 0x0E076E1D
};

/* AWG instructions for some video modes */
#define AWG_MAX_INST                    64

/* 720p@50 */
static u32 AWGi_720p_50[] = {
	0x00000971, 0x00000C26, 0x0000013B, 0x00000CDA,
	0x00000104, 0x00000E7E, 0x00000E7F, 0x0000013B,
	0x00000D8E, 0x00000104, 0x00001804, 0x00000971,
	0x00000C26, 0x0000003B, 0x00000FB4, 0x00000FB5,
	0x00000104, 0x00001AE8
};

#define NN_720p_50 ARRAY_SIZE(AWGi_720p_50)

/* 720p@60 */
static u32 AWGi_720p_60[] = {
	0x00000971, 0x00000C26, 0x0000013B, 0x00000CDA,
	0x00000104, 0x00000E7E, 0x00000E7F, 0x0000013B,
	0x00000C44, 0x00000104, 0x00001804, 0x00000971,
	0x00000C26, 0x0000003B, 0x00000F0F, 0x00000F10,
	0x00000104, 0x00001AE8
};

#define NN_720p_60 ARRAY_SIZE(AWGi_720p_60)

/* 1080p@30 */
static u32 AWGi_1080p_30[] = {
	0x00000971, 0x00000C2A, 0x0000013B, 0x00000C56,
	0x00000104, 0x00000FDC, 0x00000FDD, 0x0000013B,
	0x00000C2A, 0x00000104, 0x00001804, 0x00000971,
	0x00000C2A, 0x0000003B, 0x00000EBE, 0x00000EBF,
	0x00000EBF, 0x00000104, 0x00001A2F, 0x00001C4B,
	0x00001C52
};

#define NN_1080p_30 ARRAY_SIZE(AWGi_1080p_30)

/* 1080p@25 */
static u32 AWGi_1080p_25[] = {
	0x00000971, 0x00000C2A, 0x0000013B, 0x00000C56,
	0x00000104, 0x00000FDC, 0x00000FDD, 0x0000013B,
	0x00000DE2, 0x00000104, 0x00001804, 0x00000971,
	0x00000C2A, 0x0000003B, 0x00000F51, 0x00000F51,
	0x00000F52, 0x00000104, 0x00001A2F, 0x00001C4B,
	0x00001C52
};

#define NN_1080p_25 ARRAY_SIZE(AWGi_1080p_25)

/* 1080p@24 */
static u32 AWGi_1080p_24[] = {
	0x00000971, 0x00000C2A, 0x0000013B, 0x00000C56,
	0x00000104, 0x00000FDC, 0x00000FDD, 0x0000013B,
	0x00000E50, 0x00000104, 0x00001804, 0x00000971,
	0x00000C2A, 0x0000003B, 0x00000F76, 0x00000F76,
	0x00000F76, 0x00000104, 0x00001A2F, 0x00001C4B,
	0x00001C52
};

#define NN_1080p_24 ARRAY_SIZE(AWGi_1080p_24)

/* 720x480p@60 */
static u32 AWGi_720x480p_60[] = {
	0x00000904, 0x00000F18, 0x0000013B, 0x00001805,
	0x00000904, 0x00000C3D, 0x0000003B, 0x00001A06
};

#define NN_720x480p_60 ARRAY_SIZE(AWGi_720x480p_60)

/* Video mode category */
enum sti_hda_vid_cat {
	VID_SD,
	VID_ED,
	VID_HD_74M,
	VID_HD_148M
};

struct sti_hda_video_config {
	struct drm_display_mode mode;
	u32 *awg_instr;
	int nb_instr;
	enum sti_hda_vid_cat vid_cat;
};

/* HD analog supported modes
 * Interlaced modes may be added when supported by the whole display chain
 */
static const struct sti_hda_video_config hda_supported_modes[] = {
	/* 1080p30 74.250Mhz */
	{{DRM_MODE("1920x1080", DRM_MODE_TYPE_DRIVER, 74250, 1920, 2008,
		   2052, 2200, 0, 1080, 1084, 1089, 1125, 0,
		   DRM_MODE_FLAG_PHSYNC | DRM_MODE_FLAG_PVSYNC)},
	 AWGi_1080p_30, NN_1080p_30, VID_HD_74M},
	/* 1080p30 74.176Mhz */
	{{DRM_MODE("1920x1080", DRM_MODE_TYPE_DRIVER, 74176, 1920, 2008,
		   2052, 2200, 0, 1080, 1084, 1089, 1125, 0,
		   DRM_MODE_FLAG_PHSYNC | DRM_MODE_FLAG_PVSYNC)},
	 AWGi_1080p_30, NN_1080p_30, VID_HD_74M},
	/* 1080p24 74.250Mhz */
	{{DRM_MODE("1920x1080", DRM_MODE_TYPE_DRIVER, 74250, 1920, 2558,
		   2602, 2750, 0, 1080, 1084, 1089, 1125, 0,
		   DRM_MODE_FLAG_PHSYNC | DRM_MODE_FLAG_PVSYNC)},
	 AWGi_1080p_24, NN_1080p_24, VID_HD_74M},
	/* 1080p24 74.176Mhz */
	{{DRM_MODE("1920x1080", DRM_MODE_TYPE_DRIVER, 74176, 1920, 2558,
		   2602, 2750, 0, 1080, 1084, 1089, 1125, 0,
		   DRM_MODE_FLAG_PHSYNC | DRM_MODE_FLAG_PVSYNC)},
	 AWGi_1080p_24, NN_1080p_24, VID_HD_74M},
	/* 1080p25 74.250Mhz */
	{{DRM_MODE("1920x1080", DRM_MODE_TYPE_DRIVER, 74250, 1920, 2448,
		   2492, 2640, 0, 1080, 1084, 1089, 1125, 0,
		   DRM_MODE_FLAG_PHSYNC | DRM_MODE_FLAG_PVSYNC)},
	 AWGi_1080p_25, NN_1080p_25, VID_HD_74M},
	/* 720p60 74.250Mhz */
	{{DRM_MODE("1280x720", DRM_MODE_TYPE_DRIVER, 74250, 1280, 1390,
		   1430, 1650, 0, 720, 725, 730, 750, 0,
		   DRM_MODE_FLAG_PHSYNC | DRM_MODE_FLAG_PVSYNC)},
	 AWGi_720p_60, NN_720p_60, VID_HD_74M},
	/* 720p60 74.176Mhz */
	{{DRM_MODE("1280x720", DRM_MODE_TYPE_DRIVER, 74176, 1280, 1390,
		   1430, 1650, 0, 720, 725, 730, 750, 0,
		   DRM_MODE_FLAG_PHSYNC | DRM_MODE_FLAG_PVSYNC)},
	 AWGi_720p_60, NN_720p_60, VID_HD_74M},
	/* 720p50 74.250Mhz */
	{{DRM_MODE("1280x720", DRM_MODE_TYPE_DRIVER, 74250, 1280, 1720,
		   1760, 1980, 0, 720, 725, 730, 750, 0,
		   DRM_MODE_FLAG_PHSYNC | DRM_MODE_FLAG_PVSYNC)},
	 AWGi_720p_50, NN_720p_50, VID_HD_74M},
	/* 720x480p60 27.027Mhz */
	{{DRM_MODE("720x480", DRM_MODE_TYPE_DRIVER, 27027, 720, 736,
		   798, 858, 0, 480, 489, 495, 525, 0,
		   DRM_MODE_FLAG_NHSYNC | DRM_MODE_FLAG_NVSYNC)},
	 AWGi_720x480p_60, NN_720x480p_60, VID_ED},
	/* 720x480p60 27.000Mhz */
	{{DRM_MODE("720x480", DRM_MODE_TYPE_DRIVER, 27000, 720, 736,
		   798, 858, 0, 480, 489, 495, 525, 0,
		   DRM_MODE_FLAG_NHSYNC | DRM_MODE_FLAG_NVSYNC)},
	 AWGi_720x480p_60, NN_720x480p_60, VID_ED}
};

/*
 * STI hd analog structure
 *
 * @dev: driver device
 * @drm_dev: pointer to drm device
 * @mode: current display mode selected
 * @regs: HD analog register
 * @video_dacs_ctrl: video DACS control register
 * @enabled: true if HD analog is enabled else false
 */
struct sti_hda {
	struct device dev;
	struct drm_device *drm_dev;
	struct drm_display_mode mode;
	void __iomem *regs;
	void __iomem *video_dacs_ctrl;
	struct clk *clk_pix;
	struct clk *clk_hddac;
	bool enabled;
};

struct sti_hda_connector {
	struct drm_connector drm_connector;
	struct drm_encoder *encoder;
	struct sti_hda *hda;
};

#define to_sti_hda_connector(x) \
	container_of(x, struct sti_hda_connector, drm_connector)

static u32 hda_read(struct sti_hda *hda, int offset)
{
	return readl(hda->regs + offset);
}

static void hda_write(struct sti_hda *hda, u32 val, int offset)
{
	writel(val, hda->regs + offset);
}

/**
 * Search for a video mode in the supported modes table
 *
 * @mode: mode being searched
 * @idx: index of the found mode
 *
 * Return true if mode is found
 */
static bool hda_get_mode_idx(struct drm_display_mode mode, int *idx)
{
	unsigned int i;

	for (i = 0; i < ARRAY_SIZE(hda_supported_modes); i++)
		if (drm_mode_equal(&hda_supported_modes[i].mode, &mode)) {
			*idx = i;
			return true;
		}
	return false;
}

/**
 * Enable the HD DACS
 *
 * @hda: pointer to HD analog structure
 * @enable: true if HD DACS need to be enabled, else false
 */
static void hda_enable_hd_dacs(struct sti_hda *hda, bool enable)
{
	if (hda->video_dacs_ctrl) {
		u32 val;

		val = readl(hda->video_dacs_ctrl);
		if (enable)
			val &= ~DAC_CFG_HD_HZUVW_OFF_MASK;
		else
			val |= DAC_CFG_HD_HZUVW_OFF_MASK;

		writel(val, hda->video_dacs_ctrl);
	}
}

#define DBGFS_DUMP(reg) seq_printf(s, "\n  %-25s 0x%08X", #reg, \
				   readl(hda->regs + reg))

static void hda_dbg_cfg(struct seq_file *s, int val)
{
	seq_puts(s, "\tAWG ");
	seq_puts(s, val & CFG_AWG_ASYNC_EN ? "enabled" : "disabled");
}

static void hda_dbg_awg_microcode(struct seq_file *s, void __iomem *reg)
{
	unsigned int i;

	seq_puts(s, "\n\n  HDA AWG microcode:");
	for (i = 0; i < AWG_MAX_INST; i++) {
		if (i % 8 == 0)
			seq_printf(s, "\n  %04X:", i);
		seq_printf(s, " %04X", readl(reg + i * 4));
	}
}

static void hda_dbg_video_dacs_ctrl(struct seq_file *s, void __iomem *reg)
{
	u32 val = readl(reg);

<<<<<<< HEAD
	seq_puts(s, "\n");
	seq_printf(s, "\n  %-25s 0x%08X", "VIDEO_DACS_CONTROL", val);
=======
	seq_printf(s, "\n\n  %-25s 0x%08X", "VIDEO_DACS_CONTROL", val);
>>>>>>> 24b8d41d
	seq_puts(s, "\tHD DACs ");
	seq_puts(s, val & DAC_CFG_HD_HZUVW_OFF_MASK ? "disabled" : "enabled");
}

static int hda_dbg_show(struct seq_file *s, void *data)
{
	struct drm_info_node *node = s->private;
	struct sti_hda *hda = (struct sti_hda *)node->info_ent->data;

	seq_printf(s, "HD Analog: (vaddr = 0x%p)", hda->regs);
	DBGFS_DUMP(HDA_ANA_CFG);
	hda_dbg_cfg(s, readl(hda->regs + HDA_ANA_CFG));
	DBGFS_DUMP(HDA_ANA_SCALE_CTRL_Y);
	DBGFS_DUMP(HDA_ANA_SCALE_CTRL_CB);
	DBGFS_DUMP(HDA_ANA_SCALE_CTRL_CR);
	DBGFS_DUMP(HDA_ANA_ANC_CTRL);
	DBGFS_DUMP(HDA_ANA_SRC_Y_CFG);
	DBGFS_DUMP(HDA_ANA_SRC_C_CFG);
	hda_dbg_awg_microcode(s, hda->regs + HDA_SYNC_AWGI);
	if (hda->video_dacs_ctrl)
		hda_dbg_video_dacs_ctrl(s, hda->video_dacs_ctrl);
<<<<<<< HEAD
	seq_puts(s, "\n");

=======
	seq_putc(s, '\n');
>>>>>>> 24b8d41d
	return 0;
}

static struct drm_info_list hda_debugfs_files[] = {
	{ "hda", hda_dbg_show, 0, NULL },
};

static void hda_debugfs_init(struct sti_hda *hda, struct drm_minor *minor)
{
	unsigned int i;

	for (i = 0; i < ARRAY_SIZE(hda_debugfs_files); i++)
		hda_debugfs_files[i].data = hda;

	drm_debugfs_create_files(hda_debugfs_files,
				 ARRAY_SIZE(hda_debugfs_files),
				 minor->debugfs_root, minor);
}

/**
 * Configure AWG, writing instructions
 *
 * @hda: pointer to HD analog structure
 * @awg_instr: pointer to AWG instructions table
 * @nb: nb of AWG instructions
 */
static void sti_hda_configure_awg(struct sti_hda *hda, u32 *awg_instr, int nb)
{
	unsigned int i;

	DRM_DEBUG_DRIVER("\n");

	for (i = 0; i < nb; i++)
		hda_write(hda, awg_instr[i], HDA_SYNC_AWGI + i * 4);
	for (i = nb; i < AWG_MAX_INST; i++)
		hda_write(hda, 0, HDA_SYNC_AWGI + i * 4);
}

static void sti_hda_disable(struct drm_bridge *bridge)
{
	struct sti_hda *hda = bridge->driver_private;
	u32 val;

	if (!hda->enabled)
		return;

	DRM_DEBUG_DRIVER("\n");

	/* Disable HD DAC and AWG */
	val = hda_read(hda, HDA_ANA_CFG);
	val &= ~CFG_AWG_ASYNC_EN;
	hda_write(hda, val, HDA_ANA_CFG);
	hda_write(hda, 0, HDA_ANA_ANC_CTRL);

	hda_enable_hd_dacs(hda, false);

	/* Disable/unprepare hda clock */
	clk_disable_unprepare(hda->clk_hddac);
	clk_disable_unprepare(hda->clk_pix);

	hda->enabled = false;
}

static void sti_hda_pre_enable(struct drm_bridge *bridge)
{
	struct sti_hda *hda = bridge->driver_private;
	u32 val, i, mode_idx;
	u32 src_filter_y, src_filter_c;
	u32 *coef_y, *coef_c;
	u32 filter_mode;

	DRM_DEBUG_DRIVER("\n");

	if (hda->enabled)
		return;

	/* Prepare/enable clocks */
	if (clk_prepare_enable(hda->clk_pix))
		DRM_ERROR("Failed to prepare/enable hda_pix clk\n");
	if (clk_prepare_enable(hda->clk_hddac))
		DRM_ERROR("Failed to prepare/enable hda_hddac clk\n");

	if (!hda_get_mode_idx(hda->mode, &mode_idx)) {
		DRM_ERROR("Undefined mode\n");
		return;
	}

	switch (hda_supported_modes[mode_idx].vid_cat) {
	case VID_HD_148M:
		DRM_ERROR("Beyond HD analog capabilities\n");
		return;
	case VID_HD_74M:
		/* HD use alternate 2x filter */
		filter_mode = CFG_AWG_FLTR_MODE_HD;
		src_filter_y = HDA_ANA_SRC_Y_CFG_ALT_2X;
		src_filter_c = HDA_ANA_SRC_C_CFG_ALT_2X;
		coef_y = coef_y_alt_2x;
		coef_c = coef_c_alt_2x;
		break;
	case VID_ED:
		/* ED uses 4x filter */
		filter_mode = CFG_AWG_FLTR_MODE_ED;
		src_filter_y = HDA_ANA_SRC_Y_CFG_4X;
		src_filter_c = HDA_ANA_SRC_C_CFG_4X;
		coef_y = coef_yc_4x;
		coef_c = coef_yc_4x;
		break;
	case VID_SD:
		DRM_ERROR("Not supported\n");
		return;
	default:
		DRM_ERROR("Undefined resolution\n");
		return;
	}
	DRM_DEBUG_DRIVER("Using HDA mode #%d\n", mode_idx);

	/* Enable HD Video DACs */
	hda_enable_hd_dacs(hda, true);

	/* Configure scaler */
	hda_write(hda, SCALE_CTRL_Y_DFLT, HDA_ANA_SCALE_CTRL_Y);
	hda_write(hda, SCALE_CTRL_CB_DFLT, HDA_ANA_SCALE_CTRL_CB);
	hda_write(hda, SCALE_CTRL_CR_DFLT, HDA_ANA_SCALE_CTRL_CR);

	/* Configure sampler */
	hda_write(hda , src_filter_y, HDA_ANA_SRC_Y_CFG);
	hda_write(hda, src_filter_c,  HDA_ANA_SRC_C_CFG);
	for (i = 0; i < SAMPLER_COEF_NB; i++) {
		hda_write(hda, coef_y[i], HDA_COEFF_Y_PH1_TAP123 + i * 4);
		hda_write(hda, coef_c[i], HDA_COEFF_C_PH1_TAP123 + i * 4);
	}

	/* Configure main HDFormatter */
	val = 0;
	val |= (hda->mode.flags & DRM_MODE_FLAG_INTERLACE) ?
	    0 : CFG_AWG_ASYNC_VSYNC_MTD;
	val |= (CFG_PBPR_SYNC_OFF_VAL << CFG_PBPR_SYNC_OFF_SHIFT);
	val |= filter_mode;
	hda_write(hda, val, HDA_ANA_CFG);

	/* Configure AWG */
	sti_hda_configure_awg(hda, hda_supported_modes[mode_idx].awg_instr,
			      hda_supported_modes[mode_idx].nb_instr);

	/* Enable AWG */
	val = hda_read(hda, HDA_ANA_CFG);
	val |= CFG_AWG_ASYNC_EN;
	hda_write(hda, val, HDA_ANA_CFG);

	hda->enabled = true;
}

static void sti_hda_set_mode(struct drm_bridge *bridge,
			     const struct drm_display_mode *mode,
			     const struct drm_display_mode *adjusted_mode)
{
	struct sti_hda *hda = bridge->driver_private;
	u32 mode_idx;
	int hddac_rate;
	int ret;

	DRM_DEBUG_DRIVER("\n");

	memcpy(&hda->mode, mode, sizeof(struct drm_display_mode));

	if (!hda_get_mode_idx(hda->mode, &mode_idx)) {
		DRM_ERROR("Undefined mode\n");
		return;
	}

	switch (hda_supported_modes[mode_idx].vid_cat) {
	case VID_HD_74M:
		/* HD use alternate 2x filter */
		hddac_rate = mode->clock * 1000 * 2;
		break;
	case VID_ED:
		/* ED uses 4x filter */
		hddac_rate = mode->clock * 1000 * 4;
		break;
	default:
		DRM_ERROR("Undefined mode\n");
		return;
	}

	/* HD DAC = 148.5Mhz or 108 Mhz */
	ret = clk_set_rate(hda->clk_hddac, hddac_rate);
	if (ret < 0)
		DRM_ERROR("Cannot set rate (%dHz) for hda_hddac clk\n",
			  hddac_rate);

	/* HDformatter clock = compositor clock */
	ret = clk_set_rate(hda->clk_pix, mode->clock * 1000);
	if (ret < 0)
		DRM_ERROR("Cannot set rate (%dHz) for hda_pix clk\n",
			  mode->clock * 1000);
}

static void sti_hda_bridge_nope(struct drm_bridge *bridge)
{
	/* do nothing */
}

static const struct drm_bridge_funcs sti_hda_bridge_funcs = {
	.pre_enable = sti_hda_pre_enable,
	.enable = sti_hda_bridge_nope,
	.disable = sti_hda_disable,
	.post_disable = sti_hda_bridge_nope,
	.mode_set = sti_hda_set_mode,
};

static int sti_hda_connector_get_modes(struct drm_connector *connector)
{
	unsigned int i;
	int count = 0;
	struct sti_hda_connector *hda_connector
		= to_sti_hda_connector(connector);
	struct sti_hda *hda = hda_connector->hda;

	DRM_DEBUG_DRIVER("\n");

	for (i = 0; i < ARRAY_SIZE(hda_supported_modes); i++) {
		struct drm_display_mode *mode =
			drm_mode_duplicate(hda->drm_dev,
					&hda_supported_modes[i].mode);
		if (!mode)
			continue;

		/* the first mode is the preferred mode */
		if (i == 0)
			mode->type |= DRM_MODE_TYPE_PREFERRED;

		drm_mode_probed_add(connector, mode);
		count++;
	}

	return count;
}

#define CLK_TOLERANCE_HZ 50

static int sti_hda_connector_mode_valid(struct drm_connector *connector,
					struct drm_display_mode *mode)
{
	int target = mode->clock * 1000;
	int target_min = target - CLK_TOLERANCE_HZ;
	int target_max = target + CLK_TOLERANCE_HZ;
	int result;
	int idx;
	struct sti_hda_connector *hda_connector
		= to_sti_hda_connector(connector);
	struct sti_hda *hda = hda_connector->hda;

	if (!hda_get_mode_idx(*mode, &idx)) {
		return MODE_BAD;
	} else {
		result = clk_round_rate(hda->clk_pix, target);

		DRM_DEBUG_DRIVER("target rate = %d => available rate = %d\n",
				 target, result);

		if ((result < target_min) || (result > target_max)) {
			DRM_DEBUG_DRIVER("hda pixclk=%d not supported\n",
					 target);
			return MODE_BAD;
		}
	}

	return MODE_OK;
}

static const
struct drm_connector_helper_funcs sti_hda_connector_helper_funcs = {
	.get_modes = sti_hda_connector_get_modes,
	.mode_valid = sti_hda_connector_mode_valid,
};

<<<<<<< HEAD
static enum drm_connector_status
sti_hda_connector_detect(struct drm_connector *connector, bool force)
{
	return connector_status_connected;
}

=======
>>>>>>> 24b8d41d
static int sti_hda_late_register(struct drm_connector *connector)
{
	struct sti_hda_connector *hda_connector
		= to_sti_hda_connector(connector);
	struct sti_hda *hda = hda_connector->hda;
<<<<<<< HEAD

	if (hda_debugfs_init(hda, hda->drm_dev->primary)) {
		DRM_ERROR("HDA debugfs setup failed\n");
		return -EINVAL;
	}

=======

	hda_debugfs_init(hda, hda->drm_dev->primary);

>>>>>>> 24b8d41d
	return 0;
}

static const struct drm_connector_funcs sti_hda_connector_funcs = {
	.fill_modes = drm_helper_probe_single_connector_modes,
<<<<<<< HEAD
	.detect = sti_hda_connector_detect,
=======
>>>>>>> 24b8d41d
	.destroy = drm_connector_cleanup,
	.reset = drm_atomic_helper_connector_reset,
	.atomic_duplicate_state = drm_atomic_helper_connector_duplicate_state,
	.atomic_destroy_state = drm_atomic_helper_connector_destroy_state,
	.late_register = sti_hda_late_register,
};

static struct drm_encoder *sti_hda_find_encoder(struct drm_device *dev)
{
	struct drm_encoder *encoder;

	list_for_each_entry(encoder, &dev->mode_config.encoder_list, head) {
		if (encoder->encoder_type == DRM_MODE_ENCODER_DAC)
			return encoder;
	}

	return NULL;
}

static int sti_hda_bind(struct device *dev, struct device *master, void *data)
{
	struct sti_hda *hda = dev_get_drvdata(dev);
	struct drm_device *drm_dev = data;
	struct drm_encoder *encoder;
	struct sti_hda_connector *connector;
	struct drm_connector *drm_connector;
	struct drm_bridge *bridge;
	int err;

	/* Set the drm device handle */
	hda->drm_dev = drm_dev;

	encoder = sti_hda_find_encoder(drm_dev);
	if (!encoder)
		return -ENOMEM;

	connector = devm_kzalloc(dev, sizeof(*connector), GFP_KERNEL);
	if (!connector)
		return -ENOMEM;

	connector->hda = hda;

		bridge = devm_kzalloc(dev, sizeof(*bridge), GFP_KERNEL);
	if (!bridge)
		return -ENOMEM;

	bridge->driver_private = hda;
	bridge->funcs = &sti_hda_bridge_funcs;
	drm_bridge_attach(encoder, bridge, NULL, 0);

	connector->encoder = encoder;

	drm_connector = (struct drm_connector *)connector;

	drm_connector->polled = DRM_CONNECTOR_POLL_HPD;

	drm_connector_init(drm_dev, drm_connector,
			&sti_hda_connector_funcs, DRM_MODE_CONNECTOR_Component);
	drm_connector_helper_add(drm_connector,
			&sti_hda_connector_helper_funcs);

<<<<<<< HEAD
	err = drm_mode_connector_attach_encoder(drm_connector, encoder);
=======
	err = drm_connector_attach_encoder(drm_connector, encoder);
>>>>>>> 24b8d41d
	if (err) {
		DRM_ERROR("Failed to attach a connector to a encoder\n");
		goto err_sysfs;
	}

	/* force to disable hd dacs at startup */
	hda_enable_hd_dacs(hda, false);

	return 0;

err_sysfs:
<<<<<<< HEAD
	drm_bridge_remove(bridge);
=======
>>>>>>> 24b8d41d
	return -EINVAL;
}

static void sti_hda_unbind(struct device *dev,
		struct device *master, void *data)
{
}

static const struct component_ops sti_hda_ops = {
	.bind = sti_hda_bind,
	.unbind = sti_hda_unbind,
};

static int sti_hda_probe(struct platform_device *pdev)
{
	struct device *dev = &pdev->dev;
	struct sti_hda *hda;
	struct resource *res;

	DRM_INFO("%s\n", __func__);

	hda = devm_kzalloc(dev, sizeof(*hda), GFP_KERNEL);
	if (!hda)
		return -ENOMEM;

	hda->dev = pdev->dev;

	/* Get resources */
	res = platform_get_resource_byname(pdev, IORESOURCE_MEM, "hda-reg");
	if (!res) {
		DRM_ERROR("Invalid hda resource\n");
		return -ENOMEM;
	}
	hda->regs = devm_ioremap(dev, res->start, resource_size(res));
	if (!hda->regs)
		return -ENOMEM;

	res = platform_get_resource_byname(pdev, IORESOURCE_MEM,
			"video-dacs-ctrl");
	if (res) {
		hda->video_dacs_ctrl = devm_ioremap(dev, res->start,
				resource_size(res));
		if (!hda->video_dacs_ctrl)
			return -ENOMEM;
	} else {
		/* If no existing video-dacs-ctrl resource continue the probe */
		DRM_DEBUG_DRIVER("No video-dacs-ctrl resource\n");
		hda->video_dacs_ctrl = NULL;
	}

	/* Get clock resources */
	hda->clk_pix = devm_clk_get(dev, "pix");
	if (IS_ERR(hda->clk_pix)) {
		DRM_ERROR("Cannot get hda_pix clock\n");
		return PTR_ERR(hda->clk_pix);
	}

	hda->clk_hddac = devm_clk_get(dev, "hddac");
	if (IS_ERR(hda->clk_hddac)) {
		DRM_ERROR("Cannot get hda_hddac clock\n");
		return PTR_ERR(hda->clk_hddac);
	}

	platform_set_drvdata(pdev, hda);

	return component_add(&pdev->dev, &sti_hda_ops);
}

static int sti_hda_remove(struct platform_device *pdev)
{
	component_del(&pdev->dev, &sti_hda_ops);
	return 0;
}

static const struct of_device_id hda_of_match[] = {
	{ .compatible = "st,stih416-hda", },
	{ .compatible = "st,stih407-hda", },
	{ /* end node */ }
};
MODULE_DEVICE_TABLE(of, hda_of_match);

struct platform_driver sti_hda_driver = {
	.driver = {
		.name = "sti-hda",
		.owner = THIS_MODULE,
		.of_match_table = hda_of_match,
	},
	.probe = sti_hda_probe,
	.remove = sti_hda_remove,
};

MODULE_AUTHOR("Benjamin Gaignard <benjamin.gaignard@st.com>");
MODULE_DESCRIPTION("STMicroelectronics SoC DRM driver");
MODULE_LICENSE("GPL");<|MERGE_RESOLUTION|>--- conflicted
+++ resolved
@@ -337,12 +337,7 @@
 {
 	u32 val = readl(reg);
 
-<<<<<<< HEAD
-	seq_puts(s, "\n");
-	seq_printf(s, "\n  %-25s 0x%08X", "VIDEO_DACS_CONTROL", val);
-=======
 	seq_printf(s, "\n\n  %-25s 0x%08X", "VIDEO_DACS_CONTROL", val);
->>>>>>> 24b8d41d
 	seq_puts(s, "\tHD DACs ");
 	seq_puts(s, val & DAC_CFG_HD_HZUVW_OFF_MASK ? "disabled" : "enabled");
 }
@@ -364,12 +359,7 @@
 	hda_dbg_awg_microcode(s, hda->regs + HDA_SYNC_AWGI);
 	if (hda->video_dacs_ctrl)
 		hda_dbg_video_dacs_ctrl(s, hda->video_dacs_ctrl);
-<<<<<<< HEAD
-	seq_puts(s, "\n");
-
-=======
 	seq_putc(s, '\n');
->>>>>>> 24b8d41d
 	return 0;
 }
 
@@ -646,41 +636,19 @@
 	.mode_valid = sti_hda_connector_mode_valid,
 };
 
-<<<<<<< HEAD
-static enum drm_connector_status
-sti_hda_connector_detect(struct drm_connector *connector, bool force)
-{
-	return connector_status_connected;
-}
-
-=======
->>>>>>> 24b8d41d
 static int sti_hda_late_register(struct drm_connector *connector)
 {
 	struct sti_hda_connector *hda_connector
 		= to_sti_hda_connector(connector);
 	struct sti_hda *hda = hda_connector->hda;
-<<<<<<< HEAD
-
-	if (hda_debugfs_init(hda, hda->drm_dev->primary)) {
-		DRM_ERROR("HDA debugfs setup failed\n");
-		return -EINVAL;
-	}
-
-=======
 
 	hda_debugfs_init(hda, hda->drm_dev->primary);
 
->>>>>>> 24b8d41d
 	return 0;
 }
 
 static const struct drm_connector_funcs sti_hda_connector_funcs = {
 	.fill_modes = drm_helper_probe_single_connector_modes,
-<<<<<<< HEAD
-	.detect = sti_hda_connector_detect,
-=======
->>>>>>> 24b8d41d
 	.destroy = drm_connector_cleanup,
 	.reset = drm_atomic_helper_connector_reset,
 	.atomic_duplicate_state = drm_atomic_helper_connector_duplicate_state,
@@ -742,11 +710,7 @@
 	drm_connector_helper_add(drm_connector,
 			&sti_hda_connector_helper_funcs);
 
-<<<<<<< HEAD
-	err = drm_mode_connector_attach_encoder(drm_connector, encoder);
-=======
 	err = drm_connector_attach_encoder(drm_connector, encoder);
->>>>>>> 24b8d41d
 	if (err) {
 		DRM_ERROR("Failed to attach a connector to a encoder\n");
 		goto err_sysfs;
@@ -758,10 +722,6 @@
 	return 0;
 
 err_sysfs:
-<<<<<<< HEAD
-	drm_bridge_remove(bridge);
-=======
->>>>>>> 24b8d41d
 	return -EINVAL;
 }
 
