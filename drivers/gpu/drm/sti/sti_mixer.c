--- conflicted
+++ resolved
@@ -5,7 +5,6 @@
  *          Fabien Dessenne <fabien.dessenne@st.com>
  *          for STMicroelectronics.
  */
-#include <linux/seq_file.h>
 
 #include <linux/moduleparam.h>
 #include <linux/seq_file.h>
@@ -167,12 +166,7 @@
 	DBGFS_DUMP(GAM_MIXER_MBP);
 	DBGFS_DUMP(GAM_MIXER_MX0);
 	mixer_dbg_mxn(s, mixer->regs + GAM_MIXER_MX0);
-<<<<<<< HEAD
-	seq_puts(s, "\n");
-
-=======
 	seq_putc(s, '\n');
->>>>>>> 24b8d41d
 	return 0;
 }
 
@@ -184,11 +178,7 @@
 	{ "mixer_aux", mixer_dbg_show, 0, NULL },
 };
 
-<<<<<<< HEAD
-int sti_mixer_debugfs_init(struct sti_mixer *mixer, struct drm_minor *minor)
-=======
 void sti_mixer_debugfs_init(struct sti_mixer *mixer, struct drm_minor *minor)
->>>>>>> 24b8d41d
 {
 	unsigned int i;
 	struct drm_info_list *mixer_debugfs_files;
