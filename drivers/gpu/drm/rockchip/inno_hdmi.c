--- conflicted
+++ resolved
@@ -531,13 +531,6 @@
 	.mode_fixup = inno_hdmi_encoder_mode_fixup,
 	.mode_set   = inno_hdmi_encoder_mode_set,
 	.atomic_check = inno_hdmi_encoder_atomic_check,
-<<<<<<< HEAD
-};
-
-static struct drm_encoder_funcs inno_hdmi_encoder_funcs = {
-	.destroy = drm_encoder_cleanup,
-=======
->>>>>>> 24b8d41d
 };
 
 static enum drm_connector_status
@@ -858,11 +851,7 @@
 	if (IS_ERR(hdmi->ddc)) {
 		ret = PTR_ERR(hdmi->ddc);
 		hdmi->ddc = NULL;
-<<<<<<< HEAD
-		return ret;
-=======
 		goto err_disable_clk;
->>>>>>> 24b8d41d
 	}
 
 	/*
