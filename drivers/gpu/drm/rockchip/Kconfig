--- conflicted
+++ resolved
@@ -2,10 +2,6 @@
 config DRM_ROCKCHIP
 	tristate "DRM Support for Rockchip"
 	depends on DRM && ROCKCHIP_IOMMU
-<<<<<<< HEAD
-	depends on RESET_CONTROLLER
-=======
->>>>>>> 24b8d41d
 	select DRM_GEM_CMA_HELPER
 	select DRM_KMS_HELPER
 	select DRM_PANEL
@@ -22,16 +18,6 @@
 	  2D or 3D acceleration; acceleration is performed by other
 	  IP found on the SoC.
 
-<<<<<<< HEAD
-config ROCKCHIP_ANALOGIX_DP
-	tristate "Rockchip specific extensions for Analogix DP driver"
-	depends on DRM_ROCKCHIP
-	select DRM_ANALOGIX_DP
-	help
-	  This selects support for Rockchip SoC specific extensions
-	  for the Analogix Core DP driver. If you want to enable DP
-	  on RK3288 based SoC, you should selet this option.
-=======
 if DRM_ROCKCHIP
 
 config ROCKCHIP_ANALOGIX_DP
@@ -49,7 +35,6 @@
 	  for the cdn DP driver. If you want to enable Dp on
 	  RK3399 based SoC, you should select this
 	  option.
->>>>>>> 24b8d41d
 
 config ROCKCHIP_DW_HDMI
 	bool "Rockchip specific extensions for Synopsys DW HDMI"
