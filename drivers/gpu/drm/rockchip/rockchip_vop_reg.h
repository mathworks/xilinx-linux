--- conflicted
+++ resolved
@@ -870,200 +870,6 @@
 #define RK3036_HWC_LUT_ADDR		0x800
 /* rk3036 register definition end */
 
-<<<<<<< HEAD
-/* rk3399 register definition */
-#define RK3399_REG_CFG_DONE		0x00000
-#define RK3399_VERSION_INFO		0x00004
-#define RK3399_SYS_CTRL			0x00008
-#define RK3399_SYS_CTRL1		0x0000c
-#define RK3399_DSP_CTRL0		0x00010
-#define RK3399_DSP_CTRL1		0x00014
-#define RK3399_DSP_BG			0x00018
-#define RK3399_MCU_CTRL			0x0001c
-#define RK3399_WB_CTRL0			0x00020
-#define RK3399_WB_CTRL1			0x00024
-#define RK3399_WB_YRGB_MST		0x00028
-#define RK3399_WB_CBR_MST		0x0002c
-#define RK3399_WIN0_CTRL0		0x00030
-#define RK3399_WIN0_CTRL1		0x00034
-#define RK3399_WIN0_COLOR_KEY		0x00038
-#define RK3399_WIN0_VIR			0x0003c
-#define RK3399_WIN0_YRGB_MST		0x00040
-#define RK3399_WIN0_CBR_MST		0x00044
-#define RK3399_WIN0_ACT_INFO		0x00048
-#define RK3399_WIN0_DSP_INFO		0x0004c
-#define RK3399_WIN0_DSP_ST		0x00050
-#define RK3399_WIN0_SCL_FACTOR_YRGB	0x00054
-#define RK3399_WIN0_SCL_FACTOR_CBR	0x00058
-#define RK3399_WIN0_SCL_OFFSET		0x0005c
-#define RK3399_WIN0_SRC_ALPHA_CTRL	0x00060
-#define RK3399_WIN0_DST_ALPHA_CTRL	0x00064
-#define RK3399_WIN0_FADING_CTRL		0x00068
-#define RK3399_WIN0_CTRL2		0x0006c
-#define RK3399_WIN1_CTRL0		0x00070
-#define RK3399_WIN1_CTRL1		0x00074
-#define RK3399_WIN1_COLOR_KEY		0x00078
-#define RK3399_WIN1_VIR			0x0007c
-#define RK3399_WIN1_YRGB_MST		0x00080
-#define RK3399_WIN1_CBR_MST		0x00084
-#define RK3399_WIN1_ACT_INFO		0x00088
-#define RK3399_WIN1_DSP_INFO		0x0008c
-#define RK3399_WIN1_DSP_ST		0x00090
-#define RK3399_WIN1_SCL_FACTOR_YRGB	0x00094
-#define RK3399_WIN1_SCL_FACTOR_CBR	0x00098
-#define RK3399_WIN1_SCL_OFFSET		0x0009c
-#define RK3399_WIN1_SRC_ALPHA_CTRL	0x000a0
-#define RK3399_WIN1_DST_ALPHA_CTRL	0x000a4
-#define RK3399_WIN1_FADING_CTRL		0x000a8
-#define RK3399_WIN1_CTRL2		0x000ac
-#define RK3399_WIN2_CTRL0		0x000b0
-#define RK3399_WIN2_CTRL1		0x000b4
-#define RK3399_WIN2_VIR0_1		0x000b8
-#define RK3399_WIN2_VIR2_3		0x000bc
-#define RK3399_WIN2_MST0		0x000c0
-#define RK3399_WIN2_DSP_INFO0		0x000c4
-#define RK3399_WIN2_DSP_ST0		0x000c8
-#define RK3399_WIN2_COLOR_KEY		0x000cc
-#define RK3399_WIN2_MST1		0x000d0
-#define RK3399_WIN2_DSP_INFO1		0x000d4
-#define RK3399_WIN2_DSP_ST1		0x000d8
-#define RK3399_WIN2_SRC_ALPHA_CTRL	0x000dc
-#define RK3399_WIN2_MST2		0x000e0
-#define RK3399_WIN2_DSP_INFO2		0x000e4
-#define RK3399_WIN2_DSP_ST2		0x000e8
-#define RK3399_WIN2_DST_ALPHA_CTRL	0x000ec
-#define RK3399_WIN2_MST3		0x000f0
-#define RK3399_WIN2_DSP_INFO3		0x000f4
-#define RK3399_WIN2_DSP_ST3		0x000f8
-#define RK3399_WIN2_FADING_CTRL		0x000fc
-#define RK3399_WIN3_CTRL0		0x00100
-#define RK3399_WIN3_CTRL1		0x00104
-#define RK3399_WIN3_VIR0_1		0x00108
-#define RK3399_WIN3_VIR2_3		0x0010c
-#define RK3399_WIN3_MST0		0x00110
-#define RK3399_WIN3_DSP_INFO0		0x00114
-#define RK3399_WIN3_DSP_ST0		0x00118
-#define RK3399_WIN3_COLOR_KEY		0x0011c
-#define RK3399_WIN3_MST1		0x00120
-#define RK3399_WIN3_DSP_INFO1		0x00124
-#define RK3399_WIN3_DSP_ST1		0x00128
-#define RK3399_WIN3_SRC_ALPHA_CTRL	0x0012c
-#define RK3399_WIN3_MST2		0x00130
-#define RK3399_WIN3_DSP_INFO2		0x00134
-#define RK3399_WIN3_DSP_ST2		0x00138
-#define RK3399_WIN3_DST_ALPHA_CTRL	0x0013c
-#define RK3399_WIN3_MST3		0x00140
-#define RK3399_WIN3_DSP_INFO3		0x00144
-#define RK3399_WIN3_DSP_ST3		0x00148
-#define RK3399_WIN3_FADING_CTRL		0x0014c
-#define RK3399_HWC_CTRL0		0x00150
-#define RK3399_HWC_CTRL1		0x00154
-#define RK3399_HWC_MST			0x00158
-#define RK3399_HWC_DSP_ST		0x0015c
-#define RK3399_HWC_SRC_ALPHA_CTRL	0x00160
-#define RK3399_HWC_DST_ALPHA_CTRL	0x00164
-#define RK3399_HWC_FADING_CTRL		0x00168
-#define RK3399_HWC_RESERVED1		0x0016c
-#define RK3399_POST_DSP_HACT_INFO	0x00170
-#define RK3399_POST_DSP_VACT_INFO	0x00174
-#define RK3399_POST_SCL_FACTOR_YRGB	0x00178
-#define RK3399_POST_RESERVED		0x0017c
-#define RK3399_POST_SCL_CTRL		0x00180
-#define RK3399_POST_DSP_VACT_INFO_F1	0x00184
-#define RK3399_DSP_HTOTAL_HS_END	0x00188
-#define RK3399_DSP_HACT_ST_END		0x0018c
-#define RK3399_DSP_VTOTAL_VS_END	0x00190
-#define RK3399_DSP_VACT_ST_END		0x00194
-#define RK3399_DSP_VS_ST_END_F1		0x00198
-#define RK3399_DSP_VACT_ST_END_F1	0x0019c
-#define RK3399_PWM_CTRL			0x001a0
-#define RK3399_PWM_PERIOD_HPR		0x001a4
-#define RK3399_PWM_DUTY_LPR		0x001a8
-#define RK3399_PWM_CNT			0x001ac
-#define RK3399_BCSH_COLOR_BAR		0x001b0
-#define RK3399_BCSH_BCS			0x001b4
-#define RK3399_BCSH_H			0x001b8
-#define RK3399_BCSH_CTRL		0x001bc
-#define RK3399_CABC_CTRL0		0x001c0
-#define RK3399_CABC_CTRL1		0x001c4
-#define RK3399_CABC_CTRL2		0x001c8
-#define RK3399_CABC_CTRL3		0x001cc
-#define RK3399_CABC_GAUSS_LINE0_0	0x001d0
-#define RK3399_CABC_GAUSS_LINE0_1	0x001d4
-#define RK3399_CABC_GAUSS_LINE1_0	0x001d8
-#define RK3399_CABC_GAUSS_LINE1_1	0x001dc
-#define RK3399_CABC_GAUSS_LINE2_0	0x001e0
-#define RK3399_CABC_GAUSS_LINE2_1	0x001e4
-#define RK3399_FRC_LOWER01_0		0x001e8
-#define RK3399_FRC_LOWER01_1		0x001ec
-#define RK3399_FRC_LOWER10_0		0x001f0
-#define RK3399_FRC_LOWER10_1		0x001f4
-#define RK3399_FRC_LOWER11_0		0x001f8
-#define RK3399_FRC_LOWER11_1		0x001fc
-#define RK3399_AFBCD0_CTRL		0x00200
-#define RK3399_AFBCD0_HDR_PTR		0x00204
-#define RK3399_AFBCD0_PIC_SIZE		0x00208
-#define RK3399_AFBCD0_STATUS		0x0020c
-#define RK3399_AFBCD1_CTRL		0x00220
-#define RK3399_AFBCD1_HDR_PTR		0x00224
-#define RK3399_AFBCD1_PIC_SIZE		0x00228
-#define RK3399_AFBCD1_STATUS		0x0022c
-#define RK3399_AFBCD2_CTRL		0x00240
-#define RK3399_AFBCD2_HDR_PTR		0x00244
-#define RK3399_AFBCD2_PIC_SIZE		0x00248
-#define RK3399_AFBCD2_STATUS		0x0024c
-#define RK3399_AFBCD3_CTRL		0x00260
-#define RK3399_AFBCD3_HDR_PTR		0x00264
-#define RK3399_AFBCD3_PIC_SIZE		0x00268
-#define RK3399_AFBCD3_STATUS		0x0026c
-#define RK3399_INTR_EN0			0x00280
-#define RK3399_INTR_CLEAR0		0x00284
-#define RK3399_INTR_STATUS0		0x00288
-#define RK3399_INTR_RAW_STATUS0		0x0028c
-#define RK3399_INTR_EN1			0x00290
-#define RK3399_INTR_CLEAR1		0x00294
-#define RK3399_INTR_STATUS1		0x00298
-#define RK3399_INTR_RAW_STATUS1		0x0029c
-#define RK3399_LINE_FLAG		0x002a0
-#define RK3399_VOP_STATUS		0x002a4
-#define RK3399_BLANKING_VALUE		0x002a8
-#define RK3399_MCU_BYPASS_PORT		0x002ac
-#define RK3399_WIN0_DSP_BG		0x002b0
-#define RK3399_WIN1_DSP_BG		0x002b4
-#define RK3399_WIN2_DSP_BG		0x002b8
-#define RK3399_WIN3_DSP_BG		0x002bc
-#define RK3399_YUV2YUV_WIN		0x002c0
-#define RK3399_YUV2YUV_POST		0x002c4
-#define RK3399_AUTO_GATING_EN		0x002cc
-#define RK3399_WIN0_CSC_COE		0x003a0
-#define RK3399_WIN1_CSC_COE		0x003c0
-#define RK3399_WIN2_CSC_COE		0x003e0
-#define RK3399_WIN3_CSC_COE		0x00400
-#define RK3399_HWC_CSC_COE		0x00420
-#define RK3399_BCSH_R2Y_CSC_COE		0x00440
-#define RK3399_BCSH_Y2R_CSC_COE		0x00460
-#define RK3399_POST_YUV2YUV_Y2R_COE	0x00480
-#define RK3399_POST_YUV2YUV_3X3_COE	0x004a0
-#define RK3399_POST_YUV2YUV_R2Y_COE	0x004c0
-#define RK3399_WIN0_YUV2YUV_Y2R		0x004e0
-#define RK3399_WIN0_YUV2YUV_3X3		0x00500
-#define RK3399_WIN0_YUV2YUV_R2Y		0x00520
-#define RK3399_WIN1_YUV2YUV_Y2R		0x00540
-#define RK3399_WIN1_YUV2YUV_3X3		0x00560
-#define RK3399_WIN1_YUV2YUV_R2Y		0x00580
-#define RK3399_WIN2_YUV2YUV_Y2R		0x005a0
-#define RK3399_WIN2_YUV2YUV_3X3		0x005c0
-#define RK3399_WIN2_YUV2YUV_R2Y		0x005e0
-#define RK3399_WIN3_YUV2YUV_Y2R		0x00600
-#define RK3399_WIN3_YUV2YUV_3X3		0x00620
-#define RK3399_WIN3_YUV2YUV_R2Y		0x00640
-#define RK3399_WIN2_LUT_ADDR		0x01000
-#define RK3399_WIN3_LUT_ADDR		0x01400
-#define RK3399_HWC_LUT_ADDR		0x01800
-#define RK3399_CABC_GAMMA_LUT_ADDR	0x01c00
-#define RK3399_GAMMA_LUT_ADDR		0x02000
-/* rk3399 register definition end */
-=======
 /* rk3126 register definition */
 #define RK3126_WIN1_MST			0x4c
 #define RK3126_WIN1_DSP_INFO		0x50
@@ -1221,6 +1027,5 @@
 #define RK3066_WIN2_LUT_ADDR		0x400
 #define RK3066_DSP_LUT_ADDR		0x800
 /* rk3066 register definition end */
->>>>>>> 24b8d41d
 
 #endif /* _ROCKCHIP_VOP_REG_H */