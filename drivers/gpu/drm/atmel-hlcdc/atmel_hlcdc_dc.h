/* SPDX-License-Identifier: GPL-2.0-only */
/*
 * Copyright (C) 2014 Traphandler
 * Copyright (C) 2014 Free Electrons
 * Copyright (C) 2014 Atmel
 *
 * Author: Jean-Jacques Hiblot <jjhiblot@traphandler.com>
 * Author: Boris BREZILLON <boris.brezillon@free-electrons.com>
 */

#ifndef DRM_ATMEL_HLCDC_H
#define DRM_ATMEL_HLCDC_H

#include <linux/regmap.h>

#include <drm/drm_plane.h>

#define ATMEL_HLCDC_LAYER_CHER			0x0
#define ATMEL_HLCDC_LAYER_CHDR			0x4
#define ATMEL_HLCDC_LAYER_CHSR			0x8
#define ATMEL_HLCDC_LAYER_EN			BIT(0)
#define ATMEL_HLCDC_LAYER_UPDATE		BIT(1)
#define ATMEL_HLCDC_LAYER_A2Q			BIT(2)
#define ATMEL_HLCDC_LAYER_RST			BIT(8)

#define ATMEL_HLCDC_LAYER_IER			0xc
#define ATMEL_HLCDC_LAYER_IDR			0x10
#define ATMEL_HLCDC_LAYER_IMR			0x14
#define ATMEL_HLCDC_LAYER_ISR			0x18
#define ATMEL_HLCDC_LAYER_DFETCH		BIT(0)
#define ATMEL_HLCDC_LAYER_LFETCH		BIT(1)
#define ATMEL_HLCDC_LAYER_DMA_IRQ(p)		BIT(2 + (8 * (p)))
#define ATMEL_HLCDC_LAYER_DSCR_IRQ(p)		BIT(3 + (8 * (p)))
#define ATMEL_HLCDC_LAYER_ADD_IRQ(p)		BIT(4 + (8 * (p)))
#define ATMEL_HLCDC_LAYER_DONE_IRQ(p)		BIT(5 + (8 * (p)))
#define ATMEL_HLCDC_LAYER_OVR_IRQ(p)		BIT(6 + (8 * (p)))

#define ATMEL_HLCDC_LAYER_PLANE_HEAD(p)		(((p) * 0x10) + 0x1c)
#define ATMEL_HLCDC_LAYER_PLANE_ADDR(p)		(((p) * 0x10) + 0x20)
#define ATMEL_HLCDC_LAYER_PLANE_CTRL(p)		(((p) * 0x10) + 0x24)
#define ATMEL_HLCDC_LAYER_PLANE_NEXT(p)		(((p) * 0x10) + 0x28)

#define ATMEL_HLCDC_LAYER_DMA_CFG		0
#define ATMEL_HLCDC_LAYER_DMA_SIF		BIT(0)
#define ATMEL_HLCDC_LAYER_DMA_BLEN_MASK		GENMASK(5, 4)
#define ATMEL_HLCDC_LAYER_DMA_BLEN_SINGLE	(0 << 4)
#define ATMEL_HLCDC_LAYER_DMA_BLEN_INCR4	(1 << 4)
#define ATMEL_HLCDC_LAYER_DMA_BLEN_INCR8	(2 << 4)
#define ATMEL_HLCDC_LAYER_DMA_BLEN_INCR16	(3 << 4)
#define ATMEL_HLCDC_LAYER_DMA_DLBO		BIT(8)
#define ATMEL_HLCDC_LAYER_DMA_ROTDIS		BIT(12)
#define ATMEL_HLCDC_LAYER_DMA_LOCKDIS		BIT(13)

#define ATMEL_HLCDC_LAYER_FORMAT_CFG		1
#define ATMEL_HLCDC_LAYER_RGB			(0 << 0)
#define ATMEL_HLCDC_LAYER_CLUT			(1 << 0)
#define ATMEL_HLCDC_LAYER_YUV			(2 << 0)
#define ATMEL_HLCDC_RGB_MODE(m)			\
	(ATMEL_HLCDC_LAYER_RGB | (((m) & 0xf) << 4))
#define ATMEL_HLCDC_CLUT_MODE(m)		\
	(ATMEL_HLCDC_LAYER_CLUT | (((m) & 0x3) << 8))
#define ATMEL_HLCDC_YUV_MODE(m)			\
	(ATMEL_HLCDC_LAYER_YUV | (((m) & 0xf) << 12))
#define ATMEL_HLCDC_YUV422ROT			BIT(16)
#define ATMEL_HLCDC_YUV422SWP			BIT(17)
#define ATMEL_HLCDC_DSCALEOPT			BIT(20)

#define ATMEL_HLCDC_C1_MODE			ATMEL_HLCDC_CLUT_MODE(0)
#define ATMEL_HLCDC_C2_MODE			ATMEL_HLCDC_CLUT_MODE(1)
#define ATMEL_HLCDC_C4_MODE			ATMEL_HLCDC_CLUT_MODE(2)
#define ATMEL_HLCDC_C8_MODE			ATMEL_HLCDC_CLUT_MODE(3)

#define ATMEL_HLCDC_XRGB4444_MODE		ATMEL_HLCDC_RGB_MODE(0)
#define ATMEL_HLCDC_ARGB4444_MODE		ATMEL_HLCDC_RGB_MODE(1)
#define ATMEL_HLCDC_RGBA4444_MODE		ATMEL_HLCDC_RGB_MODE(2)
#define ATMEL_HLCDC_RGB565_MODE			ATMEL_HLCDC_RGB_MODE(3)
#define ATMEL_HLCDC_ARGB1555_MODE		ATMEL_HLCDC_RGB_MODE(4)
#define ATMEL_HLCDC_XRGB8888_MODE		ATMEL_HLCDC_RGB_MODE(9)
#define ATMEL_HLCDC_RGB888_MODE			ATMEL_HLCDC_RGB_MODE(10)
#define ATMEL_HLCDC_ARGB8888_MODE		ATMEL_HLCDC_RGB_MODE(12)
#define ATMEL_HLCDC_RGBA8888_MODE		ATMEL_HLCDC_RGB_MODE(13)

#define ATMEL_HLCDC_AYUV_MODE			ATMEL_HLCDC_YUV_MODE(0)
#define ATMEL_HLCDC_YUYV_MODE			ATMEL_HLCDC_YUV_MODE(1)
#define ATMEL_HLCDC_UYVY_MODE			ATMEL_HLCDC_YUV_MODE(2)
#define ATMEL_HLCDC_YVYU_MODE			ATMEL_HLCDC_YUV_MODE(3)
#define ATMEL_HLCDC_VYUY_MODE			ATMEL_HLCDC_YUV_MODE(4)
#define ATMEL_HLCDC_NV61_MODE			ATMEL_HLCDC_YUV_MODE(5)
#define ATMEL_HLCDC_YUV422_MODE			ATMEL_HLCDC_YUV_MODE(6)
#define ATMEL_HLCDC_NV21_MODE			ATMEL_HLCDC_YUV_MODE(7)
#define ATMEL_HLCDC_YUV420_MODE			ATMEL_HLCDC_YUV_MODE(8)

#define ATMEL_HLCDC_LAYER_POS(x, y)		((x) | ((y) << 16))
#define ATMEL_HLCDC_LAYER_SIZE(w, h)		(((w) - 1) | (((h) - 1) << 16))

#define ATMEL_HLCDC_LAYER_CRKEY			BIT(0)
#define ATMEL_HLCDC_LAYER_INV			BIT(1)
#define ATMEL_HLCDC_LAYER_ITER2BL		BIT(2)
#define ATMEL_HLCDC_LAYER_ITER			BIT(3)
#define ATMEL_HLCDC_LAYER_REVALPHA		BIT(4)
#define ATMEL_HLCDC_LAYER_GAEN			BIT(5)
#define ATMEL_HLCDC_LAYER_LAEN			BIT(6)
#define ATMEL_HLCDC_LAYER_OVR			BIT(7)
#define ATMEL_HLCDC_LAYER_DMA			BIT(8)
#define ATMEL_HLCDC_LAYER_REP			BIT(9)
#define ATMEL_HLCDC_LAYER_DSTKEY		BIT(10)
#define ATMEL_HLCDC_LAYER_DISCEN		BIT(11)
#define ATMEL_HLCDC_LAYER_GA_SHIFT		16
#define ATMEL_HLCDC_LAYER_GA_MASK		\
	GENMASK(23, ATMEL_HLCDC_LAYER_GA_SHIFT)
#define ATMEL_HLCDC_LAYER_GA(x)			\
	((x) << ATMEL_HLCDC_LAYER_GA_SHIFT)

#define ATMEL_HLCDC_LAYER_DISC_POS(x, y)	((x) | ((y) << 16))
#define ATMEL_HLCDC_LAYER_DISC_SIZE(w, h)	(((w) - 1) | (((h) - 1) << 16))

#define ATMEL_HLCDC_LAYER_SCALER_FACTORS(x, y)	((x) | ((y) << 16))
#define ATMEL_HLCDC_LAYER_SCALER_ENABLE		BIT(31)

#define ATMEL_HLCDC_LAYER_MAX_PLANES		3

#define ATMEL_HLCDC_DMA_CHANNEL_DSCR_RESERVED	BIT(0)
#define ATMEL_HLCDC_DMA_CHANNEL_DSCR_LOADED	BIT(1)
#define ATMEL_HLCDC_DMA_CHANNEL_DSCR_DONE	BIT(2)
#define ATMEL_HLCDC_DMA_CHANNEL_DSCR_OVERRUN	BIT(3)

#define ATMEL_HLCDC_CLUT_SIZE			256

#define ATMEL_HLCDC_MAX_LAYERS			6

/**
 * Atmel HLCDC Layer registers layout structure
 *
 * Each HLCDC layer has its own register organization and a given register
 * can be placed differently on 2 different layers depending on its
 * capabilities.
 * This structure stores common registers layout for a given layer and is
 * used by HLCDC layer code to choose the appropriate register to write to
 * or to read from.
 *
<<<<<<< HEAD
 * @min_width: minimum width supported by the Display Controller
 * @min_height: minimum height supported by the Display Controller
 * @max_width: maximum width supported by the Display Controller
 * @max_height: maximum height supported by the Display Controller
 * @max_spw: maximum vertical/horizontal pulse width
 * @max_vpw: maximum vertical back/front porch width
 * @max_hpw: maximum horizontal back/front porch width
 * @conflicting_output_formats: true if RGBXXX output formats conflict with
 *				each other.
 * @layers: a layer description table describing available layers
 * @nlayers: layer description table size
=======
 * For all fields, a value of zero means "unsupported".
 *
 * See Atmel's datasheet for a detailled description of these registers.
 *
 * @xstride: xstride registers
 * @pstride: pstride registers
 * @pos: position register
 * @size: displayed size register
 * @memsize: memory size register
 * @default_color: default color register
 * @chroma_key: chroma key register
 * @chroma_key_mask: chroma key mask register
 * @general_config: general layer config register
 * @sacler_config: scaler factors register
 * @phicoeffs: X/Y PHI coefficient registers
 * @disc_pos: discard area position register
 * @disc_size: discard area size register
 * @csc: color space conversion register
>>>>>>> 24b8d41d
 */
struct atmel_hlcdc_layer_cfg_layout {
	int xstride[ATMEL_HLCDC_LAYER_MAX_PLANES];
	int pstride[ATMEL_HLCDC_LAYER_MAX_PLANES];
	int pos;
	int size;
	int memsize;
	int default_color;
	int chroma_key;
	int chroma_key_mask;
	int general_config;
	int scaler_config;
	struct {
		int x;
		int y;
	} phicoeffs;
	int disc_pos;
	int disc_size;
	int csc;
};

/**
 * Atmel HLCDC DMA descriptor structure
 *
 * This structure is used by the HLCDC DMA engine to schedule a DMA transfer.
 *
 * The structure fields must remain in this specific order, because they're
 * used by the HLCDC DMA engine, which expect them in this order.
 * HLCDC DMA descriptors must be aligned on 64 bits.
 *
 * @addr: buffer DMA address
 * @ctrl: DMA transfer options
 * @next: next DMA descriptor to fetch
 * @self: descriptor DMA address
 */
struct atmel_hlcdc_dma_channel_dscr {
	dma_addr_t addr;
	u32 ctrl;
	dma_addr_t next;
	dma_addr_t self;
} __aligned(sizeof(u64));

/**
 * Atmel HLCDC layer types
 */
enum atmel_hlcdc_layer_type {
	ATMEL_HLCDC_NO_LAYER,
	ATMEL_HLCDC_BASE_LAYER,
	ATMEL_HLCDC_OVERLAY_LAYER,
	ATMEL_HLCDC_CURSOR_LAYER,
	ATMEL_HLCDC_PP_LAYER,
};

/**
 * Atmel HLCDC Supported formats structure
 *
 * This structure list all the formats supported by a given layer.
 *
 * @nformats: number of supported formats
 * @formats: supported formats
 */
struct atmel_hlcdc_formats {
	int nformats;
	u32 *formats;
};

/**
 * Atmel HLCDC Layer description structure
 *
 * This structure describes the capabilities provided by a given layer.
 *
 * @name: layer name
 * @type: layer type
 * @id: layer id
 * @regs_offset: offset of the layer registers from the HLCDC registers base
 * @cfgs_offset: CFGX registers offset from the layer registers base
 * @formats: supported formats
 * @layout: config registers layout
 * @max_width: maximum width supported by this layer (0 means unlimited)
 * @max_height: maximum height supported by this layer (0 means unlimited)
 */
struct atmel_hlcdc_layer_desc {
	const char *name;
	enum atmel_hlcdc_layer_type type;
	int id;
	int regs_offset;
	int cfgs_offset;
	int clut_offset;
	struct atmel_hlcdc_formats *formats;
	struct atmel_hlcdc_layer_cfg_layout layout;
	int max_width;
	int max_height;
<<<<<<< HEAD
	int max_spw;
	int max_vpw;
	int max_hpw;
	bool conflicting_output_formats;
	const struct atmel_hlcdc_layer_desc *layers;
	int nlayers;
=======
>>>>>>> 24b8d41d
};

/**
 * Atmel HLCDC Layer.
 *
 * A layer can be a DRM plane of a post processing layer used to render
 * HLCDC composition into memory.
 *
 * @desc: layer description
 * @regmap: pointer to the HLCDC regmap
 */
struct atmel_hlcdc_layer {
	const struct atmel_hlcdc_layer_desc *desc;
	struct regmap *regmap;
};

/**
 * Atmel HLCDC Plane.
 *
 * @base: base DRM plane structure
 * @layer: HLCDC layer structure
 * @properties: pointer to the property definitions structure
 */
struct atmel_hlcdc_plane {
	struct drm_plane base;
	struct atmel_hlcdc_layer layer;
};

static inline struct atmel_hlcdc_plane *
drm_plane_to_atmel_hlcdc_plane(struct drm_plane *p)
{
	return container_of(p, struct atmel_hlcdc_plane, base);
}

static inline struct atmel_hlcdc_plane *
atmel_hlcdc_layer_to_plane(struct atmel_hlcdc_layer *layer)
{
	return container_of(layer, struct atmel_hlcdc_plane, layer);
}

/**
 * Atmel HLCDC Display Controller description structure.
 *
 * This structure describes the HLCDC IP capabilities and depends on the
 * HLCDC IP version (or Atmel SoC family).
 *
 * @min_width: minimum width supported by the Display Controller
 * @min_height: minimum height supported by the Display Controller
 * @max_width: maximum width supported by the Display Controller
 * @max_height: maximum height supported by the Display Controller
 * @max_spw: maximum vertical/horizontal pulse width
 * @max_vpw: maximum vertical back/front porch width
 * @max_hpw: maximum horizontal back/front porch width
 * @conflicting_output_formats: true if RGBXXX output formats conflict with
 *				each other.
 * @fixed_clksrc: true if clock source is fixed
 * @layers: a layer description table describing available layers
 * @nlayers: layer description table size
 */
struct atmel_hlcdc_dc_desc {
	int min_width;
	int min_height;
	int max_width;
	int max_height;
	int max_spw;
	int max_vpw;
	int max_hpw;
	bool conflicting_output_formats;
	bool fixed_clksrc;
	const struct atmel_hlcdc_layer_desc *layers;
	int nlayers;
};

/**
 * Atmel HLCDC Display Controller.
 *
 * @desc: HLCDC Display Controller description
 * @dscrpool: DMA coherent pool used to allocate DMA descriptors
 * @hlcdc: pointer to the atmel_hlcdc structure provided by the MFD device
 * @fbdev: framebuffer device attached to the Display Controller
 * @crtc: CRTC provided by the display controller
 * @planes: instantiated planes
 * @layers: active HLCDC layers
 * @wq: display controller workqueue
<<<<<<< HEAD
=======
 * @suspend: used to store the HLCDC state when entering suspend
>>>>>>> 24b8d41d
 * @commit: used for async commit handling
 */
struct atmel_hlcdc_dc {
	const struct atmel_hlcdc_dc_desc *desc;
	struct dma_pool *dscrpool;
	struct atmel_hlcdc *hlcdc;
	struct drm_crtc *crtc;
	struct atmel_hlcdc_layer *layers[ATMEL_HLCDC_MAX_LAYERS];
	struct workqueue_struct *wq;
	struct {
<<<<<<< HEAD
=======
		u32 imr;
		struct drm_atomic_state *state;
	} suspend;
	struct {
>>>>>>> 24b8d41d
		wait_queue_head_t wait;
		bool pending;
	} commit;
};

extern struct atmel_hlcdc_formats atmel_hlcdc_plane_rgb_formats;
extern struct atmel_hlcdc_formats atmel_hlcdc_plane_rgb_and_yuv_formats;

static inline void atmel_hlcdc_layer_write_reg(struct atmel_hlcdc_layer *layer,
					       unsigned int reg, u32 val)
{
	regmap_write(layer->regmap, layer->desc->regs_offset + reg, val);
}

static inline u32 atmel_hlcdc_layer_read_reg(struct atmel_hlcdc_layer *layer,
					     unsigned int reg)
{
	u32 val;

	regmap_read(layer->regmap, layer->desc->regs_offset + reg, &val);

	return val;
}

static inline void atmel_hlcdc_layer_write_cfg(struct atmel_hlcdc_layer *layer,
					       unsigned int cfgid, u32 val)
{
	atmel_hlcdc_layer_write_reg(layer,
				    layer->desc->cfgs_offset +
				    (cfgid * sizeof(u32)), val);
}

static inline u32 atmel_hlcdc_layer_read_cfg(struct atmel_hlcdc_layer *layer,
					     unsigned int cfgid)
{
	return atmel_hlcdc_layer_read_reg(layer,
					  layer->desc->cfgs_offset +
					  (cfgid * sizeof(u32)));
}

static inline void atmel_hlcdc_layer_write_clut(struct atmel_hlcdc_layer *layer,
						unsigned int c, u32 val)
{
	regmap_write(layer->regmap,
		     layer->desc->clut_offset + c * sizeof(u32),
		     val);
}

static inline void atmel_hlcdc_layer_init(struct atmel_hlcdc_layer *layer,
				const struct atmel_hlcdc_layer_desc *desc,
				struct regmap *regmap)
{
	layer->desc = desc;
	layer->regmap = regmap;
}

enum drm_mode_status
atmel_hlcdc_dc_mode_valid(struct atmel_hlcdc_dc *dc,
			  const struct drm_display_mode *mode);

int atmel_hlcdc_create_planes(struct drm_device *dev);
void atmel_hlcdc_plane_irq(struct atmel_hlcdc_plane *plane);

int atmel_hlcdc_plane_prepare_disc_area(struct drm_crtc_state *c_state);
int atmel_hlcdc_plane_prepare_ahb_routing(struct drm_crtc_state *c_state);

void atmel_hlcdc_crtc_irq(struct drm_crtc *c);

int atmel_hlcdc_crtc_create(struct drm_device *dev);

int atmel_hlcdc_create_outputs(struct drm_device *dev);
int atmel_hlcdc_encoder_get_bus_fmt(struct drm_encoder *encoder);

#endif /* DRM_ATMEL_HLCDC_H */<|MERGE_RESOLUTION|>--- conflicted
+++ resolved
@@ -138,19 +138,6 @@
  * used by HLCDC layer code to choose the appropriate register to write to
  * or to read from.
  *
-<<<<<<< HEAD
- * @min_width: minimum width supported by the Display Controller
- * @min_height: minimum height supported by the Display Controller
- * @max_width: maximum width supported by the Display Controller
- * @max_height: maximum height supported by the Display Controller
- * @max_spw: maximum vertical/horizontal pulse width
- * @max_vpw: maximum vertical back/front porch width
- * @max_hpw: maximum horizontal back/front porch width
- * @conflicting_output_formats: true if RGBXXX output formats conflict with
- *				each other.
- * @layers: a layer description table describing available layers
- * @nlayers: layer description table size
-=======
  * For all fields, a value of zero means "unsupported".
  *
  * See Atmel's datasheet for a detailled description of these registers.
@@ -169,7 +156,6 @@
  * @disc_pos: discard area position register
  * @disc_size: discard area size register
  * @csc: color space conversion register
->>>>>>> 24b8d41d
  */
 struct atmel_hlcdc_layer_cfg_layout {
 	int xstride[ATMEL_HLCDC_LAYER_MAX_PLANES];
@@ -262,15 +248,6 @@
 	struct atmel_hlcdc_layer_cfg_layout layout;
 	int max_width;
 	int max_height;
-<<<<<<< HEAD
-	int max_spw;
-	int max_vpw;
-	int max_hpw;
-	bool conflicting_output_formats;
-	const struct atmel_hlcdc_layer_desc *layers;
-	int nlayers;
-=======
->>>>>>> 24b8d41d
 };
 
 /**
@@ -355,10 +332,7 @@
  * @planes: instantiated planes
  * @layers: active HLCDC layers
  * @wq: display controller workqueue
-<<<<<<< HEAD
-=======
  * @suspend: used to store the HLCDC state when entering suspend
->>>>>>> 24b8d41d
  * @commit: used for async commit handling
  */
 struct atmel_hlcdc_dc {
@@ -369,13 +343,10 @@
 	struct atmel_hlcdc_layer *layers[ATMEL_HLCDC_MAX_LAYERS];
 	struct workqueue_struct *wq;
 	struct {
-<<<<<<< HEAD
-=======
 		u32 imr;
 		struct drm_atomic_state *state;
 	} suspend;
 	struct {
->>>>>>> 24b8d41d
 		wait_queue_head_t wait;
 		bool pending;
 	} commit;
