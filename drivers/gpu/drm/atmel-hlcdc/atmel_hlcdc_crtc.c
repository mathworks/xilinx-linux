// SPDX-License-Identifier: GPL-2.0-only
/*
 * Copyright (C) 2014 Traphandler
 * Copyright (C) 2014 Free Electrons
 *
 * Author: Jean-Jacques Hiblot <jjhiblot@traphandler.com>
 * Author: Boris BREZILLON <boris.brezillon@free-electrons.com>
 */

#include <linux/clk.h>
#include <linux/mfd/atmel-hlcdc.h>
#include <linux/pinctrl/consumer.h>
#include <linux/pm.h>
#include <linux/pm_runtime.h>

#include <video/videomode.h>

#include <drm/drm_atomic.h>
#include <drm/drm_atomic_helper.h>
#include <drm/drm_crtc.h>
#include <drm/drm_modeset_helper_vtables.h>
#include <drm/drm_probe_helper.h>
#include <drm/drm_vblank.h>

#include "atmel_hlcdc_dc.h"

/**
 * Atmel HLCDC CRTC state structure
 *
 * @base: base CRTC state
 * @output_mode: RGBXXX output mode
 */
struct atmel_hlcdc_crtc_state {
	struct drm_crtc_state base;
	unsigned int output_mode;
};

static inline struct atmel_hlcdc_crtc_state *
drm_crtc_state_to_atmel_hlcdc_crtc_state(struct drm_crtc_state *state)
{
	return container_of(state, struct atmel_hlcdc_crtc_state, base);
}

/**
 * Atmel HLCDC CRTC structure
 *
 * @base: base DRM CRTC structure
 * @hlcdc: pointer to the atmel_hlcdc structure provided by the MFD device
 * @event: pointer to the current page flip event
 * @id: CRTC id (returned by drm_crtc_index)
 */
struct atmel_hlcdc_crtc {
	struct drm_crtc base;
	struct atmel_hlcdc_dc *dc;
	struct drm_pending_vblank_event *event;
	int id;
};

static inline struct atmel_hlcdc_crtc *
drm_crtc_to_atmel_hlcdc_crtc(struct drm_crtc *crtc)
{
	return container_of(crtc, struct atmel_hlcdc_crtc, base);
}

static void atmel_hlcdc_crtc_mode_set_nofb(struct drm_crtc *c)
{
	struct atmel_hlcdc_crtc *crtc = drm_crtc_to_atmel_hlcdc_crtc(c);
	struct regmap *regmap = crtc->dc->hlcdc->regmap;
	struct drm_display_mode *adj = &c->state->adjusted_mode;
	struct atmel_hlcdc_crtc_state *state;
	unsigned long mode_rate;
	struct videomode vm;
	unsigned long prate;
	unsigned int mask = ATMEL_HLCDC_CLKDIV_MASK | ATMEL_HLCDC_CLKPOL;
	unsigned int cfg = 0;
	int div, ret;

	ret = clk_prepare_enable(crtc->dc->hlcdc->sys_clk);
	if (ret)
		return;

	vm.vfront_porch = adj->crtc_vsync_start - adj->crtc_vdisplay;
	vm.vback_porch = adj->crtc_vtotal - adj->crtc_vsync_end;
	vm.vsync_len = adj->crtc_vsync_end - adj->crtc_vsync_start;
	vm.hfront_porch = adj->crtc_hsync_start - adj->crtc_hdisplay;
	vm.hback_porch = adj->crtc_htotal - adj->crtc_hsync_end;
	vm.hsync_len = adj->crtc_hsync_end - adj->crtc_hsync_start;

	regmap_write(regmap, ATMEL_HLCDC_CFG(1),
		     (vm.hsync_len - 1) | ((vm.vsync_len - 1) << 16));

	regmap_write(regmap, ATMEL_HLCDC_CFG(2),
		     (vm.vfront_porch - 1) | (vm.vback_porch << 16));

	regmap_write(regmap, ATMEL_HLCDC_CFG(3),
		     (vm.hfront_porch - 1) | ((vm.hback_porch - 1) << 16));

	regmap_write(regmap, ATMEL_HLCDC_CFG(4),
		     (adj->crtc_hdisplay - 1) |
		     ((adj->crtc_vdisplay - 1) << 16));

	prate = clk_get_rate(crtc->dc->hlcdc->sys_clk);
	mode_rate = adj->crtc_clock * 1000;
	if (!crtc->dc->desc->fixed_clksrc) {
		prate *= 2;
		cfg |= ATMEL_HLCDC_CLKSEL;
		mask |= ATMEL_HLCDC_CLKSEL;
	}

	div = DIV_ROUND_UP(prate, mode_rate);
	if (div < 2) {
		div = 2;
	} else if (ATMEL_HLCDC_CLKDIV(div) & ~ATMEL_HLCDC_CLKDIV_MASK) {
		/* The divider ended up too big, try a lower base rate. */
		cfg &= ~ATMEL_HLCDC_CLKSEL;
		prate /= 2;
		div = DIV_ROUND_UP(prate, mode_rate);
		if (ATMEL_HLCDC_CLKDIV(div) & ~ATMEL_HLCDC_CLKDIV_MASK)
			div = ATMEL_HLCDC_CLKDIV_MASK;
	} else {
		int div_low = prate / mode_rate;

		if (div_low >= 2 &&
		    (10 * (prate / div_low - mode_rate) <
		     (mode_rate - prate / div)))
			/*
			 * At least 10 times better when using a higher
			 * frequency than requested, instead of a lower.
			 * So, go with that.
			 */
			div = div_low;
	}

	cfg |= ATMEL_HLCDC_CLKDIV(div);

	regmap_update_bits(regmap, ATMEL_HLCDC_CFG(0), mask, cfg);

	state = drm_crtc_state_to_atmel_hlcdc_crtc_state(c->state);
	cfg = state->output_mode << 8;

	if (adj->flags & DRM_MODE_FLAG_NVSYNC)
		cfg |= ATMEL_HLCDC_VSPOL;

	if (adj->flags & DRM_MODE_FLAG_NHSYNC)
		cfg |= ATMEL_HLCDC_HSPOL;

	state = drm_crtc_state_to_atmel_hlcdc_crtc_state(c->state);
	cfg |= state->output_mode << 8;

	regmap_update_bits(regmap, ATMEL_HLCDC_CFG(5),
			   ATMEL_HLCDC_HSPOL | ATMEL_HLCDC_VSPOL |
			   ATMEL_HLCDC_VSPDLYS | ATMEL_HLCDC_VSPDLYE |
			   ATMEL_HLCDC_DISPPOL | ATMEL_HLCDC_DISPDLY |
			   ATMEL_HLCDC_VSPSU | ATMEL_HLCDC_VSPHO |
			   ATMEL_HLCDC_GUARDTIME_MASK | ATMEL_HLCDC_MODE_MASK,
			   cfg);

	clk_disable_unprepare(crtc->dc->hlcdc->sys_clk);
}

<<<<<<< HEAD
static bool atmel_hlcdc_crtc_mode_fixup(struct drm_crtc *c,
					const struct drm_display_mode *mode,
					struct drm_display_mode *adjusted_mode)
{
	struct atmel_hlcdc_crtc *crtc = drm_crtc_to_atmel_hlcdc_crtc(c);

	return atmel_hlcdc_dc_mode_valid(crtc->dc, adjusted_mode) == MODE_OK;
}

static void atmel_hlcdc_crtc_disable(struct drm_crtc *c)
=======
static enum drm_mode_status
atmel_hlcdc_crtc_mode_valid(struct drm_crtc *c,
			    const struct drm_display_mode *mode)
{
	struct atmel_hlcdc_crtc *crtc = drm_crtc_to_atmel_hlcdc_crtc(c);

	return atmel_hlcdc_dc_mode_valid(crtc->dc, mode);
}

static void atmel_hlcdc_crtc_atomic_disable(struct drm_crtc *c,
					    struct drm_crtc_state *old_state)
>>>>>>> 24b8d41d
{
	struct drm_device *dev = c->dev;
	struct atmel_hlcdc_crtc *crtc = drm_crtc_to_atmel_hlcdc_crtc(c);
	struct regmap *regmap = crtc->dc->hlcdc->regmap;
	unsigned int status;

	drm_crtc_vblank_off(c);

	pm_runtime_get_sync(dev->dev);

	regmap_write(regmap, ATMEL_HLCDC_DIS, ATMEL_HLCDC_DISP);
	while (!regmap_read(regmap, ATMEL_HLCDC_SR, &status) &&
	       (status & ATMEL_HLCDC_DISP))
		cpu_relax();

	regmap_write(regmap, ATMEL_HLCDC_DIS, ATMEL_HLCDC_SYNC);
	while (!regmap_read(regmap, ATMEL_HLCDC_SR, &status) &&
	       (status & ATMEL_HLCDC_SYNC))
		cpu_relax();

	regmap_write(regmap, ATMEL_HLCDC_DIS, ATMEL_HLCDC_PIXEL_CLK);
	while (!regmap_read(regmap, ATMEL_HLCDC_SR, &status) &&
	       (status & ATMEL_HLCDC_PIXEL_CLK))
		cpu_relax();

	clk_disable_unprepare(crtc->dc->hlcdc->sys_clk);
	pinctrl_pm_select_sleep_state(dev->dev);

	pm_runtime_allow(dev->dev);

	pm_runtime_put_sync(dev->dev);
}

static void atmel_hlcdc_crtc_atomic_enable(struct drm_crtc *c,
					   struct drm_crtc_state *old_state)
{
	struct drm_device *dev = c->dev;
	struct atmel_hlcdc_crtc *crtc = drm_crtc_to_atmel_hlcdc_crtc(c);
	struct regmap *regmap = crtc->dc->hlcdc->regmap;
	unsigned int status;

	pm_runtime_get_sync(dev->dev);

	pm_runtime_forbid(dev->dev);

	pinctrl_pm_select_default_state(dev->dev);
	clk_prepare_enable(crtc->dc->hlcdc->sys_clk);

	regmap_write(regmap, ATMEL_HLCDC_EN, ATMEL_HLCDC_PIXEL_CLK);
	while (!regmap_read(regmap, ATMEL_HLCDC_SR, &status) &&
	       !(status & ATMEL_HLCDC_PIXEL_CLK))
		cpu_relax();


	regmap_write(regmap, ATMEL_HLCDC_EN, ATMEL_HLCDC_SYNC);
	while (!regmap_read(regmap, ATMEL_HLCDC_SR, &status) &&
	       !(status & ATMEL_HLCDC_SYNC))
		cpu_relax();

	regmap_write(regmap, ATMEL_HLCDC_EN, ATMEL_HLCDC_DISP);
	while (!regmap_read(regmap, ATMEL_HLCDC_SR, &status) &&
	       !(status & ATMEL_HLCDC_DISP))
		cpu_relax();

	pm_runtime_put_sync(dev->dev);

	drm_crtc_vblank_on(c);
}

#define ATMEL_HLCDC_RGB444_OUTPUT	BIT(0)
#define ATMEL_HLCDC_RGB565_OUTPUT	BIT(1)
#define ATMEL_HLCDC_RGB666_OUTPUT	BIT(2)
#define ATMEL_HLCDC_RGB888_OUTPUT	BIT(3)
#define ATMEL_HLCDC_OUTPUT_MODE_MASK	GENMASK(3, 0)

static int atmel_hlcdc_connector_output_mode(struct drm_connector_state *state)
{
	struct drm_connector *connector = state->connector;
	struct drm_display_info *info = &connector->display_info;
	struct drm_encoder *encoder;
	unsigned int supported_fmts = 0;
	int j;

	encoder = state->best_encoder;
	if (!encoder)
		encoder = connector->encoder;

	switch (atmel_hlcdc_encoder_get_bus_fmt(encoder)) {
	case 0:
		break;
	case MEDIA_BUS_FMT_RGB444_1X12:
		return ATMEL_HLCDC_RGB444_OUTPUT;
	case MEDIA_BUS_FMT_RGB565_1X16:
		return ATMEL_HLCDC_RGB565_OUTPUT;
	case MEDIA_BUS_FMT_RGB666_1X18:
		return ATMEL_HLCDC_RGB666_OUTPUT;
	case MEDIA_BUS_FMT_RGB888_1X24:
		return ATMEL_HLCDC_RGB888_OUTPUT;
	default:
		return -EINVAL;
	}

	for (j = 0; j < info->num_bus_formats; j++) {
		switch (info->bus_formats[j]) {
		case MEDIA_BUS_FMT_RGB444_1X12:
			supported_fmts |= ATMEL_HLCDC_RGB444_OUTPUT;
			break;
		case MEDIA_BUS_FMT_RGB565_1X16:
			supported_fmts |= ATMEL_HLCDC_RGB565_OUTPUT;
			break;
		case MEDIA_BUS_FMT_RGB666_1X18:
			supported_fmts |= ATMEL_HLCDC_RGB666_OUTPUT;
			break;
		case MEDIA_BUS_FMT_RGB888_1X24:
			supported_fmts |= ATMEL_HLCDC_RGB888_OUTPUT;
			break;
		default:
			break;
		}
	}

	return supported_fmts;
}

static int atmel_hlcdc_crtc_select_output_mode(struct drm_crtc_state *state)
{
	unsigned int output_fmts = ATMEL_HLCDC_OUTPUT_MODE_MASK;
	struct atmel_hlcdc_crtc_state *hstate;
	struct drm_connector_state *cstate;
	struct drm_connector *connector;
	struct atmel_hlcdc_crtc *crtc;
	int i;

	crtc = drm_crtc_to_atmel_hlcdc_crtc(state->crtc);

	for_each_new_connector_in_state(state->state, connector, cstate, i) {
		unsigned int supported_fmts = 0;

		if (!cstate->crtc)
			continue;

		supported_fmts = atmel_hlcdc_connector_output_mode(cstate);

		if (crtc->dc->desc->conflicting_output_formats)
			output_fmts &= supported_fmts;
		else
			output_fmts |= supported_fmts;
	}

	if (!output_fmts)
		return -EINVAL;

	hstate = drm_crtc_state_to_atmel_hlcdc_crtc_state(state);
	hstate->output_mode = fls(output_fmts) - 1;

	return 0;
}

#define ATMEL_HLCDC_RGB444_OUTPUT	BIT(0)
#define ATMEL_HLCDC_RGB565_OUTPUT	BIT(1)
#define ATMEL_HLCDC_RGB666_OUTPUT	BIT(2)
#define ATMEL_HLCDC_RGB888_OUTPUT	BIT(3)
#define ATMEL_HLCDC_OUTPUT_MODE_MASK	GENMASK(3, 0)

static int atmel_hlcdc_crtc_select_output_mode(struct drm_crtc_state *state)
{
	unsigned int output_fmts = ATMEL_HLCDC_OUTPUT_MODE_MASK;
	struct atmel_hlcdc_crtc_state *hstate;
	struct drm_connector_state *cstate;
	struct drm_connector *connector;
	struct atmel_hlcdc_crtc *crtc;
	int i;

	crtc = drm_crtc_to_atmel_hlcdc_crtc(state->crtc);

	for_each_connector_in_state(state->state, connector, cstate, i) {
		struct drm_display_info *info = &connector->display_info;
		unsigned int supported_fmts = 0;
		int j;

		if (!cstate->crtc)
			continue;

		for (j = 0; j < info->num_bus_formats; j++) {
			switch (info->bus_formats[j]) {
			case MEDIA_BUS_FMT_RGB444_1X12:
				supported_fmts |= ATMEL_HLCDC_RGB444_OUTPUT;
				break;
			case MEDIA_BUS_FMT_RGB565_1X16:
				supported_fmts |= ATMEL_HLCDC_RGB565_OUTPUT;
				break;
			case MEDIA_BUS_FMT_RGB666_1X18:
				supported_fmts |= ATMEL_HLCDC_RGB666_OUTPUT;
				break;
			case MEDIA_BUS_FMT_RGB888_1X24:
				supported_fmts |= ATMEL_HLCDC_RGB888_OUTPUT;
				break;
			default:
				break;
			}
		}

		if (crtc->dc->desc->conflicting_output_formats)
			output_fmts &= supported_fmts;
		else
			output_fmts |= supported_fmts;
	}

	if (!output_fmts)
		return -EINVAL;

	hstate = drm_crtc_state_to_atmel_hlcdc_crtc_state(state);
	hstate->output_mode = fls(output_fmts) - 1;

	return 0;
}

static int atmel_hlcdc_crtc_atomic_check(struct drm_crtc *c,
					 struct drm_crtc_state *s)
{
	int ret;

	ret = atmel_hlcdc_crtc_select_output_mode(s);
	if (ret)
		return ret;

	ret = atmel_hlcdc_plane_prepare_disc_area(s);
	if (ret)
		return ret;

	return atmel_hlcdc_plane_prepare_ahb_routing(s);
}

static void atmel_hlcdc_crtc_atomic_begin(struct drm_crtc *c,
					  struct drm_crtc_state *old_s)
{
	struct atmel_hlcdc_crtc *crtc = drm_crtc_to_atmel_hlcdc_crtc(c);

	if (c->state->event) {
		c->state->event->pipe = drm_crtc_index(c);

		WARN_ON(drm_crtc_vblank_get(c) != 0);

		crtc->event = c->state->event;
		c->state->event = NULL;
	}
}

static void atmel_hlcdc_crtc_atomic_flush(struct drm_crtc *crtc,
					  struct drm_crtc_state *old_s)
{
	/* TODO: write common plane control register if available */
}

static const struct drm_crtc_helper_funcs lcdc_crtc_helper_funcs = {
<<<<<<< HEAD
	.mode_fixup = atmel_hlcdc_crtc_mode_fixup,
	.mode_set = drm_helper_crtc_mode_set,
=======
	.mode_valid = atmel_hlcdc_crtc_mode_valid,
>>>>>>> 24b8d41d
	.mode_set_nofb = atmel_hlcdc_crtc_mode_set_nofb,
	.atomic_check = atmel_hlcdc_crtc_atomic_check,
	.atomic_begin = atmel_hlcdc_crtc_atomic_begin,
	.atomic_flush = atmel_hlcdc_crtc_atomic_flush,
	.atomic_enable = atmel_hlcdc_crtc_atomic_enable,
	.atomic_disable = atmel_hlcdc_crtc_atomic_disable,
};

static void atmel_hlcdc_crtc_destroy(struct drm_crtc *c)
{
	struct atmel_hlcdc_crtc *crtc = drm_crtc_to_atmel_hlcdc_crtc(c);

	drm_crtc_cleanup(c);
	kfree(crtc);
}

static void atmel_hlcdc_crtc_finish_page_flip(struct atmel_hlcdc_crtc *crtc)
{
	struct drm_device *dev = crtc->base.dev;
	unsigned long flags;

	spin_lock_irqsave(&dev->event_lock, flags);
	if (crtc->event) {
		drm_crtc_send_vblank_event(&crtc->base, crtc->event);
		drm_crtc_vblank_put(&crtc->base);
		crtc->event = NULL;
	}
	spin_unlock_irqrestore(&dev->event_lock, flags);
}

void atmel_hlcdc_crtc_irq(struct drm_crtc *c)
{
	drm_crtc_handle_vblank(c);
	atmel_hlcdc_crtc_finish_page_flip(drm_crtc_to_atmel_hlcdc_crtc(c));
}

static void atmel_hlcdc_crtc_reset(struct drm_crtc *crtc)
{
	struct atmel_hlcdc_crtc_state *state;

	if (crtc->state) {
		__drm_atomic_helper_crtc_destroy_state(crtc->state);
		state = drm_crtc_state_to_atmel_hlcdc_crtc_state(crtc->state);
		kfree(state);
		crtc->state = NULL;
	}

	state = kzalloc(sizeof(*state), GFP_KERNEL);
<<<<<<< HEAD
	if (state) {
		crtc->state = &state->base;
		crtc->state->crtc = crtc;
	}
=======
	if (state)
		__drm_atomic_helper_crtc_reset(crtc, &state->base);
>>>>>>> 24b8d41d
}

static struct drm_crtc_state *
atmel_hlcdc_crtc_duplicate_state(struct drm_crtc *crtc)
{
	struct atmel_hlcdc_crtc_state *state, *cur;

	if (WARN_ON(!crtc->state))
		return NULL;

	state = kmalloc(sizeof(*state), GFP_KERNEL);
	if (!state)
		return NULL;
	__drm_atomic_helper_crtc_duplicate_state(crtc, &state->base);

	cur = drm_crtc_state_to_atmel_hlcdc_crtc_state(crtc->state);
	state->output_mode = cur->output_mode;

	return &state->base;
}

static void atmel_hlcdc_crtc_destroy_state(struct drm_crtc *crtc,
					   struct drm_crtc_state *s)
{
	struct atmel_hlcdc_crtc_state *state;

	state = drm_crtc_state_to_atmel_hlcdc_crtc_state(s);
	__drm_atomic_helper_crtc_destroy_state(s);
	kfree(state);
}

<<<<<<< HEAD
=======
static int atmel_hlcdc_crtc_enable_vblank(struct drm_crtc *c)
{
	struct atmel_hlcdc_crtc *crtc = drm_crtc_to_atmel_hlcdc_crtc(c);
	struct regmap *regmap = crtc->dc->hlcdc->regmap;

	/* Enable SOF (Start Of Frame) interrupt for vblank counting */
	regmap_write(regmap, ATMEL_HLCDC_IER, ATMEL_HLCDC_SOF);

	return 0;
}

static void atmel_hlcdc_crtc_disable_vblank(struct drm_crtc *c)
{
	struct atmel_hlcdc_crtc *crtc = drm_crtc_to_atmel_hlcdc_crtc(c);
	struct regmap *regmap = crtc->dc->hlcdc->regmap;

	regmap_write(regmap, ATMEL_HLCDC_IDR, ATMEL_HLCDC_SOF);
}

>>>>>>> 24b8d41d
static const struct drm_crtc_funcs atmel_hlcdc_crtc_funcs = {
	.page_flip = drm_atomic_helper_page_flip,
	.set_config = drm_atomic_helper_set_config,
	.destroy = atmel_hlcdc_crtc_destroy,
	.reset = atmel_hlcdc_crtc_reset,
	.atomic_duplicate_state =  atmel_hlcdc_crtc_duplicate_state,
	.atomic_destroy_state = atmel_hlcdc_crtc_destroy_state,
<<<<<<< HEAD
=======
	.enable_vblank = atmel_hlcdc_crtc_enable_vblank,
	.disable_vblank = atmel_hlcdc_crtc_disable_vblank,
	.gamma_set = drm_atomic_helper_legacy_gamma_set,
>>>>>>> 24b8d41d
};

int atmel_hlcdc_crtc_create(struct drm_device *dev)
{
	struct atmel_hlcdc_plane *primary = NULL, *cursor = NULL;
	struct atmel_hlcdc_dc *dc = dev->dev_private;
	struct atmel_hlcdc_crtc *crtc;
	int ret;
	int i;

	crtc = kzalloc(sizeof(*crtc), GFP_KERNEL);
	if (!crtc)
		return -ENOMEM;

	crtc->dc = dc;

	for (i = 0; i < ATMEL_HLCDC_MAX_LAYERS; i++) {
		if (!dc->layers[i])
			continue;

		switch (dc->layers[i]->desc->type) {
		case ATMEL_HLCDC_BASE_LAYER:
			primary = atmel_hlcdc_layer_to_plane(dc->layers[i]);
			break;

		case ATMEL_HLCDC_CURSOR_LAYER:
			cursor = atmel_hlcdc_layer_to_plane(dc->layers[i]);
			break;

		default:
			break;
		}
	}

	ret = drm_crtc_init_with_planes(dev, &crtc->base, &primary->base,
					&cursor->base, &atmel_hlcdc_crtc_funcs,
					NULL);
	if (ret < 0)
		goto fail;

	crtc->id = drm_crtc_index(&crtc->base);

	for (i = 0; i < ATMEL_HLCDC_MAX_LAYERS; i++) {
		struct atmel_hlcdc_plane *overlay;

		if (dc->layers[i] &&
		    dc->layers[i]->desc->type == ATMEL_HLCDC_OVERLAY_LAYER) {
			overlay = atmel_hlcdc_layer_to_plane(dc->layers[i]);
			overlay->base.possible_crtcs = 1 << crtc->id;
		}
	}

	drm_crtc_helper_add(&crtc->base, &lcdc_crtc_helper_funcs);

	drm_mode_crtc_set_gamma_size(&crtc->base, ATMEL_HLCDC_CLUT_SIZE);
	drm_crtc_enable_color_mgmt(&crtc->base, 0, false,
				   ATMEL_HLCDC_CLUT_SIZE);

	dc->crtc = &crtc->base;

	return 0;

fail:
	atmel_hlcdc_crtc_destroy(&crtc->base);
	return ret;
}<|MERGE_RESOLUTION|>--- conflicted
+++ resolved
@@ -144,9 +144,6 @@
 	if (adj->flags & DRM_MODE_FLAG_NHSYNC)
 		cfg |= ATMEL_HLCDC_HSPOL;
 
-	state = drm_crtc_state_to_atmel_hlcdc_crtc_state(c->state);
-	cfg |= state->output_mode << 8;
-
 	regmap_update_bits(regmap, ATMEL_HLCDC_CFG(5),
 			   ATMEL_HLCDC_HSPOL | ATMEL_HLCDC_VSPOL |
 			   ATMEL_HLCDC_VSPDLYS | ATMEL_HLCDC_VSPDLYE |
@@ -158,18 +155,6 @@
 	clk_disable_unprepare(crtc->dc->hlcdc->sys_clk);
 }
 
-<<<<<<< HEAD
-static bool atmel_hlcdc_crtc_mode_fixup(struct drm_crtc *c,
-					const struct drm_display_mode *mode,
-					struct drm_display_mode *adjusted_mode)
-{
-	struct atmel_hlcdc_crtc *crtc = drm_crtc_to_atmel_hlcdc_crtc(c);
-
-	return atmel_hlcdc_dc_mode_valid(crtc->dc, adjusted_mode) == MODE_OK;
-}
-
-static void atmel_hlcdc_crtc_disable(struct drm_crtc *c)
-=======
 static enum drm_mode_status
 atmel_hlcdc_crtc_mode_valid(struct drm_crtc *c,
 			    const struct drm_display_mode *mode)
@@ -181,7 +166,6 @@
 
 static void atmel_hlcdc_crtc_atomic_disable(struct drm_crtc *c,
 					    struct drm_crtc_state *old_state)
->>>>>>> 24b8d41d
 {
 	struct drm_device *dev = c->dev;
 	struct atmel_hlcdc_crtc *crtc = drm_crtc_to_atmel_hlcdc_crtc(c);
@@ -340,65 +324,6 @@
 	return 0;
 }
 
-#define ATMEL_HLCDC_RGB444_OUTPUT	BIT(0)
-#define ATMEL_HLCDC_RGB565_OUTPUT	BIT(1)
-#define ATMEL_HLCDC_RGB666_OUTPUT	BIT(2)
-#define ATMEL_HLCDC_RGB888_OUTPUT	BIT(3)
-#define ATMEL_HLCDC_OUTPUT_MODE_MASK	GENMASK(3, 0)
-
-static int atmel_hlcdc_crtc_select_output_mode(struct drm_crtc_state *state)
-{
-	unsigned int output_fmts = ATMEL_HLCDC_OUTPUT_MODE_MASK;
-	struct atmel_hlcdc_crtc_state *hstate;
-	struct drm_connector_state *cstate;
-	struct drm_connector *connector;
-	struct atmel_hlcdc_crtc *crtc;
-	int i;
-
-	crtc = drm_crtc_to_atmel_hlcdc_crtc(state->crtc);
-
-	for_each_connector_in_state(state->state, connector, cstate, i) {
-		struct drm_display_info *info = &connector->display_info;
-		unsigned int supported_fmts = 0;
-		int j;
-
-		if (!cstate->crtc)
-			continue;
-
-		for (j = 0; j < info->num_bus_formats; j++) {
-			switch (info->bus_formats[j]) {
-			case MEDIA_BUS_FMT_RGB444_1X12:
-				supported_fmts |= ATMEL_HLCDC_RGB444_OUTPUT;
-				break;
-			case MEDIA_BUS_FMT_RGB565_1X16:
-				supported_fmts |= ATMEL_HLCDC_RGB565_OUTPUT;
-				break;
-			case MEDIA_BUS_FMT_RGB666_1X18:
-				supported_fmts |= ATMEL_HLCDC_RGB666_OUTPUT;
-				break;
-			case MEDIA_BUS_FMT_RGB888_1X24:
-				supported_fmts |= ATMEL_HLCDC_RGB888_OUTPUT;
-				break;
-			default:
-				break;
-			}
-		}
-
-		if (crtc->dc->desc->conflicting_output_formats)
-			output_fmts &= supported_fmts;
-		else
-			output_fmts |= supported_fmts;
-	}
-
-	if (!output_fmts)
-		return -EINVAL;
-
-	hstate = drm_crtc_state_to_atmel_hlcdc_crtc_state(state);
-	hstate->output_mode = fls(output_fmts) - 1;
-
-	return 0;
-}
-
 static int atmel_hlcdc_crtc_atomic_check(struct drm_crtc *c,
 					 struct drm_crtc_state *s)
 {
@@ -437,12 +362,7 @@
 }
 
 static const struct drm_crtc_helper_funcs lcdc_crtc_helper_funcs = {
-<<<<<<< HEAD
-	.mode_fixup = atmel_hlcdc_crtc_mode_fixup,
-	.mode_set = drm_helper_crtc_mode_set,
-=======
 	.mode_valid = atmel_hlcdc_crtc_mode_valid,
->>>>>>> 24b8d41d
 	.mode_set_nofb = atmel_hlcdc_crtc_mode_set_nofb,
 	.atomic_check = atmel_hlcdc_crtc_atomic_check,
 	.atomic_begin = atmel_hlcdc_crtc_atomic_begin,
@@ -491,15 +411,8 @@
 	}
 
 	state = kzalloc(sizeof(*state), GFP_KERNEL);
-<<<<<<< HEAD
-	if (state) {
-		crtc->state = &state->base;
-		crtc->state->crtc = crtc;
-	}
-=======
 	if (state)
 		__drm_atomic_helper_crtc_reset(crtc, &state->base);
->>>>>>> 24b8d41d
 }
 
 static struct drm_crtc_state *
@@ -531,8 +444,6 @@
 	kfree(state);
 }
 
-<<<<<<< HEAD
-=======
 static int atmel_hlcdc_crtc_enable_vblank(struct drm_crtc *c)
 {
 	struct atmel_hlcdc_crtc *crtc = drm_crtc_to_atmel_hlcdc_crtc(c);
@@ -552,7 +463,6 @@
 	regmap_write(regmap, ATMEL_HLCDC_IDR, ATMEL_HLCDC_SOF);
 }
 
->>>>>>> 24b8d41d
 static const struct drm_crtc_funcs atmel_hlcdc_crtc_funcs = {
 	.page_flip = drm_atomic_helper_page_flip,
 	.set_config = drm_atomic_helper_set_config,
@@ -560,12 +470,9 @@
 	.reset = atmel_hlcdc_crtc_reset,
 	.atomic_duplicate_state =  atmel_hlcdc_crtc_duplicate_state,
 	.atomic_destroy_state = atmel_hlcdc_crtc_destroy_state,
-<<<<<<< HEAD
-=======
 	.enable_vblank = atmel_hlcdc_crtc_enable_vblank,
 	.disable_vblank = atmel_hlcdc_crtc_disable_vblank,
 	.gamma_set = drm_atomic_helper_legacy_gamma_set,
->>>>>>> 24b8d41d
 };
 
 int atmel_hlcdc_crtc_create(struct drm_device *dev)
