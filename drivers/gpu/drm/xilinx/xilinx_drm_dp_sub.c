/*
 * DisplayPort subsystem support for Xilinx DRM KMS
 *
 *  Copyright (C) 2015 Xilinx, Inc.
 *
 *  Author: Hyun Woo Kwon <hyunk@xilinx.com>
 *
 * This software is licensed under the terms of the GNU General Public
 * License version 2, as published by the Free Software Foundation, and
 * may be copied, distributed, and modified under those terms.
 *
 * This program is distributed in the hope that it will be useful,
 * but WITHOUT ANY WARRANTY; without even the implied warranty of
 * MERCHANTABILITY or FITNESS FOR A PARTICULAR PURPOSE.  See the
 * GNU General Public License for more details.
 */

#include <drm/drmP.h>
#include <drm/drm_crtc.h>
#include <drm/drm_crtc_helper.h>
#include <drm/drm_fourcc.h>

#include <linux/debugfs.h>
#include <linux/device.h>
#include <linux/interrupt.h>
#include <linux/irqreturn.h>
#include <linux/list.h>
#include <linux/module.h>
#include <linux/mutex.h>
#include <linux/of.h>
#include <linux/platform_device.h>
#include <linux/uaccess.h>

#include "xilinx_drm_dp_sub.h"
#include "xilinx_drm_drv.h"

/* Blender registers */
#define XILINX_DP_SUB_V_BLEND_BG_CLR_0				0x0
#define XILINX_DP_SUB_V_BLEND_BG_CLR_1				0x4
#define XILINX_DP_SUB_V_BLEND_BG_CLR_2				0x8
#define XILINX_DP_SUB_V_BLEND_SET_GLOBAL_ALPHA			0xc
#define XILINX_DP_SUB_V_BLEND_SET_GLOBAL_ALPHA_MASK		0x1fe
#define XILINX_DP_SUB_V_BLEND_OUTPUT_VID_FMT			0x14
#define XILINX_DP_SUB_V_BLEND_OUTPUT_VID_FMT_RGB		0x0
#define XILINX_DP_SUB_V_BLEND_OUTPUT_VID_FMT_YCBCR444		0x1
#define XILINX_DP_SUB_V_BLEND_OUTPUT_VID_FMT_YCBCR422		0x2
#define XILINX_DP_SUB_V_BLEND_OUTPUT_VID_FMT_YONLY		0x3
#define XILINX_DP_SUB_V_BLEND_OUTPUT_VID_FMT_XVYCC		0x4
#define XILINX_DP_SUB_V_BLEND_OUTPUT_EN_DOWNSAMPLE		BIT(4)
#define XILINX_DP_SUB_V_BLEND_LAYER_CONTROL			0x18
#define XILINX_DP_SUB_V_BLEND_LAYER_CONTROL_EN_US		BIT(0)
#define XILINX_DP_SUB_V_BLEND_LAYER_CONTROL_RGB			BIT(1)
#define XILINX_DP_SUB_V_BLEND_LAYER_CONTROL_BYPASS		BIT(8)
#define XILINX_DP_SUB_V_BLEND_NUM_COEFF				9
#define XILINX_DP_SUB_V_BLEND_RGB2YCBCR_COEFF0			0x20
#define XILINX_DP_SUB_V_BLEND_RGB2YCBCR_COEFF1			0x24
#define XILINX_DP_SUB_V_BLEND_RGB2YCBCR_COEFF2			0x28
#define XILINX_DP_SUB_V_BLEND_RGB2YCBCR_COEFF3			0x2c
#define XILINX_DP_SUB_V_BLEND_RGB2YCBCR_COEFF4			0x30
#define XILINX_DP_SUB_V_BLEND_RGB2YCBCR_COEFF5			0x34
#define XILINX_DP_SUB_V_BLEND_RGB2YCBCR_COEFF6			0x38
#define XILINX_DP_SUB_V_BLEND_RGB2YCBCR_COEFF7			0x3c
#define XILINX_DP_SUB_V_BLEND_RGB2YCBCR_COEFF8			0x40
#define XILINX_DP_SUB_V_BLEND_IN1CSC_COEFF0			0x44
#define XILINX_DP_SUB_V_BLEND_IN1CSC_COEFF1			0x48
#define XILINX_DP_SUB_V_BLEND_IN1CSC_COEFF2			0x4c
#define XILINX_DP_SUB_V_BLEND_IN1CSC_COEFF3			0x50
#define XILINX_DP_SUB_V_BLEND_IN1CSC_COEFF4			0x54
#define XILINX_DP_SUB_V_BLEND_IN1CSC_COEFF5			0x58
#define XILINX_DP_SUB_V_BLEND_IN1CSC_COEFF6			0x5c
#define XILINX_DP_SUB_V_BLEND_IN1CSC_COEFF7			0x60
#define XILINX_DP_SUB_V_BLEND_IN1CSC_COEFF8			0x64
#define XILINX_DP_SUB_V_BLEND_NUM_OFFSET			3
#define XILINX_DP_SUB_V_BLEND_LUMA_IN1CSC_OFFSET		0x68
#define XILINX_DP_SUB_V_BLEND_CR_IN1CSC_OFFSET			0x6c
#define XILINX_DP_SUB_V_BLEND_CB_IN1CSC_OFFSET			0x70
#define XILINX_DP_SUB_V_BLEND_LUMA_OUTCSC_OFFSET		0x74
#define XILINX_DP_SUB_V_BLEND_CR_OUTCSC_OFFSET			0x78
#define XILINX_DP_SUB_V_BLEND_CB_OUTCSC_OFFSET			0x7c
#define XILINX_DP_SUB_V_BLEND_IN2CSC_COEFF0			0x80
#define XILINX_DP_SUB_V_BLEND_IN2CSC_COEFF1			0x84
#define XILINX_DP_SUB_V_BLEND_IN2CSC_COEFF2			0x88
#define XILINX_DP_SUB_V_BLEND_IN2CSC_COEFF3			0x8c
#define XILINX_DP_SUB_V_BLEND_IN2CSC_COEFF4			0x90
#define XILINX_DP_SUB_V_BLEND_IN2CSC_COEFF5			0x94
#define XILINX_DP_SUB_V_BLEND_IN2CSC_COEFF6			0x98
#define XILINX_DP_SUB_V_BLEND_IN2CSC_COEFF7			0x9c
#define XILINX_DP_SUB_V_BLEND_IN2CSC_COEFF8			0xa0
#define XILINX_DP_SUB_V_BLEND_LUMA_IN2CSC_OFFSET		0xa4
#define XILINX_DP_SUB_V_BLEND_CR_IN2CSC_OFFSET			0xa8
#define XILINX_DP_SUB_V_BLEND_CB_IN2CSC_OFFSET			0xac
#define XILINX_DP_SUB_V_BLEND_CHROMA_KEY_ENABLE			0x1d0
#define XILINX_DP_SUB_V_BLEND_CHROMA_KEY_COMP1			0x1d4
#define XILINX_DP_SUB_V_BLEND_CHROMA_KEY_COMP2			0x1d8
#define XILINX_DP_SUB_V_BLEND_CHROMA_KEY_COMP3			0x1dc

/* AV buffer manager registers */
#define XILINX_DP_SUB_AV_BUF_FMT				0x0
#define XILINX_DP_SUB_AV_BUF_FMT_NL_VID_SHIFT			0
#define XILINX_DP_SUB_AV_BUF_FMT_NL_VID_MASK			(0x1f << 0)
#define XILINX_DP_SUB_AV_BUF_FMT_NL_VID_UYVY			(0 << 0)
#define XILINX_DP_SUB_AV_BUF_FMT_NL_VID_VYUY			(1 << 0)
#define XILINX_DP_SUB_AV_BUF_FMT_NL_VID_YVYU			(2 << 0)
#define XILINX_DP_SUB_AV_BUF_FMT_NL_VID_YUYV			(3 << 0)
#define XILINX_DP_SUB_AV_BUF_FMT_NL_VID_YV16			(4 << 0)
#define XILINX_DP_SUB_AV_BUF_FMT_NL_VID_YV24			(5 << 0)
#define XILINX_DP_SUB_AV_BUF_FMT_NL_VID_YV16CI			(6 << 0)
#define XILINX_DP_SUB_AV_BUF_FMT_NL_VID_MONO			(7 << 0)
#define XILINX_DP_SUB_AV_BUF_FMT_NL_VID_YV16CI2			(8 << 0)
#define XILINX_DP_SUB_AV_BUF_FMT_NL_VID_YUV444			(9 << 0)
#define XILINX_DP_SUB_AV_BUF_FMT_NL_VID_RGB888			(10 << 0)
#define XILINX_DP_SUB_AV_BUF_FMT_NL_VID_RGBA8880		(11 << 0)
#define XILINX_DP_SUB_AV_BUF_FMT_NL_VID_RGB888_10		(12 << 0)
#define XILINX_DP_SUB_AV_BUF_FMT_NL_VID_YUV444_10		(13 << 0)
#define XILINX_DP_SUB_AV_BUF_FMT_NL_VID_YV16CI2_10		(14 << 0)
#define XILINX_DP_SUB_AV_BUF_FMT_NL_VID_YV16CI_10		(15 << 0)
#define XILINX_DP_SUB_AV_BUF_FMT_NL_VID_YV16_10			(16 << 0)
#define XILINX_DP_SUB_AV_BUF_FMT_NL_VID_YV24_10			(17 << 0)
#define XILINX_DP_SUB_AV_BUF_FMT_NL_VID_YONLY_10		(18 << 0)
#define XILINX_DP_SUB_AV_BUF_FMT_NL_VID_YV16_420		(19 << 0)
#define XILINX_DP_SUB_AV_BUF_FMT_NL_VID_YV16CI_420		(20 << 0)
#define XILINX_DP_SUB_AV_BUF_FMT_NL_VID_YV16CI2_420		(21 << 0)
#define XILINX_DP_SUB_AV_BUF_FMT_NL_VID_YV16_420_10		(22 << 0)
#define XILINX_DP_SUB_AV_BUF_FMT_NL_VID_YV16CI_420_10		(23 << 0)
#define XILINX_DP_SUB_AV_BUF_FMT_NL_VID_YV16CI2_420_10		(24 << 0)
#define XILINX_DP_SUB_AV_BUF_FMT_NL_GFX_SHIFT			8
#define XILINX_DP_SUB_AV_BUF_FMT_NL_GFX_MASK			(0xf << 8)
#define XILINX_DP_SUB_AV_BUF_FMT_NL_GFX_RGBA8888		(0 << 8)
#define XILINX_DP_SUB_AV_BUF_FMT_NL_GFX_ABGR8888		(1 << 8)
#define XILINX_DP_SUB_AV_BUF_FMT_NL_GFX_RGB888			(2 << 8)
#define XILINX_DP_SUB_AV_BUF_FMT_NL_GFX_BGR888			(3 << 8)
#define XILINX_DP_SUB_AV_BUF_FMT_NL_GFX_RGBA5551		(4 << 8)
#define XILINX_DP_SUB_AV_BUF_FMT_NL_GFX_RGBA4444		(5 << 8)
#define XILINX_DP_SUB_AV_BUF_FMT_NL_GFX_RGB565			(6 << 8)
#define XILINX_DP_SUB_AV_BUF_FMT_NL_GFX_8BPP			(7 << 8)
#define XILINX_DP_SUB_AV_BUF_FMT_NL_GFX_4BPP			(8 << 8)
#define XILINX_DP_SUB_AV_BUF_FMT_NL_GFX_2BPP			(9 << 8)
#define XILINX_DP_SUB_AV_BUF_FMT_NL_GFX_1BPP			(10 << 8)
#define XILINX_DP_SUB_AV_BUF_NON_LIVE_LATENCY			0x8
#define XILINX_DP_SUB_AV_BUF_CHBUF				0x10
#define XILINX_DP_SUB_AV_BUF_CHBUF_EN				BIT(0)
#define XILINX_DP_SUB_AV_BUF_CHBUF_FLUSH			BIT(1)
#define XILINX_DP_SUB_AV_BUF_CHBUF_BURST_LEN_SHIFT		2
#define XILINX_DP_SUB_AV_BUF_CHBUF_BURST_LEN_MASK		(0xf << 2)
#define XILINX_DP_SUB_AV_BUF_CHBUF_BURST_LEN_MAX		0xf
#define XILINX_DP_SUB_AV_BUF_CHBUF_BURST_LEN_AUD_MAX		0x3
#define XILINX_DP_SUB_AV_BUF_STATUS				0x28
#define XILINX_DP_SUB_AV_BUF_STC_CTRL				0x2c
#define XILINX_DP_SUB_AV_BUF_STC_CTRL_EN			BIT(0)
#define XILINX_DP_SUB_AV_BUF_STC_CTRL_EVENT_SHIFT		1
#define XILINX_DP_SUB_AV_BUF_STC_CTRL_EVENT_EX_VSYNC		0
#define XILINX_DP_SUB_AV_BUF_STC_CTRL_EVENT_EX_VID		1
#define XILINX_DP_SUB_AV_BUF_STC_CTRL_EVENT_EX_AUD		2
#define XILINX_DP_SUB_AV_BUF_STC_CTRL_EVENT_INT_VSYNC		3
#define XILINX_DP_SUB_AV_BUF_STC_INIT_VALUE0			0x30
#define XILINX_DP_SUB_AV_BUF_STC_INIT_VALUE1			0x34
#define XILINX_DP_SUB_AV_BUF_STC_ADJ				0x38
#define XILINX_DP_SUB_AV_BUF_STC_VID_VSYNC_TS0			0x3c
#define XILINX_DP_SUB_AV_BUF_STC_VID_VSYNC_TS1			0x40
#define XILINX_DP_SUB_AV_BUF_STC_EXT_VSYNC_TS0			0x44
#define XILINX_DP_SUB_AV_BUF_STC_EXT_VSYNC_TS1			0x48
#define XILINX_DP_SUB_AV_BUF_STC_CUSTOM_EVENT_TS0		0x4c
#define XILINX_DP_SUB_AV_BUF_STC_CUSTOM_EVENT_TS1		0x50
#define XILINX_DP_SUB_AV_BUF_STC_CUSTOM_EVENT2_TS0		0x54
#define XILINX_DP_SUB_AV_BUF_STC_CUSTOM_EVENT2_TS1		0x58
#define XILINX_DP_SUB_AV_BUF_STC_SNAPSHOT0			0x60
#define XILINX_DP_SUB_AV_BUF_STC_SNAPSHOT1			0x64
#define XILINX_DP_SUB_AV_BUF_OUTPUT				0x70
#define XILINX_DP_SUB_AV_BUF_OUTPUT_VID1_SHIFT			0
#define XILINX_DP_SUB_AV_BUF_OUTPUT_VID1_MASK			(0x3 << 0)
#define XILINX_DP_SUB_AV_BUF_OUTPUT_VID1_PL			(0 << 0)
#define XILINX_DP_SUB_AV_BUF_OUTPUT_VID1_MEM			(1 << 0)
#define XILINX_DP_SUB_AV_BUF_OUTPUT_VID1_PATTERN		(2 << 0)
#define XILINX_DP_SUB_AV_BUF_OUTPUT_VID1_NONE			(3 << 0)
#define XILINX_DP_SUB_AV_BUF_OUTPUT_VID2_SHIFT			2
#define XILINX_DP_SUB_AV_BUF_OUTPUT_VID2_MASK			(0x3 << 2)
#define XILINX_DP_SUB_AV_BUF_OUTPUT_VID2_DISABLE		(0 << 2)
#define XILINX_DP_SUB_AV_BUF_OUTPUT_VID2_MEM			(1 << 2)
#define XILINX_DP_SUB_AV_BUF_OUTPUT_VID2_LIVE			(2 << 2)
#define XILINX_DP_SUB_AV_BUF_OUTPUT_VID2_NONE			(3 << 2)
#define XILINX_DP_SUB_AV_BUF_OUTPUT_AUD1_SHIFT			4
#define XILINX_DP_SUB_AV_BUF_OUTPUT_AUD1_MASK			(0x3 << 4)
#define XILINX_DP_SUB_AV_BUF_OUTPUT_AUD1_PL			(0 << 4)
#define XILINX_DP_SUB_AV_BUF_OUTPUT_AUD1_MEM			(1 << 4)
#define XILINX_DP_SUB_AV_BUF_OUTPUT_AUD1_PATTERN		(2 << 4)
#define XILINX_DP_SUB_AV_BUF_OUTPUT_AUD1_DISABLE		(3 << 4)
#define XILINX_DP_SUB_AV_BUF_OUTPUT_AUD2_EN			BIT(6)
#define XILINX_DP_SUB_AV_BUF_HCOUNT_VCOUNT_INT0			0x74
#define XILINX_DP_SUB_AV_BUF_HCOUNT_VCOUNT_INT1			0x78
#define XILINX_DP_SUB_AV_BUF_PATTERN_GEN_SELECT			0x100
#define XILINX_DP_SUB_AV_BUF_CLK_SRC				0x120
#define XILINX_DP_SUB_AV_BUF_CLK_SRC_VID_FROM_PS		BIT(0)
#define XILINX_DP_SUB_AV_BUF_CLK_SRC_AUD_FROM_PS		BIT(1)
#define XILINX_DP_SUB_AV_BUF_CLK_SRC_VID_INTERNAL_TIMING	BIT(2)
#define XILINX_DP_SUB_AV_BUF_SRST_REG				0x124
#define XILINX_DP_SUB_AV_BUF_SRST_REG_VID_RST			BIT(1)
#define XILINX_DP_SUB_AV_BUF_AUDIO_CH_CONFIG			0x12c
#define XILINX_DP_SUB_AV_BUF_GFX_COMP0_SF			0x200
#define XILINX_DP_SUB_AV_BUF_GFX_COMP1_SF			0x204
#define XILINX_DP_SUB_AV_BUF_GFX_COMP2_SF			0x208
#define XILINX_DP_SUB_AV_BUF_VID_COMP0_SF			0x20c
#define XILINX_DP_SUB_AV_BUF_VID_COMP1_SF			0x210
#define XILINX_DP_SUB_AV_BUF_VID_COMP2_SF			0x214
#define XILINX_DP_SUB_AV_BUF_LIVE_VID_COMP0_SF			0x218
#define XILINX_DP_SUB_AV_BUF_LIVE_VID_COMP1_SF			0x21c
#define XILINX_DP_SUB_AV_BUF_LIVE_VID_COMP2_SF			0x220
#define XILINX_DP_SUB_AV_BUF_4BIT_SF				0x11111
#define XILINX_DP_SUB_AV_BUF_5BIT_SF				0x10842
#define XILINX_DP_SUB_AV_BUF_6BIT_SF				0x10410
#define XILINX_DP_SUB_AV_BUF_8BIT_SF				0x10101
#define XILINX_DP_SUB_AV_BUF_10BIT_SF				0x10040
#define XILINX_DP_SUB_AV_BUF_NULL_SF				0
#define XILINX_DP_SUB_AV_BUF_NUM_SF				3
#define XILINX_DP_SUB_AV_BUF_LIVE_CB_CR_SWAP			0x224
#define XILINX_DP_SUB_AV_BUF_PALETTE_MEMORY			0x400

/* Audio registers */
#define XILINX_DP_SUB_AUD_MIXER_VOLUME				0x0
#define XILINX_DP_SUB_AUD_MIXER_VOLUME_NO_SCALE			0x20002000
#define XILINX_DP_SUB_AUD_MIXER_META_DATA			0x4
#define XILINX_DP_SUB_AUD_CH_STATUS0				0x8
#define XILINX_DP_SUB_AUD_CH_STATUS1				0xc
#define XILINX_DP_SUB_AUD_CH_STATUS2				0x10
#define XILINX_DP_SUB_AUD_CH_STATUS3				0x14
#define XILINX_DP_SUB_AUD_CH_STATUS4				0x18
#define XILINX_DP_SUB_AUD_CH_STATUS5				0x1c
#define XILINX_DP_SUB_AUD_CH_A_DATA0				0x20
#define XILINX_DP_SUB_AUD_CH_A_DATA1				0x24
#define XILINX_DP_SUB_AUD_CH_A_DATA2				0x28
#define XILINX_DP_SUB_AUD_CH_A_DATA3				0x2c
#define XILINX_DP_SUB_AUD_CH_A_DATA4				0x30
#define XILINX_DP_SUB_AUD_CH_A_DATA5				0x34
#define XILINX_DP_SUB_AUD_CH_B_DATA0				0x38
#define XILINX_DP_SUB_AUD_CH_B_DATA1				0x3c
#define XILINX_DP_SUB_AUD_CH_B_DATA2				0x40
#define XILINX_DP_SUB_AUD_CH_B_DATA3				0x44
#define XILINX_DP_SUB_AUD_CH_B_DATA4				0x48
#define XILINX_DP_SUB_AUD_CH_B_DATA5				0x4c
#define XILINX_DP_SUB_AUD_SOFT_RESET				0xc00
#define XILINX_DP_SUB_AUD_SOFT_RESET_AUD_SRST			BIT(0)

#define XILINX_DP_SUB_AV_BUF_NUM_VID_GFX_BUFFERS		4
#define XILINX_DP_SUB_AV_BUF_NUM_BUFFERS			6

/**
 * enum xilinx_drm_dp_sub_layer_type - Layer type
 * @XILINX_DRM_DP_SUB_LAYER_VID: video layer
 * @XILINX_DRM_DP_SUB_LAYER_GFX: graphics layer
 */
enum xilinx_drm_dp_sub_layer_type {
	XILINX_DRM_DP_SUB_LAYER_VID,
	XILINX_DRM_DP_SUB_LAYER_GFX
};

/**
 * struct xilinx_drm_dp_sub_layer - DP subsystem layer
 * @id: layer ID
 * @offset: layer offset in the register space
 * @avail: flag if layer is available
 * @primary: flag for primary plane
 * @enabled: flag if the layer is enabled
 * @fmt: format descriptor
 * @drm_fmts: array of supported DRM formats
 * @num_fmts: number of supported DRM formats
 * @w: width
 * @h: height
 * @other: other layer
 */
struct xilinx_drm_dp_sub_layer {
	enum xilinx_drm_dp_sub_layer_type id;
	u32 offset;
	bool avail;
	bool primary;
	bool enabled;
	const struct xilinx_drm_dp_sub_fmt *fmt;
<<<<<<< HEAD
	uint32_t *drm_fmts;
	unsigned int num_fmts;
	uint32_t w;
	uint32_t h;
=======
	u32 *drm_fmts;
	unsigned int num_fmts;
	u32 w;
	u32 h;
>>>>>>> 863b8ff9
	struct xilinx_drm_dp_sub_layer *other;
};

/**
 * struct xilinx_drm_dp_sub_blend - DP subsystem blender
 * @base: pre-calculated base address
 */
struct xilinx_drm_dp_sub_blend {
	void __iomem *base;
};

/**
 * struct xilinx_drm_dp_sub_av_buf - DP subsystem av buffer manager
 * @base: pre-calculated base address
 */
struct xilinx_drm_dp_sub_av_buf {
	void __iomem *base;
};

/**
 * struct xilinx_drm_dp_sub_aud - DP subsystem audio
 * @base: pre-calculated base address
 */
struct xilinx_drm_dp_sub_aud {
	void __iomem *base;
};

/**
 * struct xilinx_drm_dp_sub - DP subsystem
 * @dev: device structure
 * @blend: blender device
 * @av_buf: av buffer manager device
 * @aud: audio device
 * @layers: layers
 * @list: entry in the global DP subsystem list
 * @vblank_fn: vblank handler
 * @vblank_data: vblank data to be used in vblank_fn
 * @vid_clk_pl: flag if the clock is from PL
 * @alpha: stored global alpha value
 * @alpha_en: flag if the global alpha is enabled
 */
struct xilinx_drm_dp_sub {
	struct device *dev;
	struct xilinx_drm_dp_sub_blend blend;
	struct xilinx_drm_dp_sub_av_buf av_buf;
	struct xilinx_drm_dp_sub_aud aud;
	struct xilinx_drm_dp_sub_layer layers[XILINX_DRM_DP_SUB_NUM_LAYERS];
	struct list_head list;
	void (*vblank_fn)(void *);
	void *vblank_data;
	bool vid_clk_pl;
	u32 alpha;
	bool alpha_en;
};

/**
 * struct xilinx_drm_dp_sub_fmt - DP subsystem format mapping
 * @drm_fmt: drm format
 * @dp_sub_fmt: DP subsystem format
 * @rgb: flag for RGB formats
 * @swap: flag to swap r & b for rgb formats, and u & v for yuv formats
 * @chroma_sub: flag for chroma subsampled formats
 * @sf: scaling factors for upto 3 color components
 * @name: format name
 */
struct xilinx_drm_dp_sub_fmt {
	u32 drm_fmt;
	u32 dp_sub_fmt;
	bool rgb;
	bool swap;
	bool chroma_sub;
	u32 sf[3];
	const char *name;
};

static LIST_HEAD(xilinx_drm_dp_sub_list);
static DEFINE_MUTEX(xilinx_drm_dp_sub_lock);

#ifdef CONFIG_DRM_XILINX_DP_SUB_DEBUG_FS
#define XILINX_DP_SUB_DEBUGFS_READ_MAX_SIZE	32
#define XILINX_DP_SUB_DEBUGFS_MAX_BG_COLOR_VAL	0xFFF
#define IN_RANGE(x, min, max) ({	\
		typeof(x) _x = (x);	\
		_x >= (min) && _x <= (max); })

/* Match xilinx_dp_testcases vs dp_debugfs_reqs[] entry */
enum xilinx_dp_sub_testcases {
	DP_SUB_TC_BG_COLOR,
	DP_SUB_TC_OUTPUT_FMT,
	DP_SUB_TC_NONE
};

struct xilinx_dp_sub_debugfs {
	enum xilinx_dp_sub_testcases testcase;
	u16 r_value;
	u16 g_value;
	u16 b_value;
	u32 output_fmt;
	struct xilinx_drm_dp_sub *xilinx_dp_sub;
};

static struct xilinx_dp_sub_debugfs dp_sub_debugfs;
struct xilinx_dp_sub_debugfs_request {
	const char *req;
	enum xilinx_dp_sub_testcases tc;
	ssize_t (*read_handler)(char **kern_buff);
	ssize_t (*write_handler)(char **cmd);
};

static s64 xilinx_dp_sub_debugfs_argument_value(char *arg)
{
	s64 value;

	if (!arg)
		return -1;

	if (!kstrtos64(arg, 0, &value))
		return value;

	return -1;
}

static void
xilinx_dp_sub_debugfs_update_v_blend(u16 *sdtv_coeffs, u32 *full_range_offsets)
{
	struct xilinx_drm_dp_sub *dp_sub = dp_sub_debugfs.xilinx_dp_sub;
	u32 offset, i;

	/* Hardcode SDTV coefficients. Can be runtime configurable */
	offset = XILINX_DP_SUB_V_BLEND_RGB2YCBCR_COEFF0;
	for (i = 0; i < XILINX_DP_SUB_V_BLEND_NUM_COEFF; i++)
		xilinx_drm_writel(dp_sub->blend.base, offset + i * 4,
				  sdtv_coeffs[i]);

	offset = XILINX_DP_SUB_V_BLEND_LUMA_OUTCSC_OFFSET;
	for (i = 0; i < XILINX_DP_SUB_V_BLEND_NUM_OFFSET; i++)
		xilinx_drm_writel(dp_sub->blend.base, offset + i * 4,
				  full_range_offsets[i]);
}

static void xilinx_dp_sub_debugfs_output_format(u32 fmt)
{
	struct xilinx_drm_dp_sub *dp_sub = dp_sub_debugfs.xilinx_dp_sub;

	xilinx_drm_writel(dp_sub->blend.base,
			  XILINX_DP_SUB_V_BLEND_OUTPUT_VID_FMT, fmt);

	if (fmt != XILINX_DP_SUB_V_BLEND_OUTPUT_VID_FMT_RGB) {
		u16 sdtv_coeffs[] = { 0x4c9, 0x864, 0x1d3,
				      0x7d4d, 0x7ab3, 0x800,
				      0x800, 0x794d, 0x7eb3 };
		u32 full_range_offsets[] = { 0x0, 0x8000000, 0x8000000 };

		xilinx_dp_sub_debugfs_update_v_blend(sdtv_coeffs,
						     full_range_offsets);
	} else {
		/* In case of RGB set the reset values*/
		u16 sdtv_coeffs[] = { 0x1000, 0x0, 0x0,
				      0x0, 0x1000, 0x0,
				      0x0, 0x0, 0x1000 };
		u32 full_range_offsets[] = { 0x0, 0x0, 0x0 };

		xilinx_dp_sub_debugfs_update_v_blend(sdtv_coeffs,
						     full_range_offsets);
	}
}

static ssize_t
xilinx_dp_sub_debugfs_background_color_write(char **dp_sub_test_arg)
{
	char *r_color, *g_color, *b_color;
	s64 r_val, g_val, b_val;

	r_color = strsep(dp_sub_test_arg, " ");
	g_color = strsep(dp_sub_test_arg, " ");
	b_color = strsep(dp_sub_test_arg, " ");

	/* char * to int conversion */
	r_val = xilinx_dp_sub_debugfs_argument_value(r_color);
	g_val = xilinx_dp_sub_debugfs_argument_value(g_color);
	b_val = xilinx_dp_sub_debugfs_argument_value(b_color);

	if (!(IN_RANGE(r_val, 0, XILINX_DP_SUB_DEBUGFS_MAX_BG_COLOR_VAL) &&
	      IN_RANGE(g_val, 0, XILINX_DP_SUB_DEBUGFS_MAX_BG_COLOR_VAL) &&
	      IN_RANGE(b_val, 0, XILINX_DP_SUB_DEBUGFS_MAX_BG_COLOR_VAL)))
		return -EINVAL;

	dp_sub_debugfs.r_value = r_val;
	dp_sub_debugfs.g_value = g_val;
	dp_sub_debugfs.b_value = b_val;

	dp_sub_debugfs.testcase = DP_SUB_TC_BG_COLOR;

	return 0;
}

static ssize_t
xilinx_dp_sub_debugfs_output_display_format_write(char **dp_sub_test_arg)
{
	char *output_format;
	struct xilinx_drm_dp_sub *dp_sub = dp_sub_debugfs.xilinx_dp_sub;
	u32 fmt;

	/* Read the value from an user value */
	output_format = strsep(dp_sub_test_arg, " ");
	if (strncmp(output_format, "rgb", 3) == 0) {
		fmt = XILINX_DP_SUB_V_BLEND_OUTPUT_VID_FMT_RGB;
	} else if (strncmp(output_format, "ycbcr444", 8) == 0) {
		fmt = XILINX_DP_SUB_V_BLEND_OUTPUT_VID_FMT_YCBCR444;
	} else if (strncmp(output_format, "ycbcr422", 8) == 0) {
		fmt = XILINX_DP_SUB_V_BLEND_OUTPUT_VID_FMT_YCBCR422;
		fmt |= XILINX_DP_SUB_V_BLEND_OUTPUT_EN_DOWNSAMPLE;
	} else if (strncmp(output_format, "yonly", 5) == 0) {
		fmt = XILINX_DP_SUB_V_BLEND_OUTPUT_VID_FMT_YONLY;
	} else {
		dev_err(dp_sub->dev, "Invalid output format\n");
		return -EINVAL;
	}

	dp_sub_debugfs.output_fmt =
			xilinx_drm_readl(dp_sub->blend.base,
					 XILINX_DP_SUB_V_BLEND_OUTPUT_VID_FMT);

	xilinx_dp_sub_debugfs_output_format(fmt);
	dp_sub_debugfs.testcase = DP_SUB_TC_OUTPUT_FMT;

	return 0;
}

static ssize_t
xilinx_dp_sub_debugfs_output_display_format_read(char **kern_buff)
{
	size_t out_str_len;

	dp_sub_debugfs.testcase = DP_SUB_TC_NONE;
	xilinx_dp_sub_debugfs_output_format(dp_sub_debugfs.output_fmt);

	out_str_len = strlen("Success");
	out_str_len = min_t(size_t, XILINX_DP_SUB_DEBUGFS_READ_MAX_SIZE,
			    out_str_len);
	snprintf(*kern_buff, out_str_len, "%s", "Success");

	return 0;
}

static ssize_t
xilinx_dp_sub_debugfs_background_color_read(char **kern_buff)
{
	size_t out_str_len;

	dp_sub_debugfs.testcase = DP_SUB_TC_NONE;
	dp_sub_debugfs.r_value = 0;
	dp_sub_debugfs.g_value = 0;
	dp_sub_debugfs.b_value = 0;

	out_str_len = strlen("Success");
	out_str_len = min_t(size_t, XILINX_DP_SUB_DEBUGFS_READ_MAX_SIZE,
			    out_str_len);
	snprintf(*kern_buff, out_str_len, "%s", "Success");

	return 0;
}

/* Match xilinx_dp_testcases vs dp_debugfs_reqs[] entry */
static struct xilinx_dp_sub_debugfs_request dp_sub_debugfs_reqs[] = {
	{"BACKGROUND_COLOR", DP_SUB_TC_BG_COLOR,
		xilinx_dp_sub_debugfs_background_color_read,
		xilinx_dp_sub_debugfs_background_color_write},
	{"OUTPUT_DISPLAY_FORMAT", DP_SUB_TC_OUTPUT_FMT,
		xilinx_dp_sub_debugfs_output_display_format_read,
		xilinx_dp_sub_debugfs_output_display_format_write},
};

static ssize_t
xilinx_dp_sub_debugfs_write(struct file *f, const char __user *buf,
			    size_t size, loff_t *pos)
{
	char *kern_buff, *dp_sub_test_req;
	int ret;
	unsigned int i;

	if (*pos != 0 || size <= 0)
		return -EINVAL;

	if (dp_sub_debugfs.testcase != DP_SUB_TC_NONE)
		return -EBUSY;

	kern_buff = kzalloc(size, GFP_KERNEL);
	if (!kern_buff)
		return -ENOMEM;

	ret = strncpy_from_user(kern_buff, buf, size);
	if (ret < 0) {
		kfree(kern_buff);
		return ret;
	}

	/* Read the testcase name and argument from an user request */
	dp_sub_test_req = strsep(&kern_buff, " ");

	for (i = 0; i < ARRAY_SIZE(dp_sub_debugfs_reqs); i++) {
		if (!strcasecmp(dp_sub_test_req, dp_sub_debugfs_reqs[i].req))
			if (!dp_sub_debugfs_reqs[i].write_handler(&kern_buff)) {
				kfree(kern_buff);
				return size;
			}
	}
	kfree(kern_buff);
	return -EINVAL;
}

static ssize_t xilinx_dp_sub_debugfs_read(struct file *f, char __user *buf,
					  size_t size, loff_t *pos)
{
	char *kern_buff = NULL;
	size_t kern_buff_len, out_str_len;
	int ret;

	if (size <= 0)
		return -EINVAL;

	if (*pos != 0)
		return 0;

	kern_buff = kzalloc(XILINX_DP_SUB_DEBUGFS_READ_MAX_SIZE, GFP_KERNEL);
	if (!kern_buff) {
		dp_sub_debugfs.testcase = DP_SUB_TC_NONE;
		return -ENOMEM;
	}

	if (dp_sub_debugfs.testcase == DP_SUB_TC_NONE) {
		out_str_len = strlen("No testcase executed");
		out_str_len = min_t(size_t, XILINX_DP_SUB_DEBUGFS_READ_MAX_SIZE,
				    out_str_len);
		snprintf(kern_buff, out_str_len, "%s", "No testcase executed");
	} else {
		ret = dp_sub_debugfs_reqs[dp_sub_debugfs.testcase].read_handler(
				&kern_buff);
		if (ret) {
			kfree(kern_buff);
			return ret;
		}
	}

	kern_buff_len = strlen(kern_buff);
	size = min(size, kern_buff_len);

	ret = copy_to_user(buf, kern_buff, size);

	kfree(kern_buff);
	if (ret)
		return ret;

	*pos = size + 1;
	return size;
}

static const struct file_operations fops_xilinx_dp_sub_dbgfs = {
	.owner = THIS_MODULE,
	.read = xilinx_dp_sub_debugfs_read,
	.write = xilinx_dp_sub_debugfs_write,
};

static int xilinx_dp_sub_debugfs_init(struct xilinx_drm_dp_sub *dp_sub)
{
	int err;
	struct dentry *xilinx_dp_sub_debugfs_dir, *xilinx_dp_sub_debugfs_file;

	dp_sub_debugfs.testcase = DP_SUB_TC_NONE;
	dp_sub_debugfs.xilinx_dp_sub = dp_sub;

	xilinx_dp_sub_debugfs_dir = debugfs_create_dir("dp_sub", NULL);
	if (!xilinx_dp_sub_debugfs_dir) {
		dev_err(dp_sub->dev, "debugfs_create_dir failed\n");
		return -ENODEV;
	}

	xilinx_dp_sub_debugfs_file =
		debugfs_create_file("testcase", 0444,
				    xilinx_dp_sub_debugfs_dir, NULL,
				    &fops_xilinx_dp_sub_dbgfs);
	if (!xilinx_dp_sub_debugfs_file) {
		dev_err(dp_sub->dev, "debugfs_create_file testcase failed\n");
		err = -ENODEV;
		goto err_dbgfs;
	}
	return 0;

err_dbgfs:
	debugfs_remove_recursive(xilinx_dp_sub_debugfs_dir);
	xilinx_dp_sub_debugfs_dir = NULL;
	return err;
}

static void xilinx_drm_dp_sub_debugfs_bg_color(struct xilinx_drm_dp_sub *dp_sub)
{
	if (dp_sub_debugfs.testcase == DP_SUB_TC_BG_COLOR) {
		xilinx_drm_writel(dp_sub->blend.base,
				  XILINX_DP_SUB_V_BLEND_BG_CLR_0,
				  dp_sub_debugfs.r_value);
		xilinx_drm_writel(dp_sub->blend.base,
				  XILINX_DP_SUB_V_BLEND_BG_CLR_1,
				  dp_sub_debugfs.g_value);
		xilinx_drm_writel(dp_sub->blend.base,
				  XILINX_DP_SUB_V_BLEND_BG_CLR_2,
				  dp_sub_debugfs.b_value);
	}
}
#else
static int xilinx_dp_sub_debugfs_init(struct xilinx_drm_dp_sub *dp_sub)
{
	return 0;
}

static void xilinx_drm_dp_sub_debugfs_bg_color(struct xilinx_drm_dp_sub *dp_sub)
{
}
#endif /* CONFIG_DP_DEBUG_FS */

/* Blender functions */

/**
 * xilinx_drm_dp_sub_blend_layer_enable - Enable a layer
 * @blend: blend object
 * @layer: layer to enable
 *
 * Enable a layer @layer.
 */
static void
xilinx_drm_dp_sub_blend_layer_enable(struct xilinx_drm_dp_sub_blend *blend,
				     struct xilinx_drm_dp_sub_layer *layer)
{
	u32 reg, offset, i, s0, s1;
	u16 sdtv_coeffs[] = { 0x1000, 0x166f, 0x0,
			      0x1000, 0x7483, 0x7a7f,
			      0x1000, 0x0, 0x1c5a };
	u16 swap_coeffs[] = { 0x1000, 0x0, 0x0,
			      0x0, 0x1000, 0x0,
			      0x0, 0x0, 0x1000 };
	u16 *coeffs;
	u32 offsets[] = { 0x0, 0x1800, 0x1800 };

	reg = layer->fmt->rgb ? XILINX_DP_SUB_V_BLEND_LAYER_CONTROL_RGB : 0;
	reg |= layer->fmt->chroma_sub ?
	       XILINX_DP_SUB_V_BLEND_LAYER_CONTROL_EN_US : 0;

	xilinx_drm_writel(blend->base,
			  XILINX_DP_SUB_V_BLEND_LAYER_CONTROL + layer->offset,
			  reg);

<<<<<<< HEAD

=======
>>>>>>> 863b8ff9
	if (layer->id == XILINX_DRM_DP_SUB_LAYER_VID)
		offset = XILINX_DP_SUB_V_BLEND_IN1CSC_COEFF0;
	else
		offset = XILINX_DP_SUB_V_BLEND_IN2CSC_COEFF0;

	if (!layer->fmt->rgb) {
		coeffs = sdtv_coeffs;
		s0 = 1;
		s1 = 2;
	} else {
		coeffs = swap_coeffs;
		s0 = 0;
		s1 = 2;

		/* No offset for RGB formats */
		for (i = 0; i < XILINX_DP_SUB_V_BLEND_NUM_OFFSET; i++)
			offsets[i] = 0;
	}

	if (layer->fmt->swap) {
		for (i = 0; i < 3; i++) {
			coeffs[i * 3 + s0] ^= coeffs[i * 3 + s1];
			coeffs[i * 3 + s1] ^= coeffs[i * 3 + s0];
			coeffs[i * 3 + s0] ^= coeffs[i * 3 + s1];
		}
	}

	/* Program coefficients. Can be runtime configurable */
	for (i = 0; i < XILINX_DP_SUB_V_BLEND_NUM_COEFF; i++)
		xilinx_drm_writel(blend->base, offset + i * 4, coeffs[i]);

	if (layer->id == XILINX_DRM_DP_SUB_LAYER_VID)
		offset = XILINX_DP_SUB_V_BLEND_LUMA_IN1CSC_OFFSET;
	else
		offset = XILINX_DP_SUB_V_BLEND_LUMA_IN2CSC_OFFSET;

	/* Program offsets. Can be runtime configurable */
	for (i = 0; i < XILINX_DP_SUB_V_BLEND_NUM_OFFSET; i++)
		xilinx_drm_writel(blend->base, offset + i * 4, offsets[i]);
}

/**
 * xilinx_drm_dp_sub_blend_layer_disable - Disable a layer
 * @blend: blend object
 * @layer: layer to disable
 *
 * Disable a layer @layer.
 */
static void
xilinx_drm_dp_sub_blend_layer_disable(struct xilinx_drm_dp_sub_blend *blend,
				      struct xilinx_drm_dp_sub_layer *layer)
{
	xilinx_drm_writel(blend->base,
			  XILINX_DP_SUB_V_BLEND_LAYER_CONTROL + layer->offset,
			  0);
}

/**
 * xilinx_drm_dp_sub_blend_set_bg_color - Set the background color
 * @blend: blend object
 * @c0: color component 0
 * @c1: color component 1
 * @c2: color component 2
 *
 * Set the background color.
 */
static void
xilinx_drm_dp_sub_blend_set_bg_color(struct xilinx_drm_dp_sub_blend *blend,
				     u32 c0, u32 c1, u32 c2)
{
	xilinx_drm_writel(blend->base, XILINX_DP_SUB_V_BLEND_BG_CLR_0, c0);
	xilinx_drm_writel(blend->base, XILINX_DP_SUB_V_BLEND_BG_CLR_1, c1);
	xilinx_drm_writel(blend->base, XILINX_DP_SUB_V_BLEND_BG_CLR_2, c2);
}

/**
 * xilinx_drm_dp_sub_blend_set_alpha - Set the alpha for blending
 * @blend: blend object
 * @alpha: alpha value to be used
 *
 * Set the alpha for blending.
 */
static void
xilinx_drm_dp_sub_blend_set_alpha(struct xilinx_drm_dp_sub_blend *blend,
				  u32 alpha)
{
	u32 reg;

	reg = xilinx_drm_readl(blend->base,
			       XILINX_DP_SUB_V_BLEND_SET_GLOBAL_ALPHA);
	reg &= ~XILINX_DP_SUB_V_BLEND_SET_GLOBAL_ALPHA_MASK;
	reg |= alpha << 1;
	xilinx_drm_writel(blend->base, XILINX_DP_SUB_V_BLEND_SET_GLOBAL_ALPHA,
			  reg);
}

/**
 * xilinx_drm_dp_sub_blend_enable_alpha - Enable/disable the global alpha
 * @blend: blend object
 * @enable: flag to enable or disable alpha blending
 *
 * Enable/disable the global alpha blending based on @enable.
 */
static void
xilinx_drm_dp_sub_blend_enable_alpha(struct xilinx_drm_dp_sub_blend *blend,
				     bool enable)
{
	if (enable)
		xilinx_drm_set(blend->base,
			       XILINX_DP_SUB_V_BLEND_SET_GLOBAL_ALPHA, BIT(0));
	else
		xilinx_drm_clr(blend->base,
			       XILINX_DP_SUB_V_BLEND_SET_GLOBAL_ALPHA, BIT(0));
}

static const struct xilinx_drm_dp_sub_fmt blend_output_fmts[] = {
	{
		.drm_fmt	= DRM_FORMAT_RGB888,
		.dp_sub_fmt	= XILINX_DP_SUB_V_BLEND_OUTPUT_VID_FMT_RGB,
		.rgb		= true,
		.swap		= false,
		.chroma_sub	= false,
		.sf[0]		= XILINX_DP_SUB_AV_BUF_8BIT_SF,
		.sf[1]		= XILINX_DP_SUB_AV_BUF_8BIT_SF,
		.sf[2]		= XILINX_DP_SUB_AV_BUF_8BIT_SF,
		.name		= "rgb888",
	}, {
		.drm_fmt	= DRM_FORMAT_YUV444,
		.dp_sub_fmt	= XILINX_DP_SUB_V_BLEND_OUTPUT_VID_FMT_YCBCR444,
		.rgb		= false,
		.swap		= false,
		.chroma_sub	= false,
		.sf[0]		= XILINX_DP_SUB_AV_BUF_8BIT_SF,
		.sf[1]		= XILINX_DP_SUB_AV_BUF_8BIT_SF,
		.sf[2]		= XILINX_DP_SUB_AV_BUF_8BIT_SF,
		.name		= "yuv444",
	}, {
		.drm_fmt	= DRM_FORMAT_YUV422,
		.dp_sub_fmt	= XILINX_DP_SUB_V_BLEND_OUTPUT_VID_FMT_YCBCR422,
		.rgb		= false,
		.swap		= false,
		.chroma_sub	= true,
		.sf[0]		= XILINX_DP_SUB_AV_BUF_8BIT_SF,
		.sf[1]		= XILINX_DP_SUB_AV_BUF_4BIT_SF,
		.sf[2]		= XILINX_DP_SUB_AV_BUF_4BIT_SF,
		.name		= "yuv422",
	}, {
	}
};

/**
 * xilinx_drm_dp_sub_blend_set_output_fmt - Set the output format
 * @blend: blend object
 * @fmt: output format
 *
 * Set the output format to @fmt.
 */
static void
xilinx_drm_dp_sub_blend_set_output_fmt(struct xilinx_drm_dp_sub_blend *blend,
				       u32 fmt)
{
	xilinx_drm_writel(blend->base, XILINX_DP_SUB_V_BLEND_OUTPUT_VID_FMT,
			  fmt);
}

/* AV buffer manager functions */

static const struct xilinx_drm_dp_sub_fmt av_buf_vid_fmts[] = {
	{
		.drm_fmt	= DRM_FORMAT_VYUY,
		.dp_sub_fmt	= XILINX_DP_SUB_AV_BUF_FMT_NL_VID_VYUY,
		.rgb		= false,
		.swap		= true,
		.chroma_sub	= true,
		.sf[0]		= XILINX_DP_SUB_AV_BUF_8BIT_SF,
		.sf[1]		= XILINX_DP_SUB_AV_BUF_8BIT_SF,
		.sf[2]		= XILINX_DP_SUB_AV_BUF_8BIT_SF,
		.name		= "vyuy",
	}, {
		.drm_fmt	= DRM_FORMAT_UYVY,
		.dp_sub_fmt	= XILINX_DP_SUB_AV_BUF_FMT_NL_VID_VYUY,
		.rgb		= false,
		.swap		= false,
		.chroma_sub	= true,
		.sf[0]		= XILINX_DP_SUB_AV_BUF_8BIT_SF,
		.sf[1]		= XILINX_DP_SUB_AV_BUF_8BIT_SF,
		.sf[2]		= XILINX_DP_SUB_AV_BUF_8BIT_SF,
		.name		= "uyvy",
	}, {
		.drm_fmt	= DRM_FORMAT_YUYV,
		.dp_sub_fmt	= XILINX_DP_SUB_AV_BUF_FMT_NL_VID_YUYV,
		.rgb		= false,
		.swap		= false,
		.chroma_sub	= true,
		.sf[0]		= XILINX_DP_SUB_AV_BUF_8BIT_SF,
		.sf[1]		= XILINX_DP_SUB_AV_BUF_8BIT_SF,
		.sf[2]		= XILINX_DP_SUB_AV_BUF_8BIT_SF,
		.name		= "yuyv",
	}, {
		.drm_fmt	= DRM_FORMAT_YVYU,
		.dp_sub_fmt	= XILINX_DP_SUB_AV_BUF_FMT_NL_VID_YUYV,
		.rgb		= false,
		.swap		= true,
		.chroma_sub	= true,
		.sf[0]		= XILINX_DP_SUB_AV_BUF_8BIT_SF,
		.sf[1]		= XILINX_DP_SUB_AV_BUF_8BIT_SF,
		.sf[2]		= XILINX_DP_SUB_AV_BUF_8BIT_SF,
		.name		= "yvyu",
	}, {
<<<<<<< HEAD
=======
		.drm_fmt	= DRM_FORMAT_YUV422,
		.dp_sub_fmt	= XILINX_DP_SUB_AV_BUF_FMT_NL_VID_YV16,
		.rgb		= false,
		.swap		= false,
		.chroma_sub	= true,
		.sf[0]		= XILINX_DP_SUB_AV_BUF_8BIT_SF,
		.sf[1]		= XILINX_DP_SUB_AV_BUF_8BIT_SF,
		.sf[2]		= XILINX_DP_SUB_AV_BUF_8BIT_SF,
		.name		= "yuv422",
	}, {
		.drm_fmt	= DRM_FORMAT_YVU422,
		.dp_sub_fmt	= XILINX_DP_SUB_AV_BUF_FMT_NL_VID_YV16,
		.rgb		= false,
		.swap		= true,
		.chroma_sub	= true,
		.sf[0]		= XILINX_DP_SUB_AV_BUF_8BIT_SF,
		.sf[1]		= XILINX_DP_SUB_AV_BUF_8BIT_SF,
		.sf[2]		= XILINX_DP_SUB_AV_BUF_8BIT_SF,
		.name		= "yvu422",
	}, {
		.drm_fmt	= DRM_FORMAT_YUV444,
		.dp_sub_fmt	= XILINX_DP_SUB_AV_BUF_FMT_NL_VID_YV24,
		.rgb		= false,
		.swap		= false,
		.chroma_sub	= false,
		.sf[0]		= XILINX_DP_SUB_AV_BUF_8BIT_SF,
		.sf[1]		= XILINX_DP_SUB_AV_BUF_8BIT_SF,
		.sf[2]		= XILINX_DP_SUB_AV_BUF_8BIT_SF,
		.name		= "yuv444",
	}, {
		.drm_fmt	= DRM_FORMAT_YVU444,
		.dp_sub_fmt	= XILINX_DP_SUB_AV_BUF_FMT_NL_VID_YV24,
		.rgb		= false,
		.swap		= true,
		.chroma_sub	= false,
		.sf[0]		= XILINX_DP_SUB_AV_BUF_8BIT_SF,
		.sf[1]		= XILINX_DP_SUB_AV_BUF_8BIT_SF,
		.sf[2]		= XILINX_DP_SUB_AV_BUF_8BIT_SF,
		.name		= "yvu444",
	}, {
>>>>>>> 863b8ff9
		.drm_fmt	= DRM_FORMAT_NV16,
		.dp_sub_fmt	= XILINX_DP_SUB_AV_BUF_FMT_NL_VID_YV16CI,
		.rgb		= false,
		.swap		= false,
		.chroma_sub	= true,
		.sf[0]		= XILINX_DP_SUB_AV_BUF_8BIT_SF,
		.sf[1]		= XILINX_DP_SUB_AV_BUF_8BIT_SF,
		.sf[2]		= XILINX_DP_SUB_AV_BUF_8BIT_SF,
		.name		= "nv16",
	}, {
		.drm_fmt	= DRM_FORMAT_NV61,
		.dp_sub_fmt	= XILINX_DP_SUB_AV_BUF_FMT_NL_VID_YV16CI,
		.rgb		= false,
		.swap		= true,
		.chroma_sub	= true,
		.sf[0]		= XILINX_DP_SUB_AV_BUF_8BIT_SF,
		.sf[1]		= XILINX_DP_SUB_AV_BUF_8BIT_SF,
		.sf[2]		= XILINX_DP_SUB_AV_BUF_8BIT_SF,
		.name		= "nv61",
	}, {
		.drm_fmt	= DRM_FORMAT_BGR888,
		.dp_sub_fmt	= XILINX_DP_SUB_AV_BUF_FMT_NL_VID_RGB888,
		.rgb		= true,
		.swap		= false,
		.chroma_sub	= false,
		.sf[0]		= XILINX_DP_SUB_AV_BUF_8BIT_SF,
		.sf[1]		= XILINX_DP_SUB_AV_BUF_8BIT_SF,
		.sf[2]		= XILINX_DP_SUB_AV_BUF_8BIT_SF,
		.name		= "bgr888",
	}, {
		.drm_fmt	= DRM_FORMAT_RGB888,
		.dp_sub_fmt	= XILINX_DP_SUB_AV_BUF_FMT_NL_VID_RGB888,
		.rgb		= true,
		.swap		= true,
		.chroma_sub	= false,
		.sf[0]		= XILINX_DP_SUB_AV_BUF_8BIT_SF,
		.sf[1]		= XILINX_DP_SUB_AV_BUF_8BIT_SF,
		.sf[2]		= XILINX_DP_SUB_AV_BUF_8BIT_SF,
		.name		= "rgb888",
	}, {
		.drm_fmt	= DRM_FORMAT_XBGR8888,
		.dp_sub_fmt	= XILINX_DP_SUB_AV_BUF_FMT_NL_VID_RGBA8880,
		.rgb		= true,
		.swap		= false,
		.chroma_sub	= false,
		.sf[0]		= XILINX_DP_SUB_AV_BUF_8BIT_SF,
		.sf[1]		= XILINX_DP_SUB_AV_BUF_8BIT_SF,
		.sf[2]		= XILINX_DP_SUB_AV_BUF_8BIT_SF,
		.name		= "xbgr8888",
	}, {
		.drm_fmt	= DRM_FORMAT_XRGB8888,
		.dp_sub_fmt	= XILINX_DP_SUB_AV_BUF_FMT_NL_VID_RGBA8880,
		.rgb		= true,
		.swap		= true,
		.chroma_sub	= false,
		.sf[0]		= XILINX_DP_SUB_AV_BUF_8BIT_SF,
		.sf[1]		= XILINX_DP_SUB_AV_BUF_8BIT_SF,
		.sf[2]		= XILINX_DP_SUB_AV_BUF_8BIT_SF,
		.name		= "xrgb8888",
	}, {
<<<<<<< HEAD
=======
		.drm_fmt	= DRM_FORMAT_XBGR2101010,
		.dp_sub_fmt	= XILINX_DP_SUB_AV_BUF_FMT_NL_VID_RGB888_10,
		.rgb		= true,
		.swap		= false,
		.chroma_sub	= false,
		.sf[0]		= XILINX_DP_SUB_AV_BUF_10BIT_SF,
		.sf[1]		= XILINX_DP_SUB_AV_BUF_10BIT_SF,
		.sf[2]		= XILINX_DP_SUB_AV_BUF_10BIT_SF,
		.name		= "xbgr2101010",
	}, {
		.drm_fmt	= DRM_FORMAT_XRGB2101010,
		.dp_sub_fmt	= XILINX_DP_SUB_AV_BUF_FMT_NL_VID_RGB888_10,
		.rgb		= true,
		.swap		= true,
		.chroma_sub	= false,
		.sf[0]		= XILINX_DP_SUB_AV_BUF_10BIT_SF,
		.sf[1]		= XILINX_DP_SUB_AV_BUF_10BIT_SF,
		.sf[2]		= XILINX_DP_SUB_AV_BUF_10BIT_SF,
		.name		= "xrgb2101010",
	}, {
		.drm_fmt	= DRM_FORMAT_YUV420,
		.dp_sub_fmt	= XILINX_DP_SUB_AV_BUF_FMT_NL_VID_YV16_420,
		.rgb		= false,
		.swap		= false,
		.chroma_sub	= true,
		.sf[0]		= XILINX_DP_SUB_AV_BUF_8BIT_SF,
		.sf[1]		= XILINX_DP_SUB_AV_BUF_8BIT_SF,
		.sf[2]		= XILINX_DP_SUB_AV_BUF_8BIT_SF,
		.name		= "yuv420",
	}, {
		.drm_fmt	= DRM_FORMAT_YVU420,
		.dp_sub_fmt	= XILINX_DP_SUB_AV_BUF_FMT_NL_VID_YV16_420,
		.rgb		= false,
		.swap		= true,
		.chroma_sub	= true,
		.sf[0]		= XILINX_DP_SUB_AV_BUF_8BIT_SF,
		.sf[1]		= XILINX_DP_SUB_AV_BUF_8BIT_SF,
		.sf[2]		= XILINX_DP_SUB_AV_BUF_8BIT_SF,
		.name		= "yvu420",
	}, {
>>>>>>> 863b8ff9
		.drm_fmt	= DRM_FORMAT_NV12,
		.dp_sub_fmt	= XILINX_DP_SUB_AV_BUF_FMT_NL_VID_YV16CI_420,
		.rgb		= false,
		.swap		= false,
		.chroma_sub	= true,
		.sf[0]		= XILINX_DP_SUB_AV_BUF_8BIT_SF,
		.sf[1]		= XILINX_DP_SUB_AV_BUF_8BIT_SF,
		.sf[2]		= XILINX_DP_SUB_AV_BUF_8BIT_SF,
		.name		= "nv12",
	}, {
		.drm_fmt	= DRM_FORMAT_NV21,
		.dp_sub_fmt	= XILINX_DP_SUB_AV_BUF_FMT_NL_VID_YV16CI_420,
		.rgb		= false,
		.swap		= true,
		.chroma_sub	= true,
		.sf[0]		= XILINX_DP_SUB_AV_BUF_8BIT_SF,
		.sf[1]		= XILINX_DP_SUB_AV_BUF_8BIT_SF,
		.sf[2]		= XILINX_DP_SUB_AV_BUF_8BIT_SF,
		.name		= "nv21",
	}
};

static const struct xilinx_drm_dp_sub_fmt av_buf_gfx_fmts[] = {
	{
		.drm_fmt	= DRM_FORMAT_ABGR8888,
		.dp_sub_fmt	= XILINX_DP_SUB_AV_BUF_FMT_NL_GFX_RGBA8888,
		.rgb		= true,
		.swap		= false,
		.chroma_sub	= false,
		.sf[0]		= XILINX_DP_SUB_AV_BUF_8BIT_SF,
		.sf[1]		= XILINX_DP_SUB_AV_BUF_8BIT_SF,
		.sf[2]		= XILINX_DP_SUB_AV_BUF_8BIT_SF,
		.name		= "abgr8888",
	}, {
		.drm_fmt	= DRM_FORMAT_ARGB8888,
		.dp_sub_fmt	= XILINX_DP_SUB_AV_BUF_FMT_NL_GFX_RGBA8888,
		.rgb		= true,
		.swap		= true,
		.chroma_sub	= false,
		.sf[0]		= XILINX_DP_SUB_AV_BUF_8BIT_SF,
		.sf[1]		= XILINX_DP_SUB_AV_BUF_8BIT_SF,
		.sf[2]		= XILINX_DP_SUB_AV_BUF_8BIT_SF,
		.name		= "argb8888",
	}, {
		.drm_fmt	= DRM_FORMAT_RGBA8888,
		.dp_sub_fmt	= XILINX_DP_SUB_AV_BUF_FMT_NL_GFX_ABGR8888,
		.rgb		= true,
		.swap		= false,
		.chroma_sub	= false,
		.sf[0]		= XILINX_DP_SUB_AV_BUF_8BIT_SF,
		.sf[1]		= XILINX_DP_SUB_AV_BUF_8BIT_SF,
		.sf[2]		= XILINX_DP_SUB_AV_BUF_8BIT_SF,
		.name		= "rgba8888",
	}, {
		.drm_fmt	= DRM_FORMAT_BGRA8888,
		.dp_sub_fmt	= XILINX_DP_SUB_AV_BUF_FMT_NL_GFX_ABGR8888,
		.rgb		= true,
		.swap		= true,
		.chroma_sub	= false,
		.sf[0]		= XILINX_DP_SUB_AV_BUF_8BIT_SF,
		.sf[1]		= XILINX_DP_SUB_AV_BUF_8BIT_SF,
		.sf[2]		= XILINX_DP_SUB_AV_BUF_8BIT_SF,
		.name		= "bgra8888",
	}, {
		.drm_fmt	= DRM_FORMAT_BGR888,
		.dp_sub_fmt	= XILINX_DP_SUB_AV_BUF_FMT_NL_GFX_RGB888,
		.rgb		= true,
		.swap		= false,
		.chroma_sub	= false,
		.sf[0]		= XILINX_DP_SUB_AV_BUF_8BIT_SF,
		.sf[1]		= XILINX_DP_SUB_AV_BUF_8BIT_SF,
		.sf[2]		= XILINX_DP_SUB_AV_BUF_8BIT_SF,
		.name		= "bgr888",
	}, {
		.drm_fmt	= DRM_FORMAT_RGB888,
		.dp_sub_fmt	= XILINX_DP_SUB_AV_BUF_FMT_NL_GFX_BGR888,
		.rgb		= true,
		.swap		= false,
		.chroma_sub	= false,
		.sf[0]		= XILINX_DP_SUB_AV_BUF_8BIT_SF,
		.sf[1]		= XILINX_DP_SUB_AV_BUF_8BIT_SF,
		.sf[2]		= XILINX_DP_SUB_AV_BUF_8BIT_SF,
		.name		= "rgb888",
	}, {
		.drm_fmt	= DRM_FORMAT_RGBA5551,
		.dp_sub_fmt	= XILINX_DP_SUB_AV_BUF_FMT_NL_GFX_RGBA5551,
<<<<<<< HEAD
		.rgb		= true,
		.swap		= false,
		.chroma_sub	= false,
		.sf[0]		= XILINX_DP_SUB_AV_BUF_5BIT_SF,
		.sf[1]		= XILINX_DP_SUB_AV_BUF_5BIT_SF,
		.sf[2]		= XILINX_DP_SUB_AV_BUF_5BIT_SF,
		.name		= "rgba5551",
	}, {
		.drm_fmt	= DRM_FORMAT_BGRA5551,
		.dp_sub_fmt	= XILINX_DP_SUB_AV_BUF_FMT_NL_GFX_RGBA5551,
		.rgb		= true,
		.swap		= true,
=======
		.rgb		= true,
		.swap		= false,
>>>>>>> 863b8ff9
		.chroma_sub	= false,
		.sf[0]		= XILINX_DP_SUB_AV_BUF_5BIT_SF,
		.sf[1]		= XILINX_DP_SUB_AV_BUF_5BIT_SF,
		.sf[2]		= XILINX_DP_SUB_AV_BUF_5BIT_SF,
<<<<<<< HEAD
		.name		= "bgra5551",
	}, {
		.drm_fmt	= DRM_FORMAT_RGBA4444,
		.dp_sub_fmt	= XILINX_DP_SUB_AV_BUF_FMT_NL_GFX_RGBA4444,
		.rgb		= true,
=======
		.name		= "rgba5551",
	}, {
		.drm_fmt	= DRM_FORMAT_BGRA5551,
		.dp_sub_fmt	= XILINX_DP_SUB_AV_BUF_FMT_NL_GFX_RGBA5551,
		.rgb		= true,
		.swap		= true,
		.chroma_sub	= false,
		.sf[0]		= XILINX_DP_SUB_AV_BUF_5BIT_SF,
		.sf[1]		= XILINX_DP_SUB_AV_BUF_5BIT_SF,
		.sf[2]		= XILINX_DP_SUB_AV_BUF_5BIT_SF,
		.name		= "bgra5551",
	}, {
		.drm_fmt	= DRM_FORMAT_RGBA4444,
		.dp_sub_fmt	= XILINX_DP_SUB_AV_BUF_FMT_NL_GFX_RGBA4444,
		.rgb		= true,
>>>>>>> 863b8ff9
		.swap		= false,
		.chroma_sub	= false,
		.sf[0]		= XILINX_DP_SUB_AV_BUF_4BIT_SF,
		.sf[1]		= XILINX_DP_SUB_AV_BUF_4BIT_SF,
		.sf[2]		= XILINX_DP_SUB_AV_BUF_4BIT_SF,
		.name		= "rgba4444",
	}, {
		.drm_fmt	= DRM_FORMAT_BGRA4444,
		.dp_sub_fmt	= XILINX_DP_SUB_AV_BUF_FMT_NL_GFX_RGBA4444,
		.rgb		= true,
		.swap		= true,
		.chroma_sub	= false,
		.sf[0]		= XILINX_DP_SUB_AV_BUF_4BIT_SF,
		.sf[1]		= XILINX_DP_SUB_AV_BUF_4BIT_SF,
		.sf[2]		= XILINX_DP_SUB_AV_BUF_4BIT_SF,
		.name		= "bgra4444",
	}, {
		.drm_fmt	= DRM_FORMAT_RGB565,
		.dp_sub_fmt	= XILINX_DP_SUB_AV_BUF_FMT_NL_GFX_RGB565,
		.rgb		= true,
		.swap		= false,
		.chroma_sub	= false,
		.sf[0]		= XILINX_DP_SUB_AV_BUF_5BIT_SF,
		.sf[1]		= XILINX_DP_SUB_AV_BUF_6BIT_SF,
		.sf[2]		= XILINX_DP_SUB_AV_BUF_5BIT_SF,
		.name		= "rgb565",
	}, {
		.drm_fmt	= DRM_FORMAT_BGR565,
		.dp_sub_fmt	= XILINX_DP_SUB_AV_BUF_FMT_NL_GFX_RGB565,
		.rgb		= true,
		.swap		= true,
		.chroma_sub	= false,
		.sf[0]		= XILINX_DP_SUB_AV_BUF_5BIT_SF,
		.sf[1]		= XILINX_DP_SUB_AV_BUF_6BIT_SF,
		.sf[2]		= XILINX_DP_SUB_AV_BUF_5BIT_SF,
		.name		= "bgr565",
	}
};

/**
 * xilinx_drm_dp_sub_av_buf_set_fmt - Set the input formats
 * @av_buf: av buffer manager
 * @fmt: formats
 *
 * Set the av buffer manager format to @fmt. @fmt should have valid values
 * for both video and graphics layer.
 */
static void
xilinx_drm_dp_sub_av_buf_set_fmt(struct xilinx_drm_dp_sub_av_buf *av_buf,
				 u32 fmt)
{
	xilinx_drm_writel(av_buf->base, XILINX_DP_SUB_AV_BUF_FMT, fmt);
}

/**
 * xilinx_drm_dp_sub_av_buf_get_fmt - Get the input formats
 * @av_buf: av buffer manager
 *
 * Get the input formats (which include video and graphics) of
 * av buffer manager.
 *
 * Return: value of XILINX_DP_SUB_AV_BUF_FMT register.
 */
static u32
xilinx_drm_dp_sub_av_buf_get_fmt(struct xilinx_drm_dp_sub_av_buf *av_buf)
{
	return xilinx_drm_readl(av_buf->base, XILINX_DP_SUB_AV_BUF_FMT);
}

/**
 * xilinx_drm_dp_sub_av_buf_set_vid_clock_src - Set the video clock source
 * @av_buf: av buffer manager
 * @from_ps: flag if the video clock is from ps
 *
 * Set the video clock source based on @from_ps. It can come from either PS or
 * PL.
 */
static void xilinx_drm_dp_sub_av_buf_set_vid_clock_src(
		struct xilinx_drm_dp_sub_av_buf *av_buf, bool from_ps)
{
	u32 reg;

	reg = xilinx_drm_readl(av_buf->base, XILINX_DP_SUB_AV_BUF_CLK_SRC);
	if (from_ps)
		reg |= XILINX_DP_SUB_AV_BUF_CLK_SRC_VID_FROM_PS;
	else
		reg &= ~XILINX_DP_SUB_AV_BUF_CLK_SRC_VID_FROM_PS;
	xilinx_drm_writel(av_buf->base, XILINX_DP_SUB_AV_BUF_CLK_SRC, reg);
}

/**
 * xilinx_drm_dp_sub_av_buf_set_vid_timing_src - Set the video timing source
 * @av_buf: av buffer manager
 * @internal: flag if the video timing is generated internally
 *
 * Set the video timing source based on @internal. It can come externally or
 * be generated internally.
 */
static void xilinx_drm_dp_sub_av_buf_set_vid_timing_src(
		struct xilinx_drm_dp_sub_av_buf *av_buf, bool internal)
{
	u32 reg;

	reg = xilinx_drm_readl(av_buf->base, XILINX_DP_SUB_AV_BUF_CLK_SRC);
	if (internal)
		reg |= XILINX_DP_SUB_AV_BUF_CLK_SRC_VID_INTERNAL_TIMING;
	else
		reg &= ~XILINX_DP_SUB_AV_BUF_CLK_SRC_VID_INTERNAL_TIMING;
	xilinx_drm_writel(av_buf->base, XILINX_DP_SUB_AV_BUF_CLK_SRC, reg);
}

/**
 * xilinx_drm_dp_sub_av_buf_set_aud_clock_src - Set the audio clock source
 * @av_buf: av buffer manager
 * @from_ps: flag if the video clock is from ps
 *
 * Set the audio clock source based on @from_ps. It can come from either PS or
 * PL.
 */
static void xilinx_drm_dp_sub_av_buf_set_aud_clock_src(
		struct xilinx_drm_dp_sub_av_buf *av_buf, bool from_ps)
{
	u32 reg;

	reg = xilinx_drm_readl(av_buf->base, XILINX_DP_SUB_AV_BUF_CLK_SRC);
	if (from_ps)
		reg |= XILINX_DP_SUB_AV_BUF_CLK_SRC_AUD_FROM_PS;
	else
		reg &= ~XILINX_DP_SUB_AV_BUF_CLK_SRC_AUD_FROM_PS;
	xilinx_drm_writel(av_buf->base, XILINX_DP_SUB_AV_BUF_CLK_SRC, reg);
}

/**
 * xilinx_drm_dp_sub_av_buf_enable_buf - Enable buffers
 * @av_buf: av buffer manager
 *
 * Enable all (video and audio) buffers.
 */
static void
xilinx_drm_dp_sub_av_buf_enable_buf(struct xilinx_drm_dp_sub_av_buf *av_buf)
{
	u32 reg, i;

	reg = XILINX_DP_SUB_AV_BUF_CHBUF_EN;
	reg |= XILINX_DP_SUB_AV_BUF_CHBUF_BURST_LEN_MAX <<
	       XILINX_DP_SUB_AV_BUF_CHBUF_BURST_LEN_SHIFT;

	for (i = 0; i < XILINX_DP_SUB_AV_BUF_NUM_VID_GFX_BUFFERS; i++)
		xilinx_drm_writel(av_buf->base,
				  XILINX_DP_SUB_AV_BUF_CHBUF + i * 4, reg);

	reg = XILINX_DP_SUB_AV_BUF_CHBUF_EN;
	reg |= XILINX_DP_SUB_AV_BUF_CHBUF_BURST_LEN_AUD_MAX <<
	       XILINX_DP_SUB_AV_BUF_CHBUF_BURST_LEN_SHIFT;

	for (; i < XILINX_DP_SUB_AV_BUF_NUM_BUFFERS; i++)
		xilinx_drm_writel(av_buf->base,
				  XILINX_DP_SUB_AV_BUF_CHBUF + i * 4, reg);
}

/**
 * xilinx_drm_dp_sub_av_buf_disable_buf - Disable buffers
 * @av_buf: av buffer manager
 *
 * Disable all (video and audio) buffers.
 */
static void
xilinx_drm_dp_sub_av_buf_disable_buf(struct xilinx_drm_dp_sub_av_buf *av_buf)
{
	u32 reg, i;

	reg = XILINX_DP_SUB_AV_BUF_CHBUF_FLUSH & ~XILINX_DP_SUB_AV_BUF_CHBUF_EN;
	for (i = 0; i < XILINX_DP_SUB_AV_BUF_NUM_BUFFERS; i++)
		xilinx_drm_writel(av_buf->base,
				  XILINX_DP_SUB_AV_BUF_CHBUF + i * 4, reg);
}

/**
 * xilinx_drm_dp_sub_av_buf_enable_aud - Enable audio
 * @av_buf: av buffer manager
 *
 * Enable all audio buffers.
 */
static void
xilinx_drm_dp_sub_av_buf_enable_aud(struct xilinx_drm_dp_sub_av_buf *av_buf)
{
	u32 reg;

	reg = xilinx_drm_readl(av_buf->base, XILINX_DP_SUB_AV_BUF_OUTPUT);
	reg &= ~XILINX_DP_SUB_AV_BUF_OUTPUT_AUD1_MASK;
	reg |= XILINX_DP_SUB_AV_BUF_OUTPUT_AUD1_MEM;
	reg |= XILINX_DP_SUB_AV_BUF_OUTPUT_AUD2_EN;
	xilinx_drm_writel(av_buf->base, XILINX_DP_SUB_AV_BUF_OUTPUT, reg);
}

/**
 * xilinx_drm_dp_sub_av_buf_enable - Enable the video pipe
 * @av_buf: av buffer manager
 *
 * De-assert the video pipe reset
 */
static void
xilinx_drm_dp_sub_av_buf_enable(struct xilinx_drm_dp_sub_av_buf *av_buf)
{
	xilinx_drm_writel(av_buf->base, XILINX_DP_SUB_AV_BUF_SRST_REG, 0);
}

/**
 * xilinx_drm_dp_sub_av_buf_disable - Disable the video pipe
 * @av_buf: av buffer manager
 *
 * Assert the video pipe reset
 */
static void
xilinx_drm_dp_sub_av_buf_disable(struct xilinx_drm_dp_sub_av_buf *av_buf)
{
	xilinx_drm_writel(av_buf->base, XILINX_DP_SUB_AV_BUF_SRST_REG,
			  XILINX_DP_SUB_AV_BUF_SRST_REG_VID_RST);
}

/**
 * xilinx_drm_dp_sub_av_buf_disable_aud - Disable audio
 * @av_buf: av buffer manager
 *
 * Disable all audio buffers.
 */
static void
xilinx_drm_dp_sub_av_buf_disable_aud(struct xilinx_drm_dp_sub_av_buf *av_buf)
{
	u32 reg;

	reg = xilinx_drm_readl(av_buf->base, XILINX_DP_SUB_AV_BUF_OUTPUT);
	reg &= ~XILINX_DP_SUB_AV_BUF_OUTPUT_AUD1_MASK;
	reg |= XILINX_DP_SUB_AV_BUF_OUTPUT_AUD1_DISABLE;
	reg &= ~XILINX_DP_SUB_AV_BUF_OUTPUT_AUD2_EN;
	xilinx_drm_writel(av_buf->base, XILINX_DP_SUB_AV_BUF_OUTPUT, reg);
}

/**
 * xilinx_drm_dp_sub_av_buf_enable_vid - Enable the video layer buffer
 * @av_buf: av buffer manager
 * @layer: layer to enable
 *
 * Enable the video/graphics buffer for @layer.
 */
static void
xilinx_drm_dp_sub_av_buf_enable_vid(struct xilinx_drm_dp_sub_av_buf *av_buf,
				    struct xilinx_drm_dp_sub_layer *layer)
{
	u32 reg;

	reg = xilinx_drm_readl(av_buf->base, XILINX_DP_SUB_AV_BUF_OUTPUT);
	if (layer->id == XILINX_DRM_DP_SUB_LAYER_VID) {
		reg &= ~XILINX_DP_SUB_AV_BUF_OUTPUT_VID1_MASK;
		reg |= XILINX_DP_SUB_AV_BUF_OUTPUT_VID1_MEM;
	} else {
		reg &= ~XILINX_DP_SUB_AV_BUF_OUTPUT_VID2_MASK;
		reg |= XILINX_DP_SUB_AV_BUF_OUTPUT_VID2_MEM;
	}
	xilinx_drm_writel(av_buf->base, XILINX_DP_SUB_AV_BUF_OUTPUT, reg);
}

/**
 * xilinx_drm_dp_sub_av_buf_disable_vid - Disable the video layer buffer
 * @av_buf: av buffer manager
 * @layer: layer to disable
 *
 * Disable the video/graphics buffer for @layer.
 */
static void
xilinx_drm_dp_sub_av_buf_disable_vid(struct xilinx_drm_dp_sub_av_buf *av_buf,
				     struct xilinx_drm_dp_sub_layer *layer)
{
	u32 reg;

	reg = xilinx_drm_readl(av_buf->base, XILINX_DP_SUB_AV_BUF_OUTPUT);

	if (layer->id == XILINX_DRM_DP_SUB_LAYER_VID) {
		reg &= ~XILINX_DP_SUB_AV_BUF_OUTPUT_VID1_MASK;
		reg |= XILINX_DP_SUB_AV_BUF_OUTPUT_VID1_NONE;
	} else {
		reg &= ~XILINX_DP_SUB_AV_BUF_OUTPUT_VID2_MASK;
		reg |= XILINX_DP_SUB_AV_BUF_OUTPUT_VID2_DISABLE;
	}

	xilinx_drm_writel(av_buf->base, XILINX_DP_SUB_AV_BUF_OUTPUT, reg);
}

/**
 * xilinx_drm_dp_sub_av_buf_init_fmts - Initialize the layer formats
 * @av_buf: av buffer manager
 * @vid_fmt: video format descriptor
 * @gfx_fmt: graphics format descriptor
 *
 * Initialize formats of both video and graphics layers.
 */
static void
xilinx_drm_dp_sub_av_buf_init_fmts(struct xilinx_drm_dp_sub_av_buf *av_buf,
				   const struct xilinx_drm_dp_sub_fmt *vid_fmt,
				   const struct xilinx_drm_dp_sub_fmt *gfx_fmt)
{
	u32 reg;

	reg = vid_fmt->dp_sub_fmt;
	reg |= gfx_fmt->dp_sub_fmt;
	xilinx_drm_writel(av_buf->base, XILINX_DP_SUB_AV_BUF_FMT, reg);
}

/**
 * xilinx_drm_dp_sub_av_buf_init_sf - Initialize scaling factors
 * @av_buf: av buffer manager
 * @vid_fmt: video format descriptor
 * @gfx_fmt: graphics format descriptor
 *
 * Initialize scaling factors for both video and graphics layers.
 */
static void
xilinx_drm_dp_sub_av_buf_init_sf(struct xilinx_drm_dp_sub_av_buf *av_buf,
				 const struct xilinx_drm_dp_sub_fmt *vid_fmt,
				 const struct xilinx_drm_dp_sub_fmt *gfx_fmt)
{
	unsigned int i;
	int offset;

	if (gfx_fmt) {
		offset = XILINX_DP_SUB_AV_BUF_GFX_COMP0_SF;
		for (i = 0; i < XILINX_DP_SUB_AV_BUF_NUM_SF; i++)
			xilinx_drm_writel(av_buf->base, offset + i * 4,
					  gfx_fmt->sf[i]);
	}

	if (vid_fmt) {
		offset = XILINX_DP_SUB_AV_BUF_VID_COMP0_SF;
		for (i = 0; i < XILINX_DP_SUB_AV_BUF_NUM_SF; i++)
			xilinx_drm_writel(av_buf->base, offset + i * 4,
					  vid_fmt->sf[i]);
	}
}

/* Audio functions */

/**
 * xilinx_drm_dp_sub_aud_init - Initialize the audio
 * @aud: audio
 *
 * Initialize the audio with default mixer volume. The de-assertion will
 * initialize the audio states.
 */
static void xilinx_drm_dp_sub_aud_init(struct xilinx_drm_dp_sub_aud *aud)
{
	/* Clear the audio soft reset register as it's an non-reset flop */
	xilinx_drm_writel(aud->base, XILINX_DP_SUB_AUD_SOFT_RESET, 0);
	xilinx_drm_writel(aud->base, XILINX_DP_SUB_AUD_MIXER_VOLUME,
			  XILINX_DP_SUB_AUD_MIXER_VOLUME_NO_SCALE);
}

/**
 * xilinx_drm_dp_sub_aud_deinit - De-initialize the audio
 * @aud: audio
 *
 * Put the audio in reset.
 */
static void xilinx_drm_dp_sub_aud_deinit(struct xilinx_drm_dp_sub_aud *aud)
{
	xilinx_drm_set(aud->base, XILINX_DP_SUB_AUD_SOFT_RESET,
		       XILINX_DP_SUB_AUD_SOFT_RESET_AUD_SRST);
}

/* DP subsystem layer functions */

/**
 * xilinx_drm_dp_sub_layer_check_size - Verify width and height for the layer
 * @dp_sub: DP subsystem
 * @layer: layer
 * @width: width
 * @height: height
 *
 * The DP subsystem has the limitation that both layers should have
 * identical size. This function stores width and height of @layer, and verifies
 * if the size (width and height) is valid.
 *
 * Return: 0 on success, or -EINVAL if width or/and height is invalid.
 */
int xilinx_drm_dp_sub_layer_check_size(struct xilinx_drm_dp_sub *dp_sub,
				       struct xilinx_drm_dp_sub_layer *layer,
				       u32 width, u32 height)
{
	struct xilinx_drm_dp_sub_layer *other = layer->other;

	if (other->enabled && (other->w != width || other->h != height)) {
		dev_err(dp_sub->dev, "Layer width:height must be %d:%d\n",
			other->w, other->h);
		return -EINVAL;
	}

	layer->w = width;
	layer->h = height;

	return 0;
}
EXPORT_SYMBOL_GPL(xilinx_drm_dp_sub_layer_check_size);

/**
 * xilinx_drm_dp_sub_map_fmt - Find the DP subsystem format for given drm format
 * @fmts: format table to look up
 * @size: size of the table @fmts
 * @drm_fmt: DRM format to search
 *
 * Search a DP subsystem format corresponding to the given DRM format @drm_fmt,
 * and return the format descriptor which contains the DP subsystem format
 * value.
 *
 * Return: a DP subsystem format descriptor on success, or NULL.
 */
static const struct xilinx_drm_dp_sub_fmt *
xilinx_drm_dp_sub_map_fmt(const struct xilinx_drm_dp_sub_fmt fmts[],
			  unsigned int size, u32 drm_fmt)
{
	unsigned int i;

	for (i = 0; i < size; i++)
		if (fmts[i].drm_fmt == drm_fmt)
			return &fmts[i];

	return NULL;
}

/**
 * xilinx_drm_dp_sub_set_fmt - Set the format of the layer
 * @dp_sub: DP subsystem
 * @layer: layer to set the format
 * @drm_fmt: DRM format to set
 *
 * Set the format of the given layer to @drm_fmt.
 *
 * Return: 0 on success. -EINVAL if @drm_fmt is not supported by the layer.
 */
int xilinx_drm_dp_sub_layer_set_fmt(struct xilinx_drm_dp_sub *dp_sub,
				    struct xilinx_drm_dp_sub_layer *layer,
				    u32 drm_fmt)
{
	const struct xilinx_drm_dp_sub_fmt *fmt;
	const struct xilinx_drm_dp_sub_fmt *vid_fmt = NULL, *gfx_fmt = NULL;
	u32 size, fmts, mask;

	if (layer->id == XILINX_DRM_DP_SUB_LAYER_VID) {
		size = ARRAY_SIZE(av_buf_vid_fmts);
		mask = ~XILINX_DP_SUB_AV_BUF_FMT_NL_VID_MASK;
<<<<<<< HEAD
=======
		fmt = xilinx_drm_dp_sub_map_fmt(av_buf_vid_fmts, size, drm_fmt);
		vid_fmt = fmt;
>>>>>>> 863b8ff9
	} else {
		size = ARRAY_SIZE(av_buf_gfx_fmts);
		mask = ~XILINX_DP_SUB_AV_BUF_FMT_NL_GFX_MASK;
<<<<<<< HEAD
=======
		fmt = xilinx_drm_dp_sub_map_fmt(av_buf_gfx_fmts, size, drm_fmt);
		gfx_fmt = fmt;
>>>>>>> 863b8ff9
	}

	if (!fmt)
		return -EINVAL;

	fmts = xilinx_drm_dp_sub_av_buf_get_fmt(&dp_sub->av_buf);
	fmts &= mask;
	fmts |= fmt->dp_sub_fmt;
	xilinx_drm_dp_sub_av_buf_set_fmt(&dp_sub->av_buf, fmts);
	xilinx_drm_dp_sub_av_buf_init_sf(&dp_sub->av_buf, vid_fmt, gfx_fmt);

	layer->fmt = fmt;

	return 0;
}
EXPORT_SYMBOL_GPL(xilinx_drm_dp_sub_layer_set_fmt);

/**
 * xilinx_drm_dp_sub_get_fmt - Get the format of the layer
 * @dp_sub: DP subsystem
 * @layer: layer to set the format
 *
 * Get the format of the given layer.
 *
 * Return: DRM format of the layer
 */
u32 xilinx_drm_dp_sub_layer_get_fmt(struct xilinx_drm_dp_sub *dp_sub,
				    struct xilinx_drm_dp_sub_layer *layer)
{
	return layer->fmt->drm_fmt;
}
EXPORT_SYMBOL_GPL(xilinx_drm_dp_sub_layer_get_fmt);

/**
 * xilinx_drm_dp_sub_get_fmt - Get the supported DRM formats of the layer
 * @dp_sub: DP subsystem
 * @layer: layer to get the formats
 * @drm_fmts: pointer to array of DRM format strings
 * @num_fmts: pointer to number of returned DRM formats
 *
 * Get the supported DRM formats of the given layer.
 */
void xilinx_drm_dp_sub_layer_get_fmts(struct xilinx_drm_dp_sub *dp_sub,
				      struct xilinx_drm_dp_sub_layer *layer,
<<<<<<< HEAD
				      uint32_t **drm_fmts,
=======
				      u32 **drm_fmts,
>>>>>>> 863b8ff9
				      unsigned int *num_fmts)
{
	*drm_fmts = layer->drm_fmts;
	*num_fmts = layer->num_fmts;
}
EXPORT_SYMBOL_GPL(xilinx_drm_dp_sub_layer_get_fmts);

/**
 * xilinx_drm_dp_sub_layer_enable - Enable the layer
 * @dp_sub: DP subsystem
 * @layer: layer to esable
 *
 * Enable the layer @layer.
 */
void xilinx_drm_dp_sub_layer_enable(struct xilinx_drm_dp_sub *dp_sub,
				    struct xilinx_drm_dp_sub_layer *layer)
{
	xilinx_drm_dp_sub_av_buf_enable_vid(&dp_sub->av_buf, layer);
	xilinx_drm_dp_sub_blend_layer_enable(&dp_sub->blend, layer);
	layer->enabled = true;
	if (layer->other->enabled) {
		xilinx_drm_dp_sub_blend_set_alpha(&dp_sub->blend,
						  dp_sub->alpha);
		xilinx_drm_dp_sub_blend_enable_alpha(&dp_sub->blend,
						     dp_sub->alpha_en);
	} else {
		u32 alpha;

		if (layer->id == XILINX_DRM_DP_SUB_LAYER_VID)
			alpha = 0;
		else
			alpha = XILINX_DRM_DP_SUB_MAX_ALPHA;
		xilinx_drm_dp_sub_blend_set_alpha(&dp_sub->blend, alpha);
		xilinx_drm_dp_sub_blend_enable_alpha(&dp_sub->blend, true);
	}
}
EXPORT_SYMBOL_GPL(xilinx_drm_dp_sub_layer_enable);

/**
 * xilinx_drm_dp_sub_layer_enable - Disable the layer
 * @dp_sub: DP subsystem
 * @layer: layer to disable
 *
 * Disable the layer @layer.
 */
void xilinx_drm_dp_sub_layer_disable(struct xilinx_drm_dp_sub *dp_sub,
				     struct xilinx_drm_dp_sub_layer *layer)
{
	xilinx_drm_dp_sub_av_buf_disable_vid(&dp_sub->av_buf, layer);
	xilinx_drm_dp_sub_blend_layer_disable(&dp_sub->blend, layer);
	layer->enabled = false;
	if (layer->other->enabled) {
		u32 alpha;

		if (layer->id == XILINX_DRM_DP_SUB_LAYER_VID)
			alpha = XILINX_DRM_DP_SUB_MAX_ALPHA;
		else
			alpha = 0;
		xilinx_drm_dp_sub_blend_set_alpha(&dp_sub->blend, alpha);
		xilinx_drm_dp_sub_blend_enable_alpha(&dp_sub->blend, true);
	}
}
EXPORT_SYMBOL_GPL(xilinx_drm_dp_sub_layer_disable);

/**
 * xilinx_drm_dp_sub_layer_get - Get the DP subsystem layer
 * @dp_sub: DP subsystem
 * @primary: flag to indicate the primary plane
 *
 * Check if there's any available layer based on the flag @primary, and return
 * the found layer.
 *
 * Return: a DP subsystem layer on success, or -ENODEV error pointer.
 */
struct xilinx_drm_dp_sub_layer *
xilinx_drm_dp_sub_layer_get(struct xilinx_drm_dp_sub *dp_sub, bool primary)
{
	struct xilinx_drm_dp_sub_layer *layer = NULL;
	unsigned int i;

	for (i = 0; i < XILINX_DRM_DP_SUB_NUM_LAYERS; i++) {
		if (dp_sub->layers[i].primary == primary) {
			layer = &dp_sub->layers[i];
			break;
		}
	}

	if (!layer || !layer->avail)
		return ERR_PTR(-ENODEV);

	return layer;
}
EXPORT_SYMBOL_GPL(xilinx_drm_dp_sub_layer_get);

/**
 * xilinx_drm_dp_sub_layer_get - Put the DP subsystem layer
 * @dp_sub: DP subsystem
 * @layer: DP subsystem layer
 *
 * Return the DP subsystem layer @layer when it's no longer used.
 */
void xilinx_drm_dp_sub_layer_put(struct xilinx_drm_dp_sub *dp_sub,
				 struct xilinx_drm_dp_sub_layer *layer)
{
	layer->avail = true;
}
EXPORT_SYMBOL_GPL(xilinx_drm_dp_sub_layer_put);

/* DP subsystem functions */

/**
 * xilinx_drm_dp_sub_set_output_fmt - Set the output format
 * @dp_sub: DP subsystem
 * @drm_fmt: DRM format to set
 *
 * Set the output format of the DP subsystem. The flag @primary indicates that
 * which layer to configure.
 *
 * Return: 0 on success, or -EINVAL if @drm_fmt is not supported for output.
 */
int xilinx_drm_dp_sub_set_output_fmt(struct xilinx_drm_dp_sub *dp_sub,
				     u32 drm_fmt)
{
	const struct xilinx_drm_dp_sub_fmt *fmt;

	fmt = xilinx_drm_dp_sub_map_fmt(blend_output_fmts,
					ARRAY_SIZE(blend_output_fmts), drm_fmt);
	if (!fmt)
		return -EINVAL;

	xilinx_drm_dp_sub_blend_set_output_fmt(&dp_sub->blend, fmt->dp_sub_fmt);

	return 0;
}
EXPORT_SYMBOL_GPL(xilinx_drm_dp_sub_set_output_fmt);

/**
 * xilinx_drm_dp_sub_set_bg_color - Set the background color
 * @dp_sub: DP subsystem
 * @c0: color component 0
 * @c1: color component 1
 * @c2: color component 2
 *
 * Set the background color with given color components (@c0, @c1, @c2).
 */
void xilinx_drm_dp_sub_set_bg_color(struct xilinx_drm_dp_sub *dp_sub,
				    u32 c0, u32 c1, u32 c2)
{
	xilinx_drm_dp_sub_blend_set_bg_color(&dp_sub->blend, c0, c1, c2);
	xilinx_drm_dp_sub_debugfs_bg_color(dp_sub);
}
EXPORT_SYMBOL_GPL(xilinx_drm_dp_sub_set_bg_color);

/**
 * xilinx_drm_dp_sub_set_alpha - Set the alpha value
 * @dp_sub: DP subsystem
 * @alpha: alpha value to set
 *
 * Set the alpha value for blending.
 */
void xilinx_drm_dp_sub_set_alpha(struct xilinx_drm_dp_sub *dp_sub, u32 alpha)
{
	dp_sub->alpha = alpha;
	if (dp_sub->layers[XILINX_DRM_DP_SUB_LAYER_VID].enabled &&
	    dp_sub->layers[XILINX_DRM_DP_SUB_LAYER_GFX].enabled)
		xilinx_drm_dp_sub_blend_set_alpha(&dp_sub->blend, alpha);
}
EXPORT_SYMBOL_GPL(xilinx_drm_dp_sub_set_alpha);

/**
 * xilinx_drm_dp_sub_enable_alpha - Enable/disable the global alpha blending
 * @dp_sub: DP subsystem
 * @enable: flag to enable or disable alpha blending
 *
 * Set the alpha value for blending.
 */
void
xilinx_drm_dp_sub_enable_alpha(struct xilinx_drm_dp_sub *dp_sub, bool enable)
{
	dp_sub->alpha_en = enable;
	if (dp_sub->layers[XILINX_DRM_DP_SUB_LAYER_VID].enabled &&
	    dp_sub->layers[XILINX_DRM_DP_SUB_LAYER_GFX].enabled)
		xilinx_drm_dp_sub_blend_enable_alpha(&dp_sub->blend, enable);
}
EXPORT_SYMBOL_GPL(xilinx_drm_dp_sub_enable_alpha);

/**
 * xilinx_drm_dp_sub_handle_vblank - Vblank handling wrapper
 * @dp_sub: DP subsystem
 *
 * Trigger the registered vblank handler. This function is supposed to be
 * called in the actual vblank handler.
 */
void xilinx_drm_dp_sub_handle_vblank(struct xilinx_drm_dp_sub *dp_sub)
{
	if (dp_sub->vblank_fn)
		dp_sub->vblank_fn(dp_sub->vblank_data);
}
EXPORT_SYMBOL_GPL(xilinx_drm_dp_sub_handle_vblank);

/**
 * xilinx_drm_dp_sub_enable_vblank - Enable the vblank handling
 * @dp_sub: DP subsystem
 * @vblank_fn: callback to be called on vblank event
 * @vblank_data: data to be used in @vblank_fn
 *
 * This function register the vblank handler, and the handler will be triggered
 * on vblank event after.
 */
void xilinx_drm_dp_sub_enable_vblank(struct xilinx_drm_dp_sub *dp_sub,
				     void (*vblank_fn)(void *),
				     void *vblank_data)
{
	dp_sub->vblank_fn = vblank_fn;
	dp_sub->vblank_data = vblank_data;
}
EXPORT_SYMBOL_GPL(xilinx_drm_dp_sub_enable_vblank);

/**
 * xilinx_drm_dp_sub_disable_vblank - Disable the vblank handling
 * @dp_sub: DP subsystem
 *
 * Disable the vblank handler. The vblank handler and data are unregistered.
 */
void xilinx_drm_dp_sub_disable_vblank(struct xilinx_drm_dp_sub *dp_sub)
{
	dp_sub->vblank_fn = NULL;
	dp_sub->vblank_data = NULL;
}
EXPORT_SYMBOL_GPL(xilinx_drm_dp_sub_disable_vblank);

/**
 * xilinx_drm_dp_sub_enable - Enable the DP subsystem
 * @dp_sub: DP subsystem
 *
 * Enable the DP subsystem.
 */
void xilinx_drm_dp_sub_enable(struct xilinx_drm_dp_sub *dp_sub)
{
	const struct xilinx_drm_dp_sub_fmt *vid_fmt;
	const struct xilinx_drm_dp_sub_fmt *gfx_fmt;

	vid_fmt = dp_sub->layers[XILINX_DRM_DP_SUB_LAYER_VID].fmt;
	gfx_fmt = dp_sub->layers[XILINX_DRM_DP_SUB_LAYER_GFX].fmt;
	xilinx_drm_dp_sub_av_buf_enable(&dp_sub->av_buf);
	xilinx_drm_dp_sub_av_buf_init_fmts(&dp_sub->av_buf, vid_fmt, gfx_fmt);
	xilinx_drm_dp_sub_av_buf_init_sf(&dp_sub->av_buf, vid_fmt, gfx_fmt);
	xilinx_drm_dp_sub_av_buf_set_vid_clock_src(&dp_sub->av_buf,
						   !dp_sub->vid_clk_pl);
	xilinx_drm_dp_sub_av_buf_set_vid_timing_src(&dp_sub->av_buf, true);
	xilinx_drm_dp_sub_av_buf_set_aud_clock_src(&dp_sub->av_buf, true);
	xilinx_drm_dp_sub_av_buf_enable_buf(&dp_sub->av_buf);
	xilinx_drm_dp_sub_av_buf_enable_aud(&dp_sub->av_buf);
	xilinx_drm_dp_sub_aud_init(&dp_sub->aud);
}
EXPORT_SYMBOL_GPL(xilinx_drm_dp_sub_enable);

/**
 * xilinx_drm_dp_sub_enable - Disable the DP subsystem
 * @dp_sub: DP subsystem
 *
 * Disable the DP subsystem.
 */
void xilinx_drm_dp_sub_disable(struct xilinx_drm_dp_sub *dp_sub)
{
	xilinx_drm_dp_sub_aud_deinit(&dp_sub->aud);
	xilinx_drm_dp_sub_av_buf_disable_aud(&dp_sub->av_buf);
	xilinx_drm_dp_sub_av_buf_disable_buf(&dp_sub->av_buf);
	xilinx_drm_dp_sub_av_buf_disable(&dp_sub->av_buf);
}
EXPORT_SYMBOL_GPL(xilinx_drm_dp_sub_disable);

/* DP subsystem initialization functions */

/**
 * xilinx_drm_dp_sub_of_get - Get the DP subsystem instance
 * @np: parent device node
 *
 * This function searches and returns a DP subsystem structure for
 * the parent device node, @np. The DP subsystem node should be a child node of
 * @np, with 'xlnx,dp-sub' property pointing to the DP device node. An instance
 * can be shared by multiple users.
 *
 * Return: corresponding DP subsystem structure if found. NULL if
 * the device node doesn't have 'xlnx,dp-sub' property, or -EPROBE_DEFER error
 * pointer if the the DP subsystem isn't found.
 */
struct xilinx_drm_dp_sub *xilinx_drm_dp_sub_of_get(struct device_node *np)
{
	struct device_node *xilinx_drm_dp_sub_node;
	struct xilinx_drm_dp_sub *found = NULL;
	struct xilinx_drm_dp_sub *dp_sub;

	if (!of_find_property(np, "xlnx,dp-sub", NULL))
		return NULL;

	xilinx_drm_dp_sub_node = of_parse_phandle(np, "xlnx,dp-sub", 0);
	if (!xilinx_drm_dp_sub_node)
		return ERR_PTR(-EINVAL);

	mutex_lock(&xilinx_drm_dp_sub_lock);
	list_for_each_entry(dp_sub, &xilinx_drm_dp_sub_list, list) {
		if (dp_sub->dev->of_node == xilinx_drm_dp_sub_node) {
			found = dp_sub;
			break;
		}
	}
	mutex_unlock(&xilinx_drm_dp_sub_lock);

	of_node_put(xilinx_drm_dp_sub_node);

	if (!found)
		return ERR_PTR(-EPROBE_DEFER);

	return found;
}
EXPORT_SYMBOL_GPL(xilinx_drm_dp_sub_of_get);

/**
 * xilinx_drm_dp_sub_put - Put the DP subsystem instance
 * @dp_sub: DP subsystem
 *
 * Put the DP subsystem instance @dp_sub.
 */
void xilinx_drm_dp_sub_put(struct xilinx_drm_dp_sub *dp_sub)
{
	/* no-op */
}
EXPORT_SYMBOL_GPL(xilinx_drm_dp_sub_put);

/**
 * xilinx_drm_dp_register_device - Register the DP subsystem to the global list
 * @dp_sub: DP subsystem
 *
 * Register the DP subsystem instance to the global list
 */
static void xilinx_drm_dp_sub_register_device(struct xilinx_drm_dp_sub *dp_sub)
{
	mutex_lock(&xilinx_drm_dp_sub_lock);
	list_add_tail(&dp_sub->list, &xilinx_drm_dp_sub_list);
	mutex_unlock(&xilinx_drm_dp_sub_lock);
}

/**
 * xilinx_drm_dp_register_device - Unregister the DP subsystem instance
 * @dp_sub: DP subsystem
 *
 * Unregister the DP subsystem instance from the global list
 */
static void
xilinx_drm_dp_sub_unregister_device(struct xilinx_drm_dp_sub *dp_sub)
{
	mutex_lock(&xilinx_drm_dp_sub_lock);
	list_del(&dp_sub->list);
	mutex_unlock(&xilinx_drm_dp_sub_lock);
}

/**
 * xilinx_drm_dp_sub_parse_of - Parse the DP subsystem device tree node
 * @dp_sub: DP subsystem
 *
 * Parse the DP subsystem device tree node.
 *
 * Return: 0 on success, or the corresponding error code.
 */
static int xilinx_drm_dp_sub_parse_of(struct xilinx_drm_dp_sub *dp_sub)
{
	struct device_node *node = dp_sub->dev->of_node;
	struct xilinx_drm_dp_sub_layer *layer;
	const char *string;
	u32 fmt, i, size;
<<<<<<< HEAD
	bool ret;
=======
	int ret;
>>>>>>> 863b8ff9

	ret = of_property_read_string(node, "xlnx,output-fmt", &string);
	if (ret < 0) {
		dev_err(dp_sub->dev, "No colormetry in DT\n");
		return ret;
	}

	if (strcmp(string, "rgb") == 0) {
		fmt = XILINX_DP_SUB_V_BLEND_OUTPUT_VID_FMT_RGB;
	} else if (strcmp(string, "ycrcb444") == 0) {
		fmt = XILINX_DP_SUB_V_BLEND_OUTPUT_VID_FMT_YCBCR444;
	} else if (strcmp(string, "ycrcb422") == 0) {
		fmt = XILINX_DP_SUB_V_BLEND_OUTPUT_VID_FMT_YCBCR422;
		fmt |= XILINX_DP_SUB_V_BLEND_OUTPUT_EN_DOWNSAMPLE;
	} else if (strcmp(string, "yonly") == 0) {
		fmt = XILINX_DP_SUB_V_BLEND_OUTPUT_VID_FMT_YONLY;
	} else {
		dev_err(dp_sub->dev, "Invalid output format in DT\n");
		return -EINVAL;
	}

	xilinx_drm_writel(dp_sub->blend.base,
			  XILINX_DP_SUB_V_BLEND_OUTPUT_VID_FMT, fmt);

	if (fmt != XILINX_DP_SUB_V_BLEND_OUTPUT_VID_FMT_RGB) {
		u16 sdtv_coeffs[] = { 0x4c9, 0x864, 0x1d3,
				      0x7d4d, 0x7ab3, 0x800,
				      0x800, 0x794d, 0x7eb3 };
		u32 full_range_offsets[] = { 0x0, 0x8000000, 0x8000000 };
		u32 offset, i;

		/* Hardcode SDTV coefficients. Can be runtime configurable */
		offset = XILINX_DP_SUB_V_BLEND_RGB2YCBCR_COEFF0;
		for (i = 0; i < XILINX_DP_SUB_V_BLEND_NUM_COEFF; i++)
			xilinx_drm_writel(dp_sub->blend.base, offset + i * 4,
					  sdtv_coeffs[i]);

		offset = XILINX_DP_SUB_V_BLEND_LUMA_OUTCSC_OFFSET;
		for (i = 0; i < XILINX_DP_SUB_V_BLEND_NUM_OFFSET; i++)
			xilinx_drm_writel(dp_sub->blend.base, offset + i * 4,
					  full_range_offsets[i]);
	}

	if (of_property_read_bool(node, "xlnx,vid-primary"))
		dp_sub->layers[XILINX_DRM_DP_SUB_LAYER_VID].primary = true;
	else
		dp_sub->layers[XILINX_DRM_DP_SUB_LAYER_GFX].primary = true;

	ret = of_property_read_string(node, "xlnx,vid-fmt", &string);
	if (!ret) {
		layer = &dp_sub->layers[XILINX_DRM_DP_SUB_LAYER_VID];
		size = ARRAY_SIZE(av_buf_vid_fmts);
		layer->num_fmts = size;
		layer->drm_fmts = devm_kzalloc(dp_sub->dev,
					       sizeof(*layer->drm_fmts) * size,
					       GFP_KERNEL);
		if (!layer->drm_fmts)
			return -ENOMEM;

		for (i = 0; i < layer->num_fmts; i++) {
			const struct xilinx_drm_dp_sub_fmt *fmt =
				&av_buf_vid_fmts[i];

			if (strcmp(string, fmt->name) == 0)
				layer->fmt = fmt;

			layer->drm_fmts[i] = fmt->drm_fmt;
		}

		if (!layer->fmt) {
			dev_info(dp_sub->dev, "Invalid vid-fmt in DT\n");
			layer->fmt = &av_buf_vid_fmts[0];
		}
	}

	ret = of_property_read_string(node, "xlnx,gfx-fmt", &string);
	if (!ret) {
		layer = &dp_sub->layers[XILINX_DRM_DP_SUB_LAYER_GFX];
		size = ARRAY_SIZE(av_buf_gfx_fmts);
		layer->num_fmts = size;
		layer->drm_fmts = devm_kzalloc(dp_sub->dev,
					       sizeof(*layer->drm_fmts) * size,
					       GFP_KERNEL);
		if (!layer->drm_fmts)
			return -ENOMEM;

		for (i = 0; i < layer->num_fmts; i++) {
			const struct xilinx_drm_dp_sub_fmt *fmt =
				&av_buf_gfx_fmts[i];

			if (strcmp(string, fmt->name) == 0)
				layer->fmt = fmt;

			layer->drm_fmts[i] = fmt->drm_fmt;
		}

		if (!layer->fmt) {
			dev_info(dp_sub->dev, "Invalid vid-fmt in DT\n");
			layer->fmt = &av_buf_gfx_fmts[0];
		}
	}

	dp_sub->vid_clk_pl = of_property_read_bool(node, "xlnx,vid-clk-pl");

	return 0;
}

static int xilinx_drm_dp_sub_probe(struct platform_device *pdev)
{
	struct xilinx_drm_dp_sub *dp_sub;
	struct resource *res;
	int ret;

	dp_sub = devm_kzalloc(&pdev->dev, sizeof(*dp_sub), GFP_KERNEL);
	if (!dp_sub)
		return -ENOMEM;

	dp_sub->dev = &pdev->dev;

	res = platform_get_resource_byname(pdev, IORESOURCE_MEM, "blend");
	dp_sub->blend.base = devm_ioremap_resource(&pdev->dev, res);
	if (IS_ERR(dp_sub->blend.base))
		return PTR_ERR(dp_sub->blend.base);

	res = platform_get_resource_byname(pdev, IORESOURCE_MEM, "av_buf");
	dp_sub->av_buf.base = devm_ioremap_resource(&pdev->dev, res);
	if (IS_ERR(dp_sub->av_buf.base))
		return PTR_ERR(dp_sub->av_buf.base);

	res = platform_get_resource_byname(pdev, IORESOURCE_MEM, "aud");
	dp_sub->aud.base = devm_ioremap_resource(&pdev->dev, res);
	if (IS_ERR(dp_sub->aud.base))
		return PTR_ERR(dp_sub->aud.base);

	dp_sub->layers[0].id = XILINX_DRM_DP_SUB_LAYER_VID;
	dp_sub->layers[0].offset = 0;
	dp_sub->layers[0].avail = true;
	dp_sub->layers[0].other = &dp_sub->layers[1];

	dp_sub->layers[1].id = XILINX_DRM_DP_SUB_LAYER_GFX;
	dp_sub->layers[1].offset = 4;
	dp_sub->layers[1].avail = true;
	dp_sub->layers[1].other = &dp_sub->layers[0];

	ret = xilinx_drm_dp_sub_parse_of(dp_sub);
	if (ret)
		return ret;

	platform_set_drvdata(pdev, dp_sub);

	xilinx_drm_dp_sub_register_device(dp_sub);

	xilinx_dp_sub_debugfs_init(dp_sub);

	dev_info(dp_sub->dev, "Xilinx DisplayPort Subsystem is probed\n");

	return 0;
}

static int xilinx_drm_dp_sub_remove(struct platform_device *pdev)
{
	struct xilinx_drm_dp_sub *dp_sub = platform_get_drvdata(pdev);

	xilinx_drm_dp_sub_unregister_device(dp_sub);

	return 0;
}

static const struct of_device_id xilinx_drm_dp_sub_of_id_table[] = {
	{ .compatible = "xlnx,dp-sub" },
	{ }
};
MODULE_DEVICE_TABLE(of, xilinx_drm_dp_sub_of_id_table);

static struct platform_driver xilinx_drm_dp_sub_driver = {
	.driver = {
		.name		= "xilinx-drm-dp-sub",
		.of_match_table = xilinx_drm_dp_sub_of_id_table,
	},
	.probe	= xilinx_drm_dp_sub_probe,
	.remove	= xilinx_drm_dp_sub_remove,
};

module_platform_driver(xilinx_drm_dp_sub_driver);

MODULE_DESCRIPTION("Xilinx DisplayPort Subsystem Driver");
MODULE_LICENSE("GPL v2");<|MERGE_RESOLUTION|>--- conflicted
+++ resolved
@@ -273,17 +273,10 @@
 	bool primary;
 	bool enabled;
 	const struct xilinx_drm_dp_sub_fmt *fmt;
-<<<<<<< HEAD
-	uint32_t *drm_fmts;
-	unsigned int num_fmts;
-	uint32_t w;
-	uint32_t h;
-=======
 	u32 *drm_fmts;
 	unsigned int num_fmts;
 	u32 w;
 	u32 h;
->>>>>>> 863b8ff9
 	struct xilinx_drm_dp_sub_layer *other;
 };
 
@@ -734,10 +727,6 @@
 			  XILINX_DP_SUB_V_BLEND_LAYER_CONTROL + layer->offset,
 			  reg);
 
-<<<<<<< HEAD
-
-=======
->>>>>>> 863b8ff9
 	if (layer->id == XILINX_DRM_DP_SUB_LAYER_VID)
 		offset = XILINX_DP_SUB_V_BLEND_IN1CSC_COEFF0;
 	else
@@ -947,8 +936,6 @@
 		.sf[2]		= XILINX_DP_SUB_AV_BUF_8BIT_SF,
 		.name		= "yvyu",
 	}, {
-<<<<<<< HEAD
-=======
 		.drm_fmt	= DRM_FORMAT_YUV422,
 		.dp_sub_fmt	= XILINX_DP_SUB_AV_BUF_FMT_NL_VID_YV16,
 		.rgb		= false,
@@ -989,7 +976,6 @@
 		.sf[2]		= XILINX_DP_SUB_AV_BUF_8BIT_SF,
 		.name		= "yvu444",
 	}, {
->>>>>>> 863b8ff9
 		.drm_fmt	= DRM_FORMAT_NV16,
 		.dp_sub_fmt	= XILINX_DP_SUB_AV_BUF_FMT_NL_VID_YV16CI,
 		.rgb		= false,
@@ -1050,8 +1036,6 @@
 		.sf[2]		= XILINX_DP_SUB_AV_BUF_8BIT_SF,
 		.name		= "xrgb8888",
 	}, {
-<<<<<<< HEAD
-=======
 		.drm_fmt	= DRM_FORMAT_XBGR2101010,
 		.dp_sub_fmt	= XILINX_DP_SUB_AV_BUF_FMT_NL_VID_RGB888_10,
 		.rgb		= true,
@@ -1092,7 +1076,6 @@
 		.sf[2]		= XILINX_DP_SUB_AV_BUF_8BIT_SF,
 		.name		= "yvu420",
 	}, {
->>>>>>> 863b8ff9
 		.drm_fmt	= DRM_FORMAT_NV12,
 		.dp_sub_fmt	= XILINX_DP_SUB_AV_BUF_FMT_NL_VID_YV16CI_420,
 		.rgb		= false,
@@ -1179,34 +1162,12 @@
 	}, {
 		.drm_fmt	= DRM_FORMAT_RGBA5551,
 		.dp_sub_fmt	= XILINX_DP_SUB_AV_BUF_FMT_NL_GFX_RGBA5551,
-<<<<<<< HEAD
 		.rgb		= true,
 		.swap		= false,
 		.chroma_sub	= false,
 		.sf[0]		= XILINX_DP_SUB_AV_BUF_5BIT_SF,
 		.sf[1]		= XILINX_DP_SUB_AV_BUF_5BIT_SF,
 		.sf[2]		= XILINX_DP_SUB_AV_BUF_5BIT_SF,
-		.name		= "rgba5551",
-	}, {
-		.drm_fmt	= DRM_FORMAT_BGRA5551,
-		.dp_sub_fmt	= XILINX_DP_SUB_AV_BUF_FMT_NL_GFX_RGBA5551,
-		.rgb		= true,
-		.swap		= true,
-=======
-		.rgb		= true,
-		.swap		= false,
->>>>>>> 863b8ff9
-		.chroma_sub	= false,
-		.sf[0]		= XILINX_DP_SUB_AV_BUF_5BIT_SF,
-		.sf[1]		= XILINX_DP_SUB_AV_BUF_5BIT_SF,
-		.sf[2]		= XILINX_DP_SUB_AV_BUF_5BIT_SF,
-<<<<<<< HEAD
-		.name		= "bgra5551",
-	}, {
-		.drm_fmt	= DRM_FORMAT_RGBA4444,
-		.dp_sub_fmt	= XILINX_DP_SUB_AV_BUF_FMT_NL_GFX_RGBA4444,
-		.rgb		= true,
-=======
 		.name		= "rgba5551",
 	}, {
 		.drm_fmt	= DRM_FORMAT_BGRA5551,
@@ -1222,7 +1183,6 @@
 		.drm_fmt	= DRM_FORMAT_RGBA4444,
 		.dp_sub_fmt	= XILINX_DP_SUB_AV_BUF_FMT_NL_GFX_RGBA4444,
 		.rgb		= true,
->>>>>>> 863b8ff9
 		.swap		= false,
 		.chroma_sub	= false,
 		.sf[0]		= XILINX_DP_SUB_AV_BUF_4BIT_SF,
@@ -1671,19 +1631,13 @@
 	if (layer->id == XILINX_DRM_DP_SUB_LAYER_VID) {
 		size = ARRAY_SIZE(av_buf_vid_fmts);
 		mask = ~XILINX_DP_SUB_AV_BUF_FMT_NL_VID_MASK;
-<<<<<<< HEAD
-=======
 		fmt = xilinx_drm_dp_sub_map_fmt(av_buf_vid_fmts, size, drm_fmt);
 		vid_fmt = fmt;
->>>>>>> 863b8ff9
 	} else {
 		size = ARRAY_SIZE(av_buf_gfx_fmts);
 		mask = ~XILINX_DP_SUB_AV_BUF_FMT_NL_GFX_MASK;
-<<<<<<< HEAD
-=======
 		fmt = xilinx_drm_dp_sub_map_fmt(av_buf_gfx_fmts, size, drm_fmt);
 		gfx_fmt = fmt;
->>>>>>> 863b8ff9
 	}
 
 	if (!fmt)
@@ -1728,11 +1682,7 @@
  */
 void xilinx_drm_dp_sub_layer_get_fmts(struct xilinx_drm_dp_sub *dp_sub,
 				      struct xilinx_drm_dp_sub_layer *layer,
-<<<<<<< HEAD
-				      uint32_t **drm_fmts,
-=======
 				      u32 **drm_fmts,
->>>>>>> 863b8ff9
 				      unsigned int *num_fmts)
 {
 	*drm_fmts = layer->drm_fmts;
@@ -2104,11 +2054,7 @@
 	struct xilinx_drm_dp_sub_layer *layer;
 	const char *string;
 	u32 fmt, i, size;
-<<<<<<< HEAD
-	bool ret;
-=======
 	int ret;
->>>>>>> 863b8ff9
 
 	ret = of_property_read_string(node, "xlnx,output-fmt", &string);
 	if (ret < 0) {
