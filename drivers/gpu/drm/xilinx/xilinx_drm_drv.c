--- conflicted
+++ resolved
@@ -20,10 +20,6 @@
 #include <drm/drm_gem_cma_helper.h>
 
 #include <linux/component.h>
-<<<<<<< HEAD
-#include <linux/console.h>
-=======
->>>>>>> 863b8ff9
 #include <linux/device.h>
 #include <linux/module.h>
 #include <linux/of_graph.h>
@@ -299,13 +295,8 @@
 	struct device_node *encoder_node, *ep = NULL, *remote;
 	struct platform_device *pdev = drm->platformdev;
 	struct component_match *match = NULL;
-<<<<<<< HEAD
-	unsigned int bpp, align, i = 0;
-	int ret;
-=======
 	unsigned int align, depth, i = 0;
 	int bpp, ret;
->>>>>>> 863b8ff9
 
 	private = devm_kzalloc(drm->dev, sizeof(*private), GFP_KERNEL);
 	if (!private)
@@ -431,20 +422,12 @@
 	return 0;
 }
 
-<<<<<<< HEAD
-int xilinx_drm_open(struct drm_device *dev, struct drm_file *file)
-=======
 static int xilinx_drm_open(struct drm_device *dev, struct drm_file *file)
->>>>>>> 863b8ff9
 {
 	struct xilinx_drm_private *private = dev->dev_private;
 
 	if (!(drm_is_primary_client(file) && !dev->master) &&
-<<<<<<< HEAD
-			capable(CAP_SYS_ADMIN)) {
-=======
 	    capable(CAP_SYS_ADMIN)) {
->>>>>>> 863b8ff9
 		file->is_master = 1;
 		private->is_master = true;
 	}
@@ -536,10 +519,6 @@
 	struct drm_connector *connector;
 
 	drm_kms_helper_poll_disable(drm);
-
-	if (!console_suspend_enabled)
-		return 0;
-
 	drm_modeset_lock_all(drm);
 	list_for_each_entry(connector, &drm->mode_config.connector_list, head) {
 		int old_dpms = connector->dpms;
@@ -561,9 +540,6 @@
 	struct xilinx_drm_private *private = dev_get_drvdata(dev);
 	struct drm_device *drm = private->drm;
 	struct drm_connector *connector;
-
-	if (!console_suspend_enabled)
-		return 0;
 
 	drm_modeset_lock_all(drm);
 	list_for_each_entry(connector, &drm->mode_config.connector_list, head) {
