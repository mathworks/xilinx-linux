/*
 * Copyright (C) 2013, NVIDIA Corporation.  All rights reserved.
 *
 * Permission is hereby granted, free of charge, to any person obtaining a
 * copy of this software and associated documentation files (the "Software"),
 * to deal in the Software without restriction, including without limitation
 * the rights to use, copy, modify, merge, publish, distribute, sub license,
 * and/or sell copies of the Software, and to permit persons to whom the
 * Software is furnished to do so, subject to the following conditions:
 *
 * The above copyright notice and this permission notice (including the
 * next paragraph) shall be included in all copies or substantial portions
 * of the Software.
 *
 * THE SOFTWARE IS PROVIDED "AS IS", WITHOUT WARRANTY OF ANY KIND, EXPRESS OR
 * IMPLIED, INCLUDING BUT NOT LIMITED TO THE WARRANTIES OF MERCHANTABILITY,
 * FITNESS FOR A PARTICULAR PURPOSE AND NON-INFRINGEMENT. IN NO EVENT SHALL
 * THE AUTHORS OR COPYRIGHT HOLDERS BE LIABLE FOR ANY CLAIM, DAMAGES OR OTHER
 * LIABILITY, WHETHER IN AN ACTION OF CONTRACT, TORT OR OTHERWISE, ARISING
 * FROM, OUT OF OR IN CONNECTION WITH THE SOFTWARE OR THE USE OR OTHER
 * DEALINGS IN THE SOFTWARE.
 */

#include <linux/delay.h>
#include <linux/gpio/consumer.h>
#include <linux/iopoll.h>
#include <linux/module.h>
#include <linux/of_platform.h>
#include <linux/platform_device.h>
#include <linux/regulator/consumer.h>

#include <video/display_timing.h>
#include <video/of_display_timing.h>
#include <video/videomode.h>

#include <drm/drm_crtc.h>
#include <drm/drm_device.h>
#include <drm/drm_mipi_dsi.h>
#include <drm/drm_panel.h>

/**
 * @modes: Pointer to array of fixed modes appropriate for this panel.  If
 *         only one mode then this can just be the address of this the mode.
 *         NOTE: cannot be used with "timings" and also if this is specified
 *         then you cannot override the mode in the device tree.
 * @num_modes: Number of elements in modes array.
 * @timings: Pointer to array of display timings.  NOTE: cannot be used with
 *           "modes" and also these will be used to validate a device tree
 *           override if one is present.
 * @num_timings: Number of elements in timings array.
 * @bpc: Bits per color.
 * @size: Structure containing the physical size of this panel.
 * @delay: Structure containing various delay values for this panel.
 * @bus_format: See MEDIA_BUS_FMT_... defines.
 * @bus_flags: See DRM_BUS_FLAG_... defines.
 */
struct panel_desc {
	const struct drm_display_mode *modes;
	unsigned int num_modes;
	const struct display_timing *timings;
	unsigned int num_timings;

	unsigned int bpc;

	/**
	 * @width: width (in millimeters) of the panel's active display area
	 * @height: height (in millimeters) of the panel's active display area
	 */
	struct {
		unsigned int width;
		unsigned int height;
	} size;

	/**
	 * @prepare: the time (in milliseconds) that it takes for the panel to
	 *           become ready and start receiving video data
	 * @hpd_absent_delay: Add this to the prepare delay if we know Hot
	 *                    Plug Detect isn't used.
	 * @enable: the time (in milliseconds) that it takes for the panel to
	 *          display the first valid frame after starting to receive
	 *          video data
	 * @disable: the time (in milliseconds) that it takes for the panel to
	 *           turn the display off (no content is visible)
	 * @unprepare: the time (in milliseconds) that it takes for the panel
	 *             to power itself down completely
	 */
	struct {
		unsigned int prepare;
		unsigned int hpd_absent_delay;
		unsigned int enable;
		unsigned int disable;
		unsigned int unprepare;
	} delay;

	u32 bus_format;
	u32 bus_flags;
<<<<<<< HEAD
=======
	int connector_type;
>>>>>>> 24b8d41d
};

struct panel_simple {
	struct drm_panel base;
	bool prepared;
	bool enabled;
	bool no_hpd;

	const struct panel_desc *desc;

	struct regulator *supply;
	struct i2c_adapter *ddc;

	struct gpio_desc *enable_gpio;
	struct gpio_desc *hpd_gpio;

	struct drm_display_mode override_mode;

	enum drm_panel_orientation orientation;
};

static inline struct panel_simple *to_panel_simple(struct drm_panel *panel)
{
	return container_of(panel, struct panel_simple, base);
}

static unsigned int panel_simple_get_timings_modes(struct panel_simple *panel,
						   struct drm_connector *connector)
{
	struct drm_display_mode *mode;
	unsigned int i, num = 0;

	for (i = 0; i < panel->desc->num_timings; i++) {
		const struct display_timing *dt = &panel->desc->timings[i];
		struct videomode vm;

		videomode_from_timing(dt, &vm);
		mode = drm_mode_create(connector->dev);
		if (!mode) {
			dev_err(panel->base.dev, "failed to add mode %ux%u\n",
				dt->hactive.typ, dt->vactive.typ);
			continue;
		}

		drm_display_mode_from_videomode(&vm, mode);

		mode->type |= DRM_MODE_TYPE_DRIVER;

<<<<<<< HEAD
		if (panel->desc->num_modes == 1)
=======
		if (panel->desc->num_timings == 1)
>>>>>>> 24b8d41d
			mode->type |= DRM_MODE_TYPE_PREFERRED;

		drm_mode_probed_add(connector, mode);
		num++;
	}

	return num;
}

static unsigned int panel_simple_get_display_modes(struct panel_simple *panel,
						   struct drm_connector *connector)
{
	struct drm_display_mode *mode;
	unsigned int i, num = 0;

	for (i = 0; i < panel->desc->num_modes; i++) {
		const struct drm_display_mode *m = &panel->desc->modes[i];

		mode = drm_mode_duplicate(connector->dev, m);
		if (!mode) {
			dev_err(panel->base.dev, "failed to add mode %ux%u@%u\n",
				m->hdisplay, m->vdisplay,
				drm_mode_vrefresh(m));
			continue;
		}

		mode->type |= DRM_MODE_TYPE_DRIVER;

		if (panel->desc->num_modes == 1)
			mode->type |= DRM_MODE_TYPE_PREFERRED;

		drm_mode_set_name(mode);

		drm_mode_probed_add(connector, mode);
		num++;
	}

	return num;
}

static int panel_simple_get_non_edid_modes(struct panel_simple *panel,
					   struct drm_connector *connector)
{
	struct drm_display_mode *mode;
	bool has_override = panel->override_mode.type;
	unsigned int num = 0;

	if (!panel->desc)
		return 0;

	if (has_override) {
		mode = drm_mode_duplicate(connector->dev,
					  &panel->override_mode);
		if (mode) {
			drm_mode_probed_add(connector, mode);
			num = 1;
		} else {
			dev_err(panel->base.dev, "failed to add override mode\n");
		}
	}

	/* Only add timings if override was not there or failed to validate */
	if (num == 0 && panel->desc->num_timings)
		num = panel_simple_get_timings_modes(panel, connector);

	/*
	 * Only add fixed modes if timings/override added no mode.
	 *
	 * We should only ever have either the display timings specified
	 * or a fixed mode. Anything else is rather bogus.
	 */
	WARN_ON(panel->desc->num_timings && panel->desc->num_modes);
	if (num == 0)
		num = panel_simple_get_display_modes(panel, connector);

	connector->display_info.bpc = panel->desc->bpc;
	connector->display_info.width_mm = panel->desc->size.width;
	connector->display_info.height_mm = panel->desc->size.height;
	if (panel->desc->bus_format)
		drm_display_info_set_bus_formats(&connector->display_info,
						 &panel->desc->bus_format, 1);
	connector->display_info.bus_flags = panel->desc->bus_flags;

	return num;
}

static int panel_simple_disable(struct drm_panel *panel)
{
	struct panel_simple *p = to_panel_simple(panel);

	if (!p->enabled)
		return 0;

<<<<<<< HEAD
	if (p->backlight) {
		p->backlight->props.power = FB_BLANK_POWERDOWN;
		p->backlight->props.state |= BL_CORE_FBBLANK;
		backlight_update_status(p->backlight);
	}

=======
>>>>>>> 24b8d41d
	if (p->desc->delay.disable)
		msleep(p->desc->delay.disable);

	p->enabled = false;

	return 0;
}

static int panel_simple_unprepare(struct drm_panel *panel)
{
	struct panel_simple *p = to_panel_simple(panel);

	if (!p->prepared)
		return 0;

	gpiod_set_value_cansleep(p->enable_gpio, 0);

	regulator_disable(p->supply);

	if (p->desc->delay.unprepare)
		msleep(p->desc->delay.unprepare);

	p->prepared = false;

	return 0;
}

static int panel_simple_get_hpd_gpio(struct device *dev,
				     struct panel_simple *p, bool from_probe)
{
	int err;

	p->hpd_gpio = devm_gpiod_get_optional(dev, "hpd", GPIOD_IN);
	if (IS_ERR(p->hpd_gpio)) {
		err = PTR_ERR(p->hpd_gpio);

		/*
		 * If we're called from probe we won't consider '-EPROBE_DEFER'
		 * to be an error--we'll leave the error code in "hpd_gpio".
		 * When we try to use it we'll try again.  This allows for
		 * circular dependencies where the component providing the
		 * hpd gpio needs the panel to init before probing.
		 */
		if (err != -EPROBE_DEFER || !from_probe) {
			dev_err(dev, "failed to get 'hpd' GPIO: %d\n", err);
			return err;
		}
	}

	return 0;
}

static int panel_simple_prepare(struct drm_panel *panel)
{
	struct panel_simple *p = to_panel_simple(panel);
	unsigned int delay;
	int err;
	int hpd_asserted;

	if (p->prepared)
		return 0;

	err = regulator_enable(p->supply);
	if (err < 0) {
		dev_err(panel->dev, "failed to enable supply: %d\n", err);
		return err;
	}

	gpiod_set_value_cansleep(p->enable_gpio, 1);

	delay = p->desc->delay.prepare;
	if (p->no_hpd)
		delay += p->desc->delay.hpd_absent_delay;
	if (delay)
		msleep(delay);

	if (p->hpd_gpio) {
		if (IS_ERR(p->hpd_gpio)) {
			err = panel_simple_get_hpd_gpio(panel->dev, p, false);
			if (err)
				return err;
		}

		err = readx_poll_timeout(gpiod_get_value_cansleep, p->hpd_gpio,
					 hpd_asserted, hpd_asserted,
					 1000, 2000000);
		if (hpd_asserted < 0)
			err = hpd_asserted;

		if (err) {
			dev_err(panel->dev,
				"error waiting for hpd GPIO: %d\n", err);
			return err;
		}
	}

	p->prepared = true;

	return 0;
}

static int panel_simple_enable(struct drm_panel *panel)
{
	struct panel_simple *p = to_panel_simple(panel);

	if (p->enabled)
		return 0;

	if (p->desc->delay.enable)
		msleep(p->desc->delay.enable);

<<<<<<< HEAD
	if (p->backlight) {
		p->backlight->props.state &= ~BL_CORE_FBBLANK;
		p->backlight->props.power = FB_BLANK_UNBLANK;
		backlight_update_status(p->backlight);
	}

=======
>>>>>>> 24b8d41d
	p->enabled = true;

	return 0;
}

static int panel_simple_get_modes(struct drm_panel *panel,
				  struct drm_connector *connector)
{
	struct panel_simple *p = to_panel_simple(panel);
	int num = 0;

	/* probe EDID if a DDC bus is available */
	if (p->ddc) {
		struct edid *edid = drm_get_edid(connector, p->ddc);

		drm_connector_update_edid_property(connector, edid);
		if (edid) {
			num += drm_add_edid_modes(connector, edid);
			kfree(edid);
		}
	}

	/* add hard-coded panel modes */
	num += panel_simple_get_non_edid_modes(p, connector);

	/* set up connector's "panel orientation" property */
	drm_connector_set_panel_orientation(connector, p->orientation);

	return num;
}

static int panel_simple_get_timings(struct drm_panel *panel,
				    unsigned int num_timings,
				    struct display_timing *timings)
{
	struct panel_simple *p = to_panel_simple(panel);
	unsigned int i;

	if (p->desc->num_timings < num_timings)
		num_timings = p->desc->num_timings;

	if (timings)
		for (i = 0; i < num_timings; i++)
			timings[i] = p->desc->timings[i];

	return p->desc->num_timings;
}

static const struct drm_panel_funcs panel_simple_funcs = {
	.disable = panel_simple_disable,
	.unprepare = panel_simple_unprepare,
	.prepare = panel_simple_prepare,
	.enable = panel_simple_enable,
	.get_modes = panel_simple_get_modes,
	.get_timings = panel_simple_get_timings,
};

static struct panel_desc panel_dpi;

static int panel_dpi_probe(struct device *dev,
			   struct panel_simple *panel)
{
	struct display_timing *timing;
	const struct device_node *np;
	struct panel_desc *desc;
	unsigned int bus_flags;
	struct videomode vm;
	int ret;

	np = dev->of_node;
	desc = devm_kzalloc(dev, sizeof(*desc), GFP_KERNEL);
	if (!desc)
		return -ENOMEM;

	timing = devm_kzalloc(dev, sizeof(*timing), GFP_KERNEL);
	if (!timing)
		return -ENOMEM;

	ret = of_get_display_timing(np, "panel-timing", timing);
	if (ret < 0) {
		dev_err(dev, "%pOF: no panel-timing node found for \"panel-dpi\" binding\n",
			np);
		return ret;
	}

	desc->timings = timing;
	desc->num_timings = 1;

	of_property_read_u32(np, "width-mm", &desc->size.width);
	of_property_read_u32(np, "height-mm", &desc->size.height);

	/* Extract bus_flags from display_timing */
	bus_flags = 0;
	vm.flags = timing->flags;
	drm_bus_flags_from_videomode(&vm, &bus_flags);
	desc->bus_flags = bus_flags;

	/* We do not know the connector for the DT node, so guess it */
	desc->connector_type = DRM_MODE_CONNECTOR_DPI;

	panel->desc = desc;

	return 0;
}

#define PANEL_SIMPLE_BOUNDS_CHECK(to_check, bounds, field) \
	(to_check->field.typ >= bounds->field.min && \
	 to_check->field.typ <= bounds->field.max)
static void panel_simple_parse_panel_timing_node(struct device *dev,
						 struct panel_simple *panel,
						 const struct display_timing *ot)
{
	const struct panel_desc *desc = panel->desc;
	struct videomode vm;
	unsigned int i;

	if (WARN_ON(desc->num_modes)) {
		dev_err(dev, "Reject override mode: panel has a fixed mode\n");
		return;
	}
	if (WARN_ON(!desc->num_timings)) {
		dev_err(dev, "Reject override mode: no timings specified\n");
		return;
	}

	for (i = 0; i < panel->desc->num_timings; i++) {
		const struct display_timing *dt = &panel->desc->timings[i];

		if (!PANEL_SIMPLE_BOUNDS_CHECK(ot, dt, hactive) ||
		    !PANEL_SIMPLE_BOUNDS_CHECK(ot, dt, hfront_porch) ||
		    !PANEL_SIMPLE_BOUNDS_CHECK(ot, dt, hback_porch) ||
		    !PANEL_SIMPLE_BOUNDS_CHECK(ot, dt, hsync_len) ||
		    !PANEL_SIMPLE_BOUNDS_CHECK(ot, dt, vactive) ||
		    !PANEL_SIMPLE_BOUNDS_CHECK(ot, dt, vfront_porch) ||
		    !PANEL_SIMPLE_BOUNDS_CHECK(ot, dt, vback_porch) ||
		    !PANEL_SIMPLE_BOUNDS_CHECK(ot, dt, vsync_len))
			continue;

		if (ot->flags != dt->flags)
			continue;

		videomode_from_timing(ot, &vm);
		drm_display_mode_from_videomode(&vm, &panel->override_mode);
		panel->override_mode.type |= DRM_MODE_TYPE_DRIVER |
					     DRM_MODE_TYPE_PREFERRED;
		break;
	}

	if (WARN_ON(!panel->override_mode.type))
		dev_err(dev, "Reject override mode: No display_timing found\n");
}

static int panel_simple_probe(struct device *dev, const struct panel_desc *desc)
{
	struct panel_simple *panel;
	struct display_timing dt;
	struct device_node *ddc;
	int connector_type;
	u32 bus_flags;
	int err;

	panel = devm_kzalloc(dev, sizeof(*panel), GFP_KERNEL);
	if (!panel)
		return -ENOMEM;

	panel->enabled = false;
	panel->prepared = false;
	panel->desc = desc;

	panel->no_hpd = of_property_read_bool(dev->of_node, "no-hpd");
	if (!panel->no_hpd) {
		err = panel_simple_get_hpd_gpio(dev, panel, true);
		if (err)
			return err;
	}

	panel->supply = devm_regulator_get(dev, "power");
	if (IS_ERR(panel->supply))
		return PTR_ERR(panel->supply);

	panel->enable_gpio = devm_gpiod_get_optional(dev, "enable",
						     GPIOD_OUT_LOW);
	if (IS_ERR(panel->enable_gpio)) {
		err = PTR_ERR(panel->enable_gpio);
		if (err != -EPROBE_DEFER)
			dev_err(dev, "failed to request GPIO: %d\n", err);
		return err;
	}

	err = of_drm_get_panel_orientation(dev->of_node, &panel->orientation);
	if (err) {
		dev_err(dev, "%pOF: failed to get orientation %d\n", dev->of_node, err);
		return err;
	}

	ddc = of_parse_phandle(dev->of_node, "ddc-i2c-bus", 0);
	if (ddc) {
		panel->ddc = of_find_i2c_adapter_by_node(ddc);
		of_node_put(ddc);

		if (!panel->ddc)
			return -EPROBE_DEFER;
	}

	if (desc == &panel_dpi) {
		/* Handle the generic panel-dpi binding */
		err = panel_dpi_probe(dev, panel);
		if (err)
			goto free_ddc;
	} else {
		if (!of_get_display_timing(dev->of_node, "panel-timing", &dt))
			panel_simple_parse_panel_timing_node(dev, panel, &dt);
	}

	connector_type = desc->connector_type;
	/* Catch common mistakes for panels. */
	switch (connector_type) {
	case 0:
		dev_warn(dev, "Specify missing connector_type\n");
		connector_type = DRM_MODE_CONNECTOR_DPI;
		break;
	case DRM_MODE_CONNECTOR_LVDS:
		WARN_ON(desc->bus_flags &
			~(DRM_BUS_FLAG_DE_LOW |
			  DRM_BUS_FLAG_DE_HIGH |
			  DRM_BUS_FLAG_DATA_MSB_TO_LSB |
			  DRM_BUS_FLAG_DATA_LSB_TO_MSB));
		WARN_ON(desc->bus_format != MEDIA_BUS_FMT_RGB666_1X7X3_SPWG &&
			desc->bus_format != MEDIA_BUS_FMT_RGB888_1X7X4_SPWG &&
			desc->bus_format != MEDIA_BUS_FMT_RGB888_1X7X4_JEIDA);
		WARN_ON(desc->bus_format == MEDIA_BUS_FMT_RGB666_1X7X3_SPWG &&
			desc->bpc != 6);
		WARN_ON((desc->bus_format == MEDIA_BUS_FMT_RGB888_1X7X4_SPWG ||
			 desc->bus_format == MEDIA_BUS_FMT_RGB888_1X7X4_JEIDA) &&
			desc->bpc != 8);
		break;
	case DRM_MODE_CONNECTOR_eDP:
		if (desc->bus_format == 0)
			dev_warn(dev, "Specify missing bus_format\n");
		if (desc->bpc != 6 && desc->bpc != 8)
			dev_warn(dev, "Expected bpc in {6,8} but got: %u\n", desc->bpc);
		break;
	case DRM_MODE_CONNECTOR_DSI:
		if (desc->bpc != 6 && desc->bpc != 8)
			dev_warn(dev, "Expected bpc in {6,8} but got: %u\n", desc->bpc);
		break;
	case DRM_MODE_CONNECTOR_DPI:
		bus_flags = DRM_BUS_FLAG_DE_LOW |
			    DRM_BUS_FLAG_DE_HIGH |
			    DRM_BUS_FLAG_PIXDATA_SAMPLE_POSEDGE |
			    DRM_BUS_FLAG_PIXDATA_SAMPLE_NEGEDGE |
			    DRM_BUS_FLAG_DATA_MSB_TO_LSB |
			    DRM_BUS_FLAG_DATA_LSB_TO_MSB |
			    DRM_BUS_FLAG_SYNC_SAMPLE_POSEDGE |
			    DRM_BUS_FLAG_SYNC_SAMPLE_NEGEDGE;
		if (desc->bus_flags & ~bus_flags)
			dev_warn(dev, "Unexpected bus_flags(%d)\n", desc->bus_flags & ~bus_flags);
		if (!(desc->bus_flags & bus_flags))
			dev_warn(dev, "Specify missing bus_flags\n");
		if (desc->bus_format == 0)
			dev_warn(dev, "Specify missing bus_format\n");
		if (desc->bpc != 6 && desc->bpc != 8)
			dev_warn(dev, "Expected bpc in {6,8} but got: %u\n", desc->bpc);
		break;
	default:
		dev_warn(dev, "Specify a valid connector_type: %d\n", desc->connector_type);
		connector_type = DRM_MODE_CONNECTOR_DPI;
		break;
	}

	drm_panel_init(&panel->base, dev, &panel_simple_funcs, connector_type);

	err = drm_panel_of_backlight(&panel->base);
	if (err)
		goto free_ddc;

	drm_panel_add(&panel->base);

	dev_set_drvdata(dev, panel);

	return 0;

free_ddc:
	if (panel->ddc)
		put_device(&panel->ddc->dev);

	return err;
}

static int panel_simple_remove(struct device *dev)
{
	struct panel_simple *panel = dev_get_drvdata(dev);

	drm_panel_remove(&panel->base);
	drm_panel_disable(&panel->base);
	drm_panel_unprepare(&panel->base);

	if (panel->ddc)
		put_device(&panel->ddc->dev);

	return 0;
}

static void panel_simple_shutdown(struct device *dev)
{
	struct panel_simple *panel = dev_get_drvdata(dev);

	drm_panel_disable(&panel->base);
	drm_panel_unprepare(&panel->base);
}

static const struct drm_display_mode ampire_am_1280800n3tzqw_t00h_mode = {
	.clock = 71100,
	.hdisplay = 1280,
	.hsync_start = 1280 + 40,
	.hsync_end = 1280 + 40 + 80,
	.htotal = 1280 + 40 + 80 + 40,
	.vdisplay = 800,
	.vsync_start = 800 + 3,
	.vsync_end = 800 + 3 + 10,
	.vtotal = 800 + 3 + 10 + 10,
	.flags = DRM_MODE_FLAG_PHSYNC | DRM_MODE_FLAG_PVSYNC,
};

static const struct panel_desc ampire_am_1280800n3tzqw_t00h = {
	.modes = &ampire_am_1280800n3tzqw_t00h_mode,
	.num_modes = 1,
	.bpc = 6,
	.size = {
		.width = 217,
		.height = 136,
	},
	.bus_flags = DRM_BUS_FLAG_DE_HIGH,
	.bus_format = MEDIA_BUS_FMT_RGB888_1X7X4_SPWG,
	.connector_type = DRM_MODE_CONNECTOR_LVDS,
};

static const struct drm_display_mode ampire_am_480272h3tmqw_t01h_mode = {
	.clock = 9000,
	.hdisplay = 480,
	.hsync_start = 480 + 2,
	.hsync_end = 480 + 2 + 41,
	.htotal = 480 + 2 + 41 + 2,
	.vdisplay = 272,
	.vsync_start = 272 + 2,
	.vsync_end = 272 + 2 + 10,
	.vtotal = 272 + 2 + 10 + 2,
	.flags = DRM_MODE_FLAG_PHSYNC | DRM_MODE_FLAG_PVSYNC,
};

static const struct panel_desc ampire_am_480272h3tmqw_t01h = {
	.modes = &ampire_am_480272h3tmqw_t01h_mode,
	.num_modes = 1,
	.bpc = 8,
	.size = {
		.width = 105,
		.height = 67,
	},
	.bus_format = MEDIA_BUS_FMT_RGB888_1X24,
};

static const struct drm_display_mode ampire_am800480r3tmqwa1h_mode = {
	.clock = 33333,
	.hdisplay = 800,
	.hsync_start = 800 + 0,
	.hsync_end = 800 + 0 + 255,
	.htotal = 800 + 0 + 255 + 0,
	.vdisplay = 480,
	.vsync_start = 480 + 2,
	.vsync_end = 480 + 2 + 45,
	.vtotal = 480 + 2 + 45 + 0,
	.flags = DRM_MODE_FLAG_PHSYNC | DRM_MODE_FLAG_PVSYNC,
};

static const struct panel_desc ampire_am800480r3tmqwa1h = {
	.modes = &ampire_am800480r3tmqwa1h_mode,
	.num_modes = 1,
	.bpc = 6,
	.size = {
		.width = 152,
		.height = 91,
	},
	.bus_format = MEDIA_BUS_FMT_RGB666_1X18,
};

static const struct display_timing santek_st0700i5y_rbslw_f_timing = {
	.pixelclock = { 26400000, 33300000, 46800000 },
	.hactive = { 800, 800, 800 },
	.hfront_porch = { 16, 210, 354 },
	.hback_porch = { 45, 36, 6 },
	.hsync_len = { 1, 10, 40 },
	.vactive = { 480, 480, 480 },
	.vfront_porch = { 7, 22, 147 },
	.vback_porch = { 22, 13, 3 },
	.vsync_len = { 1, 10, 20 },
	.flags = DISPLAY_FLAGS_HSYNC_LOW | DISPLAY_FLAGS_VSYNC_LOW |
		DISPLAY_FLAGS_DE_HIGH | DISPLAY_FLAGS_PIXDATA_POSEDGE
};

static const struct panel_desc armadeus_st0700_adapt = {
	.timings = &santek_st0700i5y_rbslw_f_timing,
	.num_timings = 1,
	.bpc = 6,
	.size = {
		.width = 154,
		.height = 86,
	},
	.bus_format = MEDIA_BUS_FMT_RGB666_1X18,
	.bus_flags = DRM_BUS_FLAG_DE_HIGH | DRM_BUS_FLAG_PIXDATA_SAMPLE_NEGEDGE,
};

static const struct drm_display_mode auo_b101aw03_mode = {
	.clock = 51450,
	.hdisplay = 1024,
	.hsync_start = 1024 + 156,
	.hsync_end = 1024 + 156 + 8,
	.htotal = 1024 + 156 + 8 + 156,
	.vdisplay = 600,
	.vsync_start = 600 + 16,
	.vsync_end = 600 + 16 + 6,
	.vtotal = 600 + 16 + 6 + 16,
};

static const struct panel_desc auo_b101aw03 = {
	.modes = &auo_b101aw03_mode,
	.num_modes = 1,
	.bpc = 6,
	.size = {
		.width = 223,
		.height = 125,
	},
	.bus_format = MEDIA_BUS_FMT_RGB666_1X7X3_SPWG,
	.bus_flags = DRM_BUS_FLAG_DE_HIGH,
	.connector_type = DRM_MODE_CONNECTOR_LVDS,
};

static const struct display_timing auo_b101ean01_timing = {
	.pixelclock = { 65300000, 72500000, 75000000 },
	.hactive = { 1280, 1280, 1280 },
	.hfront_porch = { 18, 119, 119 },
	.hback_porch = { 21, 21, 21 },
	.hsync_len = { 32, 32, 32 },
	.vactive = { 800, 800, 800 },
	.vfront_porch = { 4, 4, 4 },
	.vback_porch = { 8, 8, 8 },
	.vsync_len = { 18, 20, 20 },
};

static const struct panel_desc auo_b101ean01 = {
	.timings = &auo_b101ean01_timing,
	.num_timings = 1,
	.bpc = 6,
	.size = {
		.width = 217,
		.height = 136,
	},
};

static const struct drm_display_mode auo_b101xtn01_mode = {
	.clock = 72000,
	.hdisplay = 1366,
	.hsync_start = 1366 + 20,
	.hsync_end = 1366 + 20 + 70,
	.htotal = 1366 + 20 + 70,
	.vdisplay = 768,
	.vsync_start = 768 + 14,
	.vsync_end = 768 + 14 + 42,
	.vtotal = 768 + 14 + 42,
	.flags = DRM_MODE_FLAG_NVSYNC | DRM_MODE_FLAG_NHSYNC,
};

static const struct panel_desc auo_b101xtn01 = {
	.modes = &auo_b101xtn01_mode,
	.num_modes = 1,
	.bpc = 6,
	.size = {
		.width = 223,
		.height = 125,
	},
};

static const struct drm_display_mode auo_b116xak01_mode = {
	.clock = 69300,
	.hdisplay = 1366,
	.hsync_start = 1366 + 48,
	.hsync_end = 1366 + 48 + 32,
	.htotal = 1366 + 48 + 32 + 10,
	.vdisplay = 768,
	.vsync_start = 768 + 4,
	.vsync_end = 768 + 4 + 6,
	.vtotal = 768 + 4 + 6 + 15,
	.flags = DRM_MODE_FLAG_NVSYNC | DRM_MODE_FLAG_NHSYNC,
};

static const struct panel_desc auo_b116xak01 = {
	.modes = &auo_b116xak01_mode,
	.num_modes = 1,
	.bpc = 6,
	.size = {
		.width = 256,
		.height = 144,
	},
	.delay = {
		.hpd_absent_delay = 200,
	},
	.bus_format = MEDIA_BUS_FMT_RGB666_1X18,
	.connector_type = DRM_MODE_CONNECTOR_eDP,
};

static const struct drm_display_mode auo_b116xw03_mode = {
	.clock = 70589,
	.hdisplay = 1366,
	.hsync_start = 1366 + 40,
	.hsync_end = 1366 + 40 + 40,
	.htotal = 1366 + 40 + 40 + 32,
	.vdisplay = 768,
	.vsync_start = 768 + 10,
	.vsync_end = 768 + 10 + 12,
	.vtotal = 768 + 10 + 12 + 6,
	.flags = DRM_MODE_FLAG_NVSYNC | DRM_MODE_FLAG_NHSYNC,
};

static const struct panel_desc auo_b116xw03 = {
	.modes = &auo_b116xw03_mode,
	.num_modes = 1,
	.bpc = 6,
	.size = {
		.width = 256,
		.height = 144,
	},
	.delay = {
		.enable = 400,
	},
	.bus_flags = DRM_BUS_FLAG_SYNC_DRIVE_NEGEDGE,
	.bus_format = MEDIA_BUS_FMT_RGB666_1X18,
	.connector_type = DRM_MODE_CONNECTOR_eDP,
};

static const struct drm_display_mode auo_b133xtn01_mode = {
	.clock = 69500,
	.hdisplay = 1366,
	.hsync_start = 1366 + 48,
	.hsync_end = 1366 + 48 + 32,
	.htotal = 1366 + 48 + 32 + 20,
	.vdisplay = 768,
	.vsync_start = 768 + 3,
	.vsync_end = 768 + 3 + 6,
	.vtotal = 768 + 3 + 6 + 13,
};

static const struct panel_desc auo_b133xtn01 = {
	.modes = &auo_b133xtn01_mode,
	.num_modes = 1,
	.bpc = 6,
	.size = {
		.width = 293,
		.height = 165,
	},
};

static const struct drm_display_mode auo_b133htn01_mode = {
	.clock = 150660,
	.hdisplay = 1920,
	.hsync_start = 1920 + 172,
	.hsync_end = 1920 + 172 + 80,
	.htotal = 1920 + 172 + 80 + 60,
	.vdisplay = 1080,
	.vsync_start = 1080 + 25,
	.vsync_end = 1080 + 25 + 10,
	.vtotal = 1080 + 25 + 10 + 10,
};

static const struct panel_desc auo_b133htn01 = {
	.modes = &auo_b133htn01_mode,
	.num_modes = 1,
	.bpc = 6,
	.size = {
		.width = 293,
		.height = 165,
	},
	.delay = {
		.prepare = 105,
		.enable = 20,
		.unprepare = 50,
	},
};

static const struct display_timing auo_g070vvn01_timings = {
	.pixelclock = { 33300000, 34209000, 45000000 },
	.hactive = { 800, 800, 800 },
	.hfront_porch = { 20, 40, 200 },
	.hback_porch = { 87, 40, 1 },
	.hsync_len = { 1, 48, 87 },
	.vactive = { 480, 480, 480 },
	.vfront_porch = { 5, 13, 200 },
	.vback_porch = { 31, 31, 29 },
	.vsync_len = { 1, 1, 3 },
};

static const struct panel_desc auo_g070vvn01 = {
	.timings = &auo_g070vvn01_timings,
	.num_timings = 1,
	.bpc = 8,
	.size = {
		.width = 152,
		.height = 91,
	},
	.delay = {
		.prepare = 200,
		.enable = 50,
		.disable = 50,
		.unprepare = 1000,
	},
};

static const struct drm_display_mode auo_g101evn010_mode = {
	.clock = 68930,
	.hdisplay = 1280,
	.hsync_start = 1280 + 82,
	.hsync_end = 1280 + 82 + 2,
	.htotal = 1280 + 82 + 2 + 84,
	.vdisplay = 800,
	.vsync_start = 800 + 8,
	.vsync_end = 800 + 8 + 2,
	.vtotal = 800 + 8 + 2 + 6,
};

static const struct panel_desc auo_g101evn010 = {
	.modes = &auo_g101evn010_mode,
	.num_modes = 1,
	.bpc = 6,
	.size = {
		.width = 216,
		.height = 135,
	},
	.bus_format = MEDIA_BUS_FMT_RGB666_1X7X3_SPWG,
	.connector_type = DRM_MODE_CONNECTOR_LVDS,
};

static const struct drm_display_mode auo_g104sn02_mode = {
	.clock = 40000,
	.hdisplay = 800,
	.hsync_start = 800 + 40,
	.hsync_end = 800 + 40 + 216,
	.htotal = 800 + 40 + 216 + 128,
	.vdisplay = 600,
	.vsync_start = 600 + 10,
	.vsync_end = 600 + 10 + 35,
	.vtotal = 600 + 10 + 35 + 2,
};

static const struct panel_desc auo_g104sn02 = {
	.modes = &auo_g104sn02_mode,
	.num_modes = 1,
	.bpc = 8,
	.size = {
		.width = 211,
		.height = 158,
	},
};

static const struct drm_display_mode auo_g121ean01_mode = {
	.clock = 66700,
	.hdisplay = 1280,
	.hsync_start = 1280 + 58,
	.hsync_end = 1280 + 58 + 8,
	.htotal = 1280 + 58 + 8 + 70,
	.vdisplay = 800,
	.vsync_start = 800 + 6,
	.vsync_end = 800 + 6 + 4,
	.vtotal = 800 + 6 + 4 + 10,
};

static const struct panel_desc auo_g121ean01 = {
	.modes = &auo_g121ean01_mode,
	.num_modes = 1,
	.bpc = 8,
	.size = {
		.width = 261,
		.height = 163,
	},
	.bus_format = MEDIA_BUS_FMT_RGB888_1X7X4_SPWG,
	.connector_type = DRM_MODE_CONNECTOR_LVDS,
};

static const struct display_timing auo_g133han01_timings = {
	.pixelclock = { 134000000, 141200000, 149000000 },
	.hactive = { 1920, 1920, 1920 },
	.hfront_porch = { 39, 58, 77 },
	.hback_porch = { 59, 88, 117 },
	.hsync_len = { 28, 42, 56 },
	.vactive = { 1080, 1080, 1080 },
	.vfront_porch = { 3, 8, 11 },
	.vback_porch = { 5, 14, 19 },
	.vsync_len = { 4, 14, 19 },
};

static const struct panel_desc auo_g133han01 = {
	.timings = &auo_g133han01_timings,
	.num_timings = 1,
	.bpc = 8,
	.size = {
		.width = 293,
		.height = 165,
	},
	.delay = {
		.prepare = 200,
		.enable = 50,
		.disable = 50,
		.unprepare = 1000,
	},
	.bus_format = MEDIA_BUS_FMT_RGB888_1X7X4_JEIDA,
	.connector_type = DRM_MODE_CONNECTOR_LVDS,
};

static const struct drm_display_mode auo_g156xtn01_mode = {
	.clock = 76000,
	.hdisplay = 1366,
	.hsync_start = 1366 + 33,
	.hsync_end = 1366 + 33 + 67,
	.htotal = 1560,
	.vdisplay = 768,
	.vsync_start = 768 + 4,
	.vsync_end = 768 + 4 + 4,
	.vtotal = 806,
};

static const struct panel_desc auo_g156xtn01 = {
	.modes = &auo_g156xtn01_mode,
	.num_modes = 1,
	.bpc = 8,
	.size = {
		.width = 344,
		.height = 194,
	},
	.bus_format = MEDIA_BUS_FMT_RGB888_1X7X4_SPWG,
	.connector_type = DRM_MODE_CONNECTOR_LVDS,
};

static const struct display_timing auo_g185han01_timings = {
	.pixelclock = { 120000000, 144000000, 175000000 },
	.hactive = { 1920, 1920, 1920 },
	.hfront_porch = { 36, 120, 148 },
	.hback_porch = { 24, 88, 108 },
	.hsync_len = { 20, 48, 64 },
	.vactive = { 1080, 1080, 1080 },
	.vfront_porch = { 6, 10, 40 },
	.vback_porch = { 2, 5, 20 },
	.vsync_len = { 2, 5, 20 },
};

static const struct panel_desc auo_g185han01 = {
	.timings = &auo_g185han01_timings,
	.num_timings = 1,
	.bpc = 8,
	.size = {
		.width = 409,
		.height = 230,
	},
	.delay = {
		.prepare = 50,
		.enable = 200,
		.disable = 110,
		.unprepare = 1000,
	},
	.bus_format = MEDIA_BUS_FMT_RGB888_1X7X4_SPWG,
	.connector_type = DRM_MODE_CONNECTOR_LVDS,
};

static const struct display_timing auo_g190ean01_timings = {
	.pixelclock = { 90000000, 108000000, 135000000 },
	.hactive = { 1280, 1280, 1280 },
	.hfront_porch = { 126, 184, 1266 },
	.hback_porch = { 84, 122, 844 },
	.hsync_len = { 70, 102, 704 },
	.vactive = { 1024, 1024, 1024 },
	.vfront_porch = { 4, 26, 76 },
	.vback_porch = { 2, 8, 25 },
	.vsync_len = { 2, 8, 25 },
};

static const struct panel_desc auo_g190ean01 = {
	.timings = &auo_g190ean01_timings,
	.num_timings = 1,
	.bpc = 8,
	.size = {
		.width = 376,
		.height = 301,
	},
	.delay = {
		.prepare = 50,
		.enable = 200,
		.disable = 110,
		.unprepare = 1000,
	},
	.bus_format = MEDIA_BUS_FMT_RGB888_1X7X4_SPWG,
	.connector_type = DRM_MODE_CONNECTOR_LVDS,
};

static const struct display_timing auo_p320hvn03_timings = {
	.pixelclock = { 106000000, 148500000, 164000000 },
	.hactive = { 1920, 1920, 1920 },
	.hfront_porch = { 25, 50, 130 },
	.hback_porch = { 25, 50, 130 },
	.hsync_len = { 20, 40, 105 },
	.vactive = { 1080, 1080, 1080 },
	.vfront_porch = { 8, 17, 150 },
	.vback_porch = { 8, 17, 150 },
	.vsync_len = { 4, 11, 100 },
};

static const struct panel_desc auo_p320hvn03 = {
	.timings = &auo_p320hvn03_timings,
	.num_timings = 1,
	.bpc = 8,
	.size = {
		.width = 698,
		.height = 393,
	},
	.delay = {
		.prepare = 1,
		.enable = 450,
		.unprepare = 500,
	},
	.bus_format = MEDIA_BUS_FMT_RGB888_1X7X4_SPWG,
	.connector_type = DRM_MODE_CONNECTOR_LVDS,
};

static const struct drm_display_mode auo_t215hvn01_mode = {
	.clock = 148800,
	.hdisplay = 1920,
	.hsync_start = 1920 + 88,
	.hsync_end = 1920 + 88 + 44,
	.htotal = 1920 + 88 + 44 + 148,
	.vdisplay = 1080,
	.vsync_start = 1080 + 4,
	.vsync_end = 1080 + 4 + 5,
	.vtotal = 1080 + 4 + 5 + 36,
};

static const struct panel_desc auo_t215hvn01 = {
	.modes = &auo_t215hvn01_mode,
	.num_modes = 1,
	.bpc = 8,
	.size = {
		.width = 430,
		.height = 270,
	},
	.delay = {
		.disable = 5,
		.unprepare = 1000,
	}
};

static const struct drm_display_mode avic_tm070ddh03_mode = {
	.clock = 51200,
	.hdisplay = 1024,
	.hsync_start = 1024 + 160,
	.hsync_end = 1024 + 160 + 4,
	.htotal = 1024 + 160 + 4 + 156,
	.vdisplay = 600,
	.vsync_start = 600 + 17,
	.vsync_end = 600 + 17 + 1,
	.vtotal = 600 + 17 + 1 + 17,
};

static const struct panel_desc avic_tm070ddh03 = {
	.modes = &avic_tm070ddh03_mode,
	.num_modes = 1,
	.bpc = 8,
	.size = {
		.width = 154,
		.height = 90,
	},
	.delay = {
		.prepare = 20,
		.enable = 200,
		.disable = 200,
	},
};

static const struct drm_display_mode bananapi_s070wv20_ct16_mode = {
	.clock = 30000,
	.hdisplay = 800,
	.hsync_start = 800 + 40,
	.hsync_end = 800 + 40 + 48,
	.htotal = 800 + 40 + 48 + 40,
	.vdisplay = 480,
	.vsync_start = 480 + 13,
	.vsync_end = 480 + 13 + 3,
	.vtotal = 480 + 13 + 3 + 29,
};

static const struct panel_desc bananapi_s070wv20_ct16 = {
	.modes = &bananapi_s070wv20_ct16_mode,
	.num_modes = 1,
	.bpc = 6,
	.size = {
		.width = 154,
		.height = 86,
	},
};

static const struct drm_display_mode boe_hv070wsa_mode = {
	.clock = 42105,
	.hdisplay = 1024,
	.hsync_start = 1024 + 30,
	.hsync_end = 1024 + 30 + 30,
	.htotal = 1024 + 30 + 30 + 30,
	.vdisplay = 600,
	.vsync_start = 600 + 10,
	.vsync_end = 600 + 10 + 10,
	.vtotal = 600 + 10 + 10 + 10,
};

static const struct panel_desc boe_hv070wsa = {
	.modes = &boe_hv070wsa_mode,
	.num_modes = 1,
	.bpc = 8,
	.size = {
		.width = 154,
		.height = 90,
	},
	.bus_format = MEDIA_BUS_FMT_RGB888_1X7X4_SPWG,
	.bus_flags = DRM_BUS_FLAG_DE_HIGH,
	.connector_type = DRM_MODE_CONNECTOR_LVDS,
};

static const struct drm_display_mode boe_nv101wxmn51_modes[] = {
	{
		.clock = 71900,
		.hdisplay = 1280,
		.hsync_start = 1280 + 48,
		.hsync_end = 1280 + 48 + 32,
		.htotal = 1280 + 48 + 32 + 80,
		.vdisplay = 800,
		.vsync_start = 800 + 3,
		.vsync_end = 800 + 3 + 5,
		.vtotal = 800 + 3 + 5 + 24,
	},
	{
		.clock = 57500,
		.hdisplay = 1280,
		.hsync_start = 1280 + 48,
		.hsync_end = 1280 + 48 + 32,
		.htotal = 1280 + 48 + 32 + 80,
		.vdisplay = 800,
		.vsync_start = 800 + 3,
		.vsync_end = 800 + 3 + 5,
		.vtotal = 800 + 3 + 5 + 24,
	},
};

static const struct panel_desc boe_nv101wxmn51 = {
	.modes = boe_nv101wxmn51_modes,
	.num_modes = ARRAY_SIZE(boe_nv101wxmn51_modes),
	.bpc = 8,
	.size = {
		.width = 217,
		.height = 136,
	},
	.delay = {
		.prepare = 210,
		.enable = 50,
		.unprepare = 160,
	},
};

/* Also used for boe_nv133fhm_n62 */
static const struct drm_display_mode boe_nv133fhm_n61_modes = {
	.clock = 147840,
	.hdisplay = 1920,
	.hsync_start = 1920 + 48,
	.hsync_end = 1920 + 48 + 32,
	.htotal = 1920 + 48 + 32 + 200,
	.vdisplay = 1080,
	.vsync_start = 1080 + 3,
	.vsync_end = 1080 + 3 + 6,
	.vtotal = 1080 + 3 + 6 + 31,
};

/* Also used for boe_nv133fhm_n62 */
static const struct panel_desc boe_nv133fhm_n61 = {
	.modes = &boe_nv133fhm_n61_modes,
	.num_modes = 1,
	.bpc = 6,
	.size = {
		.width = 294,
		.height = 165,
	},
	.delay = {
		/*
		 * When power is first given to the panel there's a short
		 * spike on the HPD line.  It was explained that this spike
		 * was until the TCON data download was complete.  On
		 * one system this was measured at 8 ms.  We'll put 15 ms
		 * in the prepare delay just to be safe and take it away
		 * from the hpd_absent_delay (which would otherwise be 200 ms)
		 * to handle this.  That means:
		 * - If HPD isn't hooked up you still have 200 ms delay.
		 * - If HPD is hooked up we won't try to look at it for the
		 *   first 15 ms.
		 */
		.prepare = 15,
		.hpd_absent_delay = 185,

		.unprepare = 500,
	},
	.bus_format = MEDIA_BUS_FMT_RGB888_1X24,
	.bus_flags = DRM_BUS_FLAG_DATA_MSB_TO_LSB,
	.connector_type = DRM_MODE_CONNECTOR_eDP,
};

static const struct drm_display_mode boe_nv140fhmn49_modes[] = {
	{
		.clock = 148500,
		.hdisplay = 1920,
		.hsync_start = 1920 + 48,
		.hsync_end = 1920 + 48 + 32,
		.htotal = 2200,
		.vdisplay = 1080,
		.vsync_start = 1080 + 3,
		.vsync_end = 1080 + 3 + 5,
		.vtotal = 1125,
	},
};

static const struct panel_desc boe_nv140fhmn49 = {
	.modes = boe_nv140fhmn49_modes,
	.num_modes = ARRAY_SIZE(boe_nv140fhmn49_modes),
	.bpc = 6,
	.size = {
		.width = 309,
		.height = 174,
	},
	.delay = {
		.prepare = 210,
		.enable = 50,
		.unprepare = 160,
	},
	.bus_format = MEDIA_BUS_FMT_RGB666_1X18,
	.connector_type = DRM_MODE_CONNECTOR_eDP,
};

static const struct drm_display_mode cdtech_s043wq26h_ct7_mode = {
	.clock = 9000,
	.hdisplay = 480,
	.hsync_start = 480 + 5,
	.hsync_end = 480 + 5 + 5,
	.htotal = 480 + 5 + 5 + 40,
	.vdisplay = 272,
	.vsync_start = 272 + 8,
	.vsync_end = 272 + 8 + 8,
	.vtotal = 272 + 8 + 8 + 8,
	.flags = DRM_MODE_FLAG_NHSYNC | DRM_MODE_FLAG_NVSYNC,
};

static const struct panel_desc cdtech_s043wq26h_ct7 = {
	.modes = &cdtech_s043wq26h_ct7_mode,
	.num_modes = 1,
	.bpc = 8,
	.size = {
		.width = 95,
		.height = 54,
	},
	.bus_flags = DRM_BUS_FLAG_PIXDATA_DRIVE_POSEDGE,
};

/* S070PWS19HP-FC21 2017/04/22 */
static const struct drm_display_mode cdtech_s070pws19hp_fc21_mode = {
	.clock = 51200,
	.hdisplay = 1024,
	.hsync_start = 1024 + 160,
	.hsync_end = 1024 + 160 + 20,
	.htotal = 1024 + 160 + 20 + 140,
	.vdisplay = 600,
	.vsync_start = 600 + 12,
	.vsync_end = 600 + 12 + 3,
	.vtotal = 600 + 12 + 3 + 20,
	.flags = DRM_MODE_FLAG_NHSYNC | DRM_MODE_FLAG_NVSYNC,
};

static const struct panel_desc cdtech_s070pws19hp_fc21 = {
	.modes = &cdtech_s070pws19hp_fc21_mode,
	.num_modes = 1,
	.bpc = 6,
	.size = {
		.width = 154,
		.height = 86,
	},
	.bus_format = MEDIA_BUS_FMT_RGB666_1X18,
	.bus_flags = DRM_BUS_FLAG_DE_HIGH | DRM_BUS_FLAG_PIXDATA_SAMPLE_NEGEDGE,
	.connector_type = DRM_MODE_CONNECTOR_DPI,
};

/* S070SWV29HG-DC44 2017/09/21 */
static const struct drm_display_mode cdtech_s070swv29hg_dc44_mode = {
	.clock = 33300,
	.hdisplay = 800,
	.hsync_start = 800 + 210,
	.hsync_end = 800 + 210 + 2,
	.htotal = 800 + 210 + 2 + 44,
	.vdisplay = 480,
	.vsync_start = 480 + 22,
	.vsync_end = 480 + 22 + 2,
	.vtotal = 480 + 22 + 2 + 21,
	.flags = DRM_MODE_FLAG_NHSYNC | DRM_MODE_FLAG_NVSYNC,
};

static const struct panel_desc cdtech_s070swv29hg_dc44 = {
	.modes = &cdtech_s070swv29hg_dc44_mode,
	.num_modes = 1,
	.bpc = 6,
	.size = {
		.width = 154,
		.height = 86,
	},
	.bus_format = MEDIA_BUS_FMT_RGB666_1X18,
	.bus_flags = DRM_BUS_FLAG_DE_HIGH | DRM_BUS_FLAG_PIXDATA_SAMPLE_NEGEDGE,
	.connector_type = DRM_MODE_CONNECTOR_DPI,
};

static const struct drm_display_mode cdtech_s070wv95_ct16_mode = {
	.clock = 35000,
	.hdisplay = 800,
	.hsync_start = 800 + 40,
	.hsync_end = 800 + 40 + 40,
	.htotal = 800 + 40 + 40 + 48,
	.vdisplay = 480,
	.vsync_start = 480 + 29,
	.vsync_end = 480 + 29 + 13,
	.vtotal = 480 + 29 + 13 + 3,
	.flags = DRM_MODE_FLAG_NHSYNC | DRM_MODE_FLAG_NVSYNC,
};

static const struct panel_desc cdtech_s070wv95_ct16 = {
	.modes = &cdtech_s070wv95_ct16_mode,
	.num_modes = 1,
	.bpc = 8,
	.size = {
		.width = 154,
		.height = 85,
	},
};

static const struct display_timing chefree_ch101olhlwh_002_timing = {
	.pixelclock = { 68900000, 71100000, 73400000 },
	.hactive = { 1280, 1280, 1280 },
	.hfront_porch = { 65, 80, 95 },
	.hback_porch = { 64, 79, 94 },
	.hsync_len = { 1, 1, 1 },
	.vactive = { 800, 800, 800 },
	.vfront_porch = { 7, 11, 14 },
	.vback_porch = { 7, 11, 14 },
	.vsync_len = { 1, 1, 1 },
	.flags = DISPLAY_FLAGS_DE_HIGH,
};

static const struct panel_desc chefree_ch101olhlwh_002 = {
	.timings = &chefree_ch101olhlwh_002_timing,
	.num_timings = 1,
	.bpc = 8,
	.size = {
		.width = 217,
		.height = 135,
	},
	.delay = {
		.enable = 200,
		.disable = 200,
	},
	.bus_flags = DRM_BUS_FLAG_DE_HIGH,
	.bus_format = MEDIA_BUS_FMT_RGB888_1X7X4_SPWG,
	.connector_type = DRM_MODE_CONNECTOR_LVDS,
};

static const struct drm_display_mode chunghwa_claa070wp03xg_mode = {
	.clock = 66770,
	.hdisplay = 800,
	.hsync_start = 800 + 49,
	.hsync_end = 800 + 49 + 33,
	.htotal = 800 + 49 + 33 + 17,
	.vdisplay = 1280,
	.vsync_start = 1280 + 1,
	.vsync_end = 1280 + 1 + 7,
	.vtotal = 1280 + 1 + 7 + 15,
	.flags = DRM_MODE_FLAG_NVSYNC | DRM_MODE_FLAG_NHSYNC,
};

static const struct panel_desc chunghwa_claa070wp03xg = {
	.modes = &chunghwa_claa070wp03xg_mode,
	.num_modes = 1,
	.bpc = 6,
	.size = {
		.width = 94,
		.height = 150,
	},
	.bus_format = MEDIA_BUS_FMT_RGB666_1X7X3_SPWG,
	.bus_flags = DRM_BUS_FLAG_DE_HIGH,
	.connector_type = DRM_MODE_CONNECTOR_LVDS,
};

static const struct drm_display_mode chunghwa_claa101wa01a_mode = {
	.clock = 72070,
	.hdisplay = 1366,
	.hsync_start = 1366 + 58,
	.hsync_end = 1366 + 58 + 58,
	.htotal = 1366 + 58 + 58 + 58,
	.vdisplay = 768,
	.vsync_start = 768 + 4,
	.vsync_end = 768 + 4 + 4,
	.vtotal = 768 + 4 + 4 + 4,
};

static const struct panel_desc chunghwa_claa101wa01a = {
	.modes = &chunghwa_claa101wa01a_mode,
	.num_modes = 1,
	.bpc = 6,
	.size = {
		.width = 220,
		.height = 120,
	},
	.bus_format = MEDIA_BUS_FMT_RGB666_1X7X3_SPWG,
	.bus_flags = DRM_BUS_FLAG_DE_HIGH,
	.connector_type = DRM_MODE_CONNECTOR_LVDS,
};

static const struct drm_display_mode chunghwa_claa101wb01_mode = {
	.clock = 69300,
	.hdisplay = 1366,
	.hsync_start = 1366 + 48,
	.hsync_end = 1366 + 48 + 32,
	.htotal = 1366 + 48 + 32 + 20,
	.vdisplay = 768,
	.vsync_start = 768 + 16,
	.vsync_end = 768 + 16 + 8,
	.vtotal = 768 + 16 + 8 + 16,
};

static const struct panel_desc chunghwa_claa101wb01 = {
	.modes = &chunghwa_claa101wb01_mode,
	.num_modes = 1,
	.bpc = 6,
	.size = {
		.width = 223,
		.height = 125,
	},
	.bus_format = MEDIA_BUS_FMT_RGB666_1X7X3_SPWG,
	.bus_flags = DRM_BUS_FLAG_DE_HIGH,
	.connector_type = DRM_MODE_CONNECTOR_LVDS,
};

static const struct drm_display_mode dataimage_scf0700c48ggu18_mode = {
	.clock = 33260,
	.hdisplay = 800,
	.hsync_start = 800 + 40,
	.hsync_end = 800 + 40 + 128,
	.htotal = 800 + 40 + 128 + 88,
	.vdisplay = 480,
	.vsync_start = 480 + 10,
	.vsync_end = 480 + 10 + 2,
	.vtotal = 480 + 10 + 2 + 33,
	.flags = DRM_MODE_FLAG_NVSYNC | DRM_MODE_FLAG_NHSYNC,
};

static const struct panel_desc dataimage_scf0700c48ggu18 = {
	.modes = &dataimage_scf0700c48ggu18_mode,
	.num_modes = 1,
	.bpc = 8,
	.size = {
		.width = 152,
		.height = 91,
	},
	.bus_format = MEDIA_BUS_FMT_RGB888_1X24,
	.bus_flags = DRM_BUS_FLAG_DE_HIGH | DRM_BUS_FLAG_PIXDATA_DRIVE_POSEDGE,
};

static const struct display_timing dlc_dlc0700yzg_1_timing = {
	.pixelclock = { 45000000, 51200000, 57000000 },
	.hactive = { 1024, 1024, 1024 },
	.hfront_porch = { 100, 106, 113 },
	.hback_porch = { 100, 106, 113 },
	.hsync_len = { 100, 108, 114 },
	.vactive = { 600, 600, 600 },
	.vfront_porch = { 8, 11, 15 },
	.vback_porch = { 8, 11, 15 },
	.vsync_len = { 9, 13, 15 },
	.flags = DISPLAY_FLAGS_DE_HIGH,
};

static const struct panel_desc dlc_dlc0700yzg_1 = {
	.timings = &dlc_dlc0700yzg_1_timing,
	.num_timings = 1,
	.bpc = 6,
	.size = {
		.width = 154,
		.height = 86,
	},
	.delay = {
		.prepare = 30,
		.enable = 200,
		.disable = 200,
	},
	.bus_format = MEDIA_BUS_FMT_RGB666_1X7X3_SPWG,
	.connector_type = DRM_MODE_CONNECTOR_LVDS,
};

static const struct display_timing dlc_dlc1010gig_timing = {
	.pixelclock = { 68900000, 71100000, 73400000 },
	.hactive = { 1280, 1280, 1280 },
	.hfront_porch = { 43, 53, 63 },
	.hback_porch = { 43, 53, 63 },
	.hsync_len = { 44, 54, 64 },
	.vactive = { 800, 800, 800 },
	.vfront_porch = { 5, 8, 11 },
	.vback_porch = { 5, 8, 11 },
	.vsync_len = { 5, 7, 11 },
	.flags = DISPLAY_FLAGS_DE_HIGH,
};

static const struct panel_desc dlc_dlc1010gig = {
	.timings = &dlc_dlc1010gig_timing,
	.num_timings = 1,
	.bpc = 8,
	.size = {
		.width = 216,
		.height = 135,
	},
	.delay = {
		.prepare = 60,
		.enable = 150,
		.disable = 100,
		.unprepare = 60,
	},
	.bus_format = MEDIA_BUS_FMT_RGB888_1X7X4_SPWG,
	.connector_type = DRM_MODE_CONNECTOR_LVDS,
};

static const struct drm_display_mode edt_et035012dm6_mode = {
	.clock = 6500,
	.hdisplay = 320,
	.hsync_start = 320 + 20,
	.hsync_end = 320 + 20 + 30,
	.htotal = 320 + 20 + 68,
	.vdisplay = 240,
	.vsync_start = 240 + 4,
	.vsync_end = 240 + 4 + 4,
	.vtotal = 240 + 4 + 4 + 14,
	.flags = DRM_MODE_FLAG_NVSYNC | DRM_MODE_FLAG_NHSYNC,
};

static const struct panel_desc edt_et035012dm6 = {
	.modes = &edt_et035012dm6_mode,
	.num_modes = 1,
	.bpc = 8,
	.size = {
		.width = 70,
		.height = 52,
	},
	.bus_format = MEDIA_BUS_FMT_RGB888_1X24,
	.bus_flags = DRM_BUS_FLAG_DE_LOW | DRM_BUS_FLAG_PIXDATA_SAMPLE_POSEDGE,
};

static const struct drm_display_mode edt_etm043080dh6gp_mode = {
	.clock = 10870,
	.hdisplay = 480,
	.hsync_start = 480 + 8,
	.hsync_end = 480 + 8 + 4,
	.htotal = 480 + 8 + 4 + 41,

	/*
	 * IWG22M: Y resolution changed for "dc_linuxfb" module crashing while
	 * fb_align
	 */

	.vdisplay = 288,
	.vsync_start = 288 + 2,
	.vsync_end = 288 + 2 + 4,
	.vtotal = 288 + 2 + 4 + 10,
};

static const struct panel_desc edt_etm043080dh6gp = {
	.modes = &edt_etm043080dh6gp_mode,
	.num_modes = 1,
	.bpc = 8,
	.size = {
		.width = 100,
		.height = 65,
	},
	.bus_format = MEDIA_BUS_FMT_RGB666_1X18,
	.connector_type = DRM_MODE_CONNECTOR_DPI,
};

static const struct drm_display_mode edt_etm0430g0dh6_mode = {
	.clock = 9000,
	.hdisplay = 480,
	.hsync_start = 480 + 2,
	.hsync_end = 480 + 2 + 41,
	.htotal = 480 + 2 + 41 + 2,
	.vdisplay = 272,
	.vsync_start = 272 + 2,
	.vsync_end = 272 + 2 + 10,
	.vtotal = 272 + 2 + 10 + 2,
	.flags = DRM_MODE_FLAG_NHSYNC | DRM_MODE_FLAG_NVSYNC,
};

static const struct panel_desc edt_etm0430g0dh6 = {
	.modes = &edt_etm0430g0dh6_mode,
	.num_modes = 1,
	.bpc = 6,
	.size = {
		.width = 95,
		.height = 54,
	},
};

static const struct drm_display_mode edt_et057090dhu_mode = {
	.clock = 25175,
	.hdisplay = 640,
	.hsync_start = 640 + 16,
	.hsync_end = 640 + 16 + 30,
	.htotal = 640 + 16 + 30 + 114,
	.vdisplay = 480,
	.vsync_start = 480 + 10,
	.vsync_end = 480 + 10 + 3,
	.vtotal = 480 + 10 + 3 + 32,
	.flags = DRM_MODE_FLAG_NVSYNC | DRM_MODE_FLAG_NHSYNC,
};

static const struct panel_desc edt_et057090dhu = {
	.modes = &edt_et057090dhu_mode,
	.num_modes = 1,
	.bpc = 6,
	.size = {
		.width = 115,
		.height = 86,
	},
	.bus_format = MEDIA_BUS_FMT_RGB666_1X18,
	.bus_flags = DRM_BUS_FLAG_DE_HIGH | DRM_BUS_FLAG_PIXDATA_DRIVE_NEGEDGE,
	.connector_type = DRM_MODE_CONNECTOR_DPI,
};

static const struct drm_display_mode edt_etm0700g0dh6_mode = {
	.clock = 33260,
	.hdisplay = 800,
	.hsync_start = 800 + 40,
	.hsync_end = 800 + 40 + 128,
	.htotal = 800 + 40 + 128 + 88,
	.vdisplay = 480,
	.vsync_start = 480 + 10,
	.vsync_end = 480 + 10 + 2,
	.vtotal = 480 + 10 + 2 + 33,
	.flags = DRM_MODE_FLAG_NHSYNC | DRM_MODE_FLAG_NVSYNC,
};

static const struct panel_desc edt_etm0700g0dh6 = {
	.modes = &edt_etm0700g0dh6_mode,
	.num_modes = 1,
	.bpc = 6,
	.size = {
		.width = 152,
		.height = 91,
	},
	.bus_format = MEDIA_BUS_FMT_RGB666_1X18,
	.bus_flags = DRM_BUS_FLAG_DE_HIGH | DRM_BUS_FLAG_PIXDATA_DRIVE_NEGEDGE,
};

static const struct panel_desc edt_etm0700g0bdh6 = {
	.modes = &edt_etm0700g0dh6_mode,
	.num_modes = 1,
	.bpc = 6,
	.size = {
		.width = 152,
		.height = 91,
	},
	.bus_format = MEDIA_BUS_FMT_RGB666_1X18,
	.bus_flags = DRM_BUS_FLAG_DE_HIGH | DRM_BUS_FLAG_PIXDATA_DRIVE_POSEDGE,
};

static const struct display_timing evervision_vgg804821_timing = {
	.pixelclock = { 27600000, 33300000, 50000000 },
	.hactive = { 800, 800, 800 },
	.hfront_porch = { 40, 66, 70 },
	.hback_porch = { 40, 67, 70 },
	.hsync_len = { 40, 67, 70 },
	.vactive = { 480, 480, 480 },
	.vfront_porch = { 6, 10, 10 },
	.vback_porch = { 7, 11, 11 },
	.vsync_len = { 7, 11, 11 },
	.flags = DISPLAY_FLAGS_HSYNC_HIGH | DISPLAY_FLAGS_VSYNC_HIGH |
		 DISPLAY_FLAGS_DE_HIGH | DISPLAY_FLAGS_PIXDATA_NEGEDGE |
		 DISPLAY_FLAGS_SYNC_NEGEDGE,
};

static const struct panel_desc evervision_vgg804821 = {
	.timings = &evervision_vgg804821_timing,
	.num_timings = 1,
	.bpc = 8,
	.size = {
		.width = 108,
		.height = 64,
	},
	.bus_format = MEDIA_BUS_FMT_RGB888_1X24,
	.bus_flags = DRM_BUS_FLAG_DE_HIGH | DRM_BUS_FLAG_PIXDATA_SAMPLE_POSEDGE,
};

static const struct drm_display_mode foxlink_fl500wvr00_a0t_mode = {
	.clock = 32260,
	.hdisplay = 800,
	.hsync_start = 800 + 168,
	.hsync_end = 800 + 168 + 64,
	.htotal = 800 + 168 + 64 + 88,
	.vdisplay = 480,
	.vsync_start = 480 + 37,
	.vsync_end = 480 + 37 + 2,
	.vtotal = 480 + 37 + 2 + 8,
};

static const struct panel_desc foxlink_fl500wvr00_a0t = {
	.modes = &foxlink_fl500wvr00_a0t_mode,
	.num_modes = 1,
	.bpc = 8,
	.size = {
		.width = 108,
		.height = 65,
	},
	.bus_format = MEDIA_BUS_FMT_RGB888_1X24,
};

static const struct drm_display_mode frida_frd350h54004_modes[] = {
	{ /* 60 Hz */
		.clock = 6000,
		.hdisplay = 320,
		.hsync_start = 320 + 44,
		.hsync_end = 320 + 44 + 16,
		.htotal = 320 + 44 + 16 + 20,
		.vdisplay = 240,
		.vsync_start = 240 + 2,
		.vsync_end = 240 + 2 + 6,
		.vtotal = 240 + 2 + 6 + 2,
		.flags = DRM_MODE_FLAG_NHSYNC | DRM_MODE_FLAG_NVSYNC,
	},
	{ /* 50 Hz */
		.clock = 5400,
		.hdisplay = 320,
		.hsync_start = 320 + 56,
		.hsync_end = 320 + 56 + 16,
		.htotal = 320 + 56 + 16 + 40,
		.vdisplay = 240,
		.vsync_start = 240 + 2,
		.vsync_end = 240 + 2 + 6,
		.vtotal = 240 + 2 + 6 + 2,
		.flags = DRM_MODE_FLAG_NHSYNC | DRM_MODE_FLAG_NVSYNC,
	},
};

static const struct panel_desc frida_frd350h54004 = {
	.modes = frida_frd350h54004_modes,
	.num_modes = ARRAY_SIZE(frida_frd350h54004_modes),
	.bpc = 8,
	.size = {
		.width = 77,
		.height = 64,
	},
	.bus_format = MEDIA_BUS_FMT_RGB888_1X24,
	.bus_flags = DRM_BUS_FLAG_DE_HIGH | DRM_BUS_FLAG_PIXDATA_SAMPLE_NEGEDGE,
	.connector_type = DRM_MODE_CONNECTOR_DPI,
};

static const struct drm_display_mode friendlyarm_hd702e_mode = {
	.clock		= 67185,
	.hdisplay	= 800,
	.hsync_start	= 800 + 20,
	.hsync_end	= 800 + 20 + 24,
	.htotal		= 800 + 20 + 24 + 20,
	.vdisplay	= 1280,
	.vsync_start	= 1280 + 4,
	.vsync_end	= 1280 + 4 + 8,
	.vtotal		= 1280 + 4 + 8 + 4,
	.flags		= DRM_MODE_FLAG_NVSYNC | DRM_MODE_FLAG_NHSYNC,
};

static const struct panel_desc friendlyarm_hd702e = {
	.modes = &friendlyarm_hd702e_mode,
	.num_modes = 1,
	.size = {
		.width	= 94,
		.height	= 151,
	},
};

static const struct drm_display_mode giantplus_gpg482739qs5_mode = {
	.clock = 9000,
	.hdisplay = 480,
	.hsync_start = 480 + 5,
	.hsync_end = 480 + 5 + 1,
	.htotal = 480 + 5 + 1 + 40,
	.vdisplay = 272,
	.vsync_start = 272 + 8,
	.vsync_end = 272 + 8 + 1,
	.vtotal = 272 + 8 + 1 + 8,
};

static const struct panel_desc giantplus_gpg482739qs5 = {
	.modes = &giantplus_gpg482739qs5_mode,
	.num_modes = 1,
	.bpc = 8,
	.size = {
		.width = 95,
		.height = 54,
	},
	.bus_format = MEDIA_BUS_FMT_RGB888_1X24,
};

static const struct display_timing giantplus_gpm940b0_timing = {
	.pixelclock = { 13500000, 27000000, 27500000 },
	.hactive = { 320, 320, 320 },
	.hfront_porch = { 14, 686, 718 },
	.hback_porch = { 50, 70, 255 },
	.hsync_len = { 1, 1, 1 },
	.vactive = { 240, 240, 240 },
	.vfront_porch = { 1, 1, 179 },
	.vback_porch = { 1, 21, 31 },
	.vsync_len = { 1, 1, 6 },
	.flags = DISPLAY_FLAGS_HSYNC_LOW | DISPLAY_FLAGS_VSYNC_LOW,
};

static const struct panel_desc giantplus_gpm940b0 = {
	.timings = &giantplus_gpm940b0_timing,
	.num_timings = 1,
	.bpc = 8,
	.size = {
		.width = 60,
		.height = 45,
	},
	.bus_format = MEDIA_BUS_FMT_RGB888_3X8,
	.bus_flags = DRM_BUS_FLAG_DE_HIGH | DRM_BUS_FLAG_PIXDATA_SAMPLE_POSEDGE,
};

static const struct display_timing hannstar_hsd070pww1_timing = {
	.pixelclock = { 64300000, 71100000, 82000000 },
	.hactive = { 1280, 1280, 1280 },
	.hfront_porch = { 1, 1, 10 },
	.hback_porch = { 1, 1, 10 },
	/*
	 * According to the data sheet, the minimum horizontal blanking interval
	 * is 54 clocks (1 + 52 + 1), but tests with a Nitrogen6X have shown the
	 * minimum working horizontal blanking interval to be 60 clocks.
	 */
	.hsync_len = { 58, 158, 661 },
	.vactive = { 800, 800, 800 },
	.vfront_porch = { 1, 1, 10 },
	.vback_porch = { 1, 1, 10 },
	.vsync_len = { 1, 21, 203 },
	.flags = DISPLAY_FLAGS_DE_HIGH,
};

static const struct panel_desc hannstar_hsd070pww1 = {
	.timings = &hannstar_hsd070pww1_timing,
	.num_timings = 1,
	.bpc = 6,
	.size = {
		.width = 151,
		.height = 94,
	},
	.bus_format = MEDIA_BUS_FMT_RGB666_1X7X3_SPWG,
	.connector_type = DRM_MODE_CONNECTOR_LVDS,
};

static const struct display_timing hannstar_hsd100pxn1_timing = {
	.pixelclock = { 55000000, 65000000, 75000000 },
	.hactive = { 1024, 1024, 1024 },
	.hfront_porch = { 40, 40, 40 },
	.hback_porch = { 220, 220, 220 },
	.hsync_len = { 20, 60, 100 },
	.vactive = { 768, 768, 768 },
	.vfront_porch = { 7, 7, 7 },
	.vback_porch = { 21, 21, 21 },
	.vsync_len = { 10, 10, 10 },
	.flags = DISPLAY_FLAGS_DE_HIGH,
};

static const struct panel_desc hannstar_hsd100pxn1 = {
	.timings = &hannstar_hsd100pxn1_timing,
	.num_timings = 1,
	.bpc = 6,
	.size = {
		.width = 203,
		.height = 152,
	},
	.bus_format = MEDIA_BUS_FMT_RGB666_1X7X3_SPWG,
	.connector_type = DRM_MODE_CONNECTOR_LVDS,
};

static const struct drm_display_mode hitachi_tx23d38vm0caa_mode = {
	.clock = 33333,
	.hdisplay = 800,
	.hsync_start = 800 + 85,
	.hsync_end = 800 + 85 + 86,
	.htotal = 800 + 85 + 86 + 85,
	.vdisplay = 480,
	.vsync_start = 480 + 16,
	.vsync_end = 480 + 16 + 13,
	.vtotal = 480 + 16 + 13 + 16,
};

static const struct panel_desc hitachi_tx23d38vm0caa = {
	.modes = &hitachi_tx23d38vm0caa_mode,
	.num_modes = 1,
	.bpc = 6,
	.size = {
		.width = 195,
		.height = 117,
	},
	.delay = {
		.enable = 160,
		.disable = 160,
	},
};

static const struct drm_display_mode innolux_at043tn24_mode = {
	.clock = 9000,
	.hdisplay = 480,
	.hsync_start = 480 + 2,
	.hsync_end = 480 + 2 + 41,
	.htotal = 480 + 2 + 41 + 2,
	.vdisplay = 272,
	.vsync_start = 272 + 2,
	.vsync_end = 272 + 2 + 10,
	.vtotal = 272 + 2 + 10 + 2,
	.flags = DRM_MODE_FLAG_NHSYNC | DRM_MODE_FLAG_NVSYNC,
};

static const struct panel_desc innolux_at043tn24 = {
	.modes = &innolux_at043tn24_mode,
	.num_modes = 1,
	.bpc = 8,
	.size = {
		.width = 95,
		.height = 54,
	},
	.bus_format = MEDIA_BUS_FMT_RGB888_1X24,
	.bus_flags = DRM_BUS_FLAG_DE_HIGH | DRM_BUS_FLAG_PIXDATA_DRIVE_POSEDGE,
};

static const struct drm_display_mode innolux_at070tn92_mode = {
	.clock = 33333,
	.hdisplay = 800,
	.hsync_start = 800 + 210,
	.hsync_end = 800 + 210 + 20,
	.htotal = 800 + 210 + 20 + 46,
	.vdisplay = 480,
	.vsync_start = 480 + 22,
	.vsync_end = 480 + 22 + 10,
	.vtotal = 480 + 22 + 23 + 10,
};

static const struct panel_desc innolux_at070tn92 = {
	.modes = &innolux_at070tn92_mode,
	.num_modes = 1,
	.size = {
		.width = 154,
		.height = 86,
	},
	.bus_format = MEDIA_BUS_FMT_RGB888_1X24,
};

static const struct display_timing innolux_g070y2_l01_timing = {
	.pixelclock = { 28000000, 29500000, 32000000 },
	.hactive = { 800, 800, 800 },
	.hfront_porch = { 61, 91, 141 },
	.hback_porch = { 60, 90, 140 },
	.hsync_len = { 12, 12, 12 },
	.vactive = { 480, 480, 480 },
	.vfront_porch = { 4, 9, 30 },
	.vback_porch = { 4, 8, 28 },
	.vsync_len = { 2, 2, 2 },
	.flags = DISPLAY_FLAGS_DE_HIGH,
};

static const struct panel_desc innolux_g070y2_l01 = {
	.timings = &innolux_g070y2_l01_timing,
	.num_timings = 1,
	.bpc = 6,
	.size = {
		.width = 152,
		.height = 91,
	},
	.delay = {
		.prepare = 10,
		.enable = 100,
		.disable = 100,
		.unprepare = 800,
	},
	.bus_format = MEDIA_BUS_FMT_RGB888_1X7X4_SPWG,
	.connector_type = DRM_MODE_CONNECTOR_LVDS,
};

static const struct display_timing innolux_g101ice_l01_timing = {
	.pixelclock = { 60400000, 71100000, 74700000 },
	.hactive = { 1280, 1280, 1280 },
	.hfront_porch = { 41, 80, 100 },
	.hback_porch = { 40, 79, 99 },
	.hsync_len = { 1, 1, 1 },
	.vactive = { 800, 800, 800 },
	.vfront_porch = { 5, 11, 14 },
	.vback_porch = { 4, 11, 14 },
	.vsync_len = { 1, 1, 1 },
	.flags = DISPLAY_FLAGS_DE_HIGH,
};

static const struct panel_desc innolux_g101ice_l01 = {
	.timings = &innolux_g101ice_l01_timing,
	.num_timings = 1,
	.bpc = 8,
	.size = {
		.width = 217,
		.height = 135,
	},
	.delay = {
		.enable = 200,
		.disable = 200,
	},
	.bus_format = MEDIA_BUS_FMT_RGB888_1X7X4_SPWG,
	.connector_type = DRM_MODE_CONNECTOR_LVDS,
};

static const struct display_timing innolux_g121i1_l01_timing = {
	.pixelclock = { 67450000, 71000000, 74550000 },
	.hactive = { 1280, 1280, 1280 },
	.hfront_porch = { 40, 80, 160 },
	.hback_porch = { 39, 79, 159 },
	.hsync_len = { 1, 1, 1 },
	.vactive = { 800, 800, 800 },
	.vfront_porch = { 5, 11, 100 },
	.vback_porch = { 4, 11, 99 },
	.vsync_len = { 1, 1, 1 },
};

static const struct panel_desc innolux_g121i1_l01 = {
	.timings = &innolux_g121i1_l01_timing,
	.num_timings = 1,
	.bpc = 6,
	.size = {
		.width = 261,
		.height = 163,
	},
	.delay = {
		.enable = 200,
		.disable = 20,
	},
	.bus_format = MEDIA_BUS_FMT_RGB888_1X7X4_SPWG,
	.connector_type = DRM_MODE_CONNECTOR_LVDS,
};

static const struct drm_display_mode innolux_g121x1_l03_mode = {
	.clock = 65000,
	.hdisplay = 1024,
	.hsync_start = 1024 + 0,
	.hsync_end = 1024 + 1,
	.htotal = 1024 + 0 + 1 + 320,
	.vdisplay = 768,
	.vsync_start = 768 + 38,
	.vsync_end = 768 + 38 + 1,
	.vtotal = 768 + 38 + 1 + 0,
	.flags = DRM_MODE_FLAG_NHSYNC | DRM_MODE_FLAG_NVSYNC,
};

static const struct panel_desc innolux_g121x1_l03 = {
	.modes = &innolux_g121x1_l03_mode,
	.num_modes = 1,
	.bpc = 6,
	.size = {
		.width = 246,
		.height = 185,
	},
	.delay = {
		.enable = 200,
		.unprepare = 200,
		.disable = 400,
	},
};

/*
 * Datasheet specifies that at 60 Hz refresh rate:
 * - total horizontal time: { 1506, 1592, 1716 }
 * - total vertical time: { 788, 800, 868 }
 *
 * ...but doesn't go into exactly how that should be split into a front
 * porch, back porch, or sync length.  For now we'll leave a single setting
 * here which allows a bit of tweaking of the pixel clock at the expense of
 * refresh rate.
 */
static const struct display_timing innolux_n116bge_timing = {
	.pixelclock = { 72600000, 76420000, 80240000 },
	.hactive = { 1366, 1366, 1366 },
	.hfront_porch = { 136, 136, 136 },
	.hback_porch = { 60, 60, 60 },
	.hsync_len = { 30, 30, 30 },
	.vactive = { 768, 768, 768 },
	.vfront_porch = { 8, 8, 8 },
	.vback_porch = { 12, 12, 12 },
	.vsync_len = { 12, 12, 12 },
	.flags = DISPLAY_FLAGS_VSYNC_LOW | DISPLAY_FLAGS_HSYNC_LOW,
};

static const struct panel_desc innolux_n116bge = {
	.timings = &innolux_n116bge_timing,
	.num_timings = 1,
	.bpc = 6,
	.size = {
		.width = 256,
		.height = 144,
	},
};

static const struct drm_display_mode innolux_n156bge_l21_mode = {
	.clock = 69300,
	.hdisplay = 1366,
	.hsync_start = 1366 + 16,
	.hsync_end = 1366 + 16 + 34,
	.htotal = 1366 + 16 + 34 + 50,
	.vdisplay = 768,
	.vsync_start = 768 + 2,
	.vsync_end = 768 + 2 + 6,
	.vtotal = 768 + 2 + 6 + 12,
};

static const struct panel_desc innolux_n156bge_l21 = {
	.modes = &innolux_n156bge_l21_mode,
	.num_modes = 1,
	.bpc = 6,
	.size = {
		.width = 344,
		.height = 193,
	},
	.bus_format = MEDIA_BUS_FMT_RGB666_1X7X3_SPWG,
	.bus_flags = DRM_BUS_FLAG_DE_HIGH,
	.connector_type = DRM_MODE_CONNECTOR_LVDS,
};

static const struct drm_display_mode innolux_p120zdg_bf1_mode = {
	.clock = 206016,
	.hdisplay = 2160,
	.hsync_start = 2160 + 48,
	.hsync_end = 2160 + 48 + 32,
	.htotal = 2160 + 48 + 32 + 80,
	.vdisplay = 1440,
	.vsync_start = 1440 + 3,
	.vsync_end = 1440 + 3 + 10,
	.vtotal = 1440 + 3 + 10 + 27,
	.flags = DRM_MODE_FLAG_PHSYNC | DRM_MODE_FLAG_PVSYNC,
};

static const struct panel_desc innolux_p120zdg_bf1 = {
	.modes = &innolux_p120zdg_bf1_mode,
	.num_modes = 1,
	.bpc = 8,
	.size = {
		.width = 254,
		.height = 169,
	},
	.delay = {
		.hpd_absent_delay = 200,
		.unprepare = 500,
	},
};

static const struct drm_display_mode innolux_zj070na_01p_mode = {
	.clock = 51501,
	.hdisplay = 1024,
	.hsync_start = 1024 + 128,
	.hsync_end = 1024 + 128 + 64,
	.htotal = 1024 + 128 + 64 + 128,
	.vdisplay = 600,
	.vsync_start = 600 + 16,
	.vsync_end = 600 + 16 + 4,
	.vtotal = 600 + 16 + 4 + 16,
};

static const struct panel_desc innolux_zj070na_01p = {
	.modes = &innolux_zj070na_01p_mode,
	.num_modes = 1,
	.bpc = 6,
	.size = {
		.width = 154,
		.height = 90,
	},
};

static const struct drm_display_mode ivo_m133nwf4_r0_mode = {
	.clock = 138778,
	.hdisplay = 1920,
	.hsync_start = 1920 + 24,
	.hsync_end = 1920 + 24 + 48,
	.htotal = 1920 + 24 + 48 + 88,
	.vdisplay = 1080,
	.vsync_start = 1080 + 3,
	.vsync_end = 1080 + 3 + 12,
	.vtotal = 1080 + 3 + 12 + 17,
	.flags = DRM_MODE_FLAG_PHSYNC | DRM_MODE_FLAG_PVSYNC,
};

static const struct panel_desc ivo_m133nwf4_r0 = {
	.modes = &ivo_m133nwf4_r0_mode,
	.num_modes = 1,
	.bpc = 8,
	.size = {
		.width = 294,
		.height = 165,
	},
	.delay = {
		.hpd_absent_delay = 200,
		.unprepare = 500,
	},
	.bus_format = MEDIA_BUS_FMT_RGB888_1X24,
	.bus_flags = DRM_BUS_FLAG_DATA_MSB_TO_LSB,
	.connector_type = DRM_MODE_CONNECTOR_eDP,
};

static const struct drm_display_mode kingdisplay_kd116n21_30nv_a010_mode = {
	.clock = 81000,
	.hdisplay = 1366,
	.hsync_start = 1366 + 40,
	.hsync_end = 1366 + 40 + 32,
	.htotal = 1366 + 40 + 32 + 62,
	.vdisplay = 768,
	.vsync_start = 768 + 5,
	.vsync_end = 768 + 5 + 5,
	.vtotal = 768 + 5 + 5 + 122,
	.flags = DRM_MODE_FLAG_NVSYNC | DRM_MODE_FLAG_NHSYNC,
};

static const struct panel_desc kingdisplay_kd116n21_30nv_a010 = {
	.modes = &kingdisplay_kd116n21_30nv_a010_mode,
	.num_modes = 1,
	.bpc = 6,
	.size = {
		.width = 256,
		.height = 144,
	},
	.delay = {
		.hpd_absent_delay = 200,
	},
	.bus_format = MEDIA_BUS_FMT_RGB666_1X18,
	.connector_type = DRM_MODE_CONNECTOR_eDP,
};

static const struct display_timing koe_tx14d24vm1bpa_timing = {
	.pixelclock = { 5580000, 5850000, 6200000 },
	.hactive = { 320, 320, 320 },
	.hfront_porch = { 30, 30, 30 },
	.hback_porch = { 30, 30, 30 },
	.hsync_len = { 1, 5, 17 },
	.vactive = { 240, 240, 240 },
	.vfront_porch = { 6, 6, 6 },
	.vback_porch = { 5, 5, 5 },
	.vsync_len = { 1, 2, 11 },
	.flags = DISPLAY_FLAGS_DE_HIGH,
};

static const struct panel_desc koe_tx14d24vm1bpa = {
	.timings = &koe_tx14d24vm1bpa_timing,
	.num_timings = 1,
	.bpc = 6,
	.size = {
		.width = 115,
		.height = 86,
	},
};

static const struct display_timing koe_tx26d202vm0bwa_timing = {
	.pixelclock = { 151820000, 156720000, 159780000 },
	.hactive = { 1920, 1920, 1920 },
	.hfront_porch = { 105, 130, 142 },
	.hback_porch = { 45, 70, 82 },
	.hsync_len = { 30, 30, 30 },
	.vactive = { 1200, 1200, 1200},
	.vfront_porch = { 3, 5, 10 },
	.vback_porch = { 2, 5, 10 },
	.vsync_len = { 5, 5, 5 },
};

static const struct panel_desc koe_tx26d202vm0bwa = {
	.timings = &koe_tx26d202vm0bwa_timing,
	.num_timings = 1,
	.bpc = 8,
	.size = {
		.width = 217,
		.height = 136,
	},
	.delay = {
		.prepare = 1000,
		.enable = 1000,
		.unprepare = 1000,
		.disable = 1000,
	},
	.bus_format = MEDIA_BUS_FMT_RGB888_1X7X4_SPWG,
	.bus_flags = DRM_BUS_FLAG_DE_HIGH,
	.connector_type = DRM_MODE_CONNECTOR_LVDS,
};

static const struct display_timing koe_tx31d200vm0baa_timing = {
	.pixelclock = { 39600000, 43200000, 48000000 },
	.hactive = { 1280, 1280, 1280 },
	.hfront_porch = { 16, 36, 56 },
	.hback_porch = { 16, 36, 56 },
	.hsync_len = { 8, 8, 8 },
	.vactive = { 480, 480, 480 },
	.vfront_porch = { 6, 21, 33 },
	.vback_porch = { 6, 21, 33 },
	.vsync_len = { 8, 8, 8 },
	.flags = DISPLAY_FLAGS_DE_HIGH,
};

static const struct panel_desc koe_tx31d200vm0baa = {
	.timings = &koe_tx31d200vm0baa_timing,
	.num_timings = 1,
	.bpc = 6,
	.size = {
		.width = 292,
		.height = 109,
	},
	.bus_format = MEDIA_BUS_FMT_RGB666_1X7X3_SPWG,
	.connector_type = DRM_MODE_CONNECTOR_LVDS,
};

static const struct display_timing kyo_tcg121xglp_timing = {
	.pixelclock = { 52000000, 65000000, 71000000 },
	.hactive = { 1024, 1024, 1024 },
	.hfront_porch = { 2, 2, 2 },
	.hback_porch = { 2, 2, 2 },
	.hsync_len = { 86, 124, 244 },
	.vactive = { 768, 768, 768 },
	.vfront_porch = { 2, 2, 2 },
	.vback_porch = { 2, 2, 2 },
	.vsync_len = { 6, 34, 73 },
	.flags = DISPLAY_FLAGS_DE_HIGH,
};

static const struct panel_desc kyo_tcg121xglp = {
	.timings = &kyo_tcg121xglp_timing,
	.num_timings = 1,
	.bpc = 8,
	.size = {
		.width = 246,
		.height = 184,
	},
	.bus_format = MEDIA_BUS_FMT_RGB888_1X7X4_SPWG,
	.connector_type = DRM_MODE_CONNECTOR_LVDS,
};

static const struct drm_display_mode lemaker_bl035_rgb_002_mode = {
	.clock = 7000,
	.hdisplay = 320,
	.hsync_start = 320 + 20,
	.hsync_end = 320 + 20 + 30,
	.htotal = 320 + 20 + 30 + 38,
	.vdisplay = 240,
	.vsync_start = 240 + 4,
	.vsync_end = 240 + 4 + 3,
	.vtotal = 240 + 4 + 3 + 15,
};

static const struct panel_desc lemaker_bl035_rgb_002 = {
	.modes = &lemaker_bl035_rgb_002_mode,
	.num_modes = 1,
	.size = {
		.width = 70,
		.height = 52,
	},
	.bus_format = MEDIA_BUS_FMT_RGB888_1X24,
	.bus_flags = DRM_BUS_FLAG_DE_LOW,
};

static const struct drm_display_mode lg_lb070wv8_mode = {
	.clock = 33246,
	.hdisplay = 800,
	.hsync_start = 800 + 88,
	.hsync_end = 800 + 88 + 80,
	.htotal = 800 + 88 + 80 + 88,
	.vdisplay = 480,
	.vsync_start = 480 + 10,
	.vsync_end = 480 + 10 + 25,
	.vtotal = 480 + 10 + 25 + 10,
};

static const struct panel_desc lg_lb070wv8 = {
	.modes = &lg_lb070wv8_mode,
	.num_modes = 1,
	.bpc = 8,
	.size = {
		.width = 151,
		.height = 91,
	},
	.bus_format = MEDIA_BUS_FMT_RGB888_1X7X4_SPWG,
	.connector_type = DRM_MODE_CONNECTOR_LVDS,
};

static const struct drm_display_mode lg_lp079qx1_sp0v_mode = {
	.clock = 200000,
	.hdisplay = 1536,
	.hsync_start = 1536 + 12,
	.hsync_end = 1536 + 12 + 16,
	.htotal = 1536 + 12 + 16 + 48,
	.vdisplay = 2048,
	.vsync_start = 2048 + 8,
	.vsync_end = 2048 + 8 + 4,
	.vtotal = 2048 + 8 + 4 + 8,
	.flags = DRM_MODE_FLAG_NVSYNC | DRM_MODE_FLAG_NHSYNC,
};

static const struct panel_desc lg_lp079qx1_sp0v = {
	.modes = &lg_lp079qx1_sp0v_mode,
	.num_modes = 1,
	.size = {
		.width = 129,
		.height = 171,
	},
};

static const struct drm_display_mode lg_lp097qx1_spa1_mode = {
	.clock = 205210,
	.hdisplay = 2048,
	.hsync_start = 2048 + 150,
	.hsync_end = 2048 + 150 + 5,
	.htotal = 2048 + 150 + 5 + 5,
	.vdisplay = 1536,
	.vsync_start = 1536 + 3,
	.vsync_end = 1536 + 3 + 1,
	.vtotal = 1536 + 3 + 1 + 9,
};

static const struct panel_desc lg_lp097qx1_spa1 = {
	.modes = &lg_lp097qx1_spa1_mode,
	.num_modes = 1,
	.size = {
		.width = 208,
		.height = 147,
	},
};

static const struct drm_display_mode lg_lp120up1_mode = {
	.clock = 162300,
	.hdisplay = 1920,
	.hsync_start = 1920 + 40,
	.hsync_end = 1920 + 40 + 40,
	.htotal = 1920 + 40 + 40+ 80,
	.vdisplay = 1280,
	.vsync_start = 1280 + 4,
	.vsync_end = 1280 + 4 + 4,
	.vtotal = 1280 + 4 + 4 + 12,
};

static const struct panel_desc lg_lp120up1 = {
	.modes = &lg_lp120up1_mode,
	.num_modes = 1,
	.bpc = 8,
	.size = {
		.width = 267,
		.height = 183,
	},
	.connector_type = DRM_MODE_CONNECTOR_eDP,
};

static const struct drm_display_mode lg_lp129qe_mode = {
	.clock = 285250,
	.hdisplay = 2560,
	.hsync_start = 2560 + 48,
	.hsync_end = 2560 + 48 + 32,
	.htotal = 2560 + 48 + 32 + 80,
	.vdisplay = 1700,
	.vsync_start = 1700 + 3,
	.vsync_end = 1700 + 3 + 10,
	.vtotal = 1700 + 3 + 10 + 36,
};

static const struct panel_desc lg_lp129qe = {
	.modes = &lg_lp129qe_mode,
	.num_modes = 1,
	.bpc = 8,
	.size = {
		.width = 272,
		.height = 181,
	},
};

static const struct display_timing logictechno_lt161010_2nh_timing = {
	.pixelclock = { 26400000, 33300000, 46800000 },
	.hactive = { 800, 800, 800 },
	.hfront_porch = { 16, 210, 354 },
	.hback_porch = { 46, 46, 46 },
	.hsync_len = { 1, 20, 40 },
	.vactive = { 480, 480, 480 },
	.vfront_porch = { 7, 22, 147 },
	.vback_porch = { 23, 23, 23 },
	.vsync_len = { 1, 10, 20 },
	.flags = DISPLAY_FLAGS_HSYNC_LOW | DISPLAY_FLAGS_VSYNC_LOW |
		 DISPLAY_FLAGS_DE_HIGH | DISPLAY_FLAGS_PIXDATA_POSEDGE |
		 DISPLAY_FLAGS_SYNC_POSEDGE,
};

static const struct panel_desc logictechno_lt161010_2nh = {
	.timings = &logictechno_lt161010_2nh_timing,
	.num_timings = 1,
	.size = {
		.width = 154,
		.height = 86,
	},
	.bus_format = MEDIA_BUS_FMT_RGB666_1X18,
	.bus_flags = DRM_BUS_FLAG_DE_HIGH |
		     DRM_BUS_FLAG_PIXDATA_SAMPLE_NEGEDGE |
		     DRM_BUS_FLAG_SYNC_SAMPLE_NEGEDGE,
	.connector_type = DRM_MODE_CONNECTOR_DPI,
};

static const struct display_timing logictechno_lt170410_2whc_timing = {
	.pixelclock = { 68900000, 71100000, 73400000 },
	.hactive = { 1280, 1280, 1280 },
	.hfront_porch = { 23, 60, 71 },
	.hback_porch = { 23, 60, 71 },
	.hsync_len = { 15, 40, 47 },
	.vactive = { 800, 800, 800 },
	.vfront_porch = { 5, 7, 10 },
	.vback_porch = { 5, 7, 10 },
	.vsync_len = { 6, 9, 12 },
	.flags = DISPLAY_FLAGS_HSYNC_LOW | DISPLAY_FLAGS_VSYNC_LOW |
		 DISPLAY_FLAGS_DE_HIGH | DISPLAY_FLAGS_PIXDATA_POSEDGE |
		 DISPLAY_FLAGS_SYNC_POSEDGE,
};

static const struct panel_desc logictechno_lt170410_2whc = {
	.timings = &logictechno_lt170410_2whc_timing,
	.num_timings = 1,
	.size = {
		.width = 217,
		.height = 136,
	},
	.bus_format = MEDIA_BUS_FMT_RGB888_1X7X4_SPWG,
	.bus_flags = DRM_BUS_FLAG_DE_HIGH,
	.connector_type = DRM_MODE_CONNECTOR_LVDS,
};

static const struct drm_display_mode mitsubishi_aa070mc01_mode = {
	.clock = 30400,
	.hdisplay = 800,
	.hsync_start = 800 + 0,
	.hsync_end = 800 + 1,
	.htotal = 800 + 0 + 1 + 160,
	.vdisplay = 480,
	.vsync_start = 480 + 0,
	.vsync_end = 480 + 48 + 1,
	.vtotal = 480 + 48 + 1 + 0,
	.flags = DRM_MODE_FLAG_NHSYNC | DRM_MODE_FLAG_NVSYNC,
};

static const struct drm_display_mode logicpd_type_28_mode = {
	.clock = 9107,
	.hdisplay = 480,
	.hsync_start = 480 + 3,
	.hsync_end = 480 + 3 + 42,
	.htotal = 480 + 3 + 42 + 2,

	.vdisplay = 272,
	.vsync_start = 272 + 2,
	.vsync_end = 272 + 2 + 11,
	.vtotal = 272 + 2 + 11 + 3,
	.flags = DRM_MODE_FLAG_PHSYNC | DRM_MODE_FLAG_PVSYNC,
};

static const struct panel_desc logicpd_type_28 = {
	.modes = &logicpd_type_28_mode,
	.num_modes = 1,
	.bpc = 8,
	.size = {
		.width = 105,
		.height = 67,
	},
	.delay = {
		.prepare = 200,
		.enable = 200,
		.unprepare = 200,
		.disable = 200,
	},
	.bus_format = MEDIA_BUS_FMT_RGB888_1X24,
	.bus_flags = DRM_BUS_FLAG_DE_HIGH | DRM_BUS_FLAG_PIXDATA_DRIVE_POSEDGE |
		     DRM_BUS_FLAG_SYNC_DRIVE_NEGEDGE,
	.connector_type = DRM_MODE_CONNECTOR_DPI,
};

static const struct panel_desc mitsubishi_aa070mc01 = {
	.modes = &mitsubishi_aa070mc01_mode,
	.num_modes = 1,
	.bpc = 8,
	.size = {
		.width = 152,
		.height = 91,
	},

	.delay = {
		.enable = 200,
		.unprepare = 200,
		.disable = 400,
	},
	.bus_format = MEDIA_BUS_FMT_RGB888_1X7X4_SPWG,
	.connector_type = DRM_MODE_CONNECTOR_LVDS,
	.bus_flags = DRM_BUS_FLAG_DE_HIGH,
};

static const struct display_timing nec_nl12880bc20_05_timing = {
	.pixelclock = { 67000000, 71000000, 75000000 },
	.hactive = { 1280, 1280, 1280 },
	.hfront_porch = { 2, 30, 30 },
	.hback_porch = { 6, 100, 100 },
	.hsync_len = { 2, 30, 30 },
	.vactive = { 800, 800, 800 },
	.vfront_porch = { 5, 5, 5 },
	.vback_porch = { 11, 11, 11 },
	.vsync_len = { 7, 7, 7 },
};

static const struct panel_desc nec_nl12880bc20_05 = {
	.timings = &nec_nl12880bc20_05_timing,
	.num_timings = 1,
	.bpc = 8,
	.size = {
		.width = 261,
		.height = 163,
	},
	.delay = {
		.enable = 50,
		.disable = 50,
	},
	.bus_format = MEDIA_BUS_FMT_RGB888_1X7X4_SPWG,
	.connector_type = DRM_MODE_CONNECTOR_LVDS,
};

static const struct drm_display_mode nec_nl4827hc19_05b_mode = {
	.clock = 10870,
	.hdisplay = 480,
	.hsync_start = 480 + 2,
	.hsync_end = 480 + 2 + 41,
	.htotal = 480 + 2 + 41 + 2,
	.vdisplay = 272,
	.vsync_start = 272 + 2,
	.vsync_end = 272 + 2 + 4,
	.vtotal = 272 + 2 + 4 + 2,
	.flags = DRM_MODE_FLAG_NVSYNC | DRM_MODE_FLAG_NHSYNC,
};

static const struct panel_desc nec_nl4827hc19_05b = {
	.modes = &nec_nl4827hc19_05b_mode,
	.num_modes = 1,
	.bpc = 8,
	.size = {
		.width = 95,
		.height = 54,
	},
	.bus_format = MEDIA_BUS_FMT_RGB888_1X24,
	.bus_flags = DRM_BUS_FLAG_PIXDATA_DRIVE_POSEDGE,
};

static const struct drm_display_mode netron_dy_e231732_mode = {
	.clock = 66000,
	.hdisplay = 1024,
	.hsync_start = 1024 + 160,
	.hsync_end = 1024 + 160 + 70,
	.htotal = 1024 + 160 + 70 + 90,
	.vdisplay = 600,
	.vsync_start = 600 + 127,
	.vsync_end = 600 + 127 + 20,
	.vtotal = 600 + 127 + 20 + 3,
};

static const struct panel_desc netron_dy_e231732 = {
	.modes = &netron_dy_e231732_mode,
	.num_modes = 1,
	.size = {
		.width = 154,
		.height = 87,
	},
	.bus_format = MEDIA_BUS_FMT_RGB666_1X18,
};

static const struct drm_display_mode neweast_wjfh116008a_modes[] = {
	{
		.clock = 138500,
		.hdisplay = 1920,
		.hsync_start = 1920 + 48,
		.hsync_end = 1920 + 48 + 32,
		.htotal = 1920 + 48 + 32 + 80,
		.vdisplay = 1080,
		.vsync_start = 1080 + 3,
		.vsync_end = 1080 + 3 + 5,
		.vtotal = 1080 + 3 + 5 + 23,
		.flags = DRM_MODE_FLAG_NVSYNC | DRM_MODE_FLAG_NHSYNC,
	}, {
		.clock = 110920,
		.hdisplay = 1920,
		.hsync_start = 1920 + 48,
		.hsync_end = 1920 + 48 + 32,
		.htotal = 1920 + 48 + 32 + 80,
		.vdisplay = 1080,
		.vsync_start = 1080 + 3,
		.vsync_end = 1080 + 3 + 5,
		.vtotal = 1080 + 3 + 5 + 23,
		.flags = DRM_MODE_FLAG_NVSYNC | DRM_MODE_FLAG_NHSYNC,
	}
};

static const struct panel_desc neweast_wjfh116008a = {
	.modes = neweast_wjfh116008a_modes,
	.num_modes = 2,
	.bpc = 6,
	.size = {
		.width = 260,
		.height = 150,
	},
	.delay = {
		.prepare = 110,
		.enable = 20,
		.unprepare = 500,
	},
	.bus_format = MEDIA_BUS_FMT_RGB666_1X18,
	.connector_type = DRM_MODE_CONNECTOR_eDP,
};

static const struct drm_display_mode newhaven_nhd_43_480272ef_atxl_mode = {
	.clock = 9000,
	.hdisplay = 480,
	.hsync_start = 480 + 2,
	.hsync_end = 480 + 2 + 41,
	.htotal = 480 + 2 + 41 + 2,
	.vdisplay = 272,
	.vsync_start = 272 + 2,
	.vsync_end = 272 + 2 + 10,
	.vtotal = 272 + 2 + 10 + 2,
	.flags = DRM_MODE_FLAG_NVSYNC | DRM_MODE_FLAG_NHSYNC,
};

static const struct panel_desc newhaven_nhd_43_480272ef_atxl = {
	.modes = &newhaven_nhd_43_480272ef_atxl_mode,
	.num_modes = 1,
	.bpc = 8,
	.size = {
		.width = 95,
		.height = 54,
	},
	.bus_format = MEDIA_BUS_FMT_RGB888_1X24,
	.bus_flags = DRM_BUS_FLAG_DE_HIGH | DRM_BUS_FLAG_PIXDATA_DRIVE_POSEDGE |
		     DRM_BUS_FLAG_SYNC_DRIVE_POSEDGE,
	.connector_type = DRM_MODE_CONNECTOR_DPI,
};

static const struct display_timing nlt_nl192108ac18_02d_timing = {
	.pixelclock = { 130000000, 148350000, 163000000 },
	.hactive = { 1920, 1920, 1920 },
	.hfront_porch = { 80, 100, 100 },
	.hback_porch = { 100, 120, 120 },
	.hsync_len = { 50, 60, 60 },
	.vactive = { 1080, 1080, 1080 },
	.vfront_porch = { 12, 30, 30 },
	.vback_porch = { 4, 10, 10 },
	.vsync_len = { 4, 5, 5 },
};

static const struct panel_desc nlt_nl192108ac18_02d = {
	.timings = &nlt_nl192108ac18_02d_timing,
	.num_timings = 1,
	.bpc = 8,
	.size = {
		.width = 344,
		.height = 194,
	},
	.delay = {
		.unprepare = 500,
	},
	.bus_format = MEDIA_BUS_FMT_RGB888_1X7X4_SPWG,
	.connector_type = DRM_MODE_CONNECTOR_LVDS,
};

static const struct drm_display_mode nvd_9128_mode = {
	.clock = 29500,
	.hdisplay = 800,
	.hsync_start = 800 + 130,
	.hsync_end = 800 + 130 + 98,
	.htotal = 800 + 0 + 130 + 98,
	.vdisplay = 480,
	.vsync_start = 480 + 10,
	.vsync_end = 480 + 10 + 50,
	.vtotal = 480 + 0 + 10 + 50,
};

static const struct panel_desc nvd_9128 = {
	.modes = &nvd_9128_mode,
	.num_modes = 1,
	.bpc = 8,
	.size = {
		.width = 156,
		.height = 88,
	},
	.bus_format = MEDIA_BUS_FMT_RGB888_1X7X4_SPWG,
	.connector_type = DRM_MODE_CONNECTOR_LVDS,
};

static const struct display_timing okaya_rs800480t_7x0gp_timing = {
	.pixelclock = { 30000000, 30000000, 40000000 },
	.hactive = { 800, 800, 800 },
	.hfront_porch = { 40, 40, 40 },
	.hback_porch = { 40, 40, 40 },
	.hsync_len = { 1, 48, 48 },
	.vactive = { 480, 480, 480 },
	.vfront_porch = { 13, 13, 13 },
	.vback_porch = { 29, 29, 29 },
	.vsync_len = { 3, 3, 3 },
	.flags = DISPLAY_FLAGS_DE_HIGH,
};

static const struct panel_desc okaya_rs800480t_7x0gp = {
	.timings = &okaya_rs800480t_7x0gp_timing,
	.num_timings = 1,
	.bpc = 6,
	.size = {
		.width = 154,
		.height = 87,
	},
	.delay = {
		.prepare = 41,
		.enable = 50,
		.unprepare = 41,
		.disable = 50,
	},
	.bus_format = MEDIA_BUS_FMT_RGB666_1X18,
};

static const struct drm_display_mode olimex_lcd_olinuxino_43ts_mode = {
	.clock = 9000,
	.hdisplay = 480,
	.hsync_start = 480 + 5,
	.hsync_end = 480 + 5 + 30,
	.htotal = 480 + 5 + 30 + 10,
	.vdisplay = 272,
	.vsync_start = 272 + 8,
	.vsync_end = 272 + 8 + 5,
	.vtotal = 272 + 8 + 5 + 3,
};

static const struct panel_desc olimex_lcd_olinuxino_43ts = {
	.modes = &olimex_lcd_olinuxino_43ts_mode,
	.num_modes = 1,
	.size = {
		.width = 95,
		.height = 54,
	},
	.bus_format = MEDIA_BUS_FMT_RGB888_1X24,
};

/*
 * 800x480 CVT. The panel appears to be quite accepting, at least as far as
 * pixel clocks, but this is the timing that was being used in the Adafruit
 * installation instructions.
 */
static const struct drm_display_mode ontat_yx700wv03_mode = {
	.clock = 29500,
	.hdisplay = 800,
	.hsync_start = 824,
	.hsync_end = 896,
	.htotal = 992,
	.vdisplay = 480,
	.vsync_start = 483,
	.vsync_end = 493,
	.vtotal = 500,
	.flags = DRM_MODE_FLAG_NVSYNC | DRM_MODE_FLAG_NHSYNC,
};

/*
 * Specification at:
 * https://www.adafruit.com/images/product-files/2406/c3163.pdf
 */
static const struct panel_desc ontat_yx700wv03 = {
	.modes = &ontat_yx700wv03_mode,
	.num_modes = 1,
	.bpc = 8,
	.size = {
		.width = 154,
		.height = 83,
	},
	.bus_format = MEDIA_BUS_FMT_RGB666_1X18,
};

static const struct drm_display_mode ortustech_com37h3m_mode  = {
	.clock = 22230,
	.hdisplay = 480,
	.hsync_start = 480 + 40,
	.hsync_end = 480 + 40 + 10,
	.htotal = 480 + 40 + 10 + 40,
	.vdisplay = 640,
	.vsync_start = 640 + 4,
	.vsync_end = 640 + 4 + 2,
	.vtotal = 640 + 4 + 2 + 4,
	.flags = DRM_MODE_FLAG_NVSYNC | DRM_MODE_FLAG_NHSYNC,
};

static const struct panel_desc ortustech_com37h3m = {
	.modes = &ortustech_com37h3m_mode,
	.num_modes = 1,
	.bpc = 8,
	.size = {
		.width = 56,	/* 56.16mm */
		.height = 75,	/* 74.88mm */
	},
	.bus_format = MEDIA_BUS_FMT_RGB888_1X24,
	.bus_flags = DRM_BUS_FLAG_DE_HIGH | DRM_BUS_FLAG_PIXDATA_SAMPLE_NEGEDGE |
		     DRM_BUS_FLAG_SYNC_DRIVE_POSEDGE,
};

static const struct drm_display_mode ortustech_com43h4m85ulc_mode  = {
	.clock = 25000,
	.hdisplay = 480,
	.hsync_start = 480 + 10,
	.hsync_end = 480 + 10 + 10,
	.htotal = 480 + 10 + 10 + 15,
	.vdisplay = 800,
	.vsync_start = 800 + 3,
	.vsync_end = 800 + 3 + 3,
	.vtotal = 800 + 3 + 3 + 3,
};

static const struct panel_desc ortustech_com43h4m85ulc = {
	.modes = &ortustech_com43h4m85ulc_mode,
	.num_modes = 1,
	.bpc = 6,
	.size = {
		.width = 56,
		.height = 93,
	},
	.bus_format = MEDIA_BUS_FMT_RGB666_1X18,
	.bus_flags = DRM_BUS_FLAG_DE_HIGH | DRM_BUS_FLAG_PIXDATA_DRIVE_POSEDGE,
	.connector_type = DRM_MODE_CONNECTOR_DPI,
};

static const struct drm_display_mode osddisplays_osd070t1718_19ts_mode  = {
	.clock = 33000,
	.hdisplay = 800,
	.hsync_start = 800 + 210,
	.hsync_end = 800 + 210 + 30,
	.htotal = 800 + 210 + 30 + 16,
	.vdisplay = 480,
	.vsync_start = 480 + 22,
	.vsync_end = 480 + 22 + 13,
	.vtotal = 480 + 22 + 13 + 10,
	.flags = DRM_MODE_FLAG_NVSYNC | DRM_MODE_FLAG_NHSYNC,
};

static const struct panel_desc osddisplays_osd070t1718_19ts = {
	.modes = &osddisplays_osd070t1718_19ts_mode,
	.num_modes = 1,
	.bpc = 8,
	.size = {
		.width = 152,
		.height = 91,
	},
	.bus_format = MEDIA_BUS_FMT_RGB888_1X24,
	.bus_flags = DRM_BUS_FLAG_DE_HIGH | DRM_BUS_FLAG_PIXDATA_DRIVE_POSEDGE |
		DRM_BUS_FLAG_SYNC_DRIVE_POSEDGE,
	.connector_type = DRM_MODE_CONNECTOR_DPI,
};

static const struct drm_display_mode pda_91_00156_a0_mode = {
	.clock = 33300,
	.hdisplay = 800,
	.hsync_start = 800 + 1,
	.hsync_end = 800 + 1 + 64,
	.htotal = 800 + 1 + 64 + 64,
	.vdisplay = 480,
	.vsync_start = 480 + 1,
	.vsync_end = 480 + 1 + 23,
	.vtotal = 480 + 1 + 23 + 22,
};

static const struct panel_desc pda_91_00156_a0  = {
	.modes = &pda_91_00156_a0_mode,
	.num_modes = 1,
	.size = {
		.width = 152,
		.height = 91,
	},
	.bus_format = MEDIA_BUS_FMT_RGB888_1X24,
};

static const struct drm_display_mode powertip_ph800480t013_idf02_mode = {
	.clock = 24750,
	.hdisplay = 800,
	.hsync_start = 800 + 54,
	.hsync_end = 800 + 54 + 2,
	.htotal = 800 + 54 + 2 + 44,
	.vdisplay = 480,
	.vsync_start = 480 + 49,
	.vsync_end = 480 + 49 + 2,
	.vtotal = 480 + 49 + 2 + 22,
};

static const struct panel_desc powertip_ph800480t013_idf02  = {
	.modes = &powertip_ph800480t013_idf02_mode,
	.num_modes = 1,
	.size = {
		.width = 152,
		.height = 91,
	},
	.bus_flags = DRM_BUS_FLAG_DE_HIGH |
		     DRM_BUS_FLAG_PIXDATA_SAMPLE_NEGEDGE |
		     DRM_BUS_FLAG_SYNC_SAMPLE_NEGEDGE,
	.bus_format = MEDIA_BUS_FMT_RGB888_1X24,
	.connector_type = DRM_MODE_CONNECTOR_DPI,
};

static const struct drm_display_mode qd43003c0_40_mode = {
	.clock = 9000,
	.hdisplay = 480,
	.hsync_start = 480 + 8,
	.hsync_end = 480 + 8 + 4,
	.htotal = 480 + 8 + 4 + 39,
	.vdisplay = 272,
	.vsync_start = 272 + 4,
	.vsync_end = 272 + 4 + 10,
	.vtotal = 272 + 4 + 10 + 2,
};

static const struct panel_desc qd43003c0_40 = {
	.modes = &qd43003c0_40_mode,
	.num_modes = 1,
	.bpc = 8,
	.size = {
		.width = 95,
		.height = 53,
	},
	.bus_format = MEDIA_BUS_FMT_RGB888_1X24,
};

static const struct display_timing rocktech_rk070er9427_timing = {
	.pixelclock = { 26400000, 33300000, 46800000 },
	.hactive = { 800, 800, 800 },
	.hfront_porch = { 16, 210, 354 },
	.hback_porch = { 46, 46, 46 },
	.hsync_len = { 1, 1, 1 },
	.vactive = { 480, 480, 480 },
	.vfront_porch = { 7, 22, 147 },
	.vback_porch = { 23, 23, 23 },
	.vsync_len = { 1, 1, 1 },
	.flags = DISPLAY_FLAGS_DE_HIGH,
};

static const struct panel_desc rocktech_rk070er9427 = {
	.timings = &rocktech_rk070er9427_timing,
	.num_timings = 1,
	.bpc = 6,
	.size = {
		.width = 154,
		.height = 86,
	},
	.delay = {
		.prepare = 41,
		.enable = 50,
		.unprepare = 41,
		.disable = 50,
	},
	.bus_format = MEDIA_BUS_FMT_RGB666_1X18,
};

static const struct drm_display_mode rocktech_rk101ii01d_ct_mode = {
	.clock = 71100,
	.hdisplay = 1280,
	.hsync_start = 1280 + 48,
	.hsync_end = 1280 + 48 + 32,
	.htotal = 1280 + 48 + 32 + 80,
	.vdisplay = 800,
	.vsync_start = 800 + 2,
	.vsync_end = 800 + 2 + 5,
	.vtotal = 800 + 2 + 5 + 16,
};

static const struct panel_desc rocktech_rk101ii01d_ct = {
	.modes = &rocktech_rk101ii01d_ct_mode,
	.num_modes = 1,
	.size = {
		.width = 217,
		.height = 136,
	},
	.delay = {
		.prepare = 50,
		.disable = 50,
	},
	.bus_flags = DRM_BUS_FLAG_DE_HIGH,
	.bus_format = MEDIA_BUS_FMT_RGB888_1X7X4_SPWG,
	.connector_type = DRM_MODE_CONNECTOR_LVDS,
};

static const struct drm_display_mode samsung_lsn122dl01_c01_mode = {
	.clock = 271560,
	.hdisplay = 2560,
	.hsync_start = 2560 + 48,
	.hsync_end = 2560 + 48 + 32,
	.htotal = 2560 + 48 + 32 + 80,
	.vdisplay = 1600,
	.vsync_start = 1600 + 2,
	.vsync_end = 1600 + 2 + 5,
	.vtotal = 1600 + 2 + 5 + 57,
};

static const struct panel_desc samsung_lsn122dl01_c01 = {
	.modes = &samsung_lsn122dl01_c01_mode,
	.num_modes = 1,
	.size = {
		.width = 263,
		.height = 164,
	},
};

static const struct drm_display_mode samsung_ltn101nt05_mode = {
	.clock = 54030,
	.hdisplay = 1024,
	.hsync_start = 1024 + 24,
	.hsync_end = 1024 + 24 + 136,
	.htotal = 1024 + 24 + 136 + 160,
	.vdisplay = 600,
	.vsync_start = 600 + 3,
	.vsync_end = 600 + 3 + 6,
	.vtotal = 600 + 3 + 6 + 61,
};

static const struct panel_desc samsung_ltn101nt05 = {
	.modes = &samsung_ltn101nt05_mode,
	.num_modes = 1,
	.bpc = 6,
	.size = {
		.width = 223,
		.height = 125,
	},
	.bus_format = MEDIA_BUS_FMT_RGB666_1X7X3_SPWG,
	.bus_flags = DRM_BUS_FLAG_DE_HIGH,
	.connector_type = DRM_MODE_CONNECTOR_LVDS,
};

static const struct drm_display_mode samsung_ltn140at29_301_mode = {
	.clock = 76300,
	.hdisplay = 1366,
	.hsync_start = 1366 + 64,
	.hsync_end = 1366 + 64 + 48,
	.htotal = 1366 + 64 + 48 + 128,
	.vdisplay = 768,
	.vsync_start = 768 + 2,
	.vsync_end = 768 + 2 + 5,
	.vtotal = 768 + 2 + 5 + 17,
};

static const struct panel_desc samsung_ltn140at29_301 = {
	.modes = &samsung_ltn140at29_301_mode,
	.num_modes = 1,
	.bpc = 6,
	.size = {
		.width = 320,
		.height = 187,
	},
};

static const struct display_timing satoz_sat050at40h12r2_timing = {
	.pixelclock = {33300000, 33300000, 50000000},
	.hactive = {800, 800, 800},
	.hfront_porch = {16, 210, 354},
	.hback_porch = {46, 46, 46},
	.hsync_len = {1, 1, 40},
	.vactive = {480, 480, 480},
	.vfront_porch = {7, 22, 147},
	.vback_porch = {23, 23, 23},
	.vsync_len = {1, 1, 20},
};

static const struct panel_desc satoz_sat050at40h12r2 = {
	.timings = &satoz_sat050at40h12r2_timing,
	.num_timings = 1,
	.bpc = 8,
	.size = {
		.width = 108,
		.height = 65,
	},
	.bus_format = MEDIA_BUS_FMT_RGB888_1X7X4_SPWG,
	.connector_type = DRM_MODE_CONNECTOR_LVDS,
};

<<<<<<< HEAD
static const struct drm_display_mode innolux_at070tn92_mode = {
	.clock = 33333,
	.hdisplay = 800,
	.hsync_start = 800 + 210,
	.hsync_end = 800 + 210 + 20,
	.htotal = 800 + 210 + 20 + 46,
	.vdisplay = 480,
	.vsync_start = 480 + 22,
	.vsync_end = 480 + 22 + 10,
	.vtotal = 480 + 22 + 23 + 10,
	.vrefresh = 60,
};

static const struct panel_desc innolux_at070tn92 = {
	.modes = &innolux_at070tn92_mode,
	.num_modes = 1,
	.size = {
		.width = 154,
		.height = 86,
	},
	.bus_format = MEDIA_BUS_FMT_RGB888_1X24,
};

static const struct display_timing innolux_g101ice_l01_timing = {
	.pixelclock = { 60400000, 71100000, 74700000 },
	.hactive = { 1280, 1280, 1280 },
	.hfront_porch = { 41, 80, 100 },
	.hback_porch = { 40, 79, 99 },
	.hsync_len = { 1, 1, 1 },
	.vactive = { 800, 800, 800 },
	.vfront_porch = { 5, 11, 14 },
	.vback_porch = { 4, 11, 14 },
	.vsync_len = { 1, 1, 1 },
	.flags = DISPLAY_FLAGS_DE_HIGH,
};

static const struct panel_desc innolux_g101ice_l01 = {
	.timings = &innolux_g101ice_l01_timing,
	.num_timings = 1,
	.bpc = 8,
	.size = {
		.width = 217,
		.height = 135,
	},
	.delay = {
		.enable = 200,
		.disable = 200,
	},
	.bus_format = MEDIA_BUS_FMT_RGB888_1X7X4_SPWG,
};

static const struct drm_display_mode innolux_g121i1_l01_mode = {
	.clock = 71000,
	.hdisplay = 1280,
	.hsync_start = 1280 + 64,
	.hsync_end = 1280 + 64 + 32,
	.htotal = 1280 + 64 + 32 + 64,
	.vdisplay = 800,
	.vsync_start = 800 + 9,
	.vsync_end = 800 + 9 + 6,
	.vtotal = 800 + 9 + 6 + 9,
	.vrefresh = 60,
=======
static const struct drm_display_mode sharp_ld_d5116z01b_mode = {
	.clock = 168480,
	.hdisplay = 1920,
	.hsync_start = 1920 + 48,
	.hsync_end = 1920 + 48 + 32,
	.htotal = 1920 + 48 + 32 + 80,
	.vdisplay = 1280,
	.vsync_start = 1280 + 3,
	.vsync_end = 1280 + 3 + 10,
	.vtotal = 1280 + 3 + 10 + 57,
	.flags = DRM_MODE_FLAG_PHSYNC | DRM_MODE_FLAG_PVSYNC,
>>>>>>> 24b8d41d
};

static const struct panel_desc sharp_ld_d5116z01b = {
	.modes = &sharp_ld_d5116z01b_mode,
	.num_modes = 1,
	.bpc = 8,
	.size = {
		.width = 260,
		.height = 120,
	},
	.bus_format = MEDIA_BUS_FMT_RGB888_1X24,
	.bus_flags = DRM_BUS_FLAG_DATA_MSB_TO_LSB,
};

static const struct drm_display_mode sharp_lq070y3dg3b_mode = {
	.clock = 33260,
	.hdisplay = 800,
	.hsync_start = 800 + 64,
	.hsync_end = 800 + 64 + 128,
	.htotal = 800 + 64 + 128 + 64,
	.vdisplay = 480,
	.vsync_start = 480 + 8,
	.vsync_end = 480 + 8 + 2,
	.vtotal = 480 + 8 + 2 + 35,
	.flags = DISPLAY_FLAGS_PIXDATA_POSEDGE,
};

static const struct panel_desc sharp_lq070y3dg3b = {
	.modes = &sharp_lq070y3dg3b_mode,
	.num_modes = 1,
	.bpc = 8,
	.size = {
		.width = 152,	/* 152.4mm */
		.height = 91,	/* 91.4mm */
	},
	.bus_format = MEDIA_BUS_FMT_RGB888_1X24,
	.bus_flags = DRM_BUS_FLAG_DE_HIGH | DRM_BUS_FLAG_PIXDATA_SAMPLE_NEGEDGE |
		     DRM_BUS_FLAG_SYNC_DRIVE_POSEDGE,
};

static const struct drm_display_mode sharp_lq035q7db03_mode = {
	.clock = 5500,
	.hdisplay = 240,
	.hsync_start = 240 + 16,
	.hsync_end = 240 + 16 + 7,
	.htotal = 240 + 16 + 7 + 5,
	.vdisplay = 320,
	.vsync_start = 320 + 9,
	.vsync_end = 320 + 9 + 1,
	.vtotal = 320 + 9 + 1 + 7,
};

static const struct panel_desc sharp_lq035q7db03 = {
	.modes = &sharp_lq035q7db03_mode,
	.num_modes = 1,
	.bpc = 6,
	.size = {
		.width = 54,
		.height = 72,
	},
	.bus_format = MEDIA_BUS_FMT_RGB666_1X18,
};

static const struct display_timing sharp_lq101k1ly04_timing = {
	.pixelclock = { 60000000, 65000000, 80000000 },
	.hactive = { 1280, 1280, 1280 },
	.hfront_porch = { 20, 20, 20 },
	.hback_porch = { 20, 20, 20 },
	.hsync_len = { 10, 10, 10 },
	.vactive = { 800, 800, 800 },
	.vfront_porch = { 4, 4, 4 },
	.vback_porch = { 4, 4, 4 },
	.vsync_len = { 4, 4, 4 },
	.flags = DISPLAY_FLAGS_PIXDATA_POSEDGE,
};

static const struct panel_desc sharp_lq101k1ly04 = {
	.timings = &sharp_lq101k1ly04_timing,
	.num_timings = 1,
	.bpc = 8,
	.size = {
		.width = 217,
		.height = 136,
	},
	.bus_format = MEDIA_BUS_FMT_RGB888_1X7X4_JEIDA,
	.connector_type = DRM_MODE_CONNECTOR_LVDS,
};

static const struct display_timing sharp_lq123p1jx31_timing = {
	.pixelclock = { 252750000, 252750000, 266604720 },
	.hactive = { 2400, 2400, 2400 },
	.hfront_porch = { 48, 48, 48 },
	.hback_porch = { 80, 80, 84 },
	.hsync_len = { 32, 32, 32 },
	.vactive = { 1600, 1600, 1600 },
	.vfront_porch = { 3, 3, 3 },
	.vback_porch = { 33, 33, 120 },
	.vsync_len = { 10, 10, 10 },
	.flags = DISPLAY_FLAGS_VSYNC_LOW | DISPLAY_FLAGS_HSYNC_LOW,
};

static const struct panel_desc sharp_lq123p1jx31 = {
	.timings = &sharp_lq123p1jx31_timing,
	.num_timings = 1,
	.bpc = 8,
	.size = {
<<<<<<< HEAD
		.width = 154,
		.height = 90,
=======
		.width = 259,
		.height = 173,
	},
	.delay = {
		.prepare = 110,
		.enable = 50,
		.unprepare = 550,
>>>>>>> 24b8d41d
	},
};

static const struct drm_display_mode sharp_ls020b1dd01d_modes[] = {
	{ /* 50 Hz */
		.clock = 3000,
		.hdisplay = 240,
		.hsync_start = 240 + 58,
		.hsync_end = 240 + 58 + 1,
		.htotal = 240 + 58 + 1 + 1,
		.vdisplay = 160,
		.vsync_start = 160 + 24,
		.vsync_end = 160 + 24 + 10,
		.vtotal = 160 + 24 + 10 + 6,
		.flags = DRM_MODE_FLAG_PHSYNC | DRM_MODE_FLAG_NVSYNC,
	},
	{ /* 60 Hz */
		.clock = 3000,
		.hdisplay = 240,
		.hsync_start = 240 + 8,
		.hsync_end = 240 + 8 + 1,
		.htotal = 240 + 8 + 1 + 1,
		.vdisplay = 160,
		.vsync_start = 160 + 24,
		.vsync_end = 160 + 24 + 10,
		.vtotal = 160 + 24 + 10 + 6,
		.flags = DRM_MODE_FLAG_PHSYNC | DRM_MODE_FLAG_NVSYNC,
	},
};

static const struct panel_desc sharp_ls020b1dd01d = {
	.modes = sharp_ls020b1dd01d_modes,
	.num_modes = ARRAY_SIZE(sharp_ls020b1dd01d_modes),
	.bpc = 6,
	.size = {
		.width = 42,
		.height = 28,
	},
	.bus_format = MEDIA_BUS_FMT_RGB565_1X16,
	.bus_flags = DRM_BUS_FLAG_DE_HIGH
		   | DRM_BUS_FLAG_PIXDATA_SAMPLE_POSEDGE
		   | DRM_BUS_FLAG_SHARP_SIGNALS,
};

static const struct drm_display_mode shelly_sca07010_bfn_lnn_mode = {
	.clock = 33300,
	.hdisplay = 800,
	.hsync_start = 800 + 1,
	.hsync_end = 800 + 1 + 64,
	.htotal = 800 + 1 + 64 + 64,
	.vdisplay = 480,
	.vsync_start = 480 + 1,
	.vsync_end = 480 + 1 + 23,
	.vtotal = 480 + 1 + 23 + 22,
};

static const struct panel_desc shelly_sca07010_bfn_lnn = {
	.modes = &shelly_sca07010_bfn_lnn_mode,
	.num_modes = 1,
	.size = {
		.width = 152,
		.height = 91,
	},
	.bus_format = MEDIA_BUS_FMT_RGB666_1X18,
};

<<<<<<< HEAD
static const struct drm_display_mode lg_lp079qx1_sp0v_mode = {
	.clock = 200000,
	.hdisplay = 1536,
	.hsync_start = 1536 + 12,
	.hsync_end = 1536 + 12 + 16,
	.htotal = 1536 + 12 + 16 + 48,
	.vdisplay = 2048,
	.vsync_start = 2048 + 8,
	.vsync_end = 2048 + 8 + 4,
	.vtotal = 2048 + 8 + 4 + 8,
	.vrefresh = 60,
	.flags = DRM_MODE_FLAG_NVSYNC | DRM_MODE_FLAG_NHSYNC,
};

static const struct panel_desc lg_lp079qx1_sp0v = {
	.modes = &lg_lp079qx1_sp0v_mode,
	.num_modes = 1,
	.size = {
		.width = 129,
		.height = 171,
	},
};

static const struct drm_display_mode lg_lp097qx1_spa1_mode = {
	.clock = 205210,
	.hdisplay = 2048,
	.hsync_start = 2048 + 150,
	.hsync_end = 2048 + 150 + 5,
	.htotal = 2048 + 150 + 5 + 5,
	.vdisplay = 1536,
	.vsync_start = 1536 + 3,
	.vsync_end = 1536 + 3 + 1,
	.vtotal = 1536 + 3 + 1 + 9,
	.vrefresh = 60,
};

static const struct panel_desc lg_lp097qx1_spa1 = {
	.modes = &lg_lp097qx1_spa1_mode,
	.num_modes = 1,
	.size = {
		.width = 208,
		.height = 147,
	},
};

static const struct drm_display_mode lg_lp120up1_mode = {
	.clock = 162300,
	.hdisplay = 1920,
	.hsync_start = 1920 + 40,
	.hsync_end = 1920 + 40 + 40,
	.htotal = 1920 + 40 + 40+ 80,
	.vdisplay = 1280,
	.vsync_start = 1280 + 4,
	.vsync_end = 1280 + 4 + 4,
	.vtotal = 1280 + 4 + 4 + 12,
	.vrefresh = 60,
=======
static const struct drm_display_mode starry_kr070pe2t_mode = {
	.clock = 33000,
	.hdisplay = 800,
	.hsync_start = 800 + 209,
	.hsync_end = 800 + 209 + 1,
	.htotal = 800 + 209 + 1 + 45,
	.vdisplay = 480,
	.vsync_start = 480 + 22,
	.vsync_end = 480 + 22 + 1,
	.vtotal = 480 + 22 + 1 + 22,
>>>>>>> 24b8d41d
};

static const struct panel_desc starry_kr070pe2t = {
	.modes = &starry_kr070pe2t_mode,
	.num_modes = 1,
	.bpc = 8,
	.size = {
		.width = 152,
		.height = 86,
	},
	.bus_format = MEDIA_BUS_FMT_RGB888_1X24,
	.bus_flags = DRM_BUS_FLAG_DE_HIGH | DRM_BUS_FLAG_PIXDATA_DRIVE_NEGEDGE,
	.connector_type = DRM_MODE_CONNECTOR_DPI,
};

static const struct drm_display_mode starry_kr122ea0sra_mode = {
	.clock = 147000,
	.hdisplay = 1920,
	.hsync_start = 1920 + 16,
	.hsync_end = 1920 + 16 + 16,
	.htotal = 1920 + 16 + 16 + 32,
	.vdisplay = 1200,
	.vsync_start = 1200 + 15,
	.vsync_end = 1200 + 15 + 2,
	.vtotal = 1200 + 15 + 2 + 18,
	.flags = DRM_MODE_FLAG_NVSYNC | DRM_MODE_FLAG_NHSYNC,
};

static const struct panel_desc starry_kr122ea0sra = {
	.modes = &starry_kr122ea0sra_mode,
	.num_modes = 1,
	.size = {
		.width = 263,
		.height = 164,
	},
	.delay = {
		.prepare = 10 + 200,
		.enable = 50,
		.unprepare = 10 + 500,
	},
};

static const struct drm_display_mode tfc_s9700rtwv43tr_01b_mode = {
	.clock = 30000,
	.hdisplay = 800,
	.hsync_start = 800 + 39,
	.hsync_end = 800 + 39 + 47,
	.htotal = 800 + 39 + 47 + 39,
	.vdisplay = 480,
	.vsync_start = 480 + 13,
	.vsync_end = 480 + 13 + 2,
	.vtotal = 480 + 13 + 2 + 29,
};

static const struct panel_desc tfc_s9700rtwv43tr_01b = {
	.modes = &tfc_s9700rtwv43tr_01b_mode,
	.num_modes = 1,
	.bpc = 8,
	.size = {
		.width = 155,
		.height = 90,
	},
	.bus_format = MEDIA_BUS_FMT_RGB888_1X24,
<<<<<<< HEAD
	.bus_flags = DRM_BUS_FLAG_PIXDATA_POSEDGE,
=======
	.bus_flags = DRM_BUS_FLAG_DE_HIGH | DRM_BUS_FLAG_PIXDATA_SAMPLE_NEGEDGE,
>>>>>>> 24b8d41d
};

static const struct display_timing tianma_tm070jdhg30_timing = {
	.pixelclock = { 62600000, 68200000, 78100000 },
	.hactive = { 1280, 1280, 1280 },
	.hfront_porch = { 15, 64, 159 },
	.hback_porch = { 5, 5, 5 },
	.hsync_len = { 1, 1, 256 },
	.vactive = { 800, 800, 800 },
	.vfront_porch = { 3, 40, 99 },
	.vback_porch = { 2, 2, 2 },
	.vsync_len = { 1, 1, 128 },
	.flags = DISPLAY_FLAGS_DE_HIGH,
};

static const struct panel_desc tianma_tm070jdhg30 = {
	.timings = &tianma_tm070jdhg30_timing,
	.num_timings = 1,
	.bpc = 8,
	.size = {
		.width = 151,
		.height = 95,
	},
<<<<<<< HEAD
	.bus_format = MEDIA_BUS_FMT_RGB666_1X18,
};

static const struct drm_display_mode olimex_lcd_olinuxino_43ts_mode = {
	.clock = 9000,
	.hdisplay = 480,
	.hsync_start = 480 + 5,
	.hsync_end = 480 + 5 + 30,
	.htotal = 480 + 5 + 30 + 10,
	.vdisplay = 272,
	.vsync_start = 272 + 8,
	.vsync_end = 272 + 8 + 5,
	.vtotal = 272 + 8 + 5 + 3,
	.vrefresh = 60,
};

static const struct panel_desc olimex_lcd_olinuxino_43ts = {
	.modes = &olimex_lcd_olinuxino_43ts_mode,
	.num_modes = 1,
	.size = {
		.width = 105,
		.height = 67,
	},
	.bus_format = MEDIA_BUS_FMT_RGB888_1X24,
};

/*
 * 800x480 CVT. The panel appears to be quite accepting, at least as far as
 * pixel clocks, but this is the timing that was being used in the Adafruit
 * installation instructions.
 */
static const struct drm_display_mode ontat_yx700wv03_mode = {
	.clock = 29500,
	.hdisplay = 800,
	.hsync_start = 824,
	.hsync_end = 896,
	.htotal = 992,
	.vdisplay = 480,
	.vsync_start = 483,
	.vsync_end = 493,
	.vtotal = 500,
	.vrefresh = 60,
	.flags = DRM_MODE_FLAG_NVSYNC | DRM_MODE_FLAG_NHSYNC,
};

/*
 * Specification at:
 * https://www.adafruit.com/images/product-files/2406/c3163.pdf
 */
static const struct panel_desc ontat_yx700wv03 = {
	.modes = &ontat_yx700wv03_mode,
	.num_modes = 1,
	.bpc = 8,
	.size = {
		.width = 154,
		.height = 83,
	},
	.bus_format = MEDIA_BUS_FMT_RGB888_1X24,
};

static const struct drm_display_mode ortustech_com43h4m85ulc_mode  = {
	.clock = 25000,
	.hdisplay = 480,
	.hsync_start = 480 + 10,
	.hsync_end = 480 + 10 + 10,
	.htotal = 480 + 10 + 10 + 15,
	.vdisplay = 800,
	.vsync_start = 800 + 3,
	.vsync_end = 800 + 3 + 3,
	.vtotal = 800 + 3 + 3 + 3,
	.vrefresh = 60,
=======
	.bus_format = MEDIA_BUS_FMT_RGB888_1X7X4_SPWG,
	.connector_type = DRM_MODE_CONNECTOR_LVDS,
>>>>>>> 24b8d41d
};

static const struct panel_desc tianma_tm070jvhg33 = {
	.timings = &tianma_tm070jdhg30_timing,
	.num_timings = 1,
	.bpc = 8,
	.size = {
		.width = 150,
		.height = 94,
	},
<<<<<<< HEAD
	.bus_format = MEDIA_BUS_FMT_RGB888_1X24,
	.bus_flags = DRM_BUS_FLAG_DE_HIGH | DRM_BUS_FLAG_PIXDATA_POSEDGE,
=======
	.bus_format = MEDIA_BUS_FMT_RGB888_1X7X4_SPWG,
	.connector_type = DRM_MODE_CONNECTOR_LVDS,
>>>>>>> 24b8d41d
};

static const struct display_timing tianma_tm070rvhg71_timing = {
	.pixelclock = { 27700000, 29200000, 39600000 },
	.hactive = { 800, 800, 800 },
	.hfront_porch = { 12, 40, 212 },
	.hback_porch = { 88, 88, 88 },
	.hsync_len = { 1, 1, 40 },
	.vactive = { 480, 480, 480 },
	.vfront_porch = { 1, 13, 88 },
	.vback_porch = { 32, 32, 32 },
	.vsync_len = { 1, 1, 3 },
	.flags = DISPLAY_FLAGS_DE_HIGH,
};

static const struct panel_desc tianma_tm070rvhg71 = {
	.timings = &tianma_tm070rvhg71_timing,
	.num_timings = 1,
	.bpc = 8,
	.size = {
		.width = 154,
		.height = 86,
	},
	.bus_format = MEDIA_BUS_FMT_RGB888_1X7X4_SPWG,
	.connector_type = DRM_MODE_CONNECTOR_LVDS,
};

static const struct drm_display_mode ti_nspire_cx_lcd_mode[] = {
	{
		.clock = 10000,
		.hdisplay = 320,
		.hsync_start = 320 + 50,
		.hsync_end = 320 + 50 + 6,
		.htotal = 320 + 50 + 6 + 38,
		.vdisplay = 240,
		.vsync_start = 240 + 3,
		.vsync_end = 240 + 3 + 1,
		.vtotal = 240 + 3 + 1 + 17,
		.flags = DRM_MODE_FLAG_NVSYNC | DRM_MODE_FLAG_NHSYNC,
	},
};

static const struct panel_desc ti_nspire_cx_lcd_panel = {
	.modes = ti_nspire_cx_lcd_mode,
	.num_modes = 1,
	.bpc = 8,
	.size = {
		.width = 65,
		.height = 49,
	},
	.bus_format = MEDIA_BUS_FMT_RGB888_1X24,
	.bus_flags = DRM_BUS_FLAG_PIXDATA_SAMPLE_POSEDGE,
};

<<<<<<< HEAD
static const struct drm_display_mode samsung_lsn122dl01_c01_mode = {
	.clock = 271560,
	.hdisplay = 2560,
	.hsync_start = 2560 + 48,
	.hsync_end = 2560 + 48 + 32,
	.htotal = 2560 + 48 + 32 + 80,
	.vdisplay = 1600,
	.vsync_start = 1600 + 2,
	.vsync_end = 1600 + 2 + 5,
	.vtotal = 1600 + 2 + 5 + 57,
	.vrefresh = 60,
};

static const struct panel_desc samsung_lsn122dl01_c01 = {
	.modes = &samsung_lsn122dl01_c01_mode,
	.num_modes = 1,
	.size = {
		.width = 263,
		.height = 164,
	},
};

static const struct drm_display_mode samsung_ltn101nt05_mode = {
	.clock = 54030,
	.hdisplay = 1024,
	.hsync_start = 1024 + 24,
	.hsync_end = 1024 + 24 + 136,
	.htotal = 1024 + 24 + 136 + 160,
	.vdisplay = 600,
	.vsync_start = 600 + 3,
	.vsync_end = 600 + 3 + 6,
	.vtotal = 600 + 3 + 6 + 61,
	.vrefresh = 60,
=======
static const struct drm_display_mode ti_nspire_classic_lcd_mode[] = {
	{
		.clock = 10000,
		.hdisplay = 320,
		.hsync_start = 320 + 6,
		.hsync_end = 320 + 6 + 6,
		.htotal = 320 + 6 + 6 + 6,
		.vdisplay = 240,
		.vsync_start = 240 + 0,
		.vsync_end = 240 + 0 + 1,
		.vtotal = 240 + 0 + 1 + 0,
		.flags = DRM_MODE_FLAG_PHSYNC | DRM_MODE_FLAG_PVSYNC,
	},
>>>>>>> 24b8d41d
};

static const struct panel_desc ti_nspire_classic_lcd_panel = {
	.modes = ti_nspire_classic_lcd_mode,
	.num_modes = 1,
	/* The grayscale panel has 8 bit for the color .. Y (black) */
	.bpc = 8,
	.size = {
<<<<<<< HEAD
		.width = 223,
		.height = 125,
=======
		.width = 71,
		.height = 53,
>>>>>>> 24b8d41d
	},
	/* This is the grayscale bus format */
	.bus_format = MEDIA_BUS_FMT_Y8_1X8,
	.bus_flags = DRM_BUS_FLAG_PIXDATA_SAMPLE_NEGEDGE,
};

static const struct drm_display_mode toshiba_lt089ac29000_mode = {
	.clock = 79500,
	.hdisplay = 1280,
	.hsync_start = 1280 + 192,
	.hsync_end = 1280 + 192 + 128,
	.htotal = 1280 + 192 + 128 + 64,
	.vdisplay = 768,
	.vsync_start = 768 + 20,
	.vsync_end = 768 + 20 + 7,
	.vtotal = 768 + 20 + 7 + 3,
};

static const struct panel_desc toshiba_lt089ac29000 = {
	.modes = &toshiba_lt089ac29000_mode,
	.num_modes = 1,
	.size = {
		.width = 194,
		.height = 116,
	},
	.bus_format = MEDIA_BUS_FMT_RGB888_1X7X4_JEIDA,
	.bus_flags = DRM_BUS_FLAG_DE_HIGH,
	.connector_type = DRM_MODE_CONNECTOR_LVDS,
};

<<<<<<< HEAD
static const struct display_timing sharp_lq101k1ly04_timing = {
	.pixelclock = { 60000000, 65000000, 80000000 },
	.hactive = { 1280, 1280, 1280 },
	.hfront_porch = { 20, 20, 20 },
	.hback_porch = { 20, 20, 20 },
	.hsync_len = { 10, 10, 10 },
	.vactive = { 800, 800, 800 },
	.vfront_porch = { 4, 4, 4 },
	.vback_porch = { 4, 4, 4 },
	.vsync_len = { 4, 4, 4 },
	.flags = DISPLAY_FLAGS_PIXDATA_POSEDGE,
};

static const struct panel_desc sharp_lq101k1ly04 = {
	.timings = &sharp_lq101k1ly04_timing,
	.num_timings = 1,
	.bpc = 8,
	.size = {
		.width = 217,
		.height = 136,
	},
	.bus_format = MEDIA_BUS_FMT_RGB888_1X7X4_JEIDA,
};

static const struct drm_display_mode sharp_lq123p1jx31_mode = {
	.clock = 252750,
	.hdisplay = 2400,
	.hsync_start = 2400 + 48,
	.hsync_end = 2400 + 48 + 32,
	.htotal = 2400 + 48 + 32 + 80,
	.vdisplay = 1600,
	.vsync_start = 1600 + 3,
	.vsync_end = 1600 + 3 + 10,
	.vtotal = 1600 + 3 + 10 + 33,
	.vrefresh = 60,
	.flags = DRM_MODE_FLAG_NVSYNC | DRM_MODE_FLAG_NHSYNC,
};

static const struct panel_desc sharp_lq123p1jx31 = {
	.modes = &sharp_lq123p1jx31_mode,
	.num_modes = 1,
	.size = {
		.width = 259,
		.height = 173,
	},
	.delay = {
		.prepare = 110,
		.enable = 50,
		.unprepare = 550,
	},
};

static const struct drm_display_mode shelly_sca07010_bfn_lnn_mode = {
	.clock = 33300,
=======
static const struct drm_display_mode tpk_f07a_0102_mode = {
	.clock = 33260,
>>>>>>> 24b8d41d
	.hdisplay = 800,
	.hsync_start = 800 + 40,
	.hsync_end = 800 + 40 + 128,
	.htotal = 800 + 40 + 128 + 88,
	.vdisplay = 480,
	.vsync_start = 480 + 10,
	.vsync_end = 480 + 10 + 2,
	.vtotal = 480 + 10 + 2 + 33,
};

static const struct panel_desc tpk_f07a_0102 = {
	.modes = &tpk_f07a_0102_mode,
	.num_modes = 1,
	.size = {
		.width = 152,
		.height = 91,
	},
	.bus_flags = DRM_BUS_FLAG_PIXDATA_DRIVE_POSEDGE,
};

static const struct drm_display_mode tpk_f10a_0102_mode = {
	.clock = 45000,
	.hdisplay = 1024,
	.hsync_start = 1024 + 176,
	.hsync_end = 1024 + 176 + 5,
	.htotal = 1024 + 176 + 5 + 88,
	.vdisplay = 600,
	.vsync_start = 600 + 20,
	.vsync_end = 600 + 20 + 5,
	.vtotal = 600 + 20 + 5 + 25,
};

static const struct panel_desc tpk_f10a_0102 = {
	.modes = &tpk_f10a_0102_mode,
	.num_modes = 1,
	.size = {
		.width = 223,
		.height = 125,
	},
};

static const struct drm_display_mode starry_kr122ea0sra_mode = {
	.clock = 147000,
	.hdisplay = 1920,
	.hsync_start = 1920 + 16,
	.hsync_end = 1920 + 16 + 16,
	.htotal = 1920 + 16 + 16 + 32,
	.vdisplay = 1200,
	.vsync_start = 1200 + 15,
	.vsync_end = 1200 + 15 + 2,
	.vtotal = 1200 + 15 + 2 + 18,
	.vrefresh = 60,
	.flags = DRM_MODE_FLAG_NVSYNC | DRM_MODE_FLAG_NHSYNC,
};

static const struct panel_desc starry_kr122ea0sra = {
	.modes = &starry_kr122ea0sra_mode,
	.num_modes = 1,
	.size = {
		.width = 263,
		.height = 164,
	},
	.delay = {
		.prepare = 10 + 200,
		.enable = 50,
		.unprepare = 10 + 500,
	},
};

static const struct drm_display_mode tpk_f07a_0102_mode = {
	.clock = 33260,
	.hdisplay = 800,
	.hsync_start = 800 + 40,
	.hsync_end = 800 + 40 + 128,
	.htotal = 800 + 40 + 128 + 88,
	.vdisplay = 480,
	.vsync_start = 480 + 10,
	.vsync_end = 480 + 10 + 2,
	.vtotal = 480 + 10 + 2 + 33,
	.vrefresh = 60,
};

static const struct panel_desc tpk_f07a_0102 = {
	.modes = &tpk_f07a_0102_mode,
	.num_modes = 1,
	.size = {
		.width = 152,
		.height = 91,
	},
	.bus_flags = DRM_BUS_FLAG_PIXDATA_POSEDGE,
};

static const struct drm_display_mode tpk_f10a_0102_mode = {
	.clock = 45000,
	.hdisplay = 1024,
	.hsync_start = 1024 + 176,
	.hsync_end = 1024 + 176 + 5,
	.htotal = 1024 + 176 + 5 + 88,
	.vdisplay = 600,
	.vsync_start = 600 + 20,
	.vsync_end = 600 + 20 + 5,
	.vtotal = 600 + 20 + 5 + 25,
	.vrefresh = 60,
};

static const struct panel_desc tpk_f10a_0102 = {
	.modes = &tpk_f10a_0102_mode,
	.num_modes = 1,
	.size = {
		.width = 223,
		.height = 125,
	},
};

static const struct display_timing urt_umsh_8596md_timing = {
	.pixelclock = { 33260000, 33260000, 33260000 },
	.hactive = { 800, 800, 800 },
	.hfront_porch = { 41, 41, 41 },
	.hback_porch = { 216 - 128, 216 - 128, 216 - 128 },
	.hsync_len = { 71, 128, 128 },
	.vactive = { 480, 480, 480 },
	.vfront_porch = { 10, 10, 10 },
	.vback_porch = { 35 - 2, 35 - 2, 35 - 2 },
	.vsync_len = { 2, 2, 2 },
	.flags = DISPLAY_FLAGS_DE_HIGH | DISPLAY_FLAGS_PIXDATA_NEGEDGE |
		DISPLAY_FLAGS_HSYNC_LOW | DISPLAY_FLAGS_VSYNC_LOW,
};

static const struct panel_desc urt_umsh_8596md_lvds = {
	.timings = &urt_umsh_8596md_timing,
	.num_timings = 1,
	.bpc = 6,
	.size = {
		.width = 152,
		.height = 91,
	},
	.bus_format = MEDIA_BUS_FMT_RGB666_1X7X3_SPWG,
	.connector_type = DRM_MODE_CONNECTOR_LVDS,
};

static const struct panel_desc urt_umsh_8596md_parallel = {
	.timings = &urt_umsh_8596md_timing,
	.num_timings = 1,
	.bpc = 6,
	.size = {
		.width = 152,
		.height = 91,
	},
	.bus_format = MEDIA_BUS_FMT_RGB666_1X18,
};

static const struct drm_display_mode vl050_8048nt_c01_mode = {
	.clock = 33333,
	.hdisplay = 800,
	.hsync_start = 800 + 210,
	.hsync_end = 800 + 210 + 20,
	.htotal = 800 + 210 + 20 + 46,
	.vdisplay =  480,
	.vsync_start = 480 + 22,
	.vsync_end = 480 + 22 + 10,
	.vtotal = 480 + 22 + 10 + 23,
	.flags = DRM_MODE_FLAG_NHSYNC | DRM_MODE_FLAG_NVSYNC,
};

static const struct panel_desc vl050_8048nt_c01 = {
	.modes = &vl050_8048nt_c01_mode,
	.num_modes = 1,
	.bpc = 8,
	.size = {
		.width = 120,
		.height = 76,
	},
	.bus_format = MEDIA_BUS_FMT_RGB888_1X24,
	.bus_flags = DRM_BUS_FLAG_DE_HIGH | DRM_BUS_FLAG_PIXDATA_SAMPLE_NEGEDGE,
};

static const struct drm_display_mode winstar_wf35ltiacd_mode = {
	.clock = 6410,
	.hdisplay = 320,
	.hsync_start = 320 + 20,
	.hsync_end = 320 + 20 + 30,
	.htotal = 320 + 20 + 30 + 38,
	.vdisplay = 240,
	.vsync_start = 240 + 4,
	.vsync_end = 240 + 4 + 3,
	.vtotal = 240 + 4 + 3 + 15,
	.flags = DRM_MODE_FLAG_NVSYNC | DRM_MODE_FLAG_NHSYNC,
};

static const struct panel_desc winstar_wf35ltiacd = {
	.modes = &winstar_wf35ltiacd_mode,
	.num_modes = 1,
	.bpc = 8,
	.size = {
		.width = 70,
		.height = 53,
	},
	.bus_format = MEDIA_BUS_FMT_RGB888_1X24,
};

static const struct drm_display_mode arm_rtsm_mode[] = {
	{
		.clock = 65000,
		.hdisplay = 1024,
		.hsync_start = 1024 + 24,
		.hsync_end = 1024 + 24 + 136,
		.htotal = 1024 + 24 + 136 + 160,
		.vdisplay = 768,
		.vsync_start = 768 + 3,
		.vsync_end = 768 + 3 + 6,
		.vtotal = 768 + 3 + 6 + 29,
		.flags = DRM_MODE_FLAG_NVSYNC | DRM_MODE_FLAG_NHSYNC,
	},
};

static const struct panel_desc arm_rtsm = {
	.modes = arm_rtsm_mode,
	.num_modes = 1,
	.bpc = 8,
	.size = {
		.width = 400,
		.height = 300,
	},
	.bus_format = MEDIA_BUS_FMT_RGB888_1X24,
};

static const struct of_device_id platform_of_match[] = {
	{
		.compatible = "ampire,am-1280800n3tzqw-t00h",
		.data = &ampire_am_1280800n3tzqw_t00h,
	}, {
		.compatible = "ampire,am-480272h3tmqw-t01h",
		.data = &ampire_am_480272h3tmqw_t01h,
	}, {
		.compatible = "ampire,am800480r3tmqwa1h",
		.data = &ampire_am800480r3tmqwa1h,
	}, {
		.compatible = "arm,rtsm-display",
		.data = &arm_rtsm,
	}, {
		.compatible = "armadeus,st0700-adapt",
		.data = &armadeus_st0700_adapt,
	}, {
		.compatible = "auo,b101aw03",
		.data = &auo_b101aw03,
	}, {
		.compatible = "auo,b101ean01",
		.data = &auo_b101ean01,
	}, {
		.compatible = "auo,b101xtn01",
		.data = &auo_b101xtn01,
	}, {
		.compatible = "auo,b116xa01",
		.data = &auo_b116xak01,
	}, {
		.compatible = "auo,b116xw03",
		.data = &auo_b116xw03,
	}, {
		.compatible = "auo,b133htn01",
		.data = &auo_b133htn01,
	}, {
		.compatible = "auo,b133xtn01",
		.data = &auo_b133xtn01,
	}, {
		.compatible = "auo,g070vvn01",
		.data = &auo_g070vvn01,
	}, {
		.compatible = "auo,g101evn010",
		.data = &auo_g101evn010,
	}, {
		.compatible = "auo,g104sn02",
		.data = &auo_g104sn02,
	}, {
		.compatible = "auo,g121ean01",
		.data = &auo_g121ean01,
	}, {
		.compatible = "auo,g133han01",
		.data = &auo_g133han01,
	}, {
		.compatible = "auo,g156xtn01",
		.data = &auo_g156xtn01,
	}, {
		.compatible = "auo,g185han01",
		.data = &auo_g185han01,
	}, {
		.compatible = "auo,g190ean01",
		.data = &auo_g190ean01,
	}, {
		.compatible = "auo,p320hvn03",
		.data = &auo_p320hvn03,
	}, {
		.compatible = "auo,t215hvn01",
		.data = &auo_t215hvn01,
	}, {
		.compatible = "avic,tm070ddh03",
		.data = &avic_tm070ddh03,
	}, {
		.compatible = "bananapi,s070wv20-ct16",
		.data = &bananapi_s070wv20_ct16,
	}, {
		.compatible = "boe,hv070wsa-100",
		.data = &boe_hv070wsa
	}, {
		.compatible = "boe,nv101wxmn51",
		.data = &boe_nv101wxmn51,
	}, {
		.compatible = "boe,nv133fhm-n61",
		.data = &boe_nv133fhm_n61,
	}, {
		.compatible = "boe,nv133fhm-n62",
		.data = &boe_nv133fhm_n61,
	}, {
		.compatible = "boe,nv140fhmn49",
		.data = &boe_nv140fhmn49,
	}, {
		.compatible = "cdtech,s043wq26h-ct7",
		.data = &cdtech_s043wq26h_ct7,
	}, {
		.compatible = "cdtech,s070pws19hp-fc21",
		.data = &cdtech_s070pws19hp_fc21,
	}, {
		.compatible = "cdtech,s070swv29hg-dc44",
		.data = &cdtech_s070swv29hg_dc44,
	}, {
		.compatible = "cdtech,s070wv95-ct16",
		.data = &cdtech_s070wv95_ct16,
	}, {
		.compatible = "chefree,ch101olhlwh-002",
		.data = &chefree_ch101olhlwh_002,
	}, {
		.compatible = "chunghwa,claa070wp03xg",
		.data = &chunghwa_claa070wp03xg,
	}, {
		.compatible = "chunghwa,claa101wa01a",
		.data = &chunghwa_claa101wa01a
	}, {
		.compatible = "chunghwa,claa101wb01",
		.data = &chunghwa_claa101wb01
	}, {
		.compatible = "dataimage,scf0700c48ggu18",
		.data = &dataimage_scf0700c48ggu18,
	}, {
		.compatible = "dlc,dlc0700yzg-1",
		.data = &dlc_dlc0700yzg_1,
	}, {
		.compatible = "dlc,dlc1010gig",
		.data = &dlc_dlc1010gig,
	}, {
		.compatible = "edt,et035012dm6",
		.data = &edt_et035012dm6,
	}, {
		.compatible = "edt,etm043080dh6gp",
		.data = &edt_etm043080dh6gp,
	}, {
		.compatible = "edt,etm0430g0dh6",
		.data = &edt_etm0430g0dh6,
	}, {
		.compatible = "edt,et057090dhu",
		.data = &edt_et057090dhu,
	}, {
		.compatible = "edt,et070080dh6",
		.data = &edt_etm0700g0dh6,
	}, {
		.compatible = "edt,etm0700g0dh6",
		.data = &edt_etm0700g0dh6,
	}, {
		.compatible = "edt,etm0700g0bdh6",
		.data = &edt_etm0700g0bdh6,
	}, {
		.compatible = "edt,etm0700g0edh6",
		.data = &edt_etm0700g0bdh6,
	}, {
		.compatible = "evervision,vgg804821",
		.data = &evervision_vgg804821,
	}, {
		.compatible = "foxlink,fl500wvr00-a0t",
		.data = &foxlink_fl500wvr00_a0t,
	}, {
		.compatible = "frida,frd350h54004",
		.data = &frida_frd350h54004,
	}, {
		.compatible = "friendlyarm,hd702e",
		.data = &friendlyarm_hd702e,
	}, {
		.compatible = "giantplus,gpg482739qs5",
		.data = &giantplus_gpg482739qs5
	}, {
		.compatible = "giantplus,gpm940b0",
		.data = &giantplus_gpm940b0,
	}, {
		.compatible = "hannstar,hsd070pww1",
		.data = &hannstar_hsd070pww1,
	}, {
		.compatible = "hannstar,hsd100pxn1",
		.data = &hannstar_hsd100pxn1,
	}, {
		.compatible = "hit,tx23d38vm0caa",
		.data = &hitachi_tx23d38vm0caa
	}, {
		.compatible = "innolux,at043tn24",
		.data = &innolux_at043tn24,
	}, {
		.compatible = "innolux,at070tn92",
		.data = &innolux_at070tn92,
	}, {
<<<<<<< HEAD
		.compatible ="innolux,g101ice-l01",
		.data = &innolux_g101ice_l01
	}, {
		.compatible ="innolux,g121i1-l01",
=======
		.compatible = "innolux,g070y2-l01",
		.data = &innolux_g070y2_l01,
	}, {
		.compatible = "innolux,g101ice-l01",
		.data = &innolux_g101ice_l01
	}, {
		.compatible = "innolux,g121i1-l01",
>>>>>>> 24b8d41d
		.data = &innolux_g121i1_l01
	}, {
		.compatible = "innolux,g121x1-l03",
		.data = &innolux_g121x1_l03,
	}, {
		.compatible = "innolux,n116bge",
		.data = &innolux_n116bge,
	}, {
		.compatible = "innolux,n156bge-l21",
		.data = &innolux_n156bge_l21,
	}, {
		.compatible = "innolux,p120zdg-bf1",
		.data = &innolux_p120zdg_bf1,
	}, {
		.compatible = "innolux,zj070na-01p",
		.data = &innolux_zj070na_01p,
	}, {
		.compatible = "ivo,m133nwf4-r0",
		.data = &ivo_m133nwf4_r0,
	}, {
		.compatible = "kingdisplay,kd116n21-30nv-a010",
		.data = &kingdisplay_kd116n21_30nv_a010,
	}, {
		.compatible = "koe,tx14d24vm1bpa",
		.data = &koe_tx14d24vm1bpa,
	}, {
		.compatible = "koe,tx26d202vm0bwa",
		.data = &koe_tx26d202vm0bwa,
	}, {
		.compatible = "koe,tx31d200vm0baa",
		.data = &koe_tx31d200vm0baa,
	}, {
		.compatible = "kyo,tcg121xglp",
		.data = &kyo_tcg121xglp,
	}, {
		.compatible = "lemaker,bl035-rgb-002",
		.data = &lemaker_bl035_rgb_002,
	}, {
		.compatible = "lg,lb070wv8",
		.data = &lg_lb070wv8,
	}, {
		.compatible = "lg,lp079qx1-sp0v",
		.data = &lg_lp079qx1_sp0v,
	}, {
		.compatible = "lg,lp097qx1-spa1",
		.data = &lg_lp097qx1_spa1,
	}, {
		.compatible = "lg,lp120up1",
		.data = &lg_lp120up1,
	}, {
		.compatible = "lg,lp129qe",
		.data = &lg_lp129qe,
	}, {
		.compatible = "logicpd,type28",
		.data = &logicpd_type_28,
	}, {
		.compatible = "logictechno,lt161010-2nhc",
		.data = &logictechno_lt161010_2nh,
	}, {
		.compatible = "logictechno,lt161010-2nhr",
		.data = &logictechno_lt161010_2nh,
	}, {
		.compatible = "logictechno,lt170410-2whc",
		.data = &logictechno_lt170410_2whc,
	}, {
		.compatible = "mitsubishi,aa070mc01-ca1",
		.data = &mitsubishi_aa070mc01,
	}, {
		.compatible = "nec,nl12880bc20-05",
		.data = &nec_nl12880bc20_05,
	}, {
		.compatible = "nec,nl4827hc19-05b",
		.data = &nec_nl4827hc19_05b,
	}, {
		.compatible = "netron-dy,e231732",
		.data = &netron_dy_e231732,
	}, {
		.compatible = "neweast,wjfh116008a",
		.data = &neweast_wjfh116008a,
	}, {
		.compatible = "newhaven,nhd-4.3-480272ef-atxl",
		.data = &newhaven_nhd_43_480272ef_atxl,
	}, {
		.compatible = "nlt,nl192108ac18-02d",
		.data = &nlt_nl192108ac18_02d,
	}, {
		.compatible = "nvd,9128",
		.data = &nvd_9128,
	}, {
		.compatible = "okaya,rs800480t-7x0gp",
		.data = &okaya_rs800480t_7x0gp,
	}, {
		.compatible = "olimex,lcd-olinuxino-43-ts",
		.data = &olimex_lcd_olinuxino_43ts,
	}, {
		.compatible = "ontat,yx700wv03",
		.data = &ontat_yx700wv03,
	}, {
<<<<<<< HEAD
=======
		.compatible = "ortustech,com37h3m05dtc",
		.data = &ortustech_com37h3m,
	}, {
		.compatible = "ortustech,com37h3m99dtc",
		.data = &ortustech_com37h3m,
	}, {
>>>>>>> 24b8d41d
		.compatible = "ortustech,com43h4m85ulc",
		.data = &ortustech_com43h4m85ulc,
	}, {
		.compatible = "osddisplays,osd070t1718-19ts",
		.data = &osddisplays_osd070t1718_19ts,
	}, {
		.compatible = "pda,91-00156-a0",
		.data = &pda_91_00156_a0,
	}, {
		.compatible = "powertip,ph800480t013-idf02",
		.data = &powertip_ph800480t013_idf02,
	}, {
		.compatible = "qiaodian,qd43003c0-40",
		.data = &qd43003c0_40,
	}, {
<<<<<<< HEAD
=======
		.compatible = "rocktech,rk070er9427",
		.data = &rocktech_rk070er9427,
	}, {
		.compatible = "rocktech,rk101ii01d-ct",
		.data = &rocktech_rk101ii01d_ct,
	}, {
>>>>>>> 24b8d41d
		.compatible = "samsung,lsn122dl01-c01",
		.data = &samsung_lsn122dl01_c01,
	}, {
		.compatible = "samsung,ltn101nt05",
		.data = &samsung_ltn101nt05,
	}, {
		.compatible = "samsung,ltn140at29-301",
		.data = &samsung_ltn140at29_301,
	}, {
<<<<<<< HEAD
=======
		.compatible = "satoz,sat050at40h12r2",
		.data = &satoz_sat050at40h12r2,
	}, {
		.compatible = "sharp,ld-d5116z01b",
		.data = &sharp_ld_d5116z01b,
	}, {
		.compatible = "sharp,lq035q7db03",
		.data = &sharp_lq035q7db03,
	}, {
		.compatible = "sharp,lq070y3dg3b",
		.data = &sharp_lq070y3dg3b,
	}, {
>>>>>>> 24b8d41d
		.compatible = "sharp,lq101k1ly04",
		.data = &sharp_lq101k1ly04,
	}, {
		.compatible = "sharp,lq123p1jx31",
		.data = &sharp_lq123p1jx31,
	}, {
<<<<<<< HEAD
		.compatible = "shelly,sca07010-bfn-lnn",
		.data = &shelly_sca07010_bfn_lnn,
	}, {
		.compatible = "starry,kr122ea0sra",
		.data = &starry_kr122ea0sra,
	}, {
=======
		.compatible = "sharp,ls020b1dd01d",
		.data = &sharp_ls020b1dd01d,
	}, {
		.compatible = "shelly,sca07010-bfn-lnn",
		.data = &shelly_sca07010_bfn_lnn,
	}, {
		.compatible = "starry,kr070pe2t",
		.data = &starry_kr070pe2t,
	}, {
		.compatible = "starry,kr122ea0sra",
		.data = &starry_kr122ea0sra,
	}, {
		.compatible = "tfc,s9700rtwv43tr-01b",
		.data = &tfc_s9700rtwv43tr_01b,
	}, {
		.compatible = "tianma,tm070jdhg30",
		.data = &tianma_tm070jdhg30,
	}, {
		.compatible = "tianma,tm070jvhg33",
		.data = &tianma_tm070jvhg33,
	}, {
		.compatible = "tianma,tm070rvhg71",
		.data = &tianma_tm070rvhg71,
	}, {
		.compatible = "ti,nspire-cx-lcd-panel",
		.data = &ti_nspire_cx_lcd_panel,
	}, {
		.compatible = "ti,nspire-classic-lcd-panel",
		.data = &ti_nspire_classic_lcd_panel,
	}, {
		.compatible = "toshiba,lt089ac29000",
		.data = &toshiba_lt089ac29000,
	}, {
>>>>>>> 24b8d41d
		.compatible = "tpk,f07a-0102",
		.data = &tpk_f07a_0102,
	}, {
		.compatible = "tpk,f10a-0102",
		.data = &tpk_f10a_0102,
	}, {
		.compatible = "urt,umsh-8596md-t",
		.data = &urt_umsh_8596md_parallel,
	}, {
		.compatible = "urt,umsh-8596md-1t",
		.data = &urt_umsh_8596md_parallel,
	}, {
		.compatible = "urt,umsh-8596md-7t",
		.data = &urt_umsh_8596md_parallel,
	}, {
		.compatible = "urt,umsh-8596md-11t",
		.data = &urt_umsh_8596md_lvds,
	}, {
		.compatible = "urt,umsh-8596md-19t",
		.data = &urt_umsh_8596md_lvds,
	}, {
		.compatible = "urt,umsh-8596md-20t",
		.data = &urt_umsh_8596md_parallel,
	}, {
		.compatible = "vxt,vl050-8048nt-c01",
		.data = &vl050_8048nt_c01,
	}, {
		.compatible = "winstar,wf35ltiacd",
		.data = &winstar_wf35ltiacd,
	}, {
		/* Must be the last entry */
		.compatible = "panel-dpi",
		.data = &panel_dpi,
	}, {
		/* sentinel */
	}
};
MODULE_DEVICE_TABLE(of, platform_of_match);

static int panel_simple_platform_probe(struct platform_device *pdev)
{
	const struct of_device_id *id;

	id = of_match_node(platform_of_match, pdev->dev.of_node);
	if (!id)
		return -ENODEV;

	return panel_simple_probe(&pdev->dev, id->data);
}

static int panel_simple_platform_remove(struct platform_device *pdev)
{
	return panel_simple_remove(&pdev->dev);
}

static void panel_simple_platform_shutdown(struct platform_device *pdev)
{
	panel_simple_shutdown(&pdev->dev);
}

static struct platform_driver panel_simple_platform_driver = {
	.driver = {
		.name = "panel-simple",
		.of_match_table = platform_of_match,
	},
	.probe = panel_simple_platform_probe,
	.remove = panel_simple_platform_remove,
	.shutdown = panel_simple_platform_shutdown,
};

struct panel_desc_dsi {
	struct panel_desc desc;

	unsigned long flags;
	enum mipi_dsi_pixel_format format;
	unsigned int lanes;
};

static const struct drm_display_mode auo_b080uan01_mode = {
	.clock = 154500,
	.hdisplay = 1200,
	.hsync_start = 1200 + 62,
	.hsync_end = 1200 + 62 + 4,
	.htotal = 1200 + 62 + 4 + 62,
	.vdisplay = 1920,
	.vsync_start = 1920 + 9,
	.vsync_end = 1920 + 9 + 2,
	.vtotal = 1920 + 9 + 2 + 8,
};

static const struct panel_desc_dsi auo_b080uan01 = {
	.desc = {
		.modes = &auo_b080uan01_mode,
		.num_modes = 1,
		.bpc = 8,
		.size = {
			.width = 108,
			.height = 272,
		},
		.connector_type = DRM_MODE_CONNECTOR_DSI,
	},
	.flags = MIPI_DSI_MODE_VIDEO | MIPI_DSI_CLOCK_NON_CONTINUOUS,
	.format = MIPI_DSI_FMT_RGB888,
	.lanes = 4,
};

static const struct drm_display_mode auo_b101uan01_mode = {
	.clock = 154500,
	.hdisplay = 1920,
	.hsync_start = 1920 + 185,
	.hsync_end = 1920 + 185,
	.htotal = 1920 + 185 + 925,
	.vdisplay = 1200,
	.vsync_start = 1200 + 3,
	.vsync_end = 1200 + 3 + 5,
	.vtotal = 1200 + 3 + 5 + 4,
<<<<<<< HEAD
	.vrefresh = 60,
=======
>>>>>>> 24b8d41d
};

static const struct panel_desc_dsi auo_b101uan01 = {
	.desc = {
		.modes = &auo_b101uan01_mode,
		.num_modes = 1,
		.bpc = 8,
		.size = {
			.width = 108,
			.height = 272,
		},
	},
	.flags = MIPI_DSI_MODE_VIDEO | MIPI_DSI_MODE_VIDEO_SYNC_PULSE,
	.format = MIPI_DSI_FMT_RGB888,
	.lanes = 4,
};

static const struct drm_display_mode boe_tv080wum_nl0_mode = {
	.clock = 160000,
	.hdisplay = 1200,
	.hsync_start = 1200 + 120,
	.hsync_end = 1200 + 120 + 20,
	.htotal = 1200 + 120 + 20 + 21,
	.vdisplay = 1920,
	.vsync_start = 1920 + 21,
	.vsync_end = 1920 + 21 + 3,
	.vtotal = 1920 + 21 + 3 + 18,
	.flags = DRM_MODE_FLAG_NVSYNC | DRM_MODE_FLAG_NHSYNC,
};

static const struct panel_desc_dsi boe_tv080wum_nl0 = {
	.desc = {
		.modes = &boe_tv080wum_nl0_mode,
		.num_modes = 1,
		.size = {
			.width = 107,
			.height = 172,
		},
		.connector_type = DRM_MODE_CONNECTOR_DSI,
	},
	.flags = MIPI_DSI_MODE_VIDEO |
		 MIPI_DSI_MODE_VIDEO_BURST |
		 MIPI_DSI_MODE_VIDEO_SYNC_PULSE,
	.format = MIPI_DSI_FMT_RGB888,
	.lanes = 4,
};

static const struct drm_display_mode lg_ld070wx3_sl01_mode = {
	.clock = 71000,
	.hdisplay = 800,
	.hsync_start = 800 + 32,
	.hsync_end = 800 + 32 + 1,
	.htotal = 800 + 32 + 1 + 57,
	.vdisplay = 1280,
	.vsync_start = 1280 + 28,
	.vsync_end = 1280 + 28 + 1,
	.vtotal = 1280 + 28 + 1 + 14,
};

static const struct panel_desc_dsi lg_ld070wx3_sl01 = {
	.desc = {
		.modes = &lg_ld070wx3_sl01_mode,
		.num_modes = 1,
		.bpc = 8,
		.size = {
			.width = 94,
			.height = 151,
		},
		.connector_type = DRM_MODE_CONNECTOR_DSI,
	},
	.flags = MIPI_DSI_MODE_VIDEO | MIPI_DSI_CLOCK_NON_CONTINUOUS,
	.format = MIPI_DSI_FMT_RGB888,
	.lanes = 4,
};

static const struct drm_display_mode lg_lh500wx1_sd03_mode = {
	.clock = 67000,
	.hdisplay = 720,
	.hsync_start = 720 + 12,
	.hsync_end = 720 + 12 + 4,
	.htotal = 720 + 12 + 4 + 112,
	.vdisplay = 1280,
	.vsync_start = 1280 + 8,
	.vsync_end = 1280 + 8 + 4,
	.vtotal = 1280 + 8 + 4 + 12,
};

static const struct panel_desc_dsi lg_lh500wx1_sd03 = {
	.desc = {
		.modes = &lg_lh500wx1_sd03_mode,
		.num_modes = 1,
		.bpc = 8,
		.size = {
			.width = 62,
			.height = 110,
		},
		.connector_type = DRM_MODE_CONNECTOR_DSI,
	},
	.flags = MIPI_DSI_MODE_VIDEO,
	.format = MIPI_DSI_FMT_RGB888,
	.lanes = 4,
};

static const struct drm_display_mode panasonic_vvx10f004b00_mode = {
	.clock = 157200,
	.hdisplay = 1920,
	.hsync_start = 1920 + 154,
	.hsync_end = 1920 + 154 + 16,
	.htotal = 1920 + 154 + 16 + 32,
	.vdisplay = 1200,
	.vsync_start = 1200 + 17,
	.vsync_end = 1200 + 17 + 2,
	.vtotal = 1200 + 17 + 2 + 16,
};

static const struct panel_desc_dsi panasonic_vvx10f004b00 = {
	.desc = {
		.modes = &panasonic_vvx10f004b00_mode,
		.num_modes = 1,
		.bpc = 8,
		.size = {
			.width = 217,
			.height = 136,
		},
		.connector_type = DRM_MODE_CONNECTOR_DSI,
	},
	.flags = MIPI_DSI_MODE_VIDEO | MIPI_DSI_MODE_VIDEO_SYNC_PULSE |
		 MIPI_DSI_CLOCK_NON_CONTINUOUS,
	.format = MIPI_DSI_FMT_RGB888,
	.lanes = 4,
};

<<<<<<< HEAD
=======
static const struct drm_display_mode lg_acx467akm_7_mode = {
	.clock = 150000,
	.hdisplay = 1080,
	.hsync_start = 1080 + 2,
	.hsync_end = 1080 + 2 + 2,
	.htotal = 1080 + 2 + 2 + 2,
	.vdisplay = 1920,
	.vsync_start = 1920 + 2,
	.vsync_end = 1920 + 2 + 2,
	.vtotal = 1920 + 2 + 2 + 2,
};

static const struct panel_desc_dsi lg_acx467akm_7 = {
	.desc = {
		.modes = &lg_acx467akm_7_mode,
		.num_modes = 1,
		.bpc = 8,
		.size = {
			.width = 62,
			.height = 110,
		},
		.connector_type = DRM_MODE_CONNECTOR_DSI,
	},
	.flags = 0,
	.format = MIPI_DSI_FMT_RGB888,
	.lanes = 4,
};

static const struct drm_display_mode osd101t2045_53ts_mode = {
	.clock = 154500,
	.hdisplay = 1920,
	.hsync_start = 1920 + 112,
	.hsync_end = 1920 + 112 + 16,
	.htotal = 1920 + 112 + 16 + 32,
	.vdisplay = 1200,
	.vsync_start = 1200 + 16,
	.vsync_end = 1200 + 16 + 2,
	.vtotal = 1200 + 16 + 2 + 16,
	.flags = DRM_MODE_FLAG_NHSYNC | DRM_MODE_FLAG_NVSYNC,
};

static const struct panel_desc_dsi osd101t2045_53ts = {
	.desc = {
		.modes = &osd101t2045_53ts_mode,
		.num_modes = 1,
		.bpc = 8,
		.size = {
			.width = 217,
			.height = 136,
		},
		.connector_type = DRM_MODE_CONNECTOR_DSI,
	},
	.flags = MIPI_DSI_MODE_VIDEO | MIPI_DSI_MODE_VIDEO_BURST |
		 MIPI_DSI_MODE_VIDEO_SYNC_PULSE |
		 MIPI_DSI_MODE_EOT_PACKET,
	.format = MIPI_DSI_FMT_RGB888,
	.lanes = 4,
};

>>>>>>> 24b8d41d
static const struct of_device_id dsi_of_match[] = {
	{
		.compatible = "auo,b080uan01",
		.data = &auo_b080uan01
	}, {
		.compatible = "auo,b101uan01",
		.data = &auo_b101uan01
	}, {
		.compatible = "boe,tv080wum-nl0",
		.data = &boe_tv080wum_nl0
	}, {
		.compatible = "lg,ld070wx3-sl01",
		.data = &lg_ld070wx3_sl01
	}, {
		.compatible = "lg,lh500wx1-sd03",
		.data = &lg_lh500wx1_sd03
	}, {
		.compatible = "panasonic,vvx10f004b00",
		.data = &panasonic_vvx10f004b00
	}, {
		.compatible = "lg,acx467akm-7",
		.data = &lg_acx467akm_7
	}, {
		.compatible = "osddisplays,osd101t2045-53ts",
		.data = &osd101t2045_53ts
	}, {
		/* sentinel */
	}
};
MODULE_DEVICE_TABLE(of, dsi_of_match);

static int panel_simple_dsi_probe(struct mipi_dsi_device *dsi)
{
	const struct panel_desc_dsi *desc;
	const struct of_device_id *id;
	int err;

	id = of_match_node(dsi_of_match, dsi->dev.of_node);
	if (!id)
		return -ENODEV;

	desc = id->data;

	err = panel_simple_probe(&dsi->dev, &desc->desc);
	if (err < 0)
		return err;

	dsi->mode_flags = desc->flags;
	dsi->format = desc->format;
	dsi->lanes = desc->lanes;

	err = mipi_dsi_attach(dsi);
	if (err) {
		struct panel_simple *panel = dev_get_drvdata(&dsi->dev);

		drm_panel_remove(&panel->base);
	}

	return err;
}

static int panel_simple_dsi_remove(struct mipi_dsi_device *dsi)
{
	int err;

	err = mipi_dsi_detach(dsi);
	if (err < 0)
		dev_err(&dsi->dev, "failed to detach from DSI host: %d\n", err);

	return panel_simple_remove(&dsi->dev);
}

static void panel_simple_dsi_shutdown(struct mipi_dsi_device *dsi)
{
	panel_simple_shutdown(&dsi->dev);
}

static struct mipi_dsi_driver panel_simple_dsi_driver = {
	.driver = {
		.name = "panel-simple-dsi",
		.of_match_table = dsi_of_match,
	},
	.probe = panel_simple_dsi_probe,
	.remove = panel_simple_dsi_remove,
	.shutdown = panel_simple_dsi_shutdown,
};

static int __init panel_simple_init(void)
{
	int err;

	err = platform_driver_register(&panel_simple_platform_driver);
	if (err < 0)
		return err;

	if (IS_ENABLED(CONFIG_DRM_MIPI_DSI)) {
		err = mipi_dsi_driver_register(&panel_simple_dsi_driver);
		if (err < 0)
			return err;
	}

	return 0;
}
module_init(panel_simple_init);

static void __exit panel_simple_exit(void)
{
	if (IS_ENABLED(CONFIG_DRM_MIPI_DSI))
		mipi_dsi_driver_unregister(&panel_simple_dsi_driver);

	platform_driver_unregister(&panel_simple_platform_driver);
}
module_exit(panel_simple_exit);

MODULE_AUTHOR("Thierry Reding <treding@nvidia.com>");
MODULE_DESCRIPTION("DRM Driver for Simple Panels");
MODULE_LICENSE("GPL and additional rights");<|MERGE_RESOLUTION|>--- conflicted
+++ resolved
@@ -94,10 +94,7 @@
 
 	u32 bus_format;
 	u32 bus_flags;
-<<<<<<< HEAD
-=======
 	int connector_type;
->>>>>>> 24b8d41d
 };
 
 struct panel_simple {
@@ -146,11 +143,7 @@
 
 		mode->type |= DRM_MODE_TYPE_DRIVER;
 
-<<<<<<< HEAD
-		if (panel->desc->num_modes == 1)
-=======
 		if (panel->desc->num_timings == 1)
->>>>>>> 24b8d41d
 			mode->type |= DRM_MODE_TYPE_PREFERRED;
 
 		drm_mode_probed_add(connector, mode);
@@ -244,15 +237,6 @@
 	if (!p->enabled)
 		return 0;
 
-<<<<<<< HEAD
-	if (p->backlight) {
-		p->backlight->props.power = FB_BLANK_POWERDOWN;
-		p->backlight->props.state |= BL_CORE_FBBLANK;
-		backlight_update_status(p->backlight);
-	}
-
-=======
->>>>>>> 24b8d41d
 	if (p->desc->delay.disable)
 		msleep(p->desc->delay.disable);
 
@@ -364,15 +348,6 @@
 	if (p->desc->delay.enable)
 		msleep(p->desc->delay.enable);
 
-<<<<<<< HEAD
-	if (p->backlight) {
-		p->backlight->props.state &= ~BL_CORE_FBBLANK;
-		p->backlight->props.power = FB_BLANK_UNBLANK;
-		backlight_update_status(p->backlight);
-	}
-
-=======
->>>>>>> 24b8d41d
 	p->enabled = true;
 
 	return 0;
@@ -3361,70 +3336,6 @@
 	.connector_type = DRM_MODE_CONNECTOR_LVDS,
 };
 
-<<<<<<< HEAD
-static const struct drm_display_mode innolux_at070tn92_mode = {
-	.clock = 33333,
-	.hdisplay = 800,
-	.hsync_start = 800 + 210,
-	.hsync_end = 800 + 210 + 20,
-	.htotal = 800 + 210 + 20 + 46,
-	.vdisplay = 480,
-	.vsync_start = 480 + 22,
-	.vsync_end = 480 + 22 + 10,
-	.vtotal = 480 + 22 + 23 + 10,
-	.vrefresh = 60,
-};
-
-static const struct panel_desc innolux_at070tn92 = {
-	.modes = &innolux_at070tn92_mode,
-	.num_modes = 1,
-	.size = {
-		.width = 154,
-		.height = 86,
-	},
-	.bus_format = MEDIA_BUS_FMT_RGB888_1X24,
-};
-
-static const struct display_timing innolux_g101ice_l01_timing = {
-	.pixelclock = { 60400000, 71100000, 74700000 },
-	.hactive = { 1280, 1280, 1280 },
-	.hfront_porch = { 41, 80, 100 },
-	.hback_porch = { 40, 79, 99 },
-	.hsync_len = { 1, 1, 1 },
-	.vactive = { 800, 800, 800 },
-	.vfront_porch = { 5, 11, 14 },
-	.vback_porch = { 4, 11, 14 },
-	.vsync_len = { 1, 1, 1 },
-	.flags = DISPLAY_FLAGS_DE_HIGH,
-};
-
-static const struct panel_desc innolux_g101ice_l01 = {
-	.timings = &innolux_g101ice_l01_timing,
-	.num_timings = 1,
-	.bpc = 8,
-	.size = {
-		.width = 217,
-		.height = 135,
-	},
-	.delay = {
-		.enable = 200,
-		.disable = 200,
-	},
-	.bus_format = MEDIA_BUS_FMT_RGB888_1X7X4_SPWG,
-};
-
-static const struct drm_display_mode innolux_g121i1_l01_mode = {
-	.clock = 71000,
-	.hdisplay = 1280,
-	.hsync_start = 1280 + 64,
-	.hsync_end = 1280 + 64 + 32,
-	.htotal = 1280 + 64 + 32 + 64,
-	.vdisplay = 800,
-	.vsync_start = 800 + 9,
-	.vsync_end = 800 + 9 + 6,
-	.vtotal = 800 + 9 + 6 + 9,
-	.vrefresh = 60,
-=======
 static const struct drm_display_mode sharp_ld_d5116z01b_mode = {
 	.clock = 168480,
 	.hdisplay = 1920,
@@ -3436,7 +3347,6 @@
 	.vsync_end = 1280 + 3 + 10,
 	.vtotal = 1280 + 3 + 10 + 57,
 	.flags = DRM_MODE_FLAG_PHSYNC | DRM_MODE_FLAG_PVSYNC,
->>>>>>> 24b8d41d
 };
 
 static const struct panel_desc sharp_ld_d5116z01b = {
@@ -3543,10 +3453,6 @@
 	.num_timings = 1,
 	.bpc = 8,
 	.size = {
-<<<<<<< HEAD
-		.width = 154,
-		.height = 90,
-=======
 		.width = 259,
 		.height = 173,
 	},
@@ -3554,7 +3460,6 @@
 		.prepare = 110,
 		.enable = 50,
 		.unprepare = 550,
->>>>>>> 24b8d41d
 	},
 };
 
@@ -3621,64 +3526,6 @@
 	.bus_format = MEDIA_BUS_FMT_RGB666_1X18,
 };
 
-<<<<<<< HEAD
-static const struct drm_display_mode lg_lp079qx1_sp0v_mode = {
-	.clock = 200000,
-	.hdisplay = 1536,
-	.hsync_start = 1536 + 12,
-	.hsync_end = 1536 + 12 + 16,
-	.htotal = 1536 + 12 + 16 + 48,
-	.vdisplay = 2048,
-	.vsync_start = 2048 + 8,
-	.vsync_end = 2048 + 8 + 4,
-	.vtotal = 2048 + 8 + 4 + 8,
-	.vrefresh = 60,
-	.flags = DRM_MODE_FLAG_NVSYNC | DRM_MODE_FLAG_NHSYNC,
-};
-
-static const struct panel_desc lg_lp079qx1_sp0v = {
-	.modes = &lg_lp079qx1_sp0v_mode,
-	.num_modes = 1,
-	.size = {
-		.width = 129,
-		.height = 171,
-	},
-};
-
-static const struct drm_display_mode lg_lp097qx1_spa1_mode = {
-	.clock = 205210,
-	.hdisplay = 2048,
-	.hsync_start = 2048 + 150,
-	.hsync_end = 2048 + 150 + 5,
-	.htotal = 2048 + 150 + 5 + 5,
-	.vdisplay = 1536,
-	.vsync_start = 1536 + 3,
-	.vsync_end = 1536 + 3 + 1,
-	.vtotal = 1536 + 3 + 1 + 9,
-	.vrefresh = 60,
-};
-
-static const struct panel_desc lg_lp097qx1_spa1 = {
-	.modes = &lg_lp097qx1_spa1_mode,
-	.num_modes = 1,
-	.size = {
-		.width = 208,
-		.height = 147,
-	},
-};
-
-static const struct drm_display_mode lg_lp120up1_mode = {
-	.clock = 162300,
-	.hdisplay = 1920,
-	.hsync_start = 1920 + 40,
-	.hsync_end = 1920 + 40 + 40,
-	.htotal = 1920 + 40 + 40+ 80,
-	.vdisplay = 1280,
-	.vsync_start = 1280 + 4,
-	.vsync_end = 1280 + 4 + 4,
-	.vtotal = 1280 + 4 + 4 + 12,
-	.vrefresh = 60,
-=======
 static const struct drm_display_mode starry_kr070pe2t_mode = {
 	.clock = 33000,
 	.hdisplay = 800,
@@ -3689,7 +3536,6 @@
 	.vsync_start = 480 + 22,
 	.vsync_end = 480 + 22 + 1,
 	.vtotal = 480 + 22 + 1 + 22,
->>>>>>> 24b8d41d
 };
 
 static const struct panel_desc starry_kr070pe2t = {
@@ -3753,11 +3599,7 @@
 		.height = 90,
 	},
 	.bus_format = MEDIA_BUS_FMT_RGB888_1X24,
-<<<<<<< HEAD
-	.bus_flags = DRM_BUS_FLAG_PIXDATA_POSEDGE,
-=======
 	.bus_flags = DRM_BUS_FLAG_DE_HIGH | DRM_BUS_FLAG_PIXDATA_SAMPLE_NEGEDGE,
->>>>>>> 24b8d41d
 };
 
 static const struct display_timing tianma_tm070jdhg30_timing = {
@@ -3781,82 +3623,8 @@
 		.width = 151,
 		.height = 95,
 	},
-<<<<<<< HEAD
-	.bus_format = MEDIA_BUS_FMT_RGB666_1X18,
-};
-
-static const struct drm_display_mode olimex_lcd_olinuxino_43ts_mode = {
-	.clock = 9000,
-	.hdisplay = 480,
-	.hsync_start = 480 + 5,
-	.hsync_end = 480 + 5 + 30,
-	.htotal = 480 + 5 + 30 + 10,
-	.vdisplay = 272,
-	.vsync_start = 272 + 8,
-	.vsync_end = 272 + 8 + 5,
-	.vtotal = 272 + 8 + 5 + 3,
-	.vrefresh = 60,
-};
-
-static const struct panel_desc olimex_lcd_olinuxino_43ts = {
-	.modes = &olimex_lcd_olinuxino_43ts_mode,
-	.num_modes = 1,
-	.size = {
-		.width = 105,
-		.height = 67,
-	},
-	.bus_format = MEDIA_BUS_FMT_RGB888_1X24,
-};
-
-/*
- * 800x480 CVT. The panel appears to be quite accepting, at least as far as
- * pixel clocks, but this is the timing that was being used in the Adafruit
- * installation instructions.
- */
-static const struct drm_display_mode ontat_yx700wv03_mode = {
-	.clock = 29500,
-	.hdisplay = 800,
-	.hsync_start = 824,
-	.hsync_end = 896,
-	.htotal = 992,
-	.vdisplay = 480,
-	.vsync_start = 483,
-	.vsync_end = 493,
-	.vtotal = 500,
-	.vrefresh = 60,
-	.flags = DRM_MODE_FLAG_NVSYNC | DRM_MODE_FLAG_NHSYNC,
-};
-
-/*
- * Specification at:
- * https://www.adafruit.com/images/product-files/2406/c3163.pdf
- */
-static const struct panel_desc ontat_yx700wv03 = {
-	.modes = &ontat_yx700wv03_mode,
-	.num_modes = 1,
-	.bpc = 8,
-	.size = {
-		.width = 154,
-		.height = 83,
-	},
-	.bus_format = MEDIA_BUS_FMT_RGB888_1X24,
-};
-
-static const struct drm_display_mode ortustech_com43h4m85ulc_mode  = {
-	.clock = 25000,
-	.hdisplay = 480,
-	.hsync_start = 480 + 10,
-	.hsync_end = 480 + 10 + 10,
-	.htotal = 480 + 10 + 10 + 15,
-	.vdisplay = 800,
-	.vsync_start = 800 + 3,
-	.vsync_end = 800 + 3 + 3,
-	.vtotal = 800 + 3 + 3 + 3,
-	.vrefresh = 60,
-=======
 	.bus_format = MEDIA_BUS_FMT_RGB888_1X7X4_SPWG,
 	.connector_type = DRM_MODE_CONNECTOR_LVDS,
->>>>>>> 24b8d41d
 };
 
 static const struct panel_desc tianma_tm070jvhg33 = {
@@ -3867,13 +3635,8 @@
 		.width = 150,
 		.height = 94,
 	},
-<<<<<<< HEAD
-	.bus_format = MEDIA_BUS_FMT_RGB888_1X24,
-	.bus_flags = DRM_BUS_FLAG_DE_HIGH | DRM_BUS_FLAG_PIXDATA_POSEDGE,
-=======
 	.bus_format = MEDIA_BUS_FMT_RGB888_1X7X4_SPWG,
 	.connector_type = DRM_MODE_CONNECTOR_LVDS,
->>>>>>> 24b8d41d
 };
 
 static const struct display_timing tianma_tm070rvhg71_timing = {
@@ -3928,41 +3691,6 @@
 	.bus_flags = DRM_BUS_FLAG_PIXDATA_SAMPLE_POSEDGE,
 };
 
-<<<<<<< HEAD
-static const struct drm_display_mode samsung_lsn122dl01_c01_mode = {
-	.clock = 271560,
-	.hdisplay = 2560,
-	.hsync_start = 2560 + 48,
-	.hsync_end = 2560 + 48 + 32,
-	.htotal = 2560 + 48 + 32 + 80,
-	.vdisplay = 1600,
-	.vsync_start = 1600 + 2,
-	.vsync_end = 1600 + 2 + 5,
-	.vtotal = 1600 + 2 + 5 + 57,
-	.vrefresh = 60,
-};
-
-static const struct panel_desc samsung_lsn122dl01_c01 = {
-	.modes = &samsung_lsn122dl01_c01_mode,
-	.num_modes = 1,
-	.size = {
-		.width = 263,
-		.height = 164,
-	},
-};
-
-static const struct drm_display_mode samsung_ltn101nt05_mode = {
-	.clock = 54030,
-	.hdisplay = 1024,
-	.hsync_start = 1024 + 24,
-	.hsync_end = 1024 + 24 + 136,
-	.htotal = 1024 + 24 + 136 + 160,
-	.vdisplay = 600,
-	.vsync_start = 600 + 3,
-	.vsync_end = 600 + 3 + 6,
-	.vtotal = 600 + 3 + 6 + 61,
-	.vrefresh = 60,
-=======
 static const struct drm_display_mode ti_nspire_classic_lcd_mode[] = {
 	{
 		.clock = 10000,
@@ -3976,7 +3704,6 @@
 		.vtotal = 240 + 0 + 1 + 0,
 		.flags = DRM_MODE_FLAG_PHSYNC | DRM_MODE_FLAG_PVSYNC,
 	},
->>>>>>> 24b8d41d
 };
 
 static const struct panel_desc ti_nspire_classic_lcd_panel = {
@@ -3985,13 +3712,8 @@
 	/* The grayscale panel has 8 bit for the color .. Y (black) */
 	.bpc = 8,
 	.size = {
-<<<<<<< HEAD
-		.width = 223,
-		.height = 125,
-=======
 		.width = 71,
 		.height = 53,
->>>>>>> 24b8d41d
 	},
 	/* This is the grayscale bus format */
 	.bus_format = MEDIA_BUS_FMT_Y8_1X8,
@@ -4022,65 +3744,8 @@
 	.connector_type = DRM_MODE_CONNECTOR_LVDS,
 };
 
-<<<<<<< HEAD
-static const struct display_timing sharp_lq101k1ly04_timing = {
-	.pixelclock = { 60000000, 65000000, 80000000 },
-	.hactive = { 1280, 1280, 1280 },
-	.hfront_porch = { 20, 20, 20 },
-	.hback_porch = { 20, 20, 20 },
-	.hsync_len = { 10, 10, 10 },
-	.vactive = { 800, 800, 800 },
-	.vfront_porch = { 4, 4, 4 },
-	.vback_porch = { 4, 4, 4 },
-	.vsync_len = { 4, 4, 4 },
-	.flags = DISPLAY_FLAGS_PIXDATA_POSEDGE,
-};
-
-static const struct panel_desc sharp_lq101k1ly04 = {
-	.timings = &sharp_lq101k1ly04_timing,
-	.num_timings = 1,
-	.bpc = 8,
-	.size = {
-		.width = 217,
-		.height = 136,
-	},
-	.bus_format = MEDIA_BUS_FMT_RGB888_1X7X4_JEIDA,
-};
-
-static const struct drm_display_mode sharp_lq123p1jx31_mode = {
-	.clock = 252750,
-	.hdisplay = 2400,
-	.hsync_start = 2400 + 48,
-	.hsync_end = 2400 + 48 + 32,
-	.htotal = 2400 + 48 + 32 + 80,
-	.vdisplay = 1600,
-	.vsync_start = 1600 + 3,
-	.vsync_end = 1600 + 3 + 10,
-	.vtotal = 1600 + 3 + 10 + 33,
-	.vrefresh = 60,
-	.flags = DRM_MODE_FLAG_NVSYNC | DRM_MODE_FLAG_NHSYNC,
-};
-
-static const struct panel_desc sharp_lq123p1jx31 = {
-	.modes = &sharp_lq123p1jx31_mode,
-	.num_modes = 1,
-	.size = {
-		.width = 259,
-		.height = 173,
-	},
-	.delay = {
-		.prepare = 110,
-		.enable = 50,
-		.unprepare = 550,
-	},
-};
-
-static const struct drm_display_mode shelly_sca07010_bfn_lnn_mode = {
-	.clock = 33300,
-=======
 static const struct drm_display_mode tpk_f07a_0102_mode = {
 	.clock = 33260,
->>>>>>> 24b8d41d
 	.hdisplay = 800,
 	.hsync_start = 800 + 40,
 	.hsync_end = 800 + 40 + 128,
@@ -4111,79 +3776,6 @@
 	.vsync_start = 600 + 20,
 	.vsync_end = 600 + 20 + 5,
 	.vtotal = 600 + 20 + 5 + 25,
-};
-
-static const struct panel_desc tpk_f10a_0102 = {
-	.modes = &tpk_f10a_0102_mode,
-	.num_modes = 1,
-	.size = {
-		.width = 223,
-		.height = 125,
-	},
-};
-
-static const struct drm_display_mode starry_kr122ea0sra_mode = {
-	.clock = 147000,
-	.hdisplay = 1920,
-	.hsync_start = 1920 + 16,
-	.hsync_end = 1920 + 16 + 16,
-	.htotal = 1920 + 16 + 16 + 32,
-	.vdisplay = 1200,
-	.vsync_start = 1200 + 15,
-	.vsync_end = 1200 + 15 + 2,
-	.vtotal = 1200 + 15 + 2 + 18,
-	.vrefresh = 60,
-	.flags = DRM_MODE_FLAG_NVSYNC | DRM_MODE_FLAG_NHSYNC,
-};
-
-static const struct panel_desc starry_kr122ea0sra = {
-	.modes = &starry_kr122ea0sra_mode,
-	.num_modes = 1,
-	.size = {
-		.width = 263,
-		.height = 164,
-	},
-	.delay = {
-		.prepare = 10 + 200,
-		.enable = 50,
-		.unprepare = 10 + 500,
-	},
-};
-
-static const struct drm_display_mode tpk_f07a_0102_mode = {
-	.clock = 33260,
-	.hdisplay = 800,
-	.hsync_start = 800 + 40,
-	.hsync_end = 800 + 40 + 128,
-	.htotal = 800 + 40 + 128 + 88,
-	.vdisplay = 480,
-	.vsync_start = 480 + 10,
-	.vsync_end = 480 + 10 + 2,
-	.vtotal = 480 + 10 + 2 + 33,
-	.vrefresh = 60,
-};
-
-static const struct panel_desc tpk_f07a_0102 = {
-	.modes = &tpk_f07a_0102_mode,
-	.num_modes = 1,
-	.size = {
-		.width = 152,
-		.height = 91,
-	},
-	.bus_flags = DRM_BUS_FLAG_PIXDATA_POSEDGE,
-};
-
-static const struct drm_display_mode tpk_f10a_0102_mode = {
-	.clock = 45000,
-	.hdisplay = 1024,
-	.hsync_start = 1024 + 176,
-	.hsync_end = 1024 + 176 + 5,
-	.htotal = 1024 + 176 + 5 + 88,
-	.vdisplay = 600,
-	.vsync_start = 600 + 20,
-	.vsync_end = 600 + 20 + 5,
-	.vtotal = 600 + 20 + 5 + 25,
-	.vrefresh = 60,
 };
 
 static const struct panel_desc tpk_f10a_0102 = {
@@ -4486,12 +4078,6 @@
 		.compatible = "innolux,at070tn92",
 		.data = &innolux_at070tn92,
 	}, {
-<<<<<<< HEAD
-		.compatible ="innolux,g101ice-l01",
-		.data = &innolux_g101ice_l01
-	}, {
-		.compatible ="innolux,g121i1-l01",
-=======
 		.compatible = "innolux,g070y2-l01",
 		.data = &innolux_g070y2_l01,
 	}, {
@@ -4499,7 +4085,6 @@
 		.data = &innolux_g101ice_l01
 	}, {
 		.compatible = "innolux,g121i1-l01",
->>>>>>> 24b8d41d
 		.data = &innolux_g121i1_l01
 	}, {
 		.compatible = "innolux,g121x1-l03",
@@ -4598,15 +4183,12 @@
 		.compatible = "ontat,yx700wv03",
 		.data = &ontat_yx700wv03,
 	}, {
-<<<<<<< HEAD
-=======
 		.compatible = "ortustech,com37h3m05dtc",
 		.data = &ortustech_com37h3m,
 	}, {
 		.compatible = "ortustech,com37h3m99dtc",
 		.data = &ortustech_com37h3m,
 	}, {
->>>>>>> 24b8d41d
 		.compatible = "ortustech,com43h4m85ulc",
 		.data = &ortustech_com43h4m85ulc,
 	}, {
@@ -4622,15 +4204,12 @@
 		.compatible = "qiaodian,qd43003c0-40",
 		.data = &qd43003c0_40,
 	}, {
-<<<<<<< HEAD
-=======
 		.compatible = "rocktech,rk070er9427",
 		.data = &rocktech_rk070er9427,
 	}, {
 		.compatible = "rocktech,rk101ii01d-ct",
 		.data = &rocktech_rk101ii01d_ct,
 	}, {
->>>>>>> 24b8d41d
 		.compatible = "samsung,lsn122dl01-c01",
 		.data = &samsung_lsn122dl01_c01,
 	}, {
@@ -4640,8 +4219,6 @@
 		.compatible = "samsung,ltn140at29-301",
 		.data = &samsung_ltn140at29_301,
 	}, {
-<<<<<<< HEAD
-=======
 		.compatible = "satoz,sat050at40h12r2",
 		.data = &satoz_sat050at40h12r2,
 	}, {
@@ -4654,33 +4231,24 @@
 		.compatible = "sharp,lq070y3dg3b",
 		.data = &sharp_lq070y3dg3b,
 	}, {
->>>>>>> 24b8d41d
 		.compatible = "sharp,lq101k1ly04",
 		.data = &sharp_lq101k1ly04,
 	}, {
 		.compatible = "sharp,lq123p1jx31",
 		.data = &sharp_lq123p1jx31,
 	}, {
-<<<<<<< HEAD
+		.compatible = "sharp,ls020b1dd01d",
+		.data = &sharp_ls020b1dd01d,
+	}, {
 		.compatible = "shelly,sca07010-bfn-lnn",
 		.data = &shelly_sca07010_bfn_lnn,
 	}, {
+		.compatible = "starry,kr070pe2t",
+		.data = &starry_kr070pe2t,
+	}, {
 		.compatible = "starry,kr122ea0sra",
 		.data = &starry_kr122ea0sra,
 	}, {
-=======
-		.compatible = "sharp,ls020b1dd01d",
-		.data = &sharp_ls020b1dd01d,
-	}, {
-		.compatible = "shelly,sca07010-bfn-lnn",
-		.data = &shelly_sca07010_bfn_lnn,
-	}, {
-		.compatible = "starry,kr070pe2t",
-		.data = &starry_kr070pe2t,
-	}, {
-		.compatible = "starry,kr122ea0sra",
-		.data = &starry_kr122ea0sra,
-	}, {
 		.compatible = "tfc,s9700rtwv43tr-01b",
 		.data = &tfc_s9700rtwv43tr_01b,
 	}, {
@@ -4702,7 +4270,6 @@
 		.compatible = "toshiba,lt089ac29000",
 		.data = &toshiba_lt089ac29000,
 	}, {
->>>>>>> 24b8d41d
 		.compatible = "tpk,f07a-0102",
 		.data = &tpk_f07a_0102,
 	}, {
@@ -4819,10 +4386,6 @@
 	.vsync_start = 1200 + 3,
 	.vsync_end = 1200 + 3 + 5,
 	.vtotal = 1200 + 3 + 5 + 4,
-<<<<<<< HEAD
-	.vrefresh = 60,
-=======
->>>>>>> 24b8d41d
 };
 
 static const struct panel_desc_dsi auo_b101uan01 = {
@@ -4955,8 +4518,6 @@
 	.lanes = 4,
 };
 
-<<<<<<< HEAD
-=======
 static const struct drm_display_mode lg_acx467akm_7_mode = {
 	.clock = 150000,
 	.hdisplay = 1080,
@@ -5016,7 +4577,6 @@
 	.lanes = 4,
 };
 
->>>>>>> 24b8d41d
 static const struct of_device_id dsi_of_match[] = {
 	{
 		.compatible = "auo,b080uan01",
