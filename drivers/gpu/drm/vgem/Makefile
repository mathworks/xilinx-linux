--- conflicted
+++ resolved
@@ -1,8 +1,4 @@
-<<<<<<< HEAD
-ccflags-y := -Iinclude/drm
-=======
 # SPDX-License-Identifier: GPL-2.0-only
->>>>>>> 24b8d41d
 vgem-y := vgem_drv.o vgem_fence.o
 
 obj-$(CONFIG_DRM_VGEM)	+= vgem.o