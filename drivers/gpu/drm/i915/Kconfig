# SPDX-License-Identifier: GPL-2.0-only
config DRM_I915
	tristate "Intel 8xx/9xx/G3x/G4x/HD Graphics"
	depends on DRM
	depends on X86 && PCI
	select INTEL_GTT
	select INTERVAL_TREE
	# we need shmfs for the swappable backing store, and in particular
	# the shmem_readpage() which depends upon tmpfs
	select SHMEM
	select TMPFS
	select DRM_KMS_HELPER
	select DRM_PANEL
	select DRM_MIPI_DSI
	select RELAY
	select IRQ_WORK
	# i915 depends on ACPI_VIDEO when ACPI is enabled
	# but for select to work, need to select ACPI_VIDEO's dependencies, ick
	select BACKLIGHT_CLASS_DEVICE if ACPI
	select INPUT if ACPI
	select ACPI_VIDEO if ACPI
	select ACPI_BUTTON if ACPI
	select SYNC_FILE
	select IOSF_MBI
	select CRC32
	select SND_HDA_I915 if SND_HDA_CORE
	select CEC_CORE if CEC_NOTIFIER
	select VMAP_PFN
	help
	  Choose this option if you have a system that has "Intel Graphics
	  Media Accelerator" or "HD Graphics" integrated graphics,
	  including 830M, 845G, 852GM, 855GM, 865G, 915G, 945G, 965G,
	  G35, G41, G43, G45 chipsets and Celeron, Pentium, Core i3,
	  Core i5, Core i7 as well as Atom CPUs with integrated graphics.

	  This driver is used by the Intel driver in X.org 6.8 and
	  XFree86 4.4 and above. It replaces the older i830 module that
	  supported a subset of the hardware in older X.org releases.

	  Note that the older i810/i815 chipsets require the use of the
	  i810 driver instead, and the Atom z5xx series has an entirely
	  different implementation.

	  If "M" is selected, the module will be called i915.

config DRM_I915_FORCE_PROBE
	string "Force probe driver for selected new Intel hardware"
	depends on DRM_I915
	help
	  This is the default value for the i915.force_probe module
	  parameter. Using the module parameter overrides this option.

	  Force probe the driver for new Intel graphics devices that are
	  recognized but not properly supported by this kernel version. It is
	  recommended to upgrade to a kernel version with proper support as soon
	  as it is available.

	  Use "" to disable force probe. If in doubt, use this.

	  Use "<pci-id>[,<pci-id>,...]" to force probe the driver for listed
	  devices. For example, "4500" or "4500,4571".

	  Use "*" to force probe the driver for all known devices.

config DRM_I915_CAPTURE_ERROR
	bool "Enable capturing GPU state following a hang"
	depends on DRM_I915
	default y
	help
	  This option enables capturing the GPU state when a hang is detected.
	  This information is vital for triaging hangs and assists in debugging.
	  Please report any hang for triaging according to:
	    https://gitlab.freedesktop.org/drm/intel/-/wikis/How-to-file-i915-bugs

	  If in doubt, say "Y".

config DRM_I915_COMPRESS_ERROR
	bool "Compress GPU error state"
	depends on DRM_I915_CAPTURE_ERROR
	select ZLIB_DEFLATE
	default y
	help
	  This option selects ZLIB_DEFLATE if it isn't already
	  selected and causes any error state captured upon a GPU hang
	  to be compressed using zlib.

	  If in doubt, say "Y".

config DRM_I915_USERPTR
	bool "Always enable userptr support"
	depends on DRM_I915
	select MMU_NOTIFIER
	default y
	help
	  This option selects CONFIG_MMU_NOTIFIER if it isn't already
	  selected to enabled full userptr support.

	  If in doubt, say "Y".

config DRM_I915_GVT
<<<<<<< HEAD
        bool "Enable Intel GVT-g graphics virtualization host support"
        depends on DRM_I915
        default n
        help
=======
	bool "Enable Intel GVT-g graphics virtualization host support"
	depends on DRM_I915
	depends on 64BIT
	default n
	help
>>>>>>> 24b8d41d
	  Choose this option if you want to enable Intel GVT-g graphics
	  virtualization technology host support with integrated graphics.
	  With GVT-g, it's possible to have one integrated graphics
	  device shared by multiple VMs under different hypervisors.

	  Note that at least one hypervisor like Xen or KVM is required for
	  this driver to work, and it only supports newer device from
	  Broadwell+. For further information and setup guide, you can
	  visit: http://01.org/igvt-g.

	  Now it's just a stub to support the modifications of i915 for
	  GVT device model. It requires at least one MPT modules for Xen/KVM
	  and other components of GVT device model to work. Use it under
	  you own risk.

	  If in doubt, say "N".

<<<<<<< HEAD
menu "drm/i915 Debugging"
depends on DRM_I915
depends on EXPERT
source drivers/gpu/drm/i915/Kconfig.debug
=======
config DRM_I915_GVT_KVMGT
	tristate "Enable KVM/VFIO support for Intel GVT-g"
	depends on DRM_I915_GVT
	depends on KVM
	depends on VFIO_MDEV && VFIO_MDEV_DEVICE
	default n
	help
	  Choose this option if you want to enable KVMGT support for
	  Intel GVT-g.

menu "drm/i915 Debugging"
depends on DRM_I915
depends on EXPERT
source "drivers/gpu/drm/i915/Kconfig.debug"
endmenu

menu "drm/i915 Profile Guided Optimisation"
	visible if EXPERT
	depends on DRM_I915
	source "drivers/gpu/drm/i915/Kconfig.profile"
endmenu

menu "drm/i915 Unstable Evolution"
	visible if EXPERT && STAGING && BROKEN
	depends on DRM_I915
	source "drivers/gpu/drm/i915/Kconfig.unstable"
>>>>>>> 24b8d41d
endmenu<|MERGE_RESOLUTION|>--- conflicted
+++ resolved
@@ -98,18 +98,11 @@
 	  If in doubt, say "Y".
 
 config DRM_I915_GVT
-<<<<<<< HEAD
-        bool "Enable Intel GVT-g graphics virtualization host support"
-        depends on DRM_I915
-        default n
-        help
-=======
 	bool "Enable Intel GVT-g graphics virtualization host support"
 	depends on DRM_I915
 	depends on 64BIT
 	default n
 	help
->>>>>>> 24b8d41d
 	  Choose this option if you want to enable Intel GVT-g graphics
 	  virtualization technology host support with integrated graphics.
 	  With GVT-g, it's possible to have one integrated graphics
@@ -127,12 +120,6 @@
 
 	  If in doubt, say "N".
 
-<<<<<<< HEAD
-menu "drm/i915 Debugging"
-depends on DRM_I915
-depends on EXPERT
-source drivers/gpu/drm/i915/Kconfig.debug
-=======
 config DRM_I915_GVT_KVMGT
 	tristate "Enable KVM/VFIO support for Intel GVT-g"
 	depends on DRM_I915_GVT
@@ -159,5 +146,4 @@
 	visible if EXPERT && STAGING && BROKEN
 	depends on DRM_I915
 	source "drivers/gpu/drm/i915/Kconfig.unstable"
->>>>>>> 24b8d41d
 endmenu