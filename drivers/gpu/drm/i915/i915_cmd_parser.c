--- conflicted
+++ resolved
@@ -189,11 +189,7 @@
 #define CMD(op, opm, f, lm, fl, ...)				\
 	{							\
 		.flags = (fl) | ((f) ? CMD_DESC_FIXED : 0),	\
-<<<<<<< HEAD
-		.cmd = { (op), ~0u << (opm) },			\
-=======
 		.cmd = { (op & ~0u << (opm)), ~0u << (opm) },	\
->>>>>>> 24b8d41d
 		.length = { (lm) },				\
 		__VA_ARGS__					\
 	}
@@ -448,8 +444,6 @@
 	CMD(  MI_LOAD_SCAN_LINES_EXCL,          SMI,   !F,  0x3F,   R  ),
 };
 
-<<<<<<< HEAD
-=======
 /*
  * For Gen9 we can still rely on the h/w to enforce cmd security, and only
  * need to re-enforce the register access checks. We therefore only need to
@@ -504,7 +498,6 @@
 	      }},						       ),
 };
 
->>>>>>> 24b8d41d
 static const struct drm_i915_cmd_descriptor noop_desc =
 	CMD(MI_NOOP, SMI, F, 1, S);
 
@@ -611,10 +604,6 @@
 	REG64(PS_INVOCATION_COUNT),
 	REG64(PS_DEPTH_COUNT),
 	REG64_IDX(RING_TIMESTAMP, RENDER_RING_BASE),
-<<<<<<< HEAD
-	REG32(OACONTROL), /* Only allowed for LRI and SRM. See below. */
-=======
->>>>>>> 24b8d41d
 	REG64(MI_PREDICATE_SRC0),
 	REG64(MI_PREDICATE_SRC1),
 	REG32(GEN7_3DPRIM_END_OFFSET),
@@ -708,30 +697,6 @@
 struct drm_i915_reg_table {
 	const struct drm_i915_reg_descriptor *regs;
 	int num_regs;
-<<<<<<< HEAD
-	bool master;
-};
-
-static const struct drm_i915_reg_table ivb_render_reg_tables[] = {
-	{ gen7_render_regs, ARRAY_SIZE(gen7_render_regs), false },
-	{ ivb_master_regs, ARRAY_SIZE(ivb_master_regs), true },
-};
-
-static const struct drm_i915_reg_table ivb_blt_reg_tables[] = {
-	{ gen7_blt_regs, ARRAY_SIZE(gen7_blt_regs), false },
-	{ ivb_master_regs, ARRAY_SIZE(ivb_master_regs), true },
-};
-
-static const struct drm_i915_reg_table hsw_render_reg_tables[] = {
-	{ gen7_render_regs, ARRAY_SIZE(gen7_render_regs), false },
-	{ hsw_render_regs, ARRAY_SIZE(hsw_render_regs), false },
-	{ hsw_master_regs, ARRAY_SIZE(hsw_master_regs), true },
-};
-
-static const struct drm_i915_reg_table hsw_blt_reg_tables[] = {
-	{ gen7_blt_regs, ARRAY_SIZE(gen7_blt_regs), false },
-	{ hsw_master_regs, ARRAY_SIZE(hsw_master_regs), true },
-=======
 };
 
 static const struct drm_i915_reg_table ivb_render_reg_tables[] = {
@@ -753,7 +718,6 @@
 
 static const struct drm_i915_reg_table gen9_blt_reg_tables[] = {
 	{ gen9_blt_regs, ARRAY_SIZE(gen9_blt_regs) },
->>>>>>> 24b8d41d
 };
 
 static u32 gen7_render_get_cmd_length_mask(u32 cmd_header)
@@ -811,8 +775,6 @@
 	return 0;
 }
 
-<<<<<<< HEAD
-=======
 static u32 gen9_blt_get_cmd_length_mask(u32 cmd_header)
 {
 	u32 client = cmd_header >> INSTR_CLIENT_SHIFT;
@@ -824,7 +786,6 @@
 	return 0;
 }
 
->>>>>>> 24b8d41d
 static bool validate_cmds_sorted(const struct intel_engine_cs *engine,
 				 const struct drm_i915_cmd_table *cmd_tables,
 				 int cmd_table_count)
@@ -846,18 +807,11 @@
 			u32 curr = desc->cmd.value & desc->cmd.mask;
 
 			if (curr < previous) {
-<<<<<<< HEAD
-				DRM_ERROR("CMD: %s [%d] command table not sorted: "
-					  "table=%d entry=%d cmd=0x%08X prev=0x%08X\n",
-					  engine->name, engine->id,
-					  i, j, curr, previous);
-=======
 				drm_err(&engine->i915->drm,
 					"CMD: %s [%d] command table not sorted: "
 					"table=%d entry=%d cmd=0x%08X prev=0x%08X\n",
 					engine->name, engine->id,
 					i, j, curr, previous);
->>>>>>> 24b8d41d
 				ret = false;
 			}
 
@@ -880,18 +834,11 @@
 		u32 curr = i915_mmio_reg_offset(reg_table[i].addr);
 
 		if (curr < previous) {
-<<<<<<< HEAD
-			DRM_ERROR("CMD: %s [%d] register table not sorted: "
-				  "entry=%d reg=0x%08X prev=0x%08X\n",
-				  engine->name, engine->id,
-				  i, curr, previous);
-=======
 			drm_err(&engine->i915->drm,
 				"CMD: %s [%d] register table not sorted: "
 				"entry=%d reg=0x%08X prev=0x%08X\n",
 				engine->name, engine->id,
 				i, curr, previous);
->>>>>>> 24b8d41d
 			ret = false;
 		}
 
@@ -932,26 +879,6 @@
  */
 static inline u32 cmd_header_key(u32 x)
 {
-<<<<<<< HEAD
-	u32 shift;
-
-	switch (x >> INSTR_CLIENT_SHIFT) {
-	default:
-	case INSTR_MI_CLIENT:
-		shift = STD_MI_OPCODE_SHIFT;
-		break;
-	case INSTR_RC_CLIENT:
-		shift = STD_3D_OPCODE_SHIFT;
-		break;
-	case INSTR_BC_CLIENT:
-		shift = STD_2D_OPCODE_SHIFT;
-		break;
-	}
-
-	return x >> shift;
-}
-
-=======
 	switch (x >> INSTR_CLIENT_SHIFT) {
 	default:
 	case INSTR_MI_CLIENT:
@@ -963,7 +890,6 @@
 	}
 }
 
->>>>>>> 24b8d41d
 static int init_hash_table(struct intel_engine_cs *engine,
 			   const struct drm_i915_cmd_table *cmd_tables,
 			   int cmd_table_count)
@@ -1019,15 +945,6 @@
 	int cmd_table_count;
 	int ret;
 
-<<<<<<< HEAD
-	if (!IS_GEN7(engine->i915))
-		return;
-
-	switch (engine->id) {
-	case RCS:
-		if (IS_HASWELL(engine->i915)) {
-			cmd_tables = hsw_render_ring_cmds;
-=======
 	if (!IS_GEN(engine->i915, 7) && !(IS_GEN(engine->i915, 9) &&
 					  engine->class == COPY_ENGINE_CLASS))
 		return;
@@ -1036,7 +953,6 @@
 	case RENDER_CLASS:
 		if (IS_HASWELL(engine->i915)) {
 			cmd_tables = hsw_render_ring_cmd_table;
->>>>>>> 24b8d41d
 			cmd_table_count =
 				ARRAY_SIZE(hsw_render_ring_cmd_table);
 		} else {
@@ -1051,20 +967,6 @@
 			engine->reg_tables = ivb_render_reg_tables;
 			engine->reg_table_count = ARRAY_SIZE(ivb_render_reg_tables);
 		}
-<<<<<<< HEAD
-
-		engine->get_cmd_length_mask = gen7_render_get_cmd_length_mask;
-		break;
-	case VCS:
-		cmd_tables = gen7_video_cmds;
-		cmd_table_count = ARRAY_SIZE(gen7_video_cmds);
-		engine->get_cmd_length_mask = gen7_bsd_get_cmd_length_mask;
-		break;
-	case BCS:
-		if (IS_HASWELL(engine->i915)) {
-			cmd_tables = hsw_blt_ring_cmds;
-			cmd_table_count = ARRAY_SIZE(hsw_blt_ring_cmds);
-=======
 		engine->get_cmd_length_mask = gen7_render_get_cmd_length_mask;
 		break;
 	case VIDEO_DECODE_CLASS:
@@ -1085,32 +987,22 @@
 		} else if (IS_HASWELL(engine->i915)) {
 			cmd_tables = hsw_blt_ring_cmd_table;
 			cmd_table_count = ARRAY_SIZE(hsw_blt_ring_cmd_table);
->>>>>>> 24b8d41d
 		} else {
 			cmd_tables = gen7_blt_cmd_table;
 			cmd_table_count = ARRAY_SIZE(gen7_blt_cmd_table);
 		}
 
-<<<<<<< HEAD
-		if (IS_HASWELL(engine->i915)) {
-=======
 		if (IS_GEN(engine->i915, 9)) {
 			engine->reg_tables = gen9_blt_reg_tables;
 			engine->reg_table_count =
 				ARRAY_SIZE(gen9_blt_reg_tables);
 		} else if (IS_HASWELL(engine->i915)) {
->>>>>>> 24b8d41d
 			engine->reg_tables = hsw_blt_reg_tables;
 			engine->reg_table_count = ARRAY_SIZE(hsw_blt_reg_tables);
 		} else {
 			engine->reg_tables = ivb_blt_reg_tables;
 			engine->reg_table_count = ARRAY_SIZE(ivb_blt_reg_tables);
 		}
-<<<<<<< HEAD
-
-		engine->get_cmd_length_mask = gen7_blt_get_cmd_length_mask;
-=======
->>>>>>> 24b8d41d
 		break;
 	case VIDEO_ENHANCEMENT_CLASS:
 		cmd_tables = hsw_vebox_cmd_table;
@@ -1119,23 +1011,11 @@
 		engine->get_cmd_length_mask = gen7_bsd_get_cmd_length_mask;
 		break;
 	default:
-<<<<<<< HEAD
-		MISSING_CASE(engine->id);
-=======
 		MISSING_CASE(engine->class);
->>>>>>> 24b8d41d
 		return;
 	}
 
 	if (!validate_cmds_sorted(engine, cmd_tables, cmd_table_count)) {
-<<<<<<< HEAD
-		DRM_ERROR("%s: command descriptions are not sorted\n",
-			  engine->name);
-		return;
-	}
-	if (!validate_regs_sorted(engine)) {
-		DRM_ERROR("%s: registers are not sorted\n", engine->name);
-=======
 		drm_err(&engine->i915->drm,
 			"%s: command descriptions are not sorted\n",
 			engine->name);
@@ -1144,27 +1024,18 @@
 	if (!validate_regs_sorted(engine)) {
 		drm_err(&engine->i915->drm,
 			"%s: registers are not sorted\n", engine->name);
->>>>>>> 24b8d41d
 		return;
 	}
 
 	ret = init_hash_table(engine, cmd_tables, cmd_table_count);
 	if (ret) {
-<<<<<<< HEAD
-		DRM_ERROR("%s: initialised failed!\n", engine->name);
-=======
 		drm_err(&engine->i915->drm,
 			"%s: initialised failed!\n", engine->name);
->>>>>>> 24b8d41d
 		fini_hash_table(engine);
 		return;
 	}
 
-<<<<<<< HEAD
-	engine->needs_cmd_parser = true;
-=======
 	engine->flags |= I915_ENGINE_USING_CMD_PARSER;
->>>>>>> 24b8d41d
 }
 
 /**
@@ -1176,11 +1047,7 @@
  */
 void intel_engine_cleanup_cmd_parser(struct intel_engine_cs *engine)
 {
-<<<<<<< HEAD
-	if (!engine->needs_cmd_parser)
-=======
 	if (!intel_engine_using_cmd_parser(engine))
->>>>>>> 24b8d41d
 		return;
 
 	fini_hash_table(engine);
@@ -1254,24 +1121,6 @@
 }
 
 static const struct drm_i915_reg_descriptor *
-<<<<<<< HEAD
-find_reg(const struct intel_engine_cs *engine, bool is_master, u32 addr)
-{
-	const struct drm_i915_reg_table *table = engine->reg_tables;
-	int count = engine->reg_table_count;
-
-	do {
-		if (!table->master || is_master) {
-			const struct drm_i915_reg_descriptor *reg;
-
-			reg = __find_reg(table->regs, table->num_regs, addr);
-			if (reg != NULL)
-				return reg;
-		}
-	} while (table++, --count);
-
-	return NULL;
-=======
 find_reg(const struct intel_engine_cs *engine, u32 addr)
 {
 	const struct drm_i915_reg_table *table = engine->reg_tables;
@@ -1282,25 +1131,11 @@
 		reg = __find_reg(table->regs, table->num_regs, addr);
 
 	return reg;
->>>>>>> 24b8d41d
 }
 
 /* Returns a vmap'd pointer to dst_obj, which the caller must unmap */
 static u32 *copy_batch(struct drm_i915_gem_object *dst_obj,
 		       struct drm_i915_gem_object *src_obj,
-<<<<<<< HEAD
-		       u32 batch_start_offset,
-		       u32 batch_len,
-		       bool *needs_clflush_after)
-{
-	unsigned int src_needs_clflush;
-	unsigned int dst_needs_clflush;
-	void *dst, *src;
-	int ret;
-
-	ret = i915_gem_obj_prepare_shmem_read(src_obj, &src_needs_clflush);
-	if (ret)
-=======
 		       unsigned long offset, unsigned long length)
 {
 	bool needs_clflush;
@@ -1314,29 +1149,9 @@
 	ret = i915_gem_object_pin_pages(src_obj);
 	if (ret) {
 		i915_gem_object_unpin_map(dst_obj);
->>>>>>> 24b8d41d
 		return ERR_PTR(ret);
-
-<<<<<<< HEAD
-	ret = i915_gem_obj_prepare_shmem_write(dst_obj, &dst_needs_clflush);
-	if (ret) {
-		dst = ERR_PTR(ret);
-		goto unpin_src;
-	}
-
-	dst = i915_gem_object_pin_map(dst_obj, I915_MAP_WB);
-	if (IS_ERR(dst))
-		goto unpin_dst;
-
-	src = ERR_PTR(-ENODEV);
-	if (src_needs_clflush &&
-	    i915_memcpy_from_wc((void *)(uintptr_t)batch_start_offset, NULL, 0)) {
-		src = i915_gem_object_pin_map(src_obj, I915_MAP_WC);
-		if (!IS_ERR(src)) {
-			i915_memcpy_from_wc(dst,
-					    src + batch_start_offset,
-					    ALIGN(batch_len, 16));
-=======
+	}
+
 	needs_clflush =
 		!(src_obj->cache_coherent & I915_BO_CACHE_COHERENT_FOR_READ);
 
@@ -1347,82 +1162,21 @@
 			i915_unaligned_memcpy_from_wc(dst,
 						      src + offset,
 						      length);
->>>>>>> 24b8d41d
 			i915_gem_object_unpin_map(src_obj);
 		}
 	}
 	if (IS_ERR(src)) {
-<<<<<<< HEAD
-		void *ptr;
-		int offset, n;
-
-		offset = offset_in_page(batch_start_offset);
-
-		/* We can avoid clflushing partial cachelines before the write
-=======
 		unsigned long x, n;
 		void *ptr;
 
 		/*
 		 * We can avoid clflushing partial cachelines before the write
->>>>>>> 24b8d41d
 		 * if we only every write full cache-lines. Since we know that
 		 * both the source and destination are in multiples of
 		 * PAGE_SIZE, we can simply round up to the next cacheline.
 		 * We don't care about copying too much here as we only
 		 * validate up to the end of the batch.
 		 */
-<<<<<<< HEAD
-		if (dst_needs_clflush & CLFLUSH_BEFORE)
-			batch_len = roundup(batch_len,
-					    boot_cpu_data.x86_clflush_size);
-
-		ptr = dst;
-		for (n = batch_start_offset >> PAGE_SHIFT; batch_len; n++) {
-			int len = min_t(int, batch_len, PAGE_SIZE - offset);
-
-			src = kmap_atomic(i915_gem_object_get_page(src_obj, n));
-			if (src_needs_clflush)
-				drm_clflush_virt_range(src + offset, len);
-			memcpy(ptr, src + offset, len);
-			kunmap_atomic(src);
-
-			ptr += len;
-			batch_len -= len;
-			offset = 0;
-		}
-	}
-
-	/* dst_obj is returned with vmap pinned */
-	*needs_clflush_after = dst_needs_clflush & CLFLUSH_AFTER;
-
-unpin_dst:
-	i915_gem_obj_finish_shmem_access(dst_obj);
-unpin_src:
-	i915_gem_obj_finish_shmem_access(src_obj);
-	return dst;
-}
-
-/**
- * intel_engine_needs_cmd_parser() - should a given engine use software
- *                                   command parsing?
- * @engine: the engine in question
- *
- * Only certain platforms require software batch buffer command parsing, and
- * only when enabled via module parameter.
- *
- * Return: true if the engine requires software command parsing
- */
-bool intel_engine_needs_cmd_parser(struct intel_engine_cs *engine)
-{
-	if (!engine->needs_cmd_parser)
-		return false;
-
-	if (!USES_PPGTT(engine->i915))
-		return false;
-
-	return (i915.enable_cmd_parser == 1);
-=======
 		if (!(dst_obj->cache_coherent & I915_BO_CACHE_COHERENT_FOR_READ))
 			length = round_up(length,
 					  boot_cpu_data.x86_clflush_size);
@@ -1454,7 +1208,6 @@
 			       const u32 cmd)
 {
 	return desc->cmd.value == (cmd & desc->cmd.mask);
->>>>>>> 24b8d41d
 }
 
 static bool check_cmd(const struct intel_engine_cs *engine,
@@ -1463,14 +1216,6 @@
 {
 	if (desc->flags & CMD_DESC_SKIP)
 		return true;
-<<<<<<< HEAD
-
-	if (desc->flags & CMD_DESC_REJECT) {
-		DRM_DEBUG_DRIVER("CMD: Rejected command: 0x%08X\n", *cmd);
-		return false;
-	}
-=======
->>>>>>> 24b8d41d
 
 	if (desc->flags & CMD_DESC_REJECT) {
 		DRM_DEBUG("CMD: Rejected command: 0x%08X\n", *cmd);
@@ -1490,51 +1235,15 @@
 		     offset += step) {
 			const u32 reg_addr = cmd[offset] & desc->reg.mask;
 			const struct drm_i915_reg_descriptor *reg =
-<<<<<<< HEAD
-				find_reg(engine, is_master, reg_addr);
-
-			if (!reg) {
-				DRM_DEBUG_DRIVER("CMD: Rejected register 0x%08X in command: 0x%08X (exec_id=%d)\n",
-						 reg_addr, *cmd, engine->exec_id);
-=======
 				find_reg(engine, reg_addr);
 
 			if (!reg) {
 				DRM_DEBUG("CMD: Rejected register 0x%08X in command: 0x%08X (%s)\n",
 					  reg_addr, *cmd, engine->name);
->>>>>>> 24b8d41d
 				return false;
 			}
 
 			/*
-<<<<<<< HEAD
-			 * OACONTROL requires some special handling for
-			 * writes. We want to make sure that any batch which
-			 * enables OA also disables it before the end of the
-			 * batch. The goal is to prevent one process from
-			 * snooping on the perf data from another process. To do
-			 * that, we need to check the value that will be written
-			 * to the register. Hence, limit OACONTROL writes to
-			 * only MI_LOAD_REGISTER_IMM commands.
-			 */
-			if (reg_addr == i915_mmio_reg_offset(OACONTROL)) {
-				if (desc->cmd.value == MI_LOAD_REGISTER_MEM) {
-					DRM_DEBUG_DRIVER("CMD: Rejected LRM to OACONTROL\n");
-					return false;
-				}
-
-				if (desc->cmd.value == MI_LOAD_REGISTER_REG) {
-					DRM_DEBUG_DRIVER("CMD: Rejected LRR to OACONTROL\n");
-					return false;
-				}
-
-				if (desc->cmd.value == MI_LOAD_REGISTER_IMM(1))
-					*oacontrol_set = (cmd[offset + 1] != 0);
-			}
-
-			/*
-=======
->>>>>>> 24b8d41d
 			 * Check the value written to the register against the
 			 * allowed mask/value pair given in the whitelist entry.
 			 */
@@ -1545,15 +1254,6 @@
 					return false;
 				}
 
-<<<<<<< HEAD
-				if (desc->cmd.value == MI_LOAD_REGISTER_REG) {
-					DRM_DEBUG_DRIVER("CMD: Rejected LRR to masked register 0x%08X\n",
-							 reg_addr);
-					return false;
-				}
-
-				if (desc->cmd.value == MI_LOAD_REGISTER_IMM(1) &&
-=======
 				if (cmd_desc_is(desc, MI_LOAD_REGISTER_REG)) {
 					DRM_DEBUG("CMD: Rejected LRR to masked register 0x%08X\n",
 						  reg_addr);
@@ -1561,7 +1261,6 @@
 				}
 
 				if (cmd_desc_is(desc, MI_LOAD_REGISTER_IMM(1)) &&
->>>>>>> 24b8d41d
 				    (offset + 2 > length ||
 				     (cmd[offset + 1] & reg->mask) != reg->value)) {
 					DRM_DEBUG("CMD: Rejected LRI to masked register 0x%08X\n",
@@ -1601,19 +1300,11 @@
 				desc->bits[i].mask;
 
 			if (dword != desc->bits[i].expected) {
-<<<<<<< HEAD
-				DRM_DEBUG_DRIVER("CMD: Rejected command 0x%08X for bitmask 0x%08X (exp=0x%08X act=0x%08X) (exec_id=%d)\n",
-						 *cmd,
-						 desc->bits[i].mask,
-						 desc->bits[i].expected,
-						 dword, engine->exec_id);
-=======
 				DRM_DEBUG("CMD: Rejected command 0x%08X for bitmask 0x%08X (exp=0x%08X act=0x%08X) (%s)\n",
 					  *cmd,
 					  desc->bits[i].mask,
 					  desc->bits[i].expected,
 					  dword, engine->name);
->>>>>>> 24b8d41d
 				return false;
 			}
 		}
@@ -1707,15 +1398,6 @@
 }
 
 /**
-<<<<<<< HEAD
- * i915_parse_cmds() - parse a submitted batch buffer for privilege violations
- * @engine: the engine on which the batch is to execute
- * @batch_obj: the batch buffer in question
- * @shadow_batch_obj: copy of the batch buffer in question
- * @batch_start_offset: byte offset in the batch at which execution starts
- * @batch_len: length of the commands in batch_obj
- * @is_master: is the submitting process the drm master?
-=======
  * intel_engine_cmd_parser() - parse a batch buffer for privilege violations
  * @engine: the engine on which the batch is to execute
  * @batch: the batch buffer in question
@@ -1723,7 +1405,6 @@
  * @batch_length: length of the commands in batch_obj
  * @shadow: validated copy of the batch buffer in question
  * @trampoline: whether to emit a conditional trampoline at the end of the batch
->>>>>>> 24b8d41d
  *
  * Parses the specified batch buffer looking for privilege violations as
  * described in the overview.
@@ -1732,26 +1413,6 @@
  * if the batch appears legal but should use hardware parsing
  */
 int intel_engine_cmd_parser(struct intel_engine_cs *engine,
-<<<<<<< HEAD
-			    struct drm_i915_gem_object *batch_obj,
-			    struct drm_i915_gem_object *shadow_batch_obj,
-			    u32 batch_start_offset,
-			    u32 batch_len,
-			    bool is_master)
-{
-	u32 *cmd, *batch_end;
-	struct drm_i915_cmd_descriptor default_desc = noop_desc;
-	const struct drm_i915_cmd_descriptor *desc = &default_desc;
-	bool oacontrol_set = false; /* OACONTROL tracking. See check_cmd() */
-	bool needs_clflush_after = false;
-	int ret = 0;
-
-	cmd = copy_batch(shadow_batch_obj, batch_obj,
-			 batch_start_offset, batch_len,
-			 &needs_clflush_after);
-	if (IS_ERR(cmd)) {
-		DRM_DEBUG_DRIVER("CMD: Failed to copy batch\n");
-=======
 			    struct i915_vma *batch,
 			    unsigned long batch_offset,
 			    unsigned long batch_length,
@@ -1774,7 +1435,6 @@
 	cmd = copy_batch(shadow->obj, batch->obj, batch_offset, batch_length);
 	if (IS_ERR(cmd)) {
 		DRM_DEBUG("CMD: Failed to copy batch\n");
->>>>>>> 24b8d41d
 		return PTR_ERR(cmd);
 	}
 
@@ -1791,13 +1451,8 @@
 	 * large or larger and copy_batch() will write MI_NOPs to the extra
 	 * space. Parsing should be faster in some cases this way.
 	 */
-<<<<<<< HEAD
-	batch_end = cmd + (batch_len / sizeof(*batch_end));
-	while (cmd < batch_end) {
-=======
 	batch_end = cmd + batch_length / sizeof(*batch_end);
 	do {
->>>>>>> 24b8d41d
 		u32 length;
 
 		if (*cmd == MI_BATCH_BUFFER_END)
@@ -1824,14 +1479,8 @@
 			break;
 		}
 
-<<<<<<< HEAD
-		if (!check_cmd(engine, desc, cmd, length, is_master,
-			       &oacontrol_set)) {
-			ret = -EINVAL;
-=======
 		if (!check_cmd(engine, desc, cmd, length)) {
 			ret = -EACCES;
->>>>>>> 24b8d41d
 			break;
 		}
 
@@ -1895,17 +1544,11 @@
 			drm_clflush_virt_range(batch_end, 8);
 	}
 
-<<<<<<< HEAD
-	if (ret == 0 && needs_clflush_after)
-		drm_clflush_virt_range(shadow_batch_obj->mapping, batch_len);
-	i915_gem_object_unpin_map(shadow_batch_obj);
-=======
 	if (shadow_needs_clflush(shadow->obj)) {
 		void *ptr = page_mask_bits(shadow->obj->mm.mapping);
 
 		drm_clflush_virt_range(ptr, (void *)(cmd + 1) - ptr);
 	}
->>>>>>> 24b8d41d
 
 	if (!IS_ERR_OR_NULL(jump_whitelist))
 		kfree(jump_whitelist);
@@ -1928,13 +1571,8 @@
 	bool active = false;
 
 	/* If the command parser is not enabled, report 0 - unsupported */
-<<<<<<< HEAD
-	for_each_engine(engine, dev_priv) {
-		if (intel_engine_needs_cmd_parser(engine)) {
-=======
 	for_each_uabi_engine(engine, dev_priv) {
 		if (intel_engine_using_cmd_parser(engine)) {
->>>>>>> 24b8d41d
 			active = true;
 			break;
 		}
@@ -1954,10 +1592,6 @@
 	 * 5. GPGPU dispatch compute indirect registers.
 	 * 6. TIMESTAMP register and Haswell CS GPR registers
 	 * 7. Allow MI_LOAD_REGISTER_REG between whitelisted registers.
-<<<<<<< HEAD
-	 */
-	return 7;
-=======
 	 * 8. Don't report cmd_check() failures as EINVAL errors to userspace;
 	 *    rely on the HW to NOOP disallowed commands as it would without
 	 *    the parser enabled.
@@ -1966,5 +1600,4 @@
 	 * 10. Support for Gen9 BCS Parsing
 	 */
 	return 10;
->>>>>>> 24b8d41d
 }