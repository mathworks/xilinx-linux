--- conflicted
+++ resolved
@@ -652,43 +652,26 @@
 );
 
 TRACE_EVENT(i915_gem_evict,
-<<<<<<< HEAD
-	    TP_PROTO(struct i915_address_space *vm, u32 size, u32 align, unsigned int flags),
-=======
 	    TP_PROTO(struct i915_address_space *vm, u64 size, u64 align, unsigned int flags),
->>>>>>> 24b8d41d
 	    TP_ARGS(vm, size, align, flags),
 
 	    TP_STRUCT__entry(
 			     __field(u32, dev)
 			     __field(struct i915_address_space *, vm)
-<<<<<<< HEAD
-			     __field(u32, size)
-			     __field(u32, align)
-=======
 			     __field(u64, size)
 			     __field(u64, align)
->>>>>>> 24b8d41d
 			     __field(unsigned int, flags)
 			    ),
 
 	    TP_fast_assign(
-<<<<<<< HEAD
-			   __entry->dev = vm->dev->primary->index;
-=======
 			   __entry->dev = vm->i915->drm.primary->index;
->>>>>>> 24b8d41d
 			   __entry->vm = vm;
 			   __entry->size = size;
 			   __entry->align = align;
 			   __entry->flags = flags;
 			  ),
 
-<<<<<<< HEAD
-	    TP_printk("dev=%d, vm=%p, size=%d, align=%d %s",
-=======
 	    TP_printk("dev=%d, vm=%p, size=0x%llx, align=0x%llx %s",
->>>>>>> 24b8d41d
 		      __entry->dev, __entry->vm, __entry->size, __entry->align,
 		      __entry->flags & PIN_MAPPABLE ? ", mappable" : "")
 );
@@ -738,16 +721,9 @@
 	    TP_printk("dev=%d, vm=%p", __entry->dev, __entry->vm)
 );
 
-<<<<<<< HEAD
-TRACE_EVENT(i915_gem_ring_sync_to,
-	    TP_PROTO(struct drm_i915_gem_request *to,
-		     struct drm_i915_gem_request *from),
-	    TP_ARGS(to, from),
-=======
 TRACE_EVENT(i915_request_queue,
 	    TP_PROTO(struct i915_request *rq, u32 flags),
 	    TP_ARGS(rq, flags),
->>>>>>> 24b8d41d
 
 	    TP_STRUCT__entry(
 			     __field(u32, dev)
@@ -759,19 +735,12 @@
 			     ),
 
 	    TP_fast_assign(
-<<<<<<< HEAD
-			   __entry->dev = from->i915->drm.primary->index;
-			   __entry->sync_from = from->engine->id;
-			   __entry->sync_to = to->engine->id;
-			   __entry->seqno = from->fence.seqno;
-=======
 			   __entry->dev = rq->engine->i915->drm.primary->index;
 			   __entry->class = rq->engine->uabi_class;
 			   __entry->instance = rq->engine->uabi_instance;
 			   __entry->ctx = rq->fence.context;
 			   __entry->seqno = rq->fence.seqno;
 			   __entry->flags = flags;
->>>>>>> 24b8d41d
 			   ),
 
 	    TP_printk("dev=%u, engine=%u:%u, ctx=%llu, seqno=%u, flags=0x%x",
@@ -792,19 +761,11 @@
 			     ),
 
 	    TP_fast_assign(
-<<<<<<< HEAD
-			   __entry->dev = req->i915->drm.primary->index;
-			   __entry->ring = req->engine->id;
-			   __entry->seqno = req->fence.seqno;
-			   __entry->flags = flags;
-			   fence_enable_sw_signaling(&req->fence);
-=======
 			   __entry->dev = rq->engine->i915->drm.primary->index;
 			   __entry->class = rq->engine->uabi_class;
 			   __entry->instance = rq->engine->uabi_instance;
 			   __entry->ctx = rq->fence.context;
 			   __entry->seqno = rq->fence.seqno;
->>>>>>> 24b8d41d
 			   ),
 
 	    TP_printk("dev=%u, engine=%u:%u, ctx=%llu, seqno=%u",
@@ -817,20 +778,11 @@
 	    TP_ARGS(rq)
 );
 
-<<<<<<< HEAD
-	    TP_fast_assign(
-			   __entry->dev = req->i915->drm.primary->index;
-			   __entry->ring = req->engine->id;
-			   __entry->invalidate = invalidate;
-			   __entry->flush = flush;
-			   ),
-=======
 #if defined(CONFIG_DRM_I915_LOW_LEVEL_TRACEPOINTS)
 DEFINE_EVENT(i915_request, i915_request_submit,
 	     TP_PROTO(struct i915_request *rq),
 	     TP_ARGS(rq)
 );
->>>>>>> 24b8d41d
 
 DEFINE_EVENT(i915_request, i915_request_execute,
 	     TP_PROTO(struct i915_request *rq),
@@ -852,11 +804,6 @@
 			    ),
 
 	    TP_fast_assign(
-<<<<<<< HEAD
-			   __entry->dev = req->i915->drm.primary->index;
-			   __entry->ring = req->engine->id;
-			   __entry->seqno = req->fence.seqno;
-=======
 			   __entry->dev = rq->engine->i915->drm.primary->index;
 			   __entry->class = rq->engine->uabi_class;
 			   __entry->instance = rq->engine->uabi_instance;
@@ -864,7 +811,6 @@
 			   __entry->seqno = rq->fence.seqno;
 			   __entry->prio = rq->sched.attr.priority;
 			   __entry->port = port;
->>>>>>> 24b8d41d
 			   ),
 
 	    TP_printk("dev=%u, engine=%u:%u, ctx=%llu, seqno=%u, prio=%d, port=%u",
@@ -873,15 +819,9 @@
 		      __entry->prio, __entry->port)
 );
 
-<<<<<<< HEAD
-TRACE_EVENT(i915_gem_request_notify,
-	    TP_PROTO(struct intel_engine_cs *engine),
-	    TP_ARGS(engine),
-=======
 TRACE_EVENT(i915_request_out,
 	    TP_PROTO(struct i915_request *rq),
 	    TP_ARGS(rq),
->>>>>>> 24b8d41d
 
 	    TP_STRUCT__entry(
 			     __field(u32, dev)
@@ -893,18 +833,12 @@
 			    ),
 
 	    TP_fast_assign(
-<<<<<<< HEAD
-			   __entry->dev = engine->i915->drm.primary->index;
-			   __entry->ring = engine->id;
-			   __entry->seqno = intel_engine_get_seqno(engine);
-=======
 			   __entry->dev = rq->engine->i915->drm.primary->index;
 			   __entry->class = rq->engine->uabi_class;
 			   __entry->instance = rq->engine->uabi_instance;
 			   __entry->ctx = rq->fence.context;
 			   __entry->seqno = rq->fence.seqno;
 			   __entry->completed = i915_request_completed(rq);
->>>>>>> 24b8d41d
 			   ),
 
 		    TP_printk("dev=%u, engine=%u:%u, ctx=%llu, seqno=%u, completed?=%u",
@@ -961,20 +895,12 @@
 	     * less desirable.
 	     */
 	    TP_fast_assign(
-<<<<<<< HEAD
-			   __entry->dev = req->i915->drm.primary->index;
-			   __entry->ring = req->engine->id;
-			   __entry->seqno = req->fence.seqno;
-			   __entry->blocking =
-				     mutex_is_locked(&req->i915->drm.struct_mutex);
-=======
 			   __entry->dev = rq->engine->i915->drm.primary->index;
 			   __entry->class = rq->engine->uabi_class;
 			   __entry->instance = rq->engine->uabi_instance;
 			   __entry->ctx = rq->fence.context;
 			   __entry->seqno = rq->fence.seqno;
 			   __entry->flags = flags;
->>>>>>> 24b8d41d
 			   ),
 
 	    TP_printk("dev=%u, engine=%u:%u, ctx=%llu, seqno=%u, flags=0x%x",
@@ -1088,12 +1014,7 @@
 	TP_fast_assign(
 			__entry->dev = ctx->i915->drm.primary->index;
 			__entry->ctx = ctx;
-<<<<<<< HEAD
-			__entry->vm = ctx->ppgtt ? &ctx->ppgtt->base : NULL;
-			__entry->dev = ctx->i915->drm.primary->index;
-=======
 			__entry->vm = rcu_access_pointer(ctx->vm);
->>>>>>> 24b8d41d
 	),
 
 	TP_printk("dev=%u, ctx=%p, ctx_vm=%p",
@@ -1110,39 +1031,6 @@
 	TP_ARGS(ctx)
 );
 
-<<<<<<< HEAD
-/**
- * DOC: switch_mm tracepoint
- *
- * This tracepoint allows tracking of the mm switch, which is an important point
- * in the lifetime of the vm in the legacy submission path. This tracepoint is
- * called only if full ppgtt is enabled.
- */
-TRACE_EVENT(switch_mm,
-	TP_PROTO(struct intel_engine_cs *engine, struct i915_gem_context *to),
-
-	TP_ARGS(engine, to),
-
-	TP_STRUCT__entry(
-			__field(u32, ring)
-			__field(struct i915_gem_context *, to)
-			__field(struct i915_address_space *, vm)
-			__field(u32, dev)
-	),
-
-	TP_fast_assign(
-			__entry->ring = engine->id;
-			__entry->to = to;
-			__entry->vm = to->ppgtt? &to->ppgtt->base : NULL;
-			__entry->dev = engine->i915->drm.primary->index;
-	),
-
-	TP_printk("dev=%u, ring=%u, ctx=%p, ctx_vm=%p",
-		  __entry->dev, __entry->ring, __entry->to, __entry->vm)
-);
-
-=======
->>>>>>> 24b8d41d
 #endif /* _I915_TRACE_H_ */
 
 /* This part must be outside protection */
