/* SPDX-License-Identifier: MIT */
/*
 * Copyright © 2019 Intel Corporation
 */

#ifndef __INTEL_SSEU_H__
#define __INTEL_SSEU_H__

#include <linux/types.h>
#include <linux/kernel.h>

#include "i915_gem.h"

struct drm_i915_private;
struct intel_gt;
struct drm_printer;

/*
 * Maximum number of slices on older platforms.  Slices no longer exist
 * starting on Xe_HP ("gslices," "cslices," etc. are a different concept and
 * are not expressed through fusing).
 */
#define GEN_MAX_HSW_SLICES		3

/*
 * Maximum number of subslices that can exist within a HSW-style slice.  This
 * is only relevant to pre-Xe_HP platforms (Xe_HP and beyond use the
<<<<<<< HEAD
 * GEN_MAX_DSS value below).
 */
#define GEN_MAX_SS_PER_HSW_SLICE	6

/* Maximum number of DSS on newer platforms (Xe_HP and beyond). */
#define GEN_MAX_DSS			32
=======
 * I915_MAX_SS_FUSE_BITS value below).
 */
#define GEN_MAX_SS_PER_HSW_SLICE	6

/*
 * Maximum number of 32-bit registers used by hardware to express the
 * enabled/disabled subslices.
 */
#define I915_MAX_SS_FUSE_REGS	2
#define I915_MAX_SS_FUSE_BITS	(I915_MAX_SS_FUSE_REGS * 32)
>>>>>>> a0696856

/* Maximum number of EUs that can exist within a subslice or DSS. */
#define GEN_MAX_EUS_PER_SS		16

#define SSEU_MAX(a, b)			((a) > (b) ? (a) : (b))

/* The maximum number of bits needed to express each subslice/DSS independently */
<<<<<<< HEAD
#define GEN_SS_MASK_SIZE		SSEU_MAX(GEN_MAX_DSS, \
=======
#define GEN_SS_MASK_SIZE		SSEU_MAX(I915_MAX_SS_FUSE_BITS, \
>>>>>>> a0696856
						 GEN_MAX_HSW_SLICES * GEN_MAX_SS_PER_HSW_SLICE)

#define GEN_SSEU_STRIDE(max_entries)	DIV_ROUND_UP(max_entries, BITS_PER_BYTE)
#define GEN_MAX_SUBSLICE_STRIDE		GEN_SSEU_STRIDE(GEN_SS_MASK_SIZE)
#define GEN_MAX_EU_STRIDE		GEN_SSEU_STRIDE(GEN_MAX_EUS_PER_SS)

#define GEN_DSS_PER_GSLICE	4
#define GEN_DSS_PER_CSLICE	8
#define GEN_DSS_PER_MSLICE	8

<<<<<<< HEAD
#define GEN_MAX_GSLICES		(GEN_MAX_DSS / GEN_DSS_PER_GSLICE)
#define GEN_MAX_CSLICES		(GEN_MAX_DSS / GEN_DSS_PER_CSLICE)

struct sseu_dev_info {
	u8 slice_mask;
	u8 subslice_mask[GEN_SS_MASK_SIZE];
	u8 geometry_subslice_mask[GEN_SS_MASK_SIZE];
	u8 compute_subslice_mask[GEN_SS_MASK_SIZE];
	u8 eu_mask[GEN_SS_MASK_SIZE * GEN_MAX_EU_STRIDE];
=======
#define GEN_MAX_GSLICES		(I915_MAX_SS_FUSE_BITS / GEN_DSS_PER_GSLICE)
#define GEN_MAX_CSLICES		(I915_MAX_SS_FUSE_BITS / GEN_DSS_PER_CSLICE)

typedef union {
	u8 hsw[GEN_MAX_HSW_SLICES];

	/* Bitmap compatible with linux/bitmap.h; may exceed size of u64 */
	unsigned long xehp[BITS_TO_LONGS(I915_MAX_SS_FUSE_BITS)];
} intel_sseu_ss_mask_t;

#define XEHP_BITMAP_BITS(mask)	((int)BITS_PER_TYPE(typeof(mask.xehp)))

struct sseu_dev_info {
	u8 slice_mask;
	intel_sseu_ss_mask_t subslice_mask;
	intel_sseu_ss_mask_t geometry_subslice_mask;
	intel_sseu_ss_mask_t compute_subslice_mask;
	union {
		u16 hsw[GEN_MAX_HSW_SLICES][GEN_MAX_SS_PER_HSW_SLICE];
		u16 xehp[I915_MAX_SS_FUSE_BITS];
	} eu_mask;

>>>>>>> a0696856
	u16 eu_total;
	u8 eu_per_subslice;
	u8 min_eu_in_pool;
	/* For each slice, which subslice(s) has(have) 7 EUs (bitfield)? */
	u8 subslice_7eu[3];
	u8 has_slice_pg:1;
	u8 has_subslice_pg:1;
	u8 has_eu_pg:1;
	/*
	 * For Xe_HP and beyond, the hardware no longer has traditional slices
	 * so we just report the entire DSS pool under a fake "slice 0."
	 */
	u8 has_xehp_dss:1;

	/* Topology fields */
	u8 max_slices;
	u8 max_subslices;
	u8 max_eus_per_subslice;
};

/*
 * Powergating configuration for a particular (context,engine).
 */
struct intel_sseu {
	u8 slice_mask;
	u8 subslice_mask;
	u8 min_eus_per_subslice;
	u8 max_eus_per_subslice;
};

static inline struct intel_sseu
intel_sseu_from_device_info(const struct sseu_dev_info *sseu)
{
	struct intel_sseu value = {
		.slice_mask = sseu->slice_mask,
		.subslice_mask = sseu->subslice_mask.hsw[0],
		.min_eus_per_subslice = sseu->max_eus_per_subslice,
		.max_eus_per_subslice = sseu->max_eus_per_subslice,
	};

	return value;
}

static inline bool
intel_sseu_has_subslice(const struct sseu_dev_info *sseu, int slice,
			int subslice)
{
	if (slice >= sseu->max_slices ||
	    subslice >= sseu->max_subslices)
		return false;

	if (sseu->has_xehp_dss)
		return test_bit(subslice, sseu->subslice_mask.xehp);
	else
		return sseu->subslice_mask.hsw[slice] & BIT(subslice);
}

/*
 * Used to obtain the index of the first DSS.  Can start searching from the
 * beginning of a specific dss group (e.g., gslice, cslice, etc.) if
 * groupsize and groupnum are non-zero.
 */
static inline unsigned int
intel_sseu_find_first_xehp_dss(const struct sseu_dev_info *sseu, int groupsize,
			       int groupnum)
{
	return find_next_bit(sseu->subslice_mask.xehp,
			     XEHP_BITMAP_BITS(sseu->subslice_mask),
			     groupnum * groupsize);
}

void intel_sseu_set_info(struct sseu_dev_info *sseu, u8 max_slices,
			 u8 max_subslices, u8 max_eus_per_subslice);

unsigned int
intel_sseu_subslice_total(const struct sseu_dev_info *sseu);

unsigned int
intel_sseu_get_hsw_subslices(const struct sseu_dev_info *sseu, u8 slice);

intel_sseu_ss_mask_t
intel_sseu_get_compute_subslices(const struct sseu_dev_info *sseu);

void intel_sseu_info_init(struct intel_gt *gt);

u32 intel_sseu_make_rpcs(struct intel_gt *gt,
			 const struct intel_sseu *req_sseu);

void intel_sseu_dump(const struct sseu_dev_info *sseu, struct drm_printer *p);
void intel_sseu_print_topology(struct drm_i915_private *i915,
			       const struct sseu_dev_info *sseu,
			       struct drm_printer *p);

u16 intel_slicemask_from_xehp_dssmask(intel_sseu_ss_mask_t dss_mask, int dss_per_slice);

int intel_sseu_copy_eumask_to_user(void __user *to,
				   const struct sseu_dev_info *sseu);
int intel_sseu_copy_ssmask_to_user(void __user *to,
				   const struct sseu_dev_info *sseu);

void intel_sseu_print_ss_info(const char *type,
			      const struct sseu_dev_info *sseu,
			      struct seq_file *m);

#endif /* __INTEL_SSEU_H__ */<|MERGE_RESOLUTION|>--- conflicted
+++ resolved
@@ -25,14 +25,6 @@
 /*
  * Maximum number of subslices that can exist within a HSW-style slice.  This
  * is only relevant to pre-Xe_HP platforms (Xe_HP and beyond use the
-<<<<<<< HEAD
- * GEN_MAX_DSS value below).
- */
-#define GEN_MAX_SS_PER_HSW_SLICE	6
-
-/* Maximum number of DSS on newer platforms (Xe_HP and beyond). */
-#define GEN_MAX_DSS			32
-=======
  * I915_MAX_SS_FUSE_BITS value below).
  */
 #define GEN_MAX_SS_PER_HSW_SLICE	6
@@ -43,7 +35,6 @@
  */
 #define I915_MAX_SS_FUSE_REGS	2
 #define I915_MAX_SS_FUSE_BITS	(I915_MAX_SS_FUSE_REGS * 32)
->>>>>>> a0696856
 
 /* Maximum number of EUs that can exist within a subslice or DSS. */
 #define GEN_MAX_EUS_PER_SS		16
@@ -51,11 +42,7 @@
 #define SSEU_MAX(a, b)			((a) > (b) ? (a) : (b))
 
 /* The maximum number of bits needed to express each subslice/DSS independently */
-<<<<<<< HEAD
-#define GEN_SS_MASK_SIZE		SSEU_MAX(GEN_MAX_DSS, \
-=======
 #define GEN_SS_MASK_SIZE		SSEU_MAX(I915_MAX_SS_FUSE_BITS, \
->>>>>>> a0696856
 						 GEN_MAX_HSW_SLICES * GEN_MAX_SS_PER_HSW_SLICE)
 
 #define GEN_SSEU_STRIDE(max_entries)	DIV_ROUND_UP(max_entries, BITS_PER_BYTE)
@@ -66,17 +53,6 @@
 #define GEN_DSS_PER_CSLICE	8
 #define GEN_DSS_PER_MSLICE	8
 
-<<<<<<< HEAD
-#define GEN_MAX_GSLICES		(GEN_MAX_DSS / GEN_DSS_PER_GSLICE)
-#define GEN_MAX_CSLICES		(GEN_MAX_DSS / GEN_DSS_PER_CSLICE)
-
-struct sseu_dev_info {
-	u8 slice_mask;
-	u8 subslice_mask[GEN_SS_MASK_SIZE];
-	u8 geometry_subslice_mask[GEN_SS_MASK_SIZE];
-	u8 compute_subslice_mask[GEN_SS_MASK_SIZE];
-	u8 eu_mask[GEN_SS_MASK_SIZE * GEN_MAX_EU_STRIDE];
-=======
 #define GEN_MAX_GSLICES		(I915_MAX_SS_FUSE_BITS / GEN_DSS_PER_GSLICE)
 #define GEN_MAX_CSLICES		(I915_MAX_SS_FUSE_BITS / GEN_DSS_PER_CSLICE)
 
@@ -99,7 +75,6 @@
 		u16 xehp[I915_MAX_SS_FUSE_BITS];
 	} eu_mask;
 
->>>>>>> a0696856
 	u16 eu_total;
 	u8 eu_per_subslice;
 	u8 min_eu_in_pool;
