/*
 * Copyright © 2012-2014 Intel Corporation
 *
 * Permission is hereby granted, free of charge, to any person obtaining a
 * copy of this software and associated documentation files (the "Software"),
 * to deal in the Software without restriction, including without limitation
 * the rights to use, copy, modify, merge, publish, distribute, sublicense,
 * and/or sell copies of the Software, and to permit persons to whom the
 * Software is furnished to do so, subject to the following conditions:
 *
 * The above copyright notice and this permission notice (including the next
 * paragraph) shall be included in all copies or substantial portions of the
 * Software.
 *
 * THE SOFTWARE IS PROVIDED "AS IS", WITHOUT WARRANTY OF ANY KIND, EXPRESS OR
 * IMPLIED, INCLUDING BUT NOT LIMITED TO THE WARRANTIES OF MERCHANTABILITY,
 * FITNESS FOR A PARTICULAR PURPOSE AND NONINFRINGEMENT.  IN NO EVENT SHALL
 * THE AUTHORS OR COPYRIGHT HOLDERS BE LIABLE FOR ANY CLAIM, DAMAGES OR OTHER
 * LIABILITY, WHETHER IN AN ACTION OF CONTRACT, TORT OR OTHERWISE, ARISING
 * FROM, OUT OF OR IN CONNECTION WITH THE SOFTWARE OR THE USE OR OTHER DEALINGS
 * IN THE SOFTWARE.
 *
 * Authors:
 *    Eugeni Dodonov <eugeni.dodonov@intel.com>
 *    Daniel Vetter <daniel.vetter@ffwll.ch>
 *
 */

#include <linux/pm_runtime.h>

<<<<<<< HEAD
#include "i915_drv.h"
#include "intel_drv.h"

/**
 * DOC: runtime pm
 *
 * The i915 driver supports dynamic enabling and disabling of entire hardware
 * blocks at runtime. This is especially important on the display side where
 * software is supposed to control many power gates manually on recent hardware,
 * since on the GT side a lot of the power management is done by the hardware.
 * But even there some manual control at the device level is required.
 *
 * Since i915 supports a diverse set of platforms with a unified codebase and
 * hardware engineers just love to shuffle functionality around between power
 * domains there's a sizeable amount of indirection required. This file provides
 * generic functions to the driver for grabbing and releasing references for
 * abstract power domains. It then maps those to the actual power wells
 * present for a given platform.
 */

#define for_each_power_well(i, power_well, domain_mask, power_domains)	\
	for (i = 0;							\
	     i < (power_domains)->power_well_count &&			\
		 ((power_well) = &(power_domains)->power_wells[i]);	\
	     i++)							\
		for_each_if ((power_well)->domains & (domain_mask))

#define for_each_power_well_rev(i, power_well, domain_mask, power_domains) \
	for (i = (power_domains)->power_well_count - 1;			 \
	     i >= 0 && ((power_well) = &(power_domains)->power_wells[i]);\
	     i--)							 \
		for_each_if ((power_well)->domains & (domain_mask))

bool intel_display_power_well_is_enabled(struct drm_i915_private *dev_priv,
				    int power_well_id);

static struct i915_power_well *
lookup_power_well(struct drm_i915_private *dev_priv, int power_well_id);

const char *
intel_display_power_domain_str(enum intel_display_power_domain domain)
{
	switch (domain) {
	case POWER_DOMAIN_PIPE_A:
		return "PIPE_A";
	case POWER_DOMAIN_PIPE_B:
		return "PIPE_B";
	case POWER_DOMAIN_PIPE_C:
		return "PIPE_C";
	case POWER_DOMAIN_PIPE_A_PANEL_FITTER:
		return "PIPE_A_PANEL_FITTER";
	case POWER_DOMAIN_PIPE_B_PANEL_FITTER:
		return "PIPE_B_PANEL_FITTER";
	case POWER_DOMAIN_PIPE_C_PANEL_FITTER:
		return "PIPE_C_PANEL_FITTER";
	case POWER_DOMAIN_TRANSCODER_A:
		return "TRANSCODER_A";
	case POWER_DOMAIN_TRANSCODER_B:
		return "TRANSCODER_B";
	case POWER_DOMAIN_TRANSCODER_C:
		return "TRANSCODER_C";
	case POWER_DOMAIN_TRANSCODER_EDP:
		return "TRANSCODER_EDP";
	case POWER_DOMAIN_TRANSCODER_DSI_A:
		return "TRANSCODER_DSI_A";
	case POWER_DOMAIN_TRANSCODER_DSI_C:
		return "TRANSCODER_DSI_C";
	case POWER_DOMAIN_PORT_DDI_A_LANES:
		return "PORT_DDI_A_LANES";
	case POWER_DOMAIN_PORT_DDI_B_LANES:
		return "PORT_DDI_B_LANES";
	case POWER_DOMAIN_PORT_DDI_C_LANES:
		return "PORT_DDI_C_LANES";
	case POWER_DOMAIN_PORT_DDI_D_LANES:
		return "PORT_DDI_D_LANES";
	case POWER_DOMAIN_PORT_DDI_E_LANES:
		return "PORT_DDI_E_LANES";
	case POWER_DOMAIN_PORT_DSI:
		return "PORT_DSI";
	case POWER_DOMAIN_PORT_CRT:
		return "PORT_CRT";
	case POWER_DOMAIN_PORT_OTHER:
		return "PORT_OTHER";
	case POWER_DOMAIN_VGA:
		return "VGA";
	case POWER_DOMAIN_AUDIO:
		return "AUDIO";
	case POWER_DOMAIN_PLLS:
		return "PLLS";
	case POWER_DOMAIN_AUX_A:
		return "AUX_A";
	case POWER_DOMAIN_AUX_B:
		return "AUX_B";
	case POWER_DOMAIN_AUX_C:
		return "AUX_C";
	case POWER_DOMAIN_AUX_D:
		return "AUX_D";
	case POWER_DOMAIN_GMBUS:
		return "GMBUS";
	case POWER_DOMAIN_INIT:
		return "INIT";
	case POWER_DOMAIN_MODESET:
		return "MODESET";
	default:
		MISSING_CASE(domain);
		return "?";
	}
}

static void intel_power_well_enable(struct drm_i915_private *dev_priv,
				    struct i915_power_well *power_well)
{
	DRM_DEBUG_KMS("enabling %s\n", power_well->name);
	power_well->ops->enable(dev_priv, power_well);
	power_well->hw_enabled = true;
}

static void intel_power_well_disable(struct drm_i915_private *dev_priv,
				     struct i915_power_well *power_well)
{
	DRM_DEBUG_KMS("disabling %s\n", power_well->name);
	power_well->hw_enabled = false;
	power_well->ops->disable(dev_priv, power_well);
}

static void intel_power_well_get(struct drm_i915_private *dev_priv,
				 struct i915_power_well *power_well)
{
	if (!power_well->count++)
		intel_power_well_enable(dev_priv, power_well);
}

static void intel_power_well_put(struct drm_i915_private *dev_priv,
				 struct i915_power_well *power_well)
{
	WARN(!power_well->count, "Use count on power well %s is already zero",
	     power_well->name);

	if (!--power_well->count)
		intel_power_well_disable(dev_priv, power_well);
}

/*
 * We should only use the power well if we explicitly asked the hardware to
 * enable it, so check if it's enabled and also check if we've requested it to
 * be enabled.
 */
static bool hsw_power_well_enabled(struct drm_i915_private *dev_priv,
				   struct i915_power_well *power_well)
{
	return I915_READ(HSW_PWR_WELL_DRIVER) ==
		     (HSW_PWR_WELL_ENABLE_REQUEST | HSW_PWR_WELL_STATE_ENABLED);
}

/**
 * __intel_display_power_is_enabled - unlocked check for a power domain
 * @dev_priv: i915 device instance
 * @domain: power domain to check
 *
 * This is the unlocked version of intel_display_power_is_enabled() and should
 * only be used from error capture and recovery code where deadlocks are
 * possible.
 *
 * Returns:
 * True when the power domain is enabled, false otherwise.
 */
bool __intel_display_power_is_enabled(struct drm_i915_private *dev_priv,
				      enum intel_display_power_domain domain)
{
	struct i915_power_domains *power_domains;
	struct i915_power_well *power_well;
	bool is_enabled;
	int i;

	if (dev_priv->pm.suspended)
		return false;

	power_domains = &dev_priv->power_domains;

	is_enabled = true;

	for_each_power_well_rev(i, power_well, BIT(domain), power_domains) {
		if (power_well->always_on)
			continue;

		if (!power_well->hw_enabled) {
			is_enabled = false;
			break;
		}
	}

	return is_enabled;
}

/**
 * intel_display_power_is_enabled - check for a power domain
 * @dev_priv: i915 device instance
 * @domain: power domain to check
 *
 * This function can be used to check the hw power domain state. It is mostly
 * used in hardware state readout functions. Everywhere else code should rely
 * upon explicit power domain reference counting to ensure that the hardware
 * block is powered up before accessing it.
 *
 * Callers must hold the relevant modesetting locks to ensure that concurrent
 * threads can't disable the power well while the caller tries to read a few
 * registers.
 *
 * Returns:
 * True when the power domain is enabled, false otherwise.
 */
bool intel_display_power_is_enabled(struct drm_i915_private *dev_priv,
				    enum intel_display_power_domain domain)
{
	struct i915_power_domains *power_domains;
	bool ret;

	power_domains = &dev_priv->power_domains;

	mutex_lock(&power_domains->lock);
	ret = __intel_display_power_is_enabled(dev_priv, domain);
	mutex_unlock(&power_domains->lock);

	return ret;
}

/**
 * intel_display_set_init_power - set the initial power domain state
 * @dev_priv: i915 device instance
 * @enable: whether to enable or disable the initial power domain state
 *
 * For simplicity our driver load/unload and system suspend/resume code assumes
 * that all power domains are always enabled. This functions controls the state
 * of this little hack. While the initial power domain state is enabled runtime
 * pm is effectively disabled.
 */
void intel_display_set_init_power(struct drm_i915_private *dev_priv,
				  bool enable)
{
	if (dev_priv->power_domains.init_power_on == enable)
		return;

	if (enable)
		intel_display_power_get(dev_priv, POWER_DOMAIN_INIT);
	else
		intel_display_power_put(dev_priv, POWER_DOMAIN_INIT);

	dev_priv->power_domains.init_power_on = enable;
}

/*
 * Starting with Haswell, we have a "Power Down Well" that can be turned off
 * when not needed anymore. We have 4 registers that can request the power well
 * to be enabled, and it will only be disabled if none of the registers is
 * requesting it to be enabled.
 */
static void hsw_power_well_post_enable(struct drm_i915_private *dev_priv)
{
	struct pci_dev *pdev = dev_priv->drm.pdev;
	struct drm_device *dev = &dev_priv->drm;

	/*
	 * After we re-enable the power well, if we touch VGA register 0x3d5
	 * we'll get unclaimed register interrupts. This stops after we write
	 * anything to the VGA MSR register. The vgacon module uses this
	 * register all the time, so if we unbind our driver and, as a
	 * consequence, bind vgacon, we'll get stuck in an infinite loop at
	 * console_unlock(). So make here we touch the VGA MSR register, making
	 * sure vgacon can keep working normally without triggering interrupts
	 * and error messages.
	 */
	vga_get_uninterruptible(pdev, VGA_RSRC_LEGACY_IO);
	outb(inb(VGA_MSR_READ), VGA_MSR_WRITE);
	vga_put(pdev, VGA_RSRC_LEGACY_IO);

	if (IS_BROADWELL(dev))
		gen8_irq_power_well_post_enable(dev_priv,
						1 << PIPE_C | 1 << PIPE_B);
}

static void hsw_power_well_pre_disable(struct drm_i915_private *dev_priv)
{
	if (IS_BROADWELL(dev_priv))
		gen8_irq_power_well_pre_disable(dev_priv,
						1 << PIPE_C | 1 << PIPE_B);
}

static void skl_power_well_post_enable(struct drm_i915_private *dev_priv,
				       struct i915_power_well *power_well)
{
	struct pci_dev *pdev = dev_priv->drm.pdev;

	/*
	 * After we re-enable the power well, if we touch VGA register 0x3d5
	 * we'll get unclaimed register interrupts. This stops after we write
	 * anything to the VGA MSR register. The vgacon module uses this
	 * register all the time, so if we unbind our driver and, as a
	 * consequence, bind vgacon, we'll get stuck in an infinite loop at
	 * console_unlock(). So make here we touch the VGA MSR register, making
	 * sure vgacon can keep working normally without triggering interrupts
	 * and error messages.
	 */
	if (power_well->data == SKL_DISP_PW_2) {
		vga_get_uninterruptible(pdev, VGA_RSRC_LEGACY_IO);
		outb(inb(VGA_MSR_READ), VGA_MSR_WRITE);
		vga_put(pdev, VGA_RSRC_LEGACY_IO);

		gen8_irq_power_well_post_enable(dev_priv,
						1 << PIPE_C | 1 << PIPE_B);
	}
}

static void skl_power_well_pre_disable(struct drm_i915_private *dev_priv,
				       struct i915_power_well *power_well)
{
	if (power_well->data == SKL_DISP_PW_2)
		gen8_irq_power_well_pre_disable(dev_priv,
						1 << PIPE_C | 1 << PIPE_B);
}

static void hsw_set_power_well(struct drm_i915_private *dev_priv,
			       struct i915_power_well *power_well, bool enable)
{
	bool is_enabled, enable_requested;
	uint32_t tmp;

	tmp = I915_READ(HSW_PWR_WELL_DRIVER);
	is_enabled = tmp & HSW_PWR_WELL_STATE_ENABLED;
	enable_requested = tmp & HSW_PWR_WELL_ENABLE_REQUEST;

	if (enable) {
		if (!enable_requested)
			I915_WRITE(HSW_PWR_WELL_DRIVER,
				   HSW_PWR_WELL_ENABLE_REQUEST);

		if (!is_enabled) {
			DRM_DEBUG_KMS("Enabling power well\n");
			if (intel_wait_for_register(dev_priv,
						    HSW_PWR_WELL_DRIVER,
						    HSW_PWR_WELL_STATE_ENABLED,
						    HSW_PWR_WELL_STATE_ENABLED,
						    20))
				DRM_ERROR("Timeout enabling power well\n");
			hsw_power_well_post_enable(dev_priv);
		}

	} else {
		if (enable_requested) {
			hsw_power_well_pre_disable(dev_priv);
			I915_WRITE(HSW_PWR_WELL_DRIVER, 0);
			POSTING_READ(HSW_PWR_WELL_DRIVER);
			DRM_DEBUG_KMS("Requesting to disable the power well\n");
		}
	}
}

#define SKL_DISPLAY_POWERWELL_2_POWER_DOMAINS (		\
	BIT(POWER_DOMAIN_TRANSCODER_A) |		\
	BIT(POWER_DOMAIN_PIPE_B) |			\
	BIT(POWER_DOMAIN_TRANSCODER_B) |		\
	BIT(POWER_DOMAIN_PIPE_C) |			\
	BIT(POWER_DOMAIN_TRANSCODER_C) |		\
	BIT(POWER_DOMAIN_PIPE_B_PANEL_FITTER) |		\
	BIT(POWER_DOMAIN_PIPE_C_PANEL_FITTER) |		\
	BIT(POWER_DOMAIN_PORT_DDI_B_LANES) |		\
	BIT(POWER_DOMAIN_PORT_DDI_C_LANES) |		\
	BIT(POWER_DOMAIN_PORT_DDI_D_LANES) |		\
	BIT(POWER_DOMAIN_PORT_DDI_E_LANES) |		\
	BIT(POWER_DOMAIN_AUX_B) |                       \
	BIT(POWER_DOMAIN_AUX_C) |			\
	BIT(POWER_DOMAIN_AUX_D) |			\
	BIT(POWER_DOMAIN_AUDIO) |			\
	BIT(POWER_DOMAIN_VGA) |				\
	BIT(POWER_DOMAIN_INIT))
#define SKL_DISPLAY_DDI_A_E_POWER_DOMAINS (		\
	BIT(POWER_DOMAIN_PORT_DDI_A_LANES) |		\
	BIT(POWER_DOMAIN_PORT_DDI_E_LANES) |		\
	BIT(POWER_DOMAIN_INIT))
#define SKL_DISPLAY_DDI_B_POWER_DOMAINS (		\
	BIT(POWER_DOMAIN_PORT_DDI_B_LANES) |		\
	BIT(POWER_DOMAIN_INIT))
#define SKL_DISPLAY_DDI_C_POWER_DOMAINS (		\
	BIT(POWER_DOMAIN_PORT_DDI_C_LANES) |		\
	BIT(POWER_DOMAIN_INIT))
#define SKL_DISPLAY_DDI_D_POWER_DOMAINS (		\
	BIT(POWER_DOMAIN_PORT_DDI_D_LANES) |		\
	BIT(POWER_DOMAIN_INIT))
#define SKL_DISPLAY_DC_OFF_POWER_DOMAINS (		\
	SKL_DISPLAY_POWERWELL_2_POWER_DOMAINS |		\
	BIT(POWER_DOMAIN_MODESET) |			\
	BIT(POWER_DOMAIN_AUX_A) |			\
	BIT(POWER_DOMAIN_INIT))

#define BXT_DISPLAY_POWERWELL_2_POWER_DOMAINS (		\
	BIT(POWER_DOMAIN_TRANSCODER_A) |		\
	BIT(POWER_DOMAIN_PIPE_B) |			\
	BIT(POWER_DOMAIN_TRANSCODER_B) |		\
	BIT(POWER_DOMAIN_PIPE_C) |			\
	BIT(POWER_DOMAIN_TRANSCODER_C) |		\
	BIT(POWER_DOMAIN_PIPE_B_PANEL_FITTER) |		\
	BIT(POWER_DOMAIN_PIPE_C_PANEL_FITTER) |		\
	BIT(POWER_DOMAIN_PORT_DDI_B_LANES) |		\
	BIT(POWER_DOMAIN_PORT_DDI_C_LANES) |		\
	BIT(POWER_DOMAIN_AUX_B) |			\
	BIT(POWER_DOMAIN_AUX_C) |			\
	BIT(POWER_DOMAIN_AUDIO) |			\
	BIT(POWER_DOMAIN_VGA) |				\
	BIT(POWER_DOMAIN_GMBUS) |			\
	BIT(POWER_DOMAIN_INIT))
#define BXT_DISPLAY_DC_OFF_POWER_DOMAINS (		\
	BXT_DISPLAY_POWERWELL_2_POWER_DOMAINS |		\
	BIT(POWER_DOMAIN_MODESET) |			\
	BIT(POWER_DOMAIN_AUX_A) |			\
	BIT(POWER_DOMAIN_INIT))
#define BXT_DPIO_CMN_A_POWER_DOMAINS (			\
	BIT(POWER_DOMAIN_PORT_DDI_A_LANES) |		\
	BIT(POWER_DOMAIN_AUX_A) |			\
	BIT(POWER_DOMAIN_INIT))
#define BXT_DPIO_CMN_BC_POWER_DOMAINS (			\
	BIT(POWER_DOMAIN_PORT_DDI_B_LANES) |		\
	BIT(POWER_DOMAIN_PORT_DDI_C_LANES) |		\
	BIT(POWER_DOMAIN_AUX_B) |			\
	BIT(POWER_DOMAIN_AUX_C) |			\
	BIT(POWER_DOMAIN_INIT))

static void assert_can_enable_dc9(struct drm_i915_private *dev_priv)
{
	WARN_ONCE((I915_READ(DC_STATE_EN) & DC_STATE_EN_DC9),
		  "DC9 already programmed to be enabled.\n");
	WARN_ONCE(I915_READ(DC_STATE_EN) & DC_STATE_EN_UPTO_DC5,
		  "DC5 still not disabled to enable DC9.\n");
	WARN_ONCE(I915_READ(HSW_PWR_WELL_DRIVER), "Power well on.\n");
	WARN_ONCE(intel_irqs_enabled(dev_priv),
		  "Interrupts not disabled yet.\n");

	 /*
	  * TODO: check for the following to verify the conditions to enter DC9
	  * state are satisfied:
	  * 1] Check relevant display engine registers to verify if mode set
	  * disable sequence was followed.
	  * 2] Check if display uninitialize sequence is initialized.
	  */
}

static void assert_can_disable_dc9(struct drm_i915_private *dev_priv)
{
	WARN_ONCE(intel_irqs_enabled(dev_priv),
		  "Interrupts not disabled yet.\n");
	WARN_ONCE(I915_READ(DC_STATE_EN) & DC_STATE_EN_UPTO_DC5,
		  "DC5 still not disabled.\n");

	 /*
	  * TODO: check for the following to verify DC9 state was indeed
	  * entered before programming to disable it:
	  * 1] Check relevant display engine registers to verify if mode
	  *  set disable sequence was followed.
	  * 2] Check if display uninitialize sequence is initialized.
	  */
}

static void gen9_write_dc_state(struct drm_i915_private *dev_priv,
				u32 state)
{
	int rewrites = 0;
	int rereads = 0;
	u32 v;

	I915_WRITE(DC_STATE_EN, state);

	/* It has been observed that disabling the dc6 state sometimes
	 * doesn't stick and dmc keeps returning old value. Make sure
	 * the write really sticks enough times and also force rewrite until
	 * we are confident that state is exactly what we want.
	 */
	do  {
		v = I915_READ(DC_STATE_EN);

		if (v != state) {
			I915_WRITE(DC_STATE_EN, state);
			rewrites++;
			rereads = 0;
		} else if (rereads++ > 5) {
			break;
		}

	} while (rewrites < 100);

	if (v != state)
		DRM_ERROR("Writing dc state to 0x%x failed, now 0x%x\n",
			  state, v);

	/* Most of the times we need one retry, avoid spam */
	if (rewrites > 1)
		DRM_DEBUG_KMS("Rewrote dc state to 0x%x %d times\n",
			      state, rewrites);
}

static u32 gen9_dc_mask(struct drm_i915_private *dev_priv)
{
	u32 mask;

	mask = DC_STATE_EN_UPTO_DC5;
	if (IS_BROXTON(dev_priv))
		mask |= DC_STATE_EN_DC9;
	else
		mask |= DC_STATE_EN_UPTO_DC6;

	return mask;
}

void gen9_sanitize_dc_state(struct drm_i915_private *dev_priv)
{
	u32 val;

	val = I915_READ(DC_STATE_EN) & gen9_dc_mask(dev_priv);

	DRM_DEBUG_KMS("Resetting DC state tracking from %02x to %02x\n",
		      dev_priv->csr.dc_state, val);
	dev_priv->csr.dc_state = val;
}

static void gen9_set_dc_state(struct drm_i915_private *dev_priv, uint32_t state)
{
	uint32_t val;
	uint32_t mask;

	if (WARN_ON_ONCE(state & ~dev_priv->csr.allowed_dc_mask))
		state &= dev_priv->csr.allowed_dc_mask;

	val = I915_READ(DC_STATE_EN);
	mask = gen9_dc_mask(dev_priv);
	DRM_DEBUG_KMS("Setting DC state from %02x to %02x\n",
		      val & mask, state);

	/* Check if DMC is ignoring our DC state requests */
	if ((val & mask) != dev_priv->csr.dc_state)
		DRM_ERROR("DC state mismatch (0x%x -> 0x%x)\n",
			  dev_priv->csr.dc_state, val & mask);

	val &= ~mask;
	val |= state;

	gen9_write_dc_state(dev_priv, val);

	dev_priv->csr.dc_state = val & mask;
}

void bxt_enable_dc9(struct drm_i915_private *dev_priv)
{
	assert_can_enable_dc9(dev_priv);

	DRM_DEBUG_KMS("Enabling DC9\n");

	intel_power_sequencer_reset(dev_priv);
	gen9_set_dc_state(dev_priv, DC_STATE_EN_DC9);
}

void bxt_disable_dc9(struct drm_i915_private *dev_priv)
{
	assert_can_disable_dc9(dev_priv);

	DRM_DEBUG_KMS("Disabling DC9\n");

	gen9_set_dc_state(dev_priv, DC_STATE_DISABLE);

	intel_pps_unlock_regs_wa(dev_priv);
}

static void assert_csr_loaded(struct drm_i915_private *dev_priv)
{
	WARN_ONCE(!I915_READ(CSR_PROGRAM(0)),
		  "CSR program storage start is NULL\n");
	WARN_ONCE(!I915_READ(CSR_SSP_BASE), "CSR SSP Base Not fine\n");
	WARN_ONCE(!I915_READ(CSR_HTP_SKL), "CSR HTP Not fine\n");
}

static void assert_can_enable_dc5(struct drm_i915_private *dev_priv)
{
	bool pg2_enabled = intel_display_power_well_is_enabled(dev_priv,
					SKL_DISP_PW_2);

	WARN_ONCE(pg2_enabled, "PG2 not disabled to enable DC5.\n");

	WARN_ONCE((I915_READ(DC_STATE_EN) & DC_STATE_EN_UPTO_DC5),
		  "DC5 already programmed to be enabled.\n");
	assert_rpm_wakelock_held(dev_priv);

	assert_csr_loaded(dev_priv);
}

void gen9_enable_dc5(struct drm_i915_private *dev_priv)
{
	assert_can_enable_dc5(dev_priv);

	DRM_DEBUG_KMS("Enabling DC5\n");

	gen9_set_dc_state(dev_priv, DC_STATE_EN_UPTO_DC5);
}

static void assert_can_enable_dc6(struct drm_i915_private *dev_priv)
{
	WARN_ONCE(I915_READ(UTIL_PIN_CTL) & UTIL_PIN_ENABLE,
		  "Backlight is not disabled.\n");
	WARN_ONCE((I915_READ(DC_STATE_EN) & DC_STATE_EN_UPTO_DC6),
		  "DC6 already programmed to be enabled.\n");

	assert_csr_loaded(dev_priv);
}

void skl_enable_dc6(struct drm_i915_private *dev_priv)
{
	assert_can_enable_dc6(dev_priv);

	DRM_DEBUG_KMS("Enabling DC6\n");

	gen9_set_dc_state(dev_priv, DC_STATE_EN_UPTO_DC6);

}

void skl_disable_dc6(struct drm_i915_private *dev_priv)
{
	DRM_DEBUG_KMS("Disabling DC6\n");

	gen9_set_dc_state(dev_priv, DC_STATE_DISABLE);
}

static void
gen9_sanitize_power_well_requests(struct drm_i915_private *dev_priv,
				  struct i915_power_well *power_well)
{
	enum skl_disp_power_wells power_well_id = power_well->data;
	u32 val;
	u32 mask;

	mask = SKL_POWER_WELL_REQ(power_well_id);

	val = I915_READ(HSW_PWR_WELL_KVMR);
	if (WARN_ONCE(val & mask, "Clearing unexpected KVMR request for %s\n",
		      power_well->name))
		I915_WRITE(HSW_PWR_WELL_KVMR, val & ~mask);

	val = I915_READ(HSW_PWR_WELL_BIOS);
	val |= I915_READ(HSW_PWR_WELL_DEBUG);

	if (!(val & mask))
		return;

	/*
	 * DMC is known to force on the request bits for power well 1 on SKL
	 * and BXT and the misc IO power well on SKL but we don't expect any
	 * other request bits to be set, so WARN for those.
	 */
	if (power_well_id == SKL_DISP_PW_1 ||
	    ((IS_SKYLAKE(dev_priv) || IS_KABYLAKE(dev_priv)) &&
	     power_well_id == SKL_DISP_PW_MISC_IO))
		DRM_DEBUG_DRIVER("Clearing auxiliary requests for %s forced on "
				 "by DMC\n", power_well->name);
	else
		WARN_ONCE(1, "Clearing unexpected auxiliary requests for %s\n",
			  power_well->name);

	I915_WRITE(HSW_PWR_WELL_BIOS, val & ~mask);
	I915_WRITE(HSW_PWR_WELL_DEBUG, val & ~mask);
}

static void skl_set_power_well(struct drm_i915_private *dev_priv,
			struct i915_power_well *power_well, bool enable)
{
	uint32_t tmp, fuse_status;
	uint32_t req_mask, state_mask;
	bool is_enabled, enable_requested, check_fuse_status = false;

	tmp = I915_READ(HSW_PWR_WELL_DRIVER);
	fuse_status = I915_READ(SKL_FUSE_STATUS);

	switch (power_well->data) {
	case SKL_DISP_PW_1:
		if (intel_wait_for_register(dev_priv,
					    SKL_FUSE_STATUS,
					    SKL_FUSE_PG0_DIST_STATUS,
					    SKL_FUSE_PG0_DIST_STATUS,
					    1)) {
			DRM_ERROR("PG0 not enabled\n");
			return;
		}
		break;
	case SKL_DISP_PW_2:
		if (!(fuse_status & SKL_FUSE_PG1_DIST_STATUS)) {
			DRM_ERROR("PG1 in disabled state\n");
			return;
		}
		break;
	case SKL_DISP_PW_DDI_A_E:
	case SKL_DISP_PW_DDI_B:
	case SKL_DISP_PW_DDI_C:
	case SKL_DISP_PW_DDI_D:
	case SKL_DISP_PW_MISC_IO:
		break;
	default:
		WARN(1, "Unknown power well %lu\n", power_well->data);
		return;
	}

	req_mask = SKL_POWER_WELL_REQ(power_well->data);
	enable_requested = tmp & req_mask;
	state_mask = SKL_POWER_WELL_STATE(power_well->data);
	is_enabled = tmp & state_mask;

	if (!enable && enable_requested)
		skl_power_well_pre_disable(dev_priv, power_well);

	if (enable) {
		if (!enable_requested) {
			WARN((tmp & state_mask) &&
				!I915_READ(HSW_PWR_WELL_BIOS),
				"Invalid for power well status to be enabled, unless done by the BIOS, \
				when request is to disable!\n");
			I915_WRITE(HSW_PWR_WELL_DRIVER, tmp | req_mask);
		}

		if (!is_enabled) {
			DRM_DEBUG_KMS("Enabling %s\n", power_well->name);
			check_fuse_status = true;
		}
	} else {
		if (enable_requested) {
			I915_WRITE(HSW_PWR_WELL_DRIVER,	tmp & ~req_mask);
			POSTING_READ(HSW_PWR_WELL_DRIVER);
			DRM_DEBUG_KMS("Disabling %s\n", power_well->name);
		}

		if (IS_GEN9(dev_priv))
			gen9_sanitize_power_well_requests(dev_priv, power_well);
	}

	if (wait_for(!!(I915_READ(HSW_PWR_WELL_DRIVER) & state_mask) == enable,
		     1))
		DRM_ERROR("%s %s timeout\n",
			  power_well->name, enable ? "enable" : "disable");

	if (check_fuse_status) {
		if (power_well->data == SKL_DISP_PW_1) {
			if (intel_wait_for_register(dev_priv,
						    SKL_FUSE_STATUS,
						    SKL_FUSE_PG1_DIST_STATUS,
						    SKL_FUSE_PG1_DIST_STATUS,
						    1))
				DRM_ERROR("PG1 distributing status timeout\n");
		} else if (power_well->data == SKL_DISP_PW_2) {
			if (intel_wait_for_register(dev_priv,
						    SKL_FUSE_STATUS,
						    SKL_FUSE_PG2_DIST_STATUS,
						    SKL_FUSE_PG2_DIST_STATUS,
						    1))
				DRM_ERROR("PG2 distributing status timeout\n");
		}
	}

	if (enable && !is_enabled)
		skl_power_well_post_enable(dev_priv, power_well);
}

static void hsw_power_well_sync_hw(struct drm_i915_private *dev_priv,
				   struct i915_power_well *power_well)
{
	hsw_set_power_well(dev_priv, power_well, power_well->count > 0);

	/*
	 * We're taking over the BIOS, so clear any requests made by it since
	 * the driver is in charge now.
	 */
	if (I915_READ(HSW_PWR_WELL_BIOS) & HSW_PWR_WELL_ENABLE_REQUEST)
		I915_WRITE(HSW_PWR_WELL_BIOS, 0);
}

static void hsw_power_well_enable(struct drm_i915_private *dev_priv,
				  struct i915_power_well *power_well)
{
	hsw_set_power_well(dev_priv, power_well, true);
}

static void hsw_power_well_disable(struct drm_i915_private *dev_priv,
				   struct i915_power_well *power_well)
{
	hsw_set_power_well(dev_priv, power_well, false);
}

static bool skl_power_well_enabled(struct drm_i915_private *dev_priv,
					struct i915_power_well *power_well)
{
	uint32_t mask = SKL_POWER_WELL_REQ(power_well->data) |
		SKL_POWER_WELL_STATE(power_well->data);

	return (I915_READ(HSW_PWR_WELL_DRIVER) & mask) == mask;
}

static void skl_power_well_sync_hw(struct drm_i915_private *dev_priv,
				struct i915_power_well *power_well)
{
	skl_set_power_well(dev_priv, power_well, power_well->count > 0);

	/* Clear any request made by BIOS as driver is taking over */
	I915_WRITE(HSW_PWR_WELL_BIOS, 0);
}

static void skl_power_well_enable(struct drm_i915_private *dev_priv,
				struct i915_power_well *power_well)
{
	skl_set_power_well(dev_priv, power_well, true);
}

static void skl_power_well_disable(struct drm_i915_private *dev_priv,
				struct i915_power_well *power_well)
{
	skl_set_power_well(dev_priv, power_well, false);
}

static enum dpio_phy bxt_power_well_to_phy(struct i915_power_well *power_well)
{
	enum skl_disp_power_wells power_well_id = power_well->data;

	return power_well_id == BXT_DPIO_CMN_A ? DPIO_PHY1 : DPIO_PHY0;
}

static void bxt_dpio_cmn_power_well_enable(struct drm_i915_private *dev_priv,
					   struct i915_power_well *power_well)
{
	enum skl_disp_power_wells power_well_id = power_well->data;
	struct i915_power_well *cmn_a_well = NULL;

	if (power_well_id == BXT_DPIO_CMN_BC) {
		/*
		 * We need to copy the GRC calibration value from the eDP PHY,
		 * so make sure it's powered up.
		 */
		cmn_a_well = lookup_power_well(dev_priv, BXT_DPIO_CMN_A);
		intel_power_well_get(dev_priv, cmn_a_well);
	}

	bxt_ddi_phy_init(dev_priv, bxt_power_well_to_phy(power_well));

	if (cmn_a_well)
		intel_power_well_put(dev_priv, cmn_a_well);
}

static void bxt_dpio_cmn_power_well_disable(struct drm_i915_private *dev_priv,
					    struct i915_power_well *power_well)
{
	bxt_ddi_phy_uninit(dev_priv, bxt_power_well_to_phy(power_well));
}

static bool bxt_dpio_cmn_power_well_enabled(struct drm_i915_private *dev_priv,
					    struct i915_power_well *power_well)
{
	return bxt_ddi_phy_is_enabled(dev_priv,
				      bxt_power_well_to_phy(power_well));
}

static void bxt_dpio_cmn_power_well_sync_hw(struct drm_i915_private *dev_priv,
					    struct i915_power_well *power_well)
{
	if (power_well->count > 0)
		bxt_dpio_cmn_power_well_enable(dev_priv, power_well);
	else
		bxt_dpio_cmn_power_well_disable(dev_priv, power_well);
}


static void bxt_verify_ddi_phy_power_wells(struct drm_i915_private *dev_priv)
{
	struct i915_power_well *power_well;

	power_well = lookup_power_well(dev_priv, BXT_DPIO_CMN_A);
	if (power_well->count > 0)
		bxt_ddi_phy_verify_state(dev_priv,
					 bxt_power_well_to_phy(power_well));

	power_well = lookup_power_well(dev_priv, BXT_DPIO_CMN_BC);
	if (power_well->count > 0)
		bxt_ddi_phy_verify_state(dev_priv,
					 bxt_power_well_to_phy(power_well));
}

static bool gen9_dc_off_power_well_enabled(struct drm_i915_private *dev_priv,
					   struct i915_power_well *power_well)
{
	return (I915_READ(DC_STATE_EN) & DC_STATE_EN_UPTO_DC5_DC6_MASK) == 0;
}

static void gen9_assert_dbuf_enabled(struct drm_i915_private *dev_priv)
{
	u32 tmp = I915_READ(DBUF_CTL);

	WARN((tmp & (DBUF_POWER_STATE | DBUF_POWER_REQUEST)) !=
	     (DBUF_POWER_STATE | DBUF_POWER_REQUEST),
	     "Unexpected DBuf power power state (0x%08x)\n", tmp);
}

static void gen9_dc_off_power_well_enable(struct drm_i915_private *dev_priv,
					  struct i915_power_well *power_well)
{
	gen9_set_dc_state(dev_priv, DC_STATE_DISABLE);

	WARN_ON(dev_priv->cdclk_freq !=
		dev_priv->display.get_display_clock_speed(&dev_priv->drm));

	gen9_assert_dbuf_enabled(dev_priv);

	if (IS_BROXTON(dev_priv))
		bxt_verify_ddi_phy_power_wells(dev_priv);
}

static void gen9_dc_off_power_well_disable(struct drm_i915_private *dev_priv,
					   struct i915_power_well *power_well)
{
	if (!dev_priv->csr.dmc_payload)
		return;

	if (dev_priv->csr.allowed_dc_mask & DC_STATE_EN_UPTO_DC6)
		skl_enable_dc6(dev_priv);
	else if (dev_priv->csr.allowed_dc_mask & DC_STATE_EN_UPTO_DC5)
		gen9_enable_dc5(dev_priv);
}

static void gen9_dc_off_power_well_sync_hw(struct drm_i915_private *dev_priv,
					   struct i915_power_well *power_well)
{
	if (power_well->count > 0)
		gen9_dc_off_power_well_enable(dev_priv, power_well);
	else
		gen9_dc_off_power_well_disable(dev_priv, power_well);
}

static void i9xx_always_on_power_well_noop(struct drm_i915_private *dev_priv,
					   struct i915_power_well *power_well)
{
}

static bool i9xx_always_on_power_well_enabled(struct drm_i915_private *dev_priv,
					     struct i915_power_well *power_well)
{
	return true;
}

static void vlv_set_power_well(struct drm_i915_private *dev_priv,
			       struct i915_power_well *power_well, bool enable)
{
	enum punit_power_well power_well_id = power_well->data;
	u32 mask;
	u32 state;
	u32 ctrl;

	mask = PUNIT_PWRGT_MASK(power_well_id);
	state = enable ? PUNIT_PWRGT_PWR_ON(power_well_id) :
			 PUNIT_PWRGT_PWR_GATE(power_well_id);

	mutex_lock(&dev_priv->rps.hw_lock);

#define COND \
	((vlv_punit_read(dev_priv, PUNIT_REG_PWRGT_STATUS) & mask) == state)

	if (COND)
		goto out;

	ctrl = vlv_punit_read(dev_priv, PUNIT_REG_PWRGT_CTRL);
	ctrl &= ~mask;
	ctrl |= state;
	vlv_punit_write(dev_priv, PUNIT_REG_PWRGT_CTRL, ctrl);

	if (wait_for(COND, 100))
		DRM_ERROR("timeout setting power well state %08x (%08x)\n",
			  state,
			  vlv_punit_read(dev_priv, PUNIT_REG_PWRGT_CTRL));

#undef COND

out:
	mutex_unlock(&dev_priv->rps.hw_lock);
}

static void vlv_power_well_sync_hw(struct drm_i915_private *dev_priv,
				   struct i915_power_well *power_well)
{
	vlv_set_power_well(dev_priv, power_well, power_well->count > 0);
}

static void vlv_power_well_enable(struct drm_i915_private *dev_priv,
				  struct i915_power_well *power_well)
{
	vlv_set_power_well(dev_priv, power_well, true);
}

static void vlv_power_well_disable(struct drm_i915_private *dev_priv,
				   struct i915_power_well *power_well)
{
	vlv_set_power_well(dev_priv, power_well, false);
}

static bool vlv_power_well_enabled(struct drm_i915_private *dev_priv,
				   struct i915_power_well *power_well)
{
	int power_well_id = power_well->data;
	bool enabled = false;
	u32 mask;
	u32 state;
	u32 ctrl;

	mask = PUNIT_PWRGT_MASK(power_well_id);
	ctrl = PUNIT_PWRGT_PWR_ON(power_well_id);

	mutex_lock(&dev_priv->rps.hw_lock);

	state = vlv_punit_read(dev_priv, PUNIT_REG_PWRGT_STATUS) & mask;
	/*
	 * We only ever set the power-on and power-gate states, anything
	 * else is unexpected.
	 */
	WARN_ON(state != PUNIT_PWRGT_PWR_ON(power_well_id) &&
		state != PUNIT_PWRGT_PWR_GATE(power_well_id));
	if (state == ctrl)
		enabled = true;

	/*
	 * A transient state at this point would mean some unexpected party
	 * is poking at the power controls too.
	 */
	ctrl = vlv_punit_read(dev_priv, PUNIT_REG_PWRGT_CTRL) & mask;
	WARN_ON(ctrl != state);

	mutex_unlock(&dev_priv->rps.hw_lock);

	return enabled;
}

static void vlv_init_display_clock_gating(struct drm_i915_private *dev_priv)
{
	I915_WRITE(DSPCLK_GATE_D, VRHUNIT_CLOCK_GATE_DISABLE);

	/*
	 * Disable trickle feed and enable pnd deadline calculation
	 */
	I915_WRITE(MI_ARB_VLV, MI_ARB_DISPLAY_TRICKLE_FEED_DISABLE);
	I915_WRITE(CBR1_VLV, 0);

	WARN_ON(dev_priv->rawclk_freq == 0);

	I915_WRITE(RAWCLK_FREQ_VLV,
		   DIV_ROUND_CLOSEST(dev_priv->rawclk_freq, 1000));
}

static void vlv_display_power_well_init(struct drm_i915_private *dev_priv)
{
	struct intel_encoder *encoder;
	enum pipe pipe;

	/*
	 * Enable the CRI clock source so we can get at the
	 * display and the reference clock for VGA
	 * hotplug / manual detection. Supposedly DSI also
	 * needs the ref clock up and running.
	 *
	 * CHV DPLL B/C have some issues if VGA mode is enabled.
	 */
	for_each_pipe(&dev_priv->drm, pipe) {
		u32 val = I915_READ(DPLL(pipe));

		val |= DPLL_REF_CLK_ENABLE_VLV | DPLL_VGA_MODE_DIS;
		if (pipe != PIPE_A)
			val |= DPLL_INTEGRATED_CRI_CLK_VLV;

		I915_WRITE(DPLL(pipe), val);
	}

	vlv_init_display_clock_gating(dev_priv);

	spin_lock_irq(&dev_priv->irq_lock);
	valleyview_enable_display_irqs(dev_priv);
	spin_unlock_irq(&dev_priv->irq_lock);

	/*
	 * During driver initialization/resume we can avoid restoring the
	 * part of the HW/SW state that will be inited anyway explicitly.
	 */
	if (dev_priv->power_domains.initializing)
		return;

	intel_hpd_init(dev_priv);

	/* Re-enable the ADPA, if we have one */
	for_each_intel_encoder(&dev_priv->drm, encoder) {
		if (encoder->type == INTEL_OUTPUT_ANALOG)
			intel_crt_reset(&encoder->base);
	}

	i915_redisable_vga_power_on(&dev_priv->drm);

	intel_pps_unlock_regs_wa(dev_priv);
}

static void vlv_display_power_well_deinit(struct drm_i915_private *dev_priv)
{
	spin_lock_irq(&dev_priv->irq_lock);
	valleyview_disable_display_irqs(dev_priv);
	spin_unlock_irq(&dev_priv->irq_lock);

	/* make sure we're done processing display irqs */
	synchronize_irq(dev_priv->drm.irq);

	intel_power_sequencer_reset(dev_priv);

	/* Prevent us from re-enabling polling on accident in late suspend */
	if (!dev_priv->drm.dev->power.is_suspended)
		intel_hpd_poll_init(dev_priv);
}

static void vlv_display_power_well_enable(struct drm_i915_private *dev_priv,
					  struct i915_power_well *power_well)
{
	WARN_ON_ONCE(power_well->data != PUNIT_POWER_WELL_DISP2D);

	vlv_set_power_well(dev_priv, power_well, true);

	vlv_display_power_well_init(dev_priv);
}

static void vlv_display_power_well_disable(struct drm_i915_private *dev_priv,
					   struct i915_power_well *power_well)
{
	WARN_ON_ONCE(power_well->data != PUNIT_POWER_WELL_DISP2D);

	vlv_display_power_well_deinit(dev_priv);

	vlv_set_power_well(dev_priv, power_well, false);
}

static void vlv_dpio_cmn_power_well_enable(struct drm_i915_private *dev_priv,
					   struct i915_power_well *power_well)
{
	WARN_ON_ONCE(power_well->data != PUNIT_POWER_WELL_DPIO_CMN_BC);

	/* since ref/cri clock was enabled */
	udelay(1); /* >10ns for cmnreset, >0ns for sidereset */

	vlv_set_power_well(dev_priv, power_well, true);

	/*
	 * From VLV2A0_DP_eDP_DPIO_driver_vbios_notes_10.docx -
	 *  6.	De-assert cmn_reset/side_reset. Same as VLV X0.
	 *   a.	GUnit 0x2110 bit[0] set to 1 (def 0)
	 *   b.	The other bits such as sfr settings / modesel may all
	 *	be set to 0.
	 *
	 * This should only be done on init and resume from S3 with
	 * both PLLs disabled, or we risk losing DPIO and PLL
	 * synchronization.
	 */
	I915_WRITE(DPIO_CTL, I915_READ(DPIO_CTL) | DPIO_CMNRST);
}

static void vlv_dpio_cmn_power_well_disable(struct drm_i915_private *dev_priv,
					    struct i915_power_well *power_well)
{
	enum pipe pipe;

	WARN_ON_ONCE(power_well->data != PUNIT_POWER_WELL_DPIO_CMN_BC);

	for_each_pipe(dev_priv, pipe)
		assert_pll_disabled(dev_priv, pipe);

	/* Assert common reset */
	I915_WRITE(DPIO_CTL, I915_READ(DPIO_CTL) & ~DPIO_CMNRST);

	vlv_set_power_well(dev_priv, power_well, false);
}

#define POWER_DOMAIN_MASK (BIT(POWER_DOMAIN_NUM) - 1)

static struct i915_power_well *lookup_power_well(struct drm_i915_private *dev_priv,
						 int power_well_id)
{
	struct i915_power_domains *power_domains = &dev_priv->power_domains;
	int i;

	for (i = 0; i < power_domains->power_well_count; i++) {
		struct i915_power_well *power_well;

		power_well = &power_domains->power_wells[i];
		if (power_well->data == power_well_id)
			return power_well;
	}

	return NULL;
}

#define BITS_SET(val, bits) (((val) & (bits)) == (bits))

static void assert_chv_phy_status(struct drm_i915_private *dev_priv)
{
	struct i915_power_well *cmn_bc =
		lookup_power_well(dev_priv, PUNIT_POWER_WELL_DPIO_CMN_BC);
	struct i915_power_well *cmn_d =
		lookup_power_well(dev_priv, PUNIT_POWER_WELL_DPIO_CMN_D);
	u32 phy_control = dev_priv->chv_phy_control;
	u32 phy_status = 0;
	u32 phy_status_mask = 0xffffffff;

	/*
	 * The BIOS can leave the PHY is some weird state
	 * where it doesn't fully power down some parts.
	 * Disable the asserts until the PHY has been fully
	 * reset (ie. the power well has been disabled at
	 * least once).
	 */
	if (!dev_priv->chv_phy_assert[DPIO_PHY0])
		phy_status_mask &= ~(PHY_STATUS_CMN_LDO(DPIO_PHY0, DPIO_CH0) |
				     PHY_STATUS_SPLINE_LDO(DPIO_PHY0, DPIO_CH0, 0) |
				     PHY_STATUS_SPLINE_LDO(DPIO_PHY0, DPIO_CH0, 1) |
				     PHY_STATUS_CMN_LDO(DPIO_PHY0, DPIO_CH1) |
				     PHY_STATUS_SPLINE_LDO(DPIO_PHY0, DPIO_CH1, 0) |
				     PHY_STATUS_SPLINE_LDO(DPIO_PHY0, DPIO_CH1, 1));

	if (!dev_priv->chv_phy_assert[DPIO_PHY1])
		phy_status_mask &= ~(PHY_STATUS_CMN_LDO(DPIO_PHY1, DPIO_CH0) |
				     PHY_STATUS_SPLINE_LDO(DPIO_PHY1, DPIO_CH0, 0) |
				     PHY_STATUS_SPLINE_LDO(DPIO_PHY1, DPIO_CH0, 1));

	if (cmn_bc->ops->is_enabled(dev_priv, cmn_bc)) {
		phy_status |= PHY_POWERGOOD(DPIO_PHY0);

		/* this assumes override is only used to enable lanes */
		if ((phy_control & PHY_CH_POWER_DOWN_OVRD_EN(DPIO_PHY0, DPIO_CH0)) == 0)
			phy_control |= PHY_CH_POWER_DOWN_OVRD(0xf, DPIO_PHY0, DPIO_CH0);

		if ((phy_control & PHY_CH_POWER_DOWN_OVRD_EN(DPIO_PHY0, DPIO_CH1)) == 0)
			phy_control |= PHY_CH_POWER_DOWN_OVRD(0xf, DPIO_PHY0, DPIO_CH1);

		/* CL1 is on whenever anything is on in either channel */
		if (BITS_SET(phy_control,
			     PHY_CH_POWER_DOWN_OVRD(0xf, DPIO_PHY0, DPIO_CH0) |
			     PHY_CH_POWER_DOWN_OVRD(0xf, DPIO_PHY0, DPIO_CH1)))
			phy_status |= PHY_STATUS_CMN_LDO(DPIO_PHY0, DPIO_CH0);

		/*
		 * The DPLLB check accounts for the pipe B + port A usage
		 * with CL2 powered up but all the lanes in the second channel
		 * powered down.
		 */
		if (BITS_SET(phy_control,
			     PHY_CH_POWER_DOWN_OVRD(0xf, DPIO_PHY0, DPIO_CH1)) &&
		    (I915_READ(DPLL(PIPE_B)) & DPLL_VCO_ENABLE) == 0)
			phy_status |= PHY_STATUS_CMN_LDO(DPIO_PHY0, DPIO_CH1);

		if (BITS_SET(phy_control,
			     PHY_CH_POWER_DOWN_OVRD(0x3, DPIO_PHY0, DPIO_CH0)))
			phy_status |= PHY_STATUS_SPLINE_LDO(DPIO_PHY0, DPIO_CH0, 0);
		if (BITS_SET(phy_control,
			     PHY_CH_POWER_DOWN_OVRD(0xc, DPIO_PHY0, DPIO_CH0)))
			phy_status |= PHY_STATUS_SPLINE_LDO(DPIO_PHY0, DPIO_CH0, 1);

		if (BITS_SET(phy_control,
			     PHY_CH_POWER_DOWN_OVRD(0x3, DPIO_PHY0, DPIO_CH1)))
			phy_status |= PHY_STATUS_SPLINE_LDO(DPIO_PHY0, DPIO_CH1, 0);
		if (BITS_SET(phy_control,
			     PHY_CH_POWER_DOWN_OVRD(0xc, DPIO_PHY0, DPIO_CH1)))
			phy_status |= PHY_STATUS_SPLINE_LDO(DPIO_PHY0, DPIO_CH1, 1);
	}

	if (cmn_d->ops->is_enabled(dev_priv, cmn_d)) {
		phy_status |= PHY_POWERGOOD(DPIO_PHY1);

		/* this assumes override is only used to enable lanes */
		if ((phy_control & PHY_CH_POWER_DOWN_OVRD_EN(DPIO_PHY1, DPIO_CH0)) == 0)
			phy_control |= PHY_CH_POWER_DOWN_OVRD(0xf, DPIO_PHY1, DPIO_CH0);

		if (BITS_SET(phy_control,
			     PHY_CH_POWER_DOWN_OVRD(0xf, DPIO_PHY1, DPIO_CH0)))
			phy_status |= PHY_STATUS_CMN_LDO(DPIO_PHY1, DPIO_CH0);

		if (BITS_SET(phy_control,
			     PHY_CH_POWER_DOWN_OVRD(0x3, DPIO_PHY1, DPIO_CH0)))
			phy_status |= PHY_STATUS_SPLINE_LDO(DPIO_PHY1, DPIO_CH0, 0);
		if (BITS_SET(phy_control,
			     PHY_CH_POWER_DOWN_OVRD(0xc, DPIO_PHY1, DPIO_CH0)))
			phy_status |= PHY_STATUS_SPLINE_LDO(DPIO_PHY1, DPIO_CH0, 1);
	}

	phy_status &= phy_status_mask;

	/*
	 * The PHY may be busy with some initial calibration and whatnot,
	 * so the power state can take a while to actually change.
	 */
	if (intel_wait_for_register(dev_priv,
				    DISPLAY_PHY_STATUS,
				    phy_status_mask,
				    phy_status,
				    10))
		DRM_ERROR("Unexpected PHY_STATUS 0x%08x, expected 0x%08x (PHY_CONTROL=0x%08x)\n",
			  I915_READ(DISPLAY_PHY_STATUS) & phy_status_mask,
			   phy_status, dev_priv->chv_phy_control);
}

#undef BITS_SET

static void chv_dpio_cmn_power_well_enable(struct drm_i915_private *dev_priv,
					   struct i915_power_well *power_well)
{
	enum dpio_phy phy;
	enum pipe pipe;
	uint32_t tmp;

	WARN_ON_ONCE(power_well->data != PUNIT_POWER_WELL_DPIO_CMN_BC &&
		     power_well->data != PUNIT_POWER_WELL_DPIO_CMN_D);

	if (power_well->data == PUNIT_POWER_WELL_DPIO_CMN_BC) {
		pipe = PIPE_A;
		phy = DPIO_PHY0;
	} else {
		pipe = PIPE_C;
		phy = DPIO_PHY1;
	}

	/* since ref/cri clock was enabled */
	udelay(1); /* >10ns for cmnreset, >0ns for sidereset */
	vlv_set_power_well(dev_priv, power_well, true);

	/* Poll for phypwrgood signal */
	if (intel_wait_for_register(dev_priv,
				    DISPLAY_PHY_STATUS,
				    PHY_POWERGOOD(phy),
				    PHY_POWERGOOD(phy),
				    1))
		DRM_ERROR("Display PHY %d is not power up\n", phy);

	mutex_lock(&dev_priv->sb_lock);

	/* Enable dynamic power down */
	tmp = vlv_dpio_read(dev_priv, pipe, CHV_CMN_DW28);
	tmp |= DPIO_DYNPWRDOWNEN_CH0 | DPIO_CL1POWERDOWNEN |
		DPIO_SUS_CLK_CONFIG_GATE_CLKREQ;
	vlv_dpio_write(dev_priv, pipe, CHV_CMN_DW28, tmp);

	if (power_well->data == PUNIT_POWER_WELL_DPIO_CMN_BC) {
		tmp = vlv_dpio_read(dev_priv, pipe, _CHV_CMN_DW6_CH1);
		tmp |= DPIO_DYNPWRDOWNEN_CH1;
		vlv_dpio_write(dev_priv, pipe, _CHV_CMN_DW6_CH1, tmp);
	} else {
		/*
		 * Force the non-existing CL2 off. BXT does this
		 * too, so maybe it saves some power even though
		 * CL2 doesn't exist?
		 */
		tmp = vlv_dpio_read(dev_priv, pipe, CHV_CMN_DW30);
		tmp |= DPIO_CL2_LDOFUSE_PWRENB;
		vlv_dpio_write(dev_priv, pipe, CHV_CMN_DW30, tmp);
	}

	mutex_unlock(&dev_priv->sb_lock);

	dev_priv->chv_phy_control |= PHY_COM_LANE_RESET_DEASSERT(phy);
	I915_WRITE(DISPLAY_PHY_CONTROL, dev_priv->chv_phy_control);

	DRM_DEBUG_KMS("Enabled DPIO PHY%d (PHY_CONTROL=0x%08x)\n",
		      phy, dev_priv->chv_phy_control);

	assert_chv_phy_status(dev_priv);
}

static void chv_dpio_cmn_power_well_disable(struct drm_i915_private *dev_priv,
					    struct i915_power_well *power_well)
{
	enum dpio_phy phy;

	WARN_ON_ONCE(power_well->data != PUNIT_POWER_WELL_DPIO_CMN_BC &&
		     power_well->data != PUNIT_POWER_WELL_DPIO_CMN_D);

	if (power_well->data == PUNIT_POWER_WELL_DPIO_CMN_BC) {
		phy = DPIO_PHY0;
		assert_pll_disabled(dev_priv, PIPE_A);
		assert_pll_disabled(dev_priv, PIPE_B);
	} else {
		phy = DPIO_PHY1;
		assert_pll_disabled(dev_priv, PIPE_C);
	}

	dev_priv->chv_phy_control &= ~PHY_COM_LANE_RESET_DEASSERT(phy);
	I915_WRITE(DISPLAY_PHY_CONTROL, dev_priv->chv_phy_control);
=======
#include <drm/drm_print.h>
>>>>>>> 24b8d41d

#include "i915_drv.h"
#include "i915_trace.h"

/**
 * DOC: runtime pm
 *
 * The i915 driver supports dynamic enabling and disabling of entire hardware
 * blocks at runtime. This is especially important on the display side where
 * software is supposed to control many power gates manually on recent hardware,
 * since on the GT side a lot of the power management is done by the hardware.
 * But even there some manual control at the device level is required.
 *
 * Since i915 supports a diverse set of platforms with a unified codebase and
 * hardware engineers just love to shuffle functionality around between power
 * domains there's a sizeable amount of indirection required. This file provides
 * generic functions to the driver for grabbing and releasing references for
 * abstract power domains. It then maps those to the actual power wells
 * present for a given platform.
 */

#if IS_ENABLED(CONFIG_DRM_I915_DEBUG_RUNTIME_PM)

#include <linux/sort.h>

#define STACKDEPTH 8

static noinline depot_stack_handle_t __save_depot_stack(void)
{
	unsigned long entries[STACKDEPTH];
	unsigned int n;

	n = stack_trace_save(entries, ARRAY_SIZE(entries), 1);
	return stack_depot_save(entries, n, GFP_NOWAIT | __GFP_NOWARN);
}

static void __print_depot_stack(depot_stack_handle_t stack,
				char *buf, int sz, int indent)
{
	unsigned long *entries;
	unsigned int nr_entries;

	nr_entries = stack_depot_fetch(stack, &entries);
	stack_trace_snprint(buf, sz, entries, nr_entries, indent);
}

static void init_intel_runtime_pm_wakeref(struct intel_runtime_pm *rpm)
{
	spin_lock_init(&rpm->debug.lock);
}

static noinline depot_stack_handle_t
track_intel_runtime_pm_wakeref(struct intel_runtime_pm *rpm)
{
	depot_stack_handle_t stack, *stacks;
	unsigned long flags;

	if (!rpm->available)
		return -1;

	stack = __save_depot_stack();
	if (!stack)
		return -1;

	spin_lock_irqsave(&rpm->debug.lock, flags);

	if (!rpm->debug.count)
		rpm->debug.last_acquire = stack;

	stacks = krealloc(rpm->debug.owners,
			  (rpm->debug.count + 1) * sizeof(*stacks),
			  GFP_NOWAIT | __GFP_NOWARN);
	if (stacks) {
		stacks[rpm->debug.count++] = stack;
		rpm->debug.owners = stacks;
	} else {
		stack = -1;
	}

	spin_unlock_irqrestore(&rpm->debug.lock, flags);

	return stack;
}

static void untrack_intel_runtime_pm_wakeref(struct intel_runtime_pm *rpm,
					     depot_stack_handle_t stack)
{
	struct drm_i915_private *i915 = container_of(rpm,
						     struct drm_i915_private,
						     runtime_pm);
	unsigned long flags, n;
	bool found = false;

	if (unlikely(stack == -1))
		return;

	spin_lock_irqsave(&rpm->debug.lock, flags);
	for (n = rpm->debug.count; n--; ) {
		if (rpm->debug.owners[n] == stack) {
			memmove(rpm->debug.owners + n,
				rpm->debug.owners + n + 1,
				(--rpm->debug.count - n) * sizeof(stack));
			found = true;
			break;
		}
	}
	spin_unlock_irqrestore(&rpm->debug.lock, flags);

	if (drm_WARN(&i915->drm, !found,
		     "Unmatched wakeref (tracking %lu), count %u\n",
		     rpm->debug.count, atomic_read(&rpm->wakeref_count))) {
		char *buf;

		buf = kmalloc(PAGE_SIZE, GFP_NOWAIT | __GFP_NOWARN);
		if (!buf)
			return;

		__print_depot_stack(stack, buf, PAGE_SIZE, 2);
		DRM_DEBUG_DRIVER("wakeref %x from\n%s", stack, buf);

		stack = READ_ONCE(rpm->debug.last_release);
		if (stack) {
			__print_depot_stack(stack, buf, PAGE_SIZE, 2);
			DRM_DEBUG_DRIVER("wakeref last released at\n%s", buf);
		}

<<<<<<< HEAD
	for_each_power_well(i, power_well, BIT(domain), power_domains)
		intel_power_well_get(dev_priv, power_well);

	power_domains->domain_use_count[domain]++;
=======
		kfree(buf);
	}
>>>>>>> 24b8d41d
}

static int cmphandle(const void *_a, const void *_b)
{
	const depot_stack_handle_t * const a = _a, * const b = _b;

	if (*a < *b)
		return -1;
	else if (*a > *b)
		return 1;
	else
		return 0;
}

static void
__print_intel_runtime_pm_wakeref(struct drm_printer *p,
				 const struct intel_runtime_pm_debug *dbg)
{
	unsigned long i;
	char *buf;

	buf = kmalloc(PAGE_SIZE, GFP_NOWAIT | __GFP_NOWARN);
	if (!buf)
		return;

	if (dbg->last_acquire) {
		__print_depot_stack(dbg->last_acquire, buf, PAGE_SIZE, 2);
		drm_printf(p, "Wakeref last acquired:\n%s", buf);
	}

	if (dbg->last_release) {
		__print_depot_stack(dbg->last_release, buf, PAGE_SIZE, 2);
		drm_printf(p, "Wakeref last released:\n%s", buf);
	}

	drm_printf(p, "Wakeref count: %lu\n", dbg->count);

	sort(dbg->owners, dbg->count, sizeof(*dbg->owners), cmphandle, NULL);

<<<<<<< HEAD
	for_each_power_well_rev(i, power_well, BIT(domain), power_domains)
		intel_power_well_put(dev_priv, power_well);
=======
	for (i = 0; i < dbg->count; i++) {
		depot_stack_handle_t stack = dbg->owners[i];
		unsigned long rep;

		rep = 1;
		while (i + 1 < dbg->count && dbg->owners[i + 1] == stack)
			rep++, i++;
		__print_depot_stack(stack, buf, PAGE_SIZE, 2);
		drm_printf(p, "Wakeref x%lu taken at:\n%s", rep, buf);
	}
>>>>>>> 24b8d41d

	kfree(buf);
}

<<<<<<< HEAD
#define HSW_DISPLAY_POWER_DOMAINS (			\
	BIT(POWER_DOMAIN_PIPE_B) |			\
	BIT(POWER_DOMAIN_PIPE_C) |			\
	BIT(POWER_DOMAIN_PIPE_A_PANEL_FITTER) |		\
	BIT(POWER_DOMAIN_PIPE_B_PANEL_FITTER) |		\
	BIT(POWER_DOMAIN_PIPE_C_PANEL_FITTER) |		\
	BIT(POWER_DOMAIN_TRANSCODER_A) |		\
	BIT(POWER_DOMAIN_TRANSCODER_B) |		\
	BIT(POWER_DOMAIN_TRANSCODER_C) |		\
	BIT(POWER_DOMAIN_PORT_DDI_B_LANES) |		\
	BIT(POWER_DOMAIN_PORT_DDI_C_LANES) |		\
	BIT(POWER_DOMAIN_PORT_DDI_D_LANES) |		\
	BIT(POWER_DOMAIN_PORT_CRT) | /* DDI E */	\
	BIT(POWER_DOMAIN_VGA) |				\
	BIT(POWER_DOMAIN_AUDIO) |			\
	BIT(POWER_DOMAIN_INIT))

#define BDW_DISPLAY_POWER_DOMAINS (			\
	BIT(POWER_DOMAIN_PIPE_B) |			\
	BIT(POWER_DOMAIN_PIPE_C) |			\
	BIT(POWER_DOMAIN_PIPE_B_PANEL_FITTER) |		\
	BIT(POWER_DOMAIN_PIPE_C_PANEL_FITTER) |		\
	BIT(POWER_DOMAIN_TRANSCODER_A) |		\
	BIT(POWER_DOMAIN_TRANSCODER_B) |		\
	BIT(POWER_DOMAIN_TRANSCODER_C) |		\
	BIT(POWER_DOMAIN_PORT_DDI_B_LANES) |		\
	BIT(POWER_DOMAIN_PORT_DDI_C_LANES) |		\
	BIT(POWER_DOMAIN_PORT_DDI_D_LANES) |		\
	BIT(POWER_DOMAIN_PORT_CRT) | /* DDI E */	\
	BIT(POWER_DOMAIN_VGA) |				\
	BIT(POWER_DOMAIN_AUDIO) |			\
	BIT(POWER_DOMAIN_INIT))

#define VLV_DISPLAY_POWER_DOMAINS (		\
	BIT(POWER_DOMAIN_PIPE_A) |		\
	BIT(POWER_DOMAIN_PIPE_B) |		\
	BIT(POWER_DOMAIN_PIPE_A_PANEL_FITTER) |	\
	BIT(POWER_DOMAIN_PIPE_B_PANEL_FITTER) |	\
	BIT(POWER_DOMAIN_TRANSCODER_A) |	\
	BIT(POWER_DOMAIN_TRANSCODER_B) |	\
	BIT(POWER_DOMAIN_PORT_DDI_B_LANES) |	\
	BIT(POWER_DOMAIN_PORT_DDI_C_LANES) |	\
	BIT(POWER_DOMAIN_PORT_DSI) |		\
	BIT(POWER_DOMAIN_PORT_CRT) |		\
	BIT(POWER_DOMAIN_VGA) |			\
	BIT(POWER_DOMAIN_AUDIO) |		\
	BIT(POWER_DOMAIN_AUX_B) |		\
	BIT(POWER_DOMAIN_AUX_C) |		\
	BIT(POWER_DOMAIN_GMBUS) |		\
	BIT(POWER_DOMAIN_INIT))

#define VLV_DPIO_CMN_BC_POWER_DOMAINS (		\
	BIT(POWER_DOMAIN_PORT_DDI_B_LANES) |	\
	BIT(POWER_DOMAIN_PORT_DDI_C_LANES) |	\
	BIT(POWER_DOMAIN_PORT_CRT) |		\
	BIT(POWER_DOMAIN_AUX_B) |		\
	BIT(POWER_DOMAIN_AUX_C) |		\
	BIT(POWER_DOMAIN_INIT))

#define VLV_DPIO_TX_B_LANES_01_POWER_DOMAINS (	\
	BIT(POWER_DOMAIN_PORT_DDI_B_LANES) |	\
	BIT(POWER_DOMAIN_AUX_B) |		\
	BIT(POWER_DOMAIN_INIT))

#define VLV_DPIO_TX_B_LANES_23_POWER_DOMAINS (	\
	BIT(POWER_DOMAIN_PORT_DDI_B_LANES) |	\
	BIT(POWER_DOMAIN_AUX_B) |		\
	BIT(POWER_DOMAIN_INIT))

#define VLV_DPIO_TX_C_LANES_01_POWER_DOMAINS (	\
	BIT(POWER_DOMAIN_PORT_DDI_C_LANES) |	\
	BIT(POWER_DOMAIN_AUX_C) |		\
	BIT(POWER_DOMAIN_INIT))

#define VLV_DPIO_TX_C_LANES_23_POWER_DOMAINS (	\
	BIT(POWER_DOMAIN_PORT_DDI_C_LANES) |	\
	BIT(POWER_DOMAIN_AUX_C) |		\
	BIT(POWER_DOMAIN_INIT))

#define CHV_DISPLAY_POWER_DOMAINS (		\
	BIT(POWER_DOMAIN_PIPE_A) |		\
	BIT(POWER_DOMAIN_PIPE_B) |		\
	BIT(POWER_DOMAIN_PIPE_C) |		\
	BIT(POWER_DOMAIN_PIPE_A_PANEL_FITTER) |	\
	BIT(POWER_DOMAIN_PIPE_B_PANEL_FITTER) |	\
	BIT(POWER_DOMAIN_PIPE_C_PANEL_FITTER) |	\
	BIT(POWER_DOMAIN_TRANSCODER_A) |	\
	BIT(POWER_DOMAIN_TRANSCODER_B) |	\
	BIT(POWER_DOMAIN_TRANSCODER_C) |	\
	BIT(POWER_DOMAIN_PORT_DDI_B_LANES) |	\
	BIT(POWER_DOMAIN_PORT_DDI_C_LANES) |	\
	BIT(POWER_DOMAIN_PORT_DDI_D_LANES) |	\
	BIT(POWER_DOMAIN_PORT_DSI) |		\
	BIT(POWER_DOMAIN_VGA) |			\
	BIT(POWER_DOMAIN_AUDIO) |		\
	BIT(POWER_DOMAIN_AUX_B) |		\
	BIT(POWER_DOMAIN_AUX_C) |		\
	BIT(POWER_DOMAIN_AUX_D) |		\
	BIT(POWER_DOMAIN_GMBUS) |		\
	BIT(POWER_DOMAIN_INIT))

#define CHV_DPIO_CMN_BC_POWER_DOMAINS (		\
	BIT(POWER_DOMAIN_PORT_DDI_B_LANES) |	\
	BIT(POWER_DOMAIN_PORT_DDI_C_LANES) |	\
	BIT(POWER_DOMAIN_AUX_B) |		\
	BIT(POWER_DOMAIN_AUX_C) |		\
	BIT(POWER_DOMAIN_INIT))

#define CHV_DPIO_CMN_D_POWER_DOMAINS (		\
	BIT(POWER_DOMAIN_PORT_DDI_D_LANES) |	\
	BIT(POWER_DOMAIN_AUX_D) |		\
	BIT(POWER_DOMAIN_INIT))

static const struct i915_power_well_ops i9xx_always_on_power_well_ops = {
	.sync_hw = i9xx_always_on_power_well_noop,
	.enable = i9xx_always_on_power_well_noop,
	.disable = i9xx_always_on_power_well_noop,
	.is_enabled = i9xx_always_on_power_well_enabled,
};

static const struct i915_power_well_ops chv_pipe_power_well_ops = {
	.sync_hw = chv_pipe_power_well_sync_hw,
	.enable = chv_pipe_power_well_enable,
	.disable = chv_pipe_power_well_disable,
	.is_enabled = chv_pipe_power_well_enabled,
};

static const struct i915_power_well_ops chv_dpio_cmn_power_well_ops = {
	.sync_hw = vlv_power_well_sync_hw,
	.enable = chv_dpio_cmn_power_well_enable,
	.disable = chv_dpio_cmn_power_well_disable,
	.is_enabled = vlv_power_well_enabled,
};

static struct i915_power_well i9xx_always_on_power_well[] = {
	{
		.name = "always-on",
		.always_on = 1,
		.domains = POWER_DOMAIN_MASK,
		.ops = &i9xx_always_on_power_well_ops,
	},
};

static const struct i915_power_well_ops hsw_power_well_ops = {
	.sync_hw = hsw_power_well_sync_hw,
	.enable = hsw_power_well_enable,
	.disable = hsw_power_well_disable,
	.is_enabled = hsw_power_well_enabled,
};

static const struct i915_power_well_ops skl_power_well_ops = {
	.sync_hw = skl_power_well_sync_hw,
	.enable = skl_power_well_enable,
	.disable = skl_power_well_disable,
	.is_enabled = skl_power_well_enabled,
};

static const struct i915_power_well_ops gen9_dc_off_power_well_ops = {
	.sync_hw = gen9_dc_off_power_well_sync_hw,
	.enable = gen9_dc_off_power_well_enable,
	.disable = gen9_dc_off_power_well_disable,
	.is_enabled = gen9_dc_off_power_well_enabled,
};

static const struct i915_power_well_ops bxt_dpio_cmn_power_well_ops = {
	.sync_hw = bxt_dpio_cmn_power_well_sync_hw,
	.enable = bxt_dpio_cmn_power_well_enable,
	.disable = bxt_dpio_cmn_power_well_disable,
	.is_enabled = bxt_dpio_cmn_power_well_enabled,
};

static struct i915_power_well hsw_power_wells[] = {
	{
		.name = "always-on",
		.always_on = 1,
		.domains = POWER_DOMAIN_MASK,
		.ops = &i9xx_always_on_power_well_ops,
	},
	{
		.name = "display",
		.domains = HSW_DISPLAY_POWER_DOMAINS,
		.ops = &hsw_power_well_ops,
	},
};

static struct i915_power_well bdw_power_wells[] = {
	{
		.name = "always-on",
		.always_on = 1,
		.domains = POWER_DOMAIN_MASK,
		.ops = &i9xx_always_on_power_well_ops,
	},
	{
		.name = "display",
		.domains = BDW_DISPLAY_POWER_DOMAINS,
		.ops = &hsw_power_well_ops,
	},
};

static const struct i915_power_well_ops vlv_display_power_well_ops = {
	.sync_hw = vlv_power_well_sync_hw,
	.enable = vlv_display_power_well_enable,
	.disable = vlv_display_power_well_disable,
	.is_enabled = vlv_power_well_enabled,
};

static const struct i915_power_well_ops vlv_dpio_cmn_power_well_ops = {
	.sync_hw = vlv_power_well_sync_hw,
	.enable = vlv_dpio_cmn_power_well_enable,
	.disable = vlv_dpio_cmn_power_well_disable,
	.is_enabled = vlv_power_well_enabled,
};

static const struct i915_power_well_ops vlv_dpio_power_well_ops = {
	.sync_hw = vlv_power_well_sync_hw,
	.enable = vlv_power_well_enable,
	.disable = vlv_power_well_disable,
	.is_enabled = vlv_power_well_enabled,
};

static struct i915_power_well vlv_power_wells[] = {
	{
		.name = "always-on",
		.always_on = 1,
		.domains = POWER_DOMAIN_MASK,
		.ops = &i9xx_always_on_power_well_ops,
		.data = PUNIT_POWER_WELL_ALWAYS_ON,
	},
	{
		.name = "display",
		.domains = VLV_DISPLAY_POWER_DOMAINS,
		.data = PUNIT_POWER_WELL_DISP2D,
		.ops = &vlv_display_power_well_ops,
	},
	{
		.name = "dpio-tx-b-01",
		.domains = VLV_DPIO_TX_B_LANES_01_POWER_DOMAINS |
			   VLV_DPIO_TX_B_LANES_23_POWER_DOMAINS |
			   VLV_DPIO_TX_C_LANES_01_POWER_DOMAINS |
			   VLV_DPIO_TX_C_LANES_23_POWER_DOMAINS,
		.ops = &vlv_dpio_power_well_ops,
		.data = PUNIT_POWER_WELL_DPIO_TX_B_LANES_01,
	},
	{
		.name = "dpio-tx-b-23",
		.domains = VLV_DPIO_TX_B_LANES_01_POWER_DOMAINS |
			   VLV_DPIO_TX_B_LANES_23_POWER_DOMAINS |
			   VLV_DPIO_TX_C_LANES_01_POWER_DOMAINS |
			   VLV_DPIO_TX_C_LANES_23_POWER_DOMAINS,
		.ops = &vlv_dpio_power_well_ops,
		.data = PUNIT_POWER_WELL_DPIO_TX_B_LANES_23,
	},
	{
		.name = "dpio-tx-c-01",
		.domains = VLV_DPIO_TX_B_LANES_01_POWER_DOMAINS |
			   VLV_DPIO_TX_B_LANES_23_POWER_DOMAINS |
			   VLV_DPIO_TX_C_LANES_01_POWER_DOMAINS |
			   VLV_DPIO_TX_C_LANES_23_POWER_DOMAINS,
		.ops = &vlv_dpio_power_well_ops,
		.data = PUNIT_POWER_WELL_DPIO_TX_C_LANES_01,
	},
	{
		.name = "dpio-tx-c-23",
		.domains = VLV_DPIO_TX_B_LANES_01_POWER_DOMAINS |
			   VLV_DPIO_TX_B_LANES_23_POWER_DOMAINS |
			   VLV_DPIO_TX_C_LANES_01_POWER_DOMAINS |
			   VLV_DPIO_TX_C_LANES_23_POWER_DOMAINS,
		.ops = &vlv_dpio_power_well_ops,
		.data = PUNIT_POWER_WELL_DPIO_TX_C_LANES_23,
	},
	{
		.name = "dpio-common",
		.domains = VLV_DPIO_CMN_BC_POWER_DOMAINS,
		.data = PUNIT_POWER_WELL_DPIO_CMN_BC,
		.ops = &vlv_dpio_cmn_power_well_ops,
	},
};

static struct i915_power_well chv_power_wells[] = {
	{
		.name = "always-on",
		.always_on = 1,
		.domains = POWER_DOMAIN_MASK,
		.ops = &i9xx_always_on_power_well_ops,
	},
	{
		.name = "display",
		/*
		 * Pipe A power well is the new disp2d well. Pipe B and C
		 * power wells don't actually exist. Pipe A power well is
		 * required for any pipe to work.
		 */
		.domains = CHV_DISPLAY_POWER_DOMAINS,
		.data = PIPE_A,
		.ops = &chv_pipe_power_well_ops,
	},
	{
		.name = "dpio-common-bc",
		.domains = CHV_DPIO_CMN_BC_POWER_DOMAINS,
		.data = PUNIT_POWER_WELL_DPIO_CMN_BC,
		.ops = &chv_dpio_cmn_power_well_ops,
	},
	{
		.name = "dpio-common-d",
		.domains = CHV_DPIO_CMN_D_POWER_DOMAINS,
		.data = PUNIT_POWER_WELL_DPIO_CMN_D,
		.ops = &chv_dpio_cmn_power_well_ops,
	},
};

bool intel_display_power_well_is_enabled(struct drm_i915_private *dev_priv,
				    int power_well_id)
=======
static noinline void
__untrack_all_wakerefs(struct intel_runtime_pm_debug *debug,
		       struct intel_runtime_pm_debug *saved)
>>>>>>> 24b8d41d
{
	*saved = *debug;

	debug->owners = NULL;
	debug->count = 0;
	debug->last_release = __save_depot_stack();
}

<<<<<<< HEAD
static struct i915_power_well skl_power_wells[] = {
	{
		.name = "always-on",
		.always_on = 1,
		.domains = POWER_DOMAIN_MASK,
		.ops = &i9xx_always_on_power_well_ops,
		.data = SKL_DISP_PW_ALWAYS_ON,
	},
	{
		.name = "power well 1",
		/* Handled by the DMC firmware */
		.domains = 0,
		.ops = &skl_power_well_ops,
		.data = SKL_DISP_PW_1,
	},
	{
		.name = "MISC IO power well",
		/* Handled by the DMC firmware */
		.domains = 0,
		.ops = &skl_power_well_ops,
		.data = SKL_DISP_PW_MISC_IO,
	},
	{
		.name = "DC off",
		.domains = SKL_DISPLAY_DC_OFF_POWER_DOMAINS,
		.ops = &gen9_dc_off_power_well_ops,
		.data = SKL_DISP_PW_DC_OFF,
	},
	{
		.name = "power well 2",
		.domains = SKL_DISPLAY_POWERWELL_2_POWER_DOMAINS,
		.ops = &skl_power_well_ops,
		.data = SKL_DISP_PW_2,
	},
	{
		.name = "DDI A/E power well",
		.domains = SKL_DISPLAY_DDI_A_E_POWER_DOMAINS,
		.ops = &skl_power_well_ops,
		.data = SKL_DISP_PW_DDI_A_E,
	},
	{
		.name = "DDI B power well",
		.domains = SKL_DISPLAY_DDI_B_POWER_DOMAINS,
		.ops = &skl_power_well_ops,
		.data = SKL_DISP_PW_DDI_B,
	},
	{
		.name = "DDI C power well",
		.domains = SKL_DISPLAY_DDI_C_POWER_DOMAINS,
		.ops = &skl_power_well_ops,
		.data = SKL_DISP_PW_DDI_C,
	},
	{
		.name = "DDI D power well",
		.domains = SKL_DISPLAY_DDI_D_POWER_DOMAINS,
		.ops = &skl_power_well_ops,
		.data = SKL_DISP_PW_DDI_D,
	},
};

static struct i915_power_well bxt_power_wells[] = {
	{
		.name = "always-on",
		.always_on = 1,
		.domains = POWER_DOMAIN_MASK,
		.ops = &i9xx_always_on_power_well_ops,
	},
	{
		.name = "power well 1",
		.domains = 0,
		.ops = &skl_power_well_ops,
		.data = SKL_DISP_PW_1,
	},
	{
		.name = "DC off",
		.domains = BXT_DISPLAY_DC_OFF_POWER_DOMAINS,
		.ops = &gen9_dc_off_power_well_ops,
		.data = SKL_DISP_PW_DC_OFF,
	},
	{
		.name = "power well 2",
		.domains = BXT_DISPLAY_POWERWELL_2_POWER_DOMAINS,
		.ops = &skl_power_well_ops,
		.data = SKL_DISP_PW_2,
	},
	{
		.name = "dpio-common-a",
		.domains = BXT_DPIO_CMN_A_POWER_DOMAINS,
		.ops = &bxt_dpio_cmn_power_well_ops,
		.data = BXT_DPIO_CMN_A,
	},
	{
		.name = "dpio-common-bc",
		.domains = BXT_DPIO_CMN_BC_POWER_DOMAINS,
		.ops = &bxt_dpio_cmn_power_well_ops,
		.data = BXT_DPIO_CMN_BC,
	},
};

static int
sanitize_disable_power_well_option(const struct drm_i915_private *dev_priv,
				   int disable_power_well)
=======
static void
dump_and_free_wakeref_tracking(struct intel_runtime_pm_debug *debug)
{
	if (debug->count) {
		struct drm_printer p = drm_debug_printer("i915");

		__print_intel_runtime_pm_wakeref(&p, debug);
	}

	kfree(debug->owners);
}

static noinline void
__intel_wakeref_dec_and_check_tracking(struct intel_runtime_pm *rpm)
{
	struct intel_runtime_pm_debug dbg = {};
	unsigned long flags;

	if (!atomic_dec_and_lock_irqsave(&rpm->wakeref_count,
					 &rpm->debug.lock,
					 flags))
		return;

	__untrack_all_wakerefs(&rpm->debug, &dbg);
	spin_unlock_irqrestore(&rpm->debug.lock, flags);

	dump_and_free_wakeref_tracking(&dbg);
}

static noinline void
untrack_all_intel_runtime_pm_wakerefs(struct intel_runtime_pm *rpm)
>>>>>>> 24b8d41d
{
	struct intel_runtime_pm_debug dbg = {};
	unsigned long flags;

<<<<<<< HEAD
	return 1;
}

static uint32_t get_allowed_dc_mask(const struct drm_i915_private *dev_priv,
				    int enable_dc)
{
	uint32_t mask;
	int requested_dc;
	int max_dc;

	if (IS_SKYLAKE(dev_priv) || IS_KABYLAKE(dev_priv)) {
		max_dc = 2;
		mask = 0;
	} else if (IS_BROXTON(dev_priv)) {
		max_dc = 1;
		/*
		 * DC9 has a separate HW flow from the rest of the DC states,
		 * not depending on the DMC firmware. It's needed by system
		 * suspend/resume, so allow it unconditionally.
		 */
		mask = DC_STATE_EN_DC9;
	} else {
		max_dc = 0;
		mask = 0;
	}

	if (!i915.disable_power_well)
		max_dc = 0;

	if (enable_dc >= 0 && enable_dc <= max_dc) {
		requested_dc = enable_dc;
	} else if (enable_dc == -1) {
		requested_dc = max_dc;
	} else if (enable_dc > max_dc && enable_dc <= 2) {
		DRM_DEBUG_KMS("Adjusting requested max DC state (%d->%d)\n",
			      enable_dc, max_dc);
		requested_dc = max_dc;
	} else {
		DRM_ERROR("Unexpected value for enable_dc (%d)\n", enable_dc);
		requested_dc = max_dc;
	}

	if (requested_dc > 1)
		mask |= DC_STATE_EN_UPTO_DC6;
	if (requested_dc > 0)
		mask |= DC_STATE_EN_UPTO_DC5;

	DRM_DEBUG_KMS("Allowed DC state mask %02x\n", mask);

	return mask;
=======
	spin_lock_irqsave(&rpm->debug.lock, flags);
	__untrack_all_wakerefs(&rpm->debug, &dbg);
	spin_unlock_irqrestore(&rpm->debug.lock, flags);

	dump_and_free_wakeref_tracking(&dbg);
>>>>>>> 24b8d41d
}

void print_intel_runtime_pm_wakeref(struct intel_runtime_pm *rpm,
				    struct drm_printer *p)
{
	struct intel_runtime_pm_debug dbg = {};

<<<<<<< HEAD
	i915.disable_power_well = sanitize_disable_power_well_option(dev_priv,
						     i915.disable_power_well);
	dev_priv->csr.allowed_dc_mask = get_allowed_dc_mask(dev_priv,
							    i915.enable_dc);
=======
	do {
		unsigned long alloc = dbg.count;
		depot_stack_handle_t *s;
>>>>>>> 24b8d41d

		spin_lock_irq(&rpm->debug.lock);
		dbg.count = rpm->debug.count;
		if (dbg.count <= alloc) {
			memcpy(dbg.owners,
			       rpm->debug.owners,
			       dbg.count * sizeof(*s));
		}
		dbg.last_acquire = rpm->debug.last_acquire;
		dbg.last_release = rpm->debug.last_release;
		spin_unlock_irq(&rpm->debug.lock);
		if (dbg.count <= alloc)
			break;

<<<<<<< HEAD
	/*
	 * The enabling order will be from lower to higher indexed wells,
	 * the disabling order is reversed.
	 */
	if (IS_HASWELL(dev_priv)) {
		set_power_wells(power_domains, hsw_power_wells);
	} else if (IS_BROADWELL(dev_priv)) {
		set_power_wells(power_domains, bdw_power_wells);
	} else if (IS_SKYLAKE(dev_priv) || IS_KABYLAKE(dev_priv)) {
		set_power_wells(power_domains, skl_power_wells);
	} else if (IS_BROXTON(dev_priv)) {
		set_power_wells(power_domains, bxt_power_wells);
	} else if (IS_CHERRYVIEW(dev_priv)) {
		set_power_wells(power_domains, chv_power_wells);
	} else if (IS_VALLEYVIEW(dev_priv)) {
		set_power_wells(power_domains, vlv_power_wells);
	} else {
		set_power_wells(power_domains, i9xx_always_on_power_well);
	}
=======
		s = krealloc(dbg.owners,
			     dbg.count * sizeof(*s),
			     GFP_NOWAIT | __GFP_NOWARN);
		if (!s)
			goto out;
>>>>>>> 24b8d41d

		dbg.owners = s;
	} while (1);

<<<<<<< HEAD
/**
 * intel_power_domains_fini - finalizes the power domain structures
 * @dev_priv: i915 device instance
 *
 * Finalizes the power domain structures for @dev_priv depending upon the
 * supported platform. This function also disables runtime pm and ensures that
 * the device stays powered up so that the driver can be reloaded.
 */
void intel_power_domains_fini(struct drm_i915_private *dev_priv)
{
	struct device *kdev = &dev_priv->drm.pdev->dev;
=======
	__print_intel_runtime_pm_wakeref(p, &dbg);
>>>>>>> 24b8d41d

out:
	kfree(dbg.owners);
}

#else

<<<<<<< HEAD
	/*
	 * Remove the refcount we took in intel_runtime_pm_enable() in case
	 * the platform doesn't support runtime PM.
	 */
	if (!HAS_RUNTIME_PM(dev_priv))
		pm_runtime_put(kdev);
=======
static void init_intel_runtime_pm_wakeref(struct intel_runtime_pm *rpm)
{
>>>>>>> 24b8d41d
}

static depot_stack_handle_t
track_intel_runtime_pm_wakeref(struct intel_runtime_pm *rpm)
{
	return -1;
}

<<<<<<< HEAD
static void gen9_dbuf_enable(struct drm_i915_private *dev_priv)
{
	I915_WRITE(DBUF_CTL, I915_READ(DBUF_CTL) | DBUF_POWER_REQUEST);
	POSTING_READ(DBUF_CTL);

	udelay(10);

	if (!(I915_READ(DBUF_CTL) & DBUF_POWER_STATE))
		DRM_ERROR("DBuf power enable timeout\n");
}

static void gen9_dbuf_disable(struct drm_i915_private *dev_priv)
{
	I915_WRITE(DBUF_CTL, I915_READ(DBUF_CTL) & ~DBUF_POWER_REQUEST);
	POSTING_READ(DBUF_CTL);

	udelay(10);

	if (I915_READ(DBUF_CTL) & DBUF_POWER_STATE)
		DRM_ERROR("DBuf power disable timeout!\n");
}

static void skl_display_core_init(struct drm_i915_private *dev_priv,
				   bool resume)
{
	struct i915_power_domains *power_domains = &dev_priv->power_domains;
	struct i915_power_well *well;
	uint32_t val;

	gen9_set_dc_state(dev_priv, DC_STATE_DISABLE);

	/* enable PCH reset handshake */
	val = I915_READ(HSW_NDE_RSTWRN_OPT);
	I915_WRITE(HSW_NDE_RSTWRN_OPT, val | RESET_PCH_HANDSHAKE_ENABLE);

	/* enable PG1 and Misc I/O */
	mutex_lock(&power_domains->lock);

	well = lookup_power_well(dev_priv, SKL_DISP_PW_1);
	intel_power_well_enable(dev_priv, well);

	well = lookup_power_well(dev_priv, SKL_DISP_PW_MISC_IO);
	intel_power_well_enable(dev_priv, well);

	mutex_unlock(&power_domains->lock);

	skl_init_cdclk(dev_priv);

	gen9_dbuf_enable(dev_priv);

	if (resume && dev_priv->csr.dmc_payload)
		intel_csr_load_program(dev_priv);
=======
static void untrack_intel_runtime_pm_wakeref(struct intel_runtime_pm *rpm,
					     intel_wakeref_t wref)
{
>>>>>>> 24b8d41d
}

static void
__intel_wakeref_dec_and_check_tracking(struct intel_runtime_pm *rpm)
{
<<<<<<< HEAD
	struct i915_power_domains *power_domains = &dev_priv->power_domains;
	struct i915_power_well *well;

	gen9_set_dc_state(dev_priv, DC_STATE_DISABLE);

	gen9_dbuf_disable(dev_priv);

	skl_uninit_cdclk(dev_priv);

	/* The spec doesn't call for removing the reset handshake flag */
	/* disable PG1 and Misc I/O */

	mutex_lock(&power_domains->lock);

	well = lookup_power_well(dev_priv, SKL_DISP_PW_MISC_IO);
	intel_power_well_disable(dev_priv, well);

	well = lookup_power_well(dev_priv, SKL_DISP_PW_1);
	intel_power_well_disable(dev_priv, well);

	mutex_unlock(&power_domains->lock);
}

void bxt_display_core_init(struct drm_i915_private *dev_priv,
			   bool resume)
{
	struct i915_power_domains *power_domains = &dev_priv->power_domains;
	struct i915_power_well *well;
	uint32_t val;

	gen9_set_dc_state(dev_priv, DC_STATE_DISABLE);

	/*
	 * NDE_RSTWRN_OPT RST PCH Handshake En must always be 0b on BXT
	 * or else the reset will hang because there is no PCH to respond.
	 * Move the handshake programming to initialization sequence.
	 * Previously was left up to BIOS.
	 */
	val = I915_READ(HSW_NDE_RSTWRN_OPT);
	val &= ~RESET_PCH_HANDSHAKE_ENABLE;
	I915_WRITE(HSW_NDE_RSTWRN_OPT, val);

	/* Enable PG1 */
	mutex_lock(&power_domains->lock);

	well = lookup_power_well(dev_priv, SKL_DISP_PW_1);
	intel_power_well_enable(dev_priv, well);

	mutex_unlock(&power_domains->lock);

	bxt_init_cdclk(dev_priv);

	gen9_dbuf_enable(dev_priv);

	if (resume && dev_priv->csr.dmc_payload)
		intel_csr_load_program(dev_priv);
}

void bxt_display_core_uninit(struct drm_i915_private *dev_priv)
{
	struct i915_power_domains *power_domains = &dev_priv->power_domains;
	struct i915_power_well *well;

	gen9_set_dc_state(dev_priv, DC_STATE_DISABLE);

	gen9_dbuf_disable(dev_priv);

	bxt_uninit_cdclk(dev_priv);

	/* The spec doesn't call for removing the reset handshake flag */

	/* Disable PG1 */
	mutex_lock(&power_domains->lock);

	well = lookup_power_well(dev_priv, SKL_DISP_PW_1);
	intel_power_well_disable(dev_priv, well);

	mutex_unlock(&power_domains->lock);
=======
	atomic_dec(&rpm->wakeref_count);
>>>>>>> 24b8d41d
}

static void
untrack_all_intel_runtime_pm_wakerefs(struct intel_runtime_pm *rpm)
{
}

#endif

static void
intel_runtime_pm_acquire(struct intel_runtime_pm *rpm, bool wakelock)
{
	if (wakelock) {
		atomic_add(1 + INTEL_RPM_WAKELOCK_BIAS, &rpm->wakeref_count);
		assert_rpm_wakelock_held(rpm);
	} else {
		atomic_inc(&rpm->wakeref_count);
		assert_rpm_raw_wakeref_held(rpm);
	}
}

static void
intel_runtime_pm_release(struct intel_runtime_pm *rpm, int wakelock)
{
	if (wakelock) {
		assert_rpm_wakelock_held(rpm);
		atomic_sub(INTEL_RPM_WAKELOCK_BIAS, &rpm->wakeref_count);
	} else {
		assert_rpm_raw_wakeref_held(rpm);
	}

	__intel_wakeref_dec_and_check_tracking(rpm);
}

static intel_wakeref_t __intel_runtime_pm_get(struct intel_runtime_pm *rpm,
					      bool wakelock)
{
	struct drm_i915_private *i915 = container_of(rpm,
						     struct drm_i915_private,
						     runtime_pm);
	int ret;

	ret = pm_runtime_get_sync(rpm->kdev);
	drm_WARN_ONCE(&i915->drm, ret < 0,
		      "pm_runtime_get_sync() failed: %d\n", ret);

	intel_runtime_pm_acquire(rpm, wakelock);

	return track_intel_runtime_pm_wakeref(rpm);
}

/**
<<<<<<< HEAD
 * intel_power_domains_init_hw - initialize hardware power domain state
 * @dev_priv: i915 device instance
 * @resume: Called from resume code paths or not
 *
 * This function initializes the hardware power domain state and enables all
 * power domains using intel_display_set_init_power().
 */
void intel_power_domains_init_hw(struct drm_i915_private *dev_priv, bool resume)
{
	struct drm_device *dev = &dev_priv->drm;
	struct i915_power_domains *power_domains = &dev_priv->power_domains;

	power_domains->initializing = true;

	if (IS_SKYLAKE(dev) || IS_KABYLAKE(dev)) {
		skl_display_core_init(dev_priv, resume);
	} else if (IS_BROXTON(dev)) {
		bxt_display_core_init(dev_priv, resume);
	} else if (IS_CHERRYVIEW(dev)) {
		mutex_lock(&power_domains->lock);
		chv_phy_control_init(dev_priv);
		mutex_unlock(&power_domains->lock);
	} else if (IS_VALLEYVIEW(dev)) {
		mutex_lock(&power_domains->lock);
		vlv_cmnlane_wa(dev_priv);
		mutex_unlock(&power_domains->lock);
	}

	/* For now, we need the power well to be always enabled. */
	intel_display_set_init_power(dev_priv, true);
	/* Disable power support if the user asked so. */
	if (!i915.disable_power_well)
		intel_display_power_get(dev_priv, POWER_DOMAIN_INIT);
	intel_power_domains_sync_hw(dev_priv);
	power_domains->initializing = false;
}

/**
 * intel_power_domains_suspend - suspend power domain state
 * @dev_priv: i915 device instance
=======
 * intel_runtime_pm_get_raw - grab a raw runtime pm reference
 * @rpm: the intel_runtime_pm structure
 *
 * This is the unlocked version of intel_display_power_is_enabled() and should
 * only be used from error capture and recovery code where deadlocks are
 * possible.
 * This function grabs a device-level runtime pm reference (mostly used for
 * asynchronous PM management from display code) and ensures that it is powered
 * up. Raw references are not considered during wakelock assert checks.
 *
 * Any runtime pm reference obtained by this function must have a symmetric
 * call to intel_runtime_pm_put_raw() to release the reference again.
>>>>>>> 24b8d41d
 *
 * Returns: the wakeref cookie to pass to intel_runtime_pm_put_raw(), evaluates
 * as True if the wakeref was acquired, or False otherwise.
 */
intel_wakeref_t intel_runtime_pm_get_raw(struct intel_runtime_pm *rpm)
{
<<<<<<< HEAD
	/*
	 * Even if power well support was disabled we still want to disable
	 * power wells while we are system suspended.
	 */
	if (!i915.disable_power_well)
		intel_display_power_put(dev_priv, POWER_DOMAIN_INIT);

	if (IS_SKYLAKE(dev_priv) || IS_KABYLAKE(dev_priv))
		skl_display_core_uninit(dev_priv);
	else if (IS_BROXTON(dev_priv))
		bxt_display_core_uninit(dev_priv);
=======
	return __intel_runtime_pm_get(rpm, false);
>>>>>>> 24b8d41d
}

/**
 * intel_runtime_pm_get - grab a runtime pm reference
 * @rpm: the intel_runtime_pm structure
 *
 * This function grabs a device-level runtime pm reference (mostly used for GEM
 * code to ensure the GTT or GT is on) and ensures that it is powered up.
 *
 * Any runtime pm reference obtained by this function must have a symmetric
 * call to intel_runtime_pm_put() to release the reference again.
 *
 * Returns: the wakeref cookie to pass to intel_runtime_pm_put()
 */
intel_wakeref_t intel_runtime_pm_get(struct intel_runtime_pm *rpm)
{
<<<<<<< HEAD
	struct pci_dev *pdev = dev_priv->drm.pdev;
	struct device *kdev = &pdev->dev;

	pm_runtime_get_sync(kdev);

	atomic_inc(&dev_priv->pm.wakeref_count);
	assert_rpm_wakelock_held(dev_priv);
=======
	return __intel_runtime_pm_get(rpm, true);
>>>>>>> 24b8d41d
}

/**
 * intel_runtime_pm_get_if_in_use - grab a runtime pm reference if device in use
 * @rpm: the intel_runtime_pm structure
 *
 * This function grabs a device-level runtime pm reference if the device is
 * already in use and ensures that it is powered up. It is illegal to try
 * and access the HW should intel_runtime_pm_get_if_in_use() report failure.
 *
 * Any runtime pm reference obtained by this function must have a symmetric
 * call to intel_runtime_pm_put() to release the reference again.
 *
 * Returns: the wakeref cookie to pass to intel_runtime_pm_put(), evaluates
 * as True if the wakeref was acquired, or False otherwise.
 */
intel_wakeref_t intel_runtime_pm_get_if_in_use(struct intel_runtime_pm *rpm)
{
<<<<<<< HEAD
	struct pci_dev *pdev = dev_priv->drm.pdev;
	struct device *kdev = &pdev->dev;

	if (IS_ENABLED(CONFIG_PM)) {
		int ret = pm_runtime_get_if_in_use(kdev);

=======
	if (IS_ENABLED(CONFIG_PM)) {
>>>>>>> 24b8d41d
		/*
		 * In cases runtime PM is disabled by the RPM core and we get
		 * an -EINVAL return value we are not supposed to call this
		 * function, since the power state is undefined. This applies
		 * atm to the late/early system suspend/resume handlers.
		 */
		if (pm_runtime_get_if_in_use(rpm->kdev) <= 0)
			return 0;
	}

	intel_runtime_pm_acquire(rpm, true);

	return track_intel_runtime_pm_wakeref(rpm);
}

/**
 * intel_runtime_pm_get_noresume - grab a runtime pm reference
 * @rpm: the intel_runtime_pm structure
 *
 * This function grabs a device-level runtime pm reference (mostly used for GEM
 * code to ensure the GTT or GT is on).
 *
 * It will _not_ power up the device but instead only check that it's powered
 * on.  Therefore it is only valid to call this functions from contexts where
 * the device is known to be powered up and where trying to power it up would
 * result in hilarity and deadlocks. That pretty much means only the system
 * suspend/resume code where this is used to grab runtime pm references for
 * delayed setup down in work items.
 *
 * Any runtime pm reference obtained by this function must have a symmetric
 * call to intel_runtime_pm_put() to release the reference again.
 *
 * Returns: the wakeref cookie to pass to intel_runtime_pm_put()
 */
intel_wakeref_t intel_runtime_pm_get_noresume(struct intel_runtime_pm *rpm)
{
	assert_rpm_wakelock_held(rpm);
	pm_runtime_get_noresume(rpm->kdev);

	intel_runtime_pm_acquire(rpm, true);

	return track_intel_runtime_pm_wakeref(rpm);
}

static void __intel_runtime_pm_put(struct intel_runtime_pm *rpm,
				   intel_wakeref_t wref,
				   bool wakelock)
{
<<<<<<< HEAD
	struct pci_dev *pdev = dev_priv->drm.pdev;
	struct device *kdev = &pdev->dev;

	assert_rpm_wakelock_held(dev_priv);
	pm_runtime_get_noresume(kdev);
=======
	struct device *kdev = rpm->kdev;

	untrack_intel_runtime_pm_wakeref(rpm, wref);
>>>>>>> 24b8d41d

	intel_runtime_pm_release(rpm, wakelock);

	pm_runtime_mark_last_busy(kdev);
	pm_runtime_put_autosuspend(kdev);
}

/**
 * intel_runtime_pm_put_raw - release a raw runtime pm reference
 * @rpm: the intel_runtime_pm structure
 * @wref: wakeref acquired for the reference that is being released
 *
 * This function drops the device-level runtime pm reference obtained by
 * intel_runtime_pm_get_raw() and might power down the corresponding
 * hardware block right away if this is the last reference.
 */
void
intel_runtime_pm_put_raw(struct intel_runtime_pm *rpm, intel_wakeref_t wref)
{
<<<<<<< HEAD
	struct pci_dev *pdev = dev_priv->drm.pdev;
	struct device *kdev = &pdev->dev;
=======
	__intel_runtime_pm_put(rpm, wref, false);
}
>>>>>>> 24b8d41d

/**
 * intel_runtime_pm_put_unchecked - release an unchecked runtime pm reference
 * @rpm: the intel_runtime_pm structure
 *
 * This function drops the device-level runtime pm reference obtained by
 * intel_runtime_pm_get() and might power down the corresponding
 * hardware block right away if this is the last reference.
 *
 * This function exists only for historical reasons and should be avoided in
 * new code, as the correctness of its use cannot be checked. Always use
 * intel_runtime_pm_put() instead.
 */
void intel_runtime_pm_put_unchecked(struct intel_runtime_pm *rpm)
{
	__intel_runtime_pm_put(rpm, -1, true);
}

<<<<<<< HEAD
	pm_runtime_mark_last_busy(kdev);
	pm_runtime_put_autosuspend(kdev);
=======
#if IS_ENABLED(CONFIG_DRM_I915_DEBUG_RUNTIME_PM)
/**
 * intel_runtime_pm_put - release a runtime pm reference
 * @rpm: the intel_runtime_pm structure
 * @wref: wakeref acquired for the reference that is being released
 *
 * This function drops the device-level runtime pm reference obtained by
 * intel_runtime_pm_get() and might power down the corresponding
 * hardware block right away if this is the last reference.
 */
void intel_runtime_pm_put(struct intel_runtime_pm *rpm, intel_wakeref_t wref)
{
	__intel_runtime_pm_put(rpm, wref, true);
>>>>>>> 24b8d41d
}
#endif

/**
 * intel_runtime_pm_enable - enable runtime pm
 * @rpm: the intel_runtime_pm structure
 *
 * This function enables runtime pm at the end of the driver load sequence.
 *
 * Note that this function does currently not enable runtime pm for the
 * subordinate display power domains. That is done by
 * intel_power_domains_enable().
 */
void intel_runtime_pm_enable(struct intel_runtime_pm *rpm)
{
<<<<<<< HEAD
	struct pci_dev *pdev = dev_priv->drm.pdev;
	struct drm_device *dev = &dev_priv->drm;
	struct device *kdev = &pdev->dev;
=======
	struct drm_i915_private *i915 = container_of(rpm,
						     struct drm_i915_private,
						     runtime_pm);
	struct device *kdev = rpm->kdev;

	/*
	 * Disable the system suspend direct complete optimization, which can
	 * leave the device suspended skipping the driver's suspend handlers
	 * if the device was already runtime suspended. This is needed due to
	 * the difference in our runtime and system suspend sequence and
	 * becaue the HDA driver may require us to enable the audio power
	 * domain during system suspend.
	 */
	dev_pm_set_driver_flags(kdev, DPM_FLAG_NO_DIRECT_COMPLETE);
>>>>>>> 24b8d41d

	pm_runtime_set_autosuspend_delay(kdev, 10000); /* 10s */
	pm_runtime_mark_last_busy(kdev);

	/*
	 * Take a permanent reference to disable the RPM functionality and drop
	 * it only when unloading the driver. Use the low level get/put helpers,
	 * so the driver's own RPM reference tracking asserts also work on
	 * platforms without RPM support.
	 */
<<<<<<< HEAD
	if (!HAS_RUNTIME_PM(dev)) {
		pm_runtime_dont_use_autosuspend(kdev);
		pm_runtime_get_sync(kdev);
=======
	if (!rpm->available) {
		int ret;

		pm_runtime_dont_use_autosuspend(kdev);
		ret = pm_runtime_get_sync(kdev);
		drm_WARN(&i915->drm, ret < 0,
			 "pm_runtime_get_sync() failed: %d\n", ret);
>>>>>>> 24b8d41d
	} else {
		pm_runtime_use_autosuspend(kdev);
	}

	/*
	 * The core calls the driver load handler with an RPM reference held.
	 * We drop that here and will reacquire it during unloading in
	 * intel_power_domains_fini().
	 */
	pm_runtime_put_autosuspend(kdev);
<<<<<<< HEAD
=======
}

void intel_runtime_pm_disable(struct intel_runtime_pm *rpm)
{
	struct drm_i915_private *i915 = container_of(rpm,
						     struct drm_i915_private,
						     runtime_pm);
	struct device *kdev = rpm->kdev;

	/* Transfer rpm ownership back to core */
	drm_WARN(&i915->drm, pm_runtime_get_sync(kdev) < 0,
		 "Failed to pass rpm ownership back to core\n");

	pm_runtime_dont_use_autosuspend(kdev);

	if (!rpm->available)
		pm_runtime_put(kdev);
}

void intel_runtime_pm_driver_release(struct intel_runtime_pm *rpm)
{
	struct drm_i915_private *i915 = container_of(rpm,
						     struct drm_i915_private,
						     runtime_pm);
	int count = atomic_read(&rpm->wakeref_count);

	drm_WARN(&i915->drm, count,
		 "i915 raw-wakerefs=%d wakelocks=%d on cleanup\n",
		 intel_rpm_raw_wakeref_count(count),
		 intel_rpm_wakelock_count(count));

	untrack_all_intel_runtime_pm_wakerefs(rpm);
}

void intel_runtime_pm_init_early(struct intel_runtime_pm *rpm)
{
	struct drm_i915_private *i915 =
			container_of(rpm, struct drm_i915_private, runtime_pm);
	struct pci_dev *pdev = i915->drm.pdev;
	struct device *kdev = &pdev->dev;

	rpm->kdev = kdev;
	rpm->available = HAS_RUNTIME_PM(i915);

	init_intel_runtime_pm_wakeref(rpm);
>>>>>>> 24b8d41d
}<|MERGE_RESOLUTION|>--- conflicted
+++ resolved
@@ -28,1397 +28,7 @@
 
 #include <linux/pm_runtime.h>
 
-<<<<<<< HEAD
-#include "i915_drv.h"
-#include "intel_drv.h"
-
-/**
- * DOC: runtime pm
- *
- * The i915 driver supports dynamic enabling and disabling of entire hardware
- * blocks at runtime. This is especially important on the display side where
- * software is supposed to control many power gates manually on recent hardware,
- * since on the GT side a lot of the power management is done by the hardware.
- * But even there some manual control at the device level is required.
- *
- * Since i915 supports a diverse set of platforms with a unified codebase and
- * hardware engineers just love to shuffle functionality around between power
- * domains there's a sizeable amount of indirection required. This file provides
- * generic functions to the driver for grabbing and releasing references for
- * abstract power domains. It then maps those to the actual power wells
- * present for a given platform.
- */
-
-#define for_each_power_well(i, power_well, domain_mask, power_domains)	\
-	for (i = 0;							\
-	     i < (power_domains)->power_well_count &&			\
-		 ((power_well) = &(power_domains)->power_wells[i]);	\
-	     i++)							\
-		for_each_if ((power_well)->domains & (domain_mask))
-
-#define for_each_power_well_rev(i, power_well, domain_mask, power_domains) \
-	for (i = (power_domains)->power_well_count - 1;			 \
-	     i >= 0 && ((power_well) = &(power_domains)->power_wells[i]);\
-	     i--)							 \
-		for_each_if ((power_well)->domains & (domain_mask))
-
-bool intel_display_power_well_is_enabled(struct drm_i915_private *dev_priv,
-				    int power_well_id);
-
-static struct i915_power_well *
-lookup_power_well(struct drm_i915_private *dev_priv, int power_well_id);
-
-const char *
-intel_display_power_domain_str(enum intel_display_power_domain domain)
-{
-	switch (domain) {
-	case POWER_DOMAIN_PIPE_A:
-		return "PIPE_A";
-	case POWER_DOMAIN_PIPE_B:
-		return "PIPE_B";
-	case POWER_DOMAIN_PIPE_C:
-		return "PIPE_C";
-	case POWER_DOMAIN_PIPE_A_PANEL_FITTER:
-		return "PIPE_A_PANEL_FITTER";
-	case POWER_DOMAIN_PIPE_B_PANEL_FITTER:
-		return "PIPE_B_PANEL_FITTER";
-	case POWER_DOMAIN_PIPE_C_PANEL_FITTER:
-		return "PIPE_C_PANEL_FITTER";
-	case POWER_DOMAIN_TRANSCODER_A:
-		return "TRANSCODER_A";
-	case POWER_DOMAIN_TRANSCODER_B:
-		return "TRANSCODER_B";
-	case POWER_DOMAIN_TRANSCODER_C:
-		return "TRANSCODER_C";
-	case POWER_DOMAIN_TRANSCODER_EDP:
-		return "TRANSCODER_EDP";
-	case POWER_DOMAIN_TRANSCODER_DSI_A:
-		return "TRANSCODER_DSI_A";
-	case POWER_DOMAIN_TRANSCODER_DSI_C:
-		return "TRANSCODER_DSI_C";
-	case POWER_DOMAIN_PORT_DDI_A_LANES:
-		return "PORT_DDI_A_LANES";
-	case POWER_DOMAIN_PORT_DDI_B_LANES:
-		return "PORT_DDI_B_LANES";
-	case POWER_DOMAIN_PORT_DDI_C_LANES:
-		return "PORT_DDI_C_LANES";
-	case POWER_DOMAIN_PORT_DDI_D_LANES:
-		return "PORT_DDI_D_LANES";
-	case POWER_DOMAIN_PORT_DDI_E_LANES:
-		return "PORT_DDI_E_LANES";
-	case POWER_DOMAIN_PORT_DSI:
-		return "PORT_DSI";
-	case POWER_DOMAIN_PORT_CRT:
-		return "PORT_CRT";
-	case POWER_DOMAIN_PORT_OTHER:
-		return "PORT_OTHER";
-	case POWER_DOMAIN_VGA:
-		return "VGA";
-	case POWER_DOMAIN_AUDIO:
-		return "AUDIO";
-	case POWER_DOMAIN_PLLS:
-		return "PLLS";
-	case POWER_DOMAIN_AUX_A:
-		return "AUX_A";
-	case POWER_DOMAIN_AUX_B:
-		return "AUX_B";
-	case POWER_DOMAIN_AUX_C:
-		return "AUX_C";
-	case POWER_DOMAIN_AUX_D:
-		return "AUX_D";
-	case POWER_DOMAIN_GMBUS:
-		return "GMBUS";
-	case POWER_DOMAIN_INIT:
-		return "INIT";
-	case POWER_DOMAIN_MODESET:
-		return "MODESET";
-	default:
-		MISSING_CASE(domain);
-		return "?";
-	}
-}
-
-static void intel_power_well_enable(struct drm_i915_private *dev_priv,
-				    struct i915_power_well *power_well)
-{
-	DRM_DEBUG_KMS("enabling %s\n", power_well->name);
-	power_well->ops->enable(dev_priv, power_well);
-	power_well->hw_enabled = true;
-}
-
-static void intel_power_well_disable(struct drm_i915_private *dev_priv,
-				     struct i915_power_well *power_well)
-{
-	DRM_DEBUG_KMS("disabling %s\n", power_well->name);
-	power_well->hw_enabled = false;
-	power_well->ops->disable(dev_priv, power_well);
-}
-
-static void intel_power_well_get(struct drm_i915_private *dev_priv,
-				 struct i915_power_well *power_well)
-{
-	if (!power_well->count++)
-		intel_power_well_enable(dev_priv, power_well);
-}
-
-static void intel_power_well_put(struct drm_i915_private *dev_priv,
-				 struct i915_power_well *power_well)
-{
-	WARN(!power_well->count, "Use count on power well %s is already zero",
-	     power_well->name);
-
-	if (!--power_well->count)
-		intel_power_well_disable(dev_priv, power_well);
-}
-
-/*
- * We should only use the power well if we explicitly asked the hardware to
- * enable it, so check if it's enabled and also check if we've requested it to
- * be enabled.
- */
-static bool hsw_power_well_enabled(struct drm_i915_private *dev_priv,
-				   struct i915_power_well *power_well)
-{
-	return I915_READ(HSW_PWR_WELL_DRIVER) ==
-		     (HSW_PWR_WELL_ENABLE_REQUEST | HSW_PWR_WELL_STATE_ENABLED);
-}
-
-/**
- * __intel_display_power_is_enabled - unlocked check for a power domain
- * @dev_priv: i915 device instance
- * @domain: power domain to check
- *
- * This is the unlocked version of intel_display_power_is_enabled() and should
- * only be used from error capture and recovery code where deadlocks are
- * possible.
- *
- * Returns:
- * True when the power domain is enabled, false otherwise.
- */
-bool __intel_display_power_is_enabled(struct drm_i915_private *dev_priv,
-				      enum intel_display_power_domain domain)
-{
-	struct i915_power_domains *power_domains;
-	struct i915_power_well *power_well;
-	bool is_enabled;
-	int i;
-
-	if (dev_priv->pm.suspended)
-		return false;
-
-	power_domains = &dev_priv->power_domains;
-
-	is_enabled = true;
-
-	for_each_power_well_rev(i, power_well, BIT(domain), power_domains) {
-		if (power_well->always_on)
-			continue;
-
-		if (!power_well->hw_enabled) {
-			is_enabled = false;
-			break;
-		}
-	}
-
-	return is_enabled;
-}
-
-/**
- * intel_display_power_is_enabled - check for a power domain
- * @dev_priv: i915 device instance
- * @domain: power domain to check
- *
- * This function can be used to check the hw power domain state. It is mostly
- * used in hardware state readout functions. Everywhere else code should rely
- * upon explicit power domain reference counting to ensure that the hardware
- * block is powered up before accessing it.
- *
- * Callers must hold the relevant modesetting locks to ensure that concurrent
- * threads can't disable the power well while the caller tries to read a few
- * registers.
- *
- * Returns:
- * True when the power domain is enabled, false otherwise.
- */
-bool intel_display_power_is_enabled(struct drm_i915_private *dev_priv,
-				    enum intel_display_power_domain domain)
-{
-	struct i915_power_domains *power_domains;
-	bool ret;
-
-	power_domains = &dev_priv->power_domains;
-
-	mutex_lock(&power_domains->lock);
-	ret = __intel_display_power_is_enabled(dev_priv, domain);
-	mutex_unlock(&power_domains->lock);
-
-	return ret;
-}
-
-/**
- * intel_display_set_init_power - set the initial power domain state
- * @dev_priv: i915 device instance
- * @enable: whether to enable or disable the initial power domain state
- *
- * For simplicity our driver load/unload and system suspend/resume code assumes
- * that all power domains are always enabled. This functions controls the state
- * of this little hack. While the initial power domain state is enabled runtime
- * pm is effectively disabled.
- */
-void intel_display_set_init_power(struct drm_i915_private *dev_priv,
-				  bool enable)
-{
-	if (dev_priv->power_domains.init_power_on == enable)
-		return;
-
-	if (enable)
-		intel_display_power_get(dev_priv, POWER_DOMAIN_INIT);
-	else
-		intel_display_power_put(dev_priv, POWER_DOMAIN_INIT);
-
-	dev_priv->power_domains.init_power_on = enable;
-}
-
-/*
- * Starting with Haswell, we have a "Power Down Well" that can be turned off
- * when not needed anymore. We have 4 registers that can request the power well
- * to be enabled, and it will only be disabled if none of the registers is
- * requesting it to be enabled.
- */
-static void hsw_power_well_post_enable(struct drm_i915_private *dev_priv)
-{
-	struct pci_dev *pdev = dev_priv->drm.pdev;
-	struct drm_device *dev = &dev_priv->drm;
-
-	/*
-	 * After we re-enable the power well, if we touch VGA register 0x3d5
-	 * we'll get unclaimed register interrupts. This stops after we write
-	 * anything to the VGA MSR register. The vgacon module uses this
-	 * register all the time, so if we unbind our driver and, as a
-	 * consequence, bind vgacon, we'll get stuck in an infinite loop at
-	 * console_unlock(). So make here we touch the VGA MSR register, making
-	 * sure vgacon can keep working normally without triggering interrupts
-	 * and error messages.
-	 */
-	vga_get_uninterruptible(pdev, VGA_RSRC_LEGACY_IO);
-	outb(inb(VGA_MSR_READ), VGA_MSR_WRITE);
-	vga_put(pdev, VGA_RSRC_LEGACY_IO);
-
-	if (IS_BROADWELL(dev))
-		gen8_irq_power_well_post_enable(dev_priv,
-						1 << PIPE_C | 1 << PIPE_B);
-}
-
-static void hsw_power_well_pre_disable(struct drm_i915_private *dev_priv)
-{
-	if (IS_BROADWELL(dev_priv))
-		gen8_irq_power_well_pre_disable(dev_priv,
-						1 << PIPE_C | 1 << PIPE_B);
-}
-
-static void skl_power_well_post_enable(struct drm_i915_private *dev_priv,
-				       struct i915_power_well *power_well)
-{
-	struct pci_dev *pdev = dev_priv->drm.pdev;
-
-	/*
-	 * After we re-enable the power well, if we touch VGA register 0x3d5
-	 * we'll get unclaimed register interrupts. This stops after we write
-	 * anything to the VGA MSR register. The vgacon module uses this
-	 * register all the time, so if we unbind our driver and, as a
-	 * consequence, bind vgacon, we'll get stuck in an infinite loop at
-	 * console_unlock(). So make here we touch the VGA MSR register, making
-	 * sure vgacon can keep working normally without triggering interrupts
-	 * and error messages.
-	 */
-	if (power_well->data == SKL_DISP_PW_2) {
-		vga_get_uninterruptible(pdev, VGA_RSRC_LEGACY_IO);
-		outb(inb(VGA_MSR_READ), VGA_MSR_WRITE);
-		vga_put(pdev, VGA_RSRC_LEGACY_IO);
-
-		gen8_irq_power_well_post_enable(dev_priv,
-						1 << PIPE_C | 1 << PIPE_B);
-	}
-}
-
-static void skl_power_well_pre_disable(struct drm_i915_private *dev_priv,
-				       struct i915_power_well *power_well)
-{
-	if (power_well->data == SKL_DISP_PW_2)
-		gen8_irq_power_well_pre_disable(dev_priv,
-						1 << PIPE_C | 1 << PIPE_B);
-}
-
-static void hsw_set_power_well(struct drm_i915_private *dev_priv,
-			       struct i915_power_well *power_well, bool enable)
-{
-	bool is_enabled, enable_requested;
-	uint32_t tmp;
-
-	tmp = I915_READ(HSW_PWR_WELL_DRIVER);
-	is_enabled = tmp & HSW_PWR_WELL_STATE_ENABLED;
-	enable_requested = tmp & HSW_PWR_WELL_ENABLE_REQUEST;
-
-	if (enable) {
-		if (!enable_requested)
-			I915_WRITE(HSW_PWR_WELL_DRIVER,
-				   HSW_PWR_WELL_ENABLE_REQUEST);
-
-		if (!is_enabled) {
-			DRM_DEBUG_KMS("Enabling power well\n");
-			if (intel_wait_for_register(dev_priv,
-						    HSW_PWR_WELL_DRIVER,
-						    HSW_PWR_WELL_STATE_ENABLED,
-						    HSW_PWR_WELL_STATE_ENABLED,
-						    20))
-				DRM_ERROR("Timeout enabling power well\n");
-			hsw_power_well_post_enable(dev_priv);
-		}
-
-	} else {
-		if (enable_requested) {
-			hsw_power_well_pre_disable(dev_priv);
-			I915_WRITE(HSW_PWR_WELL_DRIVER, 0);
-			POSTING_READ(HSW_PWR_WELL_DRIVER);
-			DRM_DEBUG_KMS("Requesting to disable the power well\n");
-		}
-	}
-}
-
-#define SKL_DISPLAY_POWERWELL_2_POWER_DOMAINS (		\
-	BIT(POWER_DOMAIN_TRANSCODER_A) |		\
-	BIT(POWER_DOMAIN_PIPE_B) |			\
-	BIT(POWER_DOMAIN_TRANSCODER_B) |		\
-	BIT(POWER_DOMAIN_PIPE_C) |			\
-	BIT(POWER_DOMAIN_TRANSCODER_C) |		\
-	BIT(POWER_DOMAIN_PIPE_B_PANEL_FITTER) |		\
-	BIT(POWER_DOMAIN_PIPE_C_PANEL_FITTER) |		\
-	BIT(POWER_DOMAIN_PORT_DDI_B_LANES) |		\
-	BIT(POWER_DOMAIN_PORT_DDI_C_LANES) |		\
-	BIT(POWER_DOMAIN_PORT_DDI_D_LANES) |		\
-	BIT(POWER_DOMAIN_PORT_DDI_E_LANES) |		\
-	BIT(POWER_DOMAIN_AUX_B) |                       \
-	BIT(POWER_DOMAIN_AUX_C) |			\
-	BIT(POWER_DOMAIN_AUX_D) |			\
-	BIT(POWER_DOMAIN_AUDIO) |			\
-	BIT(POWER_DOMAIN_VGA) |				\
-	BIT(POWER_DOMAIN_INIT))
-#define SKL_DISPLAY_DDI_A_E_POWER_DOMAINS (		\
-	BIT(POWER_DOMAIN_PORT_DDI_A_LANES) |		\
-	BIT(POWER_DOMAIN_PORT_DDI_E_LANES) |		\
-	BIT(POWER_DOMAIN_INIT))
-#define SKL_DISPLAY_DDI_B_POWER_DOMAINS (		\
-	BIT(POWER_DOMAIN_PORT_DDI_B_LANES) |		\
-	BIT(POWER_DOMAIN_INIT))
-#define SKL_DISPLAY_DDI_C_POWER_DOMAINS (		\
-	BIT(POWER_DOMAIN_PORT_DDI_C_LANES) |		\
-	BIT(POWER_DOMAIN_INIT))
-#define SKL_DISPLAY_DDI_D_POWER_DOMAINS (		\
-	BIT(POWER_DOMAIN_PORT_DDI_D_LANES) |		\
-	BIT(POWER_DOMAIN_INIT))
-#define SKL_DISPLAY_DC_OFF_POWER_DOMAINS (		\
-	SKL_DISPLAY_POWERWELL_2_POWER_DOMAINS |		\
-	BIT(POWER_DOMAIN_MODESET) |			\
-	BIT(POWER_DOMAIN_AUX_A) |			\
-	BIT(POWER_DOMAIN_INIT))
-
-#define BXT_DISPLAY_POWERWELL_2_POWER_DOMAINS (		\
-	BIT(POWER_DOMAIN_TRANSCODER_A) |		\
-	BIT(POWER_DOMAIN_PIPE_B) |			\
-	BIT(POWER_DOMAIN_TRANSCODER_B) |		\
-	BIT(POWER_DOMAIN_PIPE_C) |			\
-	BIT(POWER_DOMAIN_TRANSCODER_C) |		\
-	BIT(POWER_DOMAIN_PIPE_B_PANEL_FITTER) |		\
-	BIT(POWER_DOMAIN_PIPE_C_PANEL_FITTER) |		\
-	BIT(POWER_DOMAIN_PORT_DDI_B_LANES) |		\
-	BIT(POWER_DOMAIN_PORT_DDI_C_LANES) |		\
-	BIT(POWER_DOMAIN_AUX_B) |			\
-	BIT(POWER_DOMAIN_AUX_C) |			\
-	BIT(POWER_DOMAIN_AUDIO) |			\
-	BIT(POWER_DOMAIN_VGA) |				\
-	BIT(POWER_DOMAIN_GMBUS) |			\
-	BIT(POWER_DOMAIN_INIT))
-#define BXT_DISPLAY_DC_OFF_POWER_DOMAINS (		\
-	BXT_DISPLAY_POWERWELL_2_POWER_DOMAINS |		\
-	BIT(POWER_DOMAIN_MODESET) |			\
-	BIT(POWER_DOMAIN_AUX_A) |			\
-	BIT(POWER_DOMAIN_INIT))
-#define BXT_DPIO_CMN_A_POWER_DOMAINS (			\
-	BIT(POWER_DOMAIN_PORT_DDI_A_LANES) |		\
-	BIT(POWER_DOMAIN_AUX_A) |			\
-	BIT(POWER_DOMAIN_INIT))
-#define BXT_DPIO_CMN_BC_POWER_DOMAINS (			\
-	BIT(POWER_DOMAIN_PORT_DDI_B_LANES) |		\
-	BIT(POWER_DOMAIN_PORT_DDI_C_LANES) |		\
-	BIT(POWER_DOMAIN_AUX_B) |			\
-	BIT(POWER_DOMAIN_AUX_C) |			\
-	BIT(POWER_DOMAIN_INIT))
-
-static void assert_can_enable_dc9(struct drm_i915_private *dev_priv)
-{
-	WARN_ONCE((I915_READ(DC_STATE_EN) & DC_STATE_EN_DC9),
-		  "DC9 already programmed to be enabled.\n");
-	WARN_ONCE(I915_READ(DC_STATE_EN) & DC_STATE_EN_UPTO_DC5,
-		  "DC5 still not disabled to enable DC9.\n");
-	WARN_ONCE(I915_READ(HSW_PWR_WELL_DRIVER), "Power well on.\n");
-	WARN_ONCE(intel_irqs_enabled(dev_priv),
-		  "Interrupts not disabled yet.\n");
-
-	 /*
-	  * TODO: check for the following to verify the conditions to enter DC9
-	  * state are satisfied:
-	  * 1] Check relevant display engine registers to verify if mode set
-	  * disable sequence was followed.
-	  * 2] Check if display uninitialize sequence is initialized.
-	  */
-}
-
-static void assert_can_disable_dc9(struct drm_i915_private *dev_priv)
-{
-	WARN_ONCE(intel_irqs_enabled(dev_priv),
-		  "Interrupts not disabled yet.\n");
-	WARN_ONCE(I915_READ(DC_STATE_EN) & DC_STATE_EN_UPTO_DC5,
-		  "DC5 still not disabled.\n");
-
-	 /*
-	  * TODO: check for the following to verify DC9 state was indeed
-	  * entered before programming to disable it:
-	  * 1] Check relevant display engine registers to verify if mode
-	  *  set disable sequence was followed.
-	  * 2] Check if display uninitialize sequence is initialized.
-	  */
-}
-
-static void gen9_write_dc_state(struct drm_i915_private *dev_priv,
-				u32 state)
-{
-	int rewrites = 0;
-	int rereads = 0;
-	u32 v;
-
-	I915_WRITE(DC_STATE_EN, state);
-
-	/* It has been observed that disabling the dc6 state sometimes
-	 * doesn't stick and dmc keeps returning old value. Make sure
-	 * the write really sticks enough times and also force rewrite until
-	 * we are confident that state is exactly what we want.
-	 */
-	do  {
-		v = I915_READ(DC_STATE_EN);
-
-		if (v != state) {
-			I915_WRITE(DC_STATE_EN, state);
-			rewrites++;
-			rereads = 0;
-		} else if (rereads++ > 5) {
-			break;
-		}
-
-	} while (rewrites < 100);
-
-	if (v != state)
-		DRM_ERROR("Writing dc state to 0x%x failed, now 0x%x\n",
-			  state, v);
-
-	/* Most of the times we need one retry, avoid spam */
-	if (rewrites > 1)
-		DRM_DEBUG_KMS("Rewrote dc state to 0x%x %d times\n",
-			      state, rewrites);
-}
-
-static u32 gen9_dc_mask(struct drm_i915_private *dev_priv)
-{
-	u32 mask;
-
-	mask = DC_STATE_EN_UPTO_DC5;
-	if (IS_BROXTON(dev_priv))
-		mask |= DC_STATE_EN_DC9;
-	else
-		mask |= DC_STATE_EN_UPTO_DC6;
-
-	return mask;
-}
-
-void gen9_sanitize_dc_state(struct drm_i915_private *dev_priv)
-{
-	u32 val;
-
-	val = I915_READ(DC_STATE_EN) & gen9_dc_mask(dev_priv);
-
-	DRM_DEBUG_KMS("Resetting DC state tracking from %02x to %02x\n",
-		      dev_priv->csr.dc_state, val);
-	dev_priv->csr.dc_state = val;
-}
-
-static void gen9_set_dc_state(struct drm_i915_private *dev_priv, uint32_t state)
-{
-	uint32_t val;
-	uint32_t mask;
-
-	if (WARN_ON_ONCE(state & ~dev_priv->csr.allowed_dc_mask))
-		state &= dev_priv->csr.allowed_dc_mask;
-
-	val = I915_READ(DC_STATE_EN);
-	mask = gen9_dc_mask(dev_priv);
-	DRM_DEBUG_KMS("Setting DC state from %02x to %02x\n",
-		      val & mask, state);
-
-	/* Check if DMC is ignoring our DC state requests */
-	if ((val & mask) != dev_priv->csr.dc_state)
-		DRM_ERROR("DC state mismatch (0x%x -> 0x%x)\n",
-			  dev_priv->csr.dc_state, val & mask);
-
-	val &= ~mask;
-	val |= state;
-
-	gen9_write_dc_state(dev_priv, val);
-
-	dev_priv->csr.dc_state = val & mask;
-}
-
-void bxt_enable_dc9(struct drm_i915_private *dev_priv)
-{
-	assert_can_enable_dc9(dev_priv);
-
-	DRM_DEBUG_KMS("Enabling DC9\n");
-
-	intel_power_sequencer_reset(dev_priv);
-	gen9_set_dc_state(dev_priv, DC_STATE_EN_DC9);
-}
-
-void bxt_disable_dc9(struct drm_i915_private *dev_priv)
-{
-	assert_can_disable_dc9(dev_priv);
-
-	DRM_DEBUG_KMS("Disabling DC9\n");
-
-	gen9_set_dc_state(dev_priv, DC_STATE_DISABLE);
-
-	intel_pps_unlock_regs_wa(dev_priv);
-}
-
-static void assert_csr_loaded(struct drm_i915_private *dev_priv)
-{
-	WARN_ONCE(!I915_READ(CSR_PROGRAM(0)),
-		  "CSR program storage start is NULL\n");
-	WARN_ONCE(!I915_READ(CSR_SSP_BASE), "CSR SSP Base Not fine\n");
-	WARN_ONCE(!I915_READ(CSR_HTP_SKL), "CSR HTP Not fine\n");
-}
-
-static void assert_can_enable_dc5(struct drm_i915_private *dev_priv)
-{
-	bool pg2_enabled = intel_display_power_well_is_enabled(dev_priv,
-					SKL_DISP_PW_2);
-
-	WARN_ONCE(pg2_enabled, "PG2 not disabled to enable DC5.\n");
-
-	WARN_ONCE((I915_READ(DC_STATE_EN) & DC_STATE_EN_UPTO_DC5),
-		  "DC5 already programmed to be enabled.\n");
-	assert_rpm_wakelock_held(dev_priv);
-
-	assert_csr_loaded(dev_priv);
-}
-
-void gen9_enable_dc5(struct drm_i915_private *dev_priv)
-{
-	assert_can_enable_dc5(dev_priv);
-
-	DRM_DEBUG_KMS("Enabling DC5\n");
-
-	gen9_set_dc_state(dev_priv, DC_STATE_EN_UPTO_DC5);
-}
-
-static void assert_can_enable_dc6(struct drm_i915_private *dev_priv)
-{
-	WARN_ONCE(I915_READ(UTIL_PIN_CTL) & UTIL_PIN_ENABLE,
-		  "Backlight is not disabled.\n");
-	WARN_ONCE((I915_READ(DC_STATE_EN) & DC_STATE_EN_UPTO_DC6),
-		  "DC6 already programmed to be enabled.\n");
-
-	assert_csr_loaded(dev_priv);
-}
-
-void skl_enable_dc6(struct drm_i915_private *dev_priv)
-{
-	assert_can_enable_dc6(dev_priv);
-
-	DRM_DEBUG_KMS("Enabling DC6\n");
-
-	gen9_set_dc_state(dev_priv, DC_STATE_EN_UPTO_DC6);
-
-}
-
-void skl_disable_dc6(struct drm_i915_private *dev_priv)
-{
-	DRM_DEBUG_KMS("Disabling DC6\n");
-
-	gen9_set_dc_state(dev_priv, DC_STATE_DISABLE);
-}
-
-static void
-gen9_sanitize_power_well_requests(struct drm_i915_private *dev_priv,
-				  struct i915_power_well *power_well)
-{
-	enum skl_disp_power_wells power_well_id = power_well->data;
-	u32 val;
-	u32 mask;
-
-	mask = SKL_POWER_WELL_REQ(power_well_id);
-
-	val = I915_READ(HSW_PWR_WELL_KVMR);
-	if (WARN_ONCE(val & mask, "Clearing unexpected KVMR request for %s\n",
-		      power_well->name))
-		I915_WRITE(HSW_PWR_WELL_KVMR, val & ~mask);
-
-	val = I915_READ(HSW_PWR_WELL_BIOS);
-	val |= I915_READ(HSW_PWR_WELL_DEBUG);
-
-	if (!(val & mask))
-		return;
-
-	/*
-	 * DMC is known to force on the request bits for power well 1 on SKL
-	 * and BXT and the misc IO power well on SKL but we don't expect any
-	 * other request bits to be set, so WARN for those.
-	 */
-	if (power_well_id == SKL_DISP_PW_1 ||
-	    ((IS_SKYLAKE(dev_priv) || IS_KABYLAKE(dev_priv)) &&
-	     power_well_id == SKL_DISP_PW_MISC_IO))
-		DRM_DEBUG_DRIVER("Clearing auxiliary requests for %s forced on "
-				 "by DMC\n", power_well->name);
-	else
-		WARN_ONCE(1, "Clearing unexpected auxiliary requests for %s\n",
-			  power_well->name);
-
-	I915_WRITE(HSW_PWR_WELL_BIOS, val & ~mask);
-	I915_WRITE(HSW_PWR_WELL_DEBUG, val & ~mask);
-}
-
-static void skl_set_power_well(struct drm_i915_private *dev_priv,
-			struct i915_power_well *power_well, bool enable)
-{
-	uint32_t tmp, fuse_status;
-	uint32_t req_mask, state_mask;
-	bool is_enabled, enable_requested, check_fuse_status = false;
-
-	tmp = I915_READ(HSW_PWR_WELL_DRIVER);
-	fuse_status = I915_READ(SKL_FUSE_STATUS);
-
-	switch (power_well->data) {
-	case SKL_DISP_PW_1:
-		if (intel_wait_for_register(dev_priv,
-					    SKL_FUSE_STATUS,
-					    SKL_FUSE_PG0_DIST_STATUS,
-					    SKL_FUSE_PG0_DIST_STATUS,
-					    1)) {
-			DRM_ERROR("PG0 not enabled\n");
-			return;
-		}
-		break;
-	case SKL_DISP_PW_2:
-		if (!(fuse_status & SKL_FUSE_PG1_DIST_STATUS)) {
-			DRM_ERROR("PG1 in disabled state\n");
-			return;
-		}
-		break;
-	case SKL_DISP_PW_DDI_A_E:
-	case SKL_DISP_PW_DDI_B:
-	case SKL_DISP_PW_DDI_C:
-	case SKL_DISP_PW_DDI_D:
-	case SKL_DISP_PW_MISC_IO:
-		break;
-	default:
-		WARN(1, "Unknown power well %lu\n", power_well->data);
-		return;
-	}
-
-	req_mask = SKL_POWER_WELL_REQ(power_well->data);
-	enable_requested = tmp & req_mask;
-	state_mask = SKL_POWER_WELL_STATE(power_well->data);
-	is_enabled = tmp & state_mask;
-
-	if (!enable && enable_requested)
-		skl_power_well_pre_disable(dev_priv, power_well);
-
-	if (enable) {
-		if (!enable_requested) {
-			WARN((tmp & state_mask) &&
-				!I915_READ(HSW_PWR_WELL_BIOS),
-				"Invalid for power well status to be enabled, unless done by the BIOS, \
-				when request is to disable!\n");
-			I915_WRITE(HSW_PWR_WELL_DRIVER, tmp | req_mask);
-		}
-
-		if (!is_enabled) {
-			DRM_DEBUG_KMS("Enabling %s\n", power_well->name);
-			check_fuse_status = true;
-		}
-	} else {
-		if (enable_requested) {
-			I915_WRITE(HSW_PWR_WELL_DRIVER,	tmp & ~req_mask);
-			POSTING_READ(HSW_PWR_WELL_DRIVER);
-			DRM_DEBUG_KMS("Disabling %s\n", power_well->name);
-		}
-
-		if (IS_GEN9(dev_priv))
-			gen9_sanitize_power_well_requests(dev_priv, power_well);
-	}
-
-	if (wait_for(!!(I915_READ(HSW_PWR_WELL_DRIVER) & state_mask) == enable,
-		     1))
-		DRM_ERROR("%s %s timeout\n",
-			  power_well->name, enable ? "enable" : "disable");
-
-	if (check_fuse_status) {
-		if (power_well->data == SKL_DISP_PW_1) {
-			if (intel_wait_for_register(dev_priv,
-						    SKL_FUSE_STATUS,
-						    SKL_FUSE_PG1_DIST_STATUS,
-						    SKL_FUSE_PG1_DIST_STATUS,
-						    1))
-				DRM_ERROR("PG1 distributing status timeout\n");
-		} else if (power_well->data == SKL_DISP_PW_2) {
-			if (intel_wait_for_register(dev_priv,
-						    SKL_FUSE_STATUS,
-						    SKL_FUSE_PG2_DIST_STATUS,
-						    SKL_FUSE_PG2_DIST_STATUS,
-						    1))
-				DRM_ERROR("PG2 distributing status timeout\n");
-		}
-	}
-
-	if (enable && !is_enabled)
-		skl_power_well_post_enable(dev_priv, power_well);
-}
-
-static void hsw_power_well_sync_hw(struct drm_i915_private *dev_priv,
-				   struct i915_power_well *power_well)
-{
-	hsw_set_power_well(dev_priv, power_well, power_well->count > 0);
-
-	/*
-	 * We're taking over the BIOS, so clear any requests made by it since
-	 * the driver is in charge now.
-	 */
-	if (I915_READ(HSW_PWR_WELL_BIOS) & HSW_PWR_WELL_ENABLE_REQUEST)
-		I915_WRITE(HSW_PWR_WELL_BIOS, 0);
-}
-
-static void hsw_power_well_enable(struct drm_i915_private *dev_priv,
-				  struct i915_power_well *power_well)
-{
-	hsw_set_power_well(dev_priv, power_well, true);
-}
-
-static void hsw_power_well_disable(struct drm_i915_private *dev_priv,
-				   struct i915_power_well *power_well)
-{
-	hsw_set_power_well(dev_priv, power_well, false);
-}
-
-static bool skl_power_well_enabled(struct drm_i915_private *dev_priv,
-					struct i915_power_well *power_well)
-{
-	uint32_t mask = SKL_POWER_WELL_REQ(power_well->data) |
-		SKL_POWER_WELL_STATE(power_well->data);
-
-	return (I915_READ(HSW_PWR_WELL_DRIVER) & mask) == mask;
-}
-
-static void skl_power_well_sync_hw(struct drm_i915_private *dev_priv,
-				struct i915_power_well *power_well)
-{
-	skl_set_power_well(dev_priv, power_well, power_well->count > 0);
-
-	/* Clear any request made by BIOS as driver is taking over */
-	I915_WRITE(HSW_PWR_WELL_BIOS, 0);
-}
-
-static void skl_power_well_enable(struct drm_i915_private *dev_priv,
-				struct i915_power_well *power_well)
-{
-	skl_set_power_well(dev_priv, power_well, true);
-}
-
-static void skl_power_well_disable(struct drm_i915_private *dev_priv,
-				struct i915_power_well *power_well)
-{
-	skl_set_power_well(dev_priv, power_well, false);
-}
-
-static enum dpio_phy bxt_power_well_to_phy(struct i915_power_well *power_well)
-{
-	enum skl_disp_power_wells power_well_id = power_well->data;
-
-	return power_well_id == BXT_DPIO_CMN_A ? DPIO_PHY1 : DPIO_PHY0;
-}
-
-static void bxt_dpio_cmn_power_well_enable(struct drm_i915_private *dev_priv,
-					   struct i915_power_well *power_well)
-{
-	enum skl_disp_power_wells power_well_id = power_well->data;
-	struct i915_power_well *cmn_a_well = NULL;
-
-	if (power_well_id == BXT_DPIO_CMN_BC) {
-		/*
-		 * We need to copy the GRC calibration value from the eDP PHY,
-		 * so make sure it's powered up.
-		 */
-		cmn_a_well = lookup_power_well(dev_priv, BXT_DPIO_CMN_A);
-		intel_power_well_get(dev_priv, cmn_a_well);
-	}
-
-	bxt_ddi_phy_init(dev_priv, bxt_power_well_to_phy(power_well));
-
-	if (cmn_a_well)
-		intel_power_well_put(dev_priv, cmn_a_well);
-}
-
-static void bxt_dpio_cmn_power_well_disable(struct drm_i915_private *dev_priv,
-					    struct i915_power_well *power_well)
-{
-	bxt_ddi_phy_uninit(dev_priv, bxt_power_well_to_phy(power_well));
-}
-
-static bool bxt_dpio_cmn_power_well_enabled(struct drm_i915_private *dev_priv,
-					    struct i915_power_well *power_well)
-{
-	return bxt_ddi_phy_is_enabled(dev_priv,
-				      bxt_power_well_to_phy(power_well));
-}
-
-static void bxt_dpio_cmn_power_well_sync_hw(struct drm_i915_private *dev_priv,
-					    struct i915_power_well *power_well)
-{
-	if (power_well->count > 0)
-		bxt_dpio_cmn_power_well_enable(dev_priv, power_well);
-	else
-		bxt_dpio_cmn_power_well_disable(dev_priv, power_well);
-}
-
-
-static void bxt_verify_ddi_phy_power_wells(struct drm_i915_private *dev_priv)
-{
-	struct i915_power_well *power_well;
-
-	power_well = lookup_power_well(dev_priv, BXT_DPIO_CMN_A);
-	if (power_well->count > 0)
-		bxt_ddi_phy_verify_state(dev_priv,
-					 bxt_power_well_to_phy(power_well));
-
-	power_well = lookup_power_well(dev_priv, BXT_DPIO_CMN_BC);
-	if (power_well->count > 0)
-		bxt_ddi_phy_verify_state(dev_priv,
-					 bxt_power_well_to_phy(power_well));
-}
-
-static bool gen9_dc_off_power_well_enabled(struct drm_i915_private *dev_priv,
-					   struct i915_power_well *power_well)
-{
-	return (I915_READ(DC_STATE_EN) & DC_STATE_EN_UPTO_DC5_DC6_MASK) == 0;
-}
-
-static void gen9_assert_dbuf_enabled(struct drm_i915_private *dev_priv)
-{
-	u32 tmp = I915_READ(DBUF_CTL);
-
-	WARN((tmp & (DBUF_POWER_STATE | DBUF_POWER_REQUEST)) !=
-	     (DBUF_POWER_STATE | DBUF_POWER_REQUEST),
-	     "Unexpected DBuf power power state (0x%08x)\n", tmp);
-}
-
-static void gen9_dc_off_power_well_enable(struct drm_i915_private *dev_priv,
-					  struct i915_power_well *power_well)
-{
-	gen9_set_dc_state(dev_priv, DC_STATE_DISABLE);
-
-	WARN_ON(dev_priv->cdclk_freq !=
-		dev_priv->display.get_display_clock_speed(&dev_priv->drm));
-
-	gen9_assert_dbuf_enabled(dev_priv);
-
-	if (IS_BROXTON(dev_priv))
-		bxt_verify_ddi_phy_power_wells(dev_priv);
-}
-
-static void gen9_dc_off_power_well_disable(struct drm_i915_private *dev_priv,
-					   struct i915_power_well *power_well)
-{
-	if (!dev_priv->csr.dmc_payload)
-		return;
-
-	if (dev_priv->csr.allowed_dc_mask & DC_STATE_EN_UPTO_DC6)
-		skl_enable_dc6(dev_priv);
-	else if (dev_priv->csr.allowed_dc_mask & DC_STATE_EN_UPTO_DC5)
-		gen9_enable_dc5(dev_priv);
-}
-
-static void gen9_dc_off_power_well_sync_hw(struct drm_i915_private *dev_priv,
-					   struct i915_power_well *power_well)
-{
-	if (power_well->count > 0)
-		gen9_dc_off_power_well_enable(dev_priv, power_well);
-	else
-		gen9_dc_off_power_well_disable(dev_priv, power_well);
-}
-
-static void i9xx_always_on_power_well_noop(struct drm_i915_private *dev_priv,
-					   struct i915_power_well *power_well)
-{
-}
-
-static bool i9xx_always_on_power_well_enabled(struct drm_i915_private *dev_priv,
-					     struct i915_power_well *power_well)
-{
-	return true;
-}
-
-static void vlv_set_power_well(struct drm_i915_private *dev_priv,
-			       struct i915_power_well *power_well, bool enable)
-{
-	enum punit_power_well power_well_id = power_well->data;
-	u32 mask;
-	u32 state;
-	u32 ctrl;
-
-	mask = PUNIT_PWRGT_MASK(power_well_id);
-	state = enable ? PUNIT_PWRGT_PWR_ON(power_well_id) :
-			 PUNIT_PWRGT_PWR_GATE(power_well_id);
-
-	mutex_lock(&dev_priv->rps.hw_lock);
-
-#define COND \
-	((vlv_punit_read(dev_priv, PUNIT_REG_PWRGT_STATUS) & mask) == state)
-
-	if (COND)
-		goto out;
-
-	ctrl = vlv_punit_read(dev_priv, PUNIT_REG_PWRGT_CTRL);
-	ctrl &= ~mask;
-	ctrl |= state;
-	vlv_punit_write(dev_priv, PUNIT_REG_PWRGT_CTRL, ctrl);
-
-	if (wait_for(COND, 100))
-		DRM_ERROR("timeout setting power well state %08x (%08x)\n",
-			  state,
-			  vlv_punit_read(dev_priv, PUNIT_REG_PWRGT_CTRL));
-
-#undef COND
-
-out:
-	mutex_unlock(&dev_priv->rps.hw_lock);
-}
-
-static void vlv_power_well_sync_hw(struct drm_i915_private *dev_priv,
-				   struct i915_power_well *power_well)
-{
-	vlv_set_power_well(dev_priv, power_well, power_well->count > 0);
-}
-
-static void vlv_power_well_enable(struct drm_i915_private *dev_priv,
-				  struct i915_power_well *power_well)
-{
-	vlv_set_power_well(dev_priv, power_well, true);
-}
-
-static void vlv_power_well_disable(struct drm_i915_private *dev_priv,
-				   struct i915_power_well *power_well)
-{
-	vlv_set_power_well(dev_priv, power_well, false);
-}
-
-static bool vlv_power_well_enabled(struct drm_i915_private *dev_priv,
-				   struct i915_power_well *power_well)
-{
-	int power_well_id = power_well->data;
-	bool enabled = false;
-	u32 mask;
-	u32 state;
-	u32 ctrl;
-
-	mask = PUNIT_PWRGT_MASK(power_well_id);
-	ctrl = PUNIT_PWRGT_PWR_ON(power_well_id);
-
-	mutex_lock(&dev_priv->rps.hw_lock);
-
-	state = vlv_punit_read(dev_priv, PUNIT_REG_PWRGT_STATUS) & mask;
-	/*
-	 * We only ever set the power-on and power-gate states, anything
-	 * else is unexpected.
-	 */
-	WARN_ON(state != PUNIT_PWRGT_PWR_ON(power_well_id) &&
-		state != PUNIT_PWRGT_PWR_GATE(power_well_id));
-	if (state == ctrl)
-		enabled = true;
-
-	/*
-	 * A transient state at this point would mean some unexpected party
-	 * is poking at the power controls too.
-	 */
-	ctrl = vlv_punit_read(dev_priv, PUNIT_REG_PWRGT_CTRL) & mask;
-	WARN_ON(ctrl != state);
-
-	mutex_unlock(&dev_priv->rps.hw_lock);
-
-	return enabled;
-}
-
-static void vlv_init_display_clock_gating(struct drm_i915_private *dev_priv)
-{
-	I915_WRITE(DSPCLK_GATE_D, VRHUNIT_CLOCK_GATE_DISABLE);
-
-	/*
-	 * Disable trickle feed and enable pnd deadline calculation
-	 */
-	I915_WRITE(MI_ARB_VLV, MI_ARB_DISPLAY_TRICKLE_FEED_DISABLE);
-	I915_WRITE(CBR1_VLV, 0);
-
-	WARN_ON(dev_priv->rawclk_freq == 0);
-
-	I915_WRITE(RAWCLK_FREQ_VLV,
-		   DIV_ROUND_CLOSEST(dev_priv->rawclk_freq, 1000));
-}
-
-static void vlv_display_power_well_init(struct drm_i915_private *dev_priv)
-{
-	struct intel_encoder *encoder;
-	enum pipe pipe;
-
-	/*
-	 * Enable the CRI clock source so we can get at the
-	 * display and the reference clock for VGA
-	 * hotplug / manual detection. Supposedly DSI also
-	 * needs the ref clock up and running.
-	 *
-	 * CHV DPLL B/C have some issues if VGA mode is enabled.
-	 */
-	for_each_pipe(&dev_priv->drm, pipe) {
-		u32 val = I915_READ(DPLL(pipe));
-
-		val |= DPLL_REF_CLK_ENABLE_VLV | DPLL_VGA_MODE_DIS;
-		if (pipe != PIPE_A)
-			val |= DPLL_INTEGRATED_CRI_CLK_VLV;
-
-		I915_WRITE(DPLL(pipe), val);
-	}
-
-	vlv_init_display_clock_gating(dev_priv);
-
-	spin_lock_irq(&dev_priv->irq_lock);
-	valleyview_enable_display_irqs(dev_priv);
-	spin_unlock_irq(&dev_priv->irq_lock);
-
-	/*
-	 * During driver initialization/resume we can avoid restoring the
-	 * part of the HW/SW state that will be inited anyway explicitly.
-	 */
-	if (dev_priv->power_domains.initializing)
-		return;
-
-	intel_hpd_init(dev_priv);
-
-	/* Re-enable the ADPA, if we have one */
-	for_each_intel_encoder(&dev_priv->drm, encoder) {
-		if (encoder->type == INTEL_OUTPUT_ANALOG)
-			intel_crt_reset(&encoder->base);
-	}
-
-	i915_redisable_vga_power_on(&dev_priv->drm);
-
-	intel_pps_unlock_regs_wa(dev_priv);
-}
-
-static void vlv_display_power_well_deinit(struct drm_i915_private *dev_priv)
-{
-	spin_lock_irq(&dev_priv->irq_lock);
-	valleyview_disable_display_irqs(dev_priv);
-	spin_unlock_irq(&dev_priv->irq_lock);
-
-	/* make sure we're done processing display irqs */
-	synchronize_irq(dev_priv->drm.irq);
-
-	intel_power_sequencer_reset(dev_priv);
-
-	/* Prevent us from re-enabling polling on accident in late suspend */
-	if (!dev_priv->drm.dev->power.is_suspended)
-		intel_hpd_poll_init(dev_priv);
-}
-
-static void vlv_display_power_well_enable(struct drm_i915_private *dev_priv,
-					  struct i915_power_well *power_well)
-{
-	WARN_ON_ONCE(power_well->data != PUNIT_POWER_WELL_DISP2D);
-
-	vlv_set_power_well(dev_priv, power_well, true);
-
-	vlv_display_power_well_init(dev_priv);
-}
-
-static void vlv_display_power_well_disable(struct drm_i915_private *dev_priv,
-					   struct i915_power_well *power_well)
-{
-	WARN_ON_ONCE(power_well->data != PUNIT_POWER_WELL_DISP2D);
-
-	vlv_display_power_well_deinit(dev_priv);
-
-	vlv_set_power_well(dev_priv, power_well, false);
-}
-
-static void vlv_dpio_cmn_power_well_enable(struct drm_i915_private *dev_priv,
-					   struct i915_power_well *power_well)
-{
-	WARN_ON_ONCE(power_well->data != PUNIT_POWER_WELL_DPIO_CMN_BC);
-
-	/* since ref/cri clock was enabled */
-	udelay(1); /* >10ns for cmnreset, >0ns for sidereset */
-
-	vlv_set_power_well(dev_priv, power_well, true);
-
-	/*
-	 * From VLV2A0_DP_eDP_DPIO_driver_vbios_notes_10.docx -
-	 *  6.	De-assert cmn_reset/side_reset. Same as VLV X0.
-	 *   a.	GUnit 0x2110 bit[0] set to 1 (def 0)
-	 *   b.	The other bits such as sfr settings / modesel may all
-	 *	be set to 0.
-	 *
-	 * This should only be done on init and resume from S3 with
-	 * both PLLs disabled, or we risk losing DPIO and PLL
-	 * synchronization.
-	 */
-	I915_WRITE(DPIO_CTL, I915_READ(DPIO_CTL) | DPIO_CMNRST);
-}
-
-static void vlv_dpio_cmn_power_well_disable(struct drm_i915_private *dev_priv,
-					    struct i915_power_well *power_well)
-{
-	enum pipe pipe;
-
-	WARN_ON_ONCE(power_well->data != PUNIT_POWER_WELL_DPIO_CMN_BC);
-
-	for_each_pipe(dev_priv, pipe)
-		assert_pll_disabled(dev_priv, pipe);
-
-	/* Assert common reset */
-	I915_WRITE(DPIO_CTL, I915_READ(DPIO_CTL) & ~DPIO_CMNRST);
-
-	vlv_set_power_well(dev_priv, power_well, false);
-}
-
-#define POWER_DOMAIN_MASK (BIT(POWER_DOMAIN_NUM) - 1)
-
-static struct i915_power_well *lookup_power_well(struct drm_i915_private *dev_priv,
-						 int power_well_id)
-{
-	struct i915_power_domains *power_domains = &dev_priv->power_domains;
-	int i;
-
-	for (i = 0; i < power_domains->power_well_count; i++) {
-		struct i915_power_well *power_well;
-
-		power_well = &power_domains->power_wells[i];
-		if (power_well->data == power_well_id)
-			return power_well;
-	}
-
-	return NULL;
-}
-
-#define BITS_SET(val, bits) (((val) & (bits)) == (bits))
-
-static void assert_chv_phy_status(struct drm_i915_private *dev_priv)
-{
-	struct i915_power_well *cmn_bc =
-		lookup_power_well(dev_priv, PUNIT_POWER_WELL_DPIO_CMN_BC);
-	struct i915_power_well *cmn_d =
-		lookup_power_well(dev_priv, PUNIT_POWER_WELL_DPIO_CMN_D);
-	u32 phy_control = dev_priv->chv_phy_control;
-	u32 phy_status = 0;
-	u32 phy_status_mask = 0xffffffff;
-
-	/*
-	 * The BIOS can leave the PHY is some weird state
-	 * where it doesn't fully power down some parts.
-	 * Disable the asserts until the PHY has been fully
-	 * reset (ie. the power well has been disabled at
-	 * least once).
-	 */
-	if (!dev_priv->chv_phy_assert[DPIO_PHY0])
-		phy_status_mask &= ~(PHY_STATUS_CMN_LDO(DPIO_PHY0, DPIO_CH0) |
-				     PHY_STATUS_SPLINE_LDO(DPIO_PHY0, DPIO_CH0, 0) |
-				     PHY_STATUS_SPLINE_LDO(DPIO_PHY0, DPIO_CH0, 1) |
-				     PHY_STATUS_CMN_LDO(DPIO_PHY0, DPIO_CH1) |
-				     PHY_STATUS_SPLINE_LDO(DPIO_PHY0, DPIO_CH1, 0) |
-				     PHY_STATUS_SPLINE_LDO(DPIO_PHY0, DPIO_CH1, 1));
-
-	if (!dev_priv->chv_phy_assert[DPIO_PHY1])
-		phy_status_mask &= ~(PHY_STATUS_CMN_LDO(DPIO_PHY1, DPIO_CH0) |
-				     PHY_STATUS_SPLINE_LDO(DPIO_PHY1, DPIO_CH0, 0) |
-				     PHY_STATUS_SPLINE_LDO(DPIO_PHY1, DPIO_CH0, 1));
-
-	if (cmn_bc->ops->is_enabled(dev_priv, cmn_bc)) {
-		phy_status |= PHY_POWERGOOD(DPIO_PHY0);
-
-		/* this assumes override is only used to enable lanes */
-		if ((phy_control & PHY_CH_POWER_DOWN_OVRD_EN(DPIO_PHY0, DPIO_CH0)) == 0)
-			phy_control |= PHY_CH_POWER_DOWN_OVRD(0xf, DPIO_PHY0, DPIO_CH0);
-
-		if ((phy_control & PHY_CH_POWER_DOWN_OVRD_EN(DPIO_PHY0, DPIO_CH1)) == 0)
-			phy_control |= PHY_CH_POWER_DOWN_OVRD(0xf, DPIO_PHY0, DPIO_CH1);
-
-		/* CL1 is on whenever anything is on in either channel */
-		if (BITS_SET(phy_control,
-			     PHY_CH_POWER_DOWN_OVRD(0xf, DPIO_PHY0, DPIO_CH0) |
-			     PHY_CH_POWER_DOWN_OVRD(0xf, DPIO_PHY0, DPIO_CH1)))
-			phy_status |= PHY_STATUS_CMN_LDO(DPIO_PHY0, DPIO_CH0);
-
-		/*
-		 * The DPLLB check accounts for the pipe B + port A usage
-		 * with CL2 powered up but all the lanes in the second channel
-		 * powered down.
-		 */
-		if (BITS_SET(phy_control,
-			     PHY_CH_POWER_DOWN_OVRD(0xf, DPIO_PHY0, DPIO_CH1)) &&
-		    (I915_READ(DPLL(PIPE_B)) & DPLL_VCO_ENABLE) == 0)
-			phy_status |= PHY_STATUS_CMN_LDO(DPIO_PHY0, DPIO_CH1);
-
-		if (BITS_SET(phy_control,
-			     PHY_CH_POWER_DOWN_OVRD(0x3, DPIO_PHY0, DPIO_CH0)))
-			phy_status |= PHY_STATUS_SPLINE_LDO(DPIO_PHY0, DPIO_CH0, 0);
-		if (BITS_SET(phy_control,
-			     PHY_CH_POWER_DOWN_OVRD(0xc, DPIO_PHY0, DPIO_CH0)))
-			phy_status |= PHY_STATUS_SPLINE_LDO(DPIO_PHY0, DPIO_CH0, 1);
-
-		if (BITS_SET(phy_control,
-			     PHY_CH_POWER_DOWN_OVRD(0x3, DPIO_PHY0, DPIO_CH1)))
-			phy_status |= PHY_STATUS_SPLINE_LDO(DPIO_PHY0, DPIO_CH1, 0);
-		if (BITS_SET(phy_control,
-			     PHY_CH_POWER_DOWN_OVRD(0xc, DPIO_PHY0, DPIO_CH1)))
-			phy_status |= PHY_STATUS_SPLINE_LDO(DPIO_PHY0, DPIO_CH1, 1);
-	}
-
-	if (cmn_d->ops->is_enabled(dev_priv, cmn_d)) {
-		phy_status |= PHY_POWERGOOD(DPIO_PHY1);
-
-		/* this assumes override is only used to enable lanes */
-		if ((phy_control & PHY_CH_POWER_DOWN_OVRD_EN(DPIO_PHY1, DPIO_CH0)) == 0)
-			phy_control |= PHY_CH_POWER_DOWN_OVRD(0xf, DPIO_PHY1, DPIO_CH0);
-
-		if (BITS_SET(phy_control,
-			     PHY_CH_POWER_DOWN_OVRD(0xf, DPIO_PHY1, DPIO_CH0)))
-			phy_status |= PHY_STATUS_CMN_LDO(DPIO_PHY1, DPIO_CH0);
-
-		if (BITS_SET(phy_control,
-			     PHY_CH_POWER_DOWN_OVRD(0x3, DPIO_PHY1, DPIO_CH0)))
-			phy_status |= PHY_STATUS_SPLINE_LDO(DPIO_PHY1, DPIO_CH0, 0);
-		if (BITS_SET(phy_control,
-			     PHY_CH_POWER_DOWN_OVRD(0xc, DPIO_PHY1, DPIO_CH0)))
-			phy_status |= PHY_STATUS_SPLINE_LDO(DPIO_PHY1, DPIO_CH0, 1);
-	}
-
-	phy_status &= phy_status_mask;
-
-	/*
-	 * The PHY may be busy with some initial calibration and whatnot,
-	 * so the power state can take a while to actually change.
-	 */
-	if (intel_wait_for_register(dev_priv,
-				    DISPLAY_PHY_STATUS,
-				    phy_status_mask,
-				    phy_status,
-				    10))
-		DRM_ERROR("Unexpected PHY_STATUS 0x%08x, expected 0x%08x (PHY_CONTROL=0x%08x)\n",
-			  I915_READ(DISPLAY_PHY_STATUS) & phy_status_mask,
-			   phy_status, dev_priv->chv_phy_control);
-}
-
-#undef BITS_SET
-
-static void chv_dpio_cmn_power_well_enable(struct drm_i915_private *dev_priv,
-					   struct i915_power_well *power_well)
-{
-	enum dpio_phy phy;
-	enum pipe pipe;
-	uint32_t tmp;
-
-	WARN_ON_ONCE(power_well->data != PUNIT_POWER_WELL_DPIO_CMN_BC &&
-		     power_well->data != PUNIT_POWER_WELL_DPIO_CMN_D);
-
-	if (power_well->data == PUNIT_POWER_WELL_DPIO_CMN_BC) {
-		pipe = PIPE_A;
-		phy = DPIO_PHY0;
-	} else {
-		pipe = PIPE_C;
-		phy = DPIO_PHY1;
-	}
-
-	/* since ref/cri clock was enabled */
-	udelay(1); /* >10ns for cmnreset, >0ns for sidereset */
-	vlv_set_power_well(dev_priv, power_well, true);
-
-	/* Poll for phypwrgood signal */
-	if (intel_wait_for_register(dev_priv,
-				    DISPLAY_PHY_STATUS,
-				    PHY_POWERGOOD(phy),
-				    PHY_POWERGOOD(phy),
-				    1))
-		DRM_ERROR("Display PHY %d is not power up\n", phy);
-
-	mutex_lock(&dev_priv->sb_lock);
-
-	/* Enable dynamic power down */
-	tmp = vlv_dpio_read(dev_priv, pipe, CHV_CMN_DW28);
-	tmp |= DPIO_DYNPWRDOWNEN_CH0 | DPIO_CL1POWERDOWNEN |
-		DPIO_SUS_CLK_CONFIG_GATE_CLKREQ;
-	vlv_dpio_write(dev_priv, pipe, CHV_CMN_DW28, tmp);
-
-	if (power_well->data == PUNIT_POWER_WELL_DPIO_CMN_BC) {
-		tmp = vlv_dpio_read(dev_priv, pipe, _CHV_CMN_DW6_CH1);
-		tmp |= DPIO_DYNPWRDOWNEN_CH1;
-		vlv_dpio_write(dev_priv, pipe, _CHV_CMN_DW6_CH1, tmp);
-	} else {
-		/*
-		 * Force the non-existing CL2 off. BXT does this
-		 * too, so maybe it saves some power even though
-		 * CL2 doesn't exist?
-		 */
-		tmp = vlv_dpio_read(dev_priv, pipe, CHV_CMN_DW30);
-		tmp |= DPIO_CL2_LDOFUSE_PWRENB;
-		vlv_dpio_write(dev_priv, pipe, CHV_CMN_DW30, tmp);
-	}
-
-	mutex_unlock(&dev_priv->sb_lock);
-
-	dev_priv->chv_phy_control |= PHY_COM_LANE_RESET_DEASSERT(phy);
-	I915_WRITE(DISPLAY_PHY_CONTROL, dev_priv->chv_phy_control);
-
-	DRM_DEBUG_KMS("Enabled DPIO PHY%d (PHY_CONTROL=0x%08x)\n",
-		      phy, dev_priv->chv_phy_control);
-
-	assert_chv_phy_status(dev_priv);
-}
-
-static void chv_dpio_cmn_power_well_disable(struct drm_i915_private *dev_priv,
-					    struct i915_power_well *power_well)
-{
-	enum dpio_phy phy;
-
-	WARN_ON_ONCE(power_well->data != PUNIT_POWER_WELL_DPIO_CMN_BC &&
-		     power_well->data != PUNIT_POWER_WELL_DPIO_CMN_D);
-
-	if (power_well->data == PUNIT_POWER_WELL_DPIO_CMN_BC) {
-		phy = DPIO_PHY0;
-		assert_pll_disabled(dev_priv, PIPE_A);
-		assert_pll_disabled(dev_priv, PIPE_B);
-	} else {
-		phy = DPIO_PHY1;
-		assert_pll_disabled(dev_priv, PIPE_C);
-	}
-
-	dev_priv->chv_phy_control &= ~PHY_COM_LANE_RESET_DEASSERT(phy);
-	I915_WRITE(DISPLAY_PHY_CONTROL, dev_priv->chv_phy_control);
-=======
 #include <drm/drm_print.h>
->>>>>>> 24b8d41d
 
 #include "i915_drv.h"
 #include "i915_trace.h"
@@ -1545,15 +155,8 @@
 			DRM_DEBUG_DRIVER("wakeref last released at\n%s", buf);
 		}
 
-<<<<<<< HEAD
-	for_each_power_well(i, power_well, BIT(domain), power_domains)
-		intel_power_well_get(dev_priv, power_well);
-
-	power_domains->domain_use_count[domain]++;
-=======
 		kfree(buf);
 	}
->>>>>>> 24b8d41d
 }
 
 static int cmphandle(const void *_a, const void *_b)
@@ -1593,10 +196,6 @@
 
 	sort(dbg->owners, dbg->count, sizeof(*dbg->owners), cmphandle, NULL);
 
-<<<<<<< HEAD
-	for_each_power_well_rev(i, power_well, BIT(domain), power_domains)
-		intel_power_well_put(dev_priv, power_well);
-=======
 	for (i = 0; i < dbg->count; i++) {
 		depot_stack_handle_t stack = dbg->owners[i];
 		unsigned long rep;
@@ -1607,329 +206,13 @@
 		__print_depot_stack(stack, buf, PAGE_SIZE, 2);
 		drm_printf(p, "Wakeref x%lu taken at:\n%s", rep, buf);
 	}
->>>>>>> 24b8d41d
 
 	kfree(buf);
 }
 
-<<<<<<< HEAD
-#define HSW_DISPLAY_POWER_DOMAINS (			\
-	BIT(POWER_DOMAIN_PIPE_B) |			\
-	BIT(POWER_DOMAIN_PIPE_C) |			\
-	BIT(POWER_DOMAIN_PIPE_A_PANEL_FITTER) |		\
-	BIT(POWER_DOMAIN_PIPE_B_PANEL_FITTER) |		\
-	BIT(POWER_DOMAIN_PIPE_C_PANEL_FITTER) |		\
-	BIT(POWER_DOMAIN_TRANSCODER_A) |		\
-	BIT(POWER_DOMAIN_TRANSCODER_B) |		\
-	BIT(POWER_DOMAIN_TRANSCODER_C) |		\
-	BIT(POWER_DOMAIN_PORT_DDI_B_LANES) |		\
-	BIT(POWER_DOMAIN_PORT_DDI_C_LANES) |		\
-	BIT(POWER_DOMAIN_PORT_DDI_D_LANES) |		\
-	BIT(POWER_DOMAIN_PORT_CRT) | /* DDI E */	\
-	BIT(POWER_DOMAIN_VGA) |				\
-	BIT(POWER_DOMAIN_AUDIO) |			\
-	BIT(POWER_DOMAIN_INIT))
-
-#define BDW_DISPLAY_POWER_DOMAINS (			\
-	BIT(POWER_DOMAIN_PIPE_B) |			\
-	BIT(POWER_DOMAIN_PIPE_C) |			\
-	BIT(POWER_DOMAIN_PIPE_B_PANEL_FITTER) |		\
-	BIT(POWER_DOMAIN_PIPE_C_PANEL_FITTER) |		\
-	BIT(POWER_DOMAIN_TRANSCODER_A) |		\
-	BIT(POWER_DOMAIN_TRANSCODER_B) |		\
-	BIT(POWER_DOMAIN_TRANSCODER_C) |		\
-	BIT(POWER_DOMAIN_PORT_DDI_B_LANES) |		\
-	BIT(POWER_DOMAIN_PORT_DDI_C_LANES) |		\
-	BIT(POWER_DOMAIN_PORT_DDI_D_LANES) |		\
-	BIT(POWER_DOMAIN_PORT_CRT) | /* DDI E */	\
-	BIT(POWER_DOMAIN_VGA) |				\
-	BIT(POWER_DOMAIN_AUDIO) |			\
-	BIT(POWER_DOMAIN_INIT))
-
-#define VLV_DISPLAY_POWER_DOMAINS (		\
-	BIT(POWER_DOMAIN_PIPE_A) |		\
-	BIT(POWER_DOMAIN_PIPE_B) |		\
-	BIT(POWER_DOMAIN_PIPE_A_PANEL_FITTER) |	\
-	BIT(POWER_DOMAIN_PIPE_B_PANEL_FITTER) |	\
-	BIT(POWER_DOMAIN_TRANSCODER_A) |	\
-	BIT(POWER_DOMAIN_TRANSCODER_B) |	\
-	BIT(POWER_DOMAIN_PORT_DDI_B_LANES) |	\
-	BIT(POWER_DOMAIN_PORT_DDI_C_LANES) |	\
-	BIT(POWER_DOMAIN_PORT_DSI) |		\
-	BIT(POWER_DOMAIN_PORT_CRT) |		\
-	BIT(POWER_DOMAIN_VGA) |			\
-	BIT(POWER_DOMAIN_AUDIO) |		\
-	BIT(POWER_DOMAIN_AUX_B) |		\
-	BIT(POWER_DOMAIN_AUX_C) |		\
-	BIT(POWER_DOMAIN_GMBUS) |		\
-	BIT(POWER_DOMAIN_INIT))
-
-#define VLV_DPIO_CMN_BC_POWER_DOMAINS (		\
-	BIT(POWER_DOMAIN_PORT_DDI_B_LANES) |	\
-	BIT(POWER_DOMAIN_PORT_DDI_C_LANES) |	\
-	BIT(POWER_DOMAIN_PORT_CRT) |		\
-	BIT(POWER_DOMAIN_AUX_B) |		\
-	BIT(POWER_DOMAIN_AUX_C) |		\
-	BIT(POWER_DOMAIN_INIT))
-
-#define VLV_DPIO_TX_B_LANES_01_POWER_DOMAINS (	\
-	BIT(POWER_DOMAIN_PORT_DDI_B_LANES) |	\
-	BIT(POWER_DOMAIN_AUX_B) |		\
-	BIT(POWER_DOMAIN_INIT))
-
-#define VLV_DPIO_TX_B_LANES_23_POWER_DOMAINS (	\
-	BIT(POWER_DOMAIN_PORT_DDI_B_LANES) |	\
-	BIT(POWER_DOMAIN_AUX_B) |		\
-	BIT(POWER_DOMAIN_INIT))
-
-#define VLV_DPIO_TX_C_LANES_01_POWER_DOMAINS (	\
-	BIT(POWER_DOMAIN_PORT_DDI_C_LANES) |	\
-	BIT(POWER_DOMAIN_AUX_C) |		\
-	BIT(POWER_DOMAIN_INIT))
-
-#define VLV_DPIO_TX_C_LANES_23_POWER_DOMAINS (	\
-	BIT(POWER_DOMAIN_PORT_DDI_C_LANES) |	\
-	BIT(POWER_DOMAIN_AUX_C) |		\
-	BIT(POWER_DOMAIN_INIT))
-
-#define CHV_DISPLAY_POWER_DOMAINS (		\
-	BIT(POWER_DOMAIN_PIPE_A) |		\
-	BIT(POWER_DOMAIN_PIPE_B) |		\
-	BIT(POWER_DOMAIN_PIPE_C) |		\
-	BIT(POWER_DOMAIN_PIPE_A_PANEL_FITTER) |	\
-	BIT(POWER_DOMAIN_PIPE_B_PANEL_FITTER) |	\
-	BIT(POWER_DOMAIN_PIPE_C_PANEL_FITTER) |	\
-	BIT(POWER_DOMAIN_TRANSCODER_A) |	\
-	BIT(POWER_DOMAIN_TRANSCODER_B) |	\
-	BIT(POWER_DOMAIN_TRANSCODER_C) |	\
-	BIT(POWER_DOMAIN_PORT_DDI_B_LANES) |	\
-	BIT(POWER_DOMAIN_PORT_DDI_C_LANES) |	\
-	BIT(POWER_DOMAIN_PORT_DDI_D_LANES) |	\
-	BIT(POWER_DOMAIN_PORT_DSI) |		\
-	BIT(POWER_DOMAIN_VGA) |			\
-	BIT(POWER_DOMAIN_AUDIO) |		\
-	BIT(POWER_DOMAIN_AUX_B) |		\
-	BIT(POWER_DOMAIN_AUX_C) |		\
-	BIT(POWER_DOMAIN_AUX_D) |		\
-	BIT(POWER_DOMAIN_GMBUS) |		\
-	BIT(POWER_DOMAIN_INIT))
-
-#define CHV_DPIO_CMN_BC_POWER_DOMAINS (		\
-	BIT(POWER_DOMAIN_PORT_DDI_B_LANES) |	\
-	BIT(POWER_DOMAIN_PORT_DDI_C_LANES) |	\
-	BIT(POWER_DOMAIN_AUX_B) |		\
-	BIT(POWER_DOMAIN_AUX_C) |		\
-	BIT(POWER_DOMAIN_INIT))
-
-#define CHV_DPIO_CMN_D_POWER_DOMAINS (		\
-	BIT(POWER_DOMAIN_PORT_DDI_D_LANES) |	\
-	BIT(POWER_DOMAIN_AUX_D) |		\
-	BIT(POWER_DOMAIN_INIT))
-
-static const struct i915_power_well_ops i9xx_always_on_power_well_ops = {
-	.sync_hw = i9xx_always_on_power_well_noop,
-	.enable = i9xx_always_on_power_well_noop,
-	.disable = i9xx_always_on_power_well_noop,
-	.is_enabled = i9xx_always_on_power_well_enabled,
-};
-
-static const struct i915_power_well_ops chv_pipe_power_well_ops = {
-	.sync_hw = chv_pipe_power_well_sync_hw,
-	.enable = chv_pipe_power_well_enable,
-	.disable = chv_pipe_power_well_disable,
-	.is_enabled = chv_pipe_power_well_enabled,
-};
-
-static const struct i915_power_well_ops chv_dpio_cmn_power_well_ops = {
-	.sync_hw = vlv_power_well_sync_hw,
-	.enable = chv_dpio_cmn_power_well_enable,
-	.disable = chv_dpio_cmn_power_well_disable,
-	.is_enabled = vlv_power_well_enabled,
-};
-
-static struct i915_power_well i9xx_always_on_power_well[] = {
-	{
-		.name = "always-on",
-		.always_on = 1,
-		.domains = POWER_DOMAIN_MASK,
-		.ops = &i9xx_always_on_power_well_ops,
-	},
-};
-
-static const struct i915_power_well_ops hsw_power_well_ops = {
-	.sync_hw = hsw_power_well_sync_hw,
-	.enable = hsw_power_well_enable,
-	.disable = hsw_power_well_disable,
-	.is_enabled = hsw_power_well_enabled,
-};
-
-static const struct i915_power_well_ops skl_power_well_ops = {
-	.sync_hw = skl_power_well_sync_hw,
-	.enable = skl_power_well_enable,
-	.disable = skl_power_well_disable,
-	.is_enabled = skl_power_well_enabled,
-};
-
-static const struct i915_power_well_ops gen9_dc_off_power_well_ops = {
-	.sync_hw = gen9_dc_off_power_well_sync_hw,
-	.enable = gen9_dc_off_power_well_enable,
-	.disable = gen9_dc_off_power_well_disable,
-	.is_enabled = gen9_dc_off_power_well_enabled,
-};
-
-static const struct i915_power_well_ops bxt_dpio_cmn_power_well_ops = {
-	.sync_hw = bxt_dpio_cmn_power_well_sync_hw,
-	.enable = bxt_dpio_cmn_power_well_enable,
-	.disable = bxt_dpio_cmn_power_well_disable,
-	.is_enabled = bxt_dpio_cmn_power_well_enabled,
-};
-
-static struct i915_power_well hsw_power_wells[] = {
-	{
-		.name = "always-on",
-		.always_on = 1,
-		.domains = POWER_DOMAIN_MASK,
-		.ops = &i9xx_always_on_power_well_ops,
-	},
-	{
-		.name = "display",
-		.domains = HSW_DISPLAY_POWER_DOMAINS,
-		.ops = &hsw_power_well_ops,
-	},
-};
-
-static struct i915_power_well bdw_power_wells[] = {
-	{
-		.name = "always-on",
-		.always_on = 1,
-		.domains = POWER_DOMAIN_MASK,
-		.ops = &i9xx_always_on_power_well_ops,
-	},
-	{
-		.name = "display",
-		.domains = BDW_DISPLAY_POWER_DOMAINS,
-		.ops = &hsw_power_well_ops,
-	},
-};
-
-static const struct i915_power_well_ops vlv_display_power_well_ops = {
-	.sync_hw = vlv_power_well_sync_hw,
-	.enable = vlv_display_power_well_enable,
-	.disable = vlv_display_power_well_disable,
-	.is_enabled = vlv_power_well_enabled,
-};
-
-static const struct i915_power_well_ops vlv_dpio_cmn_power_well_ops = {
-	.sync_hw = vlv_power_well_sync_hw,
-	.enable = vlv_dpio_cmn_power_well_enable,
-	.disable = vlv_dpio_cmn_power_well_disable,
-	.is_enabled = vlv_power_well_enabled,
-};
-
-static const struct i915_power_well_ops vlv_dpio_power_well_ops = {
-	.sync_hw = vlv_power_well_sync_hw,
-	.enable = vlv_power_well_enable,
-	.disable = vlv_power_well_disable,
-	.is_enabled = vlv_power_well_enabled,
-};
-
-static struct i915_power_well vlv_power_wells[] = {
-	{
-		.name = "always-on",
-		.always_on = 1,
-		.domains = POWER_DOMAIN_MASK,
-		.ops = &i9xx_always_on_power_well_ops,
-		.data = PUNIT_POWER_WELL_ALWAYS_ON,
-	},
-	{
-		.name = "display",
-		.domains = VLV_DISPLAY_POWER_DOMAINS,
-		.data = PUNIT_POWER_WELL_DISP2D,
-		.ops = &vlv_display_power_well_ops,
-	},
-	{
-		.name = "dpio-tx-b-01",
-		.domains = VLV_DPIO_TX_B_LANES_01_POWER_DOMAINS |
-			   VLV_DPIO_TX_B_LANES_23_POWER_DOMAINS |
-			   VLV_DPIO_TX_C_LANES_01_POWER_DOMAINS |
-			   VLV_DPIO_TX_C_LANES_23_POWER_DOMAINS,
-		.ops = &vlv_dpio_power_well_ops,
-		.data = PUNIT_POWER_WELL_DPIO_TX_B_LANES_01,
-	},
-	{
-		.name = "dpio-tx-b-23",
-		.domains = VLV_DPIO_TX_B_LANES_01_POWER_DOMAINS |
-			   VLV_DPIO_TX_B_LANES_23_POWER_DOMAINS |
-			   VLV_DPIO_TX_C_LANES_01_POWER_DOMAINS |
-			   VLV_DPIO_TX_C_LANES_23_POWER_DOMAINS,
-		.ops = &vlv_dpio_power_well_ops,
-		.data = PUNIT_POWER_WELL_DPIO_TX_B_LANES_23,
-	},
-	{
-		.name = "dpio-tx-c-01",
-		.domains = VLV_DPIO_TX_B_LANES_01_POWER_DOMAINS |
-			   VLV_DPIO_TX_B_LANES_23_POWER_DOMAINS |
-			   VLV_DPIO_TX_C_LANES_01_POWER_DOMAINS |
-			   VLV_DPIO_TX_C_LANES_23_POWER_DOMAINS,
-		.ops = &vlv_dpio_power_well_ops,
-		.data = PUNIT_POWER_WELL_DPIO_TX_C_LANES_01,
-	},
-	{
-		.name = "dpio-tx-c-23",
-		.domains = VLV_DPIO_TX_B_LANES_01_POWER_DOMAINS |
-			   VLV_DPIO_TX_B_LANES_23_POWER_DOMAINS |
-			   VLV_DPIO_TX_C_LANES_01_POWER_DOMAINS |
-			   VLV_DPIO_TX_C_LANES_23_POWER_DOMAINS,
-		.ops = &vlv_dpio_power_well_ops,
-		.data = PUNIT_POWER_WELL_DPIO_TX_C_LANES_23,
-	},
-	{
-		.name = "dpio-common",
-		.domains = VLV_DPIO_CMN_BC_POWER_DOMAINS,
-		.data = PUNIT_POWER_WELL_DPIO_CMN_BC,
-		.ops = &vlv_dpio_cmn_power_well_ops,
-	},
-};
-
-static struct i915_power_well chv_power_wells[] = {
-	{
-		.name = "always-on",
-		.always_on = 1,
-		.domains = POWER_DOMAIN_MASK,
-		.ops = &i9xx_always_on_power_well_ops,
-	},
-	{
-		.name = "display",
-		/*
-		 * Pipe A power well is the new disp2d well. Pipe B and C
-		 * power wells don't actually exist. Pipe A power well is
-		 * required for any pipe to work.
-		 */
-		.domains = CHV_DISPLAY_POWER_DOMAINS,
-		.data = PIPE_A,
-		.ops = &chv_pipe_power_well_ops,
-	},
-	{
-		.name = "dpio-common-bc",
-		.domains = CHV_DPIO_CMN_BC_POWER_DOMAINS,
-		.data = PUNIT_POWER_WELL_DPIO_CMN_BC,
-		.ops = &chv_dpio_cmn_power_well_ops,
-	},
-	{
-		.name = "dpio-common-d",
-		.domains = CHV_DPIO_CMN_D_POWER_DOMAINS,
-		.data = PUNIT_POWER_WELL_DPIO_CMN_D,
-		.ops = &chv_dpio_cmn_power_well_ops,
-	},
-};
-
-bool intel_display_power_well_is_enabled(struct drm_i915_private *dev_priv,
-				    int power_well_id)
-=======
 static noinline void
 __untrack_all_wakerefs(struct intel_runtime_pm_debug *debug,
 		       struct intel_runtime_pm_debug *saved)
->>>>>>> 24b8d41d
 {
 	*saved = *debug;
 
@@ -1938,110 +221,6 @@
 	debug->last_release = __save_depot_stack();
 }
 
-<<<<<<< HEAD
-static struct i915_power_well skl_power_wells[] = {
-	{
-		.name = "always-on",
-		.always_on = 1,
-		.domains = POWER_DOMAIN_MASK,
-		.ops = &i9xx_always_on_power_well_ops,
-		.data = SKL_DISP_PW_ALWAYS_ON,
-	},
-	{
-		.name = "power well 1",
-		/* Handled by the DMC firmware */
-		.domains = 0,
-		.ops = &skl_power_well_ops,
-		.data = SKL_DISP_PW_1,
-	},
-	{
-		.name = "MISC IO power well",
-		/* Handled by the DMC firmware */
-		.domains = 0,
-		.ops = &skl_power_well_ops,
-		.data = SKL_DISP_PW_MISC_IO,
-	},
-	{
-		.name = "DC off",
-		.domains = SKL_DISPLAY_DC_OFF_POWER_DOMAINS,
-		.ops = &gen9_dc_off_power_well_ops,
-		.data = SKL_DISP_PW_DC_OFF,
-	},
-	{
-		.name = "power well 2",
-		.domains = SKL_DISPLAY_POWERWELL_2_POWER_DOMAINS,
-		.ops = &skl_power_well_ops,
-		.data = SKL_DISP_PW_2,
-	},
-	{
-		.name = "DDI A/E power well",
-		.domains = SKL_DISPLAY_DDI_A_E_POWER_DOMAINS,
-		.ops = &skl_power_well_ops,
-		.data = SKL_DISP_PW_DDI_A_E,
-	},
-	{
-		.name = "DDI B power well",
-		.domains = SKL_DISPLAY_DDI_B_POWER_DOMAINS,
-		.ops = &skl_power_well_ops,
-		.data = SKL_DISP_PW_DDI_B,
-	},
-	{
-		.name = "DDI C power well",
-		.domains = SKL_DISPLAY_DDI_C_POWER_DOMAINS,
-		.ops = &skl_power_well_ops,
-		.data = SKL_DISP_PW_DDI_C,
-	},
-	{
-		.name = "DDI D power well",
-		.domains = SKL_DISPLAY_DDI_D_POWER_DOMAINS,
-		.ops = &skl_power_well_ops,
-		.data = SKL_DISP_PW_DDI_D,
-	},
-};
-
-static struct i915_power_well bxt_power_wells[] = {
-	{
-		.name = "always-on",
-		.always_on = 1,
-		.domains = POWER_DOMAIN_MASK,
-		.ops = &i9xx_always_on_power_well_ops,
-	},
-	{
-		.name = "power well 1",
-		.domains = 0,
-		.ops = &skl_power_well_ops,
-		.data = SKL_DISP_PW_1,
-	},
-	{
-		.name = "DC off",
-		.domains = BXT_DISPLAY_DC_OFF_POWER_DOMAINS,
-		.ops = &gen9_dc_off_power_well_ops,
-		.data = SKL_DISP_PW_DC_OFF,
-	},
-	{
-		.name = "power well 2",
-		.domains = BXT_DISPLAY_POWERWELL_2_POWER_DOMAINS,
-		.ops = &skl_power_well_ops,
-		.data = SKL_DISP_PW_2,
-	},
-	{
-		.name = "dpio-common-a",
-		.domains = BXT_DPIO_CMN_A_POWER_DOMAINS,
-		.ops = &bxt_dpio_cmn_power_well_ops,
-		.data = BXT_DPIO_CMN_A,
-	},
-	{
-		.name = "dpio-common-bc",
-		.domains = BXT_DPIO_CMN_BC_POWER_DOMAINS,
-		.ops = &bxt_dpio_cmn_power_well_ops,
-		.data = BXT_DPIO_CMN_BC,
-	},
-};
-
-static int
-sanitize_disable_power_well_option(const struct drm_i915_private *dev_priv,
-				   int disable_power_well)
-=======
 static void
 dump_and_free_wakeref_tracking(struct intel_runtime_pm_debug *debug)
 {
@@ -2073,69 +252,15 @@
 
 static noinline void
 untrack_all_intel_runtime_pm_wakerefs(struct intel_runtime_pm *rpm)
->>>>>>> 24b8d41d
 {
 	struct intel_runtime_pm_debug dbg = {};
 	unsigned long flags;
 
-<<<<<<< HEAD
-	return 1;
-}
-
-static uint32_t get_allowed_dc_mask(const struct drm_i915_private *dev_priv,
-				    int enable_dc)
-{
-	uint32_t mask;
-	int requested_dc;
-	int max_dc;
-
-	if (IS_SKYLAKE(dev_priv) || IS_KABYLAKE(dev_priv)) {
-		max_dc = 2;
-		mask = 0;
-	} else if (IS_BROXTON(dev_priv)) {
-		max_dc = 1;
-		/*
-		 * DC9 has a separate HW flow from the rest of the DC states,
-		 * not depending on the DMC firmware. It's needed by system
-		 * suspend/resume, so allow it unconditionally.
-		 */
-		mask = DC_STATE_EN_DC9;
-	} else {
-		max_dc = 0;
-		mask = 0;
-	}
-
-	if (!i915.disable_power_well)
-		max_dc = 0;
-
-	if (enable_dc >= 0 && enable_dc <= max_dc) {
-		requested_dc = enable_dc;
-	} else if (enable_dc == -1) {
-		requested_dc = max_dc;
-	} else if (enable_dc > max_dc && enable_dc <= 2) {
-		DRM_DEBUG_KMS("Adjusting requested max DC state (%d->%d)\n",
-			      enable_dc, max_dc);
-		requested_dc = max_dc;
-	} else {
-		DRM_ERROR("Unexpected value for enable_dc (%d)\n", enable_dc);
-		requested_dc = max_dc;
-	}
-
-	if (requested_dc > 1)
-		mask |= DC_STATE_EN_UPTO_DC6;
-	if (requested_dc > 0)
-		mask |= DC_STATE_EN_UPTO_DC5;
-
-	DRM_DEBUG_KMS("Allowed DC state mask %02x\n", mask);
-
-	return mask;
-=======
 	spin_lock_irqsave(&rpm->debug.lock, flags);
 	__untrack_all_wakerefs(&rpm->debug, &dbg);
 	spin_unlock_irqrestore(&rpm->debug.lock, flags);
 
 	dump_and_free_wakeref_tracking(&dbg);
->>>>>>> 24b8d41d
 }
 
 void print_intel_runtime_pm_wakeref(struct intel_runtime_pm *rpm,
@@ -2143,16 +268,9 @@
 {
 	struct intel_runtime_pm_debug dbg = {};
 
-<<<<<<< HEAD
-	i915.disable_power_well = sanitize_disable_power_well_option(dev_priv,
-						     i915.disable_power_well);
-	dev_priv->csr.allowed_dc_mask = get_allowed_dc_mask(dev_priv,
-							    i915.enable_dc);
-=======
 	do {
 		unsigned long alloc = dbg.count;
 		depot_stack_handle_t *s;
->>>>>>> 24b8d41d
 
 		spin_lock_irq(&rpm->debug.lock);
 		dbg.count = rpm->debug.count;
@@ -2167,52 +285,16 @@
 		if (dbg.count <= alloc)
 			break;
 
-<<<<<<< HEAD
-	/*
-	 * The enabling order will be from lower to higher indexed wells,
-	 * the disabling order is reversed.
-	 */
-	if (IS_HASWELL(dev_priv)) {
-		set_power_wells(power_domains, hsw_power_wells);
-	} else if (IS_BROADWELL(dev_priv)) {
-		set_power_wells(power_domains, bdw_power_wells);
-	} else if (IS_SKYLAKE(dev_priv) || IS_KABYLAKE(dev_priv)) {
-		set_power_wells(power_domains, skl_power_wells);
-	} else if (IS_BROXTON(dev_priv)) {
-		set_power_wells(power_domains, bxt_power_wells);
-	} else if (IS_CHERRYVIEW(dev_priv)) {
-		set_power_wells(power_domains, chv_power_wells);
-	} else if (IS_VALLEYVIEW(dev_priv)) {
-		set_power_wells(power_domains, vlv_power_wells);
-	} else {
-		set_power_wells(power_domains, i9xx_always_on_power_well);
-	}
-=======
 		s = krealloc(dbg.owners,
 			     dbg.count * sizeof(*s),
 			     GFP_NOWAIT | __GFP_NOWARN);
 		if (!s)
 			goto out;
->>>>>>> 24b8d41d
 
 		dbg.owners = s;
 	} while (1);
 
-<<<<<<< HEAD
-/**
- * intel_power_domains_fini - finalizes the power domain structures
- * @dev_priv: i915 device instance
- *
- * Finalizes the power domain structures for @dev_priv depending upon the
- * supported platform. This function also disables runtime pm and ensures that
- * the device stays powered up so that the driver can be reloaded.
- */
-void intel_power_domains_fini(struct drm_i915_private *dev_priv)
-{
-	struct device *kdev = &dev_priv->drm.pdev->dev;
-=======
 	__print_intel_runtime_pm_wakeref(p, &dbg);
->>>>>>> 24b8d41d
 
 out:
 	kfree(dbg.owners);
@@ -2220,17 +302,8 @@
 
 #else
 
-<<<<<<< HEAD
-	/*
-	 * Remove the refcount we took in intel_runtime_pm_enable() in case
-	 * the platform doesn't support runtime PM.
-	 */
-	if (!HAS_RUNTIME_PM(dev_priv))
-		pm_runtime_put(kdev);
-=======
 static void init_intel_runtime_pm_wakeref(struct intel_runtime_pm *rpm)
 {
->>>>>>> 24b8d41d
 }
 
 static depot_stack_handle_t
@@ -2239,151 +312,15 @@
 	return -1;
 }
 
-<<<<<<< HEAD
-static void gen9_dbuf_enable(struct drm_i915_private *dev_priv)
-{
-	I915_WRITE(DBUF_CTL, I915_READ(DBUF_CTL) | DBUF_POWER_REQUEST);
-	POSTING_READ(DBUF_CTL);
-
-	udelay(10);
-
-	if (!(I915_READ(DBUF_CTL) & DBUF_POWER_STATE))
-		DRM_ERROR("DBuf power enable timeout\n");
-}
-
-static void gen9_dbuf_disable(struct drm_i915_private *dev_priv)
-{
-	I915_WRITE(DBUF_CTL, I915_READ(DBUF_CTL) & ~DBUF_POWER_REQUEST);
-	POSTING_READ(DBUF_CTL);
-
-	udelay(10);
-
-	if (I915_READ(DBUF_CTL) & DBUF_POWER_STATE)
-		DRM_ERROR("DBuf power disable timeout!\n");
-}
-
-static void skl_display_core_init(struct drm_i915_private *dev_priv,
-				   bool resume)
-{
-	struct i915_power_domains *power_domains = &dev_priv->power_domains;
-	struct i915_power_well *well;
-	uint32_t val;
-
-	gen9_set_dc_state(dev_priv, DC_STATE_DISABLE);
-
-	/* enable PCH reset handshake */
-	val = I915_READ(HSW_NDE_RSTWRN_OPT);
-	I915_WRITE(HSW_NDE_RSTWRN_OPT, val | RESET_PCH_HANDSHAKE_ENABLE);
-
-	/* enable PG1 and Misc I/O */
-	mutex_lock(&power_domains->lock);
-
-	well = lookup_power_well(dev_priv, SKL_DISP_PW_1);
-	intel_power_well_enable(dev_priv, well);
-
-	well = lookup_power_well(dev_priv, SKL_DISP_PW_MISC_IO);
-	intel_power_well_enable(dev_priv, well);
-
-	mutex_unlock(&power_domains->lock);
-
-	skl_init_cdclk(dev_priv);
-
-	gen9_dbuf_enable(dev_priv);
-
-	if (resume && dev_priv->csr.dmc_payload)
-		intel_csr_load_program(dev_priv);
-=======
 static void untrack_intel_runtime_pm_wakeref(struct intel_runtime_pm *rpm,
 					     intel_wakeref_t wref)
 {
->>>>>>> 24b8d41d
 }
 
 static void
 __intel_wakeref_dec_and_check_tracking(struct intel_runtime_pm *rpm)
 {
-<<<<<<< HEAD
-	struct i915_power_domains *power_domains = &dev_priv->power_domains;
-	struct i915_power_well *well;
-
-	gen9_set_dc_state(dev_priv, DC_STATE_DISABLE);
-
-	gen9_dbuf_disable(dev_priv);
-
-	skl_uninit_cdclk(dev_priv);
-
-	/* The spec doesn't call for removing the reset handshake flag */
-	/* disable PG1 and Misc I/O */
-
-	mutex_lock(&power_domains->lock);
-
-	well = lookup_power_well(dev_priv, SKL_DISP_PW_MISC_IO);
-	intel_power_well_disable(dev_priv, well);
-
-	well = lookup_power_well(dev_priv, SKL_DISP_PW_1);
-	intel_power_well_disable(dev_priv, well);
-
-	mutex_unlock(&power_domains->lock);
-}
-
-void bxt_display_core_init(struct drm_i915_private *dev_priv,
-			   bool resume)
-{
-	struct i915_power_domains *power_domains = &dev_priv->power_domains;
-	struct i915_power_well *well;
-	uint32_t val;
-
-	gen9_set_dc_state(dev_priv, DC_STATE_DISABLE);
-
-	/*
-	 * NDE_RSTWRN_OPT RST PCH Handshake En must always be 0b on BXT
-	 * or else the reset will hang because there is no PCH to respond.
-	 * Move the handshake programming to initialization sequence.
-	 * Previously was left up to BIOS.
-	 */
-	val = I915_READ(HSW_NDE_RSTWRN_OPT);
-	val &= ~RESET_PCH_HANDSHAKE_ENABLE;
-	I915_WRITE(HSW_NDE_RSTWRN_OPT, val);
-
-	/* Enable PG1 */
-	mutex_lock(&power_domains->lock);
-
-	well = lookup_power_well(dev_priv, SKL_DISP_PW_1);
-	intel_power_well_enable(dev_priv, well);
-
-	mutex_unlock(&power_domains->lock);
-
-	bxt_init_cdclk(dev_priv);
-
-	gen9_dbuf_enable(dev_priv);
-
-	if (resume && dev_priv->csr.dmc_payload)
-		intel_csr_load_program(dev_priv);
-}
-
-void bxt_display_core_uninit(struct drm_i915_private *dev_priv)
-{
-	struct i915_power_domains *power_domains = &dev_priv->power_domains;
-	struct i915_power_well *well;
-
-	gen9_set_dc_state(dev_priv, DC_STATE_DISABLE);
-
-	gen9_dbuf_disable(dev_priv);
-
-	bxt_uninit_cdclk(dev_priv);
-
-	/* The spec doesn't call for removing the reset handshake flag */
-
-	/* Disable PG1 */
-	mutex_lock(&power_domains->lock);
-
-	well = lookup_power_well(dev_priv, SKL_DISP_PW_1);
-	intel_power_well_disable(dev_priv, well);
-
-	mutex_unlock(&power_domains->lock);
-=======
 	atomic_dec(&rpm->wakeref_count);
->>>>>>> 24b8d41d
 }
 
 static void
@@ -2436,48 +373,6 @@
 }
 
 /**
-<<<<<<< HEAD
- * intel_power_domains_init_hw - initialize hardware power domain state
- * @dev_priv: i915 device instance
- * @resume: Called from resume code paths or not
- *
- * This function initializes the hardware power domain state and enables all
- * power domains using intel_display_set_init_power().
- */
-void intel_power_domains_init_hw(struct drm_i915_private *dev_priv, bool resume)
-{
-	struct drm_device *dev = &dev_priv->drm;
-	struct i915_power_domains *power_domains = &dev_priv->power_domains;
-
-	power_domains->initializing = true;
-
-	if (IS_SKYLAKE(dev) || IS_KABYLAKE(dev)) {
-		skl_display_core_init(dev_priv, resume);
-	} else if (IS_BROXTON(dev)) {
-		bxt_display_core_init(dev_priv, resume);
-	} else if (IS_CHERRYVIEW(dev)) {
-		mutex_lock(&power_domains->lock);
-		chv_phy_control_init(dev_priv);
-		mutex_unlock(&power_domains->lock);
-	} else if (IS_VALLEYVIEW(dev)) {
-		mutex_lock(&power_domains->lock);
-		vlv_cmnlane_wa(dev_priv);
-		mutex_unlock(&power_domains->lock);
-	}
-
-	/* For now, we need the power well to be always enabled. */
-	intel_display_set_init_power(dev_priv, true);
-	/* Disable power support if the user asked so. */
-	if (!i915.disable_power_well)
-		intel_display_power_get(dev_priv, POWER_DOMAIN_INIT);
-	intel_power_domains_sync_hw(dev_priv);
-	power_domains->initializing = false;
-}
-
-/**
- * intel_power_domains_suspend - suspend power domain state
- * @dev_priv: i915 device instance
-=======
  * intel_runtime_pm_get_raw - grab a raw runtime pm reference
  * @rpm: the intel_runtime_pm structure
  *
@@ -2490,28 +385,13 @@
  *
  * Any runtime pm reference obtained by this function must have a symmetric
  * call to intel_runtime_pm_put_raw() to release the reference again.
->>>>>>> 24b8d41d
  *
  * Returns: the wakeref cookie to pass to intel_runtime_pm_put_raw(), evaluates
  * as True if the wakeref was acquired, or False otherwise.
  */
 intel_wakeref_t intel_runtime_pm_get_raw(struct intel_runtime_pm *rpm)
 {
-<<<<<<< HEAD
-	/*
-	 * Even if power well support was disabled we still want to disable
-	 * power wells while we are system suspended.
-	 */
-	if (!i915.disable_power_well)
-		intel_display_power_put(dev_priv, POWER_DOMAIN_INIT);
-
-	if (IS_SKYLAKE(dev_priv) || IS_KABYLAKE(dev_priv))
-		skl_display_core_uninit(dev_priv);
-	else if (IS_BROXTON(dev_priv))
-		bxt_display_core_uninit(dev_priv);
-=======
 	return __intel_runtime_pm_get(rpm, false);
->>>>>>> 24b8d41d
 }
 
 /**
@@ -2528,17 +408,7 @@
  */
 intel_wakeref_t intel_runtime_pm_get(struct intel_runtime_pm *rpm)
 {
-<<<<<<< HEAD
-	struct pci_dev *pdev = dev_priv->drm.pdev;
-	struct device *kdev = &pdev->dev;
-
-	pm_runtime_get_sync(kdev);
-
-	atomic_inc(&dev_priv->pm.wakeref_count);
-	assert_rpm_wakelock_held(dev_priv);
-=======
 	return __intel_runtime_pm_get(rpm, true);
->>>>>>> 24b8d41d
 }
 
 /**
@@ -2557,16 +427,7 @@
  */
 intel_wakeref_t intel_runtime_pm_get_if_in_use(struct intel_runtime_pm *rpm)
 {
-<<<<<<< HEAD
-	struct pci_dev *pdev = dev_priv->drm.pdev;
-	struct device *kdev = &pdev->dev;
-
 	if (IS_ENABLED(CONFIG_PM)) {
-		int ret = pm_runtime_get_if_in_use(kdev);
-
-=======
-	if (IS_ENABLED(CONFIG_PM)) {
->>>>>>> 24b8d41d
 		/*
 		 * In cases runtime PM is disabled by the RPM core and we get
 		 * an -EINVAL return value we are not supposed to call this
@@ -2615,17 +476,9 @@
 				   intel_wakeref_t wref,
 				   bool wakelock)
 {
-<<<<<<< HEAD
-	struct pci_dev *pdev = dev_priv->drm.pdev;
-	struct device *kdev = &pdev->dev;
-
-	assert_rpm_wakelock_held(dev_priv);
-	pm_runtime_get_noresume(kdev);
-=======
 	struct device *kdev = rpm->kdev;
 
 	untrack_intel_runtime_pm_wakeref(rpm, wref);
->>>>>>> 24b8d41d
 
 	intel_runtime_pm_release(rpm, wakelock);
 
@@ -2645,13 +498,8 @@
 void
 intel_runtime_pm_put_raw(struct intel_runtime_pm *rpm, intel_wakeref_t wref)
 {
-<<<<<<< HEAD
-	struct pci_dev *pdev = dev_priv->drm.pdev;
-	struct device *kdev = &pdev->dev;
-=======
 	__intel_runtime_pm_put(rpm, wref, false);
 }
->>>>>>> 24b8d41d
 
 /**
  * intel_runtime_pm_put_unchecked - release an unchecked runtime pm reference
@@ -2670,10 +518,6 @@
 	__intel_runtime_pm_put(rpm, -1, true);
 }
 
-<<<<<<< HEAD
-	pm_runtime_mark_last_busy(kdev);
-	pm_runtime_put_autosuspend(kdev);
-=======
 #if IS_ENABLED(CONFIG_DRM_I915_DEBUG_RUNTIME_PM)
 /**
  * intel_runtime_pm_put - release a runtime pm reference
@@ -2687,7 +531,6 @@
 void intel_runtime_pm_put(struct intel_runtime_pm *rpm, intel_wakeref_t wref)
 {
 	__intel_runtime_pm_put(rpm, wref, true);
->>>>>>> 24b8d41d
 }
 #endif
 
@@ -2703,11 +546,6 @@
  */
 void intel_runtime_pm_enable(struct intel_runtime_pm *rpm)
 {
-<<<<<<< HEAD
-	struct pci_dev *pdev = dev_priv->drm.pdev;
-	struct drm_device *dev = &dev_priv->drm;
-	struct device *kdev = &pdev->dev;
-=======
 	struct drm_i915_private *i915 = container_of(rpm,
 						     struct drm_i915_private,
 						     runtime_pm);
@@ -2722,7 +560,6 @@
 	 * domain during system suspend.
 	 */
 	dev_pm_set_driver_flags(kdev, DPM_FLAG_NO_DIRECT_COMPLETE);
->>>>>>> 24b8d41d
 
 	pm_runtime_set_autosuspend_delay(kdev, 10000); /* 10s */
 	pm_runtime_mark_last_busy(kdev);
@@ -2733,11 +570,6 @@
 	 * so the driver's own RPM reference tracking asserts also work on
 	 * platforms without RPM support.
 	 */
-<<<<<<< HEAD
-	if (!HAS_RUNTIME_PM(dev)) {
-		pm_runtime_dont_use_autosuspend(kdev);
-		pm_runtime_get_sync(kdev);
-=======
 	if (!rpm->available) {
 		int ret;
 
@@ -2745,7 +577,6 @@
 		ret = pm_runtime_get_sync(kdev);
 		drm_WARN(&i915->drm, ret < 0,
 			 "pm_runtime_get_sync() failed: %d\n", ret);
->>>>>>> 24b8d41d
 	} else {
 		pm_runtime_use_autosuspend(kdev);
 	}
@@ -2756,8 +587,6 @@
 	 * intel_power_domains_fini().
 	 */
 	pm_runtime_put_autosuspend(kdev);
-<<<<<<< HEAD
-=======
 }
 
 void intel_runtime_pm_disable(struct intel_runtime_pm *rpm)
@@ -2803,5 +632,4 @@
 	rpm->available = HAS_RUNTIME_PM(i915);
 
 	init_intel_runtime_pm_wakeref(rpm);
->>>>>>> 24b8d41d
 }