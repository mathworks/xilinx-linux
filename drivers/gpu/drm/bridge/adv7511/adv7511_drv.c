--- conflicted
+++ resolved
@@ -21,12 +21,6 @@
 #include <drm/drm_probe_helper.h>
 
 #include "adv7511.h"
-
-#if defined(DEBUG)
-#define adv_trace	trace_printk
-#else
-#define adv_trace(...)
-#endif /* adv_trace */
 
 /* ADI recommended values for proper operation. */
 static const struct reg_sequence adv7511_fixed_registers[] = {
@@ -483,9 +477,6 @@
 	if (ret < 0)
 		return ret;
 
-	adv_trace(": IRQ reg 0x96 = 0x%02x, IRQ reg 0x97 = 0x%02x\n", irq0,
-		  irq1);
-
 	regmap_write(adv7511->regmap, ADV7511_REG_INT(0), irq0);
 	regmap_write(adv7511->regmap, ADV7511_REG_INT(1), irq1);
 
@@ -546,7 +537,10 @@
 				  size_t len)
 {
 	struct adv7511 *adv7511 = data;
-	int ret, off;
+	struct i2c_msg xfer[2];
+	uint8_t offset;
+	unsigned int i;
+	int ret;
 
 	if (len > 128)
 		return -EINVAL;
@@ -568,11 +562,31 @@
 				return ret;
 		}
 
-		for (off = 0; off < 256; off+= 64) {
-			ret = regmap_bulk_read(adv7511->regmap_edid, off,
-					       &adv7511->edid_buf[off], 64);
+		/* Break this apart, hopefully more I2C controllers will
+		 * support 64 byte transfers than 256 byte transfers
+		 */
+
+		xfer[0].addr = adv7511->i2c_edid->addr;
+		xfer[0].flags = 0;
+		xfer[0].len = 1;
+		xfer[0].buf = &offset;
+		xfer[1].addr = adv7511->i2c_edid->addr;
+		xfer[1].flags = I2C_M_RD;
+		xfer[1].len = 64;
+		xfer[1].buf = adv7511->edid_buf;
+
+		offset = 0;
+
+		for (i = 0; i < 4; ++i) {
+			ret = i2c_transfer(adv7511->i2c_edid->adapter, xfer,
+					   ARRAY_SIZE(xfer));
 			if (ret < 0)
 				return ret;
+			else if (ret != 2)
+				return -EIO;
+
+			xfer[1].buf += 64;
+			offset += 64;
 		}
 
 		adv7511->current_edid_segment = block / 2;
@@ -585,14 +599,6 @@
 
 	return 0;
 }
-
-static const struct regmap_config adv7511_edid_regmap_config = {
-	.reg_bits = 8,
-	.val_bits = 8,
-
-	.max_register = 0xff,
-	.cache_type = REGCACHE_NONE,
-};
 
 /* -----------------------------------------------------------------------------
  * ADV75xx helpers
@@ -782,17 +788,10 @@
 
 	if (adv7511->type == ADV7511)
 		regmap_update_bits(adv7511->regmap, 0xfb,
-<<<<<<< HEAD
-			0x6, low_refresh_rate << 1);
-	else
-		regmap_update_bits(adv7511->regmap, 0x4a,
-			0xc, low_refresh_rate << 2);
-=======
 				   0x6, low_refresh_rate << 1);
 	else
 		regmap_update_bits(adv7511->regmap, 0x4a,
 				   0xc, low_refresh_rate << 2);
->>>>>>> e475cc1c
 
 	regmap_update_bits(adv7511->regmap, 0x17,
 		0x60, (vsync_polarity << 6) | (hsync_polarity << 5));
@@ -944,16 +943,7 @@
 		regmap_write(adv->regmap, ADV7511_REG_INT_ENABLE(0),
 			     ADV7511_INT0_HPD);
 
-	adv7511_debugfs_init(adv);
-
 	return ret;
-}
-
-static void adv7511_bridge_detach(struct drm_bridge *bridge)
-{
-	struct adv7511 *adv = bridge_to_adv7511(bridge);
-
-	adv7511_debugfs_remove(adv);
 }
 
 static enum drm_connector_status adv7511_bridge_detect(struct drm_bridge *bridge)
@@ -986,7 +976,6 @@
 	.mode_set = adv7511_bridge_mode_set,
 	.mode_valid = adv7511_bridge_mode_valid,
 	.attach = adv7511_bridge_attach,
-	.detach = adv7511_bridge_detach,
 	.detect = adv7511_bridge_detect,
 	.get_edid = adv7511_bridge_get_edid,
 	.hpd_notify = adv7511_bridge_hpd_notify,
@@ -1207,9 +1196,8 @@
 	struct adv7511_link_config link_config;
 	struct adv7511 *adv7511;
 	struct device *dev = &i2c->dev;
-	struct regulator *reg_v1p2;
 	unsigned int val;
-	int ret, reg_v1p2_uV;
+	int ret;
 
 	if (!dev->of_node)
 		return -EINVAL;
@@ -1275,18 +1263,6 @@
 	if (ret)
 		goto uninit_regulators;
 
-	if (adv7511->type == ADV7533) {
-		ret = match_string(adv7533_supply_names, adv7511->num_supplies,
-									"v1p2");
-		reg_v1p2 = adv7511->supplies[ret].consumer;
-		reg_v1p2_uV = regulator_get_voltage(reg_v1p2);
-
-		if (reg_v1p2_uV == 1200000) {
-			regmap_update_bits(adv7511->regmap,
-				ADV7511_REG_SUPPLY_SELECT, 0x80, 0x80);
-		}
-	}
-
 	adv7511_packet_disable(adv7511, 0xffff);
 
 	adv7511->i2c_edid = i2c_new_ancillary_device(i2c, "edid",
@@ -1294,13 +1270,6 @@
 	if (IS_ERR(adv7511->i2c_edid)) {
 		ret = PTR_ERR(adv7511->i2c_edid);
 		goto uninit_regulators;
-	}
-
-	adv7511->regmap_edid = devm_regmap_init_i2c(adv7511->i2c_edid,
-						&adv7511_edid_regmap_config);
-	if (IS_ERR(adv7511->regmap_edid)) {
-		ret = PTR_ERR(adv7511->regmap_edid);
-		goto err_i2c_unregister_edid;
 	}
 
 	regmap_write(adv7511->regmap, ADV7511_REG_EDID_I2C_ADDR,
