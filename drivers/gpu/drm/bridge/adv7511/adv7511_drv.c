/*
 * Analog Devices ADV7511 HDMI transmitter driver
 *
 * Copyright 2012 Analog Devices Inc.
 *
 * Licensed under the GPL-2.
 */

#include <linux/device.h>
#include <linux/gpio/consumer.h>
#include <linux/module.h>
#include <linux/of_device.h>
#include <linux/slab.h>

#include <drm/drmP.h>
#include <drm/drm_atomic.h>
#include <drm/drm_atomic_helper.h>
#include <drm/drm_edid.h>

#include "adv7511.h"

/* ADI recommended values for proper operation. */
static const struct reg_sequence adv7511_fixed_registers[] = {
	{ 0x98, 0x03 },
	{ 0x9a, 0xe0 },
	{ 0x9c, 0x30 },
	{ 0x9d, 0x61 },
	{ 0xa2, 0xa4 },
	{ 0xa3, 0xa4 },
	{ 0xe0, 0xd0 },
	{ 0xf9, 0x00 },
	{ 0x55, 0x02 },
};

/* -----------------------------------------------------------------------------
 * Register access
 */

static const uint8_t adv7511_register_defaults[] = {
	0x12, 0x00, 0x00, 0x00, 0x00, 0x00, 0x00, 0x00, /* 00 */
	0x00, 0x00, 0x01, 0x0e, 0xbc, 0x18, 0x01, 0x13,
	0x25, 0x37, 0x00, 0x00, 0x00, 0x00, 0x00, 0x00, /* 10 */
	0x46, 0x62, 0x04, 0xa8, 0x00, 0x00, 0x1c, 0x84,
	0x1c, 0xbf, 0x04, 0xa8, 0x1e, 0x70, 0x02, 0x1e, /* 20 */
	0x00, 0x00, 0x04, 0xa8, 0x08, 0x12, 0x1b, 0xac,
	0x00, 0x00, 0x00, 0x00, 0x00, 0x00, 0x00, 0x00, /* 30 */
	0x00, 0x00, 0x00, 0x80, 0x00, 0x00, 0x00, 0xb0,
	0x00, 0x50, 0x90, 0x7e, 0x79, 0x70, 0x00, 0x00, /* 40 */
	0x00, 0xa8, 0x80, 0x00, 0x00, 0x00, 0x00, 0x00,
	0x00, 0x00, 0x02, 0x0d, 0x00, 0x00, 0x00, 0x00, /* 50 */
	0x00, 0x00, 0x00, 0x00, 0x00, 0x00, 0x00, 0x00,
	0x00, 0x00, 0x00, 0x00, 0x00, 0x00, 0x00, 0x00, /* 60 */
	0x00, 0x00, 0x00, 0x00, 0x00, 0x00, 0x00, 0x00,
	0x01, 0x0a, 0x00, 0x00, 0x00, 0x00, 0x00, 0x00, /* 70 */
	0x00, 0x00, 0x00, 0x00, 0x00, 0x00, 0x00, 0x00,
	0x00, 0x00, 0x00, 0x00, 0x00, 0x00, 0x00, 0x00, /* 80 */
	0x00, 0x00, 0x00, 0x00, 0x00, 0x00, 0x00, 0x00,
	0x00, 0x00, 0x00, 0x00, 0xc0, 0x00, 0x00, 0x00, /* 90 */
	0x0b, 0x02, 0x00, 0x18, 0x5a, 0x60, 0x00, 0x00,
	0x00, 0x00, 0x80, 0x80, 0x08, 0x04, 0x00, 0x00, /* a0 */
	0x00, 0x00, 0x00, 0x40, 0x00, 0x00, 0x40, 0x14,
	0x00, 0x00, 0x00, 0x00, 0x00, 0x00, 0x00, 0x00, /* b0 */
	0x00, 0x00, 0x00, 0x00, 0x00, 0x00, 0x00, 0x00,
	0x00, 0x00, 0x00, 0x00, 0x00, 0x00, 0x00, 0x00, /* c0 */
	0x00, 0x03, 0x00, 0x00, 0x02, 0x00, 0x01, 0x04,
	0x30, 0xff, 0x80, 0x80, 0x80, 0x00, 0x00, 0x00, /* d0 */
	0x00, 0x00, 0x00, 0x00, 0x00, 0x00, 0x10, 0x01,
	0x80, 0x75, 0x00, 0x00, 0x60, 0x00, 0x00, 0x00, /* e0 */
	0x00, 0x00, 0x00, 0x00, 0x00, 0x00, 0x00, 0x00,
	0x00, 0x00, 0x00, 0x00, 0x00, 0x75, 0x11, 0x00, /* f0 */
	0x00, 0x7c, 0x00, 0x00, 0x00, 0x00, 0x00, 0x00,
};

static bool adv7511_register_volatile(struct device *dev, unsigned int reg)
{
	switch (reg) {
	case ADV7511_REG_CHIP_REVISION:
	case ADV7511_REG_SPDIF_FREQ:
	case ADV7511_REG_CTS_AUTOMATIC1:
	case ADV7511_REG_CTS_AUTOMATIC2:
	case ADV7511_REG_VIC_DETECTED:
	case ADV7511_REG_VIC_SEND:
	case ADV7511_REG_AUX_VIC_DETECTED:
	case ADV7511_REG_STATUS:
	case ADV7511_REG_GC(1):
	case ADV7511_REG_INT(0):
	case ADV7511_REG_INT(1):
	case ADV7511_REG_PLL_STATUS:
	case ADV7511_REG_AN(0):
	case ADV7511_REG_AN(1):
	case ADV7511_REG_AN(2):
	case ADV7511_REG_AN(3):
	case ADV7511_REG_AN(4):
	case ADV7511_REG_AN(5):
	case ADV7511_REG_AN(6):
	case ADV7511_REG_AN(7):
	case ADV7511_REG_HDCP_STATUS:
	case ADV7511_REG_BCAPS:
	case ADV7511_REG_BKSV(0):
	case ADV7511_REG_BKSV(1):
	case ADV7511_REG_BKSV(2):
	case ADV7511_REG_BKSV(3):
	case ADV7511_REG_BKSV(4):
	case ADV7511_REG_DDC_STATUS:
	case ADV7511_REG_EDID_READ_CTRL:
	case ADV7511_REG_BSTATUS(0):
	case ADV7511_REG_BSTATUS(1):
	case ADV7511_REG_CHIP_ID_HIGH:
	case ADV7511_REG_CHIP_ID_LOW:
		return true;
	}

	return false;
}

static const struct regmap_config adv7511_regmap_config = {
	.reg_bits = 8,
	.val_bits = 8,

	.max_register = 0xff,
	.cache_type = REGCACHE_RBTREE,
	.reg_defaults_raw = adv7511_register_defaults,
	.num_reg_defaults_raw = ARRAY_SIZE(adv7511_register_defaults),

	.volatile_reg = adv7511_register_volatile,
};

/* -----------------------------------------------------------------------------
 * Hardware configuration
 */

static void adv7511_set_colormap(struct adv7511 *adv7511, bool enable,
				 const uint16_t *coeff,
				 unsigned int scaling_factor)
{
	unsigned int i;

	regmap_update_bits(adv7511->regmap, ADV7511_REG_CSC_UPPER(1),
			   ADV7511_CSC_UPDATE_MODE, ADV7511_CSC_UPDATE_MODE);

	if (enable) {
		for (i = 0; i < 12; ++i) {
			regmap_update_bits(adv7511->regmap,
					   ADV7511_REG_CSC_UPPER(i),
					   0x1f, coeff[i] >> 8);
			regmap_write(adv7511->regmap,
				     ADV7511_REG_CSC_LOWER(i),
				     coeff[i] & 0xff);
		}
	}

	if (enable)
		regmap_update_bits(adv7511->regmap, ADV7511_REG_CSC_UPPER(0),
				   0xe0, 0x80 | (scaling_factor << 5));
	else
		regmap_update_bits(adv7511->regmap, ADV7511_REG_CSC_UPPER(0),
				   0x80, 0x00);

	regmap_update_bits(adv7511->regmap, ADV7511_REG_CSC_UPPER(1),
			   ADV7511_CSC_UPDATE_MODE, 0);
}

static int adv7511_packet_enable(struct adv7511 *adv7511, unsigned int packet)
{
	if (packet & 0xff)
		regmap_update_bits(adv7511->regmap, ADV7511_REG_PACKET_ENABLE0,
				   packet, 0xff);

	if (packet & 0xff00) {
		packet >>= 8;
		regmap_update_bits(adv7511->regmap, ADV7511_REG_PACKET_ENABLE1,
				   packet, 0xff);
	}

	return 0;
}

static int adv7511_packet_disable(struct adv7511 *adv7511, unsigned int packet)
{
	if (packet & 0xff)
		regmap_update_bits(adv7511->regmap, ADV7511_REG_PACKET_ENABLE0,
				   packet, 0x00);

	if (packet & 0xff00) {
		packet >>= 8;
		regmap_update_bits(adv7511->regmap, ADV7511_REG_PACKET_ENABLE1,
				   packet, 0x00);
	}

	return 0;
}

/* Coefficients for adv7511 color space conversion */
static const uint16_t adv7511_csc_ycbcr_to_rgb[] = {
	0x0734, 0x04ad, 0x0000, 0x1c1b,
	0x1ddc, 0x04ad, 0x1f24, 0x0135,
	0x0000, 0x04ad, 0x087c, 0x1b77,
};

static void adv7511_set_config_csc(struct adv7511 *adv7511,
				   struct drm_connector *connector,
				   bool rgb, bool hdmi_mode)
{
	struct adv7511_video_config config;
	bool output_format_422, output_format_ycbcr;
	unsigned int mode;
	uint8_t infoframe[17];

	config.hdmi_mode = hdmi_mode;

	hdmi_avi_infoframe_init(&config.avi_infoframe);

	config.avi_infoframe.scan_mode = HDMI_SCAN_MODE_UNDERSCAN;

	if (rgb) {
		config.csc_enable = false;
		config.avi_infoframe.colorspace = HDMI_COLORSPACE_RGB;
	} else {
		config.csc_scaling_factor = ADV7511_CSC_SCALING_4;
		config.csc_coefficents = adv7511_csc_ycbcr_to_rgb;

		if ((connector->display_info.color_formats &
		     DRM_COLOR_FORMAT_YCRCB422) &&
		    config.hdmi_mode) {
			config.csc_enable = false;
			config.avi_infoframe.colorspace =
				HDMI_COLORSPACE_YUV422;
		} else {
			config.csc_enable = true;
			config.avi_infoframe.colorspace = HDMI_COLORSPACE_RGB;
		}
	}

	if (config.hdmi_mode) {
		mode = ADV7511_HDMI_CFG_MODE_HDMI;

		switch (config.avi_infoframe.colorspace) {
		case HDMI_COLORSPACE_YUV444:
			output_format_422 = false;
			output_format_ycbcr = true;
			break;
		case HDMI_COLORSPACE_YUV422:
			output_format_422 = true;
			output_format_ycbcr = true;
			break;
		default:
			output_format_422 = false;
			output_format_ycbcr = false;
			break;
		}
	} else {
		mode = ADV7511_HDMI_CFG_MODE_DVI;
		output_format_422 = false;
		output_format_ycbcr = false;
	}

	adv7511_packet_disable(adv7511, ADV7511_PACKET_ENABLE_AVI_INFOFRAME);

	adv7511_set_colormap(adv7511, config.csc_enable,
			     config.csc_coefficents,
			     config.csc_scaling_factor);

	regmap_update_bits(adv7511->regmap, ADV7511_REG_VIDEO_INPUT_CFG1, 0x81,
			   (output_format_422 << 7) | output_format_ycbcr);

	regmap_update_bits(adv7511->regmap, ADV7511_REG_HDCP_HDMI_CFG,
			   ADV7511_HDMI_CFG_MODE_MASK, mode);

	hdmi_avi_infoframe_pack(&config.avi_infoframe, infoframe,
				sizeof(infoframe));

	/* The AVI infoframe id is not configurable */
	regmap_bulk_write(adv7511->regmap, ADV7511_REG_AVI_INFOFRAME_VERSION,
			  infoframe + 1, sizeof(infoframe) - 1);

	adv7511_packet_enable(adv7511, ADV7511_PACKET_ENABLE_AVI_INFOFRAME);
}

static void adv7511_set_link_config(struct adv7511 *adv7511,
				    const struct adv7511_link_config *config)
{
	/*
	 * The input style values documented in the datasheet don't match the
	 * hardware register field values :-(
	 */
	static const unsigned int input_styles[4] = { 0, 2, 1, 3 };

	unsigned int clock_delay;
	unsigned int color_depth;
	unsigned int input_id;

	clock_delay = (config->clock_delay + 1200) / 400;
	color_depth = config->input_color_depth == 8 ? 3
		    : (config->input_color_depth == 10 ? 1 : 2);

	/* TODO Support input ID 6 */
	if (config->input_colorspace != HDMI_COLORSPACE_YUV422)
		input_id = config->input_clock == ADV7511_INPUT_CLOCK_DDR
			 ? 5 : 0;
	else if (config->input_clock == ADV7511_INPUT_CLOCK_DDR)
		input_id = config->embedded_sync ? 8 : 7;
	else if (config->input_clock == ADV7511_INPUT_CLOCK_2X)
		input_id = config->embedded_sync ? 4 : 3;
	else
		input_id = config->embedded_sync ? 2 : 1;

	regmap_update_bits(adv7511->regmap, ADV7511_REG_I2C_FREQ_ID_CFG, 0xf,
			   input_id);
	regmap_update_bits(adv7511->regmap, ADV7511_REG_VIDEO_INPUT_CFG1, 0x7e,
			   (color_depth << 4) |
			   (input_styles[config->input_style] << 2));
	regmap_write(adv7511->regmap, ADV7511_REG_VIDEO_INPUT_CFG2,
		     config->input_justification << 3);
	regmap_write(adv7511->regmap, ADV7511_REG_TIMING_GEN_SEQ,
		     config->sync_pulse << 2);

	regmap_write(adv7511->regmap, 0xba, clock_delay << 5);

	adv7511->embedded_sync = config->embedded_sync;
	adv7511->hsync_polarity = config->hsync_polarity;
	adv7511->vsync_polarity = config->vsync_polarity;
	adv7511->rgb = config->input_colorspace == HDMI_COLORSPACE_RGB;
}

static void __adv7511_power_on(struct adv7511 *adv7511)
{
	adv7511->current_edid_segment = -1;

	regmap_update_bits(adv7511->regmap, ADV7511_REG_POWER,
			   ADV7511_POWER_POWER_DOWN, 0);
	if (adv7511->i2c_main->irq) {
		/*
		 * Documentation says the INT_ENABLE registers are reset in
		 * POWER_DOWN mode. My 7511w preserved the bits, however.
		 * Still, let's be safe and stick to the documentation.
		 */
		regmap_write(adv7511->regmap, ADV7511_REG_INT_ENABLE(0),
			     ADV7511_INT0_EDID_READY | ADV7511_INT0_HPD);
		regmap_write(adv7511->regmap, ADV7511_REG_INT_ENABLE(1),
			     ADV7511_INT1_DDC_ERROR);
	}

	/*
	 * Per spec it is allowed to pulse the HPD signal to indicate that the
	 * EDID information has changed. Some monitors do this when they wakeup
	 * from standby or are enabled. When the HPD goes low the adv7511 is
	 * reset and the outputs are disabled which might cause the monitor to
	 * go to standby again. To avoid this we ignore the HPD pin for the
	 * first few seconds after enabling the output.
	 */
	regmap_update_bits(adv7511->regmap, ADV7511_REG_POWER2,
			   ADV7511_REG_POWER2_HPD_SRC_MASK,
			   ADV7511_REG_POWER2_HPD_SRC_NONE);
}

static void adv7511_power_on(struct adv7511 *adv7511)
{
	__adv7511_power_on(adv7511);

	/*
	 * Most of the registers are reset during power down or when HPD is low.
	 */
	regcache_sync(adv7511->regmap);

	if (adv7511->type == ADV7533)
		adv7533_dsi_power_on(adv7511);
	adv7511->powered = true;
}

static void __adv7511_power_off(struct adv7511 *adv7511)
{
	/* TODO: setup additional power down modes */
	regmap_update_bits(adv7511->regmap, ADV7511_REG_POWER,
			   ADV7511_POWER_POWER_DOWN,
			   ADV7511_POWER_POWER_DOWN);
	regcache_mark_dirty(adv7511->regmap);
}

static void adv7511_power_off(struct adv7511 *adv7511)
{
	__adv7511_power_off(adv7511);
	if (adv7511->type == ADV7533)
		adv7533_dsi_power_off(adv7511);
	adv7511->powered = false;
}

/* -----------------------------------------------------------------------------
 * Interrupt and hotplug detection
 */

static bool adv7511_hpd(struct adv7511 *adv7511)
{
	unsigned int irq0;
	int ret;

	ret = regmap_read(adv7511->regmap, ADV7511_REG_INT(0), &irq0);
	if (ret < 0)
		return false;

	if (irq0 & ADV7511_INT0_HPD) {
		regmap_write(adv7511->regmap, ADV7511_REG_INT(0),
			     ADV7511_INT0_HPD);
		return true;
	}

	return false;
}

static void adv7511_hpd_work(struct work_struct *work)
{
	struct adv7511 *adv7511 = container_of(work, struct adv7511, hpd_work);
	enum drm_connector_status status;
	unsigned int val;
	int ret;

	ret = regmap_read(adv7511->regmap, ADV7511_REG_STATUS, &val);
	if (ret < 0)
		status = connector_status_disconnected;
	else if (val & ADV7511_STATUS_HPD)
		status = connector_status_connected;
	else
		status = connector_status_disconnected;

	if (adv7511->connector.status != status) {
		adv7511->connector.status = status;
		drm_kms_helper_hotplug_event(adv7511->connector.dev);
	}
}

static int adv7511_irq_process(struct adv7511 *adv7511, bool process_hpd)
{
	unsigned int irq0, irq1;
	int ret;

	ret = regmap_read(adv7511->regmap, ADV7511_REG_INT(0), &irq0);
	if (ret < 0)
		return ret;

	ret = regmap_read(adv7511->regmap, ADV7511_REG_INT(1), &irq1);
	if (ret < 0)
		return ret;

	regmap_write(adv7511->regmap, ADV7511_REG_INT(0), irq0);
	regmap_write(adv7511->regmap, ADV7511_REG_INT(1), irq1);

	if (process_hpd && irq0 & ADV7511_INT0_HPD && adv7511->bridge.encoder)
		schedule_work(&adv7511->hpd_work);

	if (irq0 & ADV7511_INT0_EDID_READY || irq1 & ADV7511_INT1_DDC_ERROR) {
		adv7511->edid_read = true;

		if (adv7511->i2c_main->irq)
			wake_up_all(&adv7511->wq);
	}

	return 0;
}

static irqreturn_t adv7511_irq_handler(int irq, void *devid)
{
	struct adv7511 *adv7511 = devid;
	int ret;

	ret = adv7511_irq_process(adv7511, true);
	return ret < 0 ? IRQ_NONE : IRQ_HANDLED;
}

/* -----------------------------------------------------------------------------
 * EDID retrieval
 */

static int adv7511_wait_for_edid(struct adv7511 *adv7511, int timeout)
{
	int ret;

	if (adv7511->i2c_main->irq) {
		ret = wait_event_interruptible_timeout(adv7511->wq,
				adv7511->edid_read, msecs_to_jiffies(timeout));
	} else {
		for (; timeout > 0; timeout -= 25) {
			ret = adv7511_irq_process(adv7511, false);
			if (ret < 0)
				break;

			if (adv7511->edid_read)
				break;

			msleep(25);
		}
	}

	return adv7511->edid_read ? 0 : -EIO;
}

static int adv7511_get_edid_block(void *data, u8 *buf, unsigned int block,
				  size_t len)
{
	struct adv7511 *adv7511 = data;
	struct i2c_msg xfer[2];
	uint8_t offset;
	unsigned int i;
	int ret;

	if (len > 128)
		return -EINVAL;

	if (adv7511->current_edid_segment != block / 2) {
		unsigned int status;

		ret = regmap_read(adv7511->regmap, ADV7511_REG_DDC_STATUS,
				  &status);
		if (ret < 0)
			return ret;

		if (status != 2) {
			adv7511->edid_read = false;
			regmap_write(adv7511->regmap, ADV7511_REG_EDID_SEGMENT,
				     block);
			ret = adv7511_wait_for_edid(adv7511, 200);
			if (ret < 0)
				return ret;
		}

		/* Break this apart, hopefully more I2C controllers will
		 * support 64 byte transfers than 256 byte transfers
		 */

		xfer[0].addr = adv7511->i2c_edid->addr;
		xfer[0].flags = 0;
		xfer[0].len = 1;
		xfer[0].buf = &offset;
		xfer[1].addr = adv7511->i2c_edid->addr;
		xfer[1].flags = I2C_M_RD;
		xfer[1].len = 64;
		xfer[1].buf = adv7511->edid_buf;

		offset = 0;

		for (i = 0; i < 4; ++i) {
			ret = i2c_transfer(adv7511->i2c_edid->adapter, xfer,
					   ARRAY_SIZE(xfer));
			if (ret < 0)
				return ret;
			else if (ret != 2)
				return -EIO;

			xfer[1].buf += 64;
			offset += 64;
		}

		adv7511->current_edid_segment = block / 2;
	}

	if (block % 2 == 0)
		memcpy(buf, adv7511->edid_buf, len);
	else
		memcpy(buf, adv7511->edid_buf + 128, len);

	return 0;
}

/* -----------------------------------------------------------------------------
 * ADV75xx helpers
 */

static int adv7511_get_modes(struct adv7511 *adv7511,
			     struct drm_connector *connector)
{
	struct edid *edid;
	unsigned int count;

	/* Reading the EDID only works if the device is powered */
	if (!adv7511->powered) {
		unsigned int edid_i2c_addr = adv7511->i2c_edid->addr << 1;

		__adv7511_power_on(adv7511);

		/* Reset the EDID_I2C_ADDR register as it might be cleared */
		regmap_write(adv7511->regmap, ADV7511_REG_EDID_I2C_ADDR,
			     edid_i2c_addr);
	}

	edid = drm_do_get_edid(connector, adv7511_get_edid_block, adv7511);

	if (!adv7511->powered)
		__adv7511_power_off(adv7511);


	drm_mode_connector_update_edid_property(connector, edid);
	count = drm_add_edid_modes(connector, edid);

	adv7511_set_config_csc(adv7511, connector, adv7511->rgb,
			       drm_detect_hdmi_monitor(edid));

	kfree(edid);

	return count;
}

static enum drm_connector_status
adv7511_detect(struct adv7511 *adv7511, struct drm_connector *connector)
{
	enum drm_connector_status status;
	unsigned int val;
	bool hpd;
	int ret;

	ret = regmap_read(adv7511->regmap, ADV7511_REG_STATUS, &val);
	if (ret < 0)
		return connector_status_disconnected;

	if (val & ADV7511_STATUS_HPD)
		status = connector_status_connected;
	else
		status = connector_status_disconnected;

	hpd = adv7511_hpd(adv7511);

	/* The chip resets itself when the cable is disconnected, so in case
	 * there is a pending HPD interrupt and the cable is connected there was
	 * at least one transition from disconnected to connected and the chip
	 * has to be reinitialized. */
	if (status == connector_status_connected && hpd && adv7511->powered) {
		regcache_mark_dirty(adv7511->regmap);
		adv7511_power_on(adv7511);
		adv7511_get_modes(adv7511, connector);
		if (adv7511->status == connector_status_connected)
			status = connector_status_disconnected;
	} else {
		/* Renable HPD sensing */
		regmap_update_bits(adv7511->regmap, ADV7511_REG_POWER2,
				   ADV7511_REG_POWER2_HPD_SRC_MASK,
				   ADV7511_REG_POWER2_HPD_SRC_BOTH);
	}

	adv7511->status = status;
	return status;
}

static int adv7511_mode_valid(struct adv7511 *adv7511,
			      struct drm_display_mode *mode)
{
	if (mode->clock > 165000)
		return MODE_CLOCK_HIGH;

	return MODE_OK;
}

static void adv7511_mode_set(struct adv7511 *adv7511,
			     struct drm_display_mode *mode,
			     struct drm_display_mode *adj_mode)
{
	unsigned int low_refresh_rate;
	unsigned int hsync_polarity = 0;
	unsigned int vsync_polarity = 0;

	if (adv7511->embedded_sync) {
		unsigned int hsync_offset, hsync_len;
		unsigned int vsync_offset, vsync_len;

		hsync_offset = adj_mode->crtc_hsync_start -
			       adj_mode->crtc_hdisplay;
		vsync_offset = adj_mode->crtc_vsync_start -
			       adj_mode->crtc_vdisplay;
		hsync_len = adj_mode->crtc_hsync_end -
			    adj_mode->crtc_hsync_start;
		vsync_len = adj_mode->crtc_vsync_end -
			    adj_mode->crtc_vsync_start;

		/* The hardware vsync generator has a off-by-one bug */
		vsync_offset += 1;

		regmap_write(adv7511->regmap, ADV7511_REG_HSYNC_PLACEMENT_MSB,
			     ((hsync_offset >> 10) & 0x7) << 5);
		regmap_write(adv7511->regmap, ADV7511_REG_SYNC_DECODER(0),
			     (hsync_offset >> 2) & 0xff);
		regmap_write(adv7511->regmap, ADV7511_REG_SYNC_DECODER(1),
			     ((hsync_offset & 0x3) << 6) |
			     ((hsync_len >> 4) & 0x3f));
		regmap_write(adv7511->regmap, ADV7511_REG_SYNC_DECODER(2),
			     ((hsync_len & 0xf) << 4) |
			     ((vsync_offset >> 6) & 0xf));
		regmap_write(adv7511->regmap, ADV7511_REG_SYNC_DECODER(3),
			     ((vsync_offset & 0x3f) << 2) |
			     ((vsync_len >> 8) & 0x3));
		regmap_write(adv7511->regmap, ADV7511_REG_SYNC_DECODER(4),
			     vsync_len & 0xff);

		hsync_polarity = !(adj_mode->flags & DRM_MODE_FLAG_PHSYNC);
		vsync_polarity = !(adj_mode->flags & DRM_MODE_FLAG_PVSYNC);
	} else {
		enum adv7511_sync_polarity mode_hsync_polarity;
		enum adv7511_sync_polarity mode_vsync_polarity;

		/**
		 * If the input signal is always low or always high we want to
		 * invert or let it passthrough depending on the polarity of the
		 * current mode.
		 **/
		if (adj_mode->flags & DRM_MODE_FLAG_NHSYNC)
			mode_hsync_polarity = ADV7511_SYNC_POLARITY_LOW;
		else
			mode_hsync_polarity = ADV7511_SYNC_POLARITY_HIGH;

		if (adj_mode->flags & DRM_MODE_FLAG_NVSYNC)
			mode_vsync_polarity = ADV7511_SYNC_POLARITY_LOW;
		else
			mode_vsync_polarity = ADV7511_SYNC_POLARITY_HIGH;

		if (adv7511->hsync_polarity != mode_hsync_polarity &&
		    adv7511->hsync_polarity !=
		    ADV7511_SYNC_POLARITY_PASSTHROUGH)
			hsync_polarity = 1;

		if (adv7511->vsync_polarity != mode_vsync_polarity &&
		    adv7511->vsync_polarity !=
		    ADV7511_SYNC_POLARITY_PASSTHROUGH)
			vsync_polarity = 1;
	}

	if (mode->vrefresh <= 24000)
		low_refresh_rate = ADV7511_LOW_REFRESH_RATE_24HZ;
	else if (mode->vrefresh <= 25000)
		low_refresh_rate = ADV7511_LOW_REFRESH_RATE_25HZ;
	else if (mode->vrefresh <= 30000)
		low_refresh_rate = ADV7511_LOW_REFRESH_RATE_30HZ;
	else
		low_refresh_rate = ADV7511_LOW_REFRESH_RATE_NONE;

	regmap_update_bits(adv7511->regmap, 0xfb,
		0x6, low_refresh_rate << 1);
	regmap_update_bits(adv7511->regmap, 0x17,
		0x60, (vsync_polarity << 6) | (hsync_polarity << 5));

	if (adv7511->type == ADV7533)
		adv7533_mode_set(adv7511, adj_mode);

	drm_mode_copy(&adv7511->curr_mode, adj_mode);

	/*
	 * TODO Test first order 4:2:2 to 4:4:4 up conversion method, which is
	 * supposed to give better results.
	 */

	adv7511->f_tmds = mode->clock;
}

/* Connector funcs */
static struct adv7511 *connector_to_adv7511(struct drm_connector *connector)
{
	return container_of(connector, struct adv7511, connector);
}

static int adv7511_connector_get_modes(struct drm_connector *connector)
{
	struct adv7511 *adv = connector_to_adv7511(connector);

	return adv7511_get_modes(adv, connector);
}

static enum drm_mode_status
adv7511_connector_mode_valid(struct drm_connector *connector,
			     struct drm_display_mode *mode)
{
	struct adv7511 *adv = connector_to_adv7511(connector);

	return adv7511_mode_valid(adv, mode);
}

static struct drm_connector_helper_funcs adv7511_connector_helper_funcs = {
	.get_modes = adv7511_connector_get_modes,
	.mode_valid = adv7511_connector_mode_valid,
};

static enum drm_connector_status
adv7511_connector_detect(struct drm_connector *connector, bool force)
{
	struct adv7511 *adv = connector_to_adv7511(connector);

	return adv7511_detect(adv, connector);
}

static const struct drm_connector_funcs adv7511_connector_funcs = {
	.fill_modes = drm_helper_probe_single_connector_modes,
	.detect = adv7511_connector_detect,
	.destroy = drm_connector_cleanup,
	.reset = drm_atomic_helper_connector_reset,
	.atomic_duplicate_state = drm_atomic_helper_connector_duplicate_state,
	.atomic_destroy_state = drm_atomic_helper_connector_destroy_state,
};

/* Bridge funcs */
static struct adv7511 *bridge_to_adv7511(struct drm_bridge *bridge)
{
	return container_of(bridge, struct adv7511, bridge);
}

static void adv7511_bridge_enable(struct drm_bridge *bridge)
{
	struct adv7511 *adv = bridge_to_adv7511(bridge);

	adv7511_power_on(adv);
}

static void adv7511_bridge_disable(struct drm_bridge *bridge)
{
	struct adv7511 *adv = bridge_to_adv7511(bridge);

	adv7511_power_off(adv);
}

static void adv7511_bridge_mode_set(struct drm_bridge *bridge,
				    struct drm_display_mode *mode,
				    struct drm_display_mode *adj_mode)
{
	struct adv7511 *adv = bridge_to_adv7511(bridge);

	adv7511_mode_set(adv, mode, adj_mode);
}

static int adv7511_bridge_attach(struct drm_bridge *bridge)
{
	struct adv7511 *adv = bridge_to_adv7511(bridge);
	int ret;

	if (!bridge->encoder) {
		DRM_ERROR("Parent encoder object not found");
		return -ENODEV;
	}

	if (adv->i2c_main->irq)
		adv->connector.polled = DRM_CONNECTOR_POLL_HPD;
	else
		adv->connector.polled = DRM_CONNECTOR_POLL_CONNECT |
				DRM_CONNECTOR_POLL_DISCONNECT;

	ret = drm_connector_init(bridge->dev, &adv->connector,
				 &adv7511_connector_funcs,
				 DRM_MODE_CONNECTOR_HDMIA);
	if (ret) {
		DRM_ERROR("Failed to initialize connector with drm\n");
		return ret;
	}
	drm_connector_helper_add(&adv->connector,
				 &adv7511_connector_helper_funcs);
	drm_mode_connector_attach_encoder(&adv->connector, bridge->encoder);

	if (adv->type == ADV7533)
		ret = adv7533_attach_dsi(adv);

	if (adv->i2c_main->irq)
		regmap_write(adv->regmap, ADV7511_REG_INT_ENABLE(0),
			     ADV7511_INT0_HPD);

	return ret;
}

static const struct drm_bridge_funcs adv7511_bridge_funcs = {
	.enable = adv7511_bridge_enable,
	.disable = adv7511_bridge_disable,
	.mode_set = adv7511_bridge_mode_set,
	.attach = adv7511_bridge_attach,
};

/* -----------------------------------------------------------------------------
 * Probe & remove
 */

static const char * const adv7511_supply_names[] = {
	"avdd",
	"dvdd",
	"pvdd",
	"bgvdd",
	"dvdd-3v",
};

static const char * const adv7533_supply_names[] = {
	"avdd",
	"dvdd",
	"pvdd",
	"a2vdd",
	"v3p3",
	"v1p2",
};

static int adv7511_init_regulators(struct adv7511 *adv)
{
	struct device *dev = &adv->i2c_main->dev;
	const char * const *supply_names;
	unsigned int i;
	int ret;

	if (adv->type == ADV7511) {
		supply_names = adv7511_supply_names;
		adv->num_supplies = ARRAY_SIZE(adv7511_supply_names);
	} else {
		supply_names = adv7533_supply_names;
		adv->num_supplies = ARRAY_SIZE(adv7533_supply_names);
	}

	adv->supplies = devm_kcalloc(dev, adv->num_supplies,
				     sizeof(*adv->supplies), GFP_KERNEL);
	if (!adv->supplies)
		return -ENOMEM;

	for (i = 0; i < adv->num_supplies; i++)
		adv->supplies[i].supply = supply_names[i];

	ret = devm_regulator_bulk_get(dev, adv->num_supplies, adv->supplies);
	if (ret)
		return ret;

	return regulator_bulk_enable(adv->num_supplies, adv->supplies);
}

static void adv7511_uninit_regulators(struct adv7511 *adv)
{
	regulator_bulk_disable(adv->num_supplies, adv->supplies);
}

static int adv7511_parse_dt(struct device_node *np,
			    struct adv7511_link_config *config)
{
	const char *str;
	int ret;

	of_property_read_u32(np, "adi,input-depth", &config->input_color_depth);
	if (config->input_color_depth != 8 && config->input_color_depth != 10 &&
	    config->input_color_depth != 12)
		return -EINVAL;

	ret = of_property_read_string(np, "adi,input-colorspace", &str);
	if (ret < 0)
		return ret;

	if (!strcmp(str, "rgb"))
		config->input_colorspace = HDMI_COLORSPACE_RGB;
	else if (!strcmp(str, "yuv422"))
		config->input_colorspace = HDMI_COLORSPACE_YUV422;
	else if (!strcmp(str, "yuv444"))
		config->input_colorspace = HDMI_COLORSPACE_YUV444;
	else
		return -EINVAL;

	ret = of_property_read_string(np, "adi,input-clock", &str);
	if (ret < 0)
		return ret;

	if (!strcmp(str, "1x"))
		config->input_clock = ADV7511_INPUT_CLOCK_1X;
	else if (!strcmp(str, "2x"))
		config->input_clock = ADV7511_INPUT_CLOCK_2X;
	else if (!strcmp(str, "ddr"))
		config->input_clock = ADV7511_INPUT_CLOCK_DDR;
	else
		return -EINVAL;

	if (config->input_colorspace == HDMI_COLORSPACE_YUV422 ||
	    config->input_clock != ADV7511_INPUT_CLOCK_1X) {
		ret = of_property_read_u32(np, "adi,input-style",
					   &config->input_style);
		if (ret)
			return ret;

		if (config->input_style < 1 || config->input_style > 3)
			return -EINVAL;

		ret = of_property_read_string(np, "adi,input-justification",
					      &str);
		if (ret < 0)
			return ret;

		if (!strcmp(str, "left"))
			config->input_justification =
				ADV7511_INPUT_JUSTIFICATION_LEFT;
		else if (!strcmp(str, "evenly"))
			config->input_justification =
				ADV7511_INPUT_JUSTIFICATION_EVENLY;
		else if (!strcmp(str, "right"))
			config->input_justification =
				ADV7511_INPUT_JUSTIFICATION_RIGHT;
		else
			return -EINVAL;

	} else {
		config->input_style = 1;
		config->input_justification = ADV7511_INPUT_JUSTIFICATION_LEFT;
	}

	of_property_read_u32(np, "adi,clock-delay", &config->clock_delay);
	if (config->clock_delay < -1200 || config->clock_delay > 1600)
		return -EINVAL;

	config->embedded_sync = of_property_read_bool(np, "adi,embedded-sync");

	/* Hardcode the sync pulse configurations for now. */
	config->sync_pulse = ADV7511_INPUT_SYNC_PULSE_NONE;
	config->vsync_polarity = ADV7511_SYNC_POLARITY_PASSTHROUGH;
	config->hsync_polarity = ADV7511_SYNC_POLARITY_PASSTHROUGH;

	return 0;
}

static int adv7511_probe(struct i2c_client *i2c, const struct i2c_device_id *id)
{
	struct adv7511_link_config link_config;
	struct adv7511 *adv7511;
	struct device *dev = &i2c->dev;
	unsigned int main_i2c_addr = i2c->addr << 1;
	unsigned int edid_i2c_addr = main_i2c_addr + 4;
	unsigned int val;
	int ret;

	if (!dev->of_node)
		return -EINVAL;

	adv7511 = devm_kzalloc(dev, sizeof(*adv7511), GFP_KERNEL);
	if (!adv7511)
		return -ENOMEM;

	adv7511->powered = false;
	adv7511->status = connector_status_disconnected;
	adv7511->i2c_main = i2c;

	if (dev->of_node)
		adv7511->type = (enum adv7511_type)of_device_get_match_data(dev);
	else
		adv7511->type = id->driver_data;

	memset(&link_config, 0, sizeof(link_config));

	if (adv7511->type == ADV7511)
		ret = adv7511_parse_dt(dev->of_node, &link_config);
	else
		ret = adv7533_parse_dt(dev->of_node, adv7511);
	if (ret)
		return ret;

	ret = adv7511_init_regulators(adv7511);
	if (ret) {
		dev_err(dev, "failed to init regulators\n");
		return ret;
	}

	/*
	 * The power down GPIO is optional. If present, toggle it from active to
	 * inactive to wake up the encoder.
	 */
	adv7511->gpio_pd = devm_gpiod_get_optional(dev, "pd", GPIOD_OUT_HIGH);
	if (IS_ERR(adv7511->gpio_pd)) {
		ret = PTR_ERR(adv7511->gpio_pd);
		goto uninit_regulators;
	}

	if (adv7511->gpio_pd) {
		mdelay(5);
		gpiod_set_value_cansleep(adv7511->gpio_pd, 0);
	}

	adv7511->regmap = devm_regmap_init_i2c(i2c, &adv7511_regmap_config);
	if (IS_ERR(adv7511->regmap)) {
		ret = PTR_ERR(adv7511->regmap);
		goto uninit_regulators;
	}

	ret = regmap_read(adv7511->regmap, ADV7511_REG_CHIP_REVISION, &val);
	if (ret)
		goto uninit_regulators;
	dev_dbg(dev, "Rev. %d\n", val);

	if (adv7511->type == ADV7511)
		ret = regmap_register_patch(adv7511->regmap,
					    adv7511_fixed_registers,
					    ARRAY_SIZE(adv7511_fixed_registers));
	else
		ret = adv7533_patch_registers(adv7511);
	if (ret)
		goto uninit_regulators;

	regmap_write(adv7511->regmap, ADV7511_REG_PACKET_I2C_ADDR,
		     main_i2c_addr - 0xa);
	regmap_write(adv7511->regmap, ADV7511_REG_CEC_I2C_ADDR,
		     main_i2c_addr - 2);

	adv7511_packet_disable(adv7511, 0xffff);

<<<<<<< HEAD
	adv7511->i2c_main = i2c;
=======
>>>>>>> 94a99341
	adv7511->i2c_edid = i2c_new_secondary_device(i2c, "edid",
						     edid_i2c_addr >> 1);
	if (!adv7511->i2c_edid) {
		ret = -ENOMEM;
		goto uninit_regulators;
	}

	regmap_write(adv7511->regmap, ADV7511_REG_EDID_I2C_ADDR,
		     adv7511->i2c_edid->addr << 1);

	if (adv7511->type == ADV7533) {
		ret = adv7533_init_cec(adv7511);
		if (ret)
			goto err_i2c_unregister_edid;
	}

	INIT_WORK(&adv7511->hpd_work, adv7511_hpd_work);

	if (i2c->irq) {
		init_waitqueue_head(&adv7511->wq);

		ret = devm_request_threaded_irq(dev, i2c->irq, NULL,
						adv7511_irq_handler,
						IRQF_ONESHOT, dev_name(dev),
						adv7511);
		if (ret)
			goto err_unregister_cec;
	}

	/* CEC is unused for now */
	regmap_write(adv7511->regmap, ADV7511_REG_CEC_CTRL,
		     ADV7511_CEC_CTRL_POWER_DOWN);

	adv7511_power_off(adv7511);

	i2c_set_clientdata(i2c, adv7511);

	if (adv7511->type == ADV7511)
		adv7511_set_link_config(adv7511, &link_config);

	adv7511->bridge.funcs = &adv7511_bridge_funcs;
	adv7511->bridge.of_node = dev->of_node;

	drm_bridge_add(&adv7511->bridge);

	adv7511_audio_init(dev, adv7511);

	return 0;

err_unregister_cec:
	adv7533_uninit_cec(adv7511);
err_i2c_unregister_edid:
	i2c_unregister_device(adv7511->i2c_edid);
uninit_regulators:
	adv7511_uninit_regulators(adv7511);

	return ret;
}

static int adv7511_remove(struct i2c_client *i2c)
{
	struct adv7511 *adv7511 = i2c_get_clientdata(i2c);

	if (adv7511->type == ADV7533) {
		adv7533_detach_dsi(adv7511);
		adv7533_uninit_cec(adv7511);
	}

	adv7511_uninit_regulators(adv7511);

	drm_bridge_remove(&adv7511->bridge);

	adv7511_audio_exit(adv7511);

	i2c_unregister_device(adv7511->i2c_edid);

	return 0;
}

static const struct i2c_device_id adv7511_i2c_ids[] = {
	{ "adv7511", ADV7511 },
	{ "adv7511w", ADV7511 },
	{ "adv7513", ADV7511 },
#ifdef CONFIG_DRM_I2C_ADV7533
	{ "adv7533", ADV7533 },
#endif
	{ }
};
MODULE_DEVICE_TABLE(i2c, adv7511_i2c_ids);

static const struct of_device_id adv7511_of_ids[] = {
	{ .compatible = "adi,adv7511", .data = (void *)ADV7511 },
	{ .compatible = "adi,adv7511w", .data = (void *)ADV7511 },
	{ .compatible = "adi,adv7513", .data = (void *)ADV7511 },
#ifdef CONFIG_DRM_I2C_ADV7533
	{ .compatible = "adi,adv7533", .data = (void *)ADV7533 },
#endif
	{ }
};
MODULE_DEVICE_TABLE(of, adv7511_of_ids);

static struct mipi_dsi_driver adv7533_dsi_driver = {
	.driver.name = "adv7533",
};

static struct i2c_driver adv7511_driver = {
	.driver = {
		.name = "adv7511",
		.of_match_table = adv7511_of_ids,
	},
	.id_table = adv7511_i2c_ids,
	.probe = adv7511_probe,
	.remove = adv7511_remove,
};

static int __init adv7511_init(void)
{
	if (IS_ENABLED(CONFIG_DRM_MIPI_DSI))
		mipi_dsi_driver_register(&adv7533_dsi_driver);

	return i2c_add_driver(&adv7511_driver);
}
module_init(adv7511_init);

static void __exit adv7511_exit(void)
{
	i2c_del_driver(&adv7511_driver);

	if (IS_ENABLED(CONFIG_DRM_MIPI_DSI))
		mipi_dsi_driver_unregister(&adv7533_dsi_driver);
}
module_exit(adv7511_exit);

MODULE_AUTHOR("Lars-Peter Clausen <lars@metafoo.de>");
MODULE_DESCRIPTION("ADV7511 HDMI transmitter driver");
MODULE_LICENSE("GPL");<|MERGE_RESOLUTION|>--- conflicted
+++ resolved
@@ -1084,10 +1084,6 @@
 
 	adv7511_packet_disable(adv7511, 0xffff);
 
-<<<<<<< HEAD
-	adv7511->i2c_main = i2c;
-=======
->>>>>>> 94a99341
 	adv7511->i2c_edid = i2c_new_secondary_device(i2c, "edid",
 						     edid_i2c_addr >> 1);
 	if (!adv7511->i2c_edid) {
