--- conflicted
+++ resolved
@@ -111,103 +111,7 @@
 void tegra_drm_free(struct tegra_drm *tegra, size_t size, void *virt,
 		    dma_addr_t iova);
 
-<<<<<<< HEAD
-struct tegra_dc_stats {
-	unsigned long frames;
-	unsigned long vblank;
-	unsigned long underflow;
-	unsigned long overflow;
-};
-
-struct tegra_dc {
-	struct host1x_client client;
-	struct host1x_syncpt *syncpt;
-	struct device *dev;
-	spinlock_t lock;
-
-	struct drm_crtc base;
-	unsigned int powergate;
-	int pipe;
-
-	struct clk *clk;
-	struct reset_control *rst;
-	void __iomem *regs;
-	int irq;
-
-	struct tegra_output *rgb;
-
-	struct tegra_dc_stats stats;
-	struct list_head list;
-
-	struct drm_info_list *debugfs_files;
-	struct drm_minor *minor;
-	struct dentry *debugfs;
-
-	/* page-flip handling */
-	struct drm_pending_vblank_event *event;
-
-	const struct tegra_dc_soc_info *soc;
-
-	struct iommu_domain *domain;
-};
-
-static inline struct tegra_dc *
-host1x_client_to_dc(struct host1x_client *client)
-{
-	return container_of(client, struct tegra_dc, client);
-}
-
-static inline struct tegra_dc *to_tegra_dc(struct drm_crtc *crtc)
-{
-	return crtc ? container_of(crtc, struct tegra_dc, base) : NULL;
-}
-
-static inline void tegra_dc_writel(struct tegra_dc *dc, u32 value,
-				   unsigned long offset)
-{
-	writel(value, dc->regs + (offset << 2));
-}
-
-static inline u32 tegra_dc_readl(struct tegra_dc *dc, unsigned long offset)
-{
-	return readl(dc->regs + (offset << 2));
-}
-
-struct tegra_dc_window {
-	struct {
-		unsigned int x;
-		unsigned int y;
-		unsigned int w;
-		unsigned int h;
-	} src;
-	struct {
-		unsigned int x;
-		unsigned int y;
-		unsigned int w;
-		unsigned int h;
-	} dst;
-	unsigned int bits_per_pixel;
-	unsigned int stride[2];
-	unsigned long base[3];
-	bool bottom_up;
-
-	struct tegra_bo_tiling tiling;
-	u32 format;
-	u32 swap;
-};
-
-/* from dc.c */
-u32 tegra_dc_get_vblank_counter(struct tegra_dc *dc);
-void tegra_dc_enable_vblank(struct tegra_dc *dc);
-void tegra_dc_disable_vblank(struct tegra_dc *dc);
-void tegra_dc_commit(struct tegra_dc *dc);
-int tegra_dc_state_setup_clock(struct tegra_dc *dc,
-			       struct drm_crtc_state *crtc_state,
-			       struct clk *clk, unsigned long pclk,
-			       unsigned int div);
-=======
 struct cec_notifier;
->>>>>>> 24b8d41d
 
 struct tegra_output {
 	struct device_node *of_node;
