--- conflicted
+++ resolved
@@ -12,10 +12,7 @@
 #include <linux/of_platform.h>
 #include <linux/platform_device.h>
 #include <linux/pm_runtime.h>
-<<<<<<< HEAD
-=======
 #include <linux/regulator/consumer.h>
->>>>>>> 24b8d41d
 #include <linux/reset.h>
 
 #include <video/mipi_display.h>
@@ -673,10 +670,7 @@
 static int tegra_dsi_pad_calibrate(struct tegra_dsi *dsi)
 {
 	u32 value;
-<<<<<<< HEAD
-=======
 	int err;
->>>>>>> 24b8d41d
 
 	/*
 	 * XXX Is this still needed? The module reset is deasserted right
@@ -700,15 +694,11 @@
 		DSI_PAD_PREEMP_PD(0x03) | DSI_PAD_PREEMP_PU(0x3);
 	tegra_dsi_writel(dsi, value, DSI_PAD_CONTROL_3);
 
-<<<<<<< HEAD
-	return tegra_mipi_calibrate(dsi->mipi);
-=======
 	err = tegra_mipi_start_calibration(dsi->mipi);
 	if (err < 0)
 		return err;
 
 	return tegra_mipi_finish_calibration(dsi->mipi);
->>>>>>> 24b8d41d
 }
 
 static void tegra_dsi_set_timeout(struct tegra_dsi *dsi, unsigned long bclk,
@@ -848,21 +838,6 @@
 		dev_err(dsi->dev, "failed to suspend: %d\n", err);
 }
 
-static void tegra_dsi_unprepare(struct tegra_dsi *dsi)
-{
-	int err;
-
-	if (dsi->slave)
-		tegra_dsi_unprepare(dsi->slave);
-
-	err = tegra_mipi_disable(dsi->mipi);
-	if (err < 0)
-		dev_err(dsi->dev, "failed to disable MIPI calibration: %d\n",
-			err);
-
-	pm_runtime_put(dsi->dev);
-}
-
 static void tegra_dsi_encoder_disable(struct drm_encoder *encoder)
 {
 	struct tegra_output *output = encoder_to_output(encoder);
@@ -902,13 +877,6 @@
 	tegra_dsi_unprepare(dsi);
 }
 
-<<<<<<< HEAD
-static void tegra_dsi_prepare(struct tegra_dsi *dsi)
-{
-	int err;
-
-	pm_runtime_get_sync(dsi->dev);
-=======
 static int tegra_dsi_prepare(struct tegra_dsi *dsi)
 {
 	int err;
@@ -918,7 +886,6 @@
 		dev_err(dsi->dev, "failed to resume: %d\n", err);
 		return err;
 	}
->>>>>>> 24b8d41d
 
 	err = tegra_mipi_enable(dsi->mipi);
 	if (err < 0)
@@ -931,11 +898,8 @@
 
 	if (dsi->slave)
 		tegra_dsi_prepare(dsi->slave);
-<<<<<<< HEAD
-=======
 
 	return 0;
->>>>>>> 24b8d41d
 }
 
 static void tegra_dsi_encoder_enable(struct drm_encoder *encoder)
@@ -953,8 +917,6 @@
 		dev_err(dsi->dev, "failed to prepare: %d\n", err);
 		return;
 	}
-
-	tegra_dsi_prepare(dsi);
 
 	state = tegra_dsi_get_state(dsi);
 
@@ -1134,15 +1096,11 @@
 
 	usleep_range(1000, 2000);
 
-<<<<<<< HEAD
-	regulator_disable(dsi->vdd);
-=======
 	clk_disable_unprepare(dsi->clk_lp);
 	clk_disable_unprepare(dsi->clk);
 
 	regulator_disable(dsi->vdd);
 	pm_runtime_put_sync(dev);
->>>>>>> 24b8d41d
 
 	return 0;
 }
@@ -1663,11 +1621,7 @@
 	if (IS_ERR(dsi->regs))
 		return PTR_ERR(dsi->regs);
 
-<<<<<<< HEAD
-	dsi->mipi = tegra_mipi_request(&pdev->dev);
-=======
 	dsi->mipi = tegra_mipi_request(&pdev->dev, pdev->dev.of_node);
->>>>>>> 24b8d41d
 	if (IS_ERR(dsi->mipi))
 		return PTR_ERR(dsi->mipi);
 
@@ -1722,84 +1676,8 @@
 	mipi_dsi_host_unregister(&dsi->host);
 	tegra_mipi_free(dsi->mipi);
 
-<<<<<<< HEAD
 	return 0;
 }
-
-#ifdef CONFIG_PM
-static int tegra_dsi_suspend(struct device *dev)
-{
-	struct tegra_dsi *dsi = dev_get_drvdata(dev);
-	int err;
-
-	if (dsi->rst) {
-		err = reset_control_assert(dsi->rst);
-		if (err < 0) {
-			dev_err(dev, "failed to assert reset: %d\n", err);
-			return err;
-		}
-	}
-
-	usleep_range(1000, 2000);
-
-	clk_disable_unprepare(dsi->clk_lp);
-	clk_disable_unprepare(dsi->clk);
-
-	regulator_disable(dsi->vdd);
-
-=======
->>>>>>> 24b8d41d
-	return 0;
-}
-
-static int tegra_dsi_resume(struct device *dev)
-{
-	struct tegra_dsi *dsi = dev_get_drvdata(dev);
-	int err;
-
-	err = regulator_enable(dsi->vdd);
-	if (err < 0) {
-		dev_err(dsi->dev, "failed to enable VDD supply: %d\n", err);
-		return err;
-	}
-
-	err = clk_prepare_enable(dsi->clk);
-	if (err < 0) {
-		dev_err(dev, "cannot enable DSI clock: %d\n", err);
-		goto disable_vdd;
-	}
-
-	err = clk_prepare_enable(dsi->clk_lp);
-	if (err < 0) {
-		dev_err(dev, "cannot enable low-power clock: %d\n", err);
-		goto disable_clk;
-	}
-
-	usleep_range(1000, 2000);
-
-	if (dsi->rst) {
-		err = reset_control_deassert(dsi->rst);
-		if (err < 0) {
-			dev_err(dev, "cannot assert reset: %d\n", err);
-			goto disable_clk_lp;
-		}
-	}
-
-	return 0;
-
-disable_clk_lp:
-	clk_disable_unprepare(dsi->clk_lp);
-disable_clk:
-	clk_disable_unprepare(dsi->clk);
-disable_vdd:
-	regulator_disable(dsi->vdd);
-	return err;
-}
-#endif
-
-static const struct dev_pm_ops tegra_dsi_pm_ops = {
-	SET_RUNTIME_PM_OPS(tegra_dsi_suspend, tegra_dsi_resume, NULL)
-};
 
 static const struct of_device_id tegra_dsi_of_match[] = {
 	{ .compatible = "nvidia,tegra210-dsi", },
@@ -1814,7 +1692,6 @@
 	.driver = {
 		.name = "tegra-dsi",
 		.of_match_table = tegra_dsi_of_match,
-		.pm = &tegra_dsi_pm_ops,
 	},
 	.probe = tegra_dsi_probe,
 	.remove = tegra_dsi_remove,
