--- conflicted
+++ resolved
@@ -38,92 +38,16 @@
 	struct mutex lock;
 };
 
-<<<<<<< HEAD
-static void tegra_atomic_schedule(struct tegra_drm *tegra,
-				  struct drm_atomic_state *state)
-{
-	tegra->commit.state = state;
-	schedule_work(&tegra->commit.work);
-}
-
-static void tegra_atomic_complete(struct tegra_drm *tegra,
-				  struct drm_atomic_state *state)
-{
-	struct drm_device *drm = tegra->drm;
-
-	/*
-	 * Everything below can be run asynchronously without the need to grab
-	 * any modeset locks at all under one condition: It must be guaranteed
-	 * that the asynchronous work has either been cancelled (if the driver
-	 * supports it, which at least requires that the framebuffers get
-	 * cleaned up with drm_atomic_helper_cleanup_planes()) or completed
-	 * before the new state gets committed on the software side with
-	 * drm_atomic_helper_swap_state().
-	 *
-	 * This scheme allows new atomic state updates to be prepared and
-	 * checked in parallel to the asynchronous completion of the previous
-	 * update. Which is important since compositors need to figure out the
-	 * composition of the next frame right after having submitted the
-	 * current layout.
-	 */
-
-	drm_atomic_helper_commit_modeset_disables(drm, state);
-	drm_atomic_helper_commit_modeset_enables(drm, state);
-	drm_atomic_helper_commit_planes(drm, state,
-					DRM_PLANE_COMMIT_ACTIVE_ONLY);
-
-	drm_atomic_helper_wait_for_vblanks(drm, state);
-
-	drm_atomic_helper_cleanup_planes(drm, state);
-	drm_atomic_state_free(state);
-}
-
-static void tegra_atomic_work(struct work_struct *work)
-{
-	struct tegra_drm *tegra = container_of(work, struct tegra_drm,
-					       commit.work);
-
-	tegra_atomic_complete(tegra, tegra->commit.state);
-}
-
-static int tegra_atomic_commit(struct drm_device *drm,
-			       struct drm_atomic_state *state, bool nonblock)
-{
-	struct tegra_drm *tegra = drm->dev_private;
-=======
 static int tegra_atomic_check(struct drm_device *drm,
 			      struct drm_atomic_state *state)
 {
->>>>>>> 24b8d41d
 	int err;
 
 	err = drm_atomic_helper_check(drm, state);
 	if (err < 0)
 		return err;
 
-<<<<<<< HEAD
-	/* serialize outstanding nonblocking commits */
-	mutex_lock(&tegra->commit.lock);
-	flush_work(&tegra->commit.work);
-
-	/*
-	 * This is the point of no return - everything below never fails except
-	 * when the hw goes bonghits. Which means we can commit the new state on
-	 * the software side now.
-	 */
-
-	drm_atomic_helper_swap_state(state, true);
-
-	if (nonblock)
-		tegra_atomic_schedule(tegra, state);
-	else
-		tegra_atomic_complete(tegra, state);
-
-	mutex_unlock(&tegra->commit.lock);
-	return 0;
-=======
 	return tegra_display_hub_atomic_check(drm, state);
->>>>>>> 24b8d41d
 }
 
 static const struct drm_mode_config_funcs tegra_drm_mode_config_funcs = {
@@ -137,110 +61,7 @@
 
 static void tegra_atomic_commit_tail(struct drm_atomic_state *old_state)
 {
-<<<<<<< HEAD
-	struct host1x_device *device = to_host1x_device(drm->dev);
-	struct tegra_drm *tegra;
-	int err;
-
-	tegra = kzalloc(sizeof(*tegra), GFP_KERNEL);
-	if (!tegra)
-		return -ENOMEM;
-
-	if (iommu_present(&platform_bus_type)) {
-		struct iommu_domain_geometry *geometry;
-		u64 start, end;
-
-		tegra->domain = iommu_domain_alloc(&platform_bus_type);
-		if (!tegra->domain) {
-			err = -ENOMEM;
-			goto free;
-		}
-
-		geometry = &tegra->domain->geometry;
-		start = geometry->aperture_start;
-		end = geometry->aperture_end;
-
-		DRM_DEBUG_DRIVER("IOMMU aperture initialized (%#llx-%#llx)\n",
-				 start, end);
-		drm_mm_init(&tegra->mm, start, end - start + 1);
-	}
-
-	mutex_init(&tegra->clients_lock);
-	INIT_LIST_HEAD(&tegra->clients);
-
-	mutex_init(&tegra->commit.lock);
-	INIT_WORK(&tegra->commit.work, tegra_atomic_work);
-
-	drm->dev_private = tegra;
-	tegra->drm = drm;
-
-	drm_mode_config_init(drm);
-
-	drm->mode_config.min_width = 0;
-	drm->mode_config.min_height = 0;
-
-	drm->mode_config.max_width = 4096;
-	drm->mode_config.max_height = 4096;
-
-	drm->mode_config.funcs = &tegra_drm_mode_funcs;
-
-	err = tegra_drm_fb_prepare(drm);
-	if (err < 0)
-		goto config;
-
-	drm_kms_helper_poll_init(drm);
-
-	err = host1x_device_init(device);
-	if (err < 0)
-		goto fbdev;
-
-	/*
-	 * We don't use the drm_irq_install() helpers provided by the DRM
-	 * core, so we need to set this manually in order to allow the
-	 * DRM_IOCTL_WAIT_VBLANK to operate correctly.
-	 */
-	drm->irq_enabled = true;
-
-	/* syncpoints are used for full 32-bit hardware VBLANK counters */
-	drm->max_vblank_count = 0xffffffff;
-
-	err = drm_vblank_init(drm, drm->mode_config.num_crtc);
-	if (err < 0)
-		goto device;
-
-	drm_mode_config_reset(drm);
-
-	err = tegra_drm_fb_init(drm);
-	if (err < 0)
-		goto vblank;
-
-	return 0;
-
-vblank:
-	drm_vblank_cleanup(drm);
-device:
-	host1x_device_exit(device);
-fbdev:
-	drm_kms_helper_poll_fini(drm);
-	tegra_drm_fb_free(drm);
-config:
-	drm_mode_config_cleanup(drm);
-
-	if (tegra->domain) {
-		iommu_domain_free(tegra->domain);
-		drm_mm_takedown(&tegra->mm);
-	}
-free:
-	kfree(tegra);
-	return err;
-}
-
-static int tegra_drm_unload(struct drm_device *drm)
-{
-	struct host1x_device *device = to_host1x_device(drm->dev);
-=======
 	struct drm_device *drm = old_state->dev;
->>>>>>> 24b8d41d
 	struct tegra_drm *tegra = drm->dev_private;
 
 	if (tegra->hub) {
@@ -324,11 +145,8 @@
 	if (err < 0)
 		return err;
 
-<<<<<<< HEAD
-=======
 	dest->flags = HOST1X_RELOC_READ | HOST1X_RELOC_WRITE;
 
->>>>>>> 24b8d41d
 	dest->cmdbuf.bo = host1x_bo_lookup(file, cmdbuf);
 	if (!dest->cmdbuf.bo)
 		return -ENOENT;
@@ -406,8 +224,6 @@
 			goto fail;
 		}
 
-<<<<<<< HEAD
-=======
 		/*
 		 * The maximum number of CDMA gather fetches is 16383, a higher
 		 * value means the words count is malformed.
@@ -417,7 +233,6 @@
 			goto fail;
 		}
 
->>>>>>> 24b8d41d
 		bo = host1x_bo_lookup(file, cmdbuf.handle);
 		if (!bo) {
 			err = -ENOENT;
@@ -992,14 +807,9 @@
 
 	list_for_each_entry(fb, &drm->mode_config.fb_list, head) {
 		seq_printf(s, "%3d: user size: %d x %d, depth %d, %d bpp, refcount %d\n",
-<<<<<<< HEAD
-			   fb->base.id, fb->width, fb->height, fb->depth,
-			   fb->bits_per_pixel,
-=======
 			   fb->base.id, fb->width, fb->height,
 			   fb->format->depth,
 			   fb->format->cpp[0] * 8,
->>>>>>> 24b8d41d
 			   drm_framebuffer_read_refcount(fb));
 	}
 
@@ -1283,8 +1093,6 @@
 	drm = drm_dev_alloc(driver, &dev->dev);
 	if (IS_ERR(drm))
 		return PTR_ERR(drm);
-<<<<<<< HEAD
-=======
 
 	tegra = kzalloc(sizeof(*tegra), GFP_KERNEL);
 	if (!tegra) {
@@ -1306,7 +1114,6 @@
 
 	mutex_init(&tegra->clients_lock);
 	INIT_LIST_HEAD(&tegra->clients);
->>>>>>> 24b8d41d
 
 	dev_set_drvdata(&dev->dev, drm);
 	drm->dev_private = tegra;
