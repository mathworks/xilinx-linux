--- conflicted
+++ resolved
@@ -2,20 +2,11 @@
 #
 # Makefile for the drm device driver.  This driver provides support for the
 
-<<<<<<< HEAD
-ccflags-y := -Iinclude/drm
-ttm-y := ttm_memory.o ttm_tt.o ttm_bo.o \
-	ttm_bo_util.o ttm_bo_vm.o ttm_module.o \
-	ttm_object.o ttm_lock.o ttm_execbuf_util.o ttm_page_alloc.o \
-	ttm_bo_manager.o ttm_page_alloc_dma.o
-ttm-$(CONFIG_AGP) += ttm_agp_backend.o
-=======
 ttm-y := ttm_memory.o ttm_tt.o ttm_bo.o \
 	ttm_bo_util.o ttm_bo_vm.o ttm_module.o \
 	ttm_execbuf_util.o ttm_page_alloc.o ttm_range_manager.o \
 	ttm_resource.o
 ttm-$(CONFIG_AGP) += ttm_agp_backend.o
 ttm-$(CONFIG_DRM_TTM_DMA_PAGE_POOL) += ttm_page_alloc_dma.o
->>>>>>> 24b8d41d
 
 obj-$(CONFIG_DRM_TTM) += ttm.o