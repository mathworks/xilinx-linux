/*
 * Copyright © 2006 Keith Packard
 * Copyright © 2007-2008 Dave Airlie
 * Copyright © 2007-2008 Intel Corporation
 *   Jesse Barnes <jesse.barnes@intel.com>
 * Copyright © 2014 Intel Corporation
 *   Daniel Vetter <daniel.vetter@ffwll.ch>
 *
 * Permission is hereby granted, free of charge, to any person obtaining a
 * copy of this software and associated documentation files (the "Software"),
 * to deal in the Software without restriction, including without limitation
 * the rights to use, copy, modify, merge, publish, distribute, sublicense,
 * and/or sell copies of the Software, and to permit persons to whom the
 * Software is furnished to do so, subject to the following conditions:
 *
 * The above copyright notice and this permission notice shall be included in
 * all copies or substantial portions of the Software.
 *
 * THE SOFTWARE IS PROVIDED "AS IS", WITHOUT WARRANTY OF ANY KIND, EXPRESS OR
 * IMPLIED, INCLUDING BUT NOT LIMITED TO THE WARRANTIES OF MERCHANTABILITY,
 * FITNESS FOR A PARTICULAR PURPOSE AND NONINFRINGEMENT.  IN NO EVENT SHALL
 * THE COPYRIGHT HOLDER(S) OR AUTHOR(S) BE LIABLE FOR ANY CLAIM, DAMAGES OR
 * OTHER LIABILITY, WHETHER IN AN ACTION OF CONTRACT, TORT OR OTHERWISE,
 * ARISING FROM, OUT OF OR IN CONNECTION WITH THE SOFTWARE OR THE USE OR
 * OTHER DEALINGS IN THE SOFTWARE.
 */

/*
 * This header file contains mode setting related functions and definitions
 * which are only used within the drm module as internal implementation details
 * and are not exported to drivers.
 */

<<<<<<< HEAD
=======
#include <linux/types.h>

enum drm_color_encoding;
enum drm_color_range;
enum drm_connector_force;
enum drm_mode_status;

struct drm_atomic_state;
struct drm_bridge;
struct drm_connector;
struct drm_crtc;
struct drm_device;
struct drm_display_mode;
struct drm_file;
struct drm_framebuffer;
struct drm_mode_create_dumb;
struct drm_mode_fb_cmd2;
struct drm_mode_fb_cmd;
struct drm_mode_object;
struct drm_mode_set;
struct drm_plane;
struct drm_plane_state;
struct drm_property;
struct edid;
struct kref;
struct work_struct;
>>>>>>> 24b8d41d

/* drm_crtc.c */
int drm_mode_crtc_set_obj_prop(struct drm_mode_object *obj,
			       struct drm_property *property,
			       uint64_t value);
int drm_crtc_check_viewport(const struct drm_crtc *crtc,
			    int x, int y,
			    const struct drm_display_mode *mode,
			    const struct drm_framebuffer *fb);
<<<<<<< HEAD

void drm_fb_release(struct drm_file *file_priv);

/* dumb buffer support IOCTLs */
=======
int drm_crtc_register_all(struct drm_device *dev);
void drm_crtc_unregister_all(struct drm_device *dev);
int drm_crtc_force_disable(struct drm_crtc *crtc);

struct dma_fence *drm_crtc_create_fence(struct drm_crtc *crtc);

/* IOCTLs */
int drm_mode_getcrtc(struct drm_device *dev,
		     void *data, struct drm_file *file_priv);
int drm_mode_setcrtc(struct drm_device *dev,
		     void *data, struct drm_file *file_priv);


/* drm_mode_config.c */
int drm_modeset_register_all(struct drm_device *dev);
void drm_modeset_unregister_all(struct drm_device *dev);
void drm_mode_config_validate(struct drm_device *dev);

/* drm_modes.c */
const char *drm_get_mode_status_name(enum drm_mode_status status);

/* IOCTLs */
int drm_mode_getresources(struct drm_device *dev,
			  void *data, struct drm_file *file_priv);


/* drm_dumb_buffers.c */
int drm_mode_create_dumb(struct drm_device *dev,
			 struct drm_mode_create_dumb *args,
			 struct drm_file *file_priv);
int drm_mode_destroy_dumb(struct drm_device *dev, u32 handle,
			  struct drm_file *file_priv);

/* IOCTLs */
>>>>>>> 24b8d41d
int drm_mode_create_dumb_ioctl(struct drm_device *dev,
			       void *data, struct drm_file *file_priv);
int drm_mode_mmap_dumb_ioctl(struct drm_device *dev,
			     void *data, struct drm_file *file_priv);
int drm_mode_destroy_dumb_ioctl(struct drm_device *dev,
				void *data, struct drm_file *file_priv);

<<<<<<< HEAD
/* IOCTLs */
int drm_mode_getresources(struct drm_device *dev,
			  void *data, struct drm_file *file_priv);
int drm_mode_getcrtc(struct drm_device *dev,
		     void *data, struct drm_file *file_priv);
int drm_mode_setcrtc(struct drm_device *dev,
		     void *data, struct drm_file *file_priv);

/* drm_color_mgmt.c */
=======
/* drm_color_mgmt.c */
const char *drm_get_color_encoding_name(enum drm_color_encoding encoding);
const char *drm_get_color_range_name(enum drm_color_range range);
>>>>>>> 24b8d41d

/* IOCTLs */
int drm_mode_gamma_get_ioctl(struct drm_device *dev,
			     void *data, struct drm_file *file_priv);
int drm_mode_gamma_set_ioctl(struct drm_device *dev,
			     void *data, struct drm_file *file_priv);

/* drm_property.c */
void drm_property_destroy_user_blobs(struct drm_device *dev,
				     struct drm_file *file_priv);
bool drm_property_change_valid_get(struct drm_property *property,
				   uint64_t value,
				   struct drm_mode_object **ref);
void drm_property_change_valid_put(struct drm_property *property,
				   struct drm_mode_object *ref);

/* IOCTL */
int drm_mode_getproperty_ioctl(struct drm_device *dev,
			       void *data, struct drm_file *file_priv);
int drm_mode_getblob_ioctl(struct drm_device *dev,
			   void *data, struct drm_file *file_priv);
int drm_mode_createblob_ioctl(struct drm_device *dev,
			      void *data, struct drm_file *file_priv);
int drm_mode_destroyblob_ioctl(struct drm_device *dev,
			       void *data, struct drm_file *file_priv);

/* drm_mode_object.c */
<<<<<<< HEAD
int drm_mode_object_get_reg(struct drm_device *dev,
			    struct drm_mode_object *obj,
			    uint32_t obj_type,
			    bool register_obj,
			    void (*obj_free_cb)(struct kref *kref));
void drm_mode_object_register(struct drm_device *dev,
			      struct drm_mode_object *obj);
int drm_mode_object_get(struct drm_device *dev,
			struct drm_mode_object *obj, uint32_t obj_type);
struct drm_mode_object *__drm_mode_object_find(struct drm_device *dev,
=======
int __drm_mode_object_add(struct drm_device *dev, struct drm_mode_object *obj,
			  uint32_t obj_type, bool register_obj,
			  void (*obj_free_cb)(struct kref *kref));
int drm_mode_object_add(struct drm_device *dev, struct drm_mode_object *obj,
			uint32_t obj_type);
void drm_mode_object_register(struct drm_device *dev,
			      struct drm_mode_object *obj);
struct drm_mode_object *__drm_mode_object_find(struct drm_device *dev,
					       struct drm_file *file_priv,
>>>>>>> 24b8d41d
					       uint32_t id, uint32_t type);
void drm_mode_object_unregister(struct drm_device *dev,
				struct drm_mode_object *object);
int drm_mode_object_get_properties(struct drm_mode_object *obj, bool atomic,
				   uint32_t __user *prop_ptr,
				   uint64_t __user *prop_values,
				   uint32_t *arg_count_props);
struct drm_property *drm_mode_obj_find_prop_id(struct drm_mode_object *obj,
					       uint32_t prop_id);

/* IOCTL */

int drm_mode_obj_get_properties_ioctl(struct drm_device *dev, void *data,
				      struct drm_file *file_priv);
int drm_mode_obj_set_property_ioctl(struct drm_device *dev, void *data,
				    struct drm_file *file_priv);

/* drm_encoder.c */
int drm_encoder_register_all(struct drm_device *dev);
void drm_encoder_unregister_all(struct drm_device *dev);

/* IOCTL */
int drm_mode_getencoder(struct drm_device *dev,
			void *data, struct drm_file *file_priv);

/* drm_connector.c */
void drm_connector_ida_init(void);
void drm_connector_ida_destroy(void);
void drm_connector_unregister_all(struct drm_device *dev);
int drm_connector_register_all(struct drm_device *dev);
<<<<<<< HEAD
int drm_mode_connector_set_obj_prop(struct drm_mode_object *obj,
				    struct drm_property *property,
				    uint64_t value);
int drm_connector_create_standard_properties(struct drm_device *dev);

/* IOCTL */
int drm_mode_connector_property_set_ioctl(struct drm_device *dev,
					  void *data, struct drm_file *file_priv);
=======
int drm_connector_set_obj_prop(struct drm_mode_object *obj,
				    struct drm_property *property,
				    uint64_t value);
int drm_connector_create_standard_properties(struct drm_device *dev);
const char *drm_get_connector_force_name(enum drm_connector_force force);
void drm_connector_free_work_fn(struct work_struct *work);

/* IOCTL */
int drm_connector_property_set_ioctl(struct drm_device *dev,
				     void *data, struct drm_file *file_priv);
>>>>>>> 24b8d41d
int drm_mode_getconnector(struct drm_device *dev,
			  void *data, struct drm_file *file_priv);

/* drm_framebuffer.c */
struct drm_framebuffer *
drm_internal_framebuffer_create(struct drm_device *dev,
				const struct drm_mode_fb_cmd2 *r,
				struct drm_file *file_priv);
void drm_framebuffer_free(struct kref *kref);
int drm_framebuffer_check_src_coords(uint32_t src_x, uint32_t src_y,
				     uint32_t src_w, uint32_t src_h,
				     const struct drm_framebuffer *fb);
<<<<<<< HEAD

/* IOCTL */
int drm_mode_addfb(struct drm_device *dev,
		   void *data, struct drm_file *file_priv);
int drm_mode_addfb2(struct drm_device *dev,
		    void *data, struct drm_file *file_priv);
int drm_mode_rmfb(struct drm_device *dev,
		  void *data, struct drm_file *file_priv);
int drm_mode_getfb(struct drm_device *dev,
		   void *data, struct drm_file *file_priv);
=======
void drm_fb_release(struct drm_file *file_priv);

int drm_mode_addfb(struct drm_device *dev, struct drm_mode_fb_cmd *or,
		   struct drm_file *file_priv);
int drm_mode_addfb2(struct drm_device *dev,
		    void *data, struct drm_file *file_priv);
int drm_mode_rmfb(struct drm_device *dev, u32 fb_id,
		  struct drm_file *file_priv);


/* IOCTL */
int drm_mode_addfb_ioctl(struct drm_device *dev,
			 void *data, struct drm_file *file_priv);
int drm_mode_addfb2_ioctl(struct drm_device *dev,
			  void *data, struct drm_file *file_priv);
int drm_mode_rmfb_ioctl(struct drm_device *dev,
			void *data, struct drm_file *file_priv);
int drm_mode_getfb(struct drm_device *dev,
		   void *data, struct drm_file *file_priv);
int drm_mode_getfb2_ioctl(struct drm_device *dev,
			  void *data, struct drm_file *file_priv);
>>>>>>> 24b8d41d
int drm_mode_dirtyfb_ioctl(struct drm_device *dev,
			   void *data, struct drm_file *file_priv);

/* drm_atomic.c */
#ifdef CONFIG_DEBUG_FS
struct drm_minor;
void drm_atomic_debugfs_init(struct drm_minor *minor);
#endif

int __drm_atomic_helper_disable_plane(struct drm_plane *plane,
				      struct drm_plane_state *plane_state);
int __drm_atomic_helper_set_config(struct drm_mode_set *set,
				   struct drm_atomic_state *state);

void drm_atomic_print_state(const struct drm_atomic_state *state);

/* drm_atomic_uapi.c */
int drm_atomic_connector_commit_dpms(struct drm_atomic_state *state,
				     struct drm_connector *connector,
				     int mode);
int drm_atomic_set_property(struct drm_atomic_state *state,
			    struct drm_file *file_priv,
			    struct drm_mode_object *obj,
			    struct drm_property *prop,
			    uint64_t prop_value);
int drm_atomic_get_property(struct drm_mode_object *obj,
			    struct drm_property *property, uint64_t *val);
<<<<<<< HEAD
int drm_mode_atomic_ioctl(struct drm_device *dev,
			  void *data, struct drm_file *file_priv);

int drm_modeset_register_all(struct drm_device *dev);
void drm_modeset_unregister_all(struct drm_device *dev);

=======

/* IOCTL */
int drm_mode_atomic_ioctl(struct drm_device *dev,
			  void *data, struct drm_file *file_priv);

>>>>>>> 24b8d41d

/* drm_plane.c */
int drm_plane_register_all(struct drm_device *dev);
void drm_plane_unregister_all(struct drm_device *dev);
<<<<<<< HEAD
int drm_plane_check_pixel_format(const struct drm_plane *plane,
				 u32 format);
=======
int drm_plane_check_pixel_format(struct drm_plane *plane,
				 u32 format, u64 modifier);

/* drm_bridge.c */
void drm_bridge_detach(struct drm_bridge *bridge);
>>>>>>> 24b8d41d

/* IOCTL */
int drm_mode_getplane_res(struct drm_device *dev, void *data,
			  struct drm_file *file_priv);
int drm_mode_getplane(struct drm_device *dev,
		      void *data, struct drm_file *file_priv);
int drm_mode_setplane(struct drm_device *dev,
		      void *data, struct drm_file *file_priv);
int drm_mode_cursor_ioctl(struct drm_device *dev,
			  void *data, struct drm_file *file_priv);
int drm_mode_cursor2_ioctl(struct drm_device *dev,
			   void *data, struct drm_file *file_priv);
int drm_mode_page_flip_ioctl(struct drm_device *dev,
<<<<<<< HEAD
			     void *data, struct drm_file *file_priv);
=======
			     void *data, struct drm_file *file_priv);

/* drm_edid.c */
void drm_mode_fixup_1366x768(struct drm_display_mode *mode);
void drm_reset_display_info(struct drm_connector *connector);
u32 drm_add_display_info(struct drm_connector *connector, const struct edid *edid);
void drm_update_tile_info(struct drm_connector *connector, const struct edid *edid);
>>>>>>> 24b8d41d
<|MERGE_RESOLUTION|>--- conflicted
+++ resolved
@@ -31,8 +31,6 @@
  * and are not exported to drivers.
  */
 
-<<<<<<< HEAD
-=======
 #include <linux/types.h>
 
 enum drm_color_encoding;
@@ -59,7 +57,6 @@
 struct edid;
 struct kref;
 struct work_struct;
->>>>>>> 24b8d41d
 
 /* drm_crtc.c */
 int drm_mode_crtc_set_obj_prop(struct drm_mode_object *obj,
@@ -69,12 +66,6 @@
 			    int x, int y,
 			    const struct drm_display_mode *mode,
 			    const struct drm_framebuffer *fb);
-<<<<<<< HEAD
-
-void drm_fb_release(struct drm_file *file_priv);
-
-/* dumb buffer support IOCTLs */
-=======
 int drm_crtc_register_all(struct drm_device *dev);
 void drm_crtc_unregister_all(struct drm_device *dev);
 int drm_crtc_force_disable(struct drm_crtc *crtc);
@@ -109,7 +100,6 @@
 			  struct drm_file *file_priv);
 
 /* IOCTLs */
->>>>>>> 24b8d41d
 int drm_mode_create_dumb_ioctl(struct drm_device *dev,
 			       void *data, struct drm_file *file_priv);
 int drm_mode_mmap_dumb_ioctl(struct drm_device *dev,
@@ -117,21 +107,9 @@
 int drm_mode_destroy_dumb_ioctl(struct drm_device *dev,
 				void *data, struct drm_file *file_priv);
 
-<<<<<<< HEAD
-/* IOCTLs */
-int drm_mode_getresources(struct drm_device *dev,
-			  void *data, struct drm_file *file_priv);
-int drm_mode_getcrtc(struct drm_device *dev,
-		     void *data, struct drm_file *file_priv);
-int drm_mode_setcrtc(struct drm_device *dev,
-		     void *data, struct drm_file *file_priv);
-
-/* drm_color_mgmt.c */
-=======
 /* drm_color_mgmt.c */
 const char *drm_get_color_encoding_name(enum drm_color_encoding encoding);
 const char *drm_get_color_range_name(enum drm_color_range range);
->>>>>>> 24b8d41d
 
 /* IOCTLs */
 int drm_mode_gamma_get_ioctl(struct drm_device *dev,
@@ -159,18 +137,6 @@
 			       void *data, struct drm_file *file_priv);
 
 /* drm_mode_object.c */
-<<<<<<< HEAD
-int drm_mode_object_get_reg(struct drm_device *dev,
-			    struct drm_mode_object *obj,
-			    uint32_t obj_type,
-			    bool register_obj,
-			    void (*obj_free_cb)(struct kref *kref));
-void drm_mode_object_register(struct drm_device *dev,
-			      struct drm_mode_object *obj);
-int drm_mode_object_get(struct drm_device *dev,
-			struct drm_mode_object *obj, uint32_t obj_type);
-struct drm_mode_object *__drm_mode_object_find(struct drm_device *dev,
-=======
 int __drm_mode_object_add(struct drm_device *dev, struct drm_mode_object *obj,
 			  uint32_t obj_type, bool register_obj,
 			  void (*obj_free_cb)(struct kref *kref));
@@ -180,7 +146,6 @@
 			      struct drm_mode_object *obj);
 struct drm_mode_object *__drm_mode_object_find(struct drm_device *dev,
 					       struct drm_file *file_priv,
->>>>>>> 24b8d41d
 					       uint32_t id, uint32_t type);
 void drm_mode_object_unregister(struct drm_device *dev,
 				struct drm_mode_object *object);
@@ -211,16 +176,6 @@
 void drm_connector_ida_destroy(void);
 void drm_connector_unregister_all(struct drm_device *dev);
 int drm_connector_register_all(struct drm_device *dev);
-<<<<<<< HEAD
-int drm_mode_connector_set_obj_prop(struct drm_mode_object *obj,
-				    struct drm_property *property,
-				    uint64_t value);
-int drm_connector_create_standard_properties(struct drm_device *dev);
-
-/* IOCTL */
-int drm_mode_connector_property_set_ioctl(struct drm_device *dev,
-					  void *data, struct drm_file *file_priv);
-=======
 int drm_connector_set_obj_prop(struct drm_mode_object *obj,
 				    struct drm_property *property,
 				    uint64_t value);
@@ -231,7 +186,6 @@
 /* IOCTL */
 int drm_connector_property_set_ioctl(struct drm_device *dev,
 				     void *data, struct drm_file *file_priv);
->>>>>>> 24b8d41d
 int drm_mode_getconnector(struct drm_device *dev,
 			  void *data, struct drm_file *file_priv);
 
@@ -244,18 +198,6 @@
 int drm_framebuffer_check_src_coords(uint32_t src_x, uint32_t src_y,
 				     uint32_t src_w, uint32_t src_h,
 				     const struct drm_framebuffer *fb);
-<<<<<<< HEAD
-
-/* IOCTL */
-int drm_mode_addfb(struct drm_device *dev,
-		   void *data, struct drm_file *file_priv);
-int drm_mode_addfb2(struct drm_device *dev,
-		    void *data, struct drm_file *file_priv);
-int drm_mode_rmfb(struct drm_device *dev,
-		  void *data, struct drm_file *file_priv);
-int drm_mode_getfb(struct drm_device *dev,
-		   void *data, struct drm_file *file_priv);
-=======
 void drm_fb_release(struct drm_file *file_priv);
 
 int drm_mode_addfb(struct drm_device *dev, struct drm_mode_fb_cmd *or,
@@ -277,7 +219,6 @@
 		   void *data, struct drm_file *file_priv);
 int drm_mode_getfb2_ioctl(struct drm_device *dev,
 			  void *data, struct drm_file *file_priv);
->>>>>>> 24b8d41d
 int drm_mode_dirtyfb_ioctl(struct drm_device *dev,
 			   void *data, struct drm_file *file_priv);
 
@@ -305,34 +246,20 @@
 			    uint64_t prop_value);
 int drm_atomic_get_property(struct drm_mode_object *obj,
 			    struct drm_property *property, uint64_t *val);
-<<<<<<< HEAD
+
+/* IOCTL */
 int drm_mode_atomic_ioctl(struct drm_device *dev,
 			  void *data, struct drm_file *file_priv);
 
-int drm_modeset_register_all(struct drm_device *dev);
-void drm_modeset_unregister_all(struct drm_device *dev);
-
-=======
-
-/* IOCTL */
-int drm_mode_atomic_ioctl(struct drm_device *dev,
-			  void *data, struct drm_file *file_priv);
-
->>>>>>> 24b8d41d
 
 /* drm_plane.c */
 int drm_plane_register_all(struct drm_device *dev);
 void drm_plane_unregister_all(struct drm_device *dev);
-<<<<<<< HEAD
-int drm_plane_check_pixel_format(const struct drm_plane *plane,
-				 u32 format);
-=======
 int drm_plane_check_pixel_format(struct drm_plane *plane,
 				 u32 format, u64 modifier);
 
 /* drm_bridge.c */
 void drm_bridge_detach(struct drm_bridge *bridge);
->>>>>>> 24b8d41d
 
 /* IOCTL */
 int drm_mode_getplane_res(struct drm_device *dev, void *data,
@@ -346,14 +273,10 @@
 int drm_mode_cursor2_ioctl(struct drm_device *dev,
 			   void *data, struct drm_file *file_priv);
 int drm_mode_page_flip_ioctl(struct drm_device *dev,
-<<<<<<< HEAD
-			     void *data, struct drm_file *file_priv);
-=======
 			     void *data, struct drm_file *file_priv);
 
 /* drm_edid.c */
 void drm_mode_fixup_1366x768(struct drm_display_mode *mode);
 void drm_reset_display_info(struct drm_connector *connector);
 u32 drm_add_display_info(struct drm_connector *connector, const struct edid *edid);
-void drm_update_tile_info(struct drm_connector *connector, const struct edid *edid);
->>>>>>> 24b8d41d
+void drm_update_tile_info(struct drm_connector *connector, const struct edid *edid);