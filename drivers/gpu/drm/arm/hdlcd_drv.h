/* SPDX-License-Identifier: GPL-2.0 */
/*
 *  ARM HDLCD Controller register definition
 */

#ifndef __HDLCD_DRV_H__
#define __HDLCD_DRV_H__

struct hdlcd_drm_private {
	void __iomem			*mmio;
	struct clk			*clk;
<<<<<<< HEAD
	struct drm_fbdev_cma		*fbdev;
=======
>>>>>>> 24b8d41d
	struct drm_crtc			crtc;
	struct drm_plane		*plane;
	struct drm_atomic_state		*state;
#ifdef CONFIG_DEBUG_FS
	atomic_t buffer_underrun_count;
	atomic_t bus_error_count;
	atomic_t vsync_count;
	atomic_t dma_end_count;
#endif
};

#define crtc_to_hdlcd_priv(x)	container_of(x, struct hdlcd_drm_private, crtc)

static inline void hdlcd_write(struct hdlcd_drm_private *hdlcd,
			       unsigned int reg, u32 value)
{
	writel(value, hdlcd->mmio + reg);
}

static inline u32 hdlcd_read(struct hdlcd_drm_private *hdlcd, unsigned int reg)
{
	return readl(hdlcd->mmio + reg);
}

int hdlcd_setup_crtc(struct drm_device *dev);
void hdlcd_set_scanout(struct hdlcd_drm_private *hdlcd);

#endif /* __HDLCD_DRV_H__ */<|MERGE_RESOLUTION|>--- conflicted
+++ resolved
@@ -9,13 +9,8 @@
 struct hdlcd_drm_private {
 	void __iomem			*mmio;
 	struct clk			*clk;
-<<<<<<< HEAD
-	struct drm_fbdev_cma		*fbdev;
-=======
->>>>>>> 24b8d41d
 	struct drm_crtc			crtc;
 	struct drm_plane		*plane;
-	struct drm_atomic_state		*state;
 #ifdef CONFIG_DEBUG_FS
 	atomic_t buffer_underrun_count;
 	atomic_t bus_error_count;
