--- conflicted
+++ resolved
@@ -55,11 +55,6 @@
 	int  (*context_new)(struct nouveau_channel *);
 	void (*context_del)(struct nouveau_channel *);
 
-<<<<<<< HEAD
-	u32 contexts;
-	u64 context_base;
-=======
->>>>>>> 24b8d41d
 	bool uevent;
 };
 
