/*
 * Copyright (C) 2008 Ben Skeggs.
 * All Rights Reserved.
 *
 * Permission is hereby granted, free of charge, to any person obtaining
 * a copy of this software and associated documentation files (the
 * "Software"), to deal in the Software without restriction, including
 * without limitation the rights to use, copy, modify, merge, publish,
 * distribute, sublicense, and/or sell copies of the Software, and to
 * permit persons to whom the Software is furnished to do so, subject to
 * the following conditions:
 *
 * The above copyright notice and this permission notice (including the
 * next paragraph) shall be included in all copies or substantial
 * portions of the Software.
 *
 * THE SOFTWARE IS PROVIDED "AS IS", WITHOUT WARRANTY OF ANY KIND,
 * EXPRESS OR IMPLIED, INCLUDING BUT NOT LIMITED TO THE WARRANTIES OF
 * MERCHANTABILITY, FITNESS FOR A PARTICULAR PURPOSE AND NONINFRINGEMENT.
 * IN NO EVENT SHALL THE COPYRIGHT OWNER(S) AND/OR ITS SUPPLIERS BE
 * LIABLE FOR ANY CLAIM, DAMAGES OR OTHER LIABILITY, WHETHER IN AN ACTION
 * OF CONTRACT, TORT OR OTHERWISE, ARISING FROM, OUT OF OR IN CONNECTION
 * WITH THE SOFTWARE OR THE USE OR OTHER DEALINGS IN THE SOFTWARE.
 *
 */

#include "nouveau_drv.h"
#include "nouveau_dma.h"
#include "nouveau_fence.h"
#include "nouveau_abi16.h"

#include "nouveau_ttm.h"
#include "nouveau_gem.h"
#include "nouveau_mem.h"
#include "nouveau_vmm.h"

#include <nvif/class.h>
#include <nvif/push206e.h>

void
nouveau_gem_object_del(struct drm_gem_object *gem)
{
	struct nouveau_bo *nvbo = nouveau_gem_object(gem);
	struct nouveau_drm *drm = nouveau_bdev(nvbo->bo.bdev);
	struct device *dev = drm->dev->dev;
	int ret;

	ret = pm_runtime_get_sync(dev);
	if (WARN_ON(ret < 0 && ret != -EACCES)) {
		pm_runtime_put_autosuspend(dev);
		return;
	}

	if (gem->import_attach)
		drm_prime_gem_destroy(gem, nvbo->bo.sg);

	ttm_bo_put(&nvbo->bo);

	pm_runtime_mark_last_busy(dev);
	pm_runtime_put_autosuspend(dev);
}

int
nouveau_gem_object_open(struct drm_gem_object *gem, struct drm_file *file_priv)
{
	struct nouveau_cli *cli = nouveau_cli(file_priv);
	struct nouveau_bo *nvbo = nouveau_gem_object(gem);
	struct nouveau_drm *drm = nouveau_bdev(nvbo->bo.bdev);
	struct device *dev = drm->dev->dev;
	struct nouveau_vmm *vmm = cli->svm.cli ? &cli->svm : &cli->vmm;
	struct nouveau_vma *vma;
	int ret;

	if (vmm->vmm.object.oclass < NVIF_CLASS_VMM_NV50)
		return 0;

	ret = ttm_bo_reserve(&nvbo->bo, false, false, NULL);
	if (ret)
		return ret;

	ret = pm_runtime_get_sync(dev);
	if (ret < 0 && ret != -EACCES) {
		pm_runtime_put_autosuspend(dev);
		goto out;
	}

	ret = nouveau_vma_new(nvbo, vmm, &vma);
	pm_runtime_mark_last_busy(dev);
	pm_runtime_put_autosuspend(dev);
out:
	ttm_bo_unreserve(&nvbo->bo);
	return ret;
}

struct nouveau_gem_object_unmap {
	struct nouveau_cli_work work;
	struct nouveau_vma *vma;
};

static void
nouveau_gem_object_delete(struct nouveau_vma *vma)
{
	nouveau_fence_unref(&vma->fence);
	nouveau_vma_del(&vma);
}

static void
nouveau_gem_object_delete_work(struct nouveau_cli_work *w)
{
	struct nouveau_gem_object_unmap *work =
		container_of(w, typeof(*work), work);
	nouveau_gem_object_delete(work->vma);
	kfree(work);
}

static void
nouveau_gem_object_unmap(struct nouveau_bo *nvbo, struct nouveau_vma *vma)
{
	struct dma_fence *fence = vma->fence ? &vma->fence->base : NULL;
	struct nouveau_gem_object_unmap *work;

	list_del_init(&vma->head);

<<<<<<< HEAD
	if (fobj && fobj->shared_count > 1)
		ttm_bo_wait(&nvbo->bo, false, false);
	else if (fobj && fobj->shared_count == 1)
		fence = rcu_dereference_protected(fobj->shared[0],
						reservation_object_held(resv));
	else
		fence = reservation_object_get_excl(nvbo->bo.resv);
=======
	if (!fence) {
		nouveau_gem_object_delete(vma);
		return;
	}
>>>>>>> 24b8d41d

	if (!(work = kmalloc(sizeof(*work), GFP_KERNEL))) {
		WARN_ON(dma_fence_wait_timeout(fence, false, 2 * HZ) <= 0);
		nouveau_gem_object_delete(vma);
		return;
	}

	work->work.func = nouveau_gem_object_delete_work;
	work->vma = vma;
	nouveau_cli_work_queue(vma->vmm->cli, fence, &work->work);
}

void
nouveau_gem_object_close(struct drm_gem_object *gem, struct drm_file *file_priv)
{
	struct nouveau_cli *cli = nouveau_cli(file_priv);
	struct nouveau_bo *nvbo = nouveau_gem_object(gem);
	struct nouveau_drm *drm = nouveau_bdev(nvbo->bo.bdev);
	struct device *dev = drm->dev->dev;
	struct nouveau_vmm *vmm = cli->svm.cli ? &cli->svm : & cli->vmm;
	struct nouveau_vma *vma;
	int ret;

	if (vmm->vmm.object.oclass < NVIF_CLASS_VMM_NV50)
		return;

	ret = ttm_bo_reserve(&nvbo->bo, false, false, NULL);
	if (ret)
		return;

	vma = nouveau_vma_find(nvbo, vmm);
	if (vma) {
		if (--vma->refs == 0) {
			ret = pm_runtime_get_sync(dev);
			if (!WARN_ON(ret < 0 && ret != -EACCES)) {
				nouveau_gem_object_unmap(nvbo, vma);
				pm_runtime_mark_last_busy(dev);
			}
			pm_runtime_put_autosuspend(dev);
		}
	}
	ttm_bo_unreserve(&nvbo->bo);
}

int
nouveau_gem_new(struct nouveau_cli *cli, u64 size, int align, uint32_t domain,
		uint32_t tile_mode, uint32_t tile_flags,
		struct nouveau_bo **pnvbo)
{
	struct nouveau_drm *drm = cli->drm;
	struct nouveau_bo *nvbo;
	int ret;

	if (!(domain & (NOUVEAU_GEM_DOMAIN_VRAM | NOUVEAU_GEM_DOMAIN_GART)))
		domain |= NOUVEAU_GEM_DOMAIN_CPU;

	nvbo = nouveau_bo_alloc(cli, &size, &align, domain, tile_mode,
				tile_flags);
	if (IS_ERR(nvbo))
		return PTR_ERR(nvbo);

	/* Initialize the embedded gem-object. We return a single gem-reference
	 * to the caller, instead of a normal nouveau_bo ttm reference. */
	ret = drm_gem_object_init(drm->dev, &nvbo->bo.base, size);
	if (ret) {
		drm_gem_object_release(&nvbo->bo.base);
		kfree(nvbo);
		return ret;
	}

	ret = nouveau_bo_init(nvbo, size, align, domain, NULL, NULL);
	if (ret) {
		nouveau_bo_ref(NULL, &nvbo);
		return ret;
	}

	/* we restrict allowed domains on nv50+ to only the types
	 * that were requested at creation time.  not possibly on
	 * earlier chips without busting the ABI.
	 */
	nvbo->valid_domains = NOUVEAU_GEM_DOMAIN_VRAM |
			      NOUVEAU_GEM_DOMAIN_GART;
	if (drm->client.device.info.family >= NV_DEVICE_INFO_V0_TESLA)
		nvbo->valid_domains &= domain;

	nvbo->bo.persistent_swap_storage = nvbo->bo.base.filp;
	*pnvbo = nvbo;
	return 0;
}

static int
nouveau_gem_info(struct drm_file *file_priv, struct drm_gem_object *gem,
		 struct drm_nouveau_gem_info *rep)
{
	struct nouveau_cli *cli = nouveau_cli(file_priv);
	struct nouveau_bo *nvbo = nouveau_gem_object(gem);
	struct nouveau_vmm *vmm = cli->svm.cli ? &cli->svm : &cli->vmm;
	struct nouveau_vma *vma;

	if (is_power_of_2(nvbo->valid_domains))
		rep->domain = nvbo->valid_domains;
	else if (nvbo->bo.mem.mem_type == TTM_PL_TT)
		rep->domain = NOUVEAU_GEM_DOMAIN_GART;
	else
		rep->domain = NOUVEAU_GEM_DOMAIN_VRAM;
	rep->offset = nvbo->offset;
	if (vmm->vmm.object.oclass >= NVIF_CLASS_VMM_NV50) {
		vma = nouveau_vma_find(nvbo, vmm);
		if (!vma)
			return -EINVAL;

		rep->offset = vma->addr;
	}

	rep->size = nvbo->bo.mem.num_pages << PAGE_SHIFT;
	rep->map_handle = drm_vma_node_offset_addr(&nvbo->bo.base.vma_node);
	rep->tile_mode = nvbo->mode;
	rep->tile_flags = nvbo->contig ? 0 : NOUVEAU_GEM_TILE_NONCONTIG;
	if (cli->device.info.family >= NV_DEVICE_INFO_V0_FERMI)
		rep->tile_flags |= nvbo->kind << 8;
	else
	if (cli->device.info.family >= NV_DEVICE_INFO_V0_TESLA)
		rep->tile_flags |= nvbo->kind << 8 | nvbo->comp << 16;
	else
		rep->tile_flags |= nvbo->zeta;
	return 0;
}

int
nouveau_gem_ioctl_new(struct drm_device *dev, void *data,
		      struct drm_file *file_priv)
{
	struct nouveau_cli *cli = nouveau_cli(file_priv);
	struct drm_nouveau_gem_new *req = data;
	struct nouveau_bo *nvbo = NULL;
	int ret = 0;

	ret = nouveau_gem_new(cli, req->info.size, req->align,
			      req->info.domain, req->info.tile_mode,
			      req->info.tile_flags, &nvbo);
	if (ret)
		return ret;

	ret = drm_gem_handle_create(file_priv, &nvbo->bo.base,
				    &req->info.handle);
	if (ret == 0) {
		ret = nouveau_gem_info(file_priv, &nvbo->bo.base, &req->info);
		if (ret)
			drm_gem_handle_delete(file_priv, req->info.handle);
	}

	/* drop reference from allocate - handle holds it now */
	drm_gem_object_put(&nvbo->bo.base);
	return ret;
}

static int
nouveau_gem_set_domain(struct drm_gem_object *gem, uint32_t read_domains,
		       uint32_t write_domains, uint32_t valid_domains)
{
	struct nouveau_bo *nvbo = nouveau_gem_object(gem);
	struct ttm_buffer_object *bo = &nvbo->bo;
	uint32_t domains = valid_domains & nvbo->valid_domains &
		(write_domains ? write_domains : read_domains);
	uint32_t pref_domains = 0;;

	if (!domains)
		return -EINVAL;

	valid_domains &= ~(NOUVEAU_GEM_DOMAIN_VRAM | NOUVEAU_GEM_DOMAIN_GART);

	if ((domains & NOUVEAU_GEM_DOMAIN_VRAM) &&
	    bo->mem.mem_type == TTM_PL_VRAM)
		pref_domains |= NOUVEAU_GEM_DOMAIN_VRAM;

	else if ((domains & NOUVEAU_GEM_DOMAIN_GART) &&
		 bo->mem.mem_type == TTM_PL_TT)
		pref_domains |= NOUVEAU_GEM_DOMAIN_GART;

	else if (domains & NOUVEAU_GEM_DOMAIN_VRAM)
		pref_domains |= NOUVEAU_GEM_DOMAIN_VRAM;

	else
		pref_domains |= NOUVEAU_GEM_DOMAIN_GART;

	nouveau_bo_placement_set(nvbo, pref_domains, valid_domains);

	return 0;
}

struct validate_op {
	struct list_head list;
	struct ww_acquire_ctx ticket;
};

static void
validate_fini_no_ticket(struct validate_op *op, struct nouveau_channel *chan,
			struct nouveau_fence *fence,
			struct drm_nouveau_gem_pushbuf_bo *pbbo)
{
	struct nouveau_bo *nvbo;
	struct drm_nouveau_gem_pushbuf_bo *b;

	while (!list_empty(&op->list)) {
		nvbo = list_entry(op->list.next, struct nouveau_bo, entry);
		b = &pbbo[nvbo->pbbo_index];

		if (likely(fence)) {
			nouveau_bo_fence(nvbo, fence, !!b->write_domains);

			if (chan->vmm->vmm.object.oclass >= NVIF_CLASS_VMM_NV50) {
				struct nouveau_vma *vma =
					(void *)(unsigned long)b->user_priv;
				nouveau_fence_unref(&vma->fence);
				dma_fence_get(&fence->base);
				vma->fence = fence;
			}
		}

		if (unlikely(nvbo->validate_mapped)) {
			ttm_bo_kunmap(&nvbo->kmap);
			nvbo->validate_mapped = false;
		}

		list_del(&nvbo->entry);
		nvbo->reserved_by = NULL;
		ttm_bo_unreserve(&nvbo->bo);
		drm_gem_object_put(&nvbo->bo.base);
	}
}

static void
validate_fini(struct validate_op *op, struct nouveau_channel *chan,
	      struct nouveau_fence *fence,
	      struct drm_nouveau_gem_pushbuf_bo *pbbo)
{
	validate_fini_no_ticket(op, chan, fence, pbbo);
	ww_acquire_fini(&op->ticket);
}

static int
validate_init(struct nouveau_channel *chan, struct drm_file *file_priv,
	      struct drm_nouveau_gem_pushbuf_bo *pbbo,
	      int nr_buffers, struct validate_op *op)
{
	struct nouveau_cli *cli = nouveau_cli(file_priv);
	int trycnt = 0;
	int ret = -EINVAL, i;
	struct nouveau_bo *res_bo = NULL;
	LIST_HEAD(gart_list);
	LIST_HEAD(vram_list);
	LIST_HEAD(both_list);

	ww_acquire_init(&op->ticket, &reservation_ww_class);
retry:
	if (++trycnt > 100000) {
		NV_PRINTK(err, cli, "%s failed and gave up.\n", __func__);
		return -EINVAL;
	}

	for (i = 0; i < nr_buffers; i++) {
		struct drm_nouveau_gem_pushbuf_bo *b = &pbbo[i];
		struct drm_gem_object *gem;
		struct nouveau_bo *nvbo;

		gem = drm_gem_object_lookup(file_priv, b->handle);
		if (!gem) {
			NV_PRINTK(err, cli, "Unknown handle 0x%08x\n", b->handle);
			ret = -ENOENT;
			break;
		}
		nvbo = nouveau_gem_object(gem);
		if (nvbo == res_bo) {
			res_bo = NULL;
			drm_gem_object_put(gem);
			continue;
		}

		if (nvbo->reserved_by && nvbo->reserved_by == file_priv) {
			NV_PRINTK(err, cli, "multiple instances of buffer %d on "
				      "validation list\n", b->handle);
			drm_gem_object_put(gem);
			ret = -EINVAL;
			break;
		}

		ret = ttm_bo_reserve(&nvbo->bo, true, false, &op->ticket);
		if (ret) {
			list_splice_tail_init(&vram_list, &op->list);
			list_splice_tail_init(&gart_list, &op->list);
			list_splice_tail_init(&both_list, &op->list);
			validate_fini_no_ticket(op, chan, NULL, NULL);
			if (unlikely(ret == -EDEADLK)) {
				ret = ttm_bo_reserve_slowpath(&nvbo->bo, true,
							      &op->ticket);
				if (!ret)
					res_bo = nvbo;
			}
			if (unlikely(ret)) {
				if (ret != -ERESTARTSYS)
					NV_PRINTK(err, cli, "fail reserve\n");
				break;
			}
		}

		if (chan->vmm->vmm.object.oclass >= NVIF_CLASS_VMM_NV50) {
			struct nouveau_vmm *vmm = chan->vmm;
			struct nouveau_vma *vma = nouveau_vma_find(nvbo, vmm);
			if (!vma) {
				NV_PRINTK(err, cli, "vma not found!\n");
				ret = -EINVAL;
				break;
			}

			b->user_priv = (uint64_t)(unsigned long)vma;
		} else {
			b->user_priv = (uint64_t)(unsigned long)nvbo;
		}

		nvbo->reserved_by = file_priv;
		nvbo->pbbo_index = i;
		if ((b->valid_domains & NOUVEAU_GEM_DOMAIN_VRAM) &&
		    (b->valid_domains & NOUVEAU_GEM_DOMAIN_GART))
			list_add_tail(&nvbo->entry, &both_list);
		else
		if (b->valid_domains & NOUVEAU_GEM_DOMAIN_VRAM)
			list_add_tail(&nvbo->entry, &vram_list);
		else
		if (b->valid_domains & NOUVEAU_GEM_DOMAIN_GART)
			list_add_tail(&nvbo->entry, &gart_list);
		else {
			NV_PRINTK(err, cli, "invalid valid domains: 0x%08x\n",
				 b->valid_domains);
			list_add_tail(&nvbo->entry, &both_list);
			ret = -EINVAL;
			break;
		}
		if (nvbo == res_bo)
			goto retry;
	}

	ww_acquire_done(&op->ticket);
	list_splice_tail(&vram_list, &op->list);
	list_splice_tail(&gart_list, &op->list);
	list_splice_tail(&both_list, &op->list);
	if (ret)
		validate_fini(op, chan, NULL, NULL);
	return ret;

}

static int
validate_list(struct nouveau_channel *chan, struct nouveau_cli *cli,
	      struct list_head *list, struct drm_nouveau_gem_pushbuf_bo *pbbo)
{
	struct nouveau_drm *drm = chan->drm;
	struct nouveau_bo *nvbo;
	int ret, relocs = 0;

	list_for_each_entry(nvbo, list, entry) {
		struct drm_nouveau_gem_pushbuf_bo *b = &pbbo[nvbo->pbbo_index];

		ret = nouveau_gem_set_domain(&nvbo->bo.base, b->read_domains,
					     b->write_domains,
					     b->valid_domains);
		if (unlikely(ret)) {
			NV_PRINTK(err, cli, "fail set_domain\n");
			return ret;
		}

		ret = nouveau_bo_validate(nvbo, true, false);
		if (unlikely(ret)) {
			if (ret != -ERESTARTSYS)
				NV_PRINTK(err, cli, "fail ttm_validate\n");
			return ret;
		}

		ret = nouveau_fence_sync(nvbo, chan, !!b->write_domains, true);
		if (unlikely(ret)) {
			if (ret != -ERESTARTSYS)
				NV_PRINTK(err, cli, "fail post-validate sync\n");
			return ret;
		}

		if (drm->client.device.info.family < NV_DEVICE_INFO_V0_TESLA) {
			if (nvbo->offset == b->presumed.offset &&
			    ((nvbo->bo.mem.mem_type == TTM_PL_VRAM &&
			      b->presumed.domain & NOUVEAU_GEM_DOMAIN_VRAM) ||
			     (nvbo->bo.mem.mem_type == TTM_PL_TT &&
			      b->presumed.domain & NOUVEAU_GEM_DOMAIN_GART)))
				continue;

			if (nvbo->bo.mem.mem_type == TTM_PL_TT)
				b->presumed.domain = NOUVEAU_GEM_DOMAIN_GART;
			else
				b->presumed.domain = NOUVEAU_GEM_DOMAIN_VRAM;
			b->presumed.offset = nvbo->offset;
			b->presumed.valid = 0;
			relocs++;
		}
	}

	return relocs;
}

static int
nouveau_gem_pushbuf_validate(struct nouveau_channel *chan,
			     struct drm_file *file_priv,
			     struct drm_nouveau_gem_pushbuf_bo *pbbo,
			     int nr_buffers,
			     struct validate_op *op, bool *apply_relocs)
{
	struct nouveau_cli *cli = nouveau_cli(file_priv);
	int ret;

	INIT_LIST_HEAD(&op->list);

	if (nr_buffers == 0)
		return 0;

	ret = validate_init(chan, file_priv, pbbo, nr_buffers, op);
	if (unlikely(ret)) {
		if (ret != -ERESTARTSYS)
			NV_PRINTK(err, cli, "validate_init\n");
		return ret;
	}

	ret = validate_list(chan, cli, &op->list, pbbo);
	if (unlikely(ret < 0)) {
		if (ret != -ERESTARTSYS)
			NV_PRINTK(err, cli, "validating bo list\n");
		validate_fini(op, chan, NULL, NULL);
		return ret;
	} else if (ret > 0) {
		*apply_relocs = true;
	}

	return 0;
}

static inline void
u_free(void *addr)
{
	kvfree(addr);
}

static inline void *
u_memcpya(uint64_t user, unsigned nmemb, unsigned size)
{
	void *mem;
	void __user *userptr = (void __force __user *)(uintptr_t)user;

	size *= nmemb;

	mem = kvmalloc(size, GFP_KERNEL);
	if (!mem)
		return ERR_PTR(-ENOMEM);

	if (copy_from_user(mem, userptr, size)) {
		u_free(mem);
		return ERR_PTR(-EFAULT);
	}

	return mem;
}

static int
nouveau_gem_pushbuf_reloc_apply(struct nouveau_cli *cli,
				struct drm_nouveau_gem_pushbuf *req,
				struct drm_nouveau_gem_pushbuf_reloc *reloc,
				struct drm_nouveau_gem_pushbuf_bo *bo)
{
	int ret = 0;
	unsigned i;

	for (i = 0; i < req->nr_relocs; i++) {
		struct drm_nouveau_gem_pushbuf_reloc *r = &reloc[i];
		struct drm_nouveau_gem_pushbuf_bo *b;
		struct nouveau_bo *nvbo;
		uint32_t data;

		if (unlikely(r->bo_index >= req->nr_buffers)) {
			NV_PRINTK(err, cli, "reloc bo index invalid\n");
			ret = -EINVAL;
			break;
		}

		b = &bo[r->bo_index];
		if (b->presumed.valid)
			continue;

		if (unlikely(r->reloc_bo_index >= req->nr_buffers)) {
			NV_PRINTK(err, cli, "reloc container bo index invalid\n");
			ret = -EINVAL;
			break;
		}
		nvbo = (void *)(unsigned long)bo[r->reloc_bo_index].user_priv;

		if (unlikely(r->reloc_bo_offset + 4 >
			     nvbo->bo.mem.num_pages << PAGE_SHIFT)) {
			NV_PRINTK(err, cli, "reloc outside of bo\n");
			ret = -EINVAL;
			break;
		}

		if (!nvbo->kmap.virtual) {
			ret = ttm_bo_kmap(&nvbo->bo, 0, nvbo->bo.mem.num_pages,
					  &nvbo->kmap);
			if (ret) {
				NV_PRINTK(err, cli, "failed kmap for reloc\n");
				break;
			}
			nvbo->validate_mapped = true;
		}

		if (r->flags & NOUVEAU_GEM_RELOC_LOW)
			data = b->presumed.offset + r->data;
		else
		if (r->flags & NOUVEAU_GEM_RELOC_HIGH)
			data = (b->presumed.offset + r->data) >> 32;
		else
			data = r->data;

		if (r->flags & NOUVEAU_GEM_RELOC_OR) {
			if (b->presumed.domain == NOUVEAU_GEM_DOMAIN_GART)
				data |= r->tor;
			else
				data |= r->vor;
		}

		ret = ttm_bo_wait(&nvbo->bo, false, false);
		if (ret) {
			NV_PRINTK(err, cli, "reloc wait_idle failed: %d\n", ret);
			break;
		}

		nouveau_bo_wr32(nvbo, r->reloc_bo_offset >> 2, data);
	}

	return ret;
}

int
nouveau_gem_ioctl_pushbuf(struct drm_device *dev, void *data,
			  struct drm_file *file_priv)
{
	struct nouveau_abi16 *abi16 = nouveau_abi16_get(file_priv);
	struct nouveau_cli *cli = nouveau_cli(file_priv);
	struct nouveau_abi16_chan *temp;
	struct nouveau_drm *drm = nouveau_drm(dev);
	struct drm_nouveau_gem_pushbuf *req = data;
	struct drm_nouveau_gem_pushbuf_push *push;
	struct drm_nouveau_gem_pushbuf_reloc *reloc = NULL;
	struct drm_nouveau_gem_pushbuf_bo *bo;
	struct nouveau_channel *chan = NULL;
	struct validate_op op;
	struct nouveau_fence *fence = NULL;
	int i, j, ret = 0;
	bool do_reloc = false, sync = false;

	if (unlikely(!abi16))
		return -ENOMEM;

	list_for_each_entry(temp, &abi16->channels, head) {
		if (temp->chan->chid == req->channel) {
			chan = temp->chan;
			break;
		}
	}

	if (!chan)
		return nouveau_abi16_put(abi16, -ENOENT);
	if (unlikely(atomic_read(&chan->killed)))
		return nouveau_abi16_put(abi16, -ENODEV);

	sync = req->vram_available & NOUVEAU_GEM_PUSHBUF_SYNC;

	req->vram_available = drm->gem.vram_available;
	req->gart_available = drm->gem.gart_available;
	if (unlikely(req->nr_push == 0))
		goto out_next;

	if (unlikely(req->nr_push > NOUVEAU_GEM_MAX_PUSH)) {
		NV_PRINTK(err, cli, "pushbuf push count exceeds limit: %d max %d\n",
			 req->nr_push, NOUVEAU_GEM_MAX_PUSH);
		return nouveau_abi16_put(abi16, -EINVAL);
	}

	if (unlikely(req->nr_buffers > NOUVEAU_GEM_MAX_BUFFERS)) {
		NV_PRINTK(err, cli, "pushbuf bo count exceeds limit: %d max %d\n",
			 req->nr_buffers, NOUVEAU_GEM_MAX_BUFFERS);
		return nouveau_abi16_put(abi16, -EINVAL);
	}

	if (unlikely(req->nr_relocs > NOUVEAU_GEM_MAX_RELOCS)) {
		NV_PRINTK(err, cli, "pushbuf reloc count exceeds limit: %d max %d\n",
			 req->nr_relocs, NOUVEAU_GEM_MAX_RELOCS);
		return nouveau_abi16_put(abi16, -EINVAL);
	}

	push = u_memcpya(req->push, req->nr_push, sizeof(*push));
	if (IS_ERR(push))
		return nouveau_abi16_put(abi16, PTR_ERR(push));

	bo = u_memcpya(req->buffers, req->nr_buffers, sizeof(*bo));
	if (IS_ERR(bo)) {
		u_free(push);
		return nouveau_abi16_put(abi16, PTR_ERR(bo));
	}

	/* Ensure all push buffers are on validate list */
	for (i = 0; i < req->nr_push; i++) {
		if (push[i].bo_index >= req->nr_buffers) {
			NV_PRINTK(err, cli, "push %d buffer not in list\n", i);
			ret = -EINVAL;
			goto out_prevalid;
		}
	}

	/* Validate buffer list */
revalidate:
	ret = nouveau_gem_pushbuf_validate(chan, file_priv, bo,
					   req->nr_buffers, &op, &do_reloc);
	if (ret) {
		if (ret != -ERESTARTSYS)
			NV_PRINTK(err, cli, "validate: %d\n", ret);
		goto out_prevalid;
	}

	/* Apply any relocations that are required */
	if (do_reloc) {
		if (!reloc) {
			validate_fini(&op, chan, NULL, bo);
			reloc = u_memcpya(req->relocs, req->nr_relocs, sizeof(*reloc));
			if (IS_ERR(reloc)) {
				ret = PTR_ERR(reloc);
				goto out_prevalid;
			}

			goto revalidate;
		}

		ret = nouveau_gem_pushbuf_reloc_apply(cli, req, reloc, bo);
		if (ret) {
			NV_PRINTK(err, cli, "reloc apply: %d\n", ret);
			goto out;
		}
	}

	if (chan->dma.ib_max) {
		ret = nouveau_dma_wait(chan, req->nr_push + 1, 16);
		if (ret) {
			NV_PRINTK(err, cli, "nv50cal_space: %d\n", ret);
			goto out;
		}

		for (i = 0; i < req->nr_push; i++) {
			struct nouveau_vma *vma = (void *)(unsigned long)
				bo[push[i].bo_index].user_priv;

			nv50_dma_push(chan, vma->addr + push[i].offset,
				      push[i].length);
		}
	} else
	if (drm->client.device.info.chipset >= 0x25) {
		ret = PUSH_WAIT(chan->chan.push, req->nr_push * 2);
		if (ret) {
			NV_PRINTK(err, cli, "cal_space: %d\n", ret);
			goto out;
		}

		for (i = 0; i < req->nr_push; i++) {
			struct nouveau_bo *nvbo = (void *)(unsigned long)
				bo[push[i].bo_index].user_priv;

			PUSH_CALL(chan->chan.push, nvbo->offset + push[i].offset);
			PUSH_DATA(chan->chan.push, 0);
		}
	} else {
		ret = PUSH_WAIT(chan->chan.push, req->nr_push * (2 + NOUVEAU_DMA_SKIPS));
		if (ret) {
			NV_PRINTK(err, cli, "jmp_space: %d\n", ret);
			goto out;
		}

		for (i = 0; i < req->nr_push; i++) {
			struct nouveau_bo *nvbo = (void *)(unsigned long)
				bo[push[i].bo_index].user_priv;
			uint32_t cmd;

			cmd = chan->push.addr + ((chan->dma.cur + 2) << 2);
			cmd |= 0x20000000;
			if (unlikely(cmd != req->suffix0)) {
				if (!nvbo->kmap.virtual) {
					ret = ttm_bo_kmap(&nvbo->bo, 0,
							  nvbo->bo.mem.
							  num_pages,
							  &nvbo->kmap);
					if (ret) {
						WIND_RING(chan);
						goto out;
					}
					nvbo->validate_mapped = true;
				}

				nouveau_bo_wr32(nvbo, (push[i].offset +
						push[i].length - 8) / 4, cmd);
			}

			PUSH_JUMP(chan->chan.push, nvbo->offset + push[i].offset);
			PUSH_DATA(chan->chan.push, 0);
			for (j = 0; j < NOUVEAU_DMA_SKIPS; j++)
				PUSH_DATA(chan->chan.push, 0);
		}
	}

	ret = nouveau_fence_new(chan, false, &fence);
	if (ret) {
		NV_PRINTK(err, cli, "error fencing pushbuf: %d\n", ret);
		WIND_RING(chan);
		goto out;
	}

	if (sync) {
		if (!(ret = nouveau_fence_wait(fence, false, false))) {
			if ((ret = dma_fence_get_status(&fence->base)) == 1)
				ret = 0;
		}
	}

out:
	validate_fini(&op, chan, fence, bo);
	nouveau_fence_unref(&fence);

	if (do_reloc) {
		struct drm_nouveau_gem_pushbuf_bo __user *upbbo =
			u64_to_user_ptr(req->buffers);

		for (i = 0; i < req->nr_buffers; i++) {
			if (bo[i].presumed.valid)
				continue;

			if (copy_to_user(&upbbo[i].presumed, &bo[i].presumed,
					 sizeof(bo[i].presumed))) {
				ret = -EFAULT;
				break;
			}
		}
	}
out_prevalid:
	if (!IS_ERR(reloc))
		u_free(reloc);
	u_free(bo);
	u_free(push);

out_next:
	if (chan->dma.ib_max) {
		req->suffix0 = 0x00000000;
		req->suffix1 = 0x00000000;
	} else
	if (drm->client.device.info.chipset >= 0x25) {
		req->suffix0 = 0x00020000;
		req->suffix1 = 0x00000000;
	} else {
		req->suffix0 = 0x20000000 |
			      (chan->push.addr + ((chan->dma.cur + 2) << 2));
		req->suffix1 = 0x00000000;
	}

	return nouveau_abi16_put(abi16, ret);
}

int
nouveau_gem_ioctl_cpu_prep(struct drm_device *dev, void *data,
			   struct drm_file *file_priv)
{
	struct drm_nouveau_gem_cpu_prep *req = data;
	struct drm_gem_object *gem;
	struct nouveau_bo *nvbo;
	bool no_wait = !!(req->flags & NOUVEAU_GEM_CPU_PREP_NOWAIT);
	bool write = !!(req->flags & NOUVEAU_GEM_CPU_PREP_WRITE);
	long lret;
	int ret;

	gem = drm_gem_object_lookup(file_priv, req->handle);
	if (!gem)
		return -ENOENT;
	nvbo = nouveau_gem_object(gem);

	lret = dma_resv_wait_timeout_rcu(nvbo->bo.base.resv, write, true,
						   no_wait ? 0 : 30 * HZ);
	if (!lret)
		ret = -EBUSY;
	else if (lret > 0)
		ret = 0;
	else
		ret = lret;

	nouveau_bo_sync_for_cpu(nvbo);
	drm_gem_object_put(gem);

	return ret;
}

int
nouveau_gem_ioctl_cpu_fini(struct drm_device *dev, void *data,
			   struct drm_file *file_priv)
{
	struct drm_nouveau_gem_cpu_fini *req = data;
	struct drm_gem_object *gem;
	struct nouveau_bo *nvbo;

	gem = drm_gem_object_lookup(file_priv, req->handle);
	if (!gem)
		return -ENOENT;
	nvbo = nouveau_gem_object(gem);

	nouveau_bo_sync_for_device(nvbo);
	drm_gem_object_put(gem);
	return 0;
}

int
nouveau_gem_ioctl_info(struct drm_device *dev, void *data,
		       struct drm_file *file_priv)
{
	struct drm_nouveau_gem_info *req = data;
	struct drm_gem_object *gem;
	int ret;

	gem = drm_gem_object_lookup(file_priv, req->handle);
	if (!gem)
		return -ENOENT;

	ret = nouveau_gem_info(file_priv, gem, req);
	drm_gem_object_put(gem);
	return ret;
}
<|MERGE_RESOLUTION|>--- conflicted
+++ resolved
@@ -121,20 +121,10 @@
 
 	list_del_init(&vma->head);
 
-<<<<<<< HEAD
-	if (fobj && fobj->shared_count > 1)
-		ttm_bo_wait(&nvbo->bo, false, false);
-	else if (fobj && fobj->shared_count == 1)
-		fence = rcu_dereference_protected(fobj->shared[0],
-						reservation_object_held(resv));
-	else
-		fence = reservation_object_get_excl(nvbo->bo.resv);
-=======
 	if (!fence) {
 		nouveau_gem_object_delete(vma);
 		return;
 	}
->>>>>>> 24b8d41d
 
 	if (!(work = kmalloc(sizeof(*work), GFP_KERNEL))) {
 		WARN_ON(dma_fence_wait_timeout(fence, false, 2 * HZ) <= 0);
