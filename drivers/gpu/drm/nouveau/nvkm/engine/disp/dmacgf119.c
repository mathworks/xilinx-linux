--- conflicted
+++ resolved
@@ -36,11 +36,7 @@
 }
 
 void
-<<<<<<< HEAD
-gf119_disp_dmac_fini(struct nv50_disp_dmac *chan)
-=======
 gf119_disp_dmac_fini(struct nv50_disp_chan *chan)
->>>>>>> 24b8d41d
 {
 	struct nvkm_subdev *subdev = &chan->disp->base.engine.subdev;
 	struct nvkm_device *device = subdev->device;
