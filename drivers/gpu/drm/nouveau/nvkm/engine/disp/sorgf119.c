/*
 * Copyright 2012 Red Hat Inc.
 *
 * Permission is hereby granted, free of charge, to any person obtaining a
 * copy of this software and associated documentation files (the "Software"),
 * to deal in the Software without restriction, including without limitation
 * the rights to use, copy, modify, merge, publish, distribute, sublicense,
 * and/or sell copies of the Software, and to permit persons to whom the
 * Software is furnished to do so, subject to the following conditions:
 *
 * The above copyright notice and this permission notice shall be included in
 * all copies or substantial portions of the Software.
 *
 * THE SOFTWARE IS PROVIDED "AS IS", WITHOUT WARRANTY OF ANY KIND, EXPRESS OR
 * IMPLIED, INCLUDING BUT NOT LIMITED TO THE WARRANTIES OF MERCHANTABILITY,
 * FITNESS FOR A PARTICULAR PURPOSE AND NONINFRINGEMENT.  IN NO EVENT SHALL
 * THE COPYRIGHT HOLDER(S) OR AUTHOR(S) BE LIABLE FOR ANY CLAIM, DAMAGES OR
 * OTHER LIABILITY, WHETHER IN AN ACTION OF CONTRACT, TORT OR OTHERWISE,
 * ARISING FROM, OUT OF OR IN CONNECTION WITH THE SOFTWARE OR THE USE OR
 * OTHER DEALINGS IN THE SOFTWARE.
 *
 * Authors: Ben Skeggs
 */
#include "ior.h"

#include <subdev/timer.h>

void
gf119_sor_dp_watermark(struct nvkm_ior *sor, int head, u8 watermark)
{
	struct nvkm_device *device = sor->disp->engine.subdev.device;
	const u32 hoff = head * 0x800;
	nvkm_mask(device, 0x616610 + hoff, 0x0800003f, 0x08000000 | watermark);
}

void
gf119_sor_dp_audio_sym(struct nvkm_ior *sor, int head, u16 h, u32 v)
{
	struct nvkm_device *device = sor->disp->engine.subdev.device;
	const u32 hoff = head * 0x800;
	nvkm_mask(device, 0x616620 + hoff, 0x0000ffff, h);
	nvkm_mask(device, 0x616624 + hoff, 0x00ffffff, v);
}

void
gf119_sor_dp_audio(struct nvkm_ior *sor, int head, bool enable)
{
<<<<<<< HEAD
	struct nvkm_device *device = outp->base.disp->engine.subdev.device;
	const u32 soff = gf119_sor_soff(outp);
	nvkm_mask(device, 0x61c110 + soff, 0x0f0f0f0f, 0x01010101 * pattern);
	return 0;
=======
	struct nvkm_device *device = sor->disp->engine.subdev.device;
	const u32 hoff = 0x800 * head;
	const u32 data = 0x80000000 | (0x00000001 * enable);
	const u32 mask = 0x8000000d;
	nvkm_mask(device, 0x616618 + hoff, mask, data);
	nvkm_msec(device, 2000,
		if (!(nvkm_rd32(device, 0x616618 + hoff) & 0x80000000))
			break;
	);
}

void
gf119_sor_dp_vcpi(struct nvkm_ior *sor, int head,
		  u8 slot, u8 slot_nr, u16 pbn, u16 aligned)
{
	struct nvkm_device *device = sor->disp->engine.subdev.device;
	const u32 hoff = head * 0x800;

	nvkm_mask(device, 0x616588 + hoff, 0x00003f3f, (slot_nr << 8) | slot);
	nvkm_mask(device, 0x61658c + hoff, 0xffffffff, (aligned << 16) | pbn);
}

void
gf119_sor_dp_drive(struct nvkm_ior *sor, int ln, int pc, int dc, int pe, int pu)
{
	struct nvkm_device *device = sor->disp->engine.subdev.device;
	const u32  loff = nv50_sor_link(sor);
	const u32 shift = sor->func->dp.lanes[ln] * 8;
	u32 data[4];

	data[0] = nvkm_rd32(device, 0x61c118 + loff) & ~(0x000000ff << shift);
	data[1] = nvkm_rd32(device, 0x61c120 + loff) & ~(0x000000ff << shift);
	data[2] = nvkm_rd32(device, 0x61c130 + loff);
	if ((data[2] & 0x0000ff00) < (pu << 8) || ln == 0)
		data[2] = (data[2] & ~0x0000ff00) | (pu << 8);
	nvkm_wr32(device, 0x61c118 + loff, data[0] | (dc << shift));
	nvkm_wr32(device, 0x61c120 + loff, data[1] | (pe << shift));
	nvkm_wr32(device, 0x61c130 + loff, data[2]);
	data[3] = nvkm_rd32(device, 0x61c13c + loff) & ~(0x000000ff << shift);
	nvkm_wr32(device, 0x61c13c + loff, data[3] | (pc << shift));
}

void
gf119_sor_dp_pattern(struct nvkm_ior *sor, int pattern)
{
	struct nvkm_device *device = sor->disp->engine.subdev.device;
	const u32 soff = nv50_ior_base(sor);
	nvkm_mask(device, 0x61c110 + soff, 0x0f0f0f0f, 0x01010101 * pattern);
>>>>>>> 24b8d41d
}

int
gf119_sor_dp_links(struct nvkm_ior *sor, struct nvkm_i2c_aux *aux)
{
	struct nvkm_device *device = sor->disp->engine.subdev.device;
	const u32 soff = nv50_ior_base(sor);
	const u32 loff = nv50_sor_link(sor);
	u32 dpctrl = 0x00000000;
	u32 clksor = 0x00000000;

	clksor |= sor->dp.bw << 18;
	dpctrl |= ((1 << sor->dp.nr) - 1) << 16;
	if (sor->dp.mst)
		dpctrl |= 0x40000000;
	if (sor->dp.ef)
		dpctrl |= 0x00004000;

	nvkm_mask(device, 0x612300 + soff, 0x007c0000, clksor);
	nvkm_mask(device, 0x61c10c + loff, 0x401f4000, dpctrl);
	return 0;
}

<<<<<<< HEAD
int
gf119_sor_dp_drv_ctl(struct nvkm_output_dp *outp,
		     int ln, int vs, int pe, int pc)
=======
void
gf119_sor_clock(struct nvkm_ior *sor)
>>>>>>> 24b8d41d
{
	struct nvkm_device *device = sor->disp->engine.subdev.device;
	const u32 soff = nv50_ior_base(sor);
	u32 div1 = sor->asy.link == 3;
	u32 div2 = sor->asy.link == 3;
	if (sor->asy.proto == TMDS) {
		const u32 speed = sor->tmds.high_speed ? 0x14 : 0x0a;
		nvkm_mask(device, 0x612300 + soff, 0x007c0000, speed << 18);
		if (sor->tmds.high_speed)
			div2 = 1;
	}
	nvkm_mask(device, 0x612300 + soff, 0x00000707, (div2 << 8) | div1);
}

void
gf119_sor_state(struct nvkm_ior *sor, struct nvkm_ior_state *state)
{
	struct nvkm_device *device = sor->disp->engine.subdev.device;
	const u32 coff = (state == &sor->asy) * 0x20000 + sor->id * 0x20;
	u32 ctrl = nvkm_rd32(device, 0x640200 + coff);

	state->proto_evo = (ctrl & 0x00000f00) >> 8;
	switch (state->proto_evo) {
	case 0: state->proto = LVDS; state->link = 1; break;
	case 1: state->proto = TMDS; state->link = 1; break;
	case 2: state->proto = TMDS; state->link = 2; break;
	case 5: state->proto = TMDS; state->link = 3; break;
	case 8: state->proto =   DP; state->link = 1; break;
	case 9: state->proto =   DP; state->link = 2; break;
	default:
		state->proto = UNKNOWN;
		break;
	}

	state->head = ctrl & 0x0000000f;
}

static const struct nvkm_ior_func
gf119_sor = {
	.state = gf119_sor_state,
	.power = nv50_sor_power,
	.clock = gf119_sor_clock,
	.hdmi = {
		.ctrl = gf119_hdmi_ctrl,
	},
	.dp = {
		.lanes = { 2, 1, 0, 3 },
		.links = gf119_sor_dp_links,
		.power = g94_sor_dp_power,
		.pattern = gf119_sor_dp_pattern,
		.drive = gf119_sor_dp_drive,
		.vcpi = gf119_sor_dp_vcpi,
		.audio = gf119_sor_dp_audio,
		.audio_sym = gf119_sor_dp_audio_sym,
		.watermark = gf119_sor_dp_watermark,
	},
	.hda = {
		.hpd = gf119_hda_hpd,
		.eld = gf119_hda_eld,
		.device_entry = gf119_hda_device_entry,
	},
};

int
gf119_sor_new(struct nvkm_disp *disp, int id)
{
	return nvkm_ior_new_(&gf119_sor, disp, SOR, id);
}

int
gf119_sor_cnt(struct nvkm_disp *disp, unsigned long *pmask)
{
	struct nvkm_device *device = disp->engine.subdev.device;
	*pmask = (nvkm_rd32(device, 0x612004) & 0x0000ff00) >> 8;
	return 8;
}<|MERGE_RESOLUTION|>--- conflicted
+++ resolved
@@ -45,12 +45,6 @@
 void
 gf119_sor_dp_audio(struct nvkm_ior *sor, int head, bool enable)
 {
-<<<<<<< HEAD
-	struct nvkm_device *device = outp->base.disp->engine.subdev.device;
-	const u32 soff = gf119_sor_soff(outp);
-	nvkm_mask(device, 0x61c110 + soff, 0x0f0f0f0f, 0x01010101 * pattern);
-	return 0;
-=======
 	struct nvkm_device *device = sor->disp->engine.subdev.device;
 	const u32 hoff = 0x800 * head;
 	const u32 data = 0x80000000 | (0x00000001 * enable);
@@ -99,7 +93,6 @@
 	struct nvkm_device *device = sor->disp->engine.subdev.device;
 	const u32 soff = nv50_ior_base(sor);
 	nvkm_mask(device, 0x61c110 + soff, 0x0f0f0f0f, 0x01010101 * pattern);
->>>>>>> 24b8d41d
 }
 
 int
@@ -123,14 +116,8 @@
 	return 0;
 }
 
-<<<<<<< HEAD
-int
-gf119_sor_dp_drv_ctl(struct nvkm_output_dp *outp,
-		     int ln, int vs, int pe, int pc)
-=======
 void
 gf119_sor_clock(struct nvkm_ior *sor)
->>>>>>> 24b8d41d
 {
 	struct nvkm_device *device = sor->disp->engine.subdev.device;
 	const u32 soff = nv50_ior_base(sor);
