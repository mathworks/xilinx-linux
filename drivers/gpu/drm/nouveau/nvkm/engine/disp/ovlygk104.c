/*
 * Copyright 2012 Red Hat Inc.
 *
 * Permission is hereby granted, free of charge, to any person obtaining a
 * copy of this software and associated documentation files (the "Software"),
 * to deal in the Software without restriction, including without limitation
 * the rights to use, copy, modify, merge, publish, distribute, sublicense,
 * and/or sell copies of the Software, and to permit persons to whom the
 * Software is furnished to do so, subject to the following conditions:
 *
 * The above copyright notice and this permission notice shall be included in
 * all copies or substantial portions of the Software.
 *
 * THE SOFTWARE IS PROVIDED "AS IS", WITHOUT WARRANTY OF ANY KIND, EXPRESS OR
 * IMPLIED, INCLUDING BUT NOT LIMITED TO THE WARRANTIES OF MERCHANTABILITY,
 * FITNESS FOR A PARTICULAR PURPOSE AND NONINFRINGEMENT.  IN NO EVENT SHALL
 * THE COPYRIGHT HOLDER(S) OR AUTHOR(S) BE LIABLE FOR ANY CLAIM, DAMAGES OR
 * OTHER LIABILITY, WHETHER IN AN ACTION OF CONTRACT, TORT OR OTHERWISE,
 * ARISING FROM, OUT OF OR IN CONNECTION WITH THE SOFTWARE OR THE USE OR
 * OTHER DEALINGS IN THE SOFTWARE.
 *
 * Authors: Ben Skeggs
 */
#include "channv50.h"

static const struct nv50_disp_mthd_list
gk104_disp_ovly_mthd_base = {
	.mthd = 0x0000,
	.data = {
		{ 0x0080, 0x665080 },
		{ 0x0084, 0x665084 },
		{ 0x0088, 0x665088 },
		{ 0x008c, 0x66508c },
		{ 0x0090, 0x665090 },
		{ 0x0094, 0x665094 },
		{ 0x00a0, 0x6650a0 },
		{ 0x00a4, 0x6650a4 },
		{ 0x00b0, 0x6650b0 },
		{ 0x00b4, 0x6650b4 },
		{ 0x00b8, 0x6650b8 },
		{ 0x00c0, 0x6650c0 },
		{ 0x00c4, 0x6650c4 },
		{ 0x00e0, 0x6650e0 },
		{ 0x00e4, 0x6650e4 },
		{ 0x00e8, 0x6650e8 },
		{ 0x0100, 0x665100 },
		{ 0x0104, 0x665104 },
		{ 0x0108, 0x665108 },
		{ 0x010c, 0x66510c },
		{ 0x0110, 0x665110 },
		{ 0x0118, 0x665118 },
		{ 0x011c, 0x66511c },
		{ 0x0120, 0x665120 },
		{ 0x0124, 0x665124 },
		{ 0x0130, 0x665130 },
		{ 0x0134, 0x665134 },
		{ 0x0138, 0x665138 },
		{ 0x013c, 0x66513c },
		{ 0x0140, 0x665140 },
		{ 0x0144, 0x665144 },
		{ 0x0148, 0x665148 },
		{ 0x014c, 0x66514c },
		{ 0x0150, 0x665150 },
		{ 0x0154, 0x665154 },
		{ 0x0158, 0x665158 },
		{ 0x015c, 0x66515c },
		{ 0x0160, 0x665160 },
		{ 0x0164, 0x665164 },
		{ 0x0168, 0x665168 },
		{ 0x016c, 0x66516c },
		{ 0x0400, 0x665400 },
		{ 0x0404, 0x665404 },
		{ 0x0408, 0x665408 },
		{ 0x040c, 0x66540c },
		{ 0x0410, 0x665410 },
		{}
	}
};

const struct nv50_disp_chan_mthd
<<<<<<< HEAD
gk104_disp_ovly_chan_mthd = {
=======
gk104_disp_ovly_mthd = {
>>>>>>> 24b8d41d
	.name = "Overlay",
	.addr = 0x001000,
	.prev = -0x020000,
	.data = {
		{ "Global", 1, &gk104_disp_ovly_mthd_base },
		{}
	}
};

int
gk104_disp_ovly_new(const struct nvkm_oclass *oclass, void *argv, u32 argc,
		    struct nv50_disp *disp, struct nvkm_object **pobject)
{
	return nv50_disp_ovly_new_(&gf119_disp_dmac_func, &gk104_disp_ovly_mthd,
				   disp, 5, oclass, argv, argc, pobject);
}<|MERGE_RESOLUTION|>--- conflicted
+++ resolved
@@ -78,11 +78,7 @@
 };
 
 const struct nv50_disp_chan_mthd
-<<<<<<< HEAD
-gk104_disp_ovly_chan_mthd = {
-=======
 gk104_disp_ovly_mthd = {
->>>>>>> 24b8d41d
 	.name = "Overlay",
 	.addr = 0x001000,
 	.prev = -0x020000,
