/* SPDX-License-Identifier: MIT */
#ifndef __NV50_DISP_CHAN_H__
#define __NV50_DISP_CHAN_H__
#define nv50_disp_chan(p) container_of((p), struct nv50_disp_chan, object)
#include <core/object.h>
#include "nv50.h"
struct nv50_disp_root;

struct nv50_disp_chan {
	const struct nv50_disp_chan_func *func;
	const struct nv50_disp_chan_mthd *mthd;
	struct nv50_disp *disp;

	struct {
		int ctrl;
		int user;
	} chid;
	int head;

	struct nvkm_object object;

	struct nvkm_memory *memory;
	u64 push;

	u32 suspend_put;
};

struct nv50_disp_chan_func {
	int (*init)(struct nv50_disp_chan *);
	void (*fini)(struct nv50_disp_chan *);
	void (*intr)(struct nv50_disp_chan *, bool en);
	u64 (*user)(struct nv50_disp_chan *, u64 *size);
	int (*bind)(struct nv50_disp_chan *, struct nvkm_object *, u32 handle);
};

int nv50_disp_chan_new_(const struct nv50_disp_chan_func *,
			const struct nv50_disp_chan_mthd *,
			struct nv50_disp *, int ctrl, int user, int head,
			const struct nvkm_oclass *, struct nvkm_object **);
int nv50_disp_dmac_new_(const struct nv50_disp_chan_func *,
			const struct nv50_disp_chan_mthd *,
			struct nv50_disp *, int chid, int head, u64 push,
			const struct nvkm_oclass *, struct nvkm_object **);

void nv50_disp_chan_intr(struct nv50_disp_chan *, bool);
u64 nv50_disp_chan_user(struct nv50_disp_chan *, u64 *);
extern const struct nv50_disp_chan_func nv50_disp_pioc_func;
extern const struct nv50_disp_chan_func nv50_disp_dmac_func;
int nv50_disp_dmac_bind(struct nv50_disp_chan *, struct nvkm_object *, u32);
extern const struct nv50_disp_chan_func nv50_disp_core_func;

void gf119_disp_chan_intr(struct nv50_disp_chan *, bool);
extern const struct nv50_disp_chan_func gf119_disp_pioc_func;
extern const struct nv50_disp_chan_func gf119_disp_dmac_func;
void gf119_disp_dmac_fini(struct nv50_disp_chan *);
int gf119_disp_dmac_bind(struct nv50_disp_chan *, struct nvkm_object *, u32);
extern const struct nv50_disp_chan_func gf119_disp_core_func;
void gf119_disp_core_fini(struct nv50_disp_chan *);

extern const struct nv50_disp_chan_func gp102_disp_dmac_func;

u64 gv100_disp_chan_user(struct nv50_disp_chan *, u64 *);
int gv100_disp_dmac_init(struct nv50_disp_chan *);
void gv100_disp_dmac_fini(struct nv50_disp_chan *);
int gv100_disp_dmac_bind(struct nv50_disp_chan *, struct nvkm_object *, u32);

int nv50_disp_curs_new_(const struct nv50_disp_chan_func *,
			struct nv50_disp *, int ctrl, int user,
			const struct nvkm_oclass *, void *argv, u32 argc,
			struct nvkm_object **);
int nv50_disp_oimm_new_(const struct nv50_disp_chan_func *,
			struct nv50_disp *, int ctrl, int user,
			const struct nvkm_oclass *, void *argv, u32 argc,
			struct nvkm_object **);
int nv50_disp_base_new_(const struct nv50_disp_chan_func *,
			const struct nv50_disp_chan_mthd *,
			struct nv50_disp *, int chid,
			const struct nvkm_oclass *, void *argv, u32 argc,
			struct nvkm_object **);
int nv50_disp_core_new_(const struct nv50_disp_chan_func *,
			const struct nv50_disp_chan_mthd *,
			struct nv50_disp *, int chid,
			const struct nvkm_oclass *oclass, void *argv, u32 argc,
			struct nvkm_object **);
int nv50_disp_ovly_new_(const struct nv50_disp_chan_func *,
			const struct nv50_disp_chan_mthd *,
			struct nv50_disp *, int chid,
			const struct nvkm_oclass *, void *argv, u32 argc,
			struct nvkm_object **);

int nv50_disp_curs_new(const struct nvkm_oclass *, void *, u32,
		       struct nv50_disp *, struct nvkm_object **);
int nv50_disp_oimm_new(const struct nvkm_oclass *, void *, u32,
		       struct nv50_disp *, struct nvkm_object **);
int nv50_disp_base_new(const struct nvkm_oclass *, void *, u32,
		       struct nv50_disp *, struct nvkm_object **);
int nv50_disp_core_new(const struct nvkm_oclass *, void *, u32,
		       struct nv50_disp *, struct nvkm_object **);
int nv50_disp_ovly_new(const struct nvkm_oclass *, void *, u32,
		       struct nv50_disp *, struct nvkm_object **);

int g84_disp_base_new(const struct nvkm_oclass *, void *, u32,
		      struct nv50_disp *, struct nvkm_object **);
int g84_disp_core_new(const struct nvkm_oclass *, void *, u32,
		      struct nv50_disp *, struct nvkm_object **);
int g84_disp_ovly_new(const struct nvkm_oclass *, void *, u32,
		      struct nv50_disp *, struct nvkm_object **);

int g94_disp_core_new(const struct nvkm_oclass *, void *, u32,
		      struct nv50_disp *, struct nvkm_object **);

int gt200_disp_ovly_new(const struct nvkm_oclass *, void *, u32,
			struct nv50_disp *, struct nvkm_object **);

int gf119_disp_curs_new(const struct nvkm_oclass *, void *, u32,
			struct nv50_disp *, struct nvkm_object **);
int gf119_disp_oimm_new(const struct nvkm_oclass *, void *, u32,
			struct nv50_disp *, struct nvkm_object **);
int gf119_disp_base_new(const struct nvkm_oclass *, void *, u32,
			struct nv50_disp *, struct nvkm_object **);
int gf119_disp_core_new(const struct nvkm_oclass *, void *, u32,
			struct nv50_disp *, struct nvkm_object **);
int gf119_disp_ovly_new(const struct nvkm_oclass *, void *, u32,
			struct nv50_disp *, struct nvkm_object **);

int gk104_disp_core_new(const struct nvkm_oclass *, void *, u32,
			struct nv50_disp *, struct nvkm_object **);
int gk104_disp_ovly_new(const struct nvkm_oclass *, void *, u32,
			struct nv50_disp *, struct nvkm_object **);

int gp102_disp_curs_new(const struct nvkm_oclass *, void *, u32,
			struct nv50_disp *, struct nvkm_object **);
int gp102_disp_oimm_new(const struct nvkm_oclass *, void *, u32,
			struct nv50_disp *, struct nvkm_object **);
int gp102_disp_base_new(const struct nvkm_oclass *, void *, u32,
			struct nv50_disp *, struct nvkm_object **);
int gp102_disp_core_new(const struct nvkm_oclass *, void *, u32,
			struct nv50_disp *, struct nvkm_object **);
int gp102_disp_ovly_new(const struct nvkm_oclass *, void *, u32,
			struct nv50_disp *, struct nvkm_object **);

int gv100_disp_curs_new(const struct nvkm_oclass *, void *, u32,
			struct nv50_disp *, struct nvkm_object **);
int gv100_disp_wimm_new(const struct nvkm_oclass *, void *, u32,
			struct nv50_disp *, struct nvkm_object **);
int gv100_disp_core_new(const struct nvkm_oclass *, void *, u32,
			struct nv50_disp *, struct nvkm_object **);
int gv100_disp_wndw_new(const struct nvkm_oclass *, void *, u32,
			struct nv50_disp *, struct nvkm_object **);

struct nv50_disp_mthd_list {
	u32 mthd;
	u32 addr;
	struct {
		u32 mthd;
		u32 addr;
		const char *name;
	} data[];
};

struct nv50_disp_chan_mthd {
	const char *name;
	u32 addr;
	s32 prev;
	struct {
		const char *name;
		int nr;
		const struct nv50_disp_mthd_list *mthd;
	} data[];
};

void nv50_disp_chan_mthd(struct nv50_disp_chan *, int debug);

extern const struct nv50_disp_mthd_list nv50_disp_core_mthd_base;
extern const struct nv50_disp_mthd_list nv50_disp_core_mthd_sor;
extern const struct nv50_disp_mthd_list nv50_disp_core_mthd_pior;
extern const struct nv50_disp_mthd_list nv50_disp_base_mthd_image;

extern const struct nv50_disp_chan_mthd g84_disp_core_mthd;
extern const struct nv50_disp_mthd_list g84_disp_core_mthd_dac;
extern const struct nv50_disp_mthd_list g84_disp_core_mthd_head;

extern const struct nv50_disp_chan_mthd g94_disp_core_mthd;

extern const struct nv50_disp_mthd_list gf119_disp_core_mthd_base;
extern const struct nv50_disp_mthd_list gf119_disp_core_mthd_dac;
extern const struct nv50_disp_mthd_list gf119_disp_core_mthd_sor;
extern const struct nv50_disp_mthd_list gf119_disp_core_mthd_pior;
<<<<<<< HEAD
extern const struct nv50_disp_chan_mthd gf119_disp_base_chan_mthd;

extern const struct nv50_disp_chan_mthd gk104_disp_core_chan_mthd;
extern const struct nv50_disp_chan_mthd gk104_disp_ovly_chan_mthd;

struct nv50_disp_pioc_oclass {
	int (*ctor)(const struct nv50_disp_chan_func *,
		    const struct nv50_disp_chan_mthd *,
		    struct nv50_disp_root *, int chid,
		    const struct nvkm_oclass *, void *data, u32 size,
		    struct nvkm_object **);
	struct nvkm_sclass base;
	const struct nv50_disp_chan_func *func;
	const struct nv50_disp_chan_mthd *mthd;
	int chid;
};

extern const struct nv50_disp_pioc_oclass nv50_disp_oimm_oclass;
extern const struct nv50_disp_pioc_oclass nv50_disp_curs_oclass;

extern const struct nv50_disp_pioc_oclass g84_disp_oimm_oclass;
extern const struct nv50_disp_pioc_oclass g84_disp_curs_oclass;

extern const struct nv50_disp_pioc_oclass gt215_disp_oimm_oclass;
extern const struct nv50_disp_pioc_oclass gt215_disp_curs_oclass;

extern const struct nv50_disp_pioc_oclass gf119_disp_oimm_oclass;
extern const struct nv50_disp_pioc_oclass gf119_disp_curs_oclass;

extern const struct nv50_disp_pioc_oclass gk104_disp_oimm_oclass;
extern const struct nv50_disp_pioc_oclass gk104_disp_curs_oclass;

=======
extern const struct nv50_disp_chan_mthd gf119_disp_base_mthd;
>>>>>>> 24b8d41d

extern const struct nv50_disp_chan_mthd gk104_disp_core_mthd;
extern const struct nv50_disp_chan_mthd gk104_disp_ovly_mthd;
#endif<|MERGE_RESOLUTION|>--- conflicted
+++ resolved
@@ -186,42 +186,7 @@
 extern const struct nv50_disp_mthd_list gf119_disp_core_mthd_dac;
 extern const struct nv50_disp_mthd_list gf119_disp_core_mthd_sor;
 extern const struct nv50_disp_mthd_list gf119_disp_core_mthd_pior;
-<<<<<<< HEAD
-extern const struct nv50_disp_chan_mthd gf119_disp_base_chan_mthd;
-
-extern const struct nv50_disp_chan_mthd gk104_disp_core_chan_mthd;
-extern const struct nv50_disp_chan_mthd gk104_disp_ovly_chan_mthd;
-
-struct nv50_disp_pioc_oclass {
-	int (*ctor)(const struct nv50_disp_chan_func *,
-		    const struct nv50_disp_chan_mthd *,
-		    struct nv50_disp_root *, int chid,
-		    const struct nvkm_oclass *, void *data, u32 size,
-		    struct nvkm_object **);
-	struct nvkm_sclass base;
-	const struct nv50_disp_chan_func *func;
-	const struct nv50_disp_chan_mthd *mthd;
-	int chid;
-};
-
-extern const struct nv50_disp_pioc_oclass nv50_disp_oimm_oclass;
-extern const struct nv50_disp_pioc_oclass nv50_disp_curs_oclass;
-
-extern const struct nv50_disp_pioc_oclass g84_disp_oimm_oclass;
-extern const struct nv50_disp_pioc_oclass g84_disp_curs_oclass;
-
-extern const struct nv50_disp_pioc_oclass gt215_disp_oimm_oclass;
-extern const struct nv50_disp_pioc_oclass gt215_disp_curs_oclass;
-
-extern const struct nv50_disp_pioc_oclass gf119_disp_oimm_oclass;
-extern const struct nv50_disp_pioc_oclass gf119_disp_curs_oclass;
-
-extern const struct nv50_disp_pioc_oclass gk104_disp_oimm_oclass;
-extern const struct nv50_disp_pioc_oclass gk104_disp_curs_oclass;
-
-=======
 extern const struct nv50_disp_chan_mthd gf119_disp_base_mthd;
->>>>>>> 24b8d41d
 
 extern const struct nv50_disp_chan_mthd gk104_disp_core_mthd;
 extern const struct nv50_disp_chan_mthd gk104_disp_ovly_mthd;
