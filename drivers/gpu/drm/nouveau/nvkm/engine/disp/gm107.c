--- conflicted
+++ resolved
@@ -35,26 +35,9 @@
 	.uevent = &gf119_disp_chan_uevent,
 	.super = gf119_disp_super,
 	.root = &gm107_disp_root_oclass,
-<<<<<<< HEAD
-	.head.vblank_init = gf119_disp_vblank_init,
-	.head.vblank_fini = gf119_disp_vblank_fini,
-	.head.scanoutpos = gf119_disp_root_scanoutpos,
-	.outp.internal.crt = nv50_dac_output_new,
-	.outp.internal.tmds = nv50_sor_output_new,
-	.outp.internal.lvds = nv50_sor_output_new,
-	.outp.internal.dp = gm107_sor_dp_new,
-	.dac.nr = 3,
-	.dac.power = nv50_dac_power,
-	.dac.sense = nv50_dac_sense,
-	.sor.nr = 4,
-	.sor.power = nv50_sor_power,
-	.sor.hda_eld = gf119_hda_eld,
-	.sor.hdmi = gk104_hdmi_ctrl,
-=======
 	.head = { .cnt = gf119_head_cnt, .new = gf119_head_new },
 	.dac = { .cnt = gf119_dac_cnt, .new = gf119_dac_new },
 	.sor = { .cnt = gf119_sor_cnt, .new = gm107_sor_new },
->>>>>>> 24b8d41d
 };
 
 int
