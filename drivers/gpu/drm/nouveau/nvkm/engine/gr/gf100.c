--- conflicted
+++ resolved
@@ -715,8 +715,6 @@
  * PGRAPH engine/subdev functions
  ******************************************************************************/
 
-<<<<<<< HEAD
-=======
 static u32
 gf100_gr_ctxsw_inst(struct nvkm_gr *gr)
 {
@@ -938,7 +936,6 @@
 	return false;
 }
 
->>>>>>> 24b8d41d
 int
 gf100_gr_rops(struct gf100_gr *gr)
 {
@@ -1195,11 +1192,7 @@
 	nvkm_wr32(device, GPC_UNIT(gpc, 0x0420), 0xc0000000);
 }
 
-<<<<<<< HEAD
-static const struct nvkm_enum gf100_mp_warp_error[] = {
-=======
 const struct nvkm_enum gf100_mp_warp_error[] = {
->>>>>>> 24b8d41d
 	{ 0x01, "STACK_ERROR" },
 	{ 0x02, "API_STACK_ERROR" },
 	{ 0x03, "RET_EMPTY_STACK_ERROR" },
@@ -1224,11 +1217,7 @@
 	{}
 };
 
-<<<<<<< HEAD
-static const struct nvkm_bitfield gf100_mp_global_error[] = {
-=======
 const struct nvkm_bitfield gf100_mp_global_error[] = {
->>>>>>> 24b8d41d
 	{ 0x00000001, "SM_TO_SM_FAULT" },
 	{ 0x00000002, "L1_ERROR" },
 	{ 0x00000004, "MULTIPLE_WARP_ERRORS" },
@@ -1701,120 +1690,11 @@
 {
 	struct nvkm_subdev *subdev = &gr->base.engine.subdev;
 	struct nvkm_device *device = subdev->device;
-<<<<<<< HEAD
-	struct nvkm_secboot *sb = device->secboot;
-	int i;
-	int ret = 0;
-
-	if (gr->firmware) {
-		/* load fuc microcode */
-		nvkm_mc_unk260(device, 0);
-
-		/* securely-managed falcons must be reset using secure boot */
-		if (nvkm_secboot_is_managed(sb, NVKM_SECBOOT_FALCON_FECS))
-			ret = nvkm_secboot_reset(sb, NVKM_SECBOOT_FALCON_FECS);
-		else
-			gf100_gr_init_fw(gr, 0x409000, &gr->fuc409c,
-					 &gr->fuc409d);
-		if (ret)
-			return ret;
-
-		if (nvkm_secboot_is_managed(sb, NVKM_SECBOOT_FALCON_GPCCS))
-			ret = nvkm_secboot_reset(sb, NVKM_SECBOOT_FALCON_GPCCS);
-		else
-			gf100_gr_init_fw(gr, 0x41a000, &gr->fuc41ac,
-					 &gr->fuc41ad);
-		if (ret)
-			return ret;
-
-		nvkm_mc_unk260(device, 1);
-
-		/* start both of them running */
-		nvkm_wr32(device, 0x409840, 0xffffffff);
-		nvkm_wr32(device, 0x41a10c, 0x00000000);
-		nvkm_wr32(device, 0x40910c, 0x00000000);
-
-		if (nvkm_secboot_is_managed(sb, NVKM_SECBOOT_FALCON_GPCCS))
-			nvkm_secboot_start(sb, NVKM_SECBOOT_FALCON_GPCCS);
-		else
-			nvkm_wr32(device, 0x41a100, 0x00000002);
-		if (nvkm_secboot_is_managed(sb, NVKM_SECBOOT_FALCON_FECS))
-			nvkm_secboot_start(sb, NVKM_SECBOOT_FALCON_FECS);
-		else
-			nvkm_wr32(device, 0x409100, 0x00000002);
-		if (nvkm_msec(device, 2000,
-			if (nvkm_rd32(device, 0x409800) & 0x00000001)
-				break;
-		) < 0)
-			return -EBUSY;
-
-		nvkm_wr32(device, 0x409840, 0xffffffff);
-		nvkm_wr32(device, 0x409500, 0x7fffffff);
-		nvkm_wr32(device, 0x409504, 0x00000021);
-
-		nvkm_wr32(device, 0x409840, 0xffffffff);
-		nvkm_wr32(device, 0x409500, 0x00000000);
-		nvkm_wr32(device, 0x409504, 0x00000010);
-		if (nvkm_msec(device, 2000,
-			if ((gr->size = nvkm_rd32(device, 0x409800)))
-				break;
-		) < 0)
-			return -EBUSY;
-
-		nvkm_wr32(device, 0x409840, 0xffffffff);
-		nvkm_wr32(device, 0x409500, 0x00000000);
-		nvkm_wr32(device, 0x409504, 0x00000016);
-		if (nvkm_msec(device, 2000,
-			if (nvkm_rd32(device, 0x409800))
-				break;
-		) < 0)
-			return -EBUSY;
-
-		nvkm_wr32(device, 0x409840, 0xffffffff);
-		nvkm_wr32(device, 0x409500, 0x00000000);
-		nvkm_wr32(device, 0x409504, 0x00000025);
-		if (nvkm_msec(device, 2000,
-			if (nvkm_rd32(device, 0x409800))
-				break;
-		) < 0)
-			return -EBUSY;
-
-		if (device->chipset >= 0xe0) {
-			nvkm_wr32(device, 0x409800, 0x00000000);
-			nvkm_wr32(device, 0x409500, 0x00000001);
-			nvkm_wr32(device, 0x409504, 0x00000030);
-			if (nvkm_msec(device, 2000,
-				if (nvkm_rd32(device, 0x409800))
-					break;
-			) < 0)
-				return -EBUSY;
-
-			nvkm_wr32(device, 0x409810, 0xb00095c8);
-			nvkm_wr32(device, 0x409800, 0x00000000);
-			nvkm_wr32(device, 0x409500, 0x00000001);
-			nvkm_wr32(device, 0x409504, 0x00000031);
-			if (nvkm_msec(device, 2000,
-				if (nvkm_rd32(device, 0x409800))
-					break;
-			) < 0)
-				return -EBUSY;
-
-			nvkm_wr32(device, 0x409810, 0x00080420);
-			nvkm_wr32(device, 0x409800, 0x00000000);
-			nvkm_wr32(device, 0x409500, 0x00000001);
-			nvkm_wr32(device, 0x409504, 0x00000032);
-			if (nvkm_msec(device, 2000,
-				if (nvkm_rd32(device, 0x409800))
-					break;
-			) < 0)
-				return -EBUSY;
-=======
 	u32 lsf_mask = 0;
 	int ret;
 
 	/* load fuc microcode */
 	nvkm_mc_unk260(device, 0);
->>>>>>> 24b8d41d
 
 	/* securely-managed falcons must be reset using secure boot */
 
@@ -1908,30 +1788,6 @@
 
 	/* load HUB microcode */
 	nvkm_mc_unk260(device, 0);
-<<<<<<< HEAD
-	nvkm_wr32(device, 0x4091c0, 0x01000000);
-	for (i = 0; i < gr->func->fecs.ucode->data.size / 4; i++)
-		nvkm_wr32(device, 0x4091c4, gr->func->fecs.ucode->data.data[i]);
-
-	nvkm_wr32(device, 0x409180, 0x01000000);
-	for (i = 0; i < gr->func->fecs.ucode->code.size / 4; i++) {
-		if ((i & 0x3f) == 0)
-			nvkm_wr32(device, 0x409188, i >> 6);
-		nvkm_wr32(device, 0x409184, gr->func->fecs.ucode->code.data[i]);
-	}
-
-	/* load GPC microcode */
-	nvkm_wr32(device, 0x41a1c0, 0x01000000);
-	for (i = 0; i < gr->func->gpccs.ucode->data.size / 4; i++)
-		nvkm_wr32(device, 0x41a1c4, gr->func->gpccs.ucode->data.data[i]);
-
-	nvkm_wr32(device, 0x41a180, 0x01000000);
-	for (i = 0; i < gr->func->gpccs.ucode->code.size / 4; i++) {
-		if ((i & 0x3f) == 0)
-			nvkm_wr32(device, 0x41a188, i >> 6);
-		nvkm_wr32(device, 0x41a184, gr->func->gpccs.ucode->code.data[i]);
-	}
-=======
 	nvkm_falcon_load_dmem(&gr->fecs.falcon,
 			      gr->func->fecs.ucode->data.data, 0x0,
 			      gr->func->fecs.ucode->data.size, 0);
@@ -1946,7 +1802,6 @@
 	nvkm_falcon_load_imem(&gr->gpccs.falcon,
 			      gr->func->gpccs.ucode->code.data, 0x0,
 			      gr->func->gpccs.ucode->code.size, 0, 0, false);
->>>>>>> 24b8d41d
 	nvkm_mc_unk260(device, 1);
 
 	/* load register lists */
@@ -1982,21 +1837,13 @@
 int
 gf100_gr_init_ctxctl(struct gf100_gr *gr)
 {
-<<<<<<< HEAD
-	struct gf100_gr *gr = gf100_gr(base);
-	struct nvkm_device *device = gr->base.engine.subdev.device;
-	int i, j;
-=======
 	int ret;
->>>>>>> 24b8d41d
 
 	if (gr->firmware)
 		ret = gf100_gr_init_ctxctl_ext(gr);
 	else
 		ret = gf100_gr_init_ctxctl_int(gr);
 
-<<<<<<< HEAD
-=======
 	return ret;
 }
 
@@ -2101,7 +1948,6 @@
 
 	nvkm_pmu_pgob(device->pmu, false);
 
->>>>>>> 24b8d41d
 	gr->rop_nr = gr->func->rops(gr);
 	gr->gpc_nr = nvkm_rd32(device, 0x409604) & 0x0000001f;
 	for (i = 0; i < gr->gpc_nr; i++) {
@@ -2110,52 +1956,6 @@
 		gr->tpc_total += gr->tpc_nr[i];
 		gr->ppc_nr[i]  = gr->func->ppc_nr;
 		for (j = 0; j < gr->ppc_nr[i]; j++) {
-<<<<<<< HEAD
-			u8 mask = nvkm_rd32(device, GPC_UNIT(i, 0x0c30 + (j * 4)));
-			if (mask)
-				gr->ppc_mask[i] |= (1 << j);
-			gr->ppc_tpc_nr[i][j] = hweight8(mask);
-		}
-	}
-
-	/*XXX: these need figuring out... though it might not even matter */
-	switch (device->chipset) {
-	case 0xc0:
-		if (gr->tpc_total == 11) { /* 465, 3/4/4/0, 4 */
-			gr->screen_tile_row_offset = 0x07;
-		} else
-		if (gr->tpc_total == 14) { /* 470, 3/3/4/4, 5 */
-			gr->screen_tile_row_offset = 0x05;
-		} else
-		if (gr->tpc_total == 15) { /* 480, 3/4/4/4, 6 */
-			gr->screen_tile_row_offset = 0x06;
-		}
-		break;
-	case 0xc3: /* 450, 4/0/0/0, 2 */
-		gr->screen_tile_row_offset = 0x03;
-		break;
-	case 0xc4: /* 460, 3/4/0/0, 4 */
-		gr->screen_tile_row_offset = 0x01;
-		break;
-	case 0xc1: /* 2/0/0/0, 1 */
-		gr->screen_tile_row_offset = 0x01;
-		break;
-	case 0xc8: /* 4/4/3/4, 5 */
-		gr->screen_tile_row_offset = 0x06;
-		break;
-	case 0xce: /* 4/4/0/0, 4 */
-		gr->screen_tile_row_offset = 0x03;
-		break;
-	case 0xcf: /* 4/0/0/0, 3 */
-		gr->screen_tile_row_offset = 0x03;
-		break;
-	case 0xd7:
-	case 0xd9: /* 1/0/0/0, 1 */
-	case 0xea: /* gk20a */
-	case 0x12b: /* gm20b */
-		gr->screen_tile_row_offset = 0x01;
-		break;
-=======
 			gr->ppc_tpc_mask[i][j] =
 				nvkm_rd32(device, GPC_UNIT(i, 0x0c30 + (j * 4)));
 			if (gr->ppc_tpc_mask[i][j] == 0)
@@ -2168,7 +1968,6 @@
 			if (gr->ppc_tpc_max < gr->ppc_tpc_nr[i][j])
 				gr->ppc_tpc_max = gr->ppc_tpc_nr[i][j];
 		}
->>>>>>> 24b8d41d
 	}
 
 	memset(gr->tile, 0xff, sizeof(gr->tile));
@@ -2315,14 +2114,8 @@
 
 	mutex_init(&gr->fecs.mutex);
 
-<<<<<<< HEAD
-	ret = nvkm_gr_ctor(&gf100_gr_, device, index,
-			   gr->firmware || func->fecs.ucode != NULL,
-			   &gr->base);
-=======
 	ret = nvkm_falcon_ctor(&gf100_gr_flcn, &gr->base.engine.subdev,
 			       "gpccs", 0x41a000, &gr->gpccs.falcon);
->>>>>>> 24b8d41d
 	if (ret)
 		return ret;
 
@@ -2356,23 +2149,6 @@
 gf100_gr_init_shader_exceptions(struct gf100_gr *gr, int gpc, int tpc)
 {
 	struct nvkm_device *device = gr->base.engine.subdev.device;
-<<<<<<< HEAD
-	struct nvkm_fb *fb = device->fb;
-	const u32 magicgpc918 = DIV_ROUND_UP(0x00800000, gr->tpc_total);
-	u32 data[TPC_MAX / 8] = {};
-	u8  tpcnr[GPC_MAX];
-	int gpc, tpc, rop;
-	int i;
-
-	nvkm_wr32(device, GPC_BCAST(0x0880), 0x00000000);
-	nvkm_wr32(device, GPC_BCAST(0x08a4), 0x00000000);
-	nvkm_wr32(device, GPC_BCAST(0x0888), 0x00000000);
-	nvkm_wr32(device, GPC_BCAST(0x088c), 0x00000000);
-	nvkm_wr32(device, GPC_BCAST(0x0890), 0x00000000);
-	nvkm_wr32(device, GPC_BCAST(0x0894), 0x00000000);
-	nvkm_wr32(device, GPC_BCAST(0x08b4), nvkm_memory_addr(fb->mmu_wr) >> 8);
-	nvkm_wr32(device, GPC_BCAST(0x08b8), nvkm_memory_addr(fb->mmu_rd) >> 8);
-=======
 	nvkm_wr32(device, TPC_UNIT(gpc, tpc, 0x644), 0x001ffffe);
 	nvkm_wr32(device, TPC_UNIT(gpc, tpc, 0x64c), 0x0000000f);
 }
@@ -2383,7 +2159,6 @@
 	struct nvkm_device *device = gr->base.engine.subdev.device;
 	nvkm_wr32(device, TPC_UNIT(gpc, tpc, 0x224), 0xc0000000);
 }
->>>>>>> 24b8d41d
 
 void
 gf100_gr_init_419eb4(struct gf100_gr *gr)
