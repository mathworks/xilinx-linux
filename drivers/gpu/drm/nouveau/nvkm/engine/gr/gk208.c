--- conflicted
+++ resolved
@@ -162,11 +162,6 @@
 
 static const struct gf100_gr_func
 gk208_gr = {
-<<<<<<< HEAD
-	.init = gk104_gr_init,
-	.init_rop_active_fbps = gk104_gr_init_rop_active_fbps,
-	.init_ppc_exceptions = gk104_gr_init_ppc_exceptions,
-=======
 	.oneinit_tiles = gf100_gr_oneinit_tiles,
 	.oneinit_sm_id = gf100_gr_oneinit_sm_id,
 	.init = gf100_gr_init,
@@ -183,7 +178,6 @@
 	.init_shader_exceptions = gf100_gr_init_shader_exceptions,
 	.init_400054 = gf100_gr_init_400054,
 	.trap_mp = gf100_gr_trap_mp,
->>>>>>> 24b8d41d
 	.mmio = gk208_gr_pack_mmio,
 	.fecs.ucode = &gk208_gr_fecs_ucode,
 	.gpccs.ucode = &gk208_gr_gpccs_ucode,
