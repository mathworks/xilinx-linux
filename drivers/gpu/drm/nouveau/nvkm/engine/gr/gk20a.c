--- conflicted
+++ resolved
@@ -249,25 +249,6 @@
 	/* Zcull init */
 	gr->func->init_zcull(gr);
 
-<<<<<<< HEAD
-	nvkm_wr32(device, GPC_BCAST(0x0980), data[0]);
-	nvkm_wr32(device, GPC_BCAST(0x0984), data[1]);
-	nvkm_wr32(device, GPC_BCAST(0x0988), data[2]);
-	nvkm_wr32(device, GPC_BCAST(0x098c), data[3]);
-
-	for (gpc = 0; gpc < gr->gpc_nr; gpc++) {
-		nvkm_wr32(device, GPC_UNIT(gpc, 0x0914),
-			  gr->screen_tile_row_offset << 8 | gr->tpc_nr[gpc]);
-		nvkm_wr32(device, GPC_UNIT(gpc, 0x0910), 0x00040000 |
-			  gr->tpc_total);
-		nvkm_wr32(device, GPC_UNIT(gpc, 0x0918), magicgpc918);
-	}
-
-	nvkm_wr32(device, GPC_BCAST(0x3fd4), magicgpc918);
-=======
-	gr->func->init_rop_active_fbps(gr);
->>>>>>> 24b8d41d
-
 	gr->func->init_rop_active_fbps(gr);
 
 	/* Enable FIFO access */
@@ -309,13 +290,9 @@
 	.oneinit_tiles = gf100_gr_oneinit_tiles,
 	.oneinit_sm_id = gf100_gr_oneinit_sm_id,
 	.init = gk20a_gr_init,
-<<<<<<< HEAD
-	.init_rop_active_fbps = gk104_gr_init_rop_active_fbps,
-=======
 	.init_zcull = gf117_gr_init_zcull,
 	.init_rop_active_fbps = gk104_gr_init_rop_active_fbps,
 	.trap_mp = gf100_gr_trap_mp,
->>>>>>> 24b8d41d
 	.set_hww_esr_report_mask = gk20a_gr_set_hww_esr_report_mask,
 	.rops = gf100_gr_rops,
 	.ppc_nr = 1,
@@ -373,9 +350,6 @@
 	return gk20a_gr_load_sw(gr, "", ver);
 }
 
-<<<<<<< HEAD
-	return 0;
-=======
 static const struct gf100_gr_fwif
 gk20a_gr_fwif[] = {
 	{ 0, gk20a_gr_load, &gk20a_gr },
@@ -386,5 +360,4 @@
 gk20a_gr_new(struct nvkm_device *device, int index, struct nvkm_gr **pgr)
 {
 	return gf100_gr_new_(gk20a_gr_fwif, device, index, pgr);
->>>>>>> 24b8d41d
 }