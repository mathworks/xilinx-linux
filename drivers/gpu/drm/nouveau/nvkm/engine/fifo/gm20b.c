/*
 * Copyright (c) 2015, NVIDIA CORPORATION. All rights reserved.
 *
 * Permission is hereby granted, free of charge, to any person obtaining a
 * copy of this software and associated documentation files (the "Software"),
 * to deal in the Software without restriction, including without limitation
 * the rights to use, copy, modify, merge, publish, distribute, sublicense,
 * and/or sell copies of the Software, and to permit persons to whom the
 * Software is furnished to do so, subject to the following conditions:
 *
 * The above copyright notice and this permission notice shall be included in
 * all copies or substantial portions of the Software.
 *
 * THE SOFTWARE IS PROVIDED "AS IS", WITHOUT WARRANTY OF ANY KIND, EXPRESS OR
 * IMPLIED, INCLUDING BUT NOT LIMITED TO THE WARRANTIES OF MERCHANTABILITY,
 * FITNESS FOR A PARTICULAR PURPOSE AND NONINFRINGEMENT.  IN NO EVENT SHALL
 * THE AUTHORS OR COPYRIGHT HOLDERS BE LIABLE FOR ANY CLAIM, DAMAGES OR OTHER
 * LIABILITY, WHETHER IN AN ACTION OF CONTRACT, TORT OR OTHERWISE, ARISING
 * FROM, OUT OF OR IN CONNECTION WITH THE SOFTWARE OR THE USE OR OTHER
 * DEALINGS IN THE SOFTWARE.
 */
#include "gk104.h"
#include "changk104.h"

<<<<<<< HEAD
static const struct gk104_fifo_func
gm20b_fifo = {
=======
#include <nvif/class.h>

static const struct gk104_fifo_func
gm20b_fifo = {
	.intr.fault = gm107_fifo_intr_fault,
	.pbdma = &gm200_fifo_pbdma,
	.fault.access = gk104_fifo_fault_access,
>>>>>>> 24b8d41d
	.fault.engine = gm107_fifo_fault_engine,
	.fault.reason = gk104_fifo_fault_reason,
	.fault.hubclient = gk104_fifo_fault_hubclient,
	.fault.gpcclient = gk104_fifo_fault_gpcclient,
<<<<<<< HEAD
	.chan = {
		&gm200_fifo_gpfifo_oclass,
		NULL
	},
=======
	.runlist = &gm107_fifo_runlist,
	.chan = {{0,0,MAXWELL_CHANNEL_GPFIFO_A}, gk104_fifo_gpfifo_new },
>>>>>>> 24b8d41d
};

int
gm20b_fifo_new(struct nvkm_device *device, int index, struct nvkm_fifo **pfifo)
{
	return gk104_fifo_new_(&gm20b_fifo, device, index, 512, pfifo);
}<|MERGE_RESOLUTION|>--- conflicted
+++ resolved
@@ -22,10 +22,6 @@
 #include "gk104.h"
 #include "changk104.h"
 
-<<<<<<< HEAD
-static const struct gk104_fifo_func
-gm20b_fifo = {
-=======
 #include <nvif/class.h>
 
 static const struct gk104_fifo_func
@@ -33,20 +29,12 @@
 	.intr.fault = gm107_fifo_intr_fault,
 	.pbdma = &gm200_fifo_pbdma,
 	.fault.access = gk104_fifo_fault_access,
->>>>>>> 24b8d41d
 	.fault.engine = gm107_fifo_fault_engine,
 	.fault.reason = gk104_fifo_fault_reason,
 	.fault.hubclient = gk104_fifo_fault_hubclient,
 	.fault.gpcclient = gk104_fifo_fault_gpcclient,
-<<<<<<< HEAD
-	.chan = {
-		&gm200_fifo_gpfifo_oclass,
-		NULL
-	},
-=======
 	.runlist = &gm107_fifo_runlist,
 	.chan = {{0,0,MAXWELL_CHANNEL_GPFIFO_A}, gk104_fifo_gpfifo_new },
->>>>>>> 24b8d41d
 };
 
 int
