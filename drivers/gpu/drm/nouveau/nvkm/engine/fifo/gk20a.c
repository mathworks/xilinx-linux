/*
 * Copyright (c) 2014, NVIDIA CORPORATION. All rights reserved.
 *
 * Permission is hereby granted, free of charge, to any person obtaining a
 * copy of this software and associated documentation files (the "Software"),
 * to deal in the Software without restriction, including without limitation
 * the rights to use, copy, modify, merge, publish, distribute, sublicense,
 * and/or sell copies of the Software, and to permit persons to whom the
 * Software is furnished to do so, subject to the following conditions:
 *
 * The above copyright notice and this permission notice shall be included in
 * all copies or substantial portions of the Software.
 *
 * THE SOFTWARE IS PROVIDED "AS IS", WITHOUT WARRANTY OF ANY KIND, EXPRESS OR
 * IMPLIED, INCLUDING BUT NOT LIMITED TO THE WARRANTIES OF MERCHANTABILITY,
 * FITNESS FOR A PARTICULAR PURPOSE AND NONINFRINGEMENT.  IN NO EVENT SHALL
 * THE AUTHORS OR COPYRIGHT HOLDERS BE LIABLE FOR ANY CLAIM, DAMAGES OR OTHER
 * LIABILITY, WHETHER IN AN ACTION OF CONTRACT, TORT OR OTHERWISE, ARISING
 * FROM, OUT OF OR IN CONNECTION WITH THE SOFTWARE OR THE USE OR OTHER
 * DEALINGS IN THE SOFTWARE.
 */
#include "gk104.h"
#include "changk104.h"

<<<<<<< HEAD
static const struct gk104_fifo_func
gk20a_fifo = {
=======
#include <nvif/class.h>

static const struct gk104_fifo_func
gk20a_fifo = {
	.intr.fault = gf100_fifo_intr_fault,
	.pbdma = &gk208_fifo_pbdma,
	.fault.access = gk104_fifo_fault_access,
>>>>>>> 24b8d41d
	.fault.engine = gk104_fifo_fault_engine,
	.fault.reason = gk104_fifo_fault_reason,
	.fault.hubclient = gk104_fifo_fault_hubclient,
	.fault.gpcclient = gk104_fifo_fault_gpcclient,
<<<<<<< HEAD
	.chan = {
		&gk104_fifo_gpfifo_oclass,
		NULL
	},
=======
	.runlist = &gk110_fifo_runlist,
	.chan = {{0,0,KEPLER_CHANNEL_GPFIFO_A}, gk104_fifo_gpfifo_new },
>>>>>>> 24b8d41d
};

int
gk20a_fifo_new(struct nvkm_device *device, int index, struct nvkm_fifo **pfifo)
{
	return gk104_fifo_new_(&gk20a_fifo, device, index, 128, pfifo);
}<|MERGE_RESOLUTION|>--- conflicted
+++ resolved
@@ -22,10 +22,6 @@
 #include "gk104.h"
 #include "changk104.h"
 
-<<<<<<< HEAD
-static const struct gk104_fifo_func
-gk20a_fifo = {
-=======
 #include <nvif/class.h>
 
 static const struct gk104_fifo_func
@@ -33,20 +29,12 @@
 	.intr.fault = gf100_fifo_intr_fault,
 	.pbdma = &gk208_fifo_pbdma,
 	.fault.access = gk104_fifo_fault_access,
->>>>>>> 24b8d41d
 	.fault.engine = gk104_fifo_fault_engine,
 	.fault.reason = gk104_fifo_fault_reason,
 	.fault.hubclient = gk104_fifo_fault_hubclient,
 	.fault.gpcclient = gk104_fifo_fault_gpcclient,
-<<<<<<< HEAD
-	.chan = {
-		&gk104_fifo_gpfifo_oclass,
-		NULL
-	},
-=======
 	.runlist = &gk110_fifo_runlist,
 	.chan = {{0,0,KEPLER_CHANNEL_GPFIFO_A}, gk104_fifo_gpfifo_new },
->>>>>>> 24b8d41d
 };
 
 int
