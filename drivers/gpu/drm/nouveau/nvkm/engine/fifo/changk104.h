/* SPDX-License-Identifier: MIT */
#ifndef __GK104_FIFO_CHAN_H__
#define __GK104_FIFO_CHAN_H__
#define gk104_fifo_chan(p) container_of((p), struct gk104_fifo_chan, base)
#include "chan.h"
#include "gk104.h"

struct gk104_fifo_chan {
	struct nvkm_fifo_chan base;
	struct gk104_fifo *fifo;
	int runl;

	struct nvkm_fifo_cgrp *cgrp;
	struct list_head head;
	bool killed;

	struct nvkm_memory *mthd;

	struct {
		struct nvkm_gpuobj *inst;
		struct nvkm_vma *vma;
	} engn[NVKM_SUBDEV_NR];
};

extern const struct nvkm_fifo_chan_func gk104_fifo_gpfifo_func;

int gk104_fifo_gpfifo_new(struct gk104_fifo *, const struct nvkm_oclass *,
			  void *data, u32 size, struct nvkm_object **);
void *gk104_fifo_gpfifo_dtor(struct nvkm_fifo_chan *);
void gk104_fifo_gpfifo_init(struct nvkm_fifo_chan *);
void gk104_fifo_gpfifo_fini(struct nvkm_fifo_chan *);
int gk104_fifo_gpfifo_engine_ctor(struct nvkm_fifo_chan *, struct nvkm_engine *,
				  struct nvkm_object *);
void gk104_fifo_gpfifo_engine_dtor(struct nvkm_fifo_chan *,
				   struct nvkm_engine *);
int gk104_fifo_gpfifo_kick(struct gk104_fifo_chan *);
int gk104_fifo_gpfifo_kick_locked(struct gk104_fifo_chan *);

int gv100_fifo_gpfifo_new(struct gk104_fifo *, const struct nvkm_oclass *,
			  void *data, u32 size, struct nvkm_object **);
int gv100_fifo_gpfifo_new_(const struct nvkm_fifo_chan_func *,
			   struct gk104_fifo *, u64 *, u16 *, u64, u64, u64,
			   u64 *, bool, u32 *, const struct nvkm_oclass *,
			   struct nvkm_object **);
int gv100_fifo_gpfifo_engine_init(struct nvkm_fifo_chan *,
				  struct nvkm_engine *);
int gv100_fifo_gpfifo_engine_fini(struct nvkm_fifo_chan *,
				  struct nvkm_engine *, bool);

<<<<<<< HEAD
extern const struct nvkm_fifo_chan_oclass gk104_fifo_gpfifo_oclass;
extern const struct nvkm_fifo_chan_oclass gk110_fifo_gpfifo_oclass;
extern const struct nvkm_fifo_chan_oclass gm200_fifo_gpfifo_oclass;
extern const struct nvkm_fifo_chan_oclass gp100_fifo_gpfifo_oclass;
=======
int tu102_fifo_gpfifo_new(struct gk104_fifo *, const struct nvkm_oclass *,
			  void *data, u32 size, struct nvkm_object **);
>>>>>>> 24b8d41d
#endif<|MERGE_RESOLUTION|>--- conflicted
+++ resolved
@@ -47,13 +47,6 @@
 int gv100_fifo_gpfifo_engine_fini(struct nvkm_fifo_chan *,
 				  struct nvkm_engine *, bool);
 
-<<<<<<< HEAD
-extern const struct nvkm_fifo_chan_oclass gk104_fifo_gpfifo_oclass;
-extern const struct nvkm_fifo_chan_oclass gk110_fifo_gpfifo_oclass;
-extern const struct nvkm_fifo_chan_oclass gm200_fifo_gpfifo_oclass;
-extern const struct nvkm_fifo_chan_oclass gp100_fifo_gpfifo_oclass;
-=======
 int tu102_fifo_gpfifo_new(struct gk104_fifo *, const struct nvkm_oclass *,
 			  void *data, u32 size, struct nvkm_object **);
->>>>>>> 24b8d41d
 #endif