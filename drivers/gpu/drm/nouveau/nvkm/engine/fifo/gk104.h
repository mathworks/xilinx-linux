--- conflicted
+++ resolved
@@ -46,8 +46,6 @@
 
 struct gk104_fifo_func {
 	struct {
-<<<<<<< HEAD
-=======
 		void (*fault)(struct nvkm_fifo *, int unit);
 	} intr;
 
@@ -59,16 +57,12 @@
 
 	struct {
 		const struct nvkm_enum *access;
->>>>>>> 24b8d41d
 		const struct nvkm_enum *engine;
 		const struct nvkm_enum *reason;
 		const struct nvkm_enum *hubclient;
 		const struct nvkm_enum *gpcclient;
 	} fault;
 
-<<<<<<< HEAD
-	const struct nvkm_fifo_chan_oclass *chan[];
-=======
 	const struct gk104_fifo_runlist_func {
 		u8 size;
 		void (*cgrp)(struct nvkm_fifo_cgrp *,
@@ -91,51 +85,22 @@
 			    void *, u32, struct nvkm_object **);
 	} chan;
 	bool cgrp_force;
->>>>>>> 24b8d41d
 };
 
 int gk104_fifo_new_(const struct gk104_fifo_func *, struct nvkm_device *,
 		    int index, int nr, struct nvkm_fifo **);
 void gk104_fifo_runlist_insert(struct gk104_fifo *, struct gk104_fifo_chan *);
 void gk104_fifo_runlist_remove(struct gk104_fifo *, struct gk104_fifo_chan *);
-<<<<<<< HEAD
-void gk104_fifo_runlist_commit(struct gk104_fifo *, int runl);
-
-static inline u64
-gk104_fifo_engine_subdev(int engine)
-{
-	switch (engine) {
-	case 0: return (1ULL << NVKM_ENGINE_GR) |
-		       (1ULL << NVKM_ENGINE_SW) |
-		       (1ULL << NVKM_ENGINE_CE2);
-	case 1: return (1ULL << NVKM_ENGINE_MSPDEC);
-	case 2: return (1ULL << NVKM_ENGINE_MSPPP);
-	case 3: return (1ULL << NVKM_ENGINE_MSVLD);
-	case 4: return (1ULL << NVKM_ENGINE_CE0);
-	case 5: return (1ULL << NVKM_ENGINE_CE1);
-	case 6: return (1ULL << NVKM_ENGINE_MSENC);
-	default:
-		WARN_ON(1);
-		return 0;
-	}
-}
-
-=======
 void gk104_fifo_runlist_update(struct gk104_fifo *, int runl);
 
 extern const struct gk104_fifo_pbdma_func gk104_fifo_pbdma;
 int gk104_fifo_pbdma_nr(struct gk104_fifo *);
 void gk104_fifo_pbdma_init(struct gk104_fifo *);
 extern const struct nvkm_enum gk104_fifo_fault_access[];
->>>>>>> 24b8d41d
 extern const struct nvkm_enum gk104_fifo_fault_engine[];
 extern const struct nvkm_enum gk104_fifo_fault_reason[];
 extern const struct nvkm_enum gk104_fifo_fault_hubclient[];
 extern const struct nvkm_enum gk104_fifo_fault_gpcclient[];
-<<<<<<< HEAD
-
-extern const struct nvkm_enum gm107_fifo_fault_engine[];
-=======
 extern const struct gk104_fifo_runlist_func gk104_fifo_runlist;
 void gk104_fifo_runlist_chan(struct gk104_fifo_chan *,
 			     struct nvkm_memory *, u32);
@@ -167,5 +132,4 @@
 			     struct nvkm_memory *, u32);
 void gv100_fifo_runlist_chan(struct gk104_fifo_chan *,
 			     struct nvkm_memory *, u32);
->>>>>>> 24b8d41d
 #endif