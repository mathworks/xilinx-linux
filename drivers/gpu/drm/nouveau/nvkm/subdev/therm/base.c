--- conflicted
+++ resolved
@@ -424,14 +424,6 @@
 nvkm_therm_ctor(struct nvkm_therm *therm, struct nvkm_device *device,
 		int index, const struct nvkm_therm_func *func)
 {
-<<<<<<< HEAD
-	struct nvkm_therm *therm;
-
-	if (!(therm = *ptherm = kzalloc(sizeof(*therm), GFP_KERNEL)))
-		return -ENOMEM;
-
-=======
->>>>>>> 24b8d41d
 	nvkm_subdev_ctor(&nvkm_therm, device, index, &therm->subdev);
 	therm->func = func;
 
