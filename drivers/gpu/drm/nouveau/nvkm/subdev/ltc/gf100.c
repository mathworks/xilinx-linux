--- conflicted
+++ resolved
@@ -23,10 +23,7 @@
  */
 #include "priv.h"
 
-<<<<<<< HEAD
-=======
 #include <core/memory.h>
->>>>>>> 24b8d41d
 #include <subdev/fb.h>
 #include <subdev/timer.h>
 
