--- conflicted
+++ resolved
@@ -301,13 +301,8 @@
 	if (unlikely(!node->base.vaddr))
 		goto out;
 
-<<<<<<< HEAD
-	dma_free_attrs(dev, node->base.mem.size << PAGE_SHIFT, node->base.vaddr,
-		       node->handle, imem->attrs);
-=======
 	dma_free_attrs(dev, (u64)node->base.mn->length << PAGE_SHIFT,
 		       node->base.vaddr, node->handle, imem->attrs);
->>>>>>> 24b8d41d
 
 out:
 	return node;
@@ -599,12 +594,7 @@
 
 		nvkm_info(&imem->base.subdev, "using IOMMU\n");
 	} else {
-<<<<<<< HEAD
-		imem->attrs = DMA_ATTR_NON_CONSISTENT |
-			      DMA_ATTR_WEAK_ORDERING |
-=======
 		imem->attrs = DMA_ATTR_WEAK_ORDERING |
->>>>>>> 24b8d41d
 			      DMA_ATTR_WRITE_COMBINE;
 
 		nvkm_info(&imem->base.subdev, "using DMA API\n");
