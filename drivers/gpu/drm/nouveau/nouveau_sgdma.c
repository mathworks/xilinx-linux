// SPDX-License-Identifier: MIT
#include <linux/pagemap.h>
#include <linux/slab.h>

#include "nouveau_drv.h"
<<<<<<< HEAD
=======
#include "nouveau_mem.h"
>>>>>>> 24b8d41d
#include "nouveau_ttm.h"

struct nouveau_sgdma_be {
	/* this has to be the first field so populate/unpopulated in
	 * nouve_bo.c works properly, otherwise have to move them here
	 */
	struct ttm_dma_tt ttm;
	struct nouveau_mem *mem;
};

void
nouveau_sgdma_destroy(struct ttm_bo_device *bdev, struct ttm_tt *ttm)
{
	struct nouveau_sgdma_be *nvbe = (struct nouveau_sgdma_be *)ttm;

	if (ttm) {
		nouveau_sgdma_unbind(bdev, ttm);
		ttm_tt_destroy_common(bdev, ttm);
		ttm_dma_tt_fini(&nvbe->ttm);
		kfree(nvbe);
	}
}

int
nouveau_sgdma_bind(struct ttm_bo_device *bdev, struct ttm_tt *ttm, struct ttm_resource *reg)
{
	struct nouveau_sgdma_be *nvbe = (struct nouveau_sgdma_be *)ttm;
	struct nouveau_drm *drm = nouveau_bdev(bdev);
	struct nouveau_mem *mem = nouveau_mem(reg);
	int ret;

	if (nvbe->mem)
		return 0;

	ret = nouveau_mem_host(reg, &nvbe->ttm);
	if (ret)
		return ret;

	if (drm->client.device.info.family < NV_DEVICE_INFO_V0_TESLA) {
		ret = nouveau_mem_map(mem, &mem->cli->vmm.vmm, &mem->vma[0]);
		if (ret) {
			nouveau_mem_fini(mem);
			return ret;
		}
	}

	nvbe->mem = mem;
	return 0;
}

void
nouveau_sgdma_unbind(struct ttm_bo_device *bdev, struct ttm_tt *ttm)
{
	struct nouveau_sgdma_be *nvbe = (struct nouveau_sgdma_be *)ttm;
	if (nvbe->mem) {
		nouveau_mem_fini(nvbe->mem);
		nvbe->mem = NULL;
	}
}

struct ttm_tt *
nouveau_sgdma_create_ttm(struct ttm_buffer_object *bo, uint32_t page_flags)
{
	struct nouveau_sgdma_be *nvbe;

	nvbe = kzalloc(sizeof(*nvbe), GFP_KERNEL);
	if (!nvbe)
		return NULL;

	if (ttm_dma_tt_init(&nvbe->ttm, bo, page_flags)) {
		kfree(nvbe);
		return NULL;
	}
	return &nvbe->ttm.ttm;
}<|MERGE_RESOLUTION|>--- conflicted
+++ resolved
@@ -3,10 +3,7 @@
 #include <linux/slab.h>
 
 #include "nouveau_drv.h"
-<<<<<<< HEAD
-=======
 #include "nouveau_mem.h"
->>>>>>> 24b8d41d
 #include "nouveau_ttm.h"
 
 struct nouveau_sgdma_be {
