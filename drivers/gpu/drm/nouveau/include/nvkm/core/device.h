/* SPDX-License-Identifier: MIT */
#ifndef __NVKM_DEVICE_H__
#define __NVKM_DEVICE_H__
#include <core/oclass.h>
#include <core/event.h>

enum nvkm_devidx {
	NVKM_SUBDEV_PCI,
	NVKM_SUBDEV_VBIOS,
	NVKM_SUBDEV_DEVINIT,
	NVKM_SUBDEV_TOP,
	NVKM_SUBDEV_IBUS,
	NVKM_SUBDEV_GPIO,
	NVKM_SUBDEV_I2C,
	NVKM_SUBDEV_FUSE,
	NVKM_SUBDEV_MXM,
	NVKM_SUBDEV_MC,
	NVKM_SUBDEV_BUS,
	NVKM_SUBDEV_TIMER,
	NVKM_SUBDEV_INSTMEM,
	NVKM_SUBDEV_FB,
	NVKM_SUBDEV_LTC,
	NVKM_SUBDEV_MMU,
	NVKM_SUBDEV_BAR,
	NVKM_SUBDEV_FAULT,
	NVKM_SUBDEV_ACR,
	NVKM_SUBDEV_PMU,
	NVKM_SUBDEV_VOLT,
	NVKM_SUBDEV_ICCSENSE,
	NVKM_SUBDEV_THERM,
	NVKM_SUBDEV_CLK,
	NVKM_SUBDEV_GSP,

	NVKM_ENGINE_BSP,

	NVKM_ENGINE_CE0,
	NVKM_ENGINE_CE1,
	NVKM_ENGINE_CE2,
	NVKM_ENGINE_CE3,
	NVKM_ENGINE_CE4,
	NVKM_ENGINE_CE5,
<<<<<<< HEAD
	NVKM_ENGINE_CE_LAST = NVKM_ENGINE_CE5,
=======
	NVKM_ENGINE_CE6,
	NVKM_ENGINE_CE7,
	NVKM_ENGINE_CE8,
	NVKM_ENGINE_CE_LAST = NVKM_ENGINE_CE8,
>>>>>>> 24b8d41d

	NVKM_ENGINE_CIPHER,
	NVKM_ENGINE_DISP,
	NVKM_ENGINE_DMAOBJ,
	NVKM_ENGINE_FIFO,
	NVKM_ENGINE_GR,
	NVKM_ENGINE_IFB,
	NVKM_ENGINE_ME,
	NVKM_ENGINE_MPEG,
	NVKM_ENGINE_MSENC,
	NVKM_ENGINE_MSPDEC,
	NVKM_ENGINE_MSPPP,
	NVKM_ENGINE_MSVLD,

	NVKM_ENGINE_NVENC0,
	NVKM_ENGINE_NVENC1,
	NVKM_ENGINE_NVENC2,
	NVKM_ENGINE_NVENC_LAST = NVKM_ENGINE_NVENC2,
<<<<<<< HEAD
=======

	NVKM_ENGINE_NVDEC0,
	NVKM_ENGINE_NVDEC1,
	NVKM_ENGINE_NVDEC2,
	NVKM_ENGINE_NVDEC_LAST = NVKM_ENGINE_NVDEC2,
>>>>>>> 24b8d41d

	NVKM_ENGINE_PM,
	NVKM_ENGINE_SEC,
	NVKM_ENGINE_SEC2,
	NVKM_ENGINE_SW,
	NVKM_ENGINE_VIC,
	NVKM_ENGINE_VP,

	NVKM_SUBDEV_NR
};

enum nvkm_device_type {
	NVKM_DEVICE_PCI,
	NVKM_DEVICE_AGP,
	NVKM_DEVICE_PCIE,
	NVKM_DEVICE_TEGRA,
};

struct nvkm_device {
	const struct nvkm_device_func *func;
	const struct nvkm_device_quirk *quirk;
	struct device *dev;
	enum nvkm_device_type type;
	u64 handle;
	const char *name;
	const char *cfgopt;
	const char *dbgopt;

	struct list_head head;
	struct mutex mutex;
	int refcount;

	void __iomem *pri;

	struct nvkm_event event;

	u64 disable_mask;
	u32 debug;

	const struct nvkm_device_chip *chip;
	enum {
		NV_04    = 0x04,
		NV_10    = 0x10,
		NV_11    = 0x11,
		NV_20    = 0x20,
		NV_30    = 0x30,
		NV_40    = 0x40,
		NV_50    = 0x50,
		NV_C0    = 0xc0,
		NV_E0    = 0xe0,
		GM100    = 0x110,
		GP100    = 0x130,
<<<<<<< HEAD
=======
		GV100    = 0x140,
		TU100    = 0x160,
>>>>>>> 24b8d41d
	} card_type;
	u32 chipset;
	u8  chiprev;
	u32 crystal;

	struct {
		struct notifier_block nb;
	} acpi;

	struct nvkm_acr *acr;
	struct nvkm_bar *bar;
	struct nvkm_bios *bios;
	struct nvkm_bus *bus;
	struct nvkm_clk *clk;
	struct nvkm_devinit *devinit;
	struct nvkm_fault *fault;
	struct nvkm_fb *fb;
	struct nvkm_fuse *fuse;
	struct nvkm_gpio *gpio;
	struct nvkm_gsp *gsp;
	struct nvkm_i2c *i2c;
	struct nvkm_subdev *ibus;
	struct nvkm_iccsense *iccsense;
	struct nvkm_instmem *imem;
	struct nvkm_ltc *ltc;
	struct nvkm_mc *mc;
	struct nvkm_mmu *mmu;
	struct nvkm_subdev *mxm;
	struct nvkm_pci *pci;
	struct nvkm_pmu *pmu;
	struct nvkm_therm *therm;
	struct nvkm_timer *timer;
	struct nvkm_top *top;
	struct nvkm_volt *volt;

	struct nvkm_engine *bsp;
<<<<<<< HEAD
	struct nvkm_engine *ce[6];
=======
	struct nvkm_engine *ce[9];
>>>>>>> 24b8d41d
	struct nvkm_engine *cipher;
	struct nvkm_disp *disp;
	struct nvkm_dma *dma;
	struct nvkm_fifo *fifo;
	struct nvkm_gr *gr;
	struct nvkm_engine *ifb;
	struct nvkm_engine *me;
	struct nvkm_engine *mpeg;
	struct nvkm_engine *msenc;
	struct nvkm_engine *mspdec;
	struct nvkm_engine *msppp;
	struct nvkm_engine *msvld;
<<<<<<< HEAD
	struct nvkm_engine *nvenc[3];
	struct nvkm_engine *nvdec;
=======
	struct nvkm_nvenc *nvenc[3];
	struct nvkm_nvdec *nvdec[3];
>>>>>>> 24b8d41d
	struct nvkm_pm *pm;
	struct nvkm_engine *sec;
	struct nvkm_sec2 *sec2;
	struct nvkm_sw *sw;
	struct nvkm_engine *vic;
	struct nvkm_engine *vp;
};

struct nvkm_subdev *nvkm_device_subdev(struct nvkm_device *, int index);
struct nvkm_engine *nvkm_device_engine(struct nvkm_device *, int index);

struct nvkm_device_func {
	struct nvkm_device_pci *(*pci)(struct nvkm_device *);
	struct nvkm_device_tegra *(*tegra)(struct nvkm_device *);
	void *(*dtor)(struct nvkm_device *);
	int (*preinit)(struct nvkm_device *);
	int (*init)(struct nvkm_device *);
	void (*fini)(struct nvkm_device *, bool suspend);
	resource_size_t (*resource_addr)(struct nvkm_device *, unsigned bar);
	resource_size_t (*resource_size)(struct nvkm_device *, unsigned bar);
	bool cpu_coherent;
};

struct nvkm_device_quirk {
	u8 tv_pin_mask;
	u8 tv_gpio;
};

struct nvkm_device_chip {
	const char *name;

	int (*acr     )(struct nvkm_device *, int idx, struct nvkm_acr **);
	int (*bar     )(struct nvkm_device *, int idx, struct nvkm_bar **);
	int (*bios    )(struct nvkm_device *, int idx, struct nvkm_bios **);
	int (*bus     )(struct nvkm_device *, int idx, struct nvkm_bus **);
	int (*clk     )(struct nvkm_device *, int idx, struct nvkm_clk **);
	int (*devinit )(struct nvkm_device *, int idx, struct nvkm_devinit **);
	int (*fault   )(struct nvkm_device *, int idx, struct nvkm_fault **);
	int (*fb      )(struct nvkm_device *, int idx, struct nvkm_fb **);
	int (*fuse    )(struct nvkm_device *, int idx, struct nvkm_fuse **);
	int (*gpio    )(struct nvkm_device *, int idx, struct nvkm_gpio **);
	int (*gsp     )(struct nvkm_device *, int idx, struct nvkm_gsp **);
	int (*i2c     )(struct nvkm_device *, int idx, struct nvkm_i2c **);
	int (*ibus    )(struct nvkm_device *, int idx, struct nvkm_subdev **);
	int (*iccsense)(struct nvkm_device *, int idx, struct nvkm_iccsense **);
	int (*imem    )(struct nvkm_device *, int idx, struct nvkm_instmem **);
	int (*ltc     )(struct nvkm_device *, int idx, struct nvkm_ltc **);
	int (*mc      )(struct nvkm_device *, int idx, struct nvkm_mc **);
	int (*mmu     )(struct nvkm_device *, int idx, struct nvkm_mmu **);
	int (*mxm     )(struct nvkm_device *, int idx, struct nvkm_subdev **);
	int (*pci     )(struct nvkm_device *, int idx, struct nvkm_pci **);
	int (*pmu     )(struct nvkm_device *, int idx, struct nvkm_pmu **);
	int (*therm   )(struct nvkm_device *, int idx, struct nvkm_therm **);
	int (*timer   )(struct nvkm_device *, int idx, struct nvkm_timer **);
	int (*top     )(struct nvkm_device *, int idx, struct nvkm_top **);
	int (*volt    )(struct nvkm_device *, int idx, struct nvkm_volt **);

	int (*bsp     )(struct nvkm_device *, int idx, struct nvkm_engine **);
<<<<<<< HEAD
	int (*ce[6]   )(struct nvkm_device *, int idx, struct nvkm_engine **);
=======
	int (*ce[9]   )(struct nvkm_device *, int idx, struct nvkm_engine **);
>>>>>>> 24b8d41d
	int (*cipher  )(struct nvkm_device *, int idx, struct nvkm_engine **);
	int (*disp    )(struct nvkm_device *, int idx, struct nvkm_disp **);
	int (*dma     )(struct nvkm_device *, int idx, struct nvkm_dma **);
	int (*fifo    )(struct nvkm_device *, int idx, struct nvkm_fifo **);
	int (*gr      )(struct nvkm_device *, int idx, struct nvkm_gr **);
	int (*ifb     )(struct nvkm_device *, int idx, struct nvkm_engine **);
	int (*me      )(struct nvkm_device *, int idx, struct nvkm_engine **);
	int (*mpeg    )(struct nvkm_device *, int idx, struct nvkm_engine **);
	int (*msenc   )(struct nvkm_device *, int idx, struct nvkm_engine **);
	int (*mspdec  )(struct nvkm_device *, int idx, struct nvkm_engine **);
	int (*msppp   )(struct nvkm_device *, int idx, struct nvkm_engine **);
	int (*msvld   )(struct nvkm_device *, int idx, struct nvkm_engine **);
<<<<<<< HEAD
	int (*nvenc[3])(struct nvkm_device *, int idx, struct nvkm_engine **);
	int (*nvdec   )(struct nvkm_device *, int idx, struct nvkm_engine **);
=======
	int (*nvenc[3])(struct nvkm_device *, int idx, struct nvkm_nvenc **);
	int (*nvdec[3])(struct nvkm_device *, int idx, struct nvkm_nvdec **);
>>>>>>> 24b8d41d
	int (*pm      )(struct nvkm_device *, int idx, struct nvkm_pm **);
	int (*sec     )(struct nvkm_device *, int idx, struct nvkm_engine **);
	int (*sec2    )(struct nvkm_device *, int idx, struct nvkm_sec2 **);
	int (*sw      )(struct nvkm_device *, int idx, struct nvkm_sw **);
	int (*vic     )(struct nvkm_device *, int idx, struct nvkm_engine **);
	int (*vp      )(struct nvkm_device *, int idx, struct nvkm_engine **);
};

struct nvkm_device *nvkm_device_find(u64 name);
int nvkm_device_list(u64 *name, int size);

/* privileged register interface accessor macros */
#define nvkm_rd08(d,a) ioread8((d)->pri + (a))
#define nvkm_rd16(d,a) ioread16_native((d)->pri + (a))
#define nvkm_rd32(d,a) ioread32_native((d)->pri + (a))
#define nvkm_wr08(d,a,v) iowrite8((v), (d)->pri + (a))
#define nvkm_wr16(d,a,v) iowrite16_native((v), (d)->pri + (a))
#define nvkm_wr32(d,a,v) iowrite32_native((v), (d)->pri + (a))
#define nvkm_mask(d,a,m,v) ({                                                  \
	struct nvkm_device *_device = (d);                                     \
	u32 _addr = (a), _temp = nvkm_rd32(_device, _addr);                    \
	nvkm_wr32(_device, _addr, (_temp & ~(m)) | (v));                       \
	_temp;                                                                 \
})

void nvkm_device_del(struct nvkm_device **);

struct nvkm_device_oclass {
	int (*ctor)(struct nvkm_device *, const struct nvkm_oclass *,
		    void *data, u32 size, struct nvkm_object **);
	struct nvkm_sclass base;
};

extern const struct nvkm_sclass nvkm_udevice_sclass;

/* device logging */
#define nvdev_printk_(d,l,p,f,a...) do {                                       \
	const struct nvkm_device *_device = (d);                               \
	if (_device->debug >= (l))                                             \
		dev_##p(_device->dev, f, ##a);                                 \
} while(0)
#define nvdev_printk(d,l,p,f,a...) nvdev_printk_((d), NV_DBG_##l, p, f, ##a)
#define nvdev_fatal(d,f,a...) nvdev_printk((d), FATAL,   crit, f, ##a)
#define nvdev_error(d,f,a...) nvdev_printk((d), ERROR,    err, f, ##a)
#define nvdev_warn(d,f,a...)  nvdev_printk((d),  WARN, notice, f, ##a)
#define nvdev_info(d,f,a...)  nvdev_printk((d),  INFO,   info, f, ##a)
#define nvdev_debug(d,f,a...) nvdev_printk((d), DEBUG,   info, f, ##a)
#define nvdev_trace(d,f,a...) nvdev_printk((d), TRACE,   info, f, ##a)
#define nvdev_spam(d,f,a...)  nvdev_printk((d),  SPAM,    dbg, f, ##a)
#endif<|MERGE_RESOLUTION|>--- conflicted
+++ resolved
@@ -39,14 +39,10 @@
 	NVKM_ENGINE_CE3,
 	NVKM_ENGINE_CE4,
 	NVKM_ENGINE_CE5,
-<<<<<<< HEAD
-	NVKM_ENGINE_CE_LAST = NVKM_ENGINE_CE5,
-=======
 	NVKM_ENGINE_CE6,
 	NVKM_ENGINE_CE7,
 	NVKM_ENGINE_CE8,
 	NVKM_ENGINE_CE_LAST = NVKM_ENGINE_CE8,
->>>>>>> 24b8d41d
 
 	NVKM_ENGINE_CIPHER,
 	NVKM_ENGINE_DISP,
@@ -65,14 +61,11 @@
 	NVKM_ENGINE_NVENC1,
 	NVKM_ENGINE_NVENC2,
 	NVKM_ENGINE_NVENC_LAST = NVKM_ENGINE_NVENC2,
-<<<<<<< HEAD
-=======
 
 	NVKM_ENGINE_NVDEC0,
 	NVKM_ENGINE_NVDEC1,
 	NVKM_ENGINE_NVDEC2,
 	NVKM_ENGINE_NVDEC_LAST = NVKM_ENGINE_NVDEC2,
->>>>>>> 24b8d41d
 
 	NVKM_ENGINE_PM,
 	NVKM_ENGINE_SEC,
@@ -125,11 +118,8 @@
 		NV_E0    = 0xe0,
 		GM100    = 0x110,
 		GP100    = 0x130,
-<<<<<<< HEAD
-=======
 		GV100    = 0x140,
 		TU100    = 0x160,
->>>>>>> 24b8d41d
 	} card_type;
 	u32 chipset;
 	u8  chiprev;
@@ -166,11 +156,7 @@
 	struct nvkm_volt *volt;
 
 	struct nvkm_engine *bsp;
-<<<<<<< HEAD
-	struct nvkm_engine *ce[6];
-=======
 	struct nvkm_engine *ce[9];
->>>>>>> 24b8d41d
 	struct nvkm_engine *cipher;
 	struct nvkm_disp *disp;
 	struct nvkm_dma *dma;
@@ -183,13 +169,8 @@
 	struct nvkm_engine *mspdec;
 	struct nvkm_engine *msppp;
 	struct nvkm_engine *msvld;
-<<<<<<< HEAD
-	struct nvkm_engine *nvenc[3];
-	struct nvkm_engine *nvdec;
-=======
 	struct nvkm_nvenc *nvenc[3];
 	struct nvkm_nvdec *nvdec[3];
->>>>>>> 24b8d41d
 	struct nvkm_pm *pm;
 	struct nvkm_engine *sec;
 	struct nvkm_sec2 *sec2;
@@ -248,11 +229,7 @@
 	int (*volt    )(struct nvkm_device *, int idx, struct nvkm_volt **);
 
 	int (*bsp     )(struct nvkm_device *, int idx, struct nvkm_engine **);
-<<<<<<< HEAD
-	int (*ce[6]   )(struct nvkm_device *, int idx, struct nvkm_engine **);
-=======
 	int (*ce[9]   )(struct nvkm_device *, int idx, struct nvkm_engine **);
->>>>>>> 24b8d41d
 	int (*cipher  )(struct nvkm_device *, int idx, struct nvkm_engine **);
 	int (*disp    )(struct nvkm_device *, int idx, struct nvkm_disp **);
 	int (*dma     )(struct nvkm_device *, int idx, struct nvkm_dma **);
@@ -265,13 +242,8 @@
 	int (*mspdec  )(struct nvkm_device *, int idx, struct nvkm_engine **);
 	int (*msppp   )(struct nvkm_device *, int idx, struct nvkm_engine **);
 	int (*msvld   )(struct nvkm_device *, int idx, struct nvkm_engine **);
-<<<<<<< HEAD
-	int (*nvenc[3])(struct nvkm_device *, int idx, struct nvkm_engine **);
-	int (*nvdec   )(struct nvkm_device *, int idx, struct nvkm_engine **);
-=======
 	int (*nvenc[3])(struct nvkm_device *, int idx, struct nvkm_nvenc **);
 	int (*nvdec[3])(struct nvkm_device *, int idx, struct nvkm_nvdec **);
->>>>>>> 24b8d41d
 	int (*pm      )(struct nvkm_device *, int idx, struct nvkm_pm **);
 	int (*sec     )(struct nvkm_device *, int idx, struct nvkm_engine **);
 	int (*sec2    )(struct nvkm_device *, int idx, struct nvkm_sec2 **);
