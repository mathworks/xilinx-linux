/* SPDX-License-Identifier: MIT */
#ifndef __NVKM_GR_H__
#define __NVKM_GR_H__
#include <core/engine.h>

struct nvkm_gr {
	const struct nvkm_gr_func *func;
	struct nvkm_engine engine;
};

u64 nvkm_gr_units(struct nvkm_gr *);
int nvkm_gr_tlb_flush(struct nvkm_gr *);
int nvkm_gr_ctxsw_pause(struct nvkm_device *);
int nvkm_gr_ctxsw_resume(struct nvkm_device *);
u32 nvkm_gr_ctxsw_inst(struct nvkm_device *);

int nv04_gr_new(struct nvkm_device *, int, struct nvkm_gr **);
int nv10_gr_new(struct nvkm_device *, int, struct nvkm_gr **);
int nv15_gr_new(struct nvkm_device *, int, struct nvkm_gr **);
int nv17_gr_new(struct nvkm_device *, int, struct nvkm_gr **);
int nv20_gr_new(struct nvkm_device *, int, struct nvkm_gr **);
int nv25_gr_new(struct nvkm_device *, int, struct nvkm_gr **);
int nv2a_gr_new(struct nvkm_device *, int, struct nvkm_gr **);
int nv30_gr_new(struct nvkm_device *, int, struct nvkm_gr **);
int nv34_gr_new(struct nvkm_device *, int, struct nvkm_gr **);
int nv35_gr_new(struct nvkm_device *, int, struct nvkm_gr **);
int nv40_gr_new(struct nvkm_device *, int, struct nvkm_gr **);
int nv44_gr_new(struct nvkm_device *, int, struct nvkm_gr **);
int nv50_gr_new(struct nvkm_device *, int, struct nvkm_gr **);
int g84_gr_new(struct nvkm_device *, int, struct nvkm_gr **);
int gt200_gr_new(struct nvkm_device *, int, struct nvkm_gr **);
int mcp79_gr_new(struct nvkm_device *, int, struct nvkm_gr **);
int gt215_gr_new(struct nvkm_device *, int, struct nvkm_gr **);
int mcp89_gr_new(struct nvkm_device *, int, struct nvkm_gr **);
int gf100_gr_new(struct nvkm_device *, int, struct nvkm_gr **);
int gf104_gr_new(struct nvkm_device *, int, struct nvkm_gr **);
int gf108_gr_new(struct nvkm_device *, int, struct nvkm_gr **);
int gf110_gr_new(struct nvkm_device *, int, struct nvkm_gr **);
int gf117_gr_new(struct nvkm_device *, int, struct nvkm_gr **);
int gf119_gr_new(struct nvkm_device *, int, struct nvkm_gr **);
int gk104_gr_new(struct nvkm_device *, int, struct nvkm_gr **);
int gk110_gr_new(struct nvkm_device *, int, struct nvkm_gr **);
int gk110b_gr_new(struct nvkm_device *, int, struct nvkm_gr **);
int gk208_gr_new(struct nvkm_device *, int, struct nvkm_gr **);
int gk20a_gr_new(struct nvkm_device *, int, struct nvkm_gr **);
int gm107_gr_new(struct nvkm_device *, int, struct nvkm_gr **);
int gm200_gr_new(struct nvkm_device *, int, struct nvkm_gr **);
int gm20b_gr_new(struct nvkm_device *, int, struct nvkm_gr **);
int gp100_gr_new(struct nvkm_device *, int, struct nvkm_gr **);
<<<<<<< HEAD
=======
int gp102_gr_new(struct nvkm_device *, int, struct nvkm_gr **);
int gp104_gr_new(struct nvkm_device *, int, struct nvkm_gr **);
int gp107_gr_new(struct nvkm_device *, int, struct nvkm_gr **);
int gp108_gr_new(struct nvkm_device *, int, struct nvkm_gr **);
int gp10b_gr_new(struct nvkm_device *, int, struct nvkm_gr **);
int gv100_gr_new(struct nvkm_device *, int, struct nvkm_gr **);
int tu102_gr_new(struct nvkm_device *, int, struct nvkm_gr **);
>>>>>>> 24b8d41d
#endif<|MERGE_RESOLUTION|>--- conflicted
+++ resolved
@@ -47,8 +47,6 @@
 int gm200_gr_new(struct nvkm_device *, int, struct nvkm_gr **);
 int gm20b_gr_new(struct nvkm_device *, int, struct nvkm_gr **);
 int gp100_gr_new(struct nvkm_device *, int, struct nvkm_gr **);
-<<<<<<< HEAD
-=======
 int gp102_gr_new(struct nvkm_device *, int, struct nvkm_gr **);
 int gp104_gr_new(struct nvkm_device *, int, struct nvkm_gr **);
 int gp107_gr_new(struct nvkm_device *, int, struct nvkm_gr **);
@@ -56,5 +54,4 @@
 int gp10b_gr_new(struct nvkm_device *, int, struct nvkm_gr **);
 int gv100_gr_new(struct nvkm_device *, int, struct nvkm_gr **);
 int tu102_gr_new(struct nvkm_device *, int, struct nvkm_gr **);
->>>>>>> 24b8d41d
 #endif