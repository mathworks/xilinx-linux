--- conflicted
+++ resolved
@@ -21,10 +21,6 @@
  *
  * Authors: Ben Skeggs
  */
-<<<<<<< HEAD
-
-=======
->>>>>>> 24b8d41d
 #include "nouveau_drv.h"
 #include "nouveau_dma.h"
 #include "nouveau_fence.h"
