// SPDX-License-Identifier: GPL-2.0+
/*
 * shmob_drm_drv.c  --  SH Mobile DRM driver
 *
 * Copyright (C) 2012 Renesas Electronics Corporation
 *
 * Laurent Pinchart (laurent.pinchart@ideasonboard.com)
 */

#include <linux/clk.h>
#include <linux/io.h>
#include <linux/mm.h>
#include <linux/module.h>
#include <linux/platform_device.h>
#include <linux/pm.h>
#include <linux/slab.h>

#include <drm/drm_crtc_helper.h>
#include <drm/drm_drv.h>
#include <drm/drm_gem_cma_helper.h>
#include <drm/drm_irq.h>
#include <drm/drm_probe_helper.h>
#include <drm/drm_vblank.h>

#include "shmob_drm_drv.h"
#include "shmob_drm_kms.h"
#include "shmob_drm_plane.h"
#include "shmob_drm_regs.h"

/* -----------------------------------------------------------------------------
 * Hardware initialization
 */

static int shmob_drm_init_interface(struct shmob_drm_device *sdev)
{
	static const u32 ldmt1r[] = {
		[SHMOB_DRM_IFACE_RGB8] = LDMT1R_MIFTYP_RGB8,
		[SHMOB_DRM_IFACE_RGB9] = LDMT1R_MIFTYP_RGB9,
		[SHMOB_DRM_IFACE_RGB12A] = LDMT1R_MIFTYP_RGB12A,
		[SHMOB_DRM_IFACE_RGB12B] = LDMT1R_MIFTYP_RGB12B,
		[SHMOB_DRM_IFACE_RGB16] = LDMT1R_MIFTYP_RGB16,
		[SHMOB_DRM_IFACE_RGB18] = LDMT1R_MIFTYP_RGB18,
		[SHMOB_DRM_IFACE_RGB24] = LDMT1R_MIFTYP_RGB24,
		[SHMOB_DRM_IFACE_YUV422] = LDMT1R_MIFTYP_YCBCR,
		[SHMOB_DRM_IFACE_SYS8A] = LDMT1R_IFM | LDMT1R_MIFTYP_SYS8A,
		[SHMOB_DRM_IFACE_SYS8B] = LDMT1R_IFM | LDMT1R_MIFTYP_SYS8B,
		[SHMOB_DRM_IFACE_SYS8C] = LDMT1R_IFM | LDMT1R_MIFTYP_SYS8C,
		[SHMOB_DRM_IFACE_SYS8D] = LDMT1R_IFM | LDMT1R_MIFTYP_SYS8D,
		[SHMOB_DRM_IFACE_SYS9] = LDMT1R_IFM | LDMT1R_MIFTYP_SYS9,
		[SHMOB_DRM_IFACE_SYS12] = LDMT1R_IFM | LDMT1R_MIFTYP_SYS12,
		[SHMOB_DRM_IFACE_SYS16A] = LDMT1R_IFM | LDMT1R_MIFTYP_SYS16A,
		[SHMOB_DRM_IFACE_SYS16B] = LDMT1R_IFM | LDMT1R_MIFTYP_SYS16B,
		[SHMOB_DRM_IFACE_SYS16C] = LDMT1R_IFM | LDMT1R_MIFTYP_SYS16C,
		[SHMOB_DRM_IFACE_SYS18] = LDMT1R_IFM | LDMT1R_MIFTYP_SYS18,
		[SHMOB_DRM_IFACE_SYS24] = LDMT1R_IFM | LDMT1R_MIFTYP_SYS24,
	};

	if (sdev->pdata->iface.interface >= ARRAY_SIZE(ldmt1r)) {
		dev_err(sdev->dev, "invalid interface type %u\n",
			sdev->pdata->iface.interface);
		return -EINVAL;
	}

	sdev->ldmt1r = ldmt1r[sdev->pdata->iface.interface];
	return 0;
}

static int shmob_drm_setup_clocks(struct shmob_drm_device *sdev,
					    enum shmob_drm_clk_source clksrc)
{
	struct clk *clk;
	char *clkname;

	switch (clksrc) {
	case SHMOB_DRM_CLK_BUS:
		clkname = "bus_clk";
		sdev->lddckr = LDDCKR_ICKSEL_BUS;
		break;
	case SHMOB_DRM_CLK_PERIPHERAL:
		clkname = "peripheral_clk";
		sdev->lddckr = LDDCKR_ICKSEL_MIPI;
		break;
	case SHMOB_DRM_CLK_EXTERNAL:
		clkname = NULL;
		sdev->lddckr = LDDCKR_ICKSEL_HDMI;
		break;
	default:
		return -EINVAL;
	}

	clk = devm_clk_get(sdev->dev, clkname);
	if (IS_ERR(clk)) {
		dev_err(sdev->dev, "cannot get dot clock %s\n", clkname);
		return PTR_ERR(clk);
	}

	sdev->clock = clk;
	return 0;
}

/* -----------------------------------------------------------------------------
 * DRM operations
 */

static irqreturn_t shmob_drm_irq(int irq, void *arg)
{
	struct drm_device *dev = arg;
	struct shmob_drm_device *sdev = dev->dev_private;
	unsigned long flags;
	u32 status;

	/* Acknowledge interrupts. Putting interrupt enable and interrupt flag
	 * bits in the same register is really brain-dead design and requires
	 * taking a spinlock.
	 */
	spin_lock_irqsave(&sdev->irq_lock, flags);
	status = lcdc_read(sdev, LDINTR);
	lcdc_write(sdev, LDINTR, status ^ LDINTR_STATUS_MASK);
	spin_unlock_irqrestore(&sdev->irq_lock, flags);

	if (status & LDINTR_VES) {
		drm_handle_vblank(dev, 0);
		shmob_drm_crtc_finish_page_flip(&sdev->crtc);
	}

	return IRQ_HANDLED;
}

DEFINE_DRM_GEM_CMA_FOPS(shmob_drm_fops);

static struct drm_driver shmob_drm_driver = {
<<<<<<< HEAD
	.driver_features	= DRIVER_HAVE_IRQ | DRIVER_GEM | DRIVER_MODESET
				| DRIVER_PRIME,
	.load			= shmob_drm_load,
	.unload			= shmob_drm_unload,
	.irq_handler		= shmob_drm_irq,
	.get_vblank_counter	= drm_vblank_no_hw_counter,
	.enable_vblank		= shmob_drm_enable_vblank,
	.disable_vblank		= shmob_drm_disable_vblank,
	.gem_free_object_unlocked = drm_gem_cma_free_object,
	.gem_vm_ops		= &drm_gem_cma_vm_ops,
	.prime_handle_to_fd	= drm_gem_prime_handle_to_fd,
	.prime_fd_to_handle	= drm_gem_prime_fd_to_handle,
	.gem_prime_import	= drm_gem_prime_import,
	.gem_prime_export	= drm_gem_prime_export,
	.gem_prime_get_sg_table	= drm_gem_cma_prime_get_sg_table,
	.gem_prime_import_sg_table = drm_gem_cma_prime_import_sg_table,
	.gem_prime_vmap		= drm_gem_cma_prime_vmap,
	.gem_prime_vunmap	= drm_gem_cma_prime_vunmap,
	.gem_prime_mmap		= drm_gem_cma_prime_mmap,
	.dumb_create		= drm_gem_cma_dumb_create,
	.dumb_map_offset	= drm_gem_cma_dumb_map_offset,
	.dumb_destroy		= drm_gem_dumb_destroy,
=======
	.driver_features	= DRIVER_GEM | DRIVER_MODESET,
	.irq_handler		= shmob_drm_irq,
	DRM_GEM_CMA_DRIVER_OPS,
>>>>>>> 24b8d41d
	.fops			= &shmob_drm_fops,
	.name			= "shmob-drm",
	.desc			= "Renesas SH Mobile DRM",
	.date			= "20120424",
	.major			= 1,
	.minor			= 0,
};

/* -----------------------------------------------------------------------------
 * Power management
 */

#ifdef CONFIG_PM_SLEEP
static int shmob_drm_pm_suspend(struct device *dev)
{
	struct shmob_drm_device *sdev = dev_get_drvdata(dev);

	drm_kms_helper_poll_disable(sdev->ddev);
	shmob_drm_crtc_suspend(&sdev->crtc);

	return 0;
}

static int shmob_drm_pm_resume(struct device *dev)
{
	struct shmob_drm_device *sdev = dev_get_drvdata(dev);

	drm_modeset_lock_all(sdev->ddev);
	shmob_drm_crtc_resume(&sdev->crtc);
	drm_modeset_unlock_all(sdev->ddev);

	drm_kms_helper_poll_enable(sdev->ddev);
	return 0;
}
#endif

static const struct dev_pm_ops shmob_drm_pm_ops = {
	SET_SYSTEM_SLEEP_PM_OPS(shmob_drm_pm_suspend, shmob_drm_pm_resume)
};

/* -----------------------------------------------------------------------------
 * Platform driver
 */

static int shmob_drm_remove(struct platform_device *pdev)
{
	struct shmob_drm_device *sdev = platform_get_drvdata(pdev);
	struct drm_device *ddev = sdev->ddev;

	drm_dev_unregister(ddev);
	drm_kms_helper_poll_fini(ddev);
	drm_irq_uninstall(ddev);
	drm_dev_put(ddev);

	return 0;
}

static int shmob_drm_probe(struct platform_device *pdev)
{
	struct shmob_drm_platform_data *pdata = pdev->dev.platform_data;
	struct shmob_drm_device *sdev;
	struct drm_device *ddev;
	struct resource *res;
	unsigned int i;
	int ret;

	if (pdata == NULL) {
		dev_err(&pdev->dev, "no platform data\n");
		return -EINVAL;
	}

	/*
	 * Allocate and initialize the driver private data, I/O resources and
	 * clocks.
	 */
	sdev = devm_kzalloc(&pdev->dev, sizeof(*sdev), GFP_KERNEL);
	if (sdev == NULL)
		return -ENOMEM;

	sdev->dev = &pdev->dev;
	sdev->pdata = pdata;
	spin_lock_init(&sdev->irq_lock);

	platform_set_drvdata(pdev, sdev);

	res = platform_get_resource(pdev, IORESOURCE_MEM, 0);
	sdev->mmio = devm_ioremap_resource(&pdev->dev, res);
	if (IS_ERR(sdev->mmio))
		return PTR_ERR(sdev->mmio);

	ret = shmob_drm_setup_clocks(sdev, pdata->clk_source);
	if (ret < 0)
		return ret;

	ret = shmob_drm_init_interface(sdev);
	if (ret < 0)
		return ret;

	/* Allocate and initialize the DRM device. */
	ddev = drm_dev_alloc(&shmob_drm_driver, &pdev->dev);
	if (IS_ERR(ddev))
		return PTR_ERR(ddev);

	sdev->ddev = ddev;
	ddev->dev_private = sdev;

	ret = shmob_drm_modeset_init(sdev);
	if (ret < 0) {
		dev_err(&pdev->dev, "failed to initialize mode setting\n");
		goto err_free_drm_dev;
	}

	for (i = 0; i < 4; ++i) {
		ret = shmob_drm_plane_create(sdev, i);
		if (ret < 0) {
			dev_err(&pdev->dev, "failed to create plane %u\n", i);
			goto err_modeset_cleanup;
		}
	}

	ret = drm_vblank_init(ddev, 1);
	if (ret < 0) {
		dev_err(&pdev->dev, "failed to initialize vblank\n");
		goto err_modeset_cleanup;
	}

	ret = drm_irq_install(ddev, platform_get_irq(pdev, 0));
	if (ret < 0) {
		dev_err(&pdev->dev, "failed to install IRQ handler\n");
		goto err_modeset_cleanup;
	}

	/*
	 * Register the DRM device with the core and the connectors with
	 * sysfs.
	 */
	ret = drm_dev_register(ddev, 0);
	if (ret < 0)
		goto err_irq_uninstall;

	return 0;

err_irq_uninstall:
	drm_irq_uninstall(ddev);
err_modeset_cleanup:
	drm_kms_helper_poll_fini(ddev);
err_free_drm_dev:
	drm_dev_put(ddev);

	return ret;
}

static struct platform_driver shmob_drm_platform_driver = {
	.probe		= shmob_drm_probe,
	.remove		= shmob_drm_remove,
	.driver		= {
		.name	= "shmob-drm",
		.pm	= &shmob_drm_pm_ops,
	},
};

module_platform_driver(shmob_drm_platform_driver);

MODULE_AUTHOR("Laurent Pinchart <laurent.pinchart@ideasonboard.com>");
MODULE_DESCRIPTION("Renesas SH Mobile DRM Driver");
MODULE_LICENSE("GPL");<|MERGE_RESOLUTION|>--- conflicted
+++ resolved
@@ -129,34 +129,9 @@
 DEFINE_DRM_GEM_CMA_FOPS(shmob_drm_fops);
 
 static struct drm_driver shmob_drm_driver = {
-<<<<<<< HEAD
-	.driver_features	= DRIVER_HAVE_IRQ | DRIVER_GEM | DRIVER_MODESET
-				| DRIVER_PRIME,
-	.load			= shmob_drm_load,
-	.unload			= shmob_drm_unload,
-	.irq_handler		= shmob_drm_irq,
-	.get_vblank_counter	= drm_vblank_no_hw_counter,
-	.enable_vblank		= shmob_drm_enable_vblank,
-	.disable_vblank		= shmob_drm_disable_vblank,
-	.gem_free_object_unlocked = drm_gem_cma_free_object,
-	.gem_vm_ops		= &drm_gem_cma_vm_ops,
-	.prime_handle_to_fd	= drm_gem_prime_handle_to_fd,
-	.prime_fd_to_handle	= drm_gem_prime_fd_to_handle,
-	.gem_prime_import	= drm_gem_prime_import,
-	.gem_prime_export	= drm_gem_prime_export,
-	.gem_prime_get_sg_table	= drm_gem_cma_prime_get_sg_table,
-	.gem_prime_import_sg_table = drm_gem_cma_prime_import_sg_table,
-	.gem_prime_vmap		= drm_gem_cma_prime_vmap,
-	.gem_prime_vunmap	= drm_gem_cma_prime_vunmap,
-	.gem_prime_mmap		= drm_gem_cma_prime_mmap,
-	.dumb_create		= drm_gem_cma_dumb_create,
-	.dumb_map_offset	= drm_gem_cma_dumb_map_offset,
-	.dumb_destroy		= drm_gem_dumb_destroy,
-=======
 	.driver_features	= DRIVER_GEM | DRIVER_MODESET,
 	.irq_handler		= shmob_drm_irq,
 	DRM_GEM_CMA_DRIVER_OPS,
->>>>>>> 24b8d41d
 	.fops			= &shmob_drm_fops,
 	.name			= "shmob-drm",
 	.desc			= "Renesas SH Mobile DRM",
