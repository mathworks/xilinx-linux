/* SPDX-License-Identifier: GPL-2.0-only */
/*
 * Copyright (c) 2016-2018, The Linux Foundation. All rights reserved.
 * Copyright (C) 2013 Red Hat
 * Author: Rob Clark <robdclark@gmail.com>
 */

#ifndef __MSM_KMS_H__
#define __MSM_KMS_H__

#include <linux/clk.h>
#include <linux/regulator/consumer.h>

#include "msm_drv.h"

#define MAX_PLANE	4

/* As there are different display controller blocks depending on the
 * snapdragon version, the kms support is split out and the appropriate
 * implementation is loaded at runtime.  The kms module is responsible
 * for constructing the appropriate planes/crtcs/encoders/connectors.
 */
struct msm_kms_funcs {
	/* hw initialization: */
	int (*hw_init)(struct msm_kms *kms);
	/* irq handling: */
	void (*irq_preinstall)(struct msm_kms *kms);
	int (*irq_postinstall)(struct msm_kms *kms);
	void (*irq_uninstall)(struct msm_kms *kms);
	irqreturn_t (*irq)(struct msm_kms *kms);
	int (*enable_vblank)(struct msm_kms *kms, struct drm_crtc *crtc);
	void (*disable_vblank)(struct msm_kms *kms, struct drm_crtc *crtc);

	/*
	 * Atomic commit handling:
	 *
	 * Note that in the case of async commits, the funcs which take
	 * a crtc_mask (ie. ->flush_commit(), and ->complete_commit())
	 * might not be evenly balanced with ->prepare_commit(), however
	 * each crtc that effected by a ->prepare_commit() (potentially
	 * multiple times) will eventually (at end of vsync period) be
	 * flushed and completed.
	 *
	 * This has some implications about tracking of cleanup state,
	 * for example SMP blocks to release after commit completes.  Ie.
	 * cleanup state should be also duplicated in the various
	 * duplicate_state() methods, as the current cleanup state at
	 * ->complete_commit() time may have accumulated cleanup work
	 * from multiple commits.
	 */

	/**
	 * Enable/disable power/clks needed for hw access done in other
	 * commit related methods.
	 *
	 * If mdp4 is migrated to runpm, we could probably drop these
	 * and use runpm directly.
	 */
	void (*enable_commit)(struct msm_kms *kms);
	void (*disable_commit)(struct msm_kms *kms);

	/**
	 * If the kms backend supports async commit, it should implement
	 * this method to return the time of the next vsync.  This is
	 * used to determine a time slightly before vsync, for the async
	 * commit timer to run and complete an async commit.
	 */
	ktime_t (*vsync_time)(struct msm_kms *kms, struct drm_crtc *crtc);

	/**
	 * Prepare for atomic commit.  This is called after any previous
	 * (async or otherwise) commit has completed.
	 */
	void (*prepare_commit)(struct msm_kms *kms, struct drm_atomic_state *state);

	/**
	 * Flush an atomic commit.  This is called after the hardware
	 * updates have already been pushed down to effected planes/
	 * crtcs/encoders/connectors.
	 */
	void (*flush_commit)(struct msm_kms *kms, unsigned crtc_mask);

	/**
	 * Wait for any in-progress flush to complete on the specified
	 * crtcs.  This should not block if there is no in-progress
	 * commit (ie. don't just wait for a vblank), as it will also
	 * be called before ->prepare_commit() to ensure any potential
	 * "async" commit has completed.
	 */
	void (*wait_flush)(struct msm_kms *kms, unsigned crtc_mask);

	/**
	 * Clean up after commit is completed.  This is called after
	 * ->wait_flush(), to give the backend a chance to do any
	 * post-commit cleanup.
	 */
	void (*complete_commit)(struct msm_kms *kms, unsigned crtc_mask);

	/*
	 * Format handling:
	 */

	/* get msm_format w/ optional format modifiers from drm_mode_fb_cmd2 */
	const struct msm_format *(*get_format)(struct msm_kms *kms,
					const uint32_t format,
					const uint64_t modifiers);
	/* do format checking on format modified through fb_cmd2 modifiers */
	int (*check_modified_format)(const struct msm_kms *kms,
			const struct msm_format *msm_fmt,
			const struct drm_mode_fb_cmd2 *cmd,
			struct drm_gem_object **bos);

	/* misc: */
	long (*round_pixclk)(struct msm_kms *kms, unsigned long rate,
			struct drm_encoder *encoder);
	int (*set_split_display)(struct msm_kms *kms,
			struct drm_encoder *encoder,
			struct drm_encoder *slave_encoder,
			bool is_cmd_mode);
	void (*set_encoder_mode)(struct msm_kms *kms,
				 struct drm_encoder *encoder,
				 bool cmd_mode);
	/* cleanup: */
	void (*destroy)(struct msm_kms *kms);
#ifdef CONFIG_DEBUG_FS
	/* debugfs: */
	int (*debugfs_init)(struct msm_kms *kms, struct drm_minor *minor);
#endif
};

struct msm_kms;

/*
 * A per-crtc timer for pending async atomic flushes.  Scheduled to expire
 * shortly before vblank to flush pending async updates.
 */
struct msm_pending_timer {
	struct hrtimer timer;
	struct work_struct work;
	struct msm_kms *kms;
	unsigned crtc_idx;
};

struct msm_kms {
	const struct msm_kms_funcs *funcs;
	struct drm_device *dev;

	/* irq number to be passed on to drm_irq_install */
	int irq;
<<<<<<< HEAD
=======

	/* mapper-id used to request GEM buffer mapped for scanout: */
	struct msm_gem_address_space *aspace;

	/*
	 * For async commit, where ->flush_commit() and later happens
	 * from the crtc's pending_timer close to end of the frame:
	 */
	struct mutex commit_lock;
	unsigned pending_crtc_mask;
	struct msm_pending_timer pending_timers[MAX_CRTCS];
>>>>>>> 24b8d41d
};

static inline void msm_kms_init(struct msm_kms *kms,
		const struct msm_kms_funcs *funcs)
{
	unsigned i;

	mutex_init(&kms->commit_lock);
	kms->funcs = funcs;

	for (i = 0; i < ARRAY_SIZE(kms->pending_timers); i++)
		msm_atomic_init_pending_timer(&kms->pending_timers[i], kms, i);
}

struct msm_kms *mdp4_kms_init(struct drm_device *dev);
struct msm_kms *mdp5_kms_init(struct drm_device *dev);
<<<<<<< HEAD
int msm_mdss_init(struct drm_device *dev);
void msm_mdss_destroy(struct drm_device *dev);
=======
struct msm_kms *dpu_kms_init(struct drm_device *dev);

struct msm_mdss_funcs {
	int (*enable)(struct msm_mdss *mdss);
	int (*disable)(struct msm_mdss *mdss);
	void (*destroy)(struct drm_device *dev);
};

struct msm_mdss {
	struct drm_device *dev;
	const struct msm_mdss_funcs *funcs;
};

int mdp5_mdss_init(struct drm_device *dev);
int dpu_mdss_init(struct drm_device *dev);

#define for_each_crtc_mask(dev, crtc, crtc_mask) \
	drm_for_each_crtc(crtc, dev) \
		for_each_if (drm_crtc_mask(crtc) & (crtc_mask))
>>>>>>> 24b8d41d

#endif /* __MSM_KMS_H__ */<|MERGE_RESOLUTION|>--- conflicted
+++ resolved
@@ -147,8 +147,6 @@
 
 	/* irq number to be passed on to drm_irq_install */
 	int irq;
-<<<<<<< HEAD
-=======
 
 	/* mapper-id used to request GEM buffer mapped for scanout: */
 	struct msm_gem_address_space *aspace;
@@ -160,7 +158,6 @@
 	struct mutex commit_lock;
 	unsigned pending_crtc_mask;
 	struct msm_pending_timer pending_timers[MAX_CRTCS];
->>>>>>> 24b8d41d
 };
 
 static inline void msm_kms_init(struct msm_kms *kms,
@@ -177,10 +174,6 @@
 
 struct msm_kms *mdp4_kms_init(struct drm_device *dev);
 struct msm_kms *mdp5_kms_init(struct drm_device *dev);
-<<<<<<< HEAD
-int msm_mdss_init(struct drm_device *dev);
-void msm_mdss_destroy(struct drm_device *dev);
-=======
 struct msm_kms *dpu_kms_init(struct drm_device *dev);
 
 struct msm_mdss_funcs {
@@ -200,6 +193,5 @@
 #define for_each_crtc_mask(dev, crtc, crtc_mask) \
 	drm_for_each_crtc(crtc, dev) \
 		for_each_if (drm_crtc_mask(crtc) & (crtc_mask))
->>>>>>> 24b8d41d
 
 #endif /* __MSM_KMS_H__ */