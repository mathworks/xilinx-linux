// SPDX-License-Identifier: GPL-2.0-only
/*
 * Copyright (C) 2013 Red Hat
 * Author: Rob Clark <robdclark@gmail.com>
 */

#include "msm_gpu.h"
#include "msm_gem.h"
#include "msm_mmu.h"
#include "msm_fence.h"
<<<<<<< HEAD
=======
#include "msm_gpu_trace.h"
#include "adreno/adreno_gpu.h"
>>>>>>> 24b8d41d

#include <generated/utsrelease.h>
#include <linux/string_helpers.h>
#include <linux/devfreq.h>
#include <linux/devcoredump.h>
#include <linux/sched/task.h>

/*
 * Power Management:
 */

static int msm_devfreq_target(struct device *dev, unsigned long *freq,
		u32 flags)
{
	struct msm_gpu *gpu = dev_to_gpu(dev);
	struct dev_pm_opp *opp;

	opp = devfreq_recommended_opp(dev, freq, flags);

	if (IS_ERR(opp))
		return PTR_ERR(opp);

	trace_msm_gpu_freq_change(dev_pm_opp_get_freq(opp));

	if (gpu->funcs->gpu_set_freq)
		gpu->funcs->gpu_set_freq(gpu, opp);
	else
		clk_set_rate(gpu->core_clk, *freq);

	dev_pm_opp_put(opp);

	return 0;
}

static int msm_devfreq_get_dev_status(struct device *dev,
		struct devfreq_dev_status *status)
{
	struct msm_gpu *gpu = dev_to_gpu(dev);
	ktime_t time;

	if (gpu->funcs->gpu_get_freq)
		status->current_frequency = gpu->funcs->gpu_get_freq(gpu);
	else
		status->current_frequency = clk_get_rate(gpu->core_clk);

	status->busy_time = gpu->funcs->gpu_busy(gpu);

	time = ktime_get();
	status->total_time = ktime_us_delta(time, gpu->devfreq.time);
	gpu->devfreq.time = time;

	return 0;
}

static int msm_devfreq_get_cur_freq(struct device *dev, unsigned long *freq)
{
	struct msm_gpu *gpu = dev_to_gpu(dev);

	if (gpu->funcs->gpu_get_freq)
		*freq = gpu->funcs->gpu_get_freq(gpu);
	else
		*freq = clk_get_rate(gpu->core_clk);

	return 0;
}

static struct devfreq_dev_profile msm_devfreq_profile = {
	.polling_ms = 10,
	.target = msm_devfreq_target,
	.get_dev_status = msm_devfreq_get_dev_status,
	.get_cur_freq = msm_devfreq_get_cur_freq,
};

static void msm_devfreq_init(struct msm_gpu *gpu)
{
	/* We need target support to do devfreq */
	if (!gpu->funcs->gpu_busy)
		return;

	msm_devfreq_profile.initial_freq = gpu->fast_rate;

	/*
	 * Don't set the freq_table or max_state and let devfreq build the table
	 * from OPP
	 * After a deferred probe, these may have be left to non-zero values,
	 * so set them back to zero before creating the devfreq device
	 */
	msm_devfreq_profile.freq_table = NULL;
	msm_devfreq_profile.max_state = 0;

	gpu->devfreq.devfreq = devm_devfreq_add_device(&gpu->pdev->dev,
			&msm_devfreq_profile, DEVFREQ_GOV_SIMPLE_ONDEMAND,
			NULL);

	if (IS_ERR(gpu->devfreq.devfreq)) {
		DRM_DEV_ERROR(&gpu->pdev->dev, "Couldn't initialize GPU devfreq\n");
		gpu->devfreq.devfreq = NULL;
	}

	devfreq_suspend_device(gpu->devfreq.devfreq);
}

static int enable_pwrrail(struct msm_gpu *gpu)
{
	struct drm_device *dev = gpu->dev;
	int ret = 0;

	if (gpu->gpu_reg) {
		ret = regulator_enable(gpu->gpu_reg);
		if (ret) {
			DRM_DEV_ERROR(dev->dev, "failed to enable 'gpu_reg': %d\n", ret);
			return ret;
		}
	}

	if (gpu->gpu_cx) {
		ret = regulator_enable(gpu->gpu_cx);
		if (ret) {
			DRM_DEV_ERROR(dev->dev, "failed to enable 'gpu_cx': %d\n", ret);
			return ret;
		}
	}

	return 0;
}

static int disable_pwrrail(struct msm_gpu *gpu)
{
	if (gpu->gpu_cx)
		regulator_disable(gpu->gpu_cx);
	if (gpu->gpu_reg)
		regulator_disable(gpu->gpu_reg);
	return 0;
}

static int enable_clk(struct msm_gpu *gpu)
{
	if (gpu->core_clk && gpu->fast_rate)
		clk_set_rate(gpu->core_clk, gpu->fast_rate);

	/* Set the RBBM timer rate to 19.2Mhz */
	if (gpu->rbbmtimer_clk)
		clk_set_rate(gpu->rbbmtimer_clk, 19200000);

	return clk_bulk_prepare_enable(gpu->nr_clocks, gpu->grp_clks);
}

static int disable_clk(struct msm_gpu *gpu)
{
	clk_bulk_disable_unprepare(gpu->nr_clocks, gpu->grp_clks);

	/*
	 * Set the clock to a deliberately low rate. On older targets the clock
	 * speed had to be non zero to avoid problems. On newer targets this
	 * will be rounded down to zero anyway so it all works out.
	 */
	if (gpu->core_clk)
		clk_set_rate(gpu->core_clk, 27000000);

	if (gpu->rbbmtimer_clk)
		clk_set_rate(gpu->rbbmtimer_clk, 0);

	return 0;
}

static int enable_axi(struct msm_gpu *gpu)
{
	if (gpu->ebi1_clk)
		clk_prepare_enable(gpu->ebi1_clk);
	return 0;
}

static int disable_axi(struct msm_gpu *gpu)
{
	if (gpu->ebi1_clk)
		clk_disable_unprepare(gpu->ebi1_clk);
	return 0;
}

void msm_gpu_resume_devfreq(struct msm_gpu *gpu)
{
	gpu->devfreq.busy_cycles = 0;
	gpu->devfreq.time = ktime_get();

	devfreq_resume_device(gpu->devfreq.devfreq);
}

int msm_gpu_pm_resume(struct msm_gpu *gpu)
{
	int ret;

	DBG("%s", gpu->name);
	trace_msm_gpu_resume(0);

	ret = enable_pwrrail(gpu);
	if (ret)
		return ret;

	ret = enable_clk(gpu);
	if (ret)
		return ret;

	ret = enable_axi(gpu);
	if (ret)
		return ret;

	msm_gpu_resume_devfreq(gpu);

	gpu->needs_hw_init = true;

	return 0;
}

int msm_gpu_pm_suspend(struct msm_gpu *gpu)
{
	int ret;

	DBG("%s", gpu->name);
	trace_msm_gpu_suspend(0);

	devfreq_suspend_device(gpu->devfreq.devfreq);

	ret = disable_axi(gpu);
	if (ret)
		return ret;

	ret = disable_clk(gpu);
	if (ret)
		return ret;

	ret = disable_pwrrail(gpu);
	if (ret)
		return ret;

	return 0;
}

int msm_gpu_hw_init(struct msm_gpu *gpu)
{
	int ret;

	WARN_ON(!mutex_is_locked(&gpu->dev->struct_mutex));

	if (!gpu->needs_hw_init)
		return 0;

	disable_irq(gpu->irq);
	ret = gpu->funcs->hw_init(gpu);
	if (!ret)
		gpu->needs_hw_init = false;
	enable_irq(gpu->irq);

	return ret;
}

#ifdef CONFIG_DEV_COREDUMP
static ssize_t msm_gpu_devcoredump_read(char *buffer, loff_t offset,
		size_t count, void *data, size_t datalen)
{
	struct msm_gpu *gpu = data;
	struct drm_print_iterator iter;
	struct drm_printer p;
	struct msm_gpu_state *state;

	state = msm_gpu_crashstate_get(gpu);
	if (!state)
		return 0;

	iter.data = buffer;
	iter.offset = 0;
	iter.start = offset;
	iter.remain = count;

	p = drm_coredump_printer(&iter);

	drm_printf(&p, "---\n");
	drm_printf(&p, "kernel: " UTS_RELEASE "\n");
	drm_printf(&p, "module: " KBUILD_MODNAME "\n");
	drm_printf(&p, "time: %lld.%09ld\n",
		state->time.tv_sec, state->time.tv_nsec);
	if (state->comm)
		drm_printf(&p, "comm: %s\n", state->comm);
	if (state->cmd)
		drm_printf(&p, "cmdline: %s\n", state->cmd);

	gpu->funcs->show(gpu, state, &p);

	msm_gpu_crashstate_put(gpu);

	return count - iter.remain;
}

static void msm_gpu_devcoredump_free(void *data)
{
	struct msm_gpu *gpu = data;

	msm_gpu_crashstate_put(gpu);
}

static void msm_gpu_crashstate_get_bo(struct msm_gpu_state *state,
		struct msm_gem_object *obj, u64 iova, u32 flags)
{
	struct msm_gpu_state_bo *state_bo = &state->bos[state->nr_bos];

	/* Don't record write only objects */
	state_bo->size = obj->base.size;
	state_bo->iova = iova;

	/* Only store data for non imported buffer objects marked for read */
	if ((flags & MSM_SUBMIT_BO_READ) && !obj->base.import_attach) {
		void *ptr;

		state_bo->data = kvmalloc(obj->base.size, GFP_KERNEL);
		if (!state_bo->data)
			goto out;

		ptr = msm_gem_get_vaddr_active(&obj->base);
		if (IS_ERR(ptr)) {
			kvfree(state_bo->data);
			state_bo->data = NULL;
			goto out;
		}

		memcpy(state_bo->data, ptr, obj->base.size);
		msm_gem_put_vaddr(&obj->base);
	}
out:
	state->nr_bos++;
}

static void msm_gpu_crashstate_capture(struct msm_gpu *gpu,
		struct msm_gem_submit *submit, char *comm, char *cmd)
{
	struct msm_gpu_state *state;

	/* Check if the target supports capturing crash state */
	if (!gpu->funcs->gpu_state_get)
		return;

	/* Only save one crash state at a time */
	if (gpu->crashstate)
		return;

	state = gpu->funcs->gpu_state_get(gpu);
	if (IS_ERR_OR_NULL(state))
		return;

	/* Fill in the additional crash state information */
	state->comm = kstrdup(comm, GFP_KERNEL);
	state->cmd = kstrdup(cmd, GFP_KERNEL);

	if (submit) {
		int i, nr = 0;

		/* count # of buffers to dump: */
		for (i = 0; i < submit->nr_bos; i++)
			if (should_dump(submit, i))
				nr++;
		/* always dump cmd bo's, but don't double count them: */
		for (i = 0; i < submit->nr_cmds; i++)
			if (!should_dump(submit, submit->cmd[i].idx))
				nr++;

		state->bos = kcalloc(nr,
			sizeof(struct msm_gpu_state_bo), GFP_KERNEL);

		for (i = 0; i < submit->nr_bos; i++) {
			if (should_dump(submit, i)) {
				msm_gpu_crashstate_get_bo(state, submit->bos[i].obj,
					submit->bos[i].iova, submit->bos[i].flags);
			}
		}

		for (i = 0; state->bos && i < submit->nr_cmds; i++) {
			int idx = submit->cmd[i].idx;

			if (!should_dump(submit, submit->cmd[i].idx)) {
				msm_gpu_crashstate_get_bo(state, submit->bos[idx].obj,
					submit->bos[idx].iova, submit->bos[idx].flags);
			}
		}
	}

	/* Set the active crash state to be dumped on failure */
	gpu->crashstate = state;

	/* FIXME: Release the crashstate if this errors out? */
	dev_coredumpm(gpu->dev->dev, THIS_MODULE, gpu, 0, GFP_KERNEL,
		msm_gpu_devcoredump_read, msm_gpu_devcoredump_free);
}
#else
static void msm_gpu_crashstate_capture(struct msm_gpu *gpu,
		struct msm_gem_submit *submit, char *comm, char *cmd)
{
}
#endif

/*
 * Hangcheck detection for locked gpu:
 */

<<<<<<< HEAD
=======
static void update_fences(struct msm_gpu *gpu, struct msm_ringbuffer *ring,
		uint32_t fence)
{
	struct msm_gem_submit *submit;

	list_for_each_entry(submit, &ring->submits, node) {
		if (submit->seqno > fence)
			break;

		msm_update_fence(submit->ring->fctx,
			submit->fence->seqno);
	}
}

static struct msm_gem_submit *
find_submit(struct msm_ringbuffer *ring, uint32_t fence)
{
	struct msm_gem_submit *submit;

	WARN_ON(!mutex_is_locked(&ring->gpu->dev->struct_mutex));

	list_for_each_entry(submit, &ring->submits, node)
		if (submit->seqno == fence)
			return submit;

	return NULL;
}

>>>>>>> 24b8d41d
static void retire_submits(struct msm_gpu *gpu);

static void recover_worker(struct work_struct *work)
{
	struct msm_gpu *gpu = container_of(work, struct msm_gpu, recover_work);
	struct drm_device *dev = gpu->dev;
<<<<<<< HEAD
	struct msm_gem_submit *submit;
	uint32_t fence = gpu->funcs->last_fence(gpu);

	msm_update_fence(gpu->fctx, fence + 1);

	mutex_lock(&dev->struct_mutex);

	dev_err(dev->dev, "%s: hangcheck recover!\n", gpu->name);
	list_for_each_entry(submit, &gpu->submit_list, node) {
		if (submit->fence->seqno == (fence + 1)) {
			struct task_struct *task;

			rcu_read_lock();
			task = pid_task(submit->pid, PIDTYPE_PID);
			if (task) {
				dev_err(dev->dev, "%s: offending task: %s\n",
						gpu->name, task->comm);
			}
			rcu_read_unlock();
			break;
		}
=======
	struct msm_drm_private *priv = dev->dev_private;
	struct msm_gem_submit *submit;
	struct msm_ringbuffer *cur_ring = gpu->funcs->active_ring(gpu);
	char *comm = NULL, *cmd = NULL;
	int i;

	mutex_lock(&dev->struct_mutex);

	DRM_DEV_ERROR(dev->dev, "%s: hangcheck recover!\n", gpu->name);

	submit = find_submit(cur_ring, cur_ring->memptrs->fence + 1);
	if (submit) {
		struct task_struct *task;

		/* Increment the fault counts */
		gpu->global_faults++;
		submit->queue->faults++;

		task = get_pid_task(submit->pid, PIDTYPE_PID);
		if (task) {
			comm = kstrdup(task->comm, GFP_KERNEL);
			cmd = kstrdup_quotable_cmdline(task, GFP_KERNEL);
			put_task_struct(task);
		}

		if (comm && cmd) {
			DRM_DEV_ERROR(dev->dev, "%s: offending task: %s (%s)\n",
				gpu->name, comm, cmd);

			msm_rd_dump_submit(priv->hangrd, submit,
				"offending task: %s (%s)", comm, cmd);
		} else
			msm_rd_dump_submit(priv->hangrd, submit, NULL);
	}

	/* Record the crash state */
	pm_runtime_get_sync(&gpu->pdev->dev);
	msm_gpu_crashstate_capture(gpu, submit, comm, cmd);
	pm_runtime_put_sync(&gpu->pdev->dev);

	kfree(cmd);
	kfree(comm);

	/*
	 * Update all the rings with the latest and greatest fence.. this
	 * needs to happen after msm_rd_dump_submit() to ensure that the
	 * bo's referenced by the offending submit are still around.
	 */
	for (i = 0; i < gpu->nr_rings; i++) {
		struct msm_ringbuffer *ring = gpu->rb[i];

		uint32_t fence = ring->memptrs->fence;

		/*
		 * For the current (faulting?) ring/submit advance the fence by
		 * one more to clear the faulting submit
		 */
		if (ring == cur_ring)
			fence++;

		update_fences(gpu, ring, fence);
>>>>>>> 24b8d41d
	}

	if (msm_gpu_active(gpu)) {
		/* retire completed submits, plus the one that hung: */
		retire_submits(gpu);

		pm_runtime_get_sync(&gpu->pdev->dev);
		gpu->funcs->recover(gpu);
		pm_runtime_put_sync(&gpu->pdev->dev);

		/*
		 * Replay all remaining submits starting with highest priority
		 * ring
		 */
		for (i = 0; i < gpu->nr_rings; i++) {
			struct msm_ringbuffer *ring = gpu->rb[i];

			list_for_each_entry(submit, &ring->submits, node)
				gpu->funcs->submit(gpu, submit);
		}
	}

	mutex_unlock(&dev->struct_mutex);

	msm_gpu_retire(gpu);
}

static void hangcheck_timer_reset(struct msm_gpu *gpu)
{
	DBG("%s", gpu->name);
	mod_timer(&gpu->hangcheck_timer,
			round_jiffies_up(jiffies + DRM_MSM_HANGCHECK_JIFFIES));
}

static void hangcheck_handler(struct timer_list *t)
{
	struct msm_gpu *gpu = from_timer(gpu, t, hangcheck_timer);
	struct drm_device *dev = gpu->dev;
	struct msm_drm_private *priv = dev->dev_private;
	struct msm_ringbuffer *ring = gpu->funcs->active_ring(gpu);
	uint32_t fence = ring->memptrs->fence;

	if (fence != ring->hangcheck_fence) {
		/* some progress has been made.. ya! */
<<<<<<< HEAD
		gpu->hangcheck_fence = fence;
	} else if (fence < gpu->fctx->last_fence) {
=======
		ring->hangcheck_fence = fence;
	} else if (fence < ring->seqno) {
>>>>>>> 24b8d41d
		/* no progress and not done.. hung! */
		ring->hangcheck_fence = fence;
		DRM_DEV_ERROR(dev->dev, "%s: hangcheck detected gpu lockup rb %d!\n",
				gpu->name, ring->id);
		DRM_DEV_ERROR(dev->dev, "%s:     completed fence: %u\n",
				gpu->name, fence);
<<<<<<< HEAD
		dev_err(dev->dev, "%s:     submitted fence: %u\n",
				gpu->name, gpu->fctx->last_fence);
=======
		DRM_DEV_ERROR(dev->dev, "%s:     submitted fence: %u\n",
				gpu->name, ring->seqno);

>>>>>>> 24b8d41d
		queue_work(priv->wq, &gpu->recover_work);
	}

	/* if still more pending work, reset the hangcheck timer: */
<<<<<<< HEAD
	if (gpu->fctx->last_fence > gpu->hangcheck_fence)
=======
	if (ring->seqno > ring->hangcheck_fence)
>>>>>>> 24b8d41d
		hangcheck_timer_reset(gpu);

	/* workaround for missing irq: */
	queue_work(priv->wq, &gpu->retire_work);
}

/*
 * Performance Counters:
 */

/* called under perf_lock */
static int update_hw_cntrs(struct msm_gpu *gpu, uint32_t ncntrs, uint32_t *cntrs)
{
	uint32_t current_cntrs[ARRAY_SIZE(gpu->last_cntrs)];
	int i, n = min(ncntrs, gpu->num_perfcntrs);

	/* read current values: */
	for (i = 0; i < gpu->num_perfcntrs; i++)
		current_cntrs[i] = gpu_read(gpu, gpu->perfcntrs[i].sample_reg);

	/* update cntrs: */
	for (i = 0; i < n; i++)
		cntrs[i] = current_cntrs[i] - gpu->last_cntrs[i];

	/* save current values: */
	for (i = 0; i < gpu->num_perfcntrs; i++)
		gpu->last_cntrs[i] = current_cntrs[i];

	return n;
}

static void update_sw_cntrs(struct msm_gpu *gpu)
{
	ktime_t time;
	uint32_t elapsed;
	unsigned long flags;

	spin_lock_irqsave(&gpu->perf_lock, flags);
	if (!gpu->perfcntr_active)
		goto out;

	time = ktime_get();
	elapsed = ktime_to_us(ktime_sub(time, gpu->last_sample.time));

	gpu->totaltime += elapsed;
	if (gpu->last_sample.active)
		gpu->activetime += elapsed;

	gpu->last_sample.active = msm_gpu_active(gpu);
	gpu->last_sample.time = time;

out:
	spin_unlock_irqrestore(&gpu->perf_lock, flags);
}

void msm_gpu_perfcntr_start(struct msm_gpu *gpu)
{
	unsigned long flags;

	pm_runtime_get_sync(&gpu->pdev->dev);

	spin_lock_irqsave(&gpu->perf_lock, flags);
	/* we could dynamically enable/disable perfcntr registers too.. */
	gpu->last_sample.active = msm_gpu_active(gpu);
	gpu->last_sample.time = ktime_get();
	gpu->activetime = gpu->totaltime = 0;
	gpu->perfcntr_active = true;
	update_hw_cntrs(gpu, 0, NULL);
	spin_unlock_irqrestore(&gpu->perf_lock, flags);
}

void msm_gpu_perfcntr_stop(struct msm_gpu *gpu)
{
	gpu->perfcntr_active = false;
	pm_runtime_put_sync(&gpu->pdev->dev);
}

/* returns -errno or # of cntrs sampled */
int msm_gpu_perfcntr_sample(struct msm_gpu *gpu, uint32_t *activetime,
		uint32_t *totaltime, uint32_t ncntrs, uint32_t *cntrs)
{
	unsigned long flags;
	int ret;

	spin_lock_irqsave(&gpu->perf_lock, flags);

	if (!gpu->perfcntr_active) {
		ret = -EINVAL;
		goto out;
	}

	*activetime = gpu->activetime;
	*totaltime = gpu->totaltime;

	gpu->activetime = gpu->totaltime = 0;

	ret = update_hw_cntrs(gpu, ncntrs, cntrs);

out:
	spin_unlock_irqrestore(&gpu->perf_lock, flags);

	return ret;
}

/*
 * Cmdstream submission/retirement:
 */

<<<<<<< HEAD
static void retire_submit(struct msm_gpu *gpu, struct msm_gem_submit *submit)
{
	int i;

	for (i = 0; i < submit->nr_bos; i++) {
		struct msm_gem_object *msm_obj = submit->bos[i].obj;
		/* move to inactive: */
		msm_gem_move_to_inactive(&msm_obj->base);
		msm_gem_put_iova(&msm_obj->base, gpu->id);
		drm_gem_object_unreference(&msm_obj->base);
	}

=======
static void retire_submit(struct msm_gpu *gpu, struct msm_ringbuffer *ring,
		struct msm_gem_submit *submit)
{
	int index = submit->seqno % MSM_GPU_SUBMIT_STATS_COUNT;
	volatile struct msm_gpu_submit_stats *stats;
	u64 elapsed, clock = 0;
	int i;

	stats = &ring->memptrs->stats[index];
	/* Convert 19.2Mhz alwayson ticks to nanoseconds for elapsed time */
	elapsed = (stats->alwayson_end - stats->alwayson_start) * 10000;
	do_div(elapsed, 192);

	/* Calculate the clock frequency from the number of CP cycles */
	if (elapsed) {
		clock = (stats->cpcycles_end - stats->cpcycles_start) * 1000;
		do_div(clock, elapsed);
	}

	trace_msm_gpu_submit_retired(submit, elapsed, clock,
		stats->alwayson_start, stats->alwayson_end);

	for (i = 0; i < submit->nr_bos; i++) {
		struct msm_gem_object *msm_obj = submit->bos[i].obj;

		msm_gem_active_put(&msm_obj->base);
		msm_gem_unpin_iova(&msm_obj->base, submit->aspace);
		drm_gem_object_put_locked(&msm_obj->base);
	}

	pm_runtime_mark_last_busy(&gpu->pdev->dev);
	pm_runtime_put_autosuspend(&gpu->pdev->dev);
>>>>>>> 24b8d41d
	msm_gem_submit_free(submit);
}

static void retire_submits(struct msm_gpu *gpu)
{
	struct drm_device *dev = gpu->dev;
	struct msm_gem_submit *submit, *tmp;
	int i;

	WARN_ON(!mutex_is_locked(&dev->struct_mutex));

	/* Retire the commits starting with highest priority */
	for (i = 0; i < gpu->nr_rings; i++) {
		struct msm_ringbuffer *ring = gpu->rb[i];

<<<<<<< HEAD
		submit = list_first_entry(&gpu->submit_list,
				struct msm_gem_submit, node);

		if (fence_is_signaled(submit->fence)) {
			retire_submit(gpu, submit);
		} else {
			break;
=======
		list_for_each_entry_safe(submit, tmp, &ring->submits, node) {
			if (dma_fence_is_signaled(submit->fence))
				retire_submit(gpu, ring, submit);
>>>>>>> 24b8d41d
		}
	}
}

static void retire_worker(struct work_struct *work)
{
	struct msm_gpu *gpu = container_of(work, struct msm_gpu, retire_work);
	struct drm_device *dev = gpu->dev;
	int i;

<<<<<<< HEAD
	msm_update_fence(gpu->fctx, fence);
=======
	for (i = 0; i < gpu->nr_rings; i++)
		update_fences(gpu, gpu->rb[i], gpu->rb[i]->memptrs->fence);
>>>>>>> 24b8d41d

	mutex_lock(&dev->struct_mutex);
	retire_submits(gpu);
	mutex_unlock(&dev->struct_mutex);
}

/* call from irq handler to schedule work to retire bo's */
void msm_gpu_retire(struct msm_gpu *gpu)
{
	struct msm_drm_private *priv = gpu->dev->dev_private;
	queue_work(priv->wq, &gpu->retire_work);
	update_sw_cntrs(gpu);
}

/* add bo's to gpu's ring, and kick gpu: */
<<<<<<< HEAD
void msm_gpu_submit(struct msm_gpu *gpu, struct msm_gem_submit *submit,
		struct msm_file_private *ctx)
{
	struct drm_device *dev = gpu->dev;
	struct msm_drm_private *priv = dev->dev_private;
=======
void msm_gpu_submit(struct msm_gpu *gpu, struct msm_gem_submit *submit)
{
	struct drm_device *dev = gpu->dev;
	struct msm_drm_private *priv = dev->dev_private;
	struct msm_ringbuffer *ring = submit->ring;
>>>>>>> 24b8d41d
	int i;

	WARN_ON(!mutex_is_locked(&dev->struct_mutex));

<<<<<<< HEAD
	inactive_cancel(gpu);
=======
	pm_runtime_get_sync(&gpu->pdev->dev);

	msm_gpu_hw_init(gpu);

	submit->seqno = ++ring->seqno;
>>>>>>> 24b8d41d

	list_add_tail(&submit->node, &ring->submits);

<<<<<<< HEAD
	msm_rd_dump_submit(submit);
=======
	msm_rd_dump_submit(priv->rd, submit, NULL);
>>>>>>> 24b8d41d

	update_sw_cntrs(gpu);

	for (i = 0; i < submit->nr_bos; i++) {
		struct msm_gem_object *msm_obj = submit->bos[i].obj;
<<<<<<< HEAD
		uint32_t iova;
=======
		struct drm_gem_object *drm_obj = &msm_obj->base;
		uint64_t iova;
>>>>>>> 24b8d41d

		/* can't happen yet.. but when we add 2d support we'll have
		 * to deal w/ cross-ring synchronization:
		 */
		WARN_ON(is_active(msm_obj) && (msm_obj->gpu != gpu));

		/* submit takes a reference to the bo and iova until retired: */
<<<<<<< HEAD
		drm_gem_object_reference(&msm_obj->base);
		msm_gem_get_iova_locked(&msm_obj->base,
				submit->gpu->id, &iova);

		if (submit->bos[i].flags & MSM_SUBMIT_BO_WRITE)
			msm_gem_move_to_active(&msm_obj->base, gpu, true, submit->fence);
		else if (submit->bos[i].flags & MSM_SUBMIT_BO_READ)
			msm_gem_move_to_active(&msm_obj->base, gpu, false, submit->fence);
	}

	gpu->funcs->submit(gpu, submit, ctx);
	priv->lastctx = ctx;
=======
		drm_gem_object_get(&msm_obj->base);
		msm_gem_get_and_pin_iova(&msm_obj->base, submit->aspace, &iova);

		if (submit->bos[i].flags & MSM_SUBMIT_BO_WRITE)
			dma_resv_add_excl_fence(drm_obj->resv, submit->fence);
		else if (submit->bos[i].flags & MSM_SUBMIT_BO_READ)
			dma_resv_add_shared_fence(drm_obj->resv, submit->fence);

		msm_gem_active_get(drm_obj, gpu);
	}

	gpu->funcs->submit(gpu, submit);
	priv->lastctx = submit->queue->ctx;
>>>>>>> 24b8d41d

	hangcheck_timer_reset(gpu);
}

/*
 * Init/Cleanup:
 */

static irqreturn_t irq_handler(int irq, void *data)
{
	struct msm_gpu *gpu = data;
	return gpu->funcs->irq(gpu);
}

static int get_clocks(struct platform_device *pdev, struct msm_gpu *gpu)
{
	int ret = devm_clk_bulk_get_all(&pdev->dev, &gpu->grp_clks);

	if (ret < 1) {
		gpu->nr_clocks = 0;
		return ret;
	}

	gpu->nr_clocks = ret;

	gpu->core_clk = msm_clk_bulk_get_clock(gpu->grp_clks,
		gpu->nr_clocks, "core");

	gpu->rbbmtimer_clk = msm_clk_bulk_get_clock(gpu->grp_clks,
		gpu->nr_clocks, "rbbmtimer");

	return 0;
}

/* Return a new address space for a msm_drm_private instance */
struct msm_gem_address_space *
msm_gpu_create_private_address_space(struct msm_gpu *gpu, struct task_struct *task)
{
	struct msm_gem_address_space *aspace = NULL;
	if (!gpu)
		return NULL;

	/*
	 * If the target doesn't support private address spaces then return
	 * the global one
	 */
	if (gpu->funcs->create_private_address_space) {
		aspace = gpu->funcs->create_private_address_space(gpu);
		if (!IS_ERR(aspace))
			aspace->pid = get_pid(task_pid(task));
	}

	if (IS_ERR_OR_NULL(aspace))
		aspace = msm_gem_address_space_get(gpu->aspace);

	return aspace;
}

int msm_gpu_init(struct drm_device *drm, struct platform_device *pdev,
		struct msm_gpu *gpu, const struct msm_gpu_funcs *funcs,
		const char *name, struct msm_gpu_config *config)
{
	int i, ret, nr_rings = config->nr_rings;
	void *memptrs;
	uint64_t memptrs_iova;

	if (WARN_ON(gpu->num_perfcntrs > ARRAY_SIZE(gpu->last_cntrs)))
		gpu->num_perfcntrs = ARRAY_SIZE(gpu->last_cntrs);

	gpu->dev = drm;
	gpu->funcs = funcs;
	gpu->name = name;
<<<<<<< HEAD
	gpu->inactive = true;
	gpu->fctx = msm_fence_context_alloc(drm, name);
	if (IS_ERR(gpu->fctx)) {
		ret = PTR_ERR(gpu->fctx);
		gpu->fctx = NULL;
		goto fail;
	}
=======
>>>>>>> 24b8d41d

	INIT_LIST_HEAD(&gpu->active_list);
	INIT_WORK(&gpu->retire_work, retire_worker);
	INIT_WORK(&gpu->recover_work, recover_worker);


	timer_setup(&gpu->hangcheck_timer, hangcheck_handler, 0);

	spin_lock_init(&gpu->perf_lock);


	/* Map registers: */
	gpu->mmio = msm_ioremap(pdev, config->ioname, name);
	if (IS_ERR(gpu->mmio)) {
		ret = PTR_ERR(gpu->mmio);
		goto fail;
	}

	/* Get Interrupt: */
	gpu->irq = platform_get_irq(pdev, 0);
	if (gpu->irq < 0) {
		ret = gpu->irq;
		DRM_DEV_ERROR(drm->dev, "failed to get irq: %d\n", ret);
		goto fail;
	}

	ret = devm_request_irq(&pdev->dev, gpu->irq, irq_handler,
			IRQF_TRIGGER_HIGH, gpu->name, gpu);
	if (ret) {
		DRM_DEV_ERROR(drm->dev, "failed to request IRQ%u: %d\n", gpu->irq, ret);
		goto fail;
	}

	ret = get_clocks(pdev, gpu);
	if (ret)
		goto fail;

	gpu->ebi1_clk = msm_clk_get(pdev, "bus");
	DBG("ebi1_clk: %p", gpu->ebi1_clk);
	if (IS_ERR(gpu->ebi1_clk))
		gpu->ebi1_clk = NULL;

	/* Acquire regulators: */
	gpu->gpu_reg = devm_regulator_get(&pdev->dev, "vdd");
	DBG("gpu_reg: %p", gpu->gpu_reg);
	if (IS_ERR(gpu->gpu_reg))
		gpu->gpu_reg = NULL;

	gpu->gpu_cx = devm_regulator_get(&pdev->dev, "vddcx");
	DBG("gpu_cx: %p", gpu->gpu_cx);
	if (IS_ERR(gpu->gpu_cx))
		gpu->gpu_cx = NULL;

	gpu->pdev = pdev;
	platform_set_drvdata(pdev, &gpu->adreno_smmu);

	msm_devfreq_init(gpu);


	gpu->aspace = gpu->funcs->create_address_space(gpu, pdev);

	if (gpu->aspace == NULL)
		DRM_DEV_INFO(drm->dev, "%s: no IOMMU, fallback to VRAM carveout!\n", name);
	else if (IS_ERR(gpu->aspace)) {
		ret = PTR_ERR(gpu->aspace);
		goto fail;
	}

	memptrs = msm_gem_kernel_new(drm,
		sizeof(struct msm_rbmemptrs) * nr_rings,
		check_apriv(gpu, MSM_BO_UNCACHED), gpu->aspace, &gpu->memptrs_bo,
		&memptrs_iova);

	if (IS_ERR(memptrs)) {
		ret = PTR_ERR(memptrs);
		DRM_DEV_ERROR(drm->dev, "could not allocate memptrs: %d\n", ret);
		goto fail;
	}

	msm_gem_object_set_name(gpu->memptrs_bo, "memptrs");

	if (nr_rings > ARRAY_SIZE(gpu->rb)) {
		DRM_DEV_INFO_ONCE(drm->dev, "Only creating %zu ringbuffers\n",
			ARRAY_SIZE(gpu->rb));
		nr_rings = ARRAY_SIZE(gpu->rb);
	}

	/* Create ringbuffer(s): */
	for (i = 0; i < nr_rings; i++) {
		gpu->rb[i] = msm_ringbuffer_new(gpu, i, memptrs, memptrs_iova);

		if (IS_ERR(gpu->rb[i])) {
			ret = PTR_ERR(gpu->rb[i]);
			DRM_DEV_ERROR(drm->dev,
				"could not create ringbuffer %d: %d\n", i, ret);
			goto fail;
		}

		memptrs += sizeof(struct msm_rbmemptrs);
		memptrs_iova += sizeof(struct msm_rbmemptrs);
	}

	gpu->nr_rings = nr_rings;

	return 0;

fail:
	for (i = 0; i < ARRAY_SIZE(gpu->rb); i++)  {
		msm_ringbuffer_destroy(gpu->rb[i]);
		gpu->rb[i] = NULL;
	}

	msm_gem_kernel_put(gpu->memptrs_bo, gpu->aspace, false);

	platform_set_drvdata(pdev, NULL);
	return ret;
}

void msm_gpu_cleanup(struct msm_gpu *gpu)
{
	int i;

	DBG("%s", gpu->name);

	WARN_ON(!list_empty(&gpu->active_list));

	for (i = 0; i < ARRAY_SIZE(gpu->rb); i++) {
		msm_ringbuffer_destroy(gpu->rb[i]);
		gpu->rb[i] = NULL;
	}

<<<<<<< HEAD
	if (gpu->mmu)
		gpu->mmu->funcs->destroy(gpu->mmu);

	if (gpu->fctx)
		msm_fence_context_free(gpu->fctx);
=======
	msm_gem_kernel_put(gpu->memptrs_bo, gpu->aspace, false);

	if (!IS_ERR_OR_NULL(gpu->aspace)) {
		gpu->aspace->mmu->funcs->detach(gpu->aspace->mmu);
		msm_gem_address_space_put(gpu->aspace);
	}
>>>>>>> 24b8d41d
}<|MERGE_RESOLUTION|>--- conflicted
+++ resolved
@@ -8,11 +8,8 @@
 #include "msm_gem.h"
 #include "msm_mmu.h"
 #include "msm_fence.h"
-<<<<<<< HEAD
-=======
 #include "msm_gpu_trace.h"
 #include "adreno/adreno_gpu.h"
->>>>>>> 24b8d41d
 
 #include <generated/utsrelease.h>
 #include <linux/string_helpers.h>
@@ -414,8 +411,6 @@
  * Hangcheck detection for locked gpu:
  */
 
-<<<<<<< HEAD
-=======
 static void update_fences(struct msm_gpu *gpu, struct msm_ringbuffer *ring,
 		uint32_t fence)
 {
@@ -444,36 +439,12 @@
 	return NULL;
 }
 
->>>>>>> 24b8d41d
 static void retire_submits(struct msm_gpu *gpu);
 
 static void recover_worker(struct work_struct *work)
 {
 	struct msm_gpu *gpu = container_of(work, struct msm_gpu, recover_work);
 	struct drm_device *dev = gpu->dev;
-<<<<<<< HEAD
-	struct msm_gem_submit *submit;
-	uint32_t fence = gpu->funcs->last_fence(gpu);
-
-	msm_update_fence(gpu->fctx, fence + 1);
-
-	mutex_lock(&dev->struct_mutex);
-
-	dev_err(dev->dev, "%s: hangcheck recover!\n", gpu->name);
-	list_for_each_entry(submit, &gpu->submit_list, node) {
-		if (submit->fence->seqno == (fence + 1)) {
-			struct task_struct *task;
-
-			rcu_read_lock();
-			task = pid_task(submit->pid, PIDTYPE_PID);
-			if (task) {
-				dev_err(dev->dev, "%s: offending task: %s\n",
-						gpu->name, task->comm);
-			}
-			rcu_read_unlock();
-			break;
-		}
-=======
 	struct msm_drm_private *priv = dev->dev_private;
 	struct msm_gem_submit *submit;
 	struct msm_ringbuffer *cur_ring = gpu->funcs->active_ring(gpu);
@@ -535,7 +506,6 @@
 			fence++;
 
 		update_fences(gpu, ring, fence);
->>>>>>> 24b8d41d
 	}
 
 	if (msm_gpu_active(gpu)) {
@@ -580,36 +550,22 @@
 
 	if (fence != ring->hangcheck_fence) {
 		/* some progress has been made.. ya! */
-<<<<<<< HEAD
-		gpu->hangcheck_fence = fence;
-	} else if (fence < gpu->fctx->last_fence) {
-=======
 		ring->hangcheck_fence = fence;
 	} else if (fence < ring->seqno) {
->>>>>>> 24b8d41d
 		/* no progress and not done.. hung! */
 		ring->hangcheck_fence = fence;
 		DRM_DEV_ERROR(dev->dev, "%s: hangcheck detected gpu lockup rb %d!\n",
 				gpu->name, ring->id);
 		DRM_DEV_ERROR(dev->dev, "%s:     completed fence: %u\n",
 				gpu->name, fence);
-<<<<<<< HEAD
-		dev_err(dev->dev, "%s:     submitted fence: %u\n",
-				gpu->name, gpu->fctx->last_fence);
-=======
 		DRM_DEV_ERROR(dev->dev, "%s:     submitted fence: %u\n",
 				gpu->name, ring->seqno);
 
->>>>>>> 24b8d41d
 		queue_work(priv->wq, &gpu->recover_work);
 	}
 
 	/* if still more pending work, reset the hangcheck timer: */
-<<<<<<< HEAD
-	if (gpu->fctx->last_fence > gpu->hangcheck_fence)
-=======
 	if (ring->seqno > ring->hangcheck_fence)
->>>>>>> 24b8d41d
 		hangcheck_timer_reset(gpu);
 
 	/* workaround for missing irq: */
@@ -718,20 +674,6 @@
  * Cmdstream submission/retirement:
  */
 
-<<<<<<< HEAD
-static void retire_submit(struct msm_gpu *gpu, struct msm_gem_submit *submit)
-{
-	int i;
-
-	for (i = 0; i < submit->nr_bos; i++) {
-		struct msm_gem_object *msm_obj = submit->bos[i].obj;
-		/* move to inactive: */
-		msm_gem_move_to_inactive(&msm_obj->base);
-		msm_gem_put_iova(&msm_obj->base, gpu->id);
-		drm_gem_object_unreference(&msm_obj->base);
-	}
-
-=======
 static void retire_submit(struct msm_gpu *gpu, struct msm_ringbuffer *ring,
 		struct msm_gem_submit *submit)
 {
@@ -764,7 +706,6 @@
 
 	pm_runtime_mark_last_busy(&gpu->pdev->dev);
 	pm_runtime_put_autosuspend(&gpu->pdev->dev);
->>>>>>> 24b8d41d
 	msm_gem_submit_free(submit);
 }
 
@@ -780,19 +721,9 @@
 	for (i = 0; i < gpu->nr_rings; i++) {
 		struct msm_ringbuffer *ring = gpu->rb[i];
 
-<<<<<<< HEAD
-		submit = list_first_entry(&gpu->submit_list,
-				struct msm_gem_submit, node);
-
-		if (fence_is_signaled(submit->fence)) {
-			retire_submit(gpu, submit);
-		} else {
-			break;
-=======
 		list_for_each_entry_safe(submit, tmp, &ring->submits, node) {
 			if (dma_fence_is_signaled(submit->fence))
 				retire_submit(gpu, ring, submit);
->>>>>>> 24b8d41d
 		}
 	}
 }
@@ -803,12 +734,8 @@
 	struct drm_device *dev = gpu->dev;
 	int i;
 
-<<<<<<< HEAD
-	msm_update_fence(gpu->fctx, fence);
-=======
 	for (i = 0; i < gpu->nr_rings; i++)
 		update_fences(gpu, gpu->rb[i], gpu->rb[i]->memptrs->fence);
->>>>>>> 24b8d41d
 
 	mutex_lock(&dev->struct_mutex);
 	retire_submits(gpu);
@@ -824,51 +751,31 @@
 }
 
 /* add bo's to gpu's ring, and kick gpu: */
-<<<<<<< HEAD
-void msm_gpu_submit(struct msm_gpu *gpu, struct msm_gem_submit *submit,
-		struct msm_file_private *ctx)
-{
-	struct drm_device *dev = gpu->dev;
-	struct msm_drm_private *priv = dev->dev_private;
-=======
 void msm_gpu_submit(struct msm_gpu *gpu, struct msm_gem_submit *submit)
 {
 	struct drm_device *dev = gpu->dev;
 	struct msm_drm_private *priv = dev->dev_private;
 	struct msm_ringbuffer *ring = submit->ring;
->>>>>>> 24b8d41d
 	int i;
 
 	WARN_ON(!mutex_is_locked(&dev->struct_mutex));
 
-<<<<<<< HEAD
-	inactive_cancel(gpu);
-=======
 	pm_runtime_get_sync(&gpu->pdev->dev);
 
 	msm_gpu_hw_init(gpu);
 
 	submit->seqno = ++ring->seqno;
->>>>>>> 24b8d41d
 
 	list_add_tail(&submit->node, &ring->submits);
 
-<<<<<<< HEAD
-	msm_rd_dump_submit(submit);
-=======
 	msm_rd_dump_submit(priv->rd, submit, NULL);
->>>>>>> 24b8d41d
 
 	update_sw_cntrs(gpu);
 
 	for (i = 0; i < submit->nr_bos; i++) {
 		struct msm_gem_object *msm_obj = submit->bos[i].obj;
-<<<<<<< HEAD
-		uint32_t iova;
-=======
 		struct drm_gem_object *drm_obj = &msm_obj->base;
 		uint64_t iova;
->>>>>>> 24b8d41d
 
 		/* can't happen yet.. but when we add 2d support we'll have
 		 * to deal w/ cross-ring synchronization:
@@ -876,20 +783,6 @@
 		WARN_ON(is_active(msm_obj) && (msm_obj->gpu != gpu));
 
 		/* submit takes a reference to the bo and iova until retired: */
-<<<<<<< HEAD
-		drm_gem_object_reference(&msm_obj->base);
-		msm_gem_get_iova_locked(&msm_obj->base,
-				submit->gpu->id, &iova);
-
-		if (submit->bos[i].flags & MSM_SUBMIT_BO_WRITE)
-			msm_gem_move_to_active(&msm_obj->base, gpu, true, submit->fence);
-		else if (submit->bos[i].flags & MSM_SUBMIT_BO_READ)
-			msm_gem_move_to_active(&msm_obj->base, gpu, false, submit->fence);
-	}
-
-	gpu->funcs->submit(gpu, submit, ctx);
-	priv->lastctx = ctx;
-=======
 		drm_gem_object_get(&msm_obj->base);
 		msm_gem_get_and_pin_iova(&msm_obj->base, submit->aspace, &iova);
 
@@ -903,7 +796,6 @@
 
 	gpu->funcs->submit(gpu, submit);
 	priv->lastctx = submit->queue->ctx;
->>>>>>> 24b8d41d
 
 	hangcheck_timer_reset(gpu);
 }
@@ -976,16 +868,6 @@
 	gpu->dev = drm;
 	gpu->funcs = funcs;
 	gpu->name = name;
-<<<<<<< HEAD
-	gpu->inactive = true;
-	gpu->fctx = msm_fence_context_alloc(drm, name);
-	if (IS_ERR(gpu->fctx)) {
-		ret = PTR_ERR(gpu->fctx);
-		gpu->fctx = NULL;
-		goto fail;
-	}
-=======
->>>>>>> 24b8d41d
 
 	INIT_LIST_HEAD(&gpu->active_list);
 	INIT_WORK(&gpu->retire_work, retire_worker);
@@ -1117,18 +999,10 @@
 		gpu->rb[i] = NULL;
 	}
 
-<<<<<<< HEAD
-	if (gpu->mmu)
-		gpu->mmu->funcs->destroy(gpu->mmu);
-
-	if (gpu->fctx)
-		msm_fence_context_free(gpu->fctx);
-=======
 	msm_gem_kernel_put(gpu->memptrs_bo, gpu->aspace, false);
 
 	if (!IS_ERR_OR_NULL(gpu->aspace)) {
 		gpu->aspace->mmu->funcs->detach(gpu->aspace->mmu);
 		msm_gem_address_space_put(gpu->aspace);
 	}
->>>>>>> 24b8d41d
 }