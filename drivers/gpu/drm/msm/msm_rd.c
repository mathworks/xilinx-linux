--- conflicted
+++ resolved
@@ -41,19 +41,12 @@
 #include "msm_gpu.h"
 #include "msm_gem.h"
 
-<<<<<<< HEAD
-static bool rd_full = false;
-MODULE_PARM_DESC(rd_full, "If true, $debugfs/.../rd will snapshot all buffer contents");
-module_param_named(rd_full, rd_full, bool, 0600);
-
-=======
 bool rd_full = false;
 MODULE_PARM_DESC(rd_full, "If true, $debugfs/.../rd will snapshot all buffer contents");
 module_param_named(rd_full, rd_full, bool, 0600);
 
 #ifdef CONFIG_DEBUG_FS
 
->>>>>>> 24b8d41d
 enum rd_sect_type {
 	RD_NONE,
 	RD_TEST,       /* ascii text */
@@ -267,13 +260,6 @@
 	struct msm_rd_state *rd;
 	int ret;
 
-<<<<<<< HEAD
-	rd->ent = debugfs_create_file("rd", S_IFREG | S_IRUGO,
-			minor->debugfs_root, rd, &rd_debugfs_fops);
-	if (!rd->ent) {
-		DRM_ERROR("Cannot create /sys/kernel/debug/dri/%pd/rd\n",
-				minor->debugfs_root);
-=======
 	/* only create on first minor: */
 	if (priv->rd)
 		return 0;
@@ -281,7 +267,6 @@
 	rd = rd_init(minor, "rd");
 	if (IS_ERR(rd)) {
 		ret = PTR_ERR(rd);
->>>>>>> 24b8d41d
 		goto fail;
 	}
 
@@ -351,31 +336,6 @@
 	msm_gem_put_vaddr(&obj->base);
 }
 
-static void snapshot_buf(struct msm_rd_state *rd,
-		struct msm_gem_submit *submit, int idx,
-		uint32_t iova, uint32_t size)
-{
-	struct msm_gem_object *obj = submit->bos[idx].obj;
-	const char *buf;
-
-	buf = msm_gem_get_vaddr_locked(&obj->base);
-	if (IS_ERR(buf))
-		return;
-
-	if (iova) {
-		buf += iova - submit->bos[idx].iova;
-	} else {
-		iova = submit->bos[idx].iova;
-		size = obj->base.size;
-	}
-
-	rd_write_section(rd, RD_GPUADDR,
-			(uint32_t[2]){ iova, size }, 8);
-	rd_write_section(rd, RD_BUFFER_CONTENTS, buf, size);
-
-	msm_gem_put_vaddr_locked(&obj->base);
-}
-
 /* called under struct_mutex */
 void msm_rd_dump_submit(struct msm_rd_state *rd, struct msm_gem_submit *submit,
 		const char *fmt, ...)
@@ -393,35 +353,6 @@
 	 */
 	WARN_ON(!mutex_is_locked(&dev->struct_mutex));
 
-<<<<<<< HEAD
-	n = snprintf(msg, sizeof(msg), "%.*s/%d: fence=%u",
-			TASK_COMM_LEN, current->comm, task_pid_nr(current),
-			submit->fence->seqno);
-
-	rd_write_section(rd, RD_CMD, msg, ALIGN(n, 4));
-
-	if (rd_full) {
-		for (i = 0; i < submit->nr_bos; i++) {
-			/* buffers that are written to probably don't start out
-			 * with anything interesting:
-			 */
-			if (submit->bos[i].flags & MSM_SUBMIT_BO_WRITE)
-				continue;
-
-			snapshot_buf(rd, submit, i, 0, 0);
-		}
-	}
-
-	for (i = 0; i < submit->nr_cmds; i++) {
-		uint32_t iova = submit->cmd[i].iova;
-		uint32_t szd  = submit->cmd[i].size; /* in dwords */
-
-		/* snapshot cmdstream bo's (if we haven't already): */
-		if (!rd_full) {
-			snapshot_buf(rd, submit, submit->cmd[i].idx,
-					submit->cmd[i].iova, szd * 4);
-		}
-=======
 	if (fmt) {
 		va_list args;
 
@@ -462,7 +393,6 @@
 	for (i = 0; i < submit->nr_cmds; i++) {
 		uint64_t iova = submit->cmd[i].iova;
 		uint32_t szd  = submit->cmd[i].size; /* in dwords */
->>>>>>> 24b8d41d
 
 		switch (submit->cmd[i].type) {
 		case MSM_SUBMIT_CMD_IB_TARGET_BUF:
