// SPDX-License-Identifier: GPL-2.0-only
/*
 * Copyright (C) 2013 Red Hat
 * Author: Rob Clark <robdclark@gmail.com>
 */

#include <linux/delay.h>
#include <linux/gpio/consumer.h>
#include <linux/pinctrl/consumer.h>

#include "msm_kms.h"
#include "hdmi.h"

struct hdmi_connector {
	struct drm_connector base;
	struct hdmi *hdmi;
	struct work_struct hpd_work;
};
#define to_hdmi_connector(x) container_of(x, struct hdmi_connector, base)

static void msm_hdmi_phy_reset(struct hdmi *hdmi)
{
	unsigned int val;

	val = hdmi_read(hdmi, REG_HDMI_PHY_CTRL);

	if (val & HDMI_PHY_CTRL_SW_RESET_LOW) {
		/* pull low */
		hdmi_write(hdmi, REG_HDMI_PHY_CTRL,
				val & ~HDMI_PHY_CTRL_SW_RESET);
	} else {
		/* pull high */
		hdmi_write(hdmi, REG_HDMI_PHY_CTRL,
				val | HDMI_PHY_CTRL_SW_RESET);
	}

	if (val & HDMI_PHY_CTRL_SW_RESET_PLL_LOW) {
		/* pull low */
		hdmi_write(hdmi, REG_HDMI_PHY_CTRL,
				val & ~HDMI_PHY_CTRL_SW_RESET_PLL);
	} else {
		/* pull high */
		hdmi_write(hdmi, REG_HDMI_PHY_CTRL,
				val | HDMI_PHY_CTRL_SW_RESET_PLL);
	}

	msleep(100);

	if (val & HDMI_PHY_CTRL_SW_RESET_LOW) {
		/* pull high */
		hdmi_write(hdmi, REG_HDMI_PHY_CTRL,
				val | HDMI_PHY_CTRL_SW_RESET);
	} else {
		/* pull low */
		hdmi_write(hdmi, REG_HDMI_PHY_CTRL,
				val & ~HDMI_PHY_CTRL_SW_RESET);
	}

	if (val & HDMI_PHY_CTRL_SW_RESET_PLL_LOW) {
		/* pull high */
		hdmi_write(hdmi, REG_HDMI_PHY_CTRL,
				val | HDMI_PHY_CTRL_SW_RESET_PLL);
	} else {
		/* pull low */
		hdmi_write(hdmi, REG_HDMI_PHY_CTRL,
				val & ~HDMI_PHY_CTRL_SW_RESET_PLL);
	}
}

static int gpio_config(struct hdmi *hdmi, bool on)
{
	const struct hdmi_platform_config *config = hdmi->config;
	int i;

	if (on) {
		for (i = 0; i < HDMI_MAX_NUM_GPIO; i++) {
			struct hdmi_gpio_data gpio = config->gpios[i];

			if (gpio.gpiod) {
				if (gpio.output) {
					gpiod_direction_output(gpio.gpiod,
							       gpio.value);
				} else {
					gpiod_direction_input(gpio.gpiod);
					gpiod_set_value_cansleep(gpio.gpiod,
								 gpio.value);
				}
			}
		}

		DBG("gpio on");
	} else {
		for (i = 0; i < HDMI_MAX_NUM_GPIO; i++) {
			struct hdmi_gpio_data gpio = config->gpios[i];

<<<<<<< HEAD
			if (gpio.num == -1)
=======
			if (!gpio.gpiod)
>>>>>>> 24b8d41d
				continue;

			if (gpio.output) {
				int value = gpio.value ? 0 : 1;

				gpiod_set_value_cansleep(gpio.gpiod, value);
			}
		}

		DBG("gpio off");
	}

	return 0;
<<<<<<< HEAD
err:
	while (i--) {
		if (config->gpios[i].num != -1)
			gpio_free(config->gpios[i].num);
	}
=======
}
>>>>>>> 24b8d41d

static void enable_hpd_clocks(struct hdmi *hdmi, bool enable)
{
	const struct hdmi_platform_config *config = hdmi->config;
	struct device *dev = &hdmi->pdev->dev;
	int i, ret;

	if (enable) {
		for (i = 0; i < config->hpd_clk_cnt; i++) {
			if (config->hpd_freq && config->hpd_freq[i]) {
				ret = clk_set_rate(hdmi->hpd_clks[i],
						   config->hpd_freq[i]);
				if (ret)
					dev_warn(dev,
						 "failed to set clk %s (%d)\n",
						 config->hpd_clk_names[i], ret);
			}

			ret = clk_prepare_enable(hdmi->hpd_clks[i]);
			if (ret) {
				DRM_DEV_ERROR(dev,
					"failed to enable hpd clk: %s (%d)\n",
					config->hpd_clk_names[i], ret);
			}
		}
	} else {
		for (i = config->hpd_clk_cnt - 1; i >= 0; i--)
			clk_disable_unprepare(hdmi->hpd_clks[i]);
	}
}

int msm_hdmi_hpd_enable(struct drm_connector *connector)
{
	struct hdmi_connector *hdmi_connector = to_hdmi_connector(connector);
	struct hdmi *hdmi = hdmi_connector->hdmi;
	const struct hdmi_platform_config *config = hdmi->config;
	struct device *dev = &hdmi->pdev->dev;
	uint32_t hpd_ctrl;
	int i, ret;
	unsigned long flags;

	for (i = 0; i < config->hpd_reg_cnt; i++) {
		ret = regulator_enable(hdmi->hpd_regs[i]);
		if (ret) {
			DRM_DEV_ERROR(dev, "failed to enable hpd regulator: %s (%d)\n",
					config->hpd_reg_names[i], ret);
			goto fail;
		}
	}

	ret = pinctrl_pm_select_default_state(dev);
	if (ret) {
		DRM_DEV_ERROR(dev, "pinctrl state chg failed: %d\n", ret);
		goto fail;
	}

	ret = gpio_config(hdmi, true);
	if (ret) {
		DRM_DEV_ERROR(dev, "failed to configure GPIOs: %d\n", ret);
		goto fail;
	}

	pm_runtime_get_sync(dev);
	enable_hpd_clocks(hdmi, true);

	msm_hdmi_set_mode(hdmi, false);
	msm_hdmi_phy_reset(hdmi);
	msm_hdmi_set_mode(hdmi, true);

	hdmi_write(hdmi, REG_HDMI_USEC_REFTIMER, 0x0001001b);

	/* enable HPD events: */
	hdmi_write(hdmi, REG_HDMI_HPD_INT_CTRL,
			HDMI_HPD_INT_CTRL_INT_CONNECT |
			HDMI_HPD_INT_CTRL_INT_EN);

	/* set timeout to 4.1ms (max) for hardware debounce */
	spin_lock_irqsave(&hdmi->reg_lock, flags);
	hpd_ctrl = hdmi_read(hdmi, REG_HDMI_HPD_CTRL);
	hpd_ctrl |= HDMI_HPD_CTRL_TIMEOUT(0x1fff);

	/* Toggle HPD circuit to trigger HPD sense */
	hdmi_write(hdmi, REG_HDMI_HPD_CTRL,
			~HDMI_HPD_CTRL_ENABLE & hpd_ctrl);
	hdmi_write(hdmi, REG_HDMI_HPD_CTRL,
			HDMI_HPD_CTRL_ENABLE | hpd_ctrl);
	spin_unlock_irqrestore(&hdmi->reg_lock, flags);

	return 0;

fail:
	return ret;
}

static void hdp_disable(struct hdmi_connector *hdmi_connector)
{
	struct hdmi *hdmi = hdmi_connector->hdmi;
	const struct hdmi_platform_config *config = hdmi->config;
	struct device *dev = &hdmi->pdev->dev;
	int i, ret = 0;

	/* Disable HPD interrupt */
	hdmi_write(hdmi, REG_HDMI_HPD_INT_CTRL, 0);

	msm_hdmi_set_mode(hdmi, false);

	enable_hpd_clocks(hdmi, false);
	pm_runtime_put_autosuspend(dev);

	ret = gpio_config(hdmi, false);
	if (ret)
		dev_warn(dev, "failed to unconfigure GPIOs: %d\n", ret);

	ret = pinctrl_pm_select_sleep_state(dev);
	if (ret)
		dev_warn(dev, "pinctrl state chg failed: %d\n", ret);

	for (i = 0; i < config->hpd_reg_cnt; i++) {
		ret = regulator_disable(hdmi->hpd_regs[i]);
		if (ret)
			dev_warn(dev, "failed to disable hpd regulator: %s (%d)\n",
					config->hpd_reg_names[i], ret);
	}
}

static void
msm_hdmi_hotplug_work(struct work_struct *work)
{
	struct hdmi_connector *hdmi_connector =
		container_of(work, struct hdmi_connector, hpd_work);
	struct drm_connector *connector = &hdmi_connector->base;
	drm_helper_hpd_irq_event(connector->dev);
}

void msm_hdmi_connector_irq(struct drm_connector *connector)
{
	struct hdmi_connector *hdmi_connector = to_hdmi_connector(connector);
	struct hdmi *hdmi = hdmi_connector->hdmi;
	uint32_t hpd_int_status, hpd_int_ctrl;

	/* Process HPD: */
	hpd_int_status = hdmi_read(hdmi, REG_HDMI_HPD_INT_STATUS);
	hpd_int_ctrl   = hdmi_read(hdmi, REG_HDMI_HPD_INT_CTRL);

	if ((hpd_int_ctrl & HDMI_HPD_INT_CTRL_INT_EN) &&
			(hpd_int_status & HDMI_HPD_INT_STATUS_INT)) {
		bool detected = !!(hpd_int_status & HDMI_HPD_INT_STATUS_CABLE_DETECTED);

		/* ack & disable (temporarily) HPD events: */
		hdmi_write(hdmi, REG_HDMI_HPD_INT_CTRL,
			HDMI_HPD_INT_CTRL_INT_ACK);

		DBG("status=%04x, ctrl=%04x", hpd_int_status, hpd_int_ctrl);

		/* detect disconnect if we are connected or visa versa: */
		hpd_int_ctrl = HDMI_HPD_INT_CTRL_INT_EN;
		if (!detected)
			hpd_int_ctrl |= HDMI_HPD_INT_CTRL_INT_CONNECT;
		hdmi_write(hdmi, REG_HDMI_HPD_INT_CTRL, hpd_int_ctrl);

		queue_work(hdmi->workq, &hdmi_connector->hpd_work);
	}
}

static enum drm_connector_status detect_reg(struct hdmi *hdmi)
{
	uint32_t hpd_int_status;

	pm_runtime_get_sync(&hdmi->pdev->dev);
	enable_hpd_clocks(hdmi, true);

	hpd_int_status = hdmi_read(hdmi, REG_HDMI_HPD_INT_STATUS);

	enable_hpd_clocks(hdmi, false);
	pm_runtime_put_autosuspend(&hdmi->pdev->dev);

	return (hpd_int_status & HDMI_HPD_INT_STATUS_CABLE_DETECTED) ?
			connector_status_connected : connector_status_disconnected;
}

#define HPD_GPIO_INDEX	2
static enum drm_connector_status detect_gpio(struct hdmi *hdmi)
{
	const struct hdmi_platform_config *config = hdmi->config;
	struct hdmi_gpio_data hpd_gpio = config->gpios[HPD_GPIO_INDEX];

	return gpiod_get_value(hpd_gpio.gpiod) ?
			connector_status_connected :
			connector_status_disconnected;
}

static enum drm_connector_status hdmi_connector_detect(
		struct drm_connector *connector, bool force)
{
	struct hdmi_connector *hdmi_connector = to_hdmi_connector(connector);
	struct hdmi *hdmi = hdmi_connector->hdmi;
	const struct hdmi_platform_config *config = hdmi->config;
	struct hdmi_gpio_data hpd_gpio = config->gpios[HPD_GPIO_INDEX];
	enum drm_connector_status stat_gpio, stat_reg;
	int retry = 20;

	/*
	 * some platforms may not have hpd gpio. Rely only on the status
	 * provided by REG_HDMI_HPD_INT_STATUS in this case.
	 */
	if (!hpd_gpio.gpiod)
		return detect_reg(hdmi);

	do {
		stat_gpio = detect_gpio(hdmi);
		stat_reg  = detect_reg(hdmi);

		if (stat_gpio == stat_reg)
			break;

		mdelay(10);
	} while (--retry);

	/* the status we get from reading gpio seems to be more reliable,
	 * so trust that one the most if we didn't manage to get hdmi and
	 * gpio status to agree:
	 */
	if (stat_gpio != stat_reg) {
		DBG("HDMI_HPD_INT_STATUS tells us: %d", stat_reg);
		DBG("hpd gpio tells us: %d", stat_gpio);
	}

	return stat_gpio;
}

static void hdmi_connector_destroy(struct drm_connector *connector)
{
	struct hdmi_connector *hdmi_connector = to_hdmi_connector(connector);

	hdp_disable(hdmi_connector);

	drm_connector_cleanup(connector);

	kfree(hdmi_connector);
}

static int msm_hdmi_connector_get_modes(struct drm_connector *connector)
{
	struct hdmi_connector *hdmi_connector = to_hdmi_connector(connector);
	struct hdmi *hdmi = hdmi_connector->hdmi;
	struct edid *edid;
	uint32_t hdmi_ctrl;
	int ret = 0;

	hdmi_ctrl = hdmi_read(hdmi, REG_HDMI_CTRL);
	hdmi_write(hdmi, REG_HDMI_CTRL, hdmi_ctrl | HDMI_CTRL_ENABLE);

	edid = drm_get_edid(connector, hdmi->i2c);

	hdmi_write(hdmi, REG_HDMI_CTRL, hdmi_ctrl);

	hdmi->hdmi_mode = drm_detect_hdmi_monitor(edid);
	drm_connector_update_edid_property(connector, edid);

	if (edid) {
		ret = drm_add_edid_modes(connector, edid);
		kfree(edid);
	}

	return ret;
}

static int msm_hdmi_connector_mode_valid(struct drm_connector *connector,
				 struct drm_display_mode *mode)
{
	struct hdmi_connector *hdmi_connector = to_hdmi_connector(connector);
	struct hdmi *hdmi = hdmi_connector->hdmi;
	const struct hdmi_platform_config *config = hdmi->config;
	struct msm_drm_private *priv = connector->dev->dev_private;
	struct msm_kms *kms = priv->kms;
	long actual, requested;

	requested = 1000 * mode->clock;
	actual = kms->funcs->round_pixclk(kms,
			requested, hdmi_connector->hdmi->encoder);

	/* for mdp5/apq8074, we manage our own pixel clk (as opposed to
	 * mdp4/dtv stuff where pixel clk is assigned to mdp/encoder
	 * instead):
	 */
	if (config->pwr_clk_cnt > 0)
		actual = clk_round_rate(hdmi->pwr_clks[0], actual);

	DBG("requested=%ld, actual=%ld", requested, actual);

	if (actual != requested)
		return MODE_CLOCK_RANGE;

	return 0;
}

static const struct drm_connector_funcs hdmi_connector_funcs = {
	.detect = hdmi_connector_detect,
	.fill_modes = drm_helper_probe_single_connector_modes,
	.destroy = hdmi_connector_destroy,
	.reset = drm_atomic_helper_connector_reset,
	.atomic_duplicate_state = drm_atomic_helper_connector_duplicate_state,
	.atomic_destroy_state = drm_atomic_helper_connector_destroy_state,
};

static const struct drm_connector_helper_funcs msm_hdmi_connector_helper_funcs = {
	.get_modes = msm_hdmi_connector_get_modes,
	.mode_valid = msm_hdmi_connector_mode_valid,
};

/* initialize connector */
struct drm_connector *msm_hdmi_connector_init(struct hdmi *hdmi)
{
	struct drm_connector *connector = NULL;
	struct hdmi_connector *hdmi_connector;

	hdmi_connector = kzalloc(sizeof(*hdmi_connector), GFP_KERNEL);
	if (!hdmi_connector)
		return ERR_PTR(-ENOMEM);

	hdmi_connector->hdmi = hdmi;
	INIT_WORK(&hdmi_connector->hpd_work, msm_hdmi_hotplug_work);

	connector = &hdmi_connector->base;

	drm_connector_init_with_ddc(hdmi->dev, connector,
				    &hdmi_connector_funcs,
				    DRM_MODE_CONNECTOR_HDMIA,
				    hdmi->i2c);
	drm_connector_helper_add(connector, &msm_hdmi_connector_helper_funcs);

	connector->polled = DRM_CONNECTOR_POLL_CONNECT |
			DRM_CONNECTOR_POLL_DISCONNECT;

	connector->interlace_allowed = 0;
	connector->doublescan_allowed = 0;

<<<<<<< HEAD
	ret = hpd_enable(hdmi_connector);
	if (ret) {
		dev_err(&hdmi->pdev->dev, "failed to enable HPD: %d\n", ret);
		return ERR_PTR(ret);
	}

	drm_mode_connector_attach_encoder(connector, hdmi->encoder);
=======
	drm_connector_attach_encoder(connector, hdmi->encoder);
>>>>>>> 24b8d41d

	return connector;
}<|MERGE_RESOLUTION|>--- conflicted
+++ resolved
@@ -93,11 +93,7 @@
 		for (i = 0; i < HDMI_MAX_NUM_GPIO; i++) {
 			struct hdmi_gpio_data gpio = config->gpios[i];
 
-<<<<<<< HEAD
-			if (gpio.num == -1)
-=======
 			if (!gpio.gpiod)
->>>>>>> 24b8d41d
 				continue;
 
 			if (gpio.output) {
@@ -111,15 +107,7 @@
 	}
 
 	return 0;
-<<<<<<< HEAD
-err:
-	while (i--) {
-		if (config->gpios[i].num != -1)
-			gpio_free(config->gpios[i].num);
-	}
-=======
-}
->>>>>>> 24b8d41d
+}
 
 static void enable_hpd_clocks(struct hdmi *hdmi, bool enable)
 {
@@ -457,17 +445,7 @@
 	connector->interlace_allowed = 0;
 	connector->doublescan_allowed = 0;
 
-<<<<<<< HEAD
-	ret = hpd_enable(hdmi_connector);
-	if (ret) {
-		dev_err(&hdmi->pdev->dev, "failed to enable HPD: %d\n", ret);
-		return ERR_PTR(ret);
-	}
-
-	drm_mode_connector_attach_encoder(connector, hdmi->encoder);
-=======
 	drm_connector_attach_encoder(connector, hdmi->encoder);
->>>>>>> 24b8d41d
 
 	return connector;
 }