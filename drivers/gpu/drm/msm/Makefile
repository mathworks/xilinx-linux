# SPDX-License-Identifier: GPL-2.0
ccflags-y := -I $(srctree)/$(src)
ccflags-y += -I $(srctree)/$(src)/disp/dpu1
ccflags-$(CONFIG_DRM_MSM_DSI) += -I $(srctree)/$(src)/dsi
ccflags-$(CONFIG_DRM_MSM_DP) += -I $(srctree)/$(src)/dp

msm-y := \
	adreno/adreno_device.o \
	adreno/adreno_gpu.o \
	adreno/a2xx_gpu.o \
	adreno/a3xx_gpu.o \
	adreno/a4xx_gpu.o \
	adreno/a5xx_gpu.o \
	adreno/a5xx_power.o \
	adreno/a5xx_preempt.o \
	adreno/a6xx_gpu.o \
	adreno/a6xx_gmu.o \
	adreno/a6xx_hfi.o \
	hdmi/hdmi.o \
	hdmi/hdmi_audio.o \
	hdmi/hdmi_bridge.o \
	hdmi/hdmi_connector.o \
	hdmi/hdmi_i2c.o \
	hdmi/hdmi_phy.o \
	hdmi/hdmi_phy_8960.o \
	hdmi/hdmi_phy_8x60.o \
	hdmi/hdmi_phy_8x74.o \
	edp/edp.o \
	edp/edp_aux.o \
	edp/edp_bridge.o \
	edp/edp_connector.o \
	edp/edp_ctrl.o \
	edp/edp_phy.o \
<<<<<<< HEAD
	mdp/mdp_format.o \
	mdp/mdp_kms.o \
	mdp/mdp4/mdp4_crtc.o \
	mdp/mdp4/mdp4_dtv_encoder.o \
	mdp/mdp4/mdp4_lcdc_encoder.o \
	mdp/mdp4/mdp4_lvds_connector.o \
	mdp/mdp4/mdp4_irq.o \
	mdp/mdp4/mdp4_kms.o \
	mdp/mdp4/mdp4_plane.o \
	mdp/mdp5/mdp5_cfg.o \
	mdp/mdp5/mdp5_ctl.o \
	mdp/mdp5/mdp5_crtc.o \
	mdp/mdp5/mdp5_encoder.o \
	mdp/mdp5/mdp5_irq.o \
	mdp/mdp5/mdp5_mdss.o \
	mdp/mdp5/mdp5_kms.o \
	mdp/mdp5/mdp5_plane.o \
	mdp/mdp5/mdp5_smp.o \
	msm_atomic.o \
=======
	disp/mdp_format.o \
	disp/mdp_kms.o \
	disp/mdp4/mdp4_crtc.o \
	disp/mdp4/mdp4_dtv_encoder.o \
	disp/mdp4/mdp4_lcdc_encoder.o \
	disp/mdp4/mdp4_lvds_connector.o \
	disp/mdp4/mdp4_irq.o \
	disp/mdp4/mdp4_kms.o \
	disp/mdp4/mdp4_plane.o \
	disp/mdp5/mdp5_cfg.o \
	disp/mdp5/mdp5_ctl.o \
	disp/mdp5/mdp5_crtc.o \
	disp/mdp5/mdp5_encoder.o \
	disp/mdp5/mdp5_irq.o \
	disp/mdp5/mdp5_mdss.o \
	disp/mdp5/mdp5_kms.o \
	disp/mdp5/mdp5_pipe.o \
	disp/mdp5/mdp5_mixer.o \
	disp/mdp5/mdp5_plane.o \
	disp/mdp5/mdp5_smp.o \
	disp/dpu1/dpu_core_irq.o \
	disp/dpu1/dpu_core_perf.o \
	disp/dpu1/dpu_crtc.o \
	disp/dpu1/dpu_encoder.o \
	disp/dpu1/dpu_encoder_phys_cmd.o \
	disp/dpu1/dpu_encoder_phys_vid.o \
	disp/dpu1/dpu_formats.o \
	disp/dpu1/dpu_hw_blk.o \
	disp/dpu1/dpu_hw_catalog.o \
	disp/dpu1/dpu_hw_ctl.o \
	disp/dpu1/dpu_hw_interrupts.o \
	disp/dpu1/dpu_hw_intf.o \
	disp/dpu1/dpu_hw_lm.o \
	disp/dpu1/dpu_hw_pingpong.o \
	disp/dpu1/dpu_hw_sspp.o \
	disp/dpu1/dpu_hw_dspp.o \
	disp/dpu1/dpu_hw_top.o \
	disp/dpu1/dpu_hw_util.o \
	disp/dpu1/dpu_hw_vbif.o \
	disp/dpu1/dpu_io_util.o \
	disp/dpu1/dpu_kms.o \
	disp/dpu1/dpu_mdss.o \
	disp/dpu1/dpu_plane.o \
	disp/dpu1/dpu_rm.o \
	disp/dpu1/dpu_vbif.o \
	msm_atomic.o \
	msm_atomic_tracepoints.o \
>>>>>>> 24b8d41d
	msm_debugfs.o \
	msm_drv.o \
	msm_fb.o \
	msm_fence.o \
	msm_gem.o \
	msm_gem_prime.o \
	msm_gem_shrinker.o \
	msm_gem_submit.o \
	msm_gem_vma.o \
	msm_gpu.o \
	msm_iommu.o \
	msm_perf.o \
	msm_rd.o \
	msm_ringbuffer.o \
	msm_submitqueue.o \
	msm_gpu_tracepoints.o \
	msm_gpummu.o

msm-$(CONFIG_DEBUG_FS) += adreno/a5xx_debugfs.o \
	dp/dp_debug.o

msm-$(CONFIG_DRM_MSM_GPU_STATE)	+= adreno/a6xx_gpu_state.o

msm-$(CONFIG_DRM_MSM_DP)+= dp/dp_aux.o \
	dp/dp_catalog.o \
	dp/dp_ctrl.o \
	dp/dp_display.o \
	dp/dp_drm.o \
	dp/dp_hpd.o \
	dp/dp_link.o \
	dp/dp_panel.o \
	dp/dp_parser.o \
	dp/dp_power.o \
	dp/dp_audio.o

msm-$(CONFIG_DRM_FBDEV_EMULATION) += msm_fbdev.o
msm-$(CONFIG_COMMON_CLK) += disp/mdp4/mdp4_lvds_pll.o
msm-$(CONFIG_COMMON_CLK) += hdmi/hdmi_pll_8960.o
msm-$(CONFIG_COMMON_CLK) += hdmi/hdmi_phy_8996.o

msm-$(CONFIG_DRM_MSM_HDMI_HDCP) += hdmi/hdmi_hdcp.o

msm-$(CONFIG_DRM_MSM_DSI) += dsi/dsi.o \
			disp/mdp4/mdp4_dsi_encoder.o \
			dsi/dsi_cfg.o \
			dsi/dsi_host.o \
			dsi/dsi_manager.o \
			dsi/phy/dsi_phy.o \
			disp/mdp5/mdp5_cmd_encoder.o

msm-$(CONFIG_DRM_MSM_DSI_28NM_PHY) += dsi/phy/dsi_phy_28nm.o
msm-$(CONFIG_DRM_MSM_DSI_20NM_PHY) += dsi/phy/dsi_phy_20nm.o
msm-$(CONFIG_DRM_MSM_DSI_28NM_8960_PHY) += dsi/phy/dsi_phy_28nm_8960.o
msm-$(CONFIG_DRM_MSM_DSI_14NM_PHY) += dsi/phy/dsi_phy_14nm.o
msm-$(CONFIG_DRM_MSM_DSI_10NM_PHY) += dsi/phy/dsi_phy_10nm.o
msm-$(CONFIG_DRM_MSM_DSI_7NM_PHY) += dsi/phy/dsi_phy_7nm.o

ifeq ($(CONFIG_DRM_MSM_DSI_PLL),y)
msm-y += dsi/pll/dsi_pll.o
msm-$(CONFIG_DRM_MSM_DSI_28NM_PHY) += dsi/pll/dsi_pll_28nm.o
msm-$(CONFIG_DRM_MSM_DSI_28NM_8960_PHY) += dsi/pll/dsi_pll_28nm_8960.o
msm-$(CONFIG_DRM_MSM_DSI_14NM_PHY) += dsi/pll/dsi_pll_14nm.o
msm-$(CONFIG_DRM_MSM_DSI_10NM_PHY) += dsi/pll/dsi_pll_10nm.o
msm-$(CONFIG_DRM_MSM_DSI_7NM_PHY) += dsi/pll/dsi_pll_7nm.o
endif

obj-$(CONFIG_DRM_MSM)	+= msm.o<|MERGE_RESOLUTION|>--- conflicted
+++ resolved
@@ -31,27 +31,6 @@
 	edp/edp_connector.o \
 	edp/edp_ctrl.o \
 	edp/edp_phy.o \
-<<<<<<< HEAD
-	mdp/mdp_format.o \
-	mdp/mdp_kms.o \
-	mdp/mdp4/mdp4_crtc.o \
-	mdp/mdp4/mdp4_dtv_encoder.o \
-	mdp/mdp4/mdp4_lcdc_encoder.o \
-	mdp/mdp4/mdp4_lvds_connector.o \
-	mdp/mdp4/mdp4_irq.o \
-	mdp/mdp4/mdp4_kms.o \
-	mdp/mdp4/mdp4_plane.o \
-	mdp/mdp5/mdp5_cfg.o \
-	mdp/mdp5/mdp5_ctl.o \
-	mdp/mdp5/mdp5_crtc.o \
-	mdp/mdp5/mdp5_encoder.o \
-	mdp/mdp5/mdp5_irq.o \
-	mdp/mdp5/mdp5_mdss.o \
-	mdp/mdp5/mdp5_kms.o \
-	mdp/mdp5/mdp5_plane.o \
-	mdp/mdp5/mdp5_smp.o \
-	msm_atomic.o \
-=======
 	disp/mdp_format.o \
 	disp/mdp_kms.o \
 	disp/mdp4/mdp4_crtc.o \
@@ -99,7 +78,6 @@
 	disp/dpu1/dpu_vbif.o \
 	msm_atomic.o \
 	msm_atomic_tracepoints.o \
->>>>>>> 24b8d41d
 	msm_debugfs.o \
 	msm_drv.o \
 	msm_fb.o \
