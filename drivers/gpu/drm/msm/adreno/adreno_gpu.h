/* SPDX-License-Identifier: GPL-2.0-only */
/*
 * Copyright (C) 2013 Red Hat
 * Author: Rob Clark <robdclark@gmail.com>
 *
 * Copyright (c) 2014,2017, 2019 The Linux Foundation. All rights reserved.
 */

#ifndef __ADRENO_GPU_H__
#define __ADRENO_GPU_H__

#include <linux/firmware.h>
#include <linux/iopoll.h>

#include "msm_gpu.h"

#include "adreno_common.xml.h"
#include "adreno_pm4.xml.h"

extern bool snapshot_debugbus;

enum {
	ADRENO_FW_PM4 = 0,
	ADRENO_FW_SQE = 0, /* a6xx */
	ADRENO_FW_PFP = 1,
	ADRENO_FW_GMU = 1, /* a6xx */
	ADRENO_FW_GPMU = 2,
	ADRENO_FW_MAX,
};

enum adreno_quirks {
	ADRENO_QUIRK_TWO_PASS_USE_WFI = 1,
	ADRENO_QUIRK_FAULT_DETECT_MASK = 2,
	ADRENO_QUIRK_LMLOADKILL_DISABLE = 3,
};

struct adreno_rev {
	uint8_t  core;
	uint8_t  major;
	uint8_t  minor;
	uint8_t  patchid;
};

#define ADRENO_REV(core, major, minor, patchid) \
	((struct adreno_rev){ core, major, minor, patchid })

struct adreno_gpu_funcs {
	struct msm_gpu_funcs base;
	int (*get_timestamp)(struct msm_gpu *gpu, uint64_t *value);
};

struct adreno_reglist {
	u32 offset;
	u32 value;
};

extern const struct adreno_reglist a630_hwcg[], a640_hwcg[], a650_hwcg[];

struct adreno_info {
	struct adreno_rev rev;
	uint32_t revn;
	const char *name;
	const char *fw[ADRENO_FW_MAX];
	uint32_t gmem;
	enum adreno_quirks quirks;
	struct msm_gpu *(*init)(struct drm_device *dev);
	const char *zapfw;
	u32 inactive_period;
	const struct adreno_reglist *hwcg;
};

const struct adreno_info *adreno_info(struct adreno_rev rev);

struct adreno_gpu {
	struct msm_gpu base;
	struct adreno_rev rev;
	const struct adreno_info *info;
	uint32_t gmem;  /* actual gmem size */
	uint32_t revn;  /* numeric revision name */
	const struct adreno_gpu_funcs *funcs;

	/* interesting register offsets to dump: */
	const unsigned int *registers;

	/*
	 * Are we loading fw from legacy path?  Prior to addition
	 * of gpu firmware to linux-firmware, the fw files were
	 * placed in toplevel firmware directory, following qcom's
	 * android kernel.  But linux-firmware preferred they be
	 * placed in a 'qcom' subdirectory.
	 *
	 * For backwards compatibility, we try first to load from
	 * the new path, using request_firmware_direct() to avoid
	 * any potential timeout waiting for usermode helper, then
	 * fall back to the old path (with direct load).  And
	 * finally fall back to request_firmware() with the new
	 * path to allow the usermode helper.
	 */
	enum {
		FW_LOCATION_UNKNOWN = 0,
		FW_LOCATION_NEW,       /* /lib/firmware/qcom/$fwfile */
		FW_LOCATION_LEGACY,    /* /lib/firmware/$fwfile */
		FW_LOCATION_HELPER,
	} fwloc;

	/* firmware: */
	const struct firmware *fw[ADRENO_FW_MAX];

	/*
	 * Register offsets are different between some GPUs.
	 * GPU specific offsets will be exported by GPU specific
	 * code (a3xx_gpu.c) and stored in this common location.
	 */
	const unsigned int *reg_offsets;
};
#define to_adreno_gpu(x) container_of(x, struct adreno_gpu, base)

struct adreno_ocmem {
	struct ocmem *ocmem;
	unsigned long base;
	void *hdl;
};

/* platform config data (ie. from DT, or pdata) */
struct adreno_platform_config {
	struct adreno_rev rev;
};

#define ADRENO_IDLE_TIMEOUT msecs_to_jiffies(1000)

#define spin_until(X) ({                                   \
	int __ret = -ETIMEDOUT;                            \
	unsigned long __t = jiffies + ADRENO_IDLE_TIMEOUT; \
	do {                                               \
		if (X) {                                   \
			__ret = 0;                         \
			break;                             \
		}                                          \
	} while (time_before(jiffies, __t));               \
	__ret;                                             \
})

static inline bool adreno_is_a2xx(struct adreno_gpu *gpu)
{
	return (gpu->revn < 300);
}

static inline bool adreno_is_a20x(struct adreno_gpu *gpu)
{
	return (gpu->revn < 210);
}

static inline bool adreno_is_a225(struct adreno_gpu *gpu)
{
	return gpu->revn == 225;
}

static inline bool adreno_is_a305(struct adreno_gpu *gpu)
{
	return gpu->revn == 305;
}

static inline bool adreno_is_a306(struct adreno_gpu *gpu)
{
	/* yes, 307, because a305c is 306 */
	return gpu->revn == 307;
}

static inline bool adreno_is_a320(struct adreno_gpu *gpu)
{
	return gpu->revn == 320;
}

static inline bool adreno_is_a330(struct adreno_gpu *gpu)
{
	return gpu->revn == 330;
}

static inline bool adreno_is_a330v2(struct adreno_gpu *gpu)
{
	return adreno_is_a330(gpu) && (gpu->rev.patchid > 0);
}

static inline int adreno_is_a405(struct adreno_gpu *gpu)
{
	return gpu->revn == 405;
}

static inline int adreno_is_a420(struct adreno_gpu *gpu)
{
	return gpu->revn == 420;
}

static inline int adreno_is_a430(struct adreno_gpu *gpu)
{
       return gpu->revn == 430;
}

static inline int adreno_is_a510(struct adreno_gpu *gpu)
{
	return gpu->revn == 510;
}

static inline int adreno_is_a530(struct adreno_gpu *gpu)
{
	return gpu->revn == 530;
}

static inline int adreno_is_a540(struct adreno_gpu *gpu)
{
	return gpu->revn == 540;
}

static inline int adreno_is_a618(struct adreno_gpu *gpu)
{
       return gpu->revn == 618;
}

static inline int adreno_is_a630(struct adreno_gpu *gpu)
{
       return gpu->revn == 630;
}

static inline int adreno_is_a640(struct adreno_gpu *gpu)
{
       return gpu->revn == 640;
}

static inline int adreno_is_a650(struct adreno_gpu *gpu)
{
       return gpu->revn == 650;
}

int adreno_get_param(struct msm_gpu *gpu, uint32_t param, uint64_t *value);
const struct firmware *adreno_request_fw(struct adreno_gpu *adreno_gpu,
		const char *fwname);
struct drm_gem_object *adreno_fw_create_bo(struct msm_gpu *gpu,
		const struct firmware *fw, u64 *iova);
int adreno_hw_init(struct msm_gpu *gpu);
void adreno_recover(struct msm_gpu *gpu);
<<<<<<< HEAD
void adreno_submit(struct msm_gpu *gpu, struct msm_gem_submit *submit,
		struct msm_file_private *ctx);
void adreno_flush(struct msm_gpu *gpu);
void adreno_idle(struct msm_gpu *gpu);
#ifdef CONFIG_DEBUG_FS
void adreno_show(struct msm_gpu *gpu, struct seq_file *m);
=======
void adreno_flush(struct msm_gpu *gpu, struct msm_ringbuffer *ring, u32 reg);
bool adreno_idle(struct msm_gpu *gpu, struct msm_ringbuffer *ring);
#if defined(CONFIG_DEBUG_FS) || defined(CONFIG_DEV_COREDUMP)
void adreno_show(struct msm_gpu *gpu, struct msm_gpu_state *state,
		struct drm_printer *p);
>>>>>>> 24b8d41d
#endif
void adreno_dump_info(struct msm_gpu *gpu);
void adreno_dump(struct msm_gpu *gpu);
void adreno_wait_ring(struct msm_ringbuffer *ring, uint32_t ndwords);
struct msm_ringbuffer *adreno_active_ring(struct msm_gpu *gpu);

int adreno_gpu_ocmem_init(struct device *dev, struct adreno_gpu *adreno_gpu,
			  struct adreno_ocmem *ocmem);
void adreno_gpu_ocmem_cleanup(struct adreno_ocmem *ocmem);

int adreno_gpu_init(struct drm_device *drm, struct platform_device *pdev,
		struct adreno_gpu *gpu, const struct adreno_gpu_funcs *funcs,
		int nr_rings);
void adreno_gpu_cleanup(struct adreno_gpu *gpu);
int adreno_load_fw(struct adreno_gpu *adreno_gpu);

void adreno_gpu_state_destroy(struct msm_gpu_state *state);

int adreno_gpu_state_get(struct msm_gpu *gpu, struct msm_gpu_state *state);
int adreno_gpu_state_put(struct msm_gpu_state *state);

/*
 * Common helper function to initialize the default address space for arm-smmu
 * attached targets
 */
struct msm_gem_address_space *
adreno_iommu_create_address_space(struct msm_gpu *gpu,
		struct platform_device *pdev);

/*
 * For a5xx and a6xx targets load the zap shader that is used to pull the GPU
 * out of secure mode
 */
int adreno_zap_shader_load(struct msm_gpu *gpu, u32 pasid);

/* ringbuffer helpers (the parts that are adreno specific) */

static inline void
OUT_PKT0(struct msm_ringbuffer *ring, uint16_t regindx, uint16_t cnt)
{
	adreno_wait_ring(ring, cnt+1);
	OUT_RING(ring, CP_TYPE0_PKT | ((cnt-1) << 16) | (regindx & 0x7FFF));
}

/* no-op packet: */
static inline void
OUT_PKT2(struct msm_ringbuffer *ring)
{
	adreno_wait_ring(ring, 1);
	OUT_RING(ring, CP_TYPE2_PKT);
}

static inline void
OUT_PKT3(struct msm_ringbuffer *ring, uint8_t opcode, uint16_t cnt)
{
	adreno_wait_ring(ring, cnt+1);
	OUT_RING(ring, CP_TYPE3_PKT | ((cnt-1) << 16) | ((opcode & 0xFF) << 8));
}

static inline u32 PM4_PARITY(u32 val)
{
	return (0x9669 >> (0xF & (val ^
		(val >> 4) ^ (val >> 8) ^ (val >> 12) ^
		(val >> 16) ^ ((val) >> 20) ^ (val >> 24) ^
		(val >> 28)))) & 1;
}

/* Maximum number of values that can be executed for one opcode */
#define TYPE4_MAX_PAYLOAD 127

#define PKT4(_reg, _cnt) \
	(CP_TYPE4_PKT | ((_cnt) << 0) | (PM4_PARITY((_cnt)) << 7) | \
	 (((_reg) & 0x3FFFF) << 8) | (PM4_PARITY((_reg)) << 27))

static inline void
OUT_PKT4(struct msm_ringbuffer *ring, uint16_t regindx, uint16_t cnt)
{
	adreno_wait_ring(ring, cnt + 1);
	OUT_RING(ring, PKT4(regindx, cnt));
}

static inline void
OUT_PKT7(struct msm_ringbuffer *ring, uint8_t opcode, uint16_t cnt)
{
	adreno_wait_ring(ring, cnt + 1);
	OUT_RING(ring, CP_TYPE7_PKT | (cnt << 0) | (PM4_PARITY(cnt) << 15) |
		((opcode & 0x7F) << 16) | (PM4_PARITY(opcode) << 23));
}

struct msm_gpu *a2xx_gpu_init(struct drm_device *dev);
struct msm_gpu *a3xx_gpu_init(struct drm_device *dev);
struct msm_gpu *a4xx_gpu_init(struct drm_device *dev);
struct msm_gpu *a5xx_gpu_init(struct drm_device *dev);
struct msm_gpu *a6xx_gpu_init(struct drm_device *dev);

static inline uint32_t get_wptr(struct msm_ringbuffer *ring)
{
	return (ring->cur - ring->start) % (MSM_GPU_RINGBUFFER_SZ >> 2);
}

/*
 * Given a register and a count, return a value to program into
 * REG_CP_PROTECT_REG(n) - this will block both reads and writes for _len
 * registers starting at _reg.
 *
 * The register base needs to be a multiple of the length. If it is not, the
 * hardware will quietly mask off the bits for you and shift the size. For
 * example, if you intend the protection to start at 0x07 for a length of 4
 * (0x07-0x0A) the hardware will actually protect (0x04-0x07) which might
 * expose registers you intended to protect!
 */
#define ADRENO_PROTECT_RW(_reg, _len) \
	((1 << 30) | (1 << 29) | \
	((ilog2((_len)) & 0x1F) << 24) | (((_reg) << 2) & 0xFFFFF))

/*
 * Same as above, but allow reads over the range. For areas of mixed use (such
 * as performance counters) this allows us to protect a much larger range with a
 * single register
 */
#define ADRENO_PROTECT_RDONLY(_reg, _len) \
	((1 << 29) \
	((ilog2((_len)) & 0x1F) << 24) | (((_reg) << 2) & 0xFFFFF))


#define gpu_poll_timeout(gpu, addr, val, cond, interval, timeout) \
	readl_poll_timeout((gpu)->mmio + ((addr) << 2), val, cond, \
		interval, timeout)

#endif /* __ADRENO_GPU_H__ */<|MERGE_RESOLUTION|>--- conflicted
+++ resolved
@@ -238,20 +238,11 @@
 		const struct firmware *fw, u64 *iova);
 int adreno_hw_init(struct msm_gpu *gpu);
 void adreno_recover(struct msm_gpu *gpu);
-<<<<<<< HEAD
-void adreno_submit(struct msm_gpu *gpu, struct msm_gem_submit *submit,
-		struct msm_file_private *ctx);
-void adreno_flush(struct msm_gpu *gpu);
-void adreno_idle(struct msm_gpu *gpu);
-#ifdef CONFIG_DEBUG_FS
-void adreno_show(struct msm_gpu *gpu, struct seq_file *m);
-=======
 void adreno_flush(struct msm_gpu *gpu, struct msm_ringbuffer *ring, u32 reg);
 bool adreno_idle(struct msm_gpu *gpu, struct msm_ringbuffer *ring);
 #if defined(CONFIG_DEBUG_FS) || defined(CONFIG_DEV_COREDUMP)
 void adreno_show(struct msm_gpu *gpu, struct msm_gpu_state *state,
 		struct drm_printer *p);
->>>>>>> 24b8d41d
 #endif
 void adreno_dump_info(struct msm_gpu *gpu);
 void adreno_dump(struct msm_gpu *gpu);
