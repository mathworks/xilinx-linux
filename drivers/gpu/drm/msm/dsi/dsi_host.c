// SPDX-License-Identifier: GPL-2.0-only
/*
 * Copyright (c) 2015, The Linux Foundation. All rights reserved.
 */

#include <linux/clk.h>
#include <linux/delay.h>
#include <linux/dma-mapping.h>
#include <linux/err.h>
#include <linux/gpio/consumer.h>
#include <linux/interrupt.h>
#include <linux/mfd/syscon.h>
#include <linux/of_device.h>
#include <linux/of_graph.h>
#include <linux/of_irq.h>
#include <linux/pinctrl/consumer.h>
#include <linux/pm_opp.h>
#include <linux/regmap.h>
#include <linux/regulator/consumer.h>
#include <linux/spinlock.h>

#include <video/mipi_display.h>

#include "dsi.h"
#include "dsi.xml.h"
#include "sfpb.xml.h"
#include "dsi_cfg.h"
#include "msm_kms.h"

#define DSI_RESET_TOGGLE_DELAY_MS 20

static int dsi_get_version(const void __iomem *base, u32 *major, u32 *minor)
{
	u32 ver;

	if (!major || !minor)
		return -EINVAL;

	/*
	 * From DSI6G(v3), addition of a 6G_HW_VERSION register at offset 0
	 * makes all other registers 4-byte shifted down.
	 *
	 * In order to identify between DSI6G(v3) and beyond, and DSIv2 and
	 * older, we read the DSI_VERSION register without any shift(offset
	 * 0x1f0). In the case of DSIv2, this hast to be a non-zero value. In
	 * the case of DSI6G, this has to be zero (the offset points to a
	 * scratch register which we never touch)
	 */

	ver = msm_readl(base + REG_DSI_VERSION);
	if (ver) {
		/* older dsi host, there is no register shift */
		ver = FIELD(ver, DSI_VERSION_MAJOR);
		if (ver <= MSM_DSI_VER_MAJOR_V2) {
			/* old versions */
			*major = ver;
			*minor = 0;
			return 0;
		} else {
			return -EINVAL;
		}
	} else {
		/*
		 * newer host, offset 0 has 6G_HW_VERSION, the rest of the
		 * registers are shifted down, read DSI_VERSION again with
		 * the shifted offset
		 */
		ver = msm_readl(base + DSI_6G_REG_SHIFT + REG_DSI_VERSION);
		ver = FIELD(ver, DSI_VERSION_MAJOR);
		if (ver == MSM_DSI_VER_MAJOR_6G) {
			/* 6G version */
			*major = ver;
			*minor = msm_readl(base + REG_DSI_6G_HW_VERSION);
			return 0;
		} else {
			return -EINVAL;
		}
	}
}

#define DSI_ERR_STATE_ACK			0x0000
#define DSI_ERR_STATE_TIMEOUT			0x0001
#define DSI_ERR_STATE_DLN0_PHY			0x0002
#define DSI_ERR_STATE_FIFO			0x0004
#define DSI_ERR_STATE_MDP_FIFO_UNDERFLOW	0x0008
#define DSI_ERR_STATE_INTERLEAVE_OP_CONTENTION	0x0010
#define DSI_ERR_STATE_PLL_UNLOCKED		0x0020

#define DSI_CLK_CTRL_ENABLE_CLKS	\
		(DSI_CLK_CTRL_AHBS_HCLK_ON | DSI_CLK_CTRL_AHBM_SCLK_ON | \
		DSI_CLK_CTRL_PCLK_ON | DSI_CLK_CTRL_DSICLK_ON | \
		DSI_CLK_CTRL_BYTECLK_ON | DSI_CLK_CTRL_ESCCLK_ON | \
		DSI_CLK_CTRL_FORCE_ON_DYN_AHBM_HCLK)

struct msm_dsi_host {
	struct mipi_dsi_host base;

	struct platform_device *pdev;
	struct drm_device *dev;

	int id;

	void __iomem *ctrl_base;
	struct regulator_bulk_data supplies[DSI_DEV_REGULATOR_MAX];

	struct clk *bus_clks[DSI_BUS_CLK_MAX];

	struct clk *byte_clk;
	struct clk *esc_clk;
	struct clk *pixel_clk;
	struct clk *byte_clk_src;
	struct clk *pixel_clk_src;
	struct clk *byte_intf_clk;

	struct opp_table *opp_table;
	bool has_opp_table;

	u32 byte_clk_rate;
	u32 pixel_clk_rate;
	u32 esc_clk_rate;

	/* DSI v2 specific clocks */
	struct clk *src_clk;
	struct clk *esc_clk_src;
	struct clk *dsi_clk_src;

	u32 src_clk_rate;

	struct gpio_desc *disp_en_gpio;
	struct gpio_desc *te_gpio;

	const struct msm_dsi_cfg_handler *cfg_hnd;

	struct completion dma_comp;
	struct completion video_comp;
	struct mutex dev_mutex;
	struct mutex cmd_mutex;
	spinlock_t intr_lock; /* Protect interrupt ctrl register */

	u32 err_work_state;
	struct work_struct err_work;
	struct work_struct hpd_work;
	struct workqueue_struct *workqueue;

	/* DSI 6G TX buffer*/
	struct drm_gem_object *tx_gem_obj;

	/* DSI v2 TX buffer */
	void *tx_buf;
	dma_addr_t tx_buf_paddr;

	int tx_size;

	u8 *rx_buf;

	struct regmap *sfpb;

	struct drm_display_mode *mode;

	/* connected device info */
	struct device_node *device_node;
	unsigned int channel;
	unsigned int lanes;
	enum mipi_dsi_pixel_format format;
	unsigned long mode_flags;

	/* lane data parsed via DT */
	int dlane_swap;
	int num_data_lanes;

	u32 dma_cmd_ctrl_restore;

	bool registered;
	bool power_on;
	bool enabled;
	int irq;
};

static u32 dsi_get_bpp(const enum mipi_dsi_pixel_format fmt)
{
	switch (fmt) {
	case MIPI_DSI_FMT_RGB565:		return 16;
	case MIPI_DSI_FMT_RGB666_PACKED:	return 18;
	case MIPI_DSI_FMT_RGB666:
	case MIPI_DSI_FMT_RGB888:
	default:				return 24;
	}
}

static inline u32 dsi_read(struct msm_dsi_host *msm_host, u32 reg)
{
	return msm_readl(msm_host->ctrl_base + reg);
}
static inline void dsi_write(struct msm_dsi_host *msm_host, u32 reg, u32 data)
{
	msm_writel(data, msm_host->ctrl_base + reg);
}

static int dsi_host_regulator_enable(struct msm_dsi_host *msm_host);
static void dsi_host_regulator_disable(struct msm_dsi_host *msm_host);

static const struct msm_dsi_cfg_handler *dsi_get_config(
						struct msm_dsi_host *msm_host)
{
	const struct msm_dsi_cfg_handler *cfg_hnd = NULL;
	struct device *dev = &msm_host->pdev->dev;
	struct regulator *gdsc_reg;
	struct clk *ahb_clk;
	int ret;
	u32 major = 0, minor = 0;

	gdsc_reg = regulator_get(dev, "gdsc");
	if (IS_ERR(gdsc_reg)) {
		pr_err("%s: cannot get gdsc\n", __func__);
		goto exit;
	}

	ahb_clk = msm_clk_get(msm_host->pdev, "iface");
	if (IS_ERR(ahb_clk)) {
		pr_err("%s: cannot get interface clock\n", __func__);
		goto put_gdsc;
	}

	pm_runtime_get_sync(dev);

	ret = regulator_enable(gdsc_reg);
	if (ret) {
		pr_err("%s: unable to enable gdsc\n", __func__);
		goto put_gdsc;
	}

	ret = clk_prepare_enable(ahb_clk);
	if (ret) {
		pr_err("%s: unable to enable ahb_clk\n", __func__);
		goto disable_gdsc;
	}

	ret = dsi_get_version(msm_host->ctrl_base, &major, &minor);
	if (ret) {
		pr_err("%s: Invalid version\n", __func__);
		goto disable_clks;
	}

	cfg_hnd = msm_dsi_cfg_get(major, minor);

	DBG("%s: Version %x:%x\n", __func__, major, minor);

disable_clks:
	clk_disable_unprepare(ahb_clk);
disable_gdsc:
	regulator_disable(gdsc_reg);
	pm_runtime_put_sync(dev);
put_gdsc:
	regulator_put(gdsc_reg);
exit:
	return cfg_hnd;
}

static inline struct msm_dsi_host *to_msm_dsi_host(struct mipi_dsi_host *host)
{
	return container_of(host, struct msm_dsi_host, base);
}

static void dsi_host_regulator_disable(struct msm_dsi_host *msm_host)
{
	struct regulator_bulk_data *s = msm_host->supplies;
	const struct dsi_reg_entry *regs = msm_host->cfg_hnd->cfg->reg_cfg.regs;
	int num = msm_host->cfg_hnd->cfg->reg_cfg.num;
	int i;

	DBG("");
	for (i = num - 1; i >= 0; i--)
		if (regs[i].disable_load >= 0)
			regulator_set_load(s[i].consumer,
					   regs[i].disable_load);

	regulator_bulk_disable(num, s);
}

static int dsi_host_regulator_enable(struct msm_dsi_host *msm_host)
{
	struct regulator_bulk_data *s = msm_host->supplies;
	const struct dsi_reg_entry *regs = msm_host->cfg_hnd->cfg->reg_cfg.regs;
	int num = msm_host->cfg_hnd->cfg->reg_cfg.num;
	int ret, i;

	DBG("");
	for (i = 0; i < num; i++) {
		if (regs[i].enable_load >= 0) {
			ret = regulator_set_load(s[i].consumer,
						 regs[i].enable_load);
			if (ret < 0) {
				pr_err("regulator %d set op mode failed, %d\n",
					i, ret);
				goto fail;
			}
		}
	}

	ret = regulator_bulk_enable(num, s);
	if (ret < 0) {
		pr_err("regulator enable failed, %d\n", ret);
		goto fail;
	}

	return 0;

fail:
	for (i--; i >= 0; i--)
		regulator_set_load(s[i].consumer, regs[i].disable_load);
	return ret;
}

static int dsi_regulator_init(struct msm_dsi_host *msm_host)
{
	struct regulator_bulk_data *s = msm_host->supplies;
	const struct dsi_reg_entry *regs = msm_host->cfg_hnd->cfg->reg_cfg.regs;
	int num = msm_host->cfg_hnd->cfg->reg_cfg.num;
	int i, ret;

	for (i = 0; i < num; i++)
		s[i].supply = regs[i].name;

	ret = devm_regulator_bulk_get(&msm_host->pdev->dev, num, s);
	if (ret < 0) {
		pr_err("%s: failed to init regulator, ret=%d\n",
						__func__, ret);
		return ret;
	}

	return 0;
<<<<<<< HEAD
=======
}

int dsi_clk_init_v2(struct msm_dsi_host *msm_host)
{
	struct platform_device *pdev = msm_host->pdev;
	int ret = 0;

	msm_host->src_clk = msm_clk_get(pdev, "src");

	if (IS_ERR(msm_host->src_clk)) {
		ret = PTR_ERR(msm_host->src_clk);
		pr_err("%s: can't find src clock. ret=%d\n",
			__func__, ret);
		msm_host->src_clk = NULL;
		return ret;
	}

	msm_host->esc_clk_src = clk_get_parent(msm_host->esc_clk);
	if (!msm_host->esc_clk_src) {
		ret = -ENODEV;
		pr_err("%s: can't get esc clock parent. ret=%d\n",
			__func__, ret);
		return ret;
	}

	msm_host->dsi_clk_src = clk_get_parent(msm_host->src_clk);
	if (!msm_host->dsi_clk_src) {
		ret = -ENODEV;
		pr_err("%s: can't get src clock parent. ret=%d\n",
			__func__, ret);
	}

	return ret;
}

int dsi_clk_init_6g_v2(struct msm_dsi_host *msm_host)
{
	struct platform_device *pdev = msm_host->pdev;
	int ret = 0;

	msm_host->byte_intf_clk = msm_clk_get(pdev, "byte_intf");
	if (IS_ERR(msm_host->byte_intf_clk)) {
		ret = PTR_ERR(msm_host->byte_intf_clk);
		pr_err("%s: can't find byte_intf clock. ret=%d\n",
			__func__, ret);
	}

	return ret;
>>>>>>> 24b8d41d
}

static int dsi_clk_init(struct msm_dsi_host *msm_host)
{
	struct platform_device *pdev = msm_host->pdev;
	const struct msm_dsi_cfg_handler *cfg_hnd = msm_host->cfg_hnd;
	const struct msm_dsi_config *cfg = cfg_hnd->cfg;
	int i, ret = 0;

	/* get bus clocks */
	for (i = 0; i < cfg->num_bus_clks; i++) {
		msm_host->bus_clks[i] = msm_clk_get(pdev,
						cfg->bus_clk_names[i]);
		if (IS_ERR(msm_host->bus_clks[i])) {
			ret = PTR_ERR(msm_host->bus_clks[i]);
			pr_err("%s: Unable to get %s clock, ret = %d\n",
				__func__, cfg->bus_clk_names[i], ret);
			goto exit;
		}
	}

	/* get link and source clocks */
	msm_host->byte_clk = msm_clk_get(pdev, "byte");
	if (IS_ERR(msm_host->byte_clk)) {
		ret = PTR_ERR(msm_host->byte_clk);
		pr_err("%s: can't find dsi_byte clock. ret=%d\n",
			__func__, ret);
		msm_host->byte_clk = NULL;
		goto exit;
	}

	msm_host->pixel_clk = msm_clk_get(pdev, "pixel");
	if (IS_ERR(msm_host->pixel_clk)) {
		ret = PTR_ERR(msm_host->pixel_clk);
		pr_err("%s: can't find dsi_pixel clock. ret=%d\n",
			__func__, ret);
		msm_host->pixel_clk = NULL;
		goto exit;
	}

	msm_host->esc_clk = msm_clk_get(pdev, "core");
	if (IS_ERR(msm_host->esc_clk)) {
		ret = PTR_ERR(msm_host->esc_clk);
		pr_err("%s: can't find dsi_esc clock. ret=%d\n",
			__func__, ret);
		msm_host->esc_clk = NULL;
		goto exit;
	}

	msm_host->byte_clk_src = clk_get_parent(msm_host->byte_clk);
	if (IS_ERR(msm_host->byte_clk_src)) {
		ret = PTR_ERR(msm_host->byte_clk_src);
		pr_err("%s: can't find byte_clk clock. ret=%d\n", __func__, ret);
		goto exit;
	}

	msm_host->pixel_clk_src = clk_get_parent(msm_host->pixel_clk);
	if (IS_ERR(msm_host->pixel_clk_src)) {
		ret = PTR_ERR(msm_host->pixel_clk_src);
		pr_err("%s: can't find pixel_clk clock. ret=%d\n", __func__, ret);
		goto exit;
	}

	if (cfg_hnd->ops->clk_init_ver)
		ret = cfg_hnd->ops->clk_init_ver(msm_host);
exit:
	return ret;
}

static int dsi_bus_clk_enable(struct msm_dsi_host *msm_host)
{
	const struct msm_dsi_config *cfg = msm_host->cfg_hnd->cfg;
	int i, ret;

	DBG("id=%d", msm_host->id);

	for (i = 0; i < cfg->num_bus_clks; i++) {
		ret = clk_prepare_enable(msm_host->bus_clks[i]);
		if (ret) {
			pr_err("%s: failed to enable bus clock %d ret %d\n",
				__func__, i, ret);
			goto err;
		}
	}

	return 0;
err:
	for (; i > 0; i--)
		clk_disable_unprepare(msm_host->bus_clks[i]);

	return ret;
}

static void dsi_bus_clk_disable(struct msm_dsi_host *msm_host)
{
	const struct msm_dsi_config *cfg = msm_host->cfg_hnd->cfg;
	int i;

	DBG("");

	for (i = cfg->num_bus_clks - 1; i >= 0; i--)
		clk_disable_unprepare(msm_host->bus_clks[i]);
}

int msm_dsi_runtime_suspend(struct device *dev)
{
	struct platform_device *pdev = to_platform_device(dev);
	struct msm_dsi *msm_dsi = platform_get_drvdata(pdev);
	struct mipi_dsi_host *host = msm_dsi->host;
	struct msm_dsi_host *msm_host = to_msm_dsi_host(host);

	if (!msm_host->cfg_hnd)
		return 0;

	dsi_bus_clk_disable(msm_host);

	return 0;
}

int msm_dsi_runtime_resume(struct device *dev)
{
	struct platform_device *pdev = to_platform_device(dev);
	struct msm_dsi *msm_dsi = platform_get_drvdata(pdev);
	struct mipi_dsi_host *host = msm_dsi->host;
	struct msm_dsi_host *msm_host = to_msm_dsi_host(host);

	if (!msm_host->cfg_hnd)
		return 0;

	return dsi_bus_clk_enable(msm_host);
}

int dsi_link_clk_set_rate_6g(struct msm_dsi_host *msm_host)
{
	int ret;

	DBG("Set clk rates: pclk=%d, byteclk=%d",
		msm_host->mode->clock, msm_host->byte_clk_rate);

	ret = dev_pm_opp_set_rate(&msm_host->pdev->dev,
				  msm_host->byte_clk_rate);
	if (ret) {
		pr_err("%s: dev_pm_opp_set_rate failed %d\n", __func__, ret);
		return ret;
	}

	ret = clk_set_rate(msm_host->pixel_clk, msm_host->pixel_clk_rate);
	if (ret) {
		pr_err("%s: Failed to set rate pixel clk, %d\n", __func__, ret);
		return ret;
	}

	if (msm_host->byte_intf_clk) {
		ret = clk_set_rate(msm_host->byte_intf_clk,
				   msm_host->byte_clk_rate / 2);
		if (ret) {
			pr_err("%s: Failed to set rate byte intf clk, %d\n",
			       __func__, ret);
			return ret;
		}
	}

	return 0;
}


int dsi_link_clk_enable_6g(struct msm_dsi_host *msm_host)
{
	int ret;

	ret = clk_prepare_enable(msm_host->esc_clk);
	if (ret) {
		pr_err("%s: Failed to enable dsi esc clk\n", __func__);
		goto error;
	}

	ret = clk_prepare_enable(msm_host->byte_clk);
	if (ret) {
		pr_err("%s: Failed to enable dsi byte clk\n", __func__);
		goto byte_clk_err;
	}

	ret = clk_prepare_enable(msm_host->pixel_clk);
	if (ret) {
		pr_err("%s: Failed to enable dsi pixel clk\n", __func__);
		goto pixel_clk_err;
	}

	if (msm_host->byte_intf_clk) {
		ret = clk_prepare_enable(msm_host->byte_intf_clk);
		if (ret) {
			pr_err("%s: Failed to enable byte intf clk\n",
			       __func__);
			goto byte_intf_clk_err;
		}
	}

	return 0;

byte_intf_clk_err:
	clk_disable_unprepare(msm_host->pixel_clk);
pixel_clk_err:
	clk_disable_unprepare(msm_host->byte_clk);
byte_clk_err:
	clk_disable_unprepare(msm_host->esc_clk);
error:
	return ret;
}

int dsi_link_clk_set_rate_v2(struct msm_dsi_host *msm_host)
{
	int ret;

	DBG("Set clk rates: pclk=%d, byteclk=%d, esc_clk=%d, dsi_src_clk=%d",
		msm_host->mode->clock, msm_host->byte_clk_rate,
		msm_host->esc_clk_rate, msm_host->src_clk_rate);

	ret = clk_set_rate(msm_host->byte_clk, msm_host->byte_clk_rate);
	if (ret) {
		pr_err("%s: Failed to set rate byte clk, %d\n", __func__, ret);
		return ret;
	}

	ret = clk_set_rate(msm_host->esc_clk, msm_host->esc_clk_rate);
	if (ret) {
		pr_err("%s: Failed to set rate esc clk, %d\n", __func__, ret);
		return ret;
	}

	ret = clk_set_rate(msm_host->src_clk, msm_host->src_clk_rate);
	if (ret) {
		pr_err("%s: Failed to set rate src clk, %d\n", __func__, ret);
		return ret;
	}

	ret = clk_set_rate(msm_host->pixel_clk, msm_host->pixel_clk_rate);
	if (ret) {
		pr_err("%s: Failed to set rate pixel clk, %d\n", __func__, ret);
		return ret;
	}

	return 0;
}

int dsi_link_clk_enable_v2(struct msm_dsi_host *msm_host)
{
	int ret;

	ret = clk_prepare_enable(msm_host->byte_clk);
	if (ret) {
		pr_err("%s: Failed to enable dsi byte clk\n", __func__);
		goto error;
	}

	ret = clk_prepare_enable(msm_host->esc_clk);
	if (ret) {
		pr_err("%s: Failed to enable dsi esc clk\n", __func__);
		goto esc_clk_err;
	}

	ret = clk_prepare_enable(msm_host->src_clk);
	if (ret) {
		pr_err("%s: Failed to enable dsi src clk\n", __func__);
		goto src_clk_err;
	}

	ret = clk_prepare_enable(msm_host->pixel_clk);
	if (ret) {
		pr_err("%s: Failed to enable dsi pixel clk\n", __func__);
		goto pixel_clk_err;
	}

	return 0;

pixel_clk_err:
	clk_disable_unprepare(msm_host->src_clk);
src_clk_err:
	clk_disable_unprepare(msm_host->esc_clk);
esc_clk_err:
	clk_disable_unprepare(msm_host->byte_clk);
error:
	return ret;
}

void dsi_link_clk_disable_6g(struct msm_dsi_host *msm_host)
{
	/* Drop the performance state vote */
	dev_pm_opp_set_rate(&msm_host->pdev->dev, 0);
	clk_disable_unprepare(msm_host->esc_clk);
	clk_disable_unprepare(msm_host->pixel_clk);
	if (msm_host->byte_intf_clk)
		clk_disable_unprepare(msm_host->byte_intf_clk);
	clk_disable_unprepare(msm_host->byte_clk);
}

void dsi_link_clk_disable_v2(struct msm_dsi_host *msm_host)
{
	clk_disable_unprepare(msm_host->pixel_clk);
	clk_disable_unprepare(msm_host->src_clk);
	clk_disable_unprepare(msm_host->esc_clk);
	clk_disable_unprepare(msm_host->byte_clk);
}

static u32 dsi_get_pclk_rate(struct msm_dsi_host *msm_host, bool is_dual_dsi)
{
	struct drm_display_mode *mode = msm_host->mode;
	u32 pclk_rate;

	pclk_rate = mode->clock * 1000;

	/*
	 * For dual DSI mode, the current DRM mode has the complete width of the
	 * panel. Since, the complete panel is driven by two DSI controllers,
	 * the clock rates have to be split between the two dsi controllers.
	 * Adjust the byte and pixel clock rates for each dsi host accordingly.
	 */
	if (is_dual_dsi)
		pclk_rate /= 2;

	return pclk_rate;
}

static void dsi_calc_pclk(struct msm_dsi_host *msm_host, bool is_dual_dsi)
{
	u8 lanes = msm_host->lanes;
	u32 bpp = dsi_get_bpp(msm_host->format);
	u32 pclk_rate = dsi_get_pclk_rate(msm_host, is_dual_dsi);
	u64 pclk_bpp = (u64)pclk_rate * bpp;

	if (lanes == 0) {
		pr_err("%s: forcing mdss_dsi lanes to 1\n", __func__);
		lanes = 1;
	}

	do_div(pclk_bpp, (8 * lanes));

	msm_host->pixel_clk_rate = pclk_rate;
	msm_host->byte_clk_rate = pclk_bpp;

	DBG("pclk=%d, bclk=%d", msm_host->pixel_clk_rate,
				msm_host->byte_clk_rate);

}

int dsi_calc_clk_rate_6g(struct msm_dsi_host *msm_host, bool is_dual_dsi)
{
	if (!msm_host->mode) {
		pr_err("%s: mode not set\n", __func__);
		return -EINVAL;
	}

	dsi_calc_pclk(msm_host, is_dual_dsi);
	msm_host->esc_clk_rate = clk_get_rate(msm_host->esc_clk);
	return 0;
}

int dsi_calc_clk_rate_v2(struct msm_dsi_host *msm_host, bool is_dual_dsi)
{
	u32 bpp = dsi_get_bpp(msm_host->format);
	u64 pclk_bpp;
	unsigned int esc_mhz, esc_div;
	unsigned long byte_mhz;

	dsi_calc_pclk(msm_host, is_dual_dsi);

	pclk_bpp = (u64)dsi_get_pclk_rate(msm_host, is_dual_dsi) * bpp;
	do_div(pclk_bpp, 8);
	msm_host->src_clk_rate = pclk_bpp;

	/*
	 * esc clock is byte clock followed by a 4 bit divider,
	 * we need to find an escape clock frequency within the
	 * mipi DSI spec range within the maximum divider limit
	 * We iterate here between an escape clock frequencey
	 * between 20 Mhz to 5 Mhz and pick up the first one
	 * that can be supported by our divider
	 */

	byte_mhz = msm_host->byte_clk_rate / 1000000;

	for (esc_mhz = 20; esc_mhz >= 5; esc_mhz--) {
		esc_div = DIV_ROUND_UP(byte_mhz, esc_mhz);

		/*
		 * TODO: Ideally, we shouldn't know what sort of divider
		 * is available in mmss_cc, we're just assuming that
		 * it'll always be a 4 bit divider. Need to come up with
		 * a better way here.
		 */
		if (esc_div >= 1 && esc_div <= 16)
			break;
	}

	if (esc_mhz < 5)
		return -EINVAL;

	msm_host->esc_clk_rate = msm_host->byte_clk_rate / esc_div;

	DBG("esc=%d, src=%d", msm_host->esc_clk_rate,
		msm_host->src_clk_rate);

	return 0;
}

static void dsi_intr_ctrl(struct msm_dsi_host *msm_host, u32 mask, int enable)
{
	u32 intr;
	unsigned long flags;

	spin_lock_irqsave(&msm_host->intr_lock, flags);
	intr = dsi_read(msm_host, REG_DSI_INTR_CTRL);

	if (enable)
		intr |= mask;
	else
		intr &= ~mask;

	DBG("intr=%x enable=%d", intr, enable);

	dsi_write(msm_host, REG_DSI_INTR_CTRL, intr);
	spin_unlock_irqrestore(&msm_host->intr_lock, flags);
}

static inline enum dsi_traffic_mode dsi_get_traffic_mode(const u32 mode_flags)
{
	if (mode_flags & MIPI_DSI_MODE_VIDEO_BURST)
		return BURST_MODE;
	else if (mode_flags & MIPI_DSI_MODE_VIDEO_SYNC_PULSE)
		return NON_BURST_SYNCH_PULSE;

	return NON_BURST_SYNCH_EVENT;
}

static inline enum dsi_vid_dst_format dsi_get_vid_fmt(
				const enum mipi_dsi_pixel_format mipi_fmt)
{
	switch (mipi_fmt) {
	case MIPI_DSI_FMT_RGB888:	return VID_DST_FORMAT_RGB888;
	case MIPI_DSI_FMT_RGB666:	return VID_DST_FORMAT_RGB666_LOOSE;
	case MIPI_DSI_FMT_RGB666_PACKED:	return VID_DST_FORMAT_RGB666;
	case MIPI_DSI_FMT_RGB565:	return VID_DST_FORMAT_RGB565;
	default:			return VID_DST_FORMAT_RGB888;
	}
}

static inline enum dsi_cmd_dst_format dsi_get_cmd_fmt(
				const enum mipi_dsi_pixel_format mipi_fmt)
{
	switch (mipi_fmt) {
	case MIPI_DSI_FMT_RGB888:	return CMD_DST_FORMAT_RGB888;
	case MIPI_DSI_FMT_RGB666_PACKED:
	case MIPI_DSI_FMT_RGB666:	return CMD_DST_FORMAT_RGB666;
	case MIPI_DSI_FMT_RGB565:	return CMD_DST_FORMAT_RGB565;
	default:			return CMD_DST_FORMAT_RGB888;
	}
}

static void dsi_ctrl_config(struct msm_dsi_host *msm_host, bool enable,
			struct msm_dsi_phy_shared_timings *phy_shared_timings)
{
	u32 flags = msm_host->mode_flags;
	enum mipi_dsi_pixel_format mipi_fmt = msm_host->format;
	const struct msm_dsi_cfg_handler *cfg_hnd = msm_host->cfg_hnd;
	u32 data = 0, lane_ctrl = 0;

	if (!enable) {
		dsi_write(msm_host, REG_DSI_CTRL, 0);
		return;
	}

	if (flags & MIPI_DSI_MODE_VIDEO) {
		if (flags & MIPI_DSI_MODE_VIDEO_HSE)
			data |= DSI_VID_CFG0_PULSE_MODE_HSA_HE;
		if (flags & MIPI_DSI_MODE_VIDEO_HFP)
			data |= DSI_VID_CFG0_HFP_POWER_STOP;
		if (flags & MIPI_DSI_MODE_VIDEO_HBP)
			data |= DSI_VID_CFG0_HBP_POWER_STOP;
		if (flags & MIPI_DSI_MODE_VIDEO_HSA)
			data |= DSI_VID_CFG0_HSA_POWER_STOP;
		/* Always set low power stop mode for BLLP
		 * to let command engine send packets
		 */
		data |= DSI_VID_CFG0_EOF_BLLP_POWER_STOP |
			DSI_VID_CFG0_BLLP_POWER_STOP;
		data |= DSI_VID_CFG0_TRAFFIC_MODE(dsi_get_traffic_mode(flags));
		data |= DSI_VID_CFG0_DST_FORMAT(dsi_get_vid_fmt(mipi_fmt));
		data |= DSI_VID_CFG0_VIRT_CHANNEL(msm_host->channel);
		dsi_write(msm_host, REG_DSI_VID_CFG0, data);

		/* Do not swap RGB colors */
		data = DSI_VID_CFG1_RGB_SWAP(SWAP_RGB);
		dsi_write(msm_host, REG_DSI_VID_CFG1, 0);
	} else {
		/* Do not swap RGB colors */
		data = DSI_CMD_CFG0_RGB_SWAP(SWAP_RGB);
		data |= DSI_CMD_CFG0_DST_FORMAT(dsi_get_cmd_fmt(mipi_fmt));
		dsi_write(msm_host, REG_DSI_CMD_CFG0, data);

		data = DSI_CMD_CFG1_WR_MEM_START(MIPI_DCS_WRITE_MEMORY_START) |
			DSI_CMD_CFG1_WR_MEM_CONTINUE(
					MIPI_DCS_WRITE_MEMORY_CONTINUE);
		/* Always insert DCS command */
		data |= DSI_CMD_CFG1_INSERT_DCS_COMMAND;
		dsi_write(msm_host, REG_DSI_CMD_CFG1, data);
	}

	dsi_write(msm_host, REG_DSI_CMD_DMA_CTRL,
			DSI_CMD_DMA_CTRL_FROM_FRAME_BUFFER |
			DSI_CMD_DMA_CTRL_LOW_POWER);

	data = 0;
	/* Always assume dedicated TE pin */
	data |= DSI_TRIG_CTRL_TE;
	data |= DSI_TRIG_CTRL_MDP_TRIGGER(TRIGGER_NONE);
	data |= DSI_TRIG_CTRL_DMA_TRIGGER(TRIGGER_SW);
	data |= DSI_TRIG_CTRL_STREAM(msm_host->channel);
	if ((cfg_hnd->major == MSM_DSI_VER_MAJOR_6G) &&
		(cfg_hnd->minor >= MSM_DSI_6G_VER_MINOR_V1_2))
		data |= DSI_TRIG_CTRL_BLOCK_DMA_WITHIN_FRAME;
	dsi_write(msm_host, REG_DSI_TRIG_CTRL, data);

	data = DSI_CLKOUT_TIMING_CTRL_T_CLK_POST(phy_shared_timings->clk_post) |
		DSI_CLKOUT_TIMING_CTRL_T_CLK_PRE(phy_shared_timings->clk_pre);
	dsi_write(msm_host, REG_DSI_CLKOUT_TIMING_CTRL, data);

	if ((cfg_hnd->major == MSM_DSI_VER_MAJOR_6G) &&
	    (cfg_hnd->minor > MSM_DSI_6G_VER_MINOR_V1_0) &&
	    phy_shared_timings->clk_pre_inc_by_2)
		dsi_write(msm_host, REG_DSI_T_CLK_PRE_EXTEND,
			  DSI_T_CLK_PRE_EXTEND_INC_BY_2_BYTECLK);

	data = 0;
	if (!(flags & MIPI_DSI_MODE_EOT_PACKET))
		data |= DSI_EOT_PACKET_CTRL_TX_EOT_APPEND;
	dsi_write(msm_host, REG_DSI_EOT_PACKET_CTRL, data);

	/* allow only ack-err-status to generate interrupt */
	dsi_write(msm_host, REG_DSI_ERR_INT_MASK0, 0x13ff3fe0);

	dsi_intr_ctrl(msm_host, DSI_IRQ_MASK_ERROR, 1);

	dsi_write(msm_host, REG_DSI_CLK_CTRL, DSI_CLK_CTRL_ENABLE_CLKS);

	data = DSI_CTRL_CLK_EN;

	DBG("lane number=%d", msm_host->lanes);
	data |= ((DSI_CTRL_LANE0 << msm_host->lanes) - DSI_CTRL_LANE0);

	dsi_write(msm_host, REG_DSI_LANE_SWAP_CTRL,
		  DSI_LANE_SWAP_CTRL_DLN_SWAP_SEL(msm_host->dlane_swap));

	if (!(flags & MIPI_DSI_CLOCK_NON_CONTINUOUS)) {
		lane_ctrl = dsi_read(msm_host, REG_DSI_LANE_CTRL);
		dsi_write(msm_host, REG_DSI_LANE_CTRL,
			lane_ctrl | DSI_LANE_CTRL_CLKLN_HS_FORCE_REQUEST);
	}

	data |= DSI_CTRL_ENABLE;

	dsi_write(msm_host, REG_DSI_CTRL, data);
}

static void dsi_timing_setup(struct msm_dsi_host *msm_host, bool is_dual_dsi)
{
	struct drm_display_mode *mode = msm_host->mode;
	u32 hs_start = 0, vs_start = 0; /* take sync start as 0 */
	u32 h_total = mode->htotal;
	u32 v_total = mode->vtotal;
	u32 hs_end = mode->hsync_end - mode->hsync_start;
	u32 vs_end = mode->vsync_end - mode->vsync_start;
	u32 ha_start = h_total - mode->hsync_start;
	u32 ha_end = ha_start + mode->hdisplay;
	u32 va_start = v_total - mode->vsync_start;
	u32 va_end = va_start + mode->vdisplay;
	u32 hdisplay = mode->hdisplay;
	u32 wc;

	DBG("");

	/*
	 * For dual DSI mode, the current DRM mode has
	 * the complete width of the panel. Since, the complete
	 * panel is driven by two DSI controllers, the horizontal
	 * timings have to be split between the two dsi controllers.
	 * Adjust the DSI host timing values accordingly.
	 */
	if (is_dual_dsi) {
		h_total /= 2;
		hs_end /= 2;
		ha_start /= 2;
		ha_end /= 2;
		hdisplay /= 2;
	}

	if (msm_host->mode_flags & MIPI_DSI_MODE_VIDEO) {
		dsi_write(msm_host, REG_DSI_ACTIVE_H,
			DSI_ACTIVE_H_START(ha_start) |
			DSI_ACTIVE_H_END(ha_end));
		dsi_write(msm_host, REG_DSI_ACTIVE_V,
			DSI_ACTIVE_V_START(va_start) |
			DSI_ACTIVE_V_END(va_end));
		dsi_write(msm_host, REG_DSI_TOTAL,
			DSI_TOTAL_H_TOTAL(h_total - 1) |
			DSI_TOTAL_V_TOTAL(v_total - 1));

		dsi_write(msm_host, REG_DSI_ACTIVE_HSYNC,
			DSI_ACTIVE_HSYNC_START(hs_start) |
			DSI_ACTIVE_HSYNC_END(hs_end));
		dsi_write(msm_host, REG_DSI_ACTIVE_VSYNC_HPOS, 0);
		dsi_write(msm_host, REG_DSI_ACTIVE_VSYNC_VPOS,
			DSI_ACTIVE_VSYNC_VPOS_START(vs_start) |
			DSI_ACTIVE_VSYNC_VPOS_END(vs_end));
	} else {		/* command mode */
		/* image data and 1 byte write_memory_start cmd */
		wc = hdisplay * dsi_get_bpp(msm_host->format) / 8 + 1;

		dsi_write(msm_host, REG_DSI_CMD_MDP_STREAM0_CTRL,
			DSI_CMD_MDP_STREAM0_CTRL_WORD_COUNT(wc) |
			DSI_CMD_MDP_STREAM0_CTRL_VIRTUAL_CHANNEL(
					msm_host->channel) |
			DSI_CMD_MDP_STREAM0_CTRL_DATA_TYPE(
					MIPI_DSI_DCS_LONG_WRITE));

		dsi_write(msm_host, REG_DSI_CMD_MDP_STREAM0_TOTAL,
			DSI_CMD_MDP_STREAM0_TOTAL_H_TOTAL(hdisplay) |
			DSI_CMD_MDP_STREAM0_TOTAL_V_TOTAL(mode->vdisplay));
	}
}

static void dsi_sw_reset(struct msm_dsi_host *msm_host)
{
	dsi_write(msm_host, REG_DSI_CLK_CTRL, DSI_CLK_CTRL_ENABLE_CLKS);
	wmb(); /* clocks need to be enabled before reset */

	dsi_write(msm_host, REG_DSI_RESET, 1);
	msleep(DSI_RESET_TOGGLE_DELAY_MS); /* make sure reset happen */
	dsi_write(msm_host, REG_DSI_RESET, 0);
}

static void dsi_op_mode_config(struct msm_dsi_host *msm_host,
					bool video_mode, bool enable)
{
	u32 dsi_ctrl;

	dsi_ctrl = dsi_read(msm_host, REG_DSI_CTRL);

	if (!enable) {
		dsi_ctrl &= ~(DSI_CTRL_ENABLE | DSI_CTRL_VID_MODE_EN |
				DSI_CTRL_CMD_MODE_EN);
		dsi_intr_ctrl(msm_host, DSI_IRQ_MASK_CMD_MDP_DONE |
					DSI_IRQ_MASK_VIDEO_DONE, 0);
	} else {
		if (video_mode) {
			dsi_ctrl |= DSI_CTRL_VID_MODE_EN;
		} else {		/* command mode */
			dsi_ctrl |= DSI_CTRL_CMD_MODE_EN;
			dsi_intr_ctrl(msm_host, DSI_IRQ_MASK_CMD_MDP_DONE, 1);
		}
		dsi_ctrl |= DSI_CTRL_ENABLE;
	}

	dsi_write(msm_host, REG_DSI_CTRL, dsi_ctrl);
}

static void dsi_set_tx_power_mode(int mode, struct msm_dsi_host *msm_host)
{
	u32 data;

	data = dsi_read(msm_host, REG_DSI_CMD_DMA_CTRL);

	if (mode == 0)
		data &= ~DSI_CMD_DMA_CTRL_LOW_POWER;
	else
		data |= DSI_CMD_DMA_CTRL_LOW_POWER;

	dsi_write(msm_host, REG_DSI_CMD_DMA_CTRL, data);
}

static void dsi_wait4video_done(struct msm_dsi_host *msm_host)
{
	u32 ret = 0;
	struct device *dev = &msm_host->pdev->dev;

	dsi_intr_ctrl(msm_host, DSI_IRQ_MASK_VIDEO_DONE, 1);

	reinit_completion(&msm_host->video_comp);

	ret = wait_for_completion_timeout(&msm_host->video_comp,
			msecs_to_jiffies(70));

	if (ret == 0)
		DRM_DEV_ERROR(dev, "wait for video done timed out\n");

	dsi_intr_ctrl(msm_host, DSI_IRQ_MASK_VIDEO_DONE, 0);
}

static void dsi_wait4video_eng_busy(struct msm_dsi_host *msm_host)
{
	if (!(msm_host->mode_flags & MIPI_DSI_MODE_VIDEO))
		return;

	if (msm_host->power_on && msm_host->enabled) {
		dsi_wait4video_done(msm_host);
		/* delay 4 ms to skip BLLP */
		usleep_range(2000, 4000);
	}
}

int dsi_tx_buf_alloc_6g(struct msm_dsi_host *msm_host, int size)
{
	struct drm_device *dev = msm_host->dev;
	struct msm_drm_private *priv = dev->dev_private;
	uint64_t iova;
	u8 *data;

	data = msm_gem_kernel_new(dev, size, MSM_BO_UNCACHED,
					priv->kms->aspace,
					&msm_host->tx_gem_obj, &iova);

	if (IS_ERR(data)) {
		msm_host->tx_gem_obj = NULL;
		return PTR_ERR(data);
	}

	msm_gem_object_set_name(msm_host->tx_gem_obj, "tx_gem");

	msm_host->tx_size = msm_host->tx_gem_obj->size;

	return 0;
}

int dsi_tx_buf_alloc_v2(struct msm_dsi_host *msm_host, int size)
{
	struct drm_device *dev = msm_host->dev;

	msm_host->tx_buf = dma_alloc_coherent(dev->dev, size,
					&msm_host->tx_buf_paddr, GFP_KERNEL);
	if (!msm_host->tx_buf)
		return -ENOMEM;

	msm_host->tx_size = size;

	return 0;
}

static void dsi_tx_buf_free(struct msm_dsi_host *msm_host)
{
	struct drm_device *dev = msm_host->dev;
	struct msm_drm_private *priv;

	/*
	 * This is possible if we're tearing down before we've had a chance to
	 * fully initialize. A very real possibility if our probe is deferred,
	 * in which case we'll hit msm_dsi_host_destroy() without having run
	 * through the dsi_tx_buf_alloc().
	 */
	if (!dev)
		return;

	priv = dev->dev_private;
	if (msm_host->tx_gem_obj) {
		msm_gem_unpin_iova(msm_host->tx_gem_obj, priv->kms->aspace);
		drm_gem_object_put(msm_host->tx_gem_obj);
		msm_host->tx_gem_obj = NULL;
	}

	if (msm_host->tx_buf)
		dma_free_coherent(dev->dev, msm_host->tx_size, msm_host->tx_buf,
			msm_host->tx_buf_paddr);
}

void *dsi_tx_buf_get_6g(struct msm_dsi_host *msm_host)
{
	return msm_gem_get_vaddr(msm_host->tx_gem_obj);
}

void *dsi_tx_buf_get_v2(struct msm_dsi_host *msm_host)
{
	return msm_host->tx_buf;
}

void dsi_tx_buf_put_6g(struct msm_dsi_host *msm_host)
{
	msm_gem_put_vaddr(msm_host->tx_gem_obj);
}

/*
 * prepare cmd buffer to be txed
 */
static int dsi_cmd_dma_add(struct msm_dsi_host *msm_host,
			   const struct mipi_dsi_msg *msg)
{
	const struct msm_dsi_cfg_handler *cfg_hnd = msm_host->cfg_hnd;
	struct mipi_dsi_packet packet;
	int len;
	int ret;
	u8 *data;

	ret = mipi_dsi_create_packet(&packet, msg);
	if (ret) {
		pr_err("%s: create packet failed, %d\n", __func__, ret);
		return ret;
	}
	len = (packet.size + 3) & (~0x3);

	if (len > msm_host->tx_size) {
		pr_err("%s: packet size is too big\n", __func__);
		return -EINVAL;
	}

<<<<<<< HEAD
	if (cfg_hnd->major == MSM_DSI_VER_MAJOR_6G) {
		data = msm_gem_get_vaddr(msm_host->tx_gem_obj);
		if (IS_ERR(data)) {
			ret = PTR_ERR(data);
			pr_err("%s: get vaddr failed, %d\n", __func__, ret);
			return ret;
		}
	} else {
		data = msm_host->tx_buf;
=======
	data = cfg_hnd->ops->tx_buf_get(msm_host);
	if (IS_ERR(data)) {
		ret = PTR_ERR(data);
		pr_err("%s: get vaddr failed, %d\n", __func__, ret);
		return ret;
>>>>>>> 24b8d41d
	}

	/* MSM specific command format in memory */
	data[0] = packet.header[1];
	data[1] = packet.header[2];
	data[2] = packet.header[0];
	data[3] = BIT(7); /* Last packet */
	if (mipi_dsi_packet_format_is_long(msg->type))
		data[3] |= BIT(6);
	if (msg->rx_buf && msg->rx_len)
		data[3] |= BIT(5);

	/* Long packet */
	if (packet.payload && packet.payload_length)
		memcpy(data + 4, packet.payload, packet.payload_length);

	/* Append 0xff to the end */
	if (packet.size < len)
		memset(data + packet.size, 0xff, len - packet.size);

<<<<<<< HEAD
	if (cfg_hnd->major == MSM_DSI_VER_MAJOR_6G)
		msm_gem_put_vaddr(msm_host->tx_gem_obj);
=======
	if (cfg_hnd->ops->tx_buf_put)
		cfg_hnd->ops->tx_buf_put(msm_host);
>>>>>>> 24b8d41d

	return len;
}

/*
 * dsi_short_read1_resp: 1 parameter
 */
static int dsi_short_read1_resp(u8 *buf, const struct mipi_dsi_msg *msg)
{
	u8 *data = msg->rx_buf;
	if (data && (msg->rx_len >= 1)) {
		*data = buf[1]; /* strip out dcs type */
		return 1;
	} else {
		pr_err("%s: read data does not match with rx_buf len %zu\n",
			__func__, msg->rx_len);
		return -EINVAL;
	}
}

/*
 * dsi_short_read2_resp: 2 parameter
 */
static int dsi_short_read2_resp(u8 *buf, const struct mipi_dsi_msg *msg)
{
	u8 *data = msg->rx_buf;
	if (data && (msg->rx_len >= 2)) {
		data[0] = buf[1]; /* strip out dcs type */
		data[1] = buf[2];
		return 2;
	} else {
		pr_err("%s: read data does not match with rx_buf len %zu\n",
			__func__, msg->rx_len);
		return -EINVAL;
	}
}

static int dsi_long_read_resp(u8 *buf, const struct mipi_dsi_msg *msg)
{
	/* strip out 4 byte dcs header */
	if (msg->rx_buf && msg->rx_len)
		memcpy(msg->rx_buf, buf + 4, msg->rx_len);

	return msg->rx_len;
}

int dsi_dma_base_get_6g(struct msm_dsi_host *msm_host, uint64_t *dma_base)
{
	struct drm_device *dev = msm_host->dev;
	struct msm_drm_private *priv = dev->dev_private;

	if (!dma_base)
		return -EINVAL;

	return msm_gem_get_and_pin_iova(msm_host->tx_gem_obj,
				priv->kms->aspace, dma_base);
}

int dsi_dma_base_get_v2(struct msm_dsi_host *msm_host, uint64_t *dma_base)
{
	if (!dma_base)
		return -EINVAL;

	*dma_base = msm_host->tx_buf_paddr;
	return 0;
}

static int dsi_cmd_dma_tx(struct msm_dsi_host *msm_host, int len)
{
	const struct msm_dsi_cfg_handler *cfg_hnd = msm_host->cfg_hnd;
	int ret;
	uint64_t dma_base;
	bool triggered;

	ret = cfg_hnd->ops->dma_base_get(msm_host, &dma_base);
	if (ret) {
		pr_err("%s: failed to get iova: %d\n", __func__, ret);
		return ret;
	}

	reinit_completion(&msm_host->dma_comp);

	dsi_wait4video_eng_busy(msm_host);

	triggered = msm_dsi_manager_cmd_xfer_trigger(
						msm_host->id, dma_base, len);
	if (triggered) {
		ret = wait_for_completion_timeout(&msm_host->dma_comp,
					msecs_to_jiffies(200));
		DBG("ret=%d", ret);
		if (ret == 0)
			ret = -ETIMEDOUT;
		else
			ret = len;
	} else
		ret = len;

	return ret;
}

static int dsi_cmd_dma_rx(struct msm_dsi_host *msm_host,
			u8 *buf, int rx_byte, int pkt_size)
{
	u32 *temp, data;
	int i, j = 0, cnt;
	u32 read_cnt;
	u8 reg[16];
	int repeated_bytes = 0;
	int buf_offset = buf - msm_host->rx_buf;

	temp = (u32 *)reg;
	cnt = (rx_byte + 3) >> 2;
	if (cnt > 4)
		cnt = 4; /* 4 x 32 bits registers only */

	if (rx_byte == 4)
		read_cnt = 4;
	else
		read_cnt = pkt_size + 6;

	/*
	 * In case of multiple reads from the panel, after the first read, there
	 * is possibility that there are some bytes in the payload repeating in
	 * the RDBK_DATA registers. Since we read all the parameters from the
	 * panel right from the first byte for every pass. We need to skip the
	 * repeating bytes and then append the new parameters to the rx buffer.
	 */
	if (read_cnt > 16) {
		int bytes_shifted;
		/* Any data more than 16 bytes will be shifted out.
		 * The temp read buffer should already contain these bytes.
		 * The remaining bytes in read buffer are the repeated bytes.
		 */
		bytes_shifted = read_cnt - 16;
		repeated_bytes = buf_offset - bytes_shifted;
	}

	for (i = cnt - 1; i >= 0; i--) {
		data = dsi_read(msm_host, REG_DSI_RDBK_DATA(i));
		*temp++ = ntohl(data); /* to host byte order */
		DBG("data = 0x%x and ntohl(data) = 0x%x", data, ntohl(data));
	}

	for (i = repeated_bytes; i < 16; i++)
		buf[j++] = reg[i];

	return j;
}

static int dsi_cmds2buf_tx(struct msm_dsi_host *msm_host,
				const struct mipi_dsi_msg *msg)
{
	int len, ret;
	int bllp_len = msm_host->mode->hdisplay *
			dsi_get_bpp(msm_host->format) / 8;

	len = dsi_cmd_dma_add(msm_host, msg);
	if (!len) {
		pr_err("%s: failed to add cmd type = 0x%x\n",
			__func__,  msg->type);
		return -EINVAL;
	}

	/* for video mode, do not send cmds more than
	* one pixel line, since it only transmit it
	* during BLLP.
	*/
	/* TODO: if the command is sent in LP mode, the bit rate is only
	 * half of esc clk rate. In this case, if the video is already
	 * actively streaming, we need to check more carefully if the
	 * command can be fit into one BLLP.
	 */
	if ((msm_host->mode_flags & MIPI_DSI_MODE_VIDEO) && (len > bllp_len)) {
		pr_err("%s: cmd cannot fit into BLLP period, len=%d\n",
			__func__, len);
		return -EINVAL;
	}

	ret = dsi_cmd_dma_tx(msm_host, len);
	if (ret < len) {
		pr_err("%s: cmd dma tx failed, type=0x%x, data0=0x%x, len=%d\n",
			__func__, msg->type, (*(u8 *)(msg->tx_buf)), len);
		return -ECOMM;
	}

	return len;
}

static void dsi_sw_reset_restore(struct msm_dsi_host *msm_host)
{
	u32 data0, data1;

	data0 = dsi_read(msm_host, REG_DSI_CTRL);
	data1 = data0;
	data1 &= ~DSI_CTRL_ENABLE;
	dsi_write(msm_host, REG_DSI_CTRL, data1);
	/*
	 * dsi controller need to be disabled before
	 * clocks turned on
	 */
	wmb();

	dsi_write(msm_host, REG_DSI_CLK_CTRL, DSI_CLK_CTRL_ENABLE_CLKS);
	wmb();	/* make sure clocks enabled */

	/* dsi controller can only be reset while clocks are running */
	dsi_write(msm_host, REG_DSI_RESET, 1);
	msleep(DSI_RESET_TOGGLE_DELAY_MS); /* make sure reset happen */
	dsi_write(msm_host, REG_DSI_RESET, 0);
	wmb();	/* controller out of reset */
	dsi_write(msm_host, REG_DSI_CTRL, data0);
	wmb();	/* make sure dsi controller enabled again */
}

static void dsi_hpd_worker(struct work_struct *work)
{
	struct msm_dsi_host *msm_host =
		container_of(work, struct msm_dsi_host, hpd_work);

	drm_helper_hpd_irq_event(msm_host->dev);
}

static void dsi_err_worker(struct work_struct *work)
{
	struct msm_dsi_host *msm_host =
		container_of(work, struct msm_dsi_host, err_work);
	u32 status = msm_host->err_work_state;

	pr_err_ratelimited("%s: status=%x\n", __func__, status);
	if (status & DSI_ERR_STATE_MDP_FIFO_UNDERFLOW)
		dsi_sw_reset_restore(msm_host);

	/* It is safe to clear here because error irq is disabled. */
	msm_host->err_work_state = 0;

	/* enable dsi error interrupt */
	dsi_intr_ctrl(msm_host, DSI_IRQ_MASK_ERROR, 1);
}

static void dsi_ack_err_status(struct msm_dsi_host *msm_host)
{
	u32 status;

	status = dsi_read(msm_host, REG_DSI_ACK_ERR_STATUS);

	if (status) {
		dsi_write(msm_host, REG_DSI_ACK_ERR_STATUS, status);
		/* Writing of an extra 0 needed to clear error bits */
		dsi_write(msm_host, REG_DSI_ACK_ERR_STATUS, 0);
		msm_host->err_work_state |= DSI_ERR_STATE_ACK;
	}
}

static void dsi_timeout_status(struct msm_dsi_host *msm_host)
{
	u32 status;

	status = dsi_read(msm_host, REG_DSI_TIMEOUT_STATUS);

	if (status) {
		dsi_write(msm_host, REG_DSI_TIMEOUT_STATUS, status);
		msm_host->err_work_state |= DSI_ERR_STATE_TIMEOUT;
	}
}

static void dsi_dln0_phy_err(struct msm_dsi_host *msm_host)
{
	u32 status;

	status = dsi_read(msm_host, REG_DSI_DLN0_PHY_ERR);

	if (status & (DSI_DLN0_PHY_ERR_DLN0_ERR_ESC |
			DSI_DLN0_PHY_ERR_DLN0_ERR_SYNC_ESC |
			DSI_DLN0_PHY_ERR_DLN0_ERR_CONTROL |
			DSI_DLN0_PHY_ERR_DLN0_ERR_CONTENTION_LP0 |
			DSI_DLN0_PHY_ERR_DLN0_ERR_CONTENTION_LP1)) {
		dsi_write(msm_host, REG_DSI_DLN0_PHY_ERR, status);
		msm_host->err_work_state |= DSI_ERR_STATE_DLN0_PHY;
	}
}

static void dsi_fifo_status(struct msm_dsi_host *msm_host)
{
	u32 status;

	status = dsi_read(msm_host, REG_DSI_FIFO_STATUS);

	/* fifo underflow, overflow */
	if (status) {
		dsi_write(msm_host, REG_DSI_FIFO_STATUS, status);
		msm_host->err_work_state |= DSI_ERR_STATE_FIFO;
		if (status & DSI_FIFO_STATUS_CMD_MDP_FIFO_UNDERFLOW)
			msm_host->err_work_state |=
					DSI_ERR_STATE_MDP_FIFO_UNDERFLOW;
	}
}

static void dsi_status(struct msm_dsi_host *msm_host)
{
	u32 status;

	status = dsi_read(msm_host, REG_DSI_STATUS0);

	if (status & DSI_STATUS0_INTERLEAVE_OP_CONTENTION) {
		dsi_write(msm_host, REG_DSI_STATUS0, status);
		msm_host->err_work_state |=
			DSI_ERR_STATE_INTERLEAVE_OP_CONTENTION;
	}
}

static void dsi_clk_status(struct msm_dsi_host *msm_host)
{
	u32 status;

	status = dsi_read(msm_host, REG_DSI_CLK_STATUS);

	if (status & DSI_CLK_STATUS_PLL_UNLOCKED) {
		dsi_write(msm_host, REG_DSI_CLK_STATUS, status);
		msm_host->err_work_state |= DSI_ERR_STATE_PLL_UNLOCKED;
	}
}

static void dsi_error(struct msm_dsi_host *msm_host)
{
	/* disable dsi error interrupt */
	dsi_intr_ctrl(msm_host, DSI_IRQ_MASK_ERROR, 0);

	dsi_clk_status(msm_host);
	dsi_fifo_status(msm_host);
	dsi_ack_err_status(msm_host);
	dsi_timeout_status(msm_host);
	dsi_status(msm_host);
	dsi_dln0_phy_err(msm_host);

	queue_work(msm_host->workqueue, &msm_host->err_work);
}

static irqreturn_t dsi_host_irq(int irq, void *ptr)
{
	struct msm_dsi_host *msm_host = ptr;
	u32 isr;
	unsigned long flags;

	if (!msm_host->ctrl_base)
		return IRQ_HANDLED;

	spin_lock_irqsave(&msm_host->intr_lock, flags);
	isr = dsi_read(msm_host, REG_DSI_INTR_CTRL);
	dsi_write(msm_host, REG_DSI_INTR_CTRL, isr);
	spin_unlock_irqrestore(&msm_host->intr_lock, flags);

	DBG("isr=0x%x, id=%d", isr, msm_host->id);

	if (isr & DSI_IRQ_ERROR)
		dsi_error(msm_host);

	if (isr & DSI_IRQ_VIDEO_DONE)
		complete(&msm_host->video_comp);

	if (isr & DSI_IRQ_CMD_DMA_DONE)
		complete(&msm_host->dma_comp);

	return IRQ_HANDLED;
}

static int dsi_host_init_panel_gpios(struct msm_dsi_host *msm_host,
			struct device *panel_device)
{
	msm_host->disp_en_gpio = devm_gpiod_get_optional(panel_device,
							 "disp-enable",
							 GPIOD_OUT_LOW);
	if (IS_ERR(msm_host->disp_en_gpio)) {
		DBG("cannot get disp-enable-gpios %ld",
				PTR_ERR(msm_host->disp_en_gpio));
		return PTR_ERR(msm_host->disp_en_gpio);
	}

	msm_host->te_gpio = devm_gpiod_get_optional(panel_device, "disp-te",
								GPIOD_IN);
	if (IS_ERR(msm_host->te_gpio)) {
		DBG("cannot get disp-te-gpios %ld", PTR_ERR(msm_host->te_gpio));
		return PTR_ERR(msm_host->te_gpio);
	}

	return 0;
}

static int dsi_host_attach(struct mipi_dsi_host *host,
					struct mipi_dsi_device *dsi)
{
	struct msm_dsi_host *msm_host = to_msm_dsi_host(host);
	int ret;

	if (dsi->lanes > msm_host->num_data_lanes)
		return -EINVAL;

	msm_host->channel = dsi->channel;
	msm_host->lanes = dsi->lanes;
	msm_host->format = dsi->format;
	msm_host->mode_flags = dsi->mode_flags;

	/* Some gpios defined in panel DT need to be controlled by host */
	ret = dsi_host_init_panel_gpios(msm_host, &dsi->dev);
	if (ret)
		return ret;

	DBG("id=%d", msm_host->id);
	if (msm_host->dev)
		queue_work(msm_host->workqueue, &msm_host->hpd_work);

	return 0;
}

static int dsi_host_detach(struct mipi_dsi_host *host,
					struct mipi_dsi_device *dsi)
{
	struct msm_dsi_host *msm_host = to_msm_dsi_host(host);

	msm_host->device_node = NULL;

	DBG("id=%d", msm_host->id);
	if (msm_host->dev)
		queue_work(msm_host->workqueue, &msm_host->hpd_work);

	return 0;
}

static ssize_t dsi_host_transfer(struct mipi_dsi_host *host,
					const struct mipi_dsi_msg *msg)
{
	struct msm_dsi_host *msm_host = to_msm_dsi_host(host);
	int ret;

	if (!msg || !msm_host->power_on)
		return -EINVAL;

	mutex_lock(&msm_host->cmd_mutex);
	ret = msm_dsi_manager_cmd_xfer(msm_host->id, msg);
	mutex_unlock(&msm_host->cmd_mutex);

	return ret;
}

static struct mipi_dsi_host_ops dsi_host_ops = {
	.attach = dsi_host_attach,
	.detach = dsi_host_detach,
	.transfer = dsi_host_transfer,
};

/*
 * List of supported physical to logical lane mappings.
 * For example, the 2nd entry represents the following mapping:
 *
 * "3012": Logic 3->Phys 0; Logic 0->Phys 1; Logic 1->Phys 2; Logic 2->Phys 3;
 */
static const int supported_data_lane_swaps[][4] = {
	{ 0, 1, 2, 3 },
	{ 3, 0, 1, 2 },
	{ 2, 3, 0, 1 },
	{ 1, 2, 3, 0 },
	{ 0, 3, 2, 1 },
	{ 1, 0, 3, 2 },
	{ 2, 1, 0, 3 },
	{ 3, 2, 1, 0 },
};

static int dsi_host_parse_lane_data(struct msm_dsi_host *msm_host,
				    struct device_node *ep)
{
	struct device *dev = &msm_host->pdev->dev;
	struct property *prop;
	u32 lane_map[4];
	int ret, i, len, num_lanes;

	prop = of_find_property(ep, "data-lanes", &len);
	if (!prop) {
		DRM_DEV_DEBUG(dev,
			"failed to find data lane mapping, using default\n");
		return 0;
	}

	num_lanes = len / sizeof(u32);

	if (num_lanes < 1 || num_lanes > 4) {
		DRM_DEV_ERROR(dev, "bad number of data lanes\n");
		return -EINVAL;
	}

	msm_host->num_data_lanes = num_lanes;

	ret = of_property_read_u32_array(ep, "data-lanes", lane_map,
					 num_lanes);
	if (ret) {
		DRM_DEV_ERROR(dev, "failed to read lane data\n");
		return ret;
	}

	/*
	 * compare DT specified physical-logical lane mappings with the ones
	 * supported by hardware
	 */
	for (i = 0; i < ARRAY_SIZE(supported_data_lane_swaps); i++) {
		const int *swap = supported_data_lane_swaps[i];
		int j;

		/*
		 * the data-lanes array we get from DT has a logical->physical
		 * mapping. The "data lane swap" register field represents
		 * supported configurations in a physical->logical mapping.
		 * Translate the DT mapping to what we understand and find a
		 * configuration that works.
		 */
		for (j = 0; j < num_lanes; j++) {
			if (lane_map[j] < 0 || lane_map[j] > 3)
<<<<<<< HEAD
				dev_err(dev, "bad physical lane entry %u\n",
=======
				DRM_DEV_ERROR(dev, "bad physical lane entry %u\n",
>>>>>>> 24b8d41d
					lane_map[j]);

			if (swap[lane_map[j]] != j)
				break;
		}

		if (j == num_lanes) {
			msm_host->dlane_swap = i;
			return 0;
		}
	}

	return -EINVAL;
}

static int dsi_host_parse_dt(struct msm_dsi_host *msm_host)
{
	struct device *dev = &msm_host->pdev->dev;
	struct device_node *np = dev->of_node;
	struct device_node *endpoint, *device_node;
<<<<<<< HEAD
	int ret;
=======
	int ret = 0;
>>>>>>> 24b8d41d

	/*
	 * Get the endpoint of the output port of the DSI host. In our case,
	 * this is mapped to port number with reg = 1. Don't return an error if
	 * the remote endpoint isn't defined. It's possible that there is
	 * nothing connected to the dsi output.
	 */
	endpoint = of_graph_get_endpoint_by_regs(np, 1, -1);
	if (!endpoint) {
		DRM_DEV_DEBUG(dev, "%s: no endpoint\n", __func__);
		return 0;
	}

	ret = dsi_host_parse_lane_data(msm_host, endpoint);
	if (ret) {
		DRM_DEV_ERROR(dev, "%s: invalid lane configuration %d\n",
			__func__, ret);
		ret = -EINVAL;
		goto err;
	}

	/* Get panel node from the output port's endpoint data */
	device_node = of_graph_get_remote_node(np, 1, 0);
	if (!device_node) {
		DRM_DEV_DEBUG(dev, "%s: no valid device\n", __func__);
		ret = -ENODEV;
		goto err;
	}

	msm_host->device_node = device_node;

	if (of_property_read_bool(np, "syscon-sfpb")) {
		msm_host->sfpb = syscon_regmap_lookup_by_phandle(np,
					"syscon-sfpb");
		if (IS_ERR(msm_host->sfpb)) {
			DRM_DEV_ERROR(dev, "%s: failed to get sfpb regmap\n",
				__func__);
			ret = PTR_ERR(msm_host->sfpb);
		}
	}

	of_node_put(device_node);

err:
	of_node_put(endpoint);

	return ret;
}

static int dsi_host_get_id(struct msm_dsi_host *msm_host)
{
	struct platform_device *pdev = msm_host->pdev;
	const struct msm_dsi_config *cfg = msm_host->cfg_hnd->cfg;
	struct resource *res;
	int i;

	res = platform_get_resource_byname(pdev, IORESOURCE_MEM, "dsi_ctrl");
	if (!res)
		return -EINVAL;

	for (i = 0; i < cfg->num_dsi; i++) {
		if (cfg->io_start[i] == res->start)
			return i;
	}

	return -EINVAL;
}

int msm_dsi_host_init(struct msm_dsi *msm_dsi)
{
	struct msm_dsi_host *msm_host = NULL;
	struct platform_device *pdev = msm_dsi->pdev;
	int ret;

	msm_host = devm_kzalloc(&pdev->dev, sizeof(*msm_host), GFP_KERNEL);
	if (!msm_host) {
		pr_err("%s: FAILED: cannot alloc dsi host\n",
		       __func__);
		ret = -ENOMEM;
		goto fail;
	}

	msm_host->pdev = pdev;
	msm_dsi->host = &msm_host->base;

	ret = dsi_host_parse_dt(msm_host);
	if (ret) {
		pr_err("%s: failed to parse dt\n", __func__);
		goto fail;
	}

	msm_host->ctrl_base = msm_ioremap(pdev, "dsi_ctrl", "DSI CTRL");
	if (IS_ERR(msm_host->ctrl_base)) {
		pr_err("%s: unable to map Dsi ctrl base\n", __func__);
		ret = PTR_ERR(msm_host->ctrl_base);
		goto fail;
	}

	pm_runtime_enable(&pdev->dev);

	msm_host->cfg_hnd = dsi_get_config(msm_host);
	if (!msm_host->cfg_hnd) {
		ret = -EINVAL;
		pr_err("%s: get config failed\n", __func__);
		goto fail;
	}

	msm_host->id = dsi_host_get_id(msm_host);
	if (msm_host->id < 0) {
		ret = msm_host->id;
		pr_err("%s: unable to identify DSI host index\n", __func__);
		goto fail;
	}

	/* fixup base address by io offset */
	msm_host->ctrl_base += msm_host->cfg_hnd->cfg->io_offset;

	ret = dsi_regulator_init(msm_host);
	if (ret) {
		pr_err("%s: regulator init failed\n", __func__);
		goto fail;
	}

	ret = dsi_clk_init(msm_host);
	if (ret) {
		pr_err("%s: unable to initialize dsi clks\n", __func__);
		goto fail;
	}

	msm_host->rx_buf = devm_kzalloc(&pdev->dev, SZ_4K, GFP_KERNEL);
	if (!msm_host->rx_buf) {
		ret = -ENOMEM;
		pr_err("%s: alloc rx temp buf failed\n", __func__);
		goto fail;
	}

	msm_host->opp_table = dev_pm_opp_set_clkname(&pdev->dev, "byte");
	if (IS_ERR(msm_host->opp_table))
		return PTR_ERR(msm_host->opp_table);
	/* OPP table is optional */
	ret = dev_pm_opp_of_add_table(&pdev->dev);
	if (!ret) {
		msm_host->has_opp_table = true;
	} else if (ret != -ENODEV) {
		dev_err(&pdev->dev, "invalid OPP table in device tree\n");
		dev_pm_opp_put_clkname(msm_host->opp_table);
		return ret;
	}

	init_completion(&msm_host->dma_comp);
	init_completion(&msm_host->video_comp);
	mutex_init(&msm_host->dev_mutex);
	mutex_init(&msm_host->cmd_mutex);
	spin_lock_init(&msm_host->intr_lock);

	/* setup workqueue */
	msm_host->workqueue = alloc_ordered_workqueue("dsi_drm_work", 0);
	INIT_WORK(&msm_host->err_work, dsi_err_worker);
	INIT_WORK(&msm_host->hpd_work, dsi_hpd_worker);

	msm_dsi->id = msm_host->id;

	DBG("Dsi Host %d initialized", msm_host->id);
	return 0;

fail:
	return ret;
}

void msm_dsi_host_destroy(struct mipi_dsi_host *host)
{
	struct msm_dsi_host *msm_host = to_msm_dsi_host(host);

	DBG("");
	dsi_tx_buf_free(msm_host);
	if (msm_host->workqueue) {
		flush_workqueue(msm_host->workqueue);
		destroy_workqueue(msm_host->workqueue);
		msm_host->workqueue = NULL;
	}

	mutex_destroy(&msm_host->cmd_mutex);
	mutex_destroy(&msm_host->dev_mutex);

	if (msm_host->has_opp_table)
		dev_pm_opp_of_remove_table(&msm_host->pdev->dev);
	dev_pm_opp_put_clkname(msm_host->opp_table);
	pm_runtime_disable(&msm_host->pdev->dev);
}

int msm_dsi_host_modeset_init(struct mipi_dsi_host *host,
					struct drm_device *dev)
{
	struct msm_dsi_host *msm_host = to_msm_dsi_host(host);
	const struct msm_dsi_cfg_handler *cfg_hnd = msm_host->cfg_hnd;
	struct platform_device *pdev = msm_host->pdev;
	int ret;

	msm_host->irq = irq_of_parse_and_map(pdev->dev.of_node, 0);
	if (msm_host->irq < 0) {
		ret = msm_host->irq;
		DRM_DEV_ERROR(dev->dev, "failed to get irq: %d\n", ret);
		return ret;
	}

	ret = devm_request_irq(&pdev->dev, msm_host->irq,
			dsi_host_irq, IRQF_TRIGGER_HIGH | IRQF_ONESHOT,
			"dsi_isr", msm_host);
	if (ret < 0) {
		DRM_DEV_ERROR(&pdev->dev, "failed to request IRQ%u: %d\n",
				msm_host->irq, ret);
		return ret;
	}

	msm_host->dev = dev;
	ret = cfg_hnd->ops->tx_buf_alloc(msm_host, SZ_4K);
	if (ret) {
		pr_err("%s: alloc tx gem obj failed, %d\n", __func__, ret);
		return ret;
	}

	return 0;
}

int msm_dsi_host_register(struct mipi_dsi_host *host, bool check_defer)
{
	struct msm_dsi_host *msm_host = to_msm_dsi_host(host);
	int ret;

	/* Register mipi dsi host */
	if (!msm_host->registered) {
		host->dev = &msm_host->pdev->dev;
		host->ops = &dsi_host_ops;
		ret = mipi_dsi_host_register(host);
		if (ret)
			return ret;

		msm_host->registered = true;

		/* If the panel driver has not been probed after host register,
		 * we should defer the host's probe.
		 * It makes sure panel is connected when fbcon detects
		 * connector status and gets the proper display mode to
		 * create framebuffer.
		 * Don't try to defer if there is nothing connected to the dsi
		 * output
		 */
		if (check_defer && msm_host->device_node) {
			if (IS_ERR(of_drm_find_panel(msm_host->device_node)))
				if (!of_drm_find_bridge(msm_host->device_node))
					return -EPROBE_DEFER;
		}
	}

	return 0;
}

void msm_dsi_host_unregister(struct mipi_dsi_host *host)
{
	struct msm_dsi_host *msm_host = to_msm_dsi_host(host);

	if (msm_host->registered) {
		mipi_dsi_host_unregister(host);
		host->dev = NULL;
		host->ops = NULL;
		msm_host->registered = false;
	}
}

int msm_dsi_host_xfer_prepare(struct mipi_dsi_host *host,
				const struct mipi_dsi_msg *msg)
{
	struct msm_dsi_host *msm_host = to_msm_dsi_host(host);
	const struct msm_dsi_cfg_handler *cfg_hnd = msm_host->cfg_hnd;

	/* TODO: make sure dsi_cmd_mdp is idle.
	 * Since DSI6G v1.2.0, we can set DSI_TRIG_CTRL.BLOCK_DMA_WITHIN_FRAME
	 * to ask H/W to wait until cmd mdp is idle. S/W wait is not needed.
	 * How to handle the old versions? Wait for mdp cmd done?
	 */

	/*
	 * mdss interrupt is generated in mdp core clock domain
	 * mdp clock need to be enabled to receive dsi interrupt
	 */
	pm_runtime_get_sync(&msm_host->pdev->dev);
	cfg_hnd->ops->link_clk_set_rate(msm_host);
	cfg_hnd->ops->link_clk_enable(msm_host);

	/* TODO: vote for bus bandwidth */

	if (!(msg->flags & MIPI_DSI_MSG_USE_LPM))
		dsi_set_tx_power_mode(0, msm_host);

	msm_host->dma_cmd_ctrl_restore = dsi_read(msm_host, REG_DSI_CTRL);
	dsi_write(msm_host, REG_DSI_CTRL,
		msm_host->dma_cmd_ctrl_restore |
		DSI_CTRL_CMD_MODE_EN |
		DSI_CTRL_ENABLE);
	dsi_intr_ctrl(msm_host, DSI_IRQ_MASK_CMD_DMA_DONE, 1);

	return 0;
}

void msm_dsi_host_xfer_restore(struct mipi_dsi_host *host,
				const struct mipi_dsi_msg *msg)
{
	struct msm_dsi_host *msm_host = to_msm_dsi_host(host);
	const struct msm_dsi_cfg_handler *cfg_hnd = msm_host->cfg_hnd;

	dsi_intr_ctrl(msm_host, DSI_IRQ_MASK_CMD_DMA_DONE, 0);
	dsi_write(msm_host, REG_DSI_CTRL, msm_host->dma_cmd_ctrl_restore);

	if (!(msg->flags & MIPI_DSI_MSG_USE_LPM))
		dsi_set_tx_power_mode(1, msm_host);

	/* TODO: unvote for bus bandwidth */

	cfg_hnd->ops->link_clk_disable(msm_host);
	pm_runtime_put_autosuspend(&msm_host->pdev->dev);
}

int msm_dsi_host_cmd_tx(struct mipi_dsi_host *host,
				const struct mipi_dsi_msg *msg)
{
	struct msm_dsi_host *msm_host = to_msm_dsi_host(host);

	return dsi_cmds2buf_tx(msm_host, msg);
}

int msm_dsi_host_cmd_rx(struct mipi_dsi_host *host,
				const struct mipi_dsi_msg *msg)
{
	struct msm_dsi_host *msm_host = to_msm_dsi_host(host);
	const struct msm_dsi_cfg_handler *cfg_hnd = msm_host->cfg_hnd;
	int data_byte, rx_byte, dlen, end;
	int short_response, diff, pkt_size, ret = 0;
	char cmd;
	int rlen = msg->rx_len;
	u8 *buf;

	if (rlen <= 2) {
		short_response = 1;
		pkt_size = rlen;
		rx_byte = 4;
	} else {
		short_response = 0;
		data_byte = 10;	/* first read */
		if (rlen < data_byte)
			pkt_size = rlen;
		else
			pkt_size = data_byte;
		rx_byte = data_byte + 6; /* 4 header + 2 crc */
	}

	buf = msm_host->rx_buf;
	end = 0;
	while (!end) {
		u8 tx[2] = {pkt_size & 0xff, pkt_size >> 8};
		struct mipi_dsi_msg max_pkt_size_msg = {
			.channel = msg->channel,
			.type = MIPI_DSI_SET_MAXIMUM_RETURN_PACKET_SIZE,
			.tx_len = 2,
			.tx_buf = tx,
		};

		DBG("rlen=%d pkt_size=%d rx_byte=%d",
			rlen, pkt_size, rx_byte);

		ret = dsi_cmds2buf_tx(msm_host, &max_pkt_size_msg);
		if (ret < 2) {
			pr_err("%s: Set max pkt size failed, %d\n",
				__func__, ret);
			return -EINVAL;
		}

		if ((cfg_hnd->major == MSM_DSI_VER_MAJOR_6G) &&
			(cfg_hnd->minor >= MSM_DSI_6G_VER_MINOR_V1_1)) {
			/* Clear the RDBK_DATA registers */
			dsi_write(msm_host, REG_DSI_RDBK_DATA_CTRL,
					DSI_RDBK_DATA_CTRL_CLR);
			wmb(); /* make sure the RDBK registers are cleared */
			dsi_write(msm_host, REG_DSI_RDBK_DATA_CTRL, 0);
			wmb(); /* release cleared status before transfer */
		}

		ret = dsi_cmds2buf_tx(msm_host, msg);
		if (ret < msg->tx_len) {
			pr_err("%s: Read cmd Tx failed, %d\n", __func__, ret);
			return ret;
		}

		/*
		 * once cmd_dma_done interrupt received,
		 * return data from client is ready and stored
		 * at RDBK_DATA register already
		 * since rx fifo is 16 bytes, dcs header is kept at first loop,
		 * after that dcs header lost during shift into registers
		 */
		dlen = dsi_cmd_dma_rx(msm_host, buf, rx_byte, pkt_size);

		if (dlen <= 0)
			return 0;

		if (short_response)
			break;

		if (rlen <= data_byte) {
			diff = data_byte - rlen;
			end = 1;
		} else {
			diff = 0;
			rlen -= data_byte;
		}

		if (!end) {
			dlen -= 2; /* 2 crc */
			dlen -= diff;
			buf += dlen;	/* next start position */
			data_byte = 14;	/* NOT first read */
			if (rlen < data_byte)
				pkt_size += rlen;
			else
				pkt_size += data_byte;
			DBG("buf=%p dlen=%d diff=%d", buf, dlen, diff);
		}
	}

	/*
	 * For single Long read, if the requested rlen < 10,
	 * we need to shift the start position of rx
	 * data buffer to skip the bytes which are not
	 * updated.
	 */
	if (pkt_size < 10 && !short_response)
		buf = msm_host->rx_buf + (10 - rlen);
	else
		buf = msm_host->rx_buf;

	cmd = buf[0];
	switch (cmd) {
	case MIPI_DSI_RX_ACKNOWLEDGE_AND_ERROR_REPORT:
		pr_err("%s: rx ACK_ERR_PACLAGE\n", __func__);
		ret = 0;
		break;
	case MIPI_DSI_RX_GENERIC_SHORT_READ_RESPONSE_1BYTE:
	case MIPI_DSI_RX_DCS_SHORT_READ_RESPONSE_1BYTE:
		ret = dsi_short_read1_resp(buf, msg);
		break;
	case MIPI_DSI_RX_GENERIC_SHORT_READ_RESPONSE_2BYTE:
	case MIPI_DSI_RX_DCS_SHORT_READ_RESPONSE_2BYTE:
		ret = dsi_short_read2_resp(buf, msg);
		break;
	case MIPI_DSI_RX_GENERIC_LONG_READ_RESPONSE:
	case MIPI_DSI_RX_DCS_LONG_READ_RESPONSE:
		ret = dsi_long_read_resp(buf, msg);
		break;
	default:
		pr_warn("%s:Invalid response cmd\n", __func__);
		ret = 0;
	}

	return ret;
}

void msm_dsi_host_cmd_xfer_commit(struct mipi_dsi_host *host, u32 dma_base,
				  u32 len)
{
	struct msm_dsi_host *msm_host = to_msm_dsi_host(host);

	dsi_write(msm_host, REG_DSI_DMA_BASE, dma_base);
	dsi_write(msm_host, REG_DSI_DMA_LEN, len);
	dsi_write(msm_host, REG_DSI_TRIG_DMA, 1);

	/* Make sure trigger happens */
	wmb();
}

int msm_dsi_host_set_src_pll(struct mipi_dsi_host *host,
	struct msm_dsi_pll *src_pll)
{
	struct msm_dsi_host *msm_host = to_msm_dsi_host(host);
	struct clk *byte_clk_provider, *pixel_clk_provider;
	int ret;

	ret = msm_dsi_pll_get_clk_provider(src_pll,
				&byte_clk_provider, &pixel_clk_provider);
	if (ret) {
		pr_info("%s: can't get provider from pll, don't set parent\n",
			__func__);
		return 0;
	}

	ret = clk_set_parent(msm_host->byte_clk_src, byte_clk_provider);
	if (ret) {
		pr_err("%s: can't set parent to byte_clk_src. ret=%d\n",
			__func__, ret);
		goto exit;
	}

	ret = clk_set_parent(msm_host->pixel_clk_src, pixel_clk_provider);
	if (ret) {
		pr_err("%s: can't set parent to pixel_clk_src. ret=%d\n",
			__func__, ret);
		goto exit;
	}

	if (msm_host->dsi_clk_src) {
		ret = clk_set_parent(msm_host->dsi_clk_src, pixel_clk_provider);
		if (ret) {
			pr_err("%s: can't set parent to dsi_clk_src. ret=%d\n",
				__func__, ret);
			goto exit;
		}
	}

	if (msm_host->esc_clk_src) {
		ret = clk_set_parent(msm_host->esc_clk_src, byte_clk_provider);
		if (ret) {
			pr_err("%s: can't set parent to esc_clk_src. ret=%d\n",
				__func__, ret);
			goto exit;
		}
	}

exit:
	return ret;
}

void msm_dsi_host_reset_phy(struct mipi_dsi_host *host)
{
	struct msm_dsi_host *msm_host = to_msm_dsi_host(host);

	DBG("");
	dsi_write(msm_host, REG_DSI_PHY_RESET, DSI_PHY_RESET_RESET);
	/* Make sure fully reset */
	wmb();
	udelay(1000);
	dsi_write(msm_host, REG_DSI_PHY_RESET, 0);
	udelay(100);
}

void msm_dsi_host_get_phy_clk_req(struct mipi_dsi_host *host,
			struct msm_dsi_phy_clk_request *clk_req,
			bool is_dual_dsi)
{
	struct msm_dsi_host *msm_host = to_msm_dsi_host(host);
	const struct msm_dsi_cfg_handler *cfg_hnd = msm_host->cfg_hnd;
	int ret;

	ret = cfg_hnd->ops->calc_clk_rate(msm_host, is_dual_dsi);
	if (ret) {
		pr_err("%s: unable to calc clk rate, %d\n", __func__, ret);
		return;
	}

	clk_req->bitclk_rate = msm_host->byte_clk_rate * 8;
	clk_req->escclk_rate = msm_host->esc_clk_rate;
}

int msm_dsi_host_enable(struct mipi_dsi_host *host)
{
	struct msm_dsi_host *msm_host = to_msm_dsi_host(host);

	dsi_op_mode_config(msm_host,
		!!(msm_host->mode_flags & MIPI_DSI_MODE_VIDEO), true);

	/* TODO: clock should be turned off for command mode,
	 * and only turned on before MDP START.
	 * This part of code should be enabled once mdp driver support it.
	 */
	/* if (msm_panel->mode == MSM_DSI_CMD_MODE) {
	 *	dsi_link_clk_disable(msm_host);
	 *	pm_runtime_put_autosuspend(&msm_host->pdev->dev);
	 * }
	 */
	msm_host->enabled = true;
	return 0;
}

int msm_dsi_host_disable(struct mipi_dsi_host *host)
{
	struct msm_dsi_host *msm_host = to_msm_dsi_host(host);

	msm_host->enabled = false;
	dsi_op_mode_config(msm_host,
		!!(msm_host->mode_flags & MIPI_DSI_MODE_VIDEO), false);

	/* Since we have disabled INTF, the video engine won't stop so that
	 * the cmd engine will be blocked.
	 * Reset to disable video engine so that we can send off cmd.
	 */
	dsi_sw_reset(msm_host);

	return 0;
}

static void msm_dsi_sfpb_config(struct msm_dsi_host *msm_host, bool enable)
{
	enum sfpb_ahb_arb_master_port_en en;

	if (!msm_host->sfpb)
		return;

	en = enable ? SFPB_MASTER_PORT_ENABLE : SFPB_MASTER_PORT_DISABLE;

	regmap_update_bits(msm_host->sfpb, REG_SFPB_GPREG,
			SFPB_GPREG_MASTER_PORT_EN__MASK,
			SFPB_GPREG_MASTER_PORT_EN(en));
}

int msm_dsi_host_power_on(struct mipi_dsi_host *host,
			struct msm_dsi_phy_shared_timings *phy_shared_timings,
			bool is_dual_dsi)
{
	struct msm_dsi_host *msm_host = to_msm_dsi_host(host);
	const struct msm_dsi_cfg_handler *cfg_hnd = msm_host->cfg_hnd;
	int ret = 0;

	mutex_lock(&msm_host->dev_mutex);
	if (msm_host->power_on) {
		DBG("dsi host already on");
		goto unlock_ret;
	}

	msm_dsi_sfpb_config(msm_host, true);

	ret = dsi_host_regulator_enable(msm_host);
	if (ret) {
		pr_err("%s:Failed to enable vregs.ret=%d\n",
			__func__, ret);
		goto unlock_ret;
	}

	pm_runtime_get_sync(&msm_host->pdev->dev);
	ret = cfg_hnd->ops->link_clk_set_rate(msm_host);
	if (!ret)
		ret = cfg_hnd->ops->link_clk_enable(msm_host);
	if (ret) {
		pr_err("%s: failed to enable link clocks. ret=%d\n",
		       __func__, ret);
		goto fail_disable_reg;
	}

	ret = pinctrl_pm_select_default_state(&msm_host->pdev->dev);
	if (ret) {
		pr_err("%s: failed to set pinctrl default state, %d\n",
			__func__, ret);
		goto fail_disable_clk;
	}

	dsi_timing_setup(msm_host, is_dual_dsi);
	dsi_sw_reset(msm_host);
	dsi_ctrl_config(msm_host, true, phy_shared_timings);

	if (msm_host->disp_en_gpio)
		gpiod_set_value(msm_host->disp_en_gpio, 1);

	msm_host->power_on = true;
	mutex_unlock(&msm_host->dev_mutex);

	return 0;

fail_disable_clk:
	cfg_hnd->ops->link_clk_disable(msm_host);
	pm_runtime_put_autosuspend(&msm_host->pdev->dev);
fail_disable_reg:
	dsi_host_regulator_disable(msm_host);
unlock_ret:
	mutex_unlock(&msm_host->dev_mutex);
	return ret;
}

int msm_dsi_host_power_off(struct mipi_dsi_host *host)
{
	struct msm_dsi_host *msm_host = to_msm_dsi_host(host);
	const struct msm_dsi_cfg_handler *cfg_hnd = msm_host->cfg_hnd;

	mutex_lock(&msm_host->dev_mutex);
	if (!msm_host->power_on) {
		DBG("dsi host already off");
		goto unlock_ret;
	}

	dsi_ctrl_config(msm_host, false, NULL);

	if (msm_host->disp_en_gpio)
		gpiod_set_value(msm_host->disp_en_gpio, 0);

	pinctrl_pm_select_sleep_state(&msm_host->pdev->dev);

	cfg_hnd->ops->link_clk_disable(msm_host);
	pm_runtime_put_autosuspend(&msm_host->pdev->dev);

	dsi_host_regulator_disable(msm_host);

	msm_dsi_sfpb_config(msm_host, false);

	DBG("-");

	msm_host->power_on = false;

unlock_ret:
	mutex_unlock(&msm_host->dev_mutex);
	return 0;
}

int msm_dsi_host_set_display_mode(struct mipi_dsi_host *host,
				  const struct drm_display_mode *mode)
{
	struct msm_dsi_host *msm_host = to_msm_dsi_host(host);

	if (msm_host->mode) {
		drm_mode_destroy(msm_host->dev, msm_host->mode);
		msm_host->mode = NULL;
	}

	msm_host->mode = drm_mode_duplicate(msm_host->dev, mode);
	if (!msm_host->mode) {
		pr_err("%s: cannot duplicate mode\n", __func__);
		return -ENOMEM;
	}

	return 0;
}

struct drm_panel *msm_dsi_host_get_panel(struct mipi_dsi_host *host)
{
	return of_drm_find_panel(to_msm_dsi_host(host)->device_node);
}

unsigned long msm_dsi_host_get_mode_flags(struct mipi_dsi_host *host)
{
	return to_msm_dsi_host(host)->mode_flags;
}

struct drm_bridge *msm_dsi_host_get_bridge(struct mipi_dsi_host *host)
{
	struct msm_dsi_host *msm_host = to_msm_dsi_host(host);

	return of_drm_find_bridge(msm_host->device_node);
}<|MERGE_RESOLUTION|>--- conflicted
+++ resolved
@@ -329,8 +329,6 @@
 	}
 
 	return 0;
-<<<<<<< HEAD
-=======
 }
 
 int dsi_clk_init_v2(struct msm_dsi_host *msm_host)
@@ -379,7 +377,6 @@
 	}
 
 	return ret;
->>>>>>> 24b8d41d
 }
 
 static int dsi_clk_init(struct msm_dsi_host *msm_host)
@@ -1190,23 +1187,11 @@
 		return -EINVAL;
 	}
 
-<<<<<<< HEAD
-	if (cfg_hnd->major == MSM_DSI_VER_MAJOR_6G) {
-		data = msm_gem_get_vaddr(msm_host->tx_gem_obj);
-		if (IS_ERR(data)) {
-			ret = PTR_ERR(data);
-			pr_err("%s: get vaddr failed, %d\n", __func__, ret);
-			return ret;
-		}
-	} else {
-		data = msm_host->tx_buf;
-=======
 	data = cfg_hnd->ops->tx_buf_get(msm_host);
 	if (IS_ERR(data)) {
 		ret = PTR_ERR(data);
 		pr_err("%s: get vaddr failed, %d\n", __func__, ret);
 		return ret;
->>>>>>> 24b8d41d
 	}
 
 	/* MSM specific command format in memory */
@@ -1227,13 +1212,8 @@
 	if (packet.size < len)
 		memset(data + packet.size, 0xff, len - packet.size);
 
-<<<<<<< HEAD
-	if (cfg_hnd->major == MSM_DSI_VER_MAJOR_6G)
-		msm_gem_put_vaddr(msm_host->tx_gem_obj);
-=======
 	if (cfg_hnd->ops->tx_buf_put)
 		cfg_hnd->ops->tx_buf_put(msm_host);
->>>>>>> 24b8d41d
 
 	return len;
 }
@@ -1748,11 +1728,7 @@
 		 */
 		for (j = 0; j < num_lanes; j++) {
 			if (lane_map[j] < 0 || lane_map[j] > 3)
-<<<<<<< HEAD
-				dev_err(dev, "bad physical lane entry %u\n",
-=======
 				DRM_DEV_ERROR(dev, "bad physical lane entry %u\n",
->>>>>>> 24b8d41d
 					lane_map[j]);
 
 			if (swap[lane_map[j]] != j)
@@ -1773,11 +1749,7 @@
 	struct device *dev = &msm_host->pdev->dev;
 	struct device_node *np = dev->of_node;
 	struct device_node *endpoint, *device_node;
-<<<<<<< HEAD
-	int ret;
-=======
 	int ret = 0;
->>>>>>> 24b8d41d
 
 	/*
 	 * Get the endpoint of the output port of the DSI host. In our case,
