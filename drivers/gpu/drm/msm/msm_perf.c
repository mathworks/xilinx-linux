--- conflicted
+++ resolved
@@ -211,31 +211,8 @@
 	mutex_init(&perf->read_lock);
 	priv->perf = perf;
 
-<<<<<<< HEAD
-	perf->node = kzalloc(sizeof(*perf->node), GFP_KERNEL);
-	if (!perf->node)
-		goto fail;
-
-	perf->ent = debugfs_create_file("perf", S_IFREG | S_IRUGO,
-			minor->debugfs_root, perf, &perf_debugfs_fops);
-	if (!perf->ent) {
-		DRM_ERROR("Cannot create /sys/kernel/debug/dri/%pd/perf\n",
-				minor->debugfs_root);
-		goto fail;
-	}
-
-	perf->node->minor = minor;
-	perf->node->dent  = perf->ent;
-	perf->node->info_ent = NULL;
-
-	mutex_lock(&minor->debugfs_lock);
-	list_add(&perf->node->list, &minor->debugfs_list);
-	mutex_unlock(&minor->debugfs_lock);
-
-=======
 	debugfs_create_file("perf", S_IFREG | S_IRUGO, minor->debugfs_root,
 			    perf, &perf_debugfs_fops);
->>>>>>> 24b8d41d
 	return 0;
 }
 
