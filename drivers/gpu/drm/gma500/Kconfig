# SPDX-License-Identifier: GPL-2.0-only
config DRM_GMA500
	tristate "Intel GMA5/600 KMS Framebuffer"
<<<<<<< HEAD
	depends on DRM && PCI && X86
=======
	depends on DRM && PCI && X86 && MMU
>>>>>>> 24b8d41d
	select DRM_KMS_HELPER
	select DRM_TTM
	# GMA500 depends on ACPI_VIDEO when ACPI is enabled, just like i915
	select ACPI_VIDEO if ACPI
	select BACKLIGHT_CLASS_DEVICE if ACPI
	select INPUT if ACPI
	help
	  Say yes for an experimental 2D KMS framebuffer driver for the
	  Intel GMA500 ('Poulsbo') and other Intel IMG based graphics
	  devices.

config DRM_GMA600
	bool "Intel GMA600 support (Experimental)"
	depends on DRM_GMA500
	help
	  Say yes to include support for GMA600 (Intel Moorestown/Oaktrail)
	  platforms with LVDS ports. MIPI is not currently supported.

config DRM_GMA3600
	bool "Intel GMA3600/3650 support (Experimental)"
	depends on DRM_GMA500
	help
	  Say yes to include basic support for Intel GMA3600/3650 (Intel
	  Cedar Trail) platforms.

config DRM_MEDFIELD
	bool "Intel Medfield support (Experimental)"
	depends on DRM_GMA500 && X86_INTEL_MID
	help
	  Say yes to include support for the Intel Medfield platform.
<|MERGE_RESOLUTION|>--- conflicted
+++ resolved
@@ -1,11 +1,7 @@
 # SPDX-License-Identifier: GPL-2.0-only
 config DRM_GMA500
 	tristate "Intel GMA5/600 KMS Framebuffer"
-<<<<<<< HEAD
-	depends on DRM && PCI && X86
-=======
 	depends on DRM && PCI && X86 && MMU
->>>>>>> 24b8d41d
 	select DRM_KMS_HELPER
 	select DRM_TTM
 	# GMA500 depends on ACPI_VIDEO when ACPI is enabled, just like i915
