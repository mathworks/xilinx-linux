--- conflicted
+++ resolved
@@ -511,15 +511,7 @@
 	gma_crtc->pipe = pipe;
 	gma_crtc->plane = pipe;
 
-<<<<<<< HEAD
-	for (i = 0; i < 256; i++) {
-		gma_crtc->lut_r[i] = i;
-		gma_crtc->lut_g[i] = i;
-		gma_crtc->lut_b[i] = i;
-
-=======
 	for (i = 0; i < 256; i++)
->>>>>>> 24b8d41d
 		gma_crtc->lut_adj[i] = 0;
 
 	gma_crtc->mode_dev = mode_dev;
