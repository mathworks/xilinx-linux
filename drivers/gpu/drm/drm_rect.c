/*
 * Copyright (C) 2011-2013 Intel Corporation
 *
 * Permission is hereby granted, free of charge, to any person obtaining a
 * copy of this software and associated documentation files (the "Software"),
 * to deal in the Software without restriction, including without limitation
 * the rights to use, copy, modify, merge, publish, distribute, sublicense,
 * and/or sell copies of the Software, and to permit persons to whom the
 * Software is furnished to do so, subject to the following conditions:
 *
 * The above copyright notice and this permission notice (including the next
 * paragraph) shall be included in all copies or substantial portions of the
 * Software.
 *
 * THE SOFTWARE IS PROVIDED "AS IS", WITHOUT WARRANTY OF ANY KIND, EXPRESS OR
 * IMPLIED, INCLUDING BUT NOT LIMITED TO THE WARRANTIES OF MERCHANTABILITY,
 * FITNESS FOR A PARTICULAR PURPOSE AND NONINFRINGEMENT.  IN NO EVENT SHALL
 * THE AUTHORS OR COPYRIGHT HOLDERS BE LIABLE FOR ANY CLAIM, DAMAGES OR OTHER
 * LIABILITY, WHETHER IN AN ACTION OF CONTRACT, TORT OR OTHERWISE, ARISING FROM,
 * OUT OF OR IN CONNECTION WITH THE SOFTWARE OR THE USE OR OTHER DEALINGS IN THE
 * SOFTWARE.
 */

#include <linux/errno.h>
#include <linux/export.h>
#include <linux/kernel.h>

#include <drm/drm_mode.h>
#include <drm/drm_print.h>
#include <drm/drm_rect.h>

/**
 * drm_rect_intersect - intersect two rectangles
 * @r1: first rectangle
 * @r2: second rectangle
 *
 * Calculate the intersection of rectangles @r1 and @r2.
 * @r1 will be overwritten with the intersection.
 *
 * RETURNS:
 * %true if rectangle @r1 is still visible after the operation,
 * %false otherwise.
 */
bool drm_rect_intersect(struct drm_rect *r1, const struct drm_rect *r2)
{
	r1->x1 = max(r1->x1, r2->x1);
	r1->y1 = max(r1->y1, r2->y1);
	r1->x2 = min(r1->x2, r2->x2);
	r1->y2 = min(r1->y2, r2->y2);

	return drm_rect_visible(r1);
}
EXPORT_SYMBOL(drm_rect_intersect);

static u32 clip_scaled(int src, int dst, int *clip)
{
	u64 tmp;

	if (dst == 0)
		return 0;

	/* Only clip what we have. Keeps the result bounded. */
	*clip = min(*clip, dst);

	tmp = mul_u32_u32(src, dst - *clip);

	/*
	 * Round toward 1.0 when clipping so that we don't accidentally
	 * change upscaling to downscaling or vice versa.
	 */
	if (src < (dst << 16))
		return DIV_ROUND_UP_ULL(tmp, dst);
	else
		return DIV_ROUND_DOWN_ULL(tmp, dst);
}

/**
 * drm_rect_clip_scaled - perform a scaled clip operation
 * @src: source window rectangle
 * @dst: destination window rectangle
 * @clip: clip rectangle
 *
 * Clip rectangle @dst by rectangle @clip. Clip rectangle @src by the
 * the corresponding amounts, retaining the vertical and horizontal scaling
 * factors from @src to @dst.
 *
 * RETURNS:
 *
 * %true if rectangle @dst is still visible after being clipped,
 * %false otherwise.
 */
bool drm_rect_clip_scaled(struct drm_rect *src, struct drm_rect *dst,
			  const struct drm_rect *clip)
{
	int diff;

	diff = clip->x1 - dst->x1;
	if (diff > 0) {
		u32 new_src_w = clip_scaled(drm_rect_width(src),
					    drm_rect_width(dst), &diff);

		src->x1 = src->x2 - new_src_w;
		dst->x1 += diff;
	}
	diff = clip->y1 - dst->y1;
	if (diff > 0) {
		u32 new_src_h = clip_scaled(drm_rect_height(src),
					    drm_rect_height(dst), &diff);

		src->y1 = src->y2 - new_src_h;
		dst->y1 += diff;
	}
	diff = dst->x2 - clip->x2;
	if (diff > 0) {
		u32 new_src_w = clip_scaled(drm_rect_width(src),
					    drm_rect_width(dst), &diff);

		src->x2 = src->x1 + new_src_w;
		dst->x2 -= diff;
	}
	diff = dst->y2 - clip->y2;
	if (diff > 0) {
		u32 new_src_h = clip_scaled(drm_rect_height(src),
					    drm_rect_height(dst), &diff);

		src->y2 = src->y1 + new_src_h;
		dst->y2 -= diff;
	}

	return drm_rect_visible(dst);
}
EXPORT_SYMBOL(drm_rect_clip_scaled);

static int drm_calc_scale(int src, int dst)
{
	int scale = 0;

	if (WARN_ON(src < 0 || dst < 0))
		return -EINVAL;

	if (dst == 0)
		return 0;

	if (src > (dst << 16))
		return DIV_ROUND_UP(src, dst);
	else
		scale = src / dst;

	return scale;
}

/**
 * drm_rect_calc_hscale - calculate the horizontal scaling factor
 * @src: source window rectangle
 * @dst: destination window rectangle
 * @min_hscale: minimum allowed horizontal scaling factor
 * @max_hscale: maximum allowed horizontal scaling factor
 *
 * Calculate the horizontal scaling factor as
 * (@src width) / (@dst width).
 *
 * If the scale is below 1 << 16, round down. If the scale is above
 * 1 << 16, round up. This will calculate the scale with the most
 * pessimistic limit calculation.
 *
 * RETURNS:
 * The horizontal scaling factor, or errno of out of limits.
 */
int drm_rect_calc_hscale(const struct drm_rect *src,
			 const struct drm_rect *dst,
			 int min_hscale, int max_hscale)
{
	int src_w = drm_rect_width(src);
	int dst_w = drm_rect_width(dst);
	int hscale = drm_calc_scale(src_w, dst_w);

	if (hscale < 0 || dst_w == 0)
		return hscale;

	if (hscale < min_hscale || hscale > max_hscale)
		return -ERANGE;

	return hscale;
}
EXPORT_SYMBOL(drm_rect_calc_hscale);

/**
 * drm_rect_calc_vscale - calculate the vertical scaling factor
 * @src: source window rectangle
 * @dst: destination window rectangle
 * @min_vscale: minimum allowed vertical scaling factor
 * @max_vscale: maximum allowed vertical scaling factor
 *
 * Calculate the vertical scaling factor as
 * (@src height) / (@dst height).
 *
 * If the scale is below 1 << 16, round down. If the scale is above
 * 1 << 16, round up. This will calculate the scale with the most
 * pessimistic limit calculation.
 *
 * RETURNS:
 * The vertical scaling factor, or errno of out of limits.
 */
int drm_rect_calc_vscale(const struct drm_rect *src,
			 const struct drm_rect *dst,
			 int min_vscale, int max_vscale)
{
	int src_h = drm_rect_height(src);
	int dst_h = drm_rect_height(dst);
	int vscale = drm_calc_scale(src_h, dst_h);

	if (vscale < 0 || dst_h == 0)
		return vscale;

	if (vscale < min_vscale || vscale > max_vscale)
		return -ERANGE;

	return vscale;
}
EXPORT_SYMBOL(drm_rect_calc_vscale);

/**
 * drm_rect_debug_print - print the rectangle information
 * @prefix: prefix string
 * @r: rectangle to print
 * @fixed_point: rectangle is in 16.16 fixed point format
 */
void drm_rect_debug_print(const char *prefix, const struct drm_rect *r, bool fixed_point)
{
	if (fixed_point)
		DRM_DEBUG_KMS("%s" DRM_RECT_FP_FMT "\n", prefix, DRM_RECT_FP_ARG(r));
	else
		DRM_DEBUG_KMS("%s" DRM_RECT_FMT "\n", prefix, DRM_RECT_ARG(r));
}
EXPORT_SYMBOL(drm_rect_debug_print);

/**
 * drm_rect_rotate - Rotate the rectangle
 * @r: rectangle to be rotated
 * @width: Width of the coordinate space
 * @height: Height of the coordinate space
 * @rotation: Transformation to be applied
 *
 * Apply @rotation to the coordinates of rectangle @r.
 *
 * @width and @height combined with @rotation define
 * the location of the new origin.
 *
 * @width correcsponds to the horizontal and @height
 * to the vertical axis of the untransformed coordinate
 * space.
 */
void drm_rect_rotate(struct drm_rect *r,
		     int width, int height,
		     unsigned int rotation)
{
	struct drm_rect tmp;

<<<<<<< HEAD
	if (rotation & (DRM_REFLECT_X | DRM_REFLECT_Y)) {
		tmp = *r;

		if (rotation & DRM_REFLECT_X) {
=======
	if (rotation & (DRM_MODE_REFLECT_X | DRM_MODE_REFLECT_Y)) {
		tmp = *r;

		if (rotation & DRM_MODE_REFLECT_X) {
>>>>>>> 24b8d41d
			r->x1 = width - tmp.x2;
			r->x2 = width - tmp.x1;
		}

<<<<<<< HEAD
		if (rotation & DRM_REFLECT_Y) {
=======
		if (rotation & DRM_MODE_REFLECT_Y) {
>>>>>>> 24b8d41d
			r->y1 = height - tmp.y2;
			r->y2 = height - tmp.y1;
		}
	}

<<<<<<< HEAD
	switch (rotation & DRM_ROTATE_MASK) {
	case DRM_ROTATE_0:
		break;
	case DRM_ROTATE_90:
=======
	switch (rotation & DRM_MODE_ROTATE_MASK) {
	case DRM_MODE_ROTATE_0:
		break;
	case DRM_MODE_ROTATE_90:
>>>>>>> 24b8d41d
		tmp = *r;
		r->x1 = tmp.y1;
		r->x2 = tmp.y2;
		r->y1 = width - tmp.x2;
		r->y2 = width - tmp.x1;
		break;
<<<<<<< HEAD
	case DRM_ROTATE_180:
=======
	case DRM_MODE_ROTATE_180:
>>>>>>> 24b8d41d
		tmp = *r;
		r->x1 = width - tmp.x2;
		r->x2 = width - tmp.x1;
		r->y1 = height - tmp.y2;
		r->y2 = height - tmp.y1;
		break;
<<<<<<< HEAD
	case DRM_ROTATE_270:
=======
	case DRM_MODE_ROTATE_270:
>>>>>>> 24b8d41d
		tmp = *r;
		r->x1 = height - tmp.y2;
		r->x2 = height - tmp.y1;
		r->y1 = tmp.x1;
		r->y2 = tmp.x2;
		break;
	default:
		break;
	}
}
EXPORT_SYMBOL(drm_rect_rotate);

/**
 * drm_rect_rotate_inv - Inverse rotate the rectangle
 * @r: rectangle to be rotated
 * @width: Width of the coordinate space
 * @height: Height of the coordinate space
 * @rotation: Transformation whose inverse is to be applied
 *
 * Apply the inverse of @rotation to the coordinates
 * of rectangle @r.
 *
 * @width and @height combined with @rotation define
 * the location of the new origin.
 *
 * @width correcsponds to the horizontal and @height
 * to the vertical axis of the original untransformed
 * coordinate space, so that you never have to flip
 * them when doing a rotatation and its inverse.
 * That is, if you do ::
 *
 *     drm_rect_rotate(&r, width, height, rotation);
 *     drm_rect_rotate_inv(&r, width, height, rotation);
 *
 * you will always get back the original rectangle.
 */
void drm_rect_rotate_inv(struct drm_rect *r,
			 int width, int height,
			 unsigned int rotation)
{
	struct drm_rect tmp;

<<<<<<< HEAD
	switch (rotation & DRM_ROTATE_MASK) {
	case DRM_ROTATE_0:
		break;
	case DRM_ROTATE_90:
=======
	switch (rotation & DRM_MODE_ROTATE_MASK) {
	case DRM_MODE_ROTATE_0:
		break;
	case DRM_MODE_ROTATE_90:
>>>>>>> 24b8d41d
		tmp = *r;
		r->x1 = width - tmp.y2;
		r->x2 = width - tmp.y1;
		r->y1 = tmp.x1;
		r->y2 = tmp.x2;
		break;
<<<<<<< HEAD
	case DRM_ROTATE_180:
=======
	case DRM_MODE_ROTATE_180:
>>>>>>> 24b8d41d
		tmp = *r;
		r->x1 = width - tmp.x2;
		r->x2 = width - tmp.x1;
		r->y1 = height - tmp.y2;
		r->y2 = height - tmp.y1;
		break;
<<<<<<< HEAD
	case DRM_ROTATE_270:
=======
	case DRM_MODE_ROTATE_270:
>>>>>>> 24b8d41d
		tmp = *r;
		r->x1 = tmp.y1;
		r->x2 = tmp.y2;
		r->y1 = height - tmp.x2;
		r->y2 = height - tmp.x1;
		break;
	default:
		break;
	}

<<<<<<< HEAD
	if (rotation & (DRM_REFLECT_X | DRM_REFLECT_Y)) {
		tmp = *r;

		if (rotation & DRM_REFLECT_X) {
=======
	if (rotation & (DRM_MODE_REFLECT_X | DRM_MODE_REFLECT_Y)) {
		tmp = *r;

		if (rotation & DRM_MODE_REFLECT_X) {
>>>>>>> 24b8d41d
			r->x1 = width - tmp.x2;
			r->x2 = width - tmp.x1;
		}

<<<<<<< HEAD
		if (rotation & DRM_REFLECT_Y) {
=======
		if (rotation & DRM_MODE_REFLECT_Y) {
>>>>>>> 24b8d41d
			r->y1 = height - tmp.y2;
			r->y2 = height - tmp.y1;
		}
	}
}
EXPORT_SYMBOL(drm_rect_rotate_inv);<|MERGE_RESOLUTION|>--- conflicted
+++ resolved
@@ -256,64 +256,38 @@
 {
 	struct drm_rect tmp;
 
-<<<<<<< HEAD
-	if (rotation & (DRM_REFLECT_X | DRM_REFLECT_Y)) {
-		tmp = *r;
-
-		if (rotation & DRM_REFLECT_X) {
-=======
 	if (rotation & (DRM_MODE_REFLECT_X | DRM_MODE_REFLECT_Y)) {
 		tmp = *r;
 
 		if (rotation & DRM_MODE_REFLECT_X) {
->>>>>>> 24b8d41d
 			r->x1 = width - tmp.x2;
 			r->x2 = width - tmp.x1;
 		}
 
-<<<<<<< HEAD
-		if (rotation & DRM_REFLECT_Y) {
-=======
 		if (rotation & DRM_MODE_REFLECT_Y) {
->>>>>>> 24b8d41d
 			r->y1 = height - tmp.y2;
 			r->y2 = height - tmp.y1;
 		}
 	}
 
-<<<<<<< HEAD
-	switch (rotation & DRM_ROTATE_MASK) {
-	case DRM_ROTATE_0:
-		break;
-	case DRM_ROTATE_90:
-=======
 	switch (rotation & DRM_MODE_ROTATE_MASK) {
 	case DRM_MODE_ROTATE_0:
 		break;
 	case DRM_MODE_ROTATE_90:
->>>>>>> 24b8d41d
 		tmp = *r;
 		r->x1 = tmp.y1;
 		r->x2 = tmp.y2;
 		r->y1 = width - tmp.x2;
 		r->y2 = width - tmp.x1;
 		break;
-<<<<<<< HEAD
-	case DRM_ROTATE_180:
-=======
 	case DRM_MODE_ROTATE_180:
->>>>>>> 24b8d41d
 		tmp = *r;
 		r->x1 = width - tmp.x2;
 		r->x2 = width - tmp.x1;
 		r->y1 = height - tmp.y2;
 		r->y2 = height - tmp.y1;
 		break;
-<<<<<<< HEAD
-	case DRM_ROTATE_270:
-=======
 	case DRM_MODE_ROTATE_270:
->>>>>>> 24b8d41d
 		tmp = *r;
 		r->x1 = height - tmp.y2;
 		r->x2 = height - tmp.y1;
@@ -356,39 +330,24 @@
 {
 	struct drm_rect tmp;
 
-<<<<<<< HEAD
-	switch (rotation & DRM_ROTATE_MASK) {
-	case DRM_ROTATE_0:
-		break;
-	case DRM_ROTATE_90:
-=======
 	switch (rotation & DRM_MODE_ROTATE_MASK) {
 	case DRM_MODE_ROTATE_0:
 		break;
 	case DRM_MODE_ROTATE_90:
->>>>>>> 24b8d41d
 		tmp = *r;
 		r->x1 = width - tmp.y2;
 		r->x2 = width - tmp.y1;
 		r->y1 = tmp.x1;
 		r->y2 = tmp.x2;
 		break;
-<<<<<<< HEAD
-	case DRM_ROTATE_180:
-=======
 	case DRM_MODE_ROTATE_180:
->>>>>>> 24b8d41d
 		tmp = *r;
 		r->x1 = width - tmp.x2;
 		r->x2 = width - tmp.x1;
 		r->y1 = height - tmp.y2;
 		r->y2 = height - tmp.y1;
 		break;
-<<<<<<< HEAD
-	case DRM_ROTATE_270:
-=======
 	case DRM_MODE_ROTATE_270:
->>>>>>> 24b8d41d
 		tmp = *r;
 		r->x1 = tmp.y1;
 		r->x2 = tmp.y2;
@@ -399,26 +358,15 @@
 		break;
 	}
 
-<<<<<<< HEAD
-	if (rotation & (DRM_REFLECT_X | DRM_REFLECT_Y)) {
-		tmp = *r;
-
-		if (rotation & DRM_REFLECT_X) {
-=======
 	if (rotation & (DRM_MODE_REFLECT_X | DRM_MODE_REFLECT_Y)) {
 		tmp = *r;
 
 		if (rotation & DRM_MODE_REFLECT_X) {
->>>>>>> 24b8d41d
 			r->x1 = width - tmp.x2;
 			r->x2 = width - tmp.x1;
 		}
 
-<<<<<<< HEAD
-		if (rotation & DRM_REFLECT_Y) {
-=======
 		if (rotation & DRM_MODE_REFLECT_Y) {
->>>>>>> 24b8d41d
 			r->y1 = height - tmp.y2;
 			r->y2 = height - tmp.y1;
 		}
