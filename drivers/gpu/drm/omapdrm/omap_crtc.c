--- conflicted
+++ resolved
@@ -597,20 +597,6 @@
 	return 0;
 }
 
-static int omap_crtc_atomic_check(struct drm_crtc *crtc,
-				struct drm_crtc_state *state)
-{
-	if (state->color_mgmt_changed && state->gamma_lut) {
-		uint length = state->gamma_lut->length /
-			sizeof(struct drm_color_lut);
-
-		if (length < 2)
-			return -EINVAL;
-	}
-
-	return 0;
-}
-
 static void omap_crtc_atomic_begin(struct drm_crtc *crtc,
 				   struct drm_crtc_state *old_crtc_state)
 {
@@ -638,37 +624,7 @@
 					       lut, length);
 	}
 
-<<<<<<< HEAD
-	if (crtc->state->color_mgmt_changed) {
-		struct drm_color_lut *lut = NULL;
-		uint length = 0;
-
-		if (crtc->state->gamma_lut) {
-			lut = (struct drm_color_lut *)
-				crtc->state->gamma_lut->data;
-			length = crtc->state->gamma_lut->length /
-				sizeof(*lut);
-		}
-		dispc_mgr_set_gamma(omap_crtc->channel, lut, length);
-	}
-
-	if (crtc->state->color_mgmt_changed) {
-		struct drm_color_lut *lut = NULL;
-		uint length = 0;
-
-		if (crtc->state->gamma_lut) {
-			lut = (struct drm_color_lut *)
-				crtc->state->gamma_lut->data;
-			length = crtc->state->gamma_lut->length /
-				sizeof(*lut);
-		}
-		dispc_mgr_set_gamma(omap_crtc->channel, lut, length);
-	}
-
-	if (dispc_mgr_is_enabled(omap_crtc->channel)) {
-=======
 	omap_crtc_write_crtc_properties(crtc);
->>>>>>> 24b8d41d
 
 	/* Only flush the CRTC if it is currently enabled. */
 	if (!omap_crtc->enabled)
@@ -783,12 +739,7 @@
 	.destroy = omap_crtc_destroy,
 	.page_flip = drm_atomic_helper_page_flip,
 	.gamma_set = drm_atomic_helper_legacy_gamma_set,
-<<<<<<< HEAD
-	.set_property = drm_atomic_helper_crtc_set_property,
-	.atomic_duplicate_state = drm_atomic_helper_crtc_duplicate_state,
-=======
 	.atomic_duplicate_state = omap_crtc_duplicate_state,
->>>>>>> 24b8d41d
 	.atomic_destroy_state = drm_atomic_helper_crtc_destroy_state,
 	.atomic_set_property = omap_crtc_atomic_set_property,
 	.atomic_get_property = omap_crtc_atomic_get_property,
@@ -798,11 +749,6 @@
 
 static const struct drm_crtc_helper_funcs omap_crtc_helper_funcs = {
 	.mode_set_nofb = omap_crtc_mode_set_nofb,
-<<<<<<< HEAD
-	.disable = omap_crtc_disable,
-	.enable = omap_crtc_enable,
-=======
->>>>>>> 24b8d41d
 	.atomic_check = omap_crtc_atomic_check,
 	.atomic_begin = omap_crtc_atomic_begin,
 	.atomic_flush = omap_crtc_atomic_flush,
@@ -888,23 +834,10 @@
 	 * OMAP_DSS_CHANNEL_DIGIT. X server assumes 256 element gamma
 	 * tables so lets use that. Size of HW gamma table can be
 	 * extracted with dispc_mgr_gamma_size(). If it returns 0
-<<<<<<< HEAD
-	 * gamma table is not supprted.
-	 */
-	if (dispc_mgr_gamma_size(channel)) {
-		uint gamma_lut_size = 256;
-
-		drm_crtc_enable_color_mgmt(crtc, 0, false, gamma_lut_size);
-		drm_mode_crtc_set_gamma_size(crtc, gamma_lut_size);
-	}
-
-	omap_plane_install_properties(crtc->primary, &crtc->base);
-=======
 	 * gamma table is not supported.
 	 */
 	if (priv->dispc_ops->mgr_gamma_size(priv->dispc, channel)) {
 		unsigned int gamma_lut_size = 256;
->>>>>>> 24b8d41d
 
 		drm_crtc_enable_color_mgmt(crtc, 0, false, gamma_lut_size);
 		drm_mode_crtc_set_gamma_size(crtc, gamma_lut_size);
