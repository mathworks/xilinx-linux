--- conflicted
+++ resolved
@@ -73,34 +73,6 @@
 
 	/* Apply the atomic update. */
 	drm_atomic_helper_commit_modeset_disables(dev, old_state);
-<<<<<<< HEAD
-	drm_atomic_helper_commit_planes(dev, old_state, 0);
-	drm_atomic_helper_commit_modeset_enables(dev, old_state);
-
-	omap_atomic_wait_for_completion(dev, old_state);
-
-	drm_atomic_helper_cleanup_planes(dev, old_state);
-
-	dispc_runtime_put();
-
-	drm_atomic_state_free(old_state);
-
-	/* Complete the commit, wake up any waiter. */
-	spin_lock(&priv->commit.lock);
-	priv->commit.pending &= ~commit->crtcs;
-	spin_unlock(&priv->commit.lock);
-
-	wake_up_all(&priv->commit.wait);
-
-	kfree(commit);
-}
-
-static void omap_atomic_work(struct work_struct *work)
-{
-	struct omap_atomic_state_commit *commit =
-		container_of(work, struct omap_atomic_state_commit, work);
-=======
->>>>>>> 24b8d41d
 
 	if (priv->omaprev != 0x3430) {
 		/* With the current dss dispc implementation we have to enable
@@ -119,16 +91,6 @@
 
 		drm_atomic_helper_commit_planes(dev, old_state, 0);
 
-<<<<<<< HEAD
-static int omap_atomic_commit(struct drm_device *dev,
-			      struct drm_atomic_state *state, bool nonblock)
-{
-	struct omap_drm_private *priv = dev->dev_private;
-	struct omap_atomic_state_commit *commit;
-	struct drm_crtc *crtc;
-	struct drm_crtc_state *crtc_state;
-	int i, ret;
-=======
 		drm_atomic_helper_commit_hw_done(old_state);
 	} else {
 		/*
@@ -137,7 +99,6 @@
 		 * a plane. For now, skip the WA for OMAP3.
 		 */
 		drm_atomic_helper_commit_planes(dev, old_state, 0);
->>>>>>> 24b8d41d
 
 		drm_atomic_helper_commit_modeset_enables(dev, old_state);
 
@@ -148,26 +109,7 @@
 	 * Wait for completion of the page flips to ensure that old buffers
 	 * can't be touched by the hardware anymore before cleaning up planes.
 	 */
-<<<<<<< HEAD
-	for_each_crtc_in_state(state, crtc, crtc_state, i)
-		commit->crtcs |= drm_crtc_mask(crtc);
-
-	wait_event(priv->commit.wait, !omap_atomic_is_pending(priv, commit));
-
-	spin_lock(&priv->commit.lock);
-	priv->commit.pending |= commit->crtcs;
-	spin_unlock(&priv->commit.lock);
-
-	/* Swap the state, this is the point of no return. */
-	drm_atomic_helper_swap_state(state, true);
-
-	if (nonblock)
-		schedule_work(&commit->work);
-	else
-		omap_atomic_complete(commit);
-=======
 	omap_atomic_wait_for_completion(dev, old_state);
->>>>>>> 24b8d41d
 
 	drm_atomic_helper_cleanup_planes(dev, old_state);
 
@@ -187,22 +129,8 @@
 
 static void omap_disconnect_pipelines(struct drm_device *ddev)
 {
-<<<<<<< HEAD
-	switch (dssdev->type) {
-	case OMAP_DISPLAY_TYPE_HDMI:
-		return DRM_MODE_CONNECTOR_HDMIA;
-	case OMAP_DISPLAY_TYPE_DVI:
-		return DRM_MODE_CONNECTOR_DVID;
-	case OMAP_DISPLAY_TYPE_DSI:
-		return DRM_MODE_CONNECTOR_DSI;
-	default:
-		return DRM_MODE_CONNECTOR_Unknown;
-	}
-}
-=======
 	struct omap_drm_private *priv = ddev->dev_private;
 	unsigned int i;
->>>>>>> 24b8d41d
 
 	for (i = 0; i < priv->num_pipes; i++) {
 		struct omap_drm_pipeline *pipe = &priv->pipes[i];
@@ -266,22 +194,8 @@
 	struct omap_drm_private *priv = dev->dev_private;
 	unsigned int num_planes = priv->dispc_ops->get_num_ovls(priv->dispc);
 
-<<<<<<< HEAD
-	if (priv->has_dmm) {
-		dev->mode_config.rotation_property =
-			drm_mode_create_rotation_property(dev,
-				DRM_ROTATE_0 | DRM_ROTATE_90 |
-				DRM_ROTATE_180 | DRM_ROTATE_270 |
-				DRM_REFLECT_X | DRM_REFLECT_Y);
-		if (!dev->mode_config.rotation_property)
-			return -ENOMEM;
-	}
-
-	priv->zorder_prop = drm_property_create_range(dev, 0, "zorder", 0, 3);
-=======
 	priv->zorder_prop = drm_property_create_range(dev, 0, "zorder", 0,
 						      num_planes - 1);
->>>>>>> 24b8d41d
 	if (!priv->zorder_prop)
 		return -ENOMEM;
 
@@ -556,56 +470,6 @@
 				   &args->handle);
 }
 
-<<<<<<< HEAD
-static int ioctl_gem_cpu_prep(struct drm_device *dev, void *data,
-		struct drm_file *file_priv)
-{
-	struct drm_omap_gem_cpu_prep *args = data;
-	struct drm_gem_object *obj;
-	int ret;
-
-	VERB("%p:%p: handle=%d, op=%x", dev, file_priv, args->handle, args->op);
-
-	obj = drm_gem_object_lookup(file_priv, args->handle);
-	if (!obj)
-		return -ENOENT;
-
-	ret = omap_gem_op_sync(obj, args->op);
-
-	if (!ret)
-		ret = omap_gem_op_start(obj, args->op);
-
-	drm_gem_object_unreference_unlocked(obj);
-
-	return ret;
-}
-
-static int ioctl_gem_cpu_fini(struct drm_device *dev, void *data,
-		struct drm_file *file_priv)
-{
-	struct drm_omap_gem_cpu_fini *args = data;
-	struct drm_gem_object *obj;
-	int ret;
-
-	VERB("%p:%p: handle=%d", dev, file_priv, args->handle);
-
-	obj = drm_gem_object_lookup(file_priv, args->handle);
-	if (!obj)
-		return -ENOENT;
-
-	/* XXX flushy, flushy */
-	ret = 0;
-
-	if (!ret)
-		ret = omap_gem_op_finish(obj, args->op);
-
-	drm_gem_object_unreference_unlocked(obj);
-
-	return ret;
-}
-
-=======
->>>>>>> 24b8d41d
 static int ioctl_gem_info(struct drm_device *dev, void *data,
 		struct drm_file *file_priv)
 {
@@ -679,14 +543,7 @@
 	.driver_features = DRIVER_MODESET | DRIVER_GEM  |
 		DRIVER_ATOMIC | DRIVER_RENDER,
 	.open = dev_open,
-<<<<<<< HEAD
-	.lastclose = dev_lastclose,
-	.get_vblank_counter = drm_vblank_no_hw_counter,
-	.enable_vblank = omap_irq_enable_vblank,
-	.disable_vblank = omap_irq_disable_vblank,
-=======
 	.lastclose = drm_fb_helper_lastclose,
->>>>>>> 24b8d41d
 #ifdef CONFIG_DEBUG_FS
 	.debugfs_init = omap_debugfs_init,
 #endif
