--- conflicted
+++ resolved
@@ -23,10 +23,7 @@
 #include <linux/regulator/consumer.h>
 #include <linux/component.h>
 #include <linux/of.h>
-<<<<<<< HEAD
-=======
 #include <linux/of_graph.h>
->>>>>>> 24b8d41d
 #include <sound/omap-hdmi-audio.h>
 #include <media/cec.h>
 
@@ -104,37 +101,12 @@
 
 static int hdmi_power_on_core(struct omap_hdmi *hdmi)
 {
-<<<<<<< HEAD
-	struct regulator *reg;
-=======
 	int r;
->>>>>>> 24b8d41d
 
 	if (hdmi->core.core_pwr_cnt++)
 		return 0;
 
-<<<<<<< HEAD
-	reg = devm_regulator_get(&hdmi.pdev->dev, "vdda");
-
-	if (IS_ERR(reg)) {
-		if (PTR_ERR(reg) != -EPROBE_DEFER)
-			DSSERR("can't get VDDA regulator\n");
-		return PTR_ERR(reg);
-	}
-
-	hdmi.vdda_reg = reg;
-
-	return 0;
-}
-
-static int hdmi_power_on_core(struct omap_dss_device *dssdev)
-{
-	int r;
-
-	r = regulator_enable(hdmi.vdda_reg);
-=======
 	r = regulator_enable(hdmi->vdda_reg);
->>>>>>> 24b8d41d
 	if (r)
 		goto err_reg_enable;
 
@@ -198,11 +170,7 @@
 	/* DSS_HDMI_TCLK is bitclk / 10 */
 	pc *= 10;
 
-<<<<<<< HEAD
-	dss_pll_calc_b(&hdmi.pll.pll, clk_get_rate(hdmi.pll.pll.clkin),
-=======
 	dss_pll_calc_b(&hdmi->pll.pll, clk_get_rate(hdmi->pll.pll.clkin),
->>>>>>> 24b8d41d
 		pc, &hdmi_cinfo);
 
 	r = dss_pll_enable(&hdmi->pll.pll);
@@ -230,14 +198,7 @@
 
 	hdmi4_configure(&hdmi->core, &hdmi->wp, &hdmi->cfg);
 
-<<<<<<< HEAD
-	/* tv size */
-	dss_mgr_set_timings(channel, p);
-
-	r = dss_mgr_enable(channel);
-=======
 	r = dss_mgr_enable(&hdmi->output);
->>>>>>> 24b8d41d
 	if (r)
 		goto err_mgr_enable;
 
