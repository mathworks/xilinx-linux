/* SPDX-License-Identifier: GPL-2.0-only */
/*
 * HDMI driver definition for TI OMAP4 Processor.
 *
 * Copyright (C) 2010-2011 Texas Instruments Incorporated - http://www.ti.com/
 */

#ifndef _HDMI_H
#define _HDMI_H

#include <linux/delay.h>
#include <linux/io.h>
#include <linux/platform_device.h>
#include <linux/hdmi.h>
#include <sound/omap-hdmi-audio.h>
<<<<<<< HEAD
=======
#include <media/cec.h>
#include <drm/drm_bridge.h>
>>>>>>> 24b8d41d

#include "omapdss.h"
#include "dss.h"

struct dss_device;

/* HDMI Wrapper */

#define HDMI_WP_REVISION			0x0
#define HDMI_WP_SYSCONFIG			0x10
#define HDMI_WP_IRQSTATUS_RAW			0x24
#define HDMI_WP_IRQSTATUS			0x28
#define HDMI_WP_IRQENABLE_SET			0x2C
#define HDMI_WP_IRQENABLE_CLR			0x30
#define HDMI_WP_IRQWAKEEN			0x34
#define HDMI_WP_PWR_CTRL			0x40
#define HDMI_WP_DEBOUNCE			0x44
#define HDMI_WP_VIDEO_CFG			0x50
#define HDMI_WP_VIDEO_SIZE			0x60
#define HDMI_WP_VIDEO_TIMING_H			0x68
#define HDMI_WP_VIDEO_TIMING_V			0x6C
#define HDMI_WP_CLK				0x70
#define HDMI_WP_AUDIO_CFG			0x80
#define HDMI_WP_AUDIO_CFG2			0x84
#define HDMI_WP_AUDIO_CTRL			0x88
#define HDMI_WP_AUDIO_DATA			0x8C

/* HDMI WP IRQ flags */
#define HDMI_IRQ_CORE				(1 << 0)
#define HDMI_IRQ_OCP_TIMEOUT			(1 << 4)
#define HDMI_IRQ_AUDIO_FIFO_UNDERFLOW		(1 << 8)
#define HDMI_IRQ_AUDIO_FIFO_OVERFLOW		(1 << 9)
#define HDMI_IRQ_AUDIO_FIFO_SAMPLE_REQ		(1 << 10)
#define HDMI_IRQ_VIDEO_VSYNC			(1 << 16)
#define HDMI_IRQ_VIDEO_FRAME_DONE		(1 << 17)
#define HDMI_IRQ_PHY_LINE5V_ASSERT		(1 << 24)
#define HDMI_IRQ_LINK_CONNECT			(1 << 25)
#define HDMI_IRQ_LINK_DISCONNECT		(1 << 26)
#define HDMI_IRQ_PLL_LOCK			(1 << 29)
#define HDMI_IRQ_PLL_UNLOCK			(1 << 30)
#define HDMI_IRQ_PLL_RECAL			(1 << 31)

/* HDMI PLL */

#define PLLCTRL_PLL_CONTROL			0x0
#define PLLCTRL_PLL_STATUS			0x4
#define PLLCTRL_PLL_GO				0x8
#define PLLCTRL_CFG1				0xC
#define PLLCTRL_CFG2				0x10
#define PLLCTRL_CFG3				0x14
#define PLLCTRL_SSC_CFG1			0x18
#define PLLCTRL_SSC_CFG2			0x1C
#define PLLCTRL_CFG4				0x20

/* HDMI PHY */

#define HDMI_TXPHY_TX_CTRL			0x0
#define HDMI_TXPHY_DIGITAL_CTRL			0x4
#define HDMI_TXPHY_POWER_CTRL			0x8
#define HDMI_TXPHY_PAD_CFG_CTRL			0xC
#define HDMI_TXPHY_BIST_CONTROL			0x1C

enum hdmi_pll_pwr {
	HDMI_PLLPWRCMD_ALLOFF = 0,
	HDMI_PLLPWRCMD_PLLONLY = 1,
	HDMI_PLLPWRCMD_BOTHON_ALLCLKS = 2,
	HDMI_PLLPWRCMD_BOTHON_NOPHYCLK = 3
};

enum hdmi_phy_pwr {
	HDMI_PHYPWRCMD_OFF = 0,
	HDMI_PHYPWRCMD_LDOON = 1,
	HDMI_PHYPWRCMD_TXON = 2
};

enum hdmi_core_hdmi_dvi {
	HDMI_DVI = 0,
	HDMI_HDMI = 1
};

enum hdmi_packing_mode {
	HDMI_PACK_10b_RGB_YUV444 = 0,
	HDMI_PACK_24b_RGB_YUV444_YUV422 = 1,
	HDMI_PACK_20b_YUV422 = 2,
	HDMI_PACK_ALREADYPACKED = 7
};

enum hdmi_stereo_channels {
	HDMI_AUDIO_STEREO_NOCHANNELS = 0,
	HDMI_AUDIO_STEREO_ONECHANNEL = 1,
	HDMI_AUDIO_STEREO_TWOCHANNELS = 2,
	HDMI_AUDIO_STEREO_THREECHANNELS = 3,
	HDMI_AUDIO_STEREO_FOURCHANNELS = 4
};

enum hdmi_audio_type {
	HDMI_AUDIO_TYPE_LPCM = 0,
	HDMI_AUDIO_TYPE_IEC = 1
};

enum hdmi_audio_justify {
	HDMI_AUDIO_JUSTIFY_LEFT = 0,
	HDMI_AUDIO_JUSTIFY_RIGHT = 1
};

enum hdmi_audio_sample_order {
	HDMI_AUDIO_SAMPLE_RIGHT_FIRST = 0,
	HDMI_AUDIO_SAMPLE_LEFT_FIRST = 1
};

enum hdmi_audio_samples_perword {
	HDMI_AUDIO_ONEWORD_ONESAMPLE = 0,
	HDMI_AUDIO_ONEWORD_TWOSAMPLES = 1
};

enum hdmi_audio_sample_size_omap {
	HDMI_AUDIO_SAMPLE_16BITS = 0,
	HDMI_AUDIO_SAMPLE_24BITS = 1
};

enum hdmi_audio_transf_mode {
	HDMI_AUDIO_TRANSF_DMA = 0,
	HDMI_AUDIO_TRANSF_IRQ = 1
};

enum hdmi_audio_blk_strt_end_sig {
	HDMI_AUDIO_BLOCK_SIG_STARTEND_ON = 0,
	HDMI_AUDIO_BLOCK_SIG_STARTEND_OFF = 1
};

enum hdmi_core_audio_layout {
	HDMI_AUDIO_LAYOUT_2CH = 0,
	HDMI_AUDIO_LAYOUT_8CH = 1,
	HDMI_AUDIO_LAYOUT_6CH = 2
};

enum hdmi_core_cts_mode {
	HDMI_AUDIO_CTS_MODE_HW = 0,
	HDMI_AUDIO_CTS_MODE_SW = 1
};

enum hdmi_audio_mclk_mode {
	HDMI_AUDIO_MCLK_128FS = 0,
	HDMI_AUDIO_MCLK_256FS = 1,
	HDMI_AUDIO_MCLK_384FS = 2,
	HDMI_AUDIO_MCLK_512FS = 3,
	HDMI_AUDIO_MCLK_768FS = 4,
	HDMI_AUDIO_MCLK_1024FS = 5,
	HDMI_AUDIO_MCLK_1152FS = 6,
	HDMI_AUDIO_MCLK_192FS = 7
};

struct hdmi_video_format {
	enum hdmi_packing_mode	packing_mode;
	u32			y_res;	/* Line per panel */
	u32			x_res;	/* pixel per line */
};

struct hdmi_config {
	struct videomode vm;
	struct hdmi_avi_infoframe infoframe;
	enum hdmi_core_hdmi_dvi hdmi_dvi_mode;
};

struct hdmi_audio_format {
	enum hdmi_stereo_channels		stereo_channels;
	u8					active_chnnls_msk;
	enum hdmi_audio_type			type;
	enum hdmi_audio_justify			justification;
	enum hdmi_audio_sample_order		sample_order;
	enum hdmi_audio_samples_perword		samples_per_word;
	enum hdmi_audio_sample_size_omap	sample_size;
	enum hdmi_audio_blk_strt_end_sig	en_sig_blk_strt_end;
};

struct hdmi_audio_dma {
	u8				transfer_size;
	u8				block_size;
	enum hdmi_audio_transf_mode	mode;
	u16				fifo_threshold;
};

struct hdmi_core_audio_i2s_config {
	u8 in_length_bits;
	u8 justification;
	u8 sck_edge_mode;
	u8 vbit;
	u8 direction;
	u8 shift;
	u8 active_sds;
};

struct hdmi_core_audio_config {
	struct hdmi_core_audio_i2s_config	i2s_cfg;
	struct snd_aes_iec958			*iec60958_cfg;
	bool					fs_override;
	u32					n;
	u32					cts;
	u32					aud_par_busclk;
	enum hdmi_core_audio_layout		layout;
	enum hdmi_core_cts_mode			cts_mode;
	bool					use_mclk;
	enum hdmi_audio_mclk_mode		mclk_mode;
	bool					en_acr_pkt;
	bool					en_dsd_audio;
	bool					en_parallel_aud_input;
	bool					en_spdif;
};

struct hdmi_wp_data {
	void __iomem *base;
	phys_addr_t phys_base;
	unsigned int version;
};

struct hdmi_pll_data {
	struct dss_pll pll;

	void __iomem *base;

	struct platform_device *pdev;
	struct hdmi_wp_data *wp;
};

struct hdmi_phy_features {
	bool bist_ctrl;
	bool ldo_voltage;
	unsigned long max_phy;
};

struct hdmi_phy_data {
	void __iomem *base;

	const struct hdmi_phy_features *features;
	u8 lane_function[4];
	u8 lane_polarity[4];
};

struct hdmi_core_data {
	void __iomem *base;
	bool cts_swmode;
	bool audio_use_mclk;

	struct hdmi_wp_data *wp;
	unsigned int core_pwr_cnt;
	struct cec_adapter *adap;
};

static inline void hdmi_write_reg(void __iomem *base_addr, const u32 idx,
		u32 val)
{
	__raw_writel(val, base_addr + idx);
}

static inline u32 hdmi_read_reg(void __iomem *base_addr, const u32 idx)
{
	return __raw_readl(base_addr + idx);
}

#define REG_FLD_MOD(base, idx, val, start, end) \
	hdmi_write_reg(base, idx, FLD_MOD(hdmi_read_reg(base, idx),\
							val, start, end))
#define REG_GET(base, idx, start, end) \
	FLD_GET(hdmi_read_reg(base, idx), start, end)

static inline int hdmi_wait_for_bit_change(void __iomem *base_addr,
		const u32 idx, int b2, int b1, u32 val)
{
	u32 t = 0, v;
	while (val != (v = REG_GET(base_addr, idx, b2, b1))) {
		if (t++ > 10000)
			return v;
		udelay(1);
	}
	return v;
}

/* HDMI wrapper funcs */
int hdmi_wp_video_start(struct hdmi_wp_data *wp);
void hdmi_wp_video_stop(struct hdmi_wp_data *wp);
void hdmi_wp_dump(struct hdmi_wp_data *wp, struct seq_file *s);
u32 hdmi_wp_get_irqstatus(struct hdmi_wp_data *wp);
void hdmi_wp_set_irqstatus(struct hdmi_wp_data *wp, u32 irqstatus);
void hdmi_wp_set_irqenable(struct hdmi_wp_data *wp, u32 mask);
void hdmi_wp_clear_irqenable(struct hdmi_wp_data *wp, u32 mask);
int hdmi_wp_set_phy_pwr(struct hdmi_wp_data *wp, enum hdmi_phy_pwr val);
int hdmi_wp_set_pll_pwr(struct hdmi_wp_data *wp, enum hdmi_pll_pwr val);
void hdmi_wp_video_config_format(struct hdmi_wp_data *wp,
		const struct hdmi_video_format *video_fmt);
void hdmi_wp_video_config_interface(struct hdmi_wp_data *wp,
		const struct videomode *vm);
void hdmi_wp_video_config_timing(struct hdmi_wp_data *wp,
		const struct videomode *vm);
void hdmi_wp_init_vid_fmt_timings(struct hdmi_video_format *video_fmt,
		struct videomode *vm, const struct hdmi_config *param);
int hdmi_wp_init(struct platform_device *pdev, struct hdmi_wp_data *wp,
		 unsigned int version);
phys_addr_t hdmi_wp_get_audio_dma_addr(struct hdmi_wp_data *wp);

/* HDMI PLL funcs */
void hdmi_pll_dump(struct hdmi_pll_data *pll, struct seq_file *s);
<<<<<<< HEAD
int hdmi_pll_init(struct platform_device *pdev, struct hdmi_pll_data *pll,
	struct hdmi_wp_data *wp);
=======
int hdmi_pll_init(struct dss_device *dss, struct platform_device *pdev,
		  struct hdmi_pll_data *pll, struct hdmi_wp_data *wp);
>>>>>>> 24b8d41d
void hdmi_pll_uninit(struct hdmi_pll_data *hpll);

/* HDMI PHY funcs */
int hdmi_phy_configure(struct hdmi_phy_data *phy, unsigned long hfbitclk,
	unsigned long lfbitclk);
void hdmi_phy_dump(struct hdmi_phy_data *phy, struct seq_file *s);
int hdmi_phy_init(struct platform_device *pdev, struct hdmi_phy_data *phy,
		  unsigned int version);
int hdmi_phy_parse_lanes(struct hdmi_phy_data *phy, const u32 *lanes);

/* HDMI common funcs */
int hdmi_parse_lanes_of(struct platform_device *pdev, struct device_node *ep,
	struct hdmi_phy_data *phy);

/* Audio funcs */
int hdmi_compute_acr(u32 pclk, u32 sample_freq, u32 *n, u32 *cts);
int hdmi_wp_audio_enable(struct hdmi_wp_data *wp, bool enable);
int hdmi_wp_audio_core_req_enable(struct hdmi_wp_data *wp, bool enable);
void hdmi_wp_audio_config_format(struct hdmi_wp_data *wp,
		struct hdmi_audio_format *aud_fmt);
void hdmi_wp_audio_config_dma(struct hdmi_wp_data *wp,
		struct hdmi_audio_dma *aud_dma);
static inline bool hdmi_mode_has_audio(struct hdmi_config *cfg)
{
	return cfg->hdmi_dvi_mode == HDMI_HDMI ? true : false;
}

/* HDMI DRV data */
struct omap_hdmi {
	struct mutex lock;
	struct platform_device *pdev;
	struct dss_device *dss;

	struct dss_debugfs_entry *debugfs;

	struct hdmi_wp_data	wp;
	struct hdmi_pll_data	pll;
	struct hdmi_phy_data	phy;
	struct hdmi_core_data	core;

	struct hdmi_config cfg;

	struct regulator *vdda_reg;

	bool core_enabled;

	struct omap_dss_device output;
	struct drm_bridge bridge;

	struct platform_device *audio_pdev;
	void (*audio_abort_cb)(struct device *dev);
	int wp_idlemode;

	bool audio_configured;
	struct omap_dss_audio audio_config;

	/* This lock should be taken when booleans below are touched. */
	spinlock_t audio_playing_lock;
	bool audio_playing;
	bool display_enabled;
};

#define drm_bridge_to_hdmi(b) container_of(b, struct omap_hdmi, bridge)

#endif<|MERGE_RESOLUTION|>--- conflicted
+++ resolved
@@ -13,11 +13,8 @@
 #include <linux/platform_device.h>
 #include <linux/hdmi.h>
 #include <sound/omap-hdmi-audio.h>
-<<<<<<< HEAD
-=======
 #include <media/cec.h>
 #include <drm/drm_bridge.h>
->>>>>>> 24b8d41d
 
 #include "omapdss.h"
 #include "dss.h"
@@ -319,13 +316,8 @@
 
 /* HDMI PLL funcs */
 void hdmi_pll_dump(struct hdmi_pll_data *pll, struct seq_file *s);
-<<<<<<< HEAD
-int hdmi_pll_init(struct platform_device *pdev, struct hdmi_pll_data *pll,
-	struct hdmi_wp_data *wp);
-=======
 int hdmi_pll_init(struct dss_device *dss, struct platform_device *pdev,
 		  struct hdmi_pll_data *pll, struct hdmi_wp_data *wp);
->>>>>>> 24b8d41d
 void hdmi_pll_uninit(struct hdmi_pll_data *hpll);
 
 /* HDMI PHY funcs */
