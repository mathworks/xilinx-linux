--- conflicted
+++ resolved
@@ -8,16 +8,12 @@
 #define __OMAP_DRM_DSS_H
 
 #include <linux/list.h>
-<<<<<<< HEAD
-#include <linux/kobject.h>
-=======
->>>>>>> 24b8d41d
 #include <linux/device.h>
 #include <linux/interrupt.h>
 #include <video/videomode.h>
 #include <linux/platform_data/omapdss.h>
 #include <uapi/drm/drm_mode.h>
-<<<<<<< HEAD
+#include <drm/drm_crtc.h>
 
 #define DISPC_IRQ_FRAMEDONE		(1 << 0)
 #define DISPC_IRQ_VSYNC			(1 << 1)
@@ -51,12 +47,16 @@
 #define DISPC_IRQ_ACBIAS_COUNT_STAT3	(1 << 29)
 #define DISPC_IRQ_FRAMEDONE3		(1 << 30)
 
+struct dss_device;
+struct omap_drm_private;
 struct omap_dss_device;
-struct omap_overlay_manager;
+struct dispc_device;
+struct dss_device;
 struct dss_lcd_mgr_config;
 struct snd_aes_iec958;
 struct snd_cea_861_aud_if;
 struct hdmi_avi_infoframe;
+struct drm_connector;
 
 enum omap_display_type {
 	OMAP_DISPLAY_TYPE_NONE		= 0,
@@ -69,7 +69,7 @@
 	OMAP_DISPLAY_TYPE_DVI		= 1 << 6,
 };
 
-enum omap_plane {
+enum omap_plane_id {
 	OMAP_DSS_GFX	= 0,
 	OMAP_DSS_VIDEO1	= 1,
 	OMAP_DSS_VIDEO2	= 2,
@@ -86,25 +86,7 @@
 };
 
 enum omap_color_mode {
-	OMAP_DSS_COLOR_CLUT1	= 1 << 0,  /* BITMAP 1 */
-	OMAP_DSS_COLOR_CLUT2	= 1 << 1,  /* BITMAP 2 */
-	OMAP_DSS_COLOR_CLUT4	= 1 << 2,  /* BITMAP 4 */
-	OMAP_DSS_COLOR_CLUT8	= 1 << 3,  /* BITMAP 8 */
-	OMAP_DSS_COLOR_RGB12U	= 1 << 4,  /* RGB12, 16-bit container */
-	OMAP_DSS_COLOR_ARGB16	= 1 << 5,  /* ARGB16 */
-	OMAP_DSS_COLOR_RGB16	= 1 << 6,  /* RGB16 */
-	OMAP_DSS_COLOR_RGB24U	= 1 << 7,  /* RGB24, 32-bit container */
-	OMAP_DSS_COLOR_RGB24P	= 1 << 8,  /* RGB24, 24-bit container */
-	OMAP_DSS_COLOR_YUV2	= 1 << 9,  /* YUV2 4:2:2 co-sited */
-	OMAP_DSS_COLOR_UYVY	= 1 << 10, /* UYVY 4:2:2 co-sited */
-	OMAP_DSS_COLOR_ARGB32	= 1 << 11, /* ARGB32 */
-	OMAP_DSS_COLOR_RGBA32	= 1 << 12, /* RGBA32 */
-	OMAP_DSS_COLOR_RGBX32	= 1 << 13, /* RGBx32 */
-	OMAP_DSS_COLOR_NV12		= 1 << 14, /* NV12 format: YUV 4:2:0 */
-	OMAP_DSS_COLOR_RGBA16		= 1 << 15, /* RGBA16 - 4444 */
-	OMAP_DSS_COLOR_RGBX16		= 1 << 16, /* RGBx16 - 4444 */
-	OMAP_DSS_COLOR_ARGB16_1555	= 1 << 17, /* ARGB16 - 1555 */
-	OMAP_DSS_COLOR_XRGB16_1555	= 1 << 18, /* xRGB16 - 1555 */
+	_UNUSED_,
 };
 
 enum omap_dss_load_mode {
@@ -119,11 +101,6 @@
 	OMAP_DSS_COLOR_KEY_VID_SRC = 1,
 };
 
-enum omap_rfbi_te_mode {
-	OMAP_DSS_RFBI_TE_MODE_1 = 1,
-	OMAP_DSS_RFBI_TE_MODE_2 = 2,
-};
-
 enum omap_dss_signal_level {
 	OMAPDSS_SIG_ACTIVE_LOW,
 	OMAPDSS_SIG_ACTIVE_HIGH,
@@ -162,17 +139,8 @@
 };
 
 enum omap_dss_rotation_type {
-	OMAP_DSS_ROT_DMA	= 1 << 0,
-	OMAP_DSS_ROT_VRFB	= 1 << 1,
-	OMAP_DSS_ROT_TILER	= 1 << 2,
-};
-
-/* clockwise rotation angle */
-enum omap_dss_rotation_angle {
-	OMAP_DSS_ROT_0   = 0,
-	OMAP_DSS_ROT_90  = 1,
-	OMAP_DSS_ROT_180 = 2,
-	OMAP_DSS_ROT_270 = 3,
+	OMAP_DSS_ROT_NONE	= 0,
+	OMAP_DSS_ROT_TILER	= 1 << 0,
 };
 
 enum omap_overlay_caps {
@@ -182,25 +150,6 @@
 	OMAP_DSS_OVL_CAP_ZORDER = 1 << 3,
 	OMAP_DSS_OVL_CAP_POS = 1 << 4,
 	OMAP_DSS_OVL_CAP_REPLICATION = 1 << 5,
-};
-
-enum omap_overlay_manager_caps {
-	OMAP_DSS_DUMMY_VALUE, /* add a dummy value to prevent compiler error */
-};
-
-enum omap_dss_clk_source {
-	OMAP_DSS_CLK_SRC_FCK = 0,		/* OMAP2/3: DSS1_ALWON_FCLK
-						 * OMAP4: DSS_FCLK */
-	OMAP_DSS_CLK_SRC_DSI_PLL_HSDIV_DISPC,	/* OMAP3: DSI1_PLL_FCLK
-						 * OMAP4: PLL1_CLK1 */
-	OMAP_DSS_CLK_SRC_DSI_PLL_HSDIV_DSI,	/* OMAP3: DSI2_PLL_FCLK
-						 * OMAP4: PLL1_CLK2 */
-	OMAP_DSS_CLK_SRC_DSI2_PLL_HSDIV_DISPC,	/* OMAP4: PLL2_CLK1 */
-	OMAP_DSS_CLK_SRC_DSI2_PLL_HSDIV_DSI,	/* OMAP4: PLL2_CLK2 */
-};
-
-enum omap_hdmi_flags {
-	OMAP_HDMI_SDA_SCL_EXTERNAL_PULLUP = 1 << 0,
 };
 
 enum omap_dss_output_id {
@@ -213,27 +162,6 @@
 	OMAP_DSS_OUTPUT_HDMI	= 1 << 6,
 };
 
-/* RFBI */
-
-struct rfbi_timings {
-	int cs_on_time;
-	int cs_off_time;
-	int we_on_time;
-	int we_off_time;
-	int re_on_time;
-	int re_off_time;
-	int we_cycle_time;
-	int re_cycle_time;
-	int cs_pulse_width;
-	int access_time;
-
-	int clk_div;
-
-	u32 tim[5];             /* set by rfbi_convert_timings() */
-
-	int converted;
-};
-
 /* DSI */
 
 enum omap_dss_dsi_trans_mode {
@@ -248,8 +176,8 @@
 struct omap_dss_dsi_videomode_timings {
 	unsigned long hsclk;
 
-	unsigned ndl;
-	unsigned bitspp;
+	unsigned int ndl;
+	unsigned int bitspp;
 
 	/* pixels */
 	u16 hact;
@@ -283,7 +211,7 @@
 struct omap_dss_dsi_config {
 	enum omap_dss_dsi_mode mode;
 	enum omap_dss_dsi_pixel_format pixel_format;
-	const struct omap_video_timings *timings;
+	const struct videomode *vm;
 
 	unsigned long hs_clk_min, hs_clk_max;
 	unsigned long lp_clk_min, lp_clk_max;
@@ -291,49 +219,6 @@
 	bool ddr_clk_always_on;
 	enum omap_dss_dsi_trans_mode trans_mode;
 };
-
-struct omap_video_timings {
-	/* Unit: pixels */
-	u16 x_res;
-	/* Unit: pixels */
-	u16 y_res;
-	/* Unit: Hz */
-	u32 pixelclock;
-	/* Unit: pixel clocks */
-	u16 hsw;	/* Horizontal synchronization pulse width */
-	/* Unit: pixel clocks */
-	u16 hfp;	/* Horizontal front porch */
-	/* Unit: pixel clocks */
-	u16 hbp;	/* Horizontal back porch */
-	/* Unit: line clocks */
-	u16 vsw;	/* Vertical synchronization pulse width */
-	/* Unit: line clocks */
-	u16 vfp;	/* Vertical front porch */
-	/* Unit: line clocks */
-	u16 vbp;	/* Vertical back porch */
-
-	/* Vsync logic level */
-	enum omap_dss_signal_level vsync_level;
-	/* Hsync logic level */
-	enum omap_dss_signal_level hsync_level;
-	/* Interlaced or Progressive timings */
-	bool interlace;
-	/* Pixel clock edge to drive LCD data */
-	enum omap_dss_signal_edge data_pclk_edge;
-	/* Data enable logic level */
-	enum omap_dss_signal_level de_level;
-	/* Pixel clock edges to drive HSYNC and VSYNC signals */
-	enum omap_dss_signal_edge sync_pclk_edge;
-
-	bool double_pixel;
-};
-
-/* Hardcoded timings for tv modes. Venc only uses these to
- * identify the mode, and does not actually use the configs
- * itself. However, the configs should be something that
- * a normal monitor can also show */
-extern const struct omap_video_timings omap_dss_pal_timings;
-extern const struct omap_video_timings omap_dss_ntsc_timings;
 
 struct omap_dss_cpr_coefs {
 	s16 rr, rg, rb;
@@ -347,10 +232,9 @@
 	u16 screen_width;
 	u16 width;
 	u16 height;
-	enum omap_color_mode color_mode;
+	u32 fourcc;
 	u8 rotation;
 	enum omap_dss_rotation_type rotation_type;
-	bool mirror;
 
 	u16 pos_x;
 	u16 pos_y;
@@ -361,48 +245,6 @@
 	u8 zorder;
 };
 
-struct omap_overlay {
-	struct kobject kobj;
-	struct list_head list;
-
-	/* static fields */
-	const char *name;
-	enum omap_plane id;
-	enum omap_color_mode supported_modes;
-	enum omap_overlay_caps caps;
-
-	/* dynamic fields */
-	struct omap_overlay_manager *manager;
-
-	/*
-	 * The following functions do not block:
-	 *
-	 * is_enabled
-	 * set_overlay_info
-	 * get_overlay_info
-	 *
-	 * The rest of the functions may block and cannot be called from
-	 * interrupt context
-	 */
-
-	int (*enable)(struct omap_overlay *ovl);
-	int (*disable)(struct omap_overlay *ovl);
-	bool (*is_enabled)(struct omap_overlay *ovl);
-
-	int (*set_manager)(struct omap_overlay *ovl,
-		struct omap_overlay_manager *mgr);
-	int (*unset_manager)(struct omap_overlay *ovl);
-
-	int (*set_overlay_info)(struct omap_overlay *ovl,
-			struct omap_overlay_info *info);
-	void (*get_overlay_info)(struct omap_overlay *ovl,
-			struct omap_overlay_info *info);
-
-	int (*wait_for_go)(struct omap_overlay *ovl);
-
-	struct omap_dss_device *(*get_device)(struct omap_overlay *ovl);
-};
-
 struct omap_overlay_manager_info {
 	u32 default_color;
 
@@ -414,47 +256,6 @@
 
 	bool cpr_enable;
 	struct omap_dss_cpr_coefs cpr_coefs;
-};
-
-struct omap_overlay_manager {
-	struct kobject kobj;
-
-	/* static fields */
-	const char *name;
-	enum omap_channel id;
-	enum omap_overlay_manager_caps caps;
-	struct list_head overlays;
-	enum omap_display_type supported_displays;
-	enum omap_dss_output_id supported_outputs;
-
-	/* dynamic fields */
-	struct omap_dss_device *output;
-
-	/*
-	 * The following functions do not block:
-	 *
-	 * set_manager_info
-	 * get_manager_info
-	 * apply
-	 *
-	 * The rest of the functions may block and cannot be called from
-	 * interrupt context
-	 */
-
-	int (*set_output)(struct omap_overlay_manager *mgr,
-		struct omap_dss_device *output);
-	int (*unset_output)(struct omap_overlay_manager *mgr);
-
-	int (*set_manager_info)(struct omap_overlay_manager *mgr,
-			struct omap_overlay_manager_info *info);
-	void (*get_manager_info)(struct omap_overlay_manager *mgr,
-			struct omap_overlay_manager_info *info);
-
-	int (*apply)(struct omap_overlay_manager *mgr);
-	int (*wait_for_go)(struct omap_overlay_manager *mgr);
-	int (*wait_for_vsync)(struct omap_overlay_manager *mgr);
-
-	struct omap_dss_device *(*get_device)(struct omap_overlay_manager *mgr);
 };
 
 /* 22 pins means 1 clk lane and 10 data lanes */
@@ -478,692 +279,6 @@
 	u16 buf_width;
 	u16 width;
 	u16 height;
-	enum omap_color_mode color_mode;
-	u8 rotation;
-	enum omap_dss_rotation_type rotation_type;
-	bool mirror;
-	u8 pre_mult_alpha;
-};
-
-struct omapdss_dpi_ops {
-	int (*connect)(struct omap_dss_device *dssdev,
-			struct omap_dss_device *dst);
-	void (*disconnect)(struct omap_dss_device *dssdev,
-			struct omap_dss_device *dst);
-
-	int (*enable)(struct omap_dss_device *dssdev);
-	void (*disable)(struct omap_dss_device *dssdev);
-
-	int (*check_timings)(struct omap_dss_device *dssdev,
-			struct omap_video_timings *timings);
-	void (*set_timings)(struct omap_dss_device *dssdev,
-			struct omap_video_timings *timings);
-	void (*get_timings)(struct omap_dss_device *dssdev,
-			struct omap_video_timings *timings);
-
-	void (*set_data_lines)(struct omap_dss_device *dssdev, int data_lines);
-};
-
-struct omapdss_sdi_ops {
-	int (*connect)(struct omap_dss_device *dssdev,
-			struct omap_dss_device *dst);
-	void (*disconnect)(struct omap_dss_device *dssdev,
-			struct omap_dss_device *dst);
-
-	int (*enable)(struct omap_dss_device *dssdev);
-	void (*disable)(struct omap_dss_device *dssdev);
-
-	int (*check_timings)(struct omap_dss_device *dssdev,
-			struct omap_video_timings *timings);
-	void (*set_timings)(struct omap_dss_device *dssdev,
-			struct omap_video_timings *timings);
-	void (*get_timings)(struct omap_dss_device *dssdev,
-			struct omap_video_timings *timings);
-
-	void (*set_datapairs)(struct omap_dss_device *dssdev, int datapairs);
-};
-
-struct omapdss_dvi_ops {
-	int (*connect)(struct omap_dss_device *dssdev,
-			struct omap_dss_device *dst);
-	void (*disconnect)(struct omap_dss_device *dssdev,
-			struct omap_dss_device *dst);
-
-	int (*enable)(struct omap_dss_device *dssdev);
-	void (*disable)(struct omap_dss_device *dssdev);
-
-	int (*check_timings)(struct omap_dss_device *dssdev,
-			struct omap_video_timings *timings);
-	void (*set_timings)(struct omap_dss_device *dssdev,
-			struct omap_video_timings *timings);
-	void (*get_timings)(struct omap_dss_device *dssdev,
-			struct omap_video_timings *timings);
-};
-
-struct omapdss_atv_ops {
-	int (*connect)(struct omap_dss_device *dssdev,
-			struct omap_dss_device *dst);
-	void (*disconnect)(struct omap_dss_device *dssdev,
-			struct omap_dss_device *dst);
-
-	int (*enable)(struct omap_dss_device *dssdev);
-	void (*disable)(struct omap_dss_device *dssdev);
-
-	int (*check_timings)(struct omap_dss_device *dssdev,
-			struct omap_video_timings *timings);
-	void (*set_timings)(struct omap_dss_device *dssdev,
-			struct omap_video_timings *timings);
-	void (*get_timings)(struct omap_dss_device *dssdev,
-			struct omap_video_timings *timings);
-
-	void (*set_type)(struct omap_dss_device *dssdev,
-		enum omap_dss_venc_type type);
-	void (*invert_vid_out_polarity)(struct omap_dss_device *dssdev,
-		bool invert_polarity);
-
-	int (*set_wss)(struct omap_dss_device *dssdev, u32 wss);
-	u32 (*get_wss)(struct omap_dss_device *dssdev);
-};
-
-struct omapdss_hdmi_ops {
-	int (*connect)(struct omap_dss_device *dssdev,
-			struct omap_dss_device *dst);
-	void (*disconnect)(struct omap_dss_device *dssdev,
-			struct omap_dss_device *dst);
-
-	int (*enable)(struct omap_dss_device *dssdev);
-	void (*disable)(struct omap_dss_device *dssdev);
-
-	int (*check_timings)(struct omap_dss_device *dssdev,
-			struct omap_video_timings *timings);
-	void (*set_timings)(struct omap_dss_device *dssdev,
-			struct omap_video_timings *timings);
-	void (*get_timings)(struct omap_dss_device *dssdev,
-			struct omap_video_timings *timings);
-
-	int (*read_edid)(struct omap_dss_device *dssdev, u8 *buf, int len);
-	bool (*detect)(struct omap_dss_device *dssdev);
-
-	int (*set_hdmi_mode)(struct omap_dss_device *dssdev, bool hdmi_mode);
-	int (*set_infoframe)(struct omap_dss_device *dssdev,
-		const struct hdmi_avi_infoframe *avi);
-};
-
-struct omapdss_dsi_ops {
-	int (*connect)(struct omap_dss_device *dssdev,
-			struct omap_dss_device *dst);
-	void (*disconnect)(struct omap_dss_device *dssdev,
-			struct omap_dss_device *dst);
-
-	int (*enable)(struct omap_dss_device *dssdev);
-	void (*disable)(struct omap_dss_device *dssdev, bool disconnect_lanes,
-			bool enter_ulps);
-
-	/* bus configuration */
-	int (*set_config)(struct omap_dss_device *dssdev,
-			const struct omap_dss_dsi_config *cfg);
-	int (*configure_pins)(struct omap_dss_device *dssdev,
-			const struct omap_dsi_pin_config *pin_cfg);
-
-	void (*enable_hs)(struct omap_dss_device *dssdev, int channel,
-			bool enable);
-	int (*enable_te)(struct omap_dss_device *dssdev, bool enable);
-
-	int (*update)(struct omap_dss_device *dssdev, int channel,
-			void (*callback)(int, void *), void *data);
-
-	void (*bus_lock)(struct omap_dss_device *dssdev);
-	void (*bus_unlock)(struct omap_dss_device *dssdev);
-
-	int (*enable_video_output)(struct omap_dss_device *dssdev, int channel);
-	void (*disable_video_output)(struct omap_dss_device *dssdev,
-			int channel);
-
-	int (*request_vc)(struct omap_dss_device *dssdev, int *channel);
-	int (*set_vc_id)(struct omap_dss_device *dssdev, int channel,
-			int vc_id);
-	void (*release_vc)(struct omap_dss_device *dssdev, int channel);
-
-	/* data transfer */
-	int (*dcs_write)(struct omap_dss_device *dssdev, int channel,
-			u8 *data, int len);
-	int (*dcs_write_nosync)(struct omap_dss_device *dssdev, int channel,
-			u8 *data, int len);
-	int (*dcs_read)(struct omap_dss_device *dssdev, int channel, u8 dcs_cmd,
-			u8 *data, int len);
-
-	int (*gen_write)(struct omap_dss_device *dssdev, int channel,
-			u8 *data, int len);
-	int (*gen_write_nosync)(struct omap_dss_device *dssdev, int channel,
-			u8 *data, int len);
-	int (*gen_read)(struct omap_dss_device *dssdev, int channel,
-			u8 *reqdata, int reqlen,
-			u8 *data, int len);
-
-	int (*bta_sync)(struct omap_dss_device *dssdev, int channel);
-
-	int (*set_max_rx_packet_size)(struct omap_dss_device *dssdev,
-			int channel, u16 plen);
-};
-
-struct omap_dss_device {
-	struct kobject kobj;
-	struct device *dev;
-
-	struct module *owner;
-
-	struct list_head panel_list;
-
-	/* alias in the form of "display%d" */
-	char alias[16];
-
-	enum omap_display_type type;
-	enum omap_display_type output_type;
-
-	union {
-		struct {
-			u8 data_lines;
-		} dpi;
-
-		struct {
-			u8 channel;
-			u8 data_lines;
-		} rfbi;
-
-		struct {
-			u8 datapairs;
-		} sdi;
-
-		struct {
-			int module;
-		} dsi;
-
-		struct {
-			enum omap_dss_venc_type type;
-			bool invert_polarity;
-		} venc;
-	} phy;
-
-	struct {
-		struct omap_video_timings timings;
-
-		enum omap_dss_dsi_pixel_format dsi_pix_fmt;
-		enum omap_dss_dsi_mode dsi_mode;
-	} panel;
-
-	struct {
-		u8 pixel_size;
-		struct rfbi_timings rfbi_timings;
-	} ctrl;
-
-	const char *name;
-
-	/* used to match device to driver */
-	const char *driver_name;
-
-	void *data;
-
-	struct omap_dss_driver *driver;
-
-	union {
-		const struct omapdss_dpi_ops *dpi;
-		const struct omapdss_sdi_ops *sdi;
-		const struct omapdss_dvi_ops *dvi;
-		const struct omapdss_hdmi_ops *hdmi;
-		const struct omapdss_atv_ops *atv;
-		const struct omapdss_dsi_ops *dsi;
-	} ops;
-
-	/* helper variable for driver suspend/resume */
-	bool activate_after_resume;
-
-	enum omap_display_caps caps;
-
-	struct omap_dss_device *src;
-
-	enum omap_dss_display_state state;
-
-	/* OMAP DSS output specific fields */
-
-	struct list_head list;
-
-	/* DISPC channel for this output */
-	enum omap_channel dispc_channel;
-	bool dispc_channel_connected;
-
-	/* output instance */
-	enum omap_dss_output_id id;
-
-	/* the port number in the DT node */
-	int port_num;
-
-	/* dynamic fields */
-	struct omap_overlay_manager *manager;
-
-	struct omap_dss_device *dst;
-};
-
-struct omap_dss_driver {
-	int (*probe)(struct omap_dss_device *);
-	void (*remove)(struct omap_dss_device *);
-
-	int (*connect)(struct omap_dss_device *dssdev);
-	void (*disconnect)(struct omap_dss_device *dssdev);
-
-	int (*enable)(struct omap_dss_device *display);
-	void (*disable)(struct omap_dss_device *display);
-	int (*run_test)(struct omap_dss_device *display, int test);
-
-	int (*update)(struct omap_dss_device *dssdev,
-			       u16 x, u16 y, u16 w, u16 h);
-	int (*sync)(struct omap_dss_device *dssdev);
-
-	int (*enable_te)(struct omap_dss_device *dssdev, bool enable);
-	int (*get_te)(struct omap_dss_device *dssdev);
-
-	u8 (*get_rotate)(struct omap_dss_device *dssdev);
-	int (*set_rotate)(struct omap_dss_device *dssdev, u8 rotate);
-
-	bool (*get_mirror)(struct omap_dss_device *dssdev);
-	int (*set_mirror)(struct omap_dss_device *dssdev, bool enable);
-
-	int (*memory_read)(struct omap_dss_device *dssdev,
-			void *buf, size_t size,
-			u16 x, u16 y, u16 w, u16 h);
-
-	void (*get_resolution)(struct omap_dss_device *dssdev,
-			u16 *xres, u16 *yres);
-	void (*get_dimensions)(struct omap_dss_device *dssdev,
-			u32 *width, u32 *height);
-	int (*get_recommended_bpp)(struct omap_dss_device *dssdev);
-
-	int (*check_timings)(struct omap_dss_device *dssdev,
-			struct omap_video_timings *timings);
-	void (*set_timings)(struct omap_dss_device *dssdev,
-			struct omap_video_timings *timings);
-	void (*get_timings)(struct omap_dss_device *dssdev,
-			struct omap_video_timings *timings);
-
-	int (*set_wss)(struct omap_dss_device *dssdev, u32 wss);
-	u32 (*get_wss)(struct omap_dss_device *dssdev);
-
-	int (*read_edid)(struct omap_dss_device *dssdev, u8 *buf, int len);
-	bool (*detect)(struct omap_dss_device *dssdev);
-
-	int (*set_hdmi_mode)(struct omap_dss_device *dssdev, bool hdmi_mode);
-	int (*set_hdmi_infoframe)(struct omap_dss_device *dssdev,
-		const struct hdmi_avi_infoframe *avi);
-};
-
-enum omapdss_version omapdss_get_version(void);
-bool omapdss_is_initialized(void);
-
-int omap_dss_register_driver(struct omap_dss_driver *);
-void omap_dss_unregister_driver(struct omap_dss_driver *);
-
-int omapdss_register_display(struct omap_dss_device *dssdev);
-void omapdss_unregister_display(struct omap_dss_device *dssdev);
-
-struct omap_dss_device *omap_dss_get_device(struct omap_dss_device *dssdev);
-void omap_dss_put_device(struct omap_dss_device *dssdev);
-#define for_each_dss_dev(d) while ((d = omap_dss_get_next_device(d)) != NULL)
-struct omap_dss_device *omap_dss_get_next_device(struct omap_dss_device *from);
-struct omap_dss_device *omap_dss_find_device(void *data,
-		int (*match)(struct omap_dss_device *dssdev, void *data));
-const char *omapdss_get_default_display_name(void);
-
-void videomode_to_omap_video_timings(const struct videomode *vm,
-		struct omap_video_timings *ovt);
-void omap_video_timings_to_videomode(const struct omap_video_timings *ovt,
-		struct videomode *vm);
-
-int dss_feat_get_num_mgrs(void);
-int dss_feat_get_num_ovls(void);
-enum omap_color_mode dss_feat_get_supported_color_modes(enum omap_plane plane);
-
-
-
-int omap_dss_get_num_overlay_managers(void);
-struct omap_overlay_manager *omap_dss_get_overlay_manager(int num);
-
-int omap_dss_get_num_overlays(void);
-struct omap_overlay *omap_dss_get_overlay(int num);
-
-int omapdss_register_output(struct omap_dss_device *output);
-void omapdss_unregister_output(struct omap_dss_device *output);
-struct omap_dss_device *omap_dss_get_output(enum omap_dss_output_id id);
-struct omap_dss_device *omap_dss_find_output(const char *name);
-struct omap_dss_device *omap_dss_find_output_by_port_node(struct device_node *port);
-int omapdss_output_set_device(struct omap_dss_device *out,
-		struct omap_dss_device *dssdev);
-int omapdss_output_unset_device(struct omap_dss_device *out);
-
-struct omap_dss_device *omapdss_find_output_from_display(struct omap_dss_device *dssdev);
-struct omap_overlay_manager *omapdss_find_mgr_from_display(struct omap_dss_device *dssdev);
-
-void omapdss_default_get_resolution(struct omap_dss_device *dssdev,
-		u16 *xres, u16 *yres);
-int omapdss_default_get_recommended_bpp(struct omap_dss_device *dssdev);
-void omapdss_default_get_timings(struct omap_dss_device *dssdev,
-		struct omap_video_timings *timings);
-
-typedef void (*omap_dispc_isr_t) (void *arg, u32 mask);
-int omap_dispc_register_isr(omap_dispc_isr_t isr, void *arg, u32 mask);
-int omap_dispc_unregister_isr(omap_dispc_isr_t isr, void *arg, u32 mask);
-
-int omapdss_compat_init(void);
-void omapdss_compat_uninit(void);
-
-static inline bool omapdss_device_is_connected(struct omap_dss_device *dssdev)
-{
-	return dssdev->src;
-}
-
-static inline bool omapdss_device_is_enabled(struct omap_dss_device *dssdev)
-{
-	return dssdev->state == OMAP_DSS_DISPLAY_ACTIVE;
-}
-
-struct device_node *
-omapdss_of_get_next_port(const struct device_node *parent,
-			 struct device_node *prev);
-
-struct device_node *
-omapdss_of_get_next_endpoint(const struct device_node *parent,
-			     struct device_node *prev);
-
-struct device_node *
-omapdss_of_get_first_endpoint(const struct device_node *parent);
-
-struct omap_dss_device *
-omapdss_of_find_source_for_first_ep(struct device_node *node);
-=======
-#include <drm/drm_crtc.h>
->>>>>>> 24b8d41d
-
-#define DISPC_IRQ_FRAMEDONE		(1 << 0)
-#define DISPC_IRQ_VSYNC			(1 << 1)
-#define DISPC_IRQ_EVSYNC_EVEN		(1 << 2)
-#define DISPC_IRQ_EVSYNC_ODD		(1 << 3)
-#define DISPC_IRQ_ACBIAS_COUNT_STAT	(1 << 4)
-#define DISPC_IRQ_PROG_LINE_NUM		(1 << 5)
-#define DISPC_IRQ_GFX_FIFO_UNDERFLOW	(1 << 6)
-#define DISPC_IRQ_GFX_END_WIN		(1 << 7)
-#define DISPC_IRQ_PAL_GAMMA_MASK	(1 << 8)
-#define DISPC_IRQ_OCP_ERR		(1 << 9)
-#define DISPC_IRQ_VID1_FIFO_UNDERFLOW	(1 << 10)
-#define DISPC_IRQ_VID1_END_WIN		(1 << 11)
-#define DISPC_IRQ_VID2_FIFO_UNDERFLOW	(1 << 12)
-#define DISPC_IRQ_VID2_END_WIN		(1 << 13)
-#define DISPC_IRQ_SYNC_LOST		(1 << 14)
-#define DISPC_IRQ_SYNC_LOST_DIGIT	(1 << 15)
-#define DISPC_IRQ_WAKEUP		(1 << 16)
-#define DISPC_IRQ_SYNC_LOST2		(1 << 17)
-#define DISPC_IRQ_VSYNC2		(1 << 18)
-#define DISPC_IRQ_VID3_END_WIN		(1 << 19)
-#define DISPC_IRQ_VID3_FIFO_UNDERFLOW	(1 << 20)
-#define DISPC_IRQ_ACBIAS_COUNT_STAT2	(1 << 21)
-#define DISPC_IRQ_FRAMEDONE2		(1 << 22)
-#define DISPC_IRQ_FRAMEDONEWB		(1 << 23)
-#define DISPC_IRQ_FRAMEDONETV		(1 << 24)
-#define DISPC_IRQ_WBBUFFEROVERFLOW	(1 << 25)
-#define DISPC_IRQ_WBUNCOMPLETEERROR	(1 << 26)
-#define DISPC_IRQ_SYNC_LOST3		(1 << 27)
-#define DISPC_IRQ_VSYNC3		(1 << 28)
-#define DISPC_IRQ_ACBIAS_COUNT_STAT3	(1 << 29)
-#define DISPC_IRQ_FRAMEDONE3		(1 << 30)
-
-struct dss_device;
-struct omap_drm_private;
-struct omap_dss_device;
-struct dispc_device;
-struct dss_device;
-struct dss_lcd_mgr_config;
-struct snd_aes_iec958;
-struct snd_cea_861_aud_if;
-struct hdmi_avi_infoframe;
-struct drm_connector;
-
-enum omap_display_type {
-	OMAP_DISPLAY_TYPE_NONE		= 0,
-	OMAP_DISPLAY_TYPE_DPI		= 1 << 0,
-	OMAP_DISPLAY_TYPE_DBI		= 1 << 1,
-	OMAP_DISPLAY_TYPE_SDI		= 1 << 2,
-	OMAP_DISPLAY_TYPE_DSI		= 1 << 3,
-	OMAP_DISPLAY_TYPE_VENC		= 1 << 4,
-	OMAP_DISPLAY_TYPE_HDMI		= 1 << 5,
-	OMAP_DISPLAY_TYPE_DVI		= 1 << 6,
-};
-
-<<<<<<< HEAD
-void dispc_mgr_enable(enum omap_channel channel, bool enable);
-bool dispc_mgr_is_enabled(enum omap_channel channel);
-u32 dispc_mgr_get_vsync_irq(enum omap_channel channel);
-u32 dispc_mgr_get_framedone_irq(enum omap_channel channel);
-u32 dispc_mgr_get_sync_lost_irq(enum omap_channel channel);
-bool dispc_mgr_go_busy(enum omap_channel channel);
-void dispc_mgr_go(enum omap_channel channel);
-void dispc_mgr_set_lcd_config(enum omap_channel channel,
-		const struct dss_lcd_mgr_config *config);
-void dispc_mgr_set_timings(enum omap_channel channel,
-		const struct omap_video_timings *timings);
-void dispc_mgr_setup(enum omap_channel channel,
-		const struct omap_overlay_manager_info *info);
-u32 dispc_mgr_gamma_size(enum omap_channel channel);
-void dispc_mgr_set_gamma(enum omap_channel channel,
-			 const struct drm_color_lut *lut,
-			 unsigned int length);
-=======
-enum omap_plane_id {
-	OMAP_DSS_GFX	= 0,
-	OMAP_DSS_VIDEO1	= 1,
-	OMAP_DSS_VIDEO2	= 2,
-	OMAP_DSS_VIDEO3	= 3,
-	OMAP_DSS_WB	= 4,
-};
-
-enum omap_channel {
-	OMAP_DSS_CHANNEL_LCD	= 0,
-	OMAP_DSS_CHANNEL_DIGIT	= 1,
-	OMAP_DSS_CHANNEL_LCD2	= 2,
-	OMAP_DSS_CHANNEL_LCD3	= 3,
-	OMAP_DSS_CHANNEL_WB	= 4,
-};
-
-enum omap_color_mode {
-	_UNUSED_,
-};
-
-enum omap_dss_load_mode {
-	OMAP_DSS_LOAD_CLUT_AND_FRAME	= 0,
-	OMAP_DSS_LOAD_CLUT_ONLY		= 1,
-	OMAP_DSS_LOAD_FRAME_ONLY	= 2,
-	OMAP_DSS_LOAD_CLUT_ONCE_FRAME	= 3,
-};
-
-enum omap_dss_trans_key_type {
-	OMAP_DSS_COLOR_KEY_GFX_DST = 0,
-	OMAP_DSS_COLOR_KEY_VID_SRC = 1,
-};
-
-enum omap_dss_signal_level {
-	OMAPDSS_SIG_ACTIVE_LOW,
-	OMAPDSS_SIG_ACTIVE_HIGH,
-};
-
-enum omap_dss_signal_edge {
-	OMAPDSS_DRIVE_SIG_FALLING_EDGE,
-	OMAPDSS_DRIVE_SIG_RISING_EDGE,
-};
-
-enum omap_dss_venc_type {
-	OMAP_DSS_VENC_TYPE_COMPOSITE,
-	OMAP_DSS_VENC_TYPE_SVIDEO,
-};
-
-enum omap_dss_dsi_pixel_format {
-	OMAP_DSS_DSI_FMT_RGB888,
-	OMAP_DSS_DSI_FMT_RGB666,
-	OMAP_DSS_DSI_FMT_RGB666_PACKED,
-	OMAP_DSS_DSI_FMT_RGB565,
-};
-
-enum omap_dss_dsi_mode {
-	OMAP_DSS_DSI_CMD_MODE = 0,
-	OMAP_DSS_DSI_VIDEO_MODE,
-};
-
-enum omap_display_caps {
-	OMAP_DSS_DISPLAY_CAP_MANUAL_UPDATE	= 1 << 0,
-	OMAP_DSS_DISPLAY_CAP_TEAR_ELIM		= 1 << 1,
-};
-
-enum omap_dss_display_state {
-	OMAP_DSS_DISPLAY_DISABLED = 0,
-	OMAP_DSS_DISPLAY_ACTIVE,
-};
-
-enum omap_dss_rotation_type {
-	OMAP_DSS_ROT_NONE	= 0,
-	OMAP_DSS_ROT_TILER	= 1 << 0,
-};
-
-enum omap_overlay_caps {
-	OMAP_DSS_OVL_CAP_SCALE = 1 << 0,
-	OMAP_DSS_OVL_CAP_GLOBAL_ALPHA = 1 << 1,
-	OMAP_DSS_OVL_CAP_PRE_MULT_ALPHA = 1 << 2,
-	OMAP_DSS_OVL_CAP_ZORDER = 1 << 3,
-	OMAP_DSS_OVL_CAP_POS = 1 << 4,
-	OMAP_DSS_OVL_CAP_REPLICATION = 1 << 5,
-};
-
-enum omap_dss_output_id {
-	OMAP_DSS_OUTPUT_DPI	= 1 << 0,
-	OMAP_DSS_OUTPUT_DBI	= 1 << 1,
-	OMAP_DSS_OUTPUT_SDI	= 1 << 2,
-	OMAP_DSS_OUTPUT_DSI1	= 1 << 3,
-	OMAP_DSS_OUTPUT_DSI2	= 1 << 4,
-	OMAP_DSS_OUTPUT_VENC	= 1 << 5,
-	OMAP_DSS_OUTPUT_HDMI	= 1 << 6,
-};
-
-/* DSI */
-
-enum omap_dss_dsi_trans_mode {
-	/* Sync Pulses: both sync start and end packets sent */
-	OMAP_DSS_DSI_PULSE_MODE,
-	/* Sync Events: only sync start packets sent */
-	OMAP_DSS_DSI_EVENT_MODE,
-	/* Burst: only sync start packets sent, pixels are time compressed */
-	OMAP_DSS_DSI_BURST_MODE,
-};
-
-struct omap_dss_dsi_videomode_timings {
-	unsigned long hsclk;
-
-	unsigned int ndl;
-	unsigned int bitspp;
-
-	/* pixels */
-	u16 hact;
-	/* lines */
-	u16 vact;
-
-	/* DSI video mode blanking data */
-	/* Unit: byte clock cycles */
-	u16 hss;
-	u16 hsa;
-	u16 hse;
-	u16 hfp;
-	u16 hbp;
-	/* Unit: line clocks */
-	u16 vsa;
-	u16 vfp;
-	u16 vbp;
-
-	/* DSI blanking modes */
-	int blanking_mode;
-	int hsa_blanking_mode;
-	int hbp_blanking_mode;
-	int hfp_blanking_mode;
-
-	enum omap_dss_dsi_trans_mode trans_mode;
-
-	bool ddr_clk_always_on;
-	int window_sync;
-};
-
-struct omap_dss_dsi_config {
-	enum omap_dss_dsi_mode mode;
-	enum omap_dss_dsi_pixel_format pixel_format;
-	const struct videomode *vm;
-
-	unsigned long hs_clk_min, hs_clk_max;
-	unsigned long lp_clk_min, lp_clk_max;
-
-	bool ddr_clk_always_on;
-	enum omap_dss_dsi_trans_mode trans_mode;
-};
-
-struct omap_dss_cpr_coefs {
-	s16 rr, rg, rb;
-	s16 gr, gg, gb;
-	s16 br, bg, bb;
-};
-
-struct omap_overlay_info {
-	dma_addr_t paddr;
-	dma_addr_t p_uv_addr;  /* for NV12 format */
-	u16 screen_width;
-	u16 width;
-	u16 height;
-	u32 fourcc;
-	u8 rotation;
-	enum omap_dss_rotation_type rotation_type;
-
-	u16 pos_x;
-	u16 pos_y;
-	u16 out_width;	/* if 0, out_width == width */
-	u16 out_height;	/* if 0, out_height == height */
-	u8 global_alpha;
-	u8 pre_mult_alpha;
-	u8 zorder;
-};
-
-struct omap_overlay_manager_info {
-	u32 default_color;
-
-	enum omap_dss_trans_key_type trans_key_type;
-	u32 trans_key;
-	bool trans_enabled;
-
-	bool partial_alpha_enabled;
-
-	bool cpr_enable;
-	struct omap_dss_cpr_coefs cpr_coefs;
-};
-
-/* 22 pins means 1 clk lane and 10 data lanes */
-#define OMAP_DSS_MAX_DSI_PINS 22
-
-struct omap_dsi_pin_config {
-	int num_pins;
-	/*
-	 * pin numbers in the following order:
-	 * clk+, clk-
-	 * data1+, data1-
-	 * data2+, data2-
-	 * ...
-	 */
-	int pins[OMAP_DSS_MAX_DSI_PINS];
-};
-
-struct omap_dss_writeback_info {
-	u32 paddr;
-	u32 p_uv_addr;
-	u16 buf_width;
-	u16 width;
-	u16 height;
 	u32 fourcc;
 	u8 rotation;
 	enum omap_dss_rotation_type rotation_type;
@@ -1173,7 +288,6 @@
 struct omapdss_dsi_ops {
 	void (*disable)(struct omap_dss_device *dssdev, bool disconnect_lanes,
 			bool enter_ulps);
->>>>>>> 24b8d41d
 
 	/* bus configuration */
 	int (*set_config)(struct omap_dss_device *dssdev,
