// SPDX-License-Identifier: GPL-2.0-only
/*
 * Copyright (C) 2009 Nokia Corporation
 * Author: Tomi Valkeinen <tomi.valkeinen@ti.com>
 *
 * Some code and ideas taken from drivers/video/omap/ driver
 * by Imre Deak.
 */

#define DSS_SUBSYS_NAME "DISPC"

#include <linux/kernel.h>
#include <linux/dma-mapping.h>
#include <linux/vmalloc.h>
#include <linux/export.h>
#include <linux/clk.h>
#include <linux/io.h>
#include <linux/jiffies.h>
#include <linux/seq_file.h>
#include <linux/delay.h>
#include <linux/workqueue.h>
#include <linux/hardirq.h>
#include <linux/platform_device.h>
#include <linux/pm_runtime.h>
#include <linux/sizes.h>
#include <linux/mfd/syscon.h>
#include <linux/regmap.h>
#include <linux/of.h>
#include <linux/of_device.h>
#include <linux/component.h>
#include <linux/sys_soc.h>
#include <drm/drm_fourcc.h>
#include <drm/drm_blend.h>

#include "omapdss.h"
#include "dss.h"
#include "dispc.h"

struct dispc_device;

/* DISPC */
#define DISPC_SZ_REGS			SZ_4K

enum omap_burst_size {
	BURST_SIZE_X2 = 0,
	BURST_SIZE_X4 = 1,
	BURST_SIZE_X8 = 2,
};

#define REG_GET(dispc, idx, start, end) \
	FLD_GET(dispc_read_reg(dispc, idx), start, end)

#define REG_FLD_MOD(dispc, idx, val, start, end)			\
	dispc_write_reg(dispc, idx, \
			FLD_MOD(dispc_read_reg(dispc, idx), val, start, end))

/* DISPC has feature id */
enum dispc_feature_id {
	FEAT_LCDENABLEPOL,
	FEAT_LCDENABLESIGNAL,
	FEAT_PCKFREEENABLE,
	FEAT_FUNCGATED,
	FEAT_MGR_LCD2,
	FEAT_MGR_LCD3,
	FEAT_LINEBUFFERSPLIT,
	FEAT_ROWREPEATENABLE,
	FEAT_RESIZECONF,
	/* Independent core clk divider */
	FEAT_CORE_CLK_DIV,
	FEAT_HANDLE_UV_SEPARATE,
	FEAT_ATTR2,
	FEAT_CPR,
	FEAT_PRELOAD,
	FEAT_FIR_COEF_V,
	FEAT_ALPHA_FIXED_ZORDER,
	FEAT_ALPHA_FREE_ZORDER,
	FEAT_FIFO_MERGE,
	/* An unknown HW bug causing the normal FIFO thresholds not to work */
	FEAT_OMAP3_DSI_FIFO_BUG,
	FEAT_BURST_2D,
	FEAT_MFLAG,
};

struct dispc_features {
	u8 sw_start;
	u8 fp_start;
	u8 bp_start;
	u16 sw_max;
	u16 vp_max;
	u16 hp_max;
	u8 mgr_width_start;
	u8 mgr_height_start;
	u16 mgr_width_max;
	u16 mgr_height_max;
	unsigned long max_lcd_pclk;
	unsigned long max_tv_pclk;
	unsigned int max_downscale;
	unsigned int max_line_width;
	unsigned int min_pcd;
	int (*calc_scaling)(struct dispc_device *dispc,
		unsigned long pclk, unsigned long lclk,
		const struct videomode *vm,
		u16 width, u16 height, u16 out_width, u16 out_height,
		u32 fourcc, bool *five_taps,
		int *x_predecim, int *y_predecim, int *decim_x, int *decim_y,
		u16 pos_x, unsigned long *core_clk, bool mem_to_mem);
	unsigned long (*calc_core_clk) (unsigned long pclk,
		u16 width, u16 height, u16 out_width, u16 out_height,
		bool mem_to_mem);
	u8 num_fifos;
	const enum dispc_feature_id *features;
	unsigned int num_features;
	const struct dss_reg_field *reg_fields;
	const unsigned int num_reg_fields;
	const enum omap_overlay_caps *overlay_caps;
	const u32 **supported_color_modes;
	const u32 *supported_scaler_color_modes;
	unsigned int num_mgrs;
	unsigned int num_ovls;
	unsigned int buffer_size_unit;
	unsigned int burst_size_unit;

	/* swap GFX & WB fifos */
	bool gfx_fifo_workaround:1;

	/* no DISPC_IRQ_FRAMEDONETV on this SoC */
	bool no_framedone_tv:1;

	/* revert to the OMAP4 mechanism of DISPC Smart Standby operation */
	bool mstandby_workaround:1;

	bool set_max_preload:1;

	/* PIXEL_INC is not added to the last pixel of a line */
	bool last_pixel_inc_missing:1;

	/* POL_FREQ has ALIGN bit */
	bool supports_sync_align:1;

	bool has_writeback:1;

	bool supports_double_pixel:1;

	/*
	 * Field order for VENC is different than HDMI. We should handle this in
	 * some intelligent manner, but as the SoCs have either HDMI or VENC,
	 * never both, we can just use this flag for now.
	 */
	bool reverse_ilace_field_order:1;

	bool has_gamma_table:1;

	bool has_gamma_i734_bug:1;
};

#define DISPC_MAX_NR_FIFOS 5
#define DISPC_MAX_CHANNEL_GAMMA 4

struct dispc_device {
	struct platform_device *pdev;
	void __iomem    *base;
	struct dss_device *dss;

	struct dss_debugfs_entry *debugfs;

	int irq;
	irq_handler_t user_handler;
	void *user_data;

	unsigned long core_clk_rate;
	unsigned long tv_pclk_rate;

	u32 fifo_size[DISPC_MAX_NR_FIFOS];
	/* maps which plane is using a fifo. fifo-id -> plane-id */
	int fifo_assignment[DISPC_MAX_NR_FIFOS];

	bool		ctx_valid;
	u32		ctx[DISPC_SZ_REGS / sizeof(u32)];

	u32 *gamma_table[DISPC_MAX_CHANNEL_GAMMA];

	const struct dispc_features *feat;

	bool is_enabled;

	struct regmap *syscon_pol;
	u32 syscon_pol_offset;
};

enum omap_color_component {
	/* used for all color formats for OMAP3 and earlier
	 * and for RGB and Y color component on OMAP4
	 */
	DISPC_COLOR_COMPONENT_RGB_Y		= 1 << 0,
	/* used for UV component for
	 * DRM_FORMAT_YUYV, DRM_FORMAT_UYVY, DRM_FORMAT_NV12
	 * color formats on OMAP4
	 */
	DISPC_COLOR_COMPONENT_UV		= 1 << 1,
};

enum mgr_reg_fields {
	DISPC_MGR_FLD_ENABLE,
	DISPC_MGR_FLD_STNTFT,
	DISPC_MGR_FLD_GO,
	DISPC_MGR_FLD_TFTDATALINES,
	DISPC_MGR_FLD_STALLMODE,
	DISPC_MGR_FLD_TCKENABLE,
	DISPC_MGR_FLD_TCKSELECTION,
	DISPC_MGR_FLD_CPR,
	DISPC_MGR_FLD_FIFOHANDCHECK,
	/* used to maintain a count of the above fields */
	DISPC_MGR_FLD_NUM,
};

/* DISPC register field id */
enum dispc_feat_reg_field {
	FEAT_REG_FIRHINC,
	FEAT_REG_FIRVINC,
	FEAT_REG_FIFOHIGHTHRESHOLD,
	FEAT_REG_FIFOLOWTHRESHOLD,
	FEAT_REG_FIFOSIZE,
	FEAT_REG_HORIZONTALACCU,
	FEAT_REG_VERTICALACCU,
};

struct dispc_reg_field {
	u16 reg;
	u8 high;
	u8 low;
};

struct dispc_gamma_desc {
	u32 len;
	u32 bits;
	u16 reg;
	bool has_index;
};

static const struct {
	const char *name;
	u32 vsync_irq;
	u32 framedone_irq;
	u32 sync_lost_irq;
	struct dispc_gamma_desc gamma;
	struct dispc_reg_field reg_desc[DISPC_MGR_FLD_NUM];
} mgr_desc[] = {
	[OMAP_DSS_CHANNEL_LCD] = {
		.name		= "LCD",
		.vsync_irq	= DISPC_IRQ_VSYNC,
		.framedone_irq	= DISPC_IRQ_FRAMEDONE,
		.sync_lost_irq	= DISPC_IRQ_SYNC_LOST,
		.gamma		= {
			.len	= 256,
			.bits	= 8,
			.reg	= DISPC_GAMMA_TABLE0,
			.has_index = true,
		},
		.reg_desc	= {
			[DISPC_MGR_FLD_ENABLE]		= { DISPC_CONTROL,  0,  0 },
			[DISPC_MGR_FLD_STNTFT]		= { DISPC_CONTROL,  3,  3 },
			[DISPC_MGR_FLD_GO]		= { DISPC_CONTROL,  5,  5 },
			[DISPC_MGR_FLD_TFTDATALINES]	= { DISPC_CONTROL,  9,  8 },
			[DISPC_MGR_FLD_STALLMODE]	= { DISPC_CONTROL, 11, 11 },
			[DISPC_MGR_FLD_TCKENABLE]	= { DISPC_CONFIG,  10, 10 },
			[DISPC_MGR_FLD_TCKSELECTION]	= { DISPC_CONFIG,  11, 11 },
			[DISPC_MGR_FLD_CPR]		= { DISPC_CONFIG,  15, 15 },
			[DISPC_MGR_FLD_FIFOHANDCHECK]	= { DISPC_CONFIG,  16, 16 },
		},
	},
	[OMAP_DSS_CHANNEL_DIGIT] = {
		.name		= "DIGIT",
		.vsync_irq	= DISPC_IRQ_EVSYNC_ODD | DISPC_IRQ_EVSYNC_EVEN,
		.framedone_irq	= DISPC_IRQ_FRAMEDONETV,
		.sync_lost_irq	= DISPC_IRQ_SYNC_LOST_DIGIT,
		.gamma		= {
			.len	= 1024,
			.bits	= 10,
			.reg	= DISPC_GAMMA_TABLE2,
			.has_index = false,
		},
		.reg_desc	= {
			[DISPC_MGR_FLD_ENABLE]		= { DISPC_CONTROL,  1,  1 },
			[DISPC_MGR_FLD_STNTFT]		= { },
			[DISPC_MGR_FLD_GO]		= { DISPC_CONTROL,  6,  6 },
			[DISPC_MGR_FLD_TFTDATALINES]	= { },
			[DISPC_MGR_FLD_STALLMODE]	= { },
			[DISPC_MGR_FLD_TCKENABLE]	= { DISPC_CONFIG,  12, 12 },
			[DISPC_MGR_FLD_TCKSELECTION]	= { DISPC_CONFIG,  13, 13 },
			[DISPC_MGR_FLD_CPR]		= { },
			[DISPC_MGR_FLD_FIFOHANDCHECK]	= { DISPC_CONFIG,  16, 16 },
		},
	},
	[OMAP_DSS_CHANNEL_LCD2] = {
		.name		= "LCD2",
		.vsync_irq	= DISPC_IRQ_VSYNC2,
		.framedone_irq	= DISPC_IRQ_FRAMEDONE2,
		.sync_lost_irq	= DISPC_IRQ_SYNC_LOST2,
		.gamma		= {
			.len	= 256,
			.bits	= 8,
			.reg	= DISPC_GAMMA_TABLE1,
			.has_index = true,
		},
		.reg_desc	= {
			[DISPC_MGR_FLD_ENABLE]		= { DISPC_CONTROL2,  0,  0 },
			[DISPC_MGR_FLD_STNTFT]		= { DISPC_CONTROL2,  3,  3 },
			[DISPC_MGR_FLD_GO]		= { DISPC_CONTROL2,  5,  5 },
			[DISPC_MGR_FLD_TFTDATALINES]	= { DISPC_CONTROL2,  9,  8 },
			[DISPC_MGR_FLD_STALLMODE]	= { DISPC_CONTROL2, 11, 11 },
			[DISPC_MGR_FLD_TCKENABLE]	= { DISPC_CONFIG2,  10, 10 },
			[DISPC_MGR_FLD_TCKSELECTION]	= { DISPC_CONFIG2,  11, 11 },
			[DISPC_MGR_FLD_CPR]		= { DISPC_CONFIG2,  15, 15 },
			[DISPC_MGR_FLD_FIFOHANDCHECK]	= { DISPC_CONFIG2,  16, 16 },
		},
	},
	[OMAP_DSS_CHANNEL_LCD3] = {
		.name		= "LCD3",
		.vsync_irq	= DISPC_IRQ_VSYNC3,
		.framedone_irq	= DISPC_IRQ_FRAMEDONE3,
		.sync_lost_irq	= DISPC_IRQ_SYNC_LOST3,
		.gamma		= {
			.len	= 256,
			.bits	= 8,
			.reg	= DISPC_GAMMA_TABLE3,
			.has_index = true,
		},
		.reg_desc	= {
			[DISPC_MGR_FLD_ENABLE]		= { DISPC_CONTROL3,  0,  0 },
			[DISPC_MGR_FLD_STNTFT]		= { DISPC_CONTROL3,  3,  3 },
			[DISPC_MGR_FLD_GO]		= { DISPC_CONTROL3,  5,  5 },
			[DISPC_MGR_FLD_TFTDATALINES]	= { DISPC_CONTROL3,  9,  8 },
			[DISPC_MGR_FLD_STALLMODE]	= { DISPC_CONTROL3, 11, 11 },
			[DISPC_MGR_FLD_TCKENABLE]	= { DISPC_CONFIG3,  10, 10 },
			[DISPC_MGR_FLD_TCKSELECTION]	= { DISPC_CONFIG3,  11, 11 },
			[DISPC_MGR_FLD_CPR]		= { DISPC_CONFIG3,  15, 15 },
			[DISPC_MGR_FLD_FIFOHANDCHECK]	= { DISPC_CONFIG3,  16, 16 },
		},
	},
};

static unsigned long dispc_fclk_rate(struct dispc_device *dispc);
static unsigned long dispc_core_clk_rate(struct dispc_device *dispc);
static unsigned long dispc_mgr_lclk_rate(struct dispc_device *dispc,
					 enum omap_channel channel);
static unsigned long dispc_mgr_pclk_rate(struct dispc_device *dispc,
					 enum omap_channel channel);

static unsigned long dispc_plane_pclk_rate(struct dispc_device *dispc,
					   enum omap_plane_id plane);
static unsigned long dispc_plane_lclk_rate(struct dispc_device *dispc,
					   enum omap_plane_id plane);

static void dispc_clear_irqstatus(struct dispc_device *dispc, u32 mask);

static inline void dispc_write_reg(struct dispc_device *dispc, u16 idx, u32 val)
{
	__raw_writel(val, dispc->base + idx);
}

static inline u32 dispc_read_reg(struct dispc_device *dispc, u16 idx)
{
	return __raw_readl(dispc->base + idx);
}

static u32 mgr_fld_read(struct dispc_device *dispc, enum omap_channel channel,
			enum mgr_reg_fields regfld)
{
	const struct dispc_reg_field *rfld = &mgr_desc[channel].reg_desc[regfld];

	return REG_GET(dispc, rfld->reg, rfld->high, rfld->low);
}

static void mgr_fld_write(struct dispc_device *dispc, enum omap_channel channel,
			  enum mgr_reg_fields regfld, int val)
{
	const struct dispc_reg_field *rfld = &mgr_desc[channel].reg_desc[regfld];

	REG_FLD_MOD(dispc, rfld->reg, val, rfld->high, rfld->low);
}

static int dispc_get_num_ovls(struct dispc_device *dispc)
{
	return dispc->feat->num_ovls;
}

static int dispc_get_num_mgrs(struct dispc_device *dispc)
{
	return dispc->feat->num_mgrs;
}

static void dispc_get_reg_field(struct dispc_device *dispc,
				enum dispc_feat_reg_field id,
				u8 *start, u8 *end)
{
	BUG_ON(id >= dispc->feat->num_reg_fields);

	*start = dispc->feat->reg_fields[id].start;
	*end = dispc->feat->reg_fields[id].end;
}

static bool dispc_has_feature(struct dispc_device *dispc,
			      enum dispc_feature_id id)
{
	unsigned int i;

	for (i = 0; i < dispc->feat->num_features; i++) {
		if (dispc->feat->features[i] == id)
			return true;
	}

	return false;
}

#define SR(dispc, reg) \
	dispc->ctx[DISPC_##reg / sizeof(u32)] = dispc_read_reg(dispc, DISPC_##reg)
#define RR(dispc, reg) \
	dispc_write_reg(dispc, DISPC_##reg, dispc->ctx[DISPC_##reg / sizeof(u32)])

static void dispc_save_context(struct dispc_device *dispc)
{
	int i, j;

	DSSDBG("dispc_save_context\n");

	SR(dispc, IRQENABLE);
	SR(dispc, CONTROL);
	SR(dispc, CONFIG);
	SR(dispc, LINE_NUMBER);
	if (dispc_has_feature(dispc, FEAT_ALPHA_FIXED_ZORDER) ||
			dispc_has_feature(dispc, FEAT_ALPHA_FREE_ZORDER))
		SR(dispc, GLOBAL_ALPHA);
	if (dispc_has_feature(dispc, FEAT_MGR_LCD2)) {
		SR(dispc, CONTROL2);
		SR(dispc, CONFIG2);
	}
	if (dispc_has_feature(dispc, FEAT_MGR_LCD3)) {
		SR(dispc, CONTROL3);
		SR(dispc, CONFIG3);
	}

	for (i = 0; i < dispc_get_num_mgrs(dispc); i++) {
		SR(dispc, DEFAULT_COLOR(i));
		SR(dispc, TRANS_COLOR(i));
		SR(dispc, SIZE_MGR(i));
		if (i == OMAP_DSS_CHANNEL_DIGIT)
			continue;
		SR(dispc, TIMING_H(i));
		SR(dispc, TIMING_V(i));
		SR(dispc, POL_FREQ(i));
		SR(dispc, DIVISORo(i));

		SR(dispc, DATA_CYCLE1(i));
		SR(dispc, DATA_CYCLE2(i));
		SR(dispc, DATA_CYCLE3(i));

		if (dispc_has_feature(dispc, FEAT_CPR)) {
			SR(dispc, CPR_COEF_R(i));
			SR(dispc, CPR_COEF_G(i));
			SR(dispc, CPR_COEF_B(i));
		}
	}

	for (i = 0; i < dispc_get_num_ovls(dispc); i++) {
		SR(dispc, OVL_BA0(i));
		SR(dispc, OVL_BA1(i));
		SR(dispc, OVL_POSITION(i));
		SR(dispc, OVL_SIZE(i));
		SR(dispc, OVL_ATTRIBUTES(i));
		SR(dispc, OVL_FIFO_THRESHOLD(i));
		SR(dispc, OVL_ROW_INC(i));
		SR(dispc, OVL_PIXEL_INC(i));
		if (dispc_has_feature(dispc, FEAT_PRELOAD))
			SR(dispc, OVL_PRELOAD(i));
		if (i == OMAP_DSS_GFX) {
			SR(dispc, OVL_WINDOW_SKIP(i));
			SR(dispc, OVL_TABLE_BA(i));
			continue;
		}
		SR(dispc, OVL_FIR(i));
		SR(dispc, OVL_PICTURE_SIZE(i));
		SR(dispc, OVL_ACCU0(i));
		SR(dispc, OVL_ACCU1(i));

		for (j = 0; j < 8; j++)
			SR(dispc, OVL_FIR_COEF_H(i, j));

		for (j = 0; j < 8; j++)
			SR(dispc, OVL_FIR_COEF_HV(i, j));

		for (j = 0; j < 5; j++)
			SR(dispc, OVL_CONV_COEF(i, j));

		if (dispc_has_feature(dispc, FEAT_FIR_COEF_V)) {
			for (j = 0; j < 8; j++)
				SR(dispc, OVL_FIR_COEF_V(i, j));
		}

		if (dispc_has_feature(dispc, FEAT_HANDLE_UV_SEPARATE)) {
			SR(dispc, OVL_BA0_UV(i));
			SR(dispc, OVL_BA1_UV(i));
			SR(dispc, OVL_FIR2(i));
			SR(dispc, OVL_ACCU2_0(i));
			SR(dispc, OVL_ACCU2_1(i));

			for (j = 0; j < 8; j++)
				SR(dispc, OVL_FIR_COEF_H2(i, j));

			for (j = 0; j < 8; j++)
				SR(dispc, OVL_FIR_COEF_HV2(i, j));

			for (j = 0; j < 8; j++)
				SR(dispc, OVL_FIR_COEF_V2(i, j));
		}
		if (dispc_has_feature(dispc, FEAT_ATTR2))
			SR(dispc, OVL_ATTRIBUTES2(i));
	}

	if (dispc_has_feature(dispc, FEAT_CORE_CLK_DIV))
		SR(dispc, DIVISOR);

	dispc->ctx_valid = true;

	DSSDBG("context saved\n");
}

static void dispc_restore_context(struct dispc_device *dispc)
{
	int i, j;

	DSSDBG("dispc_restore_context\n");

	if (!dispc->ctx_valid)
		return;

	/*RR(dispc, IRQENABLE);*/
	/*RR(dispc, CONTROL);*/
	RR(dispc, CONFIG);
	RR(dispc, LINE_NUMBER);
	if (dispc_has_feature(dispc, FEAT_ALPHA_FIXED_ZORDER) ||
			dispc_has_feature(dispc, FEAT_ALPHA_FREE_ZORDER))
		RR(dispc, GLOBAL_ALPHA);
	if (dispc_has_feature(dispc, FEAT_MGR_LCD2))
		RR(dispc, CONFIG2);
	if (dispc_has_feature(dispc, FEAT_MGR_LCD3))
		RR(dispc, CONFIG3);

	for (i = 0; i < dispc_get_num_mgrs(dispc); i++) {
		RR(dispc, DEFAULT_COLOR(i));
		RR(dispc, TRANS_COLOR(i));
		RR(dispc, SIZE_MGR(i));
		if (i == OMAP_DSS_CHANNEL_DIGIT)
			continue;
		RR(dispc, TIMING_H(i));
		RR(dispc, TIMING_V(i));
		RR(dispc, POL_FREQ(i));
		RR(dispc, DIVISORo(i));

		RR(dispc, DATA_CYCLE1(i));
		RR(dispc, DATA_CYCLE2(i));
		RR(dispc, DATA_CYCLE3(i));

		if (dispc_has_feature(dispc, FEAT_CPR)) {
			RR(dispc, CPR_COEF_R(i));
			RR(dispc, CPR_COEF_G(i));
			RR(dispc, CPR_COEF_B(i));
		}
	}

	for (i = 0; i < dispc_get_num_ovls(dispc); i++) {
		RR(dispc, OVL_BA0(i));
		RR(dispc, OVL_BA1(i));
		RR(dispc, OVL_POSITION(i));
		RR(dispc, OVL_SIZE(i));
		RR(dispc, OVL_ATTRIBUTES(i));
		RR(dispc, OVL_FIFO_THRESHOLD(i));
		RR(dispc, OVL_ROW_INC(i));
		RR(dispc, OVL_PIXEL_INC(i));
		if (dispc_has_feature(dispc, FEAT_PRELOAD))
			RR(dispc, OVL_PRELOAD(i));
		if (i == OMAP_DSS_GFX) {
			RR(dispc, OVL_WINDOW_SKIP(i));
			RR(dispc, OVL_TABLE_BA(i));
			continue;
		}
		RR(dispc, OVL_FIR(i));
		RR(dispc, OVL_PICTURE_SIZE(i));
		RR(dispc, OVL_ACCU0(i));
		RR(dispc, OVL_ACCU1(i));

		for (j = 0; j < 8; j++)
			RR(dispc, OVL_FIR_COEF_H(i, j));

		for (j = 0; j < 8; j++)
			RR(dispc, OVL_FIR_COEF_HV(i, j));

		for (j = 0; j < 5; j++)
			RR(dispc, OVL_CONV_COEF(i, j));

		if (dispc_has_feature(dispc, FEAT_FIR_COEF_V)) {
			for (j = 0; j < 8; j++)
				RR(dispc, OVL_FIR_COEF_V(i, j));
		}

		if (dispc_has_feature(dispc, FEAT_HANDLE_UV_SEPARATE)) {
			RR(dispc, OVL_BA0_UV(i));
			RR(dispc, OVL_BA1_UV(i));
			RR(dispc, OVL_FIR2(i));
			RR(dispc, OVL_ACCU2_0(i));
			RR(dispc, OVL_ACCU2_1(i));

			for (j = 0; j < 8; j++)
				RR(dispc, OVL_FIR_COEF_H2(i, j));

			for (j = 0; j < 8; j++)
				RR(dispc, OVL_FIR_COEF_HV2(i, j));

			for (j = 0; j < 8; j++)
				RR(dispc, OVL_FIR_COEF_V2(i, j));
		}
		if (dispc_has_feature(dispc, FEAT_ATTR2))
			RR(dispc, OVL_ATTRIBUTES2(i));
	}

	if (dispc_has_feature(dispc, FEAT_CORE_CLK_DIV))
		RR(dispc, DIVISOR);

	/* enable last, because LCD & DIGIT enable are here */
	RR(dispc, CONTROL);
	if (dispc_has_feature(dispc, FEAT_MGR_LCD2))
		RR(dispc, CONTROL2);
	if (dispc_has_feature(dispc, FEAT_MGR_LCD3))
		RR(dispc, CONTROL3);
	/* clear spurious SYNC_LOST_DIGIT interrupts */
	dispc_clear_irqstatus(dispc, DISPC_IRQ_SYNC_LOST_DIGIT);

	/*
	 * enable last so IRQs won't trigger before
	 * the context is fully restored
	 */
	RR(dispc, IRQENABLE);

	DSSDBG("context restored\n");
}

#undef SR
#undef RR

int dispc_runtime_get(struct dispc_device *dispc)
{
	int r;

	DSSDBG("dispc_runtime_get\n");

	r = pm_runtime_get_sync(&dispc->pdev->dev);
	WARN_ON(r < 0);
	return r < 0 ? r : 0;
}

void dispc_runtime_put(struct dispc_device *dispc)
{
	int r;

	DSSDBG("dispc_runtime_put\n");

	r = pm_runtime_put_sync(&dispc->pdev->dev);
	WARN_ON(r < 0 && r != -ENOSYS);
}

static u32 dispc_mgr_get_vsync_irq(struct dispc_device *dispc,
				   enum omap_channel channel)
{
	return mgr_desc[channel].vsync_irq;
}

static u32 dispc_mgr_get_framedone_irq(struct dispc_device *dispc,
				       enum omap_channel channel)
{
	if (channel == OMAP_DSS_CHANNEL_DIGIT && dispc->feat->no_framedone_tv)
		return 0;

	return mgr_desc[channel].framedone_irq;
}

static u32 dispc_mgr_get_sync_lost_irq(struct dispc_device *dispc,
				       enum omap_channel channel)
{
	return mgr_desc[channel].sync_lost_irq;
}

static u32 dispc_wb_get_framedone_irq(struct dispc_device *dispc)
{
	return DISPC_IRQ_FRAMEDONEWB;
}

static void dispc_mgr_enable(struct dispc_device *dispc,
			     enum omap_channel channel, bool enable)
{
	mgr_fld_write(dispc, channel, DISPC_MGR_FLD_ENABLE, enable);
	/* flush posted write */
	mgr_fld_read(dispc, channel, DISPC_MGR_FLD_ENABLE);
}

static bool dispc_mgr_is_enabled(struct dispc_device *dispc,
				 enum omap_channel channel)
{
	return !!mgr_fld_read(dispc, channel, DISPC_MGR_FLD_ENABLE);
}

static bool dispc_mgr_go_busy(struct dispc_device *dispc,
			      enum omap_channel channel)
{
	return mgr_fld_read(dispc, channel, DISPC_MGR_FLD_GO) == 1;
}

static void dispc_mgr_go(struct dispc_device *dispc, enum omap_channel channel)
{
	WARN_ON(!dispc_mgr_is_enabled(dispc, channel));
	WARN_ON(dispc_mgr_go_busy(dispc, channel));

	DSSDBG("GO %s\n", mgr_desc[channel].name);

	mgr_fld_write(dispc, channel, DISPC_MGR_FLD_GO, 1);
}

static bool dispc_wb_go_busy(struct dispc_device *dispc)
{
	return REG_GET(dispc, DISPC_CONTROL2, 6, 6) == 1;
}

static void dispc_wb_go(struct dispc_device *dispc)
{
	enum omap_plane_id plane = OMAP_DSS_WB;
	bool enable, go;

	enable = REG_GET(dispc, DISPC_OVL_ATTRIBUTES(plane), 0, 0) == 1;

	if (!enable)
		return;

	go = REG_GET(dispc, DISPC_CONTROL2, 6, 6) == 1;
	if (go) {
		DSSERR("GO bit not down for WB\n");
		return;
	}

	REG_FLD_MOD(dispc, DISPC_CONTROL2, 1, 6, 6);
}

static void dispc_ovl_write_firh_reg(struct dispc_device *dispc,
				     enum omap_plane_id plane, int reg,
				     u32 value)
{
	dispc_write_reg(dispc, DISPC_OVL_FIR_COEF_H(plane, reg), value);
}

static void dispc_ovl_write_firhv_reg(struct dispc_device *dispc,
				      enum omap_plane_id plane, int reg,
				      u32 value)
{
	dispc_write_reg(dispc, DISPC_OVL_FIR_COEF_HV(plane, reg), value);
}

static void dispc_ovl_write_firv_reg(struct dispc_device *dispc,
				     enum omap_plane_id plane, int reg,
				     u32 value)
{
	dispc_write_reg(dispc, DISPC_OVL_FIR_COEF_V(plane, reg), value);
}

static void dispc_ovl_write_firh2_reg(struct dispc_device *dispc,
				      enum omap_plane_id plane, int reg,
				      u32 value)
{
	BUG_ON(plane == OMAP_DSS_GFX);

	dispc_write_reg(dispc, DISPC_OVL_FIR_COEF_H2(plane, reg), value);
}

static void dispc_ovl_write_firhv2_reg(struct dispc_device *dispc,
				       enum omap_plane_id plane, int reg,
				       u32 value)
{
	BUG_ON(plane == OMAP_DSS_GFX);

	dispc_write_reg(dispc, DISPC_OVL_FIR_COEF_HV2(plane, reg), value);
}

static void dispc_ovl_write_firv2_reg(struct dispc_device *dispc,
				      enum omap_plane_id plane, int reg,
				      u32 value)
{
	BUG_ON(plane == OMAP_DSS_GFX);

	dispc_write_reg(dispc, DISPC_OVL_FIR_COEF_V2(plane, reg), value);
}

static void dispc_ovl_set_scale_coef(struct dispc_device *dispc,
				     enum omap_plane_id plane, int fir_hinc,
				     int fir_vinc, int five_taps,
				     enum omap_color_component color_comp)
{
	const struct dispc_coef *h_coef, *v_coef;
	int i;

	h_coef = dispc_ovl_get_scale_coef(fir_hinc, true);
	v_coef = dispc_ovl_get_scale_coef(fir_vinc, five_taps);

	if (!h_coef || !v_coef) {
		dev_err(&dispc->pdev->dev, "%s: failed to find scale coefs\n",
			__func__);
		return;
	}

	for (i = 0; i < 8; i++) {
		u32 h, hv;

		h = FLD_VAL(h_coef[i].hc0_vc00, 7, 0)
			| FLD_VAL(h_coef[i].hc1_vc0, 15, 8)
			| FLD_VAL(h_coef[i].hc2_vc1, 23, 16)
			| FLD_VAL(h_coef[i].hc3_vc2, 31, 24);
		hv = FLD_VAL(h_coef[i].hc4_vc22, 7, 0)
			| FLD_VAL(v_coef[i].hc1_vc0, 15, 8)
			| FLD_VAL(v_coef[i].hc2_vc1, 23, 16)
			| FLD_VAL(v_coef[i].hc3_vc2, 31, 24);

		if (color_comp == DISPC_COLOR_COMPONENT_RGB_Y) {
			dispc_ovl_write_firh_reg(dispc, plane, i, h);
			dispc_ovl_write_firhv_reg(dispc, plane, i, hv);
		} else {
			dispc_ovl_write_firh2_reg(dispc, plane, i, h);
			dispc_ovl_write_firhv2_reg(dispc, plane, i, hv);
		}

	}

	if (five_taps) {
		for (i = 0; i < 8; i++) {
			u32 v;
			v = FLD_VAL(v_coef[i].hc0_vc00, 7, 0)
				| FLD_VAL(v_coef[i].hc4_vc22, 15, 8);
			if (color_comp == DISPC_COLOR_COMPONENT_RGB_Y)
				dispc_ovl_write_firv_reg(dispc, plane, i, v);
			else
				dispc_ovl_write_firv2_reg(dispc, plane, i, v);
		}
	}
}

struct csc_coef_yuv2rgb {
	int ry, rcb, rcr, gy, gcb, gcr, by, bcb, bcr;
	bool full_range;
};

struct csc_coef_rgb2yuv {
	int yr, yg, yb, cbr, cbg, cbb, crr, crg, crb;
	bool full_range;
};

static void dispc_ovl_write_color_conv_coef(struct dispc_device *dispc,
					    enum omap_plane_id plane,
					    const struct csc_coef_yuv2rgb *ct)
{
#define CVAL(x, y) (FLD_VAL(x, 26, 16) | FLD_VAL(y, 10, 0))

	dispc_write_reg(dispc, DISPC_OVL_CONV_COEF(plane, 0), CVAL(ct->rcr, ct->ry));
	dispc_write_reg(dispc, DISPC_OVL_CONV_COEF(plane, 1), CVAL(ct->gy,  ct->rcb));
	dispc_write_reg(dispc, DISPC_OVL_CONV_COEF(plane, 2), CVAL(ct->gcb, ct->gcr));
	dispc_write_reg(dispc, DISPC_OVL_CONV_COEF(plane, 3), CVAL(ct->bcr, ct->by));
	dispc_write_reg(dispc, DISPC_OVL_CONV_COEF(plane, 4), CVAL(0, ct->bcb));

	REG_FLD_MOD(dispc, DISPC_OVL_ATTRIBUTES(plane), ct->full_range, 11, 11);

#undef CVAL
}

static void dispc_wb_write_color_conv_coef(struct dispc_device *dispc,
					   const struct csc_coef_rgb2yuv *ct)
{
	const enum omap_plane_id plane = OMAP_DSS_WB;

#define CVAL(x, y) (FLD_VAL(x, 26, 16) | FLD_VAL(y, 10, 0))

	dispc_write_reg(dispc, DISPC_OVL_CONV_COEF(plane, 0), CVAL(ct->yg,  ct->yr));
	dispc_write_reg(dispc, DISPC_OVL_CONV_COEF(plane, 1), CVAL(ct->crr, ct->yb));
	dispc_write_reg(dispc, DISPC_OVL_CONV_COEF(plane, 2), CVAL(ct->crb, ct->crg));
	dispc_write_reg(dispc, DISPC_OVL_CONV_COEF(plane, 3), CVAL(ct->cbg, ct->cbr));
	dispc_write_reg(dispc, DISPC_OVL_CONV_COEF(plane, 4), CVAL(0, ct->cbb));

	REG_FLD_MOD(dispc, DISPC_OVL_ATTRIBUTES(plane), ct->full_range, 11, 11);

#undef CVAL
}

static void dispc_setup_color_conv_coef(struct dispc_device *dispc)
{
	int i;
	int num_ovl = dispc_get_num_ovls(dispc);

	/* YUV -> RGB, ITU-R BT.601, limited range */
	const struct csc_coef_yuv2rgb coefs_yuv2rgb_bt601_lim = {
		298,    0,  409,	/* ry, rcb, rcr */
		298, -100, -208,	/* gy, gcb, gcr */
		298,  516,    0,	/* by, bcb, bcr */
		false,			/* limited range */
	};

	/* RGB -> YUV, ITU-R BT.601, limited range */
	const struct csc_coef_rgb2yuv coefs_rgb2yuv_bt601_lim = {
		 66, 129,  25,		/* yr,   yg,  yb */
		-38, -74, 112,		/* cbr, cbg, cbb */
		112, -94, -18,		/* crr, crg, crb */
		false,			/* limited range */
	};

	for (i = 1; i < num_ovl; i++)
		dispc_ovl_write_color_conv_coef(dispc, i, &coefs_yuv2rgb_bt601_lim);

	if (dispc->feat->has_writeback)
		dispc_wb_write_color_conv_coef(dispc, &coefs_rgb2yuv_bt601_lim);
}

static void dispc_ovl_set_ba0(struct dispc_device *dispc,
			      enum omap_plane_id plane, u32 paddr)
{
	dispc_write_reg(dispc, DISPC_OVL_BA0(plane), paddr);
}

static void dispc_ovl_set_ba1(struct dispc_device *dispc,
			      enum omap_plane_id plane, u32 paddr)
{
	dispc_write_reg(dispc, DISPC_OVL_BA1(plane), paddr);
}

static void dispc_ovl_set_ba0_uv(struct dispc_device *dispc,
				 enum omap_plane_id plane, u32 paddr)
{
	dispc_write_reg(dispc, DISPC_OVL_BA0_UV(plane), paddr);
}

static void dispc_ovl_set_ba1_uv(struct dispc_device *dispc,
				 enum omap_plane_id plane, u32 paddr)
{
	dispc_write_reg(dispc, DISPC_OVL_BA1_UV(plane), paddr);
}

static void dispc_ovl_set_pos(struct dispc_device *dispc,
			      enum omap_plane_id plane,
			      enum omap_overlay_caps caps, int x, int y)
{
	u32 val;

	if ((caps & OMAP_DSS_OVL_CAP_POS) == 0)
		return;

	val = FLD_VAL(y, 26, 16) | FLD_VAL(x, 10, 0);

	dispc_write_reg(dispc, DISPC_OVL_POSITION(plane), val);
}

static void dispc_ovl_set_input_size(struct dispc_device *dispc,
				     enum omap_plane_id plane, int width,
				     int height)
{
	u32 val = FLD_VAL(height - 1, 26, 16) | FLD_VAL(width - 1, 10, 0);

	if (plane == OMAP_DSS_GFX || plane == OMAP_DSS_WB)
		dispc_write_reg(dispc, DISPC_OVL_SIZE(plane), val);
	else
		dispc_write_reg(dispc, DISPC_OVL_PICTURE_SIZE(plane), val);
}

static void dispc_ovl_set_output_size(struct dispc_device *dispc,
				      enum omap_plane_id plane, int width,
				      int height)
{
	u32 val;

	BUG_ON(plane == OMAP_DSS_GFX);

	val = FLD_VAL(height - 1, 26, 16) | FLD_VAL(width - 1, 10, 0);

	if (plane == OMAP_DSS_WB)
		dispc_write_reg(dispc, DISPC_OVL_PICTURE_SIZE(plane), val);
	else
		dispc_write_reg(dispc, DISPC_OVL_SIZE(plane), val);
}

static void dispc_ovl_set_zorder(struct dispc_device *dispc,
				 enum omap_plane_id plane,
				 enum omap_overlay_caps caps, u8 zorder)
{
	if ((caps & OMAP_DSS_OVL_CAP_ZORDER) == 0)
		return;

	REG_FLD_MOD(dispc, DISPC_OVL_ATTRIBUTES(plane), zorder, 27, 26);
}

static void dispc_ovl_enable_zorder_planes(struct dispc_device *dispc)
{
	int i;

	if (!dispc_has_feature(dispc, FEAT_ALPHA_FREE_ZORDER))
		return;

	for (i = 0; i < dispc_get_num_ovls(dispc); i++)
		REG_FLD_MOD(dispc, DISPC_OVL_ATTRIBUTES(i), 1, 25, 25);
}

static void dispc_ovl_set_pre_mult_alpha(struct dispc_device *dispc,
					 enum omap_plane_id plane,
					 enum omap_overlay_caps caps,
					 bool enable)
{
	if ((caps & OMAP_DSS_OVL_CAP_PRE_MULT_ALPHA) == 0)
		return;

	REG_FLD_MOD(dispc, DISPC_OVL_ATTRIBUTES(plane), enable ? 1 : 0, 28, 28);
}

static void dispc_ovl_setup_global_alpha(struct dispc_device *dispc,
					 enum omap_plane_id plane,
					 enum omap_overlay_caps caps,
					 u8 global_alpha)
{
	static const unsigned int shifts[] = { 0, 8, 16, 24, };
	int shift;

	if ((caps & OMAP_DSS_OVL_CAP_GLOBAL_ALPHA) == 0)
		return;

	shift = shifts[plane];
	REG_FLD_MOD(dispc, DISPC_GLOBAL_ALPHA, global_alpha, shift + 7, shift);
}

static void dispc_ovl_set_pix_inc(struct dispc_device *dispc,
				  enum omap_plane_id plane, s32 inc)
{
	dispc_write_reg(dispc, DISPC_OVL_PIXEL_INC(plane), inc);
}

static void dispc_ovl_set_row_inc(struct dispc_device *dispc,
				  enum omap_plane_id plane, s32 inc)
{
	dispc_write_reg(dispc, DISPC_OVL_ROW_INC(plane), inc);
}

static void dispc_ovl_set_color_mode(struct dispc_device *dispc,
				     enum omap_plane_id plane, u32 fourcc)
{
	u32 m = 0;
	if (plane != OMAP_DSS_GFX) {
		switch (fourcc) {
		case DRM_FORMAT_NV12:
			m = 0x0; break;
		case DRM_FORMAT_XRGB4444:
			m = 0x1; break;
		case DRM_FORMAT_RGBA4444:
			m = 0x2; break;
		case DRM_FORMAT_RGBX4444:
			m = 0x4; break;
		case DRM_FORMAT_ARGB4444:
			m = 0x5; break;
		case DRM_FORMAT_RGB565:
			m = 0x6; break;
		case DRM_FORMAT_ARGB1555:
			m = 0x7; break;
		case DRM_FORMAT_XRGB8888:
			m = 0x8; break;
		case DRM_FORMAT_RGB888:
			m = 0x9; break;
		case DRM_FORMAT_YUYV:
			m = 0xa; break;
		case DRM_FORMAT_UYVY:
			m = 0xb; break;
		case DRM_FORMAT_ARGB8888:
			m = 0xc; break;
		case DRM_FORMAT_RGBA8888:
			m = 0xd; break;
		case DRM_FORMAT_RGBX8888:
			m = 0xe; break;
		case DRM_FORMAT_XRGB1555:
			m = 0xf; break;
		default:
			BUG(); return;
		}
	} else {
		switch (fourcc) {
		case DRM_FORMAT_RGBX4444:
			m = 0x4; break;
		case DRM_FORMAT_ARGB4444:
			m = 0x5; break;
		case DRM_FORMAT_RGB565:
			m = 0x6; break;
		case DRM_FORMAT_ARGB1555:
			m = 0x7; break;
		case DRM_FORMAT_XRGB8888:
			m = 0x8; break;
		case DRM_FORMAT_RGB888:
			m = 0x9; break;
		case DRM_FORMAT_XRGB4444:
			m = 0xa; break;
		case DRM_FORMAT_RGBA4444:
			m = 0xb; break;
		case DRM_FORMAT_ARGB8888:
			m = 0xc; break;
		case DRM_FORMAT_RGBA8888:
			m = 0xd; break;
		case DRM_FORMAT_RGBX8888:
			m = 0xe; break;
		case DRM_FORMAT_XRGB1555:
			m = 0xf; break;
		default:
			BUG(); return;
		}
	}

	REG_FLD_MOD(dispc, DISPC_OVL_ATTRIBUTES(plane), m, 4, 1);
}

static void dispc_ovl_configure_burst_type(struct dispc_device *dispc,
					   enum omap_plane_id plane,
					   enum omap_dss_rotation_type rotation)
{
	if (dispc_has_feature(dispc, FEAT_BURST_2D) == 0)
		return;

	if (rotation == OMAP_DSS_ROT_TILER)
		REG_FLD_MOD(dispc, DISPC_OVL_ATTRIBUTES(plane), 1, 29, 29);
	else
		REG_FLD_MOD(dispc, DISPC_OVL_ATTRIBUTES(plane), 0, 29, 29);
}

static void dispc_ovl_set_channel_out(struct dispc_device *dispc,
				      enum omap_plane_id plane,
				      enum omap_channel channel)
{
	int shift;
	u32 val;
	int chan = 0, chan2 = 0;

	switch (plane) {
	case OMAP_DSS_GFX:
		shift = 8;
		break;
	case OMAP_DSS_VIDEO1:
	case OMAP_DSS_VIDEO2:
	case OMAP_DSS_VIDEO3:
		shift = 16;
		break;
	default:
		BUG();
		return;
	}

	val = dispc_read_reg(dispc, DISPC_OVL_ATTRIBUTES(plane));
	if (dispc_has_feature(dispc, FEAT_MGR_LCD2)) {
		switch (channel) {
		case OMAP_DSS_CHANNEL_LCD:
			chan = 0;
			chan2 = 0;
			break;
		case OMAP_DSS_CHANNEL_DIGIT:
			chan = 1;
			chan2 = 0;
			break;
		case OMAP_DSS_CHANNEL_LCD2:
			chan = 0;
			chan2 = 1;
			break;
		case OMAP_DSS_CHANNEL_LCD3:
			if (dispc_has_feature(dispc, FEAT_MGR_LCD3)) {
				chan = 0;
				chan2 = 2;
			} else {
				BUG();
				return;
			}
			break;
		case OMAP_DSS_CHANNEL_WB:
			chan = 0;
			chan2 = 3;
			break;
		default:
			BUG();
			return;
		}

		val = FLD_MOD(val, chan, shift, shift);
		val = FLD_MOD(val, chan2, 31, 30);
	} else {
		val = FLD_MOD(val, channel, shift, shift);
	}
	dispc_write_reg(dispc, DISPC_OVL_ATTRIBUTES(plane), val);
}

static enum omap_channel dispc_ovl_get_channel_out(struct dispc_device *dispc,
						   enum omap_plane_id plane)
{
	int shift;
	u32 val;

	switch (plane) {
	case OMAP_DSS_GFX:
		shift = 8;
		break;
	case OMAP_DSS_VIDEO1:
	case OMAP_DSS_VIDEO2:
	case OMAP_DSS_VIDEO3:
		shift = 16;
		break;
	default:
		BUG();
		return 0;
	}

	val = dispc_read_reg(dispc, DISPC_OVL_ATTRIBUTES(plane));

	if (FLD_GET(val, shift, shift) == 1)
		return OMAP_DSS_CHANNEL_DIGIT;

	if (!dispc_has_feature(dispc, FEAT_MGR_LCD2))
		return OMAP_DSS_CHANNEL_LCD;

	switch (FLD_GET(val, 31, 30)) {
	case 0:
	default:
		return OMAP_DSS_CHANNEL_LCD;
	case 1:
		return OMAP_DSS_CHANNEL_LCD2;
	case 2:
		return OMAP_DSS_CHANNEL_LCD3;
	case 3:
		return OMAP_DSS_CHANNEL_WB;
	}
}

static void dispc_ovl_set_burst_size(struct dispc_device *dispc,
				     enum omap_plane_id plane,
				     enum omap_burst_size burst_size)
{
	static const unsigned int shifts[] = { 6, 14, 14, 14, 14, };
	int shift;

	shift = shifts[plane];
	REG_FLD_MOD(dispc, DISPC_OVL_ATTRIBUTES(plane), burst_size,
		    shift + 1, shift);
}

static void dispc_configure_burst_sizes(struct dispc_device *dispc)
{
	int i;
	const int burst_size = BURST_SIZE_X8;

	/* Configure burst size always to maximum size */
	for (i = 0; i < dispc_get_num_ovls(dispc); ++i)
		dispc_ovl_set_burst_size(dispc, i, burst_size);
	if (dispc->feat->has_writeback)
		dispc_ovl_set_burst_size(dispc, OMAP_DSS_WB, burst_size);
}

static u32 dispc_ovl_get_burst_size(struct dispc_device *dispc,
				    enum omap_plane_id plane)
{
	/* burst multiplier is always x8 (see dispc_configure_burst_sizes()) */
	return dispc->feat->burst_size_unit * 8;
}

<<<<<<< HEAD
static void dispc_mgr_enable_cpr(enum omap_channel channel, bool enable)
=======
static bool dispc_ovl_color_mode_supported(struct dispc_device *dispc,
					   enum omap_plane_id plane, u32 fourcc)
{
	const u32 *modes;
	unsigned int i;

	modes = dispc->feat->supported_color_modes[plane];

	for (i = 0; modes[i]; ++i) {
		if (modes[i] == fourcc)
			return true;
	}

	return false;
}

static const u32 *dispc_ovl_get_color_modes(struct dispc_device *dispc,
					    enum omap_plane_id plane)
{
	return dispc->feat->supported_color_modes[plane];
}

static void dispc_mgr_enable_cpr(struct dispc_device *dispc,
				 enum omap_channel channel, bool enable)
>>>>>>> 24b8d41d
{
	if (channel == OMAP_DSS_CHANNEL_DIGIT)
		return;

	mgr_fld_write(dispc, channel, DISPC_MGR_FLD_CPR, enable);
}

static void dispc_mgr_set_cpr_coef(struct dispc_device *dispc,
				   enum omap_channel channel,
				   const struct omap_dss_cpr_coefs *coefs)
{
	u32 coef_r, coef_g, coef_b;

	if (!dss_mgr_is_lcd(channel))
		return;

	coef_r = FLD_VAL(coefs->rr, 31, 22) | FLD_VAL(coefs->rg, 20, 11) |
		FLD_VAL(coefs->rb, 9, 0);
	coef_g = FLD_VAL(coefs->gr, 31, 22) | FLD_VAL(coefs->gg, 20, 11) |
		FLD_VAL(coefs->gb, 9, 0);
	coef_b = FLD_VAL(coefs->br, 31, 22) | FLD_VAL(coefs->bg, 20, 11) |
		FLD_VAL(coefs->bb, 9, 0);

	dispc_write_reg(dispc, DISPC_CPR_COEF_R(channel), coef_r);
	dispc_write_reg(dispc, DISPC_CPR_COEF_G(channel), coef_g);
	dispc_write_reg(dispc, DISPC_CPR_COEF_B(channel), coef_b);
}

static void dispc_ovl_set_vid_color_conv(struct dispc_device *dispc,
					 enum omap_plane_id plane, bool enable)
{
	u32 val;

	BUG_ON(plane == OMAP_DSS_GFX);

	val = dispc_read_reg(dispc, DISPC_OVL_ATTRIBUTES(plane));
	val = FLD_MOD(val, enable, 9, 9);
	dispc_write_reg(dispc, DISPC_OVL_ATTRIBUTES(plane), val);
}

static void dispc_ovl_enable_replication(struct dispc_device *dispc,
					 enum omap_plane_id plane,
					 enum omap_overlay_caps caps,
					 bool enable)
{
	static const unsigned int shifts[] = { 5, 10, 10, 10 };
	int shift;

	if ((caps & OMAP_DSS_OVL_CAP_REPLICATION) == 0)
		return;

	shift = shifts[plane];
	REG_FLD_MOD(dispc, DISPC_OVL_ATTRIBUTES(plane), enable, shift, shift);
}

static void dispc_mgr_set_size(struct dispc_device *dispc,
			       enum omap_channel channel, u16 width, u16 height)
{
	u32 val;

	val = FLD_VAL(height - 1, dispc->feat->mgr_height_start, 16) |
		FLD_VAL(width - 1, dispc->feat->mgr_width_start, 0);

	dispc_write_reg(dispc, DISPC_SIZE_MGR(channel), val);
}

static void dispc_init_fifos(struct dispc_device *dispc)
{
	u32 size;
	int fifo;
	u8 start, end;
	u32 unit;
	int i;

	unit = dispc->feat->buffer_size_unit;

	dispc_get_reg_field(dispc, FEAT_REG_FIFOSIZE, &start, &end);

	for (fifo = 0; fifo < dispc->feat->num_fifos; ++fifo) {
		size = REG_GET(dispc, DISPC_OVL_FIFO_SIZE_STATUS(fifo),
			       start, end);
		size *= unit;
		dispc->fifo_size[fifo] = size;

		/*
		 * By default fifos are mapped directly to overlays, fifo 0 to
		 * ovl 0, fifo 1 to ovl 1, etc.
		 */
		dispc->fifo_assignment[fifo] = fifo;
	}

	/*
	 * The GFX fifo on OMAP4 is smaller than the other fifos. The small fifo
	 * causes problems with certain use cases, like using the tiler in 2D
	 * mode. The below hack swaps the fifos of GFX and WB planes, thus
	 * giving GFX plane a larger fifo. WB but should work fine with a
	 * smaller fifo.
	 */
	if (dispc->feat->gfx_fifo_workaround) {
		u32 v;

		v = dispc_read_reg(dispc, DISPC_GLOBAL_BUFFER);

		v = FLD_MOD(v, 4, 2, 0); /* GFX BUF top to WB */
		v = FLD_MOD(v, 4, 5, 3); /* GFX BUF bottom to WB */
		v = FLD_MOD(v, 0, 26, 24); /* WB BUF top to GFX */
		v = FLD_MOD(v, 0, 29, 27); /* WB BUF bottom to GFX */

		dispc_write_reg(dispc, DISPC_GLOBAL_BUFFER, v);

		dispc->fifo_assignment[OMAP_DSS_GFX] = OMAP_DSS_WB;
		dispc->fifo_assignment[OMAP_DSS_WB] = OMAP_DSS_GFX;
	}

	/*
	 * Setup default fifo thresholds.
	 */
	for (i = 0; i < dispc_get_num_ovls(dispc); ++i) {
		u32 low, high;
		const bool use_fifomerge = false;
		const bool manual_update = false;

		dispc_ovl_compute_fifo_thresholds(dispc, i, &low, &high,
						  use_fifomerge, manual_update);

		dispc_ovl_set_fifo_threshold(dispc, i, low, high);
	}

	if (dispc->feat->has_writeback) {
		u32 low, high;
		const bool use_fifomerge = false;
		const bool manual_update = false;

		dispc_ovl_compute_fifo_thresholds(dispc, OMAP_DSS_WB,
						  &low, &high, use_fifomerge,
						  manual_update);

		dispc_ovl_set_fifo_threshold(dispc, OMAP_DSS_WB, low, high);
	}
}

static u32 dispc_ovl_get_fifo_size(struct dispc_device *dispc,
				   enum omap_plane_id plane)
{
	int fifo;
	u32 size = 0;

	for (fifo = 0; fifo < dispc->feat->num_fifos; ++fifo) {
		if (dispc->fifo_assignment[fifo] == plane)
			size += dispc->fifo_size[fifo];
	}

	return size;
}

void dispc_ovl_set_fifo_threshold(struct dispc_device *dispc,
				  enum omap_plane_id plane,
				  u32 low, u32 high)
{
	u8 hi_start, hi_end, lo_start, lo_end;
	u32 unit;

	unit = dispc->feat->buffer_size_unit;

	WARN_ON(low % unit != 0);
	WARN_ON(high % unit != 0);

	low /= unit;
	high /= unit;

	dispc_get_reg_field(dispc, FEAT_REG_FIFOHIGHTHRESHOLD,
			    &hi_start, &hi_end);
	dispc_get_reg_field(dispc, FEAT_REG_FIFOLOWTHRESHOLD,
			    &lo_start, &lo_end);

	DSSDBG("fifo(%d) threshold (bytes), old %u/%u, new %u/%u\n",
			plane,
			REG_GET(dispc, DISPC_OVL_FIFO_THRESHOLD(plane),
				lo_start, lo_end) * unit,
			REG_GET(dispc, DISPC_OVL_FIFO_THRESHOLD(plane),
				hi_start, hi_end) * unit,
			low * unit, high * unit);

	dispc_write_reg(dispc, DISPC_OVL_FIFO_THRESHOLD(plane),
			FLD_VAL(high, hi_start, hi_end) |
			FLD_VAL(low, lo_start, lo_end));

	/*
	 * configure the preload to the pipeline's high threhold, if HT it's too
	 * large for the preload field, set the threshold to the maximum value
	 * that can be held by the preload register
	 */
	if (dispc_has_feature(dispc, FEAT_PRELOAD) &&
	    dispc->feat->set_max_preload && plane != OMAP_DSS_WB)
		dispc_write_reg(dispc, DISPC_OVL_PRELOAD(plane),
				min(high, 0xfffu));
}

void dispc_enable_fifomerge(struct dispc_device *dispc, bool enable)
{
	if (!dispc_has_feature(dispc, FEAT_FIFO_MERGE)) {
		WARN_ON(enable);
		return;
	}

	DSSDBG("FIFO merge %s\n", enable ? "enabled" : "disabled");
	REG_FLD_MOD(dispc, DISPC_CONFIG, enable ? 1 : 0, 14, 14);
}

void dispc_ovl_compute_fifo_thresholds(struct dispc_device *dispc,
				       enum omap_plane_id plane,
				       u32 *fifo_low, u32 *fifo_high,
				       bool use_fifomerge, bool manual_update)
{
	/*
	 * All sizes are in bytes. Both the buffer and burst are made of
	 * buffer_units, and the fifo thresholds must be buffer_unit aligned.
	 */
	unsigned int buf_unit = dispc->feat->buffer_size_unit;
	unsigned int ovl_fifo_size, total_fifo_size, burst_size;
	int i;

	burst_size = dispc_ovl_get_burst_size(dispc, plane);
	ovl_fifo_size = dispc_ovl_get_fifo_size(dispc, plane);

	if (use_fifomerge) {
		total_fifo_size = 0;
		for (i = 0; i < dispc_get_num_ovls(dispc); ++i)
			total_fifo_size += dispc_ovl_get_fifo_size(dispc, i);
	} else {
		total_fifo_size = ovl_fifo_size;
	}

	/*
	 * We use the same low threshold for both fifomerge and non-fifomerge
	 * cases, but for fifomerge we calculate the high threshold using the
	 * combined fifo size
	 */

	if (manual_update && dispc_has_feature(dispc, FEAT_OMAP3_DSI_FIFO_BUG)) {
		*fifo_low = ovl_fifo_size - burst_size * 2;
		*fifo_high = total_fifo_size - burst_size;
	} else if (plane == OMAP_DSS_WB) {
		/*
		 * Most optimal configuration for writeback is to push out data
		 * to the interconnect the moment writeback pushes enough pixels
		 * in the FIFO to form a burst
		 */
		*fifo_low = 0;
		*fifo_high = burst_size;
	} else {
		*fifo_low = ovl_fifo_size - burst_size;
		*fifo_high = total_fifo_size - buf_unit;
	}
}

static void dispc_ovl_set_mflag(struct dispc_device *dispc,
				enum omap_plane_id plane, bool enable)
{
	int bit;

	if (plane == OMAP_DSS_GFX)
		bit = 14;
	else
		bit = 23;

	REG_FLD_MOD(dispc, DISPC_OVL_ATTRIBUTES(plane), enable, bit, bit);
}

static void dispc_ovl_set_mflag_threshold(struct dispc_device *dispc,
					  enum omap_plane_id plane,
					  int low, int high)
{
	dispc_write_reg(dispc, DISPC_OVL_MFLAG_THRESHOLD(plane),
		FLD_VAL(high, 31, 16) |	FLD_VAL(low, 15, 0));
}

static void dispc_init_mflag(struct dispc_device *dispc)
{
	int i;

	/*
	 * HACK: NV12 color format and MFLAG seem to have problems working
	 * together: using two displays, and having an NV12 overlay on one of
	 * the displays will cause underflows/synclosts when MFLAG_CTRL=2.
	 * Changing MFLAG thresholds and PRELOAD to certain values seem to
	 * remove the errors, but there doesn't seem to be a clear logic on
	 * which values work and which not.
	 *
	 * As a work-around, set force MFLAG to always on.
	 */
	dispc_write_reg(dispc, DISPC_GLOBAL_MFLAG_ATTRIBUTE,
		(1 << 0) |	/* MFLAG_CTRL = force always on */
		(0 << 2));	/* MFLAG_START = disable */

	for (i = 0; i < dispc_get_num_ovls(dispc); ++i) {
		u32 size = dispc_ovl_get_fifo_size(dispc, i);
		u32 unit = dispc->feat->buffer_size_unit;
		u32 low, high;

		dispc_ovl_set_mflag(dispc, i, true);

		/*
		 * Simulation team suggests below thesholds:
		 * HT = fifosize * 5 / 8;
		 * LT = fifosize * 4 / 8;
		 */

		low = size * 4 / 8 / unit;
		high = size * 5 / 8 / unit;

		dispc_ovl_set_mflag_threshold(dispc, i, low, high);
	}

	if (dispc->feat->has_writeback) {
		u32 size = dispc_ovl_get_fifo_size(dispc, OMAP_DSS_WB);
		u32 unit = dispc->feat->buffer_size_unit;
		u32 low, high;

		dispc_ovl_set_mflag(dispc, OMAP_DSS_WB, true);

		/*
		 * Simulation team suggests below thesholds:
		 * HT = fifosize * 5 / 8;
		 * LT = fifosize * 4 / 8;
		 */

		low = size * 4 / 8 / unit;
		high = size * 5 / 8 / unit;

		dispc_ovl_set_mflag_threshold(dispc, OMAP_DSS_WB, low, high);
	}
}

static void dispc_ovl_set_fir(struct dispc_device *dispc,
			      enum omap_plane_id plane,
			      int hinc, int vinc,
			      enum omap_color_component color_comp)
{
	u32 val;

	if (color_comp == DISPC_COLOR_COMPONENT_RGB_Y) {
		u8 hinc_start, hinc_end, vinc_start, vinc_end;

		dispc_get_reg_field(dispc, FEAT_REG_FIRHINC,
				    &hinc_start, &hinc_end);
		dispc_get_reg_field(dispc, FEAT_REG_FIRVINC,
				    &vinc_start, &vinc_end);
		val = FLD_VAL(vinc, vinc_start, vinc_end) |
				FLD_VAL(hinc, hinc_start, hinc_end);

		dispc_write_reg(dispc, DISPC_OVL_FIR(plane), val);
	} else {
		val = FLD_VAL(vinc, 28, 16) | FLD_VAL(hinc, 12, 0);
		dispc_write_reg(dispc, DISPC_OVL_FIR2(plane), val);
	}
}

static void dispc_ovl_set_vid_accu0(struct dispc_device *dispc,
				    enum omap_plane_id plane, int haccu,
				    int vaccu)
{
	u32 val;
	u8 hor_start, hor_end, vert_start, vert_end;

	dispc_get_reg_field(dispc, FEAT_REG_HORIZONTALACCU,
			    &hor_start, &hor_end);
	dispc_get_reg_field(dispc, FEAT_REG_VERTICALACCU,
			    &vert_start, &vert_end);

	val = FLD_VAL(vaccu, vert_start, vert_end) |
			FLD_VAL(haccu, hor_start, hor_end);

	dispc_write_reg(dispc, DISPC_OVL_ACCU0(plane), val);
}

static void dispc_ovl_set_vid_accu1(struct dispc_device *dispc,
				    enum omap_plane_id plane, int haccu,
				    int vaccu)
{
	u32 val;
	u8 hor_start, hor_end, vert_start, vert_end;

	dispc_get_reg_field(dispc, FEAT_REG_HORIZONTALACCU,
			    &hor_start, &hor_end);
	dispc_get_reg_field(dispc, FEAT_REG_VERTICALACCU,
			    &vert_start, &vert_end);

	val = FLD_VAL(vaccu, vert_start, vert_end) |
			FLD_VAL(haccu, hor_start, hor_end);

	dispc_write_reg(dispc, DISPC_OVL_ACCU1(plane), val);
}

static void dispc_ovl_set_vid_accu2_0(struct dispc_device *dispc,
				      enum omap_plane_id plane, int haccu,
				      int vaccu)
{
	u32 val;

	val = FLD_VAL(vaccu, 26, 16) | FLD_VAL(haccu, 10, 0);
	dispc_write_reg(dispc, DISPC_OVL_ACCU2_0(plane), val);
}

static void dispc_ovl_set_vid_accu2_1(struct dispc_device *dispc,
				      enum omap_plane_id plane, int haccu,
				      int vaccu)
{
	u32 val;

	val = FLD_VAL(vaccu, 26, 16) | FLD_VAL(haccu, 10, 0);
	dispc_write_reg(dispc, DISPC_OVL_ACCU2_1(plane), val);
}

static void dispc_ovl_set_scale_param(struct dispc_device *dispc,
				      enum omap_plane_id plane,
				      u16 orig_width, u16 orig_height,
				      u16 out_width, u16 out_height,
				      bool five_taps, u8 rotation,
				      enum omap_color_component color_comp)
{
	int fir_hinc, fir_vinc;

	fir_hinc = 1024 * orig_width / out_width;
	fir_vinc = 1024 * orig_height / out_height;

	dispc_ovl_set_scale_coef(dispc, plane, fir_hinc, fir_vinc, five_taps,
				 color_comp);
	dispc_ovl_set_fir(dispc, plane, fir_hinc, fir_vinc, color_comp);
}

static void dispc_ovl_set_accu_uv(struct dispc_device *dispc,
				  enum omap_plane_id plane,
				  u16 orig_width, u16 orig_height,
				  u16 out_width, u16 out_height,
				  bool ilace, u32 fourcc, u8 rotation)
{
	int h_accu2_0, h_accu2_1;
	int v_accu2_0, v_accu2_1;
	int chroma_hinc, chroma_vinc;
	int idx;

	struct accu {
		s8 h0_m, h0_n;
		s8 h1_m, h1_n;
		s8 v0_m, v0_n;
		s8 v1_m, v1_n;
	};

	const struct accu *accu_table;
	const struct accu *accu_val;

	static const struct accu accu_nv12[4] = {
		{  0, 1,  0, 1 , -1, 2, 0, 1 },
		{  1, 2, -3, 4 ,  0, 1, 0, 1 },
		{ -1, 1,  0, 1 , -1, 2, 0, 1 },
		{ -1, 2, -1, 2 , -1, 1, 0, 1 },
	};

	static const struct accu accu_nv12_ilace[4] = {
		{  0, 1,  0, 1 , -3, 4, -1, 4 },
		{ -1, 4, -3, 4 ,  0, 1,  0, 1 },
		{ -1, 1,  0, 1 , -1, 4, -3, 4 },
		{ -3, 4, -3, 4 , -1, 1,  0, 1 },
	};

	static const struct accu accu_yuv[4] = {
		{  0, 1, 0, 1,  0, 1, 0, 1 },
		{  0, 1, 0, 1,  0, 1, 0, 1 },
		{ -1, 1, 0, 1,  0, 1, 0, 1 },
		{  0, 1, 0, 1, -1, 1, 0, 1 },
	};

	/* Note: DSS HW rotates clockwise, DRM_MODE_ROTATE_* counter-clockwise */
	switch (rotation & DRM_MODE_ROTATE_MASK) {
	default:
	case DRM_MODE_ROTATE_0:
		idx = 0;
		break;
	case DRM_MODE_ROTATE_90:
		idx = 3;
		break;
	case DRM_MODE_ROTATE_180:
		idx = 2;
		break;
	case DRM_MODE_ROTATE_270:
		idx = 1;
		break;
	}

	switch (fourcc) {
	case DRM_FORMAT_NV12:
		if (ilace)
			accu_table = accu_nv12_ilace;
		else
			accu_table = accu_nv12;
		break;
	case DRM_FORMAT_YUYV:
	case DRM_FORMAT_UYVY:
		accu_table = accu_yuv;
		break;
	default:
		BUG();
		return;
	}

	accu_val = &accu_table[idx];

	chroma_hinc = 1024 * orig_width / out_width;
	chroma_vinc = 1024 * orig_height / out_height;

	h_accu2_0 = (accu_val->h0_m * chroma_hinc / accu_val->h0_n) % 1024;
	h_accu2_1 = (accu_val->h1_m * chroma_hinc / accu_val->h1_n) % 1024;
	v_accu2_0 = (accu_val->v0_m * chroma_vinc / accu_val->v0_n) % 1024;
	v_accu2_1 = (accu_val->v1_m * chroma_vinc / accu_val->v1_n) % 1024;

	dispc_ovl_set_vid_accu2_0(dispc, plane, h_accu2_0, v_accu2_0);
	dispc_ovl_set_vid_accu2_1(dispc, plane, h_accu2_1, v_accu2_1);
}

static void dispc_ovl_set_scaling_common(struct dispc_device *dispc,
					 enum omap_plane_id plane,
					 u16 orig_width, u16 orig_height,
					 u16 out_width, u16 out_height,
					 bool ilace, bool five_taps,
					 bool fieldmode, u32 fourcc,
					 u8 rotation)
{
	int accu0 = 0;
	int accu1 = 0;
	u32 l;

	dispc_ovl_set_scale_param(dispc, plane, orig_width, orig_height,
				  out_width, out_height, five_taps,
				  rotation, DISPC_COLOR_COMPONENT_RGB_Y);
	l = dispc_read_reg(dispc, DISPC_OVL_ATTRIBUTES(plane));

	/* RESIZEENABLE and VERTICALTAPS */
	l &= ~((0x3 << 5) | (0x1 << 21));
	l |= (orig_width != out_width) ? (1 << 5) : 0;
	l |= (orig_height != out_height) ? (1 << 6) : 0;
	l |= five_taps ? (1 << 21) : 0;

	/* VRESIZECONF and HRESIZECONF */
	if (dispc_has_feature(dispc, FEAT_RESIZECONF)) {
		l &= ~(0x3 << 7);
		l |= (orig_width <= out_width) ? 0 : (1 << 7);
		l |= (orig_height <= out_height) ? 0 : (1 << 8);
	}

	/* LINEBUFFERSPLIT */
	if (dispc_has_feature(dispc, FEAT_LINEBUFFERSPLIT)) {
		l &= ~(0x1 << 22);
		l |= five_taps ? (1 << 22) : 0;
	}

	dispc_write_reg(dispc, DISPC_OVL_ATTRIBUTES(plane), l);

	/*
	 * field 0 = even field = bottom field
	 * field 1 = odd field = top field
	 */
	if (ilace && !fieldmode) {
		accu1 = 0;
		accu0 = ((1024 * orig_height / out_height) / 2) & 0x3ff;
		if (accu0 >= 1024/2) {
			accu1 = 1024/2;
			accu0 -= accu1;
		}
	}

	dispc_ovl_set_vid_accu0(dispc, plane, 0, accu0);
	dispc_ovl_set_vid_accu1(dispc, plane, 0, accu1);
}

static void dispc_ovl_set_scaling_uv(struct dispc_device *dispc,
				     enum omap_plane_id plane,
				     u16 orig_width, u16 orig_height,
				     u16 out_width, u16 out_height,
				     bool ilace, bool five_taps,
				     bool fieldmode, u32 fourcc,
				     u8 rotation)
{
	int scale_x = out_width != orig_width;
	int scale_y = out_height != orig_height;
	bool chroma_upscale = plane != OMAP_DSS_WB;
	const struct drm_format_info *info;

	info = drm_format_info(fourcc);

	if (!dispc_has_feature(dispc, FEAT_HANDLE_UV_SEPARATE))
		return;

	if (!info->is_yuv) {
		/* reset chroma resampling for RGB formats  */
		if (plane != OMAP_DSS_WB)
			REG_FLD_MOD(dispc, DISPC_OVL_ATTRIBUTES2(plane),
				    0, 8, 8);
		return;
	}

	dispc_ovl_set_accu_uv(dispc, plane, orig_width, orig_height, out_width,
			      out_height, ilace, fourcc, rotation);

	switch (fourcc) {
	case DRM_FORMAT_NV12:
		if (chroma_upscale) {
			/* UV is subsampled by 2 horizontally and vertically */
			orig_height >>= 1;
			orig_width >>= 1;
		} else {
			/* UV is downsampled by 2 horizontally and vertically */
			orig_height <<= 1;
			orig_width <<= 1;
		}

		break;
	case DRM_FORMAT_YUYV:
	case DRM_FORMAT_UYVY:
		/* For YUV422 with 90/270 rotation, we don't upsample chroma */
		if (!drm_rotation_90_or_270(rotation)) {
			if (chroma_upscale)
				/* UV is subsampled by 2 horizontally */
				orig_width >>= 1;
			else
				/* UV is downsampled by 2 horizontally */
				orig_width <<= 1;
		}

		/* must use FIR for YUV422 if rotated */
		if ((rotation & DRM_MODE_ROTATE_MASK) != DRM_MODE_ROTATE_0)
			scale_x = scale_y = true;

		break;
	default:
		BUG();
		return;
	}

	if (out_width != orig_width)
		scale_x = true;
	if (out_height != orig_height)
		scale_y = true;

	dispc_ovl_set_scale_param(dispc, plane, orig_width, orig_height,
				  out_width, out_height, five_taps,
				  rotation, DISPC_COLOR_COMPONENT_UV);

	if (plane != OMAP_DSS_WB)
		REG_FLD_MOD(dispc, DISPC_OVL_ATTRIBUTES2(plane),
			(scale_x || scale_y) ? 1 : 0, 8, 8);

	/* set H scaling */
	REG_FLD_MOD(dispc, DISPC_OVL_ATTRIBUTES(plane), scale_x ? 1 : 0, 5, 5);
	/* set V scaling */
	REG_FLD_MOD(dispc, DISPC_OVL_ATTRIBUTES(plane), scale_y ? 1 : 0, 6, 6);
}

static void dispc_ovl_set_scaling(struct dispc_device *dispc,
				  enum omap_plane_id plane,
				  u16 orig_width, u16 orig_height,
				  u16 out_width, u16 out_height,
				  bool ilace, bool five_taps,
				  bool fieldmode, u32 fourcc,
				  u8 rotation)
{
	BUG_ON(plane == OMAP_DSS_GFX);

	dispc_ovl_set_scaling_common(dispc, plane, orig_width, orig_height,
				     out_width, out_height, ilace, five_taps,
				     fieldmode, fourcc, rotation);

	dispc_ovl_set_scaling_uv(dispc, plane, orig_width, orig_height,
				 out_width, out_height, ilace, five_taps,
				 fieldmode, fourcc, rotation);
}

static void dispc_ovl_set_rotation_attrs(struct dispc_device *dispc,
					 enum omap_plane_id plane, u8 rotation,
					 enum omap_dss_rotation_type rotation_type,
					 u32 fourcc)
{
	bool row_repeat = false;
	int vidrot = 0;

	/* Note: DSS HW rotates clockwise, DRM_MODE_ROTATE_* counter-clockwise */
	if (fourcc == DRM_FORMAT_YUYV || fourcc == DRM_FORMAT_UYVY) {

		if (rotation & DRM_MODE_REFLECT_X) {
			switch (rotation & DRM_MODE_ROTATE_MASK) {
			case DRM_MODE_ROTATE_0:
				vidrot = 2;
				break;
			case DRM_MODE_ROTATE_90:
				vidrot = 1;
				break;
			case DRM_MODE_ROTATE_180:
				vidrot = 0;
				break;
			case DRM_MODE_ROTATE_270:
				vidrot = 3;
				break;
			}
		} else {
			switch (rotation & DRM_MODE_ROTATE_MASK) {
			case DRM_MODE_ROTATE_0:
				vidrot = 0;
				break;
			case DRM_MODE_ROTATE_90:
				vidrot = 3;
				break;
			case DRM_MODE_ROTATE_180:
				vidrot = 2;
				break;
			case DRM_MODE_ROTATE_270:
				vidrot = 1;
				break;
			}
		}

		if (drm_rotation_90_or_270(rotation))
			row_repeat = true;
		else
			row_repeat = false;
	}

	/*
	 * OMAP4/5 Errata i631:
	 * NV12 in 1D mode must use ROTATION=1. Otherwise DSS will fetch extra
	 * rows beyond the framebuffer, which may cause OCP error.
	 */
	if (fourcc == DRM_FORMAT_NV12 && rotation_type != OMAP_DSS_ROT_TILER)
		vidrot = 1;

	REG_FLD_MOD(dispc, DISPC_OVL_ATTRIBUTES(plane), vidrot, 13, 12);
	if (dispc_has_feature(dispc, FEAT_ROWREPEATENABLE))
		REG_FLD_MOD(dispc, DISPC_OVL_ATTRIBUTES(plane),
			row_repeat ? 1 : 0, 18, 18);

	if (dispc_ovl_color_mode_supported(dispc, plane, DRM_FORMAT_NV12)) {
		bool doublestride =
			fourcc == DRM_FORMAT_NV12 &&
			rotation_type == OMAP_DSS_ROT_TILER &&
			!drm_rotation_90_or_270(rotation);

		/* DOUBLESTRIDE */
		REG_FLD_MOD(dispc, DISPC_OVL_ATTRIBUTES(plane),
			    doublestride, 22, 22);
	}
}

static int color_mode_to_bpp(u32 fourcc)
{
	switch (fourcc) {
	case DRM_FORMAT_NV12:
		return 8;
	case DRM_FORMAT_RGBX4444:
	case DRM_FORMAT_RGB565:
	case DRM_FORMAT_ARGB4444:
	case DRM_FORMAT_YUYV:
	case DRM_FORMAT_UYVY:
	case DRM_FORMAT_RGBA4444:
	case DRM_FORMAT_XRGB4444:
	case DRM_FORMAT_ARGB1555:
	case DRM_FORMAT_XRGB1555:
		return 16;
	case DRM_FORMAT_RGB888:
		return 24;
	case DRM_FORMAT_XRGB8888:
	case DRM_FORMAT_ARGB8888:
	case DRM_FORMAT_RGBA8888:
	case DRM_FORMAT_RGBX8888:
		return 32;
	default:
		BUG();
		return 0;
	}
}

static s32 pixinc(int pixels, u8 ps)
{
	if (pixels == 1)
		return 1;
	else if (pixels > 1)
		return 1 + (pixels - 1) * ps;
	else if (pixels < 0)
		return 1 - (-pixels + 1) * ps;
	else
		BUG();
		return 0;
}

static void calc_offset(u16 screen_width, u16 width,
		u32 fourcc, bool fieldmode, unsigned int field_offset,
		unsigned int *offset0, unsigned int *offset1,
		s32 *row_inc, s32 *pix_inc, int x_predecim, int y_predecim,
		enum omap_dss_rotation_type rotation_type, u8 rotation)
{
	u8 ps;

	ps = color_mode_to_bpp(fourcc) / 8;

	DSSDBG("scrw %d, width %d\n", screen_width, width);

	if (rotation_type == OMAP_DSS_ROT_TILER &&
	    (fourcc == DRM_FORMAT_UYVY || fourcc == DRM_FORMAT_YUYV) &&
	    drm_rotation_90_or_270(rotation)) {
		/*
		 * HACK: ROW_INC needs to be calculated with TILER units.
		 * We get such 'screen_width' that multiplying it with the
		 * YUV422 pixel size gives the correct TILER container width.
		 * However, 'width' is in pixels and multiplying it with YUV422
		 * pixel size gives incorrect result. We thus multiply it here
		 * with 2 to match the 32 bit TILER unit size.
		 */
		width *= 2;
	}

	/*
	 * field 0 = even field = bottom field
	 * field 1 = odd field = top field
	 */
	*offset0 = field_offset * screen_width * ps;
	*offset1 = 0;

	*row_inc = pixinc(1 + (y_predecim * screen_width - width * x_predecim) +
			(fieldmode ? screen_width : 0), ps);
	if (fourcc == DRM_FORMAT_YUYV || fourcc == DRM_FORMAT_UYVY)
		*pix_inc = pixinc(x_predecim, 2 * ps);
	else
		*pix_inc = pixinc(x_predecim, ps);
}

/*
 * This function is used to avoid synclosts in OMAP3, because of some
 * undocumented horizontal position and timing related limitations.
 */
static int check_horiz_timing_omap3(unsigned long pclk, unsigned long lclk,
		const struct videomode *vm, u16 pos_x,
		u16 width, u16 height, u16 out_width, u16 out_height,
		bool five_taps)
{
	const int ds = DIV_ROUND_UP(height, out_height);
	unsigned long nonactive;
	static const u8 limits[3] = { 8, 10, 20 };
	u64 val, blank;
	int i;

	nonactive = vm->hactive + vm->hfront_porch + vm->hsync_len +
		    vm->hback_porch - out_width;

	i = 0;
	if (out_height < height)
		i++;
	if (out_width < width)
		i++;
	blank = div_u64((u64)(vm->hback_porch + vm->hsync_len + vm->hfront_porch) *
			lclk, pclk);
	DSSDBG("blanking period + ppl = %llu (limit = %u)\n", blank, limits[i]);
	if (blank <= limits[i])
		return -EINVAL;

	/* FIXME add checks for 3-tap filter once the limitations are known */
	if (!five_taps)
		return 0;

	/*
	 * Pixel data should be prepared before visible display point starts.
	 * So, atleast DS-2 lines must have already been fetched by DISPC
	 * during nonactive - pos_x period.
	 */
	val = div_u64((u64)(nonactive - pos_x) * lclk, pclk);
	DSSDBG("(nonactive - pos_x) * pcd = %llu max(0, DS - 2) * width = %d\n",
		val, max(0, ds - 2) * width);
	if (val < max(0, ds - 2) * width)
		return -EINVAL;

	/*
	 * All lines need to be refilled during the nonactive period of which
	 * only one line can be loaded during the active period. So, atleast
	 * DS - 1 lines should be loaded during nonactive period.
	 */
	val =  div_u64((u64)nonactive * lclk, pclk);
	DSSDBG("nonactive * pcd  = %llu, max(0, DS - 1) * width = %d\n",
		val, max(0, ds - 1) * width);
	if (val < max(0, ds - 1) * width)
		return -EINVAL;

	return 0;
}

static unsigned long calc_core_clk_five_taps(unsigned long pclk,
		const struct videomode *vm, u16 width,
		u16 height, u16 out_width, u16 out_height,
		u32 fourcc)
{
	u32 core_clk = 0;
	u64 tmp;

	if (height <= out_height && width <= out_width)
		return (unsigned long) pclk;

	if (height > out_height) {
		unsigned int ppl = vm->hactive;

		tmp = (u64)pclk * height * out_width;
		do_div(tmp, 2 * out_height * ppl);
		core_clk = tmp;

		if (height > 2 * out_height) {
			if (ppl == out_width)
				return 0;

			tmp = (u64)pclk * (height - 2 * out_height) * out_width;
			do_div(tmp, 2 * out_height * (ppl - out_width));
			core_clk = max_t(u32, core_clk, tmp);
		}
	}

	if (width > out_width) {
		tmp = (u64)pclk * width;
		do_div(tmp, out_width);
		core_clk = max_t(u32, core_clk, tmp);

		if (fourcc == DRM_FORMAT_XRGB8888)
			core_clk <<= 1;
	}

	return core_clk;
}

static unsigned long calc_core_clk_24xx(unsigned long pclk, u16 width,
		u16 height, u16 out_width, u16 out_height, bool mem_to_mem)
{
	if (height > out_height && width > out_width)
		return pclk * 4;
	else
		return pclk * 2;
}

static unsigned long calc_core_clk_34xx(unsigned long pclk, u16 width,
		u16 height, u16 out_width, u16 out_height, bool mem_to_mem)
{
	unsigned int hf, vf;

	/*
	 * FIXME how to determine the 'A' factor
	 * for the no downscaling case ?
	 */

	if (width > 3 * out_width)
		hf = 4;
	else if (width > 2 * out_width)
		hf = 3;
	else if (width > out_width)
		hf = 2;
	else
		hf = 1;
	if (height > out_height)
		vf = 2;
	else
		vf = 1;

	return pclk * vf * hf;
}

static unsigned long calc_core_clk_44xx(unsigned long pclk, u16 width,
		u16 height, u16 out_width, u16 out_height, bool mem_to_mem)
{
	/*
	 * If the overlay/writeback is in mem to mem mode, there are no
	 * downscaling limitations with respect to pixel clock, return 1 as
	 * required core clock to represent that we have sufficient enough
	 * core clock to do maximum downscaling
	 */
	if (mem_to_mem)
		return 1;

	if (width > out_width)
		return DIV_ROUND_UP(pclk, out_width) * width;
	else
		return pclk;
}

static int dispc_ovl_calc_scaling_24xx(struct dispc_device *dispc,
				       unsigned long pclk, unsigned long lclk,
				       const struct videomode *vm,
				       u16 width, u16 height,
				       u16 out_width, u16 out_height,
				       u32 fourcc, bool *five_taps,
				       int *x_predecim, int *y_predecim,
				       int *decim_x, int *decim_y,
				       u16 pos_x, unsigned long *core_clk,
				       bool mem_to_mem)
{
	int error;
	u16 in_width, in_height;
	int min_factor = min(*decim_x, *decim_y);
	const int maxsinglelinewidth = dispc->feat->max_line_width;

	*five_taps = false;

	do {
		in_height = height / *decim_y;
		in_width = width / *decim_x;
		*core_clk = dispc->feat->calc_core_clk(pclk, in_width,
				in_height, out_width, out_height, mem_to_mem);
		error = (in_width > maxsinglelinewidth || !*core_clk ||
			*core_clk > dispc_core_clk_rate(dispc));
		if (error) {
			if (*decim_x == *decim_y) {
				*decim_x = min_factor;
				++*decim_y;
			} else {
				swap(*decim_x, *decim_y);
				if (*decim_x < *decim_y)
					++*decim_x;
			}
		}
	} while (*decim_x <= *x_predecim && *decim_y <= *y_predecim && error);

	if (error) {
		DSSERR("failed to find scaling settings\n");
		return -EINVAL;
	}

	if (in_width > maxsinglelinewidth) {
		DSSERR("Cannot scale max input width exceeded\n");
		return -EINVAL;
	}
	return 0;
}

static int dispc_ovl_calc_scaling_34xx(struct dispc_device *dispc,
				       unsigned long pclk, unsigned long lclk,
				       const struct videomode *vm,
				       u16 width, u16 height,
				       u16 out_width, u16 out_height,
				       u32 fourcc, bool *five_taps,
				       int *x_predecim, int *y_predecim,
				       int *decim_x, int *decim_y,
				       u16 pos_x, unsigned long *core_clk,
				       bool mem_to_mem)
{
	int error;
	u16 in_width, in_height;
	const int maxsinglelinewidth = dispc->feat->max_line_width;

	do {
		in_height = height / *decim_y;
		in_width = width / *decim_x;
		*five_taps = in_height > out_height;

		if (in_width > maxsinglelinewidth)
			if (in_height > out_height &&
						in_height < out_height * 2)
				*five_taps = false;
again:
		if (*five_taps)
			*core_clk = calc_core_clk_five_taps(pclk, vm,
						in_width, in_height, out_width,
						out_height, fourcc);
		else
			*core_clk = dispc->feat->calc_core_clk(pclk, in_width,
					in_height, out_width, out_height,
					mem_to_mem);

		error = check_horiz_timing_omap3(pclk, lclk, vm,
				pos_x, in_width, in_height, out_width,
				out_height, *five_taps);
		if (error && *five_taps) {
			*five_taps = false;
			goto again;
		}

		error = (error || in_width > maxsinglelinewidth * 2 ||
			(in_width > maxsinglelinewidth && *five_taps) ||
			!*core_clk || *core_clk > dispc_core_clk_rate(dispc));

		if (!error) {
			/* verify that we're inside the limits of scaler */
			if (in_width / 4 > out_width)
					error = 1;

			if (*five_taps) {
				if (in_height / 4 > out_height)
					error = 1;
			} else {
				if (in_height / 2 > out_height)
					error = 1;
			}
		}

		if (error)
			++*decim_y;
	} while (*decim_x <= *x_predecim && *decim_y <= *y_predecim && error);

	if (error) {
		DSSERR("failed to find scaling settings\n");
		return -EINVAL;
	}

	if (check_horiz_timing_omap3(pclk, lclk, vm, pos_x, in_width,
				in_height, out_width, out_height, *five_taps)) {
			DSSERR("horizontal timing too tight\n");
			return -EINVAL;
	}

	if (in_width > (maxsinglelinewidth * 2)) {
		DSSERR("Cannot setup scaling\n");
		DSSERR("width exceeds maximum width possible\n");
		return -EINVAL;
	}

	if (in_width > maxsinglelinewidth && *five_taps) {
		DSSERR("cannot setup scaling with five taps\n");
		return -EINVAL;
	}
	return 0;
}

static int dispc_ovl_calc_scaling_44xx(struct dispc_device *dispc,
				       unsigned long pclk, unsigned long lclk,
				       const struct videomode *vm,
				       u16 width, u16 height,
				       u16 out_width, u16 out_height,
				       u32 fourcc, bool *five_taps,
				       int *x_predecim, int *y_predecim,
				       int *decim_x, int *decim_y,
				       u16 pos_x, unsigned long *core_clk,
				       bool mem_to_mem)
{
	u16 in_width, in_width_max;
	int decim_x_min = *decim_x;
	u16 in_height = height / *decim_y;
	const int maxsinglelinewidth = dispc->feat->max_line_width;
	const int maxdownscale = dispc->feat->max_downscale;

	if (mem_to_mem) {
		in_width_max = out_width * maxdownscale;
	} else {
		in_width_max = dispc_core_clk_rate(dispc)
			     / DIV_ROUND_UP(pclk, out_width);
	}

	*decim_x = DIV_ROUND_UP(width, in_width_max);

	*decim_x = *decim_x > decim_x_min ? *decim_x : decim_x_min;
	if (*decim_x > *x_predecim)
		return -EINVAL;

	do {
		in_width = width / *decim_x;
	} while (*decim_x <= *x_predecim &&
			in_width > maxsinglelinewidth && ++*decim_x);

	if (in_width > maxsinglelinewidth) {
		DSSERR("Cannot scale width exceeds max line width\n");
		return -EINVAL;
	}

	if (*decim_x > 4 && fourcc != DRM_FORMAT_NV12) {
		/*
		 * Let's disable all scaling that requires horizontal
		 * decimation with higher factor than 4, until we have
		 * better estimates of what we can and can not
		 * do. However, NV12 color format appears to work Ok
		 * with all decimation factors.
		 *
		 * When decimating horizontally by more that 4 the dss
		 * is not able to fetch the data in burst mode. When
		 * this happens it is hard to tell if there enough
		 * bandwidth. Despite what theory says this appears to
		 * be true also for 16-bit color formats.
		 */
		DSSERR("Not enough bandwidth, too much downscaling (x-decimation factor %d > 4)\n", *decim_x);

		return -EINVAL;
	}

	*core_clk = dispc->feat->calc_core_clk(pclk, in_width, in_height,
				out_width, out_height, mem_to_mem);
	return 0;
}

#define DIV_FRAC(dividend, divisor) \
	((dividend) * 100 / (divisor) - ((dividend) / (divisor) * 100))

static int dispc_ovl_calc_scaling(struct dispc_device *dispc,
				  enum omap_plane_id plane,
				  unsigned long pclk, unsigned long lclk,
				  enum omap_overlay_caps caps,
				  const struct videomode *vm,
				  u16 width, u16 height,
				  u16 out_width, u16 out_height,
				  u32 fourcc, bool *five_taps,
				  int *x_predecim, int *y_predecim, u16 pos_x,
				  enum omap_dss_rotation_type rotation_type,
				  bool mem_to_mem)
{
	int maxhdownscale = dispc->feat->max_downscale;
	int maxvdownscale = dispc->feat->max_downscale;
	const int max_decim_limit = 16;
	unsigned long core_clk = 0;
	int decim_x, decim_y, ret;

	if (width == out_width && height == out_height)
		return 0;

	if (dispc->feat->supported_scaler_color_modes) {
		const u32 *modes = dispc->feat->supported_scaler_color_modes;
		unsigned int i;

		for (i = 0; modes[i]; ++i) {
			if (modes[i] == fourcc)
				break;
		}

		if (modes[i] == 0)
			return -EINVAL;
	}

	if (plane == OMAP_DSS_WB) {
		switch (fourcc) {
		case DRM_FORMAT_NV12:
			maxhdownscale = maxvdownscale = 2;
			break;
		case DRM_FORMAT_YUYV:
		case DRM_FORMAT_UYVY:
			maxhdownscale = 2;
			maxvdownscale = 4;
			break;
		default:
			break;
		}
	}
	if (!mem_to_mem && (pclk == 0 || vm->pixelclock == 0)) {
		DSSERR("cannot calculate scaling settings: pclk is zero\n");
		return -EINVAL;
	}

	if ((caps & OMAP_DSS_OVL_CAP_SCALE) == 0)
		return -EINVAL;

	if (mem_to_mem) {
		*x_predecim = *y_predecim = 1;
	} else {
		*x_predecim = max_decim_limit;
		*y_predecim = (rotation_type == OMAP_DSS_ROT_TILER &&
				dispc_has_feature(dispc, FEAT_BURST_2D)) ?
				2 : max_decim_limit;
	}

	decim_x = DIV_ROUND_UP(DIV_ROUND_UP(width, out_width), maxhdownscale);
	decim_y = DIV_ROUND_UP(DIV_ROUND_UP(height, out_height), maxvdownscale);

	if (decim_x > *x_predecim || out_width > width * 8)
		return -EINVAL;

	if (decim_y > *y_predecim || out_height > height * 8)
		return -EINVAL;

	ret = dispc->feat->calc_scaling(dispc, pclk, lclk, vm, width, height,
					out_width, out_height, fourcc,
					five_taps, x_predecim, y_predecim,
					&decim_x, &decim_y, pos_x, &core_clk,
					mem_to_mem);
	if (ret)
		return ret;

	DSSDBG("%dx%d -> %dx%d (%d.%02d x %d.%02d), decim %dx%d %dx%d (%d.%02d x %d.%02d), taps %d, req clk %lu, cur clk %lu\n",
		width, height,
		out_width, out_height,
		out_width / width, DIV_FRAC(out_width, width),
		out_height / height, DIV_FRAC(out_height, height),

		decim_x, decim_y,
		width / decim_x, height / decim_y,
		out_width / (width / decim_x), DIV_FRAC(out_width, width / decim_x),
		out_height / (height / decim_y), DIV_FRAC(out_height, height / decim_y),

		*five_taps ? 5 : 3,
		core_clk, dispc_core_clk_rate(dispc));

	if (!core_clk || core_clk > dispc_core_clk_rate(dispc)) {
		DSSERR("failed to set up scaling, "
			"required core clk rate = %lu Hz, "
			"current core clk rate = %lu Hz\n",
			core_clk, dispc_core_clk_rate(dispc));
		return -EINVAL;
	}

	*x_predecim = decim_x;
	*y_predecim = decim_y;
	return 0;
}

static int dispc_ovl_setup_common(struct dispc_device *dispc,
				  enum omap_plane_id plane,
				  enum omap_overlay_caps caps,
				  u32 paddr, u32 p_uv_addr,
				  u16 screen_width, int pos_x, int pos_y,
				  u16 width, u16 height,
				  u16 out_width, u16 out_height,
				  u32 fourcc, u8 rotation, u8 zorder,
				  u8 pre_mult_alpha, u8 global_alpha,
				  enum omap_dss_rotation_type rotation_type,
				  bool replication, const struct videomode *vm,
				  bool mem_to_mem)
{
	bool five_taps = true;
	bool fieldmode = false;
	int r, cconv = 0;
	unsigned int offset0, offset1;
	s32 row_inc;
	s32 pix_inc;
	u16 frame_width;
	unsigned int field_offset = 0;
	u16 in_height = height;
	u16 in_width = width;
	int x_predecim = 1, y_predecim = 1;
	bool ilace = !!(vm->flags & DISPLAY_FLAGS_INTERLACED);
	unsigned long pclk = dispc_plane_pclk_rate(dispc, plane);
	unsigned long lclk = dispc_plane_lclk_rate(dispc, plane);
	const struct drm_format_info *info;

	info = drm_format_info(fourcc);

	/* when setting up WB, dispc_plane_pclk_rate() returns 0 */
	if (plane == OMAP_DSS_WB)
		pclk = vm->pixelclock;

	if (paddr == 0 && rotation_type != OMAP_DSS_ROT_TILER)
		return -EINVAL;

	if (info->is_yuv && (in_width & 1)) {
		DSSERR("input width %d is not even for YUV format\n", in_width);
		return -EINVAL;
	}

	out_width = out_width == 0 ? width : out_width;
	out_height = out_height == 0 ? height : out_height;

	if (plane != OMAP_DSS_WB) {
		if (ilace && height == out_height)
			fieldmode = true;

		if (ilace) {
			if (fieldmode)
				in_height /= 2;
			pos_y /= 2;
			out_height /= 2;

			DSSDBG("adjusting for ilace: height %d, pos_y %d, out_height %d\n",
				in_height, pos_y, out_height);
		}
	}

	if (!dispc_ovl_color_mode_supported(dispc, plane, fourcc))
		return -EINVAL;

	r = dispc_ovl_calc_scaling(dispc, plane, pclk, lclk, caps, vm, in_width,
				   in_height, out_width, out_height, fourcc,
				   &five_taps, &x_predecim, &y_predecim, pos_x,
				   rotation_type, mem_to_mem);
	if (r)
		return r;

	in_width = in_width / x_predecim;
	in_height = in_height / y_predecim;

	if (x_predecim > 1 || y_predecim > 1)
		DSSDBG("predecimation %d x %x, new input size %d x %d\n",
			x_predecim, y_predecim, in_width, in_height);

	if (info->is_yuv && (in_width & 1)) {
		DSSDBG("predecimated input width is not even for YUV format\n");
		DSSDBG("adjusting input width %d -> %d\n",
			in_width, in_width & ~1);

		in_width &= ~1;
	}

	if (info->is_yuv)
		cconv = 1;

	if (ilace && !fieldmode) {
		/*
		 * when downscaling the bottom field may have to start several
		 * source lines below the top field. Unfortunately ACCUI
		 * registers will only hold the fractional part of the offset
		 * so the integer part must be added to the base address of the
		 * bottom field.
		 */
		if (!in_height || in_height == out_height)
			field_offset = 0;
		else
			field_offset = in_height / out_height / 2;
	}

	/* Fields are independent but interleaved in memory. */
	if (fieldmode)
		field_offset = 1;

	offset0 = 0;
	offset1 = 0;
	row_inc = 0;
	pix_inc = 0;

	if (plane == OMAP_DSS_WB)
		frame_width = out_width;
	else
		frame_width = in_width;

	calc_offset(screen_width, frame_width,
			fourcc, fieldmode, field_offset,
			&offset0, &offset1, &row_inc, &pix_inc,
			x_predecim, y_predecim,
			rotation_type, rotation);

	DSSDBG("offset0 %u, offset1 %u, row_inc %d, pix_inc %d\n",
			offset0, offset1, row_inc, pix_inc);

	dispc_ovl_set_color_mode(dispc, plane, fourcc);

	dispc_ovl_configure_burst_type(dispc, plane, rotation_type);

	if (dispc->feat->reverse_ilace_field_order)
		swap(offset0, offset1);

	dispc_ovl_set_ba0(dispc, plane, paddr + offset0);
	dispc_ovl_set_ba1(dispc, plane, paddr + offset1);

	if (fourcc == DRM_FORMAT_NV12) {
		dispc_ovl_set_ba0_uv(dispc, plane, p_uv_addr + offset0);
		dispc_ovl_set_ba1_uv(dispc, plane, p_uv_addr + offset1);
	}

	if (dispc->feat->last_pixel_inc_missing)
		row_inc += pix_inc - 1;

	dispc_ovl_set_row_inc(dispc, plane, row_inc);
	dispc_ovl_set_pix_inc(dispc, plane, pix_inc);

	DSSDBG("%d,%d %dx%d -> %dx%d\n", pos_x, pos_y, in_width,
			in_height, out_width, out_height);

	dispc_ovl_set_pos(dispc, plane, caps, pos_x, pos_y);

	dispc_ovl_set_input_size(dispc, plane, in_width, in_height);

	if (caps & OMAP_DSS_OVL_CAP_SCALE) {
		dispc_ovl_set_scaling(dispc, plane, in_width, in_height,
				      out_width, out_height, ilace, five_taps,
				      fieldmode, fourcc, rotation);
		dispc_ovl_set_output_size(dispc, plane, out_width, out_height);
		dispc_ovl_set_vid_color_conv(dispc, plane, cconv);
	}

	dispc_ovl_set_rotation_attrs(dispc, plane, rotation, rotation_type,
				     fourcc);

	dispc_ovl_set_zorder(dispc, plane, caps, zorder);
	dispc_ovl_set_pre_mult_alpha(dispc, plane, caps, pre_mult_alpha);
	dispc_ovl_setup_global_alpha(dispc, plane, caps, global_alpha);

	dispc_ovl_enable_replication(dispc, plane, caps, replication);

	return 0;
}

static int dispc_ovl_setup(struct dispc_device *dispc,
			   enum omap_plane_id plane,
			   const struct omap_overlay_info *oi,
			   const struct videomode *vm, bool mem_to_mem,
			   enum omap_channel channel)
{
	int r;
	enum omap_overlay_caps caps = dispc->feat->overlay_caps[plane];
	const bool replication = true;

	DSSDBG("dispc_ovl_setup %d, pa %pad, pa_uv %pad, sw %d, %d,%d, %dx%d ->"
		" %dx%d, cmode %x, rot %d, chan %d repl %d\n",
		plane, &oi->paddr, &oi->p_uv_addr, oi->screen_width, oi->pos_x,
		oi->pos_y, oi->width, oi->height, oi->out_width, oi->out_height,
		oi->fourcc, oi->rotation, channel, replication);

	dispc_ovl_set_channel_out(dispc, plane, channel);

	r = dispc_ovl_setup_common(dispc, plane, caps, oi->paddr, oi->p_uv_addr,
		oi->screen_width, oi->pos_x, oi->pos_y, oi->width, oi->height,
		oi->out_width, oi->out_height, oi->fourcc, oi->rotation,
		oi->zorder, oi->pre_mult_alpha, oi->global_alpha,
		oi->rotation_type, replication, vm, mem_to_mem);

	return r;
}

static int dispc_wb_setup(struct dispc_device *dispc,
		   const struct omap_dss_writeback_info *wi,
		   bool mem_to_mem, const struct videomode *vm,
		   enum dss_writeback_channel channel_in)
{
	int r;
	u32 l;
	enum omap_plane_id plane = OMAP_DSS_WB;
	const int pos_x = 0, pos_y = 0;
	const u8 zorder = 0, global_alpha = 0;
	const bool replication = true;
	bool truncation;
	int in_width = vm->hactive;
	int in_height = vm->vactive;
	enum omap_overlay_caps caps =
		OMAP_DSS_OVL_CAP_SCALE | OMAP_DSS_OVL_CAP_PRE_MULT_ALPHA;

	if (vm->flags & DISPLAY_FLAGS_INTERLACED)
		in_height /= 2;

	DSSDBG("dispc_wb_setup, pa %x, pa_uv %x, %d,%d -> %dx%d, cmode %x, "
		"rot %d\n", wi->paddr, wi->p_uv_addr, in_width,
		in_height, wi->width, wi->height, wi->fourcc, wi->rotation);

	r = dispc_ovl_setup_common(dispc, plane, caps, wi->paddr, wi->p_uv_addr,
		wi->buf_width, pos_x, pos_y, in_width, in_height, wi->width,
		wi->height, wi->fourcc, wi->rotation, zorder,
		wi->pre_mult_alpha, global_alpha, wi->rotation_type,
		replication, vm, mem_to_mem);
	if (r)
		return r;

	switch (wi->fourcc) {
	case DRM_FORMAT_RGB565:
	case DRM_FORMAT_RGB888:
	case DRM_FORMAT_ARGB4444:
	case DRM_FORMAT_RGBA4444:
	case DRM_FORMAT_RGBX4444:
	case DRM_FORMAT_ARGB1555:
	case DRM_FORMAT_XRGB1555:
	case DRM_FORMAT_XRGB4444:
		truncation = true;
		break;
	default:
		truncation = false;
		break;
	}

	/* setup extra DISPC_WB_ATTRIBUTES */
	l = dispc_read_reg(dispc, DISPC_OVL_ATTRIBUTES(plane));
	l = FLD_MOD(l, truncation, 10, 10);	/* TRUNCATIONENABLE */
	l = FLD_MOD(l, channel_in, 18, 16);	/* CHANNELIN */
	l = FLD_MOD(l, mem_to_mem, 19, 19);	/* WRITEBACKMODE */
	if (mem_to_mem)
		l = FLD_MOD(l, 1, 26, 24);	/* CAPTUREMODE */
	else
		l = FLD_MOD(l, 0, 26, 24);	/* CAPTUREMODE */
	dispc_write_reg(dispc, DISPC_OVL_ATTRIBUTES(plane), l);

	if (mem_to_mem) {
		/* WBDELAYCOUNT */
		REG_FLD_MOD(dispc, DISPC_OVL_ATTRIBUTES2(plane), 0, 7, 0);
	} else {
		u32 wbdelay;

		if (channel_in == DSS_WB_TV_MGR)
			wbdelay = vm->vsync_len + vm->vback_porch;
		else
			wbdelay = vm->vfront_porch + vm->vsync_len +
				vm->vback_porch;

		if (vm->flags & DISPLAY_FLAGS_INTERLACED)
			wbdelay /= 2;

		wbdelay = min(wbdelay, 255u);

		/* WBDELAYCOUNT */
		REG_FLD_MOD(dispc, DISPC_OVL_ATTRIBUTES2(plane), wbdelay, 7, 0);
	}

	return 0;
}

static bool dispc_has_writeback(struct dispc_device *dispc)
{
	return dispc->feat->has_writeback;
}

static int dispc_ovl_enable(struct dispc_device *dispc,
			    enum omap_plane_id plane, bool enable)
{
	DSSDBG("dispc_enable_plane %d, %d\n", plane, enable);

	REG_FLD_MOD(dispc, DISPC_OVL_ATTRIBUTES(plane), enable ? 1 : 0, 0, 0);

	return 0;
}

static void dispc_lcd_enable_signal_polarity(struct dispc_device *dispc,
					     bool act_high)
{
	if (!dispc_has_feature(dispc, FEAT_LCDENABLEPOL))
		return;

	REG_FLD_MOD(dispc, DISPC_CONTROL, act_high ? 1 : 0, 29, 29);
}

void dispc_lcd_enable_signal(struct dispc_device *dispc, bool enable)
{
	if (!dispc_has_feature(dispc, FEAT_LCDENABLESIGNAL))
		return;

	REG_FLD_MOD(dispc, DISPC_CONTROL, enable ? 1 : 0, 28, 28);
}

void dispc_pck_free_enable(struct dispc_device *dispc, bool enable)
{
	if (!dispc_has_feature(dispc, FEAT_PCKFREEENABLE))
		return;

	REG_FLD_MOD(dispc, DISPC_CONTROL, enable ? 1 : 0, 27, 27);
}

static void dispc_mgr_enable_fifohandcheck(struct dispc_device *dispc,
					   enum omap_channel channel,
					   bool enable)
{
	mgr_fld_write(dispc, channel, DISPC_MGR_FLD_FIFOHANDCHECK, enable);
}


static void dispc_mgr_set_lcd_type_tft(struct dispc_device *dispc,
				       enum omap_channel channel)
{
	mgr_fld_write(dispc, channel, DISPC_MGR_FLD_STNTFT, 1);
}

static void dispc_set_loadmode(struct dispc_device *dispc,
			       enum omap_dss_load_mode mode)
{
	REG_FLD_MOD(dispc, DISPC_CONFIG, mode, 2, 1);
}


static void dispc_mgr_set_default_color(struct dispc_device *dispc,
					enum omap_channel channel, u32 color)
{
	dispc_write_reg(dispc, DISPC_DEFAULT_COLOR(channel), color);
}

static void dispc_mgr_set_trans_key(struct dispc_device *dispc,
				    enum omap_channel ch,
				    enum omap_dss_trans_key_type type,
				    u32 trans_key)
{
	mgr_fld_write(dispc, ch, DISPC_MGR_FLD_TCKSELECTION, type);

	dispc_write_reg(dispc, DISPC_TRANS_COLOR(ch), trans_key);
}

static void dispc_mgr_enable_trans_key(struct dispc_device *dispc,
				       enum omap_channel ch, bool enable)
{
	mgr_fld_write(dispc, ch, DISPC_MGR_FLD_TCKENABLE, enable);
}

static void dispc_mgr_enable_alpha_fixed_zorder(struct dispc_device *dispc,
						enum omap_channel ch,
						bool enable)
{
	if (!dispc_has_feature(dispc, FEAT_ALPHA_FIXED_ZORDER))
		return;

	if (ch == OMAP_DSS_CHANNEL_LCD)
		REG_FLD_MOD(dispc, DISPC_CONFIG, enable, 18, 18);
	else if (ch == OMAP_DSS_CHANNEL_DIGIT)
		REG_FLD_MOD(dispc, DISPC_CONFIG, enable, 19, 19);
}

static void dispc_mgr_setup(struct dispc_device *dispc,
			    enum omap_channel channel,
			    const struct omap_overlay_manager_info *info)
{
	dispc_mgr_set_default_color(dispc, channel, info->default_color);
	dispc_mgr_set_trans_key(dispc, channel, info->trans_key_type,
				info->trans_key);
	dispc_mgr_enable_trans_key(dispc, channel, info->trans_enabled);
	dispc_mgr_enable_alpha_fixed_zorder(dispc, channel,
			info->partial_alpha_enabled);
	if (dispc_has_feature(dispc, FEAT_CPR)) {
		dispc_mgr_enable_cpr(dispc, channel, info->cpr_enable);
		dispc_mgr_set_cpr_coef(dispc, channel, &info->cpr_coefs);
	}
}

static void dispc_mgr_set_tft_data_lines(struct dispc_device *dispc,
					 enum omap_channel channel,
					 u8 data_lines)
{
	int code;

	switch (data_lines) {
	case 12:
		code = 0;
		break;
	case 16:
		code = 1;
		break;
	case 18:
		code = 2;
		break;
	case 24:
		code = 3;
		break;
	default:
		BUG();
		return;
	}

	mgr_fld_write(dispc, channel, DISPC_MGR_FLD_TFTDATALINES, code);
}

static void dispc_mgr_set_io_pad_mode(struct dispc_device *dispc,
				      enum dss_io_pad_mode mode)
{
	u32 l;
	int gpout0, gpout1;

	switch (mode) {
	case DSS_IO_PAD_MODE_RESET:
		gpout0 = 0;
		gpout1 = 0;
		break;
	case DSS_IO_PAD_MODE_RFBI:
		gpout0 = 1;
		gpout1 = 0;
		break;
	case DSS_IO_PAD_MODE_BYPASS:
		gpout0 = 1;
		gpout1 = 1;
		break;
	default:
		BUG();
		return;
	}

	l = dispc_read_reg(dispc, DISPC_CONTROL);
	l = FLD_MOD(l, gpout0, 15, 15);
	l = FLD_MOD(l, gpout1, 16, 16);
	dispc_write_reg(dispc, DISPC_CONTROL, l);
}

static void dispc_mgr_enable_stallmode(struct dispc_device *dispc,
				       enum omap_channel channel, bool enable)
{
	mgr_fld_write(dispc, channel, DISPC_MGR_FLD_STALLMODE, enable);
}

static void dispc_mgr_set_lcd_config(struct dispc_device *dispc,
				     enum omap_channel channel,
				     const struct dss_lcd_mgr_config *config)
{
	dispc_mgr_set_io_pad_mode(dispc, config->io_pad_mode);

	dispc_mgr_enable_stallmode(dispc, channel, config->stallmode);
	dispc_mgr_enable_fifohandcheck(dispc, channel, config->fifohandcheck);

	dispc_mgr_set_clock_div(dispc, channel, &config->clock_info);

	dispc_mgr_set_tft_data_lines(dispc, channel, config->video_port_width);

	dispc_lcd_enable_signal_polarity(dispc, config->lcden_sig_polarity);

	dispc_mgr_set_lcd_type_tft(dispc, channel);
}

static bool _dispc_mgr_size_ok(struct dispc_device *dispc,
			       u16 width, u16 height)
{
	return width <= dispc->feat->mgr_width_max &&
		height <= dispc->feat->mgr_height_max;
}

static bool _dispc_lcd_timings_ok(struct dispc_device *dispc,
				  int hsync_len, int hfp, int hbp,
				  int vsw, int vfp, int vbp)
{
	if (hsync_len < 1 || hsync_len > dispc->feat->sw_max ||
	    hfp < 1 || hfp > dispc->feat->hp_max ||
	    hbp < 1 || hbp > dispc->feat->hp_max ||
	    vsw < 1 || vsw > dispc->feat->sw_max ||
	    vfp < 0 || vfp > dispc->feat->vp_max ||
	    vbp < 0 || vbp > dispc->feat->vp_max)
		return false;
	return true;
}

static bool _dispc_mgr_pclk_ok(struct dispc_device *dispc,
			       enum omap_channel channel,
			       unsigned long pclk)
{
	if (dss_mgr_is_lcd(channel))
		return pclk <= dispc->feat->max_lcd_pclk;
	else
		return pclk <= dispc->feat->max_tv_pclk;
}

static int dispc_mgr_check_timings(struct dispc_device *dispc,
				   enum omap_channel channel,
				   const struct videomode *vm)
{
	if (!_dispc_mgr_size_ok(dispc, vm->hactive, vm->vactive))
		return MODE_BAD;

	if (!_dispc_mgr_pclk_ok(dispc, channel, vm->pixelclock))
		return MODE_BAD;

	if (dss_mgr_is_lcd(channel)) {
		/* TODO: OMAP4+ supports interlace for LCD outputs */
		if (vm->flags & DISPLAY_FLAGS_INTERLACED)
			return MODE_BAD;

		if (!_dispc_lcd_timings_ok(dispc, vm->hsync_len,
				vm->hfront_porch, vm->hback_porch,
				vm->vsync_len, vm->vfront_porch,
				vm->vback_porch))
			return MODE_BAD;
	}

	return MODE_OK;
}

static void _dispc_mgr_set_lcd_timings(struct dispc_device *dispc,
				       enum omap_channel channel,
				       const struct videomode *vm)
{
	u32 timing_h, timing_v, l;
	bool onoff, rf, ipc, vs, hs, de;

	timing_h = FLD_VAL(vm->hsync_len - 1, dispc->feat->sw_start, 0) |
		   FLD_VAL(vm->hfront_porch - 1, dispc->feat->fp_start, 8) |
		   FLD_VAL(vm->hback_porch - 1, dispc->feat->bp_start, 20);
	timing_v = FLD_VAL(vm->vsync_len - 1, dispc->feat->sw_start, 0) |
		   FLD_VAL(vm->vfront_porch, dispc->feat->fp_start, 8) |
		   FLD_VAL(vm->vback_porch, dispc->feat->bp_start, 20);

	dispc_write_reg(dispc, DISPC_TIMING_H(channel), timing_h);
	dispc_write_reg(dispc, DISPC_TIMING_V(channel), timing_v);

	vs = !!(vm->flags & DISPLAY_FLAGS_VSYNC_LOW);
	hs = !!(vm->flags & DISPLAY_FLAGS_HSYNC_LOW);
	de = !!(vm->flags & DISPLAY_FLAGS_DE_LOW);
	ipc = !!(vm->flags & DISPLAY_FLAGS_PIXDATA_NEGEDGE);
	onoff = true; /* always use the 'rf' setting */
	rf = !!(vm->flags & DISPLAY_FLAGS_SYNC_POSEDGE);

	l = FLD_VAL(onoff, 17, 17) |
		FLD_VAL(rf, 16, 16) |
		FLD_VAL(de, 15, 15) |
		FLD_VAL(ipc, 14, 14) |
		FLD_VAL(hs, 13, 13) |
		FLD_VAL(vs, 12, 12);

	/* always set ALIGN bit when available */
	if (dispc->feat->supports_sync_align)
		l |= (1 << 18);

	dispc_write_reg(dispc, DISPC_POL_FREQ(channel), l);

	if (dispc->syscon_pol) {
		const int shifts[] = {
			[OMAP_DSS_CHANNEL_LCD] = 0,
			[OMAP_DSS_CHANNEL_LCD2] = 1,
			[OMAP_DSS_CHANNEL_LCD3] = 2,
		};

		u32 mask, val;

		mask = (1 << 0) | (1 << 3) | (1 << 6);
		val = (rf << 0) | (ipc << 3) | (onoff << 6);

		mask <<= 16 + shifts[channel];
		val <<= 16 + shifts[channel];

		regmap_update_bits(dispc->syscon_pol, dispc->syscon_pol_offset,
				   mask, val);
	}
}

static int vm_flag_to_int(enum display_flags flags, enum display_flags high,
	enum display_flags low)
{
	if (flags & high)
		return 1;
	if (flags & low)
		return -1;
	return 0;
}

/* change name to mode? */
static void dispc_mgr_set_timings(struct dispc_device *dispc,
				  enum omap_channel channel,
				  const struct videomode *vm)
{
	unsigned int xtot, ytot;
	unsigned long ht, vt;
	struct videomode t = *vm;

	DSSDBG("channel %d xres %u yres %u\n", channel, t.hactive, t.vactive);

	if (dispc_mgr_check_timings(dispc, channel, &t)) {
		BUG();
		return;
	}

	if (dss_mgr_is_lcd(channel)) {
		_dispc_mgr_set_lcd_timings(dispc, channel, &t);

		xtot = t.hactive + t.hfront_porch + t.hsync_len + t.hback_porch;
		ytot = t.vactive + t.vfront_porch + t.vsync_len + t.vback_porch;

		ht = vm->pixelclock / xtot;
		vt = vm->pixelclock / xtot / ytot;

		DSSDBG("pck %lu\n", vm->pixelclock);
		DSSDBG("hsync_len %d hfp %d hbp %d vsw %d vfp %d vbp %d\n",
			t.hsync_len, t.hfront_porch, t.hback_porch,
			t.vsync_len, t.vfront_porch, t.vback_porch);
		DSSDBG("vsync_level %d hsync_level %d data_pclk_edge %d de_level %d sync_pclk_edge %d\n",
			vm_flag_to_int(t.flags, DISPLAY_FLAGS_VSYNC_HIGH, DISPLAY_FLAGS_VSYNC_LOW),
			vm_flag_to_int(t.flags, DISPLAY_FLAGS_HSYNC_HIGH, DISPLAY_FLAGS_HSYNC_LOW),
			vm_flag_to_int(t.flags, DISPLAY_FLAGS_PIXDATA_POSEDGE, DISPLAY_FLAGS_PIXDATA_NEGEDGE),
			vm_flag_to_int(t.flags, DISPLAY_FLAGS_DE_HIGH, DISPLAY_FLAGS_DE_LOW),
			vm_flag_to_int(t.flags, DISPLAY_FLAGS_SYNC_POSEDGE, DISPLAY_FLAGS_SYNC_NEGEDGE));

		DSSDBG("hsync %luHz, vsync %luHz\n", ht, vt);
	} else {
		if (t.flags & DISPLAY_FLAGS_INTERLACED)
			t.vactive /= 2;

		if (dispc->feat->supports_double_pixel)
			REG_FLD_MOD(dispc, DISPC_CONTROL,
				    !!(t.flags & DISPLAY_FLAGS_DOUBLECLK),
				    19, 17);
	}

	dispc_mgr_set_size(dispc, channel, t.hactive, t.vactive);
}

static void dispc_mgr_set_lcd_divisor(struct dispc_device *dispc,
				      enum omap_channel channel, u16 lck_div,
				      u16 pck_div)
{
	BUG_ON(lck_div < 1);
	BUG_ON(pck_div < 1);

	dispc_write_reg(dispc, DISPC_DIVISORo(channel),
			FLD_VAL(lck_div, 23, 16) | FLD_VAL(pck_div, 7, 0));

	if (!dispc_has_feature(dispc, FEAT_CORE_CLK_DIV) &&
			channel == OMAP_DSS_CHANNEL_LCD)
		dispc->core_clk_rate = dispc_fclk_rate(dispc) / lck_div;
}

static void dispc_mgr_get_lcd_divisor(struct dispc_device *dispc,
				      enum omap_channel channel, int *lck_div,
				      int *pck_div)
{
	u32 l;
	l = dispc_read_reg(dispc, DISPC_DIVISORo(channel));
	*lck_div = FLD_GET(l, 23, 16);
	*pck_div = FLD_GET(l, 7, 0);
}

static unsigned long dispc_fclk_rate(struct dispc_device *dispc)
{
	unsigned long r;
	enum dss_clk_source src;
<<<<<<< HEAD

	src = dss_get_dispc_clk_source();

	if (src == DSS_CLK_SRC_FCK) {
		r = dss_get_dispc_clk_rate();
	} else {
		struct dss_pll *pll;
		unsigned clkout_idx;

		pll = dss_pll_find_by_src(src);
		clkout_idx = dss_pll_get_clkout_idx_for_src(src);

=======

	src = dss_get_dispc_clk_source(dispc->dss);

	if (src == DSS_CLK_SRC_FCK) {
		r = dss_get_dispc_clk_rate(dispc->dss);
	} else {
		struct dss_pll *pll;
		unsigned int clkout_idx;

		pll = dss_pll_find_by_src(dispc->dss, src);
		clkout_idx = dss_pll_get_clkout_idx_for_src(src);

>>>>>>> 24b8d41d
		r = pll->cinfo.clkout[clkout_idx];
	}

	return r;
}

static unsigned long dispc_mgr_lclk_rate(struct dispc_device *dispc,
					 enum omap_channel channel)
{
	int lcd;
	unsigned long r;
	enum dss_clk_source src;

	/* for TV, LCLK rate is the FCLK rate */
	if (!dss_mgr_is_lcd(channel))
<<<<<<< HEAD
		return dispc_fclk_rate();

	src = dss_get_lcd_clk_source(channel);

	if (src == DSS_CLK_SRC_FCK) {
		r = dss_get_dispc_clk_rate();
	} else {
		struct dss_pll *pll;
		unsigned clkout_idx;

		pll = dss_pll_find_by_src(src);
=======
		return dispc_fclk_rate(dispc);

	src = dss_get_lcd_clk_source(dispc->dss, channel);

	if (src == DSS_CLK_SRC_FCK) {
		r = dss_get_dispc_clk_rate(dispc->dss);
	} else {
		struct dss_pll *pll;
		unsigned int clkout_idx;

		pll = dss_pll_find_by_src(dispc->dss, src);
>>>>>>> 24b8d41d
		clkout_idx = dss_pll_get_clkout_idx_for_src(src);

		r = pll->cinfo.clkout[clkout_idx];
	}

<<<<<<< HEAD
	lcd = REG_GET(DISPC_DIVISORo(channel), 23, 16);
=======
	lcd = REG_GET(dispc, DISPC_DIVISORo(channel), 23, 16);
>>>>>>> 24b8d41d

	return r / lcd;
}

static unsigned long dispc_mgr_pclk_rate(struct dispc_device *dispc,
					 enum omap_channel channel)
{
	unsigned long r;

	if (dss_mgr_is_lcd(channel)) {
		int pcd;
		u32 l;

		l = dispc_read_reg(dispc, DISPC_DIVISORo(channel));

		pcd = FLD_GET(l, 7, 0);

		r = dispc_mgr_lclk_rate(dispc, channel);

		return r / pcd;
	} else {
		return dispc->tv_pclk_rate;
	}
}

void dispc_set_tv_pclk(struct dispc_device *dispc, unsigned long pclk)
{
	dispc->tv_pclk_rate = pclk;
}

static unsigned long dispc_core_clk_rate(struct dispc_device *dispc)
{
	return dispc->core_clk_rate;
}

static unsigned long dispc_plane_pclk_rate(struct dispc_device *dispc,
					   enum omap_plane_id plane)
{
	enum omap_channel channel;

	if (plane == OMAP_DSS_WB)
		return 0;

	channel = dispc_ovl_get_channel_out(dispc, plane);

	return dispc_mgr_pclk_rate(dispc, channel);
}

static unsigned long dispc_plane_lclk_rate(struct dispc_device *dispc,
					   enum omap_plane_id plane)
{
	enum omap_channel channel;

	if (plane == OMAP_DSS_WB)
		return 0;

	channel	= dispc_ovl_get_channel_out(dispc, plane);

	return dispc_mgr_lclk_rate(dispc, channel);
}

static void dispc_dump_clocks_channel(struct dispc_device *dispc,
				      struct seq_file *s,
				      enum omap_channel channel)
{
	int lcd, pcd;
	enum dss_clk_source lcd_clk_src;

	seq_printf(s, "- %s -\n", mgr_desc[channel].name);

	lcd_clk_src = dss_get_lcd_clk_source(dispc->dss, channel);

	seq_printf(s, "%s clk source = %s\n", mgr_desc[channel].name,
		dss_get_clk_source_name(lcd_clk_src));

	dispc_mgr_get_lcd_divisor(dispc, channel, &lcd, &pcd);

	seq_printf(s, "lck\t\t%-16lulck div\t%u\n",
		dispc_mgr_lclk_rate(dispc, channel), lcd);
	seq_printf(s, "pck\t\t%-16lupck div\t%u\n",
		dispc_mgr_pclk_rate(dispc, channel), pcd);
}

void dispc_dump_clocks(struct dispc_device *dispc, struct seq_file *s)
{
	enum dss_clk_source dispc_clk_src;
	int lcd;
	u32 l;
<<<<<<< HEAD
	enum dss_clk_source dispc_clk_src = dss_get_dispc_clk_source();
=======
>>>>>>> 24b8d41d

	if (dispc_runtime_get(dispc))
		return;

	seq_printf(s, "- DISPC -\n");

<<<<<<< HEAD
=======
	dispc_clk_src = dss_get_dispc_clk_source(dispc->dss);
>>>>>>> 24b8d41d
	seq_printf(s, "dispc fclk source = %s\n",
			dss_get_clk_source_name(dispc_clk_src));

	seq_printf(s, "fck\t\t%-16lu\n", dispc_fclk_rate(dispc));

	if (dispc_has_feature(dispc, FEAT_CORE_CLK_DIV)) {
		seq_printf(s, "- DISPC-CORE-CLK -\n");
		l = dispc_read_reg(dispc, DISPC_DIVISOR);
		lcd = FLD_GET(l, 23, 16);

		seq_printf(s, "lck\t\t%-16lulck div\t%u\n",
				(dispc_fclk_rate(dispc)/lcd), lcd);
	}

	dispc_dump_clocks_channel(dispc, s, OMAP_DSS_CHANNEL_LCD);

	if (dispc_has_feature(dispc, FEAT_MGR_LCD2))
		dispc_dump_clocks_channel(dispc, s, OMAP_DSS_CHANNEL_LCD2);
	if (dispc_has_feature(dispc, FEAT_MGR_LCD3))
		dispc_dump_clocks_channel(dispc, s, OMAP_DSS_CHANNEL_LCD3);

	dispc_runtime_put(dispc);
}

static int dispc_dump_regs(struct seq_file *s, void *p)
{
	struct dispc_device *dispc = s->private;
	int i, j;
	const char *mgr_names[] = {
		[OMAP_DSS_CHANNEL_LCD]		= "LCD",
		[OMAP_DSS_CHANNEL_DIGIT]	= "TV",
		[OMAP_DSS_CHANNEL_LCD2]		= "LCD2",
		[OMAP_DSS_CHANNEL_LCD3]		= "LCD3",
	};
	const char *ovl_names[] = {
		[OMAP_DSS_GFX]		= "GFX",
		[OMAP_DSS_VIDEO1]	= "VID1",
		[OMAP_DSS_VIDEO2]	= "VID2",
		[OMAP_DSS_VIDEO3]	= "VID3",
		[OMAP_DSS_WB]		= "WB",
	};
	const char **p_names;

#define DUMPREG(dispc, r) \
	seq_printf(s, "%-50s %08x\n", #r, dispc_read_reg(dispc, r))

	if (dispc_runtime_get(dispc))
		return 0;

	/* DISPC common registers */
	DUMPREG(dispc, DISPC_REVISION);
	DUMPREG(dispc, DISPC_SYSCONFIG);
	DUMPREG(dispc, DISPC_SYSSTATUS);
	DUMPREG(dispc, DISPC_IRQSTATUS);
	DUMPREG(dispc, DISPC_IRQENABLE);
	DUMPREG(dispc, DISPC_CONTROL);
	DUMPREG(dispc, DISPC_CONFIG);
	DUMPREG(dispc, DISPC_CAPABLE);
	DUMPREG(dispc, DISPC_LINE_STATUS);
	DUMPREG(dispc, DISPC_LINE_NUMBER);
	if (dispc_has_feature(dispc, FEAT_ALPHA_FIXED_ZORDER) ||
			dispc_has_feature(dispc, FEAT_ALPHA_FREE_ZORDER))
		DUMPREG(dispc, DISPC_GLOBAL_ALPHA);
	if (dispc_has_feature(dispc, FEAT_MGR_LCD2)) {
		DUMPREG(dispc, DISPC_CONTROL2);
		DUMPREG(dispc, DISPC_CONFIG2);
	}
	if (dispc_has_feature(dispc, FEAT_MGR_LCD3)) {
		DUMPREG(dispc, DISPC_CONTROL3);
		DUMPREG(dispc, DISPC_CONFIG3);
	}
	if (dispc_has_feature(dispc, FEAT_MFLAG))
		DUMPREG(dispc, DISPC_GLOBAL_MFLAG_ATTRIBUTE);

#undef DUMPREG

#define DISPC_REG(i, name) name(i)
#define DUMPREG(dispc, i, r) seq_printf(s, "%s(%s)%*s %08x\n", #r, p_names[i], \
	(int)(48 - strlen(#r) - strlen(p_names[i])), " ", \
	dispc_read_reg(dispc, DISPC_REG(i, r)))

	p_names = mgr_names;

	/* DISPC channel specific registers */
	for (i = 0; i < dispc_get_num_mgrs(dispc); i++) {
		DUMPREG(dispc, i, DISPC_DEFAULT_COLOR);
		DUMPREG(dispc, i, DISPC_TRANS_COLOR);
		DUMPREG(dispc, i, DISPC_SIZE_MGR);

		if (i == OMAP_DSS_CHANNEL_DIGIT)
			continue;

		DUMPREG(dispc, i, DISPC_TIMING_H);
		DUMPREG(dispc, i, DISPC_TIMING_V);
		DUMPREG(dispc, i, DISPC_POL_FREQ);
		DUMPREG(dispc, i, DISPC_DIVISORo);

		DUMPREG(dispc, i, DISPC_DATA_CYCLE1);
		DUMPREG(dispc, i, DISPC_DATA_CYCLE2);
		DUMPREG(dispc, i, DISPC_DATA_CYCLE3);

		if (dispc_has_feature(dispc, FEAT_CPR)) {
			DUMPREG(dispc, i, DISPC_CPR_COEF_R);
			DUMPREG(dispc, i, DISPC_CPR_COEF_G);
			DUMPREG(dispc, i, DISPC_CPR_COEF_B);
		}
	}

	p_names = ovl_names;

	for (i = 0; i < dispc_get_num_ovls(dispc); i++) {
		DUMPREG(dispc, i, DISPC_OVL_BA0);
		DUMPREG(dispc, i, DISPC_OVL_BA1);
		DUMPREG(dispc, i, DISPC_OVL_POSITION);
		DUMPREG(dispc, i, DISPC_OVL_SIZE);
		DUMPREG(dispc, i, DISPC_OVL_ATTRIBUTES);
		DUMPREG(dispc, i, DISPC_OVL_FIFO_THRESHOLD);
		DUMPREG(dispc, i, DISPC_OVL_FIFO_SIZE_STATUS);
		DUMPREG(dispc, i, DISPC_OVL_ROW_INC);
		DUMPREG(dispc, i, DISPC_OVL_PIXEL_INC);

		if (dispc_has_feature(dispc, FEAT_PRELOAD))
			DUMPREG(dispc, i, DISPC_OVL_PRELOAD);
		if (dispc_has_feature(dispc, FEAT_MFLAG))
			DUMPREG(dispc, i, DISPC_OVL_MFLAG_THRESHOLD);

		if (i == OMAP_DSS_GFX) {
			DUMPREG(dispc, i, DISPC_OVL_WINDOW_SKIP);
			DUMPREG(dispc, i, DISPC_OVL_TABLE_BA);
			continue;
		}

		DUMPREG(dispc, i, DISPC_OVL_FIR);
		DUMPREG(dispc, i, DISPC_OVL_PICTURE_SIZE);
		DUMPREG(dispc, i, DISPC_OVL_ACCU0);
		DUMPREG(dispc, i, DISPC_OVL_ACCU1);
		if (dispc_has_feature(dispc, FEAT_HANDLE_UV_SEPARATE)) {
			DUMPREG(dispc, i, DISPC_OVL_BA0_UV);
			DUMPREG(dispc, i, DISPC_OVL_BA1_UV);
			DUMPREG(dispc, i, DISPC_OVL_FIR2);
			DUMPREG(dispc, i, DISPC_OVL_ACCU2_0);
			DUMPREG(dispc, i, DISPC_OVL_ACCU2_1);
		}
		if (dispc_has_feature(dispc, FEAT_ATTR2))
			DUMPREG(dispc, i, DISPC_OVL_ATTRIBUTES2);
	}

	if (dispc->feat->has_writeback) {
		i = OMAP_DSS_WB;
		DUMPREG(dispc, i, DISPC_OVL_BA0);
		DUMPREG(dispc, i, DISPC_OVL_BA1);
		DUMPREG(dispc, i, DISPC_OVL_SIZE);
		DUMPREG(dispc, i, DISPC_OVL_ATTRIBUTES);
		DUMPREG(dispc, i, DISPC_OVL_FIFO_THRESHOLD);
		DUMPREG(dispc, i, DISPC_OVL_FIFO_SIZE_STATUS);
		DUMPREG(dispc, i, DISPC_OVL_ROW_INC);
		DUMPREG(dispc, i, DISPC_OVL_PIXEL_INC);

		if (dispc_has_feature(dispc, FEAT_MFLAG))
			DUMPREG(dispc, i, DISPC_OVL_MFLAG_THRESHOLD);

		DUMPREG(dispc, i, DISPC_OVL_FIR);
		DUMPREG(dispc, i, DISPC_OVL_PICTURE_SIZE);
		DUMPREG(dispc, i, DISPC_OVL_ACCU0);
		DUMPREG(dispc, i, DISPC_OVL_ACCU1);
		if (dispc_has_feature(dispc, FEAT_HANDLE_UV_SEPARATE)) {
			DUMPREG(dispc, i, DISPC_OVL_BA0_UV);
			DUMPREG(dispc, i, DISPC_OVL_BA1_UV);
			DUMPREG(dispc, i, DISPC_OVL_FIR2);
			DUMPREG(dispc, i, DISPC_OVL_ACCU2_0);
			DUMPREG(dispc, i, DISPC_OVL_ACCU2_1);
		}
		if (dispc_has_feature(dispc, FEAT_ATTR2))
			DUMPREG(dispc, i, DISPC_OVL_ATTRIBUTES2);
	}

#undef DISPC_REG
#undef DUMPREG

#define DISPC_REG(plane, name, i) name(plane, i)
#define DUMPREG(dispc, plane, name, i) \
	seq_printf(s, "%s_%d(%s)%*s %08x\n", #name, i, p_names[plane], \
	(int)(46 - strlen(#name) - strlen(p_names[plane])), " ", \
	dispc_read_reg(dispc, DISPC_REG(plane, name, i)))

	/* Video pipeline coefficient registers */

	/* start from OMAP_DSS_VIDEO1 */
	for (i = 1; i < dispc_get_num_ovls(dispc); i++) {
		for (j = 0; j < 8; j++)
			DUMPREG(dispc, i, DISPC_OVL_FIR_COEF_H, j);

		for (j = 0; j < 8; j++)
			DUMPREG(dispc, i, DISPC_OVL_FIR_COEF_HV, j);

		for (j = 0; j < 5; j++)
			DUMPREG(dispc, i, DISPC_OVL_CONV_COEF, j);

		if (dispc_has_feature(dispc, FEAT_FIR_COEF_V)) {
			for (j = 0; j < 8; j++)
				DUMPREG(dispc, i, DISPC_OVL_FIR_COEF_V, j);
		}

		if (dispc_has_feature(dispc, FEAT_HANDLE_UV_SEPARATE)) {
			for (j = 0; j < 8; j++)
				DUMPREG(dispc, i, DISPC_OVL_FIR_COEF_H2, j);

			for (j = 0; j < 8; j++)
				DUMPREG(dispc, i, DISPC_OVL_FIR_COEF_HV2, j);

			for (j = 0; j < 8; j++)
				DUMPREG(dispc, i, DISPC_OVL_FIR_COEF_V2, j);
		}
	}

	dispc_runtime_put(dispc);

#undef DISPC_REG
#undef DUMPREG

	return 0;
}

/* calculate clock rates using dividers in cinfo */
int dispc_calc_clock_rates(struct dispc_device *dispc,
			   unsigned long dispc_fclk_rate,
			   struct dispc_clock_info *cinfo)
{
	if (cinfo->lck_div > 255 || cinfo->lck_div == 0)
		return -EINVAL;
	if (cinfo->pck_div < 1 || cinfo->pck_div > 255)
		return -EINVAL;

	cinfo->lck = dispc_fclk_rate / cinfo->lck_div;
	cinfo->pck = cinfo->lck / cinfo->pck_div;

	return 0;
}

bool dispc_div_calc(struct dispc_device *dispc, unsigned long dispc_freq,
		    unsigned long pck_min, unsigned long pck_max,
		    dispc_div_calc_func func, void *data)
{
	int lckd, lckd_start, lckd_stop;
	int pckd, pckd_start, pckd_stop;
	unsigned long pck, lck;
	unsigned long lck_max;
	unsigned long pckd_hw_min, pckd_hw_max;
	unsigned int min_fck_per_pck;
	unsigned long fck;

#ifdef CONFIG_OMAP2_DSS_MIN_FCK_PER_PCK
	min_fck_per_pck = CONFIG_OMAP2_DSS_MIN_FCK_PER_PCK;
#else
	min_fck_per_pck = 0;
#endif

	pckd_hw_min = dispc->feat->min_pcd;
	pckd_hw_max = 255;

	lck_max = dss_get_max_fck_rate(dispc->dss);

	pck_min = pck_min ? pck_min : 1;
	pck_max = pck_max ? pck_max : ULONG_MAX;

	lckd_start = max(DIV_ROUND_UP(dispc_freq, lck_max), 1ul);
	lckd_stop = min(dispc_freq / pck_min, 255ul);

	for (lckd = lckd_start; lckd <= lckd_stop; ++lckd) {
		lck = dispc_freq / lckd;

		pckd_start = max(DIV_ROUND_UP(lck, pck_max), pckd_hw_min);
		pckd_stop = min(lck / pck_min, pckd_hw_max);

		for (pckd = pckd_start; pckd <= pckd_stop; ++pckd) {
			pck = lck / pckd;

			/*
			 * For OMAP2/3 the DISPC fclk is the same as LCD's logic
			 * clock, which means we're configuring DISPC fclk here
			 * also. Thus we need to use the calculated lck. For
			 * OMAP4+ the DISPC fclk is a separate clock.
			 */
			if (dispc_has_feature(dispc, FEAT_CORE_CLK_DIV))
				fck = dispc_core_clk_rate(dispc);
			else
				fck = lck;

			if (fck < pck * min_fck_per_pck)
				continue;

			if (func(lckd, pckd, lck, pck, data))
				return true;
		}
	}

	return false;
}

void dispc_mgr_set_clock_div(struct dispc_device *dispc,
			     enum omap_channel channel,
			     const struct dispc_clock_info *cinfo)
{
	DSSDBG("lck = %lu (%u)\n", cinfo->lck, cinfo->lck_div);
	DSSDBG("pck = %lu (%u)\n", cinfo->pck, cinfo->pck_div);

	dispc_mgr_set_lcd_divisor(dispc, channel, cinfo->lck_div,
				  cinfo->pck_div);
}

int dispc_mgr_get_clock_div(struct dispc_device *dispc,
			    enum omap_channel channel,
			    struct dispc_clock_info *cinfo)
{
	unsigned long fck;

	fck = dispc_fclk_rate(dispc);

	cinfo->lck_div = REG_GET(dispc, DISPC_DIVISORo(channel), 23, 16);
	cinfo->pck_div = REG_GET(dispc, DISPC_DIVISORo(channel), 7, 0);

	cinfo->lck = fck / cinfo->lck_div;
	cinfo->pck = cinfo->lck / cinfo->pck_div;

	return 0;
}

static u32 dispc_read_irqstatus(struct dispc_device *dispc)
{
	return dispc_read_reg(dispc, DISPC_IRQSTATUS);
}

static void dispc_clear_irqstatus(struct dispc_device *dispc, u32 mask)
{
	dispc_write_reg(dispc, DISPC_IRQSTATUS, mask);
}

static void dispc_write_irqenable(struct dispc_device *dispc, u32 mask)
{
	u32 old_mask = dispc_read_reg(dispc, DISPC_IRQENABLE);

	/* clear the irqstatus for newly enabled irqs */
	dispc_clear_irqstatus(dispc, (mask ^ old_mask) & mask);

	dispc_write_reg(dispc, DISPC_IRQENABLE, mask);

	/* flush posted write */
	dispc_read_reg(dispc, DISPC_IRQENABLE);
}

void dispc_enable_sidle(struct dispc_device *dispc)
{
	/* SIDLEMODE: smart idle */
	REG_FLD_MOD(dispc, DISPC_SYSCONFIG, 2, 4, 3);
}

void dispc_disable_sidle(struct dispc_device *dispc)
{
	REG_FLD_MOD(dispc, DISPC_SYSCONFIG, 1, 4, 3);	/* SIDLEMODE: no idle */
}

static u32 dispc_mgr_gamma_size(struct dispc_device *dispc,
				enum omap_channel channel)
{
	const struct dispc_gamma_desc *gdesc = &mgr_desc[channel].gamma;

	if (!dispc->feat->has_gamma_table)
		return 0;

	return gdesc->len;
}

static void dispc_mgr_write_gamma_table(struct dispc_device *dispc,
					enum omap_channel channel)
{
	const struct dispc_gamma_desc *gdesc = &mgr_desc[channel].gamma;
	u32 *table = dispc->gamma_table[channel];
	unsigned int i;

	DSSDBG("%s: channel %d\n", __func__, channel);

	for (i = 0; i < gdesc->len; ++i) {
		u32 v = table[i];

		if (gdesc->has_index)
			v |= i << 24;
		else if (i == 0)
			v |= 1 << 31;

		dispc_write_reg(dispc, gdesc->reg, v);
	}
}

static void dispc_restore_gamma_tables(struct dispc_device *dispc)
{
	DSSDBG("%s()\n", __func__);

	if (!dispc->feat->has_gamma_table)
		return;

	dispc_mgr_write_gamma_table(dispc, OMAP_DSS_CHANNEL_LCD);

	dispc_mgr_write_gamma_table(dispc, OMAP_DSS_CHANNEL_DIGIT);

	if (dispc_has_feature(dispc, FEAT_MGR_LCD2))
		dispc_mgr_write_gamma_table(dispc, OMAP_DSS_CHANNEL_LCD2);

	if (dispc_has_feature(dispc, FEAT_MGR_LCD3))
		dispc_mgr_write_gamma_table(dispc, OMAP_DSS_CHANNEL_LCD3);
}

static const struct drm_color_lut dispc_mgr_gamma_default_lut[] = {
	{ .red = 0, .green = 0, .blue = 0, },
	{ .red = U16_MAX, .green = U16_MAX, .blue = U16_MAX, },
};

static void dispc_mgr_set_gamma(struct dispc_device *dispc,
				enum omap_channel channel,
				const struct drm_color_lut *lut,
				unsigned int length)
{
	const struct dispc_gamma_desc *gdesc = &mgr_desc[channel].gamma;
	u32 *table = dispc->gamma_table[channel];
	uint i;

	DSSDBG("%s: channel %d, lut len %u, hw len %u\n", __func__,
	       channel, length, gdesc->len);

	if (!dispc->feat->has_gamma_table)
		return;

	if (lut == NULL || length < 2) {
		lut = dispc_mgr_gamma_default_lut;
		length = ARRAY_SIZE(dispc_mgr_gamma_default_lut);
	}

	for (i = 0; i < length - 1; ++i) {
		uint first = i * (gdesc->len - 1) / (length - 1);
		uint last = (i + 1) * (gdesc->len - 1) / (length - 1);
		uint w = last - first;
		u16 r, g, b;
		uint j;

		if (w == 0)
			continue;

		for (j = 0; j <= w; j++) {
			r = (lut[i].red * (w - j) + lut[i+1].red * j) / w;
			g = (lut[i].green * (w - j) + lut[i+1].green * j) / w;
			b = (lut[i].blue * (w - j) + lut[i+1].blue * j) / w;

			r >>= 16 - gdesc->bits;
			g >>= 16 - gdesc->bits;
			b >>= 16 - gdesc->bits;

			table[first + j] = (r << (gdesc->bits * 2)) |
				(g << gdesc->bits) | b;
		}
	}

	if (dispc->is_enabled)
		dispc_mgr_write_gamma_table(dispc, channel);
}

static int dispc_init_gamma_tables(struct dispc_device *dispc)
{
	int channel;

	if (!dispc->feat->has_gamma_table)
		return 0;

	for (channel = 0; channel < ARRAY_SIZE(dispc->gamma_table); channel++) {
		const struct dispc_gamma_desc *gdesc = &mgr_desc[channel].gamma;
		u32 *gt;

		if (channel == OMAP_DSS_CHANNEL_LCD2 &&
		    !dispc_has_feature(dispc, FEAT_MGR_LCD2))
			continue;

		if (channel == OMAP_DSS_CHANNEL_LCD3 &&
		    !dispc_has_feature(dispc, FEAT_MGR_LCD3))
			continue;

		gt = devm_kmalloc_array(&dispc->pdev->dev, gdesc->len,
					sizeof(u32), GFP_KERNEL);
		if (!gt)
			return -ENOMEM;

		dispc->gamma_table[channel] = gt;

		dispc_mgr_set_gamma(dispc, channel, NULL, 0);
	}
	return 0;
}

<<<<<<< HEAD
u32 dispc_mgr_gamma_size(enum omap_channel channel)
{
	const struct dispc_gamma_desc *gdesc = &mgr_desc[channel].gamma;

	if (!dispc.feat->has_gamma_table)
		return 0;

	return gdesc->len;
}
EXPORT_SYMBOL(dispc_mgr_gamma_size);

static void dispc_mgr_write_gamma_table(enum omap_channel channel)
{
	const struct dispc_gamma_desc *gdesc = &mgr_desc[channel].gamma;
	u32 *table = dispc.gamma_table[channel];
	unsigned int i;

	DSSDBG("%s: channel %d\n", __func__, channel);

	for (i = 0; i < gdesc->len; ++i) {
		u32 v = table[i];

		if (gdesc->has_index)
			v |= i << 24;
		else if (i == 0)
			v |= 1 << 31;

		dispc_write_reg(gdesc->reg, v);
	}
}

static void dispc_restore_gamma_tables(void)
{
	DSSDBG("%s()\n", __func__);

	if (!dispc.feat->has_gamma_table)
		return;

	dispc_mgr_write_gamma_table(OMAP_DSS_CHANNEL_LCD);

	dispc_mgr_write_gamma_table(OMAP_DSS_CHANNEL_DIGIT);

	if (dss_has_feature(FEAT_MGR_LCD2))
		dispc_mgr_write_gamma_table(OMAP_DSS_CHANNEL_LCD2);

	if (dss_has_feature(FEAT_MGR_LCD3))
		dispc_mgr_write_gamma_table(OMAP_DSS_CHANNEL_LCD3);
}

static const struct drm_color_lut dispc_mgr_gamma_default_lut[] = {
	{ .red = 0, .green = 0, .blue = 0, },
	{ .red = U16_MAX, .green = U16_MAX, .blue = U16_MAX, },
};

void dispc_mgr_set_gamma(enum omap_channel channel,
			 const struct drm_color_lut *lut,
			 unsigned int length)
{
	const struct dispc_gamma_desc *gdesc = &mgr_desc[channel].gamma;
	u32 *table = dispc.gamma_table[channel];
	uint i;

	DSSDBG("%s: channel %d, lut len %u, hw len %u\n", __func__,
	       channel, length, gdesc->len);

	if (!dispc.feat->has_gamma_table)
		return;

	if (lut == NULL || length < 2) {
		lut = dispc_mgr_gamma_default_lut;
		length = ARRAY_SIZE(dispc_mgr_gamma_default_lut);
	}

	for (i = 0; i < length - 1; ++i) {
		uint first = i * (gdesc->len - 1) / (length - 1);
		uint last = (i + 1) * (gdesc->len - 1) / (length - 1);
		uint w = last - first;
		u16 r, g, b;
		uint j;

		if (w == 0)
			continue;

		for (j = 0; j <= w; j++) {
			r = (lut[i].red * (w - j) + lut[i+1].red * j) / w;
			g = (lut[i].green * (w - j) + lut[i+1].green * j) / w;
			b = (lut[i].blue * (w - j) + lut[i+1].blue * j) / w;

			r >>= 16 - gdesc->bits;
			g >>= 16 - gdesc->bits;
			b >>= 16 - gdesc->bits;

			table[first + j] = (r << (gdesc->bits * 2)) |
				(g << gdesc->bits) | b;
		}
	}

	if (dispc.is_enabled)
		dispc_mgr_write_gamma_table(channel);
}
EXPORT_SYMBOL(dispc_mgr_set_gamma);

static int dispc_init_gamma_tables(void)
{
	int channel;

	if (!dispc.feat->has_gamma_table)
		return 0;

	for (channel = 0; channel < ARRAY_SIZE(dispc.gamma_table); channel++) {
		const struct dispc_gamma_desc *gdesc = &mgr_desc[channel].gamma;
		u32 *gt;

		if (channel == OMAP_DSS_CHANNEL_LCD2 &&
		    !dss_has_feature(FEAT_MGR_LCD2))
			continue;

		if (channel == OMAP_DSS_CHANNEL_LCD3 &&
		    !dss_has_feature(FEAT_MGR_LCD3))
			continue;

		gt = devm_kmalloc_array(&dispc.pdev->dev, gdesc->len,
					   sizeof(u32), GFP_KERNEL);
		if (!gt)
			return -ENOMEM;

		dispc.gamma_table[channel] = gt;

		dispc_mgr_set_gamma(channel, NULL, 0);
	}
	return 0;
}

static void _omap_dispc_initial_config(void)
=======
static void _omap_dispc_initial_config(struct dispc_device *dispc)
>>>>>>> 24b8d41d
{
	u32 l;

	/* Exclusively enable DISPC_CORE_CLK and set divider to 1 */
	if (dispc_has_feature(dispc, FEAT_CORE_CLK_DIV)) {
		l = dispc_read_reg(dispc, DISPC_DIVISOR);
		/* Use DISPC_DIVISOR.LCD, instead of DISPC_DIVISOR1.LCD */
		l = FLD_MOD(l, 1, 0, 0);
		l = FLD_MOD(l, 1, 23, 16);
		dispc_write_reg(dispc, DISPC_DIVISOR, l);

		dispc->core_clk_rate = dispc_fclk_rate(dispc);
	}

	/* Use gamma table mode, instead of palette mode */
<<<<<<< HEAD
	if (dispc.feat->has_gamma_table)
		REG_FLD_MOD(DISPC_CONFIG, 1, 3, 3);

	/* For older DSS versions (FEAT_FUNCGATED) this enables
	 * func-clock auto-gating. For newer versions
	 * (dispc.feat->has_gamma_table) this enables tv-out gamma tables.
	 */
	if (dss_has_feature(FEAT_FUNCGATED) || dispc.feat->has_gamma_table)
		REG_FLD_MOD(DISPC_CONFIG, 1, 9, 9);
=======
	if (dispc->feat->has_gamma_table)
		REG_FLD_MOD(dispc, DISPC_CONFIG, 1, 3, 3);

	/* For older DSS versions (FEAT_FUNCGATED) this enables
	 * func-clock auto-gating. For newer versions
	 * (dispc->feat->has_gamma_table) this enables tv-out gamma tables.
	 */
	if (dispc_has_feature(dispc, FEAT_FUNCGATED) ||
	    dispc->feat->has_gamma_table)
		REG_FLD_MOD(dispc, DISPC_CONFIG, 1, 9, 9);
>>>>>>> 24b8d41d

	dispc_setup_color_conv_coef(dispc);

	dispc_set_loadmode(dispc, OMAP_DSS_LOAD_FRAME_ONLY);

	dispc_init_fifos(dispc);

	dispc_configure_burst_sizes(dispc);

	dispc_ovl_enable_zorder_planes(dispc);

	if (dispc->feat->mstandby_workaround)
		REG_FLD_MOD(dispc, DISPC_MSTANDBY_CTRL, 1, 0, 0);

	if (dispc_has_feature(dispc, FEAT_MFLAG))
		dispc_init_mflag(dispc);
}

static const enum dispc_feature_id omap2_dispc_features_list[] = {
	FEAT_LCDENABLEPOL,
	FEAT_LCDENABLESIGNAL,
	FEAT_PCKFREEENABLE,
	FEAT_FUNCGATED,
	FEAT_ROWREPEATENABLE,
	FEAT_RESIZECONF,
};

static const enum dispc_feature_id omap3_dispc_features_list[] = {
	FEAT_LCDENABLEPOL,
	FEAT_LCDENABLESIGNAL,
	FEAT_PCKFREEENABLE,
	FEAT_FUNCGATED,
	FEAT_LINEBUFFERSPLIT,
	FEAT_ROWREPEATENABLE,
	FEAT_RESIZECONF,
	FEAT_CPR,
	FEAT_PRELOAD,
	FEAT_FIR_COEF_V,
	FEAT_ALPHA_FIXED_ZORDER,
	FEAT_FIFO_MERGE,
	FEAT_OMAP3_DSI_FIFO_BUG,
};

static const enum dispc_feature_id am43xx_dispc_features_list[] = {
	FEAT_LCDENABLEPOL,
	FEAT_LCDENABLESIGNAL,
	FEAT_PCKFREEENABLE,
	FEAT_FUNCGATED,
	FEAT_LINEBUFFERSPLIT,
	FEAT_ROWREPEATENABLE,
	FEAT_RESIZECONF,
	FEAT_CPR,
	FEAT_PRELOAD,
	FEAT_FIR_COEF_V,
	FEAT_ALPHA_FIXED_ZORDER,
	FEAT_FIFO_MERGE,
};

static const enum dispc_feature_id omap4_dispc_features_list[] = {
	FEAT_MGR_LCD2,
	FEAT_CORE_CLK_DIV,
	FEAT_HANDLE_UV_SEPARATE,
	FEAT_ATTR2,
	FEAT_CPR,
	FEAT_PRELOAD,
	FEAT_FIR_COEF_V,
	FEAT_ALPHA_FREE_ZORDER,
	FEAT_FIFO_MERGE,
	FEAT_BURST_2D,
};

static const enum dispc_feature_id omap5_dispc_features_list[] = {
	FEAT_MGR_LCD2,
	FEAT_MGR_LCD3,
	FEAT_CORE_CLK_DIV,
	FEAT_HANDLE_UV_SEPARATE,
	FEAT_ATTR2,
	FEAT_CPR,
	FEAT_PRELOAD,
	FEAT_FIR_COEF_V,
	FEAT_ALPHA_FREE_ZORDER,
	FEAT_FIFO_MERGE,
	FEAT_BURST_2D,
	FEAT_MFLAG,
};

static const struct dss_reg_field omap2_dispc_reg_fields[] = {
	[FEAT_REG_FIRHINC]			= { 11, 0 },
	[FEAT_REG_FIRVINC]			= { 27, 16 },
	[FEAT_REG_FIFOLOWTHRESHOLD]		= { 8, 0 },
	[FEAT_REG_FIFOHIGHTHRESHOLD]		= { 24, 16 },
	[FEAT_REG_FIFOSIZE]			= { 8, 0 },
	[FEAT_REG_HORIZONTALACCU]		= { 9, 0 },
	[FEAT_REG_VERTICALACCU]			= { 25, 16 },
};

static const struct dss_reg_field omap3_dispc_reg_fields[] = {
	[FEAT_REG_FIRHINC]			= { 12, 0 },
	[FEAT_REG_FIRVINC]			= { 28, 16 },
	[FEAT_REG_FIFOLOWTHRESHOLD]		= { 11, 0 },
	[FEAT_REG_FIFOHIGHTHRESHOLD]		= { 27, 16 },
	[FEAT_REG_FIFOSIZE]			= { 10, 0 },
	[FEAT_REG_HORIZONTALACCU]		= { 9, 0 },
	[FEAT_REG_VERTICALACCU]			= { 25, 16 },
};

static const struct dss_reg_field omap4_dispc_reg_fields[] = {
	[FEAT_REG_FIRHINC]			= { 12, 0 },
	[FEAT_REG_FIRVINC]			= { 28, 16 },
	[FEAT_REG_FIFOLOWTHRESHOLD]		= { 15, 0 },
	[FEAT_REG_FIFOHIGHTHRESHOLD]		= { 31, 16 },
	[FEAT_REG_FIFOSIZE]			= { 15, 0 },
	[FEAT_REG_HORIZONTALACCU]		= { 10, 0 },
	[FEAT_REG_VERTICALACCU]			= { 26, 16 },
};

static const enum omap_overlay_caps omap2_dispc_overlay_caps[] = {
	/* OMAP_DSS_GFX */
	OMAP_DSS_OVL_CAP_POS | OMAP_DSS_OVL_CAP_REPLICATION,

	/* OMAP_DSS_VIDEO1 */
	OMAP_DSS_OVL_CAP_SCALE | OMAP_DSS_OVL_CAP_POS |
		OMAP_DSS_OVL_CAP_REPLICATION,

	/* OMAP_DSS_VIDEO2 */
	OMAP_DSS_OVL_CAP_SCALE | OMAP_DSS_OVL_CAP_POS |
		OMAP_DSS_OVL_CAP_REPLICATION,
};

static const enum omap_overlay_caps omap3430_dispc_overlay_caps[] = {
	/* OMAP_DSS_GFX */
	OMAP_DSS_OVL_CAP_GLOBAL_ALPHA | OMAP_DSS_OVL_CAP_POS |
		OMAP_DSS_OVL_CAP_REPLICATION,

	/* OMAP_DSS_VIDEO1 */
	OMAP_DSS_OVL_CAP_SCALE | OMAP_DSS_OVL_CAP_POS |
		OMAP_DSS_OVL_CAP_REPLICATION,

	/* OMAP_DSS_VIDEO2 */
	OMAP_DSS_OVL_CAP_SCALE | OMAP_DSS_OVL_CAP_GLOBAL_ALPHA |
		OMAP_DSS_OVL_CAP_POS | OMAP_DSS_OVL_CAP_REPLICATION,
};

static const enum omap_overlay_caps omap3630_dispc_overlay_caps[] = {
	/* OMAP_DSS_GFX */
	OMAP_DSS_OVL_CAP_GLOBAL_ALPHA | OMAP_DSS_OVL_CAP_PRE_MULT_ALPHA |
		OMAP_DSS_OVL_CAP_POS | OMAP_DSS_OVL_CAP_REPLICATION,

	/* OMAP_DSS_VIDEO1 */
	OMAP_DSS_OVL_CAP_SCALE | OMAP_DSS_OVL_CAP_POS |
		OMAP_DSS_OVL_CAP_REPLICATION,

	/* OMAP_DSS_VIDEO2 */
	OMAP_DSS_OVL_CAP_SCALE | OMAP_DSS_OVL_CAP_GLOBAL_ALPHA |
		OMAP_DSS_OVL_CAP_PRE_MULT_ALPHA | OMAP_DSS_OVL_CAP_POS |
		OMAP_DSS_OVL_CAP_REPLICATION,
};

static const enum omap_overlay_caps omap4_dispc_overlay_caps[] = {
	/* OMAP_DSS_GFX */
	OMAP_DSS_OVL_CAP_GLOBAL_ALPHA | OMAP_DSS_OVL_CAP_PRE_MULT_ALPHA |
		OMAP_DSS_OVL_CAP_ZORDER | OMAP_DSS_OVL_CAP_POS |
		OMAP_DSS_OVL_CAP_REPLICATION,

	/* OMAP_DSS_VIDEO1 */
	OMAP_DSS_OVL_CAP_SCALE | OMAP_DSS_OVL_CAP_GLOBAL_ALPHA |
		OMAP_DSS_OVL_CAP_PRE_MULT_ALPHA | OMAP_DSS_OVL_CAP_ZORDER |
		OMAP_DSS_OVL_CAP_POS | OMAP_DSS_OVL_CAP_REPLICATION,

	/* OMAP_DSS_VIDEO2 */
	OMAP_DSS_OVL_CAP_SCALE | OMAP_DSS_OVL_CAP_GLOBAL_ALPHA |
		OMAP_DSS_OVL_CAP_PRE_MULT_ALPHA | OMAP_DSS_OVL_CAP_ZORDER |
		OMAP_DSS_OVL_CAP_POS | OMAP_DSS_OVL_CAP_REPLICATION,

	/* OMAP_DSS_VIDEO3 */
	OMAP_DSS_OVL_CAP_SCALE | OMAP_DSS_OVL_CAP_GLOBAL_ALPHA |
		OMAP_DSS_OVL_CAP_PRE_MULT_ALPHA | OMAP_DSS_OVL_CAP_ZORDER |
		OMAP_DSS_OVL_CAP_POS | OMAP_DSS_OVL_CAP_REPLICATION,
};

#define COLOR_ARRAY(arr...) (const u32[]) { arr, 0 }

static const u32 *omap2_dispc_supported_color_modes[] = {

	/* OMAP_DSS_GFX */
	COLOR_ARRAY(
	DRM_FORMAT_RGBX4444, DRM_FORMAT_RGB565,
	DRM_FORMAT_XRGB8888, DRM_FORMAT_RGB888),

	/* OMAP_DSS_VIDEO1 */
	COLOR_ARRAY(
	DRM_FORMAT_RGB565, DRM_FORMAT_XRGB8888,
	DRM_FORMAT_RGB888, DRM_FORMAT_YUYV,
	DRM_FORMAT_UYVY),

	/* OMAP_DSS_VIDEO2 */
	COLOR_ARRAY(
	DRM_FORMAT_RGB565, DRM_FORMAT_XRGB8888,
	DRM_FORMAT_RGB888, DRM_FORMAT_YUYV,
	DRM_FORMAT_UYVY),
};

static const u32 *omap3_dispc_supported_color_modes[] = {
	/* OMAP_DSS_GFX */
	COLOR_ARRAY(
	DRM_FORMAT_RGBX4444, DRM_FORMAT_ARGB4444,
	DRM_FORMAT_RGB565, DRM_FORMAT_XRGB8888,
	DRM_FORMAT_RGB888, DRM_FORMAT_ARGB8888,
	DRM_FORMAT_RGBA8888, DRM_FORMAT_RGBX8888),

	/* OMAP_DSS_VIDEO1 */
	COLOR_ARRAY(
	DRM_FORMAT_XRGB8888, DRM_FORMAT_RGB888,
	DRM_FORMAT_RGBX4444, DRM_FORMAT_RGB565,
	DRM_FORMAT_YUYV, DRM_FORMAT_UYVY),

	/* OMAP_DSS_VIDEO2 */
	COLOR_ARRAY(
	DRM_FORMAT_RGBX4444, DRM_FORMAT_ARGB4444,
	DRM_FORMAT_RGB565, DRM_FORMAT_XRGB8888,
	DRM_FORMAT_RGB888, DRM_FORMAT_YUYV,
	DRM_FORMAT_UYVY, DRM_FORMAT_ARGB8888,
	DRM_FORMAT_RGBA8888, DRM_FORMAT_RGBX8888),
};

static const u32 *omap4_dispc_supported_color_modes[] = {
	/* OMAP_DSS_GFX */
	COLOR_ARRAY(
	DRM_FORMAT_RGBX4444, DRM_FORMAT_ARGB4444,
	DRM_FORMAT_RGB565, DRM_FORMAT_XRGB8888,
	DRM_FORMAT_RGB888, DRM_FORMAT_ARGB8888,
	DRM_FORMAT_RGBA8888, DRM_FORMAT_RGBX8888,
	DRM_FORMAT_ARGB1555, DRM_FORMAT_XRGB4444,
	DRM_FORMAT_RGBA4444, DRM_FORMAT_XRGB1555),

	/* OMAP_DSS_VIDEO1 */
	COLOR_ARRAY(
	DRM_FORMAT_RGB565, DRM_FORMAT_RGBX4444,
	DRM_FORMAT_YUYV, DRM_FORMAT_ARGB1555,
	DRM_FORMAT_RGBA8888, DRM_FORMAT_NV12,
	DRM_FORMAT_RGBA4444, DRM_FORMAT_XRGB8888,
	DRM_FORMAT_RGB888, DRM_FORMAT_UYVY,
	DRM_FORMAT_ARGB4444, DRM_FORMAT_XRGB1555,
	DRM_FORMAT_ARGB8888, DRM_FORMAT_XRGB4444,
	DRM_FORMAT_RGBX8888),

       /* OMAP_DSS_VIDEO2 */
	COLOR_ARRAY(
	DRM_FORMAT_RGB565, DRM_FORMAT_RGBX4444,
	DRM_FORMAT_YUYV, DRM_FORMAT_ARGB1555,
	DRM_FORMAT_RGBA8888, DRM_FORMAT_NV12,
	DRM_FORMAT_RGBA4444, DRM_FORMAT_XRGB8888,
	DRM_FORMAT_RGB888, DRM_FORMAT_UYVY,
	DRM_FORMAT_ARGB4444, DRM_FORMAT_XRGB1555,
	DRM_FORMAT_ARGB8888, DRM_FORMAT_XRGB4444,
	DRM_FORMAT_RGBX8888),

	/* OMAP_DSS_VIDEO3 */
	COLOR_ARRAY(
	DRM_FORMAT_RGB565, DRM_FORMAT_RGBX4444,
	DRM_FORMAT_YUYV, DRM_FORMAT_ARGB1555,
	DRM_FORMAT_RGBA8888, DRM_FORMAT_NV12,
	DRM_FORMAT_RGBA4444, DRM_FORMAT_XRGB8888,
	DRM_FORMAT_RGB888, DRM_FORMAT_UYVY,
	DRM_FORMAT_ARGB4444, DRM_FORMAT_XRGB1555,
	DRM_FORMAT_ARGB8888, DRM_FORMAT_XRGB4444,
	DRM_FORMAT_RGBX8888),

	/* OMAP_DSS_WB */
	COLOR_ARRAY(
	DRM_FORMAT_RGB565, DRM_FORMAT_RGBX4444,
	DRM_FORMAT_YUYV, DRM_FORMAT_ARGB1555,
	DRM_FORMAT_RGBA8888, DRM_FORMAT_NV12,
	DRM_FORMAT_RGBA4444, DRM_FORMAT_XRGB8888,
	DRM_FORMAT_RGB888, DRM_FORMAT_UYVY,
	DRM_FORMAT_ARGB4444, DRM_FORMAT_XRGB1555,
	DRM_FORMAT_ARGB8888, DRM_FORMAT_XRGB4444,
	DRM_FORMAT_RGBX8888),
};

static const u32 omap3_dispc_supported_scaler_color_modes[] = {
	DRM_FORMAT_XRGB8888, DRM_FORMAT_RGB565, DRM_FORMAT_YUYV,
	DRM_FORMAT_UYVY,
	0,
};

static const struct dispc_features omap24xx_dispc_feats = {
	.sw_start		=	5,
	.fp_start		=	15,
	.bp_start		=	27,
	.sw_max			=	64,
	.vp_max			=	255,
	.hp_max			=	256,
	.mgr_width_start	=	10,
	.mgr_height_start	=	26,
	.mgr_width_max		=	2048,
	.mgr_height_max		=	2048,
	.max_lcd_pclk		=	66500000,
	.max_downscale		=	2,
	/*
	 * Assume the line width buffer to be 768 pixels as OMAP2 DISPC scaler
	 * cannot scale an image width larger than 768.
	 */
	.max_line_width		=	768,
	.min_pcd		=	2,
	.calc_scaling		=	dispc_ovl_calc_scaling_24xx,
	.calc_core_clk		=	calc_core_clk_24xx,
	.num_fifos		=	3,
	.features		=	omap2_dispc_features_list,
	.num_features		=	ARRAY_SIZE(omap2_dispc_features_list),
	.reg_fields		=	omap2_dispc_reg_fields,
	.num_reg_fields		=	ARRAY_SIZE(omap2_dispc_reg_fields),
	.overlay_caps		=	omap2_dispc_overlay_caps,
	.supported_color_modes	=	omap2_dispc_supported_color_modes,
	.supported_scaler_color_modes = COLOR_ARRAY(DRM_FORMAT_XRGB8888),
	.num_mgrs		=	2,
	.num_ovls		=	3,
	.buffer_size_unit	=	1,
	.burst_size_unit	=	8,
	.no_framedone_tv	=	true,
	.set_max_preload	=	false,
	.last_pixel_inc_missing	=	true,
};

static const struct dispc_features omap34xx_rev1_0_dispc_feats = {
	.sw_start		=	5,
	.fp_start		=	15,
	.bp_start		=	27,
	.sw_max			=	64,
	.vp_max			=	255,
	.hp_max			=	256,
	.mgr_width_start	=	10,
	.mgr_height_start	=	26,
	.mgr_width_max		=	2048,
	.mgr_height_max		=	2048,
	.max_lcd_pclk		=	173000000,
	.max_tv_pclk		=	59000000,
	.max_downscale		=	4,
	.max_line_width		=	1024,
	.min_pcd		=	1,
	.calc_scaling		=	dispc_ovl_calc_scaling_34xx,
	.calc_core_clk		=	calc_core_clk_34xx,
	.num_fifos		=	3,
	.features		=	omap3_dispc_features_list,
	.num_features		=	ARRAY_SIZE(omap3_dispc_features_list),
	.reg_fields		=	omap3_dispc_reg_fields,
	.num_reg_fields		=	ARRAY_SIZE(omap3_dispc_reg_fields),
	.overlay_caps		=	omap3430_dispc_overlay_caps,
	.supported_color_modes	=	omap3_dispc_supported_color_modes,
	.supported_scaler_color_modes = omap3_dispc_supported_scaler_color_modes,
	.num_mgrs		=	2,
	.num_ovls		=	3,
	.buffer_size_unit	=	1,
	.burst_size_unit	=	8,
	.no_framedone_tv	=	true,
	.set_max_preload	=	false,
	.last_pixel_inc_missing	=	true,
};

static const struct dispc_features omap34xx_rev3_0_dispc_feats = {
	.sw_start		=	7,
	.fp_start		=	19,
	.bp_start		=	31,
	.sw_max			=	256,
	.vp_max			=	4095,
	.hp_max			=	4096,
	.mgr_width_start	=	10,
	.mgr_height_start	=	26,
	.mgr_width_max		=	2048,
	.mgr_height_max		=	2048,
	.max_lcd_pclk		=	173000000,
	.max_tv_pclk		=	59000000,
	.max_downscale		=	4,
	.max_line_width		=	1024,
	.min_pcd		=	1,
	.calc_scaling		=	dispc_ovl_calc_scaling_34xx,
	.calc_core_clk		=	calc_core_clk_34xx,
	.num_fifos		=	3,
	.features		=	omap3_dispc_features_list,
	.num_features		=	ARRAY_SIZE(omap3_dispc_features_list),
	.reg_fields		=	omap3_dispc_reg_fields,
	.num_reg_fields		=	ARRAY_SIZE(omap3_dispc_reg_fields),
	.overlay_caps		=	omap3430_dispc_overlay_caps,
	.supported_color_modes	=	omap3_dispc_supported_color_modes,
	.supported_scaler_color_modes = omap3_dispc_supported_scaler_color_modes,
	.num_mgrs		=	2,
	.num_ovls		=	3,
	.buffer_size_unit	=	1,
	.burst_size_unit	=	8,
	.no_framedone_tv	=	true,
	.set_max_preload	=	false,
	.last_pixel_inc_missing	=	true,
};

static const struct dispc_features omap36xx_dispc_feats = {
	.sw_start		=	7,
	.fp_start		=	19,
	.bp_start		=	31,
	.sw_max			=	256,
	.vp_max			=	4095,
	.hp_max			=	4096,
	.mgr_width_start	=	10,
	.mgr_height_start	=	26,
	.mgr_width_max		=	2048,
	.mgr_height_max		=	2048,
	.max_lcd_pclk		=	173000000,
	.max_tv_pclk		=	59000000,
	.max_downscale		=	4,
	.max_line_width		=	1024,
	.min_pcd		=	1,
	.calc_scaling		=	dispc_ovl_calc_scaling_34xx,
	.calc_core_clk		=	calc_core_clk_34xx,
	.num_fifos		=	3,
	.features		=	omap3_dispc_features_list,
	.num_features		=	ARRAY_SIZE(omap3_dispc_features_list),
	.reg_fields		=	omap3_dispc_reg_fields,
	.num_reg_fields		=	ARRAY_SIZE(omap3_dispc_reg_fields),
	.overlay_caps		=	omap3630_dispc_overlay_caps,
	.supported_color_modes	=	omap3_dispc_supported_color_modes,
	.supported_scaler_color_modes = omap3_dispc_supported_scaler_color_modes,
	.num_mgrs		=	2,
	.num_ovls		=	3,
	.buffer_size_unit	=	1,
	.burst_size_unit	=	8,
	.no_framedone_tv	=	true,
	.set_max_preload	=	false,
	.last_pixel_inc_missing	=	true,
};

static const struct dispc_features am43xx_dispc_feats = {
	.sw_start		=	7,
	.fp_start		=	19,
	.bp_start		=	31,
	.sw_max			=	256,
	.vp_max			=	4095,
	.hp_max			=	4096,
	.mgr_width_start	=	10,
	.mgr_height_start	=	26,
	.mgr_width_max		=	2048,
	.mgr_height_max		=	2048,
	.max_lcd_pclk		=	173000000,
	.max_tv_pclk		=	59000000,
	.max_downscale		=	4,
	.max_line_width		=	1024,
	.min_pcd		=	1,
	.calc_scaling		=	dispc_ovl_calc_scaling_34xx,
	.calc_core_clk		=	calc_core_clk_34xx,
	.num_fifos		=	3,
	.features		=	am43xx_dispc_features_list,
	.num_features		=	ARRAY_SIZE(am43xx_dispc_features_list),
	.reg_fields		=	omap3_dispc_reg_fields,
	.num_reg_fields		=	ARRAY_SIZE(omap3_dispc_reg_fields),
	.overlay_caps		=	omap3430_dispc_overlay_caps,
	.supported_color_modes	=	omap3_dispc_supported_color_modes,
	.supported_scaler_color_modes = omap3_dispc_supported_scaler_color_modes,
	.num_mgrs		=	1,
	.num_ovls		=	3,
	.buffer_size_unit	=	1,
	.burst_size_unit	=	8,
	.no_framedone_tv	=	true,
	.set_max_preload	=	false,
	.last_pixel_inc_missing	=	true,
};

static const struct dispc_features omap44xx_dispc_feats = {
	.sw_start		=	7,
	.fp_start		=	19,
	.bp_start		=	31,
	.sw_max			=	256,
	.vp_max			=	4095,
	.hp_max			=	4096,
	.mgr_width_start	=	10,
	.mgr_height_start	=	26,
	.mgr_width_max		=	2048,
	.mgr_height_max		=	2048,
	.max_lcd_pclk		=	170000000,
	.max_tv_pclk		=	185625000,
	.max_downscale		=	4,
	.max_line_width		=	2048,
	.min_pcd		=	1,
	.calc_scaling		=	dispc_ovl_calc_scaling_44xx,
	.calc_core_clk		=	calc_core_clk_44xx,
	.num_fifos		=	5,
	.features		=	omap4_dispc_features_list,
	.num_features		=	ARRAY_SIZE(omap4_dispc_features_list),
	.reg_fields		=	omap4_dispc_reg_fields,
	.num_reg_fields		=	ARRAY_SIZE(omap4_dispc_reg_fields),
	.overlay_caps		=	omap4_dispc_overlay_caps,
	.supported_color_modes	=	omap4_dispc_supported_color_modes,
	.num_mgrs		=	3,
	.num_ovls		=	4,
	.buffer_size_unit	=	16,
	.burst_size_unit	=	16,
	.gfx_fifo_workaround	=	true,
	.set_max_preload	=	true,
	.supports_sync_align	=	true,
	.has_writeback		=	true,
	.supports_double_pixel	=	true,
	.reverse_ilace_field_order =	true,
	.has_gamma_table	=	true,
	.has_gamma_i734_bug	=	true,
};

static const struct dispc_features omap54xx_dispc_feats = {
	.sw_start		=	7,
	.fp_start		=	19,
	.bp_start		=	31,
	.sw_max			=	256,
	.vp_max			=	4095,
	.hp_max			=	4096,
	.mgr_width_start	=	11,
	.mgr_height_start	=	27,
	.mgr_width_max		=	4096,
	.mgr_height_max		=	4096,
	.max_lcd_pclk		=	170000000,
	.max_tv_pclk		=	186000000,
	.max_downscale		=	4,
	.max_line_width		=	2048,
	.min_pcd		=	1,
	.calc_scaling		=	dispc_ovl_calc_scaling_44xx,
	.calc_core_clk		=	calc_core_clk_44xx,
	.num_fifos		=	5,
	.features		=	omap5_dispc_features_list,
	.num_features		=	ARRAY_SIZE(omap5_dispc_features_list),
	.reg_fields		=	omap4_dispc_reg_fields,
	.num_reg_fields		=	ARRAY_SIZE(omap4_dispc_reg_fields),
	.overlay_caps		=	omap4_dispc_overlay_caps,
	.supported_color_modes	=	omap4_dispc_supported_color_modes,
	.num_mgrs		=	4,
	.num_ovls		=	4,
	.buffer_size_unit	=	16,
	.burst_size_unit	=	16,
	.gfx_fifo_workaround	=	true,
	.mstandby_workaround	=	true,
	.set_max_preload	=	true,
	.supports_sync_align	=	true,
	.has_writeback		=	true,
	.supports_double_pixel	=	true,
	.reverse_ilace_field_order =	true,
	.has_gamma_table	=	true,
	.has_gamma_i734_bug	=	true,
};

static irqreturn_t dispc_irq_handler(int irq, void *arg)
{
	struct dispc_device *dispc = arg;

	if (!dispc->is_enabled)
		return IRQ_NONE;

	return dispc->user_handler(irq, dispc->user_data);
}

static int dispc_request_irq(struct dispc_device *dispc, irq_handler_t handler,
			     void *dev_id)
{
	int r;

	if (dispc->user_handler != NULL)
		return -EBUSY;

	dispc->user_handler = handler;
	dispc->user_data = dev_id;

	/* ensure the dispc_irq_handler sees the values above */
	smp_wmb();

	r = devm_request_irq(&dispc->pdev->dev, dispc->irq, dispc_irq_handler,
			     IRQF_SHARED, "OMAP DISPC", dispc);
	if (r) {
		dispc->user_handler = NULL;
		dispc->user_data = NULL;
	}

	return r;
}

static void dispc_free_irq(struct dispc_device *dispc, void *dev_id)
{
	devm_free_irq(&dispc->pdev->dev, dispc->irq, dispc);

	dispc->user_handler = NULL;
	dispc->user_data = NULL;
}

static u32 dispc_get_memory_bandwidth_limit(struct dispc_device *dispc)
{
	u32 limit = 0;

	/* Optional maximum memory bandwidth */
	of_property_read_u32(dispc->pdev->dev.of_node, "max-memory-bandwidth",
			     &limit);

	return limit;
}

/*
 * Workaround for errata i734 in DSS dispc
 *  - LCD1 Gamma Correction Is Not Working When GFX Pipe Is Disabled
 *
 * For gamma tables to work on LCD1 the GFX plane has to be used at
 * least once after DSS HW has come out of reset. The workaround
 * sets up a minimal LCD setup with GFX plane and waits for one
 * vertical sync irq before disabling the setup and continuing with
 * the context restore. The physical outputs are gated during the
 * operation. This workaround requires that gamma table's LOADMODE
 * is set to 0x2 in DISPC_CONTROL1 register.
 *
 * For details see:
 * OMAP543x Multimedia Device Silicon Revision 2.0 Silicon Errata
 * Literature Number: SWPZ037E
 * Or some other relevant errata document for the DSS IP version.
 */

static const struct dispc_errata_i734_data {
	struct videomode vm;
	struct omap_overlay_info ovli;
	struct omap_overlay_manager_info mgri;
	struct dss_lcd_mgr_config lcd_conf;
} i734 = {
	.vm = {
		.hactive = 8, .vactive = 1,
		.pixelclock = 16000000,
		.hsync_len = 8, .hfront_porch = 4, .hback_porch = 4,
		.vsync_len = 1, .vfront_porch = 1, .vback_porch = 1,

		.flags = DISPLAY_FLAGS_HSYNC_LOW | DISPLAY_FLAGS_VSYNC_LOW |
			 DISPLAY_FLAGS_DE_HIGH | DISPLAY_FLAGS_SYNC_POSEDGE |
			 DISPLAY_FLAGS_PIXDATA_POSEDGE,
	},
	.ovli = {
		.screen_width = 1,
		.width = 1, .height = 1,
		.fourcc = DRM_FORMAT_XRGB8888,
		.rotation = DRM_MODE_ROTATE_0,
		.rotation_type = OMAP_DSS_ROT_NONE,
		.pos_x = 0, .pos_y = 0,
		.out_width = 0, .out_height = 0,
		.global_alpha = 0xff,
		.pre_mult_alpha = 0,
		.zorder = 0,
	},
	.mgri = {
		.default_color = 0,
		.trans_enabled = false,
		.partial_alpha_enabled = false,
		.cpr_enable = false,
	},
	.lcd_conf = {
		.io_pad_mode = DSS_IO_PAD_MODE_BYPASS,
		.stallmode = false,
		.fifohandcheck = false,
		.clock_info = {
			.lck_div = 1,
			.pck_div = 2,
		},
		.video_port_width = 24,
		.lcden_sig_polarity = 0,
	},
};

static struct i734_buf {
	size_t size;
	dma_addr_t paddr;
	void *vaddr;
} i734_buf;

static int dispc_errata_i734_wa_init(struct dispc_device *dispc)
{
	if (!dispc->feat->has_gamma_i734_bug)
		return 0;

	i734_buf.size = i734.ovli.width * i734.ovli.height *
		color_mode_to_bpp(i734.ovli.fourcc) / 8;

	i734_buf.vaddr = dma_alloc_wc(&dispc->pdev->dev, i734_buf.size,
				      &i734_buf.paddr, GFP_KERNEL);
	if (!i734_buf.vaddr) {
		dev_err(&dispc->pdev->dev, "%s: dma_alloc_wc failed\n",
			__func__);
		return -ENOMEM;
	}

	return 0;
}

static void dispc_errata_i734_wa_fini(struct dispc_device *dispc)
{
	if (!dispc->feat->has_gamma_i734_bug)
		return;

	dma_free_wc(&dispc->pdev->dev, i734_buf.size, i734_buf.vaddr,
		    i734_buf.paddr);
}

static void dispc_errata_i734_wa(struct dispc_device *dispc)
{
	u32 framedone_irq = dispc_mgr_get_framedone_irq(dispc,
							OMAP_DSS_CHANNEL_LCD);
	struct omap_overlay_info ovli;
	struct dss_lcd_mgr_config lcd_conf;
	u32 gatestate;
	unsigned int count;

	if (!dispc->feat->has_gamma_i734_bug)
		return;

	gatestate = REG_GET(dispc, DISPC_CONFIG, 8, 4);

	ovli = i734.ovli;
	ovli.paddr = i734_buf.paddr;
	lcd_conf = i734.lcd_conf;

	/* Gate all LCD1 outputs */
	REG_FLD_MOD(dispc, DISPC_CONFIG, 0x1f, 8, 4);

	/* Setup and enable GFX plane */
	dispc_ovl_setup(dispc, OMAP_DSS_GFX, &ovli, &i734.vm, false,
			OMAP_DSS_CHANNEL_LCD);
	dispc_ovl_enable(dispc, OMAP_DSS_GFX, true);

	/* Set up and enable display manager for LCD1 */
	dispc_mgr_setup(dispc, OMAP_DSS_CHANNEL_LCD, &i734.mgri);
	dispc_calc_clock_rates(dispc, dss_get_dispc_clk_rate(dispc->dss),
			       &lcd_conf.clock_info);
	dispc_mgr_set_lcd_config(dispc, OMAP_DSS_CHANNEL_LCD, &lcd_conf);
	dispc_mgr_set_timings(dispc, OMAP_DSS_CHANNEL_LCD, &i734.vm);

	dispc_clear_irqstatus(dispc, framedone_irq);

	/* Enable and shut the channel to produce just one frame */
	dispc_mgr_enable(dispc, OMAP_DSS_CHANNEL_LCD, true);
	dispc_mgr_enable(dispc, OMAP_DSS_CHANNEL_LCD, false);

	/* Busy wait for framedone. We can't fiddle with irq handlers
	 * in PM resume. Typically the loop runs less than 5 times and
	 * waits less than a micro second.
	 */
	count = 0;
	while (!(dispc_read_irqstatus(dispc) & framedone_irq)) {
		if (count++ > 10000) {
			dev_err(&dispc->pdev->dev, "%s: framedone timeout\n",
				__func__);
			break;
		}
	}
	dispc_ovl_enable(dispc, OMAP_DSS_GFX, false);

	/* Clear all irq bits before continuing */
	dispc_clear_irqstatus(dispc, 0xffffffff);

	/* Restore the original state to LCD1 output gates */
	REG_FLD_MOD(dispc, DISPC_CONFIG, gatestate, 8, 4);
}

static const struct dispc_ops dispc_ops = {
	.read_irqstatus = dispc_read_irqstatus,
	.clear_irqstatus = dispc_clear_irqstatus,
	.write_irqenable = dispc_write_irqenable,

	.request_irq = dispc_request_irq,
	.free_irq = dispc_free_irq,

	.runtime_get = dispc_runtime_get,
	.runtime_put = dispc_runtime_put,

	.get_num_ovls = dispc_get_num_ovls,
	.get_num_mgrs = dispc_get_num_mgrs,

	.get_memory_bandwidth_limit = dispc_get_memory_bandwidth_limit,

	.mgr_enable = dispc_mgr_enable,
	.mgr_is_enabled = dispc_mgr_is_enabled,
	.mgr_get_vsync_irq = dispc_mgr_get_vsync_irq,
	.mgr_get_framedone_irq = dispc_mgr_get_framedone_irq,
	.mgr_get_sync_lost_irq = dispc_mgr_get_sync_lost_irq,
	.mgr_go_busy = dispc_mgr_go_busy,
	.mgr_go = dispc_mgr_go,
	.mgr_set_lcd_config = dispc_mgr_set_lcd_config,
	.mgr_check_timings = dispc_mgr_check_timings,
	.mgr_set_timings = dispc_mgr_set_timings,
	.mgr_setup = dispc_mgr_setup,
	.mgr_gamma_size = dispc_mgr_gamma_size,
	.mgr_set_gamma = dispc_mgr_set_gamma,

	.ovl_enable = dispc_ovl_enable,
	.ovl_setup = dispc_ovl_setup,
	.ovl_get_color_modes = dispc_ovl_get_color_modes,

	.wb_get_framedone_irq = dispc_wb_get_framedone_irq,
	.wb_setup = dispc_wb_setup,
	.has_writeback = dispc_has_writeback,
	.wb_go_busy = dispc_wb_go_busy,
	.wb_go = dispc_wb_go,
};

/*
 * Workaround for errata i734 in DSS dispc
 *  - LCD1 Gamma Correction Is Not Working When GFX Pipe Is Disabled
 *
 * For gamma tables to work on LCD1 the GFX plane has to be used at
 * least once after DSS HW has come out of reset. The workaround
 * sets up a minimal LCD setup with GFX plane and waits for one
 * vertical sync irq before disabling the setup and continuing with
 * the context restore. The physical outputs are gated during the
 * operation. This workaround requires that gamma table's LOADMODE
 * is set to 0x2 in DISPC_CONTROL1 register.
 *
 * For details see:
 * OMAP543x Multimedia Device Silicon Revision 2.0 Silicon Errata
 * Literature Number: SWPZ037E
 * Or some other relevant errata document for the DSS IP version.
 */

static const struct dispc_errata_i734_data {
	struct omap_video_timings timings;
	struct omap_overlay_info ovli;
	struct omap_overlay_manager_info mgri;
	struct dss_lcd_mgr_config lcd_conf;
} i734 = {
	.timings = {
		.x_res = 8, .y_res = 1,
		.pixelclock = 16000000,
		.hsw = 8, .hfp = 4, .hbp = 4,
		.vsw = 1, .vfp = 1, .vbp = 1,
		.vsync_level = OMAPDSS_SIG_ACTIVE_LOW,
		.hsync_level = OMAPDSS_SIG_ACTIVE_LOW,
		.interlace = false,
		.data_pclk_edge = OMAPDSS_DRIVE_SIG_RISING_EDGE,
		.de_level = OMAPDSS_SIG_ACTIVE_HIGH,
		.sync_pclk_edge = OMAPDSS_DRIVE_SIG_RISING_EDGE,
		.double_pixel = false,
	},
	.ovli = {
		.screen_width = 1,
		.width = 1, .height = 1,
		.color_mode = OMAP_DSS_COLOR_RGB24U,
		.rotation = OMAP_DSS_ROT_0,
		.rotation_type = OMAP_DSS_ROT_DMA,
		.mirror = 0,
		.pos_x = 0, .pos_y = 0,
		.out_width = 0, .out_height = 0,
		.global_alpha = 0xff,
		.pre_mult_alpha = 0,
		.zorder = 0,
	},
	.mgri = {
		.default_color = 0,
		.trans_enabled = false,
		.partial_alpha_enabled = false,
		.cpr_enable = false,
	},
	.lcd_conf = {
		.io_pad_mode = DSS_IO_PAD_MODE_BYPASS,
		.stallmode = false,
		.fifohandcheck = false,
		.clock_info = {
			.lck_div = 1,
			.pck_div = 2,
		},
		.video_port_width = 24,
		.lcden_sig_polarity = 0,
	},
};

static struct i734_buf {
	size_t size;
	dma_addr_t paddr;
	void *vaddr;
} i734_buf;

static int dispc_errata_i734_wa_init(void)
{
	if (!dispc.feat->has_gamma_i734_bug)
		return 0;

	i734_buf.size = i734.ovli.width * i734.ovli.height *
		color_mode_to_bpp(i734.ovli.color_mode) / 8;

	i734_buf.vaddr = dma_alloc_writecombine(&dispc.pdev->dev, i734_buf.size,
						&i734_buf.paddr, GFP_KERNEL);
	if (!i734_buf.vaddr) {
		dev_err(&dispc.pdev->dev, "%s: dma_alloc_writecombine failed",
			__func__);
		return -ENOMEM;
	}

	return 0;
}

static void dispc_errata_i734_wa_fini(void)
{
	if (!dispc.feat->has_gamma_i734_bug)
		return;

	dma_free_writecombine(&dispc.pdev->dev, i734_buf.size, i734_buf.vaddr,
			      i734_buf.paddr);
}

static void dispc_errata_i734_wa(void)
{
	u32 framedone_irq = dispc_mgr_get_framedone_irq(OMAP_DSS_CHANNEL_LCD);
	struct omap_overlay_info ovli;
	struct dss_lcd_mgr_config lcd_conf;
	u32 gatestate;
	unsigned int count;

	if (!dispc.feat->has_gamma_i734_bug)
		return;

	gatestate = REG_GET(DISPC_CONFIG, 8, 4);

	ovli = i734.ovli;
	ovli.paddr = i734_buf.paddr;
	lcd_conf = i734.lcd_conf;

	/* Gate all LCD1 outputs */
	REG_FLD_MOD(DISPC_CONFIG, 0x1f, 8, 4);

	/* Setup and enable GFX plane */
	dispc_ovl_set_channel_out(OMAP_DSS_GFX, OMAP_DSS_CHANNEL_LCD);
	dispc_ovl_setup(OMAP_DSS_GFX, &ovli, false, &i734.timings, false);
	dispc_ovl_enable(OMAP_DSS_GFX, true);

	/* Set up and enable display manager for LCD1 */
	dispc_mgr_setup(OMAP_DSS_CHANNEL_LCD, &i734.mgri);
	dispc_calc_clock_rates(dss_get_dispc_clk_rate(),
			       &lcd_conf.clock_info);
	dispc_mgr_set_lcd_config(OMAP_DSS_CHANNEL_LCD, &lcd_conf);
	dispc_mgr_set_timings(OMAP_DSS_CHANNEL_LCD, &i734.timings);

	dispc_clear_irqstatus(framedone_irq);

	/* Enable and shut the channel to produce just one frame */
	dispc_mgr_enable(OMAP_DSS_CHANNEL_LCD, true);
	dispc_mgr_enable(OMAP_DSS_CHANNEL_LCD, false);

	/* Busy wait for framedone. We can't fiddle with irq handlers
	 * in PM resume. Typically the loop runs less than 5 times and
	 * waits less than a micro second.
	 */
	count = 0;
	while (!(dispc_read_irqstatus() & framedone_irq)) {
		if (count++ > 10000) {
			dev_err(&dispc.pdev->dev, "%s: framedone timeout\n",
				__func__);
			break;
		}
	}
	dispc_ovl_enable(OMAP_DSS_GFX, false);

	/* Clear all irq bits before continuing */
	dispc_clear_irqstatus(0xffffffff);

	/* Restore the original state to LCD1 output gates */
	REG_FLD_MOD(DISPC_CONFIG, gatestate, 8, 4);
}

/* DISPC HW IP initialisation */
static const struct of_device_id dispc_of_match[] = {
	{ .compatible = "ti,omap2-dispc", .data = &omap24xx_dispc_feats },
	{ .compatible = "ti,omap3-dispc", .data = &omap36xx_dispc_feats },
	{ .compatible = "ti,omap4-dispc", .data = &omap44xx_dispc_feats },
	{ .compatible = "ti,omap5-dispc", .data = &omap54xx_dispc_feats },
	{ .compatible = "ti,dra7-dispc",  .data = &omap54xx_dispc_feats },
	{},
};

static const struct soc_device_attribute dispc_soc_devices[] = {
	{ .machine = "OMAP3[45]*",
	  .revision = "ES[12].?",	.data = &omap34xx_rev1_0_dispc_feats },
	{ .machine = "OMAP3[45]*",	.data = &omap34xx_rev3_0_dispc_feats },
	{ .machine = "AM35*",		.data = &omap34xx_rev3_0_dispc_feats },
	{ .machine = "AM43*",		.data = &am43xx_dispc_feats },
	{ /* sentinel */ }
};

static int dispc_bind(struct device *dev, struct device *master, void *data)
{
	struct platform_device *pdev = to_platform_device(dev);
	const struct soc_device_attribute *soc;
	struct dss_device *dss = dss_get_device(master);
	struct dispc_device *dispc;
	u32 rev;
	int r = 0;
	struct resource *dispc_mem;
	struct device_node *np = pdev->dev.of_node;

	dispc = kzalloc(sizeof(*dispc), GFP_KERNEL);
	if (!dispc)
		return -ENOMEM;

	dispc->pdev = pdev;
	platform_set_drvdata(pdev, dispc);
	dispc->dss = dss;

	/*
	 * The OMAP3-based models can't be told apart using the compatible
	 * string, use SoC device matching.
	 */
	soc = soc_device_match(dispc_soc_devices);
	if (soc)
		dispc->feat = soc->data;
	else
		dispc->feat = of_match_device(dispc_of_match, &pdev->dev)->data;

<<<<<<< HEAD
	r = dispc_errata_i734_wa_init();
	if (r)
		return r;

	dispc_mem = platform_get_resource(dispc.pdev, IORESOURCE_MEM, 0);
	if (!dispc_mem) {
		DSSERR("can't get IORESOURCE_MEM DISPC\n");
		return -EINVAL;
	}
=======
	r = dispc_errata_i734_wa_init(dispc);
	if (r)
		goto err_free;
>>>>>>> 24b8d41d

	dispc_mem = platform_get_resource(dispc->pdev, IORESOURCE_MEM, 0);
	dispc->base = devm_ioremap_resource(&pdev->dev, dispc_mem);
	if (IS_ERR(dispc->base)) {
		r = PTR_ERR(dispc->base);
		goto err_free;
	}

	dispc->irq = platform_get_irq(dispc->pdev, 0);
	if (dispc->irq < 0) {
		DSSERR("platform_get_irq failed\n");
		r = -ENODEV;
		goto err_free;
	}

	if (np && of_property_read_bool(np, "syscon-pol")) {
		dispc->syscon_pol = syscon_regmap_lookup_by_phandle(np, "syscon-pol");
		if (IS_ERR(dispc->syscon_pol)) {
			dev_err(&pdev->dev, "failed to get syscon-pol regmap\n");
			r = PTR_ERR(dispc->syscon_pol);
			goto err_free;
		}

		if (of_property_read_u32_index(np, "syscon-pol", 1,
				&dispc->syscon_pol_offset)) {
			dev_err(&pdev->dev, "failed to get syscon-pol offset\n");
			r = -EINVAL;
			goto err_free;
		}
	}

<<<<<<< HEAD
	r = dispc_init_gamma_tables();
	if (r)
		return r;
=======
	r = dispc_init_gamma_tables(dispc);
	if (r)
		goto err_free;
>>>>>>> 24b8d41d

	pm_runtime_enable(&pdev->dev);

	r = dispc_runtime_get(dispc);
	if (r)
		goto err_runtime_get;

	_omap_dispc_initial_config(dispc);

	rev = dispc_read_reg(dispc, DISPC_REVISION);
	dev_dbg(&pdev->dev, "OMAP DISPC rev %d.%d\n",
	       FLD_GET(rev, 7, 4), FLD_GET(rev, 3, 0));

	dispc_runtime_put(dispc);

	dss->dispc = dispc;
	dss->dispc_ops = &dispc_ops;

	dispc->debugfs = dss_debugfs_create_file(dss, "dispc", dispc_dump_regs,
						 dispc);

	return 0;

err_runtime_get:
	pm_runtime_disable(&pdev->dev);
err_free:
	kfree(dispc);
	return r;
}

static void dispc_unbind(struct device *dev, struct device *master, void *data)
{
	struct dispc_device *dispc = dev_get_drvdata(dev);
	struct dss_device *dss = dispc->dss;

	dss_debugfs_remove_file(dispc->debugfs);

	dss->dispc = NULL;
	dss->dispc_ops = NULL;

	pm_runtime_disable(dev);

<<<<<<< HEAD
	dispc_errata_i734_wa_fini();
=======
	dispc_errata_i734_wa_fini(dispc);

	kfree(dispc);
>>>>>>> 24b8d41d
}

static const struct component_ops dispc_component_ops = {
	.bind	= dispc_bind,
	.unbind	= dispc_unbind,
};

static int dispc_probe(struct platform_device *pdev)
{
	return component_add(&pdev->dev, &dispc_component_ops);
}

static int dispc_remove(struct platform_device *pdev)
{
	component_del(&pdev->dev, &dispc_component_ops);
	return 0;
}

static int dispc_runtime_suspend(struct device *dev)
{
	struct dispc_device *dispc = dev_get_drvdata(dev);

	dispc->is_enabled = false;
	/* ensure the dispc_irq_handler sees the is_enabled value */
	smp_wmb();
	/* wait for current handler to finish before turning the DISPC off */
	synchronize_irq(dispc->irq);

	dispc_save_context(dispc);

	return 0;
}

static int dispc_runtime_resume(struct device *dev)
{
	struct dispc_device *dispc = dev_get_drvdata(dev);

	/*
	 * The reset value for load mode is 0 (OMAP_DSS_LOAD_CLUT_AND_FRAME)
	 * but we always initialize it to 2 (OMAP_DSS_LOAD_FRAME_ONLY) in
	 * _omap_dispc_initial_config(). We can thus use it to detect if
	 * we have lost register context.
	 */
	if (REG_GET(dispc, DISPC_CONFIG, 2, 1) != OMAP_DSS_LOAD_FRAME_ONLY) {
		_omap_dispc_initial_config(dispc);

		dispc_errata_i734_wa(dispc);

		dispc_restore_context(dispc);

<<<<<<< HEAD
		dispc_errata_i734_wa();

		dispc_restore_context();

		dispc_restore_gamma_tables();
=======
		dispc_restore_gamma_tables(dispc);
>>>>>>> 24b8d41d
	}

	dispc->is_enabled = true;
	/* ensure the dispc_irq_handler sees the is_enabled value */
	smp_wmb();

	return 0;
}

static const struct dev_pm_ops dispc_pm_ops = {
	.runtime_suspend = dispc_runtime_suspend,
	.runtime_resume = dispc_runtime_resume,
	SET_LATE_SYSTEM_SLEEP_PM_OPS(pm_runtime_force_suspend, pm_runtime_force_resume)
};

struct platform_driver omap_dispchw_driver = {
	.probe		= dispc_probe,
	.remove         = dispc_remove,
	.driver         = {
		.name   = "omapdss_dispc",
		.pm	= &dispc_pm_ops,
		.of_match_table = dispc_of_match,
		.suppress_bind_attrs = true,
	},
};<|MERGE_RESOLUTION|>--- conflicted
+++ resolved
@@ -1266,9 +1266,6 @@
 	return dispc->feat->burst_size_unit * 8;
 }
 
-<<<<<<< HEAD
-static void dispc_mgr_enable_cpr(enum omap_channel channel, bool enable)
-=======
 static bool dispc_ovl_color_mode_supported(struct dispc_device *dispc,
 					   enum omap_plane_id plane, u32 fourcc)
 {
@@ -1293,7 +1290,6 @@
 
 static void dispc_mgr_enable_cpr(struct dispc_device *dispc,
 				 enum omap_channel channel, bool enable)
->>>>>>> 24b8d41d
 {
 	if (channel == OMAP_DSS_CHANNEL_DIGIT)
 		return;
@@ -3270,20 +3266,6 @@
 {
 	unsigned long r;
 	enum dss_clk_source src;
-<<<<<<< HEAD
-
-	src = dss_get_dispc_clk_source();
-
-	if (src == DSS_CLK_SRC_FCK) {
-		r = dss_get_dispc_clk_rate();
-	} else {
-		struct dss_pll *pll;
-		unsigned clkout_idx;
-
-		pll = dss_pll_find_by_src(src);
-		clkout_idx = dss_pll_get_clkout_idx_for_src(src);
-
-=======
 
 	src = dss_get_dispc_clk_source(dispc->dss);
 
@@ -3296,7 +3278,6 @@
 		pll = dss_pll_find_by_src(dispc->dss, src);
 		clkout_idx = dss_pll_get_clkout_idx_for_src(src);
 
->>>>>>> 24b8d41d
 		r = pll->cinfo.clkout[clkout_idx];
 	}
 
@@ -3312,19 +3293,6 @@
 
 	/* for TV, LCLK rate is the FCLK rate */
 	if (!dss_mgr_is_lcd(channel))
-<<<<<<< HEAD
-		return dispc_fclk_rate();
-
-	src = dss_get_lcd_clk_source(channel);
-
-	if (src == DSS_CLK_SRC_FCK) {
-		r = dss_get_dispc_clk_rate();
-	} else {
-		struct dss_pll *pll;
-		unsigned clkout_idx;
-
-		pll = dss_pll_find_by_src(src);
-=======
 		return dispc_fclk_rate(dispc);
 
 	src = dss_get_lcd_clk_source(dispc->dss, channel);
@@ -3336,17 +3304,12 @@
 		unsigned int clkout_idx;
 
 		pll = dss_pll_find_by_src(dispc->dss, src);
->>>>>>> 24b8d41d
 		clkout_idx = dss_pll_get_clkout_idx_for_src(src);
 
 		r = pll->cinfo.clkout[clkout_idx];
 	}
 
-<<<<<<< HEAD
-	lcd = REG_GET(DISPC_DIVISORo(channel), 23, 16);
-=======
 	lcd = REG_GET(dispc, DISPC_DIVISORo(channel), 23, 16);
->>>>>>> 24b8d41d
 
 	return r / lcd;
 }
@@ -3435,20 +3398,13 @@
 	enum dss_clk_source dispc_clk_src;
 	int lcd;
 	u32 l;
-<<<<<<< HEAD
-	enum dss_clk_source dispc_clk_src = dss_get_dispc_clk_source();
-=======
->>>>>>> 24b8d41d
 
 	if (dispc_runtime_get(dispc))
 		return;
 
 	seq_printf(s, "- DISPC -\n");
 
-<<<<<<< HEAD
-=======
 	dispc_clk_src = dss_get_dispc_clk_source(dispc->dss);
->>>>>>> 24b8d41d
 	seq_printf(s, "dispc fclk source = %s\n",
 			dss_get_clk_source_name(dispc_clk_src));
 
@@ -3944,144 +3900,7 @@
 	return 0;
 }
 
-<<<<<<< HEAD
-u32 dispc_mgr_gamma_size(enum omap_channel channel)
-{
-	const struct dispc_gamma_desc *gdesc = &mgr_desc[channel].gamma;
-
-	if (!dispc.feat->has_gamma_table)
-		return 0;
-
-	return gdesc->len;
-}
-EXPORT_SYMBOL(dispc_mgr_gamma_size);
-
-static void dispc_mgr_write_gamma_table(enum omap_channel channel)
-{
-	const struct dispc_gamma_desc *gdesc = &mgr_desc[channel].gamma;
-	u32 *table = dispc.gamma_table[channel];
-	unsigned int i;
-
-	DSSDBG("%s: channel %d\n", __func__, channel);
-
-	for (i = 0; i < gdesc->len; ++i) {
-		u32 v = table[i];
-
-		if (gdesc->has_index)
-			v |= i << 24;
-		else if (i == 0)
-			v |= 1 << 31;
-
-		dispc_write_reg(gdesc->reg, v);
-	}
-}
-
-static void dispc_restore_gamma_tables(void)
-{
-	DSSDBG("%s()\n", __func__);
-
-	if (!dispc.feat->has_gamma_table)
-		return;
-
-	dispc_mgr_write_gamma_table(OMAP_DSS_CHANNEL_LCD);
-
-	dispc_mgr_write_gamma_table(OMAP_DSS_CHANNEL_DIGIT);
-
-	if (dss_has_feature(FEAT_MGR_LCD2))
-		dispc_mgr_write_gamma_table(OMAP_DSS_CHANNEL_LCD2);
-
-	if (dss_has_feature(FEAT_MGR_LCD3))
-		dispc_mgr_write_gamma_table(OMAP_DSS_CHANNEL_LCD3);
-}
-
-static const struct drm_color_lut dispc_mgr_gamma_default_lut[] = {
-	{ .red = 0, .green = 0, .blue = 0, },
-	{ .red = U16_MAX, .green = U16_MAX, .blue = U16_MAX, },
-};
-
-void dispc_mgr_set_gamma(enum omap_channel channel,
-			 const struct drm_color_lut *lut,
-			 unsigned int length)
-{
-	const struct dispc_gamma_desc *gdesc = &mgr_desc[channel].gamma;
-	u32 *table = dispc.gamma_table[channel];
-	uint i;
-
-	DSSDBG("%s: channel %d, lut len %u, hw len %u\n", __func__,
-	       channel, length, gdesc->len);
-
-	if (!dispc.feat->has_gamma_table)
-		return;
-
-	if (lut == NULL || length < 2) {
-		lut = dispc_mgr_gamma_default_lut;
-		length = ARRAY_SIZE(dispc_mgr_gamma_default_lut);
-	}
-
-	for (i = 0; i < length - 1; ++i) {
-		uint first = i * (gdesc->len - 1) / (length - 1);
-		uint last = (i + 1) * (gdesc->len - 1) / (length - 1);
-		uint w = last - first;
-		u16 r, g, b;
-		uint j;
-
-		if (w == 0)
-			continue;
-
-		for (j = 0; j <= w; j++) {
-			r = (lut[i].red * (w - j) + lut[i+1].red * j) / w;
-			g = (lut[i].green * (w - j) + lut[i+1].green * j) / w;
-			b = (lut[i].blue * (w - j) + lut[i+1].blue * j) / w;
-
-			r >>= 16 - gdesc->bits;
-			g >>= 16 - gdesc->bits;
-			b >>= 16 - gdesc->bits;
-
-			table[first + j] = (r << (gdesc->bits * 2)) |
-				(g << gdesc->bits) | b;
-		}
-	}
-
-	if (dispc.is_enabled)
-		dispc_mgr_write_gamma_table(channel);
-}
-EXPORT_SYMBOL(dispc_mgr_set_gamma);
-
-static int dispc_init_gamma_tables(void)
-{
-	int channel;
-
-	if (!dispc.feat->has_gamma_table)
-		return 0;
-
-	for (channel = 0; channel < ARRAY_SIZE(dispc.gamma_table); channel++) {
-		const struct dispc_gamma_desc *gdesc = &mgr_desc[channel].gamma;
-		u32 *gt;
-
-		if (channel == OMAP_DSS_CHANNEL_LCD2 &&
-		    !dss_has_feature(FEAT_MGR_LCD2))
-			continue;
-
-		if (channel == OMAP_DSS_CHANNEL_LCD3 &&
-		    !dss_has_feature(FEAT_MGR_LCD3))
-			continue;
-
-		gt = devm_kmalloc_array(&dispc.pdev->dev, gdesc->len,
-					   sizeof(u32), GFP_KERNEL);
-		if (!gt)
-			return -ENOMEM;
-
-		dispc.gamma_table[channel] = gt;
-
-		dispc_mgr_set_gamma(channel, NULL, 0);
-	}
-	return 0;
-}
-
-static void _omap_dispc_initial_config(void)
-=======
 static void _omap_dispc_initial_config(struct dispc_device *dispc)
->>>>>>> 24b8d41d
 {
 	u32 l;
 
@@ -4097,17 +3916,6 @@
 	}
 
 	/* Use gamma table mode, instead of palette mode */
-<<<<<<< HEAD
-	if (dispc.feat->has_gamma_table)
-		REG_FLD_MOD(DISPC_CONFIG, 1, 3, 3);
-
-	/* For older DSS versions (FEAT_FUNCGATED) this enables
-	 * func-clock auto-gating. For newer versions
-	 * (dispc.feat->has_gamma_table) this enables tv-out gamma tables.
-	 */
-	if (dss_has_feature(FEAT_FUNCGATED) || dispc.feat->has_gamma_table)
-		REG_FLD_MOD(DISPC_CONFIG, 1, 9, 9);
-=======
 	if (dispc->feat->has_gamma_table)
 		REG_FLD_MOD(dispc, DISPC_CONFIG, 1, 3, 3);
 
@@ -4118,7 +3926,6 @@
 	if (dispc_has_feature(dispc, FEAT_FUNCGATED) ||
 	    dispc->feat->has_gamma_table)
 		REG_FLD_MOD(dispc, DISPC_CONFIG, 1, 9, 9);
->>>>>>> 24b8d41d
 
 	dispc_setup_color_conv_coef(dispc);
 
@@ -4915,168 +4722,6 @@
 	.wb_go = dispc_wb_go,
 };
 
-/*
- * Workaround for errata i734 in DSS dispc
- *  - LCD1 Gamma Correction Is Not Working When GFX Pipe Is Disabled
- *
- * For gamma tables to work on LCD1 the GFX plane has to be used at
- * least once after DSS HW has come out of reset. The workaround
- * sets up a minimal LCD setup with GFX plane and waits for one
- * vertical sync irq before disabling the setup and continuing with
- * the context restore. The physical outputs are gated during the
- * operation. This workaround requires that gamma table's LOADMODE
- * is set to 0x2 in DISPC_CONTROL1 register.
- *
- * For details see:
- * OMAP543x Multimedia Device Silicon Revision 2.0 Silicon Errata
- * Literature Number: SWPZ037E
- * Or some other relevant errata document for the DSS IP version.
- */
-
-static const struct dispc_errata_i734_data {
-	struct omap_video_timings timings;
-	struct omap_overlay_info ovli;
-	struct omap_overlay_manager_info mgri;
-	struct dss_lcd_mgr_config lcd_conf;
-} i734 = {
-	.timings = {
-		.x_res = 8, .y_res = 1,
-		.pixelclock = 16000000,
-		.hsw = 8, .hfp = 4, .hbp = 4,
-		.vsw = 1, .vfp = 1, .vbp = 1,
-		.vsync_level = OMAPDSS_SIG_ACTIVE_LOW,
-		.hsync_level = OMAPDSS_SIG_ACTIVE_LOW,
-		.interlace = false,
-		.data_pclk_edge = OMAPDSS_DRIVE_SIG_RISING_EDGE,
-		.de_level = OMAPDSS_SIG_ACTIVE_HIGH,
-		.sync_pclk_edge = OMAPDSS_DRIVE_SIG_RISING_EDGE,
-		.double_pixel = false,
-	},
-	.ovli = {
-		.screen_width = 1,
-		.width = 1, .height = 1,
-		.color_mode = OMAP_DSS_COLOR_RGB24U,
-		.rotation = OMAP_DSS_ROT_0,
-		.rotation_type = OMAP_DSS_ROT_DMA,
-		.mirror = 0,
-		.pos_x = 0, .pos_y = 0,
-		.out_width = 0, .out_height = 0,
-		.global_alpha = 0xff,
-		.pre_mult_alpha = 0,
-		.zorder = 0,
-	},
-	.mgri = {
-		.default_color = 0,
-		.trans_enabled = false,
-		.partial_alpha_enabled = false,
-		.cpr_enable = false,
-	},
-	.lcd_conf = {
-		.io_pad_mode = DSS_IO_PAD_MODE_BYPASS,
-		.stallmode = false,
-		.fifohandcheck = false,
-		.clock_info = {
-			.lck_div = 1,
-			.pck_div = 2,
-		},
-		.video_port_width = 24,
-		.lcden_sig_polarity = 0,
-	},
-};
-
-static struct i734_buf {
-	size_t size;
-	dma_addr_t paddr;
-	void *vaddr;
-} i734_buf;
-
-static int dispc_errata_i734_wa_init(void)
-{
-	if (!dispc.feat->has_gamma_i734_bug)
-		return 0;
-
-	i734_buf.size = i734.ovli.width * i734.ovli.height *
-		color_mode_to_bpp(i734.ovli.color_mode) / 8;
-
-	i734_buf.vaddr = dma_alloc_writecombine(&dispc.pdev->dev, i734_buf.size,
-						&i734_buf.paddr, GFP_KERNEL);
-	if (!i734_buf.vaddr) {
-		dev_err(&dispc.pdev->dev, "%s: dma_alloc_writecombine failed",
-			__func__);
-		return -ENOMEM;
-	}
-
-	return 0;
-}
-
-static void dispc_errata_i734_wa_fini(void)
-{
-	if (!dispc.feat->has_gamma_i734_bug)
-		return;
-
-	dma_free_writecombine(&dispc.pdev->dev, i734_buf.size, i734_buf.vaddr,
-			      i734_buf.paddr);
-}
-
-static void dispc_errata_i734_wa(void)
-{
-	u32 framedone_irq = dispc_mgr_get_framedone_irq(OMAP_DSS_CHANNEL_LCD);
-	struct omap_overlay_info ovli;
-	struct dss_lcd_mgr_config lcd_conf;
-	u32 gatestate;
-	unsigned int count;
-
-	if (!dispc.feat->has_gamma_i734_bug)
-		return;
-
-	gatestate = REG_GET(DISPC_CONFIG, 8, 4);
-
-	ovli = i734.ovli;
-	ovli.paddr = i734_buf.paddr;
-	lcd_conf = i734.lcd_conf;
-
-	/* Gate all LCD1 outputs */
-	REG_FLD_MOD(DISPC_CONFIG, 0x1f, 8, 4);
-
-	/* Setup and enable GFX plane */
-	dispc_ovl_set_channel_out(OMAP_DSS_GFX, OMAP_DSS_CHANNEL_LCD);
-	dispc_ovl_setup(OMAP_DSS_GFX, &ovli, false, &i734.timings, false);
-	dispc_ovl_enable(OMAP_DSS_GFX, true);
-
-	/* Set up and enable display manager for LCD1 */
-	dispc_mgr_setup(OMAP_DSS_CHANNEL_LCD, &i734.mgri);
-	dispc_calc_clock_rates(dss_get_dispc_clk_rate(),
-			       &lcd_conf.clock_info);
-	dispc_mgr_set_lcd_config(OMAP_DSS_CHANNEL_LCD, &lcd_conf);
-	dispc_mgr_set_timings(OMAP_DSS_CHANNEL_LCD, &i734.timings);
-
-	dispc_clear_irqstatus(framedone_irq);
-
-	/* Enable and shut the channel to produce just one frame */
-	dispc_mgr_enable(OMAP_DSS_CHANNEL_LCD, true);
-	dispc_mgr_enable(OMAP_DSS_CHANNEL_LCD, false);
-
-	/* Busy wait for framedone. We can't fiddle with irq handlers
-	 * in PM resume. Typically the loop runs less than 5 times and
-	 * waits less than a micro second.
-	 */
-	count = 0;
-	while (!(dispc_read_irqstatus() & framedone_irq)) {
-		if (count++ > 10000) {
-			dev_err(&dispc.pdev->dev, "%s: framedone timeout\n",
-				__func__);
-			break;
-		}
-	}
-	dispc_ovl_enable(OMAP_DSS_GFX, false);
-
-	/* Clear all irq bits before continuing */
-	dispc_clear_irqstatus(0xffffffff);
-
-	/* Restore the original state to LCD1 output gates */
-	REG_FLD_MOD(DISPC_CONFIG, gatestate, 8, 4);
-}
-
 /* DISPC HW IP initialisation */
 static const struct of_device_id dispc_of_match[] = {
 	{ .compatible = "ti,omap2-dispc", .data = &omap24xx_dispc_feats },
@@ -5125,21 +4770,9 @@
 	else
 		dispc->feat = of_match_device(dispc_of_match, &pdev->dev)->data;
 
-<<<<<<< HEAD
-	r = dispc_errata_i734_wa_init();
-	if (r)
-		return r;
-
-	dispc_mem = platform_get_resource(dispc.pdev, IORESOURCE_MEM, 0);
-	if (!dispc_mem) {
-		DSSERR("can't get IORESOURCE_MEM DISPC\n");
-		return -EINVAL;
-	}
-=======
 	r = dispc_errata_i734_wa_init(dispc);
 	if (r)
 		goto err_free;
->>>>>>> 24b8d41d
 
 	dispc_mem = platform_get_resource(dispc->pdev, IORESOURCE_MEM, 0);
 	dispc->base = devm_ioremap_resource(&pdev->dev, dispc_mem);
@@ -5171,15 +4804,9 @@
 		}
 	}
 
-<<<<<<< HEAD
-	r = dispc_init_gamma_tables();
-	if (r)
-		return r;
-=======
 	r = dispc_init_gamma_tables(dispc);
 	if (r)
 		goto err_free;
->>>>>>> 24b8d41d
 
 	pm_runtime_enable(&pdev->dev);
 
@@ -5222,13 +4849,9 @@
 
 	pm_runtime_disable(dev);
 
-<<<<<<< HEAD
-	dispc_errata_i734_wa_fini();
-=======
 	dispc_errata_i734_wa_fini(dispc);
 
 	kfree(dispc);
->>>>>>> 24b8d41d
 }
 
 static const struct component_ops dispc_component_ops = {
@@ -5279,15 +4902,7 @@
 
 		dispc_restore_context(dispc);
 
-<<<<<<< HEAD
-		dispc_errata_i734_wa();
-
-		dispc_restore_context();
-
-		dispc_restore_gamma_tables();
-=======
 		dispc_restore_gamma_tables(dispc);
->>>>>>> 24b8d41d
 	}
 
 	dispc->is_enabled = true;
