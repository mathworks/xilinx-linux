/* SPDX-License-Identifier: GPL-2.0-only */
/*
 * Copyright (C) 2011 Texas Instruments Incorporated - http://www.ti.com/
 * Author: Rob Clark <rob@ti.com>
 */

#ifndef __OMAPDRM_DRV_H__
#define __OMAPDRM_DRV_H__

#include <linux/module.h>
#include <linux/types.h>
<<<<<<< HEAD
#include <linux/wait.h>
=======
#include <linux/workqueue.h>

#include "dss/omapdss.h"
>>>>>>> 24b8d41d

#include <drm/drm_gem.h>
#include <drm/omap_drm.h>

#include "omap_connector.h"
#include "omap_crtc.h"
#include "omap_encoder.h"
#include "omap_fb.h"
#include "omap_fbdev.h"
#include "omap_gem.h"
#include "omap_irq.h"
#include "omap_plane.h"

#define DBG(fmt, ...) DRM_DEBUG_DRIVER(fmt"\n", ##__VA_ARGS__)
#define VERB(fmt, ...) if (0) DRM_DEBUG_DRIVER(fmt, ##__VA_ARGS__) /* verbose debug */

#define MODULE_NAME     "omapdrm"

struct omap_drm_usergart;

struct omap_drm_pipeline {
	struct drm_crtc *crtc;
	struct drm_encoder *encoder;
	struct drm_connector *connector;
	struct omap_dss_device *output;
	unsigned int alias_id;
};

struct omap_drm_private {
	struct drm_device *ddev;
	struct device *dev;
	u32 omaprev;

	struct dss_device *dss;
	struct dispc_device *dispc;
	const struct dispc_ops *dispc_ops;

	unsigned int num_pipes;
	struct omap_drm_pipeline pipes[8];
	struct omap_drm_pipeline *channels[8];

	unsigned int num_planes;
	struct drm_plane *planes[8];

	struct drm_fb_helper *fbdev;

	struct workqueue_struct *wq;

	/* lock for obj_list below */
	struct mutex list_lock;

	/* list of GEM objects: */
	struct list_head obj_list;

	struct omap_drm_usergart *usergart;
	bool has_dmm;

	/* properties: */
	struct drm_property *zorder_prop;

	/* irq handling: */
	spinlock_t wait_lock;		/* protects the wait_list */
	struct list_head wait_list;	/* list of omap_irq_wait */
	u32 irq_mask;			/* enabled irqs in addition to wait_list */

	/* memory bandwidth limit if it is needed on the platform */
	unsigned int max_bandwidth;
};


<<<<<<< HEAD
#ifdef CONFIG_DEBUG_FS
int omap_debugfs_init(struct drm_minor *minor);
void omap_debugfs_cleanup(struct drm_minor *minor);
void omap_framebuffer_describe(struct drm_framebuffer *fb, struct seq_file *m);
void omap_gem_describe(struct drm_gem_object *obj, struct seq_file *m);
void omap_gem_describe_objects(struct list_head *list, struct seq_file *m);
#endif

#ifdef CONFIG_PM
int omap_gem_resume(struct device *dev);
#endif

int omap_irq_enable_vblank(struct drm_device *dev, unsigned int pipe);
void omap_irq_disable_vblank(struct drm_device *dev, unsigned int pipe);
void __omap_irq_register(struct drm_device *dev, struct omap_drm_irq *irq);
void __omap_irq_unregister(struct drm_device *dev, struct omap_drm_irq *irq);
void omap_irq_register(struct drm_device *dev, struct omap_drm_irq *irq);
void omap_irq_unregister(struct drm_device *dev, struct omap_drm_irq *irq);
void omap_drm_irq_uninstall(struct drm_device *dev);
int omap_drm_irq_install(struct drm_device *dev);

#ifdef CONFIG_DRM_FBDEV_EMULATION
struct drm_fb_helper *omap_fbdev_init(struct drm_device *dev);
void omap_fbdev_free(struct drm_device *dev);
#else
static inline struct drm_fb_helper *omap_fbdev_init(struct drm_device *dev)
{
	return NULL;
}
static inline void omap_fbdev_free(struct drm_device *dev)
{
}
#endif

struct omap_video_timings *omap_crtc_timings(struct drm_crtc *crtc);
enum omap_channel omap_crtc_channel(struct drm_crtc *crtc);
void omap_crtc_pre_init(void);
void omap_crtc_pre_uninit(void);
struct drm_crtc *omap_crtc_init(struct drm_device *dev,
		struct drm_plane *plane, enum omap_channel channel, int id);
int omap_crtc_wait_pending(struct drm_crtc *crtc);

struct drm_plane *omap_plane_init(struct drm_device *dev,
		int id, enum drm_plane_type type);
void omap_plane_install_properties(struct drm_plane *plane,
		struct drm_mode_object *obj);

struct drm_encoder *omap_encoder_init(struct drm_device *dev,
		struct omap_dss_device *dssdev);

struct drm_connector *omap_connector_init(struct drm_device *dev,
		int connector_type, struct omap_dss_device *dssdev,
		struct drm_encoder *encoder);
struct drm_encoder *omap_connector_attached_encoder(
		struct drm_connector *connector);
bool omap_connector_get_hdmi_mode(struct drm_connector *connector);

void copy_timings_omap_to_drm(struct drm_display_mode *mode,
		struct omap_video_timings *timings);
void copy_timings_drm_to_omap(struct omap_video_timings *timings,
		struct drm_display_mode *mode);

uint32_t omap_framebuffer_get_formats(uint32_t *pixel_formats,
		uint32_t max_formats, enum omap_color_mode supported_modes);
struct drm_framebuffer *omap_framebuffer_create(struct drm_device *dev,
		struct drm_file *file, const struct drm_mode_fb_cmd2 *mode_cmd);
struct drm_framebuffer *omap_framebuffer_init(struct drm_device *dev,
		const struct drm_mode_fb_cmd2 *mode_cmd, struct drm_gem_object **bos);
int omap_framebuffer_pin(struct drm_framebuffer *fb);
void omap_framebuffer_unpin(struct drm_framebuffer *fb);
void omap_framebuffer_update_scanout(struct drm_framebuffer *fb,
		struct omap_drm_window *win, struct omap_overlay_info *info);
struct drm_connector *omap_framebuffer_get_next_connector(
		struct drm_framebuffer *fb, struct drm_connector *from);
bool omap_framebuffer_supports_rotation(struct drm_framebuffer *fb);

void omap_gem_init(struct drm_device *dev);
void omap_gem_deinit(struct drm_device *dev);

struct drm_gem_object *omap_gem_new(struct drm_device *dev,
		union omap_gem_size gsize, uint32_t flags);
struct drm_gem_object *omap_gem_new_dmabuf(struct drm_device *dev, size_t size,
		struct sg_table *sgt);
int omap_gem_new_handle(struct drm_device *dev, struct drm_file *file,
		union omap_gem_size gsize, uint32_t flags, uint32_t *handle);
void omap_gem_free_object(struct drm_gem_object *obj);
void *omap_gem_vaddr(struct drm_gem_object *obj);
int omap_gem_dumb_map_offset(struct drm_file *file, struct drm_device *dev,
		uint32_t handle, uint64_t *offset);
int omap_gem_dumb_create(struct drm_file *file, struct drm_device *dev,
		struct drm_mode_create_dumb *args);
int omap_gem_mmap(struct file *filp, struct vm_area_struct *vma);
int omap_gem_mmap_obj(struct drm_gem_object *obj,
		struct vm_area_struct *vma);
int omap_gem_fault(struct vm_area_struct *vma, struct vm_fault *vmf);
int omap_gem_op_start(struct drm_gem_object *obj, enum omap_gem_op op);
int omap_gem_op_finish(struct drm_gem_object *obj, enum omap_gem_op op);
int omap_gem_op_sync(struct drm_gem_object *obj, enum omap_gem_op op);
int omap_gem_op_async(struct drm_gem_object *obj, enum omap_gem_op op,
		void (*fxn)(void *arg), void *arg);
int omap_gem_roll(struct drm_gem_object *obj, uint32_t roll);
void omap_gem_cpu_sync(struct drm_gem_object *obj, int pgoff);
void omap_gem_dma_sync(struct drm_gem_object *obj,
		enum dma_data_direction dir);
int omap_gem_get_paddr(struct drm_gem_object *obj,
		dma_addr_t *paddr, bool remap);
void omap_gem_put_paddr(struct drm_gem_object *obj);
int omap_gem_get_pages(struct drm_gem_object *obj, struct page ***pages,
		bool remap);
int omap_gem_put_pages(struct drm_gem_object *obj);
uint32_t omap_gem_flags(struct drm_gem_object *obj);
int omap_gem_rotated_paddr(struct drm_gem_object *obj, uint32_t orient,
		int x, int y, dma_addr_t *paddr);
uint64_t omap_gem_mmap_offset(struct drm_gem_object *obj);
size_t omap_gem_mmap_size(struct drm_gem_object *obj);
int omap_gem_tiled_stride(struct drm_gem_object *obj, uint32_t orient);

struct dma_buf *omap_gem_prime_export(struct drm_device *dev,
		struct drm_gem_object *obj, int flags);
struct drm_gem_object *omap_gem_prime_import(struct drm_device *dev,
		struct dma_buf *buffer);

/* map crtc to vblank mask */
uint32_t pipe2vbl(struct drm_crtc *crtc);
struct omap_dss_device *omap_encoder_get_dssdev(struct drm_encoder *encoder);

/* should these be made into common util helpers?
 */

static inline int objects_lookup(
		struct drm_file *filp, uint32_t pixel_format,
		struct drm_gem_object **bos, const uint32_t *handles)
{
	int i, n = drm_format_num_planes(pixel_format);

	for (i = 0; i < n; i++) {
		bos[i] = drm_gem_object_lookup(filp, handles[i]);
		if (!bos[i])
			goto fail;

	}

	return 0;

fail:
	while (--i > 0)
		drm_gem_object_unreference_unlocked(bos[i]);

	return -ENOENT;
}
=======
void omap_debugfs_init(struct drm_minor *minor);
>>>>>>> 24b8d41d

#endif /* __OMAPDRM_DRV_H__ */<|MERGE_RESOLUTION|>--- conflicted
+++ resolved
@@ -9,13 +9,9 @@
 
 #include <linux/module.h>
 #include <linux/types.h>
-<<<<<<< HEAD
-#include <linux/wait.h>
-=======
 #include <linux/workqueue.h>
 
 #include "dss/omapdss.h"
->>>>>>> 24b8d41d
 
 #include <drm/drm_gem.h>
 #include <drm/omap_drm.h>
@@ -86,159 +82,6 @@
 };
 
 
-<<<<<<< HEAD
-#ifdef CONFIG_DEBUG_FS
-int omap_debugfs_init(struct drm_minor *minor);
-void omap_debugfs_cleanup(struct drm_minor *minor);
-void omap_framebuffer_describe(struct drm_framebuffer *fb, struct seq_file *m);
-void omap_gem_describe(struct drm_gem_object *obj, struct seq_file *m);
-void omap_gem_describe_objects(struct list_head *list, struct seq_file *m);
-#endif
-
-#ifdef CONFIG_PM
-int omap_gem_resume(struct device *dev);
-#endif
-
-int omap_irq_enable_vblank(struct drm_device *dev, unsigned int pipe);
-void omap_irq_disable_vblank(struct drm_device *dev, unsigned int pipe);
-void __omap_irq_register(struct drm_device *dev, struct omap_drm_irq *irq);
-void __omap_irq_unregister(struct drm_device *dev, struct omap_drm_irq *irq);
-void omap_irq_register(struct drm_device *dev, struct omap_drm_irq *irq);
-void omap_irq_unregister(struct drm_device *dev, struct omap_drm_irq *irq);
-void omap_drm_irq_uninstall(struct drm_device *dev);
-int omap_drm_irq_install(struct drm_device *dev);
-
-#ifdef CONFIG_DRM_FBDEV_EMULATION
-struct drm_fb_helper *omap_fbdev_init(struct drm_device *dev);
-void omap_fbdev_free(struct drm_device *dev);
-#else
-static inline struct drm_fb_helper *omap_fbdev_init(struct drm_device *dev)
-{
-	return NULL;
-}
-static inline void omap_fbdev_free(struct drm_device *dev)
-{
-}
-#endif
-
-struct omap_video_timings *omap_crtc_timings(struct drm_crtc *crtc);
-enum omap_channel omap_crtc_channel(struct drm_crtc *crtc);
-void omap_crtc_pre_init(void);
-void omap_crtc_pre_uninit(void);
-struct drm_crtc *omap_crtc_init(struct drm_device *dev,
-		struct drm_plane *plane, enum omap_channel channel, int id);
-int omap_crtc_wait_pending(struct drm_crtc *crtc);
-
-struct drm_plane *omap_plane_init(struct drm_device *dev,
-		int id, enum drm_plane_type type);
-void omap_plane_install_properties(struct drm_plane *plane,
-		struct drm_mode_object *obj);
-
-struct drm_encoder *omap_encoder_init(struct drm_device *dev,
-		struct omap_dss_device *dssdev);
-
-struct drm_connector *omap_connector_init(struct drm_device *dev,
-		int connector_type, struct omap_dss_device *dssdev,
-		struct drm_encoder *encoder);
-struct drm_encoder *omap_connector_attached_encoder(
-		struct drm_connector *connector);
-bool omap_connector_get_hdmi_mode(struct drm_connector *connector);
-
-void copy_timings_omap_to_drm(struct drm_display_mode *mode,
-		struct omap_video_timings *timings);
-void copy_timings_drm_to_omap(struct omap_video_timings *timings,
-		struct drm_display_mode *mode);
-
-uint32_t omap_framebuffer_get_formats(uint32_t *pixel_formats,
-		uint32_t max_formats, enum omap_color_mode supported_modes);
-struct drm_framebuffer *omap_framebuffer_create(struct drm_device *dev,
-		struct drm_file *file, const struct drm_mode_fb_cmd2 *mode_cmd);
-struct drm_framebuffer *omap_framebuffer_init(struct drm_device *dev,
-		const struct drm_mode_fb_cmd2 *mode_cmd, struct drm_gem_object **bos);
-int omap_framebuffer_pin(struct drm_framebuffer *fb);
-void omap_framebuffer_unpin(struct drm_framebuffer *fb);
-void omap_framebuffer_update_scanout(struct drm_framebuffer *fb,
-		struct omap_drm_window *win, struct omap_overlay_info *info);
-struct drm_connector *omap_framebuffer_get_next_connector(
-		struct drm_framebuffer *fb, struct drm_connector *from);
-bool omap_framebuffer_supports_rotation(struct drm_framebuffer *fb);
-
-void omap_gem_init(struct drm_device *dev);
-void omap_gem_deinit(struct drm_device *dev);
-
-struct drm_gem_object *omap_gem_new(struct drm_device *dev,
-		union omap_gem_size gsize, uint32_t flags);
-struct drm_gem_object *omap_gem_new_dmabuf(struct drm_device *dev, size_t size,
-		struct sg_table *sgt);
-int omap_gem_new_handle(struct drm_device *dev, struct drm_file *file,
-		union omap_gem_size gsize, uint32_t flags, uint32_t *handle);
-void omap_gem_free_object(struct drm_gem_object *obj);
-void *omap_gem_vaddr(struct drm_gem_object *obj);
-int omap_gem_dumb_map_offset(struct drm_file *file, struct drm_device *dev,
-		uint32_t handle, uint64_t *offset);
-int omap_gem_dumb_create(struct drm_file *file, struct drm_device *dev,
-		struct drm_mode_create_dumb *args);
-int omap_gem_mmap(struct file *filp, struct vm_area_struct *vma);
-int omap_gem_mmap_obj(struct drm_gem_object *obj,
-		struct vm_area_struct *vma);
-int omap_gem_fault(struct vm_area_struct *vma, struct vm_fault *vmf);
-int omap_gem_op_start(struct drm_gem_object *obj, enum omap_gem_op op);
-int omap_gem_op_finish(struct drm_gem_object *obj, enum omap_gem_op op);
-int omap_gem_op_sync(struct drm_gem_object *obj, enum omap_gem_op op);
-int omap_gem_op_async(struct drm_gem_object *obj, enum omap_gem_op op,
-		void (*fxn)(void *arg), void *arg);
-int omap_gem_roll(struct drm_gem_object *obj, uint32_t roll);
-void omap_gem_cpu_sync(struct drm_gem_object *obj, int pgoff);
-void omap_gem_dma_sync(struct drm_gem_object *obj,
-		enum dma_data_direction dir);
-int omap_gem_get_paddr(struct drm_gem_object *obj,
-		dma_addr_t *paddr, bool remap);
-void omap_gem_put_paddr(struct drm_gem_object *obj);
-int omap_gem_get_pages(struct drm_gem_object *obj, struct page ***pages,
-		bool remap);
-int omap_gem_put_pages(struct drm_gem_object *obj);
-uint32_t omap_gem_flags(struct drm_gem_object *obj);
-int omap_gem_rotated_paddr(struct drm_gem_object *obj, uint32_t orient,
-		int x, int y, dma_addr_t *paddr);
-uint64_t omap_gem_mmap_offset(struct drm_gem_object *obj);
-size_t omap_gem_mmap_size(struct drm_gem_object *obj);
-int omap_gem_tiled_stride(struct drm_gem_object *obj, uint32_t orient);
-
-struct dma_buf *omap_gem_prime_export(struct drm_device *dev,
-		struct drm_gem_object *obj, int flags);
-struct drm_gem_object *omap_gem_prime_import(struct drm_device *dev,
-		struct dma_buf *buffer);
-
-/* map crtc to vblank mask */
-uint32_t pipe2vbl(struct drm_crtc *crtc);
-struct omap_dss_device *omap_encoder_get_dssdev(struct drm_encoder *encoder);
-
-/* should these be made into common util helpers?
- */
-
-static inline int objects_lookup(
-		struct drm_file *filp, uint32_t pixel_format,
-		struct drm_gem_object **bos, const uint32_t *handles)
-{
-	int i, n = drm_format_num_planes(pixel_format);
-
-	for (i = 0; i < n; i++) {
-		bos[i] = drm_gem_object_lookup(filp, handles[i]);
-		if (!bos[i])
-			goto fail;
-
-	}
-
-	return 0;
-
-fail:
-	while (--i > 0)
-		drm_gem_object_unreference_unlocked(bos[i]);
-
-	return -ENOENT;
-}
-=======
 void omap_debugfs_init(struct drm_minor *minor);
->>>>>>> 24b8d41d
 
 #endif /* __OMAPDRM_DRV_H__ */