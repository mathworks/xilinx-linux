// SPDX-License-Identifier: GPL-2.0-only
/*
 * Copyright (C) 2011 Texas Instruments Incorporated - http://www.ti.com/
 * Author: Rob Clark <rob@ti.com>
 */

#include <drm/drm_crtc.h>
#include <drm/drm_util.h>
#include <drm/drm_fb_helper.h>
#include <drm/drm_file.h>
#include <drm/drm_fourcc.h>

#include "omap_drv.h"

MODULE_PARM_DESC(ywrap, "Enable ywrap scrolling (omap44xx and later, default 'y')");
static bool ywrap_enabled = true;
module_param_named(ywrap, ywrap_enabled, bool, 0644);

/*
 * fbdev funcs, to implement legacy fbdev interface on top of drm driver
 */

#define to_omap_fbdev(x) container_of(x, struct omap_fbdev, base)

struct omap_fbdev {
	struct drm_fb_helper base;
	struct drm_framebuffer *fb;
	struct drm_gem_object *bo;
	bool ywrap_enabled;

	/* for deferred dmm roll when getting called in atomic ctx */
	struct work_struct work;
};

static struct drm_fb_helper *get_fb(struct fb_info *fbi);

static void pan_worker(struct work_struct *work)
{
	struct omap_fbdev *fbdev = container_of(work, struct omap_fbdev, work);
	struct fb_info *fbi = fbdev->base.fbdev;
	int npages;

	/* DMM roll shifts in 4K pages: */
	npages = fbi->fix.line_length >> PAGE_SHIFT;
	omap_gem_roll(fbdev->bo, fbi->var.yoffset * npages);
}

static int omap_fbdev_pan_display(struct fb_var_screeninfo *var,
		struct fb_info *fbi)
{
	struct drm_fb_helper *helper = get_fb(fbi);
	struct omap_fbdev *fbdev = to_omap_fbdev(helper);

	if (!helper)
		goto fallback;

	if (!fbdev->ywrap_enabled)
		goto fallback;

	if (drm_can_sleep()) {
		pan_worker(&fbdev->work);
	} else {
		struct omap_drm_private *priv = helper->dev->dev_private;
		queue_work(priv->wq, &fbdev->work);
	}

	return 0;

fallback:
	return drm_fb_helper_pan_display(var, fbi);
}

static const struct fb_ops omap_fb_ops = {
	.owner = THIS_MODULE,

	.fb_check_var	= drm_fb_helper_check_var,
	.fb_set_par	= drm_fb_helper_set_par,
	.fb_setcmap	= drm_fb_helper_setcmap,
	.fb_blank	= drm_fb_helper_blank,
	.fb_pan_display = omap_fbdev_pan_display,
	.fb_ioctl	= drm_fb_helper_ioctl,

	.fb_read = drm_fb_helper_sys_read,
	.fb_write = drm_fb_helper_sys_write,
	.fb_fillrect = drm_fb_helper_sys_fillrect,
	.fb_copyarea = drm_fb_helper_sys_copyarea,
	.fb_imageblit = drm_fb_helper_sys_imageblit,
};

static int omap_fbdev_create(struct drm_fb_helper *helper,
		struct drm_fb_helper_surface_size *sizes)
{
	struct omap_fbdev *fbdev = to_omap_fbdev(helper);
	struct drm_device *dev = helper->dev;
	struct omap_drm_private *priv = dev->dev_private;
	struct drm_framebuffer *fb = NULL;
	union omap_gem_size gsize;
	struct fb_info *fbi = NULL;
	struct drm_mode_fb_cmd2 mode_cmd = {0};
	dma_addr_t dma_addr;
	int ret;

	sizes->surface_bpp = 32;
	sizes->surface_depth = 24;

	DBG("create fbdev: %dx%d@%d (%dx%d)", sizes->surface_width,
			sizes->surface_height, sizes->surface_bpp,
			sizes->fb_width, sizes->fb_height);

	mode_cmd.pixel_format = drm_mode_legacy_fb_format(sizes->surface_bpp,
			sizes->surface_depth);

	mode_cmd.width = sizes->surface_width;
	mode_cmd.height = sizes->surface_height;

	mode_cmd.pitches[0] =
			DIV_ROUND_UP(mode_cmd.width * sizes->surface_bpp, 8);

	fbdev->ywrap_enabled = priv->has_dmm && ywrap_enabled;
	if (fbdev->ywrap_enabled) {
		/* need to align pitch to page size if using DMM scrolling */
		mode_cmd.pitches[0] = PAGE_ALIGN(mode_cmd.pitches[0]);
	}

	/* allocate backing bo */
	gsize = (union omap_gem_size){
		.bytes = PAGE_ALIGN(mode_cmd.pitches[0] * mode_cmd.height),
	};
	DBG("allocating %d bytes for fb %d", gsize.bytes, dev->primary->index);
	fbdev->bo = omap_gem_new(dev, gsize, OMAP_BO_SCANOUT | OMAP_BO_WC);
	if (!fbdev->bo) {
		dev_err(dev->dev, "failed to allocate buffer object\n");
		ret = -ENOMEM;
		goto fail;
	}

	fb = omap_framebuffer_init(dev, &mode_cmd, &fbdev->bo);
	if (IS_ERR(fb)) {
		dev_err(dev->dev, "failed to allocate fb\n");
		/* note: if fb creation failed, we can't rely on fb destroy
		 * to unref the bo:
		 */
<<<<<<< HEAD
		drm_gem_object_unreference_unlocked(fbdev->bo);
=======
		drm_gem_object_put(fbdev->bo);
>>>>>>> 24b8d41d
		ret = PTR_ERR(fb);
		goto fail;
	}

	/* note: this keeps the bo pinned.. which is perhaps not ideal,
	 * but is needed as long as we use fb_mmap() to mmap to userspace
	 * (since this happens using fix.smem_start).  Possibly we could
	 * implement our own mmap using GEM mmap support to avoid this
	 * (non-tiled buffer doesn't need to be pinned for fbcon to write
	 * to it).  Then we just need to be sure that we are able to re-
	 * pin it in case of an opps.
	 */
	ret = omap_gem_pin(fbdev->bo, &dma_addr);
	if (ret) {
		dev_err(dev->dev, "could not pin framebuffer\n");
		ret = -ENOMEM;
		goto fail;
	}

	fbi = drm_fb_helper_alloc_fbi(helper);
	if (IS_ERR(fbi)) {
		dev_err(dev->dev, "failed to allocate fb info\n");
		ret = PTR_ERR(fbi);
		goto fail;
	}

	DBG("fbi=%p, dev=%p", fbi, dev);

	fbdev->fb = fb;
	helper->fb = fb;

	fbi->fbops = &omap_fb_ops;

	drm_fb_helper_fill_info(fbi, helper, sizes);

	dev->mode_config.fb_base = dma_addr;

	fbi->screen_buffer = omap_gem_vaddr(fbdev->bo);
	fbi->screen_size = fbdev->bo->size;
	fbi->fix.smem_start = dma_addr;
	fbi->fix.smem_len = fbdev->bo->size;

	/* if we have DMM, then we can use it for scrolling by just
	 * shuffling pages around in DMM rather than doing sw blit.
	 */
	if (fbdev->ywrap_enabled) {
		DRM_INFO("Enabling DMM ywrap scrolling\n");
		fbi->flags |= FBINFO_HWACCEL_YWRAP | FBINFO_READS_FAST;
		fbi->fix.ywrapstep = 1;
	}


	DBG("par=%p, %dx%d", fbi->par, fbi->var.xres, fbi->var.yres);
	DBG("allocated %dx%d fb", fbdev->fb->width, fbdev->fb->height);

	return 0;

fail:

	if (ret) {
		if (fb)
			drm_framebuffer_remove(fb);
	}

	return ret;
}

static const struct drm_fb_helper_funcs omap_fb_helper_funcs = {
	.fb_probe = omap_fbdev_create,
};

static struct drm_fb_helper *get_fb(struct fb_info *fbi)
{
	if (!fbi || strcmp(fbi->fix.id, MODULE_NAME)) {
		/* these are not the fb's you're looking for */
		return NULL;
	}
	return fbi->par;
}

/* initialize fbdev helper */
void omap_fbdev_init(struct drm_device *dev)
{
	struct omap_drm_private *priv = dev->dev_private;
	struct omap_fbdev *fbdev = NULL;
	struct drm_fb_helper *helper;
	int ret = 0;

	if (!priv->num_pipes)
		return;

	fbdev = kzalloc(sizeof(*fbdev), GFP_KERNEL);
	if (!fbdev)
		goto fail;

	INIT_WORK(&fbdev->work, pan_worker);

	helper = &fbdev->base;

	drm_fb_helper_prepare(dev, helper, &omap_fb_helper_funcs);

	ret = drm_fb_helper_init(dev, helper);
	if (ret)
<<<<<<< HEAD
		goto fini;
=======
		goto fail;
>>>>>>> 24b8d41d

	ret = drm_fb_helper_initial_config(helper, 32);
	if (ret)
		goto fini;

	priv->fbdev = helper;

	return;

fini:
	drm_fb_helper_fini(helper);
fail:
	kfree(fbdev);

	dev_warn(dev->dev, "omap_fbdev_init failed\n");
}

void omap_fbdev_fini(struct drm_device *dev)
{
	struct omap_drm_private *priv = dev->dev_private;
	struct drm_fb_helper *helper = priv->fbdev;
	struct omap_fbdev *fbdev;

	DBG();

	if (!helper)
		return;

	drm_fb_helper_unregister_fbi(helper);

	drm_fb_helper_fini(helper);

	fbdev = to_omap_fbdev(helper);

	/* unpin the GEM object pinned in omap_fbdev_create() */
	if (fbdev->bo)
		omap_gem_unpin(fbdev->bo);

	/* this will free the backing object */
	if (fbdev->fb)
		drm_framebuffer_remove(fbdev->fb);

	kfree(fbdev);

	priv->fbdev = NULL;
}<|MERGE_RESOLUTION|>--- conflicted
+++ resolved
@@ -140,11 +140,7 @@
 		/* note: if fb creation failed, we can't rely on fb destroy
 		 * to unref the bo:
 		 */
-<<<<<<< HEAD
-		drm_gem_object_unreference_unlocked(fbdev->bo);
-=======
 		drm_gem_object_put(fbdev->bo);
->>>>>>> 24b8d41d
 		ret = PTR_ERR(fb);
 		goto fail;
 	}
@@ -248,11 +244,7 @@
 
 	ret = drm_fb_helper_init(dev, helper);
 	if (ret)
-<<<<<<< HEAD
-		goto fini;
-=======
-		goto fail;
->>>>>>> 24b8d41d
+		goto fail;
 
 	ret = drm_fb_helper_initial_config(helper, 32);
 	if (ret)
