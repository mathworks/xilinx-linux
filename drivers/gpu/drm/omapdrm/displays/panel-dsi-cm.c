--- conflicted
+++ resolved
@@ -28,8 +28,6 @@
 
 #include "../dss/omapdss.h"
 
-#include "../dss/omapdss.h"
-
 /* DSI Virtual channel. Hardcoded for now. */
 #define TCH 0
 
@@ -1327,11 +1325,6 @@
 
 	return 0;
 
-<<<<<<< HEAD
-err_sysfs_create:
-	backlight_device_unregister(bldev);
-=======
->>>>>>> 24b8d41d
 err_bl:
 	destroy_workqueue(ddata->workqueue);
 err_reg:
