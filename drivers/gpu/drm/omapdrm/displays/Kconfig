# SPDX-License-Identifier: GPL-2.0-only
menu "OMAPDRM External Display Device Drivers"

<<<<<<< HEAD
config DRM_OMAP_ENCODER_OPA362
	tristate "OPA362 external analog amplifier"
	help
	  Driver for OPA362 external analog TV amplifier controlled
	  through a GPIO.

config DRM_OMAP_ENCODER_TFP410
        tristate "TFP410 DPI to DVI Encoder"
	help
	  Driver for TFP410 DPI to DVI encoder.

config DRM_OMAP_ENCODER_TPD12S015
        tristate "TPD12S015 HDMI ESD protection and level shifter"
	help
	  Driver for TPD12S015, which offers HDMI ESD protection and level
	  shifting.

config DRM_OMAP_CONNECTOR_DVI
        tristate "DVI Connector"
	depends on I2C
	help
	  Driver for a generic DVI connector.

config DRM_OMAP_CONNECTOR_HDMI
        tristate "HDMI Connector"
	help
	  Driver for a generic HDMI connector.

config DRM_OMAP_CONNECTOR_ANALOG_TV
        tristate "Analog TV Connector"
	help
	  Driver for a generic analog TV connector.

config DRM_OMAP_PANEL_DPI
	tristate "Generic DPI panel"
	help
	  Driver for generic DPI panels.

=======
>>>>>>> 24b8d41d
config DRM_OMAP_PANEL_DSI_CM
	tristate "Generic DSI Command Mode Panel"
	depends on BACKLIGHT_CLASS_DEVICE
	help
	  Driver for generic DSI command mode panels.

<<<<<<< HEAD
config DRM_OMAP_PANEL_SONY_ACX565AKM
	tristate "ACX565AKM Panel"
	depends on SPI && BACKLIGHT_CLASS_DEVICE
	help
	  This is the LCD panel used on Nokia N900

config DRM_OMAP_PANEL_LGPHILIPS_LB035Q02
	tristate "LG.Philips LB035Q02 LCD Panel"
	depends on SPI
	help
	  LCD Panel used on the Gumstix Overo Palo35

config DRM_OMAP_PANEL_SHARP_LS037V7DW01
        tristate "Sharp LS037V7DW01 LCD Panel"
        depends on BACKLIGHT_CLASS_DEVICE
        help
          LCD Panel used in TI's SDP3430 and EVM boards

config DRM_OMAP_PANEL_TPO_TD028TTEC1
        tristate "TPO TD028TTEC1 LCD Panel"
        depends on SPI
        help
          LCD panel used in Openmoko.

config DRM_OMAP_PANEL_TPO_TD043MTEA1
        tristate "TPO TD043MTEA1 LCD Panel"
        depends on SPI
        help
          LCD Panel used in OMAP3 Pandora

config DRM_OMAP_PANEL_NEC_NL8048HL11
	tristate "NEC NL8048HL11 Panel"
	depends on SPI
	depends on BACKLIGHT_CLASS_DEVICE
	help
		This NEC NL8048HL11 panel is TFT LCD used in the
		Zoom2/3/3630 sdp boards.

=======
>>>>>>> 24b8d41d
endmenu<|MERGE_RESOLUTION|>--- conflicted
+++ resolved
@@ -1,92 +1,10 @@
 # SPDX-License-Identifier: GPL-2.0-only
 menu "OMAPDRM External Display Device Drivers"
 
-<<<<<<< HEAD
-config DRM_OMAP_ENCODER_OPA362
-	tristate "OPA362 external analog amplifier"
-	help
-	  Driver for OPA362 external analog TV amplifier controlled
-	  through a GPIO.
-
-config DRM_OMAP_ENCODER_TFP410
-        tristate "TFP410 DPI to DVI Encoder"
-	help
-	  Driver for TFP410 DPI to DVI encoder.
-
-config DRM_OMAP_ENCODER_TPD12S015
-        tristate "TPD12S015 HDMI ESD protection and level shifter"
-	help
-	  Driver for TPD12S015, which offers HDMI ESD protection and level
-	  shifting.
-
-config DRM_OMAP_CONNECTOR_DVI
-        tristate "DVI Connector"
-	depends on I2C
-	help
-	  Driver for a generic DVI connector.
-
-config DRM_OMAP_CONNECTOR_HDMI
-        tristate "HDMI Connector"
-	help
-	  Driver for a generic HDMI connector.
-
-config DRM_OMAP_CONNECTOR_ANALOG_TV
-        tristate "Analog TV Connector"
-	help
-	  Driver for a generic analog TV connector.
-
-config DRM_OMAP_PANEL_DPI
-	tristate "Generic DPI panel"
-	help
-	  Driver for generic DPI panels.
-
-=======
->>>>>>> 24b8d41d
 config DRM_OMAP_PANEL_DSI_CM
 	tristate "Generic DSI Command Mode Panel"
 	depends on BACKLIGHT_CLASS_DEVICE
 	help
 	  Driver for generic DSI command mode panels.
 
-<<<<<<< HEAD
-config DRM_OMAP_PANEL_SONY_ACX565AKM
-	tristate "ACX565AKM Panel"
-	depends on SPI && BACKLIGHT_CLASS_DEVICE
-	help
-	  This is the LCD panel used on Nokia N900
-
-config DRM_OMAP_PANEL_LGPHILIPS_LB035Q02
-	tristate "LG.Philips LB035Q02 LCD Panel"
-	depends on SPI
-	help
-	  LCD Panel used on the Gumstix Overo Palo35
-
-config DRM_OMAP_PANEL_SHARP_LS037V7DW01
-        tristate "Sharp LS037V7DW01 LCD Panel"
-        depends on BACKLIGHT_CLASS_DEVICE
-        help
-          LCD Panel used in TI's SDP3430 and EVM boards
-
-config DRM_OMAP_PANEL_TPO_TD028TTEC1
-        tristate "TPO TD028TTEC1 LCD Panel"
-        depends on SPI
-        help
-          LCD panel used in Openmoko.
-
-config DRM_OMAP_PANEL_TPO_TD043MTEA1
-        tristate "TPO TD043MTEA1 LCD Panel"
-        depends on SPI
-        help
-          LCD Panel used in OMAP3 Pandora
-
-config DRM_OMAP_PANEL_NEC_NL8048HL11
-	tristate "NEC NL8048HL11 Panel"
-	depends on SPI
-	depends on BACKLIGHT_CLASS_DEVICE
-	help
-		This NEC NL8048HL11 panel is TFT LCD used in the
-		Zoom2/3/3630 sdp boards.
-
-=======
->>>>>>> 24b8d41d
 endmenu