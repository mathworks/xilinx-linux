--- conflicted
+++ resolved
@@ -40,11 +40,7 @@
 	uint64_t addr;
 	uint32_t size;
 
-<<<<<<< HEAD
-	/* programm the VCPU memory controller bits 0-27 */
-=======
 	/* program the VCPU memory controller bits 0-27 */
->>>>>>> 24b8d41d
 
 	/* skip over the header of the new firmware format */
 	if (rdev->uvd.fw_header_present)
