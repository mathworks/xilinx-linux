/*
 * Copyright 2014 Advanced Micro Devices, Inc.
 * All Rights Reserved.
 *
 * Permission is hereby granted, free of charge, to any person obtaining a
 * copy of this software and associated documentation files (the
 * "Software"), to deal in the Software without restriction, including
 * without limitation the rights to use, copy, modify, merge, publish,
 * distribute, sub license, and/or sell copies of the Software, and to
 * permit persons to whom the Software is furnished to do so, subject to
 * the following conditions:
 *
 * THE SOFTWARE IS PROVIDED "AS IS", WITHOUT WARRANTY OF ANY KIND, EXPRESS OR
 * IMPLIED, INCLUDING BUT NOT LIMITED TO THE WARRANTIES OF MERCHANTABILITY,
 * FITNESS FOR A PARTICULAR PURPOSE AND NON-INFRINGEMENT. IN NO EVENT SHALL
 * THE COPYRIGHT HOLDERS, AUTHORS AND/OR ITS SUPPLIERS BE LIABLE FOR ANY CLAIM,
 * DAMAGES OR OTHER LIABILITY, WHETHER IN AN ACTION OF CONTRACT, TORT OR
 * OTHERWISE, ARISING FROM, OUT OF OR IN CONNECTION WITH THE SOFTWARE OR THE
 * USE OR OTHER DEALINGS IN THE SOFTWARE.
 *
 * The above copyright notice and this permission notice (including the
 * next paragraph) shall be included in all copies or substantial portions
 * of the Software.
 *
 */
/*
 * Authors:
 *    Christian König <christian.koenig@amd.com>
 */

#include <linux/firmware.h>
#include <linux/module.h>
#include <linux/mmu_notifier.h>

#include <drm/drm.h>

#include "radeon.h"

/**
 * radeon_mn_invalidate - callback to notify about mm change
 *
 * @mn: our notifier
 * @range: the VMA under invalidation
 *
 * We block for all BOs between start and end to be idle and
 * unmap them by move them into system domain again.
 */
static bool radeon_mn_invalidate(struct mmu_interval_notifier *mn,
				 const struct mmu_notifier_range *range,
				 unsigned long cur_seq)
{
	struct radeon_bo *bo = container_of(mn, struct radeon_bo, notifier);
	struct ttm_operation_ctx ctx = { false, false };
	long r;

	if (!bo->tbo.ttm || !radeon_ttm_tt_is_bound(bo->tbo.bdev, bo->tbo.ttm))
		return true;

	if (!mmu_notifier_range_blockable(range))
		return false;

	r = radeon_bo_reserve(bo, true);
	if (r) {
		DRM_ERROR("(%ld) failed to reserve user bo\n", r);
		return true;
	}
<<<<<<< HEAD
	
	mutex_unlock(&rmn->lock);
}

static const struct mmu_notifier_ops radeon_mn_ops = {
	.release = radeon_mn_release,
	.invalidate_range_start = radeon_mn_invalidate_range_start,
};

/**
 * radeon_mn_get - create notifier context
 *
 * @rdev: radeon device pointer
 *
 * Creates a notifier context for current->mm.
 */
static struct radeon_mn *radeon_mn_get(struct radeon_device *rdev)
{
	struct mm_struct *mm = current->mm;
	struct radeon_mn *rmn;
	int r;

	if (down_write_killable(&mm->mmap_sem))
		return ERR_PTR(-EINTR);

	mutex_lock(&rdev->mn_lock);

	hash_for_each_possible(rdev->mn_hash, rmn, node, (unsigned long)mm)
		if (rmn->mm == mm)
			goto release_locks;
=======
>>>>>>> 24b8d41d

	r = dma_resv_wait_timeout_rcu(bo->tbo.base.resv, true, false,
				      MAX_SCHEDULE_TIMEOUT);
	if (r <= 0)
		DRM_ERROR("(%ld) failed to wait for user bo\n", r);

	radeon_ttm_placement_from_domain(bo, RADEON_GEM_DOMAIN_CPU);
	r = ttm_bo_validate(&bo->tbo, &bo->placement, &ctx);
	if (r)
		DRM_ERROR("(%ld) failed to validate user bo\n", r);

	radeon_bo_unreserve(bo);
	return true;
}

static const struct mmu_interval_notifier_ops radeon_mn_ops = {
	.invalidate = radeon_mn_invalidate,
};

/**
 * radeon_mn_register - register a BO for notifier updates
 *
 * @bo: radeon buffer object
 * @addr: userptr addr we should monitor
 *
 * Registers an MMU notifier for the given BO at the specified address.
 * Returns 0 on success, -ERRNO if anything goes wrong.
 */
int radeon_mn_register(struct radeon_bo *bo, unsigned long addr)
{
	int ret;

	ret = mmu_interval_notifier_insert(&bo->notifier, current->mm, addr,
					   radeon_bo_size(bo), &radeon_mn_ops);
	if (ret)
		return ret;

	/*
	 * FIXME: radeon appears to allow get_user_pages to run during
	 * invalidate_range_start/end, which is not a safe way to read the
	 * PTEs. It should use the mmu_interval_read_begin() scheme around the
	 * get_user_pages to ensure that the PTEs are read properly
	 */
	mmu_interval_read_begin(&bo->notifier);
	return 0;
}

/**
 * radeon_mn_unregister - unregister a BO for notifier updates
 *
 * @bo: radeon buffer object
 *
 * Remove any registration of MMU notifier updates from the buffer object.
 */
void radeon_mn_unregister(struct radeon_bo *bo)
{
	if (!bo->notifier.mm)
		return;
	mmu_interval_notifier_remove(&bo->notifier);
	bo->notifier.mm = NULL;
}<|MERGE_RESOLUTION|>--- conflicted
+++ resolved
@@ -64,39 +64,6 @@
 		DRM_ERROR("(%ld) failed to reserve user bo\n", r);
 		return true;
 	}
-<<<<<<< HEAD
-	
-	mutex_unlock(&rmn->lock);
-}
-
-static const struct mmu_notifier_ops radeon_mn_ops = {
-	.release = radeon_mn_release,
-	.invalidate_range_start = radeon_mn_invalidate_range_start,
-};
-
-/**
- * radeon_mn_get - create notifier context
- *
- * @rdev: radeon device pointer
- *
- * Creates a notifier context for current->mm.
- */
-static struct radeon_mn *radeon_mn_get(struct radeon_device *rdev)
-{
-	struct mm_struct *mm = current->mm;
-	struct radeon_mn *rmn;
-	int r;
-
-	if (down_write_killable(&mm->mmap_sem))
-		return ERR_PTR(-EINTR);
-
-	mutex_lock(&rdev->mn_lock);
-
-	hash_for_each_possible(rdev->mn_hash, rmn, node, (unsigned long)mm)
-		if (rmn->mm == mm)
-			goto release_locks;
-=======
->>>>>>> 24b8d41d
 
 	r = dma_resv_wait_timeout_rcu(bo->tbo.base.resv, true, false,
 				      MAX_SCHEDULE_TIMEOUT);
