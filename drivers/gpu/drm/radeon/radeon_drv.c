/**
 * \file radeon_drv.c
 * ATI Radeon driver
 *
 * \author Gareth Hughes <gareth@valinux.com>
 */

/*
 * Copyright 2000 VA Linux Systems, Inc., Sunnyvale, California.
 * All Rights Reserved.
 *
 * Permission is hereby granted, free of charge, to any person obtaining a
 * copy of this software and associated documentation files (the "Software"),
 * to deal in the Software without restriction, including without limitation
 * the rights to use, copy, modify, merge, publish, distribute, sublicense,
 * and/or sell copies of the Software, and to permit persons to whom the
 * Software is furnished to do so, subject to the following conditions:
 *
 * The above copyright notice and this permission notice (including the next
 * paragraph) shall be included in all copies or substantial portions of the
 * Software.
 *
 * THE SOFTWARE IS PROVIDED "AS IS", WITHOUT WARRANTY OF ANY KIND, EXPRESS OR
 * IMPLIED, INCLUDING BUT NOT LIMITED TO THE WARRANTIES OF MERCHANTABILITY,
 * FITNESS FOR A PARTICULAR PURPOSE AND NONINFRINGEMENT.  IN NO EVENT SHALL
 * VA LINUX SYSTEMS AND/OR ITS SUPPLIERS BE LIABLE FOR ANY CLAIM, DAMAGES OR
 * OTHER LIABILITY, WHETHER IN AN ACTION OF CONTRACT, TORT OR OTHERWISE,
 * ARISING FROM, OUT OF OR IN CONNECTION WITH THE SOFTWARE OR THE USE OR
 * OTHER DEALINGS IN THE SOFTWARE.
 */


<<<<<<< HEAD
#include <drm/drm_pciids.h>
=======
#include <linux/compat.h>
>>>>>>> 24b8d41d
#include <linux/console.h>
#include <linux/module.h>
#include <linux/pm_runtime.h>
#include <linux/vga_switcheroo.h>
#include <linux/mmu_notifier.h>
#include <linux/pci.h>

#include <drm/drm_agpsupport.h>
#include <drm/drm_crtc_helper.h>
#include <drm/drm_drv.h>
#include <drm/drm_fb_helper.h>
#include <drm/drm_file.h>
#include <drm/drm_gem.h>
<<<<<<< HEAD
#include <drm/drm_fb_helper.h>
=======
#include <drm/drm_ioctl.h>
#include <drm/drm_pciids.h>
#include <drm/drm_probe_helper.h>
#include <drm/drm_vblank.h>
#include <drm/radeon_drm.h>
>>>>>>> 24b8d41d

#include "radeon_drv.h"

/*
 * KMS wrapper.
 * - 2.0.0 - initial interface
 * - 2.1.0 - add square tiling interface
 * - 2.2.0 - add r6xx/r7xx const buffer support
 * - 2.3.0 - add MSPOS + 3D texture + r500 VAP regs
 * - 2.4.0 - add crtc id query
 * - 2.5.0 - add get accel 2 to work around ddx breakage for evergreen
 * - 2.6.0 - add tiling config query (r6xx+), add initial HiZ support (r300->r500)
 *   2.7.0 - fixups for r600 2D tiling support. (no external ABI change), add eg dyn gpr regs
 *   2.8.0 - pageflip support, r500 US_FORMAT regs. r500 ARGB2101010 colorbuf, r300->r500 CMASK, clock crystal query
 *   2.9.0 - r600 tiling (s3tc,rgtc) working, SET_PREDICATION packet 3 on r600 + eg, backend query
 *   2.10.0 - fusion 2D tiling
 *   2.11.0 - backend map, initial compute support for the CS checker
 *   2.12.0 - RADEON_CS_KEEP_TILING_FLAGS
 *   2.13.0 - virtual memory support, streamout
 *   2.14.0 - add evergreen tiling informations
 *   2.15.0 - add max_pipes query
 *   2.16.0 - fix evergreen 2D tiled surface calculation
 *   2.17.0 - add STRMOUT_BASE_UPDATE for r7xx
 *   2.18.0 - r600-eg: allow "invalid" DB formats
 *   2.19.0 - r600-eg: MSAA textures
 *   2.20.0 - r600-si: RADEON_INFO_TIMESTAMP query
 *   2.21.0 - r600-r700: FMASK and CMASK
 *   2.22.0 - r600 only: RESOLVE_BOX allowed
 *   2.23.0 - allow STRMOUT_BASE_UPDATE on RS780 and RS880
 *   2.24.0 - eg only: allow MIP_ADDRESS=0 for MSAA textures
 *   2.25.0 - eg+: new info request for num SE and num SH
 *   2.26.0 - r600-eg: fix htile size computation
 *   2.27.0 - r600-SI: Add CS ioctl support for async DMA
 *   2.28.0 - r600-eg: Add MEM_WRITE packet support
 *   2.29.0 - R500 FP16 color clear registers
 *   2.30.0 - fix for FMASK texturing
 *   2.31.0 - Add fastfb support for rs690
 *   2.32.0 - new info request for rings working
 *   2.33.0 - Add SI tiling mode array query
 *   2.34.0 - Add CIK tiling mode array query
 *   2.35.0 - Add CIK macrotile mode array query
 *   2.36.0 - Fix CIK DCE tiling setup
 *   2.37.0 - allow GS ring setup on r6xx/r7xx
 *   2.38.0 - RADEON_GEM_OP (GET_INITIAL_DOMAIN, SET_INITIAL_DOMAIN),
 *            CIK: 1D and linear tiling modes contain valid PIPE_CONFIG
 *   2.39.0 - Add INFO query for number of active CUs
 *   2.40.0 - Add RADEON_GEM_GTT_WC/UC, flush HDP cache before submitting
 *            CS to GPU on >= r600
 *   2.41.0 - evergreen/cayman: Add SET_BASE/DRAW_INDIRECT command parsing support
 *   2.42.0 - Add VCE/VUI (Video Usability Information) support
 *   2.43.0 - RADEON_INFO_GPU_RESET_COUNTER
 *   2.44.0 - SET_APPEND_CNT packet3 support
 *   2.45.0 - Allow setting shader registers using DMA/COPY packet3 on SI
 *   2.46.0 - Add PFP_SYNC_ME support on evergreen
 *   2.47.0 - Add UVD_NO_OP register support
 *   2.48.0 - TA_CS_BC_BASE_ADDR allowed on SI
<<<<<<< HEAD
 */
#define KMS_DRIVER_MAJOR	2
#define KMS_DRIVER_MINOR	48
=======
 *   2.49.0 - DRM_RADEON_GEM_INFO ioctl returns correct vram_size/visible values
 *   2.50.0 - Allows unaligned shader loads on CIK. (needed by OpenGL)
 */
#define KMS_DRIVER_MAJOR	2
#define KMS_DRIVER_MINOR	50
>>>>>>> 24b8d41d
#define KMS_DRIVER_PATCHLEVEL	0
int radeon_driver_load_kms(struct drm_device *dev, unsigned long flags);
void radeon_driver_unload_kms(struct drm_device *dev);
void radeon_driver_lastclose_kms(struct drm_device *dev);
int radeon_driver_open_kms(struct drm_device *dev, struct drm_file *file_priv);
void radeon_driver_postclose_kms(struct drm_device *dev,
				 struct drm_file *file_priv);
<<<<<<< HEAD
void radeon_driver_preclose_kms(struct drm_device *dev,
				struct drm_file *file_priv);
=======
>>>>>>> 24b8d41d
int radeon_suspend_kms(struct drm_device *dev, bool suspend,
		       bool fbcon, bool freeze);
int radeon_resume_kms(struct drm_device *dev, bool resume, bool fbcon);
void radeon_driver_irq_preinstall_kms(struct drm_device *dev);
int radeon_driver_irq_postinstall_kms(struct drm_device *dev);
void radeon_driver_irq_uninstall_kms(struct drm_device *dev);
irqreturn_t radeon_driver_irq_handler_kms(int irq, void *arg);
void radeon_gem_object_free(struct drm_gem_object *obj);
int radeon_gem_object_open(struct drm_gem_object *obj,
				struct drm_file *file_priv);
void radeon_gem_object_close(struct drm_gem_object *obj,
				struct drm_file *file_priv);
struct dma_buf *radeon_gem_prime_export(struct drm_gem_object *gobj,
					int flags);
extern int radeon_get_crtc_scanoutpos(struct drm_device *dev, unsigned int crtc,
				      unsigned int flags, int *vpos, int *hpos,
				      ktime_t *stime, ktime_t *etime,
				      const struct drm_display_mode *mode);
extern bool radeon_is_px(struct drm_device *dev);
extern const struct drm_ioctl_desc radeon_ioctls_kms[];
extern int radeon_max_kms_ioctl;
int radeon_mmap(struct file *filp, struct vm_area_struct *vma);
int radeon_mode_dumb_mmap(struct drm_file *filp,
			  struct drm_device *dev,
			  uint32_t handle, uint64_t *offset_p);
int radeon_mode_dumb_create(struct drm_file *file_priv,
			    struct drm_device *dev,
			    struct drm_mode_create_dumb *args);
struct sg_table *radeon_gem_prime_get_sg_table(struct drm_gem_object *obj);
struct drm_gem_object *radeon_gem_prime_import_sg_table(struct drm_device *dev,
							struct dma_buf_attachment *,
							struct sg_table *sg);
int radeon_gem_prime_pin(struct drm_gem_object *obj);
void radeon_gem_prime_unpin(struct drm_gem_object *obj);
void *radeon_gem_prime_vmap(struct drm_gem_object *obj);
void radeon_gem_prime_vunmap(struct drm_gem_object *obj, void *vaddr);
<<<<<<< HEAD
extern long radeon_kms_compat_ioctl(struct file *filp, unsigned int cmd,
				    unsigned long arg);
=======
>>>>>>> 24b8d41d

/* atpx handler */
#if defined(CONFIG_VGA_SWITCHEROO)
void radeon_register_atpx_handler(void);
void radeon_unregister_atpx_handler(void);
bool radeon_has_atpx_dgpu_power_cntl(void);
bool radeon_is_atpx_hybrid(void);
#else
static inline void radeon_register_atpx_handler(void) {}
static inline void radeon_unregister_atpx_handler(void) {}
static inline bool radeon_has_atpx_dgpu_power_cntl(void) { return false; }
static inline bool radeon_is_atpx_hybrid(void) { return false; }
#endif

int radeon_no_wb;
int radeon_modeset = -1;
int radeon_dynclks = -1;
int radeon_r4xx_atom = 0;
int radeon_agpmode = -1;
int radeon_vram_limit = 0;
int radeon_gart_size = -1; /* auto */
int radeon_benchmarking = 0;
int radeon_testing = 0;
int radeon_connector_table = 0;
int radeon_tv = 1;
int radeon_audio = -1;
int radeon_disp_priority = 0;
int radeon_hw_i2c = 0;
int radeon_pcie_gen2 = -1;
int radeon_msi = -1;
int radeon_lockup_timeout = 10000;
int radeon_fastfb = 0;
int radeon_dpm = -1;
int radeon_aspm = -1;
int radeon_runtime_pm = -1;
int radeon_hard_reset = 0;
int radeon_vm_size = 8;
int radeon_vm_block_size = -1;
int radeon_deep_color = 0;
int radeon_use_pflipirq = 2;
int radeon_bapm = -1;
int radeon_backlight = -1;
int radeon_auxch = -1;
int radeon_mst = 0;
int radeon_uvd = 1;
int radeon_vce = 1;

MODULE_PARM_DESC(no_wb, "Disable AGP writeback for scratch registers");
module_param_named(no_wb, radeon_no_wb, int, 0444);

MODULE_PARM_DESC(modeset, "Disable/Enable modesetting");
module_param_named(modeset, radeon_modeset, int, 0400);

MODULE_PARM_DESC(dynclks, "Disable/Enable dynamic clocks");
module_param_named(dynclks, radeon_dynclks, int, 0444);

MODULE_PARM_DESC(r4xx_atom, "Enable ATOMBIOS modesetting for R4xx");
module_param_named(r4xx_atom, radeon_r4xx_atom, int, 0444);

MODULE_PARM_DESC(vramlimit, "Restrict VRAM for testing, in megabytes");
module_param_named(vramlimit, radeon_vram_limit, int, 0600);

MODULE_PARM_DESC(agpmode, "AGP Mode (-1 == PCI)");
module_param_named(agpmode, radeon_agpmode, int, 0444);

MODULE_PARM_DESC(gartsize, "Size of PCIE/IGP gart to setup in megabytes (32, 64, etc., -1 = auto)");
module_param_named(gartsize, radeon_gart_size, int, 0600);

MODULE_PARM_DESC(benchmark, "Run benchmark");
module_param_named(benchmark, radeon_benchmarking, int, 0444);

MODULE_PARM_DESC(test, "Run tests");
module_param_named(test, radeon_testing, int, 0444);

MODULE_PARM_DESC(connector_table, "Force connector table");
module_param_named(connector_table, radeon_connector_table, int, 0444);

MODULE_PARM_DESC(tv, "TV enable (0 = disable)");
module_param_named(tv, radeon_tv, int, 0444);

MODULE_PARM_DESC(audio, "Audio enable (-1 = auto, 0 = disable, 1 = enable)");
module_param_named(audio, radeon_audio, int, 0444);

MODULE_PARM_DESC(disp_priority, "Display Priority (0 = auto, 1 = normal, 2 = high)");
module_param_named(disp_priority, radeon_disp_priority, int, 0444);

MODULE_PARM_DESC(hw_i2c, "hw i2c engine enable (0 = disable)");
module_param_named(hw_i2c, radeon_hw_i2c, int, 0444);

MODULE_PARM_DESC(pcie_gen2, "PCIE Gen2 mode (-1 = auto, 0 = disable, 1 = enable)");
module_param_named(pcie_gen2, radeon_pcie_gen2, int, 0444);

MODULE_PARM_DESC(msi, "MSI support (1 = enable, 0 = disable, -1 = auto)");
module_param_named(msi, radeon_msi, int, 0444);

MODULE_PARM_DESC(lockup_timeout, "GPU lockup timeout in ms (default 10000 = 10 seconds, 0 = disable)");
module_param_named(lockup_timeout, radeon_lockup_timeout, int, 0444);

MODULE_PARM_DESC(fastfb, "Direct FB access for IGP chips (0 = disable, 1 = enable)");
module_param_named(fastfb, radeon_fastfb, int, 0444);

MODULE_PARM_DESC(dpm, "DPM support (1 = enable, 0 = disable, -1 = auto)");
module_param_named(dpm, radeon_dpm, int, 0444);

MODULE_PARM_DESC(aspm, "ASPM support (1 = enable, 0 = disable, -1 = auto)");
module_param_named(aspm, radeon_aspm, int, 0444);

MODULE_PARM_DESC(runpm, "PX runtime pm (1 = force enable, 0 = disable, -1 = PX only default)");
module_param_named(runpm, radeon_runtime_pm, int, 0444);

MODULE_PARM_DESC(hard_reset, "PCI config reset (1 = force enable, 0 = disable (default))");
module_param_named(hard_reset, radeon_hard_reset, int, 0444);

MODULE_PARM_DESC(vm_size, "VM address space size in gigabytes (default 4GB)");
module_param_named(vm_size, radeon_vm_size, int, 0444);

MODULE_PARM_DESC(vm_block_size, "VM page table size in bits (default depending on vm_size)");
module_param_named(vm_block_size, radeon_vm_block_size, int, 0444);

MODULE_PARM_DESC(deep_color, "Deep Color support (1 = enable, 0 = disable (default))");
module_param_named(deep_color, radeon_deep_color, int, 0444);

MODULE_PARM_DESC(use_pflipirq, "Pflip irqs for pageflip completion (0 = disable, 1 = as fallback, 2 = exclusive (default))");
module_param_named(use_pflipirq, radeon_use_pflipirq, int, 0444);

MODULE_PARM_DESC(bapm, "BAPM support (1 = enable, 0 = disable, -1 = auto)");
module_param_named(bapm, radeon_bapm, int, 0444);

MODULE_PARM_DESC(backlight, "backlight support (1 = enable, 0 = disable, -1 = auto)");
module_param_named(backlight, radeon_backlight, int, 0444);

MODULE_PARM_DESC(auxch, "Use native auxch experimental support (1 = enable, 0 = disable, -1 = auto)");
module_param_named(auxch, radeon_auxch, int, 0444);

MODULE_PARM_DESC(mst, "DisplayPort MST experimental support (1 = enable, 0 = disable)");
module_param_named(mst, radeon_mst, int, 0444);

MODULE_PARM_DESC(uvd, "uvd enable/disable uvd support (1 = enable, 0 = disable)");
module_param_named(uvd, radeon_uvd, int, 0444);

MODULE_PARM_DESC(vce, "vce enable/disable vce support (1 = enable, 0 = disable)");
module_param_named(vce, radeon_vce, int, 0444);

<<<<<<< HEAD
=======
int radeon_si_support = 1;
MODULE_PARM_DESC(si_support, "SI support (1 = enabled (default), 0 = disabled)");
module_param_named(si_support, radeon_si_support, int, 0444);

int radeon_cik_support = 1;
MODULE_PARM_DESC(cik_support, "CIK support (1 = enabled (default), 0 = disabled)");
module_param_named(cik_support, radeon_cik_support, int, 0444);

>>>>>>> 24b8d41d
static struct pci_device_id pciidlist[] = {
	radeon_PCI_IDS
};

MODULE_DEVICE_TABLE(pci, pciidlist);

static struct drm_driver kms_driver;

bool radeon_device_is_virtual(void);
<<<<<<< HEAD

static int radeon_kick_out_firmware_fb(struct pci_dev *pdev)
{
	struct apertures_struct *ap;
	bool primary = false;

	ap = alloc_apertures(1);
	if (!ap)
		return -ENOMEM;

	ap->ranges[0].base = pci_resource_start(pdev, 0);
	ap->ranges[0].size = pci_resource_len(pdev, 0);

#ifdef CONFIG_X86
	primary = pdev->resource[PCI_ROM_RESOURCE].flags & IORESOURCE_ROM_SHADOW;
#endif
	drm_fb_helper_remove_conflicting_framebuffers(ap, "radeondrmfb", primary);
	kfree(ap);

	return 0;
}
=======
>>>>>>> 24b8d41d

static int radeon_pci_probe(struct pci_dev *pdev,
			    const struct pci_device_id *ent)
{
	unsigned long flags = 0;
	struct drm_device *dev;
	int ret;

	if (!ent)
		return -ENODEV; /* Avoid NULL-ptr deref in drm_get_pci_dev */

	flags = ent->driver_data;

	if (!radeon_si_support) {
		switch (flags & RADEON_FAMILY_MASK) {
		case CHIP_TAHITI:
		case CHIP_PITCAIRN:
		case CHIP_VERDE:
		case CHIP_OLAND:
		case CHIP_HAINAN:
			dev_info(&pdev->dev,
				 "SI support disabled by module param\n");
			return -ENODEV;
		}
	}
	if (!radeon_cik_support) {
		switch (flags & RADEON_FAMILY_MASK) {
		case CHIP_KAVERI:
		case CHIP_BONAIRE:
		case CHIP_HAWAII:
		case CHIP_KABINI:
		case CHIP_MULLINS:
			dev_info(&pdev->dev,
				 "CIK support disabled by module param\n");
			return -ENODEV;
		}
	}

	if (vga_switcheroo_client_probe_defer(pdev))
		return -EPROBE_DEFER;

	/* Get rid of things like offb */
	ret = drm_fb_helper_remove_conflicting_pci_framebuffers(pdev, "radeondrmfb");
	if (ret)
		return ret;

	dev = drm_dev_alloc(&kms_driver, &pdev->dev);
	if (IS_ERR(dev))
		return PTR_ERR(dev);

	ret = pci_enable_device(pdev);
	if (ret)
		goto err_free;

	dev->pdev = pdev;
#ifdef __alpha__
	dev->hose = pdev->sysdata;
#endif

	pci_set_drvdata(pdev, dev);

	if (pci_find_capability(dev->pdev, PCI_CAP_ID_AGP))
		dev->agp = drm_agp_init(dev);
	if (dev->agp) {
		dev->agp->agp_mtrr = arch_phys_wc_add(
			dev->agp->agp_info.aper_base,
			dev->agp->agp_info.aper_size *
			1024 * 1024);
	}

	ret = drm_dev_register(dev, ent->driver_data);
	if (ret)
		goto err_agp;

	return 0;

err_agp:
	if (dev->agp)
		arch_phys_wc_del(dev->agp->agp_mtrr);
	kfree(dev->agp);
	pci_disable_device(pdev);
err_free:
	drm_dev_put(dev);
	return ret;
}

static void
radeon_pci_remove(struct pci_dev *pdev)
{
	struct drm_device *dev = pci_get_drvdata(pdev);

	drm_put_dev(dev);
}

static void
radeon_pci_shutdown(struct pci_dev *pdev)
{
	/* if we are running in a VM, make sure the device
<<<<<<< HEAD
	 * torn down properly on reboot/shutdown.
	 * unfortunately we can't detect certain
	 * hypervisors so just do this all the time.
	 */
	radeon_pci_remove(pdev);
=======
	 * torn down properly on reboot/shutdown
	 */
	if (radeon_device_is_virtual())
		radeon_pci_remove(pdev);

#ifdef CONFIG_PPC64
	/*
	 * Some adapters need to be suspended before a
	 * shutdown occurs in order to prevent an error
	 * during kexec.
	 * Make this power specific becauase it breaks
	 * some non-power boards.
	 */
	radeon_suspend_kms(pci_get_drvdata(pdev), true, true, false);
#endif
>>>>>>> 24b8d41d
}

static int radeon_pmops_suspend(struct device *dev)
{
<<<<<<< HEAD
	struct pci_dev *pdev = to_pci_dev(dev);
	struct drm_device *drm_dev = pci_get_drvdata(pdev);
=======
	struct drm_device *drm_dev = dev_get_drvdata(dev);
>>>>>>> 24b8d41d
	return radeon_suspend_kms(drm_dev, true, true, false);
}

static int radeon_pmops_resume(struct device *dev)
{
<<<<<<< HEAD
	struct pci_dev *pdev = to_pci_dev(dev);
	struct drm_device *drm_dev = pci_get_drvdata(pdev);
=======
	struct drm_device *drm_dev = dev_get_drvdata(dev);
>>>>>>> 24b8d41d

	/* GPU comes up enabled by the bios on resume */
	if (radeon_is_px(drm_dev)) {
		pm_runtime_disable(dev);
		pm_runtime_set_active(dev);
		pm_runtime_enable(dev);
	}

	return radeon_resume_kms(drm_dev, true, true);
}

static int radeon_pmops_freeze(struct device *dev)
{
<<<<<<< HEAD
	struct pci_dev *pdev = to_pci_dev(dev);
	struct drm_device *drm_dev = pci_get_drvdata(pdev);
=======
	struct drm_device *drm_dev = dev_get_drvdata(dev);
>>>>>>> 24b8d41d
	return radeon_suspend_kms(drm_dev, false, true, true);
}

static int radeon_pmops_thaw(struct device *dev)
{
	struct drm_device *drm_dev = dev_get_drvdata(dev);
	return radeon_resume_kms(drm_dev, false, true);
}

static int radeon_pmops_runtime_suspend(struct device *dev)
{
	struct pci_dev *pdev = to_pci_dev(dev);
	struct drm_device *drm_dev = pci_get_drvdata(pdev);
	int ret;

	if (!radeon_is_px(drm_dev)) {
		pm_runtime_forbid(dev);
		return -EBUSY;
	}

	drm_dev->switch_power_state = DRM_SWITCH_POWER_CHANGING;
	drm_kms_helper_poll_disable(drm_dev);

	ret = radeon_suspend_kms(drm_dev, false, false, false);
	pci_save_state(pdev);
	pci_disable_device(pdev);
	pci_ignore_hotplug(pdev);
	if (radeon_is_atpx_hybrid())
		pci_set_power_state(pdev, PCI_D3cold);
	else if (!radeon_has_atpx_dgpu_power_cntl())
		pci_set_power_state(pdev, PCI_D3hot);
	drm_dev->switch_power_state = DRM_SWITCH_POWER_DYNAMIC_OFF;

	return 0;
}

static int radeon_pmops_runtime_resume(struct device *dev)
{
	struct pci_dev *pdev = to_pci_dev(dev);
	struct drm_device *drm_dev = pci_get_drvdata(pdev);
	int ret;

	if (!radeon_is_px(drm_dev))
		return -EINVAL;

	drm_dev->switch_power_state = DRM_SWITCH_POWER_CHANGING;

	if (radeon_is_atpx_hybrid() ||
	    !radeon_has_atpx_dgpu_power_cntl())
		pci_set_power_state(pdev, PCI_D0);
	pci_restore_state(pdev);
	ret = pci_enable_device(pdev);
	if (ret)
		return ret;
	pci_set_master(pdev);

	ret = radeon_resume_kms(drm_dev, false, false);
	drm_kms_helper_poll_enable(drm_dev);
	drm_dev->switch_power_state = DRM_SWITCH_POWER_ON;
	return 0;
}

static int radeon_pmops_runtime_idle(struct device *dev)
{
	struct drm_device *drm_dev = dev_get_drvdata(dev);
	struct drm_crtc *crtc;

	if (!radeon_is_px(drm_dev)) {
		pm_runtime_forbid(dev);
		return -EBUSY;
	}

	list_for_each_entry(crtc, &drm_dev->mode_config.crtc_list, head) {
		if (crtc->enabled) {
			DRM_DEBUG_DRIVER("failing to power off - crtc active\n");
			return -EBUSY;
		}
	}

	pm_runtime_mark_last_busy(dev);
	pm_runtime_autosuspend(dev);
	/* we don't want the main rpm_idle to call suspend - we want to autosuspend */
	return 1;
}

long radeon_drm_ioctl(struct file *filp,
		      unsigned int cmd, unsigned long arg)
{
	struct drm_file *file_priv = filp->private_data;
	struct drm_device *dev;
	long ret;
	dev = file_priv->minor->dev;
	ret = pm_runtime_get_sync(dev->dev);
	if (ret < 0) {
		pm_runtime_put_autosuspend(dev->dev);
		return ret;
	}

	ret = drm_ioctl(filp, cmd, arg);
	
	pm_runtime_mark_last_busy(dev->dev);
	pm_runtime_put_autosuspend(dev->dev);
	return ret;
}

#ifdef CONFIG_COMPAT
static long radeon_kms_compat_ioctl(struct file *filp, unsigned int cmd, unsigned long arg)
{
	unsigned int nr = DRM_IOCTL_NR(cmd);
	int ret;

	if (nr < DRM_COMMAND_BASE)
		return drm_compat_ioctl(filp, cmd, arg);

	ret = radeon_drm_ioctl(filp, cmd, arg);

	return ret;
}
#endif

static const struct dev_pm_ops radeon_pm_ops = {
	.suspend = radeon_pmops_suspend,
	.resume = radeon_pmops_resume,
	.freeze = radeon_pmops_freeze,
	.thaw = radeon_pmops_thaw,
	.poweroff = radeon_pmops_freeze,
	.restore = radeon_pmops_resume,
	.runtime_suspend = radeon_pmops_runtime_suspend,
	.runtime_resume = radeon_pmops_runtime_resume,
	.runtime_idle = radeon_pmops_runtime_idle,
};

static const struct file_operations radeon_driver_kms_fops = {
	.owner = THIS_MODULE,
	.open = drm_open,
	.release = drm_release,
	.unlocked_ioctl = radeon_drm_ioctl,
	.mmap = radeon_mmap,
	.poll = drm_poll,
	.read = drm_read,
#ifdef CONFIG_COMPAT
	.compat_ioctl = radeon_kms_compat_ioctl,
#endif
};

static struct drm_driver kms_driver = {
	.driver_features =
	    DRIVER_GEM | DRIVER_RENDER,
	.load = radeon_driver_load_kms,
	.open = radeon_driver_open_kms,
	.postclose = radeon_driver_postclose_kms,
	.lastclose = radeon_driver_lastclose_kms,
	.unload = radeon_driver_unload_kms,
<<<<<<< HEAD
	.get_vblank_counter = radeon_get_vblank_counter_kms,
	.enable_vblank = radeon_enable_vblank_kms,
	.disable_vblank = radeon_disable_vblank_kms,
	.get_vblank_timestamp = radeon_get_vblank_timestamp_kms,
	.get_scanout_position = radeon_get_crtc_scanoutpos,
=======
>>>>>>> 24b8d41d
	.irq_preinstall = radeon_driver_irq_preinstall_kms,
	.irq_postinstall = radeon_driver_irq_postinstall_kms,
	.irq_uninstall = radeon_driver_irq_uninstall_kms,
	.irq_handler = radeon_driver_irq_handler_kms,
	.ioctls = radeon_ioctls_kms,
	.gem_free_object_unlocked = radeon_gem_object_free,
	.gem_open_object = radeon_gem_object_open,
	.gem_close_object = radeon_gem_object_close,
	.dumb_create = radeon_mode_dumb_create,
	.dumb_map_offset = radeon_mode_dumb_mmap,
	.fops = &radeon_driver_kms_fops,

	.prime_handle_to_fd = drm_gem_prime_handle_to_fd,
	.prime_fd_to_handle = drm_gem_prime_fd_to_handle,
	.gem_prime_export = radeon_gem_prime_export,
	.gem_prime_pin = radeon_gem_prime_pin,
	.gem_prime_unpin = radeon_gem_prime_unpin,
	.gem_prime_get_sg_table = radeon_gem_prime_get_sg_table,
	.gem_prime_import_sg_table = radeon_gem_prime_import_sg_table,
	.gem_prime_vmap = radeon_gem_prime_vmap,
	.gem_prime_vunmap = radeon_gem_prime_vunmap,

	.name = DRIVER_NAME,
	.desc = DRIVER_DESC,
	.date = DRIVER_DATE,
	.major = KMS_DRIVER_MAJOR,
	.minor = KMS_DRIVER_MINOR,
	.patchlevel = KMS_DRIVER_PATCHLEVEL,
};

static struct drm_driver *driver;
static struct pci_driver *pdriver;

static struct pci_driver radeon_kms_pci_driver = {
	.name = DRIVER_NAME,
	.id_table = pciidlist,
	.probe = radeon_pci_probe,
	.remove = radeon_pci_remove,
	.shutdown = radeon_pci_shutdown,
	.driver.pm = &radeon_pm_ops,
};

static int __init radeon_init(void)
{
	if (vgacon_text_force() && radeon_modeset == -1) {
		DRM_INFO("VGACON disable radeon kernel modesetting.\n");
		radeon_modeset = 0;
	}
	/* set to modesetting by default if not nomodeset */
	if (radeon_modeset == -1)
		radeon_modeset = 1;

	if (radeon_modeset == 1) {
		DRM_INFO("radeon kernel modesetting enabled.\n");
		driver = &kms_driver;
		pdriver = &radeon_kms_pci_driver;
		driver->driver_features |= DRIVER_MODESET;
		driver->num_ioctls = radeon_max_kms_ioctl;
		radeon_register_atpx_handler();

	} else {
		DRM_ERROR("No UMS support in radeon module!\n");
		return -EINVAL;
	}

	return pci_register_driver(pdriver);
}

static void __exit radeon_exit(void)
{
	pci_unregister_driver(pdriver);
	radeon_unregister_atpx_handler();
	mmu_notifier_synchronize();
}

module_init(radeon_init);
module_exit(radeon_exit);

MODULE_AUTHOR(DRIVER_AUTHOR);
MODULE_DESCRIPTION(DRIVER_DESC);
MODULE_LICENSE("GPL and additional rights");<|MERGE_RESOLUTION|>--- conflicted
+++ resolved
@@ -30,11 +30,7 @@
  */
 
 
-<<<<<<< HEAD
-#include <drm/drm_pciids.h>
-=======
 #include <linux/compat.h>
->>>>>>> 24b8d41d
 #include <linux/console.h>
 #include <linux/module.h>
 #include <linux/pm_runtime.h>
@@ -48,15 +44,11 @@
 #include <drm/drm_fb_helper.h>
 #include <drm/drm_file.h>
 #include <drm/drm_gem.h>
-<<<<<<< HEAD
-#include <drm/drm_fb_helper.h>
-=======
 #include <drm/drm_ioctl.h>
 #include <drm/drm_pciids.h>
 #include <drm/drm_probe_helper.h>
 #include <drm/drm_vblank.h>
 #include <drm/radeon_drm.h>
->>>>>>> 24b8d41d
 
 #include "radeon_drv.h"
 
@@ -113,17 +105,11 @@
  *   2.46.0 - Add PFP_SYNC_ME support on evergreen
  *   2.47.0 - Add UVD_NO_OP register support
  *   2.48.0 - TA_CS_BC_BASE_ADDR allowed on SI
-<<<<<<< HEAD
- */
-#define KMS_DRIVER_MAJOR	2
-#define KMS_DRIVER_MINOR	48
-=======
  *   2.49.0 - DRM_RADEON_GEM_INFO ioctl returns correct vram_size/visible values
  *   2.50.0 - Allows unaligned shader loads on CIK. (needed by OpenGL)
  */
 #define KMS_DRIVER_MAJOR	2
 #define KMS_DRIVER_MINOR	50
->>>>>>> 24b8d41d
 #define KMS_DRIVER_PATCHLEVEL	0
 int radeon_driver_load_kms(struct drm_device *dev, unsigned long flags);
 void radeon_driver_unload_kms(struct drm_device *dev);
@@ -131,11 +117,6 @@
 int radeon_driver_open_kms(struct drm_device *dev, struct drm_file *file_priv);
 void radeon_driver_postclose_kms(struct drm_device *dev,
 				 struct drm_file *file_priv);
-<<<<<<< HEAD
-void radeon_driver_preclose_kms(struct drm_device *dev,
-				struct drm_file *file_priv);
-=======
->>>>>>> 24b8d41d
 int radeon_suspend_kms(struct drm_device *dev, bool suspend,
 		       bool fbcon, bool freeze);
 int radeon_resume_kms(struct drm_device *dev, bool resume, bool fbcon);
@@ -172,11 +153,6 @@
 void radeon_gem_prime_unpin(struct drm_gem_object *obj);
 void *radeon_gem_prime_vmap(struct drm_gem_object *obj);
 void radeon_gem_prime_vunmap(struct drm_gem_object *obj, void *vaddr);
-<<<<<<< HEAD
-extern long radeon_kms_compat_ioctl(struct file *filp, unsigned int cmd,
-				    unsigned long arg);
-=======
->>>>>>> 24b8d41d
 
 /* atpx handler */
 #if defined(CONFIG_VGA_SWITCHEROO)
@@ -320,8 +296,6 @@
 MODULE_PARM_DESC(vce, "vce enable/disable vce support (1 = enable, 0 = disable)");
 module_param_named(vce, radeon_vce, int, 0444);
 
-<<<<<<< HEAD
-=======
 int radeon_si_support = 1;
 MODULE_PARM_DESC(si_support, "SI support (1 = enabled (default), 0 = disabled)");
 module_param_named(si_support, radeon_si_support, int, 0444);
@@ -330,7 +304,6 @@
 MODULE_PARM_DESC(cik_support, "CIK support (1 = enabled (default), 0 = disabled)");
 module_param_named(cik_support, radeon_cik_support, int, 0444);
 
->>>>>>> 24b8d41d
 static struct pci_device_id pciidlist[] = {
 	radeon_PCI_IDS
 };
@@ -340,30 +313,6 @@
 static struct drm_driver kms_driver;
 
 bool radeon_device_is_virtual(void);
-<<<<<<< HEAD
-
-static int radeon_kick_out_firmware_fb(struct pci_dev *pdev)
-{
-	struct apertures_struct *ap;
-	bool primary = false;
-
-	ap = alloc_apertures(1);
-	if (!ap)
-		return -ENOMEM;
-
-	ap->ranges[0].base = pci_resource_start(pdev, 0);
-	ap->ranges[0].size = pci_resource_len(pdev, 0);
-
-#ifdef CONFIG_X86
-	primary = pdev->resource[PCI_ROM_RESOURCE].flags & IORESOURCE_ROM_SHADOW;
-#endif
-	drm_fb_helper_remove_conflicting_framebuffers(ap, "radeondrmfb", primary);
-	kfree(ap);
-
-	return 0;
-}
-=======
->>>>>>> 24b8d41d
 
 static int radeon_pci_probe(struct pci_dev *pdev,
 			    const struct pci_device_id *ent)
@@ -462,13 +411,6 @@
 radeon_pci_shutdown(struct pci_dev *pdev)
 {
 	/* if we are running in a VM, make sure the device
-<<<<<<< HEAD
-	 * torn down properly on reboot/shutdown.
-	 * unfortunately we can't detect certain
-	 * hypervisors so just do this all the time.
-	 */
-	radeon_pci_remove(pdev);
-=======
 	 * torn down properly on reboot/shutdown
 	 */
 	if (radeon_device_is_virtual())
@@ -484,28 +426,17 @@
 	 */
 	radeon_suspend_kms(pci_get_drvdata(pdev), true, true, false);
 #endif
->>>>>>> 24b8d41d
 }
 
 static int radeon_pmops_suspend(struct device *dev)
 {
-<<<<<<< HEAD
-	struct pci_dev *pdev = to_pci_dev(dev);
-	struct drm_device *drm_dev = pci_get_drvdata(pdev);
-=======
 	struct drm_device *drm_dev = dev_get_drvdata(dev);
->>>>>>> 24b8d41d
 	return radeon_suspend_kms(drm_dev, true, true, false);
 }
 
 static int radeon_pmops_resume(struct device *dev)
 {
-<<<<<<< HEAD
-	struct pci_dev *pdev = to_pci_dev(dev);
-	struct drm_device *drm_dev = pci_get_drvdata(pdev);
-=======
 	struct drm_device *drm_dev = dev_get_drvdata(dev);
->>>>>>> 24b8d41d
 
 	/* GPU comes up enabled by the bios on resume */
 	if (radeon_is_px(drm_dev)) {
@@ -519,12 +450,7 @@
 
 static int radeon_pmops_freeze(struct device *dev)
 {
-<<<<<<< HEAD
-	struct pci_dev *pdev = to_pci_dev(dev);
-	struct drm_device *drm_dev = pci_get_drvdata(pdev);
-=======
 	struct drm_device *drm_dev = dev_get_drvdata(dev);
->>>>>>> 24b8d41d
 	return radeon_suspend_kms(drm_dev, false, true, true);
 }
 
@@ -678,14 +604,6 @@
 	.postclose = radeon_driver_postclose_kms,
 	.lastclose = radeon_driver_lastclose_kms,
 	.unload = radeon_driver_unload_kms,
-<<<<<<< HEAD
-	.get_vblank_counter = radeon_get_vblank_counter_kms,
-	.enable_vblank = radeon_enable_vblank_kms,
-	.disable_vblank = radeon_disable_vblank_kms,
-	.get_vblank_timestamp = radeon_get_vblank_timestamp_kms,
-	.get_scanout_position = radeon_get_crtc_scanoutpos,
-=======
->>>>>>> 24b8d41d
 	.irq_preinstall = radeon_driver_irq_preinstall_kms,
 	.irq_postinstall = radeon_driver_irq_postinstall_kms,
 	.irq_uninstall = radeon_driver_irq_uninstall_kms,
