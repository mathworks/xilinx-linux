// SPDX-License-Identifier: GPL-2.0-only
/*
 * Copyright (C) 2012 Red Hat
 */

#include <linux/module.h>

#include <drm/drm_crtc_helper.h>
#include <drm/drm_drv.h>
#include <drm/drm_fb_helper.h>
#include <drm/drm_file.h>
#include <drm/drm_gem_shmem_helper.h>
#include <drm/drm_managed.h>
#include <drm/drm_ioctl.h>
#include <drm/drm_probe_helper.h>
#include <drm/drm_print.h>

#include "udl_drv.h"

static int udl_usb_suspend(struct usb_interface *interface,
			   pm_message_t message)
{
	struct drm_device *dev = usb_get_intfdata(interface);

	return drm_mode_config_helper_suspend(dev);
}

<<<<<<< HEAD
static int udl_usb_suspend(struct usb_interface *interface,
			   pm_message_t message)
{
	return 0;
}

static int udl_usb_resume(struct usb_interface *interface)
{
	struct drm_device *dev = usb_get_intfdata(interface);

	udl_modeset_restore(dev);
	return 0;
}

static const struct vm_operations_struct udl_gem_vm_ops = {
	.fault = udl_gem_fault,
	.open = drm_gem_vm_open,
	.close = drm_gem_vm_close,
};
=======
static int udl_usb_resume(struct usb_interface *interface)
{
	struct drm_device *dev = usb_get_intfdata(interface);
>>>>>>> 24b8d41d

	return drm_mode_config_helper_resume(dev);
}

DEFINE_DRM_GEM_FOPS(udl_driver_fops);

static struct drm_driver driver = {
	.driver_features = DRIVER_ATOMIC | DRIVER_GEM | DRIVER_MODESET,

	/* GEM hooks */
	.gem_create_object = drm_gem_shmem_create_object_cached,

	.fops = &udl_driver_fops,
	DRM_GEM_SHMEM_DRIVER_OPS,

	.name = DRIVER_NAME,
	.desc = DRIVER_DESC,
	.date = DRIVER_DATE,
	.major = DRIVER_MAJOR,
	.minor = DRIVER_MINOR,
	.patchlevel = DRIVER_PATCHLEVEL,
};

static struct udl_device *udl_driver_create(struct usb_interface *interface)
{
	struct usb_device *udev = interface_to_usbdev(interface);
	struct udl_device *udl;
	int r;

	udl = devm_drm_dev_alloc(&interface->dev, &driver,
				 struct udl_device, drm);
	if (IS_ERR(udl))
		return udl;

	udl->udev = udev;

	r = udl_init(udl);
	if (r)
		return ERR_PTR(r);

	usb_set_intfdata(interface, udl);

	return udl;
}

static int udl_usb_probe(struct usb_interface *interface,
			 const struct usb_device_id *id)
{
	int r;
	struct udl_device *udl;

<<<<<<< HEAD
	dev = drm_dev_alloc(&driver, &interface->dev);
	if (IS_ERR(dev))
		return PTR_ERR(dev);
=======
	udl = udl_driver_create(interface);
	if (IS_ERR(udl))
		return PTR_ERR(udl);
>>>>>>> 24b8d41d

	r = drm_dev_register(&udl->drm, 0);
	if (r)
		return r;

	DRM_INFO("Initialized udl on minor %d\n", udl->drm.primary->index);

	drm_fbdev_generic_setup(&udl->drm, 0);

	return 0;
}

static void udl_usb_disconnect(struct usb_interface *interface)
{
	struct drm_device *dev = usb_get_intfdata(interface);

<<<<<<< HEAD
	drm_kms_helper_poll_disable(dev);
	udl_fbdev_unplug(dev);
=======
	drm_kms_helper_poll_fini(dev);
>>>>>>> 24b8d41d
	udl_drop_usb(dev);
	drm_dev_unplug(dev);
}

/*
 * There are many DisplayLink-based graphics products, all with unique PIDs.
 * So we match on DisplayLink's VID + Vendor-Defined Interface Class (0xff)
 * We also require a match on SubClass (0x00) and Protocol (0x00),
 * which is compatible with all known USB 2.0 era graphics chips and firmware,
 * but allows DisplayLink to increment those for any future incompatible chips
 */
static const struct usb_device_id id_table[] = {
	{.idVendor = 0x17e9, .bInterfaceClass = 0xff,
	 .bInterfaceSubClass = 0x00,
	 .bInterfaceProtocol = 0x00,
	 .match_flags = USB_DEVICE_ID_MATCH_VENDOR |
			USB_DEVICE_ID_MATCH_INT_CLASS |
			USB_DEVICE_ID_MATCH_INT_SUBCLASS |
			USB_DEVICE_ID_MATCH_INT_PROTOCOL,},
	{},
};
MODULE_DEVICE_TABLE(usb, id_table);

static struct usb_driver udl_driver = {
	.name = "udl",
	.probe = udl_usb_probe,
	.disconnect = udl_usb_disconnect,
	.suspend = udl_usb_suspend,
	.resume = udl_usb_resume,
	.id_table = id_table,
};
module_usb_driver(udl_driver);
MODULE_LICENSE("GPL");<|MERGE_RESOLUTION|>--- conflicted
+++ resolved
@@ -25,31 +25,9 @@
 	return drm_mode_config_helper_suspend(dev);
 }
 
-<<<<<<< HEAD
-static int udl_usb_suspend(struct usb_interface *interface,
-			   pm_message_t message)
-{
-	return 0;
-}
-
 static int udl_usb_resume(struct usb_interface *interface)
 {
 	struct drm_device *dev = usb_get_intfdata(interface);
-
-	udl_modeset_restore(dev);
-	return 0;
-}
-
-static const struct vm_operations_struct udl_gem_vm_ops = {
-	.fault = udl_gem_fault,
-	.open = drm_gem_vm_open,
-	.close = drm_gem_vm_close,
-};
-=======
-static int udl_usb_resume(struct usb_interface *interface)
-{
-	struct drm_device *dev = usb_get_intfdata(interface);
->>>>>>> 24b8d41d
 
 	return drm_mode_config_helper_resume(dev);
 }
@@ -101,15 +79,9 @@
 	int r;
 	struct udl_device *udl;
 
-<<<<<<< HEAD
-	dev = drm_dev_alloc(&driver, &interface->dev);
-	if (IS_ERR(dev))
-		return PTR_ERR(dev);
-=======
 	udl = udl_driver_create(interface);
 	if (IS_ERR(udl))
 		return PTR_ERR(udl);
->>>>>>> 24b8d41d
 
 	r = drm_dev_register(&udl->drm, 0);
 	if (r)
@@ -126,12 +98,7 @@
 {
 	struct drm_device *dev = usb_get_intfdata(interface);
 
-<<<<<<< HEAD
-	drm_kms_helper_poll_disable(dev);
-	udl_fbdev_unplug(dev);
-=======
 	drm_kms_helper_poll_fini(dev);
->>>>>>> 24b8d41d
 	udl_drop_usb(dev);
 	drm_dev_unplug(dev);
 }
