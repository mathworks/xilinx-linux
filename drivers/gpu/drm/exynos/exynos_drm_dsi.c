// SPDX-License-Identifier: GPL-2.0-only
/*
 * Samsung SoC MIPI DSI Master driver.
 *
 * Copyright (c) 2014 Samsung Electronics Co., Ltd
 *
 * Contacts: Tomasz Figa <t.figa@samsung.com>
*/

#include <linux/clk.h>
#include <linux/delay.h>
#include <linux/component.h>
#include <linux/gpio/consumer.h>
#include <linux/irq.h>
#include <linux/of_device.h>
#include <linux/of_gpio.h>
#include <linux/of_graph.h>
#include <linux/phy/phy.h>
#include <linux/regulator/consumer.h>

#include <asm/unaligned.h>

#include <video/mipi_display.h>
#include <video/videomode.h>

#include <drm/drm_atomic_helper.h>
#include <drm/drm_bridge.h>
#include <drm/drm_fb_helper.h>
#include <drm/drm_mipi_dsi.h>
#include <drm/drm_panel.h>
#include <drm/drm_print.h>
#include <drm/drm_probe_helper.h>
#include <drm/drm_simple_kms_helper.h>

#include "exynos_drm_crtc.h"
#include "exynos_drm_drv.h"

/* returns true iff both arguments logically differs */
#define NEQV(a, b) (!(a) ^ !(b))

/* DSIM_STATUS */
#define DSIM_STOP_STATE_DAT(x)		(((x) & 0xf) << 0)
#define DSIM_STOP_STATE_CLK		(1 << 8)
#define DSIM_TX_READY_HS_CLK		(1 << 10)
#define DSIM_PLL_STABLE			(1 << 31)

/* DSIM_SWRST */
#define DSIM_FUNCRST			(1 << 16)
#define DSIM_SWRST			(1 << 0)

/* DSIM_TIMEOUT */
#define DSIM_LPDR_TIMEOUT(x)		((x) << 0)
#define DSIM_BTA_TIMEOUT(x)		((x) << 16)

/* DSIM_CLKCTRL */
#define DSIM_ESC_PRESCALER(x)		(((x) & 0xffff) << 0)
#define DSIM_ESC_PRESCALER_MASK		(0xffff << 0)
#define DSIM_LANE_ESC_CLK_EN_CLK	(1 << 19)
#define DSIM_LANE_ESC_CLK_EN_DATA(x)	(((x) & 0xf) << 20)
#define DSIM_LANE_ESC_CLK_EN_DATA_MASK	(0xf << 20)
#define DSIM_BYTE_CLKEN			(1 << 24)
#define DSIM_BYTE_CLK_SRC(x)		(((x) & 0x3) << 25)
#define DSIM_BYTE_CLK_SRC_MASK		(0x3 << 25)
#define DSIM_PLL_BYPASS			(1 << 27)
#define DSIM_ESC_CLKEN			(1 << 28)
#define DSIM_TX_REQUEST_HSCLK		(1 << 31)

/* DSIM_CONFIG */
#define DSIM_LANE_EN_CLK		(1 << 0)
#define DSIM_LANE_EN(x)			(((x) & 0xf) << 1)
#define DSIM_NUM_OF_DATA_LANE(x)	(((x) & 0x3) << 5)
#define DSIM_SUB_PIX_FORMAT(x)		(((x) & 0x7) << 8)
#define DSIM_MAIN_PIX_FORMAT_MASK	(0x7 << 12)
#define DSIM_MAIN_PIX_FORMAT_RGB888	(0x7 << 12)
#define DSIM_MAIN_PIX_FORMAT_RGB666	(0x6 << 12)
#define DSIM_MAIN_PIX_FORMAT_RGB666_P	(0x5 << 12)
#define DSIM_MAIN_PIX_FORMAT_RGB565	(0x4 << 12)
#define DSIM_SUB_VC			(((x) & 0x3) << 16)
#define DSIM_MAIN_VC			(((x) & 0x3) << 18)
#define DSIM_HSA_MODE			(1 << 20)
#define DSIM_HBP_MODE			(1 << 21)
#define DSIM_HFP_MODE			(1 << 22)
#define DSIM_HSE_MODE			(1 << 23)
#define DSIM_AUTO_MODE			(1 << 24)
#define DSIM_VIDEO_MODE			(1 << 25)
#define DSIM_BURST_MODE			(1 << 26)
#define DSIM_SYNC_INFORM		(1 << 27)
#define DSIM_EOT_DISABLE		(1 << 28)
#define DSIM_MFLUSH_VS			(1 << 29)
/* This flag is valid only for exynos3250/3472/5260/5430 */
#define DSIM_CLKLANE_STOP		(1 << 30)

/* DSIM_ESCMODE */
#define DSIM_TX_TRIGGER_RST		(1 << 4)
#define DSIM_TX_LPDT_LP			(1 << 6)
#define DSIM_CMD_LPDT_LP		(1 << 7)
#define DSIM_FORCE_BTA			(1 << 16)
#define DSIM_FORCE_STOP_STATE		(1 << 20)
#define DSIM_STOP_STATE_CNT(x)		(((x) & 0x7ff) << 21)
#define DSIM_STOP_STATE_CNT_MASK	(0x7ff << 21)

/* DSIM_MDRESOL */
#define DSIM_MAIN_STAND_BY		(1 << 31)
#define DSIM_MAIN_VRESOL(x, num_bits)	(((x) & ((1 << (num_bits)) - 1)) << 16)
#define DSIM_MAIN_HRESOL(x, num_bits)	(((x) & ((1 << (num_bits)) - 1)) << 0)

/* DSIM_MVPORCH */
#define DSIM_CMD_ALLOW(x)		((x) << 28)
#define DSIM_STABLE_VFP(x)		((x) << 16)
#define DSIM_MAIN_VBP(x)		((x) << 0)
#define DSIM_CMD_ALLOW_MASK		(0xf << 28)
#define DSIM_STABLE_VFP_MASK		(0x7ff << 16)
#define DSIM_MAIN_VBP_MASK		(0x7ff << 0)

/* DSIM_MHPORCH */
#define DSIM_MAIN_HFP(x)		((x) << 16)
#define DSIM_MAIN_HBP(x)		((x) << 0)
#define DSIM_MAIN_HFP_MASK		((0xffff) << 16)
#define DSIM_MAIN_HBP_MASK		((0xffff) << 0)

/* DSIM_MSYNC */
#define DSIM_MAIN_VSA(x)		((x) << 22)
#define DSIM_MAIN_HSA(x)		((x) << 0)
#define DSIM_MAIN_VSA_MASK		((0x3ff) << 22)
#define DSIM_MAIN_HSA_MASK		((0xffff) << 0)

/* DSIM_SDRESOL */
#define DSIM_SUB_STANDY(x)		((x) << 31)
#define DSIM_SUB_VRESOL(x)		((x) << 16)
#define DSIM_SUB_HRESOL(x)		((x) << 0)
#define DSIM_SUB_STANDY_MASK		((0x1) << 31)
#define DSIM_SUB_VRESOL_MASK		((0x7ff) << 16)
#define DSIM_SUB_HRESOL_MASK		((0x7ff) << 0)

/* DSIM_INTSRC */
#define DSIM_INT_PLL_STABLE		(1 << 31)
#define DSIM_INT_SW_RST_RELEASE		(1 << 30)
#define DSIM_INT_SFR_FIFO_EMPTY		(1 << 29)
#define DSIM_INT_SFR_HDR_FIFO_EMPTY	(1 << 28)
#define DSIM_INT_BTA			(1 << 25)
#define DSIM_INT_FRAME_DONE		(1 << 24)
#define DSIM_INT_RX_TIMEOUT		(1 << 21)
#define DSIM_INT_BTA_TIMEOUT		(1 << 20)
#define DSIM_INT_RX_DONE		(1 << 18)
#define DSIM_INT_RX_TE			(1 << 17)
#define DSIM_INT_RX_ACK			(1 << 16)
#define DSIM_INT_RX_ECC_ERR		(1 << 15)
#define DSIM_INT_RX_CRC_ERR		(1 << 14)

/* DSIM_FIFOCTRL */
#define DSIM_RX_DATA_FULL		(1 << 25)
#define DSIM_RX_DATA_EMPTY		(1 << 24)
#define DSIM_SFR_HEADER_FULL		(1 << 23)
#define DSIM_SFR_HEADER_EMPTY		(1 << 22)
#define DSIM_SFR_PAYLOAD_FULL		(1 << 21)
#define DSIM_SFR_PAYLOAD_EMPTY		(1 << 20)
#define DSIM_I80_HEADER_FULL		(1 << 19)
#define DSIM_I80_HEADER_EMPTY		(1 << 18)
#define DSIM_I80_PAYLOAD_FULL		(1 << 17)
#define DSIM_I80_PAYLOAD_EMPTY		(1 << 16)
#define DSIM_SD_HEADER_FULL		(1 << 15)
#define DSIM_SD_HEADER_EMPTY		(1 << 14)
#define DSIM_SD_PAYLOAD_FULL		(1 << 13)
#define DSIM_SD_PAYLOAD_EMPTY		(1 << 12)
#define DSIM_MD_HEADER_FULL		(1 << 11)
#define DSIM_MD_HEADER_EMPTY		(1 << 10)
#define DSIM_MD_PAYLOAD_FULL		(1 << 9)
#define DSIM_MD_PAYLOAD_EMPTY		(1 << 8)
#define DSIM_RX_FIFO			(1 << 4)
#define DSIM_SFR_FIFO			(1 << 3)
#define DSIM_I80_FIFO			(1 << 2)
#define DSIM_SD_FIFO			(1 << 1)
#define DSIM_MD_FIFO			(1 << 0)

/* DSIM_PHYACCHR */
#define DSIM_AFC_EN			(1 << 14)
#define DSIM_AFC_CTL(x)			(((x) & 0x7) << 5)

/* DSIM_PLLCTRL */
#define DSIM_FREQ_BAND(x)		((x) << 24)
#define DSIM_PLL_EN			(1 << 23)
#define DSIM_PLL_P(x)			((x) << 13)
#define DSIM_PLL_M(x)			((x) << 4)
#define DSIM_PLL_S(x)			((x) << 1)

/* DSIM_PHYCTRL */
#define DSIM_PHYCTRL_ULPS_EXIT(x)	(((x) & 0x1ff) << 0)
#define DSIM_PHYCTRL_B_DPHYCTL_VREG_LP	(1 << 30)
#define DSIM_PHYCTRL_B_DPHYCTL_SLEW_UP	(1 << 14)

/* DSIM_PHYTIMING */
#define DSIM_PHYTIMING_LPX(x)		((x) << 8)
#define DSIM_PHYTIMING_HS_EXIT(x)	((x) << 0)

/* DSIM_PHYTIMING1 */
#define DSIM_PHYTIMING1_CLK_PREPARE(x)	((x) << 24)
#define DSIM_PHYTIMING1_CLK_ZERO(x)	((x) << 16)
#define DSIM_PHYTIMING1_CLK_POST(x)	((x) << 8)
#define DSIM_PHYTIMING1_CLK_TRAIL(x)	((x) << 0)

/* DSIM_PHYTIMING2 */
#define DSIM_PHYTIMING2_HS_PREPARE(x)	((x) << 16)
#define DSIM_PHYTIMING2_HS_ZERO(x)	((x) << 8)
#define DSIM_PHYTIMING2_HS_TRAIL(x)	((x) << 0)

#define DSI_MAX_BUS_WIDTH		4
#define DSI_NUM_VIRTUAL_CHANNELS	4
#define DSI_TX_FIFO_SIZE		2048
#define DSI_RX_FIFO_SIZE		256
#define DSI_XFER_TIMEOUT_MS		100
#define DSI_RX_FIFO_EMPTY		0x30800002

#define OLD_SCLK_MIPI_CLK_NAME "pll_clk"

static const char *const clk_names[5] = { "bus_clk", "sclk_mipi",
	"phyclk_mipidphy0_bitclkdiv8", "phyclk_mipidphy0_rxclkesc0",
	"sclk_rgb_vclk_to_dsim0" };

enum exynos_dsi_transfer_type {
	EXYNOS_DSI_TX,
	EXYNOS_DSI_RX,
};

struct exynos_dsi_transfer {
	struct list_head list;
	struct completion completed;
	int result;
	struct mipi_dsi_packet packet;
	u16 flags;
	u16 tx_done;

	u8 *rx_payload;
	u16 rx_len;
	u16 rx_done;
};

#define DSIM_STATE_ENABLED		BIT(0)
#define DSIM_STATE_INITIALIZED		BIT(1)
#define DSIM_STATE_CMD_LPM		BIT(2)
#define DSIM_STATE_VIDOUT_AVAILABLE	BIT(3)

struct exynos_dsi_driver_data {
	const unsigned int *reg_ofs;
	unsigned int plltmr_reg;
	unsigned int has_freqband:1;
	unsigned int has_clklane_stop:1;
	unsigned int num_clks;
	unsigned int max_freq;
	unsigned int wait_for_reset;
	unsigned int num_bits_resol;
	const unsigned int *reg_values;
};

struct exynos_dsi {
	struct drm_encoder encoder;
	struct mipi_dsi_host dsi_host;
	struct drm_connector connector;
	struct drm_panel *panel;
	struct list_head bridge_chain;
	struct drm_bridge *out_bridge;
	struct device *dev;

	void __iomem *reg_base;
	struct phy *phy;
	struct clk **clks;
	struct regulator_bulk_data supplies[2];
	int irq;
	int te_gpio;

	u32 pll_clk_rate;
	u32 burst_clk_rate;
	u32 esc_clk_rate;
	u32 lanes;
	u32 mode_flags;
	u32 format;

	int state;
	struct drm_property *brightness;
	struct completion completed;

	spinlock_t transfer_lock; /* protects transfer_list */
	struct list_head transfer_list;

	const struct exynos_dsi_driver_data *driver_data;
<<<<<<< HEAD
	struct device_node *bridge_node;
=======
	struct device_node *in_bridge_node;
>>>>>>> 24b8d41d
};

#define host_to_dsi(host) container_of(host, struct exynos_dsi, dsi_host)
#define connector_to_dsi(c) container_of(c, struct exynos_dsi, connector)

static inline struct exynos_dsi *encoder_to_dsi(struct drm_encoder *e)
{
	return container_of(e, struct exynos_dsi, encoder);
}

enum reg_idx {
	DSIM_STATUS_REG,	/* Status register */
	DSIM_SWRST_REG,		/* Software reset register */
	DSIM_CLKCTRL_REG,	/* Clock control register */
	DSIM_TIMEOUT_REG,	/* Time out register */
	DSIM_CONFIG_REG,	/* Configuration register */
	DSIM_ESCMODE_REG,	/* Escape mode register */
	DSIM_MDRESOL_REG,
	DSIM_MVPORCH_REG,	/* Main display Vporch register */
	DSIM_MHPORCH_REG,	/* Main display Hporch register */
	DSIM_MSYNC_REG,		/* Main display sync area register */
	DSIM_INTSRC_REG,	/* Interrupt source register */
	DSIM_INTMSK_REG,	/* Interrupt mask register */
	DSIM_PKTHDR_REG,	/* Packet Header FIFO register */
	DSIM_PAYLOAD_REG,	/* Payload FIFO register */
	DSIM_RXFIFO_REG,	/* Read FIFO register */
	DSIM_FIFOCTRL_REG,	/* FIFO status and control register */
	DSIM_PLLCTRL_REG,	/* PLL control register */
	DSIM_PHYCTRL_REG,
	DSIM_PHYTIMING_REG,
	DSIM_PHYTIMING1_REG,
	DSIM_PHYTIMING2_REG,
	NUM_REGS
};

static inline void exynos_dsi_write(struct exynos_dsi *dsi, enum reg_idx idx,
				    u32 val)
{

	writel(val, dsi->reg_base + dsi->driver_data->reg_ofs[idx]);
}

static inline u32 exynos_dsi_read(struct exynos_dsi *dsi, enum reg_idx idx)
{
	return readl(dsi->reg_base + dsi->driver_data->reg_ofs[idx]);
}

static const unsigned int exynos_reg_ofs[] = {
	[DSIM_STATUS_REG] =  0x00,
	[DSIM_SWRST_REG] =  0x04,
	[DSIM_CLKCTRL_REG] =  0x08,
	[DSIM_TIMEOUT_REG] =  0x0c,
	[DSIM_CONFIG_REG] =  0x10,
	[DSIM_ESCMODE_REG] =  0x14,
	[DSIM_MDRESOL_REG] =  0x18,
	[DSIM_MVPORCH_REG] =  0x1c,
	[DSIM_MHPORCH_REG] =  0x20,
	[DSIM_MSYNC_REG] =  0x24,
	[DSIM_INTSRC_REG] =  0x2c,
	[DSIM_INTMSK_REG] =  0x30,
	[DSIM_PKTHDR_REG] =  0x34,
	[DSIM_PAYLOAD_REG] =  0x38,
	[DSIM_RXFIFO_REG] =  0x3c,
	[DSIM_FIFOCTRL_REG] =  0x44,
	[DSIM_PLLCTRL_REG] =  0x4c,
	[DSIM_PHYCTRL_REG] =  0x5c,
	[DSIM_PHYTIMING_REG] =  0x64,
	[DSIM_PHYTIMING1_REG] =  0x68,
	[DSIM_PHYTIMING2_REG] =  0x6c,
};

static const unsigned int exynos5433_reg_ofs[] = {
	[DSIM_STATUS_REG] = 0x04,
	[DSIM_SWRST_REG] = 0x0C,
	[DSIM_CLKCTRL_REG] = 0x10,
	[DSIM_TIMEOUT_REG] = 0x14,
	[DSIM_CONFIG_REG] = 0x18,
	[DSIM_ESCMODE_REG] = 0x1C,
	[DSIM_MDRESOL_REG] = 0x20,
	[DSIM_MVPORCH_REG] = 0x24,
	[DSIM_MHPORCH_REG] = 0x28,
	[DSIM_MSYNC_REG] = 0x2C,
	[DSIM_INTSRC_REG] = 0x34,
	[DSIM_INTMSK_REG] = 0x38,
	[DSIM_PKTHDR_REG] = 0x3C,
	[DSIM_PAYLOAD_REG] = 0x40,
	[DSIM_RXFIFO_REG] = 0x44,
	[DSIM_FIFOCTRL_REG] = 0x4C,
	[DSIM_PLLCTRL_REG] = 0x94,
	[DSIM_PHYCTRL_REG] = 0xA4,
	[DSIM_PHYTIMING_REG] = 0xB4,
	[DSIM_PHYTIMING1_REG] = 0xB8,
	[DSIM_PHYTIMING2_REG] = 0xBC,
};

enum reg_value_idx {
	RESET_TYPE,
	PLL_TIMER,
	STOP_STATE_CNT,
	PHYCTRL_ULPS_EXIT,
	PHYCTRL_VREG_LP,
	PHYCTRL_SLEW_UP,
	PHYTIMING_LPX,
	PHYTIMING_HS_EXIT,
	PHYTIMING_CLK_PREPARE,
	PHYTIMING_CLK_ZERO,
	PHYTIMING_CLK_POST,
	PHYTIMING_CLK_TRAIL,
	PHYTIMING_HS_PREPARE,
	PHYTIMING_HS_ZERO,
	PHYTIMING_HS_TRAIL
};

static const unsigned int reg_values[] = {
	[RESET_TYPE] = DSIM_SWRST,
	[PLL_TIMER] = 500,
	[STOP_STATE_CNT] = 0xf,
	[PHYCTRL_ULPS_EXIT] = DSIM_PHYCTRL_ULPS_EXIT(0x0af),
	[PHYCTRL_VREG_LP] = 0,
	[PHYCTRL_SLEW_UP] = 0,
	[PHYTIMING_LPX] = DSIM_PHYTIMING_LPX(0x06),
	[PHYTIMING_HS_EXIT] = DSIM_PHYTIMING_HS_EXIT(0x0b),
	[PHYTIMING_CLK_PREPARE] = DSIM_PHYTIMING1_CLK_PREPARE(0x07),
	[PHYTIMING_CLK_ZERO] = DSIM_PHYTIMING1_CLK_ZERO(0x27),
	[PHYTIMING_CLK_POST] = DSIM_PHYTIMING1_CLK_POST(0x0d),
	[PHYTIMING_CLK_TRAIL] = DSIM_PHYTIMING1_CLK_TRAIL(0x08),
	[PHYTIMING_HS_PREPARE] = DSIM_PHYTIMING2_HS_PREPARE(0x09),
	[PHYTIMING_HS_ZERO] = DSIM_PHYTIMING2_HS_ZERO(0x0d),
	[PHYTIMING_HS_TRAIL] = DSIM_PHYTIMING2_HS_TRAIL(0x0b),
};

static const unsigned int exynos5422_reg_values[] = {
	[RESET_TYPE] = DSIM_SWRST,
	[PLL_TIMER] = 500,
	[STOP_STATE_CNT] = 0xf,
	[PHYCTRL_ULPS_EXIT] = DSIM_PHYCTRL_ULPS_EXIT(0xaf),
	[PHYCTRL_VREG_LP] = 0,
	[PHYCTRL_SLEW_UP] = 0,
	[PHYTIMING_LPX] = DSIM_PHYTIMING_LPX(0x08),
	[PHYTIMING_HS_EXIT] = DSIM_PHYTIMING_HS_EXIT(0x0d),
	[PHYTIMING_CLK_PREPARE] = DSIM_PHYTIMING1_CLK_PREPARE(0x09),
	[PHYTIMING_CLK_ZERO] = DSIM_PHYTIMING1_CLK_ZERO(0x30),
	[PHYTIMING_CLK_POST] = DSIM_PHYTIMING1_CLK_POST(0x0e),
	[PHYTIMING_CLK_TRAIL] = DSIM_PHYTIMING1_CLK_TRAIL(0x0a),
	[PHYTIMING_HS_PREPARE] = DSIM_PHYTIMING2_HS_PREPARE(0x0c),
	[PHYTIMING_HS_ZERO] = DSIM_PHYTIMING2_HS_ZERO(0x11),
	[PHYTIMING_HS_TRAIL] = DSIM_PHYTIMING2_HS_TRAIL(0x0d),
};

static const unsigned int exynos5433_reg_values[] = {
	[RESET_TYPE] = DSIM_FUNCRST,
	[PLL_TIMER] = 22200,
	[STOP_STATE_CNT] = 0xa,
	[PHYCTRL_ULPS_EXIT] = DSIM_PHYCTRL_ULPS_EXIT(0x190),
	[PHYCTRL_VREG_LP] = DSIM_PHYCTRL_B_DPHYCTL_VREG_LP,
	[PHYCTRL_SLEW_UP] = DSIM_PHYCTRL_B_DPHYCTL_SLEW_UP,
	[PHYTIMING_LPX] = DSIM_PHYTIMING_LPX(0x07),
	[PHYTIMING_HS_EXIT] = DSIM_PHYTIMING_HS_EXIT(0x0c),
	[PHYTIMING_CLK_PREPARE] = DSIM_PHYTIMING1_CLK_PREPARE(0x09),
	[PHYTIMING_CLK_ZERO] = DSIM_PHYTIMING1_CLK_ZERO(0x2d),
	[PHYTIMING_CLK_POST] = DSIM_PHYTIMING1_CLK_POST(0x0e),
	[PHYTIMING_CLK_TRAIL] = DSIM_PHYTIMING1_CLK_TRAIL(0x09),
	[PHYTIMING_HS_PREPARE] = DSIM_PHYTIMING2_HS_PREPARE(0x0b),
	[PHYTIMING_HS_ZERO] = DSIM_PHYTIMING2_HS_ZERO(0x10),
	[PHYTIMING_HS_TRAIL] = DSIM_PHYTIMING2_HS_TRAIL(0x0c),
};

static const struct exynos_dsi_driver_data exynos3_dsi_driver_data = {
	.reg_ofs = exynos_reg_ofs,
	.plltmr_reg = 0x50,
	.has_freqband = 1,
	.has_clklane_stop = 1,
	.num_clks = 2,
	.max_freq = 1000,
	.wait_for_reset = 1,
	.num_bits_resol = 11,
	.reg_values = reg_values,
};

static const struct exynos_dsi_driver_data exynos4_dsi_driver_data = {
	.reg_ofs = exynos_reg_ofs,
	.plltmr_reg = 0x50,
	.has_freqband = 1,
	.has_clklane_stop = 1,
	.num_clks = 2,
	.max_freq = 1000,
	.wait_for_reset = 1,
	.num_bits_resol = 11,
	.reg_values = reg_values,
};

static const struct exynos_dsi_driver_data exynos5_dsi_driver_data = {
	.reg_ofs = exynos_reg_ofs,
	.plltmr_reg = 0x58,
	.num_clks = 2,
	.max_freq = 1000,
	.wait_for_reset = 1,
	.num_bits_resol = 11,
	.reg_values = reg_values,
};

static const struct exynos_dsi_driver_data exynos5433_dsi_driver_data = {
	.reg_ofs = exynos5433_reg_ofs,
	.plltmr_reg = 0xa0,
	.has_clklane_stop = 1,
	.num_clks = 5,
	.max_freq = 1500,
	.wait_for_reset = 0,
	.num_bits_resol = 12,
	.reg_values = exynos5433_reg_values,
};

static const struct exynos_dsi_driver_data exynos5422_dsi_driver_data = {
	.reg_ofs = exynos5433_reg_ofs,
	.plltmr_reg = 0xa0,
	.has_clklane_stop = 1,
	.num_clks = 2,
	.max_freq = 1500,
	.wait_for_reset = 1,
	.num_bits_resol = 12,
	.reg_values = exynos5422_reg_values,
};

static const struct of_device_id exynos_dsi_of_match[] = {
	{ .compatible = "samsung,exynos3250-mipi-dsi",
	  .data = &exynos3_dsi_driver_data },
	{ .compatible = "samsung,exynos4210-mipi-dsi",
	  .data = &exynos4_dsi_driver_data },
	{ .compatible = "samsung,exynos5410-mipi-dsi",
	  .data = &exynos5_dsi_driver_data },
	{ .compatible = "samsung,exynos5422-mipi-dsi",
	  .data = &exynos5422_dsi_driver_data },
	{ .compatible = "samsung,exynos5433-mipi-dsi",
	  .data = &exynos5433_dsi_driver_data },
	{ }
};

static void exynos_dsi_wait_for_reset(struct exynos_dsi *dsi)
{
	if (wait_for_completion_timeout(&dsi->completed, msecs_to_jiffies(300)))
		return;

	dev_err(dsi->dev, "timeout waiting for reset\n");
}

static void exynos_dsi_reset(struct exynos_dsi *dsi)
{
	u32 reset_val = dsi->driver_data->reg_values[RESET_TYPE];

	reinit_completion(&dsi->completed);
	exynos_dsi_write(dsi, DSIM_SWRST_REG, reset_val);
}

#ifndef MHZ
#define MHZ	(1000*1000)
#endif

static unsigned long exynos_dsi_pll_find_pms(struct exynos_dsi *dsi,
		unsigned long fin, unsigned long fout, u8 *p, u16 *m, u8 *s)
{
	const struct exynos_dsi_driver_data *driver_data = dsi->driver_data;
	unsigned long best_freq = 0;
	u32 min_delta = 0xffffffff;
	u8 p_min, p_max;
	u8 _p, best_p;
	u16 _m, best_m;
	u8 _s, best_s;

	p_min = DIV_ROUND_UP(fin, (12 * MHZ));
	p_max = fin / (6 * MHZ);

	for (_p = p_min; _p <= p_max; ++_p) {
		for (_s = 0; _s <= 5; ++_s) {
			u64 tmp;
			u32 delta;

			tmp = (u64)fout * (_p << _s);
			do_div(tmp, fin);
			_m = tmp;
			if (_m < 41 || _m > 125)
				continue;

			tmp = (u64)_m * fin;
			do_div(tmp, _p);
			if (tmp < 500 * MHZ ||
					tmp > driver_data->max_freq * MHZ)
				continue;

			tmp = (u64)_m * fin;
			do_div(tmp, _p << _s);

			delta = abs(fout - tmp);
			if (delta < min_delta) {
				best_p = _p;
				best_m = _m;
				best_s = _s;
				min_delta = delta;
				best_freq = tmp;
			}
		}
	}

	if (best_freq) {
		*p = best_p;
		*m = best_m;
		*s = best_s;
	}

	return best_freq;
}

static unsigned long exynos_dsi_set_pll(struct exynos_dsi *dsi,
					unsigned long freq)
{
	const struct exynos_dsi_driver_data *driver_data = dsi->driver_data;
	unsigned long fin, fout;
	int timeout;
	u8 p, s;
	u16 m;
	u32 reg;

	fin = dsi->pll_clk_rate;
	fout = exynos_dsi_pll_find_pms(dsi, fin, freq, &p, &m, &s);
	if (!fout) {
		dev_err(dsi->dev,
			"failed to find PLL PMS for requested frequency\n");
		return 0;
	}
	dev_dbg(dsi->dev, "PLL freq %lu, (p %d, m %d, s %d)\n", fout, p, m, s);

	writel(driver_data->reg_values[PLL_TIMER],
			dsi->reg_base + driver_data->plltmr_reg);

	reg = DSIM_PLL_EN | DSIM_PLL_P(p) | DSIM_PLL_M(m) | DSIM_PLL_S(s);

	if (driver_data->has_freqband) {
		static const unsigned long freq_bands[] = {
			100 * MHZ, 120 * MHZ, 160 * MHZ, 200 * MHZ,
			270 * MHZ, 320 * MHZ, 390 * MHZ, 450 * MHZ,
			510 * MHZ, 560 * MHZ, 640 * MHZ, 690 * MHZ,
			770 * MHZ, 870 * MHZ, 950 * MHZ,
		};
		int band;

		for (band = 0; band < ARRAY_SIZE(freq_bands); ++band)
			if (fout < freq_bands[band])
				break;

		dev_dbg(dsi->dev, "band %d\n", band);

		reg |= DSIM_FREQ_BAND(band);
	}

	exynos_dsi_write(dsi, DSIM_PLLCTRL_REG, reg);

	timeout = 1000;
	do {
		if (timeout-- == 0) {
			dev_err(dsi->dev, "PLL failed to stabilize\n");
			return 0;
		}
		reg = exynos_dsi_read(dsi, DSIM_STATUS_REG);
	} while ((reg & DSIM_PLL_STABLE) == 0);

	return fout;
}

static int exynos_dsi_enable_clock(struct exynos_dsi *dsi)
{
	unsigned long hs_clk, byte_clk, esc_clk;
	unsigned long esc_div;
	u32 reg;

	hs_clk = exynos_dsi_set_pll(dsi, dsi->burst_clk_rate);
	if (!hs_clk) {
		dev_err(dsi->dev, "failed to configure DSI PLL\n");
		return -EFAULT;
	}

	byte_clk = hs_clk / 8;
	esc_div = DIV_ROUND_UP(byte_clk, dsi->esc_clk_rate);
	esc_clk = byte_clk / esc_div;

	if (esc_clk > 20 * MHZ) {
		++esc_div;
		esc_clk = byte_clk / esc_div;
	}

	dev_dbg(dsi->dev, "hs_clk = %lu, byte_clk = %lu, esc_clk = %lu\n",
		hs_clk, byte_clk, esc_clk);

	reg = exynos_dsi_read(dsi, DSIM_CLKCTRL_REG);
	reg &= ~(DSIM_ESC_PRESCALER_MASK | DSIM_LANE_ESC_CLK_EN_CLK
			| DSIM_LANE_ESC_CLK_EN_DATA_MASK | DSIM_PLL_BYPASS
			| DSIM_BYTE_CLK_SRC_MASK);
	reg |= DSIM_ESC_CLKEN | DSIM_BYTE_CLKEN
			| DSIM_ESC_PRESCALER(esc_div)
			| DSIM_LANE_ESC_CLK_EN_CLK
			| DSIM_LANE_ESC_CLK_EN_DATA(BIT(dsi->lanes) - 1)
			| DSIM_BYTE_CLK_SRC(0)
			| DSIM_TX_REQUEST_HSCLK;
	exynos_dsi_write(dsi, DSIM_CLKCTRL_REG, reg);

	return 0;
}

static void exynos_dsi_set_phy_ctrl(struct exynos_dsi *dsi)
{
	const struct exynos_dsi_driver_data *driver_data = dsi->driver_data;
	const unsigned int *reg_values = driver_data->reg_values;
	u32 reg;

	if (driver_data->has_freqband)
		return;

	/* B D-PHY: D-PHY Master & Slave Analog Block control */
	reg = reg_values[PHYCTRL_ULPS_EXIT] | reg_values[PHYCTRL_VREG_LP] |
		reg_values[PHYCTRL_SLEW_UP];
	exynos_dsi_write(dsi, DSIM_PHYCTRL_REG, reg);

	/*
	 * T LPX: Transmitted length of any Low-Power state period
	 * T HS-EXIT: Time that the transmitter drives LP-11 following a HS
	 *	burst
	 */
	reg = reg_values[PHYTIMING_LPX] | reg_values[PHYTIMING_HS_EXIT];
	exynos_dsi_write(dsi, DSIM_PHYTIMING_REG, reg);

	/*
	 * T CLK-PREPARE: Time that the transmitter drives the Clock Lane LP-00
	 *	Line state immediately before the HS-0 Line state starting the
	 *	HS transmission
	 * T CLK-ZERO: Time that the transmitter drives the HS-0 state prior to
	 *	transmitting the Clock.
	 * T CLK_POST: Time that the transmitter continues to send HS clock
	 *	after the last associated Data Lane has transitioned to LP Mode
	 *	Interval is defined as the period from the end of T HS-TRAIL to
	 *	the beginning of T CLK-TRAIL
	 * T CLK-TRAIL: Time that the transmitter drives the HS-0 state after
	 *	the last payload clock bit of a HS transmission burst
	 */
	reg = reg_values[PHYTIMING_CLK_PREPARE] |
		reg_values[PHYTIMING_CLK_ZERO] |
		reg_values[PHYTIMING_CLK_POST] |
		reg_values[PHYTIMING_CLK_TRAIL];

	exynos_dsi_write(dsi, DSIM_PHYTIMING1_REG, reg);

	/*
	 * T HS-PREPARE: Time that the transmitter drives the Data Lane LP-00
	 *	Line state immediately before the HS-0 Line state starting the
	 *	HS transmission
	 * T HS-ZERO: Time that the transmitter drives the HS-0 state prior to
	 *	transmitting the Sync sequence.
	 * T HS-TRAIL: Time that the transmitter drives the flipped differential
	 *	state after last payload data bit of a HS transmission burst
	 */
	reg = reg_values[PHYTIMING_HS_PREPARE] | reg_values[PHYTIMING_HS_ZERO] |
		reg_values[PHYTIMING_HS_TRAIL];
	exynos_dsi_write(dsi, DSIM_PHYTIMING2_REG, reg);
}

static void exynos_dsi_disable_clock(struct exynos_dsi *dsi)
{
	u32 reg;

	reg = exynos_dsi_read(dsi, DSIM_CLKCTRL_REG);
	reg &= ~(DSIM_LANE_ESC_CLK_EN_CLK | DSIM_LANE_ESC_CLK_EN_DATA_MASK
			| DSIM_ESC_CLKEN | DSIM_BYTE_CLKEN);
	exynos_dsi_write(dsi, DSIM_CLKCTRL_REG, reg);

	reg = exynos_dsi_read(dsi, DSIM_PLLCTRL_REG);
	reg &= ~DSIM_PLL_EN;
	exynos_dsi_write(dsi, DSIM_PLLCTRL_REG, reg);
}

static void exynos_dsi_enable_lane(struct exynos_dsi *dsi, u32 lane)
{
	u32 reg = exynos_dsi_read(dsi, DSIM_CONFIG_REG);
	reg |= (DSIM_NUM_OF_DATA_LANE(dsi->lanes - 1) | DSIM_LANE_EN_CLK |
			DSIM_LANE_EN(lane));
	exynos_dsi_write(dsi, DSIM_CONFIG_REG, reg);
}

static int exynos_dsi_init_link(struct exynos_dsi *dsi)
{
	const struct exynos_dsi_driver_data *driver_data = dsi->driver_data;
	int timeout;
	u32 reg;
	u32 lanes_mask;

	/* Initialize FIFO pointers */
	reg = exynos_dsi_read(dsi, DSIM_FIFOCTRL_REG);
	reg &= ~0x1f;
	exynos_dsi_write(dsi, DSIM_FIFOCTRL_REG, reg);

	usleep_range(9000, 11000);

	reg |= 0x1f;
	exynos_dsi_write(dsi, DSIM_FIFOCTRL_REG, reg);
	usleep_range(9000, 11000);

	/* DSI configuration */
	reg = 0;

	/*
	 * The first bit of mode_flags specifies display configuration.
	 * If this bit is set[= MIPI_DSI_MODE_VIDEO], dsi will support video
	 * mode, otherwise it will support command mode.
	 */
	if (dsi->mode_flags & MIPI_DSI_MODE_VIDEO) {
		reg |= DSIM_VIDEO_MODE;

		/*
		 * The user manual describes that following bits are ignored in
		 * command mode.
		 */
		if (!(dsi->mode_flags & MIPI_DSI_MODE_VSYNC_FLUSH))
			reg |= DSIM_MFLUSH_VS;
		if (dsi->mode_flags & MIPI_DSI_MODE_VIDEO_SYNC_PULSE)
			reg |= DSIM_SYNC_INFORM;
		if (dsi->mode_flags & MIPI_DSI_MODE_VIDEO_BURST)
			reg |= DSIM_BURST_MODE;
		if (dsi->mode_flags & MIPI_DSI_MODE_VIDEO_AUTO_VERT)
			reg |= DSIM_AUTO_MODE;
		if (dsi->mode_flags & MIPI_DSI_MODE_VIDEO_HSE)
			reg |= DSIM_HSE_MODE;
		if (!(dsi->mode_flags & MIPI_DSI_MODE_VIDEO_HFP))
			reg |= DSIM_HFP_MODE;
		if (!(dsi->mode_flags & MIPI_DSI_MODE_VIDEO_HBP))
			reg |= DSIM_HBP_MODE;
		if (!(dsi->mode_flags & MIPI_DSI_MODE_VIDEO_HSA))
			reg |= DSIM_HSA_MODE;
	}

	if (!(dsi->mode_flags & MIPI_DSI_MODE_EOT_PACKET))
		reg |= DSIM_EOT_DISABLE;

	switch (dsi->format) {
	case MIPI_DSI_FMT_RGB888:
		reg |= DSIM_MAIN_PIX_FORMAT_RGB888;
		break;
	case MIPI_DSI_FMT_RGB666:
		reg |= DSIM_MAIN_PIX_FORMAT_RGB666;
		break;
	case MIPI_DSI_FMT_RGB666_PACKED:
		reg |= DSIM_MAIN_PIX_FORMAT_RGB666_P;
		break;
	case MIPI_DSI_FMT_RGB565:
		reg |= DSIM_MAIN_PIX_FORMAT_RGB565;
		break;
	default:
		dev_err(dsi->dev, "invalid pixel format\n");
		return -EINVAL;
	}

	/*
	 * Use non-continuous clock mode if the periparal wants and
	 * host controller supports
	 *
	 * In non-continous clock mode, host controller will turn off
	 * the HS clock between high-speed transmissions to reduce
	 * power consumption.
	 */
	if (driver_data->has_clklane_stop &&
			dsi->mode_flags & MIPI_DSI_CLOCK_NON_CONTINUOUS) {
		reg |= DSIM_CLKLANE_STOP;
	}
	exynos_dsi_write(dsi, DSIM_CONFIG_REG, reg);

	lanes_mask = BIT(dsi->lanes) - 1;
	exynos_dsi_enable_lane(dsi, lanes_mask);

	/* Check clock and data lane state are stop state */
	timeout = 100;
	do {
		if (timeout-- == 0) {
			dev_err(dsi->dev, "waiting for bus lanes timed out\n");
			return -EFAULT;
		}

		reg = exynos_dsi_read(dsi, DSIM_STATUS_REG);
		if ((reg & DSIM_STOP_STATE_DAT(lanes_mask))
		    != DSIM_STOP_STATE_DAT(lanes_mask))
			continue;
	} while (!(reg & (DSIM_STOP_STATE_CLK | DSIM_TX_READY_HS_CLK)));

	reg = exynos_dsi_read(dsi, DSIM_ESCMODE_REG);
	reg &= ~DSIM_STOP_STATE_CNT_MASK;
	reg |= DSIM_STOP_STATE_CNT(driver_data->reg_values[STOP_STATE_CNT]);
	exynos_dsi_write(dsi, DSIM_ESCMODE_REG, reg);

	reg = DSIM_BTA_TIMEOUT(0xff) | DSIM_LPDR_TIMEOUT(0xffff);
	exynos_dsi_write(dsi, DSIM_TIMEOUT_REG, reg);

	return 0;
}

static void exynos_dsi_set_display_mode(struct exynos_dsi *dsi)
{
	struct drm_display_mode *m = &dsi->encoder.crtc->state->adjusted_mode;
	unsigned int num_bits_resol = dsi->driver_data->num_bits_resol;
	u32 reg;

	if (dsi->mode_flags & MIPI_DSI_MODE_VIDEO) {
		reg = DSIM_CMD_ALLOW(0xf)
			| DSIM_STABLE_VFP(m->vsync_start - m->vdisplay)
			| DSIM_MAIN_VBP(m->vtotal - m->vsync_end);
		exynos_dsi_write(dsi, DSIM_MVPORCH_REG, reg);

		reg = DSIM_MAIN_HFP(m->hsync_start - m->hdisplay)
			| DSIM_MAIN_HBP(m->htotal - m->hsync_end);
		exynos_dsi_write(dsi, DSIM_MHPORCH_REG, reg);

		reg = DSIM_MAIN_VSA(m->vsync_end - m->vsync_start)
			| DSIM_MAIN_HSA(m->hsync_end - m->hsync_start);
		exynos_dsi_write(dsi, DSIM_MSYNC_REG, reg);
	}
	reg =  DSIM_MAIN_HRESOL(m->hdisplay, num_bits_resol) |
		DSIM_MAIN_VRESOL(m->vdisplay, num_bits_resol);

	exynos_dsi_write(dsi, DSIM_MDRESOL_REG, reg);

	dev_dbg(dsi->dev, "LCD size = %dx%d\n", m->hdisplay, m->vdisplay);
}

static void exynos_dsi_set_display_enable(struct exynos_dsi *dsi, bool enable)
{
	u32 reg;

	reg = exynos_dsi_read(dsi, DSIM_MDRESOL_REG);
	if (enable)
		reg |= DSIM_MAIN_STAND_BY;
	else
		reg &= ~DSIM_MAIN_STAND_BY;
	exynos_dsi_write(dsi, DSIM_MDRESOL_REG, reg);
}

static int exynos_dsi_wait_for_hdr_fifo(struct exynos_dsi *dsi)
{
	int timeout = 2000;

	do {
		u32 reg = exynos_dsi_read(dsi, DSIM_FIFOCTRL_REG);

		if (!(reg & DSIM_SFR_HEADER_FULL))
			return 0;

		if (!cond_resched())
			usleep_range(950, 1050);
	} while (--timeout);

	return -ETIMEDOUT;
}

static void exynos_dsi_set_cmd_lpm(struct exynos_dsi *dsi, bool lpm)
{
	u32 v = exynos_dsi_read(dsi, DSIM_ESCMODE_REG);

	if (lpm)
		v |= DSIM_CMD_LPDT_LP;
	else
		v &= ~DSIM_CMD_LPDT_LP;

	exynos_dsi_write(dsi, DSIM_ESCMODE_REG, v);
}

static void exynos_dsi_force_bta(struct exynos_dsi *dsi)
{
	u32 v = exynos_dsi_read(dsi, DSIM_ESCMODE_REG);
	v |= DSIM_FORCE_BTA;
	exynos_dsi_write(dsi, DSIM_ESCMODE_REG, v);
}

static void exynos_dsi_send_to_fifo(struct exynos_dsi *dsi,
					struct exynos_dsi_transfer *xfer)
{
	struct device *dev = dsi->dev;
	struct mipi_dsi_packet *pkt = &xfer->packet;
	const u8 *payload = pkt->payload + xfer->tx_done;
	u16 length = pkt->payload_length - xfer->tx_done;
	bool first = !xfer->tx_done;
	u32 reg;

	dev_dbg(dev, "< xfer %pK: tx len %u, done %u, rx len %u, done %u\n",
		xfer, length, xfer->tx_done, xfer->rx_len, xfer->rx_done);

	if (length > DSI_TX_FIFO_SIZE)
		length = DSI_TX_FIFO_SIZE;

	xfer->tx_done += length;

	/* Send payload */
	while (length >= 4) {
		reg = get_unaligned_le32(payload);
		exynos_dsi_write(dsi, DSIM_PAYLOAD_REG, reg);
		payload += 4;
		length -= 4;
	}

	reg = 0;
	switch (length) {
	case 3:
		reg |= payload[2] << 16;
		fallthrough;
	case 2:
		reg |= payload[1] << 8;
		fallthrough;
	case 1:
		reg |= payload[0];
		exynos_dsi_write(dsi, DSIM_PAYLOAD_REG, reg);
		break;
	}

	/* Send packet header */
	if (!first)
		return;

	reg = get_unaligned_le32(pkt->header);
	if (exynos_dsi_wait_for_hdr_fifo(dsi)) {
		dev_err(dev, "waiting for header FIFO timed out\n");
		return;
	}

	if (NEQV(xfer->flags & MIPI_DSI_MSG_USE_LPM,
		 dsi->state & DSIM_STATE_CMD_LPM)) {
		exynos_dsi_set_cmd_lpm(dsi, xfer->flags & MIPI_DSI_MSG_USE_LPM);
		dsi->state ^= DSIM_STATE_CMD_LPM;
	}

	exynos_dsi_write(dsi, DSIM_PKTHDR_REG, reg);

	if (xfer->flags & MIPI_DSI_MSG_REQ_ACK)
		exynos_dsi_force_bta(dsi);
}

static void exynos_dsi_read_from_fifo(struct exynos_dsi *dsi,
					struct exynos_dsi_transfer *xfer)
{
	u8 *payload = xfer->rx_payload + xfer->rx_done;
	bool first = !xfer->rx_done;
	struct device *dev = dsi->dev;
	u16 length;
	u32 reg;

	if (first) {
		reg = exynos_dsi_read(dsi, DSIM_RXFIFO_REG);

		switch (reg & 0x3f) {
		case MIPI_DSI_RX_GENERIC_SHORT_READ_RESPONSE_2BYTE:
		case MIPI_DSI_RX_DCS_SHORT_READ_RESPONSE_2BYTE:
			if (xfer->rx_len >= 2) {
				payload[1] = reg >> 16;
				++xfer->rx_done;
			}
			fallthrough;
		case MIPI_DSI_RX_GENERIC_SHORT_READ_RESPONSE_1BYTE:
		case MIPI_DSI_RX_DCS_SHORT_READ_RESPONSE_1BYTE:
			payload[0] = reg >> 8;
			++xfer->rx_done;
			xfer->rx_len = xfer->rx_done;
			xfer->result = 0;
			goto clear_fifo;
		case MIPI_DSI_RX_ACKNOWLEDGE_AND_ERROR_REPORT:
			dev_err(dev, "DSI Error Report: 0x%04x\n",
				(reg >> 8) & 0xffff);
			xfer->result = 0;
			goto clear_fifo;
		}

		length = (reg >> 8) & 0xffff;
		if (length > xfer->rx_len) {
			dev_err(dev,
				"response too long (%u > %u bytes), stripping\n",
				xfer->rx_len, length);
			length = xfer->rx_len;
		} else if (length < xfer->rx_len)
			xfer->rx_len = length;
	}

	length = xfer->rx_len - xfer->rx_done;
	xfer->rx_done += length;

	/* Receive payload */
	while (length >= 4) {
		reg = exynos_dsi_read(dsi, DSIM_RXFIFO_REG);
		payload[0] = (reg >>  0) & 0xff;
		payload[1] = (reg >>  8) & 0xff;
		payload[2] = (reg >> 16) & 0xff;
		payload[3] = (reg >> 24) & 0xff;
		payload += 4;
		length -= 4;
	}

	if (length) {
		reg = exynos_dsi_read(dsi, DSIM_RXFIFO_REG);
		switch (length) {
		case 3:
			payload[2] = (reg >> 16) & 0xff;
			fallthrough;
		case 2:
			payload[1] = (reg >> 8) & 0xff;
			fallthrough;
		case 1:
			payload[0] = reg & 0xff;
		}
	}

	if (xfer->rx_done == xfer->rx_len)
		xfer->result = 0;

clear_fifo:
	length = DSI_RX_FIFO_SIZE / 4;
	do {
		reg = exynos_dsi_read(dsi, DSIM_RXFIFO_REG);
		if (reg == DSI_RX_FIFO_EMPTY)
			break;
	} while (--length);
}

static void exynos_dsi_transfer_start(struct exynos_dsi *dsi)
{
	unsigned long flags;
	struct exynos_dsi_transfer *xfer;
	bool start = false;

again:
	spin_lock_irqsave(&dsi->transfer_lock, flags);

	if (list_empty(&dsi->transfer_list)) {
		spin_unlock_irqrestore(&dsi->transfer_lock, flags);
		return;
	}

	xfer = list_first_entry(&dsi->transfer_list,
					struct exynos_dsi_transfer, list);

	spin_unlock_irqrestore(&dsi->transfer_lock, flags);

	if (xfer->packet.payload_length &&
	    xfer->tx_done == xfer->packet.payload_length)
		/* waiting for RX */
		return;

	exynos_dsi_send_to_fifo(dsi, xfer);

	if (xfer->packet.payload_length || xfer->rx_len)
		return;

	xfer->result = 0;
	complete(&xfer->completed);

	spin_lock_irqsave(&dsi->transfer_lock, flags);

	list_del_init(&xfer->list);
	start = !list_empty(&dsi->transfer_list);

	spin_unlock_irqrestore(&dsi->transfer_lock, flags);

	if (start)
		goto again;
}

static bool exynos_dsi_transfer_finish(struct exynos_dsi *dsi)
{
	struct exynos_dsi_transfer *xfer;
	unsigned long flags;
	bool start = true;

	spin_lock_irqsave(&dsi->transfer_lock, flags);

	if (list_empty(&dsi->transfer_list)) {
		spin_unlock_irqrestore(&dsi->transfer_lock, flags);
		return false;
	}

	xfer = list_first_entry(&dsi->transfer_list,
					struct exynos_dsi_transfer, list);

	spin_unlock_irqrestore(&dsi->transfer_lock, flags);

	dev_dbg(dsi->dev,
		"> xfer %pK, tx_len %zu, tx_done %u, rx_len %u, rx_done %u\n",
		xfer, xfer->packet.payload_length, xfer->tx_done, xfer->rx_len,
		xfer->rx_done);

	if (xfer->tx_done != xfer->packet.payload_length)
		return true;

	if (xfer->rx_done != xfer->rx_len)
		exynos_dsi_read_from_fifo(dsi, xfer);

	if (xfer->rx_done != xfer->rx_len)
		return true;

	spin_lock_irqsave(&dsi->transfer_lock, flags);

	list_del_init(&xfer->list);
	start = !list_empty(&dsi->transfer_list);

	spin_unlock_irqrestore(&dsi->transfer_lock, flags);

	if (!xfer->rx_len)
		xfer->result = 0;
	complete(&xfer->completed);

	return start;
}

static void exynos_dsi_remove_transfer(struct exynos_dsi *dsi,
					struct exynos_dsi_transfer *xfer)
{
	unsigned long flags;
	bool start;

	spin_lock_irqsave(&dsi->transfer_lock, flags);

	if (!list_empty(&dsi->transfer_list) &&
	    xfer == list_first_entry(&dsi->transfer_list,
				     struct exynos_dsi_transfer, list)) {
		list_del_init(&xfer->list);
		start = !list_empty(&dsi->transfer_list);
		spin_unlock_irqrestore(&dsi->transfer_lock, flags);
		if (start)
			exynos_dsi_transfer_start(dsi);
		return;
	}

	list_del_init(&xfer->list);

	spin_unlock_irqrestore(&dsi->transfer_lock, flags);
}

static int exynos_dsi_transfer(struct exynos_dsi *dsi,
					struct exynos_dsi_transfer *xfer)
{
	unsigned long flags;
	bool stopped;

	xfer->tx_done = 0;
	xfer->rx_done = 0;
	xfer->result = -ETIMEDOUT;
	init_completion(&xfer->completed);

	spin_lock_irqsave(&dsi->transfer_lock, flags);

	stopped = list_empty(&dsi->transfer_list);
	list_add_tail(&xfer->list, &dsi->transfer_list);

	spin_unlock_irqrestore(&dsi->transfer_lock, flags);

	if (stopped)
		exynos_dsi_transfer_start(dsi);

	wait_for_completion_timeout(&xfer->completed,
				    msecs_to_jiffies(DSI_XFER_TIMEOUT_MS));
	if (xfer->result == -ETIMEDOUT) {
		struct mipi_dsi_packet *pkt = &xfer->packet;
		exynos_dsi_remove_transfer(dsi, xfer);
		dev_err(dsi->dev, "xfer timed out: %*ph %*ph\n", 4, pkt->header,
			(int)pkt->payload_length, pkt->payload);
		return -ETIMEDOUT;
	}

	/* Also covers hardware timeout condition */
	return xfer->result;
}

static irqreturn_t exynos_dsi_irq(int irq, void *dev_id)
{
	struct exynos_dsi *dsi = dev_id;
	u32 status;

	status = exynos_dsi_read(dsi, DSIM_INTSRC_REG);
	if (!status) {
		static unsigned long int j;
		if (printk_timed_ratelimit(&j, 500))
			dev_warn(dsi->dev, "spurious interrupt\n");
		return IRQ_HANDLED;
	}
	exynos_dsi_write(dsi, DSIM_INTSRC_REG, status);

	if (status & DSIM_INT_SW_RST_RELEASE) {
		u32 mask = ~(DSIM_INT_RX_DONE | DSIM_INT_SFR_FIFO_EMPTY |
			DSIM_INT_SFR_HDR_FIFO_EMPTY | DSIM_INT_RX_ECC_ERR |
			DSIM_INT_SW_RST_RELEASE);
		exynos_dsi_write(dsi, DSIM_INTMSK_REG, mask);
		complete(&dsi->completed);
		return IRQ_HANDLED;
	}

	if (!(status & (DSIM_INT_RX_DONE | DSIM_INT_SFR_FIFO_EMPTY |
			DSIM_INT_PLL_STABLE)))
		return IRQ_HANDLED;

	if (exynos_dsi_transfer_finish(dsi))
		exynos_dsi_transfer_start(dsi);

	return IRQ_HANDLED;
}

static irqreturn_t exynos_dsi_te_irq_handler(int irq, void *dev_id)
{
	struct exynos_dsi *dsi = (struct exynos_dsi *)dev_id;
	struct drm_encoder *encoder = &dsi->encoder;

	if (dsi->state & DSIM_STATE_VIDOUT_AVAILABLE)
		exynos_drm_crtc_te_handler(encoder->crtc);

	return IRQ_HANDLED;
}

static void exynos_dsi_enable_irq(struct exynos_dsi *dsi)
{
	enable_irq(dsi->irq);

	if (gpio_is_valid(dsi->te_gpio))
		enable_irq(gpio_to_irq(dsi->te_gpio));
}

static void exynos_dsi_disable_irq(struct exynos_dsi *dsi)
{
	if (gpio_is_valid(dsi->te_gpio))
		disable_irq(gpio_to_irq(dsi->te_gpio));

	disable_irq(dsi->irq);
}

static int exynos_dsi_init(struct exynos_dsi *dsi)
{
	const struct exynos_dsi_driver_data *driver_data = dsi->driver_data;

	exynos_dsi_reset(dsi);
	exynos_dsi_enable_irq(dsi);

	if (driver_data->reg_values[RESET_TYPE] == DSIM_FUNCRST)
		exynos_dsi_enable_lane(dsi, BIT(dsi->lanes) - 1);

	exynos_dsi_enable_clock(dsi);
	if (driver_data->wait_for_reset)
		exynos_dsi_wait_for_reset(dsi);
	exynos_dsi_set_phy_ctrl(dsi);
	exynos_dsi_init_link(dsi);

	return 0;
}

static int exynos_dsi_register_te_irq(struct exynos_dsi *dsi,
				      struct device *panel)
{
	int ret;
	int te_gpio_irq;

	dsi->te_gpio = of_get_named_gpio(panel->of_node, "te-gpios", 0);
	if (dsi->te_gpio == -ENOENT)
		return 0;

	if (!gpio_is_valid(dsi->te_gpio)) {
		ret = dsi->te_gpio;
		dev_err(dsi->dev, "cannot get te-gpios, %d\n", ret);
		goto out;
	}

	ret = gpio_request(dsi->te_gpio, "te_gpio");
	if (ret) {
		dev_err(dsi->dev, "gpio request failed with %d\n", ret);
		goto out;
	}

	te_gpio_irq = gpio_to_irq(dsi->te_gpio);
	irq_set_status_flags(te_gpio_irq, IRQ_NOAUTOEN);

	ret = request_threaded_irq(te_gpio_irq, exynos_dsi_te_irq_handler, NULL,
					IRQF_TRIGGER_RISING, "TE", dsi);
	if (ret) {
		dev_err(dsi->dev, "request interrupt failed with %d\n", ret);
		gpio_free(dsi->te_gpio);
		goto out;
	}

out:
	return ret;
}

static void exynos_dsi_unregister_te_irq(struct exynos_dsi *dsi)
{
	if (gpio_is_valid(dsi->te_gpio)) {
		free_irq(gpio_to_irq(dsi->te_gpio), dsi);
		gpio_free(dsi->te_gpio);
		dsi->te_gpio = -ENOENT;
	}
}

static void exynos_dsi_enable(struct drm_encoder *encoder)
{
	struct exynos_dsi *dsi = encoder_to_dsi(encoder);
	struct drm_bridge *iter;
	int ret;

	if (dsi->state & DSIM_STATE_ENABLED)
		return;

	pm_runtime_get_sync(dsi->dev);
	dsi->state |= DSIM_STATE_ENABLED;

	if (dsi->panel) {
		ret = drm_panel_prepare(dsi->panel);
		if (ret < 0)
			goto err_put_sync;
	} else {
		list_for_each_entry_reverse(iter, &dsi->bridge_chain,
					    chain_node) {
			if (iter->funcs->pre_enable)
				iter->funcs->pre_enable(iter);
		}
	}

	exynos_dsi_set_display_mode(dsi);
	exynos_dsi_set_display_enable(dsi, true);

	if (dsi->panel) {
		ret = drm_panel_enable(dsi->panel);
		if (ret < 0)
			goto err_display_disable;
	} else {
		list_for_each_entry(iter, &dsi->bridge_chain, chain_node) {
			if (iter->funcs->enable)
				iter->funcs->enable(iter);
		}
	}

	dsi->state |= DSIM_STATE_VIDOUT_AVAILABLE;
	return;

err_display_disable:
	exynos_dsi_set_display_enable(dsi, false);
	drm_panel_unprepare(dsi->panel);

err_put_sync:
	dsi->state &= ~DSIM_STATE_ENABLED;
	pm_runtime_put(dsi->dev);
}

static void exynos_dsi_disable(struct drm_encoder *encoder)
{
	struct exynos_dsi *dsi = encoder_to_dsi(encoder);
	struct drm_bridge *iter;

	if (!(dsi->state & DSIM_STATE_ENABLED))
		return;

	dsi->state &= ~DSIM_STATE_VIDOUT_AVAILABLE;

	drm_panel_disable(dsi->panel);

	list_for_each_entry_reverse(iter, &dsi->bridge_chain, chain_node) {
		if (iter->funcs->disable)
			iter->funcs->disable(iter);
	}

	exynos_dsi_set_display_enable(dsi, false);
	drm_panel_unprepare(dsi->panel);

	list_for_each_entry(iter, &dsi->bridge_chain, chain_node) {
		if (iter->funcs->post_disable)
			iter->funcs->post_disable(iter);
	}

	dsi->state &= ~DSIM_STATE_ENABLED;
	pm_runtime_put_sync(dsi->dev);
}

static enum drm_connector_status
exynos_dsi_detect(struct drm_connector *connector, bool force)
{
	return connector->status;
}

static void exynos_dsi_connector_destroy(struct drm_connector *connector)
{
	drm_connector_unregister(connector);
	drm_connector_cleanup(connector);
	connector->dev = NULL;
}

static const struct drm_connector_funcs exynos_dsi_connector_funcs = {
	.detect = exynos_dsi_detect,
	.fill_modes = drm_helper_probe_single_connector_modes,
	.destroy = exynos_dsi_connector_destroy,
	.reset = drm_atomic_helper_connector_reset,
	.atomic_duplicate_state = drm_atomic_helper_connector_duplicate_state,
	.atomic_destroy_state = drm_atomic_helper_connector_destroy_state,
};

static int exynos_dsi_get_modes(struct drm_connector *connector)
{
	struct exynos_dsi *dsi = connector_to_dsi(connector);

	if (dsi->panel)
		return drm_panel_get_modes(dsi->panel, connector);

	return 0;
}

static const struct drm_connector_helper_funcs exynos_dsi_connector_helper_funcs = {
	.get_modes = exynos_dsi_get_modes,
};

static int exynos_dsi_create_connector(struct drm_encoder *encoder)
{
	struct exynos_dsi *dsi = encoder_to_dsi(encoder);
	struct drm_connector *connector = &dsi->connector;
	struct drm_device *drm = encoder->dev;
	int ret;

	connector->polled = DRM_CONNECTOR_POLL_HPD;

	ret = drm_connector_init(drm, connector, &exynos_dsi_connector_funcs,
				 DRM_MODE_CONNECTOR_DSI);
	if (ret) {
		DRM_DEV_ERROR(dsi->dev,
			      "Failed to initialize connector with drm\n");
		return ret;
	}

	connector->status = connector_status_disconnected;
	drm_connector_helper_add(connector, &exynos_dsi_connector_helper_funcs);
	drm_connector_attach_encoder(connector, encoder);
	if (!drm->registered)
		return 0;

	connector->funcs->reset(connector);
	drm_connector_register(connector);
	return 0;
}

static const struct drm_encoder_helper_funcs exynos_dsi_encoder_helper_funcs = {
	.enable = exynos_dsi_enable,
	.disable = exynos_dsi_disable,
};

MODULE_DEVICE_TABLE(of, exynos_dsi_of_match);

<<<<<<< HEAD
=======
static int exynos_dsi_host_attach(struct mipi_dsi_host *host,
				  struct mipi_dsi_device *device)
{
	struct exynos_dsi *dsi = host_to_dsi(host);
	struct drm_encoder *encoder = &dsi->encoder;
	struct drm_device *drm = encoder->dev;
	struct drm_bridge *out_bridge;

	out_bridge  = of_drm_find_bridge(device->dev.of_node);
	if (out_bridge) {
		drm_bridge_attach(encoder, out_bridge, NULL, 0);
		dsi->out_bridge = out_bridge;
		list_splice_init(&encoder->bridge_chain, &dsi->bridge_chain);
	} else {
		int ret = exynos_dsi_create_connector(encoder);

		if (ret) {
			DRM_DEV_ERROR(dsi->dev,
				      "failed to create connector ret = %d\n",
				      ret);
			drm_encoder_cleanup(encoder);
			return ret;
		}

		dsi->panel = of_drm_find_panel(device->dev.of_node);
		if (IS_ERR(dsi->panel))
			dsi->panel = NULL;
		else
			dsi->connector.status = connector_status_connected;
	}

	/*
	 * This is a temporary solution and should be made by more generic way.
	 *
	 * If attached panel device is for command mode one, dsi should register
	 * TE interrupt handler.
	 */
	if (!(device->mode_flags & MIPI_DSI_MODE_VIDEO)) {
		int ret = exynos_dsi_register_te_irq(dsi, &device->dev);
		if (ret)
			return ret;
	}

	mutex_lock(&drm->mode_config.mutex);

	dsi->lanes = device->lanes;
	dsi->format = device->format;
	dsi->mode_flags = device->mode_flags;
	exynos_drm_crtc_get_by_type(drm, EXYNOS_DISPLAY_TYPE_LCD)->i80_mode =
			!(dsi->mode_flags & MIPI_DSI_MODE_VIDEO);

	mutex_unlock(&drm->mode_config.mutex);

	if (drm->mode_config.poll_enabled)
		drm_kms_helper_hotplug_event(drm);

	return 0;
}

static int exynos_dsi_host_detach(struct mipi_dsi_host *host,
				  struct mipi_dsi_device *device)
{
	struct exynos_dsi *dsi = host_to_dsi(host);
	struct drm_device *drm = dsi->encoder.dev;

	if (dsi->panel) {
		mutex_lock(&drm->mode_config.mutex);
		exynos_dsi_disable(&dsi->encoder);
		dsi->panel = NULL;
		dsi->connector.status = connector_status_disconnected;
		mutex_unlock(&drm->mode_config.mutex);
	} else {
		if (dsi->out_bridge->funcs->detach)
			dsi->out_bridge->funcs->detach(dsi->out_bridge);
		dsi->out_bridge = NULL;
		INIT_LIST_HEAD(&dsi->bridge_chain);
	}

	if (drm->mode_config.poll_enabled)
		drm_kms_helper_hotplug_event(drm);

	exynos_dsi_unregister_te_irq(dsi);

	return 0;
}

static ssize_t exynos_dsi_host_transfer(struct mipi_dsi_host *host,
					 const struct mipi_dsi_msg *msg)
{
	struct exynos_dsi *dsi = host_to_dsi(host);
	struct exynos_dsi_transfer xfer;
	int ret;

	if (!(dsi->state & DSIM_STATE_ENABLED))
		return -EINVAL;

	if (!(dsi->state & DSIM_STATE_INITIALIZED)) {
		ret = exynos_dsi_init(dsi);
		if (ret)
			return ret;
		dsi->state |= DSIM_STATE_INITIALIZED;
	}

	ret = mipi_dsi_create_packet(&xfer.packet, msg);
	if (ret < 0)
		return ret;

	xfer.rx_len = msg->rx_len;
	xfer.rx_payload = msg->rx_buf;
	xfer.flags = msg->flags;

	ret = exynos_dsi_transfer(dsi, &xfer);
	return (ret < 0) ? ret : xfer.rx_done;
}

static const struct mipi_dsi_host_ops exynos_dsi_ops = {
	.attach = exynos_dsi_host_attach,
	.detach = exynos_dsi_host_detach,
	.transfer = exynos_dsi_host_transfer,
};

>>>>>>> 24b8d41d
static int exynos_dsi_of_read_u32(const struct device_node *np,
				  const char *propname, u32 *out_value)
{
	int ret = of_property_read_u32(np, propname, out_value);

	if (ret < 0)
		pr_err("%pOF: failed to get '%s' property\n", np, propname);

	return ret;
}

enum {
	DSI_PORT_IN,
	DSI_PORT_OUT
};

static int exynos_dsi_parse_dt(struct exynos_dsi *dsi)
{
	struct device *dev = dsi->dev;
	struct device_node *node = dev->of_node;
<<<<<<< HEAD
	struct device_node *ep;
=======
>>>>>>> 24b8d41d
	int ret;

	ret = exynos_dsi_of_read_u32(node, "samsung,pll-clock-frequency",
				     &dsi->pll_clk_rate);
	if (ret < 0)
		return ret;

<<<<<<< HEAD
	ep = of_graph_get_endpoint_by_regs(node, DSI_PORT_OUT, 0);
	if (!ep) {
		dev_err(dev, "no output port with endpoint specified\n");
		return -EINVAL;
	}

	ret = exynos_dsi_of_read_u32(ep, "samsung,burst-clock-frequency",
=======
	ret = exynos_dsi_of_read_u32(node, "samsung,burst-clock-frequency",
>>>>>>> 24b8d41d
				     &dsi->burst_clk_rate);
	if (ret < 0)
		return ret;

	ret = exynos_dsi_of_read_u32(node, "samsung,esc-clock-frequency",
				     &dsi->esc_clk_rate);
	if (ret < 0)
		return ret;

	dsi->in_bridge_node = of_graph_get_remote_node(node, DSI_PORT_IN, 0);

	return 0;
}

static int exynos_dsi_bind(struct device *dev, struct device *master,
				void *data)
{
	struct drm_encoder *encoder = dev_get_drvdata(dev);
	struct exynos_dsi *dsi = encoder_to_dsi(encoder);
	struct drm_device *drm_dev = data;
	struct drm_bridge *in_bridge;
	int ret;

	drm_simple_encoder_init(drm_dev, encoder, DRM_MODE_ENCODER_TMDS);

	drm_encoder_helper_add(encoder, &exynos_dsi_encoder_helper_funcs);

	ret = exynos_drm_set_possible_crtcs(encoder, EXYNOS_DISPLAY_TYPE_LCD);
	if (ret < 0)
		return ret;

	if (dsi->in_bridge_node) {
		in_bridge = of_drm_find_bridge(dsi->in_bridge_node);
		if (in_bridge)
			drm_bridge_attach(encoder, in_bridge, NULL, 0);
	}

	return mipi_dsi_host_register(&dsi->dsi_host);
}

static void exynos_dsi_unbind(struct device *dev, struct device *master,
				void *data)
{
	struct drm_encoder *encoder = dev_get_drvdata(dev);
	struct exynos_dsi *dsi = encoder_to_dsi(encoder);

	exynos_dsi_disable(encoder);

	mipi_dsi_host_unregister(&dsi->dsi_host);
}

static const struct component_ops exynos_dsi_component_ops = {
	.bind	= exynos_dsi_bind,
	.unbind	= exynos_dsi_unbind,
};

static int exynos_dsi_probe(struct platform_device *pdev)
{
	struct device *dev = &pdev->dev;
	struct resource *res;
	struct exynos_dsi *dsi;
	int ret, i;

	dsi = devm_kzalloc(dev, sizeof(*dsi), GFP_KERNEL);
	if (!dsi)
		return -ENOMEM;

	/* To be checked as invalid one */
	dsi->te_gpio = -ENOENT;

	init_completion(&dsi->completed);
	spin_lock_init(&dsi->transfer_lock);
	INIT_LIST_HEAD(&dsi->transfer_list);
	INIT_LIST_HEAD(&dsi->bridge_chain);

	dsi->dsi_host.ops = &exynos_dsi_ops;
	dsi->dsi_host.dev = dev;

	dsi->dev = dev;
	dsi->driver_data = of_device_get_match_data(dev);
<<<<<<< HEAD

	ret = exynos_dsi_parse_dt(dsi);
	if (ret)
		return ret;
=======
>>>>>>> 24b8d41d

	dsi->supplies[0].supply = "vddcore";
	dsi->supplies[1].supply = "vddio";
	ret = devm_regulator_bulk_get(dev, ARRAY_SIZE(dsi->supplies),
				      dsi->supplies);
	if (ret)
		return dev_err_probe(dev, ret, "failed to get regulators\n");

	dsi->clks = devm_kcalloc(dev,
			dsi->driver_data->num_clks, sizeof(*dsi->clks),
			GFP_KERNEL);
	if (!dsi->clks)
		return -ENOMEM;

	for (i = 0; i < dsi->driver_data->num_clks; i++) {
		dsi->clks[i] = devm_clk_get(dev, clk_names[i]);
		if (IS_ERR(dsi->clks[i])) {
			if (strcmp(clk_names[i], "sclk_mipi") == 0) {
				dsi->clks[i] = devm_clk_get(dev,
							OLD_SCLK_MIPI_CLK_NAME);
				if (!IS_ERR(dsi->clks[i]))
					continue;
			}

			dev_info(dev, "failed to get the clock: %s\n",
					clk_names[i]);
			return PTR_ERR(dsi->clks[i]);
		}
	}

	res = platform_get_resource(pdev, IORESOURCE_MEM, 0);
	dsi->reg_base = devm_ioremap_resource(dev, res);
	if (IS_ERR(dsi->reg_base)) {
		dev_err(dev, "failed to remap io region\n");
		return PTR_ERR(dsi->reg_base);
	}

	dsi->phy = devm_phy_get(dev, "dsim");
	if (IS_ERR(dsi->phy)) {
		dev_info(dev, "failed to get dsim phy\n");
		return PTR_ERR(dsi->phy);
	}

	dsi->irq = platform_get_irq(pdev, 0);
	if (dsi->irq < 0)
		return dsi->irq;

	irq_set_status_flags(dsi->irq, IRQ_NOAUTOEN);
	ret = devm_request_threaded_irq(dev, dsi->irq, NULL,
					exynos_dsi_irq, IRQF_ONESHOT,
					dev_name(dev), dsi);
	if (ret) {
		dev_err(dev, "failed to request dsi irq\n");
		return ret;
	}

	ret = exynos_dsi_parse_dt(dsi);
	if (ret)
		return ret;

	platform_set_drvdata(pdev, &dsi->encoder);

	pm_runtime_enable(dev);

	ret = component_add(dev, &exynos_dsi_component_ops);
	if (ret)
		goto err_disable_runtime;

	return 0;

err_disable_runtime:
	pm_runtime_disable(dev);
	of_node_put(dsi->in_bridge_node);

	return ret;
}

static int exynos_dsi_remove(struct platform_device *pdev)
{
	struct exynos_dsi *dsi = platform_get_drvdata(pdev);

	of_node_put(dsi->in_bridge_node);

	pm_runtime_disable(&pdev->dev);

	component_del(&pdev->dev, &exynos_dsi_component_ops);

	return 0;
}

static int __maybe_unused exynos_dsi_suspend(struct device *dev)
{
	struct drm_encoder *encoder = dev_get_drvdata(dev);
	struct exynos_dsi *dsi = encoder_to_dsi(encoder);
	const struct exynos_dsi_driver_data *driver_data = dsi->driver_data;
	int ret, i;

	usleep_range(10000, 20000);

	if (dsi->state & DSIM_STATE_INITIALIZED) {
		dsi->state &= ~DSIM_STATE_INITIALIZED;

		exynos_dsi_disable_clock(dsi);

		exynos_dsi_disable_irq(dsi);
	}

	dsi->state &= ~DSIM_STATE_CMD_LPM;

	phy_power_off(dsi->phy);

	for (i = driver_data->num_clks - 1; i > -1; i--)
		clk_disable_unprepare(dsi->clks[i]);

	ret = regulator_bulk_disable(ARRAY_SIZE(dsi->supplies), dsi->supplies);
	if (ret < 0)
		dev_err(dsi->dev, "cannot disable regulators %d\n", ret);

	return 0;
}

static int __maybe_unused exynos_dsi_resume(struct device *dev)
{
	struct drm_encoder *encoder = dev_get_drvdata(dev);
	struct exynos_dsi *dsi = encoder_to_dsi(encoder);
	const struct exynos_dsi_driver_data *driver_data = dsi->driver_data;
	int ret, i;

	ret = regulator_bulk_enable(ARRAY_SIZE(dsi->supplies), dsi->supplies);
	if (ret < 0) {
		dev_err(dsi->dev, "cannot enable regulators %d\n", ret);
		return ret;
	}

	for (i = 0; i < driver_data->num_clks; i++) {
		ret = clk_prepare_enable(dsi->clks[i]);
		if (ret < 0)
			goto err_clk;
	}

	ret = phy_power_on(dsi->phy);
	if (ret < 0) {
		dev_err(dsi->dev, "cannot enable phy %d\n", ret);
		goto err_clk;
	}

	return 0;

err_clk:
	while (--i > -1)
		clk_disable_unprepare(dsi->clks[i]);
	regulator_bulk_disable(ARRAY_SIZE(dsi->supplies), dsi->supplies);

	return ret;
}

static const struct dev_pm_ops exynos_dsi_pm_ops = {
	SET_RUNTIME_PM_OPS(exynos_dsi_suspend, exynos_dsi_resume, NULL)
	SET_SYSTEM_SLEEP_PM_OPS(pm_runtime_force_suspend,
				pm_runtime_force_resume)
};

struct platform_driver dsi_driver = {
	.probe = exynos_dsi_probe,
	.remove = exynos_dsi_remove,
	.driver = {
		   .name = "exynos-dsi",
		   .owner = THIS_MODULE,
		   .pm = &exynos_dsi_pm_ops,
		   .of_match_table = exynos_dsi_of_match,
	},
};

MODULE_AUTHOR("Tomasz Figa <t.figa@samsung.com>");
MODULE_AUTHOR("Andrzej Hajda <a.hajda@samsung.com>");
MODULE_DESCRIPTION("Samsung SoC MIPI DSI Master");
MODULE_LICENSE("GPL v2");<|MERGE_RESOLUTION|>--- conflicted
+++ resolved
@@ -282,11 +282,7 @@
 	struct list_head transfer_list;
 
 	const struct exynos_dsi_driver_data *driver_data;
-<<<<<<< HEAD
-	struct device_node *bridge_node;
-=======
 	struct device_node *in_bridge_node;
->>>>>>> 24b8d41d
 };
 
 #define host_to_dsi(host) container_of(host, struct exynos_dsi, dsi_host)
@@ -1530,8 +1526,6 @@
 
 MODULE_DEVICE_TABLE(of, exynos_dsi_of_match);
 
-<<<<<<< HEAD
-=======
 static int exynos_dsi_host_attach(struct mipi_dsi_host *host,
 				  struct mipi_dsi_device *device)
 {
@@ -1653,7 +1647,6 @@
 	.transfer = exynos_dsi_host_transfer,
 };
 
->>>>>>> 24b8d41d
 static int exynos_dsi_of_read_u32(const struct device_node *np,
 				  const char *propname, u32 *out_value)
 {
@@ -1674,10 +1667,6 @@
 {
 	struct device *dev = dsi->dev;
 	struct device_node *node = dev->of_node;
-<<<<<<< HEAD
-	struct device_node *ep;
-=======
->>>>>>> 24b8d41d
 	int ret;
 
 	ret = exynos_dsi_of_read_u32(node, "samsung,pll-clock-frequency",
@@ -1685,17 +1674,7 @@
 	if (ret < 0)
 		return ret;
 
-<<<<<<< HEAD
-	ep = of_graph_get_endpoint_by_regs(node, DSI_PORT_OUT, 0);
-	if (!ep) {
-		dev_err(dev, "no output port with endpoint specified\n");
-		return -EINVAL;
-	}
-
-	ret = exynos_dsi_of_read_u32(ep, "samsung,burst-clock-frequency",
-=======
 	ret = exynos_dsi_of_read_u32(node, "samsung,burst-clock-frequency",
->>>>>>> 24b8d41d
 				     &dsi->burst_clk_rate);
 	if (ret < 0)
 		return ret;
@@ -1776,13 +1755,6 @@
 
 	dsi->dev = dev;
 	dsi->driver_data = of_device_get_match_data(dev);
-<<<<<<< HEAD
-
-	ret = exynos_dsi_parse_dt(dsi);
-	if (ret)
-		return ret;
-=======
->>>>>>> 24b8d41d
 
 	dsi->supplies[0].supply = "vddcore";
 	dsi->supplies[1].supply = "vddio";
