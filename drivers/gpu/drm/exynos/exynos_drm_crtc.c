--- conflicted
+++ resolved
@@ -75,24 +75,9 @@
 				     struct drm_crtc_state *old_crtc_state)
 {
 	struct exynos_drm_crtc *exynos_crtc = to_exynos_crtc(crtc);
-	struct drm_pending_vblank_event *event;
-	unsigned long flags;
 
 	if (exynos_crtc->ops->atomic_flush)
 		exynos_crtc->ops->atomic_flush(exynos_crtc);
-
-	event = crtc->state->event;
-	if (event) {
-		crtc->state->event = NULL;
-
-		spin_lock_irqsave(&crtc->dev->event_lock, flags);
-		if (drm_crtc_vblank_get(crtc) == 0)
-			drm_crtc_arm_vblank_event(crtc, event);
-		else
-			drm_crtc_send_vblank_event(crtc, event);
-		spin_unlock_irqrestore(&crtc->dev->event_lock, flags);
-	}
-
 }
 
 static enum drm_mode_status exynos_crtc_mode_valid(struct drm_crtc *crtc,
@@ -219,30 +204,6 @@
 	return ERR_PTR(ret);
 }
 
-<<<<<<< HEAD
-int exynos_drm_crtc_enable_vblank(struct drm_device *dev, unsigned int pipe)
-{
-	struct exynos_drm_crtc *exynos_crtc = exynos_drm_crtc_from_pipe(dev,
-									pipe);
-
-	if (exynos_crtc->ops->enable_vblank)
-		return exynos_crtc->ops->enable_vblank(exynos_crtc);
-
-	return 0;
-}
-
-void exynos_drm_crtc_disable_vblank(struct drm_device *dev, unsigned int pipe)
-{
-	struct exynos_drm_crtc *exynos_crtc = exynos_drm_crtc_from_pipe(dev,
-									pipe);
-
-	if (exynos_crtc->ops->disable_vblank)
-		exynos_crtc->ops->disable_vblank(exynos_crtc);
-}
-
-int exynos_drm_crtc_get_pipe_from_type(struct drm_device *drm_dev,
-				       enum exynos_drm_output_type out_type)
-=======
 struct exynos_drm_crtc *exynos_drm_crtc_get_by_type(struct drm_device *drm_dev,
 				       enum exynos_drm_output_type out_type)
 {
@@ -257,7 +218,6 @@
 
 int exynos_drm_set_possible_crtcs(struct drm_encoder *encoder,
 		enum exynos_drm_output_type out_type)
->>>>>>> 24b8d41d
 {
 	struct exynos_drm_crtc *crtc = exynos_drm_crtc_get_by_type(encoder->dev,
 						out_type);
@@ -276,27 +236,4 @@
 
 	if (exynos_crtc->ops->te_handler)
 		exynos_crtc->ops->te_handler(exynos_crtc);
-<<<<<<< HEAD
-}
-
-void exynos_drm_crtc_cancel_page_flip(struct drm_crtc *crtc,
-					struct drm_file *file)
-{
-	struct drm_pending_vblank_event *e;
-	unsigned long flags;
-
-	spin_lock_irqsave(&crtc->dev->event_lock, flags);
-
-	e = crtc->state->event;
-	if (e && e->base.file_priv == file)
-		crtc->state->event = NULL;
-	else
-		e = NULL;
-
-	spin_unlock_irqrestore(&crtc->dev->event_lock, flags);
-
-	if (e)
-		drm_event_cancel_free(crtc->dev, &e->base);
-=======
->>>>>>> 24b8d41d
 }