--- conflicted
+++ resolved
@@ -122,22 +122,7 @@
 
 	size = mode_cmd.pitches[0] * mode_cmd.height;
 
-<<<<<<< HEAD
-	exynos_gem = exynos_drm_gem_create(dev, EXYNOS_BO_CONTIG, size);
-	/*
-	 * If physically contiguous memory allocation fails and if IOMMU is
-	 * supported then try to get buffer from non physically contiguous
-	 * memory area.
-	 */
-	if (IS_ERR(exynos_gem) && is_drm_iommu_supported(dev)) {
-		dev_warn(&pdev->dev, "contiguous FB allocation failed, falling back to non-contiguous\n");
-		exynos_gem = exynos_drm_gem_create(dev, EXYNOS_BO_NONCONTIG,
-						   size);
-	}
-
-=======
 	exynos_gem = exynos_drm_gem_create(dev, EXYNOS_BO_WC, size, true);
->>>>>>> 24b8d41d
 	if (IS_ERR(exynos_gem))
 		return PTR_ERR(exynos_gem);
 
@@ -224,11 +209,6 @@
 {
 	struct drm_framebuffer *fb;
 
-<<<<<<< HEAD
-	vunmap(exynos_gem->kvaddr);
-
-=======
->>>>>>> 24b8d41d
 	/* release drm framebuffer and real buffer */
 	if (fb_helper->fb && fb_helper->fb->funcs) {
 		fb = fb_helper->fb;
