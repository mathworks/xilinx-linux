// SPDX-License-Identifier: GPL-2.0-or-later
/* exynos_drm_gem.c
 *
 * Copyright (c) 2011 Samsung Electronics Co., Ltd.
 * Author: Inki Dae <inki.dae@samsung.com>
 */


#include <linux/dma-buf.h>
#include <linux/pfn_t.h>
#include <linux/shmem_fs.h>

#include <drm/drm_prime.h>
#include <drm/drm_vma_manager.h>
#include <drm/exynos_drm.h>

#include "exynos_drm_drv.h"
#include "exynos_drm_gem.h"

static int exynos_drm_alloc_buf(struct exynos_drm_gem *exynos_gem, bool kvmap)
{
	struct drm_device *dev = exynos_gem->base.dev;
<<<<<<< HEAD
	unsigned long attr;
	unsigned int nr_pages;
	struct sg_table sgt;
	int ret = -ENOMEM;
=======
	unsigned long attr = 0;
>>>>>>> 24b8d41d

	if (exynos_gem->dma_addr) {
		DRM_DEV_DEBUG_KMS(to_dma_dev(dev), "already allocated.\n");
		return 0;
	}

<<<<<<< HEAD
	exynos_gem->dma_attrs = 0;

=======
>>>>>>> 24b8d41d
	/*
	 * if EXYNOS_BO_CONTIG, fully physically contiguous memory
	 * region will be allocated else physically contiguous
	 * as possible.
	 */
	if (!(exynos_gem->flags & EXYNOS_BO_NONCONTIG))
<<<<<<< HEAD
		exynos_gem->dma_attrs |= DMA_ATTR_FORCE_CONTIGUOUS;
=======
		attr |= DMA_ATTR_FORCE_CONTIGUOUS;
>>>>>>> 24b8d41d

	/*
	 * if EXYNOS_BO_WC or EXYNOS_BO_NONCACHABLE, writecombine mapping
	 * else cachable mapping.
	 */
	if (exynos_gem->flags & EXYNOS_BO_WC ||
			!(exynos_gem->flags & EXYNOS_BO_CACHABLE))
<<<<<<< HEAD
		attr = DMA_ATTR_WRITE_COMBINE;
	else
		attr = DMA_ATTR_NON_CONSISTENT;

	exynos_gem->dma_attrs |= attr;
	exynos_gem->dma_attrs |= DMA_ATTR_NO_KERNEL_MAPPING;
=======
		attr |= DMA_ATTR_WRITE_COMBINE;
>>>>>>> 24b8d41d

	/* FBDev emulation requires kernel mapping */
	if (!kvmap)
		attr |= DMA_ATTR_NO_KERNEL_MAPPING;

	exynos_gem->dma_attrs = attr;
	exynos_gem->cookie = dma_alloc_attrs(to_dma_dev(dev), exynos_gem->size,
					     &exynos_gem->dma_addr, GFP_KERNEL,
					     exynos_gem->dma_attrs);
	if (!exynos_gem->cookie) {
<<<<<<< HEAD
		DRM_ERROR("failed to allocate buffer.\n");
		goto err_free;
	}

	ret = dma_get_sgtable_attrs(to_dma_dev(dev), &sgt, exynos_gem->cookie,
				    exynos_gem->dma_addr, exynos_gem->size,
				    exynos_gem->dma_attrs);
	if (ret < 0) {
		DRM_ERROR("failed to get sgtable.\n");
		goto err_dma_free;
	}

	if (drm_prime_sg_to_page_addr_arrays(&sgt, exynos_gem->pages, NULL,
					     nr_pages)) {
		DRM_ERROR("invalid sgtable.\n");
		ret = -EINVAL;
		goto err_sgt_free;
=======
		DRM_DEV_ERROR(to_dma_dev(dev), "failed to allocate buffer.\n");
		return -ENOMEM;
>>>>>>> 24b8d41d
	}

	if (kvmap)
		exynos_gem->kvaddr = exynos_gem->cookie;

	DRM_DEV_DEBUG_KMS(to_dma_dev(dev), "dma_addr(0x%lx), size(0x%lx)\n",
			(unsigned long)exynos_gem->dma_addr, exynos_gem->size);
	return 0;
<<<<<<< HEAD

err_sgt_free:
	sg_free_table(&sgt);
err_dma_free:
	dma_free_attrs(to_dma_dev(dev), exynos_gem->size, exynos_gem->cookie,
		       exynos_gem->dma_addr, exynos_gem->dma_attrs);
err_free:
	drm_free_large(exynos_gem->pages);

	return ret;
=======
>>>>>>> 24b8d41d
}

static void exynos_drm_free_buf(struct exynos_drm_gem *exynos_gem)
{
	struct drm_device *dev = exynos_gem->base.dev;

	if (!exynos_gem->dma_addr) {
		DRM_DEV_DEBUG_KMS(dev->dev, "dma_addr is invalid.\n");
		return;
	}

	DRM_DEV_DEBUG_KMS(dev->dev, "dma_addr(0x%lx), size(0x%lx)\n",
			(unsigned long)exynos_gem->dma_addr, exynos_gem->size);

	dma_free_attrs(to_dma_dev(dev), exynos_gem->size, exynos_gem->cookie,
			(dma_addr_t)exynos_gem->dma_addr,
			exynos_gem->dma_attrs);
<<<<<<< HEAD

	drm_free_large(exynos_gem->pages);
=======
>>>>>>> 24b8d41d
}

static int exynos_drm_gem_handle_create(struct drm_gem_object *obj,
					struct drm_file *file_priv,
					unsigned int *handle)
{
	int ret;

	/*
	 * allocate a id of idr table where the obj is registered
	 * and handle has the id what user can see.
	 */
	ret = drm_gem_handle_create(file_priv, obj, handle);
	if (ret)
		return ret;

	DRM_DEV_DEBUG_KMS(to_dma_dev(obj->dev), "gem handle = 0x%x\n", *handle);

	/* drop reference from allocate - handle holds it now. */
	drm_gem_object_put(obj);

	return 0;
}

void exynos_drm_gem_destroy(struct exynos_drm_gem *exynos_gem)
{
	struct drm_gem_object *obj = &exynos_gem->base;

	DRM_DEV_DEBUG_KMS(to_dma_dev(obj->dev), "handle count = %d\n",
			  obj->handle_count);

	/*
	 * do not release memory region from exporter.
	 *
	 * the region will be released by exporter
	 * once dmabuf's refcount becomes 0.
	 */
	if (obj->import_attach)
		drm_prime_gem_destroy(obj, exynos_gem->sgt);
	else
		exynos_drm_free_buf(exynos_gem);

	/* release file pointer to gem object. */
	drm_gem_object_release(obj);

	kfree(exynos_gem);
}

<<<<<<< HEAD
unsigned long exynos_drm_gem_get_size(struct drm_device *dev,
						unsigned int gem_handle,
						struct drm_file *file_priv)
{
	struct exynos_drm_gem *exynos_gem;
	struct drm_gem_object *obj;

	obj = drm_gem_object_lookup(file_priv, gem_handle);
	if (!obj) {
		DRM_ERROR("failed to lookup gem object.\n");
		return 0;
	}

	exynos_gem = to_exynos_gem(obj);

	drm_gem_object_unreference_unlocked(obj);

	return exynos_gem->size;
}

=======
>>>>>>> 24b8d41d
static struct exynos_drm_gem *exynos_drm_gem_init(struct drm_device *dev,
						  unsigned long size)
{
	struct exynos_drm_gem *exynos_gem;
	struct drm_gem_object *obj;
	int ret;

	exynos_gem = kzalloc(sizeof(*exynos_gem), GFP_KERNEL);
	if (!exynos_gem)
		return ERR_PTR(-ENOMEM);

	exynos_gem->size = size;
	obj = &exynos_gem->base;

	ret = drm_gem_object_init(dev, obj, size);
	if (ret < 0) {
		DRM_DEV_ERROR(dev->dev, "failed to initialize gem object\n");
		kfree(exynos_gem);
		return ERR_PTR(ret);
	}

	ret = drm_gem_create_mmap_offset(obj);
	if (ret < 0) {
		drm_gem_object_release(obj);
		kfree(exynos_gem);
		return ERR_PTR(ret);
	}

	DRM_DEV_DEBUG_KMS(dev->dev, "created file object = %pK\n", obj->filp);

	return exynos_gem;
}

struct exynos_drm_gem *exynos_drm_gem_create(struct drm_device *dev,
					     unsigned int flags,
					     unsigned long size,
					     bool kvmap)
{
	struct exynos_drm_gem *exynos_gem;
	int ret;

	if (flags & ~(EXYNOS_BO_MASK)) {
		DRM_DEV_ERROR(dev->dev,
			      "invalid GEM buffer flags: %u\n", flags);
		return ERR_PTR(-EINVAL);
	}

	if (!size) {
		DRM_DEV_ERROR(dev->dev, "invalid GEM buffer size: %lu\n", size);
		return ERR_PTR(-EINVAL);
	}

	size = roundup(size, PAGE_SIZE);

	exynos_gem = exynos_drm_gem_init(dev, size);
	if (IS_ERR(exynos_gem))
		return exynos_gem;

	if (!is_drm_iommu_supported(dev) && (flags & EXYNOS_BO_NONCONTIG)) {
		/*
		 * when no IOMMU is available, all allocated buffers are
		 * contiguous anyway, so drop EXYNOS_BO_NONCONTIG flag
		 */
		flags &= ~EXYNOS_BO_NONCONTIG;
		DRM_WARN("Non-contiguous allocation is not supported without IOMMU, falling back to contiguous buffer\n");
	}

	/* set memory type and cache attribute from user side. */
	exynos_gem->flags = flags;

	ret = exynos_drm_alloc_buf(exynos_gem, kvmap);
	if (ret < 0) {
		drm_gem_object_release(&exynos_gem->base);
		kfree(exynos_gem);
		return ERR_PTR(ret);
	}

	return exynos_gem;
}

int exynos_drm_gem_create_ioctl(struct drm_device *dev, void *data,
				struct drm_file *file_priv)
{
	struct drm_exynos_gem_create *args = data;
	struct exynos_drm_gem *exynos_gem;
	int ret;

	exynos_gem = exynos_drm_gem_create(dev, args->flags, args->size, false);
	if (IS_ERR(exynos_gem))
		return PTR_ERR(exynos_gem);

	ret = exynos_drm_gem_handle_create(&exynos_gem->base, file_priv,
					   &args->handle);
	if (ret) {
		exynos_drm_gem_destroy(exynos_gem);
		return ret;
	}

	return 0;
}

int exynos_drm_gem_map_ioctl(struct drm_device *dev, void *data,
			     struct drm_file *file_priv)
{
	struct drm_exynos_gem_map *args = data;

	return drm_gem_dumb_map_offset(file_priv, dev, args->handle,
				       &args->offset);
}

struct exynos_drm_gem *exynos_drm_gem_get(struct drm_file *filp,
					  unsigned int gem_handle)
{
	struct drm_gem_object *obj;

	obj = drm_gem_object_lookup(filp, gem_handle);
<<<<<<< HEAD
	if (!obj) {
		DRM_ERROR("failed to lookup gem object.\n");
		return ERR_PTR(-EINVAL);
	}

	exynos_gem = to_exynos_gem(obj);

	return &exynos_gem->dma_addr;
}

void exynos_drm_gem_put_dma_addr(struct drm_device *dev,
					unsigned int gem_handle,
					struct drm_file *filp)
{
	struct drm_gem_object *obj;

	obj = drm_gem_object_lookup(filp, gem_handle);
	if (!obj) {
		DRM_ERROR("failed to lookup gem object.\n");
		return;
	}

	drm_gem_object_unreference_unlocked(obj);

	/*
	 * decrease obj->refcount one more time because we has already
	 * increased it at exynos_drm_gem_get_dma_addr().
	 */
	drm_gem_object_unreference_unlocked(obj);
=======
	if (!obj)
		return NULL;
	return to_exynos_gem(obj);
>>>>>>> 24b8d41d
}

static int exynos_drm_gem_mmap_buffer(struct exynos_drm_gem *exynos_gem,
				      struct vm_area_struct *vma)
{
	struct drm_device *drm_dev = exynos_gem->base.dev;
	unsigned long vm_size;
	int ret;

	vma->vm_flags &= ~VM_PFNMAP;
	vma->vm_pgoff = 0;

	vm_size = vma->vm_end - vma->vm_start;

	/* check if user-requested size is valid. */
	if (vm_size > exynos_gem->size)
		return -EINVAL;

	ret = dma_mmap_attrs(to_dma_dev(drm_dev), vma, exynos_gem->cookie,
			     exynos_gem->dma_addr, exynos_gem->size,
			     exynos_gem->dma_attrs);
	if (ret < 0) {
		DRM_ERROR("failed to mmap.\n");
		return ret;
	}

	return 0;
}

int exynos_drm_gem_get_ioctl(struct drm_device *dev, void *data,
				      struct drm_file *file_priv)
{
	struct exynos_drm_gem *exynos_gem;
	struct drm_exynos_gem_info *args = data;
	struct drm_gem_object *obj;

	obj = drm_gem_object_lookup(file_priv, args->handle);
	if (!obj) {
<<<<<<< HEAD
		DRM_ERROR("failed to lookup gem object.\n");
=======
		DRM_DEV_ERROR(dev->dev, "failed to lookup gem object.\n");
>>>>>>> 24b8d41d
		return -EINVAL;
	}

	exynos_gem = to_exynos_gem(obj);

	args->flags = exynos_gem->flags;
	args->size = exynos_gem->size;

<<<<<<< HEAD
	drm_gem_object_unreference_unlocked(obj);
=======
	drm_gem_object_put(obj);
>>>>>>> 24b8d41d

	return 0;
}

void exynos_drm_gem_free_object(struct drm_gem_object *obj)
{
	exynos_drm_gem_destroy(to_exynos_gem(obj));
}

int exynos_drm_gem_dumb_create(struct drm_file *file_priv,
			       struct drm_device *dev,
			       struct drm_mode_create_dumb *args)
{
	struct exynos_drm_gem *exynos_gem;
	unsigned int flags;
	int ret;

	/*
	 * allocate memory to be used for framebuffer.
	 * - this callback would be called by user application
	 *	with DRM_IOCTL_MODE_CREATE_DUMB command.
	 */

	args->pitch = args->width * ((args->bpp + 7) / 8);
	args->size = args->pitch * args->height;

	if (is_drm_iommu_supported(dev))
		flags = EXYNOS_BO_NONCONTIG | EXYNOS_BO_WC;
	else
		flags = EXYNOS_BO_CONTIG | EXYNOS_BO_WC;

	exynos_gem = exynos_drm_gem_create(dev, flags, args->size, false);
	if (IS_ERR(exynos_gem)) {
		dev_warn(dev->dev, "FB allocation failed.\n");
		return PTR_ERR(exynos_gem);
	}

	ret = exynos_drm_gem_handle_create(&exynos_gem->base, file_priv,
					   &args->handle);
	if (ret) {
		exynos_drm_gem_destroy(exynos_gem);
		return ret;
	}

	return 0;
}

static int exynos_drm_gem_mmap_obj(struct drm_gem_object *obj,
				   struct vm_area_struct *vma)
{
<<<<<<< HEAD
	struct drm_gem_object *obj;
	int ret = 0;

	/*
	 * get offset of memory allocated for drm framebuffer.
	 * - this callback would be called by user application
	 *	with DRM_IOCTL_MODE_MAP_DUMB command.
	 */

	obj = drm_gem_object_lookup(file_priv, handle);
	if (!obj) {
		DRM_ERROR("failed to lookup gem object.\n");
		return -EINVAL;
	}

	*offset = drm_vma_node_offset_addr(&obj->vma_node);
	DRM_DEBUG_KMS("offset = 0x%lx\n", (unsigned long)*offset);

	drm_gem_object_unreference_unlocked(obj);
	return ret;
}

int exynos_drm_gem_fault(struct vm_area_struct *vma, struct vm_fault *vmf)
{
	struct drm_gem_object *obj = vma->vm_private_data;
	struct exynos_drm_gem *exynos_gem = to_exynos_gem(obj);
	unsigned long pfn;
	pgoff_t page_offset;
	int ret;

	page_offset = ((unsigned long)vmf->virtual_address -
			vma->vm_start) >> PAGE_SHIFT;

	if (page_offset >= (exynos_gem->size >> PAGE_SHIFT)) {
		DRM_ERROR("invalid page offset\n");
		ret = -EINVAL;
		goto out;
	}

	pfn = page_to_pfn(exynos_gem->pages[page_offset]);
	ret = vm_insert_mixed(vma, (unsigned long)vmf->virtual_address,
			__pfn_to_pfn_t(pfn, PFN_DEV));

out:
	switch (ret) {
	case 0:
	case -ERESTARTSYS:
	case -EINTR:
		return VM_FAULT_NOPAGE;
	case -ENOMEM:
		return VM_FAULT_OOM;
	default:
		return VM_FAULT_SIGBUS;
	}
}

static int exynos_drm_gem_mmap_obj(struct drm_gem_object *obj,
				   struct vm_area_struct *vma)
{
	struct exynos_drm_gem *exynos_gem = to_exynos_gem(obj);
	int ret;

	DRM_DEBUG_KMS("flags = 0x%x\n", exynos_gem->flags);
=======
	struct exynos_drm_gem *exynos_gem = to_exynos_gem(obj);
	int ret;

	DRM_DEV_DEBUG_KMS(to_dma_dev(obj->dev), "flags = 0x%x\n",
			  exynos_gem->flags);
>>>>>>> 24b8d41d

	/* non-cachable as default. */
	if (exynos_gem->flags & EXYNOS_BO_CACHABLE)
		vma->vm_page_prot = vm_get_page_prot(vma->vm_flags);
	else if (exynos_gem->flags & EXYNOS_BO_WC)
		vma->vm_page_prot =
			pgprot_writecombine(vm_get_page_prot(vma->vm_flags));
	else
		vma->vm_page_prot =
			pgprot_noncached(vm_get_page_prot(vma->vm_flags));

	ret = exynos_drm_gem_mmap_buffer(exynos_gem, vma);
	if (ret)
		goto err_close_vm;

	return ret;

err_close_vm:
	drm_gem_vm_close(vma);

	return ret;
}

int exynos_drm_gem_mmap(struct file *filp, struct vm_area_struct *vma)
{
	struct drm_gem_object *obj;
	int ret;

	/* set vm_area_struct. */
	ret = drm_gem_mmap(filp, vma);
	if (ret < 0) {
		DRM_ERROR("failed to mmap.\n");
		return ret;
	}

	obj = vma->vm_private_data;

	if (obj->import_attach)
		return dma_buf_mmap(obj->dma_buf, vma, 0);

	return exynos_drm_gem_mmap_obj(obj, vma);
}

/* low-level interface prime helpers */
struct drm_gem_object *exynos_drm_gem_prime_import(struct drm_device *dev,
					    struct dma_buf *dma_buf)
{
	return drm_gem_prime_import_dev(dev, dma_buf, to_dma_dev(dev));
}

struct sg_table *exynos_drm_gem_prime_get_sg_table(struct drm_gem_object *obj)
{
	struct exynos_drm_gem *exynos_gem = to_exynos_gem(obj);
	struct drm_device *drm_dev = obj->dev;
	struct sg_table *sgt;
	int ret;

	sgt = kzalloc(sizeof(*sgt), GFP_KERNEL);
	if (!sgt)
		return ERR_PTR(-ENOMEM);

	ret = dma_get_sgtable_attrs(to_dma_dev(drm_dev), sgt, exynos_gem->cookie,
				    exynos_gem->dma_addr, exynos_gem->size,
				    exynos_gem->dma_attrs);
	if (ret) {
		DRM_ERROR("failed to get sgtable, %d\n", ret);
		kfree(sgt);
		return ERR_PTR(ret);
	}

	return sgt;
}

struct drm_gem_object *
exynos_drm_gem_prime_import_sg_table(struct drm_device *dev,
				     struct dma_buf_attachment *attach,
				     struct sg_table *sgt)
{
	struct exynos_drm_gem *exynos_gem;

	/* check if the entries in the sg_table are contiguous */
	if (drm_prime_get_contiguous_size(sgt) < attach->dmabuf->size) {
		DRM_ERROR("buffer chunks must be mapped contiguously");
		return ERR_PTR(-EINVAL);
	}

	exynos_gem = exynos_drm_gem_init(dev, attach->dmabuf->size);
	if (IS_ERR(exynos_gem))
		return ERR_CAST(exynos_gem);

	/*
	 * Buffer has been mapped as contiguous into DMA address space,
	 * but if there is IOMMU, it can be either CONTIG or NONCONTIG.
	 * We assume a simplified logic below:
	 */
	if (is_drm_iommu_supported(dev))
		exynos_gem->flags |= EXYNOS_BO_NONCONTIG;
	else
		exynos_gem->flags |= EXYNOS_BO_CONTIG;

	exynos_gem->dma_addr = sg_dma_address(sgt->sgl);
	exynos_gem->sgt = sgt;
	return &exynos_gem->base;
}

void *exynos_drm_gem_prime_vmap(struct drm_gem_object *obj)
{
	return NULL;
}

void exynos_drm_gem_prime_vunmap(struct drm_gem_object *obj, void *vaddr)
{
	/* Nothing to do */
}

int exynos_drm_gem_prime_mmap(struct drm_gem_object *obj,
			      struct vm_area_struct *vma)
{
	int ret;

	ret = drm_gem_mmap_obj(obj, obj->size, vma);
	if (ret < 0)
		return ret;

	return exynos_drm_gem_mmap_obj(obj, vma);
}<|MERGE_RESOLUTION|>--- conflicted
+++ resolved
@@ -20,36 +20,20 @@
 static int exynos_drm_alloc_buf(struct exynos_drm_gem *exynos_gem, bool kvmap)
 {
 	struct drm_device *dev = exynos_gem->base.dev;
-<<<<<<< HEAD
-	unsigned long attr;
-	unsigned int nr_pages;
-	struct sg_table sgt;
-	int ret = -ENOMEM;
-=======
 	unsigned long attr = 0;
->>>>>>> 24b8d41d
 
 	if (exynos_gem->dma_addr) {
 		DRM_DEV_DEBUG_KMS(to_dma_dev(dev), "already allocated.\n");
 		return 0;
 	}
 
-<<<<<<< HEAD
-	exynos_gem->dma_attrs = 0;
-
-=======
->>>>>>> 24b8d41d
 	/*
 	 * if EXYNOS_BO_CONTIG, fully physically contiguous memory
 	 * region will be allocated else physically contiguous
 	 * as possible.
 	 */
 	if (!(exynos_gem->flags & EXYNOS_BO_NONCONTIG))
-<<<<<<< HEAD
-		exynos_gem->dma_attrs |= DMA_ATTR_FORCE_CONTIGUOUS;
-=======
 		attr |= DMA_ATTR_FORCE_CONTIGUOUS;
->>>>>>> 24b8d41d
 
 	/*
 	 * if EXYNOS_BO_WC or EXYNOS_BO_NONCACHABLE, writecombine mapping
@@ -57,16 +41,7 @@
 	 */
 	if (exynos_gem->flags & EXYNOS_BO_WC ||
 			!(exynos_gem->flags & EXYNOS_BO_CACHABLE))
-<<<<<<< HEAD
-		attr = DMA_ATTR_WRITE_COMBINE;
-	else
-		attr = DMA_ATTR_NON_CONSISTENT;
-
-	exynos_gem->dma_attrs |= attr;
-	exynos_gem->dma_attrs |= DMA_ATTR_NO_KERNEL_MAPPING;
-=======
 		attr |= DMA_ATTR_WRITE_COMBINE;
->>>>>>> 24b8d41d
 
 	/* FBDev emulation requires kernel mapping */
 	if (!kvmap)
@@ -77,28 +52,8 @@
 					     &exynos_gem->dma_addr, GFP_KERNEL,
 					     exynos_gem->dma_attrs);
 	if (!exynos_gem->cookie) {
-<<<<<<< HEAD
-		DRM_ERROR("failed to allocate buffer.\n");
-		goto err_free;
-	}
-
-	ret = dma_get_sgtable_attrs(to_dma_dev(dev), &sgt, exynos_gem->cookie,
-				    exynos_gem->dma_addr, exynos_gem->size,
-				    exynos_gem->dma_attrs);
-	if (ret < 0) {
-		DRM_ERROR("failed to get sgtable.\n");
-		goto err_dma_free;
-	}
-
-	if (drm_prime_sg_to_page_addr_arrays(&sgt, exynos_gem->pages, NULL,
-					     nr_pages)) {
-		DRM_ERROR("invalid sgtable.\n");
-		ret = -EINVAL;
-		goto err_sgt_free;
-=======
 		DRM_DEV_ERROR(to_dma_dev(dev), "failed to allocate buffer.\n");
 		return -ENOMEM;
->>>>>>> 24b8d41d
 	}
 
 	if (kvmap)
@@ -107,19 +62,6 @@
 	DRM_DEV_DEBUG_KMS(to_dma_dev(dev), "dma_addr(0x%lx), size(0x%lx)\n",
 			(unsigned long)exynos_gem->dma_addr, exynos_gem->size);
 	return 0;
-<<<<<<< HEAD
-
-err_sgt_free:
-	sg_free_table(&sgt);
-err_dma_free:
-	dma_free_attrs(to_dma_dev(dev), exynos_gem->size, exynos_gem->cookie,
-		       exynos_gem->dma_addr, exynos_gem->dma_attrs);
-err_free:
-	drm_free_large(exynos_gem->pages);
-
-	return ret;
-=======
->>>>>>> 24b8d41d
 }
 
 static void exynos_drm_free_buf(struct exynos_drm_gem *exynos_gem)
@@ -137,11 +79,6 @@
 	dma_free_attrs(to_dma_dev(dev), exynos_gem->size, exynos_gem->cookie,
 			(dma_addr_t)exynos_gem->dma_addr,
 			exynos_gem->dma_attrs);
-<<<<<<< HEAD
-
-	drm_free_large(exynos_gem->pages);
-=======
->>>>>>> 24b8d41d
 }
 
 static int exynos_drm_gem_handle_create(struct drm_gem_object *obj,
@@ -190,29 +127,6 @@
 	kfree(exynos_gem);
 }
 
-<<<<<<< HEAD
-unsigned long exynos_drm_gem_get_size(struct drm_device *dev,
-						unsigned int gem_handle,
-						struct drm_file *file_priv)
-{
-	struct exynos_drm_gem *exynos_gem;
-	struct drm_gem_object *obj;
-
-	obj = drm_gem_object_lookup(file_priv, gem_handle);
-	if (!obj) {
-		DRM_ERROR("failed to lookup gem object.\n");
-		return 0;
-	}
-
-	exynos_gem = to_exynos_gem(obj);
-
-	drm_gem_object_unreference_unlocked(obj);
-
-	return exynos_gem->size;
-}
-
-=======
->>>>>>> 24b8d41d
 static struct exynos_drm_gem *exynos_drm_gem_init(struct drm_device *dev,
 						  unsigned long size)
 {
@@ -329,41 +243,9 @@
 	struct drm_gem_object *obj;
 
 	obj = drm_gem_object_lookup(filp, gem_handle);
-<<<<<<< HEAD
-	if (!obj) {
-		DRM_ERROR("failed to lookup gem object.\n");
-		return ERR_PTR(-EINVAL);
-	}
-
-	exynos_gem = to_exynos_gem(obj);
-
-	return &exynos_gem->dma_addr;
-}
-
-void exynos_drm_gem_put_dma_addr(struct drm_device *dev,
-					unsigned int gem_handle,
-					struct drm_file *filp)
-{
-	struct drm_gem_object *obj;
-
-	obj = drm_gem_object_lookup(filp, gem_handle);
-	if (!obj) {
-		DRM_ERROR("failed to lookup gem object.\n");
-		return;
-	}
-
-	drm_gem_object_unreference_unlocked(obj);
-
-	/*
-	 * decrease obj->refcount one more time because we has already
-	 * increased it at exynos_drm_gem_get_dma_addr().
-	 */
-	drm_gem_object_unreference_unlocked(obj);
-=======
 	if (!obj)
 		return NULL;
 	return to_exynos_gem(obj);
->>>>>>> 24b8d41d
 }
 
 static int exynos_drm_gem_mmap_buffer(struct exynos_drm_gem *exynos_gem,
@@ -402,11 +284,7 @@
 
 	obj = drm_gem_object_lookup(file_priv, args->handle);
 	if (!obj) {
-<<<<<<< HEAD
-		DRM_ERROR("failed to lookup gem object.\n");
-=======
 		DRM_DEV_ERROR(dev->dev, "failed to lookup gem object.\n");
->>>>>>> 24b8d41d
 		return -EINVAL;
 	}
 
@@ -415,11 +293,7 @@
 	args->flags = exynos_gem->flags;
 	args->size = exynos_gem->size;
 
-<<<<<<< HEAD
-	drm_gem_object_unreference_unlocked(obj);
-=======
 	drm_gem_object_put(obj);
->>>>>>> 24b8d41d
 
 	return 0;
 }
@@ -470,77 +344,11 @@
 static int exynos_drm_gem_mmap_obj(struct drm_gem_object *obj,
 				   struct vm_area_struct *vma)
 {
-<<<<<<< HEAD
-	struct drm_gem_object *obj;
-	int ret = 0;
-
-	/*
-	 * get offset of memory allocated for drm framebuffer.
-	 * - this callback would be called by user application
-	 *	with DRM_IOCTL_MODE_MAP_DUMB command.
-	 */
-
-	obj = drm_gem_object_lookup(file_priv, handle);
-	if (!obj) {
-		DRM_ERROR("failed to lookup gem object.\n");
-		return -EINVAL;
-	}
-
-	*offset = drm_vma_node_offset_addr(&obj->vma_node);
-	DRM_DEBUG_KMS("offset = 0x%lx\n", (unsigned long)*offset);
-
-	drm_gem_object_unreference_unlocked(obj);
-	return ret;
-}
-
-int exynos_drm_gem_fault(struct vm_area_struct *vma, struct vm_fault *vmf)
-{
-	struct drm_gem_object *obj = vma->vm_private_data;
-	struct exynos_drm_gem *exynos_gem = to_exynos_gem(obj);
-	unsigned long pfn;
-	pgoff_t page_offset;
-	int ret;
-
-	page_offset = ((unsigned long)vmf->virtual_address -
-			vma->vm_start) >> PAGE_SHIFT;
-
-	if (page_offset >= (exynos_gem->size >> PAGE_SHIFT)) {
-		DRM_ERROR("invalid page offset\n");
-		ret = -EINVAL;
-		goto out;
-	}
-
-	pfn = page_to_pfn(exynos_gem->pages[page_offset]);
-	ret = vm_insert_mixed(vma, (unsigned long)vmf->virtual_address,
-			__pfn_to_pfn_t(pfn, PFN_DEV));
-
-out:
-	switch (ret) {
-	case 0:
-	case -ERESTARTSYS:
-	case -EINTR:
-		return VM_FAULT_NOPAGE;
-	case -ENOMEM:
-		return VM_FAULT_OOM;
-	default:
-		return VM_FAULT_SIGBUS;
-	}
-}
-
-static int exynos_drm_gem_mmap_obj(struct drm_gem_object *obj,
-				   struct vm_area_struct *vma)
-{
-	struct exynos_drm_gem *exynos_gem = to_exynos_gem(obj);
-	int ret;
-
-	DRM_DEBUG_KMS("flags = 0x%x\n", exynos_gem->flags);
-=======
 	struct exynos_drm_gem *exynos_gem = to_exynos_gem(obj);
 	int ret;
 
 	DRM_DEV_DEBUG_KMS(to_dma_dev(obj->dev), "flags = 0x%x\n",
 			  exynos_gem->flags);
->>>>>>> 24b8d41d
 
 	/* non-cachable as default. */
 	if (exynos_gem->flags & EXYNOS_BO_CACHABLE)
