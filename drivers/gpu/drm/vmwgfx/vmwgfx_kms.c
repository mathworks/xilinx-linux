--- conflicted
+++ resolved
@@ -103,11 +103,7 @@
 	kmap_offset = 0;
 	kmap_num = (width*height*4 + PAGE_SIZE - 1) >> PAGE_SHIFT;
 
-<<<<<<< HEAD
-	ret = ttm_bo_reserve(&dmabuf->base, true, false, NULL);
-=======
 	ret = ttm_bo_reserve(&bo->base, true, false, NULL);
->>>>>>> 24b8d41d
 	if (unlikely(ret != 0)) {
 		DRM_ERROR("reserve failed\n");
 		return -EINVAL;
@@ -2009,12 +2005,8 @@
 
 int vmw_du_crtc_gamma_set(struct drm_crtc *crtc,
 			  u16 *r, u16 *g, u16 *b,
-<<<<<<< HEAD
-			  uint32_t size)
-=======
 			  uint32_t size,
 			  struct drm_modeset_acquire_ctx *ctx)
->>>>>>> 24b8d41d
 {
 	struct vmw_private *dev_priv = vmw_priv(crtc->dev);
 	int i;
@@ -2163,12 +2155,6 @@
 	};
 	int i;
 	u32 assumed_bpp = 4;
-<<<<<<< HEAD
-
-	if (dev_priv->assume_16bpp)
-		assumed_bpp = 2;
-
-=======
 
 	if (dev_priv->assume_16bpp)
 		assumed_bpp = 2;
@@ -2180,7 +2166,6 @@
 	 * For STDU extra limit for a mode on SVGA_REG_SCREENTARGET_MAX_WIDTH/
 	 * HEIGHT registers.
 	 */
->>>>>>> 24b8d41d
 	if (dev_priv->active_display_unit == vmw_du_screen_target) {
 		max_width  = min(max_width,  dev_priv->stdu_max_width);
 		max_height = min(max_height, dev_priv->stdu_max_height);
@@ -2466,46 +2451,6 @@
 }
 
 /**
-<<<<<<< HEAD
- * vmw_kms_helper_buffer_prepare - Reserve and validate a buffer object before
- * command submission.
- *
- * @dev_priv. Pointer to a device private structure.
- * @buf: The buffer object
- * @interruptible: Whether to perform waits as interruptible.
- * @validate_as_mob: Whether the buffer should be validated as a MOB. If false,
- * The buffer will be validated as a GMR. Already pinned buffers will not be
- * validated.
- *
- * Returns 0 on success, negative error code on failure, -ERESTARTSYS if
- * interrupted by a signal.
- */
-int vmw_kms_helper_buffer_prepare(struct vmw_private *dev_priv,
-				  struct vmw_dma_buffer *buf,
-				  bool interruptible,
-				  bool validate_as_mob)
-{
-	struct ttm_buffer_object *bo = &buf->base;
-	int ret;
-
-	ttm_bo_reserve(bo, false, false, NULL);
-	ret = vmw_validate_single_buffer(dev_priv, bo, interruptible,
-					 validate_as_mob);
-	if (ret)
-		ttm_bo_unreserve(bo);
-
-	return ret;
-}
-
-/**
- * vmw_kms_helper_buffer_revert - Undo the actions of
- * vmw_kms_helper_buffer_prepare.
- *
- * @res: Pointer to the buffer object.
- *
- * Helper to be used if an error forces the caller to undo the actions of
- * vmw_kms_helper_buffer_prepare.
-=======
  * vmw_kms_helper_validation_finish - Helper for post KMS command submission
  * cleanup and fencing
  * @dev_priv: Pointer to the device-private struct
@@ -2514,7 +2459,6 @@
  * @out_fence: If non-NULL, returned refcounted fence-pointer
  * @user_fence_rep: If non-NULL, pointer to user-space address area
  * in which to copy user-space fence info
->>>>>>> 24b8d41d
  */
 void vmw_kms_helper_validation_finish(struct vmw_private *dev_priv,
 				      struct drm_file *file_priv,
@@ -2681,15 +2625,6 @@
 void
 vmw_kms_create_implicit_placement_property(struct vmw_private *dev_priv)
 {
-<<<<<<< HEAD
-	mutex_lock(&dev_priv->global_kms_state_mutex);
-	if (du->active_implicit) {
-		if (--(dev_priv->num_implicit) == 0)
-			dev_priv->implicit_fb = NULL;
-		du->active_implicit = false;
-	}
-	mutex_unlock(&dev_priv->global_kms_state_mutex);
-=======
 	if (dev_priv->implicit_placement_property)
 		return;
 
@@ -2697,7 +2632,6 @@
 		drm_property_create_range(dev_priv->dev,
 					  DRM_MODE_PROP_IMMUTABLE,
 					  "implicit_placement", 0, 1);
->>>>>>> 24b8d41d
 }
 
 /**
@@ -2708,28 +2642,19 @@
  */
 int vmw_kms_suspend(struct drm_device *dev)
 {
-<<<<<<< HEAD
-	mutex_lock(&dev_priv->global_kms_state_mutex);
-	WARN_ON_ONCE(!dev_priv->num_implicit && dev_priv->implicit_fb);
-=======
 	struct vmw_private *dev_priv = vmw_priv(dev);
 
 	dev_priv->suspend_state = drm_atomic_helper_suspend(dev);
 	if (IS_ERR(dev_priv->suspend_state)) {
 		int ret = PTR_ERR(dev_priv->suspend_state);
->>>>>>> 24b8d41d
 
 		DRM_ERROR("Failed kms suspend: %d\n", ret);
 		dev_priv->suspend_state = NULL;
 
 		return ret;
 	}
-<<<<<<< HEAD
-	mutex_unlock(&dev_priv->global_kms_state_mutex);
-=======
 
 	return 0;
->>>>>>> 24b8d41d
 }
 
 
@@ -2744,15 +2669,6 @@
  */
 int vmw_kms_resume(struct drm_device *dev)
 {
-<<<<<<< HEAD
-	struct vmw_display_unit *du = vmw_crtc_to_du(crtc);
-	bool ret;
-
-	mutex_lock(&dev_priv->global_kms_state_mutex);
-	ret = !du->is_implicit || dev_priv->num_implicit == 1;
-	mutex_unlock(&dev_priv->global_kms_state_mutex);
-
-=======
 	struct vmw_private *dev_priv = vmw_priv(dev);
 	int ret;
 
@@ -2762,7 +2678,6 @@
 	ret = drm_atomic_helper_resume(dev, dev_priv->suspend_state);
 	dev_priv->suspend_state = NULL;
 
->>>>>>> 24b8d41d
 	return ret;
 }
 
@@ -2773,25 +2688,7 @@
  */
 void vmw_kms_lost_device(struct drm_device *dev)
 {
-<<<<<<< HEAD
-	struct vmw_display_unit *du = vmw_crtc_to_du(crtc);
-	struct vmw_framebuffer *vfb;
-
-	mutex_lock(&dev_priv->global_kms_state_mutex);
-
-	if (!du->is_implicit)
-		goto out_unlock;
-
-	vfb = vmw_framebuffer_to_vfb(crtc->primary->fb);
-	WARN_ON_ONCE(dev_priv->num_implicit != 1 &&
-		     dev_priv->implicit_fb != vfb);
-
-	dev_priv->implicit_fb = vfb;
-out_unlock:
-	mutex_unlock(&dev_priv->global_kms_state_mutex);
-=======
 	drm_atomic_helper_shutdown(dev);
->>>>>>> 24b8d41d
 }
 
 /**
