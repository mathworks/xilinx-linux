--- conflicted
+++ resolved
@@ -28,14 +28,6 @@
 #ifndef _VMWGFX_DRV_H_
 #define _VMWGFX_DRV_H_
 
-<<<<<<< HEAD
-#include "vmwgfx_reg.h"
-#include <drm/drmP.h>
-#include <drm/vmwgfx_drm.h>
-#include <drm/drm_hashtab.h>
-#include <drm/drm_auth.h>
-=======
->>>>>>> 24b8d41d
 #include <linux/suspend.h>
 #include <linux/sync_file.h>
 
@@ -66,11 +58,7 @@
 #define VMWGFX_DRIVER_NAME "vmwgfx"
 #define VMWGFX_DRIVER_DATE "20200114"
 #define VMWGFX_DRIVER_MAJOR 2
-<<<<<<< HEAD
-#define VMWGFX_DRIVER_MINOR 11
-=======
 #define VMWGFX_DRIVER_MINOR 18
->>>>>>> 24b8d41d
 #define VMWGFX_DRIVER_PATCHLEVEL 0
 #define VMWGFX_FIFO_STATIC_SIZE (1024*1024)
 #define VMWGFX_MAX_RELOCATIONS 2048
@@ -94,13 +82,7 @@
 			VMWGFX_NUM_GB_SCREEN_TARGET)
 
 #define VMW_PL_GMR (TTM_PL_PRIV + 0)
-<<<<<<< HEAD
-#define VMW_PL_FLAG_GMR (TTM_PL_FLAG_PRIV << 0)
 #define VMW_PL_MOB (TTM_PL_PRIV + 1)
-#define VMW_PL_FLAG_MOB (TTM_PL_FLAG_PRIV << 1)
-=======
-#define VMW_PL_MOB (TTM_PL_PRIV + 1)
->>>>>>> 24b8d41d
 
 #define VMW_RES_CONTEXT ttm_driver_type0
 #define VMW_RES_SURFACE ttm_driver_type1
@@ -543,10 +525,6 @@
 	bool has_mob;
 	spinlock_t hw_lock;
 	spinlock_t cap_lock;
-<<<<<<< HEAD
-	bool has_dx;
-=======
->>>>>>> 24b8d41d
 	bool assume_16bpp;
 
 	enum vmw_sm_type sm_type;
@@ -561,15 +539,9 @@
 	struct vmw_overlay *overlay_priv;
 	struct drm_property *hotplug_mode_update_property;
 	struct drm_property *implicit_placement_property;
-<<<<<<< HEAD
-	unsigned num_implicit;
-	struct vmw_framebuffer *implicit_fb;
-	struct mutex global_kms_state_mutex;
-=======
 	struct mutex global_kms_state_mutex;
 	spinlock_t cursor_lock;
 	struct drm_atomic_state *suspend_state;
->>>>>>> 24b8d41d
 
 	/*
 	 * Context and surface management.
@@ -1635,10 +1607,4 @@
 {
 	WRITE_ONCE(*addr, value);
 }
-
-/**
- * Add vmw_msg module function
- */
-extern int vmw_host_log(const char *log);
-
 #endif