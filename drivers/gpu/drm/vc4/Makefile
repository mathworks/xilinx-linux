--- conflicted
+++ resolved
@@ -7,11 +7,8 @@
 	vc4_crtc.o \
 	vc4_drv.o \
 	vc4_dpi.o \
-<<<<<<< HEAD
-=======
 	vc4_dsi.o \
 	vc4_fence.o \
->>>>>>> 24b8d41d
 	vc4_kms.o \
 	vc4_gem.o \
 	vc4_hdmi.o \
