--- conflicted
+++ resolved
@@ -141,16 +141,6 @@
 					struct virtio_gpu_mem_entry **ents,
 					unsigned int *nents)
 {
-<<<<<<< HEAD
-	int r;
-
-	r = ttm_bo_reserve(&bo->tbo, true, no_wait, NULL);
-	if (unlikely(r != 0))
-		return r;
-	r = ttm_bo_wait(&bo->tbo, true, no_wait);
-	ttm_bo_unreserve(&bo->tbo);
-	return r;
-=======
 	bool use_dma_api = !virtio_has_dma_quirk(vgdev->vdev);
 	struct virtio_gpu_object_shmem *shmem = to_virtio_gpu_shmem(bo);
 	struct scatterlist *sg;
@@ -204,7 +194,6 @@
 	}
 
 	return 0;
->>>>>>> 24b8d41d
 }
 
 int virtio_gpu_object_create(struct virtio_gpu_device *vgdev,
