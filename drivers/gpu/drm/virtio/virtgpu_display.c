--- conflicted
+++ resolved
@@ -43,12 +43,9 @@
 #define XRES_MAX  8192
 #define YRES_MAX  8192
 
-<<<<<<< HEAD
-=======
 #define drm_connector_to_virtio_gpu_output(x) \
 	container_of(x, struct virtio_gpu_output, conn)
 
->>>>>>> 24b8d41d
 static const struct drm_crtc_funcs virtio_gpu_crtc_funcs = {
 	.set_config             = drm_atomic_helper_set_config,
 	.destroy                = drm_crtc_cleanup,
@@ -59,32 +56,6 @@
 	.atomic_destroy_state   = drm_atomic_helper_crtc_destroy_state,
 };
 
-<<<<<<< HEAD
-static void virtio_gpu_user_framebuffer_destroy(struct drm_framebuffer *fb)
-{
-	struct virtio_gpu_framebuffer *virtio_gpu_fb
-		= to_virtio_gpu_framebuffer(fb);
-
-	drm_gem_object_unreference_unlocked(virtio_gpu_fb->obj);
-	drm_framebuffer_cleanup(fb);
-	kfree(virtio_gpu_fb);
-}
-
-static int
-virtio_gpu_framebuffer_surface_dirty(struct drm_framebuffer *fb,
-				     struct drm_file *file_priv,
-				     unsigned flags, unsigned color,
-				     struct drm_clip_rect *clips,
-				     unsigned num_clips)
-{
-	struct virtio_gpu_framebuffer *virtio_gpu_fb
-		= to_virtio_gpu_framebuffer(fb);
-
-	return virtio_gpu_surface_dirty(virtio_gpu_fb, clips, num_clips);
-}
-
-=======
->>>>>>> 24b8d41d
 static const struct drm_framebuffer_funcs virtio_gpu_fb_funcs = {
 	.create_handle = drm_gem_fb_create_handle,
 	.destroy = drm_gem_fb_destroy,
@@ -150,13 +121,6 @@
 {
 	struct virtio_gpu_output *output = drm_crtc_to_virtio_gpu_output(crtc);
 
-<<<<<<< HEAD
-	spin_lock_irqsave(&crtc->dev->event_lock, flags);
-	if (crtc->state->event)
-		drm_crtc_send_vblank_event(crtc, crtc->state->event);
-	crtc->state->event = NULL;
-	spin_unlock_irqrestore(&crtc->dev->event_lock, flags);
-=======
 	/*
 	 * virtio-gpu can't do modeset and plane update operations
 	 * independent from each other.  So the actual modeset happens
@@ -166,7 +130,6 @@
 	if (drm_atomic_crtc_needs_modeset(crtc->state)) {
 		output->needs_modeset = true;
 	}
->>>>>>> 24b8d41d
 }
 
 static const struct drm_crtc_helper_funcs virtio_gpu_crtc_helper_funcs = {
@@ -308,11 +271,6 @@
 	drm_crtc_init_with_planes(dev, crtc, primary, cursor,
 				  &virtio_gpu_crtc_funcs, NULL);
 	drm_crtc_helper_add(crtc, &virtio_gpu_crtc_helper_funcs);
-<<<<<<< HEAD
-	primary->crtc = crtc;
-	cursor->crtc = crtc;
-=======
->>>>>>> 24b8d41d
 
 	drm_connector_init(dev, connector, &virtio_gpu_connector_funcs,
 			   DRM_MODE_CONNECTOR_VIRTUAL);
@@ -354,34 +312,12 @@
 	ret = virtio_gpu_framebuffer_init(dev, virtio_gpu_fb, mode_cmd, obj);
 	if (ret) {
 		kfree(virtio_gpu_fb);
-<<<<<<< HEAD
-		drm_gem_object_unreference_unlocked(obj);
-=======
 		drm_gem_object_put(obj);
->>>>>>> 24b8d41d
 		return NULL;
 	}
 
 	return &virtio_gpu_fb->base;
 }
-
-static void vgdev_atomic_commit_tail(struct drm_atomic_state *state)
-{
-	struct drm_device *dev = state->dev;
-
-	drm_atomic_helper_commit_modeset_disables(dev, state);
-	drm_atomic_helper_commit_modeset_enables(dev, state);
-	drm_atomic_helper_commit_planes(dev, state, 0);
-
-	drm_atomic_helper_commit_hw_done(state);
-
-	drm_atomic_helper_wait_for_vblanks(dev, state);
-	drm_atomic_helper_cleanup_planes(dev, state);
-}
-
-static struct drm_mode_config_helper_funcs virtio_mode_config_helpers = {
-	.atomic_commit_tail = vgdev_atomic_commit_tail,
-};
 
 static const struct drm_mode_config_funcs virtio_gpu_mode_funcs = {
 	.fb_create = virtio_gpu_user_framebuffer_create,
@@ -397,14 +333,8 @@
 	if (ret)
 		return ret;
 
-<<<<<<< HEAD
-	drm_mode_config_init(vgdev->ddev);
-	vgdev->ddev->mode_config.funcs = &virtio_gpu_mode_funcs;
-	vgdev->ddev->mode_config.helper_private = &virtio_mode_config_helpers;
-=======
 	vgdev->ddev->mode_config.quirk_addfb_prefer_host_byte_order = true;
 	vgdev->ddev->mode_config.funcs = &virtio_gpu_mode_funcs;
->>>>>>> 24b8d41d
 
 	/* modes will be validated against the framebuffer size */
 	vgdev->ddev->mode_config.min_width = XRES_MIN;
