/*
 * Copyright (c) 2006-2008 Intel Corporation
 * Copyright (c) 2007 Dave Airlie <airlied@linux.ie>
 *
 * DRM core CRTC related functions
 *
 * Permission to use, copy, modify, distribute, and sell this software and its
 * documentation for any purpose is hereby granted without fee, provided that
 * the above copyright notice appear in all copies and that both that copyright
 * notice and this permission notice appear in supporting documentation, and
 * that the name of the copyright holders not be used in advertising or
 * publicity pertaining to distribution of the software without specific,
 * written prior permission.  The copyright holders make no representations
 * about the suitability of this software for any purpose.  It is provided "as
 * is" without express or implied warranty.
 *
 * THE COPYRIGHT HOLDERS DISCLAIM ALL WARRANTIES WITH REGARD TO THIS SOFTWARE,
 * INCLUDING ALL IMPLIED WARRANTIES OF MERCHANTABILITY AND FITNESS, IN NO
 * EVENT SHALL THE COPYRIGHT HOLDERS BE LIABLE FOR ANY SPECIAL, INDIRECT OR
 * CONSEQUENTIAL DAMAGES OR ANY DAMAGES WHATSOEVER RESULTING FROM LOSS OF USE,
 * DATA OR PROFITS, WHETHER IN AN ACTION OF CONTRACT, NEGLIGENCE OR OTHER
 * TORTIOUS ACTION, ARISING OUT OF OR IN CONNECTION WITH THE USE OR PERFORMANCE
 * OF THIS SOFTWARE.
 *
 * Authors:
 *      Keith Packard
 *	Eric Anholt <eric@anholt.net>
 *      Dave Airlie <airlied@linux.ie>
 *      Jesse Barnes <jesse.barnes@intel.com>
 */

#include <linux/export.h>
#include <linux/moduleparam.h>

#include <drm/drm_bridge.h>
#include <drm/drm_client.h>
#include <drm/drm_crtc.h>
#include <drm/drm_edid.h>
#include <drm/drm_fb_helper.h>
#include <drm/drm_fourcc.h>
#include <drm/drm_modeset_helper_vtables.h>
#include <drm/drm_print.h>
#include <drm/drm_probe_helper.h>
#include <drm/drm_sysfs.h>

#include "drm_crtc_helper_internal.h"

/**
 * DOC: output probing helper overview
 *
 * This library provides some helper code for output probing. It provides an
 * implementation of the core &drm_connector_funcs.fill_modes interface with
 * drm_helper_probe_single_connector_modes().
 *
 * It also provides support for polling connectors with a work item and for
 * generic hotplug interrupt handling where the driver doesn't or cannot keep
 * track of a per-connector hpd interrupt.
 *
 * This helper library can be used independently of the modeset helper library.
 * Drivers can also overwrite different parts e.g. use their own hotplug
 * handling code to avoid probing unrelated outputs.
 *
 * The probe helpers share the function table structures with other display
 * helper libraries. See &struct drm_connector_helper_funcs for the details.
 */

static bool drm_kms_helper_poll = true;
module_param_named(poll, drm_kms_helper_poll, bool, 0600);

static enum drm_mode_status
drm_mode_validate_flag(const struct drm_display_mode *mode,
		       int flags)
{
	if ((mode->flags & DRM_MODE_FLAG_INTERLACE) &&
	    !(flags & DRM_MODE_FLAG_INTERLACE))
		return MODE_NO_INTERLACE;

	if ((mode->flags & DRM_MODE_FLAG_DBLSCAN) &&
	    !(flags & DRM_MODE_FLAG_DBLSCAN))
		return MODE_NO_DBLESCAN;

	if ((mode->flags & DRM_MODE_FLAG_3D_MASK) &&
	    !(flags & DRM_MODE_FLAG_3D_MASK))
		return MODE_NO_STEREO;

	return MODE_OK;
}

static int
drm_mode_validate_pipeline(struct drm_display_mode *mode,
			   struct drm_connector *connector,
			   struct drm_modeset_acquire_ctx *ctx,
			   enum drm_mode_status *status)
{
	struct drm_device *dev = connector->dev;
	struct drm_encoder *encoder;
	int ret;

	/* Step 1: Validate against connector */
	ret = drm_connector_mode_valid(connector, mode, ctx, status);
	if (ret || *status != MODE_OK)
		return ret;

	/* Step 2: Validate against encoders and crtcs */
	drm_connector_for_each_possible_encoder(connector, encoder) {
		struct drm_bridge *bridge;
		struct drm_crtc *crtc;

		*status = drm_encoder_mode_valid(encoder, mode);
		if (*status != MODE_OK) {
			/* No point in continuing for crtc check as this encoder
			 * will not accept the mode anyway. If all encoders
			 * reject the mode then, at exit, ret will not be
			 * MODE_OK. */
			continue;
		}

		bridge = drm_bridge_chain_get_first_bridge(encoder);
		*status = drm_bridge_chain_mode_valid(bridge,
						      &connector->display_info,
						      mode);
		if (*status != MODE_OK) {
			/* There is also no point in continuing for crtc check
			 * here. */
			continue;
		}

		drm_for_each_crtc(crtc, dev) {
			if (!drm_encoder_crtc_ok(encoder, crtc))
				continue;

			*status = drm_crtc_mode_valid(crtc, mode);
			if (*status == MODE_OK) {
				/* If we get to this point there is at least
				 * one combination of encoder+crtc that works
				 * for this mode. Lets return now. */
				return 0;
			}
		}
	}

	return 0;
}

static int drm_helper_probe_add_cmdline_mode(struct drm_connector *connector)
{
	struct drm_cmdline_mode *cmdline_mode;
	struct drm_display_mode *mode;

	cmdline_mode = &connector->cmdline_mode;
	if (!cmdline_mode->specified)
<<<<<<< HEAD
=======
		return 0;

	/* Only add a GTF mode if we find no matching probed modes */
	list_for_each_entry(mode, &connector->probed_modes, head) {
		if (mode->hdisplay != cmdline_mode->xres ||
		    mode->vdisplay != cmdline_mode->yres)
			continue;

		if (cmdline_mode->refresh_specified) {
			/* The probed mode's vrefresh is set until later */
			if (drm_mode_vrefresh(mode) != cmdline_mode->refresh)
				continue;
		}

		/* Mark the matching mode as being preferred by the user */
		mode->type |= DRM_MODE_TYPE_USERDEF;
>>>>>>> 24b8d41d
		return 0;
	}

	/* Only add a GTF mode if we find no matching probed modes */
	list_for_each_entry(mode, &connector->probed_modes, head) {
		if (mode->hdisplay != cmdline_mode->xres ||
		    mode->vdisplay != cmdline_mode->yres)
			continue;

		if (cmdline_mode->refresh_specified) {
			/* The probed mode's vrefresh is set until later */
			if (drm_mode_vrefresh(mode) != cmdline_mode->refresh)
				continue;
		}

		return 0;
	}

	mode = drm_mode_create_from_cmdline_mode(connector->dev,
						 cmdline_mode);
	if (mode == NULL)
		return 0;

	drm_mode_probed_add(connector, mode);
	return 1;
}

enum drm_mode_status drm_crtc_mode_valid(struct drm_crtc *crtc,
					 const struct drm_display_mode *mode)
{
	const struct drm_crtc_helper_funcs *crtc_funcs = crtc->helper_private;

	if (!crtc_funcs || !crtc_funcs->mode_valid)
		return MODE_OK;

	return crtc_funcs->mode_valid(crtc, mode);
}

enum drm_mode_status drm_encoder_mode_valid(struct drm_encoder *encoder,
					    const struct drm_display_mode *mode)
{
	const struct drm_encoder_helper_funcs *encoder_funcs =
		encoder->helper_private;

	if (!encoder_funcs || !encoder_funcs->mode_valid)
		return MODE_OK;

	return encoder_funcs->mode_valid(encoder, mode);
}

int
drm_connector_mode_valid(struct drm_connector *connector,
			 struct drm_display_mode *mode,
			 struct drm_modeset_acquire_ctx *ctx,
			 enum drm_mode_status *status)
{
	const struct drm_connector_helper_funcs *connector_funcs =
		connector->helper_private;
	int ret = 0;

	if (!connector_funcs)
		*status = MODE_OK;
	else if (connector_funcs->mode_valid_ctx)
		ret = connector_funcs->mode_valid_ctx(connector, mode, ctx,
						      status);
	else if (connector_funcs->mode_valid)
		*status = connector_funcs->mode_valid(connector, mode);
	else
		*status = MODE_OK;

	return ret;
}

#define DRM_OUTPUT_POLL_PERIOD (10*HZ)
/**
 * drm_kms_helper_poll_enable - re-enable output polling.
 * @dev: drm_device
 *
 * This function re-enables the output polling work, after it has been
 * temporarily disabled using drm_kms_helper_poll_disable(), for example over
 * suspend/resume.
 *
 * Drivers can call this helper from their device resume implementation. It is
 * not an error to call this even when output polling isn't enabled.
 *
 * Note that calls to enable and disable polling must be strictly ordered, which
 * is automatically the case when they're only call from suspend/resume
 * callbacks.
 */
void drm_kms_helper_poll_enable(struct drm_device *dev)
{
	bool poll = false;
	struct drm_connector *connector;
<<<<<<< HEAD
	unsigned long delay = DRM_OUTPUT_POLL_PERIOD;

	WARN_ON(!mutex_is_locked(&dev->mode_config.mutex));
=======
	struct drm_connector_list_iter conn_iter;
	unsigned long delay = DRM_OUTPUT_POLL_PERIOD;
>>>>>>> 24b8d41d

	if (!dev->mode_config.poll_enabled || !drm_kms_helper_poll)
		return;

	drm_connector_list_iter_begin(dev, &conn_iter);
	drm_for_each_connector_iter(connector, &conn_iter) {
		if (connector->polled & (DRM_CONNECTOR_POLL_CONNECT |
					 DRM_CONNECTOR_POLL_DISCONNECT))
			poll = true;
	}
	drm_connector_list_iter_end(&conn_iter);

	if (dev->mode_config.delayed_event) {
		/*
		 * FIXME:
		 *
		 * Use short (1s) delay to handle the initial delayed event.
		 * This delay should not be needed, but Optimus/nouveau will
		 * fail in a mysterious way if the delayed event is handled as
		 * soon as possible like it is done in
		 * drm_helper_probe_single_connector_modes() in case the poll
		 * was enabled before.
		 */
		poll = true;
		delay = HZ;
	}

	if (dev->mode_config.delayed_event) {
		poll = true;
		delay = 0;
	}

	if (poll)
		schedule_delayed_work(&dev->mode_config.output_poll_work, delay);
<<<<<<< HEAD
=======
}
EXPORT_SYMBOL(drm_kms_helper_poll_enable);

static enum drm_connector_status
drm_helper_probe_detect_ctx(struct drm_connector *connector, bool force)
{
	const struct drm_connector_helper_funcs *funcs = connector->helper_private;
	struct drm_modeset_acquire_ctx ctx;
	int ret;

	drm_modeset_acquire_init(&ctx, 0);

retry:
	ret = drm_modeset_lock(&connector->dev->mode_config.connection_mutex, &ctx);
	if (!ret) {
		if (funcs->detect_ctx)
			ret = funcs->detect_ctx(connector, &ctx, force);
		else if (connector->funcs->detect)
			ret = connector->funcs->detect(connector, force);
		else
			ret = connector_status_connected;
	}

	if (ret == -EDEADLK) {
		drm_modeset_backoff(&ctx);
		goto retry;
	}

	if (WARN_ON(ret < 0))
		ret = connector_status_unknown;

	if (ret != connector->status)
		connector->epoch_counter += 1;

	drm_modeset_drop_locks(&ctx);
	drm_modeset_acquire_fini(&ctx);

	return ret;
}

/**
 * drm_helper_probe_detect - probe connector status
 * @connector: connector to probe
 * @ctx: acquire_ctx, or NULL to let this function handle locking.
 * @force: Whether destructive probe operations should be performed.
 *
 * This function calls the detect callbacks of the connector.
 * This function returns &drm_connector_status, or
 * if @ctx is set, it might also return -EDEADLK.
 */
int
drm_helper_probe_detect(struct drm_connector *connector,
			struct drm_modeset_acquire_ctx *ctx,
			bool force)
{
	const struct drm_connector_helper_funcs *funcs = connector->helper_private;
	struct drm_device *dev = connector->dev;
	int ret;

	if (!ctx)
		return drm_helper_probe_detect_ctx(connector, force);

	ret = drm_modeset_lock(&dev->mode_config.connection_mutex, ctx);
	if (ret)
		return ret;

	if (funcs->detect_ctx)
		ret = funcs->detect_ctx(connector, ctx, force);
	else if (connector->funcs->detect)
		ret = connector->funcs->detect(connector, force);
	else
		ret = connector_status_connected;

	if (ret != connector->status)
		connector->epoch_counter += 1;

	return ret;
>>>>>>> 24b8d41d
}
EXPORT_SYMBOL(drm_helper_probe_detect);

/**
 * drm_helper_probe_single_connector_modes - get complete set of display modes
 * @connector: connector to probe
 * @maxX: max width for modes
 * @maxY: max height for modes
 *
 * Based on the helper callbacks implemented by @connector in struct
 * &drm_connector_helper_funcs try to detect all valid modes.  Modes will first
 * be added to the connector's probed_modes list, then culled (based on validity
 * and the @maxX, @maxY parameters) and put into the normal modes list.
 *
 * Intended to be used as a generic implementation of the
 * &drm_connector_funcs.fill_modes() vfunc for drivers that use the CRTC helpers
 * for output mode filtering and detection.
 *
 * The basic procedure is as follows
 *
 * 1. All modes currently on the connector's modes list are marked as stale
 *
 * 2. New modes are added to the connector's probed_modes list with
 *    drm_mode_probed_add(). New modes start their life with status as OK.
 *    Modes are added from a single source using the following priority order.
 *
 *    - &drm_connector_helper_funcs.get_modes vfunc
 *    - if the connector status is connector_status_connected, standard
 *      VESA DMT modes up to 1024x768 are automatically added
 *      (drm_add_modes_noedid())
 *
 *    Finally modes specified via the kernel command line (video=...) are
 *    added in addition to what the earlier probes produced
 *    (drm_helper_probe_add_cmdline_mode()). These modes are generated
 *    using the VESA GTF/CVT formulas.
 *
 * 3. Modes are moved from the probed_modes list to the modes list. Potential
 *    duplicates are merged together (see drm_connector_list_update()).
 *    After this step the probed_modes list will be empty again.
 *
 * 4. Any non-stale mode on the modes list then undergoes validation
 *
 *    - drm_mode_validate_basic() performs basic sanity checks
 *    - drm_mode_validate_size() filters out modes larger than @maxX and @maxY
 *      (if specified)
 *    - drm_mode_validate_flag() checks the modes against basic connector
 *      capabilities (interlace_allowed,doublescan_allowed,stereo_allowed)
 *    - the optional &drm_connector_helper_funcs.mode_valid or
 *      &drm_connector_helper_funcs.mode_valid_ctx helpers can perform driver
 *      and/or sink specific checks
 *    - the optional &drm_crtc_helper_funcs.mode_valid,
 *      &drm_bridge_funcs.mode_valid and &drm_encoder_helper_funcs.mode_valid
 *      helpers can perform driver and/or source specific checks which are also
 *      enforced by the modeset/atomic helpers
 *
 * 5. Any mode whose status is not OK is pruned from the connector's modes list,
 *    accompanied by a debug message indicating the reason for the mode's
 *    rejection (see drm_mode_prune_invalid()).
 *
 * Returns:
 * The number of modes found on @connector.
 */
int drm_helper_probe_single_connector_modes(struct drm_connector *connector,
					    uint32_t maxX, uint32_t maxY)
{
	struct drm_device *dev = connector->dev;
	struct drm_display_mode *mode;
	const struct drm_connector_helper_funcs *connector_funcs =
		connector->helper_private;
	int count = 0, ret;
	int mode_flags = 0;
	bool verbose_prune = true;
	enum drm_connector_status old_status;
	struct drm_modeset_acquire_ctx ctx;

	WARN_ON(!mutex_is_locked(&dev->mode_config.mutex));

	drm_modeset_acquire_init(&ctx, 0);

	DRM_DEBUG_KMS("[CONNECTOR:%d:%s]\n", connector->base.id,
			connector->name);

retry:
	ret = drm_modeset_lock(&dev->mode_config.connection_mutex, &ctx);
	if (ret == -EDEADLK) {
		drm_modeset_backoff(&ctx);
		goto retry;
	} else
		WARN_ON(ret < 0);

	/* set all old modes to the stale state */
	list_for_each_entry(mode, &connector->modes, head)
		mode->status = MODE_STALE;

	old_status = connector->status;

	if (connector->force) {
		if (connector->force == DRM_FORCE_ON ||
		    connector->force == DRM_FORCE_ON_DIGITAL)
			connector->status = connector_status_connected;
		else
			connector->status = connector_status_disconnected;
		if (connector->funcs->force)
			connector->funcs->force(connector);
	} else {
		ret = drm_helper_probe_detect(connector, &ctx, true);

		if (ret == -EDEADLK) {
			drm_modeset_backoff(&ctx);
			goto retry;
		} else if (WARN(ret < 0, "Invalid return value %i for connector detection\n", ret))
			ret = connector_status_unknown;

		connector->status = ret;
	}

	/*
	 * Normally either the driver's hpd code or the poll loop should
	 * pick up any changes and fire the hotplug event. But if
	 * userspace sneaks in a probe, we might miss a change. Hence
	 * check here, and if anything changed start the hotplug code.
	 */
	if (old_status != connector->status) {
		DRM_DEBUG_KMS("[CONNECTOR:%d:%s] status updated from %s to %s\n",
			      connector->base.id,
			      connector->name,
			      drm_get_connector_status_name(old_status),
			      drm_get_connector_status_name(connector->status));

		/*
		 * The hotplug event code might call into the fb
		 * helpers, and so expects that we do not hold any
		 * locks. Fire up the poll struct instead, it will
		 * disable itself again.
		 */
		dev->mode_config.delayed_event = true;
		if (dev->mode_config.poll_enabled)
			schedule_delayed_work(&dev->mode_config.output_poll_work,
					      0);
	}

	/* Re-enable polling in case the global poll config changed. */
	if (drm_kms_helper_poll != dev->mode_config.poll_running)
		drm_kms_helper_poll_enable(dev);

	dev->mode_config.poll_running = drm_kms_helper_poll;

	if (connector->status == connector_status_disconnected) {
		DRM_DEBUG_KMS("[CONNECTOR:%d:%s] disconnected\n",
			connector->base.id, connector->name);
		drm_connector_update_edid_property(connector, NULL);
		verbose_prune = false;
		goto prune;
	}

	count = (*connector_funcs->get_modes)(connector);

<<<<<<< HEAD
		count = drm_add_edid_modes(connector, edid);
		drm_edid_to_eld(connector, edid);
	} else {
		count = drm_load_edid_firmware(connector);
		if (count == 0)
			count = (*connector_funcs->get_modes)(connector);
	}
=======
	/*
	 * Fallback for when DDC probe failed in drm_get_edid() and thus skipped
	 * override/firmware EDID.
	 */
	if (count == 0 && connector->status == connector_status_connected)
		count = drm_add_override_edid_modes(connector);
>>>>>>> 24b8d41d

	if (count == 0 && connector->status == connector_status_connected)
		count = drm_add_modes_noedid(connector, 1024, 768);
	count += drm_helper_probe_add_cmdline_mode(connector);
	if (count == 0)
		goto prune;

	drm_connector_list_update(connector);

	if (connector->interlace_allowed)
		mode_flags |= DRM_MODE_FLAG_INTERLACE;
	if (connector->doublescan_allowed)
		mode_flags |= DRM_MODE_FLAG_DBLSCAN;
	if (connector->stereo_allowed)
		mode_flags |= DRM_MODE_FLAG_3D_MASK;

	list_for_each_entry(mode, &connector->modes, head) {
		if (mode->status != MODE_OK)
			continue;

		mode->status = drm_mode_validate_driver(dev, mode);
		if (mode->status != MODE_OK)
			continue;

		mode->status = drm_mode_validate_size(mode, maxX, maxY);
		if (mode->status != MODE_OK)
			continue;

		mode->status = drm_mode_validate_flag(mode, mode_flags);
		if (mode->status != MODE_OK)
			continue;

		ret = drm_mode_validate_pipeline(mode, connector, &ctx,
						 &mode->status);
		if (ret) {
			drm_dbg_kms(dev,
				    "drm_mode_validate_pipeline failed: %d\n",
				    ret);

			if (drm_WARN_ON_ONCE(dev, ret != -EDEADLK)) {
				mode->status = MODE_ERROR;
			} else {
				drm_modeset_backoff(&ctx);
				goto retry;
			}
		}

		if (mode->status != MODE_OK)
			continue;
		mode->status = drm_mode_validate_ycbcr420(mode, connector);
	}

prune:
	drm_mode_prune_invalid(dev, &connector->modes, verbose_prune);

	drm_modeset_drop_locks(&ctx);
	drm_modeset_acquire_fini(&ctx);

	if (list_empty(&connector->modes))
		return 0;

	drm_mode_sort(&connector->modes);

	DRM_DEBUG_KMS("[CONNECTOR:%d:%s] probed modes :\n", connector->base.id,
			connector->name);
	list_for_each_entry(mode, &connector->modes, head) {
		drm_mode_set_crtcinfo(mode, CRTC_INTERLACE_HALVE_V);
		drm_mode_debug_printmodeline(mode);
	}

	return count;
}
EXPORT_SYMBOL(drm_helper_probe_single_connector_modes);

/**
 * drm_kms_helper_hotplug_event - fire off KMS hotplug events
 * @dev: drm_device whose connector state changed
 *
 * This function fires off the uevent for userspace and also calls the
 * output_poll_changed function, which is most commonly used to inform the fbdev
 * emulation code and allow it to update the fbcon output configuration.
 *
 * Drivers should call this from their hotplug handling code when a change is
 * detected. Note that this function does not do any output detection of its
 * own, like drm_helper_hpd_irq_event() does - this is assumed to be done by the
 * driver already.
 *
 * This function must be called from process context with no mode
 * setting locks held.
 */
void drm_kms_helper_hotplug_event(struct drm_device *dev)
{
	/* send a uevent + call fbdev */
	drm_sysfs_hotplug_event(dev);
	if (dev->mode_config.funcs->output_poll_changed)
		dev->mode_config.funcs->output_poll_changed(dev);

	drm_client_dev_hotplug(dev);
}
EXPORT_SYMBOL(drm_kms_helper_hotplug_event);

static void output_poll_execute(struct work_struct *work)
{
	struct delayed_work *delayed_work = to_delayed_work(work);
	struct drm_device *dev = container_of(delayed_work, struct drm_device, mode_config.output_poll_work);
	struct drm_connector *connector;
	struct drm_connector_list_iter conn_iter;
	enum drm_connector_status old_status;
	bool repoll = false, changed;

	if (!dev->mode_config.poll_enabled)
		return;

	/* Pick up any changes detected by the probe functions. */
	changed = dev->mode_config.delayed_event;
	dev->mode_config.delayed_event = false;

	if (!drm_kms_helper_poll)
		goto out;

	if (!mutex_trylock(&dev->mode_config.mutex)) {
		repoll = true;
		goto out;
	}

	drm_connector_list_iter_begin(dev, &conn_iter);
	drm_for_each_connector_iter(connector, &conn_iter) {
		/* Ignore forced connectors. */
		if (connector->force)
			continue;

		/* Ignore HPD capable connectors and connectors where we don't
		 * want any hotplug detection at all for polling. */
		if (!connector->polled || connector->polled == DRM_CONNECTOR_POLL_HPD)
			continue;

		old_status = connector->status;
		/* if we are connected and don't want to poll for disconnect
		   skip it */
		if (old_status == connector_status_connected &&
		    !(connector->polled & DRM_CONNECTOR_POLL_DISCONNECT))
			continue;

		repoll = true;

		connector->status = drm_helper_probe_detect(connector, NULL, false);
		if (old_status != connector->status) {
			const char *old, *new;

			/*
			 * The poll work sets force=false when calling detect so
			 * that drivers can avoid to do disruptive tests (e.g.
			 * when load detect cycles could cause flickering on
			 * other, running displays). This bears the risk that we
			 * flip-flop between unknown here in the poll work and
			 * the real state when userspace forces a full detect
			 * call after receiving a hotplug event due to this
			 * change.
			 *
			 * Hence clamp an unknown detect status to the old
			 * value.
			 */
			if (connector->status == connector_status_unknown) {
				connector->status = old_status;
				continue;
			}

			old = drm_get_connector_status_name(old_status);
			new = drm_get_connector_status_name(connector->status);

			DRM_DEBUG_KMS("[CONNECTOR:%d:%s] "
				      "status updated from %s to %s\n",
				      connector->base.id,
				      connector->name,
				      old, new);

			changed = true;
		}
	}
	drm_connector_list_iter_end(&conn_iter);

	mutex_unlock(&dev->mode_config.mutex);

out:
	if (changed)
		drm_kms_helper_hotplug_event(dev);

	if (repoll)
		schedule_delayed_work(delayed_work, DRM_OUTPUT_POLL_PERIOD);
}

/**
 * drm_kms_helper_is_poll_worker - is %current task an output poll worker?
 *
 * Determine if %current task is an output poll worker.  This can be used
 * to select distinct code paths for output polling versus other contexts.
 *
 * One use case is to avoid a deadlock between the output poll worker and
 * the autosuspend worker wherein the latter waits for polling to finish
 * upon calling drm_kms_helper_poll_disable(), while the former waits for
 * runtime suspend to finish upon calling pm_runtime_get_sync() in a
 * connector ->detect hook.
 */
bool drm_kms_helper_is_poll_worker(void)
{
	struct work_struct *work = current_work();

	return work && work->func == output_poll_execute;
}
EXPORT_SYMBOL(drm_kms_helper_is_poll_worker);

/**
 * drm_kms_helper_poll_disable - disable output polling
 * @dev: drm_device
 *
 * This function disables the output polling work.
 *
 * Drivers can call this helper from their device suspend implementation. It is
 * not an error to call this even when output polling isn't enabled or already
 * disabled. Polling is re-enabled by calling drm_kms_helper_poll_enable().
 *
 * Note that calls to enable and disable polling must be strictly ordered, which
 * is automatically the case when they're only call from suspend/resume
 * callbacks.
 */
void drm_kms_helper_poll_disable(struct drm_device *dev)
{
	if (!dev->mode_config.poll_enabled)
		return;
	cancel_delayed_work_sync(&dev->mode_config.output_poll_work);
}
EXPORT_SYMBOL(drm_kms_helper_poll_disable);

/**
 * drm_kms_helper_poll_init - initialize and enable output polling
 * @dev: drm_device
 *
 * This function intializes and then also enables output polling support for
 * @dev. Drivers which do not have reliable hotplug support in hardware can use
 * this helper infrastructure to regularly poll such connectors for changes in
 * their connection state.
 *
 * Drivers can control which connectors are polled by setting the
 * DRM_CONNECTOR_POLL_CONNECT and DRM_CONNECTOR_POLL_DISCONNECT flags. On
 * connectors where probing live outputs can result in visual distortion drivers
 * should not set the DRM_CONNECTOR_POLL_DISCONNECT flag to avoid this.
 * Connectors which have no flag or only DRM_CONNECTOR_POLL_HPD set are
 * completely ignored by the polling logic.
 *
 * Note that a connector can be both polled and probed from the hotplug handler,
 * in case the hotplug interrupt is known to be unreliable.
 */
void drm_kms_helper_poll_init(struct drm_device *dev)
{
	INIT_DELAYED_WORK(&dev->mode_config.output_poll_work, output_poll_execute);
	dev->mode_config.poll_enabled = true;

	drm_kms_helper_poll_enable(dev);
}
EXPORT_SYMBOL(drm_kms_helper_poll_init);

/**
 * drm_kms_helper_poll_fini - disable output polling and clean it up
 * @dev: drm_device
 */
void drm_kms_helper_poll_fini(struct drm_device *dev)
{
	if (!dev->mode_config.poll_enabled)
		return;

	dev->mode_config.poll_enabled = false;
	cancel_delayed_work_sync(&dev->mode_config.output_poll_work);
}
EXPORT_SYMBOL(drm_kms_helper_poll_fini);

/**
 * drm_helper_hpd_irq_event - hotplug processing
 * @dev: drm_device
 *
 * Drivers can use this helper function to run a detect cycle on all connectors
 * which have the DRM_CONNECTOR_POLL_HPD flag set in their &polled member. All
 * other connectors are ignored, which is useful to avoid reprobing fixed
 * panels.
 *
 * This helper function is useful for drivers which can't or don't track hotplug
 * interrupts for each connector.
 *
 * Drivers which support hotplug interrupts for each connector individually and
 * which have a more fine-grained detect logic should bypass this code and
 * directly call drm_kms_helper_hotplug_event() in case the connector state
 * changed.
 *
 * This function must be called from process context with no mode
 * setting locks held.
 *
 * Note that a connector can be both polled and probed from the hotplug handler,
 * in case the hotplug interrupt is known to be unreliable.
 */
bool drm_helper_hpd_irq_event(struct drm_device *dev)
{
	struct drm_connector *connector;
	struct drm_connector_list_iter conn_iter;
	enum drm_connector_status old_status;
	bool changed = false;
	u64 old_epoch_counter;

	if (!dev->mode_config.poll_enabled)
		return false;

	mutex_lock(&dev->mode_config.mutex);
	drm_connector_list_iter_begin(dev, &conn_iter);
	drm_for_each_connector_iter(connector, &conn_iter) {
		/* Only handle HPD capable connectors. */
		if (!(connector->polled & DRM_CONNECTOR_POLL_HPD))
			continue;

		old_status = connector->status;

		old_epoch_counter = connector->epoch_counter;

		DRM_DEBUG_KMS("[CONNECTOR:%d:%s] Old epoch counter %llu\n", connector->base.id,
			      connector->name,
			      old_epoch_counter);

		connector->status = drm_helper_probe_detect(connector, NULL, false);
		DRM_DEBUG_KMS("[CONNECTOR:%d:%s] status updated from %s to %s\n",
			      connector->base.id,
			      connector->name,
			      drm_get_connector_status_name(old_status),
			      drm_get_connector_status_name(connector->status));

		DRM_DEBUG_KMS("[CONNECTOR:%d:%s] New epoch counter %llu\n",
			      connector->base.id,
			      connector->name,
			      connector->epoch_counter);

		/*
		 * Check if epoch counter had changed, meaning that we need
		 * to send a uevent.
		 */
		if (old_epoch_counter != connector->epoch_counter)
			changed = true;

	}
	drm_connector_list_iter_end(&conn_iter);
	mutex_unlock(&dev->mode_config.mutex);

	if (changed) {
		drm_kms_helper_hotplug_event(dev);
		DRM_DEBUG_KMS("Sent hotplug event\n");
	}

	return changed;
}
EXPORT_SYMBOL(drm_helper_hpd_irq_event);<|MERGE_RESOLUTION|>--- conflicted
+++ resolved
@@ -149,8 +149,6 @@
 
 	cmdline_mode = &connector->cmdline_mode;
 	if (!cmdline_mode->specified)
-<<<<<<< HEAD
-=======
 		return 0;
 
 	/* Only add a GTF mode if we find no matching probed modes */
@@ -167,22 +165,6 @@
 
 		/* Mark the matching mode as being preferred by the user */
 		mode->type |= DRM_MODE_TYPE_USERDEF;
->>>>>>> 24b8d41d
-		return 0;
-	}
-
-	/* Only add a GTF mode if we find no matching probed modes */
-	list_for_each_entry(mode, &connector->probed_modes, head) {
-		if (mode->hdisplay != cmdline_mode->xres ||
-		    mode->vdisplay != cmdline_mode->yres)
-			continue;
-
-		if (cmdline_mode->refresh_specified) {
-			/* The probed mode's vrefresh is set until later */
-			if (drm_mode_vrefresh(mode) != cmdline_mode->refresh)
-				continue;
-		}
-
 		return 0;
 	}
 
@@ -261,14 +243,8 @@
 {
 	bool poll = false;
 	struct drm_connector *connector;
-<<<<<<< HEAD
-	unsigned long delay = DRM_OUTPUT_POLL_PERIOD;
-
-	WARN_ON(!mutex_is_locked(&dev->mode_config.mutex));
-=======
 	struct drm_connector_list_iter conn_iter;
 	unsigned long delay = DRM_OUTPUT_POLL_PERIOD;
->>>>>>> 24b8d41d
 
 	if (!dev->mode_config.poll_enabled || !drm_kms_helper_poll)
 		return;
@@ -296,15 +272,8 @@
 		delay = HZ;
 	}
 
-	if (dev->mode_config.delayed_event) {
-		poll = true;
-		delay = 0;
-	}
-
 	if (poll)
 		schedule_delayed_work(&dev->mode_config.output_poll_work, delay);
-<<<<<<< HEAD
-=======
 }
 EXPORT_SYMBOL(drm_kms_helper_poll_enable);
 
@@ -382,7 +351,6 @@
 		connector->epoch_counter += 1;
 
 	return ret;
->>>>>>> 24b8d41d
 }
 EXPORT_SYMBOL(drm_helper_probe_detect);
 
@@ -540,22 +508,12 @@
 
 	count = (*connector_funcs->get_modes)(connector);
 
-<<<<<<< HEAD
-		count = drm_add_edid_modes(connector, edid);
-		drm_edid_to_eld(connector, edid);
-	} else {
-		count = drm_load_edid_firmware(connector);
-		if (count == 0)
-			count = (*connector_funcs->get_modes)(connector);
-	}
-=======
 	/*
 	 * Fallback for when DDC probe failed in drm_get_edid() and thus skipped
 	 * override/firmware EDID.
 	 */
 	if (count == 0 && connector->status == connector_status_connected)
 		count = drm_add_override_edid_modes(connector);
->>>>>>> 24b8d41d
 
 	if (count == 0 && connector->status == connector_status_connected)
 		count = drm_add_modes_noedid(connector, 1024, 768);
