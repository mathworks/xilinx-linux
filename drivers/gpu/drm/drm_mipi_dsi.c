--- conflicted
+++ resolved
@@ -1081,19 +1081,11 @@
  */
 int mipi_dsi_dcs_set_tear_scanline(struct mipi_dsi_device *dsi, u16 scanline)
 {
-<<<<<<< HEAD
-	u8 payload[3] = { MIPI_DCS_SET_TEAR_SCANLINE, scanline >> 8,
-			  scanline & 0xff };
-	ssize_t err;
-
-	err = mipi_dsi_generic_write(dsi, payload, sizeof(payload));
-=======
 	u8 payload[2] = { scanline >> 8, scanline & 0xff };
 	ssize_t err;
 
 	err = mipi_dsi_dcs_write(dsi, MIPI_DCS_SET_TEAR_SCANLINE, payload,
 				 sizeof(payload));
->>>>>>> 24b8d41d
 	if (err < 0)
 		return err;
 
