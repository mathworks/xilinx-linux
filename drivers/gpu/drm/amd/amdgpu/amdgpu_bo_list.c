/*
 * Copyright 2015 Advanced Micro Devices, Inc.
 * All Rights Reserved.
 *
 * Permission is hereby granted, free of charge, to any person obtaining a
 * copy of this software and associated documentation files (the
 * "Software"), to deal in the Software without restriction, including
 * without limitation the rights to use, copy, modify, merge, publish,
 * distribute, sub license, and/or sell copies of the Software, and to
 * permit persons to whom the Software is furnished to do so, subject to
 * the following conditions:
 *
 * THE SOFTWARE IS PROVIDED "AS IS", WITHOUT WARRANTY OF ANY KIND, EXPRESS OR
 * IMPLIED, INCLUDING BUT NOT LIMITED TO THE WARRANTIES OF MERCHANTABILITY,
 * FITNESS FOR A PARTICULAR PURPOSE AND NON-INFRINGEMENT. IN NO EVENT SHALL
 * THE COPYRIGHT HOLDERS, AUTHORS AND/OR ITS SUPPLIERS BE LIABLE FOR ANY CLAIM,
 * DAMAGES OR OTHER LIABILITY, WHETHER IN AN ACTION OF CONTRACT, TORT OR
 * OTHERWISE, ARISING FROM, OUT OF OR IN CONNECTION WITH THE SOFTWARE OR THE
 * USE OR OTHER DEALINGS IN THE SOFTWARE.
 *
 * The above copyright notice and this permission notice (including the
 * next paragraph) shall be included in all copies or substantial portions
 * of the Software.
 *
 */
/*
 * Authors:
 *    Christian König <deathsimple@vodafone.de>
 */

#include <linux/uaccess.h>

#include "amdgpu.h"
#include "amdgpu_trace.h"

#define AMDGPU_BO_LIST_MAX_PRIORITY	32u
#define AMDGPU_BO_LIST_NUM_BUCKETS	(AMDGPU_BO_LIST_MAX_PRIORITY + 1)

static void amdgpu_bo_list_free_rcu(struct rcu_head *rcu)
{
	struct amdgpu_bo_list *list = container_of(rcu, struct amdgpu_bo_list,
						   rhead);

	kvfree(list);
}

static void amdgpu_bo_list_free(struct kref *ref)
{
	struct amdgpu_bo_list *list = container_of(ref, struct amdgpu_bo_list,
						   refcount);
	struct amdgpu_bo_list_entry *e;

	amdgpu_bo_list_for_each_entry(e, list) {
		struct amdgpu_bo *bo = ttm_to_amdgpu_bo(e->tv.bo);

		amdgpu_bo_unref(&bo);
	}

	call_rcu(&list->rhead, amdgpu_bo_list_free_rcu);
}

int amdgpu_bo_list_create(struct amdgpu_device *adev, struct drm_file *filp,
			  struct drm_amdgpu_bo_list_entry *info,
			  unsigned num_entries, struct amdgpu_bo_list **result)
{
	unsigned last_entry = 0, first_userptr = num_entries;
	struct amdgpu_bo_list_entry *array;
	struct amdgpu_bo_list *list;
	uint64_t total_size = 0;
	size_t size;
	unsigned i;
	int r;
	unsigned long total_size = 0;

	if (num_entries > (SIZE_MAX - sizeof(struct amdgpu_bo_list))
				/ sizeof(struct amdgpu_bo_list_entry))
		return -EINVAL;

	size = sizeof(struct amdgpu_bo_list);
	size += num_entries * sizeof(struct amdgpu_bo_list_entry);
	list = kvmalloc(size, GFP_KERNEL);
	if (!list)
		return -ENOMEM;

	kref_init(&list->refcount);
	list->gds_obj = NULL;
	list->gws_obj = NULL;
	list->oa_obj = NULL;

	array = amdgpu_bo_list_array_entry(list, 0);
	memset(array, 0, num_entries * sizeof(struct amdgpu_bo_list_entry));

	for (i = 0; i < num_entries; ++i) {
		struct amdgpu_bo_list_entry *entry;
		struct drm_gem_object *gobj;
		struct amdgpu_bo *bo;
		struct mm_struct *usermm;

		gobj = drm_gem_object_lookup(filp, info[i].bo_handle);
		if (!gobj) {
			r = -ENOENT;
			goto error_free;
		}

		bo = amdgpu_bo_ref(gem_to_amdgpu_bo(gobj));
		drm_gem_object_put(gobj);

		usermm = amdgpu_ttm_tt_get_usermm(bo->tbo.ttm);
		if (usermm) {
			if (usermm != current->mm) {
				amdgpu_bo_unref(&bo);
				r = -EPERM;
				goto error_free;
			}
			entry = &array[--first_userptr];
		} else {
			entry = &array[last_entry++];
		}

		entry->priority = min(info[i].bo_priority,
				      AMDGPU_BO_LIST_MAX_PRIORITY);
<<<<<<< HEAD
		entry->tv.bo = &entry->robj->tbo;
		entry->tv.shared = !entry->robj->prime_shared_count;
=======
		entry->tv.bo = &bo->tbo;
>>>>>>> 24b8d41d

		if (bo->preferred_domains == AMDGPU_GEM_DOMAIN_GDS)
			list->gds_obj = bo;
		if (bo->preferred_domains == AMDGPU_GEM_DOMAIN_GWS)
			list->gws_obj = bo;
		if (bo->preferred_domains == AMDGPU_GEM_DOMAIN_OA)
			list->oa_obj = bo;

<<<<<<< HEAD
		total_size += amdgpu_bo_size(entry->robj);
		trace_amdgpu_bo_list_set(list, entry->robj);
=======
		total_size += amdgpu_bo_size(bo);
		trace_amdgpu_bo_list_set(list, bo);
>>>>>>> 24b8d41d
	}

	list->first_userptr = first_userptr;
	list->num_entries = num_entries;

	trace_amdgpu_cs_bo_status(list->num_entries, total_size);
<<<<<<< HEAD
=======

	*result = list;
>>>>>>> 24b8d41d
	return 0;

error_free:
	for (i = 0; i < last_entry; ++i) {
		struct amdgpu_bo *bo = ttm_to_amdgpu_bo(array[i].tv.bo);

		amdgpu_bo_unref(&bo);
	}
	for (i = first_userptr; i < num_entries; ++i) {
		struct amdgpu_bo *bo = ttm_to_amdgpu_bo(array[i].tv.bo);

		amdgpu_bo_unref(&bo);
	}
	kvfree(list);
	return r;

}

static void amdgpu_bo_list_destroy(struct amdgpu_fpriv *fpriv, int id)
{
	struct amdgpu_bo_list *list;

	mutex_lock(&fpriv->bo_list_lock);
	list = idr_remove(&fpriv->bo_list_handles, id);
	mutex_unlock(&fpriv->bo_list_lock);
	if (list)
		kref_put(&list->refcount, amdgpu_bo_list_free);
}

int amdgpu_bo_list_get(struct amdgpu_fpriv *fpriv, int id,
		       struct amdgpu_bo_list **result)
{
	rcu_read_lock();
	*result = idr_find(&fpriv->bo_list_handles, id);

	if (*result && kref_get_unless_zero(&(*result)->refcount)) {
		rcu_read_unlock();
		return 0;
	}

	rcu_read_unlock();
	return -ENOENT;
}

void amdgpu_bo_list_get_list(struct amdgpu_bo_list *list,
			     struct list_head *validated)
{
	/* This is based on the bucket sort with O(n) time complexity.
	 * An item with priority "i" is added to bucket[i]. The lists are then
	 * concatenated in descending order.
	 */
	struct list_head bucket[AMDGPU_BO_LIST_NUM_BUCKETS];
	struct amdgpu_bo_list_entry *e;
	unsigned i;

	for (i = 0; i < AMDGPU_BO_LIST_NUM_BUCKETS; i++)
		INIT_LIST_HEAD(&bucket[i]);

	/* Since buffers which appear sooner in the relocation list are
	 * likely to be used more often than buffers which appear later
	 * in the list, the sort mustn't change the ordering of buffers
	 * with the same priority, i.e. it must be stable.
	 */
	amdgpu_bo_list_for_each_entry(e, list) {
		struct amdgpu_bo *bo = ttm_to_amdgpu_bo(e->tv.bo);
		unsigned priority = e->priority;

		if (!bo->parent)
			list_add_tail(&e->tv.head, &bucket[priority]);

		e->user_pages = NULL;
	}

	/* Connect the sorted buckets in the output list. */
	for (i = 0; i < AMDGPU_BO_LIST_NUM_BUCKETS; i++)
		list_splice(&bucket[i], validated);
}

void amdgpu_bo_list_put(struct amdgpu_bo_list *list)
{
	kref_put(&list->refcount, amdgpu_bo_list_free);
}

int amdgpu_bo_create_list_entry_array(struct drm_amdgpu_bo_list_in *in,
				      struct drm_amdgpu_bo_list_entry **info_param)
{
	const void __user *uptr = u64_to_user_ptr(in->bo_info_ptr);
	const uint32_t info_size = sizeof(struct drm_amdgpu_bo_list_entry);
	struct drm_amdgpu_bo_list_entry *info;
	int r;

	info = kvmalloc_array(in->bo_number, info_size, GFP_KERNEL);
	if (!info)
		return -ENOMEM;

	/* copy the handle array from userspace to a kernel buffer */
	r = -EFAULT;
	if (likely(info_size == in->bo_info_size)) {
		unsigned long bytes = in->bo_number *
			in->bo_info_size;

		if (copy_from_user(info, uptr, bytes))
			goto error_free;

	} else {
		unsigned long bytes = min(in->bo_info_size, info_size);
		unsigned i;

		memset(info, 0, in->bo_number * info_size);
		for (i = 0; i < in->bo_number; ++i) {
			if (copy_from_user(&info[i], uptr, bytes))
				goto error_free;

<<<<<<< HEAD
			uptr += args->in.bo_info_size;
=======
			uptr += in->bo_info_size;
>>>>>>> 24b8d41d
		}
	}

	*info_param = info;
	return 0;

error_free:
	kvfree(info);
	return r;
}

int amdgpu_bo_list_ioctl(struct drm_device *dev, void *data,
				struct drm_file *filp)
{
	struct amdgpu_device *adev = drm_to_adev(dev);
	struct amdgpu_fpriv *fpriv = filp->driver_priv;
	union drm_amdgpu_bo_list *args = data;
	uint32_t handle = args->in.list_handle;
	struct drm_amdgpu_bo_list_entry *info = NULL;
	struct amdgpu_bo_list *list, *old;
	int r;

	r = amdgpu_bo_create_list_entry_array(&args->in, &info);
	if (r)
		return r;

	switch (args->in.operation) {
	case AMDGPU_BO_LIST_OP_CREATE:
<<<<<<< HEAD
		r = amdgpu_bo_list_create(fpriv, &list, &handle);
		if (r)
			goto error_free;

		r = amdgpu_bo_list_set(adev, filp, list, info,
					      args->in.bo_number);
		amdgpu_bo_list_put(list);
=======
		r = amdgpu_bo_list_create(adev, filp, info, args->in.bo_number,
					  &list);
>>>>>>> 24b8d41d
		if (r)
			goto error_free;

		mutex_lock(&fpriv->bo_list_lock);
		r = idr_alloc(&fpriv->bo_list_handles, list, 1, 0, GFP_KERNEL);
		mutex_unlock(&fpriv->bo_list_lock);
		if (r < 0) {
			goto error_put_list;
		}

		handle = r;
		break;

	case AMDGPU_BO_LIST_OP_DESTROY:
		amdgpu_bo_list_destroy(fpriv, handle);
		handle = 0;
		break;

	case AMDGPU_BO_LIST_OP_UPDATE:
		r = amdgpu_bo_list_create(adev, filp, info, args->in.bo_number,
					  &list);
		if (r)
			goto error_free;

		mutex_lock(&fpriv->bo_list_lock);
		old = idr_replace(&fpriv->bo_list_handles, list, handle);
		mutex_unlock(&fpriv->bo_list_lock);

		if (IS_ERR(old)) {
			r = PTR_ERR(old);
			goto error_put_list;
		}

		amdgpu_bo_list_put(old);
		break;

	default:
		r = -EINVAL;
		goto error_free;
	}

	memset(args, 0, sizeof(*args));
	args->out.list_handle = handle;
	kvfree(info);

	return 0;

error_put_list:
	amdgpu_bo_list_put(list);

error_free:
	kvfree(info);
	return r;
}<|MERGE_RESOLUTION|>--- conflicted
+++ resolved
@@ -70,7 +70,6 @@
 	size_t size;
 	unsigned i;
 	int r;
-	unsigned long total_size = 0;
 
 	if (num_entries > (SIZE_MAX - sizeof(struct amdgpu_bo_list))
 				/ sizeof(struct amdgpu_bo_list_entry))
@@ -119,12 +118,7 @@
 
 		entry->priority = min(info[i].bo_priority,
 				      AMDGPU_BO_LIST_MAX_PRIORITY);
-<<<<<<< HEAD
-		entry->tv.bo = &entry->robj->tbo;
-		entry->tv.shared = !entry->robj->prime_shared_count;
-=======
 		entry->tv.bo = &bo->tbo;
->>>>>>> 24b8d41d
 
 		if (bo->preferred_domains == AMDGPU_GEM_DOMAIN_GDS)
 			list->gds_obj = bo;
@@ -133,24 +127,16 @@
 		if (bo->preferred_domains == AMDGPU_GEM_DOMAIN_OA)
 			list->oa_obj = bo;
 
-<<<<<<< HEAD
-		total_size += amdgpu_bo_size(entry->robj);
-		trace_amdgpu_bo_list_set(list, entry->robj);
-=======
 		total_size += amdgpu_bo_size(bo);
 		trace_amdgpu_bo_list_set(list, bo);
->>>>>>> 24b8d41d
 	}
 
 	list->first_userptr = first_userptr;
 	list->num_entries = num_entries;
 
 	trace_amdgpu_cs_bo_status(list->num_entries, total_size);
-<<<<<<< HEAD
-=======
 
 	*result = list;
->>>>>>> 24b8d41d
 	return 0;
 
 error_free:
@@ -264,11 +250,7 @@
 			if (copy_from_user(&info[i], uptr, bytes))
 				goto error_free;
 
-<<<<<<< HEAD
-			uptr += args->in.bo_info_size;
-=======
 			uptr += in->bo_info_size;
->>>>>>> 24b8d41d
 		}
 	}
 
@@ -297,18 +279,8 @@
 
 	switch (args->in.operation) {
 	case AMDGPU_BO_LIST_OP_CREATE:
-<<<<<<< HEAD
-		r = amdgpu_bo_list_create(fpriv, &list, &handle);
-		if (r)
-			goto error_free;
-
-		r = amdgpu_bo_list_set(adev, filp, list, info,
-					      args->in.bo_number);
-		amdgpu_bo_list_put(list);
-=======
 		r = amdgpu_bo_list_create(adev, filp, info, args->in.bo_number,
 					  &list);
->>>>>>> 24b8d41d
 		if (r)
 			goto error_free;
 
