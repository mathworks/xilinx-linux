--- conflicted
+++ resolved
@@ -92,11 +92,7 @@
 		spin_lock(&file->table_lock);
 		idr_for_each_entry(&file->object_idr, gobj, handle) {
 			WARN_ONCE(1, "And also active allocations!\n");
-<<<<<<< HEAD
-			drm_gem_object_unreference_unlocked(gobj);
-=======
 			drm_gem_object_put(gobj);
->>>>>>> 24b8d41d
 		}
 		idr_destroy(&file->object_idr);
 		spin_unlock(&file->table_lock);
@@ -113,18 +109,12 @@
 			   struct drm_file *file_priv)
 {
 	struct amdgpu_bo *abo = gem_to_amdgpu_bo(obj);
-<<<<<<< HEAD
-	struct amdgpu_device *adev = abo->adev;
-=======
 	struct amdgpu_device *adev = amdgpu_ttm_adev(abo->tbo.bdev);
->>>>>>> 24b8d41d
 	struct amdgpu_fpriv *fpriv = file_priv->driver_priv;
 	struct amdgpu_vm *vm = &fpriv->vm;
 	struct amdgpu_bo_va *bo_va;
 	struct mm_struct *mm;
 	int r;
-<<<<<<< HEAD
-=======
 
 	mm = amdgpu_ttm_tt_get_usermm(abo->tbo.ttm);
 	if (mm && mm != current->mm)
@@ -134,7 +124,6 @@
 	    abo->tbo.base.resv != vm->root.base.bo->tbo.base.resv)
 		return -EPERM;
 
->>>>>>> 24b8d41d
 	r = amdgpu_bo_reserve(abo, false);
 	if (r)
 		return r;
@@ -550,47 +539,16 @@
 	if (r)
 		goto error;
 
-<<<<<<< HEAD
-	amdgpu_vm_get_pt_bos(adev, bo_va->vm, &duplicates);
-	list_for_each_entry(entry, &list, head) {
-		domain = amdgpu_mem_type_to_domain(entry->bo->mem.mem_type);
-		/* if anything is swapped out don't swap it in here,
-		   just abort and wait for the next CS */
-		if (domain == AMDGPU_GEM_DOMAIN_CPU)
-			goto error_unreserve;
-	}
-	list_for_each_entry(entry, &duplicates, head) {
-		domain = amdgpu_mem_type_to_domain(entry->bo->mem.mem_type);
-		/* if anything is swapped out don't swap it in here,
-		   just abort and wait for the next CS */
-		if (domain == AMDGPU_GEM_DOMAIN_CPU)
-			goto error_unreserve;
-=======
 	if (operation == AMDGPU_VA_OP_MAP ||
 	    operation == AMDGPU_VA_OP_REPLACE) {
 		r = amdgpu_vm_bo_update(adev, bo_va, false);
 		if (r)
 			goto error;
->>>>>>> 24b8d41d
 	}
 
 	r = amdgpu_vm_update_pdes(adev, vm, false);
 
-<<<<<<< HEAD
-	r = amdgpu_vm_clear_freed(adev, bo_va->vm);
-	if (r)
-		goto error_unreserve;
-
-	if (operation == AMDGPU_VA_OP_MAP)
-		r = amdgpu_vm_bo_update(adev, bo_va, false);
-
-error_unreserve:
-	ttm_eu_backoff_reservation(&ticket, &list);
-
-error_print:
-=======
 error:
->>>>>>> 24b8d41d
 	if (r && r != -ERESTARTSYS)
 		DRM_ERROR("Couldn't update BO_VA (%d)\n", r);
 }
@@ -691,17 +649,6 @@
 		return -EINVAL;
 	}
 
-<<<<<<< HEAD
-	gobj = drm_gem_object_lookup(filp, args->handle);
-	if (gobj == NULL)
-		return -ENOENT;
-	abo = gem_to_amdgpu_bo(gobj);
-	INIT_LIST_HEAD(&list);
-	INIT_LIST_HEAD(&duplicates);
-	tv.bo = &abo->tbo;
-	tv.shared = true;
-	list_add(&tv.head, &list);
-=======
 	INIT_LIST_HEAD(&list);
 	INIT_LIST_HEAD(&duplicates);
 	if ((args->operation != AMDGPU_VA_OP_CLEAR) &&
@@ -720,7 +667,6 @@
 		gobj = NULL;
 		abo = NULL;
 	}
->>>>>>> 24b8d41d
 
 	amdgpu_vm_get_pd_bo(&fpriv->vm, &list, &vm_pd);
 
@@ -728,13 +674,6 @@
 	if (r)
 		goto error_unref;
 
-<<<<<<< HEAD
-	bo_va = amdgpu_vm_bo_find(&fpriv->vm, abo);
-	if (!bo_va) {
-		ttm_eu_backoff_reservation(&ticket, &list);
-		drm_gem_object_unreference_unlocked(gobj);
-		return -ENOENT;
-=======
 	if (abo) {
 		bo_va = amdgpu_vm_bo_find(&fpriv->vm, abo);
 		if (!bo_va) {
@@ -745,7 +684,6 @@
 		bo_va = fpriv->prt_va;
 	} else {
 		bo_va = NULL;
->>>>>>> 24b8d41d
 	}
 
 	switch (args->operation) {
