--- conflicted
+++ resolved
@@ -119,8 +119,6 @@
 	return container_of(tbo, struct amdgpu_bo, tbo);
 }
 
-#define AMDGPU_BO_INVALID_OFFSET	LONG_MAX
-
 /**
  * amdgpu_mem_type_to_domain - return domain corresponding to mem_type
  * @mem_type:	ttm memory type
@@ -246,37 +244,19 @@
 void amdgpu_bo_placement_from_domain(struct amdgpu_bo *abo, u32 domain);
 
 int amdgpu_bo_create(struct amdgpu_device *adev,
-<<<<<<< HEAD
-			    unsigned long size, int byte_align,
-			    bool kernel, u32 domain, u64 flags,
-			    struct sg_table *sg,
-			    struct reservation_object *resv,
-			    struct amdgpu_bo **bo_ptr);
-int amdgpu_bo_create_restricted(struct amdgpu_device *adev,
-				unsigned long size, int byte_align,
-				bool kernel, u32 domain, u64 flags,
-				struct sg_table *sg,
-				struct ttm_placement *placement,
-			        struct reservation_object *resv,
-				struct amdgpu_bo **bo_ptr);
-=======
 		     struct amdgpu_bo_param *bp,
 		     struct amdgpu_bo **bo_ptr);
 int amdgpu_bo_create_reserved(struct amdgpu_device *adev,
 			      unsigned long size, int align,
 			      u32 domain, struct amdgpu_bo **bo_ptr,
 			      u64 *gpu_addr, void **cpu_addr);
->>>>>>> 24b8d41d
 int amdgpu_bo_create_kernel(struct amdgpu_device *adev,
 			    unsigned long size, int align,
 			    u32 domain, struct amdgpu_bo **bo_ptr,
 			    u64 *gpu_addr, void **cpu_addr);
-<<<<<<< HEAD
-=======
 int amdgpu_bo_create_kernel_at(struct amdgpu_device *adev,
 			       uint64_t offset, uint64_t size, uint32_t domain,
 			       struct amdgpu_bo **bo_ptr, void **cpu_addr);
->>>>>>> 24b8d41d
 void amdgpu_bo_free_kernel(struct amdgpu_bo **bo, u64 *gpu_addr,
 			   void **cpu_addr);
 int amdgpu_bo_kmap(struct amdgpu_bo *bo, void **ptr);
@@ -308,21 +288,6 @@
 int amdgpu_bo_fault_reserve_notify(struct ttm_buffer_object *bo);
 void amdgpu_bo_fence(struct amdgpu_bo *bo, struct dma_fence *fence,
 		     bool shared);
-<<<<<<< HEAD
-u64 amdgpu_bo_gpu_offset(struct amdgpu_bo *bo);
-int amdgpu_bo_backup_to_shadow(struct amdgpu_device *adev,
-			       struct amdgpu_ring *ring,
-			       struct amdgpu_bo *bo,
-			       struct reservation_object *resv,
-			       struct fence **fence, bool direct);
-int amdgpu_bo_restore_from_shadow(struct amdgpu_device *adev,
-				  struct amdgpu_ring *ring,
-				  struct amdgpu_bo *bo,
-				  struct reservation_object *resv,
-				  struct fence **fence,
-				  bool direct);
-
-=======
 int amdgpu_bo_sync_wait_resv(struct amdgpu_device *adev, struct dma_resv *resv,
 			     enum amdgpu_sync_mode sync_mode, void *owner,
 			     bool intr);
@@ -334,7 +299,6 @@
 			     struct dma_fence **fence);
 uint32_t amdgpu_bo_get_preferred_pin_domain(struct amdgpu_device *adev,
 					    uint32_t domain);
->>>>>>> 24b8d41d
 
 /*
  * sub allocation
