/*
 * Copyright 2007-8 Advanced Micro Devices, Inc.
 * Copyright 2008 Red Hat Inc.
 *
 * Permission is hereby granted, free of charge, to any person obtaining a
 * copy of this software and associated documentation files (the "Software"),
 * to deal in the Software without restriction, including without limitation
 * the rights to use, copy, modify, merge, publish, distribute, sublicense,
 * and/or sell copies of the Software, and to permit persons to whom the
 * Software is furnished to do so, subject to the following conditions:
 *
 * The above copyright notice and this permission notice shall be included in
 * all copies or substantial portions of the Software.
 *
 * THE SOFTWARE IS PROVIDED "AS IS", WITHOUT WARRANTY OF ANY KIND, EXPRESS OR
 * IMPLIED, INCLUDING BUT NOT LIMITED TO THE WARRANTIES OF MERCHANTABILITY,
 * FITNESS FOR A PARTICULAR PURPOSE AND NONINFRINGEMENT.  IN NO EVENT SHALL
 * THE COPYRIGHT HOLDER(S) OR AUTHOR(S) BE LIABLE FOR ANY CLAIM, DAMAGES OR
 * OTHER LIABILITY, WHETHER IN AN ACTION OF CONTRACT, TORT OR OTHERWISE,
 * ARISING FROM, OUT OF OR IN CONNECTION WITH THE SOFTWARE OR THE USE OR
 * OTHER DEALINGS IN THE SOFTWARE.
 *
 * Authors: Dave Airlie
 *          Alex Deucher
 *          Jerome Glisse
 */

#include <drm/amdgpu_drm.h>
#include "amdgpu.h"

#include "atom.h"
#include "atom-bits.h"
#include "atombios_encoders.h"
#include "atombios_dp.h"
#include "amdgpu_connectors.h"
#include "amdgpu_atombios.h"
#include <drm/drm_dp_helper.h>

/* move these to drm_dp_helper.c/h */
#define DP_LINK_CONFIGURATION_SIZE 9
#define DP_DPCD_SIZE DP_RECEIVER_CAP_SIZE

static char *voltage_names[] = {
	"0.4V", "0.6V", "0.8V", "1.2V"
};
static char *pre_emph_names[] = {
	"0dB", "3.5dB", "6dB", "9.5dB"
};

/***** amdgpu AUX functions *****/

union aux_channel_transaction {
	PROCESS_AUX_CHANNEL_TRANSACTION_PS_ALLOCATION v1;
	PROCESS_AUX_CHANNEL_TRANSACTION_PARAMETERS_V2 v2;
};

static int amdgpu_atombios_dp_process_aux_ch(struct amdgpu_i2c_chan *chan,
				      u8 *send, int send_bytes,
				      u8 *recv, int recv_size,
				      u8 delay, u8 *ack)
{
	struct drm_device *dev = chan->dev;
	struct amdgpu_device *adev = drm_to_adev(dev);
	union aux_channel_transaction args;
	int index = GetIndexIntoMasterTable(COMMAND, ProcessAuxChannelTransaction);
	unsigned char *base;
	int recv_bytes;
	int r = 0;

	memset(&args, 0, sizeof(args));

	mutex_lock(&chan->mutex);

	base = (unsigned char *)(adev->mode_info.atom_context->scratch + 1);

	amdgpu_atombios_copy_swap(base, send, send_bytes, true);

	args.v2.lpAuxRequest = cpu_to_le16((u16)(0 + 4));
	args.v2.lpDataOut = cpu_to_le16((u16)(16 + 4));
	args.v2.ucDataOutLen = 0;
	args.v2.ucChannelID = chan->rec.i2c_id;
	args.v2.ucDelay = delay / 10;
	args.v2.ucHPD_ID = chan->rec.hpd;

	amdgpu_atom_execute_table(adev->mode_info.atom_context, index, (uint32_t *)&args);

	*ack = args.v2.ucReplyStatus;

	/* timeout */
	if (args.v2.ucReplyStatus == 1) {
		r = -ETIMEDOUT;
		goto done;
	}

	/* flags not zero */
	if (args.v2.ucReplyStatus == 2) {
		DRM_DEBUG_KMS("dp_aux_ch flags not zero\n");
		r = -EIO;
		goto done;
	}

	/* error */
	if (args.v2.ucReplyStatus == 3) {
		DRM_DEBUG_KMS("dp_aux_ch error\n");
		r = -EIO;
		goto done;
	}

	recv_bytes = args.v1.ucDataOutLen;
	if (recv_bytes > recv_size)
		recv_bytes = recv_size;

	if (recv && recv_size)
		amdgpu_atombios_copy_swap(recv, base + 16, recv_bytes, false);

	r = recv_bytes;
done:
	mutex_unlock(&chan->mutex);

	return r;
}

#define BARE_ADDRESS_SIZE 3
#define HEADER_SIZE (BARE_ADDRESS_SIZE + 1)

static ssize_t
amdgpu_atombios_dp_aux_transfer(struct drm_dp_aux *aux, struct drm_dp_aux_msg *msg)
{
	struct amdgpu_i2c_chan *chan =
		container_of(aux, struct amdgpu_i2c_chan, aux);
	int ret;
	u8 tx_buf[20];
	size_t tx_size;
	u8 ack, delay = 0;

	if (WARN_ON(msg->size > 16))
		return -E2BIG;

	tx_buf[0] = msg->address & 0xff;
	tx_buf[1] = msg->address >> 8;
	tx_buf[2] = (msg->request << 4) |
		((msg->address >> 16) & 0xf);
	tx_buf[3] = msg->size ? (msg->size - 1) : 0;

	switch (msg->request & ~DP_AUX_I2C_MOT) {
	case DP_AUX_NATIVE_WRITE:
	case DP_AUX_I2C_WRITE:
		/* tx_size needs to be 4 even for bare address packets since the atom
		 * table needs the info in tx_buf[3].
		 */
		tx_size = HEADER_SIZE + msg->size;
		if (msg->size == 0)
			tx_buf[3] |= BARE_ADDRESS_SIZE << 4;
		else
			tx_buf[3] |= tx_size << 4;
		memcpy(tx_buf + HEADER_SIZE, msg->buffer, msg->size);
		ret = amdgpu_atombios_dp_process_aux_ch(chan,
						 tx_buf, tx_size, NULL, 0, delay, &ack);
		if (ret >= 0)
			/* Return payload size. */
			ret = msg->size;
		break;
	case DP_AUX_NATIVE_READ:
	case DP_AUX_I2C_READ:
		/* tx_size needs to be 4 even for bare address packets since the atom
		 * table needs the info in tx_buf[3].
		 */
		tx_size = HEADER_SIZE;
		if (msg->size == 0)
			tx_buf[3] |= BARE_ADDRESS_SIZE << 4;
		else
			tx_buf[3] |= tx_size << 4;
		ret = amdgpu_atombios_dp_process_aux_ch(chan,
						 tx_buf, tx_size, msg->buffer, msg->size, delay, &ack);
		break;
	default:
		ret = -EINVAL;
		break;
	}

	if (ret >= 0)
		msg->reply = ack >> 4;

	return ret;
}

void amdgpu_atombios_dp_aux_init(struct amdgpu_connector *amdgpu_connector)
{
	amdgpu_connector->ddc_bus->rec.hpd = amdgpu_connector->hpd.hpd;
	amdgpu_connector->ddc_bus->aux.transfer = amdgpu_atombios_dp_aux_transfer;
	drm_dp_aux_init(&amdgpu_connector->ddc_bus->aux);
	amdgpu_connector->ddc_bus->has_aux = true;
}

/***** general DP utility functions *****/

#define DP_VOLTAGE_MAX         DP_TRAIN_VOLTAGE_SWING_LEVEL_3
#define DP_PRE_EMPHASIS_MAX    DP_TRAIN_PRE_EMPH_LEVEL_3

static void amdgpu_atombios_dp_get_adjust_train(const u8 link_status[DP_LINK_STATUS_SIZE],
						int lane_count,
						u8 train_set[4])
{
	u8 v = 0;
	u8 p = 0;
	int lane;

	for (lane = 0; lane < lane_count; lane++) {
		u8 this_v = drm_dp_get_adjust_request_voltage(link_status, lane);
		u8 this_p = drm_dp_get_adjust_request_pre_emphasis(link_status, lane);

		DRM_DEBUG_KMS("requested signal parameters: lane %d voltage %s pre_emph %s\n",
			  lane,
			  voltage_names[this_v >> DP_TRAIN_VOLTAGE_SWING_SHIFT],
			  pre_emph_names[this_p >> DP_TRAIN_PRE_EMPHASIS_SHIFT]);

		if (this_v > v)
			v = this_v;
		if (this_p > p)
			p = this_p;
	}

	if (v >= DP_VOLTAGE_MAX)
		v |= DP_TRAIN_MAX_SWING_REACHED;

	if (p >= DP_PRE_EMPHASIS_MAX)
		p |= DP_TRAIN_MAX_PRE_EMPHASIS_REACHED;

	DRM_DEBUG_KMS("using signal parameters: voltage %s pre_emph %s\n",
		  voltage_names[(v & DP_TRAIN_VOLTAGE_SWING_MASK) >> DP_TRAIN_VOLTAGE_SWING_SHIFT],
		  pre_emph_names[(p & DP_TRAIN_PRE_EMPHASIS_MASK) >> DP_TRAIN_PRE_EMPHASIS_SHIFT]);

	for (lane = 0; lane < 4; lane++)
		train_set[lane] = v | p;
}

/* convert bits per color to bits per pixel */
/* get bpc from the EDID */
static unsigned amdgpu_atombios_dp_convert_bpc_to_bpp(int bpc)
{
	if (bpc == 0)
		return 24;
	else
		return bpc * 3;
}

/***** amdgpu specific DP functions *****/

static int amdgpu_atombios_dp_get_dp_link_config(struct drm_connector *connector,
						 const u8 dpcd[DP_DPCD_SIZE],
						 unsigned pix_clock,
						 unsigned *dp_lanes, unsigned *dp_rate)
{
	unsigned bpp =
		amdgpu_atombios_dp_convert_bpc_to_bpp(amdgpu_connector_get_monitor_bpc(connector));
	static const unsigned link_rates[3] = { 162000, 270000, 540000 };
	unsigned max_link_rate = drm_dp_max_link_rate(dpcd);
	unsigned max_lane_num = drm_dp_max_lane_count(dpcd);
	unsigned lane_num, i, max_pix_clock;

	if (amdgpu_connector_encoder_get_dp_bridge_encoder_id(connector) ==
	    ENCODER_OBJECT_ID_NUTMEG) {
		for (lane_num = 1; lane_num <= max_lane_num; lane_num <<= 1) {
			max_pix_clock = (lane_num * 270000 * 8) / bpp;
			if (max_pix_clock >= pix_clock) {
				*dp_lanes = lane_num;
				*dp_rate = 270000;
				return 0;
			}
		}
	} else {
		for (i = 0; i < ARRAY_SIZE(link_rates) && link_rates[i] <= max_link_rate; i++) {
			for (lane_num = 1; lane_num <= max_lane_num; lane_num <<= 1) {
				max_pix_clock = (lane_num * link_rates[i] * 8) / bpp;
				if (max_pix_clock >= pix_clock) {
					*dp_lanes = lane_num;
					*dp_rate = link_rates[i];
					return 0;
				}
			}
		}
	}

	return -EINVAL;
}

static u8 amdgpu_atombios_dp_encoder_service(struct amdgpu_device *adev,
				      int action, int dp_clock,
				      u8 ucconfig, u8 lane_num)
{
	DP_ENCODER_SERVICE_PARAMETERS args;
	int index = GetIndexIntoMasterTable(COMMAND, DPEncoderService);

	memset(&args, 0, sizeof(args));
	args.ucLinkClock = dp_clock / 10;
	args.ucConfig = ucconfig;
	args.ucAction = action;
	args.ucLaneNum = lane_num;
	args.ucStatus = 0;

	amdgpu_atom_execute_table(adev->mode_info.atom_context, index, (uint32_t *)&args);
	return args.ucStatus;
}

u8 amdgpu_atombios_dp_get_sinktype(struct amdgpu_connector *amdgpu_connector)
{
	struct drm_device *dev = amdgpu_connector->base.dev;
	struct amdgpu_device *adev = drm_to_adev(dev);

	return amdgpu_atombios_dp_encoder_service(adev, ATOM_DP_ACTION_GET_SINK_TYPE, 0,
					   amdgpu_connector->ddc_bus->rec.i2c_id, 0);
}

static void amdgpu_atombios_dp_probe_oui(struct amdgpu_connector *amdgpu_connector)
{
	struct amdgpu_connector_atom_dig *dig_connector = amdgpu_connector->con_priv;
	u8 buf[3];

	if (!(dig_connector->dpcd[DP_DOWN_STREAM_PORT_COUNT] & DP_OUI_SUPPORT))
		return;

	if (drm_dp_dpcd_read(&amdgpu_connector->ddc_bus->aux, DP_SINK_OUI, buf, 3) == 3)
		DRM_DEBUG_KMS("Sink OUI: %02hx%02hx%02hx\n",
			      buf[0], buf[1], buf[2]);

	if (drm_dp_dpcd_read(&amdgpu_connector->ddc_bus->aux, DP_BRANCH_OUI, buf, 3) == 3)
		DRM_DEBUG_KMS("Branch OUI: %02hx%02hx%02hx\n",
			      buf[0], buf[1], buf[2]);
}

static void amdgpu_atombios_dp_ds_ports(struct amdgpu_connector *amdgpu_connector)
{
	struct amdgpu_connector_atom_dig *dig_connector = amdgpu_connector->con_priv;
	int ret;

	if (dig_connector->dpcd[DP_DPCD_REV] > 0x10) {
		ret = drm_dp_dpcd_read(&amdgpu_connector->ddc_bus->aux,
				       DP_DOWNSTREAM_PORT_0,
				       dig_connector->downstream_ports,
				       DP_MAX_DOWNSTREAM_PORTS);
		if (ret)
			memset(dig_connector->downstream_ports, 0,
			       DP_MAX_DOWNSTREAM_PORTS);
	}
}

int amdgpu_atombios_dp_get_dpcd(struct amdgpu_connector *amdgpu_connector)
{
	struct amdgpu_connector_atom_dig *dig_connector = amdgpu_connector->con_priv;
	u8 msg[DP_DPCD_SIZE];
	int ret;
<<<<<<< HEAD

	ret = drm_dp_dpcd_read(&amdgpu_connector->ddc_bus->aux, DP_DPCD_REV,
			       msg, DP_DPCD_SIZE);
	if (ret == DP_DPCD_SIZE) {
		memcpy(dig_connector->dpcd, msg, DP_DPCD_SIZE);

		DRM_DEBUG_KMS("DPCD: %*ph\n", (int)sizeof(dig_connector->dpcd),
			      dig_connector->dpcd);

		amdgpu_atombios_dp_probe_oui(amdgpu_connector);

=======

	ret = drm_dp_dpcd_read(&amdgpu_connector->ddc_bus->aux, DP_DPCD_REV,
			       msg, DP_DPCD_SIZE);
	if (ret == DP_DPCD_SIZE) {
		memcpy(dig_connector->dpcd, msg, DP_DPCD_SIZE);

		DRM_DEBUG_KMS("DPCD: %*ph\n", (int)sizeof(dig_connector->dpcd),
			      dig_connector->dpcd);

		amdgpu_atombios_dp_probe_oui(amdgpu_connector);
		amdgpu_atombios_dp_ds_ports(amdgpu_connector);
>>>>>>> 24b8d41d
		return 0;
	}

	dig_connector->dpcd[0] = 0;
	return -EINVAL;
}

int amdgpu_atombios_dp_get_panel_mode(struct drm_encoder *encoder,
			       struct drm_connector *connector)
{
	struct amdgpu_connector *amdgpu_connector = to_amdgpu_connector(connector);
	int panel_mode = DP_PANEL_MODE_EXTERNAL_DP_MODE;
	u16 dp_bridge = amdgpu_connector_encoder_get_dp_bridge_encoder_id(connector);
	u8 tmp;

	if (!amdgpu_connector->con_priv)
		return panel_mode;

	if (dp_bridge != ENCODER_OBJECT_ID_NONE) {
		/* DP bridge chips */
		if (drm_dp_dpcd_readb(&amdgpu_connector->ddc_bus->aux,
				      DP_EDP_CONFIGURATION_CAP, &tmp) == 1) {
			if (tmp & 1)
				panel_mode = DP_PANEL_MODE_INTERNAL_DP2_MODE;
			else if ((dp_bridge == ENCODER_OBJECT_ID_NUTMEG) ||
				 (dp_bridge == ENCODER_OBJECT_ID_TRAVIS))
				panel_mode = DP_PANEL_MODE_INTERNAL_DP1_MODE;
			else
				panel_mode = DP_PANEL_MODE_EXTERNAL_DP_MODE;
		}
	} else if (connector->connector_type == DRM_MODE_CONNECTOR_eDP) {
		/* eDP */
		if (drm_dp_dpcd_readb(&amdgpu_connector->ddc_bus->aux,
				      DP_EDP_CONFIGURATION_CAP, &tmp) == 1) {
			if (tmp & 1)
				panel_mode = DP_PANEL_MODE_INTERNAL_DP2_MODE;
		}
	}

	return panel_mode;
}

void amdgpu_atombios_dp_set_link_config(struct drm_connector *connector,
				 const struct drm_display_mode *mode)
{
	struct amdgpu_connector *amdgpu_connector = to_amdgpu_connector(connector);
	struct amdgpu_connector_atom_dig *dig_connector;
	int ret;

	if (!amdgpu_connector->con_priv)
		return;
	dig_connector = amdgpu_connector->con_priv;

	if ((dig_connector->dp_sink_type == CONNECTOR_OBJECT_ID_DISPLAYPORT) ||
	    (dig_connector->dp_sink_type == CONNECTOR_OBJECT_ID_eDP)) {
		ret = amdgpu_atombios_dp_get_dp_link_config(connector, dig_connector->dpcd,
							    mode->clock,
							    &dig_connector->dp_lane_count,
							    &dig_connector->dp_clock);
		if (ret) {
			dig_connector->dp_clock = 0;
			dig_connector->dp_lane_count = 0;
		}
	}
}

int amdgpu_atombios_dp_mode_valid_helper(struct drm_connector *connector,
				  struct drm_display_mode *mode)
{
	struct amdgpu_connector *amdgpu_connector = to_amdgpu_connector(connector);
	struct amdgpu_connector_atom_dig *dig_connector;
	unsigned dp_lanes, dp_clock;
	int ret;

	if (!amdgpu_connector->con_priv)
		return MODE_CLOCK_HIGH;
	dig_connector = amdgpu_connector->con_priv;

	ret = amdgpu_atombios_dp_get_dp_link_config(connector, dig_connector->dpcd,
						    mode->clock, &dp_lanes, &dp_clock);
	if (ret)
		return MODE_CLOCK_HIGH;

	if ((dp_clock == 540000) &&
	    (!amdgpu_connector_is_dp12_capable(connector)))
		return MODE_CLOCK_HIGH;

	return MODE_OK;
}

bool amdgpu_atombios_dp_needs_link_train(struct amdgpu_connector *amdgpu_connector)
{
	u8 link_status[DP_LINK_STATUS_SIZE];
	struct amdgpu_connector_atom_dig *dig = amdgpu_connector->con_priv;

	if (drm_dp_dpcd_read_link_status(&amdgpu_connector->ddc_bus->aux, link_status)
	    <= 0)
		return false;
	if (drm_dp_channel_eq_ok(link_status, dig->dp_lane_count))
		return false;
	return true;
}

void amdgpu_atombios_dp_set_rx_power_state(struct drm_connector *connector,
				    u8 power_state)
{
	struct amdgpu_connector *amdgpu_connector = to_amdgpu_connector(connector);
	struct amdgpu_connector_atom_dig *dig_connector;

	if (!amdgpu_connector->con_priv)
		return;

	dig_connector = amdgpu_connector->con_priv;

	/* power up/down the sink */
	if (dig_connector->dpcd[0] >= 0x11) {
		drm_dp_dpcd_writeb(&amdgpu_connector->ddc_bus->aux,
				   DP_SET_POWER, power_state);
		usleep_range(1000, 2000);
	}
}

struct amdgpu_atombios_dp_link_train_info {
	struct amdgpu_device *adev;
	struct drm_encoder *encoder;
	struct drm_connector *connector;
	int dp_clock;
	int dp_lane_count;
	bool tp3_supported;
	u8 dpcd[DP_RECEIVER_CAP_SIZE];
	u8 train_set[4];
	u8 link_status[DP_LINK_STATUS_SIZE];
	u8 tries;
	struct drm_dp_aux *aux;
};

static void
amdgpu_atombios_dp_update_vs_emph(struct amdgpu_atombios_dp_link_train_info *dp_info)
{
	/* set the initial vs/emph on the source */
	amdgpu_atombios_encoder_setup_dig_transmitter(dp_info->encoder,
					       ATOM_TRANSMITTER_ACTION_SETUP_VSEMPH,
					       0, dp_info->train_set[0]); /* sets all lanes at once */

	/* set the vs/emph on the sink */
	drm_dp_dpcd_write(dp_info->aux, DP_TRAINING_LANE0_SET,
			  dp_info->train_set, dp_info->dp_lane_count);
}

static void
amdgpu_atombios_dp_set_tp(struct amdgpu_atombios_dp_link_train_info *dp_info, int tp)
{
	int rtp = 0;

	/* set training pattern on the source */
	switch (tp) {
	case DP_TRAINING_PATTERN_1:
		rtp = ATOM_ENCODER_CMD_DP_LINK_TRAINING_PATTERN1;
		break;
	case DP_TRAINING_PATTERN_2:
		rtp = ATOM_ENCODER_CMD_DP_LINK_TRAINING_PATTERN2;
		break;
	case DP_TRAINING_PATTERN_3:
		rtp = ATOM_ENCODER_CMD_DP_LINK_TRAINING_PATTERN3;
			break;
	}
	amdgpu_atombios_encoder_setup_dig_encoder(dp_info->encoder, rtp, 0);

	/* enable training pattern on the sink */
	drm_dp_dpcd_writeb(dp_info->aux, DP_TRAINING_PATTERN_SET, tp);
}

static int
amdgpu_atombios_dp_link_train_init(struct amdgpu_atombios_dp_link_train_info *dp_info)
{
	struct amdgpu_encoder *amdgpu_encoder = to_amdgpu_encoder(dp_info->encoder);
	struct amdgpu_encoder_atom_dig *dig = amdgpu_encoder->enc_priv;
	u8 tmp;

	/* power up the sink */
	amdgpu_atombios_dp_set_rx_power_state(dp_info->connector, DP_SET_POWER_D0);

	/* possibly enable downspread on the sink */
	if (dp_info->dpcd[3] & 0x1)
		drm_dp_dpcd_writeb(dp_info->aux,
				   DP_DOWNSPREAD_CTRL, DP_SPREAD_AMP_0_5);
	else
		drm_dp_dpcd_writeb(dp_info->aux,
				   DP_DOWNSPREAD_CTRL, 0);

	if (dig->panel_mode == DP_PANEL_MODE_INTERNAL_DP2_MODE)
		drm_dp_dpcd_writeb(dp_info->aux, DP_EDP_CONFIGURATION_SET, 1);

	/* set the lane count on the sink */
	tmp = dp_info->dp_lane_count;
	if (drm_dp_enhanced_frame_cap(dp_info->dpcd))
		tmp |= DP_LANE_COUNT_ENHANCED_FRAME_EN;
	drm_dp_dpcd_writeb(dp_info->aux, DP_LANE_COUNT_SET, tmp);

	/* set the link rate on the sink */
	tmp = drm_dp_link_rate_to_bw_code(dp_info->dp_clock);
	drm_dp_dpcd_writeb(dp_info->aux, DP_LINK_BW_SET, tmp);

	/* start training on the source */
	amdgpu_atombios_encoder_setup_dig_encoder(dp_info->encoder,
					   ATOM_ENCODER_CMD_DP_LINK_TRAINING_START, 0);

	/* disable the training pattern on the sink */
	drm_dp_dpcd_writeb(dp_info->aux,
			   DP_TRAINING_PATTERN_SET,
			   DP_TRAINING_PATTERN_DISABLE);

	return 0;
}

static int
amdgpu_atombios_dp_link_train_finish(struct amdgpu_atombios_dp_link_train_info *dp_info)
{
	udelay(400);

	/* disable the training pattern on the sink */
	drm_dp_dpcd_writeb(dp_info->aux,
			   DP_TRAINING_PATTERN_SET,
			   DP_TRAINING_PATTERN_DISABLE);

	/* disable the training pattern on the source */
	amdgpu_atombios_encoder_setup_dig_encoder(dp_info->encoder,
					   ATOM_ENCODER_CMD_DP_LINK_TRAINING_COMPLETE, 0);

	return 0;
}

static int
amdgpu_atombios_dp_link_train_cr(struct amdgpu_atombios_dp_link_train_info *dp_info)
{
	bool clock_recovery;
	u8 voltage;
	int i;

	amdgpu_atombios_dp_set_tp(dp_info, DP_TRAINING_PATTERN_1);
	memset(dp_info->train_set, 0, 4);
	amdgpu_atombios_dp_update_vs_emph(dp_info);

	udelay(400);

	/* clock recovery loop */
	clock_recovery = false;
	dp_info->tries = 0;
	voltage = 0xff;
	while (1) {
		drm_dp_link_train_clock_recovery_delay(dp_info->dpcd);

		if (drm_dp_dpcd_read_link_status(dp_info->aux,
						 dp_info->link_status) <= 0) {
			DRM_ERROR("displayport link status failed\n");
			break;
		}

		if (drm_dp_clock_recovery_ok(dp_info->link_status, dp_info->dp_lane_count)) {
			clock_recovery = true;
			break;
		}

		for (i = 0; i < dp_info->dp_lane_count; i++) {
			if ((dp_info->train_set[i] & DP_TRAIN_MAX_SWING_REACHED) == 0)
				break;
		}
		if (i == dp_info->dp_lane_count) {
			DRM_ERROR("clock recovery reached max voltage\n");
			break;
		}

		if ((dp_info->train_set[0] & DP_TRAIN_VOLTAGE_SWING_MASK) == voltage) {
			++dp_info->tries;
			if (dp_info->tries == 5) {
				DRM_ERROR("clock recovery tried 5 times\n");
				break;
			}
		} else
			dp_info->tries = 0;

		voltage = dp_info->train_set[0] & DP_TRAIN_VOLTAGE_SWING_MASK;

		/* Compute new train_set as requested by sink */
		amdgpu_atombios_dp_get_adjust_train(dp_info->link_status, dp_info->dp_lane_count,
					     dp_info->train_set);

		amdgpu_atombios_dp_update_vs_emph(dp_info);
	}
	if (!clock_recovery) {
		DRM_ERROR("clock recovery failed\n");
		return -1;
	} else {
		DRM_DEBUG_KMS("clock recovery at voltage %d pre-emphasis %d\n",
			  dp_info->train_set[0] & DP_TRAIN_VOLTAGE_SWING_MASK,
			  (dp_info->train_set[0] & DP_TRAIN_PRE_EMPHASIS_MASK) >>
			  DP_TRAIN_PRE_EMPHASIS_SHIFT);
		return 0;
	}
}

static int
amdgpu_atombios_dp_link_train_ce(struct amdgpu_atombios_dp_link_train_info *dp_info)
{
	bool channel_eq;

	if (dp_info->tp3_supported)
		amdgpu_atombios_dp_set_tp(dp_info, DP_TRAINING_PATTERN_3);
	else
		amdgpu_atombios_dp_set_tp(dp_info, DP_TRAINING_PATTERN_2);

	/* channel equalization loop */
	dp_info->tries = 0;
	channel_eq = false;
	while (1) {
		drm_dp_link_train_channel_eq_delay(dp_info->dpcd);

		if (drm_dp_dpcd_read_link_status(dp_info->aux,
						 dp_info->link_status) <= 0) {
			DRM_ERROR("displayport link status failed\n");
			break;
		}

		if (drm_dp_channel_eq_ok(dp_info->link_status, dp_info->dp_lane_count)) {
			channel_eq = true;
			break;
		}

		/* Try 5 times */
		if (dp_info->tries > 5) {
			DRM_ERROR("channel eq failed: 5 tries\n");
			break;
		}

		/* Compute new train_set as requested by sink */
		amdgpu_atombios_dp_get_adjust_train(dp_info->link_status, dp_info->dp_lane_count,
					     dp_info->train_set);

		amdgpu_atombios_dp_update_vs_emph(dp_info);
		dp_info->tries++;
	}

	if (!channel_eq) {
		DRM_ERROR("channel eq failed\n");
		return -1;
	} else {
		DRM_DEBUG_KMS("channel eq at voltage %d pre-emphasis %d\n",
			  dp_info->train_set[0] & DP_TRAIN_VOLTAGE_SWING_MASK,
			  (dp_info->train_set[0] & DP_TRAIN_PRE_EMPHASIS_MASK)
			  >> DP_TRAIN_PRE_EMPHASIS_SHIFT);
		return 0;
	}
}

void amdgpu_atombios_dp_link_train(struct drm_encoder *encoder,
			    struct drm_connector *connector)
{
	struct drm_device *dev = encoder->dev;
	struct amdgpu_device *adev = drm_to_adev(dev);
	struct amdgpu_encoder *amdgpu_encoder = to_amdgpu_encoder(encoder);
	struct amdgpu_connector *amdgpu_connector;
	struct amdgpu_connector_atom_dig *dig_connector;
	struct amdgpu_atombios_dp_link_train_info dp_info;
	u8 tmp;

	if (!amdgpu_encoder->enc_priv)
		return;

	amdgpu_connector = to_amdgpu_connector(connector);
	if (!amdgpu_connector->con_priv)
		return;
	dig_connector = amdgpu_connector->con_priv;

	if ((dig_connector->dp_sink_type != CONNECTOR_OBJECT_ID_DISPLAYPORT) &&
	    (dig_connector->dp_sink_type != CONNECTOR_OBJECT_ID_eDP))
		return;

	if (drm_dp_dpcd_readb(&amdgpu_connector->ddc_bus->aux, DP_MAX_LANE_COUNT, &tmp)
	    == 1) {
		if (tmp & DP_TPS3_SUPPORTED)
			dp_info.tp3_supported = true;
		else
			dp_info.tp3_supported = false;
	} else {
		dp_info.tp3_supported = false;
	}

	memcpy(dp_info.dpcd, dig_connector->dpcd, DP_RECEIVER_CAP_SIZE);
	dp_info.adev = adev;
	dp_info.encoder = encoder;
	dp_info.connector = connector;
	dp_info.dp_lane_count = dig_connector->dp_lane_count;
	dp_info.dp_clock = dig_connector->dp_clock;
	dp_info.aux = &amdgpu_connector->ddc_bus->aux;

	if (amdgpu_atombios_dp_link_train_init(&dp_info))
		goto done;
	if (amdgpu_atombios_dp_link_train_cr(&dp_info))
		goto done;
	if (amdgpu_atombios_dp_link_train_ce(&dp_info))
		goto done;
done:
	if (amdgpu_atombios_dp_link_train_finish(&dp_info))
		return;
}<|MERGE_RESOLUTION|>--- conflicted
+++ resolved
@@ -349,7 +349,6 @@
 	struct amdgpu_connector_atom_dig *dig_connector = amdgpu_connector->con_priv;
 	u8 msg[DP_DPCD_SIZE];
 	int ret;
-<<<<<<< HEAD
 
 	ret = drm_dp_dpcd_read(&amdgpu_connector->ddc_bus->aux, DP_DPCD_REV,
 			       msg, DP_DPCD_SIZE);
@@ -360,20 +359,7 @@
 			      dig_connector->dpcd);
 
 		amdgpu_atombios_dp_probe_oui(amdgpu_connector);
-
-=======
-
-	ret = drm_dp_dpcd_read(&amdgpu_connector->ddc_bus->aux, DP_DPCD_REV,
-			       msg, DP_DPCD_SIZE);
-	if (ret == DP_DPCD_SIZE) {
-		memcpy(dig_connector->dpcd, msg, DP_DPCD_SIZE);
-
-		DRM_DEBUG_KMS("DPCD: %*ph\n", (int)sizeof(dig_connector->dpcd),
-			      dig_connector->dpcd);
-
-		amdgpu_atombios_dp_probe_oui(amdgpu_connector);
 		amdgpu_atombios_dp_ds_ports(amdgpu_connector);
->>>>>>> 24b8d41d
 		return 0;
 	}
 
