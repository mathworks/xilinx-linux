/*
 * Copyright 2011 Red Hat Inc.
 * All Rights Reserved.
 *
 * Permission is hereby granted, free of charge, to any person obtaining a
 * copy of this software and associated documentation files (the
 * "Software"), to deal in the Software without restriction, including
 * without limitation the rights to use, copy, modify, merge, publish,
 * distribute, sub license, and/or sell copies of the Software, and to
 * permit persons to whom the Software is furnished to do so, subject to
 * the following conditions:
 *
 * THE SOFTWARE IS PROVIDED "AS IS", WITHOUT WARRANTY OF ANY KIND, EXPRESS OR
 * IMPLIED, INCLUDING BUT NOT LIMITED TO THE WARRANTIES OF MERCHANTABILITY,
 * FITNESS FOR A PARTICULAR PURPOSE AND NON-INFRINGEMENT. IN NO EVENT SHALL
 * THE COPYRIGHT HOLDERS, AUTHORS AND/OR ITS SUPPLIERS BE LIABLE FOR ANY CLAIM,
 * DAMAGES OR OTHER LIABILITY, WHETHER IN AN ACTION OF CONTRACT, TORT OR
 * OTHERWISE, ARISING FROM, OUT OF OR IN CONNECTION WITH THE SOFTWARE OR THE
 * USE OR OTHER DEALINGS IN THE SOFTWARE.
 *
 * The above copyright notice and this permission notice (including the
 * next paragraph) shall be included in all copies or substantial portions
 * of the Software.
 *
 */
/*
 * Authors:
 *    Jerome Glisse <glisse@freedesktop.org>
 */
/* Algorithm:
 *
 * We store the last allocated bo in "hole", we always try to allocate
 * after the last allocated bo. Principle is that in a linear GPU ring
 * progression was is after last is the oldest bo we allocated and thus
 * the first one that should no longer be in use by the GPU.
 *
 * If it's not the case we skip over the bo after last to the closest
 * done bo if such one exist. If none exist and we are not asked to
 * block we report failure to allocate.
 *
 * If we are asked to block we wait on all the oldest fence of all
 * rings. We just wait for any of those fence to complete.
 */

#include "amdgpu.h"

static void amdgpu_sa_bo_remove_locked(struct amdgpu_sa_bo *sa_bo);
static void amdgpu_sa_bo_try_free(struct amdgpu_sa_manager *sa_manager);

int amdgpu_sa_bo_manager_init(struct amdgpu_device *adev,
			      struct amdgpu_sa_manager *sa_manager,
			      unsigned size, u32 align, u32 domain)
{
	int i, r;

	init_waitqueue_head(&sa_manager->wq);
	sa_manager->bo = NULL;
	sa_manager->size = size;
	sa_manager->domain = domain;
	sa_manager->align = align;
	sa_manager->hole = &sa_manager->olist;
	INIT_LIST_HEAD(&sa_manager->olist);
	for (i = 0; i < AMDGPU_SA_NUM_FENCE_LISTS; ++i)
		INIT_LIST_HEAD(&sa_manager->flist[i]);

	r = amdgpu_bo_create_kernel(adev, size, align, domain, &sa_manager->bo,
				&sa_manager->gpu_addr, &sa_manager->cpu_ptr);
	if (r) {
		dev_err(adev->dev, "(%d) failed to allocate bo for manager\n", r);
		return r;
	}

	memset(sa_manager->cpu_ptr, 0, sa_manager->size);
	return r;
}

void amdgpu_sa_bo_manager_fini(struct amdgpu_device *adev,
                              struct amdgpu_sa_manager *sa_manager)
{
	struct amdgpu_sa_bo *sa_bo, *tmp;

	if (sa_manager->bo == NULL) {
		dev_err(adev->dev, "no bo for sa manager\n");
		return;
	}

	if (!list_empty(&sa_manager->olist)) {
		sa_manager->hole = &sa_manager->olist,
		amdgpu_sa_bo_try_free(sa_manager);
		if (!list_empty(&sa_manager->olist)) {
			dev_err(adev->dev, "sa_manager is not empty, clearing anyway\n");
		}
	}
	list_for_each_entry_safe(sa_bo, tmp, &sa_manager->olist, olist) {
		amdgpu_sa_bo_remove_locked(sa_bo);
	}

<<<<<<< HEAD
	if (sa_manager->bo == NULL) {
		dev_err(adev->dev, "no bo for sa manager\n");
		return -EINVAL;
	}

	/* map the buffer */
	r = amdgpu_bo_reserve(sa_manager->bo, false);
	if (r) {
		dev_err(adev->dev, "(%d) failed to reserve manager bo\n", r);
		return r;
	}
	r = amdgpu_bo_pin(sa_manager->bo, sa_manager->domain, &sa_manager->gpu_addr);
	if (r) {
		amdgpu_bo_unreserve(sa_manager->bo);
		dev_err(adev->dev, "(%d) failed to pin manager bo\n", r);
		return r;
	}
	r = amdgpu_bo_kmap(sa_manager->bo, &sa_manager->cpu_ptr);
	memset(sa_manager->cpu_ptr, 0, sa_manager->size);
	amdgpu_bo_unreserve(sa_manager->bo);
	return r;
}

int amdgpu_sa_bo_manager_suspend(struct amdgpu_device *adev,
				 struct amdgpu_sa_manager *sa_manager)
{
	int r;

	if (sa_manager->bo == NULL) {
		dev_err(adev->dev, "no bo for sa manager\n");
		return -EINVAL;
	}

	r = amdgpu_bo_reserve(sa_manager->bo, false);
	if (!r) {
		amdgpu_bo_kunmap(sa_manager->bo);
		amdgpu_bo_unpin(sa_manager->bo);
		amdgpu_bo_unreserve(sa_manager->bo);
	}
	return r;
=======
	amdgpu_bo_free_kernel(&sa_manager->bo, &sa_manager->gpu_addr, &sa_manager->cpu_ptr);
	sa_manager->size = 0;
>>>>>>> 24b8d41d
}

static void amdgpu_sa_bo_remove_locked(struct amdgpu_sa_bo *sa_bo)
{
	struct amdgpu_sa_manager *sa_manager = sa_bo->manager;
	if (sa_manager->hole == &sa_bo->olist) {
		sa_manager->hole = sa_bo->olist.prev;
	}
	list_del_init(&sa_bo->olist);
	list_del_init(&sa_bo->flist);
	dma_fence_put(sa_bo->fence);
	kfree(sa_bo);
}

static void amdgpu_sa_bo_try_free(struct amdgpu_sa_manager *sa_manager)
{
	struct amdgpu_sa_bo *sa_bo, *tmp;

	if (sa_manager->hole->next == &sa_manager->olist)
		return;

	sa_bo = list_entry(sa_manager->hole->next, struct amdgpu_sa_bo, olist);
	list_for_each_entry_safe_from(sa_bo, tmp, &sa_manager->olist, olist) {
		if (sa_bo->fence == NULL ||
		    !dma_fence_is_signaled(sa_bo->fence)) {
			return;
		}
		amdgpu_sa_bo_remove_locked(sa_bo);
	}
}

static inline unsigned amdgpu_sa_bo_hole_soffset(struct amdgpu_sa_manager *sa_manager)
{
	struct list_head *hole = sa_manager->hole;

	if (hole != &sa_manager->olist) {
		return list_entry(hole, struct amdgpu_sa_bo, olist)->eoffset;
	}
	return 0;
}

static inline unsigned amdgpu_sa_bo_hole_eoffset(struct amdgpu_sa_manager *sa_manager)
{
	struct list_head *hole = sa_manager->hole;

	if (hole->next != &sa_manager->olist) {
		return list_entry(hole->next, struct amdgpu_sa_bo, olist)->soffset;
	}
	return sa_manager->size;
}

static bool amdgpu_sa_bo_try_alloc(struct amdgpu_sa_manager *sa_manager,
				   struct amdgpu_sa_bo *sa_bo,
				   unsigned size, unsigned align)
{
	unsigned soffset, eoffset, wasted;

	soffset = amdgpu_sa_bo_hole_soffset(sa_manager);
	eoffset = amdgpu_sa_bo_hole_eoffset(sa_manager);
	wasted = (align - (soffset % align)) % align;

	if ((eoffset - soffset) >= (size + wasted)) {
		soffset += wasted;

		sa_bo->manager = sa_manager;
		sa_bo->soffset = soffset;
		sa_bo->eoffset = soffset + size;
		list_add(&sa_bo->olist, sa_manager->hole);
		INIT_LIST_HEAD(&sa_bo->flist);
		sa_manager->hole = &sa_bo->olist;
		return true;
	}
	return false;
}

/**
 * amdgpu_sa_event - Check if we can stop waiting
 *
 * @sa_manager: pointer to the sa_manager
 * @size: number of bytes we want to allocate
 * @align: alignment we need to match
 *
 * Check if either there is a fence we can wait for or
 * enough free memory to satisfy the allocation directly
 */
static bool amdgpu_sa_event(struct amdgpu_sa_manager *sa_manager,
			    unsigned size, unsigned align)
{
	unsigned soffset, eoffset, wasted;
	int i;

	for (i = 0; i < AMDGPU_SA_NUM_FENCE_LISTS; ++i)
		if (!list_empty(&sa_manager->flist[i]))
			return true;

	soffset = amdgpu_sa_bo_hole_soffset(sa_manager);
	eoffset = amdgpu_sa_bo_hole_eoffset(sa_manager);
	wasted = (align - (soffset % align)) % align;

	if ((eoffset - soffset) >= (size + wasted)) {
		return true;
	}

	return false;
}

static bool amdgpu_sa_bo_next_hole(struct amdgpu_sa_manager *sa_manager,
				   struct dma_fence **fences,
				   unsigned *tries)
{
	struct amdgpu_sa_bo *best_bo = NULL;
	unsigned i, soffset, best, tmp;

	/* if hole points to the end of the buffer */
	if (sa_manager->hole->next == &sa_manager->olist) {
		/* try again with its beginning */
		sa_manager->hole = &sa_manager->olist;
		return true;
	}

	soffset = amdgpu_sa_bo_hole_soffset(sa_manager);
	/* to handle wrap around we add sa_manager->size */
	best = sa_manager->size * 2;
	/* go over all fence list and try to find the closest sa_bo
	 * of the current last
	 */
	for (i = 0; i < AMDGPU_SA_NUM_FENCE_LISTS; ++i) {
		struct amdgpu_sa_bo *sa_bo;

		fences[i] = NULL;

		if (list_empty(&sa_manager->flist[i]))
			continue;

		sa_bo = list_first_entry(&sa_manager->flist[i],
					 struct amdgpu_sa_bo, flist);

		if (!dma_fence_is_signaled(sa_bo->fence)) {
			fences[i] = sa_bo->fence;
			continue;
		}

		/* limit the number of tries each ring gets */
		if (tries[i] > 2) {
			continue;
		}

		tmp = sa_bo->soffset;
		if (tmp < soffset) {
			/* wrap around, pretend it's after */
			tmp += sa_manager->size;
		}
		tmp -= soffset;
		if (tmp < best) {
			/* this sa bo is the closest one */
			best = tmp;
			best_bo = sa_bo;
		}
	}

	if (best_bo) {
		uint32_t idx = best_bo->fence->context;

		idx %= AMDGPU_SA_NUM_FENCE_LISTS;
		++tries[idx];
		sa_manager->hole = best_bo->olist.prev;

		/* we knew that this one is signaled,
		   so it's save to remote it */
		amdgpu_sa_bo_remove_locked(best_bo);
		return true;
	}
	return false;
}

int amdgpu_sa_bo_new(struct amdgpu_sa_manager *sa_manager,
		     struct amdgpu_sa_bo **sa_bo,
		     unsigned size, unsigned align)
{
	struct dma_fence *fences[AMDGPU_SA_NUM_FENCE_LISTS];
	unsigned tries[AMDGPU_SA_NUM_FENCE_LISTS];
	unsigned count;
	int i, r;
	signed long t;

	if (WARN_ON_ONCE(align > sa_manager->align))
		return -EINVAL;

	if (WARN_ON_ONCE(size > sa_manager->size))
		return -EINVAL;

	*sa_bo = kmalloc(sizeof(struct amdgpu_sa_bo), GFP_KERNEL);
	if (!(*sa_bo))
		return -ENOMEM;
	(*sa_bo)->manager = sa_manager;
	(*sa_bo)->fence = NULL;
	INIT_LIST_HEAD(&(*sa_bo)->olist);
	INIT_LIST_HEAD(&(*sa_bo)->flist);

	spin_lock(&sa_manager->wq.lock);
	do {
		for (i = 0; i < AMDGPU_SA_NUM_FENCE_LISTS; ++i)
			tries[i] = 0;

		do {
			amdgpu_sa_bo_try_free(sa_manager);

			if (amdgpu_sa_bo_try_alloc(sa_manager, *sa_bo,
						   size, align)) {
				spin_unlock(&sa_manager->wq.lock);
				return 0;
			}

			/* see if we can skip over some allocations */
		} while (amdgpu_sa_bo_next_hole(sa_manager, fences, tries));

		for (i = 0, count = 0; i < AMDGPU_SA_NUM_FENCE_LISTS; ++i)
			if (fences[i])
				fences[count++] = dma_fence_get(fences[i]);

		if (count) {
			spin_unlock(&sa_manager->wq.lock);
			t = dma_fence_wait_any_timeout(fences, count, false,
						       MAX_SCHEDULE_TIMEOUT,
						       NULL);
			for (i = 0; i < count; ++i)
				dma_fence_put(fences[i]);

			r = (t > 0) ? 0 : t;
			spin_lock(&sa_manager->wq.lock);
		} else {
			/* if we have nothing to wait for block */
			r = wait_event_interruptible_locked(
				sa_manager->wq,
				amdgpu_sa_event(sa_manager, size, align)
			);
		}

	} while (!r);

	spin_unlock(&sa_manager->wq.lock);
	kfree(*sa_bo);
	*sa_bo = NULL;
	return r;
}

void amdgpu_sa_bo_free(struct amdgpu_device *adev, struct amdgpu_sa_bo **sa_bo,
		       struct dma_fence *fence)
{
	struct amdgpu_sa_manager *sa_manager;

	if (sa_bo == NULL || *sa_bo == NULL) {
		return;
	}

	sa_manager = (*sa_bo)->manager;
	spin_lock(&sa_manager->wq.lock);
	if (fence && !dma_fence_is_signaled(fence)) {
		uint32_t idx;

		(*sa_bo)->fence = dma_fence_get(fence);
		idx = fence->context % AMDGPU_SA_NUM_FENCE_LISTS;
		list_add_tail(&(*sa_bo)->flist, &sa_manager->flist[idx]);
	} else {
		amdgpu_sa_bo_remove_locked(*sa_bo);
	}
	wake_up_all_locked(&sa_manager->wq);
	spin_unlock(&sa_manager->wq.lock);
	*sa_bo = NULL;
}

#if defined(CONFIG_DEBUG_FS)

void amdgpu_sa_bo_dump_debug_info(struct amdgpu_sa_manager *sa_manager,
				  struct seq_file *m)
{
	struct amdgpu_sa_bo *i;

	spin_lock(&sa_manager->wq.lock);
	list_for_each_entry(i, &sa_manager->olist, olist) {
		uint64_t soffset = i->soffset + sa_manager->gpu_addr;
		uint64_t eoffset = i->eoffset + sa_manager->gpu_addr;
		if (&i->olist == sa_manager->hole) {
			seq_printf(m, ">");
		} else {
			seq_printf(m, " ");
		}
		seq_printf(m, "[0x%010llx 0x%010llx] size %8lld",
			   soffset, eoffset, eoffset - soffset);

		if (i->fence)
<<<<<<< HEAD
			seq_printf(m, " protected by 0x%08x on context %llu",
=======
			seq_printf(m, " protected by 0x%016llx on context %llu",
>>>>>>> 24b8d41d
				   i->fence->seqno, i->fence->context);

		seq_printf(m, "\n");
	}
	spin_unlock(&sa_manager->wq.lock);
}
#endif<|MERGE_RESOLUTION|>--- conflicted
+++ resolved
@@ -95,51 +95,8 @@
 		amdgpu_sa_bo_remove_locked(sa_bo);
 	}
 
-<<<<<<< HEAD
-	if (sa_manager->bo == NULL) {
-		dev_err(adev->dev, "no bo for sa manager\n");
-		return -EINVAL;
-	}
-
-	/* map the buffer */
-	r = amdgpu_bo_reserve(sa_manager->bo, false);
-	if (r) {
-		dev_err(adev->dev, "(%d) failed to reserve manager bo\n", r);
-		return r;
-	}
-	r = amdgpu_bo_pin(sa_manager->bo, sa_manager->domain, &sa_manager->gpu_addr);
-	if (r) {
-		amdgpu_bo_unreserve(sa_manager->bo);
-		dev_err(adev->dev, "(%d) failed to pin manager bo\n", r);
-		return r;
-	}
-	r = amdgpu_bo_kmap(sa_manager->bo, &sa_manager->cpu_ptr);
-	memset(sa_manager->cpu_ptr, 0, sa_manager->size);
-	amdgpu_bo_unreserve(sa_manager->bo);
-	return r;
-}
-
-int amdgpu_sa_bo_manager_suspend(struct amdgpu_device *adev,
-				 struct amdgpu_sa_manager *sa_manager)
-{
-	int r;
-
-	if (sa_manager->bo == NULL) {
-		dev_err(adev->dev, "no bo for sa manager\n");
-		return -EINVAL;
-	}
-
-	r = amdgpu_bo_reserve(sa_manager->bo, false);
-	if (!r) {
-		amdgpu_bo_kunmap(sa_manager->bo);
-		amdgpu_bo_unpin(sa_manager->bo);
-		amdgpu_bo_unreserve(sa_manager->bo);
-	}
-	return r;
-=======
 	amdgpu_bo_free_kernel(&sa_manager->bo, &sa_manager->gpu_addr, &sa_manager->cpu_ptr);
 	sa_manager->size = 0;
->>>>>>> 24b8d41d
 }
 
 static void amdgpu_sa_bo_remove_locked(struct amdgpu_sa_bo *sa_bo)
@@ -431,11 +388,7 @@
 			   soffset, eoffset, eoffset - soffset);
 
 		if (i->fence)
-<<<<<<< HEAD
-			seq_printf(m, " protected by 0x%08x on context %llu",
-=======
 			seq_printf(m, " protected by 0x%016llx on context %llu",
->>>>>>> 24b8d41d
 				   i->fence->seqno, i->fence->context);
 
 		seq_printf(m, "\n");
