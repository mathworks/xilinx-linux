/*
 * Copyright 2014 Advanced Micro Devices, Inc.
 *
 * Permission is hereby granted, free of charge, to any person obtaining a
 * copy of this software and associated documentation files (the "Software"),
 * to deal in the Software without restriction, including without limitation
 * the rights to use, copy, modify, merge, publish, distribute, sublicense,
 * and/or sell copies of the Software, and to permit persons to whom the
 * Software is furnished to do so, subject to the following conditions:
 *
 * The above copyright notice and this permission notice shall be included in
 * all copies or substantial portions of the Software.
 *
 * THE SOFTWARE IS PROVIDED "AS IS", WITHOUT WARRANTY OF ANY KIND, EXPRESS OR
 * IMPLIED, INCLUDING BUT NOT LIMITED TO THE WARRANTIES OF MERCHANTABILITY,
 * FITNESS FOR A PARTICULAR PURPOSE AND NONINFRINGEMENT.  IN NO EVENT SHALL
 * THE COPYRIGHT HOLDER(S) OR AUTHOR(S) BE LIABLE FOR ANY CLAIM, DAMAGES OR
 * OTHER LIABILITY, WHETHER IN AN ACTION OF CONTRACT, TORT OR OTHERWISE,
 * ARISING FROM, OUT OF OR IN CONNECTION WITH THE SOFTWARE OR THE USE OR
 * OTHER DEALINGS IN THE SOFTWARE.
 *
 */

#include <linux/firmware.h>
#include <linux/slab.h>
#include <linux/module.h>

#include "amdgpu.h"
#include "amdgpu_ucode.h"

static void amdgpu_ucode_print_common_hdr(const struct common_firmware_header *hdr)
{
	DRM_DEBUG("size_bytes: %u\n", le32_to_cpu(hdr->size_bytes));
	DRM_DEBUG("header_size_bytes: %u\n", le32_to_cpu(hdr->header_size_bytes));
	DRM_DEBUG("header_version_major: %u\n", le16_to_cpu(hdr->header_version_major));
	DRM_DEBUG("header_version_minor: %u\n", le16_to_cpu(hdr->header_version_minor));
	DRM_DEBUG("ip_version_major: %u\n", le16_to_cpu(hdr->ip_version_major));
	DRM_DEBUG("ip_version_minor: %u\n", le16_to_cpu(hdr->ip_version_minor));
	DRM_DEBUG("ucode_version: 0x%08x\n", le32_to_cpu(hdr->ucode_version));
	DRM_DEBUG("ucode_size_bytes: %u\n", le32_to_cpu(hdr->ucode_size_bytes));
	DRM_DEBUG("ucode_array_offset_bytes: %u\n",
		  le32_to_cpu(hdr->ucode_array_offset_bytes));
	DRM_DEBUG("crc32: 0x%08x\n", le32_to_cpu(hdr->crc32));
}

void amdgpu_ucode_print_mc_hdr(const struct common_firmware_header *hdr)
{
	uint16_t version_major = le16_to_cpu(hdr->header_version_major);
	uint16_t version_minor = le16_to_cpu(hdr->header_version_minor);

	DRM_DEBUG("MC\n");
	amdgpu_ucode_print_common_hdr(hdr);

	if (version_major == 1) {
		const struct mc_firmware_header_v1_0 *mc_hdr =
			container_of(hdr, struct mc_firmware_header_v1_0, header);

		DRM_DEBUG("io_debug_size_bytes: %u\n",
			  le32_to_cpu(mc_hdr->io_debug_size_bytes));
		DRM_DEBUG("io_debug_array_offset_bytes: %u\n",
			  le32_to_cpu(mc_hdr->io_debug_array_offset_bytes));
	} else {
		DRM_ERROR("Unknown MC ucode version: %u.%u\n", version_major, version_minor);
	}
}

void amdgpu_ucode_print_smc_hdr(const struct common_firmware_header *hdr)
{
	uint16_t version_major = le16_to_cpu(hdr->header_version_major);
	uint16_t version_minor = le16_to_cpu(hdr->header_version_minor);

	DRM_DEBUG("SMC\n");
	amdgpu_ucode_print_common_hdr(hdr);

	if (version_major == 1) {
		const struct smc_firmware_header_v1_0 *smc_hdr =
			container_of(hdr, struct smc_firmware_header_v1_0, header);

		DRM_DEBUG("ucode_start_addr: %u\n", le32_to_cpu(smc_hdr->ucode_start_addr));
	} else if (version_major == 2) {
		const struct smc_firmware_header_v1_0 *v1_hdr =
			container_of(hdr, struct smc_firmware_header_v1_0, header);
		const struct smc_firmware_header_v2_0 *v2_hdr =
			container_of(v1_hdr, struct smc_firmware_header_v2_0, v1_0);

		DRM_DEBUG("ppt_offset_bytes: %u\n", le32_to_cpu(v2_hdr->ppt_offset_bytes));
		DRM_DEBUG("ppt_size_bytes: %u\n", le32_to_cpu(v2_hdr->ppt_size_bytes));
	} else {
		DRM_ERROR("Unknown SMC ucode version: %u.%u\n", version_major, version_minor);
	}
}

void amdgpu_ucode_print_gfx_hdr(const struct common_firmware_header *hdr)
{
	uint16_t version_major = le16_to_cpu(hdr->header_version_major);
	uint16_t version_minor = le16_to_cpu(hdr->header_version_minor);

	DRM_DEBUG("GFX\n");
	amdgpu_ucode_print_common_hdr(hdr);

	if (version_major == 1) {
		const struct gfx_firmware_header_v1_0 *gfx_hdr =
			container_of(hdr, struct gfx_firmware_header_v1_0, header);

		DRM_DEBUG("ucode_feature_version: %u\n",
			  le32_to_cpu(gfx_hdr->ucode_feature_version));
		DRM_DEBUG("jt_offset: %u\n", le32_to_cpu(gfx_hdr->jt_offset));
		DRM_DEBUG("jt_size: %u\n", le32_to_cpu(gfx_hdr->jt_size));
	} else {
		DRM_ERROR("Unknown GFX ucode version: %u.%u\n", version_major, version_minor);
	}
}

void amdgpu_ucode_print_rlc_hdr(const struct common_firmware_header *hdr)
{
	uint16_t version_major = le16_to_cpu(hdr->header_version_major);
	uint16_t version_minor = le16_to_cpu(hdr->header_version_minor);

	DRM_DEBUG("RLC\n");
	amdgpu_ucode_print_common_hdr(hdr);

	if (version_major == 1) {
		const struct rlc_firmware_header_v1_0 *rlc_hdr =
			container_of(hdr, struct rlc_firmware_header_v1_0, header);

		DRM_DEBUG("ucode_feature_version: %u\n",
			  le32_to_cpu(rlc_hdr->ucode_feature_version));
		DRM_DEBUG("save_and_restore_offset: %u\n",
			  le32_to_cpu(rlc_hdr->save_and_restore_offset));
		DRM_DEBUG("clear_state_descriptor_offset: %u\n",
			  le32_to_cpu(rlc_hdr->clear_state_descriptor_offset));
		DRM_DEBUG("avail_scratch_ram_locations: %u\n",
			  le32_to_cpu(rlc_hdr->avail_scratch_ram_locations));
		DRM_DEBUG("master_pkt_description_offset: %u\n",
			  le32_to_cpu(rlc_hdr->master_pkt_description_offset));
	} else if (version_major == 2) {
		const struct rlc_firmware_header_v2_0 *rlc_hdr =
			container_of(hdr, struct rlc_firmware_header_v2_0, header);

		DRM_DEBUG("ucode_feature_version: %u\n",
			  le32_to_cpu(rlc_hdr->ucode_feature_version));
		DRM_DEBUG("jt_offset: %u\n", le32_to_cpu(rlc_hdr->jt_offset));
		DRM_DEBUG("jt_size: %u\n", le32_to_cpu(rlc_hdr->jt_size));
		DRM_DEBUG("save_and_restore_offset: %u\n",
			  le32_to_cpu(rlc_hdr->save_and_restore_offset));
		DRM_DEBUG("clear_state_descriptor_offset: %u\n",
			  le32_to_cpu(rlc_hdr->clear_state_descriptor_offset));
		DRM_DEBUG("avail_scratch_ram_locations: %u\n",
			  le32_to_cpu(rlc_hdr->avail_scratch_ram_locations));
		DRM_DEBUG("reg_restore_list_size: %u\n",
			  le32_to_cpu(rlc_hdr->reg_restore_list_size));
		DRM_DEBUG("reg_list_format_start: %u\n",
			  le32_to_cpu(rlc_hdr->reg_list_format_start));
		DRM_DEBUG("reg_list_format_separate_start: %u\n",
			  le32_to_cpu(rlc_hdr->reg_list_format_separate_start));
		DRM_DEBUG("starting_offsets_start: %u\n",
			  le32_to_cpu(rlc_hdr->starting_offsets_start));
		DRM_DEBUG("reg_list_format_size_bytes: %u\n",
			  le32_to_cpu(rlc_hdr->reg_list_format_size_bytes));
		DRM_DEBUG("reg_list_format_array_offset_bytes: %u\n",
			  le32_to_cpu(rlc_hdr->reg_list_format_array_offset_bytes));
		DRM_DEBUG("reg_list_size_bytes: %u\n",
			  le32_to_cpu(rlc_hdr->reg_list_size_bytes));
		DRM_DEBUG("reg_list_array_offset_bytes: %u\n",
			  le32_to_cpu(rlc_hdr->reg_list_array_offset_bytes));
		DRM_DEBUG("reg_list_format_separate_size_bytes: %u\n",
			  le32_to_cpu(rlc_hdr->reg_list_format_separate_size_bytes));
		DRM_DEBUG("reg_list_format_separate_array_offset_bytes: %u\n",
			  le32_to_cpu(rlc_hdr->reg_list_format_separate_array_offset_bytes));
		DRM_DEBUG("reg_list_separate_size_bytes: %u\n",
			  le32_to_cpu(rlc_hdr->reg_list_separate_size_bytes));
		DRM_DEBUG("reg_list_separate_array_offset_bytes: %u\n",
			  le32_to_cpu(rlc_hdr->reg_list_separate_array_offset_bytes));
		if (version_minor == 1) {
			const struct rlc_firmware_header_v2_1 *v2_1 =
				container_of(rlc_hdr, struct rlc_firmware_header_v2_1, v2_0);
			DRM_DEBUG("reg_list_format_direct_reg_list_length: %u\n",
				  le32_to_cpu(v2_1->reg_list_format_direct_reg_list_length));
			DRM_DEBUG("save_restore_list_cntl_ucode_ver: %u\n",
				  le32_to_cpu(v2_1->save_restore_list_cntl_ucode_ver));
			DRM_DEBUG("save_restore_list_cntl_feature_ver: %u\n",
				  le32_to_cpu(v2_1->save_restore_list_cntl_feature_ver));
			DRM_DEBUG("save_restore_list_cntl_size_bytes %u\n",
				  le32_to_cpu(v2_1->save_restore_list_cntl_size_bytes));
			DRM_DEBUG("save_restore_list_cntl_offset_bytes: %u\n",
				  le32_to_cpu(v2_1->save_restore_list_cntl_offset_bytes));
			DRM_DEBUG("save_restore_list_gpm_ucode_ver: %u\n",
				  le32_to_cpu(v2_1->save_restore_list_gpm_ucode_ver));
			DRM_DEBUG("save_restore_list_gpm_feature_ver: %u\n",
				  le32_to_cpu(v2_1->save_restore_list_gpm_feature_ver));
			DRM_DEBUG("save_restore_list_gpm_size_bytes %u\n",
				  le32_to_cpu(v2_1->save_restore_list_gpm_size_bytes));
			DRM_DEBUG("save_restore_list_gpm_offset_bytes: %u\n",
				  le32_to_cpu(v2_1->save_restore_list_gpm_offset_bytes));
			DRM_DEBUG("save_restore_list_srm_ucode_ver: %u\n",
				  le32_to_cpu(v2_1->save_restore_list_srm_ucode_ver));
			DRM_DEBUG("save_restore_list_srm_feature_ver: %u\n",
				  le32_to_cpu(v2_1->save_restore_list_srm_feature_ver));
			DRM_DEBUG("save_restore_list_srm_size_bytes %u\n",
				  le32_to_cpu(v2_1->save_restore_list_srm_size_bytes));
			DRM_DEBUG("save_restore_list_srm_offset_bytes: %u\n",
				  le32_to_cpu(v2_1->save_restore_list_srm_offset_bytes));
		}
	} else {
		DRM_ERROR("Unknown RLC ucode version: %u.%u\n", version_major, version_minor);
	}
}

void amdgpu_ucode_print_sdma_hdr(const struct common_firmware_header *hdr)
{
	uint16_t version_major = le16_to_cpu(hdr->header_version_major);
	uint16_t version_minor = le16_to_cpu(hdr->header_version_minor);

	DRM_DEBUG("SDMA\n");
	amdgpu_ucode_print_common_hdr(hdr);

	if (version_major == 1) {
		const struct sdma_firmware_header_v1_0 *sdma_hdr =
			container_of(hdr, struct sdma_firmware_header_v1_0, header);

		DRM_DEBUG("ucode_feature_version: %u\n",
			  le32_to_cpu(sdma_hdr->ucode_feature_version));
		DRM_DEBUG("ucode_change_version: %u\n",
			  le32_to_cpu(sdma_hdr->ucode_change_version));
		DRM_DEBUG("jt_offset: %u\n", le32_to_cpu(sdma_hdr->jt_offset));
		DRM_DEBUG("jt_size: %u\n", le32_to_cpu(sdma_hdr->jt_size));
		if (version_minor >= 1) {
			const struct sdma_firmware_header_v1_1 *sdma_v1_1_hdr =
				container_of(sdma_hdr, struct sdma_firmware_header_v1_1, v1_0);
			DRM_DEBUG("digest_size: %u\n", le32_to_cpu(sdma_v1_1_hdr->digest_size));
		}
	} else {
		DRM_ERROR("Unknown SDMA ucode version: %u.%u\n",
			  version_major, version_minor);
	}
}

void amdgpu_ucode_print_psp_hdr(const struct common_firmware_header *hdr)
{
	uint16_t version_major = le16_to_cpu(hdr->header_version_major);
	uint16_t version_minor = le16_to_cpu(hdr->header_version_minor);

	DRM_DEBUG("PSP\n");
	amdgpu_ucode_print_common_hdr(hdr);

	if (version_major == 1) {
		const struct psp_firmware_header_v1_0 *psp_hdr =
			container_of(hdr, struct psp_firmware_header_v1_0, header);

		DRM_DEBUG("ucode_feature_version: %u\n",
			  le32_to_cpu(psp_hdr->ucode_feature_version));
		DRM_DEBUG("sos_offset_bytes: %u\n",
			  le32_to_cpu(psp_hdr->sos_offset_bytes));
		DRM_DEBUG("sos_size_bytes: %u\n",
			  le32_to_cpu(psp_hdr->sos_size_bytes));
		if (version_minor == 1) {
			const struct psp_firmware_header_v1_1 *psp_hdr_v1_1 =
				container_of(psp_hdr, struct psp_firmware_header_v1_1, v1_0);
			DRM_DEBUG("toc_header_version: %u\n",
				  le32_to_cpu(psp_hdr_v1_1->toc_header_version));
			DRM_DEBUG("toc_offset_bytes: %u\n",
				  le32_to_cpu(psp_hdr_v1_1->toc_offset_bytes));
			DRM_DEBUG("toc_size_bytes: %u\n",
				  le32_to_cpu(psp_hdr_v1_1->toc_size_bytes));
			DRM_DEBUG("kdb_header_version: %u\n",
				  le32_to_cpu(psp_hdr_v1_1->kdb_header_version));
			DRM_DEBUG("kdb_offset_bytes: %u\n",
				  le32_to_cpu(psp_hdr_v1_1->kdb_offset_bytes));
			DRM_DEBUG("kdb_size_bytes: %u\n",
				  le32_to_cpu(psp_hdr_v1_1->kdb_size_bytes));
		}
		if (version_minor == 2) {
			const struct psp_firmware_header_v1_2 *psp_hdr_v1_2 =
				container_of(psp_hdr, struct psp_firmware_header_v1_2, v1_0);
			DRM_DEBUG("kdb_header_version: %u\n",
				  le32_to_cpu(psp_hdr_v1_2->kdb_header_version));
			DRM_DEBUG("kdb_offset_bytes: %u\n",
				  le32_to_cpu(psp_hdr_v1_2->kdb_offset_bytes));
			DRM_DEBUG("kdb_size_bytes: %u\n",
				  le32_to_cpu(psp_hdr_v1_2->kdb_size_bytes));
		}
		if (version_minor == 3) {
			const struct psp_firmware_header_v1_1 *psp_hdr_v1_1 =
				container_of(psp_hdr, struct psp_firmware_header_v1_1, v1_0);
			const struct psp_firmware_header_v1_3 *psp_hdr_v1_3 =
				container_of(psp_hdr_v1_1, struct psp_firmware_header_v1_3, v1_1);
			DRM_DEBUG("toc_header_version: %u\n",
				  le32_to_cpu(psp_hdr_v1_3->v1_1.toc_header_version));
			DRM_DEBUG("toc_offset_bytes: %u\n",
				  le32_to_cpu(psp_hdr_v1_3->v1_1.toc_offset_bytes));
			DRM_DEBUG("toc_size_bytes: %u\n",
				  le32_to_cpu(psp_hdr_v1_3->v1_1.toc_size_bytes));
			DRM_DEBUG("kdb_header_version: %u\n",
				  le32_to_cpu(psp_hdr_v1_3->v1_1.kdb_header_version));
			DRM_DEBUG("kdb_offset_bytes: %u\n",
				  le32_to_cpu(psp_hdr_v1_3->v1_1.kdb_offset_bytes));
			DRM_DEBUG("kdb_size_bytes: %u\n",
				  le32_to_cpu(psp_hdr_v1_3->v1_1.kdb_size_bytes));
			DRM_DEBUG("spl_header_version: %u\n",
				  le32_to_cpu(psp_hdr_v1_3->spl_header_version));
			DRM_DEBUG("spl_offset_bytes: %u\n",
				  le32_to_cpu(psp_hdr_v1_3->spl_offset_bytes));
			DRM_DEBUG("spl_size_bytes: %u\n",
				  le32_to_cpu(psp_hdr_v1_3->spl_size_bytes));
		}
	} else {
		DRM_ERROR("Unknown PSP ucode version: %u.%u\n",
			  version_major, version_minor);
	}
}

void amdgpu_ucode_print_gpu_info_hdr(const struct common_firmware_header *hdr)
{
	uint16_t version_major = le16_to_cpu(hdr->header_version_major);
	uint16_t version_minor = le16_to_cpu(hdr->header_version_minor);

	DRM_DEBUG("GPU_INFO\n");
	amdgpu_ucode_print_common_hdr(hdr);

	if (version_major == 1) {
		const struct gpu_info_firmware_header_v1_0 *gpu_info_hdr =
			container_of(hdr, struct gpu_info_firmware_header_v1_0, header);

		DRM_DEBUG("version_major: %u\n",
			  le16_to_cpu(gpu_info_hdr->version_major));
		DRM_DEBUG("version_minor: %u\n",
			  le16_to_cpu(gpu_info_hdr->version_minor));
	} else {
		DRM_ERROR("Unknown gpu_info ucode version: %u.%u\n", version_major, version_minor);
	}
}

int amdgpu_ucode_validate(const struct firmware *fw)
{
	const struct common_firmware_header *hdr =
		(const struct common_firmware_header *)fw->data;

	if (fw->size == le32_to_cpu(hdr->size_bytes))
		return 0;

	return -EINVAL;
}

bool amdgpu_ucode_hdr_version(union amdgpu_firmware_header *hdr,
				uint16_t hdr_major, uint16_t hdr_minor)
{
	if ((hdr->common.header_version_major == hdr_major) &&
		(hdr->common.header_version_minor == hdr_minor))
		return false;
	return true;
}

enum amdgpu_firmware_load_type
amdgpu_ucode_get_load_type(struct amdgpu_device *adev, int load_type)
{
	switch (adev->asic_type) {
#ifdef CONFIG_DRM_AMDGPU_SI
	case CHIP_TAHITI:
	case CHIP_PITCAIRN:
	case CHIP_VERDE:
	case CHIP_OLAND:
	case CHIP_HAINAN:
		return AMDGPU_FW_LOAD_DIRECT;
#endif
#ifdef CONFIG_DRM_AMDGPU_CIK
	case CHIP_BONAIRE:
	case CHIP_KAVERI:
	case CHIP_KABINI:
	case CHIP_HAWAII:
	case CHIP_MULLINS:
		return AMDGPU_FW_LOAD_DIRECT;
#endif
	case CHIP_TOPAZ:
	case CHIP_TONGA:
	case CHIP_FIJI:
	case CHIP_CARRIZO:
	case CHIP_STONEY:
	case CHIP_POLARIS10:
	case CHIP_POLARIS11:
	case CHIP_POLARIS12:
	case CHIP_VEGAM:
		return AMDGPU_FW_LOAD_SMU;
	case CHIP_VEGA10:
	case CHIP_RAVEN:
	case CHIP_VEGA12:
	case CHIP_VEGA20:
	case CHIP_ARCTURUS:
	case CHIP_RENOIR:
	case CHIP_NAVI10:
	case CHIP_NAVI14:
	case CHIP_NAVI12:
	case CHIP_SIENNA_CICHLID:
	case CHIP_NAVY_FLOUNDER:
		if (!load_type)
			return AMDGPU_FW_LOAD_DIRECT;
		else
			return AMDGPU_FW_LOAD_PSP;
	default:
		DRM_ERROR("Unknown firmware load type\n");
	}

	return AMDGPU_FW_LOAD_DIRECT;
}

#define FW_VERSION_ATTR(name, mode, field)				\
static ssize_t show_##name(struct device *dev,				\
			  struct device_attribute *attr,		\
			  char *buf)					\
{									\
	struct drm_device *ddev = dev_get_drvdata(dev);			\
	struct amdgpu_device *adev = drm_to_adev(ddev);			\
									\
	return snprintf(buf, PAGE_SIZE, "0x%08x\n", adev->field);	\
}									\
static DEVICE_ATTR(name, mode, show_##name, NULL)

FW_VERSION_ATTR(vce_fw_version, 0444, vce.fw_version);
FW_VERSION_ATTR(uvd_fw_version, 0444, uvd.fw_version);
FW_VERSION_ATTR(mc_fw_version, 0444, gmc.fw_version);
FW_VERSION_ATTR(me_fw_version, 0444, gfx.me_fw_version);
FW_VERSION_ATTR(pfp_fw_version, 0444, gfx.pfp_fw_version);
FW_VERSION_ATTR(ce_fw_version, 0444, gfx.ce_fw_version);
FW_VERSION_ATTR(rlc_fw_version, 0444, gfx.rlc_fw_version);
FW_VERSION_ATTR(rlc_srlc_fw_version, 0444, gfx.rlc_srlc_fw_version);
FW_VERSION_ATTR(rlc_srlg_fw_version, 0444, gfx.rlc_srlg_fw_version);
FW_VERSION_ATTR(rlc_srls_fw_version, 0444, gfx.rlc_srls_fw_version);
FW_VERSION_ATTR(mec_fw_version, 0444, gfx.mec_fw_version);
FW_VERSION_ATTR(mec2_fw_version, 0444, gfx.mec2_fw_version);
FW_VERSION_ATTR(sos_fw_version, 0444, psp.sos_fw_version);
FW_VERSION_ATTR(asd_fw_version, 0444, psp.asd_fw_version);
FW_VERSION_ATTR(ta_ras_fw_version, 0444, psp.ta_ras_ucode_version);
FW_VERSION_ATTR(ta_xgmi_fw_version, 0444, psp.ta_xgmi_ucode_version);
FW_VERSION_ATTR(smc_fw_version, 0444, pm.fw_version);
FW_VERSION_ATTR(sdma_fw_version, 0444, sdma.instance[0].fw_version);
FW_VERSION_ATTR(sdma2_fw_version, 0444, sdma.instance[1].fw_version);
FW_VERSION_ATTR(vcn_fw_version, 0444, vcn.fw_version);
FW_VERSION_ATTR(dmcu_fw_version, 0444, dm.dmcu_fw_version);

static struct attribute *fw_attrs[] = {
	&dev_attr_vce_fw_version.attr, &dev_attr_uvd_fw_version.attr,
	&dev_attr_mc_fw_version.attr, &dev_attr_me_fw_version.attr,
	&dev_attr_pfp_fw_version.attr, &dev_attr_ce_fw_version.attr,
	&dev_attr_rlc_fw_version.attr, &dev_attr_rlc_srlc_fw_version.attr,
	&dev_attr_rlc_srlg_fw_version.attr, &dev_attr_rlc_srls_fw_version.attr,
	&dev_attr_mec_fw_version.attr, &dev_attr_mec2_fw_version.attr,
	&dev_attr_sos_fw_version.attr, &dev_attr_asd_fw_version.attr,
	&dev_attr_ta_ras_fw_version.attr, &dev_attr_ta_xgmi_fw_version.attr,
	&dev_attr_smc_fw_version.attr, &dev_attr_sdma_fw_version.attr,
	&dev_attr_sdma2_fw_version.attr, &dev_attr_vcn_fw_version.attr,
	&dev_attr_dmcu_fw_version.attr, NULL
};

static const struct attribute_group fw_attr_group = {
	.name = "fw_version",
	.attrs = fw_attrs
};

int amdgpu_ucode_sysfs_init(struct amdgpu_device *adev)
{
	return sysfs_create_group(&adev->dev->kobj, &fw_attr_group);
}

void amdgpu_ucode_sysfs_fini(struct amdgpu_device *adev)
{
	sysfs_remove_group(&adev->dev->kobj, &fw_attr_group);
}

static int amdgpu_ucode_init_single_fw(struct amdgpu_device *adev,
				       struct amdgpu_firmware_info *ucode,
				       uint64_t mc_addr, void *kptr)
{
	const struct common_firmware_header *header = NULL;
	const struct gfx_firmware_header_v1_0 *cp_hdr = NULL;
	const struct dmcu_firmware_header_v1_0 *dmcu_hdr = NULL;
	const struct dmcub_firmware_header_v1_0 *dmcub_hdr = NULL;
	const struct mes_firmware_header_v1_0 *mes_hdr = NULL;

	if (NULL == ucode->fw)
		return 0;

	ucode->mc_addr = mc_addr;
	ucode->kaddr = kptr;

	if (ucode->ucode_id == AMDGPU_UCODE_ID_STORAGE)
		return 0;

	header = (const struct common_firmware_header *)ucode->fw->data;
	cp_hdr = (const struct gfx_firmware_header_v1_0 *)ucode->fw->data;
	dmcu_hdr = (const struct dmcu_firmware_header_v1_0 *)ucode->fw->data;
	dmcub_hdr = (const struct dmcub_firmware_header_v1_0 *)ucode->fw->data;
	mes_hdr = (const struct mes_firmware_header_v1_0 *)ucode->fw->data;

	if (adev->firmware.load_type != AMDGPU_FW_LOAD_PSP ||
	    (ucode->ucode_id != AMDGPU_UCODE_ID_CP_MEC1 &&
	     ucode->ucode_id != AMDGPU_UCODE_ID_CP_MEC2 &&
	     ucode->ucode_id != AMDGPU_UCODE_ID_CP_MEC1_JT &&
	     ucode->ucode_id != AMDGPU_UCODE_ID_CP_MEC2_JT &&
	     ucode->ucode_id != AMDGPU_UCODE_ID_CP_MES &&
	     ucode->ucode_id != AMDGPU_UCODE_ID_CP_MES_DATA &&
	     ucode->ucode_id != AMDGPU_UCODE_ID_RLC_RESTORE_LIST_CNTL &&
	     ucode->ucode_id != AMDGPU_UCODE_ID_RLC_RESTORE_LIST_GPM_MEM &&
	     ucode->ucode_id != AMDGPU_UCODE_ID_RLC_RESTORE_LIST_SRM_MEM &&
	     ucode->ucode_id != AMDGPU_UCODE_ID_RLC_IRAM &&
	     ucode->ucode_id != AMDGPU_UCODE_ID_RLC_DRAM &&
		 ucode->ucode_id != AMDGPU_UCODE_ID_DMCU_ERAM &&
		 ucode->ucode_id != AMDGPU_UCODE_ID_DMCU_INTV &&
		 ucode->ucode_id != AMDGPU_UCODE_ID_DMCUB)) {
		ucode->ucode_size = le32_to_cpu(header->ucode_size_bytes);

		memcpy(ucode->kaddr, (void *)((uint8_t *)ucode->fw->data +
					      le32_to_cpu(header->ucode_array_offset_bytes)),
		       ucode->ucode_size);
	} else if (ucode->ucode_id == AMDGPU_UCODE_ID_CP_MEC1 ||
		   ucode->ucode_id == AMDGPU_UCODE_ID_CP_MEC2) {
		ucode->ucode_size = le32_to_cpu(header->ucode_size_bytes) -
			le32_to_cpu(cp_hdr->jt_size) * 4;

		memcpy(ucode->kaddr, (void *)((uint8_t *)ucode->fw->data +
					      le32_to_cpu(header->ucode_array_offset_bytes)),
		       ucode->ucode_size);
	} else if (ucode->ucode_id == AMDGPU_UCODE_ID_CP_MEC1_JT ||
		   ucode->ucode_id == AMDGPU_UCODE_ID_CP_MEC2_JT) {
		ucode->ucode_size = le32_to_cpu(cp_hdr->jt_size) * 4;

		memcpy(ucode->kaddr, (void *)((uint8_t *)ucode->fw->data +
					      le32_to_cpu(header->ucode_array_offset_bytes) +
					      le32_to_cpu(cp_hdr->jt_offset) * 4),
		       ucode->ucode_size);
	} else if (ucode->ucode_id == AMDGPU_UCODE_ID_DMCU_ERAM) {
		ucode->ucode_size = le32_to_cpu(header->ucode_size_bytes) -
				le32_to_cpu(dmcu_hdr->intv_size_bytes);

		memcpy(ucode->kaddr, (void *)((uint8_t *)ucode->fw->data +
					      le32_to_cpu(header->ucode_array_offset_bytes)),
		       ucode->ucode_size);
	} else if (ucode->ucode_id == AMDGPU_UCODE_ID_DMCU_INTV) {
		ucode->ucode_size = le32_to_cpu(dmcu_hdr->intv_size_bytes);

		memcpy(ucode->kaddr, (void *)((uint8_t *)ucode->fw->data +
					      le32_to_cpu(header->ucode_array_offset_bytes) +
					      le32_to_cpu(dmcu_hdr->intv_offset_bytes)),
		       ucode->ucode_size);
	} else if (ucode->ucode_id == AMDGPU_UCODE_ID_DMCUB) {
		ucode->ucode_size = le32_to_cpu(dmcub_hdr->inst_const_bytes);
		memcpy(ucode->kaddr,
		       (void *)((uint8_t *)ucode->fw->data +
				le32_to_cpu(header->ucode_array_offset_bytes)),
		       ucode->ucode_size);
	} else if (ucode->ucode_id == AMDGPU_UCODE_ID_RLC_RESTORE_LIST_CNTL) {
		ucode->ucode_size = adev->gfx.rlc.save_restore_list_cntl_size_bytes;
		memcpy(ucode->kaddr, adev->gfx.rlc.save_restore_list_cntl,
		       ucode->ucode_size);
	} else if (ucode->ucode_id == AMDGPU_UCODE_ID_RLC_RESTORE_LIST_GPM_MEM) {
		ucode->ucode_size = adev->gfx.rlc.save_restore_list_gpm_size_bytes;
		memcpy(ucode->kaddr, adev->gfx.rlc.save_restore_list_gpm,
		       ucode->ucode_size);
	} else if (ucode->ucode_id == AMDGPU_UCODE_ID_RLC_RESTORE_LIST_SRM_MEM) {
		ucode->ucode_size = adev->gfx.rlc.save_restore_list_srm_size_bytes;
		memcpy(ucode->kaddr, adev->gfx.rlc.save_restore_list_srm,
		       ucode->ucode_size);
	} else if (ucode->ucode_id == AMDGPU_UCODE_ID_RLC_IRAM) {
		ucode->ucode_size = adev->gfx.rlc.rlc_iram_ucode_size_bytes;
		memcpy(ucode->kaddr, adev->gfx.rlc.rlc_iram_ucode,
		       ucode->ucode_size);
	} else if (ucode->ucode_id == AMDGPU_UCODE_ID_RLC_DRAM) {
		ucode->ucode_size = adev->gfx.rlc.rlc_dram_ucode_size_bytes;
		memcpy(ucode->kaddr, adev->gfx.rlc.rlc_dram_ucode,
		       ucode->ucode_size);
	} else if (ucode->ucode_id == AMDGPU_UCODE_ID_CP_MES) {
		ucode->ucode_size = le32_to_cpu(mes_hdr->mes_ucode_size_bytes);
		memcpy(ucode->kaddr, (void *)((uint8_t *)adev->mes.fw->data +
			      le32_to_cpu(mes_hdr->mes_ucode_offset_bytes)),
		       ucode->ucode_size);
	} else if (ucode->ucode_id == AMDGPU_UCODE_ID_CP_MES_DATA) {
		ucode->ucode_size = le32_to_cpu(mes_hdr->mes_ucode_data_size_bytes);
		memcpy(ucode->kaddr, (void *)((uint8_t *)adev->mes.fw->data +
			      le32_to_cpu(mes_hdr->mes_ucode_data_offset_bytes)),
		       ucode->ucode_size);
	}

	return 0;
}

static int amdgpu_ucode_patch_jt(struct amdgpu_firmware_info *ucode,
				uint64_t mc_addr, void *kptr)
{
<<<<<<< HEAD
	struct amdgpu_bo **bo = &adev->firmware.fw_buf;
	uint64_t fw_mc_addr;
	void *fw_buf_ptr = NULL;
	uint64_t fw_offset = 0;
	int i, err;
	struct amdgpu_firmware_info *ucode = NULL;
	const struct common_firmware_header *header = NULL;

	err = amdgpu_bo_create(adev, adev->firmware.fw_size, PAGE_SIZE, true,
			       AMDGPU_GEM_DOMAIN_GTT, 0, NULL, NULL, bo);
	if (err) {
		dev_err(adev->dev, "(%d) Firmware buffer allocate failed\n", err);
		goto failed;
	}

	err = amdgpu_bo_reserve(*bo, false);
	if (err) {
		dev_err(adev->dev, "(%d) Firmware buffer reserve failed\n", err);
		goto failed_reserve;
	}

	err = amdgpu_bo_pin(*bo, AMDGPU_GEM_DOMAIN_GTT, &fw_mc_addr);
	if (err) {
		dev_err(adev->dev, "(%d) Firmware buffer pin failed\n", err);
		goto failed_pin;
	}

	err = amdgpu_bo_kmap(*bo, &fw_buf_ptr);
	if (err) {
		dev_err(adev->dev, "(%d) Firmware buffer kmap failed\n", err);
		goto failed_kmap;
	}
=======
	const struct gfx_firmware_header_v1_0 *header = NULL;
	const struct common_firmware_header *comm_hdr = NULL;
	uint8_t* src_addr = NULL;
	uint8_t* dst_addr = NULL;

	if (NULL == ucode->fw)
		return 0;

	comm_hdr = (const struct common_firmware_header *)ucode->fw->data;
	header = (const struct gfx_firmware_header_v1_0 *)ucode->fw->data;
	dst_addr = ucode->kaddr +
			   ALIGN(le32_to_cpu(comm_hdr->ucode_size_bytes),
			   PAGE_SIZE);
	src_addr = (uint8_t *)ucode->fw->data +
			   le32_to_cpu(comm_hdr->ucode_array_offset_bytes) +
			   (le32_to_cpu(header->jt_offset) * 4);
	memcpy(dst_addr, src_addr, le32_to_cpu(header->jt_size) * 4);
>>>>>>> 24b8d41d

	return 0;
}

<<<<<<< HEAD
	for (i = 0; i < AMDGPU_UCODE_ID_MAXIMUM; i++) {
		ucode = &adev->firmware.ucode[i];
		if (ucode->fw) {
			header = (const struct common_firmware_header *)ucode->fw->data;
			amdgpu_ucode_init_single_fw(ucode, fw_mc_addr + fw_offset,
						    fw_buf_ptr + fw_offset);
			fw_offset += ALIGN(le32_to_cpu(header->ucode_size_bytes), PAGE_SIZE);
		}
	}
	return 0;

failed_kmap:
	amdgpu_bo_unpin(*bo);
failed_pin:
	amdgpu_bo_unreserve(*bo);
failed_reserve:
	amdgpu_bo_unref(bo);
failed:
	adev->firmware.smu_load = false;

	return err;
=======
int amdgpu_ucode_create_bo(struct amdgpu_device *adev)
{
	if (adev->firmware.load_type != AMDGPU_FW_LOAD_DIRECT) {
		amdgpu_bo_create_kernel(adev, adev->firmware.fw_size, PAGE_SIZE,
			amdgpu_sriov_vf(adev) ? AMDGPU_GEM_DOMAIN_VRAM : AMDGPU_GEM_DOMAIN_GTT,
			&adev->firmware.fw_buf,
			&adev->firmware.fw_buf_mc,
			&adev->firmware.fw_buf_ptr);
		if (!adev->firmware.fw_buf) {
			dev_err(adev->dev, "failed to create kernel buffer for firmware.fw_buf\n");
			return -ENOMEM;
		} else if (amdgpu_sriov_vf(adev)) {
			memset(adev->firmware.fw_buf_ptr, 0, adev->firmware.fw_size);
		}
	}
	return 0;
}

void amdgpu_ucode_free_bo(struct amdgpu_device *adev)
{
	if (adev->firmware.load_type != AMDGPU_FW_LOAD_DIRECT)
		amdgpu_bo_free_kernel(&adev->firmware.fw_buf,
		&adev->firmware.fw_buf_mc,
		&adev->firmware.fw_buf_ptr);
>>>>>>> 24b8d41d
}

int amdgpu_ucode_init_bo(struct amdgpu_device *adev)
{
	uint64_t fw_offset = 0;
	int i;
	struct amdgpu_firmware_info *ucode = NULL;

 /* for baremetal, the ucode is allocated in gtt, so don't need to fill the bo when reset/suspend */
	if (!amdgpu_sriov_vf(adev) && (amdgpu_in_reset(adev) || adev->in_suspend))
		return 0;
	/*
	 * if SMU loaded firmware, it needn't add SMC, UVD, and VCE
	 * ucode info here
	 */
	if (adev->firmware.load_type != AMDGPU_FW_LOAD_PSP) {
		if (amdgpu_sriov_vf(adev))
			adev->firmware.max_ucodes = AMDGPU_UCODE_ID_MAXIMUM - 3;
		else
			adev->firmware.max_ucodes = AMDGPU_UCODE_ID_MAXIMUM - 4;
	} else {
		adev->firmware.max_ucodes = AMDGPU_UCODE_ID_MAXIMUM;
	}

	for (i = 0; i < adev->firmware.max_ucodes; i++) {
		ucode = &adev->firmware.ucode[i];
		if (ucode->fw) {
			amdgpu_ucode_init_single_fw(adev, ucode, adev->firmware.fw_buf_mc + fw_offset,
						    adev->firmware.fw_buf_ptr + fw_offset);
			if (i == AMDGPU_UCODE_ID_CP_MEC1 &&
			    adev->firmware.load_type != AMDGPU_FW_LOAD_PSP) {
				const struct gfx_firmware_header_v1_0 *cp_hdr;
				cp_hdr = (const struct gfx_firmware_header_v1_0 *)ucode->fw->data;
				amdgpu_ucode_patch_jt(ucode,  adev->firmware.fw_buf_mc + fw_offset,
						    adev->firmware.fw_buf_ptr + fw_offset);
				fw_offset += ALIGN(le32_to_cpu(cp_hdr->jt_size) << 2, PAGE_SIZE);
			}
			fw_offset += ALIGN(ucode->ucode_size, PAGE_SIZE);
		}
	}
	return 0;
}<|MERGE_RESOLUTION|>--- conflicted
+++ resolved
@@ -584,40 +584,6 @@
 static int amdgpu_ucode_patch_jt(struct amdgpu_firmware_info *ucode,
 				uint64_t mc_addr, void *kptr)
 {
-<<<<<<< HEAD
-	struct amdgpu_bo **bo = &adev->firmware.fw_buf;
-	uint64_t fw_mc_addr;
-	void *fw_buf_ptr = NULL;
-	uint64_t fw_offset = 0;
-	int i, err;
-	struct amdgpu_firmware_info *ucode = NULL;
-	const struct common_firmware_header *header = NULL;
-
-	err = amdgpu_bo_create(adev, adev->firmware.fw_size, PAGE_SIZE, true,
-			       AMDGPU_GEM_DOMAIN_GTT, 0, NULL, NULL, bo);
-	if (err) {
-		dev_err(adev->dev, "(%d) Firmware buffer allocate failed\n", err);
-		goto failed;
-	}
-
-	err = amdgpu_bo_reserve(*bo, false);
-	if (err) {
-		dev_err(adev->dev, "(%d) Firmware buffer reserve failed\n", err);
-		goto failed_reserve;
-	}
-
-	err = amdgpu_bo_pin(*bo, AMDGPU_GEM_DOMAIN_GTT, &fw_mc_addr);
-	if (err) {
-		dev_err(adev->dev, "(%d) Firmware buffer pin failed\n", err);
-		goto failed_pin;
-	}
-
-	err = amdgpu_bo_kmap(*bo, &fw_buf_ptr);
-	if (err) {
-		dev_err(adev->dev, "(%d) Firmware buffer kmap failed\n", err);
-		goto failed_kmap;
-	}
-=======
 	const struct gfx_firmware_header_v1_0 *header = NULL;
 	const struct common_firmware_header *comm_hdr = NULL;
 	uint8_t* src_addr = NULL;
@@ -635,34 +601,10 @@
 			   le32_to_cpu(comm_hdr->ucode_array_offset_bytes) +
 			   (le32_to_cpu(header->jt_offset) * 4);
 	memcpy(dst_addr, src_addr, le32_to_cpu(header->jt_size) * 4);
->>>>>>> 24b8d41d
 
 	return 0;
 }
 
-<<<<<<< HEAD
-	for (i = 0; i < AMDGPU_UCODE_ID_MAXIMUM; i++) {
-		ucode = &adev->firmware.ucode[i];
-		if (ucode->fw) {
-			header = (const struct common_firmware_header *)ucode->fw->data;
-			amdgpu_ucode_init_single_fw(ucode, fw_mc_addr + fw_offset,
-						    fw_buf_ptr + fw_offset);
-			fw_offset += ALIGN(le32_to_cpu(header->ucode_size_bytes), PAGE_SIZE);
-		}
-	}
-	return 0;
-
-failed_kmap:
-	amdgpu_bo_unpin(*bo);
-failed_pin:
-	amdgpu_bo_unreserve(*bo);
-failed_reserve:
-	amdgpu_bo_unref(bo);
-failed:
-	adev->firmware.smu_load = false;
-
-	return err;
-=======
 int amdgpu_ucode_create_bo(struct amdgpu_device *adev)
 {
 	if (adev->firmware.load_type != AMDGPU_FW_LOAD_DIRECT) {
@@ -687,7 +629,6 @@
 		amdgpu_bo_free_kernel(&adev->firmware.fw_buf,
 		&adev->firmware.fw_buf_mc,
 		&adev->firmware.fw_buf_ptr);
->>>>>>> 24b8d41d
 }
 
 int amdgpu_ucode_init_bo(struct amdgpu_device *adev)
