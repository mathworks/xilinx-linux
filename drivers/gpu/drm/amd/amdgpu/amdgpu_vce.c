/*
 * Copyright 2013 Advanced Micro Devices, Inc.
 * All Rights Reserved.
 *
 * Permission is hereby granted, free of charge, to any person obtaining a
 * copy of this software and associated documentation files (the
 * "Software"), to deal in the Software without restriction, including
 * without limitation the rights to use, copy, modify, merge, publish,
 * distribute, sub license, and/or sell copies of the Software, and to
 * permit persons to whom the Software is furnished to do so, subject to
 * the following conditions:
 *
 * THE SOFTWARE IS PROVIDED "AS IS", WITHOUT WARRANTY OF ANY KIND, EXPRESS OR
 * IMPLIED, INCLUDING BUT NOT LIMITED TO THE WARRANTIES OF MERCHANTABILITY,
 * FITNESS FOR A PARTICULAR PURPOSE AND NON-INFRINGEMENT. IN NO EVENT SHALL
 * THE COPYRIGHT HOLDERS, AUTHORS AND/OR ITS SUPPLIERS BE LIABLE FOR ANY CLAIM,
 * DAMAGES OR OTHER LIABILITY, WHETHER IN AN ACTION OF CONTRACT, TORT OR
 * OTHERWISE, ARISING FROM, OUT OF OR IN CONNECTION WITH THE SOFTWARE OR THE
 * USE OR OTHER DEALINGS IN THE SOFTWARE.
 *
 * The above copyright notice and this permission notice (including the
 * next paragraph) shall be included in all copies or substantial portions
 * of the Software.
 *
 * Authors: Christian König <christian.koenig@amd.com>
 */

#include <linux/firmware.h>
#include <linux/module.h>

#include <drm/drm.h>

#include "amdgpu.h"
#include "amdgpu_pm.h"
#include "amdgpu_vce.h"
#include "cikd.h"

/* 1 second timeout */
#define VCE_IDLE_TIMEOUT	msecs_to_jiffies(1000)

/* Firmware Names */
#ifdef CONFIG_DRM_AMDGPU_CIK
<<<<<<< HEAD
#define FIRMWARE_BONAIRE	"radeon/bonaire_vce.bin"
#define FIRMWARE_KABINI	"radeon/kabini_vce.bin"
#define FIRMWARE_KAVERI	"radeon/kaveri_vce.bin"
#define FIRMWARE_HAWAII	"radeon/hawaii_vce.bin"
#define FIRMWARE_MULLINS	"radeon/mullins_vce.bin"
=======
#define FIRMWARE_BONAIRE	"amdgpu/bonaire_vce.bin"
#define FIRMWARE_KABINI	"amdgpu/kabini_vce.bin"
#define FIRMWARE_KAVERI	"amdgpu/kaveri_vce.bin"
#define FIRMWARE_HAWAII	"amdgpu/hawaii_vce.bin"
#define FIRMWARE_MULLINS	"amdgpu/mullins_vce.bin"
>>>>>>> 24b8d41d
#endif
#define FIRMWARE_TONGA		"amdgpu/tonga_vce.bin"
#define FIRMWARE_CARRIZO	"amdgpu/carrizo_vce.bin"
#define FIRMWARE_FIJI		"amdgpu/fiji_vce.bin"
#define FIRMWARE_STONEY		"amdgpu/stoney_vce.bin"
#define FIRMWARE_POLARIS10	"amdgpu/polaris10_vce.bin"
<<<<<<< HEAD
#define FIRMWARE_POLARIS11         "amdgpu/polaris11_vce.bin"
=======
#define FIRMWARE_POLARIS11	"amdgpu/polaris11_vce.bin"
#define FIRMWARE_POLARIS12	"amdgpu/polaris12_vce.bin"
#define FIRMWARE_VEGAM		"amdgpu/vegam_vce.bin"

#define FIRMWARE_VEGA10		"amdgpu/vega10_vce.bin"
#define FIRMWARE_VEGA12		"amdgpu/vega12_vce.bin"
#define FIRMWARE_VEGA20		"amdgpu/vega20_vce.bin"
>>>>>>> 24b8d41d

#ifdef CONFIG_DRM_AMDGPU_CIK
MODULE_FIRMWARE(FIRMWARE_BONAIRE);
MODULE_FIRMWARE(FIRMWARE_KABINI);
MODULE_FIRMWARE(FIRMWARE_KAVERI);
MODULE_FIRMWARE(FIRMWARE_HAWAII);
MODULE_FIRMWARE(FIRMWARE_MULLINS);
#endif
MODULE_FIRMWARE(FIRMWARE_TONGA);
MODULE_FIRMWARE(FIRMWARE_CARRIZO);
MODULE_FIRMWARE(FIRMWARE_FIJI);
MODULE_FIRMWARE(FIRMWARE_STONEY);
MODULE_FIRMWARE(FIRMWARE_POLARIS10);
MODULE_FIRMWARE(FIRMWARE_POLARIS11);
<<<<<<< HEAD
=======
MODULE_FIRMWARE(FIRMWARE_POLARIS12);
MODULE_FIRMWARE(FIRMWARE_VEGAM);

MODULE_FIRMWARE(FIRMWARE_VEGA10);
MODULE_FIRMWARE(FIRMWARE_VEGA12);
MODULE_FIRMWARE(FIRMWARE_VEGA20);
>>>>>>> 24b8d41d

static void amdgpu_vce_idle_work_handler(struct work_struct *work);
static int amdgpu_vce_get_create_msg(struct amdgpu_ring *ring, uint32_t handle,
				     struct amdgpu_bo *bo,
				     struct dma_fence **fence);
static int amdgpu_vce_get_destroy_msg(struct amdgpu_ring *ring, uint32_t handle,
				      bool direct, struct dma_fence **fence);

/**
 * amdgpu_vce_init - allocate memory, load vce firmware
 *
 * @adev: amdgpu_device pointer
 *
 * First step to get VCE online, allocate memory and load the firmware
 */
int amdgpu_vce_sw_init(struct amdgpu_device *adev, unsigned long size)
{
	const char *fw_name;
	const struct common_firmware_header *hdr;
	unsigned ucode_version, version_major, version_minor, binary_id;
	int i, r;

	switch (adev->asic_type) {
#ifdef CONFIG_DRM_AMDGPU_CIK
	case CHIP_BONAIRE:
		fw_name = FIRMWARE_BONAIRE;
		break;
	case CHIP_KAVERI:
		fw_name = FIRMWARE_KAVERI;
		break;
	case CHIP_KABINI:
		fw_name = FIRMWARE_KABINI;
		break;
	case CHIP_HAWAII:
		fw_name = FIRMWARE_HAWAII;
		break;
	case CHIP_MULLINS:
		fw_name = FIRMWARE_MULLINS;
		break;
#endif
	case CHIP_TONGA:
		fw_name = FIRMWARE_TONGA;
		break;
	case CHIP_CARRIZO:
		fw_name = FIRMWARE_CARRIZO;
		break;
	case CHIP_FIJI:
		fw_name = FIRMWARE_FIJI;
		break;
	case CHIP_STONEY:
		fw_name = FIRMWARE_STONEY;
		break;
	case CHIP_POLARIS10:
		fw_name = FIRMWARE_POLARIS10;
		break;
	case CHIP_POLARIS11:
		fw_name = FIRMWARE_POLARIS11;
		break;
<<<<<<< HEAD
=======
	case CHIP_POLARIS12:
		fw_name = FIRMWARE_POLARIS12;
		break;
	case CHIP_VEGAM:
		fw_name = FIRMWARE_VEGAM;
		break;
	case CHIP_VEGA10:
		fw_name = FIRMWARE_VEGA10;
		break;
	case CHIP_VEGA12:
		fw_name = FIRMWARE_VEGA12;
		break;
	case CHIP_VEGA20:
		fw_name = FIRMWARE_VEGA20;
		break;
>>>>>>> 24b8d41d

	default:
		return -EINVAL;
	}

	r = request_firmware(&adev->vce.fw, fw_name, adev->dev);
	if (r) {
		dev_err(adev->dev, "amdgpu_vce: Can't load firmware \"%s\"\n",
			fw_name);
		return r;
	}

	r = amdgpu_ucode_validate(adev->vce.fw);
	if (r) {
		dev_err(adev->dev, "amdgpu_vce: Can't validate firmware \"%s\"\n",
			fw_name);
		release_firmware(adev->vce.fw);
		adev->vce.fw = NULL;
		return r;
	}

	hdr = (const struct common_firmware_header *)adev->vce.fw->data;

	ucode_version = le32_to_cpu(hdr->ucode_version);
	version_major = (ucode_version >> 20) & 0xfff;
	version_minor = (ucode_version >> 8) & 0xfff;
	binary_id = ucode_version & 0xff;
	DRM_INFO("Found VCE firmware Version: %hhd.%hhd Binary ID: %hhd\n",
		version_major, version_minor, binary_id);
	adev->vce.fw_version = ((version_major << 24) | (version_minor << 16) |
				(binary_id << 8));

	r = amdgpu_bo_create_kernel(adev, size, PAGE_SIZE,
				    AMDGPU_GEM_DOMAIN_VRAM, &adev->vce.vcpu_bo,
				    &adev->vce.gpu_addr, &adev->vce.cpu_addr);
	if (r) {
		dev_err(adev->dev, "(%d) failed to allocate VCE bo\n", r);
		return r;
	}

	for (i = 0; i < AMDGPU_MAX_VCE_HANDLES; ++i) {
		atomic_set(&adev->vce.handles[i], 0);
		adev->vce.filp[i] = NULL;
	}

	INIT_DELAYED_WORK(&adev->vce.idle_work, amdgpu_vce_idle_work_handler);
	mutex_init(&adev->vce.idle_mutex);

	return 0;
}

/**
 * amdgpu_vce_fini - free memory
 *
 * @adev: amdgpu_device pointer
 *
 * Last step on VCE teardown, free firmware memory
 */
int amdgpu_vce_sw_fini(struct amdgpu_device *adev)
{
	unsigned i;

	if (adev->vce.vcpu_bo == NULL)
		return 0;

	cancel_delayed_work_sync(&adev->vce.idle_work);
	drm_sched_entity_destroy(&adev->vce.entity);

	amdgpu_bo_free_kernel(&adev->vce.vcpu_bo, &adev->vce.gpu_addr,
		(void **)&adev->vce.cpu_addr);

	for (i = 0; i < adev->vce.num_rings; i++)
		amdgpu_ring_fini(&adev->vce.ring[i]);

	release_firmware(adev->vce.fw);
	mutex_destroy(&adev->vce.idle_mutex);
<<<<<<< HEAD
=======

	return 0;
}

/**
 * amdgpu_vce_entity_init - init entity
 *
 * @adev: amdgpu_device pointer
 *
 */
int amdgpu_vce_entity_init(struct amdgpu_device *adev)
{
	struct amdgpu_ring *ring;
	struct drm_gpu_scheduler *sched;
	int r;

	ring = &adev->vce.ring[0];
	sched = &ring->sched;
	r = drm_sched_entity_init(&adev->vce.entity, DRM_SCHED_PRIORITY_NORMAL,
				  &sched, 1, NULL);
	if (r != 0) {
		DRM_ERROR("Failed setting up VCE run queue.\n");
		return r;
	}
>>>>>>> 24b8d41d

	return 0;
}

/**
 * amdgpu_vce_suspend - unpin VCE fw memory
 *
 * @adev: amdgpu_device pointer
 *
 */
int amdgpu_vce_suspend(struct amdgpu_device *adev)
{
	int i;

	cancel_delayed_work_sync(&adev->vce.idle_work);

	if (adev->vce.vcpu_bo == NULL)
		return 0;

	for (i = 0; i < AMDGPU_MAX_VCE_HANDLES; ++i)
		if (atomic_read(&adev->vce.handles[i]))
			break;

	if (i == AMDGPU_MAX_VCE_HANDLES)
		return 0;

	/* TODO: suspending running encoding sessions isn't supported */
	return -EINVAL;
}

/**
 * amdgpu_vce_resume - pin VCE fw memory
 *
 * @adev: amdgpu_device pointer
 *
 */
int amdgpu_vce_resume(struct amdgpu_device *adev)
{
	void *cpu_addr;
	const struct common_firmware_header *hdr;
	unsigned offset;
	int r;

	if (adev->vce.vcpu_bo == NULL)
		return -EINVAL;

	r = amdgpu_bo_reserve(adev->vce.vcpu_bo, false);
	if (r) {
		dev_err(adev->dev, "(%d) failed to reserve VCE bo\n", r);
		return r;
	}

	r = amdgpu_bo_kmap(adev->vce.vcpu_bo, &cpu_addr);
	if (r) {
		amdgpu_bo_unreserve(adev->vce.vcpu_bo);
		dev_err(adev->dev, "(%d) VCE map failed\n", r);
		return r;
	}

	hdr = (const struct common_firmware_header *)adev->vce.fw->data;
	offset = le32_to_cpu(hdr->ucode_array_offset_bytes);
	memcpy_toio(cpu_addr, adev->vce.fw->data + offset,
		    adev->vce.fw->size - offset);

	amdgpu_bo_kunmap(adev->vce.vcpu_bo);

	amdgpu_bo_unreserve(adev->vce.vcpu_bo);

	return 0;
}

/**
 * amdgpu_vce_idle_work_handler - power off VCE
 *
 * @work: pointer to work structure
 *
 * power of VCE when it's not used any more
 */
static void amdgpu_vce_idle_work_handler(struct work_struct *work)
{
	struct amdgpu_device *adev =
		container_of(work, struct amdgpu_device, vce.idle_work.work);
	unsigned i, count = 0;
<<<<<<< HEAD

	for (i = 0; i < adev->vce.num_rings; i++)
		count += amdgpu_fence_count_emitted(&adev->vce.ring[i]);

=======

	for (i = 0; i < adev->vce.num_rings; i++)
		count += amdgpu_fence_count_emitted(&adev->vce.ring[i]);

>>>>>>> 24b8d41d
	if (count == 0) {
		if (adev->pm.dpm_enabled) {
			amdgpu_dpm_enable_vce(adev, false);
		} else {
			amdgpu_asic_set_vce_clocks(adev, 0, 0);
			amdgpu_device_ip_set_powergating_state(adev, AMD_IP_BLOCK_TYPE_VCE,
							       AMD_PG_STATE_GATE);
			amdgpu_device_ip_set_clockgating_state(adev, AMD_IP_BLOCK_TYPE_VCE,
							       AMD_CG_STATE_GATE);
		}
	} else {
		schedule_delayed_work(&adev->vce.idle_work, VCE_IDLE_TIMEOUT);
	}
}

/**
 * amdgpu_vce_ring_begin_use - power up VCE
 *
 * @ring: amdgpu ring
 *
 * Make sure VCE is powerd up when we want to use it
 */
void amdgpu_vce_ring_begin_use(struct amdgpu_ring *ring)
{
	struct amdgpu_device *adev = ring->adev;
	bool set_clocks;
<<<<<<< HEAD
=======

	if (amdgpu_sriov_vf(adev))
		return;
>>>>>>> 24b8d41d

	mutex_lock(&adev->vce.idle_mutex);
	set_clocks = !cancel_delayed_work_sync(&adev->vce.idle_work);
	if (set_clocks) {
		if (adev->pm.dpm_enabled) {
			amdgpu_dpm_enable_vce(adev, true);
		} else {
			amdgpu_asic_set_vce_clocks(adev, 53300, 40000);
			amdgpu_device_ip_set_clockgating_state(adev, AMD_IP_BLOCK_TYPE_VCE,
							       AMD_CG_STATE_UNGATE);
			amdgpu_device_ip_set_powergating_state(adev, AMD_IP_BLOCK_TYPE_VCE,
							       AMD_PG_STATE_UNGATE);

		}
	}
	mutex_unlock(&adev->vce.idle_mutex);
}

/**
 * amdgpu_vce_ring_end_use - power VCE down
 *
 * @ring: amdgpu ring
 *
 * Schedule work to power VCE down again
 */
void amdgpu_vce_ring_end_use(struct amdgpu_ring *ring)
{
<<<<<<< HEAD
	schedule_delayed_work(&ring->adev->vce.idle_work, VCE_IDLE_TIMEOUT);
=======
	if (!amdgpu_sriov_vf(ring->adev))
		schedule_delayed_work(&ring->adev->vce.idle_work, VCE_IDLE_TIMEOUT);
>>>>>>> 24b8d41d
}

/**
 * amdgpu_vce_free_handles - free still open VCE handles
 *
 * @adev: amdgpu_device pointer
 * @filp: drm file pointer
 *
 * Close all VCE handles still open by this file pointer
 */
void amdgpu_vce_free_handles(struct amdgpu_device *adev, struct drm_file *filp)
{
	struct amdgpu_ring *ring = &adev->vce.ring[0];
	int i, r;
	for (i = 0; i < AMDGPU_MAX_VCE_HANDLES; ++i) {
		uint32_t handle = atomic_read(&adev->vce.handles[i]);

		if (!handle || adev->vce.filp[i] != filp)
			continue;

		r = amdgpu_vce_get_destroy_msg(ring, handle, false, NULL);
		if (r)
			DRM_ERROR("Error destroying VCE handle (%d)!\n", r);

		adev->vce.filp[i] = NULL;
		atomic_set(&adev->vce.handles[i], 0);
	}
}

/**
 * amdgpu_vce_get_create_msg - generate a VCE create msg
 *
 * @adev: amdgpu_device pointer
 * @ring: ring we should submit the msg to
 * @handle: VCE session handle to use
 * @fence: optional fence to return
 *
 * Open up a stream for HW test
 */
static int amdgpu_vce_get_create_msg(struct amdgpu_ring *ring, uint32_t handle,
				     struct amdgpu_bo *bo,
				     struct dma_fence **fence)
{
	const unsigned ib_size_dw = 1024;
	struct amdgpu_job *job;
	struct amdgpu_ib *ib;
	struct dma_fence *f = NULL;
	uint64_t addr;
	int i, r;

	r = amdgpu_job_alloc_with_ib(ring->adev, ib_size_dw * 4,
				     AMDGPU_IB_POOL_DIRECT, &job);
	if (r)
		return r;

	ib = &job->ibs[0];

	addr = amdgpu_bo_gpu_offset(bo);

	/* stitch together an VCE create msg */
	ib->length_dw = 0;
	ib->ptr[ib->length_dw++] = 0x0000000c; /* len */
	ib->ptr[ib->length_dw++] = 0x00000001; /* session cmd */
	ib->ptr[ib->length_dw++] = handle;

	if ((ring->adev->vce.fw_version >> 24) >= 52)
		ib->ptr[ib->length_dw++] = 0x00000040; /* len */
	else
		ib->ptr[ib->length_dw++] = 0x00000030; /* len */
	ib->ptr[ib->length_dw++] = 0x01000001; /* create cmd */
	ib->ptr[ib->length_dw++] = 0x00000000;
	ib->ptr[ib->length_dw++] = 0x00000042;
	ib->ptr[ib->length_dw++] = 0x0000000a;
	ib->ptr[ib->length_dw++] = 0x00000001;
	ib->ptr[ib->length_dw++] = 0x00000080;
	ib->ptr[ib->length_dw++] = 0x00000060;
	ib->ptr[ib->length_dw++] = 0x00000100;
	ib->ptr[ib->length_dw++] = 0x00000100;
	ib->ptr[ib->length_dw++] = 0x0000000c;
	ib->ptr[ib->length_dw++] = 0x00000000;
	if ((ring->adev->vce.fw_version >> 24) >= 52) {
		ib->ptr[ib->length_dw++] = 0x00000000;
		ib->ptr[ib->length_dw++] = 0x00000000;
		ib->ptr[ib->length_dw++] = 0x00000000;
		ib->ptr[ib->length_dw++] = 0x00000000;
	}

	ib->ptr[ib->length_dw++] = 0x00000014; /* len */
	ib->ptr[ib->length_dw++] = 0x05000005; /* feedback buffer */
	ib->ptr[ib->length_dw++] = upper_32_bits(addr);
	ib->ptr[ib->length_dw++] = addr;
	ib->ptr[ib->length_dw++] = 0x00000001;

	for (i = ib->length_dw; i < ib_size_dw; ++i)
		ib->ptr[i] = 0x0;

<<<<<<< HEAD
	r = amdgpu_ib_schedule(ring, 1, ib, NULL, NULL, &f);
	job->fence = fence_get(f);
=======
	r = amdgpu_job_submit_direct(job, ring, &f);
>>>>>>> 24b8d41d
	if (r)
		goto err;

	if (fence)
		*fence = dma_fence_get(f);
	dma_fence_put(f);
	return 0;

err:
	amdgpu_job_free(job);
	return r;
}

/**
 * amdgpu_vce_get_destroy_msg - generate a VCE destroy msg
 *
 * @adev: amdgpu_device pointer
 * @ring: ring we should submit the msg to
 * @handle: VCE session handle to use
 * @fence: optional fence to return
 *
 * Close up a stream for HW test or if userspace failed to do so
 */
static int amdgpu_vce_get_destroy_msg(struct amdgpu_ring *ring, uint32_t handle,
				      bool direct, struct dma_fence **fence)
{
	const unsigned ib_size_dw = 1024;
	struct amdgpu_job *job;
	struct amdgpu_ib *ib;
<<<<<<< HEAD
	struct fence *f = NULL;
=======
	struct dma_fence *f = NULL;
>>>>>>> 24b8d41d
	int i, r;

	r = amdgpu_job_alloc_with_ib(ring->adev, ib_size_dw * 4,
				     direct ? AMDGPU_IB_POOL_DIRECT :
				     AMDGPU_IB_POOL_DELAYED, &job);
	if (r)
		return r;

	ib = &job->ibs[0];

	/* stitch together an VCE destroy msg */
	ib->length_dw = 0;
	ib->ptr[ib->length_dw++] = 0x0000000c; /* len */
	ib->ptr[ib->length_dw++] = 0x00000001; /* session cmd */
	ib->ptr[ib->length_dw++] = handle;

	ib->ptr[ib->length_dw++] = 0x00000020; /* len */
	ib->ptr[ib->length_dw++] = 0x00000002; /* task info */
	ib->ptr[ib->length_dw++] = 0xffffffff; /* next task info, set to 0xffffffff if no */
	ib->ptr[ib->length_dw++] = 0x00000001; /* destroy session */
	ib->ptr[ib->length_dw++] = 0x00000000;
	ib->ptr[ib->length_dw++] = 0x00000000;
	ib->ptr[ib->length_dw++] = 0xffffffff; /* feedback is not needed, set to 0xffffffff and firmware will not output feedback */
	ib->ptr[ib->length_dw++] = 0x00000000;

	ib->ptr[ib->length_dw++] = 0x00000008; /* len */
	ib->ptr[ib->length_dw++] = 0x02000001; /* destroy cmd */

	for (i = ib->length_dw; i < ib_size_dw; ++i)
		ib->ptr[i] = 0x0;

<<<<<<< HEAD
	if (direct) {
		r = amdgpu_ib_schedule(ring, 1, ib, NULL, NULL, &f);
		job->fence = fence_get(f);
		if (r)
			goto err;

		amdgpu_job_free(job);
	} else {
		r = amdgpu_job_submit(job, ring, &ring->adev->vce.entity,
=======
	if (direct)
		r = amdgpu_job_submit_direct(job, ring, &f);
	else
		r = amdgpu_job_submit(job, &ring->adev->vce.entity,
>>>>>>> 24b8d41d
				      AMDGPU_FENCE_OWNER_UNDEFINED, &f);
	if (r)
		goto err;

	if (fence)
		*fence = dma_fence_get(f);
	dma_fence_put(f);
	return 0;

err:
	amdgpu_job_free(job);
	return r;
}

/**
 * amdgpu_vce_cs_validate_bo - make sure not to cross 4GB boundary
 *
 * @p: parser context
 * @lo: address of lower dword
 * @hi: address of higher dword
 * @size: minimum size
 * @index: bs/fb index
 *
 * Make sure that no BO cross a 4GB boundary.
 */
static int amdgpu_vce_validate_bo(struct amdgpu_cs_parser *p, uint32_t ib_idx,
				  int lo, int hi, unsigned size, int32_t index)
{
	int64_t offset = ((uint64_t)size) * ((int64_t)index);
	struct ttm_operation_ctx ctx = { false, false };
	struct amdgpu_bo_va_mapping *mapping;
	unsigned i, fpfn, lpfn;
	struct amdgpu_bo *bo;
	uint64_t addr;
	int r;

	addr = ((uint64_t)amdgpu_get_ib_value(p, ib_idx, lo)) |
	       ((uint64_t)amdgpu_get_ib_value(p, ib_idx, hi)) << 32;
	if (index >= 0) {
		addr += offset;
		fpfn = PAGE_ALIGN(offset) >> PAGE_SHIFT;
		lpfn = 0x100000000ULL >> PAGE_SHIFT;
	} else {
		fpfn = 0;
		lpfn = (0x100000000ULL - PAGE_ALIGN(offset)) >> PAGE_SHIFT;
	}

	r = amdgpu_cs_find_mapping(p, addr, &bo, &mapping);
	if (r) {
		DRM_ERROR("Can't find BO for addr 0x%010Lx %d %d %d %d\n",
			  addr, lo, hi, size, index);
		return r;
	}

	for (i = 0; i < bo->placement.num_placement; ++i) {
		bo->placements[i].fpfn = max(bo->placements[i].fpfn, fpfn);
		bo->placements[i].lpfn = bo->placements[i].lpfn ?
			min(bo->placements[i].lpfn, lpfn) : lpfn;
	}
	return ttm_bo_validate(&bo->tbo, &bo->placement, &ctx);
}


/**
 * amdgpu_vce_cs_reloc - command submission relocation
 *
 * @p: parser context
 * @lo: address of lower dword
 * @hi: address of higher dword
 * @size: minimum size
 *
 * Patch relocation inside command stream with real buffer address
 */
static int amdgpu_vce_cs_reloc(struct amdgpu_cs_parser *p, uint32_t ib_idx,
			       int lo, int hi, unsigned size, uint32_t index)
{
	struct amdgpu_bo_va_mapping *mapping;
	struct amdgpu_bo *bo;
	uint64_t addr;
	int r;

	if (index == 0xffffffff)
		index = 0;

	addr = ((uint64_t)amdgpu_get_ib_value(p, ib_idx, lo)) |
	       ((uint64_t)amdgpu_get_ib_value(p, ib_idx, hi)) << 32;
	addr += ((uint64_t)size) * ((uint64_t)index);

	r = amdgpu_cs_find_mapping(p, addr, &bo, &mapping);
	if (r) {
		DRM_ERROR("Can't find BO for addr 0x%010Lx %d %d %d %d\n",
			  addr, lo, hi, size, index);
		return r;
	}

	if ((addr + (uint64_t)size) >
	    (mapping->last + 1) * AMDGPU_GPU_PAGE_SIZE) {
		DRM_ERROR("BO too small for addr 0x%010Lx %d %d\n",
			  addr, lo, hi);
		return -EINVAL;
	}

	addr -= mapping->start * AMDGPU_GPU_PAGE_SIZE;
	addr += amdgpu_bo_gpu_offset(bo);
	addr -= ((uint64_t)size) * ((uint64_t)index);

	amdgpu_set_ib_value(p, ib_idx, lo, lower_32_bits(addr));
	amdgpu_set_ib_value(p, ib_idx, hi, upper_32_bits(addr));

	return 0;
}

/**
 * amdgpu_vce_validate_handle - validate stream handle
 *
 * @p: parser context
 * @handle: handle to validate
 * @allocated: allocated a new handle?
 *
 * Validates the handle and return the found session index or -EINVAL
 * we we don't have another free session index.
 */
static int amdgpu_vce_validate_handle(struct amdgpu_cs_parser *p,
				      uint32_t handle, uint32_t *allocated)
{
	unsigned i;

	/* validate the handle */
	for (i = 0; i < AMDGPU_MAX_VCE_HANDLES; ++i) {
		if (atomic_read(&p->adev->vce.handles[i]) == handle) {
			if (p->adev->vce.filp[i] != p->filp) {
				DRM_ERROR("VCE handle collision detected!\n");
				return -EINVAL;
			}
			return i;
		}
	}

	/* handle not found try to alloc a new one */
	for (i = 0; i < AMDGPU_MAX_VCE_HANDLES; ++i) {
		if (!atomic_cmpxchg(&p->adev->vce.handles[i], 0, handle)) {
			p->adev->vce.filp[i] = p->filp;
			p->adev->vce.img_size[i] = 0;
			*allocated |= 1 << i;
			return i;
		}
	}

	DRM_ERROR("No more free VCE handles!\n");
	return -EINVAL;
}

/**
 * amdgpu_vce_cs_parse - parse and validate the command stream
 *
 * @p: parser context
 *
 */
int amdgpu_vce_ring_parse_cs(struct amdgpu_cs_parser *p, uint32_t ib_idx)
{
	struct amdgpu_ib *ib = &p->job->ibs[ib_idx];
	unsigned fb_idx = 0, bs_idx = 0;
	int session_idx = -1;
	uint32_t destroyed = 0;
	uint32_t created = 0;
	uint32_t allocated = 0;
	uint32_t tmp, handle = 0;
	uint32_t *size = &tmp;
<<<<<<< HEAD
	int i, r, idx = 0;

	r = amdgpu_cs_sysvm_access_required(p);
	if (r)
		return r;
=======
	unsigned idx;
	int i, r = 0;

	p->job->vm = NULL;
	ib->gpu_addr = amdgpu_sa_bo_gpu_addr(ib->sa_bo);
>>>>>>> 24b8d41d

	for (idx = 0; idx < ib->length_dw;) {
		uint32_t len = amdgpu_get_ib_value(p, ib_idx, idx);
		uint32_t cmd = amdgpu_get_ib_value(p, ib_idx, idx + 1);

		if ((len < 8) || (len & 3)) {
			DRM_ERROR("invalid VCE command length (%d)!\n", len);
			r = -EINVAL;
			goto out;
		}

<<<<<<< HEAD
=======
		switch (cmd) {
		case 0x00000002: /* task info */
			fb_idx = amdgpu_get_ib_value(p, ib_idx, idx + 6);
			bs_idx = amdgpu_get_ib_value(p, ib_idx, idx + 7);
			break;

		case 0x03000001: /* encode */
			r = amdgpu_vce_validate_bo(p, ib_idx, idx + 10,
						   idx + 9, 0, 0);
			if (r)
				goto out;

			r = amdgpu_vce_validate_bo(p, ib_idx, idx + 12,
						   idx + 11, 0, 0);
			if (r)
				goto out;
			break;

		case 0x05000001: /* context buffer */
			r = amdgpu_vce_validate_bo(p, ib_idx, idx + 3,
						   idx + 2, 0, 0);
			if (r)
				goto out;
			break;

		case 0x05000004: /* video bitstream buffer */
			tmp = amdgpu_get_ib_value(p, ib_idx, idx + 4);
			r = amdgpu_vce_validate_bo(p, ib_idx, idx + 3, idx + 2,
						   tmp, bs_idx);
			if (r)
				goto out;
			break;

		case 0x05000005: /* feedback buffer */
			r = amdgpu_vce_validate_bo(p, ib_idx, idx + 3, idx + 2,
						   4096, fb_idx);
			if (r)
				goto out;
			break;

		case 0x0500000d: /* MV buffer */
			r = amdgpu_vce_validate_bo(p, ib_idx, idx + 3,
							idx + 2, 0, 0);
			if (r)
				goto out;

			r = amdgpu_vce_validate_bo(p, ib_idx, idx + 8,
							idx + 7, 0, 0);
			if (r)
				goto out;
			break;
		}

		idx += len / 4;
	}

	for (idx = 0; idx < ib->length_dw;) {
		uint32_t len = amdgpu_get_ib_value(p, ib_idx, idx);
		uint32_t cmd = amdgpu_get_ib_value(p, ib_idx, idx + 1);

>>>>>>> 24b8d41d
		switch (cmd) {
		case 0x00000001: /* session */
			handle = amdgpu_get_ib_value(p, ib_idx, idx + 2);
			session_idx = amdgpu_vce_validate_handle(p, handle,
								 &allocated);
			if (session_idx < 0) {
				r = session_idx;
				goto out;
			}
			size = &p->adev->vce.img_size[session_idx];
			break;

		case 0x00000002: /* task info */
			fb_idx = amdgpu_get_ib_value(p, ib_idx, idx + 6);
			bs_idx = amdgpu_get_ib_value(p, ib_idx, idx + 7);
			break;

		case 0x01000001: /* create */
			created |= 1 << session_idx;
			if (destroyed & (1 << session_idx)) {
				destroyed &= ~(1 << session_idx);
				allocated |= 1 << session_idx;

			} else if (!(allocated & (1 << session_idx))) {
				DRM_ERROR("Handle already in use!\n");
				r = -EINVAL;
				goto out;
			}

			*size = amdgpu_get_ib_value(p, ib_idx, idx + 8) *
				amdgpu_get_ib_value(p, ib_idx, idx + 10) *
				8 * 3 / 2;
			break;

		case 0x04000001: /* config extension */
		case 0x04000002: /* pic control */
		case 0x04000005: /* rate control */
		case 0x04000007: /* motion estimation */
		case 0x04000008: /* rdo */
		case 0x04000009: /* vui */
		case 0x05000002: /* auxiliary buffer */
		case 0x05000009: /* clock table */
<<<<<<< HEAD
			break;

		case 0x0500000c: /* hw config */
			switch (p->adev->asic_type) {
#ifdef CONFIG_DRM_AMDGPU_CIK
			case CHIP_KAVERI:
			case CHIP_MULLINS:
#endif
			case CHIP_CARRIZO:
				break;
			default:
				r = -EINVAL;
				goto out;
			}
			break;

=======
			break;

		case 0x0500000c: /* hw config */
			switch (p->adev->asic_type) {
#ifdef CONFIG_DRM_AMDGPU_CIK
			case CHIP_KAVERI:
			case CHIP_MULLINS:
#endif
			case CHIP_CARRIZO:
				break;
			default:
				r = -EINVAL;
				goto out;
			}
			break;

>>>>>>> 24b8d41d
		case 0x03000001: /* encode */
			r = amdgpu_vce_cs_reloc(p, ib_idx, idx + 10, idx + 9,
						*size, 0);
			if (r)
				goto out;

			r = amdgpu_vce_cs_reloc(p, ib_idx, idx + 12, idx + 11,
						*size / 3, 0);
			if (r)
				goto out;
			break;

		case 0x02000001: /* destroy */
			destroyed |= 1 << session_idx;
			break;

		case 0x05000001: /* context buffer */
			r = amdgpu_vce_cs_reloc(p, ib_idx, idx + 3, idx + 2,
						*size * 2, 0);
			if (r)
				goto out;
			break;

		case 0x05000004: /* video bitstream buffer */
			tmp = amdgpu_get_ib_value(p, ib_idx, idx + 4);
			r = amdgpu_vce_cs_reloc(p, ib_idx, idx + 3, idx + 2,
						tmp, bs_idx);
			if (r)
				goto out;
			break;

		case 0x05000005: /* feedback buffer */
			r = amdgpu_vce_cs_reloc(p, ib_idx, idx + 3, idx + 2,
						4096, fb_idx);
			if (r)
				goto out;
			break;

		case 0x0500000d: /* MV buffer */
			r = amdgpu_vce_cs_reloc(p, ib_idx, idx + 3,
							idx + 2, *size, 0);
			if (r)
				goto out;

			r = amdgpu_vce_cs_reloc(p, ib_idx, idx + 8,
							idx + 7, *size / 12, 0);
			if (r)
				goto out;
			break;

		default:
			DRM_ERROR("invalid VCE command (0x%x)!\n", cmd);
			r = -EINVAL;
			goto out;
		}

		if (session_idx == -1) {
			DRM_ERROR("no session command at start of IB\n");
			r = -EINVAL;
			goto out;
		}

		idx += len / 4;
	}

	if (allocated & ~created) {
		DRM_ERROR("New session without create command!\n");
		r = -ENOENT;
	}

out:
	if (!r) {
		/* No error, free all destroyed handle slots */
		tmp = destroyed;
	} else {
		/* Error during parsing, free all allocated handle slots */
		tmp = allocated;
	}

	for (i = 0; i < AMDGPU_MAX_VCE_HANDLES; ++i)
		if (tmp & (1 << i))
			atomic_set(&p->adev->vce.handles[i], 0);

<<<<<<< HEAD
=======
	return r;
}

/**
 * amdgpu_vce_cs_parse_vm - parse the command stream in VM mode
 *
 * @p: parser context
 *
 */
int amdgpu_vce_ring_parse_cs_vm(struct amdgpu_cs_parser *p, uint32_t ib_idx)
{
	struct amdgpu_ib *ib = &p->job->ibs[ib_idx];
	int session_idx = -1;
	uint32_t destroyed = 0;
	uint32_t created = 0;
	uint32_t allocated = 0;
	uint32_t tmp, handle = 0;
	int i, r = 0, idx = 0;

	while (idx < ib->length_dw) {
		uint32_t len = amdgpu_get_ib_value(p, ib_idx, idx);
		uint32_t cmd = amdgpu_get_ib_value(p, ib_idx, idx + 1);

		if ((len < 8) || (len & 3)) {
			DRM_ERROR("invalid VCE command length (%d)!\n", len);
			r = -EINVAL;
			goto out;
		}

		switch (cmd) {
		case 0x00000001: /* session */
			handle = amdgpu_get_ib_value(p, ib_idx, idx + 2);
			session_idx = amdgpu_vce_validate_handle(p, handle,
								 &allocated);
			if (session_idx < 0) {
				r = session_idx;
				goto out;
			}
			break;

		case 0x01000001: /* create */
			created |= 1 << session_idx;
			if (destroyed & (1 << session_idx)) {
				destroyed &= ~(1 << session_idx);
				allocated |= 1 << session_idx;

			} else if (!(allocated & (1 << session_idx))) {
				DRM_ERROR("Handle already in use!\n");
				r = -EINVAL;
				goto out;
			}

			break;

		case 0x02000001: /* destroy */
			destroyed |= 1 << session_idx;
			break;

		default:
			break;
		}

		if (session_idx == -1) {
			DRM_ERROR("no session command at start of IB\n");
			r = -EINVAL;
			goto out;
		}

		idx += len / 4;
	}

	if (allocated & ~created) {
		DRM_ERROR("New session without create command!\n");
		r = -ENOENT;
	}

out:
	if (!r) {
		/* No error, free all destroyed handle slots */
		tmp = destroyed;
		amdgpu_ib_free(p->adev, ib, NULL);
	} else {
		/* Error during parsing, free all allocated handle slots */
		tmp = allocated;
	}

	for (i = 0; i < AMDGPU_MAX_VCE_HANDLES; ++i)
		if (tmp & (1 << i))
			atomic_set(&p->adev->vce.handles[i], 0);

>>>>>>> 24b8d41d
	return r;
}

/**
 * amdgpu_vce_ring_emit_ib - execute indirect buffer
 *
 * @ring: engine to use
 * @ib: the IB to execute
 *
 */
<<<<<<< HEAD
void amdgpu_vce_ring_emit_ib(struct amdgpu_ring *ring, struct amdgpu_ib *ib,
			     unsigned vm_id, bool ctx_switch)
=======
void amdgpu_vce_ring_emit_ib(struct amdgpu_ring *ring,
				struct amdgpu_job *job,
				struct amdgpu_ib *ib,
				uint32_t flags)
>>>>>>> 24b8d41d
{
	amdgpu_ring_write(ring, VCE_CMD_IB);
	amdgpu_ring_write(ring, lower_32_bits(ib->gpu_addr));
	amdgpu_ring_write(ring, upper_32_bits(ib->gpu_addr));
	amdgpu_ring_write(ring, ib->length_dw);
}

/**
 * amdgpu_vce_ring_emit_fence - add a fence command to the ring
 *
 * @ring: engine to use
 * @fence: the fence
 *
 */
void amdgpu_vce_ring_emit_fence(struct amdgpu_ring *ring, u64 addr, u64 seq,
				unsigned flags)
{
	WARN_ON(flags & AMDGPU_FENCE_FLAG_64BIT);

	amdgpu_ring_write(ring, VCE_CMD_FENCE);
	amdgpu_ring_write(ring, addr);
	amdgpu_ring_write(ring, upper_32_bits(addr));
	amdgpu_ring_write(ring, seq);
	amdgpu_ring_write(ring, VCE_CMD_TRAP);
	amdgpu_ring_write(ring, VCE_CMD_END);
}

unsigned amdgpu_vce_ring_get_emit_ib_size(struct amdgpu_ring *ring)
{
	return
		4; /* amdgpu_vce_ring_emit_ib */
}

unsigned amdgpu_vce_ring_get_dma_frame_size(struct amdgpu_ring *ring)
{
	return
		6; /* amdgpu_vce_ring_emit_fence  x1 no user fence */
}

/**
 * amdgpu_vce_ring_test_ring - test if VCE ring is working
 *
 * @ring: the engine to test on
 *
 */
int amdgpu_vce_ring_test_ring(struct amdgpu_ring *ring)
{
	struct amdgpu_device *adev = ring->adev;
	uint32_t rptr;
	unsigned i;
	int r, timeout = adev->usec_timeout;

	/* skip ring test for sriov*/
	if (amdgpu_sriov_vf(adev))
		return 0;

	r = amdgpu_ring_alloc(ring, 16);
	if (r)
		return r;

	rptr = amdgpu_ring_get_rptr(ring);

	amdgpu_ring_write(ring, VCE_CMD_END);
	amdgpu_ring_commit(ring);

	for (i = 0; i < timeout; i++) {
		if (amdgpu_ring_get_rptr(ring) != rptr)
			break;
		udelay(1);
	}

	if (i >= timeout)
		r = -ETIMEDOUT;

	return r;
}

/**
 * amdgpu_vce_ring_test_ib - test if VCE IBs are working
 *
 * @ring: the engine to test on
 *
 */
int amdgpu_vce_ring_test_ib(struct amdgpu_ring *ring, long timeout)
{
<<<<<<< HEAD
	struct fence *fence = NULL;
=======
	struct dma_fence *fence = NULL;
	struct amdgpu_bo *bo = NULL;
>>>>>>> 24b8d41d
	long r;

	/* skip vce ring1/2 ib test for now, since it's not reliable */
	if (ring != &ring->adev->vce.ring[0])
		return 0;

<<<<<<< HEAD
	r = amdgpu_vce_get_create_msg(ring, 1, NULL);
	if (r) {
		DRM_ERROR("amdgpu: failed to get create msg (%ld).\n", r);
=======
	r = amdgpu_bo_create_reserved(ring->adev, 512, PAGE_SIZE,
				      AMDGPU_GEM_DOMAIN_VRAM,
				      &bo, NULL, NULL);
	if (r)
		return r;

	r = amdgpu_vce_get_create_msg(ring, 1, bo, NULL);
	if (r)
>>>>>>> 24b8d41d
		goto error;

	r = amdgpu_vce_get_destroy_msg(ring, 1, true, &fence);
<<<<<<< HEAD
	if (r) {
		DRM_ERROR("amdgpu: failed to get destroy ib (%ld).\n", r);
=======
	if (r)
>>>>>>> 24b8d41d
		goto error;

<<<<<<< HEAD
	r = fence_wait_timeout(fence, false, timeout);
	if (r == 0) {
		DRM_ERROR("amdgpu: IB test timed out.\n");
		r = -ETIMEDOUT;
	} else if (r < 0) {
		DRM_ERROR("amdgpu: fence wait failed (%ld).\n", r);
	} else {
		DRM_INFO("ib test on ring %d succeeded\n", ring->idx);
		r = 0;
	}
=======
	r = dma_fence_wait_timeout(fence, false, timeout);
	if (r == 0)
		r = -ETIMEDOUT;
	else if (r > 0)
		r = 0;

>>>>>>> 24b8d41d
error:
	dma_fence_put(fence);
	amdgpu_bo_unreserve(bo);
	amdgpu_bo_unref(&bo);
	return r;
}<|MERGE_RESOLUTION|>--- conflicted
+++ resolved
@@ -40,28 +40,17 @@
 
 /* Firmware Names */
 #ifdef CONFIG_DRM_AMDGPU_CIK
-<<<<<<< HEAD
-#define FIRMWARE_BONAIRE	"radeon/bonaire_vce.bin"
-#define FIRMWARE_KABINI	"radeon/kabini_vce.bin"
-#define FIRMWARE_KAVERI	"radeon/kaveri_vce.bin"
-#define FIRMWARE_HAWAII	"radeon/hawaii_vce.bin"
-#define FIRMWARE_MULLINS	"radeon/mullins_vce.bin"
-=======
 #define FIRMWARE_BONAIRE	"amdgpu/bonaire_vce.bin"
 #define FIRMWARE_KABINI	"amdgpu/kabini_vce.bin"
 #define FIRMWARE_KAVERI	"amdgpu/kaveri_vce.bin"
 #define FIRMWARE_HAWAII	"amdgpu/hawaii_vce.bin"
 #define FIRMWARE_MULLINS	"amdgpu/mullins_vce.bin"
->>>>>>> 24b8d41d
 #endif
 #define FIRMWARE_TONGA		"amdgpu/tonga_vce.bin"
 #define FIRMWARE_CARRIZO	"amdgpu/carrizo_vce.bin"
 #define FIRMWARE_FIJI		"amdgpu/fiji_vce.bin"
 #define FIRMWARE_STONEY		"amdgpu/stoney_vce.bin"
 #define FIRMWARE_POLARIS10	"amdgpu/polaris10_vce.bin"
-<<<<<<< HEAD
-#define FIRMWARE_POLARIS11         "amdgpu/polaris11_vce.bin"
-=======
 #define FIRMWARE_POLARIS11	"amdgpu/polaris11_vce.bin"
 #define FIRMWARE_POLARIS12	"amdgpu/polaris12_vce.bin"
 #define FIRMWARE_VEGAM		"amdgpu/vegam_vce.bin"
@@ -69,7 +58,6 @@
 #define FIRMWARE_VEGA10		"amdgpu/vega10_vce.bin"
 #define FIRMWARE_VEGA12		"amdgpu/vega12_vce.bin"
 #define FIRMWARE_VEGA20		"amdgpu/vega20_vce.bin"
->>>>>>> 24b8d41d
 
 #ifdef CONFIG_DRM_AMDGPU_CIK
 MODULE_FIRMWARE(FIRMWARE_BONAIRE);
@@ -84,15 +72,12 @@
 MODULE_FIRMWARE(FIRMWARE_STONEY);
 MODULE_FIRMWARE(FIRMWARE_POLARIS10);
 MODULE_FIRMWARE(FIRMWARE_POLARIS11);
-<<<<<<< HEAD
-=======
 MODULE_FIRMWARE(FIRMWARE_POLARIS12);
 MODULE_FIRMWARE(FIRMWARE_VEGAM);
 
 MODULE_FIRMWARE(FIRMWARE_VEGA10);
 MODULE_FIRMWARE(FIRMWARE_VEGA12);
 MODULE_FIRMWARE(FIRMWARE_VEGA20);
->>>>>>> 24b8d41d
 
 static void amdgpu_vce_idle_work_handler(struct work_struct *work);
 static int amdgpu_vce_get_create_msg(struct amdgpu_ring *ring, uint32_t handle,
@@ -151,8 +136,6 @@
 	case CHIP_POLARIS11:
 		fw_name = FIRMWARE_POLARIS11;
 		break;
-<<<<<<< HEAD
-=======
 	case CHIP_POLARIS12:
 		fw_name = FIRMWARE_POLARIS12;
 		break;
@@ -168,7 +151,6 @@
 	case CHIP_VEGA20:
 		fw_name = FIRMWARE_VEGA20;
 		break;
->>>>>>> 24b8d41d
 
 	default:
 		return -EINVAL;
@@ -245,8 +227,6 @@
 
 	release_firmware(adev->vce.fw);
 	mutex_destroy(&adev->vce.idle_mutex);
-<<<<<<< HEAD
-=======
 
 	return 0;
 }
@@ -271,7 +251,6 @@
 		DRM_ERROR("Failed setting up VCE run queue.\n");
 		return r;
 	}
->>>>>>> 24b8d41d
 
 	return 0;
 }
@@ -355,17 +334,10 @@
 	struct amdgpu_device *adev =
 		container_of(work, struct amdgpu_device, vce.idle_work.work);
 	unsigned i, count = 0;
-<<<<<<< HEAD
 
 	for (i = 0; i < adev->vce.num_rings; i++)
 		count += amdgpu_fence_count_emitted(&adev->vce.ring[i]);
 
-=======
-
-	for (i = 0; i < adev->vce.num_rings; i++)
-		count += amdgpu_fence_count_emitted(&adev->vce.ring[i]);
-
->>>>>>> 24b8d41d
 	if (count == 0) {
 		if (adev->pm.dpm_enabled) {
 			amdgpu_dpm_enable_vce(adev, false);
@@ -392,12 +364,9 @@
 {
 	struct amdgpu_device *adev = ring->adev;
 	bool set_clocks;
-<<<<<<< HEAD
-=======
 
 	if (amdgpu_sriov_vf(adev))
 		return;
->>>>>>> 24b8d41d
 
 	mutex_lock(&adev->vce.idle_mutex);
 	set_clocks = !cancel_delayed_work_sync(&adev->vce.idle_work);
@@ -425,12 +394,8 @@
  */
 void amdgpu_vce_ring_end_use(struct amdgpu_ring *ring)
 {
-<<<<<<< HEAD
-	schedule_delayed_work(&ring->adev->vce.idle_work, VCE_IDLE_TIMEOUT);
-=======
 	if (!amdgpu_sriov_vf(ring->adev))
 		schedule_delayed_work(&ring->adev->vce.idle_work, VCE_IDLE_TIMEOUT);
->>>>>>> 24b8d41d
 }
 
 /**
@@ -527,12 +492,7 @@
 	for (i = ib->length_dw; i < ib_size_dw; ++i)
 		ib->ptr[i] = 0x0;
 
-<<<<<<< HEAD
-	r = amdgpu_ib_schedule(ring, 1, ib, NULL, NULL, &f);
-	job->fence = fence_get(f);
-=======
 	r = amdgpu_job_submit_direct(job, ring, &f);
->>>>>>> 24b8d41d
 	if (r)
 		goto err;
 
@@ -562,11 +522,7 @@
 	const unsigned ib_size_dw = 1024;
 	struct amdgpu_job *job;
 	struct amdgpu_ib *ib;
-<<<<<<< HEAD
-	struct fence *f = NULL;
-=======
 	struct dma_fence *f = NULL;
->>>>>>> 24b8d41d
 	int i, r;
 
 	r = amdgpu_job_alloc_with_ib(ring->adev, ib_size_dw * 4,
@@ -598,22 +554,10 @@
 	for (i = ib->length_dw; i < ib_size_dw; ++i)
 		ib->ptr[i] = 0x0;
 
-<<<<<<< HEAD
-	if (direct) {
-		r = amdgpu_ib_schedule(ring, 1, ib, NULL, NULL, &f);
-		job->fence = fence_get(f);
-		if (r)
-			goto err;
-
-		amdgpu_job_free(job);
-	} else {
-		r = amdgpu_job_submit(job, ring, &ring->adev->vce.entity,
-=======
 	if (direct)
 		r = amdgpu_job_submit_direct(job, ring, &f);
 	else
 		r = amdgpu_job_submit(job, &ring->adev->vce.entity,
->>>>>>> 24b8d41d
 				      AMDGPU_FENCE_OWNER_UNDEFINED, &f);
 	if (r)
 		goto err;
@@ -782,19 +726,11 @@
 	uint32_t allocated = 0;
 	uint32_t tmp, handle = 0;
 	uint32_t *size = &tmp;
-<<<<<<< HEAD
-	int i, r, idx = 0;
-
-	r = amdgpu_cs_sysvm_access_required(p);
-	if (r)
-		return r;
-=======
 	unsigned idx;
 	int i, r = 0;
 
 	p->job->vm = NULL;
 	ib->gpu_addr = amdgpu_sa_bo_gpu_addr(ib->sa_bo);
->>>>>>> 24b8d41d
 
 	for (idx = 0; idx < ib->length_dw;) {
 		uint32_t len = amdgpu_get_ib_value(p, ib_idx, idx);
@@ -806,8 +742,6 @@
 			goto out;
 		}
 
-<<<<<<< HEAD
-=======
 		switch (cmd) {
 		case 0x00000002: /* task info */
 			fb_idx = amdgpu_get_ib_value(p, ib_idx, idx + 6);
@@ -868,7 +802,6 @@
 		uint32_t len = amdgpu_get_ib_value(p, ib_idx, idx);
 		uint32_t cmd = amdgpu_get_ib_value(p, ib_idx, idx + 1);
 
->>>>>>> 24b8d41d
 		switch (cmd) {
 		case 0x00000001: /* session */
 			handle = amdgpu_get_ib_value(p, ib_idx, idx + 2);
@@ -911,7 +844,6 @@
 		case 0x04000009: /* vui */
 		case 0x05000002: /* auxiliary buffer */
 		case 0x05000009: /* clock table */
-<<<<<<< HEAD
 			break;
 
 		case 0x0500000c: /* hw config */
@@ -928,24 +860,6 @@
 			}
 			break;
 
-=======
-			break;
-
-		case 0x0500000c: /* hw config */
-			switch (p->adev->asic_type) {
-#ifdef CONFIG_DRM_AMDGPU_CIK
-			case CHIP_KAVERI:
-			case CHIP_MULLINS:
-#endif
-			case CHIP_CARRIZO:
-				break;
-			default:
-				r = -EINVAL;
-				goto out;
-			}
-			break;
-
->>>>>>> 24b8d41d
 		case 0x03000001: /* encode */
 			r = amdgpu_vce_cs_reloc(p, ib_idx, idx + 10, idx + 9,
 						*size, 0);
@@ -1029,8 +943,6 @@
 		if (tmp & (1 << i))
 			atomic_set(&p->adev->vce.handles[i], 0);
 
-<<<<<<< HEAD
-=======
 	return r;
 }
 
@@ -1121,7 +1033,6 @@
 		if (tmp & (1 << i))
 			atomic_set(&p->adev->vce.handles[i], 0);
 
->>>>>>> 24b8d41d
 	return r;
 }
 
@@ -1132,15 +1043,10 @@
  * @ib: the IB to execute
  *
  */
-<<<<<<< HEAD
-void amdgpu_vce_ring_emit_ib(struct amdgpu_ring *ring, struct amdgpu_ib *ib,
-			     unsigned vm_id, bool ctx_switch)
-=======
 void amdgpu_vce_ring_emit_ib(struct amdgpu_ring *ring,
 				struct amdgpu_job *job,
 				struct amdgpu_ib *ib,
 				uint32_t flags)
->>>>>>> 24b8d41d
 {
 	amdgpu_ring_write(ring, VCE_CMD_IB);
 	amdgpu_ring_write(ring, lower_32_bits(ib->gpu_addr));
@@ -1168,18 +1074,6 @@
 	amdgpu_ring_write(ring, VCE_CMD_END);
 }
 
-unsigned amdgpu_vce_ring_get_emit_ib_size(struct amdgpu_ring *ring)
-{
-	return
-		4; /* amdgpu_vce_ring_emit_ib */
-}
-
-unsigned amdgpu_vce_ring_get_dma_frame_size(struct amdgpu_ring *ring)
-{
-	return
-		6; /* amdgpu_vce_ring_emit_fence  x1 no user fence */
-}
-
 /**
  * amdgpu_vce_ring_test_ring - test if VCE ring is working
  *
@@ -1226,23 +1120,14 @@
  */
 int amdgpu_vce_ring_test_ib(struct amdgpu_ring *ring, long timeout)
 {
-<<<<<<< HEAD
-	struct fence *fence = NULL;
-=======
 	struct dma_fence *fence = NULL;
 	struct amdgpu_bo *bo = NULL;
->>>>>>> 24b8d41d
 	long r;
 
 	/* skip vce ring1/2 ib test for now, since it's not reliable */
 	if (ring != &ring->adev->vce.ring[0])
 		return 0;
 
-<<<<<<< HEAD
-	r = amdgpu_vce_get_create_msg(ring, 1, NULL);
-	if (r) {
-		DRM_ERROR("amdgpu: failed to get create msg (%ld).\n", r);
-=======
 	r = amdgpu_bo_create_reserved(ring->adev, 512, PAGE_SIZE,
 				      AMDGPU_GEM_DOMAIN_VRAM,
 				      &bo, NULL, NULL);
@@ -1251,37 +1136,18 @@
 
 	r = amdgpu_vce_get_create_msg(ring, 1, bo, NULL);
 	if (r)
->>>>>>> 24b8d41d
 		goto error;
 
 	r = amdgpu_vce_get_destroy_msg(ring, 1, true, &fence);
-<<<<<<< HEAD
-	if (r) {
-		DRM_ERROR("amdgpu: failed to get destroy ib (%ld).\n", r);
-=======
 	if (r)
->>>>>>> 24b8d41d
 		goto error;
 
-<<<<<<< HEAD
-	r = fence_wait_timeout(fence, false, timeout);
-	if (r == 0) {
-		DRM_ERROR("amdgpu: IB test timed out.\n");
-		r = -ETIMEDOUT;
-	} else if (r < 0) {
-		DRM_ERROR("amdgpu: fence wait failed (%ld).\n", r);
-	} else {
-		DRM_INFO("ib test on ring %d succeeded\n", ring->idx);
-		r = 0;
-	}
-=======
 	r = dma_fence_wait_timeout(fence, false, timeout);
 	if (r == 0)
 		r = -ETIMEDOUT;
 	else if (r > 0)
 		r = 0;
 
->>>>>>> 24b8d41d
 error:
 	dma_fence_put(fence);
 	amdgpu_bo_unreserve(bo);
