/*
 * Copyright 2012 Advanced Micro Devices, Inc.
 *
 * Permission is hereby granted, free of charge, to any person obtaining a
 * copy of this software and associated documentation files (the "Software"),
 * to deal in the Software without restriction, including without limitation
 * the rights to use, copy, modify, merge, publish, distribute, sublicense,
 * and/or sell copies of the Software, and to permit persons to whom the
 * Software is furnished to do so, subject to the following conditions:
 *
 * The above copyright notice and this permission notice shall be included in
 * all copies or substantial portions of the Software.
 *
 * THE SOFTWARE IS PROVIDED "AS IS", WITHOUT WARRANTY OF ANY KIND, EXPRESS OR
 * IMPLIED, INCLUDING BUT NOT LIMITED TO THE WARRANTIES OF MERCHANTABILITY,
 * FITNESS FOR A PARTICULAR PURPOSE AND NONINFRINGEMENT.  IN NO EVENT SHALL
 * THE COPYRIGHT HOLDER(S) OR AUTHOR(S) BE LIABLE FOR ANY CLAIM, DAMAGES OR
 * OTHER LIABILITY, WHETHER IN AN ACTION OF CONTRACT, TORT OR OTHERWISE,
 * ARISING FROM, OUT OF OR IN CONNECTION WITH THE SOFTWARE OR THE USE OR
 * OTHER DEALINGS IN THE SOFTWARE.
 *
 */

#include <linux/pci.h>
#include <linux/acpi.h>
#include <linux/slab.h>
#include <linux/power_supply.h>
#include <linux/pm_runtime.h>
#include <acpi/video.h>

#include <drm/drm_crtc_helper.h>
#include "amdgpu.h"
#include "amdgpu_pm.h"
#include "amdgpu_display.h"
#include "amd_acpi.h"
#include "atom.h"

struct amdgpu_atif_notification_cfg {
	bool enabled;
	int command_code;
};

struct amdgpu_atif_notifications {
	bool thermal_state;
	bool forced_power_state;
	bool system_power_state;
	bool brightness_change;
	bool dgpu_display_event;
	bool gpu_package_power_limit;
};

struct amdgpu_atif_functions {
	bool system_params;
	bool sbios_requests;
	bool temperature_change;
	bool query_backlight_transfer_characteristics;
	bool ready_to_undock;
	bool external_gpu_information;
};

struct amdgpu_atif {
	acpi_handle handle;

	struct amdgpu_atif_notifications notifications;
	struct amdgpu_atif_functions functions;
	struct amdgpu_atif_notification_cfg notification_cfg;
#if defined(CONFIG_BACKLIGHT_CLASS_DEVICE) || defined(CONFIG_BACKLIGHT_CLASS_DEVICE_MODULE)
	struct backlight_device *bd;
#endif
	struct amdgpu_dm_backlight_caps backlight_caps;
};

/* Call the ATIF method
 */
/**
 * amdgpu_atif_call - call an ATIF method
 *
 * @handle: acpi handle
 * @function: the ATIF function to execute
 * @params: ATIF function params
 *
 * Executes the requested ATIF function (all asics).
 * Returns a pointer to the acpi output buffer.
 */
static union acpi_object *amdgpu_atif_call(struct amdgpu_atif *atif,
					   int function,
					   struct acpi_buffer *params)
{
	acpi_status status;
	union acpi_object atif_arg_elements[2];
	struct acpi_object_list atif_arg;
	struct acpi_buffer buffer = { ACPI_ALLOCATE_BUFFER, NULL };

	atif_arg.count = 2;
	atif_arg.pointer = &atif_arg_elements[0];

	atif_arg_elements[0].type = ACPI_TYPE_INTEGER;
	atif_arg_elements[0].integer.value = function;

	if (params) {
		atif_arg_elements[1].type = ACPI_TYPE_BUFFER;
		atif_arg_elements[1].buffer.length = params->length;
		atif_arg_elements[1].buffer.pointer = params->pointer;
	} else {
		/* We need a second fake parameter */
		atif_arg_elements[1].type = ACPI_TYPE_INTEGER;
		atif_arg_elements[1].integer.value = 0;
	}

	status = acpi_evaluate_object(atif->handle, NULL, &atif_arg,
				      &buffer);

	/* Fail only if calling the method fails and ATIF is supported */
	if (ACPI_FAILURE(status) && status != AE_NOT_FOUND) {
		DRM_DEBUG_DRIVER("failed to evaluate ATIF got %s\n",
				 acpi_format_exception(status));
		kfree(buffer.pointer);
		return NULL;
	}

	return buffer.pointer;
}

/**
 * amdgpu_atif_parse_notification - parse supported notifications
 *
 * @n: supported notifications struct
 * @mask: supported notifications mask from ATIF
 *
 * Use the supported notifications mask from ATIF function
 * ATIF_FUNCTION_VERIFY_INTERFACE to determine what notifications
 * are supported (all asics).
 */
static void amdgpu_atif_parse_notification(struct amdgpu_atif_notifications *n, u32 mask)
{
	n->thermal_state = mask & ATIF_THERMAL_STATE_CHANGE_REQUEST_SUPPORTED;
	n->forced_power_state = mask & ATIF_FORCED_POWER_STATE_CHANGE_REQUEST_SUPPORTED;
	n->system_power_state = mask & ATIF_SYSTEM_POWER_SOURCE_CHANGE_REQUEST_SUPPORTED;
	n->brightness_change = mask & ATIF_PANEL_BRIGHTNESS_CHANGE_REQUEST_SUPPORTED;
	n->dgpu_display_event = mask & ATIF_DGPU_DISPLAY_EVENT_SUPPORTED;
	n->gpu_package_power_limit = mask & ATIF_GPU_PACKAGE_POWER_LIMIT_REQUEST_SUPPORTED;
}

/**
 * amdgpu_atif_parse_functions - parse supported functions
 *
 * @f: supported functions struct
 * @mask: supported functions mask from ATIF
 *
 * Use the supported functions mask from ATIF function
 * ATIF_FUNCTION_VERIFY_INTERFACE to determine what functions
 * are supported (all asics).
 */
static void amdgpu_atif_parse_functions(struct amdgpu_atif_functions *f, u32 mask)
{
	f->system_params = mask & ATIF_GET_SYSTEM_PARAMETERS_SUPPORTED;
	f->sbios_requests = mask & ATIF_GET_SYSTEM_BIOS_REQUESTS_SUPPORTED;
	f->temperature_change = mask & ATIF_TEMPERATURE_CHANGE_NOTIFICATION_SUPPORTED;
	f->query_backlight_transfer_characteristics =
		mask & ATIF_QUERY_BACKLIGHT_TRANSFER_CHARACTERISTICS_SUPPORTED;
	f->ready_to_undock = mask & ATIF_READY_TO_UNDOCK_NOTIFICATION_SUPPORTED;
	f->external_gpu_information = mask & ATIF_GET_EXTERNAL_GPU_INFORMATION_SUPPORTED;
}

/**
 * amdgpu_atif_verify_interface - verify ATIF
 *
 * @handle: acpi handle
 * @atif: amdgpu atif struct
 *
 * Execute the ATIF_FUNCTION_VERIFY_INTERFACE ATIF function
 * to initialize ATIF and determine what features are supported
 * (all asics).
 * returns 0 on success, error on failure.
 */
static int amdgpu_atif_verify_interface(struct amdgpu_atif *atif)
{
	union acpi_object *info;
	struct atif_verify_interface output;
	size_t size;
	int err = 0;

	info = amdgpu_atif_call(atif, ATIF_FUNCTION_VERIFY_INTERFACE, NULL);
	if (!info)
		return -EIO;

	memset(&output, 0, sizeof(output));

	size = *(u16 *) info->buffer.pointer;
	if (size < 12) {
		DRM_INFO("ATIF buffer is too small: %zu\n", size);
		err = -EINVAL;
		goto out;
	}
	size = min(sizeof(output), size);

	memcpy(&output, info->buffer.pointer, size);

	/* TODO: check version? */
	DRM_DEBUG_DRIVER("ATIF version %u\n", output.version);

	amdgpu_atif_parse_notification(&atif->notifications, output.notification_mask);
	amdgpu_atif_parse_functions(&atif->functions, output.function_bits);

out:
	kfree(info);
	return err;
}

static acpi_handle amdgpu_atif_probe_handle(acpi_handle dhandle)
{
	acpi_handle handle = NULL;
	char acpi_method_name[255] = { 0 };
	struct acpi_buffer buffer = { sizeof(acpi_method_name), acpi_method_name };
	acpi_status status;

	/* For PX/HG systems, ATIF and ATPX are in the iGPU's namespace, on dGPU only
	 * systems, ATIF is in the dGPU's namespace.
	 */
	status = acpi_get_handle(dhandle, "ATIF", &handle);
	if (ACPI_SUCCESS(status))
		goto out;

	if (amdgpu_has_atpx()) {
		status = acpi_get_handle(amdgpu_atpx_get_dhandle(), "ATIF",
					 &handle);
		if (ACPI_SUCCESS(status))
			goto out;
	}

	DRM_DEBUG_DRIVER("No ATIF handle found\n");
	return NULL;
out:
	acpi_get_name(handle, ACPI_FULL_PATHNAME, &buffer);
	DRM_DEBUG_DRIVER("Found ATIF handle %s\n", acpi_method_name);
	return handle;
}

/**
 * amdgpu_atif_get_notification_params - determine notify configuration
 *
 * @handle: acpi handle
 * @n: atif notification configuration struct
 *
 * Execute the ATIF_FUNCTION_GET_SYSTEM_PARAMETERS ATIF function
 * to determine if a notifier is used and if so which one
 * (all asics).  This is either Notify(VGA, 0x81) or Notify(VGA, n)
 * where n is specified in the result if a notifier is used.
 * Returns 0 on success, error on failure.
 */
static int amdgpu_atif_get_notification_params(struct amdgpu_atif *atif)
{
	union acpi_object *info;
	struct amdgpu_atif_notification_cfg *n = &atif->notification_cfg;
	struct atif_system_params params;
	size_t size;
	int err = 0;

	info = amdgpu_atif_call(atif, ATIF_FUNCTION_GET_SYSTEM_PARAMETERS,
				NULL);
	if (!info) {
		err = -EIO;
		goto out;
	}

	size = *(u16 *) info->buffer.pointer;
	if (size < 10) {
		err = -EINVAL;
		goto out;
	}

	memset(&params, 0, sizeof(params));
	size = min(sizeof(params), size);
	memcpy(&params, info->buffer.pointer, size);

	DRM_DEBUG_DRIVER("SYSTEM_PARAMS: mask = %#x, flags = %#x\n",
			params.flags, params.valid_mask);
	params.flags = params.flags & params.valid_mask;

	if ((params.flags & ATIF_NOTIFY_MASK) == ATIF_NOTIFY_NONE) {
		n->enabled = false;
		n->command_code = 0;
	} else if ((params.flags & ATIF_NOTIFY_MASK) == ATIF_NOTIFY_81) {
		n->enabled = true;
		n->command_code = 0x81;
	} else {
		if (size < 11) {
			err = -EINVAL;
			goto out;
		}
		n->enabled = true;
		n->command_code = params.command_code;
	}

out:
	DRM_DEBUG_DRIVER("Notification %s, command code = %#x\n",
			(n->enabled ? "enabled" : "disabled"),
			n->command_code);
	kfree(info);
	return err;
}

/**
 * amdgpu_atif_query_backlight_caps - get min and max backlight input signal
 *
 * @handle: acpi handle
 *
 * Execute the QUERY_BRIGHTNESS_TRANSFER_CHARACTERISTICS ATIF function
 * to determine the acceptable range of backlight values
 *
 * Backlight_caps.caps_valid will be set to true if the query is successful
 *
 * The input signals are in range 0-255
 *
 * This function assumes the display with backlight is the first LCD
 *
 * Returns 0 on success, error on failure.
 */
static int amdgpu_atif_query_backlight_caps(struct amdgpu_atif *atif)
{
	union acpi_object *info;
	struct atif_qbtc_output characteristics;
	struct atif_qbtc_arguments arguments;
	struct acpi_buffer params;
	size_t size;
	int err = 0;

	arguments.size = sizeof(arguments);
	arguments.requested_display = ATIF_QBTC_REQUEST_LCD1;

	params.length = sizeof(arguments);
	params.pointer = (void *)&arguments;

	info = amdgpu_atif_call(atif,
		ATIF_FUNCTION_QUERY_BRIGHTNESS_TRANSFER_CHARACTERISTICS,
		&params);
	if (!info) {
		err = -EIO;
		goto out;
	}

	size = *(u16 *) info->buffer.pointer;
	if (size < 10) {
		err = -EINVAL;
		goto out;
	}

	memset(&characteristics, 0, sizeof(characteristics));
	size = min(sizeof(characteristics), size);
	memcpy(&characteristics, info->buffer.pointer, size);

	atif->backlight_caps.caps_valid = true;
	atif->backlight_caps.min_input_signal =
			characteristics.min_input_signal;
	atif->backlight_caps.max_input_signal =
			characteristics.max_input_signal;
out:
	kfree(info);
	return err;
}

/**
 * amdgpu_atif_get_sbios_requests - get requested sbios event
 *
 * @handle: acpi handle
 * @req: atif sbios request struct
 *
 * Execute the ATIF_FUNCTION_GET_SYSTEM_BIOS_REQUESTS ATIF function
 * to determine what requests the sbios is making to the driver
 * (all asics).
 * Returns 0 on success, error on failure.
 */
static int amdgpu_atif_get_sbios_requests(struct amdgpu_atif *atif,
					  struct atif_sbios_requests *req)
{
	union acpi_object *info;
	size_t size;
	int count = 0;

	info = amdgpu_atif_call(atif, ATIF_FUNCTION_GET_SYSTEM_BIOS_REQUESTS,
				NULL);
	if (!info)
		return -EIO;

	size = *(u16 *)info->buffer.pointer;
	if (size < 0xd) {
		count = -EINVAL;
		goto out;
	}
	memset(req, 0, sizeof(*req));

	size = min(sizeof(*req), size);
	memcpy(req, info->buffer.pointer, size);
	DRM_DEBUG_DRIVER("SBIOS pending requests: %#x\n", req->pending);

	count = hweight32(req->pending);

out:
	kfree(info);
	return count;
}

/**
 * amdgpu_atif_handler - handle ATIF notify requests
 *
 * @adev: amdgpu_device pointer
 * @event: atif sbios request struct
 *
 * Checks the acpi event and if it matches an atif event,
 * handles it.
 *
 * Returns:
 * NOTIFY_BAD or NOTIFY_DONE, depending on the event.
 */
static int amdgpu_atif_handler(struct amdgpu_device *adev,
			       struct acpi_bus_event *event)
{
	struct amdgpu_atif *atif = adev->atif;
	int count;

	DRM_DEBUG_DRIVER("event, device_class = %s, type = %#x\n",
			event->device_class, event->type);

	if (strcmp(event->device_class, ACPI_VIDEO_CLASS) != 0)
		return NOTIFY_DONE;

	/* Is this actually our event? */
	if (!atif ||
	    !atif->notification_cfg.enabled ||
	    event->type != atif->notification_cfg.command_code) {
		/* These events will generate keypresses otherwise */
		if (event->type == ACPI_VIDEO_NOTIFY_PROBE)
			return NOTIFY_BAD;
		else
			return NOTIFY_DONE;
	}

	if (atif->functions.sbios_requests) {
		struct atif_sbios_requests req;

		/* Check pending SBIOS requests */
		count = amdgpu_atif_get_sbios_requests(atif, &req);

		if (count <= 0)
			return NOTIFY_BAD;

		DRM_DEBUG_DRIVER("ATIF: %d pending SBIOS requests\n", count);

		if (req.pending & ATIF_PANEL_BRIGHTNESS_CHANGE_REQUEST) {
#if defined(CONFIG_BACKLIGHT_CLASS_DEVICE) || defined(CONFIG_BACKLIGHT_CLASS_DEVICE_MODULE)
			if (atif->bd) {
				DRM_DEBUG_DRIVER("Changing brightness to %d\n",
						 req.backlight_level);
				/*
				 * XXX backlight_device_set_brightness() is
				 * hardwired to post BACKLIGHT_UPDATE_SYSFS.
				 * It probably should accept 'reason' parameter.
				 */
				backlight_device_set_brightness(atif->bd, req.backlight_level);
			}
#endif
		}

		if (req.pending & ATIF_DGPU_DISPLAY_EVENT) {
			if (adev->flags & AMD_IS_PX) {
				pm_runtime_get_sync(adev_to_drm(adev)->dev);
				/* Just fire off a uevent and let userspace tell us what to do */
				drm_helper_hpd_irq_event(adev_to_drm(adev));
				pm_runtime_mark_last_busy(adev_to_drm(adev)->dev);
				pm_runtime_put_autosuspend(adev_to_drm(adev)->dev);
			}
		}
		/* TODO: check other events */
	}
<<<<<<< HEAD
	if (req.pending & ATIF_DGPU_DISPLAY_EVENT) {
		if ((adev->flags & AMD_IS_PX) &&
		    amdgpu_atpx_dgpu_req_power_for_displays()) {
			pm_runtime_get_sync(adev->ddev->dev);
			/* Just fire off a uevent and let userspace tell us what to do */
			drm_helper_hpd_irq_event(adev->ddev);
			pm_runtime_mark_last_busy(adev->ddev->dev);
			pm_runtime_put_autosuspend(adev->ddev->dev);
		}
	}
	/* TODO: check other events */
=======
>>>>>>> 24b8d41d

	/* We've handled the event, stop the notifier chain. The ACPI interface
	 * overloads ACPI_VIDEO_NOTIFY_PROBE, we don't want to send that to
	 * userspace if the event was generated only to signal a SBIOS
	 * request.
	 */
	return NOTIFY_BAD;
}

/* Call the ATCS method
 */
/**
 * amdgpu_atcs_call - call an ATCS method
 *
 * @handle: acpi handle
 * @function: the ATCS function to execute
 * @params: ATCS function params
 *
 * Executes the requested ATCS function (all asics).
 * Returns a pointer to the acpi output buffer.
 */
static union acpi_object *amdgpu_atcs_call(acpi_handle handle, int function,
					   struct acpi_buffer *params)
{
	acpi_status status;
	union acpi_object atcs_arg_elements[2];
	struct acpi_object_list atcs_arg;
	struct acpi_buffer buffer = { ACPI_ALLOCATE_BUFFER, NULL };

	atcs_arg.count = 2;
	atcs_arg.pointer = &atcs_arg_elements[0];

	atcs_arg_elements[0].type = ACPI_TYPE_INTEGER;
	atcs_arg_elements[0].integer.value = function;

	if (params) {
		atcs_arg_elements[1].type = ACPI_TYPE_BUFFER;
		atcs_arg_elements[1].buffer.length = params->length;
		atcs_arg_elements[1].buffer.pointer = params->pointer;
	} else {
		/* We need a second fake parameter */
		atcs_arg_elements[1].type = ACPI_TYPE_INTEGER;
		atcs_arg_elements[1].integer.value = 0;
	}

	status = acpi_evaluate_object(handle, "ATCS", &atcs_arg, &buffer);

	/* Fail only if calling the method fails and ATIF is supported */
	if (ACPI_FAILURE(status) && status != AE_NOT_FOUND) {
		DRM_DEBUG_DRIVER("failed to evaluate ATCS got %s\n",
				 acpi_format_exception(status));
		kfree(buffer.pointer);
		return NULL;
	}

	return buffer.pointer;
}

/**
 * amdgpu_atcs_parse_functions - parse supported functions
 *
 * @f: supported functions struct
 * @mask: supported functions mask from ATCS
 *
 * Use the supported functions mask from ATCS function
 * ATCS_FUNCTION_VERIFY_INTERFACE to determine what functions
 * are supported (all asics).
 */
static void amdgpu_atcs_parse_functions(struct amdgpu_atcs_functions *f, u32 mask)
{
	f->get_ext_state = mask & ATCS_GET_EXTERNAL_STATE_SUPPORTED;
	f->pcie_perf_req = mask & ATCS_PCIE_PERFORMANCE_REQUEST_SUPPORTED;
	f->pcie_dev_rdy = mask & ATCS_PCIE_DEVICE_READY_NOTIFICATION_SUPPORTED;
	f->pcie_bus_width = mask & ATCS_SET_PCIE_BUS_WIDTH_SUPPORTED;
}

/**
 * amdgpu_atcs_verify_interface - verify ATCS
 *
 * @handle: acpi handle
 * @atcs: amdgpu atcs struct
 *
 * Execute the ATCS_FUNCTION_VERIFY_INTERFACE ATCS function
 * to initialize ATCS and determine what features are supported
 * (all asics).
 * returns 0 on success, error on failure.
 */
static int amdgpu_atcs_verify_interface(acpi_handle handle,
					struct amdgpu_atcs *atcs)
{
	union acpi_object *info;
	struct atcs_verify_interface output;
	size_t size;
	int err = 0;

	info = amdgpu_atcs_call(handle, ATCS_FUNCTION_VERIFY_INTERFACE, NULL);
	if (!info)
		return -EIO;

	memset(&output, 0, sizeof(output));

	size = *(u16 *) info->buffer.pointer;
	if (size < 8) {
		DRM_INFO("ATCS buffer is too small: %zu\n", size);
		err = -EINVAL;
		goto out;
	}
	size = min(sizeof(output), size);

	memcpy(&output, info->buffer.pointer, size);

	/* TODO: check version? */
	DRM_DEBUG_DRIVER("ATCS version %u\n", output.version);

	amdgpu_atcs_parse_functions(&atcs->functions, output.function_bits);

out:
	kfree(info);
	return err;
}

/**
 * amdgpu_acpi_is_pcie_performance_request_supported
 *
 * @adev: amdgpu_device pointer
 *
 * Check if the ATCS pcie_perf_req and pcie_dev_rdy methods
 * are supported (all asics).
 * returns true if supported, false if not.
 */
bool amdgpu_acpi_is_pcie_performance_request_supported(struct amdgpu_device *adev)
{
	struct amdgpu_atcs *atcs = &adev->atcs;

	if (atcs->functions.pcie_perf_req && atcs->functions.pcie_dev_rdy)
		return true;

	return false;
}

/**
 * amdgpu_acpi_pcie_notify_device_ready
 *
 * @adev: amdgpu_device pointer
 *
 * Executes the PCIE_DEVICE_READY_NOTIFICATION method
 * (all asics).
 * returns 0 on success, error on failure.
 */
int amdgpu_acpi_pcie_notify_device_ready(struct amdgpu_device *adev)
{
	acpi_handle handle;
	union acpi_object *info;
	struct amdgpu_atcs *atcs = &adev->atcs;

	/* Get the device handle */
	handle = ACPI_HANDLE(&adev->pdev->dev);
	if (!handle)
		return -EINVAL;

	if (!atcs->functions.pcie_dev_rdy)
		return -EINVAL;

	info = amdgpu_atcs_call(handle, ATCS_FUNCTION_PCIE_DEVICE_READY_NOTIFICATION, NULL);
	if (!info)
		return -EIO;

	kfree(info);

	return 0;
}

/**
 * amdgpu_acpi_pcie_performance_request
 *
 * @adev: amdgpu_device pointer
 * @perf_req: requested perf level (pcie gen speed)
 * @advertise: set advertise caps flag if set
 *
 * Executes the PCIE_PERFORMANCE_REQUEST method to
 * change the pcie gen speed (all asics).
 * returns 0 on success, error on failure.
 */
int amdgpu_acpi_pcie_performance_request(struct amdgpu_device *adev,
					 u8 perf_req, bool advertise)
{
	acpi_handle handle;
	union acpi_object *info;
	struct amdgpu_atcs *atcs = &adev->atcs;
	struct atcs_pref_req_input atcs_input;
	struct atcs_pref_req_output atcs_output;
	struct acpi_buffer params;
	size_t size;
	u32 retry = 3;

	if (amdgpu_acpi_pcie_notify_device_ready(adev))
		return -EINVAL;

	/* Get the device handle */
	handle = ACPI_HANDLE(&adev->pdev->dev);
	if (!handle)
		return -EINVAL;

	if (!atcs->functions.pcie_perf_req)
		return -EINVAL;

	atcs_input.size = sizeof(struct atcs_pref_req_input);
	/* client id (bit 2-0: func num, 7-3: dev num, 15-8: bus num) */
	atcs_input.client_id = adev->pdev->devfn | (adev->pdev->bus->number << 8);
	atcs_input.valid_flags_mask = ATCS_VALID_FLAGS_MASK;
	atcs_input.flags = ATCS_WAIT_FOR_COMPLETION;
	if (advertise)
		atcs_input.flags |= ATCS_ADVERTISE_CAPS;
	atcs_input.req_type = ATCS_PCIE_LINK_SPEED;
	atcs_input.perf_req = perf_req;

	params.length = sizeof(struct atcs_pref_req_input);
	params.pointer = &atcs_input;

	while (retry--) {
		info = amdgpu_atcs_call(handle, ATCS_FUNCTION_PCIE_PERFORMANCE_REQUEST, &params);
		if (!info)
			return -EIO;

		memset(&atcs_output, 0, sizeof(atcs_output));

		size = *(u16 *) info->buffer.pointer;
		if (size < 3) {
			DRM_INFO("ATCS buffer is too small: %zu\n", size);
			kfree(info);
			return -EINVAL;
		}
		size = min(sizeof(atcs_output), size);

		memcpy(&atcs_output, info->buffer.pointer, size);

		kfree(info);

		switch (atcs_output.ret_val) {
		case ATCS_REQUEST_REFUSED:
		default:
			return -EINVAL;
		case ATCS_REQUEST_COMPLETE:
			return 0;
		case ATCS_REQUEST_IN_PROGRESS:
			udelay(10);
			break;
		}
	}

	return 0;
}

/**
 * amdgpu_acpi_event - handle notify events
 *
 * @nb: notifier block
 * @val: val
 * @data: acpi event
 *
 * Calls relevant amdgpu functions in response to various
 * acpi events.
 * Returns NOTIFY code
 */
static int amdgpu_acpi_event(struct notifier_block *nb,
			     unsigned long val,
			     void *data)
{
	struct amdgpu_device *adev = container_of(nb, struct amdgpu_device, acpi_nb);
	struct acpi_bus_event *entry = (struct acpi_bus_event *)data;

	if (strcmp(entry->device_class, ACPI_AC_CLASS) == 0) {
		if (power_supply_is_system_supplied() > 0)
			DRM_DEBUG_DRIVER("pm: AC\n");
		else
			DRM_DEBUG_DRIVER("pm: DC\n");

		amdgpu_pm_acpi_event_handler(adev);
	}

	/* Check for pending SBIOS requests */
	return amdgpu_atif_handler(adev, entry);
}

/* Call all ACPI methods here */
/**
 * amdgpu_acpi_init - init driver acpi support
 *
 * @adev: amdgpu_device pointer
 *
 * Verifies the AMD ACPI interfaces and registers with the acpi
 * notifier chain (all asics).
 * Returns 0 on success, error on failure.
 */
int amdgpu_acpi_init(struct amdgpu_device *adev)
{
	acpi_handle handle, atif_handle;
	struct amdgpu_atif *atif;
	struct amdgpu_atcs *atcs = &adev->atcs;
	int ret;

	/* Get the device handle */
	handle = ACPI_HANDLE(&adev->pdev->dev);

	if (!adev->bios || !handle)
		return 0;

	/* Call the ATCS method */
	ret = amdgpu_atcs_verify_interface(handle, atcs);
	if (ret) {
		DRM_DEBUG_DRIVER("Call to ATCS verify_interface failed: %d\n", ret);
	}

	/* Probe for ATIF, and initialize it if found */
	atif_handle = amdgpu_atif_probe_handle(handle);
	if (!atif_handle)
		goto out;

	atif = kzalloc(sizeof(*atif), GFP_KERNEL);
	if (!atif) {
		DRM_WARN("Not enough memory to initialize ATIF\n");
		goto out;
	}
	atif->handle = atif_handle;

	/* Call the ATIF method */
	ret = amdgpu_atif_verify_interface(atif);
	if (ret) {
		DRM_DEBUG_DRIVER("Call to ATIF verify_interface failed: %d\n", ret);
		kfree(atif);
		goto out;
	}
	adev->atif = atif;

#if defined(CONFIG_BACKLIGHT_CLASS_DEVICE) || defined(CONFIG_BACKLIGHT_CLASS_DEVICE_MODULE)
	if (atif->notifications.brightness_change) {
		if (amdgpu_device_has_dc_support(adev)) {
#if defined(CONFIG_DRM_AMD_DC)
			struct amdgpu_display_manager *dm = &adev->dm;
			atif->bd = dm->backlight_dev;
#endif
		} else {
			struct drm_encoder *tmp;

			/* Find the encoder controlling the brightness */
			list_for_each_entry(tmp, &adev_to_drm(adev)->mode_config.encoder_list,
					    head) {
				struct amdgpu_encoder *enc = to_amdgpu_encoder(tmp);

				if ((enc->devices & (ATOM_DEVICE_LCD_SUPPORT)) &&
				    enc->enc_priv) {
					struct amdgpu_encoder_atom_dig *dig = enc->enc_priv;
					if (dig->bl_dev) {
						atif->bd = dig->bl_dev;
						break;
					}
				}
			}
		}
	}
#endif

	if (atif->functions.sbios_requests && !atif->functions.system_params) {
		/* XXX check this workraround, if sbios request function is
		 * present we have to see how it's configured in the system
		 * params
		 */
		atif->functions.system_params = true;
	}

	if (atif->functions.system_params) {
		ret = amdgpu_atif_get_notification_params(atif);
		if (ret) {
			DRM_DEBUG_DRIVER("Call to GET_SYSTEM_PARAMS failed: %d\n",
					ret);
			/* Disable notification */
			atif->notification_cfg.enabled = false;
		}
	}

	if (atif->functions.query_backlight_transfer_characteristics) {
		ret = amdgpu_atif_query_backlight_caps(atif);
		if (ret) {
			DRM_DEBUG_DRIVER("Call to QUERY_BACKLIGHT_TRANSFER_CHARACTERISTICS failed: %d\n",
					ret);
			atif->backlight_caps.caps_valid = false;
		}
	} else {
		atif->backlight_caps.caps_valid = false;
	}

out:
	adev->acpi_nb.notifier_call = amdgpu_acpi_event;
	register_acpi_notifier(&adev->acpi_nb);

	return ret;
}

void amdgpu_acpi_get_backlight_caps(struct amdgpu_device *adev,
		struct amdgpu_dm_backlight_caps *caps)
{
	if (!adev->atif) {
		caps->caps_valid = false;
		return;
	}
	caps->caps_valid = adev->atif->backlight_caps.caps_valid;
	caps->min_input_signal = adev->atif->backlight_caps.min_input_signal;
	caps->max_input_signal = adev->atif->backlight_caps.max_input_signal;
}

/**
 * amdgpu_acpi_fini - tear down driver acpi support
 *
 * @adev: amdgpu_device pointer
 *
 * Unregisters with the acpi notifier chain (all asics).
 */
void amdgpu_acpi_fini(struct amdgpu_device *adev)
{
	unregister_acpi_notifier(&adev->acpi_nb);
	kfree(adev->atif);
}<|MERGE_RESOLUTION|>--- conflicted
+++ resolved
@@ -472,20 +472,6 @@
 		}
 		/* TODO: check other events */
 	}
-<<<<<<< HEAD
-	if (req.pending & ATIF_DGPU_DISPLAY_EVENT) {
-		if ((adev->flags & AMD_IS_PX) &&
-		    amdgpu_atpx_dgpu_req_power_for_displays()) {
-			pm_runtime_get_sync(adev->ddev->dev);
-			/* Just fire off a uevent and let userspace tell us what to do */
-			drm_helper_hpd_irq_event(adev->ddev);
-			pm_runtime_mark_last_busy(adev->ddev->dev);
-			pm_runtime_put_autosuspend(adev->ddev->dev);
-		}
-	}
-	/* TODO: check other events */
-=======
->>>>>>> 24b8d41d
 
 	/* We've handled the event, stop the notifier chain. The ACPI interface
 	 * overloads ACPI_VIDEO_NOTIFY_PROBE, we don't want to send that to
