--- conflicted
+++ resolved
@@ -25,37 +25,6 @@
 
 #include "amdgpu.h"
 #include "amdgpu_ih.h"
-<<<<<<< HEAD
-#include "amdgpu_amdkfd.h"
-
-/**
- * amdgpu_ih_ring_alloc - allocate memory for the IH ring
- *
- * @adev: amdgpu_device pointer
- *
- * Allocate a ring buffer for the interrupt controller.
- * Returns 0 for success, errors for failure.
- */
-static int amdgpu_ih_ring_alloc(struct amdgpu_device *adev)
-{
-	int r;
-
-	/* Allocate ring buffer */
-	if (adev->irq.ih.ring_obj == NULL) {
-		r = amdgpu_bo_create_kernel(adev, adev->irq.ih.ring_size,
-					    PAGE_SIZE, AMDGPU_GEM_DOMAIN_GTT,
-					    &adev->irq.ih.ring_obj,
-					    &adev->irq.ih.gpu_addr,
-					    (void **)&adev->irq.ih.ring);
-		if (r) {
-			DRM_ERROR("amdgpu: failed to create ih ring buffer (%d).\n", r);
-			return r;
-		}
-	}
-	return 0;
-}
-=======
->>>>>>> 24b8d41d
 
 /**
  * amdgpu_ih_ring_init - initialize the IH state
@@ -144,24 +113,6 @@
  */
 void amdgpu_ih_ring_fini(struct amdgpu_device *adev, struct amdgpu_ih_ring *ih)
 {
-<<<<<<< HEAD
-	if (adev->irq.ih.use_bus_addr) {
-		if (adev->irq.ih.ring) {
-			/* add 8 bytes for the rptr/wptr shadows and
-			 * add them to the end of the ring allocation.
-			 */
-			pci_free_consistent(adev->pdev, adev->irq.ih.ring_size + 8,
-					    (void *)adev->irq.ih.ring,
-					    adev->irq.ih.rb_dma_addr);
-			adev->irq.ih.ring = NULL;
-		}
-	} else {
-		amdgpu_bo_free_kernel(&adev->irq.ih.ring_obj,
-				      &adev->irq.ih.gpu_addr,
-				      (void **)&adev->irq.ih.ring);
-		amdgpu_wb_free(adev, adev->irq.ih.wptr_offs);
-		amdgpu_wb_free(adev, adev->irq.ih.rptr_offs);
-=======
 	if (ih->use_bus_addr) {
 		if (!ih->ring)
 			return;
@@ -177,7 +128,6 @@
 				      (void **)&ih->ring);
 		amdgpu_device_wb_free(adev, (ih->wptr_addr - ih->gpu_addr) / 4);
 		amdgpu_device_wb_free(adev, (ih->rptr_addr - ih->gpu_addr) / 4);
->>>>>>> 24b8d41d
 	}
 }
 
