/*
 * Copyright 2007-8 Advanced Micro Devices, Inc.
 * Copyright 2008 Red Hat Inc.
 *
 * Permission is hereby granted, free of charge, to any person obtaining a
 * copy of this software and associated documentation files (the "Software"),
 * to deal in the Software without restriction, including without limitation
 * the rights to use, copy, modify, merge, publish, distribute, sublicense,
 * and/or sell copies of the Software, and to permit persons to whom the
 * Software is furnished to do so, subject to the following conditions:
 *
 * The above copyright notice and this permission notice shall be included in
 * all copies or substantial portions of the Software.
 *
 * THE SOFTWARE IS PROVIDED "AS IS", WITHOUT WARRANTY OF ANY KIND, EXPRESS OR
 * IMPLIED, INCLUDING BUT NOT LIMITED TO THE WARRANTIES OF MERCHANTABILITY,
 * FITNESS FOR A PARTICULAR PURPOSE AND NONINFRINGEMENT.  IN NO EVENT SHALL
 * THE COPYRIGHT HOLDER(S) OR AUTHOR(S) BE LIABLE FOR ANY CLAIM, DAMAGES OR
 * OTHER LIABILITY, WHETHER IN AN ACTION OF CONTRACT, TORT OR OTHERWISE,
 * ARISING FROM, OUT OF OR IN CONNECTION WITH THE SOFTWARE OR THE USE OR
 * OTHER DEALINGS IN THE SOFTWARE.
 *
 * Authors: Dave Airlie
 *          Alex Deucher
 */

#include <drm/amdgpu_drm.h>
#include "amdgpu.h"
#include "amdgpu_i2c.h"
#include "atom.h"
#include "amdgpu_connectors.h"
#include "amdgpu_display.h"
#include <asm/div64.h>

#include <linux/pci.h>
#include <linux/pm_runtime.h>
#include <drm/drm_crtc_helper.h>
#include <drm/drm_edid.h>
#include <drm/drm_gem_framebuffer_helper.h>
#include <drm/drm_fb_helper.h>
#include <drm/drm_vblank.h>

static void amdgpu_display_flip_callback(struct dma_fence *f,
					 struct dma_fence_cb *cb)
{
	struct amdgpu_flip_work *work =
		container_of(cb, struct amdgpu_flip_work, cb);

<<<<<<< HEAD
	fence_put(f);
=======
	dma_fence_put(f);
>>>>>>> 24b8d41d
	schedule_work(&work->flip_work.work);
}

static bool amdgpu_display_flip_handle_fence(struct amdgpu_flip_work *work,
					     struct dma_fence **f)
{
	struct dma_fence *fence= *f;

	if (fence == NULL)
		return false;

	*f = NULL;

	if (!dma_fence_add_callback(fence, &work->cb,
				    amdgpu_display_flip_callback))
		return true;

	dma_fence_put(fence);
	return false;
}

static void amdgpu_display_flip_work_func(struct work_struct *__work)
{
	struct delayed_work *delayed_work =
		container_of(__work, struct delayed_work, work);
	struct amdgpu_flip_work *work =
		container_of(delayed_work, struct amdgpu_flip_work, flip_work);
	struct amdgpu_device *adev = work->adev;
	struct amdgpu_crtc *amdgpu_crtc = adev->mode_info.crtcs[work->crtc_id];

	struct drm_crtc *crtc = &amdgpu_crtc->base;
	unsigned long flags;
	unsigned i;
	int vpos, hpos;

	if (amdgpu_display_flip_handle_fence(work, &work->excl))
		return;

	for (i = 0; i < work->shared_count; ++i)
		if (amdgpu_display_flip_handle_fence(work, &work->shared[i]))
			return;

	/* Wait until we're out of the vertical blank period before the one
	 * targeted by the flip
	 */
<<<<<<< HEAD
	if (amdgpuCrtc->enabled &&
	    (amdgpu_get_crtc_scanoutpos(adev->ddev, work->crtc_id, 0,
					&vpos, &hpos, NULL, NULL,
					&crtc->hwmode)
	     & (DRM_SCANOUTPOS_VALID | DRM_SCANOUTPOS_IN_VBLANK)) ==
	    (DRM_SCANOUTPOS_VALID | DRM_SCANOUTPOS_IN_VBLANK) &&
	    (int)(work->target_vblank -
		  amdgpu_get_vblank_counter_kms(adev->ddev, amdgpuCrtc->crtc_id)) > 0) {
=======
	if (amdgpu_crtc->enabled &&
	    (amdgpu_display_get_crtc_scanoutpos(adev_to_drm(adev), work->crtc_id, 0,
						&vpos, &hpos, NULL, NULL,
						&crtc->hwmode)
	     & (DRM_SCANOUTPOS_VALID | DRM_SCANOUTPOS_IN_VBLANK)) ==
	    (DRM_SCANOUTPOS_VALID | DRM_SCANOUTPOS_IN_VBLANK) &&
	    (int)(work->target_vblank -
		  amdgpu_get_vblank_counter_kms(crtc)) > 0) {
>>>>>>> 24b8d41d
		schedule_delayed_work(&work->flip_work, usecs_to_jiffies(1000));
		return;
	}

	/* We borrow the event spin lock for protecting flip_status */
	spin_lock_irqsave(&crtc->dev->event_lock, flags);

	/* Do the flip (mmio) */
	adev->mode_info.funcs->page_flip(adev, work->crtc_id, work->base, work->async);
<<<<<<< HEAD

	/* Set the flip status */
	amdgpuCrtc->pflip_status = AMDGPU_FLIP_SUBMITTED;
	spin_unlock_irqrestore(&crtc->dev->event_lock, flags);


	DRM_DEBUG_DRIVER("crtc:%d[%p], pflip_stat:AMDGPU_FLIP_SUBMITTED, work: %p,\n",
					 amdgpuCrtc->crtc_id, amdgpuCrtc, work);

=======

	/* Set the flip status */
	amdgpu_crtc->pflip_status = AMDGPU_FLIP_SUBMITTED;
	spin_unlock_irqrestore(&crtc->dev->event_lock, flags);


	DRM_DEBUG_DRIVER("crtc:%d[%p], pflip_stat:AMDGPU_FLIP_SUBMITTED, work: %p,\n",
					 amdgpu_crtc->crtc_id, amdgpu_crtc, work);

>>>>>>> 24b8d41d
}

/*
 * Handle unpin events outside the interrupt handler proper.
 */
static void amdgpu_display_unpin_work_func(struct work_struct *__work)
{
	struct amdgpu_flip_work *work =
		container_of(__work, struct amdgpu_flip_work, unpin_work);
	int r;

	/* unpin of the old buffer */
<<<<<<< HEAD
	r = amdgpu_bo_reserve(work->old_abo, false);
=======
	r = amdgpu_bo_reserve(work->old_abo, true);
>>>>>>> 24b8d41d
	if (likely(r == 0)) {
		r = amdgpu_bo_unpin(work->old_abo);
		if (unlikely(r != 0)) {
			DRM_ERROR("failed to unpin buffer after flip\n");
		}
		amdgpu_bo_unreserve(work->old_abo);
	} else
		DRM_ERROR("failed to reserve buffer after flip\n");

	amdgpu_bo_unref(&work->old_abo);
	kfree(work->shared);
	kfree(work);
}

<<<<<<< HEAD
int amdgpu_crtc_page_flip_target(struct drm_crtc *crtc,
				 struct drm_framebuffer *fb,
				 struct drm_pending_vblank_event *event,
				 uint32_t page_flip_flags, uint32_t target)
=======
int amdgpu_display_crtc_page_flip_target(struct drm_crtc *crtc,
				struct drm_framebuffer *fb,
				struct drm_pending_vblank_event *event,
				uint32_t page_flip_flags, uint32_t target,
				struct drm_modeset_acquire_ctx *ctx)
>>>>>>> 24b8d41d
{
	struct drm_device *dev = crtc->dev;
	struct amdgpu_device *adev = drm_to_adev(dev);
	struct amdgpu_crtc *amdgpu_crtc = to_amdgpu_crtc(crtc);
	struct drm_gem_object *obj;
	struct amdgpu_flip_work *work;
	struct amdgpu_bo *new_abo;
	unsigned long flags;
	u64 tiling_flags;
	int i, r;

	work = kzalloc(sizeof *work, GFP_KERNEL);
	if (work == NULL)
		return -ENOMEM;

<<<<<<< HEAD
	INIT_DELAYED_WORK(&work->flip_work, amdgpu_flip_work_func);
	INIT_WORK(&work->unpin_work, amdgpu_unpin_work_func);
=======
	INIT_DELAYED_WORK(&work->flip_work, amdgpu_display_flip_work_func);
	INIT_WORK(&work->unpin_work, amdgpu_display_unpin_work_func);
>>>>>>> 24b8d41d

	work->event = event;
	work->adev = adev;
	work->crtc_id = amdgpu_crtc->crtc_id;
	work->async = (page_flip_flags & DRM_MODE_PAGE_FLIP_ASYNC) != 0;

	/* schedule unpin of the old buffer */
	obj = crtc->primary->fb->obj[0];

	/* take a reference to the old object */
	work->old_abo = gem_to_amdgpu_bo(obj);
	amdgpu_bo_ref(work->old_abo);

<<<<<<< HEAD
	new_amdgpu_fb = to_amdgpu_framebuffer(fb);
	obj = new_amdgpu_fb->obj;
=======
	obj = fb->obj[0];
>>>>>>> 24b8d41d
	new_abo = gem_to_amdgpu_bo(obj);

	/* pin the new buffer */
	r = amdgpu_bo_reserve(new_abo, false);
	if (unlikely(r != 0)) {
		DRM_ERROR("failed to reserve new abo buffer before flip\n");
		goto cleanup;
	}

<<<<<<< HEAD
	r = amdgpu_bo_pin_restricted(new_abo, AMDGPU_GEM_DOMAIN_VRAM, 0, 0, &base);
	if (unlikely(r != 0)) {
		r = -EINVAL;
		DRM_ERROR("failed to pin new abo buffer before flip\n");
		goto unreserve;
	}

	r = reservation_object_get_fences_rcu(new_abo->tbo.resv, &work->excl,
=======
	if (!adev->enable_virtual_display) {
		r = amdgpu_bo_pin(new_abo,
				  amdgpu_display_supported_domains(adev, new_abo->flags));
		if (unlikely(r != 0)) {
			DRM_ERROR("failed to pin new abo buffer before flip\n");
			goto unreserve;
		}
	}

	r = amdgpu_ttm_alloc_gart(&new_abo->tbo);
	if (unlikely(r != 0)) {
		DRM_ERROR("%p bind failed\n", new_abo);
		goto unpin;
	}

	r = dma_resv_get_fences_rcu(new_abo->tbo.base.resv, &work->excl,
>>>>>>> 24b8d41d
					      &work->shared_count,
					      &work->shared);
	if (unlikely(r != 0)) {
		DRM_ERROR("failed to get fences for buffer\n");
		goto unpin;
	}

	amdgpu_bo_get_tiling_flags(new_abo, &tiling_flags);
	amdgpu_bo_unreserve(new_abo);

<<<<<<< HEAD
	work->base = base;
	work->target_vblank = target - drm_crtc_vblank_count(crtc) +
		amdgpu_get_vblank_counter_kms(dev, work->crtc_id);
=======
	if (!adev->enable_virtual_display)
		work->base = amdgpu_bo_gpu_offset(new_abo);
	work->target_vblank = target - (uint32_t)drm_crtc_vblank_count(crtc) +
		amdgpu_get_vblank_counter_kms(crtc);
>>>>>>> 24b8d41d

	/* we borrow the event spin lock for protecting flip_wrok */
	spin_lock_irqsave(&crtc->dev->event_lock, flags);
	if (amdgpu_crtc->pflip_status != AMDGPU_FLIP_NONE) {
		DRM_DEBUG_DRIVER("flip queue: crtc already busy\n");
		spin_unlock_irqrestore(&crtc->dev->event_lock, flags);
		r = -EBUSY;
		goto pflip_cleanup;
	}

	amdgpu_crtc->pflip_status = AMDGPU_FLIP_PENDING;
	amdgpu_crtc->pflip_works = work;


	DRM_DEBUG_DRIVER("crtc:%d[%p], pflip_stat:AMDGPU_FLIP_PENDING, work: %p,\n",
					 amdgpu_crtc->crtc_id, amdgpu_crtc, work);
	/* update crtc fb */
	crtc->primary->fb = fb;
	spin_unlock_irqrestore(&crtc->dev->event_lock, flags);
<<<<<<< HEAD
	amdgpu_flip_work_func(&work->flip_work.work);
=======
	amdgpu_display_flip_work_func(&work->flip_work.work);
>>>>>>> 24b8d41d
	return 0;

pflip_cleanup:
	if (unlikely(amdgpu_bo_reserve(new_abo, false) != 0)) {
		DRM_ERROR("failed to reserve new abo in error path\n");
		goto cleanup;
	}
unpin:
<<<<<<< HEAD
	if (unlikely(amdgpu_bo_unpin(new_abo) != 0)) {
		DRM_ERROR("failed to unpin new abo in error path\n");
	}
=======
	if (!adev->enable_virtual_display)
		if (unlikely(amdgpu_bo_unpin(new_abo) != 0))
			DRM_ERROR("failed to unpin new abo in error path\n");

>>>>>>> 24b8d41d
unreserve:
	amdgpu_bo_unreserve(new_abo);

cleanup:
	amdgpu_bo_unref(&work->old_abo);
<<<<<<< HEAD
	fence_put(work->excl);
=======
	dma_fence_put(work->excl);
>>>>>>> 24b8d41d
	for (i = 0; i < work->shared_count; ++i)
		dma_fence_put(work->shared[i]);
	kfree(work->shared);
	kfree(work);

	return r;
}

int amdgpu_display_crtc_set_config(struct drm_mode_set *set,
				   struct drm_modeset_acquire_ctx *ctx)
{
	struct drm_device *dev;
	struct amdgpu_device *adev;
	struct drm_crtc *crtc;
	bool active = false;
	int ret;

	if (!set || !set->crtc)
		return -EINVAL;

	dev = set->crtc->dev;

	ret = pm_runtime_get_sync(dev->dev);
	if (ret < 0)
		goto out;

	ret = drm_crtc_helper_set_config(set, ctx);

	list_for_each_entry(crtc, &dev->mode_config.crtc_list, head)
		if (crtc->enabled)
			active = true;

	pm_runtime_mark_last_busy(dev->dev);

	adev = drm_to_adev(dev);
	/* if we have active crtcs and we don't have a power ref,
	   take the current one */
	if (active && !adev->have_disp_power_ref) {
		adev->have_disp_power_ref = true;
		return ret;
	}
	/* if we have no active crtcs, then drop the power ref
	   we got before */
	if (!active && adev->have_disp_power_ref) {
		pm_runtime_put_autosuspend(dev->dev);
		adev->have_disp_power_ref = false;
	}

out:
	/* drop the power reference we got coming in here */
	pm_runtime_put_autosuspend(dev->dev);
	return ret;
}

static const char *encoder_names[41] = {
	"NONE",
	"INTERNAL_LVDS",
	"INTERNAL_TMDS1",
	"INTERNAL_TMDS2",
	"INTERNAL_DAC1",
	"INTERNAL_DAC2",
	"INTERNAL_SDVOA",
	"INTERNAL_SDVOB",
	"SI170B",
	"CH7303",
	"CH7301",
	"INTERNAL_DVO1",
	"EXTERNAL_SDVOA",
	"EXTERNAL_SDVOB",
	"TITFP513",
	"INTERNAL_LVTM1",
	"VT1623",
	"HDMI_SI1930",
	"HDMI_INTERNAL",
	"INTERNAL_KLDSCP_TMDS1",
	"INTERNAL_KLDSCP_DVO1",
	"INTERNAL_KLDSCP_DAC1",
	"INTERNAL_KLDSCP_DAC2",
	"SI178",
	"MVPU_FPGA",
	"INTERNAL_DDI",
	"VT1625",
	"HDMI_SI1932",
	"DP_AN9801",
	"DP_DP501",
	"INTERNAL_UNIPHY",
	"INTERNAL_KLDSCP_LVTMA",
	"INTERNAL_UNIPHY1",
	"INTERNAL_UNIPHY2",
	"NUTMEG",
	"TRAVIS",
	"INTERNAL_VCE",
	"INTERNAL_UNIPHY3",
	"HDMI_ANX9805",
	"INTERNAL_AMCLK",
	"VIRTUAL",
};

static const char *hpd_names[6] = {
	"HPD1",
	"HPD2",
	"HPD3",
	"HPD4",
	"HPD5",
	"HPD6",
};

void amdgpu_display_print_display_setup(struct drm_device *dev)
{
	struct drm_connector *connector;
	struct amdgpu_connector *amdgpu_connector;
	struct drm_encoder *encoder;
	struct amdgpu_encoder *amdgpu_encoder;
	struct drm_connector_list_iter iter;
	uint32_t devices;
	int i = 0;

	drm_connector_list_iter_begin(dev, &iter);
	DRM_INFO("AMDGPU Display Connectors\n");
	drm_for_each_connector_iter(connector, &iter) {
		amdgpu_connector = to_amdgpu_connector(connector);
		DRM_INFO("Connector %d:\n", i);
		DRM_INFO("  %s\n", connector->name);
		if (amdgpu_connector->hpd.hpd != AMDGPU_HPD_NONE)
			DRM_INFO("  %s\n", hpd_names[amdgpu_connector->hpd.hpd]);
		if (amdgpu_connector->ddc_bus) {
			DRM_INFO("  DDC: 0x%x 0x%x 0x%x 0x%x 0x%x 0x%x 0x%x 0x%x\n",
				 amdgpu_connector->ddc_bus->rec.mask_clk_reg,
				 amdgpu_connector->ddc_bus->rec.mask_data_reg,
				 amdgpu_connector->ddc_bus->rec.a_clk_reg,
				 amdgpu_connector->ddc_bus->rec.a_data_reg,
				 amdgpu_connector->ddc_bus->rec.en_clk_reg,
				 amdgpu_connector->ddc_bus->rec.en_data_reg,
				 amdgpu_connector->ddc_bus->rec.y_clk_reg,
				 amdgpu_connector->ddc_bus->rec.y_data_reg);
			if (amdgpu_connector->router.ddc_valid)
				DRM_INFO("  DDC Router 0x%x/0x%x\n",
					 amdgpu_connector->router.ddc_mux_control_pin,
					 amdgpu_connector->router.ddc_mux_state);
			if (amdgpu_connector->router.cd_valid)
				DRM_INFO("  Clock/Data Router 0x%x/0x%x\n",
					 amdgpu_connector->router.cd_mux_control_pin,
					 amdgpu_connector->router.cd_mux_state);
		} else {
			if (connector->connector_type == DRM_MODE_CONNECTOR_VGA ||
			    connector->connector_type == DRM_MODE_CONNECTOR_DVII ||
			    connector->connector_type == DRM_MODE_CONNECTOR_DVID ||
			    connector->connector_type == DRM_MODE_CONNECTOR_DVIA ||
			    connector->connector_type == DRM_MODE_CONNECTOR_HDMIA ||
			    connector->connector_type == DRM_MODE_CONNECTOR_HDMIB)
				DRM_INFO("  DDC: no ddc bus - possible BIOS bug - please report to xorg-driver-ati@lists.x.org\n");
		}
		DRM_INFO("  Encoders:\n");
		list_for_each_entry(encoder, &dev->mode_config.encoder_list, head) {
			amdgpu_encoder = to_amdgpu_encoder(encoder);
			devices = amdgpu_encoder->devices & amdgpu_connector->devices;
			if (devices) {
				if (devices & ATOM_DEVICE_CRT1_SUPPORT)
					DRM_INFO("    CRT1: %s\n", encoder_names[amdgpu_encoder->encoder_id]);
				if (devices & ATOM_DEVICE_CRT2_SUPPORT)
					DRM_INFO("    CRT2: %s\n", encoder_names[amdgpu_encoder->encoder_id]);
				if (devices & ATOM_DEVICE_LCD1_SUPPORT)
					DRM_INFO("    LCD1: %s\n", encoder_names[amdgpu_encoder->encoder_id]);
				if (devices & ATOM_DEVICE_DFP1_SUPPORT)
					DRM_INFO("    DFP1: %s\n", encoder_names[amdgpu_encoder->encoder_id]);
				if (devices & ATOM_DEVICE_DFP2_SUPPORT)
					DRM_INFO("    DFP2: %s\n", encoder_names[amdgpu_encoder->encoder_id]);
				if (devices & ATOM_DEVICE_DFP3_SUPPORT)
					DRM_INFO("    DFP3: %s\n", encoder_names[amdgpu_encoder->encoder_id]);
				if (devices & ATOM_DEVICE_DFP4_SUPPORT)
					DRM_INFO("    DFP4: %s\n", encoder_names[amdgpu_encoder->encoder_id]);
				if (devices & ATOM_DEVICE_DFP5_SUPPORT)
					DRM_INFO("    DFP5: %s\n", encoder_names[amdgpu_encoder->encoder_id]);
				if (devices & ATOM_DEVICE_DFP6_SUPPORT)
					DRM_INFO("    DFP6: %s\n", encoder_names[amdgpu_encoder->encoder_id]);
				if (devices & ATOM_DEVICE_TV1_SUPPORT)
					DRM_INFO("    TV1: %s\n", encoder_names[amdgpu_encoder->encoder_id]);
				if (devices & ATOM_DEVICE_CV_SUPPORT)
					DRM_INFO("    CV: %s\n", encoder_names[amdgpu_encoder->encoder_id]);
			}
		}
		i++;
	}
	drm_connector_list_iter_end(&iter);
}

/**
 * amdgpu_display_ddc_probe
 *
 */
bool amdgpu_display_ddc_probe(struct amdgpu_connector *amdgpu_connector,
			      bool use_aux)
{
	u8 out = 0x0;
	u8 buf[8];
	int ret;
	struct i2c_msg msgs[] = {
		{
			.addr = DDC_ADDR,
			.flags = 0,
			.len = 1,
			.buf = &out,
		},
		{
			.addr = DDC_ADDR,
			.flags = I2C_M_RD,
			.len = 8,
			.buf = buf,
		}
	};

	/* on hw with routers, select right port */
	if (amdgpu_connector->router.ddc_valid)
		amdgpu_i2c_router_select_ddc_port(amdgpu_connector);

	if (use_aux) {
		ret = i2c_transfer(&amdgpu_connector->ddc_bus->aux.ddc, msgs, 2);
	} else {
		ret = i2c_transfer(&amdgpu_connector->ddc_bus->adapter, msgs, 2);
	}

	if (ret != 2)
		/* Couldn't find an accessible DDC on this connector */
		return false;
	/* Probe also for valid EDID header
	 * EDID header starts with:
	 * 0x00,0xFF,0xFF,0xFF,0xFF,0xFF,0xFF,0x00.
	 * Only the first 6 bytes must be valid as
	 * drm_edid_block_valid() can fix the last 2 bytes */
	if (drm_edid_header_is_valid(buf) < 6) {
		/* Couldn't find an accessible EDID on this
		 * connector */
		return false;
	}
	return true;
}

<<<<<<< HEAD
static void amdgpu_user_framebuffer_destroy(struct drm_framebuffer *fb)
{
	struct amdgpu_framebuffer *amdgpu_fb = to_amdgpu_framebuffer(fb);

	drm_gem_object_unreference_unlocked(amdgpu_fb->obj);
	drm_framebuffer_cleanup(fb);
	kfree(amdgpu_fb);
}
=======
static const struct drm_framebuffer_funcs amdgpu_fb_funcs = {
	.destroy = drm_gem_fb_destroy,
	.create_handle = drm_gem_fb_create_handle,
};
>>>>>>> 24b8d41d

uint32_t amdgpu_display_supported_domains(struct amdgpu_device *adev,
					  uint64_t bo_flags)
{
	uint32_t domain = AMDGPU_GEM_DOMAIN_VRAM;

#if defined(CONFIG_DRM_AMD_DC)
	/*
	 * if amdgpu_bo_support_uswc returns false it means that USWC mappings
	 * is not supported for this board. But this mapping is required
	 * to avoid hang caused by placement of scanout BO in GTT on certain
	 * APUs. So force the BO placement to VRAM in case this architecture
	 * will not allow USWC mappings.
	 * Also, don't allow GTT domain if the BO doens't have USWC falg set.
	 */
	if ((bo_flags & AMDGPU_GEM_CREATE_CPU_GTT_USWC) &&
	    amdgpu_bo_support_uswc(bo_flags) &&
	    amdgpu_device_asic_has_dc_support(adev->asic_type)) {
		switch (adev->asic_type) {
		case CHIP_CARRIZO:
		case CHIP_STONEY:
			domain |= AMDGPU_GEM_DOMAIN_GTT;
			break;
		case CHIP_RAVEN:
			/* enable S/G on PCO and RV2 */
			if ((adev->apu_flags & AMD_APU_IS_RAVEN2) ||
			    (adev->apu_flags & AMD_APU_IS_PICASSO))
				domain |= AMDGPU_GEM_DOMAIN_GTT;
			break;
		default:
			break;
		}
	}
#endif

	return domain;
}

int amdgpu_display_framebuffer_init(struct drm_device *dev,
				    struct amdgpu_framebuffer *rfb,
				    const struct drm_mode_fb_cmd2 *mode_cmd,
				    struct drm_gem_object *obj)
{
	int ret;
	rfb->base.obj[0] = obj;
	drm_helper_mode_fill_fb_struct(dev, &rfb->base, mode_cmd);
	ret = drm_framebuffer_init(dev, &rfb->base, &amdgpu_fb_funcs);
	if (ret) {
		rfb->base.obj[0] = NULL;
		return ret;
	}
	return 0;
}

struct drm_framebuffer *
amdgpu_display_user_framebuffer_create(struct drm_device *dev,
				       struct drm_file *file_priv,
				       const struct drm_mode_fb_cmd2 *mode_cmd)
{
	struct drm_gem_object *obj;
	struct amdgpu_framebuffer *amdgpu_fb;
	int ret;

	obj = drm_gem_object_lookup(file_priv, mode_cmd->handles[0]);
	if (obj ==  NULL) {
		dev_err(&dev->pdev->dev, "No GEM object associated to handle 0x%08X, "
			"can't create framebuffer\n", mode_cmd->handles[0]);
		return ERR_PTR(-ENOENT);
	}

	/* Handle is imported dma-buf, so cannot be migrated to VRAM for scanout */
	if (obj->import_attach) {
		DRM_DEBUG_KMS("Cannot create framebuffer from imported dma_buf\n");
		return ERR_PTR(-EINVAL);
	}

	amdgpu_fb = kzalloc(sizeof(*amdgpu_fb), GFP_KERNEL);
	if (amdgpu_fb == NULL) {
		drm_gem_object_put(obj);
		return ERR_PTR(-ENOMEM);
	}

	ret = amdgpu_display_framebuffer_init(dev, amdgpu_fb, mode_cmd, obj);
	if (ret) {
		kfree(amdgpu_fb);
		drm_gem_object_put(obj);
		return ERR_PTR(ret);
	}

	return &amdgpu_fb->base;
}

const struct drm_mode_config_funcs amdgpu_mode_funcs = {
	.fb_create = amdgpu_display_user_framebuffer_create,
	.output_poll_changed = drm_fb_helper_output_poll_changed,
};

static const struct drm_prop_enum_list amdgpu_underscan_enum_list[] =
{	{ UNDERSCAN_OFF, "off" },
	{ UNDERSCAN_ON, "on" },
	{ UNDERSCAN_AUTO, "auto" },
};

static const struct drm_prop_enum_list amdgpu_audio_enum_list[] =
{	{ AMDGPU_AUDIO_DISABLE, "off" },
	{ AMDGPU_AUDIO_ENABLE, "on" },
	{ AMDGPU_AUDIO_AUTO, "auto" },
};

/* XXX support different dither options? spatial, temporal, both, etc. */
static const struct drm_prop_enum_list amdgpu_dither_enum_list[] =
{	{ AMDGPU_FMT_DITHER_DISABLE, "off" },
	{ AMDGPU_FMT_DITHER_ENABLE, "on" },
};

int amdgpu_display_modeset_create_props(struct amdgpu_device *adev)
{
	int sz;

	adev->mode_info.coherent_mode_property =
		drm_property_create_range(adev_to_drm(adev), 0, "coherent", 0, 1);
	if (!adev->mode_info.coherent_mode_property)
		return -ENOMEM;

	adev->mode_info.load_detect_property =
		drm_property_create_range(adev_to_drm(adev), 0, "load detection", 0, 1);
	if (!adev->mode_info.load_detect_property)
		return -ENOMEM;

	drm_mode_create_scaling_mode_property(adev_to_drm(adev));

	sz = ARRAY_SIZE(amdgpu_underscan_enum_list);
	adev->mode_info.underscan_property =
		drm_property_create_enum(adev_to_drm(adev), 0,
					 "underscan",
					 amdgpu_underscan_enum_list, sz);

	adev->mode_info.underscan_hborder_property =
		drm_property_create_range(adev_to_drm(adev), 0,
					  "underscan hborder", 0, 128);
	if (!adev->mode_info.underscan_hborder_property)
		return -ENOMEM;

	adev->mode_info.underscan_vborder_property =
		drm_property_create_range(adev_to_drm(adev), 0,
					  "underscan vborder", 0, 128);
	if (!adev->mode_info.underscan_vborder_property)
		return -ENOMEM;

	sz = ARRAY_SIZE(amdgpu_audio_enum_list);
	adev->mode_info.audio_property =
		drm_property_create_enum(adev_to_drm(adev), 0,
					 "audio",
					 amdgpu_audio_enum_list, sz);

	sz = ARRAY_SIZE(amdgpu_dither_enum_list);
	adev->mode_info.dither_property =
		drm_property_create_enum(adev_to_drm(adev), 0,
					 "dither",
					 amdgpu_dither_enum_list, sz);

	if (amdgpu_device_has_dc_support(adev)) {
		adev->mode_info.abm_level_property =
			drm_property_create_range(adev_to_drm(adev), 0,
						  "abm level", 0, 4);
		if (!adev->mode_info.abm_level_property)
			return -ENOMEM;
	}

	return 0;
}

void amdgpu_display_update_priority(struct amdgpu_device *adev)
{
	/* adjustment options for the display watermarks */
	if ((amdgpu_disp_priority == 0) || (amdgpu_disp_priority > 2))
		adev->mode_info.disp_priority = 0;
	else
		adev->mode_info.disp_priority = amdgpu_disp_priority;

}

static bool amdgpu_display_is_hdtv_mode(const struct drm_display_mode *mode)
{
	/* try and guess if this is a tv or a monitor */
	if ((mode->vdisplay == 480 && mode->hdisplay == 720) || /* 480p */
	    (mode->vdisplay == 576) || /* 576p */
	    (mode->vdisplay == 720) || /* 720p */
	    (mode->vdisplay == 1080)) /* 1080p */
		return true;
	else
		return false;
}

bool amdgpu_display_crtc_scaling_mode_fixup(struct drm_crtc *crtc,
					const struct drm_display_mode *mode,
					struct drm_display_mode *adjusted_mode)
{
	struct drm_device *dev = crtc->dev;
	struct drm_encoder *encoder;
	struct amdgpu_crtc *amdgpu_crtc = to_amdgpu_crtc(crtc);
	struct amdgpu_encoder *amdgpu_encoder;
	struct drm_connector *connector;
	u32 src_v = 1, dst_v = 1;
	u32 src_h = 1, dst_h = 1;

	amdgpu_crtc->h_border = 0;
	amdgpu_crtc->v_border = 0;

	list_for_each_entry(encoder, &dev->mode_config.encoder_list, head) {
		if (encoder->crtc != crtc)
			continue;
		amdgpu_encoder = to_amdgpu_encoder(encoder);
		connector = amdgpu_get_connector_for_encoder(encoder);

		/* set scaling */
		if (amdgpu_encoder->rmx_type == RMX_OFF)
			amdgpu_crtc->rmx_type = RMX_OFF;
		else if (mode->hdisplay < amdgpu_encoder->native_mode.hdisplay ||
			 mode->vdisplay < amdgpu_encoder->native_mode.vdisplay)
			amdgpu_crtc->rmx_type = amdgpu_encoder->rmx_type;
		else
			amdgpu_crtc->rmx_type = RMX_OFF;
		/* copy native mode */
		memcpy(&amdgpu_crtc->native_mode,
		       &amdgpu_encoder->native_mode,
		       sizeof(struct drm_display_mode));
		src_v = crtc->mode.vdisplay;
		dst_v = amdgpu_crtc->native_mode.vdisplay;
		src_h = crtc->mode.hdisplay;
		dst_h = amdgpu_crtc->native_mode.hdisplay;

		/* fix up for overscan on hdmi */
		if ((!(mode->flags & DRM_MODE_FLAG_INTERLACE)) &&
		    ((amdgpu_encoder->underscan_type == UNDERSCAN_ON) ||
		     ((amdgpu_encoder->underscan_type == UNDERSCAN_AUTO) &&
		      drm_detect_hdmi_monitor(amdgpu_connector_edid(connector)) &&
		      amdgpu_display_is_hdtv_mode(mode)))) {
			if (amdgpu_encoder->underscan_hborder != 0)
				amdgpu_crtc->h_border = amdgpu_encoder->underscan_hborder;
			else
				amdgpu_crtc->h_border = (mode->hdisplay >> 5) + 16;
			if (amdgpu_encoder->underscan_vborder != 0)
				amdgpu_crtc->v_border = amdgpu_encoder->underscan_vborder;
			else
				amdgpu_crtc->v_border = (mode->vdisplay >> 5) + 16;
			amdgpu_crtc->rmx_type = RMX_FULL;
			src_v = crtc->mode.vdisplay;
			dst_v = crtc->mode.vdisplay - (amdgpu_crtc->v_border * 2);
			src_h = crtc->mode.hdisplay;
			dst_h = crtc->mode.hdisplay - (amdgpu_crtc->h_border * 2);
		}
	}
	if (amdgpu_crtc->rmx_type != RMX_OFF) {
		fixed20_12 a, b;
		a.full = dfixed_const(src_v);
		b.full = dfixed_const(dst_v);
		amdgpu_crtc->vsc.full = dfixed_div(a, b);
		a.full = dfixed_const(src_h);
		b.full = dfixed_const(dst_h);
		amdgpu_crtc->hsc.full = dfixed_div(a, b);
	} else {
		amdgpu_crtc->vsc.full = dfixed_const(1);
		amdgpu_crtc->hsc.full = dfixed_const(1);
	}
	return true;
}

/*
 * Retrieve current video scanout position of crtc on a given gpu, and
 * an optional accurate timestamp of when query happened.
 *
 * \param dev Device to query.
 * \param pipe Crtc to query.
 * \param flags Flags from caller (DRM_CALLED_FROM_VBLIRQ or 0).
 *              For driver internal use only also supports these flags:
 *
 *              USE_REAL_VBLANKSTART to use the real start of vblank instead
 *              of a fudged earlier start of vblank.
 *
 *              GET_DISTANCE_TO_VBLANKSTART to return distance to the
 *              fudged earlier start of vblank in *vpos and the distance
 *              to true start of vblank in *hpos.
 *
 * \param *vpos Location where vertical scanout position should be stored.
 * \param *hpos Location where horizontal scanout position should go.
 * \param *stime Target location for timestamp taken immediately before
 *               scanout position query. Can be NULL to skip timestamp.
 * \param *etime Target location for timestamp taken immediately after
 *               scanout position query. Can be NULL to skip timestamp.
 *
 * Returns vpos as a positive number while in active scanout area.
 * Returns vpos as a negative number inside vblank, counting the number
 * of scanlines to go until end of vblank, e.g., -1 means "one scanline
 * until start of active scanout / end of vblank."
 *
 * \return Flags, or'ed together as follows:
 *
 * DRM_SCANOUTPOS_VALID = Query successful.
 * DRM_SCANOUTPOS_INVBL = Inside vblank.
 * DRM_SCANOUTPOS_ACCURATE = Returned position is accurate. A lack of
 * this flag means that returned position may be offset by a constant but
 * unknown small number of scanlines wrt. real scanout position.
 *
 */
int amdgpu_display_get_crtc_scanoutpos(struct drm_device *dev,
			unsigned int pipe, unsigned int flags, int *vpos,
			int *hpos, ktime_t *stime, ktime_t *etime,
			const struct drm_display_mode *mode)
{
	u32 vbl = 0, position = 0;
	int vbl_start, vbl_end, vtotal, ret = 0;
	bool in_vbl = true;

	struct amdgpu_device *adev = drm_to_adev(dev);

	/* preempt_disable_rt() should go right here in PREEMPT_RT patchset. */

	/* Get optional system timestamp before query. */
	if (stime)
		*stime = ktime_get();

	if (amdgpu_display_page_flip_get_scanoutpos(adev, pipe, &vbl, &position) == 0)
		ret |= DRM_SCANOUTPOS_VALID;

	/* Get optional system timestamp after query. */
	if (etime)
		*etime = ktime_get();

	/* preempt_enable_rt() should go right here in PREEMPT_RT patchset. */

	/* Decode into vertical and horizontal scanout position. */
	*vpos = position & 0x1fff;
	*hpos = (position >> 16) & 0x1fff;

	/* Valid vblank area boundaries from gpu retrieved? */
	if (vbl > 0) {
		/* Yes: Decode. */
		ret |= DRM_SCANOUTPOS_ACCURATE;
		vbl_start = vbl & 0x1fff;
		vbl_end = (vbl >> 16) & 0x1fff;
	}
	else {
		/* No: Fake something reasonable which gives at least ok results. */
		vbl_start = mode->crtc_vdisplay;
		vbl_end = 0;
	}

	/* Called from driver internal vblank counter query code? */
	if (flags & GET_DISTANCE_TO_VBLANKSTART) {
	    /* Caller wants distance from real vbl_start in *hpos */
	    *hpos = *vpos - vbl_start;
	}

	/* Fudge vblank to start a few scanlines earlier to handle the
	 * problem that vblank irqs fire a few scanlines before start
	 * of vblank. Some driver internal callers need the true vblank
	 * start to be used and signal this via the USE_REAL_VBLANKSTART flag.
	 *
	 * The cause of the "early" vblank irq is that the irq is triggered
	 * by the line buffer logic when the line buffer read position enters
	 * the vblank, whereas our crtc scanout position naturally lags the
	 * line buffer read position.
	 */
	if (!(flags & USE_REAL_VBLANKSTART))
		vbl_start -= adev->mode_info.crtcs[pipe]->lb_vblank_lead_lines;

	/* Test scanout position against vblank region. */
	if ((*vpos < vbl_start) && (*vpos >= vbl_end))
		in_vbl = false;

	/* In vblank? */
	if (in_vbl)
	    ret |= DRM_SCANOUTPOS_IN_VBLANK;

	/* Called from driver internal vblank counter query code? */
	if (flags & GET_DISTANCE_TO_VBLANKSTART) {
		/* Caller wants distance from fudged earlier vbl_start */
		*vpos -= vbl_start;
		return ret;
	}

	/* Check if inside vblank area and apply corrective offsets:
	 * vpos will then be >=0 in video scanout area, but negative
	 * within vblank area, counting down the number of lines until
	 * start of scanout.
	 */

	/* Inside "upper part" of vblank area? Apply corrective offset if so: */
	if (in_vbl && (*vpos >= vbl_start)) {
		vtotal = mode->crtc_vtotal;

		/* With variable refresh rate displays the vpos can exceed
		 * the vtotal value. Clamp to 0 to return -vbl_end instead
		 * of guessing the remaining number of lines until scanout.
		 */
		*vpos = (*vpos < vtotal) ? (*vpos - vtotal) : 0;
	}

	/* Correct for shifted end of vbl at vbl_end. */
	*vpos = *vpos - vbl_end;

	return ret;
}

int amdgpu_display_crtc_idx_to_irq_type(struct amdgpu_device *adev, int crtc)
{
	if (crtc < 0 || crtc >= adev->mode_info.num_crtc)
		return AMDGPU_CRTC_IRQ_NONE;

	switch (crtc) {
	case 0:
		return AMDGPU_CRTC_IRQ_VBLANK1;
	case 1:
		return AMDGPU_CRTC_IRQ_VBLANK2;
	case 2:
		return AMDGPU_CRTC_IRQ_VBLANK3;
	case 3:
		return AMDGPU_CRTC_IRQ_VBLANK4;
	case 4:
		return AMDGPU_CRTC_IRQ_VBLANK5;
	case 5:
		return AMDGPU_CRTC_IRQ_VBLANK6;
	default:
		return AMDGPU_CRTC_IRQ_NONE;
	}
}

bool amdgpu_crtc_get_scanout_position(struct drm_crtc *crtc,
			bool in_vblank_irq, int *vpos,
			int *hpos, ktime_t *stime, ktime_t *etime,
			const struct drm_display_mode *mode)
{
	struct drm_device *dev = crtc->dev;
	unsigned int pipe = crtc->index;

	return amdgpu_display_get_crtc_scanoutpos(dev, pipe, 0, vpos, hpos,
						  stime, etime, mode);
}<|MERGE_RESOLUTION|>--- conflicted
+++ resolved
@@ -46,11 +46,7 @@
 	struct amdgpu_flip_work *work =
 		container_of(cb, struct amdgpu_flip_work, cb);
 
-<<<<<<< HEAD
-	fence_put(f);
-=======
 	dma_fence_put(f);
->>>>>>> 24b8d41d
 	schedule_work(&work->flip_work.work);
 }
 
@@ -96,16 +92,6 @@
 	/* Wait until we're out of the vertical blank period before the one
 	 * targeted by the flip
 	 */
-<<<<<<< HEAD
-	if (amdgpuCrtc->enabled &&
-	    (amdgpu_get_crtc_scanoutpos(adev->ddev, work->crtc_id, 0,
-					&vpos, &hpos, NULL, NULL,
-					&crtc->hwmode)
-	     & (DRM_SCANOUTPOS_VALID | DRM_SCANOUTPOS_IN_VBLANK)) ==
-	    (DRM_SCANOUTPOS_VALID | DRM_SCANOUTPOS_IN_VBLANK) &&
-	    (int)(work->target_vblank -
-		  amdgpu_get_vblank_counter_kms(adev->ddev, amdgpuCrtc->crtc_id)) > 0) {
-=======
 	if (amdgpu_crtc->enabled &&
 	    (amdgpu_display_get_crtc_scanoutpos(adev_to_drm(adev), work->crtc_id, 0,
 						&vpos, &hpos, NULL, NULL,
@@ -114,7 +100,6 @@
 	    (DRM_SCANOUTPOS_VALID | DRM_SCANOUTPOS_IN_VBLANK) &&
 	    (int)(work->target_vblank -
 		  amdgpu_get_vblank_counter_kms(crtc)) > 0) {
->>>>>>> 24b8d41d
 		schedule_delayed_work(&work->flip_work, usecs_to_jiffies(1000));
 		return;
 	}
@@ -124,17 +109,6 @@
 
 	/* Do the flip (mmio) */
 	adev->mode_info.funcs->page_flip(adev, work->crtc_id, work->base, work->async);
-<<<<<<< HEAD
-
-	/* Set the flip status */
-	amdgpuCrtc->pflip_status = AMDGPU_FLIP_SUBMITTED;
-	spin_unlock_irqrestore(&crtc->dev->event_lock, flags);
-
-
-	DRM_DEBUG_DRIVER("crtc:%d[%p], pflip_stat:AMDGPU_FLIP_SUBMITTED, work: %p,\n",
-					 amdgpuCrtc->crtc_id, amdgpuCrtc, work);
-
-=======
 
 	/* Set the flip status */
 	amdgpu_crtc->pflip_status = AMDGPU_FLIP_SUBMITTED;
@@ -144,7 +118,6 @@
 	DRM_DEBUG_DRIVER("crtc:%d[%p], pflip_stat:AMDGPU_FLIP_SUBMITTED, work: %p,\n",
 					 amdgpu_crtc->crtc_id, amdgpu_crtc, work);
 
->>>>>>> 24b8d41d
 }
 
 /*
@@ -157,11 +130,7 @@
 	int r;
 
 	/* unpin of the old buffer */
-<<<<<<< HEAD
-	r = amdgpu_bo_reserve(work->old_abo, false);
-=======
 	r = amdgpu_bo_reserve(work->old_abo, true);
->>>>>>> 24b8d41d
 	if (likely(r == 0)) {
 		r = amdgpu_bo_unpin(work->old_abo);
 		if (unlikely(r != 0)) {
@@ -176,18 +145,11 @@
 	kfree(work);
 }
 
-<<<<<<< HEAD
-int amdgpu_crtc_page_flip_target(struct drm_crtc *crtc,
-				 struct drm_framebuffer *fb,
-				 struct drm_pending_vblank_event *event,
-				 uint32_t page_flip_flags, uint32_t target)
-=======
 int amdgpu_display_crtc_page_flip_target(struct drm_crtc *crtc,
 				struct drm_framebuffer *fb,
 				struct drm_pending_vblank_event *event,
 				uint32_t page_flip_flags, uint32_t target,
 				struct drm_modeset_acquire_ctx *ctx)
->>>>>>> 24b8d41d
 {
 	struct drm_device *dev = crtc->dev;
 	struct amdgpu_device *adev = drm_to_adev(dev);
@@ -203,13 +165,8 @@
 	if (work == NULL)
 		return -ENOMEM;
 
-<<<<<<< HEAD
-	INIT_DELAYED_WORK(&work->flip_work, amdgpu_flip_work_func);
-	INIT_WORK(&work->unpin_work, amdgpu_unpin_work_func);
-=======
 	INIT_DELAYED_WORK(&work->flip_work, amdgpu_display_flip_work_func);
 	INIT_WORK(&work->unpin_work, amdgpu_display_unpin_work_func);
->>>>>>> 24b8d41d
 
 	work->event = event;
 	work->adev = adev;
@@ -223,12 +180,7 @@
 	work->old_abo = gem_to_amdgpu_bo(obj);
 	amdgpu_bo_ref(work->old_abo);
 
-<<<<<<< HEAD
-	new_amdgpu_fb = to_amdgpu_framebuffer(fb);
-	obj = new_amdgpu_fb->obj;
-=======
 	obj = fb->obj[0];
->>>>>>> 24b8d41d
 	new_abo = gem_to_amdgpu_bo(obj);
 
 	/* pin the new buffer */
@@ -238,16 +190,6 @@
 		goto cleanup;
 	}
 
-<<<<<<< HEAD
-	r = amdgpu_bo_pin_restricted(new_abo, AMDGPU_GEM_DOMAIN_VRAM, 0, 0, &base);
-	if (unlikely(r != 0)) {
-		r = -EINVAL;
-		DRM_ERROR("failed to pin new abo buffer before flip\n");
-		goto unreserve;
-	}
-
-	r = reservation_object_get_fences_rcu(new_abo->tbo.resv, &work->excl,
-=======
 	if (!adev->enable_virtual_display) {
 		r = amdgpu_bo_pin(new_abo,
 				  amdgpu_display_supported_domains(adev, new_abo->flags));
@@ -264,7 +206,6 @@
 	}
 
 	r = dma_resv_get_fences_rcu(new_abo->tbo.base.resv, &work->excl,
->>>>>>> 24b8d41d
 					      &work->shared_count,
 					      &work->shared);
 	if (unlikely(r != 0)) {
@@ -275,16 +216,10 @@
 	amdgpu_bo_get_tiling_flags(new_abo, &tiling_flags);
 	amdgpu_bo_unreserve(new_abo);
 
-<<<<<<< HEAD
-	work->base = base;
-	work->target_vblank = target - drm_crtc_vblank_count(crtc) +
-		amdgpu_get_vblank_counter_kms(dev, work->crtc_id);
-=======
 	if (!adev->enable_virtual_display)
 		work->base = amdgpu_bo_gpu_offset(new_abo);
 	work->target_vblank = target - (uint32_t)drm_crtc_vblank_count(crtc) +
 		amdgpu_get_vblank_counter_kms(crtc);
->>>>>>> 24b8d41d
 
 	/* we borrow the event spin lock for protecting flip_wrok */
 	spin_lock_irqsave(&crtc->dev->event_lock, flags);
@@ -304,11 +239,7 @@
 	/* update crtc fb */
 	crtc->primary->fb = fb;
 	spin_unlock_irqrestore(&crtc->dev->event_lock, flags);
-<<<<<<< HEAD
-	amdgpu_flip_work_func(&work->flip_work.work);
-=======
 	amdgpu_display_flip_work_func(&work->flip_work.work);
->>>>>>> 24b8d41d
 	return 0;
 
 pflip_cleanup:
@@ -317,26 +248,16 @@
 		goto cleanup;
 	}
 unpin:
-<<<<<<< HEAD
-	if (unlikely(amdgpu_bo_unpin(new_abo) != 0)) {
-		DRM_ERROR("failed to unpin new abo in error path\n");
-	}
-=======
 	if (!adev->enable_virtual_display)
 		if (unlikely(amdgpu_bo_unpin(new_abo) != 0))
 			DRM_ERROR("failed to unpin new abo in error path\n");
 
->>>>>>> 24b8d41d
 unreserve:
 	amdgpu_bo_unreserve(new_abo);
 
 cleanup:
 	amdgpu_bo_unref(&work->old_abo);
-<<<<<<< HEAD
-	fence_put(work->excl);
-=======
 	dma_fence_put(work->excl);
->>>>>>> 24b8d41d
 	for (i = 0; i < work->shared_count; ++i)
 		dma_fence_put(work->shared[i]);
 	kfree(work->shared);
@@ -574,21 +495,10 @@
 	return true;
 }
 
-<<<<<<< HEAD
-static void amdgpu_user_framebuffer_destroy(struct drm_framebuffer *fb)
-{
-	struct amdgpu_framebuffer *amdgpu_fb = to_amdgpu_framebuffer(fb);
-
-	drm_gem_object_unreference_unlocked(amdgpu_fb->obj);
-	drm_framebuffer_cleanup(fb);
-	kfree(amdgpu_fb);
-}
-=======
 static const struct drm_framebuffer_funcs amdgpu_fb_funcs = {
 	.destroy = drm_gem_fb_destroy,
 	.create_handle = drm_gem_fb_create_handle,
 };
->>>>>>> 24b8d41d
 
 uint32_t amdgpu_display_supported_domains(struct amdgpu_device *adev,
 					  uint64_t bo_flags)
