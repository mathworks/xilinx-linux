--- conflicted
+++ resolved
@@ -344,10 +344,6 @@
 int amdgpu_gfx_scratch_get(struct amdgpu_device *adev, uint32_t *reg);
 void amdgpu_gfx_scratch_free(struct amdgpu_device *adev, uint32_t reg);
 
-<<<<<<< HEAD
-unsigned amdgpu_gfx_parse_disable_cu(unsigned *mask, unsigned max_se, unsigned max_sh);
-
-=======
 void amdgpu_gfx_parse_disable_cu(unsigned *mask, unsigned max_se,
 				 unsigned max_sh);
 
@@ -396,5 +392,4 @@
 				  struct amdgpu_iv_entry *entry);
 uint32_t amdgpu_kiq_rreg(struct amdgpu_device *adev, uint32_t reg);
 void amdgpu_kiq_wreg(struct amdgpu_device *adev, uint32_t reg, uint32_t v);
->>>>>>> 24b8d41d
 #endif