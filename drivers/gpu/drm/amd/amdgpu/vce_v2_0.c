/*
 * Copyright 2013 Advanced Micro Devices, Inc.
 * All Rights Reserved.
 *
 * Permission is hereby granted, free of charge, to any person obtaining a
 * copy of this software and associated documentation files (the
 * "Software"), to deal in the Software without restriction, including
 * without limitation the rights to use, copy, modify, merge, publish,
 * distribute, sub license, and/or sell copies of the Software, and to
 * permit persons to whom the Software is furnished to do so, subject to
 * the following conditions:
 *
 * THE SOFTWARE IS PROVIDED "AS IS", WITHOUT WARRANTY OF ANY KIND, EXPRESS OR
 * IMPLIED, INCLUDING BUT NOT LIMITED TO THE WARRANTIES OF MERCHANTABILITY,
 * FITNESS FOR A PARTICULAR PURPOSE AND NON-INFRINGEMENT. IN NO EVENT SHALL
 * THE COPYRIGHT HOLDERS, AUTHORS AND/OR ITS SUPPLIERS BE LIABLE FOR ANY CLAIM,
 * DAMAGES OR OTHER LIABILITY, WHETHER IN AN ACTION OF CONTRACT, TORT OR
 * OTHERWISE, ARISING FROM, OUT OF OR IN CONNECTION WITH THE SOFTWARE OR THE
 * USE OR OTHER DEALINGS IN THE SOFTWARE.
 *
 * The above copyright notice and this permission notice (including the
 * next paragraph) shall be included in all copies or substantial portions
 * of the Software.
 *
 * Authors: Christian König <christian.koenig@amd.com>
 */

#include <linux/firmware.h>

#include "amdgpu.h"
#include "amdgpu_vce.h"
#include "cikd.h"
#include "vce/vce_2_0_d.h"
#include "vce/vce_2_0_sh_mask.h"
#include "smu/smu_7_0_1_d.h"
#include "smu/smu_7_0_1_sh_mask.h"
#include "oss/oss_2_0_d.h"
#include "oss/oss_2_0_sh_mask.h"

#define VCE_V2_0_FW_SIZE	(256 * 1024)
#define VCE_V2_0_STACK_SIZE	(64 * 1024)
#define VCE_V2_0_DATA_SIZE	(23552 * AMDGPU_MAX_VCE_HANDLES)
#define VCE_STATUS_VCPU_REPORT_FW_LOADED_MASK	0x02

static void vce_v2_0_set_ring_funcs(struct amdgpu_device *adev);
static void vce_v2_0_set_irq_funcs(struct amdgpu_device *adev);
static int vce_v2_0_wait_for_idle(void *handle);
/**
 * vce_v2_0_ring_get_rptr - get read pointer
 *
 * @ring: amdgpu_ring pointer
 *
 * Returns the current hardware read pointer
 */
static uint64_t vce_v2_0_ring_get_rptr(struct amdgpu_ring *ring)
{
	struct amdgpu_device *adev = ring->adev;

	if (ring->me == 0)
		return RREG32(mmVCE_RB_RPTR);
	else
		return RREG32(mmVCE_RB_RPTR2);
}

/**
 * vce_v2_0_ring_get_wptr - get write pointer
 *
 * @ring: amdgpu_ring pointer
 *
 * Returns the current hardware write pointer
 */
static uint64_t vce_v2_0_ring_get_wptr(struct amdgpu_ring *ring)
{
	struct amdgpu_device *adev = ring->adev;

	if (ring->me == 0)
		return RREG32(mmVCE_RB_WPTR);
	else
		return RREG32(mmVCE_RB_WPTR2);
}

/**
 * vce_v2_0_ring_set_wptr - set write pointer
 *
 * @ring: amdgpu_ring pointer
 *
 * Commits the write pointer to the hardware
 */
static void vce_v2_0_ring_set_wptr(struct amdgpu_ring *ring)
{
	struct amdgpu_device *adev = ring->adev;

	if (ring->me == 0)
		WREG32(mmVCE_RB_WPTR, lower_32_bits(ring->wptr));
	else
		WREG32(mmVCE_RB_WPTR2, lower_32_bits(ring->wptr));
}

static int vce_v2_0_lmi_clean(struct amdgpu_device *adev)
<<<<<<< HEAD
{
	int i, j;

	for (i = 0; i < 10; ++i) {
		for (j = 0; j < 100; ++j) {
			uint32_t status = RREG32(mmVCE_LMI_STATUS);

			if (status & 0x337f)
				return 0;
			mdelay(10);
		}
	}

	return -ETIMEDOUT;
}

static int vce_v2_0_firmware_loaded(struct amdgpu_device *adev)
{
	int i, j;

	for (i = 0; i < 10; ++i) {
		for (j = 0; j < 100; ++j) {
			uint32_t status = RREG32(mmVCE_STATUS);

			if (status & VCE_STATUS_VCPU_REPORT_FW_LOADED_MASK)
				return 0;
			mdelay(10);
		}

		DRM_ERROR("VCE not responding, trying to reset the ECPU!!!\n");
		WREG32_P(mmVCE_SOFT_RESET,
			VCE_SOFT_RESET__ECPU_SOFT_RESET_MASK,
			~VCE_SOFT_RESET__ECPU_SOFT_RESET_MASK);
		mdelay(10);
		WREG32_P(mmVCE_SOFT_RESET, 0,
			~VCE_SOFT_RESET__ECPU_SOFT_RESET_MASK);
		mdelay(10);
	}

	return -ETIMEDOUT;
}

/**
 * vce_v2_0_start - start VCE block
 *
 * @adev: amdgpu_device pointer
 *
 * Setup and start the VCE block
 */
static int vce_v2_0_start(struct amdgpu_device *adev)
{
	struct amdgpu_ring *ring;
	int r;

	vce_v2_0_mc_resume(adev);

	/* set BUSY flag */
	WREG32_P(mmVCE_STATUS, 1, ~1);

	ring = &adev->vce.ring[0];
	WREG32(mmVCE_RB_RPTR, ring->wptr);
	WREG32(mmVCE_RB_WPTR, ring->wptr);
	WREG32(mmVCE_RB_BASE_LO, ring->gpu_addr);
	WREG32(mmVCE_RB_BASE_HI, upper_32_bits(ring->gpu_addr));
	WREG32(mmVCE_RB_SIZE, ring->ring_size / 4);

	ring = &adev->vce.ring[1];
	WREG32(mmVCE_RB_RPTR2, ring->wptr);
	WREG32(mmVCE_RB_WPTR2, ring->wptr);
	WREG32(mmVCE_RB_BASE_LO2, ring->gpu_addr);
	WREG32(mmVCE_RB_BASE_HI2, upper_32_bits(ring->gpu_addr));
	WREG32(mmVCE_RB_SIZE2, ring->ring_size / 4);

	WREG32_FIELD(VCE_VCPU_CNTL, CLK_EN, 1);
	WREG32_FIELD(VCE_SOFT_RESET, ECPU_SOFT_RESET, 1);
	mdelay(100);
	WREG32_FIELD(VCE_SOFT_RESET, ECPU_SOFT_RESET, 0);

	r = vce_v2_0_firmware_loaded(adev);
=======
{
	int i, j;

	for (i = 0; i < 10; ++i) {
		for (j = 0; j < 100; ++j) {
			uint32_t status = RREG32(mmVCE_LMI_STATUS);

			if (status & 0x337f)
				return 0;
			mdelay(10);
		}
	}

	return -ETIMEDOUT;
}

static int vce_v2_0_firmware_loaded(struct amdgpu_device *adev)
{
	int i, j;

	for (i = 0; i < 10; ++i) {
		for (j = 0; j < 100; ++j) {
			uint32_t status = RREG32(mmVCE_STATUS);

			if (status & VCE_STATUS_VCPU_REPORT_FW_LOADED_MASK)
				return 0;
			mdelay(10);
		}

		DRM_ERROR("VCE not responding, trying to reset the ECPU!!!\n");
		WREG32_P(mmVCE_SOFT_RESET,
			VCE_SOFT_RESET__ECPU_SOFT_RESET_MASK,
			~VCE_SOFT_RESET__ECPU_SOFT_RESET_MASK);
		mdelay(10);
		WREG32_P(mmVCE_SOFT_RESET, 0,
			~VCE_SOFT_RESET__ECPU_SOFT_RESET_MASK);
		mdelay(10);
	}
>>>>>>> 24b8d41d

	return -ETIMEDOUT;
}

static void vce_v2_0_disable_cg(struct amdgpu_device *adev)
{
	WREG32(mmVCE_CGTT_CLK_OVERRIDE, 7);
}

static void vce_v2_0_init_cg(struct amdgpu_device *adev)
{
	u32 tmp;

<<<<<<< HEAD
	adev->vce.num_rings = 2;

	vce_v2_0_set_ring_funcs(adev);
	vce_v2_0_set_irq_funcs(adev);
=======
	tmp = RREG32(mmVCE_CLOCK_GATING_A);
	tmp &= ~0xfff;
	tmp |= ((0 << 0) | (4 << 4));
	tmp |= 0x40000;
	WREG32(mmVCE_CLOCK_GATING_A, tmp);
>>>>>>> 24b8d41d

	tmp = RREG32(mmVCE_UENC_CLOCK_GATING);
	tmp &= ~0xfff;
	tmp |= ((0 << 0) | (4 << 4));
	WREG32(mmVCE_UENC_CLOCK_GATING, tmp);

	tmp = RREG32(mmVCE_CLOCK_GATING_B);
	tmp |= 0x10;
	tmp &= ~0x100000;
	WREG32(mmVCE_CLOCK_GATING_B, tmp);
}

static void vce_v2_0_mc_resume(struct amdgpu_device *adev)
{
<<<<<<< HEAD
	struct amdgpu_ring *ring;
	int r, i;
	struct amdgpu_device *adev = (struct amdgpu_device *)handle;
=======
	uint32_t size, offset;
>>>>>>> 24b8d41d

	WREG32_P(mmVCE_CLOCK_GATING_A, 0, ~(1 << 16));
	WREG32_P(mmVCE_UENC_CLOCK_GATING, 0x1FF000, ~0xFF9FF000);
	WREG32_P(mmVCE_UENC_REG_CLOCK_GATING, 0x3F, ~0x3F);
	WREG32(mmVCE_CLOCK_GATING_B, 0xf7);

	WREG32(mmVCE_LMI_CTRL, 0x00398000);
	WREG32_P(mmVCE_LMI_CACHE_CTRL, 0x0, ~0x1);
	WREG32(mmVCE_LMI_SWAP_CNTL, 0);
	WREG32(mmVCE_LMI_SWAP_CNTL1, 0);
	WREG32(mmVCE_LMI_VM_CTRL, 0);

	WREG32(mmVCE_LMI_VCPU_CACHE_40BIT_BAR, (adev->vce.gpu_addr >> 8));

<<<<<<< HEAD
	for (i = 0; i < adev->vce.num_rings; i++) {
		ring = &adev->vce.ring[i];
		sprintf(ring->name, "vce%d", i);
		r = amdgpu_ring_init(adev, ring, 512, VCE_CMD_NO_OP, 0xf,
				     &adev->vce.irq, 0, AMDGPU_RING_TYPE_VCE);
		if (r)
			return r;
	}
=======
	offset = AMDGPU_VCE_FIRMWARE_OFFSET;
	size = VCE_V2_0_FW_SIZE;
	WREG32(mmVCE_VCPU_CACHE_OFFSET0, offset & 0x7fffffff);
	WREG32(mmVCE_VCPU_CACHE_SIZE0, size);

	offset += size;
	size = VCE_V2_0_STACK_SIZE;
	WREG32(mmVCE_VCPU_CACHE_OFFSET1, offset & 0x7fffffff);
	WREG32(mmVCE_VCPU_CACHE_SIZE1, size);
>>>>>>> 24b8d41d

	offset += size;
	size = VCE_V2_0_DATA_SIZE;
	WREG32(mmVCE_VCPU_CACHE_OFFSET2, offset & 0x7fffffff);
	WREG32(mmVCE_VCPU_CACHE_SIZE2, size);

	WREG32_P(mmVCE_LMI_CTRL2, 0x0, ~0x100);
	WREG32_FIELD(VCE_SYS_INT_EN, VCE_SYS_INT_TRAP_INTERRUPT_EN, 1);
}

static bool vce_v2_0_is_idle(void *handle)
{
	struct amdgpu_device *adev = (struct amdgpu_device *)handle;

	return !(RREG32(mmSRBM_STATUS2) & SRBM_STATUS2__VCE_BUSY_MASK);
}

static int vce_v2_0_wait_for_idle(void *handle)
{
	struct amdgpu_device *adev = (struct amdgpu_device *)handle;
	unsigned i;

	for (i = 0; i < adev->usec_timeout; i++) {
		if (vce_v2_0_is_idle(handle))
			return 0;
	}
	return -ETIMEDOUT;
}

/**
 * vce_v2_0_start - start VCE block
 *
 * @adev: amdgpu_device pointer
 *
 * Setup and start the VCE block
 */
static int vce_v2_0_start(struct amdgpu_device *adev)
{
<<<<<<< HEAD
	int r, i;
	struct amdgpu_device *adev = (struct amdgpu_device *)handle;

	r = vce_v2_0_start(adev);
	/* this error mean vcpu not in running state, so just skip ring test, not stop driver initialize */
	if (r)
		return 0;

	for (i = 0; i < adev->vce.num_rings; i++)
		adev->vce.ring[i].ready = false;

	for (i = 0; i < adev->vce.num_rings; i++) {
		r = amdgpu_ring_test_ring(&adev->vce.ring[i]);
		if (r)
			return r;
		else
			adev->vce.ring[i].ready = true;
=======
	struct amdgpu_ring *ring;
	int r;

	/* set BUSY flag */
	WREG32_P(mmVCE_STATUS, 1, ~1);

	vce_v2_0_init_cg(adev);
	vce_v2_0_disable_cg(adev);

	vce_v2_0_mc_resume(adev);

	ring = &adev->vce.ring[0];
	WREG32(mmVCE_RB_RPTR, lower_32_bits(ring->wptr));
	WREG32(mmVCE_RB_WPTR, lower_32_bits(ring->wptr));
	WREG32(mmVCE_RB_BASE_LO, ring->gpu_addr);
	WREG32(mmVCE_RB_BASE_HI, upper_32_bits(ring->gpu_addr));
	WREG32(mmVCE_RB_SIZE, ring->ring_size / 4);

	ring = &adev->vce.ring[1];
	WREG32(mmVCE_RB_RPTR2, lower_32_bits(ring->wptr));
	WREG32(mmVCE_RB_WPTR2, lower_32_bits(ring->wptr));
	WREG32(mmVCE_RB_BASE_LO2, ring->gpu_addr);
	WREG32(mmVCE_RB_BASE_HI2, upper_32_bits(ring->gpu_addr));
	WREG32(mmVCE_RB_SIZE2, ring->ring_size / 4);

	WREG32_FIELD(VCE_VCPU_CNTL, CLK_EN, 1);
	WREG32_FIELD(VCE_SOFT_RESET, ECPU_SOFT_RESET, 1);
	mdelay(100);
	WREG32_FIELD(VCE_SOFT_RESET, ECPU_SOFT_RESET, 0);

	r = vce_v2_0_firmware_loaded(adev);

	/* clear BUSY flag */
	WREG32_P(mmVCE_STATUS, 0, ~1);

	if (r) {
		DRM_ERROR("VCE not responding, giving up!!!\n");
		return r;
>>>>>>> 24b8d41d
	}

	return 0;
}

static int vce_v2_0_stop(struct amdgpu_device *adev)
{
	int i;
	int status;

	if (vce_v2_0_lmi_clean(adev)) {
		DRM_INFO("vce is not idle \n");
		return 0;
	}

	if (vce_v2_0_wait_for_idle(adev)) {
		DRM_INFO("VCE is busy, Can't set clock gating");
		return 0;
	}

	/* Stall UMC and register bus before resetting VCPU */
	WREG32_P(mmVCE_LMI_CTRL2, 1 << 8, ~(1 << 8));

	for (i = 0; i < 100; ++i) {
		status = RREG32(mmVCE_LMI_STATUS);
		if (status & 0x240)
			break;
		mdelay(1);
	}

	WREG32_P(mmVCE_VCPU_CNTL, 0, ~0x80001);

	/* put LMI, VCPU, RBC etc... into reset */
	WREG32_P(mmVCE_SOFT_RESET, 1, ~0x1);

	WREG32(mmVCE_STATUS, 0);

	return 0;
}

static void vce_v2_0_set_sw_cg(struct amdgpu_device *adev, bool gated)
{
	u32 tmp;

	if (gated) {
		tmp = RREG32(mmVCE_CLOCK_GATING_B);
		tmp |= 0xe70000;
		WREG32(mmVCE_CLOCK_GATING_B, tmp);

		tmp = RREG32(mmVCE_UENC_CLOCK_GATING);
		tmp |= 0xff000000;
		WREG32(mmVCE_UENC_CLOCK_GATING, tmp);

		tmp = RREG32(mmVCE_UENC_REG_CLOCK_GATING);
		tmp &= ~0x3fc;
		WREG32(mmVCE_UENC_REG_CLOCK_GATING, tmp);

		WREG32(mmVCE_CGTT_CLK_OVERRIDE, 0);
	} else {
		tmp = RREG32(mmVCE_CLOCK_GATING_B);
		tmp |= 0xe7;
		tmp &= ~0xe70000;
		WREG32(mmVCE_CLOCK_GATING_B, tmp);

		tmp = RREG32(mmVCE_UENC_CLOCK_GATING);
		tmp |= 0x1fe000;
		tmp &= ~0xff000000;
		WREG32(mmVCE_UENC_CLOCK_GATING, tmp);

		tmp = RREG32(mmVCE_UENC_REG_CLOCK_GATING);
		tmp |= 0x3fc;
		WREG32(mmVCE_UENC_REG_CLOCK_GATING, tmp);
	}
}

static void vce_v2_0_set_dyn_cg(struct amdgpu_device *adev, bool gated)
{
	if (vce_v2_0_wait_for_idle(adev)) {
		DRM_INFO("VCE is busy, Can't set clock gateing");
		return;
	}

<<<<<<< HEAD
	WREG32_P(mmVCE_LMI_CTRL2, 0x100, ~0x100);

	if (vce_v2_0_lmi_clean(adev)) {
		DRM_INFO("LMI is busy, Can't set clock gateing");
		return;
	}

	WREG32_P(mmVCE_VCPU_CNTL, 0, ~VCE_VCPU_CNTL__CLK_EN_MASK);
	WREG32_P(mmVCE_SOFT_RESET,
		 VCE_SOFT_RESET__ECPU_SOFT_RESET_MASK,
		 ~VCE_SOFT_RESET__ECPU_SOFT_RESET_MASK);
	WREG32(mmVCE_STATUS, 0);

	if (gated)
		WREG32(mmVCE_CGTT_CLK_OVERRIDE, 0);
	/* LMI_MC/LMI_UMC always set in dynamic, set {CGC_*_GATE_MODE, CGC_*_SW_GATE} = {0, 0} */
	if (gated) {
		/* Force CLOCK OFF , set {CGC_*_GATE_MODE, CGC_*_SW_GATE} = {*, 1} */
		WREG32(mmVCE_CLOCK_GATING_B, 0xe90010);
	} else {
		/* Force CLOCK ON, set {CGC_*_GATE_MODE, CGC_*_SW_GATE} = {1, 0} */
		WREG32(mmVCE_CLOCK_GATING_B, 0x800f1);
=======
/* LMI_MC/LMI_UMC always set in dynamic,
 * set {CGC_*_GATE_MODE, CGC_*_SW_GATE} = {0, 0}
 */
	tmp = RREG32(mmVCE_CLOCK_GATING_B);
	tmp &= ~0x00060006;

/* Exception for ECPU, IH, SEM, SYS blocks needs to be turned on/off by SW */
	if (gated) {
		tmp |= 0xe10000;
		WREG32(mmVCE_CLOCK_GATING_B, tmp);
	} else {
		tmp |= 0xe1;
		tmp &= ~0xe10000;
		WREG32(mmVCE_CLOCK_GATING_B, tmp);
>>>>>>> 24b8d41d
	}

	/* Set VCE_UENC_CLOCK_GATING always in dynamic mode {*_FORCE_ON, *_FORCE_OFF} = {0, 0}*/;
	WREG32(mmVCE_UENC_CLOCK_GATING, 0x40);

	/* set VCE_UENC_REG_CLOCK_GATING always in dynamic mode */
	WREG32(mmVCE_UENC_REG_CLOCK_GATING, 0x00);

<<<<<<< HEAD
	WREG32_P(mmVCE_LMI_CTRL2, 0, ~0x100);
	if(!gated) {
		WREG32_P(mmVCE_VCPU_CNTL, VCE_VCPU_CNTL__CLK_EN_MASK, ~VCE_VCPU_CNTL__CLK_EN_MASK);
		mdelay(100);
		WREG32_P(mmVCE_SOFT_RESET, 0, ~VCE_SOFT_RESET__ECPU_SOFT_RESET_MASK);

		vce_v2_0_firmware_loaded(adev);
		WREG32_P(mmVCE_STATUS, 0, ~VCE_STATUS__JOB_BUSY_MASK);
	}
}
=======
	/* set VCE_UENC_REG_CLOCK_GATING always in dynamic mode */
	WREG32(mmVCE_UENC_REG_CLOCK_GATING, 0x00);
>>>>>>> 24b8d41d

	if(gated)
		WREG32(mmVCE_CGTT_CLK_OVERRIDE, 0);
}

static void vce_v2_0_enable_mgcg(struct amdgpu_device *adev, bool enable,
								bool sw_cg)
{
	if (enable && (adev->cg_flags & AMD_CG_SUPPORT_VCE_MGCG)) {
		if (sw_cg)
			vce_v2_0_set_sw_cg(adev, true);
		else
			vce_v2_0_set_dyn_cg(adev, true);
	} else {
		vce_v2_0_disable_cg(adev);

		if (sw_cg)
			vce_v2_0_set_sw_cg(adev, false);
		else
			vce_v2_0_set_dyn_cg(adev, false);
	}
}

static int vce_v2_0_early_init(void *handle)
{
	struct amdgpu_device *adev = (struct amdgpu_device *)handle;

	adev->vce.num_rings = 2;

	vce_v2_0_set_ring_funcs(adev);
	vce_v2_0_set_irq_funcs(adev);

	return 0;
}

static int vce_v2_0_sw_init(void *handle)
{
	struct amdgpu_ring *ring;
	int r, i;
	struct amdgpu_device *adev = (struct amdgpu_device *)handle;

	/* VCE */
	r = amdgpu_irq_add_id(adev, AMDGPU_IRQ_CLIENTID_LEGACY, 167, &adev->vce.irq);
	if (r)
		return r;

	r = amdgpu_vce_sw_init(adev, VCE_V2_0_FW_SIZE +
		VCE_V2_0_STACK_SIZE + VCE_V2_0_DATA_SIZE);
	if (r)
		return r;

	r = amdgpu_vce_resume(adev);
	if (r)
		return r;

	for (i = 0; i < adev->vce.num_rings; i++) {
		ring = &adev->vce.ring[i];
		sprintf(ring->name, "vce%d", i);
		r = amdgpu_ring_init(adev, ring, 512,
				     &adev->vce.irq, 0,
				     AMDGPU_RING_PRIO_DEFAULT);
		if (r)
			return r;
	}

	r = amdgpu_vce_entity_init(adev);

<<<<<<< HEAD
	WREG32_P(mmVCE_LMI_CTRL2, 0x0, ~0x100);
	WREG32_FIELD(VCE_SYS_INT_EN, VCE_SYS_INT_TRAP_INTERRUPT_EN, 1);
=======
	return r;
}

static int vce_v2_0_sw_fini(void *handle)
{
	int r;
	struct amdgpu_device *adev = (struct amdgpu_device *)handle;

	r = amdgpu_vce_suspend(adev);
	if (r)
		return r;
>>>>>>> 24b8d41d

	return amdgpu_vce_sw_fini(adev);
}

static int vce_v2_0_hw_init(void *handle)
{
	int r, i;
	struct amdgpu_device *adev = (struct amdgpu_device *)handle;

	amdgpu_asic_set_vce_clocks(adev, 10000, 10000);
	vce_v2_0_enable_mgcg(adev, true, false);

	for (i = 0; i < adev->vce.num_rings; i++) {
		r = amdgpu_ring_test_helper(&adev->vce.ring[i]);
		if (r)
			return r;
	}

	DRM_INFO("VCE initialized successfully.\n");

	return 0;
}

static int vce_v2_0_hw_fini(void *handle)
{
<<<<<<< HEAD
=======
	return 0;
}

static int vce_v2_0_suspend(void *handle)
{
	int r;
>>>>>>> 24b8d41d
	struct amdgpu_device *adev = (struct amdgpu_device *)handle;
	unsigned i;

<<<<<<< HEAD
	for (i = 0; i < adev->usec_timeout; i++) {
		if (vce_v2_0_is_idle(handle))
			return 0;
	}
	return -ETIMEDOUT;
=======
	r = vce_v2_0_hw_fini(adev);
	if (r)
		return r;

	return amdgpu_vce_suspend(adev);
>>>>>>> 24b8d41d
}

static int vce_v2_0_resume(void *handle)
{
	int r;
	struct amdgpu_device *adev = (struct amdgpu_device *)handle;

<<<<<<< HEAD
	WREG32_FIELD(SRBM_SOFT_RESET, SOFT_RESET_VCE, 1);
	mdelay(5);
=======
	r = amdgpu_vce_resume(adev);
	if (r)
		return r;
>>>>>>> 24b8d41d

	return vce_v2_0_hw_init(adev);
}

<<<<<<< HEAD
=======
static int vce_v2_0_soft_reset(void *handle)
{
	struct amdgpu_device *adev = (struct amdgpu_device *)handle;

	WREG32_FIELD(SRBM_SOFT_RESET, SOFT_RESET_VCE, 1);
	mdelay(5);

	return vce_v2_0_start(adev);
}

>>>>>>> 24b8d41d
static int vce_v2_0_set_interrupt_state(struct amdgpu_device *adev,
					struct amdgpu_irq_src *source,
					unsigned type,
					enum amdgpu_interrupt_state state)
{
	uint32_t val = 0;

	if (state == AMDGPU_IRQ_STATE_ENABLE)
		val |= VCE_SYS_INT_EN__VCE_SYS_INT_TRAP_INTERRUPT_EN_MASK;

	WREG32_P(mmVCE_SYS_INT_EN, val, ~VCE_SYS_INT_EN__VCE_SYS_INT_TRAP_INTERRUPT_EN_MASK);
	return 0;
}

static int vce_v2_0_process_interrupt(struct amdgpu_device *adev,
				      struct amdgpu_irq_src *source,
				      struct amdgpu_iv_entry *entry)
{
	DRM_DEBUG("IH: VCE\n");
	switch (entry->src_data[0]) {
	case 0:
	case 1:
<<<<<<< HEAD
		amdgpu_fence_process(&adev->vce.ring[entry->src_data]);
=======
		amdgpu_fence_process(&adev->vce.ring[entry->src_data[0]]);
>>>>>>> 24b8d41d
		break;
	default:
		DRM_ERROR("Unhandled interrupt: %d %d\n",
			  entry->src_id, entry->src_data[0]);
		break;
	}

	return 0;
}

static void vce_v2_0_set_bypass_mode(struct amdgpu_device *adev, bool enable)
{
	u32 tmp = RREG32_SMC(ixGCK_DFS_BYPASS_CNTL);

	if (enable)
		tmp |= GCK_DFS_BYPASS_CNTL__BYPASSECLK_MASK;
	else
		tmp &= ~GCK_DFS_BYPASS_CNTL__BYPASSECLK_MASK;

	WREG32_SMC(ixGCK_DFS_BYPASS_CNTL, tmp);
}


static int vce_v2_0_set_clockgating_state(void *handle,
					  enum amd_clockgating_state state)
{
	bool gate = false;
	bool sw_cg = false;

	struct amdgpu_device *adev = (struct amdgpu_device *)handle;
	bool enable = (state == AMD_CG_STATE_GATE) ? true : false;


	vce_v2_0_set_bypass_mode(adev, enable);

	if (state == AMD_CG_STATE_GATE) {
		gate = true;
		sw_cg = true;
	}

	vce_v2_0_enable_mgcg(adev, gate, sw_cg);

	return 0;
}

static int vce_v2_0_set_powergating_state(void *handle,
					  enum amd_powergating_state state)
{
	/* This doesn't actually powergate the VCE block.
	 * That's done in the dpm code via the SMC.  This
	 * just re-inits the block as necessary.  The actual
	 * gating still happens in the dpm code.  We should
	 * revisit this when there is a cleaner line between
	 * the smc and the hw blocks
	 */
	struct amdgpu_device *adev = (struct amdgpu_device *)handle;

	if (state == AMD_PG_STATE_GATE)
		return vce_v2_0_stop(adev);
	else
		return vce_v2_0_start(adev);
}

<<<<<<< HEAD
const struct amd_ip_funcs vce_v2_0_ip_funcs = {
=======
static const struct amd_ip_funcs vce_v2_0_ip_funcs = {
>>>>>>> 24b8d41d
	.name = "vce_v2_0",
	.early_init = vce_v2_0_early_init,
	.late_init = NULL,
	.sw_init = vce_v2_0_sw_init,
	.sw_fini = vce_v2_0_sw_fini,
	.hw_init = vce_v2_0_hw_init,
	.hw_fini = vce_v2_0_hw_fini,
	.suspend = vce_v2_0_suspend,
	.resume = vce_v2_0_resume,
	.is_idle = vce_v2_0_is_idle,
	.wait_for_idle = vce_v2_0_wait_for_idle,
	.soft_reset = vce_v2_0_soft_reset,
	.set_clockgating_state = vce_v2_0_set_clockgating_state,
	.set_powergating_state = vce_v2_0_set_powergating_state,
};

static const struct amdgpu_ring_funcs vce_v2_0_ring_funcs = {
	.type = AMDGPU_RING_TYPE_VCE,
	.align_mask = 0xf,
	.nop = VCE_CMD_NO_OP,
	.support_64bit_ptrs = false,
	.no_user_fence = true,
	.get_rptr = vce_v2_0_ring_get_rptr,
	.get_wptr = vce_v2_0_ring_get_wptr,
	.set_wptr = vce_v2_0_ring_set_wptr,
	.parse_cs = amdgpu_vce_ring_parse_cs,
	.emit_frame_size = 6, /* amdgpu_vce_ring_emit_fence  x1 no user fence */
	.emit_ib_size = 4, /* amdgpu_vce_ring_emit_ib */
	.emit_ib = amdgpu_vce_ring_emit_ib,
	.emit_fence = amdgpu_vce_ring_emit_fence,
	.test_ring = amdgpu_vce_ring_test_ring,
	.test_ib = amdgpu_vce_ring_test_ib,
	.insert_nop = amdgpu_ring_insert_nop,
	.pad_ib = amdgpu_ring_generic_pad_ib,
	.begin_use = amdgpu_vce_ring_begin_use,
	.end_use = amdgpu_vce_ring_end_use,
<<<<<<< HEAD
	.get_emit_ib_size = amdgpu_vce_ring_get_emit_ib_size,
	.get_dma_frame_size = amdgpu_vce_ring_get_dma_frame_size,
=======
>>>>>>> 24b8d41d
};

static void vce_v2_0_set_ring_funcs(struct amdgpu_device *adev)
{
	int i;

<<<<<<< HEAD
	for (i = 0; i < adev->vce.num_rings; i++)
		adev->vce.ring[i].funcs = &vce_v2_0_ring_funcs;
=======
	for (i = 0; i < adev->vce.num_rings; i++) {
		adev->vce.ring[i].funcs = &vce_v2_0_ring_funcs;
		adev->vce.ring[i].me = i;
	}
>>>>>>> 24b8d41d
}

static const struct amdgpu_irq_src_funcs vce_v2_0_irq_funcs = {
	.set = vce_v2_0_set_interrupt_state,
	.process = vce_v2_0_process_interrupt,
};

static void vce_v2_0_set_irq_funcs(struct amdgpu_device *adev)
{
	adev->vce.irq.num_types = 1;
	adev->vce.irq.funcs = &vce_v2_0_irq_funcs;
};

const struct amdgpu_ip_block_version vce_v2_0_ip_block =
{
		.type = AMD_IP_BLOCK_TYPE_VCE,
		.major = 2,
		.minor = 0,
		.rev = 0,
		.funcs = &vce_v2_0_ip_funcs,
};<|MERGE_RESOLUTION|>--- conflicted
+++ resolved
@@ -44,7 +44,7 @@
 
 static void vce_v2_0_set_ring_funcs(struct amdgpu_device *adev);
 static void vce_v2_0_set_irq_funcs(struct amdgpu_device *adev);
-static int vce_v2_0_wait_for_idle(void *handle);
+
 /**
  * vce_v2_0_ring_get_rptr - get read pointer
  *
@@ -97,7 +97,6 @@
 }
 
 static int vce_v2_0_lmi_clean(struct amdgpu_device *adev)
-<<<<<<< HEAD
 {
 	int i, j;
 
@@ -140,87 +139,6 @@
 	return -ETIMEDOUT;
 }
 
-/**
- * vce_v2_0_start - start VCE block
- *
- * @adev: amdgpu_device pointer
- *
- * Setup and start the VCE block
- */
-static int vce_v2_0_start(struct amdgpu_device *adev)
-{
-	struct amdgpu_ring *ring;
-	int r;
-
-	vce_v2_0_mc_resume(adev);
-
-	/* set BUSY flag */
-	WREG32_P(mmVCE_STATUS, 1, ~1);
-
-	ring = &adev->vce.ring[0];
-	WREG32(mmVCE_RB_RPTR, ring->wptr);
-	WREG32(mmVCE_RB_WPTR, ring->wptr);
-	WREG32(mmVCE_RB_BASE_LO, ring->gpu_addr);
-	WREG32(mmVCE_RB_BASE_HI, upper_32_bits(ring->gpu_addr));
-	WREG32(mmVCE_RB_SIZE, ring->ring_size / 4);
-
-	ring = &adev->vce.ring[1];
-	WREG32(mmVCE_RB_RPTR2, ring->wptr);
-	WREG32(mmVCE_RB_WPTR2, ring->wptr);
-	WREG32(mmVCE_RB_BASE_LO2, ring->gpu_addr);
-	WREG32(mmVCE_RB_BASE_HI2, upper_32_bits(ring->gpu_addr));
-	WREG32(mmVCE_RB_SIZE2, ring->ring_size / 4);
-
-	WREG32_FIELD(VCE_VCPU_CNTL, CLK_EN, 1);
-	WREG32_FIELD(VCE_SOFT_RESET, ECPU_SOFT_RESET, 1);
-	mdelay(100);
-	WREG32_FIELD(VCE_SOFT_RESET, ECPU_SOFT_RESET, 0);
-
-	r = vce_v2_0_firmware_loaded(adev);
-=======
-{
-	int i, j;
-
-	for (i = 0; i < 10; ++i) {
-		for (j = 0; j < 100; ++j) {
-			uint32_t status = RREG32(mmVCE_LMI_STATUS);
-
-			if (status & 0x337f)
-				return 0;
-			mdelay(10);
-		}
-	}
-
-	return -ETIMEDOUT;
-}
-
-static int vce_v2_0_firmware_loaded(struct amdgpu_device *adev)
-{
-	int i, j;
-
-	for (i = 0; i < 10; ++i) {
-		for (j = 0; j < 100; ++j) {
-			uint32_t status = RREG32(mmVCE_STATUS);
-
-			if (status & VCE_STATUS_VCPU_REPORT_FW_LOADED_MASK)
-				return 0;
-			mdelay(10);
-		}
-
-		DRM_ERROR("VCE not responding, trying to reset the ECPU!!!\n");
-		WREG32_P(mmVCE_SOFT_RESET,
-			VCE_SOFT_RESET__ECPU_SOFT_RESET_MASK,
-			~VCE_SOFT_RESET__ECPU_SOFT_RESET_MASK);
-		mdelay(10);
-		WREG32_P(mmVCE_SOFT_RESET, 0,
-			~VCE_SOFT_RESET__ECPU_SOFT_RESET_MASK);
-		mdelay(10);
-	}
->>>>>>> 24b8d41d
-
-	return -ETIMEDOUT;
-}
-
 static void vce_v2_0_disable_cg(struct amdgpu_device *adev)
 {
 	WREG32(mmVCE_CGTT_CLK_OVERRIDE, 7);
@@ -230,18 +148,11 @@
 {
 	u32 tmp;
 
-<<<<<<< HEAD
-	adev->vce.num_rings = 2;
-
-	vce_v2_0_set_ring_funcs(adev);
-	vce_v2_0_set_irq_funcs(adev);
-=======
 	tmp = RREG32(mmVCE_CLOCK_GATING_A);
 	tmp &= ~0xfff;
 	tmp |= ((0 << 0) | (4 << 4));
 	tmp |= 0x40000;
 	WREG32(mmVCE_CLOCK_GATING_A, tmp);
->>>>>>> 24b8d41d
 
 	tmp = RREG32(mmVCE_UENC_CLOCK_GATING);
 	tmp &= ~0xfff;
@@ -256,13 +167,7 @@
 
 static void vce_v2_0_mc_resume(struct amdgpu_device *adev)
 {
-<<<<<<< HEAD
-	struct amdgpu_ring *ring;
-	int r, i;
-	struct amdgpu_device *adev = (struct amdgpu_device *)handle;
-=======
 	uint32_t size, offset;
->>>>>>> 24b8d41d
 
 	WREG32_P(mmVCE_CLOCK_GATING_A, 0, ~(1 << 16));
 	WREG32_P(mmVCE_UENC_CLOCK_GATING, 0x1FF000, ~0xFF9FF000);
@@ -277,16 +182,6 @@
 
 	WREG32(mmVCE_LMI_VCPU_CACHE_40BIT_BAR, (adev->vce.gpu_addr >> 8));
 
-<<<<<<< HEAD
-	for (i = 0; i < adev->vce.num_rings; i++) {
-		ring = &adev->vce.ring[i];
-		sprintf(ring->name, "vce%d", i);
-		r = amdgpu_ring_init(adev, ring, 512, VCE_CMD_NO_OP, 0xf,
-				     &adev->vce.irq, 0, AMDGPU_RING_TYPE_VCE);
-		if (r)
-			return r;
-	}
-=======
 	offset = AMDGPU_VCE_FIRMWARE_OFFSET;
 	size = VCE_V2_0_FW_SIZE;
 	WREG32(mmVCE_VCPU_CACHE_OFFSET0, offset & 0x7fffffff);
@@ -296,7 +191,6 @@
 	size = VCE_V2_0_STACK_SIZE;
 	WREG32(mmVCE_VCPU_CACHE_OFFSET1, offset & 0x7fffffff);
 	WREG32(mmVCE_VCPU_CACHE_SIZE1, size);
->>>>>>> 24b8d41d
 
 	offset += size;
 	size = VCE_V2_0_DATA_SIZE;
@@ -335,25 +229,6 @@
  */
 static int vce_v2_0_start(struct amdgpu_device *adev)
 {
-<<<<<<< HEAD
-	int r, i;
-	struct amdgpu_device *adev = (struct amdgpu_device *)handle;
-
-	r = vce_v2_0_start(adev);
-	/* this error mean vcpu not in running state, so just skip ring test, not stop driver initialize */
-	if (r)
-		return 0;
-
-	for (i = 0; i < adev->vce.num_rings; i++)
-		adev->vce.ring[i].ready = false;
-
-	for (i = 0; i < adev->vce.num_rings; i++) {
-		r = amdgpu_ring_test_ring(&adev->vce.ring[i]);
-		if (r)
-			return r;
-		else
-			adev->vce.ring[i].ready = true;
-=======
 	struct amdgpu_ring *ring;
 	int r;
 
@@ -392,7 +267,6 @@
 	if (r) {
 		DRM_ERROR("VCE not responding, giving up!!!\n");
 		return r;
->>>>>>> 24b8d41d
 	}
 
 	return 0;
@@ -470,35 +344,8 @@
 
 static void vce_v2_0_set_dyn_cg(struct amdgpu_device *adev, bool gated)
 {
-	if (vce_v2_0_wait_for_idle(adev)) {
-		DRM_INFO("VCE is busy, Can't set clock gateing");
-		return;
-	}
-
-<<<<<<< HEAD
-	WREG32_P(mmVCE_LMI_CTRL2, 0x100, ~0x100);
-
-	if (vce_v2_0_lmi_clean(adev)) {
-		DRM_INFO("LMI is busy, Can't set clock gateing");
-		return;
-	}
-
-	WREG32_P(mmVCE_VCPU_CNTL, 0, ~VCE_VCPU_CNTL__CLK_EN_MASK);
-	WREG32_P(mmVCE_SOFT_RESET,
-		 VCE_SOFT_RESET__ECPU_SOFT_RESET_MASK,
-		 ~VCE_SOFT_RESET__ECPU_SOFT_RESET_MASK);
-	WREG32(mmVCE_STATUS, 0);
-
-	if (gated)
-		WREG32(mmVCE_CGTT_CLK_OVERRIDE, 0);
-	/* LMI_MC/LMI_UMC always set in dynamic, set {CGC_*_GATE_MODE, CGC_*_SW_GATE} = {0, 0} */
-	if (gated) {
-		/* Force CLOCK OFF , set {CGC_*_GATE_MODE, CGC_*_SW_GATE} = {*, 1} */
-		WREG32(mmVCE_CLOCK_GATING_B, 0xe90010);
-	} else {
-		/* Force CLOCK ON, set {CGC_*_GATE_MODE, CGC_*_SW_GATE} = {1, 0} */
-		WREG32(mmVCE_CLOCK_GATING_B, 0x800f1);
-=======
+	u32 orig, tmp;
+
 /* LMI_MC/LMI_UMC always set in dynamic,
  * set {CGC_*_GATE_MODE, CGC_*_SW_GATE} = {0, 0}
  */
@@ -513,30 +360,21 @@
 		tmp |= 0xe1;
 		tmp &= ~0xe10000;
 		WREG32(mmVCE_CLOCK_GATING_B, tmp);
->>>>>>> 24b8d41d
-	}
-
-	/* Set VCE_UENC_CLOCK_GATING always in dynamic mode {*_FORCE_ON, *_FORCE_OFF} = {0, 0}*/;
-	WREG32(mmVCE_UENC_CLOCK_GATING, 0x40);
+	}
+
+	orig = tmp = RREG32(mmVCE_UENC_CLOCK_GATING);
+	tmp &= ~0x1fe000;
+	tmp &= ~0xff000000;
+	if (tmp != orig)
+		WREG32(mmVCE_UENC_CLOCK_GATING, tmp);
+
+	orig = tmp = RREG32(mmVCE_UENC_REG_CLOCK_GATING);
+	tmp &= ~0x3fc;
+	if (tmp != orig)
+		WREG32(mmVCE_UENC_REG_CLOCK_GATING, tmp);
 
 	/* set VCE_UENC_REG_CLOCK_GATING always in dynamic mode */
 	WREG32(mmVCE_UENC_REG_CLOCK_GATING, 0x00);
-
-<<<<<<< HEAD
-	WREG32_P(mmVCE_LMI_CTRL2, 0, ~0x100);
-	if(!gated) {
-		WREG32_P(mmVCE_VCPU_CNTL, VCE_VCPU_CNTL__CLK_EN_MASK, ~VCE_VCPU_CNTL__CLK_EN_MASK);
-		mdelay(100);
-		WREG32_P(mmVCE_SOFT_RESET, 0, ~VCE_SOFT_RESET__ECPU_SOFT_RESET_MASK);
-
-		vce_v2_0_firmware_loaded(adev);
-		WREG32_P(mmVCE_STATUS, 0, ~VCE_STATUS__JOB_BUSY_MASK);
-	}
-}
-=======
-	/* set VCE_UENC_REG_CLOCK_GATING always in dynamic mode */
-	WREG32(mmVCE_UENC_REG_CLOCK_GATING, 0x00);
->>>>>>> 24b8d41d
 
 	if(gated)
 		WREG32(mmVCE_CGTT_CLK_OVERRIDE, 0);
@@ -604,10 +442,6 @@
 
 	r = amdgpu_vce_entity_init(adev);
 
-<<<<<<< HEAD
-	WREG32_P(mmVCE_LMI_CTRL2, 0x0, ~0x100);
-	WREG32_FIELD(VCE_SYS_INT_EN, VCE_SYS_INT_TRAP_INTERRUPT_EN, 1);
-=======
 	return r;
 }
 
@@ -619,7 +453,6 @@
 	r = amdgpu_vce_suspend(adev);
 	if (r)
 		return r;
->>>>>>> 24b8d41d
 
 	return amdgpu_vce_sw_fini(adev);
 }
@@ -645,31 +478,19 @@
 
 static int vce_v2_0_hw_fini(void *handle)
 {
-<<<<<<< HEAD
-=======
 	return 0;
 }
 
 static int vce_v2_0_suspend(void *handle)
 {
 	int r;
->>>>>>> 24b8d41d
-	struct amdgpu_device *adev = (struct amdgpu_device *)handle;
-	unsigned i;
-
-<<<<<<< HEAD
-	for (i = 0; i < adev->usec_timeout; i++) {
-		if (vce_v2_0_is_idle(handle))
-			return 0;
-	}
-	return -ETIMEDOUT;
-=======
+	struct amdgpu_device *adev = (struct amdgpu_device *)handle;
+
 	r = vce_v2_0_hw_fini(adev);
 	if (r)
 		return r;
 
 	return amdgpu_vce_suspend(adev);
->>>>>>> 24b8d41d
 }
 
 static int vce_v2_0_resume(void *handle)
@@ -677,20 +498,13 @@
 	int r;
 	struct amdgpu_device *adev = (struct amdgpu_device *)handle;
 
-<<<<<<< HEAD
-	WREG32_FIELD(SRBM_SOFT_RESET, SOFT_RESET_VCE, 1);
-	mdelay(5);
-=======
 	r = amdgpu_vce_resume(adev);
 	if (r)
 		return r;
->>>>>>> 24b8d41d
 
 	return vce_v2_0_hw_init(adev);
 }
 
-<<<<<<< HEAD
-=======
 static int vce_v2_0_soft_reset(void *handle)
 {
 	struct amdgpu_device *adev = (struct amdgpu_device *)handle;
@@ -701,7 +515,6 @@
 	return vce_v2_0_start(adev);
 }
 
->>>>>>> 24b8d41d
 static int vce_v2_0_set_interrupt_state(struct amdgpu_device *adev,
 					struct amdgpu_irq_src *source,
 					unsigned type,
@@ -724,11 +537,7 @@
 	switch (entry->src_data[0]) {
 	case 0:
 	case 1:
-<<<<<<< HEAD
-		amdgpu_fence_process(&adev->vce.ring[entry->src_data]);
-=======
 		amdgpu_fence_process(&adev->vce.ring[entry->src_data[0]]);
->>>>>>> 24b8d41d
 		break;
 	default:
 		DRM_ERROR("Unhandled interrupt: %d %d\n",
@@ -739,19 +548,6 @@
 	return 0;
 }
 
-static void vce_v2_0_set_bypass_mode(struct amdgpu_device *adev, bool enable)
-{
-	u32 tmp = RREG32_SMC(ixGCK_DFS_BYPASS_CNTL);
-
-	if (enable)
-		tmp |= GCK_DFS_BYPASS_CNTL__BYPASSECLK_MASK;
-	else
-		tmp &= ~GCK_DFS_BYPASS_CNTL__BYPASSECLK_MASK;
-
-	WREG32_SMC(ixGCK_DFS_BYPASS_CNTL, tmp);
-}
-
-
 static int vce_v2_0_set_clockgating_state(void *handle,
 					  enum amd_clockgating_state state)
 {
@@ -759,10 +555,6 @@
 	bool sw_cg = false;
 
 	struct amdgpu_device *adev = (struct amdgpu_device *)handle;
-	bool enable = (state == AMD_CG_STATE_GATE) ? true : false;
-
-
-	vce_v2_0_set_bypass_mode(adev, enable);
 
 	if (state == AMD_CG_STATE_GATE) {
 		gate = true;
@@ -792,11 +584,7 @@
 		return vce_v2_0_start(adev);
 }
 
-<<<<<<< HEAD
-const struct amd_ip_funcs vce_v2_0_ip_funcs = {
-=======
 static const struct amd_ip_funcs vce_v2_0_ip_funcs = {
->>>>>>> 24b8d41d
 	.name = "vce_v2_0",
 	.early_init = vce_v2_0_early_init,
 	.late_init = NULL,
@@ -833,26 +621,16 @@
 	.pad_ib = amdgpu_ring_generic_pad_ib,
 	.begin_use = amdgpu_vce_ring_begin_use,
 	.end_use = amdgpu_vce_ring_end_use,
-<<<<<<< HEAD
-	.get_emit_ib_size = amdgpu_vce_ring_get_emit_ib_size,
-	.get_dma_frame_size = amdgpu_vce_ring_get_dma_frame_size,
-=======
->>>>>>> 24b8d41d
 };
 
 static void vce_v2_0_set_ring_funcs(struct amdgpu_device *adev)
 {
 	int i;
 
-<<<<<<< HEAD
-	for (i = 0; i < adev->vce.num_rings; i++)
-		adev->vce.ring[i].funcs = &vce_v2_0_ring_funcs;
-=======
 	for (i = 0; i < adev->vce.num_rings; i++) {
 		adev->vce.ring[i].funcs = &vce_v2_0_ring_funcs;
 		adev->vce.ring[i].me = i;
 	}
->>>>>>> 24b8d41d
 }
 
 static const struct amdgpu_irq_src_funcs vce_v2_0_irq_funcs = {
