/*
 * Copyright 2014 Advanced Micro Devices, Inc.
 *
 * Permission is hereby granted, free of charge, to any person obtaining a
 * copy of this software and associated documentation files (the "Software"),
 * to deal in the Software without restriction, including without limitation
 * the rights to use, copy, modify, merge, publish, distribute, sublicense,
 * and/or sell copies of the Software, and to permit persons to whom the
 * Software is furnished to do so, subject to the following conditions:
 *
 * The above copyright notice and this permission notice shall be included in
 * all copies or substantial portions of the Software.
 *
 * THE SOFTWARE IS PROVIDED "AS IS", WITHOUT WARRANTY OF ANY KIND, EXPRESS OR
 * IMPLIED, INCLUDING BUT NOT LIMITED TO THE WARRANTIES OF MERCHANTABILITY,
 * FITNESS FOR A PARTICULAR PURPOSE AND NONINFRINGEMENT.  IN NO EVENT SHALL
 * THE COPYRIGHT HOLDER(S) OR AUTHOR(S) BE LIABLE FOR ANY CLAIM, DAMAGES OR
 * OTHER LIABILITY, WHETHER IN AN ACTION OF CONTRACT, TORT OR OTHERWISE,
 * ARISING FROM, OUT OF OR IN CONNECTION WITH THE SOFTWARE OR THE USE OR
 * OTHER DEALINGS IN THE SOFTWARE.
 *
 */

#include <linux/firmware.h>
#include <linux/module.h>

#include "amdgpu.h"
#include "amdgpu_ih.h"
#include "amdgpu_gfx.h"
#include "cikd.h"
#include "cik.h"
#include "cik_structs.h"
#include "atom.h"
#include "amdgpu_ucode.h"
#include "clearstate_ci.h"

#include "dce/dce_8_0_d.h"
#include "dce/dce_8_0_sh_mask.h"

#include "bif/bif_4_1_d.h"
#include "bif/bif_4_1_sh_mask.h"

#include "gca/gfx_7_0_d.h"
#include "gca/gfx_7_2_enum.h"
#include "gca/gfx_7_2_sh_mask.h"

#include "gmc/gmc_7_0_d.h"
#include "gmc/gmc_7_0_sh_mask.h"

#include "oss/oss_2_0_d.h"
#include "oss/oss_2_0_sh_mask.h"

#define NUM_SIMD_PER_CU 0x4 /* missing from the gfx_7 IP headers */

#define GFX7_NUM_GFX_RINGS     1
#define GFX7_MEC_HPD_SIZE      2048

static void gfx_v7_0_set_ring_funcs(struct amdgpu_device *adev);
static void gfx_v7_0_set_irq_funcs(struct amdgpu_device *adev);
static void gfx_v7_0_set_gds_init(struct amdgpu_device *adev);

<<<<<<< HEAD
MODULE_FIRMWARE("radeon/bonaire_pfp.bin");
MODULE_FIRMWARE("radeon/bonaire_me.bin");
MODULE_FIRMWARE("radeon/bonaire_ce.bin");
MODULE_FIRMWARE("radeon/bonaire_rlc.bin");
MODULE_FIRMWARE("radeon/bonaire_mec.bin");

MODULE_FIRMWARE("radeon/hawaii_pfp.bin");
MODULE_FIRMWARE("radeon/hawaii_me.bin");
MODULE_FIRMWARE("radeon/hawaii_ce.bin");
MODULE_FIRMWARE("radeon/hawaii_rlc.bin");
MODULE_FIRMWARE("radeon/hawaii_mec.bin");

MODULE_FIRMWARE("radeon/kaveri_pfp.bin");
MODULE_FIRMWARE("radeon/kaveri_me.bin");
MODULE_FIRMWARE("radeon/kaveri_ce.bin");
MODULE_FIRMWARE("radeon/kaveri_rlc.bin");
MODULE_FIRMWARE("radeon/kaveri_mec.bin");
MODULE_FIRMWARE("radeon/kaveri_mec2.bin");

MODULE_FIRMWARE("radeon/kabini_pfp.bin");
MODULE_FIRMWARE("radeon/kabini_me.bin");
MODULE_FIRMWARE("radeon/kabini_ce.bin");
MODULE_FIRMWARE("radeon/kabini_rlc.bin");
MODULE_FIRMWARE("radeon/kabini_mec.bin");

MODULE_FIRMWARE("radeon/mullins_pfp.bin");
MODULE_FIRMWARE("radeon/mullins_me.bin");
MODULE_FIRMWARE("radeon/mullins_ce.bin");
MODULE_FIRMWARE("radeon/mullins_rlc.bin");
MODULE_FIRMWARE("radeon/mullins_mec.bin");
=======
MODULE_FIRMWARE("amdgpu/bonaire_pfp.bin");
MODULE_FIRMWARE("amdgpu/bonaire_me.bin");
MODULE_FIRMWARE("amdgpu/bonaire_ce.bin");
MODULE_FIRMWARE("amdgpu/bonaire_rlc.bin");
MODULE_FIRMWARE("amdgpu/bonaire_mec.bin");

MODULE_FIRMWARE("amdgpu/hawaii_pfp.bin");
MODULE_FIRMWARE("amdgpu/hawaii_me.bin");
MODULE_FIRMWARE("amdgpu/hawaii_ce.bin");
MODULE_FIRMWARE("amdgpu/hawaii_rlc.bin");
MODULE_FIRMWARE("amdgpu/hawaii_mec.bin");

MODULE_FIRMWARE("amdgpu/kaveri_pfp.bin");
MODULE_FIRMWARE("amdgpu/kaveri_me.bin");
MODULE_FIRMWARE("amdgpu/kaveri_ce.bin");
MODULE_FIRMWARE("amdgpu/kaveri_rlc.bin");
MODULE_FIRMWARE("amdgpu/kaveri_mec.bin");
MODULE_FIRMWARE("amdgpu/kaveri_mec2.bin");

MODULE_FIRMWARE("amdgpu/kabini_pfp.bin");
MODULE_FIRMWARE("amdgpu/kabini_me.bin");
MODULE_FIRMWARE("amdgpu/kabini_ce.bin");
MODULE_FIRMWARE("amdgpu/kabini_rlc.bin");
MODULE_FIRMWARE("amdgpu/kabini_mec.bin");

MODULE_FIRMWARE("amdgpu/mullins_pfp.bin");
MODULE_FIRMWARE("amdgpu/mullins_me.bin");
MODULE_FIRMWARE("amdgpu/mullins_ce.bin");
MODULE_FIRMWARE("amdgpu/mullins_rlc.bin");
MODULE_FIRMWARE("amdgpu/mullins_mec.bin");
>>>>>>> 24b8d41d

static const struct amdgpu_gds_reg_offset amdgpu_gds_reg_offset[] =
{
	{mmGDS_VMID0_BASE, mmGDS_VMID0_SIZE, mmGDS_GWS_VMID0, mmGDS_OA_VMID0},
	{mmGDS_VMID1_BASE, mmGDS_VMID1_SIZE, mmGDS_GWS_VMID1, mmGDS_OA_VMID1},
	{mmGDS_VMID2_BASE, mmGDS_VMID2_SIZE, mmGDS_GWS_VMID2, mmGDS_OA_VMID2},
	{mmGDS_VMID3_BASE, mmGDS_VMID3_SIZE, mmGDS_GWS_VMID3, mmGDS_OA_VMID3},
	{mmGDS_VMID4_BASE, mmGDS_VMID4_SIZE, mmGDS_GWS_VMID4, mmGDS_OA_VMID4},
	{mmGDS_VMID5_BASE, mmGDS_VMID5_SIZE, mmGDS_GWS_VMID5, mmGDS_OA_VMID5},
	{mmGDS_VMID6_BASE, mmGDS_VMID6_SIZE, mmGDS_GWS_VMID6, mmGDS_OA_VMID6},
	{mmGDS_VMID7_BASE, mmGDS_VMID7_SIZE, mmGDS_GWS_VMID7, mmGDS_OA_VMID7},
	{mmGDS_VMID8_BASE, mmGDS_VMID8_SIZE, mmGDS_GWS_VMID8, mmGDS_OA_VMID8},
	{mmGDS_VMID9_BASE, mmGDS_VMID9_SIZE, mmGDS_GWS_VMID9, mmGDS_OA_VMID9},
	{mmGDS_VMID10_BASE, mmGDS_VMID10_SIZE, mmGDS_GWS_VMID10, mmGDS_OA_VMID10},
	{mmGDS_VMID11_BASE, mmGDS_VMID11_SIZE, mmGDS_GWS_VMID11, mmGDS_OA_VMID11},
	{mmGDS_VMID12_BASE, mmGDS_VMID12_SIZE, mmGDS_GWS_VMID12, mmGDS_OA_VMID12},
	{mmGDS_VMID13_BASE, mmGDS_VMID13_SIZE, mmGDS_GWS_VMID13, mmGDS_OA_VMID13},
	{mmGDS_VMID14_BASE, mmGDS_VMID14_SIZE, mmGDS_GWS_VMID14, mmGDS_OA_VMID14},
	{mmGDS_VMID15_BASE, mmGDS_VMID15_SIZE, mmGDS_GWS_VMID15, mmGDS_OA_VMID15}
};

static const u32 spectre_rlc_save_restore_register_list[] =
{
	(0x0e00 << 16) | (0xc12c >> 2),
	0x00000000,
	(0x0e00 << 16) | (0xc140 >> 2),
	0x00000000,
	(0x0e00 << 16) | (0xc150 >> 2),
	0x00000000,
	(0x0e00 << 16) | (0xc15c >> 2),
	0x00000000,
	(0x0e00 << 16) | (0xc168 >> 2),
	0x00000000,
	(0x0e00 << 16) | (0xc170 >> 2),
	0x00000000,
	(0x0e00 << 16) | (0xc178 >> 2),
	0x00000000,
	(0x0e00 << 16) | (0xc204 >> 2),
	0x00000000,
	(0x0e00 << 16) | (0xc2b4 >> 2),
	0x00000000,
	(0x0e00 << 16) | (0xc2b8 >> 2),
	0x00000000,
	(0x0e00 << 16) | (0xc2bc >> 2),
	0x00000000,
	(0x0e00 << 16) | (0xc2c0 >> 2),
	0x00000000,
	(0x0e00 << 16) | (0x8228 >> 2),
	0x00000000,
	(0x0e00 << 16) | (0x829c >> 2),
	0x00000000,
	(0x0e00 << 16) | (0x869c >> 2),
	0x00000000,
	(0x0600 << 16) | (0x98f4 >> 2),
	0x00000000,
	(0x0e00 << 16) | (0x98f8 >> 2),
	0x00000000,
	(0x0e00 << 16) | (0x9900 >> 2),
	0x00000000,
	(0x0e00 << 16) | (0xc260 >> 2),
	0x00000000,
	(0x0e00 << 16) | (0x90e8 >> 2),
	0x00000000,
	(0x0e00 << 16) | (0x3c000 >> 2),
	0x00000000,
	(0x0e00 << 16) | (0x3c00c >> 2),
	0x00000000,
	(0x0e00 << 16) | (0x8c1c >> 2),
	0x00000000,
	(0x0e00 << 16) | (0x9700 >> 2),
	0x00000000,
	(0x0e00 << 16) | (0xcd20 >> 2),
	0x00000000,
	(0x4e00 << 16) | (0xcd20 >> 2),
	0x00000000,
	(0x5e00 << 16) | (0xcd20 >> 2),
	0x00000000,
	(0x6e00 << 16) | (0xcd20 >> 2),
	0x00000000,
	(0x7e00 << 16) | (0xcd20 >> 2),
	0x00000000,
	(0x8e00 << 16) | (0xcd20 >> 2),
	0x00000000,
	(0x9e00 << 16) | (0xcd20 >> 2),
	0x00000000,
	(0xae00 << 16) | (0xcd20 >> 2),
	0x00000000,
	(0xbe00 << 16) | (0xcd20 >> 2),
	0x00000000,
	(0x0e00 << 16) | (0x89bc >> 2),
	0x00000000,
	(0x0e00 << 16) | (0x8900 >> 2),
	0x00000000,
	0x3,
	(0x0e00 << 16) | (0xc130 >> 2),
	0x00000000,
	(0x0e00 << 16) | (0xc134 >> 2),
	0x00000000,
	(0x0e00 << 16) | (0xc1fc >> 2),
	0x00000000,
	(0x0e00 << 16) | (0xc208 >> 2),
	0x00000000,
	(0x0e00 << 16) | (0xc264 >> 2),
	0x00000000,
	(0x0e00 << 16) | (0xc268 >> 2),
	0x00000000,
	(0x0e00 << 16) | (0xc26c >> 2),
	0x00000000,
	(0x0e00 << 16) | (0xc270 >> 2),
	0x00000000,
	(0x0e00 << 16) | (0xc274 >> 2),
	0x00000000,
	(0x0e00 << 16) | (0xc278 >> 2),
	0x00000000,
	(0x0e00 << 16) | (0xc27c >> 2),
	0x00000000,
	(0x0e00 << 16) | (0xc280 >> 2),
	0x00000000,
	(0x0e00 << 16) | (0xc284 >> 2),
	0x00000000,
	(0x0e00 << 16) | (0xc288 >> 2),
	0x00000000,
	(0x0e00 << 16) | (0xc28c >> 2),
	0x00000000,
	(0x0e00 << 16) | (0xc290 >> 2),
	0x00000000,
	(0x0e00 << 16) | (0xc294 >> 2),
	0x00000000,
	(0x0e00 << 16) | (0xc298 >> 2),
	0x00000000,
	(0x0e00 << 16) | (0xc29c >> 2),
	0x00000000,
	(0x0e00 << 16) | (0xc2a0 >> 2),
	0x00000000,
	(0x0e00 << 16) | (0xc2a4 >> 2),
	0x00000000,
	(0x0e00 << 16) | (0xc2a8 >> 2),
	0x00000000,
	(0x0e00 << 16) | (0xc2ac  >> 2),
	0x00000000,
	(0x0e00 << 16) | (0xc2b0 >> 2),
	0x00000000,
	(0x0e00 << 16) | (0x301d0 >> 2),
	0x00000000,
	(0x0e00 << 16) | (0x30238 >> 2),
	0x00000000,
	(0x0e00 << 16) | (0x30250 >> 2),
	0x00000000,
	(0x0e00 << 16) | (0x30254 >> 2),
	0x00000000,
	(0x0e00 << 16) | (0x30258 >> 2),
	0x00000000,
	(0x0e00 << 16) | (0x3025c >> 2),
	0x00000000,
	(0x4e00 << 16) | (0xc900 >> 2),
	0x00000000,
	(0x5e00 << 16) | (0xc900 >> 2),
	0x00000000,
	(0x6e00 << 16) | (0xc900 >> 2),
	0x00000000,
	(0x7e00 << 16) | (0xc900 >> 2),
	0x00000000,
	(0x8e00 << 16) | (0xc900 >> 2),
	0x00000000,
	(0x9e00 << 16) | (0xc900 >> 2),
	0x00000000,
	(0xae00 << 16) | (0xc900 >> 2),
	0x00000000,
	(0xbe00 << 16) | (0xc900 >> 2),
	0x00000000,
	(0x4e00 << 16) | (0xc904 >> 2),
	0x00000000,
	(0x5e00 << 16) | (0xc904 >> 2),
	0x00000000,
	(0x6e00 << 16) | (0xc904 >> 2),
	0x00000000,
	(0x7e00 << 16) | (0xc904 >> 2),
	0x00000000,
	(0x8e00 << 16) | (0xc904 >> 2),
	0x00000000,
	(0x9e00 << 16) | (0xc904 >> 2),
	0x00000000,
	(0xae00 << 16) | (0xc904 >> 2),
	0x00000000,
	(0xbe00 << 16) | (0xc904 >> 2),
	0x00000000,
	(0x4e00 << 16) | (0xc908 >> 2),
	0x00000000,
	(0x5e00 << 16) | (0xc908 >> 2),
	0x00000000,
	(0x6e00 << 16) | (0xc908 >> 2),
	0x00000000,
	(0x7e00 << 16) | (0xc908 >> 2),
	0x00000000,
	(0x8e00 << 16) | (0xc908 >> 2),
	0x00000000,
	(0x9e00 << 16) | (0xc908 >> 2),
	0x00000000,
	(0xae00 << 16) | (0xc908 >> 2),
	0x00000000,
	(0xbe00 << 16) | (0xc908 >> 2),
	0x00000000,
	(0x4e00 << 16) | (0xc90c >> 2),
	0x00000000,
	(0x5e00 << 16) | (0xc90c >> 2),
	0x00000000,
	(0x6e00 << 16) | (0xc90c >> 2),
	0x00000000,
	(0x7e00 << 16) | (0xc90c >> 2),
	0x00000000,
	(0x8e00 << 16) | (0xc90c >> 2),
	0x00000000,
	(0x9e00 << 16) | (0xc90c >> 2),
	0x00000000,
	(0xae00 << 16) | (0xc90c >> 2),
	0x00000000,
	(0xbe00 << 16) | (0xc90c >> 2),
	0x00000000,
	(0x4e00 << 16) | (0xc910 >> 2),
	0x00000000,
	(0x5e00 << 16) | (0xc910 >> 2),
	0x00000000,
	(0x6e00 << 16) | (0xc910 >> 2),
	0x00000000,
	(0x7e00 << 16) | (0xc910 >> 2),
	0x00000000,
	(0x8e00 << 16) | (0xc910 >> 2),
	0x00000000,
	(0x9e00 << 16) | (0xc910 >> 2),
	0x00000000,
	(0xae00 << 16) | (0xc910 >> 2),
	0x00000000,
	(0xbe00 << 16) | (0xc910 >> 2),
	0x00000000,
	(0x0e00 << 16) | (0xc99c >> 2),
	0x00000000,
	(0x0e00 << 16) | (0x9834 >> 2),
	0x00000000,
	(0x0000 << 16) | (0x30f00 >> 2),
	0x00000000,
	(0x0001 << 16) | (0x30f00 >> 2),
	0x00000000,
	(0x0000 << 16) | (0x30f04 >> 2),
	0x00000000,
	(0x0001 << 16) | (0x30f04 >> 2),
	0x00000000,
	(0x0000 << 16) | (0x30f08 >> 2),
	0x00000000,
	(0x0001 << 16) | (0x30f08 >> 2),
	0x00000000,
	(0x0000 << 16) | (0x30f0c >> 2),
	0x00000000,
	(0x0001 << 16) | (0x30f0c >> 2),
	0x00000000,
	(0x0600 << 16) | (0x9b7c >> 2),
	0x00000000,
	(0x0e00 << 16) | (0x8a14 >> 2),
	0x00000000,
	(0x0e00 << 16) | (0x8a18 >> 2),
	0x00000000,
	(0x0600 << 16) | (0x30a00 >> 2),
	0x00000000,
	(0x0e00 << 16) | (0x8bf0 >> 2),
	0x00000000,
	(0x0e00 << 16) | (0x8bcc >> 2),
	0x00000000,
	(0x0e00 << 16) | (0x8b24 >> 2),
	0x00000000,
	(0x0e00 << 16) | (0x30a04 >> 2),
	0x00000000,
	(0x0600 << 16) | (0x30a10 >> 2),
	0x00000000,
	(0x0600 << 16) | (0x30a14 >> 2),
	0x00000000,
	(0x0600 << 16) | (0x30a18 >> 2),
	0x00000000,
	(0x0600 << 16) | (0x30a2c >> 2),
	0x00000000,
	(0x0e00 << 16) | (0xc700 >> 2),
	0x00000000,
	(0x0e00 << 16) | (0xc704 >> 2),
	0x00000000,
	(0x0e00 << 16) | (0xc708 >> 2),
	0x00000000,
	(0x0e00 << 16) | (0xc768 >> 2),
	0x00000000,
	(0x0400 << 16) | (0xc770 >> 2),
	0x00000000,
	(0x0400 << 16) | (0xc774 >> 2),
	0x00000000,
	(0x0400 << 16) | (0xc778 >> 2),
	0x00000000,
	(0x0400 << 16) | (0xc77c >> 2),
	0x00000000,
	(0x0400 << 16) | (0xc780 >> 2),
	0x00000000,
	(0x0400 << 16) | (0xc784 >> 2),
	0x00000000,
	(0x0400 << 16) | (0xc788 >> 2),
	0x00000000,
	(0x0400 << 16) | (0xc78c >> 2),
	0x00000000,
	(0x0400 << 16) | (0xc798 >> 2),
	0x00000000,
	(0x0400 << 16) | (0xc79c >> 2),
	0x00000000,
	(0x0400 << 16) | (0xc7a0 >> 2),
	0x00000000,
	(0x0400 << 16) | (0xc7a4 >> 2),
	0x00000000,
	(0x0400 << 16) | (0xc7a8 >> 2),
	0x00000000,
	(0x0400 << 16) | (0xc7ac >> 2),
	0x00000000,
	(0x0400 << 16) | (0xc7b0 >> 2),
	0x00000000,
	(0x0400 << 16) | (0xc7b4 >> 2),
	0x00000000,
	(0x0e00 << 16) | (0x9100 >> 2),
	0x00000000,
	(0x0e00 << 16) | (0x3c010 >> 2),
	0x00000000,
	(0x0e00 << 16) | (0x92a8 >> 2),
	0x00000000,
	(0x0e00 << 16) | (0x92ac >> 2),
	0x00000000,
	(0x0e00 << 16) | (0x92b4 >> 2),
	0x00000000,
	(0x0e00 << 16) | (0x92b8 >> 2),
	0x00000000,
	(0x0e00 << 16) | (0x92bc >> 2),
	0x00000000,
	(0x0e00 << 16) | (0x92c0 >> 2),
	0x00000000,
	(0x0e00 << 16) | (0x92c4 >> 2),
	0x00000000,
	(0x0e00 << 16) | (0x92c8 >> 2),
	0x00000000,
	(0x0e00 << 16) | (0x92cc >> 2),
	0x00000000,
	(0x0e00 << 16) | (0x92d0 >> 2),
	0x00000000,
	(0x0e00 << 16) | (0x8c00 >> 2),
	0x00000000,
	(0x0e00 << 16) | (0x8c04 >> 2),
	0x00000000,
	(0x0e00 << 16) | (0x8c20 >> 2),
	0x00000000,
	(0x0e00 << 16) | (0x8c38 >> 2),
	0x00000000,
	(0x0e00 << 16) | (0x8c3c >> 2),
	0x00000000,
	(0x0e00 << 16) | (0xae00 >> 2),
	0x00000000,
	(0x0e00 << 16) | (0x9604 >> 2),
	0x00000000,
	(0x0e00 << 16) | (0xac08 >> 2),
	0x00000000,
	(0x0e00 << 16) | (0xac0c >> 2),
	0x00000000,
	(0x0e00 << 16) | (0xac10 >> 2),
	0x00000000,
	(0x0e00 << 16) | (0xac14 >> 2),
	0x00000000,
	(0x0e00 << 16) | (0xac58 >> 2),
	0x00000000,
	(0x0e00 << 16) | (0xac68 >> 2),
	0x00000000,
	(0x0e00 << 16) | (0xac6c >> 2),
	0x00000000,
	(0x0e00 << 16) | (0xac70 >> 2),
	0x00000000,
	(0x0e00 << 16) | (0xac74 >> 2),
	0x00000000,
	(0x0e00 << 16) | (0xac78 >> 2),
	0x00000000,
	(0x0e00 << 16) | (0xac7c >> 2),
	0x00000000,
	(0x0e00 << 16) | (0xac80 >> 2),
	0x00000000,
	(0x0e00 << 16) | (0xac84 >> 2),
	0x00000000,
	(0x0e00 << 16) | (0xac88 >> 2),
	0x00000000,
	(0x0e00 << 16) | (0xac8c >> 2),
	0x00000000,
	(0x0e00 << 16) | (0x970c >> 2),
	0x00000000,
	(0x0e00 << 16) | (0x9714 >> 2),
	0x00000000,
	(0x0e00 << 16) | (0x9718 >> 2),
	0x00000000,
	(0x0e00 << 16) | (0x971c >> 2),
	0x00000000,
	(0x0e00 << 16) | (0x31068 >> 2),
	0x00000000,
	(0x4e00 << 16) | (0x31068 >> 2),
	0x00000000,
	(0x5e00 << 16) | (0x31068 >> 2),
	0x00000000,
	(0x6e00 << 16) | (0x31068 >> 2),
	0x00000000,
	(0x7e00 << 16) | (0x31068 >> 2),
	0x00000000,
	(0x8e00 << 16) | (0x31068 >> 2),
	0x00000000,
	(0x9e00 << 16) | (0x31068 >> 2),
	0x00000000,
	(0xae00 << 16) | (0x31068 >> 2),
	0x00000000,
	(0xbe00 << 16) | (0x31068 >> 2),
	0x00000000,
	(0x0e00 << 16) | (0xcd10 >> 2),
	0x00000000,
	(0x0e00 << 16) | (0xcd14 >> 2),
	0x00000000,
	(0x0e00 << 16) | (0x88b0 >> 2),
	0x00000000,
	(0x0e00 << 16) | (0x88b4 >> 2),
	0x00000000,
	(0x0e00 << 16) | (0x88b8 >> 2),
	0x00000000,
	(0x0e00 << 16) | (0x88bc >> 2),
	0x00000000,
	(0x0400 << 16) | (0x89c0 >> 2),
	0x00000000,
	(0x0e00 << 16) | (0x88c4 >> 2),
	0x00000000,
	(0x0e00 << 16) | (0x88c8 >> 2),
	0x00000000,
	(0x0e00 << 16) | (0x88d0 >> 2),
	0x00000000,
	(0x0e00 << 16) | (0x88d4 >> 2),
	0x00000000,
	(0x0e00 << 16) | (0x88d8 >> 2),
	0x00000000,
	(0x0e00 << 16) | (0x8980 >> 2),
	0x00000000,
	(0x0e00 << 16) | (0x30938 >> 2),
	0x00000000,
	(0x0e00 << 16) | (0x3093c >> 2),
	0x00000000,
	(0x0e00 << 16) | (0x30940 >> 2),
	0x00000000,
	(0x0e00 << 16) | (0x89a0 >> 2),
	0x00000000,
	(0x0e00 << 16) | (0x30900 >> 2),
	0x00000000,
	(0x0e00 << 16) | (0x30904 >> 2),
	0x00000000,
	(0x0e00 << 16) | (0x89b4 >> 2),
	0x00000000,
	(0x0e00 << 16) | (0x3c210 >> 2),
	0x00000000,
	(0x0e00 << 16) | (0x3c214 >> 2),
	0x00000000,
	(0x0e00 << 16) | (0x3c218 >> 2),
	0x00000000,
	(0x0e00 << 16) | (0x8904 >> 2),
	0x00000000,
	0x5,
	(0x0e00 << 16) | (0x8c28 >> 2),
	(0x0e00 << 16) | (0x8c2c >> 2),
	(0x0e00 << 16) | (0x8c30 >> 2),
	(0x0e00 << 16) | (0x8c34 >> 2),
	(0x0e00 << 16) | (0x9600 >> 2),
};

static const u32 kalindi_rlc_save_restore_register_list[] =
{
	(0x0e00 << 16) | (0xc12c >> 2),
	0x00000000,
	(0x0e00 << 16) | (0xc140 >> 2),
	0x00000000,
	(0x0e00 << 16) | (0xc150 >> 2),
	0x00000000,
	(0x0e00 << 16) | (0xc15c >> 2),
	0x00000000,
	(0x0e00 << 16) | (0xc168 >> 2),
	0x00000000,
	(0x0e00 << 16) | (0xc170 >> 2),
	0x00000000,
	(0x0e00 << 16) | (0xc204 >> 2),
	0x00000000,
	(0x0e00 << 16) | (0xc2b4 >> 2),
	0x00000000,
	(0x0e00 << 16) | (0xc2b8 >> 2),
	0x00000000,
	(0x0e00 << 16) | (0xc2bc >> 2),
	0x00000000,
	(0x0e00 << 16) | (0xc2c0 >> 2),
	0x00000000,
	(0x0e00 << 16) | (0x8228 >> 2),
	0x00000000,
	(0x0e00 << 16) | (0x829c >> 2),
	0x00000000,
	(0x0e00 << 16) | (0x869c >> 2),
	0x00000000,
	(0x0600 << 16) | (0x98f4 >> 2),
	0x00000000,
	(0x0e00 << 16) | (0x98f8 >> 2),
	0x00000000,
	(0x0e00 << 16) | (0x9900 >> 2),
	0x00000000,
	(0x0e00 << 16) | (0xc260 >> 2),
	0x00000000,
	(0x0e00 << 16) | (0x90e8 >> 2),
	0x00000000,
	(0x0e00 << 16) | (0x3c000 >> 2),
	0x00000000,
	(0x0e00 << 16) | (0x3c00c >> 2),
	0x00000000,
	(0x0e00 << 16) | (0x8c1c >> 2),
	0x00000000,
	(0x0e00 << 16) | (0x9700 >> 2),
	0x00000000,
	(0x0e00 << 16) | (0xcd20 >> 2),
	0x00000000,
	(0x4e00 << 16) | (0xcd20 >> 2),
	0x00000000,
	(0x5e00 << 16) | (0xcd20 >> 2),
	0x00000000,
	(0x6e00 << 16) | (0xcd20 >> 2),
	0x00000000,
	(0x7e00 << 16) | (0xcd20 >> 2),
	0x00000000,
	(0x0e00 << 16) | (0x89bc >> 2),
	0x00000000,
	(0x0e00 << 16) | (0x8900 >> 2),
	0x00000000,
	0x3,
	(0x0e00 << 16) | (0xc130 >> 2),
	0x00000000,
	(0x0e00 << 16) | (0xc134 >> 2),
	0x00000000,
	(0x0e00 << 16) | (0xc1fc >> 2),
	0x00000000,
	(0x0e00 << 16) | (0xc208 >> 2),
	0x00000000,
	(0x0e00 << 16) | (0xc264 >> 2),
	0x00000000,
	(0x0e00 << 16) | (0xc268 >> 2),
	0x00000000,
	(0x0e00 << 16) | (0xc26c >> 2),
	0x00000000,
	(0x0e00 << 16) | (0xc270 >> 2),
	0x00000000,
	(0x0e00 << 16) | (0xc274 >> 2),
	0x00000000,
	(0x0e00 << 16) | (0xc28c >> 2),
	0x00000000,
	(0x0e00 << 16) | (0xc290 >> 2),
	0x00000000,
	(0x0e00 << 16) | (0xc294 >> 2),
	0x00000000,
	(0x0e00 << 16) | (0xc298 >> 2),
	0x00000000,
	(0x0e00 << 16) | (0xc2a0 >> 2),
	0x00000000,
	(0x0e00 << 16) | (0xc2a4 >> 2),
	0x00000000,
	(0x0e00 << 16) | (0xc2a8 >> 2),
	0x00000000,
	(0x0e00 << 16) | (0xc2ac >> 2),
	0x00000000,
	(0x0e00 << 16) | (0x301d0 >> 2),
	0x00000000,
	(0x0e00 << 16) | (0x30238 >> 2),
	0x00000000,
	(0x0e00 << 16) | (0x30250 >> 2),
	0x00000000,
	(0x0e00 << 16) | (0x30254 >> 2),
	0x00000000,
	(0x0e00 << 16) | (0x30258 >> 2),
	0x00000000,
	(0x0e00 << 16) | (0x3025c >> 2),
	0x00000000,
	(0x4e00 << 16) | (0xc900 >> 2),
	0x00000000,
	(0x5e00 << 16) | (0xc900 >> 2),
	0x00000000,
	(0x6e00 << 16) | (0xc900 >> 2),
	0x00000000,
	(0x7e00 << 16) | (0xc900 >> 2),
	0x00000000,
	(0x4e00 << 16) | (0xc904 >> 2),
	0x00000000,
	(0x5e00 << 16) | (0xc904 >> 2),
	0x00000000,
	(0x6e00 << 16) | (0xc904 >> 2),
	0x00000000,
	(0x7e00 << 16) | (0xc904 >> 2),
	0x00000000,
	(0x4e00 << 16) | (0xc908 >> 2),
	0x00000000,
	(0x5e00 << 16) | (0xc908 >> 2),
	0x00000000,
	(0x6e00 << 16) | (0xc908 >> 2),
	0x00000000,
	(0x7e00 << 16) | (0xc908 >> 2),
	0x00000000,
	(0x4e00 << 16) | (0xc90c >> 2),
	0x00000000,
	(0x5e00 << 16) | (0xc90c >> 2),
	0x00000000,
	(0x6e00 << 16) | (0xc90c >> 2),
	0x00000000,
	(0x7e00 << 16) | (0xc90c >> 2),
	0x00000000,
	(0x4e00 << 16) | (0xc910 >> 2),
	0x00000000,
	(0x5e00 << 16) | (0xc910 >> 2),
	0x00000000,
	(0x6e00 << 16) | (0xc910 >> 2),
	0x00000000,
	(0x7e00 << 16) | (0xc910 >> 2),
	0x00000000,
	(0x0e00 << 16) | (0xc99c >> 2),
	0x00000000,
	(0x0e00 << 16) | (0x9834 >> 2),
	0x00000000,
	(0x0000 << 16) | (0x30f00 >> 2),
	0x00000000,
	(0x0000 << 16) | (0x30f04 >> 2),
	0x00000000,
	(0x0000 << 16) | (0x30f08 >> 2),
	0x00000000,
	(0x0000 << 16) | (0x30f0c >> 2),
	0x00000000,
	(0x0600 << 16) | (0x9b7c >> 2),
	0x00000000,
	(0x0e00 << 16) | (0x8a14 >> 2),
	0x00000000,
	(0x0e00 << 16) | (0x8a18 >> 2),
	0x00000000,
	(0x0600 << 16) | (0x30a00 >> 2),
	0x00000000,
	(0x0e00 << 16) | (0x8bf0 >> 2),
	0x00000000,
	(0x0e00 << 16) | (0x8bcc >> 2),
	0x00000000,
	(0x0e00 << 16) | (0x8b24 >> 2),
	0x00000000,
	(0x0e00 << 16) | (0x30a04 >> 2),
	0x00000000,
	(0x0600 << 16) | (0x30a10 >> 2),
	0x00000000,
	(0x0600 << 16) | (0x30a14 >> 2),
	0x00000000,
	(0x0600 << 16) | (0x30a18 >> 2),
	0x00000000,
	(0x0600 << 16) | (0x30a2c >> 2),
	0x00000000,
	(0x0e00 << 16) | (0xc700 >> 2),
	0x00000000,
	(0x0e00 << 16) | (0xc704 >> 2),
	0x00000000,
	(0x0e00 << 16) | (0xc708 >> 2),
	0x00000000,
	(0x0e00 << 16) | (0xc768 >> 2),
	0x00000000,
	(0x0400 << 16) | (0xc770 >> 2),
	0x00000000,
	(0x0400 << 16) | (0xc774 >> 2),
	0x00000000,
	(0x0400 << 16) | (0xc798 >> 2),
	0x00000000,
	(0x0400 << 16) | (0xc79c >> 2),
	0x00000000,
	(0x0e00 << 16) | (0x9100 >> 2),
	0x00000000,
	(0x0e00 << 16) | (0x3c010 >> 2),
	0x00000000,
	(0x0e00 << 16) | (0x8c00 >> 2),
	0x00000000,
	(0x0e00 << 16) | (0x8c04 >> 2),
	0x00000000,
	(0x0e00 << 16) | (0x8c20 >> 2),
	0x00000000,
	(0x0e00 << 16) | (0x8c38 >> 2),
	0x00000000,
	(0x0e00 << 16) | (0x8c3c >> 2),
	0x00000000,
	(0x0e00 << 16) | (0xae00 >> 2),
	0x00000000,
	(0x0e00 << 16) | (0x9604 >> 2),
	0x00000000,
	(0x0e00 << 16) | (0xac08 >> 2),
	0x00000000,
	(0x0e00 << 16) | (0xac0c >> 2),
	0x00000000,
	(0x0e00 << 16) | (0xac10 >> 2),
	0x00000000,
	(0x0e00 << 16) | (0xac14 >> 2),
	0x00000000,
	(0x0e00 << 16) | (0xac58 >> 2),
	0x00000000,
	(0x0e00 << 16) | (0xac68 >> 2),
	0x00000000,
	(0x0e00 << 16) | (0xac6c >> 2),
	0x00000000,
	(0x0e00 << 16) | (0xac70 >> 2),
	0x00000000,
	(0x0e00 << 16) | (0xac74 >> 2),
	0x00000000,
	(0x0e00 << 16) | (0xac78 >> 2),
	0x00000000,
	(0x0e00 << 16) | (0xac7c >> 2),
	0x00000000,
	(0x0e00 << 16) | (0xac80 >> 2),
	0x00000000,
	(0x0e00 << 16) | (0xac84 >> 2),
	0x00000000,
	(0x0e00 << 16) | (0xac88 >> 2),
	0x00000000,
	(0x0e00 << 16) | (0xac8c >> 2),
	0x00000000,
	(0x0e00 << 16) | (0x970c >> 2),
	0x00000000,
	(0x0e00 << 16) | (0x9714 >> 2),
	0x00000000,
	(0x0e00 << 16) | (0x9718 >> 2),
	0x00000000,
	(0x0e00 << 16) | (0x971c >> 2),
	0x00000000,
	(0x0e00 << 16) | (0x31068 >> 2),
	0x00000000,
	(0x4e00 << 16) | (0x31068 >> 2),
	0x00000000,
	(0x5e00 << 16) | (0x31068 >> 2),
	0x00000000,
	(0x6e00 << 16) | (0x31068 >> 2),
	0x00000000,
	(0x7e00 << 16) | (0x31068 >> 2),
	0x00000000,
	(0x0e00 << 16) | (0xcd10 >> 2),
	0x00000000,
	(0x0e00 << 16) | (0xcd14 >> 2),
	0x00000000,
	(0x0e00 << 16) | (0x88b0 >> 2),
	0x00000000,
	(0x0e00 << 16) | (0x88b4 >> 2),
	0x00000000,
	(0x0e00 << 16) | (0x88b8 >> 2),
	0x00000000,
	(0x0e00 << 16) | (0x88bc >> 2),
	0x00000000,
	(0x0400 << 16) | (0x89c0 >> 2),
	0x00000000,
	(0x0e00 << 16) | (0x88c4 >> 2),
	0x00000000,
	(0x0e00 << 16) | (0x88c8 >> 2),
	0x00000000,
	(0x0e00 << 16) | (0x88d0 >> 2),
	0x00000000,
	(0x0e00 << 16) | (0x88d4 >> 2),
	0x00000000,
	(0x0e00 << 16) | (0x88d8 >> 2),
	0x00000000,
	(0x0e00 << 16) | (0x8980 >> 2),
	0x00000000,
	(0x0e00 << 16) | (0x30938 >> 2),
	0x00000000,
	(0x0e00 << 16) | (0x3093c >> 2),
	0x00000000,
	(0x0e00 << 16) | (0x30940 >> 2),
	0x00000000,
	(0x0e00 << 16) | (0x89a0 >> 2),
	0x00000000,
	(0x0e00 << 16) | (0x30900 >> 2),
	0x00000000,
	(0x0e00 << 16) | (0x30904 >> 2),
	0x00000000,
	(0x0e00 << 16) | (0x89b4 >> 2),
	0x00000000,
	(0x0e00 << 16) | (0x3e1fc >> 2),
	0x00000000,
	(0x0e00 << 16) | (0x3c210 >> 2),
	0x00000000,
	(0x0e00 << 16) | (0x3c214 >> 2),
	0x00000000,
	(0x0e00 << 16) | (0x3c218 >> 2),
	0x00000000,
	(0x0e00 << 16) | (0x8904 >> 2),
	0x00000000,
	0x5,
	(0x0e00 << 16) | (0x8c28 >> 2),
	(0x0e00 << 16) | (0x8c2c >> 2),
	(0x0e00 << 16) | (0x8c30 >> 2),
	(0x0e00 << 16) | (0x8c34 >> 2),
	(0x0e00 << 16) | (0x9600 >> 2),
};

static u32 gfx_v7_0_get_csb_size(struct amdgpu_device *adev);
static void gfx_v7_0_get_csb_buffer(struct amdgpu_device *adev, volatile u32 *buffer);
static void gfx_v7_0_init_pg(struct amdgpu_device *adev);
static void gfx_v7_0_get_cu_info(struct amdgpu_device *adev);

/*
 * Core functions
 */
/**
 * gfx_v7_0_init_microcode - load ucode images from disk
 *
 * @adev: amdgpu_device pointer
 *
 * Use the firmware interface to load the ucode images into
 * the driver (not loaded into hw).
 * Returns 0 on success, error on failure.
 */
static int gfx_v7_0_init_microcode(struct amdgpu_device *adev)
{
	const char *chip_name;
	char fw_name[30];
	int err;

	DRM_DEBUG("\n");

	switch (adev->asic_type) {
	case CHIP_BONAIRE:
		chip_name = "bonaire";
		break;
	case CHIP_HAWAII:
		chip_name = "hawaii";
		break;
	case CHIP_KAVERI:
		chip_name = "kaveri";
		break;
	case CHIP_KABINI:
		chip_name = "kabini";
		break;
	case CHIP_MULLINS:
		chip_name = "mullins";
		break;
	default: BUG();
	}

	snprintf(fw_name, sizeof(fw_name), "amdgpu/%s_pfp.bin", chip_name);
	err = request_firmware(&adev->gfx.pfp_fw, fw_name, adev->dev);
	if (err)
		goto out;
	err = amdgpu_ucode_validate(adev->gfx.pfp_fw);
	if (err)
		goto out;

	snprintf(fw_name, sizeof(fw_name), "amdgpu/%s_me.bin", chip_name);
	err = request_firmware(&adev->gfx.me_fw, fw_name, adev->dev);
	if (err)
		goto out;
	err = amdgpu_ucode_validate(adev->gfx.me_fw);
	if (err)
		goto out;

	snprintf(fw_name, sizeof(fw_name), "amdgpu/%s_ce.bin", chip_name);
	err = request_firmware(&adev->gfx.ce_fw, fw_name, adev->dev);
	if (err)
		goto out;
	err = amdgpu_ucode_validate(adev->gfx.ce_fw);
	if (err)
		goto out;

	snprintf(fw_name, sizeof(fw_name), "amdgpu/%s_mec.bin", chip_name);
	err = request_firmware(&adev->gfx.mec_fw, fw_name, adev->dev);
	if (err)
		goto out;
	err = amdgpu_ucode_validate(adev->gfx.mec_fw);
	if (err)
		goto out;

	if (adev->asic_type == CHIP_KAVERI) {
		snprintf(fw_name, sizeof(fw_name), "amdgpu/%s_mec2.bin", chip_name);
		err = request_firmware(&adev->gfx.mec2_fw, fw_name, adev->dev);
		if (err)
			goto out;
		err = amdgpu_ucode_validate(adev->gfx.mec2_fw);
		if (err)
			goto out;
	}

	snprintf(fw_name, sizeof(fw_name), "amdgpu/%s_rlc.bin", chip_name);
	err = request_firmware(&adev->gfx.rlc_fw, fw_name, adev->dev);
	if (err)
		goto out;
	err = amdgpu_ucode_validate(adev->gfx.rlc_fw);

out:
	if (err) {
		pr_err("gfx7: Failed to load firmware \"%s\"\n", fw_name);
		release_firmware(adev->gfx.pfp_fw);
		adev->gfx.pfp_fw = NULL;
		release_firmware(adev->gfx.me_fw);
		adev->gfx.me_fw = NULL;
		release_firmware(adev->gfx.ce_fw);
		adev->gfx.ce_fw = NULL;
		release_firmware(adev->gfx.mec_fw);
		adev->gfx.mec_fw = NULL;
		release_firmware(adev->gfx.mec2_fw);
		adev->gfx.mec2_fw = NULL;
		release_firmware(adev->gfx.rlc_fw);
		adev->gfx.rlc_fw = NULL;
	}
	return err;
}

static void gfx_v7_0_free_microcode(struct amdgpu_device *adev)
{
	release_firmware(adev->gfx.pfp_fw);
	adev->gfx.pfp_fw = NULL;
	release_firmware(adev->gfx.me_fw);
	adev->gfx.me_fw = NULL;
	release_firmware(adev->gfx.ce_fw);
	adev->gfx.ce_fw = NULL;
	release_firmware(adev->gfx.mec_fw);
	adev->gfx.mec_fw = NULL;
	release_firmware(adev->gfx.mec2_fw);
	adev->gfx.mec2_fw = NULL;
	release_firmware(adev->gfx.rlc_fw);
	adev->gfx.rlc_fw = NULL;
}

/**
 * gfx_v7_0_tiling_mode_table_init - init the hw tiling table
 *
 * @adev: amdgpu_device pointer
 *
 * Starting with SI, the tiling setup is done globally in a
 * set of 32 tiling modes.  Rather than selecting each set of
 * parameters per surface as on older asics, we just select
 * which index in the tiling table we want to use, and the
 * surface uses those parameters (CIK).
 */
static void gfx_v7_0_tiling_mode_table_init(struct amdgpu_device *adev)
{
	const u32 num_tile_mode_states =
			ARRAY_SIZE(adev->gfx.config.tile_mode_array);
	const u32 num_secondary_tile_mode_states =
			ARRAY_SIZE(adev->gfx.config.macrotile_mode_array);
	u32 reg_offset, split_equal_to_row_size;
	uint32_t *tile, *macrotile;

	tile = adev->gfx.config.tile_mode_array;
	macrotile = adev->gfx.config.macrotile_mode_array;

	switch (adev->gfx.config.mem_row_size_in_kb) {
	case 1:
		split_equal_to_row_size = ADDR_SURF_TILE_SPLIT_1KB;
		break;
	case 2:
	default:
		split_equal_to_row_size = ADDR_SURF_TILE_SPLIT_2KB;
		break;
	case 4:
		split_equal_to_row_size = ADDR_SURF_TILE_SPLIT_4KB;
		break;
	}

	for (reg_offset = 0; reg_offset < num_tile_mode_states; reg_offset++)
		tile[reg_offset] = 0;
	for (reg_offset = 0; reg_offset < num_secondary_tile_mode_states; reg_offset++)
		macrotile[reg_offset] = 0;

	switch (adev->asic_type) {
	case CHIP_BONAIRE:
		tile[0] = (ARRAY_MODE(ARRAY_2D_TILED_THIN1) |
			   PIPE_CONFIG(ADDR_SURF_P4_16x16) |
			   TILE_SPLIT(ADDR_SURF_TILE_SPLIT_64B) |
			   MICRO_TILE_MODE_NEW(ADDR_SURF_DEPTH_MICRO_TILING));
		tile[1] = (ARRAY_MODE(ARRAY_2D_TILED_THIN1) |
			   PIPE_CONFIG(ADDR_SURF_P4_16x16) |
			   TILE_SPLIT(ADDR_SURF_TILE_SPLIT_128B) |
			   MICRO_TILE_MODE_NEW(ADDR_SURF_DEPTH_MICRO_TILING));
		tile[2] = (ARRAY_MODE(ARRAY_2D_TILED_THIN1) |
			   PIPE_CONFIG(ADDR_SURF_P4_16x16) |
			   TILE_SPLIT(ADDR_SURF_TILE_SPLIT_256B) |
			   MICRO_TILE_MODE_NEW(ADDR_SURF_DEPTH_MICRO_TILING));
		tile[3] = (ARRAY_MODE(ARRAY_2D_TILED_THIN1) |
			   PIPE_CONFIG(ADDR_SURF_P4_16x16) |
			   TILE_SPLIT(ADDR_SURF_TILE_SPLIT_512B) |
			   MICRO_TILE_MODE_NEW(ADDR_SURF_DEPTH_MICRO_TILING));
		tile[4] = (ARRAY_MODE(ARRAY_2D_TILED_THIN1) |
			   PIPE_CONFIG(ADDR_SURF_P4_16x16) |
			   MICRO_TILE_MODE_NEW(ADDR_SURF_DEPTH_MICRO_TILING) |
			   TILE_SPLIT(split_equal_to_row_size));
		tile[5] = (ARRAY_MODE(ARRAY_1D_TILED_THIN1) |
			   PIPE_CONFIG(ADDR_SURF_P4_16x16) |
			   MICRO_TILE_MODE_NEW(ADDR_SURF_DEPTH_MICRO_TILING));
		tile[6] = (ARRAY_MODE(ARRAY_PRT_TILED_THIN1) |
			   PIPE_CONFIG(ADDR_SURF_P4_16x16) |
			   MICRO_TILE_MODE_NEW(ADDR_SURF_DEPTH_MICRO_TILING) |
			   TILE_SPLIT(split_equal_to_row_size));
		tile[7] = (TILE_SPLIT(split_equal_to_row_size));
		tile[8] = (ARRAY_MODE(ARRAY_LINEAR_ALIGNED) |
			   PIPE_CONFIG(ADDR_SURF_P4_16x16));
		tile[9] = (ARRAY_MODE(ARRAY_1D_TILED_THIN1) |
			   PIPE_CONFIG(ADDR_SURF_P4_16x16) |
			   MICRO_TILE_MODE_NEW(ADDR_SURF_DISPLAY_MICRO_TILING));
		tile[10] = (ARRAY_MODE(ARRAY_2D_TILED_THIN1) |
			    PIPE_CONFIG(ADDR_SURF_P4_16x16) |
			    MICRO_TILE_MODE_NEW(ADDR_SURF_DISPLAY_MICRO_TILING) |
			    SAMPLE_SPLIT(ADDR_SURF_SAMPLE_SPLIT_2));
		tile[11] = (ARRAY_MODE(ARRAY_PRT_TILED_THIN1) |
			    PIPE_CONFIG(ADDR_SURF_P4_16x16) |
			    MICRO_TILE_MODE_NEW(ADDR_SURF_DISPLAY_MICRO_TILING) |
			    SAMPLE_SPLIT(ADDR_SURF_SAMPLE_SPLIT_8));
		tile[12] = (TILE_SPLIT(split_equal_to_row_size));
		tile[13] = (ARRAY_MODE(ARRAY_1D_TILED_THIN1) |
			    PIPE_CONFIG(ADDR_SURF_P4_16x16) |
			    MICRO_TILE_MODE_NEW(ADDR_SURF_THIN_MICRO_TILING));
		tile[14] = (ARRAY_MODE(ARRAY_2D_TILED_THIN1) |
			    PIPE_CONFIG(ADDR_SURF_P4_16x16) |
			    MICRO_TILE_MODE_NEW(ADDR_SURF_THIN_MICRO_TILING) |
			    SAMPLE_SPLIT(ADDR_SURF_SAMPLE_SPLIT_2));
		tile[15] = (ARRAY_MODE(ARRAY_3D_TILED_THIN1) |
			    PIPE_CONFIG(ADDR_SURF_P4_16x16) |
			    MICRO_TILE_MODE_NEW(ADDR_SURF_THIN_MICRO_TILING) |
			    SAMPLE_SPLIT(ADDR_SURF_SAMPLE_SPLIT_2));
		tile[16] = (ARRAY_MODE(ARRAY_PRT_TILED_THIN1) |
			    PIPE_CONFIG(ADDR_SURF_P4_16x16) |
			    MICRO_TILE_MODE_NEW(ADDR_SURF_THIN_MICRO_TILING) |
			    SAMPLE_SPLIT(ADDR_SURF_SAMPLE_SPLIT_8));
		tile[17] = (TILE_SPLIT(split_equal_to_row_size));
		tile[18] = (ARRAY_MODE(ARRAY_1D_TILED_THICK) |
			    PIPE_CONFIG(ADDR_SURF_P4_16x16) |
			    MICRO_TILE_MODE_NEW(ADDR_SURF_THIN_MICRO_TILING) |
			    SAMPLE_SPLIT(ADDR_SURF_SAMPLE_SPLIT_1));
		tile[19] = (ARRAY_MODE(ARRAY_1D_TILED_THICK) |
			    PIPE_CONFIG(ADDR_SURF_P4_16x16) |
			    MICRO_TILE_MODE_NEW(ADDR_SURF_THIN_MICRO_TILING));
		tile[20] = (ARRAY_MODE(ARRAY_2D_TILED_THICK) |
			    PIPE_CONFIG(ADDR_SURF_P4_16x16) |
			    MICRO_TILE_MODE_NEW(ADDR_SURF_THIN_MICRO_TILING) |
			    SAMPLE_SPLIT(ADDR_SURF_SAMPLE_SPLIT_1));
		tile[21] =  (ARRAY_MODE(ARRAY_3D_TILED_THICK) |
			    PIPE_CONFIG(ADDR_SURF_P4_16x16) |
			    MICRO_TILE_MODE_NEW(ADDR_SURF_THIN_MICRO_TILING) |
			    SAMPLE_SPLIT(ADDR_SURF_SAMPLE_SPLIT_1));
		tile[22] = (ARRAY_MODE(ARRAY_PRT_TILED_THICK) |
			    PIPE_CONFIG(ADDR_SURF_P4_16x16) |
			    MICRO_TILE_MODE_NEW(ADDR_SURF_THIN_MICRO_TILING) |
			    SAMPLE_SPLIT(ADDR_SURF_SAMPLE_SPLIT_1));
		tile[23] = (TILE_SPLIT(split_equal_to_row_size));
		tile[24] = (ARRAY_MODE(ARRAY_2D_TILED_THICK) |
			    PIPE_CONFIG(ADDR_SURF_P4_16x16) |
			    MICRO_TILE_MODE_NEW(ADDR_SURF_THIN_MICRO_TILING) |
			    SAMPLE_SPLIT(ADDR_SURF_SAMPLE_SPLIT_1));
		tile[25] = (ARRAY_MODE(ARRAY_2D_TILED_XTHICK) |
			    PIPE_CONFIG(ADDR_SURF_P4_16x16) |
			    MICRO_TILE_MODE_NEW(ADDR_SURF_THIN_MICRO_TILING) |
			    SAMPLE_SPLIT(ADDR_SURF_SAMPLE_SPLIT_1));
		tile[26] = (ARRAY_MODE(ARRAY_3D_TILED_XTHICK) |
			    PIPE_CONFIG(ADDR_SURF_P4_16x16) |
			    MICRO_TILE_MODE_NEW(ADDR_SURF_THIN_MICRO_TILING) |
			    SAMPLE_SPLIT(ADDR_SURF_SAMPLE_SPLIT_1));
		tile[27] = (ARRAY_MODE(ARRAY_1D_TILED_THIN1) |
			    PIPE_CONFIG(ADDR_SURF_P4_16x16) |
			    MICRO_TILE_MODE_NEW(ADDR_SURF_ROTATED_MICRO_TILING));
		tile[28] = (ARRAY_MODE(ARRAY_2D_TILED_THIN1) |
			    PIPE_CONFIG(ADDR_SURF_P4_16x16) |
			    MICRO_TILE_MODE_NEW(ADDR_SURF_ROTATED_MICRO_TILING) |
			    SAMPLE_SPLIT(ADDR_SURF_SAMPLE_SPLIT_2));
		tile[29] = (ARRAY_MODE(ARRAY_PRT_TILED_THIN1) |
			    PIPE_CONFIG(ADDR_SURF_P4_16x16) |
			    MICRO_TILE_MODE_NEW(ADDR_SURF_ROTATED_MICRO_TILING) |
			    SAMPLE_SPLIT(ADDR_SURF_SAMPLE_SPLIT_8));
		tile[30] = (TILE_SPLIT(split_equal_to_row_size));

		macrotile[0] = (BANK_WIDTH(ADDR_SURF_BANK_WIDTH_1) |
				BANK_HEIGHT(ADDR_SURF_BANK_HEIGHT_4) |
				MACRO_TILE_ASPECT(ADDR_SURF_MACRO_ASPECT_4) |
				NUM_BANKS(ADDR_SURF_16_BANK));
		macrotile[1] = (BANK_WIDTH(ADDR_SURF_BANK_WIDTH_1) |
				BANK_HEIGHT(ADDR_SURF_BANK_HEIGHT_2) |
				MACRO_TILE_ASPECT(ADDR_SURF_MACRO_ASPECT_4) |
				NUM_BANKS(ADDR_SURF_16_BANK));
		macrotile[2] = (BANK_WIDTH(ADDR_SURF_BANK_WIDTH_1) |
				BANK_HEIGHT(ADDR_SURF_BANK_HEIGHT_1) |
				MACRO_TILE_ASPECT(ADDR_SURF_MACRO_ASPECT_2) |
				NUM_BANKS(ADDR_SURF_16_BANK));
		macrotile[3] = (BANK_WIDTH(ADDR_SURF_BANK_WIDTH_1) |
				BANK_HEIGHT(ADDR_SURF_BANK_HEIGHT_1) |
				MACRO_TILE_ASPECT(ADDR_SURF_MACRO_ASPECT_2) |
				NUM_BANKS(ADDR_SURF_16_BANK));
		macrotile[4] = (BANK_WIDTH(ADDR_SURF_BANK_WIDTH_1) |
				BANK_HEIGHT(ADDR_SURF_BANK_HEIGHT_1) |
				MACRO_TILE_ASPECT(ADDR_SURF_MACRO_ASPECT_2) |
				NUM_BANKS(ADDR_SURF_16_BANK));
		macrotile[5] = (BANK_WIDTH(ADDR_SURF_BANK_WIDTH_1) |
				BANK_HEIGHT(ADDR_SURF_BANK_HEIGHT_1) |
				MACRO_TILE_ASPECT(ADDR_SURF_MACRO_ASPECT_2) |
				NUM_BANKS(ADDR_SURF_8_BANK));
		macrotile[6] = (BANK_WIDTH(ADDR_SURF_BANK_WIDTH_1) |
				BANK_HEIGHT(ADDR_SURF_BANK_HEIGHT_1) |
				MACRO_TILE_ASPECT(ADDR_SURF_MACRO_ASPECT_1) |
				NUM_BANKS(ADDR_SURF_4_BANK));
		macrotile[8] = (BANK_WIDTH(ADDR_SURF_BANK_WIDTH_2) |
				BANK_HEIGHT(ADDR_SURF_BANK_HEIGHT_8) |
				MACRO_TILE_ASPECT(ADDR_SURF_MACRO_ASPECT_4) |
				NUM_BANKS(ADDR_SURF_16_BANK));
		macrotile[9] = (BANK_WIDTH(ADDR_SURF_BANK_WIDTH_2) |
				BANK_HEIGHT(ADDR_SURF_BANK_HEIGHT_4) |
				MACRO_TILE_ASPECT(ADDR_SURF_MACRO_ASPECT_4) |
				NUM_BANKS(ADDR_SURF_16_BANK));
		macrotile[10] = (BANK_WIDTH(ADDR_SURF_BANK_WIDTH_1) |
				BANK_HEIGHT(ADDR_SURF_BANK_HEIGHT_4) |
				MACRO_TILE_ASPECT(ADDR_SURF_MACRO_ASPECT_4) |
				NUM_BANKS(ADDR_SURF_16_BANK));
		macrotile[11] = (BANK_WIDTH(ADDR_SURF_BANK_WIDTH_1) |
				BANK_HEIGHT(ADDR_SURF_BANK_HEIGHT_2) |
				MACRO_TILE_ASPECT(ADDR_SURF_MACRO_ASPECT_4) |
				NUM_BANKS(ADDR_SURF_16_BANK));
		macrotile[12] = (BANK_WIDTH(ADDR_SURF_BANK_WIDTH_1) |
				BANK_HEIGHT(ADDR_SURF_BANK_HEIGHT_1) |
				MACRO_TILE_ASPECT(ADDR_SURF_MACRO_ASPECT_2) |
				NUM_BANKS(ADDR_SURF_16_BANK));
		macrotile[13] = (BANK_WIDTH(ADDR_SURF_BANK_WIDTH_1) |
				BANK_HEIGHT(ADDR_SURF_BANK_HEIGHT_1) |
				MACRO_TILE_ASPECT(ADDR_SURF_MACRO_ASPECT_2) |
				NUM_BANKS(ADDR_SURF_8_BANK));
		macrotile[14] = (BANK_WIDTH(ADDR_SURF_BANK_WIDTH_1) |
				BANK_HEIGHT(ADDR_SURF_BANK_HEIGHT_1) |
				MACRO_TILE_ASPECT(ADDR_SURF_MACRO_ASPECT_1) |
				NUM_BANKS(ADDR_SURF_4_BANK));

		for (reg_offset = 0; reg_offset < num_tile_mode_states; reg_offset++)
			WREG32(mmGB_TILE_MODE0 + reg_offset, tile[reg_offset]);
		for (reg_offset = 0; reg_offset < num_secondary_tile_mode_states; reg_offset++)
			if (reg_offset != 7)
				WREG32(mmGB_MACROTILE_MODE0 + reg_offset, macrotile[reg_offset]);
		break;
	case CHIP_HAWAII:
		tile[0] = (ARRAY_MODE(ARRAY_2D_TILED_THIN1) |
			   PIPE_CONFIG(ADDR_SURF_P16_32x32_16x16) |
			   TILE_SPLIT(ADDR_SURF_TILE_SPLIT_64B) |
			   MICRO_TILE_MODE_NEW(ADDR_SURF_DEPTH_MICRO_TILING));
		tile[1] = (ARRAY_MODE(ARRAY_2D_TILED_THIN1) |
			   PIPE_CONFIG(ADDR_SURF_P16_32x32_16x16) |
			   TILE_SPLIT(ADDR_SURF_TILE_SPLIT_128B) |
			   MICRO_TILE_MODE_NEW(ADDR_SURF_DEPTH_MICRO_TILING));
		tile[2] = (ARRAY_MODE(ARRAY_2D_TILED_THIN1) |
			   PIPE_CONFIG(ADDR_SURF_P16_32x32_16x16) |
			   TILE_SPLIT(ADDR_SURF_TILE_SPLIT_256B) |
			   MICRO_TILE_MODE_NEW(ADDR_SURF_DEPTH_MICRO_TILING));
		tile[3] = (ARRAY_MODE(ARRAY_2D_TILED_THIN1) |
			   PIPE_CONFIG(ADDR_SURF_P16_32x32_16x16) |
			   TILE_SPLIT(ADDR_SURF_TILE_SPLIT_512B) |
			   MICRO_TILE_MODE_NEW(ADDR_SURF_DEPTH_MICRO_TILING));
		tile[4] = (ARRAY_MODE(ARRAY_2D_TILED_THIN1) |
			   PIPE_CONFIG(ADDR_SURF_P16_32x32_16x16) |
			   MICRO_TILE_MODE_NEW(ADDR_SURF_DEPTH_MICRO_TILING) |
			   TILE_SPLIT(split_equal_to_row_size));
		tile[5] = (ARRAY_MODE(ARRAY_1D_TILED_THIN1) |
			   PIPE_CONFIG(ADDR_SURF_P16_32x32_16x16) |
			   MICRO_TILE_MODE_NEW(ADDR_SURF_DEPTH_MICRO_TILING) |
			   TILE_SPLIT(split_equal_to_row_size));
		tile[6] = (ARRAY_MODE(ARRAY_PRT_TILED_THIN1) |
			   PIPE_CONFIG(ADDR_SURF_P16_32x32_16x16) |
			   MICRO_TILE_MODE_NEW(ADDR_SURF_DEPTH_MICRO_TILING) |
			   TILE_SPLIT(split_equal_to_row_size));
		tile[7] = (ARRAY_MODE(ARRAY_PRT_TILED_THIN1) |
			   PIPE_CONFIG(ADDR_SURF_P4_16x16) |
			   MICRO_TILE_MODE_NEW(ADDR_SURF_DEPTH_MICRO_TILING) |
			   TILE_SPLIT(split_equal_to_row_size));
		tile[8] = (ARRAY_MODE(ARRAY_LINEAR_ALIGNED) |
			   PIPE_CONFIG(ADDR_SURF_P16_32x32_16x16));
		tile[9] = (ARRAY_MODE(ARRAY_1D_TILED_THIN1) |
			   PIPE_CONFIG(ADDR_SURF_P16_32x32_16x16) |
			   MICRO_TILE_MODE_NEW(ADDR_SURF_DISPLAY_MICRO_TILING));
		tile[10] = (ARRAY_MODE(ARRAY_2D_TILED_THIN1) |
			    PIPE_CONFIG(ADDR_SURF_P16_32x32_16x16) |
			    MICRO_TILE_MODE_NEW(ADDR_SURF_DISPLAY_MICRO_TILING) |
			    SAMPLE_SPLIT(ADDR_SURF_SAMPLE_SPLIT_2));
		tile[11] = (ARRAY_MODE(ARRAY_PRT_TILED_THIN1) |
			    PIPE_CONFIG(ADDR_SURF_P16_32x32_16x16) |
			    MICRO_TILE_MODE_NEW(ADDR_SURF_DISPLAY_MICRO_TILING) |
			    SAMPLE_SPLIT(ADDR_SURF_SAMPLE_SPLIT_8));
		tile[12] = (ARRAY_MODE(ARRAY_PRT_2D_TILED_THIN1) |
			    PIPE_CONFIG(ADDR_SURF_P4_16x16) |
			    MICRO_TILE_MODE_NEW(ADDR_SURF_DISPLAY_MICRO_TILING) |
			    SAMPLE_SPLIT(ADDR_SURF_SAMPLE_SPLIT_8));
		tile[13] = (ARRAY_MODE(ARRAY_1D_TILED_THIN1) |
			    PIPE_CONFIG(ADDR_SURF_P16_32x32_16x16) |
			    MICRO_TILE_MODE_NEW(ADDR_SURF_THIN_MICRO_TILING));
		tile[14] = (ARRAY_MODE(ARRAY_2D_TILED_THIN1) |
			    PIPE_CONFIG(ADDR_SURF_P16_32x32_16x16) |
			    MICRO_TILE_MODE_NEW(ADDR_SURF_THIN_MICRO_TILING) |
			    SAMPLE_SPLIT(ADDR_SURF_SAMPLE_SPLIT_2));
		tile[15] = (ARRAY_MODE(ARRAY_3D_TILED_THIN1) |
			    PIPE_CONFIG(ADDR_SURF_P16_32x32_16x16) |
			    MICRO_TILE_MODE_NEW(ADDR_SURF_THIN_MICRO_TILING) |
			    SAMPLE_SPLIT(ADDR_SURF_SAMPLE_SPLIT_2));
		tile[16] = (ARRAY_MODE(ARRAY_PRT_TILED_THIN1) |
			    PIPE_CONFIG(ADDR_SURF_P16_32x32_16x16) |
			    MICRO_TILE_MODE_NEW(ADDR_SURF_THIN_MICRO_TILING) |
			    SAMPLE_SPLIT(ADDR_SURF_SAMPLE_SPLIT_8));
		tile[17] = (ARRAY_MODE(ARRAY_PRT_TILED_THIN1) |
			    PIPE_CONFIG(ADDR_SURF_P4_16x16) |
			    MICRO_TILE_MODE_NEW(ADDR_SURF_THIN_MICRO_TILING) |
			    SAMPLE_SPLIT(ADDR_SURF_SAMPLE_SPLIT_8));
		tile[18] = (ARRAY_MODE(ARRAY_1D_TILED_THICK) |
			    PIPE_CONFIG(ADDR_SURF_P16_32x32_16x16) |
			    MICRO_TILE_MODE_NEW(ADDR_SURF_THIN_MICRO_TILING) |
			    SAMPLE_SPLIT(ADDR_SURF_SAMPLE_SPLIT_1));
		tile[19] = (ARRAY_MODE(ARRAY_1D_TILED_THICK) |
			    PIPE_CONFIG(ADDR_SURF_P16_32x32_16x16) |
			    MICRO_TILE_MODE_NEW(ADDR_SURF_THICK_MICRO_TILING));
		tile[20] = (ARRAY_MODE(ARRAY_2D_TILED_THICK) |
			    PIPE_CONFIG(ADDR_SURF_P16_32x32_16x16) |
			    MICRO_TILE_MODE_NEW(ADDR_SURF_THICK_MICRO_TILING) |
			    SAMPLE_SPLIT(ADDR_SURF_SAMPLE_SPLIT_1));
		tile[21] = (ARRAY_MODE(ARRAY_3D_TILED_THICK) |
			    PIPE_CONFIG(ADDR_SURF_P16_32x32_16x16) |
			    MICRO_TILE_MODE_NEW(ADDR_SURF_THICK_MICRO_TILING) |
			    SAMPLE_SPLIT(ADDR_SURF_SAMPLE_SPLIT_1));
		tile[22] = (ARRAY_MODE(ARRAY_PRT_TILED_THICK) |
			    PIPE_CONFIG(ADDR_SURF_P16_32x32_16x16) |
			    MICRO_TILE_MODE_NEW(ADDR_SURF_THICK_MICRO_TILING) |
			    SAMPLE_SPLIT(ADDR_SURF_SAMPLE_SPLIT_1));
		tile[23] = (ARRAY_MODE(ARRAY_PRT_TILED_THICK) |
			    PIPE_CONFIG(ADDR_SURF_P4_16x16) |
			    MICRO_TILE_MODE_NEW(ADDR_SURF_THICK_MICRO_TILING) |
			    SAMPLE_SPLIT(ADDR_SURF_SAMPLE_SPLIT_1));
		tile[24] = (ARRAY_MODE(ARRAY_2D_TILED_THICK) |
			    PIPE_CONFIG(ADDR_SURF_P16_32x32_16x16) |
			    MICRO_TILE_MODE_NEW(ADDR_SURF_THIN_MICRO_TILING) |
			    SAMPLE_SPLIT(ADDR_SURF_SAMPLE_SPLIT_1));
		tile[25] = (ARRAY_MODE(ARRAY_2D_TILED_XTHICK) |
			    PIPE_CONFIG(ADDR_SURF_P16_32x32_16x16) |
			    MICRO_TILE_MODE_NEW(ADDR_SURF_THICK_MICRO_TILING) |
			    SAMPLE_SPLIT(ADDR_SURF_SAMPLE_SPLIT_1));
		tile[26] = (ARRAY_MODE(ARRAY_3D_TILED_XTHICK) |
			    PIPE_CONFIG(ADDR_SURF_P16_32x32_16x16) |
			    MICRO_TILE_MODE_NEW(ADDR_SURF_THICK_MICRO_TILING) |
			    SAMPLE_SPLIT(ADDR_SURF_SAMPLE_SPLIT_1));
		tile[27] = (ARRAY_MODE(ARRAY_1D_TILED_THIN1) |
			    PIPE_CONFIG(ADDR_SURF_P16_32x32_16x16) |
			    MICRO_TILE_MODE_NEW(ADDR_SURF_ROTATED_MICRO_TILING));
		tile[28] = (ARRAY_MODE(ARRAY_2D_TILED_THIN1) |
			    PIPE_CONFIG(ADDR_SURF_P16_32x32_16x16) |
			    MICRO_TILE_MODE_NEW(ADDR_SURF_ROTATED_MICRO_TILING) |
			    SAMPLE_SPLIT(ADDR_SURF_SAMPLE_SPLIT_2));
		tile[29] = (ARRAY_MODE(ARRAY_PRT_TILED_THIN1) |
			    PIPE_CONFIG(ADDR_SURF_P16_32x32_16x16) |
			    MICRO_TILE_MODE_NEW(ADDR_SURF_ROTATED_MICRO_TILING) |
			    SAMPLE_SPLIT(ADDR_SURF_SAMPLE_SPLIT_8));
		tile[30] = (ARRAY_MODE(ARRAY_PRT_TILED_THIN1) |
			    PIPE_CONFIG(ADDR_SURF_P4_16x16) |
			    MICRO_TILE_MODE_NEW(ADDR_SURF_ROTATED_MICRO_TILING) |
			    SAMPLE_SPLIT(ADDR_SURF_SAMPLE_SPLIT_8));

		macrotile[0] = (BANK_WIDTH(ADDR_SURF_BANK_WIDTH_1) |
				BANK_HEIGHT(ADDR_SURF_BANK_HEIGHT_4) |
				MACRO_TILE_ASPECT(ADDR_SURF_MACRO_ASPECT_2) |
				NUM_BANKS(ADDR_SURF_16_BANK));
		macrotile[1] = (BANK_WIDTH(ADDR_SURF_BANK_WIDTH_1) |
				BANK_HEIGHT(ADDR_SURF_BANK_HEIGHT_2) |
				MACRO_TILE_ASPECT(ADDR_SURF_MACRO_ASPECT_2) |
				NUM_BANKS(ADDR_SURF_16_BANK));
		macrotile[2] = (BANK_WIDTH(ADDR_SURF_BANK_WIDTH_1) |
				BANK_HEIGHT(ADDR_SURF_BANK_HEIGHT_1) |
				MACRO_TILE_ASPECT(ADDR_SURF_MACRO_ASPECT_1) |
				NUM_BANKS(ADDR_SURF_16_BANK));
		macrotile[3] = (BANK_WIDTH(ADDR_SURF_BANK_WIDTH_1) |
				BANK_HEIGHT(ADDR_SURF_BANK_HEIGHT_1) |
				MACRO_TILE_ASPECT(ADDR_SURF_MACRO_ASPECT_1) |
				NUM_BANKS(ADDR_SURF_16_BANK));
		macrotile[4] = (BANK_WIDTH(ADDR_SURF_BANK_WIDTH_1) |
				BANK_HEIGHT(ADDR_SURF_BANK_HEIGHT_1) |
				MACRO_TILE_ASPECT(ADDR_SURF_MACRO_ASPECT_1) |
				NUM_BANKS(ADDR_SURF_8_BANK));
		macrotile[5] = (BANK_WIDTH(ADDR_SURF_BANK_WIDTH_1) |
				BANK_HEIGHT(ADDR_SURF_BANK_HEIGHT_1) |
				MACRO_TILE_ASPECT(ADDR_SURF_MACRO_ASPECT_1) |
				NUM_BANKS(ADDR_SURF_4_BANK));
		macrotile[6] = (BANK_WIDTH(ADDR_SURF_BANK_WIDTH_1) |
				BANK_HEIGHT(ADDR_SURF_BANK_HEIGHT_1) |
				MACRO_TILE_ASPECT(ADDR_SURF_MACRO_ASPECT_1) |
				NUM_BANKS(ADDR_SURF_4_BANK));
		macrotile[8] = (BANK_WIDTH(ADDR_SURF_BANK_WIDTH_1) |
				BANK_HEIGHT(ADDR_SURF_BANK_HEIGHT_4) |
				MACRO_TILE_ASPECT(ADDR_SURF_MACRO_ASPECT_2) |
				NUM_BANKS(ADDR_SURF_16_BANK));
		macrotile[9] = (BANK_WIDTH(ADDR_SURF_BANK_WIDTH_1) |
				BANK_HEIGHT(ADDR_SURF_BANK_HEIGHT_2) |
				MACRO_TILE_ASPECT(ADDR_SURF_MACRO_ASPECT_2) |
				NUM_BANKS(ADDR_SURF_16_BANK));
		macrotile[10] = (BANK_WIDTH(ADDR_SURF_BANK_WIDTH_1) |
				BANK_HEIGHT(ADDR_SURF_BANK_HEIGHT_1) |
				MACRO_TILE_ASPECT(ADDR_SURF_MACRO_ASPECT_1) |
				NUM_BANKS(ADDR_SURF_16_BANK));
		macrotile[11] = (BANK_WIDTH(ADDR_SURF_BANK_WIDTH_1) |
				BANK_HEIGHT(ADDR_SURF_BANK_HEIGHT_1) |
				MACRO_TILE_ASPECT(ADDR_SURF_MACRO_ASPECT_1) |
				NUM_BANKS(ADDR_SURF_8_BANK));
		macrotile[12] = (BANK_WIDTH(ADDR_SURF_BANK_WIDTH_1) |
				BANK_HEIGHT(ADDR_SURF_BANK_HEIGHT_1) |
				MACRO_TILE_ASPECT(ADDR_SURF_MACRO_ASPECT_2) |
				NUM_BANKS(ADDR_SURF_16_BANK));
		macrotile[13] = (BANK_WIDTH(ADDR_SURF_BANK_WIDTH_1) |
				BANK_HEIGHT(ADDR_SURF_BANK_HEIGHT_1) |
				MACRO_TILE_ASPECT(ADDR_SURF_MACRO_ASPECT_2) |
				NUM_BANKS(ADDR_SURF_8_BANK));
		macrotile[14] = (BANK_WIDTH(ADDR_SURF_BANK_WIDTH_1) |
				BANK_HEIGHT(ADDR_SURF_BANK_HEIGHT_1) |
				MACRO_TILE_ASPECT(ADDR_SURF_MACRO_ASPECT_1) |
				NUM_BANKS(ADDR_SURF_4_BANK));

		for (reg_offset = 0; reg_offset < num_tile_mode_states; reg_offset++)
			WREG32(mmGB_TILE_MODE0 + reg_offset, tile[reg_offset]);
		for (reg_offset = 0; reg_offset < num_secondary_tile_mode_states; reg_offset++)
			if (reg_offset != 7)
				WREG32(mmGB_MACROTILE_MODE0 + reg_offset, macrotile[reg_offset]);
		break;
	case CHIP_KABINI:
	case CHIP_KAVERI:
	case CHIP_MULLINS:
	default:
		tile[0] = (ARRAY_MODE(ARRAY_2D_TILED_THIN1) |
			   PIPE_CONFIG(ADDR_SURF_P2) |
			   TILE_SPLIT(ADDR_SURF_TILE_SPLIT_64B) |
			   MICRO_TILE_MODE_NEW(ADDR_SURF_DEPTH_MICRO_TILING));
		tile[1] = (ARRAY_MODE(ARRAY_2D_TILED_THIN1) |
			   PIPE_CONFIG(ADDR_SURF_P2) |
			   TILE_SPLIT(ADDR_SURF_TILE_SPLIT_128B) |
			   MICRO_TILE_MODE_NEW(ADDR_SURF_DEPTH_MICRO_TILING));
		tile[2] = (ARRAY_MODE(ARRAY_2D_TILED_THIN1) |
			   PIPE_CONFIG(ADDR_SURF_P2) |
			   TILE_SPLIT(ADDR_SURF_TILE_SPLIT_256B) |
			   MICRO_TILE_MODE_NEW(ADDR_SURF_DEPTH_MICRO_TILING));
		tile[3] = (ARRAY_MODE(ARRAY_2D_TILED_THIN1) |
			   PIPE_CONFIG(ADDR_SURF_P2) |
			   TILE_SPLIT(ADDR_SURF_TILE_SPLIT_512B) |
			   MICRO_TILE_MODE_NEW(ADDR_SURF_DEPTH_MICRO_TILING));
		tile[4] = (ARRAY_MODE(ARRAY_2D_TILED_THIN1) |
			   PIPE_CONFIG(ADDR_SURF_P2) |
			   MICRO_TILE_MODE_NEW(ADDR_SURF_DEPTH_MICRO_TILING) |
			   TILE_SPLIT(split_equal_to_row_size));
		tile[5] = (ARRAY_MODE(ARRAY_1D_TILED_THIN1) |
			   PIPE_CONFIG(ADDR_SURF_P2) |
			   MICRO_TILE_MODE_NEW(ADDR_SURF_DEPTH_MICRO_TILING));
		tile[6] = (ARRAY_MODE(ARRAY_PRT_TILED_THIN1) |
			   PIPE_CONFIG(ADDR_SURF_P2) |
			   MICRO_TILE_MODE_NEW(ADDR_SURF_DEPTH_MICRO_TILING) |
			   TILE_SPLIT(split_equal_to_row_size));
		tile[7] = (TILE_SPLIT(split_equal_to_row_size));
		tile[8] = (ARRAY_MODE(ARRAY_LINEAR_ALIGNED) |
			   PIPE_CONFIG(ADDR_SURF_P2));
		tile[9] = (ARRAY_MODE(ARRAY_1D_TILED_THIN1) |
			   PIPE_CONFIG(ADDR_SURF_P2) |
			   MICRO_TILE_MODE_NEW(ADDR_SURF_DISPLAY_MICRO_TILING));
		tile[10] = (ARRAY_MODE(ARRAY_2D_TILED_THIN1) |
			    PIPE_CONFIG(ADDR_SURF_P2) |
			    MICRO_TILE_MODE_NEW(ADDR_SURF_DISPLAY_MICRO_TILING) |
			    SAMPLE_SPLIT(ADDR_SURF_SAMPLE_SPLIT_2));
		tile[11] = (ARRAY_MODE(ARRAY_PRT_TILED_THIN1) |
			    PIPE_CONFIG(ADDR_SURF_P2) |
			    MICRO_TILE_MODE_NEW(ADDR_SURF_DISPLAY_MICRO_TILING) |
			    SAMPLE_SPLIT(ADDR_SURF_SAMPLE_SPLIT_8));
		tile[12] = (TILE_SPLIT(split_equal_to_row_size));
		tile[13] = (ARRAY_MODE(ARRAY_1D_TILED_THIN1) |
			    PIPE_CONFIG(ADDR_SURF_P2) |
			    MICRO_TILE_MODE_NEW(ADDR_SURF_THIN_MICRO_TILING));
		tile[14] = (ARRAY_MODE(ARRAY_2D_TILED_THIN1) |
			    PIPE_CONFIG(ADDR_SURF_P2) |
			    MICRO_TILE_MODE_NEW(ADDR_SURF_THIN_MICRO_TILING) |
			    SAMPLE_SPLIT(ADDR_SURF_SAMPLE_SPLIT_2));
		tile[15] = (ARRAY_MODE(ARRAY_3D_TILED_THIN1) |
			    PIPE_CONFIG(ADDR_SURF_P2) |
			    MICRO_TILE_MODE_NEW(ADDR_SURF_THIN_MICRO_TILING) |
			    SAMPLE_SPLIT(ADDR_SURF_SAMPLE_SPLIT_2));
		tile[16] = (ARRAY_MODE(ARRAY_PRT_TILED_THIN1) |
			    PIPE_CONFIG(ADDR_SURF_P2) |
			    MICRO_TILE_MODE_NEW(ADDR_SURF_THIN_MICRO_TILING) |
			    SAMPLE_SPLIT(ADDR_SURF_SAMPLE_SPLIT_8));
		tile[17] = (TILE_SPLIT(split_equal_to_row_size));
		tile[18] = (ARRAY_MODE(ARRAY_1D_TILED_THICK) |
			    PIPE_CONFIG(ADDR_SURF_P2) |
			    MICRO_TILE_MODE_NEW(ADDR_SURF_THIN_MICRO_TILING) |
			    SAMPLE_SPLIT(ADDR_SURF_SAMPLE_SPLIT_1));
		tile[19] = (ARRAY_MODE(ARRAY_1D_TILED_THICK) |
			    PIPE_CONFIG(ADDR_SURF_P2) |
			    MICRO_TILE_MODE_NEW(ADDR_SURF_THICK_MICRO_TILING));
		tile[20] = (ARRAY_MODE(ARRAY_2D_TILED_THICK) |
			    PIPE_CONFIG(ADDR_SURF_P2) |
			    MICRO_TILE_MODE_NEW(ADDR_SURF_THICK_MICRO_TILING) |
			    SAMPLE_SPLIT(ADDR_SURF_SAMPLE_SPLIT_1));
		tile[21] = (ARRAY_MODE(ARRAY_3D_TILED_THICK) |
			    PIPE_CONFIG(ADDR_SURF_P2) |
			    MICRO_TILE_MODE_NEW(ADDR_SURF_THICK_MICRO_TILING) |
			    SAMPLE_SPLIT(ADDR_SURF_SAMPLE_SPLIT_1));
		tile[22] = (ARRAY_MODE(ARRAY_PRT_TILED_THICK) |
			    PIPE_CONFIG(ADDR_SURF_P2) |
			    MICRO_TILE_MODE_NEW(ADDR_SURF_THICK_MICRO_TILING) |
			    SAMPLE_SPLIT(ADDR_SURF_SAMPLE_SPLIT_1));
		tile[23] = (TILE_SPLIT(split_equal_to_row_size));
		tile[24] = (ARRAY_MODE(ARRAY_2D_TILED_THICK) |
			    PIPE_CONFIG(ADDR_SURF_P2) |
			    MICRO_TILE_MODE_NEW(ADDR_SURF_THIN_MICRO_TILING) |
			    SAMPLE_SPLIT(ADDR_SURF_SAMPLE_SPLIT_1));
		tile[25] = (ARRAY_MODE(ARRAY_2D_TILED_XTHICK) |
			    PIPE_CONFIG(ADDR_SURF_P2) |
			    MICRO_TILE_MODE_NEW(ADDR_SURF_THICK_MICRO_TILING) |
			    SAMPLE_SPLIT(ADDR_SURF_SAMPLE_SPLIT_1));
		tile[26] = (ARRAY_MODE(ARRAY_3D_TILED_XTHICK) |
			    PIPE_CONFIG(ADDR_SURF_P2) |
			    MICRO_TILE_MODE_NEW(ADDR_SURF_THICK_MICRO_TILING) |
			    SAMPLE_SPLIT(ADDR_SURF_SAMPLE_SPLIT_1));
		tile[27] = (ARRAY_MODE(ARRAY_1D_TILED_THIN1) |
			    PIPE_CONFIG(ADDR_SURF_P2) |
			    MICRO_TILE_MODE_NEW(ADDR_SURF_ROTATED_MICRO_TILING));
		tile[28] = (ARRAY_MODE(ARRAY_2D_TILED_THIN1) |
			    PIPE_CONFIG(ADDR_SURF_P2) |
			    MICRO_TILE_MODE_NEW(ADDR_SURF_ROTATED_MICRO_TILING) |
			    SAMPLE_SPLIT(ADDR_SURF_SAMPLE_SPLIT_2));
		tile[29] = (ARRAY_MODE(ARRAY_PRT_TILED_THIN1) |
			    PIPE_CONFIG(ADDR_SURF_P2) |
			    MICRO_TILE_MODE_NEW(ADDR_SURF_ROTATED_MICRO_TILING) |
			    SAMPLE_SPLIT(ADDR_SURF_SAMPLE_SPLIT_8));
		tile[30] = (TILE_SPLIT(split_equal_to_row_size));

		macrotile[0] = (BANK_WIDTH(ADDR_SURF_BANK_WIDTH_1) |
				BANK_HEIGHT(ADDR_SURF_BANK_HEIGHT_4) |
				MACRO_TILE_ASPECT(ADDR_SURF_MACRO_ASPECT_4) |
				NUM_BANKS(ADDR_SURF_8_BANK));
		macrotile[1] = (BANK_WIDTH(ADDR_SURF_BANK_WIDTH_1) |
				BANK_HEIGHT(ADDR_SURF_BANK_HEIGHT_2) |
				MACRO_TILE_ASPECT(ADDR_SURF_MACRO_ASPECT_4) |
				NUM_BANKS(ADDR_SURF_8_BANK));
		macrotile[2] = (BANK_WIDTH(ADDR_SURF_BANK_WIDTH_1) |
				BANK_HEIGHT(ADDR_SURF_BANK_HEIGHT_2) |
				MACRO_TILE_ASPECT(ADDR_SURF_MACRO_ASPECT_2) |
				NUM_BANKS(ADDR_SURF_8_BANK));
		macrotile[3] = (BANK_WIDTH(ADDR_SURF_BANK_WIDTH_1) |
				BANK_HEIGHT(ADDR_SURF_BANK_HEIGHT_1) |
				MACRO_TILE_ASPECT(ADDR_SURF_MACRO_ASPECT_2) |
				NUM_BANKS(ADDR_SURF_8_BANK));
		macrotile[4] = (BANK_WIDTH(ADDR_SURF_BANK_WIDTH_1) |
				BANK_HEIGHT(ADDR_SURF_BANK_HEIGHT_1) |
				MACRO_TILE_ASPECT(ADDR_SURF_MACRO_ASPECT_2) |
				NUM_BANKS(ADDR_SURF_8_BANK));
		macrotile[5] = (BANK_WIDTH(ADDR_SURF_BANK_WIDTH_1) |
				BANK_HEIGHT(ADDR_SURF_BANK_HEIGHT_1) |
				MACRO_TILE_ASPECT(ADDR_SURF_MACRO_ASPECT_2) |
				NUM_BANKS(ADDR_SURF_8_BANK));
		macrotile[6] = (BANK_WIDTH(ADDR_SURF_BANK_WIDTH_1) |
				BANK_HEIGHT(ADDR_SURF_BANK_HEIGHT_1) |
				MACRO_TILE_ASPECT(ADDR_SURF_MACRO_ASPECT_2) |
				NUM_BANKS(ADDR_SURF_8_BANK));
		macrotile[8] = (BANK_WIDTH(ADDR_SURF_BANK_WIDTH_4) |
				BANK_HEIGHT(ADDR_SURF_BANK_HEIGHT_8) |
				MACRO_TILE_ASPECT(ADDR_SURF_MACRO_ASPECT_4) |
				NUM_BANKS(ADDR_SURF_16_BANK));
		macrotile[9] = (BANK_WIDTH(ADDR_SURF_BANK_WIDTH_4) |
				BANK_HEIGHT(ADDR_SURF_BANK_HEIGHT_4) |
				MACRO_TILE_ASPECT(ADDR_SURF_MACRO_ASPECT_4) |
				NUM_BANKS(ADDR_SURF_16_BANK));
		macrotile[10] = (BANK_WIDTH(ADDR_SURF_BANK_WIDTH_2) |
				BANK_HEIGHT(ADDR_SURF_BANK_HEIGHT_4) |
				MACRO_TILE_ASPECT(ADDR_SURF_MACRO_ASPECT_4) |
				NUM_BANKS(ADDR_SURF_16_BANK));
		macrotile[11] = (BANK_WIDTH(ADDR_SURF_BANK_WIDTH_2) |
				BANK_HEIGHT(ADDR_SURF_BANK_HEIGHT_2) |
				MACRO_TILE_ASPECT(ADDR_SURF_MACRO_ASPECT_4) |
				NUM_BANKS(ADDR_SURF_16_BANK));
		macrotile[12] = (BANK_WIDTH(ADDR_SURF_BANK_WIDTH_1) |
				BANK_HEIGHT(ADDR_SURF_BANK_HEIGHT_2) |
				MACRO_TILE_ASPECT(ADDR_SURF_MACRO_ASPECT_4) |
				NUM_BANKS(ADDR_SURF_16_BANK));
		macrotile[13] = (BANK_WIDTH(ADDR_SURF_BANK_WIDTH_1) |
				BANK_HEIGHT(ADDR_SURF_BANK_HEIGHT_1) |
				MACRO_TILE_ASPECT(ADDR_SURF_MACRO_ASPECT_4) |
				NUM_BANKS(ADDR_SURF_16_BANK));
		macrotile[14] = (BANK_WIDTH(ADDR_SURF_BANK_WIDTH_1) |
				BANK_HEIGHT(ADDR_SURF_BANK_HEIGHT_1) |
				MACRO_TILE_ASPECT(ADDR_SURF_MACRO_ASPECT_2) |
				NUM_BANKS(ADDR_SURF_8_BANK));

		for (reg_offset = 0; reg_offset < num_tile_mode_states; reg_offset++)
			WREG32(mmGB_TILE_MODE0 + reg_offset, tile[reg_offset]);
		for (reg_offset = 0; reg_offset < num_secondary_tile_mode_states; reg_offset++)
			if (reg_offset != 7)
				WREG32(mmGB_MACROTILE_MODE0 + reg_offset, macrotile[reg_offset]);
		break;
	}
}

/**
 * gfx_v7_0_select_se_sh - select which SE, SH to address
 *
 * @adev: amdgpu_device pointer
 * @se_num: shader engine to address
 * @sh_num: sh block to address
 *
 * Select which SE, SH combinations to address. Certain
 * registers are instanced per SE or SH.  0xffffffff means
 * broadcast to all SEs or SHs (CIK).
 */
static void gfx_v7_0_select_se_sh(struct amdgpu_device *adev,
				  u32 se_num, u32 sh_num, u32 instance)
{
	u32 data;

	if (instance == 0xffffffff)
		data = REG_SET_FIELD(0, GRBM_GFX_INDEX, INSTANCE_BROADCAST_WRITES, 1);
	else
		data = REG_SET_FIELD(0, GRBM_GFX_INDEX, INSTANCE_INDEX, instance);

	if ((se_num == 0xffffffff) && (sh_num == 0xffffffff))
		data |= GRBM_GFX_INDEX__SH_BROADCAST_WRITES_MASK |
			GRBM_GFX_INDEX__SE_BROADCAST_WRITES_MASK;
	else if (se_num == 0xffffffff)
		data |= GRBM_GFX_INDEX__SE_BROADCAST_WRITES_MASK |
			(sh_num << GRBM_GFX_INDEX__SH_INDEX__SHIFT);
	else if (sh_num == 0xffffffff)
		data |= GRBM_GFX_INDEX__SH_BROADCAST_WRITES_MASK |
			(se_num << GRBM_GFX_INDEX__SE_INDEX__SHIFT);
	else
		data |= (sh_num << GRBM_GFX_INDEX__SH_INDEX__SHIFT) |
			(se_num << GRBM_GFX_INDEX__SE_INDEX__SHIFT);
	WREG32(mmGRBM_GFX_INDEX, data);
}

/**
 * gfx_v7_0_get_rb_active_bitmap - computes the mask of enabled RBs
 *
 * @adev: amdgpu_device pointer
 *
 * Calculates the bitmask of enabled RBs (CIK).
 * Returns the enabled RB bitmask.
 */
static u32 gfx_v7_0_get_rb_active_bitmap(struct amdgpu_device *adev)
{
	u32 data, mask;

	data = RREG32(mmCC_RB_BACKEND_DISABLE);
	data |= RREG32(mmGC_USER_RB_BACKEND_DISABLE);

	data &= CC_RB_BACKEND_DISABLE__BACKEND_DISABLE_MASK;
	data >>= GC_USER_RB_BACKEND_DISABLE__BACKEND_DISABLE__SHIFT;

	mask = amdgpu_gfx_create_bitmask(adev->gfx.config.max_backends_per_se /
					 adev->gfx.config.max_sh_per_se);

	return (~data) & mask;
}

static void
gfx_v7_0_raster_config(struct amdgpu_device *adev, u32 *rconf, u32 *rconf1)
{
	switch (adev->asic_type) {
	case CHIP_BONAIRE:
		*rconf |= RB_MAP_PKR0(2) | RB_XSEL2(1) | SE_MAP(2) |
			  SE_XSEL(1) | SE_YSEL(1);
		*rconf1 |= 0x0;
		break;
	case CHIP_HAWAII:
		*rconf |= RB_MAP_PKR0(2) | RB_MAP_PKR1(2) |
			  RB_XSEL2(1) | PKR_MAP(2) | PKR_XSEL(1) |
			  PKR_YSEL(1) | SE_MAP(2) | SE_XSEL(2) |
			  SE_YSEL(3);
		*rconf1 |= SE_PAIR_MAP(2) | SE_PAIR_XSEL(3) |
			   SE_PAIR_YSEL(2);
		break;
	case CHIP_KAVERI:
		*rconf |= RB_MAP_PKR0(2);
		*rconf1 |= 0x0;
		break;
	case CHIP_KABINI:
	case CHIP_MULLINS:
		*rconf |= 0x0;
		*rconf1 |= 0x0;
		break;
	default:
		DRM_ERROR("unknown asic: 0x%x\n", adev->asic_type);
		break;
	}
}

static void
gfx_v7_0_write_harvested_raster_configs(struct amdgpu_device *adev,
					u32 raster_config, u32 raster_config_1,
					unsigned rb_mask, unsigned num_rb)
{
	unsigned sh_per_se = max_t(unsigned, adev->gfx.config.max_sh_per_se, 1);
	unsigned num_se = max_t(unsigned, adev->gfx.config.max_shader_engines, 1);
	unsigned rb_per_pkr = min_t(unsigned, num_rb / num_se / sh_per_se, 2);
	unsigned rb_per_se = num_rb / num_se;
	unsigned se_mask[4];
	unsigned se;

	se_mask[0] = ((1 << rb_per_se) - 1) & rb_mask;
	se_mask[1] = (se_mask[0] << rb_per_se) & rb_mask;
	se_mask[2] = (se_mask[1] << rb_per_se) & rb_mask;
	se_mask[3] = (se_mask[2] << rb_per_se) & rb_mask;

	WARN_ON(!(num_se == 1 || num_se == 2 || num_se == 4));
	WARN_ON(!(sh_per_se == 1 || sh_per_se == 2));
	WARN_ON(!(rb_per_pkr == 1 || rb_per_pkr == 2));

	if ((num_se > 2) && ((!se_mask[0] && !se_mask[1]) ||
			     (!se_mask[2] && !se_mask[3]))) {
		raster_config_1 &= ~SE_PAIR_MAP_MASK;

		if (!se_mask[0] && !se_mask[1]) {
			raster_config_1 |=
				SE_PAIR_MAP(RASTER_CONFIG_SE_PAIR_MAP_3);
		} else {
			raster_config_1 |=
				SE_PAIR_MAP(RASTER_CONFIG_SE_PAIR_MAP_0);
		}
	}

	for (se = 0; se < num_se; se++) {
		unsigned raster_config_se = raster_config;
		unsigned pkr0_mask = ((1 << rb_per_pkr) - 1) << (se * rb_per_se);
		unsigned pkr1_mask = pkr0_mask << rb_per_pkr;
		int idx = (se / 2) * 2;

		if ((num_se > 1) && (!se_mask[idx] || !se_mask[idx + 1])) {
			raster_config_se &= ~SE_MAP_MASK;

			if (!se_mask[idx]) {
				raster_config_se |= SE_MAP(RASTER_CONFIG_SE_MAP_3);
			} else {
				raster_config_se |= SE_MAP(RASTER_CONFIG_SE_MAP_0);
			}
		}

		pkr0_mask &= rb_mask;
		pkr1_mask &= rb_mask;
		if (rb_per_se > 2 && (!pkr0_mask || !pkr1_mask)) {
			raster_config_se &= ~PKR_MAP_MASK;

			if (!pkr0_mask) {
				raster_config_se |= PKR_MAP(RASTER_CONFIG_PKR_MAP_3);
			} else {
				raster_config_se |= PKR_MAP(RASTER_CONFIG_PKR_MAP_0);
			}
		}

		if (rb_per_se >= 2) {
			unsigned rb0_mask = 1 << (se * rb_per_se);
			unsigned rb1_mask = rb0_mask << 1;

			rb0_mask &= rb_mask;
			rb1_mask &= rb_mask;
			if (!rb0_mask || !rb1_mask) {
				raster_config_se &= ~RB_MAP_PKR0_MASK;

				if (!rb0_mask) {
					raster_config_se |=
						RB_MAP_PKR0(RASTER_CONFIG_RB_MAP_3);
				} else {
					raster_config_se |=
						RB_MAP_PKR0(RASTER_CONFIG_RB_MAP_0);
				}
			}

			if (rb_per_se > 2) {
				rb0_mask = 1 << (se * rb_per_se + rb_per_pkr);
				rb1_mask = rb0_mask << 1;
				rb0_mask &= rb_mask;
				rb1_mask &= rb_mask;
				if (!rb0_mask || !rb1_mask) {
					raster_config_se &= ~RB_MAP_PKR1_MASK;

					if (!rb0_mask) {
						raster_config_se |=
							RB_MAP_PKR1(RASTER_CONFIG_RB_MAP_3);
					} else {
						raster_config_se |=
							RB_MAP_PKR1(RASTER_CONFIG_RB_MAP_0);
					}
				}
			}
		}

		/* GRBM_GFX_INDEX has a different offset on CI+ */
		gfx_v7_0_select_se_sh(adev, se, 0xffffffff, 0xffffffff);
		WREG32(mmPA_SC_RASTER_CONFIG, raster_config_se);
		WREG32(mmPA_SC_RASTER_CONFIG_1, raster_config_1);
	}

	/* GRBM_GFX_INDEX has a different offset on CI+ */
	gfx_v7_0_select_se_sh(adev, 0xffffffff, 0xffffffff, 0xffffffff);
}

/**
 * gfx_v7_0_setup_rb - setup the RBs on the asic
 *
 * @adev: amdgpu_device pointer
 * @se_num: number of SEs (shader engines) for the asic
 * @sh_per_se: number of SH blocks per SE for the asic
 *
 * Configures per-SE/SH RB registers (CIK).
 */
static void gfx_v7_0_setup_rb(struct amdgpu_device *adev)
{
	int i, j;
	u32 data;
	u32 raster_config = 0, raster_config_1 = 0;
	u32 active_rbs = 0;
	u32 rb_bitmap_width_per_sh = adev->gfx.config.max_backends_per_se /
					adev->gfx.config.max_sh_per_se;
	unsigned num_rb_pipes;

	mutex_lock(&adev->grbm_idx_mutex);
	for (i = 0; i < adev->gfx.config.max_shader_engines; i++) {
		for (j = 0; j < adev->gfx.config.max_sh_per_se; j++) {
			gfx_v7_0_select_se_sh(adev, i, j, 0xffffffff);
			data = gfx_v7_0_get_rb_active_bitmap(adev);
			active_rbs |= data << ((i * adev->gfx.config.max_sh_per_se + j) *
					       rb_bitmap_width_per_sh);
		}
	}
	gfx_v7_0_select_se_sh(adev, 0xffffffff, 0xffffffff, 0xffffffff);

	adev->gfx.config.backend_enable_mask = active_rbs;
	adev->gfx.config.num_rbs = hweight32(active_rbs);

	num_rb_pipes = min_t(unsigned, adev->gfx.config.max_backends_per_se *
			     adev->gfx.config.max_shader_engines, 16);

	gfx_v7_0_raster_config(adev, &raster_config, &raster_config_1);

	if (!adev->gfx.config.backend_enable_mask ||
			adev->gfx.config.num_rbs >= num_rb_pipes) {
		WREG32(mmPA_SC_RASTER_CONFIG, raster_config);
		WREG32(mmPA_SC_RASTER_CONFIG_1, raster_config_1);
	} else {
		gfx_v7_0_write_harvested_raster_configs(adev, raster_config, raster_config_1,
							adev->gfx.config.backend_enable_mask,
							num_rb_pipes);
	}
<<<<<<< HEAD
=======

	/* cache the values for userspace */
	for (i = 0; i < adev->gfx.config.max_shader_engines; i++) {
		for (j = 0; j < adev->gfx.config.max_sh_per_se; j++) {
			gfx_v7_0_select_se_sh(adev, i, j, 0xffffffff);
			adev->gfx.config.rb_config[i][j].rb_backend_disable =
				RREG32(mmCC_RB_BACKEND_DISABLE);
			adev->gfx.config.rb_config[i][j].user_rb_backend_disable =
				RREG32(mmGC_USER_RB_BACKEND_DISABLE);
			adev->gfx.config.rb_config[i][j].raster_config =
				RREG32(mmPA_SC_RASTER_CONFIG);
			adev->gfx.config.rb_config[i][j].raster_config_1 =
				RREG32(mmPA_SC_RASTER_CONFIG_1);
		}
	}
	gfx_v7_0_select_se_sh(adev, 0xffffffff, 0xffffffff, 0xffffffff);
>>>>>>> 24b8d41d
	mutex_unlock(&adev->grbm_idx_mutex);
}

/**
 * gfx_v7_0_init_compute_vmid - gart enable
 *
 * @adev: amdgpu_device pointer
 *
 * Initialize compute vmid sh_mem registers
 *
 */
#define DEFAULT_SH_MEM_BASES	(0x6000)
static void gfx_v7_0_init_compute_vmid(struct amdgpu_device *adev)
{
	int i;
	uint32_t sh_mem_config;
	uint32_t sh_mem_bases;

	/*
	 * Configure apertures:
	 * LDS:         0x60000000'00000000 - 0x60000001'00000000 (4GB)
	 * Scratch:     0x60000001'00000000 - 0x60000002'00000000 (4GB)
	 * GPUVM:       0x60010000'00000000 - 0x60020000'00000000 (1TB)
	*/
	sh_mem_bases = DEFAULT_SH_MEM_BASES | (DEFAULT_SH_MEM_BASES << 16);
	sh_mem_config = SH_MEM_ALIGNMENT_MODE_UNALIGNED <<
			SH_MEM_CONFIG__ALIGNMENT_MODE__SHIFT;
	sh_mem_config |= MTYPE_NONCACHED << SH_MEM_CONFIG__DEFAULT_MTYPE__SHIFT;
	mutex_lock(&adev->srbm_mutex);
	for (i = adev->vm_manager.first_kfd_vmid; i < AMDGPU_NUM_VMID; i++) {
		cik_srbm_select(adev, 0, 0, 0, i);
		/* CP and shaders */
		WREG32(mmSH_MEM_CONFIG, sh_mem_config);
		WREG32(mmSH_MEM_APE1_BASE, 1);
		WREG32(mmSH_MEM_APE1_LIMIT, 0);
		WREG32(mmSH_MEM_BASES, sh_mem_bases);
	}
	cik_srbm_select(adev, 0, 0, 0, 0);
	mutex_unlock(&adev->srbm_mutex);

	/* Initialize all compute VMIDs to have no GDS, GWS, or OA
	   acccess. These should be enabled by FW for target VMIDs. */
	for (i = adev->vm_manager.first_kfd_vmid; i < AMDGPU_NUM_VMID; i++) {
		WREG32(amdgpu_gds_reg_offset[i].mem_base, 0);
		WREG32(amdgpu_gds_reg_offset[i].mem_size, 0);
		WREG32(amdgpu_gds_reg_offset[i].gws, 0);
		WREG32(amdgpu_gds_reg_offset[i].oa, 0);
	}
}

static void gfx_v7_0_init_gds_vmid(struct amdgpu_device *adev)
{
	int vmid;

	/*
	 * Initialize all compute and user-gfx VMIDs to have no GDS, GWS, or OA
	 * access. Compute VMIDs should be enabled by FW for target VMIDs,
	 * the driver can enable them for graphics. VMID0 should maintain
	 * access so that HWS firmware can save/restore entries.
	 */
	for (vmid = 1; vmid < 16; vmid++) {
		WREG32(amdgpu_gds_reg_offset[vmid].mem_base, 0);
		WREG32(amdgpu_gds_reg_offset[vmid].mem_size, 0);
		WREG32(amdgpu_gds_reg_offset[vmid].gws, 0);
		WREG32(amdgpu_gds_reg_offset[vmid].oa, 0);
	}
}

static void gfx_v7_0_config_init(struct amdgpu_device *adev)
{
	adev->gfx.config.double_offchip_lds_buf = 1;
}

/**
 * gfx_v7_0_constants_init - setup the 3D engine
 *
 * @adev: amdgpu_device pointer
 *
 * init the gfx constants such as the 3D engine, tiling configuration
 * registers, maximum number of quad pipes, render backends...
 */
static void gfx_v7_0_constants_init(struct amdgpu_device *adev)
{
	u32 sh_mem_cfg, sh_static_mem_cfg, sh_mem_base;
	u32 tmp;
	int i;

	WREG32(mmGRBM_CNTL, (0xff << GRBM_CNTL__READ_TIMEOUT__SHIFT));

	WREG32(mmGB_ADDR_CONFIG, adev->gfx.config.gb_addr_config);
	WREG32(mmHDP_ADDR_CONFIG, adev->gfx.config.gb_addr_config);
	WREG32(mmDMIF_ADDR_CALC, adev->gfx.config.gb_addr_config);

	gfx_v7_0_tiling_mode_table_init(adev);

	gfx_v7_0_setup_rb(adev);
	gfx_v7_0_get_cu_info(adev);
<<<<<<< HEAD
=======
	gfx_v7_0_config_init(adev);
>>>>>>> 24b8d41d

	/* set HW defaults for 3D engine */
	WREG32(mmCP_MEQ_THRESHOLDS,
	       (0x30 << CP_MEQ_THRESHOLDS__MEQ1_START__SHIFT) |
	       (0x60 << CP_MEQ_THRESHOLDS__MEQ2_START__SHIFT));

	mutex_lock(&adev->grbm_idx_mutex);
	/*
	 * making sure that the following register writes will be broadcasted
	 * to all the shaders
	 */
	gfx_v7_0_select_se_sh(adev, 0xffffffff, 0xffffffff, 0xffffffff);

	/* XXX SH_MEM regs */
	/* where to put LDS, scratch, GPUVM in FSA64 space */
	sh_mem_cfg = REG_SET_FIELD(0, SH_MEM_CONFIG, ALIGNMENT_MODE,
				   SH_MEM_ALIGNMENT_MODE_UNALIGNED);
	sh_mem_cfg = REG_SET_FIELD(sh_mem_cfg, SH_MEM_CONFIG, DEFAULT_MTYPE,
				   MTYPE_NC);
	sh_mem_cfg = REG_SET_FIELD(sh_mem_cfg, SH_MEM_CONFIG, APE1_MTYPE,
				   MTYPE_UC);
	sh_mem_cfg = REG_SET_FIELD(sh_mem_cfg, SH_MEM_CONFIG, PRIVATE_ATC, 0);

	sh_static_mem_cfg = REG_SET_FIELD(0, SH_STATIC_MEM_CONFIG,
				   SWIZZLE_ENABLE, 1);
	sh_static_mem_cfg = REG_SET_FIELD(sh_static_mem_cfg, SH_STATIC_MEM_CONFIG,
				   ELEMENT_SIZE, 1);
	sh_static_mem_cfg = REG_SET_FIELD(sh_static_mem_cfg, SH_STATIC_MEM_CONFIG,
				   INDEX_STRIDE, 3);
	WREG32(mmSH_STATIC_MEM_CONFIG, sh_static_mem_cfg);

	mutex_lock(&adev->srbm_mutex);
	for (i = 0; i < adev->vm_manager.id_mgr[0].num_ids; i++) {
		if (i == 0)
			sh_mem_base = 0;
		else
			sh_mem_base = adev->gmc.shared_aperture_start >> 48;
		cik_srbm_select(adev, 0, 0, 0, i);
		/* CP and shaders */
		WREG32(mmSH_MEM_CONFIG, sh_mem_cfg);
		WREG32(mmSH_MEM_APE1_BASE, 1);
		WREG32(mmSH_MEM_APE1_LIMIT, 0);
		WREG32(mmSH_MEM_BASES, sh_mem_base);
	}
	cik_srbm_select(adev, 0, 0, 0, 0);
	mutex_unlock(&adev->srbm_mutex);

	gfx_v7_0_init_compute_vmid(adev);
	gfx_v7_0_init_gds_vmid(adev);

	WREG32(mmSX_DEBUG_1, 0x20);

	WREG32(mmTA_CNTL_AUX, 0x00010000);

	tmp = RREG32(mmSPI_CONFIG_CNTL);
	tmp |= 0x03000000;
	WREG32(mmSPI_CONFIG_CNTL, tmp);

	WREG32(mmSQ_CONFIG, 1);

	WREG32(mmDB_DEBUG, 0);

	tmp = RREG32(mmDB_DEBUG2) & ~0xf00fffff;
	tmp |= 0x00000400;
	WREG32(mmDB_DEBUG2, tmp);

	tmp = RREG32(mmDB_DEBUG3) & ~0x0002021c;
	tmp |= 0x00020200;
	WREG32(mmDB_DEBUG3, tmp);

	tmp = RREG32(mmCB_HW_CONTROL) & ~0x00010000;
	tmp |= 0x00018208;
	WREG32(mmCB_HW_CONTROL, tmp);

	WREG32(mmSPI_CONFIG_CNTL_1, (4 << SPI_CONFIG_CNTL_1__VTX_DONE_DELAY__SHIFT));

	WREG32(mmPA_SC_FIFO_SIZE,
		((adev->gfx.config.sc_prim_fifo_size_frontend << PA_SC_FIFO_SIZE__SC_FRONTEND_PRIM_FIFO_SIZE__SHIFT) |
		(adev->gfx.config.sc_prim_fifo_size_backend << PA_SC_FIFO_SIZE__SC_BACKEND_PRIM_FIFO_SIZE__SHIFT) |
		(adev->gfx.config.sc_hiz_tile_fifo_size << PA_SC_FIFO_SIZE__SC_HIZ_TILE_FIFO_SIZE__SHIFT) |
		(adev->gfx.config.sc_earlyz_tile_fifo_size << PA_SC_FIFO_SIZE__SC_EARLYZ_TILE_FIFO_SIZE__SHIFT)));

	WREG32(mmVGT_NUM_INSTANCES, 1);

	WREG32(mmCP_PERFMON_CNTL, 0);

	WREG32(mmSQ_CONFIG, 0);

	WREG32(mmPA_SC_FORCE_EOV_MAX_CNTS,
		((4095 << PA_SC_FORCE_EOV_MAX_CNTS__FORCE_EOV_MAX_CLK_CNT__SHIFT) |
		(255 << PA_SC_FORCE_EOV_MAX_CNTS__FORCE_EOV_MAX_REZ_CNT__SHIFT)));

	WREG32(mmVGT_CACHE_INVALIDATION,
		(VC_AND_TC << VGT_CACHE_INVALIDATION__CACHE_INVALIDATION__SHIFT) |
		(ES_AND_GS_AUTO << VGT_CACHE_INVALIDATION__AUTO_INVLD_EN__SHIFT));

	WREG32(mmVGT_GS_VERTEX_REUSE, 16);
	WREG32(mmPA_SC_LINE_STIPPLE_STATE, 0);

	WREG32(mmPA_CL_ENHANCE, PA_CL_ENHANCE__CLIP_VTX_REORDER_ENA_MASK |
			(3 << PA_CL_ENHANCE__NUM_CLIP_SEQ__SHIFT));
	WREG32(mmPA_SC_ENHANCE, PA_SC_ENHANCE__ENABLE_PA_SC_OUT_OF_ORDER_MASK);

	tmp = RREG32(mmSPI_ARB_PRIORITY);
	tmp = REG_SET_FIELD(tmp, SPI_ARB_PRIORITY, PIPE_ORDER_TS0, 2);
	tmp = REG_SET_FIELD(tmp, SPI_ARB_PRIORITY, PIPE_ORDER_TS1, 2);
	tmp = REG_SET_FIELD(tmp, SPI_ARB_PRIORITY, PIPE_ORDER_TS2, 2);
	tmp = REG_SET_FIELD(tmp, SPI_ARB_PRIORITY, PIPE_ORDER_TS3, 2);
	WREG32(mmSPI_ARB_PRIORITY, tmp);

	mutex_unlock(&adev->grbm_idx_mutex);

	udelay(50);
}

/*
 * GPU scratch registers helpers function.
 */
/**
 * gfx_v7_0_scratch_init - setup driver info for CP scratch regs
 *
 * @adev: amdgpu_device pointer
 *
 * Set up the number and offset of the CP scratch registers.
 * NOTE: use of CP scratch registers is a legacy inferface and
 * is not used by default on newer asics (r6xx+).  On newer asics,
 * memory buffers are used for fences rather than scratch regs.
 */
static void gfx_v7_0_scratch_init(struct amdgpu_device *adev)
{
	adev->gfx.scratch.num_reg = 8;
	adev->gfx.scratch.reg_base = mmSCRATCH_REG0;
	adev->gfx.scratch.free_mask = (1u << adev->gfx.scratch.num_reg) - 1;
}

/**
 * gfx_v7_0_ring_test_ring - basic gfx ring test
 *
 * @adev: amdgpu_device pointer
 * @ring: amdgpu_ring structure holding ring information
 *
 * Allocate a scratch register and write to it using the gfx ring (CIK).
 * Provides a basic gfx ring test to verify that the ring is working.
 * Used by gfx_v7_0_cp_gfx_resume();
 * Returns 0 on success, error on failure.
 */
static int gfx_v7_0_ring_test_ring(struct amdgpu_ring *ring)
{
	struct amdgpu_device *adev = ring->adev;
	uint32_t scratch;
	uint32_t tmp = 0;
	unsigned i;
	int r;

	r = amdgpu_gfx_scratch_get(adev, &scratch);
	if (r)
		return r;

	WREG32(scratch, 0xCAFEDEAD);
	r = amdgpu_ring_alloc(ring, 3);
	if (r)
		goto error_free_scratch;

	amdgpu_ring_write(ring, PACKET3(PACKET3_SET_UCONFIG_REG, 1));
	amdgpu_ring_write(ring, (scratch - PACKET3_SET_UCONFIG_REG_START));
	amdgpu_ring_write(ring, 0xDEADBEEF);
	amdgpu_ring_commit(ring);

	for (i = 0; i < adev->usec_timeout; i++) {
		tmp = RREG32(scratch);
		if (tmp == 0xDEADBEEF)
			break;
		udelay(1);
	}
	if (i >= adev->usec_timeout)
		r = -ETIMEDOUT;

error_free_scratch:
	amdgpu_gfx_scratch_free(adev, scratch);
	return r;
}

/**
 * gfx_v7_0_ring_emit_hdp - emit an hdp flush on the cp
 *
 * @adev: amdgpu_device pointer
 * @ridx: amdgpu ring index
 *
 * Emits an hdp flush on the cp.
 */
static void gfx_v7_0_ring_emit_hdp_flush(struct amdgpu_ring *ring)
{
	u32 ref_and_mask;
	int usepfp = ring->funcs->type == AMDGPU_RING_TYPE_COMPUTE ? 0 : 1;

	if (ring->funcs->type == AMDGPU_RING_TYPE_COMPUTE) {
		switch (ring->me) {
		case 1:
			ref_and_mask = GPU_HDP_FLUSH_DONE__CP2_MASK << ring->pipe;
			break;
		case 2:
			ref_and_mask = GPU_HDP_FLUSH_DONE__CP6_MASK << ring->pipe;
			break;
		default:
			return;
		}
	} else {
		ref_and_mask = GPU_HDP_FLUSH_DONE__CP0_MASK;
	}

	amdgpu_ring_write(ring, PACKET3(PACKET3_WAIT_REG_MEM, 5));
	amdgpu_ring_write(ring, (WAIT_REG_MEM_OPERATION(1) | /* write, wait, write */
				 WAIT_REG_MEM_FUNCTION(3) |  /* == */
				 WAIT_REG_MEM_ENGINE(usepfp)));   /* pfp or me */
	amdgpu_ring_write(ring, mmGPU_HDP_FLUSH_REQ);
	amdgpu_ring_write(ring, mmGPU_HDP_FLUSH_DONE);
	amdgpu_ring_write(ring, ref_and_mask);
	amdgpu_ring_write(ring, ref_and_mask);
	amdgpu_ring_write(ring, 0x20); /* poll interval */
}

static void gfx_v7_0_ring_emit_vgt_flush(struct amdgpu_ring *ring)
{
	amdgpu_ring_write(ring, PACKET3(PACKET3_EVENT_WRITE, 0));
	amdgpu_ring_write(ring, EVENT_TYPE(VS_PARTIAL_FLUSH) |
		EVENT_INDEX(4));

	amdgpu_ring_write(ring, PACKET3(PACKET3_EVENT_WRITE, 0));
	amdgpu_ring_write(ring, EVENT_TYPE(VGT_FLUSH) |
		EVENT_INDEX(0));
}

/**
 * gfx_v7_0_ring_emit_fence_gfx - emit a fence on the gfx ring
 *
 * @adev: amdgpu_device pointer
 * @fence: amdgpu fence object
 *
 * Emits a fence sequnce number on the gfx ring and flushes
 * GPU caches.
 */
static void gfx_v7_0_ring_emit_fence_gfx(struct amdgpu_ring *ring, u64 addr,
					 u64 seq, unsigned flags)
{
	bool write64bit = flags & AMDGPU_FENCE_FLAG_64BIT;
	bool int_sel = flags & AMDGPU_FENCE_FLAG_INT;
	/* Workaround for cache flush problems. First send a dummy EOP
	 * event down the pipe with seq one below.
	 */
	amdgpu_ring_write(ring, PACKET3(PACKET3_EVENT_WRITE_EOP, 4));
	amdgpu_ring_write(ring, (EOP_TCL1_ACTION_EN |
				 EOP_TC_ACTION_EN |
				 EVENT_TYPE(CACHE_FLUSH_AND_INV_TS_EVENT) |
				 EVENT_INDEX(5)));
	amdgpu_ring_write(ring, addr & 0xfffffffc);
	amdgpu_ring_write(ring, (upper_32_bits(addr) & 0xffff) |
				DATA_SEL(1) | INT_SEL(0));
	amdgpu_ring_write(ring, lower_32_bits(seq - 1));
	amdgpu_ring_write(ring, upper_32_bits(seq - 1));

	/* Then send the real EOP event down the pipe. */
	amdgpu_ring_write(ring, PACKET3(PACKET3_EVENT_WRITE_EOP, 4));
	amdgpu_ring_write(ring, (EOP_TCL1_ACTION_EN |
				 EOP_TC_ACTION_EN |
				 EVENT_TYPE(CACHE_FLUSH_AND_INV_TS_EVENT) |
				 EVENT_INDEX(5)));
	amdgpu_ring_write(ring, addr & 0xfffffffc);
	amdgpu_ring_write(ring, (upper_32_bits(addr) & 0xffff) |
				DATA_SEL(write64bit ? 2 : 1) | INT_SEL(int_sel ? 2 : 0));
	amdgpu_ring_write(ring, lower_32_bits(seq));
	amdgpu_ring_write(ring, upper_32_bits(seq));
}

/**
 * gfx_v7_0_ring_emit_fence_compute - emit a fence on the compute ring
 *
 * @adev: amdgpu_device pointer
 * @fence: amdgpu fence object
 *
 * Emits a fence sequnce number on the compute ring and flushes
 * GPU caches.
 */
static void gfx_v7_0_ring_emit_fence_compute(struct amdgpu_ring *ring,
					     u64 addr, u64 seq,
					     unsigned flags)
{
	bool write64bit = flags & AMDGPU_FENCE_FLAG_64BIT;
	bool int_sel = flags & AMDGPU_FENCE_FLAG_INT;

	/* RELEASE_MEM - flush caches, send int */
	amdgpu_ring_write(ring, PACKET3(PACKET3_RELEASE_MEM, 5));
	amdgpu_ring_write(ring, (EOP_TCL1_ACTION_EN |
				 EOP_TC_ACTION_EN |
				 EVENT_TYPE(CACHE_FLUSH_AND_INV_TS_EVENT) |
				 EVENT_INDEX(5)));
	amdgpu_ring_write(ring, DATA_SEL(write64bit ? 2 : 1) | INT_SEL(int_sel ? 2 : 0));
	amdgpu_ring_write(ring, addr & 0xfffffffc);
	amdgpu_ring_write(ring, upper_32_bits(addr));
	amdgpu_ring_write(ring, lower_32_bits(seq));
	amdgpu_ring_write(ring, upper_32_bits(seq));
}

/*
 * IB stuff
 */
/**
 * gfx_v7_0_ring_emit_ib - emit an IB (Indirect Buffer) on the ring
 *
 * @ring: amdgpu_ring structure holding ring information
 * @ib: amdgpu indirect buffer object
 *
 * Emits an DE (drawing engine) or CE (constant engine) IB
 * on the gfx ring.  IBs are usually generated by userspace
 * acceleration drivers and submitted to the kernel for
 * sheduling on the ring.  This function schedules the IB
 * on the gfx ring for execution by the GPU.
 */
static void gfx_v7_0_ring_emit_ib_gfx(struct amdgpu_ring *ring,
<<<<<<< HEAD
				      struct amdgpu_ib *ib,
				      unsigned vm_id, bool ctx_switch)
{
	u32 header, control = 0;

	/* insert SWITCH_BUFFER packet before first IB in the ring frame */
	if (ctx_switch) {
=======
					struct amdgpu_job *job,
					struct amdgpu_ib *ib,
					uint32_t flags)
{
	unsigned vmid = AMDGPU_JOB_GET_VMID(job);
	u32 header, control = 0;

	/* insert SWITCH_BUFFER packet before first IB in the ring frame */
	if (flags & AMDGPU_HAVE_CTX_SWITCH) {
>>>>>>> 24b8d41d
		amdgpu_ring_write(ring, PACKET3(PACKET3_SWITCH_BUFFER, 0));
		amdgpu_ring_write(ring, 0);
	}

	if (ib->flags & AMDGPU_IB_FLAG_CE)
		header = PACKET3(PACKET3_INDIRECT_BUFFER_CONST, 2);
	else
		header = PACKET3(PACKET3_INDIRECT_BUFFER, 2);

<<<<<<< HEAD
	control |= ib->length_dw | (vm_id << 24);
=======
	control |= ib->length_dw | (vmid << 24);
>>>>>>> 24b8d41d

	amdgpu_ring_write(ring, header);
	amdgpu_ring_write(ring,
#ifdef __BIG_ENDIAN
			  (2 << 0) |
#endif
			  (ib->gpu_addr & 0xFFFFFFFC));
	amdgpu_ring_write(ring, upper_32_bits(ib->gpu_addr) & 0xFFFF);
	amdgpu_ring_write(ring, control);
}

static void gfx_v7_0_ring_emit_ib_compute(struct amdgpu_ring *ring,
<<<<<<< HEAD
					  struct amdgpu_ib *ib,
					  unsigned vm_id, bool ctx_switch)
{
	u32 control = INDIRECT_BUFFER_VALID | ib->length_dw | (vm_id << 24);
=======
					  struct amdgpu_job *job,
					  struct amdgpu_ib *ib,
					  uint32_t flags)
{
	unsigned vmid = AMDGPU_JOB_GET_VMID(job);
	u32 control = INDIRECT_BUFFER_VALID | ib->length_dw | (vmid << 24);

	/* Currently, there is a high possibility to get wave ID mismatch
	 * between ME and GDS, leading to a hw deadlock, because ME generates
	 * different wave IDs than the GDS expects. This situation happens
	 * randomly when at least 5 compute pipes use GDS ordered append.
	 * The wave IDs generated by ME are also wrong after suspend/resume.
	 * Those are probably bugs somewhere else in the kernel driver.
	 *
	 * Writing GDS_COMPUTE_MAX_WAVE_ID resets wave ID counters in ME and
	 * GDS to 0 for this ring (me/pipe).
	 */
	if (ib->flags & AMDGPU_IB_FLAG_RESET_GDS_MAX_WAVE_ID) {
		amdgpu_ring_write(ring, PACKET3(PACKET3_SET_CONFIG_REG, 1));
		amdgpu_ring_write(ring, mmGDS_COMPUTE_MAX_WAVE_ID - PACKET3_SET_CONFIG_REG_START);
		amdgpu_ring_write(ring, ring->adev->gds.gds_compute_max_wave_id);
	}
>>>>>>> 24b8d41d

	amdgpu_ring_write(ring, PACKET3(PACKET3_INDIRECT_BUFFER, 2));
	amdgpu_ring_write(ring,
#ifdef __BIG_ENDIAN
					  (2 << 0) |
#endif
					  (ib->gpu_addr & 0xFFFFFFFC));
	amdgpu_ring_write(ring, upper_32_bits(ib->gpu_addr) & 0xFFFF);
	amdgpu_ring_write(ring, control);
}

static void gfx_v7_ring_emit_cntxcntl(struct amdgpu_ring *ring, uint32_t flags)
{
	uint32_t dw2 = 0;

	dw2 |= 0x80000000; /* set load_enable otherwise this package is just NOPs */
	if (flags & AMDGPU_HAVE_CTX_SWITCH) {
<<<<<<< HEAD
=======
		gfx_v7_0_ring_emit_vgt_flush(ring);
>>>>>>> 24b8d41d
		/* set load_global_config & load_global_uconfig */
		dw2 |= 0x8001;
		/* set load_cs_sh_regs */
		dw2 |= 0x01000000;
		/* set load_per_context_state & load_gfx_sh_regs */
		dw2 |= 0x10002;
	}

	amdgpu_ring_write(ring, PACKET3(PACKET3_CONTEXT_CONTROL, 1));
	amdgpu_ring_write(ring, dw2);
	amdgpu_ring_write(ring, 0);
}

/**
 * gfx_v7_0_ring_test_ib - basic ring IB test
 *
 * @ring: amdgpu_ring structure holding ring information
 *
 * Allocate an IB and execute it on the gfx ring (CIK).
 * Provides a basic gfx ring test to verify that IBs are working.
 * Returns 0 on success, error on failure.
 */
static int gfx_v7_0_ring_test_ib(struct amdgpu_ring *ring, long timeout)
{
	struct amdgpu_device *adev = ring->adev;
	struct amdgpu_ib ib;
	struct dma_fence *f = NULL;
	uint32_t scratch;
	uint32_t tmp = 0;
	long r;

	r = amdgpu_gfx_scratch_get(adev, &scratch);
<<<<<<< HEAD
	if (r) {
		DRM_ERROR("amdgpu: failed to get scratch reg (%ld).\n", r);
=======
	if (r)
>>>>>>> 24b8d41d
		return r;

	WREG32(scratch, 0xCAFEDEAD);
	memset(&ib, 0, sizeof(ib));
<<<<<<< HEAD
	r = amdgpu_ib_get(adev, NULL, 256, &ib);
	if (r) {
		DRM_ERROR("amdgpu: failed to get ib (%ld).\n", r);
=======
	r = amdgpu_ib_get(adev, NULL, 256,
					AMDGPU_IB_POOL_DIRECT, &ib);
	if (r)
>>>>>>> 24b8d41d
		goto err1;

	ib.ptr[0] = PACKET3(PACKET3_SET_UCONFIG_REG, 1);
	ib.ptr[1] = ((scratch - PACKET3_SET_UCONFIG_REG_START));
	ib.ptr[2] = 0xDEADBEEF;
	ib.length_dw = 3;

	r = amdgpu_ib_schedule(ring, 1, &ib, NULL, NULL, &f);
	if (r)
		goto err2;

<<<<<<< HEAD
	r = fence_wait_timeout(f, false, timeout);
	if (r == 0) {
		DRM_ERROR("amdgpu: IB test timed out\n");
		r = -ETIMEDOUT;
		goto err2;
	} else if (r < 0) {
		DRM_ERROR("amdgpu: fence wait failed (%ld).\n", r);
		goto err2;
	}
	tmp = RREG32(scratch);
	if (tmp == 0xDEADBEEF) {
		DRM_INFO("ib test on ring %d succeeded\n", ring->idx);
		r = 0;
	} else {
		DRM_ERROR("amdgpu: ib test failed (scratch(0x%04X)=0x%08X)\n",
			  scratch, tmp);
		r = -EINVAL;
=======
	r = dma_fence_wait_timeout(f, false, timeout);
	if (r == 0) {
		r = -ETIMEDOUT;
		goto err2;
	} else if (r < 0) {
		goto err2;
>>>>>>> 24b8d41d
	}
	tmp = RREG32(scratch);
	if (tmp == 0xDEADBEEF)
		r = 0;
	else
		r = -EINVAL;

err2:
	amdgpu_ib_free(adev, &ib, NULL);
	dma_fence_put(f);
err1:
	amdgpu_gfx_scratch_free(adev, scratch);
	return r;
}

/*
 * CP.
 * On CIK, gfx and compute now have independant command processors.
 *
 * GFX
 * Gfx consists of a single ring and can process both gfx jobs and
 * compute jobs.  The gfx CP consists of three microengines (ME):
 * PFP - Pre-Fetch Parser
 * ME - Micro Engine
 * CE - Constant Engine
 * The PFP and ME make up what is considered the Drawing Engine (DE).
 * The CE is an asynchronous engine used for updating buffer desciptors
 * used by the DE so that they can be loaded into cache in parallel
 * while the DE is processing state update packets.
 *
 * Compute
 * The compute CP consists of two microengines (ME):
 * MEC1 - Compute MicroEngine 1
 * MEC2 - Compute MicroEngine 2
 * Each MEC supports 4 compute pipes and each pipe supports 8 queues.
 * The queues are exposed to userspace and are programmed directly
 * by the compute runtime.
 */
/**
 * gfx_v7_0_cp_gfx_enable - enable/disable the gfx CP MEs
 *
 * @adev: amdgpu_device pointer
 * @enable: enable or disable the MEs
 *
 * Halts or unhalts the gfx MEs.
 */
static void gfx_v7_0_cp_gfx_enable(struct amdgpu_device *adev, bool enable)
{
	if (enable)
		WREG32(mmCP_ME_CNTL, 0);
	else
		WREG32(mmCP_ME_CNTL, (CP_ME_CNTL__ME_HALT_MASK |
				      CP_ME_CNTL__PFP_HALT_MASK |
				      CP_ME_CNTL__CE_HALT_MASK));
	udelay(50);
}

/**
 * gfx_v7_0_cp_gfx_load_microcode - load the gfx CP ME ucode
 *
 * @adev: amdgpu_device pointer
 *
 * Loads the gfx PFP, ME, and CE ucode.
 * Returns 0 for success, -EINVAL if the ucode is not available.
 */
static int gfx_v7_0_cp_gfx_load_microcode(struct amdgpu_device *adev)
{
	const struct gfx_firmware_header_v1_0 *pfp_hdr;
	const struct gfx_firmware_header_v1_0 *ce_hdr;
	const struct gfx_firmware_header_v1_0 *me_hdr;
	const __le32 *fw_data;
	unsigned i, fw_size;

	if (!adev->gfx.me_fw || !adev->gfx.pfp_fw || !adev->gfx.ce_fw)
		return -EINVAL;

	pfp_hdr = (const struct gfx_firmware_header_v1_0 *)adev->gfx.pfp_fw->data;
	ce_hdr = (const struct gfx_firmware_header_v1_0 *)adev->gfx.ce_fw->data;
	me_hdr = (const struct gfx_firmware_header_v1_0 *)adev->gfx.me_fw->data;

	amdgpu_ucode_print_gfx_hdr(&pfp_hdr->header);
	amdgpu_ucode_print_gfx_hdr(&ce_hdr->header);
	amdgpu_ucode_print_gfx_hdr(&me_hdr->header);
	adev->gfx.pfp_fw_version = le32_to_cpu(pfp_hdr->header.ucode_version);
	adev->gfx.ce_fw_version = le32_to_cpu(ce_hdr->header.ucode_version);
	adev->gfx.me_fw_version = le32_to_cpu(me_hdr->header.ucode_version);
	adev->gfx.me_feature_version = le32_to_cpu(me_hdr->ucode_feature_version);
	adev->gfx.ce_feature_version = le32_to_cpu(ce_hdr->ucode_feature_version);
	adev->gfx.pfp_feature_version = le32_to_cpu(pfp_hdr->ucode_feature_version);

	gfx_v7_0_cp_gfx_enable(adev, false);

	/* PFP */
	fw_data = (const __le32 *)
		(adev->gfx.pfp_fw->data +
		 le32_to_cpu(pfp_hdr->header.ucode_array_offset_bytes));
	fw_size = le32_to_cpu(pfp_hdr->header.ucode_size_bytes) / 4;
	WREG32(mmCP_PFP_UCODE_ADDR, 0);
	for (i = 0; i < fw_size; i++)
		WREG32(mmCP_PFP_UCODE_DATA, le32_to_cpup(fw_data++));
	WREG32(mmCP_PFP_UCODE_ADDR, adev->gfx.pfp_fw_version);

	/* CE */
	fw_data = (const __le32 *)
		(adev->gfx.ce_fw->data +
		 le32_to_cpu(ce_hdr->header.ucode_array_offset_bytes));
	fw_size = le32_to_cpu(ce_hdr->header.ucode_size_bytes) / 4;
	WREG32(mmCP_CE_UCODE_ADDR, 0);
	for (i = 0; i < fw_size; i++)
		WREG32(mmCP_CE_UCODE_DATA, le32_to_cpup(fw_data++));
	WREG32(mmCP_CE_UCODE_ADDR, adev->gfx.ce_fw_version);

	/* ME */
	fw_data = (const __le32 *)
		(adev->gfx.me_fw->data +
		 le32_to_cpu(me_hdr->header.ucode_array_offset_bytes));
	fw_size = le32_to_cpu(me_hdr->header.ucode_size_bytes) / 4;
	WREG32(mmCP_ME_RAM_WADDR, 0);
	for (i = 0; i < fw_size; i++)
		WREG32(mmCP_ME_RAM_DATA, le32_to_cpup(fw_data++));
	WREG32(mmCP_ME_RAM_WADDR, adev->gfx.me_fw_version);

	return 0;
}

/**
 * gfx_v7_0_cp_gfx_start - start the gfx ring
 *
 * @adev: amdgpu_device pointer
 *
 * Enables the ring and loads the clear state context and other
 * packets required to init the ring.
 * Returns 0 for success, error for failure.
 */
static int gfx_v7_0_cp_gfx_start(struct amdgpu_device *adev)
{
	struct amdgpu_ring *ring = &adev->gfx.gfx_ring[0];
	const struct cs_section_def *sect = NULL;
	const struct cs_extent_def *ext = NULL;
	int r, i;

	/* init the CP */
	WREG32(mmCP_MAX_CONTEXT, adev->gfx.config.max_hw_contexts - 1);
	WREG32(mmCP_ENDIAN_SWAP, 0);
	WREG32(mmCP_DEVICE_ID, 1);

	gfx_v7_0_cp_gfx_enable(adev, true);

	r = amdgpu_ring_alloc(ring, gfx_v7_0_get_csb_size(adev) + 8);
	if (r) {
		DRM_ERROR("amdgpu: cp failed to lock ring (%d).\n", r);
		return r;
	}

	/* init the CE partitions.  CE only used for gfx on CIK */
	amdgpu_ring_write(ring, PACKET3(PACKET3_SET_BASE, 2));
	amdgpu_ring_write(ring, PACKET3_BASE_INDEX(CE_PARTITION_BASE));
	amdgpu_ring_write(ring, 0x8000);
	amdgpu_ring_write(ring, 0x8000);

	/* clear state buffer */
	amdgpu_ring_write(ring, PACKET3(PACKET3_PREAMBLE_CNTL, 0));
	amdgpu_ring_write(ring, PACKET3_PREAMBLE_BEGIN_CLEAR_STATE);

	amdgpu_ring_write(ring, PACKET3(PACKET3_CONTEXT_CONTROL, 1));
	amdgpu_ring_write(ring, 0x80000000);
	amdgpu_ring_write(ring, 0x80000000);

	for (sect = adev->gfx.rlc.cs_data; sect->section != NULL; ++sect) {
		for (ext = sect->section; ext->extent != NULL; ++ext) {
			if (sect->id == SECT_CONTEXT) {
				amdgpu_ring_write(ring,
						  PACKET3(PACKET3_SET_CONTEXT_REG, ext->reg_count));
				amdgpu_ring_write(ring, ext->reg_index - PACKET3_SET_CONTEXT_REG_START);
				for (i = 0; i < ext->reg_count; i++)
					amdgpu_ring_write(ring, ext->extent[i]);
			}
		}
	}

	amdgpu_ring_write(ring, PACKET3(PACKET3_SET_CONTEXT_REG, 2));
	amdgpu_ring_write(ring, mmPA_SC_RASTER_CONFIG - PACKET3_SET_CONTEXT_REG_START);
	amdgpu_ring_write(ring, adev->gfx.config.rb_config[0][0].raster_config);
	amdgpu_ring_write(ring, adev->gfx.config.rb_config[0][0].raster_config_1);

	amdgpu_ring_write(ring, PACKET3(PACKET3_PREAMBLE_CNTL, 0));
	amdgpu_ring_write(ring, PACKET3_PREAMBLE_END_CLEAR_STATE);

	amdgpu_ring_write(ring, PACKET3(PACKET3_CLEAR_STATE, 0));
	amdgpu_ring_write(ring, 0);

	amdgpu_ring_write(ring, PACKET3(PACKET3_SET_CONTEXT_REG, 2));
	amdgpu_ring_write(ring, 0x00000316);
	amdgpu_ring_write(ring, 0x0000000e); /* VGT_VERTEX_REUSE_BLOCK_CNTL */
	amdgpu_ring_write(ring, 0x00000010); /* VGT_OUT_DEALLOC_CNTL */

	amdgpu_ring_commit(ring);

	return 0;
}

/**
 * gfx_v7_0_cp_gfx_resume - setup the gfx ring buffer registers
 *
 * @adev: amdgpu_device pointer
 *
 * Program the location and size of the gfx ring buffer
 * and test it to make sure it's working.
 * Returns 0 for success, error for failure.
 */
static int gfx_v7_0_cp_gfx_resume(struct amdgpu_device *adev)
{
	struct amdgpu_ring *ring;
	u32 tmp;
	u32 rb_bufsz;
	u64 rb_addr, rptr_addr;
	int r;

	WREG32(mmCP_SEM_WAIT_TIMER, 0x0);
	if (adev->asic_type != CHIP_HAWAII)
		WREG32(mmCP_SEM_INCOMPLETE_TIMER_CNTL, 0x0);

	/* Set the write pointer delay */
	WREG32(mmCP_RB_WPTR_DELAY, 0);

	/* set the RB to use vmid 0 */
	WREG32(mmCP_RB_VMID, 0);

	WREG32(mmSCRATCH_ADDR, 0);

	/* ring 0 - compute and gfx */
	/* Set ring buffer size */
	ring = &adev->gfx.gfx_ring[0];
	rb_bufsz = order_base_2(ring->ring_size / 8);
	tmp = (order_base_2(AMDGPU_GPU_PAGE_SIZE/8) << 8) | rb_bufsz;
#ifdef __BIG_ENDIAN
	tmp |= 2 << CP_RB0_CNTL__BUF_SWAP__SHIFT;
#endif
	WREG32(mmCP_RB0_CNTL, tmp);

	/* Initialize the ring buffer's read and write pointers */
	WREG32(mmCP_RB0_CNTL, tmp | CP_RB0_CNTL__RB_RPTR_WR_ENA_MASK);
	ring->wptr = 0;
	WREG32(mmCP_RB0_WPTR, lower_32_bits(ring->wptr));

	/* set the wb address wether it's enabled or not */
	rptr_addr = adev->wb.gpu_addr + (ring->rptr_offs * 4);
	WREG32(mmCP_RB0_RPTR_ADDR, lower_32_bits(rptr_addr));
	WREG32(mmCP_RB0_RPTR_ADDR_HI, upper_32_bits(rptr_addr) & 0xFF);

	/* scratch register shadowing is no longer supported */
	WREG32(mmSCRATCH_UMSK, 0);

	mdelay(1);
	WREG32(mmCP_RB0_CNTL, tmp);

	rb_addr = ring->gpu_addr >> 8;
	WREG32(mmCP_RB0_BASE, rb_addr);
	WREG32(mmCP_RB0_BASE_HI, upper_32_bits(rb_addr));

	/* start the ring */
	gfx_v7_0_cp_gfx_start(adev);
	r = amdgpu_ring_test_helper(ring);
	if (r)
		return r;

	return 0;
}

<<<<<<< HEAD
static u32 gfx_v7_0_ring_get_rptr(struct amdgpu_ring *ring)
=======
static u64 gfx_v7_0_ring_get_rptr(struct amdgpu_ring *ring)
>>>>>>> 24b8d41d
{
	return ring->adev->wb.wb[ring->rptr_offs];
}

static u64 gfx_v7_0_ring_get_wptr_gfx(struct amdgpu_ring *ring)
{
	struct amdgpu_device *adev = ring->adev;

	return RREG32(mmCP_RB0_WPTR);
}

static void gfx_v7_0_ring_set_wptr_gfx(struct amdgpu_ring *ring)
{
	struct amdgpu_device *adev = ring->adev;

	WREG32(mmCP_RB0_WPTR, lower_32_bits(ring->wptr));
	(void)RREG32(mmCP_RB0_WPTR);
}

<<<<<<< HEAD
static u32 gfx_v7_0_ring_get_wptr_compute(struct amdgpu_ring *ring)
=======
static u64 gfx_v7_0_ring_get_wptr_compute(struct amdgpu_ring *ring)
>>>>>>> 24b8d41d
{
	/* XXX check if swapping is necessary on BE */
	return ring->adev->wb.wb[ring->wptr_offs];
}

static void gfx_v7_0_ring_set_wptr_compute(struct amdgpu_ring *ring)
{
	struct amdgpu_device *adev = ring->adev;

	/* XXX check if swapping is necessary on BE */
	adev->wb.wb[ring->wptr_offs] = lower_32_bits(ring->wptr);
	WDOORBELL32(ring->doorbell_index, lower_32_bits(ring->wptr));
}

/**
 * gfx_v7_0_cp_compute_enable - enable/disable the compute CP MEs
 *
 * @adev: amdgpu_device pointer
 * @enable: enable or disable the MEs
 *
 * Halts or unhalts the compute MEs.
 */
static void gfx_v7_0_cp_compute_enable(struct amdgpu_device *adev, bool enable)
{
	if (enable)
		WREG32(mmCP_MEC_CNTL, 0);
	else
		WREG32(mmCP_MEC_CNTL, (CP_MEC_CNTL__MEC_ME1_HALT_MASK |
				       CP_MEC_CNTL__MEC_ME2_HALT_MASK));
	udelay(50);
}

/**
 * gfx_v7_0_cp_compute_load_microcode - load the compute CP ME ucode
 *
 * @adev: amdgpu_device pointer
 *
 * Loads the compute MEC1&2 ucode.
 * Returns 0 for success, -EINVAL if the ucode is not available.
 */
static int gfx_v7_0_cp_compute_load_microcode(struct amdgpu_device *adev)
{
	const struct gfx_firmware_header_v1_0 *mec_hdr;
	const __le32 *fw_data;
	unsigned i, fw_size;

	if (!adev->gfx.mec_fw)
		return -EINVAL;

	mec_hdr = (const struct gfx_firmware_header_v1_0 *)adev->gfx.mec_fw->data;
	amdgpu_ucode_print_gfx_hdr(&mec_hdr->header);
	adev->gfx.mec_fw_version = le32_to_cpu(mec_hdr->header.ucode_version);
	adev->gfx.mec_feature_version = le32_to_cpu(
					mec_hdr->ucode_feature_version);

	gfx_v7_0_cp_compute_enable(adev, false);

	/* MEC1 */
	fw_data = (const __le32 *)
		(adev->gfx.mec_fw->data +
		 le32_to_cpu(mec_hdr->header.ucode_array_offset_bytes));
	fw_size = le32_to_cpu(mec_hdr->header.ucode_size_bytes) / 4;
	WREG32(mmCP_MEC_ME1_UCODE_ADDR, 0);
	for (i = 0; i < fw_size; i++)
		WREG32(mmCP_MEC_ME1_UCODE_DATA, le32_to_cpup(fw_data++));
	WREG32(mmCP_MEC_ME1_UCODE_ADDR, 0);

	if (adev->asic_type == CHIP_KAVERI) {
		const struct gfx_firmware_header_v1_0 *mec2_hdr;

		if (!adev->gfx.mec2_fw)
			return -EINVAL;

		mec2_hdr = (const struct gfx_firmware_header_v1_0 *)adev->gfx.mec2_fw->data;
		amdgpu_ucode_print_gfx_hdr(&mec2_hdr->header);
		adev->gfx.mec2_fw_version = le32_to_cpu(mec2_hdr->header.ucode_version);
		adev->gfx.mec2_feature_version = le32_to_cpu(
				mec2_hdr->ucode_feature_version);

		/* MEC2 */
		fw_data = (const __le32 *)
			(adev->gfx.mec2_fw->data +
			 le32_to_cpu(mec2_hdr->header.ucode_array_offset_bytes));
		fw_size = le32_to_cpu(mec2_hdr->header.ucode_size_bytes) / 4;
		WREG32(mmCP_MEC_ME2_UCODE_ADDR, 0);
		for (i = 0; i < fw_size; i++)
			WREG32(mmCP_MEC_ME2_UCODE_DATA, le32_to_cpup(fw_data++));
		WREG32(mmCP_MEC_ME2_UCODE_ADDR, 0);
	}

	return 0;
}

/**
 * gfx_v7_0_cp_compute_fini - stop the compute queues
 *
 * @adev: amdgpu_device pointer
 *
 * Stop the compute queues and tear down the driver queue
 * info.
 */
static void gfx_v7_0_cp_compute_fini(struct amdgpu_device *adev)
{
	int i;

	for (i = 0; i < adev->gfx.num_compute_rings; i++) {
		struct amdgpu_ring *ring = &adev->gfx.compute_ring[i];

		amdgpu_bo_free_kernel(&ring->mqd_obj, NULL, NULL);
	}
}

static void gfx_v7_0_mec_fini(struct amdgpu_device *adev)
{
	amdgpu_bo_free_kernel(&adev->gfx.mec.hpd_eop_obj, NULL, NULL);
}

static int gfx_v7_0_mec_init(struct amdgpu_device *adev)
{
	int r;
	u32 *hpd;
	size_t mec_hpd_size;

	bitmap_zero(adev->gfx.mec.queue_bitmap, AMDGPU_MAX_COMPUTE_QUEUES);

	/* take ownership of the relevant compute queues */
	amdgpu_gfx_compute_queue_acquire(adev);

	/* allocate space for ALL pipes (even the ones we don't own) */
	mec_hpd_size = adev->gfx.mec.num_mec * adev->gfx.mec.num_pipe_per_mec
		* GFX7_MEC_HPD_SIZE * 2;

	r = amdgpu_bo_create_reserved(adev, mec_hpd_size, PAGE_SIZE,
				      AMDGPU_GEM_DOMAIN_VRAM,
				      &adev->gfx.mec.hpd_eop_obj,
				      &adev->gfx.mec.hpd_eop_gpu_addr,
				      (void **)&hpd);
	if (r) {
		dev_warn(adev->dev, "(%d) create, pin or map of HDP EOP bo failed\n", r);
		gfx_v7_0_mec_fini(adev);
		return r;
	}

	/* clear memory.  Not sure if this is required or not */
	memset(hpd, 0, mec_hpd_size);

	amdgpu_bo_kunmap(adev->gfx.mec.hpd_eop_obj);
	amdgpu_bo_unreserve(adev->gfx.mec.hpd_eop_obj);

	return 0;
}

struct hqd_registers
{
	u32 cp_mqd_base_addr;
	u32 cp_mqd_base_addr_hi;
	u32 cp_hqd_active;
	u32 cp_hqd_vmid;
	u32 cp_hqd_persistent_state;
	u32 cp_hqd_pipe_priority;
	u32 cp_hqd_queue_priority;
	u32 cp_hqd_quantum;
	u32 cp_hqd_pq_base;
	u32 cp_hqd_pq_base_hi;
	u32 cp_hqd_pq_rptr;
	u32 cp_hqd_pq_rptr_report_addr;
	u32 cp_hqd_pq_rptr_report_addr_hi;
	u32 cp_hqd_pq_wptr_poll_addr;
	u32 cp_hqd_pq_wptr_poll_addr_hi;
	u32 cp_hqd_pq_doorbell_control;
	u32 cp_hqd_pq_wptr;
	u32 cp_hqd_pq_control;
	u32 cp_hqd_ib_base_addr;
	u32 cp_hqd_ib_base_addr_hi;
	u32 cp_hqd_ib_rptr;
	u32 cp_hqd_ib_control;
	u32 cp_hqd_iq_timer;
	u32 cp_hqd_iq_rptr;
	u32 cp_hqd_dequeue_request;
	u32 cp_hqd_dma_offload;
	u32 cp_hqd_sema_cmd;
	u32 cp_hqd_msg_type;
	u32 cp_hqd_atomic0_preop_lo;
	u32 cp_hqd_atomic0_preop_hi;
	u32 cp_hqd_atomic1_preop_lo;
	u32 cp_hqd_atomic1_preop_hi;
	u32 cp_hqd_hq_scheduler0;
	u32 cp_hqd_hq_scheduler1;
	u32 cp_mqd_control;
};

static void gfx_v7_0_compute_pipe_init(struct amdgpu_device *adev,
				       int mec, int pipe)
{
	u64 eop_gpu_addr;
<<<<<<< HEAD
	u64 wb_gpu_addr;
	u32 *buf;
	struct bonaire_mqd *mqd;
	struct amdgpu_ring *ring;

	/* fix up chicken bits */
	tmp = RREG32(mmCP_CPF_DEBUG);
	tmp |= (1 << 23);
	WREG32(mmCP_CPF_DEBUG, tmp);
=======
	u32 tmp;
	size_t eop_offset = (mec * adev->gfx.mec.num_pipe_per_mec + pipe)
			    * GFX7_MEC_HPD_SIZE * 2;
>>>>>>> 24b8d41d

	mutex_lock(&adev->srbm_mutex);
	eop_gpu_addr = adev->gfx.mec.hpd_eop_gpu_addr + eop_offset;

	cik_srbm_select(adev, mec + 1, pipe, 0, 0);

	/* write the EOP addr */
	WREG32(mmCP_HPD_EOP_BASE_ADDR, eop_gpu_addr >> 8);
	WREG32(mmCP_HPD_EOP_BASE_ADDR_HI, upper_32_bits(eop_gpu_addr) >> 8);

	/* set the VMID assigned */
	WREG32(mmCP_HPD_EOP_VMID, 0);

	/* set the EOP size, register value is 2^(EOP_SIZE+1) dwords */
	tmp = RREG32(mmCP_HPD_EOP_CONTROL);
	tmp &= ~CP_HPD_EOP_CONTROL__EOP_SIZE_MASK;
	tmp |= order_base_2(GFX7_MEC_HPD_SIZE / 8);
	WREG32(mmCP_HPD_EOP_CONTROL, tmp);

	cik_srbm_select(adev, 0, 0, 0, 0);
	mutex_unlock(&adev->srbm_mutex);
}

<<<<<<< HEAD
	/* init the queues.  Just two for now. */
	for (i = 0; i < adev->gfx.num_compute_rings; i++) {
		ring = &adev->gfx.compute_ring[i];
=======
static int gfx_v7_0_mqd_deactivate(struct amdgpu_device *adev)
{
	int i;
>>>>>>> 24b8d41d

	/* disable the queue if it's active */
	if (RREG32(mmCP_HQD_ACTIVE) & 1) {
		WREG32(mmCP_HQD_DEQUEUE_REQUEST, 1);
		for (i = 0; i < adev->usec_timeout; i++) {
			if (!(RREG32(mmCP_HQD_ACTIVE) & 1))
				break;
			udelay(1);
		}

		if (i == adev->usec_timeout)
			return -ETIMEDOUT;

		WREG32(mmCP_HQD_DEQUEUE_REQUEST, 0);
		WREG32(mmCP_HQD_PQ_RPTR, 0);
		WREG32(mmCP_HQD_PQ_WPTR, 0);
	}

	return 0;
}

static void gfx_v7_0_mqd_init(struct amdgpu_device *adev,
			     struct cik_mqd *mqd,
			     uint64_t mqd_gpu_addr,
			     struct amdgpu_ring *ring)
{
	u64 hqd_gpu_addr;
	u64 wb_gpu_addr;

	/* init the mqd struct */
	memset(mqd, 0, sizeof(struct cik_mqd));

	mqd->header = 0xC0310800;
	mqd->compute_static_thread_mgmt_se0 = 0xffffffff;
	mqd->compute_static_thread_mgmt_se1 = 0xffffffff;
	mqd->compute_static_thread_mgmt_se2 = 0xffffffff;
	mqd->compute_static_thread_mgmt_se3 = 0xffffffff;

	/* enable doorbell? */
	mqd->cp_hqd_pq_doorbell_control =
		RREG32(mmCP_HQD_PQ_DOORBELL_CONTROL);
	if (ring->use_doorbell)
		mqd->cp_hqd_pq_doorbell_control |= CP_HQD_PQ_DOORBELL_CONTROL__DOORBELL_EN_MASK;
	else
		mqd->cp_hqd_pq_doorbell_control &= ~CP_HQD_PQ_DOORBELL_CONTROL__DOORBELL_EN_MASK;

	/* set the pointer to the MQD */
	mqd->cp_mqd_base_addr_lo = mqd_gpu_addr & 0xfffffffc;
	mqd->cp_mqd_base_addr_hi = upper_32_bits(mqd_gpu_addr);

	/* set MQD vmid to 0 */
	mqd->cp_mqd_control = RREG32(mmCP_MQD_CONTROL);
	mqd->cp_mqd_control &= ~CP_MQD_CONTROL__VMID_MASK;

	/* set the pointer to the HQD, this is similar CP_RB0_BASE/_HI */
	hqd_gpu_addr = ring->gpu_addr >> 8;
	mqd->cp_hqd_pq_base_lo = hqd_gpu_addr;
	mqd->cp_hqd_pq_base_hi = upper_32_bits(hqd_gpu_addr);

	/* set up the HQD, this is similar to CP_RB0_CNTL */
	mqd->cp_hqd_pq_control = RREG32(mmCP_HQD_PQ_CONTROL);
	mqd->cp_hqd_pq_control &=
		~(CP_HQD_PQ_CONTROL__QUEUE_SIZE_MASK |
				CP_HQD_PQ_CONTROL__RPTR_BLOCK_SIZE_MASK);

	mqd->cp_hqd_pq_control |=
		order_base_2(ring->ring_size / 8);
	mqd->cp_hqd_pq_control |=
		(order_base_2(AMDGPU_GPU_PAGE_SIZE/8) << 8);
#ifdef __BIG_ENDIAN
	mqd->cp_hqd_pq_control |=
		2 << CP_HQD_PQ_CONTROL__ENDIAN_SWAP__SHIFT;
#endif
	mqd->cp_hqd_pq_control &=
		~(CP_HQD_PQ_CONTROL__UNORD_DISPATCH_MASK |
				CP_HQD_PQ_CONTROL__ROQ_PQ_IB_FLIP_MASK |
				CP_HQD_PQ_CONTROL__PQ_VOLATILE_MASK);
	mqd->cp_hqd_pq_control |=
		CP_HQD_PQ_CONTROL__PRIV_STATE_MASK |
		CP_HQD_PQ_CONTROL__KMD_QUEUE_MASK; /* assuming kernel queue control */

	/* only used if CP_PQ_WPTR_POLL_CNTL.CP_PQ_WPTR_POLL_CNTL__EN_MASK=1 */
	wb_gpu_addr = adev->wb.gpu_addr + (ring->wptr_offs * 4);
	mqd->cp_hqd_pq_wptr_poll_addr_lo = wb_gpu_addr & 0xfffffffc;
	mqd->cp_hqd_pq_wptr_poll_addr_hi = upper_32_bits(wb_gpu_addr) & 0xffff;

	/* set the wb address wether it's enabled or not */
	wb_gpu_addr = adev->wb.gpu_addr + (ring->rptr_offs * 4);
	mqd->cp_hqd_pq_rptr_report_addr_lo = wb_gpu_addr & 0xfffffffc;
	mqd->cp_hqd_pq_rptr_report_addr_hi =
		upper_32_bits(wb_gpu_addr) & 0xffff;

	/* enable the doorbell if requested */
	if (ring->use_doorbell) {
		mqd->cp_hqd_pq_doorbell_control =
			RREG32(mmCP_HQD_PQ_DOORBELL_CONTROL);
		mqd->cp_hqd_pq_doorbell_control &=
			~CP_HQD_PQ_DOORBELL_CONTROL__DOORBELL_OFFSET_MASK;
		mqd->cp_hqd_pq_doorbell_control |=
			(ring->doorbell_index <<
			 CP_HQD_PQ_DOORBELL_CONTROL__DOORBELL_OFFSET__SHIFT);
		mqd->cp_hqd_pq_doorbell_control |=
			CP_HQD_PQ_DOORBELL_CONTROL__DOORBELL_EN_MASK;
		mqd->cp_hqd_pq_doorbell_control &=
			~(CP_HQD_PQ_DOORBELL_CONTROL__DOORBELL_SOURCE_MASK |
					CP_HQD_PQ_DOORBELL_CONTROL__DOORBELL_HIT_MASK);

	} else {
		mqd->cp_hqd_pq_doorbell_control = 0;
	}

	/* read and write pointers, similar to CP_RB0_WPTR/_RPTR */
	ring->wptr = 0;
	mqd->cp_hqd_pq_wptr = lower_32_bits(ring->wptr);
	mqd->cp_hqd_pq_rptr = RREG32(mmCP_HQD_PQ_RPTR);

	/* set the vmid for the queue */
	mqd->cp_hqd_vmid = 0;

	/* defaults */
	mqd->cp_hqd_ib_control = RREG32(mmCP_HQD_IB_CONTROL);
	mqd->cp_hqd_ib_base_addr_lo = RREG32(mmCP_HQD_IB_BASE_ADDR);
	mqd->cp_hqd_ib_base_addr_hi = RREG32(mmCP_HQD_IB_BASE_ADDR_HI);
	mqd->cp_hqd_ib_rptr = RREG32(mmCP_HQD_IB_RPTR);
	mqd->cp_hqd_persistent_state = RREG32(mmCP_HQD_PERSISTENT_STATE);
	mqd->cp_hqd_sema_cmd = RREG32(mmCP_HQD_SEMA_CMD);
	mqd->cp_hqd_msg_type = RREG32(mmCP_HQD_MSG_TYPE);
	mqd->cp_hqd_atomic0_preop_lo = RREG32(mmCP_HQD_ATOMIC0_PREOP_LO);
	mqd->cp_hqd_atomic0_preop_hi = RREG32(mmCP_HQD_ATOMIC0_PREOP_HI);
	mqd->cp_hqd_atomic1_preop_lo = RREG32(mmCP_HQD_ATOMIC1_PREOP_LO);
	mqd->cp_hqd_atomic1_preop_hi = RREG32(mmCP_HQD_ATOMIC1_PREOP_HI);
	mqd->cp_hqd_pq_rptr = RREG32(mmCP_HQD_PQ_RPTR);
	mqd->cp_hqd_quantum = RREG32(mmCP_HQD_QUANTUM);
	mqd->cp_hqd_pipe_priority = RREG32(mmCP_HQD_PIPE_PRIORITY);
	mqd->cp_hqd_queue_priority = RREG32(mmCP_HQD_QUEUE_PRIORITY);
	mqd->cp_hqd_iq_rptr = RREG32(mmCP_HQD_IQ_RPTR);

	/* activate the queue */
	mqd->cp_hqd_active = 1;
}

static int gfx_v7_0_mqd_commit(struct amdgpu_device *adev, struct cik_mqd *mqd)
{
	uint32_t tmp;
	uint32_t mqd_reg;
	uint32_t *mqd_data;

	/* HQD registers extend from mmCP_MQD_BASE_ADDR to mmCP_MQD_CONTROL */
	mqd_data = &mqd->cp_mqd_base_addr_lo;

	/* disable wptr polling */
	tmp = RREG32(mmCP_PQ_WPTR_POLL_CNTL);
	tmp = REG_SET_FIELD(tmp, CP_PQ_WPTR_POLL_CNTL, EN, 0);
	WREG32(mmCP_PQ_WPTR_POLL_CNTL, tmp);

<<<<<<< HEAD
		ring->ready = true;
=======
	/* program all HQD registers */
	for (mqd_reg = mmCP_HQD_VMID; mqd_reg <= mmCP_MQD_CONTROL; mqd_reg++)
		WREG32(mqd_reg, mqd_data[mqd_reg - mmCP_MQD_BASE_ADDR]);

	/* activate the HQD */
	for (mqd_reg = mmCP_MQD_BASE_ADDR; mqd_reg <= mmCP_HQD_ACTIVE; mqd_reg++)
		WREG32(mqd_reg, mqd_data[mqd_reg - mmCP_MQD_BASE_ADDR]);

	return 0;
}

static int gfx_v7_0_compute_queue_init(struct amdgpu_device *adev, int ring_id)
{
	int r;
	u64 mqd_gpu_addr;
	struct cik_mqd *mqd;
	struct amdgpu_ring *ring = &adev->gfx.compute_ring[ring_id];

	r = amdgpu_bo_create_reserved(adev, sizeof(struct cik_mqd), PAGE_SIZE,
				      AMDGPU_GEM_DOMAIN_GTT, &ring->mqd_obj,
				      &mqd_gpu_addr, (void **)&mqd);
	if (r) {
		dev_warn(adev->dev, "(%d) create MQD bo failed\n", r);
		return r;
	}

	mutex_lock(&adev->srbm_mutex);
	cik_srbm_select(adev, ring->me, ring->pipe, ring->queue, 0);

	gfx_v7_0_mqd_init(adev, mqd, mqd_gpu_addr, ring);
	gfx_v7_0_mqd_deactivate(adev);
	gfx_v7_0_mqd_commit(adev, mqd);

	cik_srbm_select(adev, 0, 0, 0, 0);
	mutex_unlock(&adev->srbm_mutex);

	amdgpu_bo_kunmap(ring->mqd_obj);
	amdgpu_bo_unreserve(ring->mqd_obj);
	return 0;
}

/**
 * gfx_v7_0_cp_compute_resume - setup the compute queue registers
 *
 * @adev: amdgpu_device pointer
 *
 * Program the compute queues and test them to make sure they
 * are working.
 * Returns 0 for success, error for failure.
 */
static int gfx_v7_0_cp_compute_resume(struct amdgpu_device *adev)
{
	int r, i, j;
	u32 tmp;
	struct amdgpu_ring *ring;

	/* fix up chicken bits */
	tmp = RREG32(mmCP_CPF_DEBUG);
	tmp |= (1 << 23);
	WREG32(mmCP_CPF_DEBUG, tmp);

	/* init all pipes (even the ones we don't own) */
	for (i = 0; i < adev->gfx.mec.num_mec; i++)
		for (j = 0; j < adev->gfx.mec.num_pipe_per_mec; j++)
			gfx_v7_0_compute_pipe_init(adev, i, j);

	/* init the queues */
	for (i = 0; i < adev->gfx.num_compute_rings; i++) {
		r = gfx_v7_0_compute_queue_init(adev, i);
		if (r) {
			gfx_v7_0_cp_compute_fini(adev);
			return r;
		}
>>>>>>> 24b8d41d
	}

	gfx_v7_0_cp_compute_enable(adev, true);

	for (i = 0; i < adev->gfx.num_compute_rings; i++) {
		ring = &adev->gfx.compute_ring[i];
<<<<<<< HEAD

		r = amdgpu_ring_test_ring(ring);
		if (r)
			ring->ready = false;
=======
		amdgpu_ring_test_helper(ring);
>>>>>>> 24b8d41d
	}

	return 0;
}

static void gfx_v7_0_cp_enable(struct amdgpu_device *adev, bool enable)
{
	gfx_v7_0_cp_gfx_enable(adev, enable);
	gfx_v7_0_cp_compute_enable(adev, enable);
}

static int gfx_v7_0_cp_load_microcode(struct amdgpu_device *adev)
{
	int r;

	r = gfx_v7_0_cp_gfx_load_microcode(adev);
	if (r)
		return r;
	r = gfx_v7_0_cp_compute_load_microcode(adev);
	if (r)
		return r;

	return 0;
}

static void gfx_v7_0_enable_gui_idle_interrupt(struct amdgpu_device *adev,
					       bool enable)
{
	u32 tmp = RREG32(mmCP_INT_CNTL_RING0);

	if (enable)
		tmp |= (CP_INT_CNTL_RING0__CNTX_BUSY_INT_ENABLE_MASK |
				CP_INT_CNTL_RING0__CNTX_EMPTY_INT_ENABLE_MASK);
	else
		tmp &= ~(CP_INT_CNTL_RING0__CNTX_BUSY_INT_ENABLE_MASK |
				CP_INT_CNTL_RING0__CNTX_EMPTY_INT_ENABLE_MASK);
	WREG32(mmCP_INT_CNTL_RING0, tmp);
}

static int gfx_v7_0_cp_resume(struct amdgpu_device *adev)
{
	int r;

	gfx_v7_0_enable_gui_idle_interrupt(adev, false);

	r = gfx_v7_0_cp_load_microcode(adev);
	if (r)
		return r;

	r = gfx_v7_0_cp_gfx_resume(adev);
	if (r)
		return r;
	r = gfx_v7_0_cp_compute_resume(adev);
	if (r)
		return r;

	gfx_v7_0_enable_gui_idle_interrupt(adev, true);

	return 0;
}

/**
 * gfx_v7_0_ring_emit_vm_flush - cik vm flush using the CP
 *
 * @ring: the ring to emmit the commands to
 *
 * Sync the command pipeline with the PFP. E.g. wait for everything
 * to be completed.
 */
static void gfx_v7_0_ring_emit_pipeline_sync(struct amdgpu_ring *ring)
{
<<<<<<< HEAD
	int usepfp = (ring->type == AMDGPU_RING_TYPE_GFX);
=======
	int usepfp = (ring->funcs->type == AMDGPU_RING_TYPE_GFX);
>>>>>>> 24b8d41d
	uint32_t seq = ring->fence_drv.sync_seq;
	uint64_t addr = ring->fence_drv.gpu_addr;

	amdgpu_ring_write(ring, PACKET3(PACKET3_WAIT_REG_MEM, 5));
	amdgpu_ring_write(ring, (WAIT_REG_MEM_MEM_SPACE(1) | /* memory */
				 WAIT_REG_MEM_FUNCTION(3) | /* equal */
				 WAIT_REG_MEM_ENGINE(usepfp)));   /* pfp or me */
	amdgpu_ring_write(ring, addr & 0xfffffffc);
	amdgpu_ring_write(ring, upper_32_bits(addr) & 0xffffffff);
	amdgpu_ring_write(ring, seq);
	amdgpu_ring_write(ring, 0xffffffff);
	amdgpu_ring_write(ring, 4); /* poll interval */

	if (usepfp) {
		/* synce CE with ME to prevent CE fetch CEIB before context switch done */
		amdgpu_ring_write(ring, PACKET3(PACKET3_SWITCH_BUFFER, 0));
		amdgpu_ring_write(ring, 0);
		amdgpu_ring_write(ring, PACKET3(PACKET3_SWITCH_BUFFER, 0));
		amdgpu_ring_write(ring, 0);
	}
}

/*
 * vm
 * VMID 0 is the physical GPU addresses as used by the kernel.
 * VMIDs 1-15 are used for userspace clients and are handled
 * by the amdgpu vm/hsa code.
 */
/**
 * gfx_v7_0_ring_emit_vm_flush - cik vm flush using the CP
 *
 * @adev: amdgpu_device pointer
 *
 * Update the page table base and flush the VM TLB
 * using the CP (CIK).
 */
static void gfx_v7_0_ring_emit_vm_flush(struct amdgpu_ring *ring,
					unsigned vmid, uint64_t pd_addr)
{
<<<<<<< HEAD
	int usepfp = (ring->type == AMDGPU_RING_TYPE_GFX);

	amdgpu_ring_write(ring, PACKET3(PACKET3_WRITE_DATA, 3));
	amdgpu_ring_write(ring, (WRITE_DATA_ENGINE_SEL(usepfp) |
				 WRITE_DATA_DST_SEL(0)));
	if (vm_id < 8) {
		amdgpu_ring_write(ring,
				  (mmVM_CONTEXT0_PAGE_TABLE_BASE_ADDR + vm_id));
	} else {
		amdgpu_ring_write(ring,
				  (mmVM_CONTEXT8_PAGE_TABLE_BASE_ADDR + vm_id - 8));
	}
	amdgpu_ring_write(ring, 0);
	amdgpu_ring_write(ring, pd_addr >> 12);

	/* bits 0-15 are the VM contexts0-15 */
	amdgpu_ring_write(ring, PACKET3(PACKET3_WRITE_DATA, 3));
	amdgpu_ring_write(ring, (WRITE_DATA_ENGINE_SEL(0) |
				 WRITE_DATA_DST_SEL(0)));
	amdgpu_ring_write(ring, mmVM_INVALIDATE_REQUEST);
	amdgpu_ring_write(ring, 0);
	amdgpu_ring_write(ring, 1 << vm_id);
=======
	int usepfp = (ring->funcs->type == AMDGPU_RING_TYPE_GFX);

	amdgpu_gmc_emit_flush_gpu_tlb(ring, vmid, pd_addr);
>>>>>>> 24b8d41d

	/* wait for the invalidate to complete */
	amdgpu_ring_write(ring, PACKET3(PACKET3_WAIT_REG_MEM, 5));
	amdgpu_ring_write(ring, (WAIT_REG_MEM_OPERATION(0) | /* wait */
				 WAIT_REG_MEM_FUNCTION(0) |  /* always */
				 WAIT_REG_MEM_ENGINE(0))); /* me */
	amdgpu_ring_write(ring, mmVM_INVALIDATE_REQUEST);
	amdgpu_ring_write(ring, 0);
	amdgpu_ring_write(ring, 0); /* ref */
	amdgpu_ring_write(ring, 0); /* mask */
	amdgpu_ring_write(ring, 0x20); /* poll interval */

	/* compute doesn't have PFP */
	if (usepfp) {
		/* sync PFP to ME, otherwise we might get invalid PFP reads */
		amdgpu_ring_write(ring, PACKET3(PACKET3_PFP_SYNC_ME, 0));
		amdgpu_ring_write(ring, 0x0);

		/* synce CE with ME to prevent CE fetch CEIB before context switch done */
		amdgpu_ring_write(ring, PACKET3(PACKET3_SWITCH_BUFFER, 0));
		amdgpu_ring_write(ring, 0);
		amdgpu_ring_write(ring, PACKET3(PACKET3_SWITCH_BUFFER, 0));
		amdgpu_ring_write(ring, 0);
	}
}

static void gfx_v7_0_ring_emit_wreg(struct amdgpu_ring *ring,
				    uint32_t reg, uint32_t val)
{
	int usepfp = (ring->funcs->type == AMDGPU_RING_TYPE_GFX);

	amdgpu_ring_write(ring, PACKET3(PACKET3_WRITE_DATA, 3));
	amdgpu_ring_write(ring, (WRITE_DATA_ENGINE_SEL(usepfp) |
				 WRITE_DATA_DST_SEL(0)));
	amdgpu_ring_write(ring, reg);
	amdgpu_ring_write(ring, 0);
	amdgpu_ring_write(ring, val);
}

/*
 * RLC
 * The RLC is a multi-purpose microengine that handles a
 * variety of functions.
 */
static int gfx_v7_0_rlc_init(struct amdgpu_device *adev)
{
	const u32 *src_ptr;
	u32 dws;
	const struct cs_section_def *cs_data;
	int r;

	/* allocate rlc buffers */
	if (adev->flags & AMD_IS_APU) {
		if (adev->asic_type == CHIP_KAVERI) {
			adev->gfx.rlc.reg_list = spectre_rlc_save_restore_register_list;
			adev->gfx.rlc.reg_list_size =
				(u32)ARRAY_SIZE(spectre_rlc_save_restore_register_list);
		} else {
			adev->gfx.rlc.reg_list = kalindi_rlc_save_restore_register_list;
			adev->gfx.rlc.reg_list_size =
				(u32)ARRAY_SIZE(kalindi_rlc_save_restore_register_list);
		}
	}
	adev->gfx.rlc.cs_data = ci_cs_data;
	adev->gfx.rlc.cp_table_size = ALIGN(CP_ME_TABLE_SIZE * 5 * 4, 2048); /* CP JT */
	adev->gfx.rlc.cp_table_size += 64 * 1024; /* GDS */

	src_ptr = adev->gfx.rlc.reg_list;
	dws = adev->gfx.rlc.reg_list_size;
	dws += (5 * 16) + 48 + 48 + 64;

	cs_data = adev->gfx.rlc.cs_data;

	if (src_ptr) {
		/* init save restore block */
		r = amdgpu_gfx_rlc_init_sr(adev, dws);
		if (r)
			return r;
	}

	if (cs_data) {
		/* init clear state block */
		r = amdgpu_gfx_rlc_init_csb(adev);
		if (r)
			return r;
	}

	if (adev->gfx.rlc.cp_table_size) {
		r = amdgpu_gfx_rlc_init_cpt(adev);
		if (r)
			return r;
	}

	/* init spm vmid with 0xf */
	if (adev->gfx.rlc.funcs->update_spm_vmid)
		adev->gfx.rlc.funcs->update_spm_vmid(adev, 0xf);

	return 0;
}

static void gfx_v7_0_enable_lbpw(struct amdgpu_device *adev, bool enable)
{
	u32 tmp;

	tmp = RREG32(mmRLC_LB_CNTL);
	if (enable)
		tmp |= RLC_LB_CNTL__LOAD_BALANCE_ENABLE_MASK;
	else
		tmp &= ~RLC_LB_CNTL__LOAD_BALANCE_ENABLE_MASK;
	WREG32(mmRLC_LB_CNTL, tmp);
}

static void gfx_v7_0_wait_for_rlc_serdes(struct amdgpu_device *adev)
{
	u32 i, j, k;
	u32 mask;

	mutex_lock(&adev->grbm_idx_mutex);
	for (i = 0; i < adev->gfx.config.max_shader_engines; i++) {
		for (j = 0; j < adev->gfx.config.max_sh_per_se; j++) {
			gfx_v7_0_select_se_sh(adev, i, j, 0xffffffff);
			for (k = 0; k < adev->usec_timeout; k++) {
				if (RREG32(mmRLC_SERDES_CU_MASTER_BUSY) == 0)
					break;
				udelay(1);
			}
		}
	}
	gfx_v7_0_select_se_sh(adev, 0xffffffff, 0xffffffff, 0xffffffff);
	mutex_unlock(&adev->grbm_idx_mutex);

	mask = RLC_SERDES_NONCU_MASTER_BUSY__SE_MASTER_BUSY_MASK |
		RLC_SERDES_NONCU_MASTER_BUSY__GC_MASTER_BUSY_MASK |
		RLC_SERDES_NONCU_MASTER_BUSY__TC0_MASTER_BUSY_MASK |
		RLC_SERDES_NONCU_MASTER_BUSY__TC1_MASTER_BUSY_MASK;
	for (k = 0; k < adev->usec_timeout; k++) {
		if ((RREG32(mmRLC_SERDES_NONCU_MASTER_BUSY) & mask) == 0)
			break;
		udelay(1);
	}
}

static void gfx_v7_0_update_rlc(struct amdgpu_device *adev, u32 rlc)
{
	u32 tmp;

	tmp = RREG32(mmRLC_CNTL);
	if (tmp != rlc)
		WREG32(mmRLC_CNTL, rlc);
}

static u32 gfx_v7_0_halt_rlc(struct amdgpu_device *adev)
{
	u32 data, orig;

	orig = data = RREG32(mmRLC_CNTL);

	if (data & RLC_CNTL__RLC_ENABLE_F32_MASK) {
		u32 i;

		data &= ~RLC_CNTL__RLC_ENABLE_F32_MASK;
		WREG32(mmRLC_CNTL, data);

		for (i = 0; i < adev->usec_timeout; i++) {
			if ((RREG32(mmRLC_GPM_STAT) & RLC_GPM_STAT__RLC_BUSY_MASK) == 0)
				break;
			udelay(1);
		}

		gfx_v7_0_wait_for_rlc_serdes(adev);
	}

	return orig;
}

<<<<<<< HEAD
static void gfx_v7_0_enter_rlc_safe_mode(struct amdgpu_device *adev)
=======
static bool gfx_v7_0_is_rlc_enabled(struct amdgpu_device *adev)
{
	return true;
}

static void gfx_v7_0_set_safe_mode(struct amdgpu_device *adev)
>>>>>>> 24b8d41d
{
	u32 tmp, i, mask;

	tmp = 0x1 | (1 << 1);
	WREG32(mmRLC_GPR_REG2, tmp);

	mask = RLC_GPM_STAT__GFX_POWER_STATUS_MASK |
		RLC_GPM_STAT__GFX_CLOCK_STATUS_MASK;
	for (i = 0; i < adev->usec_timeout; i++) {
		if ((RREG32(mmRLC_GPM_STAT) & mask) == mask)
			break;
		udelay(1);
	}

	for (i = 0; i < adev->usec_timeout; i++) {
		if ((RREG32(mmRLC_GPR_REG2) & 0x1) == 0)
			break;
		udelay(1);
	}
}

<<<<<<< HEAD
static void gfx_v7_0_exit_rlc_safe_mode(struct amdgpu_device *adev)
=======
static void gfx_v7_0_unset_safe_mode(struct amdgpu_device *adev)
>>>>>>> 24b8d41d
{
	u32 tmp;

	tmp = 0x1 | (0 << 1);
	WREG32(mmRLC_GPR_REG2, tmp);
}

/**
 * gfx_v7_0_rlc_stop - stop the RLC ME
 *
 * @adev: amdgpu_device pointer
 *
 * Halt the RLC ME (MicroEngine) (CIK).
 */
static void gfx_v7_0_rlc_stop(struct amdgpu_device *adev)
{
	WREG32(mmRLC_CNTL, 0);

	gfx_v7_0_enable_gui_idle_interrupt(adev, false);

	gfx_v7_0_wait_for_rlc_serdes(adev);
}

/**
 * gfx_v7_0_rlc_start - start the RLC ME
 *
 * @adev: amdgpu_device pointer
 *
 * Unhalt the RLC ME (MicroEngine) (CIK).
 */
static void gfx_v7_0_rlc_start(struct amdgpu_device *adev)
{
	WREG32(mmRLC_CNTL, RLC_CNTL__RLC_ENABLE_F32_MASK);

	gfx_v7_0_enable_gui_idle_interrupt(adev, true);

	udelay(50);
}

static void gfx_v7_0_rlc_reset(struct amdgpu_device *adev)
{
	u32 tmp = RREG32(mmGRBM_SOFT_RESET);

	tmp |= GRBM_SOFT_RESET__SOFT_RESET_RLC_MASK;
	WREG32(mmGRBM_SOFT_RESET, tmp);
	udelay(50);
	tmp &= ~GRBM_SOFT_RESET__SOFT_RESET_RLC_MASK;
	WREG32(mmGRBM_SOFT_RESET, tmp);
	udelay(50);
}

/**
 * gfx_v7_0_rlc_resume - setup the RLC hw
 *
 * @adev: amdgpu_device pointer
 *
 * Initialize the RLC registers, load the ucode,
 * and start the RLC (CIK).
 * Returns 0 for success, -EINVAL if the ucode is not available.
 */
static int gfx_v7_0_rlc_resume(struct amdgpu_device *adev)
{
	const struct rlc_firmware_header_v1_0 *hdr;
	const __le32 *fw_data;
	unsigned i, fw_size;
	u32 tmp;

	if (!adev->gfx.rlc_fw)
		return -EINVAL;

	hdr = (const struct rlc_firmware_header_v1_0 *)adev->gfx.rlc_fw->data;
	amdgpu_ucode_print_rlc_hdr(&hdr->header);
	adev->gfx.rlc_fw_version = le32_to_cpu(hdr->header.ucode_version);
	adev->gfx.rlc_feature_version = le32_to_cpu(
					hdr->ucode_feature_version);

	adev->gfx.rlc.funcs->stop(adev);

	/* disable CG */
	tmp = RREG32(mmRLC_CGCG_CGLS_CTRL) & 0xfffffffc;
	WREG32(mmRLC_CGCG_CGLS_CTRL, tmp);

	adev->gfx.rlc.funcs->reset(adev);

	gfx_v7_0_init_pg(adev);

	WREG32(mmRLC_LB_CNTR_INIT, 0);
	WREG32(mmRLC_LB_CNTR_MAX, 0x00008000);

	mutex_lock(&adev->grbm_idx_mutex);
	gfx_v7_0_select_se_sh(adev, 0xffffffff, 0xffffffff, 0xffffffff);
	WREG32(mmRLC_LB_INIT_CU_MASK, 0xffffffff);
	WREG32(mmRLC_LB_PARAMS, 0x00600408);
	WREG32(mmRLC_LB_CNTL, 0x80000004);
	mutex_unlock(&adev->grbm_idx_mutex);

	WREG32(mmRLC_MC_CNTL, 0);
	WREG32(mmRLC_UCODE_CNTL, 0);

	fw_data = (const __le32 *)
		(adev->gfx.rlc_fw->data + le32_to_cpu(hdr->header.ucode_array_offset_bytes));
	fw_size = le32_to_cpu(hdr->header.ucode_size_bytes) / 4;
	WREG32(mmRLC_GPM_UCODE_ADDR, 0);
	for (i = 0; i < fw_size; i++)
		WREG32(mmRLC_GPM_UCODE_DATA, le32_to_cpup(fw_data++));
	WREG32(mmRLC_GPM_UCODE_ADDR, adev->gfx.rlc_fw_version);

	/* XXX - find out what chips support lbpw */
	gfx_v7_0_enable_lbpw(adev, false);

	if (adev->asic_type == CHIP_BONAIRE)
		WREG32(mmRLC_DRIVER_CPDMA_STATUS, 0);

	adev->gfx.rlc.funcs->start(adev);

	return 0;
}

static void gfx_v7_0_update_spm_vmid(struct amdgpu_device *adev, unsigned vmid)
{
	u32 data;

	data = RREG32(mmRLC_SPM_VMID);

	data &= ~RLC_SPM_VMID__RLC_SPM_VMID_MASK;
	data |= (vmid & RLC_SPM_VMID__RLC_SPM_VMID_MASK) << RLC_SPM_VMID__RLC_SPM_VMID__SHIFT;

	WREG32(mmRLC_SPM_VMID, data);
}

static void gfx_v7_0_enable_cgcg(struct amdgpu_device *adev, bool enable)
{
	u32 data, orig, tmp, tmp2;

	orig = data = RREG32(mmRLC_CGCG_CGLS_CTRL);

	if (enable && (adev->cg_flags & AMD_CG_SUPPORT_GFX_CGCG)) {
		gfx_v7_0_enable_gui_idle_interrupt(adev, true);

		tmp = gfx_v7_0_halt_rlc(adev);

		mutex_lock(&adev->grbm_idx_mutex);
		gfx_v7_0_select_se_sh(adev, 0xffffffff, 0xffffffff, 0xffffffff);
		WREG32(mmRLC_SERDES_WR_CU_MASTER_MASK, 0xffffffff);
		WREG32(mmRLC_SERDES_WR_NONCU_MASTER_MASK, 0xffffffff);
		tmp2 = RLC_SERDES_WR_CTRL__BPM_ADDR_MASK |
			RLC_SERDES_WR_CTRL__CGCG_OVERRIDE_0_MASK |
			RLC_SERDES_WR_CTRL__CGLS_ENABLE_MASK;
		WREG32(mmRLC_SERDES_WR_CTRL, tmp2);
		mutex_unlock(&adev->grbm_idx_mutex);

		gfx_v7_0_update_rlc(adev, tmp);

		data |= RLC_CGCG_CGLS_CTRL__CGCG_EN_MASK | RLC_CGCG_CGLS_CTRL__CGLS_EN_MASK;
		if (orig != data)
			WREG32(mmRLC_CGCG_CGLS_CTRL, data);

	} else {
		gfx_v7_0_enable_gui_idle_interrupt(adev, false);

		RREG32(mmCB_CGTT_SCLK_CTRL);
		RREG32(mmCB_CGTT_SCLK_CTRL);
		RREG32(mmCB_CGTT_SCLK_CTRL);
		RREG32(mmCB_CGTT_SCLK_CTRL);

		data &= ~(RLC_CGCG_CGLS_CTRL__CGCG_EN_MASK | RLC_CGCG_CGLS_CTRL__CGLS_EN_MASK);
		if (orig != data)
			WREG32(mmRLC_CGCG_CGLS_CTRL, data);

		gfx_v7_0_enable_gui_idle_interrupt(adev, true);
	}
}

static void gfx_v7_0_enable_mgcg(struct amdgpu_device *adev, bool enable)
{
	u32 data, orig, tmp = 0;

	if (enable && (adev->cg_flags & AMD_CG_SUPPORT_GFX_MGCG)) {
		if (adev->cg_flags & AMD_CG_SUPPORT_GFX_MGLS) {
			if (adev->cg_flags & AMD_CG_SUPPORT_GFX_CP_LS) {
				orig = data = RREG32(mmCP_MEM_SLP_CNTL);
				data |= CP_MEM_SLP_CNTL__CP_MEM_LS_EN_MASK;
				if (orig != data)
					WREG32(mmCP_MEM_SLP_CNTL, data);
			}
		}

		orig = data = RREG32(mmRLC_CGTT_MGCG_OVERRIDE);
		data |= 0x00000001;
		data &= 0xfffffffd;
		if (orig != data)
			WREG32(mmRLC_CGTT_MGCG_OVERRIDE, data);

		tmp = gfx_v7_0_halt_rlc(adev);

		mutex_lock(&adev->grbm_idx_mutex);
		gfx_v7_0_select_se_sh(adev, 0xffffffff, 0xffffffff, 0xffffffff);
		WREG32(mmRLC_SERDES_WR_CU_MASTER_MASK, 0xffffffff);
		WREG32(mmRLC_SERDES_WR_NONCU_MASTER_MASK, 0xffffffff);
		data = RLC_SERDES_WR_CTRL__BPM_ADDR_MASK |
			RLC_SERDES_WR_CTRL__MGCG_OVERRIDE_0_MASK;
		WREG32(mmRLC_SERDES_WR_CTRL, data);
		mutex_unlock(&adev->grbm_idx_mutex);

		gfx_v7_0_update_rlc(adev, tmp);

		if (adev->cg_flags & AMD_CG_SUPPORT_GFX_CGTS) {
			orig = data = RREG32(mmCGTS_SM_CTRL_REG);
			data &= ~CGTS_SM_CTRL_REG__SM_MODE_MASK;
			data |= (0x2 << CGTS_SM_CTRL_REG__SM_MODE__SHIFT);
			data |= CGTS_SM_CTRL_REG__SM_MODE_ENABLE_MASK;
			data &= ~CGTS_SM_CTRL_REG__OVERRIDE_MASK;
			if ((adev->cg_flags & AMD_CG_SUPPORT_GFX_MGLS) &&
			    (adev->cg_flags & AMD_CG_SUPPORT_GFX_CGTS_LS))
				data &= ~CGTS_SM_CTRL_REG__LS_OVERRIDE_MASK;
			data &= ~CGTS_SM_CTRL_REG__ON_MONITOR_ADD_MASK;
			data |= CGTS_SM_CTRL_REG__ON_MONITOR_ADD_EN_MASK;
			data |= (0x96 << CGTS_SM_CTRL_REG__ON_MONITOR_ADD__SHIFT);
			if (orig != data)
				WREG32(mmCGTS_SM_CTRL_REG, data);
		}
	} else {
		orig = data = RREG32(mmRLC_CGTT_MGCG_OVERRIDE);
		data |= 0x00000003;
		if (orig != data)
			WREG32(mmRLC_CGTT_MGCG_OVERRIDE, data);

		data = RREG32(mmRLC_MEM_SLP_CNTL);
		if (data & RLC_MEM_SLP_CNTL__RLC_MEM_LS_EN_MASK) {
			data &= ~RLC_MEM_SLP_CNTL__RLC_MEM_LS_EN_MASK;
			WREG32(mmRLC_MEM_SLP_CNTL, data);
		}

		data = RREG32(mmCP_MEM_SLP_CNTL);
		if (data & CP_MEM_SLP_CNTL__CP_MEM_LS_EN_MASK) {
			data &= ~CP_MEM_SLP_CNTL__CP_MEM_LS_EN_MASK;
			WREG32(mmCP_MEM_SLP_CNTL, data);
		}

		orig = data = RREG32(mmCGTS_SM_CTRL_REG);
		data |= CGTS_SM_CTRL_REG__OVERRIDE_MASK | CGTS_SM_CTRL_REG__LS_OVERRIDE_MASK;
		if (orig != data)
			WREG32(mmCGTS_SM_CTRL_REG, data);

		tmp = gfx_v7_0_halt_rlc(adev);

		mutex_lock(&adev->grbm_idx_mutex);
		gfx_v7_0_select_se_sh(adev, 0xffffffff, 0xffffffff, 0xffffffff);
		WREG32(mmRLC_SERDES_WR_CU_MASTER_MASK, 0xffffffff);
		WREG32(mmRLC_SERDES_WR_NONCU_MASTER_MASK, 0xffffffff);
		data = RLC_SERDES_WR_CTRL__BPM_ADDR_MASK | RLC_SERDES_WR_CTRL__MGCG_OVERRIDE_1_MASK;
		WREG32(mmRLC_SERDES_WR_CTRL, data);
		mutex_unlock(&adev->grbm_idx_mutex);

		gfx_v7_0_update_rlc(adev, tmp);
	}
}

static void gfx_v7_0_update_cg(struct amdgpu_device *adev,
			       bool enable)
{
	gfx_v7_0_enable_gui_idle_interrupt(adev, false);
	/* order matters! */
	if (enable) {
		gfx_v7_0_enable_mgcg(adev, true);
		gfx_v7_0_enable_cgcg(adev, true);
	} else {
		gfx_v7_0_enable_cgcg(adev, false);
		gfx_v7_0_enable_mgcg(adev, false);
	}
	gfx_v7_0_enable_gui_idle_interrupt(adev, true);
}

static void gfx_v7_0_enable_sclk_slowdown_on_pu(struct amdgpu_device *adev,
						bool enable)
{
	u32 data, orig;

	orig = data = RREG32(mmRLC_PG_CNTL);
	if (enable && (adev->pg_flags & AMD_PG_SUPPORT_RLC_SMU_HS))
		data |= RLC_PG_CNTL__SMU_CLK_SLOWDOWN_ON_PU_ENABLE_MASK;
	else
		data &= ~RLC_PG_CNTL__SMU_CLK_SLOWDOWN_ON_PU_ENABLE_MASK;
	if (orig != data)
		WREG32(mmRLC_PG_CNTL, data);
}

static void gfx_v7_0_enable_sclk_slowdown_on_pd(struct amdgpu_device *adev,
						bool enable)
{
	u32 data, orig;

	orig = data = RREG32(mmRLC_PG_CNTL);
	if (enable && (adev->pg_flags & AMD_PG_SUPPORT_RLC_SMU_HS))
		data |= RLC_PG_CNTL__SMU_CLK_SLOWDOWN_ON_PD_ENABLE_MASK;
	else
		data &= ~RLC_PG_CNTL__SMU_CLK_SLOWDOWN_ON_PD_ENABLE_MASK;
	if (orig != data)
		WREG32(mmRLC_PG_CNTL, data);
}

static void gfx_v7_0_enable_cp_pg(struct amdgpu_device *adev, bool enable)
{
	u32 data, orig;

	orig = data = RREG32(mmRLC_PG_CNTL);
	if (enable && (adev->pg_flags & AMD_PG_SUPPORT_CP))
		data &= ~0x8000;
	else
		data |= 0x8000;
	if (orig != data)
		WREG32(mmRLC_PG_CNTL, data);
}

static void gfx_v7_0_enable_gds_pg(struct amdgpu_device *adev, bool enable)
{
	u32 data, orig;

	orig = data = RREG32(mmRLC_PG_CNTL);
	if (enable && (adev->pg_flags & AMD_PG_SUPPORT_GDS))
		data &= ~0x2000;
	else
		data |= 0x2000;
	if (orig != data)
		WREG32(mmRLC_PG_CNTL, data);
}

static int gfx_v7_0_cp_pg_table_num(struct amdgpu_device *adev)
{
	if (adev->asic_type == CHIP_KAVERI)
		return 5;
	else
		return 4;
}

static void gfx_v7_0_enable_gfx_cgpg(struct amdgpu_device *adev,
				     bool enable)
{
	u32 data, orig;

	if (enable && (adev->pg_flags & AMD_PG_SUPPORT_GFX_PG)) {
		orig = data = RREG32(mmRLC_PG_CNTL);
		data |= RLC_PG_CNTL__GFX_POWER_GATING_ENABLE_MASK;
		if (orig != data)
			WREG32(mmRLC_PG_CNTL, data);

		orig = data = RREG32(mmRLC_AUTO_PG_CTRL);
		data |= RLC_AUTO_PG_CTRL__AUTO_PG_EN_MASK;
		if (orig != data)
			WREG32(mmRLC_AUTO_PG_CTRL, data);
	} else {
		orig = data = RREG32(mmRLC_PG_CNTL);
		data &= ~RLC_PG_CNTL__GFX_POWER_GATING_ENABLE_MASK;
		if (orig != data)
			WREG32(mmRLC_PG_CNTL, data);

		orig = data = RREG32(mmRLC_AUTO_PG_CTRL);
		data &= ~RLC_AUTO_PG_CTRL__AUTO_PG_EN_MASK;
		if (orig != data)
			WREG32(mmRLC_AUTO_PG_CTRL, data);

		data = RREG32(mmDB_RENDER_CONTROL);
	}
}

static void gfx_v7_0_set_user_cu_inactive_bitmap(struct amdgpu_device *adev,
						 u32 bitmap)
{
	u32 data;

	if (!bitmap)
		return;

	data = bitmap << GC_USER_SHADER_ARRAY_CONFIG__INACTIVE_CUS__SHIFT;
	data &= GC_USER_SHADER_ARRAY_CONFIG__INACTIVE_CUS_MASK;

	WREG32(mmGC_USER_SHADER_ARRAY_CONFIG, data);
}

static u32 gfx_v7_0_get_cu_active_bitmap(struct amdgpu_device *adev)
{
	u32 data, mask;

	data = RREG32(mmCC_GC_SHADER_ARRAY_CONFIG);
	data |= RREG32(mmGC_USER_SHADER_ARRAY_CONFIG);

	data &= CC_GC_SHADER_ARRAY_CONFIG__INACTIVE_CUS_MASK;
	data >>= CC_GC_SHADER_ARRAY_CONFIG__INACTIVE_CUS__SHIFT;

	mask = amdgpu_gfx_create_bitmask(adev->gfx.config.max_cu_per_sh);

	return (~data) & mask;
}

static void gfx_v7_0_init_ao_cu_mask(struct amdgpu_device *adev)
{
	u32 tmp;

	WREG32(mmRLC_PG_ALWAYS_ON_CU_MASK, adev->gfx.cu_info.ao_cu_mask);

	tmp = RREG32(mmRLC_MAX_PG_CU);
	tmp &= ~RLC_MAX_PG_CU__MAX_POWERED_UP_CU_MASK;
	tmp |= (adev->gfx.cu_info.number << RLC_MAX_PG_CU__MAX_POWERED_UP_CU__SHIFT);
	WREG32(mmRLC_MAX_PG_CU, tmp);
}

static void gfx_v7_0_enable_gfx_static_mgpg(struct amdgpu_device *adev,
					    bool enable)
{
	u32 data, orig;

	orig = data = RREG32(mmRLC_PG_CNTL);
	if (enable && (adev->pg_flags & AMD_PG_SUPPORT_GFX_SMG))
		data |= RLC_PG_CNTL__STATIC_PER_CU_PG_ENABLE_MASK;
	else
		data &= ~RLC_PG_CNTL__STATIC_PER_CU_PG_ENABLE_MASK;
	if (orig != data)
		WREG32(mmRLC_PG_CNTL, data);
}

static void gfx_v7_0_enable_gfx_dynamic_mgpg(struct amdgpu_device *adev,
					     bool enable)
{
	u32 data, orig;

	orig = data = RREG32(mmRLC_PG_CNTL);
	if (enable && (adev->pg_flags & AMD_PG_SUPPORT_GFX_DMG))
		data |= RLC_PG_CNTL__DYN_PER_CU_PG_ENABLE_MASK;
	else
		data &= ~RLC_PG_CNTL__DYN_PER_CU_PG_ENABLE_MASK;
	if (orig != data)
		WREG32(mmRLC_PG_CNTL, data);
}

#define RLC_SAVE_AND_RESTORE_STARTING_OFFSET 0x90
#define RLC_CLEAR_STATE_DESCRIPTOR_OFFSET    0x3D

static void gfx_v7_0_init_gfx_cgpg(struct amdgpu_device *adev)
{
	u32 data, orig;
	u32 i;

	if (adev->gfx.rlc.cs_data) {
		WREG32(mmRLC_GPM_SCRATCH_ADDR, RLC_CLEAR_STATE_DESCRIPTOR_OFFSET);
		WREG32(mmRLC_GPM_SCRATCH_DATA, upper_32_bits(adev->gfx.rlc.clear_state_gpu_addr));
		WREG32(mmRLC_GPM_SCRATCH_DATA, lower_32_bits(adev->gfx.rlc.clear_state_gpu_addr));
		WREG32(mmRLC_GPM_SCRATCH_DATA, adev->gfx.rlc.clear_state_size);
	} else {
		WREG32(mmRLC_GPM_SCRATCH_ADDR, RLC_CLEAR_STATE_DESCRIPTOR_OFFSET);
		for (i = 0; i < 3; i++)
			WREG32(mmRLC_GPM_SCRATCH_DATA, 0);
	}
	if (adev->gfx.rlc.reg_list) {
		WREG32(mmRLC_GPM_SCRATCH_ADDR, RLC_SAVE_AND_RESTORE_STARTING_OFFSET);
		for (i = 0; i < adev->gfx.rlc.reg_list_size; i++)
			WREG32(mmRLC_GPM_SCRATCH_DATA, adev->gfx.rlc.reg_list[i]);
	}

	orig = data = RREG32(mmRLC_PG_CNTL);
	data |= RLC_PG_CNTL__GFX_POWER_GATING_SRC_MASK;
	if (orig != data)
		WREG32(mmRLC_PG_CNTL, data);

	WREG32(mmRLC_SAVE_AND_RESTORE_BASE, adev->gfx.rlc.save_restore_gpu_addr >> 8);
	WREG32(mmRLC_JUMP_TABLE_RESTORE, adev->gfx.rlc.cp_table_gpu_addr >> 8);

	data = RREG32(mmCP_RB_WPTR_POLL_CNTL);
	data &= ~CP_RB_WPTR_POLL_CNTL__IDLE_POLL_COUNT_MASK;
	data |= (0x60 << CP_RB_WPTR_POLL_CNTL__IDLE_POLL_COUNT__SHIFT);
	WREG32(mmCP_RB_WPTR_POLL_CNTL, data);

	data = 0x10101010;
	WREG32(mmRLC_PG_DELAY, data);

	data = RREG32(mmRLC_PG_DELAY_2);
	data &= ~0xff;
	data |= 0x3;
	WREG32(mmRLC_PG_DELAY_2, data);

	data = RREG32(mmRLC_AUTO_PG_CTRL);
	data &= ~RLC_AUTO_PG_CTRL__GRBM_REG_SAVE_GFX_IDLE_THRESHOLD_MASK;
	data |= (0x700 << RLC_AUTO_PG_CTRL__GRBM_REG_SAVE_GFX_IDLE_THRESHOLD__SHIFT);
	WREG32(mmRLC_AUTO_PG_CTRL, data);

}

static void gfx_v7_0_update_gfx_pg(struct amdgpu_device *adev, bool enable)
{
	gfx_v7_0_enable_gfx_cgpg(adev, enable);
	gfx_v7_0_enable_gfx_static_mgpg(adev, enable);
	gfx_v7_0_enable_gfx_dynamic_mgpg(adev, enable);
}

static u32 gfx_v7_0_get_csb_size(struct amdgpu_device *adev)
{
	u32 count = 0;
	const struct cs_section_def *sect = NULL;
	const struct cs_extent_def *ext = NULL;

	if (adev->gfx.rlc.cs_data == NULL)
		return 0;

	/* begin clear state */
	count += 2;
	/* context control state */
	count += 3;

	for (sect = adev->gfx.rlc.cs_data; sect->section != NULL; ++sect) {
		for (ext = sect->section; ext->extent != NULL; ++ext) {
			if (sect->id == SECT_CONTEXT)
				count += 2 + ext->reg_count;
			else
				return 0;
		}
	}
	/* pa_sc_raster_config/pa_sc_raster_config1 */
	count += 4;
	/* end clear state */
	count += 2;
	/* clear state */
	count += 2;

	return count;
}

static void gfx_v7_0_get_csb_buffer(struct amdgpu_device *adev,
				    volatile u32 *buffer)
{
	u32 count = 0, i;
	const struct cs_section_def *sect = NULL;
	const struct cs_extent_def *ext = NULL;

	if (adev->gfx.rlc.cs_data == NULL)
		return;
	if (buffer == NULL)
		return;

	buffer[count++] = cpu_to_le32(PACKET3(PACKET3_PREAMBLE_CNTL, 0));
	buffer[count++] = cpu_to_le32(PACKET3_PREAMBLE_BEGIN_CLEAR_STATE);

	buffer[count++] = cpu_to_le32(PACKET3(PACKET3_CONTEXT_CONTROL, 1));
	buffer[count++] = cpu_to_le32(0x80000000);
	buffer[count++] = cpu_to_le32(0x80000000);

	for (sect = adev->gfx.rlc.cs_data; sect->section != NULL; ++sect) {
		for (ext = sect->section; ext->extent != NULL; ++ext) {
			if (sect->id == SECT_CONTEXT) {
				buffer[count++] =
					cpu_to_le32(PACKET3(PACKET3_SET_CONTEXT_REG, ext->reg_count));
				buffer[count++] = cpu_to_le32(ext->reg_index - PACKET3_SET_CONTEXT_REG_START);
				for (i = 0; i < ext->reg_count; i++)
					buffer[count++] = cpu_to_le32(ext->extent[i]);
			} else {
				return;
			}
		}
	}

	buffer[count++] = cpu_to_le32(PACKET3(PACKET3_SET_CONTEXT_REG, 2));
	buffer[count++] = cpu_to_le32(mmPA_SC_RASTER_CONFIG - PACKET3_SET_CONTEXT_REG_START);
	switch (adev->asic_type) {
	case CHIP_BONAIRE:
		buffer[count++] = cpu_to_le32(0x16000012);
		buffer[count++] = cpu_to_le32(0x00000000);
		break;
	case CHIP_KAVERI:
		buffer[count++] = cpu_to_le32(0x00000000); /* XXX */
		buffer[count++] = cpu_to_le32(0x00000000);
		break;
	case CHIP_KABINI:
	case CHIP_MULLINS:
		buffer[count++] = cpu_to_le32(0x00000000); /* XXX */
		buffer[count++] = cpu_to_le32(0x00000000);
		break;
	case CHIP_HAWAII:
		buffer[count++] = cpu_to_le32(0x3a00161a);
		buffer[count++] = cpu_to_le32(0x0000002e);
		break;
	default:
		buffer[count++] = cpu_to_le32(0x00000000);
		buffer[count++] = cpu_to_le32(0x00000000);
		break;
	}

	buffer[count++] = cpu_to_le32(PACKET3(PACKET3_PREAMBLE_CNTL, 0));
	buffer[count++] = cpu_to_le32(PACKET3_PREAMBLE_END_CLEAR_STATE);

	buffer[count++] = cpu_to_le32(PACKET3(PACKET3_CLEAR_STATE, 0));
	buffer[count++] = cpu_to_le32(0);
}

static void gfx_v7_0_init_pg(struct amdgpu_device *adev)
{
	if (adev->pg_flags & (AMD_PG_SUPPORT_GFX_PG |
			      AMD_PG_SUPPORT_GFX_SMG |
			      AMD_PG_SUPPORT_GFX_DMG |
			      AMD_PG_SUPPORT_CP |
			      AMD_PG_SUPPORT_GDS |
			      AMD_PG_SUPPORT_RLC_SMU_HS)) {
		gfx_v7_0_enable_sclk_slowdown_on_pu(adev, true);
		gfx_v7_0_enable_sclk_slowdown_on_pd(adev, true);
		if (adev->pg_flags & AMD_PG_SUPPORT_GFX_PG) {
			gfx_v7_0_init_gfx_cgpg(adev);
			gfx_v7_0_enable_cp_pg(adev, true);
			gfx_v7_0_enable_gds_pg(adev, true);
		}
		gfx_v7_0_init_ao_cu_mask(adev);
		gfx_v7_0_update_gfx_pg(adev, true);
	}
}

static void gfx_v7_0_fini_pg(struct amdgpu_device *adev)
{
	if (adev->pg_flags & (AMD_PG_SUPPORT_GFX_PG |
			      AMD_PG_SUPPORT_GFX_SMG |
			      AMD_PG_SUPPORT_GFX_DMG |
			      AMD_PG_SUPPORT_CP |
			      AMD_PG_SUPPORT_GDS |
			      AMD_PG_SUPPORT_RLC_SMU_HS)) {
		gfx_v7_0_update_gfx_pg(adev, false);
		if (adev->pg_flags & AMD_PG_SUPPORT_GFX_PG) {
			gfx_v7_0_enable_cp_pg(adev, false);
			gfx_v7_0_enable_gds_pg(adev, false);
		}
	}
}

/**
 * gfx_v7_0_get_gpu_clock_counter - return GPU clock counter snapshot
 *
 * @adev: amdgpu_device pointer
 *
 * Fetches a GPU clock counter snapshot (SI).
 * Returns the 64 bit clock counter snapshot.
 */
static uint64_t gfx_v7_0_get_gpu_clock_counter(struct amdgpu_device *adev)
{
	uint64_t clock;

	mutex_lock(&adev->gfx.gpu_clock_mutex);
	WREG32(mmRLC_CAPTURE_GPU_CLOCK_COUNT, 1);
	clock = (uint64_t)RREG32(mmRLC_GPU_CLOCK_COUNT_LSB) |
		((uint64_t)RREG32(mmRLC_GPU_CLOCK_COUNT_MSB) << 32ULL);
	mutex_unlock(&adev->gfx.gpu_clock_mutex);
	return clock;
}

static void gfx_v7_0_ring_emit_gds_switch(struct amdgpu_ring *ring,
					  uint32_t vmid,
					  uint32_t gds_base, uint32_t gds_size,
					  uint32_t gws_base, uint32_t gws_size,
					  uint32_t oa_base, uint32_t oa_size)
{
	/* GDS Base */
	amdgpu_ring_write(ring, PACKET3(PACKET3_WRITE_DATA, 3));
	amdgpu_ring_write(ring, (WRITE_DATA_ENGINE_SEL(0) |
				WRITE_DATA_DST_SEL(0)));
	amdgpu_ring_write(ring, amdgpu_gds_reg_offset[vmid].mem_base);
	amdgpu_ring_write(ring, 0);
	amdgpu_ring_write(ring, gds_base);

	/* GDS Size */
	amdgpu_ring_write(ring, PACKET3(PACKET3_WRITE_DATA, 3));
	amdgpu_ring_write(ring, (WRITE_DATA_ENGINE_SEL(0) |
				WRITE_DATA_DST_SEL(0)));
	amdgpu_ring_write(ring, amdgpu_gds_reg_offset[vmid].mem_size);
	amdgpu_ring_write(ring, 0);
	amdgpu_ring_write(ring, gds_size);

	/* GWS */
	amdgpu_ring_write(ring, PACKET3(PACKET3_WRITE_DATA, 3));
	amdgpu_ring_write(ring, (WRITE_DATA_ENGINE_SEL(0) |
				WRITE_DATA_DST_SEL(0)));
	amdgpu_ring_write(ring, amdgpu_gds_reg_offset[vmid].gws);
	amdgpu_ring_write(ring, 0);
	amdgpu_ring_write(ring, gws_size << GDS_GWS_VMID0__SIZE__SHIFT | gws_base);

	/* OA */
	amdgpu_ring_write(ring, PACKET3(PACKET3_WRITE_DATA, 3));
	amdgpu_ring_write(ring, (WRITE_DATA_ENGINE_SEL(0) |
				WRITE_DATA_DST_SEL(0)));
	amdgpu_ring_write(ring, amdgpu_gds_reg_offset[vmid].oa);
	amdgpu_ring_write(ring, 0);
	amdgpu_ring_write(ring, (1 << (oa_size + oa_base)) - (1 << oa_base));
}

<<<<<<< HEAD
static unsigned gfx_v7_0_ring_get_emit_ib_size_gfx(struct amdgpu_ring *ring)
{
	return
		4; /* gfx_v7_0_ring_emit_ib_gfx */
}

static unsigned gfx_v7_0_ring_get_dma_frame_size_gfx(struct amdgpu_ring *ring)
{
	return
		20 + /* gfx_v7_0_ring_emit_gds_switch */
		7 + /* gfx_v7_0_ring_emit_hdp_flush */
		5 + /* gfx_v7_0_ring_emit_hdp_invalidate */
		12 + 12 + 12 + /* gfx_v7_0_ring_emit_fence_gfx x3 for user fence, vm fence */
		7 + 4 + /* gfx_v7_0_ring_emit_pipeline_sync */
		17 + 6 + /* gfx_v7_0_ring_emit_vm_flush */
		3; /* gfx_v7_ring_emit_cntxcntl */
}

static unsigned gfx_v7_0_ring_get_emit_ib_size_compute(struct amdgpu_ring *ring)
{
	return
		4; /* gfx_v7_0_ring_emit_ib_compute */
}

static unsigned gfx_v7_0_ring_get_dma_frame_size_compute(struct amdgpu_ring *ring)
{
	return
		20 + /* gfx_v7_0_ring_emit_gds_switch */
		7 + /* gfx_v7_0_ring_emit_hdp_flush */
		5 + /* gfx_v7_0_ring_emit_hdp_invalidate */
		7 + /* gfx_v7_0_ring_emit_pipeline_sync */
		17 + /* gfx_v7_0_ring_emit_vm_flush */
		7 + 7 + 7; /* gfx_v7_0_ring_emit_fence_compute x3 for user fence, vm fence */
=======
static void gfx_v7_0_ring_soft_recovery(struct amdgpu_ring *ring, unsigned vmid)
{
	struct amdgpu_device *adev = ring->adev;
	uint32_t value = 0;

	value = REG_SET_FIELD(value, SQ_CMD, CMD, 0x03);
	value = REG_SET_FIELD(value, SQ_CMD, MODE, 0x01);
	value = REG_SET_FIELD(value, SQ_CMD, CHECK_VMID, 1);
	value = REG_SET_FIELD(value, SQ_CMD, VM_ID, vmid);
	WREG32(mmSQ_CMD, value);
}

static uint32_t wave_read_ind(struct amdgpu_device *adev, uint32_t simd, uint32_t wave, uint32_t address)
{
	WREG32(mmSQ_IND_INDEX,
		(wave << SQ_IND_INDEX__WAVE_ID__SHIFT) |
		(simd << SQ_IND_INDEX__SIMD_ID__SHIFT) |
		(address << SQ_IND_INDEX__INDEX__SHIFT) |
		(SQ_IND_INDEX__FORCE_READ_MASK));
	return RREG32(mmSQ_IND_DATA);
}

static void wave_read_regs(struct amdgpu_device *adev, uint32_t simd,
			   uint32_t wave, uint32_t thread,
			   uint32_t regno, uint32_t num, uint32_t *out)
{
	WREG32(mmSQ_IND_INDEX,
		(wave << SQ_IND_INDEX__WAVE_ID__SHIFT) |
		(simd << SQ_IND_INDEX__SIMD_ID__SHIFT) |
		(regno << SQ_IND_INDEX__INDEX__SHIFT) |
		(thread << SQ_IND_INDEX__THREAD_ID__SHIFT) |
		(SQ_IND_INDEX__FORCE_READ_MASK) |
		(SQ_IND_INDEX__AUTO_INCR_MASK));
	while (num--)
		*(out++) = RREG32(mmSQ_IND_DATA);
}

static void gfx_v7_0_read_wave_data(struct amdgpu_device *adev, uint32_t simd, uint32_t wave, uint32_t *dst, int *no_fields)
{
	/* type 0 wave data */
	dst[(*no_fields)++] = 0;
	dst[(*no_fields)++] = wave_read_ind(adev, simd, wave, ixSQ_WAVE_STATUS);
	dst[(*no_fields)++] = wave_read_ind(adev, simd, wave, ixSQ_WAVE_PC_LO);
	dst[(*no_fields)++] = wave_read_ind(adev, simd, wave, ixSQ_WAVE_PC_HI);
	dst[(*no_fields)++] = wave_read_ind(adev, simd, wave, ixSQ_WAVE_EXEC_LO);
	dst[(*no_fields)++] = wave_read_ind(adev, simd, wave, ixSQ_WAVE_EXEC_HI);
	dst[(*no_fields)++] = wave_read_ind(adev, simd, wave, ixSQ_WAVE_HW_ID);
	dst[(*no_fields)++] = wave_read_ind(adev, simd, wave, ixSQ_WAVE_INST_DW0);
	dst[(*no_fields)++] = wave_read_ind(adev, simd, wave, ixSQ_WAVE_INST_DW1);
	dst[(*no_fields)++] = wave_read_ind(adev, simd, wave, ixSQ_WAVE_GPR_ALLOC);
	dst[(*no_fields)++] = wave_read_ind(adev, simd, wave, ixSQ_WAVE_LDS_ALLOC);
	dst[(*no_fields)++] = wave_read_ind(adev, simd, wave, ixSQ_WAVE_TRAPSTS);
	dst[(*no_fields)++] = wave_read_ind(adev, simd, wave, ixSQ_WAVE_IB_STS);
	dst[(*no_fields)++] = wave_read_ind(adev, simd, wave, ixSQ_WAVE_TBA_LO);
	dst[(*no_fields)++] = wave_read_ind(adev, simd, wave, ixSQ_WAVE_TBA_HI);
	dst[(*no_fields)++] = wave_read_ind(adev, simd, wave, ixSQ_WAVE_TMA_LO);
	dst[(*no_fields)++] = wave_read_ind(adev, simd, wave, ixSQ_WAVE_TMA_HI);
	dst[(*no_fields)++] = wave_read_ind(adev, simd, wave, ixSQ_WAVE_IB_DBG0);
	dst[(*no_fields)++] = wave_read_ind(adev, simd, wave, ixSQ_WAVE_M0);
}

static void gfx_v7_0_read_wave_sgprs(struct amdgpu_device *adev, uint32_t simd,
				     uint32_t wave, uint32_t start,
				     uint32_t size, uint32_t *dst)
{
	wave_read_regs(
		adev, simd, wave, 0,
		start + SQIND_WAVE_SGPRS_OFFSET, size, dst);
}

static void gfx_v7_0_select_me_pipe_q(struct amdgpu_device *adev,
				  u32 me, u32 pipe, u32 q, u32 vm)
{
	cik_srbm_select(adev, me, pipe, q, vm);
>>>>>>> 24b8d41d
}

static const struct amdgpu_gfx_funcs gfx_v7_0_gfx_funcs = {
	.get_gpu_clock_counter = &gfx_v7_0_get_gpu_clock_counter,
	.select_se_sh = &gfx_v7_0_select_se_sh,
<<<<<<< HEAD
};

static const struct amdgpu_rlc_funcs gfx_v7_0_rlc_funcs = {
	.enter_safe_mode = gfx_v7_0_enter_rlc_safe_mode,
	.exit_safe_mode = gfx_v7_0_exit_rlc_safe_mode
=======
	.read_wave_data = &gfx_v7_0_read_wave_data,
	.read_wave_sgprs = &gfx_v7_0_read_wave_sgprs,
	.select_me_pipe_q = &gfx_v7_0_select_me_pipe_q
};

static const struct amdgpu_rlc_funcs gfx_v7_0_rlc_funcs = {
	.is_rlc_enabled = gfx_v7_0_is_rlc_enabled,
	.set_safe_mode = gfx_v7_0_set_safe_mode,
	.unset_safe_mode = gfx_v7_0_unset_safe_mode,
	.init = gfx_v7_0_rlc_init,
	.get_csb_size = gfx_v7_0_get_csb_size,
	.get_csb_buffer = gfx_v7_0_get_csb_buffer,
	.get_cp_table_num = gfx_v7_0_cp_pg_table_num,
	.resume = gfx_v7_0_rlc_resume,
	.stop = gfx_v7_0_rlc_stop,
	.reset = gfx_v7_0_rlc_reset,
	.start = gfx_v7_0_rlc_start,
	.update_spm_vmid = gfx_v7_0_update_spm_vmid
>>>>>>> 24b8d41d
};

static int gfx_v7_0_early_init(void *handle)
{
	struct amdgpu_device *adev = (struct amdgpu_device *)handle;

	adev->gfx.num_gfx_rings = GFX7_NUM_GFX_RINGS;
<<<<<<< HEAD
	adev->gfx.num_compute_rings = GFX7_NUM_COMPUTE_RINGS;
=======
	adev->gfx.num_compute_rings = AMDGPU_MAX_COMPUTE_RINGS;
>>>>>>> 24b8d41d
	adev->gfx.funcs = &gfx_v7_0_gfx_funcs;
	adev->gfx.rlc.funcs = &gfx_v7_0_rlc_funcs;
	gfx_v7_0_set_ring_funcs(adev);
	gfx_v7_0_set_irq_funcs(adev);
	gfx_v7_0_set_gds_init(adev);

	return 0;
}

static int gfx_v7_0_late_init(void *handle)
{
	struct amdgpu_device *adev = (struct amdgpu_device *)handle;
	int r;

	r = amdgpu_irq_get(adev, &adev->gfx.priv_reg_irq, 0);
	if (r)
		return r;

	r = amdgpu_irq_get(adev, &adev->gfx.priv_inst_irq, 0);
	if (r)
		return r;

	return 0;
}

static void gfx_v7_0_gpu_early_init(struct amdgpu_device *adev)
{
	u32 gb_addr_config;
	u32 mc_arb_ramcfg;
	u32 dimm00_addr_map, dimm01_addr_map, dimm10_addr_map, dimm11_addr_map;
	u32 tmp;

	switch (adev->asic_type) {
	case CHIP_BONAIRE:
		adev->gfx.config.max_shader_engines = 2;
		adev->gfx.config.max_tile_pipes = 4;
		adev->gfx.config.max_cu_per_sh = 7;
		adev->gfx.config.max_sh_per_se = 1;
		adev->gfx.config.max_backends_per_se = 2;
		adev->gfx.config.max_texture_channel_caches = 4;
		adev->gfx.config.max_gprs = 256;
		adev->gfx.config.max_gs_threads = 32;
		adev->gfx.config.max_hw_contexts = 8;

		adev->gfx.config.sc_prim_fifo_size_frontend = 0x20;
		adev->gfx.config.sc_prim_fifo_size_backend = 0x100;
		adev->gfx.config.sc_hiz_tile_fifo_size = 0x30;
		adev->gfx.config.sc_earlyz_tile_fifo_size = 0x130;
		gb_addr_config = BONAIRE_GB_ADDR_CONFIG_GOLDEN;
		break;
	case CHIP_HAWAII:
		adev->gfx.config.max_shader_engines = 4;
		adev->gfx.config.max_tile_pipes = 16;
		adev->gfx.config.max_cu_per_sh = 11;
		adev->gfx.config.max_sh_per_se = 1;
		adev->gfx.config.max_backends_per_se = 4;
		adev->gfx.config.max_texture_channel_caches = 16;
		adev->gfx.config.max_gprs = 256;
		adev->gfx.config.max_gs_threads = 32;
		adev->gfx.config.max_hw_contexts = 8;

		adev->gfx.config.sc_prim_fifo_size_frontend = 0x20;
		adev->gfx.config.sc_prim_fifo_size_backend = 0x100;
		adev->gfx.config.sc_hiz_tile_fifo_size = 0x30;
		adev->gfx.config.sc_earlyz_tile_fifo_size = 0x130;
		gb_addr_config = HAWAII_GB_ADDR_CONFIG_GOLDEN;
		break;
	case CHIP_KAVERI:
		adev->gfx.config.max_shader_engines = 1;
		adev->gfx.config.max_tile_pipes = 4;
		adev->gfx.config.max_cu_per_sh = 8;
		adev->gfx.config.max_backends_per_se = 2;
		adev->gfx.config.max_sh_per_se = 1;
		adev->gfx.config.max_texture_channel_caches = 4;
		adev->gfx.config.max_gprs = 256;
		adev->gfx.config.max_gs_threads = 16;
		adev->gfx.config.max_hw_contexts = 8;

		adev->gfx.config.sc_prim_fifo_size_frontend = 0x20;
		adev->gfx.config.sc_prim_fifo_size_backend = 0x100;
		adev->gfx.config.sc_hiz_tile_fifo_size = 0x30;
		adev->gfx.config.sc_earlyz_tile_fifo_size = 0x130;
		gb_addr_config = BONAIRE_GB_ADDR_CONFIG_GOLDEN;
		break;
	case CHIP_KABINI:
	case CHIP_MULLINS:
	default:
		adev->gfx.config.max_shader_engines = 1;
		adev->gfx.config.max_tile_pipes = 2;
		adev->gfx.config.max_cu_per_sh = 2;
		adev->gfx.config.max_sh_per_se = 1;
		adev->gfx.config.max_backends_per_se = 1;
		adev->gfx.config.max_texture_channel_caches = 2;
		adev->gfx.config.max_gprs = 256;
		adev->gfx.config.max_gs_threads = 16;
		adev->gfx.config.max_hw_contexts = 8;

		adev->gfx.config.sc_prim_fifo_size_frontend = 0x20;
		adev->gfx.config.sc_prim_fifo_size_backend = 0x100;
		adev->gfx.config.sc_hiz_tile_fifo_size = 0x30;
		adev->gfx.config.sc_earlyz_tile_fifo_size = 0x130;
		gb_addr_config = BONAIRE_GB_ADDR_CONFIG_GOLDEN;
		break;
	}

	adev->gfx.config.mc_arb_ramcfg = RREG32(mmMC_ARB_RAMCFG);
	mc_arb_ramcfg = adev->gfx.config.mc_arb_ramcfg;

	adev->gfx.config.num_banks = REG_GET_FIELD(mc_arb_ramcfg,
				MC_ARB_RAMCFG, NOOFBANK);
	adev->gfx.config.num_ranks = REG_GET_FIELD(mc_arb_ramcfg,
				MC_ARB_RAMCFG, NOOFRANKS);

	adev->gfx.config.num_tile_pipes = adev->gfx.config.max_tile_pipes;
	adev->gfx.config.mem_max_burst_length_bytes = 256;
	if (adev->flags & AMD_IS_APU) {
		/* Get memory bank mapping mode. */
		tmp = RREG32(mmMC_FUS_DRAM0_BANK_ADDR_MAPPING);
		dimm00_addr_map = REG_GET_FIELD(tmp, MC_FUS_DRAM0_BANK_ADDR_MAPPING, DIMM0ADDRMAP);
		dimm01_addr_map = REG_GET_FIELD(tmp, MC_FUS_DRAM0_BANK_ADDR_MAPPING, DIMM1ADDRMAP);

		tmp = RREG32(mmMC_FUS_DRAM1_BANK_ADDR_MAPPING);
		dimm10_addr_map = REG_GET_FIELD(tmp, MC_FUS_DRAM1_BANK_ADDR_MAPPING, DIMM0ADDRMAP);
		dimm11_addr_map = REG_GET_FIELD(tmp, MC_FUS_DRAM1_BANK_ADDR_MAPPING, DIMM1ADDRMAP);

		/* Validate settings in case only one DIMM installed. */
		if ((dimm00_addr_map == 0) || (dimm00_addr_map == 3) || (dimm00_addr_map == 4) || (dimm00_addr_map > 12))
			dimm00_addr_map = 0;
		if ((dimm01_addr_map == 0) || (dimm01_addr_map == 3) || (dimm01_addr_map == 4) || (dimm01_addr_map > 12))
			dimm01_addr_map = 0;
		if ((dimm10_addr_map == 0) || (dimm10_addr_map == 3) || (dimm10_addr_map == 4) || (dimm10_addr_map > 12))
			dimm10_addr_map = 0;
		if ((dimm11_addr_map == 0) || (dimm11_addr_map == 3) || (dimm11_addr_map == 4) || (dimm11_addr_map > 12))
			dimm11_addr_map = 0;

		/* If DIMM Addr map is 8GB, ROW size should be 2KB. Otherwise 1KB. */
		/* If ROW size(DIMM1) != ROW size(DMIMM0), ROW size should be larger one. */
		if ((dimm00_addr_map == 11) || (dimm01_addr_map == 11) || (dimm10_addr_map == 11) || (dimm11_addr_map == 11))
			adev->gfx.config.mem_row_size_in_kb = 2;
		else
			adev->gfx.config.mem_row_size_in_kb = 1;
	} else {
		tmp = (mc_arb_ramcfg & MC_ARB_RAMCFG__NOOFCOLS_MASK) >> MC_ARB_RAMCFG__NOOFCOLS__SHIFT;
		adev->gfx.config.mem_row_size_in_kb = (4 * (1 << (8 + tmp))) / 1024;
		if (adev->gfx.config.mem_row_size_in_kb > 4)
			adev->gfx.config.mem_row_size_in_kb = 4;
	}
	/* XXX use MC settings? */
	adev->gfx.config.shader_engine_tile_size = 32;
	adev->gfx.config.num_gpus = 1;
	adev->gfx.config.multi_gpu_tile_size = 64;

	/* fix up row size */
	gb_addr_config &= ~GB_ADDR_CONFIG__ROW_SIZE_MASK;
	switch (adev->gfx.config.mem_row_size_in_kb) {
	case 1:
	default:
		gb_addr_config |= (0 << GB_ADDR_CONFIG__ROW_SIZE__SHIFT);
		break;
	case 2:
		gb_addr_config |= (1 << GB_ADDR_CONFIG__ROW_SIZE__SHIFT);
		break;
	case 4:
		gb_addr_config |= (2 << GB_ADDR_CONFIG__ROW_SIZE__SHIFT);
		break;
	}
	adev->gfx.config.gb_addr_config = gb_addr_config;
}

static int gfx_v7_0_compute_ring_init(struct amdgpu_device *adev, int ring_id,
					int mec, int pipe, int queue)
{
	int r;
	unsigned irq_type;
	struct amdgpu_ring *ring = &adev->gfx.compute_ring[ring_id];

	/* mec0 is me1 */
	ring->me = mec + 1;
	ring->pipe = pipe;
	ring->queue = queue;

	ring->ring_obj = NULL;
	ring->use_doorbell = true;
	ring->doorbell_index = adev->doorbell_index.mec_ring0 + ring_id;
	sprintf(ring->name, "comp_%d.%d.%d", ring->me, ring->pipe, ring->queue);

	irq_type = AMDGPU_CP_IRQ_COMPUTE_MEC1_PIPE0_EOP
		+ ((ring->me - 1) * adev->gfx.mec.num_pipe_per_mec)
		+ ring->pipe;

	/* type-2 packets are deprecated on MEC, use type-3 instead */
	r = amdgpu_ring_init(adev, ring, 1024,
			     &adev->gfx.eop_irq, irq_type,
			     AMDGPU_RING_PRIO_DEFAULT);
	if (r)
		return r;


	return 0;
}

static int gfx_v7_0_sw_init(void *handle)
{
	struct amdgpu_ring *ring;
	struct amdgpu_device *adev = (struct amdgpu_device *)handle;
	int i, j, k, r, ring_id;

	switch (adev->asic_type) {
	case CHIP_KAVERI:
		adev->gfx.mec.num_mec = 2;
		break;
	case CHIP_BONAIRE:
	case CHIP_HAWAII:
	case CHIP_KABINI:
	case CHIP_MULLINS:
	default:
		adev->gfx.mec.num_mec = 1;
		break;
	}
	adev->gfx.mec.num_pipe_per_mec = 4;
	adev->gfx.mec.num_queue_per_pipe = 8;

	/* EOP Event */
	r = amdgpu_irq_add_id(adev, AMDGPU_IRQ_CLIENTID_LEGACY, 181, &adev->gfx.eop_irq);
	if (r)
		return r;

	/* Privileged reg */
	r = amdgpu_irq_add_id(adev, AMDGPU_IRQ_CLIENTID_LEGACY, 184,
			      &adev->gfx.priv_reg_irq);
	if (r)
		return r;

	/* Privileged inst */
	r = amdgpu_irq_add_id(adev, AMDGPU_IRQ_CLIENTID_LEGACY, 185,
			      &adev->gfx.priv_inst_irq);
	if (r)
		return r;

	gfx_v7_0_scratch_init(adev);

	r = gfx_v7_0_init_microcode(adev);
	if (r) {
		DRM_ERROR("Failed to load gfx firmware!\n");
		return r;
	}

	r = adev->gfx.rlc.funcs->init(adev);
	if (r) {
		DRM_ERROR("Failed to init rlc BOs!\n");
		return r;
	}

	/* allocate mec buffers */
	r = gfx_v7_0_mec_init(adev);
	if (r) {
		DRM_ERROR("Failed to init MEC BOs!\n");
		return r;
	}

	for (i = 0; i < adev->gfx.num_gfx_rings; i++) {
		ring = &adev->gfx.gfx_ring[i];
		ring->ring_obj = NULL;
		sprintf(ring->name, "gfx");
		r = amdgpu_ring_init(adev, ring, 1024,
<<<<<<< HEAD
				     PACKET3(PACKET3_NOP, 0x3FFF), 0xf,
				     &adev->gfx.eop_irq, AMDGPU_CP_IRQ_GFX_EOP,
				     AMDGPU_RING_TYPE_GFX);
=======
				     &adev->gfx.eop_irq,
				     AMDGPU_CP_IRQ_GFX_ME0_PIPE0_EOP,
				     AMDGPU_RING_PRIO_DEFAULT);
>>>>>>> 24b8d41d
		if (r)
			return r;
	}

	/* set up the compute queues - allocate horizontally across pipes */
	ring_id = 0;
	for (i = 0; i < adev->gfx.mec.num_mec; ++i) {
		for (j = 0; j < adev->gfx.mec.num_queue_per_pipe; j++) {
			for (k = 0; k < adev->gfx.mec.num_pipe_per_mec; k++) {
				if (!amdgpu_gfx_is_mec_queue_enabled(adev, i, k, j))
					continue;

				r = gfx_v7_0_compute_ring_init(adev,
								ring_id,
								i, k, j);
				if (r)
					return r;

				ring_id++;
			}
		}
<<<<<<< HEAD
		ring = &adev->gfx.compute_ring[i];
		ring->ring_obj = NULL;
		ring->use_doorbell = true;
		ring->doorbell_index = AMDGPU_DOORBELL_MEC_RING0 + i;
		ring->me = 1; /* first MEC */
		ring->pipe = i / 8;
		ring->queue = i % 8;
		sprintf(ring->name, "comp_%d.%d.%d", ring->me, ring->pipe, ring->queue);
		irq_type = AMDGPU_CP_IRQ_COMPUTE_MEC1_PIPE0_EOP + ring->pipe;
		/* type-2 packets are deprecated on MEC, use type-3 instead */
		r = amdgpu_ring_init(adev, ring, 1024,
				     PACKET3(PACKET3_NOP, 0x3FFF), 0xf,
				     &adev->gfx.eop_irq, irq_type,
				     AMDGPU_RING_TYPE_COMPUTE);
		if (r)
			return r;
	}

	/* reserve GDS, GWS and OA resource for gfx */
	r = amdgpu_bo_create_kernel(adev, adev->gds.mem.gfx_partition_size,
				    PAGE_SIZE, AMDGPU_GEM_DOMAIN_GDS,
				    &adev->gds.gds_gfx_bo, NULL, NULL);
	if (r)
		return r;

	r = amdgpu_bo_create_kernel(adev, adev->gds.gws.gfx_partition_size,
				    PAGE_SIZE, AMDGPU_GEM_DOMAIN_GWS,
				    &adev->gds.gws_gfx_bo, NULL, NULL);
	if (r)
		return r;

	r = amdgpu_bo_create_kernel(adev, adev->gds.oa.gfx_partition_size,
				    PAGE_SIZE, AMDGPU_GEM_DOMAIN_OA,
				    &adev->gds.oa_gfx_bo, NULL, NULL);
	if (r)
		return r;

=======
	}

>>>>>>> 24b8d41d
	adev->gfx.ce_ram_size = 0x8000;

	gfx_v7_0_gpu_early_init(adev);

	return r;
}

static int gfx_v7_0_sw_fini(void *handle)
{
	struct amdgpu_device *adev = (struct amdgpu_device *)handle;
<<<<<<< HEAD

	amdgpu_bo_free_kernel(&adev->gds.oa_gfx_bo, NULL, NULL);
	amdgpu_bo_free_kernel(&adev->gds.gws_gfx_bo, NULL, NULL);
	amdgpu_bo_free_kernel(&adev->gds.gds_gfx_bo, NULL, NULL);
=======
	int i;
>>>>>>> 24b8d41d

	for (i = 0; i < adev->gfx.num_gfx_rings; i++)
		amdgpu_ring_fini(&adev->gfx.gfx_ring[i]);
	for (i = 0; i < adev->gfx.num_compute_rings; i++)
		amdgpu_ring_fini(&adev->gfx.compute_ring[i]);

	gfx_v7_0_cp_compute_fini(adev);
	amdgpu_gfx_rlc_fini(adev);
	gfx_v7_0_mec_fini(adev);
<<<<<<< HEAD
=======
	amdgpu_bo_free_kernel(&adev->gfx.rlc.clear_state_obj,
				&adev->gfx.rlc.clear_state_gpu_addr,
				(void **)&adev->gfx.rlc.cs_ptr);
	if (adev->gfx.rlc.cp_table_size) {
		amdgpu_bo_free_kernel(&adev->gfx.rlc.cp_table_obj,
				&adev->gfx.rlc.cp_table_gpu_addr,
				(void **)&adev->gfx.rlc.cp_table_ptr);
	}
>>>>>>> 24b8d41d
	gfx_v7_0_free_microcode(adev);

	return 0;
}

static int gfx_v7_0_hw_init(void *handle)
{
	int r;
	struct amdgpu_device *adev = (struct amdgpu_device *)handle;

	gfx_v7_0_constants_init(adev);

	/* init CSB */
	adev->gfx.rlc.funcs->get_csb_buffer(adev, adev->gfx.rlc.cs_ptr);
	/* init rlc */
	r = adev->gfx.rlc.funcs->resume(adev);
	if (r)
		return r;

	r = gfx_v7_0_cp_resume(adev);
	if (r)
		return r;

	return r;
}

static int gfx_v7_0_hw_fini(void *handle)
{
	struct amdgpu_device *adev = (struct amdgpu_device *)handle;

	amdgpu_irq_put(adev, &adev->gfx.priv_reg_irq, 0);
	amdgpu_irq_put(adev, &adev->gfx.priv_inst_irq, 0);
	gfx_v7_0_cp_enable(adev, false);
	adev->gfx.rlc.funcs->stop(adev);
	gfx_v7_0_fini_pg(adev);

	return 0;
}

static int gfx_v7_0_suspend(void *handle)
{
	struct amdgpu_device *adev = (struct amdgpu_device *)handle;

	return gfx_v7_0_hw_fini(adev);
}

static int gfx_v7_0_resume(void *handle)
{
	struct amdgpu_device *adev = (struct amdgpu_device *)handle;

	return gfx_v7_0_hw_init(adev);
}

static bool gfx_v7_0_is_idle(void *handle)
{
	struct amdgpu_device *adev = (struct amdgpu_device *)handle;

	if (RREG32(mmGRBM_STATUS) & GRBM_STATUS__GUI_ACTIVE_MASK)
		return false;
	else
		return true;
}

static int gfx_v7_0_wait_for_idle(void *handle)
{
	unsigned i;
	u32 tmp;
	struct amdgpu_device *adev = (struct amdgpu_device *)handle;

	for (i = 0; i < adev->usec_timeout; i++) {
		/* read MC_STATUS */
		tmp = RREG32(mmGRBM_STATUS) & GRBM_STATUS__GUI_ACTIVE_MASK;

		if (!tmp)
			return 0;
		udelay(1);
	}
	return -ETIMEDOUT;
}

static int gfx_v7_0_soft_reset(void *handle)
{
	u32 grbm_soft_reset = 0, srbm_soft_reset = 0;
	u32 tmp;
	struct amdgpu_device *adev = (struct amdgpu_device *)handle;

	/* GRBM_STATUS */
	tmp = RREG32(mmGRBM_STATUS);
	if (tmp & (GRBM_STATUS__PA_BUSY_MASK | GRBM_STATUS__SC_BUSY_MASK |
		   GRBM_STATUS__BCI_BUSY_MASK | GRBM_STATUS__SX_BUSY_MASK |
		   GRBM_STATUS__TA_BUSY_MASK | GRBM_STATUS__VGT_BUSY_MASK |
		   GRBM_STATUS__DB_BUSY_MASK | GRBM_STATUS__CB_BUSY_MASK |
		   GRBM_STATUS__GDS_BUSY_MASK | GRBM_STATUS__SPI_BUSY_MASK |
		   GRBM_STATUS__IA_BUSY_MASK | GRBM_STATUS__IA_BUSY_NO_DMA_MASK))
		grbm_soft_reset |= GRBM_SOFT_RESET__SOFT_RESET_CP_MASK |
			GRBM_SOFT_RESET__SOFT_RESET_GFX_MASK;

	if (tmp & (GRBM_STATUS__CP_BUSY_MASK | GRBM_STATUS__CP_COHERENCY_BUSY_MASK)) {
		grbm_soft_reset |= GRBM_SOFT_RESET__SOFT_RESET_CP_MASK;
		srbm_soft_reset |= SRBM_SOFT_RESET__SOFT_RESET_GRBM_MASK;
	}

	/* GRBM_STATUS2 */
	tmp = RREG32(mmGRBM_STATUS2);
	if (tmp & GRBM_STATUS2__RLC_BUSY_MASK)
		grbm_soft_reset |= GRBM_SOFT_RESET__SOFT_RESET_RLC_MASK;

	/* SRBM_STATUS */
	tmp = RREG32(mmSRBM_STATUS);
	if (tmp & SRBM_STATUS__GRBM_RQ_PENDING_MASK)
		srbm_soft_reset |= SRBM_SOFT_RESET__SOFT_RESET_GRBM_MASK;

	if (grbm_soft_reset || srbm_soft_reset) {
		/* disable CG/PG */
		gfx_v7_0_fini_pg(adev);
		gfx_v7_0_update_cg(adev, false);

		/* stop the rlc */
		adev->gfx.rlc.funcs->stop(adev);

		/* Disable GFX parsing/prefetching */
		WREG32(mmCP_ME_CNTL, CP_ME_CNTL__ME_HALT_MASK | CP_ME_CNTL__PFP_HALT_MASK | CP_ME_CNTL__CE_HALT_MASK);

		/* Disable MEC parsing/prefetching */
		WREG32(mmCP_MEC_CNTL, CP_MEC_CNTL__MEC_ME1_HALT_MASK | CP_MEC_CNTL__MEC_ME2_HALT_MASK);

		if (grbm_soft_reset) {
			tmp = RREG32(mmGRBM_SOFT_RESET);
			tmp |= grbm_soft_reset;
			dev_info(adev->dev, "GRBM_SOFT_RESET=0x%08X\n", tmp);
			WREG32(mmGRBM_SOFT_RESET, tmp);
			tmp = RREG32(mmGRBM_SOFT_RESET);

			udelay(50);

			tmp &= ~grbm_soft_reset;
			WREG32(mmGRBM_SOFT_RESET, tmp);
			tmp = RREG32(mmGRBM_SOFT_RESET);
		}

		if (srbm_soft_reset) {
			tmp = RREG32(mmSRBM_SOFT_RESET);
			tmp |= srbm_soft_reset;
			dev_info(adev->dev, "SRBM_SOFT_RESET=0x%08X\n", tmp);
			WREG32(mmSRBM_SOFT_RESET, tmp);
			tmp = RREG32(mmSRBM_SOFT_RESET);

			udelay(50);

			tmp &= ~srbm_soft_reset;
			WREG32(mmSRBM_SOFT_RESET, tmp);
			tmp = RREG32(mmSRBM_SOFT_RESET);
		}
		/* Wait a little for things to settle down */
		udelay(50);
	}
	return 0;
}

static void gfx_v7_0_set_gfx_eop_interrupt_state(struct amdgpu_device *adev,
						 enum amdgpu_interrupt_state state)
{
	u32 cp_int_cntl;

	switch (state) {
	case AMDGPU_IRQ_STATE_DISABLE:
		cp_int_cntl = RREG32(mmCP_INT_CNTL_RING0);
		cp_int_cntl &= ~CP_INT_CNTL_RING0__TIME_STAMP_INT_ENABLE_MASK;
		WREG32(mmCP_INT_CNTL_RING0, cp_int_cntl);
		break;
	case AMDGPU_IRQ_STATE_ENABLE:
		cp_int_cntl = RREG32(mmCP_INT_CNTL_RING0);
		cp_int_cntl |= CP_INT_CNTL_RING0__TIME_STAMP_INT_ENABLE_MASK;
		WREG32(mmCP_INT_CNTL_RING0, cp_int_cntl);
		break;
	default:
		break;
	}
}

static void gfx_v7_0_set_compute_eop_interrupt_state(struct amdgpu_device *adev,
						     int me, int pipe,
						     enum amdgpu_interrupt_state state)
{
	u32 mec_int_cntl, mec_int_cntl_reg;

	/*
	 * amdgpu controls only the first MEC. That's why this function only
	 * handles the setting of interrupts for this specific MEC. All other
	 * pipes' interrupts are set by amdkfd.
	 */

	if (me == 1) {
		switch (pipe) {
		case 0:
			mec_int_cntl_reg = mmCP_ME1_PIPE0_INT_CNTL;
			break;
		case 1:
			mec_int_cntl_reg = mmCP_ME1_PIPE1_INT_CNTL;
			break;
		case 2:
			mec_int_cntl_reg = mmCP_ME1_PIPE2_INT_CNTL;
			break;
		case 3:
			mec_int_cntl_reg = mmCP_ME1_PIPE3_INT_CNTL;
			break;
		default:
			DRM_DEBUG("invalid pipe %d\n", pipe);
			return;
		}
	} else {
		DRM_DEBUG("invalid me %d\n", me);
		return;
	}

	switch (state) {
	case AMDGPU_IRQ_STATE_DISABLE:
		mec_int_cntl = RREG32(mec_int_cntl_reg);
		mec_int_cntl &= ~CP_INT_CNTL_RING0__TIME_STAMP_INT_ENABLE_MASK;
		WREG32(mec_int_cntl_reg, mec_int_cntl);
		break;
	case AMDGPU_IRQ_STATE_ENABLE:
		mec_int_cntl = RREG32(mec_int_cntl_reg);
		mec_int_cntl |= CP_INT_CNTL_RING0__TIME_STAMP_INT_ENABLE_MASK;
		WREG32(mec_int_cntl_reg, mec_int_cntl);
		break;
	default:
		break;
	}
}

static int gfx_v7_0_set_priv_reg_fault_state(struct amdgpu_device *adev,
					     struct amdgpu_irq_src *src,
					     unsigned type,
					     enum amdgpu_interrupt_state state)
{
	u32 cp_int_cntl;

	switch (state) {
	case AMDGPU_IRQ_STATE_DISABLE:
		cp_int_cntl = RREG32(mmCP_INT_CNTL_RING0);
		cp_int_cntl &= ~CP_INT_CNTL_RING0__PRIV_REG_INT_ENABLE_MASK;
		WREG32(mmCP_INT_CNTL_RING0, cp_int_cntl);
		break;
	case AMDGPU_IRQ_STATE_ENABLE:
		cp_int_cntl = RREG32(mmCP_INT_CNTL_RING0);
		cp_int_cntl |= CP_INT_CNTL_RING0__PRIV_REG_INT_ENABLE_MASK;
		WREG32(mmCP_INT_CNTL_RING0, cp_int_cntl);
		break;
	default:
		break;
	}

	return 0;
}

static int gfx_v7_0_set_priv_inst_fault_state(struct amdgpu_device *adev,
					      struct amdgpu_irq_src *src,
					      unsigned type,
					      enum amdgpu_interrupt_state state)
{
	u32 cp_int_cntl;

	switch (state) {
	case AMDGPU_IRQ_STATE_DISABLE:
		cp_int_cntl = RREG32(mmCP_INT_CNTL_RING0);
		cp_int_cntl &= ~CP_INT_CNTL_RING0__PRIV_INSTR_INT_ENABLE_MASK;
		WREG32(mmCP_INT_CNTL_RING0, cp_int_cntl);
		break;
	case AMDGPU_IRQ_STATE_ENABLE:
		cp_int_cntl = RREG32(mmCP_INT_CNTL_RING0);
		cp_int_cntl |= CP_INT_CNTL_RING0__PRIV_INSTR_INT_ENABLE_MASK;
		WREG32(mmCP_INT_CNTL_RING0, cp_int_cntl);
		break;
	default:
		break;
	}

	return 0;
}

static int gfx_v7_0_set_eop_interrupt_state(struct amdgpu_device *adev,
					    struct amdgpu_irq_src *src,
					    unsigned type,
					    enum amdgpu_interrupt_state state)
{
	switch (type) {
	case AMDGPU_CP_IRQ_GFX_ME0_PIPE0_EOP:
		gfx_v7_0_set_gfx_eop_interrupt_state(adev, state);
		break;
	case AMDGPU_CP_IRQ_COMPUTE_MEC1_PIPE0_EOP:
		gfx_v7_0_set_compute_eop_interrupt_state(adev, 1, 0, state);
		break;
	case AMDGPU_CP_IRQ_COMPUTE_MEC1_PIPE1_EOP:
		gfx_v7_0_set_compute_eop_interrupt_state(adev, 1, 1, state);
		break;
	case AMDGPU_CP_IRQ_COMPUTE_MEC1_PIPE2_EOP:
		gfx_v7_0_set_compute_eop_interrupt_state(adev, 1, 2, state);
		break;
	case AMDGPU_CP_IRQ_COMPUTE_MEC1_PIPE3_EOP:
		gfx_v7_0_set_compute_eop_interrupt_state(adev, 1, 3, state);
		break;
	case AMDGPU_CP_IRQ_COMPUTE_MEC2_PIPE0_EOP:
		gfx_v7_0_set_compute_eop_interrupt_state(adev, 2, 0, state);
		break;
	case AMDGPU_CP_IRQ_COMPUTE_MEC2_PIPE1_EOP:
		gfx_v7_0_set_compute_eop_interrupt_state(adev, 2, 1, state);
		break;
	case AMDGPU_CP_IRQ_COMPUTE_MEC2_PIPE2_EOP:
		gfx_v7_0_set_compute_eop_interrupt_state(adev, 2, 2, state);
		break;
	case AMDGPU_CP_IRQ_COMPUTE_MEC2_PIPE3_EOP:
		gfx_v7_0_set_compute_eop_interrupt_state(adev, 2, 3, state);
		break;
	default:
		break;
	}
	return 0;
}

static int gfx_v7_0_eop_irq(struct amdgpu_device *adev,
			    struct amdgpu_irq_src *source,
			    struct amdgpu_iv_entry *entry)
{
	u8 me_id, pipe_id;
	struct amdgpu_ring *ring;
	int i;

	DRM_DEBUG("IH: CP EOP\n");
	me_id = (entry->ring_id & 0x0c) >> 2;
	pipe_id = (entry->ring_id & 0x03) >> 0;
	switch (me_id) {
	case 0:
		amdgpu_fence_process(&adev->gfx.gfx_ring[0]);
		break;
	case 1:
	case 2:
		for (i = 0; i < adev->gfx.num_compute_rings; i++) {
			ring = &adev->gfx.compute_ring[i];
			if ((ring->me == me_id) && (ring->pipe == pipe_id))
				amdgpu_fence_process(ring);
		}
		break;
	}
	return 0;
}

static void gfx_v7_0_fault(struct amdgpu_device *adev,
			   struct amdgpu_iv_entry *entry)
{
	struct amdgpu_ring *ring;
	u8 me_id, pipe_id;
	int i;

	me_id = (entry->ring_id & 0x0c) >> 2;
	pipe_id = (entry->ring_id & 0x03) >> 0;
	switch (me_id) {
	case 0:
		drm_sched_fault(&adev->gfx.gfx_ring[0].sched);
		break;
	case 1:
	case 2:
		for (i = 0; i < adev->gfx.num_compute_rings; i++) {
			ring = &adev->gfx.compute_ring[i];
			if ((ring->me == me_id) && (ring->pipe == pipe_id))
				drm_sched_fault(&ring->sched);
		}
		break;
	}
}

static int gfx_v7_0_priv_reg_irq(struct amdgpu_device *adev,
				 struct amdgpu_irq_src *source,
				 struct amdgpu_iv_entry *entry)
{
	DRM_ERROR("Illegal register access in command stream\n");
	gfx_v7_0_fault(adev, entry);
	return 0;
}

static int gfx_v7_0_priv_inst_irq(struct amdgpu_device *adev,
				  struct amdgpu_irq_src *source,
				  struct amdgpu_iv_entry *entry)
{
	DRM_ERROR("Illegal instruction in command stream\n");
	// XXX soft reset the gfx block only
	gfx_v7_0_fault(adev, entry);
	return 0;
}

static int gfx_v7_0_set_clockgating_state(void *handle,
					  enum amd_clockgating_state state)
{
	bool gate = false;
	struct amdgpu_device *adev = (struct amdgpu_device *)handle;

	if (state == AMD_CG_STATE_GATE)
		gate = true;

	gfx_v7_0_enable_gui_idle_interrupt(adev, false);
	/* order matters! */
	if (gate) {
		gfx_v7_0_enable_mgcg(adev, true);
		gfx_v7_0_enable_cgcg(adev, true);
	} else {
		gfx_v7_0_enable_cgcg(adev, false);
		gfx_v7_0_enable_mgcg(adev, false);
	}
	gfx_v7_0_enable_gui_idle_interrupt(adev, true);

	return 0;
}

static int gfx_v7_0_set_powergating_state(void *handle,
					  enum amd_powergating_state state)
{
	bool gate = false;
	struct amdgpu_device *adev = (struct amdgpu_device *)handle;

	if (state == AMD_PG_STATE_GATE)
		gate = true;

	if (adev->pg_flags & (AMD_PG_SUPPORT_GFX_PG |
			      AMD_PG_SUPPORT_GFX_SMG |
			      AMD_PG_SUPPORT_GFX_DMG |
			      AMD_PG_SUPPORT_CP |
			      AMD_PG_SUPPORT_GDS |
			      AMD_PG_SUPPORT_RLC_SMU_HS)) {
		gfx_v7_0_update_gfx_pg(adev, gate);
		if (adev->pg_flags & AMD_PG_SUPPORT_GFX_PG) {
			gfx_v7_0_enable_cp_pg(adev, gate);
			gfx_v7_0_enable_gds_pg(adev, gate);
		}
	}

	return 0;
}

<<<<<<< HEAD
const struct amd_ip_funcs gfx_v7_0_ip_funcs = {
=======
static void gfx_v7_0_emit_mem_sync(struct amdgpu_ring *ring)
{
	amdgpu_ring_write(ring, PACKET3(PACKET3_SURFACE_SYNC, 3));
	amdgpu_ring_write(ring, PACKET3_TCL1_ACTION_ENA |
			  PACKET3_TC_ACTION_ENA |
			  PACKET3_SH_KCACHE_ACTION_ENA |
			  PACKET3_SH_ICACHE_ACTION_ENA);  /* CP_COHER_CNTL */
	amdgpu_ring_write(ring, 0xffffffff);  /* CP_COHER_SIZE */
	amdgpu_ring_write(ring, 0);  /* CP_COHER_BASE */
	amdgpu_ring_write(ring, 0x0000000A); /* poll interval */
}

static void gfx_v7_0_emit_mem_sync_compute(struct amdgpu_ring *ring)
{
	amdgpu_ring_write(ring, PACKET3(PACKET3_ACQUIRE_MEM, 5));
	amdgpu_ring_write(ring, PACKET3_TCL1_ACTION_ENA |
			  PACKET3_TC_ACTION_ENA |
			  PACKET3_SH_KCACHE_ACTION_ENA |
			  PACKET3_SH_ICACHE_ACTION_ENA);  /* CP_COHER_CNTL */
	amdgpu_ring_write(ring, 0xffffffff);	/* CP_COHER_SIZE */
	amdgpu_ring_write(ring, 0xff);		/* CP_COHER_SIZE_HI */
	amdgpu_ring_write(ring, 0);		/* CP_COHER_BASE */
	amdgpu_ring_write(ring, 0);		/* CP_COHER_BASE_HI */
	amdgpu_ring_write(ring, 0x0000000A);	/* poll interval */
}

static const struct amd_ip_funcs gfx_v7_0_ip_funcs = {
>>>>>>> 24b8d41d
	.name = "gfx_v7_0",
	.early_init = gfx_v7_0_early_init,
	.late_init = gfx_v7_0_late_init,
	.sw_init = gfx_v7_0_sw_init,
	.sw_fini = gfx_v7_0_sw_fini,
	.hw_init = gfx_v7_0_hw_init,
	.hw_fini = gfx_v7_0_hw_fini,
	.suspend = gfx_v7_0_suspend,
	.resume = gfx_v7_0_resume,
	.is_idle = gfx_v7_0_is_idle,
	.wait_for_idle = gfx_v7_0_wait_for_idle,
	.soft_reset = gfx_v7_0_soft_reset,
	.set_clockgating_state = gfx_v7_0_set_clockgating_state,
	.set_powergating_state = gfx_v7_0_set_powergating_state,
};

static const struct amdgpu_ring_funcs gfx_v7_0_ring_funcs_gfx = {
<<<<<<< HEAD
=======
	.type = AMDGPU_RING_TYPE_GFX,
	.align_mask = 0xff,
	.nop = PACKET3(PACKET3_NOP, 0x3FFF),
	.support_64bit_ptrs = false,
>>>>>>> 24b8d41d
	.get_rptr = gfx_v7_0_ring_get_rptr,
	.get_wptr = gfx_v7_0_ring_get_wptr_gfx,
	.set_wptr = gfx_v7_0_ring_set_wptr_gfx,
	.emit_frame_size =
		20 + /* gfx_v7_0_ring_emit_gds_switch */
		7 + /* gfx_v7_0_ring_emit_hdp_flush */
		5 + /* hdp invalidate */
		12 + 12 + 12 + /* gfx_v7_0_ring_emit_fence_gfx x3 for user fence, vm fence */
		7 + 4 + /* gfx_v7_0_ring_emit_pipeline_sync */
		CIK_FLUSH_GPU_TLB_NUM_WREG * 5 + 7 + 6 + /* gfx_v7_0_ring_emit_vm_flush */
		3 + 4 + /* gfx_v7_ring_emit_cntxcntl including vgt flush*/
		5, /* SURFACE_SYNC */
	.emit_ib_size = 4, /* gfx_v7_0_ring_emit_ib_gfx */
	.emit_ib = gfx_v7_0_ring_emit_ib_gfx,
	.emit_fence = gfx_v7_0_ring_emit_fence_gfx,
	.emit_pipeline_sync = gfx_v7_0_ring_emit_pipeline_sync,
	.emit_vm_flush = gfx_v7_0_ring_emit_vm_flush,
	.emit_gds_switch = gfx_v7_0_ring_emit_gds_switch,
	.emit_hdp_flush = gfx_v7_0_ring_emit_hdp_flush,
	.test_ring = gfx_v7_0_ring_test_ring,
	.test_ib = gfx_v7_0_ring_test_ib,
	.insert_nop = amdgpu_ring_insert_nop,
	.pad_ib = amdgpu_ring_generic_pad_ib,
	.emit_cntxcntl = gfx_v7_ring_emit_cntxcntl,
<<<<<<< HEAD
	.get_emit_ib_size = gfx_v7_0_ring_get_emit_ib_size_gfx,
	.get_dma_frame_size = gfx_v7_0_ring_get_dma_frame_size_gfx,
};

static const struct amdgpu_ring_funcs gfx_v7_0_ring_funcs_compute = {
=======
	.emit_wreg = gfx_v7_0_ring_emit_wreg,
	.soft_recovery = gfx_v7_0_ring_soft_recovery,
	.emit_mem_sync = gfx_v7_0_emit_mem_sync,
};

static const struct amdgpu_ring_funcs gfx_v7_0_ring_funcs_compute = {
	.type = AMDGPU_RING_TYPE_COMPUTE,
	.align_mask = 0xff,
	.nop = PACKET3(PACKET3_NOP, 0x3FFF),
	.support_64bit_ptrs = false,
>>>>>>> 24b8d41d
	.get_rptr = gfx_v7_0_ring_get_rptr,
	.get_wptr = gfx_v7_0_ring_get_wptr_compute,
	.set_wptr = gfx_v7_0_ring_set_wptr_compute,
	.emit_frame_size =
		20 + /* gfx_v7_0_ring_emit_gds_switch */
		7 + /* gfx_v7_0_ring_emit_hdp_flush */
		5 + /* hdp invalidate */
		7 + /* gfx_v7_0_ring_emit_pipeline_sync */
		CIK_FLUSH_GPU_TLB_NUM_WREG * 5 + 7 + /* gfx_v7_0_ring_emit_vm_flush */
		7 + 7 + 7 + /* gfx_v7_0_ring_emit_fence_compute x3 for user fence, vm fence */
		7, /* gfx_v7_0_emit_mem_sync_compute */
	.emit_ib_size =	7, /* gfx_v7_0_ring_emit_ib_compute */
	.emit_ib = gfx_v7_0_ring_emit_ib_compute,
	.emit_fence = gfx_v7_0_ring_emit_fence_compute,
	.emit_pipeline_sync = gfx_v7_0_ring_emit_pipeline_sync,
	.emit_vm_flush = gfx_v7_0_ring_emit_vm_flush,
	.emit_gds_switch = gfx_v7_0_ring_emit_gds_switch,
	.emit_hdp_flush = gfx_v7_0_ring_emit_hdp_flush,
	.test_ring = gfx_v7_0_ring_test_ring,
	.test_ib = gfx_v7_0_ring_test_ib,
	.insert_nop = amdgpu_ring_insert_nop,
	.pad_ib = amdgpu_ring_generic_pad_ib,
<<<<<<< HEAD
	.get_emit_ib_size = gfx_v7_0_ring_get_emit_ib_size_compute,
	.get_dma_frame_size = gfx_v7_0_ring_get_dma_frame_size_compute,
=======
	.emit_wreg = gfx_v7_0_ring_emit_wreg,
	.emit_mem_sync = gfx_v7_0_emit_mem_sync_compute,
>>>>>>> 24b8d41d
};

static void gfx_v7_0_set_ring_funcs(struct amdgpu_device *adev)
{
	int i;

	for (i = 0; i < adev->gfx.num_gfx_rings; i++)
		adev->gfx.gfx_ring[i].funcs = &gfx_v7_0_ring_funcs_gfx;
	for (i = 0; i < adev->gfx.num_compute_rings; i++)
		adev->gfx.compute_ring[i].funcs = &gfx_v7_0_ring_funcs_compute;
}

static const struct amdgpu_irq_src_funcs gfx_v7_0_eop_irq_funcs = {
	.set = gfx_v7_0_set_eop_interrupt_state,
	.process = gfx_v7_0_eop_irq,
};

static const struct amdgpu_irq_src_funcs gfx_v7_0_priv_reg_irq_funcs = {
	.set = gfx_v7_0_set_priv_reg_fault_state,
	.process = gfx_v7_0_priv_reg_irq,
};

static const struct amdgpu_irq_src_funcs gfx_v7_0_priv_inst_irq_funcs = {
	.set = gfx_v7_0_set_priv_inst_fault_state,
	.process = gfx_v7_0_priv_inst_irq,
};

static void gfx_v7_0_set_irq_funcs(struct amdgpu_device *adev)
{
	adev->gfx.eop_irq.num_types = AMDGPU_CP_IRQ_LAST;
	adev->gfx.eop_irq.funcs = &gfx_v7_0_eop_irq_funcs;

	adev->gfx.priv_reg_irq.num_types = 1;
	adev->gfx.priv_reg_irq.funcs = &gfx_v7_0_priv_reg_irq_funcs;

	adev->gfx.priv_inst_irq.num_types = 1;
	adev->gfx.priv_inst_irq.funcs = &gfx_v7_0_priv_inst_irq_funcs;
}

static void gfx_v7_0_set_gds_init(struct amdgpu_device *adev)
{
	/* init asci gds info */
	adev->gds.gds_size = RREG32(mmGDS_VMID0_SIZE);
	adev->gds.gws_size = 64;
	adev->gds.oa_size = 16;
	adev->gds.gds_compute_max_wave_id = RREG32(mmGDS_COMPUTE_MAX_WAVE_ID);
}


static void gfx_v7_0_get_cu_info(struct amdgpu_device *adev)
{
	int i, j, k, counter, active_cu_number = 0;
	u32 mask, bitmap, ao_bitmap, ao_cu_mask = 0;
	struct amdgpu_cu_info *cu_info = &adev->gfx.cu_info;
	unsigned disable_masks[4 * 2];
<<<<<<< HEAD
=======
	u32 ao_cu_num;

	if (adev->flags & AMD_IS_APU)
		ao_cu_num = 2;
	else
		ao_cu_num = adev->gfx.config.max_cu_per_sh;
>>>>>>> 24b8d41d

	memset(cu_info, 0, sizeof(*cu_info));

	amdgpu_gfx_parse_disable_cu(disable_masks, 4, 2);

	mutex_lock(&adev->grbm_idx_mutex);
	for (i = 0; i < adev->gfx.config.max_shader_engines; i++) {
		for (j = 0; j < adev->gfx.config.max_sh_per_se; j++) {
			mask = 1;
			ao_bitmap = 0;
			counter = 0;
			gfx_v7_0_select_se_sh(adev, i, j, 0xffffffff);
			if (i < 4 && j < 2)
				gfx_v7_0_set_user_cu_inactive_bitmap(
					adev, disable_masks[i * 2 + j]);
			bitmap = gfx_v7_0_get_cu_active_bitmap(adev);
			cu_info->bitmap[i][j] = bitmap;

			for (k = 0; k < adev->gfx.config.max_cu_per_sh; k ++) {
				if (bitmap & mask) {
					if (counter < ao_cu_num)
						ao_bitmap |= mask;
					counter ++;
				}
				mask <<= 1;
			}
			active_cu_number += counter;
			if (i < 2 && j < 2)
				ao_cu_mask |= (ao_bitmap << (i * 16 + j * 8));
			cu_info->ao_cu_bitmap[i][j] = ao_bitmap;
		}
	}
	gfx_v7_0_select_se_sh(adev, 0xffffffff, 0xffffffff, 0xffffffff);
	mutex_unlock(&adev->grbm_idx_mutex);

	cu_info->number = active_cu_number;
	cu_info->ao_cu_mask = ao_cu_mask;
<<<<<<< HEAD
}
=======
	cu_info->simd_per_cu = NUM_SIMD_PER_CU;
	cu_info->max_waves_per_simd = 10;
	cu_info->max_scratch_slots_per_cu = 32;
	cu_info->wave_front_size = 64;
	cu_info->lds_size = 64;
}

static const struct amdgpu_ip_block_version gfx_v7_0_ip_block =
{
	.type = AMD_IP_BLOCK_TYPE_GFX,
	.major = 7,
	.minor = 0,
	.rev = 0,
	.funcs = &gfx_v7_0_ip_funcs,
};

const struct amdgpu_ip_block_version gfx_v7_1_ip_block =
{
	.type = AMD_IP_BLOCK_TYPE_GFX,
	.major = 7,
	.minor = 1,
	.rev = 0,
	.funcs = &gfx_v7_0_ip_funcs,
};

const struct amdgpu_ip_block_version gfx_v7_2_ip_block =
{
	.type = AMD_IP_BLOCK_TYPE_GFX,
	.major = 7,
	.minor = 2,
	.rev = 0,
	.funcs = &gfx_v7_0_ip_funcs,
};

const struct amdgpu_ip_block_version gfx_v7_3_ip_block =
{
	.type = AMD_IP_BLOCK_TYPE_GFX,
	.major = 7,
	.minor = 3,
	.rev = 0,
	.funcs = &gfx_v7_0_ip_funcs,
};
>>>>>>> 24b8d41d
<|MERGE_RESOLUTION|>--- conflicted
+++ resolved
@@ -59,38 +59,6 @@
 static void gfx_v7_0_set_irq_funcs(struct amdgpu_device *adev);
 static void gfx_v7_0_set_gds_init(struct amdgpu_device *adev);
 
-<<<<<<< HEAD
-MODULE_FIRMWARE("radeon/bonaire_pfp.bin");
-MODULE_FIRMWARE("radeon/bonaire_me.bin");
-MODULE_FIRMWARE("radeon/bonaire_ce.bin");
-MODULE_FIRMWARE("radeon/bonaire_rlc.bin");
-MODULE_FIRMWARE("radeon/bonaire_mec.bin");
-
-MODULE_FIRMWARE("radeon/hawaii_pfp.bin");
-MODULE_FIRMWARE("radeon/hawaii_me.bin");
-MODULE_FIRMWARE("radeon/hawaii_ce.bin");
-MODULE_FIRMWARE("radeon/hawaii_rlc.bin");
-MODULE_FIRMWARE("radeon/hawaii_mec.bin");
-
-MODULE_FIRMWARE("radeon/kaveri_pfp.bin");
-MODULE_FIRMWARE("radeon/kaveri_me.bin");
-MODULE_FIRMWARE("radeon/kaveri_ce.bin");
-MODULE_FIRMWARE("radeon/kaveri_rlc.bin");
-MODULE_FIRMWARE("radeon/kaveri_mec.bin");
-MODULE_FIRMWARE("radeon/kaveri_mec2.bin");
-
-MODULE_FIRMWARE("radeon/kabini_pfp.bin");
-MODULE_FIRMWARE("radeon/kabini_me.bin");
-MODULE_FIRMWARE("radeon/kabini_ce.bin");
-MODULE_FIRMWARE("radeon/kabini_rlc.bin");
-MODULE_FIRMWARE("radeon/kabini_mec.bin");
-
-MODULE_FIRMWARE("radeon/mullins_pfp.bin");
-MODULE_FIRMWARE("radeon/mullins_me.bin");
-MODULE_FIRMWARE("radeon/mullins_ce.bin");
-MODULE_FIRMWARE("radeon/mullins_rlc.bin");
-MODULE_FIRMWARE("radeon/mullins_mec.bin");
-=======
 MODULE_FIRMWARE("amdgpu/bonaire_pfp.bin");
 MODULE_FIRMWARE("amdgpu/bonaire_me.bin");
 MODULE_FIRMWARE("amdgpu/bonaire_ce.bin");
@@ -121,7 +89,6 @@
 MODULE_FIRMWARE("amdgpu/mullins_ce.bin");
 MODULE_FIRMWARE("amdgpu/mullins_rlc.bin");
 MODULE_FIRMWARE("amdgpu/mullins_mec.bin");
->>>>>>> 24b8d41d
 
 static const struct amdgpu_gds_reg_offset amdgpu_gds_reg_offset[] =
 {
@@ -1855,8 +1822,6 @@
 							adev->gfx.config.backend_enable_mask,
 							num_rb_pipes);
 	}
-<<<<<<< HEAD
-=======
 
 	/* cache the values for userspace */
 	for (i = 0; i < adev->gfx.config.max_shader_engines; i++) {
@@ -1873,7 +1838,6 @@
 		}
 	}
 	gfx_v7_0_select_se_sh(adev, 0xffffffff, 0xffffffff, 0xffffffff);
->>>>>>> 24b8d41d
 	mutex_unlock(&adev->grbm_idx_mutex);
 }
 
@@ -1971,10 +1935,7 @@
 
 	gfx_v7_0_setup_rb(adev);
 	gfx_v7_0_get_cu_info(adev);
-<<<<<<< HEAD
-=======
 	gfx_v7_0_config_init(adev);
->>>>>>> 24b8d41d
 
 	/* set HW defaults for 3D engine */
 	WREG32(mmCP_MEQ_THRESHOLDS,
@@ -2293,15 +2254,6 @@
  * on the gfx ring for execution by the GPU.
  */
 static void gfx_v7_0_ring_emit_ib_gfx(struct amdgpu_ring *ring,
-<<<<<<< HEAD
-				      struct amdgpu_ib *ib,
-				      unsigned vm_id, bool ctx_switch)
-{
-	u32 header, control = 0;
-
-	/* insert SWITCH_BUFFER packet before first IB in the ring frame */
-	if (ctx_switch) {
-=======
 					struct amdgpu_job *job,
 					struct amdgpu_ib *ib,
 					uint32_t flags)
@@ -2311,7 +2263,6 @@
 
 	/* insert SWITCH_BUFFER packet before first IB in the ring frame */
 	if (flags & AMDGPU_HAVE_CTX_SWITCH) {
->>>>>>> 24b8d41d
 		amdgpu_ring_write(ring, PACKET3(PACKET3_SWITCH_BUFFER, 0));
 		amdgpu_ring_write(ring, 0);
 	}
@@ -2321,11 +2272,7 @@
 	else
 		header = PACKET3(PACKET3_INDIRECT_BUFFER, 2);
 
-<<<<<<< HEAD
-	control |= ib->length_dw | (vm_id << 24);
-=======
 	control |= ib->length_dw | (vmid << 24);
->>>>>>> 24b8d41d
 
 	amdgpu_ring_write(ring, header);
 	amdgpu_ring_write(ring,
@@ -2338,12 +2285,6 @@
 }
 
 static void gfx_v7_0_ring_emit_ib_compute(struct amdgpu_ring *ring,
-<<<<<<< HEAD
-					  struct amdgpu_ib *ib,
-					  unsigned vm_id, bool ctx_switch)
-{
-	u32 control = INDIRECT_BUFFER_VALID | ib->length_dw | (vm_id << 24);
-=======
 					  struct amdgpu_job *job,
 					  struct amdgpu_ib *ib,
 					  uint32_t flags)
@@ -2366,7 +2307,6 @@
 		amdgpu_ring_write(ring, mmGDS_COMPUTE_MAX_WAVE_ID - PACKET3_SET_CONFIG_REG_START);
 		amdgpu_ring_write(ring, ring->adev->gds.gds_compute_max_wave_id);
 	}
->>>>>>> 24b8d41d
 
 	amdgpu_ring_write(ring, PACKET3(PACKET3_INDIRECT_BUFFER, 2));
 	amdgpu_ring_write(ring,
@@ -2384,10 +2324,7 @@
 
 	dw2 |= 0x80000000; /* set load_enable otherwise this package is just NOPs */
 	if (flags & AMDGPU_HAVE_CTX_SWITCH) {
-<<<<<<< HEAD
-=======
 		gfx_v7_0_ring_emit_vgt_flush(ring);
->>>>>>> 24b8d41d
 		/* set load_global_config & load_global_uconfig */
 		dw2 |= 0x8001;
 		/* set load_cs_sh_regs */
@@ -2420,25 +2357,14 @@
 	long r;
 
 	r = amdgpu_gfx_scratch_get(adev, &scratch);
-<<<<<<< HEAD
-	if (r) {
-		DRM_ERROR("amdgpu: failed to get scratch reg (%ld).\n", r);
-=======
 	if (r)
->>>>>>> 24b8d41d
 		return r;
 
 	WREG32(scratch, 0xCAFEDEAD);
 	memset(&ib, 0, sizeof(ib));
-<<<<<<< HEAD
-	r = amdgpu_ib_get(adev, NULL, 256, &ib);
-	if (r) {
-		DRM_ERROR("amdgpu: failed to get ib (%ld).\n", r);
-=======
 	r = amdgpu_ib_get(adev, NULL, 256,
 					AMDGPU_IB_POOL_DIRECT, &ib);
 	if (r)
->>>>>>> 24b8d41d
 		goto err1;
 
 	ib.ptr[0] = PACKET3(PACKET3_SET_UCONFIG_REG, 1);
@@ -2446,36 +2372,16 @@
 	ib.ptr[2] = 0xDEADBEEF;
 	ib.length_dw = 3;
 
-	r = amdgpu_ib_schedule(ring, 1, &ib, NULL, NULL, &f);
+	r = amdgpu_ib_schedule(ring, 1, &ib, NULL, &f);
 	if (r)
 		goto err2;
 
-<<<<<<< HEAD
-	r = fence_wait_timeout(f, false, timeout);
-	if (r == 0) {
-		DRM_ERROR("amdgpu: IB test timed out\n");
-		r = -ETIMEDOUT;
-		goto err2;
-	} else if (r < 0) {
-		DRM_ERROR("amdgpu: fence wait failed (%ld).\n", r);
-		goto err2;
-	}
-	tmp = RREG32(scratch);
-	if (tmp == 0xDEADBEEF) {
-		DRM_INFO("ib test on ring %d succeeded\n", ring->idx);
-		r = 0;
-	} else {
-		DRM_ERROR("amdgpu: ib test failed (scratch(0x%04X)=0x%08X)\n",
-			  scratch, tmp);
-		r = -EINVAL;
-=======
 	r = dma_fence_wait_timeout(f, false, timeout);
 	if (r == 0) {
 		r = -ETIMEDOUT;
 		goto err2;
 	} else if (r < 0) {
 		goto err2;
->>>>>>> 24b8d41d
 	}
 	tmp = RREG32(scratch);
 	if (tmp == 0xDEADBEEF)
@@ -2745,11 +2651,7 @@
 	return 0;
 }
 
-<<<<<<< HEAD
-static u32 gfx_v7_0_ring_get_rptr(struct amdgpu_ring *ring)
-=======
 static u64 gfx_v7_0_ring_get_rptr(struct amdgpu_ring *ring)
->>>>>>> 24b8d41d
 {
 	return ring->adev->wb.wb[ring->rptr_offs];
 }
@@ -2769,11 +2671,7 @@
 	(void)RREG32(mmCP_RB0_WPTR);
 }
 
-<<<<<<< HEAD
-static u32 gfx_v7_0_ring_get_wptr_compute(struct amdgpu_ring *ring)
-=======
 static u64 gfx_v7_0_ring_get_wptr_compute(struct amdgpu_ring *ring)
->>>>>>> 24b8d41d
 {
 	/* XXX check if swapping is necessary on BE */
 	return ring->adev->wb.wb[ring->wptr_offs];
@@ -2969,21 +2867,9 @@
 				       int mec, int pipe)
 {
 	u64 eop_gpu_addr;
-<<<<<<< HEAD
-	u64 wb_gpu_addr;
-	u32 *buf;
-	struct bonaire_mqd *mqd;
-	struct amdgpu_ring *ring;
-
-	/* fix up chicken bits */
-	tmp = RREG32(mmCP_CPF_DEBUG);
-	tmp |= (1 << 23);
-	WREG32(mmCP_CPF_DEBUG, tmp);
-=======
 	u32 tmp;
 	size_t eop_offset = (mec * adev->gfx.mec.num_pipe_per_mec + pipe)
 			    * GFX7_MEC_HPD_SIZE * 2;
->>>>>>> 24b8d41d
 
 	mutex_lock(&adev->srbm_mutex);
 	eop_gpu_addr = adev->gfx.mec.hpd_eop_gpu_addr + eop_offset;
@@ -3007,15 +2893,9 @@
 	mutex_unlock(&adev->srbm_mutex);
 }
 
-<<<<<<< HEAD
-	/* init the queues.  Just two for now. */
-	for (i = 0; i < adev->gfx.num_compute_rings; i++) {
-		ring = &adev->gfx.compute_ring[i];
-=======
 static int gfx_v7_0_mqd_deactivate(struct amdgpu_device *adev)
 {
 	int i;
->>>>>>> 24b8d41d
 
 	/* disable the queue if it's active */
 	if (RREG32(mmCP_HQD_ACTIVE) & 1) {
@@ -3171,9 +3051,6 @@
 	tmp = REG_SET_FIELD(tmp, CP_PQ_WPTR_POLL_CNTL, EN, 0);
 	WREG32(mmCP_PQ_WPTR_POLL_CNTL, tmp);
 
-<<<<<<< HEAD
-		ring->ready = true;
-=======
 	/* program all HQD registers */
 	for (mqd_reg = mmCP_HQD_VMID; mqd_reg <= mmCP_MQD_CONTROL; mqd_reg++)
 		WREG32(mqd_reg, mqd_data[mqd_reg - mmCP_MQD_BASE_ADDR]);
@@ -3247,21 +3124,13 @@
 			gfx_v7_0_cp_compute_fini(adev);
 			return r;
 		}
->>>>>>> 24b8d41d
 	}
 
 	gfx_v7_0_cp_compute_enable(adev, true);
 
 	for (i = 0; i < adev->gfx.num_compute_rings; i++) {
 		ring = &adev->gfx.compute_ring[i];
-<<<<<<< HEAD
-
-		r = amdgpu_ring_test_ring(ring);
-		if (r)
-			ring->ready = false;
-=======
 		amdgpu_ring_test_helper(ring);
->>>>>>> 24b8d41d
 	}
 
 	return 0;
@@ -3333,11 +3202,7 @@
  */
 static void gfx_v7_0_ring_emit_pipeline_sync(struct amdgpu_ring *ring)
 {
-<<<<<<< HEAD
-	int usepfp = (ring->type == AMDGPU_RING_TYPE_GFX);
-=======
 	int usepfp = (ring->funcs->type == AMDGPU_RING_TYPE_GFX);
->>>>>>> 24b8d41d
 	uint32_t seq = ring->fence_drv.sync_seq;
 	uint64_t addr = ring->fence_drv.gpu_addr;
 
@@ -3377,34 +3242,9 @@
 static void gfx_v7_0_ring_emit_vm_flush(struct amdgpu_ring *ring,
 					unsigned vmid, uint64_t pd_addr)
 {
-<<<<<<< HEAD
-	int usepfp = (ring->type == AMDGPU_RING_TYPE_GFX);
-
-	amdgpu_ring_write(ring, PACKET3(PACKET3_WRITE_DATA, 3));
-	amdgpu_ring_write(ring, (WRITE_DATA_ENGINE_SEL(usepfp) |
-				 WRITE_DATA_DST_SEL(0)));
-	if (vm_id < 8) {
-		amdgpu_ring_write(ring,
-				  (mmVM_CONTEXT0_PAGE_TABLE_BASE_ADDR + vm_id));
-	} else {
-		amdgpu_ring_write(ring,
-				  (mmVM_CONTEXT8_PAGE_TABLE_BASE_ADDR + vm_id - 8));
-	}
-	amdgpu_ring_write(ring, 0);
-	amdgpu_ring_write(ring, pd_addr >> 12);
-
-	/* bits 0-15 are the VM contexts0-15 */
-	amdgpu_ring_write(ring, PACKET3(PACKET3_WRITE_DATA, 3));
-	amdgpu_ring_write(ring, (WRITE_DATA_ENGINE_SEL(0) |
-				 WRITE_DATA_DST_SEL(0)));
-	amdgpu_ring_write(ring, mmVM_INVALIDATE_REQUEST);
-	amdgpu_ring_write(ring, 0);
-	amdgpu_ring_write(ring, 1 << vm_id);
-=======
 	int usepfp = (ring->funcs->type == AMDGPU_RING_TYPE_GFX);
 
 	amdgpu_gmc_emit_flush_gpu_tlb(ring, vmid, pd_addr);
->>>>>>> 24b8d41d
 
 	/* wait for the invalidate to complete */
 	amdgpu_ring_write(ring, PACKET3(PACKET3_WAIT_REG_MEM, 5));
@@ -3580,16 +3420,12 @@
 	return orig;
 }
 
-<<<<<<< HEAD
-static void gfx_v7_0_enter_rlc_safe_mode(struct amdgpu_device *adev)
-=======
 static bool gfx_v7_0_is_rlc_enabled(struct amdgpu_device *adev)
 {
 	return true;
 }
 
 static void gfx_v7_0_set_safe_mode(struct amdgpu_device *adev)
->>>>>>> 24b8d41d
 {
 	u32 tmp, i, mask;
 
@@ -3611,11 +3447,7 @@
 	}
 }
 
-<<<<<<< HEAD
-static void gfx_v7_0_exit_rlc_safe_mode(struct amdgpu_device *adev)
-=======
 static void gfx_v7_0_unset_safe_mode(struct amdgpu_device *adev)
->>>>>>> 24b8d41d
 {
 	u32 tmp;
 
@@ -4302,41 +4134,6 @@
 	amdgpu_ring_write(ring, (1 << (oa_size + oa_base)) - (1 << oa_base));
 }
 
-<<<<<<< HEAD
-static unsigned gfx_v7_0_ring_get_emit_ib_size_gfx(struct amdgpu_ring *ring)
-{
-	return
-		4; /* gfx_v7_0_ring_emit_ib_gfx */
-}
-
-static unsigned gfx_v7_0_ring_get_dma_frame_size_gfx(struct amdgpu_ring *ring)
-{
-	return
-		20 + /* gfx_v7_0_ring_emit_gds_switch */
-		7 + /* gfx_v7_0_ring_emit_hdp_flush */
-		5 + /* gfx_v7_0_ring_emit_hdp_invalidate */
-		12 + 12 + 12 + /* gfx_v7_0_ring_emit_fence_gfx x3 for user fence, vm fence */
-		7 + 4 + /* gfx_v7_0_ring_emit_pipeline_sync */
-		17 + 6 + /* gfx_v7_0_ring_emit_vm_flush */
-		3; /* gfx_v7_ring_emit_cntxcntl */
-}
-
-static unsigned gfx_v7_0_ring_get_emit_ib_size_compute(struct amdgpu_ring *ring)
-{
-	return
-		4; /* gfx_v7_0_ring_emit_ib_compute */
-}
-
-static unsigned gfx_v7_0_ring_get_dma_frame_size_compute(struct amdgpu_ring *ring)
-{
-	return
-		20 + /* gfx_v7_0_ring_emit_gds_switch */
-		7 + /* gfx_v7_0_ring_emit_hdp_flush */
-		5 + /* gfx_v7_0_ring_emit_hdp_invalidate */
-		7 + /* gfx_v7_0_ring_emit_pipeline_sync */
-		17 + /* gfx_v7_0_ring_emit_vm_flush */
-		7 + 7 + 7; /* gfx_v7_0_ring_emit_fence_compute x3 for user fence, vm fence */
-=======
 static void gfx_v7_0_ring_soft_recovery(struct amdgpu_ring *ring, unsigned vmid)
 {
 	struct amdgpu_device *adev = ring->adev;
@@ -4411,19 +4208,11 @@
 				  u32 me, u32 pipe, u32 q, u32 vm)
 {
 	cik_srbm_select(adev, me, pipe, q, vm);
->>>>>>> 24b8d41d
 }
 
 static const struct amdgpu_gfx_funcs gfx_v7_0_gfx_funcs = {
 	.get_gpu_clock_counter = &gfx_v7_0_get_gpu_clock_counter,
 	.select_se_sh = &gfx_v7_0_select_se_sh,
-<<<<<<< HEAD
-};
-
-static const struct amdgpu_rlc_funcs gfx_v7_0_rlc_funcs = {
-	.enter_safe_mode = gfx_v7_0_enter_rlc_safe_mode,
-	.exit_safe_mode = gfx_v7_0_exit_rlc_safe_mode
-=======
 	.read_wave_data = &gfx_v7_0_read_wave_data,
 	.read_wave_sgprs = &gfx_v7_0_read_wave_sgprs,
 	.select_me_pipe_q = &gfx_v7_0_select_me_pipe_q
@@ -4442,7 +4231,6 @@
 	.reset = gfx_v7_0_rlc_reset,
 	.start = gfx_v7_0_rlc_start,
 	.update_spm_vmid = gfx_v7_0_update_spm_vmid
->>>>>>> 24b8d41d
 };
 
 static int gfx_v7_0_early_init(void *handle)
@@ -4450,11 +4238,7 @@
 	struct amdgpu_device *adev = (struct amdgpu_device *)handle;
 
 	adev->gfx.num_gfx_rings = GFX7_NUM_GFX_RINGS;
-<<<<<<< HEAD
-	adev->gfx.num_compute_rings = GFX7_NUM_COMPUTE_RINGS;
-=======
 	adev->gfx.num_compute_rings = AMDGPU_MAX_COMPUTE_RINGS;
->>>>>>> 24b8d41d
 	adev->gfx.funcs = &gfx_v7_0_gfx_funcs;
 	adev->gfx.rlc.funcs = &gfx_v7_0_rlc_funcs;
 	gfx_v7_0_set_ring_funcs(adev);
@@ -4720,15 +4504,9 @@
 		ring->ring_obj = NULL;
 		sprintf(ring->name, "gfx");
 		r = amdgpu_ring_init(adev, ring, 1024,
-<<<<<<< HEAD
-				     PACKET3(PACKET3_NOP, 0x3FFF), 0xf,
-				     &adev->gfx.eop_irq, AMDGPU_CP_IRQ_GFX_EOP,
-				     AMDGPU_RING_TYPE_GFX);
-=======
 				     &adev->gfx.eop_irq,
 				     AMDGPU_CP_IRQ_GFX_ME0_PIPE0_EOP,
 				     AMDGPU_RING_PRIO_DEFAULT);
->>>>>>> 24b8d41d
 		if (r)
 			return r;
 	}
@@ -4750,48 +4528,8 @@
 				ring_id++;
 			}
 		}
-<<<<<<< HEAD
-		ring = &adev->gfx.compute_ring[i];
-		ring->ring_obj = NULL;
-		ring->use_doorbell = true;
-		ring->doorbell_index = AMDGPU_DOORBELL_MEC_RING0 + i;
-		ring->me = 1; /* first MEC */
-		ring->pipe = i / 8;
-		ring->queue = i % 8;
-		sprintf(ring->name, "comp_%d.%d.%d", ring->me, ring->pipe, ring->queue);
-		irq_type = AMDGPU_CP_IRQ_COMPUTE_MEC1_PIPE0_EOP + ring->pipe;
-		/* type-2 packets are deprecated on MEC, use type-3 instead */
-		r = amdgpu_ring_init(adev, ring, 1024,
-				     PACKET3(PACKET3_NOP, 0x3FFF), 0xf,
-				     &adev->gfx.eop_irq, irq_type,
-				     AMDGPU_RING_TYPE_COMPUTE);
-		if (r)
-			return r;
-	}
-
-	/* reserve GDS, GWS and OA resource for gfx */
-	r = amdgpu_bo_create_kernel(adev, adev->gds.mem.gfx_partition_size,
-				    PAGE_SIZE, AMDGPU_GEM_DOMAIN_GDS,
-				    &adev->gds.gds_gfx_bo, NULL, NULL);
-	if (r)
-		return r;
-
-	r = amdgpu_bo_create_kernel(adev, adev->gds.gws.gfx_partition_size,
-				    PAGE_SIZE, AMDGPU_GEM_DOMAIN_GWS,
-				    &adev->gds.gws_gfx_bo, NULL, NULL);
-	if (r)
-		return r;
-
-	r = amdgpu_bo_create_kernel(adev, adev->gds.oa.gfx_partition_size,
-				    PAGE_SIZE, AMDGPU_GEM_DOMAIN_OA,
-				    &adev->gds.oa_gfx_bo, NULL, NULL);
-	if (r)
-		return r;
-
-=======
-	}
-
->>>>>>> 24b8d41d
+	}
+
 	adev->gfx.ce_ram_size = 0x8000;
 
 	gfx_v7_0_gpu_early_init(adev);
@@ -4802,14 +4540,7 @@
 static int gfx_v7_0_sw_fini(void *handle)
 {
 	struct amdgpu_device *adev = (struct amdgpu_device *)handle;
-<<<<<<< HEAD
-
-	amdgpu_bo_free_kernel(&adev->gds.oa_gfx_bo, NULL, NULL);
-	amdgpu_bo_free_kernel(&adev->gds.gws_gfx_bo, NULL, NULL);
-	amdgpu_bo_free_kernel(&adev->gds.gds_gfx_bo, NULL, NULL);
-=======
 	int i;
->>>>>>> 24b8d41d
 
 	for (i = 0; i < adev->gfx.num_gfx_rings; i++)
 		amdgpu_ring_fini(&adev->gfx.gfx_ring[i]);
@@ -4819,8 +4550,6 @@
 	gfx_v7_0_cp_compute_fini(adev);
 	amdgpu_gfx_rlc_fini(adev);
 	gfx_v7_0_mec_fini(adev);
-<<<<<<< HEAD
-=======
 	amdgpu_bo_free_kernel(&adev->gfx.rlc.clear_state_obj,
 				&adev->gfx.rlc.clear_state_gpu_addr,
 				(void **)&adev->gfx.rlc.cs_ptr);
@@ -4829,7 +4558,6 @@
 				&adev->gfx.rlc.cp_table_gpu_addr,
 				(void **)&adev->gfx.rlc.cp_table_ptr);
 	}
->>>>>>> 24b8d41d
 	gfx_v7_0_free_microcode(adev);
 
 	return 0;
@@ -5268,9 +4996,6 @@
 	return 0;
 }
 
-<<<<<<< HEAD
-const struct amd_ip_funcs gfx_v7_0_ip_funcs = {
-=======
 static void gfx_v7_0_emit_mem_sync(struct amdgpu_ring *ring)
 {
 	amdgpu_ring_write(ring, PACKET3(PACKET3_SURFACE_SYNC, 3));
@@ -5298,7 +5023,6 @@
 }
 
 static const struct amd_ip_funcs gfx_v7_0_ip_funcs = {
->>>>>>> 24b8d41d
 	.name = "gfx_v7_0",
 	.early_init = gfx_v7_0_early_init,
 	.late_init = gfx_v7_0_late_init,
@@ -5316,13 +5040,10 @@
 };
 
 static const struct amdgpu_ring_funcs gfx_v7_0_ring_funcs_gfx = {
-<<<<<<< HEAD
-=======
 	.type = AMDGPU_RING_TYPE_GFX,
 	.align_mask = 0xff,
 	.nop = PACKET3(PACKET3_NOP, 0x3FFF),
 	.support_64bit_ptrs = false,
->>>>>>> 24b8d41d
 	.get_rptr = gfx_v7_0_ring_get_rptr,
 	.get_wptr = gfx_v7_0_ring_get_wptr_gfx,
 	.set_wptr = gfx_v7_0_ring_set_wptr_gfx,
@@ -5347,13 +5068,6 @@
 	.insert_nop = amdgpu_ring_insert_nop,
 	.pad_ib = amdgpu_ring_generic_pad_ib,
 	.emit_cntxcntl = gfx_v7_ring_emit_cntxcntl,
-<<<<<<< HEAD
-	.get_emit_ib_size = gfx_v7_0_ring_get_emit_ib_size_gfx,
-	.get_dma_frame_size = gfx_v7_0_ring_get_dma_frame_size_gfx,
-};
-
-static const struct amdgpu_ring_funcs gfx_v7_0_ring_funcs_compute = {
-=======
 	.emit_wreg = gfx_v7_0_ring_emit_wreg,
 	.soft_recovery = gfx_v7_0_ring_soft_recovery,
 	.emit_mem_sync = gfx_v7_0_emit_mem_sync,
@@ -5364,7 +5078,6 @@
 	.align_mask = 0xff,
 	.nop = PACKET3(PACKET3_NOP, 0x3FFF),
 	.support_64bit_ptrs = false,
->>>>>>> 24b8d41d
 	.get_rptr = gfx_v7_0_ring_get_rptr,
 	.get_wptr = gfx_v7_0_ring_get_wptr_compute,
 	.set_wptr = gfx_v7_0_ring_set_wptr_compute,
@@ -5387,13 +5100,8 @@
 	.test_ib = gfx_v7_0_ring_test_ib,
 	.insert_nop = amdgpu_ring_insert_nop,
 	.pad_ib = amdgpu_ring_generic_pad_ib,
-<<<<<<< HEAD
-	.get_emit_ib_size = gfx_v7_0_ring_get_emit_ib_size_compute,
-	.get_dma_frame_size = gfx_v7_0_ring_get_dma_frame_size_compute,
-=======
 	.emit_wreg = gfx_v7_0_ring_emit_wreg,
 	.emit_mem_sync = gfx_v7_0_emit_mem_sync_compute,
->>>>>>> 24b8d41d
 };
 
 static void gfx_v7_0_set_ring_funcs(struct amdgpu_device *adev)
@@ -5449,15 +5157,12 @@
 	u32 mask, bitmap, ao_bitmap, ao_cu_mask = 0;
 	struct amdgpu_cu_info *cu_info = &adev->gfx.cu_info;
 	unsigned disable_masks[4 * 2];
-<<<<<<< HEAD
-=======
 	u32 ao_cu_num;
 
 	if (adev->flags & AMD_IS_APU)
 		ao_cu_num = 2;
 	else
 		ao_cu_num = adev->gfx.config.max_cu_per_sh;
->>>>>>> 24b8d41d
 
 	memset(cu_info, 0, sizeof(*cu_info));
 
@@ -5495,9 +5200,6 @@
 
 	cu_info->number = active_cu_number;
 	cu_info->ao_cu_mask = ao_cu_mask;
-<<<<<<< HEAD
-}
-=======
 	cu_info->simd_per_cu = NUM_SIMD_PER_CU;
 	cu_info->max_waves_per_simd = 10;
 	cu_info->max_scratch_slots_per_cu = 32;
@@ -5539,5 +5241,4 @@
 	.minor = 3,
 	.rev = 0,
 	.funcs = &gfx_v7_0_ip_funcs,
-};
->>>>>>> 24b8d41d
+};