--- conflicted
+++ resolved
@@ -122,64 +122,6 @@
 };
 
 /**
-<<<<<<< HEAD
- * amdgpu_mn_get - create notifier context
- *
- * @adev: amdgpu device pointer
- *
- * Creates a notifier context for current->mm.
- */
-static struct amdgpu_mn *amdgpu_mn_get(struct amdgpu_device *adev)
-{
-	struct mm_struct *mm = current->mm;
-	struct amdgpu_mn *rmn;
-	int r;
-
-	mutex_lock(&adev->mn_lock);
-	if (down_write_killable(&mm->mmap_sem)) {
-		mutex_unlock(&adev->mn_lock);
-		return ERR_PTR(-EINTR);
-	}
-
-	hash_for_each_possible(adev->mn_hash, rmn, node, (unsigned long)mm)
-		if (rmn->mm == mm)
-			goto release_locks;
-
-	rmn = kzalloc(sizeof(*rmn), GFP_KERNEL);
-	if (!rmn) {
-		rmn = ERR_PTR(-ENOMEM);
-		goto release_locks;
-	}
-
-	rmn->adev = adev;
-	rmn->mm = mm;
-	rmn->mn.ops = &amdgpu_mn_ops;
-	mutex_init(&rmn->lock);
-	rmn->objects = RB_ROOT;
-
-	r = __mmu_notifier_register(&rmn->mn, mm);
-	if (r)
-		goto free_rmn;
-
-	hash_add(adev->mn_hash, &rmn->node, (unsigned long)mm);
-
-release_locks:
-	up_write(&mm->mmap_sem);
-	mutex_unlock(&adev->mn_lock);
-
-	return rmn;
-
-free_rmn:
-	up_write(&mm->mmap_sem);
-	mutex_unlock(&adev->mn_lock);
-	kfree(rmn);
-
-	return ERR_PTR(r);
-}
-
-/**
-=======
->>>>>>> 24b8d41d
  * amdgpu_mn_register - register a BO for notifier updates
  *
  * @bo: amdgpu buffer object
