/*
 * Copyright 2014 Advanced Micro Devices, Inc.
 *
 * Permission is hereby granted, free of charge, to any person obtaining a
 * copy of this software and associated documentation files (the "Software"),
 * to deal in the Software without restriction, including without limitation
 * the rights to use, copy, modify, merge, publish, distribute, sublicense,
 * and/or sell copies of the Software, and to permit persons to whom the
 * Software is furnished to do so, subject to the following conditions:
 *
 * The above copyright notice and this permission notice shall be included in
 * all copies or substantial portions of the Software.
 *
 * THE SOFTWARE IS PROVIDED "AS IS", WITHOUT WARRANTY OF ANY KIND, EXPRESS OR
 * IMPLIED, INCLUDING BUT NOT LIMITED TO THE WARRANTIES OF MERCHANTABILITY,
 * FITNESS FOR A PARTICULAR PURPOSE AND NONINFRINGEMENT.  IN NO EVENT SHALL
 * THE COPYRIGHT HOLDER(S) OR AUTHOR(S) BE LIABLE FOR ANY CLAIM, DAMAGES OR
 * OTHER LIABILITY, WHETHER IN AN ACTION OF CONTRACT, TORT OR OTHERWISE,
 * ARISING FROM, OUT OF OR IN CONNECTION WITH THE SOFTWARE OR THE USE OR
 * OTHER DEALINGS IN THE SOFTWARE.
 */

#include "amdgpu.h"
#include "amdgpu_amdkfd.h"
#include "gfx_v8_0.h"
#include "gca/gfx_8_0_sh_mask.h"
#include "gca/gfx_8_0_d.h"
#include "gca/gfx_8_0_enum.h"
#include "oss/oss_3_0_sh_mask.h"
#include "oss/oss_3_0_d.h"
#include "gmc/gmc_8_1_sh_mask.h"
#include "gmc/gmc_8_1_d.h"
#include "vi_structs.h"
#include "vid.h"

<<<<<<< HEAD
#define VI_PIPE_PER_MEC	(4)

struct cik_sdma_rlc_registers;

/*
 * Register access functions
 */

static void kgd_program_sh_mem_settings(struct kgd_dev *kgd, uint32_t vmid,
		uint32_t sh_mem_config,
		uint32_t sh_mem_ape1_base, uint32_t sh_mem_ape1_limit,
		uint32_t sh_mem_bases);
static int kgd_set_pasid_vmid_mapping(struct kgd_dev *kgd, unsigned int pasid,
		unsigned int vmid);
static int kgd_init_pipeline(struct kgd_dev *kgd, uint32_t pipe_id,
		uint32_t hpd_size, uint64_t hpd_gpu_addr);
static int kgd_init_interrupts(struct kgd_dev *kgd, uint32_t pipe_id);
static int kgd_hqd_load(struct kgd_dev *kgd, void *mqd, uint32_t pipe_id,
		uint32_t queue_id, uint32_t __user *wptr);
static int kgd_hqd_sdma_load(struct kgd_dev *kgd, void *mqd);
static bool kgd_hqd_is_occupied(struct kgd_dev *kgd, uint64_t queue_address,
		uint32_t pipe_id, uint32_t queue_id);
static bool kgd_hqd_sdma_is_occupied(struct kgd_dev *kgd, void *mqd);
static int kgd_hqd_destroy(struct kgd_dev *kgd, uint32_t reset_type,
				unsigned int utimeout, uint32_t pipe_id,
				uint32_t queue_id);
static int kgd_hqd_sdma_destroy(struct kgd_dev *kgd, void *mqd,
				unsigned int utimeout);
static void write_vmid_invalidate_request(struct kgd_dev *kgd, uint8_t vmid);
static int kgd_address_watch_disable(struct kgd_dev *kgd);
static int kgd_address_watch_execute(struct kgd_dev *kgd,
					unsigned int watch_point_id,
					uint32_t cntl_val,
					uint32_t addr_hi,
					uint32_t addr_lo);
static int kgd_wave_control_execute(struct kgd_dev *kgd,
					uint32_t gfx_index_val,
					uint32_t sq_cmd);
static uint32_t kgd_address_watch_get_offset(struct kgd_dev *kgd,
					unsigned int watch_point_id,
					unsigned int reg_offset);

static bool get_atc_vmid_pasid_mapping_valid(struct kgd_dev *kgd,
		uint8_t vmid);
static uint16_t get_atc_vmid_pasid_mapping_pasid(struct kgd_dev *kgd,
		uint8_t vmid);
static void write_vmid_invalidate_request(struct kgd_dev *kgd, uint8_t vmid);
static uint16_t get_fw_version(struct kgd_dev *kgd, enum kgd_engine_type type);

static const struct kfd2kgd_calls kfd2kgd = {
	.init_gtt_mem_allocation = alloc_gtt_mem,
	.free_gtt_mem = free_gtt_mem,
	.get_vmem_size = get_vmem_size,
	.get_gpu_clock_counter = get_gpu_clock_counter,
	.get_max_engine_clock_in_mhz = get_max_engine_clock_in_mhz,
	.program_sh_mem_settings = kgd_program_sh_mem_settings,
	.set_pasid_vmid_mapping = kgd_set_pasid_vmid_mapping,
	.init_pipeline = kgd_init_pipeline,
	.init_interrupts = kgd_init_interrupts,
	.hqd_load = kgd_hqd_load,
	.hqd_sdma_load = kgd_hqd_sdma_load,
	.hqd_is_occupied = kgd_hqd_is_occupied,
	.hqd_sdma_is_occupied = kgd_hqd_sdma_is_occupied,
	.hqd_destroy = kgd_hqd_destroy,
	.hqd_sdma_destroy = kgd_hqd_sdma_destroy,
	.address_watch_disable = kgd_address_watch_disable,
	.address_watch_execute = kgd_address_watch_execute,
	.wave_control_execute = kgd_wave_control_execute,
	.address_watch_get_offset = kgd_address_watch_get_offset,
	.get_atc_vmid_pasid_mapping_pasid =
			get_atc_vmid_pasid_mapping_pasid,
	.get_atc_vmid_pasid_mapping_valid =
			get_atc_vmid_pasid_mapping_valid,
	.write_vmid_invalidate_request = write_vmid_invalidate_request,
	.get_fw_version = get_fw_version
=======
enum hqd_dequeue_request_type {
	NO_ACTION = 0,
	DRAIN_PIPE,
	RESET_WAVES
>>>>>>> 24b8d41d
};

static inline struct amdgpu_device *get_amdgpu_device(struct kgd_dev *kgd)
{
	return (struct amdgpu_device *)kgd;
}

static void lock_srbm(struct kgd_dev *kgd, uint32_t mec, uint32_t pipe,
			uint32_t queue, uint32_t vmid)
{
	struct amdgpu_device *adev = get_amdgpu_device(kgd);
	uint32_t value = PIPEID(pipe) | MEID(mec) | VMID(vmid) | QUEUEID(queue);

	mutex_lock(&adev->srbm_mutex);
	WREG32(mmSRBM_GFX_CNTL, value);
}

static void unlock_srbm(struct kgd_dev *kgd)
{
	struct amdgpu_device *adev = get_amdgpu_device(kgd);

	WREG32(mmSRBM_GFX_CNTL, 0);
	mutex_unlock(&adev->srbm_mutex);
}

static void acquire_queue(struct kgd_dev *kgd, uint32_t pipe_id,
				uint32_t queue_id)
{
	struct amdgpu_device *adev = get_amdgpu_device(kgd);

	uint32_t mec = (pipe_id / adev->gfx.mec.num_pipe_per_mec) + 1;
	uint32_t pipe = (pipe_id % adev->gfx.mec.num_pipe_per_mec);

	lock_srbm(kgd, mec, pipe, queue_id, 0);
}

static void release_queue(struct kgd_dev *kgd)
{
	unlock_srbm(kgd);
}

static void kgd_program_sh_mem_settings(struct kgd_dev *kgd, uint32_t vmid,
					uint32_t sh_mem_config,
					uint32_t sh_mem_ape1_base,
					uint32_t sh_mem_ape1_limit,
					uint32_t sh_mem_bases)
{
	struct amdgpu_device *adev = get_amdgpu_device(kgd);

	lock_srbm(kgd, 0, 0, 0, vmid);

	WREG32(mmSH_MEM_CONFIG, sh_mem_config);
	WREG32(mmSH_MEM_APE1_BASE, sh_mem_ape1_base);
	WREG32(mmSH_MEM_APE1_LIMIT, sh_mem_ape1_limit);
	WREG32(mmSH_MEM_BASES, sh_mem_bases);

	unlock_srbm(kgd);
}

static int kgd_set_pasid_vmid_mapping(struct kgd_dev *kgd, u32 pasid,
					unsigned int vmid)
{
	struct amdgpu_device *adev = get_amdgpu_device(kgd);

	/*
	 * We have to assume that there is no outstanding mapping.
	 * The ATC_VMID_PASID_MAPPING_UPDATE_STATUS bit could be 0 because
	 * a mapping is in progress or because a mapping finished
	 * and the SW cleared it.
	 * So the protocol is to always wait & clear.
	 */
	uint32_t pasid_mapping = (pasid == 0) ? 0 : (uint32_t)pasid |
			ATC_VMID0_PASID_MAPPING__VALID_MASK;

	WREG32(mmATC_VMID0_PASID_MAPPING + vmid, pasid_mapping);

	while (!(RREG32(mmATC_VMID_PASID_MAPPING_UPDATE_STATUS) & (1U << vmid)))
		cpu_relax();
	WREG32(mmATC_VMID_PASID_MAPPING_UPDATE_STATUS, 1U << vmid);

	/* Mapping vmid to pasid also for IH block */
	WREG32(mmIH_VMID_0_LUT + vmid, pasid_mapping);

	return 0;
}

static int kgd_init_interrupts(struct kgd_dev *kgd, uint32_t pipe_id)
{
	struct amdgpu_device *adev = get_amdgpu_device(kgd);
	uint32_t mec;
	uint32_t pipe;

	mec = (pipe_id / adev->gfx.mec.num_pipe_per_mec) + 1;
	pipe = (pipe_id % adev->gfx.mec.num_pipe_per_mec);

	lock_srbm(kgd, mec, pipe, 0, 0);

	WREG32(mmCPC_INT_CNTL, CP_INT_CNTL_RING0__TIME_STAMP_INT_ENABLE_MASK |
			CP_INT_CNTL_RING0__OPCODE_ERROR_INT_ENABLE_MASK);

	unlock_srbm(kgd);

	return 0;
}

static inline uint32_t get_sdma_rlc_reg_offset(struct vi_sdma_mqd *m)
{
	uint32_t retval;

	retval = m->sdma_engine_id * SDMA1_REGISTER_OFFSET +
		m->sdma_queue_id * KFD_VI_SDMA_QUEUE_OFFSET;

	pr_debug("RLC register offset for SDMA%d RLC%d: 0x%x\n",
			m->sdma_engine_id, m->sdma_queue_id, retval);

	return retval;
}

static inline struct vi_mqd *get_mqd(void *mqd)
{
	return (struct vi_mqd *)mqd;
}

static inline struct vi_sdma_mqd *get_sdma_mqd(void *mqd)
{
	return (struct vi_sdma_mqd *)mqd;
}

static int kgd_hqd_load(struct kgd_dev *kgd, void *mqd, uint32_t pipe_id,
			uint32_t queue_id, uint32_t __user *wptr,
			uint32_t wptr_shift, uint32_t wptr_mask,
			struct mm_struct *mm)
{
	struct amdgpu_device *adev = get_amdgpu_device(kgd);
	struct vi_mqd *m;
	uint32_t *mqd_hqd;
	uint32_t reg, wptr_val, data;
	bool valid_wptr = false;

	m = get_mqd(mqd);

	acquire_queue(kgd, pipe_id, queue_id);

	/* HIQ is set during driver init period with vmid set to 0*/
	if (m->cp_hqd_vmid == 0) {
		uint32_t value, mec, pipe;

		mec = (pipe_id / adev->gfx.mec.num_pipe_per_mec) + 1;
		pipe = (pipe_id % adev->gfx.mec.num_pipe_per_mec);

		pr_debug("kfd: set HIQ, mec:%d, pipe:%d, queue:%d.\n",
			mec, pipe, queue_id);
		value = RREG32(mmRLC_CP_SCHEDULERS);
		value = REG_SET_FIELD(value, RLC_CP_SCHEDULERS, scheduler1,
			((mec << 5) | (pipe << 3) | queue_id | 0x80));
		WREG32(mmRLC_CP_SCHEDULERS, value);
	}

	/* HQD registers extend from CP_MQD_BASE_ADDR to CP_HQD_EOP_WPTR_MEM. */
	mqd_hqd = &m->cp_mqd_base_addr_lo;

	for (reg = mmCP_MQD_BASE_ADDR; reg <= mmCP_HQD_EOP_CONTROL; reg++)
		WREG32(reg, mqd_hqd[reg - mmCP_MQD_BASE_ADDR]);

	/* Tonga errata: EOP RPTR/WPTR should be left unmodified.
	 * This is safe since EOP RPTR==WPTR for any inactive HQD
	 * on ASICs that do not support context-save.
	 * EOP writes/reads can start anywhere in the ring.
	 */
	if (get_amdgpu_device(kgd)->asic_type != CHIP_TONGA) {
		WREG32(mmCP_HQD_EOP_RPTR, m->cp_hqd_eop_rptr);
		WREG32(mmCP_HQD_EOP_WPTR, m->cp_hqd_eop_wptr);
		WREG32(mmCP_HQD_EOP_WPTR_MEM, m->cp_hqd_eop_wptr_mem);
	}

	for (reg = mmCP_HQD_EOP_EVENTS; reg <= mmCP_HQD_ERROR; reg++)
		WREG32(reg, mqd_hqd[reg - mmCP_MQD_BASE_ADDR]);

	/* Copy userspace write pointer value to register.
	 * Activate doorbell logic to monitor subsequent changes.
	 */
	data = REG_SET_FIELD(m->cp_hqd_pq_doorbell_control,
			     CP_HQD_PQ_DOORBELL_CONTROL, DOORBELL_EN, 1);
	WREG32(mmCP_HQD_PQ_DOORBELL_CONTROL, data);

	/* read_user_ptr may take the mm->mmap_lock.
	 * release srbm_mutex to avoid circular dependency between
	 * srbm_mutex->mm_sem->reservation_ww_class_mutex->srbm_mutex.
	 */
	release_queue(kgd);
	valid_wptr = read_user_wptr(mm, wptr, wptr_val);
	acquire_queue(kgd, pipe_id, queue_id);
	if (valid_wptr)
		WREG32(mmCP_HQD_PQ_WPTR, (wptr_val << wptr_shift) & wptr_mask);

	data = REG_SET_FIELD(m->cp_hqd_active, CP_HQD_ACTIVE, ACTIVE, 1);
	WREG32(mmCP_HQD_ACTIVE, data);

	release_queue(kgd);

	return 0;
}

static int kgd_hqd_dump(struct kgd_dev *kgd,
			uint32_t pipe_id, uint32_t queue_id,
			uint32_t (**dump)[2], uint32_t *n_regs)
{
	struct amdgpu_device *adev = get_amdgpu_device(kgd);
	uint32_t i = 0, reg;
#define HQD_N_REGS (54+4)
#define DUMP_REG(addr) do {				\
		if (WARN_ON_ONCE(i >= HQD_N_REGS))	\
			break;				\
		(*dump)[i][0] = (addr) << 2;		\
		(*dump)[i++][1] = RREG32(addr);		\
	} while (0)

	*dump = kmalloc_array(HQD_N_REGS * 2, sizeof(uint32_t), GFP_KERNEL);
	if (*dump == NULL)
		return -ENOMEM;

	acquire_queue(kgd, pipe_id, queue_id);

	DUMP_REG(mmCOMPUTE_STATIC_THREAD_MGMT_SE0);
	DUMP_REG(mmCOMPUTE_STATIC_THREAD_MGMT_SE1);
	DUMP_REG(mmCOMPUTE_STATIC_THREAD_MGMT_SE2);
	DUMP_REG(mmCOMPUTE_STATIC_THREAD_MGMT_SE3);

	for (reg = mmCP_MQD_BASE_ADDR; reg <= mmCP_HQD_EOP_DONES; reg++)
		DUMP_REG(reg);

	release_queue(kgd);

	WARN_ON_ONCE(i != HQD_N_REGS);
	*n_regs = i;

	return 0;
}

static int kgd_hqd_sdma_load(struct kgd_dev *kgd, void *mqd,
			     uint32_t __user *wptr, struct mm_struct *mm)
{
	struct amdgpu_device *adev = get_amdgpu_device(kgd);
	struct vi_sdma_mqd *m;
	unsigned long end_jiffies;
	uint32_t sdma_rlc_reg_offset;
	uint32_t data;

	m = get_sdma_mqd(mqd);
	sdma_rlc_reg_offset = get_sdma_rlc_reg_offset(m);
	WREG32(sdma_rlc_reg_offset + mmSDMA0_RLC0_RB_CNTL,
		m->sdmax_rlcx_rb_cntl & (~SDMA0_RLC0_RB_CNTL__RB_ENABLE_MASK));

	end_jiffies = msecs_to_jiffies(2000) + jiffies;
	while (true) {
		data = RREG32(sdma_rlc_reg_offset + mmSDMA0_RLC0_CONTEXT_STATUS);
		if (data & SDMA0_RLC0_CONTEXT_STATUS__IDLE_MASK)
			break;
		if (time_after(jiffies, end_jiffies)) {
			pr_err("SDMA RLC not idle in %s\n", __func__);
			return -ETIME;
		}
		usleep_range(500, 1000);
	}

	data = REG_SET_FIELD(m->sdmax_rlcx_doorbell, SDMA0_RLC0_DOORBELL,
			     ENABLE, 1);
	WREG32(sdma_rlc_reg_offset + mmSDMA0_RLC0_DOORBELL, data);
	WREG32(sdma_rlc_reg_offset + mmSDMA0_RLC0_RB_RPTR,
				m->sdmax_rlcx_rb_rptr);

	if (read_user_wptr(mm, wptr, data))
		WREG32(sdma_rlc_reg_offset + mmSDMA0_RLC0_RB_WPTR, data);
	else
		WREG32(sdma_rlc_reg_offset + mmSDMA0_RLC0_RB_WPTR,
		       m->sdmax_rlcx_rb_rptr);

	WREG32(sdma_rlc_reg_offset + mmSDMA0_RLC0_VIRTUAL_ADDR,
				m->sdmax_rlcx_virtual_addr);
	WREG32(sdma_rlc_reg_offset + mmSDMA0_RLC0_RB_BASE, m->sdmax_rlcx_rb_base);
	WREG32(sdma_rlc_reg_offset + mmSDMA0_RLC0_RB_BASE_HI,
			m->sdmax_rlcx_rb_base_hi);
	WREG32(sdma_rlc_reg_offset + mmSDMA0_RLC0_RB_RPTR_ADDR_LO,
			m->sdmax_rlcx_rb_rptr_addr_lo);
	WREG32(sdma_rlc_reg_offset + mmSDMA0_RLC0_RB_RPTR_ADDR_HI,
			m->sdmax_rlcx_rb_rptr_addr_hi);

	data = REG_SET_FIELD(m->sdmax_rlcx_rb_cntl, SDMA0_RLC0_RB_CNTL,
			     RB_ENABLE, 1);
	WREG32(sdma_rlc_reg_offset + mmSDMA0_RLC0_RB_CNTL, data);

	return 0;
}

static int kgd_hqd_sdma_dump(struct kgd_dev *kgd,
			     uint32_t engine_id, uint32_t queue_id,
			     uint32_t (**dump)[2], uint32_t *n_regs)
{
	struct amdgpu_device *adev = get_amdgpu_device(kgd);
	uint32_t sdma_offset = engine_id * SDMA1_REGISTER_OFFSET +
		queue_id * KFD_VI_SDMA_QUEUE_OFFSET;
	uint32_t i = 0, reg;
#undef HQD_N_REGS
#define HQD_N_REGS (19+4+2+3+7)

	*dump = kmalloc_array(HQD_N_REGS * 2, sizeof(uint32_t), GFP_KERNEL);
	if (*dump == NULL)
		return -ENOMEM;

	for (reg = mmSDMA0_RLC0_RB_CNTL; reg <= mmSDMA0_RLC0_DOORBELL; reg++)
		DUMP_REG(sdma_offset + reg);
	for (reg = mmSDMA0_RLC0_VIRTUAL_ADDR; reg <= mmSDMA0_RLC0_WATERMARK;
	     reg++)
		DUMP_REG(sdma_offset + reg);
	for (reg = mmSDMA0_RLC0_CSA_ADDR_LO; reg <= mmSDMA0_RLC0_CSA_ADDR_HI;
	     reg++)
		DUMP_REG(sdma_offset + reg);
	for (reg = mmSDMA0_RLC0_IB_SUB_REMAIN; reg <= mmSDMA0_RLC0_DUMMY_REG;
	     reg++)
		DUMP_REG(sdma_offset + reg);
	for (reg = mmSDMA0_RLC0_MIDCMD_DATA0; reg <= mmSDMA0_RLC0_MIDCMD_CNTL;
	     reg++)
		DUMP_REG(sdma_offset + reg);

	WARN_ON_ONCE(i != HQD_N_REGS);
	*n_regs = i;

	return 0;
}

static bool kgd_hqd_is_occupied(struct kgd_dev *kgd, uint64_t queue_address,
				uint32_t pipe_id, uint32_t queue_id)
{
	struct amdgpu_device *adev = get_amdgpu_device(kgd);
	uint32_t act;
	bool retval = false;
	uint32_t low, high;

	acquire_queue(kgd, pipe_id, queue_id);
	act = RREG32(mmCP_HQD_ACTIVE);
	if (act) {
		low = lower_32_bits(queue_address >> 8);
		high = upper_32_bits(queue_address >> 8);

		if (low == RREG32(mmCP_HQD_PQ_BASE) &&
				high == RREG32(mmCP_HQD_PQ_BASE_HI))
			retval = true;
	}
	release_queue(kgd);
	return retval;
}

static bool kgd_hqd_sdma_is_occupied(struct kgd_dev *kgd, void *mqd)
{
	struct amdgpu_device *adev = get_amdgpu_device(kgd);
	struct vi_sdma_mqd *m;
	uint32_t sdma_rlc_reg_offset;
	uint32_t sdma_rlc_rb_cntl;

	m = get_sdma_mqd(mqd);
	sdma_rlc_reg_offset = get_sdma_rlc_reg_offset(m);

	sdma_rlc_rb_cntl = RREG32(sdma_rlc_reg_offset + mmSDMA0_RLC0_RB_CNTL);

	if (sdma_rlc_rb_cntl & SDMA0_RLC0_RB_CNTL__RB_ENABLE_MASK)
		return true;

	return false;
}

<<<<<<< HEAD
static int kgd_hqd_destroy(struct kgd_dev *kgd, uint32_t reset_type,
=======
static int kgd_hqd_destroy(struct kgd_dev *kgd, void *mqd,
				enum kfd_preempt_type reset_type,
>>>>>>> 24b8d41d
				unsigned int utimeout, uint32_t pipe_id,
				uint32_t queue_id)
{
	struct amdgpu_device *adev = get_amdgpu_device(kgd);
	uint32_t temp;
<<<<<<< HEAD
	int timeout = utimeout;
=======
	enum hqd_dequeue_request_type type;
	unsigned long flags, end_jiffies;
	int retry;
	struct vi_mqd *m = get_mqd(mqd);

	if (amdgpu_in_reset(adev))
		return -EIO;
>>>>>>> 24b8d41d

	acquire_queue(kgd, pipe_id, queue_id);

	if (m->cp_hqd_vmid == 0)
		WREG32_FIELD(RLC_CP_SCHEDULERS, scheduler1, 0);

	switch (reset_type) {
	case KFD_PREEMPT_TYPE_WAVEFRONT_DRAIN:
		type = DRAIN_PIPE;
		break;
	case KFD_PREEMPT_TYPE_WAVEFRONT_RESET:
		type = RESET_WAVES;
		break;
	default:
		type = DRAIN_PIPE;
		break;
	}

	/* Workaround: If IQ timer is active and the wait time is close to or
	 * equal to 0, dequeueing is not safe. Wait until either the wait time
	 * is larger or timer is cleared. Also, ensure that IQ_REQ_PEND is
	 * cleared before continuing. Also, ensure wait times are set to at
	 * least 0x3.
	 */
	local_irq_save(flags);
	preempt_disable();
	retry = 5000; /* wait for 500 usecs at maximum */
	while (true) {
		temp = RREG32(mmCP_HQD_IQ_TIMER);
		if (REG_GET_FIELD(temp, CP_HQD_IQ_TIMER, PROCESSING_IQ)) {
			pr_debug("HW is processing IQ\n");
			goto loop;
		}
		if (REG_GET_FIELD(temp, CP_HQD_IQ_TIMER, ACTIVE)) {
			if (REG_GET_FIELD(temp, CP_HQD_IQ_TIMER, RETRY_TYPE)
					== 3) /* SEM-rearm is safe */
				break;
			/* Wait time 3 is safe for CP, but our MMIO read/write
			 * time is close to 1 microsecond, so check for 10 to
			 * leave more buffer room
			 */
			if (REG_GET_FIELD(temp, CP_HQD_IQ_TIMER, WAIT_TIME)
					>= 10)
				break;
			pr_debug("IQ timer is active\n");
		} else
			break;
loop:
		if (!retry) {
			pr_err("CP HQD IQ timer status time out\n");
			break;
		}
		ndelay(100);
		--retry;
	}
	retry = 1000;
	while (true) {
		temp = RREG32(mmCP_HQD_DEQUEUE_REQUEST);
		if (!(temp & CP_HQD_DEQUEUE_REQUEST__IQ_REQ_PEND_MASK))
			break;
		pr_debug("Dequeue request is pending\n");

		if (!retry) {
			pr_err("CP HQD dequeue request time out\n");
			break;
		}
		ndelay(100);
		--retry;
	}
	local_irq_restore(flags);
	preempt_enable();

	WREG32(mmCP_HQD_DEQUEUE_REQUEST, type);

	end_jiffies = (utimeout * HZ / 1000) + jiffies;
	while (true) {
		temp = RREG32(mmCP_HQD_ACTIVE);
		if (!(temp & CP_HQD_ACTIVE__ACTIVE_MASK))
			break;
<<<<<<< HEAD
		if (timeout <= 0) {
			pr_err("kfd: cp queue preemption time out.\n");
=======
		if (time_after(jiffies, end_jiffies)) {
			pr_err("cp queue preemption time out.\n");
>>>>>>> 24b8d41d
			release_queue(kgd);
			return -ETIME;
		}
		usleep_range(500, 1000);
	}

	release_queue(kgd);
	return 0;
}

static int kgd_hqd_sdma_destroy(struct kgd_dev *kgd, void *mqd,
				unsigned int utimeout)
{
	struct amdgpu_device *adev = get_amdgpu_device(kgd);
	struct vi_sdma_mqd *m;
	uint32_t sdma_rlc_reg_offset;
	uint32_t temp;
<<<<<<< HEAD
	int timeout = utimeout;
=======
	unsigned long end_jiffies = (utimeout * HZ / 1000) + jiffies;
>>>>>>> 24b8d41d

	m = get_sdma_mqd(mqd);
	sdma_rlc_reg_offset = get_sdma_rlc_reg_offset(m);

	temp = RREG32(sdma_rlc_reg_offset + mmSDMA0_RLC0_RB_CNTL);
	temp = temp & ~SDMA0_RLC0_RB_CNTL__RB_ENABLE_MASK;
	WREG32(sdma_rlc_reg_offset + mmSDMA0_RLC0_RB_CNTL, temp);

	while (true) {
		temp = RREG32(sdma_rlc_reg_offset + mmSDMA0_RLC0_CONTEXT_STATUS);
		if (temp & SDMA0_RLC0_CONTEXT_STATUS__IDLE_MASK)
			break;
<<<<<<< HEAD
		if (timeout <= 0)
=======
		if (time_after(jiffies, end_jiffies)) {
			pr_err("SDMA RLC not idle in %s\n", __func__);
>>>>>>> 24b8d41d
			return -ETIME;
		}
		usleep_range(500, 1000);
	}

	WREG32(sdma_rlc_reg_offset + mmSDMA0_RLC0_DOORBELL, 0);
	WREG32(sdma_rlc_reg_offset + mmSDMA0_RLC0_RB_CNTL,
		RREG32(sdma_rlc_reg_offset + mmSDMA0_RLC0_RB_CNTL) |
		SDMA0_RLC0_RB_CNTL__RB_ENABLE_MASK);

	m->sdmax_rlcx_rb_rptr = RREG32(sdma_rlc_reg_offset + mmSDMA0_RLC0_RB_RPTR);

	return 0;
}

static bool get_atc_vmid_pasid_mapping_info(struct kgd_dev *kgd,
					uint8_t vmid, uint16_t *p_pasid)
{
	uint32_t value;
	struct amdgpu_device *adev = (struct amdgpu_device *) kgd;

	value = RREG32(mmATC_VMID0_PASID_MAPPING + vmid);
	*p_pasid = value & ATC_VMID0_PASID_MAPPING__PASID_MASK;

	return !!(value & ATC_VMID0_PASID_MAPPING__VALID_MASK);
}

static int kgd_address_watch_disable(struct kgd_dev *kgd)
{
	return 0;
}

static int kgd_address_watch_execute(struct kgd_dev *kgd,
					unsigned int watch_point_id,
					uint32_t cntl_val,
					uint32_t addr_hi,
					uint32_t addr_lo)
{
	return 0;
}

static int kgd_wave_control_execute(struct kgd_dev *kgd,
					uint32_t gfx_index_val,
					uint32_t sq_cmd)
{
	struct amdgpu_device *adev = get_amdgpu_device(kgd);
	uint32_t data = 0;

	mutex_lock(&adev->grbm_idx_mutex);

	WREG32(mmGRBM_GFX_INDEX, gfx_index_val);
	WREG32(mmSQ_CMD, sq_cmd);

	data = REG_SET_FIELD(data, GRBM_GFX_INDEX,
		INSTANCE_BROADCAST_WRITES, 1);
	data = REG_SET_FIELD(data, GRBM_GFX_INDEX,
		SH_BROADCAST_WRITES, 1);
	data = REG_SET_FIELD(data, GRBM_GFX_INDEX,
		SE_BROADCAST_WRITES, 1);

	WREG32(mmGRBM_GFX_INDEX, data);
	mutex_unlock(&adev->grbm_idx_mutex);

	return 0;
}

static uint32_t kgd_address_watch_get_offset(struct kgd_dev *kgd,
					unsigned int watch_point_id,
					unsigned int reg_offset)
{
	return 0;
}

static void set_scratch_backing_va(struct kgd_dev *kgd,
					uint64_t va, uint32_t vmid)
{
	struct amdgpu_device *adev = (struct amdgpu_device *) kgd;

	lock_srbm(kgd, 0, 0, 0, vmid);
	WREG32(mmSH_HIDDEN_PRIVATE_BASE_VMID, va);
	unlock_srbm(kgd);
}

static void set_vm_context_page_table_base(struct kgd_dev *kgd, uint32_t vmid,
		uint64_t page_table_base)
{
	struct amdgpu_device *adev = get_amdgpu_device(kgd);

	if (!amdgpu_amdkfd_is_kfd_vmid(adev, vmid)) {
		pr_err("trying to set page table base for wrong VMID\n");
		return;
	}
	WREG32(mmVM_CONTEXT8_PAGE_TABLE_BASE_ADDR + vmid - 8,
			lower_32_bits(page_table_base));
}

const struct kfd2kgd_calls gfx_v8_kfd2kgd = {
	.program_sh_mem_settings = kgd_program_sh_mem_settings,
	.set_pasid_vmid_mapping = kgd_set_pasid_vmid_mapping,
	.init_interrupts = kgd_init_interrupts,
	.hqd_load = kgd_hqd_load,
	.hqd_sdma_load = kgd_hqd_sdma_load,
	.hqd_dump = kgd_hqd_dump,
	.hqd_sdma_dump = kgd_hqd_sdma_dump,
	.hqd_is_occupied = kgd_hqd_is_occupied,
	.hqd_sdma_is_occupied = kgd_hqd_sdma_is_occupied,
	.hqd_destroy = kgd_hqd_destroy,
	.hqd_sdma_destroy = kgd_hqd_sdma_destroy,
	.address_watch_disable = kgd_address_watch_disable,
	.address_watch_execute = kgd_address_watch_execute,
	.wave_control_execute = kgd_wave_control_execute,
	.address_watch_get_offset = kgd_address_watch_get_offset,
	.get_atc_vmid_pasid_mapping_info =
			get_atc_vmid_pasid_mapping_info,
	.set_scratch_backing_va = set_scratch_backing_va,
	.set_vm_context_page_table_base = set_vm_context_page_table_base,
};<|MERGE_RESOLUTION|>--- conflicted
+++ resolved
@@ -33,88 +33,10 @@
 #include "vi_structs.h"
 #include "vid.h"
 
-<<<<<<< HEAD
-#define VI_PIPE_PER_MEC	(4)
-
-struct cik_sdma_rlc_registers;
-
-/*
- * Register access functions
- */
-
-static void kgd_program_sh_mem_settings(struct kgd_dev *kgd, uint32_t vmid,
-		uint32_t sh_mem_config,
-		uint32_t sh_mem_ape1_base, uint32_t sh_mem_ape1_limit,
-		uint32_t sh_mem_bases);
-static int kgd_set_pasid_vmid_mapping(struct kgd_dev *kgd, unsigned int pasid,
-		unsigned int vmid);
-static int kgd_init_pipeline(struct kgd_dev *kgd, uint32_t pipe_id,
-		uint32_t hpd_size, uint64_t hpd_gpu_addr);
-static int kgd_init_interrupts(struct kgd_dev *kgd, uint32_t pipe_id);
-static int kgd_hqd_load(struct kgd_dev *kgd, void *mqd, uint32_t pipe_id,
-		uint32_t queue_id, uint32_t __user *wptr);
-static int kgd_hqd_sdma_load(struct kgd_dev *kgd, void *mqd);
-static bool kgd_hqd_is_occupied(struct kgd_dev *kgd, uint64_t queue_address,
-		uint32_t pipe_id, uint32_t queue_id);
-static bool kgd_hqd_sdma_is_occupied(struct kgd_dev *kgd, void *mqd);
-static int kgd_hqd_destroy(struct kgd_dev *kgd, uint32_t reset_type,
-				unsigned int utimeout, uint32_t pipe_id,
-				uint32_t queue_id);
-static int kgd_hqd_sdma_destroy(struct kgd_dev *kgd, void *mqd,
-				unsigned int utimeout);
-static void write_vmid_invalidate_request(struct kgd_dev *kgd, uint8_t vmid);
-static int kgd_address_watch_disable(struct kgd_dev *kgd);
-static int kgd_address_watch_execute(struct kgd_dev *kgd,
-					unsigned int watch_point_id,
-					uint32_t cntl_val,
-					uint32_t addr_hi,
-					uint32_t addr_lo);
-static int kgd_wave_control_execute(struct kgd_dev *kgd,
-					uint32_t gfx_index_val,
-					uint32_t sq_cmd);
-static uint32_t kgd_address_watch_get_offset(struct kgd_dev *kgd,
-					unsigned int watch_point_id,
-					unsigned int reg_offset);
-
-static bool get_atc_vmid_pasid_mapping_valid(struct kgd_dev *kgd,
-		uint8_t vmid);
-static uint16_t get_atc_vmid_pasid_mapping_pasid(struct kgd_dev *kgd,
-		uint8_t vmid);
-static void write_vmid_invalidate_request(struct kgd_dev *kgd, uint8_t vmid);
-static uint16_t get_fw_version(struct kgd_dev *kgd, enum kgd_engine_type type);
-
-static const struct kfd2kgd_calls kfd2kgd = {
-	.init_gtt_mem_allocation = alloc_gtt_mem,
-	.free_gtt_mem = free_gtt_mem,
-	.get_vmem_size = get_vmem_size,
-	.get_gpu_clock_counter = get_gpu_clock_counter,
-	.get_max_engine_clock_in_mhz = get_max_engine_clock_in_mhz,
-	.program_sh_mem_settings = kgd_program_sh_mem_settings,
-	.set_pasid_vmid_mapping = kgd_set_pasid_vmid_mapping,
-	.init_pipeline = kgd_init_pipeline,
-	.init_interrupts = kgd_init_interrupts,
-	.hqd_load = kgd_hqd_load,
-	.hqd_sdma_load = kgd_hqd_sdma_load,
-	.hqd_is_occupied = kgd_hqd_is_occupied,
-	.hqd_sdma_is_occupied = kgd_hqd_sdma_is_occupied,
-	.hqd_destroy = kgd_hqd_destroy,
-	.hqd_sdma_destroy = kgd_hqd_sdma_destroy,
-	.address_watch_disable = kgd_address_watch_disable,
-	.address_watch_execute = kgd_address_watch_execute,
-	.wave_control_execute = kgd_wave_control_execute,
-	.address_watch_get_offset = kgd_address_watch_get_offset,
-	.get_atc_vmid_pasid_mapping_pasid =
-			get_atc_vmid_pasid_mapping_pasid,
-	.get_atc_vmid_pasid_mapping_valid =
-			get_atc_vmid_pasid_mapping_valid,
-	.write_vmid_invalidate_request = write_vmid_invalidate_request,
-	.get_fw_version = get_fw_version
-=======
 enum hqd_dequeue_request_type {
 	NO_ACTION = 0,
 	DRAIN_PIPE,
 	RESET_WAVES
->>>>>>> 24b8d41d
 };
 
 static inline struct amdgpu_device *get_amdgpu_device(struct kgd_dev *kgd)
@@ -485,20 +407,13 @@
 	return false;
 }
 
-<<<<<<< HEAD
-static int kgd_hqd_destroy(struct kgd_dev *kgd, uint32_t reset_type,
-=======
 static int kgd_hqd_destroy(struct kgd_dev *kgd, void *mqd,
 				enum kfd_preempt_type reset_type,
->>>>>>> 24b8d41d
 				unsigned int utimeout, uint32_t pipe_id,
 				uint32_t queue_id)
 {
 	struct amdgpu_device *adev = get_amdgpu_device(kgd);
 	uint32_t temp;
-<<<<<<< HEAD
-	int timeout = utimeout;
-=======
 	enum hqd_dequeue_request_type type;
 	unsigned long flags, end_jiffies;
 	int retry;
@@ -506,7 +421,6 @@
 
 	if (amdgpu_in_reset(adev))
 		return -EIO;
->>>>>>> 24b8d41d
 
 	acquire_queue(kgd, pipe_id, queue_id);
 
@@ -586,13 +500,8 @@
 		temp = RREG32(mmCP_HQD_ACTIVE);
 		if (!(temp & CP_HQD_ACTIVE__ACTIVE_MASK))
 			break;
-<<<<<<< HEAD
-		if (timeout <= 0) {
-			pr_err("kfd: cp queue preemption time out.\n");
-=======
 		if (time_after(jiffies, end_jiffies)) {
 			pr_err("cp queue preemption time out.\n");
->>>>>>> 24b8d41d
 			release_queue(kgd);
 			return -ETIME;
 		}
@@ -610,11 +519,7 @@
 	struct vi_sdma_mqd *m;
 	uint32_t sdma_rlc_reg_offset;
 	uint32_t temp;
-<<<<<<< HEAD
-	int timeout = utimeout;
-=======
 	unsigned long end_jiffies = (utimeout * HZ / 1000) + jiffies;
->>>>>>> 24b8d41d
 
 	m = get_sdma_mqd(mqd);
 	sdma_rlc_reg_offset = get_sdma_rlc_reg_offset(m);
@@ -627,12 +532,8 @@
 		temp = RREG32(sdma_rlc_reg_offset + mmSDMA0_RLC0_CONTEXT_STATUS);
 		if (temp & SDMA0_RLC0_CONTEXT_STATUS__IDLE_MASK)
 			break;
-<<<<<<< HEAD
-		if (timeout <= 0)
-=======
 		if (time_after(jiffies, end_jiffies)) {
 			pr_err("SDMA RLC not idle in %s\n", __func__);
->>>>>>> 24b8d41d
 			return -ETIME;
 		}
 		usleep_range(500, 1000);
