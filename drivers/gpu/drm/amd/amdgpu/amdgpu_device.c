/*
 * Copyright 2008 Advanced Micro Devices, Inc.
 * Copyright 2008 Red Hat Inc.
 * Copyright 2009 Jerome Glisse.
 *
 * Permission is hereby granted, free of charge, to any person obtaining a
 * copy of this software and associated documentation files (the "Software"),
 * to deal in the Software without restriction, including without limitation
 * the rights to use, copy, modify, merge, publish, distribute, sublicense,
 * and/or sell copies of the Software, and to permit persons to whom the
 * Software is furnished to do so, subject to the following conditions:
 *
 * The above copyright notice and this permission notice shall be included in
 * all copies or substantial portions of the Software.
 *
 * THE SOFTWARE IS PROVIDED "AS IS", WITHOUT WARRANTY OF ANY KIND, EXPRESS OR
 * IMPLIED, INCLUDING BUT NOT LIMITED TO THE WARRANTIES OF MERCHANTABILITY,
 * FITNESS FOR A PARTICULAR PURPOSE AND NONINFRINGEMENT.  IN NO EVENT SHALL
 * THE COPYRIGHT HOLDER(S) OR AUTHOR(S) BE LIABLE FOR ANY CLAIM, DAMAGES OR
 * OTHER LIABILITY, WHETHER IN AN ACTION OF CONTRACT, TORT OR OTHERWISE,
 * ARISING FROM, OUT OF OR IN CONNECTION WITH THE SOFTWARE OR THE USE OR
 * OTHER DEALINGS IN THE SOFTWARE.
 *
 * Authors: Dave Airlie
 *          Alex Deucher
 *          Jerome Glisse
 */
#include <linux/power_supply.h>
#include <linux/kthread.h>
#include <linux/module.h>
#include <linux/console.h>
#include <linux/slab.h>
#include <linux/iommu.h>
#include <linux/pci.h>
#include <linux/devcoredump.h>
#include <generated/utsrelease.h>
#include <linux/pci-p2pdma.h>
#include <linux/apple-gmux.h>

#include <drm/drm_aperture.h>
#include <drm/drm_atomic_helper.h>
#include <drm/drm_crtc_helper.h>
#include <drm/drm_fb_helper.h>
#include <drm/drm_probe_helper.h>
#include <drm/amdgpu_drm.h>
#include <linux/vgaarb.h>
#include <linux/vga_switcheroo.h>
#include <linux/efi.h>
#include "amdgpu.h"
#include "amdgpu_trace.h"
#include "amdgpu_i2c.h"
#include "atom.h"
#include "amdgpu_atombios.h"
#include "amdgpu_atomfirmware.h"
#include "amd_pcie.h"
#ifdef CONFIG_DRM_AMDGPU_SI
#include "si.h"
#endif
#ifdef CONFIG_DRM_AMDGPU_CIK
#include "cik.h"
#endif
#include "vi.h"
#include "soc15.h"
#include "nv.h"
#include "bif/bif_4_1_d.h"
#include <linux/firmware.h>
#include "amdgpu_vf_error.h"

#include "amdgpu_amdkfd.h"
#include "amdgpu_pm.h"

#include "amdgpu_xgmi.h"
#include "amdgpu_ras.h"
#include "amdgpu_pmu.h"
#include "amdgpu_fru_eeprom.h"
#include "amdgpu_reset.h"

#include <linux/suspend.h>
#include <drm/task_barrier.h>
#include <linux/pm_runtime.h>

#include <drm/drm_drv.h>

#if IS_ENABLED(CONFIG_X86)
#include <asm/intel-family.h>
#endif

MODULE_FIRMWARE("amdgpu/vega10_gpu_info.bin");
MODULE_FIRMWARE("amdgpu/vega12_gpu_info.bin");
MODULE_FIRMWARE("amdgpu/raven_gpu_info.bin");
MODULE_FIRMWARE("amdgpu/picasso_gpu_info.bin");
MODULE_FIRMWARE("amdgpu/raven2_gpu_info.bin");
MODULE_FIRMWARE("amdgpu/arcturus_gpu_info.bin");
MODULE_FIRMWARE("amdgpu/navi12_gpu_info.bin");

#define AMDGPU_RESUME_MS		2000
#define AMDGPU_MAX_RETRY_LIMIT		2
#define AMDGPU_RETRY_SRIOV_RESET(r) ((r) == -EBUSY || (r) == -ETIMEDOUT || (r) == -EINVAL)

static const struct drm_driver amdgpu_kms_driver;

const char *amdgpu_asic_name[] = {
	"TAHITI",
	"PITCAIRN",
	"VERDE",
	"OLAND",
	"HAINAN",
	"BONAIRE",
	"KAVERI",
	"KABINI",
	"HAWAII",
	"MULLINS",
	"TOPAZ",
	"TONGA",
	"FIJI",
	"CARRIZO",
	"STONEY",
	"POLARIS10",
	"POLARIS11",
	"POLARIS12",
	"VEGAM",
	"VEGA10",
	"VEGA12",
	"VEGA20",
	"RAVEN",
	"ARCTURUS",
	"RENOIR",
	"ALDEBARAN",
	"NAVI10",
	"CYAN_SKILLFISH",
	"NAVI14",
	"NAVI12",
	"SIENNA_CICHLID",
	"NAVY_FLOUNDER",
	"VANGOGH",
	"DIMGREY_CAVEFISH",
	"BEIGE_GOBY",
	"YELLOW_CARP",
	"IP DISCOVERY",
	"LAST",
};

/**
 * DOC: pcie_replay_count
 *
 * The amdgpu driver provides a sysfs API for reporting the total number
 * of PCIe replays (NAKs)
 * The file pcie_replay_count is used for this and returns the total
 * number of replays as a sum of the NAKs generated and NAKs received
 */

static ssize_t amdgpu_device_get_pcie_replay_count(struct device *dev,
		struct device_attribute *attr, char *buf)
{
	struct drm_device *ddev = dev_get_drvdata(dev);
	struct amdgpu_device *adev = drm_to_adev(ddev);
	uint64_t cnt = amdgpu_asic_get_pcie_replay_count(adev);

	return sysfs_emit(buf, "%llu\n", cnt);
}

static DEVICE_ATTR(pcie_replay_count, 0444,
		amdgpu_device_get_pcie_replay_count, NULL);

static void amdgpu_device_get_pcie_info(struct amdgpu_device *adev);


/**
 * amdgpu_device_supports_px - Is the device a dGPU with ATPX power control
 *
 * @dev: drm_device pointer
 *
 * Returns true if the device is a dGPU with ATPX power control,
 * otherwise return false.
 */
bool amdgpu_device_supports_px(struct drm_device *dev)
{
	struct amdgpu_device *adev = drm_to_adev(dev);

	if ((adev->flags & AMD_IS_PX) && !amdgpu_is_atpx_hybrid())
		return true;
	return false;
}

/**
 * amdgpu_device_supports_boco - Is the device a dGPU with ACPI power resources
 *
 * @dev: drm_device pointer
 *
 * Returns true if the device is a dGPU with ACPI power control,
 * otherwise return false.
 */
bool amdgpu_device_supports_boco(struct drm_device *dev)
{
	struct amdgpu_device *adev = drm_to_adev(dev);

	if (adev->has_pr3 ||
	    ((adev->flags & AMD_IS_PX) && amdgpu_is_atpx_hybrid()))
		return true;
	return false;
}

/**
 * amdgpu_device_supports_baco - Does the device support BACO
 *
 * @dev: drm_device pointer
 *
 * Returns true if the device supporte BACO,
 * otherwise return false.
 */
bool amdgpu_device_supports_baco(struct drm_device *dev)
{
	struct amdgpu_device *adev = drm_to_adev(dev);

	return amdgpu_asic_supports_baco(adev);
}

/**
 * amdgpu_device_supports_smart_shift - Is the device dGPU with
 * smart shift support
 *
 * @dev: drm_device pointer
 *
 * Returns true if the device is a dGPU with Smart Shift support,
 * otherwise returns false.
 */
bool amdgpu_device_supports_smart_shift(struct drm_device *dev)
{
	return (amdgpu_device_supports_boco(dev) &&
		amdgpu_acpi_is_power_shift_control_supported());
}

/*
 * VRAM access helper functions
 */

/**
 * amdgpu_device_mm_access - access vram by MM_INDEX/MM_DATA
 *
 * @adev: amdgpu_device pointer
 * @pos: offset of the buffer in vram
 * @buf: virtual address of the buffer in system memory
 * @size: read/write size, sizeof(@buf) must > @size
 * @write: true - write to vram, otherwise - read from vram
 */
void amdgpu_device_mm_access(struct amdgpu_device *adev, loff_t pos,
			     void *buf, size_t size, bool write)
{
	unsigned long flags;
	uint32_t hi = ~0, tmp = 0;
	uint32_t *data = buf;
	uint64_t last;
	int idx;

	if (!drm_dev_enter(adev_to_drm(adev), &idx))
		return;

	BUG_ON(!IS_ALIGNED(pos, 4) || !IS_ALIGNED(size, 4));

	spin_lock_irqsave(&adev->mmio_idx_lock, flags);
	for (last = pos + size; pos < last; pos += 4) {
		tmp = pos >> 31;

		WREG32_NO_KIQ(mmMM_INDEX, ((uint32_t)pos) | 0x80000000);
		if (tmp != hi) {
			WREG32_NO_KIQ(mmMM_INDEX_HI, tmp);
			hi = tmp;
		}
		if (write)
			WREG32_NO_KIQ(mmMM_DATA, *data++);
		else
			*data++ = RREG32_NO_KIQ(mmMM_DATA);
	}

	spin_unlock_irqrestore(&adev->mmio_idx_lock, flags);
	drm_dev_exit(idx);
}

/**
 * amdgpu_device_aper_access - access vram by vram aperature
 *
 * @adev: amdgpu_device pointer
 * @pos: offset of the buffer in vram
 * @buf: virtual address of the buffer in system memory
 * @size: read/write size, sizeof(@buf) must > @size
 * @write: true - write to vram, otherwise - read from vram
 *
 * The return value means how many bytes have been transferred.
 */
size_t amdgpu_device_aper_access(struct amdgpu_device *adev, loff_t pos,
				 void *buf, size_t size, bool write)
{
#ifdef CONFIG_64BIT
	void __iomem *addr;
	size_t count = 0;
	uint64_t last;

	if (!adev->mman.aper_base_kaddr)
		return 0;

	last = min(pos + size, adev->gmc.visible_vram_size);
	if (last > pos) {
		addr = adev->mman.aper_base_kaddr + pos;
		count = last - pos;

		if (write) {
			memcpy_toio(addr, buf, count);
			/* Make sure HDP write cache flush happens without any reordering
			 * after the system memory contents are sent over PCIe device
			 */
			mb();
			amdgpu_device_flush_hdp(adev, NULL);
		} else {
			amdgpu_device_invalidate_hdp(adev, NULL);
			/* Make sure HDP read cache is invalidated before issuing a read
			 * to the PCIe device
			 */
			mb();
			memcpy_fromio(buf, addr, count);
		}

	}

	return count;
#else
	return 0;
#endif
}

/**
 * amdgpu_device_vram_access - read/write a buffer in vram
 *
 * @adev: amdgpu_device pointer
 * @pos: offset of the buffer in vram
 * @buf: virtual address of the buffer in system memory
 * @size: read/write size, sizeof(@buf) must > @size
 * @write: true - write to vram, otherwise - read from vram
 */
void amdgpu_device_vram_access(struct amdgpu_device *adev, loff_t pos,
			       void *buf, size_t size, bool write)
{
	size_t count;

	/* try to using vram apreature to access vram first */
	count = amdgpu_device_aper_access(adev, pos, buf, size, write);
	size -= count;
	if (size) {
		/* using MM to access rest vram */
		pos += count;
		buf += count;
		amdgpu_device_mm_access(adev, pos, buf, size, write);
	}
}

/*
 * register access helper functions.
 */

/* Check if hw access should be skipped because of hotplug or device error */
bool amdgpu_device_skip_hw_access(struct amdgpu_device *adev)
{
	if (adev->no_hw_access)
		return true;

#ifdef CONFIG_LOCKDEP
	/*
	 * This is a bit complicated to understand, so worth a comment. What we assert
	 * here is that the GPU reset is not running on another thread in parallel.
	 *
	 * For this we trylock the read side of the reset semaphore, if that succeeds
	 * we know that the reset is not running in paralell.
	 *
	 * If the trylock fails we assert that we are either already holding the read
	 * side of the lock or are the reset thread itself and hold the write side of
	 * the lock.
	 */
	if (in_task()) {
		if (down_read_trylock(&adev->reset_domain->sem))
			up_read(&adev->reset_domain->sem);
		else
			lockdep_assert_held(&adev->reset_domain->sem);
	}
#endif
	return false;
}

/**
 * amdgpu_device_rreg - read a memory mapped IO or indirect register
 *
 * @adev: amdgpu_device pointer
 * @reg: dword aligned register offset
 * @acc_flags: access flags which require special behavior
 *
 * Returns the 32 bit value from the offset specified.
 */
uint32_t amdgpu_device_rreg(struct amdgpu_device *adev,
			    uint32_t reg, uint32_t acc_flags)
{
	uint32_t ret;

	if (amdgpu_device_skip_hw_access(adev))
		return 0;

	if ((reg * 4) < adev->rmmio_size) {
		if (!(acc_flags & AMDGPU_REGS_NO_KIQ) &&
		    amdgpu_sriov_runtime(adev) &&
		    down_read_trylock(&adev->reset_domain->sem)) {
			ret = amdgpu_kiq_rreg(adev, reg);
			up_read(&adev->reset_domain->sem);
		} else {
			ret = readl(((void __iomem *)adev->rmmio) + (reg * 4));
		}
	} else {
		ret = adev->pcie_rreg(adev, reg * 4);
	}

	trace_amdgpu_device_rreg(adev->pdev->device, reg, ret);

	return ret;
}

/*
 * MMIO register read with bytes helper functions
 * @offset:bytes offset from MMIO start
 */

/**
 * amdgpu_mm_rreg8 - read a memory mapped IO register
 *
 * @adev: amdgpu_device pointer
 * @offset: byte aligned register offset
 *
 * Returns the 8 bit value from the offset specified.
 */
uint8_t amdgpu_mm_rreg8(struct amdgpu_device *adev, uint32_t offset)
{
	if (amdgpu_device_skip_hw_access(adev))
		return 0;

	if (offset < adev->rmmio_size)
		return (readb(adev->rmmio + offset));
	BUG();
}

/*
 * MMIO register write with bytes helper functions
 * @offset:bytes offset from MMIO start
 * @value: the value want to be written to the register
 */

/**
 * amdgpu_mm_wreg8 - read a memory mapped IO register
 *
 * @adev: amdgpu_device pointer
 * @offset: byte aligned register offset
 * @value: 8 bit value to write
 *
 * Writes the value specified to the offset specified.
 */
void amdgpu_mm_wreg8(struct amdgpu_device *adev, uint32_t offset, uint8_t value)
{
	if (amdgpu_device_skip_hw_access(adev))
		return;

	if (offset < adev->rmmio_size)
		writeb(value, adev->rmmio + offset);
	else
		BUG();
}

/**
 * amdgpu_device_wreg - write to a memory mapped IO or indirect register
 *
 * @adev: amdgpu_device pointer
 * @reg: dword aligned register offset
 * @v: 32 bit value to write to the register
 * @acc_flags: access flags which require special behavior
 *
 * Writes the value specified to the offset specified.
 */
void amdgpu_device_wreg(struct amdgpu_device *adev,
			uint32_t reg, uint32_t v,
			uint32_t acc_flags)
{
	if (amdgpu_device_skip_hw_access(adev))
		return;

	if ((reg * 4) < adev->rmmio_size) {
		if (!(acc_flags & AMDGPU_REGS_NO_KIQ) &&
		    amdgpu_sriov_runtime(adev) &&
		    down_read_trylock(&adev->reset_domain->sem)) {
			amdgpu_kiq_wreg(adev, reg, v);
			up_read(&adev->reset_domain->sem);
		} else {
			writel(v, ((void __iomem *)adev->rmmio) + (reg * 4));
		}
	} else {
		adev->pcie_wreg(adev, reg * 4, v);
	}

	trace_amdgpu_device_wreg(adev->pdev->device, reg, v);
}

/**
 * amdgpu_mm_wreg_mmio_rlc -  write register either with direct/indirect mmio or with RLC path if in range
 *
 * @adev: amdgpu_device pointer
 * @reg: mmio/rlc register
 * @v: value to write
 *
 * this function is invoked only for the debugfs register access
 */
void amdgpu_mm_wreg_mmio_rlc(struct amdgpu_device *adev,
			     uint32_t reg, uint32_t v,
			     uint32_t xcc_id)
{
	if (amdgpu_device_skip_hw_access(adev))
		return;

	if (amdgpu_sriov_fullaccess(adev) &&
	    adev->gfx.rlc.funcs &&
	    adev->gfx.rlc.funcs->is_rlcg_access_range) {
		if (adev->gfx.rlc.funcs->is_rlcg_access_range(adev, reg))
			return amdgpu_sriov_wreg(adev, reg, v, 0, 0, xcc_id);
	} else if ((reg * 4) >= adev->rmmio_size) {
		adev->pcie_wreg(adev, reg * 4, v);
	} else {
		writel(v, ((void __iomem *)adev->rmmio) + (reg * 4));
	}
}

/**
 * amdgpu_device_indirect_rreg - read an indirect register
 *
 * @adev: amdgpu_device pointer
 * @reg_addr: indirect register address to read from
 *
 * Returns the value of indirect register @reg_addr
 */
u32 amdgpu_device_indirect_rreg(struct amdgpu_device *adev,
				u32 reg_addr)
{
	unsigned long flags, pcie_index, pcie_data;
	void __iomem *pcie_index_offset;
	void __iomem *pcie_data_offset;
	u32 r;

	pcie_index = adev->nbio.funcs->get_pcie_index_offset(adev);
	pcie_data = adev->nbio.funcs->get_pcie_data_offset(adev);

	spin_lock_irqsave(&adev->pcie_idx_lock, flags);
	pcie_index_offset = (void __iomem *)adev->rmmio + pcie_index * 4;
	pcie_data_offset = (void __iomem *)adev->rmmio + pcie_data * 4;

	writel(reg_addr, pcie_index_offset);
	readl(pcie_index_offset);
	r = readl(pcie_data_offset);
	spin_unlock_irqrestore(&adev->pcie_idx_lock, flags);

	return r;
}

u32 amdgpu_device_indirect_rreg_ext(struct amdgpu_device *adev,
				    u64 reg_addr)
{
	unsigned long flags, pcie_index, pcie_index_hi, pcie_data;
	u32 r;
	void __iomem *pcie_index_offset;
	void __iomem *pcie_index_hi_offset;
	void __iomem *pcie_data_offset;

	pcie_index = adev->nbio.funcs->get_pcie_index_offset(adev);
	pcie_data = adev->nbio.funcs->get_pcie_data_offset(adev);
	if (adev->nbio.funcs->get_pcie_index_hi_offset)
		pcie_index_hi = adev->nbio.funcs->get_pcie_index_hi_offset(adev);
	else
		pcie_index_hi = 0;

	spin_lock_irqsave(&adev->pcie_idx_lock, flags);
	pcie_index_offset = (void __iomem *)adev->rmmio + pcie_index * 4;
	pcie_data_offset = (void __iomem *)adev->rmmio + pcie_data * 4;
	if (pcie_index_hi != 0)
		pcie_index_hi_offset = (void __iomem *)adev->rmmio +
				pcie_index_hi * 4;

	writel(reg_addr, pcie_index_offset);
	readl(pcie_index_offset);
	if (pcie_index_hi != 0) {
		writel((reg_addr >> 32) & 0xff, pcie_index_hi_offset);
		readl(pcie_index_hi_offset);
	}
	r = readl(pcie_data_offset);

	/* clear the high bits */
	if (pcie_index_hi != 0) {
		writel(0, pcie_index_hi_offset);
		readl(pcie_index_hi_offset);
	}

	spin_unlock_irqrestore(&adev->pcie_idx_lock, flags);

	return r;
}

/**
 * amdgpu_device_indirect_rreg64 - read a 64bits indirect register
 *
 * @adev: amdgpu_device pointer
 * @reg_addr: indirect register address to read from
 *
 * Returns the value of indirect register @reg_addr
 */
u64 amdgpu_device_indirect_rreg64(struct amdgpu_device *adev,
				  u32 reg_addr)
{
	unsigned long flags, pcie_index, pcie_data;
	void __iomem *pcie_index_offset;
	void __iomem *pcie_data_offset;
	u64 r;

	pcie_index = adev->nbio.funcs->get_pcie_index_offset(adev);
	pcie_data = adev->nbio.funcs->get_pcie_data_offset(adev);

	spin_lock_irqsave(&adev->pcie_idx_lock, flags);
	pcie_index_offset = (void __iomem *)adev->rmmio + pcie_index * 4;
	pcie_data_offset = (void __iomem *)adev->rmmio + pcie_data * 4;

	/* read low 32 bits */
	writel(reg_addr, pcie_index_offset);
	readl(pcie_index_offset);
	r = readl(pcie_data_offset);
	/* read high 32 bits */
	writel(reg_addr + 4, pcie_index_offset);
	readl(pcie_index_offset);
	r |= ((u64)readl(pcie_data_offset) << 32);
	spin_unlock_irqrestore(&adev->pcie_idx_lock, flags);

	return r;
}

/**
 * amdgpu_device_indirect_wreg - write an indirect register address
 *
 * @adev: amdgpu_device pointer
 * @reg_addr: indirect register offset
 * @reg_data: indirect register data
 *
 */
void amdgpu_device_indirect_wreg(struct amdgpu_device *adev,
				 u32 reg_addr, u32 reg_data)
{
	unsigned long flags, pcie_index, pcie_data;
	void __iomem *pcie_index_offset;
	void __iomem *pcie_data_offset;

	pcie_index = adev->nbio.funcs->get_pcie_index_offset(adev);
	pcie_data = adev->nbio.funcs->get_pcie_data_offset(adev);

	spin_lock_irqsave(&adev->pcie_idx_lock, flags);
	pcie_index_offset = (void __iomem *)adev->rmmio + pcie_index * 4;
	pcie_data_offset = (void __iomem *)adev->rmmio + pcie_data * 4;

	writel(reg_addr, pcie_index_offset);
	readl(pcie_index_offset);
	writel(reg_data, pcie_data_offset);
	readl(pcie_data_offset);
	spin_unlock_irqrestore(&adev->pcie_idx_lock, flags);
}

void amdgpu_device_indirect_wreg_ext(struct amdgpu_device *adev,
				     u64 reg_addr, u32 reg_data)
{
	unsigned long flags, pcie_index, pcie_index_hi, pcie_data;
	void __iomem *pcie_index_offset;
	void __iomem *pcie_index_hi_offset;
	void __iomem *pcie_data_offset;

	pcie_index = adev->nbio.funcs->get_pcie_index_offset(adev);
	pcie_data = adev->nbio.funcs->get_pcie_data_offset(adev);
	if (adev->nbio.funcs->get_pcie_index_hi_offset)
		pcie_index_hi = adev->nbio.funcs->get_pcie_index_hi_offset(adev);
	else
		pcie_index_hi = 0;

	spin_lock_irqsave(&adev->pcie_idx_lock, flags);
	pcie_index_offset = (void __iomem *)adev->rmmio + pcie_index * 4;
	pcie_data_offset = (void __iomem *)adev->rmmio + pcie_data * 4;
	if (pcie_index_hi != 0)
		pcie_index_hi_offset = (void __iomem *)adev->rmmio +
				pcie_index_hi * 4;

	writel(reg_addr, pcie_index_offset);
	readl(pcie_index_offset);
	if (pcie_index_hi != 0) {
		writel((reg_addr >> 32) & 0xff, pcie_index_hi_offset);
		readl(pcie_index_hi_offset);
	}
	writel(reg_data, pcie_data_offset);
	readl(pcie_data_offset);

	/* clear the high bits */
	if (pcie_index_hi != 0) {
		writel(0, pcie_index_hi_offset);
		readl(pcie_index_hi_offset);
	}

	spin_unlock_irqrestore(&adev->pcie_idx_lock, flags);
}

/**
 * amdgpu_device_indirect_wreg64 - write a 64bits indirect register address
 *
 * @adev: amdgpu_device pointer
 * @reg_addr: indirect register offset
 * @reg_data: indirect register data
 *
 */
void amdgpu_device_indirect_wreg64(struct amdgpu_device *adev,
				   u32 reg_addr, u64 reg_data)
{
	unsigned long flags, pcie_index, pcie_data;
	void __iomem *pcie_index_offset;
	void __iomem *pcie_data_offset;

	pcie_index = adev->nbio.funcs->get_pcie_index_offset(adev);
	pcie_data = adev->nbio.funcs->get_pcie_data_offset(adev);

	spin_lock_irqsave(&adev->pcie_idx_lock, flags);
	pcie_index_offset = (void __iomem *)adev->rmmio + pcie_index * 4;
	pcie_data_offset = (void __iomem *)adev->rmmio + pcie_data * 4;

	/* write low 32 bits */
	writel(reg_addr, pcie_index_offset);
	readl(pcie_index_offset);
	writel((u32)(reg_data & 0xffffffffULL), pcie_data_offset);
	readl(pcie_data_offset);
	/* write high 32 bits */
	writel(reg_addr + 4, pcie_index_offset);
	readl(pcie_index_offset);
	writel((u32)(reg_data >> 32), pcie_data_offset);
	readl(pcie_data_offset);
	spin_unlock_irqrestore(&adev->pcie_idx_lock, flags);
}

/**
 * amdgpu_device_get_rev_id - query device rev_id
 *
 * @adev: amdgpu_device pointer
 *
 * Return device rev_id
 */
u32 amdgpu_device_get_rev_id(struct amdgpu_device *adev)
{
	return adev->nbio.funcs->get_rev_id(adev);
}

/**
 * amdgpu_invalid_rreg - dummy reg read function
 *
 * @adev: amdgpu_device pointer
 * @reg: offset of register
 *
 * Dummy register read function.  Used for register blocks
 * that certain asics don't have (all asics).
 * Returns the value in the register.
 */
static uint32_t amdgpu_invalid_rreg(struct amdgpu_device *adev, uint32_t reg)
{
	DRM_ERROR("Invalid callback to read register 0x%04X\n", reg);
	BUG();
	return 0;
}

static uint32_t amdgpu_invalid_rreg_ext(struct amdgpu_device *adev, uint64_t reg)
{
	DRM_ERROR("Invalid callback to read register 0x%llX\n", reg);
	BUG();
	return 0;
}

/**
 * amdgpu_invalid_wreg - dummy reg write function
 *
 * @adev: amdgpu_device pointer
 * @reg: offset of register
 * @v: value to write to the register
 *
 * Dummy register read function.  Used for register blocks
 * that certain asics don't have (all asics).
 */
static void amdgpu_invalid_wreg(struct amdgpu_device *adev, uint32_t reg, uint32_t v)
{
	DRM_ERROR("Invalid callback to write register 0x%04X with 0x%08X\n",
		  reg, v);
	BUG();
}

static void amdgpu_invalid_wreg_ext(struct amdgpu_device *adev, uint64_t reg, uint32_t v)
{
	DRM_ERROR("Invalid callback to write register 0x%llX with 0x%08X\n",
		  reg, v);
	BUG();
}

/**
 * amdgpu_invalid_rreg64 - dummy 64 bit reg read function
 *
 * @adev: amdgpu_device pointer
 * @reg: offset of register
 *
 * Dummy register read function.  Used for register blocks
 * that certain asics don't have (all asics).
 * Returns the value in the register.
 */
static uint64_t amdgpu_invalid_rreg64(struct amdgpu_device *adev, uint32_t reg)
{
	DRM_ERROR("Invalid callback to read 64 bit register 0x%04X\n", reg);
	BUG();
	return 0;
}

/**
 * amdgpu_invalid_wreg64 - dummy reg write function
 *
 * @adev: amdgpu_device pointer
 * @reg: offset of register
 * @v: value to write to the register
 *
 * Dummy register read function.  Used for register blocks
 * that certain asics don't have (all asics).
 */
static void amdgpu_invalid_wreg64(struct amdgpu_device *adev, uint32_t reg, uint64_t v)
{
	DRM_ERROR("Invalid callback to write 64 bit register 0x%04X with 0x%08llX\n",
		  reg, v);
	BUG();
}

/**
 * amdgpu_block_invalid_rreg - dummy reg read function
 *
 * @adev: amdgpu_device pointer
 * @block: offset of instance
 * @reg: offset of register
 *
 * Dummy register read function.  Used for register blocks
 * that certain asics don't have (all asics).
 * Returns the value in the register.
 */
static uint32_t amdgpu_block_invalid_rreg(struct amdgpu_device *adev,
					  uint32_t block, uint32_t reg)
{
	DRM_ERROR("Invalid callback to read register 0x%04X in block 0x%04X\n",
		  reg, block);
	BUG();
	return 0;
}

/**
 * amdgpu_block_invalid_wreg - dummy reg write function
 *
 * @adev: amdgpu_device pointer
 * @block: offset of instance
 * @reg: offset of register
 * @v: value to write to the register
 *
 * Dummy register read function.  Used for register blocks
 * that certain asics don't have (all asics).
 */
static void amdgpu_block_invalid_wreg(struct amdgpu_device *adev,
				      uint32_t block,
				      uint32_t reg, uint32_t v)
{
	DRM_ERROR("Invalid block callback to write register 0x%04X in block 0x%04X with 0x%08X\n",
		  reg, block, v);
	BUG();
}

/**
 * amdgpu_device_asic_init - Wrapper for atom asic_init
 *
 * @adev: amdgpu_device pointer
 *
 * Does any asic specific work and then calls atom asic init.
 */
static int amdgpu_device_asic_init(struct amdgpu_device *adev)
{
	int ret;

	amdgpu_asic_pre_asic_init(adev);

	if (adev->ip_versions[GC_HWIP][0] == IP_VERSION(9, 4, 3) ||
	    adev->ip_versions[GC_HWIP][0] >= IP_VERSION(11, 0, 0)) {
		amdgpu_psp_wait_for_bootloader(adev);
		ret = amdgpu_atomfirmware_asic_init(adev, true);
		return ret;
	} else {
		return amdgpu_atom_asic_init(adev->mode_info.atom_context);
	}

	return 0;
}

/**
 * amdgpu_device_mem_scratch_init - allocate the VRAM scratch page
 *
 * @adev: amdgpu_device pointer
 *
 * Allocates a scratch page of VRAM for use by various things in the
 * driver.
 */
static int amdgpu_device_mem_scratch_init(struct amdgpu_device *adev)
{
	return amdgpu_bo_create_kernel(adev, AMDGPU_GPU_PAGE_SIZE, PAGE_SIZE,
				       AMDGPU_GEM_DOMAIN_VRAM |
				       AMDGPU_GEM_DOMAIN_GTT,
				       &adev->mem_scratch.robj,
				       &adev->mem_scratch.gpu_addr,
				       (void **)&adev->mem_scratch.ptr);
}

/**
 * amdgpu_device_mem_scratch_fini - Free the VRAM scratch page
 *
 * @adev: amdgpu_device pointer
 *
 * Frees the VRAM scratch page.
 */
static void amdgpu_device_mem_scratch_fini(struct amdgpu_device *adev)
{
	amdgpu_bo_free_kernel(&adev->mem_scratch.robj, NULL, NULL);
}

/**
 * amdgpu_device_program_register_sequence - program an array of registers.
 *
 * @adev: amdgpu_device pointer
 * @registers: pointer to the register array
 * @array_size: size of the register array
 *
 * Programs an array or registers with and or masks.
 * This is a helper for setting golden registers.
 */
void amdgpu_device_program_register_sequence(struct amdgpu_device *adev,
					     const u32 *registers,
					     const u32 array_size)
{
	u32 tmp, reg, and_mask, or_mask;
	int i;

	if (array_size % 3)
		return;

	for (i = 0; i < array_size; i += 3) {
		reg = registers[i + 0];
		and_mask = registers[i + 1];
		or_mask = registers[i + 2];

		if (and_mask == 0xffffffff) {
			tmp = or_mask;
		} else {
			tmp = RREG32(reg);
			tmp &= ~and_mask;
			if (adev->family >= AMDGPU_FAMILY_AI)
				tmp |= (or_mask & and_mask);
			else
				tmp |= or_mask;
		}
		WREG32(reg, tmp);
	}
}

/**
 * amdgpu_device_pci_config_reset - reset the GPU
 *
 * @adev: amdgpu_device pointer
 *
 * Resets the GPU using the pci config reset sequence.
 * Only applicable to asics prior to vega10.
 */
void amdgpu_device_pci_config_reset(struct amdgpu_device *adev)
{
	pci_write_config_dword(adev->pdev, 0x7c, AMDGPU_ASIC_RESET_DATA);
}

/**
 * amdgpu_device_pci_reset - reset the GPU using generic PCI means
 *
 * @adev: amdgpu_device pointer
 *
 * Resets the GPU using generic pci reset interfaces (FLR, SBR, etc.).
 */
int amdgpu_device_pci_reset(struct amdgpu_device *adev)
{
	return pci_reset_function(adev->pdev);
}

/*
 * amdgpu_device_wb_*()
 * Writeback is the method by which the GPU updates special pages in memory
 * with the status of certain GPU events (fences, ring pointers,etc.).
 */

/**
 * amdgpu_device_wb_fini - Disable Writeback and free memory
 *
 * @adev: amdgpu_device pointer
 *
 * Disables Writeback and frees the Writeback memory (all asics).
 * Used at driver shutdown.
 */
static void amdgpu_device_wb_fini(struct amdgpu_device *adev)
{
	if (adev->wb.wb_obj) {
		amdgpu_bo_free_kernel(&adev->wb.wb_obj,
				      &adev->wb.gpu_addr,
				      (void **)&adev->wb.wb);
		adev->wb.wb_obj = NULL;
	}
}

/**
 * amdgpu_device_wb_init - Init Writeback driver info and allocate memory
 *
 * @adev: amdgpu_device pointer
 *
 * Initializes writeback and allocates writeback memory (all asics).
 * Used at driver startup.
 * Returns 0 on success or an -error on failure.
 */
static int amdgpu_device_wb_init(struct amdgpu_device *adev)
{
	int r;

	if (adev->wb.wb_obj == NULL) {
		/* AMDGPU_MAX_WB * sizeof(uint32_t) * 8 = AMDGPU_MAX_WB 256bit slots */
		r = amdgpu_bo_create_kernel(adev, AMDGPU_MAX_WB * sizeof(uint32_t) * 8,
					    PAGE_SIZE, AMDGPU_GEM_DOMAIN_GTT,
					    &adev->wb.wb_obj, &adev->wb.gpu_addr,
					    (void **)&adev->wb.wb);
		if (r) {
			dev_warn(adev->dev, "(%d) create WB bo failed\n", r);
			return r;
		}

		adev->wb.num_wb = AMDGPU_MAX_WB;
		memset(&adev->wb.used, 0, sizeof(adev->wb.used));

		/* clear wb memory */
		memset((char *)adev->wb.wb, 0, AMDGPU_MAX_WB * sizeof(uint32_t) * 8);
	}

	return 0;
}

/**
 * amdgpu_device_wb_get - Allocate a wb entry
 *
 * @adev: amdgpu_device pointer
 * @wb: wb index
 *
 * Allocate a wb slot for use by the driver (all asics).
 * Returns 0 on success or -EINVAL on failure.
 */
int amdgpu_device_wb_get(struct amdgpu_device *adev, u32 *wb)
{
	unsigned long offset = find_first_zero_bit(adev->wb.used, adev->wb.num_wb);

	if (offset < adev->wb.num_wb) {
		__set_bit(offset, adev->wb.used);
		*wb = offset << 3; /* convert to dw offset */
		return 0;
	} else {
		return -EINVAL;
	}
}

/**
 * amdgpu_device_wb_free - Free a wb entry
 *
 * @adev: amdgpu_device pointer
 * @wb: wb index
 *
 * Free a wb slot allocated for use by the driver (all asics)
 */
void amdgpu_device_wb_free(struct amdgpu_device *adev, u32 wb)
{
	wb >>= 3;
	if (wb < adev->wb.num_wb)
		__clear_bit(wb, adev->wb.used);
}

/**
 * amdgpu_device_resize_fb_bar - try to resize FB BAR
 *
 * @adev: amdgpu_device pointer
 *
 * Try to resize FB BAR to make all VRAM CPU accessible. We try very hard not
 * to fail, but if any of the BARs is not accessible after the size we abort
 * driver loading by returning -ENODEV.
 */
int amdgpu_device_resize_fb_bar(struct amdgpu_device *adev)
{
	int rbar_size = pci_rebar_bytes_to_size(adev->gmc.real_vram_size);
	struct pci_bus *root;
	struct resource *res;
	unsigned int i;
	u16 cmd;
	int r;

	if (!IS_ENABLED(CONFIG_PHYS_ADDR_T_64BIT))
		return 0;

	/* Bypass for VF */
	if (amdgpu_sriov_vf(adev))
		return 0;

	/* skip if the bios has already enabled large BAR */
	if (adev->gmc.real_vram_size &&
	    (pci_resource_len(adev->pdev, 0) >= adev->gmc.real_vram_size))
		return 0;

	/* Check if the root BUS has 64bit memory resources */
	root = adev->pdev->bus;
	while (root->parent)
		root = root->parent;

	pci_bus_for_each_resource(root, res, i) {
		if (res && res->flags & (IORESOURCE_MEM | IORESOURCE_MEM_64) &&
		    res->start > 0x100000000ull)
			break;
	}

	/* Trying to resize is pointless without a root hub window above 4GB */
	if (!res)
		return 0;

	/* Limit the BAR size to what is available */
	rbar_size = min(fls(pci_rebar_get_possible_sizes(adev->pdev, 0)) - 1,
			rbar_size);

	/* Disable memory decoding while we change the BAR addresses and size */
	pci_read_config_word(adev->pdev, PCI_COMMAND, &cmd);
	pci_write_config_word(adev->pdev, PCI_COMMAND,
			      cmd & ~PCI_COMMAND_MEMORY);

	/* Free the VRAM and doorbell BAR, we most likely need to move both. */
	amdgpu_doorbell_fini(adev);
	if (adev->asic_type >= CHIP_BONAIRE)
		pci_release_resource(adev->pdev, 2);

	pci_release_resource(adev->pdev, 0);

	r = pci_resize_resource(adev->pdev, 0, rbar_size);
	if (r == -ENOSPC)
		DRM_INFO("Not enough PCI address space for a large BAR.");
	else if (r && r != -ENOTSUPP)
		DRM_ERROR("Problem resizing BAR0 (%d).", r);

	pci_assign_unassigned_bus_resources(adev->pdev->bus);

	/* When the doorbell or fb BAR isn't available we have no chance of
	 * using the device.
	 */
	r = amdgpu_doorbell_init(adev);
	if (r || (pci_resource_flags(adev->pdev, 0) & IORESOURCE_UNSET))
		return -ENODEV;

	pci_write_config_word(adev->pdev, PCI_COMMAND, cmd);

	return 0;
}

static bool amdgpu_device_read_bios(struct amdgpu_device *adev)
{
	if (hweight32(adev->aid_mask) && (adev->flags & AMD_IS_APU))
		return false;

	return true;
}

/*
 * GPU helpers function.
 */
/**
 * amdgpu_device_need_post - check if the hw need post or not
 *
 * @adev: amdgpu_device pointer
 *
 * Check if the asic has been initialized (all asics) at driver startup
 * or post is needed if  hw reset is performed.
 * Returns true if need or false if not.
 */
bool amdgpu_device_need_post(struct amdgpu_device *adev)
{
	uint32_t reg;

	if (amdgpu_sriov_vf(adev))
		return false;

	if (!amdgpu_device_read_bios(adev))
		return false;

	if (amdgpu_passthrough(adev)) {
		/* for FIJI: In whole GPU pass-through virtualization case, after VM reboot
		 * some old smc fw still need driver do vPost otherwise gpu hang, while
		 * those smc fw version above 22.15 doesn't have this flaw, so we force
		 * vpost executed for smc version below 22.15
		 */
		if (adev->asic_type == CHIP_FIJI) {
			int err;
			uint32_t fw_ver;

			err = request_firmware(&adev->pm.fw, "amdgpu/fiji_smc.bin", adev->dev);
			/* force vPost if error occured */
			if (err)
				return true;

			fw_ver = *((uint32_t *)adev->pm.fw->data + 69);
			if (fw_ver < 0x00160e00)
				return true;
		}
	}

	/* Don't post if we need to reset whole hive on init */
	if (adev->gmc.xgmi.pending_reset)
		return false;

	if (adev->has_hw_reset) {
		adev->has_hw_reset = false;
		return true;
	}

	/* bios scratch used on CIK+ */
	if (adev->asic_type >= CHIP_BONAIRE)
		return amdgpu_atombios_scratch_need_asic_init(adev);

	/* check MEM_SIZE for older asics */
	reg = amdgpu_asic_get_config_memsize(adev);

	if ((reg != 0) && (reg != 0xffffffff))
		return false;

	return true;
}

/*
 * Intel hosts such as Raptor Lake and Sapphire Rapids don't support dynamic
 * speed switching. Until we have confirmation from Intel that a specific host
 * supports it, it's safer that we keep it disabled for all.
 *
 * https://edc.intel.com/content/www/us/en/design/products/platforms/details/raptor-lake-s/13th-generation-core-processors-datasheet-volume-1-of-2/005/pci-express-support/
 * https://gitlab.freedesktop.org/drm/amd/-/issues/2663
 */
bool amdgpu_device_pcie_dynamic_switching_supported(void)
{
#if IS_ENABLED(CONFIG_X86)
	struct cpuinfo_x86 *c = &cpu_data(0);

	if (c->x86_vendor == X86_VENDOR_INTEL)
		return false;
#endif
	return true;
}

/**
 * amdgpu_device_should_use_aspm - check if the device should program ASPM
 *
 * @adev: amdgpu_device pointer
 *
 * Confirm whether the module parameter and pcie bridge agree that ASPM should
 * be set for this device.
 *
 * Returns true if it should be used or false if not.
 */
bool amdgpu_device_should_use_aspm(struct amdgpu_device *adev)
{
	switch (amdgpu_aspm) {
	case -1:
		break;
	case 0:
		return false;
	case 1:
		return true;
	default:
		return false;
	}
	return pcie_aspm_enabled(adev->pdev);
}

bool amdgpu_device_aspm_support_quirk(void)
{
#if IS_ENABLED(CONFIG_X86)
	struct cpuinfo_x86 *c = &cpu_data(0);

	return !(c->x86 == 6 && c->x86_model == INTEL_FAM6_ALDERLAKE);
#else
	return true;
#endif
}

/* if we get transitioned to only one device, take VGA back */
/**
 * amdgpu_device_vga_set_decode - enable/disable vga decode
 *
 * @pdev: PCI device pointer
 * @state: enable/disable vga decode
 *
 * Enable/disable vga decode (all asics).
 * Returns VGA resource flags.
 */
static unsigned int amdgpu_device_vga_set_decode(struct pci_dev *pdev,
		bool state)
{
	struct amdgpu_device *adev = drm_to_adev(pci_get_drvdata(pdev));

	amdgpu_asic_set_vga_state(adev, state);
	if (state)
		return VGA_RSRC_LEGACY_IO | VGA_RSRC_LEGACY_MEM |
		       VGA_RSRC_NORMAL_IO | VGA_RSRC_NORMAL_MEM;
	else
		return VGA_RSRC_NORMAL_IO | VGA_RSRC_NORMAL_MEM;
}

/**
 * amdgpu_device_check_block_size - validate the vm block size
 *
 * @adev: amdgpu_device pointer
 *
 * Validates the vm block size specified via module parameter.
 * The vm block size defines number of bits in page table versus page directory,
 * a page is 4KB so we have 12 bits offset, minimum 9 bits in the
 * page table and the remaining bits are in the page directory.
 */
static void amdgpu_device_check_block_size(struct amdgpu_device *adev)
{
	/* defines number of bits in page table versus page directory,
	 * a page is 4KB so we have 12 bits offset, minimum 9 bits in the
	 * page table and the remaining bits are in the page directory
	 */
	if (amdgpu_vm_block_size == -1)
		return;

	if (amdgpu_vm_block_size < 9) {
		dev_warn(adev->dev, "VM page table size (%d) too small\n",
			 amdgpu_vm_block_size);
		amdgpu_vm_block_size = -1;
	}
}

/**
 * amdgpu_device_check_vm_size - validate the vm size
 *
 * @adev: amdgpu_device pointer
 *
 * Validates the vm size in GB specified via module parameter.
 * The VM size is the size of the GPU virtual memory space in GB.
 */
static void amdgpu_device_check_vm_size(struct amdgpu_device *adev)
{
	/* no need to check the default value */
	if (amdgpu_vm_size == -1)
		return;

	if (amdgpu_vm_size < 1) {
		dev_warn(adev->dev, "VM size (%d) too small, min is 1GB\n",
			 amdgpu_vm_size);
		amdgpu_vm_size = -1;
	}
}

static void amdgpu_device_check_smu_prv_buffer_size(struct amdgpu_device *adev)
{
	struct sysinfo si;
	bool is_os_64 = (sizeof(void *) == 8);
	uint64_t total_memory;
	uint64_t dram_size_seven_GB = 0x1B8000000;
	uint64_t dram_size_three_GB = 0xB8000000;

	if (amdgpu_smu_memory_pool_size == 0)
		return;

	if (!is_os_64) {
		DRM_WARN("Not 64-bit OS, feature not supported\n");
		goto def_value;
	}
	si_meminfo(&si);
	total_memory = (uint64_t)si.totalram * si.mem_unit;

	if ((amdgpu_smu_memory_pool_size == 1) ||
		(amdgpu_smu_memory_pool_size == 2)) {
		if (total_memory < dram_size_three_GB)
			goto def_value1;
	} else if ((amdgpu_smu_memory_pool_size == 4) ||
		(amdgpu_smu_memory_pool_size == 8)) {
		if (total_memory < dram_size_seven_GB)
			goto def_value1;
	} else {
		DRM_WARN("Smu memory pool size not supported\n");
		goto def_value;
	}
	adev->pm.smu_prv_buffer_size = amdgpu_smu_memory_pool_size << 28;

	return;

def_value1:
	DRM_WARN("No enough system memory\n");
def_value:
	adev->pm.smu_prv_buffer_size = 0;
}

static int amdgpu_device_init_apu_flags(struct amdgpu_device *adev)
{
	if (!(adev->flags & AMD_IS_APU) ||
	    adev->asic_type < CHIP_RAVEN)
		return 0;

	switch (adev->asic_type) {
	case CHIP_RAVEN:
		if (adev->pdev->device == 0x15dd)
			adev->apu_flags |= AMD_APU_IS_RAVEN;
		if (adev->pdev->device == 0x15d8)
			adev->apu_flags |= AMD_APU_IS_PICASSO;
		break;
	case CHIP_RENOIR:
		if ((adev->pdev->device == 0x1636) ||
		    (adev->pdev->device == 0x164c))
			adev->apu_flags |= AMD_APU_IS_RENOIR;
		else
			adev->apu_flags |= AMD_APU_IS_GREEN_SARDINE;
		break;
	case CHIP_VANGOGH:
		adev->apu_flags |= AMD_APU_IS_VANGOGH;
		break;
	case CHIP_YELLOW_CARP:
		break;
	case CHIP_CYAN_SKILLFISH:
		if ((adev->pdev->device == 0x13FE) ||
		    (adev->pdev->device == 0x143F))
			adev->apu_flags |= AMD_APU_IS_CYAN_SKILLFISH2;
		break;
	default:
		break;
	}

	return 0;
}

/**
 * amdgpu_device_check_arguments - validate module params
 *
 * @adev: amdgpu_device pointer
 *
 * Validates certain module parameters and updates
 * the associated values used by the driver (all asics).
 */
static int amdgpu_device_check_arguments(struct amdgpu_device *adev)
{
	if (amdgpu_sched_jobs < 4) {
		dev_warn(adev->dev, "sched jobs (%d) must be at least 4\n",
			 amdgpu_sched_jobs);
		amdgpu_sched_jobs = 4;
	} else if (!is_power_of_2(amdgpu_sched_jobs)) {
		dev_warn(adev->dev, "sched jobs (%d) must be a power of 2\n",
			 amdgpu_sched_jobs);
		amdgpu_sched_jobs = roundup_pow_of_two(amdgpu_sched_jobs);
	}

	if (amdgpu_gart_size != -1 && amdgpu_gart_size < 32) {
		/* gart size must be greater or equal to 32M */
		dev_warn(adev->dev, "gart size (%d) too small\n",
			 amdgpu_gart_size);
		amdgpu_gart_size = -1;
	}

	if (amdgpu_gtt_size != -1 && amdgpu_gtt_size < 32) {
		/* gtt size must be greater or equal to 32M */
		dev_warn(adev->dev, "gtt size (%d) too small\n",
				 amdgpu_gtt_size);
		amdgpu_gtt_size = -1;
	}

	/* valid range is between 4 and 9 inclusive */
	if (amdgpu_vm_fragment_size != -1 &&
	    (amdgpu_vm_fragment_size > 9 || amdgpu_vm_fragment_size < 4)) {
		dev_warn(adev->dev, "valid range is between 4 and 9\n");
		amdgpu_vm_fragment_size = -1;
	}

	if (amdgpu_sched_hw_submission < 2) {
		dev_warn(adev->dev, "sched hw submission jobs (%d) must be at least 2\n",
			 amdgpu_sched_hw_submission);
		amdgpu_sched_hw_submission = 2;
	} else if (!is_power_of_2(amdgpu_sched_hw_submission)) {
		dev_warn(adev->dev, "sched hw submission jobs (%d) must be a power of 2\n",
			 amdgpu_sched_hw_submission);
		amdgpu_sched_hw_submission = roundup_pow_of_two(amdgpu_sched_hw_submission);
	}

	if (amdgpu_reset_method < -1 || amdgpu_reset_method > 4) {
		dev_warn(adev->dev, "invalid option for reset method, reverting to default\n");
		amdgpu_reset_method = -1;
	}

	amdgpu_device_check_smu_prv_buffer_size(adev);

	amdgpu_device_check_vm_size(adev);

	amdgpu_device_check_block_size(adev);

	adev->firmware.load_type = amdgpu_ucode_get_load_type(adev, amdgpu_fw_load_type);

	return 0;
}

/**
 * amdgpu_switcheroo_set_state - set switcheroo state
 *
 * @pdev: pci dev pointer
 * @state: vga_switcheroo state
 *
 * Callback for the switcheroo driver.  Suspends or resumes
 * the asics before or after it is powered up using ACPI methods.
 */
static void amdgpu_switcheroo_set_state(struct pci_dev *pdev,
					enum vga_switcheroo_state state)
{
	struct drm_device *dev = pci_get_drvdata(pdev);
	int r;

	if (amdgpu_device_supports_px(dev) && state == VGA_SWITCHEROO_OFF)
		return;

	if (state == VGA_SWITCHEROO_ON) {
		pr_info("switched on\n");
		/* don't suspend or resume card normally */
		dev->switch_power_state = DRM_SWITCH_POWER_CHANGING;

		pci_set_power_state(pdev, PCI_D0);
		amdgpu_device_load_pci_state(pdev);
		r = pci_enable_device(pdev);
		if (r)
			DRM_WARN("pci_enable_device failed (%d)\n", r);
		amdgpu_device_resume(dev, true);

		dev->switch_power_state = DRM_SWITCH_POWER_ON;
	} else {
		pr_info("switched off\n");
		dev->switch_power_state = DRM_SWITCH_POWER_CHANGING;
		amdgpu_device_suspend(dev, true);
		amdgpu_device_cache_pci_state(pdev);
		/* Shut down the device */
		pci_disable_device(pdev);
		pci_set_power_state(pdev, PCI_D3cold);
		dev->switch_power_state = DRM_SWITCH_POWER_OFF;
	}
}

/**
 * amdgpu_switcheroo_can_switch - see if switcheroo state can change
 *
 * @pdev: pci dev pointer
 *
 * Callback for the switcheroo driver.  Check of the switcheroo
 * state can be changed.
 * Returns true if the state can be changed, false if not.
 */
static bool amdgpu_switcheroo_can_switch(struct pci_dev *pdev)
{
	struct drm_device *dev = pci_get_drvdata(pdev);

       /*
	* FIXME: open_count is protected by drm_global_mutex but that would lead to
	* locking inversion with the driver load path. And the access here is
	* completely racy anyway. So don't bother with locking for now.
	*/
	return atomic_read(&dev->open_count) == 0;
}

static const struct vga_switcheroo_client_ops amdgpu_switcheroo_ops = {
	.set_gpu_state = amdgpu_switcheroo_set_state,
	.reprobe = NULL,
	.can_switch = amdgpu_switcheroo_can_switch,
};

/**
 * amdgpu_device_ip_set_clockgating_state - set the CG state
 *
 * @dev: amdgpu_device pointer
 * @block_type: Type of hardware IP (SMU, GFX, UVD, etc.)
 * @state: clockgating state (gate or ungate)
 *
 * Sets the requested clockgating state for all instances of
 * the hardware IP specified.
 * Returns the error code from the last instance.
 */
int amdgpu_device_ip_set_clockgating_state(void *dev,
					   enum amd_ip_block_type block_type,
					   enum amd_clockgating_state state)
{
	struct amdgpu_device *adev = dev;
	int i, r = 0;

	for (i = 0; i < adev->num_ip_blocks; i++) {
		if (!adev->ip_blocks[i].status.valid)
			continue;
		if (adev->ip_blocks[i].version->type != block_type)
			continue;
		if (!adev->ip_blocks[i].version->funcs->set_clockgating_state)
			continue;
		r = adev->ip_blocks[i].version->funcs->set_clockgating_state(
			(void *)adev, state);
		if (r)
			DRM_ERROR("set_clockgating_state of IP block <%s> failed %d\n",
				  adev->ip_blocks[i].version->funcs->name, r);
	}
	return r;
}

/**
 * amdgpu_device_ip_set_powergating_state - set the PG state
 *
 * @dev: amdgpu_device pointer
 * @block_type: Type of hardware IP (SMU, GFX, UVD, etc.)
 * @state: powergating state (gate or ungate)
 *
 * Sets the requested powergating state for all instances of
 * the hardware IP specified.
 * Returns the error code from the last instance.
 */
int amdgpu_device_ip_set_powergating_state(void *dev,
					   enum amd_ip_block_type block_type,
					   enum amd_powergating_state state)
{
	struct amdgpu_device *adev = dev;
	int i, r = 0;

	for (i = 0; i < adev->num_ip_blocks; i++) {
		if (!adev->ip_blocks[i].status.valid)
			continue;
		if (adev->ip_blocks[i].version->type != block_type)
			continue;
		if (!adev->ip_blocks[i].version->funcs->set_powergating_state)
			continue;
		r = adev->ip_blocks[i].version->funcs->set_powergating_state(
			(void *)adev, state);
		if (r)
			DRM_ERROR("set_powergating_state of IP block <%s> failed %d\n",
				  adev->ip_blocks[i].version->funcs->name, r);
	}
	return r;
}

/**
 * amdgpu_device_ip_get_clockgating_state - get the CG state
 *
 * @adev: amdgpu_device pointer
 * @flags: clockgating feature flags
 *
 * Walks the list of IPs on the device and updates the clockgating
 * flags for each IP.
 * Updates @flags with the feature flags for each hardware IP where
 * clockgating is enabled.
 */
void amdgpu_device_ip_get_clockgating_state(struct amdgpu_device *adev,
					    u64 *flags)
{
	int i;

	for (i = 0; i < adev->num_ip_blocks; i++) {
		if (!adev->ip_blocks[i].status.valid)
			continue;
		if (adev->ip_blocks[i].version->funcs->get_clockgating_state)
			adev->ip_blocks[i].version->funcs->get_clockgating_state((void *)adev, flags);
	}
}

/**
 * amdgpu_device_ip_wait_for_idle - wait for idle
 *
 * @adev: amdgpu_device pointer
 * @block_type: Type of hardware IP (SMU, GFX, UVD, etc.)
 *
 * Waits for the request hardware IP to be idle.
 * Returns 0 for success or a negative error code on failure.
 */
int amdgpu_device_ip_wait_for_idle(struct amdgpu_device *adev,
				   enum amd_ip_block_type block_type)
{
	int i, r;

	for (i = 0; i < adev->num_ip_blocks; i++) {
		if (!adev->ip_blocks[i].status.valid)
			continue;
		if (adev->ip_blocks[i].version->type == block_type) {
			r = adev->ip_blocks[i].version->funcs->wait_for_idle((void *)adev);
			if (r)
				return r;
			break;
		}
	}
	return 0;

}

/**
 * amdgpu_device_ip_is_idle - is the hardware IP idle
 *
 * @adev: amdgpu_device pointer
 * @block_type: Type of hardware IP (SMU, GFX, UVD, etc.)
 *
 * Check if the hardware IP is idle or not.
 * Returns true if it the IP is idle, false if not.
 */
bool amdgpu_device_ip_is_idle(struct amdgpu_device *adev,
			      enum amd_ip_block_type block_type)
{
	int i;

	for (i = 0; i < adev->num_ip_blocks; i++) {
		if (!adev->ip_blocks[i].status.valid)
			continue;
		if (adev->ip_blocks[i].version->type == block_type)
			return adev->ip_blocks[i].version->funcs->is_idle((void *)adev);
	}
	return true;

}

/**
 * amdgpu_device_ip_get_ip_block - get a hw IP pointer
 *
 * @adev: amdgpu_device pointer
 * @type: Type of hardware IP (SMU, GFX, UVD, etc.)
 *
 * Returns a pointer to the hardware IP block structure
 * if it exists for the asic, otherwise NULL.
 */
struct amdgpu_ip_block *
amdgpu_device_ip_get_ip_block(struct amdgpu_device *adev,
			      enum amd_ip_block_type type)
{
	int i;

	for (i = 0; i < adev->num_ip_blocks; i++)
		if (adev->ip_blocks[i].version->type == type)
			return &adev->ip_blocks[i];

	return NULL;
}

/**
 * amdgpu_device_ip_block_version_cmp
 *
 * @adev: amdgpu_device pointer
 * @type: enum amd_ip_block_type
 * @major: major version
 * @minor: minor version
 *
 * return 0 if equal or greater
 * return 1 if smaller or the ip_block doesn't exist
 */
int amdgpu_device_ip_block_version_cmp(struct amdgpu_device *adev,
				       enum amd_ip_block_type type,
				       u32 major, u32 minor)
{
	struct amdgpu_ip_block *ip_block = amdgpu_device_ip_get_ip_block(adev, type);

	if (ip_block && ((ip_block->version->major > major) ||
			((ip_block->version->major == major) &&
			(ip_block->version->minor >= minor))))
		return 0;

	return 1;
}

/**
 * amdgpu_device_ip_block_add
 *
 * @adev: amdgpu_device pointer
 * @ip_block_version: pointer to the IP to add
 *
 * Adds the IP block driver information to the collection of IPs
 * on the asic.
 */
int amdgpu_device_ip_block_add(struct amdgpu_device *adev,
			       const struct amdgpu_ip_block_version *ip_block_version)
{
	if (!ip_block_version)
		return -EINVAL;

	switch (ip_block_version->type) {
	case AMD_IP_BLOCK_TYPE_VCN:
		if (adev->harvest_ip_mask & AMD_HARVEST_IP_VCN_MASK)
			return 0;
		break;
	case AMD_IP_BLOCK_TYPE_JPEG:
		if (adev->harvest_ip_mask & AMD_HARVEST_IP_JPEG_MASK)
			return 0;
		break;
	default:
		break;
	}

	DRM_INFO("add ip block number %d <%s>\n", adev->num_ip_blocks,
		  ip_block_version->funcs->name);

	adev->ip_blocks[adev->num_ip_blocks++].version = ip_block_version;

	return 0;
}

/**
 * amdgpu_device_enable_virtual_display - enable virtual display feature
 *
 * @adev: amdgpu_device pointer
 *
 * Enabled the virtual display feature if the user has enabled it via
 * the module parameter virtual_display.  This feature provides a virtual
 * display hardware on headless boards or in virtualized environments.
 * This function parses and validates the configuration string specified by
 * the user and configues the virtual display configuration (number of
 * virtual connectors, crtcs, etc.) specified.
 */
static void amdgpu_device_enable_virtual_display(struct amdgpu_device *adev)
{
	adev->enable_virtual_display = false;

	if (amdgpu_virtual_display) {
		const char *pci_address_name = pci_name(adev->pdev);
		char *pciaddstr, *pciaddstr_tmp, *pciaddname_tmp, *pciaddname;

		pciaddstr = kstrdup(amdgpu_virtual_display, GFP_KERNEL);
		pciaddstr_tmp = pciaddstr;
		while ((pciaddname_tmp = strsep(&pciaddstr_tmp, ";"))) {
			pciaddname = strsep(&pciaddname_tmp, ",");
			if (!strcmp("all", pciaddname)
			    || !strcmp(pci_address_name, pciaddname)) {
				long num_crtc;
				int res = -1;

				adev->enable_virtual_display = true;

				if (pciaddname_tmp)
					res = kstrtol(pciaddname_tmp, 10,
						      &num_crtc);

				if (!res) {
					if (num_crtc < 1)
						num_crtc = 1;
					if (num_crtc > 6)
						num_crtc = 6;
					adev->mode_info.num_crtc = num_crtc;
				} else {
					adev->mode_info.num_crtc = 1;
				}
				break;
			}
		}

		DRM_INFO("virtual display string:%s, %s:virtual_display:%d, num_crtc:%d\n",
			 amdgpu_virtual_display, pci_address_name,
			 adev->enable_virtual_display, adev->mode_info.num_crtc);

		kfree(pciaddstr);
	}
}

void amdgpu_device_set_sriov_virtual_display(struct amdgpu_device *adev)
{
	if (amdgpu_sriov_vf(adev) && !adev->enable_virtual_display) {
		adev->mode_info.num_crtc = 1;
		adev->enable_virtual_display = true;
		DRM_INFO("virtual_display:%d, num_crtc:%d\n",
			 adev->enable_virtual_display, adev->mode_info.num_crtc);
	}
}

/**
 * amdgpu_device_parse_gpu_info_fw - parse gpu info firmware
 *
 * @adev: amdgpu_device pointer
 *
 * Parses the asic configuration parameters specified in the gpu info
 * firmware and makes them availale to the driver for use in configuring
 * the asic.
 * Returns 0 on success, -EINVAL on failure.
 */
static int amdgpu_device_parse_gpu_info_fw(struct amdgpu_device *adev)
{
	const char *chip_name;
	char fw_name[40];
	int err;
	const struct gpu_info_firmware_header_v1_0 *hdr;

	adev->firmware.gpu_info_fw = NULL;

	if (adev->mman.discovery_bin) {
		/*
		 * FIXME: The bounding box is still needed by Navi12, so
		 * temporarily read it from gpu_info firmware. Should be dropped
		 * when DAL no longer needs it.
		 */
		if (adev->asic_type != CHIP_NAVI12)
			return 0;
	}

	switch (adev->asic_type) {
	default:
		return 0;
	case CHIP_VEGA10:
		chip_name = "vega10";
		break;
	case CHIP_VEGA12:
		chip_name = "vega12";
		break;
	case CHIP_RAVEN:
		if (adev->apu_flags & AMD_APU_IS_RAVEN2)
			chip_name = "raven2";
		else if (adev->apu_flags & AMD_APU_IS_PICASSO)
			chip_name = "picasso";
		else
			chip_name = "raven";
		break;
	case CHIP_ARCTURUS:
		chip_name = "arcturus";
		break;
	case CHIP_NAVI12:
		chip_name = "navi12";
		break;
	}

	snprintf(fw_name, sizeof(fw_name), "amdgpu/%s_gpu_info.bin", chip_name);
	err = amdgpu_ucode_request(adev, &adev->firmware.gpu_info_fw, fw_name);
	if (err) {
		dev_err(adev->dev,
			"Failed to get gpu_info firmware \"%s\"\n",
			fw_name);
		goto out;
	}

	hdr = (const struct gpu_info_firmware_header_v1_0 *)adev->firmware.gpu_info_fw->data;
	amdgpu_ucode_print_gpu_info_hdr(&hdr->header);

	switch (hdr->version_major) {
	case 1:
	{
		const struct gpu_info_firmware_v1_0 *gpu_info_fw =
			(const struct gpu_info_firmware_v1_0 *)(adev->firmware.gpu_info_fw->data +
								le32_to_cpu(hdr->header.ucode_array_offset_bytes));

		/*
		 * Should be droped when DAL no longer needs it.
		 */
		if (adev->asic_type == CHIP_NAVI12)
			goto parse_soc_bounding_box;

		adev->gfx.config.max_shader_engines = le32_to_cpu(gpu_info_fw->gc_num_se);
		adev->gfx.config.max_cu_per_sh = le32_to_cpu(gpu_info_fw->gc_num_cu_per_sh);
		adev->gfx.config.max_sh_per_se = le32_to_cpu(gpu_info_fw->gc_num_sh_per_se);
		adev->gfx.config.max_backends_per_se = le32_to_cpu(gpu_info_fw->gc_num_rb_per_se);
		adev->gfx.config.max_texture_channel_caches =
			le32_to_cpu(gpu_info_fw->gc_num_tccs);
		adev->gfx.config.max_gprs = le32_to_cpu(gpu_info_fw->gc_num_gprs);
		adev->gfx.config.max_gs_threads = le32_to_cpu(gpu_info_fw->gc_num_max_gs_thds);
		adev->gfx.config.gs_vgt_table_depth = le32_to_cpu(gpu_info_fw->gc_gs_table_depth);
		adev->gfx.config.gs_prim_buffer_depth = le32_to_cpu(gpu_info_fw->gc_gsprim_buff_depth);
		adev->gfx.config.double_offchip_lds_buf =
			le32_to_cpu(gpu_info_fw->gc_double_offchip_lds_buffer);
		adev->gfx.cu_info.wave_front_size = le32_to_cpu(gpu_info_fw->gc_wave_size);
		adev->gfx.cu_info.max_waves_per_simd =
			le32_to_cpu(gpu_info_fw->gc_max_waves_per_simd);
		adev->gfx.cu_info.max_scratch_slots_per_cu =
			le32_to_cpu(gpu_info_fw->gc_max_scratch_slots_per_cu);
		adev->gfx.cu_info.lds_size = le32_to_cpu(gpu_info_fw->gc_lds_size);
		if (hdr->version_minor >= 1) {
			const struct gpu_info_firmware_v1_1 *gpu_info_fw =
				(const struct gpu_info_firmware_v1_1 *)(adev->firmware.gpu_info_fw->data +
									le32_to_cpu(hdr->header.ucode_array_offset_bytes));
			adev->gfx.config.num_sc_per_sh =
				le32_to_cpu(gpu_info_fw->num_sc_per_sh);
			adev->gfx.config.num_packer_per_sc =
				le32_to_cpu(gpu_info_fw->num_packer_per_sc);
		}

parse_soc_bounding_box:
		/*
		 * soc bounding box info is not integrated in disocovery table,
		 * we always need to parse it from gpu info firmware if needed.
		 */
		if (hdr->version_minor == 2) {
			const struct gpu_info_firmware_v1_2 *gpu_info_fw =
				(const struct gpu_info_firmware_v1_2 *)(adev->firmware.gpu_info_fw->data +
									le32_to_cpu(hdr->header.ucode_array_offset_bytes));
			adev->dm.soc_bounding_box = &gpu_info_fw->soc_bounding_box;
		}
		break;
	}
	default:
		dev_err(adev->dev,
			"Unsupported gpu_info table %d\n", hdr->header.ucode_version);
		err = -EINVAL;
		goto out;
	}
out:
	return err;
}

/**
 * amdgpu_device_ip_early_init - run early init for hardware IPs
 *
 * @adev: amdgpu_device pointer
 *
 * Early initialization pass for hardware IPs.  The hardware IPs that make
 * up each asic are discovered each IP's early_init callback is run.  This
 * is the first stage in initializing the asic.
 * Returns 0 on success, negative error code on failure.
 */
static int amdgpu_device_ip_early_init(struct amdgpu_device *adev)
{
	struct drm_device *dev = adev_to_drm(adev);
	struct pci_dev *parent;
	int i, r;
	bool total;

	amdgpu_device_enable_virtual_display(adev);

	if (amdgpu_sriov_vf(adev)) {
		r = amdgpu_virt_request_full_gpu(adev, true);
		if (r)
			return r;
	}

	switch (adev->asic_type) {
#ifdef CONFIG_DRM_AMDGPU_SI
	case CHIP_VERDE:
	case CHIP_TAHITI:
	case CHIP_PITCAIRN:
	case CHIP_OLAND:
	case CHIP_HAINAN:
		adev->family = AMDGPU_FAMILY_SI;
		r = si_set_ip_blocks(adev);
		if (r)
			return r;
		break;
#endif
#ifdef CONFIG_DRM_AMDGPU_CIK
	case CHIP_BONAIRE:
	case CHIP_HAWAII:
	case CHIP_KAVERI:
	case CHIP_KABINI:
	case CHIP_MULLINS:
		if (adev->flags & AMD_IS_APU)
			adev->family = AMDGPU_FAMILY_KV;
		else
			adev->family = AMDGPU_FAMILY_CI;

		r = cik_set_ip_blocks(adev);
		if (r)
			return r;
		break;
#endif
	case CHIP_TOPAZ:
	case CHIP_TONGA:
	case CHIP_FIJI:
	case CHIP_POLARIS10:
	case CHIP_POLARIS11:
	case CHIP_POLARIS12:
	case CHIP_VEGAM:
	case CHIP_CARRIZO:
	case CHIP_STONEY:
		if (adev->flags & AMD_IS_APU)
			adev->family = AMDGPU_FAMILY_CZ;
		else
			adev->family = AMDGPU_FAMILY_VI;

		r = vi_set_ip_blocks(adev);
		if (r)
			return r;
		break;
	default:
		r = amdgpu_discovery_set_ip_blocks(adev);
		if (r)
			return r;
		break;
	}

	if (amdgpu_has_atpx() &&
	    (amdgpu_is_atpx_hybrid() ||
	     amdgpu_has_atpx_dgpu_power_cntl()) &&
	    ((adev->flags & AMD_IS_APU) == 0) &&
	    !pci_is_thunderbolt_attached(to_pci_dev(dev->dev)))
		adev->flags |= AMD_IS_PX;

	if (!(adev->flags & AMD_IS_APU)) {
		parent = pcie_find_root_port(adev->pdev);
		adev->has_pr3 = parent ? pci_pr3_present(parent) : false;
	}


	adev->pm.pp_feature = amdgpu_pp_feature_mask;
	if (amdgpu_sriov_vf(adev) || sched_policy == KFD_SCHED_POLICY_NO_HWS)
		adev->pm.pp_feature &= ~PP_GFXOFF_MASK;
	if (amdgpu_sriov_vf(adev) && adev->asic_type == CHIP_SIENNA_CICHLID)
		adev->pm.pp_feature &= ~PP_OVERDRIVE_MASK;

	total = true;
	for (i = 0; i < adev->num_ip_blocks; i++) {
		if ((amdgpu_ip_block_mask & (1 << i)) == 0) {
			DRM_WARN("disabled ip block: %d <%s>\n",
				  i, adev->ip_blocks[i].version->funcs->name);
			adev->ip_blocks[i].status.valid = false;
		} else {
			if (adev->ip_blocks[i].version->funcs->early_init) {
				r = adev->ip_blocks[i].version->funcs->early_init((void *)adev);
				if (r == -ENOENT) {
					adev->ip_blocks[i].status.valid = false;
				} else if (r) {
					DRM_ERROR("early_init of IP block <%s> failed %d\n",
						  adev->ip_blocks[i].version->funcs->name, r);
					total = false;
				} else {
					adev->ip_blocks[i].status.valid = true;
				}
			} else {
				adev->ip_blocks[i].status.valid = true;
			}
		}
		/* get the vbios after the asic_funcs are set up */
		if (adev->ip_blocks[i].version->type == AMD_IP_BLOCK_TYPE_COMMON) {
			r = amdgpu_device_parse_gpu_info_fw(adev);
			if (r)
				return r;

			/* Read BIOS */
			if (amdgpu_device_read_bios(adev)) {
				if (!amdgpu_get_bios(adev))
					return -EINVAL;

				r = amdgpu_atombios_init(adev);
				if (r) {
					dev_err(adev->dev, "amdgpu_atombios_init failed\n");
					amdgpu_vf_error_put(adev, AMDGIM_ERROR_VF_ATOMBIOS_INIT_FAIL, 0, 0);
					return r;
				}
			}

			/*get pf2vf msg info at it's earliest time*/
			if (amdgpu_sriov_vf(adev))
				amdgpu_virt_init_data_exchange(adev);

		}
	}
	if (!total)
		return -ENODEV;

	amdgpu_amdkfd_device_probe(adev);
	adev->cg_flags &= amdgpu_cg_mask;
	adev->pg_flags &= amdgpu_pg_mask;

	return 0;
}

static int amdgpu_device_ip_hw_init_phase1(struct amdgpu_device *adev)
{
	int i, r;

	for (i = 0; i < adev->num_ip_blocks; i++) {
		if (!adev->ip_blocks[i].status.sw)
			continue;
		if (adev->ip_blocks[i].status.hw)
			continue;
		if (adev->ip_blocks[i].version->type == AMD_IP_BLOCK_TYPE_COMMON ||
		    (amdgpu_sriov_vf(adev) && (adev->ip_blocks[i].version->type == AMD_IP_BLOCK_TYPE_PSP)) ||
		    adev->ip_blocks[i].version->type == AMD_IP_BLOCK_TYPE_IH) {
			r = adev->ip_blocks[i].version->funcs->hw_init(adev);
			if (r) {
				DRM_ERROR("hw_init of IP block <%s> failed %d\n",
					  adev->ip_blocks[i].version->funcs->name, r);
				return r;
			}
			adev->ip_blocks[i].status.hw = true;
		}
	}

	return 0;
}

static int amdgpu_device_ip_hw_init_phase2(struct amdgpu_device *adev)
{
	int i, r;

	for (i = 0; i < adev->num_ip_blocks; i++) {
		if (!adev->ip_blocks[i].status.sw)
			continue;
		if (adev->ip_blocks[i].status.hw)
			continue;
		r = adev->ip_blocks[i].version->funcs->hw_init(adev);
		if (r) {
			DRM_ERROR("hw_init of IP block <%s> failed %d\n",
				  adev->ip_blocks[i].version->funcs->name, r);
			return r;
		}
		adev->ip_blocks[i].status.hw = true;
	}

	return 0;
}

static int amdgpu_device_fw_loading(struct amdgpu_device *adev)
{
	int r = 0;
	int i;
	uint32_t smu_version;

	if (adev->asic_type >= CHIP_VEGA10) {
		for (i = 0; i < adev->num_ip_blocks; i++) {
			if (adev->ip_blocks[i].version->type != AMD_IP_BLOCK_TYPE_PSP)
				continue;

			if (!adev->ip_blocks[i].status.sw)
				continue;

			/* no need to do the fw loading again if already done*/
			if (adev->ip_blocks[i].status.hw == true)
				break;

			if (amdgpu_in_reset(adev) || adev->in_suspend) {
				r = adev->ip_blocks[i].version->funcs->resume(adev);
				if (r) {
					DRM_ERROR("resume of IP block <%s> failed %d\n",
							  adev->ip_blocks[i].version->funcs->name, r);
					return r;
				}
			} else {
				r = adev->ip_blocks[i].version->funcs->hw_init(adev);
				if (r) {
					DRM_ERROR("hw_init of IP block <%s> failed %d\n",
							  adev->ip_blocks[i].version->funcs->name, r);
					return r;
				}
			}

			adev->ip_blocks[i].status.hw = true;
			break;
		}
	}

	if (!amdgpu_sriov_vf(adev) || adev->asic_type == CHIP_TONGA)
		r = amdgpu_pm_load_smu_firmware(adev, &smu_version);

	return r;
}

static int amdgpu_device_init_schedulers(struct amdgpu_device *adev)
{
	long timeout;
	int r, i;

	for (i = 0; i < AMDGPU_MAX_RINGS; ++i) {
		struct amdgpu_ring *ring = adev->rings[i];

		/* No need to setup the GPU scheduler for rings that don't need it */
		if (!ring || ring->no_scheduler)
			continue;

		switch (ring->funcs->type) {
		case AMDGPU_RING_TYPE_GFX:
			timeout = adev->gfx_timeout;
			break;
		case AMDGPU_RING_TYPE_COMPUTE:
			timeout = adev->compute_timeout;
			break;
		case AMDGPU_RING_TYPE_SDMA:
			timeout = adev->sdma_timeout;
			break;
		default:
			timeout = adev->video_timeout;
			break;
		}

		r = drm_sched_init(&ring->sched, &amdgpu_sched_ops,
				   ring->num_hw_submission, 0,
				   timeout, adev->reset_domain->wq,
				   ring->sched_score, ring->name,
				   adev->dev);
		if (r) {
			DRM_ERROR("Failed to create scheduler on ring %s.\n",
				  ring->name);
			return r;
		}
	}

	amdgpu_xcp_update_partition_sched_list(adev);

	return 0;
}


/**
 * amdgpu_device_ip_init - run init for hardware IPs
 *
 * @adev: amdgpu_device pointer
 *
 * Main initialization pass for hardware IPs.  The list of all the hardware
 * IPs that make up the asic is walked and the sw_init and hw_init callbacks
 * are run.  sw_init initializes the software state associated with each IP
 * and hw_init initializes the hardware associated with each IP.
 * Returns 0 on success, negative error code on failure.
 */
static int amdgpu_device_ip_init(struct amdgpu_device *adev)
{
	int i, r;

	r = amdgpu_ras_init(adev);
	if (r)
		return r;

	for (i = 0; i < adev->num_ip_blocks; i++) {
		if (!adev->ip_blocks[i].status.valid)
			continue;
		r = adev->ip_blocks[i].version->funcs->sw_init((void *)adev);
		if (r) {
			DRM_ERROR("sw_init of IP block <%s> failed %d\n",
				  adev->ip_blocks[i].version->funcs->name, r);
			goto init_failed;
		}
		adev->ip_blocks[i].status.sw = true;

		if (adev->ip_blocks[i].version->type == AMD_IP_BLOCK_TYPE_COMMON) {
			/* need to do common hw init early so everything is set up for gmc */
			r = adev->ip_blocks[i].version->funcs->hw_init((void *)adev);
			if (r) {
				DRM_ERROR("hw_init %d failed %d\n", i, r);
				goto init_failed;
			}
			adev->ip_blocks[i].status.hw = true;
		} else if (adev->ip_blocks[i].version->type == AMD_IP_BLOCK_TYPE_GMC) {
			/* need to do gmc hw init early so we can allocate gpu mem */
			/* Try to reserve bad pages early */
			if (amdgpu_sriov_vf(adev))
				amdgpu_virt_exchange_data(adev);

			r = amdgpu_device_mem_scratch_init(adev);
			if (r) {
				DRM_ERROR("amdgpu_mem_scratch_init failed %d\n", r);
				goto init_failed;
			}
			r = adev->ip_blocks[i].version->funcs->hw_init((void *)adev);
			if (r) {
				DRM_ERROR("hw_init %d failed %d\n", i, r);
				goto init_failed;
			}
			r = amdgpu_device_wb_init(adev);
			if (r) {
				DRM_ERROR("amdgpu_device_wb_init failed %d\n", r);
				goto init_failed;
			}
			adev->ip_blocks[i].status.hw = true;

			/* right after GMC hw init, we create CSA */
			if (adev->gfx.mcbp) {
				r = amdgpu_allocate_static_csa(adev, &adev->virt.csa_obj,
							       AMDGPU_GEM_DOMAIN_VRAM |
							       AMDGPU_GEM_DOMAIN_GTT,
							       AMDGPU_CSA_SIZE);
				if (r) {
					DRM_ERROR("allocate CSA failed %d\n", r);
					goto init_failed;
				}
			}
		}
	}

	if (amdgpu_sriov_vf(adev))
		amdgpu_virt_init_data_exchange(adev);

	r = amdgpu_ib_pool_init(adev);
	if (r) {
		dev_err(adev->dev, "IB initialization failed (%d).\n", r);
		amdgpu_vf_error_put(adev, AMDGIM_ERROR_VF_IB_INIT_FAIL, 0, r);
		goto init_failed;
	}

	r = amdgpu_ucode_create_bo(adev); /* create ucode bo when sw_init complete*/
	if (r)
		goto init_failed;

	r = amdgpu_device_ip_hw_init_phase1(adev);
	if (r)
		goto init_failed;

	r = amdgpu_device_fw_loading(adev);
	if (r)
		goto init_failed;

	r = amdgpu_device_ip_hw_init_phase2(adev);
	if (r)
		goto init_failed;

	/*
	 * retired pages will be loaded from eeprom and reserved here,
	 * it should be called after amdgpu_device_ip_hw_init_phase2  since
	 * for some ASICs the RAS EEPROM code relies on SMU fully functioning
	 * for I2C communication which only true at this point.
	 *
	 * amdgpu_ras_recovery_init may fail, but the upper only cares the
	 * failure from bad gpu situation and stop amdgpu init process
	 * accordingly. For other failed cases, it will still release all
	 * the resource and print error message, rather than returning one
	 * negative value to upper level.
	 *
	 * Note: theoretically, this should be called before all vram allocations
	 * to protect retired page from abusing
	 */
	r = amdgpu_ras_recovery_init(adev);
	if (r)
		goto init_failed;

	/**
	 * In case of XGMI grab extra reference for reset domain for this device
	 */
	if (adev->gmc.xgmi.num_physical_nodes > 1) {
		if (amdgpu_xgmi_add_device(adev) == 0) {
			if (!amdgpu_sriov_vf(adev)) {
				struct amdgpu_hive_info *hive = amdgpu_get_xgmi_hive(adev);

				if (WARN_ON(!hive)) {
					r = -ENOENT;
					goto init_failed;
				}

				if (!hive->reset_domain ||
				    !amdgpu_reset_get_reset_domain(hive->reset_domain)) {
					r = -ENOENT;
					amdgpu_put_xgmi_hive(hive);
					goto init_failed;
				}

				/* Drop the early temporary reset domain we created for device */
				amdgpu_reset_put_reset_domain(adev->reset_domain);
				adev->reset_domain = hive->reset_domain;
				amdgpu_put_xgmi_hive(hive);
			}
		}
	}

	r = amdgpu_device_init_schedulers(adev);
	if (r)
		goto init_failed;

	/* Don't init kfd if whole hive need to be reset during init */
	if (!adev->gmc.xgmi.pending_reset) {
		kgd2kfd_init_zone_device(adev);
		amdgpu_amdkfd_device_init(adev);
	}

	amdgpu_fru_get_product_info(adev);

init_failed:

	return r;
}

/**
 * amdgpu_device_fill_reset_magic - writes reset magic to gart pointer
 *
 * @adev: amdgpu_device pointer
 *
 * Writes a reset magic value to the gart pointer in VRAM.  The driver calls
 * this function before a GPU reset.  If the value is retained after a
 * GPU reset, VRAM has not been lost.  Some GPU resets may destry VRAM contents.
 */
static void amdgpu_device_fill_reset_magic(struct amdgpu_device *adev)
{
	memcpy(adev->reset_magic, adev->gart.ptr, AMDGPU_RESET_MAGIC_NUM);
}

/**
 * amdgpu_device_check_vram_lost - check if vram is valid
 *
 * @adev: amdgpu_device pointer
 *
 * Checks the reset magic value written to the gart pointer in VRAM.
 * The driver calls this after a GPU reset to see if the contents of
 * VRAM is lost or now.
 * returns true if vram is lost, false if not.
 */
static bool amdgpu_device_check_vram_lost(struct amdgpu_device *adev)
{
	if (memcmp(adev->gart.ptr, adev->reset_magic,
			AMDGPU_RESET_MAGIC_NUM))
		return true;

	if (!amdgpu_in_reset(adev))
		return false;

	/*
	 * For all ASICs with baco/mode1 reset, the VRAM is
	 * always assumed to be lost.
	 */
	switch (amdgpu_asic_reset_method(adev)) {
	case AMD_RESET_METHOD_BACO:
	case AMD_RESET_METHOD_MODE1:
		return true;
	default:
		return false;
	}
}

/**
 * amdgpu_device_set_cg_state - set clockgating for amdgpu device
 *
 * @adev: amdgpu_device pointer
 * @state: clockgating state (gate or ungate)
 *
 * The list of all the hardware IPs that make up the asic is walked and the
 * set_clockgating_state callbacks are run.
 * Late initialization pass enabling clockgating for hardware IPs.
 * Fini or suspend, pass disabling clockgating for hardware IPs.
 * Returns 0 on success, negative error code on failure.
 */

int amdgpu_device_set_cg_state(struct amdgpu_device *adev,
			       enum amd_clockgating_state state)
{
	int i, j, r;

	if (amdgpu_emu_mode == 1)
		return 0;

	for (j = 0; j < adev->num_ip_blocks; j++) {
		i = state == AMD_CG_STATE_GATE ? j : adev->num_ip_blocks - j - 1;
		if (!adev->ip_blocks[i].status.late_initialized)
			continue;
		/* skip CG for GFX, SDMA on S0ix */
		if (adev->in_s0ix &&
		    (adev->ip_blocks[i].version->type == AMD_IP_BLOCK_TYPE_GFX ||
		     adev->ip_blocks[i].version->type == AMD_IP_BLOCK_TYPE_SDMA))
			continue;
		/* skip CG for VCE/UVD, it's handled specially */
		if (adev->ip_blocks[i].version->type != AMD_IP_BLOCK_TYPE_UVD &&
		    adev->ip_blocks[i].version->type != AMD_IP_BLOCK_TYPE_VCE &&
		    adev->ip_blocks[i].version->type != AMD_IP_BLOCK_TYPE_VCN &&
		    adev->ip_blocks[i].version->type != AMD_IP_BLOCK_TYPE_JPEG &&
		    adev->ip_blocks[i].version->funcs->set_clockgating_state) {
			/* enable clockgating to save power */
			r = adev->ip_blocks[i].version->funcs->set_clockgating_state((void *)adev,
										     state);
			if (r) {
				DRM_ERROR("set_clockgating_state(gate) of IP block <%s> failed %d\n",
					  adev->ip_blocks[i].version->funcs->name, r);
				return r;
			}
		}
	}

	return 0;
}

int amdgpu_device_set_pg_state(struct amdgpu_device *adev,
			       enum amd_powergating_state state)
{
	int i, j, r;

	if (amdgpu_emu_mode == 1)
		return 0;

	for (j = 0; j < adev->num_ip_blocks; j++) {
		i = state == AMD_PG_STATE_GATE ? j : adev->num_ip_blocks - j - 1;
		if (!adev->ip_blocks[i].status.late_initialized)
			continue;
		/* skip PG for GFX, SDMA on S0ix */
		if (adev->in_s0ix &&
		    (adev->ip_blocks[i].version->type == AMD_IP_BLOCK_TYPE_GFX ||
		     adev->ip_blocks[i].version->type == AMD_IP_BLOCK_TYPE_SDMA))
			continue;
		/* skip CG for VCE/UVD, it's handled specially */
		if (adev->ip_blocks[i].version->type != AMD_IP_BLOCK_TYPE_UVD &&
		    adev->ip_blocks[i].version->type != AMD_IP_BLOCK_TYPE_VCE &&
		    adev->ip_blocks[i].version->type != AMD_IP_BLOCK_TYPE_VCN &&
		    adev->ip_blocks[i].version->type != AMD_IP_BLOCK_TYPE_JPEG &&
		    adev->ip_blocks[i].version->funcs->set_powergating_state) {
			/* enable powergating to save power */
			r = adev->ip_blocks[i].version->funcs->set_powergating_state((void *)adev,
											state);
			if (r) {
				DRM_ERROR("set_powergating_state(gate) of IP block <%s> failed %d\n",
					  adev->ip_blocks[i].version->funcs->name, r);
				return r;
			}
		}
	}
	return 0;
}

static int amdgpu_device_enable_mgpu_fan_boost(void)
{
	struct amdgpu_gpu_instance *gpu_ins;
	struct amdgpu_device *adev;
	int i, ret = 0;

	mutex_lock(&mgpu_info.mutex);

	/*
	 * MGPU fan boost feature should be enabled
	 * only when there are two or more dGPUs in
	 * the system
	 */
	if (mgpu_info.num_dgpu < 2)
		goto out;

	for (i = 0; i < mgpu_info.num_dgpu; i++) {
		gpu_ins = &(mgpu_info.gpu_ins[i]);
		adev = gpu_ins->adev;
		if (!(adev->flags & AMD_IS_APU) &&
		    !gpu_ins->mgpu_fan_enabled) {
			ret = amdgpu_dpm_enable_mgpu_fan_boost(adev);
			if (ret)
				break;

			gpu_ins->mgpu_fan_enabled = 1;
		}
	}

out:
	mutex_unlock(&mgpu_info.mutex);

	return ret;
}

/**
 * amdgpu_device_ip_late_init - run late init for hardware IPs
 *
 * @adev: amdgpu_device pointer
 *
 * Late initialization pass for hardware IPs.  The list of all the hardware
 * IPs that make up the asic is walked and the late_init callbacks are run.
 * late_init covers any special initialization that an IP requires
 * after all of the have been initialized or something that needs to happen
 * late in the init process.
 * Returns 0 on success, negative error code on failure.
 */
static int amdgpu_device_ip_late_init(struct amdgpu_device *adev)
{
	struct amdgpu_gpu_instance *gpu_instance;
	int i = 0, r;

	for (i = 0; i < adev->num_ip_blocks; i++) {
		if (!adev->ip_blocks[i].status.hw)
			continue;
		if (adev->ip_blocks[i].version->funcs->late_init) {
			r = adev->ip_blocks[i].version->funcs->late_init((void *)adev);
			if (r) {
				DRM_ERROR("late_init of IP block <%s> failed %d\n",
					  adev->ip_blocks[i].version->funcs->name, r);
				return r;
			}
		}
		adev->ip_blocks[i].status.late_initialized = true;
	}

	r = amdgpu_ras_late_init(adev);
	if (r) {
		DRM_ERROR("amdgpu_ras_late_init failed %d", r);
		return r;
	}

	amdgpu_ras_set_error_query_ready(adev, true);

	amdgpu_device_set_cg_state(adev, AMD_CG_STATE_GATE);
	amdgpu_device_set_pg_state(adev, AMD_PG_STATE_GATE);

	amdgpu_device_fill_reset_magic(adev);

	r = amdgpu_device_enable_mgpu_fan_boost();
	if (r)
		DRM_ERROR("enable mgpu fan boost failed (%d).\n", r);

	/* For passthrough configuration on arcturus and aldebaran, enable special handling SBR */
	if (amdgpu_passthrough(adev) &&
	    ((adev->asic_type == CHIP_ARCTURUS && adev->gmc.xgmi.num_physical_nodes > 1) ||
	     adev->asic_type == CHIP_ALDEBARAN))
		amdgpu_dpm_handle_passthrough_sbr(adev, true);

	if (adev->gmc.xgmi.num_physical_nodes > 1) {
		mutex_lock(&mgpu_info.mutex);

		/*
		 * Reset device p-state to low as this was booted with high.
		 *
		 * This should be performed only after all devices from the same
		 * hive get initialized.
		 *
		 * However, it's unknown how many device in the hive in advance.
		 * As this is counted one by one during devices initializations.
		 *
		 * So, we wait for all XGMI interlinked devices initialized.
		 * This may bring some delays as those devices may come from
		 * different hives. But that should be OK.
		 */
		if (mgpu_info.num_dgpu == adev->gmc.xgmi.num_physical_nodes) {
			for (i = 0; i < mgpu_info.num_gpu; i++) {
				gpu_instance = &(mgpu_info.gpu_ins[i]);
				if (gpu_instance->adev->flags & AMD_IS_APU)
					continue;

				r = amdgpu_xgmi_set_pstate(gpu_instance->adev,
						AMDGPU_XGMI_PSTATE_MIN);
				if (r) {
					DRM_ERROR("pstate setting failed (%d).\n", r);
					break;
				}
			}
		}

		mutex_unlock(&mgpu_info.mutex);
	}

	return 0;
}

/**
 * amdgpu_device_smu_fini_early - smu hw_fini wrapper
 *
 * @adev: amdgpu_device pointer
 *
 * For ASICs need to disable SMC first
 */
static void amdgpu_device_smu_fini_early(struct amdgpu_device *adev)
{
	int i, r;

	if (adev->ip_versions[GC_HWIP][0] > IP_VERSION(9, 0, 0))
		return;

	for (i = 0; i < adev->num_ip_blocks; i++) {
		if (!adev->ip_blocks[i].status.hw)
			continue;
		if (adev->ip_blocks[i].version->type == AMD_IP_BLOCK_TYPE_SMC) {
			r = adev->ip_blocks[i].version->funcs->hw_fini((void *)adev);
			/* XXX handle errors */
			if (r) {
				DRM_DEBUG("hw_fini of IP block <%s> failed %d\n",
					  adev->ip_blocks[i].version->funcs->name, r);
			}
			adev->ip_blocks[i].status.hw = false;
			break;
		}
	}
}

static int amdgpu_device_ip_fini_early(struct amdgpu_device *adev)
{
	int i, r;

	for (i = 0; i < adev->num_ip_blocks; i++) {
		if (!adev->ip_blocks[i].version->funcs->early_fini)
			continue;

		r = adev->ip_blocks[i].version->funcs->early_fini((void *)adev);
		if (r) {
			DRM_DEBUG("early_fini of IP block <%s> failed %d\n",
				  adev->ip_blocks[i].version->funcs->name, r);
		}
	}

	amdgpu_device_set_pg_state(adev, AMD_PG_STATE_UNGATE);
	amdgpu_device_set_cg_state(adev, AMD_CG_STATE_UNGATE);

	amdgpu_amdkfd_suspend(adev, false);

	/* Workaroud for ASICs need to disable SMC first */
	amdgpu_device_smu_fini_early(adev);

	for (i = adev->num_ip_blocks - 1; i >= 0; i--) {
		if (!adev->ip_blocks[i].status.hw)
			continue;

		r = adev->ip_blocks[i].version->funcs->hw_fini((void *)adev);
		/* XXX handle errors */
		if (r) {
			DRM_DEBUG("hw_fini of IP block <%s> failed %d\n",
				  adev->ip_blocks[i].version->funcs->name, r);
		}

		adev->ip_blocks[i].status.hw = false;
	}

	if (amdgpu_sriov_vf(adev)) {
		if (amdgpu_virt_release_full_gpu(adev, false))
			DRM_ERROR("failed to release exclusive mode on fini\n");
	}

	return 0;
}

/**
 * amdgpu_device_ip_fini - run fini for hardware IPs
 *
 * @adev: amdgpu_device pointer
 *
 * Main teardown pass for hardware IPs.  The list of all the hardware
 * IPs that make up the asic is walked and the hw_fini and sw_fini callbacks
 * are run.  hw_fini tears down the hardware associated with each IP
 * and sw_fini tears down any software state associated with each IP.
 * Returns 0 on success, negative error code on failure.
 */
static int amdgpu_device_ip_fini(struct amdgpu_device *adev)
{
	int i, r;

	if (amdgpu_sriov_vf(adev) && adev->virt.ras_init_done)
		amdgpu_virt_release_ras_err_handler_data(adev);

	if (adev->gmc.xgmi.num_physical_nodes > 1)
		amdgpu_xgmi_remove_device(adev);

	amdgpu_amdkfd_device_fini_sw(adev);

	for (i = adev->num_ip_blocks - 1; i >= 0; i--) {
		if (!adev->ip_blocks[i].status.sw)
			continue;

		if (adev->ip_blocks[i].version->type == AMD_IP_BLOCK_TYPE_GMC) {
			amdgpu_ucode_free_bo(adev);
			amdgpu_free_static_csa(&adev->virt.csa_obj);
			amdgpu_device_wb_fini(adev);
			amdgpu_device_mem_scratch_fini(adev);
			amdgpu_ib_pool_fini(adev);
		}

		r = adev->ip_blocks[i].version->funcs->sw_fini((void *)adev);
		/* XXX handle errors */
		if (r) {
			DRM_DEBUG("sw_fini of IP block <%s> failed %d\n",
				  adev->ip_blocks[i].version->funcs->name, r);
		}
		adev->ip_blocks[i].status.sw = false;
		adev->ip_blocks[i].status.valid = false;
	}

	for (i = adev->num_ip_blocks - 1; i >= 0; i--) {
		if (!adev->ip_blocks[i].status.late_initialized)
			continue;
		if (adev->ip_blocks[i].version->funcs->late_fini)
			adev->ip_blocks[i].version->funcs->late_fini((void *)adev);
		adev->ip_blocks[i].status.late_initialized = false;
	}

	amdgpu_ras_fini(adev);

	return 0;
}

/**
 * amdgpu_device_delayed_init_work_handler - work handler for IB tests
 *
 * @work: work_struct.
 */
static void amdgpu_device_delayed_init_work_handler(struct work_struct *work)
{
	struct amdgpu_device *adev =
		container_of(work, struct amdgpu_device, delayed_init_work.work);
	int r;

	r = amdgpu_ib_ring_tests(adev);
	if (r)
		DRM_ERROR("ib ring test failed (%d).\n", r);
}

static void amdgpu_device_delay_enable_gfx_off(struct work_struct *work)
{
	struct amdgpu_device *adev =
		container_of(work, struct amdgpu_device, gfx.gfx_off_delay_work.work);

	WARN_ON_ONCE(adev->gfx.gfx_off_state);
	WARN_ON_ONCE(adev->gfx.gfx_off_req_count);

	if (!amdgpu_dpm_set_powergating_by_smu(adev, AMD_IP_BLOCK_TYPE_GFX, true))
		adev->gfx.gfx_off_state = true;
}

/**
 * amdgpu_device_ip_suspend_phase1 - run suspend for hardware IPs (phase 1)
 *
 * @adev: amdgpu_device pointer
 *
 * Main suspend function for hardware IPs.  The list of all the hardware
 * IPs that make up the asic is walked, clockgating is disabled and the
 * suspend callbacks are run.  suspend puts the hardware and software state
 * in each IP into a state suitable for suspend.
 * Returns 0 on success, negative error code on failure.
 */
static int amdgpu_device_ip_suspend_phase1(struct amdgpu_device *adev)
{
	int i, r;

	amdgpu_device_set_pg_state(adev, AMD_PG_STATE_UNGATE);
	amdgpu_device_set_cg_state(adev, AMD_CG_STATE_UNGATE);

	/*
	 * Per PMFW team's suggestion, driver needs to handle gfxoff
	 * and df cstate features disablement for gpu reset(e.g. Mode1Reset)
	 * scenario. Add the missing df cstate disablement here.
	 */
	if (amdgpu_dpm_set_df_cstate(adev, DF_CSTATE_DISALLOW))
		dev_warn(adev->dev, "Failed to disallow df cstate");

	for (i = adev->num_ip_blocks - 1; i >= 0; i--) {
		if (!adev->ip_blocks[i].status.valid)
			continue;

		/* displays are handled separately */
		if (adev->ip_blocks[i].version->type != AMD_IP_BLOCK_TYPE_DCE)
			continue;

		/* XXX handle errors */
		r = adev->ip_blocks[i].version->funcs->suspend(adev);
		/* XXX handle errors */
		if (r) {
			DRM_ERROR("suspend of IP block <%s> failed %d\n",
				  adev->ip_blocks[i].version->funcs->name, r);
			return r;
		}

		adev->ip_blocks[i].status.hw = false;
	}

	return 0;
}

/**
 * amdgpu_device_ip_suspend_phase2 - run suspend for hardware IPs (phase 2)
 *
 * @adev: amdgpu_device pointer
 *
 * Main suspend function for hardware IPs.  The list of all the hardware
 * IPs that make up the asic is walked, clockgating is disabled and the
 * suspend callbacks are run.  suspend puts the hardware and software state
 * in each IP into a state suitable for suspend.
 * Returns 0 on success, negative error code on failure.
 */
static int amdgpu_device_ip_suspend_phase2(struct amdgpu_device *adev)
{
	int i, r;

	if (adev->in_s0ix)
		amdgpu_dpm_gfx_state_change(adev, sGpuChangeState_D3Entry);

	for (i = adev->num_ip_blocks - 1; i >= 0; i--) {
		if (!adev->ip_blocks[i].status.valid)
			continue;
		/* displays are handled in phase1 */
		if (adev->ip_blocks[i].version->type == AMD_IP_BLOCK_TYPE_DCE)
			continue;
		/* PSP lost connection when err_event_athub occurs */
		if (amdgpu_ras_intr_triggered() &&
		    adev->ip_blocks[i].version->type == AMD_IP_BLOCK_TYPE_PSP) {
			adev->ip_blocks[i].status.hw = false;
			continue;
		}

		/* skip unnecessary suspend if we do not initialize them yet */
		if (adev->gmc.xgmi.pending_reset &&
		    !(adev->ip_blocks[i].version->type == AMD_IP_BLOCK_TYPE_GMC ||
		      adev->ip_blocks[i].version->type == AMD_IP_BLOCK_TYPE_SMC ||
		      adev->ip_blocks[i].version->type == AMD_IP_BLOCK_TYPE_COMMON ||
		      adev->ip_blocks[i].version->type == AMD_IP_BLOCK_TYPE_IH)) {
			adev->ip_blocks[i].status.hw = false;
			continue;
		}

		/* skip suspend of gfx/mes and psp for S0ix
		 * gfx is in gfxoff state, so on resume it will exit gfxoff just
		 * like at runtime. PSP is also part of the always on hardware
		 * so no need to suspend it.
		 */
		if (adev->in_s0ix &&
		    (adev->ip_blocks[i].version->type == AMD_IP_BLOCK_TYPE_PSP ||
		     adev->ip_blocks[i].version->type == AMD_IP_BLOCK_TYPE_GFX ||
		     adev->ip_blocks[i].version->type == AMD_IP_BLOCK_TYPE_MES))
<<<<<<< HEAD
=======
			continue;

		/* SDMA 5.x+ is part of GFX power domain so it's covered by GFXOFF */
		if (adev->in_s0ix &&
		    (adev->ip_versions[SDMA0_HWIP][0] >= IP_VERSION(5, 0, 0)) &&
		    (adev->ip_blocks[i].version->type == AMD_IP_BLOCK_TYPE_SDMA))
			continue;

		/* Once swPSP provides the IMU, RLC FW binaries to TOS during cold-boot.
		 * These are in TMR, hence are expected to be reused by PSP-TOS to reload
		 * from this location and RLC Autoload automatically also gets loaded
		 * from here based on PMFW -> PSP message during re-init sequence.
		 * Therefore, the psp suspend & resume should be skipped to avoid destroy
		 * the TMR and reload FWs again for IMU enabled APU ASICs.
		 */
		if (amdgpu_in_reset(adev) &&
		    (adev->flags & AMD_IS_APU) && adev->gfx.imu.funcs &&
		    adev->ip_blocks[i].version->type == AMD_IP_BLOCK_TYPE_PSP)
>>>>>>> e475cc1c
			continue;

		/* XXX handle errors */
		r = adev->ip_blocks[i].version->funcs->suspend(adev);
		/* XXX handle errors */
		if (r) {
			DRM_ERROR("suspend of IP block <%s> failed %d\n",
				  adev->ip_blocks[i].version->funcs->name, r);
		}
		adev->ip_blocks[i].status.hw = false;
		/* handle putting the SMC in the appropriate state */
		if (!amdgpu_sriov_vf(adev)) {
			if (adev->ip_blocks[i].version->type == AMD_IP_BLOCK_TYPE_SMC) {
				r = amdgpu_dpm_set_mp1_state(adev, adev->mp1_state);
				if (r) {
					DRM_ERROR("SMC failed to set mp1 state %d, %d\n",
							adev->mp1_state, r);
					return r;
				}
			}
		}
	}

	return 0;
}

/**
 * amdgpu_device_ip_suspend - run suspend for hardware IPs
 *
 * @adev: amdgpu_device pointer
 *
 * Main suspend function for hardware IPs.  The list of all the hardware
 * IPs that make up the asic is walked, clockgating is disabled and the
 * suspend callbacks are run.  suspend puts the hardware and software state
 * in each IP into a state suitable for suspend.
 * Returns 0 on success, negative error code on failure.
 */
int amdgpu_device_ip_suspend(struct amdgpu_device *adev)
{
	int r;

	if (amdgpu_sriov_vf(adev)) {
		amdgpu_virt_fini_data_exchange(adev);
		amdgpu_virt_request_full_gpu(adev, false);
	}

	r = amdgpu_device_ip_suspend_phase1(adev);
	if (r)
		return r;
	r = amdgpu_device_ip_suspend_phase2(adev);

	if (amdgpu_sriov_vf(adev))
		amdgpu_virt_release_full_gpu(adev, false);

	return r;
}

static int amdgpu_device_ip_reinit_early_sriov(struct amdgpu_device *adev)
{
	int i, r;

	static enum amd_ip_block_type ip_order[] = {
		AMD_IP_BLOCK_TYPE_COMMON,
		AMD_IP_BLOCK_TYPE_GMC,
		AMD_IP_BLOCK_TYPE_PSP,
		AMD_IP_BLOCK_TYPE_IH,
	};

	for (i = 0; i < adev->num_ip_blocks; i++) {
		int j;
		struct amdgpu_ip_block *block;

		block = &adev->ip_blocks[i];
		block->status.hw = false;

		for (j = 0; j < ARRAY_SIZE(ip_order); j++) {

			if (block->version->type != ip_order[j] ||
				!block->status.valid)
				continue;

			r = block->version->funcs->hw_init(adev);
			DRM_INFO("RE-INIT-early: %s %s\n", block->version->funcs->name, r?"failed":"succeeded");
			if (r)
				return r;
			block->status.hw = true;
		}
	}

	return 0;
}

static int amdgpu_device_ip_reinit_late_sriov(struct amdgpu_device *adev)
{
	int i, r;

	static enum amd_ip_block_type ip_order[] = {
		AMD_IP_BLOCK_TYPE_SMC,
		AMD_IP_BLOCK_TYPE_DCE,
		AMD_IP_BLOCK_TYPE_GFX,
		AMD_IP_BLOCK_TYPE_SDMA,
		AMD_IP_BLOCK_TYPE_MES,
		AMD_IP_BLOCK_TYPE_UVD,
		AMD_IP_BLOCK_TYPE_VCE,
		AMD_IP_BLOCK_TYPE_VCN,
		AMD_IP_BLOCK_TYPE_JPEG
	};

	for (i = 0; i < ARRAY_SIZE(ip_order); i++) {
		int j;
		struct amdgpu_ip_block *block;

		for (j = 0; j < adev->num_ip_blocks; j++) {
			block = &adev->ip_blocks[j];

			if (block->version->type != ip_order[i] ||
				!block->status.valid ||
				block->status.hw)
				continue;

			if (block->version->type == AMD_IP_BLOCK_TYPE_SMC)
				r = block->version->funcs->resume(adev);
			else
				r = block->version->funcs->hw_init(adev);

			DRM_INFO("RE-INIT-late: %s %s\n", block->version->funcs->name, r?"failed":"succeeded");
			if (r)
				return r;
			block->status.hw = true;
		}
	}

	return 0;
}

/**
 * amdgpu_device_ip_resume_phase1 - run resume for hardware IPs
 *
 * @adev: amdgpu_device pointer
 *
 * First resume function for hardware IPs.  The list of all the hardware
 * IPs that make up the asic is walked and the resume callbacks are run for
 * COMMON, GMC, and IH.  resume puts the hardware into a functional state
 * after a suspend and updates the software state as necessary.  This
 * function is also used for restoring the GPU after a GPU reset.
 * Returns 0 on success, negative error code on failure.
 */
static int amdgpu_device_ip_resume_phase1(struct amdgpu_device *adev)
{
	int i, r;

	for (i = 0; i < adev->num_ip_blocks; i++) {
		if (!adev->ip_blocks[i].status.valid || adev->ip_blocks[i].status.hw)
			continue;
		if (adev->ip_blocks[i].version->type == AMD_IP_BLOCK_TYPE_COMMON ||
		    adev->ip_blocks[i].version->type == AMD_IP_BLOCK_TYPE_GMC ||
		    adev->ip_blocks[i].version->type == AMD_IP_BLOCK_TYPE_IH ||
		    (adev->ip_blocks[i].version->type == AMD_IP_BLOCK_TYPE_PSP && amdgpu_sriov_vf(adev))) {

			r = adev->ip_blocks[i].version->funcs->resume(adev);
			if (r) {
				DRM_ERROR("resume of IP block <%s> failed %d\n",
					  adev->ip_blocks[i].version->funcs->name, r);
				return r;
			}
			adev->ip_blocks[i].status.hw = true;
		}
	}

	return 0;
}

/**
 * amdgpu_device_ip_resume_phase2 - run resume for hardware IPs
 *
 * @adev: amdgpu_device pointer
 *
 * First resume function for hardware IPs.  The list of all the hardware
 * IPs that make up the asic is walked and the resume callbacks are run for
 * all blocks except COMMON, GMC, and IH.  resume puts the hardware into a
 * functional state after a suspend and updates the software state as
 * necessary.  This function is also used for restoring the GPU after a GPU
 * reset.
 * Returns 0 on success, negative error code on failure.
 */
static int amdgpu_device_ip_resume_phase2(struct amdgpu_device *adev)
{
	int i, r;

	for (i = 0; i < adev->num_ip_blocks; i++) {
		if (!adev->ip_blocks[i].status.valid || adev->ip_blocks[i].status.hw)
			continue;
		if (adev->ip_blocks[i].version->type == AMD_IP_BLOCK_TYPE_COMMON ||
		    adev->ip_blocks[i].version->type == AMD_IP_BLOCK_TYPE_GMC ||
		    adev->ip_blocks[i].version->type == AMD_IP_BLOCK_TYPE_IH ||
		    adev->ip_blocks[i].version->type == AMD_IP_BLOCK_TYPE_PSP)
			continue;
		r = adev->ip_blocks[i].version->funcs->resume(adev);
		if (r) {
			DRM_ERROR("resume of IP block <%s> failed %d\n",
				  adev->ip_blocks[i].version->funcs->name, r);
			return r;
		}
		adev->ip_blocks[i].status.hw = true;
	}

	return 0;
}

/**
 * amdgpu_device_ip_resume - run resume for hardware IPs
 *
 * @adev: amdgpu_device pointer
 *
 * Main resume function for hardware IPs.  The hardware IPs
 * are split into two resume functions because they are
 * also used in recovering from a GPU reset and some additional
 * steps need to be take between them.  In this case (S3/S4) they are
 * run sequentially.
 * Returns 0 on success, negative error code on failure.
 */
static int amdgpu_device_ip_resume(struct amdgpu_device *adev)
{
	int r;

	r = amdgpu_device_ip_resume_phase1(adev);
	if (r)
		return r;

	r = amdgpu_device_fw_loading(adev);
	if (r)
		return r;

	r = amdgpu_device_ip_resume_phase2(adev);

	return r;
}

/**
 * amdgpu_device_detect_sriov_bios - determine if the board supports SR-IOV
 *
 * @adev: amdgpu_device pointer
 *
 * Query the VBIOS data tables to determine if the board supports SR-IOV.
 */
static void amdgpu_device_detect_sriov_bios(struct amdgpu_device *adev)
{
	if (amdgpu_sriov_vf(adev)) {
		if (adev->is_atom_fw) {
			if (amdgpu_atomfirmware_gpu_virtualization_supported(adev))
				adev->virt.caps |= AMDGPU_SRIOV_CAPS_SRIOV_VBIOS;
		} else {
			if (amdgpu_atombios_has_gpu_virtualization_table(adev))
				adev->virt.caps |= AMDGPU_SRIOV_CAPS_SRIOV_VBIOS;
		}

		if (!(adev->virt.caps & AMDGPU_SRIOV_CAPS_SRIOV_VBIOS))
			amdgpu_vf_error_put(adev, AMDGIM_ERROR_VF_NO_VBIOS, 0, 0);
	}
}

/**
 * amdgpu_device_asic_has_dc_support - determine if DC supports the asic
 *
 * @asic_type: AMD asic type
 *
 * Check if there is DC (new modesetting infrastructre) support for an asic.
 * returns true if DC has support, false if not.
 */
bool amdgpu_device_asic_has_dc_support(enum amd_asic_type asic_type)
{
	switch (asic_type) {
#ifdef CONFIG_DRM_AMDGPU_SI
	case CHIP_HAINAN:
#endif
	case CHIP_TOPAZ:
		/* chips with no display hardware */
		return false;
#if defined(CONFIG_DRM_AMD_DC)
	case CHIP_TAHITI:
	case CHIP_PITCAIRN:
	case CHIP_VERDE:
	case CHIP_OLAND:
		/*
		 * We have systems in the wild with these ASICs that require
		 * LVDS and VGA support which is not supported with DC.
		 *
		 * Fallback to the non-DC driver here by default so as not to
		 * cause regressions.
		 */
#if defined(CONFIG_DRM_AMD_DC_SI)
		return amdgpu_dc > 0;
#else
		return false;
#endif
	case CHIP_BONAIRE:
	case CHIP_KAVERI:
	case CHIP_KABINI:
	case CHIP_MULLINS:
		/*
		 * We have systems in the wild with these ASICs that require
		 * VGA support which is not supported with DC.
		 *
		 * Fallback to the non-DC driver here by default so as not to
		 * cause regressions.
		 */
		return amdgpu_dc > 0;
	default:
		return amdgpu_dc != 0;
#else
	default:
		if (amdgpu_dc > 0)
			DRM_INFO_ONCE("Display Core has been requested via kernel parameter but isn't supported by ASIC, ignoring\n");
		return false;
#endif
	}
}

/**
 * amdgpu_device_has_dc_support - check if dc is supported
 *
 * @adev: amdgpu_device pointer
 *
 * Returns true for supported, false for not supported
 */
bool amdgpu_device_has_dc_support(struct amdgpu_device *adev)
{
	if (adev->enable_virtual_display ||
	    (adev->harvest_ip_mask & AMD_HARVEST_IP_DMU_MASK))
		return false;

	return amdgpu_device_asic_has_dc_support(adev->asic_type);
}

static void amdgpu_device_xgmi_reset_func(struct work_struct *__work)
{
	struct amdgpu_device *adev =
		container_of(__work, struct amdgpu_device, xgmi_reset_work);
	struct amdgpu_hive_info *hive = amdgpu_get_xgmi_hive(adev);

	/* It's a bug to not have a hive within this function */
	if (WARN_ON(!hive))
		return;

	/*
	 * Use task barrier to synchronize all xgmi reset works across the
	 * hive. task_barrier_enter and task_barrier_exit will block
	 * until all the threads running the xgmi reset works reach
	 * those points. task_barrier_full will do both blocks.
	 */
	if (amdgpu_asic_reset_method(adev) == AMD_RESET_METHOD_BACO) {

		task_barrier_enter(&hive->tb);
		adev->asic_reset_res = amdgpu_device_baco_enter(adev_to_drm(adev));

		if (adev->asic_reset_res)
			goto fail;

		task_barrier_exit(&hive->tb);
		adev->asic_reset_res = amdgpu_device_baco_exit(adev_to_drm(adev));

		if (adev->asic_reset_res)
			goto fail;

		if (adev->mmhub.ras && adev->mmhub.ras->ras_block.hw_ops &&
		    adev->mmhub.ras->ras_block.hw_ops->reset_ras_error_count)
			adev->mmhub.ras->ras_block.hw_ops->reset_ras_error_count(adev);
	} else {

		task_barrier_full(&hive->tb);
		adev->asic_reset_res =  amdgpu_asic_reset(adev);
	}

fail:
	if (adev->asic_reset_res)
		DRM_WARN("ASIC reset failed with error, %d for drm dev, %s",
			 adev->asic_reset_res, adev_to_drm(adev)->unique);
	amdgpu_put_xgmi_hive(hive);
}

static int amdgpu_device_get_job_timeout_settings(struct amdgpu_device *adev)
{
	char *input = amdgpu_lockup_timeout;
	char *timeout_setting = NULL;
	int index = 0;
	long timeout;
	int ret = 0;

	/*
	 * By default timeout for non compute jobs is 10000
	 * and 60000 for compute jobs.
	 * In SR-IOV or passthrough mode, timeout for compute
	 * jobs are 60000 by default.
	 */
	adev->gfx_timeout = msecs_to_jiffies(10000);
	adev->sdma_timeout = adev->video_timeout = adev->gfx_timeout;
	if (amdgpu_sriov_vf(adev))
		adev->compute_timeout = amdgpu_sriov_is_pp_one_vf(adev) ?
					msecs_to_jiffies(60000) : msecs_to_jiffies(10000);
	else
		adev->compute_timeout =  msecs_to_jiffies(60000);

	if (strnlen(input, AMDGPU_MAX_TIMEOUT_PARAM_LENGTH)) {
		while ((timeout_setting = strsep(&input, ",")) &&
				strnlen(timeout_setting, AMDGPU_MAX_TIMEOUT_PARAM_LENGTH)) {
			ret = kstrtol(timeout_setting, 0, &timeout);
			if (ret)
				return ret;

			if (timeout == 0) {
				index++;
				continue;
			} else if (timeout < 0) {
				timeout = MAX_SCHEDULE_TIMEOUT;
				dev_warn(adev->dev, "lockup timeout disabled");
				add_taint(TAINT_SOFTLOCKUP, LOCKDEP_STILL_OK);
			} else {
				timeout = msecs_to_jiffies(timeout);
			}

			switch (index++) {
			case 0:
				adev->gfx_timeout = timeout;
				break;
			case 1:
				adev->compute_timeout = timeout;
				break;
			case 2:
				adev->sdma_timeout = timeout;
				break;
			case 3:
				adev->video_timeout = timeout;
				break;
			default:
				break;
			}
		}
		/*
		 * There is only one value specified and
		 * it should apply to all non-compute jobs.
		 */
		if (index == 1) {
			adev->sdma_timeout = adev->video_timeout = adev->gfx_timeout;
			if (amdgpu_sriov_vf(adev) || amdgpu_passthrough(adev))
				adev->compute_timeout = adev->gfx_timeout;
		}
	}

	return ret;
}

/**
 * amdgpu_device_check_iommu_direct_map - check if RAM direct mapped to GPU
 *
 * @adev: amdgpu_device pointer
 *
 * RAM direct mapped to GPU if IOMMU is not enabled or is pass through mode
 */
static void amdgpu_device_check_iommu_direct_map(struct amdgpu_device *adev)
{
	struct iommu_domain *domain;

	domain = iommu_get_domain_for_dev(adev->dev);
	if (!domain || domain->type == IOMMU_DOMAIN_IDENTITY)
		adev->ram_is_direct_mapped = true;
}

static const struct attribute *amdgpu_dev_attributes[] = {
	&dev_attr_pcie_replay_count.attr,
	NULL
};

static void amdgpu_device_set_mcbp(struct amdgpu_device *adev)
{
	if (amdgpu_mcbp == 1)
		adev->gfx.mcbp = true;
	else if (amdgpu_mcbp == 0)
		adev->gfx.mcbp = false;
	else if ((adev->ip_versions[GC_HWIP][0] >= IP_VERSION(9, 0, 0)) &&
		 (adev->ip_versions[GC_HWIP][0] < IP_VERSION(10, 0, 0)) &&
		 adev->gfx.num_gfx_rings)
		adev->gfx.mcbp = true;

	if (amdgpu_sriov_vf(adev))
		adev->gfx.mcbp = true;

	if (adev->gfx.mcbp)
		DRM_INFO("MCBP is enabled\n");
}

/**
 * amdgpu_device_init - initialize the driver
 *
 * @adev: amdgpu_device pointer
 * @flags: driver flags
 *
 * Initializes the driver info and hw (all asics).
 * Returns 0 for success or an error on failure.
 * Called at driver startup.
 */
int amdgpu_device_init(struct amdgpu_device *adev,
		       uint32_t flags)
{
	struct drm_device *ddev = adev_to_drm(adev);
	struct pci_dev *pdev = adev->pdev;
	int r, i;
	bool px = false;
	u32 max_MBps;
	int tmp;

	adev->shutdown = false;
	adev->flags = flags;

	if (amdgpu_force_asic_type >= 0 && amdgpu_force_asic_type < CHIP_LAST)
		adev->asic_type = amdgpu_force_asic_type;
	else
		adev->asic_type = flags & AMD_ASIC_MASK;

	adev->usec_timeout = AMDGPU_MAX_USEC_TIMEOUT;
	if (amdgpu_emu_mode == 1)
		adev->usec_timeout *= 10;
	adev->gmc.gart_size = 512 * 1024 * 1024;
	adev->accel_working = false;
	adev->num_rings = 0;
	RCU_INIT_POINTER(adev->gang_submit, dma_fence_get_stub());
	adev->mman.buffer_funcs = NULL;
	adev->mman.buffer_funcs_ring = NULL;
	adev->vm_manager.vm_pte_funcs = NULL;
	adev->vm_manager.vm_pte_num_scheds = 0;
	adev->gmc.gmc_funcs = NULL;
	adev->harvest_ip_mask = 0x0;
	adev->fence_context = dma_fence_context_alloc(AMDGPU_MAX_RINGS);
	bitmap_zero(adev->gfx.pipe_reserve_bitmap, AMDGPU_MAX_COMPUTE_QUEUES);

	adev->smc_rreg = &amdgpu_invalid_rreg;
	adev->smc_wreg = &amdgpu_invalid_wreg;
	adev->pcie_rreg = &amdgpu_invalid_rreg;
	adev->pcie_wreg = &amdgpu_invalid_wreg;
	adev->pcie_rreg_ext = &amdgpu_invalid_rreg_ext;
	adev->pcie_wreg_ext = &amdgpu_invalid_wreg_ext;
	adev->pciep_rreg = &amdgpu_invalid_rreg;
	adev->pciep_wreg = &amdgpu_invalid_wreg;
	adev->pcie_rreg64 = &amdgpu_invalid_rreg64;
	adev->pcie_wreg64 = &amdgpu_invalid_wreg64;
	adev->uvd_ctx_rreg = &amdgpu_invalid_rreg;
	adev->uvd_ctx_wreg = &amdgpu_invalid_wreg;
	adev->didt_rreg = &amdgpu_invalid_rreg;
	adev->didt_wreg = &amdgpu_invalid_wreg;
	adev->gc_cac_rreg = &amdgpu_invalid_rreg;
	adev->gc_cac_wreg = &amdgpu_invalid_wreg;
	adev->audio_endpt_rreg = &amdgpu_block_invalid_rreg;
	adev->audio_endpt_wreg = &amdgpu_block_invalid_wreg;

	DRM_INFO("initializing kernel modesetting (%s 0x%04X:0x%04X 0x%04X:0x%04X 0x%02X).\n",
		 amdgpu_asic_name[adev->asic_type], pdev->vendor, pdev->device,
		 pdev->subsystem_vendor, pdev->subsystem_device, pdev->revision);

	/* mutex initialization are all done here so we
	 * can recall function without having locking issues
	 */
	mutex_init(&adev->firmware.mutex);
	mutex_init(&adev->pm.mutex);
	mutex_init(&adev->gfx.gpu_clock_mutex);
	mutex_init(&adev->srbm_mutex);
	mutex_init(&adev->gfx.pipe_reserve_mutex);
	mutex_init(&adev->gfx.gfx_off_mutex);
	mutex_init(&adev->gfx.partition_mutex);
	mutex_init(&adev->grbm_idx_mutex);
	mutex_init(&adev->mn_lock);
	mutex_init(&adev->virt.vf_errors.lock);
	hash_init(adev->mn_hash);
	mutex_init(&adev->psp.mutex);
	mutex_init(&adev->notifier_lock);
	mutex_init(&adev->pm.stable_pstate_ctx_lock);
	mutex_init(&adev->benchmark_mutex);

	amdgpu_device_init_apu_flags(adev);

	r = amdgpu_device_check_arguments(adev);
	if (r)
		return r;

	spin_lock_init(&adev->mmio_idx_lock);
	spin_lock_init(&adev->smc_idx_lock);
	spin_lock_init(&adev->pcie_idx_lock);
	spin_lock_init(&adev->uvd_ctx_idx_lock);
	spin_lock_init(&adev->didt_idx_lock);
	spin_lock_init(&adev->gc_cac_idx_lock);
	spin_lock_init(&adev->se_cac_idx_lock);
	spin_lock_init(&adev->audio_endpt_idx_lock);
	spin_lock_init(&adev->mm_stats.lock);

	INIT_LIST_HEAD(&adev->shadow_list);
	mutex_init(&adev->shadow_list_lock);

	INIT_LIST_HEAD(&adev->reset_list);

	INIT_LIST_HEAD(&adev->ras_list);

	INIT_DELAYED_WORK(&adev->delayed_init_work,
			  amdgpu_device_delayed_init_work_handler);
	INIT_DELAYED_WORK(&adev->gfx.gfx_off_delay_work,
			  amdgpu_device_delay_enable_gfx_off);

	INIT_WORK(&adev->xgmi_reset_work, amdgpu_device_xgmi_reset_func);

	adev->gfx.gfx_off_req_count = 1;
	adev->gfx.gfx_off_residency = 0;
	adev->gfx.gfx_off_entrycount = 0;
	adev->pm.ac_power = power_supply_is_system_supplied() > 0;

	atomic_set(&adev->throttling_logging_enabled, 1);
	/*
	 * If throttling continues, logging will be performed every minute
	 * to avoid log flooding. "-1" is subtracted since the thermal
	 * throttling interrupt comes every second. Thus, the total logging
	 * interval is 59 seconds(retelimited printk interval) + 1(waiting
	 * for throttling interrupt) = 60 seconds.
	 */
	ratelimit_state_init(&adev->throttling_logging_rs, (60 - 1) * HZ, 1);
	ratelimit_set_flags(&adev->throttling_logging_rs, RATELIMIT_MSG_ON_RELEASE);

	/* Registers mapping */
	/* TODO: block userspace mapping of io register */
	if (adev->asic_type >= CHIP_BONAIRE) {
		adev->rmmio_base = pci_resource_start(adev->pdev, 5);
		adev->rmmio_size = pci_resource_len(adev->pdev, 5);
	} else {
		adev->rmmio_base = pci_resource_start(adev->pdev, 2);
		adev->rmmio_size = pci_resource_len(adev->pdev, 2);
	}

	for (i = 0; i < AMD_IP_BLOCK_TYPE_NUM; i++)
		atomic_set(&adev->pm.pwr_state[i], POWER_STATE_UNKNOWN);

	adev->rmmio = ioremap(adev->rmmio_base, adev->rmmio_size);
	if (!adev->rmmio)
		return -ENOMEM;

	DRM_INFO("register mmio base: 0x%08X\n", (uint32_t)adev->rmmio_base);
	DRM_INFO("register mmio size: %u\n", (unsigned int)adev->rmmio_size);

	/*
	 * Reset domain needs to be present early, before XGMI hive discovered
	 * (if any) and intitialized to use reset sem and in_gpu reset flag
	 * early on during init and before calling to RREG32.
	 */
	adev->reset_domain = amdgpu_reset_create_reset_domain(SINGLE_DEVICE, "amdgpu-reset-dev");
	if (!adev->reset_domain)
		return -ENOMEM;

	/* detect hw virtualization here */
	amdgpu_detect_virtualization(adev);

	amdgpu_device_get_pcie_info(adev);

	r = amdgpu_device_get_job_timeout_settings(adev);
	if (r) {
		dev_err(adev->dev, "invalid lockup_timeout parameter syntax\n");
		return r;
	}

	/* early init functions */
	r = amdgpu_device_ip_early_init(adev);
	if (r)
		return r;

	amdgpu_device_set_mcbp(adev);

	/* Get rid of things like offb */
	r = drm_aperture_remove_conflicting_pci_framebuffers(adev->pdev, &amdgpu_kms_driver);
	if (r)
		return r;

	/* Enable TMZ based on IP_VERSION */
	amdgpu_gmc_tmz_set(adev);

	amdgpu_gmc_noretry_set(adev);
	/* Need to get xgmi info early to decide the reset behavior*/
	if (adev->gmc.xgmi.supported) {
		r = adev->gfxhub.funcs->get_xgmi_info(adev);
		if (r)
			return r;
	}

	/* enable PCIE atomic ops */
	if (amdgpu_sriov_vf(adev)) {
		if (adev->virt.fw_reserve.p_pf2vf)
			adev->have_atomics_support = ((struct amd_sriov_msg_pf2vf_info *)
						      adev->virt.fw_reserve.p_pf2vf)->pcie_atomic_ops_support_flags ==
				(PCI_EXP_DEVCAP2_ATOMIC_COMP32 | PCI_EXP_DEVCAP2_ATOMIC_COMP64);
	/* APUs w/ gfx9 onwards doesn't reply on PCIe atomics, rather it is a
	 * internal path natively support atomics, set have_atomics_support to true.
	 */
	} else if ((adev->flags & AMD_IS_APU) &&
		   (adev->ip_versions[GC_HWIP][0] > IP_VERSION(9, 0, 0))) {
		adev->have_atomics_support = true;
	} else {
		adev->have_atomics_support =
			!pci_enable_atomic_ops_to_root(adev->pdev,
					  PCI_EXP_DEVCAP2_ATOMIC_COMP32 |
					  PCI_EXP_DEVCAP2_ATOMIC_COMP64);
	}

	if (!adev->have_atomics_support)
		dev_info(adev->dev, "PCIE atomic ops is not supported\n");

	/* doorbell bar mapping and doorbell index init*/
	amdgpu_doorbell_init(adev);

	if (amdgpu_emu_mode == 1) {
		/* post the asic on emulation mode */
		emu_soc_asic_init(adev);
		goto fence_driver_init;
	}

	amdgpu_reset_init(adev);

	/* detect if we are with an SRIOV vbios */
	if (adev->bios)
		amdgpu_device_detect_sriov_bios(adev);

	/* check if we need to reset the asic
	 *  E.g., driver was not cleanly unloaded previously, etc.
	 */
	if (!amdgpu_sriov_vf(adev) && amdgpu_asic_need_reset_on_init(adev)) {
		if (adev->gmc.xgmi.num_physical_nodes) {
			dev_info(adev->dev, "Pending hive reset.\n");
			adev->gmc.xgmi.pending_reset = true;
			/* Only need to init necessary block for SMU to handle the reset */
			for (i = 0; i < adev->num_ip_blocks; i++) {
				if (!adev->ip_blocks[i].status.valid)
					continue;
				if (!(adev->ip_blocks[i].version->type == AMD_IP_BLOCK_TYPE_GMC ||
				      adev->ip_blocks[i].version->type == AMD_IP_BLOCK_TYPE_COMMON ||
				      adev->ip_blocks[i].version->type == AMD_IP_BLOCK_TYPE_IH ||
				      adev->ip_blocks[i].version->type == AMD_IP_BLOCK_TYPE_SMC)) {
					DRM_DEBUG("IP %s disabled for hw_init.\n",
						adev->ip_blocks[i].version->funcs->name);
					adev->ip_blocks[i].status.hw = true;
				}
			}
		} else {
			tmp = amdgpu_reset_method;
			/* It should do a default reset when loading or reloading the driver,
			 * regardless of the module parameter reset_method.
			 */
			amdgpu_reset_method = AMD_RESET_METHOD_NONE;
			r = amdgpu_asic_reset(adev);
			amdgpu_reset_method = tmp;
			if (r) {
				dev_err(adev->dev, "asic reset on init failed\n");
				goto failed;
			}
		}
	}

	/* Post card if necessary */
	if (amdgpu_device_need_post(adev)) {
		if (!adev->bios) {
			dev_err(adev->dev, "no vBIOS found\n");
			r = -EINVAL;
			goto failed;
		}
		DRM_INFO("GPU posting now...\n");
		r = amdgpu_device_asic_init(adev);
		if (r) {
			dev_err(adev->dev, "gpu post error!\n");
			goto failed;
		}
	}

	if (adev->bios) {
		if (adev->is_atom_fw) {
			/* Initialize clocks */
			r = amdgpu_atomfirmware_get_clock_info(adev);
			if (r) {
				dev_err(adev->dev, "amdgpu_atomfirmware_get_clock_info failed\n");
				amdgpu_vf_error_put(adev, AMDGIM_ERROR_VF_ATOMBIOS_GET_CLOCK_FAIL, 0, 0);
				goto failed;
			}
		} else {
			/* Initialize clocks */
			r = amdgpu_atombios_get_clock_info(adev);
			if (r) {
				dev_err(adev->dev, "amdgpu_atombios_get_clock_info failed\n");
				amdgpu_vf_error_put(adev, AMDGIM_ERROR_VF_ATOMBIOS_GET_CLOCK_FAIL, 0, 0);
				goto failed;
			}
			/* init i2c buses */
			if (!amdgpu_device_has_dc_support(adev))
				amdgpu_atombios_i2c_init(adev);
		}
	}

fence_driver_init:
	/* Fence driver */
	r = amdgpu_fence_driver_sw_init(adev);
	if (r) {
		dev_err(adev->dev, "amdgpu_fence_driver_sw_init failed\n");
		amdgpu_vf_error_put(adev, AMDGIM_ERROR_VF_FENCE_INIT_FAIL, 0, 0);
		goto failed;
	}

	/* init the mode config */
	drm_mode_config_init(adev_to_drm(adev));

	r = amdgpu_device_ip_init(adev);
	if (r) {
		dev_err(adev->dev, "amdgpu_device_ip_init failed\n");
		amdgpu_vf_error_put(adev, AMDGIM_ERROR_VF_AMDGPU_INIT_FAIL, 0, 0);
		goto release_ras_con;
	}

	amdgpu_fence_driver_hw_init(adev);

	dev_info(adev->dev,
		"SE %d, SH per SE %d, CU per SH %d, active_cu_number %d\n",
			adev->gfx.config.max_shader_engines,
			adev->gfx.config.max_sh_per_se,
			adev->gfx.config.max_cu_per_sh,
			adev->gfx.cu_info.number);

	adev->accel_working = true;

	amdgpu_vm_check_compute_bug(adev);

	/* Initialize the buffer migration limit. */
	if (amdgpu_moverate >= 0)
		max_MBps = amdgpu_moverate;
	else
		max_MBps = 8; /* Allow 8 MB/s. */
	/* Get a log2 for easy divisions. */
	adev->mm_stats.log2_max_MBps = ilog2(max(1u, max_MBps));

	r = amdgpu_atombios_sysfs_init(adev);
	if (r)
		drm_err(&adev->ddev,
			"registering atombios sysfs failed (%d).\n", r);

	r = amdgpu_pm_sysfs_init(adev);
	if (r)
		DRM_ERROR("registering pm sysfs failed (%d).\n", r);

	r = amdgpu_ucode_sysfs_init(adev);
	if (r) {
		adev->ucode_sysfs_en = false;
		DRM_ERROR("Creating firmware sysfs failed (%d).\n", r);
	} else
		adev->ucode_sysfs_en = true;

	/*
	 * Register gpu instance before amdgpu_device_enable_mgpu_fan_boost.
	 * Otherwise the mgpu fan boost feature will be skipped due to the
	 * gpu instance is counted less.
	 */
	amdgpu_register_gpu_instance(adev);

	/* enable clockgating, etc. after ib tests, etc. since some blocks require
	 * explicit gating rather than handling it automatically.
	 */
	if (!adev->gmc.xgmi.pending_reset) {
		r = amdgpu_device_ip_late_init(adev);
		if (r) {
			dev_err(adev->dev, "amdgpu_device_ip_late_init failed\n");
			amdgpu_vf_error_put(adev, AMDGIM_ERROR_VF_AMDGPU_LATE_INIT_FAIL, 0, r);
			goto release_ras_con;
		}
		/* must succeed. */
		amdgpu_ras_resume(adev);
		queue_delayed_work(system_wq, &adev->delayed_init_work,
				   msecs_to_jiffies(AMDGPU_RESUME_MS));
	}

	if (amdgpu_sriov_vf(adev)) {
		amdgpu_virt_release_full_gpu(adev, true);
		flush_delayed_work(&adev->delayed_init_work);
	}

	r = sysfs_create_files(&adev->dev->kobj, amdgpu_dev_attributes);
	if (r)
		dev_err(adev->dev, "Could not create amdgpu device attr\n");

	amdgpu_fru_sysfs_init(adev);

	if (IS_ENABLED(CONFIG_PERF_EVENTS))
		r = amdgpu_pmu_init(adev);
	if (r)
		dev_err(adev->dev, "amdgpu_pmu_init failed\n");

	/* Have stored pci confspace at hand for restore in sudden PCI error */
	if (amdgpu_device_cache_pci_state(adev->pdev))
		pci_restore_state(pdev);

	/* if we have > 1 VGA cards, then disable the amdgpu VGA resources */
	/* this will fail for cards that aren't VGA class devices, just
	 * ignore it
	 */
	if ((adev->pdev->class >> 8) == PCI_CLASS_DISPLAY_VGA)
		vga_client_register(adev->pdev, amdgpu_device_vga_set_decode);

	px = amdgpu_device_supports_px(ddev);

	if (px || (!pci_is_thunderbolt_attached(adev->pdev) &&
				apple_gmux_detect(NULL, NULL)))
		vga_switcheroo_register_client(adev->pdev,
					       &amdgpu_switcheroo_ops, px);

	if (px)
		vga_switcheroo_init_domain_pm_ops(adev->dev, &adev->vga_pm_domain);

	if (adev->gmc.xgmi.pending_reset)
		queue_delayed_work(system_wq, &mgpu_info.delayed_reset_work,
				   msecs_to_jiffies(AMDGPU_RESUME_MS));

	amdgpu_device_check_iommu_direct_map(adev);

	return 0;

release_ras_con:
	if (amdgpu_sriov_vf(adev))
		amdgpu_virt_release_full_gpu(adev, true);

	/* failed in exclusive mode due to timeout */
	if (amdgpu_sriov_vf(adev) &&
		!amdgpu_sriov_runtime(adev) &&
		amdgpu_virt_mmio_blocked(adev) &&
		!amdgpu_virt_wait_reset(adev)) {
		dev_err(adev->dev, "VF exclusive mode timeout\n");
		/* Don't send request since VF is inactive. */
		adev->virt.caps &= ~AMDGPU_SRIOV_CAPS_RUNTIME;
		adev->virt.ops = NULL;
		r = -EAGAIN;
	}
	amdgpu_release_ras_context(adev);

failed:
	amdgpu_vf_error_trans_all(adev);

	return r;
}

static void amdgpu_device_unmap_mmio(struct amdgpu_device *adev)
{

	/* Clear all CPU mappings pointing to this device */
	unmap_mapping_range(adev->ddev.anon_inode->i_mapping, 0, 0, 1);

	/* Unmap all mapped bars - Doorbell, registers and VRAM */
	amdgpu_doorbell_fini(adev);

	iounmap(adev->rmmio);
	adev->rmmio = NULL;
	if (adev->mman.aper_base_kaddr)
		iounmap(adev->mman.aper_base_kaddr);
	adev->mman.aper_base_kaddr = NULL;

	/* Memory manager related */
	if (!adev->gmc.xgmi.connected_to_cpu && !adev->gmc.is_app_apu) {
		arch_phys_wc_del(adev->gmc.vram_mtrr);
		arch_io_free_memtype_wc(adev->gmc.aper_base, adev->gmc.aper_size);
	}
}

/**
 * amdgpu_device_fini_hw - tear down the driver
 *
 * @adev: amdgpu_device pointer
 *
 * Tear down the driver info (all asics).
 * Called at driver shutdown.
 */
void amdgpu_device_fini_hw(struct amdgpu_device *adev)
{
	dev_info(adev->dev, "amdgpu: finishing device.\n");
	flush_delayed_work(&adev->delayed_init_work);
	adev->shutdown = true;

	/* make sure IB test finished before entering exclusive mode
	 * to avoid preemption on IB test
	 */
	if (amdgpu_sriov_vf(adev)) {
		amdgpu_virt_request_full_gpu(adev, false);
		amdgpu_virt_fini_data_exchange(adev);
	}

	/* disable all interrupts */
	amdgpu_irq_disable_all(adev);
	if (adev->mode_info.mode_config_initialized) {
		if (!drm_drv_uses_atomic_modeset(adev_to_drm(adev)))
			drm_helper_force_disable_all(adev_to_drm(adev));
		else
			drm_atomic_helper_shutdown(adev_to_drm(adev));
	}
	amdgpu_fence_driver_hw_fini(adev);

	if (adev->mman.initialized)
		drain_workqueue(adev->mman.bdev.wq);

	if (adev->pm.sysfs_initialized)
		amdgpu_pm_sysfs_fini(adev);
	if (adev->ucode_sysfs_en)
		amdgpu_ucode_sysfs_fini(adev);
	sysfs_remove_files(&adev->dev->kobj, amdgpu_dev_attributes);
	amdgpu_fru_sysfs_fini(adev);

	/* disable ras feature must before hw fini */
	amdgpu_ras_pre_fini(adev);

	amdgpu_device_ip_fini_early(adev);

	amdgpu_irq_fini_hw(adev);

	if (adev->mman.initialized)
		ttm_device_clear_dma_mappings(&adev->mman.bdev);

	amdgpu_gart_dummy_page_fini(adev);

	if (drm_dev_is_unplugged(adev_to_drm(adev)))
		amdgpu_device_unmap_mmio(adev);

}

void amdgpu_device_fini_sw(struct amdgpu_device *adev)
{
	int idx;
	bool px;

	amdgpu_fence_driver_sw_fini(adev);
	amdgpu_device_ip_fini(adev);
	amdgpu_ucode_release(&adev->firmware.gpu_info_fw);
	adev->accel_working = false;
	dma_fence_put(rcu_dereference_protected(adev->gang_submit, true));

	amdgpu_reset_fini(adev);

	/* free i2c buses */
	if (!amdgpu_device_has_dc_support(adev))
		amdgpu_i2c_fini(adev);

	if (amdgpu_emu_mode != 1)
		amdgpu_atombios_fini(adev);

	kfree(adev->bios);
	adev->bios = NULL;

	px = amdgpu_device_supports_px(adev_to_drm(adev));

	if (px || (!pci_is_thunderbolt_attached(adev->pdev) &&
				apple_gmux_detect(NULL, NULL)))
		vga_switcheroo_unregister_client(adev->pdev);

	if (px)
		vga_switcheroo_fini_domain_pm_ops(adev->dev);

	if ((adev->pdev->class >> 8) == PCI_CLASS_DISPLAY_VGA)
		vga_client_unregister(adev->pdev);

	if (drm_dev_enter(adev_to_drm(adev), &idx)) {

		iounmap(adev->rmmio);
		adev->rmmio = NULL;
		amdgpu_doorbell_fini(adev);
		drm_dev_exit(idx);
	}

	if (IS_ENABLED(CONFIG_PERF_EVENTS))
		amdgpu_pmu_fini(adev);
	if (adev->mman.discovery_bin)
		amdgpu_discovery_fini(adev);

	amdgpu_reset_put_reset_domain(adev->reset_domain);
	adev->reset_domain = NULL;

	kfree(adev->pci_state);

}

/**
 * amdgpu_device_evict_resources - evict device resources
 * @adev: amdgpu device object
 *
 * Evicts all ttm device resources(vram BOs, gart table) from the lru list
 * of the vram memory type. Mainly used for evicting device resources
 * at suspend time.
 *
 */
static int amdgpu_device_evict_resources(struct amdgpu_device *adev)
{
	int ret;

	/* No need to evict vram on APUs for suspend to ram or s2idle */
	if ((adev->in_s3 || adev->in_s0ix) && (adev->flags & AMD_IS_APU))
		return 0;

	ret = amdgpu_ttm_evict_resources(adev, TTM_PL_VRAM);
	if (ret)
		DRM_WARN("evicting device resources failed\n");
	return ret;
}

/*
 * Suspend & resume.
 */
/**
 * amdgpu_device_suspend - initiate device suspend
 *
 * @dev: drm dev pointer
 * @fbcon : notify the fbdev of suspend
 *
 * Puts the hw in the suspend state (all asics).
 * Returns 0 for success or an error on failure.
 * Called at driver suspend.
 */
int amdgpu_device_suspend(struct drm_device *dev, bool fbcon)
{
	struct amdgpu_device *adev = drm_to_adev(dev);
	int r = 0;

	if (dev->switch_power_state == DRM_SWITCH_POWER_OFF)
		return 0;

	adev->in_suspend = true;

	/* Evict the majority of BOs before grabbing the full access */
	r = amdgpu_device_evict_resources(adev);
	if (r)
		return r;

	if (amdgpu_sriov_vf(adev)) {
		amdgpu_virt_fini_data_exchange(adev);
		r = amdgpu_virt_request_full_gpu(adev, false);
		if (r)
			return r;
	}

	if (amdgpu_acpi_smart_shift_update(dev, AMDGPU_SS_DEV_D3))
		DRM_WARN("smart shift update failed\n");

	if (fbcon)
		drm_fb_helper_set_suspend_unlocked(adev_to_drm(adev)->fb_helper, true);

	cancel_delayed_work_sync(&adev->delayed_init_work);
	flush_delayed_work(&adev->gfx.gfx_off_delay_work);

	amdgpu_ras_suspend(adev);

	amdgpu_device_ip_suspend_phase1(adev);

	if (!adev->in_s0ix)
		amdgpu_amdkfd_suspend(adev, adev->in_runpm);

	r = amdgpu_device_evict_resources(adev);
	if (r)
		return r;

	amdgpu_fence_driver_hw_fini(adev);

	amdgpu_device_ip_suspend_phase2(adev);

	if (amdgpu_sriov_vf(adev))
		amdgpu_virt_release_full_gpu(adev, false);

	return 0;
}

/**
 * amdgpu_device_resume - initiate device resume
 *
 * @dev: drm dev pointer
 * @fbcon : notify the fbdev of resume
 *
 * Bring the hw back to operating state (all asics).
 * Returns 0 for success or an error on failure.
 * Called at driver resume.
 */
int amdgpu_device_resume(struct drm_device *dev, bool fbcon)
{
	struct amdgpu_device *adev = drm_to_adev(dev);
	int r = 0;

	if (amdgpu_sriov_vf(adev)) {
		r = amdgpu_virt_request_full_gpu(adev, true);
		if (r)
			return r;
	}

	if (dev->switch_power_state == DRM_SWITCH_POWER_OFF)
		return 0;

	if (adev->in_s0ix)
		amdgpu_dpm_gfx_state_change(adev, sGpuChangeState_D0Entry);

	/* post card */
	if (amdgpu_device_need_post(adev)) {
		r = amdgpu_device_asic_init(adev);
		if (r)
			dev_err(adev->dev, "amdgpu asic init failed\n");
	}

	r = amdgpu_device_ip_resume(adev);

	if (r) {
		dev_err(adev->dev, "amdgpu_device_ip_resume failed (%d).\n", r);
		goto exit;
	}
	amdgpu_fence_driver_hw_init(adev);

	r = amdgpu_device_ip_late_init(adev);
	if (r)
		goto exit;

	queue_delayed_work(system_wq, &adev->delayed_init_work,
			   msecs_to_jiffies(AMDGPU_RESUME_MS));

	if (!adev->in_s0ix) {
		r = amdgpu_amdkfd_resume(adev, adev->in_runpm);
		if (r)
			goto exit;
	}

exit:
	if (amdgpu_sriov_vf(adev)) {
		amdgpu_virt_init_data_exchange(adev);
		amdgpu_virt_release_full_gpu(adev, true);
	}

	if (r)
		return r;

	/* Make sure IB tests flushed */
	flush_delayed_work(&adev->delayed_init_work);

	if (fbcon)
		drm_fb_helper_set_suspend_unlocked(adev_to_drm(adev)->fb_helper, false);

	amdgpu_ras_resume(adev);

	if (adev->mode_info.num_crtc) {
		/*
		 * Most of the connector probing functions try to acquire runtime pm
		 * refs to ensure that the GPU is powered on when connector polling is
		 * performed. Since we're calling this from a runtime PM callback,
		 * trying to acquire rpm refs will cause us to deadlock.
		 *
		 * Since we're guaranteed to be holding the rpm lock, it's safe to
		 * temporarily disable the rpm helpers so this doesn't deadlock us.
		 */
#ifdef CONFIG_PM
		dev->dev->power.disable_depth++;
#endif
		if (!adev->dc_enabled)
			drm_helper_hpd_irq_event(dev);
		else
			drm_kms_helper_hotplug_event(dev);
#ifdef CONFIG_PM
		dev->dev->power.disable_depth--;
#endif
	}
	adev->in_suspend = false;

	if (adev->enable_mes)
		amdgpu_mes_self_test(adev);

	if (amdgpu_acpi_smart_shift_update(dev, AMDGPU_SS_DEV_D0))
		DRM_WARN("smart shift update failed\n");

	return 0;
}

/**
 * amdgpu_device_ip_check_soft_reset - did soft reset succeed
 *
 * @adev: amdgpu_device pointer
 *
 * The list of all the hardware IPs that make up the asic is walked and
 * the check_soft_reset callbacks are run.  check_soft_reset determines
 * if the asic is still hung or not.
 * Returns true if any of the IPs are still in a hung state, false if not.
 */
static bool amdgpu_device_ip_check_soft_reset(struct amdgpu_device *adev)
{
	int i;
	bool asic_hang = false;

	if (amdgpu_sriov_vf(adev))
		return true;

	if (amdgpu_asic_need_full_reset(adev))
		return true;

	for (i = 0; i < adev->num_ip_blocks; i++) {
		if (!adev->ip_blocks[i].status.valid)
			continue;
		if (adev->ip_blocks[i].version->funcs->check_soft_reset)
			adev->ip_blocks[i].status.hang =
				adev->ip_blocks[i].version->funcs->check_soft_reset(adev);
		if (adev->ip_blocks[i].status.hang) {
			dev_info(adev->dev, "IP block:%s is hung!\n", adev->ip_blocks[i].version->funcs->name);
			asic_hang = true;
		}
	}
	return asic_hang;
}

/**
 * amdgpu_device_ip_pre_soft_reset - prepare for soft reset
 *
 * @adev: amdgpu_device pointer
 *
 * The list of all the hardware IPs that make up the asic is walked and the
 * pre_soft_reset callbacks are run if the block is hung.  pre_soft_reset
 * handles any IP specific hardware or software state changes that are
 * necessary for a soft reset to succeed.
 * Returns 0 on success, negative error code on failure.
 */
static int amdgpu_device_ip_pre_soft_reset(struct amdgpu_device *adev)
{
	int i, r = 0;

	for (i = 0; i < adev->num_ip_blocks; i++) {
		if (!adev->ip_blocks[i].status.valid)
			continue;
		if (adev->ip_blocks[i].status.hang &&
		    adev->ip_blocks[i].version->funcs->pre_soft_reset) {
			r = adev->ip_blocks[i].version->funcs->pre_soft_reset(adev);
			if (r)
				return r;
		}
	}

	return 0;
}

/**
 * amdgpu_device_ip_need_full_reset - check if a full asic reset is needed
 *
 * @adev: amdgpu_device pointer
 *
 * Some hardware IPs cannot be soft reset.  If they are hung, a full gpu
 * reset is necessary to recover.
 * Returns true if a full asic reset is required, false if not.
 */
static bool amdgpu_device_ip_need_full_reset(struct amdgpu_device *adev)
{
	int i;

	if (amdgpu_asic_need_full_reset(adev))
		return true;

	for (i = 0; i < adev->num_ip_blocks; i++) {
		if (!adev->ip_blocks[i].status.valid)
			continue;
		if ((adev->ip_blocks[i].version->type == AMD_IP_BLOCK_TYPE_GMC) ||
		    (adev->ip_blocks[i].version->type == AMD_IP_BLOCK_TYPE_SMC) ||
		    (adev->ip_blocks[i].version->type == AMD_IP_BLOCK_TYPE_ACP) ||
		    (adev->ip_blocks[i].version->type == AMD_IP_BLOCK_TYPE_DCE) ||
		     adev->ip_blocks[i].version->type == AMD_IP_BLOCK_TYPE_PSP) {
			if (adev->ip_blocks[i].status.hang) {
				dev_info(adev->dev, "Some block need full reset!\n");
				return true;
			}
		}
	}
	return false;
}

/**
 * amdgpu_device_ip_soft_reset - do a soft reset
 *
 * @adev: amdgpu_device pointer
 *
 * The list of all the hardware IPs that make up the asic is walked and the
 * soft_reset callbacks are run if the block is hung.  soft_reset handles any
 * IP specific hardware or software state changes that are necessary to soft
 * reset the IP.
 * Returns 0 on success, negative error code on failure.
 */
static int amdgpu_device_ip_soft_reset(struct amdgpu_device *adev)
{
	int i, r = 0;

	for (i = 0; i < adev->num_ip_blocks; i++) {
		if (!adev->ip_blocks[i].status.valid)
			continue;
		if (adev->ip_blocks[i].status.hang &&
		    adev->ip_blocks[i].version->funcs->soft_reset) {
			r = adev->ip_blocks[i].version->funcs->soft_reset(adev);
			if (r)
				return r;
		}
	}

	return 0;
}

/**
 * amdgpu_device_ip_post_soft_reset - clean up from soft reset
 *
 * @adev: amdgpu_device pointer
 *
 * The list of all the hardware IPs that make up the asic is walked and the
 * post_soft_reset callbacks are run if the asic was hung.  post_soft_reset
 * handles any IP specific hardware or software state changes that are
 * necessary after the IP has been soft reset.
 * Returns 0 on success, negative error code on failure.
 */
static int amdgpu_device_ip_post_soft_reset(struct amdgpu_device *adev)
{
	int i, r = 0;

	for (i = 0; i < adev->num_ip_blocks; i++) {
		if (!adev->ip_blocks[i].status.valid)
			continue;
		if (adev->ip_blocks[i].status.hang &&
		    adev->ip_blocks[i].version->funcs->post_soft_reset)
			r = adev->ip_blocks[i].version->funcs->post_soft_reset(adev);
		if (r)
			return r;
	}

	return 0;
}

/**
 * amdgpu_device_recover_vram - Recover some VRAM contents
 *
 * @adev: amdgpu_device pointer
 *
 * Restores the contents of VRAM buffers from the shadows in GTT.  Used to
 * restore things like GPUVM page tables after a GPU reset where
 * the contents of VRAM might be lost.
 *
 * Returns:
 * 0 on success, negative error code on failure.
 */
static int amdgpu_device_recover_vram(struct amdgpu_device *adev)
{
	struct dma_fence *fence = NULL, *next = NULL;
	struct amdgpu_bo *shadow;
	struct amdgpu_bo_vm *vmbo;
	long r = 1, tmo;

	if (amdgpu_sriov_runtime(adev))
		tmo = msecs_to_jiffies(8000);
	else
		tmo = msecs_to_jiffies(100);

	dev_info(adev->dev, "recover vram bo from shadow start\n");
	mutex_lock(&adev->shadow_list_lock);
	list_for_each_entry(vmbo, &adev->shadow_list, shadow_list) {
		/* If vm is compute context or adev is APU, shadow will be NULL */
		if (!vmbo->shadow)
			continue;
		shadow = vmbo->shadow;

		/* No need to recover an evicted BO */
		if (shadow->tbo.resource->mem_type != TTM_PL_TT ||
		    shadow->tbo.resource->start == AMDGPU_BO_INVALID_OFFSET ||
		    shadow->parent->tbo.resource->mem_type != TTM_PL_VRAM)
			continue;

		r = amdgpu_bo_restore_shadow(shadow, &next);
		if (r)
			break;

		if (fence) {
			tmo = dma_fence_wait_timeout(fence, false, tmo);
			dma_fence_put(fence);
			fence = next;
			if (tmo == 0) {
				r = -ETIMEDOUT;
				break;
			} else if (tmo < 0) {
				r = tmo;
				break;
			}
		} else {
			fence = next;
		}
	}
	mutex_unlock(&adev->shadow_list_lock);

	if (fence)
		tmo = dma_fence_wait_timeout(fence, false, tmo);
	dma_fence_put(fence);

	if (r < 0 || tmo <= 0) {
		dev_err(adev->dev, "recover vram bo from shadow failed, r is %ld, tmo is %ld\n", r, tmo);
		return -EIO;
	}

	dev_info(adev->dev, "recover vram bo from shadow done\n");
	return 0;
}


/**
 * amdgpu_device_reset_sriov - reset ASIC for SR-IOV vf
 *
 * @adev: amdgpu_device pointer
 * @from_hypervisor: request from hypervisor
 *
 * do VF FLR and reinitialize Asic
 * return 0 means succeeded otherwise failed
 */
static int amdgpu_device_reset_sriov(struct amdgpu_device *adev,
				     bool from_hypervisor)
{
	int r;
	struct amdgpu_hive_info *hive = NULL;
	int retry_limit = 0;

retry:
	amdgpu_amdkfd_pre_reset(adev);

	if (from_hypervisor)
		r = amdgpu_virt_request_full_gpu(adev, true);
	else
		r = amdgpu_virt_reset_gpu(adev);
	if (r)
		return r;
	amdgpu_irq_gpu_reset_resume_helper(adev);

	/* some sw clean up VF needs to do before recover */
	amdgpu_virt_post_reset(adev);

	/* Resume IP prior to SMC */
	r = amdgpu_device_ip_reinit_early_sriov(adev);
	if (r)
		goto error;

	amdgpu_virt_init_data_exchange(adev);

	r = amdgpu_device_fw_loading(adev);
	if (r)
		return r;

	/* now we are okay to resume SMC/CP/SDMA */
	r = amdgpu_device_ip_reinit_late_sriov(adev);
	if (r)
		goto error;

	hive = amdgpu_get_xgmi_hive(adev);
	/* Update PSP FW topology after reset */
	if (hive && adev->gmc.xgmi.num_physical_nodes > 1)
		r = amdgpu_xgmi_update_topology(hive, adev);

	if (hive)
		amdgpu_put_xgmi_hive(hive);

	if (!r) {
		r = amdgpu_ib_ring_tests(adev);

		amdgpu_amdkfd_post_reset(adev);
	}

error:
	if (!r && adev->virt.gim_feature & AMDGIM_FEATURE_GIM_FLR_VRAMLOST) {
		amdgpu_inc_vram_lost(adev);
		r = amdgpu_device_recover_vram(adev);
	}
	amdgpu_virt_release_full_gpu(adev, true);

	if (AMDGPU_RETRY_SRIOV_RESET(r)) {
		if (retry_limit < AMDGPU_MAX_RETRY_LIMIT) {
			retry_limit++;
			goto retry;
		} else
			DRM_ERROR("GPU reset retry is beyond the retry limit\n");
	}

	return r;
}

/**
 * amdgpu_device_has_job_running - check if there is any job in mirror list
 *
 * @adev: amdgpu_device pointer
 *
 * check if there is any job in mirror list
 */
bool amdgpu_device_has_job_running(struct amdgpu_device *adev)
{
	int i;
	struct drm_sched_job *job;

	for (i = 0; i < AMDGPU_MAX_RINGS; ++i) {
		struct amdgpu_ring *ring = adev->rings[i];

		if (!ring || !ring->sched.thread)
			continue;

		spin_lock(&ring->sched.job_list_lock);
		job = list_first_entry_or_null(&ring->sched.pending_list,
					       struct drm_sched_job, list);
		spin_unlock(&ring->sched.job_list_lock);
		if (job)
			return true;
	}
	return false;
}

/**
 * amdgpu_device_should_recover_gpu - check if we should try GPU recovery
 *
 * @adev: amdgpu_device pointer
 *
 * Check amdgpu_gpu_recovery and SRIOV status to see if we should try to recover
 * a hung GPU.
 */
bool amdgpu_device_should_recover_gpu(struct amdgpu_device *adev)
{

	if (amdgpu_gpu_recovery == 0)
		goto disabled;

	/* Skip soft reset check in fatal error mode */
	if (!amdgpu_ras_is_poison_mode_supported(adev))
		return true;

	if (amdgpu_sriov_vf(adev))
		return true;

	if (amdgpu_gpu_recovery == -1) {
		switch (adev->asic_type) {
#ifdef CONFIG_DRM_AMDGPU_SI
		case CHIP_VERDE:
		case CHIP_TAHITI:
		case CHIP_PITCAIRN:
		case CHIP_OLAND:
		case CHIP_HAINAN:
#endif
#ifdef CONFIG_DRM_AMDGPU_CIK
		case CHIP_KAVERI:
		case CHIP_KABINI:
		case CHIP_MULLINS:
#endif
		case CHIP_CARRIZO:
		case CHIP_STONEY:
		case CHIP_CYAN_SKILLFISH:
			goto disabled;
		default:
			break;
		}
	}

	return true;

disabled:
		dev_info(adev->dev, "GPU recovery disabled.\n");
		return false;
}

int amdgpu_device_mode1_reset(struct amdgpu_device *adev)
{
	u32 i;
	int ret = 0;

	amdgpu_atombios_scratch_regs_engine_hung(adev, true);

	dev_info(adev->dev, "GPU mode1 reset\n");

	/* disable BM */
	pci_clear_master(adev->pdev);

	amdgpu_device_cache_pci_state(adev->pdev);

	if (amdgpu_dpm_is_mode1_reset_supported(adev)) {
		dev_info(adev->dev, "GPU smu mode1 reset\n");
		ret = amdgpu_dpm_mode1_reset(adev);
	} else {
		dev_info(adev->dev, "GPU psp mode1 reset\n");
		ret = psp_gpu_reset(adev);
	}

	if (ret)
		goto mode1_reset_failed;

	amdgpu_device_load_pci_state(adev->pdev);
	ret = amdgpu_psp_wait_for_bootloader(adev);
	if (ret)
		goto mode1_reset_failed;

	/* wait for asic to come out of reset */
	for (i = 0; i < adev->usec_timeout; i++) {
		u32 memsize = adev->nbio.funcs->get_memsize(adev);

		if (memsize != 0xffffffff)
			break;
		udelay(1);
	}

	if (i >= adev->usec_timeout) {
		ret = -ETIMEDOUT;
		goto mode1_reset_failed;
	}

	amdgpu_atombios_scratch_regs_engine_hung(adev, false);

	return 0;

mode1_reset_failed:
	dev_err(adev->dev, "GPU mode1 reset failed\n");
	return ret;
}

int amdgpu_device_pre_asic_reset(struct amdgpu_device *adev,
				 struct amdgpu_reset_context *reset_context)
{
	int i, r = 0;
	struct amdgpu_job *job = NULL;
	bool need_full_reset =
		test_bit(AMDGPU_NEED_FULL_RESET, &reset_context->flags);

	if (reset_context->reset_req_dev == adev)
		job = reset_context->job;

	if (amdgpu_sriov_vf(adev)) {
		/* stop the data exchange thread */
		amdgpu_virt_fini_data_exchange(adev);
	}

	amdgpu_fence_driver_isr_toggle(adev, true);

	/* block all schedulers and reset given job's ring */
	for (i = 0; i < AMDGPU_MAX_RINGS; ++i) {
		struct amdgpu_ring *ring = adev->rings[i];

		if (!ring || !ring->sched.thread)
			continue;

		/* Clear job fence from fence drv to avoid force_completion
		 * leave NULL and vm flush fence in fence drv
		 */
		amdgpu_fence_driver_clear_job_fences(ring);

		/* after all hw jobs are reset, hw fence is meaningless, so force_completion */
		amdgpu_fence_driver_force_completion(ring);
	}

	amdgpu_fence_driver_isr_toggle(adev, false);

	if (job && job->vm)
		drm_sched_increase_karma(&job->base);

	r = amdgpu_reset_prepare_hwcontext(adev, reset_context);
	/* If reset handler not implemented, continue; otherwise return */
	if (r == -EOPNOTSUPP)
		r = 0;
	else
		return r;

	/* Don't suspend on bare metal if we are not going to HW reset the ASIC */
	if (!amdgpu_sriov_vf(adev)) {

		if (!need_full_reset)
			need_full_reset = amdgpu_device_ip_need_full_reset(adev);

		if (!need_full_reset && amdgpu_gpu_recovery &&
		    amdgpu_device_ip_check_soft_reset(adev)) {
			amdgpu_device_ip_pre_soft_reset(adev);
			r = amdgpu_device_ip_soft_reset(adev);
			amdgpu_device_ip_post_soft_reset(adev);
			if (r || amdgpu_device_ip_check_soft_reset(adev)) {
				dev_info(adev->dev, "soft reset failed, will fallback to full reset!\n");
				need_full_reset = true;
			}
		}

		if (need_full_reset)
			r = amdgpu_device_ip_suspend(adev);
		if (need_full_reset)
			set_bit(AMDGPU_NEED_FULL_RESET, &reset_context->flags);
		else
			clear_bit(AMDGPU_NEED_FULL_RESET,
				  &reset_context->flags);
	}

	return r;
}

static int amdgpu_reset_reg_dumps(struct amdgpu_device *adev)
{
	int i;

	lockdep_assert_held(&adev->reset_domain->sem);

	for (i = 0; i < adev->num_regs; i++) {
		adev->reset_dump_reg_value[i] = RREG32(adev->reset_dump_reg_list[i]);
		trace_amdgpu_reset_reg_dumps(adev->reset_dump_reg_list[i],
					     adev->reset_dump_reg_value[i]);
	}

	return 0;
}

#ifdef CONFIG_DEV_COREDUMP
static ssize_t amdgpu_devcoredump_read(char *buffer, loff_t offset,
		size_t count, void *data, size_t datalen)
{
	struct drm_printer p;
	struct amdgpu_device *adev = data;
	struct drm_print_iterator iter;
	int i;

	iter.data = buffer;
	iter.offset = 0;
	iter.start = offset;
	iter.remain = count;

	p = drm_coredump_printer(&iter);

	drm_printf(&p, "**** AMDGPU Device Coredump ****\n");
	drm_printf(&p, "kernel: " UTS_RELEASE "\n");
	drm_printf(&p, "module: " KBUILD_MODNAME "\n");
	drm_printf(&p, "time: %lld.%09ld\n", adev->reset_time.tv_sec, adev->reset_time.tv_nsec);
	if (adev->reset_task_info.pid)
		drm_printf(&p, "process_name: %s PID: %d\n",
			   adev->reset_task_info.process_name,
			   adev->reset_task_info.pid);

	if (adev->reset_vram_lost)
		drm_printf(&p, "VRAM is lost due to GPU reset!\n");
	if (adev->num_regs) {
		drm_printf(&p, "AMDGPU register dumps:\nOffset:     Value:\n");

		for (i = 0; i < adev->num_regs; i++)
			drm_printf(&p, "0x%08x: 0x%08x\n",
				   adev->reset_dump_reg_list[i],
				   adev->reset_dump_reg_value[i]);
	}

	return count - iter.remain;
}

static void amdgpu_devcoredump_free(void *data)
{
}

static void amdgpu_reset_capture_coredumpm(struct amdgpu_device *adev)
{
	struct drm_device *dev = adev_to_drm(adev);

	ktime_get_ts64(&adev->reset_time);
	dev_coredumpm(dev->dev, THIS_MODULE, adev, 0, GFP_NOWAIT,
		      amdgpu_devcoredump_read, amdgpu_devcoredump_free);
}
#endif

int amdgpu_do_asic_reset(struct list_head *device_list_handle,
			 struct amdgpu_reset_context *reset_context)
{
	struct amdgpu_device *tmp_adev = NULL;
	bool need_full_reset, skip_hw_reset, vram_lost = false;
	int r = 0;
	bool gpu_reset_for_dev_remove = 0;

	/* Try reset handler method first */
	tmp_adev = list_first_entry(device_list_handle, struct amdgpu_device,
				    reset_list);
	amdgpu_reset_reg_dumps(tmp_adev);

	reset_context->reset_device_list = device_list_handle;
	r = amdgpu_reset_perform_reset(tmp_adev, reset_context);
	/* If reset handler not implemented, continue; otherwise return */
	if (r == -EOPNOTSUPP)
		r = 0;
	else
		return r;

	/* Reset handler not implemented, use the default method */
	need_full_reset =
		test_bit(AMDGPU_NEED_FULL_RESET, &reset_context->flags);
	skip_hw_reset = test_bit(AMDGPU_SKIP_HW_RESET, &reset_context->flags);

	gpu_reset_for_dev_remove =
		test_bit(AMDGPU_RESET_FOR_DEVICE_REMOVE, &reset_context->flags) &&
			test_bit(AMDGPU_NEED_FULL_RESET, &reset_context->flags);

	/*
	 * ASIC reset has to be done on all XGMI hive nodes ASAP
	 * to allow proper links negotiation in FW (within 1 sec)
	 */
	if (!skip_hw_reset && need_full_reset) {
		list_for_each_entry(tmp_adev, device_list_handle, reset_list) {
			/* For XGMI run all resets in parallel to speed up the process */
			if (tmp_adev->gmc.xgmi.num_physical_nodes > 1) {
				tmp_adev->gmc.xgmi.pending_reset = false;
				if (!queue_work(system_unbound_wq, &tmp_adev->xgmi_reset_work))
					r = -EALREADY;
			} else
				r = amdgpu_asic_reset(tmp_adev);

			if (r) {
				dev_err(tmp_adev->dev, "ASIC reset failed with error, %d for drm dev, %s",
					 r, adev_to_drm(tmp_adev)->unique);
				break;
			}
		}

		/* For XGMI wait for all resets to complete before proceed */
		if (!r) {
			list_for_each_entry(tmp_adev, device_list_handle, reset_list) {
				if (tmp_adev->gmc.xgmi.num_physical_nodes > 1) {
					flush_work(&tmp_adev->xgmi_reset_work);
					r = tmp_adev->asic_reset_res;
					if (r)
						break;
				}
			}
		}
	}

	if (!r && amdgpu_ras_intr_triggered()) {
		list_for_each_entry(tmp_adev, device_list_handle, reset_list) {
			if (tmp_adev->mmhub.ras && tmp_adev->mmhub.ras->ras_block.hw_ops &&
			    tmp_adev->mmhub.ras->ras_block.hw_ops->reset_ras_error_count)
				tmp_adev->mmhub.ras->ras_block.hw_ops->reset_ras_error_count(tmp_adev);
		}

		amdgpu_ras_intr_cleared();
	}

	/* Since the mode1 reset affects base ip blocks, the
	 * phase1 ip blocks need to be resumed. Otherwise there
	 * will be a BIOS signature error and the psp bootloader
	 * can't load kdb on the next amdgpu install.
	 */
	if (gpu_reset_for_dev_remove) {
		list_for_each_entry(tmp_adev, device_list_handle, reset_list)
			amdgpu_device_ip_resume_phase1(tmp_adev);

		goto end;
	}

	list_for_each_entry(tmp_adev, device_list_handle, reset_list) {
		if (need_full_reset) {
			/* post card */
			r = amdgpu_device_asic_init(tmp_adev);
			if (r) {
				dev_warn(tmp_adev->dev, "asic atom init failed!");
			} else {
				dev_info(tmp_adev->dev, "GPU reset succeeded, trying to resume\n");

				r = amdgpu_device_ip_resume_phase1(tmp_adev);
				if (r)
					goto out;

				vram_lost = amdgpu_device_check_vram_lost(tmp_adev);
#ifdef CONFIG_DEV_COREDUMP
				tmp_adev->reset_vram_lost = vram_lost;
				memset(&tmp_adev->reset_task_info, 0,
						sizeof(tmp_adev->reset_task_info));
				if (reset_context->job && reset_context->job->vm)
					tmp_adev->reset_task_info =
						reset_context->job->vm->task_info;
				amdgpu_reset_capture_coredumpm(tmp_adev);
#endif
				if (vram_lost) {
					DRM_INFO("VRAM is lost due to GPU reset!\n");
					amdgpu_inc_vram_lost(tmp_adev);
				}

				r = amdgpu_device_fw_loading(tmp_adev);
				if (r)
					return r;

				r = amdgpu_device_ip_resume_phase2(tmp_adev);
				if (r)
					goto out;

				if (vram_lost)
					amdgpu_device_fill_reset_magic(tmp_adev);

				/*
				 * Add this ASIC as tracked as reset was already
				 * complete successfully.
				 */
				amdgpu_register_gpu_instance(tmp_adev);

				if (!reset_context->hive &&
				    tmp_adev->gmc.xgmi.num_physical_nodes > 1)
					amdgpu_xgmi_add_device(tmp_adev);

				r = amdgpu_device_ip_late_init(tmp_adev);
				if (r)
					goto out;

				drm_fb_helper_set_suspend_unlocked(adev_to_drm(tmp_adev)->fb_helper, false);

				/*
				 * The GPU enters bad state once faulty pages
				 * by ECC has reached the threshold, and ras
				 * recovery is scheduled next. So add one check
				 * here to break recovery if it indeed exceeds
				 * bad page threshold, and remind user to
				 * retire this GPU or setting one bigger
				 * bad_page_threshold value to fix this once
				 * probing driver again.
				 */
				if (!amdgpu_ras_eeprom_check_err_threshold(tmp_adev)) {
					/* must succeed. */
					amdgpu_ras_resume(tmp_adev);
				} else {
					r = -EINVAL;
					goto out;
				}

				/* Update PSP FW topology after reset */
				if (reset_context->hive &&
				    tmp_adev->gmc.xgmi.num_physical_nodes > 1)
					r = amdgpu_xgmi_update_topology(
						reset_context->hive, tmp_adev);
			}
		}

out:
		if (!r) {
			amdgpu_irq_gpu_reset_resume_helper(tmp_adev);
			r = amdgpu_ib_ring_tests(tmp_adev);
			if (r) {
				dev_err(tmp_adev->dev, "ib ring test failed (%d).\n", r);
				need_full_reset = true;
				r = -EAGAIN;
				goto end;
			}
		}

		if (!r)
			r = amdgpu_device_recover_vram(tmp_adev);
		else
			tmp_adev->asic_reset_res = r;
	}

end:
	if (need_full_reset)
		set_bit(AMDGPU_NEED_FULL_RESET, &reset_context->flags);
	else
		clear_bit(AMDGPU_NEED_FULL_RESET, &reset_context->flags);
	return r;
}

static void amdgpu_device_set_mp1_state(struct amdgpu_device *adev)
{

	switch (amdgpu_asic_reset_method(adev)) {
	case AMD_RESET_METHOD_MODE1:
		adev->mp1_state = PP_MP1_STATE_SHUTDOWN;
		break;
	case AMD_RESET_METHOD_MODE2:
		adev->mp1_state = PP_MP1_STATE_RESET;
		break;
	default:
		adev->mp1_state = PP_MP1_STATE_NONE;
		break;
	}
}

static void amdgpu_device_unset_mp1_state(struct amdgpu_device *adev)
{
	amdgpu_vf_error_trans_all(adev);
	adev->mp1_state = PP_MP1_STATE_NONE;
}

static void amdgpu_device_resume_display_audio(struct amdgpu_device *adev)
{
	struct pci_dev *p = NULL;

	p = pci_get_domain_bus_and_slot(pci_domain_nr(adev->pdev->bus),
			adev->pdev->bus->number, 1);
	if (p) {
		pm_runtime_enable(&(p->dev));
		pm_runtime_resume(&(p->dev));
	}

	pci_dev_put(p);
}

static int amdgpu_device_suspend_display_audio(struct amdgpu_device *adev)
{
	enum amd_reset_method reset_method;
	struct pci_dev *p = NULL;
	u64 expires;

	/*
	 * For now, only BACO and mode1 reset are confirmed
	 * to suffer the audio issue without proper suspended.
	 */
	reset_method = amdgpu_asic_reset_method(adev);
	if ((reset_method != AMD_RESET_METHOD_BACO) &&
	     (reset_method != AMD_RESET_METHOD_MODE1))
		return -EINVAL;

	p = pci_get_domain_bus_and_slot(pci_domain_nr(adev->pdev->bus),
			adev->pdev->bus->number, 1);
	if (!p)
		return -ENODEV;

	expires = pm_runtime_autosuspend_expiration(&(p->dev));
	if (!expires)
		/*
		 * If we cannot get the audio device autosuspend delay,
		 * a fixed 4S interval will be used. Considering 3S is
		 * the audio controller default autosuspend delay setting.
		 * 4S used here is guaranteed to cover that.
		 */
		expires = ktime_get_mono_fast_ns() + NSEC_PER_SEC * 4ULL;

	while (!pm_runtime_status_suspended(&(p->dev))) {
		if (!pm_runtime_suspend(&(p->dev)))
			break;

		if (expires < ktime_get_mono_fast_ns()) {
			dev_warn(adev->dev, "failed to suspend display audio\n");
			pci_dev_put(p);
			/* TODO: abort the succeeding gpu reset? */
			return -ETIMEDOUT;
		}
	}

	pm_runtime_disable(&(p->dev));

	pci_dev_put(p);
	return 0;
}

static inline void amdgpu_device_stop_pending_resets(struct amdgpu_device *adev)
{
	struct amdgpu_ras *con = amdgpu_ras_get_context(adev);

#if defined(CONFIG_DEBUG_FS)
	if (!amdgpu_sriov_vf(adev))
		cancel_work(&adev->reset_work);
#endif

	if (adev->kfd.dev)
		cancel_work(&adev->kfd.reset_work);

	if (amdgpu_sriov_vf(adev))
		cancel_work(&adev->virt.flr_work);

	if (con && adev->ras_enabled)
		cancel_work(&con->recovery_work);

}

/**
 * amdgpu_device_gpu_recover - reset the asic and recover scheduler
 *
 * @adev: amdgpu_device pointer
 * @job: which job trigger hang
 * @reset_context: amdgpu reset context pointer
 *
 * Attempt to reset the GPU if it has hung (all asics).
 * Attempt to do soft-reset or full-reset and reinitialize Asic
 * Returns 0 for success or an error on failure.
 */

int amdgpu_device_gpu_recover(struct amdgpu_device *adev,
			      struct amdgpu_job *job,
			      struct amdgpu_reset_context *reset_context)
{
	struct list_head device_list, *device_list_handle =  NULL;
	bool job_signaled = false;
	struct amdgpu_hive_info *hive = NULL;
	struct amdgpu_device *tmp_adev = NULL;
	int i, r = 0;
	bool need_emergency_restart = false;
	bool audio_suspended = false;
	bool gpu_reset_for_dev_remove = false;

	gpu_reset_for_dev_remove =
			test_bit(AMDGPU_RESET_FOR_DEVICE_REMOVE, &reset_context->flags) &&
				test_bit(AMDGPU_NEED_FULL_RESET, &reset_context->flags);

	/*
	 * Special case: RAS triggered and full reset isn't supported
	 */
	need_emergency_restart = amdgpu_ras_need_emergency_restart(adev);

	/*
	 * Flush RAM to disk so that after reboot
	 * the user can read log and see why the system rebooted.
	 */
	if (need_emergency_restart && amdgpu_ras_get_context(adev)->reboot) {
		DRM_WARN("Emergency reboot.");

		ksys_sync_helper();
		emergency_restart();
	}

	dev_info(adev->dev, "GPU %s begin!\n",
		need_emergency_restart ? "jobs stop":"reset");

	if (!amdgpu_sriov_vf(adev))
		hive = amdgpu_get_xgmi_hive(adev);
	if (hive)
		mutex_lock(&hive->hive_lock);

	reset_context->job = job;
	reset_context->hive = hive;
	/*
	 * Build list of devices to reset.
	 * In case we are in XGMI hive mode, resort the device list
	 * to put adev in the 1st position.
	 */
	INIT_LIST_HEAD(&device_list);
	if (!amdgpu_sriov_vf(adev) && (adev->gmc.xgmi.num_physical_nodes > 1)) {
		list_for_each_entry(tmp_adev, &hive->device_list, gmc.xgmi.head) {
			list_add_tail(&tmp_adev->reset_list, &device_list);
			if (gpu_reset_for_dev_remove && adev->shutdown)
				tmp_adev->shutdown = true;
		}
		if (!list_is_first(&adev->reset_list, &device_list))
			list_rotate_to_front(&adev->reset_list, &device_list);
		device_list_handle = &device_list;
	} else {
		list_add_tail(&adev->reset_list, &device_list);
		device_list_handle = &device_list;
	}

	/* We need to lock reset domain only once both for XGMI and single device */
	tmp_adev = list_first_entry(device_list_handle, struct amdgpu_device,
				    reset_list);
	amdgpu_device_lock_reset_domain(tmp_adev->reset_domain);

	/* block all schedulers and reset given job's ring */
	list_for_each_entry(tmp_adev, device_list_handle, reset_list) {

		amdgpu_device_set_mp1_state(tmp_adev);

		/*
		 * Try to put the audio codec into suspend state
		 * before gpu reset started.
		 *
		 * Due to the power domain of the graphics device
		 * is shared with AZ power domain. Without this,
		 * we may change the audio hardware from behind
		 * the audio driver's back. That will trigger
		 * some audio codec errors.
		 */
		if (!amdgpu_device_suspend_display_audio(tmp_adev))
			audio_suspended = true;

		amdgpu_ras_set_error_query_ready(tmp_adev, false);

		cancel_delayed_work_sync(&tmp_adev->delayed_init_work);

		if (!amdgpu_sriov_vf(tmp_adev))
			amdgpu_amdkfd_pre_reset(tmp_adev);

		/*
		 * Mark these ASICs to be reseted as untracked first
		 * And add them back after reset completed
		 */
		amdgpu_unregister_gpu_instance(tmp_adev);

		drm_fb_helper_set_suspend_unlocked(adev_to_drm(tmp_adev)->fb_helper, true);

		/* disable ras on ALL IPs */
		if (!need_emergency_restart &&
		      amdgpu_device_ip_need_full_reset(tmp_adev))
			amdgpu_ras_suspend(tmp_adev);

		for (i = 0; i < AMDGPU_MAX_RINGS; ++i) {
			struct amdgpu_ring *ring = tmp_adev->rings[i];

			if (!ring || !ring->sched.thread)
				continue;

			drm_sched_stop(&ring->sched, job ? &job->base : NULL);

			if (need_emergency_restart)
				amdgpu_job_stop_all_jobs_on_sched(&ring->sched);
		}
		atomic_inc(&tmp_adev->gpu_reset_counter);
	}

	if (need_emergency_restart)
		goto skip_sched_resume;

	/*
	 * Must check guilty signal here since after this point all old
	 * HW fences are force signaled.
	 *
	 * job->base holds a reference to parent fence
	 */
	if (job && dma_fence_is_signaled(&job->hw_fence)) {
		job_signaled = true;
		dev_info(adev->dev, "Guilty job already signaled, skipping HW reset");
		goto skip_hw_reset;
	}

retry:	/* Rest of adevs pre asic reset from XGMI hive. */
	list_for_each_entry(tmp_adev, device_list_handle, reset_list) {
		if (gpu_reset_for_dev_remove) {
			/* Workaroud for ASICs need to disable SMC first */
			amdgpu_device_smu_fini_early(tmp_adev);
		}
		r = amdgpu_device_pre_asic_reset(tmp_adev, reset_context);
		/*TODO Should we stop ?*/
		if (r) {
			dev_err(tmp_adev->dev, "GPU pre asic reset failed with err, %d for drm dev, %s ",
				  r, adev_to_drm(tmp_adev)->unique);
			tmp_adev->asic_reset_res = r;
		}

		/*
		 * Drop all pending non scheduler resets. Scheduler resets
		 * were already dropped during drm_sched_stop
		 */
		amdgpu_device_stop_pending_resets(tmp_adev);
	}

	/* Actual ASIC resets if needed.*/
	/* Host driver will handle XGMI hive reset for SRIOV */
	if (amdgpu_sriov_vf(adev)) {
		r = amdgpu_device_reset_sriov(adev, job ? false : true);
		if (r)
			adev->asic_reset_res = r;

		/* Aldebaran and gfx_11_0_3 support ras in SRIOV, so need resume ras during reset */
		if (adev->ip_versions[GC_HWIP][0] == IP_VERSION(9, 4, 2) ||
		    adev->ip_versions[GC_HWIP][0] == IP_VERSION(11, 0, 3))
			amdgpu_ras_resume(adev);
	} else {
		r = amdgpu_do_asic_reset(device_list_handle, reset_context);
		if (r && r == -EAGAIN)
			goto retry;

		if (!r && gpu_reset_for_dev_remove)
			goto recover_end;
	}

skip_hw_reset:

	/* Post ASIC reset for all devs .*/
	list_for_each_entry(tmp_adev, device_list_handle, reset_list) {

		for (i = 0; i < AMDGPU_MAX_RINGS; ++i) {
			struct amdgpu_ring *ring = tmp_adev->rings[i];

			if (!ring || !ring->sched.thread)
				continue;

			drm_sched_start(&ring->sched, true);
		}

		if (adev->enable_mes && adev->ip_versions[GC_HWIP][0] != IP_VERSION(11, 0, 3))
			amdgpu_mes_self_test(tmp_adev);

		if (!drm_drv_uses_atomic_modeset(adev_to_drm(tmp_adev)) && !job_signaled)
			drm_helper_resume_force_mode(adev_to_drm(tmp_adev));

		if (tmp_adev->asic_reset_res)
			r = tmp_adev->asic_reset_res;

		tmp_adev->asic_reset_res = 0;

		if (r) {
			/* bad news, how to tell it to userspace ? */
			dev_info(tmp_adev->dev, "GPU reset(%d) failed\n", atomic_read(&tmp_adev->gpu_reset_counter));
			amdgpu_vf_error_put(tmp_adev, AMDGIM_ERROR_VF_GPU_RESET_FAIL, 0, r);
		} else {
			dev_info(tmp_adev->dev, "GPU reset(%d) succeeded!\n", atomic_read(&tmp_adev->gpu_reset_counter));
			if (amdgpu_acpi_smart_shift_update(adev_to_drm(tmp_adev), AMDGPU_SS_DEV_D0))
				DRM_WARN("smart shift update failed\n");
		}
	}

skip_sched_resume:
	list_for_each_entry(tmp_adev, device_list_handle, reset_list) {
		/* unlock kfd: SRIOV would do it separately */
		if (!need_emergency_restart && !amdgpu_sriov_vf(tmp_adev))
			amdgpu_amdkfd_post_reset(tmp_adev);

		/* kfd_post_reset will do nothing if kfd device is not initialized,
		 * need to bring up kfd here if it's not be initialized before
		 */
		if (!adev->kfd.init_complete)
			amdgpu_amdkfd_device_init(adev);

		if (audio_suspended)
			amdgpu_device_resume_display_audio(tmp_adev);

		amdgpu_device_unset_mp1_state(tmp_adev);

		amdgpu_ras_set_error_query_ready(tmp_adev, true);
	}

recover_end:
	tmp_adev = list_first_entry(device_list_handle, struct amdgpu_device,
					    reset_list);
	amdgpu_device_unlock_reset_domain(tmp_adev->reset_domain);

	if (hive) {
		mutex_unlock(&hive->hive_lock);
		amdgpu_put_xgmi_hive(hive);
	}

	if (r)
		dev_info(adev->dev, "GPU reset end with ret = %d\n", r);

	atomic_set(&adev->reset_domain->reset_res, r);
	return r;
}

/**
 * amdgpu_device_get_pcie_info - fence pcie info about the PCIE slot
 *
 * @adev: amdgpu_device pointer
 *
 * Fetchs and stores in the driver the PCIE capabilities (gen speed
 * and lanes) of the slot the device is in. Handles APUs and
 * virtualized environments where PCIE config space may not be available.
 */
static void amdgpu_device_get_pcie_info(struct amdgpu_device *adev)
{
	struct pci_dev *pdev;
	enum pci_bus_speed speed_cap, platform_speed_cap;
	enum pcie_link_width platform_link_width;

	if (amdgpu_pcie_gen_cap)
		adev->pm.pcie_gen_mask = amdgpu_pcie_gen_cap;

	if (amdgpu_pcie_lane_cap)
		adev->pm.pcie_mlw_mask = amdgpu_pcie_lane_cap;

	/* covers APUs as well */
	if (pci_is_root_bus(adev->pdev->bus) && !amdgpu_passthrough(adev)) {
		if (adev->pm.pcie_gen_mask == 0)
			adev->pm.pcie_gen_mask = AMDGPU_DEFAULT_PCIE_GEN_MASK;
		if (adev->pm.pcie_mlw_mask == 0)
			adev->pm.pcie_mlw_mask = AMDGPU_DEFAULT_PCIE_MLW_MASK;
		return;
	}

	if (adev->pm.pcie_gen_mask && adev->pm.pcie_mlw_mask)
		return;

	pcie_bandwidth_available(adev->pdev, NULL,
				 &platform_speed_cap, &platform_link_width);

	if (adev->pm.pcie_gen_mask == 0) {
		/* asic caps */
		pdev = adev->pdev;
		speed_cap = pcie_get_speed_cap(pdev);
		if (speed_cap == PCI_SPEED_UNKNOWN) {
			adev->pm.pcie_gen_mask |= (CAIL_ASIC_PCIE_LINK_SPEED_SUPPORT_GEN1 |
						  CAIL_ASIC_PCIE_LINK_SPEED_SUPPORT_GEN2 |
						  CAIL_ASIC_PCIE_LINK_SPEED_SUPPORT_GEN3);
		} else {
			if (speed_cap == PCIE_SPEED_32_0GT)
				adev->pm.pcie_gen_mask |= (CAIL_ASIC_PCIE_LINK_SPEED_SUPPORT_GEN1 |
							  CAIL_ASIC_PCIE_LINK_SPEED_SUPPORT_GEN2 |
							  CAIL_ASIC_PCIE_LINK_SPEED_SUPPORT_GEN3 |
							  CAIL_ASIC_PCIE_LINK_SPEED_SUPPORT_GEN4 |
							  CAIL_ASIC_PCIE_LINK_SPEED_SUPPORT_GEN5);
			else if (speed_cap == PCIE_SPEED_16_0GT)
				adev->pm.pcie_gen_mask |= (CAIL_ASIC_PCIE_LINK_SPEED_SUPPORT_GEN1 |
							  CAIL_ASIC_PCIE_LINK_SPEED_SUPPORT_GEN2 |
							  CAIL_ASIC_PCIE_LINK_SPEED_SUPPORT_GEN3 |
							  CAIL_ASIC_PCIE_LINK_SPEED_SUPPORT_GEN4);
			else if (speed_cap == PCIE_SPEED_8_0GT)
				adev->pm.pcie_gen_mask |= (CAIL_ASIC_PCIE_LINK_SPEED_SUPPORT_GEN1 |
							  CAIL_ASIC_PCIE_LINK_SPEED_SUPPORT_GEN2 |
							  CAIL_ASIC_PCIE_LINK_SPEED_SUPPORT_GEN3);
			else if (speed_cap == PCIE_SPEED_5_0GT)
				adev->pm.pcie_gen_mask |= (CAIL_ASIC_PCIE_LINK_SPEED_SUPPORT_GEN1 |
							  CAIL_ASIC_PCIE_LINK_SPEED_SUPPORT_GEN2);
			else
				adev->pm.pcie_gen_mask |= CAIL_ASIC_PCIE_LINK_SPEED_SUPPORT_GEN1;
		}
		/* platform caps */
		if (platform_speed_cap == PCI_SPEED_UNKNOWN) {
			adev->pm.pcie_gen_mask |= (CAIL_PCIE_LINK_SPEED_SUPPORT_GEN1 |
						   CAIL_PCIE_LINK_SPEED_SUPPORT_GEN2);
		} else {
			if (platform_speed_cap == PCIE_SPEED_32_0GT)
				adev->pm.pcie_gen_mask |= (CAIL_PCIE_LINK_SPEED_SUPPORT_GEN1 |
							   CAIL_PCIE_LINK_SPEED_SUPPORT_GEN2 |
							   CAIL_PCIE_LINK_SPEED_SUPPORT_GEN3 |
							   CAIL_PCIE_LINK_SPEED_SUPPORT_GEN4 |
							   CAIL_PCIE_LINK_SPEED_SUPPORT_GEN5);
			else if (platform_speed_cap == PCIE_SPEED_16_0GT)
				adev->pm.pcie_gen_mask |= (CAIL_PCIE_LINK_SPEED_SUPPORT_GEN1 |
							   CAIL_PCIE_LINK_SPEED_SUPPORT_GEN2 |
							   CAIL_PCIE_LINK_SPEED_SUPPORT_GEN3 |
							   CAIL_PCIE_LINK_SPEED_SUPPORT_GEN4);
			else if (platform_speed_cap == PCIE_SPEED_8_0GT)
				adev->pm.pcie_gen_mask |= (CAIL_PCIE_LINK_SPEED_SUPPORT_GEN1 |
							   CAIL_PCIE_LINK_SPEED_SUPPORT_GEN2 |
							   CAIL_PCIE_LINK_SPEED_SUPPORT_GEN3);
			else if (platform_speed_cap == PCIE_SPEED_5_0GT)
				adev->pm.pcie_gen_mask |= (CAIL_PCIE_LINK_SPEED_SUPPORT_GEN1 |
							   CAIL_PCIE_LINK_SPEED_SUPPORT_GEN2);
			else
				adev->pm.pcie_gen_mask |= CAIL_PCIE_LINK_SPEED_SUPPORT_GEN1;

		}
	}
	if (adev->pm.pcie_mlw_mask == 0) {
		if (platform_link_width == PCIE_LNK_WIDTH_UNKNOWN) {
			adev->pm.pcie_mlw_mask |= AMDGPU_DEFAULT_PCIE_MLW_MASK;
		} else {
			switch (platform_link_width) {
			case PCIE_LNK_X32:
				adev->pm.pcie_mlw_mask = (CAIL_PCIE_LINK_WIDTH_SUPPORT_X32 |
							  CAIL_PCIE_LINK_WIDTH_SUPPORT_X16 |
							  CAIL_PCIE_LINK_WIDTH_SUPPORT_X12 |
							  CAIL_PCIE_LINK_WIDTH_SUPPORT_X8 |
							  CAIL_PCIE_LINK_WIDTH_SUPPORT_X4 |
							  CAIL_PCIE_LINK_WIDTH_SUPPORT_X2 |
							  CAIL_PCIE_LINK_WIDTH_SUPPORT_X1);
				break;
			case PCIE_LNK_X16:
				adev->pm.pcie_mlw_mask = (CAIL_PCIE_LINK_WIDTH_SUPPORT_X16 |
							  CAIL_PCIE_LINK_WIDTH_SUPPORT_X12 |
							  CAIL_PCIE_LINK_WIDTH_SUPPORT_X8 |
							  CAIL_PCIE_LINK_WIDTH_SUPPORT_X4 |
							  CAIL_PCIE_LINK_WIDTH_SUPPORT_X2 |
							  CAIL_PCIE_LINK_WIDTH_SUPPORT_X1);
				break;
			case PCIE_LNK_X12:
				adev->pm.pcie_mlw_mask = (CAIL_PCIE_LINK_WIDTH_SUPPORT_X12 |
							  CAIL_PCIE_LINK_WIDTH_SUPPORT_X8 |
							  CAIL_PCIE_LINK_WIDTH_SUPPORT_X4 |
							  CAIL_PCIE_LINK_WIDTH_SUPPORT_X2 |
							  CAIL_PCIE_LINK_WIDTH_SUPPORT_X1);
				break;
			case PCIE_LNK_X8:
				adev->pm.pcie_mlw_mask = (CAIL_PCIE_LINK_WIDTH_SUPPORT_X8 |
							  CAIL_PCIE_LINK_WIDTH_SUPPORT_X4 |
							  CAIL_PCIE_LINK_WIDTH_SUPPORT_X2 |
							  CAIL_PCIE_LINK_WIDTH_SUPPORT_X1);
				break;
			case PCIE_LNK_X4:
				adev->pm.pcie_mlw_mask = (CAIL_PCIE_LINK_WIDTH_SUPPORT_X4 |
							  CAIL_PCIE_LINK_WIDTH_SUPPORT_X2 |
							  CAIL_PCIE_LINK_WIDTH_SUPPORT_X1);
				break;
			case PCIE_LNK_X2:
				adev->pm.pcie_mlw_mask = (CAIL_PCIE_LINK_WIDTH_SUPPORT_X2 |
							  CAIL_PCIE_LINK_WIDTH_SUPPORT_X1);
				break;
			case PCIE_LNK_X1:
				adev->pm.pcie_mlw_mask = CAIL_PCIE_LINK_WIDTH_SUPPORT_X1;
				break;
			default:
				break;
			}
		}
	}
}

/**
 * amdgpu_device_is_peer_accessible - Check peer access through PCIe BAR
 *
 * @adev: amdgpu_device pointer
 * @peer_adev: amdgpu_device pointer for peer device trying to access @adev
 *
 * Return true if @peer_adev can access (DMA) @adev through the PCIe
 * BAR, i.e. @adev is "large BAR" and the BAR matches the DMA mask of
 * @peer_adev.
 */
bool amdgpu_device_is_peer_accessible(struct amdgpu_device *adev,
				      struct amdgpu_device *peer_adev)
{
#ifdef CONFIG_HSA_AMD_P2P
	uint64_t address_mask = peer_adev->dev->dma_mask ?
		~*peer_adev->dev->dma_mask : ~((1ULL << 32) - 1);
	resource_size_t aper_limit =
		adev->gmc.aper_base + adev->gmc.aper_size - 1;
	bool p2p_access =
		!adev->gmc.xgmi.connected_to_cpu &&
		!(pci_p2pdma_distance(adev->pdev, peer_adev->dev, false) < 0);

	return pcie_p2p && p2p_access && (adev->gmc.visible_vram_size &&
		adev->gmc.real_vram_size == adev->gmc.visible_vram_size &&
		!(adev->gmc.aper_base & address_mask ||
		  aper_limit & address_mask));
#else
	return false;
#endif
}

int amdgpu_device_baco_enter(struct drm_device *dev)
{
	struct amdgpu_device *adev = drm_to_adev(dev);
	struct amdgpu_ras *ras = amdgpu_ras_get_context(adev);

	if (!amdgpu_device_supports_baco(dev))
		return -ENOTSUPP;

	if (ras && adev->ras_enabled &&
	    adev->nbio.funcs->enable_doorbell_interrupt)
		adev->nbio.funcs->enable_doorbell_interrupt(adev, false);

	return amdgpu_dpm_baco_enter(adev);
}

int amdgpu_device_baco_exit(struct drm_device *dev)
{
	struct amdgpu_device *adev = drm_to_adev(dev);
	struct amdgpu_ras *ras = amdgpu_ras_get_context(adev);
	int ret = 0;

	if (!amdgpu_device_supports_baco(dev))
		return -ENOTSUPP;

	ret = amdgpu_dpm_baco_exit(adev);
	if (ret)
		return ret;

	if (ras && adev->ras_enabled &&
	    adev->nbio.funcs->enable_doorbell_interrupt)
		adev->nbio.funcs->enable_doorbell_interrupt(adev, true);

	if (amdgpu_passthrough(adev) &&
	    adev->nbio.funcs->clear_doorbell_interrupt)
		adev->nbio.funcs->clear_doorbell_interrupt(adev);

	return 0;
}

/**
 * amdgpu_pci_error_detected - Called when a PCI error is detected.
 * @pdev: PCI device struct
 * @state: PCI channel state
 *
 * Description: Called when a PCI error is detected.
 *
 * Return: PCI_ERS_RESULT_NEED_RESET or PCI_ERS_RESULT_DISCONNECT.
 */
pci_ers_result_t amdgpu_pci_error_detected(struct pci_dev *pdev, pci_channel_state_t state)
{
	struct drm_device *dev = pci_get_drvdata(pdev);
	struct amdgpu_device *adev = drm_to_adev(dev);
	int i;

	DRM_INFO("PCI error: detected callback, state(%d)!!\n", state);

	if (adev->gmc.xgmi.num_physical_nodes > 1) {
		DRM_WARN("No support for XGMI hive yet...");
		return PCI_ERS_RESULT_DISCONNECT;
	}

	adev->pci_channel_state = state;

	switch (state) {
	case pci_channel_io_normal:
		return PCI_ERS_RESULT_CAN_RECOVER;
	/* Fatal error, prepare for slot reset */
	case pci_channel_io_frozen:
		/*
		 * Locking adev->reset_domain->sem will prevent any external access
		 * to GPU during PCI error recovery
		 */
		amdgpu_device_lock_reset_domain(adev->reset_domain);
		amdgpu_device_set_mp1_state(adev);

		/*
		 * Block any work scheduling as we do for regular GPU reset
		 * for the duration of the recovery
		 */
		for (i = 0; i < AMDGPU_MAX_RINGS; ++i) {
			struct amdgpu_ring *ring = adev->rings[i];

			if (!ring || !ring->sched.thread)
				continue;

			drm_sched_stop(&ring->sched, NULL);
		}
		atomic_inc(&adev->gpu_reset_counter);
		return PCI_ERS_RESULT_NEED_RESET;
	case pci_channel_io_perm_failure:
		/* Permanent error, prepare for device removal */
		return PCI_ERS_RESULT_DISCONNECT;
	}

	return PCI_ERS_RESULT_NEED_RESET;
}

/**
 * amdgpu_pci_mmio_enabled - Enable MMIO and dump debug registers
 * @pdev: pointer to PCI device
 */
pci_ers_result_t amdgpu_pci_mmio_enabled(struct pci_dev *pdev)
{

	DRM_INFO("PCI error: mmio enabled callback!!\n");

	/* TODO - dump whatever for debugging purposes */

	/* This called only if amdgpu_pci_error_detected returns
	 * PCI_ERS_RESULT_CAN_RECOVER. Read/write to the device still
	 * works, no need to reset slot.
	 */

	return PCI_ERS_RESULT_RECOVERED;
}

/**
 * amdgpu_pci_slot_reset - Called when PCI slot has been reset.
 * @pdev: PCI device struct
 *
 * Description: This routine is called by the pci error recovery
 * code after the PCI slot has been reset, just before we
 * should resume normal operations.
 */
pci_ers_result_t amdgpu_pci_slot_reset(struct pci_dev *pdev)
{
	struct drm_device *dev = pci_get_drvdata(pdev);
	struct amdgpu_device *adev = drm_to_adev(dev);
	int r, i;
	struct amdgpu_reset_context reset_context;
	u32 memsize;
	struct list_head device_list;

	DRM_INFO("PCI error: slot reset callback!!\n");

	memset(&reset_context, 0, sizeof(reset_context));

	INIT_LIST_HEAD(&device_list);
	list_add_tail(&adev->reset_list, &device_list);

	/* wait for asic to come out of reset */
	msleep(500);

	/* Restore PCI confspace */
	amdgpu_device_load_pci_state(pdev);

	/* confirm  ASIC came out of reset */
	for (i = 0; i < adev->usec_timeout; i++) {
		memsize = amdgpu_asic_get_config_memsize(adev);

		if (memsize != 0xffffffff)
			break;
		udelay(1);
	}
	if (memsize == 0xffffffff) {
		r = -ETIME;
		goto out;
	}

	reset_context.method = AMD_RESET_METHOD_NONE;
	reset_context.reset_req_dev = adev;
	set_bit(AMDGPU_NEED_FULL_RESET, &reset_context.flags);
	set_bit(AMDGPU_SKIP_HW_RESET, &reset_context.flags);

	adev->no_hw_access = true;
	r = amdgpu_device_pre_asic_reset(adev, &reset_context);
	adev->no_hw_access = false;
	if (r)
		goto out;

	r = amdgpu_do_asic_reset(&device_list, &reset_context);

out:
	if (!r) {
		if (amdgpu_device_cache_pci_state(adev->pdev))
			pci_restore_state(adev->pdev);

		DRM_INFO("PCIe error recovery succeeded\n");
	} else {
		DRM_ERROR("PCIe error recovery failed, err:%d", r);
		amdgpu_device_unset_mp1_state(adev);
		amdgpu_device_unlock_reset_domain(adev->reset_domain);
	}

	return r ? PCI_ERS_RESULT_DISCONNECT : PCI_ERS_RESULT_RECOVERED;
}

/**
 * amdgpu_pci_resume() - resume normal ops after PCI reset
 * @pdev: pointer to PCI device
 *
 * Called when the error recovery driver tells us that its
 * OK to resume normal operation.
 */
void amdgpu_pci_resume(struct pci_dev *pdev)
{
	struct drm_device *dev = pci_get_drvdata(pdev);
	struct amdgpu_device *adev = drm_to_adev(dev);
	int i;


	DRM_INFO("PCI error: resume callback!!\n");

	/* Only continue execution for the case of pci_channel_io_frozen */
	if (adev->pci_channel_state != pci_channel_io_frozen)
		return;

	for (i = 0; i < AMDGPU_MAX_RINGS; ++i) {
		struct amdgpu_ring *ring = adev->rings[i];

		if (!ring || !ring->sched.thread)
			continue;

		drm_sched_start(&ring->sched, true);
	}

	amdgpu_device_unset_mp1_state(adev);
	amdgpu_device_unlock_reset_domain(adev->reset_domain);
}

bool amdgpu_device_cache_pci_state(struct pci_dev *pdev)
{
	struct drm_device *dev = pci_get_drvdata(pdev);
	struct amdgpu_device *adev = drm_to_adev(dev);
	int r;

	r = pci_save_state(pdev);
	if (!r) {
		kfree(adev->pci_state);

		adev->pci_state = pci_store_saved_state(pdev);

		if (!adev->pci_state) {
			DRM_ERROR("Failed to store PCI saved state");
			return false;
		}
	} else {
		DRM_WARN("Failed to save PCI state, err:%d\n", r);
		return false;
	}

	return true;
}

bool amdgpu_device_load_pci_state(struct pci_dev *pdev)
{
	struct drm_device *dev = pci_get_drvdata(pdev);
	struct amdgpu_device *adev = drm_to_adev(dev);
	int r;

	if (!adev->pci_state)
		return false;

	r = pci_load_saved_state(pdev, adev->pci_state);

	if (!r) {
		pci_restore_state(pdev);
	} else {
		DRM_WARN("Failed to load PCI state, err:%d\n", r);
		return false;
	}

	return true;
}

void amdgpu_device_flush_hdp(struct amdgpu_device *adev,
		struct amdgpu_ring *ring)
{
#ifdef CONFIG_X86_64
	if ((adev->flags & AMD_IS_APU) && !amdgpu_passthrough(adev))
		return;
#endif
	if (adev->gmc.xgmi.connected_to_cpu)
		return;

	if (ring && ring->funcs->emit_hdp_flush)
		amdgpu_ring_emit_hdp_flush(ring);
	else
		amdgpu_asic_flush_hdp(adev, ring);
}

void amdgpu_device_invalidate_hdp(struct amdgpu_device *adev,
		struct amdgpu_ring *ring)
{
#ifdef CONFIG_X86_64
	if ((adev->flags & AMD_IS_APU) && !amdgpu_passthrough(adev))
		return;
#endif
	if (adev->gmc.xgmi.connected_to_cpu)
		return;

	amdgpu_asic_invalidate_hdp(adev, ring);
}

int amdgpu_in_reset(struct amdgpu_device *adev)
{
	return atomic_read(&adev->reset_domain->in_gpu_reset);
}

/**
 * amdgpu_device_halt() - bring hardware to some kind of halt state
 *
 * @adev: amdgpu_device pointer
 *
 * Bring hardware to some kind of halt state so that no one can touch it
 * any more. It will help to maintain error context when error occurred.
 * Compare to a simple hang, the system will keep stable at least for SSH
 * access. Then it should be trivial to inspect the hardware state and
 * see what's going on. Implemented as following:
 *
 * 1. drm_dev_unplug() makes device inaccessible to user space(IOCTLs, etc),
 *    clears all CPU mappings to device, disallows remappings through page faults
 * 2. amdgpu_irq_disable_all() disables all interrupts
 * 3. amdgpu_fence_driver_hw_fini() signals all HW fences
 * 4. set adev->no_hw_access to avoid potential crashes after setp 5
 * 5. amdgpu_device_unmap_mmio() clears all MMIO mappings
 * 6. pci_disable_device() and pci_wait_for_pending_transaction()
 *    flush any in flight DMA operations
 */
void amdgpu_device_halt(struct amdgpu_device *adev)
{
	struct pci_dev *pdev = adev->pdev;
	struct drm_device *ddev = adev_to_drm(adev);

	amdgpu_xcp_dev_unplug(adev);
	drm_dev_unplug(ddev);

	amdgpu_irq_disable_all(adev);

	amdgpu_fence_driver_hw_fini(adev);

	adev->no_hw_access = true;

	amdgpu_device_unmap_mmio(adev);

	pci_disable_device(pdev);
	pci_wait_for_pending_transaction(pdev);
}

u32 amdgpu_device_pcie_port_rreg(struct amdgpu_device *adev,
				u32 reg)
{
	unsigned long flags, address, data;
	u32 r;

	address = adev->nbio.funcs->get_pcie_port_index_offset(adev);
	data = adev->nbio.funcs->get_pcie_port_data_offset(adev);

	spin_lock_irqsave(&adev->pcie_idx_lock, flags);
	WREG32(address, reg * 4);
	(void)RREG32(address);
	r = RREG32(data);
	spin_unlock_irqrestore(&adev->pcie_idx_lock, flags);
	return r;
}

void amdgpu_device_pcie_port_wreg(struct amdgpu_device *adev,
				u32 reg, u32 v)
{
	unsigned long flags, address, data;

	address = adev->nbio.funcs->get_pcie_port_index_offset(adev);
	data = adev->nbio.funcs->get_pcie_port_data_offset(adev);

	spin_lock_irqsave(&adev->pcie_idx_lock, flags);
	WREG32(address, reg * 4);
	(void)RREG32(address);
	WREG32(data, v);
	(void)RREG32(data);
	spin_unlock_irqrestore(&adev->pcie_idx_lock, flags);
}

/**
 * amdgpu_device_switch_gang - switch to a new gang
 * @adev: amdgpu_device pointer
 * @gang: the gang to switch to
 *
 * Try to switch to a new gang.
 * Returns: NULL if we switched to the new gang or a reference to the current
 * gang leader.
 */
struct dma_fence *amdgpu_device_switch_gang(struct amdgpu_device *adev,
					    struct dma_fence *gang)
{
	struct dma_fence *old = NULL;

	do {
		dma_fence_put(old);
		rcu_read_lock();
		old = dma_fence_get_rcu_safe(&adev->gang_submit);
		rcu_read_unlock();

		if (old == gang)
			break;

		if (!dma_fence_is_signaled(old))
			return old;

	} while (cmpxchg((struct dma_fence __force **)&adev->gang_submit,
			 old, gang) != old);

	dma_fence_put(old);
	return NULL;
}

bool amdgpu_device_has_display_hardware(struct amdgpu_device *adev)
{
	switch (adev->asic_type) {
#ifdef CONFIG_DRM_AMDGPU_SI
	case CHIP_HAINAN:
#endif
	case CHIP_TOPAZ:
		/* chips with no display hardware */
		return false;
#ifdef CONFIG_DRM_AMDGPU_SI
	case CHIP_TAHITI:
	case CHIP_PITCAIRN:
	case CHIP_VERDE:
	case CHIP_OLAND:
#endif
#ifdef CONFIG_DRM_AMDGPU_CIK
	case CHIP_BONAIRE:
	case CHIP_HAWAII:
	case CHIP_KAVERI:
	case CHIP_KABINI:
	case CHIP_MULLINS:
#endif
	case CHIP_TONGA:
	case CHIP_FIJI:
	case CHIP_POLARIS10:
	case CHIP_POLARIS11:
	case CHIP_POLARIS12:
	case CHIP_VEGAM:
	case CHIP_CARRIZO:
	case CHIP_STONEY:
		/* chips with display hardware */
		return true;
	default:
		/* IP discovery */
		if (!adev->ip_versions[DCE_HWIP][0] ||
		    (adev->harvest_ip_mask & AMD_HARVEST_IP_DMU_MASK))
			return false;
		return true;
	}
}

uint32_t amdgpu_device_wait_on_rreg(struct amdgpu_device *adev,
		uint32_t inst, uint32_t reg_addr, char reg_name[],
		uint32_t expected_value, uint32_t mask)
{
	uint32_t ret = 0;
	uint32_t old_ = 0;
	uint32_t tmp_ = RREG32(reg_addr);
	uint32_t loop = adev->usec_timeout;

	while ((tmp_ & (mask)) != (expected_value)) {
		if (old_ != tmp_) {
			loop = adev->usec_timeout;
			old_ = tmp_;
		} else
			udelay(1);
		tmp_ = RREG32(reg_addr);
		loop--;
		if (!loop) {
			DRM_WARN("Register(%d) [%s] failed to reach value 0x%08x != 0x%08xn",
				  inst, reg_name, (uint32_t)expected_value,
				  (uint32_t)(tmp_ & (mask)));
			ret = -ETIMEDOUT;
			break;
		}
	}
	return ret;
}<|MERGE_RESOLUTION|>--- conflicted
+++ resolved
@@ -2980,8 +2980,6 @@
 		    (adev->ip_blocks[i].version->type == AMD_IP_BLOCK_TYPE_PSP ||
 		     adev->ip_blocks[i].version->type == AMD_IP_BLOCK_TYPE_GFX ||
 		     adev->ip_blocks[i].version->type == AMD_IP_BLOCK_TYPE_MES))
-<<<<<<< HEAD
-=======
 			continue;
 
 		/* SDMA 5.x+ is part of GFX power domain so it's covered by GFXOFF */
@@ -3000,7 +2998,6 @@
 		if (amdgpu_in_reset(adev) &&
 		    (adev->flags & AMD_IS_APU) && adev->gfx.imu.funcs &&
 		    adev->ip_blocks[i].version->type == AMD_IP_BLOCK_TYPE_PSP)
->>>>>>> e475cc1c
 			continue;
 
 		/* XXX handle errors */
