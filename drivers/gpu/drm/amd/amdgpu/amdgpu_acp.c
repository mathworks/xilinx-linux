/*
 * Copyright 2015 Advanced Micro Devices, Inc.
 *
 * Permission is hereby granted, free of charge, to any person obtaining a
 * copy of this software and associated documentation files (the "Software"),
 * to deal in the Software without restriction, including without limitation
 * the rights to use, copy, modify, merge, publish, distribute, sublicense,
 * and/or sell copies of the Software, and to permit persons to whom the
 * Software is furnished to do so, subject to the following conditions:
 *
 * The above copyright notice and this permission notice shall be included in
 * all copies or substantial portions of the Software.
 *
 * THE SOFTWARE IS PROVIDED "AS IS", WITHOUT WARRANTY OF ANY KIND, EXPRESS OR
 * IMPLIED, INCLUDING BUT NOT LIMITED TO THE WARRANTIES OF MERCHANTABILITY,
 * FITNESS FOR A PARTICULAR PURPOSE AND NONINFRINGEMENT.  IN NO EVENT SHALL
 * THE COPYRIGHT HOLDER(S) OR AUTHOR(S) BE LIABLE FOR ANY CLAIM, DAMAGES OR
 * OTHER LIABILITY, WHETHER IN AN ACTION OF CONTRACT, TORT OR OTHERWISE,
 * ARISING FROM, OUT OF OR IN CONNECTION WITH THE SOFTWARE OR THE USE OR
 * OTHER DEALINGS IN THE SOFTWARE.
 *
 * Authors: AMD
 *
 */

#include <linux/irqdomain.h>
#include <linux/pci.h>
#include <linux/pm_domain.h>
#include <linux/platform_device.h>
#include <sound/designware_i2s.h>
#include <sound/pcm.h>

#include "amdgpu.h"
#include "atom.h"
#include "amdgpu_acp.h"

#include "acp_gfx_if.h"

#define ACP_TILE_ON_MASK                	0x03
#define ACP_TILE_OFF_MASK               	0x02
#define ACP_TILE_ON_RETAIN_REG_MASK     	0x1f
#define ACP_TILE_OFF_RETAIN_REG_MASK    	0x20

#define ACP_TILE_P1_MASK                	0x3e
#define ACP_TILE_P2_MASK                	0x3d
#define ACP_TILE_DSP0_MASK              	0x3b
#define ACP_TILE_DSP1_MASK              	0x37

#define ACP_TILE_DSP2_MASK              	0x2f

#define ACP_DMA_REGS_END			0x146c0
#define ACP_I2S_PLAY_REGS_START			0x14840
#define ACP_I2S_PLAY_REGS_END			0x148b4
#define ACP_I2S_CAP_REGS_START			0x148b8
#define ACP_I2S_CAP_REGS_END			0x1496c

#define ACP_I2S_COMP1_CAP_REG_OFFSET		0xac
#define ACP_I2S_COMP2_CAP_REG_OFFSET		0xa8
#define ACP_I2S_COMP1_PLAY_REG_OFFSET		0x6c
#define ACP_I2S_COMP2_PLAY_REG_OFFSET		0x68
#define ACP_BT_PLAY_REGS_START			0x14970
#define ACP_BT_PLAY_REGS_END			0x14a24
#define ACP_BT_COMP1_REG_OFFSET			0xac
#define ACP_BT_COMP2_REG_OFFSET			0xa8

#define mmACP_PGFSM_RETAIN_REG			0x51c9
#define mmACP_PGFSM_CONFIG_REG			0x51ca
#define mmACP_PGFSM_READ_REG_0			0x51cc

#define mmACP_MEM_SHUT_DOWN_REQ_LO		0x51f8
#define mmACP_MEM_SHUT_DOWN_REQ_HI		0x51f9
#define mmACP_MEM_SHUT_DOWN_STS_LO		0x51fa
#define mmACP_MEM_SHUT_DOWN_STS_HI		0x51fb

#define mmACP_CONTROL				0x5131
#define mmACP_STATUS				0x5133
#define mmACP_SOFT_RESET			0x5134
#define ACP_CONTROL__ClkEn_MASK 		0x1
#define ACP_SOFT_RESET__SoftResetAud_MASK 	0x100
#define ACP_SOFT_RESET__SoftResetAudDone_MASK	0x1000000
#define ACP_CLOCK_EN_TIME_OUT_VALUE		0x000000FF
#define ACP_SOFT_RESET_DONE_TIME_OUT_VALUE	0x000000FF

#define ACP_TIMEOUT_LOOP			0x000000FF
#define ACP_DEVS				4
#define ACP_SRC_ID				162

enum {
	ACP_TILE_P1 = 0,
	ACP_TILE_P2,
	ACP_TILE_DSP0,
	ACP_TILE_DSP1,
	ACP_TILE_DSP2,
};

static int acp_sw_init(void *handle)
{
	struct amdgpu_device *adev = (struct amdgpu_device *)handle;

	adev->acp.parent = adev->dev;

	adev->acp.cgs_device =
		amdgpu_cgs_create_device(adev);
	if (!adev->acp.cgs_device)
		return -EINVAL;

	return 0;
}

static int acp_sw_fini(void *handle)
{
	struct amdgpu_device *adev = (struct amdgpu_device *)handle;

	if (adev->acp.cgs_device)
		amdgpu_cgs_destroy_device(adev->acp.cgs_device);

	return 0;
}

struct acp_pm_domain {
	void *adev;
	struct generic_pm_domain gpd;
};

static int acp_poweroff(struct generic_pm_domain *genpd)
{
	struct acp_pm_domain *apd;
	struct amdgpu_device *adev;

	apd = container_of(genpd, struct acp_pm_domain, gpd);
	if (apd != NULL) {
		adev = apd->adev;
	/* call smu to POWER GATE ACP block
	 * smu will
	 * 1. turn off the acp clock
	 * 2. power off the acp tiles
	 * 3. check and enter ulv state
	 */
		amdgpu_dpm_set_powergating_by_smu(adev, AMD_IP_BLOCK_TYPE_ACP, true);
	}
	return 0;
}

static int acp_poweron(struct generic_pm_domain *genpd)
{
	struct acp_pm_domain *apd;
	struct amdgpu_device *adev;

	apd = container_of(genpd, struct acp_pm_domain, gpd);
	if (apd != NULL) {
		adev = apd->adev;
	/* call smu to UNGATE ACP block
	 * smu will
	 * 1. exit ulv
	 * 2. turn on acp clock
	 * 3. power on acp tiles
	 */
		amdgpu_dpm_set_powergating_by_smu(adev, AMD_IP_BLOCK_TYPE_ACP, false);
	}
	return 0;
}

static struct device *get_mfd_cell_dev(const char *device_name, int r)
{
	char auto_dev_name[25];
	struct device *dev;

	snprintf(auto_dev_name, sizeof(auto_dev_name),
		 "%s.%d.auto", device_name, r);
	dev = bus_find_device_by_name(&platform_bus_type, NULL, auto_dev_name);
	dev_info(dev, "device %s added to pm domain\n", auto_dev_name);

	return dev;
}

/**
 * acp_hw_init - start and test ACP block
 *
 * @adev: amdgpu_device pointer
 *
 */
static int acp_hw_init(void *handle)
{
	int r, i;
	uint64_t acp_base;
	u32 val = 0;
	u32 count = 0;
	struct device *dev;
	struct i2s_platform_data *i2s_pdata = NULL;

	struct amdgpu_device *adev = (struct amdgpu_device *)handle;

	const struct amdgpu_ip_block *ip_block =
		amdgpu_device_ip_get_ip_block(adev, AMD_IP_BLOCK_TYPE_ACP);

	if (!ip_block)
		return -EINVAL;

	r = amd_acp_hw_init(adev->acp.cgs_device,
			    ip_block->version->major, ip_block->version->minor);
	/* -ENODEV means board uses AZ rather than ACP */
	if (r == -ENODEV) {
		amdgpu_dpm_set_powergating_by_smu(adev, AMD_IP_BLOCK_TYPE_ACP, true);
		return 0;
	} else if (r) {
		return r;
	}

	if (adev->rmmio_size == 0 || adev->rmmio_size < 0x5289)
		return -EINVAL;

	acp_base = adev->rmmio_base;


	adev->acp.acp_genpd = kzalloc(sizeof(struct acp_pm_domain), GFP_KERNEL);
	if (adev->acp.acp_genpd == NULL)
		return -ENOMEM;

	adev->acp.acp_genpd->gpd.name = "ACP_AUDIO";
	adev->acp.acp_genpd->gpd.power_off = acp_poweroff;
	adev->acp.acp_genpd->gpd.power_on = acp_poweron;


	adev->acp.acp_genpd->adev = adev;

	pm_genpd_init(&adev->acp.acp_genpd->gpd, NULL, false);

	adev->acp.acp_cell = kcalloc(ACP_DEVS, sizeof(struct mfd_cell),
							GFP_KERNEL);

	if (adev->acp.acp_cell == NULL) {
		r = -ENOMEM;
		goto failure;
	}

	adev->acp.acp_res = kcalloc(5, sizeof(struct resource), GFP_KERNEL);
	if (adev->acp.acp_res == NULL) {
		r = -ENOMEM;
		goto failure;
	}

	i2s_pdata = kcalloc(3, sizeof(struct i2s_platform_data), GFP_KERNEL);
	if (i2s_pdata == NULL) {
		r = -ENOMEM;
		goto failure;
	}

	switch (adev->asic_type) {
	case CHIP_STONEY:
		i2s_pdata[0].quirks = DW_I2S_QUIRK_COMP_REG_OFFSET |
			DW_I2S_QUIRK_16BIT_IDX_OVERRIDE;
		break;
	default:
		i2s_pdata[0].quirks = DW_I2S_QUIRK_COMP_REG_OFFSET;
	}
	i2s_pdata[0].cap = DWC_I2S_PLAY;
	i2s_pdata[0].snd_rates = SNDRV_PCM_RATE_8000_96000;
	i2s_pdata[0].i2s_reg_comp1 = ACP_I2S_COMP1_PLAY_REG_OFFSET;
	i2s_pdata[0].i2s_reg_comp2 = ACP_I2S_COMP2_PLAY_REG_OFFSET;
	switch (adev->asic_type) {
	case CHIP_STONEY:
		i2s_pdata[1].quirks = DW_I2S_QUIRK_COMP_REG_OFFSET |
			DW_I2S_QUIRK_COMP_PARAM1 |
			DW_I2S_QUIRK_16BIT_IDX_OVERRIDE;
		break;
	default:
		i2s_pdata[1].quirks = DW_I2S_QUIRK_COMP_REG_OFFSET |
			DW_I2S_QUIRK_COMP_PARAM1;
	}

	i2s_pdata[1].cap = DWC_I2S_RECORD;
	i2s_pdata[1].snd_rates = SNDRV_PCM_RATE_8000_96000;
	i2s_pdata[1].i2s_reg_comp1 = ACP_I2S_COMP1_CAP_REG_OFFSET;
	i2s_pdata[1].i2s_reg_comp2 = ACP_I2S_COMP2_CAP_REG_OFFSET;

	i2s_pdata[2].quirks = DW_I2S_QUIRK_COMP_REG_OFFSET;
	switch (adev->asic_type) {
	case CHIP_STONEY:
		i2s_pdata[2].quirks |= DW_I2S_QUIRK_16BIT_IDX_OVERRIDE;
		break;
	default:
		break;
	}

	i2s_pdata[2].cap = DWC_I2S_PLAY | DWC_I2S_RECORD;
	i2s_pdata[2].snd_rates = SNDRV_PCM_RATE_8000_96000;
	i2s_pdata[2].i2s_reg_comp1 = ACP_BT_COMP1_REG_OFFSET;
	i2s_pdata[2].i2s_reg_comp2 = ACP_BT_COMP2_REG_OFFSET;

	adev->acp.acp_res[0].name = "acp2x_dma";
	adev->acp.acp_res[0].flags = IORESOURCE_MEM;
	adev->acp.acp_res[0].start = acp_base;
	adev->acp.acp_res[0].end = acp_base + ACP_DMA_REGS_END;

	adev->acp.acp_res[1].name = "acp2x_dw_i2s_play";
	adev->acp.acp_res[1].flags = IORESOURCE_MEM;
	adev->acp.acp_res[1].start = acp_base + ACP_I2S_PLAY_REGS_START;
	adev->acp.acp_res[1].end = acp_base + ACP_I2S_PLAY_REGS_END;

	adev->acp.acp_res[2].name = "acp2x_dw_i2s_cap";
	adev->acp.acp_res[2].flags = IORESOURCE_MEM;
	adev->acp.acp_res[2].start = acp_base + ACP_I2S_CAP_REGS_START;
	adev->acp.acp_res[2].end = acp_base + ACP_I2S_CAP_REGS_END;

	adev->acp.acp_res[3].name = "acp2x_dw_bt_i2s_play_cap";
	adev->acp.acp_res[3].flags = IORESOURCE_MEM;
	adev->acp.acp_res[3].start = acp_base + ACP_BT_PLAY_REGS_START;
	adev->acp.acp_res[3].end = acp_base + ACP_BT_PLAY_REGS_END;

	adev->acp.acp_res[4].name = "acp2x_dma_irq";
	adev->acp.acp_res[4].flags = IORESOURCE_IRQ;
	adev->acp.acp_res[4].start = amdgpu_irq_create_mapping(adev, 162);
	adev->acp.acp_res[4].end = adev->acp.acp_res[4].start;

	adev->acp.acp_cell[0].name = "acp_audio_dma";
	adev->acp.acp_cell[0].num_resources = 5;
	adev->acp.acp_cell[0].resources = &adev->acp.acp_res[0];
	adev->acp.acp_cell[0].platform_data = &adev->asic_type;
	adev->acp.acp_cell[0].pdata_size = sizeof(adev->asic_type);

	adev->acp.acp_cell[1].name = "designware-i2s";
	adev->acp.acp_cell[1].num_resources = 1;
	adev->acp.acp_cell[1].resources = &adev->acp.acp_res[1];
	adev->acp.acp_cell[1].platform_data = &i2s_pdata[0];
	adev->acp.acp_cell[1].pdata_size = sizeof(struct i2s_platform_data);

	adev->acp.acp_cell[2].name = "designware-i2s";
	adev->acp.acp_cell[2].num_resources = 1;
	adev->acp.acp_cell[2].resources = &adev->acp.acp_res[2];
	adev->acp.acp_cell[2].platform_data = &i2s_pdata[1];
	adev->acp.acp_cell[2].pdata_size = sizeof(struct i2s_platform_data);

	adev->acp.acp_cell[3].name = "designware-i2s";
	adev->acp.acp_cell[3].num_resources = 1;
	adev->acp.acp_cell[3].resources = &adev->acp.acp_res[3];
	adev->acp.acp_cell[3].platform_data = &i2s_pdata[2];
	adev->acp.acp_cell[3].pdata_size = sizeof(struct i2s_platform_data);

	r = mfd_add_hotplug_devices(adev->acp.parent, adev->acp.acp_cell,
								ACP_DEVS);
	if (r)
		goto failure;

	for (i = 0; i < ACP_DEVS ; i++) {
		dev = get_mfd_cell_dev(adev->acp.acp_cell[i].name, i);
		r = pm_genpd_add_device(&adev->acp.acp_genpd->gpd, dev);
		if (r) {
			dev_err(dev, "Failed to add dev to genpd\n");
			goto failure;
		}
	}


	/* Assert Soft reset of ACP */
	val = cgs_read_register(adev->acp.cgs_device, mmACP_SOFT_RESET);

	val |= ACP_SOFT_RESET__SoftResetAud_MASK;
	cgs_write_register(adev->acp.cgs_device, mmACP_SOFT_RESET, val);

	count = ACP_SOFT_RESET_DONE_TIME_OUT_VALUE;
	while (true) {
		val = cgs_read_register(adev->acp.cgs_device, mmACP_SOFT_RESET);
		if (ACP_SOFT_RESET__SoftResetAudDone_MASK ==
		    (val & ACP_SOFT_RESET__SoftResetAudDone_MASK))
			break;
		if (--count == 0) {
			dev_err(&adev->pdev->dev, "Failed to reset ACP\n");
			r = -ETIMEDOUT;
			goto failure;
		}
		udelay(100);
	}
	/* Enable clock to ACP and wait until the clock is enabled */
	val = cgs_read_register(adev->acp.cgs_device, mmACP_CONTROL);
	val = val | ACP_CONTROL__ClkEn_MASK;
	cgs_write_register(adev->acp.cgs_device, mmACP_CONTROL, val);

	count = ACP_CLOCK_EN_TIME_OUT_VALUE;

	while (true) {
		val = cgs_read_register(adev->acp.cgs_device, mmACP_STATUS);
		if (val & (u32) 0x1)
			break;
		if (--count == 0) {
			dev_err(&adev->pdev->dev, "Failed to reset ACP\n");
			r = -ETIMEDOUT;
			goto failure;
		}
		udelay(100);
	}
	/* Deassert the SOFT RESET flags */
	val = cgs_read_register(adev->acp.cgs_device, mmACP_SOFT_RESET);
	val &= ~ACP_SOFT_RESET__SoftResetAud_MASK;
	cgs_write_register(adev->acp.cgs_device, mmACP_SOFT_RESET, val);
	return 0;

failure:
	kfree(i2s_pdata);
	kfree(adev->acp.acp_res);
	kfree(adev->acp.acp_cell);
	kfree(adev->acp.acp_genpd);
	return r;
}

/**
 * acp_hw_fini - stop the hardware block
 *
 * @adev: amdgpu_device pointer
 *
 */
static int acp_hw_fini(void *handle)
{
	int i, ret;
	u32 val = 0;
	u32 count = 0;
	struct device *dev;
	struct amdgpu_device *adev = (struct amdgpu_device *)handle;

	/* return early if no ACP */
<<<<<<< HEAD
	if (!adev->acp.acp_genpd)
		return 0;
=======
	if (!adev->acp.acp_genpd) {
		amdgpu_dpm_set_powergating_by_smu(adev, AMD_IP_BLOCK_TYPE_ACP, false);
		return 0;
	}

	/* Assert Soft reset of ACP */
	val = cgs_read_register(adev->acp.cgs_device, mmACP_SOFT_RESET);

	val |= ACP_SOFT_RESET__SoftResetAud_MASK;
	cgs_write_register(adev->acp.cgs_device, mmACP_SOFT_RESET, val);

	count = ACP_SOFT_RESET_DONE_TIME_OUT_VALUE;
	while (true) {
		val = cgs_read_register(adev->acp.cgs_device, mmACP_SOFT_RESET);
		if (ACP_SOFT_RESET__SoftResetAudDone_MASK ==
		    (val & ACP_SOFT_RESET__SoftResetAudDone_MASK))
			break;
		if (--count == 0) {
			dev_err(&adev->pdev->dev, "Failed to reset ACP\n");
			return -ETIMEDOUT;
		}
		udelay(100);
	}
	/* Disable ACP clock */
	val = cgs_read_register(adev->acp.cgs_device, mmACP_CONTROL);
	val &= ~ACP_CONTROL__ClkEn_MASK;
	cgs_write_register(adev->acp.cgs_device, mmACP_CONTROL, val);

	count = ACP_CLOCK_EN_TIME_OUT_VALUE;

	while (true) {
		val = cgs_read_register(adev->acp.cgs_device, mmACP_STATUS);
		if (val & (u32) 0x1)
			break;
		if (--count == 0) {
			dev_err(&adev->pdev->dev, "Failed to reset ACP\n");
			return -ETIMEDOUT;
		}
		udelay(100);
	}
>>>>>>> 24b8d41d

	for (i = 0; i < ACP_DEVS ; i++) {
		dev = get_mfd_cell_dev(adev->acp.acp_cell[i].name, i);
		ret = pm_genpd_remove_device(dev);
		/* If removal fails, dont giveup and try rest */
		if (ret)
			dev_err(dev, "remove dev from genpd failed\n");
	}

	mfd_remove_devices(adev->acp.parent);
	kfree(adev->acp.acp_res);
	kfree(adev->acp.acp_genpd);
	kfree(adev->acp.acp_cell);

	return 0;
}

static int acp_suspend(void *handle)
{
	struct amdgpu_device *adev = (struct amdgpu_device *)handle;

	/* power up on suspend */
	if (!adev->acp.acp_cell)
		amdgpu_dpm_set_powergating_by_smu(adev, AMD_IP_BLOCK_TYPE_ACP, false);
	return 0;
}

static int acp_resume(void *handle)
{
<<<<<<< HEAD
=======
	struct amdgpu_device *adev = (struct amdgpu_device *)handle;

	/* power down again on resume */
	if (!adev->acp.acp_cell)
		amdgpu_dpm_set_powergating_by_smu(adev, AMD_IP_BLOCK_TYPE_ACP, true);
>>>>>>> 24b8d41d
	return 0;
}

static int acp_early_init(void *handle)
{
	return 0;
}

static bool acp_is_idle(void *handle)
{
	return true;
}

static int acp_wait_for_idle(void *handle)
{
	return 0;
}

static int acp_soft_reset(void *handle)
{
	return 0;
}

static int acp_set_clockgating_state(void *handle,
				     enum amd_clockgating_state state)
{
	return 0;
}

static int acp_set_powergating_state(void *handle,
				     enum amd_powergating_state state)
{
	struct amdgpu_device *adev = (struct amdgpu_device *)handle;
	bool enable = (state == AMD_PG_STATE_GATE);

	amdgpu_dpm_set_powergating_by_smu(adev, AMD_IP_BLOCK_TYPE_ACP, enable);

	return 0;
}

<<<<<<< HEAD
const struct amd_ip_funcs acp_ip_funcs = {
=======
static const struct amd_ip_funcs acp_ip_funcs = {
>>>>>>> 24b8d41d
	.name = "acp_ip",
	.early_init = acp_early_init,
	.late_init = NULL,
	.sw_init = acp_sw_init,
	.sw_fini = acp_sw_fini,
	.hw_init = acp_hw_init,
	.hw_fini = acp_hw_fini,
	.suspend = acp_suspend,
	.resume = acp_resume,
	.is_idle = acp_is_idle,
	.wait_for_idle = acp_wait_for_idle,
	.soft_reset = acp_soft_reset,
	.set_clockgating_state = acp_set_clockgating_state,
	.set_powergating_state = acp_set_powergating_state,
};

const struct amdgpu_ip_block_version acp_ip_block =
{
	.type = AMD_IP_BLOCK_TYPE_ACP,
	.major = 2,
	.minor = 2,
	.rev = 0,
	.funcs = &acp_ip_funcs,
};<|MERGE_RESOLUTION|>--- conflicted
+++ resolved
@@ -417,10 +417,6 @@
 	struct amdgpu_device *adev = (struct amdgpu_device *)handle;
 
 	/* return early if no ACP */
-<<<<<<< HEAD
-	if (!adev->acp.acp_genpd)
-		return 0;
-=======
 	if (!adev->acp.acp_genpd) {
 		amdgpu_dpm_set_powergating_by_smu(adev, AMD_IP_BLOCK_TYPE_ACP, false);
 		return 0;
@@ -461,7 +457,6 @@
 		}
 		udelay(100);
 	}
->>>>>>> 24b8d41d
 
 	for (i = 0; i < ACP_DEVS ; i++) {
 		dev = get_mfd_cell_dev(adev->acp.acp_cell[i].name, i);
@@ -491,14 +486,11 @@
 
 static int acp_resume(void *handle)
 {
-<<<<<<< HEAD
-=======
 	struct amdgpu_device *adev = (struct amdgpu_device *)handle;
 
 	/* power down again on resume */
 	if (!adev->acp.acp_cell)
 		amdgpu_dpm_set_powergating_by_smu(adev, AMD_IP_BLOCK_TYPE_ACP, true);
->>>>>>> 24b8d41d
 	return 0;
 }
 
@@ -539,11 +531,7 @@
 	return 0;
 }
 
-<<<<<<< HEAD
-const struct amd_ip_funcs acp_ip_funcs = {
-=======
 static const struct amd_ip_funcs acp_ip_funcs = {
->>>>>>> 24b8d41d
 	.name = "acp_ip",
 	.early_init = acp_early_init,
 	.late_init = NULL,
