/*
 * Copyright 2014 Advanced Micro Devices, Inc.
 *
 * Permission is hereby granted, free of charge, to any person obtaining a
 * copy of this software and associated documentation files (the "Software"),
 * to deal in the Software without restriction, including without limitation
 * the rights to use, copy, modify, merge, publish, distribute, sublicense,
 * and/or sell copies of the Software, and to permit persons to whom the
 * Software is furnished to do so, subject to the following conditions:
 *
 * The above copyright notice and this permission notice shall be included in
 * all copies or substantial portions of the Software.
 *
 * THE SOFTWARE IS PROVIDED "AS IS", WITHOUT WARRANTY OF ANY KIND, EXPRESS OR
 * IMPLIED, INCLUDING BUT NOT LIMITED TO THE WARRANTIES OF MERCHANTABILITY,
 * FITNESS FOR A PARTICULAR PURPOSE AND NONINFRINGEMENT.  IN NO EVENT SHALL
 * THE COPYRIGHT HOLDER(S) OR AUTHOR(S) BE LIABLE FOR ANY CLAIM, DAMAGES OR
 * OTHER LIABILITY, WHETHER IN AN ACTION OF CONTRACT, TORT OR OTHERWISE,
 * ARISING FROM, OUT OF OR IN CONNECTION WITH THE SOFTWARE OR THE USE OR
 * OTHER DEALINGS IN THE SOFTWARE.
 *
 */

#include <linux/pci.h>

#include "amdgpu.h"
#include "amdgpu_ih.h"
#include "vid.h"

#include "oss/oss_2_4_d.h"
#include "oss/oss_2_4_sh_mask.h"

#include "bif/bif_5_1_d.h"
#include "bif/bif_5_1_sh_mask.h"

/*
 * Interrupts
 * Starting with r6xx, interrupts are handled via a ring buffer.
 * Ring buffers are areas of GPU accessible memory that the GPU
 * writes interrupt vectors into and the host reads vectors out of.
 * There is a rptr (read pointer) that determines where the
 * host is currently reading, and a wptr (write pointer)
 * which determines where the GPU has written.  When the
 * pointers are equal, the ring is idle.  When the GPU
 * writes vectors to the ring buffer, it increments the
 * wptr.  When there is an interrupt, the host then starts
 * fetching commands and processing them until the pointers are
 * equal again at which point it updates the rptr.
 */

static void iceland_ih_set_interrupt_funcs(struct amdgpu_device *adev);

/**
 * iceland_ih_enable_interrupts - Enable the interrupt ring buffer
 *
 * @adev: amdgpu_device pointer
 *
 * Enable the interrupt ring buffer (VI).
 */
static void iceland_ih_enable_interrupts(struct amdgpu_device *adev)
{
	u32 ih_cntl = RREG32(mmIH_CNTL);
	u32 ih_rb_cntl = RREG32(mmIH_RB_CNTL);

	ih_cntl = REG_SET_FIELD(ih_cntl, IH_CNTL, ENABLE_INTR, 1);
	ih_rb_cntl = REG_SET_FIELD(ih_rb_cntl, IH_RB_CNTL, RB_ENABLE, 1);
	WREG32(mmIH_CNTL, ih_cntl);
	WREG32(mmIH_RB_CNTL, ih_rb_cntl);
	adev->irq.ih.enabled = true;
}

/**
 * iceland_ih_disable_interrupts - Disable the interrupt ring buffer
 *
 * @adev: amdgpu_device pointer
 *
 * Disable the interrupt ring buffer (VI).
 */
static void iceland_ih_disable_interrupts(struct amdgpu_device *adev)
{
	u32 ih_rb_cntl = RREG32(mmIH_RB_CNTL);
	u32 ih_cntl = RREG32(mmIH_CNTL);

	ih_rb_cntl = REG_SET_FIELD(ih_rb_cntl, IH_RB_CNTL, RB_ENABLE, 0);
	ih_cntl = REG_SET_FIELD(ih_cntl, IH_CNTL, ENABLE_INTR, 0);
	WREG32(mmIH_RB_CNTL, ih_rb_cntl);
	WREG32(mmIH_CNTL, ih_cntl);
	/* set rptr, wptr to 0 */
	WREG32(mmIH_RB_RPTR, 0);
	WREG32(mmIH_RB_WPTR, 0);
	adev->irq.ih.enabled = false;
	adev->irq.ih.rptr = 0;
}

/**
 * iceland_ih_irq_init - init and enable the interrupt ring
 *
 * @adev: amdgpu_device pointer
 *
 * Allocate a ring buffer for the interrupt controller,
 * enable the RLC, disable interrupts, enable the IH
 * ring buffer and enable it (VI).
 * Called at device load and reume.
 * Returns 0 for success, errors for failure.
 */
static int iceland_ih_irq_init(struct amdgpu_device *adev)
{
<<<<<<< HEAD
=======
	struct amdgpu_ih_ring *ih = &adev->irq.ih;
>>>>>>> 24b8d41d
	int rb_bufsz;
	u32 interrupt_cntl, ih_cntl, ih_rb_cntl;

	/* disable irqs */
	iceland_ih_disable_interrupts(adev);

	/* setup interrupt control */
	WREG32(mmINTERRUPT_CNTL2, adev->dummy_page_addr >> 8);
	interrupt_cntl = RREG32(mmINTERRUPT_CNTL);
	/* INTERRUPT_CNTL__IH_DUMMY_RD_OVERRIDE_MASK=0 - dummy read disabled with msi, enabled without msi
	 * INTERRUPT_CNTL__IH_DUMMY_RD_OVERRIDE_MASK=1 - dummy read controlled by IH_DUMMY_RD_EN
	 */
	interrupt_cntl = REG_SET_FIELD(interrupt_cntl, INTERRUPT_CNTL, IH_DUMMY_RD_OVERRIDE, 0);
	/* INTERRUPT_CNTL__IH_REQ_NONSNOOP_EN_MASK=1 if ring is in non-cacheable memory, e.g., vram */
	interrupt_cntl = REG_SET_FIELD(interrupt_cntl, INTERRUPT_CNTL, IH_REQ_NONSNOOP_EN, 0);
	WREG32(mmINTERRUPT_CNTL, interrupt_cntl);

	/* Ring Buffer base. [39:8] of 40-bit address of the beginning of the ring buffer*/
	WREG32(mmIH_RB_BASE, adev->irq.ih.gpu_addr >> 8);

	rb_bufsz = order_base_2(adev->irq.ih.ring_size / 4);
	ih_rb_cntl = REG_SET_FIELD(0, IH_RB_CNTL, WPTR_OVERFLOW_ENABLE, 1);
	ih_rb_cntl = REG_SET_FIELD(ih_rb_cntl, IH_RB_CNTL, WPTR_OVERFLOW_CLEAR, 1);
	ih_rb_cntl = REG_SET_FIELD(ih_rb_cntl, IH_RB_CNTL, RB_SIZE, rb_bufsz);

	/* Ring Buffer write pointer writeback. If enabled, IH_RB_WPTR register value is written to memory */
	ih_rb_cntl = REG_SET_FIELD(ih_rb_cntl, IH_RB_CNTL, WPTR_WRITEBACK_ENABLE, 1);

	/* set the writeback address whether it's enabled or not */
	WREG32(mmIH_RB_WPTR_ADDR_LO, lower_32_bits(ih->wptr_addr));
	WREG32(mmIH_RB_WPTR_ADDR_HI, upper_32_bits(ih->wptr_addr) & 0xFF);

	WREG32(mmIH_RB_CNTL, ih_rb_cntl);

	/* set rptr, wptr to 0 */
	WREG32(mmIH_RB_RPTR, 0);
	WREG32(mmIH_RB_WPTR, 0);

	/* Default settings for IH_CNTL (disabled at first) */
	ih_cntl = RREG32(mmIH_CNTL);
	ih_cntl = REG_SET_FIELD(ih_cntl, IH_CNTL, MC_VMID, 0);

	if (adev->irq.msi_enabled)
		ih_cntl = REG_SET_FIELD(ih_cntl, IH_CNTL, RPTR_REARM, 1);
	WREG32(mmIH_CNTL, ih_cntl);

	pci_set_master(adev->pdev);

	/* enable interrupts */
	iceland_ih_enable_interrupts(adev);

	return 0;
}

/**
 * iceland_ih_irq_disable - disable interrupts
 *
 * @adev: amdgpu_device pointer
 *
 * Disable interrupts on the hw (VI).
 */
static void iceland_ih_irq_disable(struct amdgpu_device *adev)
{
	iceland_ih_disable_interrupts(adev);

	/* Wait and acknowledge irq */
	mdelay(1);
}

/**
 * iceland_ih_get_wptr - get the IH ring buffer wptr
 *
 * @adev: amdgpu_device pointer
 *
 * Get the IH ring buffer wptr from either the register
 * or the writeback memory buffer (VI).  Also check for
 * ring buffer overflow and deal with it.
 * Used by cz_irq_process(VI).
 * Returns the value of the wptr.
 */
static u32 iceland_ih_get_wptr(struct amdgpu_device *adev,
			       struct amdgpu_ih_ring *ih)
{
	u32 wptr, tmp;

	wptr = le32_to_cpu(*ih->wptr_cpu);

	if (REG_GET_FIELD(wptr, IH_RB_WPTR, RB_OVERFLOW)) {
		wptr = REG_SET_FIELD(wptr, IH_RB_WPTR, RB_OVERFLOW, 0);
		/* When a ring buffer overflow happen start parsing interrupt
		 * from the last not overwritten vector (wptr + 16). Hopefully
		 * this should allow us to catchup.
		 */
		dev_warn(adev->dev, "IH ring buffer overflow (0x%08X, 0x%08X, 0x%08X)\n",
			 wptr, ih->rptr, (wptr + 16) & ih->ptr_mask);
		ih->rptr = (wptr + 16) & ih->ptr_mask;
		tmp = RREG32(mmIH_RB_CNTL);
		tmp = REG_SET_FIELD(tmp, IH_RB_CNTL, WPTR_OVERFLOW_CLEAR, 1);
		WREG32(mmIH_RB_CNTL, tmp);
	}
	return (wptr & ih->ptr_mask);
}

/**
 * iceland_ih_decode_iv - decode an interrupt vector
 *
 * @adev: amdgpu_device pointer
 *
 * Decodes the interrupt vector at the current rptr
 * position and also advance the position.
 */
static void iceland_ih_decode_iv(struct amdgpu_device *adev,
				 struct amdgpu_ih_ring *ih,
				 struct amdgpu_iv_entry *entry)
{
	/* wptr/rptr are in bytes! */
	u32 ring_index = ih->rptr >> 2;
	uint32_t dw[4];

	dw[0] = le32_to_cpu(ih->ring[ring_index + 0]);
	dw[1] = le32_to_cpu(ih->ring[ring_index + 1]);
	dw[2] = le32_to_cpu(ih->ring[ring_index + 2]);
	dw[3] = le32_to_cpu(ih->ring[ring_index + 3]);

	entry->client_id = AMDGPU_IRQ_CLIENTID_LEGACY;
	entry->src_id = dw[0] & 0xff;
	entry->src_data[0] = dw[1] & 0xfffffff;
	entry->ring_id = dw[2] & 0xff;
	entry->vmid = (dw[2] >> 8) & 0xff;
	entry->pasid = (dw[2] >> 16) & 0xffff;

	/* wptr/rptr are in bytes! */
	ih->rptr += 16;
}

/**
 * iceland_ih_set_rptr - set the IH ring buffer rptr
 *
 * @adev: amdgpu_device pointer
 *
 * Set the IH ring buffer rptr.
 */
static void iceland_ih_set_rptr(struct amdgpu_device *adev,
				struct amdgpu_ih_ring *ih)
{
	WREG32(mmIH_RB_RPTR, ih->rptr);
}

static int iceland_ih_early_init(void *handle)
{
	struct amdgpu_device *adev = (struct amdgpu_device *)handle;
	int ret;

	ret = amdgpu_irq_add_domain(adev);
	if (ret)
		return ret;

	iceland_ih_set_interrupt_funcs(adev);

	return 0;
}

static int iceland_ih_sw_init(void *handle)
{
	int r;
	struct amdgpu_device *adev = (struct amdgpu_device *)handle;

	r = amdgpu_ih_ring_init(adev, &adev->irq.ih, 64 * 1024, false);
	if (r)
		return r;

	r = amdgpu_irq_init(adev);

	return r;
}

static int iceland_ih_sw_fini(void *handle)
{
	struct amdgpu_device *adev = (struct amdgpu_device *)handle;

	amdgpu_irq_fini(adev);
	amdgpu_ih_ring_fini(adev, &adev->irq.ih);
	amdgpu_irq_remove_domain(adev);

	return 0;
}

static int iceland_ih_hw_init(void *handle)
{
	int r;
	struct amdgpu_device *adev = (struct amdgpu_device *)handle;

	r = iceland_ih_irq_init(adev);
	if (r)
		return r;

	return 0;
}

static int iceland_ih_hw_fini(void *handle)
{
	struct amdgpu_device *adev = (struct amdgpu_device *)handle;

	iceland_ih_irq_disable(adev);

	return 0;
}

static int iceland_ih_suspend(void *handle)
{
	struct amdgpu_device *adev = (struct amdgpu_device *)handle;

	return iceland_ih_hw_fini(adev);
}

static int iceland_ih_resume(void *handle)
{
	struct amdgpu_device *adev = (struct amdgpu_device *)handle;

	return iceland_ih_hw_init(adev);
}

static bool iceland_ih_is_idle(void *handle)
{
	struct amdgpu_device *adev = (struct amdgpu_device *)handle;
	u32 tmp = RREG32(mmSRBM_STATUS);

	if (REG_GET_FIELD(tmp, SRBM_STATUS, IH_BUSY))
		return false;

	return true;
}

static int iceland_ih_wait_for_idle(void *handle)
{
	unsigned i;
	u32 tmp;
	struct amdgpu_device *adev = (struct amdgpu_device *)handle;

	for (i = 0; i < adev->usec_timeout; i++) {
		/* read MC_STATUS */
		tmp = RREG32(mmSRBM_STATUS);
		if (!REG_GET_FIELD(tmp, SRBM_STATUS, IH_BUSY))
			return 0;
		udelay(1);
	}
	return -ETIMEDOUT;
}

static int iceland_ih_soft_reset(void *handle)
{
	u32 srbm_soft_reset = 0;
	struct amdgpu_device *adev = (struct amdgpu_device *)handle;
	u32 tmp = RREG32(mmSRBM_STATUS);

	if (tmp & SRBM_STATUS__IH_BUSY_MASK)
		srbm_soft_reset = REG_SET_FIELD(srbm_soft_reset, SRBM_SOFT_RESET,
						SOFT_RESET_IH, 1);

	if (srbm_soft_reset) {
		tmp = RREG32(mmSRBM_SOFT_RESET);
		tmp |= srbm_soft_reset;
		dev_info(adev->dev, "SRBM_SOFT_RESET=0x%08X\n", tmp);
		WREG32(mmSRBM_SOFT_RESET, tmp);
		tmp = RREG32(mmSRBM_SOFT_RESET);

		udelay(50);

		tmp &= ~srbm_soft_reset;
		WREG32(mmSRBM_SOFT_RESET, tmp);
		tmp = RREG32(mmSRBM_SOFT_RESET);

		/* Wait a little for things to settle down */
		udelay(50);
	}

	return 0;
}

static int iceland_ih_set_clockgating_state(void *handle,
					  enum amd_clockgating_state state)
{
	return 0;
}

static int iceland_ih_set_powergating_state(void *handle,
					  enum amd_powergating_state state)
{
	return 0;
}

<<<<<<< HEAD
const struct amd_ip_funcs iceland_ih_ip_funcs = {
=======
static const struct amd_ip_funcs iceland_ih_ip_funcs = {
>>>>>>> 24b8d41d
	.name = "iceland_ih",
	.early_init = iceland_ih_early_init,
	.late_init = NULL,
	.sw_init = iceland_ih_sw_init,
	.sw_fini = iceland_ih_sw_fini,
	.hw_init = iceland_ih_hw_init,
	.hw_fini = iceland_ih_hw_fini,
	.suspend = iceland_ih_suspend,
	.resume = iceland_ih_resume,
	.is_idle = iceland_ih_is_idle,
	.wait_for_idle = iceland_ih_wait_for_idle,
	.soft_reset = iceland_ih_soft_reset,
	.set_clockgating_state = iceland_ih_set_clockgating_state,
	.set_powergating_state = iceland_ih_set_powergating_state,
};

static const struct amdgpu_ih_funcs iceland_ih_funcs = {
	.get_wptr = iceland_ih_get_wptr,
	.decode_iv = iceland_ih_decode_iv,
	.set_rptr = iceland_ih_set_rptr
};

static void iceland_ih_set_interrupt_funcs(struct amdgpu_device *adev)
{
	adev->irq.ih_funcs = &iceland_ih_funcs;
}

const struct amdgpu_ip_block_version iceland_ih_ip_block =
{
	.type = AMD_IP_BLOCK_TYPE_IH,
	.major = 2,
	.minor = 4,
	.rev = 0,
	.funcs = &iceland_ih_ip_funcs,
};<|MERGE_RESOLUTION|>--- conflicted
+++ resolved
@@ -105,10 +105,7 @@
  */
 static int iceland_ih_irq_init(struct amdgpu_device *adev)
 {
-<<<<<<< HEAD
-=======
 	struct amdgpu_ih_ring *ih = &adev->irq.ih;
->>>>>>> 24b8d41d
 	int rb_bufsz;
 	u32 interrupt_cntl, ih_cntl, ih_rb_cntl;
 
@@ -400,11 +397,7 @@
 	return 0;
 }
 
-<<<<<<< HEAD
-const struct amd_ip_funcs iceland_ih_ip_funcs = {
-=======
 static const struct amd_ip_funcs iceland_ih_ip_funcs = {
->>>>>>> 24b8d41d
 	.name = "iceland_ih",
 	.early_init = iceland_ih_early_init,
 	.late_init = NULL,
