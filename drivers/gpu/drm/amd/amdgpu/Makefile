#
# Copyright 2017 Advanced Micro Devices, Inc.
#
# Permission is hereby granted, free of charge, to any person obtaining a
# copy of this software and associated documentation files (the "Software"),
# to deal in the Software without restriction, including without limitation
# the rights to use, copy, modify, merge, publish, distribute, sublicense,
# and/or sell copies of the Software, and to permit persons to whom the
# Software is furnished to do so, subject to the following conditions:
#
# The above copyright notice and this permission notice shall be included in
# all copies or substantial portions of the Software.
#
# THE SOFTWARE IS PROVIDED "AS IS", WITHOUT WARRANTY OF ANY KIND, EXPRESS OR
# IMPLIED, INCLUDING BUT NOT LIMITED TO THE WARRANTIES OF MERCHANTABILITY,
# FITNESS FOR A PARTICULAR PURPOSE AND NONINFRINGEMENT.  IN NO EVENT SHALL
# THE COPYRIGHT HOLDER(S) OR AUTHOR(S) BE LIABLE FOR ANY CLAIM, DAMAGES OR
# OTHER LIABILITY, WHETHER IN AN ACTION OF CONTRACT, TORT OR OTHERWISE,
# ARISING FROM, OUT OF OR IN CONNECTION WITH THE SOFTWARE OR THE USE OR
# OTHER DEALINGS IN THE SOFTWARE.
#
#
# Makefile for the drm device driver.  This driver provides support for the
# Direct Rendering Infrastructure (DRI) in XFree86 4.1.0 and higher.

FULL_AMD_PATH=$(srctree)/$(src)/..
DISPLAY_FOLDER_NAME=display
FULL_AMD_DISPLAY_PATH = $(FULL_AMD_PATH)/$(DISPLAY_FOLDER_NAME)

ccflags-y := -I$(FULL_AMD_PATH)/include/asic_reg \
	-I$(FULL_AMD_PATH)/include \
	-I$(FULL_AMD_PATH)/amdgpu \
	-I$(FULL_AMD_PATH)/pm/inc \
	-I$(FULL_AMD_PATH)/acp/include \
	-I$(FULL_AMD_DISPLAY_PATH) \
	-I$(FULL_AMD_DISPLAY_PATH)/include \
	-I$(FULL_AMD_DISPLAY_PATH)/dc \
	-I$(FULL_AMD_DISPLAY_PATH)/amdgpu_dm \
	-I$(FULL_AMD_PATH)/amdkfd

amdgpu-y := amdgpu_drv.o

# add KMS driver
amdgpu-y += amdgpu_device.o amdgpu_kms.o \
	amdgpu_atombios.o atombios_crtc.o amdgpu_connectors.o \
	atom.o amdgpu_fence.o amdgpu_ttm.o amdgpu_object.o amdgpu_gart.o \
	amdgpu_encoders.o amdgpu_display.o amdgpu_i2c.o \
	amdgpu_fb.o amdgpu_gem.o amdgpu_ring.o \
	amdgpu_cs.o amdgpu_bios.o amdgpu_benchmark.o amdgpu_test.o \
	atombios_dp.o amdgpu_afmt.o amdgpu_trace_points.o \
	atombios_encoders.o amdgpu_sa.o atombios_i2c.o \
<<<<<<< HEAD
	amdgpu_prime.o amdgpu_vm.o amdgpu_ib.o amdgpu_pll.o \
	amdgpu_ucode.o amdgpu_bo_list.o amdgpu_ctx.o amdgpu_sync.o \
	amdgpu_gtt_mgr.o
=======
	amdgpu_dma_buf.o amdgpu_vm.o amdgpu_ib.o amdgpu_pll.o \
	amdgpu_ucode.o amdgpu_bo_list.o amdgpu_ctx.o amdgpu_sync.o \
	amdgpu_gtt_mgr.o amdgpu_vram_mgr.o amdgpu_virt.o amdgpu_atomfirmware.o \
	amdgpu_vf_error.o amdgpu_sched.o amdgpu_debugfs.o amdgpu_ids.o \
	amdgpu_gmc.o amdgpu_mmhub.o amdgpu_xgmi.o amdgpu_csa.o amdgpu_ras.o amdgpu_vm_cpu.o \
	amdgpu_vm_sdma.o amdgpu_discovery.o amdgpu_ras_eeprom.o amdgpu_nbio.o \
	amdgpu_umc.o smu_v11_0_i2c.o amdgpu_fru_eeprom.o amdgpu_rap.o

amdgpu-$(CONFIG_PERF_EVENTS) += amdgpu_pmu.o
>>>>>>> 24b8d41d

# add asic specific block
amdgpu-$(CONFIG_DRM_AMDGPU_CIK)+= cik.o cik_ih.o \
	dce_v8_0.o gfx_v7_0.o cik_sdma.o uvd_v4_2.o vce_v2_0.o

amdgpu-$(CONFIG_DRM_AMDGPU_SI)+= si.o gmc_v6_0.o gfx_v6_0.o si_ih.o si_dma.o dce_v6_0.o \
	uvd_v3_1.o

amdgpu-$(CONFIG_DRM_AMDGPU_SI)+= si.o gmc_v6_0.o gfx_v6_0.o si_ih.o si_dma.o dce_v6_0.o si_dpm.o si_smc.o

amdgpu-y += \
	vi.o mxgpu_vi.o nbio_v6_1.o soc15.o emu_soc.o mxgpu_ai.o nbio_v7_0.o vega10_reg_init.o \
	vega20_reg_init.o nbio_v7_4.o nbio_v2_3.o nv.o navi10_reg_init.o navi14_reg_init.o \
	arct_reg_init.o navi12_reg_init.o mxgpu_nv.o sienna_cichlid_reg_init.o

# add DF block
amdgpu-y += \
	df_v1_7.o \
	df_v3_6.o

# add GMC block
amdgpu-y += \
	gmc_v7_0.o \
	gmc_v8_0.o \
	gfxhub_v1_0.o mmhub_v1_0.o gmc_v9_0.o gfxhub_v1_1.o mmhub_v9_4.o \
	gfxhub_v2_0.o mmhub_v2_0.o gmc_v10_0.o gfxhub_v2_1.o

# add UMC block
amdgpu-y += \
	umc_v6_1.o umc_v6_0.o umc_v8_7.o

# add IH block
amdgpu-y += \
	amdgpu_irq.o \
	amdgpu_ih.o \
	iceland_ih.o \
	tonga_ih.o \
	cz_ih.o \
	vega10_ih.o \
	navi10_ih.o

# add PSP block
amdgpu-y += \
<<<<<<< HEAD
	amdgpu_dpm.o \
	amdgpu_powerplay.o \
	cz_smc.o cz_dpm.o
=======
	amdgpu_psp.o \
	psp_v3_1.o \
	psp_v10_0.o \
	psp_v11_0.o \
	psp_v12_0.o
>>>>>>> 24b8d41d

# add DCE block
amdgpu-y += \
	dce_v10_0.o \
	dce_v11_0.o \
	dce_virtual.o

# add GFX block
amdgpu-y += \
	amdgpu_gfx.o \
	amdgpu_rlc.o \
	gfx_v8_0.o \
	gfx_v9_0.o \
	gfx_v9_4.o \
	gfx_v10_0.o

# add async DMA block
amdgpu-y += \
	amdgpu_sdma.o \
	sdma_v2_4.o \
	sdma_v3_0.o \
	sdma_v4_0.o \
	sdma_v5_0.o \
	sdma_v5_2.o

# add MES block
amdgpu-y += \
	mes_v10_1.o

# add UVD block
amdgpu-y += \
	amdgpu_uvd.o \
	uvd_v5_0.o \
	uvd_v6_0.o \
	uvd_v7_0.o

# add VCE block
amdgpu-y += \
	amdgpu_vce.o \
	vce_v3_0.o \
	vce_v4_0.o

# add VCN and JPEG block
amdgpu-y += \
	amdgpu_vcn.o \
	vcn_v1_0.o \
	vcn_v2_0.o \
	vcn_v2_5.o \
	vcn_v3_0.o \
	amdgpu_jpeg.o \
	jpeg_v1_0.o \
	jpeg_v2_0.o \
	jpeg_v2_5.o \
	jpeg_v3_0.o

# add ATHUB block
amdgpu-y += \
	athub_v1_0.o \
	athub_v2_0.o \
	athub_v2_1.o

# add amdkfd interfaces
amdgpu-y += amdgpu_amdkfd.o

ifneq ($(CONFIG_HSA_AMD),)
AMDKFD_PATH := ../amdkfd
include $(FULL_AMD_PATH)/amdkfd/Makefile
amdgpu-y += $(AMDKFD_FILES)
amdgpu-y += \
	amdgpu_amdkfd_fence.o \
	amdgpu_amdkfd_gpuvm.o \
	amdgpu_amdkfd_gfx_v8.o \
	amdgpu_amdkfd_gfx_v9.o \
	amdgpu_amdkfd_arcturus.o \
	amdgpu_amdkfd_gfx_v10.o \
	amdgpu_amdkfd_gfx_v10_3.o

ifneq ($(CONFIG_DRM_AMDGPU_CIK),)
amdgpu-y += amdgpu_amdkfd_gfx_v7.o
endif

endif

# add cgs
amdgpu-y += amdgpu_cgs.o

# GPU scheduler
amdgpu-y += amdgpu_job.o

# ACP componet
ifneq ($(CONFIG_DRM_AMD_ACP),)
amdgpu-y += amdgpu_acp.o

AMDACPPATH := ../acp
include $(FULL_AMD_PATH)/acp/Makefile

amdgpu-y += $(AMD_ACP_FILES)
endif

amdgpu-$(CONFIG_COMPAT) += amdgpu_ioc32.o
amdgpu-$(CONFIG_VGA_SWITCHEROO) += amdgpu_atpx_handler.o
amdgpu-$(CONFIG_ACPI) += amdgpu_acpi.o
<<<<<<< HEAD
amdgpu-$(CONFIG_MMU_NOTIFIER) += amdgpu_mn.o

include $(FULL_AMD_PATH)/powerplay/Makefile

amdgpu-y += $(AMD_POWERPLAY_FILES)

obj-$(CONFIG_DRM_AMDGPU)+= amdgpu.o
=======
amdgpu-$(CONFIG_HMM_MIRROR) += amdgpu_mn.o

include $(FULL_AMD_PATH)/pm/Makefile

amdgpu-y += $(AMD_POWERPLAY_FILES)

ifneq ($(CONFIG_DRM_AMD_DC),)

RELATIVE_AMD_DISPLAY_PATH = ../$(DISPLAY_FOLDER_NAME)
include $(FULL_AMD_DISPLAY_PATH)/Makefile

amdgpu-y += $(AMD_DISPLAY_FILES)

endif
>>>>>>> 24b8d41d

obj-$(CONFIG_DRM_AMDGPU)+= amdgpu.o<|MERGE_RESOLUTION|>--- conflicted
+++ resolved
@@ -49,11 +49,6 @@
 	amdgpu_cs.o amdgpu_bios.o amdgpu_benchmark.o amdgpu_test.o \
 	atombios_dp.o amdgpu_afmt.o amdgpu_trace_points.o \
 	atombios_encoders.o amdgpu_sa.o atombios_i2c.o \
-<<<<<<< HEAD
-	amdgpu_prime.o amdgpu_vm.o amdgpu_ib.o amdgpu_pll.o \
-	amdgpu_ucode.o amdgpu_bo_list.o amdgpu_ctx.o amdgpu_sync.o \
-	amdgpu_gtt_mgr.o
-=======
 	amdgpu_dma_buf.o amdgpu_vm.o amdgpu_ib.o amdgpu_pll.o \
 	amdgpu_ucode.o amdgpu_bo_list.o amdgpu_ctx.o amdgpu_sync.o \
 	amdgpu_gtt_mgr.o amdgpu_vram_mgr.o amdgpu_virt.o amdgpu_atomfirmware.o \
@@ -63,7 +58,6 @@
 	amdgpu_umc.o smu_v11_0_i2c.o amdgpu_fru_eeprom.o amdgpu_rap.o
 
 amdgpu-$(CONFIG_PERF_EVENTS) += amdgpu_pmu.o
->>>>>>> 24b8d41d
 
 # add asic specific block
 amdgpu-$(CONFIG_DRM_AMDGPU_CIK)+= cik.o cik_ih.o \
@@ -71,8 +65,6 @@
 
 amdgpu-$(CONFIG_DRM_AMDGPU_SI)+= si.o gmc_v6_0.o gfx_v6_0.o si_ih.o si_dma.o dce_v6_0.o \
 	uvd_v3_1.o
-
-amdgpu-$(CONFIG_DRM_AMDGPU_SI)+= si.o gmc_v6_0.o gfx_v6_0.o si_ih.o si_dma.o dce_v6_0.o si_dpm.o si_smc.o
 
 amdgpu-y += \
 	vi.o mxgpu_vi.o nbio_v6_1.o soc15.o emu_soc.o mxgpu_ai.o nbio_v7_0.o vega10_reg_init.o \
@@ -107,17 +99,11 @@
 
 # add PSP block
 amdgpu-y += \
-<<<<<<< HEAD
-	amdgpu_dpm.o \
-	amdgpu_powerplay.o \
-	cz_smc.o cz_dpm.o
-=======
 	amdgpu_psp.o \
 	psp_v3_1.o \
 	psp_v10_0.o \
 	psp_v11_0.o \
 	psp_v12_0.o
->>>>>>> 24b8d41d
 
 # add DCE block
 amdgpu-y += \
@@ -220,15 +206,6 @@
 amdgpu-$(CONFIG_COMPAT) += amdgpu_ioc32.o
 amdgpu-$(CONFIG_VGA_SWITCHEROO) += amdgpu_atpx_handler.o
 amdgpu-$(CONFIG_ACPI) += amdgpu_acpi.o
-<<<<<<< HEAD
-amdgpu-$(CONFIG_MMU_NOTIFIER) += amdgpu_mn.o
-
-include $(FULL_AMD_PATH)/powerplay/Makefile
-
-amdgpu-y += $(AMD_POWERPLAY_FILES)
-
-obj-$(CONFIG_DRM_AMDGPU)+= amdgpu.o
-=======
 amdgpu-$(CONFIG_HMM_MIRROR) += amdgpu_mn.o
 
 include $(FULL_AMD_PATH)/pm/Makefile
@@ -243,6 +220,5 @@
 amdgpu-y += $(AMD_DISPLAY_FILES)
 
 endif
->>>>>>> 24b8d41d
 
 obj-$(CONFIG_DRM_AMDGPU)+= amdgpu.o