--- conflicted
+++ resolved
@@ -37,22 +37,12 @@
 #include "gca/gfx_8_0_d.h"
 #include "smu/smu_7_1_2_d.h"
 #include "smu/smu_7_1_2_sh_mask.h"
-<<<<<<< HEAD
-#include "gca/gfx_8_0_d.h"
-#include "gca/gfx_8_0_sh_mask.h"
-=======
 #include "gca/gfx_8_0_sh_mask.h"
 #include "ivsrcid/ivsrcid_vislands30.h"
->>>>>>> 24b8d41d
 
 
 #define GRBM_GFX_INDEX__VCE_INSTANCE__SHIFT	0x04
 #define GRBM_GFX_INDEX__VCE_INSTANCE_MASK	0x10
-<<<<<<< HEAD
-#define mmVCE_LMI_VCPU_CACHE_40BIT_BAR0	0x8616
-#define mmVCE_LMI_VCPU_CACHE_40BIT_BAR1	0x8617
-#define mmVCE_LMI_VCPU_CACHE_40BIT_BAR2	0x8618
-=======
 #define GRBM_GFX_INDEX__VCE_ALL_PIPE		0x07
 
 #define mmVCE_LMI_VCPU_CACHE_40BIT_BAR0	0x8616
@@ -60,7 +50,6 @@
 #define mmVCE_LMI_VCPU_CACHE_40BIT_BAR2	0x8618
 #define mmGRBM_GFX_INDEX_DEFAULT 0xE0000000
 
->>>>>>> 24b8d41d
 #define VCE_STATUS_VCPU_REPORT_FW_LOADED_MASK	0x02
 
 #define VCE_V3_0_FW_SIZE	(384 * 1024)
@@ -69,22 +58,15 @@
 
 #define FW_52_8_3	((52 << 24) | (8 << 16) | (3 << 8))
 
-<<<<<<< HEAD
-=======
 #define GET_VCE_INSTANCE(i)  ((i) << GRBM_GFX_INDEX__VCE_INSTANCE__SHIFT \
 					| GRBM_GFX_INDEX__VCE_ALL_PIPE)
 
->>>>>>> 24b8d41d
 static void vce_v3_0_mc_resume(struct amdgpu_device *adev, int idx);
 static void vce_v3_0_set_ring_funcs(struct amdgpu_device *adev);
 static void vce_v3_0_set_irq_funcs(struct amdgpu_device *adev);
 static int vce_v3_0_wait_for_idle(void *handle);
-<<<<<<< HEAD
-
-=======
 static int vce_v3_0_set_clockgating_state(void *handle,
 					  enum amd_clockgating_state state);
->>>>>>> 24b8d41d
 /**
  * vce_v3_0_ring_get_rptr - get read pointer
  *
@@ -97,14 +79,6 @@
 	struct amdgpu_device *adev = ring->adev;
 	u32 v;
 
-<<<<<<< HEAD
-	if (ring == &adev->vce.ring[0])
-		return RREG32(mmVCE_RB_RPTR);
-	else if (ring == &adev->vce.ring[1])
-		return RREG32(mmVCE_RB_RPTR2);
-	else
-		return RREG32(mmVCE_RB_RPTR3);
-=======
 	mutex_lock(&adev->grbm_idx_mutex);
 	if (adev->vce.harvest_config == 0 ||
 		adev->vce.harvest_config == AMDGPU_VCE_HARVEST_VCE1)
@@ -123,7 +97,6 @@
 	mutex_unlock(&adev->grbm_idx_mutex);
 
 	return v;
->>>>>>> 24b8d41d
 }
 
 /**
@@ -138,14 +111,6 @@
 	struct amdgpu_device *adev = ring->adev;
 	u32 v;
 
-<<<<<<< HEAD
-	if (ring == &adev->vce.ring[0])
-		return RREG32(mmVCE_RB_WPTR);
-	else if (ring == &adev->vce.ring[1])
-		return RREG32(mmVCE_RB_WPTR2);
-	else
-		return RREG32(mmVCE_RB_WPTR3);
-=======
 	mutex_lock(&adev->grbm_idx_mutex);
 	if (adev->vce.harvest_config == 0 ||
 		adev->vce.harvest_config == AMDGPU_VCE_HARVEST_VCE1)
@@ -164,7 +129,6 @@
 	mutex_unlock(&adev->grbm_idx_mutex);
 
 	return v;
->>>>>>> 24b8d41d
 }
 
 /**
@@ -178,14 +142,6 @@
 {
 	struct amdgpu_device *adev = ring->adev;
 
-<<<<<<< HEAD
-	if (ring == &adev->vce.ring[0])
-		WREG32(mmVCE_RB_WPTR, ring->wptr);
-	else if (ring == &adev->vce.ring[1])
-		WREG32(mmVCE_RB_WPTR2, ring->wptr);
-	else
-		WREG32(mmVCE_RB_WPTR3, ring->wptr);
-=======
 	mutex_lock(&adev->grbm_idx_mutex);
 	if (adev->vce.harvest_config == 0 ||
 		adev->vce.harvest_config == AMDGPU_VCE_HARVEST_VCE1)
@@ -202,7 +158,6 @@
 
 	WREG32(mmGRBM_GFX_INDEX, mmGRBM_GFX_INDEX_DEFAULT);
 	mutex_unlock(&adev->grbm_idx_mutex);
->>>>>>> 24b8d41d
 }
 
 static void vce_v3_0_override_vce_clock_gating(struct amdgpu_device *adev, bool override)
@@ -223,11 +178,7 @@
 	   accessible but the firmware will throttle the clocks on the
 	   fly as necessary.
 	*/
-<<<<<<< HEAD
-	if (gated) {
-=======
 	if (!gated) {
->>>>>>> 24b8d41d
 		data = RREG32(mmVCE_CLOCK_GATING_B);
 		data |= 0x1ff;
 		data &= ~0xef0000;
@@ -268,11 +219,7 @@
 		WREG32(mmVCE_UENC_CLOCK_GATING_2, data);
 
 		data = RREG32(mmVCE_UENC_REG_CLOCK_GATING);
-<<<<<<< HEAD
-		data &= ~0xffc00000;
-=======
 		data &= ~0x3ff;
->>>>>>> 24b8d41d
 		WREG32(mmVCE_UENC_REG_CLOCK_GATING, data);
 
 		data = RREG32(mmVCE_UENC_DMA_DCLK_CTRL);
@@ -319,39 +266,12 @@
 {
 	struct amdgpu_ring *ring;
 	int idx, r;
-<<<<<<< HEAD
-
-	ring = &adev->vce.ring[0];
-	WREG32(mmVCE_RB_RPTR, ring->wptr);
-	WREG32(mmVCE_RB_WPTR, ring->wptr);
-	WREG32(mmVCE_RB_BASE_LO, ring->gpu_addr);
-	WREG32(mmVCE_RB_BASE_HI, upper_32_bits(ring->gpu_addr));
-	WREG32(mmVCE_RB_SIZE, ring->ring_size / 4);
-
-	ring = &adev->vce.ring[1];
-	WREG32(mmVCE_RB_RPTR2, ring->wptr);
-	WREG32(mmVCE_RB_WPTR2, ring->wptr);
-	WREG32(mmVCE_RB_BASE_LO2, ring->gpu_addr);
-	WREG32(mmVCE_RB_BASE_HI2, upper_32_bits(ring->gpu_addr));
-	WREG32(mmVCE_RB_SIZE2, ring->ring_size / 4);
-
-	ring = &adev->vce.ring[2];
-	WREG32(mmVCE_RB_RPTR3, ring->wptr);
-	WREG32(mmVCE_RB_WPTR3, ring->wptr);
-	WREG32(mmVCE_RB_BASE_LO3, ring->gpu_addr);
-	WREG32(mmVCE_RB_BASE_HI3, upper_32_bits(ring->gpu_addr));
-	WREG32(mmVCE_RB_SIZE3, ring->ring_size / 4);
-=======
->>>>>>> 24b8d41d
 
 	mutex_lock(&adev->grbm_idx_mutex);
 	for (idx = 0; idx < 2; ++idx) {
 		if (adev->vce.harvest_config & (1 << idx))
 			continue;
 
-<<<<<<< HEAD
-		WREG32_FIELD(GRBM_GFX_INDEX, VCE_INSTANCE, idx);
-=======
 		WREG32(mmGRBM_GFX_INDEX, GET_VCE_INSTANCE(idx));
 
 		/* Program instance 0 reg space for two instances or instance 0 case
@@ -379,7 +299,6 @@
 			WREG32(mmVCE_RB_SIZE3, ring->ring_size / 4);
 		}
 
->>>>>>> 24b8d41d
 		vce_v3_0_mc_resume(adev, idx);
 		WREG32_FIELD(VCE_STATUS, JOB_BUSY, 1);
 
@@ -403,16 +322,11 @@
 		}
 	}
 
-<<<<<<< HEAD
-	WREG32_FIELD(GRBM_GFX_INDEX, VCE_INSTANCE, 0);
-=======
 	WREG32(mmGRBM_GFX_INDEX, mmGRBM_GFX_INDEX_DEFAULT);
->>>>>>> 24b8d41d
 	mutex_unlock(&adev->grbm_idx_mutex);
 
 	return 0;
 }
-<<<<<<< HEAD
 
 static int vce_v3_0_stop(struct amdgpu_device *adev)
 {
@@ -423,7 +337,7 @@
 		if (adev->vce.harvest_config & (1 << idx))
 			continue;
 
-		WREG32_FIELD(GRBM_GFX_INDEX, VCE_INSTANCE, idx);
+		WREG32(mmGRBM_GFX_INDEX, GET_VCE_INSTANCE(idx));
 
 		if (adev->asic_type >= CHIP_STONEY)
 			WREG32_P(mmVCE_VCPU_CNTL, 0, ~0x200001);
@@ -433,42 +347,11 @@
 		/* hold on ECPU */
 		WREG32_FIELD(VCE_SOFT_RESET, ECPU_SOFT_RESET, 1);
 
-		/* clear BUSY flag */
-		WREG32_FIELD(VCE_STATUS, JOB_BUSY, 0);
-
-		/* Set Clock-Gating off */
-		if (adev->cg_flags & AMD_CG_SUPPORT_VCE_MGCG)
-			vce_v3_0_set_vce_sw_clock_gating(adev, false);
-	}
-
-	WREG32_FIELD(GRBM_GFX_INDEX, VCE_INSTANCE, 0);
-=======
-
-static int vce_v3_0_stop(struct amdgpu_device *adev)
-{
-	int idx;
-
-	mutex_lock(&adev->grbm_idx_mutex);
-	for (idx = 0; idx < 2; ++idx) {
-		if (adev->vce.harvest_config & (1 << idx))
-			continue;
-
-		WREG32(mmGRBM_GFX_INDEX, GET_VCE_INSTANCE(idx));
-
-		if (adev->asic_type >= CHIP_STONEY)
-			WREG32_P(mmVCE_VCPU_CNTL, 0, ~0x200001);
-		else
-			WREG32_FIELD(VCE_VCPU_CNTL, CLK_EN, 0);
-
-		/* hold on ECPU */
-		WREG32_FIELD(VCE_SOFT_RESET, ECPU_SOFT_RESET, 1);
-
 		/* clear VCE STATUS */
 		WREG32(mmVCE_STATUS, 0);
 	}
 
 	WREG32(mmGRBM_GFX_INDEX, mmGRBM_GFX_INDEX_DEFAULT);
->>>>>>> 24b8d41d
 	mutex_unlock(&adev->grbm_idx_mutex);
 
 	return 0;
@@ -482,14 +365,8 @@
 {
 	u32 tmp;
 
-<<<<<<< HEAD
-	/* Fiji, Stoney, Polaris10, Polaris11 are single pipe */
-=======
->>>>>>> 24b8d41d
 	if ((adev->asic_type == CHIP_FIJI) ||
-	    (adev->asic_type == CHIP_STONEY) ||
-	    (adev->asic_type == CHIP_POLARIS10) ||
-	    (adev->asic_type == CHIP_POLARIS11))
+	    (adev->asic_type == CHIP_STONEY))
 		return AMDGPU_VCE_HARVEST_VCE1;
 
 	if (adev->flags & AMD_IS_APU)
@@ -557,21 +434,6 @@
 	/* 52.8.3 required for 3 ring support */
 	if (adev->vce.fw_version < FW_52_8_3)
 		adev->vce.num_rings = 2;
-<<<<<<< HEAD
-
-	r = amdgpu_vce_resume(adev);
-	if (r)
-		return r;
-
-	for (i = 0; i < adev->vce.num_rings; i++) {
-		ring = &adev->vce.ring[i];
-		sprintf(ring->name, "vce%d", i);
-		r = amdgpu_ring_init(adev, ring, 512, VCE_CMD_NO_OP, 0xf,
-				     &adev->vce.irq, 0, AMDGPU_RING_TYPE_VCE);
-		if (r)
-			return r;
-	}
-=======
 
 	r = amdgpu_vce_resume(adev);
 	if (r)
@@ -587,7 +449,6 @@
 	}
 
 	r = amdgpu_vce_entity_init(adev);
->>>>>>> 24b8d41d
 
 	return r;
 }
@@ -611,18 +472,10 @@
 
 	vce_v3_0_override_vce_clock_gating(adev, true);
 
-<<<<<<< HEAD
-	for (i = 0; i < adev->vce.num_rings; i++)
-		adev->vce.ring[i].ready = false;
-
-	for (i = 0; i < adev->vce.num_rings; i++) {
-		r = amdgpu_ring_test_ring(&adev->vce.ring[i]);
-=======
 	amdgpu_asic_set_vce_clocks(adev, 10000, 10000);
 
 	for (i = 0; i < adev->vce.num_rings; i++) {
 		r = amdgpu_ring_test_helper(&adev->vce.ring[i]);
->>>>>>> 24b8d41d
 		if (r)
 			return r;
 	}
@@ -641,12 +494,8 @@
 	if (r)
 		return r;
 
-<<<<<<< HEAD
-	return vce_v3_0_stop(adev);
-=======
 	vce_v3_0_stop(adev);
 	return vce_v3_0_set_clockgating_state(adev, AMD_CG_STATE_GATE);
->>>>>>> 24b8d41d
 }
 
 static int vce_v3_0_suspend(void *handle)
@@ -772,29 +621,17 @@
 	 * VCE team suggest use bit 3--bit 6 for busy status check
 	 */
 	mutex_lock(&adev->grbm_idx_mutex);
-<<<<<<< HEAD
-	WREG32_FIELD(GRBM_GFX_INDEX, INSTANCE_INDEX, 0);
-=======
 	WREG32(mmGRBM_GFX_INDEX, GET_VCE_INSTANCE(0));
->>>>>>> 24b8d41d
 	if (RREG32(mmVCE_STATUS) & AMDGPU_VCE_STATUS_BUSY_MASK) {
 		srbm_soft_reset = REG_SET_FIELD(srbm_soft_reset, SRBM_SOFT_RESET, SOFT_RESET_VCE0, 1);
 		srbm_soft_reset = REG_SET_FIELD(srbm_soft_reset, SRBM_SOFT_RESET, SOFT_RESET_VCE1, 1);
 	}
-<<<<<<< HEAD
-	WREG32_FIELD(GRBM_GFX_INDEX, INSTANCE_INDEX, 0x10);
-=======
 	WREG32(mmGRBM_GFX_INDEX, GET_VCE_INSTANCE(1));
->>>>>>> 24b8d41d
 	if (RREG32(mmVCE_STATUS) & AMDGPU_VCE_STATUS_BUSY_MASK) {
 		srbm_soft_reset = REG_SET_FIELD(srbm_soft_reset, SRBM_SOFT_RESET, SOFT_RESET_VCE0, 1);
 		srbm_soft_reset = REG_SET_FIELD(srbm_soft_reset, SRBM_SOFT_RESET, SOFT_RESET_VCE1, 1);
 	}
-<<<<<<< HEAD
-	WREG32_FIELD(GRBM_GFX_INDEX, INSTANCE_INDEX, 0);
-=======
 	WREG32(mmGRBM_GFX_INDEX, GET_VCE_INSTANCE(0));
->>>>>>> 24b8d41d
 	mutex_unlock(&adev->grbm_idx_mutex);
 
 	if (srbm_soft_reset) {
@@ -823,15 +660,9 @@
 		dev_info(adev->dev, "SRBM_SOFT_RESET=0x%08X\n", tmp);
 		WREG32(mmSRBM_SOFT_RESET, tmp);
 		tmp = RREG32(mmSRBM_SOFT_RESET);
-<<<<<<< HEAD
 
 		udelay(50);
 
-=======
-
-		udelay(50);
-
->>>>>>> 24b8d41d
 		tmp &= ~srbm_soft_reset;
 		WREG32(mmSRBM_SOFT_RESET, tmp);
 		tmp = RREG32(mmSRBM_SOFT_RESET);
@@ -894,11 +725,7 @@
 	case 0:
 	case 1:
 	case 2:
-<<<<<<< HEAD
-		amdgpu_fence_process(&adev->vce.ring[entry->src_data]);
-=======
 		amdgpu_fence_process(&adev->vce.ring[entry->src_data[0]]);
->>>>>>> 24b8d41d
 		break;
 	default:
 		DRM_ERROR("Unhandled interrupt: %d %d\n",
@@ -909,29 +736,12 @@
 	return 0;
 }
 
-static void vce_v3_0_set_bypass_mode(struct amdgpu_device *adev, bool enable)
-{
-	u32 tmp = RREG32_SMC(ixGCK_DFS_BYPASS_CNTL);
-
-	if (enable)
-		tmp |= GCK_DFS_BYPASS_CNTL__BYPASSECLK_MASK;
-	else
-		tmp &= ~GCK_DFS_BYPASS_CNTL__BYPASSECLK_MASK;
-
-	WREG32_SMC(ixGCK_DFS_BYPASS_CNTL, tmp);
-}
-
 static int vce_v3_0_set_clockgating_state(void *handle,
 					  enum amd_clockgating_state state)
 {
 	struct amdgpu_device *adev = (struct amdgpu_device *)handle;
 	bool enable = (state == AMD_CG_STATE_GATE);
 	int i;
-
-	if ((adev->asic_type == CHIP_POLARIS10) ||
-		(adev->asic_type == CHIP_TONGA) ||
-		(adev->asic_type == CHIP_FIJI))
-		vce_v3_0_set_bypass_mode(adev, enable);
 
 	if (!(adev->cg_flags & AMD_CG_SUPPORT_VCE_MGCG))
 		return 0;
@@ -942,11 +752,7 @@
 		if (adev->vce.harvest_config & (1 << i))
 			continue;
 
-<<<<<<< HEAD
-		WREG32_FIELD(GRBM_GFX_INDEX, VCE_INSTANCE, i);
-=======
 		WREG32(mmGRBM_GFX_INDEX, GET_VCE_INSTANCE(i));
->>>>>>> 24b8d41d
 
 		if (!enable) {
 			/* initialize VCE_CLOCK_GATING_A: Clock ON/OFF delay */
@@ -965,11 +771,7 @@
 		vce_v3_0_set_vce_sw_clock_gating(adev, enable);
 	}
 
-<<<<<<< HEAD
-	WREG32_FIELD(GRBM_GFX_INDEX, VCE_INSTANCE, 0);
-=======
 	WREG32(mmGRBM_GFX_INDEX, mmGRBM_GFX_INDEX_DEFAULT);
->>>>>>> 24b8d41d
 	mutex_unlock(&adev->grbm_idx_mutex);
 
 	return 0;
@@ -1056,31 +858,6 @@
 	amdgpu_ring_write(ring, VCE_CMD_END);
 }
 
-<<<<<<< HEAD
-static void vce_v3_0_ring_emit_ib(struct amdgpu_ring *ring,
-		struct amdgpu_ib *ib, unsigned int vm_id, bool ctx_switch)
-{
-	amdgpu_ring_write(ring, VCE_CMD_IB_VM);
-	amdgpu_ring_write(ring, vm_id);
-	amdgpu_ring_write(ring, lower_32_bits(ib->gpu_addr));
-	amdgpu_ring_write(ring, upper_32_bits(ib->gpu_addr));
-	amdgpu_ring_write(ring, ib->length_dw);
-}
-
-static void vce_v3_0_emit_vm_flush(struct amdgpu_ring *ring,
-			 unsigned int vm_id, uint64_t pd_addr)
-{
-	amdgpu_ring_write(ring, VCE_CMD_UPDATE_PTB);
-	amdgpu_ring_write(ring, vm_id);
-	amdgpu_ring_write(ring, pd_addr >> 12);
-
-	amdgpu_ring_write(ring, VCE_CMD_FLUSH_TLB);
-	amdgpu_ring_write(ring, vm_id);
-	amdgpu_ring_write(ring, VCE_CMD_END);
-}
-
-=======
->>>>>>> 24b8d41d
 static void vce_v3_0_emit_pipeline_sync(struct amdgpu_ring *ring)
 {
 	uint32_t seq = ring->fence_drv.sync_seq;
@@ -1092,32 +869,7 @@
 	amdgpu_ring_write(ring, seq);
 }
 
-<<<<<<< HEAD
-static unsigned vce_v3_0_ring_get_emit_ib_size(struct amdgpu_ring *ring)
-{
-	return
-		5; /* vce_v3_0_ring_emit_ib */
-}
-
-static unsigned vce_v3_0_ring_get_dma_frame_size(struct amdgpu_ring *ring)
-{
-	return
-		4 + /* vce_v3_0_emit_pipeline_sync */
-		6; /* amdgpu_vce_ring_emit_fence x1 no user fence */
-}
-
-static unsigned vce_v3_0_ring_get_dma_frame_size_vm(struct amdgpu_ring *ring)
-{
-	return
-		6 + /* vce_v3_0_emit_vm_flush */
-		4 + /* vce_v3_0_emit_pipeline_sync */
-		6 + 6; /* amdgpu_vce_ring_emit_fence x2 vm fence */
-}
-
-const struct amd_ip_funcs vce_v3_0_ip_funcs = {
-=======
 static const struct amd_ip_funcs vce_v3_0_ip_funcs = {
->>>>>>> 24b8d41d
 	.name = "vce_v3_0",
 	.early_init = vce_v3_0_early_init,
 	.late_init = NULL,
@@ -1139,14 +891,11 @@
 };
 
 static const struct amdgpu_ring_funcs vce_v3_0_ring_phys_funcs = {
-<<<<<<< HEAD
-=======
 	.type = AMDGPU_RING_TYPE_VCE,
 	.align_mask = 0xf,
 	.nop = VCE_CMD_NO_OP,
 	.support_64bit_ptrs = false,
 	.no_user_fence = true,
->>>>>>> 24b8d41d
 	.get_rptr = vce_v3_0_ring_get_rptr,
 	.get_wptr = vce_v3_0_ring_get_wptr,
 	.set_wptr = vce_v3_0_ring_set_wptr,
@@ -1163,17 +912,6 @@
 	.pad_ib = amdgpu_ring_generic_pad_ib,
 	.begin_use = amdgpu_vce_ring_begin_use,
 	.end_use = amdgpu_vce_ring_end_use,
-<<<<<<< HEAD
-	.get_emit_ib_size = vce_v3_0_ring_get_emit_ib_size,
-	.get_dma_frame_size = vce_v3_0_ring_get_dma_frame_size,
-};
-
-static const struct amdgpu_ring_funcs vce_v3_0_ring_vm_funcs = {
-	.get_rptr = vce_v3_0_ring_get_rptr,
-	.get_wptr = vce_v3_0_ring_get_wptr,
-	.set_wptr = vce_v3_0_ring_set_wptr,
-	.parse_cs = NULL,
-=======
 };
 
 static const struct amdgpu_ring_funcs vce_v3_0_ring_vm_funcs = {
@@ -1191,7 +929,6 @@
 		4 + /* vce_v3_0_emit_pipeline_sync */
 		6 + 6, /* amdgpu_vce_ring_emit_fence x2 vm fence */
 	.emit_ib_size = 5, /* vce_v3_0_ring_emit_ib */
->>>>>>> 24b8d41d
 	.emit_ib = vce_v3_0_ring_emit_ib,
 	.emit_vm_flush = vce_v3_0_emit_vm_flush,
 	.emit_pipeline_sync = vce_v3_0_emit_pipeline_sync,
@@ -1202,11 +939,6 @@
 	.pad_ib = amdgpu_ring_generic_pad_ib,
 	.begin_use = amdgpu_vce_ring_begin_use,
 	.end_use = amdgpu_vce_ring_end_use,
-<<<<<<< HEAD
-	.get_emit_ib_size = vce_v3_0_ring_get_emit_ib_size,
-	.get_dma_frame_size = vce_v3_0_ring_get_dma_frame_size_vm,
-=======
->>>>>>> 24b8d41d
 };
 
 static void vce_v3_0_set_ring_funcs(struct amdgpu_device *adev)
@@ -1214,14 +946,6 @@
 	int i;
 
 	if (adev->asic_type >= CHIP_STONEY) {
-<<<<<<< HEAD
-		for (i = 0; i < adev->vce.num_rings; i++)
-			adev->vce.ring[i].funcs = &vce_v3_0_ring_vm_funcs;
-		DRM_INFO("VCE enabled in VM mode\n");
-	} else {
-		for (i = 0; i < adev->vce.num_rings; i++)
-			adev->vce.ring[i].funcs = &vce_v3_0_ring_phys_funcs;
-=======
 		for (i = 0; i < adev->vce.num_rings; i++) {
 			adev->vce.ring[i].funcs = &vce_v3_0_ring_vm_funcs;
 			adev->vce.ring[i].me = i;
@@ -1232,7 +956,6 @@
 			adev->vce.ring[i].funcs = &vce_v3_0_ring_phys_funcs;
 			adev->vce.ring[i].me = i;
 		}
->>>>>>> 24b8d41d
 		DRM_INFO("VCE enabled in physical mode\n");
 	}
 }
