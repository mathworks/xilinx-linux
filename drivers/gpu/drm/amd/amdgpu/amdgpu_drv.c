/*
 * Copyright 2000 VA Linux Systems, Inc., Sunnyvale, California.
 * All Rights Reserved.
 *
 * Permission is hereby granted, free of charge, to any person obtaining a
 * copy of this software and associated documentation files (the "Software"),
 * to deal in the Software without restriction, including without limitation
 * the rights to use, copy, modify, merge, publish, distribute, sublicense,
 * and/or sell copies of the Software, and to permit persons to whom the
 * Software is furnished to do so, subject to the following conditions:
 *
 * The above copyright notice and this permission notice (including the next
 * paragraph) shall be included in all copies or substantial portions of the
 * Software.
 *
 * THE SOFTWARE IS PROVIDED "AS IS", WITHOUT WARRANTY OF ANY KIND, EXPRESS OR
 * IMPLIED, INCLUDING BUT NOT LIMITED TO THE WARRANTIES OF MERCHANTABILITY,
 * FITNESS FOR A PARTICULAR PURPOSE AND NONINFRINGEMENT.  IN NO EVENT SHALL
 * VA LINUX SYSTEMS AND/OR ITS SUPPLIERS BE LIABLE FOR ANY CLAIM, DAMAGES OR
 * OTHER LIABILITY, WHETHER IN AN ACTION OF CONTRACT, TORT OR OTHERWISE,
 * ARISING FROM, OUT OF OR IN CONNECTION WITH THE SOFTWARE OR THE USE OR
 * OTHER DEALINGS IN THE SOFTWARE.
 */

#include <drm/amdgpu_drm.h>
#include <drm/drm_drv.h>
#include <drm/drm_gem.h>
#include <drm/drm_vblank.h>
#include <drm/drm_managed.h>
#include "amdgpu_drv.h"

#include <drm/drm_pciids.h>
#include <linux/console.h>
#include <linux/module.h>
#include <linux/pm_runtime.h>
#include <linux/vga_switcheroo.h>
#include <drm/drm_probe_helper.h>
#include <linux/mmu_notifier.h>

#include "amdgpu.h"
#include "amdgpu_irq.h"
#include "amdgpu_dma_buf.h"

#include "amdgpu_amdkfd.h"

#include "amdgpu_ras.h"

/*
 * KMS wrapper.
 * - 3.0.0 - initial driver
 * - 3.1.0 - allow reading more status registers (GRBM, SRBM, SDMA, CP)
 * - 3.2.0 - GFX8: Uses EOP_TC_WB_ACTION_EN, so UMDs don't have to do the same
 *           at the end of IBs.
 * - 3.3.0 - Add VM support for UVD on supported hardware.
 * - 3.4.0 - Add AMDGPU_INFO_NUM_EVICTIONS.
 * - 3.5.0 - Add support for new UVD_NO_OP register.
 * - 3.6.0 - kmd involves use CONTEXT_CONTROL in ring buffer.
 * - 3.7.0 - Add support for VCE clock list packet
 * - 3.8.0 - Add support raster config init in the kernel
<<<<<<< HEAD
 */
#define KMS_DRIVER_MAJOR	3
#define KMS_DRIVER_MINOR	8
=======
 * - 3.9.0 - Add support for memory query info about VRAM and GTT.
 * - 3.10.0 - Add support for new fences ioctl, new gem ioctl flags
 * - 3.11.0 - Add support for sensor query info (clocks, temp, etc).
 * - 3.12.0 - Add query for double offchip LDS buffers
 * - 3.13.0 - Add PRT support
 * - 3.14.0 - Fix race in amdgpu_ctx_get_fence() and note new functionality
 * - 3.15.0 - Export more gpu info for gfx9
 * - 3.16.0 - Add reserved vmid support
 * - 3.17.0 - Add AMDGPU_NUM_VRAM_CPU_PAGE_FAULTS.
 * - 3.18.0 - Export gpu always on cu bitmap
 * - 3.19.0 - Add support for UVD MJPEG decode
 * - 3.20.0 - Add support for local BOs
 * - 3.21.0 - Add DRM_AMDGPU_FENCE_TO_HANDLE ioctl
 * - 3.22.0 - Add DRM_AMDGPU_SCHED ioctl
 * - 3.23.0 - Add query for VRAM lost counter
 * - 3.24.0 - Add high priority compute support for gfx9
 * - 3.25.0 - Add support for sensor query info (stable pstate sclk/mclk).
 * - 3.26.0 - GFX9: Process AMDGPU_IB_FLAG_TC_WB_NOT_INVALIDATE.
 * - 3.27.0 - Add new chunk to to AMDGPU_CS to enable BO_LIST creation.
 * - 3.28.0 - Add AMDGPU_CHUNK_ID_SCHEDULED_DEPENDENCIES
 * - 3.29.0 - Add AMDGPU_IB_FLAG_RESET_GDS_MAX_WAVE_ID
 * - 3.30.0 - Add AMDGPU_SCHED_OP_CONTEXT_PRIORITY_OVERRIDE.
 * - 3.31.0 - Add support for per-flip tiling attribute changes with DC
 * - 3.32.0 - Add syncobj timeline support to AMDGPU_CS.
 * - 3.33.0 - Fixes for GDS ENOMEM failures in AMDGPU_CS.
 * - 3.34.0 - Non-DC can flip correctly between buffers with different pitches
 * - 3.35.0 - Add drm_amdgpu_info_device::tcc_disabled_mask
 * - 3.36.0 - Allow reading more status registers on si/cik
 * - 3.37.0 - L2 is invalidated before SDMA IBs, needed for correctness
 * - 3.38.0 - Add AMDGPU_IB_FLAG_EMIT_MEM_SYNC
 * - 3.39.0 - DMABUF implicit sync does a full pipeline sync
 * - 3.40.0 - Add AMDGPU_IDS_FLAGS_TMZ
 */
#define KMS_DRIVER_MAJOR	3
#define KMS_DRIVER_MINOR	40
>>>>>>> 24b8d41d
#define KMS_DRIVER_PATCHLEVEL	0

int amdgpu_vram_limit = 0;
int amdgpu_vis_vram_limit = 0;
int amdgpu_gart_size = -1; /* auto */
<<<<<<< HEAD
=======
int amdgpu_gtt_size = -1; /* auto */
>>>>>>> 24b8d41d
int amdgpu_moverate = -1; /* auto */
int amdgpu_benchmarking = 0;
int amdgpu_testing = 0;
int amdgpu_audio = -1;
int amdgpu_disp_priority = 0;
int amdgpu_hw_i2c = 0;
int amdgpu_pcie_gen2 = -1;
int amdgpu_msi = -1;
char amdgpu_lockup_timeout[AMDGPU_MAX_TIMEOUT_PARAM_LENGTH];
int amdgpu_dpm = -1;
int amdgpu_fw_load_type = -1;
int amdgpu_aspm = -1;
int amdgpu_runtime_pm = -1;
uint amdgpu_ip_block_mask = 0xffffffff;
int amdgpu_bapm = -1;
int amdgpu_deep_color = 0;
int amdgpu_vm_size = -1;
int amdgpu_vm_fragment_size = -1;
int amdgpu_vm_block_size = -1;
int amdgpu_vm_fault_stop = 0;
int amdgpu_vm_debug = 0;
int amdgpu_vm_update_mode = -1;
int amdgpu_exp_hw_support = 0;
int amdgpu_dc = -1;
int amdgpu_sched_jobs = 32;
int amdgpu_sched_hw_submission = 2;
<<<<<<< HEAD
int amdgpu_powerplay = -1;
int amdgpu_powercontainment = 1;
int amdgpu_sclk_deep_sleep_en = 1;
unsigned amdgpu_pcie_gen_cap = 0;
unsigned amdgpu_pcie_lane_cap = 0;
unsigned amdgpu_cg_mask = 0xffffffff;
unsigned amdgpu_pg_mask = 0xffffffff;
char *amdgpu_disable_cu = NULL;
char *amdgpu_virtual_display = NULL;
unsigned amdgpu_pp_feature_mask = 0xffffffff;
=======
uint amdgpu_pcie_gen_cap = 0;
uint amdgpu_pcie_lane_cap = 0;
uint amdgpu_cg_mask = 0xffffffff;
uint amdgpu_pg_mask = 0xffffffff;
uint amdgpu_sdma_phase_quantum = 32;
char *amdgpu_disable_cu = NULL;
char *amdgpu_virtual_display = NULL;
/* OverDrive(bit 14) disabled by default*/
uint amdgpu_pp_feature_mask = 0xffffbfff;
uint amdgpu_force_long_training = 0;
int amdgpu_job_hang_limit = 0;
int amdgpu_lbpw = -1;
int amdgpu_compute_multipipe = -1;
int amdgpu_gpu_recovery = -1; /* auto */
int amdgpu_emu_mode = 0;
uint amdgpu_smu_memory_pool_size = 0;
/* FBC (bit 0) disabled by default*/
uint amdgpu_dc_feature_mask = 0;
uint amdgpu_dc_debug_mask = 0;
int amdgpu_async_gfx_ring = 1;
int amdgpu_mcbp = 0;
int amdgpu_discovery = -1;
int amdgpu_mes = 0;
int amdgpu_noretry = -1;
int amdgpu_force_asic_type = -1;
int amdgpu_tmz = 0;
int amdgpu_reset_method = -1; /* auto */
int amdgpu_num_kcq = -1;

struct amdgpu_mgpu_info mgpu_info = {
	.mutex = __MUTEX_INITIALIZER(mgpu_info.mutex),
};
int amdgpu_ras_enable = -1;
uint amdgpu_ras_mask = 0xffffffff;
int amdgpu_bad_page_threshold = -1;
>>>>>>> 24b8d41d

/**
 * DOC: vramlimit (int)
 * Restrict the total amount of VRAM in MiB for testing.  The default is 0 (Use full VRAM).
 */
MODULE_PARM_DESC(vramlimit, "Restrict VRAM for testing, in megabytes");
module_param_named(vramlimit, amdgpu_vram_limit, int, 0600);

/**
 * DOC: vis_vramlimit (int)
 * Restrict the amount of CPU visible VRAM in MiB for testing.  The default is 0 (Use full CPU visible VRAM).
 */
MODULE_PARM_DESC(vis_vramlimit, "Restrict visible VRAM for testing, in megabytes");
module_param_named(vis_vramlimit, amdgpu_vis_vram_limit, int, 0444);

/**
 * DOC: gartsize (uint)
 * Restrict the size of GART in Mib (32, 64, etc.) for testing. The default is -1 (The size depends on asic).
 */
MODULE_PARM_DESC(gartsize, "Size of GART to setup in megabytes (32, 64, etc., -1=auto)");
module_param_named(gartsize, amdgpu_gart_size, uint, 0600);

/**
 * DOC: gttsize (int)
 * Restrict the size of GTT domain in MiB for testing. The default is -1 (It's VRAM size if 3GB < VRAM < 3/4 RAM,
 * otherwise 3/4 RAM size).
 */
MODULE_PARM_DESC(gttsize, "Size of the GTT domain in megabytes (-1 = auto)");
module_param_named(gttsize, amdgpu_gtt_size, int, 0600);

<<<<<<< HEAD
MODULE_PARM_DESC(moverate, "Maximum buffer migration rate in MB/s. (32, 64, etc., -1=auto, 0=1=disabled)");
module_param_named(moverate, amdgpu_moverate, int, 0600);

=======
/**
 * DOC: moverate (int)
 * Set maximum buffer migration rate in MB/s. The default is -1 (8 MB/s).
 */
MODULE_PARM_DESC(moverate, "Maximum buffer migration rate in MB/s. (32, 64, etc., -1=auto, 0=1=disabled)");
module_param_named(moverate, amdgpu_moverate, int, 0600);

/**
 * DOC: benchmark (int)
 * Run benchmarks. The default is 0 (Skip benchmarks).
 */
>>>>>>> 24b8d41d
MODULE_PARM_DESC(benchmark, "Run benchmark");
module_param_named(benchmark, amdgpu_benchmarking, int, 0444);

/**
 * DOC: test (int)
 * Test BO GTT->VRAM and VRAM->GTT GPU copies. The default is 0 (Skip test, only set 1 to run test).
 */
MODULE_PARM_DESC(test, "Run tests");
module_param_named(test, amdgpu_testing, int, 0444);

/**
 * DOC: audio (int)
 * Set HDMI/DPAudio. Only affects non-DC display handling. The default is -1 (Enabled), set 0 to disabled it.
 */
MODULE_PARM_DESC(audio, "Audio enable (-1 = auto, 0 = disable, 1 = enable)");
module_param_named(audio, amdgpu_audio, int, 0444);

/**
 * DOC: disp_priority (int)
 * Set display Priority (1 = normal, 2 = high). Only affects non-DC display handling. The default is 0 (auto).
 */
MODULE_PARM_DESC(disp_priority, "Display Priority (0 = auto, 1 = normal, 2 = high)");
module_param_named(disp_priority, amdgpu_disp_priority, int, 0444);

/**
 * DOC: hw_i2c (int)
 * To enable hw i2c engine. Only affects non-DC display handling. The default is 0 (Disabled).
 */
MODULE_PARM_DESC(hw_i2c, "hw i2c engine enable (0 = disable)");
module_param_named(hw_i2c, amdgpu_hw_i2c, int, 0444);

/**
 * DOC: pcie_gen2 (int)
 * To disable PCIE Gen2/3 mode (0 = disable, 1 = enable). The default is -1 (auto, enabled).
 */
MODULE_PARM_DESC(pcie_gen2, "PCIE Gen2 mode (-1 = auto, 0 = disable, 1 = enable)");
module_param_named(pcie_gen2, amdgpu_pcie_gen2, int, 0444);

/**
 * DOC: msi (int)
 * To disable Message Signaled Interrupts (MSI) functionality (1 = enable, 0 = disable). The default is -1 (auto, enabled).
 */
MODULE_PARM_DESC(msi, "MSI support (1 = enable, 0 = disable, -1 = auto)");
module_param_named(msi, amdgpu_msi, int, 0444);

/**
 * DOC: lockup_timeout (string)
 * Set GPU scheduler timeout value in ms.
 *
 * The format can be [Non-Compute] or [GFX,Compute,SDMA,Video]. That is there can be one or
 * multiple values specified. 0 and negative values are invalidated. They will be adjusted
 * to the default timeout.
 *
 * - With one value specified, the setting will apply to all non-compute jobs.
 * - With multiple values specified, the first one will be for GFX.
 *   The second one is for Compute. The third and fourth ones are
 *   for SDMA and Video.
 *
 * By default(with no lockup_timeout settings), the timeout for all non-compute(GFX, SDMA and Video)
 * jobs is 10000. And there is no timeout enforced on compute jobs.
 */
MODULE_PARM_DESC(lockup_timeout, "GPU lockup timeout in ms (default: for bare metal 10000 for non-compute jobs and infinity timeout for compute jobs; "
		"for passthrough or sriov, 10000 for all jobs."
		" 0: keep default value. negative: infinity timeout), "
		"format: for bare metal [Non-Compute] or [GFX,Compute,SDMA,Video]; "
		"for passthrough or sriov [all jobs] or [GFX,Compute,SDMA,Video].");
module_param_string(lockup_timeout, amdgpu_lockup_timeout, sizeof(amdgpu_lockup_timeout), 0444);

/**
 * DOC: dpm (int)
 * Override for dynamic power management setting
 * (0 = disable, 1 = enable, 2 = enable sw smu driver for vega20)
 * The default is -1 (auto).
 */
MODULE_PARM_DESC(dpm, "DPM support (1 = enable, 0 = disable, -1 = auto)");
module_param_named(dpm, amdgpu_dpm, int, 0444);

/**
 * DOC: fw_load_type (int)
 * Set different firmware loading type for debugging (0 = direct, 1 = SMU, 2 = PSP). The default is -1 (auto).
 */
MODULE_PARM_DESC(fw_load_type, "firmware loading type (0 = direct, 1 = SMU, 2 = PSP, -1 = auto)");
module_param_named(fw_load_type, amdgpu_fw_load_type, int, 0444);

/**
 * DOC: aspm (int)
 * To disable ASPM (1 = enable, 0 = disable). The default is -1 (auto, enabled).
 */
MODULE_PARM_DESC(aspm, "ASPM support (1 = enable, 0 = disable, -1 = auto)");
module_param_named(aspm, amdgpu_aspm, int, 0444);

/**
 * DOC: runpm (int)
 * Override for runtime power management control for dGPUs in PX/HG laptops. The amdgpu driver can dynamically power down
 * the dGPU on PX/HG laptops when it is idle. The default is -1 (auto enable). Setting the value to 0 disables this functionality.
 */
MODULE_PARM_DESC(runpm, "PX runtime pm (1 = force enable, 0 = disable, -1 = PX only default)");
module_param_named(runpm, amdgpu_runtime_pm, int, 0444);

/**
 * DOC: ip_block_mask (uint)
 * Override what IP blocks are enabled on the GPU. Each GPU is a collection of IP blocks (gfx, display, video, etc.).
 * Use this parameter to disable specific blocks. Note that the IP blocks do not have a fixed index. Some asics may not have
 * some IPs or may include multiple instances of an IP so the ordering various from asic to asic. See the driver output in
 * the kernel log for the list of IPs on the asic. The default is 0xffffffff (enable all blocks on a device).
 */
MODULE_PARM_DESC(ip_block_mask, "IP Block Mask (all blocks enabled (default))");
module_param_named(ip_block_mask, amdgpu_ip_block_mask, uint, 0444);

/**
 * DOC: bapm (int)
 * Bidirectional Application Power Management (BAPM) used to dynamically share TDP between CPU and GPU. Set value 0 to disable it.
 * The default -1 (auto, enabled)
 */
MODULE_PARM_DESC(bapm, "BAPM support (1 = enable, 0 = disable, -1 = auto)");
module_param_named(bapm, amdgpu_bapm, int, 0444);

/**
 * DOC: deep_color (int)
 * Set 1 to enable Deep Color support. Only affects non-DC display handling. The default is 0 (disabled).
 */
MODULE_PARM_DESC(deep_color, "Deep Color support (1 = enable, 0 = disable (default))");
module_param_named(deep_color, amdgpu_deep_color, int, 0444);

/**
 * DOC: vm_size (int)
 * Override the size of the GPU's per client virtual address space in GiB.  The default is -1 (automatic for each asic).
 */
MODULE_PARM_DESC(vm_size, "VM address space size in gigabytes (default 64GB)");
module_param_named(vm_size, amdgpu_vm_size, int, 0444);

/**
 * DOC: vm_fragment_size (int)
 * Override VM fragment size in bits (4, 5, etc. 4 = 64K, 9 = 2M). The default is -1 (automatic for each asic).
 */
MODULE_PARM_DESC(vm_fragment_size, "VM fragment size in bits (4, 5, etc. 4 = 64K (default), Max 9 = 2M)");
module_param_named(vm_fragment_size, amdgpu_vm_fragment_size, int, 0444);

/**
 * DOC: vm_block_size (int)
 * Override VM page table size in bits (default depending on vm_size and hw setup). The default is -1 (automatic for each asic).
 */
MODULE_PARM_DESC(vm_block_size, "VM page table size in bits (default depending on vm_size)");
module_param_named(vm_block_size, amdgpu_vm_block_size, int, 0444);

/**
 * DOC: vm_fault_stop (int)
 * Stop on VM fault for debugging (0 = never, 1 = print first, 2 = always). The default is 0 (No stop).
 */
MODULE_PARM_DESC(vm_fault_stop, "Stop on VM fault (0 = never (default), 1 = print first, 2 = always)");
module_param_named(vm_fault_stop, amdgpu_vm_fault_stop, int, 0444);

/**
 * DOC: vm_debug (int)
 * Debug VM handling (0 = disabled, 1 = enabled). The default is 0 (Disabled).
 */
MODULE_PARM_DESC(vm_debug, "Debug VM handling (0 = disabled (default), 1 = enabled)");
module_param_named(vm_debug, amdgpu_vm_debug, int, 0644);

/**
 * DOC: vm_update_mode (int)
 * Override VM update mode. VM updated by using CPU (0 = never, 1 = Graphics only, 2 = Compute only, 3 = Both). The default
 * is -1 (Only in large BAR(LB) systems Compute VM tables will be updated by CPU, otherwise 0, never).
 */
MODULE_PARM_DESC(vm_update_mode, "VM update using CPU (0 = never (default except for large BAR(LB)), 1 = Graphics only, 2 = Compute only (default for LB), 3 = Both");
module_param_named(vm_update_mode, amdgpu_vm_update_mode, int, 0444);

/**
 * DOC: exp_hw_support (int)
 * Enable experimental hw support (1 = enable). The default is 0 (disabled).
 */
MODULE_PARM_DESC(exp_hw_support, "experimental hw support (1 = enable, 0 = disable (default))");
module_param_named(exp_hw_support, amdgpu_exp_hw_support, int, 0444);

/**
 * DOC: dc (int)
 * Disable/Enable Display Core driver for debugging (1 = enable, 0 = disable). The default is -1 (automatic for each asic).
 */
MODULE_PARM_DESC(dc, "Display Core driver (1 = enable, 0 = disable, -1 = auto (default))");
module_param_named(dc, amdgpu_dc, int, 0444);

/**
 * DOC: sched_jobs (int)
 * Override the max number of jobs supported in the sw queue. The default is 32.
 */
MODULE_PARM_DESC(sched_jobs, "the max number of jobs supported in the sw queue (default 32)");
module_param_named(sched_jobs, amdgpu_sched_jobs, int, 0444);

/**
 * DOC: sched_hw_submission (int)
 * Override the max number of HW submissions. The default is 2.
 */
MODULE_PARM_DESC(sched_hw_submission, "the max number of HW submissions (default 2)");
module_param_named(sched_hw_submission, amdgpu_sched_hw_submission, int, 0444);

<<<<<<< HEAD
MODULE_PARM_DESC(powerplay, "Powerplay component (1 = enable, 0 = disable, -1 = auto (default))");
module_param_named(powerplay, amdgpu_powerplay, int, 0444);

MODULE_PARM_DESC(powercontainment, "Power Containment (1 = enable (default), 0 = disable)");
module_param_named(powercontainment, amdgpu_powercontainment, int, 0444);

MODULE_PARM_DESC(ppfeaturemask, "all power features enabled (default))");
module_param_named(ppfeaturemask, amdgpu_pp_feature_mask, int, 0444);

MODULE_PARM_DESC(sclkdeepsleep, "SCLK Deep Sleep (1 = enable (default), 0 = disable)");
module_param_named(sclkdeepsleep, amdgpu_sclk_deep_sleep_en, int, 0444);
=======
/**
 * DOC: ppfeaturemask (hexint)
 * Override power features enabled. See enum PP_FEATURE_MASK in drivers/gpu/drm/amd/include/amd_shared.h.
 * The default is the current set of stable power features.
 */
MODULE_PARM_DESC(ppfeaturemask, "all power features enabled (default))");
module_param_named(ppfeaturemask, amdgpu_pp_feature_mask, hexint, 0444);

/**
 * DOC: forcelongtraining (uint)
 * Force long memory training in resume.
 * The default is zero, indicates short training in resume.
 */
MODULE_PARM_DESC(forcelongtraining, "force memory long training");
module_param_named(forcelongtraining, amdgpu_force_long_training, uint, 0444);
>>>>>>> 24b8d41d

/**
 * DOC: pcie_gen_cap (uint)
 * Override PCIE gen speed capabilities. See the CAIL flags in drivers/gpu/drm/amd/include/amd_pcie.h.
 * The default is 0 (automatic for each asic).
 */
MODULE_PARM_DESC(pcie_gen_cap, "PCIE Gen Caps (0: autodetect (default))");
module_param_named(pcie_gen_cap, amdgpu_pcie_gen_cap, uint, 0444);

/**
 * DOC: pcie_lane_cap (uint)
 * Override PCIE lanes capabilities. See the CAIL flags in drivers/gpu/drm/amd/include/amd_pcie.h.
 * The default is 0 (automatic for each asic).
 */
MODULE_PARM_DESC(pcie_lane_cap, "PCIE Lane Caps (0: autodetect (default))");
module_param_named(pcie_lane_cap, amdgpu_pcie_lane_cap, uint, 0444);

<<<<<<< HEAD
MODULE_PARM_DESC(cg_mask, "Clockgating flags mask (0 = disable clock gating)");
module_param_named(cg_mask, amdgpu_cg_mask, uint, 0444);

MODULE_PARM_DESC(pg_mask, "Powergating flags mask (0 = disable power gating)");
module_param_named(pg_mask, amdgpu_pg_mask, uint, 0444);

MODULE_PARM_DESC(disable_cu, "Disable CUs (se.sh.cu,...)");
module_param_named(disable_cu, amdgpu_disable_cu, charp, 0444);

MODULE_PARM_DESC(virtual_display, "Enable virtual display feature (the virtual_display will be set like xxxx:xx:xx.x;xxxx:xx:xx.x)");
module_param_named(virtual_display, amdgpu_virtual_display, charp, 0444);

=======
/**
 * DOC: cg_mask (uint)
 * Override Clockgating features enabled on GPU (0 = disable clock gating). See the AMD_CG_SUPPORT flags in
 * drivers/gpu/drm/amd/include/amd_shared.h. The default is 0xffffffff (all enabled).
 */
MODULE_PARM_DESC(cg_mask, "Clockgating flags mask (0 = disable clock gating)");
module_param_named(cg_mask, amdgpu_cg_mask, uint, 0444);

/**
 * DOC: pg_mask (uint)
 * Override Powergating features enabled on GPU (0 = disable power gating). See the AMD_PG_SUPPORT flags in
 * drivers/gpu/drm/amd/include/amd_shared.h. The default is 0xffffffff (all enabled).
 */
MODULE_PARM_DESC(pg_mask, "Powergating flags mask (0 = disable power gating)");
module_param_named(pg_mask, amdgpu_pg_mask, uint, 0444);

/**
 * DOC: sdma_phase_quantum (uint)
 * Override SDMA context switch phase quantum (x 1K GPU clock cycles, 0 = no change). The default is 32.
 */
MODULE_PARM_DESC(sdma_phase_quantum, "SDMA context switch phase quantum (x 1K GPU clock cycles, 0 = no change (default 32))");
module_param_named(sdma_phase_quantum, amdgpu_sdma_phase_quantum, uint, 0444);

/**
 * DOC: disable_cu (charp)
 * Set to disable CUs (It's set like se.sh.cu,...). The default is NULL.
 */
MODULE_PARM_DESC(disable_cu, "Disable CUs (se.sh.cu,...)");
module_param_named(disable_cu, amdgpu_disable_cu, charp, 0444);

/**
 * DOC: virtual_display (charp)
 * Set to enable virtual display feature. This feature provides a virtual display hardware on headless boards
 * or in virtualized environments. It will be set like xxxx:xx:xx.x,x;xxxx:xx:xx.x,x. It's the pci address of
 * the device, plus the number of crtcs to expose. E.g., 0000:26:00.0,4 would enable 4 virtual crtcs on the pci
 * device at 26:00.0. The default is NULL.
 */
MODULE_PARM_DESC(virtual_display,
		 "Enable virtual display feature (the virtual_display will be set like xxxx:xx:xx.x,x;xxxx:xx:xx.x,x)");
module_param_named(virtual_display, amdgpu_virtual_display, charp, 0444);

/**
 * DOC: job_hang_limit (int)
 * Set how much time allow a job hang and not drop it. The default is 0.
 */
MODULE_PARM_DESC(job_hang_limit, "how much time allow a job hang and not drop it (default 0)");
module_param_named(job_hang_limit, amdgpu_job_hang_limit, int ,0444);

/**
 * DOC: lbpw (int)
 * Override Load Balancing Per Watt (LBPW) support (1 = enable, 0 = disable). The default is -1 (auto, enabled).
 */
MODULE_PARM_DESC(lbpw, "Load Balancing Per Watt (LBPW) support (1 = enable, 0 = disable, -1 = auto)");
module_param_named(lbpw, amdgpu_lbpw, int, 0444);

MODULE_PARM_DESC(compute_multipipe, "Force compute queues to be spread across pipes (1 = enable, 0 = disable, -1 = auto)");
module_param_named(compute_multipipe, amdgpu_compute_multipipe, int, 0444);

/**
 * DOC: gpu_recovery (int)
 * Set to enable GPU recovery mechanism (1 = enable, 0 = disable). The default is -1 (auto, disabled except SRIOV).
 */
MODULE_PARM_DESC(gpu_recovery, "Enable GPU recovery mechanism, (1 = enable, 0 = disable, -1 = auto)");
module_param_named(gpu_recovery, amdgpu_gpu_recovery, int, 0444);

/**
 * DOC: emu_mode (int)
 * Set value 1 to enable emulation mode. This is only needed when running on an emulator. The default is 0 (disabled).
 */
MODULE_PARM_DESC(emu_mode, "Emulation mode, (1 = enable, 0 = disable)");
module_param_named(emu_mode, amdgpu_emu_mode, int, 0444);

/**
 * DOC: ras_enable (int)
 * Enable RAS features on the GPU (0 = disable, 1 = enable, -1 = auto (default))
 */
MODULE_PARM_DESC(ras_enable, "Enable RAS features on the GPU (0 = disable, 1 = enable, -1 = auto (default))");
module_param_named(ras_enable, amdgpu_ras_enable, int, 0444);

/**
 * DOC: ras_mask (uint)
 * Mask of RAS features to enable (default 0xffffffff), only valid when ras_enable == 1
 * See the flags in drivers/gpu/drm/amd/amdgpu/amdgpu_ras.h
 */
MODULE_PARM_DESC(ras_mask, "Mask of RAS features to enable (default 0xffffffff), only valid when ras_enable == 1");
module_param_named(ras_mask, amdgpu_ras_mask, uint, 0444);

/**
 * DOC: si_support (int)
 * Set SI support driver. This parameter works after set config CONFIG_DRM_AMDGPU_SI. For SI asic, when radeon driver is enabled,
 * set value 0 to use radeon driver, while set value 1 to use amdgpu driver. The default is using radeon driver when it available,
 * otherwise using amdgpu driver.
 */
#ifdef CONFIG_DRM_AMDGPU_SI

#if defined(CONFIG_DRM_RADEON) || defined(CONFIG_DRM_RADEON_MODULE)
int amdgpu_si_support = 0;
MODULE_PARM_DESC(si_support, "SI support (1 = enabled, 0 = disabled (default))");
#else
int amdgpu_si_support = 1;
MODULE_PARM_DESC(si_support, "SI support (1 = enabled (default), 0 = disabled)");
#endif

module_param_named(si_support, amdgpu_si_support, int, 0444);
#endif

/**
 * DOC: cik_support (int)
 * Set CIK support driver. This parameter works after set config CONFIG_DRM_AMDGPU_CIK. For CIK asic, when radeon driver is enabled,
 * set value 0 to use radeon driver, while set value 1 to use amdgpu driver. The default is using radeon driver when it available,
 * otherwise using amdgpu driver.
 */
#ifdef CONFIG_DRM_AMDGPU_CIK

#if defined(CONFIG_DRM_RADEON) || defined(CONFIG_DRM_RADEON_MODULE)
int amdgpu_cik_support = 0;
MODULE_PARM_DESC(cik_support, "CIK support (1 = enabled, 0 = disabled (default))");
#else
int amdgpu_cik_support = 1;
MODULE_PARM_DESC(cik_support, "CIK support (1 = enabled (default), 0 = disabled)");
#endif

module_param_named(cik_support, amdgpu_cik_support, int, 0444);
#endif

/**
 * DOC: smu_memory_pool_size (uint)
 * It is used to reserve gtt for smu debug usage, setting value 0 to disable it. The actual size is value * 256MiB.
 * E.g. 0x1 = 256Mbyte, 0x2 = 512Mbyte, 0x4 = 1 Gbyte, 0x8 = 2GByte. The default is 0 (disabled).
 */
MODULE_PARM_DESC(smu_memory_pool_size,
	"reserve gtt for smu debug usage, 0 = disable,"
		"0x1 = 256Mbyte, 0x2 = 512Mbyte, 0x4 = 1 Gbyte, 0x8 = 2GByte");
module_param_named(smu_memory_pool_size, amdgpu_smu_memory_pool_size, uint, 0444);

/**
 * DOC: async_gfx_ring (int)
 * It is used to enable gfx rings that could be configured with different prioritites or equal priorities
 */
MODULE_PARM_DESC(async_gfx_ring,
	"Asynchronous GFX rings that could be configured with either different priorities (HP3D ring and LP3D ring), or equal priorities (0 = disabled, 1 = enabled (default))");
module_param_named(async_gfx_ring, amdgpu_async_gfx_ring, int, 0444);

/**
 * DOC: mcbp (int)
 * It is used to enable mid command buffer preemption. (0 = disabled (default), 1 = enabled)
 */
MODULE_PARM_DESC(mcbp,
	"Enable Mid-command buffer preemption (0 = disabled (default), 1 = enabled)");
module_param_named(mcbp, amdgpu_mcbp, int, 0444);

/**
 * DOC: discovery (int)
 * Allow driver to discover hardware IP information from IP Discovery table at the top of VRAM.
 * (-1 = auto (default), 0 = disabled, 1 = enabled)
 */
MODULE_PARM_DESC(discovery,
	"Allow driver to discover hardware IPs from IP Discovery table at the top of VRAM");
module_param_named(discovery, amdgpu_discovery, int, 0444);

/**
 * DOC: mes (int)
 * Enable Micro Engine Scheduler. This is a new hw scheduling engine for gfx, sdma, and compute.
 * (0 = disabled (default), 1 = enabled)
 */
MODULE_PARM_DESC(mes,
	"Enable Micro Engine Scheduler (0 = disabled (default), 1 = enabled)");
module_param_named(mes, amdgpu_mes, int, 0444);

/**
 * DOC: noretry (int)
 * Disable retry faults in the GPU memory controller.
 * (0 = retry enabled, 1 = retry disabled, -1 auto (default))
 */
MODULE_PARM_DESC(noretry,
	"Disable retry faults (0 = retry enabled, 1 = retry disabled, -1 auto (default))");
module_param_named(noretry, amdgpu_noretry, int, 0644);

/**
 * DOC: force_asic_type (int)
 * A non negative value used to specify the asic type for all supported GPUs.
 */
MODULE_PARM_DESC(force_asic_type,
	"A non negative value used to specify the asic type for all supported GPUs");
module_param_named(force_asic_type, amdgpu_force_asic_type, int, 0444);



#ifdef CONFIG_HSA_AMD
/**
 * DOC: sched_policy (int)
 * Set scheduling policy. Default is HWS(hardware scheduling) with over-subscription.
 * Setting 1 disables over-subscription. Setting 2 disables HWS and statically
 * assigns queues to HQDs.
 */
int sched_policy = KFD_SCHED_POLICY_HWS;
module_param(sched_policy, int, 0444);
MODULE_PARM_DESC(sched_policy,
	"Scheduling policy (0 = HWS (Default), 1 = HWS without over-subscription, 2 = Non-HWS (Used for debugging only)");

/**
 * DOC: hws_max_conc_proc (int)
 * Maximum number of processes that HWS can schedule concurrently. The maximum is the
 * number of VMIDs assigned to the HWS, which is also the default.
 */
int hws_max_conc_proc = 8;
module_param(hws_max_conc_proc, int, 0444);
MODULE_PARM_DESC(hws_max_conc_proc,
	"Max # processes HWS can execute concurrently when sched_policy=0 (0 = no concurrency, #VMIDs for KFD = Maximum(default))");

/**
 * DOC: cwsr_enable (int)
 * CWSR(compute wave store and resume) allows the GPU to preempt shader execution in
 * the middle of a compute wave. Default is 1 to enable this feature. Setting 0
 * disables it.
 */
int cwsr_enable = 1;
module_param(cwsr_enable, int, 0444);
MODULE_PARM_DESC(cwsr_enable, "CWSR enable (0 = Off, 1 = On (Default))");

/**
 * DOC: max_num_of_queues_per_device (int)
 * Maximum number of queues per device. Valid setting is between 1 and 4096. Default
 * is 4096.
 */
int max_num_of_queues_per_device = KFD_MAX_NUM_OF_QUEUES_PER_DEVICE_DEFAULT;
module_param(max_num_of_queues_per_device, int, 0444);
MODULE_PARM_DESC(max_num_of_queues_per_device,
	"Maximum number of supported queues per device (1 = Minimum, 4096 = default)");

/**
 * DOC: send_sigterm (int)
 * Send sigterm to HSA process on unhandled exceptions. Default is not to send sigterm
 * but just print errors on dmesg. Setting 1 enables sending sigterm.
 */
int send_sigterm;
module_param(send_sigterm, int, 0444);
MODULE_PARM_DESC(send_sigterm,
	"Send sigterm to HSA process on unhandled exception (0 = disable, 1 = enable)");

/**
 * DOC: debug_largebar (int)
 * Set debug_largebar as 1 to enable simulating large-bar capability on non-large bar
 * system. This limits the VRAM size reported to ROCm applications to the visible
 * size, usually 256MB.
 * Default value is 0, diabled.
 */
int debug_largebar;
module_param(debug_largebar, int, 0444);
MODULE_PARM_DESC(debug_largebar,
	"Debug large-bar flag used to simulate large-bar capability on non-large bar machine (0 = disable, 1 = enable)");

/**
 * DOC: ignore_crat (int)
 * Ignore CRAT table during KFD initialization. By default, KFD uses the ACPI CRAT
 * table to get information about AMD APUs. This option can serve as a workaround on
 * systems with a broken CRAT table.
 *
 * Default is auto (according to asic type, iommu_v2, and crat table, to decide
 * whehter use CRAT)
 */
int ignore_crat;
module_param(ignore_crat, int, 0444);
MODULE_PARM_DESC(ignore_crat,
	"Ignore CRAT table during KFD initialization (0 = auto (default), 1 = ignore CRAT)");

/**
 * DOC: halt_if_hws_hang (int)
 * Halt if HWS hang is detected. Default value, 0, disables the halt on hang.
 * Setting 1 enables halt on hang.
 */
int halt_if_hws_hang;
module_param(halt_if_hws_hang, int, 0644);
MODULE_PARM_DESC(halt_if_hws_hang, "Halt if HWS hang is detected (0 = off (default), 1 = on)");

/**
 * DOC: hws_gws_support(bool)
 * Assume that HWS supports GWS barriers regardless of what firmware version
 * check says. Default value: false (rely on MEC2 firmware version check).
 */
bool hws_gws_support;
module_param(hws_gws_support, bool, 0444);
MODULE_PARM_DESC(hws_gws_support, "Assume MEC2 FW supports GWS barriers (false = rely on FW version check (Default), true = force supported)");

/**
  * DOC: queue_preemption_timeout_ms (int)
  * queue preemption timeout in ms (1 = Minimum, 9000 = default)
  */
int queue_preemption_timeout_ms = 9000;
module_param(queue_preemption_timeout_ms, int, 0644);
MODULE_PARM_DESC(queue_preemption_timeout_ms, "queue preemption timeout in ms (1 = Minimum, 9000 = default)");

/**
 * DOC: debug_evictions(bool)
 * Enable extra debug messages to help determine the cause of evictions
 */
bool debug_evictions;
module_param(debug_evictions, bool, 0644);
MODULE_PARM_DESC(debug_evictions, "enable eviction debug messages (false = default)");

/**
 * DOC: no_system_mem_limit(bool)
 * Disable system memory limit, to support multiple process shared memory
 */
bool no_system_mem_limit;
module_param(no_system_mem_limit, bool, 0644);
MODULE_PARM_DESC(no_system_mem_limit, "disable system memory limit (false = default)");

#endif

/**
 * DOC: dcfeaturemask (uint)
 * Override display features enabled. See enum DC_FEATURE_MASK in drivers/gpu/drm/amd/include/amd_shared.h.
 * The default is the current set of stable display features.
 */
MODULE_PARM_DESC(dcfeaturemask, "all stable DC features enabled (default))");
module_param_named(dcfeaturemask, amdgpu_dc_feature_mask, uint, 0444);

/**
 * DOC: dcdebugmask (uint)
 * Override display features enabled. See enum DC_DEBUG_MASK in drivers/gpu/drm/amd/include/amd_shared.h.
 */
MODULE_PARM_DESC(dcdebugmask, "all debug options disabled (default))");
module_param_named(dcdebugmask, amdgpu_dc_debug_mask, uint, 0444);

/**
 * DOC: abmlevel (uint)
 * Override the default ABM (Adaptive Backlight Management) level used for DC
 * enabled hardware. Requires DMCU to be supported and loaded.
 * Valid levels are 0-4. A value of 0 indicates that ABM should be disabled by
 * default. Values 1-4 control the maximum allowable brightness reduction via
 * the ABM algorithm, with 1 being the least reduction and 4 being the most
 * reduction.
 *
 * Defaults to 0, or disabled. Userspace can still override this level later
 * after boot.
 */
uint amdgpu_dm_abm_level = 0;
MODULE_PARM_DESC(abmlevel, "ABM level (0 = off (default), 1-4 = backlight reduction level) ");
module_param_named(abmlevel, amdgpu_dm_abm_level, uint, 0444);

/**
 * DOC: tmz (int)
 * Trusted Memory Zone (TMZ) is a method to protect data being written
 * to or read from memory.
 *
 * The default value: 0 (off).  TODO: change to auto till it is completed.
 */
MODULE_PARM_DESC(tmz, "Enable TMZ feature (-1 = auto, 0 = off (default), 1 = on)");
module_param_named(tmz, amdgpu_tmz, int, 0444);

/**
 * DOC: reset_method (int)
 * GPU reset method (-1 = auto (default), 0 = legacy, 1 = mode0, 2 = mode1, 3 = mode2, 4 = baco)
 */
MODULE_PARM_DESC(reset_method, "GPU reset method (-1 = auto (default), 0 = legacy, 1 = mode0, 2 = mode1, 3 = mode2, 4 = baco)");
module_param_named(reset_method, amdgpu_reset_method, int, 0444);

/**
 * DOC: bad_page_threshold (int)
 * Bad page threshold is to specify the threshold value of faulty pages
 * detected by RAS ECC, that may result in GPU entering bad status if total
 * faulty pages by ECC exceed threshold value and leave it for user's further
 * check.
 */
MODULE_PARM_DESC(bad_page_threshold, "Bad page threshold(-1 = auto(default value), 0 = disable bad page retirement)");
module_param_named(bad_page_threshold, amdgpu_bad_page_threshold, int, 0444);

MODULE_PARM_DESC(num_kcq, "number of kernel compute queue user want to setup (8 if set to greater than 8 or less than 0, only affect gfx 8+)");
module_param_named(num_kcq, amdgpu_num_kcq, int, 0444);

>>>>>>> 24b8d41d
static const struct pci_device_id pciidlist[] = {
#ifdef  CONFIG_DRM_AMDGPU_SI
	{0x1002, 0x6780, PCI_ANY_ID, PCI_ANY_ID, 0, 0, CHIP_TAHITI},
	{0x1002, 0x6784, PCI_ANY_ID, PCI_ANY_ID, 0, 0, CHIP_TAHITI},
	{0x1002, 0x6788, PCI_ANY_ID, PCI_ANY_ID, 0, 0, CHIP_TAHITI},
	{0x1002, 0x678A, PCI_ANY_ID, PCI_ANY_ID, 0, 0, CHIP_TAHITI},
	{0x1002, 0x6790, PCI_ANY_ID, PCI_ANY_ID, 0, 0, CHIP_TAHITI},
	{0x1002, 0x6791, PCI_ANY_ID, PCI_ANY_ID, 0, 0, CHIP_TAHITI},
	{0x1002, 0x6792, PCI_ANY_ID, PCI_ANY_ID, 0, 0, CHIP_TAHITI},
	{0x1002, 0x6798, PCI_ANY_ID, PCI_ANY_ID, 0, 0, CHIP_TAHITI},
	{0x1002, 0x6799, PCI_ANY_ID, PCI_ANY_ID, 0, 0, CHIP_TAHITI},
	{0x1002, 0x679A, PCI_ANY_ID, PCI_ANY_ID, 0, 0, CHIP_TAHITI},
	{0x1002, 0x679B, PCI_ANY_ID, PCI_ANY_ID, 0, 0, CHIP_TAHITI},
	{0x1002, 0x679E, PCI_ANY_ID, PCI_ANY_ID, 0, 0, CHIP_TAHITI},
	{0x1002, 0x679F, PCI_ANY_ID, PCI_ANY_ID, 0, 0, CHIP_TAHITI},
	{0x1002, 0x6800, PCI_ANY_ID, PCI_ANY_ID, 0, 0, CHIP_PITCAIRN|AMD_IS_MOBILITY},
	{0x1002, 0x6801, PCI_ANY_ID, PCI_ANY_ID, 0, 0, CHIP_PITCAIRN|AMD_IS_MOBILITY},
	{0x1002, 0x6802, PCI_ANY_ID, PCI_ANY_ID, 0, 0, CHIP_PITCAIRN|AMD_IS_MOBILITY},
	{0x1002, 0x6806, PCI_ANY_ID, PCI_ANY_ID, 0, 0, CHIP_PITCAIRN},
	{0x1002, 0x6808, PCI_ANY_ID, PCI_ANY_ID, 0, 0, CHIP_PITCAIRN},
	{0x1002, 0x6809, PCI_ANY_ID, PCI_ANY_ID, 0, 0, CHIP_PITCAIRN},
	{0x1002, 0x6810, PCI_ANY_ID, PCI_ANY_ID, 0, 0, CHIP_PITCAIRN},
	{0x1002, 0x6811, PCI_ANY_ID, PCI_ANY_ID, 0, 0, CHIP_PITCAIRN},
	{0x1002, 0x6816, PCI_ANY_ID, PCI_ANY_ID, 0, 0, CHIP_PITCAIRN},
	{0x1002, 0x6817, PCI_ANY_ID, PCI_ANY_ID, 0, 0, CHIP_PITCAIRN},
	{0x1002, 0x6818, PCI_ANY_ID, PCI_ANY_ID, 0, 0, CHIP_PITCAIRN},
	{0x1002, 0x6819, PCI_ANY_ID, PCI_ANY_ID, 0, 0, CHIP_PITCAIRN},
	{0x1002, 0x6600, PCI_ANY_ID, PCI_ANY_ID, 0, 0, CHIP_OLAND|AMD_IS_MOBILITY},
	{0x1002, 0x6601, PCI_ANY_ID, PCI_ANY_ID, 0, 0, CHIP_OLAND|AMD_IS_MOBILITY},
	{0x1002, 0x6602, PCI_ANY_ID, PCI_ANY_ID, 0, 0, CHIP_OLAND|AMD_IS_MOBILITY},
	{0x1002, 0x6603, PCI_ANY_ID, PCI_ANY_ID, 0, 0, CHIP_OLAND|AMD_IS_MOBILITY},
	{0x1002, 0x6604, PCI_ANY_ID, PCI_ANY_ID, 0, 0, CHIP_OLAND|AMD_IS_MOBILITY},
	{0x1002, 0x6605, PCI_ANY_ID, PCI_ANY_ID, 0, 0, CHIP_OLAND|AMD_IS_MOBILITY},
	{0x1002, 0x6606, PCI_ANY_ID, PCI_ANY_ID, 0, 0, CHIP_OLAND|AMD_IS_MOBILITY},
	{0x1002, 0x6607, PCI_ANY_ID, PCI_ANY_ID, 0, 0, CHIP_OLAND|AMD_IS_MOBILITY},
	{0x1002, 0x6608, PCI_ANY_ID, PCI_ANY_ID, 0, 0, CHIP_OLAND},
	{0x1002, 0x6610, PCI_ANY_ID, PCI_ANY_ID, 0, 0, CHIP_OLAND},
	{0x1002, 0x6611, PCI_ANY_ID, PCI_ANY_ID, 0, 0, CHIP_OLAND},
	{0x1002, 0x6613, PCI_ANY_ID, PCI_ANY_ID, 0, 0, CHIP_OLAND},
	{0x1002, 0x6617, PCI_ANY_ID, PCI_ANY_ID, 0, 0, CHIP_OLAND|AMD_IS_MOBILITY},
	{0x1002, 0x6620, PCI_ANY_ID, PCI_ANY_ID, 0, 0, CHIP_OLAND|AMD_IS_MOBILITY},
	{0x1002, 0x6621, PCI_ANY_ID, PCI_ANY_ID, 0, 0, CHIP_OLAND|AMD_IS_MOBILITY},
	{0x1002, 0x6623, PCI_ANY_ID, PCI_ANY_ID, 0, 0, CHIP_OLAND|AMD_IS_MOBILITY},
	{0x1002, 0x6631, PCI_ANY_ID, PCI_ANY_ID, 0, 0, CHIP_OLAND},
	{0x1002, 0x6820, PCI_ANY_ID, PCI_ANY_ID, 0, 0, CHIP_VERDE|AMD_IS_MOBILITY},
	{0x1002, 0x6821, PCI_ANY_ID, PCI_ANY_ID, 0, 0, CHIP_VERDE|AMD_IS_MOBILITY},
	{0x1002, 0x6822, PCI_ANY_ID, PCI_ANY_ID, 0, 0, CHIP_VERDE|AMD_IS_MOBILITY},
	{0x1002, 0x6823, PCI_ANY_ID, PCI_ANY_ID, 0, 0, CHIP_VERDE|AMD_IS_MOBILITY},
	{0x1002, 0x6824, PCI_ANY_ID, PCI_ANY_ID, 0, 0, CHIP_VERDE|AMD_IS_MOBILITY},
	{0x1002, 0x6825, PCI_ANY_ID, PCI_ANY_ID, 0, 0, CHIP_VERDE|AMD_IS_MOBILITY},
	{0x1002, 0x6826, PCI_ANY_ID, PCI_ANY_ID, 0, 0, CHIP_VERDE|AMD_IS_MOBILITY},
	{0x1002, 0x6827, PCI_ANY_ID, PCI_ANY_ID, 0, 0, CHIP_VERDE|AMD_IS_MOBILITY},
	{0x1002, 0x6828, PCI_ANY_ID, PCI_ANY_ID, 0, 0, CHIP_VERDE},
	{0x1002, 0x6829, PCI_ANY_ID, PCI_ANY_ID, 0, 0, CHIP_VERDE},
	{0x1002, 0x682A, PCI_ANY_ID, PCI_ANY_ID, 0, 0, CHIP_VERDE|AMD_IS_MOBILITY},
	{0x1002, 0x682B, PCI_ANY_ID, PCI_ANY_ID, 0, 0, CHIP_VERDE|AMD_IS_MOBILITY},
	{0x1002, 0x682C, PCI_ANY_ID, PCI_ANY_ID, 0, 0, CHIP_VERDE},
	{0x1002, 0x682D, PCI_ANY_ID, PCI_ANY_ID, 0, 0, CHIP_VERDE|AMD_IS_MOBILITY},
	{0x1002, 0x682F, PCI_ANY_ID, PCI_ANY_ID, 0, 0, CHIP_VERDE|AMD_IS_MOBILITY},
	{0x1002, 0x6830, PCI_ANY_ID, PCI_ANY_ID, 0, 0, CHIP_VERDE|AMD_IS_MOBILITY},
	{0x1002, 0x6831, PCI_ANY_ID, PCI_ANY_ID, 0, 0, CHIP_VERDE|AMD_IS_MOBILITY},
	{0x1002, 0x6835, PCI_ANY_ID, PCI_ANY_ID, 0, 0, CHIP_VERDE},
	{0x1002, 0x6837, PCI_ANY_ID, PCI_ANY_ID, 0, 0, CHIP_VERDE},
	{0x1002, 0x6838, PCI_ANY_ID, PCI_ANY_ID, 0, 0, CHIP_VERDE},
	{0x1002, 0x6839, PCI_ANY_ID, PCI_ANY_ID, 0, 0, CHIP_VERDE},
	{0x1002, 0x683B, PCI_ANY_ID, PCI_ANY_ID, 0, 0, CHIP_VERDE},
	{0x1002, 0x683D, PCI_ANY_ID, PCI_ANY_ID, 0, 0, CHIP_VERDE},
	{0x1002, 0x683F, PCI_ANY_ID, PCI_ANY_ID, 0, 0, CHIP_VERDE},
	{0x1002, 0x6660, PCI_ANY_ID, PCI_ANY_ID, 0, 0, CHIP_HAINAN|AMD_IS_MOBILITY},
	{0x1002, 0x6663, PCI_ANY_ID, PCI_ANY_ID, 0, 0, CHIP_HAINAN|AMD_IS_MOBILITY},
	{0x1002, 0x6664, PCI_ANY_ID, PCI_ANY_ID, 0, 0, CHIP_HAINAN|AMD_IS_MOBILITY},
	{0x1002, 0x6665, PCI_ANY_ID, PCI_ANY_ID, 0, 0, CHIP_HAINAN|AMD_IS_MOBILITY},
	{0x1002, 0x6667, PCI_ANY_ID, PCI_ANY_ID, 0, 0, CHIP_HAINAN|AMD_IS_MOBILITY},
	{0x1002, 0x666F, PCI_ANY_ID, PCI_ANY_ID, 0, 0, CHIP_HAINAN|AMD_IS_MOBILITY},
#endif
#ifdef CONFIG_DRM_AMDGPU_CIK
	/* Kaveri */
	{0x1002, 0x1304, PCI_ANY_ID, PCI_ANY_ID, 0, 0, CHIP_KAVERI|AMD_IS_MOBILITY|AMD_IS_APU},
	{0x1002, 0x1305, PCI_ANY_ID, PCI_ANY_ID, 0, 0, CHIP_KAVERI|AMD_IS_APU},
	{0x1002, 0x1306, PCI_ANY_ID, PCI_ANY_ID, 0, 0, CHIP_KAVERI|AMD_IS_MOBILITY|AMD_IS_APU},
	{0x1002, 0x1307, PCI_ANY_ID, PCI_ANY_ID, 0, 0, CHIP_KAVERI|AMD_IS_APU},
	{0x1002, 0x1309, PCI_ANY_ID, PCI_ANY_ID, 0, 0, CHIP_KAVERI|AMD_IS_MOBILITY|AMD_IS_APU},
	{0x1002, 0x130A, PCI_ANY_ID, PCI_ANY_ID, 0, 0, CHIP_KAVERI|AMD_IS_MOBILITY|AMD_IS_APU},
	{0x1002, 0x130B, PCI_ANY_ID, PCI_ANY_ID, 0, 0, CHIP_KAVERI|AMD_IS_MOBILITY|AMD_IS_APU},
	{0x1002, 0x130C, PCI_ANY_ID, PCI_ANY_ID, 0, 0, CHIP_KAVERI|AMD_IS_MOBILITY|AMD_IS_APU},
	{0x1002, 0x130D, PCI_ANY_ID, PCI_ANY_ID, 0, 0, CHIP_KAVERI|AMD_IS_MOBILITY|AMD_IS_APU},
	{0x1002, 0x130E, PCI_ANY_ID, PCI_ANY_ID, 0, 0, CHIP_KAVERI|AMD_IS_MOBILITY|AMD_IS_APU},
	{0x1002, 0x130F, PCI_ANY_ID, PCI_ANY_ID, 0, 0, CHIP_KAVERI|AMD_IS_APU},
	{0x1002, 0x1310, PCI_ANY_ID, PCI_ANY_ID, 0, 0, CHIP_KAVERI|AMD_IS_APU},
	{0x1002, 0x1311, PCI_ANY_ID, PCI_ANY_ID, 0, 0, CHIP_KAVERI|AMD_IS_APU},
	{0x1002, 0x1312, PCI_ANY_ID, PCI_ANY_ID, 0, 0, CHIP_KAVERI|AMD_IS_APU},
	{0x1002, 0x1313, PCI_ANY_ID, PCI_ANY_ID, 0, 0, CHIP_KAVERI|AMD_IS_APU},
	{0x1002, 0x1315, PCI_ANY_ID, PCI_ANY_ID, 0, 0, CHIP_KAVERI|AMD_IS_APU},
	{0x1002, 0x1316, PCI_ANY_ID, PCI_ANY_ID, 0, 0, CHIP_KAVERI|AMD_IS_APU},
	{0x1002, 0x1317, PCI_ANY_ID, PCI_ANY_ID, 0, 0, CHIP_KAVERI|AMD_IS_MOBILITY|AMD_IS_APU},
	{0x1002, 0x1318, PCI_ANY_ID, PCI_ANY_ID, 0, 0, CHIP_KAVERI|AMD_IS_MOBILITY|AMD_IS_APU},
	{0x1002, 0x131B, PCI_ANY_ID, PCI_ANY_ID, 0, 0, CHIP_KAVERI|AMD_IS_APU},
	{0x1002, 0x131C, PCI_ANY_ID, PCI_ANY_ID, 0, 0, CHIP_KAVERI|AMD_IS_APU},
	{0x1002, 0x131D, PCI_ANY_ID, PCI_ANY_ID, 0, 0, CHIP_KAVERI|AMD_IS_APU},
	/* Bonaire */
	{0x1002, 0x6640, PCI_ANY_ID, PCI_ANY_ID, 0, 0, CHIP_BONAIRE|AMD_IS_MOBILITY},
	{0x1002, 0x6641, PCI_ANY_ID, PCI_ANY_ID, 0, 0, CHIP_BONAIRE|AMD_IS_MOBILITY},
	{0x1002, 0x6646, PCI_ANY_ID, PCI_ANY_ID, 0, 0, CHIP_BONAIRE|AMD_IS_MOBILITY},
	{0x1002, 0x6647, PCI_ANY_ID, PCI_ANY_ID, 0, 0, CHIP_BONAIRE|AMD_IS_MOBILITY},
	{0x1002, 0x6649, PCI_ANY_ID, PCI_ANY_ID, 0, 0, CHIP_BONAIRE},
	{0x1002, 0x6650, PCI_ANY_ID, PCI_ANY_ID, 0, 0, CHIP_BONAIRE},
	{0x1002, 0x6651, PCI_ANY_ID, PCI_ANY_ID, 0, 0, CHIP_BONAIRE},
	{0x1002, 0x6658, PCI_ANY_ID, PCI_ANY_ID, 0, 0, CHIP_BONAIRE},
	{0x1002, 0x665c, PCI_ANY_ID, PCI_ANY_ID, 0, 0, CHIP_BONAIRE},
	{0x1002, 0x665d, PCI_ANY_ID, PCI_ANY_ID, 0, 0, CHIP_BONAIRE},
	{0x1002, 0x665f, PCI_ANY_ID, PCI_ANY_ID, 0, 0, CHIP_BONAIRE},
	/* Hawaii */
	{0x1002, 0x67A0, PCI_ANY_ID, PCI_ANY_ID, 0, 0, CHIP_HAWAII},
	{0x1002, 0x67A1, PCI_ANY_ID, PCI_ANY_ID, 0, 0, CHIP_HAWAII},
	{0x1002, 0x67A2, PCI_ANY_ID, PCI_ANY_ID, 0, 0, CHIP_HAWAII},
	{0x1002, 0x67A8, PCI_ANY_ID, PCI_ANY_ID, 0, 0, CHIP_HAWAII},
	{0x1002, 0x67A9, PCI_ANY_ID, PCI_ANY_ID, 0, 0, CHIP_HAWAII},
	{0x1002, 0x67AA, PCI_ANY_ID, PCI_ANY_ID, 0, 0, CHIP_HAWAII},
	{0x1002, 0x67B0, PCI_ANY_ID, PCI_ANY_ID, 0, 0, CHIP_HAWAII},
	{0x1002, 0x67B1, PCI_ANY_ID, PCI_ANY_ID, 0, 0, CHIP_HAWAII},
	{0x1002, 0x67B8, PCI_ANY_ID, PCI_ANY_ID, 0, 0, CHIP_HAWAII},
	{0x1002, 0x67B9, PCI_ANY_ID, PCI_ANY_ID, 0, 0, CHIP_HAWAII},
	{0x1002, 0x67BA, PCI_ANY_ID, PCI_ANY_ID, 0, 0, CHIP_HAWAII},
	{0x1002, 0x67BE, PCI_ANY_ID, PCI_ANY_ID, 0, 0, CHIP_HAWAII},
	/* Kabini */
	{0x1002, 0x9830, PCI_ANY_ID, PCI_ANY_ID, 0, 0, CHIP_KABINI|AMD_IS_MOBILITY|AMD_IS_APU},
	{0x1002, 0x9831, PCI_ANY_ID, PCI_ANY_ID, 0, 0, CHIP_KABINI|AMD_IS_APU},
	{0x1002, 0x9832, PCI_ANY_ID, PCI_ANY_ID, 0, 0, CHIP_KABINI|AMD_IS_MOBILITY|AMD_IS_APU},
	{0x1002, 0x9833, PCI_ANY_ID, PCI_ANY_ID, 0, 0, CHIP_KABINI|AMD_IS_APU},
	{0x1002, 0x9834, PCI_ANY_ID, PCI_ANY_ID, 0, 0, CHIP_KABINI|AMD_IS_MOBILITY|AMD_IS_APU},
	{0x1002, 0x9835, PCI_ANY_ID, PCI_ANY_ID, 0, 0, CHIP_KABINI|AMD_IS_APU},
	{0x1002, 0x9836, PCI_ANY_ID, PCI_ANY_ID, 0, 0, CHIP_KABINI|AMD_IS_MOBILITY|AMD_IS_APU},
	{0x1002, 0x9837, PCI_ANY_ID, PCI_ANY_ID, 0, 0, CHIP_KABINI|AMD_IS_APU},
	{0x1002, 0x9838, PCI_ANY_ID, PCI_ANY_ID, 0, 0, CHIP_KABINI|AMD_IS_MOBILITY|AMD_IS_APU},
	{0x1002, 0x9839, PCI_ANY_ID, PCI_ANY_ID, 0, 0, CHIP_KABINI|AMD_IS_MOBILITY|AMD_IS_APU},
	{0x1002, 0x983a, PCI_ANY_ID, PCI_ANY_ID, 0, 0, CHIP_KABINI|AMD_IS_APU},
	{0x1002, 0x983b, PCI_ANY_ID, PCI_ANY_ID, 0, 0, CHIP_KABINI|AMD_IS_MOBILITY|AMD_IS_APU},
	{0x1002, 0x983c, PCI_ANY_ID, PCI_ANY_ID, 0, 0, CHIP_KABINI|AMD_IS_APU},
	{0x1002, 0x983d, PCI_ANY_ID, PCI_ANY_ID, 0, 0, CHIP_KABINI|AMD_IS_APU},
	{0x1002, 0x983e, PCI_ANY_ID, PCI_ANY_ID, 0, 0, CHIP_KABINI|AMD_IS_APU},
	{0x1002, 0x983f, PCI_ANY_ID, PCI_ANY_ID, 0, 0, CHIP_KABINI|AMD_IS_APU},
	/* mullins */
	{0x1002, 0x9850, PCI_ANY_ID, PCI_ANY_ID, 0, 0, CHIP_MULLINS|AMD_IS_MOBILITY|AMD_IS_APU},
	{0x1002, 0x9851, PCI_ANY_ID, PCI_ANY_ID, 0, 0, CHIP_MULLINS|AMD_IS_MOBILITY|AMD_IS_APU},
	{0x1002, 0x9852, PCI_ANY_ID, PCI_ANY_ID, 0, 0, CHIP_MULLINS|AMD_IS_MOBILITY|AMD_IS_APU},
	{0x1002, 0x9853, PCI_ANY_ID, PCI_ANY_ID, 0, 0, CHIP_MULLINS|AMD_IS_MOBILITY|AMD_IS_APU},
	{0x1002, 0x9854, PCI_ANY_ID, PCI_ANY_ID, 0, 0, CHIP_MULLINS|AMD_IS_MOBILITY|AMD_IS_APU},
	{0x1002, 0x9855, PCI_ANY_ID, PCI_ANY_ID, 0, 0, CHIP_MULLINS|AMD_IS_MOBILITY|AMD_IS_APU},
	{0x1002, 0x9856, PCI_ANY_ID, PCI_ANY_ID, 0, 0, CHIP_MULLINS|AMD_IS_MOBILITY|AMD_IS_APU},
	{0x1002, 0x9857, PCI_ANY_ID, PCI_ANY_ID, 0, 0, CHIP_MULLINS|AMD_IS_MOBILITY|AMD_IS_APU},
	{0x1002, 0x9858, PCI_ANY_ID, PCI_ANY_ID, 0, 0, CHIP_MULLINS|AMD_IS_MOBILITY|AMD_IS_APU},
	{0x1002, 0x9859, PCI_ANY_ID, PCI_ANY_ID, 0, 0, CHIP_MULLINS|AMD_IS_MOBILITY|AMD_IS_APU},
	{0x1002, 0x985A, PCI_ANY_ID, PCI_ANY_ID, 0, 0, CHIP_MULLINS|AMD_IS_MOBILITY|AMD_IS_APU},
	{0x1002, 0x985B, PCI_ANY_ID, PCI_ANY_ID, 0, 0, CHIP_MULLINS|AMD_IS_MOBILITY|AMD_IS_APU},
	{0x1002, 0x985C, PCI_ANY_ID, PCI_ANY_ID, 0, 0, CHIP_MULLINS|AMD_IS_MOBILITY|AMD_IS_APU},
	{0x1002, 0x985D, PCI_ANY_ID, PCI_ANY_ID, 0, 0, CHIP_MULLINS|AMD_IS_MOBILITY|AMD_IS_APU},
	{0x1002, 0x985E, PCI_ANY_ID, PCI_ANY_ID, 0, 0, CHIP_MULLINS|AMD_IS_MOBILITY|AMD_IS_APU},
	{0x1002, 0x985F, PCI_ANY_ID, PCI_ANY_ID, 0, 0, CHIP_MULLINS|AMD_IS_MOBILITY|AMD_IS_APU},
#endif
	/* topaz */
	{0x1002, 0x6900, PCI_ANY_ID, PCI_ANY_ID, 0, 0, CHIP_TOPAZ},
	{0x1002, 0x6901, PCI_ANY_ID, PCI_ANY_ID, 0, 0, CHIP_TOPAZ},
	{0x1002, 0x6902, PCI_ANY_ID, PCI_ANY_ID, 0, 0, CHIP_TOPAZ},
	{0x1002, 0x6903, PCI_ANY_ID, PCI_ANY_ID, 0, 0, CHIP_TOPAZ},
	{0x1002, 0x6907, PCI_ANY_ID, PCI_ANY_ID, 0, 0, CHIP_TOPAZ},
	/* tonga */
	{0x1002, 0x6920, PCI_ANY_ID, PCI_ANY_ID, 0, 0, CHIP_TONGA},
	{0x1002, 0x6921, PCI_ANY_ID, PCI_ANY_ID, 0, 0, CHIP_TONGA},
	{0x1002, 0x6928, PCI_ANY_ID, PCI_ANY_ID, 0, 0, CHIP_TONGA},
	{0x1002, 0x6929, PCI_ANY_ID, PCI_ANY_ID, 0, 0, CHIP_TONGA},
	{0x1002, 0x692B, PCI_ANY_ID, PCI_ANY_ID, 0, 0, CHIP_TONGA},
	{0x1002, 0x692F, PCI_ANY_ID, PCI_ANY_ID, 0, 0, CHIP_TONGA},
	{0x1002, 0x6930, PCI_ANY_ID, PCI_ANY_ID, 0, 0, CHIP_TONGA},
	{0x1002, 0x6938, PCI_ANY_ID, PCI_ANY_ID, 0, 0, CHIP_TONGA},
	{0x1002, 0x6939, PCI_ANY_ID, PCI_ANY_ID, 0, 0, CHIP_TONGA},
	/* fiji */
	{0x1002, 0x7300, PCI_ANY_ID, PCI_ANY_ID, 0, 0, CHIP_FIJI},
	{0x1002, 0x730F, PCI_ANY_ID, PCI_ANY_ID, 0, 0, CHIP_FIJI},
	/* carrizo */
	{0x1002, 0x9870, PCI_ANY_ID, PCI_ANY_ID, 0, 0, CHIP_CARRIZO|AMD_IS_APU},
	{0x1002, 0x9874, PCI_ANY_ID, PCI_ANY_ID, 0, 0, CHIP_CARRIZO|AMD_IS_APU},
	{0x1002, 0x9875, PCI_ANY_ID, PCI_ANY_ID, 0, 0, CHIP_CARRIZO|AMD_IS_APU},
	{0x1002, 0x9876, PCI_ANY_ID, PCI_ANY_ID, 0, 0, CHIP_CARRIZO|AMD_IS_APU},
	{0x1002, 0x9877, PCI_ANY_ID, PCI_ANY_ID, 0, 0, CHIP_CARRIZO|AMD_IS_APU},
	/* stoney */
	{0x1002, 0x98E4, PCI_ANY_ID, PCI_ANY_ID, 0, 0, CHIP_STONEY|AMD_IS_APU},
	/* Polaris11 */
	{0x1002, 0x67E0, PCI_ANY_ID, PCI_ANY_ID, 0, 0, CHIP_POLARIS11},
	{0x1002, 0x67E3, PCI_ANY_ID, PCI_ANY_ID, 0, 0, CHIP_POLARIS11},
	{0x1002, 0x67E8, PCI_ANY_ID, PCI_ANY_ID, 0, 0, CHIP_POLARIS11},
	{0x1002, 0x67EB, PCI_ANY_ID, PCI_ANY_ID, 0, 0, CHIP_POLARIS11},
	{0x1002, 0x67EF, PCI_ANY_ID, PCI_ANY_ID, 0, 0, CHIP_POLARIS11},
	{0x1002, 0x67FF, PCI_ANY_ID, PCI_ANY_ID, 0, 0, CHIP_POLARIS11},
	{0x1002, 0x67E1, PCI_ANY_ID, PCI_ANY_ID, 0, 0, CHIP_POLARIS11},
	{0x1002, 0x67E7, PCI_ANY_ID, PCI_ANY_ID, 0, 0, CHIP_POLARIS11},
	{0x1002, 0x67E9, PCI_ANY_ID, PCI_ANY_ID, 0, 0, CHIP_POLARIS11},
	/* Polaris10 */
	{0x1002, 0x67C0, PCI_ANY_ID, PCI_ANY_ID, 0, 0, CHIP_POLARIS10},
	{0x1002, 0x67C1, PCI_ANY_ID, PCI_ANY_ID, 0, 0, CHIP_POLARIS10},
	{0x1002, 0x67C2, PCI_ANY_ID, PCI_ANY_ID, 0, 0, CHIP_POLARIS10},
	{0x1002, 0x67C4, PCI_ANY_ID, PCI_ANY_ID, 0, 0, CHIP_POLARIS10},
	{0x1002, 0x67C7, PCI_ANY_ID, PCI_ANY_ID, 0, 0, CHIP_POLARIS10},
<<<<<<< HEAD
=======
	{0x1002, 0x67D0, PCI_ANY_ID, PCI_ANY_ID, 0, 0, CHIP_POLARIS10},
>>>>>>> 24b8d41d
	{0x1002, 0x67DF, PCI_ANY_ID, PCI_ANY_ID, 0, 0, CHIP_POLARIS10},
	{0x1002, 0x67C8, PCI_ANY_ID, PCI_ANY_ID, 0, 0, CHIP_POLARIS10},
	{0x1002, 0x67C9, PCI_ANY_ID, PCI_ANY_ID, 0, 0, CHIP_POLARIS10},
	{0x1002, 0x67CA, PCI_ANY_ID, PCI_ANY_ID, 0, 0, CHIP_POLARIS10},
	{0x1002, 0x67CC, PCI_ANY_ID, PCI_ANY_ID, 0, 0, CHIP_POLARIS10},
	{0x1002, 0x67CF, PCI_ANY_ID, PCI_ANY_ID, 0, 0, CHIP_POLARIS10},
<<<<<<< HEAD
=======
	{0x1002, 0x6FDF, PCI_ANY_ID, PCI_ANY_ID, 0, 0, CHIP_POLARIS10},
	/* Polaris12 */
	{0x1002, 0x6980, PCI_ANY_ID, PCI_ANY_ID, 0, 0, CHIP_POLARIS12},
	{0x1002, 0x6981, PCI_ANY_ID, PCI_ANY_ID, 0, 0, CHIP_POLARIS12},
	{0x1002, 0x6985, PCI_ANY_ID, PCI_ANY_ID, 0, 0, CHIP_POLARIS12},
	{0x1002, 0x6986, PCI_ANY_ID, PCI_ANY_ID, 0, 0, CHIP_POLARIS12},
	{0x1002, 0x6987, PCI_ANY_ID, PCI_ANY_ID, 0, 0, CHIP_POLARIS12},
	{0x1002, 0x6995, PCI_ANY_ID, PCI_ANY_ID, 0, 0, CHIP_POLARIS12},
	{0x1002, 0x6997, PCI_ANY_ID, PCI_ANY_ID, 0, 0, CHIP_POLARIS12},
	{0x1002, 0x699F, PCI_ANY_ID, PCI_ANY_ID, 0, 0, CHIP_POLARIS12},
	/* VEGAM */
	{0x1002, 0x694C, PCI_ANY_ID, PCI_ANY_ID, 0, 0, CHIP_VEGAM},
	{0x1002, 0x694E, PCI_ANY_ID, PCI_ANY_ID, 0, 0, CHIP_VEGAM},
	{0x1002, 0x694F, PCI_ANY_ID, PCI_ANY_ID, 0, 0, CHIP_VEGAM},
	/* Vega 10 */
	{0x1002, 0x6860, PCI_ANY_ID, PCI_ANY_ID, 0, 0, CHIP_VEGA10},
	{0x1002, 0x6861, PCI_ANY_ID, PCI_ANY_ID, 0, 0, CHIP_VEGA10},
	{0x1002, 0x6862, PCI_ANY_ID, PCI_ANY_ID, 0, 0, CHIP_VEGA10},
	{0x1002, 0x6863, PCI_ANY_ID, PCI_ANY_ID, 0, 0, CHIP_VEGA10},
	{0x1002, 0x6864, PCI_ANY_ID, PCI_ANY_ID, 0, 0, CHIP_VEGA10},
	{0x1002, 0x6867, PCI_ANY_ID, PCI_ANY_ID, 0, 0, CHIP_VEGA10},
	{0x1002, 0x6868, PCI_ANY_ID, PCI_ANY_ID, 0, 0, CHIP_VEGA10},
	{0x1002, 0x6869, PCI_ANY_ID, PCI_ANY_ID, 0, 0, CHIP_VEGA10},
	{0x1002, 0x686a, PCI_ANY_ID, PCI_ANY_ID, 0, 0, CHIP_VEGA10},
	{0x1002, 0x686b, PCI_ANY_ID, PCI_ANY_ID, 0, 0, CHIP_VEGA10},
	{0x1002, 0x686c, PCI_ANY_ID, PCI_ANY_ID, 0, 0, CHIP_VEGA10},
	{0x1002, 0x686d, PCI_ANY_ID, PCI_ANY_ID, 0, 0, CHIP_VEGA10},
	{0x1002, 0x686e, PCI_ANY_ID, PCI_ANY_ID, 0, 0, CHIP_VEGA10},
	{0x1002, 0x686f, PCI_ANY_ID, PCI_ANY_ID, 0, 0, CHIP_VEGA10},
	{0x1002, 0x687f, PCI_ANY_ID, PCI_ANY_ID, 0, 0, CHIP_VEGA10},
	/* Vega 12 */
	{0x1002, 0x69A0, PCI_ANY_ID, PCI_ANY_ID, 0, 0, CHIP_VEGA12},
	{0x1002, 0x69A1, PCI_ANY_ID, PCI_ANY_ID, 0, 0, CHIP_VEGA12},
	{0x1002, 0x69A2, PCI_ANY_ID, PCI_ANY_ID, 0, 0, CHIP_VEGA12},
	{0x1002, 0x69A3, PCI_ANY_ID, PCI_ANY_ID, 0, 0, CHIP_VEGA12},
	{0x1002, 0x69AF, PCI_ANY_ID, PCI_ANY_ID, 0, 0, CHIP_VEGA12},
	/* Vega 20 */
	{0x1002, 0x66A0, PCI_ANY_ID, PCI_ANY_ID, 0, 0, CHIP_VEGA20},
	{0x1002, 0x66A1, PCI_ANY_ID, PCI_ANY_ID, 0, 0, CHIP_VEGA20},
	{0x1002, 0x66A2, PCI_ANY_ID, PCI_ANY_ID, 0, 0, CHIP_VEGA20},
	{0x1002, 0x66A3, PCI_ANY_ID, PCI_ANY_ID, 0, 0, CHIP_VEGA20},
	{0x1002, 0x66A4, PCI_ANY_ID, PCI_ANY_ID, 0, 0, CHIP_VEGA20},
	{0x1002, 0x66A7, PCI_ANY_ID, PCI_ANY_ID, 0, 0, CHIP_VEGA20},
	{0x1002, 0x66AF, PCI_ANY_ID, PCI_ANY_ID, 0, 0, CHIP_VEGA20},
	/* Raven */
	{0x1002, 0x15dd, PCI_ANY_ID, PCI_ANY_ID, 0, 0, CHIP_RAVEN|AMD_IS_APU},
	{0x1002, 0x15d8, PCI_ANY_ID, PCI_ANY_ID, 0, 0, CHIP_RAVEN|AMD_IS_APU},
	/* Arcturus */
	{0x1002, 0x738C, PCI_ANY_ID, PCI_ANY_ID, 0, 0, CHIP_ARCTURUS},
	{0x1002, 0x7388, PCI_ANY_ID, PCI_ANY_ID, 0, 0, CHIP_ARCTURUS},
	{0x1002, 0x738E, PCI_ANY_ID, PCI_ANY_ID, 0, 0, CHIP_ARCTURUS},
	{0x1002, 0x7390, PCI_ANY_ID, PCI_ANY_ID, 0, 0, CHIP_ARCTURUS},
	/* Navi10 */
	{0x1002, 0x7310, PCI_ANY_ID, PCI_ANY_ID, 0, 0, CHIP_NAVI10},
	{0x1002, 0x7312, PCI_ANY_ID, PCI_ANY_ID, 0, 0, CHIP_NAVI10},
	{0x1002, 0x7318, PCI_ANY_ID, PCI_ANY_ID, 0, 0, CHIP_NAVI10},
	{0x1002, 0x7319, PCI_ANY_ID, PCI_ANY_ID, 0, 0, CHIP_NAVI10},
	{0x1002, 0x731A, PCI_ANY_ID, PCI_ANY_ID, 0, 0, CHIP_NAVI10},
	{0x1002, 0x731B, PCI_ANY_ID, PCI_ANY_ID, 0, 0, CHIP_NAVI10},
	{0x1002, 0x731E, PCI_ANY_ID, PCI_ANY_ID, 0, 0, CHIP_NAVI10},
	{0x1002, 0x731F, PCI_ANY_ID, PCI_ANY_ID, 0, 0, CHIP_NAVI10},
	/* Navi14 */
	{0x1002, 0x7340, PCI_ANY_ID, PCI_ANY_ID, 0, 0, CHIP_NAVI14},
	{0x1002, 0x7341, PCI_ANY_ID, PCI_ANY_ID, 0, 0, CHIP_NAVI14},
	{0x1002, 0x7347, PCI_ANY_ID, PCI_ANY_ID, 0, 0, CHIP_NAVI14},
	{0x1002, 0x734F, PCI_ANY_ID, PCI_ANY_ID, 0, 0, CHIP_NAVI14},

	/* Renoir */
	{0x1002, 0x1636, PCI_ANY_ID, PCI_ANY_ID, 0, 0, CHIP_RENOIR|AMD_IS_APU},

	/* Navi12 */
	{0x1002, 0x7360, PCI_ANY_ID, PCI_ANY_ID, 0, 0, CHIP_NAVI12},
	{0x1002, 0x7362, PCI_ANY_ID, PCI_ANY_ID, 0, 0, CHIP_NAVI12},

	/* Sienna_Cichlid */
	{0x1002, 0x73A0, PCI_ANY_ID, PCI_ANY_ID, 0, 0, CHIP_SIENNA_CICHLID},
	{0x1002, 0x73A2, PCI_ANY_ID, PCI_ANY_ID, 0, 0, CHIP_SIENNA_CICHLID},
	{0x1002, 0x73A3, PCI_ANY_ID, PCI_ANY_ID, 0, 0, CHIP_SIENNA_CICHLID},
	{0x1002, 0x73AB, PCI_ANY_ID, PCI_ANY_ID, 0, 0, CHIP_SIENNA_CICHLID},
	{0x1002, 0x73AE, PCI_ANY_ID, PCI_ANY_ID, 0, 0, CHIP_SIENNA_CICHLID},
	{0x1002, 0x73BF, PCI_ANY_ID, PCI_ANY_ID, 0, 0, CHIP_SIENNA_CICHLID},
>>>>>>> 24b8d41d

	{0, 0, 0}
};

MODULE_DEVICE_TABLE(pci, pciidlist);

static struct drm_driver kms_driver;

<<<<<<< HEAD
static int amdgpu_kick_out_firmware_fb(struct pci_dev *pdev)
{
	struct apertures_struct *ap;
	bool primary = false;

	ap = alloc_apertures(1);
	if (!ap)
		return -ENOMEM;

	ap->ranges[0].base = pci_resource_start(pdev, 0);
	ap->ranges[0].size = pci_resource_len(pdev, 0);

#ifdef CONFIG_X86
	primary = pdev->resource[PCI_ROM_RESOURCE].flags & IORESOURCE_ROM_SHADOW;
#endif
	drm_fb_helper_remove_conflicting_framebuffers(ap, "amdgpudrmfb", primary);
	kfree(ap);

	return 0;
}

=======
>>>>>>> 24b8d41d
static int amdgpu_pci_probe(struct pci_dev *pdev,
			    const struct pci_device_id *ent)
{
	struct drm_device *ddev;
	struct amdgpu_device *adev;
	unsigned long flags = ent->driver_data;
	int ret, retry = 0;
	bool supports_atomic = false;

	if (!amdgpu_virtual_display &&
	    amdgpu_device_asic_has_dc_support(flags & AMD_ASIC_MASK))
		supports_atomic = true;

	if ((flags & AMD_EXP_HW_SUPPORT) && !amdgpu_exp_hw_support) {
		DRM_INFO("This hardware requires experimental hardware support.\n"
			 "See modparam exp_hw_support\n");
		return -ENODEV;
	}

	/* Due to hardware bugs, S/G Display on raven requires a 1:1 IOMMU mapping,
	 * however, SME requires an indirect IOMMU mapping because the encryption
	 * bit is beyond the DMA mask of the chip.
	 */
	if (mem_encrypt_active() && ((flags & AMD_ASIC_MASK) == CHIP_RAVEN)) {
		dev_info(&pdev->dev,
			 "SME is not compatible with RAVEN\n");
		return -ENOTSUPP;
	}

#ifdef CONFIG_DRM_AMDGPU_SI
	if (!amdgpu_si_support) {
		switch (flags & AMD_ASIC_MASK) {
		case CHIP_TAHITI:
		case CHIP_PITCAIRN:
		case CHIP_VERDE:
		case CHIP_OLAND:
		case CHIP_HAINAN:
			dev_info(&pdev->dev,
				 "SI support provided by radeon.\n");
			dev_info(&pdev->dev,
				 "Use radeon.si_support=0 amdgpu.si_support=1 to override.\n"
				);
			return -ENODEV;
		}
	}
#endif
#ifdef CONFIG_DRM_AMDGPU_CIK
	if (!amdgpu_cik_support) {
		switch (flags & AMD_ASIC_MASK) {
		case CHIP_KAVERI:
		case CHIP_BONAIRE:
		case CHIP_HAWAII:
		case CHIP_KABINI:
		case CHIP_MULLINS:
			dev_info(&pdev->dev,
				 "CIK support provided by radeon.\n");
			dev_info(&pdev->dev,
				 "Use radeon.cik_support=0 amdgpu.cik_support=1 to override.\n"
				);
			return -ENODEV;
		}
	}
#endif

	/* Get rid of things like offb */
	ret = drm_fb_helper_remove_conflicting_pci_framebuffers(pdev, "amdgpudrmfb");
	if (ret)
		return ret;

	adev = devm_drm_dev_alloc(&pdev->dev, &kms_driver, typeof(*adev), ddev);
	if (IS_ERR(adev))
		return PTR_ERR(adev);

	adev->dev  = &pdev->dev;
	adev->pdev = pdev;
	ddev = adev_to_drm(adev);

	if (!supports_atomic)
		ddev->driver_features &= ~DRIVER_ATOMIC;

	ret = pci_enable_device(pdev);
	if (ret)
		return ret;

	ddev->pdev = pdev;
	pci_set_drvdata(pdev, ddev);

	ret = amdgpu_driver_load_kms(adev, ent->driver_data);
	if (ret)
		goto err_pci;

retry_init:
	ret = drm_dev_register(ddev, ent->driver_data);
	if (ret == -EAGAIN && ++retry <= 3) {
		DRM_INFO("retry init %d\n", retry);
		/* Don't request EX mode too frequently which is attacking */
		msleep(5000);
		goto retry_init;
	} else if (ret) {
		goto err_pci;
	}

	ret = amdgpu_debugfs_init(adev);
	if (ret)
		DRM_ERROR("Creating debugfs files failed (%d).\n", ret);

	return 0;

err_pci:
	pci_disable_device(pdev);
	return ret;
}

static void
amdgpu_pci_remove(struct pci_dev *pdev)
{
	struct drm_device *dev = pci_get_drvdata(pdev);

#ifdef MODULE
	if (THIS_MODULE->state != MODULE_STATE_GOING)
#endif
		DRM_ERROR("Hotplug removal is not supported\n");
	drm_dev_unplug(dev);
	amdgpu_driver_unload_kms(dev);
	pci_disable_device(pdev);
	pci_set_drvdata(pdev, NULL);
}

static void
amdgpu_pci_shutdown(struct pci_dev *pdev)
{
	struct drm_device *dev = pci_get_drvdata(pdev);
	struct amdgpu_device *adev = drm_to_adev(dev);

	if (amdgpu_ras_intr_triggered())
		return;

	/* if we are running in a VM, make sure the device
	 * torn down properly on reboot/shutdown.
	 * unfortunately we can't detect certain
	 * hypervisors so just do this all the time.
	 */
	if (!amdgpu_passthrough(adev))
		adev->mp1_state = PP_MP1_STATE_UNLOAD;
	amdgpu_device_ip_suspend(adev);
	adev->mp1_state = PP_MP1_STATE_NONE;
}

static void
amdgpu_pci_shutdown(struct pci_dev *pdev)
{
	struct drm_device *dev = pci_get_drvdata(pdev);
	struct amdgpu_device *adev = dev->dev_private;

	/* if we are running in a VM, make sure the device
	 * torn down properly on reboot/shutdown.
	 * unfortunately we can't detect certain
	 * hypervisors so just do this all the time.
	 */
	amdgpu_suspend(adev);
}

static int amdgpu_pmops_suspend(struct device *dev)
{
<<<<<<< HEAD
	struct pci_dev *pdev = to_pci_dev(dev);

	struct drm_device *drm_dev = pci_get_drvdata(pdev);
	return amdgpu_device_suspend(drm_dev, true, true);
=======
	struct drm_device *drm_dev = dev_get_drvdata(dev);

	return amdgpu_device_suspend(drm_dev, true);
>>>>>>> 24b8d41d
}

static int amdgpu_pmops_resume(struct device *dev)
{
<<<<<<< HEAD
	struct pci_dev *pdev = to_pci_dev(dev);
	struct drm_device *drm_dev = pci_get_drvdata(pdev);

	/* GPU comes up enabled by the bios on resume */
	if (amdgpu_device_is_px(drm_dev)) {
		pm_runtime_disable(dev);
		pm_runtime_set_active(dev);
		pm_runtime_enable(dev);
	}

	return amdgpu_device_resume(drm_dev, true, true);
=======
	struct drm_device *drm_dev = dev_get_drvdata(dev);

	return amdgpu_device_resume(drm_dev, true);
>>>>>>> 24b8d41d
}

static int amdgpu_pmops_freeze(struct device *dev)
{
<<<<<<< HEAD
	struct pci_dev *pdev = to_pci_dev(dev);

	struct drm_device *drm_dev = pci_get_drvdata(pdev);
	return amdgpu_device_suspend(drm_dev, false, true);
=======
	struct drm_device *drm_dev = dev_get_drvdata(dev);
	struct amdgpu_device *adev = drm_to_adev(drm_dev);
	int r;

	adev->in_hibernate = true;
	r = amdgpu_device_suspend(drm_dev, true);
	adev->in_hibernate = false;
	if (r)
		return r;
	return amdgpu_asic_reset(adev);
>>>>>>> 24b8d41d
}

static int amdgpu_pmops_thaw(struct device *dev)
{
<<<<<<< HEAD
	struct pci_dev *pdev = to_pci_dev(dev);

	struct drm_device *drm_dev = pci_get_drvdata(pdev);
	return amdgpu_device_resume(drm_dev, false, true);
=======
	struct drm_device *drm_dev = dev_get_drvdata(dev);

	return amdgpu_device_resume(drm_dev, true);
>>>>>>> 24b8d41d
}

static int amdgpu_pmops_poweroff(struct device *dev)
{
<<<<<<< HEAD
	struct pci_dev *pdev = to_pci_dev(dev);

	struct drm_device *drm_dev = pci_get_drvdata(pdev);
	return amdgpu_device_suspend(drm_dev, true, true);
=======
	struct drm_device *drm_dev = dev_get_drvdata(dev);

	return amdgpu_device_suspend(drm_dev, true);
>>>>>>> 24b8d41d
}

static int amdgpu_pmops_restore(struct device *dev)
{
<<<<<<< HEAD
	struct pci_dev *pdev = to_pci_dev(dev);

	struct drm_device *drm_dev = pci_get_drvdata(pdev);
	return amdgpu_device_resume(drm_dev, false, true);
=======
	struct drm_device *drm_dev = dev_get_drvdata(dev);

	return amdgpu_device_resume(drm_dev, true);
>>>>>>> 24b8d41d
}

static int amdgpu_pmops_runtime_suspend(struct device *dev)
{
	struct pci_dev *pdev = to_pci_dev(dev);
	struct drm_device *drm_dev = pci_get_drvdata(pdev);
	struct amdgpu_device *adev = drm_to_adev(drm_dev);
	int ret, i;

	if (!adev->runpm) {
		pm_runtime_forbid(dev);
		return -EBUSY;
	}

	/* wait for all rings to drain before suspending */
	for (i = 0; i < AMDGPU_MAX_RINGS; i++) {
		struct amdgpu_ring *ring = adev->rings[i];
		if (ring && ring->sched.ready) {
			ret = amdgpu_fence_wait_empty(ring);
			if (ret)
				return -EBUSY;
		}
	}

	adev->in_runpm = true;
	if (amdgpu_device_supports_boco(drm_dev))
		drm_dev->switch_power_state = DRM_SWITCH_POWER_CHANGING;
	drm_kms_helper_poll_disable(drm_dev);

<<<<<<< HEAD
	ret = amdgpu_device_suspend(drm_dev, false, false);
	pci_save_state(pdev);
	pci_disable_device(pdev);
	pci_ignore_hotplug(pdev);
	if (amdgpu_is_atpx_hybrid())
		pci_set_power_state(pdev, PCI_D3cold);
	else if (!amdgpu_has_atpx_dgpu_power_cntl())
		pci_set_power_state(pdev, PCI_D3hot);
	drm_dev->switch_power_state = DRM_SWITCH_POWER_DYNAMIC_OFF;
=======
	ret = amdgpu_device_suspend(drm_dev, false);
	if (ret)
		return ret;

	if (amdgpu_device_supports_boco(drm_dev)) {
		/* Only need to handle PCI state in the driver for ATPX
		 * PCI core handles it for _PR3.
		 */
		if (amdgpu_is_atpx_hybrid()) {
			pci_ignore_hotplug(pdev);
		} else {
			amdgpu_device_cache_pci_state(pdev);
			pci_disable_device(pdev);
			pci_ignore_hotplug(pdev);
			pci_set_power_state(pdev, PCI_D3cold);
		}
		drm_dev->switch_power_state = DRM_SWITCH_POWER_DYNAMIC_OFF;
	} else if (amdgpu_device_supports_baco(drm_dev)) {
		amdgpu_device_baco_enter(drm_dev);
	}
>>>>>>> 24b8d41d

	return 0;
}

static int amdgpu_pmops_runtime_resume(struct device *dev)
{
	struct pci_dev *pdev = to_pci_dev(dev);
	struct drm_device *drm_dev = pci_get_drvdata(pdev);
	struct amdgpu_device *adev = drm_to_adev(drm_dev);
	int ret;

	if (!adev->runpm)
		return -EINVAL;

<<<<<<< HEAD
	drm_dev->switch_power_state = DRM_SWITCH_POWER_CHANGING;

	if (amdgpu_is_atpx_hybrid() ||
	    !amdgpu_has_atpx_dgpu_power_cntl())
		pci_set_power_state(pdev, PCI_D0);
	pci_restore_state(pdev);
	ret = pci_enable_device(pdev);
	if (ret)
		return ret;
	pci_set_master(pdev);

	ret = amdgpu_device_resume(drm_dev, false, false);
=======
	if (amdgpu_device_supports_boco(drm_dev)) {
		drm_dev->switch_power_state = DRM_SWITCH_POWER_CHANGING;

		/* Only need to handle PCI state in the driver for ATPX
		 * PCI core handles it for _PR3.
		 */
		if (amdgpu_is_atpx_hybrid()) {
			pci_set_master(pdev);
		} else {
			pci_set_power_state(pdev, PCI_D0);
			amdgpu_device_load_pci_state(pdev);
			ret = pci_enable_device(pdev);
			if (ret)
				return ret;
			pci_set_master(pdev);
		}
	} else if (amdgpu_device_supports_baco(drm_dev)) {
		amdgpu_device_baco_exit(drm_dev);
	}
	ret = amdgpu_device_resume(drm_dev, false);
>>>>>>> 24b8d41d
	drm_kms_helper_poll_enable(drm_dev);
	if (amdgpu_device_supports_boco(drm_dev))
		drm_dev->switch_power_state = DRM_SWITCH_POWER_ON;
	adev->in_runpm = false;
	return 0;
}

static int amdgpu_pmops_runtime_idle(struct device *dev)
{
	struct drm_device *drm_dev = dev_get_drvdata(dev);
	struct amdgpu_device *adev = drm_to_adev(drm_dev);
	/* we don't want the main rpm_idle to call suspend - we want to autosuspend */
	int ret = 1;

	if (!adev->runpm) {
		pm_runtime_forbid(dev);
		return -EBUSY;
	}

	if (amdgpu_device_has_dc_support(adev)) {
		struct drm_crtc *crtc;

		drm_modeset_lock_all(drm_dev);

		drm_for_each_crtc(crtc, drm_dev) {
			if (crtc->state->active) {
				ret = -EBUSY;
				break;
			}
		}

		drm_modeset_unlock_all(drm_dev);

	} else {
		struct drm_connector *list_connector;
		struct drm_connector_list_iter iter;

		mutex_lock(&drm_dev->mode_config.mutex);
		drm_modeset_lock(&drm_dev->mode_config.connection_mutex, NULL);

		drm_connector_list_iter_begin(drm_dev, &iter);
		drm_for_each_connector_iter(list_connector, &iter) {
			if (list_connector->dpms ==  DRM_MODE_DPMS_ON) {
				ret = -EBUSY;
				break;
			}
		}

		drm_connector_list_iter_end(&iter);

		drm_modeset_unlock(&drm_dev->mode_config.connection_mutex);
		mutex_unlock(&drm_dev->mode_config.mutex);
	}

	if (ret == -EBUSY)
		DRM_DEBUG_DRIVER("failing to power off - crtc active\n");

	pm_runtime_mark_last_busy(dev);
	pm_runtime_autosuspend(dev);
	return ret;
}

long amdgpu_drm_ioctl(struct file *filp,
		      unsigned int cmd, unsigned long arg)
{
	struct drm_file *file_priv = filp->private_data;
	struct drm_device *dev;
	long ret;
	dev = file_priv->minor->dev;
	ret = pm_runtime_get_sync(dev->dev);
	if (ret < 0)
		goto out;

	ret = drm_ioctl(filp, cmd, arg);

	pm_runtime_mark_last_busy(dev->dev);
out:
	pm_runtime_put_autosuspend(dev->dev);
	return ret;
}

static const struct dev_pm_ops amdgpu_pm_ops = {
	.suspend = amdgpu_pmops_suspend,
	.resume = amdgpu_pmops_resume,
	.freeze = amdgpu_pmops_freeze,
	.thaw = amdgpu_pmops_thaw,
	.poweroff = amdgpu_pmops_poweroff,
	.restore = amdgpu_pmops_restore,
	.runtime_suspend = amdgpu_pmops_runtime_suspend,
	.runtime_resume = amdgpu_pmops_runtime_resume,
	.runtime_idle = amdgpu_pmops_runtime_idle,
};

static int amdgpu_flush(struct file *f, fl_owner_t id)
{
	struct drm_file *file_priv = f->private_data;
	struct amdgpu_fpriv *fpriv = file_priv->driver_priv;
	long timeout = MAX_WAIT_SCHED_ENTITY_Q_EMPTY;

	timeout = amdgpu_ctx_mgr_entity_flush(&fpriv->ctx_mgr, timeout);
	timeout = amdgpu_vm_wait_idle(&fpriv->vm, timeout);

	return timeout >= 0 ? 0 : timeout;
}

static const struct file_operations amdgpu_driver_kms_fops = {
	.owner = THIS_MODULE,
	.open = drm_open,
	.flush = amdgpu_flush,
	.release = drm_release,
	.unlocked_ioctl = amdgpu_drm_ioctl,
	.mmap = amdgpu_mmap,
	.poll = drm_poll,
	.read = drm_read,
#ifdef CONFIG_COMPAT
	.compat_ioctl = amdgpu_kms_compat_ioctl,
#endif
};

int amdgpu_file_to_fpriv(struct file *filp, struct amdgpu_fpriv **fpriv)
{
        struct drm_file *file;

	if (!filp)
		return -EINVAL;

	if (filp->f_op != &amdgpu_driver_kms_fops) {
		return -EINVAL;
	}

	file = filp->private_data;
	*fpriv = file->driver_priv;
	return 0;
}

static struct drm_driver kms_driver = {
	.driver_features =
<<<<<<< HEAD
	    DRIVER_USE_AGP |
	    DRIVER_HAVE_IRQ | DRIVER_IRQ_SHARED | DRIVER_GEM |
	    DRIVER_PRIME | DRIVER_RENDER | DRIVER_MODESET,
	.dev_priv_size = 0,
	.load = amdgpu_driver_load_kms,
=======
	    DRIVER_ATOMIC |
	    DRIVER_GEM |
	    DRIVER_RENDER | DRIVER_MODESET | DRIVER_SYNCOBJ |
	    DRIVER_SYNCOBJ_TIMELINE,
>>>>>>> 24b8d41d
	.open = amdgpu_driver_open_kms,
	.postclose = amdgpu_driver_postclose_kms,
	.lastclose = amdgpu_driver_lastclose_kms,
	.irq_handler = amdgpu_irq_handler,
	.ioctls = amdgpu_ioctls_kms,
	.gem_free_object_unlocked = amdgpu_gem_object_free,
	.gem_open_object = amdgpu_gem_object_open,
	.gem_close_object = amdgpu_gem_object_close,
	.dumb_create = amdgpu_mode_dumb_create,
	.dumb_map_offset = amdgpu_mode_dumb_mmap,
	.fops = &amdgpu_driver_kms_fops,

	.prime_handle_to_fd = drm_gem_prime_handle_to_fd,
	.prime_fd_to_handle = drm_gem_prime_fd_to_handle,
	.gem_prime_export = amdgpu_gem_prime_export,
	.gem_prime_import = amdgpu_gem_prime_import,
	.gem_prime_vmap = amdgpu_gem_prime_vmap,
	.gem_prime_vunmap = amdgpu_gem_prime_vunmap,
	.gem_prime_mmap = amdgpu_gem_prime_mmap,

	.name = DRIVER_NAME,
	.desc = DRIVER_DESC,
	.date = DRIVER_DATE,
	.major = KMS_DRIVER_MAJOR,
	.minor = KMS_DRIVER_MINOR,
	.patchlevel = KMS_DRIVER_PATCHLEVEL,
};

static struct pci_error_handlers amdgpu_pci_err_handler = {
	.error_detected	= amdgpu_pci_error_detected,
	.mmio_enabled	= amdgpu_pci_mmio_enabled,
	.slot_reset	= amdgpu_pci_slot_reset,
	.resume		= amdgpu_pci_resume,
};

static struct pci_driver amdgpu_kms_pci_driver = {
	.name = DRIVER_NAME,
	.id_table = pciidlist,
	.probe = amdgpu_pci_probe,
	.remove = amdgpu_pci_remove,
	.shutdown = amdgpu_pci_shutdown,
	.driver.pm = &amdgpu_pm_ops,
	.err_handler = &amdgpu_pci_err_handler,
};



static int __init amdgpu_init(void)
{
	int r;

<<<<<<< HEAD
	r = amdgpu_sync_init();
	if (r)
		goto error_sync;

	r = amdgpu_fence_slab_init();
	if (r)
		goto error_fence;

	r = amd_sched_fence_slab_init();
	if (r)
		goto error_sched;

=======
>>>>>>> 24b8d41d
	if (vgacon_text_force()) {
		DRM_ERROR("VGACON disables amdgpu kernel modesetting.\n");
		return -EINVAL;
	}
<<<<<<< HEAD
	DRM_INFO("amdgpu kernel modesetting enabled.\n");
	driver = &kms_driver;
	pdriver = &amdgpu_kms_pci_driver;
	driver->num_ioctls = amdgpu_max_kms_ioctl;
	amdgpu_register_atpx_handler();
	/* let modprobe override vga console setting */
	return drm_pci_init(driver, pdriver);

error_sched:
	amdgpu_fence_slab_fini();
=======

	r = amdgpu_sync_init();
	if (r)
		goto error_sync;

	r = amdgpu_fence_slab_init();
	if (r)
		goto error_fence;

	DRM_INFO("amdgpu kernel modesetting enabled.\n");
	kms_driver.num_ioctls = amdgpu_max_kms_ioctl;
	amdgpu_register_atpx_handler();

	/* Ignore KFD init failures. Normal when CONFIG_HSA_AMD is not set. */
	amdgpu_amdkfd_init();

	/* let modprobe override vga console setting */
	return pci_register_driver(&amdgpu_kms_pci_driver);
>>>>>>> 24b8d41d

error_fence:
	amdgpu_sync_fini();

error_sync:
	return r;
}

static void __exit amdgpu_exit(void)
{
	amdgpu_amdkfd_fini();
	pci_unregister_driver(&amdgpu_kms_pci_driver);
	amdgpu_unregister_atpx_handler();
	amdgpu_sync_fini();
<<<<<<< HEAD
	amd_sched_fence_slab_fini();
	amdgpu_fence_slab_fini();
=======
	amdgpu_fence_slab_fini();
	mmu_notifier_synchronize();
>>>>>>> 24b8d41d
}

module_init(amdgpu_init);
module_exit(amdgpu_exit);

MODULE_AUTHOR(DRIVER_AUTHOR);
MODULE_DESCRIPTION(DRIVER_DESC);
MODULE_LICENSE("GPL and additional rights");<|MERGE_RESOLUTION|>--- conflicted
+++ resolved
@@ -57,11 +57,6 @@
  * - 3.6.0 - kmd involves use CONTEXT_CONTROL in ring buffer.
  * - 3.7.0 - Add support for VCE clock list packet
  * - 3.8.0 - Add support raster config init in the kernel
-<<<<<<< HEAD
- */
-#define KMS_DRIVER_MAJOR	3
-#define KMS_DRIVER_MINOR	8
-=======
  * - 3.9.0 - Add support for memory query info about VRAM and GTT.
  * - 3.10.0 - Add support for new fences ioctl, new gem ioctl flags
  * - 3.11.0 - Add support for sensor query info (clocks, temp, etc).
@@ -97,16 +92,12 @@
  */
 #define KMS_DRIVER_MAJOR	3
 #define KMS_DRIVER_MINOR	40
->>>>>>> 24b8d41d
 #define KMS_DRIVER_PATCHLEVEL	0
 
 int amdgpu_vram_limit = 0;
 int amdgpu_vis_vram_limit = 0;
 int amdgpu_gart_size = -1; /* auto */
-<<<<<<< HEAD
-=======
 int amdgpu_gtt_size = -1; /* auto */
->>>>>>> 24b8d41d
 int amdgpu_moverate = -1; /* auto */
 int amdgpu_benchmarking = 0;
 int amdgpu_testing = 0;
@@ -133,18 +124,6 @@
 int amdgpu_dc = -1;
 int amdgpu_sched_jobs = 32;
 int amdgpu_sched_hw_submission = 2;
-<<<<<<< HEAD
-int amdgpu_powerplay = -1;
-int amdgpu_powercontainment = 1;
-int amdgpu_sclk_deep_sleep_en = 1;
-unsigned amdgpu_pcie_gen_cap = 0;
-unsigned amdgpu_pcie_lane_cap = 0;
-unsigned amdgpu_cg_mask = 0xffffffff;
-unsigned amdgpu_pg_mask = 0xffffffff;
-char *amdgpu_disable_cu = NULL;
-char *amdgpu_virtual_display = NULL;
-unsigned amdgpu_pp_feature_mask = 0xffffffff;
-=======
 uint amdgpu_pcie_gen_cap = 0;
 uint amdgpu_pcie_lane_cap = 0;
 uint amdgpu_cg_mask = 0xffffffff;
@@ -180,7 +159,6 @@
 int amdgpu_ras_enable = -1;
 uint amdgpu_ras_mask = 0xffffffff;
 int amdgpu_bad_page_threshold = -1;
->>>>>>> 24b8d41d
 
 /**
  * DOC: vramlimit (int)
@@ -211,23 +189,17 @@
 MODULE_PARM_DESC(gttsize, "Size of the GTT domain in megabytes (-1 = auto)");
 module_param_named(gttsize, amdgpu_gtt_size, int, 0600);
 
-<<<<<<< HEAD
+/**
+ * DOC: moverate (int)
+ * Set maximum buffer migration rate in MB/s. The default is -1 (8 MB/s).
+ */
 MODULE_PARM_DESC(moverate, "Maximum buffer migration rate in MB/s. (32, 64, etc., -1=auto, 0=1=disabled)");
 module_param_named(moverate, amdgpu_moverate, int, 0600);
 
-=======
-/**
- * DOC: moverate (int)
- * Set maximum buffer migration rate in MB/s. The default is -1 (8 MB/s).
- */
-MODULE_PARM_DESC(moverate, "Maximum buffer migration rate in MB/s. (32, 64, etc., -1=auto, 0=1=disabled)");
-module_param_named(moverate, amdgpu_moverate, int, 0600);
-
 /**
  * DOC: benchmark (int)
  * Run benchmarks. The default is 0 (Skip benchmarks).
  */
->>>>>>> 24b8d41d
 MODULE_PARM_DESC(benchmark, "Run benchmark");
 module_param_named(benchmark, amdgpu_benchmarking, int, 0444);
 
@@ -423,19 +395,6 @@
 MODULE_PARM_DESC(sched_hw_submission, "the max number of HW submissions (default 2)");
 module_param_named(sched_hw_submission, amdgpu_sched_hw_submission, int, 0444);
 
-<<<<<<< HEAD
-MODULE_PARM_DESC(powerplay, "Powerplay component (1 = enable, 0 = disable, -1 = auto (default))");
-module_param_named(powerplay, amdgpu_powerplay, int, 0444);
-
-MODULE_PARM_DESC(powercontainment, "Power Containment (1 = enable (default), 0 = disable)");
-module_param_named(powercontainment, amdgpu_powercontainment, int, 0444);
-
-MODULE_PARM_DESC(ppfeaturemask, "all power features enabled (default))");
-module_param_named(ppfeaturemask, amdgpu_pp_feature_mask, int, 0444);
-
-MODULE_PARM_DESC(sclkdeepsleep, "SCLK Deep Sleep (1 = enable (default), 0 = disable)");
-module_param_named(sclkdeepsleep, amdgpu_sclk_deep_sleep_en, int, 0444);
-=======
 /**
  * DOC: ppfeaturemask (hexint)
  * Override power features enabled. See enum PP_FEATURE_MASK in drivers/gpu/drm/amd/include/amd_shared.h.
@@ -451,7 +410,6 @@
  */
 MODULE_PARM_DESC(forcelongtraining, "force memory long training");
 module_param_named(forcelongtraining, amdgpu_force_long_training, uint, 0444);
->>>>>>> 24b8d41d
 
 /**
  * DOC: pcie_gen_cap (uint)
@@ -469,20 +427,6 @@
 MODULE_PARM_DESC(pcie_lane_cap, "PCIE Lane Caps (0: autodetect (default))");
 module_param_named(pcie_lane_cap, amdgpu_pcie_lane_cap, uint, 0444);
 
-<<<<<<< HEAD
-MODULE_PARM_DESC(cg_mask, "Clockgating flags mask (0 = disable clock gating)");
-module_param_named(cg_mask, amdgpu_cg_mask, uint, 0444);
-
-MODULE_PARM_DESC(pg_mask, "Powergating flags mask (0 = disable power gating)");
-module_param_named(pg_mask, amdgpu_pg_mask, uint, 0444);
-
-MODULE_PARM_DESC(disable_cu, "Disable CUs (se.sh.cu,...)");
-module_param_named(disable_cu, amdgpu_disable_cu, charp, 0444);
-
-MODULE_PARM_DESC(virtual_display, "Enable virtual display feature (the virtual_display will be set like xxxx:xx:xx.x;xxxx:xx:xx.x)");
-module_param_named(virtual_display, amdgpu_virtual_display, charp, 0444);
-
-=======
 /**
  * DOC: cg_mask (uint)
  * Override Clockgating features enabled on GPU (0 = disable clock gating). See the AMD_CG_SUPPORT flags in
@@ -854,7 +798,6 @@
 MODULE_PARM_DESC(num_kcq, "number of kernel compute queue user want to setup (8 if set to greater than 8 or less than 0, only affect gfx 8+)");
 module_param_named(num_kcq, amdgpu_num_kcq, int, 0444);
 
->>>>>>> 24b8d41d
 static const struct pci_device_id pciidlist[] = {
 #ifdef  CONFIG_DRM_AMDGPU_SI
 	{0x1002, 0x6780, PCI_ANY_ID, PCI_ANY_ID, 0, 0, CHIP_TAHITI},
@@ -1057,18 +1000,13 @@
 	{0x1002, 0x67C2, PCI_ANY_ID, PCI_ANY_ID, 0, 0, CHIP_POLARIS10},
 	{0x1002, 0x67C4, PCI_ANY_ID, PCI_ANY_ID, 0, 0, CHIP_POLARIS10},
 	{0x1002, 0x67C7, PCI_ANY_ID, PCI_ANY_ID, 0, 0, CHIP_POLARIS10},
-<<<<<<< HEAD
-=======
 	{0x1002, 0x67D0, PCI_ANY_ID, PCI_ANY_ID, 0, 0, CHIP_POLARIS10},
->>>>>>> 24b8d41d
 	{0x1002, 0x67DF, PCI_ANY_ID, PCI_ANY_ID, 0, 0, CHIP_POLARIS10},
 	{0x1002, 0x67C8, PCI_ANY_ID, PCI_ANY_ID, 0, 0, CHIP_POLARIS10},
 	{0x1002, 0x67C9, PCI_ANY_ID, PCI_ANY_ID, 0, 0, CHIP_POLARIS10},
 	{0x1002, 0x67CA, PCI_ANY_ID, PCI_ANY_ID, 0, 0, CHIP_POLARIS10},
 	{0x1002, 0x67CC, PCI_ANY_ID, PCI_ANY_ID, 0, 0, CHIP_POLARIS10},
 	{0x1002, 0x67CF, PCI_ANY_ID, PCI_ANY_ID, 0, 0, CHIP_POLARIS10},
-<<<<<<< HEAD
-=======
 	{0x1002, 0x6FDF, PCI_ANY_ID, PCI_ANY_ID, 0, 0, CHIP_POLARIS10},
 	/* Polaris12 */
 	{0x1002, 0x6980, PCI_ANY_ID, PCI_ANY_ID, 0, 0, CHIP_POLARIS12},
@@ -1150,7 +1088,6 @@
 	{0x1002, 0x73AB, PCI_ANY_ID, PCI_ANY_ID, 0, 0, CHIP_SIENNA_CICHLID},
 	{0x1002, 0x73AE, PCI_ANY_ID, PCI_ANY_ID, 0, 0, CHIP_SIENNA_CICHLID},
 	{0x1002, 0x73BF, PCI_ANY_ID, PCI_ANY_ID, 0, 0, CHIP_SIENNA_CICHLID},
->>>>>>> 24b8d41d
 
 	{0, 0, 0}
 };
@@ -1159,30 +1096,6 @@
 
 static struct drm_driver kms_driver;
 
-<<<<<<< HEAD
-static int amdgpu_kick_out_firmware_fb(struct pci_dev *pdev)
-{
-	struct apertures_struct *ap;
-	bool primary = false;
-
-	ap = alloc_apertures(1);
-	if (!ap)
-		return -ENOMEM;
-
-	ap->ranges[0].base = pci_resource_start(pdev, 0);
-	ap->ranges[0].size = pci_resource_len(pdev, 0);
-
-#ifdef CONFIG_X86
-	primary = pdev->resource[PCI_ROM_RESOURCE].flags & IORESOURCE_ROM_SHADOW;
-#endif
-	drm_fb_helper_remove_conflicting_framebuffers(ap, "amdgpudrmfb", primary);
-	kfree(ap);
-
-	return 0;
-}
-
-=======
->>>>>>> 24b8d41d
 static int amdgpu_pci_probe(struct pci_dev *pdev,
 			    const struct pci_device_id *ent)
 {
@@ -1331,63 +1244,22 @@
 	adev->mp1_state = PP_MP1_STATE_NONE;
 }
 
-static void
-amdgpu_pci_shutdown(struct pci_dev *pdev)
-{
-	struct drm_device *dev = pci_get_drvdata(pdev);
-	struct amdgpu_device *adev = dev->dev_private;
-
-	/* if we are running in a VM, make sure the device
-	 * torn down properly on reboot/shutdown.
-	 * unfortunately we can't detect certain
-	 * hypervisors so just do this all the time.
-	 */
-	amdgpu_suspend(adev);
-}
-
 static int amdgpu_pmops_suspend(struct device *dev)
 {
-<<<<<<< HEAD
-	struct pci_dev *pdev = to_pci_dev(dev);
-
-	struct drm_device *drm_dev = pci_get_drvdata(pdev);
-	return amdgpu_device_suspend(drm_dev, true, true);
-=======
 	struct drm_device *drm_dev = dev_get_drvdata(dev);
 
 	return amdgpu_device_suspend(drm_dev, true);
->>>>>>> 24b8d41d
 }
 
 static int amdgpu_pmops_resume(struct device *dev)
 {
-<<<<<<< HEAD
-	struct pci_dev *pdev = to_pci_dev(dev);
-	struct drm_device *drm_dev = pci_get_drvdata(pdev);
-
-	/* GPU comes up enabled by the bios on resume */
-	if (amdgpu_device_is_px(drm_dev)) {
-		pm_runtime_disable(dev);
-		pm_runtime_set_active(dev);
-		pm_runtime_enable(dev);
-	}
-
-	return amdgpu_device_resume(drm_dev, true, true);
-=======
 	struct drm_device *drm_dev = dev_get_drvdata(dev);
 
 	return amdgpu_device_resume(drm_dev, true);
->>>>>>> 24b8d41d
 }
 
 static int amdgpu_pmops_freeze(struct device *dev)
 {
-<<<<<<< HEAD
-	struct pci_dev *pdev = to_pci_dev(dev);
-
-	struct drm_device *drm_dev = pci_get_drvdata(pdev);
-	return amdgpu_device_suspend(drm_dev, false, true);
-=======
 	struct drm_device *drm_dev = dev_get_drvdata(dev);
 	struct amdgpu_device *adev = drm_to_adev(drm_dev);
 	int r;
@@ -1398,49 +1270,27 @@
 	if (r)
 		return r;
 	return amdgpu_asic_reset(adev);
->>>>>>> 24b8d41d
 }
 
 static int amdgpu_pmops_thaw(struct device *dev)
 {
-<<<<<<< HEAD
-	struct pci_dev *pdev = to_pci_dev(dev);
-
-	struct drm_device *drm_dev = pci_get_drvdata(pdev);
-	return amdgpu_device_resume(drm_dev, false, true);
-=======
 	struct drm_device *drm_dev = dev_get_drvdata(dev);
 
 	return amdgpu_device_resume(drm_dev, true);
->>>>>>> 24b8d41d
 }
 
 static int amdgpu_pmops_poweroff(struct device *dev)
 {
-<<<<<<< HEAD
-	struct pci_dev *pdev = to_pci_dev(dev);
-
-	struct drm_device *drm_dev = pci_get_drvdata(pdev);
-	return amdgpu_device_suspend(drm_dev, true, true);
-=======
 	struct drm_device *drm_dev = dev_get_drvdata(dev);
 
 	return amdgpu_device_suspend(drm_dev, true);
->>>>>>> 24b8d41d
 }
 
 static int amdgpu_pmops_restore(struct device *dev)
 {
-<<<<<<< HEAD
-	struct pci_dev *pdev = to_pci_dev(dev);
-
-	struct drm_device *drm_dev = pci_get_drvdata(pdev);
-	return amdgpu_device_resume(drm_dev, false, true);
-=======
 	struct drm_device *drm_dev = dev_get_drvdata(dev);
 
 	return amdgpu_device_resume(drm_dev, true);
->>>>>>> 24b8d41d
 }
 
 static int amdgpu_pmops_runtime_suspend(struct device *dev)
@@ -1470,17 +1320,6 @@
 		drm_dev->switch_power_state = DRM_SWITCH_POWER_CHANGING;
 	drm_kms_helper_poll_disable(drm_dev);
 
-<<<<<<< HEAD
-	ret = amdgpu_device_suspend(drm_dev, false, false);
-	pci_save_state(pdev);
-	pci_disable_device(pdev);
-	pci_ignore_hotplug(pdev);
-	if (amdgpu_is_atpx_hybrid())
-		pci_set_power_state(pdev, PCI_D3cold);
-	else if (!amdgpu_has_atpx_dgpu_power_cntl())
-		pci_set_power_state(pdev, PCI_D3hot);
-	drm_dev->switch_power_state = DRM_SWITCH_POWER_DYNAMIC_OFF;
-=======
 	ret = amdgpu_device_suspend(drm_dev, false);
 	if (ret)
 		return ret;
@@ -1501,7 +1340,6 @@
 	} else if (amdgpu_device_supports_baco(drm_dev)) {
 		amdgpu_device_baco_enter(drm_dev);
 	}
->>>>>>> 24b8d41d
 
 	return 0;
 }
@@ -1516,20 +1354,6 @@
 	if (!adev->runpm)
 		return -EINVAL;
 
-<<<<<<< HEAD
-	drm_dev->switch_power_state = DRM_SWITCH_POWER_CHANGING;
-
-	if (amdgpu_is_atpx_hybrid() ||
-	    !amdgpu_has_atpx_dgpu_power_cntl())
-		pci_set_power_state(pdev, PCI_D0);
-	pci_restore_state(pdev);
-	ret = pci_enable_device(pdev);
-	if (ret)
-		return ret;
-	pci_set_master(pdev);
-
-	ret = amdgpu_device_resume(drm_dev, false, false);
-=======
 	if (amdgpu_device_supports_boco(drm_dev)) {
 		drm_dev->switch_power_state = DRM_SWITCH_POWER_CHANGING;
 
@@ -1550,7 +1374,6 @@
 		amdgpu_device_baco_exit(drm_dev);
 	}
 	ret = amdgpu_device_resume(drm_dev, false);
->>>>>>> 24b8d41d
 	drm_kms_helper_poll_enable(drm_dev);
 	if (amdgpu_device_supports_boco(drm_dev))
 		drm_dev->switch_power_state = DRM_SWITCH_POWER_ON;
@@ -1688,18 +1511,10 @@
 
 static struct drm_driver kms_driver = {
 	.driver_features =
-<<<<<<< HEAD
-	    DRIVER_USE_AGP |
-	    DRIVER_HAVE_IRQ | DRIVER_IRQ_SHARED | DRIVER_GEM |
-	    DRIVER_PRIME | DRIVER_RENDER | DRIVER_MODESET,
-	.dev_priv_size = 0,
-	.load = amdgpu_driver_load_kms,
-=======
 	    DRIVER_ATOMIC |
 	    DRIVER_GEM |
 	    DRIVER_RENDER | DRIVER_MODESET | DRIVER_SYNCOBJ |
 	    DRIVER_SYNCOBJ_TIMELINE,
->>>>>>> 24b8d41d
 	.open = amdgpu_driver_open_kms,
 	.postclose = amdgpu_driver_postclose_kms,
 	.lastclose = amdgpu_driver_lastclose_kms,
@@ -1745,43 +1560,14 @@
 	.err_handler = &amdgpu_pci_err_handler,
 };
 
-
-
 static int __init amdgpu_init(void)
 {
 	int r;
 
-<<<<<<< HEAD
-	r = amdgpu_sync_init();
-	if (r)
-		goto error_sync;
-
-	r = amdgpu_fence_slab_init();
-	if (r)
-		goto error_fence;
-
-	r = amd_sched_fence_slab_init();
-	if (r)
-		goto error_sched;
-
-=======
->>>>>>> 24b8d41d
 	if (vgacon_text_force()) {
 		DRM_ERROR("VGACON disables amdgpu kernel modesetting.\n");
 		return -EINVAL;
 	}
-<<<<<<< HEAD
-	DRM_INFO("amdgpu kernel modesetting enabled.\n");
-	driver = &kms_driver;
-	pdriver = &amdgpu_kms_pci_driver;
-	driver->num_ioctls = amdgpu_max_kms_ioctl;
-	amdgpu_register_atpx_handler();
-	/* let modprobe override vga console setting */
-	return drm_pci_init(driver, pdriver);
-
-error_sched:
-	amdgpu_fence_slab_fini();
-=======
 
 	r = amdgpu_sync_init();
 	if (r)
@@ -1800,7 +1586,6 @@
 
 	/* let modprobe override vga console setting */
 	return pci_register_driver(&amdgpu_kms_pci_driver);
->>>>>>> 24b8d41d
 
 error_fence:
 	amdgpu_sync_fini();
@@ -1815,13 +1600,8 @@
 	pci_unregister_driver(&amdgpu_kms_pci_driver);
 	amdgpu_unregister_atpx_handler();
 	amdgpu_sync_fini();
-<<<<<<< HEAD
-	amd_sched_fence_slab_fini();
-	amdgpu_fence_slab_fini();
-=======
 	amdgpu_fence_slab_fini();
 	mmu_notifier_synchronize();
->>>>>>> 24b8d41d
 }
 
 module_init(amdgpu_init);
