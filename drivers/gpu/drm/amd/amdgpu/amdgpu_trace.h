/*
 * Copyright 2017 Advanced Micro Devices, Inc.
 *
 * Permission is hereby granted, free of charge, to any person obtaining a
 * copy of this software and associated documentation files (the "Software"),
 * to deal in the Software without restriction, including without limitation
 * the rights to use, copy, modify, merge, publish, distribute, sublicense,
 * and/or sell copies of the Software, and to permit persons to whom the
 * Software is furnished to do so, subject to the following conditions:
 *
 * The above copyright notice and this permission notice shall be included in
 * all copies or substantial portions of the Software.
 *
 * THE SOFTWARE IS PROVIDED "AS IS", WITHOUT WARRANTY OF ANY KIND, EXPRESS OR
 * IMPLIED, INCLUDING BUT NOT LIMITED TO THE WARRANTIES OF MERCHANTABILITY,
 * FITNESS FOR A PARTICULAR PURPOSE AND NONINFRINGEMENT.  IN NO EVENT SHALL
 * THE COPYRIGHT HOLDER(S) OR AUTHOR(S) BE LIABLE FOR ANY CLAIM, DAMAGES OR
 * OTHER LIABILITY, WHETHER IN AN ACTION OF CONTRACT, TORT OR OTHERWISE,
 * ARISING FROM, OUT OF OR IN CONNECTION WITH THE SOFTWARE OR THE USE OR
 * OTHER DEALINGS IN THE SOFTWARE.
 *
 */

#if !defined(_AMDGPU_TRACE_H) || defined(TRACE_HEADER_MULTI_READ)
#define _AMDGPU_TRACE_H_

#include <linux/stringify.h>
#include <linux/types.h>
#include <linux/tracepoint.h>

#undef TRACE_SYSTEM
#define TRACE_SYSTEM amdgpu
#define TRACE_INCLUDE_FILE amdgpu_trace

<<<<<<< HEAD
TRACE_EVENT(amdgpu_mm_rreg,
=======
#define AMDGPU_JOB_GET_TIMELINE_NAME(job) \
	 job->base.s_fence->finished.ops->get_timeline_name(&job->base.s_fence->finished)

TRACE_EVENT(amdgpu_device_rreg,
>>>>>>> 24b8d41d
	    TP_PROTO(unsigned did, uint32_t reg, uint32_t value),
	    TP_ARGS(did, reg, value),
	    TP_STRUCT__entry(
				__field(unsigned, did)
				__field(uint32_t, reg)
				__field(uint32_t, value)
			    ),
	    TP_fast_assign(
			   __entry->did = did;
			   __entry->reg = reg;
			   __entry->value = value;
			   ),
<<<<<<< HEAD
	    TP_printk("0x%04lx, 0x%04lx, 0x%08lx",
=======
	    TP_printk("0x%04lx, 0x%08lx, 0x%08lx",
>>>>>>> 24b8d41d
		      (unsigned long)__entry->did,
		      (unsigned long)__entry->reg,
		      (unsigned long)__entry->value)
);

<<<<<<< HEAD
TRACE_EVENT(amdgpu_mm_wreg,
=======
TRACE_EVENT(amdgpu_device_wreg,
>>>>>>> 24b8d41d
	    TP_PROTO(unsigned did, uint32_t reg, uint32_t value),
	    TP_ARGS(did, reg, value),
	    TP_STRUCT__entry(
				__field(unsigned, did)
				__field(uint32_t, reg)
				__field(uint32_t, value)
			    ),
	    TP_fast_assign(
			   __entry->did = did;
			   __entry->reg = reg;
			   __entry->value = value;
			   ),
<<<<<<< HEAD
	    TP_printk("0x%04lx, 0x%04lx, 0x%08lx",
=======
	    TP_printk("0x%04lx, 0x%08lx, 0x%08lx",
>>>>>>> 24b8d41d
		      (unsigned long)__entry->did,
		      (unsigned long)__entry->reg,
		      (unsigned long)__entry->value)
);

<<<<<<< HEAD
=======
TRACE_EVENT(amdgpu_iv,
	    TP_PROTO(unsigned ih, struct amdgpu_iv_entry *iv),
	    TP_ARGS(ih, iv),
	    TP_STRUCT__entry(
			     __field(unsigned, ih)
			     __field(unsigned, client_id)
			     __field(unsigned, src_id)
			     __field(unsigned, ring_id)
			     __field(unsigned, vmid)
			     __field(unsigned, vmid_src)
			     __field(uint64_t, timestamp)
			     __field(unsigned, timestamp_src)
			     __field(unsigned, pasid)
			     __array(unsigned, src_data, 4)
			    ),
	    TP_fast_assign(
			   __entry->ih = ih;
			   __entry->client_id = iv->client_id;
			   __entry->src_id = iv->src_id;
			   __entry->ring_id = iv->ring_id;
			   __entry->vmid = iv->vmid;
			   __entry->vmid_src = iv->vmid_src;
			   __entry->timestamp = iv->timestamp;
			   __entry->timestamp_src = iv->timestamp_src;
			   __entry->pasid = iv->pasid;
			   __entry->src_data[0] = iv->src_data[0];
			   __entry->src_data[1] = iv->src_data[1];
			   __entry->src_data[2] = iv->src_data[2];
			   __entry->src_data[3] = iv->src_data[3];
			   ),
	    TP_printk("ih:%u client_id:%u src_id:%u ring:%u vmid:%u "
		      "timestamp: %llu pasid:%u src_data: %08x %08x %08x %08x",
		      __entry->ih, __entry->client_id, __entry->src_id,
		      __entry->ring_id, __entry->vmid,
		      __entry->timestamp, __entry->pasid,
		      __entry->src_data[0], __entry->src_data[1],
		      __entry->src_data[2], __entry->src_data[3])
);


>>>>>>> 24b8d41d
TRACE_EVENT(amdgpu_bo_create,
	    TP_PROTO(struct amdgpu_bo *bo),
	    TP_ARGS(bo),
	    TP_STRUCT__entry(
			     __field(struct amdgpu_bo *, bo)
			     __field(u32, pages)
			     __field(u32, type)
			     __field(u32, prefer)
			     __field(u32, allow)
			     __field(u32, visible)
			     ),

	    TP_fast_assign(
			   __entry->bo = bo;
			   __entry->pages = bo->tbo.num_pages;
			   __entry->type = bo->tbo.mem.mem_type;
<<<<<<< HEAD
			   __entry->prefer = bo->prefered_domains;
=======
			   __entry->prefer = bo->preferred_domains;
>>>>>>> 24b8d41d
			   __entry->allow = bo->allowed_domains;
			   __entry->visible = bo->flags;
			   ),

<<<<<<< HEAD
	    TP_printk("bo=%p,pages=%u,type=%d,prefered=%d,allowed=%d,visible=%d",
=======
	    TP_printk("bo=%p, pages=%u, type=%d, preferred=%d, allowed=%d, visible=%d",
>>>>>>> 24b8d41d
		       __entry->bo, __entry->pages, __entry->type,
		       __entry->prefer, __entry->allow, __entry->visible)
);

TRACE_EVENT(amdgpu_cs,
	    TP_PROTO(struct amdgpu_cs_parser *p, int i),
	    TP_ARGS(p, i),
	    TP_STRUCT__entry(
			     __field(struct amdgpu_bo_list *, bo_list)
			     __field(u32, ring)
			     __field(u32, dw)
			     __field(u32, fences)
			     ),

	    TP_fast_assign(
			   __entry->bo_list = p->bo_list;
			   __entry->ring = to_amdgpu_ring(p->entity->rq->sched)->idx;
			   __entry->dw = p->job->ibs[i].length_dw;
			   __entry->fences = amdgpu_fence_count_emitted(
				to_amdgpu_ring(p->entity->rq->sched));
			   ),
	    TP_printk("bo_list=%p, ring=%u, dw=%u, fences=%u",
		      __entry->bo_list, __entry->ring, __entry->dw,
		      __entry->fences)
);

TRACE_EVENT(amdgpu_cs_ioctl,
	    TP_PROTO(struct amdgpu_job *job),
	    TP_ARGS(job),
	    TP_STRUCT__entry(
			     __field(uint64_t, sched_job_id)
			     __string(timeline, AMDGPU_JOB_GET_TIMELINE_NAME(job))
			     __field(unsigned int, context)
			     __field(unsigned int, seqno)
			     __field(struct dma_fence *, fence)
			     __string(ring, to_amdgpu_ring(job->base.sched)->name)
			     __field(u32, num_ibs)
			     ),

	    TP_fast_assign(
<<<<<<< HEAD
			   __entry->adev = job->adev;
			   __entry->sched_job = &job->base;
			   __entry->ib = job->ibs;
			   __entry->fence = &job->base.s_fence->finished;
			   __entry->ring_name = job->ring->name;
=======
			   __entry->sched_job_id = job->base.id;
			   __assign_str(timeline, AMDGPU_JOB_GET_TIMELINE_NAME(job))
			   __entry->context = job->base.s_fence->finished.context;
			   __entry->seqno = job->base.s_fence->finished.seqno;
			   __assign_str(ring, to_amdgpu_ring(job->base.sched)->name)
>>>>>>> 24b8d41d
			   __entry->num_ibs = job->num_ibs;
			   ),
	    TP_printk("sched_job=%llu, timeline=%s, context=%u, seqno=%u, ring_name=%s, num_ibs=%u",
		      __entry->sched_job_id, __get_str(timeline), __entry->context,
		      __entry->seqno, __get_str(ring), __entry->num_ibs)
);

TRACE_EVENT(amdgpu_sched_run_job,
	    TP_PROTO(struct amdgpu_job *job),
	    TP_ARGS(job),
	    TP_STRUCT__entry(
			     __field(uint64_t, sched_job_id)
			     __string(timeline, AMDGPU_JOB_GET_TIMELINE_NAME(job))
			     __field(unsigned int, context)
			     __field(unsigned int, seqno)
			     __string(ring, to_amdgpu_ring(job->base.sched)->name)
			     __field(u32, num_ibs)
			     ),

	    TP_fast_assign(
<<<<<<< HEAD
			   __entry->adev = job->adev;
			   __entry->sched_job = &job->base;
			   __entry->ib = job->ibs;
			   __entry->fence = &job->base.s_fence->finished;
			   __entry->ring_name = job->ring->name;
=======
			   __entry->sched_job_id = job->base.id;
			   __assign_str(timeline, AMDGPU_JOB_GET_TIMELINE_NAME(job))
			   __entry->context = job->base.s_fence->finished.context;
			   __entry->seqno = job->base.s_fence->finished.seqno;
			   __assign_str(ring, to_amdgpu_ring(job->base.sched)->name)
>>>>>>> 24b8d41d
			   __entry->num_ibs = job->num_ibs;
			   ),
	    TP_printk("sched_job=%llu, timeline=%s, context=%u, seqno=%u, ring_name=%s, num_ibs=%u",
		      __entry->sched_job_id, __get_str(timeline), __entry->context,
		      __entry->seqno, __get_str(ring), __entry->num_ibs)
);


TRACE_EVENT(amdgpu_vm_grab_id,
<<<<<<< HEAD
	    TP_PROTO(struct amdgpu_vm *vm, int ring, struct amdgpu_job *job),
=======
	    TP_PROTO(struct amdgpu_vm *vm, struct amdgpu_ring *ring,
		     struct amdgpu_job *job),
>>>>>>> 24b8d41d
	    TP_ARGS(vm, ring, job),
	    TP_STRUCT__entry(
			     __field(u32, pasid)
			     __string(ring, ring->name)
			     __field(u32, ring)
			     __field(u32, vmid)
			     __field(u32, vm_hub)
			     __field(u64, pd_addr)
			     __field(u32, needs_flush)
			     ),

	    TP_fast_assign(
<<<<<<< HEAD
			   __entry->vm = vm;
			   __entry->ring = ring;
			   __entry->vmid = job->vm_id;
			   __entry->pd_addr = job->vm_pd_addr;
			   __entry->needs_flush = job->vm_needs_flush;
			   ),
	    TP_printk("vm=%p, ring=%u, id=%u, pd_addr=%010Lx needs_flush=%u",
		      __entry->vm, __entry->ring, __entry->vmid,
		      __entry->pd_addr, __entry->needs_flush)
=======
			   __entry->pasid = vm->pasid;
			   __assign_str(ring, ring->name)
			   __entry->vmid = job->vmid;
			   __entry->vm_hub = ring->funcs->vmhub,
			   __entry->pd_addr = job->vm_pd_addr;
			   __entry->needs_flush = job->vm_needs_flush;
			   ),
	    TP_printk("pasid=%d, ring=%s, id=%u, hub=%u, pd_addr=%010Lx needs_flush=%u",
		      __entry->pasid, __get_str(ring), __entry->vmid,
		      __entry->vm_hub, __entry->pd_addr, __entry->needs_flush)
>>>>>>> 24b8d41d
);

TRACE_EVENT(amdgpu_vm_bo_map,
	    TP_PROTO(struct amdgpu_bo_va *bo_va,
		     struct amdgpu_bo_va_mapping *mapping),
	    TP_ARGS(bo_va, mapping),
	    TP_STRUCT__entry(
			     __field(struct amdgpu_bo *, bo)
			     __field(long, start)
			     __field(long, last)
			     __field(u64, offset)
			     __field(u64, flags)
			     ),

	    TP_fast_assign(
			   __entry->bo = bo_va ? bo_va->base.bo : NULL;
			   __entry->start = mapping->start;
			   __entry->last = mapping->last;
			   __entry->offset = mapping->offset;
			   __entry->flags = mapping->flags;
			   ),
	    TP_printk("bo=%p, start=%lx, last=%lx, offset=%010llx, flags=%llx",
		      __entry->bo, __entry->start, __entry->last,
		      __entry->offset, __entry->flags)
);

TRACE_EVENT(amdgpu_vm_bo_unmap,
	    TP_PROTO(struct amdgpu_bo_va *bo_va,
		     struct amdgpu_bo_va_mapping *mapping),
	    TP_ARGS(bo_va, mapping),
	    TP_STRUCT__entry(
			     __field(struct amdgpu_bo *, bo)
			     __field(long, start)
			     __field(long, last)
			     __field(u64, offset)
			     __field(u64, flags)
			     ),

	    TP_fast_assign(
			   __entry->bo = bo_va ? bo_va->base.bo : NULL;
			   __entry->start = mapping->start;
			   __entry->last = mapping->last;
			   __entry->offset = mapping->offset;
			   __entry->flags = mapping->flags;
			   ),
	    TP_printk("bo=%p, start=%lx, last=%lx, offset=%010llx, flags=%llx",
		      __entry->bo, __entry->start, __entry->last,
		      __entry->offset, __entry->flags)
);

DECLARE_EVENT_CLASS(amdgpu_vm_mapping,
	    TP_PROTO(struct amdgpu_bo_va_mapping *mapping),
	    TP_ARGS(mapping),
	    TP_STRUCT__entry(
			     __field(u64, soffset)
			     __field(u64, eoffset)
			     __field(u64, flags)
			     ),

	    TP_fast_assign(
			   __entry->soffset = mapping->start;
			   __entry->eoffset = mapping->last + 1;
			   __entry->flags = mapping->flags;
			   ),
	    TP_printk("soffs=%010llx, eoffs=%010llx, flags=%llx",
		      __entry->soffset, __entry->eoffset, __entry->flags)
);

DEFINE_EVENT(amdgpu_vm_mapping, amdgpu_vm_bo_update,
	    TP_PROTO(struct amdgpu_bo_va_mapping *mapping),
	    TP_ARGS(mapping)
);

DEFINE_EVENT(amdgpu_vm_mapping, amdgpu_vm_bo_mapping,
	    TP_PROTO(struct amdgpu_bo_va_mapping *mapping),
	    TP_ARGS(mapping)
);

<<<<<<< HEAD
=======
DEFINE_EVENT(amdgpu_vm_mapping, amdgpu_vm_bo_cs,
	    TP_PROTO(struct amdgpu_bo_va_mapping *mapping),
	    TP_ARGS(mapping)
);

TRACE_EVENT(amdgpu_vm_update_ptes,
	    TP_PROTO(struct amdgpu_vm_update_params *p,
		     uint64_t start, uint64_t end,
		     unsigned int nptes, uint64_t dst,
		     uint64_t incr, uint64_t flags,
		     pid_t pid, uint64_t vm_ctx),
	TP_ARGS(p, start, end, nptes, dst, incr, flags, pid, vm_ctx),
	TP_STRUCT__entry(
			 __field(u64, start)
			 __field(u64, end)
			 __field(u64, flags)
			 __field(unsigned int, nptes)
			 __field(u64, incr)
			 __field(pid_t, pid)
			 __field(u64, vm_ctx)
			 __dynamic_array(u64, dst, nptes)
	),

	TP_fast_assign(
			unsigned int i;

			__entry->start = start;
			__entry->end = end;
			__entry->flags = flags;
			__entry->incr = incr;
			__entry->nptes = nptes;
			__entry->pid = pid;
			__entry->vm_ctx = vm_ctx;
			for (i = 0; i < nptes; ++i) {
				u64 addr = p->pages_addr ? amdgpu_vm_map_gart(
					p->pages_addr, dst) : dst;

				((u64 *)__get_dynamic_array(dst))[i] = addr;
				dst += incr;
			}
	),
	TP_printk("pid:%u vm_ctx:0x%llx start:0x%010llx end:0x%010llx,"
		  " flags:0x%llx, incr:%llu, dst:\n%s", __entry->pid,
		  __entry->vm_ctx, __entry->start, __entry->end,
		  __entry->flags, __entry->incr,  __print_array(
		  __get_dynamic_array(dst), __entry->nptes, 8))
);

>>>>>>> 24b8d41d
TRACE_EVENT(amdgpu_vm_set_ptes,
	    TP_PROTO(uint64_t pe, uint64_t addr, unsigned count,
		     uint32_t incr, uint64_t flags, bool direct),
	    TP_ARGS(pe, addr, count, incr, flags, direct),
	    TP_STRUCT__entry(
			     __field(u64, pe)
			     __field(u64, addr)
			     __field(u32, count)
			     __field(u32, incr)
			     __field(u64, flags)
			     __field(bool, direct)
			     ),

	    TP_fast_assign(
			   __entry->pe = pe;
			   __entry->addr = addr;
			   __entry->count = count;
			   __entry->incr = incr;
			   __entry->flags = flags;
			   __entry->direct = direct;
			   ),
	    TP_printk("pe=%010Lx, addr=%010Lx, incr=%u, flags=%llx, count=%u, "
		      "direct=%d", __entry->pe, __entry->addr, __entry->incr,
		      __entry->flags, __entry->count, __entry->direct)
);

TRACE_EVENT(amdgpu_vm_copy_ptes,
	    TP_PROTO(uint64_t pe, uint64_t src, unsigned count, bool direct),
	    TP_ARGS(pe, src, count, direct),
	    TP_STRUCT__entry(
			     __field(u64, pe)
			     __field(u64, src)
			     __field(u32, count)
			     __field(bool, direct)
			     ),

	    TP_fast_assign(
			   __entry->pe = pe;
			   __entry->src = src;
			   __entry->count = count;
			   __entry->direct = direct;
			   ),
	    TP_printk("pe=%010Lx, src=%010Lx, count=%u, direct=%d",
		      __entry->pe, __entry->src, __entry->count,
		      __entry->direct)
);

TRACE_EVENT(amdgpu_vm_copy_ptes,
	    TP_PROTO(uint64_t pe, uint64_t src, unsigned count),
	    TP_ARGS(pe, src, count),
	    TP_STRUCT__entry(
			     __field(u64, pe)
			     __field(u64, src)
			     __field(u32, count)
			     ),

	    TP_fast_assign(
			   __entry->pe = pe;
			   __entry->src = src;
			   __entry->count = count;
			   ),
	    TP_printk("pe=%010Lx, src=%010Lx, count=%u",
		      __entry->pe, __entry->src, __entry->count)
);

TRACE_EVENT(amdgpu_vm_flush,
	    TP_PROTO(struct amdgpu_ring *ring, unsigned vmid,
		     uint64_t pd_addr),
	    TP_ARGS(ring, vmid, pd_addr),
	    TP_STRUCT__entry(
			     __string(ring, ring->name)
			     __field(u32, vmid)
			     __field(u32, vm_hub)
			     __field(u64, pd_addr)
			     ),

	    TP_fast_assign(
			   __assign_str(ring, ring->name)
			   __entry->vmid = vmid;
			   __entry->vm_hub = ring->funcs->vmhub;
			   __entry->pd_addr = pd_addr;
			   ),
	    TP_printk("ring=%s, id=%u, hub=%u, pd_addr=%010Lx",
		      __get_str(ring), __entry->vmid,
		      __entry->vm_hub,__entry->pd_addr)
);

DECLARE_EVENT_CLASS(amdgpu_pasid,
	    TP_PROTO(unsigned pasid),
	    TP_ARGS(pasid),
	    TP_STRUCT__entry(
			     __field(unsigned, pasid)
			     ),
	    TP_fast_assign(
			   __entry->pasid = pasid;
			   ),
	    TP_printk("pasid=%u", __entry->pasid)
);

DEFINE_EVENT(amdgpu_pasid, amdgpu_pasid_allocated,
	    TP_PROTO(unsigned pasid),
	    TP_ARGS(pasid)
);

DEFINE_EVENT(amdgpu_pasid, amdgpu_pasid_freed,
	    TP_PROTO(unsigned pasid),
	    TP_ARGS(pasid)
);

TRACE_EVENT(amdgpu_bo_list_set,
	    TP_PROTO(struct amdgpu_bo_list *list, struct amdgpu_bo *bo),
	    TP_ARGS(list, bo),
	    TP_STRUCT__entry(
			     __field(struct amdgpu_bo_list *, list)
			     __field(struct amdgpu_bo *, bo)
			     __field(u64, bo_size)
			     ),

	    TP_fast_assign(
			   __entry->list = list;
			   __entry->bo = bo;
			   __entry->bo_size = amdgpu_bo_size(bo);
<<<<<<< HEAD
			   ),
	    TP_printk("list=%p, bo=%p, bo_size = %Ld",
		      __entry->list,
		      __entry->bo,
		      __entry->bo_size)
);

TRACE_EVENT(amdgpu_cs_bo_status,
	    TP_PROTO(uint64_t total_bo, uint64_t total_size),
	    TP_ARGS(total_bo, total_size),
	    TP_STRUCT__entry(
			__field(u64, total_bo)
			__field(u64, total_size)
			),

	    TP_fast_assign(
			__entry->total_bo = total_bo;
			__entry->total_size = total_size;
			),
	    TP_printk("total bo size = %Ld, total bo count = %Ld",
			__entry->total_bo, __entry->total_size)
);

TRACE_EVENT(amdgpu_ttm_bo_move,
	    TP_PROTO(struct amdgpu_bo* bo, uint32_t new_placement, uint32_t old_placement),
	    TP_ARGS(bo, new_placement, old_placement),
	    TP_STRUCT__entry(
			__field(struct amdgpu_bo *, bo)
			__field(u64, bo_size)
			__field(u32, new_placement)
			__field(u32, old_placement)
			),

	    TP_fast_assign(
			__entry->bo      = bo;
			__entry->bo_size = amdgpu_bo_size(bo);
			__entry->new_placement = new_placement;
			__entry->old_placement = old_placement;
			),
	    TP_printk("bo=%p from:%d to %d with size = %Ld",
			__entry->bo, __entry->old_placement,
			__entry->new_placement, __entry->bo_size)
=======
			   ),
	    TP_printk("list=%p, bo=%p, bo_size=%Ld",
		      __entry->list,
		      __entry->bo,
		      __entry->bo_size)
);

TRACE_EVENT(amdgpu_cs_bo_status,
	    TP_PROTO(uint64_t total_bo, uint64_t total_size),
	    TP_ARGS(total_bo, total_size),
	    TP_STRUCT__entry(
			__field(u64, total_bo)
			__field(u64, total_size)
			),

	    TP_fast_assign(
			__entry->total_bo = total_bo;
			__entry->total_size = total_size;
			),
	    TP_printk("total_bo_size=%Ld, total_bo_count=%Ld",
			__entry->total_bo, __entry->total_size)
);

TRACE_EVENT(amdgpu_bo_move,
	    TP_PROTO(struct amdgpu_bo* bo, uint32_t new_placement, uint32_t old_placement),
	    TP_ARGS(bo, new_placement, old_placement),
	    TP_STRUCT__entry(
			__field(struct amdgpu_bo *, bo)
			__field(u64, bo_size)
			__field(u32, new_placement)
			__field(u32, old_placement)
			),

	    TP_fast_assign(
			__entry->bo      = bo;
			__entry->bo_size = amdgpu_bo_size(bo);
			__entry->new_placement = new_placement;
			__entry->old_placement = old_placement;
			),
	    TP_printk("bo=%p, from=%d, to=%d, size=%Ld",
			__entry->bo, __entry->old_placement,
			__entry->new_placement, __entry->bo_size)
);

TRACE_EVENT(amdgpu_ib_pipe_sync,
	    TP_PROTO(struct amdgpu_job *sched_job, struct dma_fence *fence),
	    TP_ARGS(sched_job, fence),
	    TP_STRUCT__entry(
			     __string(ring, sched_job->base.sched->name)
			     __field(uint64_t, id)
			     __field(struct dma_fence *, fence)
			     __field(uint64_t, ctx)
			     __field(unsigned, seqno)
			     ),

	    TP_fast_assign(
			   __assign_str(ring, sched_job->base.sched->name)
			   __entry->id = sched_job->base.id;
			   __entry->fence = fence;
			   __entry->ctx = fence->context;
			   __entry->seqno = fence->seqno;
			   ),
	    TP_printk("job ring=%s, id=%llu, need pipe sync to fence=%p, context=%llu, seq=%u",
		      __get_str(ring), __entry->id,
		      __entry->fence, __entry->ctx,
		      __entry->seqno)
>>>>>>> 24b8d41d
);

#undef AMDGPU_JOB_GET_TIMELINE_NAME
#endif

/* This part must be outside protection */
#undef TRACE_INCLUDE_PATH
#define TRACE_INCLUDE_PATH ../../drivers/gpu/drm/amd/amdgpu
#include <trace/define_trace.h><|MERGE_RESOLUTION|>--- conflicted
+++ resolved
@@ -32,14 +32,10 @@
 #define TRACE_SYSTEM amdgpu
 #define TRACE_INCLUDE_FILE amdgpu_trace
 
-<<<<<<< HEAD
-TRACE_EVENT(amdgpu_mm_rreg,
-=======
 #define AMDGPU_JOB_GET_TIMELINE_NAME(job) \
 	 job->base.s_fence->finished.ops->get_timeline_name(&job->base.s_fence->finished)
 
 TRACE_EVENT(amdgpu_device_rreg,
->>>>>>> 24b8d41d
 	    TP_PROTO(unsigned did, uint32_t reg, uint32_t value),
 	    TP_ARGS(did, reg, value),
 	    TP_STRUCT__entry(
@@ -52,21 +48,13 @@
 			   __entry->reg = reg;
 			   __entry->value = value;
 			   ),
-<<<<<<< HEAD
-	    TP_printk("0x%04lx, 0x%04lx, 0x%08lx",
-=======
 	    TP_printk("0x%04lx, 0x%08lx, 0x%08lx",
->>>>>>> 24b8d41d
 		      (unsigned long)__entry->did,
 		      (unsigned long)__entry->reg,
 		      (unsigned long)__entry->value)
 );
 
-<<<<<<< HEAD
-TRACE_EVENT(amdgpu_mm_wreg,
-=======
 TRACE_EVENT(amdgpu_device_wreg,
->>>>>>> 24b8d41d
 	    TP_PROTO(unsigned did, uint32_t reg, uint32_t value),
 	    TP_ARGS(did, reg, value),
 	    TP_STRUCT__entry(
@@ -79,18 +67,12 @@
 			   __entry->reg = reg;
 			   __entry->value = value;
 			   ),
-<<<<<<< HEAD
-	    TP_printk("0x%04lx, 0x%04lx, 0x%08lx",
-=======
 	    TP_printk("0x%04lx, 0x%08lx, 0x%08lx",
->>>>>>> 24b8d41d
 		      (unsigned long)__entry->did,
 		      (unsigned long)__entry->reg,
 		      (unsigned long)__entry->value)
 );
 
-<<<<<<< HEAD
-=======
 TRACE_EVENT(amdgpu_iv,
 	    TP_PROTO(unsigned ih, struct amdgpu_iv_entry *iv),
 	    TP_ARGS(ih, iv),
@@ -131,7 +113,6 @@
 );
 
 
->>>>>>> 24b8d41d
 TRACE_EVENT(amdgpu_bo_create,
 	    TP_PROTO(struct amdgpu_bo *bo),
 	    TP_ARGS(bo),
@@ -148,20 +129,12 @@
 			   __entry->bo = bo;
 			   __entry->pages = bo->tbo.num_pages;
 			   __entry->type = bo->tbo.mem.mem_type;
-<<<<<<< HEAD
-			   __entry->prefer = bo->prefered_domains;
-=======
 			   __entry->prefer = bo->preferred_domains;
->>>>>>> 24b8d41d
 			   __entry->allow = bo->allowed_domains;
 			   __entry->visible = bo->flags;
 			   ),
 
-<<<<<<< HEAD
-	    TP_printk("bo=%p,pages=%u,type=%d,prefered=%d,allowed=%d,visible=%d",
-=======
 	    TP_printk("bo=%p, pages=%u, type=%d, preferred=%d, allowed=%d, visible=%d",
->>>>>>> 24b8d41d
 		       __entry->bo, __entry->pages, __entry->type,
 		       __entry->prefer, __entry->allow, __entry->visible)
 );
@@ -202,19 +175,11 @@
 			     ),
 
 	    TP_fast_assign(
-<<<<<<< HEAD
-			   __entry->adev = job->adev;
-			   __entry->sched_job = &job->base;
-			   __entry->ib = job->ibs;
-			   __entry->fence = &job->base.s_fence->finished;
-			   __entry->ring_name = job->ring->name;
-=======
 			   __entry->sched_job_id = job->base.id;
 			   __assign_str(timeline, AMDGPU_JOB_GET_TIMELINE_NAME(job))
 			   __entry->context = job->base.s_fence->finished.context;
 			   __entry->seqno = job->base.s_fence->finished.seqno;
 			   __assign_str(ring, to_amdgpu_ring(job->base.sched)->name)
->>>>>>> 24b8d41d
 			   __entry->num_ibs = job->num_ibs;
 			   ),
 	    TP_printk("sched_job=%llu, timeline=%s, context=%u, seqno=%u, ring_name=%s, num_ibs=%u",
@@ -235,19 +200,11 @@
 			     ),
 
 	    TP_fast_assign(
-<<<<<<< HEAD
-			   __entry->adev = job->adev;
-			   __entry->sched_job = &job->base;
-			   __entry->ib = job->ibs;
-			   __entry->fence = &job->base.s_fence->finished;
-			   __entry->ring_name = job->ring->name;
-=======
 			   __entry->sched_job_id = job->base.id;
 			   __assign_str(timeline, AMDGPU_JOB_GET_TIMELINE_NAME(job))
 			   __entry->context = job->base.s_fence->finished.context;
 			   __entry->seqno = job->base.s_fence->finished.seqno;
 			   __assign_str(ring, to_amdgpu_ring(job->base.sched)->name)
->>>>>>> 24b8d41d
 			   __entry->num_ibs = job->num_ibs;
 			   ),
 	    TP_printk("sched_job=%llu, timeline=%s, context=%u, seqno=%u, ring_name=%s, num_ibs=%u",
@@ -257,12 +214,8 @@
 
 
 TRACE_EVENT(amdgpu_vm_grab_id,
-<<<<<<< HEAD
-	    TP_PROTO(struct amdgpu_vm *vm, int ring, struct amdgpu_job *job),
-=======
 	    TP_PROTO(struct amdgpu_vm *vm, struct amdgpu_ring *ring,
 		     struct amdgpu_job *job),
->>>>>>> 24b8d41d
 	    TP_ARGS(vm, ring, job),
 	    TP_STRUCT__entry(
 			     __field(u32, pasid)
@@ -275,17 +228,6 @@
 			     ),
 
 	    TP_fast_assign(
-<<<<<<< HEAD
-			   __entry->vm = vm;
-			   __entry->ring = ring;
-			   __entry->vmid = job->vm_id;
-			   __entry->pd_addr = job->vm_pd_addr;
-			   __entry->needs_flush = job->vm_needs_flush;
-			   ),
-	    TP_printk("vm=%p, ring=%u, id=%u, pd_addr=%010Lx needs_flush=%u",
-		      __entry->vm, __entry->ring, __entry->vmid,
-		      __entry->pd_addr, __entry->needs_flush)
-=======
 			   __entry->pasid = vm->pasid;
 			   __assign_str(ring, ring->name)
 			   __entry->vmid = job->vmid;
@@ -296,7 +238,6 @@
 	    TP_printk("pasid=%d, ring=%s, id=%u, hub=%u, pd_addr=%010Lx needs_flush=%u",
 		      __entry->pasid, __get_str(ring), __entry->vmid,
 		      __entry->vm_hub, __entry->pd_addr, __entry->needs_flush)
->>>>>>> 24b8d41d
 );
 
 TRACE_EVENT(amdgpu_vm_bo_map,
@@ -375,8 +316,6 @@
 	    TP_ARGS(mapping)
 );
 
-<<<<<<< HEAD
-=======
 DEFINE_EVENT(amdgpu_vm_mapping, amdgpu_vm_bo_cs,
 	    TP_PROTO(struct amdgpu_bo_va_mapping *mapping),
 	    TP_ARGS(mapping)
@@ -425,7 +364,6 @@
 		  __get_dynamic_array(dst), __entry->nptes, 8))
 );
 
->>>>>>> 24b8d41d
 TRACE_EVENT(amdgpu_vm_set_ptes,
 	    TP_PROTO(uint64_t pe, uint64_t addr, unsigned count,
 		     uint32_t incr, uint64_t flags, bool direct),
@@ -473,24 +411,6 @@
 		      __entry->direct)
 );
 
-TRACE_EVENT(amdgpu_vm_copy_ptes,
-	    TP_PROTO(uint64_t pe, uint64_t src, unsigned count),
-	    TP_ARGS(pe, src, count),
-	    TP_STRUCT__entry(
-			     __field(u64, pe)
-			     __field(u64, src)
-			     __field(u32, count)
-			     ),
-
-	    TP_fast_assign(
-			   __entry->pe = pe;
-			   __entry->src = src;
-			   __entry->count = count;
-			   ),
-	    TP_printk("pe=%010Lx, src=%010Lx, count=%u",
-		      __entry->pe, __entry->src, __entry->count)
-);
-
 TRACE_EVENT(amdgpu_vm_flush,
 	    TP_PROTO(struct amdgpu_ring *ring, unsigned vmid,
 		     uint64_t pd_addr),
@@ -548,50 +468,6 @@
 			   __entry->list = list;
 			   __entry->bo = bo;
 			   __entry->bo_size = amdgpu_bo_size(bo);
-<<<<<<< HEAD
-			   ),
-	    TP_printk("list=%p, bo=%p, bo_size = %Ld",
-		      __entry->list,
-		      __entry->bo,
-		      __entry->bo_size)
-);
-
-TRACE_EVENT(amdgpu_cs_bo_status,
-	    TP_PROTO(uint64_t total_bo, uint64_t total_size),
-	    TP_ARGS(total_bo, total_size),
-	    TP_STRUCT__entry(
-			__field(u64, total_bo)
-			__field(u64, total_size)
-			),
-
-	    TP_fast_assign(
-			__entry->total_bo = total_bo;
-			__entry->total_size = total_size;
-			),
-	    TP_printk("total bo size = %Ld, total bo count = %Ld",
-			__entry->total_bo, __entry->total_size)
-);
-
-TRACE_EVENT(amdgpu_ttm_bo_move,
-	    TP_PROTO(struct amdgpu_bo* bo, uint32_t new_placement, uint32_t old_placement),
-	    TP_ARGS(bo, new_placement, old_placement),
-	    TP_STRUCT__entry(
-			__field(struct amdgpu_bo *, bo)
-			__field(u64, bo_size)
-			__field(u32, new_placement)
-			__field(u32, old_placement)
-			),
-
-	    TP_fast_assign(
-			__entry->bo      = bo;
-			__entry->bo_size = amdgpu_bo_size(bo);
-			__entry->new_placement = new_placement;
-			__entry->old_placement = old_placement;
-			),
-	    TP_printk("bo=%p from:%d to %d with size = %Ld",
-			__entry->bo, __entry->old_placement,
-			__entry->new_placement, __entry->bo_size)
-=======
 			   ),
 	    TP_printk("list=%p, bo=%p, bo_size=%Ld",
 		      __entry->list,
@@ -658,7 +534,6 @@
 		      __get_str(ring), __entry->id,
 		      __entry->fence, __entry->ctx,
 		      __entry->seqno)
->>>>>>> 24b8d41d
 );
 
 #undef AMDGPU_JOB_GET_TIMELINE_NAME
