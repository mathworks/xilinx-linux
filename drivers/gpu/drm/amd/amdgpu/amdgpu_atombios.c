--- conflicted
+++ resolved
@@ -341,19 +341,6 @@
 			uint8_t con_obj_id =
 			    (le16_to_cpu(path->usConnObjectId) & OBJECT_ID_MASK)
 			    >> OBJECT_ID_SHIFT;
-
-			/* Skip TV/CV support */
-			if ((le16_to_cpu(path->usDeviceTag) ==
-			     ATOM_DEVICE_TV1_SUPPORT) ||
-			    (le16_to_cpu(path->usDeviceTag) ==
-			     ATOM_DEVICE_CV_SUPPORT))
-				continue;
-
-			if (con_obj_id >= ARRAY_SIZE(object_connector_convert)) {
-				DRM_ERROR("invalid con_obj_id %d for device tag 0x%04x\n",
-					  con_obj_id, le16_to_cpu(path->usDeviceTag));
-				continue;
-			}
 
 			/* Skip TV/CV support */
 			if ((le16_to_cpu(path->usDeviceTag) ==
@@ -1201,56 +1188,6 @@
 
 int amdgpu_atombios_get_max_vddc(struct amdgpu_device *adev, u8 voltage_type,
 			     u16 voltage_id, u16 *voltage)
-<<<<<<< HEAD
-{
-	union set_voltage args;
-	int index = GetIndexIntoMasterTable(COMMAND, SetVoltage);
-	u8 frev, crev;
-
-	if (!amdgpu_atom_parse_cmd_header(adev->mode_info.atom_context, index, &frev, &crev))
-		return -EINVAL;
-
-	switch (crev) {
-	case 1:
-		return -EINVAL;
-	case 2:
-		args.v2.ucVoltageType = SET_VOLTAGE_GET_MAX_VOLTAGE;
-		args.v2.ucVoltageMode = 0;
-		args.v2.usVoltageLevel = 0;
-
-		amdgpu_atom_execute_table(adev->mode_info.atom_context, index, (uint32_t *)&args);
-
-		*voltage = le16_to_cpu(args.v2.usVoltageLevel);
-		break;
-	case 3:
-		args.v3.ucVoltageType = voltage_type;
-		args.v3.ucVoltageMode = ATOM_GET_VOLTAGE_LEVEL;
-		args.v3.usVoltageLevel = cpu_to_le16(voltage_id);
-
-		amdgpu_atom_execute_table(adev->mode_info.atom_context, index, (uint32_t *)&args);
-
-		*voltage = le16_to_cpu(args.v3.usVoltageLevel);
-		break;
-	default:
-		DRM_ERROR("Unknown table version %d, %d\n", frev, crev);
-		return -EINVAL;
-	}
-
-	return 0;
-}
-
-int amdgpu_atombios_get_leakage_vddc_based_on_leakage_idx(struct amdgpu_device *adev,
-						      u16 *voltage,
-						      u16 leakage_idx)
-{
-	return amdgpu_atombios_get_max_vddc(adev, VOLTAGE_TYPE_VDDC, leakage_idx, voltage);
-}
-
-void amdgpu_atombios_set_voltage(struct amdgpu_device *adev,
-				 u16 voltage_level,
-				 u8 voltage_type)
-=======
->>>>>>> 24b8d41d
 {
 	union set_voltage args;
 	int index = GetIndexIntoMasterTable(COMMAND, SetVoltage);
