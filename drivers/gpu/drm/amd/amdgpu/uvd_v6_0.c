/*
 * Copyright 2014 Advanced Micro Devices, Inc.
 *
 * Permission is hereby granted, free of charge, to any person obtaining a
 * copy of this software and associated documentation files (the "Software"),
 * to deal in the Software without restriction, including without limitation
 * the rights to use, copy, modify, merge, publish, distribute, sublicense,
 * and/or sell copies of the Software, and to permit persons to whom the
 * Software is furnished to do so, subject to the following conditions:
 *
 * The above copyright notice and this permission notice shall be included in
 * all copies or substantial portions of the Software.
 *
 * THE SOFTWARE IS PROVIDED "AS IS", WITHOUT WARRANTY OF ANY KIND, EXPRESS OR
 * IMPLIED, INCLUDING BUT NOT LIMITED TO THE WARRANTIES OF MERCHANTABILITY,
 * FITNESS FOR A PARTICULAR PURPOSE AND NONINFRINGEMENT.  IN NO EVENT SHALL
 * THE COPYRIGHT HOLDER(S) OR AUTHOR(S) BE LIABLE FOR ANY CLAIM, DAMAGES OR
 * OTHER LIABILITY, WHETHER IN AN ACTION OF CONTRACT, TORT OR OTHERWISE,
 * ARISING FROM, OUT OF OR IN CONNECTION WITH THE SOFTWARE OR THE USE OR
 * OTHER DEALINGS IN THE SOFTWARE.
 *
 * Authors: Christian König <christian.koenig@amd.com>
 */

#include <linux/firmware.h>

#include "amdgpu.h"
#include "amdgpu_uvd.h"
#include "vid.h"
#include "uvd/uvd_6_0_d.h"
#include "uvd/uvd_6_0_sh_mask.h"
#include "oss/oss_2_0_d.h"
#include "oss/oss_2_0_sh_mask.h"
#include "smu/smu_7_1_3_d.h"
#include "smu/smu_7_1_3_sh_mask.h"
#include "bif/bif_5_1_d.h"
#include "gmc/gmc_8_1_d.h"
#include "vi.h"
<<<<<<< HEAD
=======
#include "ivsrcid/ivsrcid_vislands30.h"

/* Polaris10/11/12 firmware version */
#define FW_1_130_16 ((1 << 24) | (130 << 16) | (16 << 8))
>>>>>>> 24b8d41d

static void uvd_v6_0_set_ring_funcs(struct amdgpu_device *adev);
static void uvd_v6_0_set_enc_ring_funcs(struct amdgpu_device *adev);

static void uvd_v6_0_set_irq_funcs(struct amdgpu_device *adev);
static int uvd_v6_0_start(struct amdgpu_device *adev);
static void uvd_v6_0_stop(struct amdgpu_device *adev);
static void uvd_v6_0_set_sw_clock_gating(struct amdgpu_device *adev);
<<<<<<< HEAD
=======
static int uvd_v6_0_set_clockgating_state(void *handle,
					  enum amd_clockgating_state state);
static void uvd_v6_0_enable_mgcg(struct amdgpu_device *adev,
				 bool enable);

/**
* uvd_v6_0_enc_support - get encode support status
*
* @adev: amdgpu_device pointer
*
* Returns the current hardware encode support status
*/
static inline bool uvd_v6_0_enc_support(struct amdgpu_device *adev)
{
	return ((adev->asic_type >= CHIP_POLARIS10) &&
			(adev->asic_type <= CHIP_VEGAM) &&
			(!adev->uvd.fw_version || adev->uvd.fw_version >= FW_1_130_16));
}
>>>>>>> 24b8d41d

/**
 * uvd_v6_0_ring_get_rptr - get read pointer
 *
 * @ring: amdgpu_ring pointer
 *
 * Returns the current hardware read pointer
 */
static uint64_t uvd_v6_0_ring_get_rptr(struct amdgpu_ring *ring)
{
	struct amdgpu_device *adev = ring->adev;

	return RREG32(mmUVD_RBC_RB_RPTR);
}

/**
 * uvd_v6_0_enc_ring_get_rptr - get enc read pointer
 *
 * @ring: amdgpu_ring pointer
 *
 * Returns the current hardware enc read pointer
 */
static uint64_t uvd_v6_0_enc_ring_get_rptr(struct amdgpu_ring *ring)
{
	struct amdgpu_device *adev = ring->adev;

	if (ring == &adev->uvd.inst->ring_enc[0])
		return RREG32(mmUVD_RB_RPTR);
	else
		return RREG32(mmUVD_RB_RPTR2);
}
/**
 * uvd_v6_0_ring_get_wptr - get write pointer
 *
 * @ring: amdgpu_ring pointer
 *
 * Returns the current hardware write pointer
 */
static uint64_t uvd_v6_0_ring_get_wptr(struct amdgpu_ring *ring)
{
	struct amdgpu_device *adev = ring->adev;

	return RREG32(mmUVD_RBC_RB_WPTR);
}

/**
 * uvd_v6_0_enc_ring_get_wptr - get enc write pointer
 *
 * @ring: amdgpu_ring pointer
 *
 * Returns the current hardware enc write pointer
 */
static uint64_t uvd_v6_0_enc_ring_get_wptr(struct amdgpu_ring *ring)
{
	struct amdgpu_device *adev = ring->adev;

	if (ring == &adev->uvd.inst->ring_enc[0])
		return RREG32(mmUVD_RB_WPTR);
	else
		return RREG32(mmUVD_RB_WPTR2);
}

/**
 * uvd_v6_0_ring_set_wptr - set write pointer
 *
 * @ring: amdgpu_ring pointer
 *
 * Commits the write pointer to the hardware
 */
static void uvd_v6_0_ring_set_wptr(struct amdgpu_ring *ring)
{
	struct amdgpu_device *adev = ring->adev;

	WREG32(mmUVD_RBC_RB_WPTR, lower_32_bits(ring->wptr));
}

/**
 * uvd_v6_0_enc_ring_set_wptr - set enc write pointer
 *
 * @ring: amdgpu_ring pointer
 *
 * Commits the enc write pointer to the hardware
 */
static void uvd_v6_0_enc_ring_set_wptr(struct amdgpu_ring *ring)
{
	struct amdgpu_device *adev = ring->adev;

	if (ring == &adev->uvd.inst->ring_enc[0])
		WREG32(mmUVD_RB_WPTR,
			lower_32_bits(ring->wptr));
	else
		WREG32(mmUVD_RB_WPTR2,
			lower_32_bits(ring->wptr));
}

/**
 * uvd_v6_0_enc_ring_test_ring - test if UVD ENC ring is working
 *
 * @ring: the engine to test on
 *
 */
static int uvd_v6_0_enc_ring_test_ring(struct amdgpu_ring *ring)
{
	struct amdgpu_device *adev = ring->adev;
	uint32_t rptr;
	unsigned i;
	int r;

	r = amdgpu_ring_alloc(ring, 16);
	if (r)
		return r;

	rptr = amdgpu_ring_get_rptr(ring);

	amdgpu_ring_write(ring, HEVC_ENC_CMD_END);
	amdgpu_ring_commit(ring);

	for (i = 0; i < adev->usec_timeout; i++) {
		if (amdgpu_ring_get_rptr(ring) != rptr)
			break;
		udelay(1);
	}

	if (i >= adev->usec_timeout)
		r = -ETIMEDOUT;

	return r;
}

/**
 * uvd_v6_0_enc_get_create_msg - generate a UVD ENC create msg
 *
 * @adev: amdgpu_device pointer
 * @ring: ring we should submit the msg to
 * @handle: session handle to use
 * @fence: optional fence to return
 *
 * Open up a stream for HW test
 */
static int uvd_v6_0_enc_get_create_msg(struct amdgpu_ring *ring, uint32_t handle,
				       struct amdgpu_bo *bo,
				       struct dma_fence **fence)
{
	const unsigned ib_size_dw = 16;
	struct amdgpu_job *job;
	struct amdgpu_ib *ib;
	struct dma_fence *f = NULL;
	uint64_t addr;
	int i, r;

	r = amdgpu_job_alloc_with_ib(ring->adev, ib_size_dw * 4,
					AMDGPU_IB_POOL_DIRECT, &job);
	if (r)
		return r;

	ib = &job->ibs[0];
	addr = amdgpu_bo_gpu_offset(bo);

	ib->length_dw = 0;
	ib->ptr[ib->length_dw++] = 0x00000018;
	ib->ptr[ib->length_dw++] = 0x00000001; /* session info */
	ib->ptr[ib->length_dw++] = handle;
	ib->ptr[ib->length_dw++] = 0x00010000;
	ib->ptr[ib->length_dw++] = upper_32_bits(addr);
	ib->ptr[ib->length_dw++] = addr;

	ib->ptr[ib->length_dw++] = 0x00000014;
	ib->ptr[ib->length_dw++] = 0x00000002; /* task info */
	ib->ptr[ib->length_dw++] = 0x0000001c;
	ib->ptr[ib->length_dw++] = 0x00000001;
	ib->ptr[ib->length_dw++] = 0x00000000;

	ib->ptr[ib->length_dw++] = 0x00000008;
	ib->ptr[ib->length_dw++] = 0x08000001; /* op initialize */

	for (i = ib->length_dw; i < ib_size_dw; ++i)
		ib->ptr[i] = 0x0;

	r = amdgpu_job_submit_direct(job, ring, &f);
	if (r)
		goto err;

	if (fence)
		*fence = dma_fence_get(f);
	dma_fence_put(f);
	return 0;

err:
	amdgpu_job_free(job);
	return r;
}

/**
 * uvd_v6_0_enc_get_destroy_msg - generate a UVD ENC destroy msg
 *
 * @adev: amdgpu_device pointer
 * @ring: ring we should submit the msg to
 * @handle: session handle to use
 * @fence: optional fence to return
 *
 * Close up a stream for HW test or if userspace failed to do so
 */
static int uvd_v6_0_enc_get_destroy_msg(struct amdgpu_ring *ring,
					uint32_t handle,
					struct amdgpu_bo *bo,
					struct dma_fence **fence)
{
	const unsigned ib_size_dw = 16;
	struct amdgpu_job *job;
	struct amdgpu_ib *ib;
	struct dma_fence *f = NULL;
	uint64_t addr;
	int i, r;

	r = amdgpu_job_alloc_with_ib(ring->adev, ib_size_dw * 4,
					AMDGPU_IB_POOL_DIRECT, &job);
	if (r)
		return r;

	ib = &job->ibs[0];
	addr = amdgpu_bo_gpu_offset(bo);

	ib->length_dw = 0;
	ib->ptr[ib->length_dw++] = 0x00000018;
	ib->ptr[ib->length_dw++] = 0x00000001; /* session info */
	ib->ptr[ib->length_dw++] = handle;
	ib->ptr[ib->length_dw++] = 0x00010000;
	ib->ptr[ib->length_dw++] = upper_32_bits(addr);
	ib->ptr[ib->length_dw++] = addr;

	ib->ptr[ib->length_dw++] = 0x00000014;
	ib->ptr[ib->length_dw++] = 0x00000002; /* task info */
	ib->ptr[ib->length_dw++] = 0x0000001c;
	ib->ptr[ib->length_dw++] = 0x00000001;
	ib->ptr[ib->length_dw++] = 0x00000000;

	ib->ptr[ib->length_dw++] = 0x00000008;
	ib->ptr[ib->length_dw++] = 0x08000002; /* op close session */

	for (i = ib->length_dw; i < ib_size_dw; ++i)
		ib->ptr[i] = 0x0;

	r = amdgpu_job_submit_direct(job, ring, &f);
	if (r)
		goto err;

	if (fence)
		*fence = dma_fence_get(f);
	dma_fence_put(f);
	return 0;

err:
	amdgpu_job_free(job);
	return r;
}

/**
 * uvd_v6_0_enc_ring_test_ib - test if UVD ENC IBs are working
 *
 * @ring: the engine to test on
 *
 */
static int uvd_v6_0_enc_ring_test_ib(struct amdgpu_ring *ring, long timeout)
{
	struct dma_fence *fence = NULL;
	struct amdgpu_bo *bo = NULL;
	long r;

	r = amdgpu_bo_create_reserved(ring->adev, 128 * 1024, PAGE_SIZE,
				      AMDGPU_GEM_DOMAIN_VRAM,
				      &bo, NULL, NULL);
	if (r)
		return r;

	r = uvd_v6_0_enc_get_create_msg(ring, 1, bo, NULL);
	if (r)
		goto error;

	r = uvd_v6_0_enc_get_destroy_msg(ring, 1, bo, &fence);
	if (r)
		goto error;

	r = dma_fence_wait_timeout(fence, false, timeout);
	if (r == 0)
		r = -ETIMEDOUT;
	else if (r > 0)
		r = 0;

error:
	dma_fence_put(fence);
	amdgpu_bo_unreserve(bo);
	amdgpu_bo_unref(&bo);
	return r;
}

static int uvd_v6_0_early_init(void *handle)
{
	struct amdgpu_device *adev = (struct amdgpu_device *)handle;
	adev->uvd.num_uvd_inst = 1;

	if (!(adev->flags & AMD_IS_APU) &&
	    (RREG32_SMC(ixCC_HARVEST_FUSES) & CC_HARVEST_FUSES__UVD_DISABLE_MASK))
		return -ENOENT;

	uvd_v6_0_set_ring_funcs(adev);

	if (uvd_v6_0_enc_support(adev)) {
		adev->uvd.num_enc_rings = 2;
		uvd_v6_0_set_enc_ring_funcs(adev);
	}

	uvd_v6_0_set_irq_funcs(adev);

	return 0;
}

static int uvd_v6_0_sw_init(void *handle)
{
	struct amdgpu_ring *ring;
	int i, r;
	struct amdgpu_device *adev = (struct amdgpu_device *)handle;

	/* UVD TRAP */
	r = amdgpu_irq_add_id(adev, AMDGPU_IRQ_CLIENTID_LEGACY, VISLANDS30_IV_SRCID_UVD_SYSTEM_MESSAGE, &adev->uvd.inst->irq);
	if (r)
		return r;

	/* UVD ENC TRAP */
	if (uvd_v6_0_enc_support(adev)) {
		for (i = 0; i < adev->uvd.num_enc_rings; ++i) {
			r = amdgpu_irq_add_id(adev, AMDGPU_IRQ_CLIENTID_LEGACY, i + VISLANDS30_IV_SRCID_UVD_ENC_GEN_PURP, &adev->uvd.inst->irq);
			if (r)
				return r;
		}
	}

	r = amdgpu_uvd_sw_init(adev);
	if (r)
		return r;

	if (!uvd_v6_0_enc_support(adev)) {
		for (i = 0; i < adev->uvd.num_enc_rings; ++i)
			adev->uvd.inst->ring_enc[i].funcs = NULL;

		adev->uvd.inst->irq.num_types = 1;
		adev->uvd.num_enc_rings = 0;

		DRM_INFO("UVD ENC is disabled\n");
	}

	ring = &adev->uvd.inst->ring;
	sprintf(ring->name, "uvd");
	r = amdgpu_ring_init(adev, ring, 512, &adev->uvd.inst->irq, 0,
			     AMDGPU_RING_PRIO_DEFAULT);
	if (r)
		return r;

	r = amdgpu_uvd_resume(adev);
	if (r)
		return r;

<<<<<<< HEAD
	ring = &adev->uvd.ring;
	sprintf(ring->name, "uvd");
	r = amdgpu_ring_init(adev, ring, 512, PACKET0(mmUVD_NO_OP, 0), 0xf,
			     &adev->uvd.irq, 0, AMDGPU_RING_TYPE_UVD);
=======
	if (uvd_v6_0_enc_support(adev)) {
		for (i = 0; i < adev->uvd.num_enc_rings; ++i) {
			ring = &adev->uvd.inst->ring_enc[i];
			sprintf(ring->name, "uvd_enc%d", i);
			r = amdgpu_ring_init(adev, ring, 512,
					     &adev->uvd.inst->irq, 0,
					     AMDGPU_RING_PRIO_DEFAULT);
			if (r)
				return r;
		}
	}

	r = amdgpu_uvd_entity_init(adev);
>>>>>>> 24b8d41d

	return r;
}

static int uvd_v6_0_sw_fini(void *handle)
{
	int i, r;
	struct amdgpu_device *adev = (struct amdgpu_device *)handle;

	r = amdgpu_uvd_suspend(adev);
	if (r)
		return r;

	if (uvd_v6_0_enc_support(adev)) {
		for (i = 0; i < adev->uvd.num_enc_rings; ++i)
			amdgpu_ring_fini(&adev->uvd.inst->ring_enc[i]);
	}

	return amdgpu_uvd_sw_fini(adev);
}

/**
 * uvd_v6_0_hw_init - start and test UVD block
 *
 * @adev: amdgpu_device pointer
 *
 * Initialize the hardware, boot up the VCPU and do some testing
 */
static int uvd_v6_0_hw_init(void *handle)
{
	struct amdgpu_device *adev = (struct amdgpu_device *)handle;
	struct amdgpu_ring *ring = &adev->uvd.inst->ring;
	uint32_t tmp;
	int i, r;

	amdgpu_asic_set_uvd_clocks(adev, 10000, 10000);
	uvd_v6_0_set_clockgating_state(adev, AMD_CG_STATE_UNGATE);
	uvd_v6_0_enable_mgcg(adev, true);

	r = amdgpu_ring_test_helper(ring);
	if (r)
		goto done;

	r = amdgpu_ring_alloc(ring, 10);
	if (r) {
		DRM_ERROR("amdgpu: ring failed to lock UVD ring (%d).\n", r);
		goto done;
	}

	tmp = PACKET0(mmUVD_SEMA_WAIT_FAULT_TIMEOUT_CNTL, 0);
	amdgpu_ring_write(ring, tmp);
	amdgpu_ring_write(ring, 0xFFFFF);

	tmp = PACKET0(mmUVD_SEMA_WAIT_INCOMPLETE_TIMEOUT_CNTL, 0);
	amdgpu_ring_write(ring, tmp);
	amdgpu_ring_write(ring, 0xFFFFF);

	tmp = PACKET0(mmUVD_SEMA_SIGNAL_INCOMPLETE_TIMEOUT_CNTL, 0);
	amdgpu_ring_write(ring, tmp);
	amdgpu_ring_write(ring, 0xFFFFF);

	/* Clear timeout status bits */
	amdgpu_ring_write(ring, PACKET0(mmUVD_SEMA_TIMEOUT_STATUS, 0));
	amdgpu_ring_write(ring, 0x8);

	amdgpu_ring_write(ring, PACKET0(mmUVD_SEMA_CNTL, 0));
	amdgpu_ring_write(ring, 3);

	amdgpu_ring_commit(ring);

	if (uvd_v6_0_enc_support(adev)) {
		for (i = 0; i < adev->uvd.num_enc_rings; ++i) {
			ring = &adev->uvd.inst->ring_enc[i];
			r = amdgpu_ring_test_helper(ring);
			if (r)
				goto done;
		}
	}

done:
	if (!r) {
		if (uvd_v6_0_enc_support(adev))
			DRM_INFO("UVD and UVD ENC initialized successfully.\n");
		else
			DRM_INFO("UVD initialized successfully.\n");
	}

	return r;
}

/**
 * uvd_v6_0_hw_fini - stop the hardware block
 *
 * @adev: amdgpu_device pointer
 *
 * Stop the UVD block, mark ring as not ready any more
 */
static int uvd_v6_0_hw_fini(void *handle)
{
	struct amdgpu_device *adev = (struct amdgpu_device *)handle;

	if (RREG32(mmUVD_STATUS) != 0)
		uvd_v6_0_stop(adev);

	return 0;
}

static int uvd_v6_0_suspend(void *handle)
{
	int r;
	struct amdgpu_device *adev = (struct amdgpu_device *)handle;

	r = uvd_v6_0_hw_fini(adev);
	if (r)
		return r;

	return amdgpu_uvd_suspend(adev);
}

static int uvd_v6_0_resume(void *handle)
{
	int r;
	struct amdgpu_device *adev = (struct amdgpu_device *)handle;

	r = amdgpu_uvd_resume(adev);
	if (r)
		return r;

	return uvd_v6_0_hw_init(adev);
}

/**
 * uvd_v6_0_mc_resume - memory controller programming
 *
 * @adev: amdgpu_device pointer
 *
 * Let the UVD memory controller know it's offsets
 */
static void uvd_v6_0_mc_resume(struct amdgpu_device *adev)
{
	uint64_t offset;
	uint32_t size;

	/* program memory controller bits 0-27 */
	WREG32(mmUVD_LMI_VCPU_CACHE_64BIT_BAR_LOW,
			lower_32_bits(adev->uvd.inst->gpu_addr));
	WREG32(mmUVD_LMI_VCPU_CACHE_64BIT_BAR_HIGH,
			upper_32_bits(adev->uvd.inst->gpu_addr));

	offset = AMDGPU_UVD_FIRMWARE_OFFSET;
	size = AMDGPU_UVD_FIRMWARE_SIZE(adev);
	WREG32(mmUVD_VCPU_CACHE_OFFSET0, offset >> 3);
	WREG32(mmUVD_VCPU_CACHE_SIZE0, size);

	offset += size;
	size = AMDGPU_UVD_HEAP_SIZE;
	WREG32(mmUVD_VCPU_CACHE_OFFSET1, offset >> 3);
	WREG32(mmUVD_VCPU_CACHE_SIZE1, size);

	offset += size;
	size = AMDGPU_UVD_STACK_SIZE +
	       (AMDGPU_UVD_SESSION_SIZE * adev->uvd.max_handles);
	WREG32(mmUVD_VCPU_CACHE_OFFSET2, offset >> 3);
	WREG32(mmUVD_VCPU_CACHE_SIZE2, size);

	WREG32(mmUVD_UDEC_ADDR_CONFIG, adev->gfx.config.gb_addr_config);
	WREG32(mmUVD_UDEC_DB_ADDR_CONFIG, adev->gfx.config.gb_addr_config);
	WREG32(mmUVD_UDEC_DBW_ADDR_CONFIG, adev->gfx.config.gb_addr_config);

	WREG32(mmUVD_GP_SCRATCH4, adev->uvd.max_handles);
}

#if 0
static void cz_set_uvd_clock_gating_branches(struct amdgpu_device *adev,
		bool enable)
{
	u32 data, data1;

	data = RREG32(mmUVD_CGC_GATE);
	data1 = RREG32(mmUVD_SUVD_CGC_GATE);
	if (enable) {
		data |= UVD_CGC_GATE__SYS_MASK |
				UVD_CGC_GATE__UDEC_MASK |
				UVD_CGC_GATE__MPEG2_MASK |
				UVD_CGC_GATE__RBC_MASK |
				UVD_CGC_GATE__LMI_MC_MASK |
				UVD_CGC_GATE__IDCT_MASK |
				UVD_CGC_GATE__MPRD_MASK |
				UVD_CGC_GATE__MPC_MASK |
				UVD_CGC_GATE__LBSI_MASK |
				UVD_CGC_GATE__LRBBM_MASK |
				UVD_CGC_GATE__UDEC_RE_MASK |
				UVD_CGC_GATE__UDEC_CM_MASK |
				UVD_CGC_GATE__UDEC_IT_MASK |
				UVD_CGC_GATE__UDEC_DB_MASK |
				UVD_CGC_GATE__UDEC_MP_MASK |
				UVD_CGC_GATE__WCB_MASK |
				UVD_CGC_GATE__VCPU_MASK |
				UVD_CGC_GATE__SCPU_MASK;
		data1 |= UVD_SUVD_CGC_GATE__SRE_MASK |
				UVD_SUVD_CGC_GATE__SIT_MASK |
				UVD_SUVD_CGC_GATE__SMP_MASK |
				UVD_SUVD_CGC_GATE__SCM_MASK |
				UVD_SUVD_CGC_GATE__SDB_MASK |
				UVD_SUVD_CGC_GATE__SRE_H264_MASK |
				UVD_SUVD_CGC_GATE__SRE_HEVC_MASK |
				UVD_SUVD_CGC_GATE__SIT_H264_MASK |
				UVD_SUVD_CGC_GATE__SIT_HEVC_MASK |
				UVD_SUVD_CGC_GATE__SCM_H264_MASK |
				UVD_SUVD_CGC_GATE__SCM_HEVC_MASK |
				UVD_SUVD_CGC_GATE__SDB_H264_MASK |
				UVD_SUVD_CGC_GATE__SDB_HEVC_MASK;
	} else {
		data &= ~(UVD_CGC_GATE__SYS_MASK |
				UVD_CGC_GATE__UDEC_MASK |
				UVD_CGC_GATE__MPEG2_MASK |
				UVD_CGC_GATE__RBC_MASK |
				UVD_CGC_GATE__LMI_MC_MASK |
				UVD_CGC_GATE__LMI_UMC_MASK |
				UVD_CGC_GATE__IDCT_MASK |
				UVD_CGC_GATE__MPRD_MASK |
				UVD_CGC_GATE__MPC_MASK |
				UVD_CGC_GATE__LBSI_MASK |
				UVD_CGC_GATE__LRBBM_MASK |
				UVD_CGC_GATE__UDEC_RE_MASK |
				UVD_CGC_GATE__UDEC_CM_MASK |
				UVD_CGC_GATE__UDEC_IT_MASK |
				UVD_CGC_GATE__UDEC_DB_MASK |
				UVD_CGC_GATE__UDEC_MP_MASK |
				UVD_CGC_GATE__WCB_MASK |
				UVD_CGC_GATE__VCPU_MASK |
				UVD_CGC_GATE__SCPU_MASK);
		data1 &= ~(UVD_SUVD_CGC_GATE__SRE_MASK |
				UVD_SUVD_CGC_GATE__SIT_MASK |
				UVD_SUVD_CGC_GATE__SMP_MASK |
				UVD_SUVD_CGC_GATE__SCM_MASK |
				UVD_SUVD_CGC_GATE__SDB_MASK |
				UVD_SUVD_CGC_GATE__SRE_H264_MASK |
				UVD_SUVD_CGC_GATE__SRE_HEVC_MASK |
				UVD_SUVD_CGC_GATE__SIT_H264_MASK |
				UVD_SUVD_CGC_GATE__SIT_HEVC_MASK |
				UVD_SUVD_CGC_GATE__SCM_H264_MASK |
				UVD_SUVD_CGC_GATE__SCM_HEVC_MASK |
				UVD_SUVD_CGC_GATE__SDB_H264_MASK |
				UVD_SUVD_CGC_GATE__SDB_HEVC_MASK);
	}
	WREG32(mmUVD_CGC_GATE, data);
	WREG32(mmUVD_SUVD_CGC_GATE, data1);
}
#endif

/**
 * uvd_v6_0_start - start UVD block
 *
 * @adev: amdgpu_device pointer
 *
 * Setup and start the UVD block
 */
static int uvd_v6_0_start(struct amdgpu_device *adev)
{
	struct amdgpu_ring *ring = &adev->uvd.inst->ring;
	uint32_t rb_bufsz, tmp;
	uint32_t lmi_swap_cntl;
	uint32_t mp_swap_cntl;
	int i, j, r;

	/* disable DPG */
	WREG32_P(mmUVD_POWER_STATUS, 0, ~UVD_POWER_STATUS__UVD_PG_MODE_MASK);

	/* disable byte swapping */
	lmi_swap_cntl = 0;
	mp_swap_cntl = 0;

	uvd_v6_0_mc_resume(adev);

<<<<<<< HEAD
	/* disable clock gating */
	WREG32_FIELD(UVD_CGC_CTRL, DYN_CLOCK_MODE, 0);

=======
>>>>>>> 24b8d41d
	/* disable interupt */
	WREG32_FIELD(UVD_MASTINT_EN, VCPU_EN, 0);

	/* stall UMC and register bus before resetting VCPU */
	WREG32_FIELD(UVD_LMI_CTRL2, STALL_ARB_UMC, 1);
	mdelay(1);

	/* put LMI, VCPU, RBC etc... into reset */
	WREG32(mmUVD_SOFT_RESET,
		UVD_SOFT_RESET__LMI_SOFT_RESET_MASK |
		UVD_SOFT_RESET__VCPU_SOFT_RESET_MASK |
		UVD_SOFT_RESET__LBSI_SOFT_RESET_MASK |
		UVD_SOFT_RESET__RBC_SOFT_RESET_MASK |
		UVD_SOFT_RESET__CSM_SOFT_RESET_MASK |
		UVD_SOFT_RESET__CXW_SOFT_RESET_MASK |
		UVD_SOFT_RESET__TAP_SOFT_RESET_MASK |
		UVD_SOFT_RESET__LMI_UMC_SOFT_RESET_MASK);
	mdelay(5);

	/* take UVD block out of reset */
	WREG32_FIELD(SRBM_SOFT_RESET, SOFT_RESET_UVD, 0);
	mdelay(5);

	/* initialize UVD memory controller */
	WREG32(mmUVD_LMI_CTRL,
		(0x40 << UVD_LMI_CTRL__WRITE_CLEAN_TIMER__SHIFT) |
		UVD_LMI_CTRL__WRITE_CLEAN_TIMER_EN_MASK |
		UVD_LMI_CTRL__DATA_COHERENCY_EN_MASK |
		UVD_LMI_CTRL__VCPU_DATA_COHERENCY_EN_MASK |
		UVD_LMI_CTRL__REQ_MODE_MASK |
		UVD_LMI_CTRL__DISABLE_ON_FWV_FAIL_MASK);

#ifdef __BIG_ENDIAN
	/* swap (8 in 32) RB and IB */
	lmi_swap_cntl = 0xa;
	mp_swap_cntl = 0;
#endif
	WREG32(mmUVD_LMI_SWAP_CNTL, lmi_swap_cntl);
	WREG32(mmUVD_MP_SWAP_CNTL, mp_swap_cntl);

	WREG32(mmUVD_MPC_SET_MUXA0, 0x40c2040);
	WREG32(mmUVD_MPC_SET_MUXA1, 0x0);
	WREG32(mmUVD_MPC_SET_MUXB0, 0x40c2040);
	WREG32(mmUVD_MPC_SET_MUXB1, 0x0);
	WREG32(mmUVD_MPC_SET_ALU, 0);
	WREG32(mmUVD_MPC_SET_MUX, 0x88);

	/* take all subblocks out of reset, except VCPU */
	WREG32(mmUVD_SOFT_RESET, UVD_SOFT_RESET__VCPU_SOFT_RESET_MASK);
	mdelay(5);

	/* enable VCPU clock */
	WREG32(mmUVD_VCPU_CNTL, UVD_VCPU_CNTL__CLK_EN_MASK);

	/* enable UMC */
	WREG32_FIELD(UVD_LMI_CTRL2, STALL_ARB_UMC, 0);

	/* boot up the VCPU */
	WREG32(mmUVD_SOFT_RESET, 0);
	mdelay(10);

	for (i = 0; i < 10; ++i) {
		uint32_t status;

		for (j = 0; j < 100; ++j) {
			status = RREG32(mmUVD_STATUS);
			if (status & 2)
				break;
			mdelay(10);
		}
		r = 0;
		if (status & 2)
			break;

		DRM_ERROR("UVD not responding, trying to reset the VCPU!!!\n");
		WREG32_FIELD(UVD_SOFT_RESET, VCPU_SOFT_RESET, 1);
		mdelay(10);
		WREG32_FIELD(UVD_SOFT_RESET, VCPU_SOFT_RESET, 0);
		mdelay(10);
		r = -1;
	}

	if (r) {
		DRM_ERROR("UVD not responding, giving up!!!\n");
		return r;
	}
	/* enable master interrupt */
	WREG32_P(mmUVD_MASTINT_EN,
		(UVD_MASTINT_EN__VCPU_EN_MASK|UVD_MASTINT_EN__SYS_EN_MASK),
		~(UVD_MASTINT_EN__VCPU_EN_MASK|UVD_MASTINT_EN__SYS_EN_MASK));

	/* clear the bit 4 of UVD_STATUS */
	WREG32_P(mmUVD_STATUS, 0, ~(2 << UVD_STATUS__VCPU_REPORT__SHIFT));

	/* force RBC into idle state */
	rb_bufsz = order_base_2(ring->ring_size);
	tmp = REG_SET_FIELD(0, UVD_RBC_RB_CNTL, RB_BUFSZ, rb_bufsz);
	tmp = REG_SET_FIELD(tmp, UVD_RBC_RB_CNTL, RB_BLKSZ, 1);
	tmp = REG_SET_FIELD(tmp, UVD_RBC_RB_CNTL, RB_NO_FETCH, 1);
	tmp = REG_SET_FIELD(tmp, UVD_RBC_RB_CNTL, RB_WPTR_POLL_EN, 0);
	tmp = REG_SET_FIELD(tmp, UVD_RBC_RB_CNTL, RB_NO_UPDATE, 1);
	tmp = REG_SET_FIELD(tmp, UVD_RBC_RB_CNTL, RB_RPTR_WR_EN, 1);
	WREG32(mmUVD_RBC_RB_CNTL, tmp);

	/* set the write pointer delay */
	WREG32(mmUVD_RBC_RB_WPTR_CNTL, 0);

	/* set the wb address */
	WREG32(mmUVD_RBC_RB_RPTR_ADDR, (upper_32_bits(ring->gpu_addr) >> 2));

	/* program the RB_BASE for ring buffer */
	WREG32(mmUVD_LMI_RBC_RB_64BIT_BAR_LOW,
			lower_32_bits(ring->gpu_addr));
	WREG32(mmUVD_LMI_RBC_RB_64BIT_BAR_HIGH,
			upper_32_bits(ring->gpu_addr));

	/* Initialize the ring buffer's read and write pointers */
	WREG32(mmUVD_RBC_RB_RPTR, 0);

	ring->wptr = RREG32(mmUVD_RBC_RB_RPTR);
<<<<<<< HEAD
	WREG32(mmUVD_RBC_RB_WPTR, ring->wptr);

	WREG32_FIELD(UVD_RBC_RB_CNTL, RB_NO_FETCH, 0);
=======
	WREG32(mmUVD_RBC_RB_WPTR, lower_32_bits(ring->wptr));

	WREG32_FIELD(UVD_RBC_RB_CNTL, RB_NO_FETCH, 0);

	if (uvd_v6_0_enc_support(adev)) {
		ring = &adev->uvd.inst->ring_enc[0];
		WREG32(mmUVD_RB_RPTR, lower_32_bits(ring->wptr));
		WREG32(mmUVD_RB_WPTR, lower_32_bits(ring->wptr));
		WREG32(mmUVD_RB_BASE_LO, ring->gpu_addr);
		WREG32(mmUVD_RB_BASE_HI, upper_32_bits(ring->gpu_addr));
		WREG32(mmUVD_RB_SIZE, ring->ring_size / 4);

		ring = &adev->uvd.inst->ring_enc[1];
		WREG32(mmUVD_RB_RPTR2, lower_32_bits(ring->wptr));
		WREG32(mmUVD_RB_WPTR2, lower_32_bits(ring->wptr));
		WREG32(mmUVD_RB_BASE_LO2, ring->gpu_addr);
		WREG32(mmUVD_RB_BASE_HI2, upper_32_bits(ring->gpu_addr));
		WREG32(mmUVD_RB_SIZE2, ring->ring_size / 4);
	}
>>>>>>> 24b8d41d

	return 0;
}

/**
 * uvd_v6_0_stop - stop UVD block
 *
 * @adev: amdgpu_device pointer
 *
 * stop the UVD block
 */
static void uvd_v6_0_stop(struct amdgpu_device *adev)
{
	/* force RBC into idle state */
	WREG32(mmUVD_RBC_RB_CNTL, 0x11010101);

	/* Stall UMC and register bus before resetting VCPU */
	WREG32_P(mmUVD_LMI_CTRL2, 1 << 8, ~(1 << 8));
	mdelay(1);

	/* put VCPU into reset */
	WREG32(mmUVD_SOFT_RESET, UVD_SOFT_RESET__VCPU_SOFT_RESET_MASK);
	mdelay(5);

	/* disable VCPU clock */
	WREG32(mmUVD_VCPU_CNTL, 0x0);

	/* Unstall UMC and register bus */
	WREG32_P(mmUVD_LMI_CTRL2, 0, ~(1 << 8));

	WREG32(mmUVD_STATUS, 0);
}

/**
 * uvd_v6_0_ring_emit_fence - emit an fence & trap command
 *
 * @ring: amdgpu_ring pointer
 * @fence: fence to emit
 *
 * Write a fence and a trap command to the ring.
 */
static void uvd_v6_0_ring_emit_fence(struct amdgpu_ring *ring, u64 addr, u64 seq,
				     unsigned flags)
{
	WARN_ON(flags & AMDGPU_FENCE_FLAG_64BIT);

	amdgpu_ring_write(ring, PACKET0(mmUVD_CONTEXT_ID, 0));
	amdgpu_ring_write(ring, seq);
	amdgpu_ring_write(ring, PACKET0(mmUVD_GPCOM_VCPU_DATA0, 0));
	amdgpu_ring_write(ring, addr & 0xffffffff);
	amdgpu_ring_write(ring, PACKET0(mmUVD_GPCOM_VCPU_DATA1, 0));
	amdgpu_ring_write(ring, upper_32_bits(addr) & 0xff);
	amdgpu_ring_write(ring, PACKET0(mmUVD_GPCOM_VCPU_CMD, 0));
	amdgpu_ring_write(ring, 0);

	amdgpu_ring_write(ring, PACKET0(mmUVD_GPCOM_VCPU_DATA0, 0));
	amdgpu_ring_write(ring, 0);
	amdgpu_ring_write(ring, PACKET0(mmUVD_GPCOM_VCPU_DATA1, 0));
	amdgpu_ring_write(ring, 0);
	amdgpu_ring_write(ring, PACKET0(mmUVD_GPCOM_VCPU_CMD, 0));
	amdgpu_ring_write(ring, 2);
}

/**
<<<<<<< HEAD
 * uvd_v6_0_ring_emit_hdp_flush - emit an hdp flush
 *
 * @ring: amdgpu_ring pointer
 *
 * Emits an hdp flush.
 */
static void uvd_v6_0_ring_emit_hdp_flush(struct amdgpu_ring *ring)
{
	amdgpu_ring_write(ring, PACKET0(mmHDP_MEM_COHERENCY_FLUSH_CNTL, 0));
	amdgpu_ring_write(ring, 0);
}

/**
 * uvd_v6_0_ring_hdp_invalidate - emit an hdp invalidate
 *
 * @ring: amdgpu_ring pointer
 *
 * Emits an hdp invalidate.
 */
static void uvd_v6_0_ring_emit_hdp_invalidate(struct amdgpu_ring *ring)
{
	amdgpu_ring_write(ring, PACKET0(mmHDP_DEBUG0, 0));
	amdgpu_ring_write(ring, 1);
=======
 * uvd_v6_0_enc_ring_emit_fence - emit an enc fence & trap command
 *
 * @ring: amdgpu_ring pointer
 * @fence: fence to emit
 *
 * Write enc a fence and a trap command to the ring.
 */
static void uvd_v6_0_enc_ring_emit_fence(struct amdgpu_ring *ring, u64 addr,
			u64 seq, unsigned flags)
{
	WARN_ON(flags & AMDGPU_FENCE_FLAG_64BIT);

	amdgpu_ring_write(ring, HEVC_ENC_CMD_FENCE);
	amdgpu_ring_write(ring, addr);
	amdgpu_ring_write(ring, upper_32_bits(addr));
	amdgpu_ring_write(ring, seq);
	amdgpu_ring_write(ring, HEVC_ENC_CMD_TRAP);
}

/**
 * uvd_v6_0_ring_emit_hdp_flush - skip HDP flushing
 *
 * @ring: amdgpu_ring pointer
 */
static void uvd_v6_0_ring_emit_hdp_flush(struct amdgpu_ring *ring)
{
	/* The firmware doesn't seem to like touching registers at this point. */
>>>>>>> 24b8d41d
}

/**
 * uvd_v6_0_ring_test_ring - register write test
 *
 * @ring: amdgpu_ring pointer
 *
 * Test if we can successfully write to the context register
 */
static int uvd_v6_0_ring_test_ring(struct amdgpu_ring *ring)
{
	struct amdgpu_device *adev = ring->adev;
	uint32_t tmp = 0;
	unsigned i;
	int r;

	WREG32(mmUVD_CONTEXT_ID, 0xCAFEDEAD);
	r = amdgpu_ring_alloc(ring, 3);
	if (r)
		return r;

	amdgpu_ring_write(ring, PACKET0(mmUVD_CONTEXT_ID, 0));
	amdgpu_ring_write(ring, 0xDEADBEEF);
	amdgpu_ring_commit(ring);
	for (i = 0; i < adev->usec_timeout; i++) {
		tmp = RREG32(mmUVD_CONTEXT_ID);
		if (tmp == 0xDEADBEEF)
			break;
		udelay(1);
	}

	if (i >= adev->usec_timeout)
		r = -ETIMEDOUT;

	return r;
}

/**
 * uvd_v6_0_ring_emit_ib - execute indirect buffer
 *
 * @ring: amdgpu_ring pointer
 * @ib: indirect buffer to execute
 *
 * Write ring commands to execute the indirect buffer
 */
static void uvd_v6_0_ring_emit_ib(struct amdgpu_ring *ring,
<<<<<<< HEAD
				  struct amdgpu_ib *ib,
				  unsigned vm_id, bool ctx_switch)
{
	amdgpu_ring_write(ring, PACKET0(mmUVD_LMI_RBC_IB_VMID, 0));
	amdgpu_ring_write(ring, vm_id);
=======
				  struct amdgpu_job *job,
				  struct amdgpu_ib *ib,
				  uint32_t flags)
{
	unsigned vmid = AMDGPU_JOB_GET_VMID(job);

	amdgpu_ring_write(ring, PACKET0(mmUVD_LMI_RBC_IB_VMID, 0));
	amdgpu_ring_write(ring, vmid);
>>>>>>> 24b8d41d

	amdgpu_ring_write(ring, PACKET0(mmUVD_LMI_RBC_IB_64BIT_BAR_LOW, 0));
	amdgpu_ring_write(ring, lower_32_bits(ib->gpu_addr));
	amdgpu_ring_write(ring, PACKET0(mmUVD_LMI_RBC_IB_64BIT_BAR_HIGH, 0));
	amdgpu_ring_write(ring, upper_32_bits(ib->gpu_addr));
	amdgpu_ring_write(ring, PACKET0(mmUVD_RBC_IB_SIZE, 0));
	amdgpu_ring_write(ring, ib->length_dw);
}

<<<<<<< HEAD
static void uvd_v6_0_ring_emit_vm_flush(struct amdgpu_ring *ring,
					 unsigned vm_id, uint64_t pd_addr)
{
	uint32_t reg;

	if (vm_id < 8)
		reg = mmVM_CONTEXT0_PAGE_TABLE_BASE_ADDR + vm_id;
	else
		reg = mmVM_CONTEXT8_PAGE_TABLE_BASE_ADDR + vm_id - 8;

	amdgpu_ring_write(ring, PACKET0(mmUVD_GPCOM_VCPU_DATA0, 0));
	amdgpu_ring_write(ring, reg << 2);
	amdgpu_ring_write(ring, PACKET0(mmUVD_GPCOM_VCPU_DATA1, 0));
	amdgpu_ring_write(ring, pd_addr >> 12);
	amdgpu_ring_write(ring, PACKET0(mmUVD_GPCOM_VCPU_CMD, 0));
	amdgpu_ring_write(ring, 0x8);

	amdgpu_ring_write(ring, PACKET0(mmUVD_GPCOM_VCPU_DATA0, 0));
	amdgpu_ring_write(ring, mmVM_INVALIDATE_REQUEST << 2);
	amdgpu_ring_write(ring, PACKET0(mmUVD_GPCOM_VCPU_DATA1, 0));
	amdgpu_ring_write(ring, 1 << vm_id);
	amdgpu_ring_write(ring, PACKET0(mmUVD_GPCOM_VCPU_CMD, 0));
	amdgpu_ring_write(ring, 0x8);
=======
/**
 * uvd_v6_0_enc_ring_emit_ib - enc execute indirect buffer
 *
 * @ring: amdgpu_ring pointer
 * @ib: indirect buffer to execute
 *
 * Write enc ring commands to execute the indirect buffer
 */
static void uvd_v6_0_enc_ring_emit_ib(struct amdgpu_ring *ring,
					struct amdgpu_job *job,
					struct amdgpu_ib *ib,
					uint32_t flags)
{
	unsigned vmid = AMDGPU_JOB_GET_VMID(job);

	amdgpu_ring_write(ring, HEVC_ENC_CMD_IB_VM);
	amdgpu_ring_write(ring, vmid);
	amdgpu_ring_write(ring, lower_32_bits(ib->gpu_addr));
	amdgpu_ring_write(ring, upper_32_bits(ib->gpu_addr));
	amdgpu_ring_write(ring, ib->length_dw);
}

static void uvd_v6_0_ring_emit_wreg(struct amdgpu_ring *ring,
				    uint32_t reg, uint32_t val)
{
	amdgpu_ring_write(ring, PACKET0(mmUVD_GPCOM_VCPU_DATA0, 0));
	amdgpu_ring_write(ring, reg << 2);
	amdgpu_ring_write(ring, PACKET0(mmUVD_GPCOM_VCPU_DATA1, 0));
	amdgpu_ring_write(ring, val);
	amdgpu_ring_write(ring, PACKET0(mmUVD_GPCOM_VCPU_CMD, 0));
	amdgpu_ring_write(ring, 0x8);
}

static void uvd_v6_0_ring_emit_vm_flush(struct amdgpu_ring *ring,
					unsigned vmid, uint64_t pd_addr)
{
	amdgpu_gmc_emit_flush_gpu_tlb(ring, vmid, pd_addr);
>>>>>>> 24b8d41d

	amdgpu_ring_write(ring, PACKET0(mmUVD_GPCOM_VCPU_DATA0, 0));
	amdgpu_ring_write(ring, mmVM_INVALIDATE_REQUEST << 2);
	amdgpu_ring_write(ring, PACKET0(mmUVD_GPCOM_VCPU_DATA1, 0));
	amdgpu_ring_write(ring, 0);
	amdgpu_ring_write(ring, PACKET0(mmUVD_GP_SCRATCH8, 0));
<<<<<<< HEAD
	amdgpu_ring_write(ring, 1 << vm_id); /* mask */
=======
	amdgpu_ring_write(ring, 1 << vmid); /* mask */
>>>>>>> 24b8d41d
	amdgpu_ring_write(ring, PACKET0(mmUVD_GPCOM_VCPU_CMD, 0));
	amdgpu_ring_write(ring, 0xC);
}

static void uvd_v6_0_ring_emit_pipeline_sync(struct amdgpu_ring *ring)
{
	uint32_t seq = ring->fence_drv.sync_seq;
	uint64_t addr = ring->fence_drv.gpu_addr;

	amdgpu_ring_write(ring, PACKET0(mmUVD_GPCOM_VCPU_DATA0, 0));
	amdgpu_ring_write(ring, lower_32_bits(addr));
	amdgpu_ring_write(ring, PACKET0(mmUVD_GPCOM_VCPU_DATA1, 0));
	amdgpu_ring_write(ring, upper_32_bits(addr));
	amdgpu_ring_write(ring, PACKET0(mmUVD_GP_SCRATCH8, 0));
	amdgpu_ring_write(ring, 0xffffffff); /* mask */
	amdgpu_ring_write(ring, PACKET0(mmUVD_GP_SCRATCH9, 0));
	amdgpu_ring_write(ring, seq);
	amdgpu_ring_write(ring, PACKET0(mmUVD_GPCOM_VCPU_CMD, 0));
	amdgpu_ring_write(ring, 0xE);
}

<<<<<<< HEAD
static unsigned uvd_v6_0_ring_get_emit_ib_size(struct amdgpu_ring *ring)
{
	return
		8; /* uvd_v6_0_ring_emit_ib */
}

static unsigned uvd_v6_0_ring_get_dma_frame_size(struct amdgpu_ring *ring)
{
	return
		2 + /* uvd_v6_0_ring_emit_hdp_flush */
		2 + /* uvd_v6_0_ring_emit_hdp_invalidate */
		10 + /* uvd_v6_0_ring_emit_pipeline_sync */
		14; /* uvd_v6_0_ring_emit_fence x1 no user fence */
}

static unsigned uvd_v6_0_ring_get_dma_frame_size_vm(struct amdgpu_ring *ring)
{
	return
		2 + /* uvd_v6_0_ring_emit_hdp_flush */
		2 + /* uvd_v6_0_ring_emit_hdp_invalidate */
		10 + /* uvd_v6_0_ring_emit_pipeline_sync */
		20 + /* uvd_v6_0_ring_emit_vm_flush */
		14 + 14; /* uvd_v6_0_ring_emit_fence x2 vm fence */
=======
static void uvd_v6_0_ring_insert_nop(struct amdgpu_ring *ring, uint32_t count)
{
	int i;

	WARN_ON(ring->wptr % 2 || count % 2);

	for (i = 0; i < count / 2; i++) {
		amdgpu_ring_write(ring, PACKET0(mmUVD_NO_OP, 0));
		amdgpu_ring_write(ring, 0);
	}
}

static void uvd_v6_0_enc_ring_emit_pipeline_sync(struct amdgpu_ring *ring)
{
	uint32_t seq = ring->fence_drv.sync_seq;
	uint64_t addr = ring->fence_drv.gpu_addr;

	amdgpu_ring_write(ring, HEVC_ENC_CMD_WAIT_GE);
	amdgpu_ring_write(ring, lower_32_bits(addr));
	amdgpu_ring_write(ring, upper_32_bits(addr));
	amdgpu_ring_write(ring, seq);
}

static void uvd_v6_0_enc_ring_insert_end(struct amdgpu_ring *ring)
{
	amdgpu_ring_write(ring, HEVC_ENC_CMD_END);
}

static void uvd_v6_0_enc_ring_emit_vm_flush(struct amdgpu_ring *ring,
					    unsigned int vmid, uint64_t pd_addr)
{
	amdgpu_ring_write(ring, HEVC_ENC_CMD_UPDATE_PTB);
	amdgpu_ring_write(ring, vmid);
	amdgpu_ring_write(ring, pd_addr >> 12);

	amdgpu_ring_write(ring, HEVC_ENC_CMD_FLUSH_TLB);
	amdgpu_ring_write(ring, vmid);
>>>>>>> 24b8d41d
}

static bool uvd_v6_0_is_idle(void *handle)
{
	struct amdgpu_device *adev = (struct amdgpu_device *)handle;

	return !(RREG32(mmSRBM_STATUS) & SRBM_STATUS__UVD_BUSY_MASK);
}

static int uvd_v6_0_wait_for_idle(void *handle)
{
	unsigned i;
	struct amdgpu_device *adev = (struct amdgpu_device *)handle;

	for (i = 0; i < adev->usec_timeout; i++) {
		if (uvd_v6_0_is_idle(handle))
			return 0;
	}
	return -ETIMEDOUT;
}

#define AMDGPU_UVD_STATUS_BUSY_MASK    0xfd
static bool uvd_v6_0_check_soft_reset(void *handle)
<<<<<<< HEAD
=======
{
	struct amdgpu_device *adev = (struct amdgpu_device *)handle;
	u32 srbm_soft_reset = 0;
	u32 tmp = RREG32(mmSRBM_STATUS);

	if (REG_GET_FIELD(tmp, SRBM_STATUS, UVD_RQ_PENDING) ||
	    REG_GET_FIELD(tmp, SRBM_STATUS, UVD_BUSY) ||
	    (RREG32(mmUVD_STATUS) & AMDGPU_UVD_STATUS_BUSY_MASK))
		srbm_soft_reset = REG_SET_FIELD(srbm_soft_reset, SRBM_SOFT_RESET, SOFT_RESET_UVD, 1);

	if (srbm_soft_reset) {
		adev->uvd.inst->srbm_soft_reset = srbm_soft_reset;
		return true;
	} else {
		adev->uvd.inst->srbm_soft_reset = 0;
		return false;
	}
}

static int uvd_v6_0_pre_soft_reset(void *handle)
>>>>>>> 24b8d41d
{
	struct amdgpu_device *adev = (struct amdgpu_device *)handle;
	u32 srbm_soft_reset = 0;
	u32 tmp = RREG32(mmSRBM_STATUS);

	if (REG_GET_FIELD(tmp, SRBM_STATUS, UVD_RQ_PENDING) ||
	    REG_GET_FIELD(tmp, SRBM_STATUS, UVD_BUSY) ||
	    (RREG32(mmUVD_STATUS) & AMDGPU_UVD_STATUS_BUSY_MASK))
		srbm_soft_reset = REG_SET_FIELD(srbm_soft_reset, SRBM_SOFT_RESET, SOFT_RESET_UVD, 1);

	if (srbm_soft_reset) {
		adev->uvd.srbm_soft_reset = srbm_soft_reset;
		return true;
	} else {
		adev->uvd.srbm_soft_reset = 0;
		return false;
	}
}

static int uvd_v6_0_pre_soft_reset(void *handle)
{
	struct amdgpu_device *adev = (struct amdgpu_device *)handle;

	if (!adev->uvd.srbm_soft_reset)
		return 0;

	if (!adev->uvd.inst->srbm_soft_reset)
		return 0;

	uvd_v6_0_stop(adev);
	return 0;
}

static int uvd_v6_0_soft_reset(void *handle)
{
	struct amdgpu_device *adev = (struct amdgpu_device *)handle;
	u32 srbm_soft_reset;

<<<<<<< HEAD
	if (!adev->uvd.srbm_soft_reset)
		return 0;
	srbm_soft_reset = adev->uvd.srbm_soft_reset;
=======
	if (!adev->uvd.inst->srbm_soft_reset)
		return 0;
	srbm_soft_reset = adev->uvd.inst->srbm_soft_reset;
>>>>>>> 24b8d41d

	if (srbm_soft_reset) {
		u32 tmp;

		tmp = RREG32(mmSRBM_SOFT_RESET);
		tmp |= srbm_soft_reset;
		dev_info(adev->dev, "SRBM_SOFT_RESET=0x%08X\n", tmp);
		WREG32(mmSRBM_SOFT_RESET, tmp);
		tmp = RREG32(mmSRBM_SOFT_RESET);

		udelay(50);

		tmp &= ~srbm_soft_reset;
		WREG32(mmSRBM_SOFT_RESET, tmp);
		tmp = RREG32(mmSRBM_SOFT_RESET);

		/* Wait a little for things to settle down */
		udelay(50);
	}

	return 0;
}

static int uvd_v6_0_post_soft_reset(void *handle)
{
	struct amdgpu_device *adev = (struct amdgpu_device *)handle;

<<<<<<< HEAD
	if (!adev->uvd.srbm_soft_reset)
=======
	if (!adev->uvd.inst->srbm_soft_reset)
>>>>>>> 24b8d41d
		return 0;

	mdelay(5);

	return uvd_v6_0_start(adev);
}

static int uvd_v6_0_set_interrupt_state(struct amdgpu_device *adev,
					struct amdgpu_irq_src *source,
					unsigned type,
					enum amdgpu_interrupt_state state)
{
	// TODO
	return 0;
}

static int uvd_v6_0_process_interrupt(struct amdgpu_device *adev,
				      struct amdgpu_irq_src *source,
				      struct amdgpu_iv_entry *entry)
{
	bool int_handled = true;
	DRM_DEBUG("IH: UVD TRAP\n");

	switch (entry->src_id) {
	case 124:
		amdgpu_fence_process(&adev->uvd.inst->ring);
		break;
	case 119:
		if (likely(uvd_v6_0_enc_support(adev)))
			amdgpu_fence_process(&adev->uvd.inst->ring_enc[0]);
		else
			int_handled = false;
		break;
	case 120:
		if (likely(uvd_v6_0_enc_support(adev)))
			amdgpu_fence_process(&adev->uvd.inst->ring_enc[1]);
		else
			int_handled = false;
		break;
	}

	if (!int_handled)
		DRM_ERROR("Unhandled interrupt: %d %d\n",
			  entry->src_id, entry->src_data[0]);

	return 0;
}

<<<<<<< HEAD
static void uvd_v6_0_set_sw_clock_gating(struct amdgpu_device *adev)
{
	uint32_t data, data1, data2, suvd_flags;

	data = RREG32(mmUVD_CGC_CTRL);
	data1 = RREG32(mmUVD_SUVD_CGC_GATE);
	data2 = RREG32(mmUVD_SUVD_CGC_CTRL);

	data &= ~(UVD_CGC_CTRL__CLK_OFF_DELAY_MASK |
		  UVD_CGC_CTRL__CLK_GATE_DLY_TIMER_MASK);

	suvd_flags = UVD_SUVD_CGC_GATE__SRE_MASK |
		     UVD_SUVD_CGC_GATE__SIT_MASK |
		     UVD_SUVD_CGC_GATE__SMP_MASK |
		     UVD_SUVD_CGC_GATE__SCM_MASK |
		     UVD_SUVD_CGC_GATE__SDB_MASK;

	data |= UVD_CGC_CTRL__DYN_CLOCK_MODE_MASK |
		(1 << REG_FIELD_SHIFT(UVD_CGC_CTRL, CLK_GATE_DLY_TIMER)) |
		(4 << REG_FIELD_SHIFT(UVD_CGC_CTRL, CLK_OFF_DELAY));

	data &= ~(UVD_CGC_CTRL__UDEC_RE_MODE_MASK |
			UVD_CGC_CTRL__UDEC_CM_MODE_MASK |
			UVD_CGC_CTRL__UDEC_IT_MODE_MASK |
			UVD_CGC_CTRL__UDEC_DB_MODE_MASK |
			UVD_CGC_CTRL__UDEC_MP_MODE_MASK |
			UVD_CGC_CTRL__SYS_MODE_MASK |
			UVD_CGC_CTRL__UDEC_MODE_MASK |
			UVD_CGC_CTRL__MPEG2_MODE_MASK |
			UVD_CGC_CTRL__REGS_MODE_MASK |
			UVD_CGC_CTRL__RBC_MODE_MASK |
			UVD_CGC_CTRL__LMI_MC_MODE_MASK |
			UVD_CGC_CTRL__LMI_UMC_MODE_MASK |
			UVD_CGC_CTRL__IDCT_MODE_MASK |
			UVD_CGC_CTRL__MPRD_MODE_MASK |
			UVD_CGC_CTRL__MPC_MODE_MASK |
			UVD_CGC_CTRL__LBSI_MODE_MASK |
			UVD_CGC_CTRL__LRBBM_MODE_MASK |
			UVD_CGC_CTRL__WCB_MODE_MASK |
			UVD_CGC_CTRL__VCPU_MODE_MASK |
			UVD_CGC_CTRL__JPEG_MODE_MASK |
			UVD_CGC_CTRL__SCPU_MODE_MASK |
			UVD_CGC_CTRL__JPEG2_MODE_MASK);
	data2 &= ~(UVD_SUVD_CGC_CTRL__SRE_MODE_MASK |
			UVD_SUVD_CGC_CTRL__SIT_MODE_MASK |
			UVD_SUVD_CGC_CTRL__SMP_MODE_MASK |
			UVD_SUVD_CGC_CTRL__SCM_MODE_MASK |
			UVD_SUVD_CGC_CTRL__SDB_MODE_MASK);
	data1 |= suvd_flags;

	WREG32(mmUVD_CGC_CTRL, data);
	WREG32(mmUVD_CGC_GATE, 0);
	WREG32(mmUVD_SUVD_CGC_GATE, data1);
	WREG32(mmUVD_SUVD_CGC_CTRL, data2);
}

#if 0
static void uvd_v6_0_set_hw_clock_gating(struct amdgpu_device *adev)
{
	uint32_t data, data1, cgc_flags, suvd_flags;

	data = RREG32(mmUVD_CGC_GATE);
	data1 = RREG32(mmUVD_SUVD_CGC_GATE);

	cgc_flags = UVD_CGC_GATE__SYS_MASK |
		UVD_CGC_GATE__UDEC_MASK |
		UVD_CGC_GATE__MPEG2_MASK |
		UVD_CGC_GATE__RBC_MASK |
		UVD_CGC_GATE__LMI_MC_MASK |
		UVD_CGC_GATE__IDCT_MASK |
		UVD_CGC_GATE__MPRD_MASK |
		UVD_CGC_GATE__MPC_MASK |
		UVD_CGC_GATE__LBSI_MASK |
		UVD_CGC_GATE__LRBBM_MASK |
		UVD_CGC_GATE__UDEC_RE_MASK |
		UVD_CGC_GATE__UDEC_CM_MASK |
		UVD_CGC_GATE__UDEC_IT_MASK |
		UVD_CGC_GATE__UDEC_DB_MASK |
		UVD_CGC_GATE__UDEC_MP_MASK |
		UVD_CGC_GATE__WCB_MASK |
		UVD_CGC_GATE__VCPU_MASK |
		UVD_CGC_GATE__SCPU_MASK |
		UVD_CGC_GATE__JPEG_MASK |
		UVD_CGC_GATE__JPEG2_MASK;

	suvd_flags = UVD_SUVD_CGC_GATE__SRE_MASK |
				UVD_SUVD_CGC_GATE__SIT_MASK |
				UVD_SUVD_CGC_GATE__SMP_MASK |
				UVD_SUVD_CGC_GATE__SCM_MASK |
				UVD_SUVD_CGC_GATE__SDB_MASK;

	data |= cgc_flags;
	data1 |= suvd_flags;

	WREG32(mmUVD_CGC_GATE, data);
	WREG32(mmUVD_SUVD_CGC_GATE, data1);
}
#endif

static void uvd_v6_set_bypass_mode(struct amdgpu_device *adev, bool enable)
{
	u32 tmp = RREG32_SMC(ixGCK_DFS_BYPASS_CNTL);

	if (enable)
		tmp |= (GCK_DFS_BYPASS_CNTL__BYPASSDCLK_MASK |
			GCK_DFS_BYPASS_CNTL__BYPASSVCLK_MASK);
	else
		tmp &= ~(GCK_DFS_BYPASS_CNTL__BYPASSDCLK_MASK |
			 GCK_DFS_BYPASS_CNTL__BYPASSVCLK_MASK);

	WREG32_SMC(ixGCK_DFS_BYPASS_CNTL, tmp);
}

static int uvd_v6_0_set_clockgating_state(void *handle,
					  enum amd_clockgating_state state)
{
	struct amdgpu_device *adev = (struct amdgpu_device *)handle;

	if (adev->asic_type == CHIP_FIJI ||
	    adev->asic_type == CHIP_POLARIS10)
		uvd_v6_set_bypass_mode(adev, state == AMD_CG_STATE_GATE ? true : false);
=======
static void uvd_v6_0_enable_clock_gating(struct amdgpu_device *adev, bool enable)
{
	uint32_t data1, data3;
>>>>>>> 24b8d41d

	data1 = RREG32(mmUVD_SUVD_CGC_GATE);
	data3 = RREG32(mmUVD_CGC_GATE);

	data1 |= UVD_SUVD_CGC_GATE__SRE_MASK |
		     UVD_SUVD_CGC_GATE__SIT_MASK |
		     UVD_SUVD_CGC_GATE__SMP_MASK |
		     UVD_SUVD_CGC_GATE__SCM_MASK |
		     UVD_SUVD_CGC_GATE__SDB_MASK |
		     UVD_SUVD_CGC_GATE__SRE_H264_MASK |
		     UVD_SUVD_CGC_GATE__SRE_HEVC_MASK |
		     UVD_SUVD_CGC_GATE__SIT_H264_MASK |
		     UVD_SUVD_CGC_GATE__SIT_HEVC_MASK |
		     UVD_SUVD_CGC_GATE__SCM_H264_MASK |
		     UVD_SUVD_CGC_GATE__SCM_HEVC_MASK |
		     UVD_SUVD_CGC_GATE__SDB_H264_MASK |
		     UVD_SUVD_CGC_GATE__SDB_HEVC_MASK;

<<<<<<< HEAD
	if (state == AMD_CG_STATE_GATE) {
		/* disable HW gating and enable Sw gating */
		uvd_v6_0_set_sw_clock_gating(adev);
	} else {
		/* wait for STATUS to clear */
		if (uvd_v6_0_wait_for_idle(handle))
			return -EBUSY;

		/* enable HW gates because UVD is idle */
/*		uvd_v6_0_set_hw_clock_gating(adev); */
=======
	if (enable) {
		data3 |= (UVD_CGC_GATE__SYS_MASK       |
			UVD_CGC_GATE__UDEC_MASK      |
			UVD_CGC_GATE__MPEG2_MASK     |
			UVD_CGC_GATE__RBC_MASK       |
			UVD_CGC_GATE__LMI_MC_MASK    |
			UVD_CGC_GATE__LMI_UMC_MASK   |
			UVD_CGC_GATE__IDCT_MASK      |
			UVD_CGC_GATE__MPRD_MASK      |
			UVD_CGC_GATE__MPC_MASK       |
			UVD_CGC_GATE__LBSI_MASK      |
			UVD_CGC_GATE__LRBBM_MASK     |
			UVD_CGC_GATE__UDEC_RE_MASK   |
			UVD_CGC_GATE__UDEC_CM_MASK   |
			UVD_CGC_GATE__UDEC_IT_MASK   |
			UVD_CGC_GATE__UDEC_DB_MASK   |
			UVD_CGC_GATE__UDEC_MP_MASK   |
			UVD_CGC_GATE__WCB_MASK       |
			UVD_CGC_GATE__JPEG_MASK      |
			UVD_CGC_GATE__SCPU_MASK      |
			UVD_CGC_GATE__JPEG2_MASK);
		/* only in pg enabled, we can gate clock to vcpu*/
		if (adev->pg_flags & AMD_PG_SUPPORT_UVD)
			data3 |= UVD_CGC_GATE__VCPU_MASK;

		data3 &= ~UVD_CGC_GATE__REGS_MASK;
	} else {
		data3 = 0;
	}

	WREG32(mmUVD_SUVD_CGC_GATE, data1);
	WREG32(mmUVD_CGC_GATE, data3);
}

static void uvd_v6_0_set_sw_clock_gating(struct amdgpu_device *adev)
{
	uint32_t data, data2;

	data = RREG32(mmUVD_CGC_CTRL);
	data2 = RREG32(mmUVD_SUVD_CGC_CTRL);


	data &= ~(UVD_CGC_CTRL__CLK_OFF_DELAY_MASK |
		  UVD_CGC_CTRL__CLK_GATE_DLY_TIMER_MASK);


	data |= UVD_CGC_CTRL__DYN_CLOCK_MODE_MASK |
		(1 << REG_FIELD_SHIFT(UVD_CGC_CTRL, CLK_GATE_DLY_TIMER)) |
		(4 << REG_FIELD_SHIFT(UVD_CGC_CTRL, CLK_OFF_DELAY));

	data &= ~(UVD_CGC_CTRL__UDEC_RE_MODE_MASK |
			UVD_CGC_CTRL__UDEC_CM_MODE_MASK |
			UVD_CGC_CTRL__UDEC_IT_MODE_MASK |
			UVD_CGC_CTRL__UDEC_DB_MODE_MASK |
			UVD_CGC_CTRL__UDEC_MP_MODE_MASK |
			UVD_CGC_CTRL__SYS_MODE_MASK |
			UVD_CGC_CTRL__UDEC_MODE_MASK |
			UVD_CGC_CTRL__MPEG2_MODE_MASK |
			UVD_CGC_CTRL__REGS_MODE_MASK |
			UVD_CGC_CTRL__RBC_MODE_MASK |
			UVD_CGC_CTRL__LMI_MC_MODE_MASK |
			UVD_CGC_CTRL__LMI_UMC_MODE_MASK |
			UVD_CGC_CTRL__IDCT_MODE_MASK |
			UVD_CGC_CTRL__MPRD_MODE_MASK |
			UVD_CGC_CTRL__MPC_MODE_MASK |
			UVD_CGC_CTRL__LBSI_MODE_MASK |
			UVD_CGC_CTRL__LRBBM_MODE_MASK |
			UVD_CGC_CTRL__WCB_MODE_MASK |
			UVD_CGC_CTRL__VCPU_MODE_MASK |
			UVD_CGC_CTRL__JPEG_MODE_MASK |
			UVD_CGC_CTRL__SCPU_MODE_MASK |
			UVD_CGC_CTRL__JPEG2_MODE_MASK);
	data2 &= ~(UVD_SUVD_CGC_CTRL__SRE_MODE_MASK |
			UVD_SUVD_CGC_CTRL__SIT_MODE_MASK |
			UVD_SUVD_CGC_CTRL__SMP_MODE_MASK |
			UVD_SUVD_CGC_CTRL__SCM_MODE_MASK |
			UVD_SUVD_CGC_CTRL__SDB_MODE_MASK);

	WREG32(mmUVD_CGC_CTRL, data);
	WREG32(mmUVD_SUVD_CGC_CTRL, data2);
}

#if 0
static void uvd_v6_0_set_hw_clock_gating(struct amdgpu_device *adev)
{
	uint32_t data, data1, cgc_flags, suvd_flags;

	data = RREG32(mmUVD_CGC_GATE);
	data1 = RREG32(mmUVD_SUVD_CGC_GATE);

	cgc_flags = UVD_CGC_GATE__SYS_MASK |
		UVD_CGC_GATE__UDEC_MASK |
		UVD_CGC_GATE__MPEG2_MASK |
		UVD_CGC_GATE__RBC_MASK |
		UVD_CGC_GATE__LMI_MC_MASK |
		UVD_CGC_GATE__IDCT_MASK |
		UVD_CGC_GATE__MPRD_MASK |
		UVD_CGC_GATE__MPC_MASK |
		UVD_CGC_GATE__LBSI_MASK |
		UVD_CGC_GATE__LRBBM_MASK |
		UVD_CGC_GATE__UDEC_RE_MASK |
		UVD_CGC_GATE__UDEC_CM_MASK |
		UVD_CGC_GATE__UDEC_IT_MASK |
		UVD_CGC_GATE__UDEC_DB_MASK |
		UVD_CGC_GATE__UDEC_MP_MASK |
		UVD_CGC_GATE__WCB_MASK |
		UVD_CGC_GATE__VCPU_MASK |
		UVD_CGC_GATE__SCPU_MASK |
		UVD_CGC_GATE__JPEG_MASK |
		UVD_CGC_GATE__JPEG2_MASK;

	suvd_flags = UVD_SUVD_CGC_GATE__SRE_MASK |
				UVD_SUVD_CGC_GATE__SIT_MASK |
				UVD_SUVD_CGC_GATE__SMP_MASK |
				UVD_SUVD_CGC_GATE__SCM_MASK |
				UVD_SUVD_CGC_GATE__SDB_MASK;

	data |= cgc_flags;
	data1 |= suvd_flags;

	WREG32(mmUVD_CGC_GATE, data);
	WREG32(mmUVD_SUVD_CGC_GATE, data1);
}
#endif

static void uvd_v6_0_enable_mgcg(struct amdgpu_device *adev,
				 bool enable)
{
	u32 orig, data;

	if (enable && (adev->cg_flags & AMD_CG_SUPPORT_UVD_MGCG)) {
		data = RREG32_UVD_CTX(ixUVD_CGC_MEM_CTRL);
		data |= 0xfff;
		WREG32_UVD_CTX(ixUVD_CGC_MEM_CTRL, data);

		orig = data = RREG32(mmUVD_CGC_CTRL);
		data |= UVD_CGC_CTRL__DYN_CLOCK_MODE_MASK;
		if (orig != data)
			WREG32(mmUVD_CGC_CTRL, data);
	} else {
		data = RREG32_UVD_CTX(ixUVD_CGC_MEM_CTRL);
		data &= ~0xfff;
		WREG32_UVD_CTX(ixUVD_CGC_MEM_CTRL, data);

		orig = data = RREG32(mmUVD_CGC_CTRL);
		data &= ~UVD_CGC_CTRL__DYN_CLOCK_MODE_MASK;
		if (orig != data)
			WREG32(mmUVD_CGC_CTRL, data);
>>>>>>> 24b8d41d
	}
}

static int uvd_v6_0_set_clockgating_state(void *handle,
					  enum amd_clockgating_state state)
{
	struct amdgpu_device *adev = (struct amdgpu_device *)handle;
	bool enable = (state == AMD_CG_STATE_GATE);

	if (enable) {
		/* wait for STATUS to clear */
		if (uvd_v6_0_wait_for_idle(handle))
			return -EBUSY;
		uvd_v6_0_enable_clock_gating(adev, true);
		/* enable HW gates because UVD is idle */
/*		uvd_v6_0_set_hw_clock_gating(adev); */
	} else {
		/* disable HW gating and enable Sw gating */
		uvd_v6_0_enable_clock_gating(adev, false);
	}
	uvd_v6_0_set_sw_clock_gating(adev);
	return 0;
}

static int uvd_v6_0_set_powergating_state(void *handle,
					  enum amd_powergating_state state)
{
	/* This doesn't actually powergate the UVD block.
	 * That's done in the dpm code via the SMC.  This
	 * just re-inits the block as necessary.  The actual
	 * gating still happens in the dpm code.  We should
	 * revisit this when there is a cleaner line between
	 * the smc and the hw blocks
	 */
	struct amdgpu_device *adev = (struct amdgpu_device *)handle;
	int ret = 0;

	WREG32(mmUVD_POWER_STATUS, UVD_POWER_STATUS__UVD_PG_EN_MASK);

	WREG32(mmUVD_POWER_STATUS, UVD_POWER_STATUS__UVD_PG_EN_MASK);

	if (state == AMD_PG_STATE_GATE) {
		uvd_v6_0_stop(adev);
	} else {
		ret = uvd_v6_0_start(adev);
		if (ret)
			goto out;
	}

out:
	return ret;
}

static void uvd_v6_0_get_clockgating_state(void *handle, u32 *flags)
{
	struct amdgpu_device *adev = (struct amdgpu_device *)handle;
	int data;

	mutex_lock(&adev->pm.mutex);

	if (adev->flags & AMD_IS_APU)
		data = RREG32_SMC(ixCURRENT_PG_STATUS_APU);
	else
		data = RREG32_SMC(ixCURRENT_PG_STATUS);

	if (data & CURRENT_PG_STATUS__UVD_PG_STATUS_MASK) {
		DRM_INFO("Cannot get clockgating state when UVD is powergated.\n");
		goto out;
	}

	/* AMD_CG_SUPPORT_UVD_MGCG */
	data = RREG32(mmUVD_CGC_CTRL);
	if (data & UVD_CGC_CTRL__DYN_CLOCK_MODE_MASK)
		*flags |= AMD_CG_SUPPORT_UVD_MGCG;

out:
	mutex_unlock(&adev->pm.mutex);
}

<<<<<<< HEAD
const struct amd_ip_funcs uvd_v6_0_ip_funcs = {
=======
static const struct amd_ip_funcs uvd_v6_0_ip_funcs = {
>>>>>>> 24b8d41d
	.name = "uvd_v6_0",
	.early_init = uvd_v6_0_early_init,
	.late_init = NULL,
	.sw_init = uvd_v6_0_sw_init,
	.sw_fini = uvd_v6_0_sw_fini,
	.hw_init = uvd_v6_0_hw_init,
	.hw_fini = uvd_v6_0_hw_fini,
	.suspend = uvd_v6_0_suspend,
	.resume = uvd_v6_0_resume,
	.is_idle = uvd_v6_0_is_idle,
	.wait_for_idle = uvd_v6_0_wait_for_idle,
	.check_soft_reset = uvd_v6_0_check_soft_reset,
	.pre_soft_reset = uvd_v6_0_pre_soft_reset,
	.soft_reset = uvd_v6_0_soft_reset,
	.post_soft_reset = uvd_v6_0_post_soft_reset,
	.set_clockgating_state = uvd_v6_0_set_clockgating_state,
	.set_powergating_state = uvd_v6_0_set_powergating_state,
	.get_clockgating_state = uvd_v6_0_get_clockgating_state,
};

static const struct amdgpu_ring_funcs uvd_v6_0_ring_phys_funcs = {
<<<<<<< HEAD
=======
	.type = AMDGPU_RING_TYPE_UVD,
	.align_mask = 0xf,
	.support_64bit_ptrs = false,
	.no_user_fence = true,
>>>>>>> 24b8d41d
	.get_rptr = uvd_v6_0_ring_get_rptr,
	.get_wptr = uvd_v6_0_ring_get_wptr,
	.set_wptr = uvd_v6_0_ring_set_wptr,
	.parse_cs = amdgpu_uvd_ring_parse_cs,
	.emit_frame_size =
		6 + /* hdp invalidate */
		10 + /* uvd_v6_0_ring_emit_pipeline_sync */
		14, /* uvd_v6_0_ring_emit_fence x1 no user fence */
	.emit_ib_size = 8, /* uvd_v6_0_ring_emit_ib */
	.emit_ib = uvd_v6_0_ring_emit_ib,
	.emit_fence = uvd_v6_0_ring_emit_fence,
	.emit_hdp_flush = uvd_v6_0_ring_emit_hdp_flush,
<<<<<<< HEAD
	.emit_hdp_invalidate = uvd_v6_0_ring_emit_hdp_invalidate,
	.test_ring = uvd_v6_0_ring_test_ring,
	.test_ib = amdgpu_uvd_ring_test_ib,
	.insert_nop = amdgpu_ring_insert_nop,
	.pad_ib = amdgpu_ring_generic_pad_ib,
	.begin_use = amdgpu_uvd_ring_begin_use,
	.end_use = amdgpu_uvd_ring_end_use,
	.get_emit_ib_size = uvd_v6_0_ring_get_emit_ib_size,
	.get_dma_frame_size = uvd_v6_0_ring_get_dma_frame_size,
};

static const struct amdgpu_ring_funcs uvd_v6_0_ring_vm_funcs = {
	.get_rptr = uvd_v6_0_ring_get_rptr,
	.get_wptr = uvd_v6_0_ring_get_wptr,
	.set_wptr = uvd_v6_0_ring_set_wptr,
	.parse_cs = NULL,
	.emit_ib = uvd_v6_0_ring_emit_ib,
	.emit_fence = uvd_v6_0_ring_emit_fence,
	.emit_vm_flush = uvd_v6_0_ring_emit_vm_flush,
	.emit_pipeline_sync = uvd_v6_0_ring_emit_pipeline_sync,
	.emit_hdp_flush = uvd_v6_0_ring_emit_hdp_flush,
	.emit_hdp_invalidate = uvd_v6_0_ring_emit_hdp_invalidate,
	.test_ring = uvd_v6_0_ring_test_ring,
	.test_ib = amdgpu_uvd_ring_test_ib,
=======
	.test_ring = uvd_v6_0_ring_test_ring,
	.test_ib = amdgpu_uvd_ring_test_ib,
	.insert_nop = uvd_v6_0_ring_insert_nop,
	.pad_ib = amdgpu_ring_generic_pad_ib,
	.begin_use = amdgpu_uvd_ring_begin_use,
	.end_use = amdgpu_uvd_ring_end_use,
	.emit_wreg = uvd_v6_0_ring_emit_wreg,
};

static const struct amdgpu_ring_funcs uvd_v6_0_ring_vm_funcs = {
	.type = AMDGPU_RING_TYPE_UVD,
	.align_mask = 0xf,
	.support_64bit_ptrs = false,
	.no_user_fence = true,
	.get_rptr = uvd_v6_0_ring_get_rptr,
	.get_wptr = uvd_v6_0_ring_get_wptr,
	.set_wptr = uvd_v6_0_ring_set_wptr,
	.emit_frame_size =
		6 + /* hdp invalidate */
		10 + /* uvd_v6_0_ring_emit_pipeline_sync */
		VI_FLUSH_GPU_TLB_NUM_WREG * 6 + 8 + /* uvd_v6_0_ring_emit_vm_flush */
		14 + 14, /* uvd_v6_0_ring_emit_fence x2 vm fence */
	.emit_ib_size = 8, /* uvd_v6_0_ring_emit_ib */
	.emit_ib = uvd_v6_0_ring_emit_ib,
	.emit_fence = uvd_v6_0_ring_emit_fence,
	.emit_vm_flush = uvd_v6_0_ring_emit_vm_flush,
	.emit_pipeline_sync = uvd_v6_0_ring_emit_pipeline_sync,
	.emit_hdp_flush = uvd_v6_0_ring_emit_hdp_flush,
	.test_ring = uvd_v6_0_ring_test_ring,
	.test_ib = amdgpu_uvd_ring_test_ib,
	.insert_nop = uvd_v6_0_ring_insert_nop,
	.pad_ib = amdgpu_ring_generic_pad_ib,
	.begin_use = amdgpu_uvd_ring_begin_use,
	.end_use = amdgpu_uvd_ring_end_use,
	.emit_wreg = uvd_v6_0_ring_emit_wreg,
};

static const struct amdgpu_ring_funcs uvd_v6_0_enc_ring_vm_funcs = {
	.type = AMDGPU_RING_TYPE_UVD_ENC,
	.align_mask = 0x3f,
	.nop = HEVC_ENC_CMD_NO_OP,
	.support_64bit_ptrs = false,
	.no_user_fence = true,
	.get_rptr = uvd_v6_0_enc_ring_get_rptr,
	.get_wptr = uvd_v6_0_enc_ring_get_wptr,
	.set_wptr = uvd_v6_0_enc_ring_set_wptr,
	.emit_frame_size =
		4 + /* uvd_v6_0_enc_ring_emit_pipeline_sync */
		5 + /* uvd_v6_0_enc_ring_emit_vm_flush */
		5 + 5 + /* uvd_v6_0_enc_ring_emit_fence x2 vm fence */
		1, /* uvd_v6_0_enc_ring_insert_end */
	.emit_ib_size = 5, /* uvd_v6_0_enc_ring_emit_ib */
	.emit_ib = uvd_v6_0_enc_ring_emit_ib,
	.emit_fence = uvd_v6_0_enc_ring_emit_fence,
	.emit_vm_flush = uvd_v6_0_enc_ring_emit_vm_flush,
	.emit_pipeline_sync = uvd_v6_0_enc_ring_emit_pipeline_sync,
	.test_ring = uvd_v6_0_enc_ring_test_ring,
	.test_ib = uvd_v6_0_enc_ring_test_ib,
>>>>>>> 24b8d41d
	.insert_nop = amdgpu_ring_insert_nop,
	.insert_end = uvd_v6_0_enc_ring_insert_end,
	.pad_ib = amdgpu_ring_generic_pad_ib,
	.begin_use = amdgpu_uvd_ring_begin_use,
	.end_use = amdgpu_uvd_ring_end_use,
<<<<<<< HEAD
	.get_emit_ib_size = uvd_v6_0_ring_get_emit_ib_size,
	.get_dma_frame_size = uvd_v6_0_ring_get_dma_frame_size_vm,
=======
>>>>>>> 24b8d41d
};

static void uvd_v6_0_set_ring_funcs(struct amdgpu_device *adev)
{
	if (adev->asic_type >= CHIP_POLARIS10) {
<<<<<<< HEAD
		adev->uvd.ring.funcs = &uvd_v6_0_ring_vm_funcs;
		DRM_INFO("UVD is enabled in VM mode\n");
	} else {
		adev->uvd.ring.funcs = &uvd_v6_0_ring_phys_funcs;
		DRM_INFO("UVD is enabled in physical mode\n");
	}
=======
		adev->uvd.inst->ring.funcs = &uvd_v6_0_ring_vm_funcs;
		DRM_INFO("UVD is enabled in VM mode\n");
	} else {
		adev->uvd.inst->ring.funcs = &uvd_v6_0_ring_phys_funcs;
		DRM_INFO("UVD is enabled in physical mode\n");
	}
}

static void uvd_v6_0_set_enc_ring_funcs(struct amdgpu_device *adev)
{
	int i;

	for (i = 0; i < adev->uvd.num_enc_rings; ++i)
		adev->uvd.inst->ring_enc[i].funcs = &uvd_v6_0_enc_ring_vm_funcs;

	DRM_INFO("UVD ENC is enabled in VM mode\n");
>>>>>>> 24b8d41d
}

static const struct amdgpu_irq_src_funcs uvd_v6_0_irq_funcs = {
	.set = uvd_v6_0_set_interrupt_state,
	.process = uvd_v6_0_process_interrupt,
};

static void uvd_v6_0_set_irq_funcs(struct amdgpu_device *adev)
{
	if (uvd_v6_0_enc_support(adev))
		adev->uvd.inst->irq.num_types = adev->uvd.num_enc_rings + 1;
	else
		adev->uvd.inst->irq.num_types = 1;

	adev->uvd.inst->irq.funcs = &uvd_v6_0_irq_funcs;
}

const struct amdgpu_ip_block_version uvd_v6_0_ip_block =
{
		.type = AMD_IP_BLOCK_TYPE_UVD,
		.major = 6,
		.minor = 0,
		.rev = 0,
		.funcs = &uvd_v6_0_ip_funcs,
};

const struct amdgpu_ip_block_version uvd_v6_2_ip_block =
{
		.type = AMD_IP_BLOCK_TYPE_UVD,
		.major = 6,
		.minor = 2,
		.rev = 0,
		.funcs = &uvd_v6_0_ip_funcs,
};

const struct amdgpu_ip_block_version uvd_v6_3_ip_block =
{
		.type = AMD_IP_BLOCK_TYPE_UVD,
		.major = 6,
		.minor = 3,
		.rev = 0,
		.funcs = &uvd_v6_0_ip_funcs,
};<|MERGE_RESOLUTION|>--- conflicted
+++ resolved
@@ -36,13 +36,10 @@
 #include "bif/bif_5_1_d.h"
 #include "gmc/gmc_8_1_d.h"
 #include "vi.h"
-<<<<<<< HEAD
-=======
 #include "ivsrcid/ivsrcid_vislands30.h"
 
 /* Polaris10/11/12 firmware version */
 #define FW_1_130_16 ((1 << 24) | (130 << 16) | (16 << 8))
->>>>>>> 24b8d41d
 
 static void uvd_v6_0_set_ring_funcs(struct amdgpu_device *adev);
 static void uvd_v6_0_set_enc_ring_funcs(struct amdgpu_device *adev);
@@ -51,8 +48,6 @@
 static int uvd_v6_0_start(struct amdgpu_device *adev);
 static void uvd_v6_0_stop(struct amdgpu_device *adev);
 static void uvd_v6_0_set_sw_clock_gating(struct amdgpu_device *adev);
-<<<<<<< HEAD
-=======
 static int uvd_v6_0_set_clockgating_state(void *handle,
 					  enum amd_clockgating_state state);
 static void uvd_v6_0_enable_mgcg(struct amdgpu_device *adev,
@@ -71,7 +66,6 @@
 			(adev->asic_type <= CHIP_VEGAM) &&
 			(!adev->uvd.fw_version || adev->uvd.fw_version >= FW_1_130_16));
 }
->>>>>>> 24b8d41d
 
 /**
  * uvd_v6_0_ring_get_rptr - get read pointer
@@ -433,12 +427,6 @@
 	if (r)
 		return r;
 
-<<<<<<< HEAD
-	ring = &adev->uvd.ring;
-	sprintf(ring->name, "uvd");
-	r = amdgpu_ring_init(adev, ring, 512, PACKET0(mmUVD_NO_OP, 0), 0xf,
-			     &adev->uvd.irq, 0, AMDGPU_RING_TYPE_UVD);
-=======
 	if (uvd_v6_0_enc_support(adev)) {
 		for (i = 0; i < adev->uvd.num_enc_rings; ++i) {
 			ring = &adev->uvd.inst->ring_enc[i];
@@ -452,7 +440,6 @@
 	}
 
 	r = amdgpu_uvd_entity_init(adev);
->>>>>>> 24b8d41d
 
 	return r;
 }
@@ -728,12 +715,6 @@
 
 	uvd_v6_0_mc_resume(adev);
 
-<<<<<<< HEAD
-	/* disable clock gating */
-	WREG32_FIELD(UVD_CGC_CTRL, DYN_CLOCK_MODE, 0);
-
-=======
->>>>>>> 24b8d41d
 	/* disable interupt */
 	WREG32_FIELD(UVD_MASTINT_EN, VCPU_EN, 0);
 
@@ -854,11 +835,6 @@
 	WREG32(mmUVD_RBC_RB_RPTR, 0);
 
 	ring->wptr = RREG32(mmUVD_RBC_RB_RPTR);
-<<<<<<< HEAD
-	WREG32(mmUVD_RBC_RB_WPTR, ring->wptr);
-
-	WREG32_FIELD(UVD_RBC_RB_CNTL, RB_NO_FETCH, 0);
-=======
 	WREG32(mmUVD_RBC_RB_WPTR, lower_32_bits(ring->wptr));
 
 	WREG32_FIELD(UVD_RBC_RB_CNTL, RB_NO_FETCH, 0);
@@ -878,7 +854,6 @@
 		WREG32(mmUVD_RB_BASE_HI2, upper_32_bits(ring->gpu_addr));
 		WREG32(mmUVD_RB_SIZE2, ring->ring_size / 4);
 	}
->>>>>>> 24b8d41d
 
 	return 0;
 }
@@ -943,31 +918,6 @@
 }
 
 /**
-<<<<<<< HEAD
- * uvd_v6_0_ring_emit_hdp_flush - emit an hdp flush
- *
- * @ring: amdgpu_ring pointer
- *
- * Emits an hdp flush.
- */
-static void uvd_v6_0_ring_emit_hdp_flush(struct amdgpu_ring *ring)
-{
-	amdgpu_ring_write(ring, PACKET0(mmHDP_MEM_COHERENCY_FLUSH_CNTL, 0));
-	amdgpu_ring_write(ring, 0);
-}
-
-/**
- * uvd_v6_0_ring_hdp_invalidate - emit an hdp invalidate
- *
- * @ring: amdgpu_ring pointer
- *
- * Emits an hdp invalidate.
- */
-static void uvd_v6_0_ring_emit_hdp_invalidate(struct amdgpu_ring *ring)
-{
-	amdgpu_ring_write(ring, PACKET0(mmHDP_DEBUG0, 0));
-	amdgpu_ring_write(ring, 1);
-=======
  * uvd_v6_0_enc_ring_emit_fence - emit an enc fence & trap command
  *
  * @ring: amdgpu_ring pointer
@@ -995,7 +945,6 @@
 static void uvd_v6_0_ring_emit_hdp_flush(struct amdgpu_ring *ring)
 {
 	/* The firmware doesn't seem to like touching registers at this point. */
->>>>>>> 24b8d41d
 }
 
 /**
@@ -1042,13 +991,6 @@
  * Write ring commands to execute the indirect buffer
  */
 static void uvd_v6_0_ring_emit_ib(struct amdgpu_ring *ring,
-<<<<<<< HEAD
-				  struct amdgpu_ib *ib,
-				  unsigned vm_id, bool ctx_switch)
-{
-	amdgpu_ring_write(ring, PACKET0(mmUVD_LMI_RBC_IB_VMID, 0));
-	amdgpu_ring_write(ring, vm_id);
-=======
 				  struct amdgpu_job *job,
 				  struct amdgpu_ib *ib,
 				  uint32_t flags)
@@ -1057,7 +999,6 @@
 
 	amdgpu_ring_write(ring, PACKET0(mmUVD_LMI_RBC_IB_VMID, 0));
 	amdgpu_ring_write(ring, vmid);
->>>>>>> 24b8d41d
 
 	amdgpu_ring_write(ring, PACKET0(mmUVD_LMI_RBC_IB_64BIT_BAR_LOW, 0));
 	amdgpu_ring_write(ring, lower_32_bits(ib->gpu_addr));
@@ -1067,31 +1008,6 @@
 	amdgpu_ring_write(ring, ib->length_dw);
 }
 
-<<<<<<< HEAD
-static void uvd_v6_0_ring_emit_vm_flush(struct amdgpu_ring *ring,
-					 unsigned vm_id, uint64_t pd_addr)
-{
-	uint32_t reg;
-
-	if (vm_id < 8)
-		reg = mmVM_CONTEXT0_PAGE_TABLE_BASE_ADDR + vm_id;
-	else
-		reg = mmVM_CONTEXT8_PAGE_TABLE_BASE_ADDR + vm_id - 8;
-
-	amdgpu_ring_write(ring, PACKET0(mmUVD_GPCOM_VCPU_DATA0, 0));
-	amdgpu_ring_write(ring, reg << 2);
-	amdgpu_ring_write(ring, PACKET0(mmUVD_GPCOM_VCPU_DATA1, 0));
-	amdgpu_ring_write(ring, pd_addr >> 12);
-	amdgpu_ring_write(ring, PACKET0(mmUVD_GPCOM_VCPU_CMD, 0));
-	amdgpu_ring_write(ring, 0x8);
-
-	amdgpu_ring_write(ring, PACKET0(mmUVD_GPCOM_VCPU_DATA0, 0));
-	amdgpu_ring_write(ring, mmVM_INVALIDATE_REQUEST << 2);
-	amdgpu_ring_write(ring, PACKET0(mmUVD_GPCOM_VCPU_DATA1, 0));
-	amdgpu_ring_write(ring, 1 << vm_id);
-	amdgpu_ring_write(ring, PACKET0(mmUVD_GPCOM_VCPU_CMD, 0));
-	amdgpu_ring_write(ring, 0x8);
-=======
 /**
  * uvd_v6_0_enc_ring_emit_ib - enc execute indirect buffer
  *
@@ -1129,18 +1045,13 @@
 					unsigned vmid, uint64_t pd_addr)
 {
 	amdgpu_gmc_emit_flush_gpu_tlb(ring, vmid, pd_addr);
->>>>>>> 24b8d41d
 
 	amdgpu_ring_write(ring, PACKET0(mmUVD_GPCOM_VCPU_DATA0, 0));
 	amdgpu_ring_write(ring, mmVM_INVALIDATE_REQUEST << 2);
 	amdgpu_ring_write(ring, PACKET0(mmUVD_GPCOM_VCPU_DATA1, 0));
 	amdgpu_ring_write(ring, 0);
 	amdgpu_ring_write(ring, PACKET0(mmUVD_GP_SCRATCH8, 0));
-<<<<<<< HEAD
-	amdgpu_ring_write(ring, 1 << vm_id); /* mask */
-=======
 	amdgpu_ring_write(ring, 1 << vmid); /* mask */
->>>>>>> 24b8d41d
 	amdgpu_ring_write(ring, PACKET0(mmUVD_GPCOM_VCPU_CMD, 0));
 	amdgpu_ring_write(ring, 0xC);
 }
@@ -1162,31 +1073,6 @@
 	amdgpu_ring_write(ring, 0xE);
 }
 
-<<<<<<< HEAD
-static unsigned uvd_v6_0_ring_get_emit_ib_size(struct amdgpu_ring *ring)
-{
-	return
-		8; /* uvd_v6_0_ring_emit_ib */
-}
-
-static unsigned uvd_v6_0_ring_get_dma_frame_size(struct amdgpu_ring *ring)
-{
-	return
-		2 + /* uvd_v6_0_ring_emit_hdp_flush */
-		2 + /* uvd_v6_0_ring_emit_hdp_invalidate */
-		10 + /* uvd_v6_0_ring_emit_pipeline_sync */
-		14; /* uvd_v6_0_ring_emit_fence x1 no user fence */
-}
-
-static unsigned uvd_v6_0_ring_get_dma_frame_size_vm(struct amdgpu_ring *ring)
-{
-	return
-		2 + /* uvd_v6_0_ring_emit_hdp_flush */
-		2 + /* uvd_v6_0_ring_emit_hdp_invalidate */
-		10 + /* uvd_v6_0_ring_emit_pipeline_sync */
-		20 + /* uvd_v6_0_ring_emit_vm_flush */
-		14 + 14; /* uvd_v6_0_ring_emit_fence x2 vm fence */
-=======
 static void uvd_v6_0_ring_insert_nop(struct amdgpu_ring *ring, uint32_t count)
 {
 	int i;
@@ -1224,7 +1110,6 @@
 
 	amdgpu_ring_write(ring, HEVC_ENC_CMD_FLUSH_TLB);
 	amdgpu_ring_write(ring, vmid);
->>>>>>> 24b8d41d
 }
 
 static bool uvd_v6_0_is_idle(void *handle)
@@ -1248,8 +1133,6 @@
 
 #define AMDGPU_UVD_STATUS_BUSY_MASK    0xfd
 static bool uvd_v6_0_check_soft_reset(void *handle)
-<<<<<<< HEAD
-=======
 {
 	struct amdgpu_device *adev = (struct amdgpu_device *)handle;
 	u32 srbm_soft_reset = 0;
@@ -1270,32 +1153,8 @@
 }
 
 static int uvd_v6_0_pre_soft_reset(void *handle)
->>>>>>> 24b8d41d
 {
 	struct amdgpu_device *adev = (struct amdgpu_device *)handle;
-	u32 srbm_soft_reset = 0;
-	u32 tmp = RREG32(mmSRBM_STATUS);
-
-	if (REG_GET_FIELD(tmp, SRBM_STATUS, UVD_RQ_PENDING) ||
-	    REG_GET_FIELD(tmp, SRBM_STATUS, UVD_BUSY) ||
-	    (RREG32(mmUVD_STATUS) & AMDGPU_UVD_STATUS_BUSY_MASK))
-		srbm_soft_reset = REG_SET_FIELD(srbm_soft_reset, SRBM_SOFT_RESET, SOFT_RESET_UVD, 1);
-
-	if (srbm_soft_reset) {
-		adev->uvd.srbm_soft_reset = srbm_soft_reset;
-		return true;
-	} else {
-		adev->uvd.srbm_soft_reset = 0;
-		return false;
-	}
-}
-
-static int uvd_v6_0_pre_soft_reset(void *handle)
-{
-	struct amdgpu_device *adev = (struct amdgpu_device *)handle;
-
-	if (!adev->uvd.srbm_soft_reset)
-		return 0;
 
 	if (!adev->uvd.inst->srbm_soft_reset)
 		return 0;
@@ -1309,15 +1168,9 @@
 	struct amdgpu_device *adev = (struct amdgpu_device *)handle;
 	u32 srbm_soft_reset;
 
-<<<<<<< HEAD
-	if (!adev->uvd.srbm_soft_reset)
-		return 0;
-	srbm_soft_reset = adev->uvd.srbm_soft_reset;
-=======
 	if (!adev->uvd.inst->srbm_soft_reset)
 		return 0;
 	srbm_soft_reset = adev->uvd.inst->srbm_soft_reset;
->>>>>>> 24b8d41d
 
 	if (srbm_soft_reset) {
 		u32 tmp;
@@ -1345,11 +1198,7 @@
 {
 	struct amdgpu_device *adev = (struct amdgpu_device *)handle;
 
-<<<<<<< HEAD
-	if (!adev->uvd.srbm_soft_reset)
-=======
 	if (!adev->uvd.inst->srbm_soft_reset)
->>>>>>> 24b8d41d
 		return 0;
 
 	mdelay(5);
@@ -1398,23 +1247,72 @@
 	return 0;
 }
 
-<<<<<<< HEAD
-static void uvd_v6_0_set_sw_clock_gating(struct amdgpu_device *adev)
-{
-	uint32_t data, data1, data2, suvd_flags;
-
-	data = RREG32(mmUVD_CGC_CTRL);
+static void uvd_v6_0_enable_clock_gating(struct amdgpu_device *adev, bool enable)
+{
+	uint32_t data1, data3;
+
 	data1 = RREG32(mmUVD_SUVD_CGC_GATE);
-	data2 = RREG32(mmUVD_SUVD_CGC_CTRL);
-
-	data &= ~(UVD_CGC_CTRL__CLK_OFF_DELAY_MASK |
-		  UVD_CGC_CTRL__CLK_GATE_DLY_TIMER_MASK);
-
-	suvd_flags = UVD_SUVD_CGC_GATE__SRE_MASK |
+	data3 = RREG32(mmUVD_CGC_GATE);
+
+	data1 |= UVD_SUVD_CGC_GATE__SRE_MASK |
 		     UVD_SUVD_CGC_GATE__SIT_MASK |
 		     UVD_SUVD_CGC_GATE__SMP_MASK |
 		     UVD_SUVD_CGC_GATE__SCM_MASK |
-		     UVD_SUVD_CGC_GATE__SDB_MASK;
+		     UVD_SUVD_CGC_GATE__SDB_MASK |
+		     UVD_SUVD_CGC_GATE__SRE_H264_MASK |
+		     UVD_SUVD_CGC_GATE__SRE_HEVC_MASK |
+		     UVD_SUVD_CGC_GATE__SIT_H264_MASK |
+		     UVD_SUVD_CGC_GATE__SIT_HEVC_MASK |
+		     UVD_SUVD_CGC_GATE__SCM_H264_MASK |
+		     UVD_SUVD_CGC_GATE__SCM_HEVC_MASK |
+		     UVD_SUVD_CGC_GATE__SDB_H264_MASK |
+		     UVD_SUVD_CGC_GATE__SDB_HEVC_MASK;
+
+	if (enable) {
+		data3 |= (UVD_CGC_GATE__SYS_MASK       |
+			UVD_CGC_GATE__UDEC_MASK      |
+			UVD_CGC_GATE__MPEG2_MASK     |
+			UVD_CGC_GATE__RBC_MASK       |
+			UVD_CGC_GATE__LMI_MC_MASK    |
+			UVD_CGC_GATE__LMI_UMC_MASK   |
+			UVD_CGC_GATE__IDCT_MASK      |
+			UVD_CGC_GATE__MPRD_MASK      |
+			UVD_CGC_GATE__MPC_MASK       |
+			UVD_CGC_GATE__LBSI_MASK      |
+			UVD_CGC_GATE__LRBBM_MASK     |
+			UVD_CGC_GATE__UDEC_RE_MASK   |
+			UVD_CGC_GATE__UDEC_CM_MASK   |
+			UVD_CGC_GATE__UDEC_IT_MASK   |
+			UVD_CGC_GATE__UDEC_DB_MASK   |
+			UVD_CGC_GATE__UDEC_MP_MASK   |
+			UVD_CGC_GATE__WCB_MASK       |
+			UVD_CGC_GATE__JPEG_MASK      |
+			UVD_CGC_GATE__SCPU_MASK      |
+			UVD_CGC_GATE__JPEG2_MASK);
+		/* only in pg enabled, we can gate clock to vcpu*/
+		if (adev->pg_flags & AMD_PG_SUPPORT_UVD)
+			data3 |= UVD_CGC_GATE__VCPU_MASK;
+
+		data3 &= ~UVD_CGC_GATE__REGS_MASK;
+	} else {
+		data3 = 0;
+	}
+
+	WREG32(mmUVD_SUVD_CGC_GATE, data1);
+	WREG32(mmUVD_CGC_GATE, data3);
+}
+
+static void uvd_v6_0_set_sw_clock_gating(struct amdgpu_device *adev)
+{
+	uint32_t data, data2;
+
+	data = RREG32(mmUVD_CGC_CTRL);
+	data2 = RREG32(mmUVD_SUVD_CGC_CTRL);
+
+
+	data &= ~(UVD_CGC_CTRL__CLK_OFF_DELAY_MASK |
+		  UVD_CGC_CTRL__CLK_GATE_DLY_TIMER_MASK);
+
 
 	data |= UVD_CGC_CTRL__DYN_CLOCK_MODE_MASK |
 		(1 << REG_FIELD_SHIFT(UVD_CGC_CTRL, CLK_GATE_DLY_TIMER)) |
@@ -1447,11 +1345,8 @@
 			UVD_SUVD_CGC_CTRL__SMP_MODE_MASK |
 			UVD_SUVD_CGC_CTRL__SCM_MODE_MASK |
 			UVD_SUVD_CGC_CTRL__SDB_MODE_MASK);
-	data1 |= suvd_flags;
 
 	WREG32(mmUVD_CGC_CTRL, data);
-	WREG32(mmUVD_CGC_GATE, 0);
-	WREG32(mmUVD_SUVD_CGC_GATE, data1);
 	WREG32(mmUVD_SUVD_CGC_CTRL, data2);
 }
 
@@ -1498,188 +1393,6 @@
 }
 #endif
 
-static void uvd_v6_set_bypass_mode(struct amdgpu_device *adev, bool enable)
-{
-	u32 tmp = RREG32_SMC(ixGCK_DFS_BYPASS_CNTL);
-
-	if (enable)
-		tmp |= (GCK_DFS_BYPASS_CNTL__BYPASSDCLK_MASK |
-			GCK_DFS_BYPASS_CNTL__BYPASSVCLK_MASK);
-	else
-		tmp &= ~(GCK_DFS_BYPASS_CNTL__BYPASSDCLK_MASK |
-			 GCK_DFS_BYPASS_CNTL__BYPASSVCLK_MASK);
-
-	WREG32_SMC(ixGCK_DFS_BYPASS_CNTL, tmp);
-}
-
-static int uvd_v6_0_set_clockgating_state(void *handle,
-					  enum amd_clockgating_state state)
-{
-	struct amdgpu_device *adev = (struct amdgpu_device *)handle;
-
-	if (adev->asic_type == CHIP_FIJI ||
-	    adev->asic_type == CHIP_POLARIS10)
-		uvd_v6_set_bypass_mode(adev, state == AMD_CG_STATE_GATE ? true : false);
-=======
-static void uvd_v6_0_enable_clock_gating(struct amdgpu_device *adev, bool enable)
-{
-	uint32_t data1, data3;
->>>>>>> 24b8d41d
-
-	data1 = RREG32(mmUVD_SUVD_CGC_GATE);
-	data3 = RREG32(mmUVD_CGC_GATE);
-
-	data1 |= UVD_SUVD_CGC_GATE__SRE_MASK |
-		     UVD_SUVD_CGC_GATE__SIT_MASK |
-		     UVD_SUVD_CGC_GATE__SMP_MASK |
-		     UVD_SUVD_CGC_GATE__SCM_MASK |
-		     UVD_SUVD_CGC_GATE__SDB_MASK |
-		     UVD_SUVD_CGC_GATE__SRE_H264_MASK |
-		     UVD_SUVD_CGC_GATE__SRE_HEVC_MASK |
-		     UVD_SUVD_CGC_GATE__SIT_H264_MASK |
-		     UVD_SUVD_CGC_GATE__SIT_HEVC_MASK |
-		     UVD_SUVD_CGC_GATE__SCM_H264_MASK |
-		     UVD_SUVD_CGC_GATE__SCM_HEVC_MASK |
-		     UVD_SUVD_CGC_GATE__SDB_H264_MASK |
-		     UVD_SUVD_CGC_GATE__SDB_HEVC_MASK;
-
-<<<<<<< HEAD
-	if (state == AMD_CG_STATE_GATE) {
-		/* disable HW gating and enable Sw gating */
-		uvd_v6_0_set_sw_clock_gating(adev);
-	} else {
-		/* wait for STATUS to clear */
-		if (uvd_v6_0_wait_for_idle(handle))
-			return -EBUSY;
-
-		/* enable HW gates because UVD is idle */
-/*		uvd_v6_0_set_hw_clock_gating(adev); */
-=======
-	if (enable) {
-		data3 |= (UVD_CGC_GATE__SYS_MASK       |
-			UVD_CGC_GATE__UDEC_MASK      |
-			UVD_CGC_GATE__MPEG2_MASK     |
-			UVD_CGC_GATE__RBC_MASK       |
-			UVD_CGC_GATE__LMI_MC_MASK    |
-			UVD_CGC_GATE__LMI_UMC_MASK   |
-			UVD_CGC_GATE__IDCT_MASK      |
-			UVD_CGC_GATE__MPRD_MASK      |
-			UVD_CGC_GATE__MPC_MASK       |
-			UVD_CGC_GATE__LBSI_MASK      |
-			UVD_CGC_GATE__LRBBM_MASK     |
-			UVD_CGC_GATE__UDEC_RE_MASK   |
-			UVD_CGC_GATE__UDEC_CM_MASK   |
-			UVD_CGC_GATE__UDEC_IT_MASK   |
-			UVD_CGC_GATE__UDEC_DB_MASK   |
-			UVD_CGC_GATE__UDEC_MP_MASK   |
-			UVD_CGC_GATE__WCB_MASK       |
-			UVD_CGC_GATE__JPEG_MASK      |
-			UVD_CGC_GATE__SCPU_MASK      |
-			UVD_CGC_GATE__JPEG2_MASK);
-		/* only in pg enabled, we can gate clock to vcpu*/
-		if (adev->pg_flags & AMD_PG_SUPPORT_UVD)
-			data3 |= UVD_CGC_GATE__VCPU_MASK;
-
-		data3 &= ~UVD_CGC_GATE__REGS_MASK;
-	} else {
-		data3 = 0;
-	}
-
-	WREG32(mmUVD_SUVD_CGC_GATE, data1);
-	WREG32(mmUVD_CGC_GATE, data3);
-}
-
-static void uvd_v6_0_set_sw_clock_gating(struct amdgpu_device *adev)
-{
-	uint32_t data, data2;
-
-	data = RREG32(mmUVD_CGC_CTRL);
-	data2 = RREG32(mmUVD_SUVD_CGC_CTRL);
-
-
-	data &= ~(UVD_CGC_CTRL__CLK_OFF_DELAY_MASK |
-		  UVD_CGC_CTRL__CLK_GATE_DLY_TIMER_MASK);
-
-
-	data |= UVD_CGC_CTRL__DYN_CLOCK_MODE_MASK |
-		(1 << REG_FIELD_SHIFT(UVD_CGC_CTRL, CLK_GATE_DLY_TIMER)) |
-		(4 << REG_FIELD_SHIFT(UVD_CGC_CTRL, CLK_OFF_DELAY));
-
-	data &= ~(UVD_CGC_CTRL__UDEC_RE_MODE_MASK |
-			UVD_CGC_CTRL__UDEC_CM_MODE_MASK |
-			UVD_CGC_CTRL__UDEC_IT_MODE_MASK |
-			UVD_CGC_CTRL__UDEC_DB_MODE_MASK |
-			UVD_CGC_CTRL__UDEC_MP_MODE_MASK |
-			UVD_CGC_CTRL__SYS_MODE_MASK |
-			UVD_CGC_CTRL__UDEC_MODE_MASK |
-			UVD_CGC_CTRL__MPEG2_MODE_MASK |
-			UVD_CGC_CTRL__REGS_MODE_MASK |
-			UVD_CGC_CTRL__RBC_MODE_MASK |
-			UVD_CGC_CTRL__LMI_MC_MODE_MASK |
-			UVD_CGC_CTRL__LMI_UMC_MODE_MASK |
-			UVD_CGC_CTRL__IDCT_MODE_MASK |
-			UVD_CGC_CTRL__MPRD_MODE_MASK |
-			UVD_CGC_CTRL__MPC_MODE_MASK |
-			UVD_CGC_CTRL__LBSI_MODE_MASK |
-			UVD_CGC_CTRL__LRBBM_MODE_MASK |
-			UVD_CGC_CTRL__WCB_MODE_MASK |
-			UVD_CGC_CTRL__VCPU_MODE_MASK |
-			UVD_CGC_CTRL__JPEG_MODE_MASK |
-			UVD_CGC_CTRL__SCPU_MODE_MASK |
-			UVD_CGC_CTRL__JPEG2_MODE_MASK);
-	data2 &= ~(UVD_SUVD_CGC_CTRL__SRE_MODE_MASK |
-			UVD_SUVD_CGC_CTRL__SIT_MODE_MASK |
-			UVD_SUVD_CGC_CTRL__SMP_MODE_MASK |
-			UVD_SUVD_CGC_CTRL__SCM_MODE_MASK |
-			UVD_SUVD_CGC_CTRL__SDB_MODE_MASK);
-
-	WREG32(mmUVD_CGC_CTRL, data);
-	WREG32(mmUVD_SUVD_CGC_CTRL, data2);
-}
-
-#if 0
-static void uvd_v6_0_set_hw_clock_gating(struct amdgpu_device *adev)
-{
-	uint32_t data, data1, cgc_flags, suvd_flags;
-
-	data = RREG32(mmUVD_CGC_GATE);
-	data1 = RREG32(mmUVD_SUVD_CGC_GATE);
-
-	cgc_flags = UVD_CGC_GATE__SYS_MASK |
-		UVD_CGC_GATE__UDEC_MASK |
-		UVD_CGC_GATE__MPEG2_MASK |
-		UVD_CGC_GATE__RBC_MASK |
-		UVD_CGC_GATE__LMI_MC_MASK |
-		UVD_CGC_GATE__IDCT_MASK |
-		UVD_CGC_GATE__MPRD_MASK |
-		UVD_CGC_GATE__MPC_MASK |
-		UVD_CGC_GATE__LBSI_MASK |
-		UVD_CGC_GATE__LRBBM_MASK |
-		UVD_CGC_GATE__UDEC_RE_MASK |
-		UVD_CGC_GATE__UDEC_CM_MASK |
-		UVD_CGC_GATE__UDEC_IT_MASK |
-		UVD_CGC_GATE__UDEC_DB_MASK |
-		UVD_CGC_GATE__UDEC_MP_MASK |
-		UVD_CGC_GATE__WCB_MASK |
-		UVD_CGC_GATE__VCPU_MASK |
-		UVD_CGC_GATE__SCPU_MASK |
-		UVD_CGC_GATE__JPEG_MASK |
-		UVD_CGC_GATE__JPEG2_MASK;
-
-	suvd_flags = UVD_SUVD_CGC_GATE__SRE_MASK |
-				UVD_SUVD_CGC_GATE__SIT_MASK |
-				UVD_SUVD_CGC_GATE__SMP_MASK |
-				UVD_SUVD_CGC_GATE__SCM_MASK |
-				UVD_SUVD_CGC_GATE__SDB_MASK;
-
-	data |= cgc_flags;
-	data1 |= suvd_flags;
-
-	WREG32(mmUVD_CGC_GATE, data);
-	WREG32(mmUVD_SUVD_CGC_GATE, data1);
-}
-#endif
-
 static void uvd_v6_0_enable_mgcg(struct amdgpu_device *adev,
 				 bool enable)
 {
@@ -1703,7 +1416,6 @@
 		data &= ~UVD_CGC_CTRL__DYN_CLOCK_MODE_MASK;
 		if (orig != data)
 			WREG32(mmUVD_CGC_CTRL, data);
->>>>>>> 24b8d41d
 	}
 }
 
@@ -1743,8 +1455,6 @@
 
 	WREG32(mmUVD_POWER_STATUS, UVD_POWER_STATUS__UVD_PG_EN_MASK);
 
-	WREG32(mmUVD_POWER_STATUS, UVD_POWER_STATUS__UVD_PG_EN_MASK);
-
 	if (state == AMD_PG_STATE_GATE) {
 		uvd_v6_0_stop(adev);
 	} else {
@@ -1783,11 +1493,7 @@
 	mutex_unlock(&adev->pm.mutex);
 }
 
-<<<<<<< HEAD
-const struct amd_ip_funcs uvd_v6_0_ip_funcs = {
-=======
 static const struct amd_ip_funcs uvd_v6_0_ip_funcs = {
->>>>>>> 24b8d41d
 	.name = "uvd_v6_0",
 	.early_init = uvd_v6_0_early_init,
 	.late_init = NULL,
@@ -1809,13 +1515,10 @@
 };
 
 static const struct amdgpu_ring_funcs uvd_v6_0_ring_phys_funcs = {
-<<<<<<< HEAD
-=======
 	.type = AMDGPU_RING_TYPE_UVD,
 	.align_mask = 0xf,
 	.support_64bit_ptrs = false,
 	.no_user_fence = true,
->>>>>>> 24b8d41d
 	.get_rptr = uvd_v6_0_ring_get_rptr,
 	.get_wptr = uvd_v6_0_ring_get_wptr,
 	.set_wptr = uvd_v6_0_ring_set_wptr,
@@ -1828,32 +1531,6 @@
 	.emit_ib = uvd_v6_0_ring_emit_ib,
 	.emit_fence = uvd_v6_0_ring_emit_fence,
 	.emit_hdp_flush = uvd_v6_0_ring_emit_hdp_flush,
-<<<<<<< HEAD
-	.emit_hdp_invalidate = uvd_v6_0_ring_emit_hdp_invalidate,
-	.test_ring = uvd_v6_0_ring_test_ring,
-	.test_ib = amdgpu_uvd_ring_test_ib,
-	.insert_nop = amdgpu_ring_insert_nop,
-	.pad_ib = amdgpu_ring_generic_pad_ib,
-	.begin_use = amdgpu_uvd_ring_begin_use,
-	.end_use = amdgpu_uvd_ring_end_use,
-	.get_emit_ib_size = uvd_v6_0_ring_get_emit_ib_size,
-	.get_dma_frame_size = uvd_v6_0_ring_get_dma_frame_size,
-};
-
-static const struct amdgpu_ring_funcs uvd_v6_0_ring_vm_funcs = {
-	.get_rptr = uvd_v6_0_ring_get_rptr,
-	.get_wptr = uvd_v6_0_ring_get_wptr,
-	.set_wptr = uvd_v6_0_ring_set_wptr,
-	.parse_cs = NULL,
-	.emit_ib = uvd_v6_0_ring_emit_ib,
-	.emit_fence = uvd_v6_0_ring_emit_fence,
-	.emit_vm_flush = uvd_v6_0_ring_emit_vm_flush,
-	.emit_pipeline_sync = uvd_v6_0_ring_emit_pipeline_sync,
-	.emit_hdp_flush = uvd_v6_0_ring_emit_hdp_flush,
-	.emit_hdp_invalidate = uvd_v6_0_ring_emit_hdp_invalidate,
-	.test_ring = uvd_v6_0_ring_test_ring,
-	.test_ib = amdgpu_uvd_ring_test_ib,
-=======
 	.test_ring = uvd_v6_0_ring_test_ring,
 	.test_ib = amdgpu_uvd_ring_test_ib,
 	.insert_nop = uvd_v6_0_ring_insert_nop,
@@ -1912,30 +1589,16 @@
 	.emit_pipeline_sync = uvd_v6_0_enc_ring_emit_pipeline_sync,
 	.test_ring = uvd_v6_0_enc_ring_test_ring,
 	.test_ib = uvd_v6_0_enc_ring_test_ib,
->>>>>>> 24b8d41d
 	.insert_nop = amdgpu_ring_insert_nop,
 	.insert_end = uvd_v6_0_enc_ring_insert_end,
 	.pad_ib = amdgpu_ring_generic_pad_ib,
 	.begin_use = amdgpu_uvd_ring_begin_use,
 	.end_use = amdgpu_uvd_ring_end_use,
-<<<<<<< HEAD
-	.get_emit_ib_size = uvd_v6_0_ring_get_emit_ib_size,
-	.get_dma_frame_size = uvd_v6_0_ring_get_dma_frame_size_vm,
-=======
->>>>>>> 24b8d41d
 };
 
 static void uvd_v6_0_set_ring_funcs(struct amdgpu_device *adev)
 {
 	if (adev->asic_type >= CHIP_POLARIS10) {
-<<<<<<< HEAD
-		adev->uvd.ring.funcs = &uvd_v6_0_ring_vm_funcs;
-		DRM_INFO("UVD is enabled in VM mode\n");
-	} else {
-		adev->uvd.ring.funcs = &uvd_v6_0_ring_phys_funcs;
-		DRM_INFO("UVD is enabled in physical mode\n");
-	}
-=======
 		adev->uvd.inst->ring.funcs = &uvd_v6_0_ring_vm_funcs;
 		DRM_INFO("UVD is enabled in VM mode\n");
 	} else {
@@ -1952,7 +1615,6 @@
 		adev->uvd.inst->ring_enc[i].funcs = &uvd_v6_0_enc_ring_vm_funcs;
 
 	DRM_INFO("UVD ENC is enabled in VM mode\n");
->>>>>>> 24b8d41d
 }
 
 static const struct amdgpu_irq_src_funcs uvd_v6_0_irq_funcs = {
