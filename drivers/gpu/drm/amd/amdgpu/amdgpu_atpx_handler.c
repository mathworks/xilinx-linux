--- conflicted
+++ resolved
@@ -44,10 +44,7 @@
 static struct amdgpu_atpx_priv {
 	bool atpx_detected;
 	bool bridge_pm_usable;
-<<<<<<< HEAD
-=======
 	unsigned int quirks;
->>>>>>> 24b8d41d
 	/* handle for device - and atpx */
 	acpi_handle dhandle;
 	acpi_handle other_handle;
@@ -92,15 +89,12 @@
 	return amdgpu_atpx_priv.atpx.dgpu_req_power_for_displays;
 }
 
-<<<<<<< HEAD
-=======
 #if defined(CONFIG_ACPI)
 void *amdgpu_atpx_get_dhandle(void) {
 	return amdgpu_atpx_priv.dhandle;
 }
 #endif
 
->>>>>>> 24b8d41d
 /**
  * amdgpu_atpx_call - call an ATPX method
  *
@@ -227,15 +221,6 @@
 
 	atpx->is_hybrid = false;
 	if (valid_bits & ATPX_MS_HYBRID_GFX_SUPPORTED) {
-<<<<<<< HEAD
-		printk("ATPX Hybrid Graphics\n");
-		/*
-		 * Disable legacy PM methods only when pcie port PM is usable,
-		 * otherwise the device might fail to power off or power on.
-		 */
-		atpx->functions.power_cntl = !amdgpu_atpx_priv.bridge_pm_usable;
-		atpx->is_hybrid = true;
-=======
 		if (amdgpu_atpx_priv.quirks & AMDGPU_PX_QUIRK_FORCE_ATPX) {
 			printk("ATPX Hybrid Graphics, forcing to ATPX\n");
 			atpx->functions.power_cntl = true;
@@ -249,7 +234,6 @@
 			atpx->functions.power_cntl = !amdgpu_atpx_priv.bridge_pm_usable;
 			atpx->is_hybrid = true;
 		}
->>>>>>> 24b8d41d
 	}
 
 	atpx->dgpu_req_power_for_displays = false;
@@ -632,35 +616,21 @@
 	while ((pdev = pci_get_class(PCI_CLASS_DISPLAY_VGA << 8, pdev)) != NULL) {
 		vga_count++;
 
-<<<<<<< HEAD
-		has_atpx |= (amdgpu_atpx_pci_probe_handle(pdev) == true);
-
-		parent_pdev = pci_upstream_bridge(pdev);
-		d3_supported |= parent_pdev && parent_pdev->bridge_d3;
-=======
 		has_atpx |= amdgpu_atpx_pci_probe_handle(pdev);
 
 		parent_pdev = pci_upstream_bridge(pdev);
 		d3_supported |= parent_pdev && parent_pdev->bridge_d3;
 		amdgpu_atpx_get_quirks(pdev);
->>>>>>> 24b8d41d
 	}
 
 	while ((pdev = pci_get_class(PCI_CLASS_DISPLAY_OTHER << 8, pdev)) != NULL) {
 		vga_count++;
 
-<<<<<<< HEAD
-		has_atpx |= (amdgpu_atpx_pci_probe_handle(pdev) == true);
-
-		parent_pdev = pci_upstream_bridge(pdev);
-		d3_supported |= parent_pdev && parent_pdev->bridge_d3;
-=======
 		has_atpx |= amdgpu_atpx_pci_probe_handle(pdev);
 
 		parent_pdev = pci_upstream_bridge(pdev);
 		d3_supported |= parent_pdev && parent_pdev->bridge_d3;
 		amdgpu_atpx_get_quirks(pdev);
->>>>>>> 24b8d41d
 	}
 
 	if (has_atpx && vga_count == 2) {
