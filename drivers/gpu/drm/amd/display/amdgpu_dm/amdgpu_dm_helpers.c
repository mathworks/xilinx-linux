--- conflicted
+++ resolved
@@ -44,11 +44,6 @@
 #include "dm_helpers.h"
 #include "ddc_service_types.h"
 
-<<<<<<< HEAD
-/* dm_helpers_parse_edid_caps
- *
- * Parse edid caps
-=======
 static u32 edid_extract_panel_id(struct edid *edid)
 {
 	return (u32)edid->mfg_id[0] << 24   |
@@ -75,7 +70,6 @@
 
 /**
  * dm_helpers_parse_edid_caps() - Parse edid caps
->>>>>>> e475cc1c
  *
  * @link: current detected link
  * @edid:	[in] pointer to edid
