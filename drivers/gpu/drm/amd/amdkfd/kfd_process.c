/*
 * Copyright 2014 Advanced Micro Devices, Inc.
 *
 * Permission is hereby granted, free of charge, to any person obtaining a
 * copy of this software and associated documentation files (the "Software"),
 * to deal in the Software without restriction, including without limitation
 * the rights to use, copy, modify, merge, publish, distribute, sublicense,
 * and/or sell copies of the Software, and to permit persons to whom the
 * Software is furnished to do so, subject to the following conditions:
 *
 * The above copyright notice and this permission notice shall be included in
 * all copies or substantial portions of the Software.
 *
 * THE SOFTWARE IS PROVIDED "AS IS", WITHOUT WARRANTY OF ANY KIND, EXPRESS OR
 * IMPLIED, INCLUDING BUT NOT LIMITED TO THE WARRANTIES OF MERCHANTABILITY,
 * FITNESS FOR A PARTICULAR PURPOSE AND NONINFRINGEMENT.  IN NO EVENT SHALL
 * THE COPYRIGHT HOLDER(S) OR AUTHOR(S) BE LIABLE FOR ANY CLAIM, DAMAGES OR
 * OTHER LIABILITY, WHETHER IN AN ACTION OF CONTRACT, TORT OR OTHERWISE,
 * ARISING FROM, OUT OF OR IN CONNECTION WITH THE SOFTWARE OR THE USE OR
 * OTHER DEALINGS IN THE SOFTWARE.
 */

#include <linux/mutex.h>
#include <linux/log2.h>
#include <linux/sched.h>
#include <linux/sched/mm.h>
#include <linux/sched/task.h>
#include <linux/mmu_context.h>
#include <linux/slab.h>
#include <linux/amd-iommu.h>
#include <linux/notifier.h>
#include <linux/compat.h>
#include <linux/mman.h>
#include <linux/file.h>
#include <linux/pm_runtime.h>
#include "amdgpu_amdkfd.h"
#include "amdgpu.h"

struct mm_struct;

#include "kfd_priv.h"
#include "kfd_device_queue_manager.h"
#include "kfd_dbgmgr.h"
#include "kfd_iommu.h"

/*
 * List of struct kfd_process (field kfd_process).
 * Unique/indexed by mm_struct*
 */
DEFINE_HASHTABLE(kfd_processes_table, KFD_PROCESS_TABLE_SIZE);
static DEFINE_MUTEX(kfd_processes_mutex);

DEFINE_SRCU(kfd_processes_srcu);

/* For process termination handling */
static struct workqueue_struct *kfd_process_wq;

/* Ordered, single-threaded workqueue for restoring evicted
 * processes. Restoring multiple processes concurrently under memory
 * pressure can lead to processes blocking each other from validating
 * their BOs and result in a live-lock situation where processes
 * remain evicted indefinitely.
 */
static struct workqueue_struct *kfd_restore_wq;

static struct kfd_process *find_process(const struct task_struct *thread);
static void kfd_process_ref_release(struct kref *ref);
static struct kfd_process *create_process(const struct task_struct *thread);
static int kfd_process_init_cwsr_apu(struct kfd_process *p, struct file *filep);

static void evict_process_worker(struct work_struct *work);
static void restore_process_worker(struct work_struct *work);

struct kfd_procfs_tree {
	struct kobject *kobj;
};

static struct kfd_procfs_tree procfs;

/*
 * Structure for SDMA activity tracking
 */
struct kfd_sdma_activity_handler_workarea {
	struct work_struct sdma_activity_work;
	struct kfd_process_device *pdd;
	uint64_t sdma_activity_counter;
};

struct temp_sdma_queue_list {
	uint64_t __user *rptr;
	uint64_t sdma_val;
	unsigned int queue_id;
	struct list_head list;
};

static void kfd_sdma_activity_worker(struct work_struct *work)
{
	struct kfd_sdma_activity_handler_workarea *workarea;
	struct kfd_process_device *pdd;
	uint64_t val;
	struct mm_struct *mm;
	struct queue *q;
	struct qcm_process_device *qpd;
	struct device_queue_manager *dqm;
	int ret = 0;
	struct temp_sdma_queue_list sdma_q_list;
	struct temp_sdma_queue_list *sdma_q, *next;

	workarea = container_of(work, struct kfd_sdma_activity_handler_workarea,
				sdma_activity_work);
	if (!workarea)
		return;

	pdd = workarea->pdd;
	if (!pdd)
		return;
	dqm = pdd->dev->dqm;
	qpd = &pdd->qpd;
	if (!dqm || !qpd)
		return;
	/*
	 * Total SDMA activity is current SDMA activity + past SDMA activity
	 * Past SDMA count is stored in pdd.
	 * To get the current activity counters for all active SDMA queues,
	 * we loop over all SDMA queues and get their counts from user-space.
	 *
	 * We cannot call get_user() with dqm_lock held as it can cause
	 * a circular lock dependency situation. To read the SDMA stats,
	 * we need to do the following:
	 *
	 * 1. Create a temporary list of SDMA queue nodes from the qpd->queues_list,
	 *    with dqm_lock/dqm_unlock().
	 * 2. Call get_user() for each node in temporary list without dqm_lock.
	 *    Save the SDMA count for each node and also add the count to the total
	 *    SDMA count counter.
	 *    Its possible, during this step, a few SDMA queue nodes got deleted
	 *    from the qpd->queues_list.
	 * 3. Do a second pass over qpd->queues_list to check if any nodes got deleted.
	 *    If any node got deleted, its SDMA count would be captured in the sdma
	 *    past activity counter. So subtract the SDMA counter stored in step 2
	 *    for this node from the total SDMA count.
	 */
	INIT_LIST_HEAD(&sdma_q_list.list);

	/*
	 * Create the temp list of all SDMA queues
	 */
	dqm_lock(dqm);

	list_for_each_entry(q, &qpd->queues_list, list) {
		if ((q->properties.type != KFD_QUEUE_TYPE_SDMA) &&
		    (q->properties.type != KFD_QUEUE_TYPE_SDMA_XGMI))
			continue;

		sdma_q = kzalloc(sizeof(struct temp_sdma_queue_list), GFP_KERNEL);
		if (!sdma_q) {
			dqm_unlock(dqm);
			goto cleanup;
		}

		INIT_LIST_HEAD(&sdma_q->list);
		sdma_q->rptr = (uint64_t __user *)q->properties.read_ptr;
		sdma_q->queue_id = q->properties.queue_id;
		list_add_tail(&sdma_q->list, &sdma_q_list.list);
	}

	/*
	 * If the temp list is empty, then no SDMA queues nodes were found in
	 * qpd->queues_list. Return the past activity count as the total sdma
	 * count
	 */
	if (list_empty(&sdma_q_list.list)) {
		workarea->sdma_activity_counter = pdd->sdma_past_activity_counter;
		dqm_unlock(dqm);
		return;
	}

	dqm_unlock(dqm);

	/*
	 * Get the usage count for each SDMA queue in temp_list.
	 */
	mm = get_task_mm(pdd->process->lead_thread);
	if (!mm)
		goto cleanup;

	kthread_use_mm(mm);

	list_for_each_entry(sdma_q, &sdma_q_list.list, list) {
		val = 0;
		ret = read_sdma_queue_counter(sdma_q->rptr, &val);
		if (ret) {
			pr_debug("Failed to read SDMA queue active counter for queue id: %d",
				 sdma_q->queue_id);
		} else {
			sdma_q->sdma_val = val;
			workarea->sdma_activity_counter += val;
		}
	}

	kthread_unuse_mm(mm);
	mmput(mm);

	/*
	 * Do a second iteration over qpd_queues_list to check if any SDMA
	 * nodes got deleted while fetching SDMA counter.
	 */
	dqm_lock(dqm);

	workarea->sdma_activity_counter += pdd->sdma_past_activity_counter;

	list_for_each_entry(q, &qpd->queues_list, list) {
		if (list_empty(&sdma_q_list.list))
			break;

		if ((q->properties.type != KFD_QUEUE_TYPE_SDMA) &&
		    (q->properties.type != KFD_QUEUE_TYPE_SDMA_XGMI))
			continue;

		list_for_each_entry_safe(sdma_q, next, &sdma_q_list.list, list) {
			if (((uint64_t __user *)q->properties.read_ptr == sdma_q->rptr) &&
			     (sdma_q->queue_id == q->properties.queue_id)) {
				list_del(&sdma_q->list);
				kfree(sdma_q);
				break;
			}
		}
	}

	dqm_unlock(dqm);

	/*
	 * If temp list is not empty, it implies some queues got deleted
	 * from qpd->queues_list during SDMA usage read. Subtract the SDMA
	 * count for each node from the total SDMA count.
	 */
	list_for_each_entry_safe(sdma_q, next, &sdma_q_list.list, list) {
		workarea->sdma_activity_counter -= sdma_q->sdma_val;
		list_del(&sdma_q->list);
		kfree(sdma_q);
	}

	return;

cleanup:
	list_for_each_entry_safe(sdma_q, next, &sdma_q_list.list, list) {
		list_del(&sdma_q->list);
		kfree(sdma_q);
	}
}

/**
 * @kfd_get_cu_occupancy() - Collect number of waves in-flight on this device
 * by current process. Translates acquired wave count into number of compute units
 * that are occupied.
 *
 * @atr: Handle of attribute that allows reporting of wave count. The attribute
 * handle encapsulates GPU device it is associated with, thereby allowing collection
 * of waves in flight, etc
 *
 * @buffer: Handle of user provided buffer updated with wave count
 *
 * Return: Number of bytes written to user buffer or an error value
 */
static int kfd_get_cu_occupancy(struct attribute *attr, char *buffer)
{
	int cu_cnt;
	int wave_cnt;
	int max_waves_per_cu;
	struct kfd_dev *dev = NULL;
	struct kfd_process *proc = NULL;
	struct kfd_process_device *pdd = NULL;

	pdd = container_of(attr, struct kfd_process_device, attr_cu_occupancy);
	dev = pdd->dev;
	if (dev->kfd2kgd->get_cu_occupancy == NULL)
		return -EINVAL;

	cu_cnt = 0;
	proc = pdd->process;
	if (pdd->qpd.queue_count == 0) {
		pr_debug("Gpu-Id: %d has no active queues for process %d\n",
			 dev->id, proc->pasid);
		return snprintf(buffer, PAGE_SIZE, "%d\n", cu_cnt);
	}

	/* Collect wave count from device if it supports */
	wave_cnt = 0;
	max_waves_per_cu = 0;
	dev->kfd2kgd->get_cu_occupancy(dev->kgd, proc->pasid, &wave_cnt,
			&max_waves_per_cu);

	/* Translate wave count to number of compute units */
	cu_cnt = (wave_cnt + (max_waves_per_cu - 1)) / max_waves_per_cu;
	return snprintf(buffer, PAGE_SIZE, "%d\n", cu_cnt);
}

static ssize_t kfd_procfs_show(struct kobject *kobj, struct attribute *attr,
			       char *buffer)
{
	if (strcmp(attr->name, "pasid") == 0) {
		struct kfd_process *p = container_of(attr, struct kfd_process,
						     attr_pasid);

		return snprintf(buffer, PAGE_SIZE, "%d\n", p->pasid);
	} else if (strncmp(attr->name, "vram_", 5) == 0) {
		struct kfd_process_device *pdd = container_of(attr, struct kfd_process_device,
							      attr_vram);
		return snprintf(buffer, PAGE_SIZE, "%llu\n", READ_ONCE(pdd->vram_usage));
	} else if (strncmp(attr->name, "sdma_", 5) == 0) {
		struct kfd_process_device *pdd = container_of(attr, struct kfd_process_device,
							      attr_sdma);
		struct kfd_sdma_activity_handler_workarea sdma_activity_work_handler;

		INIT_WORK(&sdma_activity_work_handler.sdma_activity_work,
					kfd_sdma_activity_worker);

		sdma_activity_work_handler.pdd = pdd;
		sdma_activity_work_handler.sdma_activity_counter = 0;

		schedule_work(&sdma_activity_work_handler.sdma_activity_work);

		flush_work(&sdma_activity_work_handler.sdma_activity_work);

		return snprintf(buffer, PAGE_SIZE, "%llu\n",
				(sdma_activity_work_handler.sdma_activity_counter)/
				 SDMA_ACTIVITY_DIVISOR);
	} else {
		pr_err("Invalid attribute");
		return -EINVAL;
	}

	return 0;
}

static void kfd_procfs_kobj_release(struct kobject *kobj)
{
	kfree(kobj);
}

static const struct sysfs_ops kfd_procfs_ops = {
	.show = kfd_procfs_show,
};

static struct kobj_type procfs_type = {
	.release = kfd_procfs_kobj_release,
	.sysfs_ops = &kfd_procfs_ops,
};

void kfd_procfs_init(void)
{
	int ret = 0;

	procfs.kobj = kfd_alloc_struct(procfs.kobj);
	if (!procfs.kobj)
		return;

	ret = kobject_init_and_add(procfs.kobj, &procfs_type,
				   &kfd_device->kobj, "proc");
	if (ret) {
		pr_warn("Could not create procfs proc folder");
		/* If we fail to create the procfs, clean up */
		kfd_procfs_shutdown();
	}
}

void kfd_procfs_shutdown(void)
{
	if (procfs.kobj) {
		kobject_del(procfs.kobj);
		kobject_put(procfs.kobj);
		procfs.kobj = NULL;
	}
}

static ssize_t kfd_procfs_queue_show(struct kobject *kobj,
				     struct attribute *attr, char *buffer)
{
	struct queue *q = container_of(kobj, struct queue, kobj);

	if (!strcmp(attr->name, "size"))
		return snprintf(buffer, PAGE_SIZE, "%llu",
				q->properties.queue_size);
	else if (!strcmp(attr->name, "type"))
		return snprintf(buffer, PAGE_SIZE, "%d", q->properties.type);
	else if (!strcmp(attr->name, "gpuid"))
		return snprintf(buffer, PAGE_SIZE, "%u", q->device->id);
	else
		pr_err("Invalid attribute");

	return 0;
}

static ssize_t kfd_procfs_stats_show(struct kobject *kobj,
				     struct attribute *attr, char *buffer)
{
	if (strcmp(attr->name, "evicted_ms") == 0) {
		struct kfd_process_device *pdd = container_of(attr,
				struct kfd_process_device,
				attr_evict);
		uint64_t evict_jiffies;

		evict_jiffies = atomic64_read(&pdd->evict_duration_counter);

		return snprintf(buffer,
				PAGE_SIZE,
				"%llu\n",
				jiffies64_to_msecs(evict_jiffies));

	/* Sysfs handle that gets CU occupancy is per device */
	} else if (strcmp(attr->name, "cu_occupancy") == 0) {
		return kfd_get_cu_occupancy(attr, buffer);
	} else {
		pr_err("Invalid attribute");
	}

	return 0;
}

static struct attribute attr_queue_size = {
	.name = "size",
	.mode = KFD_SYSFS_FILE_MODE
};

static struct attribute attr_queue_type = {
	.name = "type",
	.mode = KFD_SYSFS_FILE_MODE
};

static struct attribute attr_queue_gpuid = {
	.name = "gpuid",
	.mode = KFD_SYSFS_FILE_MODE
};

static struct attribute *procfs_queue_attrs[] = {
	&attr_queue_size,
	&attr_queue_type,
	&attr_queue_gpuid,
	NULL
};

static const struct sysfs_ops procfs_queue_ops = {
	.show = kfd_procfs_queue_show,
};

static struct kobj_type procfs_queue_type = {
	.sysfs_ops = &procfs_queue_ops,
	.default_attrs = procfs_queue_attrs,
};

static const struct sysfs_ops procfs_stats_ops = {
	.show = kfd_procfs_stats_show,
};

static struct attribute *procfs_stats_attrs[] = {
	NULL
};

static struct kobj_type procfs_stats_type = {
	.sysfs_ops = &procfs_stats_ops,
	.default_attrs = procfs_stats_attrs,
};

int kfd_procfs_add_queue(struct queue *q)
{
	struct kfd_process *proc;
	int ret;

	if (!q || !q->process)
		return -EINVAL;
	proc = q->process;

	/* Create proc/<pid>/queues/<queue id> folder */
	if (!proc->kobj_queues)
		return -EFAULT;
	ret = kobject_init_and_add(&q->kobj, &procfs_queue_type,
			proc->kobj_queues, "%u", q->properties.queue_id);
	if (ret < 0) {
		pr_warn("Creating proc/<pid>/queues/%u failed",
			q->properties.queue_id);
		kobject_put(&q->kobj);
		return ret;
	}

	return 0;
}

static int kfd_sysfs_create_file(struct kfd_process *p, struct attribute *attr,
				 char *name)
{
	int ret = 0;

	if (!p || !attr || !name)
		return -EINVAL;

	attr->name = name;
	attr->mode = KFD_SYSFS_FILE_MODE;
	sysfs_attr_init(attr);

	ret = sysfs_create_file(p->kobj, attr);

	return ret;
}

static int kfd_procfs_add_sysfs_stats(struct kfd_process *p)
{
	int ret = 0;
	struct kfd_process_device *pdd;
	char stats_dir_filename[MAX_SYSFS_FILENAME_LEN];

	if (!p)
		return -EINVAL;

	if (!p->kobj)
		return -EFAULT;

	/*
	 * Create sysfs files for each GPU:
	 * - proc/<pid>/stats_<gpuid>/
	 * - proc/<pid>/stats_<gpuid>/evicted_ms
	 * - proc/<pid>/stats_<gpuid>/cu_occupancy
	 */
	list_for_each_entry(pdd, &p->per_device_data, per_device_list) {
		struct kobject *kobj_stats;

		snprintf(stats_dir_filename, MAX_SYSFS_FILENAME_LEN,
				"stats_%u", pdd->dev->id);
		kobj_stats = kfd_alloc_struct(kobj_stats);
		if (!kobj_stats)
			return -ENOMEM;

		ret = kobject_init_and_add(kobj_stats,
						&procfs_stats_type,
						p->kobj,
						stats_dir_filename);

		if (ret) {
			pr_warn("Creating KFD proc/stats_%s folder failed",
					stats_dir_filename);
			kobject_put(kobj_stats);
			goto err;
		}

		pdd->kobj_stats = kobj_stats;
		pdd->attr_evict.name = "evicted_ms";
		pdd->attr_evict.mode = KFD_SYSFS_FILE_MODE;
		sysfs_attr_init(&pdd->attr_evict);
		ret = sysfs_create_file(kobj_stats, &pdd->attr_evict);
		if (ret)
			pr_warn("Creating eviction stats for gpuid %d failed",
					(int)pdd->dev->id);

		/* Add sysfs file to report compute unit occupancy */
		if (pdd->dev->kfd2kgd->get_cu_occupancy != NULL) {
			pdd->attr_cu_occupancy.name = "cu_occupancy";
			pdd->attr_cu_occupancy.mode = KFD_SYSFS_FILE_MODE;
			sysfs_attr_init(&pdd->attr_cu_occupancy);
			ret = sysfs_create_file(kobj_stats,
						&pdd->attr_cu_occupancy);
			if (ret)
				pr_warn("Creating %s failed for gpuid: %d",
					pdd->attr_cu_occupancy.name,
					(int)pdd->dev->id);
		}
	}
err:
	return ret;
}


static int kfd_procfs_add_sysfs_files(struct kfd_process *p)
{
	int ret = 0;
	struct kfd_process_device *pdd;

	if (!p)
		return -EINVAL;

	if (!p->kobj)
		return -EFAULT;

	/*
	 * Create sysfs files for each GPU:
	 * - proc/<pid>/vram_<gpuid>
	 * - proc/<pid>/sdma_<gpuid>
	 */
	list_for_each_entry(pdd, &p->per_device_data, per_device_list) {
		snprintf(pdd->vram_filename, MAX_SYSFS_FILENAME_LEN, "vram_%u",
			 pdd->dev->id);
		ret = kfd_sysfs_create_file(p, &pdd->attr_vram, pdd->vram_filename);
		if (ret)
			pr_warn("Creating vram usage for gpu id %d failed",
				(int)pdd->dev->id);

		snprintf(pdd->sdma_filename, MAX_SYSFS_FILENAME_LEN, "sdma_%u",
			 pdd->dev->id);
		ret = kfd_sysfs_create_file(p, &pdd->attr_sdma, pdd->sdma_filename);
		if (ret)
			pr_warn("Creating sdma usage for gpu id %d failed",
				(int)pdd->dev->id);
	}

	return ret;
}

void kfd_procfs_del_queue(struct queue *q)
{
	if (!q)
		return;

	kobject_del(&q->kobj);
	kobject_put(&q->kobj);
}

int kfd_process_create_wq(void)
{
	if (!kfd_process_wq)
		kfd_process_wq = alloc_workqueue("kfd_process_wq", 0, 0);
<<<<<<< HEAD
=======
	if (!kfd_restore_wq)
		kfd_restore_wq = alloc_ordered_workqueue("kfd_restore_wq", 0);

	if (!kfd_process_wq || !kfd_restore_wq) {
		kfd_process_destroy_wq();
		return -ENOMEM;
	}

	return 0;
>>>>>>> 24b8d41d
}

void kfd_process_destroy_wq(void)
{
	if (kfd_process_wq) {
		destroy_workqueue(kfd_process_wq);
		kfd_process_wq = NULL;
	}
	if (kfd_restore_wq) {
		destroy_workqueue(kfd_restore_wq);
		kfd_restore_wq = NULL;
	}
}

static void kfd_process_free_gpuvm(struct kgd_mem *mem,
			struct kfd_process_device *pdd)
{
	struct kfd_dev *dev = pdd->dev;

	amdgpu_amdkfd_gpuvm_unmap_memory_from_gpu(dev->kgd, mem, pdd->vm);
	amdgpu_amdkfd_gpuvm_free_memory_of_gpu(dev->kgd, mem, NULL);
}

/* kfd_process_alloc_gpuvm - Allocate GPU VM for the KFD process
 *	This function should be only called right after the process
 *	is created and when kfd_processes_mutex is still being held
 *	to avoid concurrency. Because of that exclusiveness, we do
 *	not need to take p->mutex.
 */
static int kfd_process_alloc_gpuvm(struct kfd_process_device *pdd,
				   uint64_t gpu_va, uint32_t size,
				   uint32_t flags, void **kptr)
{
	struct kfd_dev *kdev = pdd->dev;
	struct kgd_mem *mem = NULL;
	int handle;
	int err;

	err = amdgpu_amdkfd_gpuvm_alloc_memory_of_gpu(kdev->kgd, gpu_va, size,
						 pdd->vm, &mem, NULL, flags);
	if (err)
		goto err_alloc_mem;

	err = amdgpu_amdkfd_gpuvm_map_memory_to_gpu(kdev->kgd, mem, pdd->vm);
	if (err)
		goto err_map_mem;

	err = amdgpu_amdkfd_gpuvm_sync_memory(kdev->kgd, mem, true);
	if (err) {
		pr_debug("Sync memory failed, wait interrupted by user signal\n");
		goto sync_memory_failed;
	}

	/* Create an obj handle so kfd_process_device_remove_obj_handle
	 * will take care of the bo removal when the process finishes.
	 * We do not need to take p->mutex, because the process is just
	 * created and the ioctls have not had the chance to run.
	 */
	handle = kfd_process_device_create_obj_handle(pdd, mem);

	if (handle < 0) {
		err = handle;
		goto free_gpuvm;
	}

	if (kptr) {
		err = amdgpu_amdkfd_gpuvm_map_gtt_bo_to_kernel(kdev->kgd,
				(struct kgd_mem *)mem, kptr, NULL);
		if (err) {
			pr_debug("Map GTT BO to kernel failed\n");
			goto free_obj_handle;
		}
	}

	return err;

free_obj_handle:
	kfd_process_device_remove_obj_handle(pdd, handle);
free_gpuvm:
sync_memory_failed:
	kfd_process_free_gpuvm(mem, pdd);
	return err;

err_map_mem:
	amdgpu_amdkfd_gpuvm_free_memory_of_gpu(kdev->kgd, mem, NULL);
err_alloc_mem:
	*kptr = NULL;
	return err;
}

/* kfd_process_device_reserve_ib_mem - Reserve memory inside the
 *	process for IB usage The memory reserved is for KFD to submit
 *	IB to AMDGPU from kernel.  If the memory is reserved
 *	successfully, ib_kaddr will have the CPU/kernel
 *	address. Check ib_kaddr before accessing the memory.
 */
static int kfd_process_device_reserve_ib_mem(struct kfd_process_device *pdd)
{
	struct qcm_process_device *qpd = &pdd->qpd;
	uint32_t flags = KFD_IOC_ALLOC_MEM_FLAGS_GTT |
			KFD_IOC_ALLOC_MEM_FLAGS_NO_SUBSTITUTE |
			KFD_IOC_ALLOC_MEM_FLAGS_WRITABLE |
			KFD_IOC_ALLOC_MEM_FLAGS_EXECUTABLE;
	void *kaddr;
	int ret;

	if (qpd->ib_kaddr || !qpd->ib_base)
		return 0;

	/* ib_base is only set for dGPU */
	ret = kfd_process_alloc_gpuvm(pdd, qpd->ib_base, PAGE_SIZE, flags,
				      &kaddr);
	if (ret)
		return ret;

	qpd->ib_kaddr = kaddr;

	return 0;
}

struct kfd_process *kfd_create_process(struct file *filep)
{
	struct kfd_process *process;
	struct task_struct *thread = current;
	int ret;

	if (!thread->mm)
		return ERR_PTR(-EINVAL);

	/* Only the pthreads threading model is supported. */
	if (thread->group_leader->mm != thread->mm)
		return ERR_PTR(-EINVAL);

	/*
	 * take kfd processes mutex before starting of process creation
	 * so there won't be a case where two threads of the same process
	 * create two kfd_process structures
	 */
	mutex_lock(&kfd_processes_mutex);

	/* A prior open of /dev/kfd could have already created the process. */
	process = find_process(thread);
	if (process) {
		pr_debug("Process already found\n");
	} else {
		process = create_process(thread);
		if (IS_ERR(process))
			goto out;

		ret = kfd_process_init_cwsr_apu(process, filep);
		if (ret) {
			process = ERR_PTR(ret);
			goto out;
		}

		if (!procfs.kobj)
			goto out;

		process->kobj = kfd_alloc_struct(process->kobj);
		if (!process->kobj) {
			pr_warn("Creating procfs kobject failed");
			goto out;
		}
		ret = kobject_init_and_add(process->kobj, &procfs_type,
					   procfs.kobj, "%d",
					   (int)process->lead_thread->pid);
		if (ret) {
			pr_warn("Creating procfs pid directory failed");
			kobject_put(process->kobj);
			goto out;
		}

		process->attr_pasid.name = "pasid";
		process->attr_pasid.mode = KFD_SYSFS_FILE_MODE;
		sysfs_attr_init(&process->attr_pasid);
		ret = sysfs_create_file(process->kobj, &process->attr_pasid);
		if (ret)
			pr_warn("Creating pasid for pid %d failed",
					(int)process->lead_thread->pid);

		process->kobj_queues = kobject_create_and_add("queues",
							process->kobj);
		if (!process->kobj_queues)
			pr_warn("Creating KFD proc/queues folder failed");

		ret = kfd_procfs_add_sysfs_stats(process);
		if (ret)
			pr_warn("Creating sysfs stats dir for pid %d failed",
				(int)process->lead_thread->pid);

		ret = kfd_procfs_add_sysfs_files(process);
		if (ret)
			pr_warn("Creating sysfs usage file for pid %d failed",
				(int)process->lead_thread->pid);
	}
out:
	if (!IS_ERR(process))
		kref_get(&process->ref);
	mutex_unlock(&kfd_processes_mutex);

	return process;
}

struct kfd_process *kfd_get_process(const struct task_struct *thread)
{
	struct kfd_process *process;

	if (!thread->mm)
		return ERR_PTR(-EINVAL);

	/* Only the pthreads threading model is supported. */
	if (thread->group_leader->mm != thread->mm)
		return ERR_PTR(-EINVAL);

	process = find_process(thread);
	if (!process)
		return ERR_PTR(-EINVAL);

	return process;
}

static struct kfd_process *find_process_by_mm(const struct mm_struct *mm)
{
	struct kfd_process *process;

	hash_for_each_possible_rcu(kfd_processes_table, process,
					kfd_processes, (uintptr_t)mm)
		if (process->mm == mm)
			return process;

	return NULL;
}

static struct kfd_process *find_process(const struct task_struct *thread)
{
	struct kfd_process *p;
	int idx;

	idx = srcu_read_lock(&kfd_processes_srcu);
	p = find_process_by_mm(thread->mm);
	srcu_read_unlock(&kfd_processes_srcu, idx);

	return p;
}

void kfd_unref_process(struct kfd_process *p)
{
	kref_put(&p->ref, kfd_process_ref_release);
}

static void kfd_process_device_free_bos(struct kfd_process_device *pdd)
{
	struct kfd_process *p = pdd->process;
	void *mem;
	int id;

	/*
	 * Remove all handles from idr and release appropriate
	 * local memory object
	 */
	idr_for_each_entry(&pdd->alloc_idr, mem, id) {
		struct kfd_process_device *peer_pdd;

		list_for_each_entry(peer_pdd, &p->per_device_data,
				    per_device_list) {
			if (!peer_pdd->vm)
				continue;
			amdgpu_amdkfd_gpuvm_unmap_memory_from_gpu(
				peer_pdd->dev->kgd, mem, peer_pdd->vm);
		}

		amdgpu_amdkfd_gpuvm_free_memory_of_gpu(pdd->dev->kgd, mem, NULL);
		kfd_process_device_remove_obj_handle(pdd, id);
	}
}

static void kfd_process_free_outstanding_kfd_bos(struct kfd_process *p)
{
	struct kfd_process_device *pdd;

	list_for_each_entry(pdd, &p->per_device_data, per_device_list)
		kfd_process_device_free_bos(pdd);
}

static void kfd_process_destroy_pdds(struct kfd_process *p)
{
	struct kfd_process_device *pdd, *temp;

	list_for_each_entry_safe(pdd, temp, &p->per_device_data,
				 per_device_list) {
		pr_debug("Releasing pdd (topology id %d) for process (pasid 0x%x)\n",
				pdd->dev->id, p->pasid);

		if (pdd->drm_file) {
			amdgpu_amdkfd_gpuvm_release_process_vm(
					pdd->dev->kgd, pdd->vm);
			fput(pdd->drm_file);
		}
		else if (pdd->vm)
			amdgpu_amdkfd_gpuvm_destroy_process_vm(
				pdd->dev->kgd, pdd->vm);

		list_del(&pdd->per_device_list);

		if (pdd->qpd.cwsr_kaddr && !pdd->qpd.cwsr_base)
			free_pages((unsigned long)pdd->qpd.cwsr_kaddr,
				get_order(KFD_CWSR_TBA_TMA_SIZE));

		kfree(pdd->qpd.doorbell_bitmap);
		idr_destroy(&pdd->alloc_idr);

		kfd_free_process_doorbells(pdd->dev, pdd->doorbell_index);

		/*
		 * before destroying pdd, make sure to report availability
		 * for auto suspend
		 */
		if (pdd->runtime_inuse) {
			pm_runtime_mark_last_busy(pdd->dev->ddev->dev);
			pm_runtime_put_autosuspend(pdd->dev->ddev->dev);
			pdd->runtime_inuse = false;
		}

		kfree(pdd);
	}
}

/* No process locking is needed in this function, because the process
 * is not findable any more. We must assume that no other thread is
 * using it any more, otherwise we couldn't safely free the process
 * structure in the end.
 */
static void kfd_process_wq_release(struct work_struct *work)
{
	struct kfd_process *p = container_of(work, struct kfd_process,
					     release_work);
	struct kfd_process_device *pdd;

	/* Remove the procfs files */
	if (p->kobj) {
		sysfs_remove_file(p->kobj, &p->attr_pasid);
		kobject_del(p->kobj_queues);
		kobject_put(p->kobj_queues);
		p->kobj_queues = NULL;

		list_for_each_entry(pdd, &p->per_device_data, per_device_list) {
			sysfs_remove_file(p->kobj, &pdd->attr_vram);
			sysfs_remove_file(p->kobj, &pdd->attr_sdma);
			sysfs_remove_file(p->kobj, &pdd->attr_evict);
			if (pdd->dev->kfd2kgd->get_cu_occupancy != NULL)
				sysfs_remove_file(p->kobj, &pdd->attr_cu_occupancy);
			kobject_del(pdd->kobj_stats);
			kobject_put(pdd->kobj_stats);
			pdd->kobj_stats = NULL;
		}

		kobject_del(p->kobj);
		kobject_put(p->kobj);
		p->kobj = NULL;
	}

	kfd_iommu_unbind_process(p);

	kfd_process_free_outstanding_kfd_bos(p);

	kfd_process_destroy_pdds(p);
	dma_fence_put(p->ef);

	kfd_event_free_process(p);

	kfd_pasid_free(p->pasid);
	mutex_destroy(&p->mutex);

	put_task_struct(p->lead_thread);

	kfree(p);
}

static void kfd_process_ref_release(struct kref *ref)
{
	struct kfd_process *p = container_of(ref, struct kfd_process, ref);

	INIT_WORK(&p->release_work, kfd_process_wq_release);
	queue_work(kfd_process_wq, &p->release_work);
}

static void kfd_process_free_notifier(struct mmu_notifier *mn)
{
	kfd_unref_process(container_of(mn, struct kfd_process, mmu_notifier));
}

static void kfd_process_notifier_release(struct mmu_notifier *mn,
					struct mm_struct *mm)
{
	struct kfd_process *p;
	struct kfd_process_device *pdd = NULL;

	/*
	 * The kfd_process structure can not be free because the
	 * mmu_notifier srcu is read locked
	 */
	p = container_of(mn, struct kfd_process, mmu_notifier);
	if (WARN_ON(p->mm != mm))
		return;

	mutex_lock(&kfd_processes_mutex);
	hash_del_rcu(&p->kfd_processes);
	mutex_unlock(&kfd_processes_mutex);
	synchronize_srcu(&kfd_processes_srcu);

	cancel_delayed_work_sync(&p->eviction_work);
	cancel_delayed_work_sync(&p->restore_work);

	mutex_lock(&p->mutex);

	/* Iterate over all process device data structures and if the
	 * pdd is in debug mode, we should first force unregistration,
	 * then we will be able to destroy the queues
	 */
	list_for_each_entry(pdd, &p->per_device_data, per_device_list) {
		struct kfd_dev *dev = pdd->dev;

		mutex_lock(kfd_get_dbgmgr_mutex());
		if (dev && dev->dbgmgr && dev->dbgmgr->pasid == p->pasid) {
			if (!kfd_dbgmgr_unregister(dev->dbgmgr, p)) {
				kfd_dbgmgr_destroy(dev->dbgmgr);
				dev->dbgmgr = NULL;
			}
		}
		mutex_unlock(kfd_get_dbgmgr_mutex());
	}

	kfd_process_dequeue_from_all_devices(p);
	pqm_uninit(&p->pqm);

<<<<<<< HEAD
	/* Iterate over all process device data structure and check
	 * if we should delete debug managers and reset all wavefronts
	 */
	list_for_each_entry(pdd, &p->per_device_data, per_device_list) {
		if ((pdd->dev->dbgmgr) &&
				(pdd->dev->dbgmgr->pasid == p->pasid))
			kfd_dbgmgr_destroy(pdd->dev->dbgmgr);

		if (pdd->reset_wavefronts) {
			pr_warn("amdkfd: Resetting all wave fronts\n");
			dbgdev_wave_reset_wavefronts(pdd->dev, p);
			pdd->reset_wavefronts = false;
		}
	}
=======
	/* Indicate to other users that MM is no longer valid */
	p->mm = NULL;
	/* Signal the eviction fence after user mode queues are
	 * destroyed. This allows any BOs to be freed without
	 * triggering pointless evictions or waiting for fences.
	 */
	dma_fence_signal(p->ef);
>>>>>>> 24b8d41d

	mutex_unlock(&p->mutex);

	mmu_notifier_put(&p->mmu_notifier);
}

static const struct mmu_notifier_ops kfd_process_mmu_notifier_ops = {
	.release = kfd_process_notifier_release,
	.free_notifier = kfd_process_free_notifier,
};

static int kfd_process_init_cwsr_apu(struct kfd_process *p, struct file *filep)
{
	unsigned long  offset;
	struct kfd_process_device *pdd;

	list_for_each_entry(pdd, &p->per_device_data, per_device_list) {
		struct kfd_dev *dev = pdd->dev;
		struct qcm_process_device *qpd = &pdd->qpd;

		if (!dev->cwsr_enabled || qpd->cwsr_kaddr || qpd->cwsr_base)
			continue;

		offset = KFD_MMAP_TYPE_RESERVED_MEM | KFD_MMAP_GPU_ID(dev->id);
		qpd->tba_addr = (int64_t)vm_mmap(filep, 0,
			KFD_CWSR_TBA_TMA_SIZE, PROT_READ | PROT_EXEC,
			MAP_SHARED, offset);

		if (IS_ERR_VALUE(qpd->tba_addr)) {
			int err = qpd->tba_addr;

			pr_err("Failure to set tba address. error %d.\n", err);
			qpd->tba_addr = 0;
			qpd->cwsr_kaddr = NULL;
			return err;
		}

		memcpy(qpd->cwsr_kaddr, dev->cwsr_isa, dev->cwsr_isa_size);

		qpd->tma_addr = qpd->tba_addr + KFD_CWSR_TMA_OFFSET;
		pr_debug("set tba :0x%llx, tma:0x%llx, cwsr_kaddr:%p for pqm.\n",
			qpd->tba_addr, qpd->tma_addr, qpd->cwsr_kaddr);
	}

	return 0;
}

static int kfd_process_device_init_cwsr_dgpu(struct kfd_process_device *pdd)
{
	struct kfd_dev *dev = pdd->dev;
	struct qcm_process_device *qpd = &pdd->qpd;
	uint32_t flags = KFD_IOC_ALLOC_MEM_FLAGS_GTT
			| KFD_IOC_ALLOC_MEM_FLAGS_NO_SUBSTITUTE
			| KFD_IOC_ALLOC_MEM_FLAGS_EXECUTABLE;
	void *kaddr;
	int ret;

	if (!dev->cwsr_enabled || qpd->cwsr_kaddr || !qpd->cwsr_base)
		return 0;

	/* cwsr_base is only set for dGPU */
	ret = kfd_process_alloc_gpuvm(pdd, qpd->cwsr_base,
				      KFD_CWSR_TBA_TMA_SIZE, flags, &kaddr);
	if (ret)
		return ret;

	qpd->cwsr_kaddr = kaddr;
	qpd->tba_addr = qpd->cwsr_base;

	memcpy(qpd->cwsr_kaddr, dev->cwsr_isa, dev->cwsr_isa_size);

	qpd->tma_addr = qpd->tba_addr + KFD_CWSR_TMA_OFFSET;
	pr_debug("set tba :0x%llx, tma:0x%llx, cwsr_kaddr:%p for pqm.\n",
		 qpd->tba_addr, qpd->tma_addr, qpd->cwsr_kaddr);

	return 0;
}

/*
 * On return the kfd_process is fully operational and will be freed when the
 * mm is released
 */
static struct kfd_process *create_process(const struct task_struct *thread)
{
	struct kfd_process *process;
	int err = -ENOMEM;

	process = kzalloc(sizeof(*process), GFP_KERNEL);
	if (!process)
		goto err_alloc_process;

	kref_init(&process->ref);
	mutex_init(&process->mutex);
	process->mm = thread->mm;
	process->lead_thread = thread->group_leader;
	INIT_LIST_HEAD(&process->per_device_data);
	INIT_DELAYED_WORK(&process->eviction_work, evict_process_worker);
	INIT_DELAYED_WORK(&process->restore_work, restore_process_worker);
	process->last_restore_timestamp = get_jiffies_64();
	kfd_event_init_process(process);
	process->is_32bit_user_mode = in_compat_syscall();

	process->pasid = kfd_pasid_alloc();
	if (process->pasid == 0)
		goto err_alloc_pasid;

	err = pqm_init(&process->pqm, process);
	if (err != 0)
		goto err_process_pqm_init;

	/* init process apertures*/
	err = kfd_init_apertures(process);
	if (err != 0)
		goto err_init_apertures;

	/* Must be last, have to use release destruction after this */
	process->mmu_notifier.ops = &kfd_process_mmu_notifier_ops;
	err = mmu_notifier_register(&process->mmu_notifier, process->mm);
	if (err)
		goto err_register_notifier;

	get_task_struct(process->lead_thread);
	hash_add_rcu(kfd_processes_table, &process->kfd_processes,
			(uintptr_t)process->mm);

	return process;

err_register_notifier:
	kfd_process_free_outstanding_kfd_bos(process);
	kfd_process_destroy_pdds(process);
err_init_apertures:
	pqm_uninit(&process->pqm);
err_process_pqm_init:
<<<<<<< HEAD
	hash_del_rcu(&process->kfd_processes);
	synchronize_rcu();
	mmu_notifier_unregister_no_release(&process->mmu_notifier, process->mm);
err_mmu_notifier:
	mutex_destroy(&process->mutex);
=======
>>>>>>> 24b8d41d
	kfd_pasid_free(process->pasid);
err_alloc_pasid:
	mutex_destroy(&process->mutex);
	kfree(process);
err_alloc_process:
	return ERR_PTR(err);
}

static int init_doorbell_bitmap(struct qcm_process_device *qpd,
			struct kfd_dev *dev)
{
	unsigned int i;
	int range_start = dev->shared_resources.non_cp_doorbells_start;
	int range_end = dev->shared_resources.non_cp_doorbells_end;

	if (!KFD_IS_SOC15(dev->device_info->asic_family))
		return 0;

	qpd->doorbell_bitmap =
		kzalloc(DIV_ROUND_UP(KFD_MAX_NUM_OF_QUEUES_PER_PROCESS,
				     BITS_PER_BYTE), GFP_KERNEL);
	if (!qpd->doorbell_bitmap)
		return -ENOMEM;

	/* Mask out doorbells reserved for SDMA, IH, and VCN on SOC15. */
	pr_debug("reserved doorbell 0x%03x - 0x%03x\n", range_start, range_end);
	pr_debug("reserved doorbell 0x%03x - 0x%03x\n",
			range_start + KFD_QUEUE_DOORBELL_MIRROR_OFFSET,
			range_end + KFD_QUEUE_DOORBELL_MIRROR_OFFSET);

	for (i = 0; i < KFD_MAX_NUM_OF_QUEUES_PER_PROCESS / 2; i++) {
		if (i >= range_start && i <= range_end) {
			set_bit(i, qpd->doorbell_bitmap);
			set_bit(i + KFD_QUEUE_DOORBELL_MIRROR_OFFSET,
				qpd->doorbell_bitmap);
		}
	}

	return 0;
}

struct kfd_process_device *kfd_get_process_device_data(struct kfd_dev *dev,
							struct kfd_process *p)
{
	struct kfd_process_device *pdd = NULL;

	list_for_each_entry(pdd, &p->per_device_data, per_device_list)
		if (pdd->dev == dev)
			return pdd;

	return NULL;
}

struct kfd_process_device *kfd_create_process_device_data(struct kfd_dev *dev,
							struct kfd_process *p)
{
	struct kfd_process_device *pdd = NULL;

	pdd = kzalloc(sizeof(*pdd), GFP_KERNEL);
	if (!pdd)
		return NULL;

	if (kfd_alloc_process_doorbells(dev, &pdd->doorbell_index) < 0) {
		pr_err("Failed to alloc doorbell for pdd\n");
		goto err_free_pdd;
	}

	if (init_doorbell_bitmap(&pdd->qpd, dev)) {
		pr_err("Failed to init doorbell for process\n");
		goto err_free_pdd;
	}

	pdd->dev = dev;
	INIT_LIST_HEAD(&pdd->qpd.queues_list);
	INIT_LIST_HEAD(&pdd->qpd.priv_queue_list);
	pdd->qpd.dqm = dev->dqm;
	pdd->qpd.pqm = &p->pqm;
	pdd->qpd.evicted = 0;
	pdd->qpd.mapped_gws_queue = false;
	pdd->process = p;
	pdd->bound = PDD_UNBOUND;
	pdd->already_dequeued = false;
	pdd->runtime_inuse = false;
	pdd->vram_usage = 0;
	pdd->sdma_past_activity_counter = 0;
	atomic64_set(&pdd->evict_duration_counter, 0);
	list_add(&pdd->per_device_list, &p->per_device_data);

	/* Init idr used for memory handle translation */
	idr_init(&pdd->alloc_idr);

	return pdd;

err_free_pdd:
	kfree(pdd);
	return NULL;
}

/**
 * kfd_process_device_init_vm - Initialize a VM for a process-device
 *
 * @pdd: The process-device
 * @drm_file: Optional pointer to a DRM file descriptor
 *
 * If @drm_file is specified, it will be used to acquire the VM from
 * that file descriptor. If successful, the @pdd takes ownership of
 * the file descriptor.
 *
 * If @drm_file is NULL, a new VM is created.
 *
 * Returns 0 on success, -errno on failure.
 */
int kfd_process_device_init_vm(struct kfd_process_device *pdd,
			       struct file *drm_file)
{
	struct kfd_process *p;
	struct kfd_dev *dev;
	int ret;

	if (pdd->vm)
		return drm_file ? -EBUSY : 0;

	p = pdd->process;
	dev = pdd->dev;

	if (drm_file)
		ret = amdgpu_amdkfd_gpuvm_acquire_process_vm(
			dev->kgd, drm_file, p->pasid,
			&pdd->vm, &p->kgd_process_info, &p->ef);
	else
		ret = amdgpu_amdkfd_gpuvm_create_process_vm(dev->kgd, p->pasid,
			&pdd->vm, &p->kgd_process_info, &p->ef);
	if (ret) {
		pr_err("Failed to create process VM object\n");
		return ret;
	}

	amdgpu_vm_set_task_info(pdd->vm);

	ret = kfd_process_device_reserve_ib_mem(pdd);
	if (ret)
		goto err_reserve_ib_mem;
	ret = kfd_process_device_init_cwsr_dgpu(pdd);
	if (ret)
		goto err_init_cwsr;

	pdd->drm_file = drm_file;

	return 0;

err_init_cwsr:
err_reserve_ib_mem:
	kfd_process_device_free_bos(pdd);
	if (!drm_file)
		amdgpu_amdkfd_gpuvm_destroy_process_vm(dev->kgd, pdd->vm);
	pdd->vm = NULL;

	return ret;
}

/*
 * Direct the IOMMU to bind the process (specifically the pasid->mm)
 * to the device.
 * Unbinding occurs when the process dies or the device is removed.
 *
 * Assumes that the process lock is held.
 */
struct kfd_process_device *kfd_bind_process_to_device(struct kfd_dev *dev,
							struct kfd_process *p)
{
	struct kfd_process_device *pdd;
	int err;

	pdd = kfd_get_process_device_data(dev, p);
	if (!pdd) {
		pr_err("Process device data doesn't exist\n");
		return ERR_PTR(-ENOMEM);
	}

	/*
	 * signal runtime-pm system to auto resume and prevent
	 * further runtime suspend once device pdd is created until
	 * pdd is destroyed.
	 */
	if (!pdd->runtime_inuse) {
		err = pm_runtime_get_sync(dev->ddev->dev);
		if (err < 0) {
			pm_runtime_put_autosuspend(dev->ddev->dev);
			return ERR_PTR(err);
		}
	}

	err = kfd_iommu_bind_process_to_device(pdd);
	if (err)
		goto out;

	err = kfd_process_device_init_vm(pdd, NULL);
	if (err)
		goto out;

	/*
	 * make sure that runtime_usage counter is incremented just once
	 * per pdd
	 */
	pdd->runtime_inuse = true;

	return pdd;

out:
	/* balance runpm reference count and exit with error */
	if (!pdd->runtime_inuse) {
		pm_runtime_mark_last_busy(dev->ddev->dev);
		pm_runtime_put_autosuspend(dev->ddev->dev);
	}

	return ERR_PTR(err);
}

struct kfd_process_device *kfd_get_first_process_device_data(
						struct kfd_process *p)
{
<<<<<<< HEAD
	struct kfd_process *p;
	struct kfd_process_device *pdd;
=======
	return list_first_entry(&p->per_device_data,
				struct kfd_process_device,
				per_device_list);
}

struct kfd_process_device *kfd_get_next_process_device_data(
						struct kfd_process *p,
						struct kfd_process_device *pdd)
{
	if (list_is_last(&pdd->per_device_list, &p->per_device_data))
		return NULL;
	return list_next_entry(pdd, per_device_list);
}

bool kfd_has_process_device_data(struct kfd_process *p)
{
	return !(list_empty(&p->per_device_data));
}
>>>>>>> 24b8d41d

/* Create specific handle mapped to mem from process local memory idr
 * Assumes that the process lock is held.
 */
int kfd_process_device_create_obj_handle(struct kfd_process_device *pdd,
					void *mem)
{
	return idr_alloc(&pdd->alloc_idr, mem, 0, 0, GFP_KERNEL);
}

<<<<<<< HEAD
	/*
	 * Look for the process that matches the pasid. If there is no such
	 * process, we either released it in amdkfd's own notifier, or there
	 * is a bug. Unfortunately, there is no way to tell...
	 */
	p = kfd_lookup_process_by_pasid(pasid);
	if (!p)
		return;

	pr_debug("Unbinding process %d from IOMMU\n", pasid);
=======
/* Translate specific handle from process local memory idr
 * Assumes that the process lock is held.
 */
void *kfd_process_device_translate_handle(struct kfd_process_device *pdd,
					int handle)
{
	if (handle < 0)
		return NULL;

	return idr_find(&pdd->alloc_idr, handle);
}

/* Remove specific handle from process local memory idr
 * Assumes that the process lock is held.
 */
void kfd_process_device_remove_obj_handle(struct kfd_process_device *pdd,
					int handle)
{
	if (handle >= 0)
		idr_remove(&pdd->alloc_idr, handle);
}

/* This increments the process->ref counter. */
struct kfd_process *kfd_lookup_process_by_pasid(u32 pasid)
{
	struct kfd_process *p, *ret_p = NULL;
	unsigned int temp;

	int idx = srcu_read_lock(&kfd_processes_srcu);

	hash_for_each_rcu(kfd_processes_table, temp, p, kfd_processes) {
		if (p->pasid == pasid) {
			kref_get(&p->ref);
			ret_p = p;
			break;
		}
	}

	srcu_read_unlock(&kfd_processes_srcu, idx);

	return ret_p;
}

/* This increments the process->ref counter. */
struct kfd_process *kfd_lookup_process_by_mm(const struct mm_struct *mm)
{
	struct kfd_process *p;
>>>>>>> 24b8d41d

	int idx = srcu_read_lock(&kfd_processes_srcu);

	p = find_process_by_mm(mm);
	if (p)
		kref_get(&p->ref);

	srcu_read_unlock(&kfd_processes_srcu, idx);

	return p;
}

/* kfd_process_evict_queues - Evict all user queues of a process
 *
 * Eviction is reference-counted per process-device. This means multiple
 * evictions from different sources can be nested safely.
 */
int kfd_process_evict_queues(struct kfd_process *p)
{
	struct kfd_process_device *pdd;
	int r = 0;
	unsigned int n_evicted = 0;

	list_for_each_entry(pdd, &p->per_device_data, per_device_list) {
		r = pdd->dev->dqm->ops.evict_process_queues(pdd->dev->dqm,
							    &pdd->qpd);
		if (r) {
			pr_err("Failed to evict process queues\n");
			goto fail;
		}
		n_evicted++;
	}

	return r;

fail:
	/* To keep state consistent, roll back partial eviction by
	 * restoring queues
	 */
	list_for_each_entry(pdd, &p->per_device_data, per_device_list) {
		if (n_evicted == 0)
			break;
		if (pdd->dev->dqm->ops.restore_process_queues(pdd->dev->dqm,
							      &pdd->qpd))
			pr_err("Failed to restore queues\n");

		n_evicted--;
	}

<<<<<<< HEAD
	/*
	 * Just mark pdd as unbound, because we still need it
	 * to call amd_iommu_unbind_pasid() in when the
	 * process exits.
	 * We don't call amd_iommu_unbind_pasid() here
	 * because the IOMMU called us.
=======
	return r;
}

/* kfd_process_restore_queues - Restore all user queues of a process */
int kfd_process_restore_queues(struct kfd_process *p)
{
	struct kfd_process_device *pdd;
	int r, ret = 0;

	list_for_each_entry(pdd, &p->per_device_data, per_device_list) {
		r = pdd->dev->dqm->ops.restore_process_queues(pdd->dev->dqm,
							      &pdd->qpd);
		if (r) {
			pr_err("Failed to restore process queues\n");
			if (!ret)
				ret = r;
		}
	}

	return ret;
}

static void evict_process_worker(struct work_struct *work)
{
	int ret;
	struct kfd_process *p;
	struct delayed_work *dwork;

	dwork = to_delayed_work(work);

	/* Process termination destroys this worker thread. So during the
	 * lifetime of this thread, kfd_process p will be valid
>>>>>>> 24b8d41d
	 */
	p = container_of(dwork, struct kfd_process, eviction_work);
	WARN_ONCE(p->last_eviction_seqno != p->ef->seqno,
		  "Eviction fence mismatch\n");

	/* Narrow window of overlap between restore and evict work
	 * item is possible. Once amdgpu_amdkfd_gpuvm_restore_process_bos
	 * unreserves KFD BOs, it is possible to evicted again. But
	 * restore has few more steps of finish. So lets wait for any
	 * previous restore work to complete
	 */
	flush_delayed_work(&p->restore_work);

	pr_debug("Started evicting pasid 0x%x\n", p->pasid);
	ret = kfd_process_evict_queues(p);
	if (!ret) {
		dma_fence_signal(p->ef);
		dma_fence_put(p->ef);
		p->ef = NULL;
		queue_delayed_work(kfd_restore_wq, &p->restore_work,
				msecs_to_jiffies(PROCESS_RESTORE_TIME_MS));

		pr_debug("Finished evicting pasid 0x%x\n", p->pasid);
	} else
		pr_err("Failed to evict queues of pasid 0x%x\n", p->pasid);
}

static void restore_process_worker(struct work_struct *work)
{
	struct delayed_work *dwork;
	struct kfd_process *p;
	int ret = 0;

	dwork = to_delayed_work(work);

	/* Process termination destroys this worker thread. So during the
	 * lifetime of this thread, kfd_process p will be valid
	 */
	p = container_of(dwork, struct kfd_process, restore_work);
	pr_debug("Started restoring pasid 0x%x\n", p->pasid);

	/* Setting last_restore_timestamp before successful restoration.
	 * Otherwise this would have to be set by KGD (restore_process_bos)
	 * before KFD BOs are unreserved. If not, the process can be evicted
	 * again before the timestamp is set.
	 * If restore fails, the timestamp will be set again in the next
	 * attempt. This would mean that the minimum GPU quanta would be
	 * PROCESS_ACTIVE_TIME_MS - (time to execute the following two
	 * functions)
	 */

	p->last_restore_timestamp = get_jiffies_64();
	ret = amdgpu_amdkfd_gpuvm_restore_process_bos(p->kgd_process_info,
						     &p->ef);
	if (ret) {
		pr_debug("Failed to restore BOs of pasid 0x%x, retry after %d ms\n",
			 p->pasid, PROCESS_BACK_OFF_TIME_MS);
		ret = queue_delayed_work(kfd_restore_wq, &p->restore_work,
				msecs_to_jiffies(PROCESS_BACK_OFF_TIME_MS));
		WARN(!ret, "reschedule restore work failed\n");
		return;
	}

	ret = kfd_process_restore_queues(p);
	if (!ret)
		pr_debug("Finished restoring pasid 0x%x\n", p->pasid);
	else
		pr_err("Failed to restore queues of pasid 0x%x\n", p->pasid);
}

void kfd_suspend_all_processes(void)
{
	struct kfd_process *p;
	unsigned int temp;
	int idx = srcu_read_lock(&kfd_processes_srcu);

	WARN(debug_evictions, "Evicting all processes");
	hash_for_each_rcu(kfd_processes_table, temp, p, kfd_processes) {
		cancel_delayed_work_sync(&p->eviction_work);
		cancel_delayed_work_sync(&p->restore_work);

		if (kfd_process_evict_queues(p))
			pr_err("Failed to suspend process 0x%x\n", p->pasid);
		dma_fence_signal(p->ef);
		dma_fence_put(p->ef);
		p->ef = NULL;
	}
	srcu_read_unlock(&kfd_processes_srcu, idx);
}

int kfd_resume_all_processes(void)
{
	struct kfd_process *p;
	unsigned int temp;
	int ret = 0, idx = srcu_read_lock(&kfd_processes_srcu);

	hash_for_each_rcu(kfd_processes_table, temp, p, kfd_processes) {
		if (!queue_delayed_work(kfd_restore_wq, &p->restore_work, 0)) {
			pr_err("Restore process %d failed during resume\n",
			       p->pasid);
			ret = -EFAULT;
		}
	}
	srcu_read_unlock(&kfd_processes_srcu, idx);
	return ret;
}

int kfd_reserved_mem_mmap(struct kfd_dev *dev, struct kfd_process *process,
			  struct vm_area_struct *vma)
{
	struct kfd_process_device *pdd;
	struct qcm_process_device *qpd;

	if ((vma->vm_end - vma->vm_start) != KFD_CWSR_TBA_TMA_SIZE) {
		pr_err("Incorrect CWSR mapping size.\n");
		return -EINVAL;
	}

	pdd = kfd_get_process_device_data(dev, process);
	if (!pdd)
		return -EINVAL;
	qpd = &pdd->qpd;

	qpd->cwsr_kaddr = (void *)__get_free_pages(GFP_KERNEL | __GFP_ZERO,
					get_order(KFD_CWSR_TBA_TMA_SIZE));
	if (!qpd->cwsr_kaddr) {
		pr_err("Error allocating per process CWSR buffer.\n");
		return -ENOMEM;
	}

	vma->vm_flags |= VM_IO | VM_DONTCOPY | VM_DONTEXPAND
		| VM_NORESERVE | VM_DONTDUMP | VM_PFNMAP;
	/* Mapping pages to user process */
	return remap_pfn_range(vma, vma->vm_start,
			       PFN_DOWN(__pa(qpd->cwsr_kaddr)),
			       KFD_CWSR_TBA_TMA_SIZE, vma->vm_page_prot);
}

void kfd_flush_tlb(struct kfd_process_device *pdd)
{
	struct kfd_dev *dev = pdd->dev;

	if (dev->dqm->sched_policy == KFD_SCHED_POLICY_NO_HWS) {
		/* Nothing to flush until a VMID is assigned, which
		 * only happens when the first queue is created.
		 */
		if (pdd->qpd.vmid)
			amdgpu_amdkfd_flush_gpu_tlb_vmid(dev->kgd,
							pdd->qpd.vmid);
	} else {
		amdgpu_amdkfd_flush_gpu_tlb_pasid(dev->kgd,
						pdd->process->pasid);
	}
}

#if defined(CONFIG_DEBUG_FS)

int kfd_debugfs_mqds_by_process(struct seq_file *m, void *data)
{
	struct kfd_process *p;
	unsigned int temp;
	int r = 0;

	int idx = srcu_read_lock(&kfd_processes_srcu);

	hash_for_each_rcu(kfd_processes_table, temp, p, kfd_processes) {
		seq_printf(m, "Process %d PASID 0x%x:\n",
			   p->lead_thread->tgid, p->pasid);

		mutex_lock(&p->mutex);
		r = pqm_debugfs_mqds(m, &p->pqm);
		mutex_unlock(&p->mutex);

		if (r)
			break;
	}

	srcu_read_unlock(&kfd_processes_srcu, idx);

	return r;
}

#endif
<|MERGE_RESOLUTION|>--- conflicted
+++ resolved
@@ -616,8 +616,6 @@
 {
 	if (!kfd_process_wq)
 		kfd_process_wq = alloc_workqueue("kfd_process_wq", 0, 0);
-<<<<<<< HEAD
-=======
 	if (!kfd_restore_wq)
 		kfd_restore_wq = alloc_ordered_workqueue("kfd_restore_wq", 0);
 
@@ -627,7 +625,6 @@
 	}
 
 	return 0;
->>>>>>> 24b8d41d
 }
 
 void kfd_process_destroy_wq(void)
@@ -1063,22 +1060,6 @@
 	kfd_process_dequeue_from_all_devices(p);
 	pqm_uninit(&p->pqm);
 
-<<<<<<< HEAD
-	/* Iterate over all process device data structure and check
-	 * if we should delete debug managers and reset all wavefronts
-	 */
-	list_for_each_entry(pdd, &p->per_device_data, per_device_list) {
-		if ((pdd->dev->dbgmgr) &&
-				(pdd->dev->dbgmgr->pasid == p->pasid))
-			kfd_dbgmgr_destroy(pdd->dev->dbgmgr);
-
-		if (pdd->reset_wavefronts) {
-			pr_warn("amdkfd: Resetting all wave fronts\n");
-			dbgdev_wave_reset_wavefronts(pdd->dev, p);
-			pdd->reset_wavefronts = false;
-		}
-	}
-=======
 	/* Indicate to other users that MM is no longer valid */
 	p->mm = NULL;
 	/* Signal the eviction fence after user mode queues are
@@ -1086,7 +1067,6 @@
 	 * triggering pointless evictions or waiting for fences.
 	 */
 	dma_fence_signal(p->ef);
->>>>>>> 24b8d41d
 
 	mutex_unlock(&p->mutex);
 
@@ -1220,14 +1200,6 @@
 err_init_apertures:
 	pqm_uninit(&process->pqm);
 err_process_pqm_init:
-<<<<<<< HEAD
-	hash_del_rcu(&process->kfd_processes);
-	synchronize_rcu();
-	mmu_notifier_unregister_no_release(&process->mmu_notifier, process->mm);
-err_mmu_notifier:
-	mutex_destroy(&process->mutex);
-=======
->>>>>>> 24b8d41d
 	kfd_pasid_free(process->pasid);
 err_alloc_pasid:
 	mutex_destroy(&process->mutex);
@@ -1449,10 +1421,6 @@
 struct kfd_process_device *kfd_get_first_process_device_data(
 						struct kfd_process *p)
 {
-<<<<<<< HEAD
-	struct kfd_process *p;
-	struct kfd_process_device *pdd;
-=======
 	return list_first_entry(&p->per_device_data,
 				struct kfd_process_device,
 				per_device_list);
@@ -1471,7 +1439,6 @@
 {
 	return !(list_empty(&p->per_device_data));
 }
->>>>>>> 24b8d41d
 
 /* Create specific handle mapped to mem from process local memory idr
  * Assumes that the process lock is held.
@@ -1482,18 +1449,6 @@
 	return idr_alloc(&pdd->alloc_idr, mem, 0, 0, GFP_KERNEL);
 }
 
-<<<<<<< HEAD
-	/*
-	 * Look for the process that matches the pasid. If there is no such
-	 * process, we either released it in amdkfd's own notifier, or there
-	 * is a bug. Unfortunately, there is no way to tell...
-	 */
-	p = kfd_lookup_process_by_pasid(pasid);
-	if (!p)
-		return;
-
-	pr_debug("Unbinding process %d from IOMMU\n", pasid);
-=======
 /* Translate specific handle from process local memory idr
  * Assumes that the process lock is held.
  */
@@ -1541,7 +1496,6 @@
 struct kfd_process *kfd_lookup_process_by_mm(const struct mm_struct *mm)
 {
 	struct kfd_process *p;
->>>>>>> 24b8d41d
 
 	int idx = srcu_read_lock(&kfd_processes_srcu);
 
@@ -1591,14 +1545,6 @@
 		n_evicted--;
 	}
 
-<<<<<<< HEAD
-	/*
-	 * Just mark pdd as unbound, because we still need it
-	 * to call amd_iommu_unbind_pasid() in when the
-	 * process exits.
-	 * We don't call amd_iommu_unbind_pasid() here
-	 * because the IOMMU called us.
-=======
 	return r;
 }
 
@@ -1631,7 +1577,6 @@
 
 	/* Process termination destroys this worker thread. So during the
 	 * lifetime of this thread, kfd_process p will be valid
->>>>>>> 24b8d41d
 	 */
 	p = container_of(dwork, struct kfd_process, eviction_work);
 	WARN_ONCE(p->last_eviction_seqno != p->ef->seqno,
