--- conflicted
+++ resolved
@@ -748,13 +748,8 @@
 		goto out;
 	}
 
-<<<<<<< HEAD
-	if (q->properties.is_active)
-		prev_active = true;
-=======
 	pr_debug_ratelimited("Restoring PASID 0x%x queues\n",
 			    pdd->process->pasid);
->>>>>>> 24b8d41d
 
 	/* Update PD Base in QPD */
 	qpd->page_table_base = pd_base;
@@ -780,13 +775,6 @@
 	/* Remove the eviction flags. Activate queues that are not
 	 * inactive for other reasons.
 	 */
-<<<<<<< HEAD
-	retval = mqd->update_mqd(mqd, q->mqd, &q->properties);
-	if ((q->properties.is_active) && (!prev_active))
-		dqm->queue_count++;
-	else if ((!q->properties.is_active) && (prev_active))
-		dqm->queue_count--;
-=======
 	list_for_each_entry(q, &qpd->queues_list, list) {
 		q->properties.is_evicted = false;
 		if (!QUEUE_IS_ACTIVE(q->properties))
@@ -800,7 +788,6 @@
 			dqm->gws_queue_count++;
 			qpd->mapped_gws_queue = true;
 		}
->>>>>>> 24b8d41d
 
 		if (WARN_ONCE(!dqm->sched_running, "Restore when stopped\n"))
 			continue;
@@ -1389,12 +1376,6 @@
 	if (dqm->active_runlist)
 		return 0;
 
-<<<<<<< HEAD
-	if (lock)
-		mutex_lock(&dqm->lock);
-	if (!dqm->active_runlist)
-		goto out;
-=======
 	retval = pm_send_runlist(&dqm->packets, &dqm->queues);
 	pr_debug("%s sent runlist\n", __func__);
 	if (retval) {
@@ -1402,7 +1383,6 @@
 		return retval;
 	}
 	dqm->active_runlist = true;
->>>>>>> 24b8d41d
 
 	return retval;
 }
