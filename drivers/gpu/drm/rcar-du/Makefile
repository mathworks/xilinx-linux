--- conflicted
+++ resolved
@@ -5,14 +5,6 @@
 		 rcar_du_group.o \
 		 rcar_du_kms.o \
 		 rcar_du_plane.o \
-<<<<<<< HEAD
-		 rcar_du_vgacon.o
-
-rcar-du-drm-$(CONFIG_DRM_RCAR_HDMI)	+= rcar_du_hdmienc.o
-
-rcar-du-drm-$(CONFIG_DRM_RCAR_LVDS)	+= rcar_du_lvdsenc.o
-=======
->>>>>>> 24b8d41d
 
 rcar-du-drm-$(CONFIG_DRM_RCAR_LVDS)	+= rcar_du_of.o \
 					   rcar_du_of_lvds_r8a7790.dtb.o \
