# SPDX-License-Identifier: GPL-2.0
config DRM_RCAR_DU
	tristate "DRM Support for R-Car Display Unit"
	depends on DRM && OF
	depends on ARM || ARM64
	depends on ARCH_RENESAS || COMPILE_TEST
<<<<<<< HEAD
=======
	imply DRM_RCAR_CMM
	imply DRM_RCAR_LVDS
>>>>>>> 24b8d41d
	select DRM_KMS_HELPER
	select DRM_KMS_CMA_HELPER
	select DRM_GEM_CMA_HELPER
	select VIDEOMODE_HELPERS
	help
	  Choose this option if you have an R-Car chipset.
	  If M is selected the module will be called rcar-du-drm.

config DRM_RCAR_CMM
	tristate "R-Car DU Color Management Module (CMM) Support"
	depends on DRM && OF
	depends on DRM_RCAR_DU
	help
	  Enable support for R-Car Color Management Module (CMM).

config DRM_RCAR_DW_HDMI
	tristate "R-Car Gen3 and RZ/G2 DU HDMI Encoder Support"
	depends on DRM && OF
	select DRM_DW_HDMI
	help
	  Enable support for R-Car Gen3 or RZ/G2 internal HDMI encoder.

config DRM_RCAR_LVDS
	tristate "R-Car DU LVDS Encoder Support"
	depends on DRM && DRM_BRIDGE && OF
	select DRM_KMS_HELPER
	select DRM_PANEL
	select OF_FLATTREE
	select OF_OVERLAY
	help
	  Enable support for the R-Car Display Unit embedded LVDS encoders.

config DRM_RCAR_VSP
	bool "R-Car DU VSP Compositor Support" if ARM
	default y if ARM64
	depends on DRM_RCAR_DU
	depends on VIDEO_RENESAS_VSP1=y || (VIDEO_RENESAS_VSP1 && DRM_RCAR_DU=m)
	help
	  Enable support to expose the R-Car VSP Compositor as KMS planes.

config DRM_RCAR_WRITEBACK
	bool
	default y if ARM64
	depends on DRM_RCAR_DU<|MERGE_RESOLUTION|>--- conflicted
+++ resolved
@@ -4,11 +4,8 @@
 	depends on DRM && OF
 	depends on ARM || ARM64
 	depends on ARCH_RENESAS || COMPILE_TEST
-<<<<<<< HEAD
-=======
 	imply DRM_RCAR_CMM
 	imply DRM_RCAR_LVDS
->>>>>>> 24b8d41d
 	select DRM_KMS_HELPER
 	select DRM_KMS_CMA_HELPER
 	select DRM_GEM_CMA_HELPER
