// SPDX-License-Identifier: GPL-2.0-or-later
/*
 * Copyright 2015 Freescale Semiconductor, Inc.
 *
 * Freescale DCU drm device driver
 */

#include <linux/clk.h>
#include <linux/clk-provider.h>
#include <linux/console.h>
#include <linux/io.h>
#include <linux/mfd/syscon.h>
#include <linux/mm.h>
#include <linux/module.h>
#include <linux/of_platform.h>
#include <linux/platform_device.h>
#include <linux/pm.h>
#include <linux/pm_runtime.h>
#include <linux/regmap.h>

<<<<<<< HEAD
#include <drm/drmP.h>
#include <drm/drm_atomic_helper.h>
#include <drm/drm_crtc_helper.h>
#include <drm/drm_fb_cma_helper.h>
=======
#include <drm/drm_atomic_helper.h>
#include <drm/drm_drv.h>
#include <drm/drm_fb_cma_helper.h>
#include <drm/drm_fb_helper.h>
>>>>>>> 24b8d41d
#include <drm/drm_gem_cma_helper.h>
#include <drm/drm_irq.h>
#include <drm/drm_modeset_helper.h>
#include <drm/drm_probe_helper.h>
#include <drm/drm_vblank.h>

#include "fsl_dcu_drm_crtc.h"
#include "fsl_dcu_drm_drv.h"
#include "fsl_tcon.h"
<<<<<<< HEAD
=======

static int legacyfb_depth = 24;
module_param(legacyfb_depth, int, 0444);
>>>>>>> 24b8d41d

static bool fsl_dcu_drm_is_volatile_reg(struct device *dev, unsigned int reg)
{
	if (reg == DCU_INT_STATUS || reg == DCU_UPDATE_MODE)
		return true;

	return false;
}

static const struct regmap_config fsl_dcu_regmap_config = {
	.reg_bits = 32,
	.reg_stride = 4,
	.val_bits = 32,

	.volatile_reg = fsl_dcu_drm_is_volatile_reg,
};

static void fsl_dcu_irq_uninstall(struct drm_device *dev)
{
	struct fsl_dcu_drm_device *fsl_dev = dev->dev_private;

	regmap_write(fsl_dev->regmap, DCU_INT_STATUS, ~0);
	regmap_write(fsl_dev->regmap, DCU_INT_MASK, ~0);
<<<<<<< HEAD

	return ret;
=======
>>>>>>> 24b8d41d
}

static int fsl_dcu_load(struct drm_device *dev, unsigned long flags)
{
	struct fsl_dcu_drm_device *fsl_dev = dev->dev_private;
	int ret;

	ret = fsl_dcu_drm_modeset_init(fsl_dev);
	if (ret < 0) {
		dev_err(dev->dev, "failed to initialize mode setting\n");
		return ret;
	}

	ret = drm_vblank_init(dev, dev->mode_config.num_crtc);
	if (ret < 0) {
		dev_err(dev->dev, "failed to initialize vblank\n");
		goto done;
	}

<<<<<<< HEAD
	ret = fsl_dcu_drm_irq_init(dev);
	if (ret < 0)
		goto done;
	dev->irq_enabled = true;

	fsl_dcu_fbdev_init(dev);
=======
	ret = drm_irq_install(dev, fsl_dev->irq);
	if (ret < 0) {
		dev_err(dev->dev, "failed to install IRQ handler\n");
		goto done;
	}

	if (legacyfb_depth != 16 && legacyfb_depth != 24 &&
	    legacyfb_depth != 32) {
		dev_warn(dev->dev,
			"Invalid legacyfb_depth.  Defaulting to 24bpp\n");
		legacyfb_depth = 24;
	}
>>>>>>> 24b8d41d

	return 0;
done:
	drm_kms_helper_poll_fini(dev);

<<<<<<< HEAD
	if (fsl_dev->fbdev)
		drm_fbdev_cma_fini(fsl_dev->fbdev);

	drm_mode_config_cleanup(dev);
	drm_vblank_cleanup(dev);
=======
	drm_mode_config_cleanup(dev);
>>>>>>> 24b8d41d
	drm_irq_uninstall(dev);
	dev->dev_private = NULL;

	return ret;
}

static void fsl_dcu_unload(struct drm_device *dev)
{
<<<<<<< HEAD
	struct fsl_dcu_drm_device *fsl_dev = dev->dev_private;

	drm_kms_helper_poll_fini(dev);

	if (fsl_dev->fbdev)
		drm_fbdev_cma_fini(fsl_dev->fbdev);

=======
	drm_atomic_helper_shutdown(dev);
	drm_kms_helper_poll_fini(dev);

>>>>>>> 24b8d41d
	drm_mode_config_cleanup(dev);
	drm_irq_uninstall(dev);

	dev->dev_private = NULL;
}

static irqreturn_t fsl_dcu_drm_irq(int irq, void *arg)
{
	struct drm_device *dev = arg;
	struct fsl_dcu_drm_device *fsl_dev = dev->dev_private;
	unsigned int int_status;
	int ret;

	ret = regmap_read(fsl_dev->regmap, DCU_INT_STATUS, &int_status);
	if (ret) {
		dev_err(dev->dev, "read DCU_INT_STATUS failed\n");
		return IRQ_NONE;
	}

	if (int_status & DCU_INT_STATUS_VBLANK)
		drm_handle_vblank(dev, 0);

	regmap_write(fsl_dev->regmap, DCU_INT_STATUS, int_status);

	return IRQ_HANDLED;
}

<<<<<<< HEAD
static int fsl_dcu_drm_enable_vblank(struct drm_device *dev, unsigned int pipe)
{
	struct fsl_dcu_drm_device *fsl_dev = dev->dev_private;
	unsigned int value;

	regmap_read(fsl_dev->regmap, DCU_INT_MASK, &value);
	value &= ~DCU_INT_MASK_VBLANK;
	regmap_write(fsl_dev->regmap, DCU_INT_MASK, value);

	return 0;
}

static void fsl_dcu_drm_disable_vblank(struct drm_device *dev,
				       unsigned int pipe)
{
	struct fsl_dcu_drm_device *fsl_dev = dev->dev_private;
	unsigned int value;

	regmap_read(fsl_dev->regmap, DCU_INT_MASK, &value);
	value |= DCU_INT_MASK_VBLANK;
	regmap_write(fsl_dev->regmap, DCU_INT_MASK, value);
}

static void fsl_dcu_drm_lastclose(struct drm_device *dev)
{
	struct fsl_dcu_drm_device *fsl_dev = dev->dev_private;

	drm_fbdev_cma_restore_mode(fsl_dev->fbdev);
}

static const struct file_operations fsl_dcu_drm_fops = {
	.owner		= THIS_MODULE,
	.open		= drm_open,
	.release	= drm_release,
	.unlocked_ioctl	= drm_ioctl,
#ifdef CONFIG_COMPAT
	.compat_ioctl	= drm_compat_ioctl,
#endif
	.poll		= drm_poll,
	.read		= drm_read,
	.llseek		= no_llseek,
	.mmap		= drm_gem_cma_mmap,
};

static struct drm_driver fsl_dcu_drm_driver = {
	.driver_features	= DRIVER_HAVE_IRQ | DRIVER_GEM | DRIVER_MODESET
				| DRIVER_PRIME | DRIVER_ATOMIC,
	.lastclose		= fsl_dcu_drm_lastclose,
	.load			= fsl_dcu_load,
	.unload			= fsl_dcu_unload,
	.irq_handler		= fsl_dcu_drm_irq,
	.get_vblank_counter	= drm_vblank_no_hw_counter,
	.enable_vblank		= fsl_dcu_drm_enable_vblank,
	.disable_vblank		= fsl_dcu_drm_disable_vblank,
	.gem_free_object_unlocked = drm_gem_cma_free_object,
	.gem_vm_ops		= &drm_gem_cma_vm_ops,
	.prime_handle_to_fd	= drm_gem_prime_handle_to_fd,
	.prime_fd_to_handle	= drm_gem_prime_fd_to_handle,
	.gem_prime_import	= drm_gem_prime_import,
	.gem_prime_export	= drm_gem_prime_export,
	.gem_prime_get_sg_table	= drm_gem_cma_prime_get_sg_table,
	.gem_prime_import_sg_table = drm_gem_cma_prime_import_sg_table,
	.gem_prime_vmap		= drm_gem_cma_prime_vmap,
	.gem_prime_vunmap	= drm_gem_cma_prime_vunmap,
	.gem_prime_mmap		= drm_gem_cma_prime_mmap,
	.dumb_create		= drm_gem_cma_dumb_create,
	.dumb_map_offset	= drm_gem_cma_dumb_map_offset,
	.dumb_destroy		= drm_gem_dumb_destroy,
=======
DEFINE_DRM_GEM_CMA_FOPS(fsl_dcu_drm_fops);

static struct drm_driver fsl_dcu_drm_driver = {
	.driver_features	= DRIVER_GEM | DRIVER_MODESET | DRIVER_ATOMIC,
	.load			= fsl_dcu_load,
	.unload			= fsl_dcu_unload,
	.irq_handler		= fsl_dcu_drm_irq,
	.irq_preinstall		= fsl_dcu_irq_uninstall,
	.irq_uninstall		= fsl_dcu_irq_uninstall,
	DRM_GEM_CMA_DRIVER_OPS,
>>>>>>> 24b8d41d
	.fops			= &fsl_dcu_drm_fops,
	.name			= "fsl-dcu-drm",
	.desc			= "Freescale DCU DRM",
	.date			= "20160425",
	.major			= 1,
	.minor			= 1,
};

#ifdef CONFIG_PM_SLEEP
static int fsl_dcu_drm_pm_suspend(struct device *dev)
{
	struct fsl_dcu_drm_device *fsl_dev = dev_get_drvdata(dev);
	int ret;

	if (!fsl_dev)
		return 0;

	disable_irq(fsl_dev->irq);
<<<<<<< HEAD
	drm_kms_helper_poll_disable(fsl_dev->drm);

	console_lock();
	drm_fbdev_cma_set_suspend(fsl_dev->fbdev, 1);
	console_unlock();

	fsl_dev->state = drm_atomic_helper_suspend(fsl_dev->drm);
	if (IS_ERR(fsl_dev->state)) {
		console_lock();
		drm_fbdev_cma_set_suspend(fsl_dev->fbdev, 0);
		console_unlock();

		drm_kms_helper_poll_enable(fsl_dev->drm);
		enable_irq(fsl_dev->irq);
		return PTR_ERR(fsl_dev->state);
	}

	clk_disable_unprepare(fsl_dev->pix_clk);
=======

	ret = drm_mode_config_helper_suspend(fsl_dev->drm);
	if (ret) {
		enable_irq(fsl_dev->irq);
		return ret;
	}

>>>>>>> 24b8d41d
	clk_disable_unprepare(fsl_dev->clk);

	return 0;
}

static int fsl_dcu_drm_pm_resume(struct device *dev)
{
	struct fsl_dcu_drm_device *fsl_dev = dev_get_drvdata(dev);
	int ret;

	if (!fsl_dev)
		return 0;

	ret = clk_prepare_enable(fsl_dev->clk);
	if (ret < 0) {
		dev_err(dev, "failed to enable dcu clk\n");
		return ret;
	}

	if (fsl_dev->tcon)
		fsl_tcon_bypass_enable(fsl_dev->tcon);
	fsl_dcu_drm_init_planes(fsl_dev->drm);
<<<<<<< HEAD
	drm_atomic_helper_resume(fsl_dev->drm, fsl_dev->state);

	console_lock();
	drm_fbdev_cma_set_suspend(fsl_dev->fbdev, 0);
	console_unlock();

	drm_kms_helper_poll_enable(fsl_dev->drm);
	enable_irq(fsl_dev->irq);
=======
	enable_irq(fsl_dev->irq);

	drm_mode_config_helper_resume(fsl_dev->drm);
>>>>>>> 24b8d41d

	return 0;
}
#endif

static const struct dev_pm_ops fsl_dcu_drm_pm_ops = {
	SET_SYSTEM_SLEEP_PM_OPS(fsl_dcu_drm_pm_suspend, fsl_dcu_drm_pm_resume)
};

static const struct fsl_dcu_soc_data fsl_dcu_ls1021a_data = {
	.name = "ls1021a",
	.total_layer = 16,
	.max_layer = 4,
	.layer_regs = LS1021A_LAYER_REG_NUM,
};

static const struct fsl_dcu_soc_data fsl_dcu_vf610_data = {
	.name = "vf610",
	.total_layer = 64,
	.max_layer = 6,
	.layer_regs = VF610_LAYER_REG_NUM,
};

static const struct of_device_id fsl_dcu_of_match[] = {
	{
		.compatible = "fsl,ls1021a-dcu",
		.data = &fsl_dcu_ls1021a_data,
	}, {
		.compatible = "fsl,vf610-dcu",
		.data = &fsl_dcu_vf610_data,
	}, {
	},
};
MODULE_DEVICE_TABLE(of, fsl_dcu_of_match);

static int fsl_dcu_drm_probe(struct platform_device *pdev)
{
	struct fsl_dcu_drm_device *fsl_dev;
	struct drm_device *drm;
	struct device *dev = &pdev->dev;
	struct resource *res;
	void __iomem *base;
	struct drm_driver *driver = &fsl_dcu_drm_driver;
	struct clk *pix_clk_in;
	char pix_clk_name[32];
	const char *pix_clk_in_name;
	const struct of_device_id *id;
	int ret;
	u8 div_ratio_shift = 0;

	fsl_dev = devm_kzalloc(dev, sizeof(*fsl_dev), GFP_KERNEL);
	if (!fsl_dev)
		return -ENOMEM;

	id = of_match_node(fsl_dcu_of_match, pdev->dev.of_node);
	if (!id)
<<<<<<< HEAD
		return -ENODEV;
	fsl_dev->soc = id->data;

	res = platform_get_resource(pdev, IORESOURCE_MEM, 0);
	if (!res) {
		dev_err(dev, "could not get memory IO resource\n");
=======
>>>>>>> 24b8d41d
		return -ENODEV;
	fsl_dev->soc = id->data;

	res = platform_get_resource(pdev, IORESOURCE_MEM, 0);
	base = devm_ioremap_resource(dev, res);
	if (IS_ERR(base)) {
		ret = PTR_ERR(base);
		return ret;
	}

	fsl_dev->irq = platform_get_irq(pdev, 0);
	if (fsl_dev->irq < 0) {
		dev_err(dev, "failed to get irq\n");
		return fsl_dev->irq;
	}

	fsl_dev->regmap = devm_regmap_init_mmio(dev, base,
			&fsl_dcu_regmap_config);
	if (IS_ERR(fsl_dev->regmap)) {
		dev_err(dev, "regmap init failed\n");
		return PTR_ERR(fsl_dev->regmap);
	}

	fsl_dev->regmap = devm_regmap_init_mmio(dev, base,
			&fsl_dcu_regmap_config);
	if (IS_ERR(fsl_dev->regmap)) {
		dev_err(dev, "regmap init failed\n");
		return PTR_ERR(fsl_dev->regmap);
	}

	fsl_dev->clk = devm_clk_get(dev, "dcu");
	if (IS_ERR(fsl_dev->clk)) {
		dev_err(dev, "failed to get dcu clock\n");
		return PTR_ERR(fsl_dev->clk);
	}
	ret = clk_prepare_enable(fsl_dev->clk);
	if (ret < 0) {
		dev_err(dev, "failed to enable dcu clk\n");
		return ret;
	}

	pix_clk_in = devm_clk_get(dev, "pix");
	if (IS_ERR(pix_clk_in)) {
		/* legancy binding, use dcu clock as pixel clock input */
		pix_clk_in = fsl_dev->clk;
	}

	if (of_property_read_bool(dev->of_node, "big-endian"))
		div_ratio_shift = 24;

	pix_clk_in_name = __clk_get_name(pix_clk_in);
	snprintf(pix_clk_name, sizeof(pix_clk_name), "%s_pix", pix_clk_in_name);
	fsl_dev->pix_clk = clk_register_divider(dev, pix_clk_name,
			pix_clk_in_name, 0, base + DCU_DIV_RATIO,
			div_ratio_shift, 8, CLK_DIVIDER_ROUND_CLOSEST, NULL);
	if (IS_ERR(fsl_dev->pix_clk)) {
		dev_err(dev, "failed to register pix clk\n");
		ret = PTR_ERR(fsl_dev->pix_clk);
		goto disable_clk;
	}

	fsl_dev->tcon = fsl_tcon_init(dev);

	drm = drm_dev_alloc(driver, dev);
	if (IS_ERR(drm)) {
		ret = PTR_ERR(drm);
		goto unregister_pix_clk;
	}

	fsl_dev->dev = dev;
	fsl_dev->drm = drm;
	fsl_dev->np = dev->of_node;
	drm->dev_private = fsl_dev;
	dev_set_drvdata(dev, fsl_dev);

	ret = drm_dev_register(drm, 0);
	if (ret < 0)
		goto put;

	drm_fbdev_generic_setup(drm, legacyfb_depth);

	return 0;

<<<<<<< HEAD
unref:
	drm_dev_unref(drm);
=======
put:
	drm_dev_put(drm);
>>>>>>> 24b8d41d
unregister_pix_clk:
	clk_unregister(fsl_dev->pix_clk);
disable_clk:
	clk_disable_unprepare(fsl_dev->clk);
	return ret;
}

static int fsl_dcu_drm_remove(struct platform_device *pdev)
{
	struct fsl_dcu_drm_device *fsl_dev = platform_get_drvdata(pdev);

<<<<<<< HEAD
	clk_disable_unprepare(fsl_dev->clk);
	clk_unregister(fsl_dev->pix_clk);
	drm_put_dev(fsl_dev->drm);
=======
	drm_dev_unregister(fsl_dev->drm);
	drm_dev_put(fsl_dev->drm);
	clk_disable_unprepare(fsl_dev->clk);
	clk_unregister(fsl_dev->pix_clk);
>>>>>>> 24b8d41d

	return 0;
}

static struct platform_driver fsl_dcu_drm_platform_driver = {
	.probe		= fsl_dcu_drm_probe,
	.remove		= fsl_dcu_drm_remove,
	.driver		= {
		.name	= "fsl-dcu",
		.pm	= &fsl_dcu_drm_pm_ops,
		.of_match_table = fsl_dcu_of_match,
	},
};

module_platform_driver(fsl_dcu_drm_platform_driver);

MODULE_DESCRIPTION("Freescale DCU DRM Driver");
MODULE_LICENSE("GPL");<|MERGE_RESOLUTION|>--- conflicted
+++ resolved
@@ -18,17 +18,10 @@
 #include <linux/pm_runtime.h>
 #include <linux/regmap.h>
 
-<<<<<<< HEAD
-#include <drm/drmP.h>
-#include <drm/drm_atomic_helper.h>
-#include <drm/drm_crtc_helper.h>
-#include <drm/drm_fb_cma_helper.h>
-=======
 #include <drm/drm_atomic_helper.h>
 #include <drm/drm_drv.h>
 #include <drm/drm_fb_cma_helper.h>
 #include <drm/drm_fb_helper.h>
->>>>>>> 24b8d41d
 #include <drm/drm_gem_cma_helper.h>
 #include <drm/drm_irq.h>
 #include <drm/drm_modeset_helper.h>
@@ -38,12 +31,9 @@
 #include "fsl_dcu_drm_crtc.h"
 #include "fsl_dcu_drm_drv.h"
 #include "fsl_tcon.h"
-<<<<<<< HEAD
-=======
 
 static int legacyfb_depth = 24;
 module_param(legacyfb_depth, int, 0444);
->>>>>>> 24b8d41d
 
 static bool fsl_dcu_drm_is_volatile_reg(struct device *dev, unsigned int reg)
 {
@@ -67,11 +57,6 @@
 
 	regmap_write(fsl_dev->regmap, DCU_INT_STATUS, ~0);
 	regmap_write(fsl_dev->regmap, DCU_INT_MASK, ~0);
-<<<<<<< HEAD
-
-	return ret;
-=======
->>>>>>> 24b8d41d
 }
 
 static int fsl_dcu_load(struct drm_device *dev, unsigned long flags)
@@ -91,14 +76,6 @@
 		goto done;
 	}
 
-<<<<<<< HEAD
-	ret = fsl_dcu_drm_irq_init(dev);
-	if (ret < 0)
-		goto done;
-	dev->irq_enabled = true;
-
-	fsl_dcu_fbdev_init(dev);
-=======
 	ret = drm_irq_install(dev, fsl_dev->irq);
 	if (ret < 0) {
 		dev_err(dev->dev, "failed to install IRQ handler\n");
@@ -111,21 +88,12 @@
 			"Invalid legacyfb_depth.  Defaulting to 24bpp\n");
 		legacyfb_depth = 24;
 	}
->>>>>>> 24b8d41d
 
 	return 0;
 done:
 	drm_kms_helper_poll_fini(dev);
 
-<<<<<<< HEAD
-	if (fsl_dev->fbdev)
-		drm_fbdev_cma_fini(fsl_dev->fbdev);
-
 	drm_mode_config_cleanup(dev);
-	drm_vblank_cleanup(dev);
-=======
-	drm_mode_config_cleanup(dev);
->>>>>>> 24b8d41d
 	drm_irq_uninstall(dev);
 	dev->dev_private = NULL;
 
@@ -134,19 +102,9 @@
 
 static void fsl_dcu_unload(struct drm_device *dev)
 {
-<<<<<<< HEAD
-	struct fsl_dcu_drm_device *fsl_dev = dev->dev_private;
-
-	drm_kms_helper_poll_fini(dev);
-
-	if (fsl_dev->fbdev)
-		drm_fbdev_cma_fini(fsl_dev->fbdev);
-
-=======
 	drm_atomic_helper_shutdown(dev);
 	drm_kms_helper_poll_fini(dev);
 
->>>>>>> 24b8d41d
 	drm_mode_config_cleanup(dev);
 	drm_irq_uninstall(dev);
 
@@ -174,76 +132,6 @@
 	return IRQ_HANDLED;
 }
 
-<<<<<<< HEAD
-static int fsl_dcu_drm_enable_vblank(struct drm_device *dev, unsigned int pipe)
-{
-	struct fsl_dcu_drm_device *fsl_dev = dev->dev_private;
-	unsigned int value;
-
-	regmap_read(fsl_dev->regmap, DCU_INT_MASK, &value);
-	value &= ~DCU_INT_MASK_VBLANK;
-	regmap_write(fsl_dev->regmap, DCU_INT_MASK, value);
-
-	return 0;
-}
-
-static void fsl_dcu_drm_disable_vblank(struct drm_device *dev,
-				       unsigned int pipe)
-{
-	struct fsl_dcu_drm_device *fsl_dev = dev->dev_private;
-	unsigned int value;
-
-	regmap_read(fsl_dev->regmap, DCU_INT_MASK, &value);
-	value |= DCU_INT_MASK_VBLANK;
-	regmap_write(fsl_dev->regmap, DCU_INT_MASK, value);
-}
-
-static void fsl_dcu_drm_lastclose(struct drm_device *dev)
-{
-	struct fsl_dcu_drm_device *fsl_dev = dev->dev_private;
-
-	drm_fbdev_cma_restore_mode(fsl_dev->fbdev);
-}
-
-static const struct file_operations fsl_dcu_drm_fops = {
-	.owner		= THIS_MODULE,
-	.open		= drm_open,
-	.release	= drm_release,
-	.unlocked_ioctl	= drm_ioctl,
-#ifdef CONFIG_COMPAT
-	.compat_ioctl	= drm_compat_ioctl,
-#endif
-	.poll		= drm_poll,
-	.read		= drm_read,
-	.llseek		= no_llseek,
-	.mmap		= drm_gem_cma_mmap,
-};
-
-static struct drm_driver fsl_dcu_drm_driver = {
-	.driver_features	= DRIVER_HAVE_IRQ | DRIVER_GEM | DRIVER_MODESET
-				| DRIVER_PRIME | DRIVER_ATOMIC,
-	.lastclose		= fsl_dcu_drm_lastclose,
-	.load			= fsl_dcu_load,
-	.unload			= fsl_dcu_unload,
-	.irq_handler		= fsl_dcu_drm_irq,
-	.get_vblank_counter	= drm_vblank_no_hw_counter,
-	.enable_vblank		= fsl_dcu_drm_enable_vblank,
-	.disable_vblank		= fsl_dcu_drm_disable_vblank,
-	.gem_free_object_unlocked = drm_gem_cma_free_object,
-	.gem_vm_ops		= &drm_gem_cma_vm_ops,
-	.prime_handle_to_fd	= drm_gem_prime_handle_to_fd,
-	.prime_fd_to_handle	= drm_gem_prime_fd_to_handle,
-	.gem_prime_import	= drm_gem_prime_import,
-	.gem_prime_export	= drm_gem_prime_export,
-	.gem_prime_get_sg_table	= drm_gem_cma_prime_get_sg_table,
-	.gem_prime_import_sg_table = drm_gem_cma_prime_import_sg_table,
-	.gem_prime_vmap		= drm_gem_cma_prime_vmap,
-	.gem_prime_vunmap	= drm_gem_cma_prime_vunmap,
-	.gem_prime_mmap		= drm_gem_cma_prime_mmap,
-	.dumb_create		= drm_gem_cma_dumb_create,
-	.dumb_map_offset	= drm_gem_cma_dumb_map_offset,
-	.dumb_destroy		= drm_gem_dumb_destroy,
-=======
 DEFINE_DRM_GEM_CMA_FOPS(fsl_dcu_drm_fops);
 
 static struct drm_driver fsl_dcu_drm_driver = {
@@ -254,7 +142,6 @@
 	.irq_preinstall		= fsl_dcu_irq_uninstall,
 	.irq_uninstall		= fsl_dcu_irq_uninstall,
 	DRM_GEM_CMA_DRIVER_OPS,
->>>>>>> 24b8d41d
 	.fops			= &fsl_dcu_drm_fops,
 	.name			= "fsl-dcu-drm",
 	.desc			= "Freescale DCU DRM",
@@ -273,26 +160,6 @@
 		return 0;
 
 	disable_irq(fsl_dev->irq);
-<<<<<<< HEAD
-	drm_kms_helper_poll_disable(fsl_dev->drm);
-
-	console_lock();
-	drm_fbdev_cma_set_suspend(fsl_dev->fbdev, 1);
-	console_unlock();
-
-	fsl_dev->state = drm_atomic_helper_suspend(fsl_dev->drm);
-	if (IS_ERR(fsl_dev->state)) {
-		console_lock();
-		drm_fbdev_cma_set_suspend(fsl_dev->fbdev, 0);
-		console_unlock();
-
-		drm_kms_helper_poll_enable(fsl_dev->drm);
-		enable_irq(fsl_dev->irq);
-		return PTR_ERR(fsl_dev->state);
-	}
-
-	clk_disable_unprepare(fsl_dev->pix_clk);
-=======
 
 	ret = drm_mode_config_helper_suspend(fsl_dev->drm);
 	if (ret) {
@@ -300,7 +167,6 @@
 		return ret;
 	}
 
->>>>>>> 24b8d41d
 	clk_disable_unprepare(fsl_dev->clk);
 
 	return 0;
@@ -323,20 +189,9 @@
 	if (fsl_dev->tcon)
 		fsl_tcon_bypass_enable(fsl_dev->tcon);
 	fsl_dcu_drm_init_planes(fsl_dev->drm);
-<<<<<<< HEAD
-	drm_atomic_helper_resume(fsl_dev->drm, fsl_dev->state);
-
-	console_lock();
-	drm_fbdev_cma_set_suspend(fsl_dev->fbdev, 0);
-	console_unlock();
-
-	drm_kms_helper_poll_enable(fsl_dev->drm);
 	enable_irq(fsl_dev->irq);
-=======
-	enable_irq(fsl_dev->irq);
 
 	drm_mode_config_helper_resume(fsl_dev->drm);
->>>>>>> 24b8d41d
 
 	return 0;
 }
@@ -393,15 +248,6 @@
 
 	id = of_match_node(fsl_dcu_of_match, pdev->dev.of_node);
 	if (!id)
-<<<<<<< HEAD
-		return -ENODEV;
-	fsl_dev->soc = id->data;
-
-	res = platform_get_resource(pdev, IORESOURCE_MEM, 0);
-	if (!res) {
-		dev_err(dev, "could not get memory IO resource\n");
-=======
->>>>>>> 24b8d41d
 		return -ENODEV;
 	fsl_dev->soc = id->data;
 
@@ -416,13 +262,6 @@
 	if (fsl_dev->irq < 0) {
 		dev_err(dev, "failed to get irq\n");
 		return fsl_dev->irq;
-	}
-
-	fsl_dev->regmap = devm_regmap_init_mmio(dev, base,
-			&fsl_dcu_regmap_config);
-	if (IS_ERR(fsl_dev->regmap)) {
-		dev_err(dev, "regmap init failed\n");
-		return PTR_ERR(fsl_dev->regmap);
 	}
 
 	fsl_dev->regmap = devm_regmap_init_mmio(dev, base,
@@ -485,13 +324,8 @@
 
 	return 0;
 
-<<<<<<< HEAD
-unref:
-	drm_dev_unref(drm);
-=======
 put:
 	drm_dev_put(drm);
->>>>>>> 24b8d41d
 unregister_pix_clk:
 	clk_unregister(fsl_dev->pix_clk);
 disable_clk:
@@ -503,16 +337,10 @@
 {
 	struct fsl_dcu_drm_device *fsl_dev = platform_get_drvdata(pdev);
 
-<<<<<<< HEAD
-	clk_disable_unprepare(fsl_dev->clk);
-	clk_unregister(fsl_dev->pix_clk);
-	drm_put_dev(fsl_dev->drm);
-=======
 	drm_dev_unregister(fsl_dev->drm);
 	drm_dev_put(fsl_dev->drm);
 	clk_disable_unprepare(fsl_dev->clk);
 	clk_unregister(fsl_dev->pix_clk);
->>>>>>> 24b8d41d
 
 	return 0;
 }
