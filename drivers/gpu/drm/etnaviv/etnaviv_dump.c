--- conflicted
+++ resolved
@@ -169,17 +169,6 @@
 	memset(iter.hdr, 0, iter.data - iter.start);
 
 	etnaviv_core_dump_registers(&iter, gpu);
-<<<<<<< HEAD
-	etnaviv_core_dump_mmu(&iter, gpu, mmu_size);
-	etnaviv_core_dump_mem(&iter, ETDUMP_BUF_RING, gpu->buffer->vaddr,
-			      gpu->buffer->size,
-			      etnaviv_iommu_get_cmdbuf_va(gpu, gpu->buffer));
-
-	list_for_each_entry(cmd, &gpu->active_cmd_list, node)
-		etnaviv_core_dump_mem(&iter, ETDUMP_BUF_CMD, cmd->vaddr,
-				      cmd->size,
-				      etnaviv_iommu_get_cmdbuf_va(gpu, cmd));
-=======
 	etnaviv_core_dump_mmu(&iter, gpu->mmu_context, mmu_size);
 	etnaviv_core_dump_mem(&iter, ETDUMP_BUF_RING, gpu->buffer.vaddr,
 			      gpu->buffer.size,
@@ -192,7 +181,6 @@
 					&gpu->mmu_context->cmdbuf_mapping));
 
 	mutex_unlock(&gpu->mmu_context->lock);
->>>>>>> 24b8d41d
 
 	/* Reserve space for the bomap */
 	if (n_bomap_pages) {
