#ifndef STATE_HI_XML
#define STATE_HI_XML

/* Autogenerated file, DO NOT EDIT manually!

This file was generated by the rules-ng-ng headergen tool in this git repository:
http://0x04.net/cgit/index.cgi/rules-ng-ng
git clone git://0x04.net/rules-ng-ng

The rules-ng-ng source files this header was generated from are:
<<<<<<< HEAD
- state_hi.xml (  25620 bytes, from 2016-08-19 22:07:37)
- common.xml   (  20583 bytes, from 2016-06-07 05:22:38)

Copyright (C) 2016
=======
- state.xml     (  26666 bytes, from 2019-12-20 21:20:35)
- common.xml    (  35468 bytes, from 2018-02-10 13:09:26)
- common_3d.xml (  15058 bytes, from 2019-12-28 20:02:03)
- state_hi.xml  (  30552 bytes, from 2019-12-28 20:02:48)
- copyright.xml (   1597 bytes, from 2018-02-10 13:09:26)
- state_2d.xml  (  51552 bytes, from 2018-02-10 13:09:26)
- state_3d.xml  (  83098 bytes, from 2019-12-28 20:02:03)
- state_blt.xml (  14252 bytes, from 2019-10-20 19:59:15)
- state_vg.xml  (   5975 bytes, from 2018-02-10 13:09:26)

Copyright (C) 2012-2019 by the following authors:
- Wladimir J. van der Laan <laanwj@gmail.com>
- Christian Gmeiner <christian.gmeiner@gmail.com>
- Lucas Stach <l.stach@pengutronix.de>
- Russell King <rmk@arm.linux.org.uk>

Permission is hereby granted, free of charge, to any person obtaining a
copy of this software and associated documentation files (the "Software"),
to deal in the Software without restriction, including without limitation
the rights to use, copy, modify, merge, publish, distribute, sub license,
and/or sell copies of the Software, and to permit persons to whom the
Software is furnished to do so, subject to the following conditions:

The above copyright notice and this permission notice (including the
next paragraph) shall be included in all copies or substantial portions
of the Software.

THE SOFTWARE IS PROVIDED "AS IS", WITHOUT WARRANTY OF ANY KIND, EXPRESS OR
IMPLIED, INCLUDING BUT NOT LIMITED TO THE WARRANTIES OF MERCHANTABILITY,
FITNESS FOR A PARTICULAR PURPOSE AND NON-INFRINGEMENT. IN NO EVENT SHALL
THE AUTHORS OR COPYRIGHT HOLDERS BE LIABLE FOR ANY CLAIM, DAMAGES OR OTHER
LIABILITY, WHETHER IN AN ACTION OF CONTRACT, TORT OR OTHERWISE, ARISING
FROM, OUT OF OR IN CONNECTION WITH THE SOFTWARE OR THE USE OR OTHER
DEALINGS IN THE SOFTWARE.
>>>>>>> 24b8d41d
*/


#define MMU_EXCEPTION_SLAVE_NOT_PRESENT				0x00000001
#define MMU_EXCEPTION_PAGE_NOT_PRESENT				0x00000002
#define MMU_EXCEPTION_WRITE_VIOLATION				0x00000003
#define MMU_EXCEPTION_OUT_OF_BOUND				0x00000004
#define MMU_EXCEPTION_READ_SECURITY_VIOLATION			0x00000005
#define MMU_EXCEPTION_WRITE_SECURITY_VIOLATION			0x00000006
#define VIVS_HI							0x00000000

#define VIVS_HI_CLOCK_CONTROL					0x00000000
#define VIVS_HI_CLOCK_CONTROL_CLK3D_DIS				0x00000001
#define VIVS_HI_CLOCK_CONTROL_CLK2D_DIS				0x00000002
#define VIVS_HI_CLOCK_CONTROL_FSCALE_VAL__MASK			0x000001fc
#define VIVS_HI_CLOCK_CONTROL_FSCALE_VAL__SHIFT			2
#define VIVS_HI_CLOCK_CONTROL_FSCALE_VAL(x)			(((x) << VIVS_HI_CLOCK_CONTROL_FSCALE_VAL__SHIFT) & VIVS_HI_CLOCK_CONTROL_FSCALE_VAL__MASK)
#define VIVS_HI_CLOCK_CONTROL_FSCALE_CMD_LOAD			0x00000200
#define VIVS_HI_CLOCK_CONTROL_DISABLE_RAM_CLK_GATING		0x00000400
#define VIVS_HI_CLOCK_CONTROL_DISABLE_DEBUG_REGISTERS		0x00000800
#define VIVS_HI_CLOCK_CONTROL_SOFT_RESET			0x00001000
#define VIVS_HI_CLOCK_CONTROL_IDLE_3D				0x00010000
#define VIVS_HI_CLOCK_CONTROL_IDLE_2D				0x00020000
#define VIVS_HI_CLOCK_CONTROL_IDLE_VG				0x00040000
#define VIVS_HI_CLOCK_CONTROL_ISOLATE_GPU			0x00080000
#define VIVS_HI_CLOCK_CONTROL_DEBUG_PIXEL_PIPE__MASK		0x00f00000
#define VIVS_HI_CLOCK_CONTROL_DEBUG_PIXEL_PIPE__SHIFT		20
#define VIVS_HI_CLOCK_CONTROL_DEBUG_PIXEL_PIPE(x)		(((x) << VIVS_HI_CLOCK_CONTROL_DEBUG_PIXEL_PIPE__SHIFT) & VIVS_HI_CLOCK_CONTROL_DEBUG_PIXEL_PIPE__MASK)

#define VIVS_HI_IDLE_STATE					0x00000004
#define VIVS_HI_IDLE_STATE_FE					0x00000001
#define VIVS_HI_IDLE_STATE_DE					0x00000002
#define VIVS_HI_IDLE_STATE_PE					0x00000004
#define VIVS_HI_IDLE_STATE_SH					0x00000008
#define VIVS_HI_IDLE_STATE_PA					0x00000010
#define VIVS_HI_IDLE_STATE_SE					0x00000020
#define VIVS_HI_IDLE_STATE_RA					0x00000040
#define VIVS_HI_IDLE_STATE_TX					0x00000080
#define VIVS_HI_IDLE_STATE_VG					0x00000100
#define VIVS_HI_IDLE_STATE_IM					0x00000200
#define VIVS_HI_IDLE_STATE_FP					0x00000400
#define VIVS_HI_IDLE_STATE_TS					0x00000800
#define VIVS_HI_IDLE_STATE_BL					0x00001000
#define VIVS_HI_IDLE_STATE_ASYNCFE				0x00002000
#define VIVS_HI_IDLE_STATE_MC					0x00004000
#define VIVS_HI_IDLE_STATE_PPA					0x00008000
#define VIVS_HI_IDLE_STATE_WD					0x00010000
#define VIVS_HI_IDLE_STATE_NN					0x00020000
#define VIVS_HI_IDLE_STATE_TP					0x00040000
#define VIVS_HI_IDLE_STATE_AXI_LP				0x80000000

#define VIVS_HI_AXI_CONFIG					0x00000008
#define VIVS_HI_AXI_CONFIG_AWID__MASK				0x0000000f
#define VIVS_HI_AXI_CONFIG_AWID__SHIFT				0
#define VIVS_HI_AXI_CONFIG_AWID(x)				(((x) << VIVS_HI_AXI_CONFIG_AWID__SHIFT) & VIVS_HI_AXI_CONFIG_AWID__MASK)
#define VIVS_HI_AXI_CONFIG_ARID__MASK				0x000000f0
#define VIVS_HI_AXI_CONFIG_ARID__SHIFT				4
#define VIVS_HI_AXI_CONFIG_ARID(x)				(((x) << VIVS_HI_AXI_CONFIG_ARID__SHIFT) & VIVS_HI_AXI_CONFIG_ARID__MASK)
#define VIVS_HI_AXI_CONFIG_AWCACHE__MASK			0x00000f00
#define VIVS_HI_AXI_CONFIG_AWCACHE__SHIFT			8
#define VIVS_HI_AXI_CONFIG_AWCACHE(x)				(((x) << VIVS_HI_AXI_CONFIG_AWCACHE__SHIFT) & VIVS_HI_AXI_CONFIG_AWCACHE__MASK)
#define VIVS_HI_AXI_CONFIG_ARCACHE__MASK			0x0000f000
#define VIVS_HI_AXI_CONFIG_ARCACHE__SHIFT			12
#define VIVS_HI_AXI_CONFIG_ARCACHE(x)				(((x) << VIVS_HI_AXI_CONFIG_ARCACHE__SHIFT) & VIVS_HI_AXI_CONFIG_ARCACHE__MASK)

#define VIVS_HI_AXI_STATUS					0x0000000c
#define VIVS_HI_AXI_STATUS_WR_ERR_ID__MASK			0x0000000f
#define VIVS_HI_AXI_STATUS_WR_ERR_ID__SHIFT			0
#define VIVS_HI_AXI_STATUS_WR_ERR_ID(x)				(((x) << VIVS_HI_AXI_STATUS_WR_ERR_ID__SHIFT) & VIVS_HI_AXI_STATUS_WR_ERR_ID__MASK)
#define VIVS_HI_AXI_STATUS_RD_ERR_ID__MASK			0x000000f0
#define VIVS_HI_AXI_STATUS_RD_ERR_ID__SHIFT			4
#define VIVS_HI_AXI_STATUS_RD_ERR_ID(x)				(((x) << VIVS_HI_AXI_STATUS_RD_ERR_ID__SHIFT) & VIVS_HI_AXI_STATUS_RD_ERR_ID__MASK)
#define VIVS_HI_AXI_STATUS_DET_WR_ERR				0x00000100
#define VIVS_HI_AXI_STATUS_DET_RD_ERR				0x00000200

#define VIVS_HI_INTR_ACKNOWLEDGE				0x00000010
#define VIVS_HI_INTR_ACKNOWLEDGE_INTR_VEC__MASK			0x3fffffff
#define VIVS_HI_INTR_ACKNOWLEDGE_INTR_VEC__SHIFT		0
#define VIVS_HI_INTR_ACKNOWLEDGE_INTR_VEC(x)			(((x) << VIVS_HI_INTR_ACKNOWLEDGE_INTR_VEC__SHIFT) & VIVS_HI_INTR_ACKNOWLEDGE_INTR_VEC__MASK)
#define VIVS_HI_INTR_ACKNOWLEDGE_MMU_EXCEPTION			0x40000000
#define VIVS_HI_INTR_ACKNOWLEDGE_AXI_BUS_ERROR			0x80000000

#define VIVS_HI_INTR_ENBL					0x00000014
#define VIVS_HI_INTR_ENBL_INTR_ENBL_VEC__MASK			0xffffffff
#define VIVS_HI_INTR_ENBL_INTR_ENBL_VEC__SHIFT			0
#define VIVS_HI_INTR_ENBL_INTR_ENBL_VEC(x)			(((x) << VIVS_HI_INTR_ENBL_INTR_ENBL_VEC__SHIFT) & VIVS_HI_INTR_ENBL_INTR_ENBL_VEC__MASK)

#define VIVS_HI_CHIP_IDENTITY					0x00000018
#define VIVS_HI_CHIP_IDENTITY_FAMILY__MASK			0xff000000
#define VIVS_HI_CHIP_IDENTITY_FAMILY__SHIFT			24
#define VIVS_HI_CHIP_IDENTITY_FAMILY(x)				(((x) << VIVS_HI_CHIP_IDENTITY_FAMILY__SHIFT) & VIVS_HI_CHIP_IDENTITY_FAMILY__MASK)
#define VIVS_HI_CHIP_IDENTITY_PRODUCT__MASK			0x00ff0000
#define VIVS_HI_CHIP_IDENTITY_PRODUCT__SHIFT			16
#define VIVS_HI_CHIP_IDENTITY_PRODUCT(x)			(((x) << VIVS_HI_CHIP_IDENTITY_PRODUCT__SHIFT) & VIVS_HI_CHIP_IDENTITY_PRODUCT__MASK)
#define VIVS_HI_CHIP_IDENTITY_REVISION__MASK			0x0000f000
#define VIVS_HI_CHIP_IDENTITY_REVISION__SHIFT			12
#define VIVS_HI_CHIP_IDENTITY_REVISION(x)			(((x) << VIVS_HI_CHIP_IDENTITY_REVISION__SHIFT) & VIVS_HI_CHIP_IDENTITY_REVISION__MASK)

#define VIVS_HI_CHIP_FEATURE					0x0000001c

#define VIVS_HI_CHIP_MODEL					0x00000020

#define VIVS_HI_CHIP_REV					0x00000024

#define VIVS_HI_CHIP_DATE					0x00000028

#define VIVS_HI_CHIP_TIME					0x0000002c

#define VIVS_HI_CHIP_CUSTOMER_ID				0x00000030

#define VIVS_HI_CHIP_MINOR_FEATURE_0				0x00000034

#define VIVS_HI_CACHE_CONTROL					0x00000038

#define VIVS_HI_MEMORY_COUNTER_RESET				0x0000003c

#define VIVS_HI_PROFILE_READ_BYTES8				0x00000040

#define VIVS_HI_PROFILE_WRITE_BYTES8				0x00000044

#define VIVS_HI_CHIP_SPECS					0x00000048
#define VIVS_HI_CHIP_SPECS_STREAM_COUNT__MASK			0x0000000f
#define VIVS_HI_CHIP_SPECS_STREAM_COUNT__SHIFT			0
#define VIVS_HI_CHIP_SPECS_STREAM_COUNT(x)			(((x) << VIVS_HI_CHIP_SPECS_STREAM_COUNT__SHIFT) & VIVS_HI_CHIP_SPECS_STREAM_COUNT__MASK)
#define VIVS_HI_CHIP_SPECS_REGISTER_MAX__MASK			0x000000f0
#define VIVS_HI_CHIP_SPECS_REGISTER_MAX__SHIFT			4
#define VIVS_HI_CHIP_SPECS_REGISTER_MAX(x)			(((x) << VIVS_HI_CHIP_SPECS_REGISTER_MAX__SHIFT) & VIVS_HI_CHIP_SPECS_REGISTER_MAX__MASK)
#define VIVS_HI_CHIP_SPECS_THREAD_COUNT__MASK			0x00000f00
#define VIVS_HI_CHIP_SPECS_THREAD_COUNT__SHIFT			8
#define VIVS_HI_CHIP_SPECS_THREAD_COUNT(x)			(((x) << VIVS_HI_CHIP_SPECS_THREAD_COUNT__SHIFT) & VIVS_HI_CHIP_SPECS_THREAD_COUNT__MASK)
#define VIVS_HI_CHIP_SPECS_VERTEX_CACHE_SIZE__MASK		0x0001f000
#define VIVS_HI_CHIP_SPECS_VERTEX_CACHE_SIZE__SHIFT		12
#define VIVS_HI_CHIP_SPECS_VERTEX_CACHE_SIZE(x)			(((x) << VIVS_HI_CHIP_SPECS_VERTEX_CACHE_SIZE__SHIFT) & VIVS_HI_CHIP_SPECS_VERTEX_CACHE_SIZE__MASK)
#define VIVS_HI_CHIP_SPECS_SHADER_CORE_COUNT__MASK		0x01f00000
#define VIVS_HI_CHIP_SPECS_SHADER_CORE_COUNT__SHIFT		20
#define VIVS_HI_CHIP_SPECS_SHADER_CORE_COUNT(x)			(((x) << VIVS_HI_CHIP_SPECS_SHADER_CORE_COUNT__SHIFT) & VIVS_HI_CHIP_SPECS_SHADER_CORE_COUNT__MASK)
#define VIVS_HI_CHIP_SPECS_PIXEL_PIPES__MASK			0x0e000000
#define VIVS_HI_CHIP_SPECS_PIXEL_PIPES__SHIFT			25
#define VIVS_HI_CHIP_SPECS_PIXEL_PIPES(x)			(((x) << VIVS_HI_CHIP_SPECS_PIXEL_PIPES__SHIFT) & VIVS_HI_CHIP_SPECS_PIXEL_PIPES__MASK)
#define VIVS_HI_CHIP_SPECS_VERTEX_OUTPUT_BUFFER_SIZE__MASK	0xf0000000
#define VIVS_HI_CHIP_SPECS_VERTEX_OUTPUT_BUFFER_SIZE__SHIFT	28
#define VIVS_HI_CHIP_SPECS_VERTEX_OUTPUT_BUFFER_SIZE(x)		(((x) << VIVS_HI_CHIP_SPECS_VERTEX_OUTPUT_BUFFER_SIZE__SHIFT) & VIVS_HI_CHIP_SPECS_VERTEX_OUTPUT_BUFFER_SIZE__MASK)

#define VIVS_HI_PROFILE_WRITE_BURSTS				0x0000004c

#define VIVS_HI_PROFILE_WRITE_REQUESTS				0x00000050

#define VIVS_HI_PROFILE_READ_BURSTS				0x00000058

#define VIVS_HI_PROFILE_READ_REQUESTS				0x0000005c

#define VIVS_HI_PROFILE_READ_LASTS				0x00000060

#define VIVS_HI_GP_OUT0						0x00000064

#define VIVS_HI_GP_OUT1						0x00000068

#define VIVS_HI_GP_OUT2						0x0000006c

#define VIVS_HI_AXI_CONTROL					0x00000070
#define VIVS_HI_AXI_CONTROL_WR_FULL_BURST_MODE			0x00000001

#define VIVS_HI_CHIP_MINOR_FEATURE_1				0x00000074

#define VIVS_HI_PROFILE_TOTAL_CYCLES				0x00000078

#define VIVS_HI_PROFILE_IDLE_CYCLES				0x0000007c

#define VIVS_HI_CHIP_SPECS_2					0x00000080
#define VIVS_HI_CHIP_SPECS_2_BUFFER_SIZE__MASK			0x000000ff
#define VIVS_HI_CHIP_SPECS_2_BUFFER_SIZE__SHIFT			0
#define VIVS_HI_CHIP_SPECS_2_BUFFER_SIZE(x)			(((x) << VIVS_HI_CHIP_SPECS_2_BUFFER_SIZE__SHIFT) & VIVS_HI_CHIP_SPECS_2_BUFFER_SIZE__MASK)
#define VIVS_HI_CHIP_SPECS_2_INSTRUCTION_COUNT__MASK		0x0000ff00
#define VIVS_HI_CHIP_SPECS_2_INSTRUCTION_COUNT__SHIFT		8
#define VIVS_HI_CHIP_SPECS_2_INSTRUCTION_COUNT(x)		(((x) << VIVS_HI_CHIP_SPECS_2_INSTRUCTION_COUNT__SHIFT) & VIVS_HI_CHIP_SPECS_2_INSTRUCTION_COUNT__MASK)
#define VIVS_HI_CHIP_SPECS_2_NUM_CONSTANTS__MASK		0xffff0000
#define VIVS_HI_CHIP_SPECS_2_NUM_CONSTANTS__SHIFT		16
#define VIVS_HI_CHIP_SPECS_2_NUM_CONSTANTS(x)			(((x) << VIVS_HI_CHIP_SPECS_2_NUM_CONSTANTS__SHIFT) & VIVS_HI_CHIP_SPECS_2_NUM_CONSTANTS__MASK)

#define VIVS_HI_CHIP_MINOR_FEATURE_2				0x00000084

#define VIVS_HI_CHIP_MINOR_FEATURE_3				0x00000088

#define VIVS_HI_CHIP_SPECS_3					0x0000008c
#define VIVS_HI_CHIP_SPECS_3_VARYINGS_COUNT__MASK		0x000001f0
#define VIVS_HI_CHIP_SPECS_3_VARYINGS_COUNT__SHIFT		4
#define VIVS_HI_CHIP_SPECS_3_VARYINGS_COUNT(x)			(((x) << VIVS_HI_CHIP_SPECS_3_VARYINGS_COUNT__SHIFT) & VIVS_HI_CHIP_SPECS_3_VARYINGS_COUNT__MASK)
#define VIVS_HI_CHIP_SPECS_3_GPU_CORE_COUNT__MASK		0x00000007
#define VIVS_HI_CHIP_SPECS_3_GPU_CORE_COUNT__SHIFT		0
#define VIVS_HI_CHIP_SPECS_3_GPU_CORE_COUNT(x)			(((x) << VIVS_HI_CHIP_SPECS_3_GPU_CORE_COUNT__SHIFT) & VIVS_HI_CHIP_SPECS_3_GPU_CORE_COUNT__MASK)

#define VIVS_HI_COMPRESSION_FLAGS				0x00000090
#define VIVS_HI_COMPRESSION_FLAGS_DEC300			0x00000040

#define VIVS_HI_CHIP_MINOR_FEATURE_4				0x00000094

#define VIVS_HI_CHIP_SPECS_4					0x0000009c
#define VIVS_HI_CHIP_SPECS_4_STREAM_COUNT__MASK			0x0001f000
#define VIVS_HI_CHIP_SPECS_4_STREAM_COUNT__SHIFT		12
#define VIVS_HI_CHIP_SPECS_4_STREAM_COUNT(x)			(((x) << VIVS_HI_CHIP_SPECS_4_STREAM_COUNT__SHIFT) & VIVS_HI_CHIP_SPECS_4_STREAM_COUNT__MASK)

#define VIVS_HI_CHIP_MINOR_FEATURE_5				0x000000a0

#define VIVS_HI_CHIP_PRODUCT_ID					0x000000a8

#define VIVS_HI_BLT_INTR					0x000000d4

#define VIVS_HI_CHIP_ECO_ID					0x000000e8

#define VIVS_HI_AUXBIT						0x000000ec

#define VIVS_PM							0x00000000

#define VIVS_PM_POWER_CONTROLS					0x00000100
#define VIVS_PM_POWER_CONTROLS_ENABLE_MODULE_CLOCK_GATING	0x00000001
#define VIVS_PM_POWER_CONTROLS_DISABLE_STALL_MODULE_CLOCK_GATING	0x00000002
#define VIVS_PM_POWER_CONTROLS_DISABLE_STARVE_MODULE_CLOCK_GATING	0x00000004
#define VIVS_PM_POWER_CONTROLS_TURN_ON_COUNTER__MASK		0x000000f0
#define VIVS_PM_POWER_CONTROLS_TURN_ON_COUNTER__SHIFT		4
#define VIVS_PM_POWER_CONTROLS_TURN_ON_COUNTER(x)		(((x) << VIVS_PM_POWER_CONTROLS_TURN_ON_COUNTER__SHIFT) & VIVS_PM_POWER_CONTROLS_TURN_ON_COUNTER__MASK)
#define VIVS_PM_POWER_CONTROLS_TURN_OFF_COUNTER__MASK		0xffff0000
#define VIVS_PM_POWER_CONTROLS_TURN_OFF_COUNTER__SHIFT		16
#define VIVS_PM_POWER_CONTROLS_TURN_OFF_COUNTER(x)		(((x) << VIVS_PM_POWER_CONTROLS_TURN_OFF_COUNTER__SHIFT) & VIVS_PM_POWER_CONTROLS_TURN_OFF_COUNTER__MASK)

#define VIVS_PM_MODULE_CONTROLS					0x00000104
#define VIVS_PM_MODULE_CONTROLS_DISABLE_MODULE_CLOCK_GATING_FE	0x00000001
#define VIVS_PM_MODULE_CONTROLS_DISABLE_MODULE_CLOCK_GATING_DE	0x00000002
#define VIVS_PM_MODULE_CONTROLS_DISABLE_MODULE_CLOCK_GATING_PE	0x00000004
#define VIVS_PM_MODULE_CONTROLS_DISABLE_MODULE_CLOCK_GATING_SH	0x00000008
#define VIVS_PM_MODULE_CONTROLS_DISABLE_MODULE_CLOCK_GATING_PA	0x00000010
#define VIVS_PM_MODULE_CONTROLS_DISABLE_MODULE_CLOCK_GATING_SE	0x00000020
#define VIVS_PM_MODULE_CONTROLS_DISABLE_MODULE_CLOCK_GATING_RA	0x00000040
#define VIVS_PM_MODULE_CONTROLS_DISABLE_MODULE_CLOCK_GATING_TX	0x00000080
#define VIVS_PM_MODULE_CONTROLS_DISABLE_MODULE_CLOCK_GATING_RA_EZ	0x00010000
#define VIVS_PM_MODULE_CONTROLS_DISABLE_MODULE_CLOCK_GATING_RA_HZ	0x00020000

#define VIVS_PM_MODULE_STATUS					0x00000108
#define VIVS_PM_MODULE_STATUS_MODULE_CLOCK_GATED_FE		0x00000001
#define VIVS_PM_MODULE_STATUS_MODULE_CLOCK_GATED_DE		0x00000002
#define VIVS_PM_MODULE_STATUS_MODULE_CLOCK_GATED_PE		0x00000004
#define VIVS_PM_MODULE_STATUS_MODULE_CLOCK_GATED_SH		0x00000008
#define VIVS_PM_MODULE_STATUS_MODULE_CLOCK_GATED_PA		0x00000010
#define VIVS_PM_MODULE_STATUS_MODULE_CLOCK_GATED_SE		0x00000020
#define VIVS_PM_MODULE_STATUS_MODULE_CLOCK_GATED_RA		0x00000040
#define VIVS_PM_MODULE_STATUS_MODULE_CLOCK_GATED_TX		0x00000080

#define VIVS_PM_PULSE_EATER					0x0000010c
#define VIVS_PM_PULSE_EATER_DISABLE				0x00000001
#define VIVS_PM_PULSE_EATER_DVFS_PERIOD__MASK			0x0000ff00
#define VIVS_PM_PULSE_EATER_DVFS_PERIOD__SHIFT			8
#define VIVS_PM_PULSE_EATER_DVFS_PERIOD(x)			(((x) << VIVS_PM_PULSE_EATER_DVFS_PERIOD__SHIFT) & VIVS_PM_PULSE_EATER_DVFS_PERIOD__MASK)
#define VIVS_PM_PULSE_EATER_UNK16				0x00010000
#define VIVS_PM_PULSE_EATER_UNK17				0x00020000
#define VIVS_PM_PULSE_EATER_INTERNAL_DFS			0x00040000
#define VIVS_PM_PULSE_EATER_UNK19				0x00080000
#define VIVS_PM_PULSE_EATER_UNK20				0x00100000
#define VIVS_PM_PULSE_EATER_UNK22				0x00400000
#define VIVS_PM_PULSE_EATER_UNK23				0x00800000

#define VIVS_MMUv2						0x00000000

#define VIVS_MMUv2_SAFE_ADDRESS					0x00000180

#define VIVS_MMUv2_CONFIGURATION				0x00000184
#define VIVS_MMUv2_CONFIGURATION_MODE__MASK			0x00000001
#define VIVS_MMUv2_CONFIGURATION_MODE__SHIFT			0
#define VIVS_MMUv2_CONFIGURATION_MODE_MODE4_K			0x00000000
#define VIVS_MMUv2_CONFIGURATION_MODE_MODE1_K			0x00000001
#define VIVS_MMUv2_CONFIGURATION_MODE_MASK			0x00000008
#define VIVS_MMUv2_CONFIGURATION_FLUSH__MASK			0x00000010
#define VIVS_MMUv2_CONFIGURATION_FLUSH__SHIFT			4
#define VIVS_MMUv2_CONFIGURATION_FLUSH_FLUSH			0x00000010
#define VIVS_MMUv2_CONFIGURATION_FLUSH_MASK			0x00000080
#define VIVS_MMUv2_CONFIGURATION_ADDRESS_MASK			0x00000100
#define VIVS_MMUv2_CONFIGURATION_ADDRESS__MASK			0xfffffc00
#define VIVS_MMUv2_CONFIGURATION_ADDRESS__SHIFT			10
#define VIVS_MMUv2_CONFIGURATION_ADDRESS(x)			(((x) << VIVS_MMUv2_CONFIGURATION_ADDRESS__SHIFT) & VIVS_MMUv2_CONFIGURATION_ADDRESS__MASK)

#define VIVS_MMUv2_STATUS					0x00000188
#define VIVS_MMUv2_STATUS_EXCEPTION0__MASK			0x00000003
#define VIVS_MMUv2_STATUS_EXCEPTION0__SHIFT			0
#define VIVS_MMUv2_STATUS_EXCEPTION0(x)				(((x) << VIVS_MMUv2_STATUS_EXCEPTION0__SHIFT) & VIVS_MMUv2_STATUS_EXCEPTION0__MASK)
#define VIVS_MMUv2_STATUS_EXCEPTION1__MASK			0x00000030
#define VIVS_MMUv2_STATUS_EXCEPTION1__SHIFT			4
#define VIVS_MMUv2_STATUS_EXCEPTION1(x)				(((x) << VIVS_MMUv2_STATUS_EXCEPTION1__SHIFT) & VIVS_MMUv2_STATUS_EXCEPTION1__MASK)
#define VIVS_MMUv2_STATUS_EXCEPTION2__MASK			0x00000300
#define VIVS_MMUv2_STATUS_EXCEPTION2__SHIFT			8
#define VIVS_MMUv2_STATUS_EXCEPTION2(x)				(((x) << VIVS_MMUv2_STATUS_EXCEPTION2__SHIFT) & VIVS_MMUv2_STATUS_EXCEPTION2__MASK)
#define VIVS_MMUv2_STATUS_EXCEPTION3__MASK			0x00003000
#define VIVS_MMUv2_STATUS_EXCEPTION3__SHIFT			12
#define VIVS_MMUv2_STATUS_EXCEPTION3(x)				(((x) << VIVS_MMUv2_STATUS_EXCEPTION3__SHIFT) & VIVS_MMUv2_STATUS_EXCEPTION3__MASK)

#define VIVS_MMUv2_CONTROL					0x0000018c
#define VIVS_MMUv2_CONTROL_ENABLE				0x00000001

#define VIVS_MMUv2_EXCEPTION_ADDR(i0)			       (0x00000190 + 0x4*(i0))
#define VIVS_MMUv2_EXCEPTION_ADDR__ESIZE			0x00000004
#define VIVS_MMUv2_EXCEPTION_ADDR__LEN				0x00000004

#define VIVS_MMUv2_PROFILE_BLT_READ				0x000001a4

#define VIVS_MMUv2_PTA_CONFIG					0x000001ac
#define VIVS_MMUv2_PTA_CONFIG_INDEX__MASK			0x0000ffff
#define VIVS_MMUv2_PTA_CONFIG_INDEX__SHIFT			0
#define VIVS_MMUv2_PTA_CONFIG_INDEX(x)				(((x) << VIVS_MMUv2_PTA_CONFIG_INDEX__SHIFT) & VIVS_MMUv2_PTA_CONFIG_INDEX__MASK)
#define VIVS_MMUv2_PTA_CONFIG_UNK16				0x00010000

#define VIVS_MMUv2_AXI_POLICY(i0)			       (0x000001c0 + 0x4*(i0))
#define VIVS_MMUv2_AXI_POLICY__ESIZE				0x00000004
#define VIVS_MMUv2_AXI_POLICY__LEN				0x00000008

#define VIVS_MMUv2_SEC_EXCEPTION_ADDR				0x00000380

#define VIVS_MMUv2_SEC_STATUS					0x00000384
#define VIVS_MMUv2_SEC_STATUS_EXCEPTION0__MASK			0x00000003
#define VIVS_MMUv2_SEC_STATUS_EXCEPTION0__SHIFT			0
#define VIVS_MMUv2_SEC_STATUS_EXCEPTION0(x)			(((x) << VIVS_MMUv2_SEC_STATUS_EXCEPTION0__SHIFT) & VIVS_MMUv2_SEC_STATUS_EXCEPTION0__MASK)
#define VIVS_MMUv2_SEC_STATUS_EXCEPTION1__MASK			0x00000030
#define VIVS_MMUv2_SEC_STATUS_EXCEPTION1__SHIFT			4
#define VIVS_MMUv2_SEC_STATUS_EXCEPTION1(x)			(((x) << VIVS_MMUv2_SEC_STATUS_EXCEPTION1__SHIFT) & VIVS_MMUv2_SEC_STATUS_EXCEPTION1__MASK)
#define VIVS_MMUv2_SEC_STATUS_EXCEPTION2__MASK			0x00000300
#define VIVS_MMUv2_SEC_STATUS_EXCEPTION2__SHIFT			8
#define VIVS_MMUv2_SEC_STATUS_EXCEPTION2(x)			(((x) << VIVS_MMUv2_SEC_STATUS_EXCEPTION2__SHIFT) & VIVS_MMUv2_SEC_STATUS_EXCEPTION2__MASK)
#define VIVS_MMUv2_SEC_STATUS_EXCEPTION3__MASK			0x00003000
#define VIVS_MMUv2_SEC_STATUS_EXCEPTION3__SHIFT			12
#define VIVS_MMUv2_SEC_STATUS_EXCEPTION3(x)			(((x) << VIVS_MMUv2_SEC_STATUS_EXCEPTION3__SHIFT) & VIVS_MMUv2_SEC_STATUS_EXCEPTION3__MASK)

#define VIVS_MMUv2_SEC_CONTROL					0x00000388
#define VIVS_MMUv2_SEC_CONTROL_ENABLE				0x00000001

#define VIVS_MMUv2_PTA_ADDRESS_LOW				0x0000038c

#define VIVS_MMUv2_PTA_ADDRESS_HIGH				0x00000390

#define VIVS_MMUv2_PTA_CONTROL					0x00000394
#define VIVS_MMUv2_PTA_CONTROL_ENABLE				0x00000001

#define VIVS_MMUv2_NONSEC_SAFE_ADDR_LOW				0x00000398

#define VIVS_MMUv2_SEC_SAFE_ADDR_LOW				0x0000039c

#define VIVS_MMUv2_SAFE_ADDRESS_CONFIG				0x000003a0
#define VIVS_MMUv2_SAFE_ADDRESS_CONFIG_NON_SEC_SAFE_ADDR_HIGH__MASK	0x000000ff
#define VIVS_MMUv2_SAFE_ADDRESS_CONFIG_NON_SEC_SAFE_ADDR_HIGH__SHIFT	0
#define VIVS_MMUv2_SAFE_ADDRESS_CONFIG_NON_SEC_SAFE_ADDR_HIGH(x)	(((x) << VIVS_MMUv2_SAFE_ADDRESS_CONFIG_NON_SEC_SAFE_ADDR_HIGH__SHIFT) & VIVS_MMUv2_SAFE_ADDRESS_CONFIG_NON_SEC_SAFE_ADDR_HIGH__MASK)
#define VIVS_MMUv2_SAFE_ADDRESS_CONFIG_UNK15			0x00008000
#define VIVS_MMUv2_SAFE_ADDRESS_CONFIG_SEC_SAFE_ADDR_HIGH__MASK	0x00ff0000
#define VIVS_MMUv2_SAFE_ADDRESS_CONFIG_SEC_SAFE_ADDR_HIGH__SHIFT	16
#define VIVS_MMUv2_SAFE_ADDRESS_CONFIG_SEC_SAFE_ADDR_HIGH(x)	(((x) << VIVS_MMUv2_SAFE_ADDRESS_CONFIG_SEC_SAFE_ADDR_HIGH__SHIFT) & VIVS_MMUv2_SAFE_ADDRESS_CONFIG_SEC_SAFE_ADDR_HIGH__MASK)
#define VIVS_MMUv2_SAFE_ADDRESS_CONFIG_UNK31			0x80000000

#define VIVS_MMUv2_SEC_COMMAND_CONTROL				0x000003a4
#define VIVS_MMUv2_SEC_COMMAND_CONTROL_PREFETCH__MASK		0x0000ffff
#define VIVS_MMUv2_SEC_COMMAND_CONTROL_PREFETCH__SHIFT		0
#define VIVS_MMUv2_SEC_COMMAND_CONTROL_PREFETCH(x)		(((x) << VIVS_MMUv2_SEC_COMMAND_CONTROL_PREFETCH__SHIFT) & VIVS_MMUv2_SEC_COMMAND_CONTROL_PREFETCH__MASK)
#define VIVS_MMUv2_SEC_COMMAND_CONTROL_ENABLE			0x00010000

#define VIVS_MMUv2_AHB_CONTROL					0x000003a8
#define VIVS_MMUv2_AHB_CONTROL_RESET				0x00000001
#define VIVS_MMUv2_AHB_CONTROL_NONSEC_ACCESS			0x00000002

#define VIVS_MC							0x00000000

#define VIVS_MC_MMU_FE_PAGE_TABLE				0x00000400

#define VIVS_MC_MMU_TX_PAGE_TABLE				0x00000404

#define VIVS_MC_MMU_PE_PAGE_TABLE				0x00000408

#define VIVS_MC_MMU_PEZ_PAGE_TABLE				0x0000040c

#define VIVS_MC_MMU_RA_PAGE_TABLE				0x00000410

#define VIVS_MC_DEBUG_MEMORY					0x00000414
#define VIVS_MC_DEBUG_MEMORY_SPECIAL_PATCH_GC320		0x00000008
#define VIVS_MC_DEBUG_MEMORY_FAST_CLEAR_BYPASS			0x00100000
#define VIVS_MC_DEBUG_MEMORY_COMPRESSION_BYPASS			0x00200000

#define VIVS_MC_MEMORY_BASE_ADDR_RA				0x00000418

#define VIVS_MC_MEMORY_BASE_ADDR_FE				0x0000041c

#define VIVS_MC_MEMORY_BASE_ADDR_TX				0x00000420

#define VIVS_MC_MEMORY_BASE_ADDR_PEZ				0x00000424

#define VIVS_MC_MEMORY_BASE_ADDR_PE				0x00000428

#define VIVS_MC_MEMORY_TIMING_CONTROL				0x0000042c

#define VIVS_MC_MEMORY_FLUSH					0x00000430

#define VIVS_MC_PROFILE_CYCLE_COUNTER				0x00000438

#define VIVS_MC_DEBUG_READ0					0x0000043c

#define VIVS_MC_DEBUG_READ1					0x00000440

#define VIVS_MC_DEBUG_WRITE					0x00000444

#define VIVS_MC_PROFILE_RA_READ					0x00000448

#define VIVS_MC_PROFILE_TX_READ					0x0000044c

#define VIVS_MC_PROFILE_FE_READ					0x00000450

#define VIVS_MC_PROFILE_PE_READ					0x00000454

#define VIVS_MC_PROFILE_DE_READ					0x00000458

#define VIVS_MC_PROFILE_SH_READ					0x0000045c

#define VIVS_MC_PROFILE_PA_READ					0x00000460

#define VIVS_MC_PROFILE_SE_READ					0x00000464

#define VIVS_MC_PROFILE_MC_READ					0x00000468

#define VIVS_MC_PROFILE_HI_READ					0x0000046c

#define VIVS_MC_PROFILE_CONFIG0					0x00000470
#define VIVS_MC_PROFILE_CONFIG0_FE__MASK			0x000000ff
#define VIVS_MC_PROFILE_CONFIG0_FE__SHIFT			0
#define VIVS_MC_PROFILE_CONFIG0_FE_RESET			0x0000000f
#define VIVS_MC_PROFILE_CONFIG0_DE__MASK			0x0000ff00
#define VIVS_MC_PROFILE_CONFIG0_DE__SHIFT			8
#define VIVS_MC_PROFILE_CONFIG0_DE_RESET			0x00000f00
#define VIVS_MC_PROFILE_CONFIG0_PE__MASK			0x00ff0000
#define VIVS_MC_PROFILE_CONFIG0_PE__SHIFT			16
#define VIVS_MC_PROFILE_CONFIG0_PE_PIXEL_COUNT_KILLED_BY_COLOR_PIPE	0x00000000
#define VIVS_MC_PROFILE_CONFIG0_PE_PIXEL_COUNT_KILLED_BY_DEPTH_PIPE	0x00010000
#define VIVS_MC_PROFILE_CONFIG0_PE_PIXEL_COUNT_DRAWN_BY_COLOR_PIPE	0x00020000
#define VIVS_MC_PROFILE_CONFIG0_PE_PIXEL_COUNT_DRAWN_BY_DEPTH_PIPE	0x00030000
#define VIVS_MC_PROFILE_CONFIG0_PE_PIXELS_RENDERED_2D		0x000b0000
#define VIVS_MC_PROFILE_CONFIG0_PE_RESET			0x000f0000
#define VIVS_MC_PROFILE_CONFIG0_SH__MASK			0xff000000
#define VIVS_MC_PROFILE_CONFIG0_SH__SHIFT			24
#define VIVS_MC_PROFILE_CONFIG0_SH_SHADER_CYCLES		0x04000000
#define VIVS_MC_PROFILE_CONFIG0_SH_PS_INST_COUNTER		0x07000000
#define VIVS_MC_PROFILE_CONFIG0_SH_RENDERED_PIXEL_COUNTER	0x08000000
#define VIVS_MC_PROFILE_CONFIG0_SH_VS_INST_COUNTER		0x09000000
#define VIVS_MC_PROFILE_CONFIG0_SH_RENDERED_VERTICE_COUNTER	0x0a000000
#define VIVS_MC_PROFILE_CONFIG0_SH_VTX_BRANCH_INST_COUNTER	0x0b000000
#define VIVS_MC_PROFILE_CONFIG0_SH_VTX_TEXLD_INST_COUNTER	0x0c000000
#define VIVS_MC_PROFILE_CONFIG0_SH_PXL_BRANCH_INST_COUNTER	0x0d000000
#define VIVS_MC_PROFILE_CONFIG0_SH_PXL_TEXLD_INST_COUNTER	0x0e000000
#define VIVS_MC_PROFILE_CONFIG0_SH_RESET			0x0f000000

#define VIVS_MC_PROFILE_CONFIG1					0x00000474
#define VIVS_MC_PROFILE_CONFIG1_PA__MASK			0x000000ff
#define VIVS_MC_PROFILE_CONFIG1_PA__SHIFT			0
#define VIVS_MC_PROFILE_CONFIG1_PA_INPUT_VTX_COUNTER		0x00000003
#define VIVS_MC_PROFILE_CONFIG1_PA_INPUT_PRIM_COUNTER		0x00000004
#define VIVS_MC_PROFILE_CONFIG1_PA_OUTPUT_PRIM_COUNTER		0x00000005
#define VIVS_MC_PROFILE_CONFIG1_PA_DEPTH_CLIPPED_COUNTER	0x00000006
#define VIVS_MC_PROFILE_CONFIG1_PA_TRIVIAL_REJECTED_COUNTER	0x00000007
#define VIVS_MC_PROFILE_CONFIG1_PA_CULLED_COUNTER		0x00000008
#define VIVS_MC_PROFILE_CONFIG1_PA_RESET			0x0000000f
#define VIVS_MC_PROFILE_CONFIG1_SE__MASK			0x0000ff00
#define VIVS_MC_PROFILE_CONFIG1_SE__SHIFT			8
#define VIVS_MC_PROFILE_CONFIG1_SE_CULLED_TRIANGLE_COUNT	0x00000000
#define VIVS_MC_PROFILE_CONFIG1_SE_CULLED_LINES_COUNT		0x00000100
#define VIVS_MC_PROFILE_CONFIG1_SE_RESET			0x00000f00
#define VIVS_MC_PROFILE_CONFIG1_RA__MASK			0x00ff0000
#define VIVS_MC_PROFILE_CONFIG1_RA__SHIFT			16
#define VIVS_MC_PROFILE_CONFIG1_RA_VALID_PIXEL_COUNT		0x00000000
#define VIVS_MC_PROFILE_CONFIG1_RA_TOTAL_QUAD_COUNT		0x00010000
#define VIVS_MC_PROFILE_CONFIG1_RA_VALID_QUAD_COUNT_AFTER_EARLY_Z	0x00020000
#define VIVS_MC_PROFILE_CONFIG1_RA_TOTAL_PRIMITIVE_COUNT	0x00030000
#define VIVS_MC_PROFILE_CONFIG1_RA_PIPE_CACHE_MISS_COUNTER	0x00090000
#define VIVS_MC_PROFILE_CONFIG1_RA_PREFETCH_CACHE_MISS_COUNTER	0x000a0000
#define VIVS_MC_PROFILE_CONFIG1_RA_CULLED_QUAD_COUNT		0x000b0000
#define VIVS_MC_PROFILE_CONFIG1_RA_RESET			0x000f0000
#define VIVS_MC_PROFILE_CONFIG1_TX__MASK			0xff000000
#define VIVS_MC_PROFILE_CONFIG1_TX__SHIFT			24
#define VIVS_MC_PROFILE_CONFIG1_TX_TOTAL_BILINEAR_REQUESTS	0x00000000
#define VIVS_MC_PROFILE_CONFIG1_TX_TOTAL_TRILINEAR_REQUESTS	0x01000000
#define VIVS_MC_PROFILE_CONFIG1_TX_TOTAL_DISCARDED_TEXTURE_REQUESTS	0x02000000
#define VIVS_MC_PROFILE_CONFIG1_TX_TOTAL_TEXTURE_REQUESTS	0x03000000
#define VIVS_MC_PROFILE_CONFIG1_TX_UNKNOWN			0x04000000
#define VIVS_MC_PROFILE_CONFIG1_TX_MEM_READ_COUNT		0x05000000
#define VIVS_MC_PROFILE_CONFIG1_TX_MEM_READ_IN_8B_COUNT		0x06000000
#define VIVS_MC_PROFILE_CONFIG1_TX_CACHE_MISS_COUNT		0x07000000
#define VIVS_MC_PROFILE_CONFIG1_TX_CACHE_HIT_TEXEL_COUNT	0x08000000
#define VIVS_MC_PROFILE_CONFIG1_TX_CACHE_MISS_TEXEL_COUNT	0x09000000
#define VIVS_MC_PROFILE_CONFIG1_TX_RESET			0x0f000000

#define VIVS_MC_PROFILE_CONFIG2					0x00000478
#define VIVS_MC_PROFILE_CONFIG2_MC__MASK			0x000000ff
#define VIVS_MC_PROFILE_CONFIG2_MC__SHIFT			0
#define VIVS_MC_PROFILE_CONFIG2_MC_TOTAL_READ_REQ_8B_FROM_PIPELINE	0x00000001
#define VIVS_MC_PROFILE_CONFIG2_MC_TOTAL_READ_REQ_8B_FROM_IP	0x00000002
#define VIVS_MC_PROFILE_CONFIG2_MC_TOTAL_WRITE_REQ_8B_FROM_PIPELINE	0x00000003
#define VIVS_MC_PROFILE_CONFIG2_MC_RESET			0x0000000f
#define VIVS_MC_PROFILE_CONFIG2_HI__MASK			0x0000ff00
#define VIVS_MC_PROFILE_CONFIG2_HI__SHIFT			8
#define VIVS_MC_PROFILE_CONFIG2_HI_AXI_CYCLES_READ_REQUEST_STALLED	0x00000000
#define VIVS_MC_PROFILE_CONFIG2_HI_AXI_CYCLES_WRITE_REQUEST_STALLED	0x00000100
#define VIVS_MC_PROFILE_CONFIG2_HI_AXI_CYCLES_WRITE_DATA_STALLED	0x00000200
#define VIVS_MC_PROFILE_CONFIG2_HI_RESET			0x00000f00
#define VIVS_MC_PROFILE_CONFIG2_BLT__MASK			0xff000000
#define VIVS_MC_PROFILE_CONFIG2_BLT__SHIFT			24
#define VIVS_MC_PROFILE_CONFIG2_BLT_UNK0			0x00000000

#define VIVS_MC_PROFILE_CONFIG3					0x0000047c

#define VIVS_MC_BUS_CONFIG					0x00000480
#define VIVS_MC_BUS_CONFIG_FE_BUS_CONFIG__MASK			0x0000000f
#define VIVS_MC_BUS_CONFIG_FE_BUS_CONFIG__SHIFT			0
#define VIVS_MC_BUS_CONFIG_FE_BUS_CONFIG(x)			(((x) << VIVS_MC_BUS_CONFIG_FE_BUS_CONFIG__SHIFT) & VIVS_MC_BUS_CONFIG_FE_BUS_CONFIG__MASK)
#define VIVS_MC_BUS_CONFIG_TX_BUS_CONFIG__MASK			0x000000f0
#define VIVS_MC_BUS_CONFIG_TX_BUS_CONFIG__SHIFT			4
#define VIVS_MC_BUS_CONFIG_TX_BUS_CONFIG(x)			(((x) << VIVS_MC_BUS_CONFIG_TX_BUS_CONFIG__SHIFT) & VIVS_MC_BUS_CONFIG_TX_BUS_CONFIG__MASK)

#define VIVS_MC_START_COMPOSITION				0x00000554

#define VIVS_MC_FLAGS						0x00000558
#define VIVS_MC_FLAGS_128B_MERGE				0x00000001
#define VIVS_MC_FLAGS_TPCV11_COMPRESSION			0x08000000

#define VIVS_MC_L2_CACHE_CONFIG					0x0000055c

#define VIVS_MC_PROFILE_L2_READ					0x00000564


#endif /* STATE_HI_XML */<|MERGE_RESOLUTION|>--- conflicted
+++ resolved
@@ -8,12 +8,6 @@
 git clone git://0x04.net/rules-ng-ng
 
 The rules-ng-ng source files this header was generated from are:
-<<<<<<< HEAD
-- state_hi.xml (  25620 bytes, from 2016-08-19 22:07:37)
-- common.xml   (  20583 bytes, from 2016-06-07 05:22:38)
-
-Copyright (C) 2016
-=======
 - state.xml     (  26666 bytes, from 2019-12-20 21:20:35)
 - common.xml    (  35468 bytes, from 2018-02-10 13:09:26)
 - common_3d.xml (  15058 bytes, from 2019-12-28 20:02:03)
@@ -48,7 +42,6 @@
 LIABILITY, WHETHER IN AN ACTION OF CONTRACT, TORT OR OTHERWISE, ARISING
 FROM, OUT OF OR IN CONNECTION WITH THE SOFTWARE OR THE USE OR OTHER
 DEALINGS IN THE SOFTWARE.
->>>>>>> 24b8d41d
 */
 
 
