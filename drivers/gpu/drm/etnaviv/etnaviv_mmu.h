/* SPDX-License-Identifier: GPL-2.0 */
/*
 * Copyright (C) 2015-2018 Etnaviv Project
 */

#ifndef __ETNAVIV_MMU_H__
#define __ETNAVIV_MMU_H__

#define ETNAVIV_PROT_READ	(1 << 0)
#define ETNAVIV_PROT_WRITE	(1 << 1)

enum etnaviv_iommu_version {
	ETNAVIV_IOMMU_V1 = 0,
	ETNAVIV_IOMMU_V2,
};

struct etnaviv_gpu;
struct etnaviv_vram_mapping;
struct etnaviv_iommu_global;
struct etnaviv_iommu_context;

struct etnaviv_iommu_ops {
	struct etnaviv_iommu_context *(*init)(struct etnaviv_iommu_global *);
	void (*free)(struct etnaviv_iommu_context *);
	int (*map)(struct etnaviv_iommu_context *context, unsigned long iova,
		   phys_addr_t paddr, size_t size, int prot);
	size_t (*unmap)(struct etnaviv_iommu_context *context, unsigned long iova,
			size_t size);
	size_t (*dump_size)(struct etnaviv_iommu_context *);
	void (*dump)(struct etnaviv_iommu_context *, void *);
	void (*restore)(struct etnaviv_gpu *, struct etnaviv_iommu_context *);
};

extern const struct etnaviv_iommu_ops etnaviv_iommuv1_ops;
extern const struct etnaviv_iommu_ops etnaviv_iommuv2_ops;

#define ETNAVIV_PTA_SIZE	SZ_4K
#define ETNAVIV_PTA_ENTRIES	(ETNAVIV_PTA_SIZE / sizeof(u64))

struct etnaviv_iommu_global {
	struct device *dev;
	enum etnaviv_iommu_version version;
	const struct etnaviv_iommu_ops *ops;
	unsigned int use;
	struct mutex lock;

	void *bad_page_cpu;
	dma_addr_t bad_page_dma;

	u32 memory_base;

	/*
	 * This union holds members needed by either MMUv1 or MMUv2, which
	 * can not exist at the same time.
	 */
	union {
		struct {
			struct etnaviv_iommu_context *shared_context;
		} v1;
		struct {
			/* P(age) T(able) A(rray) */
			u64 *pta_cpu;
			dma_addr_t pta_dma;
			struct spinlock pta_lock;
			DECLARE_BITMAP(pta_alloc, ETNAVIV_PTA_ENTRIES);
		} v2;
	};
};

struct etnaviv_iommu_context {
	struct kref refcount;
	struct etnaviv_iommu_global *global;

	/* memory manager for GPU address area */
	struct mutex lock;
	struct list_head mappings;
	struct drm_mm mm;
	unsigned int flush_seq;

	/* Not part of the context, but needs to have the same lifetime */
	struct etnaviv_vram_mapping cmdbuf_mapping;
};

int etnaviv_iommu_global_init(struct etnaviv_gpu *gpu);
void etnaviv_iommu_global_fini(struct etnaviv_gpu *gpu);

struct etnaviv_gem_object;

int etnaviv_iommu_map_gem(struct etnaviv_iommu_context *context,
	struct etnaviv_gem_object *etnaviv_obj, u32 memory_base,
	struct etnaviv_vram_mapping *mapping, u64 va);
void etnaviv_iommu_unmap_gem(struct etnaviv_iommu_context *context,
	struct etnaviv_vram_mapping *mapping);

<<<<<<< HEAD
u32 etnaviv_iommu_get_cmdbuf_va(struct etnaviv_gpu *gpu,
				struct etnaviv_cmdbuf *buf);
void etnaviv_iommu_put_cmdbuf_va(struct etnaviv_gpu *gpu,
				 struct etnaviv_cmdbuf *buf);

size_t etnaviv_iommu_dump_size(struct etnaviv_iommu *iommu);
void etnaviv_iommu_dump(struct etnaviv_iommu *iommu, void *buf);

struct etnaviv_iommu *etnaviv_iommu_new(struct etnaviv_gpu *gpu);
void etnaviv_iommu_restore(struct etnaviv_gpu *gpu);
=======
int etnaviv_iommu_get_suballoc_va(struct etnaviv_iommu_context *ctx,
				  struct etnaviv_vram_mapping *mapping,
				  u32 memory_base, dma_addr_t paddr,
				  size_t size);
void etnaviv_iommu_put_suballoc_va(struct etnaviv_iommu_context *ctx,
				   struct etnaviv_vram_mapping *mapping);

size_t etnaviv_iommu_dump_size(struct etnaviv_iommu_context *ctx);
void etnaviv_iommu_dump(struct etnaviv_iommu_context *ctx, void *buf);

struct etnaviv_iommu_context *
etnaviv_iommu_context_init(struct etnaviv_iommu_global *global,
			   struct etnaviv_cmdbuf_suballoc *suballoc);
static inline void etnaviv_iommu_context_get(struct etnaviv_iommu_context *ctx)
{
	kref_get(&ctx->refcount);
}
void etnaviv_iommu_context_put(struct etnaviv_iommu_context *ctx);
void etnaviv_iommu_restore(struct etnaviv_gpu *gpu,
			   struct etnaviv_iommu_context *ctx);

struct etnaviv_iommu_context *
etnaviv_iommuv1_context_alloc(struct etnaviv_iommu_global *global);
struct etnaviv_iommu_context *
etnaviv_iommuv2_context_alloc(struct etnaviv_iommu_global *global);

u32 etnaviv_iommuv2_get_mtlb_addr(struct etnaviv_iommu_context *context);
unsigned short etnaviv_iommuv2_get_pta_id(struct etnaviv_iommu_context *context);
>>>>>>> 24b8d41d

#endif /* __ETNAVIV_MMU_H__ */<|MERGE_RESOLUTION|>--- conflicted
+++ resolved
@@ -92,18 +92,6 @@
 void etnaviv_iommu_unmap_gem(struct etnaviv_iommu_context *context,
 	struct etnaviv_vram_mapping *mapping);
 
-<<<<<<< HEAD
-u32 etnaviv_iommu_get_cmdbuf_va(struct etnaviv_gpu *gpu,
-				struct etnaviv_cmdbuf *buf);
-void etnaviv_iommu_put_cmdbuf_va(struct etnaviv_gpu *gpu,
-				 struct etnaviv_cmdbuf *buf);
-
-size_t etnaviv_iommu_dump_size(struct etnaviv_iommu *iommu);
-void etnaviv_iommu_dump(struct etnaviv_iommu *iommu, void *buf);
-
-struct etnaviv_iommu *etnaviv_iommu_new(struct etnaviv_gpu *gpu);
-void etnaviv_iommu_restore(struct etnaviv_gpu *gpu);
-=======
 int etnaviv_iommu_get_suballoc_va(struct etnaviv_iommu_context *ctx,
 				  struct etnaviv_vram_mapping *mapping,
 				  u32 memory_base, dma_addr_t paddr,
@@ -132,6 +120,5 @@
 
 u32 etnaviv_iommuv2_get_mtlb_addr(struct etnaviv_iommu_context *context);
 unsigned short etnaviv_iommuv2_get_pta_id(struct etnaviv_iommu_context *context);
->>>>>>> 24b8d41d
 
 #endif /* __ETNAVIV_MMU_H__ */