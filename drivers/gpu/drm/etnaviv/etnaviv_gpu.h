--- conflicted
+++ resolved
@@ -142,42 +142,9 @@
 	struct clk *clk_core;
 	struct clk *clk_shader;
 
-<<<<<<< HEAD
-	/* Hang Detction: */
-#define DRM_ETNAVIV_HANGCHECK_PERIOD 500 /* in ms */
-#define DRM_ETNAVIV_HANGCHECK_JIFFIES msecs_to_jiffies(DRM_ETNAVIV_HANGCHECK_PERIOD)
-	struct timer_list hangcheck_timer;
-	u32 hangcheck_fence;
-	u32 hangcheck_dma_addr;
-	struct work_struct recover_work;
-};
-
-struct etnaviv_cmdbuf {
-	/* device this cmdbuf is allocated for */
-	struct etnaviv_gpu *gpu;
-	/* user context key, must be unique between all active users */
-	struct etnaviv_file_private *ctx;
-	/* cmdbuf properties */
-	void *vaddr;
-	dma_addr_t paddr;
-	u32 size;
-	u32 user_size;
-	/* vram node used if the cmdbuf is mapped through the MMUv2 */
-	struct drm_mm_node vram_node;
-	/* fence after which this buffer is to be disposed */
-	struct fence *fence;
-	/* target exec state */
-	u32 exec_state;
-	/* per GPU in-flight list */
-	struct list_head node;
-	/* BOs attached to this command buffer */
-	unsigned int nr_bos;
-	struct etnaviv_vram_mapping *bo_map[0];
-=======
 	unsigned int freq_scale;
 	unsigned long base_rate_core;
 	unsigned long base_rate_shader;
->>>>>>> 24b8d41d
 };
 
 static inline void gpu_write(struct etnaviv_gpu *gpu, u32 reg, u32 data)
