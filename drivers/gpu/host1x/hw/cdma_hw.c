--- conflicted
+++ resolved
@@ -28,11 +28,6 @@
 static void cdma_timeout_cpu_incr(struct host1x_cdma *cdma, u32 getptr,
 				u32 syncpt_incrs, u32 syncval, u32 nr_slots)
 {
-<<<<<<< HEAD
-	struct host1x *host1x = cdma_to_host1x(cdma);
-	struct push_buffer *pb = &cdma->push_buffer;
-=======
->>>>>>> 24b8d41d
 	unsigned int i;
 
 	for (i = 0; i < syncpt_incrs; i++)
@@ -40,21 +35,6 @@
 
 	/* after CPU incr, ensure shadow is up to date */
 	host1x_syncpt_load(cdma->timeout.syncpt);
-<<<<<<< HEAD
-
-	/* NOP all the PB slots */
-	while (nr_slots--) {
-		u32 *p = (u32 *)(pb->mapped + getptr);
-		*(p++) = HOST1X_OPCODE_NOP;
-		*(p++) = HOST1X_OPCODE_NOP;
-		dev_dbg(host1x->dev, "%s: NOP at %pad+%#x\n", __func__,
-			&pb->phys, getptr);
-		getptr = (getptr + 8) & (pb->size_bytes - 1);
-	}
-
-	wmb();
-=======
->>>>>>> 24b8d41d
 }
 
 /*
@@ -252,13 +232,7 @@
 		"resuming channel (id %u, DMAGET restart = 0x%x)\n",
 		ch->id, getptr);
 
-<<<<<<< HEAD
-	cmdproc_stop = host1x_sync_readl(host1x, HOST1X_SYNC_CMDPROC_STOP);
-	cmdproc_stop &= ~BIT(ch->id);
-	host1x_sync_writel(host1x, cmdproc_stop, HOST1X_SYNC_CMDPROC_STOP);
-=======
 	cdma_hw_cmdproc_stop(host1x, ch, false);
->>>>>>> 24b8d41d
 
 	cdma->torndown = false;
 	cdma_timeout_restart(cdma, getptr);
@@ -271,11 +245,7 @@
  */
 static void cdma_timeout_handler(struct work_struct *work)
 {
-<<<<<<< HEAD
-	u32 prev_cmdproc, cmdproc_stop, syncpt_val;
-=======
 	u32 syncpt_val;
->>>>>>> 24b8d41d
 	struct host1x_cdma *cdma;
 	struct host1x *host1x;
 	struct host1x_channel *ch;
