--- conflicted
+++ resolved
@@ -118,19 +118,11 @@
 		dma_addr_t phys_addr, *phys;
 		struct sg_table *sgt;
 
-<<<<<<< HEAD
-		if (host1x_syncpt_is_expired(sp, wait->thresh)) {
-			dev_dbg(host->dev,
-				"drop WAIT id %u (%s) thresh 0x%x, min 0x%x\n",
-				wait->syncpt_id, sp->name, wait->thresh,
-				host1x_syncpt_read_min(sp));
-=======
 		reloc->target.bo = host1x_bo_get(reloc->target.bo);
 		if (!reloc->target.bo) {
 			err = -EINVAL;
 			goto unpin;
 		}
->>>>>>> 24b8d41d
 
 		/*
 		 * If the client device is not attached to an IOMMU, the
@@ -599,22 +591,6 @@
 	int err;
 	unsigned int i, j;
 	struct host1x *host = dev_get_drvdata(dev->parent);
-<<<<<<< HEAD
-	DECLARE_BITMAP(waitchk_mask, host1x_syncpt_nb_pts(host));
-
-	bitmap_zero(waitchk_mask, host1x_syncpt_nb_pts(host));
-	for (i = 0; i < job->num_waitchk; i++) {
-		u32 syncpt_id = job->waitchk[i].syncpt_id;
-
-		if (syncpt_id < host1x_syncpt_nb_pts(host))
-			set_bit(syncpt_id, waitchk_mask);
-	}
-
-	/* get current syncpt values for waitchk */
-	for_each_set_bit(i, waitchk_mask, host1x_syncpt_nb_pts(host))
-		host1x_syncpt_load(host->syncpt + i);
-=======
->>>>>>> 24b8d41d
 
 	/* pin memory */
 	err = pin_job(host, job);
@@ -667,10 +643,6 @@
 
 	for (i = 0; i < job->num_unpins; i++) {
 		struct host1x_job_unpin_data *unpin = &job->unpins[i];
-<<<<<<< HEAD
-
-		host1x_bo_unpin(unpin->bo, unpin->sgt);
-=======
 		struct device *dev = unpin->dev ?: host->dev;
 		struct sg_table *sgt = unpin->sgt;
 
@@ -686,18 +658,13 @@
 			dma_unmap_sgtable(unpin->dev, sgt, unpin->dir, 0);
 
 		host1x_bo_unpin(dev, unpin->bo, sgt);
->>>>>>> 24b8d41d
 		host1x_bo_put(unpin->bo);
 	}
 
 	job->num_unpins = 0;
 
 	if (job->gather_copy_size)
-<<<<<<< HEAD
-		dma_free_wc(job->channel->dev, job->gather_copy_size,
-=======
 		dma_free_wc(host->dev, job->gather_copy_size,
->>>>>>> 24b8d41d
 			    job->gather_copy_mapped, job->gather_copy);
 }
 EXPORT_SYMBOL(host1x_job_unpin);
