--- conflicted
+++ resolved
@@ -33,11 +33,7 @@
 	len = vsnprintf(o->buf, sizeof(o->buf), fmt, args);
 	va_end(args);
 
-<<<<<<< HEAD
-	o->fn(o->ctx, o->buf, len);
-=======
 	o->fn(o->ctx, o->buf, len, false);
->>>>>>> 24b8d41d
 }
 
 void host1x_debug_cont(struct output *o, const char *fmt, ...)
@@ -57,21 +53,6 @@
 	struct host1x *m = dev_get_drvdata(ch->dev->parent);
 	struct output *o = data;
 
-<<<<<<< HEAD
-	mutex_lock(&ch->reflock);
-
-	if (ch->refcount) {
-		mutex_lock(&ch->cdma.lock);
-
-		if (show_fifo)
-			host1x_hw_show_channel_fifo(m, ch, o);
-
-		host1x_hw_show_channel_cdma(m, ch, o);
-		mutex_unlock(&ch->cdma.lock);
-	}
-
-	mutex_unlock(&ch->reflock);
-=======
 	mutex_lock(&ch->cdma.lock);
 	mutex_lock(&debug_lock);
 
@@ -82,7 +63,6 @@
 
 	mutex_unlock(&debug_lock);
 	mutex_unlock(&ch->cdma.lock);
->>>>>>> 24b8d41d
 
 	return 0;
 }
@@ -141,11 +121,7 @@
 		.ctx = s
 	};
 
-<<<<<<< HEAD
-	show_all(s->private, &o);
-=======
 	show_all(s->private, &o, true);
->>>>>>> 24b8d41d
 
 	return 0;
 }
@@ -157,11 +133,7 @@
 		.ctx = s
 	};
 
-<<<<<<< HEAD
-	show_all_no_fifo(s->private, &o);
-=======
 	show_all(s->private, &o, false);
->>>>>>> 24b8d41d
 
 	return 0;
 }
@@ -237,11 +209,7 @@
 		.fn = write_to_printk
 	};
 
-<<<<<<< HEAD
-	show_all(host1x, &o);
-=======
 	show_all(host1x, &o, true);
->>>>>>> 24b8d41d
 }
 
 void host1x_debug_dump_syncpts(struct host1x *host1x)
