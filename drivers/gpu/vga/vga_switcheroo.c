/*
 * vga_switcheroo.c - Support for laptop with dual GPU using one set of outputs
 *
 * Copyright (c) 2010 Red Hat Inc.
 * Author : Dave Airlie <airlied@redhat.com>
 *
 * Copyright (c) 2015 Lukas Wunner <lukas@wunner.de>
 *
 * Permission is hereby granted, free of charge, to any person obtaining a
 * copy of this software and associated documentation files (the "Software"),
 * to deal in the Software without restriction, including without limitation
 * the rights to use, copy, modify, merge, publish, distribute, sublicense,
 * and/or sell copies of the Software, and to permit persons to whom the
 * Software is furnished to do so, subject to the following conditions:
 *
 * The above copyright notice and this permission notice (including the next
 * paragraph) shall be included in all copies or substantial portions of the
 * Software.
 *
 * THE SOFTWARE IS PROVIDED "AS IS", WITHOUT WARRANTY OF ANY KIND, EXPRESS OR
 * IMPLIED, INCLUDING BUT NOT LIMITED TO THE WARRANTIES OF MERCHANTABILITY,
 * FITNESS FOR A PARTICULAR PURPOSE AND NONINFRINGEMENT.  IN NO EVENT SHALL
 * THE AUTHORS OR COPYRIGHT HOLDERS BE LIABLE FOR ANY CLAIM, DAMAGES OR OTHER
 * LIABILITY, WHETHER IN AN ACTION OF CONTRACT, TORT OR OTHERWISE, ARISING
 * FROM, OUT OF OR IN CONNECTION WITH THE SOFTWARE OR THE USE OR OTHER
 * DEALINGS
 * IN THE SOFTWARE.
 *
 */

#define pr_fmt(fmt) "vga_switcheroo: " fmt

#include <linux/apple-gmux.h>
#include <linux/console.h>
#include <linux/debugfs.h>
#include <linux/fb.h>
#include <linux/fs.h>
#include <linux/fbcon.h>
#include <linux/module.h>
#include <linux/pci.h>
#include <linux/pm_domain.h>
#include <linux/pm_runtime.h>
#include <linux/seq_file.h>
#include <linux/uaccess.h>
#include <linux/vgaarb.h>
#include <linux/vga_switcheroo.h>

/**
 * DOC: Overview
 *
 * vga_switcheroo is the Linux subsystem for laptop hybrid graphics.
 * These come in two flavors:
 *
 * * muxed: Dual GPUs with a multiplexer chip to switch outputs between GPUs.
 * * muxless: Dual GPUs but only one of them is connected to outputs.
 *   The other one is merely used to offload rendering, its results
 *   are copied over PCIe into the framebuffer. On Linux this is
 *   supported with DRI PRIME.
 *
 * Hybrid graphics started to appear in the late Naughties and were initially
 * all muxed. Newer laptops moved to a muxless architecture for cost reasons.
 * A notable exception is the MacBook Pro which continues to use a mux.
 * Muxes come with varying capabilities: Some switch only the panel, others
 * can also switch external displays. Some switch all display pins at once
 * while others can switch just the DDC lines. (To allow EDID probing
 * for the inactive GPU.) Also, muxes are often used to cut power to the
 * discrete GPU while it is not used.
 *
 * DRM drivers register GPUs with vga_switcheroo, these are henceforth called
 * clients. The mux is called the handler. Muxless machines also register a
 * handler to control the power state of the discrete GPU, its ->switchto
 * callback is a no-op for obvious reasons. The discrete GPU is often equipped
 * with an HDA controller for the HDMI/DP audio signal, this will also
 * register as a client so that vga_switcheroo can take care of the correct
 * suspend/resume order when changing the discrete GPU's power state. In total
 * there can thus be up to three clients: Two vga clients (GPUs) and one audio
 * client (on the discrete GPU). The code is mostly prepared to support
 * machines with more than two GPUs should they become available.
 *
 * The GPU to which the outputs are currently switched is called the
 * active client in vga_switcheroo parlance. The GPU not in use is the
 * inactive client. When the inactive client's DRM driver is loaded,
 * it will be unable to probe the panel's EDID and hence depends on
 * VBIOS to provide its display modes. If the VBIOS modes are bogus or
 * if there is no VBIOS at all (which is common on the MacBook Pro),
 * a client may alternatively request that the DDC lines are temporarily
 * switched to it, provided that the handler supports this. Switching
 * only the DDC lines and not the entire output avoids unnecessary
 * flickering.
 */

/**
 * struct vga_switcheroo_client - registered client
 * @pdev: client pci device
 * @fb_info: framebuffer to which console is remapped on switching
 * @pwr_state: current power state if manual power control is used.
 *	For driver power control, call vga_switcheroo_pwr_state().
 * @ops: client callbacks
 * @id: client identifier. Determining the id requires the handler,
 *	so gpus are initially assigned VGA_SWITCHEROO_UNKNOWN_ID
 *	and later given their true id in vga_switcheroo_enable()
 * @active: whether the outputs are currently switched to this client
 * @driver_power_control: whether power state is controlled by the driver's
 *	runtime pm. If true, writing ON and OFF to the vga_switcheroo debugfs
 *	interface is a no-op so as not to interfere with runtime pm
 * @list: client list
 * @vga_dev: pci device, indicate which GPU is bound to current audio client
 *
 * Registered client. A client can be either a GPU or an audio device on a GPU.
 * For audio clients, the @fb_info and @active members are bogus. For GPU
 * clients, the @vga_dev is bogus.
 */
struct vga_switcheroo_client {
	struct pci_dev *pdev;
	struct fb_info *fb_info;
	enum vga_switcheroo_state pwr_state;
	const struct vga_switcheroo_client_ops *ops;
	enum vga_switcheroo_client_id id;
	bool active;
	bool driver_power_control;
	struct list_head list;
	struct pci_dev *vga_dev;
};

/*
 * protects access to struct vgasr_priv
 */
static DEFINE_MUTEX(vgasr_mutex);

/**
 * struct vgasr_priv - vga_switcheroo private data
 * @active: whether vga_switcheroo is enabled.
 *	Prerequisite is the registration of two GPUs and a handler
 * @delayed_switch_active: whether a delayed switch is pending
 * @delayed_client_id: client to which a delayed switch is pending
 * @debugfs_root: directory for vga_switcheroo debugfs interface
 * @registered_clients: number of registered GPUs
 *	(counting only vga clients, not audio clients)
 * @clients: list of registered clients
 * @handler: registered handler
 * @handler_flags: flags of registered handler
 * @mux_hw_lock: protects mux state
 *	(in particular while DDC lines are temporarily switched)
 * @old_ddc_owner: client to which DDC lines will be switched back on unlock
 *
 * vga_switcheroo private data. Currently only one vga_switcheroo instance
 * per system is supported.
 */
struct vgasr_priv {
	bool active;
	bool delayed_switch_active;
	enum vga_switcheroo_client_id delayed_client_id;

	struct dentry *debugfs_root;

	int registered_clients;
	struct list_head clients;

	const struct vga_switcheroo_handler *handler;
	enum vga_switcheroo_handler_flags_t handler_flags;
	struct mutex mux_hw_lock;
	int old_ddc_owner;
};

#define ID_BIT_AUDIO		0x100
#define client_is_audio(c)		((c)->id & ID_BIT_AUDIO)
#define client_is_vga(c)		(!client_is_audio(c))
#define client_id(c)		((c)->id & ~ID_BIT_AUDIO)

static void vga_switcheroo_debugfs_init(struct vgasr_priv *priv);
static void vga_switcheroo_debugfs_fini(struct vgasr_priv *priv);

/* only one switcheroo per system */
static struct vgasr_priv vgasr_priv = {
	.clients = LIST_HEAD_INIT(vgasr_priv.clients),
	.mux_hw_lock = __MUTEX_INITIALIZER(vgasr_priv.mux_hw_lock),
};

static bool vga_switcheroo_ready(void)
{
	/* we're ready if we get two clients + handler */
	return !vgasr_priv.active &&
	       vgasr_priv.registered_clients == 2 && vgasr_priv.handler;
}

static void vga_switcheroo_enable(void)
{
	int ret;
	struct vga_switcheroo_client *client;

	/* call the handler to init */
	if (vgasr_priv.handler->init)
		vgasr_priv.handler->init();

	list_for_each_entry(client, &vgasr_priv.clients, list) {
		if (!client_is_vga(client) ||
		     client_id(client) != VGA_SWITCHEROO_UNKNOWN_ID)
			continue;

		ret = vgasr_priv.handler->get_client_id(client->pdev);
		if (ret < 0)
			return;

		client->id = ret;
	}

	list_for_each_entry(client, &vgasr_priv.clients, list) {
		if (!client_is_audio(client) ||
		     client_id(client) != VGA_SWITCHEROO_UNKNOWN_ID)
			continue;

		ret = vgasr_priv.handler->get_client_id(client->vga_dev);
		if (ret < 0)
			return;

		client->id = ret | ID_BIT_AUDIO;
		if (client->ops->gpu_bound)
			client->ops->gpu_bound(client->pdev, ret);
	}

	vga_switcheroo_debugfs_init(&vgasr_priv);
	vgasr_priv.active = true;
}

/**
 * vga_switcheroo_register_handler() - register handler
 * @handler: handler callbacks
 * @handler_flags: handler flags
 *
 * Register handler. Enable vga_switcheroo if two vga clients have already
 * registered.
 *
 * Return: 0 on success, -EINVAL if a handler was already registered.
 */
int vga_switcheroo_register_handler(
			  const struct vga_switcheroo_handler *handler,
			  enum vga_switcheroo_handler_flags_t handler_flags)
{
	mutex_lock(&vgasr_mutex);
	if (vgasr_priv.handler) {
		mutex_unlock(&vgasr_mutex);
		return -EINVAL;
	}

	vgasr_priv.handler = handler;
	vgasr_priv.handler_flags = handler_flags;
	if (vga_switcheroo_ready()) {
		pr_info("enabled\n");
		vga_switcheroo_enable();
	}
	mutex_unlock(&vgasr_mutex);
	return 0;
}
EXPORT_SYMBOL(vga_switcheroo_register_handler);

/**
 * vga_switcheroo_unregister_handler() - unregister handler
 *
 * Unregister handler. Disable vga_switcheroo.
 */
void vga_switcheroo_unregister_handler(void)
{
	mutex_lock(&vgasr_mutex);
	mutex_lock(&vgasr_priv.mux_hw_lock);
	vgasr_priv.handler_flags = 0;
	vgasr_priv.handler = NULL;
	if (vgasr_priv.active) {
		pr_info("disabled\n");
		vga_switcheroo_debugfs_fini(&vgasr_priv);
		vgasr_priv.active = false;
	}
	mutex_unlock(&vgasr_priv.mux_hw_lock);
	mutex_unlock(&vgasr_mutex);
}
EXPORT_SYMBOL(vga_switcheroo_unregister_handler);

/**
 * vga_switcheroo_handler_flags() - obtain handler flags
 *
 * Helper for clients to obtain the handler flags bitmask.
 *
 * Return: Handler flags. A value of 0 means that no handler is registered
 * or that the handler has no special capabilities.
 */
enum vga_switcheroo_handler_flags_t vga_switcheroo_handler_flags(void)
{
	return vgasr_priv.handler_flags;
}
EXPORT_SYMBOL(vga_switcheroo_handler_flags);

static int register_client(struct pci_dev *pdev,
			   const struct vga_switcheroo_client_ops *ops,
			   enum vga_switcheroo_client_id id,
			   struct pci_dev *vga_dev,
			   bool active,
			   bool driver_power_control)
{
	struct vga_switcheroo_client *client;

	client = kzalloc(sizeof(*client), GFP_KERNEL);
	if (!client)
		return -ENOMEM;

	client->pwr_state = VGA_SWITCHEROO_ON;
	client->pdev = pdev;
	client->ops = ops;
	client->id = id;
	client->active = active;
	client->driver_power_control = driver_power_control;
	client->vga_dev = vga_dev;

	mutex_lock(&vgasr_mutex);
	list_add_tail(&client->list, &vgasr_priv.clients);
	if (client_is_vga(client))
		vgasr_priv.registered_clients++;

	if (vga_switcheroo_ready()) {
		pr_info("enabled\n");
		vga_switcheroo_enable();
	}
	mutex_unlock(&vgasr_mutex);
	return 0;
}

/**
 * vga_switcheroo_register_client - register vga client
 * @pdev: client pci device
 * @ops: client callbacks
 * @driver_power_control: whether power state is controlled by the driver's
 *	runtime pm
 *
 * Register vga client (GPU). Enable vga_switcheroo if another GPU and a
 * handler have already registered. The power state of the client is assumed
 * to be ON. Beforehand, vga_switcheroo_client_probe_defer() shall be called
 * to ensure that all prerequisites are met.
 *
 * Return: 0 on success, -ENOMEM on memory allocation error.
 */
int vga_switcheroo_register_client(struct pci_dev *pdev,
				   const struct vga_switcheroo_client_ops *ops,
				   bool driver_power_control)
{
	return register_client(pdev, ops, VGA_SWITCHEROO_UNKNOWN_ID, NULL,
			       pdev == vga_default_device(),
			       driver_power_control);
}
EXPORT_SYMBOL(vga_switcheroo_register_client);

/**
 * vga_switcheroo_register_audio_client - register audio client
 * @pdev: client pci device
 * @ops: client callbacks
 * @vga_dev:  pci device which is bound to current audio client
 *
<<<<<<< HEAD
 * Register audio client (audio device on a GPU). The power state of the
 * client is assumed to be ON. Beforehand, vga_switcheroo_client_probe_defer()
=======
 * Register audio client (audio device on a GPU). The client is assumed
 * to use runtime PM. Beforehand, vga_switcheroo_client_probe_defer()
>>>>>>> 24b8d41d
 * shall be called to ensure that all prerequisites are met.
 *
 * Return: 0 on success, -ENOMEM on memory allocation error, -EINVAL on getting
 * client id error.
 */
int vga_switcheroo_register_audio_client(struct pci_dev *pdev,
			const struct vga_switcheroo_client_ops *ops,
			struct pci_dev *vga_dev)
{
	enum vga_switcheroo_client_id id = VGA_SWITCHEROO_UNKNOWN_ID;

	/*
	 * if vga_switcheroo has enabled, that mean two GPU clients and also
	 * handler are registered. Get audio client id from bound GPU client
	 * id directly, otherwise, set it as VGA_SWITCHEROO_UNKNOWN_ID,
	 * it will set to correct id in later when vga_switcheroo_enable()
	 * is called.
	 */
	mutex_lock(&vgasr_mutex);
	if (vgasr_priv.active) {
		id = vgasr_priv.handler->get_client_id(vga_dev);
		if (id < 0) {
			mutex_unlock(&vgasr_mutex);
			return -EINVAL;
		}
		/* notify if GPU has been already bound */
		if (ops->gpu_bound)
			ops->gpu_bound(pdev, id);
	}
	mutex_unlock(&vgasr_mutex);

	return register_client(pdev, ops, id | ID_BIT_AUDIO, vga_dev,
			       false, true);
}
EXPORT_SYMBOL(vga_switcheroo_register_audio_client);

static struct vga_switcheroo_client *
find_client_from_pci(struct list_head *head, struct pci_dev *pdev)
{
	struct vga_switcheroo_client *client;

	list_for_each_entry(client, head, list)
		if (client->pdev == pdev)
			return client;
	return NULL;
}

static struct vga_switcheroo_client *
find_client_from_id(struct list_head *head,
		    enum vga_switcheroo_client_id client_id)
{
	struct vga_switcheroo_client *client;

	list_for_each_entry(client, head, list)
		if (client->id == client_id)
			return client;
	return NULL;
}

static struct vga_switcheroo_client *
find_active_client(struct list_head *head)
{
	struct vga_switcheroo_client *client;

	list_for_each_entry(client, head, list)
		if (client->active)
			return client;
	return NULL;
}

/**
 * vga_switcheroo_client_probe_defer() - whether to defer probing a given client
 * @pdev: client pci device
 *
 * Determine whether any prerequisites are not fulfilled to probe a given
 * client. Drivers shall invoke this early on in their ->probe callback
 * and return %-EPROBE_DEFER if it evaluates to %true. Thou shalt not
 * register the client ere thou hast called this.
 *
 * Return: %true if probing should be deferred, otherwise %false.
 */
bool vga_switcheroo_client_probe_defer(struct pci_dev *pdev)
{
	if ((pdev->class >> 16) == PCI_BASE_CLASS_DISPLAY) {
		/*
		 * apple-gmux is needed on pre-retina MacBook Pro
		 * to probe the panel if pdev is the inactive GPU.
		 */
		if (apple_gmux_present() && pdev != vga_default_device() &&
		    !vgasr_priv.handler_flags)
			return true;
	}

	return false;
}
EXPORT_SYMBOL(vga_switcheroo_client_probe_defer);

<<<<<<< HEAD
=======
static enum vga_switcheroo_state
vga_switcheroo_pwr_state(struct vga_switcheroo_client *client)
{
	if (client->driver_power_control)
		if (pm_runtime_enabled(&client->pdev->dev) &&
		    pm_runtime_active(&client->pdev->dev))
			return VGA_SWITCHEROO_ON;
		else
			return VGA_SWITCHEROO_OFF;
	else
		return client->pwr_state;
}

>>>>>>> 24b8d41d
/**
 * vga_switcheroo_get_client_state() - obtain power state of a given client
 * @pdev: client pci device
 *
 * Obtain power state of a given client as seen from vga_switcheroo.
 * The function is only called from hda_intel.c.
 *
 * Return: Power state.
 */
enum vga_switcheroo_state vga_switcheroo_get_client_state(struct pci_dev *pdev)
{
	struct vga_switcheroo_client *client;
	enum vga_switcheroo_state ret;

	mutex_lock(&vgasr_mutex);
	client = find_client_from_pci(&vgasr_priv.clients, pdev);
	if (!client)
		ret = VGA_SWITCHEROO_NOT_FOUND;
	else
		ret = vga_switcheroo_pwr_state(client);
	mutex_unlock(&vgasr_mutex);
	return ret;
}
EXPORT_SYMBOL(vga_switcheroo_get_client_state);

/**
 * vga_switcheroo_unregister_client() - unregister client
 * @pdev: client pci device
 *
 * Unregister client. Disable vga_switcheroo if this is a vga client (GPU).
 */
void vga_switcheroo_unregister_client(struct pci_dev *pdev)
{
	struct vga_switcheroo_client *client;

	mutex_lock(&vgasr_mutex);
	client = find_client_from_pci(&vgasr_priv.clients, pdev);
	if (client) {
		if (client_is_vga(client))
			vgasr_priv.registered_clients--;
		list_del(&client->list);
		kfree(client);
	}
	if (vgasr_priv.active && vgasr_priv.registered_clients < 2) {
		pr_info("disabled\n");
		vga_switcheroo_debugfs_fini(&vgasr_priv);
		vgasr_priv.active = false;
	}
	mutex_unlock(&vgasr_mutex);
}
EXPORT_SYMBOL(vga_switcheroo_unregister_client);

/**
 * vga_switcheroo_client_fb_set() - set framebuffer of a given client
 * @pdev: client pci device
 * @info: framebuffer
 *
 * Set framebuffer of a given client. The console will be remapped to this
 * on switching.
 */
void vga_switcheroo_client_fb_set(struct pci_dev *pdev,
				 struct fb_info *info)
{
	struct vga_switcheroo_client *client;

	mutex_lock(&vgasr_mutex);
	client = find_client_from_pci(&vgasr_priv.clients, pdev);
	if (client)
		client->fb_info = info;
	mutex_unlock(&vgasr_mutex);
}
EXPORT_SYMBOL(vga_switcheroo_client_fb_set);

/**
 * vga_switcheroo_lock_ddc() - temporarily switch DDC lines to a given client
 * @pdev: client pci device
 *
 * Temporarily switch DDC lines to the client identified by @pdev
 * (but leave the outputs otherwise switched to where they are).
 * This allows the inactive client to probe EDID. The DDC lines must
 * afterwards be switched back by calling vga_switcheroo_unlock_ddc(),
 * even if this function returns an error.
 *
 * Return: Previous DDC owner on success or a negative int on error.
 * Specifically, %-ENODEV if no handler has registered or if the handler
 * does not support switching the DDC lines. Also, a negative value
 * returned by the handler is propagated back to the caller.
 * The return value has merely an informational purpose for any caller
 * which might be interested in it. It is acceptable to ignore the return
 * value and simply rely on the result of the subsequent EDID probe,
 * which will be %NULL if DDC switching failed.
 */
int vga_switcheroo_lock_ddc(struct pci_dev *pdev)
{
	enum vga_switcheroo_client_id id;

	mutex_lock(&vgasr_priv.mux_hw_lock);
	if (!vgasr_priv.handler || !vgasr_priv.handler->switch_ddc) {
		vgasr_priv.old_ddc_owner = -ENODEV;
		return -ENODEV;
	}

	id = vgasr_priv.handler->get_client_id(pdev);
	vgasr_priv.old_ddc_owner = vgasr_priv.handler->switch_ddc(id);
	return vgasr_priv.old_ddc_owner;
}
EXPORT_SYMBOL(vga_switcheroo_lock_ddc);

/**
 * vga_switcheroo_unlock_ddc() - switch DDC lines back to previous owner
 * @pdev: client pci device
 *
 * Switch DDC lines back to the previous owner after calling
 * vga_switcheroo_lock_ddc(). This must be called even if
 * vga_switcheroo_lock_ddc() returned an error.
 *
 * Return: Previous DDC owner on success (i.e. the client identifier of @pdev)
 * or a negative int on error.
 * Specifically, %-ENODEV if no handler has registered or if the handler
 * does not support switching the DDC lines. Also, a negative value
 * returned by the handler is propagated back to the caller.
 * Finally, invoking this function without calling vga_switcheroo_lock_ddc()
 * first is not allowed and will result in %-EINVAL.
 */
int vga_switcheroo_unlock_ddc(struct pci_dev *pdev)
{
	enum vga_switcheroo_client_id id;
	int ret = vgasr_priv.old_ddc_owner;

	if (WARN_ON_ONCE(!mutex_is_locked(&vgasr_priv.mux_hw_lock)))
		return -EINVAL;

	if (vgasr_priv.old_ddc_owner >= 0) {
		id = vgasr_priv.handler->get_client_id(pdev);
		if (vgasr_priv.old_ddc_owner != id)
			ret = vgasr_priv.handler->switch_ddc(
						     vgasr_priv.old_ddc_owner);
	}
	mutex_unlock(&vgasr_priv.mux_hw_lock);
	return ret;
}
EXPORT_SYMBOL(vga_switcheroo_unlock_ddc);

/**
 * DOC: Manual switching and manual power control
 *
 * In this mode of use, the file /sys/kernel/debug/vgaswitcheroo/switch
 * can be read to retrieve the current vga_switcheroo state and commands
 * can be written to it to change the state. The file appears as soon as
 * two GPU drivers and one handler have registered with vga_switcheroo.
 * The following commands are understood:
 *
 * * OFF: Power off the device not in use.
 * * ON: Power on the device not in use.
 * * IGD: Switch to the integrated graphics device.
 *   Power on the integrated GPU if necessary, power off the discrete GPU.
 *   Prerequisite is that no user space processes (e.g. Xorg, alsactl)
 *   have opened device files of the GPUs or the audio client. If the
 *   switch fails, the user may invoke lsof(8) or fuser(1) on /dev/dri/
 *   and /dev/snd/controlC1 to identify processes blocking the switch.
 * * DIS: Switch to the discrete graphics device.
 * * DIGD: Delayed switch to the integrated graphics device.
 *   This will perform the switch once the last user space process has
 *   closed the device files of the GPUs and the audio client.
 * * DDIS: Delayed switch to the discrete graphics device.
 * * MIGD: Mux-only switch to the integrated graphics device.
 *   Does not remap console or change the power state of either gpu.
 *   If the integrated GPU is currently off, the screen will turn black.
 *   If it is on, the screen will show whatever happens to be in VRAM.
 *   Either way, the user has to blindly enter the command to switch back.
 * * MDIS: Mux-only switch to the discrete graphics device.
 *
 * For GPUs whose power state is controlled by the driver's runtime pm,
 * the ON and OFF commands are a no-op (see next section).
 *
 * For muxless machines, the IGD/DIS, DIGD/DDIS and MIGD/MDIS commands
 * should not be used.
 */

static int vga_switcheroo_show(struct seq_file *m, void *v)
{
	struct vga_switcheroo_client *client;
	int i = 0;

	mutex_lock(&vgasr_mutex);
	list_for_each_entry(client, &vgasr_priv.clients, list) {
		seq_printf(m, "%d:%s%s:%c:%s%s:%s\n", i,
			   client_id(client) == VGA_SWITCHEROO_DIS ? "DIS" :
								     "IGD",
			   client_is_vga(client) ? "" : "-Audio",
			   client->active ? '+' : ' ',
			   client->driver_power_control ? "Dyn" : "",
			   vga_switcheroo_pwr_state(client) ? "Pwr" : "Off",
			   pci_name(client->pdev));
		i++;
	}
	mutex_unlock(&vgasr_mutex);
	return 0;
}

static int vga_switcheroo_debugfs_open(struct inode *inode, struct file *file)
{
	return single_open(file, vga_switcheroo_show, NULL);
}

static int vga_switchon(struct vga_switcheroo_client *client)
{
	if (client->driver_power_control)
		return 0;
	if (vgasr_priv.handler->power_state)
		vgasr_priv.handler->power_state(client->id, VGA_SWITCHEROO_ON);
	/* call the driver callback to turn on device */
	client->ops->set_gpu_state(client->pdev, VGA_SWITCHEROO_ON);
	client->pwr_state = VGA_SWITCHEROO_ON;
	return 0;
}

static int vga_switchoff(struct vga_switcheroo_client *client)
{
	if (client->driver_power_control)
		return 0;
	/* call the driver callback to turn off device */
	client->ops->set_gpu_state(client->pdev, VGA_SWITCHEROO_OFF);
	if (vgasr_priv.handler->power_state)
		vgasr_priv.handler->power_state(client->id, VGA_SWITCHEROO_OFF);
	client->pwr_state = VGA_SWITCHEROO_OFF;
	return 0;
}

static void set_audio_state(enum vga_switcheroo_client_id id,
			    enum vga_switcheroo_state state)
{
	struct vga_switcheroo_client *client;

	client = find_client_from_id(&vgasr_priv.clients, id | ID_BIT_AUDIO);
	if (client)
		client->ops->set_gpu_state(client->pdev, state);
}

/* stage one happens before delay */
static int vga_switchto_stage1(struct vga_switcheroo_client *new_client)
{
	struct vga_switcheroo_client *active;

	active = find_active_client(&vgasr_priv.clients);
	if (!active)
		return 0;

	if (vga_switcheroo_pwr_state(new_client) == VGA_SWITCHEROO_OFF)
		vga_switchon(new_client);

	vga_set_default_device(new_client->pdev);
	return 0;
}

/* post delay */
static int vga_switchto_stage2(struct vga_switcheroo_client *new_client)
{
	int ret;
	struct vga_switcheroo_client *active;

	active = find_active_client(&vgasr_priv.clients);
	if (!active)
		return 0;

	active->active = false;

	/* let HDA controller autosuspend if GPU uses driver power control */
	if (!active->driver_power_control)
		set_audio_state(active->id, VGA_SWITCHEROO_OFF);

	if (new_client->fb_info)
		fbcon_remap_all(new_client->fb_info);

	mutex_lock(&vgasr_priv.mux_hw_lock);
	ret = vgasr_priv.handler->switchto(new_client->id);
	mutex_unlock(&vgasr_priv.mux_hw_lock);
	if (ret)
		return ret;

	if (new_client->ops->reprobe)
		new_client->ops->reprobe(new_client->pdev);

	if (vga_switcheroo_pwr_state(active) == VGA_SWITCHEROO_ON)
		vga_switchoff(active);

	/* let HDA controller autoresume if GPU uses driver power control */
	if (!new_client->driver_power_control)
		set_audio_state(new_client->id, VGA_SWITCHEROO_ON);

	new_client->active = true;
	return 0;
}

static bool check_can_switch(void)
{
	struct vga_switcheroo_client *client;

	list_for_each_entry(client, &vgasr_priv.clients, list) {
		if (!client->ops->can_switch(client->pdev)) {
			pr_err("client %x refused switch\n", client->id);
			return false;
		}
	}
	return true;
}

static ssize_t
vga_switcheroo_debugfs_write(struct file *filp, const char __user *ubuf,
			     size_t cnt, loff_t *ppos)
{
	char usercmd[64];
	int ret;
	bool delay = false, can_switch;
	bool just_mux = false;
	enum vga_switcheroo_client_id client_id = VGA_SWITCHEROO_UNKNOWN_ID;
	struct vga_switcheroo_client *client = NULL;

	if (cnt > 63)
		cnt = 63;

	if (copy_from_user(usercmd, ubuf, cnt))
		return -EFAULT;

	mutex_lock(&vgasr_mutex);

	if (!vgasr_priv.active) {
		cnt = -EINVAL;
		goto out;
	}

	/* pwr off the device not in use */
	if (strncmp(usercmd, "OFF", 3) == 0) {
		list_for_each_entry(client, &vgasr_priv.clients, list) {
			if (client->active || client_is_audio(client))
				continue;
			if (client->driver_power_control)
				continue;
			set_audio_state(client->id, VGA_SWITCHEROO_OFF);
			if (client->pwr_state == VGA_SWITCHEROO_ON)
				vga_switchoff(client);
		}
		goto out;
	}
	/* pwr on the device not in use */
	if (strncmp(usercmd, "ON", 2) == 0) {
		list_for_each_entry(client, &vgasr_priv.clients, list) {
			if (client->active || client_is_audio(client))
				continue;
			if (client->driver_power_control)
				continue;
			if (client->pwr_state == VGA_SWITCHEROO_OFF)
				vga_switchon(client);
			set_audio_state(client->id, VGA_SWITCHEROO_ON);
		}
		goto out;
	}

	/* request a delayed switch - test can we switch now */
	if (strncmp(usercmd, "DIGD", 4) == 0) {
		client_id = VGA_SWITCHEROO_IGD;
		delay = true;
	}

	if (strncmp(usercmd, "DDIS", 4) == 0) {
		client_id = VGA_SWITCHEROO_DIS;
		delay = true;
	}

	if (strncmp(usercmd, "IGD", 3) == 0)
		client_id = VGA_SWITCHEROO_IGD;

	if (strncmp(usercmd, "DIS", 3) == 0)
		client_id = VGA_SWITCHEROO_DIS;

	if (strncmp(usercmd, "MIGD", 4) == 0) {
		just_mux = true;
		client_id = VGA_SWITCHEROO_IGD;
	}
	if (strncmp(usercmd, "MDIS", 4) == 0) {
		just_mux = true;
		client_id = VGA_SWITCHEROO_DIS;
	}

	if (client_id == VGA_SWITCHEROO_UNKNOWN_ID)
		goto out;
	client = find_client_from_id(&vgasr_priv.clients, client_id);
	if (!client)
		goto out;

	vgasr_priv.delayed_switch_active = false;

	if (just_mux) {
		mutex_lock(&vgasr_priv.mux_hw_lock);
		ret = vgasr_priv.handler->switchto(client_id);
		mutex_unlock(&vgasr_priv.mux_hw_lock);
		goto out;
	}

	if (client->active)
		goto out;

	/* okay we want a switch - test if devices are willing to switch */
	can_switch = check_can_switch();

	if (can_switch == false && delay == false)
		goto out;

	if (can_switch) {
		ret = vga_switchto_stage1(client);
		if (ret)
			pr_err("switching failed stage 1 %d\n", ret);

		ret = vga_switchto_stage2(client);
		if (ret)
			pr_err("switching failed stage 2 %d\n", ret);

	} else {
		pr_info("setting delayed switch to client %d\n", client->id);
		vgasr_priv.delayed_switch_active = true;
		vgasr_priv.delayed_client_id = client_id;

		ret = vga_switchto_stage1(client);
		if (ret)
			pr_err("delayed switching stage 1 failed %d\n", ret);
	}

out:
	mutex_unlock(&vgasr_mutex);
	return cnt;
}

static const struct file_operations vga_switcheroo_debugfs_fops = {
	.owner = THIS_MODULE,
	.open = vga_switcheroo_debugfs_open,
	.write = vga_switcheroo_debugfs_write,
	.read = seq_read,
	.llseek = seq_lseek,
	.release = single_release,
};

static void vga_switcheroo_debugfs_fini(struct vgasr_priv *priv)
{
	debugfs_remove_recursive(priv->debugfs_root);
	priv->debugfs_root = NULL;
}

static void vga_switcheroo_debugfs_init(struct vgasr_priv *priv)
{
	/* already initialised */
	if (priv->debugfs_root)
		return;

	priv->debugfs_root = debugfs_create_dir("vgaswitcheroo", NULL);

	debugfs_create_file("switch", 0644, priv->debugfs_root, NULL,
			    &vga_switcheroo_debugfs_fops);
}

/**
 * vga_switcheroo_process_delayed_switch() - helper for delayed switching
 *
 * Process a delayed switch if one is pending. DRM drivers should call this
 * from their ->lastclose callback.
 *
 * Return: 0 on success. -EINVAL if no delayed switch is pending, if the client
 * has unregistered in the meantime or if there are other clients blocking the
 * switch. If the actual switch fails, an error is reported and 0 is returned.
 */
int vga_switcheroo_process_delayed_switch(void)
{
	struct vga_switcheroo_client *client;
	int ret;
	int err = -EINVAL;

	mutex_lock(&vgasr_mutex);
	if (!vgasr_priv.delayed_switch_active)
		goto err;

	pr_info("processing delayed switch to %d\n",
		vgasr_priv.delayed_client_id);

	client = find_client_from_id(&vgasr_priv.clients,
				     vgasr_priv.delayed_client_id);
	if (!client || !check_can_switch())
		goto err;

	ret = vga_switchto_stage2(client);
	if (ret)
		pr_err("delayed switching failed stage 2 %d\n", ret);

	vgasr_priv.delayed_switch_active = false;
	err = 0;
err:
	mutex_unlock(&vgasr_mutex);
	return err;
}
EXPORT_SYMBOL(vga_switcheroo_process_delayed_switch);

/**
 * DOC: Driver power control
 *
 * In this mode of use, the discrete GPU automatically powers up and down at
 * the discretion of the driver's runtime pm. On muxed machines, the user may
 * still influence the muxer state by way of the debugfs interface, however
 * the ON and OFF commands become a no-op for the discrete GPU.
 *
 * This mode is the default on Nvidia HybridPower/Optimus and ATI PowerXpress.
 * Specifying nouveau.runpm=0, radeon.runpm=0 or amdgpu.runpm=0 on the kernel
 * command line disables it.
 *
 * After the GPU has been suspended, the handler needs to be called to cut
 * power to the GPU. Likewise it needs to reinstate power before the GPU
 * can resume. This is achieved by vga_switcheroo_init_domain_pm_ops(),
 * which augments the GPU's suspend/resume functions by the requisite
 * calls to the handler.
 *
 * When the audio device resumes, the GPU needs to be woken. This is achieved
 * by a PCI quirk which calls device_link_add() to declare a dependency on the
 * GPU. That way, the GPU is kept awake whenever and as long as the audio
 * device is in use.
 *
 * On muxed machines, if the mux is initially switched to the discrete GPU,
 * the user ends up with a black screen when the GPU powers down after boot.
 * As a workaround, the mux is forced to the integrated GPU on runtime suspend,
 * cf. https://bugs.freedesktop.org/show_bug.cgi?id=75917
 */

static void vga_switcheroo_power_switch(struct pci_dev *pdev,
					enum vga_switcheroo_state state)
{
	struct vga_switcheroo_client *client;

	if (!vgasr_priv.handler->power_state)
		return;

	client = find_client_from_pci(&vgasr_priv.clients, pdev);
	if (!client)
		return;

	if (!client->driver_power_control)
		return;

	vgasr_priv.handler->power_state(client->id, state);
}

/* switcheroo power domain */
static int vga_switcheroo_runtime_suspend(struct device *dev)
{
	struct pci_dev *pdev = to_pci_dev(dev);
	int ret;

	ret = dev->bus->pm->runtime_suspend(dev);
	if (ret)
		return ret;
	mutex_lock(&vgasr_mutex);
	if (vgasr_priv.handler->switchto) {
		mutex_lock(&vgasr_priv.mux_hw_lock);
		vgasr_priv.handler->switchto(VGA_SWITCHEROO_IGD);
		mutex_unlock(&vgasr_priv.mux_hw_lock);
	}
	pci_bus_set_current_state(pdev->bus, PCI_D3cold);
	vga_switcheroo_power_switch(pdev, VGA_SWITCHEROO_OFF);
	mutex_unlock(&vgasr_mutex);
	return 0;
}

static int vga_switcheroo_runtime_resume(struct device *dev)
{
	struct pci_dev *pdev = to_pci_dev(dev);
	int ret;

	mutex_lock(&vgasr_mutex);
	vga_switcheroo_power_switch(pdev, VGA_SWITCHEROO_ON);
	mutex_unlock(&vgasr_mutex);
	pci_wakeup_bus(pdev->bus);
	ret = dev->bus->pm->runtime_resume(dev);
	if (ret)
		return ret;

	return 0;
}

/**
 * vga_switcheroo_init_domain_pm_ops() - helper for driver power control
 * @dev: vga client device
 * @domain: power domain
 *
 * Helper for GPUs whose power state is controlled by the driver's runtime pm.
 * After the GPU has been suspended, the handler needs to be called to cut
 * power to the GPU. Likewise it needs to reinstate power before the GPU
 * can resume. To this end, this helper augments the suspend/resume functions
 * by the requisite calls to the handler. It needs only be called on platforms
 * where the power switch is separate to the device being powered down.
 */
int vga_switcheroo_init_domain_pm_ops(struct device *dev,
				      struct dev_pm_domain *domain)
{
	/* copy over all the bus versions */
	if (dev->bus && dev->bus->pm) {
		domain->ops = *dev->bus->pm;
		domain->ops.runtime_suspend = vga_switcheroo_runtime_suspend;
		domain->ops.runtime_resume = vga_switcheroo_runtime_resume;

		dev_pm_domain_set(dev, domain);
		return 0;
	}
	dev_pm_domain_set(dev, NULL);
	return -EINVAL;
}
EXPORT_SYMBOL(vga_switcheroo_init_domain_pm_ops);

void vga_switcheroo_fini_domain_pm_ops(struct device *dev)
{
	dev_pm_domain_set(dev, NULL);
}
EXPORT_SYMBOL(vga_switcheroo_fini_domain_pm_ops);<|MERGE_RESOLUTION|>--- conflicted
+++ resolved
@@ -352,13 +352,8 @@
  * @ops: client callbacks
  * @vga_dev:  pci device which is bound to current audio client
  *
-<<<<<<< HEAD
- * Register audio client (audio device on a GPU). The power state of the
- * client is assumed to be ON. Beforehand, vga_switcheroo_client_probe_defer()
-=======
  * Register audio client (audio device on a GPU). The client is assumed
  * to use runtime PM. Beforehand, vga_switcheroo_client_probe_defer()
->>>>>>> 24b8d41d
  * shall be called to ensure that all prerequisites are met.
  *
  * Return: 0 on success, -ENOMEM on memory allocation error, -EINVAL on getting
@@ -456,8 +451,6 @@
 }
 EXPORT_SYMBOL(vga_switcheroo_client_probe_defer);
 
-<<<<<<< HEAD
-=======
 static enum vga_switcheroo_state
 vga_switcheroo_pwr_state(struct vga_switcheroo_client *client)
 {
@@ -471,7 +464,6 @@
 		return client->pwr_state;
 }
 
->>>>>>> 24b8d41d
 /**
  * vga_switcheroo_get_client_state() - obtain power state of a given client
  * @pdev: client pci device
