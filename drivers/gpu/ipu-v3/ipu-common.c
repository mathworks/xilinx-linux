--- conflicted
+++ resolved
@@ -42,11 +42,7 @@
 }
 EXPORT_SYMBOL_GPL(ipu_get_num);
 
-<<<<<<< HEAD
-void ipu_srm_dp_sync_update(struct ipu_soc *ipu)
-=======
 void ipu_srm_dp_update(struct ipu_soc *ipu, bool sync)
->>>>>>> 24b8d41d
 {
 	u32 val;
 
@@ -1352,7 +1348,6 @@
 
 	ipu->devtype = devtype;
 	ipu->ipu_type = devtype->type;
-	ipu->id = of_alias_get_id(np, "ipu");
 
 	spin_lock_init(&ipu->lock);
 	mutex_init(&ipu->channel_lock);
