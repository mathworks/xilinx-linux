# SPDX-License-Identifier: GPL-2.0
obj-$(CONFIG_IMX_IPUV3_CORE) += imx-ipu-v3.o

imx-ipu-v3-objs := ipu-common.o ipu-cpmem.o ipu-csi.o ipu-dc.o ipu-di.o \
<<<<<<< HEAD
		ipu-dp.o ipu-dmfc.o ipu-ic.o ipu-image-convert.o \
		ipu-smfc.o ipu-vdi.o
=======
		ipu-dp.o ipu-dmfc.o ipu-ic.o ipu-ic-csc.o \
		ipu-image-convert.o ipu-smfc.o ipu-vdi.o

ifdef CONFIG_DRM
	imx-ipu-v3-objs += ipu-pre.o ipu-prg.o
endif
>>>>>>> 24b8d41d
<|MERGE_RESOLUTION|>--- conflicted
+++ resolved
@@ -2,14 +2,9 @@
 obj-$(CONFIG_IMX_IPUV3_CORE) += imx-ipu-v3.o
 
 imx-ipu-v3-objs := ipu-common.o ipu-cpmem.o ipu-csi.o ipu-dc.o ipu-di.o \
-<<<<<<< HEAD
-		ipu-dp.o ipu-dmfc.o ipu-ic.o ipu-image-convert.o \
-		ipu-smfc.o ipu-vdi.o
-=======
 		ipu-dp.o ipu-dmfc.o ipu-ic.o ipu-ic-csc.o \
 		ipu-image-convert.o ipu-smfc.o ipu-vdi.o
 
 ifdef CONFIG_DRM
 	imx-ipu-v3-objs += ipu-pre.o ipu-prg.o
-endif
->>>>>>> 24b8d41d
+endif