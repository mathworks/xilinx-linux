// SPDX-License-Identifier: GPL-2.0-or-later
/*
 * Copyright (c) 2010 Sascha Hauer <s.hauer@pengutronix.de>
 * Copyright (C) 2005-2009 Freescale Semiconductor, Inc.
 */

#include <linux/export.h>
#include <linux/module.h>
#include <linux/types.h>
#include <linux/errno.h>
#include <linux/delay.h>
#include <linux/interrupt.h>
#include <linux/io.h>

#include <video/imx-ipu-v3.h>
#include "ipu-prv.h"

#define DC_MAP_CONF_PTR(n)	(0x108 + ((n) & ~0x1) * 2)
#define DC_MAP_CONF_VAL(n)	(0x144 + ((n) & ~0x1) * 2)

#define DC_EVT_NF		0
#define DC_EVT_NL		1
#define DC_EVT_EOF		2
#define DC_EVT_NFIELD		3
#define DC_EVT_EOL		4
#define DC_EVT_EOFIELD		5
#define DC_EVT_NEW_ADDR		6
#define DC_EVT_NEW_CHAN		7
#define DC_EVT_NEW_DATA		8

#define DC_EVT_NEW_ADDR_W_0	0
#define DC_EVT_NEW_ADDR_W_1	1
#define DC_EVT_NEW_CHAN_W_0	2
#define DC_EVT_NEW_CHAN_W_1	3
#define DC_EVT_NEW_DATA_W_0	4
#define DC_EVT_NEW_DATA_W_1	5
#define DC_EVT_NEW_ADDR_R_0	6
#define DC_EVT_NEW_ADDR_R_1	7
#define DC_EVT_NEW_CHAN_R_0	8
#define DC_EVT_NEW_CHAN_R_1	9
#define DC_EVT_NEW_DATA_R_0	10
#define DC_EVT_NEW_DATA_R_1	11

#define DC_WR_CH_CONF		0x0
#define DC_WR_CH_ADDR		0x4
#define DC_RL_CH(evt)		(8 + ((evt) & ~0x1) * 2)

#define DC_GEN			0xd4
#define DC_DISP_CONF1(disp)	(0xd8 + (disp) * 4)
#define DC_DISP_CONF2(disp)	(0xe8 + (disp) * 4)
#define DC_STAT			0x1c8

#define WROD(lf)		(0x18 | ((lf) << 1))
#define WRG			0x01
#define WCLK			0xc9

#define SYNC_WAVE 0
#define NULL_WAVE (-1)

#define DC_GEN_SYNC_1_6_SYNC	(2 << 1)
#define DC_GEN_SYNC_PRIORITY_1	(1 << 7)

#define DC_WR_CH_CONF_WORD_SIZE_8		(0 << 0)
#define DC_WR_CH_CONF_WORD_SIZE_16		(1 << 0)
#define DC_WR_CH_CONF_WORD_SIZE_24		(2 << 0)
#define DC_WR_CH_CONF_WORD_SIZE_32		(3 << 0)
#define DC_WR_CH_CONF_DISP_ID_PARALLEL(i)	(((i) & 0x1) << 3)
#define DC_WR_CH_CONF_DISP_ID_SERIAL		(2 << 3)
#define DC_WR_CH_CONF_DISP_ID_ASYNC		(3 << 4)
#define DC_WR_CH_CONF_FIELD_MODE		(1 << 9)
#define DC_WR_CH_CONF_PROG_TYPE_NORMAL		(4 << 5)
#define DC_WR_CH_CONF_PROG_TYPE_MASK		(7 << 5)
#define DC_WR_CH_CONF_PROG_DI_ID		(1 << 2)
#define DC_WR_CH_CONF_PROG_DISP_ID(i)		(((i) & 0x1) << 3)

#define IPU_DC_NUM_CHANNELS	10

struct ipu_dc_priv;

enum ipu_dc_map {
	IPU_DC_MAP_RGB24,
	IPU_DC_MAP_RGB565,
	IPU_DC_MAP_GBR24, /* TVEv2 */
	IPU_DC_MAP_BGR666,
	IPU_DC_MAP_LVDS666,
	IPU_DC_MAP_BGR24,
};

struct ipu_dc {
	/* The display interface number assigned to this dc channel */
	unsigned int		di;
	void __iomem		*base;
	struct ipu_dc_priv	*priv;
	int			chno;
	bool			in_use;
};

struct ipu_dc_priv {
	void __iomem		*dc_reg;
	void __iomem		*dc_tmpl_reg;
	struct ipu_soc		*ipu;
	struct device		*dev;
	struct ipu_dc		channels[IPU_DC_NUM_CHANNELS];
	struct mutex		mutex;
	struct completion	comp;
	int			use_count;
};

static void dc_link_event(struct ipu_dc *dc, int event, int addr, int priority)
{
	u32 reg;

	reg = readl(dc->base + DC_RL_CH(event));
	reg &= ~(0xffff << (16 * (event & 0x1)));
	reg |= ((addr << 8) | priority) << (16 * (event & 0x1));
	writel(reg, dc->base + DC_RL_CH(event));
}

static void dc_write_tmpl(struct ipu_dc *dc, int word, u32 opcode, u32 operand,
		int map, int wave, int glue, int sync, int stop)
{
	struct ipu_dc_priv *priv = dc->priv;
	u32 reg1, reg2;

	if (opcode == WCLK) {
		reg1 = (operand << 20) & 0xfff00000;
		reg2 = operand >> 12 | opcode << 1 | stop << 9;
	} else if (opcode == WRG) {
		reg1 = sync | glue << 4 | ++wave << 11 | ((operand << 15) & 0xffff8000);
		reg2 = operand >> 17 | opcode << 7 | stop << 9;
	} else {
		reg1 = sync | glue << 4 | ++wave << 11 | ++map << 15 | ((operand << 20) & 0xfff00000);
		reg2 = operand >> 12 | opcode << 4 | stop << 9;
	}
	writel(reg1, priv->dc_tmpl_reg + word * 8);
	writel(reg2, priv->dc_tmpl_reg + word * 8 + 4);
}

static int ipu_bus_format_to_map(u32 fmt)
{
	switch (fmt) {
	default:
		WARN_ON(1);
<<<<<<< HEAD
		/* fall-through */
=======
		fallthrough;
>>>>>>> 24b8d41d
	case MEDIA_BUS_FMT_RGB888_1X24:
		return IPU_DC_MAP_RGB24;
	case MEDIA_BUS_FMT_RGB565_1X16:
		return IPU_DC_MAP_RGB565;
	case MEDIA_BUS_FMT_GBR888_1X24:
		return IPU_DC_MAP_GBR24;
	case MEDIA_BUS_FMT_RGB666_1X18:
		return IPU_DC_MAP_BGR666;
	case MEDIA_BUS_FMT_RGB666_1X24_CPADHI:
		return IPU_DC_MAP_LVDS666;
	case MEDIA_BUS_FMT_BGR888_1X24:
		return IPU_DC_MAP_BGR24;
	}
}

int ipu_dc_init_sync(struct ipu_dc *dc, struct ipu_di *di, bool interlaced,
		u32 bus_format, u32 width)
{
	struct ipu_dc_priv *priv = dc->priv;
	int addr, sync;
	u32 reg = 0;
	int map;

	dc->di = ipu_di_get_num(di);

	map = ipu_bus_format_to_map(bus_format);

	/*
	 * In interlaced mode we need more counters to create the asymmetric
	 * per-field VSYNC signals. The pixel active signal synchronising DC
	 * to DI moves to signal generator #6 (see ipu-di.c). In progressive
	 * mode counter #5 is used.
	 */
	sync = interlaced ? 6 : 5;

	/* Reserve 5 microcode template words for each DI */
	if (dc->di)
		addr = 5;
	else
		addr = 0;

	if (interlaced) {
		dc_link_event(dc, DC_EVT_NL, addr, 3);
		dc_link_event(dc, DC_EVT_EOL, addr, 2);
		dc_link_event(dc, DC_EVT_NEW_DATA, addr, 1);

		/* Init template microcode */
		dc_write_tmpl(dc, addr, WROD(0), 0, map, SYNC_WAVE, 0, sync, 1);
	} else {
		dc_link_event(dc, DC_EVT_NL, addr + 2, 3);
		dc_link_event(dc, DC_EVT_EOL, addr + 3, 2);
		dc_link_event(dc, DC_EVT_NEW_DATA, addr + 1, 1);

		/* Init template microcode */
		dc_write_tmpl(dc, addr + 2, WROD(0), 0, map, SYNC_WAVE, 8, sync, 1);
		dc_write_tmpl(dc, addr + 3, WROD(0), 0, map, SYNC_WAVE, 4, sync, 0);
		dc_write_tmpl(dc, addr + 4, WRG, 0, map, NULL_WAVE, 0, 0, 1);
		dc_write_tmpl(dc, addr + 1, WROD(0), 0, map, SYNC_WAVE, 0, sync, 1);
	}

	dc_link_event(dc, DC_EVT_NF, 0, 0);
	dc_link_event(dc, DC_EVT_NFIELD, 0, 0);
	dc_link_event(dc, DC_EVT_EOF, 0, 0);
	dc_link_event(dc, DC_EVT_EOFIELD, 0, 0);
	dc_link_event(dc, DC_EVT_NEW_CHAN, 0, 0);
	dc_link_event(dc, DC_EVT_NEW_ADDR, 0, 0);

	reg = readl(dc->base + DC_WR_CH_CONF);
	if (interlaced)
		reg |= DC_WR_CH_CONF_FIELD_MODE;
	else
		reg &= ~DC_WR_CH_CONF_FIELD_MODE;
	writel(reg, dc->base + DC_WR_CH_CONF);

	writel(0x0, dc->base + DC_WR_CH_ADDR);
	writel(width, priv->dc_reg + DC_DISP_CONF2(dc->di));

	return 0;
}
EXPORT_SYMBOL_GPL(ipu_dc_init_sync);

void ipu_dc_enable(struct ipu_soc *ipu)
{
	struct ipu_dc_priv *priv = ipu->dc_priv;

	mutex_lock(&priv->mutex);

	if (!priv->use_count)
		ipu_module_enable(priv->ipu, IPU_CONF_DC_EN);

	priv->use_count++;

	mutex_unlock(&priv->mutex);
}
EXPORT_SYMBOL_GPL(ipu_dc_enable);

void ipu_dc_enable_channel(struct ipu_dc *dc)
{
	u32 reg;

	reg = readl(dc->base + DC_WR_CH_CONF);
	reg |= DC_WR_CH_CONF_PROG_TYPE_NORMAL;
	writel(reg, dc->base + DC_WR_CH_CONF);
}
EXPORT_SYMBOL_GPL(ipu_dc_enable_channel);

void ipu_dc_disable_channel(struct ipu_dc *dc)
{
	u32 val;

	val = readl(dc->base + DC_WR_CH_CONF);
	val &= ~DC_WR_CH_CONF_PROG_TYPE_MASK;
	writel(val, dc->base + DC_WR_CH_CONF);
}
EXPORT_SYMBOL_GPL(ipu_dc_disable_channel);

void ipu_dc_disable(struct ipu_soc *ipu)
{
	struct ipu_dc_priv *priv = ipu->dc_priv;

	mutex_lock(&priv->mutex);

	priv->use_count--;
	if (!priv->use_count)
		ipu_module_disable(priv->ipu, IPU_CONF_DC_EN);

	if (priv->use_count < 0)
		priv->use_count = 0;

	mutex_unlock(&priv->mutex);
}
EXPORT_SYMBOL_GPL(ipu_dc_disable);

static void ipu_dc_map_config(struct ipu_dc_priv *priv, enum ipu_dc_map map,
		int byte_num, int offset, int mask)
{
	int ptr = map * 3 + byte_num;
	u32 reg;

	reg = readl(priv->dc_reg + DC_MAP_CONF_VAL(ptr));
	reg &= ~(0xffff << (16 * (ptr & 0x1)));
	reg |= ((offset << 8) | mask) << (16 * (ptr & 0x1));
	writel(reg, priv->dc_reg + DC_MAP_CONF_VAL(ptr));

	reg = readl(priv->dc_reg + DC_MAP_CONF_PTR(map));
	reg &= ~(0x1f << ((16 * (map & 0x1)) + (5 * byte_num)));
	reg |= ptr << ((16 * (map & 0x1)) + (5 * byte_num));
	writel(reg, priv->dc_reg + DC_MAP_CONF_PTR(map));
}

static void ipu_dc_map_clear(struct ipu_dc_priv *priv, int map)
{
	u32 reg = readl(priv->dc_reg + DC_MAP_CONF_PTR(map));

	writel(reg & ~(0xffff << (16 * (map & 0x1))),
		     priv->dc_reg + DC_MAP_CONF_PTR(map));
}

struct ipu_dc *ipu_dc_get(struct ipu_soc *ipu, int channel)
{
	struct ipu_dc_priv *priv = ipu->dc_priv;
	struct ipu_dc *dc;

	if (channel >= IPU_DC_NUM_CHANNELS)
		return ERR_PTR(-ENODEV);

	dc = &priv->channels[channel];

	mutex_lock(&priv->mutex);

	if (dc->in_use) {
		mutex_unlock(&priv->mutex);
		return ERR_PTR(-EBUSY);
	}

	dc->in_use = true;

	mutex_unlock(&priv->mutex);

	return dc;
}
EXPORT_SYMBOL_GPL(ipu_dc_get);

void ipu_dc_put(struct ipu_dc *dc)
{
	struct ipu_dc_priv *priv = dc->priv;

	mutex_lock(&priv->mutex);
	dc->in_use = false;
	mutex_unlock(&priv->mutex);
}
EXPORT_SYMBOL_GPL(ipu_dc_put);

int ipu_dc_init(struct ipu_soc *ipu, struct device *dev,
		unsigned long base, unsigned long template_base)
{
	struct ipu_dc_priv *priv;
	static int channel_offsets[] = { 0, 0x1c, 0x38, 0x54, 0x58, 0x5c,
		0x78, 0, 0x94, 0xb4};
	int i;

	priv = devm_kzalloc(dev, sizeof(*priv), GFP_KERNEL);
	if (!priv)
		return -ENOMEM;

	mutex_init(&priv->mutex);

	priv->dev = dev;
	priv->ipu = ipu;
	priv->dc_reg = devm_ioremap(dev, base, PAGE_SIZE);
	priv->dc_tmpl_reg = devm_ioremap(dev, template_base, PAGE_SIZE);
	if (!priv->dc_reg || !priv->dc_tmpl_reg)
		return -ENOMEM;

	for (i = 0; i < IPU_DC_NUM_CHANNELS; i++) {
		priv->channels[i].chno = i;
		priv->channels[i].priv = priv;
		priv->channels[i].base = priv->dc_reg + channel_offsets[i];
	}

	writel(DC_WR_CH_CONF_WORD_SIZE_24 | DC_WR_CH_CONF_DISP_ID_PARALLEL(1) |
			DC_WR_CH_CONF_PROG_DI_ID,
			priv->channels[1].base + DC_WR_CH_CONF);
	writel(DC_WR_CH_CONF_WORD_SIZE_24 | DC_WR_CH_CONF_DISP_ID_PARALLEL(0),
			priv->channels[5].base + DC_WR_CH_CONF);

	writel(DC_GEN_SYNC_1_6_SYNC | DC_GEN_SYNC_PRIORITY_1,
		priv->dc_reg + DC_GEN);

	ipu->dc_priv = priv;

	dev_dbg(dev, "DC base: 0x%08lx template base: 0x%08lx\n",
			base, template_base);

	/* rgb24 */
	ipu_dc_map_clear(priv, IPU_DC_MAP_RGB24);
	ipu_dc_map_config(priv, IPU_DC_MAP_RGB24, 0, 7, 0xff); /* blue */
	ipu_dc_map_config(priv, IPU_DC_MAP_RGB24, 1, 15, 0xff); /* green */
	ipu_dc_map_config(priv, IPU_DC_MAP_RGB24, 2, 23, 0xff); /* red */

	/* rgb565 */
	ipu_dc_map_clear(priv, IPU_DC_MAP_RGB565);
	ipu_dc_map_config(priv, IPU_DC_MAP_RGB565, 0, 4, 0xf8); /* blue */
	ipu_dc_map_config(priv, IPU_DC_MAP_RGB565, 1, 10, 0xfc); /* green */
	ipu_dc_map_config(priv, IPU_DC_MAP_RGB565, 2, 15, 0xf8); /* red */

	/* gbr24 */
	ipu_dc_map_clear(priv, IPU_DC_MAP_GBR24);
	ipu_dc_map_config(priv, IPU_DC_MAP_GBR24, 2, 15, 0xff); /* green */
	ipu_dc_map_config(priv, IPU_DC_MAP_GBR24, 1, 7, 0xff); /* blue */
	ipu_dc_map_config(priv, IPU_DC_MAP_GBR24, 0, 23, 0xff); /* red */

	/* bgr666 */
	ipu_dc_map_clear(priv, IPU_DC_MAP_BGR666);
	ipu_dc_map_config(priv, IPU_DC_MAP_BGR666, 0, 5, 0xfc); /* blue */
	ipu_dc_map_config(priv, IPU_DC_MAP_BGR666, 1, 11, 0xfc); /* green */
	ipu_dc_map_config(priv, IPU_DC_MAP_BGR666, 2, 17, 0xfc); /* red */

	/* lvds666 */
	ipu_dc_map_clear(priv, IPU_DC_MAP_LVDS666);
	ipu_dc_map_config(priv, IPU_DC_MAP_LVDS666, 0, 5, 0xfc); /* blue */
	ipu_dc_map_config(priv, IPU_DC_MAP_LVDS666, 1, 13, 0xfc); /* green */
	ipu_dc_map_config(priv, IPU_DC_MAP_LVDS666, 2, 21, 0xfc); /* red */

	/* bgr24 */
	ipu_dc_map_clear(priv, IPU_DC_MAP_BGR24);
	ipu_dc_map_config(priv, IPU_DC_MAP_BGR24, 2, 7, 0xff); /* red */
	ipu_dc_map_config(priv, IPU_DC_MAP_BGR24, 1, 15, 0xff); /* green */
	ipu_dc_map_config(priv, IPU_DC_MAP_BGR24, 0, 23, 0xff); /* blue */

	return 0;
}

void ipu_dc_exit(struct ipu_soc *ipu)
{
}<|MERGE_RESOLUTION|>--- conflicted
+++ resolved
@@ -141,11 +141,7 @@
 	switch (fmt) {
 	default:
 		WARN_ON(1);
-<<<<<<< HEAD
-		/* fall-through */
-=======
 		fallthrough;
->>>>>>> 24b8d41d
 	case MEDIA_BUS_FMT_RGB888_1X24:
 		return IPU_DC_MAP_RGB24;
 	case MEDIA_BUS_FMT_RGB565_1X16:
