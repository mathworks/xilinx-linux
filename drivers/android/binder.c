// SPDX-License-Identifier: GPL-2.0-only
/* binder.c
 *
 * Android IPC Subsystem
 *
 * Copyright (C) 2007-2008 Google, Inc.
 */

/*
 * Locking overview
 *
 * There are 3 main spinlocks which must be acquired in the
 * order shown:
 *
 * 1) proc->outer_lock : protects binder_ref
 *    binder_proc_lock() and binder_proc_unlock() are
 *    used to acq/rel.
 * 2) node->lock : protects most fields of binder_node.
 *    binder_node_lock() and binder_node_unlock() are
 *    used to acq/rel
 * 3) proc->inner_lock : protects the thread and node lists
 *    (proc->threads, proc->waiting_threads, proc->nodes)
 *    and all todo lists associated with the binder_proc
 *    (proc->todo, thread->todo, proc->delivered_death and
 *    node->async_todo), as well as thread->transaction_stack
 *    binder_inner_proc_lock() and binder_inner_proc_unlock()
 *    are used to acq/rel
 *
 * Any lock under procA must never be nested under any lock at the same
 * level or below on procB.
 *
 * Functions that require a lock held on entry indicate which lock
 * in the suffix of the function name:
 *
 * foo_olocked() : requires node->outer_lock
 * foo_nlocked() : requires node->lock
 * foo_ilocked() : requires proc->inner_lock
 * foo_oilocked(): requires proc->outer_lock and proc->inner_lock
 * foo_nilocked(): requires node->lock and proc->inner_lock
 * ...
 */

#define pr_fmt(fmt) KBUILD_MODNAME ": " fmt

#include <linux/fdtable.h>
#include <linux/file.h>
#include <linux/freezer.h>
#include <linux/fs.h>
#include <linux/list.h>
#include <linux/miscdevice.h>
#include <linux/module.h>
#include <linux/mutex.h>
#include <linux/nsproxy.h>
#include <linux/poll.h>
#include <linux/debugfs.h>
#include <linux/rbtree.h>
#include <linux/sched/signal.h>
#include <linux/sched/mm.h>
#include <linux/seq_file.h>
#include <linux/string.h>
#include <linux/uaccess.h>
#include <linux/pid_namespace.h>
#include <linux/security.h>
#include <linux/spinlock.h>
#include <linux/ratelimit.h>
#include <linux/syscalls.h>
#include <linux/task_work.h>
#include <linux/sizes.h>

#include <uapi/linux/android/binder.h>
#include <uapi/linux/android/binderfs.h>

#include <asm/cacheflush.h>

#include "binder_alloc.h"
#include "binder_internal.h"
#include "binder_trace.h"

static HLIST_HEAD(binder_deferred_list);
static DEFINE_MUTEX(binder_deferred_lock);

static HLIST_HEAD(binder_devices);
static HLIST_HEAD(binder_procs);
static DEFINE_MUTEX(binder_procs_lock);

static HLIST_HEAD(binder_dead_nodes);
static DEFINE_SPINLOCK(binder_dead_nodes_lock);

static struct dentry *binder_debugfs_dir_entry_root;
static struct dentry *binder_debugfs_dir_entry_proc;
<<<<<<< HEAD
static struct binder_node *binder_context_mgr_node;
static kuid_t binder_context_mgr_uid = INVALID_UID;
static int binder_last_id;

#define BINDER_DEBUG_ENTRY(name) \
static int binder_##name##_open(struct inode *inode, struct file *file) \
{ \
	return single_open(file, binder_##name##_show, inode->i_private); \
} \
\
static const struct file_operations binder_##name##_fops = { \
	.owner = THIS_MODULE, \
	.open = binder_##name##_open, \
	.read = seq_read, \
	.llseek = seq_lseek, \
	.release = single_release, \
}

static int binder_proc_show(struct seq_file *m, void *unused);
BINDER_DEBUG_ENTRY(proc);

/* This is only defined in include/asm-arm/sizes.h */
#ifndef SZ_1K
#define SZ_1K                               0x400
#endif

#ifndef SZ_4M
#define SZ_4M                               0x400000
#endif
=======
static atomic_t binder_last_id;
>>>>>>> 24b8d41d

static int proc_show(struct seq_file *m, void *unused);
DEFINE_SHOW_ATTRIBUTE(proc);

#define FORBIDDEN_MMAP_FLAGS                (VM_WRITE)

enum {
	BINDER_DEBUG_USER_ERROR             = 1U << 0,
	BINDER_DEBUG_FAILED_TRANSACTION     = 1U << 1,
	BINDER_DEBUG_DEAD_TRANSACTION       = 1U << 2,
	BINDER_DEBUG_OPEN_CLOSE             = 1U << 3,
	BINDER_DEBUG_DEAD_BINDER            = 1U << 4,
	BINDER_DEBUG_DEATH_NOTIFICATION     = 1U << 5,
	BINDER_DEBUG_READ_WRITE             = 1U << 6,
	BINDER_DEBUG_USER_REFS              = 1U << 7,
	BINDER_DEBUG_THREADS                = 1U << 8,
	BINDER_DEBUG_TRANSACTION            = 1U << 9,
	BINDER_DEBUG_TRANSACTION_COMPLETE   = 1U << 10,
	BINDER_DEBUG_FREE_BUFFER            = 1U << 11,
	BINDER_DEBUG_INTERNAL_REFS          = 1U << 12,
	BINDER_DEBUG_PRIORITY_CAP           = 1U << 13,
	BINDER_DEBUG_SPINLOCKS              = 1U << 14,
};
static uint32_t binder_debug_mask = BINDER_DEBUG_USER_ERROR |
	BINDER_DEBUG_FAILED_TRANSACTION | BINDER_DEBUG_DEAD_TRANSACTION;
module_param_named(debug_mask, binder_debug_mask, uint, 0644);

char *binder_devices_param = CONFIG_ANDROID_BINDER_DEVICES;
module_param_named(devices, binder_devices_param, charp, 0444);

static DECLARE_WAIT_QUEUE_HEAD(binder_user_error_wait);
static int binder_stop_on_user_error;

static int binder_set_stop_on_user_error(const char *val,
					 const struct kernel_param *kp)
{
	int ret;

	ret = param_set_int(val, kp);
	if (binder_stop_on_user_error < 2)
		wake_up(&binder_user_error_wait);
	return ret;
}
module_param_call(stop_on_user_error, binder_set_stop_on_user_error,
	param_get_int, &binder_stop_on_user_error, 0644);

#define binder_debug(mask, x...) \
	do { \
		if (binder_debug_mask & mask) \
			pr_info_ratelimited(x); \
	} while (0)

#define binder_user_error(x...) \
	do { \
		if (binder_debug_mask & BINDER_DEBUG_USER_ERROR) \
			pr_info_ratelimited(x); \
		if (binder_stop_on_user_error) \
			binder_stop_on_user_error = 2; \
	} while (0)

#define to_flat_binder_object(hdr) \
	container_of(hdr, struct flat_binder_object, hdr)

#define to_binder_fd_object(hdr) container_of(hdr, struct binder_fd_object, hdr)

#define to_binder_buffer_object(hdr) \
	container_of(hdr, struct binder_buffer_object, hdr)

#define to_binder_fd_array_object(hdr) \
	container_of(hdr, struct binder_fd_array_object, hdr)

enum binder_stat_types {
	BINDER_STAT_PROC,
	BINDER_STAT_THREAD,
	BINDER_STAT_NODE,
	BINDER_STAT_REF,
	BINDER_STAT_DEATH,
	BINDER_STAT_TRANSACTION,
	BINDER_STAT_TRANSACTION_COMPLETE,
	BINDER_STAT_COUNT
};

struct binder_stats {
	atomic_t br[_IOC_NR(BR_FAILED_REPLY) + 1];
	atomic_t bc[_IOC_NR(BC_REPLY_SG) + 1];
	atomic_t obj_created[BINDER_STAT_COUNT];
	atomic_t obj_deleted[BINDER_STAT_COUNT];
};

static struct binder_stats binder_stats;

static inline void binder_stats_deleted(enum binder_stat_types type)
{
	atomic_inc(&binder_stats.obj_deleted[type]);
}

static inline void binder_stats_created(enum binder_stat_types type)
{
	atomic_inc(&binder_stats.obj_created[type]);
}

struct binder_transaction_log binder_transaction_log;
struct binder_transaction_log binder_transaction_log_failed;

static struct binder_transaction_log_entry *binder_transaction_log_add(
	struct binder_transaction_log *log)
{
	struct binder_transaction_log_entry *e;
	unsigned int cur = atomic_inc_return(&log->cur);

	if (cur >= ARRAY_SIZE(log->entry))
		log->full = true;
	e = &log->entry[cur % ARRAY_SIZE(log->entry)];
	WRITE_ONCE(e->debug_id_done, 0);
	/*
	 * write-barrier to synchronize access to e->debug_id_done.
	 * We make sure the initialized 0 value is seen before
	 * memset() other fields are zeroed by memset.
	 */
	smp_wmb();
	memset(e, 0, sizeof(*e));
	return e;
}

/**
 * struct binder_work - work enqueued on a worklist
 * @entry:             node enqueued on list
 * @type:              type of work to be performed
 *
 * There are separate work lists for proc, thread, and node (async).
 */
struct binder_work {
	struct list_head entry;

	enum binder_work_type {
		BINDER_WORK_TRANSACTION = 1,
		BINDER_WORK_TRANSACTION_COMPLETE,
		BINDER_WORK_RETURN_ERROR,
		BINDER_WORK_NODE,
		BINDER_WORK_DEAD_BINDER,
		BINDER_WORK_DEAD_BINDER_AND_CLEAR,
		BINDER_WORK_CLEAR_DEATH_NOTIFICATION,
	} type;
};

struct binder_error {
	struct binder_work work;
	uint32_t cmd;
};

/**
 * struct binder_node - binder node bookkeeping
 * @debug_id:             unique ID for debugging
 *                        (invariant after initialized)
 * @lock:                 lock for node fields
 * @work:                 worklist element for node work
 *                        (protected by @proc->inner_lock)
 * @rb_node:              element for proc->nodes tree
 *                        (protected by @proc->inner_lock)
 * @dead_node:            element for binder_dead_nodes list
 *                        (protected by binder_dead_nodes_lock)
 * @proc:                 binder_proc that owns this node
 *                        (invariant after initialized)
 * @refs:                 list of references on this node
 *                        (protected by @lock)
 * @internal_strong_refs: used to take strong references when
 *                        initiating a transaction
 *                        (protected by @proc->inner_lock if @proc
 *                        and by @lock)
 * @local_weak_refs:      weak user refs from local process
 *                        (protected by @proc->inner_lock if @proc
 *                        and by @lock)
 * @local_strong_refs:    strong user refs from local process
 *                        (protected by @proc->inner_lock if @proc
 *                        and by @lock)
 * @tmp_refs:             temporary kernel refs
 *                        (protected by @proc->inner_lock while @proc
 *                        is valid, and by binder_dead_nodes_lock
 *                        if @proc is NULL. During inc/dec and node release
 *                        it is also protected by @lock to provide safety
 *                        as the node dies and @proc becomes NULL)
 * @ptr:                  userspace pointer for node
 *                        (invariant, no lock needed)
 * @cookie:               userspace cookie for node
 *                        (invariant, no lock needed)
 * @has_strong_ref:       userspace notified of strong ref
 *                        (protected by @proc->inner_lock if @proc
 *                        and by @lock)
 * @pending_strong_ref:   userspace has acked notification of strong ref
 *                        (protected by @proc->inner_lock if @proc
 *                        and by @lock)
 * @has_weak_ref:         userspace notified of weak ref
 *                        (protected by @proc->inner_lock if @proc
 *                        and by @lock)
 * @pending_weak_ref:     userspace has acked notification of weak ref
 *                        (protected by @proc->inner_lock if @proc
 *                        and by @lock)
 * @has_async_transaction: async transaction to node in progress
 *                        (protected by @lock)
 * @accept_fds:           file descriptor operations supported for node
 *                        (invariant after initialized)
 * @min_priority:         minimum scheduling priority
 *                        (invariant after initialized)
 * @txn_security_ctx:     require sender's security context
 *                        (invariant after initialized)
 * @async_todo:           list of async work items
 *                        (protected by @proc->inner_lock)
 *
 * Bookkeeping structure for binder nodes.
 */
struct binder_node {
	int debug_id;
	spinlock_t lock;
	struct binder_work work;
	union {
		struct rb_node rb_node;
		struct hlist_node dead_node;
	};
	struct binder_proc *proc;
	struct hlist_head refs;
	int internal_strong_refs;
	int local_weak_refs;
	int local_strong_refs;
	int tmp_refs;
	binder_uintptr_t ptr;
	binder_uintptr_t cookie;
	struct {
		/*
		 * bitfield elements protected by
		 * proc inner_lock
		 */
		u8 has_strong_ref:1;
		u8 pending_strong_ref:1;
		u8 has_weak_ref:1;
		u8 pending_weak_ref:1;
	};
	struct {
		/*
		 * invariant after initialization
		 */
		u8 accept_fds:1;
		u8 txn_security_ctx:1;
		u8 min_priority;
	};
	bool has_async_transaction;
	struct list_head async_todo;
};

struct binder_ref_death {
	/**
	 * @work: worklist element for death notifications
	 *        (protected by inner_lock of the proc that
	 *        this ref belongs to)
	 */
	struct binder_work work;
	binder_uintptr_t cookie;
};

/**
 * struct binder_ref_data - binder_ref counts and id
 * @debug_id:        unique ID for the ref
 * @desc:            unique userspace handle for ref
 * @strong:          strong ref count (debugging only if not locked)
 * @weak:            weak ref count (debugging only if not locked)
 *
 * Structure to hold ref count and ref id information. Since
 * the actual ref can only be accessed with a lock, this structure
 * is used to return information about the ref to callers of
 * ref inc/dec functions.
 */
struct binder_ref_data {
	int debug_id;
	uint32_t desc;
	int strong;
	int weak;
};

/**
 * struct binder_ref - struct to track references on nodes
 * @data:        binder_ref_data containing id, handle, and current refcounts
 * @rb_node_desc: node for lookup by @data.desc in proc's rb_tree
 * @rb_node_node: node for lookup by @node in proc's rb_tree
 * @node_entry:  list entry for node->refs list in target node
 *               (protected by @node->lock)
 * @proc:        binder_proc containing ref
 * @node:        binder_node of target node. When cleaning up a
 *               ref for deletion in binder_cleanup_ref, a non-NULL
 *               @node indicates the node must be freed
 * @death:       pointer to death notification (ref_death) if requested
 *               (protected by @node->lock)
 *
 * Structure to track references from procA to target node (on procB). This
 * structure is unsafe to access without holding @proc->outer_lock.
 */
struct binder_ref {
	/* Lookups needed: */
	/*   node + proc => ref (transaction) */
	/*   desc + proc => ref (transaction, inc/dec ref) */
	/*   node => refs + procs (proc exit) */
	struct binder_ref_data data;
	struct rb_node rb_node_desc;
	struct rb_node rb_node_node;
	struct hlist_node node_entry;
	struct binder_proc *proc;
	struct binder_node *node;
	struct binder_ref_death *death;
};

enum binder_deferred_state {
	BINDER_DEFERRED_FLUSH        = 0x01,
	BINDER_DEFERRED_RELEASE      = 0x02,
};

/**
 * struct binder_proc - binder process bookkeeping
 * @proc_node:            element for binder_procs list
 * @threads:              rbtree of binder_threads in this proc
 *                        (protected by @inner_lock)
 * @nodes:                rbtree of binder nodes associated with
 *                        this proc ordered by node->ptr
 *                        (protected by @inner_lock)
 * @refs_by_desc:         rbtree of refs ordered by ref->desc
 *                        (protected by @outer_lock)
 * @refs_by_node:         rbtree of refs ordered by ref->node
 *                        (protected by @outer_lock)
 * @waiting_threads:      threads currently waiting for proc work
 *                        (protected by @inner_lock)
 * @pid                   PID of group_leader of process
 *                        (invariant after initialized)
 * @tsk                   task_struct for group_leader of process
 *                        (invariant after initialized)
 * @deferred_work_node:   element for binder_deferred_list
 *                        (protected by binder_deferred_lock)
 * @deferred_work:        bitmap of deferred work to perform
 *                        (protected by binder_deferred_lock)
 * @is_dead:              process is dead and awaiting free
 *                        when outstanding transactions are cleaned up
 *                        (protected by @inner_lock)
 * @todo:                 list of work for this process
 *                        (protected by @inner_lock)
 * @stats:                per-process binder statistics
 *                        (atomics, no lock needed)
 * @delivered_death:      list of delivered death notification
 *                        (protected by @inner_lock)
 * @max_threads:          cap on number of binder threads
 *                        (protected by @inner_lock)
 * @requested_threads:    number of binder threads requested but not
 *                        yet started. In current implementation, can
 *                        only be 0 or 1.
 *                        (protected by @inner_lock)
 * @requested_threads_started: number binder threads started
 *                        (protected by @inner_lock)
 * @tmp_ref:              temporary reference to indicate proc is in use
 *                        (protected by @inner_lock)
 * @default_priority:     default scheduler priority
 *                        (invariant after initialized)
 * @debugfs_entry:        debugfs node
 * @alloc:                binder allocator bookkeeping
 * @context:              binder_context for this proc
 *                        (invariant after initialized)
 * @inner_lock:           can nest under outer_lock and/or node lock
 * @outer_lock:           no nesting under innor or node lock
 *                        Lock order: 1) outer, 2) node, 3) inner
 * @binderfs_entry:       process-specific binderfs log file
 *
 * Bookkeeping structure for binder processes
 */
struct binder_proc {
	struct hlist_node proc_node;
	struct rb_root threads;
	struct rb_root nodes;
	struct rb_root refs_by_desc;
	struct rb_root refs_by_node;
	struct list_head waiting_threads;
	int pid;
	struct task_struct *tsk;
	struct hlist_node deferred_work_node;
	int deferred_work;
	bool is_dead;

	struct list_head todo;
	struct binder_stats stats;
	struct list_head delivered_death;
	int max_threads;
	int requested_threads;
	int requested_threads_started;
	int tmp_ref;
	long default_priority;
	struct dentry *debugfs_entry;
	struct binder_alloc alloc;
	struct binder_context *context;
	spinlock_t inner_lock;
	spinlock_t outer_lock;
	struct dentry *binderfs_entry;
};

enum {
	BINDER_LOOPER_STATE_REGISTERED  = 0x01,
	BINDER_LOOPER_STATE_ENTERED     = 0x02,
	BINDER_LOOPER_STATE_EXITED      = 0x04,
	BINDER_LOOPER_STATE_INVALID     = 0x08,
	BINDER_LOOPER_STATE_WAITING     = 0x10,
	BINDER_LOOPER_STATE_POLL        = 0x20,
};

/**
 * struct binder_thread - binder thread bookkeeping
 * @proc:                 binder process for this thread
 *                        (invariant after initialization)
 * @rb_node:              element for proc->threads rbtree
 *                        (protected by @proc->inner_lock)
 * @waiting_thread_node:  element for @proc->waiting_threads list
 *                        (protected by @proc->inner_lock)
 * @pid:                  PID for this thread
 *                        (invariant after initialization)
 * @looper:               bitmap of looping state
 *                        (only accessed by this thread)
 * @looper_needs_return:  looping thread needs to exit driver
 *                        (no lock needed)
 * @transaction_stack:    stack of in-progress transactions for this thread
 *                        (protected by @proc->inner_lock)
 * @todo:                 list of work to do for this thread
 *                        (protected by @proc->inner_lock)
 * @process_todo:         whether work in @todo should be processed
 *                        (protected by @proc->inner_lock)
 * @return_error:         transaction errors reported by this thread
 *                        (only accessed by this thread)
 * @reply_error:          transaction errors reported by target thread
 *                        (protected by @proc->inner_lock)
 * @wait:                 wait queue for thread work
 * @stats:                per-thread statistics
 *                        (atomics, no lock needed)
 * @tmp_ref:              temporary reference to indicate thread is in use
 *                        (atomic since @proc->inner_lock cannot
 *                        always be acquired)
 * @is_dead:              thread is dead and awaiting free
 *                        when outstanding transactions are cleaned up
 *                        (protected by @proc->inner_lock)
 *
 * Bookkeeping structure for binder threads.
 */
struct binder_thread {
	struct binder_proc *proc;
	struct rb_node rb_node;
	struct list_head waiting_thread_node;
	int pid;
	int looper;              /* only modified by this thread */
	bool looper_need_return; /* can be written by other thread */
	struct binder_transaction *transaction_stack;
	struct list_head todo;
	bool process_todo;
	struct binder_error return_error;
	struct binder_error reply_error;
	wait_queue_head_t wait;
	struct binder_stats stats;
	atomic_t tmp_ref;
	bool is_dead;
};

/**
 * struct binder_txn_fd_fixup - transaction fd fixup list element
 * @fixup_entry:          list entry
 * @file:                 struct file to be associated with new fd
 * @offset:               offset in buffer data to this fixup
 *
 * List element for fd fixups in a transaction. Since file
 * descriptors need to be allocated in the context of the
 * target process, we pass each fd to be processed in this
 * struct.
 */
struct binder_txn_fd_fixup {
	struct list_head fixup_entry;
	struct file *file;
	size_t offset;
};

struct binder_transaction {
	int debug_id;
	struct binder_work work;
	struct binder_thread *from;
	struct binder_transaction *from_parent;
	struct binder_proc *to_proc;
	struct binder_thread *to_thread;
	struct binder_transaction *to_parent;
	unsigned need_reply:1;
	/* unsigned is_dead:1; */	/* not used at the moment */

	struct binder_buffer *buffer;
	unsigned int	code;
	unsigned int	flags;
	long	priority;
	long	saved_priority;
	kuid_t	sender_euid;
	struct list_head fd_fixups;
	binder_uintptr_t security_ctx;
	/**
	 * @lock:  protects @from, @to_proc, and @to_thread
	 *
	 * @from, @to_proc, and @to_thread can be set to NULL
	 * during thread teardown
	 */
	spinlock_t lock;
};

/**
 * struct binder_object - union of flat binder object types
 * @hdr:   generic object header
 * @fbo:   binder object (nodes and refs)
 * @fdo:   file descriptor object
 * @bbo:   binder buffer pointer
 * @fdao:  file descriptor array
 *
 * Used for type-independent object copies
 */
struct binder_object {
	union {
		struct binder_object_header hdr;
		struct flat_binder_object fbo;
		struct binder_fd_object fdo;
		struct binder_buffer_object bbo;
		struct binder_fd_array_object fdao;
	};
};

/**
 * binder_proc_lock() - Acquire outer lock for given binder_proc
 * @proc:         struct binder_proc to acquire
 *
 * Acquires proc->outer_lock. Used to protect binder_ref
 * structures associated with the given proc.
 */
#define binder_proc_lock(proc) _binder_proc_lock(proc, __LINE__)
static void
_binder_proc_lock(struct binder_proc *proc, int line)
	__acquires(&proc->outer_lock)
{
	binder_debug(BINDER_DEBUG_SPINLOCKS,
		     "%s: line=%d\n", __func__, line);
	spin_lock(&proc->outer_lock);
}

/**
 * binder_proc_unlock() - Release spinlock for given binder_proc
 * @proc:         struct binder_proc to acquire
 *
 * Release lock acquired via binder_proc_lock()
 */
#define binder_proc_unlock(_proc) _binder_proc_unlock(_proc, __LINE__)
static void
_binder_proc_unlock(struct binder_proc *proc, int line)
	__releases(&proc->outer_lock)
{
	binder_debug(BINDER_DEBUG_SPINLOCKS,
		     "%s: line=%d\n", __func__, line);
	spin_unlock(&proc->outer_lock);
}

/**
 * binder_inner_proc_lock() - Acquire inner lock for given binder_proc
 * @proc:         struct binder_proc to acquire
 *
 * Acquires proc->inner_lock. Used to protect todo lists
 */
#define binder_inner_proc_lock(proc) _binder_inner_proc_lock(proc, __LINE__)
static void
_binder_inner_proc_lock(struct binder_proc *proc, int line)
	__acquires(&proc->inner_lock)
{
	binder_debug(BINDER_DEBUG_SPINLOCKS,
		     "%s: line=%d\n", __func__, line);
	spin_lock(&proc->inner_lock);
}

/**
 * binder_inner_proc_unlock() - Release inner lock for given binder_proc
 * @proc:         struct binder_proc to acquire
 *
 * Release lock acquired via binder_inner_proc_lock()
 */
#define binder_inner_proc_unlock(proc) _binder_inner_proc_unlock(proc, __LINE__)
static void
_binder_inner_proc_unlock(struct binder_proc *proc, int line)
	__releases(&proc->inner_lock)
{
	binder_debug(BINDER_DEBUG_SPINLOCKS,
		     "%s: line=%d\n", __func__, line);
	spin_unlock(&proc->inner_lock);
}

/**
 * binder_node_lock() - Acquire spinlock for given binder_node
 * @node:         struct binder_node to acquire
 *
 * Acquires node->lock. Used to protect binder_node fields
 */
#define binder_node_lock(node) _binder_node_lock(node, __LINE__)
static void
_binder_node_lock(struct binder_node *node, int line)
	__acquires(&node->lock)
{
	binder_debug(BINDER_DEBUG_SPINLOCKS,
		     "%s: line=%d\n", __func__, line);
	spin_lock(&node->lock);
}

/**
 * binder_node_unlock() - Release spinlock for given binder_proc
 * @node:         struct binder_node to acquire
 *
 * Release lock acquired via binder_node_lock()
 */
#define binder_node_unlock(node) _binder_node_unlock(node, __LINE__)
static void
_binder_node_unlock(struct binder_node *node, int line)
	__releases(&node->lock)
{
	binder_debug(BINDER_DEBUG_SPINLOCKS,
		     "%s: line=%d\n", __func__, line);
	spin_unlock(&node->lock);
}

/**
 * binder_node_inner_lock() - Acquire node and inner locks
 * @node:         struct binder_node to acquire
 *
 * Acquires node->lock. If node->proc also acquires
 * proc->inner_lock. Used to protect binder_node fields
 */
#define binder_node_inner_lock(node) _binder_node_inner_lock(node, __LINE__)
static void
_binder_node_inner_lock(struct binder_node *node, int line)
	__acquires(&node->lock) __acquires(&node->proc->inner_lock)
{
	binder_debug(BINDER_DEBUG_SPINLOCKS,
		     "%s: line=%d\n", __func__, line);
	spin_lock(&node->lock);
	if (node->proc)
		binder_inner_proc_lock(node->proc);
	else
		/* annotation for sparse */
		__acquire(&node->proc->inner_lock);
}

/**
 * binder_node_unlock() - Release node and inner locks
 * @node:         struct binder_node to acquire
 *
 * Release lock acquired via binder_node_lock()
 */
#define binder_node_inner_unlock(node) _binder_node_inner_unlock(node, __LINE__)
static void
_binder_node_inner_unlock(struct binder_node *node, int line)
	__releases(&node->lock) __releases(&node->proc->inner_lock)
{
	struct binder_proc *proc = node->proc;

	binder_debug(BINDER_DEBUG_SPINLOCKS,
		     "%s: line=%d\n", __func__, line);
	if (proc)
		binder_inner_proc_unlock(proc);
	else
		/* annotation for sparse */
		__release(&node->proc->inner_lock);
	spin_unlock(&node->lock);
}

static bool binder_worklist_empty_ilocked(struct list_head *list)
{
	return list_empty(list);
}

/**
 * binder_worklist_empty() - Check if no items on the work list
 * @proc:       binder_proc associated with list
 * @list:	list to check
 *
 * Return: true if there are no items on list, else false
 */
static bool binder_worklist_empty(struct binder_proc *proc,
				  struct list_head *list)
{
	bool ret;

	binder_inner_proc_lock(proc);
	ret = binder_worklist_empty_ilocked(list);
	binder_inner_proc_unlock(proc);
	return ret;
}

/**
 * binder_enqueue_work_ilocked() - Add an item to the work list
 * @work:         struct binder_work to add to list
 * @target_list:  list to add work to
 *
 * Adds the work to the specified list. Asserts that work
 * is not already on a list.
 *
 * Requires the proc->inner_lock to be held.
 */
static void
binder_enqueue_work_ilocked(struct binder_work *work,
			   struct list_head *target_list)
{
	BUG_ON(target_list == NULL);
	BUG_ON(work->entry.next && !list_empty(&work->entry));
	list_add_tail(&work->entry, target_list);
}

/**
 * binder_enqueue_deferred_thread_work_ilocked() - Add deferred thread work
 * @thread:       thread to queue work to
 * @work:         struct binder_work to add to list
 *
 * Adds the work to the todo list of the thread. Doesn't set the process_todo
 * flag, which means that (if it wasn't already set) the thread will go to
 * sleep without handling this work when it calls read.
 *
 * Requires the proc->inner_lock to be held.
 */
static void
binder_enqueue_deferred_thread_work_ilocked(struct binder_thread *thread,
					    struct binder_work *work)
{
	WARN_ON(!list_empty(&thread->waiting_thread_node));
	binder_enqueue_work_ilocked(work, &thread->todo);
}

/**
 * binder_enqueue_thread_work_ilocked() - Add an item to the thread work list
 * @thread:       thread to queue work to
 * @work:         struct binder_work to add to list
 *
 * Adds the work to the todo list of the thread, and enables processing
 * of the todo queue.
 *
 * Requires the proc->inner_lock to be held.
 */
static void
binder_enqueue_thread_work_ilocked(struct binder_thread *thread,
				   struct binder_work *work)
{
	WARN_ON(!list_empty(&thread->waiting_thread_node));
	binder_enqueue_work_ilocked(work, &thread->todo);
	thread->process_todo = true;
}

/**
 * binder_enqueue_thread_work() - Add an item to the thread work list
 * @thread:       thread to queue work to
 * @work:         struct binder_work to add to list
 *
 * Adds the work to the todo list of the thread, and enables processing
 * of the todo queue.
 */
static void
binder_enqueue_thread_work(struct binder_thread *thread,
			   struct binder_work *work)
{
	binder_inner_proc_lock(thread->proc);
	binder_enqueue_thread_work_ilocked(thread, work);
	binder_inner_proc_unlock(thread->proc);
}

static void
binder_dequeue_work_ilocked(struct binder_work *work)
{
	list_del_init(&work->entry);
}

/**
 * binder_dequeue_work() - Removes an item from the work list
 * @proc:         binder_proc associated with list
 * @work:         struct binder_work to remove from list
 *
 * Removes the specified work item from whatever list it is on.
 * Can safely be called if work is not on any list.
 */
static void
binder_dequeue_work(struct binder_proc *proc, struct binder_work *work)
{
	binder_inner_proc_lock(proc);
	binder_dequeue_work_ilocked(work);
	binder_inner_proc_unlock(proc);
}

static struct binder_work *binder_dequeue_work_head_ilocked(
					struct list_head *list)
{
	struct binder_work *w;

	w = list_first_entry_or_null(list, struct binder_work, entry);
	if (w)
		list_del_init(&w->entry);
	return w;
}

static void
binder_defer_work(struct binder_proc *proc, enum binder_deferred_state defer);
static void binder_free_thread(struct binder_thread *thread);
static void binder_free_proc(struct binder_proc *proc);
static void binder_inc_node_tmpref_ilocked(struct binder_node *node);

static bool binder_has_work_ilocked(struct binder_thread *thread,
				    bool do_proc_work)
{
	return thread->process_todo ||
		thread->looper_need_return ||
		(do_proc_work &&
		 !binder_worklist_empty_ilocked(&thread->proc->todo));
}

static bool binder_has_work(struct binder_thread *thread, bool do_proc_work)
{
	bool has_work;

	binder_inner_proc_lock(thread->proc);
	has_work = binder_has_work_ilocked(thread, do_proc_work);
	binder_inner_proc_unlock(thread->proc);

	return has_work;
}

static bool binder_available_for_proc_work_ilocked(struct binder_thread *thread)
{
	return !thread->transaction_stack &&
		binder_worklist_empty_ilocked(&thread->todo) &&
		(thread->looper & (BINDER_LOOPER_STATE_ENTERED |
				   BINDER_LOOPER_STATE_REGISTERED));
}

static void binder_wakeup_poll_threads_ilocked(struct binder_proc *proc,
					       bool sync)
{
	struct rb_node *n;
	struct binder_thread *thread;

	for (n = rb_first(&proc->threads); n != NULL; n = rb_next(n)) {
		thread = rb_entry(n, struct binder_thread, rb_node);
		if (thread->looper & BINDER_LOOPER_STATE_POLL &&
		    binder_available_for_proc_work_ilocked(thread)) {
			if (sync)
				wake_up_interruptible_sync(&thread->wait);
			else
				wake_up_interruptible(&thread->wait);
		}
	}
}

/**
 * binder_select_thread_ilocked() - selects a thread for doing proc work.
 * @proc:	process to select a thread from
 *
 * Note that calling this function moves the thread off the waiting_threads
 * list, so it can only be woken up by the caller of this function, or a
 * signal. Therefore, callers *should* always wake up the thread this function
 * returns.
 *
 * Return:	If there's a thread currently waiting for process work,
 *		returns that thread. Otherwise returns NULL.
 */
static struct binder_thread *
binder_select_thread_ilocked(struct binder_proc *proc)
{
	struct binder_thread *thread;

	assert_spin_locked(&proc->inner_lock);
	thread = list_first_entry_or_null(&proc->waiting_threads,
					  struct binder_thread,
					  waiting_thread_node);

	if (thread)
		list_del_init(&thread->waiting_thread_node);

	return thread;
}

/**
 * binder_wakeup_thread_ilocked() - wakes up a thread for doing proc work.
 * @proc:	process to wake up a thread in
 * @thread:	specific thread to wake-up (may be NULL)
 * @sync:	whether to do a synchronous wake-up
 *
 * This function wakes up a thread in the @proc process.
 * The caller may provide a specific thread to wake-up in
 * the @thread parameter. If @thread is NULL, this function
 * will wake up threads that have called poll().
 *
 * Note that for this function to work as expected, callers
 * should first call binder_select_thread() to find a thread
 * to handle the work (if they don't have a thread already),
 * and pass the result into the @thread parameter.
 */
static void binder_wakeup_thread_ilocked(struct binder_proc *proc,
					 struct binder_thread *thread,
					 bool sync)
{
	assert_spin_locked(&proc->inner_lock);

	if (thread) {
		if (sync)
			wake_up_interruptible_sync(&thread->wait);
		else
			wake_up_interruptible(&thread->wait);
		return;
	}

	/* Didn't find a thread waiting for proc work; this can happen
	 * in two scenarios:
	 * 1. All threads are busy handling transactions
	 *    In that case, one of those threads should call back into
	 *    the kernel driver soon and pick up this work.
	 * 2. Threads are using the (e)poll interface, in which case
	 *    they may be blocked on the waitqueue without having been
	 *    added to waiting_threads. For this case, we just iterate
	 *    over all threads not handling transaction work, and
	 *    wake them all up. We wake all because we don't know whether
	 *    a thread that called into (e)poll is handling non-binder
	 *    work currently.
	 */
	binder_wakeup_poll_threads_ilocked(proc, sync);
}

static void binder_wakeup_proc_ilocked(struct binder_proc *proc)
{
	struct binder_thread *thread = binder_select_thread_ilocked(proc);

	binder_wakeup_thread_ilocked(proc, thread, /* sync = */false);
}

static void binder_set_nice(long nice)
{
	long min_nice;

	if (can_nice(current, nice)) {
		set_user_nice(current, nice);
		return;
	}
	min_nice = rlimit_to_nice(rlimit(RLIMIT_NICE));
	binder_debug(BINDER_DEBUG_PRIORITY_CAP,
		     "%d: nice value %ld not allowed use %ld instead\n",
		      current->pid, nice, min_nice);
	set_user_nice(current, min_nice);
	if (min_nice <= MAX_NICE)
		return;
	binder_user_error("%d RLIMIT_NICE not set\n", current->pid);
}

static struct binder_node *binder_get_node_ilocked(struct binder_proc *proc,
						   binder_uintptr_t ptr)
{
	struct rb_node *n = proc->nodes.rb_node;
	struct binder_node *node;

	assert_spin_locked(&proc->inner_lock);

	while (n) {
		node = rb_entry(n, struct binder_node, rb_node);

		if (ptr < node->ptr)
			n = n->rb_left;
		else if (ptr > node->ptr)
			n = n->rb_right;
		else {
			/*
			 * take an implicit weak reference
			 * to ensure node stays alive until
			 * call to binder_put_node()
			 */
			binder_inc_node_tmpref_ilocked(node);
			return node;
		}
	}
	return NULL;
}

static struct binder_node *binder_get_node(struct binder_proc *proc,
					   binder_uintptr_t ptr)
{
	struct binder_node *node;

	binder_inner_proc_lock(proc);
	node = binder_get_node_ilocked(proc, ptr);
	binder_inner_proc_unlock(proc);
	return node;
}

static struct binder_node *binder_init_node_ilocked(
						struct binder_proc *proc,
						struct binder_node *new_node,
						struct flat_binder_object *fp)
{
	struct rb_node **p = &proc->nodes.rb_node;
	struct rb_node *parent = NULL;
	struct binder_node *node;
	binder_uintptr_t ptr = fp ? fp->binder : 0;
	binder_uintptr_t cookie = fp ? fp->cookie : 0;
	__u32 flags = fp ? fp->flags : 0;

	assert_spin_locked(&proc->inner_lock);

	while (*p) {

		parent = *p;
		node = rb_entry(parent, struct binder_node, rb_node);

		if (ptr < node->ptr)
			p = &(*p)->rb_left;
		else if (ptr > node->ptr)
			p = &(*p)->rb_right;
		else {
			/*
			 * A matching node is already in
			 * the rb tree. Abandon the init
			 * and return it.
			 */
			binder_inc_node_tmpref_ilocked(node);
			return node;
		}
	}
	node = new_node;
	binder_stats_created(BINDER_STAT_NODE);
	node->tmp_refs++;
	rb_link_node(&node->rb_node, parent, p);
	rb_insert_color(&node->rb_node, &proc->nodes);
	node->debug_id = atomic_inc_return(&binder_last_id);
	node->proc = proc;
	node->ptr = ptr;
	node->cookie = cookie;
	node->work.type = BINDER_WORK_NODE;
	node->min_priority = flags & FLAT_BINDER_FLAG_PRIORITY_MASK;
	node->accept_fds = !!(flags & FLAT_BINDER_FLAG_ACCEPTS_FDS);
	node->txn_security_ctx = !!(flags & FLAT_BINDER_FLAG_TXN_SECURITY_CTX);
	spin_lock_init(&node->lock);
	INIT_LIST_HEAD(&node->work.entry);
	INIT_LIST_HEAD(&node->async_todo);
	binder_debug(BINDER_DEBUG_INTERNAL_REFS,
		     "%d:%d node %d u%016llx c%016llx created\n",
		     proc->pid, current->pid, node->debug_id,
		     (u64)node->ptr, (u64)node->cookie);

	return node;
}

static struct binder_node *binder_new_node(struct binder_proc *proc,
					   struct flat_binder_object *fp)
{
	struct binder_node *node;
	struct binder_node *new_node = kzalloc(sizeof(*node), GFP_KERNEL);

	if (!new_node)
		return NULL;
	binder_inner_proc_lock(proc);
	node = binder_init_node_ilocked(proc, new_node, fp);
	binder_inner_proc_unlock(proc);
	if (node != new_node)
		/*
		 * The node was already added by another thread
		 */
		kfree(new_node);

	return node;
}

static void binder_free_node(struct binder_node *node)
{
	kfree(node);
	binder_stats_deleted(BINDER_STAT_NODE);
}

static int binder_inc_node_nilocked(struct binder_node *node, int strong,
				    int internal,
				    struct list_head *target_list)
{
	struct binder_proc *proc = node->proc;

	assert_spin_locked(&node->lock);
	if (proc)
		assert_spin_locked(&proc->inner_lock);
	if (strong) {
		if (internal) {
			if (target_list == NULL &&
			    node->internal_strong_refs == 0 &&
			    !(node->proc &&
			      node == node->proc->context->binder_context_mgr_node &&
			      node->has_strong_ref)) {
				pr_err("invalid inc strong node for %d\n",
					node->debug_id);
				return -EINVAL;
			}
			node->internal_strong_refs++;
		} else
			node->local_strong_refs++;
		if (!node->has_strong_ref && target_list) {
			struct binder_thread *thread = container_of(target_list,
						    struct binder_thread, todo);
			binder_dequeue_work_ilocked(&node->work);
			BUG_ON(&thread->todo != target_list);
			binder_enqueue_deferred_thread_work_ilocked(thread,
								   &node->work);
		}
	} else {
		if (!internal)
			node->local_weak_refs++;
		if (!node->has_weak_ref && list_empty(&node->work.entry)) {
			if (target_list == NULL) {
				pr_err("invalid inc weak node for %d\n",
					node->debug_id);
				return -EINVAL;
			}
			/*
			 * See comment above
			 */
			binder_enqueue_work_ilocked(&node->work, target_list);
		}
	}
	return 0;
}

static int binder_inc_node(struct binder_node *node, int strong, int internal,
			   struct list_head *target_list)
{
	int ret;

	binder_node_inner_lock(node);
	ret = binder_inc_node_nilocked(node, strong, internal, target_list);
	binder_node_inner_unlock(node);

	return ret;
}

static bool binder_dec_node_nilocked(struct binder_node *node,
				     int strong, int internal)
{
	struct binder_proc *proc = node->proc;

	assert_spin_locked(&node->lock);
	if (proc)
		assert_spin_locked(&proc->inner_lock);
	if (strong) {
		if (internal)
			node->internal_strong_refs--;
		else
			node->local_strong_refs--;
		if (node->local_strong_refs || node->internal_strong_refs)
			return false;
	} else {
		if (!internal)
			node->local_weak_refs--;
		if (node->local_weak_refs || node->tmp_refs ||
				!hlist_empty(&node->refs))
			return false;
	}

	if (proc && (node->has_strong_ref || node->has_weak_ref)) {
		if (list_empty(&node->work.entry)) {
			binder_enqueue_work_ilocked(&node->work, &proc->todo);
			binder_wakeup_proc_ilocked(proc);
		}
	} else {
		if (hlist_empty(&node->refs) && !node->local_strong_refs &&
		    !node->local_weak_refs && !node->tmp_refs) {
			if (proc) {
				binder_dequeue_work_ilocked(&node->work);
				rb_erase(&node->rb_node, &proc->nodes);
				binder_debug(BINDER_DEBUG_INTERNAL_REFS,
					     "refless node %d deleted\n",
					     node->debug_id);
			} else {
				BUG_ON(!list_empty(&node->work.entry));
				spin_lock(&binder_dead_nodes_lock);
				/*
				 * tmp_refs could have changed so
				 * check it again
				 */
				if (node->tmp_refs) {
					spin_unlock(&binder_dead_nodes_lock);
					return false;
				}
				hlist_del(&node->dead_node);
				spin_unlock(&binder_dead_nodes_lock);
				binder_debug(BINDER_DEBUG_INTERNAL_REFS,
					     "dead node %d deleted\n",
					     node->debug_id);
			}
			return true;
		}
	}
	return false;
}

static void binder_dec_node(struct binder_node *node, int strong, int internal)
{
	bool free_node;

	binder_node_inner_lock(node);
	free_node = binder_dec_node_nilocked(node, strong, internal);
	binder_node_inner_unlock(node);
	if (free_node)
		binder_free_node(node);
}

static void binder_inc_node_tmpref_ilocked(struct binder_node *node)
{
	/*
	 * No call to binder_inc_node() is needed since we
	 * don't need to inform userspace of any changes to
	 * tmp_refs
	 */
	node->tmp_refs++;
}

/**
 * binder_inc_node_tmpref() - take a temporary reference on node
 * @node:	node to reference
 *
 * Take reference on node to prevent the node from being freed
 * while referenced only by a local variable. The inner lock is
 * needed to serialize with the node work on the queue (which
 * isn't needed after the node is dead). If the node is dead
 * (node->proc is NULL), use binder_dead_nodes_lock to protect
 * node->tmp_refs against dead-node-only cases where the node
 * lock cannot be acquired (eg traversing the dead node list to
 * print nodes)
 */
static void binder_inc_node_tmpref(struct binder_node *node)
{
	binder_node_lock(node);
	if (node->proc)
		binder_inner_proc_lock(node->proc);
	else
		spin_lock(&binder_dead_nodes_lock);
	binder_inc_node_tmpref_ilocked(node);
	if (node->proc)
		binder_inner_proc_unlock(node->proc);
	else
		spin_unlock(&binder_dead_nodes_lock);
	binder_node_unlock(node);
}

/**
 * binder_dec_node_tmpref() - remove a temporary reference on node
 * @node:	node to reference
 *
 * Release temporary reference on node taken via binder_inc_node_tmpref()
 */
static void binder_dec_node_tmpref(struct binder_node *node)
{
	bool free_node;

	binder_node_inner_lock(node);
	if (!node->proc)
		spin_lock(&binder_dead_nodes_lock);
	else
		__acquire(&binder_dead_nodes_lock);
	node->tmp_refs--;
	BUG_ON(node->tmp_refs < 0);
	if (!node->proc)
		spin_unlock(&binder_dead_nodes_lock);
	else
		__release(&binder_dead_nodes_lock);
	/*
	 * Call binder_dec_node() to check if all refcounts are 0
	 * and cleanup is needed. Calling with strong=0 and internal=1
	 * causes no actual reference to be released in binder_dec_node().
	 * If that changes, a change is needed here too.
	 */
	free_node = binder_dec_node_nilocked(node, 0, 1);
	binder_node_inner_unlock(node);
	if (free_node)
		binder_free_node(node);
}

static void binder_put_node(struct binder_node *node)
{
	binder_dec_node_tmpref(node);
}

<<<<<<< HEAD
static struct binder_ref *binder_get_ref(struct binder_proc *proc,
					 u32 desc, bool need_strong_ref)
=======
static struct binder_ref *binder_get_ref_olocked(struct binder_proc *proc,
						 u32 desc, bool need_strong_ref)
>>>>>>> 24b8d41d
{
	struct rb_node *n = proc->refs_by_desc.rb_node;
	struct binder_ref *ref;

	while (n) {
		ref = rb_entry(n, struct binder_ref, rb_node_desc);

<<<<<<< HEAD
		if (desc < ref->desc) {
			n = n->rb_left;
		} else if (desc > ref->desc) {
			n = n->rb_right;
		} else if (need_strong_ref && !ref->strong) {
=======
		if (desc < ref->data.desc) {
			n = n->rb_left;
		} else if (desc > ref->data.desc) {
			n = n->rb_right;
		} else if (need_strong_ref && !ref->data.strong) {
>>>>>>> 24b8d41d
			binder_user_error("tried to use weak ref as strong ref\n");
			return NULL;
		} else {
			return ref;
		}
	}
	return NULL;
}

/**
 * binder_get_ref_for_node_olocked() - get the ref associated with given node
 * @proc:	binder_proc that owns the ref
 * @node:	binder_node of target
 * @new_ref:	newly allocated binder_ref to be initialized or %NULL
 *
 * Look up the ref for the given node and return it if it exists
 *
 * If it doesn't exist and the caller provides a newly allocated
 * ref, initialize the fields of the newly allocated ref and insert
 * into the given proc rb_trees and node refs list.
 *
 * Return:	the ref for node. It is possible that another thread
 *		allocated/initialized the ref first in which case the
 *		returned ref would be different than the passed-in
 *		new_ref. new_ref must be kfree'd by the caller in
 *		this case.
 */
static struct binder_ref *binder_get_ref_for_node_olocked(
					struct binder_proc *proc,
					struct binder_node *node,
					struct binder_ref *new_ref)
{
	struct binder_context *context = proc->context;
	struct rb_node **p = &proc->refs_by_node.rb_node;
	struct rb_node *parent = NULL;
	struct binder_ref *ref;
	struct rb_node *n;

	while (*p) {
		parent = *p;
		ref = rb_entry(parent, struct binder_ref, rb_node_node);

		if (node < ref->node)
			p = &(*p)->rb_left;
		else if (node > ref->node)
			p = &(*p)->rb_right;
		else
			return ref;
	}
	if (!new_ref)
		return NULL;

	binder_stats_created(BINDER_STAT_REF);
	new_ref->data.debug_id = atomic_inc_return(&binder_last_id);
	new_ref->proc = proc;
	new_ref->node = node;
	rb_link_node(&new_ref->rb_node_node, parent, p);
	rb_insert_color(&new_ref->rb_node_node, &proc->refs_by_node);

	new_ref->data.desc = (node == context->binder_context_mgr_node) ? 0 : 1;
	for (n = rb_first(&proc->refs_by_desc); n != NULL; n = rb_next(n)) {
		ref = rb_entry(n, struct binder_ref, rb_node_desc);
		if (ref->data.desc > new_ref->data.desc)
			break;
		new_ref->data.desc = ref->data.desc + 1;
	}

	p = &proc->refs_by_desc.rb_node;
	while (*p) {
		parent = *p;
		ref = rb_entry(parent, struct binder_ref, rb_node_desc);

		if (new_ref->data.desc < ref->data.desc)
			p = &(*p)->rb_left;
		else if (new_ref->data.desc > ref->data.desc)
			p = &(*p)->rb_right;
		else
			BUG();
	}
	rb_link_node(&new_ref->rb_node_desc, parent, p);
	rb_insert_color(&new_ref->rb_node_desc, &proc->refs_by_desc);

	binder_node_lock(node);
	hlist_add_head(&new_ref->node_entry, &node->refs);

	binder_debug(BINDER_DEBUG_INTERNAL_REFS,
		     "%d new ref %d desc %d for node %d\n",
		      proc->pid, new_ref->data.debug_id, new_ref->data.desc,
		      node->debug_id);
	binder_node_unlock(node);
	return new_ref;
}

static void binder_cleanup_ref_olocked(struct binder_ref *ref)
{
	bool delete_node = false;

	binder_debug(BINDER_DEBUG_INTERNAL_REFS,
		     "%d delete ref %d desc %d for node %d\n",
		      ref->proc->pid, ref->data.debug_id, ref->data.desc,
		      ref->node->debug_id);

	rb_erase(&ref->rb_node_desc, &ref->proc->refs_by_desc);
	rb_erase(&ref->rb_node_node, &ref->proc->refs_by_node);

	binder_node_inner_lock(ref->node);
	if (ref->data.strong)
		binder_dec_node_nilocked(ref->node, 1, 1);

	hlist_del(&ref->node_entry);
	delete_node = binder_dec_node_nilocked(ref->node, 0, 1);
	binder_node_inner_unlock(ref->node);
	/*
	 * Clear ref->node unless we want the caller to free the node
	 */
	if (!delete_node) {
		/*
		 * The caller uses ref->node to determine
		 * whether the node needs to be freed. Clear
		 * it since the node is still alive.
		 */
		ref->node = NULL;
	}

	if (ref->death) {
		binder_debug(BINDER_DEBUG_DEAD_BINDER,
			     "%d delete ref %d desc %d has death notification\n",
			      ref->proc->pid, ref->data.debug_id,
			      ref->data.desc);
		binder_dequeue_work(ref->proc, &ref->death->work);
		binder_stats_deleted(BINDER_STAT_DEATH);
	}
	binder_stats_deleted(BINDER_STAT_REF);
}

/**
 * binder_inc_ref_olocked() - increment the ref for given handle
 * @ref:         ref to be incremented
 * @strong:      if true, strong increment, else weak
 * @target_list: list to queue node work on
 *
 * Increment the ref. @ref->proc->outer_lock must be held on entry
 *
 * Return: 0, if successful, else errno
 */
static int binder_inc_ref_olocked(struct binder_ref *ref, int strong,
				  struct list_head *target_list)
{
	int ret;

	if (strong) {
		if (ref->data.strong == 0) {
			ret = binder_inc_node(ref->node, 1, 1, target_list);
			if (ret)
				return ret;
		}
		ref->data.strong++;
	} else {
		if (ref->data.weak == 0) {
			ret = binder_inc_node(ref->node, 0, 1, target_list);
			if (ret)
				return ret;
		}
		ref->data.weak++;
	}
	return 0;
}

/**
 * binder_dec_ref() - dec the ref for given handle
 * @ref:	ref to be decremented
 * @strong:	if true, strong decrement, else weak
 *
 * Decrement the ref.
 *
 * Return: true if ref is cleaned up and ready to be freed
 */
static bool binder_dec_ref_olocked(struct binder_ref *ref, int strong)
{
	if (strong) {
		if (ref->data.strong == 0) {
			binder_user_error("%d invalid dec strong, ref %d desc %d s %d w %d\n",
					  ref->proc->pid, ref->data.debug_id,
					  ref->data.desc, ref->data.strong,
					  ref->data.weak);
			return false;
		}
		ref->data.strong--;
		if (ref->data.strong == 0)
			binder_dec_node(ref->node, strong, 1);
	} else {
		if (ref->data.weak == 0) {
			binder_user_error("%d invalid dec weak, ref %d desc %d s %d w %d\n",
					  ref->proc->pid, ref->data.debug_id,
					  ref->data.desc, ref->data.strong,
					  ref->data.weak);
			return false;
		}
		ref->data.weak--;
	}
	if (ref->data.strong == 0 && ref->data.weak == 0) {
		binder_cleanup_ref_olocked(ref);
		return true;
	}
	return false;
}

/**
 * binder_get_node_from_ref() - get the node from the given proc/desc
 * @proc:	proc containing the ref
 * @desc:	the handle associated with the ref
 * @need_strong_ref: if true, only return node if ref is strong
 * @rdata:	the id/refcount data for the ref
 *
 * Given a proc and ref handle, return the associated binder_node
 *
 * Return: a binder_node or NULL if not found or not strong when strong required
 */
static struct binder_node *binder_get_node_from_ref(
		struct binder_proc *proc,
		u32 desc, bool need_strong_ref,
		struct binder_ref_data *rdata)
{
	struct binder_node *node;
	struct binder_ref *ref;

	binder_proc_lock(proc);
	ref = binder_get_ref_olocked(proc, desc, need_strong_ref);
	if (!ref)
		goto err_no_ref;
	node = ref->node;
	/*
	 * Take an implicit reference on the node to ensure
	 * it stays alive until the call to binder_put_node()
	 */
	binder_inc_node_tmpref(node);
	if (rdata)
		*rdata = ref->data;
	binder_proc_unlock(proc);

	return node;

err_no_ref:
	binder_proc_unlock(proc);
	return NULL;
}

/**
 * binder_free_ref() - free the binder_ref
 * @ref:	ref to free
 *
 * Free the binder_ref. Free the binder_node indicated by ref->node
 * (if non-NULL) and the binder_ref_death indicated by ref->death.
 */
static void binder_free_ref(struct binder_ref *ref)
{
	if (ref->node)
		binder_free_node(ref->node);
	kfree(ref->death);
	kfree(ref);
}

/**
 * binder_update_ref_for_handle() - inc/dec the ref for given handle
 * @proc:	proc containing the ref
 * @desc:	the handle associated with the ref
 * @increment:	true=inc reference, false=dec reference
 * @strong:	true=strong reference, false=weak reference
 * @rdata:	the id/refcount data for the ref
 *
 * Given a proc and ref handle, increment or decrement the ref
 * according to "increment" arg.
 *
 * Return: 0 if successful, else errno
 */
static int binder_update_ref_for_handle(struct binder_proc *proc,
		uint32_t desc, bool increment, bool strong,
		struct binder_ref_data *rdata)
{
	int ret = 0;
	struct binder_ref *ref;
	bool delete_ref = false;

	binder_proc_lock(proc);
	ref = binder_get_ref_olocked(proc, desc, strong);
	if (!ref) {
		ret = -EINVAL;
		goto err_no_ref;
	}
	if (increment)
		ret = binder_inc_ref_olocked(ref, strong, NULL);
	else
		delete_ref = binder_dec_ref_olocked(ref, strong);

	if (rdata)
		*rdata = ref->data;
	binder_proc_unlock(proc);

	if (delete_ref)
		binder_free_ref(ref);
	return ret;

err_no_ref:
	binder_proc_unlock(proc);
	return ret;
}

/**
 * binder_dec_ref_for_handle() - dec the ref for given handle
 * @proc:	proc containing the ref
 * @desc:	the handle associated with the ref
 * @strong:	true=strong reference, false=weak reference
 * @rdata:	the id/refcount data for the ref
 *
 * Just calls binder_update_ref_for_handle() to decrement the ref.
 *
 * Return: 0 if successful, else errno
 */
static int binder_dec_ref_for_handle(struct binder_proc *proc,
		uint32_t desc, bool strong, struct binder_ref_data *rdata)
{
	return binder_update_ref_for_handle(proc, desc, false, strong, rdata);
}


/**
 * binder_inc_ref_for_node() - increment the ref for given proc/node
 * @proc:	 proc containing the ref
 * @node:	 target node
 * @strong:	 true=strong reference, false=weak reference
 * @target_list: worklist to use if node is incremented
 * @rdata:	 the id/refcount data for the ref
 *
 * Given a proc and node, increment the ref. Create the ref if it
 * doesn't already exist
 *
 * Return: 0 if successful, else errno
 */
static int binder_inc_ref_for_node(struct binder_proc *proc,
			struct binder_node *node,
			bool strong,
			struct list_head *target_list,
			struct binder_ref_data *rdata)
{
	struct binder_ref *ref;
	struct binder_ref *new_ref = NULL;
	int ret = 0;

	binder_proc_lock(proc);
	ref = binder_get_ref_for_node_olocked(proc, node, NULL);
	if (!ref) {
		binder_proc_unlock(proc);
		new_ref = kzalloc(sizeof(*ref), GFP_KERNEL);
		if (!new_ref)
			return -ENOMEM;
		binder_proc_lock(proc);
		ref = binder_get_ref_for_node_olocked(proc, node, new_ref);
	}
	ret = binder_inc_ref_olocked(ref, strong, target_list);
	*rdata = ref->data;
	binder_proc_unlock(proc);
	if (new_ref && ref != new_ref)
		/*
		 * Another thread created the ref first so
		 * free the one we allocated
		 */
		kfree(new_ref);
	return ret;
}

static void binder_pop_transaction_ilocked(struct binder_thread *target_thread,
					   struct binder_transaction *t)
{
	BUG_ON(!target_thread);
	assert_spin_locked(&target_thread->proc->inner_lock);
	BUG_ON(target_thread->transaction_stack != t);
	BUG_ON(target_thread->transaction_stack->from != target_thread);
	target_thread->transaction_stack =
		target_thread->transaction_stack->from_parent;
	t->from = NULL;
}

/**
 * binder_thread_dec_tmpref() - decrement thread->tmp_ref
 * @thread:	thread to decrement
 *
 * A thread needs to be kept alive while being used to create or
 * handle a transaction. binder_get_txn_from() is used to safely
 * extract t->from from a binder_transaction and keep the thread
 * indicated by t->from from being freed. When done with that
 * binder_thread, this function is called to decrement the
 * tmp_ref and free if appropriate (thread has been released
 * and no transaction being processed by the driver)
 */
static void binder_thread_dec_tmpref(struct binder_thread *thread)
{
	/*
	 * atomic is used to protect the counter value while
	 * it cannot reach zero or thread->is_dead is false
	 */
	binder_inner_proc_lock(thread->proc);
	atomic_dec(&thread->tmp_ref);
	if (thread->is_dead && !atomic_read(&thread->tmp_ref)) {
		binder_inner_proc_unlock(thread->proc);
		binder_free_thread(thread);
		return;
	}
	binder_inner_proc_unlock(thread->proc);
}

/**
 * binder_proc_dec_tmpref() - decrement proc->tmp_ref
 * @proc:	proc to decrement
 *
 * A binder_proc needs to be kept alive while being used to create or
 * handle a transaction. proc->tmp_ref is incremented when
 * creating a new transaction or the binder_proc is currently in-use
 * by threads that are being released. When done with the binder_proc,
 * this function is called to decrement the counter and free the
 * proc if appropriate (proc has been released, all threads have
 * been released and not currenly in-use to process a transaction).
 */
static void binder_proc_dec_tmpref(struct binder_proc *proc)
{
	binder_inner_proc_lock(proc);
	proc->tmp_ref--;
	if (proc->is_dead && RB_EMPTY_ROOT(&proc->threads) &&
			!proc->tmp_ref) {
		binder_inner_proc_unlock(proc);
		binder_free_proc(proc);
		return;
	}
	binder_inner_proc_unlock(proc);
}

/**
 * binder_get_txn_from() - safely extract the "from" thread in transaction
 * @t:	binder transaction for t->from
 *
 * Atomically return the "from" thread and increment the tmp_ref
 * count for the thread to ensure it stays alive until
 * binder_thread_dec_tmpref() is called.
 *
 * Return: the value of t->from
 */
static struct binder_thread *binder_get_txn_from(
		struct binder_transaction *t)
{
	struct binder_thread *from;

	spin_lock(&t->lock);
	from = t->from;
	if (from)
		atomic_inc(&from->tmp_ref);
	spin_unlock(&t->lock);
	return from;
}

/**
 * binder_get_txn_from_and_acq_inner() - get t->from and acquire inner lock
 * @t:	binder transaction for t->from
 *
 * Same as binder_get_txn_from() except it also acquires the proc->inner_lock
 * to guarantee that the thread cannot be released while operating on it.
 * The caller must call binder_inner_proc_unlock() to release the inner lock
 * as well as call binder_dec_thread_txn() to release the reference.
 *
 * Return: the value of t->from
 */
static struct binder_thread *binder_get_txn_from_and_acq_inner(
		struct binder_transaction *t)
	__acquires(&t->from->proc->inner_lock)
{
	struct binder_thread *from;

	from = binder_get_txn_from(t);
	if (!from) {
		__acquire(&from->proc->inner_lock);
		return NULL;
	}
	binder_inner_proc_lock(from->proc);
	if (t->from) {
		BUG_ON(from != t->from);
		return from;
	}
	binder_inner_proc_unlock(from->proc);
	__acquire(&from->proc->inner_lock);
	binder_thread_dec_tmpref(from);
	return NULL;
}

/**
 * binder_free_txn_fixups() - free unprocessed fd fixups
 * @t:	binder transaction for t->from
 *
 * If the transaction is being torn down prior to being
 * processed by the target process, free all of the
 * fd fixups and fput the file structs. It is safe to
 * call this function after the fixups have been
 * processed -- in that case, the list will be empty.
 */
static void binder_free_txn_fixups(struct binder_transaction *t)
{
	struct binder_txn_fd_fixup *fixup, *tmp;

	list_for_each_entry_safe(fixup, tmp, &t->fd_fixups, fixup_entry) {
		fput(fixup->file);
		list_del(&fixup->fixup_entry);
		kfree(fixup);
	}
}

static void binder_free_transaction(struct binder_transaction *t)
{
	struct binder_proc *target_proc = t->to_proc;

	if (target_proc) {
		binder_inner_proc_lock(target_proc);
		if (t->buffer)
			t->buffer->transaction = NULL;
		binder_inner_proc_unlock(target_proc);
	}
	/*
	 * If the transaction has no target_proc, then
	 * t->buffer->transaction has already been cleared.
	 */
	binder_free_txn_fixups(t);
	kfree(t);
	binder_stats_deleted(BINDER_STAT_TRANSACTION);
}

static void binder_send_failed_reply(struct binder_transaction *t,
				     uint32_t error_code)
{
	struct binder_thread *target_thread;
	struct binder_transaction *next;

	BUG_ON(t->flags & TF_ONE_WAY);
	while (1) {
		target_thread = binder_get_txn_from_and_acq_inner(t);
		if (target_thread) {
			binder_debug(BINDER_DEBUG_FAILED_TRANSACTION,
				     "send failed reply for transaction %d to %d:%d\n",
				      t->debug_id,
				      target_thread->proc->pid,
				      target_thread->pid);

			binder_pop_transaction_ilocked(target_thread, t);
			if (target_thread->reply_error.cmd == BR_OK) {
				target_thread->reply_error.cmd = error_code;
				binder_enqueue_thread_work_ilocked(
					target_thread,
					&target_thread->reply_error.work);
				wake_up_interruptible(&target_thread->wait);
			} else {
				/*
				 * Cannot get here for normal operation, but
				 * we can if multiple synchronous transactions
				 * are sent without blocking for responses.
				 * Just ignore the 2nd error in this case.
				 */
				pr_warn("Unexpected reply error: %u\n",
					target_thread->reply_error.cmd);
			}
			binder_inner_proc_unlock(target_thread->proc);
			binder_thread_dec_tmpref(target_thread);
			binder_free_transaction(t);
			return;
		}
		__release(&target_thread->proc->inner_lock);
		next = t->from_parent;

		binder_debug(BINDER_DEBUG_FAILED_TRANSACTION,
			     "send failed reply for transaction %d, target dead\n",
			     t->debug_id);

		binder_free_transaction(t);
		if (next == NULL) {
			binder_debug(BINDER_DEBUG_DEAD_BINDER,
				     "reply failed, no target thread at root\n");
			return;
		}
		t = next;
		binder_debug(BINDER_DEBUG_DEAD_BINDER,
			     "reply failed, no target thread -- retry %d\n",
			      t->debug_id);
	}
}

/**
 * binder_cleanup_transaction() - cleans up undelivered transaction
 * @t:		transaction that needs to be cleaned up
 * @reason:	reason the transaction wasn't delivered
 * @error_code:	error to return to caller (if synchronous call)
 */
static void binder_cleanup_transaction(struct binder_transaction *t,
				       const char *reason,
				       uint32_t error_code)
{
	if (t->buffer->target_node && !(t->flags & TF_ONE_WAY)) {
		binder_send_failed_reply(t, error_code);
	} else {
		binder_debug(BINDER_DEBUG_DEAD_TRANSACTION,
			"undelivered transaction %d, %s\n",
			t->debug_id, reason);
		binder_free_transaction(t);
	}
}

/**
 * binder_get_object() - gets object and checks for valid metadata
 * @proc:	binder_proc owning the buffer
 * @buffer:	binder_buffer that we're parsing.
 * @offset:	offset in the @buffer at which to validate an object.
 * @object:	struct binder_object to read into
 *
 * Return:	If there's a valid metadata object at @offset in @buffer, the
 *		size of that object. Otherwise, it returns zero. The object
 *		is read into the struct binder_object pointed to by @object.
 */
static size_t binder_get_object(struct binder_proc *proc,
				struct binder_buffer *buffer,
				unsigned long offset,
				struct binder_object *object)
{
	size_t read_size;
	struct binder_object_header *hdr;
	size_t object_size = 0;

	read_size = min_t(size_t, sizeof(*object), buffer->data_size - offset);
	if (offset > buffer->data_size || read_size < sizeof(*hdr) ||
	    binder_alloc_copy_from_buffer(&proc->alloc, object, buffer,
					  offset, read_size))
		return 0;

	/* Ok, now see if we read a complete object. */
	hdr = &object->hdr;
	switch (hdr->type) {
	case BINDER_TYPE_BINDER:
	case BINDER_TYPE_WEAK_BINDER:
	case BINDER_TYPE_HANDLE:
	case BINDER_TYPE_WEAK_HANDLE:
		object_size = sizeof(struct flat_binder_object);
		break;
	case BINDER_TYPE_FD:
		object_size = sizeof(struct binder_fd_object);
		break;
	case BINDER_TYPE_PTR:
		object_size = sizeof(struct binder_buffer_object);
		break;
	case BINDER_TYPE_FDA:
		object_size = sizeof(struct binder_fd_array_object);
		break;
	default:
		return 0;
	}
	if (offset <= buffer->data_size - object_size &&
	    buffer->data_size >= object_size)
		return object_size;
	else
		return 0;
}

/**
 * binder_validate_ptr() - validates binder_buffer_object in a binder_buffer.
 * @proc:	binder_proc owning the buffer
 * @b:		binder_buffer containing the object
 * @object:	struct binder_object to read into
 * @index:	index in offset array at which the binder_buffer_object is
 *		located
 * @start_offset: points to the start of the offset array
 * @object_offsetp: offset of @object read from @b
 * @num_valid:	the number of valid offsets in the offset array
 *
 * Return:	If @index is within the valid range of the offset array
 *		described by @start and @num_valid, and if there's a valid
 *		binder_buffer_object at the offset found in index @index
 *		of the offset array, that object is returned. Otherwise,
 *		%NULL is returned.
 *		Note that the offset found in index @index itself is not
 *		verified; this function assumes that @num_valid elements
 *		from @start were previously verified to have valid offsets.
 *		If @object_offsetp is non-NULL, then the offset within
 *		@b is written to it.
 */
static struct binder_buffer_object *binder_validate_ptr(
						struct binder_proc *proc,
						struct binder_buffer *b,
						struct binder_object *object,
						binder_size_t index,
						binder_size_t start_offset,
						binder_size_t *object_offsetp,
						binder_size_t num_valid)
{
	size_t object_size;
	binder_size_t object_offset;
	unsigned long buffer_offset;

	if (index >= num_valid)
		return NULL;

	buffer_offset = start_offset + sizeof(binder_size_t) * index;
	if (binder_alloc_copy_from_buffer(&proc->alloc, &object_offset,
					  b, buffer_offset,
					  sizeof(object_offset)))
		return NULL;
	object_size = binder_get_object(proc, b, object_offset, object);
	if (!object_size || object->hdr.type != BINDER_TYPE_PTR)
		return NULL;
	if (object_offsetp)
		*object_offsetp = object_offset;

	return &object->bbo;
}

/**
 * binder_validate_fixup() - validates pointer/fd fixups happen in order.
 * @proc:		binder_proc owning the buffer
 * @b:			transaction buffer
 * @objects_start_offset: offset to start of objects buffer
 * @buffer_obj_offset:	offset to binder_buffer_object in which to fix up
 * @fixup_offset:	start offset in @buffer to fix up
 * @last_obj_offset:	offset to last binder_buffer_object that we fixed
 * @last_min_offset:	minimum fixup offset in object at @last_obj_offset
 *
 * Return:		%true if a fixup in buffer @buffer at offset @offset is
 *			allowed.
 *
 * For safety reasons, we only allow fixups inside a buffer to happen
 * at increasing offsets; additionally, we only allow fixup on the last
 * buffer object that was verified, or one of its parents.
 *
 * Example of what is allowed:
 *
 * A
 *   B (parent = A, offset = 0)
 *   C (parent = A, offset = 16)
 *     D (parent = C, offset = 0)
 *   E (parent = A, offset = 32) // min_offset is 16 (C.parent_offset)
 *
 * Examples of what is not allowed:
 *
 * Decreasing offsets within the same parent:
 * A
 *   C (parent = A, offset = 16)
 *   B (parent = A, offset = 0) // decreasing offset within A
 *
 * Referring to a parent that wasn't the last object or any of its parents:
 * A
 *   B (parent = A, offset = 0)
 *   C (parent = A, offset = 0)
 *   C (parent = A, offset = 16)
 *     D (parent = B, offset = 0) // B is not A or any of A's parents
 */
static bool binder_validate_fixup(struct binder_proc *proc,
				  struct binder_buffer *b,
				  binder_size_t objects_start_offset,
				  binder_size_t buffer_obj_offset,
				  binder_size_t fixup_offset,
				  binder_size_t last_obj_offset,
				  binder_size_t last_min_offset)
{
	if (!last_obj_offset) {
		/* Nothing to fix up in */
		return false;
	}

	while (last_obj_offset != buffer_obj_offset) {
		unsigned long buffer_offset;
		struct binder_object last_object;
		struct binder_buffer_object *last_bbo;
		size_t object_size = binder_get_object(proc, b, last_obj_offset,
						       &last_object);
		if (object_size != sizeof(*last_bbo))
			return false;

		last_bbo = &last_object.bbo;
		/*
		 * Safe to retrieve the parent of last_obj, since it
		 * was already previously verified by the driver.
		 */
		if ((last_bbo->flags & BINDER_BUFFER_FLAG_HAS_PARENT) == 0)
			return false;
		last_min_offset = last_bbo->parent_offset + sizeof(uintptr_t);
		buffer_offset = objects_start_offset +
			sizeof(binder_size_t) * last_bbo->parent;
		if (binder_alloc_copy_from_buffer(&proc->alloc,
						  &last_obj_offset,
						  b, buffer_offset,
						  sizeof(last_obj_offset)))
			return false;
	}
	return (fixup_offset >= last_min_offset);
}

/**
 * struct binder_task_work_cb - for deferred close
 *
 * @twork:                callback_head for task work
 * @fd:                   fd to close
 *
 * Structure to pass task work to be handled after
 * returning from binder_ioctl() via task_work_add().
 */
struct binder_task_work_cb {
	struct callback_head twork;
	struct file *file;
};

/**
 * binder_do_fd_close() - close list of file descriptors
 * @twork:	callback head for task work
 *
 * It is not safe to call ksys_close() during the binder_ioctl()
 * function if there is a chance that binder's own file descriptor
 * might be closed. This is to meet the requirements for using
 * fdget() (see comments for __fget_light()). Therefore use
 * task_work_add() to schedule the close operation once we have
 * returned from binder_ioctl(). This function is a callback
 * for that mechanism and does the actual ksys_close() on the
 * given file descriptor.
 */
static void binder_do_fd_close(struct callback_head *twork)
{
	struct binder_task_work_cb *twcb = container_of(twork,
			struct binder_task_work_cb, twork);

	fput(twcb->file);
	kfree(twcb);
}

/**
 * binder_deferred_fd_close() - schedule a close for the given file-descriptor
 * @fd:		file-descriptor to close
 *
 * See comments in binder_do_fd_close(). This function is used to schedule
 * a file-descriptor to be closed after returning from binder_ioctl().
 */
static void binder_deferred_fd_close(int fd)
{
	struct binder_task_work_cb *twcb;

	twcb = kzalloc(sizeof(*twcb), GFP_KERNEL);
	if (!twcb)
		return;
	init_task_work(&twcb->twork, binder_do_fd_close);
	__close_fd_get_file(fd, &twcb->file);
	if (twcb->file) {
		filp_close(twcb->file, current->files);
		task_work_add(current, &twcb->twork, TWA_RESUME);
	} else {
		kfree(twcb);
	}
}

static void binder_transaction_buffer_release(struct binder_proc *proc,
					      struct binder_buffer *buffer,
					      binder_size_t failed_at,
					      bool is_failure)
{
	int debug_id = buffer->debug_id;
	binder_size_t off_start_offset, buffer_offset, off_end_offset;

	binder_debug(BINDER_DEBUG_TRANSACTION,
		     "%d buffer release %d, size %zd-%zd, failed at %llx\n",
		     proc->pid, buffer->debug_id,
		     buffer->data_size, buffer->offsets_size,
		     (unsigned long long)failed_at);

	if (buffer->target_node)
		binder_dec_node(buffer->target_node, 1, 0);

	off_start_offset = ALIGN(buffer->data_size, sizeof(void *));
	off_end_offset = is_failure ? failed_at :
				off_start_offset + buffer->offsets_size;
	for (buffer_offset = off_start_offset; buffer_offset < off_end_offset;
	     buffer_offset += sizeof(binder_size_t)) {
		struct binder_object_header *hdr;
		size_t object_size = 0;
		struct binder_object object;
		binder_size_t object_offset;

		if (!binder_alloc_copy_from_buffer(&proc->alloc, &object_offset,
						   buffer, buffer_offset,
						   sizeof(object_offset)))
			object_size = binder_get_object(proc, buffer,
							object_offset, &object);
		if (object_size == 0) {
			pr_err("transaction release %d bad object at offset %lld, size %zd\n",
			       debug_id, (u64)object_offset, buffer->data_size);
			continue;
		}
		hdr = &object.hdr;
		switch (hdr->type) {
		case BINDER_TYPE_BINDER:
		case BINDER_TYPE_WEAK_BINDER: {
			struct flat_binder_object *fp;
			struct binder_node *node;

			fp = to_flat_binder_object(hdr);
			node = binder_get_node(proc, fp->binder);
			if (node == NULL) {
				pr_err("transaction release %d bad node %016llx\n",
				       debug_id, (u64)fp->binder);
				break;
			}
			binder_debug(BINDER_DEBUG_TRANSACTION,
				     "        node %d u%016llx\n",
				     node->debug_id, (u64)node->ptr);
			binder_dec_node(node, hdr->type == BINDER_TYPE_BINDER,
					0);
			binder_put_node(node);
		} break;
		case BINDER_TYPE_HANDLE:
		case BINDER_TYPE_WEAK_HANDLE: {
<<<<<<< HEAD
			struct binder_ref *ref;

			ref = binder_get_ref(proc, fp->handle,
					     fp->type == BINDER_TYPE_HANDLE);
=======
			struct flat_binder_object *fp;
			struct binder_ref_data rdata;
			int ret;
>>>>>>> 24b8d41d

			fp = to_flat_binder_object(hdr);
			ret = binder_dec_ref_for_handle(proc, fp->handle,
				hdr->type == BINDER_TYPE_HANDLE, &rdata);

			if (ret) {
				pr_err("transaction release %d bad handle %d, ret = %d\n",
				 debug_id, fp->handle, ret);
				break;
			}
			binder_debug(BINDER_DEBUG_TRANSACTION,
				     "        ref %d desc %d\n",
				     rdata.debug_id, rdata.desc);
		} break;

		case BINDER_TYPE_FD: {
			/*
			 * No need to close the file here since user-space
			 * closes it for for successfully delivered
			 * transactions. For transactions that weren't
			 * delivered, the new fd was never allocated so
			 * there is no need to close and the fput on the
			 * file is done when the transaction is torn
			 * down.
			 */
		} break;
		case BINDER_TYPE_PTR:
			/*
			 * Nothing to do here, this will get cleaned up when the
			 * transaction buffer gets freed
			 */
			break;
		case BINDER_TYPE_FDA: {
			struct binder_fd_array_object *fda;
			struct binder_buffer_object *parent;
			struct binder_object ptr_object;
			binder_size_t fda_offset;
			size_t fd_index;
			binder_size_t fd_buf_size;
			binder_size_t num_valid;

			if (proc->tsk != current->group_leader) {
				/*
				 * Nothing to do if running in sender context
				 * The fd fixups have not been applied so no
				 * fds need to be closed.
				 */
				continue;
			}

			num_valid = (buffer_offset - off_start_offset) /
						sizeof(binder_size_t);
			fda = to_binder_fd_array_object(hdr);
			parent = binder_validate_ptr(proc, buffer, &ptr_object,
						     fda->parent,
						     off_start_offset,
						     NULL,
						     num_valid);
			if (!parent) {
				pr_err("transaction release %d bad parent offset\n",
				       debug_id);
				continue;
			}
			fd_buf_size = sizeof(u32) * fda->num_fds;
			if (fda->num_fds >= SIZE_MAX / sizeof(u32)) {
				pr_err("transaction release %d invalid number of fds (%lld)\n",
				       debug_id, (u64)fda->num_fds);
				continue;
			}
			if (fd_buf_size > parent->length ||
			    fda->parent_offset > parent->length - fd_buf_size) {
				/* No space for all file descriptors here. */
				pr_err("transaction release %d not enough space for %lld fds in buffer\n",
				       debug_id, (u64)fda->num_fds);
				continue;
			}
			/*
			 * the source data for binder_buffer_object is visible
			 * to user-space and the @buffer element is the user
			 * pointer to the buffer_object containing the fd_array.
			 * Convert the address to an offset relative to
			 * the base of the transaction buffer.
			 */
			fda_offset =
			    (parent->buffer - (uintptr_t)buffer->user_data) +
			    fda->parent_offset;
			for (fd_index = 0; fd_index < fda->num_fds;
			     fd_index++) {
				u32 fd;
				int err;
				binder_size_t offset = fda_offset +
					fd_index * sizeof(fd);

				err = binder_alloc_copy_from_buffer(
						&proc->alloc, &fd, buffer,
						offset, sizeof(fd));
				WARN_ON(err);
				if (!err)
					binder_deferred_fd_close(fd);
			}
		} break;
		default:
			pr_err("transaction release %d bad object type %x\n",
				debug_id, hdr->type);
			break;
		}
	}
}

static int binder_translate_binder(struct flat_binder_object *fp,
				   struct binder_transaction *t,
				   struct binder_thread *thread)
{
	struct binder_node *node;
	struct binder_proc *proc = thread->proc;
	struct binder_proc *target_proc = t->to_proc;
	struct binder_ref_data rdata;
	int ret = 0;

	node = binder_get_node(proc, fp->binder);
	if (!node) {
		node = binder_new_node(proc, fp);
		if (!node)
			return -ENOMEM;
	}
	if (fp->cookie != node->cookie) {
		binder_user_error("%d:%d sending u%016llx node %d, cookie mismatch %016llx != %016llx\n",
				  proc->pid, thread->pid, (u64)fp->binder,
				  node->debug_id, (u64)fp->cookie,
				  (u64)node->cookie);
		ret = -EINVAL;
		goto done;
	}
	if (security_binder_transfer_binder(proc->tsk, target_proc->tsk)) {
		ret = -EPERM;
		goto done;
	}

	ret = binder_inc_ref_for_node(target_proc, node,
			fp->hdr.type == BINDER_TYPE_BINDER,
			&thread->todo, &rdata);
	if (ret)
		goto done;

	if (fp->hdr.type == BINDER_TYPE_BINDER)
		fp->hdr.type = BINDER_TYPE_HANDLE;
	else
		fp->hdr.type = BINDER_TYPE_WEAK_HANDLE;
	fp->binder = 0;
	fp->handle = rdata.desc;
	fp->cookie = 0;

	trace_binder_transaction_node_to_ref(t, node, &rdata);
	binder_debug(BINDER_DEBUG_TRANSACTION,
		     "        node %d u%016llx -> ref %d desc %d\n",
		     node->debug_id, (u64)node->ptr,
		     rdata.debug_id, rdata.desc);
done:
	binder_put_node(node);
	return ret;
}

static int binder_translate_handle(struct flat_binder_object *fp,
				   struct binder_transaction *t,
				   struct binder_thread *thread)
{
	struct binder_proc *proc = thread->proc;
	struct binder_proc *target_proc = t->to_proc;
	struct binder_node *node;
	struct binder_ref_data src_rdata;
	int ret = 0;

	node = binder_get_node_from_ref(proc, fp->handle,
			fp->hdr.type == BINDER_TYPE_HANDLE, &src_rdata);
	if (!node) {
		binder_user_error("%d:%d got transaction with invalid handle, %d\n",
				  proc->pid, thread->pid, fp->handle);
		return -EINVAL;
	}
	if (security_binder_transfer_binder(proc->tsk, target_proc->tsk)) {
		ret = -EPERM;
		goto done;
	}

	binder_node_lock(node);
	if (node->proc == target_proc) {
		if (fp->hdr.type == BINDER_TYPE_HANDLE)
			fp->hdr.type = BINDER_TYPE_BINDER;
		else
			fp->hdr.type = BINDER_TYPE_WEAK_BINDER;
		fp->binder = node->ptr;
		fp->cookie = node->cookie;
		if (node->proc)
			binder_inner_proc_lock(node->proc);
		else
			__acquire(&node->proc->inner_lock);
		binder_inc_node_nilocked(node,
					 fp->hdr.type == BINDER_TYPE_BINDER,
					 0, NULL);
		if (node->proc)
			binder_inner_proc_unlock(node->proc);
		else
			__release(&node->proc->inner_lock);
		trace_binder_transaction_ref_to_node(t, node, &src_rdata);
		binder_debug(BINDER_DEBUG_TRANSACTION,
			     "        ref %d desc %d -> node %d u%016llx\n",
			     src_rdata.debug_id, src_rdata.desc, node->debug_id,
			     (u64)node->ptr);
		binder_node_unlock(node);
	} else {
		struct binder_ref_data dest_rdata;

		binder_node_unlock(node);
		ret = binder_inc_ref_for_node(target_proc, node,
				fp->hdr.type == BINDER_TYPE_HANDLE,
				NULL, &dest_rdata);
		if (ret)
			goto done;

		fp->binder = 0;
		fp->handle = dest_rdata.desc;
		fp->cookie = 0;
		trace_binder_transaction_ref_to_ref(t, node, &src_rdata,
						    &dest_rdata);
		binder_debug(BINDER_DEBUG_TRANSACTION,
			     "        ref %d desc %d -> ref %d desc %d (node %d)\n",
			     src_rdata.debug_id, src_rdata.desc,
			     dest_rdata.debug_id, dest_rdata.desc,
			     node->debug_id);
	}
done:
	binder_put_node(node);
	return ret;
}

static int binder_translate_fd(u32 fd, binder_size_t fd_offset,
			       struct binder_transaction *t,
			       struct binder_thread *thread,
			       struct binder_transaction *in_reply_to)
{
	struct binder_proc *proc = thread->proc;
	struct binder_proc *target_proc = t->to_proc;
	struct binder_txn_fd_fixup *fixup;
	struct file *file;
	int ret = 0;
	bool target_allows_fd;

	if (in_reply_to)
		target_allows_fd = !!(in_reply_to->flags & TF_ACCEPT_FDS);
	else
		target_allows_fd = t->buffer->target_node->accept_fds;
	if (!target_allows_fd) {
		binder_user_error("%d:%d got %s with fd, %d, but target does not allow fds\n",
				  proc->pid, thread->pid,
				  in_reply_to ? "reply" : "transaction",
				  fd);
		ret = -EPERM;
		goto err_fd_not_accepted;
	}

	file = fget(fd);
	if (!file) {
		binder_user_error("%d:%d got transaction with invalid fd, %d\n",
				  proc->pid, thread->pid, fd);
		ret = -EBADF;
		goto err_fget;
	}
	ret = security_binder_transfer_file(proc->tsk, target_proc->tsk, file);
	if (ret < 0) {
		ret = -EPERM;
		goto err_security;
	}

	/*
	 * Add fixup record for this transaction. The allocation
	 * of the fd in the target needs to be done from a
	 * target thread.
	 */
	fixup = kzalloc(sizeof(*fixup), GFP_KERNEL);
	if (!fixup) {
		ret = -ENOMEM;
		goto err_alloc;
	}
	fixup->file = file;
	fixup->offset = fd_offset;
	trace_binder_transaction_fd_send(t, fd, fixup->offset);
	list_add_tail(&fixup->fixup_entry, &t->fd_fixups);

	return ret;

err_alloc:
err_security:
	fput(file);
err_fget:
err_fd_not_accepted:
	return ret;
}

static int binder_translate_fd_array(struct binder_fd_array_object *fda,
				     struct binder_buffer_object *parent,
				     struct binder_transaction *t,
				     struct binder_thread *thread,
				     struct binder_transaction *in_reply_to)
{
	binder_size_t fdi, fd_buf_size;
	binder_size_t fda_offset;
	struct binder_proc *proc = thread->proc;
	struct binder_proc *target_proc = t->to_proc;

	fd_buf_size = sizeof(u32) * fda->num_fds;
	if (fda->num_fds >= SIZE_MAX / sizeof(u32)) {
		binder_user_error("%d:%d got transaction with invalid number of fds (%lld)\n",
				  proc->pid, thread->pid, (u64)fda->num_fds);
		return -EINVAL;
	}
	if (fd_buf_size > parent->length ||
	    fda->parent_offset > parent->length - fd_buf_size) {
		/* No space for all file descriptors here. */
		binder_user_error("%d:%d not enough space to store %lld fds in buffer\n",
				  proc->pid, thread->pid, (u64)fda->num_fds);
		return -EINVAL;
	}
	/*
	 * the source data for binder_buffer_object is visible
	 * to user-space and the @buffer element is the user
	 * pointer to the buffer_object containing the fd_array.
	 * Convert the address to an offset relative to
	 * the base of the transaction buffer.
	 */
	fda_offset = (parent->buffer - (uintptr_t)t->buffer->user_data) +
		fda->parent_offset;
	if (!IS_ALIGNED((unsigned long)fda_offset, sizeof(u32))) {
		binder_user_error("%d:%d parent offset not aligned correctly.\n",
				  proc->pid, thread->pid);
		return -EINVAL;
	}
	for (fdi = 0; fdi < fda->num_fds; fdi++) {
		u32 fd;
		int ret;
		binder_size_t offset = fda_offset + fdi * sizeof(fd);

		ret = binder_alloc_copy_from_buffer(&target_proc->alloc,
						    &fd, t->buffer,
						    offset, sizeof(fd));
		if (!ret)
			ret = binder_translate_fd(fd, offset, t, thread,
						  in_reply_to);
		if (ret < 0)
			return ret;
	}
	return 0;
}

static int binder_fixup_parent(struct binder_transaction *t,
			       struct binder_thread *thread,
			       struct binder_buffer_object *bp,
			       binder_size_t off_start_offset,
			       binder_size_t num_valid,
			       binder_size_t last_fixup_obj_off,
			       binder_size_t last_fixup_min_off)
{
	struct binder_buffer_object *parent;
	struct binder_buffer *b = t->buffer;
	struct binder_proc *proc = thread->proc;
	struct binder_proc *target_proc = t->to_proc;
	struct binder_object object;
	binder_size_t buffer_offset;
	binder_size_t parent_offset;

	if (!(bp->flags & BINDER_BUFFER_FLAG_HAS_PARENT))
		return 0;

	parent = binder_validate_ptr(target_proc, b, &object, bp->parent,
				     off_start_offset, &parent_offset,
				     num_valid);
	if (!parent) {
		binder_user_error("%d:%d got transaction with invalid parent offset or type\n",
				  proc->pid, thread->pid);
		return -EINVAL;
	}

	if (!binder_validate_fixup(target_proc, b, off_start_offset,
				   parent_offset, bp->parent_offset,
				   last_fixup_obj_off,
				   last_fixup_min_off)) {
		binder_user_error("%d:%d got transaction with out-of-order buffer fixup\n",
				  proc->pid, thread->pid);
		return -EINVAL;
	}

	if (parent->length < sizeof(binder_uintptr_t) ||
	    bp->parent_offset > parent->length - sizeof(binder_uintptr_t)) {
		/* No space for a pointer here! */
		binder_user_error("%d:%d got transaction with invalid parent offset\n",
				  proc->pid, thread->pid);
		return -EINVAL;
	}
	buffer_offset = bp->parent_offset +
			(uintptr_t)parent->buffer - (uintptr_t)b->user_data;
	if (binder_alloc_copy_to_buffer(&target_proc->alloc, b, buffer_offset,
					&bp->buffer, sizeof(bp->buffer))) {
		binder_user_error("%d:%d got transaction with invalid parent offset\n",
				  proc->pid, thread->pid);
		return -EINVAL;
	}

	return 0;
}

/**
 * binder_proc_transaction() - sends a transaction to a process and wakes it up
 * @t:		transaction to send
 * @proc:	process to send the transaction to
 * @thread:	thread in @proc to send the transaction to (may be NULL)
 *
 * This function queues a transaction to the specified process. It will try
 * to find a thread in the target process to handle the transaction and
 * wake it up. If no thread is found, the work is queued to the proc
 * waitqueue.
 *
 * If the @thread parameter is not NULL, the transaction is always queued
 * to the waitlist of that specific thread.
 *
 * Return:	true if the transactions was successfully queued
 *		false if the target process or thread is dead
 */
static bool binder_proc_transaction(struct binder_transaction *t,
				    struct binder_proc *proc,
				    struct binder_thread *thread)
{
	struct binder_node *node = t->buffer->target_node;
	bool oneway = !!(t->flags & TF_ONE_WAY);
	bool pending_async = false;

	BUG_ON(!node);
	binder_node_lock(node);
	if (oneway) {
		BUG_ON(thread);
		if (node->has_async_transaction)
			pending_async = true;
		else
			node->has_async_transaction = true;
	}

	binder_inner_proc_lock(proc);

	if (proc->is_dead || (thread && thread->is_dead)) {
		binder_inner_proc_unlock(proc);
		binder_node_unlock(node);
		return false;
	}

	if (!thread && !pending_async)
		thread = binder_select_thread_ilocked(proc);

	if (thread)
		binder_enqueue_thread_work_ilocked(thread, &t->work);
	else if (!pending_async)
		binder_enqueue_work_ilocked(&t->work, &proc->todo);
	else
		binder_enqueue_work_ilocked(&t->work, &node->async_todo);

	if (!pending_async)
		binder_wakeup_thread_ilocked(proc, thread, !oneway /* sync */);

	binder_inner_proc_unlock(proc);
	binder_node_unlock(node);

	return true;
}

/**
 * binder_get_node_refs_for_txn() - Get required refs on node for txn
 * @node:         struct binder_node for which to get refs
 * @proc:         returns @node->proc if valid
 * @error:        if no @proc then returns BR_DEAD_REPLY
 *
 * User-space normally keeps the node alive when creating a transaction
 * since it has a reference to the target. The local strong ref keeps it
 * alive if the sending process dies before the target process processes
 * the transaction. If the source process is malicious or has a reference
 * counting bug, relying on the local strong ref can fail.
 *
 * Since user-space can cause the local strong ref to go away, we also take
 * a tmpref on the node to ensure it survives while we are constructing
 * the transaction. We also need a tmpref on the proc while we are
 * constructing the transaction, so we take that here as well.
 *
 * Return: The target_node with refs taken or NULL if no @node->proc is NULL.
 * Also sets @proc if valid. If the @node->proc is NULL indicating that the
 * target proc has died, @error is set to BR_DEAD_REPLY
 */
static struct binder_node *binder_get_node_refs_for_txn(
		struct binder_node *node,
		struct binder_proc **procp,
		uint32_t *error)
{
	struct binder_node *target_node = NULL;

	binder_node_inner_lock(node);
	if (node->proc) {
		target_node = node;
		binder_inc_node_nilocked(node, 1, 0, NULL);
		binder_inc_node_tmpref_ilocked(node);
		node->proc->tmp_ref++;
		*procp = node->proc;
	} else
		*error = BR_DEAD_REPLY;
	binder_node_inner_unlock(node);

	return target_node;
}

static void binder_transaction(struct binder_proc *proc,
			       struct binder_thread *thread,
			       struct binder_transaction_data *tr, int reply,
			       binder_size_t extra_buffers_size)
{
	int ret;
	struct binder_transaction *t;
	struct binder_work *w;
	struct binder_work *tcomplete;
	binder_size_t buffer_offset = 0;
	binder_size_t off_start_offset, off_end_offset;
	binder_size_t off_min;
	binder_size_t sg_buf_offset, sg_buf_end_offset;
	struct binder_proc *target_proc = NULL;
	struct binder_thread *target_thread = NULL;
	struct binder_node *target_node = NULL;
	struct binder_transaction *in_reply_to = NULL;
	struct binder_transaction_log_entry *e;
	uint32_t return_error = 0;
	uint32_t return_error_param = 0;
	uint32_t return_error_line = 0;
	binder_size_t last_fixup_obj_off = 0;
	binder_size_t last_fixup_min_off = 0;
	struct binder_context *context = proc->context;
	int t_debug_id = atomic_inc_return(&binder_last_id);
	char *secctx = NULL;
	u32 secctx_sz = 0;

	e = binder_transaction_log_add(&binder_transaction_log);
	e->debug_id = t_debug_id;
	e->call_type = reply ? 2 : !!(tr->flags & TF_ONE_WAY);
	e->from_proc = proc->pid;
	e->from_thread = thread->pid;
	e->target_handle = tr->target.handle;
	e->data_size = tr->data_size;
	e->offsets_size = tr->offsets_size;
	strscpy(e->context_name, proc->context->name, BINDERFS_MAX_NAME);

	if (reply) {
		binder_inner_proc_lock(proc);
		in_reply_to = thread->transaction_stack;
		if (in_reply_to == NULL) {
			binder_inner_proc_unlock(proc);
			binder_user_error("%d:%d got reply transaction with no transaction stack\n",
					  proc->pid, thread->pid);
			return_error = BR_FAILED_REPLY;
			return_error_param = -EPROTO;
			return_error_line = __LINE__;
			goto err_empty_call_stack;
		}
		if (in_reply_to->to_thread != thread) {
			spin_lock(&in_reply_to->lock);
			binder_user_error("%d:%d got reply transaction with bad transaction stack, transaction %d has target %d:%d\n",
				proc->pid, thread->pid, in_reply_to->debug_id,
				in_reply_to->to_proc ?
				in_reply_to->to_proc->pid : 0,
				in_reply_to->to_thread ?
				in_reply_to->to_thread->pid : 0);
			spin_unlock(&in_reply_to->lock);
			binder_inner_proc_unlock(proc);
			return_error = BR_FAILED_REPLY;
			return_error_param = -EPROTO;
			return_error_line = __LINE__;
			in_reply_to = NULL;
			goto err_bad_call_stack;
		}
		thread->transaction_stack = in_reply_to->to_parent;
		binder_inner_proc_unlock(proc);
		binder_set_nice(in_reply_to->saved_priority);
		target_thread = binder_get_txn_from_and_acq_inner(in_reply_to);
		if (target_thread == NULL) {
			/* annotation for sparse */
			__release(&target_thread->proc->inner_lock);
			return_error = BR_DEAD_REPLY;
			return_error_line = __LINE__;
			goto err_dead_binder;
		}
		if (target_thread->transaction_stack != in_reply_to) {
			binder_user_error("%d:%d got reply transaction with bad target transaction stack %d, expected %d\n",
				proc->pid, thread->pid,
				target_thread->transaction_stack ?
				target_thread->transaction_stack->debug_id : 0,
				in_reply_to->debug_id);
			binder_inner_proc_unlock(target_thread->proc);
			return_error = BR_FAILED_REPLY;
			return_error_param = -EPROTO;
			return_error_line = __LINE__;
			in_reply_to = NULL;
			target_thread = NULL;
			goto err_dead_binder;
		}
		target_proc = target_thread->proc;
		target_proc->tmp_ref++;
		binder_inner_proc_unlock(target_thread->proc);
	} else {
		if (tr->target.handle) {
			struct binder_ref *ref;

<<<<<<< HEAD
			ref = binder_get_ref(proc, tr->target.handle, true);
			if (ref == NULL) {
=======
			/*
			 * There must already be a strong ref
			 * on this node. If so, do a strong
			 * increment on the node to ensure it
			 * stays alive until the transaction is
			 * done.
			 */
			binder_proc_lock(proc);
			ref = binder_get_ref_olocked(proc, tr->target.handle,
						     true);
			if (ref) {
				target_node = binder_get_node_refs_for_txn(
						ref->node, &target_proc,
						&return_error);
			} else {
>>>>>>> 24b8d41d
				binder_user_error("%d:%d got transaction to invalid handle\n",
						  proc->pid, thread->pid);
				return_error = BR_FAILED_REPLY;
			}
			binder_proc_unlock(proc);
		} else {
			mutex_lock(&context->context_mgr_node_lock);
			target_node = context->binder_context_mgr_node;
			if (target_node)
				target_node = binder_get_node_refs_for_txn(
						target_node, &target_proc,
						&return_error);
			else
				return_error = BR_DEAD_REPLY;
			mutex_unlock(&context->context_mgr_node_lock);
			if (target_node && target_proc->pid == proc->pid) {
				binder_user_error("%d:%d got transaction to context manager from process owning it\n",
						  proc->pid, thread->pid);
				return_error = BR_FAILED_REPLY;
				return_error_param = -EINVAL;
				return_error_line = __LINE__;
				goto err_invalid_target_handle;
			}
		}
		if (!target_node) {
			/*
			 * return_error is set above
			 */
			return_error_param = -EINVAL;
			return_error_line = __LINE__;
			goto err_dead_binder;
		}
		e->to_node = target_node->debug_id;
		if (WARN_ON(proc == target_proc)) {
			return_error = BR_FAILED_REPLY;
			return_error_param = -EINVAL;
			return_error_line = __LINE__;
			goto err_invalid_target_handle;
		}
		if (security_binder_transaction(proc->tsk,
						target_proc->tsk) < 0) {
			return_error = BR_FAILED_REPLY;
			return_error_param = -EPERM;
			return_error_line = __LINE__;
			goto err_invalid_target_handle;
		}
		binder_inner_proc_lock(proc);

		w = list_first_entry_or_null(&thread->todo,
					     struct binder_work, entry);
		if (!(tr->flags & TF_ONE_WAY) && w &&
		    w->type == BINDER_WORK_TRANSACTION) {
			/*
			 * Do not allow new outgoing transaction from a
			 * thread that has a transaction at the head of
			 * its todo list. Only need to check the head
			 * because binder_select_thread_ilocked picks a
			 * thread from proc->waiting_threads to enqueue
			 * the transaction, and nothing is queued to the
			 * todo list while the thread is on waiting_threads.
			 */
			binder_user_error("%d:%d new transaction not allowed when there is a transaction on thread todo\n",
					  proc->pid, thread->pid);
			binder_inner_proc_unlock(proc);
			return_error = BR_FAILED_REPLY;
			return_error_param = -EPROTO;
			return_error_line = __LINE__;
			goto err_bad_todo_list;
		}

		if (!(tr->flags & TF_ONE_WAY) && thread->transaction_stack) {
			struct binder_transaction *tmp;

			tmp = thread->transaction_stack;
			if (tmp->to_thread != thread) {
				spin_lock(&tmp->lock);
				binder_user_error("%d:%d got new transaction with bad transaction stack, transaction %d has target %d:%d\n",
					proc->pid, thread->pid, tmp->debug_id,
					tmp->to_proc ? tmp->to_proc->pid : 0,
					tmp->to_thread ?
					tmp->to_thread->pid : 0);
				spin_unlock(&tmp->lock);
				binder_inner_proc_unlock(proc);
				return_error = BR_FAILED_REPLY;
				return_error_param = -EPROTO;
				return_error_line = __LINE__;
				goto err_bad_call_stack;
			}
			while (tmp) {
				struct binder_thread *from;

				spin_lock(&tmp->lock);
				from = tmp->from;
				if (from && from->proc == target_proc) {
					atomic_inc(&from->tmp_ref);
					target_thread = from;
					spin_unlock(&tmp->lock);
					break;
				}
				spin_unlock(&tmp->lock);
				tmp = tmp->from_parent;
			}
		}
		binder_inner_proc_unlock(proc);
	}
	if (target_thread)
		e->to_thread = target_thread->pid;
	e->to_proc = target_proc->pid;

	/* TODO: reuse incoming transaction for reply */
	t = kzalloc(sizeof(*t), GFP_KERNEL);
	if (t == NULL) {
		return_error = BR_FAILED_REPLY;
		return_error_param = -ENOMEM;
		return_error_line = __LINE__;
		goto err_alloc_t_failed;
	}
	INIT_LIST_HEAD(&t->fd_fixups);
	binder_stats_created(BINDER_STAT_TRANSACTION);
	spin_lock_init(&t->lock);

	tcomplete = kzalloc(sizeof(*tcomplete), GFP_KERNEL);
	if (tcomplete == NULL) {
		return_error = BR_FAILED_REPLY;
		return_error_param = -ENOMEM;
		return_error_line = __LINE__;
		goto err_alloc_tcomplete_failed;
	}
	binder_stats_created(BINDER_STAT_TRANSACTION_COMPLETE);

	t->debug_id = t_debug_id;

	if (reply)
		binder_debug(BINDER_DEBUG_TRANSACTION,
			     "%d:%d BC_REPLY %d -> %d:%d, data %016llx-%016llx size %lld-%lld-%lld\n",
			     proc->pid, thread->pid, t->debug_id,
			     target_proc->pid, target_thread->pid,
			     (u64)tr->data.ptr.buffer,
			     (u64)tr->data.ptr.offsets,
			     (u64)tr->data_size, (u64)tr->offsets_size,
			     (u64)extra_buffers_size);
	else
		binder_debug(BINDER_DEBUG_TRANSACTION,
			     "%d:%d BC_TRANSACTION %d -> %d - node %d, data %016llx-%016llx size %lld-%lld-%lld\n",
			     proc->pid, thread->pid, t->debug_id,
			     target_proc->pid, target_node->debug_id,
			     (u64)tr->data.ptr.buffer,
			     (u64)tr->data.ptr.offsets,
			     (u64)tr->data_size, (u64)tr->offsets_size,
			     (u64)extra_buffers_size);

	if (!reply && !(tr->flags & TF_ONE_WAY))
		t->from = thread;
	else
		t->from = NULL;
	t->sender_euid = task_euid(proc->tsk);
	t->to_proc = target_proc;
	t->to_thread = target_thread;
	t->code = tr->code;
	t->flags = tr->flags;
	t->priority = task_nice(current);

	if (target_node && target_node->txn_security_ctx) {
		u32 secid;
		size_t added_size;

		security_task_getsecid(proc->tsk, &secid);
		ret = security_secid_to_secctx(secid, &secctx, &secctx_sz);
		if (ret) {
			return_error = BR_FAILED_REPLY;
			return_error_param = ret;
			return_error_line = __LINE__;
			goto err_get_secctx_failed;
		}
		added_size = ALIGN(secctx_sz, sizeof(u64));
		extra_buffers_size += added_size;
		if (extra_buffers_size < added_size) {
			/* integer overflow of extra_buffers_size */
			return_error = BR_FAILED_REPLY;
			return_error_param = EINVAL;
			return_error_line = __LINE__;
			goto err_bad_extra_size;
		}
	}

	trace_binder_transaction(reply, t, target_node);

	t->buffer = binder_alloc_new_buf(&target_proc->alloc, tr->data_size,
		tr->offsets_size, extra_buffers_size,
		!reply && (t->flags & TF_ONE_WAY), current->tgid);
	if (IS_ERR(t->buffer)) {
		/*
		 * -ESRCH indicates VMA cleared. The target is dying.
		 */
		return_error_param = PTR_ERR(t->buffer);
		return_error = return_error_param == -ESRCH ?
			BR_DEAD_REPLY : BR_FAILED_REPLY;
		return_error_line = __LINE__;
		t->buffer = NULL;
		goto err_binder_alloc_buf_failed;
	}
	if (secctx) {
		int err;
		size_t buf_offset = ALIGN(tr->data_size, sizeof(void *)) +
				    ALIGN(tr->offsets_size, sizeof(void *)) +
				    ALIGN(extra_buffers_size, sizeof(void *)) -
				    ALIGN(secctx_sz, sizeof(u64));

		t->security_ctx = (uintptr_t)t->buffer->user_data + buf_offset;
		err = binder_alloc_copy_to_buffer(&target_proc->alloc,
						  t->buffer, buf_offset,
						  secctx, secctx_sz);
		if (err) {
			t->security_ctx = 0;
			WARN_ON(1);
		}
		security_release_secctx(secctx, secctx_sz);
		secctx = NULL;
	}
	t->buffer->debug_id = t->debug_id;
	t->buffer->transaction = t;
	t->buffer->target_node = target_node;
	trace_binder_transaction_alloc_buf(t->buffer);

	if (binder_alloc_copy_user_to_buffer(
				&target_proc->alloc,
				t->buffer, 0,
				(const void __user *)
					(uintptr_t)tr->data.ptr.buffer,
				tr->data_size)) {
		binder_user_error("%d:%d got transaction with invalid data ptr\n",
				proc->pid, thread->pid);
		return_error = BR_FAILED_REPLY;
		return_error_param = -EFAULT;
		return_error_line = __LINE__;
		goto err_copy_data_failed;
	}
	if (binder_alloc_copy_user_to_buffer(
				&target_proc->alloc,
				t->buffer,
				ALIGN(tr->data_size, sizeof(void *)),
				(const void __user *)
					(uintptr_t)tr->data.ptr.offsets,
				tr->offsets_size)) {
		binder_user_error("%d:%d got transaction with invalid offsets ptr\n",
				proc->pid, thread->pid);
		return_error = BR_FAILED_REPLY;
		return_error_param = -EFAULT;
		return_error_line = __LINE__;
		goto err_copy_data_failed;
	}
	if (!IS_ALIGNED(tr->offsets_size, sizeof(binder_size_t))) {
		binder_user_error("%d:%d got transaction with invalid offsets size, %lld\n",
				proc->pid, thread->pid, (u64)tr->offsets_size);
		return_error = BR_FAILED_REPLY;
		return_error_param = -EINVAL;
		return_error_line = __LINE__;
		goto err_bad_offset;
	}
	if (!IS_ALIGNED(extra_buffers_size, sizeof(u64))) {
		binder_user_error("%d:%d got transaction with unaligned buffers size, %lld\n",
				  proc->pid, thread->pid,
				  (u64)extra_buffers_size);
		return_error = BR_FAILED_REPLY;
		return_error_param = -EINVAL;
		return_error_line = __LINE__;
		goto err_bad_offset;
	}
	off_start_offset = ALIGN(tr->data_size, sizeof(void *));
	buffer_offset = off_start_offset;
	off_end_offset = off_start_offset + tr->offsets_size;
	sg_buf_offset = ALIGN(off_end_offset, sizeof(void *));
	sg_buf_end_offset = sg_buf_offset + extra_buffers_size -
		ALIGN(secctx_sz, sizeof(u64));
	off_min = 0;
	for (buffer_offset = off_start_offset; buffer_offset < off_end_offset;
	     buffer_offset += sizeof(binder_size_t)) {
		struct binder_object_header *hdr;
		size_t object_size;
		struct binder_object object;
		binder_size_t object_offset;

		if (binder_alloc_copy_from_buffer(&target_proc->alloc,
						  &object_offset,
						  t->buffer,
						  buffer_offset,
						  sizeof(object_offset))) {
			return_error = BR_FAILED_REPLY;
			return_error_param = -EINVAL;
			return_error_line = __LINE__;
			goto err_bad_offset;
		}
		object_size = binder_get_object(target_proc, t->buffer,
						object_offset, &object);
		if (object_size == 0 || object_offset < off_min) {
			binder_user_error("%d:%d got transaction with invalid offset (%lld, min %lld max %lld) or object.\n",
					  proc->pid, thread->pid,
					  (u64)object_offset,
					  (u64)off_min,
					  (u64)t->buffer->data_size);
			return_error = BR_FAILED_REPLY;
			return_error_param = -EINVAL;
			return_error_line = __LINE__;
			goto err_bad_offset;
		}

		hdr = &object.hdr;
		off_min = object_offset + object_size;
		switch (hdr->type) {
		case BINDER_TYPE_BINDER:
		case BINDER_TYPE_WEAK_BINDER: {
			struct flat_binder_object *fp;

			fp = to_flat_binder_object(hdr);
			ret = binder_translate_binder(fp, t, thread);

			if (ret < 0 ||
			    binder_alloc_copy_to_buffer(&target_proc->alloc,
							t->buffer,
							object_offset,
							fp, sizeof(*fp))) {
				return_error = BR_FAILED_REPLY;
				return_error_param = ret;
				return_error_line = __LINE__;
				goto err_translate_failed;
			}
<<<<<<< HEAD
			if (fp->type == BINDER_TYPE_BINDER)
				fp->type = BINDER_TYPE_HANDLE;
			else
				fp->type = BINDER_TYPE_WEAK_HANDLE;
			fp->binder = 0;
			fp->handle = ref->desc;
			fp->cookie = 0;
			binder_inc_ref(ref, fp->type == BINDER_TYPE_HANDLE,
				       &thread->todo);

			trace_binder_transaction_node_to_ref(t, node, ref);
			binder_debug(BINDER_DEBUG_TRANSACTION,
				     "        node %d u%016llx -> ref %d desc %d\n",
				     node->debug_id, (u64)node->ptr,
				     ref->debug_id, ref->desc);
		} break;
		case BINDER_TYPE_HANDLE:
		case BINDER_TYPE_WEAK_HANDLE: {
			struct binder_ref *ref;

			ref = binder_get_ref(proc, fp->handle,
					     fp->type == BINDER_TYPE_HANDLE);
=======
		} break;
		case BINDER_TYPE_HANDLE:
		case BINDER_TYPE_WEAK_HANDLE: {
			struct flat_binder_object *fp;

			fp = to_flat_binder_object(hdr);
			ret = binder_translate_handle(fp, t, thread);
			if (ret < 0 ||
			    binder_alloc_copy_to_buffer(&target_proc->alloc,
							t->buffer,
							object_offset,
							fp, sizeof(*fp))) {
				return_error = BR_FAILED_REPLY;
				return_error_param = ret;
				return_error_line = __LINE__;
				goto err_translate_failed;
			}
		} break;
>>>>>>> 24b8d41d

		case BINDER_TYPE_FD: {
			struct binder_fd_object *fp = to_binder_fd_object(hdr);
			binder_size_t fd_offset = object_offset +
				(uintptr_t)&fp->fd - (uintptr_t)fp;
			int ret = binder_translate_fd(fp->fd, fd_offset, t,
						      thread, in_reply_to);

			fp->pad_binder = 0;
			if (ret < 0 ||
			    binder_alloc_copy_to_buffer(&target_proc->alloc,
							t->buffer,
							object_offset,
							fp, sizeof(*fp))) {
				return_error = BR_FAILED_REPLY;
				return_error_param = ret;
				return_error_line = __LINE__;
				goto err_translate_failed;
			}
		} break;
		case BINDER_TYPE_FDA: {
			struct binder_object ptr_object;
			binder_size_t parent_offset;
			struct binder_fd_array_object *fda =
				to_binder_fd_array_object(hdr);
			size_t num_valid = (buffer_offset - off_start_offset) /
						sizeof(binder_size_t);
			struct binder_buffer_object *parent =
				binder_validate_ptr(target_proc, t->buffer,
						    &ptr_object, fda->parent,
						    off_start_offset,
						    &parent_offset,
						    num_valid);
			if (!parent) {
				binder_user_error("%d:%d got transaction with invalid parent offset or type\n",
						  proc->pid, thread->pid);
				return_error = BR_FAILED_REPLY;
				return_error_param = -EINVAL;
				return_error_line = __LINE__;
				goto err_bad_parent;
			}
<<<<<<< HEAD
			if (ref->node->proc == target_proc) {
				if (fp->type == BINDER_TYPE_HANDLE)
					fp->type = BINDER_TYPE_BINDER;
				else
					fp->type = BINDER_TYPE_WEAK_BINDER;
				fp->binder = ref->node->ptr;
				fp->cookie = ref->node->cookie;
				binder_inc_node(ref->node, fp->type == BINDER_TYPE_BINDER, 0, NULL);
				trace_binder_transaction_ref_to_node(t, ref);
				binder_debug(BINDER_DEBUG_TRANSACTION,
					     "        ref %d desc %d -> node %d u%016llx\n",
					     ref->debug_id, ref->desc, ref->node->debug_id,
					     (u64)ref->node->ptr);
			} else {
				struct binder_ref *new_ref;

				new_ref = binder_get_ref_for_node(target_proc, ref->node);
				if (new_ref == NULL) {
					return_error = BR_FAILED_REPLY;
					goto err_binder_get_ref_for_node_failed;
				}
				fp->binder = 0;
				fp->handle = new_ref->desc;
				fp->cookie = 0;
				binder_inc_ref(new_ref, fp->type == BINDER_TYPE_HANDLE, NULL);
				trace_binder_transaction_ref_to_ref(t, ref,
								    new_ref);
				binder_debug(BINDER_DEBUG_TRANSACTION,
					     "        ref %d desc %d -> ref %d desc %d (node %d)\n",
					     ref->debug_id, ref->desc, new_ref->debug_id,
					     new_ref->desc, ref->node->debug_id);
=======
			if (!binder_validate_fixup(target_proc, t->buffer,
						   off_start_offset,
						   parent_offset,
						   fda->parent_offset,
						   last_fixup_obj_off,
						   last_fixup_min_off)) {
				binder_user_error("%d:%d got transaction with out-of-order buffer fixup\n",
						  proc->pid, thread->pid);
				return_error = BR_FAILED_REPLY;
				return_error_param = -EINVAL;
				return_error_line = __LINE__;
				goto err_bad_parent;
>>>>>>> 24b8d41d
			}
			ret = binder_translate_fd_array(fda, parent, t, thread,
							in_reply_to);
			if (ret < 0) {
				return_error = BR_FAILED_REPLY;
				return_error_param = ret;
				return_error_line = __LINE__;
				goto err_translate_failed;
			}
			last_fixup_obj_off = parent_offset;
			last_fixup_min_off =
				fda->parent_offset + sizeof(u32) * fda->num_fds;
		} break;
		case BINDER_TYPE_PTR: {
			struct binder_buffer_object *bp =
				to_binder_buffer_object(hdr);
			size_t buf_left = sg_buf_end_offset - sg_buf_offset;
			size_t num_valid;

			if (bp->length > buf_left) {
				binder_user_error("%d:%d got transaction with too large buffer\n",
						  proc->pid, thread->pid);
				return_error = BR_FAILED_REPLY;
				return_error_param = -EINVAL;
				return_error_line = __LINE__;
				goto err_bad_offset;
			}
			if (binder_alloc_copy_user_to_buffer(
						&target_proc->alloc,
						t->buffer,
						sg_buf_offset,
						(const void __user *)
							(uintptr_t)bp->buffer,
						bp->length)) {
				binder_user_error("%d:%d got transaction with invalid offsets ptr\n",
						  proc->pid, thread->pid);
				return_error_param = -EFAULT;
				return_error = BR_FAILED_REPLY;
				return_error_line = __LINE__;
				goto err_copy_data_failed;
			}
			/* Fixup buffer pointer to target proc address space */
			bp->buffer = (uintptr_t)
				t->buffer->user_data + sg_buf_offset;
			sg_buf_offset += ALIGN(bp->length, sizeof(u64));

			num_valid = (buffer_offset - off_start_offset) /
					sizeof(binder_size_t);
			ret = binder_fixup_parent(t, thread, bp,
						  off_start_offset,
						  num_valid,
						  last_fixup_obj_off,
						  last_fixup_min_off);
			if (ret < 0 ||
			    binder_alloc_copy_to_buffer(&target_proc->alloc,
							t->buffer,
							object_offset,
							bp, sizeof(*bp))) {
				return_error = BR_FAILED_REPLY;
				return_error_param = ret;
				return_error_line = __LINE__;
				goto err_translate_failed;
			}
<<<<<<< HEAD
			task_fd_install(target_proc, target_fd, file);
			trace_binder_transaction_fd(t, fp->handle, target_fd);
			binder_debug(BINDER_DEBUG_TRANSACTION,
				     "        fd %d -> %d\n", fp->handle, target_fd);
			/* TODO: fput? */
			fp->binder = 0;
			fp->handle = target_fd;
=======
			last_fixup_obj_off = object_offset;
			last_fixup_min_off = 0;
>>>>>>> 24b8d41d
		} break;
		default:
			binder_user_error("%d:%d got transaction with invalid object type, %x\n",
				proc->pid, thread->pid, hdr->type);
			return_error = BR_FAILED_REPLY;
			return_error_param = -EINVAL;
			return_error_line = __LINE__;
			goto err_bad_object_type;
		}
	}
	tcomplete->type = BINDER_WORK_TRANSACTION_COMPLETE;
	t->work.type = BINDER_WORK_TRANSACTION;

	if (reply) {
		binder_enqueue_thread_work(thread, tcomplete);
		binder_inner_proc_lock(target_proc);
		if (target_thread->is_dead) {
			binder_inner_proc_unlock(target_proc);
			goto err_dead_proc_or_thread;
		}
		BUG_ON(t->buffer->async_transaction != 0);
		binder_pop_transaction_ilocked(target_thread, in_reply_to);
		binder_enqueue_thread_work_ilocked(target_thread, &t->work);
		binder_inner_proc_unlock(target_proc);
		wake_up_interruptible_sync(&target_thread->wait);
		binder_free_transaction(in_reply_to);
	} else if (!(t->flags & TF_ONE_WAY)) {
		BUG_ON(t->buffer->async_transaction != 0);
		binder_inner_proc_lock(proc);
		/*
		 * Defer the TRANSACTION_COMPLETE, so we don't return to
		 * userspace immediately; this allows the target process to
		 * immediately start processing this transaction, reducing
		 * latency. We will then return the TRANSACTION_COMPLETE when
		 * the target replies (or there is an error).
		 */
		binder_enqueue_deferred_thread_work_ilocked(thread, tcomplete);
		t->need_reply = 1;
		t->from_parent = thread->transaction_stack;
		thread->transaction_stack = t;
		binder_inner_proc_unlock(proc);
		if (!binder_proc_transaction(t, target_proc, target_thread)) {
			binder_inner_proc_lock(proc);
			binder_pop_transaction_ilocked(thread, t);
			binder_inner_proc_unlock(proc);
			goto err_dead_proc_or_thread;
		}
	} else {
		BUG_ON(target_node == NULL);
		BUG_ON(t->buffer->async_transaction != 1);
		binder_enqueue_thread_work(thread, tcomplete);
		if (!binder_proc_transaction(t, target_proc, NULL))
			goto err_dead_proc_or_thread;
	}
	if (target_thread)
		binder_thread_dec_tmpref(target_thread);
	binder_proc_dec_tmpref(target_proc);
	if (target_node)
		binder_dec_node_tmpref(target_node);
	/*
	 * write barrier to synchronize with initialization
	 * of log entry
	 */
	smp_wmb();
	WRITE_ONCE(e->debug_id_done, t_debug_id);
	return;

err_dead_proc_or_thread:
	return_error = BR_DEAD_REPLY;
	return_error_line = __LINE__;
	binder_dequeue_work(proc, tcomplete);
err_translate_failed:
err_bad_object_type:
err_bad_offset:
err_bad_parent:
err_copy_data_failed:
	binder_free_txn_fixups(t);
	trace_binder_transaction_failed_buffer_release(t->buffer);
	binder_transaction_buffer_release(target_proc, t->buffer,
					  buffer_offset, true);
	if (target_node)
		binder_dec_node_tmpref(target_node);
	target_node = NULL;
	t->buffer->transaction = NULL;
	binder_alloc_free_buf(&target_proc->alloc, t->buffer);
err_binder_alloc_buf_failed:
err_bad_extra_size:
	if (secctx)
		security_release_secctx(secctx, secctx_sz);
err_get_secctx_failed:
	kfree(tcomplete);
	binder_stats_deleted(BINDER_STAT_TRANSACTION_COMPLETE);
err_alloc_tcomplete_failed:
	kfree(t);
	binder_stats_deleted(BINDER_STAT_TRANSACTION);
err_alloc_t_failed:
err_bad_todo_list:
err_bad_call_stack:
err_empty_call_stack:
err_dead_binder:
err_invalid_target_handle:
	if (target_thread)
		binder_thread_dec_tmpref(target_thread);
	if (target_proc)
		binder_proc_dec_tmpref(target_proc);
	if (target_node) {
		binder_dec_node(target_node, 1, 0);
		binder_dec_node_tmpref(target_node);
	}

	binder_debug(BINDER_DEBUG_FAILED_TRANSACTION,
		     "%d:%d transaction failed %d/%d, size %lld-%lld line %d\n",
		     proc->pid, thread->pid, return_error, return_error_param,
		     (u64)tr->data_size, (u64)tr->offsets_size,
		     return_error_line);

	{
		struct binder_transaction_log_entry *fe;

		e->return_error = return_error;
		e->return_error_param = return_error_param;
		e->return_error_line = return_error_line;
		fe = binder_transaction_log_add(&binder_transaction_log_failed);
		*fe = *e;
		/*
		 * write barrier to synchronize with initialization
		 * of log entry
		 */
		smp_wmb();
		WRITE_ONCE(e->debug_id_done, t_debug_id);
		WRITE_ONCE(fe->debug_id_done, t_debug_id);
	}

	BUG_ON(thread->return_error.cmd != BR_OK);
	if (in_reply_to) {
		thread->return_error.cmd = BR_TRANSACTION_COMPLETE;
		binder_enqueue_thread_work(thread, &thread->return_error.work);
		binder_send_failed_reply(in_reply_to, return_error);
	} else {
		thread->return_error.cmd = return_error;
		binder_enqueue_thread_work(thread, &thread->return_error.work);
	}
}

/**
 * binder_free_buf() - free the specified buffer
 * @proc:	binder proc that owns buffer
 * @buffer:	buffer to be freed
 *
 * If buffer for an async transaction, enqueue the next async
 * transaction from the node.
 *
 * Cleanup buffer and free it.
 */
static void
binder_free_buf(struct binder_proc *proc, struct binder_buffer *buffer)
{
	binder_inner_proc_lock(proc);
	if (buffer->transaction) {
		buffer->transaction->buffer = NULL;
		buffer->transaction = NULL;
	}
	binder_inner_proc_unlock(proc);
	if (buffer->async_transaction && buffer->target_node) {
		struct binder_node *buf_node;
		struct binder_work *w;

		buf_node = buffer->target_node;
		binder_node_inner_lock(buf_node);
		BUG_ON(!buf_node->has_async_transaction);
		BUG_ON(buf_node->proc != proc);
		w = binder_dequeue_work_head_ilocked(
				&buf_node->async_todo);
		if (!w) {
			buf_node->has_async_transaction = false;
		} else {
			binder_enqueue_work_ilocked(
					w, &proc->todo);
			binder_wakeup_proc_ilocked(proc);
		}
		binder_node_inner_unlock(buf_node);
	}
	trace_binder_transaction_buffer_release(buffer);
	binder_transaction_buffer_release(proc, buffer, 0, false);
	binder_alloc_free_buf(&proc->alloc, buffer);
}

static int binder_thread_write(struct binder_proc *proc,
			struct binder_thread *thread,
			binder_uintptr_t binder_buffer, size_t size,
			binder_size_t *consumed)
{
	uint32_t cmd;
	struct binder_context *context = proc->context;
	void __user *buffer = (void __user *)(uintptr_t)binder_buffer;
	void __user *ptr = buffer + *consumed;
	void __user *end = buffer + size;

	while (ptr < end && thread->return_error.cmd == BR_OK) {
		int ret;

		if (get_user(cmd, (uint32_t __user *)ptr))
			return -EFAULT;
		ptr += sizeof(uint32_t);
		trace_binder_command(cmd);
		if (_IOC_NR(cmd) < ARRAY_SIZE(binder_stats.bc)) {
			atomic_inc(&binder_stats.bc[_IOC_NR(cmd)]);
			atomic_inc(&proc->stats.bc[_IOC_NR(cmd)]);
			atomic_inc(&thread->stats.bc[_IOC_NR(cmd)]);
		}
		switch (cmd) {
		case BC_INCREFS:
		case BC_ACQUIRE:
		case BC_RELEASE:
		case BC_DECREFS: {
			uint32_t target;
			const char *debug_string;
			bool strong = cmd == BC_ACQUIRE || cmd == BC_RELEASE;
			bool increment = cmd == BC_INCREFS || cmd == BC_ACQUIRE;
			struct binder_ref_data rdata;

			if (get_user(target, (uint32_t __user *)ptr))
				return -EFAULT;

			ptr += sizeof(uint32_t);
			ret = -1;
			if (increment && !target) {
				struct binder_node *ctx_mgr_node;
				mutex_lock(&context->context_mgr_node_lock);
				ctx_mgr_node = context->binder_context_mgr_node;
				if (ctx_mgr_node) {
					if (ctx_mgr_node->proc == proc) {
						binder_user_error("%d:%d context manager tried to acquire desc 0\n",
								  proc->pid, thread->pid);
						mutex_unlock(&context->context_mgr_node_lock);
						return -EINVAL;
					}
					ret = binder_inc_ref_for_node(
							proc, ctx_mgr_node,
							strong, NULL, &rdata);
				}
<<<<<<< HEAD
			} else
				ref = binder_get_ref(proc, target,
						     cmd == BC_ACQUIRE ||
						     cmd == BC_RELEASE);
			if (ref == NULL) {
				binder_user_error("%d:%d refcount change on invalid ref %d\n",
					proc->pid, thread->pid, target);
				break;
=======
				mutex_unlock(&context->context_mgr_node_lock);
			}
			if (ret)
				ret = binder_update_ref_for_handle(
						proc, target, increment, strong,
						&rdata);
			if (!ret && rdata.desc != target) {
				binder_user_error("%d:%d tried to acquire reference to desc %d, got %d instead\n",
					proc->pid, thread->pid,
					target, rdata.desc);
>>>>>>> 24b8d41d
			}
			switch (cmd) {
			case BC_INCREFS:
				debug_string = "IncRefs";
				break;
			case BC_ACQUIRE:
				debug_string = "Acquire";
				break;
			case BC_RELEASE:
				debug_string = "Release";
				break;
			case BC_DECREFS:
			default:
				debug_string = "DecRefs";
				break;
			}
			if (ret) {
				binder_user_error("%d:%d %s %d refcount change on invalid ref %d ret %d\n",
					proc->pid, thread->pid, debug_string,
					strong, target, ret);
				break;
			}
			binder_debug(BINDER_DEBUG_USER_REFS,
				     "%d:%d %s ref %d desc %d s %d w %d\n",
				     proc->pid, thread->pid, debug_string,
				     rdata.debug_id, rdata.desc, rdata.strong,
				     rdata.weak);
			break;
		}
		case BC_INCREFS_DONE:
		case BC_ACQUIRE_DONE: {
			binder_uintptr_t node_ptr;
			binder_uintptr_t cookie;
			struct binder_node *node;
			bool free_node;

			if (get_user(node_ptr, (binder_uintptr_t __user *)ptr))
				return -EFAULT;
			ptr += sizeof(binder_uintptr_t);
			if (get_user(cookie, (binder_uintptr_t __user *)ptr))
				return -EFAULT;
			ptr += sizeof(binder_uintptr_t);
			node = binder_get_node(proc, node_ptr);
			if (node == NULL) {
				binder_user_error("%d:%d %s u%016llx no match\n",
					proc->pid, thread->pid,
					cmd == BC_INCREFS_DONE ?
					"BC_INCREFS_DONE" :
					"BC_ACQUIRE_DONE",
					(u64)node_ptr);
				break;
			}
			if (cookie != node->cookie) {
				binder_user_error("%d:%d %s u%016llx node %d cookie mismatch %016llx != %016llx\n",
					proc->pid, thread->pid,
					cmd == BC_INCREFS_DONE ?
					"BC_INCREFS_DONE" : "BC_ACQUIRE_DONE",
					(u64)node_ptr, node->debug_id,
					(u64)cookie, (u64)node->cookie);
				binder_put_node(node);
				break;
			}
			binder_node_inner_lock(node);
			if (cmd == BC_ACQUIRE_DONE) {
				if (node->pending_strong_ref == 0) {
					binder_user_error("%d:%d BC_ACQUIRE_DONE node %d has no pending acquire request\n",
						proc->pid, thread->pid,
						node->debug_id);
					binder_node_inner_unlock(node);
					binder_put_node(node);
					break;
				}
				node->pending_strong_ref = 0;
			} else {
				if (node->pending_weak_ref == 0) {
					binder_user_error("%d:%d BC_INCREFS_DONE node %d has no pending increfs request\n",
						proc->pid, thread->pid,
						node->debug_id);
					binder_node_inner_unlock(node);
					binder_put_node(node);
					break;
				}
				node->pending_weak_ref = 0;
			}
			free_node = binder_dec_node_nilocked(node,
					cmd == BC_ACQUIRE_DONE, 0);
			WARN_ON(free_node);
			binder_debug(BINDER_DEBUG_USER_REFS,
				     "%d:%d %s node %d ls %d lw %d tr %d\n",
				     proc->pid, thread->pid,
				     cmd == BC_INCREFS_DONE ? "BC_INCREFS_DONE" : "BC_ACQUIRE_DONE",
				     node->debug_id, node->local_strong_refs,
				     node->local_weak_refs, node->tmp_refs);
			binder_node_inner_unlock(node);
			binder_put_node(node);
			break;
		}
		case BC_ATTEMPT_ACQUIRE:
			pr_err("BC_ATTEMPT_ACQUIRE not supported\n");
			return -EINVAL;
		case BC_ACQUIRE_RESULT:
			pr_err("BC_ACQUIRE_RESULT not supported\n");
			return -EINVAL;

		case BC_FREE_BUFFER: {
			binder_uintptr_t data_ptr;
			struct binder_buffer *buffer;

			if (get_user(data_ptr, (binder_uintptr_t __user *)ptr))
				return -EFAULT;
			ptr += sizeof(binder_uintptr_t);

			buffer = binder_alloc_prepare_to_free(&proc->alloc,
							      data_ptr);
			if (IS_ERR_OR_NULL(buffer)) {
				if (PTR_ERR(buffer) == -EPERM) {
					binder_user_error(
						"%d:%d BC_FREE_BUFFER u%016llx matched unreturned or currently freeing buffer\n",
						proc->pid, thread->pid,
						(u64)data_ptr);
				} else {
					binder_user_error(
						"%d:%d BC_FREE_BUFFER u%016llx no match\n",
						proc->pid, thread->pid,
						(u64)data_ptr);
				}
				break;
			}
			binder_debug(BINDER_DEBUG_FREE_BUFFER,
				     "%d:%d BC_FREE_BUFFER u%016llx found buffer %d for %s transaction\n",
				     proc->pid, thread->pid, (u64)data_ptr,
				     buffer->debug_id,
				     buffer->transaction ? "active" : "finished");
			binder_free_buf(proc, buffer);
			break;
		}

		case BC_TRANSACTION_SG:
		case BC_REPLY_SG: {
			struct binder_transaction_data_sg tr;

			if (copy_from_user(&tr, ptr, sizeof(tr)))
				return -EFAULT;
			ptr += sizeof(tr);
			binder_transaction(proc, thread, &tr.transaction_data,
					   cmd == BC_REPLY_SG, tr.buffers_size);
			break;
		}
		case BC_TRANSACTION:
		case BC_REPLY: {
			struct binder_transaction_data tr;

			if (copy_from_user(&tr, ptr, sizeof(tr)))
				return -EFAULT;
			ptr += sizeof(tr);
			binder_transaction(proc, thread, &tr,
					   cmd == BC_REPLY, 0);
			break;
		}

		case BC_REGISTER_LOOPER:
			binder_debug(BINDER_DEBUG_THREADS,
				     "%d:%d BC_REGISTER_LOOPER\n",
				     proc->pid, thread->pid);
			binder_inner_proc_lock(proc);
			if (thread->looper & BINDER_LOOPER_STATE_ENTERED) {
				thread->looper |= BINDER_LOOPER_STATE_INVALID;
				binder_user_error("%d:%d ERROR: BC_REGISTER_LOOPER called after BC_ENTER_LOOPER\n",
					proc->pid, thread->pid);
			} else if (proc->requested_threads == 0) {
				thread->looper |= BINDER_LOOPER_STATE_INVALID;
				binder_user_error("%d:%d ERROR: BC_REGISTER_LOOPER called without request\n",
					proc->pid, thread->pid);
			} else {
				proc->requested_threads--;
				proc->requested_threads_started++;
			}
			thread->looper |= BINDER_LOOPER_STATE_REGISTERED;
			binder_inner_proc_unlock(proc);
			break;
		case BC_ENTER_LOOPER:
			binder_debug(BINDER_DEBUG_THREADS,
				     "%d:%d BC_ENTER_LOOPER\n",
				     proc->pid, thread->pid);
			if (thread->looper & BINDER_LOOPER_STATE_REGISTERED) {
				thread->looper |= BINDER_LOOPER_STATE_INVALID;
				binder_user_error("%d:%d ERROR: BC_ENTER_LOOPER called after BC_REGISTER_LOOPER\n",
					proc->pid, thread->pid);
			}
			thread->looper |= BINDER_LOOPER_STATE_ENTERED;
			break;
		case BC_EXIT_LOOPER:
			binder_debug(BINDER_DEBUG_THREADS,
				     "%d:%d BC_EXIT_LOOPER\n",
				     proc->pid, thread->pid);
			thread->looper |= BINDER_LOOPER_STATE_EXITED;
			break;

		case BC_REQUEST_DEATH_NOTIFICATION:
		case BC_CLEAR_DEATH_NOTIFICATION: {
			uint32_t target;
			binder_uintptr_t cookie;
			struct binder_ref *ref;
			struct binder_ref_death *death = NULL;

			if (get_user(target, (uint32_t __user *)ptr))
				return -EFAULT;
			ptr += sizeof(uint32_t);
			if (get_user(cookie, (binder_uintptr_t __user *)ptr))
				return -EFAULT;
			ptr += sizeof(binder_uintptr_t);
<<<<<<< HEAD
			ref = binder_get_ref(proc, target, false);
=======
			if (cmd == BC_REQUEST_DEATH_NOTIFICATION) {
				/*
				 * Allocate memory for death notification
				 * before taking lock
				 */
				death = kzalloc(sizeof(*death), GFP_KERNEL);
				if (death == NULL) {
					WARN_ON(thread->return_error.cmd !=
						BR_OK);
					thread->return_error.cmd = BR_ERROR;
					binder_enqueue_thread_work(
						thread,
						&thread->return_error.work);
					binder_debug(
						BINDER_DEBUG_FAILED_TRANSACTION,
						"%d:%d BC_REQUEST_DEATH_NOTIFICATION failed\n",
						proc->pid, thread->pid);
					break;
				}
			}
			binder_proc_lock(proc);
			ref = binder_get_ref_olocked(proc, target, false);
>>>>>>> 24b8d41d
			if (ref == NULL) {
				binder_user_error("%d:%d %s invalid ref %d\n",
					proc->pid, thread->pid,
					cmd == BC_REQUEST_DEATH_NOTIFICATION ?
					"BC_REQUEST_DEATH_NOTIFICATION" :
					"BC_CLEAR_DEATH_NOTIFICATION",
					target);
				binder_proc_unlock(proc);
				kfree(death);
				break;
			}

			binder_debug(BINDER_DEBUG_DEATH_NOTIFICATION,
				     "%d:%d %s %016llx ref %d desc %d s %d w %d for node %d\n",
				     proc->pid, thread->pid,
				     cmd == BC_REQUEST_DEATH_NOTIFICATION ?
				     "BC_REQUEST_DEATH_NOTIFICATION" :
				     "BC_CLEAR_DEATH_NOTIFICATION",
				     (u64)cookie, ref->data.debug_id,
				     ref->data.desc, ref->data.strong,
				     ref->data.weak, ref->node->debug_id);

			binder_node_lock(ref->node);
			if (cmd == BC_REQUEST_DEATH_NOTIFICATION) {
				if (ref->death) {
					binder_user_error("%d:%d BC_REQUEST_DEATH_NOTIFICATION death notification already set\n",
						proc->pid, thread->pid);
					binder_node_unlock(ref->node);
					binder_proc_unlock(proc);
					kfree(death);
					break;
				}
				binder_stats_created(BINDER_STAT_DEATH);
				INIT_LIST_HEAD(&death->work.entry);
				death->cookie = cookie;
				ref->death = death;
				if (ref->node->proc == NULL) {
					ref->death->work.type = BINDER_WORK_DEAD_BINDER;

					binder_inner_proc_lock(proc);
					binder_enqueue_work_ilocked(
						&ref->death->work, &proc->todo);
					binder_wakeup_proc_ilocked(proc);
					binder_inner_proc_unlock(proc);
				}
			} else {
				if (ref->death == NULL) {
					binder_user_error("%d:%d BC_CLEAR_DEATH_NOTIFICATION death notification not active\n",
						proc->pid, thread->pid);
					binder_node_unlock(ref->node);
					binder_proc_unlock(proc);
					break;
				}
				death = ref->death;
				if (death->cookie != cookie) {
					binder_user_error("%d:%d BC_CLEAR_DEATH_NOTIFICATION death notification cookie mismatch %016llx != %016llx\n",
						proc->pid, thread->pid,
						(u64)death->cookie,
						(u64)cookie);
					binder_node_unlock(ref->node);
					binder_proc_unlock(proc);
					break;
				}
				ref->death = NULL;
				binder_inner_proc_lock(proc);
				if (list_empty(&death->work.entry)) {
					death->work.type = BINDER_WORK_CLEAR_DEATH_NOTIFICATION;
					if (thread->looper &
					    (BINDER_LOOPER_STATE_REGISTERED |
					     BINDER_LOOPER_STATE_ENTERED))
						binder_enqueue_thread_work_ilocked(
								thread,
								&death->work);
					else {
						binder_enqueue_work_ilocked(
								&death->work,
								&proc->todo);
						binder_wakeup_proc_ilocked(
								proc);
					}
				} else {
					BUG_ON(death->work.type != BINDER_WORK_DEAD_BINDER);
					death->work.type = BINDER_WORK_DEAD_BINDER_AND_CLEAR;
				}
				binder_inner_proc_unlock(proc);
			}
			binder_node_unlock(ref->node);
			binder_proc_unlock(proc);
		} break;
		case BC_DEAD_BINDER_DONE: {
			struct binder_work *w;
			binder_uintptr_t cookie;
			struct binder_ref_death *death = NULL;

			if (get_user(cookie, (binder_uintptr_t __user *)ptr))
				return -EFAULT;

			ptr += sizeof(cookie);
			binder_inner_proc_lock(proc);
			list_for_each_entry(w, &proc->delivered_death,
					    entry) {
				struct binder_ref_death *tmp_death =
					container_of(w,
						     struct binder_ref_death,
						     work);

				if (tmp_death->cookie == cookie) {
					death = tmp_death;
					break;
				}
			}
			binder_debug(BINDER_DEBUG_DEAD_BINDER,
				     "%d:%d BC_DEAD_BINDER_DONE %016llx found %pK\n",
				     proc->pid, thread->pid, (u64)cookie,
				     death);
			if (death == NULL) {
				binder_user_error("%d:%d BC_DEAD_BINDER_DONE %016llx not found\n",
					proc->pid, thread->pid, (u64)cookie);
				binder_inner_proc_unlock(proc);
				break;
			}
			binder_dequeue_work_ilocked(&death->work);
			if (death->work.type == BINDER_WORK_DEAD_BINDER_AND_CLEAR) {
				death->work.type = BINDER_WORK_CLEAR_DEATH_NOTIFICATION;
				if (thread->looper &
					(BINDER_LOOPER_STATE_REGISTERED |
					 BINDER_LOOPER_STATE_ENTERED))
					binder_enqueue_thread_work_ilocked(
						thread, &death->work);
				else {
					binder_enqueue_work_ilocked(
							&death->work,
							&proc->todo);
					binder_wakeup_proc_ilocked(proc);
				}
			}
			binder_inner_proc_unlock(proc);
		} break;

		default:
			pr_err("%d:%d unknown command %d\n",
			       proc->pid, thread->pid, cmd);
			return -EINVAL;
		}
		*consumed = ptr - buffer;
	}
	return 0;
}

static void binder_stat_br(struct binder_proc *proc,
			   struct binder_thread *thread, uint32_t cmd)
{
	trace_binder_return(cmd);
	if (_IOC_NR(cmd) < ARRAY_SIZE(binder_stats.br)) {
		atomic_inc(&binder_stats.br[_IOC_NR(cmd)]);
		atomic_inc(&proc->stats.br[_IOC_NR(cmd)]);
		atomic_inc(&thread->stats.br[_IOC_NR(cmd)]);
	}
}

static int binder_put_node_cmd(struct binder_proc *proc,
			       struct binder_thread *thread,
			       void __user **ptrp,
			       binder_uintptr_t node_ptr,
			       binder_uintptr_t node_cookie,
			       int node_debug_id,
			       uint32_t cmd, const char *cmd_name)
{
	void __user *ptr = *ptrp;

	if (put_user(cmd, (uint32_t __user *)ptr))
		return -EFAULT;
	ptr += sizeof(uint32_t);

	if (put_user(node_ptr, (binder_uintptr_t __user *)ptr))
		return -EFAULT;
	ptr += sizeof(binder_uintptr_t);

	if (put_user(node_cookie, (binder_uintptr_t __user *)ptr))
		return -EFAULT;
	ptr += sizeof(binder_uintptr_t);

	binder_stat_br(proc, thread, cmd);
	binder_debug(BINDER_DEBUG_USER_REFS, "%d:%d %s %d u%016llx c%016llx\n",
		     proc->pid, thread->pid, cmd_name, node_debug_id,
		     (u64)node_ptr, (u64)node_cookie);

	*ptrp = ptr;
	return 0;
}

static int binder_wait_for_work(struct binder_thread *thread,
				bool do_proc_work)
{
	DEFINE_WAIT(wait);
	struct binder_proc *proc = thread->proc;
	int ret = 0;

	freezer_do_not_count();
	binder_inner_proc_lock(proc);
	for (;;) {
		prepare_to_wait(&thread->wait, &wait, TASK_INTERRUPTIBLE);
		if (binder_has_work_ilocked(thread, do_proc_work))
			break;
		if (do_proc_work)
			list_add(&thread->waiting_thread_node,
				 &proc->waiting_threads);
		binder_inner_proc_unlock(proc);
		schedule();
		binder_inner_proc_lock(proc);
		list_del_init(&thread->waiting_thread_node);
		if (signal_pending(current)) {
			ret = -ERESTARTSYS;
			break;
		}
	}
	finish_wait(&thread->wait, &wait);
	binder_inner_proc_unlock(proc);
	freezer_count();

	return ret;
}

/**
 * binder_apply_fd_fixups() - finish fd translation
 * @proc:         binder_proc associated @t->buffer
 * @t:	binder transaction with list of fd fixups
 *
 * Now that we are in the context of the transaction target
 * process, we can allocate and install fds. Process the
 * list of fds to translate and fixup the buffer with the
 * new fds.
 *
 * If we fail to allocate an fd, then free the resources by
 * fput'ing files that have not been processed and ksys_close'ing
 * any fds that have already been allocated.
 */
static int binder_apply_fd_fixups(struct binder_proc *proc,
				  struct binder_transaction *t)
{
	struct binder_txn_fd_fixup *fixup, *tmp;
	int ret = 0;

	list_for_each_entry(fixup, &t->fd_fixups, fixup_entry) {
		int fd = get_unused_fd_flags(O_CLOEXEC);

		if (fd < 0) {
			binder_debug(BINDER_DEBUG_TRANSACTION,
				     "failed fd fixup txn %d fd %d\n",
				     t->debug_id, fd);
			ret = -ENOMEM;
			break;
		}
		binder_debug(BINDER_DEBUG_TRANSACTION,
			     "fd fixup txn %d fd %d\n",
			     t->debug_id, fd);
		trace_binder_transaction_fd_recv(t, fd, fixup->offset);
		fd_install(fd, fixup->file);
		fixup->file = NULL;
		if (binder_alloc_copy_to_buffer(&proc->alloc, t->buffer,
						fixup->offset, &fd,
						sizeof(u32))) {
			ret = -EINVAL;
			break;
		}
	}
	list_for_each_entry_safe(fixup, tmp, &t->fd_fixups, fixup_entry) {
		if (fixup->file) {
			fput(fixup->file);
		} else if (ret) {
			u32 fd;
			int err;

			err = binder_alloc_copy_from_buffer(&proc->alloc, &fd,
							    t->buffer,
							    fixup->offset,
							    sizeof(fd));
			WARN_ON(err);
			if (!err)
				binder_deferred_fd_close(fd);
		}
		list_del(&fixup->fixup_entry);
		kfree(fixup);
	}

	return ret;
}

static int binder_thread_read(struct binder_proc *proc,
			      struct binder_thread *thread,
			      binder_uintptr_t binder_buffer, size_t size,
			      binder_size_t *consumed, int non_block)
{
	void __user *buffer = (void __user *)(uintptr_t)binder_buffer;
	void __user *ptr = buffer + *consumed;
	void __user *end = buffer + size;

	int ret = 0;
	int wait_for_proc_work;

	if (*consumed == 0) {
		if (put_user(BR_NOOP, (uint32_t __user *)ptr))
			return -EFAULT;
		ptr += sizeof(uint32_t);
	}

retry:
	binder_inner_proc_lock(proc);
	wait_for_proc_work = binder_available_for_proc_work_ilocked(thread);
	binder_inner_proc_unlock(proc);

	thread->looper |= BINDER_LOOPER_STATE_WAITING;

	trace_binder_wait_for_work(wait_for_proc_work,
				   !!thread->transaction_stack,
				   !binder_worklist_empty(proc, &thread->todo));
	if (wait_for_proc_work) {
		if (!(thread->looper & (BINDER_LOOPER_STATE_REGISTERED |
					BINDER_LOOPER_STATE_ENTERED))) {
			binder_user_error("%d:%d ERROR: Thread waiting for process work before calling BC_REGISTER_LOOPER or BC_ENTER_LOOPER (state %x)\n",
				proc->pid, thread->pid, thread->looper);
			wait_event_interruptible(binder_user_error_wait,
						 binder_stop_on_user_error < 2);
		}
		binder_set_nice(proc->default_priority);
	}

	if (non_block) {
		if (!binder_has_work(thread, wait_for_proc_work))
			ret = -EAGAIN;
	} else {
		ret = binder_wait_for_work(thread, wait_for_proc_work);
	}

	thread->looper &= ~BINDER_LOOPER_STATE_WAITING;

	if (ret)
		return ret;

	while (1) {
		uint32_t cmd;
		struct binder_transaction_data_secctx tr;
		struct binder_transaction_data *trd = &tr.transaction_data;
		struct binder_work *w = NULL;
		struct list_head *list = NULL;
		struct binder_transaction *t = NULL;
		struct binder_thread *t_from;
		size_t trsize = sizeof(*trd);

		binder_inner_proc_lock(proc);
		if (!binder_worklist_empty_ilocked(&thread->todo))
			list = &thread->todo;
		else if (!binder_worklist_empty_ilocked(&proc->todo) &&
			   wait_for_proc_work)
			list = &proc->todo;
		else {
			binder_inner_proc_unlock(proc);

			/* no data added */
			if (ptr - buffer == 4 && !thread->looper_need_return)
				goto retry;
			break;
		}

		if (end - ptr < sizeof(tr) + 4) {
			binder_inner_proc_unlock(proc);
			break;
		}
		w = binder_dequeue_work_head_ilocked(list);
		if (binder_worklist_empty_ilocked(&thread->todo))
			thread->process_todo = false;

		switch (w->type) {
		case BINDER_WORK_TRANSACTION: {
			binder_inner_proc_unlock(proc);
			t = container_of(w, struct binder_transaction, work);
		} break;
		case BINDER_WORK_RETURN_ERROR: {
			struct binder_error *e = container_of(
					w, struct binder_error, work);

			WARN_ON(e->cmd == BR_OK);
			binder_inner_proc_unlock(proc);
			if (put_user(e->cmd, (uint32_t __user *)ptr))
				return -EFAULT;
			cmd = e->cmd;
			e->cmd = BR_OK;
			ptr += sizeof(uint32_t);

			binder_stat_br(proc, thread, cmd);
		} break;
		case BINDER_WORK_TRANSACTION_COMPLETE: {
			binder_inner_proc_unlock(proc);
			cmd = BR_TRANSACTION_COMPLETE;
			kfree(w);
			binder_stats_deleted(BINDER_STAT_TRANSACTION_COMPLETE);
			if (put_user(cmd, (uint32_t __user *)ptr))
				return -EFAULT;
			ptr += sizeof(uint32_t);

			binder_stat_br(proc, thread, cmd);
			binder_debug(BINDER_DEBUG_TRANSACTION_COMPLETE,
				     "%d:%d BR_TRANSACTION_COMPLETE\n",
				     proc->pid, thread->pid);
		} break;
		case BINDER_WORK_NODE: {
			struct binder_node *node = container_of(w, struct binder_node, work);
			int strong, weak;
			binder_uintptr_t node_ptr = node->ptr;
			binder_uintptr_t node_cookie = node->cookie;
			int node_debug_id = node->debug_id;
			int has_weak_ref;
			int has_strong_ref;
			void __user *orig_ptr = ptr;

			BUG_ON(proc != node->proc);
			strong = node->internal_strong_refs ||
					node->local_strong_refs;
			weak = !hlist_empty(&node->refs) ||
					node->local_weak_refs ||
					node->tmp_refs || strong;
			has_strong_ref = node->has_strong_ref;
			has_weak_ref = node->has_weak_ref;

			if (weak && !has_weak_ref) {
				node->has_weak_ref = 1;
				node->pending_weak_ref = 1;
				node->local_weak_refs++;
			}
			if (strong && !has_strong_ref) {
				node->has_strong_ref = 1;
				node->pending_strong_ref = 1;
				node->local_strong_refs++;
			}
			if (!strong && has_strong_ref)
				node->has_strong_ref = 0;
			if (!weak && has_weak_ref)
				node->has_weak_ref = 0;
			if (!weak && !strong) {
				binder_debug(BINDER_DEBUG_INTERNAL_REFS,
					     "%d:%d node %d u%016llx c%016llx deleted\n",
					     proc->pid, thread->pid,
					     node_debug_id,
					     (u64)node_ptr,
					     (u64)node_cookie);
				rb_erase(&node->rb_node, &proc->nodes);
				binder_inner_proc_unlock(proc);
				binder_node_lock(node);
				/*
				 * Acquire the node lock before freeing the
				 * node to serialize with other threads that
				 * may have been holding the node lock while
				 * decrementing this node (avoids race where
				 * this thread frees while the other thread
				 * is unlocking the node after the final
				 * decrement)
				 */
				binder_node_unlock(node);
				binder_free_node(node);
			} else
				binder_inner_proc_unlock(proc);

			if (weak && !has_weak_ref)
				ret = binder_put_node_cmd(
						proc, thread, &ptr, node_ptr,
						node_cookie, node_debug_id,
						BR_INCREFS, "BR_INCREFS");
			if (!ret && strong && !has_strong_ref)
				ret = binder_put_node_cmd(
						proc, thread, &ptr, node_ptr,
						node_cookie, node_debug_id,
						BR_ACQUIRE, "BR_ACQUIRE");
			if (!ret && !strong && has_strong_ref)
				ret = binder_put_node_cmd(
						proc, thread, &ptr, node_ptr,
						node_cookie, node_debug_id,
						BR_RELEASE, "BR_RELEASE");
			if (!ret && !weak && has_weak_ref)
				ret = binder_put_node_cmd(
						proc, thread, &ptr, node_ptr,
						node_cookie, node_debug_id,
						BR_DECREFS, "BR_DECREFS");
			if (orig_ptr == ptr)
				binder_debug(BINDER_DEBUG_INTERNAL_REFS,
					     "%d:%d node %d u%016llx c%016llx state unchanged\n",
					     proc->pid, thread->pid,
					     node_debug_id,
					     (u64)node_ptr,
					     (u64)node_cookie);
			if (ret)
				return ret;
		} break;
		case BINDER_WORK_DEAD_BINDER:
		case BINDER_WORK_DEAD_BINDER_AND_CLEAR:
		case BINDER_WORK_CLEAR_DEATH_NOTIFICATION: {
			struct binder_ref_death *death;
			uint32_t cmd;
			binder_uintptr_t cookie;

			death = container_of(w, struct binder_ref_death, work);
			if (w->type == BINDER_WORK_CLEAR_DEATH_NOTIFICATION)
				cmd = BR_CLEAR_DEATH_NOTIFICATION_DONE;
			else
				cmd = BR_DEAD_BINDER;
			cookie = death->cookie;

			binder_debug(BINDER_DEBUG_DEATH_NOTIFICATION,
				     "%d:%d %s %016llx\n",
				      proc->pid, thread->pid,
				      cmd == BR_DEAD_BINDER ?
				      "BR_DEAD_BINDER" :
				      "BR_CLEAR_DEATH_NOTIFICATION_DONE",
				      (u64)cookie);
			if (w->type == BINDER_WORK_CLEAR_DEATH_NOTIFICATION) {
				binder_inner_proc_unlock(proc);
				kfree(death);
				binder_stats_deleted(BINDER_STAT_DEATH);
			} else {
				binder_enqueue_work_ilocked(
						w, &proc->delivered_death);
				binder_inner_proc_unlock(proc);
			}
			if (put_user(cmd, (uint32_t __user *)ptr))
				return -EFAULT;
			ptr += sizeof(uint32_t);
			if (put_user(cookie,
				     (binder_uintptr_t __user *)ptr))
				return -EFAULT;
			ptr += sizeof(binder_uintptr_t);
			binder_stat_br(proc, thread, cmd);
			if (cmd == BR_DEAD_BINDER)
				goto done; /* DEAD_BINDER notifications can cause transactions */
		} break;
		default:
			binder_inner_proc_unlock(proc);
			pr_err("%d:%d: bad work type %d\n",
			       proc->pid, thread->pid, w->type);
			break;
		}

		if (!t)
			continue;

		BUG_ON(t->buffer == NULL);
		if (t->buffer->target_node) {
			struct binder_node *target_node = t->buffer->target_node;

			trd->target.ptr = target_node->ptr;
			trd->cookie =  target_node->cookie;
			t->saved_priority = task_nice(current);
			if (t->priority < target_node->min_priority &&
			    !(t->flags & TF_ONE_WAY))
				binder_set_nice(t->priority);
			else if (!(t->flags & TF_ONE_WAY) ||
				 t->saved_priority > target_node->min_priority)
				binder_set_nice(target_node->min_priority);
			cmd = BR_TRANSACTION;
		} else {
			trd->target.ptr = 0;
			trd->cookie = 0;
			cmd = BR_REPLY;
		}
		trd->code = t->code;
		trd->flags = t->flags;
		trd->sender_euid = from_kuid(current_user_ns(), t->sender_euid);

		t_from = binder_get_txn_from(t);
		if (t_from) {
			struct task_struct *sender = t_from->proc->tsk;

			trd->sender_pid =
				task_tgid_nr_ns(sender,
						task_active_pid_ns(current));
		} else {
			trd->sender_pid = 0;
		}

		ret = binder_apply_fd_fixups(proc, t);
		if (ret) {
			struct binder_buffer *buffer = t->buffer;
			bool oneway = !!(t->flags & TF_ONE_WAY);
			int tid = t->debug_id;

			if (t_from)
				binder_thread_dec_tmpref(t_from);
			buffer->transaction = NULL;
			binder_cleanup_transaction(t, "fd fixups failed",
						   BR_FAILED_REPLY);
			binder_free_buf(proc, buffer);
			binder_debug(BINDER_DEBUG_FAILED_TRANSACTION,
				     "%d:%d %stransaction %d fd fixups failed %d/%d, line %d\n",
				     proc->pid, thread->pid,
				     oneway ? "async " :
					(cmd == BR_REPLY ? "reply " : ""),
				     tid, BR_FAILED_REPLY, ret, __LINE__);
			if (cmd == BR_REPLY) {
				cmd = BR_FAILED_REPLY;
				if (put_user(cmd, (uint32_t __user *)ptr))
					return -EFAULT;
				ptr += sizeof(uint32_t);
				binder_stat_br(proc, thread, cmd);
				break;
			}
			continue;
		}
		trd->data_size = t->buffer->data_size;
		trd->offsets_size = t->buffer->offsets_size;
		trd->data.ptr.buffer = (uintptr_t)t->buffer->user_data;
		trd->data.ptr.offsets = trd->data.ptr.buffer +
					ALIGN(t->buffer->data_size,
					    sizeof(void *));

		tr.secctx = t->security_ctx;
		if (t->security_ctx) {
			cmd = BR_TRANSACTION_SEC_CTX;
			trsize = sizeof(tr);
		}
		if (put_user(cmd, (uint32_t __user *)ptr)) {
			if (t_from)
				binder_thread_dec_tmpref(t_from);

			binder_cleanup_transaction(t, "put_user failed",
						   BR_FAILED_REPLY);

			return -EFAULT;
		}
		ptr += sizeof(uint32_t);
		if (copy_to_user(ptr, &tr, trsize)) {
			if (t_from)
				binder_thread_dec_tmpref(t_from);

			binder_cleanup_transaction(t, "copy_to_user failed",
						   BR_FAILED_REPLY);

			return -EFAULT;
		}
		ptr += trsize;

		trace_binder_transaction_received(t);
		binder_stat_br(proc, thread, cmd);
		binder_debug(BINDER_DEBUG_TRANSACTION,
			     "%d:%d %s %d %d:%d, cmd %d size %zd-%zd ptr %016llx-%016llx\n",
			     proc->pid, thread->pid,
			     (cmd == BR_TRANSACTION) ? "BR_TRANSACTION" :
				(cmd == BR_TRANSACTION_SEC_CTX) ?
				     "BR_TRANSACTION_SEC_CTX" : "BR_REPLY",
			     t->debug_id, t_from ? t_from->proc->pid : 0,
			     t_from ? t_from->pid : 0, cmd,
			     t->buffer->data_size, t->buffer->offsets_size,
			     (u64)trd->data.ptr.buffer,
			     (u64)trd->data.ptr.offsets);

		if (t_from)
			binder_thread_dec_tmpref(t_from);
		t->buffer->allow_user_free = 1;
		if (cmd != BR_REPLY && !(t->flags & TF_ONE_WAY)) {
			binder_inner_proc_lock(thread->proc);
			t->to_parent = thread->transaction_stack;
			t->to_thread = thread;
			thread->transaction_stack = t;
			binder_inner_proc_unlock(thread->proc);
		} else {
			binder_free_transaction(t);
		}
		break;
	}

done:

	*consumed = ptr - buffer;
	binder_inner_proc_lock(proc);
	if (proc->requested_threads == 0 &&
	    list_empty(&thread->proc->waiting_threads) &&
	    proc->requested_threads_started < proc->max_threads &&
	    (thread->looper & (BINDER_LOOPER_STATE_REGISTERED |
	     BINDER_LOOPER_STATE_ENTERED)) /* the user-space code fails to */
	     /*spawn a new thread if we leave this out */) {
		proc->requested_threads++;
		binder_inner_proc_unlock(proc);
		binder_debug(BINDER_DEBUG_THREADS,
			     "%d:%d BR_SPAWN_LOOPER\n",
			     proc->pid, thread->pid);
		if (put_user(BR_SPAWN_LOOPER, (uint32_t __user *)buffer))
			return -EFAULT;
		binder_stat_br(proc, thread, BR_SPAWN_LOOPER);
	} else
		binder_inner_proc_unlock(proc);
	return 0;
}

static void binder_release_work(struct binder_proc *proc,
				struct list_head *list)
{
	struct binder_work *w;
	enum binder_work_type wtype;

	while (1) {
		binder_inner_proc_lock(proc);
		w = binder_dequeue_work_head_ilocked(list);
		wtype = w ? w->type : 0;
		binder_inner_proc_unlock(proc);
		if (!w)
			return;

		switch (wtype) {
		case BINDER_WORK_TRANSACTION: {
			struct binder_transaction *t;

			t = container_of(w, struct binder_transaction, work);

			binder_cleanup_transaction(t, "process died.",
						   BR_DEAD_REPLY);
		} break;
		case BINDER_WORK_RETURN_ERROR: {
			struct binder_error *e = container_of(
					w, struct binder_error, work);

			binder_debug(BINDER_DEBUG_DEAD_TRANSACTION,
				"undelivered TRANSACTION_ERROR: %u\n",
				e->cmd);
		} break;
		case BINDER_WORK_TRANSACTION_COMPLETE: {
			binder_debug(BINDER_DEBUG_DEAD_TRANSACTION,
				"undelivered TRANSACTION_COMPLETE\n");
			kfree(w);
			binder_stats_deleted(BINDER_STAT_TRANSACTION_COMPLETE);
		} break;
		case BINDER_WORK_DEAD_BINDER_AND_CLEAR:
		case BINDER_WORK_CLEAR_DEATH_NOTIFICATION: {
			struct binder_ref_death *death;

			death = container_of(w, struct binder_ref_death, work);
			binder_debug(BINDER_DEBUG_DEAD_TRANSACTION,
				"undelivered death notification, %016llx\n",
				(u64)death->cookie);
			kfree(death);
			binder_stats_deleted(BINDER_STAT_DEATH);
		} break;
		case BINDER_WORK_NODE:
			break;
		default:
			pr_err("unexpected work type, %d, not freed\n",
			       wtype);
			break;
		}
	}

}

static struct binder_thread *binder_get_thread_ilocked(
		struct binder_proc *proc, struct binder_thread *new_thread)
{
	struct binder_thread *thread = NULL;
	struct rb_node *parent = NULL;
	struct rb_node **p = &proc->threads.rb_node;

	while (*p) {
		parent = *p;
		thread = rb_entry(parent, struct binder_thread, rb_node);

		if (current->pid < thread->pid)
			p = &(*p)->rb_left;
		else if (current->pid > thread->pid)
			p = &(*p)->rb_right;
		else
			return thread;
	}
	if (!new_thread)
		return NULL;
	thread = new_thread;
	binder_stats_created(BINDER_STAT_THREAD);
	thread->proc = proc;
	thread->pid = current->pid;
	atomic_set(&thread->tmp_ref, 0);
	init_waitqueue_head(&thread->wait);
	INIT_LIST_HEAD(&thread->todo);
	rb_link_node(&thread->rb_node, parent, p);
	rb_insert_color(&thread->rb_node, &proc->threads);
	thread->looper_need_return = true;
	thread->return_error.work.type = BINDER_WORK_RETURN_ERROR;
	thread->return_error.cmd = BR_OK;
	thread->reply_error.work.type = BINDER_WORK_RETURN_ERROR;
	thread->reply_error.cmd = BR_OK;
	INIT_LIST_HEAD(&new_thread->waiting_thread_node);
	return thread;
}

static struct binder_thread *binder_get_thread(struct binder_proc *proc)
{
	struct binder_thread *thread;
	struct binder_thread *new_thread;

	binder_inner_proc_lock(proc);
	thread = binder_get_thread_ilocked(proc, NULL);
	binder_inner_proc_unlock(proc);
	if (!thread) {
		new_thread = kzalloc(sizeof(*thread), GFP_KERNEL);
		if (new_thread == NULL)
			return NULL;
		binder_inner_proc_lock(proc);
		thread = binder_get_thread_ilocked(proc, new_thread);
		binder_inner_proc_unlock(proc);
		if (thread != new_thread)
			kfree(new_thread);
	}
	return thread;
}

static void binder_free_proc(struct binder_proc *proc)
{
	struct binder_device *device;

	BUG_ON(!list_empty(&proc->todo));
	BUG_ON(!list_empty(&proc->delivered_death));
	device = container_of(proc->context, struct binder_device, context);
	if (refcount_dec_and_test(&device->ref)) {
		kfree(proc->context->name);
		kfree(device);
	}
	binder_alloc_deferred_release(&proc->alloc);
	put_task_struct(proc->tsk);
	binder_stats_deleted(BINDER_STAT_PROC);
	kfree(proc);
}

static void binder_free_thread(struct binder_thread *thread)
{
	BUG_ON(!list_empty(&thread->todo));
	binder_stats_deleted(BINDER_STAT_THREAD);
	binder_proc_dec_tmpref(thread->proc);
	kfree(thread);
}

static int binder_thread_release(struct binder_proc *proc,
				 struct binder_thread *thread)
{
	struct binder_transaction *t;
	struct binder_transaction *send_reply = NULL;
	int active_transactions = 0;
	struct binder_transaction *last_t = NULL;

	binder_inner_proc_lock(thread->proc);
	/*
	 * take a ref on the proc so it survives
	 * after we remove this thread from proc->threads.
	 * The corresponding dec is when we actually
	 * free the thread in binder_free_thread()
	 */
	proc->tmp_ref++;
	/*
	 * take a ref on this thread to ensure it
	 * survives while we are releasing it
	 */
	atomic_inc(&thread->tmp_ref);
	rb_erase(&thread->rb_node, &proc->threads);
	t = thread->transaction_stack;
	if (t) {
		spin_lock(&t->lock);
		if (t->to_thread == thread)
			send_reply = t;
	} else {
		__acquire(&t->lock);
	}
	thread->is_dead = true;

	while (t) {
		last_t = t;
		active_transactions++;
		binder_debug(BINDER_DEBUG_DEAD_TRANSACTION,
			     "release %d:%d transaction %d %s, still active\n",
			      proc->pid, thread->pid,
			     t->debug_id,
			     (t->to_thread == thread) ? "in" : "out");

		if (t->to_thread == thread) {
			t->to_proc = NULL;
			t->to_thread = NULL;
			if (t->buffer) {
				t->buffer->transaction = NULL;
				t->buffer = NULL;
			}
			t = t->to_parent;
		} else if (t->from == thread) {
			t->from = NULL;
			t = t->from_parent;
		} else
			BUG();
		spin_unlock(&last_t->lock);
		if (t)
			spin_lock(&t->lock);
		else
			__acquire(&t->lock);
	}
	/* annotation for sparse, lock not acquired in last iteration above */
	__release(&t->lock);

	/*
	 * If this thread used poll, make sure we remove the waitqueue
	 * from any epoll data structures holding it with POLLFREE.
	 * waitqueue_active() is safe to use here because we're holding
	 * the inner lock.
	 */
	if ((thread->looper & BINDER_LOOPER_STATE_POLL) &&
	    waitqueue_active(&thread->wait)) {
		wake_up_poll(&thread->wait, EPOLLHUP | POLLFREE);
	}

	binder_inner_proc_unlock(thread->proc);

	/*
	 * This is needed to avoid races between wake_up_poll() above and
	 * and ep_remove_waitqueue() called for other reasons (eg the epoll file
	 * descriptor being closed); ep_remove_waitqueue() holds an RCU read
	 * lock, so we can be sure it's done after calling synchronize_rcu().
	 */
	if (thread->looper & BINDER_LOOPER_STATE_POLL)
		synchronize_rcu();

	if (send_reply)
		binder_send_failed_reply(send_reply, BR_DEAD_REPLY);
	binder_release_work(proc, &thread->todo);
	binder_thread_dec_tmpref(thread);
	return active_transactions;
}

static __poll_t binder_poll(struct file *filp,
				struct poll_table_struct *wait)
{
	struct binder_proc *proc = filp->private_data;
	struct binder_thread *thread = NULL;
	bool wait_for_proc_work;

	thread = binder_get_thread(proc);
	if (!thread)
		return POLLERR;

	binder_inner_proc_lock(thread->proc);
	thread->looper |= BINDER_LOOPER_STATE_POLL;
	wait_for_proc_work = binder_available_for_proc_work_ilocked(thread);

	binder_inner_proc_unlock(thread->proc);

	poll_wait(filp, &thread->wait, wait);

	if (binder_has_work(thread, wait_for_proc_work))
		return EPOLLIN;

	return 0;
}

static int binder_ioctl_write_read(struct file *filp,
				unsigned int cmd, unsigned long arg,
				struct binder_thread *thread)
{
	int ret = 0;
	struct binder_proc *proc = filp->private_data;
	unsigned int size = _IOC_SIZE(cmd);
	void __user *ubuf = (void __user *)arg;
	struct binder_write_read bwr;

	if (size != sizeof(struct binder_write_read)) {
		ret = -EINVAL;
		goto out;
	}
	if (copy_from_user(&bwr, ubuf, sizeof(bwr))) {
		ret = -EFAULT;
		goto out;
	}
	binder_debug(BINDER_DEBUG_READ_WRITE,
		     "%d:%d write %lld at %016llx, read %lld at %016llx\n",
		     proc->pid, thread->pid,
		     (u64)bwr.write_size, (u64)bwr.write_buffer,
		     (u64)bwr.read_size, (u64)bwr.read_buffer);

	if (bwr.write_size > 0) {
		ret = binder_thread_write(proc, thread,
					  bwr.write_buffer,
					  bwr.write_size,
					  &bwr.write_consumed);
		trace_binder_write_done(ret);
		if (ret < 0) {
			bwr.read_consumed = 0;
			if (copy_to_user(ubuf, &bwr, sizeof(bwr)))
				ret = -EFAULT;
			goto out;
		}
	}
	if (bwr.read_size > 0) {
		ret = binder_thread_read(proc, thread, bwr.read_buffer,
					 bwr.read_size,
					 &bwr.read_consumed,
					 filp->f_flags & O_NONBLOCK);
		trace_binder_read_done(ret);
		binder_inner_proc_lock(proc);
		if (!binder_worklist_empty_ilocked(&proc->todo))
			binder_wakeup_proc_ilocked(proc);
		binder_inner_proc_unlock(proc);
		if (ret < 0) {
			if (copy_to_user(ubuf, &bwr, sizeof(bwr)))
				ret = -EFAULT;
			goto out;
		}
	}
	binder_debug(BINDER_DEBUG_READ_WRITE,
		     "%d:%d wrote %lld of %lld, read return %lld of %lld\n",
		     proc->pid, thread->pid,
		     (u64)bwr.write_consumed, (u64)bwr.write_size,
		     (u64)bwr.read_consumed, (u64)bwr.read_size);
	if (copy_to_user(ubuf, &bwr, sizeof(bwr))) {
		ret = -EFAULT;
		goto out;
	}
out:
	return ret;
}

static int binder_ioctl_set_ctx_mgr(struct file *filp,
				    struct flat_binder_object *fbo)
{
	int ret = 0;
	struct binder_proc *proc = filp->private_data;
	struct binder_context *context = proc->context;
	struct binder_node *new_node;
	kuid_t curr_euid = current_euid();

	mutex_lock(&context->context_mgr_node_lock);
	if (context->binder_context_mgr_node) {
		pr_err("BINDER_SET_CONTEXT_MGR already set\n");
		ret = -EBUSY;
		goto out;
	}
	ret = security_binder_set_context_mgr(proc->tsk);
	if (ret < 0)
		goto out;
	if (uid_valid(context->binder_context_mgr_uid)) {
		if (!uid_eq(context->binder_context_mgr_uid, curr_euid)) {
			pr_err("BINDER_SET_CONTEXT_MGR bad uid %d != %d\n",
			       from_kuid(&init_user_ns, curr_euid),
			       from_kuid(&init_user_ns,
					 context->binder_context_mgr_uid));
			ret = -EPERM;
			goto out;
		}
	} else {
		context->binder_context_mgr_uid = curr_euid;
	}
	new_node = binder_new_node(proc, fbo);
	if (!new_node) {
		ret = -ENOMEM;
		goto out;
	}
	binder_node_lock(new_node);
	new_node->local_weak_refs++;
	new_node->local_strong_refs++;
	new_node->has_strong_ref = 1;
	new_node->has_weak_ref = 1;
	context->binder_context_mgr_node = new_node;
	binder_node_unlock(new_node);
	binder_put_node(new_node);
out:
	mutex_unlock(&context->context_mgr_node_lock);
	return ret;
}

static int binder_ioctl_get_node_info_for_ref(struct binder_proc *proc,
		struct binder_node_info_for_ref *info)
{
	struct binder_node *node;
	struct binder_context *context = proc->context;
	__u32 handle = info->handle;

	if (info->strong_count || info->weak_count || info->reserved1 ||
	    info->reserved2 || info->reserved3) {
		binder_user_error("%d BINDER_GET_NODE_INFO_FOR_REF: only handle may be non-zero.",
				  proc->pid);
		return -EINVAL;
	}

	/* This ioctl may only be used by the context manager */
	mutex_lock(&context->context_mgr_node_lock);
	if (!context->binder_context_mgr_node ||
		context->binder_context_mgr_node->proc != proc) {
		mutex_unlock(&context->context_mgr_node_lock);
		return -EPERM;
	}
	mutex_unlock(&context->context_mgr_node_lock);

	node = binder_get_node_from_ref(proc, handle, true, NULL);
	if (!node)
		return -EINVAL;

	info->strong_count = node->local_strong_refs +
		node->internal_strong_refs;
	info->weak_count = node->local_weak_refs;

	binder_put_node(node);

	return 0;
}

static int binder_ioctl_get_node_debug_info(struct binder_proc *proc,
				struct binder_node_debug_info *info)
{
	struct rb_node *n;
	binder_uintptr_t ptr = info->ptr;

	memset(info, 0, sizeof(*info));

	binder_inner_proc_lock(proc);
	for (n = rb_first(&proc->nodes); n != NULL; n = rb_next(n)) {
		struct binder_node *node = rb_entry(n, struct binder_node,
						    rb_node);
		if (node->ptr > ptr) {
			info->ptr = node->ptr;
			info->cookie = node->cookie;
			info->has_strong_ref = node->has_strong_ref;
			info->has_weak_ref = node->has_weak_ref;
			break;
		}
	}
	binder_inner_proc_unlock(proc);

	return 0;
}

static long binder_ioctl(struct file *filp, unsigned int cmd, unsigned long arg)
{
	int ret;
	struct binder_proc *proc = filp->private_data;
	struct binder_thread *thread;
	unsigned int size = _IOC_SIZE(cmd);
	void __user *ubuf = (void __user *)arg;

	/*pr_info("binder_ioctl: %d:%d %x %lx\n",
			proc->pid, current->pid, cmd, arg);*/

	binder_selftest_alloc(&proc->alloc);

	trace_binder_ioctl(cmd, arg);

	ret = wait_event_interruptible(binder_user_error_wait, binder_stop_on_user_error < 2);
	if (ret)
		goto err_unlocked;

	thread = binder_get_thread(proc);
	if (thread == NULL) {
		ret = -ENOMEM;
		goto err;
	}

	switch (cmd) {
	case BINDER_WRITE_READ:
		ret = binder_ioctl_write_read(filp, cmd, arg, thread);
		if (ret)
			goto err;
		break;
	case BINDER_SET_MAX_THREADS: {
		int max_threads;

		if (copy_from_user(&max_threads, ubuf,
				   sizeof(max_threads))) {
			ret = -EINVAL;
			goto err;
		}
		binder_inner_proc_lock(proc);
		proc->max_threads = max_threads;
		binder_inner_proc_unlock(proc);
		break;
	}
	case BINDER_SET_CONTEXT_MGR_EXT: {
		struct flat_binder_object fbo;

		if (copy_from_user(&fbo, ubuf, sizeof(fbo))) {
			ret = -EINVAL;
			goto err;
		}
		ret = binder_ioctl_set_ctx_mgr(filp, &fbo);
		if (ret)
			goto err;
		break;
	}
	case BINDER_SET_CONTEXT_MGR:
		ret = binder_ioctl_set_ctx_mgr(filp, NULL);
		if (ret)
			goto err;
		break;
	case BINDER_THREAD_EXIT:
		binder_debug(BINDER_DEBUG_THREADS, "%d:%d exit\n",
			     proc->pid, thread->pid);
		binder_thread_release(proc, thread);
		thread = NULL;
		break;
	case BINDER_VERSION: {
		struct binder_version __user *ver = ubuf;

		if (size != sizeof(struct binder_version)) {
			ret = -EINVAL;
			goto err;
		}
		if (put_user(BINDER_CURRENT_PROTOCOL_VERSION,
			     &ver->protocol_version)) {
			ret = -EINVAL;
			goto err;
		}
		break;
	}
	case BINDER_GET_NODE_INFO_FOR_REF: {
		struct binder_node_info_for_ref info;

		if (copy_from_user(&info, ubuf, sizeof(info))) {
			ret = -EFAULT;
			goto err;
		}

		ret = binder_ioctl_get_node_info_for_ref(proc, &info);
		if (ret < 0)
			goto err;

		if (copy_to_user(ubuf, &info, sizeof(info))) {
			ret = -EFAULT;
			goto err;
		}

		break;
	}
	case BINDER_GET_NODE_DEBUG_INFO: {
		struct binder_node_debug_info info;

		if (copy_from_user(&info, ubuf, sizeof(info))) {
			ret = -EFAULT;
			goto err;
		}

		ret = binder_ioctl_get_node_debug_info(proc, &info);
		if (ret < 0)
			goto err;

		if (copy_to_user(ubuf, &info, sizeof(info))) {
			ret = -EFAULT;
			goto err;
		}
		break;
	}
	default:
		ret = -EINVAL;
		goto err;
	}
	ret = 0;
err:
	if (thread)
		thread->looper_need_return = false;
	wait_event_interruptible(binder_user_error_wait, binder_stop_on_user_error < 2);
	if (ret && ret != -ERESTARTSYS)
		pr_info("%d:%d ioctl %x %lx returned %d\n", proc->pid, current->pid, cmd, arg, ret);
err_unlocked:
	trace_binder_ioctl_done(ret);
	return ret;
}

static void binder_vma_open(struct vm_area_struct *vma)
{
	struct binder_proc *proc = vma->vm_private_data;

	binder_debug(BINDER_DEBUG_OPEN_CLOSE,
		     "%d open vm area %lx-%lx (%ld K) vma %lx pagep %lx\n",
		     proc->pid, vma->vm_start, vma->vm_end,
		     (vma->vm_end - vma->vm_start) / SZ_1K, vma->vm_flags,
		     (unsigned long)pgprot_val(vma->vm_page_prot));
}

static void binder_vma_close(struct vm_area_struct *vma)
{
	struct binder_proc *proc = vma->vm_private_data;

	binder_debug(BINDER_DEBUG_OPEN_CLOSE,
		     "%d close vm area %lx-%lx (%ld K) vma %lx pagep %lx\n",
		     proc->pid, vma->vm_start, vma->vm_end,
		     (vma->vm_end - vma->vm_start) / SZ_1K, vma->vm_flags,
		     (unsigned long)pgprot_val(vma->vm_page_prot));
	binder_alloc_vma_close(&proc->alloc);
}

static vm_fault_t binder_vm_fault(struct vm_fault *vmf)
{
	return VM_FAULT_SIGBUS;
}

static const struct vm_operations_struct binder_vm_ops = {
	.open = binder_vma_open,
	.close = binder_vma_close,
	.fault = binder_vm_fault,
};

static int binder_mmap(struct file *filp, struct vm_area_struct *vma)
{
	struct binder_proc *proc = filp->private_data;

	if (proc->tsk != current->group_leader)
		return -EINVAL;

	binder_debug(BINDER_DEBUG_OPEN_CLOSE,
		     "%s: %d %lx-%lx (%ld K) vma %lx pagep %lx\n",
		     __func__, proc->pid, vma->vm_start, vma->vm_end,
		     (vma->vm_end - vma->vm_start) / SZ_1K, vma->vm_flags,
		     (unsigned long)pgprot_val(vma->vm_page_prot));

	if (vma->vm_flags & FORBIDDEN_MMAP_FLAGS) {
		pr_err("%s: %d %lx-%lx %s failed %d\n", __func__,
		       proc->pid, vma->vm_start, vma->vm_end, "bad vm_flags", -EPERM);
		return -EPERM;
	}
	vma->vm_flags |= VM_DONTCOPY | VM_MIXEDMAP;
	vma->vm_flags &= ~VM_MAYWRITE;

	vma->vm_ops = &binder_vm_ops;
	vma->vm_private_data = proc;

	return binder_alloc_mmap_handler(&proc->alloc, vma);
}

static int binder_open(struct inode *nodp, struct file *filp)
{
	struct binder_proc *proc, *itr;
	struct binder_device *binder_dev;
	struct binderfs_info *info;
	struct dentry *binder_binderfs_dir_entry_proc = NULL;
	bool existing_pid = false;

	binder_debug(BINDER_DEBUG_OPEN_CLOSE, "%s: %d:%d\n", __func__,
		     current->group_leader->pid, current->pid);

	proc = kzalloc(sizeof(*proc), GFP_KERNEL);
	if (proc == NULL)
		return -ENOMEM;
	spin_lock_init(&proc->inner_lock);
	spin_lock_init(&proc->outer_lock);
	get_task_struct(current->group_leader);
	proc->tsk = current->group_leader;
	INIT_LIST_HEAD(&proc->todo);
	proc->default_priority = task_nice(current);
	/* binderfs stashes devices in i_private */
	if (is_binderfs_device(nodp)) {
		binder_dev = nodp->i_private;
		info = nodp->i_sb->s_fs_info;
		binder_binderfs_dir_entry_proc = info->proc_log_dir;
	} else {
		binder_dev = container_of(filp->private_data,
					  struct binder_device, miscdev);
	}
	refcount_inc(&binder_dev->ref);
	proc->context = &binder_dev->context;
	binder_alloc_init(&proc->alloc);

	binder_stats_created(BINDER_STAT_PROC);
	proc->pid = current->group_leader->pid;
	INIT_LIST_HEAD(&proc->delivered_death);
	INIT_LIST_HEAD(&proc->waiting_threads);
	filp->private_data = proc;

	mutex_lock(&binder_procs_lock);
	hlist_for_each_entry(itr, &binder_procs, proc_node) {
		if (itr->pid == proc->pid) {
			existing_pid = true;
			break;
		}
	}
	hlist_add_head(&proc->proc_node, &binder_procs);
	mutex_unlock(&binder_procs_lock);

	if (binder_debugfs_dir_entry_proc && !existing_pid) {
		char strbuf[11];

		snprintf(strbuf, sizeof(strbuf), "%u", proc->pid);
		/*
		 * proc debug entries are shared between contexts.
		 * Only create for the first PID to avoid debugfs log spamming
		 * The printing code will anyway print all contexts for a given
		 * PID so this is not a problem.
		 */
		proc->debugfs_entry = debugfs_create_file(strbuf, 0444,
			binder_debugfs_dir_entry_proc,
			(void *)(unsigned long)proc->pid,
			&proc_fops);
	}

	if (binder_binderfs_dir_entry_proc && !existing_pid) {
		char strbuf[11];
		struct dentry *binderfs_entry;

		snprintf(strbuf, sizeof(strbuf), "%u", proc->pid);
		/*
		 * Similar to debugfs, the process specific log file is shared
		 * between contexts. Only create for the first PID.
		 * This is ok since same as debugfs, the log file will contain
		 * information on all contexts of a given PID.
		 */
		binderfs_entry = binderfs_create_file(binder_binderfs_dir_entry_proc,
			strbuf, &proc_fops, (void *)(unsigned long)proc->pid);
		if (!IS_ERR(binderfs_entry)) {
			proc->binderfs_entry = binderfs_entry;
		} else {
			int error;

			error = PTR_ERR(binderfs_entry);
			pr_warn("Unable to create file %s in binderfs (error %d)\n",
				strbuf, error);
		}
	}

	return 0;
}

static int binder_flush(struct file *filp, fl_owner_t id)
{
	struct binder_proc *proc = filp->private_data;

	binder_defer_work(proc, BINDER_DEFERRED_FLUSH);

	return 0;
}

static void binder_deferred_flush(struct binder_proc *proc)
{
	struct rb_node *n;
	int wake_count = 0;

	binder_inner_proc_lock(proc);
	for (n = rb_first(&proc->threads); n != NULL; n = rb_next(n)) {
		struct binder_thread *thread = rb_entry(n, struct binder_thread, rb_node);

		thread->looper_need_return = true;
		if (thread->looper & BINDER_LOOPER_STATE_WAITING) {
			wake_up_interruptible(&thread->wait);
			wake_count++;
		}
	}
	binder_inner_proc_unlock(proc);

	binder_debug(BINDER_DEBUG_OPEN_CLOSE,
		     "binder_flush: %d woke %d threads\n", proc->pid,
		     wake_count);
}

static int binder_release(struct inode *nodp, struct file *filp)
{
	struct binder_proc *proc = filp->private_data;

	debugfs_remove(proc->debugfs_entry);

	if (proc->binderfs_entry) {
		binderfs_remove_file(proc->binderfs_entry);
		proc->binderfs_entry = NULL;
	}

	binder_defer_work(proc, BINDER_DEFERRED_RELEASE);

	return 0;
}

static int binder_node_release(struct binder_node *node, int refs)
{
	struct binder_ref *ref;
	int death = 0;
	struct binder_proc *proc = node->proc;

	binder_release_work(proc, &node->async_todo);

	binder_node_lock(node);
	binder_inner_proc_lock(proc);
	binder_dequeue_work_ilocked(&node->work);
	/*
	 * The caller must have taken a temporary ref on the node,
	 */
	BUG_ON(!node->tmp_refs);
	if (hlist_empty(&node->refs) && node->tmp_refs == 1) {
		binder_inner_proc_unlock(proc);
		binder_node_unlock(node);
		binder_free_node(node);

		return refs;
	}

	node->proc = NULL;
	node->local_strong_refs = 0;
	node->local_weak_refs = 0;
	binder_inner_proc_unlock(proc);

	spin_lock(&binder_dead_nodes_lock);
	hlist_add_head(&node->dead_node, &binder_dead_nodes);
	spin_unlock(&binder_dead_nodes_lock);

	hlist_for_each_entry(ref, &node->refs, node_entry) {
		refs++;
		/*
		 * Need the node lock to synchronize
		 * with new notification requests and the
		 * inner lock to synchronize with queued
		 * death notifications.
		 */
		binder_inner_proc_lock(ref->proc);
		if (!ref->death) {
			binder_inner_proc_unlock(ref->proc);
			continue;
		}

		death++;

		BUG_ON(!list_empty(&ref->death->work.entry));
		ref->death->work.type = BINDER_WORK_DEAD_BINDER;
		binder_enqueue_work_ilocked(&ref->death->work,
					    &ref->proc->todo);
		binder_wakeup_proc_ilocked(ref->proc);
		binder_inner_proc_unlock(ref->proc);
	}

	binder_debug(BINDER_DEBUG_DEAD_BINDER,
		     "node %d now dead, refs %d, death %d\n",
		     node->debug_id, refs, death);
	binder_node_unlock(node);
	binder_put_node(node);

	return refs;
}

static void binder_deferred_release(struct binder_proc *proc)
{
	struct binder_context *context = proc->context;
	struct rb_node *n;
	int threads, nodes, incoming_refs, outgoing_refs, active_transactions;

	mutex_lock(&binder_procs_lock);
	hlist_del(&proc->proc_node);
	mutex_unlock(&binder_procs_lock);

	mutex_lock(&context->context_mgr_node_lock);
	if (context->binder_context_mgr_node &&
	    context->binder_context_mgr_node->proc == proc) {
		binder_debug(BINDER_DEBUG_DEAD_BINDER,
			     "%s: %d context_mgr_node gone\n",
			     __func__, proc->pid);
		context->binder_context_mgr_node = NULL;
	}
	mutex_unlock(&context->context_mgr_node_lock);
	binder_inner_proc_lock(proc);
	/*
	 * Make sure proc stays alive after we
	 * remove all the threads
	 */
	proc->tmp_ref++;

	proc->is_dead = true;
	threads = 0;
	active_transactions = 0;
	while ((n = rb_first(&proc->threads))) {
		struct binder_thread *thread;

		thread = rb_entry(n, struct binder_thread, rb_node);
		binder_inner_proc_unlock(proc);
		threads++;
		active_transactions += binder_thread_release(proc, thread);
		binder_inner_proc_lock(proc);
	}

	nodes = 0;
	incoming_refs = 0;
	while ((n = rb_first(&proc->nodes))) {
		struct binder_node *node;

		node = rb_entry(n, struct binder_node, rb_node);
		nodes++;
		/*
		 * take a temporary ref on the node before
		 * calling binder_node_release() which will either
		 * kfree() the node or call binder_put_node()
		 */
		binder_inc_node_tmpref_ilocked(node);
		rb_erase(&node->rb_node, &proc->nodes);
		binder_inner_proc_unlock(proc);
		incoming_refs = binder_node_release(node, incoming_refs);
		binder_inner_proc_lock(proc);
	}
	binder_inner_proc_unlock(proc);

	outgoing_refs = 0;
	binder_proc_lock(proc);
	while ((n = rb_first(&proc->refs_by_desc))) {
		struct binder_ref *ref;

		ref = rb_entry(n, struct binder_ref, rb_node_desc);
		outgoing_refs++;
		binder_cleanup_ref_olocked(ref);
		binder_proc_unlock(proc);
		binder_free_ref(ref);
		binder_proc_lock(proc);
	}
	binder_proc_unlock(proc);

	binder_release_work(proc, &proc->todo);
	binder_release_work(proc, &proc->delivered_death);

	binder_debug(BINDER_DEBUG_OPEN_CLOSE,
		     "%s: %d threads %d, nodes %d (ref %d), refs %d, active transactions %d\n",
		     __func__, proc->pid, threads, nodes, incoming_refs,
		     outgoing_refs, active_transactions);

	binder_proc_dec_tmpref(proc);
}

static void binder_deferred_func(struct work_struct *work)
{
	struct binder_proc *proc;

	int defer;

	do {
		mutex_lock(&binder_deferred_lock);
		if (!hlist_empty(&binder_deferred_list)) {
			proc = hlist_entry(binder_deferred_list.first,
					struct binder_proc, deferred_work_node);
			hlist_del_init(&proc->deferred_work_node);
			defer = proc->deferred_work;
			proc->deferred_work = 0;
		} else {
			proc = NULL;
			defer = 0;
		}
		mutex_unlock(&binder_deferred_lock);

		if (defer & BINDER_DEFERRED_FLUSH)
			binder_deferred_flush(proc);

		if (defer & BINDER_DEFERRED_RELEASE)
			binder_deferred_release(proc); /* frees proc */
	} while (proc);
}
static DECLARE_WORK(binder_deferred_work, binder_deferred_func);

static void
binder_defer_work(struct binder_proc *proc, enum binder_deferred_state defer)
{
	mutex_lock(&binder_deferred_lock);
	proc->deferred_work |= defer;
	if (hlist_unhashed(&proc->deferred_work_node)) {
		hlist_add_head(&proc->deferred_work_node,
				&binder_deferred_list);
		schedule_work(&binder_deferred_work);
	}
	mutex_unlock(&binder_deferred_lock);
}

static void print_binder_transaction_ilocked(struct seq_file *m,
					     struct binder_proc *proc,
					     const char *prefix,
					     struct binder_transaction *t)
{
	struct binder_proc *to_proc;
	struct binder_buffer *buffer = t->buffer;

	spin_lock(&t->lock);
	to_proc = t->to_proc;
	seq_printf(m,
		   "%s %d: %pK from %d:%d to %d:%d code %x flags %x pri %ld r%d",
		   prefix, t->debug_id, t,
		   t->from ? t->from->proc->pid : 0,
		   t->from ? t->from->pid : 0,
		   to_proc ? to_proc->pid : 0,
		   t->to_thread ? t->to_thread->pid : 0,
		   t->code, t->flags, t->priority, t->need_reply);
	spin_unlock(&t->lock);

	if (proc != to_proc) {
		/*
		 * Can only safely deref buffer if we are holding the
		 * correct proc inner lock for this node
		 */
		seq_puts(m, "\n");
		return;
	}

	if (buffer == NULL) {
		seq_puts(m, " buffer free\n");
		return;
	}
	if (buffer->target_node)
		seq_printf(m, " node %d", buffer->target_node->debug_id);
	seq_printf(m, " size %zd:%zd data %pK\n",
		   buffer->data_size, buffer->offsets_size,
		   buffer->user_data);
}

static void print_binder_work_ilocked(struct seq_file *m,
				     struct binder_proc *proc,
				     const char *prefix,
				     const char *transaction_prefix,
				     struct binder_work *w)
{
	struct binder_node *node;
	struct binder_transaction *t;

	switch (w->type) {
	case BINDER_WORK_TRANSACTION:
		t = container_of(w, struct binder_transaction, work);
		print_binder_transaction_ilocked(
				m, proc, transaction_prefix, t);
		break;
	case BINDER_WORK_RETURN_ERROR: {
		struct binder_error *e = container_of(
				w, struct binder_error, work);

		seq_printf(m, "%stransaction error: %u\n",
			   prefix, e->cmd);
	} break;
	case BINDER_WORK_TRANSACTION_COMPLETE:
		seq_printf(m, "%stransaction complete\n", prefix);
		break;
	case BINDER_WORK_NODE:
		node = container_of(w, struct binder_node, work);
		seq_printf(m, "%snode work %d: u%016llx c%016llx\n",
			   prefix, node->debug_id,
			   (u64)node->ptr, (u64)node->cookie);
		break;
	case BINDER_WORK_DEAD_BINDER:
		seq_printf(m, "%shas dead binder\n", prefix);
		break;
	case BINDER_WORK_DEAD_BINDER_AND_CLEAR:
		seq_printf(m, "%shas cleared dead binder\n", prefix);
		break;
	case BINDER_WORK_CLEAR_DEATH_NOTIFICATION:
		seq_printf(m, "%shas cleared death notification\n", prefix);
		break;
	default:
		seq_printf(m, "%sunknown work: type %d\n", prefix, w->type);
		break;
	}
}

static void print_binder_thread_ilocked(struct seq_file *m,
					struct binder_thread *thread,
					int print_always)
{
	struct binder_transaction *t;
	struct binder_work *w;
	size_t start_pos = m->count;
	size_t header_pos;

	seq_printf(m, "  thread %d: l %02x need_return %d tr %d\n",
			thread->pid, thread->looper,
			thread->looper_need_return,
			atomic_read(&thread->tmp_ref));
	header_pos = m->count;
	t = thread->transaction_stack;
	while (t) {
		if (t->from == thread) {
			print_binder_transaction_ilocked(m, thread->proc,
					"    outgoing transaction", t);
			t = t->from_parent;
		} else if (t->to_thread == thread) {
			print_binder_transaction_ilocked(m, thread->proc,
						 "    incoming transaction", t);
			t = t->to_parent;
		} else {
			print_binder_transaction_ilocked(m, thread->proc,
					"    bad transaction", t);
			t = NULL;
		}
	}
	list_for_each_entry(w, &thread->todo, entry) {
		print_binder_work_ilocked(m, thread->proc, "    ",
					  "    pending transaction", w);
	}
	if (!print_always && m->count == header_pos)
		m->count = start_pos;
}

static void print_binder_node_nilocked(struct seq_file *m,
				       struct binder_node *node)
{
	struct binder_ref *ref;
	struct binder_work *w;
	int count;

	count = 0;
	hlist_for_each_entry(ref, &node->refs, node_entry)
		count++;

	seq_printf(m, "  node %d: u%016llx c%016llx hs %d hw %d ls %d lw %d is %d iw %d tr %d",
		   node->debug_id, (u64)node->ptr, (u64)node->cookie,
		   node->has_strong_ref, node->has_weak_ref,
		   node->local_strong_refs, node->local_weak_refs,
		   node->internal_strong_refs, count, node->tmp_refs);
	if (count) {
		seq_puts(m, " proc");
		hlist_for_each_entry(ref, &node->refs, node_entry)
			seq_printf(m, " %d", ref->proc->pid);
	}
	seq_puts(m, "\n");
	if (node->proc) {
		list_for_each_entry(w, &node->async_todo, entry)
			print_binder_work_ilocked(m, node->proc, "    ",
					  "    pending async transaction", w);
	}
}

static void print_binder_ref_olocked(struct seq_file *m,
				     struct binder_ref *ref)
{
	binder_node_lock(ref->node);
	seq_printf(m, "  ref %d: desc %d %snode %d s %d w %d d %pK\n",
		   ref->data.debug_id, ref->data.desc,
		   ref->node->proc ? "" : "dead ",
		   ref->node->debug_id, ref->data.strong,
		   ref->data.weak, ref->death);
	binder_node_unlock(ref->node);
}

static void print_binder_proc(struct seq_file *m,
			      struct binder_proc *proc, int print_all)
{
	struct binder_work *w;
	struct rb_node *n;
	size_t start_pos = m->count;
	size_t header_pos;
	struct binder_node *last_node = NULL;

	seq_printf(m, "proc %d\n", proc->pid);
	seq_printf(m, "context %s\n", proc->context->name);
	header_pos = m->count;

	binder_inner_proc_lock(proc);
	for (n = rb_first(&proc->threads); n != NULL; n = rb_next(n))
		print_binder_thread_ilocked(m, rb_entry(n, struct binder_thread,
						rb_node), print_all);

	for (n = rb_first(&proc->nodes); n != NULL; n = rb_next(n)) {
		struct binder_node *node = rb_entry(n, struct binder_node,
						    rb_node);
		if (!print_all && !node->has_async_transaction)
			continue;

		/*
		 * take a temporary reference on the node so it
		 * survives and isn't removed from the tree
		 * while we print it.
		 */
		binder_inc_node_tmpref_ilocked(node);
		/* Need to drop inner lock to take node lock */
		binder_inner_proc_unlock(proc);
		if (last_node)
			binder_put_node(last_node);
		binder_node_inner_lock(node);
		print_binder_node_nilocked(m, node);
		binder_node_inner_unlock(node);
		last_node = node;
		binder_inner_proc_lock(proc);
	}
	binder_inner_proc_unlock(proc);
	if (last_node)
		binder_put_node(last_node);

	if (print_all) {
		binder_proc_lock(proc);
		for (n = rb_first(&proc->refs_by_desc);
		     n != NULL;
		     n = rb_next(n))
			print_binder_ref_olocked(m, rb_entry(n,
							    struct binder_ref,
							    rb_node_desc));
		binder_proc_unlock(proc);
	}
	binder_alloc_print_allocated(m, &proc->alloc);
	binder_inner_proc_lock(proc);
	list_for_each_entry(w, &proc->todo, entry)
		print_binder_work_ilocked(m, proc, "  ",
					  "  pending transaction", w);
	list_for_each_entry(w, &proc->delivered_death, entry) {
		seq_puts(m, "  has delivered dead binder\n");
		break;
	}
	binder_inner_proc_unlock(proc);
	if (!print_all && m->count == header_pos)
		m->count = start_pos;
}

static const char * const binder_return_strings[] = {
	"BR_ERROR",
	"BR_OK",
	"BR_TRANSACTION",
	"BR_REPLY",
	"BR_ACQUIRE_RESULT",
	"BR_DEAD_REPLY",
	"BR_TRANSACTION_COMPLETE",
	"BR_INCREFS",
	"BR_ACQUIRE",
	"BR_RELEASE",
	"BR_DECREFS",
	"BR_ATTEMPT_ACQUIRE",
	"BR_NOOP",
	"BR_SPAWN_LOOPER",
	"BR_FINISHED",
	"BR_DEAD_BINDER",
	"BR_CLEAR_DEATH_NOTIFICATION_DONE",
	"BR_FAILED_REPLY"
};

static const char * const binder_command_strings[] = {
	"BC_TRANSACTION",
	"BC_REPLY",
	"BC_ACQUIRE_RESULT",
	"BC_FREE_BUFFER",
	"BC_INCREFS",
	"BC_ACQUIRE",
	"BC_RELEASE",
	"BC_DECREFS",
	"BC_INCREFS_DONE",
	"BC_ACQUIRE_DONE",
	"BC_ATTEMPT_ACQUIRE",
	"BC_REGISTER_LOOPER",
	"BC_ENTER_LOOPER",
	"BC_EXIT_LOOPER",
	"BC_REQUEST_DEATH_NOTIFICATION",
	"BC_CLEAR_DEATH_NOTIFICATION",
	"BC_DEAD_BINDER_DONE",
	"BC_TRANSACTION_SG",
	"BC_REPLY_SG",
};

static const char * const binder_objstat_strings[] = {
	"proc",
	"thread",
	"node",
	"ref",
	"death",
	"transaction",
	"transaction_complete"
};

static void print_binder_stats(struct seq_file *m, const char *prefix,
			       struct binder_stats *stats)
{
	int i;

	BUILD_BUG_ON(ARRAY_SIZE(stats->bc) !=
		     ARRAY_SIZE(binder_command_strings));
	for (i = 0; i < ARRAY_SIZE(stats->bc); i++) {
		int temp = atomic_read(&stats->bc[i]);

		if (temp)
			seq_printf(m, "%s%s: %d\n", prefix,
				   binder_command_strings[i], temp);
	}

	BUILD_BUG_ON(ARRAY_SIZE(stats->br) !=
		     ARRAY_SIZE(binder_return_strings));
	for (i = 0; i < ARRAY_SIZE(stats->br); i++) {
		int temp = atomic_read(&stats->br[i]);

		if (temp)
			seq_printf(m, "%s%s: %d\n", prefix,
				   binder_return_strings[i], temp);
	}

	BUILD_BUG_ON(ARRAY_SIZE(stats->obj_created) !=
		     ARRAY_SIZE(binder_objstat_strings));
	BUILD_BUG_ON(ARRAY_SIZE(stats->obj_created) !=
		     ARRAY_SIZE(stats->obj_deleted));
	for (i = 0; i < ARRAY_SIZE(stats->obj_created); i++) {
		int created = atomic_read(&stats->obj_created[i]);
		int deleted = atomic_read(&stats->obj_deleted[i]);

		if (created || deleted)
			seq_printf(m, "%s%s: active %d total %d\n",
				prefix,
				binder_objstat_strings[i],
				created - deleted,
				created);
	}
}

static void print_binder_proc_stats(struct seq_file *m,
				    struct binder_proc *proc)
{
	struct binder_work *w;
	struct binder_thread *thread;
	struct rb_node *n;
	int count, strong, weak, ready_threads;
	size_t free_async_space =
		binder_alloc_get_free_async_space(&proc->alloc);

	seq_printf(m, "proc %d\n", proc->pid);
	seq_printf(m, "context %s\n", proc->context->name);
	count = 0;
	ready_threads = 0;
	binder_inner_proc_lock(proc);
	for (n = rb_first(&proc->threads); n != NULL; n = rb_next(n))
		count++;

	list_for_each_entry(thread, &proc->waiting_threads, waiting_thread_node)
		ready_threads++;

	seq_printf(m, "  threads: %d\n", count);
	seq_printf(m, "  requested threads: %d+%d/%d\n"
			"  ready threads %d\n"
			"  free async space %zd\n", proc->requested_threads,
			proc->requested_threads_started, proc->max_threads,
			ready_threads,
			free_async_space);
	count = 0;
	for (n = rb_first(&proc->nodes); n != NULL; n = rb_next(n))
		count++;
	binder_inner_proc_unlock(proc);
	seq_printf(m, "  nodes: %d\n", count);
	count = 0;
	strong = 0;
	weak = 0;
	binder_proc_lock(proc);
	for (n = rb_first(&proc->refs_by_desc); n != NULL; n = rb_next(n)) {
		struct binder_ref *ref = rb_entry(n, struct binder_ref,
						  rb_node_desc);
		count++;
		strong += ref->data.strong;
		weak += ref->data.weak;
	}
	binder_proc_unlock(proc);
	seq_printf(m, "  refs: %d s %d w %d\n", count, strong, weak);

	count = binder_alloc_get_allocated_count(&proc->alloc);
	seq_printf(m, "  buffers: %d\n", count);

	binder_alloc_print_pages(m, &proc->alloc);

	count = 0;
	binder_inner_proc_lock(proc);
	list_for_each_entry(w, &proc->todo, entry) {
		if (w->type == BINDER_WORK_TRANSACTION)
			count++;
	}
	binder_inner_proc_unlock(proc);
	seq_printf(m, "  pending transactions: %d\n", count);

	print_binder_stats(m, "  ", &proc->stats);
}


int binder_state_show(struct seq_file *m, void *unused)
{
	struct binder_proc *proc;
	struct binder_node *node;
	struct binder_node *last_node = NULL;

	seq_puts(m, "binder state:\n");

	spin_lock(&binder_dead_nodes_lock);
	if (!hlist_empty(&binder_dead_nodes))
		seq_puts(m, "dead nodes:\n");
	hlist_for_each_entry(node, &binder_dead_nodes, dead_node) {
		/*
		 * take a temporary reference on the node so it
		 * survives and isn't removed from the list
		 * while we print it.
		 */
		node->tmp_refs++;
		spin_unlock(&binder_dead_nodes_lock);
		if (last_node)
			binder_put_node(last_node);
		binder_node_lock(node);
		print_binder_node_nilocked(m, node);
		binder_node_unlock(node);
		last_node = node;
		spin_lock(&binder_dead_nodes_lock);
	}
	spin_unlock(&binder_dead_nodes_lock);
	if (last_node)
		binder_put_node(last_node);

	mutex_lock(&binder_procs_lock);
	hlist_for_each_entry(proc, &binder_procs, proc_node)
		print_binder_proc(m, proc, 1);
	mutex_unlock(&binder_procs_lock);

	return 0;
}

int binder_stats_show(struct seq_file *m, void *unused)
{
	struct binder_proc *proc;

	seq_puts(m, "binder stats:\n");

	print_binder_stats(m, "", &binder_stats);

	mutex_lock(&binder_procs_lock);
	hlist_for_each_entry(proc, &binder_procs, proc_node)
		print_binder_proc_stats(m, proc);
	mutex_unlock(&binder_procs_lock);

	return 0;
}

int binder_transactions_show(struct seq_file *m, void *unused)
{
	struct binder_proc *proc;

	seq_puts(m, "binder transactions:\n");
	mutex_lock(&binder_procs_lock);
	hlist_for_each_entry(proc, &binder_procs, proc_node)
		print_binder_proc(m, proc, 0);
	mutex_unlock(&binder_procs_lock);

	return 0;
}

static int proc_show(struct seq_file *m, void *unused)
{
	struct binder_proc *itr;
	int pid = (unsigned long)m->private;

	mutex_lock(&binder_procs_lock);
	hlist_for_each_entry(itr, &binder_procs, proc_node) {
		if (itr->pid == pid) {
			seq_puts(m, "binder proc state:\n");
			print_binder_proc(m, itr, 1);
		}
	}
	mutex_unlock(&binder_procs_lock);

	return 0;
}

static void print_binder_transaction_log_entry(struct seq_file *m,
					struct binder_transaction_log_entry *e)
{
	int debug_id = READ_ONCE(e->debug_id_done);
	/*
	 * read barrier to guarantee debug_id_done read before
	 * we print the log values
	 */
	smp_rmb();
	seq_printf(m,
		   "%d: %s from %d:%d to %d:%d context %s node %d handle %d size %d:%d ret %d/%d l=%d",
		   e->debug_id, (e->call_type == 2) ? "reply" :
		   ((e->call_type == 1) ? "async" : "call "), e->from_proc,
		   e->from_thread, e->to_proc, e->to_thread, e->context_name,
		   e->to_node, e->target_handle, e->data_size, e->offsets_size,
		   e->return_error, e->return_error_param,
		   e->return_error_line);
	/*
	 * read-barrier to guarantee read of debug_id_done after
	 * done printing the fields of the entry
	 */
	smp_rmb();
	seq_printf(m, debug_id && debug_id == READ_ONCE(e->debug_id_done) ?
			"\n" : " (incomplete)\n");
}

int binder_transaction_log_show(struct seq_file *m, void *unused)
{
	struct binder_transaction_log *log = m->private;
	unsigned int log_cur = atomic_read(&log->cur);
	unsigned int count;
	unsigned int cur;
	int i;

	count = log_cur + 1;
	cur = count < ARRAY_SIZE(log->entry) && !log->full ?
		0 : count % ARRAY_SIZE(log->entry);
	if (count > ARRAY_SIZE(log->entry) || log->full)
		count = ARRAY_SIZE(log->entry);
	for (i = 0; i < count; i++) {
		unsigned int index = cur++ % ARRAY_SIZE(log->entry);

		print_binder_transaction_log_entry(m, &log->entry[index]);
	}
	return 0;
}

const struct file_operations binder_fops = {
	.owner = THIS_MODULE,
	.poll = binder_poll,
	.unlocked_ioctl = binder_ioctl,
	.compat_ioctl = compat_ptr_ioctl,
	.mmap = binder_mmap,
	.open = binder_open,
	.flush = binder_flush,
	.release = binder_release,
};

static int __init init_binder_device(const char *name)
{
	int ret;
	struct binder_device *binder_device;

	binder_device = kzalloc(sizeof(*binder_device), GFP_KERNEL);
	if (!binder_device)
		return -ENOMEM;

	binder_device->miscdev.fops = &binder_fops;
	binder_device->miscdev.minor = MISC_DYNAMIC_MINOR;
	binder_device->miscdev.name = name;

	refcount_set(&binder_device->ref, 1);
	binder_device->context.binder_context_mgr_uid = INVALID_UID;
	binder_device->context.name = name;
	mutex_init(&binder_device->context.context_mgr_node_lock);

	ret = misc_register(&binder_device->miscdev);
	if (ret < 0) {
		kfree(binder_device);
		return ret;
	}

	hlist_add_head(&binder_device->hlist, &binder_devices);

	return ret;
}

static int __init binder_init(void)
{
	int ret;
	char *device_name, *device_tmp;
	struct binder_device *device;
	struct hlist_node *tmp;
	char *device_names = NULL;

<<<<<<< HEAD
=======
	ret = binder_alloc_shrinker_init();
	if (ret)
		return ret;

	atomic_set(&binder_transaction_log.cur, ~0U);
	atomic_set(&binder_transaction_log_failed.cur, ~0U);

>>>>>>> 24b8d41d
	binder_debugfs_dir_entry_root = debugfs_create_dir("binder", NULL);
	if (binder_debugfs_dir_entry_root)
		binder_debugfs_dir_entry_proc = debugfs_create_dir("proc",
						 binder_debugfs_dir_entry_root);

	if (binder_debugfs_dir_entry_root) {
		debugfs_create_file("state",
				    0444,
				    binder_debugfs_dir_entry_root,
				    NULL,
				    &binder_state_fops);
		debugfs_create_file("stats",
				    0444,
				    binder_debugfs_dir_entry_root,
				    NULL,
				    &binder_stats_fops);
		debugfs_create_file("transactions",
				    0444,
				    binder_debugfs_dir_entry_root,
				    NULL,
				    &binder_transactions_fops);
		debugfs_create_file("transaction_log",
				    0444,
				    binder_debugfs_dir_entry_root,
				    &binder_transaction_log,
				    &binder_transaction_log_fops);
		debugfs_create_file("failed_transaction_log",
				    0444,
				    binder_debugfs_dir_entry_root,
				    &binder_transaction_log_failed,
				    &binder_transaction_log_fops);
	}

	if (!IS_ENABLED(CONFIG_ANDROID_BINDERFS) &&
	    strcmp(binder_devices_param, "") != 0) {
		/*
		* Copy the module_parameter string, because we don't want to
		* tokenize it in-place.
		 */
		device_names = kstrdup(binder_devices_param, GFP_KERNEL);
		if (!device_names) {
			ret = -ENOMEM;
			goto err_alloc_device_names_failed;
		}

		device_tmp = device_names;
		while ((device_name = strsep(&device_tmp, ","))) {
			ret = init_binder_device(device_name);
			if (ret)
				goto err_init_binder_device_failed;
		}
	}

	ret = init_binderfs();
	if (ret)
		goto err_init_binder_device_failed;

	return ret;

err_init_binder_device_failed:
	hlist_for_each_entry_safe(device, tmp, &binder_devices, hlist) {
		misc_deregister(&device->miscdev);
		hlist_del(&device->hlist);
		kfree(device);
	}

	kfree(device_names);

err_alloc_device_names_failed:
	debugfs_remove_recursive(binder_debugfs_dir_entry_root);

	return ret;
}

device_initcall(binder_init);

#define CREATE_TRACE_POINTS
#include "binder_trace.h"

MODULE_LICENSE("GPL v2");<|MERGE_RESOLUTION|>--- conflicted
+++ resolved
@@ -88,39 +88,7 @@
 
 static struct dentry *binder_debugfs_dir_entry_root;
 static struct dentry *binder_debugfs_dir_entry_proc;
-<<<<<<< HEAD
-static struct binder_node *binder_context_mgr_node;
-static kuid_t binder_context_mgr_uid = INVALID_UID;
-static int binder_last_id;
-
-#define BINDER_DEBUG_ENTRY(name) \
-static int binder_##name##_open(struct inode *inode, struct file *file) \
-{ \
-	return single_open(file, binder_##name##_show, inode->i_private); \
-} \
-\
-static const struct file_operations binder_##name##_fops = { \
-	.owner = THIS_MODULE, \
-	.open = binder_##name##_open, \
-	.read = seq_read, \
-	.llseek = seq_lseek, \
-	.release = single_release, \
-}
-
-static int binder_proc_show(struct seq_file *m, void *unused);
-BINDER_DEBUG_ENTRY(proc);
-
-/* This is only defined in include/asm-arm/sizes.h */
-#ifndef SZ_1K
-#define SZ_1K                               0x400
-#endif
-
-#ifndef SZ_4M
-#define SZ_4M                               0x400000
-#endif
-=======
 static atomic_t binder_last_id;
->>>>>>> 24b8d41d
 
 static int proc_show(struct seq_file *m, void *unused);
 DEFINE_SHOW_ATTRIBUTE(proc);
@@ -1398,13 +1366,8 @@
 	binder_dec_node_tmpref(node);
 }
 
-<<<<<<< HEAD
-static struct binder_ref *binder_get_ref(struct binder_proc *proc,
-					 u32 desc, bool need_strong_ref)
-=======
 static struct binder_ref *binder_get_ref_olocked(struct binder_proc *proc,
 						 u32 desc, bool need_strong_ref)
->>>>>>> 24b8d41d
 {
 	struct rb_node *n = proc->refs_by_desc.rb_node;
 	struct binder_ref *ref;
@@ -1412,19 +1375,11 @@
 	while (n) {
 		ref = rb_entry(n, struct binder_ref, rb_node_desc);
 
-<<<<<<< HEAD
-		if (desc < ref->desc) {
-			n = n->rb_left;
-		} else if (desc > ref->desc) {
-			n = n->rb_right;
-		} else if (need_strong_ref && !ref->strong) {
-=======
 		if (desc < ref->data.desc) {
 			n = n->rb_left;
 		} else if (desc > ref->data.desc) {
 			n = n->rb_right;
 		} else if (need_strong_ref && !ref->data.strong) {
->>>>>>> 24b8d41d
 			binder_user_error("tried to use weak ref as strong ref\n");
 			return NULL;
 		} else {
@@ -2340,16 +2295,9 @@
 		} break;
 		case BINDER_TYPE_HANDLE:
 		case BINDER_TYPE_WEAK_HANDLE: {
-<<<<<<< HEAD
-			struct binder_ref *ref;
-
-			ref = binder_get_ref(proc, fp->handle,
-					     fp->type == BINDER_TYPE_HANDLE);
-=======
 			struct flat_binder_object *fp;
 			struct binder_ref_data rdata;
 			int ret;
->>>>>>> 24b8d41d
 
 			fp = to_flat_binder_object(hdr);
 			ret = binder_dec_ref_for_handle(proc, fp->handle,
@@ -2961,10 +2909,6 @@
 		if (tr->target.handle) {
 			struct binder_ref *ref;
 
-<<<<<<< HEAD
-			ref = binder_get_ref(proc, tr->target.handle, true);
-			if (ref == NULL) {
-=======
 			/*
 			 * There must already be a strong ref
 			 * on this node. If so, do a strong
@@ -2980,7 +2924,6 @@
 						ref->node, &target_proc,
 						&return_error);
 			} else {
->>>>>>> 24b8d41d
 				binder_user_error("%d:%d got transaction to invalid handle\n",
 						  proc->pid, thread->pid);
 				return_error = BR_FAILED_REPLY;
@@ -3307,30 +3250,6 @@
 				return_error_line = __LINE__;
 				goto err_translate_failed;
 			}
-<<<<<<< HEAD
-			if (fp->type == BINDER_TYPE_BINDER)
-				fp->type = BINDER_TYPE_HANDLE;
-			else
-				fp->type = BINDER_TYPE_WEAK_HANDLE;
-			fp->binder = 0;
-			fp->handle = ref->desc;
-			fp->cookie = 0;
-			binder_inc_ref(ref, fp->type == BINDER_TYPE_HANDLE,
-				       &thread->todo);
-
-			trace_binder_transaction_node_to_ref(t, node, ref);
-			binder_debug(BINDER_DEBUG_TRANSACTION,
-				     "        node %d u%016llx -> ref %d desc %d\n",
-				     node->debug_id, (u64)node->ptr,
-				     ref->debug_id, ref->desc);
-		} break;
-		case BINDER_TYPE_HANDLE:
-		case BINDER_TYPE_WEAK_HANDLE: {
-			struct binder_ref *ref;
-
-			ref = binder_get_ref(proc, fp->handle,
-					     fp->type == BINDER_TYPE_HANDLE);
-=======
 		} break;
 		case BINDER_TYPE_HANDLE:
 		case BINDER_TYPE_WEAK_HANDLE: {
@@ -3349,7 +3268,6 @@
 				goto err_translate_failed;
 			}
 		} break;
->>>>>>> 24b8d41d
 
 		case BINDER_TYPE_FD: {
 			struct binder_fd_object *fp = to_binder_fd_object(hdr);
@@ -3391,39 +3309,6 @@
 				return_error_line = __LINE__;
 				goto err_bad_parent;
 			}
-<<<<<<< HEAD
-			if (ref->node->proc == target_proc) {
-				if (fp->type == BINDER_TYPE_HANDLE)
-					fp->type = BINDER_TYPE_BINDER;
-				else
-					fp->type = BINDER_TYPE_WEAK_BINDER;
-				fp->binder = ref->node->ptr;
-				fp->cookie = ref->node->cookie;
-				binder_inc_node(ref->node, fp->type == BINDER_TYPE_BINDER, 0, NULL);
-				trace_binder_transaction_ref_to_node(t, ref);
-				binder_debug(BINDER_DEBUG_TRANSACTION,
-					     "        ref %d desc %d -> node %d u%016llx\n",
-					     ref->debug_id, ref->desc, ref->node->debug_id,
-					     (u64)ref->node->ptr);
-			} else {
-				struct binder_ref *new_ref;
-
-				new_ref = binder_get_ref_for_node(target_proc, ref->node);
-				if (new_ref == NULL) {
-					return_error = BR_FAILED_REPLY;
-					goto err_binder_get_ref_for_node_failed;
-				}
-				fp->binder = 0;
-				fp->handle = new_ref->desc;
-				fp->cookie = 0;
-				binder_inc_ref(new_ref, fp->type == BINDER_TYPE_HANDLE, NULL);
-				trace_binder_transaction_ref_to_ref(t, ref,
-								    new_ref);
-				binder_debug(BINDER_DEBUG_TRANSACTION,
-					     "        ref %d desc %d -> ref %d desc %d (node %d)\n",
-					     ref->debug_id, ref->desc, new_ref->debug_id,
-					     new_ref->desc, ref->node->debug_id);
-=======
 			if (!binder_validate_fixup(target_proc, t->buffer,
 						   off_start_offset,
 						   parent_offset,
@@ -3436,7 +3321,6 @@
 				return_error_param = -EINVAL;
 				return_error_line = __LINE__;
 				goto err_bad_parent;
->>>>>>> 24b8d41d
 			}
 			ret = binder_translate_fd_array(fda, parent, t, thread,
 							in_reply_to);
@@ -3500,18 +3384,8 @@
 				return_error_line = __LINE__;
 				goto err_translate_failed;
 			}
-<<<<<<< HEAD
-			task_fd_install(target_proc, target_fd, file);
-			trace_binder_transaction_fd(t, fp->handle, target_fd);
-			binder_debug(BINDER_DEBUG_TRANSACTION,
-				     "        fd %d -> %d\n", fp->handle, target_fd);
-			/* TODO: fput? */
-			fp->binder = 0;
-			fp->handle = target_fd;
-=======
 			last_fixup_obj_off = object_offset;
 			last_fixup_min_off = 0;
->>>>>>> 24b8d41d
 		} break;
 		default:
 			binder_user_error("%d:%d got transaction with invalid object type, %x\n",
@@ -3753,16 +3627,6 @@
 							proc, ctx_mgr_node,
 							strong, NULL, &rdata);
 				}
-<<<<<<< HEAD
-			} else
-				ref = binder_get_ref(proc, target,
-						     cmd == BC_ACQUIRE ||
-						     cmd == BC_RELEASE);
-			if (ref == NULL) {
-				binder_user_error("%d:%d refcount change on invalid ref %d\n",
-					proc->pid, thread->pid, target);
-				break;
-=======
 				mutex_unlock(&context->context_mgr_node_lock);
 			}
 			if (ret)
@@ -3773,7 +3637,6 @@
 				binder_user_error("%d:%d tried to acquire reference to desc %d, got %d instead\n",
 					proc->pid, thread->pid,
 					target, rdata.desc);
->>>>>>> 24b8d41d
 			}
 			switch (cmd) {
 			case BC_INCREFS:
@@ -3985,9 +3848,6 @@
 			if (get_user(cookie, (binder_uintptr_t __user *)ptr))
 				return -EFAULT;
 			ptr += sizeof(binder_uintptr_t);
-<<<<<<< HEAD
-			ref = binder_get_ref(proc, target, false);
-=======
 			if (cmd == BC_REQUEST_DEATH_NOTIFICATION) {
 				/*
 				 * Allocate memory for death notification
@@ -4010,7 +3870,6 @@
 			}
 			binder_proc_lock(proc);
 			ref = binder_get_ref_olocked(proc, target, false);
->>>>>>> 24b8d41d
 			if (ref == NULL) {
 				binder_user_error("%d:%d %s invalid ref %d\n",
 					proc->pid, thread->pid,
@@ -6234,8 +6093,6 @@
 	struct hlist_node *tmp;
 	char *device_names = NULL;
 
-<<<<<<< HEAD
-=======
 	ret = binder_alloc_shrinker_init();
 	if (ret)
 		return ret;
@@ -6243,7 +6100,6 @@
 	atomic_set(&binder_transaction_log.cur, ~0U);
 	atomic_set(&binder_transaction_log_failed.cur, ~0U);
 
->>>>>>> 24b8d41d
 	binder_debugfs_dir_entry_root = debugfs_create_dir("binder", NULL);
 	if (binder_debugfs_dir_entry_root)
 		binder_debugfs_dir_entry_proc = debugfs_create_dir("proc",
