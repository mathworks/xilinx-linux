--- conflicted
+++ resolved
@@ -411,24 +411,6 @@
 	mcspi = spi_master_get_devdata(spi->master);
 	mcspi_dma = &mcspi->dma_channels[spi->chip_select];
 
-<<<<<<< HEAD
-	if (mcspi_dma->dma_tx) {
-		struct dma_async_tx_descriptor *tx;
-
-		dmaengine_slave_config(mcspi_dma->dma_tx, &cfg);
-
-		tx = dmaengine_prep_slave_sg(mcspi_dma->dma_tx, xfer->tx_sg.sgl,
-					     xfer->tx_sg.nents,
-					     DMA_MEM_TO_DEV,
-					     DMA_PREP_INTERRUPT | DMA_CTRL_ACK);
-		if (tx) {
-			tx->callback = omap2_mcspi_tx_callback;
-			tx->callback_param = spi;
-			dmaengine_submit(tx);
-		} else {
-			/* FIXME: fall back to PIO? */
-		}
-=======
 	dmaengine_slave_config(mcspi_dma->dma_tx, &cfg);
 
 	tx = dmaengine_prep_slave_sg(mcspi_dma->dma_tx, xfer->tx_sg.sgl,
@@ -441,7 +423,6 @@
 		dmaengine_submit(tx);
 	} else {
 		/* FIXME: fall back to PIO? */
->>>>>>> 24b8d41d
 	}
 	dma_async_issue_pending(mcspi_dma->dma_tx);
 	omap2_mcspi_set_dma_req(spi, 0, 1);
@@ -487,60 +468,9 @@
 	else /* word_len <= 32 */
 		element_count = count >> 2;
 
-<<<<<<< HEAD
-	if (mcspi_dma->dma_rx) {
-		struct dma_async_tx_descriptor *tx;
-=======
->>>>>>> 24b8d41d
 
 	dmaengine_slave_config(mcspi_dma->dma_rx, &cfg);
 
-<<<<<<< HEAD
-		/*
-		 *  Reduce DMA transfer length by one more if McSPI is
-		 *  configured in turbo mode.
-		 */
-		if ((l & OMAP2_MCSPI_CHCONF_TURBO) && mcspi->fifo_depth == 0)
-			transfer_reduction += es;
-
-		if (transfer_reduction) {
-			/* Split sgl into two. The second sgl won't be used. */
-			sizes[0] = count - transfer_reduction;
-			sizes[1] = transfer_reduction;
-			nb_sizes = 2;
-		} else {
-			/*
-			 * Don't bother splitting the sgl. This essentially
-			 * clones the original sgl.
-			 */
-			sizes[0] = count;
-			nb_sizes = 1;
-		}
-
-		ret = sg_split(xfer->rx_sg.sgl, xfer->rx_sg.nents,
-			       0, nb_sizes,
-			       sizes,
-			       sg_out, out_mapped_nents,
-			       GFP_KERNEL);
-
-		if (ret < 0) {
-			dev_err(&spi->dev, "sg_split failed\n");
-			return 0;
-		}
-
-		tx = dmaengine_prep_slave_sg(mcspi_dma->dma_rx,
-					     sg_out[0],
-					     out_mapped_nents[0],
-					     DMA_DEV_TO_MEM,
-					     DMA_PREP_INTERRUPT | DMA_CTRL_ACK);
-		if (tx) {
-			tx->callback = omap2_mcspi_rx_callback;
-			tx->callback_param = spi;
-			dmaengine_submit(tx);
-		} else {
-				/* FIXME: fall back to PIO? */
-		}
-=======
 	/*
 	 *  Reduce DMA transfer length by one more if McSPI is
 	 *  configured in turbo mode.
@@ -579,22 +509,17 @@
 		dmaengine_submit(tx);
 	} else {
 		/* FIXME: fall back to PIO? */
->>>>>>> 24b8d41d
 	}
 
 	dma_async_issue_pending(mcspi_dma->dma_rx);
 	omap2_mcspi_set_dma_req(spi, 1, 1);
 
-<<<<<<< HEAD
-	wait_for_completion(&mcspi_dma->dma_rx_completion);
-=======
 	ret = mcspi_wait_for_completion(mcspi, &mcspi_dma->dma_rx_completion);
 	if (ret || mcspi->slave_aborted) {
 		dmaengine_terminate_sync(mcspi_dma->dma_rx);
 		omap2_mcspi_set_dma_req(spi, 1, 0);
 		return 0;
 	}
->>>>>>> 24b8d41d
 
 	for (x = 0; x < nb_sizes; x++)
 		kfree(sg_out[x]);
@@ -710,9 +635,6 @@
 		count = omap2_mcspi_rx_dma(spi, xfer, cfg, es);
 
 	if (tx != NULL) {
-<<<<<<< HEAD
-		wait_for_completion(&mcspi_dma->dma_tx_completion);
-=======
 		int ret;
 
 		ret = mcspi_wait_for_completion(mcspi, &mcspi_dma->dma_tx_completion);
@@ -727,7 +649,6 @@
 			if (ret || mcspi->slave_aborted)
 				return 0;
 		}
->>>>>>> 24b8d41d
 
 		if (mcspi->fifo_depth > 0) {
 			irqstat_reg = mcspi->base + OMAP2_MCSPI_IRQSTATUS;
@@ -1065,24 +986,9 @@
 static int omap2_mcspi_request_dma(struct omap2_mcspi *mcspi,
 				   struct omap2_mcspi_dma *mcspi_dma)
 {
-<<<<<<< HEAD
-	struct spi_master	*master = spi->master;
-	struct omap2_mcspi	*mcspi;
-	struct omap2_mcspi_dma	*mcspi_dma;
 	int ret = 0;
 
-	mcspi = spi_master_get_devdata(master);
-	mcspi_dma = mcspi->dma_channels + spi->chip_select;
-
-	init_completion(&mcspi_dma->dma_rx_completion);
-	init_completion(&mcspi_dma->dma_tx_completion);
-
-	mcspi_dma->dma_rx = dma_request_chan(&master->dev,
-=======
-	int ret = 0;
-
 	mcspi_dma->dma_rx = dma_request_chan(mcspi->dev,
->>>>>>> 24b8d41d
 					     mcspi_dma->dma_rx_ch_name);
 	if (IS_ERR(mcspi_dma->dma_rx)) {
 		ret = PTR_ERR(mcspi_dma->dma_rx);
@@ -1090,11 +996,7 @@
 		goto no_dma;
 	}
 
-<<<<<<< HEAD
-	mcspi_dma->dma_tx = dma_request_chan(&master->dev,
-=======
 	mcspi_dma->dma_tx = dma_request_chan(mcspi->dev,
->>>>>>> 24b8d41d
 					     mcspi_dma->dma_tx_ch_name);
 	if (IS_ERR(mcspi_dma->dma_tx)) {
 		ret = PTR_ERR(mcspi_dma->dma_tx);
@@ -1103,10 +1005,6 @@
 		mcspi_dma->dma_rx = NULL;
 	}
 
-<<<<<<< HEAD
-no_dma:
-	return ret;
-=======
 	init_completion(&mcspi_dma->dma_rx_completion);
 	init_completion(&mcspi_dma->dma_tx_completion);
 
@@ -1132,7 +1030,6 @@
 			mcspi_dma->dma_tx = NULL;
 		}
 	}
->>>>>>> 24b8d41d
 }
 
 static int omap2_mcspi_setup(struct spi_device *spi)
@@ -1154,26 +1051,6 @@
 		spi->controller_state = cs;
 		/* Link this to context save list */
 		list_add_tail(&cs->node, &ctx->cs);
-<<<<<<< HEAD
-
-		if (gpio_is_valid(spi->cs_gpio)) {
-			ret = gpio_request(spi->cs_gpio, dev_name(&spi->dev));
-			if (ret) {
-				dev_err(&spi->dev, "failed to request gpio\n");
-				return ret;
-			}
-			gpio_direction_output(spi->cs_gpio,
-					 !(spi->mode & SPI_CS_HIGH));
-		}
-	}
-
-	if (!mcspi_dma->dma_rx || !mcspi_dma->dma_tx) {
-		ret = omap2_mcspi_request_dma(spi);
-		if (ret)
-			dev_warn(&spi->dev, "not using DMA for McSPI (%d)\n",
-				 ret);
-=======
->>>>>>> 24b8d41d
 	}
 
 	ret = pm_runtime_get_sync(mcspi->dev);
@@ -1399,9 +1276,6 @@
 				struct spi_device *spi,
 				struct spi_transfer *xfer)
 {
-<<<<<<< HEAD
-	return (xfer->len >= DMA_MIN_BYTES);
-=======
 	struct omap2_mcspi *mcspi = spi_master_get_devdata(spi->master);
 	struct omap2_mcspi_dma *mcspi_dma =
 		&mcspi->dma_channels[spi->chip_select];
@@ -1428,7 +1302,6 @@
 		return mcspi->max_xfer_len;
 
 	return SIZE_MAX;
->>>>>>> 24b8d41d
 }
 
 static int omap2_mcspi_controller_setup(struct omap2_mcspi *mcspi)
@@ -1604,14 +1477,11 @@
 	for (i = 0; i < master->num_chipselect; i++) {
 		sprintf(mcspi->dma_channels[i].dma_rx_ch_name, "rx%d", i);
 		sprintf(mcspi->dma_channels[i].dma_tx_ch_name, "tx%d", i);
-<<<<<<< HEAD
-=======
 
 		status = omap2_mcspi_request_dma(mcspi,
 						 &mcspi->dma_channels[i]);
 		if (status == -EPROBE_DEFER)
 			goto free_master;
->>>>>>> 24b8d41d
 	}
 
 	status = platform_get_irq(pdev, 0);
