// SPDX-License-Identifier: GPL-2.0-or-later
/*
 * Freescale eSPI controller driver.
 *
 * Copyright 2010 Freescale Semiconductor, Inc.
 */
#include <linux/delay.h>
#include <linux/err.h>
#include <linux/fsl_devices.h>
#include <linux/interrupt.h>
#include <linux/module.h>
#include <linux/mm.h>
#include <linux/of.h>
#include <linux/of_address.h>
#include <linux/of_irq.h>
#include <linux/of_platform.h>
#include <linux/platform_device.h>
#include <linux/spi/spi.h>
#include <linux/pm_runtime.h>
#include <sysdev/fsl_soc.h>

/* eSPI Controller registers */
#define ESPI_SPMODE	0x00	/* eSPI mode register */
#define ESPI_SPIE	0x04	/* eSPI event register */
#define ESPI_SPIM	0x08	/* eSPI mask register */
#define ESPI_SPCOM	0x0c	/* eSPI command register */
#define ESPI_SPITF	0x10	/* eSPI transmit FIFO access register*/
#define ESPI_SPIRF	0x14	/* eSPI receive FIFO access register*/
#define ESPI_SPMODE0	0x20	/* eSPI cs0 mode register */

#define ESPI_SPMODEx(x)	(ESPI_SPMODE0 + (x) * 4)

/* eSPI Controller mode register definitions */
#define SPMODE_ENABLE		BIT(31)
#define SPMODE_LOOP		BIT(30)
#define SPMODE_TXTHR(x)		((x) << 8)
#define SPMODE_RXTHR(x)		((x) << 0)

/* eSPI Controller CS mode register definitions */
#define CSMODE_CI_INACTIVEHIGH	BIT(31)
#define CSMODE_CP_BEGIN_EDGECLK	BIT(30)
#define CSMODE_REV		BIT(29)
#define CSMODE_DIV16		BIT(28)
#define CSMODE_PM(x)		((x) << 24)
#define CSMODE_POL_1		BIT(20)
#define CSMODE_LEN(x)		((x) << 16)
#define CSMODE_BEF(x)		((x) << 12)
#define CSMODE_AFT(x)		((x) << 8)
#define CSMODE_CG(x)		((x) << 3)

#define FSL_ESPI_FIFO_SIZE	32
#define FSL_ESPI_RXTHR		15

/* Default mode/csmode for eSPI controller */
#define SPMODE_INIT_VAL (SPMODE_TXTHR(4) | SPMODE_RXTHR(FSL_ESPI_RXTHR))
#define CSMODE_INIT_VAL (CSMODE_POL_1 | CSMODE_BEF(0) \
		| CSMODE_AFT(0) | CSMODE_CG(1))

/* SPIE register values */
#define SPIE_RXCNT(reg)     ((reg >> 24) & 0x3F)
#define SPIE_TXCNT(reg)     ((reg >> 16) & 0x3F)
#define	SPIE_TXE		BIT(15)	/* TX FIFO empty */
#define	SPIE_DON		BIT(14)	/* TX done */
#define	SPIE_RXT		BIT(13)	/* RX FIFO threshold */
#define	SPIE_RXF		BIT(12)	/* RX FIFO full */
#define	SPIE_TXT		BIT(11)	/* TX FIFO threshold*/
#define	SPIE_RNE		BIT(9)	/* RX FIFO not empty */
#define	SPIE_TNF		BIT(8)	/* TX FIFO not full */

/* SPIM register values */
#define	SPIM_TXE		BIT(15)	/* TX FIFO empty */
#define	SPIM_DON		BIT(14)	/* TX done */
#define	SPIM_RXT		BIT(13)	/* RX FIFO threshold */
#define	SPIM_RXF		BIT(12)	/* RX FIFO full */
#define	SPIM_TXT		BIT(11)	/* TX FIFO threshold*/
#define	SPIM_RNE		BIT(9)	/* RX FIFO not empty */
#define	SPIM_TNF		BIT(8)	/* TX FIFO not full */

/* SPCOM register values */
#define SPCOM_CS(x)		((x) << 30)
#define SPCOM_DO		BIT(28) /* Dual output */
#define SPCOM_TO		BIT(27) /* TX only */
#define SPCOM_RXSKIP(x)		((x) << 16)
#define SPCOM_TRANLEN(x)	((x) << 0)

#define	SPCOM_TRANLEN_MAX	0x10000	/* Max transaction length */

#define AUTOSUSPEND_TIMEOUT 2000

<<<<<<< HEAD
static inline u32 fsl_espi_read_reg(struct mpc8xxx_spi *mspi, int offset)
{
	return ioread32be(mspi->reg_base + offset);
}

static inline u8 fsl_espi_read_reg8(struct mpc8xxx_spi *mspi, int offset)
{
	return ioread8(mspi->reg_base + offset);
}

static inline void fsl_espi_write_reg(struct mpc8xxx_spi *mspi, int offset,
				      u32 val)
{
	iowrite32be(val, mspi->reg_base + offset);
}

static inline void fsl_espi_write_reg8(struct mpc8xxx_spi *mspi, int offset,
				       u8 val)
{
	iowrite8(val, mspi->reg_base + offset);
}

static void fsl_espi_copy_to_buf(struct spi_message *m,
				 struct mpc8xxx_spi *mspi)
{
	struct spi_transfer *t;
	u8 *buf = mspi->local_buf;

	list_for_each_entry(t, &m->transfers, transfer_list) {
		if (t->tx_buf)
			memcpy(buf, t->tx_buf, t->len);
		else
			memset(buf, 0, t->len);
		buf += t->len;
	}
}

static void fsl_espi_copy_from_buf(struct spi_message *m,
				   struct mpc8xxx_spi *mspi)
{
	struct spi_transfer *t;
	u8 *buf = mspi->local_buf;

	list_for_each_entry(t, &m->transfers, transfer_list) {
		if (t->rx_buf)
			memcpy(t->rx_buf, buf, t->len);
		buf += t->len;
	}
}

static int fsl_espi_check_message(struct spi_message *m)
{
	struct mpc8xxx_spi *mspi = spi_master_get_devdata(m->spi->master);
	struct spi_transfer *t, *first;

	if (m->frame_length > SPCOM_TRANLEN_MAX) {
		dev_err(mspi->dev, "message too long, size is %u bytes\n",
			m->frame_length);
		return -EMSGSIZE;
	}

	first = list_first_entry(&m->transfers, struct spi_transfer,
				 transfer_list);
	list_for_each_entry(t, &m->transfers, transfer_list) {
		if (first->bits_per_word != t->bits_per_word ||
		    first->speed_hz != t->speed_hz) {
			dev_err(mspi->dev, "bits_per_word/speed_hz should be the same for all transfers\n");
			return -EINVAL;
		}
	}

	return 0;
}

static void fsl_espi_change_mode(struct spi_device *spi)
{
	struct mpc8xxx_spi *mspi = spi_master_get_devdata(spi->master);
	struct spi_mpc8xxx_cs *cs = spi->controller_state;
	u32 tmp;
	unsigned long flags;

	/* Turn off IRQs locally to minimize time that SPI is disabled. */
	local_irq_save(flags);

	/* Turn off SPI unit prior changing mode */
	tmp = fsl_espi_read_reg(mspi, ESPI_SPMODE);
	fsl_espi_write_reg(mspi, ESPI_SPMODE, tmp & ~SPMODE_ENABLE);
	fsl_espi_write_reg(mspi, ESPI_SPMODEx(spi->chip_select),
			      cs->hw_mode);
	fsl_espi_write_reg(mspi, ESPI_SPMODE, tmp);

	local_irq_restore(flags);
}

static u32 fsl_espi_tx_buf_lsb(struct mpc8xxx_spi *mpc8xxx_spi)
{
	u32 data;
	u16 data_h;
	u16 data_l;
	const u32 *tx = mpc8xxx_spi->tx;

	if (!tx)
		return 0;

	data = *tx++ << mpc8xxx_spi->tx_shift;
	data_l = data & 0xffff;
	data_h = (data >> 16) & 0xffff;
	swab16s(&data_l);
	swab16s(&data_h);
	data = data_h | data_l;

	mpc8xxx_spi->tx = tx;
	return data;
}

static void fsl_espi_setup_transfer(struct spi_device *spi,
					struct spi_transfer *t)
{
	struct mpc8xxx_spi *mpc8xxx_spi = spi_master_get_devdata(spi->master);
	int bits_per_word = t ? t->bits_per_word : spi->bits_per_word;
	u32 hz = t ? t->speed_hz : spi->max_speed_hz;
	u8 pm;
	struct spi_mpc8xxx_cs *cs = spi->controller_state;

	cs->rx_shift = 0;
	cs->tx_shift = 0;
	cs->get_rx = mpc8xxx_spi_rx_buf_u32;
	cs->get_tx = mpc8xxx_spi_tx_buf_u32;
	if (bits_per_word <= 8) {
		cs->rx_shift = 8 - bits_per_word;
	} else {
		cs->rx_shift = 16 - bits_per_word;
		if (spi->mode & SPI_LSB_FIRST)
			cs->get_tx = fsl_espi_tx_buf_lsb;
	}
=======
struct fsl_espi {
	struct device *dev;
	void __iomem *reg_base;
>>>>>>> 24b8d41d

	struct list_head *m_transfers;
	struct spi_transfer *tx_t;
	unsigned int tx_pos;
	bool tx_done;
	struct spi_transfer *rx_t;
	unsigned int rx_pos;
	bool rx_done;

<<<<<<< HEAD
	/* mask out bits we are going to set */
	cs->hw_mode &= ~(CSMODE_LEN(0xF) | CSMODE_DIV16 | CSMODE_PM(0xF));

	cs->hw_mode |= CSMODE_LEN(bits_per_word - 1);
=======
	bool swab;
	unsigned int rxskip;

	spinlock_t lock;

	u32 spibrg;             /* SPIBRG input clock */
>>>>>>> 24b8d41d

	struct completion done;
};

struct fsl_espi_cs {
	u32 hw_mode;
};

<<<<<<< HEAD
	fsl_espi_change_mode(spi);
=======
static inline u32 fsl_espi_read_reg(struct fsl_espi *espi, int offset)
{
	return ioread32be(espi->reg_base + offset);
}

static inline u16 fsl_espi_read_reg16(struct fsl_espi *espi, int offset)
{
	return ioread16be(espi->reg_base + offset);
}

static inline u8 fsl_espi_read_reg8(struct fsl_espi *espi, int offset)
{
	return ioread8(espi->reg_base + offset);
}

static inline void fsl_espi_write_reg(struct fsl_espi *espi, int offset,
				      u32 val)
{
	iowrite32be(val, espi->reg_base + offset);
}

static inline void fsl_espi_write_reg16(struct fsl_espi *espi, int offset,
					u16 val)
{
	iowrite16be(val, espi->reg_base + offset);
}

static inline void fsl_espi_write_reg8(struct fsl_espi *espi, int offset,
				       u8 val)
{
	iowrite8(val, espi->reg_base + offset);
>>>>>>> 24b8d41d
}

static int fsl_espi_check_message(struct spi_message *m)
{
<<<<<<< HEAD
	struct mpc8xxx_spi *mpc8xxx_spi = spi_master_get_devdata(spi->master);
	u32 word;
	int ret;

	mpc8xxx_spi->len = t->len;
	mpc8xxx_spi->count = roundup(t->len, 4) / 4;
=======
	struct fsl_espi *espi = spi_master_get_devdata(m->spi->master);
	struct spi_transfer *t, *first;

	if (m->frame_length > SPCOM_TRANLEN_MAX) {
		dev_err(espi->dev, "message too long, size is %u bytes\n",
			m->frame_length);
		return -EMSGSIZE;
	}
>>>>>>> 24b8d41d

	first = list_first_entry(&m->transfers, struct spi_transfer,
				 transfer_list);

	list_for_each_entry(t, &m->transfers, transfer_list) {
		if (first->bits_per_word != t->bits_per_word ||
		    first->speed_hz != t->speed_hz) {
			dev_err(espi->dev, "bits_per_word/speed_hz should be the same for all transfers\n");
			return -EINVAL;
		}
	}

<<<<<<< HEAD
	/* Set SPCOM[CS] and SPCOM[TRANLEN] field */
	fsl_espi_write_reg(mpc8xxx_spi, ESPI_SPCOM,
		(SPCOM_CS(spi->chip_select) | SPCOM_TRANLEN(t->len - 1)));

	/* enable rx ints */
	fsl_espi_write_reg(mpc8xxx_spi, ESPI_SPIM, SPIM_RNE);

	/* transmit word */
	word = mpc8xxx_spi->get_tx(mpc8xxx_spi);
	fsl_espi_write_reg(mpc8xxx_spi, ESPI_SPITF, word);

	/* Won't hang up forever, SPI bus sometimes got lost interrupts... */
	ret = wait_for_completion_timeout(&mpc8xxx_spi->done, 2 * HZ);
	if (ret == 0)
		dev_err(mpc8xxx_spi->dev,
			"Transaction hanging up (left %d bytes)\n",
			mpc8xxx_spi->count);

	/* disable rx ints */
	fsl_espi_write_reg(mpc8xxx_spi, ESPI_SPIM, 0);

	return mpc8xxx_spi->count > 0 ? -EMSGSIZE : 0;
}

static int fsl_espi_trans(struct spi_message *m, struct spi_transfer *trans)
{
	struct mpc8xxx_spi *mspi = spi_master_get_devdata(m->spi->master);
	struct spi_device *spi = m->spi;
	int ret;

	fsl_espi_copy_to_buf(m, mspi);
	fsl_espi_setup_transfer(spi, trans);

	ret = fsl_espi_bufs(spi, trans);

	if (trans->delay_usecs)
		udelay(trans->delay_usecs);

	fsl_espi_setup_transfer(spi, NULL);

	if (!ret)
		fsl_espi_copy_from_buf(m, mspi);

=======
	/* ESPI supports MSB-first transfers for word size 8 / 16 only */
	if (!(m->spi->mode & SPI_LSB_FIRST) && first->bits_per_word != 8 &&
	    first->bits_per_word != 16) {
		dev_err(espi->dev,
			"MSB-first transfer not supported for wordsize %u\n",
			first->bits_per_word);
		return -EINVAL;
	}

	return 0;
}

static unsigned int fsl_espi_check_rxskip_mode(struct spi_message *m)
{
	struct spi_transfer *t;
	unsigned int i = 0, rxskip = 0;

	/*
	 * prerequisites for ESPI rxskip mode:
	 * - message has two transfers
	 * - first transfer is a write and second is a read
	 *
	 * In addition the current low-level transfer mechanism requires
	 * that the rxskip bytes fit into the TX FIFO. Else the transfer
	 * would hang because after the first FSL_ESPI_FIFO_SIZE bytes
	 * the TX FIFO isn't re-filled.
	 */
	list_for_each_entry(t, &m->transfers, transfer_list) {
		if (i == 0) {
			if (!t->tx_buf || t->rx_buf ||
			    t->len > FSL_ESPI_FIFO_SIZE)
				return 0;
			rxskip = t->len;
		} else if (i == 1) {
			if (t->tx_buf || !t->rx_buf)
				return 0;
		}
		i++;
	}

	return i == 2 ? rxskip : 0;
}

static void fsl_espi_fill_tx_fifo(struct fsl_espi *espi, u32 events)
{
	u32 tx_fifo_avail;
	unsigned int tx_left;
	const void *tx_buf;

	/* if events is zero transfer has not started and tx fifo is empty */
	tx_fifo_avail = events ? SPIE_TXCNT(events) :  FSL_ESPI_FIFO_SIZE;
start:
	tx_left = espi->tx_t->len - espi->tx_pos;
	tx_buf = espi->tx_t->tx_buf;
	while (tx_fifo_avail >= min(4U, tx_left) && tx_left) {
		if (tx_left >= 4) {
			if (!tx_buf)
				fsl_espi_write_reg(espi, ESPI_SPITF, 0);
			else if (espi->swab)
				fsl_espi_write_reg(espi, ESPI_SPITF,
					swahb32p(tx_buf + espi->tx_pos));
			else
				fsl_espi_write_reg(espi, ESPI_SPITF,
					*(u32 *)(tx_buf + espi->tx_pos));
			espi->tx_pos += 4;
			tx_left -= 4;
			tx_fifo_avail -= 4;
		} else if (tx_left >= 2 && tx_buf && espi->swab) {
			fsl_espi_write_reg16(espi, ESPI_SPITF,
					swab16p(tx_buf + espi->tx_pos));
			espi->tx_pos += 2;
			tx_left -= 2;
			tx_fifo_avail -= 2;
		} else {
			if (!tx_buf)
				fsl_espi_write_reg8(espi, ESPI_SPITF, 0);
			else
				fsl_espi_write_reg8(espi, ESPI_SPITF,
					*(u8 *)(tx_buf + espi->tx_pos));
			espi->tx_pos += 1;
			tx_left -= 1;
			tx_fifo_avail -= 1;
		}
	}

	if (!tx_left) {
		/* Last transfer finished, in rxskip mode only one is needed */
		if (list_is_last(&espi->tx_t->transfer_list,
		    espi->m_transfers) || espi->rxskip) {
			espi->tx_done = true;
			return;
		}
		espi->tx_t = list_next_entry(espi->tx_t, transfer_list);
		espi->tx_pos = 0;
		/* continue with next transfer if tx fifo is not full */
		if (tx_fifo_avail)
			goto start;
	}
}

static void fsl_espi_read_rx_fifo(struct fsl_espi *espi, u32 events)
{
	u32 rx_fifo_avail = SPIE_RXCNT(events);
	unsigned int rx_left;
	void *rx_buf;

start:
	rx_left = espi->rx_t->len - espi->rx_pos;
	rx_buf = espi->rx_t->rx_buf;
	while (rx_fifo_avail >= min(4U, rx_left) && rx_left) {
		if (rx_left >= 4) {
			u32 val = fsl_espi_read_reg(espi, ESPI_SPIRF);

			if (rx_buf && espi->swab)
				*(u32 *)(rx_buf + espi->rx_pos) = swahb32(val);
			else if (rx_buf)
				*(u32 *)(rx_buf + espi->rx_pos) = val;
			espi->rx_pos += 4;
			rx_left -= 4;
			rx_fifo_avail -= 4;
		} else if (rx_left >= 2 && rx_buf && espi->swab) {
			u16 val = fsl_espi_read_reg16(espi, ESPI_SPIRF);

			*(u16 *)(rx_buf + espi->rx_pos) = swab16(val);
			espi->rx_pos += 2;
			rx_left -= 2;
			rx_fifo_avail -= 2;
		} else {
			u8 val = fsl_espi_read_reg8(espi, ESPI_SPIRF);

			if (rx_buf)
				*(u8 *)(rx_buf + espi->rx_pos) = val;
			espi->rx_pos += 1;
			rx_left -= 1;
			rx_fifo_avail -= 1;
		}
	}

	if (!rx_left) {
		if (list_is_last(&espi->rx_t->transfer_list,
		    espi->m_transfers)) {
			espi->rx_done = true;
			return;
		}
		espi->rx_t = list_next_entry(espi->rx_t, transfer_list);
		espi->rx_pos = 0;
		/* continue with next transfer if rx fifo is not empty */
		if (rx_fifo_avail)
			goto start;
	}
}

static void fsl_espi_setup_transfer(struct spi_device *spi,
					struct spi_transfer *t)
{
	struct fsl_espi *espi = spi_master_get_devdata(spi->master);
	int bits_per_word = t ? t->bits_per_word : spi->bits_per_word;
	u32 pm, hz = t ? t->speed_hz : spi->max_speed_hz;
	struct fsl_espi_cs *cs = spi_get_ctldata(spi);
	u32 hw_mode_old = cs->hw_mode;

	/* mask out bits we are going to set */
	cs->hw_mode &= ~(CSMODE_LEN(0xF) | CSMODE_DIV16 | CSMODE_PM(0xF));

	cs->hw_mode |= CSMODE_LEN(bits_per_word - 1);

	pm = DIV_ROUND_UP(espi->spibrg, hz * 4) - 1;

	if (pm > 15) {
		cs->hw_mode |= CSMODE_DIV16;
		pm = DIV_ROUND_UP(espi->spibrg, hz * 16 * 4) - 1;
	}

	cs->hw_mode |= CSMODE_PM(pm);

	/* don't write the mode register if the mode doesn't change */
	if (cs->hw_mode != hw_mode_old)
		fsl_espi_write_reg(espi, ESPI_SPMODEx(spi->chip_select),
				   cs->hw_mode);
}

static int fsl_espi_bufs(struct spi_device *spi, struct spi_transfer *t)
{
	struct fsl_espi *espi = spi_master_get_devdata(spi->master);
	unsigned int rx_len = t->len;
	u32 mask, spcom;
	int ret;

	reinit_completion(&espi->done);

	/* Set SPCOM[CS] and SPCOM[TRANLEN] field */
	spcom = SPCOM_CS(spi->chip_select);
	spcom |= SPCOM_TRANLEN(t->len - 1);

	/* configure RXSKIP mode */
	if (espi->rxskip) {
		spcom |= SPCOM_RXSKIP(espi->rxskip);
		rx_len = t->len - espi->rxskip;
		if (t->rx_nbits == SPI_NBITS_DUAL)
			spcom |= SPCOM_DO;
	}

	fsl_espi_write_reg(espi, ESPI_SPCOM, spcom);

	/* enable interrupts */
	mask = SPIM_DON;
	if (rx_len > FSL_ESPI_FIFO_SIZE)
		mask |= SPIM_RXT;
	fsl_espi_write_reg(espi, ESPI_SPIM, mask);

	/* Prevent filling the fifo from getting interrupted */
	spin_lock_irq(&espi->lock);
	fsl_espi_fill_tx_fifo(espi, 0);
	spin_unlock_irq(&espi->lock);

	/* Won't hang up forever, SPI bus sometimes got lost interrupts... */
	ret = wait_for_completion_timeout(&espi->done, 2 * HZ);
	if (ret == 0)
		dev_err(espi->dev, "Transfer timed out!\n");

	/* disable rx ints */
	fsl_espi_write_reg(espi, ESPI_SPIM, 0);

	return ret == 0 ? -ETIMEDOUT : 0;
}

static int fsl_espi_trans(struct spi_message *m, struct spi_transfer *trans)
{
	struct fsl_espi *espi = spi_master_get_devdata(m->spi->master);
	struct spi_device *spi = m->spi;
	int ret;

	/* In case of LSB-first and bits_per_word > 8 byte-swap all words */
	espi->swab = spi->mode & SPI_LSB_FIRST && trans->bits_per_word > 8;

	espi->m_transfers = &m->transfers;
	espi->tx_t = list_first_entry(&m->transfers, struct spi_transfer,
				      transfer_list);
	espi->tx_pos = 0;
	espi->tx_done = false;
	espi->rx_t = list_first_entry(&m->transfers, struct spi_transfer,
				      transfer_list);
	espi->rx_pos = 0;
	espi->rx_done = false;

	espi->rxskip = fsl_espi_check_rxskip_mode(m);
	if (trans->rx_nbits == SPI_NBITS_DUAL && !espi->rxskip) {
		dev_err(espi->dev, "Dual output mode requires RXSKIP mode!\n");
		return -EINVAL;
	}

	/* In RXSKIP mode skip first transfer for reads */
	if (espi->rxskip)
		espi->rx_t = list_next_entry(espi->rx_t, transfer_list);

	fsl_espi_setup_transfer(spi, trans);

	ret = fsl_espi_bufs(spi, trans);

	spi_transfer_delay_exec(trans);

>>>>>>> 24b8d41d
	return ret;
}

static int fsl_espi_do_one_msg(struct spi_master *master,
			       struct spi_message *m)
{
<<<<<<< HEAD
	struct mpc8xxx_spi *mspi = spi_master_get_devdata(m->spi->master);
	unsigned int delay_usecs = 0;
=======
	unsigned int delay_usecs = 0, rx_nbits = 0;
	unsigned int delay_nsecs = 0, delay_nsecs1 = 0;
>>>>>>> 24b8d41d
	struct spi_transfer *t, trans = {};
	int ret;

	ret = fsl_espi_check_message(m);
	if (ret)
		goto out;

	list_for_each_entry(t, &m->transfers, transfer_list) {
<<<<<<< HEAD
		if (t->delay_usecs > delay_usecs)
			delay_usecs = t->delay_usecs;
=======
		if (t->delay_usecs) {
			if (t->delay_usecs > delay_usecs) {
				delay_usecs = t->delay_usecs;
				delay_nsecs = delay_usecs * 1000;
			}
		} else {
			delay_nsecs1 = spi_delay_to_ns(&t->delay, t);
			if (delay_nsecs1 > delay_nsecs)
				delay_nsecs = delay_nsecs1;
		}
		if (t->rx_nbits > rx_nbits)
			rx_nbits = t->rx_nbits;
>>>>>>> 24b8d41d
	}

	t = list_first_entry(&m->transfers, struct spi_transfer,
			     transfer_list);
<<<<<<< HEAD

	trans.len = m->frame_length;
	trans.speed_hz = t->speed_hz;
	trans.bits_per_word = t->bits_per_word;
	trans.delay_usecs = delay_usecs;
	trans.tx_buf = mspi->local_buf;
	trans.rx_buf = mspi->local_buf;

=======

	trans.len = m->frame_length;
	trans.speed_hz = t->speed_hz;
	trans.bits_per_word = t->bits_per_word;
	trans.delay.value = delay_nsecs;
	trans.delay.unit = SPI_DELAY_UNIT_NSECS;
	trans.rx_nbits = rx_nbits;

>>>>>>> 24b8d41d
	if (trans.len)
		ret = fsl_espi_trans(m, &trans);

	m->actual_length = ret ? 0 : trans.len;
out:
	if (m->status == -EINPROGRESS)
		m->status = ret;

	spi_finalize_current_message(master);

	return ret;
}

static int fsl_espi_setup(struct spi_device *spi)
{
<<<<<<< HEAD
	struct mpc8xxx_spi *mpc8xxx_spi;
=======
	struct fsl_espi *espi;
>>>>>>> 24b8d41d
	u32 loop_mode;
	struct fsl_espi_cs *cs = spi_get_ctldata(spi);

	if (!cs) {
		cs = kzalloc(sizeof(*cs), GFP_KERNEL);
		if (!cs)
			return -ENOMEM;
		spi_set_ctldata(spi, cs);
	}

<<<<<<< HEAD
	mpc8xxx_spi = spi_master_get_devdata(spi->master);
=======
	espi = spi_master_get_devdata(spi->master);
>>>>>>> 24b8d41d

	pm_runtime_get_sync(espi->dev);

<<<<<<< HEAD
	cs->hw_mode = fsl_espi_read_reg(mpc8xxx_spi,
					   ESPI_SPMODEx(spi->chip_select));
=======
	cs->hw_mode = fsl_espi_read_reg(espi, ESPI_SPMODEx(spi->chip_select));
>>>>>>> 24b8d41d
	/* mask out bits we are going to set */
	cs->hw_mode &= ~(CSMODE_CP_BEGIN_EDGECLK | CSMODE_CI_INACTIVEHIGH
			 | CSMODE_REV);

	if (spi->mode & SPI_CPHA)
		cs->hw_mode |= CSMODE_CP_BEGIN_EDGECLK;
	if (spi->mode & SPI_CPOL)
		cs->hw_mode |= CSMODE_CI_INACTIVEHIGH;
	if (!(spi->mode & SPI_LSB_FIRST))
		cs->hw_mode |= CSMODE_REV;

	/* Handle the loop mode */
<<<<<<< HEAD
	loop_mode = fsl_espi_read_reg(mpc8xxx_spi, ESPI_SPMODE);
	loop_mode &= ~SPMODE_LOOP;
	if (spi->mode & SPI_LOOP)
		loop_mode |= SPMODE_LOOP;
	fsl_espi_write_reg(mpc8xxx_spi, ESPI_SPMODE, loop_mode);
=======
	loop_mode = fsl_espi_read_reg(espi, ESPI_SPMODE);
	loop_mode &= ~SPMODE_LOOP;
	if (spi->mode & SPI_LOOP)
		loop_mode |= SPMODE_LOOP;
	fsl_espi_write_reg(espi, ESPI_SPMODE, loop_mode);
>>>>>>> 24b8d41d

	fsl_espi_setup_transfer(spi, NULL);

	pm_runtime_mark_last_busy(espi->dev);
	pm_runtime_put_autosuspend(espi->dev);

	return 0;
}

static void fsl_espi_cleanup(struct spi_device *spi)
{
	struct fsl_espi_cs *cs = spi_get_ctldata(spi);

	kfree(cs);
	spi_set_ctldata(spi, NULL);
}

<<<<<<< HEAD
static void fsl_espi_cpu_irq(struct mpc8xxx_spi *mspi, u32 events)
{
	/* We need handle RX first */
	if (events & SPIE_RNE) {
		u32 rx_data, tmp;
		u8 rx_data_8;
		int rx_nr_bytes = 4;
		int ret;

		/* Spin until RX is done */
		if (SPIE_RXCNT(events) < min(4, mspi->len)) {
			ret = spin_event_timeout(
				!(SPIE_RXCNT(events =
				fsl_espi_read_reg(mspi, ESPI_SPIE)) <
						min(4, mspi->len)),
						10000, 0); /* 10 msec */
			if (!ret)
				dev_err(mspi->dev,
					 "tired waiting for SPIE_RXCNT\n");
		}

		if (mspi->len >= 4) {
			rx_data = fsl_espi_read_reg(mspi, ESPI_SPIRF);
		} else if (mspi->len <= 0) {
			dev_err(mspi->dev,
				"unexpected RX(SPIE_RNE) interrupt occurred,\n"
				"(local rxlen %d bytes, reg rxlen %d bytes)\n",
				min(4, mspi->len), SPIE_RXCNT(events));
			rx_nr_bytes = 0;
		} else {
			rx_nr_bytes = mspi->len;
			tmp = mspi->len;
			rx_data = 0;
			while (tmp--) {
				rx_data_8 = fsl_espi_read_reg8(mspi,
							       ESPI_SPIRF);
				rx_data |= (rx_data_8 << (tmp * 8));
			}

			rx_data <<= (4 - mspi->len) * 8;
		}

		mspi->len -= rx_nr_bytes;

		if (rx_nr_bytes && mspi->rx)
			mspi->get_rx(rx_data, mspi);
	}

	if (!(events & SPIE_TNF)) {
		int ret;

		/* spin until TX is done */
		ret = spin_event_timeout(((events = fsl_espi_read_reg(
				mspi, ESPI_SPIE)) & SPIE_TNF), 1000, 0);
		if (!ret) {
			dev_err(mspi->dev, "tired waiting for SPIE_TNF\n");
			complete(&mspi->done);
			return;
		}
	}

	mspi->count -= 1;
	if (mspi->count) {
		u32 word = mspi->get_tx(mspi);

		fsl_espi_write_reg(mspi, ESPI_SPITF, word);
	} else {
		complete(&mspi->done);
	}
=======
static void fsl_espi_cpu_irq(struct fsl_espi *espi, u32 events)
{
	if (!espi->rx_done)
		fsl_espi_read_rx_fifo(espi, events);

	if (!espi->tx_done)
		fsl_espi_fill_tx_fifo(espi, events);

	if (!espi->tx_done || !espi->rx_done)
		return;

	/* we're done, but check for errors before returning */
	events = fsl_espi_read_reg(espi, ESPI_SPIE);

	if (!(events & SPIE_DON))
		dev_err(espi->dev,
			"Transfer done but SPIE_DON isn't set!\n");

	if (SPIE_RXCNT(events) || SPIE_TXCNT(events) != FSL_ESPI_FIFO_SIZE) {
		dev_err(espi->dev, "Transfer done but rx/tx fifo's aren't empty!\n");
		dev_err(espi->dev, "SPIE_RXCNT = %d, SPIE_TXCNT = %d\n",
			SPIE_RXCNT(events), SPIE_TXCNT(events));
	}

	complete(&espi->done);
>>>>>>> 24b8d41d
}

static irqreturn_t fsl_espi_irq(s32 irq, void *context_data)
{
<<<<<<< HEAD
	struct mpc8xxx_spi *mspi = context_data;
	u32 events;

	/* Get interrupt events(tx/rx) */
	events = fsl_espi_read_reg(mspi, ESPI_SPIE);
	if (!events)
		return IRQ_NONE;
=======
	struct fsl_espi *espi = context_data;
	u32 events, mask;

	spin_lock(&espi->lock);

	/* Get interrupt events(tx/rx) */
	events = fsl_espi_read_reg(espi, ESPI_SPIE);
	mask = fsl_espi_read_reg(espi, ESPI_SPIM);
	if (!(events & mask)) {
		spin_unlock(&espi->lock);
		return IRQ_NONE;
	}
>>>>>>> 24b8d41d

	dev_vdbg(espi->dev, "%s: events %x\n", __func__, events);

	fsl_espi_cpu_irq(espi, events);

	/* Clear the events */
<<<<<<< HEAD
	fsl_espi_write_reg(mspi, ESPI_SPIE, events);
=======
	fsl_espi_write_reg(espi, ESPI_SPIE, events);

	spin_unlock(&espi->lock);
>>>>>>> 24b8d41d

	return IRQ_HANDLED;
}

#ifdef CONFIG_PM
static int fsl_espi_runtime_suspend(struct device *dev)
{
	struct spi_master *master = dev_get_drvdata(dev);
<<<<<<< HEAD
	struct mpc8xxx_spi *mpc8xxx_spi = spi_master_get_devdata(master);
	u32 regval;

	regval = fsl_espi_read_reg(mpc8xxx_spi, ESPI_SPMODE);
	regval &= ~SPMODE_ENABLE;
	fsl_espi_write_reg(mpc8xxx_spi, ESPI_SPMODE, regval);
=======
	struct fsl_espi *espi = spi_master_get_devdata(master);
	u32 regval;

	regval = fsl_espi_read_reg(espi, ESPI_SPMODE);
	regval &= ~SPMODE_ENABLE;
	fsl_espi_write_reg(espi, ESPI_SPMODE, regval);
>>>>>>> 24b8d41d

	return 0;
}

static int fsl_espi_runtime_resume(struct device *dev)
{
	struct spi_master *master = dev_get_drvdata(dev);
<<<<<<< HEAD
	struct mpc8xxx_spi *mpc8xxx_spi = spi_master_get_devdata(master);
	u32 regval;

	regval = fsl_espi_read_reg(mpc8xxx_spi, ESPI_SPMODE);
	regval |= SPMODE_ENABLE;
	fsl_espi_write_reg(mpc8xxx_spi, ESPI_SPMODE, regval);
=======
	struct fsl_espi *espi = spi_master_get_devdata(master);
	u32 regval;

	regval = fsl_espi_read_reg(espi, ESPI_SPMODE);
	regval |= SPMODE_ENABLE;
	fsl_espi_write_reg(espi, ESPI_SPMODE, regval);
>>>>>>> 24b8d41d

	return 0;
}
#endif

static size_t fsl_espi_max_message_size(struct spi_device *spi)
{
	return SPCOM_TRANLEN_MAX;
}

<<<<<<< HEAD
static int fsl_espi_probe(struct device *dev, struct resource *mem,
			  unsigned int irq)
{
	struct fsl_spi_platform_data *pdata = dev_get_platdata(dev);
	struct spi_master *master;
	struct mpc8xxx_spi *mpc8xxx_spi;
	struct device_node *nc;
	const __be32 *prop;
	u32 regval, csmode;
	int i, len, ret;

	master = spi_alloc_master(dev, sizeof(struct mpc8xxx_spi));
	if (!master)
		return -ENOMEM;

	dev_set_drvdata(dev, master);

	mpc8xxx_spi_probe(dev, mem, irq);

	master->bits_per_word_mask = SPI_BPW_RANGE_MASK(4, 16);
	master->setup = fsl_espi_setup;
	master->cleanup = fsl_espi_cleanup;
	master->transfer_one_message = fsl_espi_do_one_msg;
	master->auto_runtime_pm = true;
	master->max_message_size = fsl_espi_max_message_size;

	mpc8xxx_spi = spi_master_get_devdata(master);

	mpc8xxx_spi->local_buf =
		devm_kmalloc(dev, SPCOM_TRANLEN_MAX, GFP_KERNEL);
	if (!mpc8xxx_spi->local_buf) {
		ret = -ENOMEM;
		goto err_probe;
	}

	mpc8xxx_spi->reg_base = devm_ioremap_resource(dev, mem);
	if (IS_ERR(mpc8xxx_spi->reg_base)) {
		ret = PTR_ERR(mpc8xxx_spi->reg_base);
		goto err_probe;
	}

	/* Register for SPI Interrupt */
	ret = devm_request_irq(dev, mpc8xxx_spi->irq, fsl_espi_irq,
			  0, "fsl_espi", mpc8xxx_spi);
	if (ret)
		goto err_probe;

	if (mpc8xxx_spi->flags & SPI_QE_CPU_MODE) {
		mpc8xxx_spi->rx_shift = 16;
		mpc8xxx_spi->tx_shift = 24;
	}

	/* SPI controller initializations */
	fsl_espi_write_reg(mpc8xxx_spi, ESPI_SPMODE, 0);
	fsl_espi_write_reg(mpc8xxx_spi, ESPI_SPIM, 0);
	fsl_espi_write_reg(mpc8xxx_spi, ESPI_SPCOM, 0);
	fsl_espi_write_reg(mpc8xxx_spi, ESPI_SPIE, 0xffffffff);
=======
static void fsl_espi_init_regs(struct device *dev, bool initial)
{
	struct spi_master *master = dev_get_drvdata(dev);
	struct fsl_espi *espi = spi_master_get_devdata(master);
	struct device_node *nc;
	u32 csmode, cs, prop;
	int ret;

	/* SPI controller initializations */
	fsl_espi_write_reg(espi, ESPI_SPMODE, 0);
	fsl_espi_write_reg(espi, ESPI_SPIM, 0);
	fsl_espi_write_reg(espi, ESPI_SPCOM, 0);
	fsl_espi_write_reg(espi, ESPI_SPIE, 0xffffffff);
>>>>>>> 24b8d41d

	/* Init eSPI CS mode register */
	for_each_available_child_of_node(master->dev.of_node, nc) {
		/* get chip select */
		ret = of_property_read_u32(nc, "reg", &cs);
		if (ret || cs >= master->num_chipselect)
			continue;

		csmode = CSMODE_INIT_VAL;

		/* check if CSBEF is set in device tree */
		ret = of_property_read_u32(nc, "fsl,csbef", &prop);
		if (!ret) {
			csmode &= ~(CSMODE_BEF(0xf));
			csmode |= CSMODE_BEF(prop);
		}

		/* check if CSAFT is set in device tree */
		ret = of_property_read_u32(nc, "fsl,csaft", &prop);
		if (!ret) {
			csmode &= ~(CSMODE_AFT(0xf));
			csmode |= CSMODE_AFT(prop);
		}
<<<<<<< HEAD
		fsl_espi_write_reg(mpc8xxx_spi, ESPI_SPMODEx(i), csmode);
=======
>>>>>>> 24b8d41d

		fsl_espi_write_reg(espi, ESPI_SPMODEx(cs), csmode);

		if (initial)
			dev_info(dev, "cs=%u, init_csmode=0x%x\n", cs, csmode);
	}

	/* Enable SPI interface */
	fsl_espi_write_reg(espi, ESPI_SPMODE, SPMODE_INIT_VAL | SPMODE_ENABLE);
}

static int fsl_espi_probe(struct device *dev, struct resource *mem,
			  unsigned int irq, unsigned int num_cs)
{
	struct spi_master *master;
	struct fsl_espi *espi;
	int ret;

	master = spi_alloc_master(dev, sizeof(struct fsl_espi));
	if (!master)
		return -ENOMEM;

	dev_set_drvdata(dev, master);

	master->mode_bits = SPI_RX_DUAL | SPI_CPOL | SPI_CPHA | SPI_CS_HIGH |
			    SPI_LSB_FIRST | SPI_LOOP;
	master->dev.of_node = dev->of_node;
	master->bits_per_word_mask = SPI_BPW_RANGE_MASK(4, 16);
	master->setup = fsl_espi_setup;
	master->cleanup = fsl_espi_cleanup;
	master->transfer_one_message = fsl_espi_do_one_msg;
	master->auto_runtime_pm = true;
	master->max_message_size = fsl_espi_max_message_size;
	master->num_chipselect = num_cs;

	espi = spi_master_get_devdata(master);
	spin_lock_init(&espi->lock);

	espi->dev = dev;
	espi->spibrg = fsl_get_sys_freq();
	if (espi->spibrg == -1) {
		dev_err(dev, "Can't get sys frequency!\n");
		ret = -EINVAL;
		goto err_probe;
	}
	/* determined by clock divider fields DIV16/PM in register SPMODEx */
	master->min_speed_hz = DIV_ROUND_UP(espi->spibrg, 4 * 16 * 16);
	master->max_speed_hz = DIV_ROUND_UP(espi->spibrg, 4);

	init_completion(&espi->done);

<<<<<<< HEAD
	fsl_espi_write_reg(mpc8xxx_spi, ESPI_SPMODE, regval);
=======
	espi->reg_base = devm_ioremap_resource(dev, mem);
	if (IS_ERR(espi->reg_base)) {
		ret = PTR_ERR(espi->reg_base);
		goto err_probe;
	}

	/* Register for SPI Interrupt */
	ret = devm_request_irq(dev, irq, fsl_espi_irq, 0, "fsl_espi", espi);
	if (ret)
		goto err_probe;

	fsl_espi_init_regs(dev, true);
>>>>>>> 24b8d41d

	pm_runtime_set_autosuspend_delay(dev, AUTOSUSPEND_TIMEOUT);
	pm_runtime_use_autosuspend(dev);
	pm_runtime_set_active(dev);
	pm_runtime_enable(dev);
	pm_runtime_get_sync(dev);

	ret = devm_spi_register_master(dev, master);
	if (ret < 0)
		goto err_pm;

<<<<<<< HEAD
	dev_info(dev, "at 0x%p (irq = %d)\n", mpc8xxx_spi->reg_base,
		 mpc8xxx_spi->irq);
=======
	dev_info(dev, "irq = %u\n", irq);
>>>>>>> 24b8d41d

	pm_runtime_mark_last_busy(dev);
	pm_runtime_put_autosuspend(dev);

	return 0;

err_pm:
	pm_runtime_put_noidle(dev);
	pm_runtime_disable(dev);
	pm_runtime_set_suspended(dev);
err_probe:
	spi_master_put(master);
	return ret;
}

static int of_fsl_espi_get_chipselects(struct device *dev)
{
	struct device_node *np = dev->of_node;
	u32 num_cs;
	int ret;

	ret = of_property_read_u32(np, "fsl,espi-num-chipselects", &num_cs);
	if (ret) {
		dev_err(dev, "No 'fsl,espi-num-chipselects' property\n");
		return 0;
	}

	return num_cs;
}

static int of_fsl_espi_probe(struct platform_device *ofdev)
{
	struct device *dev = &ofdev->dev;
	struct device_node *np = ofdev->dev.of_node;
	struct resource mem;
<<<<<<< HEAD
	unsigned int irq;
=======
	unsigned int irq, num_cs;
>>>>>>> 24b8d41d
	int ret;

	if (of_property_read_bool(np, "mode")) {
		dev_err(dev, "mode property is not supported on ESPI!\n");
		return -EINVAL;
	}

<<<<<<< HEAD
	ret = of_fsl_espi_get_chipselects(dev);
	if (ret)
		return ret;
=======
	num_cs = of_fsl_espi_get_chipselects(dev);
	if (!num_cs)
		return -EINVAL;
>>>>>>> 24b8d41d

	ret = of_address_to_resource(np, 0, &mem);
	if (ret)
		return ret;

	irq = irq_of_parse_and_map(np, 0);
	if (!irq)
		return -EINVAL;

<<<<<<< HEAD
	return fsl_espi_probe(dev, &mem, irq);
=======
	return fsl_espi_probe(dev, &mem, irq, num_cs);
>>>>>>> 24b8d41d
}

static int of_fsl_espi_remove(struct platform_device *dev)
{
	pm_runtime_disable(&dev->dev);

	return 0;
}

#ifdef CONFIG_PM_SLEEP
static int of_fsl_espi_suspend(struct device *dev)
{
	struct spi_master *master = dev_get_drvdata(dev);
	int ret;

	ret = spi_master_suspend(master);
	if (ret)
		return ret;

	return pm_runtime_force_suspend(dev);
}

static int of_fsl_espi_resume(struct device *dev)
{
	struct spi_master *master = dev_get_drvdata(dev);
<<<<<<< HEAD
	struct mpc8xxx_spi *mpc8xxx_spi;
	u32 regval;
	int i, ret;

	mpc8xxx_spi = spi_master_get_devdata(master);

	/* SPI controller initializations */
	fsl_espi_write_reg(mpc8xxx_spi, ESPI_SPMODE, 0);
	fsl_espi_write_reg(mpc8xxx_spi, ESPI_SPIM, 0);
	fsl_espi_write_reg(mpc8xxx_spi, ESPI_SPCOM, 0);
	fsl_espi_write_reg(mpc8xxx_spi, ESPI_SPIE, 0xffffffff);

	/* Init eSPI CS mode register */
	for (i = 0; i < pdata->max_chipselect; i++)
		fsl_espi_write_reg(mpc8xxx_spi, ESPI_SPMODEx(i),
				      CSMODE_INIT_VAL);

	/* Enable SPI interface */
	regval = pdata->initial_spmode | SPMODE_INIT_VAL | SPMODE_ENABLE;

	fsl_espi_write_reg(mpc8xxx_spi, ESPI_SPMODE, regval);
=======
	int ret;

	fsl_espi_init_regs(dev, false);
>>>>>>> 24b8d41d

	ret = pm_runtime_force_resume(dev);
	if (ret < 0)
		return ret;

	return spi_master_resume(master);
}
#endif /* CONFIG_PM_SLEEP */

static const struct dev_pm_ops espi_pm = {
	SET_RUNTIME_PM_OPS(fsl_espi_runtime_suspend,
			   fsl_espi_runtime_resume, NULL)
	SET_SYSTEM_SLEEP_PM_OPS(of_fsl_espi_suspend, of_fsl_espi_resume)
};

static const struct of_device_id of_fsl_espi_match[] = {
	{ .compatible = "fsl,mpc8536-espi" },
	{}
};
MODULE_DEVICE_TABLE(of, of_fsl_espi_match);

static struct platform_driver fsl_espi_driver = {
	.driver = {
		.name = "fsl_espi",
		.of_match_table = of_fsl_espi_match,
		.pm = &espi_pm,
	},
	.probe		= of_fsl_espi_probe,
	.remove		= of_fsl_espi_remove,
};
module_platform_driver(fsl_espi_driver);

MODULE_AUTHOR("Mingkai Hu");
MODULE_DESCRIPTION("Enhanced Freescale SPI Driver");
MODULE_LICENSE("GPL");<|MERGE_RESOLUTION|>--- conflicted
+++ resolved
@@ -87,147 +87,9 @@
 
 #define AUTOSUSPEND_TIMEOUT 2000
 
-<<<<<<< HEAD
-static inline u32 fsl_espi_read_reg(struct mpc8xxx_spi *mspi, int offset)
-{
-	return ioread32be(mspi->reg_base + offset);
-}
-
-static inline u8 fsl_espi_read_reg8(struct mpc8xxx_spi *mspi, int offset)
-{
-	return ioread8(mspi->reg_base + offset);
-}
-
-static inline void fsl_espi_write_reg(struct mpc8xxx_spi *mspi, int offset,
-				      u32 val)
-{
-	iowrite32be(val, mspi->reg_base + offset);
-}
-
-static inline void fsl_espi_write_reg8(struct mpc8xxx_spi *mspi, int offset,
-				       u8 val)
-{
-	iowrite8(val, mspi->reg_base + offset);
-}
-
-static void fsl_espi_copy_to_buf(struct spi_message *m,
-				 struct mpc8xxx_spi *mspi)
-{
-	struct spi_transfer *t;
-	u8 *buf = mspi->local_buf;
-
-	list_for_each_entry(t, &m->transfers, transfer_list) {
-		if (t->tx_buf)
-			memcpy(buf, t->tx_buf, t->len);
-		else
-			memset(buf, 0, t->len);
-		buf += t->len;
-	}
-}
-
-static void fsl_espi_copy_from_buf(struct spi_message *m,
-				   struct mpc8xxx_spi *mspi)
-{
-	struct spi_transfer *t;
-	u8 *buf = mspi->local_buf;
-
-	list_for_each_entry(t, &m->transfers, transfer_list) {
-		if (t->rx_buf)
-			memcpy(t->rx_buf, buf, t->len);
-		buf += t->len;
-	}
-}
-
-static int fsl_espi_check_message(struct spi_message *m)
-{
-	struct mpc8xxx_spi *mspi = spi_master_get_devdata(m->spi->master);
-	struct spi_transfer *t, *first;
-
-	if (m->frame_length > SPCOM_TRANLEN_MAX) {
-		dev_err(mspi->dev, "message too long, size is %u bytes\n",
-			m->frame_length);
-		return -EMSGSIZE;
-	}
-
-	first = list_first_entry(&m->transfers, struct spi_transfer,
-				 transfer_list);
-	list_for_each_entry(t, &m->transfers, transfer_list) {
-		if (first->bits_per_word != t->bits_per_word ||
-		    first->speed_hz != t->speed_hz) {
-			dev_err(mspi->dev, "bits_per_word/speed_hz should be the same for all transfers\n");
-			return -EINVAL;
-		}
-	}
-
-	return 0;
-}
-
-static void fsl_espi_change_mode(struct spi_device *spi)
-{
-	struct mpc8xxx_spi *mspi = spi_master_get_devdata(spi->master);
-	struct spi_mpc8xxx_cs *cs = spi->controller_state;
-	u32 tmp;
-	unsigned long flags;
-
-	/* Turn off IRQs locally to minimize time that SPI is disabled. */
-	local_irq_save(flags);
-
-	/* Turn off SPI unit prior changing mode */
-	tmp = fsl_espi_read_reg(mspi, ESPI_SPMODE);
-	fsl_espi_write_reg(mspi, ESPI_SPMODE, tmp & ~SPMODE_ENABLE);
-	fsl_espi_write_reg(mspi, ESPI_SPMODEx(spi->chip_select),
-			      cs->hw_mode);
-	fsl_espi_write_reg(mspi, ESPI_SPMODE, tmp);
-
-	local_irq_restore(flags);
-}
-
-static u32 fsl_espi_tx_buf_lsb(struct mpc8xxx_spi *mpc8xxx_spi)
-{
-	u32 data;
-	u16 data_h;
-	u16 data_l;
-	const u32 *tx = mpc8xxx_spi->tx;
-
-	if (!tx)
-		return 0;
-
-	data = *tx++ << mpc8xxx_spi->tx_shift;
-	data_l = data & 0xffff;
-	data_h = (data >> 16) & 0xffff;
-	swab16s(&data_l);
-	swab16s(&data_h);
-	data = data_h | data_l;
-
-	mpc8xxx_spi->tx = tx;
-	return data;
-}
-
-static void fsl_espi_setup_transfer(struct spi_device *spi,
-					struct spi_transfer *t)
-{
-	struct mpc8xxx_spi *mpc8xxx_spi = spi_master_get_devdata(spi->master);
-	int bits_per_word = t ? t->bits_per_word : spi->bits_per_word;
-	u32 hz = t ? t->speed_hz : spi->max_speed_hz;
-	u8 pm;
-	struct spi_mpc8xxx_cs *cs = spi->controller_state;
-
-	cs->rx_shift = 0;
-	cs->tx_shift = 0;
-	cs->get_rx = mpc8xxx_spi_rx_buf_u32;
-	cs->get_tx = mpc8xxx_spi_tx_buf_u32;
-	if (bits_per_word <= 8) {
-		cs->rx_shift = 8 - bits_per_word;
-	} else {
-		cs->rx_shift = 16 - bits_per_word;
-		if (spi->mode & SPI_LSB_FIRST)
-			cs->get_tx = fsl_espi_tx_buf_lsb;
-	}
-=======
 struct fsl_espi {
 	struct device *dev;
 	void __iomem *reg_base;
->>>>>>> 24b8d41d
 
 	struct list_head *m_transfers;
 	struct spi_transfer *tx_t;
@@ -237,19 +99,12 @@
 	unsigned int rx_pos;
 	bool rx_done;
 
-<<<<<<< HEAD
-	/* mask out bits we are going to set */
-	cs->hw_mode &= ~(CSMODE_LEN(0xF) | CSMODE_DIV16 | CSMODE_PM(0xF));
-
-	cs->hw_mode |= CSMODE_LEN(bits_per_word - 1);
-=======
 	bool swab;
 	unsigned int rxskip;
 
 	spinlock_t lock;
 
 	u32 spibrg;             /* SPIBRG input clock */
->>>>>>> 24b8d41d
 
 	struct completion done;
 };
@@ -258,9 +113,6 @@
 	u32 hw_mode;
 };
 
-<<<<<<< HEAD
-	fsl_espi_change_mode(spi);
-=======
 static inline u32 fsl_espi_read_reg(struct fsl_espi *espi, int offset)
 {
 	return ioread32be(espi->reg_base + offset);
@@ -292,19 +144,10 @@
 				       u8 val)
 {
 	iowrite8(val, espi->reg_base + offset);
->>>>>>> 24b8d41d
 }
 
 static int fsl_espi_check_message(struct spi_message *m)
 {
-<<<<<<< HEAD
-	struct mpc8xxx_spi *mpc8xxx_spi = spi_master_get_devdata(spi->master);
-	u32 word;
-	int ret;
-
-	mpc8xxx_spi->len = t->len;
-	mpc8xxx_spi->count = roundup(t->len, 4) / 4;
-=======
 	struct fsl_espi *espi = spi_master_get_devdata(m->spi->master);
 	struct spi_transfer *t, *first;
 
@@ -313,7 +156,6 @@
 			m->frame_length);
 		return -EMSGSIZE;
 	}
->>>>>>> 24b8d41d
 
 	first = list_first_entry(&m->transfers, struct spi_transfer,
 				 transfer_list);
@@ -326,51 +168,6 @@
 		}
 	}
 
-<<<<<<< HEAD
-	/* Set SPCOM[CS] and SPCOM[TRANLEN] field */
-	fsl_espi_write_reg(mpc8xxx_spi, ESPI_SPCOM,
-		(SPCOM_CS(spi->chip_select) | SPCOM_TRANLEN(t->len - 1)));
-
-	/* enable rx ints */
-	fsl_espi_write_reg(mpc8xxx_spi, ESPI_SPIM, SPIM_RNE);
-
-	/* transmit word */
-	word = mpc8xxx_spi->get_tx(mpc8xxx_spi);
-	fsl_espi_write_reg(mpc8xxx_spi, ESPI_SPITF, word);
-
-	/* Won't hang up forever, SPI bus sometimes got lost interrupts... */
-	ret = wait_for_completion_timeout(&mpc8xxx_spi->done, 2 * HZ);
-	if (ret == 0)
-		dev_err(mpc8xxx_spi->dev,
-			"Transaction hanging up (left %d bytes)\n",
-			mpc8xxx_spi->count);
-
-	/* disable rx ints */
-	fsl_espi_write_reg(mpc8xxx_spi, ESPI_SPIM, 0);
-
-	return mpc8xxx_spi->count > 0 ? -EMSGSIZE : 0;
-}
-
-static int fsl_espi_trans(struct spi_message *m, struct spi_transfer *trans)
-{
-	struct mpc8xxx_spi *mspi = spi_master_get_devdata(m->spi->master);
-	struct spi_device *spi = m->spi;
-	int ret;
-
-	fsl_espi_copy_to_buf(m, mspi);
-	fsl_espi_setup_transfer(spi, trans);
-
-	ret = fsl_espi_bufs(spi, trans);
-
-	if (trans->delay_usecs)
-		udelay(trans->delay_usecs);
-
-	fsl_espi_setup_transfer(spi, NULL);
-
-	if (!ret)
-		fsl_espi_copy_from_buf(m, mspi);
-
-=======
 	/* ESPI supports MSB-first transfers for word size 8 / 16 only */
 	if (!(m->spi->mode & SPI_LSB_FIRST) && first->bits_per_word != 8 &&
 	    first->bits_per_word != 16) {
@@ -632,20 +429,14 @@
 
 	spi_transfer_delay_exec(trans);
 
->>>>>>> 24b8d41d
 	return ret;
 }
 
 static int fsl_espi_do_one_msg(struct spi_master *master,
 			       struct spi_message *m)
 {
-<<<<<<< HEAD
-	struct mpc8xxx_spi *mspi = spi_master_get_devdata(m->spi->master);
-	unsigned int delay_usecs = 0;
-=======
 	unsigned int delay_usecs = 0, rx_nbits = 0;
 	unsigned int delay_nsecs = 0, delay_nsecs1 = 0;
->>>>>>> 24b8d41d
 	struct spi_transfer *t, trans = {};
 	int ret;
 
@@ -654,10 +445,6 @@
 		goto out;
 
 	list_for_each_entry(t, &m->transfers, transfer_list) {
-<<<<<<< HEAD
-		if (t->delay_usecs > delay_usecs)
-			delay_usecs = t->delay_usecs;
-=======
 		if (t->delay_usecs) {
 			if (t->delay_usecs > delay_usecs) {
 				delay_usecs = t->delay_usecs;
@@ -670,21 +457,10 @@
 		}
 		if (t->rx_nbits > rx_nbits)
 			rx_nbits = t->rx_nbits;
->>>>>>> 24b8d41d
 	}
 
 	t = list_first_entry(&m->transfers, struct spi_transfer,
 			     transfer_list);
-<<<<<<< HEAD
-
-	trans.len = m->frame_length;
-	trans.speed_hz = t->speed_hz;
-	trans.bits_per_word = t->bits_per_word;
-	trans.delay_usecs = delay_usecs;
-	trans.tx_buf = mspi->local_buf;
-	trans.rx_buf = mspi->local_buf;
-
-=======
 
 	trans.len = m->frame_length;
 	trans.speed_hz = t->speed_hz;
@@ -693,7 +469,6 @@
 	trans.delay.unit = SPI_DELAY_UNIT_NSECS;
 	trans.rx_nbits = rx_nbits;
 
->>>>>>> 24b8d41d
 	if (trans.len)
 		ret = fsl_espi_trans(m, &trans);
 
@@ -709,11 +484,7 @@
 
 static int fsl_espi_setup(struct spi_device *spi)
 {
-<<<<<<< HEAD
-	struct mpc8xxx_spi *mpc8xxx_spi;
-=======
 	struct fsl_espi *espi;
->>>>>>> 24b8d41d
 	u32 loop_mode;
 	struct fsl_espi_cs *cs = spi_get_ctldata(spi);
 
@@ -724,20 +495,11 @@
 		spi_set_ctldata(spi, cs);
 	}
 
-<<<<<<< HEAD
-	mpc8xxx_spi = spi_master_get_devdata(spi->master);
-=======
 	espi = spi_master_get_devdata(spi->master);
->>>>>>> 24b8d41d
 
 	pm_runtime_get_sync(espi->dev);
 
-<<<<<<< HEAD
-	cs->hw_mode = fsl_espi_read_reg(mpc8xxx_spi,
-					   ESPI_SPMODEx(spi->chip_select));
-=======
 	cs->hw_mode = fsl_espi_read_reg(espi, ESPI_SPMODEx(spi->chip_select));
->>>>>>> 24b8d41d
 	/* mask out bits we are going to set */
 	cs->hw_mode &= ~(CSMODE_CP_BEGIN_EDGECLK | CSMODE_CI_INACTIVEHIGH
 			 | CSMODE_REV);
@@ -750,19 +512,11 @@
 		cs->hw_mode |= CSMODE_REV;
 
 	/* Handle the loop mode */
-<<<<<<< HEAD
-	loop_mode = fsl_espi_read_reg(mpc8xxx_spi, ESPI_SPMODE);
-	loop_mode &= ~SPMODE_LOOP;
-	if (spi->mode & SPI_LOOP)
-		loop_mode |= SPMODE_LOOP;
-	fsl_espi_write_reg(mpc8xxx_spi, ESPI_SPMODE, loop_mode);
-=======
 	loop_mode = fsl_espi_read_reg(espi, ESPI_SPMODE);
 	loop_mode &= ~SPMODE_LOOP;
 	if (spi->mode & SPI_LOOP)
 		loop_mode |= SPMODE_LOOP;
 	fsl_espi_write_reg(espi, ESPI_SPMODE, loop_mode);
->>>>>>> 24b8d41d
 
 	fsl_espi_setup_transfer(spi, NULL);
 
@@ -780,77 +534,6 @@
 	spi_set_ctldata(spi, NULL);
 }
 
-<<<<<<< HEAD
-static void fsl_espi_cpu_irq(struct mpc8xxx_spi *mspi, u32 events)
-{
-	/* We need handle RX first */
-	if (events & SPIE_RNE) {
-		u32 rx_data, tmp;
-		u8 rx_data_8;
-		int rx_nr_bytes = 4;
-		int ret;
-
-		/* Spin until RX is done */
-		if (SPIE_RXCNT(events) < min(4, mspi->len)) {
-			ret = spin_event_timeout(
-				!(SPIE_RXCNT(events =
-				fsl_espi_read_reg(mspi, ESPI_SPIE)) <
-						min(4, mspi->len)),
-						10000, 0); /* 10 msec */
-			if (!ret)
-				dev_err(mspi->dev,
-					 "tired waiting for SPIE_RXCNT\n");
-		}
-
-		if (mspi->len >= 4) {
-			rx_data = fsl_espi_read_reg(mspi, ESPI_SPIRF);
-		} else if (mspi->len <= 0) {
-			dev_err(mspi->dev,
-				"unexpected RX(SPIE_RNE) interrupt occurred,\n"
-				"(local rxlen %d bytes, reg rxlen %d bytes)\n",
-				min(4, mspi->len), SPIE_RXCNT(events));
-			rx_nr_bytes = 0;
-		} else {
-			rx_nr_bytes = mspi->len;
-			tmp = mspi->len;
-			rx_data = 0;
-			while (tmp--) {
-				rx_data_8 = fsl_espi_read_reg8(mspi,
-							       ESPI_SPIRF);
-				rx_data |= (rx_data_8 << (tmp * 8));
-			}
-
-			rx_data <<= (4 - mspi->len) * 8;
-		}
-
-		mspi->len -= rx_nr_bytes;
-
-		if (rx_nr_bytes && mspi->rx)
-			mspi->get_rx(rx_data, mspi);
-	}
-
-	if (!(events & SPIE_TNF)) {
-		int ret;
-
-		/* spin until TX is done */
-		ret = spin_event_timeout(((events = fsl_espi_read_reg(
-				mspi, ESPI_SPIE)) & SPIE_TNF), 1000, 0);
-		if (!ret) {
-			dev_err(mspi->dev, "tired waiting for SPIE_TNF\n");
-			complete(&mspi->done);
-			return;
-		}
-	}
-
-	mspi->count -= 1;
-	if (mspi->count) {
-		u32 word = mspi->get_tx(mspi);
-
-		fsl_espi_write_reg(mspi, ESPI_SPITF, word);
-	} else {
-		complete(&mspi->done);
-	}
-=======
 static void fsl_espi_cpu_irq(struct fsl_espi *espi, u32 events)
 {
 	if (!espi->rx_done)
@@ -876,20 +559,10 @@
 	}
 
 	complete(&espi->done);
->>>>>>> 24b8d41d
 }
 
 static irqreturn_t fsl_espi_irq(s32 irq, void *context_data)
 {
-<<<<<<< HEAD
-	struct mpc8xxx_spi *mspi = context_data;
-	u32 events;
-
-	/* Get interrupt events(tx/rx) */
-	events = fsl_espi_read_reg(mspi, ESPI_SPIE);
-	if (!events)
-		return IRQ_NONE;
-=======
 	struct fsl_espi *espi = context_data;
 	u32 events, mask;
 
@@ -902,20 +575,15 @@
 		spin_unlock(&espi->lock);
 		return IRQ_NONE;
 	}
->>>>>>> 24b8d41d
 
 	dev_vdbg(espi->dev, "%s: events %x\n", __func__, events);
 
 	fsl_espi_cpu_irq(espi, events);
 
 	/* Clear the events */
-<<<<<<< HEAD
-	fsl_espi_write_reg(mspi, ESPI_SPIE, events);
-=======
 	fsl_espi_write_reg(espi, ESPI_SPIE, events);
 
 	spin_unlock(&espi->lock);
->>>>>>> 24b8d41d
 
 	return IRQ_HANDLED;
 }
@@ -924,21 +592,12 @@
 static int fsl_espi_runtime_suspend(struct device *dev)
 {
 	struct spi_master *master = dev_get_drvdata(dev);
-<<<<<<< HEAD
-	struct mpc8xxx_spi *mpc8xxx_spi = spi_master_get_devdata(master);
-	u32 regval;
-
-	regval = fsl_espi_read_reg(mpc8xxx_spi, ESPI_SPMODE);
-	regval &= ~SPMODE_ENABLE;
-	fsl_espi_write_reg(mpc8xxx_spi, ESPI_SPMODE, regval);
-=======
 	struct fsl_espi *espi = spi_master_get_devdata(master);
 	u32 regval;
 
 	regval = fsl_espi_read_reg(espi, ESPI_SPMODE);
 	regval &= ~SPMODE_ENABLE;
 	fsl_espi_write_reg(espi, ESPI_SPMODE, regval);
->>>>>>> 24b8d41d
 
 	return 0;
 }
@@ -946,21 +605,12 @@
 static int fsl_espi_runtime_resume(struct device *dev)
 {
 	struct spi_master *master = dev_get_drvdata(dev);
-<<<<<<< HEAD
-	struct mpc8xxx_spi *mpc8xxx_spi = spi_master_get_devdata(master);
-	u32 regval;
-
-	regval = fsl_espi_read_reg(mpc8xxx_spi, ESPI_SPMODE);
-	regval |= SPMODE_ENABLE;
-	fsl_espi_write_reg(mpc8xxx_spi, ESPI_SPMODE, regval);
-=======
 	struct fsl_espi *espi = spi_master_get_devdata(master);
 	u32 regval;
 
 	regval = fsl_espi_read_reg(espi, ESPI_SPMODE);
 	regval |= SPMODE_ENABLE;
 	fsl_espi_write_reg(espi, ESPI_SPMODE, regval);
->>>>>>> 24b8d41d
 
 	return 0;
 }
@@ -971,65 +621,6 @@
 	return SPCOM_TRANLEN_MAX;
 }
 
-<<<<<<< HEAD
-static int fsl_espi_probe(struct device *dev, struct resource *mem,
-			  unsigned int irq)
-{
-	struct fsl_spi_platform_data *pdata = dev_get_platdata(dev);
-	struct spi_master *master;
-	struct mpc8xxx_spi *mpc8xxx_spi;
-	struct device_node *nc;
-	const __be32 *prop;
-	u32 regval, csmode;
-	int i, len, ret;
-
-	master = spi_alloc_master(dev, sizeof(struct mpc8xxx_spi));
-	if (!master)
-		return -ENOMEM;
-
-	dev_set_drvdata(dev, master);
-
-	mpc8xxx_spi_probe(dev, mem, irq);
-
-	master->bits_per_word_mask = SPI_BPW_RANGE_MASK(4, 16);
-	master->setup = fsl_espi_setup;
-	master->cleanup = fsl_espi_cleanup;
-	master->transfer_one_message = fsl_espi_do_one_msg;
-	master->auto_runtime_pm = true;
-	master->max_message_size = fsl_espi_max_message_size;
-
-	mpc8xxx_spi = spi_master_get_devdata(master);
-
-	mpc8xxx_spi->local_buf =
-		devm_kmalloc(dev, SPCOM_TRANLEN_MAX, GFP_KERNEL);
-	if (!mpc8xxx_spi->local_buf) {
-		ret = -ENOMEM;
-		goto err_probe;
-	}
-
-	mpc8xxx_spi->reg_base = devm_ioremap_resource(dev, mem);
-	if (IS_ERR(mpc8xxx_spi->reg_base)) {
-		ret = PTR_ERR(mpc8xxx_spi->reg_base);
-		goto err_probe;
-	}
-
-	/* Register for SPI Interrupt */
-	ret = devm_request_irq(dev, mpc8xxx_spi->irq, fsl_espi_irq,
-			  0, "fsl_espi", mpc8xxx_spi);
-	if (ret)
-		goto err_probe;
-
-	if (mpc8xxx_spi->flags & SPI_QE_CPU_MODE) {
-		mpc8xxx_spi->rx_shift = 16;
-		mpc8xxx_spi->tx_shift = 24;
-	}
-
-	/* SPI controller initializations */
-	fsl_espi_write_reg(mpc8xxx_spi, ESPI_SPMODE, 0);
-	fsl_espi_write_reg(mpc8xxx_spi, ESPI_SPIM, 0);
-	fsl_espi_write_reg(mpc8xxx_spi, ESPI_SPCOM, 0);
-	fsl_espi_write_reg(mpc8xxx_spi, ESPI_SPIE, 0xffffffff);
-=======
 static void fsl_espi_init_regs(struct device *dev, bool initial)
 {
 	struct spi_master *master = dev_get_drvdata(dev);
@@ -1043,7 +634,6 @@
 	fsl_espi_write_reg(espi, ESPI_SPIM, 0);
 	fsl_espi_write_reg(espi, ESPI_SPCOM, 0);
 	fsl_espi_write_reg(espi, ESPI_SPIE, 0xffffffff);
->>>>>>> 24b8d41d
 
 	/* Init eSPI CS mode register */
 	for_each_available_child_of_node(master->dev.of_node, nc) {
@@ -1067,10 +657,6 @@
 			csmode &= ~(CSMODE_AFT(0xf));
 			csmode |= CSMODE_AFT(prop);
 		}
-<<<<<<< HEAD
-		fsl_espi_write_reg(mpc8xxx_spi, ESPI_SPMODEx(i), csmode);
-=======
->>>>>>> 24b8d41d
 
 		fsl_espi_write_reg(espi, ESPI_SPMODEx(cs), csmode);
 
@@ -1122,9 +708,6 @@
 
 	init_completion(&espi->done);
 
-<<<<<<< HEAD
-	fsl_espi_write_reg(mpc8xxx_spi, ESPI_SPMODE, regval);
-=======
 	espi->reg_base = devm_ioremap_resource(dev, mem);
 	if (IS_ERR(espi->reg_base)) {
 		ret = PTR_ERR(espi->reg_base);
@@ -1137,7 +720,6 @@
 		goto err_probe;
 
 	fsl_espi_init_regs(dev, true);
->>>>>>> 24b8d41d
 
 	pm_runtime_set_autosuspend_delay(dev, AUTOSUSPEND_TIMEOUT);
 	pm_runtime_use_autosuspend(dev);
@@ -1149,12 +731,7 @@
 	if (ret < 0)
 		goto err_pm;
 
-<<<<<<< HEAD
-	dev_info(dev, "at 0x%p (irq = %d)\n", mpc8xxx_spi->reg_base,
-		 mpc8xxx_spi->irq);
-=======
 	dev_info(dev, "irq = %u\n", irq);
->>>>>>> 24b8d41d
 
 	pm_runtime_mark_last_busy(dev);
 	pm_runtime_put_autosuspend(dev);
@@ -1190,11 +767,7 @@
 	struct device *dev = &ofdev->dev;
 	struct device_node *np = ofdev->dev.of_node;
 	struct resource mem;
-<<<<<<< HEAD
-	unsigned int irq;
-=======
 	unsigned int irq, num_cs;
->>>>>>> 24b8d41d
 	int ret;
 
 	if (of_property_read_bool(np, "mode")) {
@@ -1202,15 +775,9 @@
 		return -EINVAL;
 	}
 
-<<<<<<< HEAD
-	ret = of_fsl_espi_get_chipselects(dev);
-	if (ret)
-		return ret;
-=======
 	num_cs = of_fsl_espi_get_chipselects(dev);
 	if (!num_cs)
 		return -EINVAL;
->>>>>>> 24b8d41d
 
 	ret = of_address_to_resource(np, 0, &mem);
 	if (ret)
@@ -1220,11 +787,7 @@
 	if (!irq)
 		return -EINVAL;
 
-<<<<<<< HEAD
-	return fsl_espi_probe(dev, &mem, irq);
-=======
 	return fsl_espi_probe(dev, &mem, irq, num_cs);
->>>>>>> 24b8d41d
 }
 
 static int of_fsl_espi_remove(struct platform_device *dev)
@@ -1250,33 +813,9 @@
 static int of_fsl_espi_resume(struct device *dev)
 {
 	struct spi_master *master = dev_get_drvdata(dev);
-<<<<<<< HEAD
-	struct mpc8xxx_spi *mpc8xxx_spi;
-	u32 regval;
-	int i, ret;
-
-	mpc8xxx_spi = spi_master_get_devdata(master);
-
-	/* SPI controller initializations */
-	fsl_espi_write_reg(mpc8xxx_spi, ESPI_SPMODE, 0);
-	fsl_espi_write_reg(mpc8xxx_spi, ESPI_SPIM, 0);
-	fsl_espi_write_reg(mpc8xxx_spi, ESPI_SPCOM, 0);
-	fsl_espi_write_reg(mpc8xxx_spi, ESPI_SPIE, 0xffffffff);
-
-	/* Init eSPI CS mode register */
-	for (i = 0; i < pdata->max_chipselect; i++)
-		fsl_espi_write_reg(mpc8xxx_spi, ESPI_SPMODEx(i),
-				      CSMODE_INIT_VAL);
-
-	/* Enable SPI interface */
-	regval = pdata->initial_spmode | SPMODE_INIT_VAL | SPMODE_ENABLE;
-
-	fsl_espi_write_reg(mpc8xxx_spi, ESPI_SPMODE, regval);
-=======
 	int ret;
 
 	fsl_espi_init_regs(dev, false);
->>>>>>> 24b8d41d
 
 	ret = pm_runtime_force_resume(dev);
 	if (ret < 0)
