--- conflicted
+++ resolved
@@ -414,16 +414,9 @@
 
 	txd = ep93xx_spi_dma_prepare(master, DMA_TO_DEVICE);
 	if (IS_ERR(txd)) {
-<<<<<<< HEAD
-		ep93xx_spi_dma_finish(espi, DMA_DEV_TO_MEM);
-		dev_err(&espi->pdev->dev, "DMA TX failed: %ld\n", PTR_ERR(txd));
-		msg->status = PTR_ERR(txd);
-		return;
-=======
 		ep93xx_spi_dma_finish(master, DMA_FROM_DEVICE);
 		dev_err(&master->dev, "DMA TX failed: %ld\n", PTR_ERR(txd));
 		return PTR_ERR(txd);
->>>>>>> 24b8d41d
 	}
 
 	/* We are ready when RX is done */
