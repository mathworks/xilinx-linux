// SPDX-License-Identifier: GPL-2.0-only
/*
 *  Copyright (c) 2008-2014 STMicroelectronics Limited
 *
 *  Author: Angus Clark <Angus.Clark@st.com>
 *          Patrice Chotard <patrice.chotard@st.com>
 *          Lee Jones <lee.jones@linaro.org>
 *
 *  SPI master mode controller driver, used in STMicroelectronics devices.
 */

#include <linux/clk.h>
#include <linux/delay.h>
#include <linux/interrupt.h>
#include <linux/io.h>
#include <linux/module.h>
#include <linux/pinctrl/consumer.h>
#include <linux/platform_device.h>
#include <linux/of.h>
#include <linux/of_gpio.h>
#include <linux/of_irq.h>
#include <linux/pm_runtime.h>
#include <linux/spi/spi.h>
#include <linux/spi/spi_bitbang.h>

/* SSC registers */
#define SSC_BRG				0x000
#define SSC_TBUF			0x004
#define SSC_RBUF			0x008
#define SSC_CTL				0x00C
#define SSC_IEN				0x010
#define SSC_I2C				0x018

/* SSC Control */
#define SSC_CTL_DATA_WIDTH_9		0x8
#define SSC_CTL_DATA_WIDTH_MSK		0xf
#define SSC_CTL_BM			0xf
#define SSC_CTL_HB			BIT(4)
#define SSC_CTL_PH			BIT(5)
#define SSC_CTL_PO			BIT(6)
#define SSC_CTL_SR			BIT(7)
#define SSC_CTL_MS			BIT(8)
#define SSC_CTL_EN			BIT(9)
#define SSC_CTL_LPB			BIT(10)
#define SSC_CTL_EN_TX_FIFO		BIT(11)
#define SSC_CTL_EN_RX_FIFO		BIT(12)
#define SSC_CTL_EN_CLST_RX		BIT(13)

/* SSC Interrupt Enable */
#define SSC_IEN_TEEN			BIT(2)

#define FIFO_SIZE			8

struct spi_st {
	/* SSC SPI Controller */
	void __iomem		*base;
	struct clk		*clk;
	struct device		*dev;

	/* SSC SPI current transaction */
	const u8		*tx_ptr;
	u8			*rx_ptr;
	u16			bytes_per_word;
	unsigned int		words_remaining;
	unsigned int		baud;
	struct completion	done;
};

/* Load the TX FIFO */
static void ssc_write_tx_fifo(struct spi_st *spi_st)
{
	unsigned int count, i;
	uint32_t word = 0;

	if (spi_st->words_remaining > FIFO_SIZE)
		count = FIFO_SIZE;
	else
		count = spi_st->words_remaining;

	for (i = 0; i < count; i++) {
		if (spi_st->tx_ptr) {
			if (spi_st->bytes_per_word == 1) {
				word = *spi_st->tx_ptr++;
			} else {
				word = *spi_st->tx_ptr++;
				word = *spi_st->tx_ptr++ | (word << 8);
			}
		}
		writel_relaxed(word, spi_st->base + SSC_TBUF);
	}
}

/* Read the RX FIFO */
static void ssc_read_rx_fifo(struct spi_st *spi_st)
{
	unsigned int count, i;
	uint32_t word = 0;

	if (spi_st->words_remaining > FIFO_SIZE)
		count = FIFO_SIZE;
	else
		count = spi_st->words_remaining;

	for (i = 0; i < count; i++) {
		word = readl_relaxed(spi_st->base + SSC_RBUF);

		if (spi_st->rx_ptr) {
			if (spi_st->bytes_per_word == 1) {
				*spi_st->rx_ptr++ = (uint8_t)word;
			} else {
				*spi_st->rx_ptr++ = (word >> 8);
				*spi_st->rx_ptr++ = word & 0xff;
			}
		}
	}
	spi_st->words_remaining -= count;
}

static int spi_st_transfer_one(struct spi_master *master,
			       struct spi_device *spi, struct spi_transfer *t)
{
	struct spi_st *spi_st = spi_master_get_devdata(master);
	uint32_t ctl = 0;

	/* Setup transfer */
	spi_st->tx_ptr = t->tx_buf;
	spi_st->rx_ptr = t->rx_buf;

	if (spi->bits_per_word > 8) {
		/*
		 * Anything greater than 8 bits-per-word requires 2
		 * bytes-per-word in the RX/TX buffers
		 */
		spi_st->bytes_per_word = 2;
		spi_st->words_remaining = t->len / 2;

	} else if (spi->bits_per_word == 8 && !(t->len & 0x1)) {
		/*
		 * If transfer is even-length, and 8 bits-per-word, then
		 * implement as half-length 16 bits-per-word transfer
		 */
		spi_st->bytes_per_word = 2;
		spi_st->words_remaining = t->len / 2;

		/* Set SSC_CTL to 16 bits-per-word */
		ctl = readl_relaxed(spi_st->base + SSC_CTL);
		writel_relaxed((ctl | 0xf), spi_st->base + SSC_CTL);

		readl_relaxed(spi_st->base + SSC_RBUF);

	} else {
		spi_st->bytes_per_word = 1;
		spi_st->words_remaining = t->len;
	}

	reinit_completion(&spi_st->done);

	/* Start transfer by writing to the TX FIFO */
	ssc_write_tx_fifo(spi_st);
	writel_relaxed(SSC_IEN_TEEN, spi_st->base + SSC_IEN);

	/* Wait for transfer to complete */
	wait_for_completion(&spi_st->done);

	/* Restore SSC_CTL if necessary */
	if (ctl)
		writel_relaxed(ctl, spi_st->base + SSC_CTL);

	spi_finalize_current_transfer(spi->master);

	return t->len;
}

static void spi_st_cleanup(struct spi_device *spi)
{
	gpio_free(spi->cs_gpio);
}

/* the spi->mode bits understood by this driver: */
#define MODEBITS  (SPI_CPOL | SPI_CPHA | SPI_LSB_FIRST | SPI_LOOP | SPI_CS_HIGH)
static int spi_st_setup(struct spi_device *spi)
{
	struct spi_st *spi_st = spi_master_get_devdata(spi->master);
	u32 spi_st_clk, sscbrg, var;
	u32 hz = spi->max_speed_hz;
	int cs = spi->cs_gpio;
	int ret;

	if (!hz)  {
		dev_err(&spi->dev, "max_speed_hz unspecified\n");
		return -EINVAL;
	}

	if (!gpio_is_valid(cs)) {
		dev_err(&spi->dev, "%d is not a valid gpio\n", cs);
		return -EINVAL;
	}

	ret = gpio_request(cs, dev_name(&spi->dev));
	if (ret) {
		dev_err(&spi->dev, "could not request gpio:%d\n", cs);
		return ret;
	}

	ret = gpio_direction_output(cs, spi->mode & SPI_CS_HIGH);
	if (ret)
		goto out_free_gpio;

	spi_st_clk = clk_get_rate(spi_st->clk);

	/* Set SSC_BRF */
	sscbrg = spi_st_clk / (2 * hz);
	if (sscbrg < 0x07 || sscbrg > BIT(16)) {
		dev_err(&spi->dev,
			"baudrate %d outside valid range %d\n", sscbrg, hz);
		ret = -EINVAL;
		goto out_free_gpio;
	}

	spi_st->baud = spi_st_clk / (2 * sscbrg);
	if (sscbrg == BIT(16)) /* 16-bit counter wraps */
		sscbrg = 0x0;

	writel_relaxed(sscbrg, spi_st->base + SSC_BRG);

	dev_dbg(&spi->dev,
		"setting baudrate:target= %u hz, actual= %u hz, sscbrg= %u\n",
		hz, spi_st->baud, sscbrg);

	/* Set SSC_CTL and enable SSC */
	var = readl_relaxed(spi_st->base + SSC_CTL);
	var |= SSC_CTL_MS;

	if (spi->mode & SPI_CPOL)
		var |= SSC_CTL_PO;
	else
		var &= ~SSC_CTL_PO;

	if (spi->mode & SPI_CPHA)
		var |= SSC_CTL_PH;
	else
		var &= ~SSC_CTL_PH;

	if ((spi->mode & SPI_LSB_FIRST) == 0)
		var |= SSC_CTL_HB;
	else
		var &= ~SSC_CTL_HB;

	if (spi->mode & SPI_LOOP)
		var |= SSC_CTL_LPB;
	else
		var &= ~SSC_CTL_LPB;

	var &= ~SSC_CTL_DATA_WIDTH_MSK;
	var |= (spi->bits_per_word - 1);

	var |= SSC_CTL_EN_TX_FIFO | SSC_CTL_EN_RX_FIFO;
	var |= SSC_CTL_EN;

	writel_relaxed(var, spi_st->base + SSC_CTL);

	/* Clear the status register */
	readl_relaxed(spi_st->base + SSC_RBUF);

<<<<<<< HEAD
	 return 0;
=======
	return 0;
>>>>>>> 24b8d41d

out_free_gpio:
	gpio_free(cs);
	return ret;
}

/* Interrupt fired when TX shift register becomes empty */
static irqreturn_t spi_st_irq(int irq, void *dev_id)
{
	struct spi_st *spi_st = (struct spi_st *)dev_id;

	/* Read RX FIFO */
	ssc_read_rx_fifo(spi_st);

	/* Fill TX FIFO */
	if (spi_st->words_remaining) {
		ssc_write_tx_fifo(spi_st);
	} else {
		/* TX/RX complete */
		writel_relaxed(0x0, spi_st->base + SSC_IEN);
		/*
		 * read SSC_IEN to ensure that this bit is set
		 * before re-enabling interrupt
		 */
		readl(spi_st->base + SSC_IEN);
		complete(&spi_st->done);
	}

	return IRQ_HANDLED;
}

static int spi_st_probe(struct platform_device *pdev)
{
	struct device_node *np = pdev->dev.of_node;
	struct spi_master *master;
	struct spi_st *spi_st;
	int irq, ret = 0;
	u32 var;

	master = spi_alloc_master(&pdev->dev, sizeof(*spi_st));
	if (!master)
		return -ENOMEM;

	master->dev.of_node		= np;
	master->mode_bits		= MODEBITS;
	master->setup			= spi_st_setup;
	master->cleanup			= spi_st_cleanup;
	master->transfer_one		= spi_st_transfer_one;
	master->bits_per_word_mask	= SPI_BPW_MASK(8) | SPI_BPW_MASK(16);
	master->auto_runtime_pm		= true;
	master->bus_num			= pdev->id;
	spi_st				= spi_master_get_devdata(master);

	spi_st->clk = devm_clk_get(&pdev->dev, "ssc");
	if (IS_ERR(spi_st->clk)) {
		dev_err(&pdev->dev, "Unable to request clock\n");
		ret = PTR_ERR(spi_st->clk);
		goto put_master;
	}

	ret = clk_prepare_enable(spi_st->clk);
	if (ret)
		goto put_master;

	init_completion(&spi_st->done);

	/* Get resources */
	spi_st->base = devm_platform_ioremap_resource(pdev, 0);
	if (IS_ERR(spi_st->base)) {
		ret = PTR_ERR(spi_st->base);
		goto clk_disable;
	}

	/* Disable I2C and Reset SSC */
	writel_relaxed(0x0, spi_st->base + SSC_I2C);
	var = readw_relaxed(spi_st->base + SSC_CTL);
	var |= SSC_CTL_SR;
	writel_relaxed(var, spi_st->base + SSC_CTL);

	udelay(1);
	var = readl_relaxed(spi_st->base + SSC_CTL);
	var &= ~SSC_CTL_SR;
	writel_relaxed(var, spi_st->base + SSC_CTL);

	/* Set SSC into slave mode before reconfiguring PIO pins */
	var = readl_relaxed(spi_st->base + SSC_CTL);
	var &= ~SSC_CTL_MS;
	writel_relaxed(var, spi_st->base + SSC_CTL);

	irq = irq_of_parse_and_map(np, 0);
	if (!irq) {
		dev_err(&pdev->dev, "IRQ missing or invalid\n");
		ret = -EINVAL;
		goto clk_disable;
	}

	ret = devm_request_irq(&pdev->dev, irq, spi_st_irq, 0,
			       pdev->name, spi_st);
	if (ret) {
		dev_err(&pdev->dev, "Failed to request irq %d\n", irq);
		goto clk_disable;
	}

	/* by default the device is on */
	pm_runtime_set_active(&pdev->dev);
	pm_runtime_enable(&pdev->dev);

	platform_set_drvdata(pdev, master);

	ret = devm_spi_register_master(&pdev->dev, master);
	if (ret) {
		dev_err(&pdev->dev, "Failed to register master\n");
		goto clk_disable;
	}

	return 0;

clk_disable:
<<<<<<< HEAD
=======
	pm_runtime_disable(&pdev->dev);
>>>>>>> 24b8d41d
	clk_disable_unprepare(spi_st->clk);
put_master:
	spi_master_put(master);
	return ret;
}

static int spi_st_remove(struct platform_device *pdev)
{
	struct spi_master *master = platform_get_drvdata(pdev);
	struct spi_st *spi_st = spi_master_get_devdata(master);

<<<<<<< HEAD
=======
	pm_runtime_disable(&pdev->dev);

>>>>>>> 24b8d41d
	clk_disable_unprepare(spi_st->clk);

	pinctrl_pm_select_sleep_state(&pdev->dev);

	return 0;
}

#ifdef CONFIG_PM
static int spi_st_runtime_suspend(struct device *dev)
{
	struct spi_master *master = dev_get_drvdata(dev);
	struct spi_st *spi_st = spi_master_get_devdata(master);

	writel_relaxed(0, spi_st->base + SSC_IEN);
	pinctrl_pm_select_sleep_state(dev);

	clk_disable_unprepare(spi_st->clk);

	return 0;
}

static int spi_st_runtime_resume(struct device *dev)
{
	struct spi_master *master = dev_get_drvdata(dev);
	struct spi_st *spi_st = spi_master_get_devdata(master);
	int ret;

	ret = clk_prepare_enable(spi_st->clk);
	pinctrl_pm_select_default_state(dev);

	return ret;
}
#endif

#ifdef CONFIG_PM_SLEEP
static int spi_st_suspend(struct device *dev)
{
	struct spi_master *master = dev_get_drvdata(dev);
	int ret;

	ret = spi_master_suspend(master);
	if (ret)
		return ret;

	return pm_runtime_force_suspend(dev);
}

static int spi_st_resume(struct device *dev)
{
	struct spi_master *master = dev_get_drvdata(dev);
	int ret;

	ret = spi_master_resume(master);
	if (ret)
		return ret;

	return pm_runtime_force_resume(dev);
}
#endif

static const struct dev_pm_ops spi_st_pm = {
	SET_SYSTEM_SLEEP_PM_OPS(spi_st_suspend, spi_st_resume)
	SET_RUNTIME_PM_OPS(spi_st_runtime_suspend, spi_st_runtime_resume, NULL)
};

static const struct of_device_id stm_spi_match[] = {
	{ .compatible = "st,comms-ssc4-spi", },
	{},
};
MODULE_DEVICE_TABLE(of, stm_spi_match);

static struct platform_driver spi_st_driver = {
	.driver = {
		.name = "spi-st",
		.pm = &spi_st_pm,
		.of_match_table = of_match_ptr(stm_spi_match),
	},
	.probe = spi_st_probe,
	.remove = spi_st_remove,
};
module_platform_driver(spi_st_driver);

MODULE_AUTHOR("Patrice Chotard <patrice.chotard@st.com>");
MODULE_DESCRIPTION("STM SSC SPI driver");
MODULE_LICENSE("GPL v2");<|MERGE_RESOLUTION|>--- conflicted
+++ resolved
@@ -262,11 +262,7 @@
 	/* Clear the status register */
 	readl_relaxed(spi_st->base + SSC_RBUF);
 
-<<<<<<< HEAD
-	 return 0;
-=======
 	return 0;
->>>>>>> 24b8d41d
 
 out_free_gpio:
 	gpio_free(cs);
@@ -385,10 +381,7 @@
 	return 0;
 
 clk_disable:
-<<<<<<< HEAD
-=======
 	pm_runtime_disable(&pdev->dev);
->>>>>>> 24b8d41d
 	clk_disable_unprepare(spi_st->clk);
 put_master:
 	spi_master_put(master);
@@ -400,11 +393,8 @@
 	struct spi_master *master = platform_get_drvdata(pdev);
 	struct spi_st *spi_st = spi_master_get_devdata(master);
 
-<<<<<<< HEAD
-=======
 	pm_runtime_disable(&pdev->dev);
 
->>>>>>> 24b8d41d
 	clk_disable_unprepare(spi_st->clk);
 
 	pinctrl_pm_select_sleep_state(&pdev->dev);
