// SPDX-License-Identifier: GPL-2.0-or-later
/*
 * Driver for Broadcom BCM2835 SPI Controllers
 *
 * Copyright (C) 2012 Chris Boot
 * Copyright (C) 2013 Stephen Warren
 * Copyright (C) 2015 Martin Sperl
 *
 * This driver is inspired by:
 * spi-ath79.c, Copyright (C) 2009-2011 Gabor Juhos <juhosg@openwrt.org>
 * spi-atmel.c, Copyright (C) 2006 Atmel Corporation
 */

#include <linux/clk.h>
#include <linux/completion.h>
#include <linux/debugfs.h>
#include <linux/delay.h>
#include <linux/dma-mapping.h>
#include <linux/dmaengine.h>
#include <linux/err.h>
#include <linux/interrupt.h>
#include <linux/io.h>
#include <linux/kernel.h>
#include <linux/module.h>
#include <linux/of.h>
#include <linux/of_address.h>
#include <linux/of_device.h>
#include <linux/gpio/consumer.h>
#include <linux/gpio/machine.h> /* FIXME: using chip internals */
#include <linux/gpio/driver.h> /* FIXME: using chip internals */
#include <linux/of_irq.h>
#include <linux/spi/spi.h>

/* SPI register offsets */
#define BCM2835_SPI_CS			0x00
#define BCM2835_SPI_FIFO		0x04
#define BCM2835_SPI_CLK			0x08
#define BCM2835_SPI_DLEN		0x0c
#define BCM2835_SPI_LTOH		0x10
#define BCM2835_SPI_DC			0x14

/* Bitfields in CS */
#define BCM2835_SPI_CS_LEN_LONG		0x02000000
#define BCM2835_SPI_CS_DMA_LEN		0x01000000
#define BCM2835_SPI_CS_CSPOL2		0x00800000
#define BCM2835_SPI_CS_CSPOL1		0x00400000
#define BCM2835_SPI_CS_CSPOL0		0x00200000
#define BCM2835_SPI_CS_RXF		0x00100000
#define BCM2835_SPI_CS_RXR		0x00080000
#define BCM2835_SPI_CS_TXD		0x00040000
#define BCM2835_SPI_CS_RXD		0x00020000
#define BCM2835_SPI_CS_DONE		0x00010000
#define BCM2835_SPI_CS_LEN		0x00002000
#define BCM2835_SPI_CS_REN		0x00001000
#define BCM2835_SPI_CS_ADCS		0x00000800
#define BCM2835_SPI_CS_INTR		0x00000400
#define BCM2835_SPI_CS_INTD		0x00000200
#define BCM2835_SPI_CS_DMAEN		0x00000100
#define BCM2835_SPI_CS_TA		0x00000080
#define BCM2835_SPI_CS_CSPOL		0x00000040
#define BCM2835_SPI_CS_CLEAR_RX		0x00000020
#define BCM2835_SPI_CS_CLEAR_TX		0x00000010
#define BCM2835_SPI_CS_CPOL		0x00000008
#define BCM2835_SPI_CS_CPHA		0x00000004
#define BCM2835_SPI_CS_CS_10		0x00000002
#define BCM2835_SPI_CS_CS_01		0x00000001

#define BCM2835_SPI_FIFO_SIZE		64
#define BCM2835_SPI_FIFO_SIZE_3_4	48
#define BCM2835_SPI_DMA_MIN_LENGTH	96
#define BCM2835_SPI_MODE_BITS	(SPI_CPOL | SPI_CPHA | SPI_CS_HIGH \
				| SPI_NO_CS | SPI_3WIRE)

#define DRV_NAME	"spi-bcm2835"

/* define polling limits */
static unsigned int polling_limit_us = 30;
module_param(polling_limit_us, uint, 0664);
MODULE_PARM_DESC(polling_limit_us,
		 "time in us to run a transfer in polling mode\n");

/**
 * struct bcm2835_spi - BCM2835 SPI controller
 * @regs: base address of register map
 * @clk: core clock, divided to calculate serial clock
 * @clk_hz: core clock cached speed
 * @irq: interrupt, signals TX FIFO empty or RX FIFO ¾ full
 * @tfr: SPI transfer currently processed
 * @ctlr: SPI controller reverse lookup
 * @tx_buf: pointer whence next transmitted byte is read
 * @rx_buf: pointer where next received byte is written
 * @tx_len: remaining bytes to transmit
 * @rx_len: remaining bytes to receive
 * @tx_prologue: bytes transmitted without DMA if first TX sglist entry's
 *	length is not a multiple of 4 (to overcome hardware limitation)
 * @rx_prologue: bytes received without DMA if first RX sglist entry's
 *	length is not a multiple of 4 (to overcome hardware limitation)
 * @tx_spillover: whether @tx_prologue spills over to second TX sglist entry
 * @debugfs_dir: the debugfs directory - neede to remove debugfs when
 *      unloading the module
 * @count_transfer_polling: count of how often polling mode is used
 * @count_transfer_irq: count of how often interrupt mode is used
 * @count_transfer_irq_after_polling: count of how often we fall back to
 *      interrupt mode after starting in polling mode.
 *      These are counted as well in @count_transfer_polling and
 *      @count_transfer_irq
 * @count_transfer_dma: count how often dma mode is used
 * @slv: SPI slave currently selected
 *	(used by bcm2835_spi_dma_tx_done() to write @clear_rx_cs)
 * @tx_dma_active: whether a TX DMA descriptor is in progress
 * @rx_dma_active: whether a RX DMA descriptor is in progress
 *	(used by bcm2835_spi_dma_tx_done() to handle a race)
 * @fill_tx_desc: preallocated TX DMA descriptor used for RX-only transfers
 *	(cyclically copies from zero page to TX FIFO)
 * @fill_tx_addr: bus address of zero page
 */
struct bcm2835_spi {
	void __iomem *regs;
	struct clk *clk;
	unsigned long clk_hz;
	int irq;
	struct spi_transfer *tfr;
	struct spi_controller *ctlr;
	const u8 *tx_buf;
	u8 *rx_buf;
	int tx_len;
	int rx_len;
	int tx_prologue;
	int rx_prologue;
	unsigned int tx_spillover;

	struct dentry *debugfs_dir;
	u64 count_transfer_polling;
	u64 count_transfer_irq;
	u64 count_transfer_irq_after_polling;
	u64 count_transfer_dma;

	struct bcm2835_spidev *slv;
	unsigned int tx_dma_active;
	unsigned int rx_dma_active;
	struct dma_async_tx_descriptor *fill_tx_desc;
	dma_addr_t fill_tx_addr;
};

/**
 * struct bcm2835_spidev - BCM2835 SPI slave
 * @prepare_cs: precalculated CS register value for ->prepare_message()
 *	(uses slave-specific clock polarity and phase settings)
 * @clear_rx_desc: preallocated RX DMA descriptor used for TX-only transfers
 *	(cyclically clears RX FIFO by writing @clear_rx_cs to CS register)
 * @clear_rx_addr: bus address of @clear_rx_cs
 * @clear_rx_cs: precalculated CS register value to clear RX FIFO
 *	(uses slave-specific clock polarity and phase settings)
 */
struct bcm2835_spidev {
	u32 prepare_cs;
	struct dma_async_tx_descriptor *clear_rx_desc;
	dma_addr_t clear_rx_addr;
	u32 clear_rx_cs ____cacheline_aligned;
};

#if defined(CONFIG_DEBUG_FS)
static void bcm2835_debugfs_create(struct bcm2835_spi *bs,
				   const char *dname)
{
	char name[64];
	struct dentry *dir;

	/* get full name */
	snprintf(name, sizeof(name), "spi-bcm2835-%s", dname);

	/* the base directory */
	dir = debugfs_create_dir(name, NULL);
	bs->debugfs_dir = dir;

	/* the counters */
	debugfs_create_u64("count_transfer_polling", 0444, dir,
			   &bs->count_transfer_polling);
	debugfs_create_u64("count_transfer_irq", 0444, dir,
			   &bs->count_transfer_irq);
	debugfs_create_u64("count_transfer_irq_after_polling", 0444, dir,
			   &bs->count_transfer_irq_after_polling);
	debugfs_create_u64("count_transfer_dma", 0444, dir,
			   &bs->count_transfer_dma);
}

static void bcm2835_debugfs_remove(struct bcm2835_spi *bs)
{
	debugfs_remove_recursive(bs->debugfs_dir);
	bs->debugfs_dir = NULL;
}
#else
static void bcm2835_debugfs_create(struct bcm2835_spi *bs,
				   const char *dname)
{
}

static void bcm2835_debugfs_remove(struct bcm2835_spi *bs)
{
}
#endif /* CONFIG_DEBUG_FS */

static inline u32 bcm2835_rd(struct bcm2835_spi *bs, unsigned int reg)
{
	return readl(bs->regs + reg);
}

static inline void bcm2835_wr(struct bcm2835_spi *bs, unsigned int reg, u32 val)
{
	writel(val, bs->regs + reg);
}

static inline void bcm2835_rd_fifo(struct bcm2835_spi *bs)
{
	u8 byte;

	while ((bs->rx_len) &&
	       (bcm2835_rd(bs, BCM2835_SPI_CS) & BCM2835_SPI_CS_RXD)) {
		byte = bcm2835_rd(bs, BCM2835_SPI_FIFO);
		if (bs->rx_buf)
			*bs->rx_buf++ = byte;
		bs->rx_len--;
	}
}

static inline void bcm2835_wr_fifo(struct bcm2835_spi *bs)
{
	u8 byte;

	while ((bs->tx_len) &&
	       (bcm2835_rd(bs, BCM2835_SPI_CS) & BCM2835_SPI_CS_TXD)) {
		byte = bs->tx_buf ? *bs->tx_buf++ : 0;
		bcm2835_wr(bs, BCM2835_SPI_FIFO, byte);
		bs->tx_len--;
	}
}

/**
 * bcm2835_rd_fifo_count() - blindly read exactly @count bytes from RX FIFO
 * @bs: BCM2835 SPI controller
 * @count: bytes to read from RX FIFO
 *
 * The caller must ensure that @bs->rx_len is greater than or equal to @count,
 * that the RX FIFO contains at least @count bytes and that the DMA Enable flag
 * in the CS register is set (such that a read from the FIFO register receives
 * 32-bit instead of just 8-bit).  Moreover @bs->rx_buf must not be %NULL.
 */
static inline void bcm2835_rd_fifo_count(struct bcm2835_spi *bs, int count)
{
	u32 val;
	int len;

	bs->rx_len -= count;

	do {
		val = bcm2835_rd(bs, BCM2835_SPI_FIFO);
		len = min(count, 4);
		memcpy(bs->rx_buf, &val, len);
		bs->rx_buf += len;
		count -= 4;
	} while (count > 0);
}

/**
 * bcm2835_wr_fifo_count() - blindly write exactly @count bytes to TX FIFO
 * @bs: BCM2835 SPI controller
 * @count: bytes to write to TX FIFO
 *
 * The caller must ensure that @bs->tx_len is greater than or equal to @count,
 * that the TX FIFO can accommodate @count bytes and that the DMA Enable flag
 * in the CS register is set (such that a write to the FIFO register transmits
 * 32-bit instead of just 8-bit).
 */
static inline void bcm2835_wr_fifo_count(struct bcm2835_spi *bs, int count)
{
	u32 val;
	int len;

	bs->tx_len -= count;

	do {
		if (bs->tx_buf) {
			len = min(count, 4);
			memcpy(&val, bs->tx_buf, len);
			bs->tx_buf += len;
		} else {
			val = 0;
		}
		bcm2835_wr(bs, BCM2835_SPI_FIFO, val);
		count -= 4;
	} while (count > 0);
}

/**
 * bcm2835_wait_tx_fifo_empty() - busy-wait for TX FIFO to empty
 * @bs: BCM2835 SPI controller
 *
 * The caller must ensure that the RX FIFO can accommodate as many bytes
 * as have been written to the TX FIFO:  Transmission is halted once the
 * RX FIFO is full, causing this function to spin forever.
 */
static inline void bcm2835_wait_tx_fifo_empty(struct bcm2835_spi *bs)
{
	while (!(bcm2835_rd(bs, BCM2835_SPI_CS) & BCM2835_SPI_CS_DONE))
		cpu_relax();
}

/**
 * bcm2835_rd_fifo_blind() - blindly read up to @count bytes from RX FIFO
 * @bs: BCM2835 SPI controller
 * @count: bytes available for reading in RX FIFO
 */
static inline void bcm2835_rd_fifo_blind(struct bcm2835_spi *bs, int count)
{
	u8 val;

	count = min(count, bs->rx_len);
	bs->rx_len -= count;

	do {
		val = bcm2835_rd(bs, BCM2835_SPI_FIFO);
		if (bs->rx_buf)
			*bs->rx_buf++ = val;
	} while (--count);
}

/**
 * bcm2835_wr_fifo_blind() - blindly write up to @count bytes to TX FIFO
 * @bs: BCM2835 SPI controller
 * @count: bytes available for writing in TX FIFO
 */
static inline void bcm2835_wr_fifo_blind(struct bcm2835_spi *bs, int count)
{
	u8 val;

	count = min(count, bs->tx_len);
	bs->tx_len -= count;

	do {
		val = bs->tx_buf ? *bs->tx_buf++ : 0;
		bcm2835_wr(bs, BCM2835_SPI_FIFO, val);
	} while (--count);
}

static void bcm2835_spi_reset_hw(struct bcm2835_spi *bs)
{
	u32 cs = bcm2835_rd(bs, BCM2835_SPI_CS);

	/* Disable SPI interrupts and transfer */
	cs &= ~(BCM2835_SPI_CS_INTR |
		BCM2835_SPI_CS_INTD |
		BCM2835_SPI_CS_DMAEN |
		BCM2835_SPI_CS_TA);
	/*
	 * Transmission sometimes breaks unless the DONE bit is written at the
	 * end of every transfer.  The spec says it's a RO bit.  Either the
	 * spec is wrong and the bit is actually of type RW1C, or it's a
	 * hardware erratum.
	 */
	cs |= BCM2835_SPI_CS_DONE;
	/* and reset RX/TX FIFOS */
	cs |= BCM2835_SPI_CS_CLEAR_RX | BCM2835_SPI_CS_CLEAR_TX;

	/* and reset the SPI_HW */
	bcm2835_wr(bs, BCM2835_SPI_CS, cs);
	/* as well as DLEN */
	bcm2835_wr(bs, BCM2835_SPI_DLEN, 0);
}

static irqreturn_t bcm2835_spi_interrupt(int irq, void *dev_id)
{
	struct bcm2835_spi *bs = dev_id;
	u32 cs = bcm2835_rd(bs, BCM2835_SPI_CS);

	/*
	 * An interrupt is signaled either if DONE is set (TX FIFO empty)
	 * or if RXR is set (RX FIFO >= ¾ full).
	 */
	if (cs & BCM2835_SPI_CS_RXF)
		bcm2835_rd_fifo_blind(bs, BCM2835_SPI_FIFO_SIZE);
	else if (cs & BCM2835_SPI_CS_RXR)
		bcm2835_rd_fifo_blind(bs, BCM2835_SPI_FIFO_SIZE_3_4);

	if (bs->tx_len && cs & BCM2835_SPI_CS_DONE)
		bcm2835_wr_fifo_blind(bs, BCM2835_SPI_FIFO_SIZE);

	/* Read as many bytes as possible from FIFO */
	bcm2835_rd_fifo(bs);
	/* Write as many bytes as possible to FIFO */
	bcm2835_wr_fifo(bs);

	if (!bs->rx_len) {
		/* Transfer complete - reset SPI HW */
		bcm2835_spi_reset_hw(bs);
		/* wake up the framework */
		spi_finalize_current_transfer(bs->ctlr);
	}

	return IRQ_HANDLED;
}

static int bcm2835_spi_transfer_one_irq(struct spi_controller *ctlr,
					struct spi_device *spi,
					struct spi_transfer *tfr,
					u32 cs, bool fifo_empty)
{
	struct bcm2835_spi *bs = spi_controller_get_devdata(ctlr);

	/* update usage statistics */
	bs->count_transfer_irq++;

	/*
	 * Enable HW block, but with interrupts still disabled.
	 * Otherwise the empty TX FIFO would immediately trigger an interrupt.
	 */
	bcm2835_wr(bs, BCM2835_SPI_CS, cs | BCM2835_SPI_CS_TA);

	/* fill TX FIFO as much as possible */
	if (fifo_empty)
		bcm2835_wr_fifo_blind(bs, BCM2835_SPI_FIFO_SIZE);
	bcm2835_wr_fifo(bs);

	/* enable interrupts */
	cs |= BCM2835_SPI_CS_INTR | BCM2835_SPI_CS_INTD | BCM2835_SPI_CS_TA;
	bcm2835_wr(bs, BCM2835_SPI_CS, cs);

	/* signal that we need to wait for completion */
	return 1;
}

/**
 * bcm2835_spi_transfer_prologue() - transfer first few bytes without DMA
 * @ctlr: SPI master controller
 * @tfr: SPI transfer
 * @bs: BCM2835 SPI controller
 * @cs: CS register
 *
 * A limitation in DMA mode is that the FIFO must be accessed in 4 byte chunks.
 * Only the final write access is permitted to transmit less than 4 bytes, the
 * SPI controller deduces its intended size from the DLEN register.
 *
 * If a TX or RX sglist contains multiple entries, one per page, and the first
 * entry starts in the middle of a page, that first entry's length may not be
 * a multiple of 4.  Subsequent entries are fine because they span an entire
 * page, hence do have a length that's a multiple of 4.
 *
 * This cannot happen with kmalloc'ed buffers (which is what most clients use)
 * because they are contiguous in physical memory and therefore not split on
 * page boundaries by spi_map_buf().  But it *can* happen with vmalloc'ed
 * buffers.
 *
 * The DMA engine is incapable of combining sglist entries into a continuous
 * stream of 4 byte chunks, it treats every entry separately:  A TX entry is
 * rounded up a to a multiple of 4 bytes by transmitting surplus bytes, an RX
 * entry is rounded up by throwing away received bytes.
 *
 * Overcome this limitation by transferring the first few bytes without DMA:
 * E.g. if the first TX sglist entry's length is 23 and the first RX's is 42,
 * write 3 bytes to the TX FIFO but read only 2 bytes from the RX FIFO.
 * The residue of 1 byte in the RX FIFO is picked up by DMA.  Together with
 * the rest of the first RX sglist entry it makes up a multiple of 4 bytes.
 *
 * Should the RX prologue be larger, say, 3 vis-à-vis a TX prologue of 1,
 * write 1 + 4 = 5 bytes to the TX FIFO and read 3 bytes from the RX FIFO.
 * Caution, the additional 4 bytes spill over to the second TX sglist entry
 * if the length of the first is *exactly* 1.
 *
 * At most 6 bytes are written and at most 3 bytes read.  Do we know the
 * transfer has this many bytes?  Yes, see BCM2835_SPI_DMA_MIN_LENGTH.
 *
 * The FIFO is normally accessed with 8-bit width by the CPU and 32-bit width
 * by the DMA engine.  Toggling the DMA Enable flag in the CS register switches
 * the width but also garbles the FIFO's contents.  The prologue must therefore
 * be transmitted in 32-bit width to ensure that the following DMA transfer can
 * pick up the residue in the RX FIFO in ungarbled form.
 */
static void bcm2835_spi_transfer_prologue(struct spi_controller *ctlr,
					  struct spi_transfer *tfr,
					  struct bcm2835_spi *bs,
					  u32 cs)
{
	int tx_remaining;

	bs->tfr		 = tfr;
	bs->tx_prologue  = 0;
	bs->rx_prologue  = 0;
	bs->tx_spillover = false;

	if (bs->tx_buf && !sg_is_last(&tfr->tx_sg.sgl[0]))
		bs->tx_prologue = sg_dma_len(&tfr->tx_sg.sgl[0]) & 3;

	if (bs->rx_buf && !sg_is_last(&tfr->rx_sg.sgl[0])) {
		bs->rx_prologue = sg_dma_len(&tfr->rx_sg.sgl[0]) & 3;

		if (bs->rx_prologue > bs->tx_prologue) {
			if (!bs->tx_buf || sg_is_last(&tfr->tx_sg.sgl[0])) {
				bs->tx_prologue  = bs->rx_prologue;
			} else {
				bs->tx_prologue += 4;
				bs->tx_spillover =
					!(sg_dma_len(&tfr->tx_sg.sgl[0]) & ~3);
			}
		}
	}

	/* rx_prologue > 0 implies tx_prologue > 0, so check only the latter */
	if (!bs->tx_prologue)
		return;

	/* Write and read RX prologue.  Adjust first entry in RX sglist. */
	if (bs->rx_prologue) {
		bcm2835_wr(bs, BCM2835_SPI_DLEN, bs->rx_prologue);
		bcm2835_wr(bs, BCM2835_SPI_CS, cs | BCM2835_SPI_CS_TA
						  | BCM2835_SPI_CS_DMAEN);
		bcm2835_wr_fifo_count(bs, bs->rx_prologue);
		bcm2835_wait_tx_fifo_empty(bs);
		bcm2835_rd_fifo_count(bs, bs->rx_prologue);
		bcm2835_wr(bs, BCM2835_SPI_CS, cs | BCM2835_SPI_CS_CLEAR_RX
						  | BCM2835_SPI_CS_CLEAR_TX
						  | BCM2835_SPI_CS_DONE);

		dma_sync_single_for_device(ctlr->dma_rx->device->dev,
					   sg_dma_address(&tfr->rx_sg.sgl[0]),
					   bs->rx_prologue, DMA_FROM_DEVICE);

		sg_dma_address(&tfr->rx_sg.sgl[0]) += bs->rx_prologue;
		sg_dma_len(&tfr->rx_sg.sgl[0])     -= bs->rx_prologue;
	}

	if (!bs->tx_buf)
		return;

	/*
	 * Write remaining TX prologue.  Adjust first entry in TX sglist.
	 * Also adjust second entry if prologue spills over to it.
	 */
	tx_remaining = bs->tx_prologue - bs->rx_prologue;
	if (tx_remaining) {
		bcm2835_wr(bs, BCM2835_SPI_DLEN, tx_remaining);
		bcm2835_wr(bs, BCM2835_SPI_CS, cs | BCM2835_SPI_CS_TA
						  | BCM2835_SPI_CS_DMAEN);
		bcm2835_wr_fifo_count(bs, tx_remaining);
		bcm2835_wait_tx_fifo_empty(bs);
		bcm2835_wr(bs, BCM2835_SPI_CS, cs | BCM2835_SPI_CS_CLEAR_TX
						  | BCM2835_SPI_CS_DONE);
	}

	if (likely(!bs->tx_spillover)) {
		sg_dma_address(&tfr->tx_sg.sgl[0]) += bs->tx_prologue;
		sg_dma_len(&tfr->tx_sg.sgl[0])     -= bs->tx_prologue;
	} else {
		sg_dma_len(&tfr->tx_sg.sgl[0])      = 0;
		sg_dma_address(&tfr->tx_sg.sgl[1]) += 4;
		sg_dma_len(&tfr->tx_sg.sgl[1])     -= 4;
	}
}

/**
 * bcm2835_spi_undo_prologue() - reconstruct original sglist state
 * @bs: BCM2835 SPI controller
 *
 * Undo changes which were made to an SPI transfer's sglist when transmitting
 * the prologue.  This is necessary to ensure the same memory ranges are
 * unmapped that were originally mapped.
 */
static void bcm2835_spi_undo_prologue(struct bcm2835_spi *bs)
{
	struct spi_transfer *tfr = bs->tfr;

	if (!bs->tx_prologue)
		return;

	if (bs->rx_prologue) {
		sg_dma_address(&tfr->rx_sg.sgl[0]) -= bs->rx_prologue;
		sg_dma_len(&tfr->rx_sg.sgl[0])     += bs->rx_prologue;
	}

	if (!bs->tx_buf)
		goto out;

	if (likely(!bs->tx_spillover)) {
		sg_dma_address(&tfr->tx_sg.sgl[0]) -= bs->tx_prologue;
		sg_dma_len(&tfr->tx_sg.sgl[0])     += bs->tx_prologue;
	} else {
		sg_dma_len(&tfr->tx_sg.sgl[0])      = bs->tx_prologue - 4;
		sg_dma_address(&tfr->tx_sg.sgl[1]) -= 4;
		sg_dma_len(&tfr->tx_sg.sgl[1])     += 4;
	}
out:
	bs->tx_prologue = 0;
}

/**
 * bcm2835_spi_dma_rx_done() - callback for DMA RX channel
 * @data: SPI master controller
 *
 * Used for bidirectional and RX-only transfers.
 */
static void bcm2835_spi_dma_rx_done(void *data)
{
	struct spi_controller *ctlr = data;
	struct bcm2835_spi *bs = spi_controller_get_devdata(ctlr);

	/* terminate tx-dma as we do not have an irq for it
	 * because when the rx dma will terminate and this callback
	 * is called the tx-dma must have finished - can't get to this
	 * situation otherwise...
	 */
	dmaengine_terminate_async(ctlr->dma_tx);
	bs->tx_dma_active = false;
	bs->rx_dma_active = false;
	bcm2835_spi_undo_prologue(bs);

	/* reset fifo and HW */
	bcm2835_spi_reset_hw(bs);

	/* and mark as completed */;
	spi_finalize_current_transfer(ctlr);
}

/**
 * bcm2835_spi_dma_tx_done() - callback for DMA TX channel
 * @data: SPI master controller
 *
 * Used for TX-only transfers.
 */
static void bcm2835_spi_dma_tx_done(void *data)
{
	struct spi_controller *ctlr = data;
	struct bcm2835_spi *bs = spi_controller_get_devdata(ctlr);

	/* busy-wait for TX FIFO to empty */
	while (!(bcm2835_rd(bs, BCM2835_SPI_CS) & BCM2835_SPI_CS_DONE))
		bcm2835_wr(bs, BCM2835_SPI_CS, bs->slv->clear_rx_cs);

	bs->tx_dma_active = false;
	smp_wmb();

	/*
	 * In case of a very short transfer, RX DMA may not have been
	 * issued yet.  The onus is then on bcm2835_spi_transfer_one_dma()
	 * to terminate it immediately after issuing.
	 */
	if (cmpxchg(&bs->rx_dma_active, true, false))
		dmaengine_terminate_async(ctlr->dma_rx);

	bcm2835_spi_undo_prologue(bs);
	bcm2835_spi_reset_hw(bs);
	spi_finalize_current_transfer(ctlr);
}

/**
 * bcm2835_spi_prepare_sg() - prepare and submit DMA descriptor for sglist
 * @ctlr: SPI master controller
 * @tfr: SPI transfer
 * @bs: BCM2835 SPI controller
 * @slv: BCM2835 SPI slave
 * @is_tx: whether to submit DMA descriptor for TX or RX sglist
 *
 * Prepare and submit a DMA descriptor for the TX or RX sglist of @tfr.
 * Return 0 on success or a negative error number.
 */
static int bcm2835_spi_prepare_sg(struct spi_controller *ctlr,
				  struct spi_transfer *tfr,
				  struct bcm2835_spi *bs,
				  struct bcm2835_spidev *slv,
				  bool is_tx)
{
	struct dma_chan *chan;
	struct scatterlist *sgl;
	unsigned int nents;
	enum dma_transfer_direction dir;
	unsigned long flags;

	struct dma_async_tx_descriptor *desc;
	dma_cookie_t cookie;

	if (is_tx) {
		dir   = DMA_MEM_TO_DEV;
		chan  = ctlr->dma_tx;
		nents = tfr->tx_sg.nents;
		sgl   = tfr->tx_sg.sgl;
		flags = tfr->rx_buf ? 0 : DMA_PREP_INTERRUPT;
	} else {
		dir   = DMA_DEV_TO_MEM;
		chan  = ctlr->dma_rx;
		nents = tfr->rx_sg.nents;
		sgl   = tfr->rx_sg.sgl;
		flags = DMA_PREP_INTERRUPT;
	}
	/* prepare the channel */
	desc = dmaengine_prep_slave_sg(chan, sgl, nents, dir, flags);
	if (!desc)
		return -EINVAL;

	/*
	 * Completion is signaled by the RX channel for bidirectional and
	 * RX-only transfers; else by the TX channel for TX-only transfers.
	 */
	if (!is_tx) {
		desc->callback = bcm2835_spi_dma_rx_done;
		desc->callback_param = ctlr;
	} else if (!tfr->rx_buf) {
		desc->callback = bcm2835_spi_dma_tx_done;
		desc->callback_param = ctlr;
		bs->slv = slv;
	}

	/* submit it to DMA-engine */
	cookie = dmaengine_submit(desc);

	return dma_submit_error(cookie);
}

/**
 * bcm2835_spi_transfer_one_dma() - perform SPI transfer using DMA engine
 * @ctlr: SPI master controller
 * @tfr: SPI transfer
 * @slv: BCM2835 SPI slave
 * @cs: CS register
 *
 * For *bidirectional* transfers (both tx_buf and rx_buf are non-%NULL), set up
 * the TX and RX DMA channel to copy between memory and FIFO register.
 *
 * For *TX-only* transfers (rx_buf is %NULL), copying the RX FIFO's contents to
 * memory is pointless.  However not reading the RX FIFO isn't an option either
 * because transmission is halted once it's full.  As a workaround, cyclically
 * clear the RX FIFO by setting the CLEAR_RX bit in the CS register.
 *
 * The CS register value is precalculated in bcm2835_spi_setup().  Normally
 * this is called only once, on slave registration.  A DMA descriptor to write
 * this value is preallocated in bcm2835_dma_init().  All that's left to do
 * when performing a TX-only transfer is to submit this descriptor to the RX
 * DMA channel.  Latency is thereby minimized.  The descriptor does not
 * generate any interrupts while running.  It must be terminated once the
 * TX DMA channel is done.
 *
 * Clearing the RX FIFO is paced by the DREQ signal.  The signal is asserted
 * when the RX FIFO becomes half full, i.e. 32 bytes.  (Tuneable with the DC
 * register.)  Reading 32 bytes from the RX FIFO would normally require 8 bus
 * accesses, whereas clearing it requires only 1 bus access.  So an 8-fold
 * reduction in bus traffic and thus energy consumption is achieved.
 *
 * For *RX-only* transfers (tx_buf is %NULL), fill the TX FIFO by cyclically
 * copying from the zero page.  The DMA descriptor to do this is preallocated
 * in bcm2835_dma_init().  It must be terminated once the RX DMA channel is
 * done and can then be reused.
 *
 * The BCM2835 DMA driver autodetects when a transaction copies from the zero
 * page and utilizes the DMA controller's ability to synthesize zeroes instead
 * of copying them from memory.  This reduces traffic on the memory bus.  The
 * feature is not available on so-called "lite" channels, but normally TX DMA
 * is backed by a full-featured channel.
 *
 * Zero-filling the TX FIFO is paced by the DREQ signal.  Unfortunately the
 * BCM2835 SPI controller continues to assert DREQ even after the DLEN register
 * has been counted down to zero (hardware erratum).  Thus, when the transfer
 * has finished, the DMA engine zero-fills the TX FIFO until it is half full.
 * (Tuneable with the DC register.)  So up to 9 gratuitous bus accesses are
 * performed at the end of an RX-only transfer.
 */
static int bcm2835_spi_transfer_one_dma(struct spi_controller *ctlr,
					struct spi_transfer *tfr,
					struct bcm2835_spidev *slv,
					u32 cs)
{
	struct bcm2835_spi *bs = spi_controller_get_devdata(ctlr);
	dma_cookie_t cookie;
	int ret;

	/* update usage statistics */
	bs->count_transfer_dma++;

	/*
	 * Transfer first few bytes without DMA if length of first TX or RX
	 * sglist entry is not a multiple of 4 bytes (hardware limitation).
	 */
	bcm2835_spi_transfer_prologue(ctlr, tfr, bs, cs);

	/* setup tx-DMA */
	if (bs->tx_buf) {
		ret = bcm2835_spi_prepare_sg(ctlr, tfr, bs, slv, true);
	} else {
		cookie = dmaengine_submit(bs->fill_tx_desc);
		ret = dma_submit_error(cookie);
	}
	if (ret)
		goto err_reset_hw;

	/* set the DMA length */
	bcm2835_wr(bs, BCM2835_SPI_DLEN, bs->tx_len);

	/* start the HW */
	bcm2835_wr(bs, BCM2835_SPI_CS,
		   cs | BCM2835_SPI_CS_TA | BCM2835_SPI_CS_DMAEN);

	bs->tx_dma_active = true;
	smp_wmb();

	/* start TX early */
	dma_async_issue_pending(ctlr->dma_tx);

	/* setup rx-DMA late - to run transfers while
	 * mapping of the rx buffers still takes place
	 * this saves 10us or more.
	 */
	if (bs->rx_buf) {
		ret = bcm2835_spi_prepare_sg(ctlr, tfr, bs, slv, false);
	} else {
		cookie = dmaengine_submit(slv->clear_rx_desc);
		ret = dma_submit_error(cookie);
	}
	if (ret) {
		/* need to reset on errors */
		dmaengine_terminate_sync(ctlr->dma_tx);
		bs->tx_dma_active = false;
		goto err_reset_hw;
	}

	/* start rx dma late */
	dma_async_issue_pending(ctlr->dma_rx);
	bs->rx_dma_active = true;
	smp_mb();

	/*
	 * In case of a very short TX-only transfer, bcm2835_spi_dma_tx_done()
	 * may run before RX DMA is issued.  Terminate RX DMA if so.
	 */
	if (!bs->rx_buf && !bs->tx_dma_active &&
	    cmpxchg(&bs->rx_dma_active, true, false)) {
		dmaengine_terminate_async(ctlr->dma_rx);
		bcm2835_spi_reset_hw(bs);
	}

	/* wait for wakeup in framework */
	return 1;

err_reset_hw:
	bcm2835_spi_reset_hw(bs);
	bcm2835_spi_undo_prologue(bs);
	return ret;
}

static bool bcm2835_spi_can_dma(struct spi_controller *ctlr,
				struct spi_device *spi,
				struct spi_transfer *tfr)
{
	/* we start DMA efforts only on bigger transfers */
	if (tfr->len < BCM2835_SPI_DMA_MIN_LENGTH)
		return false;

	/* return OK */
	return true;
}

static void bcm2835_dma_release(struct spi_controller *ctlr,
				struct bcm2835_spi *bs)
{
	if (ctlr->dma_tx) {
		dmaengine_terminate_sync(ctlr->dma_tx);

		if (bs->fill_tx_desc)
			dmaengine_desc_free(bs->fill_tx_desc);

		if (bs->fill_tx_addr)
			dma_unmap_page_attrs(ctlr->dma_tx->device->dev,
					     bs->fill_tx_addr, sizeof(u32),
					     DMA_TO_DEVICE,
					     DMA_ATTR_SKIP_CPU_SYNC);

		dma_release_channel(ctlr->dma_tx);
		ctlr->dma_tx = NULL;
	}

	if (ctlr->dma_rx) {
		dmaengine_terminate_sync(ctlr->dma_rx);
		dma_release_channel(ctlr->dma_rx);
		ctlr->dma_rx = NULL;
	}
}

static int bcm2835_dma_init(struct spi_controller *ctlr, struct device *dev,
			    struct bcm2835_spi *bs)
{
	struct dma_slave_config slave_config;
	const __be32 *addr;
	dma_addr_t dma_reg_base;
	int ret;

	/* base address in dma-space */
	addr = of_get_address(ctlr->dev.of_node, 0, NULL, NULL);
	if (!addr) {
		dev_err(dev, "could not get DMA-register address - not using dma mode\n");
		/* Fall back to interrupt mode */
		return 0;
	}
	dma_reg_base = be32_to_cpup(addr);

	/* get tx/rx dma */
	ctlr->dma_tx = dma_request_chan(dev, "tx");
	if (IS_ERR(ctlr->dma_tx)) {
		dev_err(dev, "no tx-dma configuration found - not using dma mode\n");
		ret = PTR_ERR(ctlr->dma_tx);
		ctlr->dma_tx = NULL;
		goto err;
	}
	ctlr->dma_rx = dma_request_chan(dev, "rx");
	if (IS_ERR(ctlr->dma_rx)) {
		dev_err(dev, "no rx-dma configuration found - not using dma mode\n");
		ret = PTR_ERR(ctlr->dma_rx);
		ctlr->dma_rx = NULL;
		goto err_release;
	}

	/*
	 * The TX DMA channel either copies a transfer's TX buffer to the FIFO
	 * or, in case of an RX-only transfer, cyclically copies from the zero
	 * page to the FIFO using a preallocated, reusable descriptor.
	 */
	slave_config.dst_addr = (u32)(dma_reg_base + BCM2835_SPI_FIFO);
	slave_config.dst_addr_width = DMA_SLAVE_BUSWIDTH_4_BYTES;

	ret = dmaengine_slave_config(ctlr->dma_tx, &slave_config);
	if (ret)
		goto err_config;

	bs->fill_tx_addr = dma_map_page_attrs(ctlr->dma_tx->device->dev,
					      ZERO_PAGE(0), 0, sizeof(u32),
					      DMA_TO_DEVICE,
					      DMA_ATTR_SKIP_CPU_SYNC);
	if (dma_mapping_error(ctlr->dma_tx->device->dev, bs->fill_tx_addr)) {
		dev_err(dev, "cannot map zero page - not using DMA mode\n");
		bs->fill_tx_addr = 0;
		ret = -ENOMEM;
		goto err_release;
	}

	bs->fill_tx_desc = dmaengine_prep_dma_cyclic(ctlr->dma_tx,
						     bs->fill_tx_addr,
						     sizeof(u32), 0,
						     DMA_MEM_TO_DEV, 0);
	if (!bs->fill_tx_desc) {
		dev_err(dev, "cannot prepare fill_tx_desc - not using DMA mode\n");
		ret = -ENOMEM;
		goto err_release;
	}

	ret = dmaengine_desc_set_reuse(bs->fill_tx_desc);
	if (ret) {
		dev_err(dev, "cannot reuse fill_tx_desc - not using DMA mode\n");
		goto err_release;
	}

	/*
	 * The RX DMA channel is used bidirectionally:  It either reads the
	 * RX FIFO or, in case of a TX-only transfer, cyclically writes a
	 * precalculated value to the CS register to clear the RX FIFO.
	 */
	slave_config.src_addr = (u32)(dma_reg_base + BCM2835_SPI_FIFO);
	slave_config.src_addr_width = DMA_SLAVE_BUSWIDTH_4_BYTES;
	slave_config.dst_addr = (u32)(dma_reg_base + BCM2835_SPI_CS);
	slave_config.dst_addr_width = DMA_SLAVE_BUSWIDTH_4_BYTES;

	ret = dmaengine_slave_config(ctlr->dma_rx, &slave_config);
	if (ret)
		goto err_config;

	/* all went well, so set can_dma */
	ctlr->can_dma = bcm2835_spi_can_dma;

	return 0;

err_config:
	dev_err(dev, "issue configuring dma: %d - not using DMA mode\n",
		ret);
err_release:
	bcm2835_dma_release(ctlr, bs);
err:
	/*
	 * Only report error for deferred probing, otherwise fall back to
	 * interrupt mode
	 */
	if (ret != -EPROBE_DEFER)
		ret = 0;

	return ret;
}

static int bcm2835_spi_transfer_one_poll(struct spi_controller *ctlr,
					 struct spi_device *spi,
					 struct spi_transfer *tfr,
					 u32 cs)
{
	struct bcm2835_spi *bs = spi_controller_get_devdata(ctlr);
	unsigned long timeout;

	/* update usage statistics */
	bs->count_transfer_polling++;

	/* enable HW block without interrupts */
	bcm2835_wr(bs, BCM2835_SPI_CS, cs | BCM2835_SPI_CS_TA);

	/* fill in the fifo before timeout calculations
	 * if we are interrupted here, then the data is
	 * getting transferred by the HW while we are interrupted
	 */
	bcm2835_wr_fifo_blind(bs, BCM2835_SPI_FIFO_SIZE);

	/* set the timeout to at least 2 jiffies */
	timeout = jiffies + 2 + HZ * polling_limit_us / 1000000;

	/* loop until finished the transfer */
	while (bs->rx_len) {
		/* fill in tx fifo with remaining data */
		bcm2835_wr_fifo(bs);

		/* read from fifo as much as possible */
		bcm2835_rd_fifo(bs);

		/* if there is still data pending to read
		 * then check the timeout
		 */
		if (bs->rx_len && time_after(jiffies, timeout)) {
			dev_dbg_ratelimited(&spi->dev,
					    "timeout period reached: jiffies: %lu remaining tx/rx: %d/%d - falling back to interrupt mode\n",
					    jiffies - timeout,
					    bs->tx_len, bs->rx_len);
			/* fall back to interrupt mode */

			/* update usage statistics */
			bs->count_transfer_irq_after_polling++;

			return bcm2835_spi_transfer_one_irq(ctlr, spi,
							    tfr, cs, false);
		}
	}

	/* Transfer complete - reset SPI HW */
	bcm2835_spi_reset_hw(bs);
	/* and return without waiting for completion */
	return 0;
}

static int bcm2835_spi_transfer_one(struct spi_controller *ctlr,
				    struct spi_device *spi,
				    struct spi_transfer *tfr)
{
	struct bcm2835_spi *bs = spi_controller_get_devdata(ctlr);
<<<<<<< HEAD
=======
	struct bcm2835_spidev *slv = spi_get_ctldata(spi);
>>>>>>> 0b70857c
	unsigned long spi_hz, cdiv;
	unsigned long hz_per_byte, byte_limit;
	u32 cs = slv->prepare_cs;

	/* set clock */
	spi_hz = tfr->speed_hz;

	if (spi_hz >= bs->clk_hz / 2) {
		cdiv = 2; /* clk_hz/2 is the fastest we can go */
	} else if (spi_hz) {
		/* CDIV must be a multiple of two */
		cdiv = DIV_ROUND_UP(bs->clk_hz, spi_hz);
		cdiv += (cdiv % 2);

		if (cdiv >= 65536)
			cdiv = 0; /* 0 is the slowest we can go */
	} else {
		cdiv = 0; /* 0 is the slowest we can go */
	}
	tfr->effective_speed_hz = cdiv ? (bs->clk_hz / cdiv) : (bs->clk_hz / 65536);
	bcm2835_wr(bs, BCM2835_SPI_CLK, cdiv);

	/* handle all the 3-wire mode */
	if (spi->mode & SPI_3WIRE && tfr->rx_buf &&
	    tfr->rx_buf != master->dummy_rx)
		cs |= BCM2835_SPI_CS_REN;

	/* set transmit buffers and length */
	bs->tx_buf = tfr->tx_buf;
	bs->rx_buf = tfr->rx_buf;
	bs->tx_len = tfr->len;
	bs->rx_len = tfr->len;

	/* Calculate the estimated time in us the transfer runs.  Note that
	 * there is 1 idle clocks cycles after each byte getting transferred
	 * so we have 9 cycles/byte.  This is used to find the number of Hz
	 * per byte per polling limit.  E.g., we can transfer 1 byte in 30 us
	 * per 300,000 Hz of bus clock.
	 */
	hz_per_byte = polling_limit_us ? (9 * 1000000) / polling_limit_us : 0;
	byte_limit = hz_per_byte ? tfr->effective_speed_hz / hz_per_byte : 1;

	/* run in polling mode for short transfers */
	if (tfr->len < byte_limit)
		return bcm2835_spi_transfer_one_poll(ctlr, spi, tfr, cs);

	/* run in dma mode if conditions are right
	 * Note that unlike poll or interrupt mode DMA mode does not have
	 * this 1 idle clock cycle pattern but runs the spi clock without gaps
	 */
	if (ctlr->can_dma && bcm2835_spi_can_dma(ctlr, spi, tfr))
		return bcm2835_spi_transfer_one_dma(ctlr, tfr, slv, cs);

	/* run in interrupt-mode */
	return bcm2835_spi_transfer_one_irq(ctlr, spi, tfr, cs, true);
}

static int bcm2835_spi_prepare_message(struct spi_controller *ctlr,
				       struct spi_message *msg)
{
	struct spi_device *spi = msg->spi;
	struct bcm2835_spi *bs = spi_controller_get_devdata(ctlr);
	struct bcm2835_spidev *slv = spi_get_ctldata(spi);
	int ret;

	if (ctlr->can_dma) {
		/*
		 * DMA transfers are limited to 16 bit (0 to 65535 bytes) by
		 * the SPI HW due to DLEN. Split up transfers (32-bit FIFO
		 * aligned) if the limit is exceeded.
		 */
		ret = spi_split_transfers_maxsize(ctlr, msg, 65532,
						  GFP_KERNEL | GFP_DMA);
		if (ret)
			return ret;
	}

	/*
	 * Set up clock polarity before spi_transfer_one_message() asserts
	 * chip select to avoid a gratuitous clock signal edge.
	 */
	bcm2835_wr(bs, BCM2835_SPI_CS, slv->prepare_cs);

	return 0;
}

static void bcm2835_spi_handle_err(struct spi_controller *ctlr,
				   struct spi_message *msg)
{
	struct bcm2835_spi *bs = spi_controller_get_devdata(ctlr);

	/* if an error occurred and we have an active dma, then terminate */
	dmaengine_terminate_sync(ctlr->dma_tx);
	bs->tx_dma_active = false;
	dmaengine_terminate_sync(ctlr->dma_rx);
	bs->rx_dma_active = false;
	bcm2835_spi_undo_prologue(bs);

	/* and reset */
	bcm2835_spi_reset_hw(bs);
}

static int chip_match_name(struct gpio_chip *chip, void *data)
{
	return !strcmp(chip->label, data);
}

static void bcm2835_spi_cleanup(struct spi_device *spi)
{
	struct bcm2835_spidev *slv = spi_get_ctldata(spi);
	struct spi_controller *ctlr = spi->controller;

	if (slv->clear_rx_desc)
		dmaengine_desc_free(slv->clear_rx_desc);

	if (slv->clear_rx_addr)
		dma_unmap_single(ctlr->dma_rx->device->dev,
				 slv->clear_rx_addr,
				 sizeof(u32),
				 DMA_TO_DEVICE);

	kfree(slv);
}

static int bcm2835_spi_setup_dma(struct spi_controller *ctlr,
				 struct spi_device *spi,
				 struct bcm2835_spi *bs,
				 struct bcm2835_spidev *slv)
{
	int ret;

	if (!ctlr->dma_rx)
		return 0;

	slv->clear_rx_addr = dma_map_single(ctlr->dma_rx->device->dev,
					    &slv->clear_rx_cs,
					    sizeof(u32),
					    DMA_TO_DEVICE);
	if (dma_mapping_error(ctlr->dma_rx->device->dev, slv->clear_rx_addr)) {
		dev_err(&spi->dev, "cannot map clear_rx_cs\n");
		slv->clear_rx_addr = 0;
		return -ENOMEM;
	}

	slv->clear_rx_desc = dmaengine_prep_dma_cyclic(ctlr->dma_rx,
						       slv->clear_rx_addr,
						       sizeof(u32), 0,
						       DMA_MEM_TO_DEV, 0);
	if (!slv->clear_rx_desc) {
		dev_err(&spi->dev, "cannot prepare clear_rx_desc\n");
		return -ENOMEM;
	}

	ret = dmaengine_desc_set_reuse(slv->clear_rx_desc);
	if (ret) {
		dev_err(&spi->dev, "cannot reuse clear_rx_desc\n");
		return ret;
	}

	return 0;
}

static int bcm2835_spi_setup(struct spi_device *spi)
{
	struct spi_controller *ctlr = spi->controller;
	struct bcm2835_spi *bs = spi_controller_get_devdata(ctlr);
	struct bcm2835_spidev *slv = spi_get_ctldata(spi);
	struct gpio_chip *chip;
	int ret;
	u32 cs;

	if (!slv) {
		slv = kzalloc(ALIGN(sizeof(*slv), dma_get_cache_alignment()),
			      GFP_KERNEL);
		if (!slv)
			return -ENOMEM;

		spi_set_ctldata(spi, slv);

		ret = bcm2835_spi_setup_dma(ctlr, spi, bs, slv);
		if (ret)
			goto err_cleanup;
	}

	/*
	 * Precalculate SPI slave's CS register value for ->prepare_message():
	 * The driver always uses software-controlled GPIO chip select, hence
	 * set the hardware-controlled native chip select to an invalid value
	 * to prevent it from interfering.
	 */
	cs = BCM2835_SPI_CS_CS_10 | BCM2835_SPI_CS_CS_01;
	if (spi->mode & SPI_CPOL)
		cs |= BCM2835_SPI_CS_CPOL;
	if (spi->mode & SPI_CPHA)
		cs |= BCM2835_SPI_CS_CPHA;
	slv->prepare_cs = cs;

	/*
	 * Precalculate SPI slave's CS register value to clear RX FIFO
	 * in case of a TX-only DMA transfer.
	 */
	if (ctlr->dma_rx) {
		slv->clear_rx_cs = cs | BCM2835_SPI_CS_TA |
					BCM2835_SPI_CS_DMAEN |
					BCM2835_SPI_CS_CLEAR_RX;
		dma_sync_single_for_device(ctlr->dma_rx->device->dev,
					   slv->clear_rx_addr,
					   sizeof(u32),
					   DMA_TO_DEVICE);
	}

	/*
	 * sanity checking the native-chipselects
	 */
	if (spi->mode & SPI_NO_CS)
		return 0;
	/*
	 * The SPI core has successfully requested the CS GPIO line from the
	 * device tree, so we are done.
	 */
	if (spi->cs_gpiod)
		return 0;
	if (spi->chip_select > 1) {
		/* error in the case of native CS requested with CS > 1
		 * officially there is a CS2, but it is not documented
		 * which GPIO is connected with that...
		 */
		dev_err(&spi->dev,
			"setup: only two native chip-selects are supported\n");
		ret = -EINVAL;
		goto err_cleanup;
	}

	/*
	 * Translate native CS to GPIO
	 *
	 * FIXME: poking around in the gpiolib internals like this is
	 * not very good practice. Find a way to locate the real problem
	 * and fix it. Why is the GPIO descriptor in spi->cs_gpiod
	 * sometimes not assigned correctly? Erroneous device trees?
	 */

	/* get the gpio chip for the base */
	chip = gpiochip_find("pinctrl-bcm2835", chip_match_name);
	if (!chip)
		return 0;

	spi->cs_gpiod = gpiochip_request_own_desc(chip, 8 - spi->chip_select,
						  DRV_NAME,
						  GPIO_LOOKUP_FLAGS_DEFAULT,
						  GPIOD_OUT_LOW);
	if (IS_ERR(spi->cs_gpiod)) {
		ret = PTR_ERR(spi->cs_gpiod);
		goto err_cleanup;
	}

	/* and set up the "mode" and level */
	dev_info(&spi->dev, "setting up native-CS%i to use GPIO\n",
		 spi->chip_select);

	return 0;

err_cleanup:
	bcm2835_spi_cleanup(spi);
	return ret;
}

static int bcm2835_spi_probe(struct platform_device *pdev)
{
	struct spi_controller *ctlr;
	struct bcm2835_spi *bs;
	int err;

	ctlr = devm_spi_alloc_master(&pdev->dev, sizeof(*bs));
	if (!ctlr)
		return -ENOMEM;

	platform_set_drvdata(pdev, ctlr);

	ctlr->use_gpio_descriptors = true;
	ctlr->mode_bits = BCM2835_SPI_MODE_BITS;
	ctlr->bits_per_word_mask = SPI_BPW_MASK(8);
	ctlr->num_chipselect = 3;
	ctlr->setup = bcm2835_spi_setup;
	ctlr->cleanup = bcm2835_spi_cleanup;
	ctlr->transfer_one = bcm2835_spi_transfer_one;
	ctlr->handle_err = bcm2835_spi_handle_err;
	ctlr->prepare_message = bcm2835_spi_prepare_message;
	ctlr->dev.of_node = pdev->dev.of_node;

	bs = spi_controller_get_devdata(ctlr);
	bs->ctlr = ctlr;

	bs->regs = devm_platform_ioremap_resource(pdev, 0);
	if (IS_ERR(bs->regs))
		return PTR_ERR(bs->regs);

	bs->clk = devm_clk_get(&pdev->dev, NULL);
	if (IS_ERR(bs->clk))
		return dev_err_probe(&pdev->dev, PTR_ERR(bs->clk),
				     "could not get clk\n");

	ctlr->max_speed_hz = clk_get_rate(bs->clk) / 2;

	bs->irq = platform_get_irq(pdev, 0);
	if (bs->irq <= 0)
		return bs->irq ? bs->irq : -ENODEV;

	clk_prepare_enable(bs->clk);
	bs->clk_hz = clk_get_rate(bs->clk);

	err = bcm2835_dma_init(ctlr, &pdev->dev, bs);
	if (err)
		goto out_clk_disable;

	/* initialise the hardware with the default polarities */
	bcm2835_wr(bs, BCM2835_SPI_CS,
		   BCM2835_SPI_CS_CLEAR_RX | BCM2835_SPI_CS_CLEAR_TX);

	err = devm_request_irq(&pdev->dev, bs->irq, bcm2835_spi_interrupt, 0,
			       dev_name(&pdev->dev), bs);
	if (err) {
		dev_err(&pdev->dev, "could not request IRQ: %d\n", err);
		goto out_dma_release;
	}

	err = spi_register_controller(ctlr);
	if (err) {
		dev_err(&pdev->dev, "could not register SPI controller: %d\n",
			err);
		goto out_dma_release;
	}

	bcm2835_debugfs_create(bs, dev_name(&pdev->dev));

	return 0;

out_dma_release:
	bcm2835_dma_release(ctlr, bs);
out_clk_disable:
	clk_disable_unprepare(bs->clk);
	return err;
}

static int bcm2835_spi_remove(struct platform_device *pdev)
{
	struct spi_controller *ctlr = platform_get_drvdata(pdev);
	struct bcm2835_spi *bs = spi_controller_get_devdata(ctlr);

	bcm2835_debugfs_remove(bs);

	spi_unregister_controller(ctlr);

	bcm2835_dma_release(ctlr, bs);

	/* Clear FIFOs, and disable the HW block */
	bcm2835_wr(bs, BCM2835_SPI_CS,
		   BCM2835_SPI_CS_CLEAR_RX | BCM2835_SPI_CS_CLEAR_TX);

	clk_disable_unprepare(bs->clk);

	return 0;
}

static void bcm2835_spi_shutdown(struct platform_device *pdev)
{
	int ret;

	ret = bcm2835_spi_remove(pdev);
	if (ret)
		dev_err(&pdev->dev, "failed to shutdown\n");
}

static const struct of_device_id bcm2835_spi_match[] = {
	{ .compatible = "brcm,bcm2835-spi", },
	{}
};
MODULE_DEVICE_TABLE(of, bcm2835_spi_match);

static struct platform_driver bcm2835_spi_driver = {
	.driver		= {
		.name		= DRV_NAME,
		.of_match_table	= bcm2835_spi_match,
	},
	.probe		= bcm2835_spi_probe,
	.remove		= bcm2835_spi_remove,
	.shutdown	= bcm2835_spi_shutdown,
};
module_platform_driver(bcm2835_spi_driver);

MODULE_DESCRIPTION("SPI controller driver for Broadcom BCM2835");
MODULE_AUTHOR("Chris Boot <bootc@bootc.net>");
MODULE_LICENSE("GPL");<|MERGE_RESOLUTION|>--- conflicted
+++ resolved
@@ -1046,10 +1046,7 @@
 				    struct spi_transfer *tfr)
 {
 	struct bcm2835_spi *bs = spi_controller_get_devdata(ctlr);
-<<<<<<< HEAD
-=======
 	struct bcm2835_spidev *slv = spi_get_ctldata(spi);
->>>>>>> 0b70857c
 	unsigned long spi_hz, cdiv;
 	unsigned long hz_per_byte, byte_limit;
 	u32 cs = slv->prepare_cs;
@@ -1073,8 +1070,7 @@
 	bcm2835_wr(bs, BCM2835_SPI_CLK, cdiv);
 
 	/* handle all the 3-wire mode */
-	if (spi->mode & SPI_3WIRE && tfr->rx_buf &&
-	    tfr->rx_buf != master->dummy_rx)
+	if (spi->mode & SPI_3WIRE && tfr->rx_buf)
 		cs |= BCM2835_SPI_CS_REN;
 
 	/* set transmit buffers and length */
