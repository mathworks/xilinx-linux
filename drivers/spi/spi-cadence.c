--- conflicted
+++ resolved
@@ -115,7 +115,6 @@
 	void __iomem *regs;
 	struct clk *ref_clk;
 	struct clk *pclk;
-	unsigned int clk_rate;
 	u32 speed_hz;
 	const u8 *txbuf;
 	u8 *rxbuf;
@@ -251,7 +250,7 @@
 	u32 ctrl_reg, baud_rate_val;
 	unsigned long frequency;
 
-	frequency = xspi->clk_rate;
+	frequency = clk_get_rate(xspi->ref_clk);
 
 	ctrl_reg = cdns_spi_read(xspi, CDNS_SPI_CR);
 
@@ -476,12 +475,7 @@
 	int ret = 0, irq;
 	struct spi_master *master;
 	struct cdns_spi *xspi;
-<<<<<<< HEAD
-	unsigned long aper_clk_rate;
-	u32 num_cs;
-=======
 	u32 num_cs = 0;
->>>>>>> 62ea5142
 
 	master = spi_alloc_master(&pdev->dev, sizeof(*xspi));
 	if (!master)
@@ -566,12 +560,7 @@
 	master->mode_bits = SPI_CPOL | SPI_CPHA;
 
 	/* Set to default valid value */
-	aper_clk_rate = clk_get_rate(xspi->pclk) / 2 * 3;
-	if (aper_clk_rate > clk_get_rate(xspi->ref_clk))
-		clk_set_rate(xspi->ref_clk, aper_clk_rate);
-
-	xspi->clk_rate = clk_get_rate(xspi->ref_clk);
-	master->max_speed_hz = xspi->clk_rate / 4;
+	master->max_speed_hz = clk_get_rate(xspi->ref_clk) / 4;
 	xspi->speed_hz = master->max_speed_hz;
 
 	master->bits_per_word_mask = SPI_BPW_MASK(8);
