--- conflicted
+++ resolved
@@ -518,11 +518,6 @@
 		goto clk_dis_apb;
 	}
 
-	pm_runtime_enable(&pdev->dev);
-	pm_runtime_use_autosuspend(&pdev->dev);
-	pm_runtime_set_autosuspend_delay(&pdev->dev, SPI_AUTOSUSPEND_TIMEOUT);
-	pm_runtime_set_active(&pdev->dev);
-
 	ret = of_property_read_u32(pdev->dev.of_node, "num-cs", &num_cs);
 	if (ret < 0)
 		master->num_chipselect = CDNS_SPI_DEFAULT_NUM_CS;
@@ -537,23 +532,14 @@
 	/* SPI controller initializations */
 	cdns_spi_init_hw(xspi);
 
-<<<<<<< HEAD
-	pm_runtime_mark_last_busy(&pdev->dev);
-	pm_runtime_put_autosuspend(&pdev->dev);
-=======
 	pm_runtime_set_active(&pdev->dev);
 	pm_runtime_enable(&pdev->dev);
 	pm_runtime_use_autosuspend(&pdev->dev);
 	pm_runtime_set_autosuspend_delay(&pdev->dev, SPI_AUTOSUSPEND_TIMEOUT);
->>>>>>> 24b8d41d
 
 	irq = platform_get_irq(pdev, 0);
 	if (irq <= 0) {
 		ret = -ENXIO;
-<<<<<<< HEAD
-		dev_err(&pdev->dev, "irq number is invalid\n");
-=======
->>>>>>> 24b8d41d
 		goto clk_dis_all;
 	}
 
@@ -572,16 +558,7 @@
 	master->unprepare_transfer_hardware = cdns_unprepare_transfer_hardware;
 	master->set_cs = cdns_spi_chipselect;
 	master->auto_runtime_pm = true;
-<<<<<<< HEAD
-	master->mode_bits = SPI_CPOL | SPI_CPHA;
-
-	/* Set to default valid value */
-	aper_clk_rate = clk_get_rate(xspi->pclk) / 2 * 3;
-	if (aper_clk_rate > clk_get_rate(xspi->ref_clk))
-		clk_set_rate(xspi->ref_clk, aper_clk_rate);
-=======
 	master->mode_bits = SPI_CPOL | SPI_CPHA | SPI_CS_HIGH;
->>>>>>> 24b8d41d
 
 	xspi->clk_rate = clk_get_rate(xspi->ref_clk);
 	master->max_speed_hz = xspi->clk_rate / 4;
@@ -646,12 +623,7 @@
  */
 static int __maybe_unused cdns_spi_suspend(struct device *dev)
 {
-<<<<<<< HEAD
-	struct platform_device *pdev = to_platform_device(dev);
-	struct spi_master *master = platform_get_drvdata(pdev);
-=======
 	struct spi_master *master = dev_get_drvdata(dev);
->>>>>>> 24b8d41d
 
 	return spi_master_suspend(master);
 }
@@ -685,26 +657,6 @@
 {
 	struct spi_master *master = dev_get_drvdata(dev);
 	struct cdns_spi *xspi = spi_master_get_devdata(master);
-<<<<<<< HEAD
-
-	cdns_spi_init_hw(xspi);
-	return spi_master_resume(master);
-}
-
-/**
- * cdns_spi_runtime_resume - Runtime resume method for the SPI driver
- * @dev:	Address of the platform_device structure
- *
- * This function enables the clocks
- *
- * Return:	0 on success and error value on error
- */
-static int __maybe_unused cnds_runtime_resume(struct device *dev)
-{
-	struct spi_master *master = dev_get_drvdata(dev);
-	struct cdns_spi *xspi = spi_master_get_devdata(master);
-=======
->>>>>>> 24b8d41d
 	int ret;
 
 	ret = clk_prepare_enable(xspi->pclk);
