/*
 * Xilinx Zynq UltraScale+ MPSoC Quad-SPI (QSPI) controller driver
 * (master mode only)
 *
 * Copyright (C) 2009 - 2015 Xilinx, Inc.
 *
 * This program is free software; you can redistribute it and/or modify it
 * under the terms of the GNU General Public License version 2 as published
 * by the Free Software Foundation; either version 2 of the License, or
 * (at your option) any later version.
 */

#include <linux/clk.h>
#include <linux/delay.h>
#include <linux/dma-mapping.h>
#include <linux/dmaengine.h>
#include <linux/interrupt.h>
#include <linux/io.h>
#include <linux/module.h>
#include <linux/of_irq.h>
#include <linux/of_address.h>
#include <linux/platform_device.h>
#include <linux/pm_runtime.h>
#include <linux/spi/spi.h>
#include <linux/spinlock.h>
#include <linux/workqueue.h>
<<<<<<< HEAD
#include <linux/soc/xilinx/zynqmp/pm.h>
=======
#include <linux/soc/xilinx/zynqmp/firmware.h>
>>>>>>> 863b8ff9

/* Generic QSPI register offsets */
#define GQSPI_CONFIG_OFST		0x00000100
#define GQSPI_ISR_OFST			0x00000104
#define GQSPI_IDR_OFST			0x0000010C
#define GQSPI_IER_OFST			0x00000108
#define GQSPI_IMASK_OFST		0x00000110
#define GQSPI_EN_OFST			0x00000114
#define GQSPI_TXD_OFST			0x0000011C
#define GQSPI_RXD_OFST			0x00000120
#define GQSPI_TX_THRESHOLD_OFST		0x00000128
#define GQSPI_RX_THRESHOLD_OFST		0x0000012C
#define GQSPI_LPBK_DLY_ADJ_OFST		0x00000138
#define GQSPI_GEN_FIFO_OFST		0x00000140
#define GQSPI_SEL_OFST			0x00000144
#define GQSPI_GF_THRESHOLD_OFST		0x00000150
#define GQSPI_FIFO_CTRL_OFST		0x0000014C
#define GQSPI_QSPIDMA_DST_CTRL_OFST	0x0000080C
#define GQSPI_QSPIDMA_DST_SIZE_OFST	0x00000804
#define GQSPI_QSPIDMA_DST_STS_OFST	0x00000808
#define GQSPI_QSPIDMA_DST_I_STS_OFST	0x00000814
#define GQSPI_QSPIDMA_DST_I_EN_OFST	0x00000818
#define GQSPI_QSPIDMA_DST_I_DIS_OFST	0x0000081C
#define GQSPI_QSPIDMA_DST_I_MASK_OFST	0x00000820
#define GQSPI_QSPIDMA_DST_ADDR_OFST	0x00000800
#define GQSPI_QSPIDMA_DST_ADDR_MSB_OFST 0x00000828
#define GQSPI_DATA_DLY_ADJ_OFST		0x000001F8
#define IOU_TAPDLY_BYPASS_OFST		0xFF180390

/* GQSPI register bit masks */
#define GQSPI_SEL_MASK				0x00000001
#define GQSPI_EN_MASK				0x00000001
#define GQSPI_LPBK_DLY_ADJ_USE_LPBK_MASK	0x00000020
#define GQSPI_ISR_WR_TO_CLR_MASK		0x00000002
#define GQSPI_IDR_ALL_MASK			0x00000FBE
#define GQSPI_CFG_MODE_EN_MASK			0xC0000000
#define GQSPI_CFG_GEN_FIFO_START_MODE_MASK	0x20000000
#define GQSPI_CFG_ENDIAN_MASK			0x04000000
#define GQSPI_CFG_EN_POLL_TO_MASK		0x00100000
#define GQSPI_CFG_WP_HOLD_MASK			0x00080000
#define GQSPI_CFG_BAUD_RATE_DIV_MASK		0x00000038
#define GQSPI_CFG_CLK_PHA_MASK			0x00000004
#define GQSPI_CFG_CLK_POL_MASK			0x00000002
#define GQSPI_CFG_START_GEN_FIFO_MASK		0x10000000
#define GQSPI_GENFIFO_IMM_DATA_MASK		0x000000FF
#define GQSPI_GENFIFO_DATA_XFER			0x00000100
#define GQSPI_GENFIFO_EXP			0x00000200
#define GQSPI_GENFIFO_MODE_SPI			0x00000400
#define GQSPI_GENFIFO_MODE_DUALSPI		0x00000800
#define GQSPI_GENFIFO_MODE_QUADSPI		0x00000C00
#define GQSPI_GENFIFO_MODE_MASK			0x00000C00
#define GQSPI_GENFIFO_CS_LOWER			0x00001000
#define GQSPI_GENFIFO_CS_UPPER			0x00002000
#define GQSPI_GENFIFO_BUS_LOWER			0x00004000
#define GQSPI_GENFIFO_BUS_UPPER			0x00008000
#define GQSPI_GENFIFO_BUS_BOTH			0x0000C000
#define GQSPI_GENFIFO_BUS_MASK			0x0000C000
#define GQSPI_GENFIFO_TX			0x00010000
#define GQSPI_GENFIFO_RX			0x00020000
#define GQSPI_GENFIFO_STRIPE			0x00040000
#define GQSPI_GENFIFO_POLL			0x00080000
#define GQSPI_GENFIFO_EXP_START			0x00000100
#define GQSPI_FIFO_CTRL_RST_RX_FIFO_MASK	0x00000004
#define GQSPI_FIFO_CTRL_RST_TX_FIFO_MASK	0x00000002
#define GQSPI_FIFO_CTRL_RST_GEN_FIFO_MASK	0x00000001
#define GQSPI_ISR_RXEMPTY_MASK			0x00000800
#define GQSPI_ISR_GENFIFOFULL_MASK		0x00000400
#define GQSPI_ISR_GENFIFONOT_FULL_MASK		0x00000200
#define GQSPI_ISR_TXEMPTY_MASK			0x00000100
#define GQSPI_ISR_GENFIFOEMPTY_MASK		0x00000080
#define GQSPI_ISR_RXFULL_MASK			0x00000020
#define GQSPI_ISR_RXNEMPTY_MASK			0x00000010
#define GQSPI_ISR_TXFULL_MASK			0x00000008
#define GQSPI_ISR_TXNOT_FULL_MASK		0x00000004
#define GQSPI_ISR_POLL_TIME_EXPIRE_MASK		0x00000002
#define GQSPI_IER_TXNOT_FULL_MASK		0x00000004
#define GQSPI_IER_RXEMPTY_MASK			0x00000800
#define GQSPI_IER_POLL_TIME_EXPIRE_MASK		0x00000002
#define GQSPI_IER_RXNEMPTY_MASK			0x00000010
#define GQSPI_IER_GENFIFOEMPTY_MASK		0x00000080
#define GQSPI_IER_TXEMPTY_MASK			0x00000100
#define GQSPI_QSPIDMA_DST_INTR_ALL_MASK		0x000000FE
#define GQSPI_QSPIDMA_DST_STS_WTC		0x0000E000
#define GQSPI_CFG_MODE_EN_DMA_MASK		0x80000000
#define GQSPI_ISR_IDR_MASK			0x00000994
#define GQSPI_QSPIDMA_DST_I_EN_DONE_MASK	0x00000002
#define GQSPI_QSPIDMA_DST_I_STS_DONE_MASK	0x00000002
#define GQSPI_IRQ_MASK				0x00000980

#define GQSPI_CFG_BAUD_RATE_DIV_SHIFT		3
#define GQSPI_GENFIFO_CS_SETUP			0x4
#define GQSPI_GENFIFO_CS_HOLD			0x3
#define GQSPI_TXD_DEPTH				64
#define GQSPI_RX_FIFO_THRESHOLD			32
#define GQSPI_RX_FIFO_FILL	(GQSPI_RX_FIFO_THRESHOLD * 4)
#define GQSPI_TX_FIFO_THRESHOLD_RESET_VAL	32
#define GQSPI_TX_FIFO_FILL	(GQSPI_TXD_DEPTH -\
				GQSPI_TX_FIFO_THRESHOLD_RESET_VAL)
#define GQSPI_GEN_FIFO_THRESHOLD_RESET_VAL	0X10
#define GQSPI_QSPIDMA_DST_CTRL_RESET_VAL	0x803FFA00
#define GQSPI_SELECT_FLASH_CS_LOWER		0x1
#define GQSPI_SELECT_FLASH_CS_UPPER		0x2
#define GQSPI_SELECT_FLASH_CS_BOTH		0x3
#define GQSPI_SELECT_FLASH_BUS_LOWER		0x1
#define GQSPI_SELECT_FLASH_BUS_UPPER		0x2
#define GQSPI_SELECT_FLASH_BUS_BOTH		0x3
#define GQSPI_BAUD_DIV_MAX	7	/* Baud rate divisor maximum */
#define GQSPI_BAUD_DIV_SHIFT	2	/* Baud rate divisor shift */
#define GQSPI_SELECT_MODE_SPI		0x1
#define GQSPI_SELECT_MODE_DUALSPI	0x2
#define GQSPI_SELECT_MODE_QUADSPI	0x4
#define GQSPI_DMA_UNALIGN		0x3
#define GQSPI_DEFAULT_NUM_CS	1	/* Default number of chip selects */
#define GQSPI_RX_BUS_WIDTH_QUAD		0x4
#define GQSPI_RX_BUS_WIDTH_DUAL		0x2
#define GQSPI_RX_BUS_WIDTH_SINGLE	0x1
#define GQSPI_LPBK_DLY_ADJ_LPBK_SHIFT	5
#define GQSPI_LPBK_DLY_ADJ_DLY_1	0x2
#define GQSPI_LPBK_DLY_ADJ_DLY_1_SHIFT	3
#define GQSPI_LPBK_DLY_ADJ_DLY_0	0x3
#define GQSPI_USE_DATA_DLY		0x1
#define GQSPI_USE_DATA_DLY_SHIFT	31
#define GQSPI_DATA_DLY_ADJ_VALUE	0x2
#define GQSPI_DATA_DLY_ADJ_SHIFT	28
#define TAP_DLY_BYPASS_LQSPI_RX_VALUE	0x1
#define TAP_DLY_BYPASS_LQSPI_RX_SHIFT	2

#define GQSPI_FREQ_40MHZ	40000000
#define GQSPI_FREQ_100MHZ	100000000
#define GQSPI_FREQ_150MHZ	150000000
#define IOU_TAPDLY_BYPASS_MASK	0x7

#define SPI_AUTOSUSPEND_TIMEOUT		3000
enum mode_type {GQSPI_MODE_IO, GQSPI_MODE_DMA};

/**
 * struct zynqmp_qspi - Defines qspi driver instance
 * @regs:		Virtual address of the QSPI controller registers
 * @refclk:		Pointer to the peripheral clock
 * @pclk:		Pointer to the APB clock
 * @irq:		IRQ number
 * @dev:		Pointer to struct device
 * @txbuf:		Pointer to the TX buffer
 * @rxbuf:		Pointer to the RX buffer
 * @bytes_to_transfer:	Number of bytes left to transfer
 * @bytes_to_receive:	Number of bytes left to receive
 * @genfifocs:		Used for chip select
 * @genfifobus:		Used to select the upper or lower bus
 * @dma_rx_bytes:	Remaining bytes to receive by DMA mode
 * @dma_addr:		DMA address after mapping the kernel buffer
 * @rx_bus_width:	Used to represent number of data wires
 * @genfifoentry:	Used for storing the genfifoentry instruction.
 * @isinstr:		To determine whether the transfer is instruction
 * @mode:		Defines the mode in which QSPI is operating
 * @speed_hz:		Current SPI bus clock speed in hz
 * @io_mode:		Defines the operating mode, either IO or dma
 */
struct zynqmp_qspi {
	void __iomem *regs;
	struct clk *refclk;
	struct clk *pclk;
	int irq;
	struct device *dev;
	const void *txbuf;
	void *rxbuf;
	int bytes_to_transfer;
	int bytes_to_receive;
	u32 genfifocs;
	u32 genfifobus;
	u32 dma_rx_bytes;
	dma_addr_t dma_addr;
	u32 rx_bus_width;
	u32 genfifoentry;
	bool isinstr;
	enum mode_type mode;
	u32 speed_hz;
	bool io_mode;
};

/**
 * zynqmp_gqspi_read -	For GQSPI controller read operation
 * @xqspi:	Pointer to the zynqmp_qspi structure
 * @offset:	Offset from where to read
 *
 * Return: Value read from the qspi register
 */
static u32 zynqmp_gqspi_read(struct zynqmp_qspi *xqspi, u32 offset)
{
	return readl_relaxed(xqspi->regs + offset);
}

/**
 * zynqmp_gqspi_write -	For GQSPI controller write operation
 * @xqspi:	Pointer to the zynqmp_qspi structure
 * @offset:	Offset where to write
 * @val:	Value to be written
 */
static inline void zynqmp_gqspi_write(struct zynqmp_qspi *xqspi, u32 offset,
				      u32 val)
{
	writel_relaxed(val, (xqspi->regs + offset));
}

/**
 * zynqmp_gqspi_selectslave -	For selection of slave device
 * @instanceptr:	Pointer to the zynqmp_qspi structure
 * @slavecs:	For chip select
 * @slavebus:	To check which bus is selected- upper or lower
 */
static void zynqmp_gqspi_selectslave(struct zynqmp_qspi *instanceptr,
				     u8 slavecs, u8 slavebus)
{
	/*
	 * Bus and CS lines selected here will be updated in the instance and
	 * used for subsequent GENFIFO entries during transfer.
	 */

	/* Choose slave select line */
	switch (slavecs) {
	case GQSPI_SELECT_FLASH_CS_BOTH:
		instanceptr->genfifocs = GQSPI_GENFIFO_CS_LOWER |
			GQSPI_GENFIFO_CS_UPPER;
		break;
	case GQSPI_SELECT_FLASH_CS_UPPER:
		instanceptr->genfifocs = GQSPI_GENFIFO_CS_UPPER;
		break;
	case GQSPI_SELECT_FLASH_CS_LOWER:
		instanceptr->genfifocs = GQSPI_GENFIFO_CS_LOWER;
		break;
	default:
		dev_warn(instanceptr->dev, "Invalid slave select\n");
	}

	/* Choose the bus */
	switch (slavebus) {
	case GQSPI_SELECT_FLASH_BUS_BOTH:
		instanceptr->genfifobus = GQSPI_GENFIFO_BUS_LOWER |
			GQSPI_GENFIFO_BUS_UPPER;
		break;
	case GQSPI_SELECT_FLASH_BUS_UPPER:
		instanceptr->genfifobus = GQSPI_GENFIFO_BUS_UPPER;
		break;
	case GQSPI_SELECT_FLASH_BUS_LOWER:
		instanceptr->genfifobus = GQSPI_GENFIFO_BUS_LOWER;
		break;
	default:
		dev_warn(instanceptr->dev, "Invalid slave bus\n");
	}
}

/**
<<<<<<< HEAD
 * zynqmp_qspi_set_tapdelay:	To configure qspi tap delays
 * @xqspi:		Pointer to the zynqmp_qspi structure
 * @baudrateval:	Buadrate to configure
 */
void zynqmp_qspi_set_tapdelay(struct zynqmp_qspi *xqspi, u32 baudrateval)
=======
 * zynqmp_qspi_set_tapdelay -	To configure qspi tap delays
 * @xqspi:		Pointer to the zynqmp_qspi structure
 * @baudrateval:	Buadrate to configure
 */
static void zynqmp_qspi_set_tapdelay(struct zynqmp_qspi *xqspi, u32 baudrateval)
>>>>>>> 863b8ff9
{
	u32 tapdlybypass = 0, lpbkdlyadj = 0, datadlyadj = 0, clk_rate;
	u32 reqhz = 0;

	clk_rate = clk_get_rate(xqspi->refclk);
	reqhz = (clk_rate / (GQSPI_BAUD_DIV_SHIFT << baudrateval));

	if (reqhz < GQSPI_FREQ_40MHZ) {
		zynqmp_pm_mmio_read(IOU_TAPDLY_BYPASS_OFST, &tapdlybypass);
		tapdlybypass |= (TAP_DLY_BYPASS_LQSPI_RX_VALUE <<
				TAP_DLY_BYPASS_LQSPI_RX_SHIFT);
	} else if (reqhz < GQSPI_FREQ_100MHZ) {
		zynqmp_pm_mmio_read(IOU_TAPDLY_BYPASS_OFST, &tapdlybypass);
		tapdlybypass |= (TAP_DLY_BYPASS_LQSPI_RX_VALUE <<
				TAP_DLY_BYPASS_LQSPI_RX_SHIFT);
		lpbkdlyadj = zynqmp_gqspi_read(xqspi, GQSPI_LPBK_DLY_ADJ_OFST);
		lpbkdlyadj |= (GQSPI_LPBK_DLY_ADJ_USE_LPBK_MASK);
		datadlyadj = zynqmp_gqspi_read(xqspi, GQSPI_DATA_DLY_ADJ_OFST);
		datadlyadj |= ((GQSPI_USE_DATA_DLY << GQSPI_USE_DATA_DLY_SHIFT)
				| (GQSPI_DATA_DLY_ADJ_VALUE <<
					GQSPI_DATA_DLY_ADJ_SHIFT));
	} else if (reqhz < GQSPI_FREQ_150MHZ) {
		lpbkdlyadj = zynqmp_gqspi_read(xqspi, GQSPI_LPBK_DLY_ADJ_OFST);
		lpbkdlyadj |= ((GQSPI_LPBK_DLY_ADJ_USE_LPBK_MASK) |
				GQSPI_LPBK_DLY_ADJ_DLY_0);
	}

	zynqmp_pm_mmio_write(IOU_TAPDLY_BYPASS_OFST, IOU_TAPDLY_BYPASS_MASK,
			tapdlybypass);
	zynqmp_gqspi_write(xqspi, GQSPI_LPBK_DLY_ADJ_OFST, lpbkdlyadj);
	zynqmp_gqspi_write(xqspi, GQSPI_DATA_DLY_ADJ_OFST, datadlyadj);
}

/**
<<<<<<< HEAD
 * zynqmp_qspi_init_hw:	Initialize the hardware
=======
 * zynqmp_qspi_init_hw -	Initialize the hardware
>>>>>>> 863b8ff9
 * @xqspi:	Pointer to the zynqmp_qspi structure
 *
 * The default settings of the QSPI controller's configurable parameters on
 * reset are
 *	- Master mode
 *	- TX threshold set to 1
 *	- RX threshold set to 1
 *	- Flash memory interface mode enabled
 * This function performs the following actions
 *	- Disable and clear all the interrupts
 *	- Enable manual slave select
 *	- Enable manual start
 *	- Deselect all the chip select lines
 *	- Set the little endian mode of TX FIFO and
 *	- Enable the QSPI controller
 */
static void zynqmp_qspi_init_hw(struct zynqmp_qspi *xqspi)
{
	u32 config_reg;

	/* Select the GQSPI mode */
	zynqmp_gqspi_write(xqspi, GQSPI_SEL_OFST, GQSPI_SEL_MASK);
	/* Clear and disable interrupts */
	zynqmp_gqspi_write(xqspi, GQSPI_ISR_OFST,
			   zynqmp_gqspi_read(xqspi, GQSPI_ISR_OFST) |
			   GQSPI_ISR_WR_TO_CLR_MASK);
	/* Clear the DMA STS */
	zynqmp_gqspi_write(xqspi, GQSPI_QSPIDMA_DST_I_STS_OFST,
			   zynqmp_gqspi_read(xqspi,
					     GQSPI_QSPIDMA_DST_I_STS_OFST));
	zynqmp_gqspi_write(xqspi, GQSPI_QSPIDMA_DST_STS_OFST,
			   zynqmp_gqspi_read(xqspi,
					     GQSPI_QSPIDMA_DST_STS_OFST) |
					     GQSPI_QSPIDMA_DST_STS_WTC);
	zynqmp_gqspi_write(xqspi, GQSPI_IDR_OFST, GQSPI_IDR_ALL_MASK);
	zynqmp_gqspi_write(xqspi,
			   GQSPI_QSPIDMA_DST_I_DIS_OFST,
			   GQSPI_QSPIDMA_DST_INTR_ALL_MASK);
	/* Disable the GQSPI */
	zynqmp_gqspi_write(xqspi, GQSPI_EN_OFST, 0x0);
	config_reg = zynqmp_gqspi_read(xqspi, GQSPI_CONFIG_OFST);
	config_reg &= ~GQSPI_CFG_MODE_EN_MASK;
	/* Manual start */
	config_reg |= GQSPI_CFG_GEN_FIFO_START_MODE_MASK;
	/* Little endian by default */
	config_reg &= ~GQSPI_CFG_ENDIAN_MASK;
	/* Disable poll time out */
	config_reg &= ~GQSPI_CFG_EN_POLL_TO_MASK;
	/* Set hold bit */
	config_reg |= GQSPI_CFG_WP_HOLD_MASK;
	/* Clear pre-scalar by default */
	config_reg &= ~GQSPI_CFG_BAUD_RATE_DIV_MASK;
	/* CPHA 0 */
	config_reg &= ~GQSPI_CFG_CLK_PHA_MASK;
	/* CPOL 0 */
	config_reg &= ~GQSPI_CFG_CLK_POL_MASK;
	zynqmp_gqspi_write(xqspi, GQSPI_CONFIG_OFST, config_reg);

	/* Clear the TX and RX FIFO */
	zynqmp_gqspi_write(xqspi, GQSPI_FIFO_CTRL_OFST,
			   GQSPI_FIFO_CTRL_RST_RX_FIFO_MASK |
			   GQSPI_FIFO_CTRL_RST_TX_FIFO_MASK |
			   GQSPI_FIFO_CTRL_RST_GEN_FIFO_MASK);
	/* Set by default to allow for high frequencies */
	zynqmp_gqspi_write(xqspi, GQSPI_LPBK_DLY_ADJ_OFST,
			   zynqmp_gqspi_read(xqspi, GQSPI_LPBK_DLY_ADJ_OFST) |
			   GQSPI_LPBK_DLY_ADJ_USE_LPBK_MASK);
	/* Reset thresholds */
	zynqmp_gqspi_write(xqspi, GQSPI_TX_THRESHOLD_OFST,
			   GQSPI_TX_FIFO_THRESHOLD_RESET_VAL);
	zynqmp_gqspi_write(xqspi, GQSPI_RX_THRESHOLD_OFST,
			   GQSPI_RX_FIFO_THRESHOLD);
	zynqmp_gqspi_write(xqspi, GQSPI_GF_THRESHOLD_OFST,
			   GQSPI_GEN_FIFO_THRESHOLD_RESET_VAL);
	zynqmp_gqspi_selectslave(xqspi,
				 GQSPI_SELECT_FLASH_CS_LOWER,
				 GQSPI_SELECT_FLASH_BUS_LOWER);
	if (!xqspi->io_mode) {
		/* Initialize DMA */
		zynqmp_gqspi_write(xqspi,
			GQSPI_QSPIDMA_DST_CTRL_OFST,
			GQSPI_QSPIDMA_DST_CTRL_RESET_VAL);
	}
	/* Enable the GQSPI */
	zynqmp_gqspi_write(xqspi, GQSPI_EN_OFST, GQSPI_EN_MASK);
}

/**
 * zynqmp_qspi_copy_read_data -	Copy data to RX buffer
 * @xqspi:	Pointer to the zynqmp_qspi structure
 * @data:	The variable where data is stored
 * @size:	Number of bytes to be copied from data to RX buffer
 */
static void zynqmp_qspi_copy_read_data(struct zynqmp_qspi *xqspi,
				       ulong data, u8 size)
{
	memcpy(xqspi->rxbuf, &data, size);
	xqspi->rxbuf += size;
	xqspi->bytes_to_receive -= size;
}

/**
 * zynqmp_prepare_transfer_hardware -	Prepares hardware for transfer.
 * @master:	Pointer to the spi_master structure which provides
 *		information about the controller.
 *
 * This function enables SPI master controller.
 *
 * Return:	0 on success; error value otherwise
 */
static int zynqmp_prepare_transfer_hardware(struct spi_master *master)
{
	struct zynqmp_qspi *xqspi = spi_master_get_devdata(master);

	zynqmp_gqspi_write(xqspi, GQSPI_EN_OFST, GQSPI_EN_MASK);
	return 0;
}

/**
 * zynqmp_unprepare_transfer_hardware -	Relaxes hardware after transfer
 * @master:	Pointer to the spi_master structure which provides
 *		information about the controller.
 *
 * This function disables the SPI master controller.
 *
 * Return:	Always 0
 */
static int zynqmp_unprepare_transfer_hardware(struct spi_master *master)
{
	struct zynqmp_qspi *xqspi = spi_master_get_devdata(master);

	zynqmp_gqspi_write(xqspi, GQSPI_EN_OFST, 0x0);
	return 0;
}

/**
 * zynqmp_qspi_chipselect -	Select or deselect the chip select line
 * @qspi:	Pointer to the spi_device structure
 * @is_high:	Select(0) or deselect (1) the chip select line
 */
static void zynqmp_qspi_chipselect(struct spi_device *qspi, bool is_high)
{
	struct zynqmp_qspi *xqspi = spi_master_get_devdata(qspi->master);
	ulong timeout;
	u32 genfifoentry = 0x0, statusreg;

	genfifoentry |= GQSPI_GENFIFO_MODE_SPI;

	if (qspi->master->flags & SPI_MASTER_BOTH_CS) {
		zynqmp_gqspi_selectslave(xqspi,
			GQSPI_SELECT_FLASH_CS_BOTH,
			GQSPI_SELECT_FLASH_BUS_BOTH);
	} else if (qspi->master->flags & SPI_MASTER_U_PAGE) {
		zynqmp_gqspi_selectslave(xqspi,
			GQSPI_SELECT_FLASH_CS_UPPER,
			GQSPI_SELECT_FLASH_BUS_LOWER);
	} else {
		zynqmp_gqspi_selectslave(xqspi,
			GQSPI_SELECT_FLASH_CS_LOWER,
			GQSPI_SELECT_FLASH_BUS_LOWER);
	}

	genfifoentry |= xqspi->genfifobus;

	if (!is_high) {
		genfifoentry |= xqspi->genfifocs;
		genfifoentry |= GQSPI_GENFIFO_CS_SETUP;
		xqspi->isinstr = true;
	} else {
		genfifoentry |= GQSPI_GENFIFO_CS_HOLD;
	}

	zynqmp_gqspi_write(xqspi, GQSPI_GEN_FIFO_OFST, genfifoentry);

	/* Dummy generic FIFO entry */
	zynqmp_gqspi_write(xqspi, GQSPI_GEN_FIFO_OFST, 0x0);

	/* Manually start the generic FIFO command */
	zynqmp_gqspi_write(xqspi, GQSPI_CONFIG_OFST,
			zynqmp_gqspi_read(xqspi, GQSPI_CONFIG_OFST) |
			GQSPI_CFG_START_GEN_FIFO_MASK);

	timeout = jiffies + msecs_to_jiffies(1000);

	/* Wait until the generic FIFO command is empty */
	do {
		statusreg = zynqmp_gqspi_read(xqspi, GQSPI_ISR_OFST);

		if ((statusreg & GQSPI_ISR_GENFIFOEMPTY_MASK) &&
			(statusreg & GQSPI_ISR_TXEMPTY_MASK))
			break;
		cpu_relax();
	} while (!time_after_eq(jiffies, timeout));

	if (time_after_eq(jiffies, timeout))
		dev_err(xqspi->dev, "Chip select timed out\n");
}

/**
 * zynqmp_qspi_setup_transfer -	Configure QSPI controller for specified
 *				transfer
 * @qspi:	Pointer to the spi_device structure
 * @transfer:	Pointer to the spi_transfer structure which provides
 *		information about next transfer setup parameters
 *
 * Sets the operational mode of QSPI controller for the next QSPI transfer and
 * sets the requested clock frequency.
 *
 * Return:	Always 0
 *
 * Note:
 *	If the requested frequency is not an exact match with what can be
 *	obtained using the pre-scalar value, the driver sets the clock
 *	frequency which is lower than the requested frequency (maximum lower)
 *	for the transfer.
 *
 *	If the requested frequency is higher or lower than that is supported
 *	by the QSPI controller the driver will set the highest or lowest
 *	frequency supported by controller.
 */
static int zynqmp_qspi_setup_transfer(struct spi_device *qspi,
				      struct spi_transfer *transfer)
{
	struct zynqmp_qspi *xqspi = spi_master_get_devdata(qspi->master);
	ulong clk_rate;
	u32 config_reg, req_hz, baud_rate_val = 0;

	if (transfer)
		req_hz = transfer->speed_hz;
	else
		req_hz = qspi->max_speed_hz;

	if (xqspi->speed_hz != req_hz) {
		/* Set the clock frequency */
		/* If req_hz == 0, default to lowest speed */
		clk_rate = clk_get_rate(xqspi->refclk);

		while ((baud_rate_val < GQSPI_BAUD_DIV_MAX) &&
		       (clk_rate /
			(GQSPI_BAUD_DIV_SHIFT << baud_rate_val)) > req_hz)
			baud_rate_val++;

		config_reg = zynqmp_gqspi_read(xqspi, GQSPI_CONFIG_OFST);

		/* Set the QSPI clock phase and clock polarity */
		config_reg &= (~GQSPI_CFG_CLK_PHA_MASK) &
			(~GQSPI_CFG_CLK_POL_MASK);

		if (qspi->mode & SPI_CPHA)
			config_reg |= GQSPI_CFG_CLK_PHA_MASK;
		if (qspi->mode & SPI_CPOL)
			config_reg |= GQSPI_CFG_CLK_POL_MASK;
		config_reg &= ~GQSPI_CFG_BAUD_RATE_DIV_MASK;
		config_reg |= (baud_rate_val << GQSPI_CFG_BAUD_RATE_DIV_SHIFT);
		zynqmp_gqspi_write(xqspi, GQSPI_CONFIG_OFST, config_reg);
		xqspi->speed_hz = clk_rate / (GQSPI_BAUD_DIV_SHIFT <<
				baud_rate_val);
		zynqmp_qspi_set_tapdelay(xqspi, baud_rate_val);
	}

	return 0;
}

/**
 * zynqmp_qspi_setup -	Configure the QSPI controller
 * @qspi:	Pointer to the spi_device structure
 *
 * Sets the operational mode of QSPI controller for the next QSPI transfer,
 * baud rate and divisor value to setup the requested qspi clock.
 *
 * Return:	0 on success; error value otherwise.
 */
static int zynqmp_qspi_setup(struct spi_device *qspi)
{
	if (qspi->master->busy)
		return -EBUSY;
	return 0;
}

/**
 * zynqmp_qspi_filltxfifo -	Fills the TX FIFO as long as there is room in
 *				the FIFO or the bytes required to be
 *				transmitted.
 * @xqspi:	Pointer to the zynqmp_qspi structure
 * @size:	Number of bytes to be copied from TX buffer to TX FIFO
 */
static void zynqmp_qspi_filltxfifo(struct zynqmp_qspi *xqspi, int size)
{
	u32 count = 0, intermediate;

	while ((xqspi->bytes_to_transfer > 0) && (count < size)) {
		memcpy(&intermediate, xqspi->txbuf, 4);
		zynqmp_gqspi_write(xqspi, GQSPI_TXD_OFST, intermediate);

		if (xqspi->bytes_to_transfer >= 4) {
			xqspi->txbuf += 4;
			xqspi->bytes_to_transfer -= 4;
		} else {
			xqspi->txbuf += xqspi->bytes_to_transfer;
			xqspi->bytes_to_transfer = 0;
		}
		count++;
	}
}

/**
 * zynqmp_qspi_readrxfifo -	Fills the RX FIFO as long as there is room in
 *				the FIFO.
 * @xqspi:	Pointer to the zynqmp_qspi structure
 * @size:	Number of bytes to be copied from RX buffer to RX FIFO
 */
static void zynqmp_qspi_readrxfifo(struct zynqmp_qspi *xqspi, u32 size)
{
	ulong data;
	int count = 0;

	while ((count < size) && (xqspi->bytes_to_receive > 0)) {
		if (xqspi->bytes_to_receive >= 4) {
			(*(u32 *) xqspi->rxbuf) =
				zynqmp_gqspi_read(xqspi, GQSPI_RXD_OFST);
			xqspi->rxbuf += 4;
			xqspi->bytes_to_receive -= 4;
			count += 4;
		} else {
			data = zynqmp_gqspi_read(xqspi, GQSPI_RXD_OFST);
			count += xqspi->bytes_to_receive;
			zynqmp_qspi_copy_read_data(xqspi, data,
						   xqspi->bytes_to_receive);
			xqspi->bytes_to_receive = 0;
		}
	}
}

/**
 * zynqmp_qspi_preparedummy -	Prepares the dummy entry
 *
 * @xqspi:	Pointer to the zynqmp_qspi structure
 * @transfer:	It is a pointer to the structure containing transfer data.
 * @genfifoentry:	genfifoentry is pointer to the variable in which
 *			GENFIFO	mask is returned to calling function
 */
static void zynqmp_qspi_preparedummy(struct zynqmp_qspi *xqspi,
					struct spi_transfer *transfer,
					u32 *genfifoentry)
{
	/* For dummy Tx and Rx are NULL */
	*genfifoentry &= ~(GQSPI_GENFIFO_TX | GQSPI_GENFIFO_RX);

	/* SPI mode */
	*genfifoentry &= ~GQSPI_GENFIFO_MODE_QUADSPI;
	if (xqspi->rx_bus_width == GQSPI_RX_BUS_WIDTH_QUAD)
		*genfifoentry |= GQSPI_GENFIFO_MODE_QUADSPI;
	else if (xqspi->rx_bus_width == GQSPI_RX_BUS_WIDTH_DUAL)
		*genfifoentry |= GQSPI_GENFIFO_MODE_DUALSPI;
	else
		*genfifoentry |= GQSPI_GENFIFO_MODE_SPI;

	/* Immediate data */
	*genfifoentry &= ~GQSPI_GENFIFO_IMM_DATA_MASK;
	*genfifoentry |= transfer->dummy;
}

/**
 * zynqmp_process_dma_irq -	Handler for DMA done interrupt of QSPI
 *				controller
 * @xqspi:	zynqmp_qspi instance pointer
 *
 * This function handles DMA interrupt only.
 */
static void zynqmp_process_dma_irq(struct zynqmp_qspi *xqspi)
{
	u32 config_reg, genfifoentry;

	dma_unmap_single(xqspi->dev, xqspi->dma_addr,
				xqspi->dma_rx_bytes, DMA_FROM_DEVICE);
	xqspi->rxbuf += xqspi->dma_rx_bytes;
	xqspi->bytes_to_receive -= xqspi->dma_rx_bytes;
	xqspi->dma_rx_bytes = 0;

	/* Disabling the DMA interrupts */
	zynqmp_gqspi_write(xqspi, GQSPI_QSPIDMA_DST_I_DIS_OFST,
					GQSPI_QSPIDMA_DST_I_EN_DONE_MASK);

	if (xqspi->bytes_to_receive > 0) {
		/* Switch to IO mode,for remaining bytes to receive */
		config_reg = zynqmp_gqspi_read(xqspi, GQSPI_CONFIG_OFST);
		config_reg &= ~GQSPI_CFG_MODE_EN_MASK;
		zynqmp_gqspi_write(xqspi, GQSPI_CONFIG_OFST, config_reg);

		/* Initiate the transfer of remaining bytes */
		genfifoentry = xqspi->genfifoentry;
		genfifoentry |= xqspi->bytes_to_receive;
		zynqmp_gqspi_write(xqspi, GQSPI_GEN_FIFO_OFST, genfifoentry);

		/* Dummy generic FIFO entry */
		zynqmp_gqspi_write(xqspi, GQSPI_GEN_FIFO_OFST, 0x0);

		/* Manual start */
		zynqmp_gqspi_write(xqspi, GQSPI_CONFIG_OFST,
			(zynqmp_gqspi_read(xqspi, GQSPI_CONFIG_OFST) |
			GQSPI_CFG_START_GEN_FIFO_MASK));

		/* Enable the RX interrupts for IO mode */
		zynqmp_gqspi_write(xqspi, GQSPI_IER_OFST,
				GQSPI_IER_GENFIFOEMPTY_MASK |
				GQSPI_IER_RXNEMPTY_MASK |
				GQSPI_IER_RXEMPTY_MASK);
	}
}

/**
 * zynqmp_qspi_irq -	Interrupt service routine of the QSPI controller
 * @irq:	IRQ number
 * @dev_id:	Pointer to the xqspi structure
 *
 * This function handles TX empty only.
 * On TX empty interrupt this function reads the received data from RX FIFO
 * and fills the TX FIFO if there is any data remaining to be transferred.
 *
 * Return:	IRQ_HANDLED when interrupt is handled
 *		IRQ_NONE otherwise.
 */
static irqreturn_t zynqmp_qspi_irq(int irq, void *dev_id)
{
	struct spi_master *master = dev_id;
	struct zynqmp_qspi *xqspi = spi_master_get_devdata(master);
	int ret = IRQ_NONE;
	u32 status, mask, dma_status = 0;

	status = zynqmp_gqspi_read(xqspi, GQSPI_ISR_OFST);
	zynqmp_gqspi_write(xqspi, GQSPI_ISR_OFST, status);
	mask = (status & ~(zynqmp_gqspi_read(xqspi, GQSPI_IMASK_OFST)));

	/* Read and clear DMA status */
	if (xqspi->mode == GQSPI_MODE_DMA) {
		dma_status =
			zynqmp_gqspi_read(xqspi, GQSPI_QSPIDMA_DST_I_STS_OFST);
		zynqmp_gqspi_write(xqspi, GQSPI_QSPIDMA_DST_I_STS_OFST,
								dma_status);
	}

	if (mask & GQSPI_ISR_TXNOT_FULL_MASK) {
		zynqmp_qspi_filltxfifo(xqspi, GQSPI_TX_FIFO_FILL);
		ret = IRQ_HANDLED;
	}

	if (dma_status & GQSPI_QSPIDMA_DST_I_STS_DONE_MASK) {
		zynqmp_process_dma_irq(xqspi);
		ret = IRQ_HANDLED;
	} else if ((mask & GQSPI_IER_RXNEMPTY_MASK)) {
		zynqmp_qspi_readrxfifo(xqspi, GQSPI_RX_FIFO_FILL);
		ret = IRQ_HANDLED;
	}
	if (!(mask & GQSPI_IER_RXEMPTY_MASK) &&
		(mask & GQSPI_IER_GENFIFOEMPTY_MASK)) {
		zynqmp_qspi_readrxfifo(xqspi, GQSPI_RX_FIFO_FILL);
		ret = IRQ_HANDLED;
	}

	if ((xqspi->bytes_to_receive == 0) && (xqspi->bytes_to_transfer == 0)
			&& ((status & GQSPI_IRQ_MASK) == GQSPI_IRQ_MASK)) {
		zynqmp_gqspi_write(xqspi, GQSPI_IDR_OFST, GQSPI_ISR_IDR_MASK);
		xqspi->isinstr = false;
		spi_finalize_current_transfer(master);
		ret = IRQ_HANDLED;
	}
	return ret;
}

/**
 * zynqmp_qspi_selectspimode -	Selects SPI mode - x1 or x2 or x4.
 * @xqspi:	xqspi is a pointer to the GQSPI instance
 * @spimode:	spimode - SPI or DUAL or QUAD.
 * Return:	Mask to set desired SPI mode in GENFIFO entry.
 */
static inline u32 zynqmp_qspi_selectspimode(struct zynqmp_qspi *xqspi,
						u8 spimode)
{
	u32 mask = 0;

	switch (spimode) {
	case GQSPI_SELECT_MODE_DUALSPI:
		mask = GQSPI_GENFIFO_MODE_DUALSPI;
		break;
	case GQSPI_SELECT_MODE_QUADSPI:
		mask = GQSPI_GENFIFO_MODE_QUADSPI;
		break;
	case GQSPI_SELECT_MODE_SPI:
		mask = GQSPI_GENFIFO_MODE_SPI;
		break;
	default:
		dev_warn(xqspi->dev, "Invalid SPI mode\n");
	}

	return mask;
}

/**
 * zynq_qspi_setuprxdma -	This function sets up the RX DMA operation
 * @xqspi:	xqspi is a pointer to the GQSPI instance.
 */
static void zynq_qspi_setuprxdma(struct zynqmp_qspi *xqspi)
{
	u32 rx_bytes, rx_rem, config_reg;
	dma_addr_t addr;
	u64 dma_align =  (u64)(uintptr_t)xqspi->rxbuf;

	if (((xqspi->bytes_to_receive < 8) || (xqspi->io_mode)) ||
		((dma_align & GQSPI_DMA_UNALIGN) != 0x0)) {
		/* Setting to IO mode */
		config_reg = zynqmp_gqspi_read(xqspi, GQSPI_CONFIG_OFST);
		config_reg &= ~GQSPI_CFG_MODE_EN_MASK;
		zynqmp_gqspi_write(xqspi, GQSPI_CONFIG_OFST, config_reg);
		xqspi->mode = GQSPI_MODE_IO;
		xqspi->dma_rx_bytes = 0;
		return;
	}

	rx_rem = xqspi->bytes_to_receive % 4;
	rx_bytes = (xqspi->bytes_to_receive - rx_rem);

	addr = dma_map_single(xqspi->dev, (void *)xqspi->rxbuf,
						rx_bytes, DMA_FROM_DEVICE);
	if (dma_mapping_error(xqspi->dev, addr))
		dev_err(xqspi->dev, "ERR:rxdma:memory not mapped\n");

	xqspi->dma_rx_bytes = rx_bytes;
	xqspi->dma_addr = addr;
	zynqmp_gqspi_write(xqspi, GQSPI_QSPIDMA_DST_ADDR_OFST,
				(u32)(addr & 0xffffffff));
	addr = ((addr >> 16) >> 16);
	zynqmp_gqspi_write(xqspi, GQSPI_QSPIDMA_DST_ADDR_MSB_OFST,
				((u32)addr) & 0xfff);

	/* Enabling the DMA mode */
	config_reg = zynqmp_gqspi_read(xqspi, GQSPI_CONFIG_OFST);
	config_reg &= ~GQSPI_CFG_MODE_EN_MASK;
	config_reg |= GQSPI_CFG_MODE_EN_DMA_MASK;
	zynqmp_gqspi_write(xqspi, GQSPI_CONFIG_OFST, config_reg);

	/* Switch to DMA mode */
	xqspi->mode = GQSPI_MODE_DMA;

	/* Write the number of bytes to transfer */
	zynqmp_gqspi_write(xqspi, GQSPI_QSPIDMA_DST_SIZE_OFST, rx_bytes);
}

/**
 * zynqmp_qspi_txrxsetup -	This function checks the TX/RX buffers in
 *				the transfer and sets up the GENFIFO entries,
 *				TX FIFO as required.
 * @xqspi:	xqspi is a pointer to the GQSPI instance.
 * @transfer:	It is a pointer to the structure containing transfer data.
 * @genfifoentry:	genfifoentry is pointer to the variable in which
 *			GENFIFO	mask is returned to calling function
 */
static void zynqmp_qspi_txrxsetup(struct zynqmp_qspi *xqspi,
				  struct spi_transfer *transfer,
				  u32 *genfifoentry)
{
	u32 config_reg;

	/* Transmit */
	if ((xqspi->txbuf != NULL) && (xqspi->rxbuf == NULL)) {
		/* Setup data to be TXed */
		*genfifoentry &= ~GQSPI_GENFIFO_RX;
		*genfifoentry |= GQSPI_GENFIFO_DATA_XFER;
		*genfifoentry |= GQSPI_GENFIFO_TX;
		*genfifoentry |=
			zynqmp_qspi_selectspimode(xqspi, transfer->tx_nbits);
		xqspi->bytes_to_transfer = transfer->len - (transfer->dummy/8);
		if (xqspi->mode == GQSPI_MODE_DMA) {
			config_reg = zynqmp_gqspi_read(xqspi,
							GQSPI_CONFIG_OFST);
			config_reg &= ~GQSPI_CFG_MODE_EN_MASK;
			zynqmp_gqspi_write(xqspi, GQSPI_CONFIG_OFST,
								config_reg);
			xqspi->mode = GQSPI_MODE_IO;
		}
		zynqmp_qspi_filltxfifo(xqspi, GQSPI_TXD_DEPTH);
		/* Discard RX data */
		xqspi->bytes_to_receive = 0;
	} else if ((xqspi->txbuf == NULL) && (xqspi->rxbuf != NULL)) {
		/* Receive */

		/* TX auto fill */
		*genfifoentry &= ~GQSPI_GENFIFO_TX;
		/* Setup RX */
		*genfifoentry |= GQSPI_GENFIFO_DATA_XFER;
		*genfifoentry |= GQSPI_GENFIFO_RX;
		*genfifoentry |=
			zynqmp_qspi_selectspimode(xqspi, transfer->rx_nbits);
		xqspi->bytes_to_transfer = 0;
		xqspi->bytes_to_receive = transfer->len;
		zynq_qspi_setuprxdma(xqspi);
	}
}

/**
 * zynqmp_qspi_start_transfer -	Initiates the QSPI transfer
 * @master:	Pointer to the spi_master structure which provides
 *		information about the controller.
 * @qspi:	Pointer to the spi_device structure
 * @transfer:	Pointer to the spi_transfer structure which provide information
 *		about next transfer parameters
 *
 * This function fills the TX FIFO, starts the QSPI transfer, and waits for the
 * transfer to be completed.
 *
 * Return:	Number of bytes transferred in the last transfer
 */
static int zynqmp_qspi_start_transfer(struct spi_master *master,
				      struct spi_device *qspi,
				      struct spi_transfer *transfer)
{
	struct zynqmp_qspi *xqspi = spi_master_get_devdata(master);
	u32 genfifoentry = 0x0, transfer_len;

	xqspi->txbuf = transfer->tx_buf;
	xqspi->rxbuf = transfer->rx_buf;

	zynqmp_qspi_setup_transfer(qspi, transfer);

	genfifoentry |= xqspi->genfifocs;
	genfifoentry |= xqspi->genfifobus;

	if ((!xqspi->isinstr) &&
		(master->flags & SPI_MASTER_DATA_STRIPE))
		genfifoentry |= GQSPI_GENFIFO_STRIPE;

	zynqmp_qspi_txrxsetup(xqspi, transfer, &genfifoentry);

	if (xqspi->mode == GQSPI_MODE_DMA)
		transfer_len = xqspi->dma_rx_bytes;
	else
		transfer_len = transfer->len - (transfer->dummy/8);

	xqspi->genfifoentry = genfifoentry;
	if ((transfer_len) < GQSPI_GENFIFO_IMM_DATA_MASK) {
		genfifoentry &= ~GQSPI_GENFIFO_IMM_DATA_MASK;
		genfifoentry |= transfer_len;
		zynqmp_gqspi_write(xqspi, GQSPI_GEN_FIFO_OFST, genfifoentry);
		if (transfer->dummy) {
			zynqmp_qspi_preparedummy(xqspi, transfer,
					&genfifoentry);
			zynqmp_gqspi_write(xqspi, GQSPI_GEN_FIFO_OFST,
					genfifoentry);
		}
	} else {
		int tempcount = transfer_len;
		u32 exponent = 8;	/* 2^8 = 256 */
		u8 imm_data = tempcount & 0xFF;

		tempcount &= ~(tempcount & 0xFF);
		/* Immediate entry */
		if (tempcount != 0) {
			/* Exponent entries */
			genfifoentry |= GQSPI_GENFIFO_EXP;
			while (tempcount != 0) {
				if (tempcount & GQSPI_GENFIFO_EXP_START) {
					genfifoentry &=
					    ~GQSPI_GENFIFO_IMM_DATA_MASK;
					genfifoentry |= exponent;
					zynqmp_gqspi_write(xqspi,
							   GQSPI_GEN_FIFO_OFST,
							   genfifoentry);
				}
				tempcount = tempcount >> 1;
				exponent++;
			}
		}
		if (imm_data != 0) {
			genfifoentry &= ~GQSPI_GENFIFO_EXP;
			genfifoentry &= ~GQSPI_GENFIFO_IMM_DATA_MASK;
			genfifoentry |= (u8) (imm_data & 0xFF);
			zynqmp_gqspi_write(xqspi,
					   GQSPI_GEN_FIFO_OFST, genfifoentry);
		}
	}

	if ((xqspi->mode == GQSPI_MODE_IO) &&
			(xqspi->rxbuf != NULL)) {
		/* Dummy generic FIFO entry */
		zynqmp_gqspi_write(xqspi, GQSPI_GEN_FIFO_OFST, 0x0);
	}

	/* Since we are using manual mode */
	zynqmp_gqspi_write(xqspi, GQSPI_CONFIG_OFST,
			   zynqmp_gqspi_read(xqspi, GQSPI_CONFIG_OFST) |
			   GQSPI_CFG_START_GEN_FIFO_MASK);

	if (xqspi->txbuf != NULL)
		/* Enable interrupts for TX */
		zynqmp_gqspi_write(xqspi, GQSPI_IER_OFST,
				   GQSPI_IER_TXEMPTY_MASK |
					GQSPI_IER_GENFIFOEMPTY_MASK |
					GQSPI_IER_TXNOT_FULL_MASK);

	if (xqspi->rxbuf != NULL) {
		/* Enable interrupts for RX */
		if (xqspi->mode == GQSPI_MODE_DMA) {
			/* Enable DMA interrupts */
			zynqmp_gqspi_write(xqspi,
					GQSPI_QSPIDMA_DST_I_EN_OFST,
					GQSPI_QSPIDMA_DST_I_EN_DONE_MASK);
		} else {
			zynqmp_gqspi_write(xqspi, GQSPI_IER_OFST,
					GQSPI_IER_GENFIFOEMPTY_MASK |
					GQSPI_IER_RXNEMPTY_MASK |
					GQSPI_IER_RXEMPTY_MASK);
		}
	}

	return transfer->len;
}

/**
 * zynqmp_qspi_suspend -	Suspend method for the QSPI driver
 * @dev:	Address of the platform_device structure
 *
 * This function stops the QSPI driver queue and disables the QSPI controller
 *
 * Return:	Always 0
 */
static int __maybe_unused zynqmp_qspi_suspend(struct device *dev)
{
	struct platform_device *pdev = to_platform_device(dev);
	struct spi_master *master = platform_get_drvdata(pdev);

	spi_master_suspend(master);

	zynqmp_unprepare_transfer_hardware(master);

	return 0;
}

/**
 * zynqmp_qspi_resume -	Resume method for the QSPI driver
 * @dev:	Address of the platform_device structure
 *
 * The function starts the QSPI driver queue and initializes the QSPI
 * controller
 *
 * Return:	0 on success; error value otherwise
 */
static int __maybe_unused zynqmp_qspi_resume(struct device *dev)
{
	struct platform_device *pdev = to_platform_device(dev);
	struct spi_master *master = platform_get_drvdata(pdev);
	struct zynqmp_qspi *xqspi = spi_master_get_devdata(master);
	int ret = 0;

	ret = clk_enable(xqspi->pclk);
	if (ret) {
		dev_err(dev, "Cannot enable APB clock.\n");
		return ret;
	}

	ret = clk_enable(xqspi->refclk);
	if (ret) {
		dev_err(dev, "Cannot enable device clock.\n");
		clk_disable(xqspi->pclk);
		return ret;
	}

	zynqmp_qspi_init_hw(xqspi);
	spi_master_resume(master);

	clk_disable(xqspi->refclk);
	clk_disable(xqspi->pclk);

	return 0;
}

/**
 * zynqmp_runtime_suspend - Runtime suspend method for the SPI driver
 * @dev:	Address of the platform_device structure
 *
 * This function disables the clocks
 *
 * Return:	Always 0
 */
static int __maybe_unused zynqmp_runtime_suspend(struct device *dev)
{
	struct platform_device *pdev = to_platform_device(dev);
	struct spi_master *master = platform_get_drvdata(pdev);
	struct zynqmp_qspi *xqspi = spi_master_get_devdata(master);

	clk_disable(xqspi->refclk);
	clk_disable(xqspi->pclk);

	return 0;
}

/**
 * zynqmp_runtime_resume - Runtime resume method for the SPI driver
 * @dev:	Address of the platform_device structure
 *
 * This function enables the clocks
 *
 * Return:	0 on success and error value on error
 */
static int __maybe_unused zynqmp_runtime_resume(struct device *dev)
{
	struct platform_device *pdev = to_platform_device(dev);
	struct spi_master *master = platform_get_drvdata(pdev);
	struct zynqmp_qspi *xqspi = spi_master_get_devdata(master);
	int ret;

	ret = clk_enable(xqspi->pclk);
	if (ret) {
		dev_err(dev, "Cannot enable APB clock.\n");
		return ret;
	}

	ret = clk_enable(xqspi->refclk);
	if (ret) {
		dev_err(dev, "Cannot enable device clock.\n");
		clk_disable(xqspi->pclk);
		return ret;
	}

	return 0;
}

<<<<<<< HEAD
/**
 * zynqmp_runtime_suspend - Runtime suspend method for the SPI driver
 * @dev:	Address of the platform_device structure
 *
 * This function disables the clocks
 *
 * Return:	Always 0
 */
static int __maybe_unused zynqmp_runtime_suspend(struct device *dev)
{
	struct platform_device *pdev = to_platform_device(dev);
	struct spi_master *master = platform_get_drvdata(pdev);
	struct zynqmp_qspi *xqspi = spi_master_get_devdata(master);

	clk_disable(xqspi->refclk);
	clk_disable(xqspi->pclk);

	return 0;
}

/**
 * zynqmp_runtime_resume - Runtime resume method for the SPI driver
 * @dev:	Address of the platform_device structure
 *
 * This function enables the clocks
 *
 * Return:	0 on success and error value on error
 */
static int __maybe_unused zynqmp_runtime_resume(struct device *dev)
{
	struct platform_device *pdev = to_platform_device(dev);
	struct spi_master *master = platform_get_drvdata(pdev);
	struct zynqmp_qspi *xqspi = spi_master_get_devdata(master);
	int ret;

	ret = clk_enable(xqspi->pclk);
	if (ret) {
		dev_err(dev, "Cannot enable APB clock.\n");
		return ret;
	}

	ret = clk_enable(xqspi->refclk);
	if (ret) {
		dev_err(dev, "Cannot enable device clock.\n");
		clk_disable(xqspi->pclk);
		return ret;
	}

	return 0;
}

=======
>>>>>>> 863b8ff9
static const struct dev_pm_ops zynqmp_qspi_dev_pm_ops = {
	SET_RUNTIME_PM_OPS(zynqmp_runtime_suspend,
			   zynqmp_runtime_resume, NULL)
	SET_SYSTEM_SLEEP_PM_OPS(zynqmp_qspi_suspend, zynqmp_qspi_resume)
};

/**
 * zynqmp_qspi_probe -	Probe method for the QSPI driver
 * @pdev:	Pointer to the platform_device structure
 *
 * This function initializes the driver data structures and the hardware.
 *
 * Return:	0 on success; error value otherwise
 */
static int zynqmp_qspi_probe(struct platform_device *pdev)
{
	int ret = 0;
	struct spi_master *master;
	struct zynqmp_qspi *xqspi;
	struct resource *res;
	struct device *dev = &pdev->dev;
	struct device_node *nc;
	u32 num_cs;
	u32 rx_bus_width;

	master = spi_alloc_master(&pdev->dev, sizeof(*xqspi));
	if (!master)
		return -ENOMEM;

	xqspi = spi_master_get_devdata(master);
	master->dev.of_node = pdev->dev.of_node;
	platform_set_drvdata(pdev, master);

	res = platform_get_resource(pdev, IORESOURCE_MEM, 0);
	xqspi->regs = devm_ioremap_resource(&pdev->dev, res);
	if (IS_ERR(xqspi->regs)) {
		ret = PTR_ERR(xqspi->regs);
		goto remove_master;
	}

	xqspi->dev = dev;
	xqspi->pclk = devm_clk_get(&pdev->dev, "pclk");
	if (IS_ERR(xqspi->pclk)) {
		dev_err(dev, "pclk clock not found.\n");
		ret = PTR_ERR(xqspi->pclk);
		goto remove_master;
	}

	ret = clk_prepare_enable(xqspi->pclk);
	if (ret) {
		dev_err(dev, "Unable to enable APB clock.\n");
		goto remove_master;
	}

	xqspi->refclk = devm_clk_get(&pdev->dev, "ref_clk");
	if (IS_ERR(xqspi->refclk)) {
		dev_err(dev, "ref_clk clock not found.\n");
		ret = PTR_ERR(xqspi->refclk);
		goto clk_dis_pclk;
	}

	ret = clk_prepare_enable(xqspi->refclk);
	if (ret) {
		dev_err(dev, "Unable to enable device clock.\n");
		goto clk_dis_pclk;
	}

	pm_runtime_use_autosuspend(&pdev->dev);
	pm_runtime_set_autosuspend_delay(&pdev->dev, SPI_AUTOSUSPEND_TIMEOUT);
	pm_runtime_set_active(&pdev->dev);
	pm_runtime_enable(&pdev->dev);

	if (of_property_read_bool(pdev->dev.of_node, "has-io-mode"))
		xqspi->io_mode = true;

	/* QSPI controller initializations */
	zynqmp_qspi_init_hw(xqspi);

	pm_runtime_mark_last_busy(&pdev->dev);
	pm_runtime_put_autosuspend(&pdev->dev);

	xqspi->irq = platform_get_irq(pdev, 0);
	if (xqspi->irq <= 0) {
		ret = -ENXIO;
		dev_err(dev, "irq resource not found\n");
		goto clk_dis_all;
	}
	ret = devm_request_irq(&pdev->dev, xqspi->irq, zynqmp_qspi_irq,
			       0, pdev->name, master);
	if (ret != 0) {
		ret = -ENXIO;
		dev_err(dev, "request_irq failed\n");
		goto clk_dis_all;
	}

	xqspi->rx_bus_width = GQSPI_RX_BUS_WIDTH_SINGLE;
	for_each_available_child_of_node(pdev->dev.of_node, nc) {
		ret = of_property_read_u32(nc, "spi-rx-bus-width",
					&rx_bus_width);
		if (!ret) {
			xqspi->rx_bus_width = rx_bus_width;
			break;
		}
	}
	if (ret)
		dev_err(dev, "rx bus width not found\n");

	ret = of_property_read_u32(pdev->dev.of_node, "num-cs", &num_cs);
	if (ret < 0)
		master->num_chipselect = GQSPI_DEFAULT_NUM_CS;
	else
		master->num_chipselect = num_cs;

	master->setup = zynqmp_qspi_setup;
	master->set_cs = zynqmp_qspi_chipselect;
	master->transfer_one = zynqmp_qspi_start_transfer;
	master->prepare_transfer_hardware = zynqmp_prepare_transfer_hardware;
	master->unprepare_transfer_hardware =
					zynqmp_unprepare_transfer_hardware;
	master->max_speed_hz = clk_get_rate(xqspi->refclk) / 2;
	master->bits_per_word_mask = SPI_BPW_MASK(8);
	master->mode_bits = SPI_CPOL | SPI_CPHA | SPI_RX_DUAL | SPI_RX_QUAD |
			    SPI_TX_DUAL | SPI_TX_QUAD;
	xqspi->speed_hz = master->max_speed_hz;
	master->auto_runtime_pm = true;

	if (master->dev.parent == NULL)
		master->dev.parent = &master->dev;

	ret = spi_register_master(master);
	if (ret)
		goto clk_dis_all;

	dma_set_mask(&pdev->dev, DMA_BIT_MASK(44));

	return 0;

clk_dis_all:
	pm_runtime_set_suspended(&pdev->dev);
	pm_runtime_disable(&pdev->dev);
	clk_disable_unprepare(xqspi->refclk);
clk_dis_pclk:
	clk_disable_unprepare(xqspi->pclk);
remove_master:
	spi_master_put(master);

	return ret;
}

/**
 * zynqmp_qspi_remove -	Remove method for the QSPI driver
 * @pdev:	Pointer to the platform_device structure
 *
 * This function is called if a device is physically removed from the system or
 * if the driver module is being unloaded. It frees all resources allocated to
 * the device.
 *
 * Return:	0 Always
 */
static int zynqmp_qspi_remove(struct platform_device *pdev)
{
	struct spi_master *master = platform_get_drvdata(pdev);
	struct zynqmp_qspi *xqspi = spi_master_get_devdata(master);

	zynqmp_gqspi_write(xqspi, GQSPI_EN_OFST, 0x0);
	clk_disable_unprepare(xqspi->refclk);
	clk_disable_unprepare(xqspi->pclk);
	pm_runtime_set_suspended(&pdev->dev);
	pm_runtime_disable(&pdev->dev);

	spi_unregister_master(master);

	return 0;
}

static const struct of_device_id zynqmp_qspi_of_match[] = {
	{ .compatible = "xlnx,zynqmp-qspi-1.0", },
	{ /* End of table */ }
};

MODULE_DEVICE_TABLE(of, zynqmp_qspi_of_match);

static struct platform_driver zynqmp_qspi_driver = {
	.probe = zynqmp_qspi_probe,
	.remove = zynqmp_qspi_remove,
	.driver = {
		.name = "zynqmp-qspi",
		.of_match_table = zynqmp_qspi_of_match,
		.pm = &zynqmp_qspi_dev_pm_ops,
	},
};

module_platform_driver(zynqmp_qspi_driver);

MODULE_AUTHOR("Xilinx, Inc.");
MODULE_DESCRIPTION("Xilinx Zynqmp QSPI driver");
MODULE_LICENSE("GPL");<|MERGE_RESOLUTION|>--- conflicted
+++ resolved
@@ -24,11 +24,7 @@
 #include <linux/spi/spi.h>
 #include <linux/spinlock.h>
 #include <linux/workqueue.h>
-<<<<<<< HEAD
-#include <linux/soc/xilinx/zynqmp/pm.h>
-=======
 #include <linux/soc/xilinx/zynqmp/firmware.h>
->>>>>>> 863b8ff9
 
 /* Generic QSPI register offsets */
 #define GQSPI_CONFIG_OFST		0x00000100
@@ -280,19 +276,11 @@
 }
 
 /**
-<<<<<<< HEAD
- * zynqmp_qspi_set_tapdelay:	To configure qspi tap delays
- * @xqspi:		Pointer to the zynqmp_qspi structure
- * @baudrateval:	Buadrate to configure
- */
-void zynqmp_qspi_set_tapdelay(struct zynqmp_qspi *xqspi, u32 baudrateval)
-=======
  * zynqmp_qspi_set_tapdelay -	To configure qspi tap delays
  * @xqspi:		Pointer to the zynqmp_qspi structure
  * @baudrateval:	Buadrate to configure
  */
 static void zynqmp_qspi_set_tapdelay(struct zynqmp_qspi *xqspi, u32 baudrateval)
->>>>>>> 863b8ff9
 {
 	u32 tapdlybypass = 0, lpbkdlyadj = 0, datadlyadj = 0, clk_rate;
 	u32 reqhz = 0;
@@ -327,11 +315,7 @@
 }
 
 /**
-<<<<<<< HEAD
- * zynqmp_qspi_init_hw:	Initialize the hardware
-=======
  * zynqmp_qspi_init_hw -	Initialize the hardware
->>>>>>> 863b8ff9
  * @xqspi:	Pointer to the zynqmp_qspi structure
  *
  * The default settings of the QSPI controller's configurable parameters on
@@ -1157,60 +1141,6 @@
 	return 0;
 }
 
-<<<<<<< HEAD
-/**
- * zynqmp_runtime_suspend - Runtime suspend method for the SPI driver
- * @dev:	Address of the platform_device structure
- *
- * This function disables the clocks
- *
- * Return:	Always 0
- */
-static int __maybe_unused zynqmp_runtime_suspend(struct device *dev)
-{
-	struct platform_device *pdev = to_platform_device(dev);
-	struct spi_master *master = platform_get_drvdata(pdev);
-	struct zynqmp_qspi *xqspi = spi_master_get_devdata(master);
-
-	clk_disable(xqspi->refclk);
-	clk_disable(xqspi->pclk);
-
-	return 0;
-}
-
-/**
- * zynqmp_runtime_resume - Runtime resume method for the SPI driver
- * @dev:	Address of the platform_device structure
- *
- * This function enables the clocks
- *
- * Return:	0 on success and error value on error
- */
-static int __maybe_unused zynqmp_runtime_resume(struct device *dev)
-{
-	struct platform_device *pdev = to_platform_device(dev);
-	struct spi_master *master = platform_get_drvdata(pdev);
-	struct zynqmp_qspi *xqspi = spi_master_get_devdata(master);
-	int ret;
-
-	ret = clk_enable(xqspi->pclk);
-	if (ret) {
-		dev_err(dev, "Cannot enable APB clock.\n");
-		return ret;
-	}
-
-	ret = clk_enable(xqspi->refclk);
-	if (ret) {
-		dev_err(dev, "Cannot enable device clock.\n");
-		clk_disable(xqspi->pclk);
-		return ret;
-	}
-
-	return 0;
-}
-
-=======
->>>>>>> 863b8ff9
 static const struct dev_pm_ops zynqmp_qspi_dev_pm_ops = {
 	SET_RUNTIME_PM_OPS(zynqmp_runtime_suspend,
 			   zynqmp_runtime_resume, NULL)
