// SPDX-License-Identifier: GPL-2.0-only
/*
 * PXA2xx SPI DMA engine support.
 *
 * Copyright (C) 2013, Intel Corporation
 * Author: Mika Westerberg <mika.westerberg@linux.intel.com>
 */

#include <linux/device.h>
#include <linux/dma-mapping.h>
#include <linux/dmaengine.h>
#include <linux/pxa2xx_ssp.h>
#include <linux/scatterlist.h>
#include <linux/sizes.h>
#include <linux/spi/spi.h>
#include <linux/spi/pxa2xx_spi.h>

#include "spi-pxa2xx.h"

static void pxa2xx_spi_dma_transfer_complete(struct driver_data *drv_data,
					     bool error)
{
<<<<<<< HEAD
	struct spi_message *msg = drv_data->master->cur_msg;
=======
	struct spi_message *msg = drv_data->controller->cur_msg;
>>>>>>> 24b8d41d

	/*
	 * It is possible that one CPU is handling ROR interrupt and other
	 * just gets DMA completion. Calling pump_transfers() twice for the
	 * same transfer leads to problems thus we prevent concurrent calls
	 * by using ->dma_running.
	 */
	if (atomic_dec_and_test(&drv_data->dma_running)) {
		/*
		 * If the other CPU is still handling the ROR interrupt we
		 * might not know about the error yet. So we re-check the
		 * ROR bit here before we clear the status register.
		 */
		if (!error) {
			u32 status = pxa2xx_spi_read(drv_data, SSSR)
				     & drv_data->mask_sr;
			error = status & SSSR_ROR;
		}

		/* Clear status & disable interrupts */
		pxa2xx_spi_write(drv_data, SSCR1,
				 pxa2xx_spi_read(drv_data, SSCR1)
				 & ~drv_data->dma_cr1);
		write_SSSR_CS(drv_data, drv_data->clear_sr);
		if (!pxa25x_ssp_comp(drv_data))
			pxa2xx_spi_write(drv_data, SSTO, 0);

<<<<<<< HEAD
		if (!error) {
			msg->actual_length += drv_data->len;
			msg->state = pxa2xx_spi_next_transfer(drv_data);
		} else {
=======
		if (error) {
>>>>>>> 24b8d41d
			/* In case we got an error we disable the SSP now */
			pxa2xx_spi_write(drv_data, SSCR0,
					 pxa2xx_spi_read(drv_data, SSCR0)
					 & ~SSCR0_SSE);
			msg->status = -EIO;
		}

		spi_finalize_current_transfer(drv_data->controller);
	}
}

static void pxa2xx_spi_dma_callback(void *data)
{
	pxa2xx_spi_dma_transfer_complete(data, false);
}

static struct dma_async_tx_descriptor *
pxa2xx_spi_dma_prepare_one(struct driver_data *drv_data,
			   enum dma_transfer_direction dir,
			   struct spi_transfer *xfer)
{
	struct chip_data *chip =
<<<<<<< HEAD
		spi_get_ctldata(drv_data->master->cur_msg->spi);
	struct spi_transfer *xfer = drv_data->cur_transfer;
=======
		spi_get_ctldata(drv_data->controller->cur_msg->spi);
>>>>>>> 24b8d41d
	enum dma_slave_buswidth width;
	struct dma_slave_config cfg;
	struct dma_chan *chan;
	struct sg_table *sgt;
	int ret;

	switch (drv_data->n_bytes) {
	case 1:
		width = DMA_SLAVE_BUSWIDTH_1_BYTE;
		break;
	case 2:
		width = DMA_SLAVE_BUSWIDTH_2_BYTES;
		break;
	default:
		width = DMA_SLAVE_BUSWIDTH_4_BYTES;
		break;
	}

	memset(&cfg, 0, sizeof(cfg));
	cfg.direction = dir;

	if (dir == DMA_MEM_TO_DEV) {
		cfg.dst_addr = drv_data->ssdr_physical;
		cfg.dst_addr_width = width;
		cfg.dst_maxburst = chip->dma_burst_size;

		sgt = &xfer->tx_sg;
<<<<<<< HEAD
		chan = drv_data->master->dma_tx;
=======
		chan = drv_data->controller->dma_tx;
>>>>>>> 24b8d41d
	} else {
		cfg.src_addr = drv_data->ssdr_physical;
		cfg.src_addr_width = width;
		cfg.src_maxburst = chip->dma_burst_size;

		sgt = &xfer->rx_sg;
<<<<<<< HEAD
		chan = drv_data->master->dma_rx;
=======
		chan = drv_data->controller->dma_rx;
>>>>>>> 24b8d41d
	}

	ret = dmaengine_slave_config(chan, &cfg);
	if (ret) {
		dev_warn(&drv_data->pdev->dev, "DMA slave config failed\n");
		return NULL;
	}

	return dmaengine_prep_slave_sg(chan, sgt->sgl, sgt->nents, dir,
				       DMA_PREP_INTERRUPT | DMA_CTRL_ACK);
}

irqreturn_t pxa2xx_spi_dma_transfer(struct driver_data *drv_data)
{
	u32 status;

	status = pxa2xx_spi_read(drv_data, SSSR) & drv_data->mask_sr;
	if (status & SSSR_ROR) {
		dev_err(&drv_data->pdev->dev, "FIFO overrun\n");

<<<<<<< HEAD
		dmaengine_terminate_async(drv_data->master->dma_rx);
		dmaengine_terminate_async(drv_data->master->dma_tx);
=======
		dmaengine_terminate_async(drv_data->controller->dma_rx);
		dmaengine_terminate_async(drv_data->controller->dma_tx);
>>>>>>> 24b8d41d

		pxa2xx_spi_dma_transfer_complete(drv_data, true);
		return IRQ_HANDLED;
	}

	return IRQ_NONE;
}

int pxa2xx_spi_dma_prepare(struct driver_data *drv_data,
			   struct spi_transfer *xfer)
{
	struct dma_async_tx_descriptor *tx_desc, *rx_desc;
	int err;

	tx_desc = pxa2xx_spi_dma_prepare_one(drv_data, DMA_MEM_TO_DEV, xfer);
	if (!tx_desc) {
		dev_err(&drv_data->pdev->dev,
			"failed to get DMA TX descriptor\n");
		err = -EBUSY;
		goto err_tx;
	}

	rx_desc = pxa2xx_spi_dma_prepare_one(drv_data, DMA_DEV_TO_MEM, xfer);
	if (!rx_desc) {
		dev_err(&drv_data->pdev->dev,
			"failed to get DMA RX descriptor\n");
		err = -EBUSY;
		goto err_rx;
	}

	/* We are ready when RX completes */
	rx_desc->callback = pxa2xx_spi_dma_callback;
	rx_desc->callback_param = drv_data;

	dmaengine_submit(rx_desc);
	dmaengine_submit(tx_desc);
	return 0;

err_rx:
<<<<<<< HEAD
	dmaengine_terminate_async(drv_data->master->dma_tx);
=======
	dmaengine_terminate_async(drv_data->controller->dma_tx);
>>>>>>> 24b8d41d
err_tx:
	return err;
}

void pxa2xx_spi_dma_start(struct driver_data *drv_data)
{
<<<<<<< HEAD
	dma_async_issue_pending(drv_data->master->dma_rx);
	dma_async_issue_pending(drv_data->master->dma_tx);
=======
	dma_async_issue_pending(drv_data->controller->dma_rx);
	dma_async_issue_pending(drv_data->controller->dma_tx);
>>>>>>> 24b8d41d

	atomic_set(&drv_data->dma_running, 1);
}

void pxa2xx_spi_dma_stop(struct driver_data *drv_data)
{
	atomic_set(&drv_data->dma_running, 0);
	dmaengine_terminate_sync(drv_data->controller->dma_rx);
	dmaengine_terminate_sync(drv_data->controller->dma_tx);
}

int pxa2xx_spi_dma_setup(struct driver_data *drv_data)
{
	struct pxa2xx_spi_controller *pdata = drv_data->controller_info;
	struct device *dev = &drv_data->pdev->dev;
<<<<<<< HEAD
	struct spi_master *master = drv_data->master;
=======
	struct spi_controller *controller = drv_data->controller;
>>>>>>> 24b8d41d
	dma_cap_mask_t mask;

	dma_cap_zero(mask);
	dma_cap_set(DMA_SLAVE, mask);

<<<<<<< HEAD
	master->dma_tx = dma_request_slave_channel_compat(mask,
				pdata->dma_filter, pdata->tx_param, dev, "tx");
	if (!master->dma_tx)
		return -ENODEV;

	master->dma_rx = dma_request_slave_channel_compat(mask,
				pdata->dma_filter, pdata->rx_param, dev, "rx");
	if (!master->dma_rx) {
		dma_release_channel(master->dma_tx);
		master->dma_tx = NULL;
=======
	controller->dma_tx = dma_request_slave_channel_compat(mask,
				pdata->dma_filter, pdata->tx_param, dev, "tx");
	if (!controller->dma_tx)
		return -ENODEV;

	controller->dma_rx = dma_request_slave_channel_compat(mask,
				pdata->dma_filter, pdata->rx_param, dev, "rx");
	if (!controller->dma_rx) {
		dma_release_channel(controller->dma_tx);
		controller->dma_tx = NULL;
>>>>>>> 24b8d41d
		return -ENODEV;
	}

	return 0;
}

void pxa2xx_spi_dma_release(struct driver_data *drv_data)
{
<<<<<<< HEAD
	struct spi_master *master = drv_data->master;

	if (master->dma_rx) {
		dmaengine_terminate_sync(master->dma_rx);
		dma_release_channel(master->dma_rx);
		master->dma_rx = NULL;
	}
	if (master->dma_tx) {
		dmaengine_terminate_sync(master->dma_tx);
		dma_release_channel(master->dma_tx);
		master->dma_tx = NULL;
=======
	struct spi_controller *controller = drv_data->controller;

	if (controller->dma_rx) {
		dmaengine_terminate_sync(controller->dma_rx);
		dma_release_channel(controller->dma_rx);
		controller->dma_rx = NULL;
	}
	if (controller->dma_tx) {
		dmaengine_terminate_sync(controller->dma_tx);
		dma_release_channel(controller->dma_tx);
		controller->dma_tx = NULL;
>>>>>>> 24b8d41d
	}
}

int pxa2xx_spi_set_dma_burst_and_threshold(struct chip_data *chip,
					   struct spi_device *spi,
					   u8 bits_per_word, u32 *burst_code,
					   u32 *threshold)
{
	struct pxa2xx_spi_chip *chip_info = spi->controller_data;
	struct driver_data *drv_data = spi_controller_get_devdata(spi->controller);
	u32 dma_burst_size = drv_data->controller_info->dma_burst_size;

	/*
	 * If the DMA burst size is given in chip_info we use that,
	 * otherwise we use the default. Also we use the default FIFO
	 * thresholds for now.
	 */
	*burst_code = chip_info ? chip_info->dma_burst_size : dma_burst_size;
	*threshold = SSCR1_RxTresh(RX_THRESH_DFLT)
		   | SSCR1_TxTresh(TX_THRESH_DFLT);

	return 0;
}<|MERGE_RESOLUTION|>--- conflicted
+++ resolved
@@ -20,11 +20,7 @@
 static void pxa2xx_spi_dma_transfer_complete(struct driver_data *drv_data,
 					     bool error)
 {
-<<<<<<< HEAD
-	struct spi_message *msg = drv_data->master->cur_msg;
-=======
 	struct spi_message *msg = drv_data->controller->cur_msg;
->>>>>>> 24b8d41d
 
 	/*
 	 * It is possible that one CPU is handling ROR interrupt and other
@@ -52,14 +48,7 @@
 		if (!pxa25x_ssp_comp(drv_data))
 			pxa2xx_spi_write(drv_data, SSTO, 0);
 
-<<<<<<< HEAD
-		if (!error) {
-			msg->actual_length += drv_data->len;
-			msg->state = pxa2xx_spi_next_transfer(drv_data);
-		} else {
-=======
 		if (error) {
->>>>>>> 24b8d41d
 			/* In case we got an error we disable the SSP now */
 			pxa2xx_spi_write(drv_data, SSCR0,
 					 pxa2xx_spi_read(drv_data, SSCR0)
@@ -82,12 +71,7 @@
 			   struct spi_transfer *xfer)
 {
 	struct chip_data *chip =
-<<<<<<< HEAD
-		spi_get_ctldata(drv_data->master->cur_msg->spi);
-	struct spi_transfer *xfer = drv_data->cur_transfer;
-=======
 		spi_get_ctldata(drv_data->controller->cur_msg->spi);
->>>>>>> 24b8d41d
 	enum dma_slave_buswidth width;
 	struct dma_slave_config cfg;
 	struct dma_chan *chan;
@@ -115,22 +99,14 @@
 		cfg.dst_maxburst = chip->dma_burst_size;
 
 		sgt = &xfer->tx_sg;
-<<<<<<< HEAD
-		chan = drv_data->master->dma_tx;
-=======
 		chan = drv_data->controller->dma_tx;
->>>>>>> 24b8d41d
 	} else {
 		cfg.src_addr = drv_data->ssdr_physical;
 		cfg.src_addr_width = width;
 		cfg.src_maxburst = chip->dma_burst_size;
 
 		sgt = &xfer->rx_sg;
-<<<<<<< HEAD
-		chan = drv_data->master->dma_rx;
-=======
 		chan = drv_data->controller->dma_rx;
->>>>>>> 24b8d41d
 	}
 
 	ret = dmaengine_slave_config(chan, &cfg);
@@ -151,13 +127,8 @@
 	if (status & SSSR_ROR) {
 		dev_err(&drv_data->pdev->dev, "FIFO overrun\n");
 
-<<<<<<< HEAD
-		dmaengine_terminate_async(drv_data->master->dma_rx);
-		dmaengine_terminate_async(drv_data->master->dma_tx);
-=======
 		dmaengine_terminate_async(drv_data->controller->dma_rx);
 		dmaengine_terminate_async(drv_data->controller->dma_tx);
->>>>>>> 24b8d41d
 
 		pxa2xx_spi_dma_transfer_complete(drv_data, true);
 		return IRQ_HANDLED;
@@ -197,24 +168,15 @@
 	return 0;
 
 err_rx:
-<<<<<<< HEAD
-	dmaengine_terminate_async(drv_data->master->dma_tx);
-=======
 	dmaengine_terminate_async(drv_data->controller->dma_tx);
->>>>>>> 24b8d41d
 err_tx:
 	return err;
 }
 
 void pxa2xx_spi_dma_start(struct driver_data *drv_data)
 {
-<<<<<<< HEAD
-	dma_async_issue_pending(drv_data->master->dma_rx);
-	dma_async_issue_pending(drv_data->master->dma_tx);
-=======
 	dma_async_issue_pending(drv_data->controller->dma_rx);
 	dma_async_issue_pending(drv_data->controller->dma_tx);
->>>>>>> 24b8d41d
 
 	atomic_set(&drv_data->dma_running, 1);
 }
@@ -230,28 +192,12 @@
 {
 	struct pxa2xx_spi_controller *pdata = drv_data->controller_info;
 	struct device *dev = &drv_data->pdev->dev;
-<<<<<<< HEAD
-	struct spi_master *master = drv_data->master;
-=======
 	struct spi_controller *controller = drv_data->controller;
->>>>>>> 24b8d41d
 	dma_cap_mask_t mask;
 
 	dma_cap_zero(mask);
 	dma_cap_set(DMA_SLAVE, mask);
 
-<<<<<<< HEAD
-	master->dma_tx = dma_request_slave_channel_compat(mask,
-				pdata->dma_filter, pdata->tx_param, dev, "tx");
-	if (!master->dma_tx)
-		return -ENODEV;
-
-	master->dma_rx = dma_request_slave_channel_compat(mask,
-				pdata->dma_filter, pdata->rx_param, dev, "rx");
-	if (!master->dma_rx) {
-		dma_release_channel(master->dma_tx);
-		master->dma_tx = NULL;
-=======
 	controller->dma_tx = dma_request_slave_channel_compat(mask,
 				pdata->dma_filter, pdata->tx_param, dev, "tx");
 	if (!controller->dma_tx)
@@ -262,7 +208,6 @@
 	if (!controller->dma_rx) {
 		dma_release_channel(controller->dma_tx);
 		controller->dma_tx = NULL;
->>>>>>> 24b8d41d
 		return -ENODEV;
 	}
 
@@ -271,19 +216,6 @@
 
 void pxa2xx_spi_dma_release(struct driver_data *drv_data)
 {
-<<<<<<< HEAD
-	struct spi_master *master = drv_data->master;
-
-	if (master->dma_rx) {
-		dmaengine_terminate_sync(master->dma_rx);
-		dma_release_channel(master->dma_rx);
-		master->dma_rx = NULL;
-	}
-	if (master->dma_tx) {
-		dmaengine_terminate_sync(master->dma_tx);
-		dma_release_channel(master->dma_tx);
-		master->dma_tx = NULL;
-=======
 	struct spi_controller *controller = drv_data->controller;
 
 	if (controller->dma_rx) {
@@ -295,7 +227,6 @@
 		dmaengine_terminate_sync(controller->dma_tx);
 		dma_release_channel(controller->dma_tx);
 		controller->dma_tx = NULL;
->>>>>>> 24b8d41d
 	}
 }
 
