--- conflicted
+++ resolved
@@ -31,11 +31,8 @@
 #include <linux/ioport.h>
 #include <linux/acpi.h>
 #include <linux/highmem.h>
-<<<<<<< HEAD
-=======
 #include <linux/idr.h>
 #include <linux/platform_data/x86/apple.h>
->>>>>>> 24b8d41d
 
 #define CREATE_TRACE_POINTS
 #include <trace/events/spi.h>
@@ -709,11 +706,8 @@
 
 	if (spi->dev.of_node) {
 		of_node_clear_flag(spi->dev.of_node, OF_POPULATED);
-<<<<<<< HEAD
-=======
 		of_node_put(spi->dev.of_node);
 	}
->>>>>>> 24b8d41d
 	if (ACPI_COMPANION(&spi->dev))
 		acpi_device_clear_enumerated(ACPI_COMPANION(&spi->dev));
 	device_unregister(&spi->dev);
@@ -870,11 +864,7 @@
 		desc_len = min_t(int, max_seg_size, PAGE_SIZE);
 		sgs = DIV_ROUND_UP(len + offset_in_page(buf), desc_len);
 	} else if (virt_addr_valid(buf)) {
-<<<<<<< HEAD
-		desc_len = min_t(int, max_seg_size, master->max_dma_len);
-=======
 		desc_len = min_t(int, max_seg_size, ctlr->max_dma_len);
->>>>>>> 24b8d41d
 		sgs = DIV_ROUND_UP(len, desc_len);
 	} else {
 		return -EINVAL;
@@ -888,10 +878,6 @@
 	for (i = 0; i < sgs; i++) {
 
 		if (vmalloced_buf || kmap_buf) {
-<<<<<<< HEAD
-			min = min_t(size_t,
-				    len, desc_len - offset_in_page(buf));
-=======
 			/*
 			 * Next scatterlist entry size is the minimum between
 			 * the desc_len and the remaining buffer length that
@@ -900,7 +886,6 @@
 			min = min_t(size_t, desc_len,
 				    min_t(size_t, len,
 					  PAGE_SIZE - offset_in_page(buf)));
->>>>>>> 24b8d41d
 			if (vmalloced_buf)
 				vm_page = vmalloc_to_page(buf);
 			else
@@ -1023,25 +1008,7 @@
 	return 0;
 }
 #else /* !CONFIG_HAS_DMA */
-<<<<<<< HEAD
-static inline int spi_map_buf(struct spi_master *master,
-			      struct device *dev, struct sg_table *sgt,
-			      void *buf, size_t len,
-			      enum dma_data_direction dir)
-{
-	return -EINVAL;
-}
-
-static inline void spi_unmap_buf(struct spi_master *master,
-				 struct device *dev, struct sg_table *sgt,
-				 enum dma_data_direction dir)
-{
-}
-
-static inline int __spi_map_msg(struct spi_master *master,
-=======
 static inline int __spi_map_msg(struct spi_controller *ctlr,
->>>>>>> 24b8d41d
 				struct spi_message *msg)
 {
 	return 0;
@@ -1268,12 +1235,7 @@
 	struct spi_transfer *xfer;
 	bool keep_cs = false;
 	int ret = 0;
-<<<<<<< HEAD
-	unsigned long long ms = 1;
-	struct spi_statistics *statm = &master->statistics;
-=======
 	struct spi_statistics *statm = &ctlr->statistics;
->>>>>>> 24b8d41d
 	struct spi_statistics *stats = &msg->spi->statistics;
 
 	spi_set_cs(msg->spi, true);
@@ -1316,32 +1278,9 @@
 			}
 
 			if (ret > 0) {
-<<<<<<< HEAD
-				ret = 0;
-				ms = 8LL * 1000LL * xfer->len;
-				do_div(ms, xfer->speed_hz);
-				ms += ms + 100; /* some tolerance */
-
-				if (ms > UINT_MAX)
-					ms = UINT_MAX;
-
-				ms = wait_for_completion_timeout(&master->xfer_completion,
-								 msecs_to_jiffies(ms));
-			}
-
-			if (ms == 0) {
-				SPI_STATISTICS_INCREMENT_FIELD(statm,
-							       timedout);
-				SPI_STATISTICS_INCREMENT_FIELD(stats,
-							       timedout);
-				dev_err(&msg->spi->dev,
-					"SPI transfer timed out\n");
-				msg->status = -ETIMEDOUT;
-=======
 				ret = spi_transfer_wait(ctlr, msg, xfer);
 				if (ret < 0)
 					msg->status = ret;
->>>>>>> 24b8d41d
 			}
 		} else {
 			if (xfer->len)
@@ -1426,11 +1365,7 @@
  * inside spi_sync(); the queue extraction handling at the top of the
  * function should deal with this safely.
  */
-<<<<<<< HEAD
-static void __spi_pump_messages(struct spi_master *master, bool in_kthread)
-=======
 static void __spi_pump_messages(struct spi_controller *ctlr, bool in_kthread)
->>>>>>> 24b8d41d
 {
 	struct spi_transfer *xfer;
 	struct spi_message *msg;
@@ -1448,15 +1383,9 @@
 	}
 
 	/* If another context is idling the device then defer */
-<<<<<<< HEAD
-	if (master->idling) {
-		kthread_queue_work(&master->kworker, &master->pump_messages);
-		spin_unlock_irqrestore(&master->queue_lock, flags);
-=======
 	if (ctlr->idling) {
 		kthread_queue_work(ctlr->kworker, &ctlr->pump_messages);
 		spin_unlock_irqrestore(&ctlr->queue_lock, flags);
->>>>>>> 24b8d41d
 		return;
 	}
 
@@ -1469,11 +1398,6 @@
 
 		/* Defer any non-atomic teardown to the thread */
 		if (!in_kthread) {
-<<<<<<< HEAD
-			kthread_queue_work(&master->kworker,
-					   &master->pump_messages);
-			spin_unlock_irqrestore(&master->queue_lock, flags);
-=======
 			if (!ctlr->dummy_rx && !ctlr->dummy_tx &&
 			    !ctlr->unprepare_transfer_hardware) {
 				spi_idle_runtime_pm(ctlr);
@@ -1484,7 +1408,6 @@
 						   &ctlr->pump_messages);
 			}
 			spin_unlock_irqrestore(&ctlr->queue_lock, flags);
->>>>>>> 24b8d41d
 			return;
 		}
 
@@ -1522,24 +1445,13 @@
 
 	mutex_lock(&ctlr->io_mutex);
 
-<<<<<<< HEAD
-	mutex_lock(&master->io_mutex);
-
-	if (!was_busy && master->auto_runtime_pm) {
-		ret = pm_runtime_get_sync(master->dev.parent);
-=======
 	if (!was_busy && ctlr->auto_runtime_pm) {
 		ret = pm_runtime_get_sync(ctlr->dev.parent);
->>>>>>> 24b8d41d
 		if (ret < 0) {
 			pm_runtime_put_noidle(ctlr->dev.parent);
 			dev_err(&ctlr->dev, "Failed to power device: %d\n",
 				ret);
-<<<<<<< HEAD
-			mutex_unlock(&master->io_mutex);
-=======
 			mutex_unlock(&ctlr->io_mutex);
->>>>>>> 24b8d41d
 			return;
 		}
 	}
@@ -1557,25 +1469,15 @@
 			if (ctlr->auto_runtime_pm)
 				pm_runtime_put(ctlr->dev.parent);
 
-<<<<<<< HEAD
-			if (master->auto_runtime_pm)
-				pm_runtime_put(master->dev.parent);
-			mutex_unlock(&master->io_mutex);
-=======
 			msg->status = ret;
 			spi_finalize_current_message(ctlr);
 
 			mutex_unlock(&ctlr->io_mutex);
->>>>>>> 24b8d41d
 			return;
 		}
 	}
 
-<<<<<<< HEAD
-	trace_spi_message_start(master->cur_msg);
-=======
 	trace_spi_message_start(msg);
->>>>>>> 24b8d41d
 
 	if (ctlr->prepare_message) {
 		ret = ctlr->prepare_message(ctlr, msg);
@@ -1611,11 +1513,7 @@
 	}
 
 out:
-<<<<<<< HEAD
-	mutex_unlock(&master->io_mutex);
-=======
 	mutex_unlock(&ctlr->io_mutex);
->>>>>>> 24b8d41d
 
 	/* Prod the scheduler in case transfer_one() was busy waiting */
 	if (!ret)
@@ -1707,9 +1605,6 @@
 
 	ptp_read_system_postts(xfer->ptp_sts);
 
-<<<<<<< HEAD
-	__spi_pump_messages(master, true);
-=======
 	if (irqs_off) {
 		local_irq_restore(ctlr->irq_flags);
 		preempt_enable();
@@ -1719,7 +1614,6 @@
 	xfer->ptp_sts_word_post = progress;
 
 	xfer->timestamped = true;
->>>>>>> 24b8d41d
 }
 EXPORT_SYMBOL_GPL(spi_take_timestamp_post);
 
@@ -1750,17 +1644,6 @@
 	ctlr->running = false;
 	ctlr->busy = false;
 
-<<<<<<< HEAD
-	kthread_init_worker(&master->kworker);
-	master->kworker_task = kthread_run(kthread_worker_fn,
-					   &master->kworker, "%s",
-					   dev_name(&master->dev));
-	if (IS_ERR(master->kworker_task)) {
-		dev_err(&master->dev, "failed to create message pump task\n");
-		return PTR_ERR(master->kworker_task);
-	}
-	kthread_init_work(&master->pump_messages, spi_pump_messages);
-=======
 	ctlr->kworker = kthread_create_worker(0, dev_name(&ctlr->dev));
 	if (IS_ERR(ctlr->kworker)) {
 		dev_err(&ctlr->dev, "failed to create message pump kworker\n");
@@ -1768,7 +1651,6 @@
 	}
 
 	kthread_init_work(&ctlr->pump_messages, spi_pump_messages);
->>>>>>> 24b8d41d
 
 	/*
 	 * Controller config will indicate if this controller should run the
@@ -1854,20 +1736,12 @@
 		}
 	}
 
-<<<<<<< HEAD
-	spin_lock_irqsave(&master->queue_lock, flags);
-	master->cur_msg = NULL;
-	master->cur_msg_prepared = false;
-	kthread_queue_work(&master->kworker, &master->pump_messages);
-	spin_unlock_irqrestore(&master->queue_lock, flags);
-=======
 	spin_lock_irqsave(&ctlr->queue_lock, flags);
 	ctlr->cur_msg = NULL;
 	ctlr->cur_msg_prepared = false;
 	ctlr->fallback = false;
 	kthread_queue_work(ctlr->kworker, &ctlr->pump_messages);
 	spin_unlock_irqrestore(&ctlr->queue_lock, flags);
->>>>>>> 24b8d41d
 
 	trace_spi_message_done(mesg);
 
@@ -1892,11 +1766,7 @@
 	ctlr->cur_msg = NULL;
 	spin_unlock_irqrestore(&ctlr->queue_lock, flags);
 
-<<<<<<< HEAD
-	kthread_queue_work(&master->kworker, &master->pump_messages);
-=======
 	kthread_queue_work(ctlr->kworker, &ctlr->pump_messages);
->>>>>>> 24b8d41d
 
 	return 0;
 }
@@ -1952,12 +1822,7 @@
 		return ret;
 	}
 
-<<<<<<< HEAD
-	kthread_flush_worker(&master->kworker);
-	kthread_stop(master->kworker_task);
-=======
 	kthread_destroy_worker(ctlr->kworker);
->>>>>>> 24b8d41d
 
 	return 0;
 }
@@ -1978,15 +1843,9 @@
 	msg->actual_length = 0;
 	msg->status = -EINPROGRESS;
 
-<<<<<<< HEAD
-	list_add_tail(&msg->queue, &master->queue);
-	if (!master->busy && need_pump)
-		kthread_queue_work(&master->kworker, &master->pump_messages);
-=======
 	list_add_tail(&msg->queue, &ctlr->queue);
 	if (!ctlr->busy && need_pump)
 		kthread_queue_work(ctlr->kworker, &ctlr->pump_messages);
->>>>>>> 24b8d41d
 
 	spin_unlock_irqrestore(&ctlr->queue_lock, flags);
 	return 0;
@@ -2321,26 +2180,17 @@
 	return 1;
 }
 
-<<<<<<< HEAD
-static acpi_status acpi_register_spi_device(struct spi_master *master,
-					    struct acpi_device *adev)
-{
-	struct list_head resource_list;
-=======
 static acpi_status acpi_register_spi_device(struct spi_controller *ctlr,
 					    struct acpi_device *adev)
 {
 	acpi_handle parent_handle = NULL;
 	struct list_head resource_list;
 	struct acpi_spi_lookup lookup = {};
->>>>>>> 24b8d41d
 	struct spi_device *spi;
 	int ret;
 
 	if (acpi_bus_get_status(adev) || !adev->status.present ||
 	    acpi_device_enumerated(adev))
-<<<<<<< HEAD
-=======
 		return AE_OK;
 
 	lookup.ctlr		= ctlr;
@@ -2363,7 +2213,6 @@
 	}
 
 	if (!lookup.max_speed_hz)
->>>>>>> 24b8d41d
 		return AE_OK;
 
 	spi = spi_alloc_device(ctlr);
@@ -2403,29 +2252,18 @@
 static acpi_status acpi_spi_add_device(acpi_handle handle, u32 level,
 				       void *data, void **return_value)
 {
-<<<<<<< HEAD
-	struct spi_master *master = data;
-=======
 	struct spi_controller *ctlr = data;
->>>>>>> 24b8d41d
 	struct acpi_device *adev;
 
 	if (acpi_bus_get_device(handle, &adev))
 		return AE_OK;
 
-<<<<<<< HEAD
-	return acpi_register_spi_device(master, adev);
-}
-
-static void acpi_register_spi_devices(struct spi_master *master)
-=======
 	return acpi_register_spi_device(ctlr, adev);
 }
 
 #define SPI_ACPI_ENUMERATE_MAX_DEPTH		32
 
 static void acpi_register_spi_devices(struct spi_controller *ctlr)
->>>>>>> 24b8d41d
 {
 	acpi_status status;
 	acpi_handle handle;
@@ -2644,15 +2482,6 @@
 	if (!ptr)
 		return NULL;
 
-<<<<<<< HEAD
-	device_initialize(&master->dev);
-	master->bus_num = -1;
-	master->num_chipselect = 1;
-	master->dev.class = &spi_master_class;
-	master->dev.parent = dev;
-	pm_suspend_ignore_children(&master->dev, true);
-	spi_master_set_devdata(master, &master[1]);
-=======
 	ctlr = __spi_alloc_controller(dev, size, slave);
 	if (ctlr) {
 		*ptr = ctlr;
@@ -2660,7 +2489,6 @@
 	} else {
 		devres_free(ptr);
 	}
->>>>>>> 24b8d41d
 
 	return ctlr;
 }
@@ -2869,19 +2697,6 @@
 		else
 			first_dynamic++;
 
-<<<<<<< HEAD
-	mutex_init(&master->add_lock);
-
-	INIT_LIST_HEAD(&master->queue);
-	spin_lock_init(&master->queue_lock);
-	spin_lock_init(&master->bus_lock_spinlock);
-	mutex_init(&master->bus_lock_mutex);
-	mutex_init(&master->io_mutex);
-	master->bus_lock_flag = 0;
-	init_completion(&master->xfer_completion);
-	if (!master->max_dma_len)
-		master->max_dma_len = INT_MAX;
-=======
 		mutex_lock(&board_lock);
 		id = idr_alloc(&spi_master_idr, ctlr, first_dynamic,
 			       0, GFP_KERNEL);
@@ -2900,7 +2715,6 @@
 	init_completion(&ctlr->xfer_completion);
 	if (!ctlr->max_dma_len)
 		ctlr->max_dma_len = INT_MAX;
->>>>>>> 24b8d41d
 
 	/* register the device, then userspace will see it.
 	 * registration fails if the bus ID is in use.
@@ -3700,15 +3514,6 @@
 	if (list_empty(&message->transfers))
 		return -EINVAL;
 
-<<<<<<< HEAD
-	/*
-	 *  Data stripe option is selected if and only if when
-	 *  two chips are enabled
-	 */
-	if ((master->flags & SPI_MASTER_DATA_STRIPE)
-			&& !(master->flags & SPI_MASTER_BOTH_CS))
-			return -EINVAL;
-=======
 	/* If an SPI controller does not support toggling the CS line on each
 	 * transfer (indicated by the SPI_CS_WORD flag) or we are using a GPIO
 	 * for the CS line, we can emulate the CS-per-word hardware function by
@@ -3738,7 +3543,6 @@
 			xfer->cs_change = 1;
 		}
 	}
->>>>>>> 24b8d41d
 
 	/* Half-duplex links include original MicroWire, and ones with
 	 * only one data pin like SPI_3WIRE (switches direction) or where
@@ -3980,66 +3784,6 @@
 }
 EXPORT_SYMBOL_GPL(spi_async_locked);
 
-<<<<<<< HEAD
-
-int spi_flash_read(struct spi_device *spi,
-		   struct spi_flash_read_message *msg)
-
-{
-	struct spi_master *master = spi->master;
-	struct device *rx_dev = NULL;
-	int ret;
-
-	if ((msg->opcode_nbits == SPI_NBITS_DUAL ||
-	     msg->addr_nbits == SPI_NBITS_DUAL) &&
-	    !(spi->mode & (SPI_TX_DUAL | SPI_TX_QUAD)))
-		return -EINVAL;
-	if ((msg->opcode_nbits == SPI_NBITS_QUAD ||
-	     msg->addr_nbits == SPI_NBITS_QUAD) &&
-	    !(spi->mode & SPI_TX_QUAD))
-		return -EINVAL;
-	if (msg->data_nbits == SPI_NBITS_DUAL &&
-	    !(spi->mode & (SPI_RX_DUAL | SPI_RX_QUAD)))
-		return -EINVAL;
-	if (msg->data_nbits == SPI_NBITS_QUAD &&
-	    !(spi->mode &  SPI_RX_QUAD))
-		return -EINVAL;
-
-	if (master->auto_runtime_pm) {
-		ret = pm_runtime_get_sync(master->dev.parent);
-		if (ret < 0) {
-			dev_err(&master->dev, "Failed to power device: %d\n",
-				ret);
-			return ret;
-		}
-	}
-
-	mutex_lock(&master->bus_lock_mutex);
-	mutex_lock(&master->io_mutex);
-	if (master->dma_rx) {
-		rx_dev = master->dma_rx->device->dev;
-		ret = spi_map_buf(master, rx_dev, &msg->rx_sg,
-				  msg->buf, msg->len,
-				  DMA_FROM_DEVICE);
-		if (!ret)
-			msg->cur_msg_mapped = true;
-	}
-	ret = master->spi_flash_read(spi, msg);
-	if (msg->cur_msg_mapped)
-		spi_unmap_buf(master, rx_dev, &msg->rx_sg,
-			      DMA_FROM_DEVICE);
-	mutex_unlock(&master->io_mutex);
-	mutex_unlock(&master->bus_lock_mutex);
-
-	if (master->auto_runtime_pm)
-		pm_runtime_put(master->dev.parent);
-
-	return ret;
-}
-EXPORT_SYMBOL_GPL(spi_flash_read);
-
-=======
->>>>>>> 24b8d41d
 /*-------------------------------------------------------------------------*/
 
 /* Utility methods for SPI protocol drivers, layered on
@@ -4096,11 +3840,7 @@
 						       spi_sync_immediate);
 			SPI_STATISTICS_INCREMENT_FIELD(&spi->statistics,
 						       spi_sync_immediate);
-<<<<<<< HEAD
-			__spi_pump_messages(master, false);
-=======
 			__spi_pump_messages(ctlr, false);
->>>>>>> 24b8d41d
 		}
 
 		wait_for_completion(&done);
@@ -4135,15 +3875,9 @@
 {
 	int ret;
 
-<<<<<<< HEAD
-	mutex_lock(&spi->master->bus_lock_mutex);
-	ret = __spi_sync(spi, message);
-	mutex_unlock(&spi->master->bus_lock_mutex);
-=======
 	mutex_lock(&spi->controller->bus_lock_mutex);
 	ret = __spi_sync(spi, message);
 	mutex_unlock(&spi->controller->bus_lock_mutex);
->>>>>>> 24b8d41d
 
 	return ret;
 }
@@ -4391,36 +4125,16 @@
 #endif /* IS_ENABLED(CONFIG_OF_DYNAMIC) */
 
 #if IS_ENABLED(CONFIG_ACPI)
-<<<<<<< HEAD
-static int spi_acpi_master_match(struct device *dev, const void *data)
-=======
 static int spi_acpi_controller_match(struct device *dev, const void *data)
->>>>>>> 24b8d41d
 {
 	return ACPI_COMPANION(dev->parent) == data;
 }
 
-<<<<<<< HEAD
-static int spi_acpi_device_match(struct device *dev, void *data)
-{
-	return ACPI_COMPANION(dev) == data;
-}
-
-static struct spi_master *acpi_spi_find_master_by_adev(struct acpi_device *adev)
-=======
 static struct spi_controller *acpi_spi_find_controller_by_adev(struct acpi_device *adev)
->>>>>>> 24b8d41d
 {
 	struct device *dev;
 
 	dev = class_find_device(&spi_master_class, NULL, adev,
-<<<<<<< HEAD
-				spi_acpi_master_match);
-	if (!dev)
-		return NULL;
-
-	return container_of(dev, struct spi_master, dev);
-=======
 				spi_acpi_controller_match);
 	if (!dev && IS_ENABLED(CONFIG_SPI_SLAVE))
 		dev = class_find_device(&spi_slave_class, NULL, adev,
@@ -4429,51 +4143,31 @@
 		return NULL;
 
 	return container_of(dev, struct spi_controller, dev);
->>>>>>> 24b8d41d
 }
 
 static struct spi_device *acpi_spi_find_device_by_adev(struct acpi_device *adev)
 {
 	struct device *dev;
 
-<<<<<<< HEAD
-	dev = bus_find_device(&spi_bus_type, NULL, adev, spi_acpi_device_match);
-
-	return dev ? to_spi_device(dev) : NULL;
-=======
 	dev = bus_find_device_by_acpi_dev(&spi_bus_type, adev);
 	return to_spi_device(dev);
->>>>>>> 24b8d41d
 }
 
 static int acpi_spi_notify(struct notifier_block *nb, unsigned long value,
 			   void *arg)
 {
 	struct acpi_device *adev = arg;
-<<<<<<< HEAD
-	struct spi_master *master;
-=======
 	struct spi_controller *ctlr;
->>>>>>> 24b8d41d
 	struct spi_device *spi;
 
 	switch (value) {
 	case ACPI_RECONFIG_DEVICE_ADD:
-<<<<<<< HEAD
-		master = acpi_spi_find_master_by_adev(adev->parent);
-		if (!master)
-			break;
-
-		acpi_register_spi_device(master, adev);
-		put_device(&master->dev);
-=======
 		ctlr = acpi_spi_find_controller_by_adev(adev->parent);
 		if (!ctlr)
 			break;
 
 		acpi_register_spi_device(ctlr, adev);
 		put_device(&ctlr->dev);
->>>>>>> 24b8d41d
 		break;
 	case ACPI_RECONFIG_DEVICE_REMOVE:
 		if (!acpi_device_enumerated(adev))
