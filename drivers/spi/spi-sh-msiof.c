--- conflicted
+++ resolved
@@ -265,20 +265,10 @@
 	u32 brps, scr;
 	unsigned int div_pow = p->min_div_pow;
 
-<<<<<<< HEAD
-	for (k = 0; k < ARRAY_SIZE(sh_msiof_spi_div_table); k++) {
-		brps = DIV_ROUND_UP(div, sh_msiof_spi_div_table[k].div);
-		/* SCR_BRDV_DIV_1 is valid only if BRPS is x 1/1 or x 1/2 */
-		if (sh_msiof_spi_div_table[k].div == 1 && brps > 2)
-			continue;
-		if (brps <= 32) /* max of brdv is 32 */
-			break;
-=======
 	if (!spi_hz || !parent_rate) {
 		WARN(1, "Invalid clock rate parameters %lu and %u\n",
 		     parent_rate, spi_hz);
 		return;
->>>>>>> 24b8d41d
 	}
 
 	div = DIV_ROUND_UP(parent_rate, spi_hz);
@@ -302,17 +292,10 @@
 		brps = 32;
 	}
 
-<<<<<<< HEAD
-	scr = sh_msiof_spi_div_table[k].brdv | SCR_BRPS(brps);
-	sh_msiof_write(p, TSCR, scr);
-	if (!(p->master->flags & SPI_MASTER_MUST_TX))
-		sh_msiof_write(p, RSCR, scr);
-=======
 	scr = sh_msiof_spi_div_array[div_pow] | SISCR_BRPS(brps);
 	sh_msiof_write(p, SITSCR, scr);
 	if (!(p->ctlr->flags & SPI_CONTROLLER_MUST_TX))
 		sh_msiof_write(p, SIRSCR, scr);
->>>>>>> 24b8d41d
 }
 
 static u32 sh_msiof_get_delay_bit(u32 dtdl_or_syncdl)
@@ -375,10 +358,6 @@
 	tmp |= !cs_high << SIMDR1_SYNCAC_SHIFT;
 	tmp |= lsb_first << SIMDR1_BITLSB_SHIFT;
 	tmp |= sh_msiof_spi_get_dtdl_and_syncdl(p);
-<<<<<<< HEAD
-	sh_msiof_write(p, TMDR1, tmp | MDR1_TRMD | TMDR1_PCON);
-	if (p->master->flags & SPI_MASTER_MUST_TX) {
-=======
 	if (spi_controller_is_slave(p->ctlr)) {
 		sh_msiof_write(p, SITMDR1, tmp | SITMDR1_PCON);
 	} else {
@@ -387,7 +366,6 @@
 			       (ss < MAX_SS ? ss : 0) << SITMDR1_SYNCCH_SHIFT);
 	}
 	if (p->ctlr->flags & SPI_CONTROLLER_MUST_TX) {
->>>>>>> 24b8d41d
 		/* These bits are reserved if RX needs TX */
 		tmp &= ~0x0000ffff;
 	}
@@ -411,13 +389,8 @@
 {
 	u32 dr2 = SIMDR2_BITLEN1(bits) | SIMDR2_WDLEN1(words);
 
-<<<<<<< HEAD
-	if (tx_buf || (p->master->flags & SPI_MASTER_MUST_TX))
-		sh_msiof_write(p, TMDR2, dr2);
-=======
 	if (tx_buf || (p->ctlr->flags & SPI_CONTROLLER_MUST_TX))
 		sh_msiof_write(p, SITMDR2, dr2);
->>>>>>> 24b8d41d
 	else
 		sh_msiof_write(p, SITMDR2, dr2 | SIMDR2_GRPMASK1);
 
@@ -1281,47 +1254,19 @@
 
 static int sh_msiof_spi_probe(struct platform_device *pdev)
 {
-<<<<<<< HEAD
-	struct resource	*r;
-	struct spi_master *master;
-	const struct sh_msiof_chipdata *chipdata;
-	const struct of_device_id *of_id;
-=======
 	struct spi_controller *ctlr;
 	const struct sh_msiof_chipdata *chipdata;
 	struct sh_msiof_spi_info *info;
->>>>>>> 24b8d41d
 	struct sh_msiof_spi_priv *p;
 	int i;
 	int ret;
 
-<<<<<<< HEAD
-	master = spi_alloc_master(&pdev->dev, sizeof(struct sh_msiof_spi_priv));
-	if (master == NULL) {
-		dev_err(&pdev->dev, "failed to allocate spi master\n");
-		return -ENOMEM;
-	}
-
-	p = spi_master_get_devdata(master);
-
-	platform_set_drvdata(pdev, p);
-	p->master = master;
-
-	of_id = of_match_device(sh_msiof_match, &pdev->dev);
-	if (of_id) {
-		chipdata = of_id->data;
-		p->info = sh_msiof_spi_parse_dt(&pdev->dev);
-	} else {
-		chipdata = (const void *)pdev->id_entry->driver_data;
-		p->info = dev_get_platdata(&pdev->dev);
-=======
 	chipdata = of_device_get_match_data(&pdev->dev);
 	if (chipdata) {
 		info = sh_msiof_spi_parse_dt(&pdev->dev);
 	} else {
 		chipdata = (const void *)pdev->id_entry->driver_data;
 		info = dev_get_platdata(&pdev->dev);
->>>>>>> 24b8d41d
 	}
 
 	if (!info) {
@@ -1385,20 +1330,6 @@
 	if (p->info->rx_fifo_override)
 		p->rx_fifo_size = p->info->rx_fifo_override;
 
-<<<<<<< HEAD
-	/* init master code */
-	master->mode_bits = SPI_CPOL | SPI_CPHA | SPI_CS_HIGH;
-	master->mode_bits |= SPI_LSB_FIRST | SPI_3WIRE;
-	master->flags = chipdata->master_flags;
-	master->bus_num = pdev->id;
-	master->dev.of_node = pdev->dev.of_node;
-	master->num_chipselect = p->info->num_chipselect;
-	master->setup = sh_msiof_spi_setup;
-	master->prepare_message = sh_msiof_prepare_message;
-	master->bits_per_word_mask = SPI_BPW_RANGE_MASK(8, 32);
-	master->auto_runtime_pm = true;
-	master->transfer_one = sh_msiof_transfer_one;
-=======
 	/* init controller code */
 	ctlr->mode_bits = SPI_CPOL | SPI_CPHA | SPI_CS_HIGH;
 	ctlr->mode_bits |= SPI_LSB_FIRST | SPI_3WIRE;
@@ -1414,7 +1345,6 @@
 	ctlr->transfer_one = sh_msiof_transfer_one;
 	ctlr->use_gpio_descriptors = true;
 	ctlr->max_native_cs = MAX_SS;
->>>>>>> 24b8d41d
 
 	ret = sh_msiof_request_dma(p);
 	if (ret < 0)
