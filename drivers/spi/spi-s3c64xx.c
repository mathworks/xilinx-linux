--- conflicted
+++ resolved
@@ -157,10 +157,7 @@
  * @clk: Pointer to the spi clock.
  * @src_clk: Pointer to the clock used to generate SPI signals.
  * @ioclk: Pointer to the i/o clock between master and slave
-<<<<<<< HEAD
-=======
  * @pdev: Pointer to device's platform device data
->>>>>>> 24b8d41d
  * @master: Pointer to the SPI Protocol master.
  * @cntrlr_info: Platform specific data for the controller this driver manages.
  * @lock: Controller specific lock.
@@ -323,64 +320,6 @@
 }
 
 static void s3c64xx_spi_set_cs(struct spi_device *spi, bool enable)
-<<<<<<< HEAD
-{
-	struct s3c64xx_spi_driver_data *sdd =
-					spi_master_get_devdata(spi->master);
-
-	if (sdd->cntrlr_info->no_cs)
-		return;
-
-	if (enable) {
-		if (!(sdd->port_conf->quirks & S3C64XX_SPI_QUIRK_CS_AUTO)) {
-			writel(0, sdd->regs + S3C64XX_SPI_SLAVE_SEL);
-		} else {
-			u32 ssel = readl(sdd->regs + S3C64XX_SPI_SLAVE_SEL);
-
-			ssel |= (S3C64XX_SPI_SLAVE_AUTO |
-						S3C64XX_SPI_SLAVE_NSC_CNT_2);
-			writel(ssel, sdd->regs + S3C64XX_SPI_SLAVE_SEL);
-		}
-	} else {
-		if (!(sdd->port_conf->quirks & S3C64XX_SPI_QUIRK_CS_AUTO))
-			writel(S3C64XX_SPI_SLAVE_SIG_INACT,
-			       sdd->regs + S3C64XX_SPI_SLAVE_SEL);
-	}
-}
-
-static int s3c64xx_spi_prepare_transfer(struct spi_master *spi)
-{
-	struct s3c64xx_spi_driver_data *sdd = spi_master_get_devdata(spi);
-	dma_filter_fn filter = sdd->cntrlr_info->filter;
-	struct device *dev = &sdd->pdev->dev;
-	dma_cap_mask_t mask;
-
-	if (is_polling(sdd))
-		return 0;
-
-	dma_cap_zero(mask);
-	dma_cap_set(DMA_SLAVE, mask);
-
-	/* Acquire DMA channels */
-	sdd->rx_dma.ch = dma_request_slave_channel_compat(mask, filter,
-			   sdd->cntrlr_info->dma_rx, dev, "rx");
-	if (!sdd->rx_dma.ch) {
-		dev_err(dev, "Failed to get RX DMA channel\n");
-		return -EBUSY;
-	}
-	spi->dma_rx = sdd->rx_dma.ch;
-
-	sdd->tx_dma.ch = dma_request_slave_channel_compat(mask, filter,
-			   sdd->cntrlr_info->dma_tx, dev, "tx");
-	if (!sdd->tx_dma.ch) {
-		dev_err(dev, "Failed to get TX DMA channel\n");
-		dma_release_channel(sdd->rx_dma.ch);
-		return -EBUSY;
-	}
-	spi->dma_tx = sdd->tx_dma.ch;
-
-	return 0;
-=======
 {
 	struct s3c64xx_spi_driver_data *sdd =
 					spi_master_get_devdata(spi->master);
@@ -403,7 +342,6 @@
 			writel(S3C64XX_SPI_CS_SIG_INACT,
 			       sdd->regs + S3C64XX_SPI_CS_REG);
 	}
->>>>>>> 24b8d41d
 }
 
 static int s3c64xx_spi_prepare_transfer(struct spi_master *spi)
@@ -686,14 +624,10 @@
 
 	if (sdd->port_conf->clk_from_cmu) {
 		/* The src_clk clock is divided internally by 2 */
-<<<<<<< HEAD
-		clk_set_rate(sdd->src_clk, sdd->cur_speed * 2);
-=======
 		ret = clk_set_rate(sdd->src_clk, sdd->cur_speed * 2);
 		if (ret)
 			return ret;
 		sdd->cur_speed = clk_get_rate(sdd->src_clk) / 2;
->>>>>>> 24b8d41d
 	} else {
 		/* Configure Clock */
 		val = readl(regs + S3C64XX_SPI_CLK_CFG);
@@ -751,13 +685,9 @@
 		sdd->cur_bpw = bpw;
 		sdd->cur_speed = speed;
 		sdd->cur_mode = spi->mode;
-<<<<<<< HEAD
-		s3c64xx_spi_config(sdd);
-=======
 		status = s3c64xx_spi_config(sdd);
 		if (status)
 			return status;
->>>>>>> 24b8d41d
 	}
 
 	if (!is_polling(sdd) && (xfer->len > fifo_len) &&
@@ -777,14 +707,9 @@
 	do {
 		spin_lock_irqsave(&sdd->lock, flags);
 
-<<<<<<< HEAD
-	/* Start the signals */
-	s3c64xx_spi_set_cs(spi, true);
-=======
 		/* Pending only which is to be done */
 		sdd->state &= ~RXBUSY;
 		sdd->state &= ~TXBUSY;
->>>>>>> 24b8d41d
 
 		/* Start the signals */
 		s3c64xx_spi_set_cs(spi, true);
@@ -1056,15 +981,9 @@
 	sdd->cur_speed = 0;
 
 	if (sci->no_cs)
-<<<<<<< HEAD
-		writel(0, sdd->regs + S3C64XX_SPI_SLAVE_SEL);
-	else if (!(sdd->port_conf->quirks & S3C64XX_SPI_QUIRK_CS_AUTO))
-		writel(S3C64XX_SPI_SLAVE_SIG_INACT, sdd->regs + S3C64XX_SPI_SLAVE_SEL);
-=======
 		writel(0, sdd->regs + S3C64XX_SPI_CS_REG);
 	else if (!(sdd->port_conf->quirks & S3C64XX_SPI_QUIRK_CS_AUTO))
 		writel(S3C64XX_SPI_CS_SIG_INACT, sdd->regs + S3C64XX_SPI_CS_REG);
->>>>>>> 24b8d41d
 
 	/* Disable Interrupts - we use Polling if not DMA mode */
 	writel(0, regs + S3C64XX_SPI_INT_EN);
@@ -1118,11 +1037,7 @@
 		sci->num_cs = temp;
 	}
 
-<<<<<<< HEAD
-	sci->no_cs = of_property_read_bool(dev->of_node, "broken-cs");
-=======
 	sci->no_cs = of_property_read_bool(dev->of_node, "no-cs-readback");
->>>>>>> 24b8d41d
 
 	return sci;
 }
@@ -1284,8 +1199,6 @@
 			dev_err(&pdev->dev, "Couldn't enable clock 'ioclk'\n");
 			goto err_disable_src_clk;
 		}
-<<<<<<< HEAD
-=======
 	}
 
 	if (!is_polling(sdd)) {
@@ -1302,7 +1215,6 @@
 			ret = PTR_ERR(sdd->tx_dma.ch);
 			goto err_release_rx_dma;
 		}
->>>>>>> 24b8d41d
 	}
 
 	pm_runtime_set_autosuspend_delay(&pdev->dev, AUTOSUSPEND_TIMEOUT);
@@ -1350,15 +1262,12 @@
 	pm_runtime_disable(&pdev->dev);
 	pm_runtime_set_suspended(&pdev->dev);
 
-<<<<<<< HEAD
-=======
 	if (!is_polling(sdd))
 		dma_release_channel(sdd->tx_dma.ch);
 err_release_rx_dma:
 	if (!is_polling(sdd))
 		dma_release_channel(sdd->rx_dma.ch);
 err_disable_io_clk:
->>>>>>> 24b8d41d
 	clk_disable_unprepare(sdd->ioclk);
 err_disable_src_clk:
 	clk_disable_unprepare(sdd->src_clk);
@@ -1379,14 +1288,11 @@
 
 	writel(0, sdd->regs + S3C64XX_SPI_INT_EN);
 
-<<<<<<< HEAD
-=======
 	if (!is_polling(sdd)) {
 		dma_release_channel(sdd->rx_dma.ch);
 		dma_release_channel(sdd->tx_dma.ch);
 	}
 
->>>>>>> 24b8d41d
 	clk_disable_unprepare(sdd->ioclk);
 
 	clk_disable_unprepare(sdd->src_clk);
@@ -1469,15 +1375,12 @@
 	ret = clk_prepare_enable(sdd->clk);
 	if (ret != 0)
 		goto err_disable_src_clk;
-<<<<<<< HEAD
-=======
 
 	s3c64xx_spi_hwinit(sdd);
 
 	writel(S3C64XX_SPI_INT_RX_OVERRUN_EN | S3C64XX_SPI_INT_RX_UNDERRUN_EN |
 	       S3C64XX_SPI_INT_TX_OVERRUN_EN | S3C64XX_SPI_INT_TX_UNDERRUN_EN,
 	       sdd->regs + S3C64XX_SPI_INT_EN);
->>>>>>> 24b8d41d
 
 	return 0;
 
@@ -1531,16 +1434,6 @@
 	.tx_st_done	= 25,
 	.high_speed	= true,
 	.clk_from_cmu	= true,
-	.quirks		= S3C64XX_SPI_QUIRK_CS_AUTO,
-};
-
-static struct s3c64xx_spi_port_config exynos5433_spi_port_config = {
-	.fifo_lvl_mask	= { 0x1ff, 0x7f, 0x7f, 0x7f, 0x7f, 0x1ff},
-	.rx_lvl_offset	= 15,
-	.tx_st_done	= 25,
-	.high_speed	= true,
-	.clk_from_cmu	= true,
-	.clk_ioclk	= true,
 	.quirks		= S3C64XX_SPI_QUIRK_CS_AUTO,
 };
 
