/*
 * Xilinx SPI controller driver (master mode only)
 *
 * Author: MontaVista Software, Inc.
 *	source@mvista.com
 *
 * Copyright (c) 2010 Secret Lab Technologies, Ltd.
 * Copyright (c) 2009 Intel Corporation
 * 2002-2007 (c) MontaVista Software, Inc.

 * This program is free software; you can redistribute it and/or modify
 * it under the terms of the GNU General Public License version 2 as
 * published by the Free Software Foundation.
 */

#include <linux/module.h>
#include <linux/interrupt.h>
#include <linux/of.h>
#include <linux/platform_device.h>
#include <linux/spi/spi.h>
#include <linux/spi/xilinx_spi.h>
#include <linux/io.h>
#include <linux/delay.h>
#include <linux/pm_runtime.h>
#include <linux/clk.h>
#define XILINX_SPI_MAX_CS	32

#define XILINX_SPI_NAME "xilinx_spi"

/* Register definitions as per "OPB Serial Peripheral Interface (SPI) (v1.00e)
 * Product Specification", DS464
 */
/* Register Offsets */
#define XSPI_CR_OFFSET		0x60
#define XSPI_SR_OFFSET		0x64
#define XSPI_TXD_OFFSET		0x68
#define XSPI_RXD_OFFSET		0x6c
#define XSPI_SSR_OFFSET		0x70
#define XIPIF_V123B_DGIER_OFFSET	0x1c
#define XIPIF_V123B_IISR_OFFSET		0x20
#define XIPIF_V123B_IIER_OFFSET		0x28
#define XIPIF_V123B_RESETR_OFFSET	0x40

/* Register bit masks */
#define XSPI_CR_LOOP		0x01
#define XSPI_CR_ENABLE		0x02
#define XSPI_CR_MASTER_MODE	0x04
#define XSPI_CR_CPOL		0x08
#define XSPI_CR_CPHA		0x10
#define XSPI_CR_MODE_MASK	(XSPI_CR_CPHA | XSPI_CR_CPOL | \
				 XSPI_CR_LSB_FIRST | XSPI_CR_LOOP)
#define XSPI_CR_TXFIFO_RESET	0x20
#define XSPI_CR_RXFIFO_RESET	0x40
#define XSPI_CR_MANUAL_SSELECT	0x80
#define XSPI_CR_TRANS_INHIBIT	0x100
#define XSPI_CR_LSB_FIRST	0x200
#define XSPI_SR_RX_EMPTY_MASK	0x01
#define XSPI_SR_RX_FULL_MASK	0x02
#define XSPI_SR_TX_EMPTY_MASK	0x04
#define XSPI_SR_TX_FULL_MASK	0x08
#define XSPI_SR_MODE_FAULT_MASK	0x10
#define XIPIF_V123B_GINTR_ENABLE	0x80000000
#define XSPI_INTR_MODE_FAULT		0x01
#define XSPI_INTR_SLAVE_MODE_FAULT	0x02
#define XSPI_INTR_TX_EMPTY		0x04
#define XSPI_INTR_TX_UNDERRUN		0x08
#define XSPI_INTR_RX_FULL		0x10
#define XSPI_INTR_RX_OVERRUN		0x20
#define XSPI_INTR_TX_HALF_EMPTY		0x40
#define XIPIF_V123B_RESET_MASK		0x0a

/* Number of bits per word */
#define XSPI_ONE_BITS_PER_WORD 1
#define XSPI_TWO_BITS_PER_WORD 2
#define XSPI_FOUR_BITS_PER_WORD 4

/* Number of data lines used to receive */
#define XSPI_RX_ONE_WIRE	1
#define XSPI_RX_FOUR_WIRE	4

/* Auto suspend timeout in milliseconds */
#define SPI_AUTOSUSPEND_TIMEOUT		3000

/**
 * struct xilinx_spi - This definition define spi driver instance
 * @regs:		virt. address of the control registers
 * @irq:		IRQ number
 * @axi_clk:		Pointer to the AXI clock
 * @axi4_clk:		Pointer to the AXI4 clock
 * @spi_clk:		Pointer to the SPI clock
 * @rx_ptr:		Pointer to the RX buffer
 * @tx_ptr:		Pointer to the TX buffer
 * @bytes_per_word:	Number of bytes in a word
 * @buffer_size:	Buffer size in words
 * @cs_inactive:	Level of the CS pins when inactive
 * @read_fn:		For reading data from SPI registers
 * @write_fn:		For writing data to SPI registers
 * @bytes_to_transfer:	Number of bytes left to transfer
 * @bytes_to_receive:	Number of bytes left to receive
 * @rx_bus_width:	Number of wires used to receive data
 * @tx_fifo:		For writing data to fifo
 * @rx_fifo:		For reading data from fifo
 */
struct xilinx_spi {
	void __iomem *regs;
	int irq;
	struct clk *axi_clk;
	struct clk *axi4_clk;
	struct clk *spi_clk;
	u8 *rx_ptr;
	const u8 *tx_ptr;
	u8 bytes_per_word;
	int buffer_size;
	u32 cs_inactive;
	unsigned int (*read_fn)(void __iomem *addr);
	void (*write_fn)(u32, void __iomem *addr);
	u32 bytes_to_transfer;
	u32 bytes_to_receive;
	u32 rx_bus_width;
	void (*tx_fifo)(struct xilinx_spi *xqspi);
	void (*rx_fifo)(struct xilinx_spi *xqspi);
};

/**
 * XSPI_FIFO_READ - Generate xspi_read_rx_fifo_* functions
 * @size: bits_per_word that are read from RX FIFO
 * @type: C type of value argument
 *
 * Generates xspi_read_rx_fifo_* functions used to write
 * data into RX FIFO for different transaction widths.
 */
#define XSPI_FIFO_READ(size, type)					\
static void xspi_read_rx_fifo_##size(struct xilinx_spi *xqspi)		\
{									\
	int i;								\
	int count = (xqspi->bytes_to_receive > xqspi->buffer_size) ?	\
			xqspi->buffer_size : xqspi->bytes_to_receive;	\
	u32 data;							\
	for (i = 0; i < count; i += (size/8)) {				\
		data = readl_relaxed(xqspi->regs + XSPI_RXD_OFFSET);	\
		if (xqspi->rx_ptr)					\
			((type *)xqspi->rx_ptr)[i] = (type)data;	\
	}								\
	xqspi->bytes_to_receive -= count;				\
	if (xqspi->rx_ptr)						\
		xqspi->rx_ptr += count;					\
}

/**
 * XSPI_FIFO_WRITE - Generate xspi_fill_tx_fifo_* functions
 * @size: bits_per_word that are written into TX FIFO
 * @type: C type of value argument
 *
 * Generates xspi_fill_tx_fifo_* functions used to write
 * data into TX FIFO for different transaction widths.
 */
#define XSPI_FIFO_WRITE(size, type)					\
static void xspi_fill_tx_fifo_##size(struct xilinx_spi *xqspi)		\
{									\
	int i;								\
	int count = (xqspi->bytes_to_transfer > xqspi->buffer_size) ?	\
			xqspi->buffer_size : xqspi->bytes_to_transfer;	\
	u32 data = 0;							\
	for (i = 0; i < count; i += (size/8)) {				\
		if (xqspi->tx_ptr)					\
			data = (type)((u8 *)xqspi->tx_ptr)[i];		\
		writel_relaxed(data, (xqspi->regs + XSPI_TXD_OFFSET));	\
	}								\
	xqspi->bytes_to_transfer -= count;				\
	if (xqspi->tx_ptr)						\
		xqspi->tx_ptr += count;					\
}

XSPI_FIFO_READ(8, u8)
XSPI_FIFO_READ(16, u16)
XSPI_FIFO_READ(32, u32)
XSPI_FIFO_WRITE(8, u8)
XSPI_FIFO_WRITE(16, u16)
XSPI_FIFO_WRITE(32, u32)

/**
 * xspi_write32 - Write a value to the device register little endian
 * @val:	Value to write at the Register offset
 * @addr:	Register offset
 *
 * Write data to the paricular SPI register
 */
static void xspi_write32(u32 val, void __iomem *addr)
{
	iowrite32(val, addr);
}

/**
 * xspi_read32 - read a value from the device register little endian
 * @addr:	Register offset
 *
 * Read data from the paricular SPI register
 *
 * Return:	return value from the SPI register.
 */
static unsigned int xspi_read32(void __iomem *addr)
{
	return ioread32(addr);
}

/**
 * xspi_write32_be - Write a value to the device register big endian
 * @val:	Value to write at the Register offset
 * @addr:	Register offset
 *
 * Write data to the paricular SPI register
 */
static void xspi_write32_be(u32 val, void __iomem *addr)
{
	iowrite32be(val, addr);
}

/**
 * xspi_read32_be - read a value from the device register big endian
 * @addr:	Register offset
 *
 * Read data from the paricular SPI register
 *
 * Return:	return value from the SPI register.
 */
static unsigned int xspi_read32_be(void __iomem *addr)
{
	return ioread32be(addr);
}

/**
 * xspi_init_hw - Initialize the hardware
 * @xspi:	Pointer to the zynqmp_qspi structure
 *
 * This function performs the following actions
 *	- Disable and clear all the interrupts
 *	- Enable manual slave select
 *	- Enable the SPI controller
 */
static void xspi_init_hw(struct xilinx_spi *xspi)
{
	void __iomem *regs_base = xspi->regs;

	/* Reset the SPI device */
	xspi->write_fn(XIPIF_V123B_RESET_MASK,
			regs_base + XIPIF_V123B_RESETR_OFFSET);
	/*
	 * Enable the transmit empty interrupt, which we use to determine
	 * progress on the transmission.
	 */
	xspi->write_fn(XSPI_INTR_TX_EMPTY,
			regs_base + XIPIF_V123B_IIER_OFFSET);
	/* Disable the global IPIF interrupt */
	xspi->write_fn(0, regs_base + XIPIF_V123B_DGIER_OFFSET);
	/* Deselect the slave on the SPI bus */
	xspi->write_fn(0xffff, regs_base + XSPI_SSR_OFFSET);
	/*
	 * Disable the transmitter, enable Manual Slave Select Assertion,
	 * put SPI controller into master mode, and enable it
	 */
	xspi->write_fn(XSPI_CR_MANUAL_SSELECT |	XSPI_CR_MASTER_MODE |
		XSPI_CR_ENABLE | XSPI_CR_TXFIFO_RESET |	XSPI_CR_RXFIFO_RESET,
		regs_base + XSPI_CR_OFFSET);
}

/**
 * xspi_chipselect -	Select or deselect the chip select line
 * @qspi:	Pointer to the spi_device structure
 * @is_high:	Select(0) or deselect (1) the chip select line
 *
 */
static void xspi_chipselect(struct spi_device *qspi, bool is_high)
{
	struct xilinx_spi *xqspi = spi_master_get_devdata(qspi->master);
	u32 cs;

	if (is_high) {
		/* Deselect the slave */
		xqspi->write_fn(xqspi->cs_inactive,
			xqspi->regs + XSPI_SSR_OFFSET);
	} else {
		cs = xqspi->cs_inactive;
		cs ^= BIT(qspi->chip_select);
		/* Activate the chip select */
		xqspi->write_fn(cs, xqspi->regs + XSPI_SSR_OFFSET);
	}
}

/**
 * xilinx_spi_irq -	Interrupt service routine of the SPI controller
 * @irq:	IRQ number
 * @dev_id:	Pointer to the xspi structure
 *
 * This function handles TX empty only.
 * On TX empty interrupt this function reads the received data from RX FIFO
 * and fills the TX FIFO if there is any data remaining to be transferred.
 *
 * Return:	IRQ_HANDLED when interrupt is handled
 *		IRQ_NONE otherwise.
 */
static irqreturn_t xilinx_spi_irq(int irq, void *dev_id)
{
	struct spi_master *master = dev_id;
	struct xilinx_spi *xspi = spi_master_get_devdata(dev_id);
	u32 ipif_isr;
	int status = IRQ_NONE;

	/* Get the IPIF interrupts, and clear them immediately */
	ipif_isr = xspi->read_fn(xspi->regs + XIPIF_V123B_IISR_OFFSET);
	xspi->write_fn(ipif_isr, xspi->regs + XIPIF_V123B_IISR_OFFSET);
	if (ipif_isr & XSPI_INTR_TX_EMPTY)  {
		/* Transmission completed */
		xspi->rx_fifo(xspi);
		if (xspi->bytes_to_transfer) {
			/* There is more data to send */
			xspi->tx_fifo(xspi);
		}
		status = IRQ_HANDLED;
	}

	if (!xspi->bytes_to_receive && !xspi->bytes_to_transfer) {
		spi_finalize_current_transfer(master);
		/* Disable the interrupts here. */
		xspi->write_fn(0x0, xspi->regs + XIPIF_V123B_DGIER_OFFSET);
	}

	return status;
}

/**
 * xspi_setup_transfer - Configure SPI controller for specified
 *			 transfer
 * @qspi:	Pointer to the spi_device structure
 * @transfer:	Pointer to the spi_transfer structure which provides
 *		information about next transfer setup parameters
 *
 * Sets the operational mode of QSPI controller for the next QSPI
 * transfer.
 *
 * Return:	0 always
 */
static int xspi_setup_transfer(struct spi_device *qspi,
				    struct spi_transfer *transfer)
{
	struct xilinx_spi *xqspi = spi_master_get_devdata(qspi->master);
	u32 config_reg;

	config_reg = xqspi->read_fn(xqspi->regs + XSPI_CR_OFFSET);
	/* Set the QSPI clock phase and clock polarity */
	config_reg &= ~(XSPI_CR_CPHA | XSPI_CR_CPOL);
	if (qspi->mode & SPI_CPHA)
		config_reg |= XSPI_CR_CPHA;
	if (qspi->mode & SPI_CPOL)
		config_reg |= XSPI_CR_CPOL;
	if (qspi->mode & SPI_LSB_FIRST)
		config_reg |= XSPI_CR_LSB_FIRST;
	xqspi->write_fn(config_reg, xqspi->regs + XSPI_CR_OFFSET);

	if (qspi->mode & SPI_CS_HIGH)
		xqspi->cs_inactive &= ~BIT(qspi->chip_select);
	else
		xqspi->cs_inactive |= BIT(qspi->chip_select);

	return 0;
}

/**
 * xspi_setup -	Configure the SPI controller
 * @qspi:	Pointer to the spi_device structure
 *
 * Sets the operational mode of QSPI controller for the next QSPI
 * transfer.
 *
 * Return:	0 on success; error value otherwise.
 */
static int xspi_setup(struct spi_device *qspi)
{
	int ret;

	if (qspi->master->busy)
		return -EBUSY;

	ret = pm_runtime_get_sync(&qspi->dev);
	if (ret < 0)
		return ret;

	ret = xspi_setup_transfer(qspi, NULL);
	pm_runtime_put_sync(&qspi->dev);

	return ret;
}

/**
 * xspi_start_transfer - Initiates the SPI transfer
 * @master:	Pointer to the spi_master structure which provides
 *		information about the controller.
 * @qspi:	Pointer to the spi_device structure
 * @transfer:	Pointer to the spi_transfer structure which provide information
 *		about next transfer parameters
 *
 * This function fills the TX FIFO, starts the SPI transfer, and waits for the
 * transfer to be completed.
 *
 * Return:	Number of bytes transferred in the last transfer
 */

static int xspi_start_transfer(struct spi_master *master,
				    struct spi_device *qspi,
				    struct spi_transfer *transfer)
{
	struct xilinx_spi *xqspi = spi_master_get_devdata(master);
	u32 cr;

	xqspi->tx_ptr = transfer->tx_buf;
	xqspi->rx_ptr = transfer->rx_buf;

	if (transfer->dummy) {
		xqspi->bytes_to_transfer = (transfer->len - (transfer->dummy/8))
							+ ((transfer->dummy/8) *
							xqspi->rx_bus_width);
		xqspi->bytes_to_receive = (transfer->len - (transfer->dummy/8))
							+ ((transfer->dummy/8) *
							xqspi->rx_bus_width);
	} else {
		xqspi->bytes_to_transfer = transfer->len;
		xqspi->bytes_to_receive = transfer->len;
	}

	xspi_setup_transfer(qspi, transfer);
	cr = xqspi->read_fn(xqspi->regs + XSPI_CR_OFFSET);
	/* Enable master transaction inhibit */
	cr |= XSPI_CR_TRANS_INHIBIT;
	xqspi->write_fn(cr, xqspi->regs + XSPI_CR_OFFSET);
	xqspi->tx_fifo(xqspi);
	/* Disable master transaction inhibit */
	cr &= ~XSPI_CR_TRANS_INHIBIT;
	xqspi->write_fn(cr, xqspi->regs + XSPI_CR_OFFSET);
	xqspi->write_fn(XIPIF_V123B_GINTR_ENABLE,
			xqspi->regs + XIPIF_V123B_DGIER_OFFSET);

	return transfer->len;
}

/**
 * xspi_prepare_transfer_hardware -	Prepares hardware for transfer.
 * @master:	Pointer to the spi_master structure which provides
 *		information about the controller.
 *
 * This function enables SPI master controller.
 *
 * Return:	0 on success; error value otherwise
 */
static int xspi_prepare_transfer_hardware(struct spi_master *master)
{
	struct xilinx_spi *xqspi = spi_master_get_devdata(master);
	u32 cr;
	int ret;

	ret = pm_runtime_get_sync(&master->dev);
	if (ret < 0)
		return ret;

	cr = xqspi->read_fn(xqspi->regs + XSPI_CR_OFFSET);
	cr |= XSPI_CR_ENABLE;
	xqspi->write_fn(cr, xqspi->regs + XSPI_CR_OFFSET);

	return 0;
}

/**
 * xspi_unprepare_transfer_hardware -	Relaxes hardware after transfer
 * @master:	Pointer to the spi_master structure which provides
 *		information about the controller.
 *
 * This function disables the SPI master controller.
 *
 * Return:	Always 0
 */
static int xspi_unprepare_transfer_hardware(struct spi_master *master)
{
	struct xilinx_spi *xqspi = spi_master_get_devdata(master);
	u32 cr;

	cr = xqspi->read_fn(xqspi->regs + XSPI_CR_OFFSET);
	cr &= ~XSPI_CR_ENABLE;
	xqspi->write_fn(cr, xqspi->regs + XSPI_CR_OFFSET);

	pm_runtime_put_sync(&master->dev);

<<<<<<< HEAD
=======
	return 0;
}

/**
 * xilinx_spi_runtime_resume - Runtime resume method for the SPI driver
 * @dev:	Address of the platform_device structure
 *
 * This function enables the clocks
 *
 * Return:	0 on success and error value on error
 */
static int __maybe_unused xilinx_spi_runtime_resume(struct device *dev)
{
	struct spi_master *master = dev_get_drvdata(dev);
	struct xilinx_spi *xspi = spi_master_get_devdata(master);
	int ret;

	ret = clk_enable(xspi->axi_clk);
	if (ret) {
		dev_err(dev, "Can not enable AXI clock\n");
		return ret;
	}

	ret = clk_enable(xspi->axi4_clk);
	if (ret) {
		dev_err(dev, "Can not enable AXI4 clock\n");
		goto clk_disable_axi_clk;
	}

	ret = clk_enable(xspi->spi_clk);
	if (ret) {
		dev_err(dev, "Can not enable SPI clock\n");
		goto clk_disable_axi4_clk;
	}

>>>>>>> 863b8ff9
	return 0;

clk_disable_axi4_clk:
	clk_disable(xspi->axi4_clk);
clk_disable_axi_clk:
	clk_disable(xspi->axi_clk);

	return ret;
}

/**
 * xilinx_spi_runtime_suspend - Runtime suspend method for the SPI driver
 * @dev:	Address of the platform_device structure
 *
 * This function disables the clocks
 *
 * Return:	Always 0
 */
static int __maybe_unused xilinx_spi_runtime_suspend(struct device *dev)
{
	struct spi_master *master = dev_get_drvdata(dev);
	struct xilinx_spi *xspi = spi_master_get_devdata(master);

	clk_disable(xspi->axi_clk);
	clk_disable(xspi->axi4_clk);
	clk_disable(xspi->spi_clk);

	return 0;
}

/**
 * xilinx_spi_resume - Resume method for the SPI driver
 * @dev:	Address of the platform_device structure
 *
 * The function starts the SPI driver queue and initializes the SPI
 * controller
 *
 * Return:	0 on success; error value otherwise
 */
static int __maybe_unused xilinx_spi_resume(struct device *dev)
{
	struct spi_master *master = dev_get_drvdata(dev);
	struct xilinx_spi *xspi = spi_master_get_devdata(master);
	int ret = 0;

	if (!pm_runtime_suspended(dev)) {
		ret = xilinx_spi_runtime_resume(dev);
		if (ret < 0)
			return ret;
	}

	ret = spi_master_resume(master);
	if (ret < 0) {
		clk_disable(xspi->axi_clk);
		clk_disable(xspi->axi4_clk);
		clk_disable(xspi->spi_clk);
	}

	return ret;
}


/**
 * xilinx_spi_suspend - Suspend method for the SPI driver
 * @dev:	Address of the platform_device structure
 *
 * This function stops the SPI driver queue and disables the SPI controller
 *
 * Return:	Always 0
 */
static int __maybe_unused xilinx_spi_suspend(struct device *dev)
{
	struct spi_master *master = dev_get_drvdata(dev);
	int ret = 0;

	ret = spi_master_suspend(master);
	if (ret)
		return ret;

	if (!pm_runtime_suspended(dev))
		xilinx_spi_runtime_suspend(dev);

	xspi_unprepare_transfer_hardware(master);

	return ret;
}

static const struct dev_pm_ops xilinx_spi_dev_pm_ops = {
	SET_RUNTIME_PM_OPS(xilinx_spi_runtime_suspend,
			   xilinx_spi_runtime_resume, NULL)
	SET_SYSTEM_SLEEP_PM_OPS(xilinx_spi_suspend, xilinx_spi_resume)
};

/**
 * xilinx_spi_runtime_resume - Runtime resume method for the SPI driver
 * @dev:	Address of the platform_device structure
 *
 * This function enables the clocks
 *
 * Return:	0 on success and error value on error
 */
static int __maybe_unused xilinx_spi_runtime_resume(struct device *dev)
{
	struct spi_master *master = dev_get_drvdata(dev);
	struct xilinx_spi *xspi = spi_master_get_devdata(master);
	int ret;

	ret = clk_enable(xspi->axi_clk);
	if (ret) {
		dev_err(dev, "Can not enable AXI clock\n");
		return ret;
	}

	ret = clk_enable(xspi->axi4_clk);
	if (ret) {
		dev_err(dev, "Can not enable AXI4 clock\n");
		goto clk_disable_axi_clk;
	}

	ret = clk_enable(xspi->spi_clk);
	if (ret) {
		dev_err(dev, "Can not enable SPI clock\n");
		goto clk_disable_axi4_clk;
	}

	return 0;

clk_disable_axi4_clk:
	clk_disable(xspi->axi4_clk);
clk_disable_axi_clk:
	clk_disable(xspi->axi_clk);

	return ret;
}

/**
 * xilinx_spi_runtime_suspend - Runtime suspend method for the SPI driver
 * @dev:	Address of the platform_device structure
 *
 * This function disables the clocks
 *
 * Return:	Always 0
 */
static int __maybe_unused xilinx_spi_runtime_suspend(struct device *dev)
{
	struct spi_master *master = dev_get_drvdata(dev);
	struct xilinx_spi *xspi = spi_master_get_devdata(master);

	clk_disable(xspi->axi_clk);
	clk_disable(xspi->axi4_clk);
	clk_disable(xspi->spi_clk);

	return 0;
}

/**
 * xilinx_spi_resume - Resume method for the SPI driver
 * @dev:	Address of the platform_device structure
 *
 * The function starts the SPI driver queue and initializes the SPI
 * controller
 *
 * Return:	0 on success; error value otherwise
 */
static int __maybe_unused xilinx_spi_resume(struct device *dev)
{
	struct spi_master *master = dev_get_drvdata(dev);
	struct xilinx_spi *xspi = spi_master_get_devdata(master);
	int ret = 0;

	if (!pm_runtime_suspended(dev)) {
		ret = xilinx_spi_runtime_resume(dev);
		if (ret < 0)
			return ret;
	}

	ret = spi_master_resume(master);
	if (ret < 0) {
		clk_disable(xspi->axi_clk);
		clk_disable(xspi->axi4_clk);
		clk_disable(xspi->spi_clk);
	}

	return ret;
}


/**
 * xilinx_spi_suspend - Suspend method for the SPI driver
 * @dev:	Address of the platform_device structure
 *
 * This function stops the SPI driver queue and disables the SPI controller
 *
 * Return:	Always 0
 */
static int __maybe_unused xilinx_spi_suspend(struct device *dev)
{
	struct spi_master *master = dev_get_drvdata(dev);
	int ret = 0;

	ret = spi_master_suspend(master);
	if (ret)
		return ret;

	if (!pm_runtime_suspended(dev))
		xilinx_spi_runtime_suspend(dev);

	xspi_unprepare_transfer_hardware(master);

	return ret;
}

static const struct dev_pm_ops xilinx_spi_dev_pm_ops = {
	SET_RUNTIME_PM_OPS(xilinx_spi_runtime_suspend,
			   xilinx_spi_runtime_resume, NULL)
	SET_SYSTEM_SLEEP_PM_OPS(xilinx_spi_suspend, xilinx_spi_resume)
};

/**
 * xilinx_spi_probe -	Probe method for the SPI driver
 * @pdev:	Pointer to the platform_device structure
 *
 * This function initializes the driver data structures and the hardware.
 *
 * Return:	0 on success; error value otherwise
 */
static int xilinx_spi_probe(struct platform_device *pdev)
{
	struct xilinx_spi *xspi;
	struct resource *res;
	int ret, num_cs = 0, bits_per_word = 8;
	struct spi_master *master;
	struct device_node *nc;
	u32 tmp, rx_bus_width, fifo_size;

	of_property_read_u32(pdev->dev.of_node, "num-cs",
				&num_cs);
	if (!num_cs)
		num_cs = 1;

	if (num_cs > XILINX_SPI_MAX_CS) {
		dev_err(&pdev->dev, "Invalid number of spi slaves\n");
		return -EINVAL;
	}

	master = spi_alloc_master(&pdev->dev, sizeof(struct xilinx_spi));
	if (!master)
		return -ENODEV;

	xspi = spi_master_get_devdata(master);
	master->dev.of_node = pdev->dev.of_node;
	platform_set_drvdata(pdev, master);
	res = platform_get_resource(pdev, IORESOURCE_MEM, 0);
	xspi->regs = devm_ioremap_resource(&pdev->dev, res);
	if (IS_ERR(xspi->regs)) {
		ret = PTR_ERR(xspi->regs);
		goto put_master;
	}

	ret = of_property_read_u32(pdev->dev.of_node, "fifo-size",
				&fifo_size);
	if (ret < 0) {
		dev_err(&pdev->dev,
			"Missing fifo size\n");
		return -EINVAL;
	}
	of_property_read_u32(pdev->dev.of_node, "bits-per-word",
				&bits_per_word);

	xspi->rx_bus_width = XSPI_ONE_BITS_PER_WORD;
	for_each_available_child_of_node(pdev->dev.of_node, nc) {
		ret = of_property_read_u32(nc, "spi-rx-bus-width",
						&rx_bus_width);
		if (!ret) {
			xspi->rx_bus_width = rx_bus_width;
			break;
		}
	}

	xspi->axi_clk = devm_clk_get(&pdev->dev, "axi_clk");
	if (IS_ERR(xspi->axi_clk)) {
		if (PTR_ERR(xspi->axi_clk) != -ENOENT) {
			ret = PTR_ERR(xspi->axi_clk);
			goto put_master;
		}

		/*
		 * Clock framework support is optional, continue on,
		 * anyways if we don't find a matching clock
		 */
		xspi->axi_clk = NULL;
	}

	ret = clk_prepare(xspi->axi_clk);
	if (ret) {
		dev_err(&pdev->dev, "Failed to prepare AXI clock\n");
		goto put_master;
	}

	xspi->axi4_clk = devm_clk_get(&pdev->dev, "axi4_clk");
	if (IS_ERR(xspi->axi4_clk)) {
		if (PTR_ERR(xspi->axi4_clk) != -ENOENT) {
			ret = PTR_ERR(xspi->axi4_clk);
			goto clk_unprepare_axi_clk;
		}

		/*
		 * Clock framework support is optional, continue on,
		 * anyways if we don't find a matching clock
		 */
		xspi->axi4_clk = NULL;
	}

	ret = clk_prepare(xspi->axi4_clk);
	if (ret) {
		dev_err(&pdev->dev, "Failed to prepare AXI4 clock\n");
		goto clk_unprepare_axi_clk;
	}

	xspi->spi_clk = devm_clk_get(&pdev->dev, "spi_clk");
	if (IS_ERR(xspi->spi_clk)) {
		if (PTR_ERR(xspi->spi_clk) != -ENOENT) {
			ret = PTR_ERR(xspi->spi_clk);
			goto clk_unprepare_axi4_clk;
		}

		/*
		 * Clock framework support is optional, continue on,
		 * anyways if we don't find a matching clock
		 */
		xspi->spi_clk = NULL;
	}

	ret = clk_prepare(xspi->spi_clk);
	if (ret) {
		dev_err(&pdev->dev, "Failed to prepare SPI clock\n");
		goto clk_unprepare_axi4_clk;
	}

	pm_runtime_set_autosuspend_delay(&pdev->dev, SPI_AUTOSUSPEND_TIMEOUT);
	pm_runtime_use_autosuspend(&pdev->dev);
	pm_runtime_enable(&pdev->dev);
	ret = pm_runtime_get_sync(&pdev->dev);
	if (ret < 0)
		goto clk_unprepare_all;

	xspi->read_fn = xspi_read32;
	xspi->write_fn = xspi_write32;
	/* Detect endianness on the IP via loop bit in CR register*/
	xspi->write_fn(XSPI_CR_LOOP, xspi->regs + XSPI_CR_OFFSET);
	tmp = xspi->read_fn(xspi->regs + XSPI_CR_OFFSET);
	tmp &= XSPI_CR_LOOP;
	if (tmp != XSPI_CR_LOOP) {
		xspi->read_fn = xspi_read32_be;
		xspi->write_fn = xspi_write32_be;
	}

	xspi->buffer_size = fifo_size;
	xspi->irq = platform_get_irq(pdev, 0);
	if (xspi->irq < 0 && xspi->irq != -ENXIO) {
		ret = xspi->irq;
		goto clk_unprepare_all;
	} else if (xspi->irq >= 0) {
		/* Register for SPI Interrupt */
		ret = devm_request_irq(&pdev->dev, xspi->irq, xilinx_spi_irq,
					0, dev_name(&pdev->dev), master);
		if (ret)
			goto clk_unprepare_all;
	}

	/* SPI controller initializations */
	xspi_init_hw(xspi);

	pm_runtime_put(&pdev->dev);

	master->bus_num = pdev->id;
	master->num_chipselect = num_cs;
	master->setup = xspi_setup;
	master->set_cs = xspi_chipselect;
	master->transfer_one = xspi_start_transfer;
	master->prepare_transfer_hardware = xspi_prepare_transfer_hardware;
	master->unprepare_transfer_hardware = xspi_unprepare_transfer_hardware;
	master->bits_per_word_mask = SPI_BPW_MASK(8);
	master->mode_bits = SPI_CPOL | SPI_CPHA | SPI_CS_HIGH;

	xspi->bytes_per_word = bits_per_word / 8;
	xspi->tx_fifo = xspi_fill_tx_fifo_8;
	xspi->rx_fifo = xspi_read_rx_fifo_8;
	if (xspi->rx_bus_width == XSPI_RX_ONE_WIRE) {
		if (xspi->bytes_per_word == XSPI_TWO_BITS_PER_WORD) {
			xspi->tx_fifo = xspi_fill_tx_fifo_16;
			xspi->rx_fifo = xspi_read_rx_fifo_16;
		} else if (xspi->bytes_per_word == XSPI_FOUR_BITS_PER_WORD) {
			xspi->tx_fifo = xspi_fill_tx_fifo_32;
			xspi->rx_fifo = xspi_read_rx_fifo_32;
		}
	} else if (xspi->rx_bus_width == XSPI_RX_FOUR_WIRE) {
		master->mode_bits |= SPI_TX_QUAD | SPI_RX_QUAD;
	} else {
		dev_err(&pdev->dev, "Dual Mode not supported\n");
		goto clk_unprepare_all;
	}
	xspi->cs_inactive = 0xffffffff;
	ret = spi_register_master(master);
	if (ret) {
		dev_err(&pdev->dev, "spi_register_master failed\n");
		goto clk_unprepare_all;
	}

	return ret;

clk_unprepare_all:
	pm_runtime_disable(&pdev->dev);
	pm_runtime_set_suspended(&pdev->dev);
	clk_unprepare(xspi->spi_clk);
clk_unprepare_axi4_clk:
	clk_unprepare(xspi->axi4_clk);
clk_unprepare_axi_clk:
	clk_unprepare(xspi->axi_clk);
put_master:
	spi_master_put(master);

	return ret;
}

/**
 * xilinx_spi_remove -	Remove method for the SPI driver
 * @pdev:	Pointer to the platform_device structure
 *
 * This function is called if a device is physically removed from the system or
 * if the driver module is being unloaded. It frees all resources allocated to
 * the device.
 *
 * Return:	0 Always
 */
static int xilinx_spi_remove(struct platform_device *pdev)
{
	struct spi_master *master = platform_get_drvdata(pdev);
	struct xilinx_spi *xspi = spi_master_get_devdata(master);
	void __iomem *regs_base = xspi->regs;

	/* Disable all the interrupts just in case */
	xspi->write_fn(0, regs_base + XIPIF_V123B_IIER_OFFSET);
	/* Disable the global IPIF interrupt */
	xspi->write_fn(0, regs_base + XIPIF_V123B_DGIER_OFFSET);

	pm_runtime_disable(&pdev->dev);

	clk_disable_unprepare(xspi->axi_clk);
	clk_disable_unprepare(xspi->axi4_clk);
	clk_disable_unprepare(xspi->spi_clk);

	spi_unregister_master(master);

	return 0;
}

/* work with hotplug and coldplug */
MODULE_ALIAS("platform:" XILINX_SPI_NAME);

static const struct of_device_id xilinx_spi_of_match[] = {
	{ .compatible = "xlnx,xps-spi-2.00.a", },
	{ .compatible = "xlnx,xps-spi-2.00.b", },
	{}
};
MODULE_DEVICE_TABLE(of, xilinx_spi_of_match);

static struct platform_driver xilinx_spi_driver = {
	.probe = xilinx_spi_probe,
	.remove = xilinx_spi_remove,
	.driver = {
		.name = XILINX_SPI_NAME,
		.of_match_table = xilinx_spi_of_match,
		.pm = &xilinx_spi_dev_pm_ops,
	},
};
module_platform_driver(xilinx_spi_driver);

MODULE_AUTHOR("MontaVista Software, Inc. <source@mvista.com>");
MODULE_DESCRIPTION("Xilinx SPI driver");
MODULE_LICENSE("GPL");<|MERGE_RESOLUTION|>--- conflicted
+++ resolved
@@ -487,136 +487,8 @@
 
 	pm_runtime_put_sync(&master->dev);
 
-<<<<<<< HEAD
-=======
 	return 0;
 }
-
-/**
- * xilinx_spi_runtime_resume - Runtime resume method for the SPI driver
- * @dev:	Address of the platform_device structure
- *
- * This function enables the clocks
- *
- * Return:	0 on success and error value on error
- */
-static int __maybe_unused xilinx_spi_runtime_resume(struct device *dev)
-{
-	struct spi_master *master = dev_get_drvdata(dev);
-	struct xilinx_spi *xspi = spi_master_get_devdata(master);
-	int ret;
-
-	ret = clk_enable(xspi->axi_clk);
-	if (ret) {
-		dev_err(dev, "Can not enable AXI clock\n");
-		return ret;
-	}
-
-	ret = clk_enable(xspi->axi4_clk);
-	if (ret) {
-		dev_err(dev, "Can not enable AXI4 clock\n");
-		goto clk_disable_axi_clk;
-	}
-
-	ret = clk_enable(xspi->spi_clk);
-	if (ret) {
-		dev_err(dev, "Can not enable SPI clock\n");
-		goto clk_disable_axi4_clk;
-	}
-
->>>>>>> 863b8ff9
-	return 0;
-
-clk_disable_axi4_clk:
-	clk_disable(xspi->axi4_clk);
-clk_disable_axi_clk:
-	clk_disable(xspi->axi_clk);
-
-	return ret;
-}
-
-/**
- * xilinx_spi_runtime_suspend - Runtime suspend method for the SPI driver
- * @dev:	Address of the platform_device structure
- *
- * This function disables the clocks
- *
- * Return:	Always 0
- */
-static int __maybe_unused xilinx_spi_runtime_suspend(struct device *dev)
-{
-	struct spi_master *master = dev_get_drvdata(dev);
-	struct xilinx_spi *xspi = spi_master_get_devdata(master);
-
-	clk_disable(xspi->axi_clk);
-	clk_disable(xspi->axi4_clk);
-	clk_disable(xspi->spi_clk);
-
-	return 0;
-}
-
-/**
- * xilinx_spi_resume - Resume method for the SPI driver
- * @dev:	Address of the platform_device structure
- *
- * The function starts the SPI driver queue and initializes the SPI
- * controller
- *
- * Return:	0 on success; error value otherwise
- */
-static int __maybe_unused xilinx_spi_resume(struct device *dev)
-{
-	struct spi_master *master = dev_get_drvdata(dev);
-	struct xilinx_spi *xspi = spi_master_get_devdata(master);
-	int ret = 0;
-
-	if (!pm_runtime_suspended(dev)) {
-		ret = xilinx_spi_runtime_resume(dev);
-		if (ret < 0)
-			return ret;
-	}
-
-	ret = spi_master_resume(master);
-	if (ret < 0) {
-		clk_disable(xspi->axi_clk);
-		clk_disable(xspi->axi4_clk);
-		clk_disable(xspi->spi_clk);
-	}
-
-	return ret;
-}
-
-
-/**
- * xilinx_spi_suspend - Suspend method for the SPI driver
- * @dev:	Address of the platform_device structure
- *
- * This function stops the SPI driver queue and disables the SPI controller
- *
- * Return:	Always 0
- */
-static int __maybe_unused xilinx_spi_suspend(struct device *dev)
-{
-	struct spi_master *master = dev_get_drvdata(dev);
-	int ret = 0;
-
-	ret = spi_master_suspend(master);
-	if (ret)
-		return ret;
-
-	if (!pm_runtime_suspended(dev))
-		xilinx_spi_runtime_suspend(dev);
-
-	xspi_unprepare_transfer_hardware(master);
-
-	return ret;
-}
-
-static const struct dev_pm_ops xilinx_spi_dev_pm_ops = {
-	SET_RUNTIME_PM_OPS(xilinx_spi_runtime_suspend,
-			   xilinx_spi_runtime_resume, NULL)
-	SET_SYSTEM_SLEEP_PM_OPS(xilinx_spi_suspend, xilinx_spi_resume)
-};
 
 /**
  * xilinx_spi_runtime_resume - Runtime resume method for the SPI driver
