// SPDX-License-Identifier: GPL-2.0-only
/*
 * Copyright 1993 by Theodore Ts'o.
 */
#include <linux/module.h>
#include <linux/moduleparam.h>
#include <linux/sched.h>
#include <linux/fs.h>
#include <linux/pagemap.h>
#include <linux/file.h>
#include <linux/stat.h>
#include <linux/errno.h>
#include <linux/major.h>
#include <linux/wait.h>
#include <linux/blkpg.h>
#include <linux/init.h>
#include <linux/swap.h>
#include <linux/slab.h>
#include <linux/compat.h>
#include <linux/suspend.h>
#include <linux/freezer.h>
#include <linux/mutex.h>
#include <linux/writeback.h>
#include <linux/completion.h>
#include <linux/highmem.h>
#include <linux/splice.h>
#include <linux/sysfs.h>
#include <linux/miscdevice.h>
#include <linux/falloc.h>
#include <linux/uio.h>
#include <linux/ioprio.h>
#include <linux/blk-cgroup.h>
#include <linux/sched/mm.h>
#include <linux/statfs.h>
#include <linux/uaccess.h>
#include <linux/blk-mq.h>
#include <linux/spinlock.h>
#include <uapi/linux/loop.h>

/* Possible states of device */
enum {
	Lo_unbound,
	Lo_bound,
	Lo_rundown,
	Lo_deleting,
};

struct loop_func_table;

struct loop_device {
	int		lo_number;
	loff_t		lo_offset;
	loff_t		lo_sizelimit;
	int		lo_flags;
	char		lo_file_name[LO_NAME_SIZE];

	struct file *	lo_backing_file;
	struct block_device *lo_device;

	gfp_t		old_gfp_mask;

	spinlock_t		lo_lock;
	int			lo_state;
	spinlock_t              lo_work_lock;
	struct workqueue_struct *workqueue;
	struct work_struct      rootcg_work;
	struct list_head        rootcg_cmd_list;
	struct list_head        idle_worker_list;
	struct rb_root          worker_tree;
	struct timer_list       timer;
	bool			use_dio;
	bool			sysfs_inited;

	struct request_queue	*lo_queue;
	struct blk_mq_tag_set	tag_set;
	struct gendisk		*lo_disk;
	struct mutex		lo_mutex;
	bool			idr_visible;
};

struct loop_cmd {
	struct list_head list_entry;
	bool use_aio; /* use AIO interface to handle I/O */
	atomic_t ref; /* only for aio */
	long ret;
	struct kiocb iocb;
	struct bio_vec *bvec;
	struct cgroup_subsys_state *blkcg_css;
	struct cgroup_subsys_state *memcg_css;
};

#define LOOP_IDLE_WORKER_TIMEOUT (60 * HZ)
#define LOOP_DEFAULT_HW_Q_DEPTH 128

static DEFINE_IDR(loop_index_idr);
static DEFINE_MUTEX(loop_ctl_mutex);
static DEFINE_MUTEX(loop_validate_mutex);

/**
 * loop_global_lock_killable() - take locks for safe loop_validate_file() test
 *
 * @lo: struct loop_device
 * @global: true if @lo is about to bind another "struct loop_device", false otherwise
 *
 * Returns 0 on success, -EINTR otherwise.
 *
 * Since loop_validate_file() traverses on other "struct loop_device" if
 * is_loop_device() is true, we need a global lock for serializing concurrent
 * loop_configure()/loop_change_fd()/__loop_clr_fd() calls.
 */
static int loop_global_lock_killable(struct loop_device *lo, bool global)
{
	int err;

	if (global) {
		err = mutex_lock_killable(&loop_validate_mutex);
		if (err)
			return err;
	}
	err = mutex_lock_killable(&lo->lo_mutex);
	if (err && global)
		mutex_unlock(&loop_validate_mutex);
	return err;
}

/**
 * loop_global_unlock() - release locks taken by loop_global_lock_killable()
 *
 * @lo: struct loop_device
 * @global: true if @lo was about to bind another "struct loop_device", false otherwise
 */
static void loop_global_unlock(struct loop_device *lo, bool global)
{
	mutex_unlock(&lo->lo_mutex);
	if (global)
		mutex_unlock(&loop_validate_mutex);
}

static int max_part;
static int part_shift;

static loff_t get_size(loff_t offset, loff_t sizelimit, struct file *file)
{
	loff_t loopsize;

	/* Compute loopsize in bytes */
	loopsize = i_size_read(file->f_mapping->host);
	if (offset > 0)
		loopsize -= offset;
	/* offset is beyond i_size, weird but possible */
	if (loopsize < 0)
		return 0;

	if (sizelimit > 0 && sizelimit < loopsize)
		loopsize = sizelimit;
	/*
	 * Unfortunately, if we want to do I/O on the device,
	 * the number of 512-byte sectors has to fit into a sector_t.
	 */
	return loopsize >> 9;
}

static loff_t get_loop_size(struct loop_device *lo, struct file *file)
{
	return get_size(lo->lo_offset, lo->lo_sizelimit, file);
}

static void __loop_update_dio(struct loop_device *lo, bool dio)
{
	struct file *file = lo->lo_backing_file;
	struct address_space *mapping = file->f_mapping;
	struct inode *inode = mapping->host;
	unsigned short sb_bsize = 0;
	unsigned dio_align = 0;
	bool use_dio;

	if (inode->i_sb->s_bdev) {
		sb_bsize = bdev_logical_block_size(inode->i_sb->s_bdev);
		dio_align = sb_bsize - 1;
	}

	/*
	 * We support direct I/O only if lo_offset is aligned with the
	 * logical I/O size of backing device, and the logical block
	 * size of loop is bigger than the backing device's.
	 *
	 * TODO: the above condition may be loosed in the future, and
	 * direct I/O may be switched runtime at that time because most
	 * of requests in sane applications should be PAGE_SIZE aligned
	 */
	if (dio) {
		if (queue_logical_block_size(lo->lo_queue) >= sb_bsize &&
		    !(lo->lo_offset & dio_align) &&
		    (file->f_mode & FMODE_CAN_ODIRECT))
			use_dio = true;
		else
			use_dio = false;
	} else {
		use_dio = false;
	}

	if (lo->use_dio == use_dio)
		return;

	/* flush dirty pages before changing direct IO */
	vfs_fsync(file, 0);

	/*
	 * The flag of LO_FLAGS_DIRECT_IO is handled similarly with
	 * LO_FLAGS_READ_ONLY, both are set from kernel, and losetup
	 * will get updated by ioctl(LOOP_GET_STATUS)
	 */
	if (lo->lo_state == Lo_bound)
		blk_mq_freeze_queue(lo->lo_queue);
	lo->use_dio = use_dio;
	if (use_dio) {
		blk_queue_flag_clear(QUEUE_FLAG_NOMERGES, lo->lo_queue);
		lo->lo_flags |= LO_FLAGS_DIRECT_IO;
	} else {
		blk_queue_flag_set(QUEUE_FLAG_NOMERGES, lo->lo_queue);
		lo->lo_flags &= ~LO_FLAGS_DIRECT_IO;
	}
	if (lo->lo_state == Lo_bound)
		blk_mq_unfreeze_queue(lo->lo_queue);
}

/**
 * loop_set_size() - sets device size and notifies userspace
 * @lo: struct loop_device to set the size for
 * @size: new size of the loop device
 *
 * Callers must validate that the size passed into this function fits into
 * a sector_t, eg using loop_validate_size()
 */
static void loop_set_size(struct loop_device *lo, loff_t size)
{
	if (!set_capacity_and_notify(lo->lo_disk, size))
		kobject_uevent(&disk_to_dev(lo->lo_disk)->kobj, KOBJ_CHANGE);
}

static int lo_write_bvec(struct file *file, struct bio_vec *bvec, loff_t *ppos)
{
	struct iov_iter i;
	ssize_t bw;

	iov_iter_bvec(&i, ITER_SOURCE, bvec, 1, bvec->bv_len);

	file_start_write(file);
	bw = vfs_iter_write(file, &i, ppos, 0);
	file_end_write(file);

	if (likely(bw ==  bvec->bv_len))
		return 0;

	printk_ratelimited(KERN_ERR
		"loop: Write error at byte offset %llu, length %i.\n",
		(unsigned long long)*ppos, bvec->bv_len);
	if (bw >= 0)
		bw = -EIO;
	return bw;
}

static int lo_write_simple(struct loop_device *lo, struct request *rq,
		loff_t pos)
{
	struct bio_vec bvec;
	struct req_iterator iter;
	int ret = 0;

	rq_for_each_segment(bvec, rq, iter) {
		ret = lo_write_bvec(lo->lo_backing_file, &bvec, &pos);
		if (ret < 0)
			break;
		cond_resched();
	}

	return ret;
}

static int lo_read_simple(struct loop_device *lo, struct request *rq,
		loff_t pos)
{
	struct bio_vec bvec;
	struct req_iterator iter;
	struct iov_iter i;
	ssize_t len;

	rq_for_each_segment(bvec, rq, iter) {
		iov_iter_bvec(&i, ITER_DEST, &bvec, 1, bvec.bv_len);
		len = vfs_iter_read(lo->lo_backing_file, &i, &pos, 0);
		if (len < 0)
			return len;

		flush_dcache_page(bvec.bv_page);

		if (len != bvec.bv_len) {
			struct bio *bio;

			__rq_for_each_bio(bio, rq)
				zero_fill_bio(bio);
			break;
		}
		cond_resched();
	}

	return 0;
}

static int lo_fallocate(struct loop_device *lo, struct request *rq, loff_t pos,
			int mode)
{
	/*
	 * We use fallocate to manipulate the space mappings used by the image
	 * a.k.a. discard/zerorange.
	 */
	struct file *file = lo->lo_backing_file;
	int ret;

	mode |= FALLOC_FL_KEEP_SIZE;

	if (!bdev_max_discard_sectors(lo->lo_device))
		return -EOPNOTSUPP;

	ret = file->f_op->fallocate(file, mode, pos, blk_rq_bytes(rq));
	if (unlikely(ret && ret != -EINVAL && ret != -EOPNOTSUPP))
		return -EIO;
	return ret;
}

static int lo_req_flush(struct loop_device *lo, struct request *rq)
{
	int ret = vfs_fsync(lo->lo_backing_file, 0);
	if (unlikely(ret && ret != -EINVAL))
		ret = -EIO;

	return ret;
}

static void lo_complete_rq(struct request *rq)
{
	struct loop_cmd *cmd = blk_mq_rq_to_pdu(rq);
	blk_status_t ret = BLK_STS_OK;

	if (!cmd->use_aio || cmd->ret < 0 || cmd->ret == blk_rq_bytes(rq) ||
	    req_op(rq) != REQ_OP_READ) {
		if (cmd->ret < 0)
			ret = errno_to_blk_status(cmd->ret);
		goto end_io;
	}

	/*
	 * Short READ - if we got some data, advance our request and
	 * retry it. If we got no data, end the rest with EIO.
	 */
	if (cmd->ret) {
		blk_update_request(rq, BLK_STS_OK, cmd->ret);
		cmd->ret = 0;
		blk_mq_requeue_request(rq, true);
	} else {
		if (cmd->use_aio) {
			struct bio *bio = rq->bio;

			while (bio) {
				zero_fill_bio(bio);
				bio = bio->bi_next;
			}
		}
		ret = BLK_STS_IOERR;
end_io:
		blk_mq_end_request(rq, ret);
	}
}

static void lo_rw_aio_do_completion(struct loop_cmd *cmd)
{
	struct request *rq = blk_mq_rq_from_pdu(cmd);

	if (!atomic_dec_and_test(&cmd->ref))
		return;
	kfree(cmd->bvec);
	cmd->bvec = NULL;
	if (likely(!blk_should_fake_timeout(rq->q)))
		blk_mq_complete_request(rq);
}

static void lo_rw_aio_complete(struct kiocb *iocb, long ret)
{
	struct loop_cmd *cmd = container_of(iocb, struct loop_cmd, iocb);

	cmd->ret = ret;
	lo_rw_aio_do_completion(cmd);
}

static int lo_rw_aio(struct loop_device *lo, struct loop_cmd *cmd,
		     loff_t pos, int rw)
{
	struct iov_iter iter;
	struct req_iterator rq_iter;
	struct bio_vec *bvec;
	struct request *rq = blk_mq_rq_from_pdu(cmd);
	struct bio *bio = rq->bio;
	struct file *file = lo->lo_backing_file;
	struct bio_vec tmp;
	unsigned int offset;
	int nr_bvec = 0;
	int ret;

	rq_for_each_bvec(tmp, rq, rq_iter)
		nr_bvec++;

	if (rq->bio != rq->biotail) {

		bvec = kmalloc_array(nr_bvec, sizeof(struct bio_vec),
				     GFP_NOIO);
		if (!bvec)
			return -EIO;
		cmd->bvec = bvec;

		/*
		 * The bios of the request may be started from the middle of
		 * the 'bvec' because of bio splitting, so we can't directly
		 * copy bio->bi_iov_vec to new bvec. The rq_for_each_bvec
		 * API will take care of all details for us.
		 */
		rq_for_each_bvec(tmp, rq, rq_iter) {
			*bvec = tmp;
			bvec++;
		}
		bvec = cmd->bvec;
		offset = 0;
	} else {
		/*
		 * Same here, this bio may be started from the middle of the
		 * 'bvec' because of bio splitting, so offset from the bvec
		 * must be passed to iov iterator
		 */
		offset = bio->bi_iter.bi_bvec_done;
		bvec = __bvec_iter_bvec(bio->bi_io_vec, bio->bi_iter);
	}
	atomic_set(&cmd->ref, 2);

	iov_iter_bvec(&iter, rw, bvec, nr_bvec, blk_rq_bytes(rq));
	iter.iov_offset = offset;

	cmd->iocb.ki_pos = pos;
	cmd->iocb.ki_filp = file;
	cmd->iocb.ki_complete = lo_rw_aio_complete;
	cmd->iocb.ki_flags = IOCB_DIRECT;
	cmd->iocb.ki_ioprio = IOPRIO_PRIO_VALUE(IOPRIO_CLASS_NONE, 0);

	if (rw == ITER_SOURCE)
		ret = call_write_iter(file, &cmd->iocb, &iter);
	else
		ret = call_read_iter(file, &cmd->iocb, &iter);

	lo_rw_aio_do_completion(cmd);

	if (ret != -EIOCBQUEUED)
		lo_rw_aio_complete(&cmd->iocb, ret);
	return 0;
}

static int do_req_filebacked(struct loop_device *lo, struct request *rq)
{
	struct loop_cmd *cmd = blk_mq_rq_to_pdu(rq);
	loff_t pos = ((loff_t) blk_rq_pos(rq) << 9) + lo->lo_offset;

	/*
	 * lo_write_simple and lo_read_simple should have been covered
	 * by io submit style function like lo_rw_aio(), one blocker
	 * is that lo_read_simple() need to call flush_dcache_page after
	 * the page is written from kernel, and it isn't easy to handle
	 * this in io submit style function which submits all segments
	 * of the req at one time. And direct read IO doesn't need to
	 * run flush_dcache_page().
	 */
	switch (req_op(rq)) {
	case REQ_OP_FLUSH:
		return lo_req_flush(lo, rq);
	case REQ_OP_WRITE_ZEROES:
		/*
		 * If the caller doesn't want deallocation, call zeroout to
		 * write zeroes the range.  Otherwise, punch them out.
		 */
		return lo_fallocate(lo, rq, pos,
			(rq->cmd_flags & REQ_NOUNMAP) ?
				FALLOC_FL_ZERO_RANGE :
				FALLOC_FL_PUNCH_HOLE);
	case REQ_OP_DISCARD:
		return lo_fallocate(lo, rq, pos, FALLOC_FL_PUNCH_HOLE);
	case REQ_OP_WRITE:
		if (cmd->use_aio)
			return lo_rw_aio(lo, cmd, pos, ITER_SOURCE);
		else
			return lo_write_simple(lo, rq, pos);
	case REQ_OP_READ:
		if (cmd->use_aio)
			return lo_rw_aio(lo, cmd, pos, ITER_DEST);
		else
			return lo_read_simple(lo, rq, pos);
	default:
		WARN_ON_ONCE(1);
		return -EIO;
	}
}

static inline void loop_update_dio(struct loop_device *lo)
{
	__loop_update_dio(lo, (lo->lo_backing_file->f_flags & O_DIRECT) |
				lo->use_dio);
}

static void loop_reread_partitions(struct loop_device *lo)
{
	int rc;

	mutex_lock(&lo->lo_disk->open_mutex);
	rc = bdev_disk_changed(lo->lo_disk, false);
	mutex_unlock(&lo->lo_disk->open_mutex);
	if (rc)
		pr_warn("%s: partition scan of loop%d (%s) failed (rc=%d)\n",
			__func__, lo->lo_number, lo->lo_file_name, rc);
}

static inline int is_loop_device(struct file *file)
{
	struct inode *i = file->f_mapping->host;

	return i && S_ISBLK(i->i_mode) && imajor(i) == LOOP_MAJOR;
}

static int loop_validate_file(struct file *file, struct block_device *bdev)
{
	struct inode	*inode = file->f_mapping->host;
	struct file	*f = file;

	/* Avoid recursion */
	while (is_loop_device(f)) {
		struct loop_device *l;

		lockdep_assert_held(&loop_validate_mutex);
		if (f->f_mapping->host->i_rdev == bdev->bd_dev)
			return -EBADF;

		l = I_BDEV(f->f_mapping->host)->bd_disk->private_data;
		if (l->lo_state != Lo_bound)
			return -EINVAL;
		/* Order wrt setting lo->lo_backing_file in loop_configure(). */
		rmb();
		f = l->lo_backing_file;
	}
	if (!S_ISREG(inode->i_mode) && !S_ISBLK(inode->i_mode))
		return -EINVAL;
	return 0;
}

/*
 * loop_change_fd switched the backing store of a loopback device to
 * a new file. This is useful for operating system installers to free up
 * the original file and in High Availability environments to switch to
 * an alternative location for the content in case of server meltdown.
 * This can only work if the loop device is used read-only, and if the
 * new backing store is the same size and type as the old backing store.
 */
static int loop_change_fd(struct loop_device *lo, struct block_device *bdev,
			  unsigned int arg)
{
	struct file *file = fget(arg);
	struct file *old_file;
	int error;
	bool partscan;
	bool is_loop;

	if (!file)
		return -EBADF;

	/* suppress uevents while reconfiguring the device */
	dev_set_uevent_suppress(disk_to_dev(lo->lo_disk), 1);

	is_loop = is_loop_device(file);
	error = loop_global_lock_killable(lo, is_loop);
	if (error)
		goto out_putf;
	error = -ENXIO;
	if (lo->lo_state != Lo_bound)
		goto out_err;

	/* the loop device has to be read-only */
	error = -EINVAL;
	if (!(lo->lo_flags & LO_FLAGS_READ_ONLY))
		goto out_err;

	error = loop_validate_file(file, bdev);
	if (error)
		goto out_err;

	old_file = lo->lo_backing_file;

	error = -EINVAL;

	/* size of the new backing store needs to be the same */
	if (get_loop_size(lo, file) != get_loop_size(lo, old_file))
		goto out_err;

	/* and ... switch */
	disk_force_media_change(lo->lo_disk);
	blk_mq_freeze_queue(lo->lo_queue);
	mapping_set_gfp_mask(old_file->f_mapping, lo->old_gfp_mask);
	lo->lo_backing_file = file;
	lo->old_gfp_mask = mapping_gfp_mask(file->f_mapping);
	mapping_set_gfp_mask(file->f_mapping,
			     lo->old_gfp_mask & ~(__GFP_IO|__GFP_FS));
	loop_update_dio(lo);
	blk_mq_unfreeze_queue(lo->lo_queue);
	partscan = lo->lo_flags & LO_FLAGS_PARTSCAN;
	loop_global_unlock(lo, is_loop);

	/*
	 * Flush loop_validate_file() before fput(), for l->lo_backing_file
	 * might be pointing at old_file which might be the last reference.
	 */
	if (!is_loop) {
		mutex_lock(&loop_validate_mutex);
		mutex_unlock(&loop_validate_mutex);
	}
	/*
	 * We must drop file reference outside of lo_mutex as dropping
	 * the file ref can take open_mutex which creates circular locking
	 * dependency.
	 */
	fput(old_file);
	if (partscan)
		loop_reread_partitions(lo);

	error = 0;
done:
	/* enable and uncork uevent now that we are done */
	dev_set_uevent_suppress(disk_to_dev(lo->lo_disk), 0);
	return error;

out_err:
	loop_global_unlock(lo, is_loop);
out_putf:
	fput(file);
	goto done;
}

/* loop sysfs attributes */

static ssize_t loop_attr_show(struct device *dev, char *page,
			      ssize_t (*callback)(struct loop_device *, char *))
{
	struct gendisk *disk = dev_to_disk(dev);
	struct loop_device *lo = disk->private_data;

	return callback(lo, page);
}

#define LOOP_ATTR_RO(_name)						\
static ssize_t loop_attr_##_name##_show(struct loop_device *, char *);	\
static ssize_t loop_attr_do_show_##_name(struct device *d,		\
				struct device_attribute *attr, char *b)	\
{									\
	return loop_attr_show(d, b, loop_attr_##_name##_show);		\
}									\
static struct device_attribute loop_attr_##_name =			\
	__ATTR(_name, 0444, loop_attr_do_show_##_name, NULL);

static ssize_t loop_attr_backing_file_show(struct loop_device *lo, char *buf)
{
	ssize_t ret;
	char *p = NULL;

	spin_lock_irq(&lo->lo_lock);
	if (lo->lo_backing_file)
		p = file_path(lo->lo_backing_file, buf, PAGE_SIZE - 1);
	spin_unlock_irq(&lo->lo_lock);

	if (IS_ERR_OR_NULL(p))
		ret = PTR_ERR(p);
	else {
		ret = strlen(p);
		memmove(buf, p, ret);
		buf[ret++] = '\n';
		buf[ret] = 0;
	}

	return ret;
}

static ssize_t loop_attr_offset_show(struct loop_device *lo, char *buf)
{
	return sysfs_emit(buf, "%llu\n", (unsigned long long)lo->lo_offset);
}

static ssize_t loop_attr_sizelimit_show(struct loop_device *lo, char *buf)
{
	return sysfs_emit(buf, "%llu\n", (unsigned long long)lo->lo_sizelimit);
}

static ssize_t loop_attr_autoclear_show(struct loop_device *lo, char *buf)
{
	int autoclear = (lo->lo_flags & LO_FLAGS_AUTOCLEAR);

	return sysfs_emit(buf, "%s\n", autoclear ? "1" : "0");
}

static ssize_t loop_attr_partscan_show(struct loop_device *lo, char *buf)
{
	int partscan = (lo->lo_flags & LO_FLAGS_PARTSCAN);

	return sysfs_emit(buf, "%s\n", partscan ? "1" : "0");
}

static ssize_t loop_attr_dio_show(struct loop_device *lo, char *buf)
{
	int dio = (lo->lo_flags & LO_FLAGS_DIRECT_IO);

	return sysfs_emit(buf, "%s\n", dio ? "1" : "0");
}

LOOP_ATTR_RO(backing_file);
LOOP_ATTR_RO(offset);
LOOP_ATTR_RO(sizelimit);
LOOP_ATTR_RO(autoclear);
LOOP_ATTR_RO(partscan);
LOOP_ATTR_RO(dio);

static struct attribute *loop_attrs[] = {
	&loop_attr_backing_file.attr,
	&loop_attr_offset.attr,
	&loop_attr_sizelimit.attr,
	&loop_attr_autoclear.attr,
	&loop_attr_partscan.attr,
	&loop_attr_dio.attr,
	NULL,
};

static struct attribute_group loop_attribute_group = {
	.name = "loop",
	.attrs= loop_attrs,
};

static void loop_sysfs_init(struct loop_device *lo)
{
	lo->sysfs_inited = !sysfs_create_group(&disk_to_dev(lo->lo_disk)->kobj,
						&loop_attribute_group);
}

static void loop_sysfs_exit(struct loop_device *lo)
{
	if (lo->sysfs_inited)
		sysfs_remove_group(&disk_to_dev(lo->lo_disk)->kobj,
				   &loop_attribute_group);
}

static void loop_config_discard(struct loop_device *lo)
{
	struct file *file = lo->lo_backing_file;
	struct inode *inode = file->f_mapping->host;
	struct request_queue *q = lo->lo_queue;
	u32 granularity, max_discard_sectors;

	/*
	 * If the backing device is a block device, mirror its zeroing
	 * capability. Set the discard sectors to the block device's zeroing
	 * capabilities because loop discards result in blkdev_issue_zeroout(),
	 * not blkdev_issue_discard(). This maintains consistent behavior with
	 * file-backed loop devices: discarded regions read back as zero.
	 */
	if (S_ISBLK(inode->i_mode)) {
		struct request_queue *backingq = bdev_get_queue(I_BDEV(inode));

		max_discard_sectors = backingq->limits.max_write_zeroes_sectors;
		granularity = bdev_discard_granularity(I_BDEV(inode)) ?:
			queue_physical_block_size(backingq);

	/*
	 * We use punch hole to reclaim the free space used by the
	 * image a.k.a. discard.
	 */
	} else if (!file->f_op->fallocate) {
		max_discard_sectors = 0;
		granularity = 0;

	} else {
		struct kstatfs sbuf;

		max_discard_sectors = UINT_MAX >> 9;
		if (!vfs_statfs(&file->f_path, &sbuf))
			granularity = sbuf.f_bsize;
		else
			max_discard_sectors = 0;
	}

	if (max_discard_sectors) {
		q->limits.discard_granularity = granularity;
		blk_queue_max_discard_sectors(q, max_discard_sectors);
		blk_queue_max_write_zeroes_sectors(q, max_discard_sectors);
	} else {
		q->limits.discard_granularity = 0;
		blk_queue_max_discard_sectors(q, 0);
		blk_queue_max_write_zeroes_sectors(q, 0);
	}
}

struct loop_worker {
	struct rb_node rb_node;
	struct work_struct work;
	struct list_head cmd_list;
	struct list_head idle_list;
	struct loop_device *lo;
	struct cgroup_subsys_state *blkcg_css;
	unsigned long last_ran_at;
};

static void loop_workfn(struct work_struct *work);

#ifdef CONFIG_BLK_CGROUP
static inline int queue_on_root_worker(struct cgroup_subsys_state *css)
{
	return !css || css == blkcg_root_css;
}
#else
static inline int queue_on_root_worker(struct cgroup_subsys_state *css)
{
	return !css;
}
#endif

static void loop_queue_work(struct loop_device *lo, struct loop_cmd *cmd)
{
	struct rb_node **node, *parent = NULL;
	struct loop_worker *cur_worker, *worker = NULL;
	struct work_struct *work;
	struct list_head *cmd_list;

	spin_lock_irq(&lo->lo_work_lock);

	if (queue_on_root_worker(cmd->blkcg_css))
		goto queue_work;

	node = &lo->worker_tree.rb_node;

	while (*node) {
		parent = *node;
		cur_worker = container_of(*node, struct loop_worker, rb_node);
		if (cur_worker->blkcg_css == cmd->blkcg_css) {
			worker = cur_worker;
			break;
		} else if ((long)cur_worker->blkcg_css < (long)cmd->blkcg_css) {
			node = &(*node)->rb_left;
		} else {
			node = &(*node)->rb_right;
		}
	}
	if (worker)
		goto queue_work;

	worker = kzalloc(sizeof(struct loop_worker), GFP_NOWAIT | __GFP_NOWARN);
	/*
	 * In the event we cannot allocate a worker, just queue on the
	 * rootcg worker and issue the I/O as the rootcg
	 */
	if (!worker) {
		cmd->blkcg_css = NULL;
		if (cmd->memcg_css)
			css_put(cmd->memcg_css);
		cmd->memcg_css = NULL;
		goto queue_work;
	}

	worker->blkcg_css = cmd->blkcg_css;
	css_get(worker->blkcg_css);
	INIT_WORK(&worker->work, loop_workfn);
	INIT_LIST_HEAD(&worker->cmd_list);
	INIT_LIST_HEAD(&worker->idle_list);
	worker->lo = lo;
	rb_link_node(&worker->rb_node, parent, node);
	rb_insert_color(&worker->rb_node, &lo->worker_tree);
queue_work:
	if (worker) {
		/*
		 * We need to remove from the idle list here while
		 * holding the lock so that the idle timer doesn't
		 * free the worker
		 */
		if (!list_empty(&worker->idle_list))
			list_del_init(&worker->idle_list);
		work = &worker->work;
		cmd_list = &worker->cmd_list;
	} else {
		work = &lo->rootcg_work;
		cmd_list = &lo->rootcg_cmd_list;
	}
	list_add_tail(&cmd->list_entry, cmd_list);
	queue_work(lo->workqueue, work);
	spin_unlock_irq(&lo->lo_work_lock);
}

static void loop_set_timer(struct loop_device *lo)
{
	timer_reduce(&lo->timer, jiffies + LOOP_IDLE_WORKER_TIMEOUT);
}

static void loop_free_idle_workers(struct loop_device *lo, bool delete_all)
{
	struct loop_worker *pos, *worker;

	spin_lock_irq(&lo->lo_work_lock);
	list_for_each_entry_safe(worker, pos, &lo->idle_worker_list,
				idle_list) {
		if (!delete_all &&
		    time_is_after_jiffies(worker->last_ran_at +
					  LOOP_IDLE_WORKER_TIMEOUT))
			break;
		list_del(&worker->idle_list);
		rb_erase(&worker->rb_node, &lo->worker_tree);
		css_put(worker->blkcg_css);
		kfree(worker);
	}
	if (!list_empty(&lo->idle_worker_list))
		loop_set_timer(lo);
	spin_unlock_irq(&lo->lo_work_lock);
}

static void loop_free_idle_workers_timer(struct timer_list *timer)
{
	struct loop_device *lo = container_of(timer, struct loop_device, timer);

	return loop_free_idle_workers(lo, false);
}

static void loop_update_rotational(struct loop_device *lo)
{
	struct file *file = lo->lo_backing_file;
	struct inode *file_inode = file->f_mapping->host;
	struct block_device *file_bdev = file_inode->i_sb->s_bdev;
	struct request_queue *q = lo->lo_queue;
	bool nonrot = true;

	/* not all filesystems (e.g. tmpfs) have a sb->s_bdev */
	if (file_bdev)
		nonrot = bdev_nonrot(file_bdev);

	if (nonrot)
		blk_queue_flag_set(QUEUE_FLAG_NONROT, q);
	else
		blk_queue_flag_clear(QUEUE_FLAG_NONROT, q);
}

/**
 * loop_set_status_from_info - configure device from loop_info
 * @lo: struct loop_device to configure
 * @info: struct loop_info64 to configure the device with
 *
 * Configures the loop device parameters according to the passed
 * in loop_info64 configuration.
 */
static int
loop_set_status_from_info(struct loop_device *lo,
			  const struct loop_info64 *info)
{
	if ((unsigned int) info->lo_encrypt_key_size > LO_KEY_SIZE)
		return -EINVAL;

	switch (info->lo_encrypt_type) {
	case LO_CRYPT_NONE:
		break;
	case LO_CRYPT_XOR:
		pr_warn("support for the xor transformation has been removed.\n");
		return -EINVAL;
	case LO_CRYPT_CRYPTOAPI:
		pr_warn("support for cryptoloop has been removed.  Use dm-crypt instead.\n");
		return -EINVAL;
	default:
		return -EINVAL;
	}

	/* Avoid assigning overflow values */
	if (info->lo_offset > LLONG_MAX || info->lo_sizelimit > LLONG_MAX)
		return -EOVERFLOW;

	lo->lo_offset = info->lo_offset;
	lo->lo_sizelimit = info->lo_sizelimit;

	memcpy(lo->lo_file_name, info->lo_file_name, LO_NAME_SIZE);
	lo->lo_file_name[LO_NAME_SIZE-1] = 0;
	lo->lo_flags = info->lo_flags;
	return 0;
}

static int loop_configure(struct loop_device *lo, blk_mode_t mode,
			  struct block_device *bdev,
			  const struct loop_config *config)
{
	struct file *file = fget(config->fd);
	struct inode *inode;
	struct address_space *mapping;
	int error;
	loff_t size;
	bool partscan;
	unsigned short bsize;
	bool is_loop;

	if (!file)
		return -EBADF;
	is_loop = is_loop_device(file);

	/* This is safe, since we have a reference from open(). */
	__module_get(THIS_MODULE);

	/*
	 * If we don't hold exclusive handle for the device, upgrade to it
	 * here to avoid changing device under exclusive owner.
	 */
	if (!(mode & BLK_OPEN_EXCL)) {
		error = bd_prepare_to_claim(bdev, loop_configure, NULL);
		if (error)
			goto out_putf;
	}

	error = loop_global_lock_killable(lo, is_loop);
	if (error)
		goto out_bdev;

	error = -EBUSY;
	if (lo->lo_state != Lo_unbound)
		goto out_unlock;

	error = loop_validate_file(file, bdev);
	if (error)
		goto out_unlock;

	mapping = file->f_mapping;
	inode = mapping->host;

	if ((config->info.lo_flags & ~LOOP_CONFIGURE_SETTABLE_FLAGS) != 0) {
		error = -EINVAL;
		goto out_unlock;
	}

	if (config->block_size) {
		error = blk_validate_block_size(config->block_size);
		if (error)
			goto out_unlock;
	}

	error = loop_set_status_from_info(lo, &config->info);
	if (error)
		goto out_unlock;

	if (!(file->f_mode & FMODE_WRITE) || !(mode & BLK_OPEN_WRITE) ||
	    !file->f_op->write_iter)
		lo->lo_flags |= LO_FLAGS_READ_ONLY;

	if (!lo->workqueue) {
		lo->workqueue = alloc_workqueue("loop%d",
						WQ_UNBOUND | WQ_FREEZABLE,
						0, lo->lo_number);
		if (!lo->workqueue) {
			error = -ENOMEM;
			goto out_unlock;
		}
	}

	/* suppress uevents while reconfiguring the device */
	dev_set_uevent_suppress(disk_to_dev(lo->lo_disk), 1);

	disk_force_media_change(lo->lo_disk);
	set_disk_ro(lo->lo_disk, (lo->lo_flags & LO_FLAGS_READ_ONLY) != 0);

	lo->use_dio = lo->lo_flags & LO_FLAGS_DIRECT_IO;
	lo->lo_device = bdev;
	lo->lo_backing_file = file;
	lo->old_gfp_mask = mapping_gfp_mask(mapping);
	mapping_set_gfp_mask(mapping, lo->old_gfp_mask & ~(__GFP_IO|__GFP_FS));

	if (!(lo->lo_flags & LO_FLAGS_READ_ONLY) && file->f_op->fsync)
		blk_queue_write_cache(lo->lo_queue, true, false);

	if (config->block_size)
		bsize = config->block_size;
	else if ((lo->lo_backing_file->f_flags & O_DIRECT) && inode->i_sb->s_bdev)
		/* In case of direct I/O, match underlying block size */
		bsize = bdev_logical_block_size(inode->i_sb->s_bdev);
	else
		bsize = 512;

	blk_queue_logical_block_size(lo->lo_queue, bsize);
	blk_queue_physical_block_size(lo->lo_queue, bsize);
	blk_queue_io_min(lo->lo_queue, bsize);

	loop_config_discard(lo);
	loop_update_rotational(lo);
	loop_update_dio(lo);
	loop_sysfs_init(lo);

	size = get_loop_size(lo, file);
	loop_set_size(lo, size);

	/* Order wrt reading lo_state in loop_validate_file(). */
	wmb();

	lo->lo_state = Lo_bound;
	if (part_shift)
		lo->lo_flags |= LO_FLAGS_PARTSCAN;
	partscan = lo->lo_flags & LO_FLAGS_PARTSCAN;
	if (partscan)
		clear_bit(GD_SUPPRESS_PART_SCAN, &lo->lo_disk->state);

	/* enable and uncork uevent now that we are done */
	dev_set_uevent_suppress(disk_to_dev(lo->lo_disk), 0);

	loop_global_unlock(lo, is_loop);
	if (partscan)
		loop_reread_partitions(lo);

	if (!(mode & BLK_OPEN_EXCL))
		bd_abort_claiming(bdev, loop_configure);

	return 0;

out_unlock:
	loop_global_unlock(lo, is_loop);
out_bdev:
	if (!(mode & BLK_OPEN_EXCL))
		bd_abort_claiming(bdev, loop_configure);
out_putf:
	fput(file);
	/* This is safe: open() is still holding a reference. */
	module_put(THIS_MODULE);
	return error;
}

static void __loop_clr_fd(struct loop_device *lo, bool release)
{
	struct file *filp;
	gfp_t gfp = lo->old_gfp_mask;

	if (test_bit(QUEUE_FLAG_WC, &lo->lo_queue->queue_flags))
		blk_queue_write_cache(lo->lo_queue, false, false);

	/*
	 * Freeze the request queue when unbinding on a live file descriptor and
	 * thus an open device.  When called from ->release we are guaranteed
	 * that there is no I/O in progress already.
	 */
	if (!release)
		blk_mq_freeze_queue(lo->lo_queue);

	spin_lock_irq(&lo->lo_lock);
	filp = lo->lo_backing_file;
	lo->lo_backing_file = NULL;
	spin_unlock_irq(&lo->lo_lock);

	lo->lo_device = NULL;
	lo->lo_offset = 0;
	lo->lo_sizelimit = 0;
	memset(lo->lo_file_name, 0, LO_NAME_SIZE);
	blk_queue_logical_block_size(lo->lo_queue, 512);
	blk_queue_physical_block_size(lo->lo_queue, 512);
	blk_queue_io_min(lo->lo_queue, 512);
	invalidate_disk(lo->lo_disk);
	loop_sysfs_exit(lo);
	/* let user-space know about this change */
	kobject_uevent(&disk_to_dev(lo->lo_disk)->kobj, KOBJ_CHANGE);
	mapping_set_gfp_mask(filp->f_mapping, gfp);
	/* This is safe: open() is still holding a reference. */
	module_put(THIS_MODULE);
	if (!release)
		blk_mq_unfreeze_queue(lo->lo_queue);

	disk_force_media_change(lo->lo_disk);

	if (lo->lo_flags & LO_FLAGS_PARTSCAN) {
		int err;

		/*
		 * open_mutex has been held already in release path, so don't
		 * acquire it if this function is called in such case.
		 *
		 * If the reread partition isn't from release path, lo_refcnt
		 * must be at least one and it can only become zero when the
		 * current holder is released.
		 */
		if (!release)
			mutex_lock(&lo->lo_disk->open_mutex);
		err = bdev_disk_changed(lo->lo_disk, false);
		if (!release)
			mutex_unlock(&lo->lo_disk->open_mutex);
		if (err)
			pr_warn("%s: partition scan of loop%d failed (rc=%d)\n",
				__func__, lo->lo_number, err);
		/* Device is gone, no point in returning error */
	}

	/*
	 * lo->lo_state is set to Lo_unbound here after above partscan has
	 * finished. There cannot be anybody else entering __loop_clr_fd() as
	 * Lo_rundown state protects us from all the other places trying to
	 * change the 'lo' device.
	 */
	lo->lo_flags = 0;
	if (!part_shift)
		set_bit(GD_SUPPRESS_PART_SCAN, &lo->lo_disk->state);
	mutex_lock(&lo->lo_mutex);
	lo->lo_state = Lo_unbound;
	mutex_unlock(&lo->lo_mutex);

	/*
	 * Need not hold lo_mutex to fput backing file. Calling fput holding
	 * lo_mutex triggers a circular lock dependency possibility warning as
	 * fput can take open_mutex which is usually taken before lo_mutex.
	 */
	fput(filp);
}

static int loop_clr_fd(struct loop_device *lo)
{
	int err;

	/*
	 * Since lo_ioctl() is called without locks held, it is possible that
	 * loop_configure()/loop_change_fd() and loop_clr_fd() run in parallel.
	 *
	 * Therefore, use global lock when setting Lo_rundown state in order to
	 * make sure that loop_validate_file() will fail if the "struct file"
	 * which loop_configure()/loop_change_fd() found via fget() was this
	 * loop device.
	 */
	err = loop_global_lock_killable(lo, true);
	if (err)
		return err;
	if (lo->lo_state != Lo_bound) {
		loop_global_unlock(lo, true);
		return -ENXIO;
	}
	/*
	 * If we've explicitly asked to tear down the loop device,
	 * and it has an elevated reference count, set it for auto-teardown when
	 * the last reference goes away. This stops $!~#$@ udev from
	 * preventing teardown because it decided that it needs to run blkid on
	 * the loopback device whenever they appear. xfstests is notorious for
	 * failing tests because blkid via udev races with a losetup
	 * <dev>/do something like mkfs/losetup -d <dev> causing the losetup -d
	 * command to fail with EBUSY.
	 */
	if (disk_openers(lo->lo_disk) > 1) {
		lo->lo_flags |= LO_FLAGS_AUTOCLEAR;
		loop_global_unlock(lo, true);
		return 0;
	}
	lo->lo_state = Lo_rundown;
	loop_global_unlock(lo, true);

	__loop_clr_fd(lo, false);
	return 0;
}

static int
loop_set_status(struct loop_device *lo, const struct loop_info64 *info)
{
	int err;
	int prev_lo_flags;
	bool partscan = false;
	bool size_changed = false;

	err = mutex_lock_killable(&lo->lo_mutex);
	if (err)
		return err;
	if (lo->lo_state != Lo_bound) {
		err = -ENXIO;
		goto out_unlock;
	}

	if (lo->lo_offset != info->lo_offset ||
	    lo->lo_sizelimit != info->lo_sizelimit) {
		size_changed = true;
		sync_blockdev(lo->lo_device);
		invalidate_bdev(lo->lo_device);
	}

	/* I/O need to be drained during transfer transition */
	blk_mq_freeze_queue(lo->lo_queue);

	prev_lo_flags = lo->lo_flags;

	err = loop_set_status_from_info(lo, info);
	if (err)
		goto out_unfreeze;

	/* Mask out flags that can't be set using LOOP_SET_STATUS. */
	lo->lo_flags &= LOOP_SET_STATUS_SETTABLE_FLAGS;
	/* For those flags, use the previous values instead */
	lo->lo_flags |= prev_lo_flags & ~LOOP_SET_STATUS_SETTABLE_FLAGS;
	/* For flags that can't be cleared, use previous values too */
	lo->lo_flags |= prev_lo_flags & ~LOOP_SET_STATUS_CLEARABLE_FLAGS;

	if (size_changed) {
		loff_t new_size = get_size(lo->lo_offset, lo->lo_sizelimit,
					   lo->lo_backing_file);
		loop_set_size(lo, new_size);
	}

	loop_config_discard(lo);

	/* update dio if lo_offset or transfer is changed */
	__loop_update_dio(lo, lo->use_dio);

out_unfreeze:
	blk_mq_unfreeze_queue(lo->lo_queue);

	if (!err && (lo->lo_flags & LO_FLAGS_PARTSCAN) &&
	     !(prev_lo_flags & LO_FLAGS_PARTSCAN)) {
		clear_bit(GD_SUPPRESS_PART_SCAN, &lo->lo_disk->state);
		partscan = true;
	}
out_unlock:
	mutex_unlock(&lo->lo_mutex);
	if (partscan)
		loop_reread_partitions(lo);

	return err;
}

static int
loop_get_status(struct loop_device *lo, struct loop_info64 *info)
{
	struct path path;
	struct kstat stat;
	int ret;

	ret = mutex_lock_killable(&lo->lo_mutex);
	if (ret)
		return ret;
	if (lo->lo_state != Lo_bound) {
		mutex_unlock(&lo->lo_mutex);
		return -ENXIO;
	}

	memset(info, 0, sizeof(*info));
	info->lo_number = lo->lo_number;
	info->lo_offset = lo->lo_offset;
	info->lo_sizelimit = lo->lo_sizelimit;
	info->lo_flags = lo->lo_flags;
	memcpy(info->lo_file_name, lo->lo_file_name, LO_NAME_SIZE);

	/* Drop lo_mutex while we call into the filesystem. */
	path = lo->lo_backing_file->f_path;
	path_get(&path);
	mutex_unlock(&lo->lo_mutex);
	ret = vfs_getattr(&path, &stat, STATX_INO, AT_STATX_SYNC_AS_STAT);
	if (!ret) {
		info->lo_device = huge_encode_dev(stat.dev);
		info->lo_inode = stat.ino;
		info->lo_rdevice = huge_encode_dev(stat.rdev);
	}
	path_put(&path);
	return ret;
}

static void
loop_info64_from_old(const struct loop_info *info, struct loop_info64 *info64)
{
	memset(info64, 0, sizeof(*info64));
	info64->lo_number = info->lo_number;
	info64->lo_device = info->lo_device;
	info64->lo_inode = info->lo_inode;
	info64->lo_rdevice = info->lo_rdevice;
	info64->lo_offset = info->lo_offset;
	info64->lo_sizelimit = 0;
	info64->lo_flags = info->lo_flags;
	memcpy(info64->lo_file_name, info->lo_name, LO_NAME_SIZE);
}

static int
loop_info64_to_old(const struct loop_info64 *info64, struct loop_info *info)
{
	memset(info, 0, sizeof(*info));
	info->lo_number = info64->lo_number;
	info->lo_device = info64->lo_device;
	info->lo_inode = info64->lo_inode;
	info->lo_rdevice = info64->lo_rdevice;
	info->lo_offset = info64->lo_offset;
	info->lo_flags = info64->lo_flags;
	memcpy(info->lo_name, info64->lo_file_name, LO_NAME_SIZE);

	/* error in case values were truncated */
	if (info->lo_device != info64->lo_device ||
	    info->lo_rdevice != info64->lo_rdevice ||
	    info->lo_inode != info64->lo_inode ||
	    info->lo_offset != info64->lo_offset)
		return -EOVERFLOW;

	return 0;
}

static int
loop_set_status_old(struct loop_device *lo, const struct loop_info __user *arg)
{
	struct loop_info info;
	struct loop_info64 info64;

	if (copy_from_user(&info, arg, sizeof (struct loop_info)))
		return -EFAULT;
	loop_info64_from_old(&info, &info64);
	return loop_set_status(lo, &info64);
}

static int
loop_set_status64(struct loop_device *lo, const struct loop_info64 __user *arg)
{
	struct loop_info64 info64;

	if (copy_from_user(&info64, arg, sizeof (struct loop_info64)))
		return -EFAULT;
	return loop_set_status(lo, &info64);
}

static int
loop_get_status_old(struct loop_device *lo, struct loop_info __user *arg) {
	struct loop_info info;
	struct loop_info64 info64;
	int err;

	if (!arg)
		return -EINVAL;
	err = loop_get_status(lo, &info64);
	if (!err)
		err = loop_info64_to_old(&info64, &info);
	if (!err && copy_to_user(arg, &info, sizeof(info)))
		err = -EFAULT;

	return err;
}

static int
loop_get_status64(struct loop_device *lo, struct loop_info64 __user *arg) {
	struct loop_info64 info64;
	int err;

	if (!arg)
		return -EINVAL;
	err = loop_get_status(lo, &info64);
	if (!err && copy_to_user(arg, &info64, sizeof(info64)))
		err = -EFAULT;

	return err;
}

static int loop_set_capacity(struct loop_device *lo)
{
	loff_t size;

	if (unlikely(lo->lo_state != Lo_bound))
		return -ENXIO;

	size = get_loop_size(lo, lo->lo_backing_file);
	loop_set_size(lo, size);

	return 0;
}

static int loop_set_dio(struct loop_device *lo, unsigned long arg)
{
	int error = -ENXIO;
	if (lo->lo_state != Lo_bound)
		goto out;

	__loop_update_dio(lo, !!arg);
	if (lo->use_dio == !!arg)
		return 0;
	error = -EINVAL;
 out:
	return error;
}

static int loop_set_block_size(struct loop_device *lo, unsigned long arg)
{
	int err = 0;

	if (lo->lo_state != Lo_bound)
		return -ENXIO;

	err = blk_validate_block_size(arg);
	if (err)
		return err;

	if (lo->lo_queue->limits.logical_block_size == arg)
		return 0;

	sync_blockdev(lo->lo_device);
	invalidate_bdev(lo->lo_device);

	blk_mq_freeze_queue(lo->lo_queue);
	blk_queue_logical_block_size(lo->lo_queue, arg);
	blk_queue_physical_block_size(lo->lo_queue, arg);
	blk_queue_io_min(lo->lo_queue, arg);
	loop_update_dio(lo);
	blk_mq_unfreeze_queue(lo->lo_queue);

	return err;
}

static int lo_simple_ioctl(struct loop_device *lo, unsigned int cmd,
			   unsigned long arg)
{
	int err;

	err = mutex_lock_killable(&lo->lo_mutex);
	if (err)
		return err;
	switch (cmd) {
	case LOOP_SET_CAPACITY:
		err = loop_set_capacity(lo);
		break;
	case LOOP_SET_DIRECT_IO:
		err = loop_set_dio(lo, arg);
		break;
	case LOOP_SET_BLOCK_SIZE:
		err = loop_set_block_size(lo, arg);
		break;
	default:
		err = -EINVAL;
	}
	mutex_unlock(&lo->lo_mutex);
	return err;
}

static int lo_ioctl(struct block_device *bdev, blk_mode_t mode,
	unsigned int cmd, unsigned long arg)
{
	struct loop_device *lo = bdev->bd_disk->private_data;
	void __user *argp = (void __user *) arg;
	int err;

	switch (cmd) {
	case LOOP_SET_FD: {
		/*
		 * Legacy case - pass in a zeroed out struct loop_config with
		 * only the file descriptor set , which corresponds with the
		 * default parameters we'd have used otherwise.
		 */
		struct loop_config config;

		memset(&config, 0, sizeof(config));
		config.fd = arg;

		return loop_configure(lo, mode, bdev, &config);
	}
	case LOOP_CONFIGURE: {
		struct loop_config config;

		if (copy_from_user(&config, argp, sizeof(config)))
			return -EFAULT;

		return loop_configure(lo, mode, bdev, &config);
	}
	case LOOP_CHANGE_FD:
		return loop_change_fd(lo, bdev, arg);
	case LOOP_CLR_FD:
		return loop_clr_fd(lo);
	case LOOP_SET_STATUS:
		err = -EPERM;
		if ((mode & BLK_OPEN_WRITE) || capable(CAP_SYS_ADMIN))
			err = loop_set_status_old(lo, argp);
		break;
	case LOOP_GET_STATUS:
		return loop_get_status_old(lo, argp);
	case LOOP_SET_STATUS64:
		err = -EPERM;
		if ((mode & BLK_OPEN_WRITE) || capable(CAP_SYS_ADMIN))
			err = loop_set_status64(lo, argp);
		break;
	case LOOP_GET_STATUS64:
		return loop_get_status64(lo, argp);
	case LOOP_SET_CAPACITY:
	case LOOP_SET_DIRECT_IO:
	case LOOP_SET_BLOCK_SIZE:
		if (!(mode & BLK_OPEN_WRITE) && !capable(CAP_SYS_ADMIN))
			return -EPERM;
		fallthrough;
	default:
		err = lo_simple_ioctl(lo, cmd, arg);
		break;
	}

	return err;
}

#ifdef CONFIG_COMPAT
struct compat_loop_info {
	compat_int_t	lo_number;      /* ioctl r/o */
	compat_dev_t	lo_device;      /* ioctl r/o */
	compat_ulong_t	lo_inode;       /* ioctl r/o */
	compat_dev_t	lo_rdevice;     /* ioctl r/o */
	compat_int_t	lo_offset;
	compat_int_t	lo_encrypt_type;        /* obsolete, ignored */
	compat_int_t	lo_encrypt_key_size;    /* ioctl w/o */
	compat_int_t	lo_flags;       /* ioctl r/o */
	char		lo_name[LO_NAME_SIZE];
	unsigned char	lo_encrypt_key[LO_KEY_SIZE]; /* ioctl w/o */
	compat_ulong_t	lo_init[2];
	char		reserved[4];
};

/*
 * Transfer 32-bit compatibility structure in userspace to 64-bit loop info
 * - noinlined to reduce stack space usage in main part of driver
 */
static noinline int
loop_info64_from_compat(const struct compat_loop_info __user *arg,
			struct loop_info64 *info64)
{
	struct compat_loop_info info;

	if (copy_from_user(&info, arg, sizeof(info)))
		return -EFAULT;

	memset(info64, 0, sizeof(*info64));
	info64->lo_number = info.lo_number;
	info64->lo_device = info.lo_device;
	info64->lo_inode = info.lo_inode;
	info64->lo_rdevice = info.lo_rdevice;
	info64->lo_offset = info.lo_offset;
	info64->lo_sizelimit = 0;
	info64->lo_flags = info.lo_flags;
	memcpy(info64->lo_file_name, info.lo_name, LO_NAME_SIZE);
	return 0;
}

/*
 * Transfer 64-bit loop info to 32-bit compatibility structure in userspace
 * - noinlined to reduce stack space usage in main part of driver
 */
static noinline int
loop_info64_to_compat(const struct loop_info64 *info64,
		      struct compat_loop_info __user *arg)
{
	struct compat_loop_info info;

	memset(&info, 0, sizeof(info));
	info.lo_number = info64->lo_number;
	info.lo_device = info64->lo_device;
	info.lo_inode = info64->lo_inode;
	info.lo_rdevice = info64->lo_rdevice;
	info.lo_offset = info64->lo_offset;
	info.lo_flags = info64->lo_flags;
	memcpy(info.lo_name, info64->lo_file_name, LO_NAME_SIZE);

	/* error in case values were truncated */
	if (info.lo_device != info64->lo_device ||
	    info.lo_rdevice != info64->lo_rdevice ||
	    info.lo_inode != info64->lo_inode ||
	    info.lo_offset != info64->lo_offset)
		return -EOVERFLOW;

	if (copy_to_user(arg, &info, sizeof(info)))
		return -EFAULT;
	return 0;
}

static int
loop_set_status_compat(struct loop_device *lo,
		       const struct compat_loop_info __user *arg)
{
	struct loop_info64 info64;
	int ret;

	ret = loop_info64_from_compat(arg, &info64);
	if (ret < 0)
		return ret;
	return loop_set_status(lo, &info64);
}

static int
loop_get_status_compat(struct loop_device *lo,
		       struct compat_loop_info __user *arg)
{
	struct loop_info64 info64;
	int err;

	if (!arg)
		return -EINVAL;
	err = loop_get_status(lo, &info64);
	if (!err)
		err = loop_info64_to_compat(&info64, arg);
	return err;
}

static int lo_compat_ioctl(struct block_device *bdev, blk_mode_t mode,
			   unsigned int cmd, unsigned long arg)
{
	struct loop_device *lo = bdev->bd_disk->private_data;
	int err;

	switch(cmd) {
	case LOOP_SET_STATUS:
		err = loop_set_status_compat(lo,
			     (const struct compat_loop_info __user *)arg);
		break;
	case LOOP_GET_STATUS:
		err = loop_get_status_compat(lo,
				     (struct compat_loop_info __user *)arg);
		break;
	case LOOP_SET_CAPACITY:
	case LOOP_CLR_FD:
	case LOOP_GET_STATUS64:
	case LOOP_SET_STATUS64:
	case LOOP_CONFIGURE:
		arg = (unsigned long) compat_ptr(arg);
		fallthrough;
	case LOOP_SET_FD:
	case LOOP_CHANGE_FD:
	case LOOP_SET_BLOCK_SIZE:
	case LOOP_SET_DIRECT_IO:
		err = lo_ioctl(bdev, mode, cmd, arg);
		break;
	default:
		err = -ENOIOCTLCMD;
		break;
	}
	return err;
}
#endif

static void lo_release(struct gendisk *disk)
{
	struct loop_device *lo = disk->private_data;

	if (disk_openers(disk) > 0)
		return;

	mutex_lock(&lo->lo_mutex);
	if (lo->lo_state == Lo_bound && (lo->lo_flags & LO_FLAGS_AUTOCLEAR)) {
		lo->lo_state = Lo_rundown;
		mutex_unlock(&lo->lo_mutex);
		/*
		 * In autoclear mode, stop the loop thread
		 * and remove configuration after last close.
		 */
		__loop_clr_fd(lo, true);
		return;
	}
	mutex_unlock(&lo->lo_mutex);
}

static void lo_free_disk(struct gendisk *disk)
{
	struct loop_device *lo = disk->private_data;

	if (lo->workqueue)
		destroy_workqueue(lo->workqueue);
	loop_free_idle_workers(lo, true);
	timer_shutdown_sync(&lo->timer);
	mutex_destroy(&lo->lo_mutex);
	kfree(lo);
}

static const struct block_device_operations lo_fops = {
	.owner =	THIS_MODULE,
	.release =	lo_release,
	.ioctl =	lo_ioctl,
#ifdef CONFIG_COMPAT
	.compat_ioctl =	lo_compat_ioctl,
#endif
	.free_disk =	lo_free_disk,
};

/*
 * And now the modules code and kernel interface.
 */

/*
 * If max_loop is specified, create that many devices upfront.
 * This also becomes a hard limit. If max_loop is not specified,
<<<<<<< HEAD
=======
 * the default isn't a hard limit (as before commit 85c50197716c
 * changed the default value from 0 for max_loop=0 reasons), just
>>>>>>> e475cc1c
 * create CONFIG_BLK_DEV_LOOP_MIN_COUNT loop devices at module
 * init time. Loop devices can be requested on-demand with the
 * /dev/loop-control interface, or be instantiated by accessing
 * a 'dead' device node.
 */
static int max_loop = CONFIG_BLK_DEV_LOOP_MIN_COUNT;
<<<<<<< HEAD
module_param(max_loop, int, 0444);
=======

#ifdef CONFIG_BLOCK_LEGACY_AUTOLOAD
static bool max_loop_specified;

static int max_loop_param_set_int(const char *val,
				  const struct kernel_param *kp)
{
	int ret;

	ret = param_set_int(val, kp);
	if (ret < 0)
		return ret;

	max_loop_specified = true;
	return 0;
}

static const struct kernel_param_ops max_loop_param_ops = {
	.set = max_loop_param_set_int,
	.get = param_get_int,
};

module_param_cb(max_loop, &max_loop_param_ops, &max_loop, 0444);
>>>>>>> e475cc1c
MODULE_PARM_DESC(max_loop, "Maximum number of loop devices");
#else
module_param(max_loop, int, 0444);
MODULE_PARM_DESC(max_loop, "Initial number of loop devices");
#endif

module_param(max_part, int, 0444);
MODULE_PARM_DESC(max_part, "Maximum number of partitions per loop device");

static int hw_queue_depth = LOOP_DEFAULT_HW_Q_DEPTH;

static int loop_set_hw_queue_depth(const char *s, const struct kernel_param *p)
{
	int qd, ret;

	ret = kstrtoint(s, 0, &qd);
	if (ret < 0)
		return ret;
	if (qd < 1)
		return -EINVAL;
	hw_queue_depth = qd;
	return 0;
}

static const struct kernel_param_ops loop_hw_qdepth_param_ops = {
	.set	= loop_set_hw_queue_depth,
	.get	= param_get_int,
};

device_param_cb(hw_queue_depth, &loop_hw_qdepth_param_ops, &hw_queue_depth, 0444);
MODULE_PARM_DESC(hw_queue_depth, "Queue depth for each hardware queue. Default: " __stringify(LOOP_DEFAULT_HW_Q_DEPTH));

MODULE_LICENSE("GPL");
MODULE_ALIAS_BLOCKDEV_MAJOR(LOOP_MAJOR);

static blk_status_t loop_queue_rq(struct blk_mq_hw_ctx *hctx,
		const struct blk_mq_queue_data *bd)
{
	struct request *rq = bd->rq;
	struct loop_cmd *cmd = blk_mq_rq_to_pdu(rq);
	struct loop_device *lo = rq->q->queuedata;

	blk_mq_start_request(rq);

	if (lo->lo_state != Lo_bound)
		return BLK_STS_IOERR;

	switch (req_op(rq)) {
	case REQ_OP_FLUSH:
	case REQ_OP_DISCARD:
	case REQ_OP_WRITE_ZEROES:
		cmd->use_aio = false;
		break;
	default:
		cmd->use_aio = lo->use_dio;
		break;
	}

	/* always use the first bio's css */
	cmd->blkcg_css = NULL;
	cmd->memcg_css = NULL;
#ifdef CONFIG_BLK_CGROUP
	if (rq->bio) {
		cmd->blkcg_css = bio_blkcg_css(rq->bio);
#ifdef CONFIG_MEMCG
		if (cmd->blkcg_css) {
			cmd->memcg_css =
				cgroup_get_e_css(cmd->blkcg_css->cgroup,
						&memory_cgrp_subsys);
		}
#endif
	}
#endif
	loop_queue_work(lo, cmd);

	return BLK_STS_OK;
}

static void loop_handle_cmd(struct loop_cmd *cmd)
{
	struct cgroup_subsys_state *cmd_blkcg_css = cmd->blkcg_css;
	struct cgroup_subsys_state *cmd_memcg_css = cmd->memcg_css;
	struct request *rq = blk_mq_rq_from_pdu(cmd);
	const bool write = op_is_write(req_op(rq));
	struct loop_device *lo = rq->q->queuedata;
	int ret = 0;
	struct mem_cgroup *old_memcg = NULL;
	const bool use_aio = cmd->use_aio;

	if (write && (lo->lo_flags & LO_FLAGS_READ_ONLY)) {
		ret = -EIO;
		goto failed;
	}

	if (cmd_blkcg_css)
		kthread_associate_blkcg(cmd_blkcg_css);
	if (cmd_memcg_css)
		old_memcg = set_active_memcg(
			mem_cgroup_from_css(cmd_memcg_css));

	/*
	 * do_req_filebacked() may call blk_mq_complete_request() synchronously
	 * or asynchronously if using aio. Hence, do not touch 'cmd' after
	 * do_req_filebacked() has returned unless we are sure that 'cmd' has
	 * not yet been completed.
	 */
	ret = do_req_filebacked(lo, rq);

	if (cmd_blkcg_css)
		kthread_associate_blkcg(NULL);

	if (cmd_memcg_css) {
		set_active_memcg(old_memcg);
		css_put(cmd_memcg_css);
	}
 failed:
	/* complete non-aio request */
	if (!use_aio || ret) {
		if (ret == -EOPNOTSUPP)
			cmd->ret = ret;
		else
			cmd->ret = ret ? -EIO : 0;
		if (likely(!blk_should_fake_timeout(rq->q)))
			blk_mq_complete_request(rq);
	}
}

static void loop_process_work(struct loop_worker *worker,
			struct list_head *cmd_list, struct loop_device *lo)
{
	int orig_flags = current->flags;
	struct loop_cmd *cmd;

	current->flags |= PF_LOCAL_THROTTLE | PF_MEMALLOC_NOIO;
	spin_lock_irq(&lo->lo_work_lock);
	while (!list_empty(cmd_list)) {
		cmd = container_of(
			cmd_list->next, struct loop_cmd, list_entry);
		list_del(cmd_list->next);
		spin_unlock_irq(&lo->lo_work_lock);

		loop_handle_cmd(cmd);
		cond_resched();

		spin_lock_irq(&lo->lo_work_lock);
	}

	/*
	 * We only add to the idle list if there are no pending cmds
	 * *and* the worker will not run again which ensures that it
	 * is safe to free any worker on the idle list
	 */
	if (worker && !work_pending(&worker->work)) {
		worker->last_ran_at = jiffies;
		list_add_tail(&worker->idle_list, &lo->idle_worker_list);
		loop_set_timer(lo);
	}
	spin_unlock_irq(&lo->lo_work_lock);
	current->flags = orig_flags;
}

static void loop_workfn(struct work_struct *work)
{
	struct loop_worker *worker =
		container_of(work, struct loop_worker, work);
	loop_process_work(worker, &worker->cmd_list, worker->lo);
}

static void loop_rootcg_workfn(struct work_struct *work)
{
	struct loop_device *lo =
		container_of(work, struct loop_device, rootcg_work);
	loop_process_work(NULL, &lo->rootcg_cmd_list, lo);
}

static const struct blk_mq_ops loop_mq_ops = {
	.queue_rq       = loop_queue_rq,
	.complete	= lo_complete_rq,
};

static int loop_add(int i)
{
	struct loop_device *lo;
	struct gendisk *disk;
	int err;

	err = -ENOMEM;
	lo = kzalloc(sizeof(*lo), GFP_KERNEL);
	if (!lo)
		goto out;
	lo->worker_tree = RB_ROOT;
	INIT_LIST_HEAD(&lo->idle_worker_list);
	timer_setup(&lo->timer, loop_free_idle_workers_timer, TIMER_DEFERRABLE);
	lo->lo_state = Lo_unbound;

	err = mutex_lock_killable(&loop_ctl_mutex);
	if (err)
		goto out_free_dev;

	/* allocate id, if @id >= 0, we're requesting that specific id */
	if (i >= 0) {
		err = idr_alloc(&loop_index_idr, lo, i, i + 1, GFP_KERNEL);
		if (err == -ENOSPC)
			err = -EEXIST;
	} else {
		err = idr_alloc(&loop_index_idr, lo, 0, 0, GFP_KERNEL);
	}
	mutex_unlock(&loop_ctl_mutex);
	if (err < 0)
		goto out_free_dev;
	i = err;

	lo->tag_set.ops = &loop_mq_ops;
	lo->tag_set.nr_hw_queues = 1;
	lo->tag_set.queue_depth = hw_queue_depth;
	lo->tag_set.numa_node = NUMA_NO_NODE;
	lo->tag_set.cmd_size = sizeof(struct loop_cmd);
	lo->tag_set.flags = BLK_MQ_F_SHOULD_MERGE | BLK_MQ_F_STACKING |
		BLK_MQ_F_NO_SCHED_BY_DEFAULT;
	lo->tag_set.driver_data = lo;

	err = blk_mq_alloc_tag_set(&lo->tag_set);
	if (err)
		goto out_free_idr;

	disk = lo->lo_disk = blk_mq_alloc_disk(&lo->tag_set, lo);
	if (IS_ERR(disk)) {
		err = PTR_ERR(disk);
		goto out_cleanup_tags;
	}
	lo->lo_queue = lo->lo_disk->queue;

	blk_queue_max_hw_sectors(lo->lo_queue, BLK_DEF_MAX_SECTORS);

	/*
	 * By default, we do buffer IO, so it doesn't make sense to enable
	 * merge because the I/O submitted to backing file is handled page by
	 * page. For directio mode, merge does help to dispatch bigger request
	 * to underlayer disk. We will enable merge once directio is enabled.
	 */
	blk_queue_flag_set(QUEUE_FLAG_NOMERGES, lo->lo_queue);

	/*
	 * Disable partition scanning by default. The in-kernel partition
	 * scanning can be requested individually per-device during its
	 * setup. Userspace can always add and remove partitions from all
	 * devices. The needed partition minors are allocated from the
	 * extended minor space, the main loop device numbers will continue
	 * to match the loop minors, regardless of the number of partitions
	 * used.
	 *
	 * If max_part is given, partition scanning is globally enabled for
	 * all loop devices. The minors for the main loop devices will be
	 * multiples of max_part.
	 *
	 * Note: Global-for-all-devices, set-only-at-init, read-only module
	 * parameteters like 'max_loop' and 'max_part' make things needlessly
	 * complicated, are too static, inflexible and may surprise
	 * userspace tools. Parameters like this in general should be avoided.
	 */
	if (!part_shift)
		set_bit(GD_SUPPRESS_PART_SCAN, &disk->state);
	mutex_init(&lo->lo_mutex);
	lo->lo_number		= i;
	spin_lock_init(&lo->lo_lock);
	spin_lock_init(&lo->lo_work_lock);
	INIT_WORK(&lo->rootcg_work, loop_rootcg_workfn);
	INIT_LIST_HEAD(&lo->rootcg_cmd_list);
	disk->major		= LOOP_MAJOR;
	disk->first_minor	= i << part_shift;
	disk->minors		= 1 << part_shift;
	disk->fops		= &lo_fops;
	disk->private_data	= lo;
	disk->queue		= lo->lo_queue;
	disk->events		= DISK_EVENT_MEDIA_CHANGE;
	disk->event_flags	= DISK_EVENT_FLAG_UEVENT;
	sprintf(disk->disk_name, "loop%d", i);
	/* Make this loop device reachable from pathname. */
	err = add_disk(disk);
	if (err)
		goto out_cleanup_disk;

	/* Show this loop device. */
	mutex_lock(&loop_ctl_mutex);
	lo->idr_visible = true;
	mutex_unlock(&loop_ctl_mutex);

	return i;

out_cleanup_disk:
	put_disk(disk);
out_cleanup_tags:
	blk_mq_free_tag_set(&lo->tag_set);
out_free_idr:
	mutex_lock(&loop_ctl_mutex);
	idr_remove(&loop_index_idr, i);
	mutex_unlock(&loop_ctl_mutex);
out_free_dev:
	kfree(lo);
out:
	return err;
}

static void loop_remove(struct loop_device *lo)
{
	/* Make this loop device unreachable from pathname. */
	del_gendisk(lo->lo_disk);
	blk_mq_free_tag_set(&lo->tag_set);

	mutex_lock(&loop_ctl_mutex);
	idr_remove(&loop_index_idr, lo->lo_number);
	mutex_unlock(&loop_ctl_mutex);

	put_disk(lo->lo_disk);
}

#ifdef CONFIG_BLOCK_LEGACY_AUTOLOAD
static void loop_probe(dev_t dev)
{
	int idx = MINOR(dev) >> part_shift;

	if (max_loop_specified && max_loop && idx >= max_loop)
		return;
	loop_add(idx);
}
#else
#define loop_probe NULL
#endif /* !CONFIG_BLOCK_LEGACY_AUTOLOAD */

static int loop_control_remove(int idx)
{
	struct loop_device *lo;
	int ret;

	if (idx < 0) {
		pr_warn_once("deleting an unspecified loop device is not supported.\n");
		return -EINVAL;
	}
		
	/* Hide this loop device for serialization. */
	ret = mutex_lock_killable(&loop_ctl_mutex);
	if (ret)
		return ret;
	lo = idr_find(&loop_index_idr, idx);
	if (!lo || !lo->idr_visible)
		ret = -ENODEV;
	else
		lo->idr_visible = false;
	mutex_unlock(&loop_ctl_mutex);
	if (ret)
		return ret;

	/* Check whether this loop device can be removed. */
	ret = mutex_lock_killable(&lo->lo_mutex);
	if (ret)
		goto mark_visible;
	if (lo->lo_state != Lo_unbound || disk_openers(lo->lo_disk) > 0) {
		mutex_unlock(&lo->lo_mutex);
		ret = -EBUSY;
		goto mark_visible;
	}
	/* Mark this loop device as no more bound, but not quite unbound yet */
	lo->lo_state = Lo_deleting;
	mutex_unlock(&lo->lo_mutex);

	loop_remove(lo);
	return 0;

mark_visible:
	/* Show this loop device again. */
	mutex_lock(&loop_ctl_mutex);
	lo->idr_visible = true;
	mutex_unlock(&loop_ctl_mutex);
	return ret;
}

static int loop_control_get_free(int idx)
{
	struct loop_device *lo;
	int id, ret;

	ret = mutex_lock_killable(&loop_ctl_mutex);
	if (ret)
		return ret;
	idr_for_each_entry(&loop_index_idr, lo, id) {
		/* Hitting a race results in creating a new loop device which is harmless. */
		if (lo->idr_visible && data_race(lo->lo_state) == Lo_unbound)
			goto found;
	}
	mutex_unlock(&loop_ctl_mutex);
	return loop_add(-1);
found:
	mutex_unlock(&loop_ctl_mutex);
	return id;
}

static long loop_control_ioctl(struct file *file, unsigned int cmd,
			       unsigned long parm)
{
	switch (cmd) {
	case LOOP_CTL_ADD:
		return loop_add(parm);
	case LOOP_CTL_REMOVE:
		return loop_control_remove(parm);
	case LOOP_CTL_GET_FREE:
		return loop_control_get_free(parm);
	default:
		return -ENOSYS;
	}
}

static const struct file_operations loop_ctl_fops = {
	.open		= nonseekable_open,
	.unlocked_ioctl	= loop_control_ioctl,
	.compat_ioctl	= loop_control_ioctl,
	.owner		= THIS_MODULE,
	.llseek		= noop_llseek,
};

static struct miscdevice loop_misc = {
	.minor		= LOOP_CTRL_MINOR,
	.name		= "loop-control",
	.fops		= &loop_ctl_fops,
};

MODULE_ALIAS_MISCDEV(LOOP_CTRL_MINOR);
MODULE_ALIAS("devname:loop-control");

static int __init loop_init(void)
{
	int i;
	int err;

	part_shift = 0;
	if (max_part > 0) {
		part_shift = fls(max_part);

		/*
		 * Adjust max_part according to part_shift as it is exported
		 * to user space so that user can decide correct minor number
		 * if [s]he want to create more devices.
		 *
		 * Note that -1 is required because partition 0 is reserved
		 * for the whole disk.
		 */
		max_part = (1UL << part_shift) - 1;
	}

	if ((1UL << part_shift) > DISK_MAX_PARTS) {
		err = -EINVAL;
		goto err_out;
	}

	if (max_loop > 1UL << (MINORBITS - part_shift)) {
		err = -EINVAL;
		goto err_out;
	}

	err = misc_register(&loop_misc);
	if (err < 0)
		goto err_out;


	if (__register_blkdev(LOOP_MAJOR, "loop", loop_probe)) {
		err = -EIO;
		goto misc_out;
	}

	/* pre-create number of devices given by config or max_loop */
	for (i = 0; i < max_loop; i++)
		loop_add(i);

	printk(KERN_INFO "loop: module loaded\n");
	return 0;

misc_out:
	misc_deregister(&loop_misc);
err_out:
	return err;
}

static void __exit loop_exit(void)
{
	struct loop_device *lo;
	int id;

	unregister_blkdev(LOOP_MAJOR, "loop");
	misc_deregister(&loop_misc);

	/*
	 * There is no need to use loop_ctl_mutex here, for nobody else can
	 * access loop_index_idr when this module is unloading (unless forced
	 * module unloading is requested). If this is not a clean unloading,
	 * we have no means to avoid kernel crash.
	 */
	idr_for_each_entry(&loop_index_idr, lo, id)
		loop_remove(lo);

	idr_destroy(&loop_index_idr);
}

module_init(loop_init);
module_exit(loop_exit);

#ifndef MODULE
static int __init max_loop_setup(char *str)
{
	max_loop = simple_strtol(str, NULL, 0);
#ifdef CONFIG_BLOCK_LEGACY_AUTOLOAD
	max_loop_specified = true;
#endif
	return 1;
}

__setup("max_loop=", max_loop_setup);
#endif<|MERGE_RESOLUTION|>--- conflicted
+++ resolved
@@ -1775,20 +1775,14 @@
 /*
  * If max_loop is specified, create that many devices upfront.
  * This also becomes a hard limit. If max_loop is not specified,
-<<<<<<< HEAD
-=======
  * the default isn't a hard limit (as before commit 85c50197716c
  * changed the default value from 0 for max_loop=0 reasons), just
->>>>>>> e475cc1c
  * create CONFIG_BLK_DEV_LOOP_MIN_COUNT loop devices at module
  * init time. Loop devices can be requested on-demand with the
  * /dev/loop-control interface, or be instantiated by accessing
  * a 'dead' device node.
  */
 static int max_loop = CONFIG_BLK_DEV_LOOP_MIN_COUNT;
-<<<<<<< HEAD
-module_param(max_loop, int, 0444);
-=======
 
 #ifdef CONFIG_BLOCK_LEGACY_AUTOLOAD
 static bool max_loop_specified;
@@ -1811,8 +1805,6 @@
 	.get = param_get_int,
 };
 
-module_param_cb(max_loop, &max_loop_param_ops, &max_loop, 0444);
->>>>>>> e475cc1c
 MODULE_PARM_DESC(max_loop, "Maximum number of loop devices");
 #else
 module_param(max_loop, int, 0444);
