// SPDX-License-Identifier: GPL-2.0-only
//#define DEBUG
#include <linux/spinlock.h>
#include <linux/slab.h>
#include <linux/blkdev.h>
#include <linux/hdreg.h>
#include <linux/module.h>
#include <linux/mutex.h>
#include <linux/interrupt.h>
#include <linux/virtio.h>
#include <linux/virtio_blk.h>
#include <linux/scatterlist.h>
#include <linux/string_helpers.h>
#include <linux/idr.h>
#include <linux/blk-mq.h>
#include <linux/blk-mq-virtio.h>
#include <linux/numa.h>
#include <uapi/linux/virtio_ring.h>

#define PART_BITS 4
#define VQ_NAME_LEN 16
#define MAX_DISCARD_SEGMENTS 256u

static int major;
static DEFINE_IDA(vd_index_ida);

static struct workqueue_struct *virtblk_wq;

struct virtio_blk_vq {
	struct virtqueue *vq;
	spinlock_t lock;
	char name[VQ_NAME_LEN];
} ____cacheline_aligned_in_smp;

struct virtio_blk {
	/*
	 * This mutex must be held by anything that may run after
	 * virtblk_remove() sets vblk->vdev to NULL.
	 *
	 * blk-mq, virtqueue processing, and sysfs attribute code paths are
	 * shut down before vblk->vdev is set to NULL and therefore do not need
	 * to hold this mutex.
	 */
	struct mutex vdev_mutex;
	struct virtio_device *vdev;

	/* The disk structure for the kernel. */
	struct gendisk *disk;

	/* Block layer tags. */
	struct blk_mq_tag_set tag_set;

	/* Process context for config space updates */
	struct work_struct config_work;

	/*
	 * Tracks references from block_device_operations open/release and
	 * virtio_driver probe/remove so this object can be freed once no
	 * longer in use.
	 */
	refcount_t refs;

	/* What host tells us, plus 2 for header & tailer. */
	unsigned int sg_elems;

	/* Ida index - used to track minor number allocations. */
	int index;

	/* num of vqs */
	int num_vqs;
	struct virtio_blk_vq *vqs;
};

struct virtblk_req {
	struct virtio_blk_outhdr out_hdr;
	u8 status;
	struct scatterlist sg[];
};

static inline blk_status_t virtblk_result(struct virtblk_req *vbr)
{
	switch (vbr->status) {
	case VIRTIO_BLK_S_OK:
		return BLK_STS_OK;
	case VIRTIO_BLK_S_UNSUPP:
		return BLK_STS_NOTSUPP;
	default:
		return BLK_STS_IOERR;
	}
}

static int virtblk_add_req(struct virtqueue *vq, struct virtblk_req *vbr,
		struct scatterlist *data_sg, bool have_data)
{
	struct scatterlist hdr, status, *sgs[3];
	unsigned int num_out = 0, num_in = 0;

	sg_init_one(&hdr, &vbr->out_hdr, sizeof(vbr->out_hdr));
	sgs[num_out++] = &hdr;

	if (have_data) {
		if (vbr->out_hdr.type & cpu_to_virtio32(vq->vdev, VIRTIO_BLK_T_OUT))
			sgs[num_out++] = data_sg;
		else
			sgs[num_out + num_in++] = data_sg;
	}

	sg_init_one(&status, &vbr->status, sizeof(vbr->status));
	sgs[num_out + num_in++] = &status;

	return virtqueue_add_sgs(vq, sgs, num_out, num_in, vbr, GFP_ATOMIC);
}

static int virtblk_setup_discard_write_zeroes(struct request *req, bool unmap)
{
	unsigned short segments = blk_rq_nr_discard_segments(req);
	unsigned short n = 0;
	struct virtio_blk_discard_write_zeroes *range;
	struct bio *bio;
	u32 flags = 0;

	if (unmap)
		flags |= VIRTIO_BLK_WRITE_ZEROES_FLAG_UNMAP;

	range = kmalloc_array(segments, sizeof(*range), GFP_ATOMIC);
	if (!range)
		return -ENOMEM;

	/*
	 * Single max discard segment means multi-range discard isn't
	 * supported, and block layer only runs contiguity merge like
	 * normal RW request. So we can't reply on bio for retrieving
	 * each range info.
	 */
	if (queue_max_discard_segments(req->q) == 1) {
		range[0].flags = cpu_to_le32(flags);
		range[0].num_sectors = cpu_to_le32(blk_rq_sectors(req));
		range[0].sector = cpu_to_le64(blk_rq_pos(req));
		n = 1;
	} else {
		__rq_for_each_bio(bio, req) {
			u64 sector = bio->bi_iter.bi_sector;
			u32 num_sectors = bio->bi_iter.bi_size >> SECTOR_SHIFT;

			range[n].flags = cpu_to_le32(flags);
			range[n].num_sectors = cpu_to_le32(num_sectors);
			range[n].sector = cpu_to_le64(sector);
			n++;
		}
	}

	WARN_ON_ONCE(n != segments);

	req->special_vec.bv_page = virt_to_page(range);
	req->special_vec.bv_offset = offset_in_page(range);
	req->special_vec.bv_len = sizeof(*range) * segments;
	req->rq_flags |= RQF_SPECIAL_PAYLOAD;

	return 0;
}

static inline void virtblk_request_done(struct request *req)
{
	struct virtblk_req *vbr = blk_mq_rq_to_pdu(req);

	if (req->rq_flags & RQF_SPECIAL_PAYLOAD) {
		kfree(page_address(req->special_vec.bv_page) +
		      req->special_vec.bv_offset);
	}

	blk_mq_end_request(req, virtblk_result(vbr));
}

static void virtblk_done(struct virtqueue *vq)
{
	struct virtio_blk *vblk = vq->vdev->priv;
	bool req_done = false;
	int qid = vq->index;
	struct virtblk_req *vbr;
	unsigned long flags;
	unsigned int len;

	spin_lock_irqsave(&vblk->vqs[qid].lock, flags);
	do {
		virtqueue_disable_cb(vq);
		while ((vbr = virtqueue_get_buf(vblk->vqs[qid].vq, &len)) != NULL) {
			struct request *req = blk_mq_rq_from_pdu(vbr);

			if (likely(!blk_should_fake_timeout(req->q)))
				blk_mq_complete_request(req);
			req_done = true;
		}
		if (unlikely(virtqueue_is_broken(vq)))
			break;
	} while (!virtqueue_enable_cb(vq));

	/* In case queue is stopped waiting for more buffers. */
	if (req_done)
		blk_mq_start_stopped_hw_queues(vblk->disk->queue, true);
	spin_unlock_irqrestore(&vblk->vqs[qid].lock, flags);
}

static void virtio_commit_rqs(struct blk_mq_hw_ctx *hctx)
{
	struct virtio_blk *vblk = hctx->queue->queuedata;
	struct virtio_blk_vq *vq = &vblk->vqs[hctx->queue_num];
	bool kick;

	spin_lock_irq(&vq->lock);
	kick = virtqueue_kick_prepare(vq->vq);
	spin_unlock_irq(&vq->lock);

	if (kick)
		virtqueue_notify(vq->vq);
}

static blk_status_t virtio_queue_rq(struct blk_mq_hw_ctx *hctx,
			   const struct blk_mq_queue_data *bd)
{
	struct virtio_blk *vblk = hctx->queue->queuedata;
	struct request *req = bd->rq;
	struct virtblk_req *vbr = blk_mq_rq_to_pdu(req);
	unsigned long flags;
	unsigned int num;
	int qid = hctx->queue_num;
	int err;
	bool notify = false;
	bool unmap = false;
	u32 type;

	BUG_ON(req->nr_phys_segments + 2 > vblk->sg_elems);

<<<<<<< HEAD
	vbr->req = req;
	if (req_op(req) == REQ_OP_FLUSH) {
		vbr->out_hdr.type = cpu_to_virtio32(vblk->vdev, VIRTIO_BLK_T_FLUSH);
		vbr->out_hdr.sector = 0;
		vbr->out_hdr.ioprio = cpu_to_virtio32(vblk->vdev, req_get_ioprio(vbr->req));
	} else {
		switch (req->cmd_type) {
		case REQ_TYPE_FS:
			vbr->out_hdr.type = 0;
			vbr->out_hdr.sector = cpu_to_virtio64(vblk->vdev, blk_rq_pos(vbr->req));
			vbr->out_hdr.ioprio = cpu_to_virtio32(vblk->vdev, req_get_ioprio(vbr->req));
			break;
		case REQ_TYPE_BLOCK_PC:
			vbr->out_hdr.type = cpu_to_virtio32(vblk->vdev, VIRTIO_BLK_T_SCSI_CMD);
			vbr->out_hdr.sector = 0;
			vbr->out_hdr.ioprio = cpu_to_virtio32(vblk->vdev, req_get_ioprio(vbr->req));
			break;
		case REQ_TYPE_DRV_PRIV:
			vbr->out_hdr.type = cpu_to_virtio32(vblk->vdev, VIRTIO_BLK_T_GET_ID);
			vbr->out_hdr.sector = 0;
			vbr->out_hdr.ioprio = cpu_to_virtio32(vblk->vdev, req_get_ioprio(vbr->req));
			break;
		default:
			/* We don't put anything else in the queue. */
			BUG();
		}
=======
	switch (req_op(req)) {
	case REQ_OP_READ:
	case REQ_OP_WRITE:
		type = 0;
		break;
	case REQ_OP_FLUSH:
		type = VIRTIO_BLK_T_FLUSH;
		break;
	case REQ_OP_DISCARD:
		type = VIRTIO_BLK_T_DISCARD;
		break;
	case REQ_OP_WRITE_ZEROES:
		type = VIRTIO_BLK_T_WRITE_ZEROES;
		unmap = !(req->cmd_flags & REQ_NOUNMAP);
		break;
	case REQ_OP_DRV_IN:
		type = VIRTIO_BLK_T_GET_ID;
		break;
	default:
		WARN_ON_ONCE(1);
		return BLK_STS_IOERR;
>>>>>>> 24b8d41d
	}

	vbr->out_hdr.type = cpu_to_virtio32(vblk->vdev, type);
	vbr->out_hdr.sector = type ?
		0 : cpu_to_virtio64(vblk->vdev, blk_rq_pos(req));
	vbr->out_hdr.ioprio = cpu_to_virtio32(vblk->vdev, req_get_ioprio(req));

	blk_mq_start_request(req);

	if (type == VIRTIO_BLK_T_DISCARD || type == VIRTIO_BLK_T_WRITE_ZEROES) {
		err = virtblk_setup_discard_write_zeroes(req, unmap);
		if (err)
			return BLK_STS_RESOURCE;
	}

	num = blk_rq_map_sg(hctx->queue, req, vbr->sg);
	if (num) {
		if (rq_data_dir(req) == WRITE)
			vbr->out_hdr.type |= cpu_to_virtio32(vblk->vdev, VIRTIO_BLK_T_OUT);
		else
			vbr->out_hdr.type |= cpu_to_virtio32(vblk->vdev, VIRTIO_BLK_T_IN);
	}

	spin_lock_irqsave(&vblk->vqs[qid].lock, flags);
	err = virtblk_add_req(vblk->vqs[qid].vq, vbr, vbr->sg, num);
	if (err) {
		virtqueue_kick(vblk->vqs[qid].vq);
		/* Don't stop the queue if -ENOMEM: we may have failed to
		 * bounce the buffer due to global resource outage.
		 */
		if (err == -ENOSPC)
			blk_mq_stop_hw_queue(hctx);
		spin_unlock_irqrestore(&vblk->vqs[qid].lock, flags);
		switch (err) {
		case -ENOSPC:
			return BLK_STS_DEV_RESOURCE;
		case -ENOMEM:
			return BLK_STS_RESOURCE;
		default:
			return BLK_STS_IOERR;
		}
	}

	if (bd->last && virtqueue_kick_prepare(vblk->vqs[qid].vq))
		notify = true;
	spin_unlock_irqrestore(&vblk->vqs[qid].lock, flags);

	if (notify)
		virtqueue_notify(vblk->vqs[qid].vq);
	return BLK_STS_OK;
}

/* return id (s/n) string for *disk to *id_str
 */
static int virtblk_get_id(struct gendisk *disk, char *id_str)
{
	struct virtio_blk *vblk = disk->private_data;
	struct request_queue *q = vblk->disk->queue;
	struct request *req;
	int err;

<<<<<<< HEAD
	req = blk_get_request(q, READ, GFP_KERNEL);
	if (IS_ERR(req))
		return PTR_ERR(req);
	req->cmd_type = REQ_TYPE_DRV_PRIV;
=======
	req = blk_get_request(q, REQ_OP_DRV_IN, 0);
	if (IS_ERR(req))
		return PTR_ERR(req);
>>>>>>> 24b8d41d

	err = blk_rq_map_kern(q, req, id_str, VIRTIO_BLK_ID_BYTES, GFP_KERNEL);
	if (err)
		goto out;

<<<<<<< HEAD
	err = blk_execute_rq(vblk->disk->queue, vblk->disk, req, false);
=======
	blk_execute_rq(vblk->disk->queue, vblk->disk, req, false);
	err = blk_status_to_errno(virtblk_result(blk_mq_rq_to_pdu(req)));
>>>>>>> 24b8d41d
out:
	blk_put_request(req);
	return err;
}

static void virtblk_get(struct virtio_blk *vblk)
{
	refcount_inc(&vblk->refs);
}

static void virtblk_put(struct virtio_blk *vblk)
{
	if (refcount_dec_and_test(&vblk->refs)) {
		ida_simple_remove(&vd_index_ida, vblk->index);
		mutex_destroy(&vblk->vdev_mutex);
		kfree(vblk);
	}
}

static int virtblk_open(struct block_device *bd, fmode_t mode)
{
	struct virtio_blk *vblk = bd->bd_disk->private_data;
	int ret = 0;

	mutex_lock(&vblk->vdev_mutex);

	if (vblk->vdev)
		virtblk_get(vblk);
	else
		ret = -ENXIO;

	mutex_unlock(&vblk->vdev_mutex);
	return ret;
}

static void virtblk_release(struct gendisk *disk, fmode_t mode)
{
	struct virtio_blk *vblk = disk->private_data;

	virtblk_put(vblk);
}

/* We provide getgeo only to please some old bootloader/partitioning tools */
static int virtblk_getgeo(struct block_device *bd, struct hd_geometry *geo)
{
	struct virtio_blk *vblk = bd->bd_disk->private_data;
	int ret = 0;

	mutex_lock(&vblk->vdev_mutex);

	if (!vblk->vdev) {
		ret = -ENXIO;
		goto out;
	}

	/* see if the host passed in geometry config */
	if (virtio_has_feature(vblk->vdev, VIRTIO_BLK_F_GEOMETRY)) {
		virtio_cread(vblk->vdev, struct virtio_blk_config,
			     geometry.cylinders, &geo->cylinders);
		virtio_cread(vblk->vdev, struct virtio_blk_config,
			     geometry.heads, &geo->heads);
		virtio_cread(vblk->vdev, struct virtio_blk_config,
			     geometry.sectors, &geo->sectors);
	} else {
		/* some standard values, similar to sd */
		geo->heads = 1 << 6;
		geo->sectors = 1 << 5;
		geo->cylinders = get_capacity(bd->bd_disk) >> 11;
	}
out:
	mutex_unlock(&vblk->vdev_mutex);
	return ret;
}

static const struct block_device_operations virtblk_fops = {
	.owner  = THIS_MODULE,
	.open = virtblk_open,
	.release = virtblk_release,
	.getgeo = virtblk_getgeo,
};

static int index_to_minor(int index)
{
	return index << PART_BITS;
}

static int minor_to_index(int minor)
{
	return minor >> PART_BITS;
}

static ssize_t serial_show(struct device *dev,
			   struct device_attribute *attr, char *buf)
{
	struct gendisk *disk = dev_to_disk(dev);
	int err;

	/* sysfs gives us a PAGE_SIZE buffer */
	BUILD_BUG_ON(PAGE_SIZE < VIRTIO_BLK_ID_BYTES);

	buf[VIRTIO_BLK_ID_BYTES] = '\0';
	err = virtblk_get_id(disk, buf);
	if (!err)
		return strlen(buf);

	if (err == -EIO) /* Unsupported? Make it empty. */
		return 0;

	return err;
}

static DEVICE_ATTR_RO(serial);

/* The queue's logical block size must be set before calling this */
static void virtblk_update_capacity(struct virtio_blk *vblk, bool resize)
{
	struct virtio_device *vdev = vblk->vdev;
	struct request_queue *q = vblk->disk->queue;
	char cap_str_2[10], cap_str_10[10];
	unsigned long long nblocks;
	u64 capacity;

	/* Host must always specify the capacity. */
	virtio_cread(vdev, struct virtio_blk_config, capacity, &capacity);

	/* If capacity is too big, truncate with warning. */
	if ((sector_t)capacity != capacity) {
		dev_warn(&vdev->dev, "Capacity %llu too large: truncating\n",
			 (unsigned long long)capacity);
		capacity = (sector_t)-1;
	}

	nblocks = DIV_ROUND_UP_ULL(capacity, queue_logical_block_size(q) >> 9);

	string_get_size(nblocks, queue_logical_block_size(q),
			STRING_UNITS_2, cap_str_2, sizeof(cap_str_2));
	string_get_size(nblocks, queue_logical_block_size(q),
			STRING_UNITS_10, cap_str_10, sizeof(cap_str_10));

	dev_notice(&vdev->dev,
		   "[%s] %s%llu %d-byte logical blocks (%s/%s)\n",
		   vblk->disk->disk_name,
		   resize ? "new size: " : "",
		   nblocks,
		   queue_logical_block_size(q),
		   cap_str_10,
		   cap_str_2);

	set_capacity_revalidate_and_notify(vblk->disk, capacity, true);
}

static void virtblk_config_changed_work(struct work_struct *work)
{
	struct virtio_blk *vblk =
		container_of(work, struct virtio_blk, config_work);

	virtblk_update_capacity(vblk, true);
}

static void virtblk_config_changed(struct virtio_device *vdev)
{
	struct virtio_blk *vblk = vdev->priv;

	queue_work(virtblk_wq, &vblk->config_work);
}

static int init_vq(struct virtio_blk *vblk)
{
	int err;
	int i;
	vq_callback_t **callbacks;
	const char **names;
	struct virtqueue **vqs;
	unsigned short num_vqs;
	struct virtio_device *vdev = vblk->vdev;
	struct irq_affinity desc = { 0, };

	err = virtio_cread_feature(vdev, VIRTIO_BLK_F_MQ,
				   struct virtio_blk_config, num_queues,
				   &num_vqs);
	if (err)
		num_vqs = 1;

<<<<<<< HEAD
=======
	num_vqs = min_t(unsigned int, nr_cpu_ids, num_vqs);

>>>>>>> 24b8d41d
	vblk->vqs = kmalloc_array(num_vqs, sizeof(*vblk->vqs), GFP_KERNEL);
	if (!vblk->vqs)
		return -ENOMEM;

	names = kmalloc_array(num_vqs, sizeof(*names), GFP_KERNEL);
	callbacks = kmalloc_array(num_vqs, sizeof(*callbacks), GFP_KERNEL);
	vqs = kmalloc_array(num_vqs, sizeof(*vqs), GFP_KERNEL);
	if (!names || !callbacks || !vqs) {
		err = -ENOMEM;
		goto out;
	}

	for (i = 0; i < num_vqs; i++) {
		callbacks[i] = virtblk_done;
		snprintf(vblk->vqs[i].name, VQ_NAME_LEN, "req.%d", i);
		names[i] = vblk->vqs[i].name;
	}

	/* Discover virtqueues and write information to configuration.  */
	err = virtio_find_vqs(vdev, num_vqs, vqs, callbacks, names, &desc);
	if (err)
		goto out;

	for (i = 0; i < num_vqs; i++) {
		spin_lock_init(&vblk->vqs[i].lock);
		vblk->vqs[i].vq = vqs[i];
	}
	vblk->num_vqs = num_vqs;

out:
	kfree(vqs);
	kfree(callbacks);
	kfree(names);
	if (err)
		kfree(vblk->vqs);
	return err;
}

/*
 * Legacy naming scheme used for virtio devices.  We are stuck with it for
 * virtio blk but don't ever use it for any new driver.
 */
static int virtblk_name_format(char *prefix, int index, char *buf, int buflen)
{
	const int base = 'z' - 'a' + 1;
	char *begin = buf + strlen(prefix);
	char *end = buf + buflen;
	char *p;
	int unit;

	p = end - 1;
	*p = '\0';
	unit = base;
	do {
		if (p == begin)
			return -EINVAL;
		*--p = 'a' + (index % unit);
		index = (index / unit) - 1;
	} while (index >= 0);

	memmove(begin, p, end - p);
	memcpy(buf, prefix, strlen(prefix));

	return 0;
}

static int virtblk_get_cache_mode(struct virtio_device *vdev)
{
	u8 writeback;
	int err;

	err = virtio_cread_feature(vdev, VIRTIO_BLK_F_CONFIG_WCE,
				   struct virtio_blk_config, wce,
				   &writeback);

	/*
	 * If WCE is not configurable and flush is not available,
	 * assume no writeback cache is in use.
	 */
	if (err)
		writeback = virtio_has_feature(vdev, VIRTIO_BLK_F_FLUSH);

	return writeback;
}

static void virtblk_update_cache_mode(struct virtio_device *vdev)
{
	u8 writeback = virtblk_get_cache_mode(vdev);
	struct virtio_blk *vblk = vdev->priv;

	blk_queue_write_cache(vblk->disk->queue, writeback, false);
<<<<<<< HEAD
	revalidate_disk(vblk->disk);
=======
	revalidate_disk_size(vblk->disk, true);
>>>>>>> 24b8d41d
}

static const char *const virtblk_cache_types[] = {
	"write through", "write back"
};

static ssize_t
cache_type_store(struct device *dev, struct device_attribute *attr,
		 const char *buf, size_t count)
{
	struct gendisk *disk = dev_to_disk(dev);
	struct virtio_blk *vblk = disk->private_data;
	struct virtio_device *vdev = vblk->vdev;
	int i;

	BUG_ON(!virtio_has_feature(vblk->vdev, VIRTIO_BLK_F_CONFIG_WCE));
	i = sysfs_match_string(virtblk_cache_types, buf);
	if (i < 0)
		return i;

	virtio_cwrite8(vdev, offsetof(struct virtio_blk_config, wce), i);
	virtblk_update_cache_mode(vdev);
	return count;
}

static ssize_t
cache_type_show(struct device *dev, struct device_attribute *attr, char *buf)
{
	struct gendisk *disk = dev_to_disk(dev);
	struct virtio_blk *vblk = disk->private_data;
	u8 writeback = virtblk_get_cache_mode(vblk->vdev);

	BUG_ON(writeback >= ARRAY_SIZE(virtblk_cache_types));
	return snprintf(buf, 40, "%s\n", virtblk_cache_types[writeback]);
}

static DEVICE_ATTR_RW(cache_type);

static struct attribute *virtblk_attrs[] = {
	&dev_attr_serial.attr,
	&dev_attr_cache_type.attr,
	NULL,
};

static umode_t virtblk_attrs_are_visible(struct kobject *kobj,
		struct attribute *a, int n)
{
	struct device *dev = kobj_to_dev(kobj);
	struct gendisk *disk = dev_to_disk(dev);
	struct virtio_blk *vblk = disk->private_data;
	struct virtio_device *vdev = vblk->vdev;

	if (a == &dev_attr_cache_type.attr &&
	    !virtio_has_feature(vdev, VIRTIO_BLK_F_CONFIG_WCE))
		return S_IRUGO;

	return a->mode;
}

static const struct attribute_group virtblk_attr_group = {
	.attrs = virtblk_attrs,
	.is_visible = virtblk_attrs_are_visible,
};

static const struct attribute_group *virtblk_attr_groups[] = {
	&virtblk_attr_group,
	NULL,
};

static int virtblk_init_request(struct blk_mq_tag_set *set, struct request *rq,
		unsigned int hctx_idx, unsigned int numa_node)
{
	struct virtio_blk *vblk = set->driver_data;
	struct virtblk_req *vbr = blk_mq_rq_to_pdu(rq);

	sg_init_table(vbr->sg, vblk->sg_elems);
	return 0;
}

static int virtblk_map_queues(struct blk_mq_tag_set *set)
{
	struct virtio_blk *vblk = set->driver_data;

	return blk_mq_virtio_map_queues(&set->map[HCTX_TYPE_DEFAULT],
					vblk->vdev, 0);
}

static const struct blk_mq_ops virtio_mq_ops = {
	.queue_rq	= virtio_queue_rq,
<<<<<<< HEAD
=======
	.commit_rqs	= virtio_commit_rqs,
>>>>>>> 24b8d41d
	.complete	= virtblk_request_done,
	.init_request	= virtblk_init_request,
	.map_queues	= virtblk_map_queues,
};

static unsigned int virtblk_queue_depth;
module_param_named(queue_depth, virtblk_queue_depth, uint, 0444);

static int virtblk_probe(struct virtio_device *vdev)
{
	struct virtio_blk *vblk;
	struct request_queue *q;
	int err, index;

	u32 v, blk_size, max_size, sg_elems, opt_io_size;
	u16 min_io_size;
	u8 physical_block_exp, alignment_offset;

	if (!vdev->config->get) {
		dev_err(&vdev->dev, "%s failure: config access disabled\n",
			__func__);
		return -EINVAL;
	}

	err = ida_simple_get(&vd_index_ida, 0, minor_to_index(1 << MINORBITS),
			     GFP_KERNEL);
	if (err < 0)
		goto out;
	index = err;

	/* We need to know how many segments before we allocate. */
	err = virtio_cread_feature(vdev, VIRTIO_BLK_F_SEG_MAX,
				   struct virtio_blk_config, seg_max,
				   &sg_elems);

	/* We need at least one SG element, whatever they say. */
	if (err || !sg_elems)
		sg_elems = 1;

	/* We need an extra sg elements at head and tail. */
	sg_elems += 2;
	vdev->priv = vblk = kmalloc(sizeof(*vblk), GFP_KERNEL);
	if (!vblk) {
		err = -ENOMEM;
		goto out_free_index;
	}

	/* This reference is dropped in virtblk_remove(). */
	refcount_set(&vblk->refs, 1);
	mutex_init(&vblk->vdev_mutex);

	vblk->vdev = vdev;
	vblk->sg_elems = sg_elems;

	INIT_WORK(&vblk->config_work, virtblk_config_changed_work);

	err = init_vq(vblk);
	if (err)
		goto out_free_vblk;

	/* FIXME: How many partitions?  How long is a piece of string? */
	vblk->disk = alloc_disk(1 << PART_BITS);
	if (!vblk->disk) {
		err = -ENOMEM;
		goto out_free_vq;
	}

	/* Default queue sizing is to fill the ring. */
	if (!virtblk_queue_depth) {
		virtblk_queue_depth = vblk->vqs[0].vq->num_free;
		/* ... but without indirect descs, we use 2 descs per req */
		if (!virtio_has_feature(vdev, VIRTIO_RING_F_INDIRECT_DESC))
			virtblk_queue_depth /= 2;
	}

	memset(&vblk->tag_set, 0, sizeof(vblk->tag_set));
	vblk->tag_set.ops = &virtio_mq_ops;
	vblk->tag_set.queue_depth = virtblk_queue_depth;
	vblk->tag_set.numa_node = NUMA_NO_NODE;
	vblk->tag_set.flags = BLK_MQ_F_SHOULD_MERGE;
	vblk->tag_set.cmd_size =
		sizeof(struct virtblk_req) +
		sizeof(struct scatterlist) * sg_elems;
	vblk->tag_set.driver_data = vblk;
	vblk->tag_set.nr_hw_queues = vblk->num_vqs;

	err = blk_mq_alloc_tag_set(&vblk->tag_set);
	if (err)
		goto out_put_disk;

	q = blk_mq_init_queue(&vblk->tag_set);
	if (IS_ERR(q)) {
		err = -ENOMEM;
		goto out_free_tags;
	}
	vblk->disk->queue = q;

	q->queuedata = vblk;

	virtblk_name_format("vd", index, vblk->disk->disk_name, DISK_NAME_LEN);

	vblk->disk->major = major;
	vblk->disk->first_minor = index_to_minor(index);
	vblk->disk->private_data = vblk;
	vblk->disk->fops = &virtblk_fops;
	vblk->disk->flags |= GENHD_FL_EXT_DEVT;
	vblk->index = index;

	/* configure queue flush support */
	virtblk_update_cache_mode(vdev);

	/* If disk is read-only in the host, the guest should obey */
	if (virtio_has_feature(vdev, VIRTIO_BLK_F_RO))
		set_disk_ro(vblk->disk, 1);

	/* We can handle whatever the host told us to handle. */
	blk_queue_max_segments(q, vblk->sg_elems-2);

	/* No real sector limit. */
	blk_queue_max_hw_sectors(q, -1U);

	max_size = virtio_max_dma_size(vdev);

	/* Host can optionally specify maximum segment size and number of
	 * segments. */
	err = virtio_cread_feature(vdev, VIRTIO_BLK_F_SIZE_MAX,
				   struct virtio_blk_config, size_max, &v);
	if (!err)
		max_size = min(max_size, v);

	blk_queue_max_segment_size(q, max_size);

	/* Host can optionally specify the block size of the device */
	err = virtio_cread_feature(vdev, VIRTIO_BLK_F_BLK_SIZE,
				   struct virtio_blk_config, blk_size,
				   &blk_size);
	if (!err)
		blk_queue_logical_block_size(q, blk_size);
	else
		blk_size = queue_logical_block_size(q);

	/* Use topology information if available */
	err = virtio_cread_feature(vdev, VIRTIO_BLK_F_TOPOLOGY,
				   struct virtio_blk_config, physical_block_exp,
				   &physical_block_exp);
	if (!err && physical_block_exp)
		blk_queue_physical_block_size(q,
				blk_size * (1 << physical_block_exp));

	err = virtio_cread_feature(vdev, VIRTIO_BLK_F_TOPOLOGY,
				   struct virtio_blk_config, alignment_offset,
				   &alignment_offset);
	if (!err && alignment_offset)
		blk_queue_alignment_offset(q, blk_size * alignment_offset);

	err = virtio_cread_feature(vdev, VIRTIO_BLK_F_TOPOLOGY,
				   struct virtio_blk_config, min_io_size,
				   &min_io_size);
	if (!err && min_io_size)
		blk_queue_io_min(q, blk_size * min_io_size);

	err = virtio_cread_feature(vdev, VIRTIO_BLK_F_TOPOLOGY,
				   struct virtio_blk_config, opt_io_size,
				   &opt_io_size);
	if (!err && opt_io_size)
		blk_queue_io_opt(q, blk_size * opt_io_size);

	if (virtio_has_feature(vdev, VIRTIO_BLK_F_DISCARD)) {
		q->limits.discard_granularity = blk_size;

<<<<<<< HEAD
	device_add_disk(&vdev->dev, vblk->disk);
	err = device_create_file(disk_to_dev(vblk->disk), &dev_attr_serial);
	if (err)
		goto out_del_disk;
=======
		virtio_cread(vdev, struct virtio_blk_config,
			     discard_sector_alignment, &v);
		q->limits.discard_alignment = v ? v << SECTOR_SHIFT : 0;
>>>>>>> 24b8d41d

		virtio_cread(vdev, struct virtio_blk_config,
			     max_discard_sectors, &v);
		blk_queue_max_discard_sectors(q, v ? v : UINT_MAX);

		virtio_cread(vdev, struct virtio_blk_config, max_discard_seg,
			     &v);
		blk_queue_max_discard_segments(q,
					       min_not_zero(v,
							    MAX_DISCARD_SEGMENTS));

		blk_queue_flag_set(QUEUE_FLAG_DISCARD, q);
	}

	if (virtio_has_feature(vdev, VIRTIO_BLK_F_WRITE_ZEROES)) {
		virtio_cread(vdev, struct virtio_blk_config,
			     max_write_zeroes_sectors, &v);
		blk_queue_max_write_zeroes_sectors(q, v ? v : UINT_MAX);
	}

	virtblk_update_capacity(vblk, false);
	virtio_device_ready(vdev);

	device_add_disk(&vdev->dev, vblk->disk, virtblk_attr_groups);
	return 0;

out_free_tags:
	blk_mq_free_tag_set(&vblk->tag_set);
out_put_disk:
	put_disk(vblk->disk);
out_free_vq:
	vdev->config->del_vqs(vdev);
	kfree(vblk->vqs);
out_free_vblk:
	kfree(vblk);
out_free_index:
	ida_simple_remove(&vd_index_ida, index);
out:
	return err;
}

static void virtblk_remove(struct virtio_device *vdev)
{
	struct virtio_blk *vblk = vdev->priv;

	/* Make sure no work handler is accessing the device. */
	flush_work(&vblk->config_work);

	del_gendisk(vblk->disk);
	blk_cleanup_queue(vblk->disk->queue);

	blk_mq_free_tag_set(&vblk->tag_set);

	mutex_lock(&vblk->vdev_mutex);

	/* Stop all the virtqueues. */
	vdev->config->reset(vdev);

	/* Virtqueues are stopped, nothing can use vblk->vdev anymore. */
	vblk->vdev = NULL;

	put_disk(vblk->disk);
	vdev->config->del_vqs(vdev);
	kfree(vblk->vqs);

	mutex_unlock(&vblk->vdev_mutex);

	virtblk_put(vblk);
}

#ifdef CONFIG_PM_SLEEP
static int virtblk_freeze(struct virtio_device *vdev)
{
	struct virtio_blk *vblk = vdev->priv;

	/* Ensure we don't receive any more interrupts */
	vdev->config->reset(vdev);

	/* Make sure no work handler is accessing the device. */
	flush_work(&vblk->config_work);

	blk_mq_quiesce_queue(vblk->disk->queue);

	vdev->config->del_vqs(vdev);
	return 0;
}

static int virtblk_restore(struct virtio_device *vdev)
{
	struct virtio_blk *vblk = vdev->priv;
	int ret;

	ret = init_vq(vdev->priv);
	if (ret)
		return ret;

	virtio_device_ready(vdev);

	blk_mq_unquiesce_queue(vblk->disk->queue);
	return 0;
}
#endif

static const struct virtio_device_id id_table[] = {
	{ VIRTIO_ID_BLOCK, VIRTIO_DEV_ANY_ID },
	{ 0 },
};

static unsigned int features_legacy[] = {
	VIRTIO_BLK_F_SEG_MAX, VIRTIO_BLK_F_SIZE_MAX, VIRTIO_BLK_F_GEOMETRY,
	VIRTIO_BLK_F_RO, VIRTIO_BLK_F_BLK_SIZE,
	VIRTIO_BLK_F_FLUSH, VIRTIO_BLK_F_TOPOLOGY, VIRTIO_BLK_F_CONFIG_WCE,
	VIRTIO_BLK_F_MQ, VIRTIO_BLK_F_DISCARD, VIRTIO_BLK_F_WRITE_ZEROES,
}
;
static unsigned int features[] = {
	VIRTIO_BLK_F_SEG_MAX, VIRTIO_BLK_F_SIZE_MAX, VIRTIO_BLK_F_GEOMETRY,
	VIRTIO_BLK_F_RO, VIRTIO_BLK_F_BLK_SIZE,
	VIRTIO_BLK_F_FLUSH, VIRTIO_BLK_F_TOPOLOGY, VIRTIO_BLK_F_CONFIG_WCE,
	VIRTIO_BLK_F_MQ, VIRTIO_BLK_F_DISCARD, VIRTIO_BLK_F_WRITE_ZEROES,
};

static struct virtio_driver virtio_blk = {
	.feature_table			= features,
	.feature_table_size		= ARRAY_SIZE(features),
	.feature_table_legacy		= features_legacy,
	.feature_table_size_legacy	= ARRAY_SIZE(features_legacy),
	.driver.name			= KBUILD_MODNAME,
	.driver.owner			= THIS_MODULE,
	.id_table			= id_table,
	.probe				= virtblk_probe,
	.remove				= virtblk_remove,
	.config_changed			= virtblk_config_changed,
#ifdef CONFIG_PM_SLEEP
	.freeze				= virtblk_freeze,
	.restore			= virtblk_restore,
#endif
};

static int __init init(void)
{
	int error;

	virtblk_wq = alloc_workqueue("virtio-blk", 0, 0);
	if (!virtblk_wq)
		return -ENOMEM;

	major = register_blkdev(0, "virtblk");
	if (major < 0) {
		error = major;
		goto out_destroy_workqueue;
	}

	error = register_virtio_driver(&virtio_blk);
	if (error)
		goto out_unregister_blkdev;
	return 0;

out_unregister_blkdev:
	unregister_blkdev(major, "virtblk");
out_destroy_workqueue:
	destroy_workqueue(virtblk_wq);
	return error;
}

static void __exit fini(void)
{
	unregister_virtio_driver(&virtio_blk);
	unregister_blkdev(major, "virtblk");
	destroy_workqueue(virtblk_wq);
}
module_init(init);
module_exit(fini);

MODULE_DEVICE_TABLE(virtio, id_table);
MODULE_DESCRIPTION("Virtio block driver");
MODULE_LICENSE("GPL");<|MERGE_RESOLUTION|>--- conflicted
+++ resolved
@@ -230,34 +230,6 @@
 
 	BUG_ON(req->nr_phys_segments + 2 > vblk->sg_elems);
 
-<<<<<<< HEAD
-	vbr->req = req;
-	if (req_op(req) == REQ_OP_FLUSH) {
-		vbr->out_hdr.type = cpu_to_virtio32(vblk->vdev, VIRTIO_BLK_T_FLUSH);
-		vbr->out_hdr.sector = 0;
-		vbr->out_hdr.ioprio = cpu_to_virtio32(vblk->vdev, req_get_ioprio(vbr->req));
-	} else {
-		switch (req->cmd_type) {
-		case REQ_TYPE_FS:
-			vbr->out_hdr.type = 0;
-			vbr->out_hdr.sector = cpu_to_virtio64(vblk->vdev, blk_rq_pos(vbr->req));
-			vbr->out_hdr.ioprio = cpu_to_virtio32(vblk->vdev, req_get_ioprio(vbr->req));
-			break;
-		case REQ_TYPE_BLOCK_PC:
-			vbr->out_hdr.type = cpu_to_virtio32(vblk->vdev, VIRTIO_BLK_T_SCSI_CMD);
-			vbr->out_hdr.sector = 0;
-			vbr->out_hdr.ioprio = cpu_to_virtio32(vblk->vdev, req_get_ioprio(vbr->req));
-			break;
-		case REQ_TYPE_DRV_PRIV:
-			vbr->out_hdr.type = cpu_to_virtio32(vblk->vdev, VIRTIO_BLK_T_GET_ID);
-			vbr->out_hdr.sector = 0;
-			vbr->out_hdr.ioprio = cpu_to_virtio32(vblk->vdev, req_get_ioprio(vbr->req));
-			break;
-		default:
-			/* We don't put anything else in the queue. */
-			BUG();
-		}
-=======
 	switch (req_op(req)) {
 	case REQ_OP_READ:
 	case REQ_OP_WRITE:
@@ -279,7 +251,6 @@
 	default:
 		WARN_ON_ONCE(1);
 		return BLK_STS_IOERR;
->>>>>>> 24b8d41d
 	}
 
 	vbr->out_hdr.type = cpu_to_virtio32(vblk->vdev, type);
@@ -341,27 +312,16 @@
 	struct request *req;
 	int err;
 
-<<<<<<< HEAD
-	req = blk_get_request(q, READ, GFP_KERNEL);
-	if (IS_ERR(req))
-		return PTR_ERR(req);
-	req->cmd_type = REQ_TYPE_DRV_PRIV;
-=======
 	req = blk_get_request(q, REQ_OP_DRV_IN, 0);
 	if (IS_ERR(req))
 		return PTR_ERR(req);
->>>>>>> 24b8d41d
 
 	err = blk_rq_map_kern(q, req, id_str, VIRTIO_BLK_ID_BYTES, GFP_KERNEL);
 	if (err)
 		goto out;
 
-<<<<<<< HEAD
-	err = blk_execute_rq(vblk->disk->queue, vblk->disk, req, false);
-=======
 	blk_execute_rq(vblk->disk->queue, vblk->disk, req, false);
 	err = blk_status_to_errno(virtblk_result(blk_mq_rq_to_pdu(req)));
->>>>>>> 24b8d41d
 out:
 	blk_put_request(req);
 	return err;
@@ -545,11 +505,8 @@
 	if (err)
 		num_vqs = 1;
 
-<<<<<<< HEAD
-=======
 	num_vqs = min_t(unsigned int, nr_cpu_ids, num_vqs);
 
->>>>>>> 24b8d41d
 	vblk->vqs = kmalloc_array(num_vqs, sizeof(*vblk->vqs), GFP_KERNEL);
 	if (!vblk->vqs)
 		return -ENOMEM;
@@ -641,11 +598,7 @@
 	struct virtio_blk *vblk = vdev->priv;
 
 	blk_queue_write_cache(vblk->disk->queue, writeback, false);
-<<<<<<< HEAD
-	revalidate_disk(vblk->disk);
-=======
 	revalidate_disk_size(vblk->disk, true);
->>>>>>> 24b8d41d
 }
 
 static const char *const virtblk_cache_types[] = {
@@ -735,10 +688,7 @@
 
 static const struct blk_mq_ops virtio_mq_ops = {
 	.queue_rq	= virtio_queue_rq,
-<<<<<<< HEAD
-=======
 	.commit_rqs	= virtio_commit_rqs,
->>>>>>> 24b8d41d
 	.complete	= virtblk_request_done,
 	.init_request	= virtblk_init_request,
 	.map_queues	= virtblk_map_queues,
@@ -909,16 +859,9 @@
 	if (virtio_has_feature(vdev, VIRTIO_BLK_F_DISCARD)) {
 		q->limits.discard_granularity = blk_size;
 
-<<<<<<< HEAD
-	device_add_disk(&vdev->dev, vblk->disk);
-	err = device_create_file(disk_to_dev(vblk->disk), &dev_attr_serial);
-	if (err)
-		goto out_del_disk;
-=======
 		virtio_cread(vdev, struct virtio_blk_config,
 			     discard_sector_alignment, &v);
 		q->limits.discard_alignment = v ? v << SECTOR_SHIFT : 0;
->>>>>>> 24b8d41d
 
 		virtio_cread(vdev, struct virtio_blk_config,
 			     max_discard_sectors, &v);
