// SPDX-License-Identifier: GPL-2.0-or-later
/*
   drbd_proc.c

   This file is part of DRBD by Philipp Reisner and Lars Ellenberg.

   Copyright (C) 2001-2008, LINBIT Information Technologies GmbH.
   Copyright (C) 1999-2008, Philipp Reisner <philipp.reisner@linbit.com>.
   Copyright (C) 2002-2008, Lars Ellenberg <lars.ellenberg@linbit.com>.


 */

#include <linux/module.h>

#include <linux/uaccess.h>
#include <linux/fs.h>
#include <linux/file.h>
#include <linux/proc_fs.h>
#include <linux/seq_file.h>
#include <linux/drbd.h>
#include "drbd_int.h"

struct proc_dir_entry *drbd_proc;

static void seq_printf_with_thousands_grouping(struct seq_file *seq, long v)
{
	/* v is in kB/sec. We don't expect TiByte/sec yet. */
	if (unlikely(v >= 1000000)) {
		/* cool: > GiByte/s */
		seq_printf(seq, "%ld,", v / 1000000);
		v %= 1000000;
		seq_printf(seq, "%03ld,%03ld", v/1000, v % 1000);
	} else if (likely(v >= 1000))
		seq_printf(seq, "%ld,%03ld", v/1000, v % 1000);
	else
		seq_printf(seq, "%ld", v);
}

static void drbd_get_syncer_progress(struct drbd_device *device,
		union drbd_dev_state state, unsigned long *rs_total,
		unsigned long *bits_left, unsigned int *per_mil_done)
{
	/* this is to break it at compile time when we change that, in case we
	 * want to support more than (1<<32) bits on a 32bit arch. */
	typecheck(unsigned long, device->rs_total);
	*rs_total = device->rs_total;

	/* note: both rs_total and rs_left are in bits, i.e. in
	 * units of BM_BLOCK_SIZE.
	 * for the percentage, we don't care. */

	if (state.conn == C_VERIFY_S || state.conn == C_VERIFY_T)
		*bits_left = device->ov_left;
	else
		*bits_left = drbd_bm_total_weight(device) - device->rs_failed;
	/* >> 10 to prevent overflow,
	 * +1 to prevent division by zero */
	if (*bits_left > *rs_total) {
		/* D'oh. Maybe a logic bug somewhere.  More likely just a race
		 * between state change and reset of rs_total.
		 */
		*bits_left = *rs_total;
		*per_mil_done = *rs_total ? 0 : 1000;
	} else {
		/* Make sure the division happens in long context.
		 * We allow up to one petabyte storage right now,
		 * at a granularity of 4k per bit that is 2**38 bits.
		 * After shift right and multiplication by 1000,
		 * this should still fit easily into a 32bit long,
		 * so we don't need a 64bit division on 32bit arch.
		 * Note: currently we don't support such large bitmaps on 32bit
		 * arch anyways, but no harm done to be prepared for it here.
		 */
		unsigned int shift = *rs_total > UINT_MAX ? 16 : 10;
		unsigned long left = *bits_left >> shift;
		unsigned long total = 1UL + (*rs_total >> shift);
		unsigned long tmp = 1000UL - left * 1000UL/total;
		*per_mil_done = tmp;
	}
}


/*lge
 * progress bars shamelessly adapted from driver/md/md.c
 * output looks like
 *	[=====>..............] 33.5% (23456/123456)
 *	finish: 2:20:20 speed: 6,345 (6,456) K/sec
 */
static void drbd_syncer_progress(struct drbd_device *device, struct seq_file *seq,
		union drbd_dev_state state)
{
	unsigned long db, dt, dbdt, rt, rs_total, rs_left;
	unsigned int res;
	int i, x, y;
	int stalled = 0;

	drbd_get_syncer_progress(device, state, &rs_total, &rs_left, &res);

	x = res/50;
	y = 20-x;
	seq_puts(seq, "\t[");
	for (i = 1; i < x; i++)
		seq_putc(seq, '=');
	seq_putc(seq, '>');
	for (i = 0; i < y; i++)
<<<<<<< HEAD
		seq_printf(seq, ".");
=======
		seq_putc(seq, '.');
>>>>>>> 24b8d41d
	seq_puts(seq, "] ");

	if (state.conn == C_VERIFY_S || state.conn == C_VERIFY_T)
		seq_puts(seq, "verified:");
	else
		seq_puts(seq, "sync'ed:");
	seq_printf(seq, "%3u.%u%% ", res / 10, res % 10);

	/* if more than a few GB, display in MB */
	if (rs_total > (4UL << (30 - BM_BLOCK_SHIFT)))
		seq_printf(seq, "(%lu/%lu)M",
			    (unsigned long) Bit2KB(rs_left >> 10),
			    (unsigned long) Bit2KB(rs_total >> 10));
	else
		seq_printf(seq, "(%lu/%lu)K",
			    (unsigned long) Bit2KB(rs_left),
			    (unsigned long) Bit2KB(rs_total));

	seq_puts(seq, "\n\t");

	/* see drivers/md/md.c
	 * We do not want to overflow, so the order of operands and
	 * the * 100 / 100 trick are important. We do a +1 to be
	 * safe against division by zero. We only estimate anyway.
	 *
	 * dt: time from mark until now
	 * db: blocks written from mark until now
	 * rt: remaining time
	 */
	/* Rolling marks. last_mark+1 may just now be modified.  last_mark+2 is
	 * at least (DRBD_SYNC_MARKS-2)*DRBD_SYNC_MARK_STEP old, and has at
	 * least DRBD_SYNC_MARK_STEP time before it will be modified. */
	/* ------------------------ ~18s average ------------------------ */
	i = (device->rs_last_mark + 2) % DRBD_SYNC_MARKS;
	dt = (jiffies - device->rs_mark_time[i]) / HZ;
	if (dt > 180)
		stalled = 1;

	if (!dt)
		dt++;
	db = device->rs_mark_left[i] - rs_left;
	rt = (dt * (rs_left / (db/100+1)))/100; /* seconds */

	seq_printf(seq, "finish: %lu:%02lu:%02lu",
		rt / 3600, (rt % 3600) / 60, rt % 60);

	dbdt = Bit2KB(db/dt);
	seq_puts(seq, " speed: ");
	seq_printf_with_thousands_grouping(seq, dbdt);
	seq_puts(seq, " (");
	/* ------------------------- ~3s average ------------------------ */
	if (drbd_proc_details >= 1) {
		/* this is what drbd_rs_should_slow_down() uses */
		i = (device->rs_last_mark + DRBD_SYNC_MARKS-1) % DRBD_SYNC_MARKS;
		dt = (jiffies - device->rs_mark_time[i]) / HZ;
		if (!dt)
			dt++;
		db = device->rs_mark_left[i] - rs_left;
		dbdt = Bit2KB(db/dt);
		seq_printf_with_thousands_grouping(seq, dbdt);
		seq_puts(seq, " -- ");
	}

	/* --------------------- long term average ---------------------- */
	/* mean speed since syncer started
	 * we do account for PausedSync periods */
	dt = (jiffies - device->rs_start - device->rs_paused) / HZ;
	if (dt == 0)
		dt = 1;
	db = rs_total - rs_left;
	dbdt = Bit2KB(db/dt);
	seq_printf_with_thousands_grouping(seq, dbdt);
	seq_putc(seq, ')');

	if (state.conn == C_SYNC_TARGET ||
	    state.conn == C_VERIFY_S) {
		seq_puts(seq, " want: ");
		seq_printf_with_thousands_grouping(seq, device->c_sync_rate);
	}
	seq_printf(seq, " K/sec%s\n", stalled ? " (stalled)" : "");

	if (drbd_proc_details >= 1) {
		/* 64 bit:
		 * we convert to sectors in the display below. */
		unsigned long bm_bits = drbd_bm_bits(device);
		unsigned long bit_pos;
		unsigned long long stop_sector = 0;
		if (state.conn == C_VERIFY_S ||
		    state.conn == C_VERIFY_T) {
			bit_pos = bm_bits - device->ov_left;
			if (verify_can_do_stop_sector(device))
				stop_sector = device->ov_stop_sector;
		} else
			bit_pos = device->bm_resync_fo;
		/* Total sectors may be slightly off for oddly
		 * sized devices. So what. */
		seq_printf(seq,
			"\t%3d%% sector pos: %llu/%llu",
			(int)(bit_pos / (bm_bits/100+1)),
			(unsigned long long)bit_pos * BM_SECT_PER_BIT,
			(unsigned long long)bm_bits * BM_SECT_PER_BIT);
		if (stop_sector != 0 && stop_sector != ULLONG_MAX)
			seq_printf(seq, " stop sector: %llu", stop_sector);
		seq_putc(seq, '\n');
	}
}

int drbd_seq_show(struct seq_file *seq, void *v)
{
	int i, prev_i = -1;
	const char *sn;
	struct drbd_device *device;
	struct net_conf *nc;
	union drbd_dev_state state;
	char wp;

	static char write_ordering_chars[] = {
		[WO_NONE] = 'n',
		[WO_DRAIN_IO] = 'd',
		[WO_BDEV_FLUSH] = 'f',
	};

	seq_printf(seq, "version: " REL_VERSION " (api:%d/proto:%d-%d)\n%s\n",
		   API_VERSION, PRO_VERSION_MIN, PRO_VERSION_MAX, drbd_buildtag());

	/*
	  cs .. connection state
	  ro .. node role (local/remote)
	  ds .. disk state (local/remote)
	     protocol
	     various flags
	  ns .. network send
	  nr .. network receive
	  dw .. disk write
	  dr .. disk read
	  al .. activity log write count
	  bm .. bitmap update write count
	  pe .. pending (waiting for ack or data reply)
	  ua .. unack'd (still need to send ack or data reply)
	  ap .. application requests accepted, but not yet completed
	  ep .. number of epochs currently "on the fly", P_BARRIER_ACK pending
	  wo .. write ordering mode currently in use
	 oos .. known out-of-sync kB
	*/

	rcu_read_lock();
	idr_for_each_entry(&drbd_devices, device, i) {
		if (prev_i != i - 1)
			seq_putc(seq, '\n');
		prev_i = i;

		state = device->state;
		sn = drbd_conn_str(state.conn);

		if (state.conn == C_STANDALONE &&
		    state.disk == D_DISKLESS &&
		    state.role == R_SECONDARY) {
			seq_printf(seq, "%2d: cs:Unconfigured\n", i);
		} else {
			/* reset device->congestion_reason */

			nc = rcu_dereference(first_peer_device(device)->connection->net_conf);
			wp = nc ? nc->wire_protocol - DRBD_PROT_A + 'A' : ' ';
			seq_printf(seq,
			   "%2d: cs:%s ro:%s/%s ds:%s/%s %c %c%c%c%c%c%c\n"
			   "    ns:%u nr:%u dw:%u dr:%u al:%u bm:%u "
			   "lo:%d pe:%d ua:%d ap:%d ep:%d wo:%c",
			   i, sn,
			   drbd_role_str(state.role),
			   drbd_role_str(state.peer),
			   drbd_disk_str(state.disk),
			   drbd_disk_str(state.pdsk),
			   wp,
			   drbd_suspended(device) ? 's' : 'r',
			   state.aftr_isp ? 'a' : '-',
			   state.peer_isp ? 'p' : '-',
			   state.user_isp ? 'u' : '-',
			   device->congestion_reason ?: '-',
			   test_bit(AL_SUSPENDED, &device->flags) ? 's' : '-',
			   device->send_cnt/2,
			   device->recv_cnt/2,
			   device->writ_cnt/2,
			   device->read_cnt/2,
			   device->al_writ_cnt,
			   device->bm_writ_cnt,
			   atomic_read(&device->local_cnt),
			   atomic_read(&device->ap_pending_cnt) +
			   atomic_read(&device->rs_pending_cnt),
			   atomic_read(&device->unacked_cnt),
			   atomic_read(&device->ap_bio_cnt),
			   first_peer_device(device)->connection->epochs,
			   write_ordering_chars[device->resource->write_ordering]
			);
			seq_printf(seq, " oos:%llu\n",
				   Bit2KB((unsigned long long)
					   drbd_bm_total_weight(device)));
		}
		if (state.conn == C_SYNC_SOURCE ||
		    state.conn == C_SYNC_TARGET ||
		    state.conn == C_VERIFY_S ||
		    state.conn == C_VERIFY_T)
			drbd_syncer_progress(device, seq, state);

		if (drbd_proc_details >= 1 && get_ldev_if_state(device, D_FAILED)) {
			lc_seq_printf_stats(seq, device->resync);
			lc_seq_printf_stats(seq, device->act_log);
			put_ldev(device);
		}

		if (drbd_proc_details >= 2)
			seq_printf(seq, "\tblocked on activity log: %d\n", atomic_read(&device->ap_actlog_cnt));
	}
	rcu_read_unlock();

	return 0;
}<|MERGE_RESOLUTION|>--- conflicted
+++ resolved
@@ -104,11 +104,7 @@
 		seq_putc(seq, '=');
 	seq_putc(seq, '>');
 	for (i = 0; i < y; i++)
-<<<<<<< HEAD
-		seq_printf(seq, ".");
-=======
 		seq_putc(seq, '.');
->>>>>>> 24b8d41d
 	seq_puts(seq, "] ");
 
 	if (state.conn == C_VERIFY_S || state.conn == C_VERIFY_T)
