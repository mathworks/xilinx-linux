// SPDX-License-Identifier: GPL-2.0-or-later
/*
   drbd_actlog.c

   This file is part of DRBD by Philipp Reisner and Lars Ellenberg.

   Copyright (C) 2003-2008, LINBIT Information Technologies GmbH.
   Copyright (C) 2003-2008, Philipp Reisner <philipp.reisner@linbit.com>.
   Copyright (C) 2003-2008, Lars Ellenberg <lars.ellenberg@linbit.com>.


 */

#include <linux/slab.h>
#include <linux/crc32c.h>
#include <linux/drbd.h>
#include <linux/drbd_limits.h>
#include "drbd_int.h"


enum al_transaction_types {
	AL_TR_UPDATE = 0,
	AL_TR_INITIALIZED = 0xffff
};
/* all fields on disc in big endian */
struct __packed al_transaction_on_disk {
	/* don't we all like magic */
	__be32	magic;

	/* to identify the most recent transaction block
	 * in the on disk ring buffer */
	__be32	tr_number;

	/* checksum on the full 4k block, with this field set to 0. */
	__be32	crc32c;

	/* type of transaction, special transaction types like:
	 * purge-all, set-all-idle, set-all-active, ... to-be-defined
	 * see also enum al_transaction_types */
	__be16	transaction_type;

	/* we currently allow only a few thousand extents,
	 * so 16bit will be enough for the slot number. */

	/* how many updates in this transaction */
	__be16	n_updates;

	/* maximum slot number, "al-extents" in drbd.conf speak.
	 * Having this in each transaction should make reconfiguration
	 * of that parameter easier. */
	__be16	context_size;

	/* slot number the context starts with */
	__be16	context_start_slot_nr;

	/* Some reserved bytes.  Expected usage is a 64bit counter of
	 * sectors-written since device creation, and other data generation tag
	 * supporting usage */
	__be32	__reserved[4];

	/* --- 36 byte used --- */

	/* Reserve space for up to AL_UPDATES_PER_TRANSACTION changes
	 * in one transaction, then use the remaining byte in the 4k block for
	 * context information.  "Flexible" number of updates per transaction
	 * does not help, as we have to account for the case when all update
	 * slots are used anyways, so it would only complicate code without
	 * additional benefit.
	 */
	__be16	update_slot_nr[AL_UPDATES_PER_TRANSACTION];

	/* but the extent number is 32bit, which at an extent size of 4 MiB
	 * allows to cover device sizes of up to 2**54 Byte (16 PiB) */
	__be32	update_extent_nr[AL_UPDATES_PER_TRANSACTION];

	/* --- 420 bytes used (36 + 64*6) --- */

	/* 4096 - 420 = 3676 = 919 * 4 */
	__be32	context[AL_CONTEXT_PER_TRANSACTION];
};

void *drbd_md_get_buffer(struct drbd_device *device, const char *intent)
{
	int r;

	wait_event(device->misc_wait,
		   (r = atomic_cmpxchg(&device->md_io.in_use, 0, 1)) == 0 ||
		   device->state.disk <= D_FAILED);

	if (r)
		return NULL;

	device->md_io.current_use = intent;
	device->md_io.start_jif = jiffies;
	device->md_io.submit_jif = device->md_io.start_jif - 1;
	return page_address(device->md_io.page);
}

void drbd_md_put_buffer(struct drbd_device *device)
{
	if (atomic_dec_and_test(&device->md_io.in_use))
		wake_up(&device->misc_wait);
}

void wait_until_done_or_force_detached(struct drbd_device *device, struct drbd_backing_dev *bdev,
				     unsigned int *done)
{
	long dt;

	rcu_read_lock();
	dt = rcu_dereference(bdev->disk_conf)->disk_timeout;
	rcu_read_unlock();
	dt = dt * HZ / 10;
	if (dt == 0)
		dt = MAX_SCHEDULE_TIMEOUT;

	dt = wait_event_timeout(device->misc_wait,
			*done || test_bit(FORCE_DETACH, &device->flags), dt);
	if (dt == 0) {
		drbd_err(device, "meta-data IO operation timed out\n");
		drbd_chk_io_error(device, 1, DRBD_FORCE_DETACH);
	}
}

static int _drbd_md_sync_page_io(struct drbd_device *device,
				 struct drbd_backing_dev *bdev,
				 sector_t sector, int op)
{
	struct bio *bio;
	/* we do all our meta data IO in aligned 4k blocks. */
	const int size = 4096;
	int err, op_flags = 0;

	device->md_io.done = 0;
	device->md_io.error = -ENODEV;

	if ((op == REQ_OP_WRITE) && !test_bit(MD_NO_FUA, &device->flags))
		op_flags |= REQ_FUA | REQ_PREFLUSH;
<<<<<<< HEAD
	op_flags |= REQ_SYNC | REQ_NOIDLE;
=======
	op_flags |= REQ_SYNC;
>>>>>>> 24b8d41d

	bio = bio_alloc_drbd(GFP_NOIO);
	bio_set_dev(bio, bdev->md_bdev);
	bio->bi_iter.bi_sector = sector;
	err = -EIO;
	if (bio_add_page(bio, device->md_io.page, size, 0) != size)
		goto out;
	bio->bi_private = device;
	bio->bi_end_io = drbd_md_endio;
	bio_set_op_attrs(bio, op, op_flags);

	if (op != REQ_OP_WRITE && device->state.disk == D_DISKLESS && device->ldev == NULL)
		/* special case, drbd_md_read() during drbd_adm_attach(): no get_ldev */
		;
	else if (!get_ldev_if_state(device, D_ATTACHING)) {
		/* Corresponding put_ldev in drbd_md_endio() */
		drbd_err(device, "ASSERT FAILED: get_ldev_if_state() == 1 in _drbd_md_sync_page_io()\n");
		err = -ENODEV;
		goto out;
	}

	bio_get(bio); /* one bio_put() is in the completion handler */
	atomic_inc(&device->md_io.in_use); /* drbd_md_put_buffer() is in the completion handler */
	device->md_io.submit_jif = jiffies;
	if (drbd_insert_fault(device, (op == REQ_OP_WRITE) ? DRBD_FAULT_MD_WR : DRBD_FAULT_MD_RD))
		bio_io_error(bio);
	else
		submit_bio(bio);
	wait_until_done_or_force_detached(device, bdev, &device->md_io.done);
	if (!bio->bi_status)
		err = device->md_io.error;

 out:
	bio_put(bio);
	return err;
}

int drbd_md_sync_page_io(struct drbd_device *device, struct drbd_backing_dev *bdev,
			 sector_t sector, int op)
{
	int err;
	D_ASSERT(device, atomic_read(&device->md_io.in_use) == 1);

	BUG_ON(!bdev->md_bdev);

	dynamic_drbd_dbg(device, "meta_data io: %s [%d]:%s(,%llus,%s) %pS\n",
	     current->comm, current->pid, __func__,
	     (unsigned long long)sector, (op == REQ_OP_WRITE) ? "WRITE" : "READ",
	     (void*)_RET_IP_ );

	if (sector < drbd_md_first_sector(bdev) ||
	    sector + 7 > drbd_md_last_sector(bdev))
		drbd_alert(device, "%s [%d]:%s(,%llus,%s) out of range md access!\n",
		     current->comm, current->pid, __func__,
		     (unsigned long long)sector,
		     (op == REQ_OP_WRITE) ? "WRITE" : "READ");

	err = _drbd_md_sync_page_io(device, bdev, sector, op);
	if (err) {
		drbd_err(device, "drbd_md_sync_page_io(,%llus,%s) failed with error %d\n",
		    (unsigned long long)sector,
		    (op == REQ_OP_WRITE) ? "WRITE" : "READ", err);
	}
	return err;
}

static struct bm_extent *find_active_resync_extent(struct drbd_device *device, unsigned int enr)
{
	struct lc_element *tmp;
	tmp = lc_find(device->resync, enr/AL_EXT_PER_BM_SECT);
	if (unlikely(tmp != NULL)) {
		struct bm_extent  *bm_ext = lc_entry(tmp, struct bm_extent, lce);
		if (test_bit(BME_NO_WRITES, &bm_ext->flags))
			return bm_ext;
	}
	return NULL;
}

static struct lc_element *_al_get(struct drbd_device *device, unsigned int enr, bool nonblock)
{
	struct lc_element *al_ext;
	struct bm_extent *bm_ext;
	int wake;

	spin_lock_irq(&device->al_lock);
	bm_ext = find_active_resync_extent(device, enr);
	if (bm_ext) {
		wake = !test_and_set_bit(BME_PRIORITY, &bm_ext->flags);
		spin_unlock_irq(&device->al_lock);
		if (wake)
			wake_up(&device->al_wait);
		return NULL;
	}
	if (nonblock)
		al_ext = lc_try_get(device->act_log, enr);
	else
		al_ext = lc_get(device->act_log, enr);
	spin_unlock_irq(&device->al_lock);
	return al_ext;
}

bool drbd_al_begin_io_fastpath(struct drbd_device *device, struct drbd_interval *i)
{
	/* for bios crossing activity log extent boundaries,
	 * we may need to activate two extents in one go */
	unsigned first = i->sector >> (AL_EXTENT_SHIFT-9);
	unsigned last = i->size == 0 ? first : (i->sector + (i->size >> 9) - 1) >> (AL_EXTENT_SHIFT-9);

	D_ASSERT(device, first <= last);
	D_ASSERT(device, atomic_read(&device->local_cnt) > 0);

	/* FIXME figure out a fast path for bios crossing AL extent boundaries */
	if (first != last)
		return false;

	return _al_get(device, first, true);
}

bool drbd_al_begin_io_prepare(struct drbd_device *device, struct drbd_interval *i)
{
	/* for bios crossing activity log extent boundaries,
	 * we may need to activate two extents in one go */
	unsigned first = i->sector >> (AL_EXTENT_SHIFT-9);
	unsigned last = i->size == 0 ? first : (i->sector + (i->size >> 9) - 1) >> (AL_EXTENT_SHIFT-9);
	unsigned enr;
	bool need_transaction = false;

	D_ASSERT(device, first <= last);
	D_ASSERT(device, atomic_read(&device->local_cnt) > 0);

	for (enr = first; enr <= last; enr++) {
		struct lc_element *al_ext;
		wait_event(device->al_wait,
				(al_ext = _al_get(device, enr, false)) != NULL);
		if (al_ext->lc_number != enr)
			need_transaction = true;
	}
	return need_transaction;
}

#if (PAGE_SHIFT + 3) < (AL_EXTENT_SHIFT - BM_BLOCK_SHIFT)
/* Currently BM_BLOCK_SHIFT, BM_EXT_SHIFT and AL_EXTENT_SHIFT
 * are still coupled, or assume too much about their relation.
 * Code below will not work if this is violated.
 * Will be cleaned up with some followup patch.
 */
# error FIXME
#endif

static unsigned int al_extent_to_bm_page(unsigned int al_enr)
{
	return al_enr >>
		/* bit to page */
		((PAGE_SHIFT + 3) -
		/* al extent number to bit */
		 (AL_EXTENT_SHIFT - BM_BLOCK_SHIFT));
}

static sector_t al_tr_number_to_on_disk_sector(struct drbd_device *device)
{
	const unsigned int stripes = device->ldev->md.al_stripes;
	const unsigned int stripe_size_4kB = device->ldev->md.al_stripe_size_4k;

	/* transaction number, modulo on-disk ring buffer wrap around */
	unsigned int t = device->al_tr_number % (device->ldev->md.al_size_4k);

	/* ... to aligned 4k on disk block */
	t = ((t % stripes) * stripe_size_4kB) + t/stripes;

	/* ... to 512 byte sector in activity log */
	t *= 8;

	/* ... plus offset to the on disk position */
	return device->ldev->md.md_offset + device->ldev->md.al_offset + t;
}

static int __al_write_transaction(struct drbd_device *device, struct al_transaction_on_disk *buffer)
{
	struct lc_element *e;
	sector_t sector;
	int i, mx;
	unsigned extent_nr;
	unsigned crc = 0;
	int err = 0;

	memset(buffer, 0, sizeof(*buffer));
	buffer->magic = cpu_to_be32(DRBD_AL_MAGIC);
	buffer->tr_number = cpu_to_be32(device->al_tr_number);

	i = 0;

	drbd_bm_reset_al_hints(device);

	/* Even though no one can start to change this list
	 * once we set the LC_LOCKED -- from drbd_al_begin_io(),
	 * lc_try_lock_for_transaction() --, someone may still
	 * be in the process of changing it. */
	spin_lock_irq(&device->al_lock);
	list_for_each_entry(e, &device->act_log->to_be_changed, list) {
		if (i == AL_UPDATES_PER_TRANSACTION) {
			i++;
			break;
		}
		buffer->update_slot_nr[i] = cpu_to_be16(e->lc_index);
		buffer->update_extent_nr[i] = cpu_to_be32(e->lc_new_number);
		if (e->lc_number != LC_FREE)
			drbd_bm_mark_for_writeout(device,
					al_extent_to_bm_page(e->lc_number));
		i++;
	}
	spin_unlock_irq(&device->al_lock);
	BUG_ON(i > AL_UPDATES_PER_TRANSACTION);

	buffer->n_updates = cpu_to_be16(i);
	for ( ; i < AL_UPDATES_PER_TRANSACTION; i++) {
		buffer->update_slot_nr[i] = cpu_to_be16(-1);
		buffer->update_extent_nr[i] = cpu_to_be32(LC_FREE);
	}

	buffer->context_size = cpu_to_be16(device->act_log->nr_elements);
	buffer->context_start_slot_nr = cpu_to_be16(device->al_tr_cycle);

	mx = min_t(int, AL_CONTEXT_PER_TRANSACTION,
		   device->act_log->nr_elements - device->al_tr_cycle);
	for (i = 0; i < mx; i++) {
		unsigned idx = device->al_tr_cycle + i;
		extent_nr = lc_element_by_index(device->act_log, idx)->lc_number;
		buffer->context[i] = cpu_to_be32(extent_nr);
	}
	for (; i < AL_CONTEXT_PER_TRANSACTION; i++)
		buffer->context[i] = cpu_to_be32(LC_FREE);

	device->al_tr_cycle += AL_CONTEXT_PER_TRANSACTION;
	if (device->al_tr_cycle >= device->act_log->nr_elements)
		device->al_tr_cycle = 0;

	sector = al_tr_number_to_on_disk_sector(device);

	crc = crc32c(0, buffer, 4096);
	buffer->crc32c = cpu_to_be32(crc);

	if (drbd_bm_write_hinted(device))
		err = -EIO;
	else {
		bool write_al_updates;
		rcu_read_lock();
		write_al_updates = rcu_dereference(device->ldev->disk_conf)->al_updates;
		rcu_read_unlock();
		if (write_al_updates) {
			if (drbd_md_sync_page_io(device, device->ldev, sector, WRITE)) {
				err = -EIO;
				drbd_chk_io_error(device, 1, DRBD_META_IO_ERROR);
			} else {
				device->al_tr_number++;
				device->al_writ_cnt++;
			}
		}
	}

	return err;
}

static int al_write_transaction(struct drbd_device *device)
{
	struct al_transaction_on_disk *buffer;
	int err;

	if (!get_ldev(device)) {
		drbd_err(device, "disk is %s, cannot start al transaction\n",
			drbd_disk_str(device->state.disk));
		return -EIO;
	}

	/* The bitmap write may have failed, causing a state change. */
	if (device->state.disk < D_INCONSISTENT) {
		drbd_err(device,
			"disk is %s, cannot write al transaction\n",
			drbd_disk_str(device->state.disk));
		put_ldev(device);
		return -EIO;
	}

	/* protects md_io_buffer, al_tr_cycle, ... */
	buffer = drbd_md_get_buffer(device, __func__);
	if (!buffer) {
		drbd_err(device, "disk failed while waiting for md_io buffer\n");
		put_ldev(device);
		return -ENODEV;
	}

	err = __al_write_transaction(device, buffer);

	drbd_md_put_buffer(device);
	put_ldev(device);

	return err;
}


void drbd_al_begin_io_commit(struct drbd_device *device)
{
	bool locked = false;

	/* Serialize multiple transactions.
	 * This uses test_and_set_bit, memory barrier is implicit.
	 */
	wait_event(device->al_wait,
			device->act_log->pending_changes == 0 ||
			(locked = lc_try_lock_for_transaction(device->act_log)));

	if (locked) {
		/* Double check: it may have been committed by someone else,
		 * while we have been waiting for the lock. */
		if (device->act_log->pending_changes) {
			bool write_al_updates;

			rcu_read_lock();
			write_al_updates = rcu_dereference(device->ldev->disk_conf)->al_updates;
			rcu_read_unlock();

			if (write_al_updates)
				al_write_transaction(device);
			spin_lock_irq(&device->al_lock);
			/* FIXME
			if (err)
				we need an "lc_cancel" here;
			*/
			lc_committed(device->act_log);
			spin_unlock_irq(&device->al_lock);
		}
		lc_unlock(device->act_log);
		wake_up(&device->al_wait);
	}
}

/*
 * @delegate:   delegate activity log I/O to the worker thread
 */
void drbd_al_begin_io(struct drbd_device *device, struct drbd_interval *i)
{
	if (drbd_al_begin_io_prepare(device, i))
		drbd_al_begin_io_commit(device);
}

int drbd_al_begin_io_nonblock(struct drbd_device *device, struct drbd_interval *i)
{
	struct lru_cache *al = device->act_log;
	/* for bios crossing activity log extent boundaries,
	 * we may need to activate two extents in one go */
	unsigned first = i->sector >> (AL_EXTENT_SHIFT-9);
	unsigned last = i->size == 0 ? first : (i->sector + (i->size >> 9) - 1) >> (AL_EXTENT_SHIFT-9);
	unsigned nr_al_extents;
	unsigned available_update_slots;
	unsigned enr;

	D_ASSERT(device, first <= last);

	nr_al_extents = 1 + last - first; /* worst case: all touched extends are cold. */
	available_update_slots = min(al->nr_elements - al->used,
				al->max_pending_changes - al->pending_changes);

	/* We want all necessary updates for a given request within the same transaction
	 * We could first check how many updates are *actually* needed,
	 * and use that instead of the worst-case nr_al_extents */
	if (available_update_slots < nr_al_extents) {
		/* Too many activity log extents are currently "hot".
		 *
		 * If we have accumulated pending changes already,
		 * we made progress.
		 *
		 * If we cannot get even a single pending change through,
		 * stop the fast path until we made some progress,
		 * or requests to "cold" extents could be starved. */
		if (!al->pending_changes)
			__set_bit(__LC_STARVING, &device->act_log->flags);
		return -ENOBUFS;
	}

	/* Is resync active in this area? */
	for (enr = first; enr <= last; enr++) {
		struct lc_element *tmp;
		tmp = lc_find(device->resync, enr/AL_EXT_PER_BM_SECT);
		if (unlikely(tmp != NULL)) {
			struct bm_extent  *bm_ext = lc_entry(tmp, struct bm_extent, lce);
			if (test_bit(BME_NO_WRITES, &bm_ext->flags)) {
				if (!test_and_set_bit(BME_PRIORITY, &bm_ext->flags))
					return -EBUSY;
				return -EWOULDBLOCK;
			}
		}
	}

	/* Checkout the refcounts.
	 * Given that we checked for available elements and update slots above,
	 * this has to be successful. */
	for (enr = first; enr <= last; enr++) {
		struct lc_element *al_ext;
		al_ext = lc_get_cumulative(device->act_log, enr);
		if (!al_ext)
			drbd_info(device, "LOGIC BUG for enr=%u\n", enr);
	}
	return 0;
}

void drbd_al_complete_io(struct drbd_device *device, struct drbd_interval *i)
{
	/* for bios crossing activity log extent boundaries,
	 * we may need to activate two extents in one go */
	unsigned first = i->sector >> (AL_EXTENT_SHIFT-9);
	unsigned last = i->size == 0 ? first : (i->sector + (i->size >> 9) - 1) >> (AL_EXTENT_SHIFT-9);
	unsigned enr;
	struct lc_element *extent;
	unsigned long flags;

	D_ASSERT(device, first <= last);
	spin_lock_irqsave(&device->al_lock, flags);

	for (enr = first; enr <= last; enr++) {
		extent = lc_find(device->act_log, enr);
		if (!extent) {
			drbd_err(device, "al_complete_io() called on inactive extent %u\n", enr);
			continue;
		}
		lc_put(device->act_log, extent);
	}
	spin_unlock_irqrestore(&device->al_lock, flags);
	wake_up(&device->al_wait);
}

static int _try_lc_del(struct drbd_device *device, struct lc_element *al_ext)
{
	int rv;

	spin_lock_irq(&device->al_lock);
	rv = (al_ext->refcnt == 0);
	if (likely(rv))
		lc_del(device->act_log, al_ext);
	spin_unlock_irq(&device->al_lock);

	return rv;
}

/**
 * drbd_al_shrink() - Removes all active extents form the activity log
 * @device:	DRBD device.
 *
 * Removes all active extents form the activity log, waiting until
 * the reference count of each entry dropped to 0 first, of course.
 *
 * You need to lock device->act_log with lc_try_lock() / lc_unlock()
 */
void drbd_al_shrink(struct drbd_device *device)
{
	struct lc_element *al_ext;
	int i;

	D_ASSERT(device, test_bit(__LC_LOCKED, &device->act_log->flags));

	for (i = 0; i < device->act_log->nr_elements; i++) {
		al_ext = lc_element_by_index(device->act_log, i);
		if (al_ext->lc_number == LC_FREE)
			continue;
		wait_event(device->al_wait, _try_lc_del(device, al_ext));
	}

	wake_up(&device->al_wait);
}

int drbd_al_initialize(struct drbd_device *device, void *buffer)
{
	struct al_transaction_on_disk *al = buffer;
	struct drbd_md *md = &device->ldev->md;
	int al_size_4k = md->al_stripes * md->al_stripe_size_4k;
	int i;

	__al_write_transaction(device, al);
	/* There may or may not have been a pending transaction. */
	spin_lock_irq(&device->al_lock);
	lc_committed(device->act_log);
	spin_unlock_irq(&device->al_lock);

	/* The rest of the transactions will have an empty "updates" list, and
	 * are written out only to provide the context, and to initialize the
	 * on-disk ring buffer. */
	for (i = 1; i < al_size_4k; i++) {
		int err = __al_write_transaction(device, al);
		if (err)
			return err;
	}
	return 0;
}

static const char *drbd_change_sync_fname[] = {
	[RECORD_RS_FAILED] = "drbd_rs_failed_io",
	[SET_IN_SYNC] = "drbd_set_in_sync",
	[SET_OUT_OF_SYNC] = "drbd_set_out_of_sync"
};

/* ATTENTION. The AL's extents are 4MB each, while the extents in the
 * resync LRU-cache are 16MB each.
 * The caller of this function has to hold an get_ldev() reference.
 *
 * Adjusts the caching members ->rs_left (success) or ->rs_failed (!success),
 * potentially pulling in (and recounting the corresponding bits)
 * this resync extent into the resync extent lru cache.
 *
 * Returns whether all bits have been cleared for this resync extent,
 * precisely: (rs_left <= rs_failed)
 *
 * TODO will be obsoleted once we have a caching lru of the on disk bitmap
 */
static bool update_rs_extent(struct drbd_device *device,
		unsigned int enr, int count,
		enum update_sync_bits_mode mode)
{
	struct lc_element *e;

	D_ASSERT(device, atomic_read(&device->local_cnt));

	/* When setting out-of-sync bits,
	 * we don't need it cached (lc_find).
	 * But if it is present in the cache,
	 * we should update the cached bit count.
	 * Otherwise, that extent should be in the resync extent lru cache
	 * already -- or we want to pull it in if necessary -- (lc_get),
	 * then update and check rs_left and rs_failed. */
	if (mode == SET_OUT_OF_SYNC)
		e = lc_find(device->resync, enr);
	else
		e = lc_get(device->resync, enr);
	if (e) {
		struct bm_extent *ext = lc_entry(e, struct bm_extent, lce);
		if (ext->lce.lc_number == enr) {
			if (mode == SET_IN_SYNC)
				ext->rs_left -= count;
			else if (mode == SET_OUT_OF_SYNC)
				ext->rs_left += count;
			else
				ext->rs_failed += count;
			if (ext->rs_left < ext->rs_failed) {
				drbd_warn(device, "BAD! enr=%u rs_left=%d "
				    "rs_failed=%d count=%d cstate=%s\n",
				     ext->lce.lc_number, ext->rs_left,
				     ext->rs_failed, count,
				     drbd_conn_str(device->state.conn));

				/* We don't expect to be able to clear more bits
				 * than have been set when we originally counted
				 * the set bits to cache that value in ext->rs_left.
				 * Whatever the reason (disconnect during resync,
				 * delayed local completion of an application write),
				 * try to fix it up by recounting here. */
				ext->rs_left = drbd_bm_e_weight(device, enr);
			}
		} else {
			/* Normally this element should be in the cache,
			 * since drbd_rs_begin_io() pulled it already in.
			 *
			 * But maybe an application write finished, and we set
			 * something outside the resync lru_cache in sync.
			 */
			int rs_left = drbd_bm_e_weight(device, enr);
			if (ext->flags != 0) {
				drbd_warn(device, "changing resync lce: %d[%u;%02lx]"
				     " -> %d[%u;00]\n",
				     ext->lce.lc_number, ext->rs_left,
				     ext->flags, enr, rs_left);
				ext->flags = 0;
			}
			if (ext->rs_failed) {
				drbd_warn(device, "Kicking resync_lru element enr=%u "
				     "out with rs_failed=%d\n",
				     ext->lce.lc_number, ext->rs_failed);
			}
			ext->rs_left = rs_left;
			ext->rs_failed = (mode == RECORD_RS_FAILED) ? count : 0;
			/* we don't keep a persistent log of the resync lru,
			 * we can commit any change right away. */
			lc_committed(device->resync);
		}
		if (mode != SET_OUT_OF_SYNC)
			lc_put(device->resync, &ext->lce);
		/* no race, we are within the al_lock! */

		if (ext->rs_left <= ext->rs_failed) {
			ext->rs_failed = 0;
			return true;
		}
	} else if (mode != SET_OUT_OF_SYNC) {
		/* be quiet if lc_find() did not find it. */
		drbd_err(device, "lc_get() failed! locked=%d/%d flags=%lu\n",
		    device->resync_locked,
		    device->resync->nr_elements,
		    device->resync->flags);
	}
	return false;
}

void drbd_advance_rs_marks(struct drbd_device *device, unsigned long still_to_go)
{
	unsigned long now = jiffies;
	unsigned long last = device->rs_mark_time[device->rs_last_mark];
	int next = (device->rs_last_mark + 1) % DRBD_SYNC_MARKS;
	if (time_after_eq(now, last + DRBD_SYNC_MARK_STEP)) {
		if (device->rs_mark_left[device->rs_last_mark] != still_to_go &&
		    device->state.conn != C_PAUSED_SYNC_T &&
		    device->state.conn != C_PAUSED_SYNC_S) {
			device->rs_mark_time[next] = now;
			device->rs_mark_left[next] = still_to_go;
			device->rs_last_mark = next;
		}
	}
}

/* It is called lazy update, so don't do write-out too often. */
static bool lazy_bitmap_update_due(struct drbd_device *device)
{
	return time_after(jiffies, device->rs_last_bcast + 2*HZ);
}

static void maybe_schedule_on_disk_bitmap_update(struct drbd_device *device, bool rs_done)
{
	if (rs_done) {
		struct drbd_connection *connection = first_peer_device(device)->connection;
		if (connection->agreed_pro_version <= 95 ||
		    is_sync_target_state(device->state.conn))
			set_bit(RS_DONE, &device->flags);
			/* and also set RS_PROGRESS below */

		/* Else: rather wait for explicit notification via receive_state,
		 * to avoid uuids-rotated-too-fast causing full resync
		 * in next handshake, in case the replication link breaks
		 * at the most unfortunate time... */
	} else if (!lazy_bitmap_update_due(device))
		return;

	drbd_device_post_work(device, RS_PROGRESS);
}

static int update_sync_bits(struct drbd_device *device,
		unsigned long sbnr, unsigned long ebnr,
		enum update_sync_bits_mode mode)
{
	/*
	 * We keep a count of set bits per resync-extent in the ->rs_left
	 * caching member, so we need to loop and work within the resync extent
	 * alignment. Typically this loop will execute exactly once.
	 */
	unsigned long flags;
	unsigned long count = 0;
	unsigned int cleared = 0;
	while (sbnr <= ebnr) {
		/* set temporary boundary bit number to last bit number within
		 * the resync extent of the current start bit number,
		 * but cap at provided end bit number */
		unsigned long tbnr = min(ebnr, sbnr | BM_BLOCKS_PER_BM_EXT_MASK);
		unsigned long c;

		if (mode == RECORD_RS_FAILED)
			/* Only called from drbd_rs_failed_io(), bits
			 * supposedly still set.  Recount, maybe some
			 * of the bits have been successfully cleared
			 * by application IO meanwhile.
			 */
			c = drbd_bm_count_bits(device, sbnr, tbnr);
		else if (mode == SET_IN_SYNC)
			c = drbd_bm_clear_bits(device, sbnr, tbnr);
		else /* if (mode == SET_OUT_OF_SYNC) */
			c = drbd_bm_set_bits(device, sbnr, tbnr);

		if (c) {
			spin_lock_irqsave(&device->al_lock, flags);
			cleared += update_rs_extent(device, BM_BIT_TO_EXT(sbnr), c, mode);
			spin_unlock_irqrestore(&device->al_lock, flags);
			count += c;
		}
		sbnr = tbnr + 1;
	}
	if (count) {
		if (mode == SET_IN_SYNC) {
			unsigned long still_to_go = drbd_bm_total_weight(device);
			bool rs_is_done = (still_to_go <= device->rs_failed);
			drbd_advance_rs_marks(device, still_to_go);
			if (cleared || rs_is_done)
				maybe_schedule_on_disk_bitmap_update(device, rs_is_done);
		} else if (mode == RECORD_RS_FAILED)
			device->rs_failed += count;
		wake_up(&device->al_wait);
	}
	return count;
}

static bool plausible_request_size(int size)
{
	return size > 0
		&& size <= DRBD_MAX_BATCH_BIO_SIZE
		&& IS_ALIGNED(size, 512);
}

/* clear the bit corresponding to the piece of storage in question:
 * size byte of data starting from sector.  Only clear a bits of the affected
 * one ore more _aligned_ BM_BLOCK_SIZE blocks.
 *
 * called by worker on C_SYNC_TARGET and receiver on SyncSource.
 *
 */
int __drbd_change_sync(struct drbd_device *device, sector_t sector, int size,
		enum update_sync_bits_mode mode)
{
	/* Is called from worker and receiver context _only_ */
	unsigned long sbnr, ebnr, lbnr;
	unsigned long count = 0;
	sector_t esector, nr_sectors;

	/* This would be an empty REQ_PREFLUSH, be silent. */
	if ((mode == SET_OUT_OF_SYNC) && size == 0)
		return 0;

	if (!plausible_request_size(size)) {
		drbd_err(device, "%s: sector=%llus size=%d nonsense!\n",
				drbd_change_sync_fname[mode],
				(unsigned long long)sector, size);
		return 0;
	}

	if (!get_ldev(device))
		return 0; /* no disk, no metadata, no bitmap to manipulate bits in */

	nr_sectors = get_capacity(device->vdisk);
	esector = sector + (size >> 9) - 1;

	if (!expect(sector < nr_sectors))
		goto out;
	if (!expect(esector < nr_sectors))
		esector = nr_sectors - 1;

	lbnr = BM_SECT_TO_BIT(nr_sectors-1);

	if (mode == SET_IN_SYNC) {
		/* Round up start sector, round down end sector.  We make sure
		 * we only clear full, aligned, BM_BLOCK_SIZE blocks. */
		if (unlikely(esector < BM_SECT_PER_BIT-1))
			goto out;
		if (unlikely(esector == (nr_sectors-1)))
			ebnr = lbnr;
		else
			ebnr = BM_SECT_TO_BIT(esector - (BM_SECT_PER_BIT-1));
		sbnr = BM_SECT_TO_BIT(sector + BM_SECT_PER_BIT-1);
	} else {
		/* We set it out of sync, or record resync failure.
		 * Should not round anything here. */
		sbnr = BM_SECT_TO_BIT(sector);
		ebnr = BM_SECT_TO_BIT(esector);
	}

	count = update_sync_bits(device, sbnr, ebnr, mode);
out:
	put_ldev(device);
	return count;
}

static
struct bm_extent *_bme_get(struct drbd_device *device, unsigned int enr)
{
	struct lc_element *e;
	struct bm_extent *bm_ext;
	int wakeup = 0;
	unsigned long rs_flags;

	spin_lock_irq(&device->al_lock);
	if (device->resync_locked > device->resync->nr_elements/2) {
		spin_unlock_irq(&device->al_lock);
		return NULL;
	}
	e = lc_get(device->resync, enr);
	bm_ext = e ? lc_entry(e, struct bm_extent, lce) : NULL;
	if (bm_ext) {
		if (bm_ext->lce.lc_number != enr) {
			bm_ext->rs_left = drbd_bm_e_weight(device, enr);
			bm_ext->rs_failed = 0;
			lc_committed(device->resync);
			wakeup = 1;
		}
		if (bm_ext->lce.refcnt == 1)
			device->resync_locked++;
		set_bit(BME_NO_WRITES, &bm_ext->flags);
	}
	rs_flags = device->resync->flags;
	spin_unlock_irq(&device->al_lock);
	if (wakeup)
		wake_up(&device->al_wait);

	if (!bm_ext) {
		if (rs_flags & LC_STARVING)
			drbd_warn(device, "Have to wait for element"
			     " (resync LRU too small?)\n");
		BUG_ON(rs_flags & LC_LOCKED);
	}

	return bm_ext;
}

static int _is_in_al(struct drbd_device *device, unsigned int enr)
{
	int rv;

	spin_lock_irq(&device->al_lock);
	rv = lc_is_used(device->act_log, enr);
	spin_unlock_irq(&device->al_lock);

	return rv;
}

/**
 * drbd_rs_begin_io() - Gets an extent in the resync LRU cache and sets it to BME_LOCKED
 * @device:	DRBD device.
 * @sector:	The sector number.
 *
 * This functions sleeps on al_wait. Returns 0 on success, -EINTR if interrupted.
 */
int drbd_rs_begin_io(struct drbd_device *device, sector_t sector)
{
	unsigned int enr = BM_SECT_TO_EXT(sector);
	struct bm_extent *bm_ext;
	int i, sig;
	bool sa;

retry:
	sig = wait_event_interruptible(device->al_wait,
			(bm_ext = _bme_get(device, enr)));
	if (sig)
		return -EINTR;

	if (test_bit(BME_LOCKED, &bm_ext->flags))
		return 0;

	/* step aside only while we are above c-min-rate; unless disabled. */
	sa = drbd_rs_c_min_rate_throttle(device);

	for (i = 0; i < AL_EXT_PER_BM_SECT; i++) {
		sig = wait_event_interruptible(device->al_wait,
					       !_is_in_al(device, enr * AL_EXT_PER_BM_SECT + i) ||
					       (sa && test_bit(BME_PRIORITY, &bm_ext->flags)));

		if (sig || (sa && test_bit(BME_PRIORITY, &bm_ext->flags))) {
			spin_lock_irq(&device->al_lock);
			if (lc_put(device->resync, &bm_ext->lce) == 0) {
				bm_ext->flags = 0; /* clears BME_NO_WRITES and eventually BME_PRIORITY */
				device->resync_locked--;
				wake_up(&device->al_wait);
			}
			spin_unlock_irq(&device->al_lock);
			if (sig)
				return -EINTR;
			if (schedule_timeout_interruptible(HZ/10))
				return -EINTR;
			goto retry;
		}
	}
	set_bit(BME_LOCKED, &bm_ext->flags);
	return 0;
}

/**
 * drbd_try_rs_begin_io() - Gets an extent in the resync LRU cache, does not sleep
 * @device:	DRBD device.
 * @sector:	The sector number.
 *
 * Gets an extent in the resync LRU cache, sets it to BME_NO_WRITES, then
 * tries to set it to BME_LOCKED. Returns 0 upon success, and -EAGAIN
 * if there is still application IO going on in this area.
 */
int drbd_try_rs_begin_io(struct drbd_device *device, sector_t sector)
{
	unsigned int enr = BM_SECT_TO_EXT(sector);
	const unsigned int al_enr = enr*AL_EXT_PER_BM_SECT;
	struct lc_element *e;
	struct bm_extent *bm_ext;
	int i;
	bool throttle = drbd_rs_should_slow_down(device, sector, true);

	/* If we need to throttle, a half-locked (only marked BME_NO_WRITES,
	 * not yet BME_LOCKED) extent needs to be kicked out explicitly if we
	 * need to throttle. There is at most one such half-locked extent,
	 * which is remembered in resync_wenr. */

	if (throttle && device->resync_wenr != enr)
		return -EAGAIN;

	spin_lock_irq(&device->al_lock);
	if (device->resync_wenr != LC_FREE && device->resync_wenr != enr) {
		/* in case you have very heavy scattered io, it may
		 * stall the syncer undefined if we give up the ref count
		 * when we try again and requeue.
		 *
		 * if we don't give up the refcount, but the next time
		 * we are scheduled this extent has been "synced" by new
		 * application writes, we'd miss the lc_put on the
		 * extent we keep the refcount on.
		 * so we remembered which extent we had to try again, and
		 * if the next requested one is something else, we do
		 * the lc_put here...
		 * we also have to wake_up
		 */
		e = lc_find(device->resync, device->resync_wenr);
		bm_ext = e ? lc_entry(e, struct bm_extent, lce) : NULL;
		if (bm_ext) {
			D_ASSERT(device, !test_bit(BME_LOCKED, &bm_ext->flags));
			D_ASSERT(device, test_bit(BME_NO_WRITES, &bm_ext->flags));
			clear_bit(BME_NO_WRITES, &bm_ext->flags);
			device->resync_wenr = LC_FREE;
			if (lc_put(device->resync, &bm_ext->lce) == 0) {
				bm_ext->flags = 0;
				device->resync_locked--;
			}
			wake_up(&device->al_wait);
		} else {
			drbd_alert(device, "LOGIC BUG\n");
		}
	}
	/* TRY. */
	e = lc_try_get(device->resync, enr);
	bm_ext = e ? lc_entry(e, struct bm_extent, lce) : NULL;
	if (bm_ext) {
		if (test_bit(BME_LOCKED, &bm_ext->flags))
			goto proceed;
		if (!test_and_set_bit(BME_NO_WRITES, &bm_ext->flags)) {
			device->resync_locked++;
		} else {
			/* we did set the BME_NO_WRITES,
			 * but then could not set BME_LOCKED,
			 * so we tried again.
			 * drop the extra reference. */
			bm_ext->lce.refcnt--;
			D_ASSERT(device, bm_ext->lce.refcnt > 0);
		}
		goto check_al;
	} else {
		/* do we rather want to try later? */
		if (device->resync_locked > device->resync->nr_elements-3)
			goto try_again;
		/* Do or do not. There is no try. -- Yoda */
		e = lc_get(device->resync, enr);
		bm_ext = e ? lc_entry(e, struct bm_extent, lce) : NULL;
		if (!bm_ext) {
			const unsigned long rs_flags = device->resync->flags;
			if (rs_flags & LC_STARVING)
				drbd_warn(device, "Have to wait for element"
				     " (resync LRU too small?)\n");
			BUG_ON(rs_flags & LC_LOCKED);
			goto try_again;
		}
		if (bm_ext->lce.lc_number != enr) {
			bm_ext->rs_left = drbd_bm_e_weight(device, enr);
			bm_ext->rs_failed = 0;
			lc_committed(device->resync);
			wake_up(&device->al_wait);
			D_ASSERT(device, test_bit(BME_LOCKED, &bm_ext->flags) == 0);
		}
		set_bit(BME_NO_WRITES, &bm_ext->flags);
		D_ASSERT(device, bm_ext->lce.refcnt == 1);
		device->resync_locked++;
		goto check_al;
	}
check_al:
	for (i = 0; i < AL_EXT_PER_BM_SECT; i++) {
		if (lc_is_used(device->act_log, al_enr+i))
			goto try_again;
	}
	set_bit(BME_LOCKED, &bm_ext->flags);
proceed:
	device->resync_wenr = LC_FREE;
	spin_unlock_irq(&device->al_lock);
	return 0;

try_again:
	if (bm_ext) {
		if (throttle) {
			D_ASSERT(device, !test_bit(BME_LOCKED, &bm_ext->flags));
			D_ASSERT(device, test_bit(BME_NO_WRITES, &bm_ext->flags));
			clear_bit(BME_NO_WRITES, &bm_ext->flags);
			device->resync_wenr = LC_FREE;
			if (lc_put(device->resync, &bm_ext->lce) == 0) {
				bm_ext->flags = 0;
				device->resync_locked--;
			}
			wake_up(&device->al_wait);
		} else
			device->resync_wenr = enr;
	}
	spin_unlock_irq(&device->al_lock);
	return -EAGAIN;
}

void drbd_rs_complete_io(struct drbd_device *device, sector_t sector)
{
	unsigned int enr = BM_SECT_TO_EXT(sector);
	struct lc_element *e;
	struct bm_extent *bm_ext;
	unsigned long flags;

	spin_lock_irqsave(&device->al_lock, flags);
	e = lc_find(device->resync, enr);
	bm_ext = e ? lc_entry(e, struct bm_extent, lce) : NULL;
	if (!bm_ext) {
		spin_unlock_irqrestore(&device->al_lock, flags);
		if (__ratelimit(&drbd_ratelimit_state))
			drbd_err(device, "drbd_rs_complete_io() called, but extent not found\n");
		return;
	}

	if (bm_ext->lce.refcnt == 0) {
		spin_unlock_irqrestore(&device->al_lock, flags);
		drbd_err(device, "drbd_rs_complete_io(,%llu [=%u]) called, "
		    "but refcnt is 0!?\n",
		    (unsigned long long)sector, enr);
		return;
	}

	if (lc_put(device->resync, &bm_ext->lce) == 0) {
		bm_ext->flags = 0; /* clear BME_LOCKED, BME_NO_WRITES and BME_PRIORITY */
		device->resync_locked--;
		wake_up(&device->al_wait);
	}

	spin_unlock_irqrestore(&device->al_lock, flags);
}

/**
 * drbd_rs_cancel_all() - Removes all extents from the resync LRU (even BME_LOCKED)
 * @device:	DRBD device.
 */
void drbd_rs_cancel_all(struct drbd_device *device)
{
	spin_lock_irq(&device->al_lock);

	if (get_ldev_if_state(device, D_FAILED)) { /* Makes sure ->resync is there. */
		lc_reset(device->resync);
		put_ldev(device);
	}
	device->resync_locked = 0;
	device->resync_wenr = LC_FREE;
	spin_unlock_irq(&device->al_lock);
	wake_up(&device->al_wait);
}

/**
 * drbd_rs_del_all() - Gracefully remove all extents from the resync LRU
 * @device:	DRBD device.
 *
 * Returns 0 upon success, -EAGAIN if at least one reference count was
 * not zero.
 */
int drbd_rs_del_all(struct drbd_device *device)
{
	struct lc_element *e;
	struct bm_extent *bm_ext;
	int i;

	spin_lock_irq(&device->al_lock);

	if (get_ldev_if_state(device, D_FAILED)) {
		/* ok, ->resync is there. */
		for (i = 0; i < device->resync->nr_elements; i++) {
			e = lc_element_by_index(device->resync, i);
			bm_ext = lc_entry(e, struct bm_extent, lce);
			if (bm_ext->lce.lc_number == LC_FREE)
				continue;
			if (bm_ext->lce.lc_number == device->resync_wenr) {
				drbd_info(device, "dropping %u in drbd_rs_del_all, apparently"
				     " got 'synced' by application io\n",
				     device->resync_wenr);
				D_ASSERT(device, !test_bit(BME_LOCKED, &bm_ext->flags));
				D_ASSERT(device, test_bit(BME_NO_WRITES, &bm_ext->flags));
				clear_bit(BME_NO_WRITES, &bm_ext->flags);
				device->resync_wenr = LC_FREE;
				lc_put(device->resync, &bm_ext->lce);
			}
			if (bm_ext->lce.refcnt != 0) {
				drbd_info(device, "Retrying drbd_rs_del_all() later. "
				     "refcnt=%d\n", bm_ext->lce.refcnt);
				put_ldev(device);
				spin_unlock_irq(&device->al_lock);
				return -EAGAIN;
			}
			D_ASSERT(device, !test_bit(BME_LOCKED, &bm_ext->flags));
			D_ASSERT(device, !test_bit(BME_NO_WRITES, &bm_ext->flags));
			lc_del(device->resync, &bm_ext->lce);
		}
		D_ASSERT(device, device->resync->used == 0);
		put_ldev(device);
	}
	spin_unlock_irq(&device->al_lock);
	wake_up(&device->al_wait);

	return 0;
}<|MERGE_RESOLUTION|>--- conflicted
+++ resolved
@@ -136,11 +136,7 @@
 
 	if ((op == REQ_OP_WRITE) && !test_bit(MD_NO_FUA, &device->flags))
 		op_flags |= REQ_FUA | REQ_PREFLUSH;
-<<<<<<< HEAD
-	op_flags |= REQ_SYNC | REQ_NOIDLE;
-=======
 	op_flags |= REQ_SYNC;
->>>>>>> 24b8d41d
 
 	bio = bio_alloc_drbd(GFP_NOIO);
 	bio_set_dev(bio, bdev->md_bdev);
