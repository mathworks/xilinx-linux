--- conflicted
+++ resolved
@@ -21,23 +21,6 @@
 
 static bool drbd_may_do_local_read(struct drbd_device *device, sector_t sector, int size);
 
-<<<<<<< HEAD
-/* Update disk stats at start of I/O request */
-static void _drbd_start_io_acct(struct drbd_device *device, struct drbd_request *req)
-{
-	generic_start_io_acct(bio_data_dir(req->master_bio), req->i.size >> 9,
-			      &device->vdisk->part0);
-}
-
-/* Update disk stats when completing request upwards */
-static void _drbd_end_io_acct(struct drbd_device *device, struct drbd_request *req)
-{
-	generic_end_io_acct(bio_data_dir(req->master_bio),
-			    &device->vdisk->part0, req->start_jif);
-}
-
-=======
->>>>>>> 24b8d41d
 static struct drbd_request *drbd_req_new(struct drbd_device *device, struct bio *bio_src)
 {
 	struct drbd_request *req;
@@ -50,10 +33,7 @@
 	drbd_req_make_private_bio(req, bio_src);
 	req->rq_state = (bio_data_dir(bio_src) == WRITE ? RQ_WRITE : 0)
 		      | (bio_op(bio_src) == REQ_OP_WRITE_SAME ? RQ_WSAME : 0)
-<<<<<<< HEAD
-=======
 		      | (bio_op(bio_src) == REQ_OP_WRITE_ZEROES ? RQ_ZEROES : 0)
->>>>>>> 24b8d41d
 		      | (bio_op(bio_src) == REQ_OP_DISCARD ? RQ_UNMAP : 0);
 	req->device = device;
 	req->master_bio = bio_src;
@@ -1145,22 +1125,12 @@
 	return remote;
 }
 
-<<<<<<< HEAD
-static void drbd_process_discard_req(struct drbd_request *req)
-{
-	int err = drbd_issue_discard_or_zero_out(req->device,
-				req->i.sector, req->i.size >> 9, true);
-
-	if (err)
-		req->private_bio->bi_error = -EIO;
-=======
 static void drbd_process_discard_or_zeroes_req(struct drbd_request *req, int flags)
 {
 	int err = drbd_issue_discard_or_zero_out(req->device,
 				req->i.sector, req->i.size >> 9, flags);
 	if (err)
 		req->private_bio->bi_status = BLK_STS_IOERR;
->>>>>>> 24b8d41d
 	bio_endio(req->private_bio);
 }
 
@@ -1188,16 +1158,11 @@
 	if (get_ldev(device)) {
 		if (drbd_insert_fault(device, type))
 			bio_io_error(bio);
-<<<<<<< HEAD
-		else if (bio_op(bio) == REQ_OP_DISCARD)
-			drbd_process_discard_req(req);
-=======
 		else if (bio_op(bio) == REQ_OP_WRITE_ZEROES)
 			drbd_process_discard_or_zeroes_req(req, EE_ZEROOUT |
 			    ((bio->bi_opf & REQ_NOUNMAP) ? 0 : EE_TRIM));
 		else if (bio_op(bio) == REQ_OP_DISCARD)
 			drbd_process_discard_or_zeroes_req(req, EE_TRIM);
->>>>>>> 24b8d41d
 		else
 			submit_bio_noacct(bio);
 		put_ldev(device);
@@ -1251,10 +1216,6 @@
 	/* process discards always from our submitter thread */
 	if (bio_op(bio) == REQ_OP_WRITE_ZEROES ||
 	    bio_op(bio) == REQ_OP_DISCARD)
-		goto queue_for_submitter_thread;
-
-	/* process discards always from our submitter thread */
-	if (bio_op(bio) & REQ_OP_DISCARD)
 		goto queue_for_submitter_thread;
 
 	if (rw == WRITE && req->private_bio && req->i.size
@@ -1286,8 +1247,6 @@
 {
 	const union drbd_dev_state s = device->state;
 	return s.disk == D_UP_TO_DATE || s.pdsk == D_UP_TO_DATE;
-<<<<<<< HEAD
-=======
 }
 
 struct drbd_plug_cb {
@@ -1339,7 +1298,6 @@
 	plug->most_recent_req = req;
 	if (tmp)
 		kref_put(&tmp->kref, drbd_req_destroy);
->>>>>>> 24b8d41d
 }
 
 static void drbd_send_and_submit(struct drbd_device *device, struct drbd_request *req)
