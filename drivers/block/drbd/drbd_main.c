// SPDX-License-Identifier: GPL-2.0-or-later
/*
   drbd.c

   This file is part of DRBD by Philipp Reisner and Lars Ellenberg.

   Copyright (C) 2001-2008, LINBIT Information Technologies GmbH.
   Copyright (C) 1999-2008, Philipp Reisner <philipp.reisner@linbit.com>.
   Copyright (C) 2002-2008, Lars Ellenberg <lars.ellenberg@linbit.com>.

   Thanks to Carter Burden, Bart Grantham and Gennadiy Nerubayev
   from Logicworks, Inc. for making SDP replication support possible.


 */

#define pr_fmt(fmt)	KBUILD_MODNAME ": " fmt

#include <linux/module.h>
#include <linux/jiffies.h>
#include <linux/drbd.h>
#include <linux/uaccess.h>
#include <asm/types.h>
#include <net/sock.h>
#include <linux/ctype.h>
#include <linux/mutex.h>
#include <linux/fs.h>
#include <linux/file.h>
#include <linux/proc_fs.h>
#include <linux/init.h>
#include <linux/mm.h>
#include <linux/memcontrol.h>
#include <linux/mm_inline.h>
#include <linux/slab.h>
#include <linux/random.h>
#include <linux/reboot.h>
#include <linux/notifier.h>
#include <linux/kthread.h>
#include <linux/workqueue.h>
#define __KERNEL_SYSCALLS__
#include <linux/unistd.h>
#include <linux/vmalloc.h>
#include <linux/sched/signal.h>

#include <linux/drbd_limits.h>
#include "drbd_int.h"
#include "drbd_protocol.h"
#include "drbd_req.h" /* only for _req_mod in tl_release and tl_clear */
#include "drbd_vli.h"
#include "drbd_debugfs.h"

static DEFINE_MUTEX(drbd_main_mutex);
static int drbd_open(struct block_device *bdev, fmode_t mode);
static void drbd_release(struct gendisk *gd, fmode_t mode);
static void md_sync_timer_fn(struct timer_list *t);
static int w_bitmap_io(struct drbd_work *w, int unused);

MODULE_AUTHOR("Philipp Reisner <phil@linbit.com>, "
	      "Lars Ellenberg <lars@linbit.com>");
MODULE_DESCRIPTION("drbd - Distributed Replicated Block Device v" REL_VERSION);
MODULE_VERSION(REL_VERSION);
MODULE_LICENSE("GPL");
MODULE_PARM_DESC(minor_count, "Approximate number of drbd devices ("
		 __stringify(DRBD_MINOR_COUNT_MIN) "-" __stringify(DRBD_MINOR_COUNT_MAX) ")");
MODULE_ALIAS_BLOCKDEV_MAJOR(DRBD_MAJOR);

#include <linux/moduleparam.h>
/* thanks to these macros, if compiled into the kernel (not-module),
 * these become boot parameters (e.g., drbd.minor_count) */

#ifdef CONFIG_DRBD_FAULT_INJECTION
int drbd_enable_faults;
int drbd_fault_rate;
static int drbd_fault_count;
static int drbd_fault_devs;
/* bitmap of enabled faults */
module_param_named(enable_faults, drbd_enable_faults, int, 0664);
/* fault rate % value - applies to all enabled faults */
module_param_named(fault_rate, drbd_fault_rate, int, 0664);
/* count of faults inserted */
module_param_named(fault_count, drbd_fault_count, int, 0664);
/* bitmap of devices to insert faults on */
module_param_named(fault_devs, drbd_fault_devs, int, 0644);
#endif

/* module parameters we can keep static */
static bool drbd_allow_oos; /* allow_open_on_secondary */
static bool drbd_disable_sendpage;
MODULE_PARM_DESC(allow_oos, "DONT USE!");
module_param_named(allow_oos, drbd_allow_oos, bool, 0);
module_param_named(disable_sendpage, drbd_disable_sendpage, bool, 0644);

/* module parameters we share */
int drbd_proc_details; /* Detail level in proc drbd*/
module_param_named(proc_details, drbd_proc_details, int, 0644);
/* module parameters shared with defaults */
unsigned int drbd_minor_count = DRBD_MINOR_COUNT_DEF;
/* Module parameter for setting the user mode helper program
 * to run. Default is /sbin/drbdadm */
char drbd_usermode_helper[80] = "/sbin/drbdadm";
module_param_named(minor_count, drbd_minor_count, uint, 0444);
module_param_string(usermode_helper, drbd_usermode_helper, sizeof(drbd_usermode_helper), 0644);

/* in 2.6.x, our device mapping and config info contains our virtual gendisks
 * as member "struct gendisk *vdisk;"
 */
struct idr drbd_devices;
struct list_head drbd_resources;
struct mutex resources_mutex;

struct kmem_cache *drbd_request_cache;
struct kmem_cache *drbd_ee_cache;	/* peer requests */
struct kmem_cache *drbd_bm_ext_cache;	/* bitmap extents */
struct kmem_cache *drbd_al_ext_cache;	/* activity log extents */
mempool_t drbd_request_mempool;
mempool_t drbd_ee_mempool;
mempool_t drbd_md_io_page_pool;
struct bio_set drbd_md_io_bio_set;
struct bio_set drbd_io_bio_set;

/* I do not use a standard mempool, because:
   1) I want to hand out the pre-allocated objects first.
   2) I want to be able to interrupt sleeping allocation with a signal.
   Note: This is a single linked list, the next pointer is the private
	 member of struct page.
 */
struct page *drbd_pp_pool;
spinlock_t   drbd_pp_lock;
int          drbd_pp_vacant;
wait_queue_head_t drbd_pp_wait;

DEFINE_RATELIMIT_STATE(drbd_ratelimit_state, 5 * HZ, 5);

static const struct block_device_operations drbd_ops = {
	.owner		= THIS_MODULE,
	.submit_bio	= drbd_submit_bio,
	.open		= drbd_open,
	.release	= drbd_release,
};

struct bio *bio_alloc_drbd(gfp_t gfp_mask)
{
	struct bio *bio;

	if (!bioset_initialized(&drbd_md_io_bio_set))
		return bio_alloc(gfp_mask, 1);

	bio = bio_alloc_bioset(gfp_mask, 1, &drbd_md_io_bio_set);
	if (!bio)
		return NULL;
	return bio;
}

#ifdef __CHECKER__
/* When checking with sparse, and this is an inline function, sparse will
   give tons of false positives. When this is a real functions sparse works.
 */
int _get_ldev_if_state(struct drbd_device *device, enum drbd_disk_state mins)
{
	int io_allowed;

	atomic_inc(&device->local_cnt);
	io_allowed = (device->state.disk >= mins);
	if (!io_allowed) {
		if (atomic_dec_and_test(&device->local_cnt))
			wake_up(&device->misc_wait);
	}
	return io_allowed;
}

#endif

/**
 * tl_release() - mark as BARRIER_ACKED all requests in the corresponding transfer log epoch
 * @connection:	DRBD connection.
 * @barrier_nr:	Expected identifier of the DRBD write barrier packet.
 * @set_size:	Expected number of requests before that barrier.
 *
 * In case the passed barrier_nr or set_size does not match the oldest
 * epoch of not yet barrier-acked requests, this function will cause a
 * termination of the connection.
 */
void tl_release(struct drbd_connection *connection, unsigned int barrier_nr,
		unsigned int set_size)
{
	struct drbd_request *r;
	struct drbd_request *req = NULL;
	int expect_epoch = 0;
	int expect_size = 0;

	spin_lock_irq(&connection->resource->req_lock);

	/* find oldest not yet barrier-acked write request,
	 * count writes in its epoch. */
	list_for_each_entry(r, &connection->transfer_log, tl_requests) {
		const unsigned s = r->rq_state;
		if (!req) {
			if (!(s & RQ_WRITE))
				continue;
			if (!(s & RQ_NET_MASK))
				continue;
			if (s & RQ_NET_DONE)
				continue;
			req = r;
			expect_epoch = req->epoch;
			expect_size ++;
		} else {
			if (r->epoch != expect_epoch)
				break;
			if (!(s & RQ_WRITE))
				continue;
			/* if (s & RQ_DONE): not expected */
			/* if (!(s & RQ_NET_MASK)): not expected */
			expect_size++;
		}
	}

	/* first some paranoia code */
	if (req == NULL) {
		drbd_err(connection, "BAD! BarrierAck #%u received, but no epoch in tl!?\n",
			 barrier_nr);
		goto bail;
	}
	if (expect_epoch != barrier_nr) {
		drbd_err(connection, "BAD! BarrierAck #%u received, expected #%u!\n",
			 barrier_nr, expect_epoch);
		goto bail;
	}

	if (expect_size != set_size) {
		drbd_err(connection, "BAD! BarrierAck #%u received with n_writes=%u, expected n_writes=%u!\n",
			 barrier_nr, set_size, expect_size);
		goto bail;
	}

	/* Clean up list of requests processed during current epoch. */
	/* this extra list walk restart is paranoia,
	 * to catch requests being barrier-acked "unexpectedly".
	 * It usually should find the same req again, or some READ preceding it. */
	list_for_each_entry(req, &connection->transfer_log, tl_requests)
		if (req->epoch == expect_epoch)
			break;
	list_for_each_entry_safe_from(req, r, &connection->transfer_log, tl_requests) {
		if (req->epoch != expect_epoch)
			break;
		_req_mod(req, BARRIER_ACKED);
	}
	spin_unlock_irq(&connection->resource->req_lock);

	return;

bail:
	spin_unlock_irq(&connection->resource->req_lock);
	conn_request_state(connection, NS(conn, C_PROTOCOL_ERROR), CS_HARD);
}


/**
 * _tl_restart() - Walks the transfer log, and applies an action to all requests
 * @connection:	DRBD connection to operate on.
 * @what:       The action/event to perform with all request objects
 *
 * @what might be one of CONNECTION_LOST_WHILE_PENDING, RESEND, FAIL_FROZEN_DISK_IO,
 * RESTART_FROZEN_DISK_IO.
 */
/* must hold resource->req_lock */
void _tl_restart(struct drbd_connection *connection, enum drbd_req_event what)
{
	struct drbd_request *req, *r;

	list_for_each_entry_safe(req, r, &connection->transfer_log, tl_requests)
		_req_mod(req, what);
}

void tl_restart(struct drbd_connection *connection, enum drbd_req_event what)
{
	spin_lock_irq(&connection->resource->req_lock);
	_tl_restart(connection, what);
	spin_unlock_irq(&connection->resource->req_lock);
}

/**
 * tl_clear() - Clears all requests and &struct drbd_tl_epoch objects out of the TL
 * @device:	DRBD device.
 *
 * This is called after the connection to the peer was lost. The storage covered
 * by the requests on the transfer gets marked as our of sync. Called from the
 * receiver thread and the worker thread.
 */
void tl_clear(struct drbd_connection *connection)
{
	tl_restart(connection, CONNECTION_LOST_WHILE_PENDING);
}

/**
 * tl_abort_disk_io() - Abort disk I/O for all requests for a certain device in the TL
 * @device:	DRBD device.
 */
void tl_abort_disk_io(struct drbd_device *device)
{
	struct drbd_connection *connection = first_peer_device(device)->connection;
	struct drbd_request *req, *r;

	spin_lock_irq(&connection->resource->req_lock);
	list_for_each_entry_safe(req, r, &connection->transfer_log, tl_requests) {
		if (!(req->rq_state & RQ_LOCAL_PENDING))
			continue;
		if (req->device != device)
			continue;
		_req_mod(req, ABORT_DISK_IO);
	}
	spin_unlock_irq(&connection->resource->req_lock);
}

static int drbd_thread_setup(void *arg)
{
	struct drbd_thread *thi = (struct drbd_thread *) arg;
	struct drbd_resource *resource = thi->resource;
	unsigned long flags;
	int retval;

	snprintf(current->comm, sizeof(current->comm), "drbd_%c_%s",
		 thi->name[0],
		 resource->name);

	allow_kernel_signal(DRBD_SIGKILL);
	allow_kernel_signal(SIGXCPU);
restart:
	retval = thi->function(thi);

	spin_lock_irqsave(&thi->t_lock, flags);

	/* if the receiver has been "EXITING", the last thing it did
	 * was set the conn state to "StandAlone",
	 * if now a re-connect request comes in, conn state goes C_UNCONNECTED,
	 * and receiver thread will be "started".
	 * drbd_thread_start needs to set "RESTARTING" in that case.
	 * t_state check and assignment needs to be within the same spinlock,
	 * so either thread_start sees EXITING, and can remap to RESTARTING,
	 * or thread_start see NONE, and can proceed as normal.
	 */

	if (thi->t_state == RESTARTING) {
		drbd_info(resource, "Restarting %s thread\n", thi->name);
		thi->t_state = RUNNING;
		spin_unlock_irqrestore(&thi->t_lock, flags);
		goto restart;
	}

	thi->task = NULL;
	thi->t_state = NONE;
	smp_mb();
	complete_all(&thi->stop);
	spin_unlock_irqrestore(&thi->t_lock, flags);

	drbd_info(resource, "Terminating %s\n", current->comm);

	/* Release mod reference taken when thread was started */

	if (thi->connection)
		kref_put(&thi->connection->kref, drbd_destroy_connection);
	kref_put(&resource->kref, drbd_destroy_resource);
	module_put(THIS_MODULE);
	return retval;
}

static void drbd_thread_init(struct drbd_resource *resource, struct drbd_thread *thi,
			     int (*func) (struct drbd_thread *), const char *name)
{
	spin_lock_init(&thi->t_lock);
	thi->task    = NULL;
	thi->t_state = NONE;
	thi->function = func;
	thi->resource = resource;
	thi->connection = NULL;
	thi->name = name;
}

int drbd_thread_start(struct drbd_thread *thi)
{
	struct drbd_resource *resource = thi->resource;
	struct task_struct *nt;
	unsigned long flags;

	/* is used from state engine doing drbd_thread_stop_nowait,
	 * while holding the req lock irqsave */
	spin_lock_irqsave(&thi->t_lock, flags);

	switch (thi->t_state) {
	case NONE:
		drbd_info(resource, "Starting %s thread (from %s [%d])\n",
			 thi->name, current->comm, current->pid);

		/* Get ref on module for thread - this is released when thread exits */
		if (!try_module_get(THIS_MODULE)) {
			drbd_err(resource, "Failed to get module reference in drbd_thread_start\n");
			spin_unlock_irqrestore(&thi->t_lock, flags);
			return false;
		}

		kref_get(&resource->kref);
		if (thi->connection)
			kref_get(&thi->connection->kref);

		init_completion(&thi->stop);
		thi->reset_cpu_mask = 1;
		thi->t_state = RUNNING;
		spin_unlock_irqrestore(&thi->t_lock, flags);
		flush_signals(current); /* otherw. may get -ERESTARTNOINTR */

		nt = kthread_create(drbd_thread_setup, (void *) thi,
				    "drbd_%c_%s", thi->name[0], thi->resource->name);

		if (IS_ERR(nt)) {
			drbd_err(resource, "Couldn't start thread\n");

			if (thi->connection)
				kref_put(&thi->connection->kref, drbd_destroy_connection);
			kref_put(&resource->kref, drbd_destroy_resource);
			module_put(THIS_MODULE);
			return false;
		}
		spin_lock_irqsave(&thi->t_lock, flags);
		thi->task = nt;
		thi->t_state = RUNNING;
		spin_unlock_irqrestore(&thi->t_lock, flags);
		wake_up_process(nt);
		break;
	case EXITING:
		thi->t_state = RESTARTING;
		drbd_info(resource, "Restarting %s thread (from %s [%d])\n",
				thi->name, current->comm, current->pid);
		fallthrough;
	case RUNNING:
	case RESTARTING:
	default:
		spin_unlock_irqrestore(&thi->t_lock, flags);
		break;
	}

	return true;
}


void _drbd_thread_stop(struct drbd_thread *thi, int restart, int wait)
{
	unsigned long flags;

	enum drbd_thread_state ns = restart ? RESTARTING : EXITING;

	/* may be called from state engine, holding the req lock irqsave */
	spin_lock_irqsave(&thi->t_lock, flags);

	if (thi->t_state == NONE) {
		spin_unlock_irqrestore(&thi->t_lock, flags);
		if (restart)
			drbd_thread_start(thi);
		return;
	}

	if (thi->t_state != ns) {
		if (thi->task == NULL) {
			spin_unlock_irqrestore(&thi->t_lock, flags);
			return;
		}

		thi->t_state = ns;
		smp_mb();
		init_completion(&thi->stop);
		if (thi->task != current)
			send_sig(DRBD_SIGKILL, thi->task, 1);
	}

	spin_unlock_irqrestore(&thi->t_lock, flags);

	if (wait)
		wait_for_completion(&thi->stop);
}

int conn_lowest_minor(struct drbd_connection *connection)
{
	struct drbd_peer_device *peer_device;
	int vnr = 0, minor = -1;

	rcu_read_lock();
	peer_device = idr_get_next(&connection->peer_devices, &vnr);
	if (peer_device)
		minor = device_to_minor(peer_device->device);
	rcu_read_unlock();

	return minor;
}

#ifdef CONFIG_SMP
/**
 * drbd_calc_cpu_mask() - Generate CPU masks, spread over all CPUs
 *
 * Forces all threads of a resource onto the same CPU. This is beneficial for
 * DRBD's performance. May be overwritten by user's configuration.
 */
static void drbd_calc_cpu_mask(cpumask_var_t *cpu_mask)
{
	unsigned int *resources_per_cpu, min_index = ~0;

	resources_per_cpu = kcalloc(nr_cpu_ids, sizeof(*resources_per_cpu),
				    GFP_KERNEL);
	if (resources_per_cpu) {
		struct drbd_resource *resource;
		unsigned int cpu, min = ~0;

		rcu_read_lock();
		for_each_resource_rcu(resource, &drbd_resources) {
			for_each_cpu(cpu, resource->cpu_mask)
				resources_per_cpu[cpu]++;
		}
		rcu_read_unlock();
		for_each_online_cpu(cpu) {
			if (resources_per_cpu[cpu] < min) {
				min = resources_per_cpu[cpu];
				min_index = cpu;
			}
		}
		kfree(resources_per_cpu);
	}
	if (min_index == ~0) {
		cpumask_setall(*cpu_mask);
		return;
	}
	cpumask_set_cpu(min_index, *cpu_mask);
}

/**
 * drbd_thread_current_set_cpu() - modifies the cpu mask of the _current_ thread
 * @device:	DRBD device.
 * @thi:	drbd_thread object
 *
 * call in the "main loop" of _all_ threads, no need for any mutex, current won't die
 * prematurely.
 */
void drbd_thread_current_set_cpu(struct drbd_thread *thi)
{
	struct drbd_resource *resource = thi->resource;
	struct task_struct *p = current;

	if (!thi->reset_cpu_mask)
		return;
	thi->reset_cpu_mask = 0;
	set_cpus_allowed_ptr(p, resource->cpu_mask);
}
#else
#define drbd_calc_cpu_mask(A) ({})
#endif

/**
 * drbd_header_size  -  size of a packet header
 *
 * The header size is a multiple of 8, so any payload following the header is
 * word aligned on 64-bit architectures.  (The bitmap send and receive code
 * relies on this.)
 */
unsigned int drbd_header_size(struct drbd_connection *connection)
{
	if (connection->agreed_pro_version >= 100) {
		BUILD_BUG_ON(!IS_ALIGNED(sizeof(struct p_header100), 8));
		return sizeof(struct p_header100);
	} else {
		BUILD_BUG_ON(sizeof(struct p_header80) !=
			     sizeof(struct p_header95));
		BUILD_BUG_ON(!IS_ALIGNED(sizeof(struct p_header80), 8));
		return sizeof(struct p_header80);
	}
}

static unsigned int prepare_header80(struct p_header80 *h, enum drbd_packet cmd, int size)
{
	h->magic   = cpu_to_be32(DRBD_MAGIC);
	h->command = cpu_to_be16(cmd);
	h->length  = cpu_to_be16(size);
	return sizeof(struct p_header80);
}

static unsigned int prepare_header95(struct p_header95 *h, enum drbd_packet cmd, int size)
{
	h->magic   = cpu_to_be16(DRBD_MAGIC_BIG);
	h->command = cpu_to_be16(cmd);
	h->length = cpu_to_be32(size);
	return sizeof(struct p_header95);
}

static unsigned int prepare_header100(struct p_header100 *h, enum drbd_packet cmd,
				      int size, int vnr)
{
	h->magic = cpu_to_be32(DRBD_MAGIC_100);
	h->volume = cpu_to_be16(vnr);
	h->command = cpu_to_be16(cmd);
	h->length = cpu_to_be32(size);
	h->pad = 0;
	return sizeof(struct p_header100);
}

static unsigned int prepare_header(struct drbd_connection *connection, int vnr,
				   void *buffer, enum drbd_packet cmd, int size)
{
	if (connection->agreed_pro_version >= 100)
		return prepare_header100(buffer, cmd, size, vnr);
	else if (connection->agreed_pro_version >= 95 &&
		 size > DRBD_MAX_SIZE_H80_PACKET)
		return prepare_header95(buffer, cmd, size);
	else
		return prepare_header80(buffer, cmd, size);
}

static void *__conn_prepare_command(struct drbd_connection *connection,
				    struct drbd_socket *sock)
{
	if (!sock->socket)
		return NULL;
	return sock->sbuf + drbd_header_size(connection);
}

void *conn_prepare_command(struct drbd_connection *connection, struct drbd_socket *sock)
{
	void *p;

	mutex_lock(&sock->mutex);
	p = __conn_prepare_command(connection, sock);
	if (!p)
		mutex_unlock(&sock->mutex);

	return p;
}

void *drbd_prepare_command(struct drbd_peer_device *peer_device, struct drbd_socket *sock)
{
	return conn_prepare_command(peer_device->connection, sock);
}

static int __send_command(struct drbd_connection *connection, int vnr,
			  struct drbd_socket *sock, enum drbd_packet cmd,
			  unsigned int header_size, void *data,
			  unsigned int size)
{
	int msg_flags;
	int err;

	/*
	 * Called with @data == NULL and the size of the data blocks in @size
	 * for commands that send data blocks.  For those commands, omit the
	 * MSG_MORE flag: this will increase the likelihood that data blocks
	 * which are page aligned on the sender will end up page aligned on the
	 * receiver.
	 */
	msg_flags = data ? MSG_MORE : 0;

	header_size += prepare_header(connection, vnr, sock->sbuf, cmd,
				      header_size + size);
	err = drbd_send_all(connection, sock->socket, sock->sbuf, header_size,
			    msg_flags);
	if (data && !err)
		err = drbd_send_all(connection, sock->socket, data, size, 0);
	/* DRBD protocol "pings" are latency critical.
	 * This is supposed to trigger tcp_push_pending_frames() */
	if (!err && (cmd == P_PING || cmd == P_PING_ACK))
		tcp_sock_set_nodelay(sock->socket->sk);

	return err;
}

static int __conn_send_command(struct drbd_connection *connection, struct drbd_socket *sock,
			       enum drbd_packet cmd, unsigned int header_size,
			       void *data, unsigned int size)
{
	return __send_command(connection, 0, sock, cmd, header_size, data, size);
}

int conn_send_command(struct drbd_connection *connection, struct drbd_socket *sock,
		      enum drbd_packet cmd, unsigned int header_size,
		      void *data, unsigned int size)
{
	int err;

	err = __conn_send_command(connection, sock, cmd, header_size, data, size);
	mutex_unlock(&sock->mutex);
	return err;
}

int drbd_send_command(struct drbd_peer_device *peer_device, struct drbd_socket *sock,
		      enum drbd_packet cmd, unsigned int header_size,
		      void *data, unsigned int size)
{
	int err;

	err = __send_command(peer_device->connection, peer_device->device->vnr,
			     sock, cmd, header_size, data, size);
	mutex_unlock(&sock->mutex);
	return err;
}

int drbd_send_ping(struct drbd_connection *connection)
{
	struct drbd_socket *sock;

	sock = &connection->meta;
	if (!conn_prepare_command(connection, sock))
		return -EIO;
	return conn_send_command(connection, sock, P_PING, 0, NULL, 0);
}

int drbd_send_ping_ack(struct drbd_connection *connection)
{
	struct drbd_socket *sock;

	sock = &connection->meta;
	if (!conn_prepare_command(connection, sock))
		return -EIO;
	return conn_send_command(connection, sock, P_PING_ACK, 0, NULL, 0);
}

int drbd_send_sync_param(struct drbd_peer_device *peer_device)
{
	struct drbd_socket *sock;
	struct p_rs_param_95 *p;
	int size;
	const int apv = peer_device->connection->agreed_pro_version;
	enum drbd_packet cmd;
	struct net_conf *nc;
	struct disk_conf *dc;

	sock = &peer_device->connection->data;
	p = drbd_prepare_command(peer_device, sock);
	if (!p)
		return -EIO;

	rcu_read_lock();
	nc = rcu_dereference(peer_device->connection->net_conf);

	size = apv <= 87 ? sizeof(struct p_rs_param)
		: apv == 88 ? sizeof(struct p_rs_param)
			+ strlen(nc->verify_alg) + 1
		: apv <= 94 ? sizeof(struct p_rs_param_89)
		: /* apv >= 95 */ sizeof(struct p_rs_param_95);

	cmd = apv >= 89 ? P_SYNC_PARAM89 : P_SYNC_PARAM;

	/* initialize verify_alg and csums_alg */
	memset(p->verify_alg, 0, 2 * SHARED_SECRET_MAX);

	if (get_ldev(peer_device->device)) {
		dc = rcu_dereference(peer_device->device->ldev->disk_conf);
		p->resync_rate = cpu_to_be32(dc->resync_rate);
		p->c_plan_ahead = cpu_to_be32(dc->c_plan_ahead);
		p->c_delay_target = cpu_to_be32(dc->c_delay_target);
		p->c_fill_target = cpu_to_be32(dc->c_fill_target);
		p->c_max_rate = cpu_to_be32(dc->c_max_rate);
		put_ldev(peer_device->device);
	} else {
		p->resync_rate = cpu_to_be32(DRBD_RESYNC_RATE_DEF);
		p->c_plan_ahead = cpu_to_be32(DRBD_C_PLAN_AHEAD_DEF);
		p->c_delay_target = cpu_to_be32(DRBD_C_DELAY_TARGET_DEF);
		p->c_fill_target = cpu_to_be32(DRBD_C_FILL_TARGET_DEF);
		p->c_max_rate = cpu_to_be32(DRBD_C_MAX_RATE_DEF);
	}

	if (apv >= 88)
		strcpy(p->verify_alg, nc->verify_alg);
	if (apv >= 89)
		strcpy(p->csums_alg, nc->csums_alg);
	rcu_read_unlock();

	return drbd_send_command(peer_device, sock, cmd, size, NULL, 0);
}

int __drbd_send_protocol(struct drbd_connection *connection, enum drbd_packet cmd)
{
	struct drbd_socket *sock;
	struct p_protocol *p;
	struct net_conf *nc;
	int size, cf;

	sock = &connection->data;
	p = __conn_prepare_command(connection, sock);
	if (!p)
		return -EIO;

	rcu_read_lock();
	nc = rcu_dereference(connection->net_conf);

	if (nc->tentative && connection->agreed_pro_version < 92) {
		rcu_read_unlock();
		drbd_err(connection, "--dry-run is not supported by peer");
		return -EOPNOTSUPP;
	}

	size = sizeof(*p);
	if (connection->agreed_pro_version >= 87)
		size += strlen(nc->integrity_alg) + 1;

	p->protocol      = cpu_to_be32(nc->wire_protocol);
	p->after_sb_0p   = cpu_to_be32(nc->after_sb_0p);
	p->after_sb_1p   = cpu_to_be32(nc->after_sb_1p);
	p->after_sb_2p   = cpu_to_be32(nc->after_sb_2p);
	p->two_primaries = cpu_to_be32(nc->two_primaries);
	cf = 0;
	if (nc->discard_my_data)
		cf |= CF_DISCARD_MY_DATA;
	if (nc->tentative)
		cf |= CF_DRY_RUN;
	p->conn_flags    = cpu_to_be32(cf);

	if (connection->agreed_pro_version >= 87)
		strcpy(p->integrity_alg, nc->integrity_alg);
	rcu_read_unlock();

	return __conn_send_command(connection, sock, cmd, size, NULL, 0);
}

int drbd_send_protocol(struct drbd_connection *connection)
{
	int err;

	mutex_lock(&connection->data.mutex);
	err = __drbd_send_protocol(connection, P_PROTOCOL);
	mutex_unlock(&connection->data.mutex);

	return err;
}

static int _drbd_send_uuids(struct drbd_peer_device *peer_device, u64 uuid_flags)
{
	struct drbd_device *device = peer_device->device;
	struct drbd_socket *sock;
	struct p_uuids *p;
	int i;

	if (!get_ldev_if_state(device, D_NEGOTIATING))
		return 0;

	sock = &peer_device->connection->data;
	p = drbd_prepare_command(peer_device, sock);
	if (!p) {
		put_ldev(device);
		return -EIO;
	}
	spin_lock_irq(&device->ldev->md.uuid_lock);
	for (i = UI_CURRENT; i < UI_SIZE; i++)
		p->uuid[i] = cpu_to_be64(device->ldev->md.uuid[i]);
	spin_unlock_irq(&device->ldev->md.uuid_lock);

	device->comm_bm_set = drbd_bm_total_weight(device);
	p->uuid[UI_SIZE] = cpu_to_be64(device->comm_bm_set);
	rcu_read_lock();
	uuid_flags |= rcu_dereference(peer_device->connection->net_conf)->discard_my_data ? 1 : 0;
	rcu_read_unlock();
	uuid_flags |= test_bit(CRASHED_PRIMARY, &device->flags) ? 2 : 0;
	uuid_flags |= device->new_state_tmp.disk == D_INCONSISTENT ? 4 : 0;
	p->uuid[UI_FLAGS] = cpu_to_be64(uuid_flags);

	put_ldev(device);
	return drbd_send_command(peer_device, sock, P_UUIDS, sizeof(*p), NULL, 0);
}

int drbd_send_uuids(struct drbd_peer_device *peer_device)
{
	return _drbd_send_uuids(peer_device, 0);
}

int drbd_send_uuids_skip_initial_sync(struct drbd_peer_device *peer_device)
{
	return _drbd_send_uuids(peer_device, 8);
}

void drbd_print_uuids(struct drbd_device *device, const char *text)
{
	if (get_ldev_if_state(device, D_NEGOTIATING)) {
		u64 *uuid = device->ldev->md.uuid;
		drbd_info(device, "%s %016llX:%016llX:%016llX:%016llX\n",
		     text,
		     (unsigned long long)uuid[UI_CURRENT],
		     (unsigned long long)uuid[UI_BITMAP],
		     (unsigned long long)uuid[UI_HISTORY_START],
		     (unsigned long long)uuid[UI_HISTORY_END]);
		put_ldev(device);
	} else {
		drbd_info(device, "%s effective data uuid: %016llX\n",
				text,
				(unsigned long long)device->ed_uuid);
	}
}

void drbd_gen_and_send_sync_uuid(struct drbd_peer_device *peer_device)
{
	struct drbd_device *device = peer_device->device;
	struct drbd_socket *sock;
	struct p_rs_uuid *p;
	u64 uuid;

	D_ASSERT(device, device->state.disk == D_UP_TO_DATE);

	uuid = device->ldev->md.uuid[UI_BITMAP];
	if (uuid && uuid != UUID_JUST_CREATED)
		uuid = uuid + UUID_NEW_BM_OFFSET;
	else
		get_random_bytes(&uuid, sizeof(u64));
	drbd_uuid_set(device, UI_BITMAP, uuid);
	drbd_print_uuids(device, "updated sync UUID");
	drbd_md_sync(device);

	sock = &peer_device->connection->data;
	p = drbd_prepare_command(peer_device, sock);
	if (p) {
		p->uuid = cpu_to_be64(uuid);
		drbd_send_command(peer_device, sock, P_SYNC_UUID, sizeof(*p), NULL, 0);
	}
}

/* communicated if (agreed_features & DRBD_FF_WSAME) */
<<<<<<< HEAD
void assign_p_sizes_qlim(struct drbd_device *device, struct p_sizes *p, struct request_queue *q)
=======
static void
assign_p_sizes_qlim(struct drbd_device *device, struct p_sizes *p,
					struct request_queue *q)
>>>>>>> 24b8d41d
{
	if (q) {
		p->qlim->physical_block_size = cpu_to_be32(queue_physical_block_size(q));
		p->qlim->logical_block_size = cpu_to_be32(queue_logical_block_size(q));
		p->qlim->alignment_offset = cpu_to_be32(queue_alignment_offset(q));
		p->qlim->io_min = cpu_to_be32(queue_io_min(q));
		p->qlim->io_opt = cpu_to_be32(queue_io_opt(q));
		p->qlim->discard_enabled = blk_queue_discard(q);
<<<<<<< HEAD
		p->qlim->discard_zeroes_data = queue_discard_zeroes_data(q);
=======
>>>>>>> 24b8d41d
		p->qlim->write_same_capable = !!q->limits.max_write_same_sectors;
	} else {
		q = device->rq_queue;
		p->qlim->physical_block_size = cpu_to_be32(queue_physical_block_size(q));
		p->qlim->logical_block_size = cpu_to_be32(queue_logical_block_size(q));
		p->qlim->alignment_offset = 0;
		p->qlim->io_min = cpu_to_be32(queue_io_min(q));
		p->qlim->io_opt = cpu_to_be32(queue_io_opt(q));
		p->qlim->discard_enabled = 0;
<<<<<<< HEAD
		p->qlim->discard_zeroes_data = 0;
=======
>>>>>>> 24b8d41d
		p->qlim->write_same_capable = 0;
	}
}

int drbd_send_sizes(struct drbd_peer_device *peer_device, int trigger_reply, enum dds_flags flags)
{
	struct drbd_device *device = peer_device->device;
	struct drbd_socket *sock;
	struct p_sizes *p;
	sector_t d_size, u_size;
	int q_order_type;
	unsigned int max_bio_size;
	unsigned int packet_size;
<<<<<<< HEAD

	sock = &peer_device->connection->data;
	p = drbd_prepare_command(peer_device, sock);
	if (!p)
		return -EIO;

=======

	sock = &peer_device->connection->data;
	p = drbd_prepare_command(peer_device, sock);
	if (!p)
		return -EIO;

>>>>>>> 24b8d41d
	packet_size = sizeof(*p);
	if (peer_device->connection->agreed_features & DRBD_FF_WSAME)
		packet_size += sizeof(p->qlim[0]);

	memset(p, 0, packet_size);
	if (get_ldev_if_state(device, D_NEGOTIATING)) {
		struct request_queue *q = bdev_get_queue(device->ldev->backing_bdev);
		d_size = drbd_get_max_capacity(device->ldev);
		rcu_read_lock();
		u_size = rcu_dereference(device->ldev->disk_conf)->disk_size;
		rcu_read_unlock();
		q_order_type = drbd_queue_order_type(device);
		max_bio_size = queue_max_hw_sectors(q) << 9;
		max_bio_size = min(max_bio_size, DRBD_MAX_BIO_SIZE);
		assign_p_sizes_qlim(device, p, q);
		put_ldev(device);
	} else {
		d_size = 0;
		u_size = 0;
		q_order_type = QUEUE_ORDERED_NONE;
		max_bio_size = DRBD_MAX_BIO_SIZE; /* ... multiple BIOs per peer_request */
		assign_p_sizes_qlim(device, p, NULL);
	}

	if (peer_device->connection->agreed_pro_version <= 94)
		max_bio_size = min(max_bio_size, DRBD_MAX_SIZE_H80_PACKET);
	else if (peer_device->connection->agreed_pro_version < 100)
		max_bio_size = min(max_bio_size, DRBD_MAX_BIO_SIZE_P95);

	p->d_size = cpu_to_be64(d_size);
	p->u_size = cpu_to_be64(u_size);
	if (trigger_reply)
		p->c_size = 0;
	else
		p->c_size = cpu_to_be64(get_capacity(device->vdisk));
	p->max_bio_size = cpu_to_be32(max_bio_size);
	p->queue_order_type = cpu_to_be16(q_order_type);
	p->dds_flags = cpu_to_be16(flags);

	return drbd_send_command(peer_device, sock, P_SIZES, packet_size, NULL, 0);
}

/**
 * drbd_send_current_state() - Sends the drbd state to the peer
 * @peer_device:	DRBD peer device.
 */
int drbd_send_current_state(struct drbd_peer_device *peer_device)
{
	struct drbd_socket *sock;
	struct p_state *p;

	sock = &peer_device->connection->data;
	p = drbd_prepare_command(peer_device, sock);
	if (!p)
		return -EIO;
	p->state = cpu_to_be32(peer_device->device->state.i); /* Within the send mutex */
	return drbd_send_command(peer_device, sock, P_STATE, sizeof(*p), NULL, 0);
}

/**
 * drbd_send_state() - After a state change, sends the new state to the peer
 * @peer_device:      DRBD peer device.
 * @state:     the state to send, not necessarily the current state.
 *
 * Each state change queues an "after_state_ch" work, which will eventually
 * send the resulting new state to the peer. If more state changes happen
 * between queuing and processing of the after_state_ch work, we still
 * want to send each intermediary state in the order it occurred.
 */
int drbd_send_state(struct drbd_peer_device *peer_device, union drbd_state state)
{
	struct drbd_socket *sock;
	struct p_state *p;

	sock = &peer_device->connection->data;
	p = drbd_prepare_command(peer_device, sock);
	if (!p)
		return -EIO;
	p->state = cpu_to_be32(state.i); /* Within the send mutex */
	return drbd_send_command(peer_device, sock, P_STATE, sizeof(*p), NULL, 0);
}

int drbd_send_state_req(struct drbd_peer_device *peer_device, union drbd_state mask, union drbd_state val)
{
	struct drbd_socket *sock;
	struct p_req_state *p;

	sock = &peer_device->connection->data;
	p = drbd_prepare_command(peer_device, sock);
	if (!p)
		return -EIO;
	p->mask = cpu_to_be32(mask.i);
	p->val = cpu_to_be32(val.i);
	return drbd_send_command(peer_device, sock, P_STATE_CHG_REQ, sizeof(*p), NULL, 0);
}

int conn_send_state_req(struct drbd_connection *connection, union drbd_state mask, union drbd_state val)
{
	enum drbd_packet cmd;
	struct drbd_socket *sock;
	struct p_req_state *p;

	cmd = connection->agreed_pro_version < 100 ? P_STATE_CHG_REQ : P_CONN_ST_CHG_REQ;
	sock = &connection->data;
	p = conn_prepare_command(connection, sock);
	if (!p)
		return -EIO;
	p->mask = cpu_to_be32(mask.i);
	p->val = cpu_to_be32(val.i);
	return conn_send_command(connection, sock, cmd, sizeof(*p), NULL, 0);
}

void drbd_send_sr_reply(struct drbd_peer_device *peer_device, enum drbd_state_rv retcode)
{
	struct drbd_socket *sock;
	struct p_req_state_reply *p;

	sock = &peer_device->connection->meta;
	p = drbd_prepare_command(peer_device, sock);
	if (p) {
		p->retcode = cpu_to_be32(retcode);
		drbd_send_command(peer_device, sock, P_STATE_CHG_REPLY, sizeof(*p), NULL, 0);
	}
}

void conn_send_sr_reply(struct drbd_connection *connection, enum drbd_state_rv retcode)
{
	struct drbd_socket *sock;
	struct p_req_state_reply *p;
	enum drbd_packet cmd = connection->agreed_pro_version < 100 ? P_STATE_CHG_REPLY : P_CONN_ST_CHG_REPLY;

	sock = &connection->meta;
	p = conn_prepare_command(connection, sock);
	if (p) {
		p->retcode = cpu_to_be32(retcode);
		conn_send_command(connection, sock, cmd, sizeof(*p), NULL, 0);
	}
}

static void dcbp_set_code(struct p_compressed_bm *p, enum drbd_bitmap_code code)
{
	BUG_ON(code & ~0xf);
	p->encoding = (p->encoding & ~0xf) | code;
}

static void dcbp_set_start(struct p_compressed_bm *p, int set)
{
	p->encoding = (p->encoding & ~0x80) | (set ? 0x80 : 0);
}

static void dcbp_set_pad_bits(struct p_compressed_bm *p, int n)
{
	BUG_ON(n & ~0x7);
	p->encoding = (p->encoding & (~0x7 << 4)) | (n << 4);
}

static int fill_bitmap_rle_bits(struct drbd_device *device,
			 struct p_compressed_bm *p,
			 unsigned int size,
			 struct bm_xfer_ctx *c)
{
	struct bitstream bs;
	unsigned long plain_bits;
	unsigned long tmp;
	unsigned long rl;
	unsigned len;
	unsigned toggle;
	int bits, use_rle;

	/* may we use this feature? */
	rcu_read_lock();
	use_rle = rcu_dereference(first_peer_device(device)->connection->net_conf)->use_rle;
	rcu_read_unlock();
	if (!use_rle || first_peer_device(device)->connection->agreed_pro_version < 90)
		return 0;

	if (c->bit_offset >= c->bm_bits)
		return 0; /* nothing to do. */

	/* use at most thus many bytes */
	bitstream_init(&bs, p->code, size, 0);
	memset(p->code, 0, size);
	/* plain bits covered in this code string */
	plain_bits = 0;

	/* p->encoding & 0x80 stores whether the first run length is set.
	 * bit offset is implicit.
	 * start with toggle == 2 to be able to tell the first iteration */
	toggle = 2;

	/* see how much plain bits we can stuff into one packet
	 * using RLE and VLI. */
	do {
		tmp = (toggle == 0) ? _drbd_bm_find_next_zero(device, c->bit_offset)
				    : _drbd_bm_find_next(device, c->bit_offset);
		if (tmp == -1UL)
			tmp = c->bm_bits;
		rl = tmp - c->bit_offset;

		if (toggle == 2) { /* first iteration */
			if (rl == 0) {
				/* the first checked bit was set,
				 * store start value, */
				dcbp_set_start(p, 1);
				/* but skip encoding of zero run length */
				toggle = !toggle;
				continue;
			}
			dcbp_set_start(p, 0);
		}

		/* paranoia: catch zero runlength.
		 * can only happen if bitmap is modified while we scan it. */
		if (rl == 0) {
			drbd_err(device, "unexpected zero runlength while encoding bitmap "
			    "t:%u bo:%lu\n", toggle, c->bit_offset);
			return -1;
		}

		bits = vli_encode_bits(&bs, rl);
		if (bits == -ENOBUFS) /* buffer full */
			break;
		if (bits <= 0) {
			drbd_err(device, "error while encoding bitmap: %d\n", bits);
			return 0;
		}

		toggle = !toggle;
		plain_bits += rl;
		c->bit_offset = tmp;
	} while (c->bit_offset < c->bm_bits);

	len = bs.cur.b - p->code + !!bs.cur.bit;

	if (plain_bits < (len << 3)) {
		/* incompressible with this method.
		 * we need to rewind both word and bit position. */
		c->bit_offset -= plain_bits;
		bm_xfer_ctx_bit_to_word_offset(c);
		c->bit_offset = c->word_offset * BITS_PER_LONG;
		return 0;
	}

	/* RLE + VLI was able to compress it just fine.
	 * update c->word_offset. */
	bm_xfer_ctx_bit_to_word_offset(c);

	/* store pad_bits */
	dcbp_set_pad_bits(p, (8 - bs.cur.bit) & 0x7);

	return len;
}

/**
 * send_bitmap_rle_or_plain
 *
 * Return 0 when done, 1 when another iteration is needed, and a negative error
 * code upon failure.
 */
static int
send_bitmap_rle_or_plain(struct drbd_device *device, struct bm_xfer_ctx *c)
{
	struct drbd_socket *sock = &first_peer_device(device)->connection->data;
	unsigned int header_size = drbd_header_size(first_peer_device(device)->connection);
	struct p_compressed_bm *p = sock->sbuf + header_size;
	int len, err;

	len = fill_bitmap_rle_bits(device, p,
			DRBD_SOCKET_BUFFER_SIZE - header_size - sizeof(*p), c);
	if (len < 0)
		return -EIO;

	if (len) {
		dcbp_set_code(p, RLE_VLI_Bits);
		err = __send_command(first_peer_device(device)->connection, device->vnr, sock,
				     P_COMPRESSED_BITMAP, sizeof(*p) + len,
				     NULL, 0);
		c->packets[0]++;
		c->bytes[0] += header_size + sizeof(*p) + len;

		if (c->bit_offset >= c->bm_bits)
			len = 0; /* DONE */
	} else {
		/* was not compressible.
		 * send a buffer full of plain text bits instead. */
		unsigned int data_size;
		unsigned long num_words;
		unsigned long *p = sock->sbuf + header_size;

		data_size = DRBD_SOCKET_BUFFER_SIZE - header_size;
		num_words = min_t(size_t, data_size / sizeof(*p),
				  c->bm_words - c->word_offset);
		len = num_words * sizeof(*p);
		if (len)
			drbd_bm_get_lel(device, c->word_offset, num_words, p);
		err = __send_command(first_peer_device(device)->connection, device->vnr, sock, P_BITMAP, len, NULL, 0);
		c->word_offset += num_words;
		c->bit_offset = c->word_offset * BITS_PER_LONG;

		c->packets[1]++;
		c->bytes[1] += header_size + len;

		if (c->bit_offset > c->bm_bits)
			c->bit_offset = c->bm_bits;
	}
	if (!err) {
		if (len == 0) {
			INFO_bm_xfer_stats(device, "send", c);
			return 0;
		} else
			return 1;
	}
	return -EIO;
}

/* See the comment at receive_bitmap() */
static int _drbd_send_bitmap(struct drbd_device *device)
{
	struct bm_xfer_ctx c;
	int err;

	if (!expect(device->bitmap))
		return false;

	if (get_ldev(device)) {
		if (drbd_md_test_flag(device->ldev, MDF_FULL_SYNC)) {
			drbd_info(device, "Writing the whole bitmap, MDF_FullSync was set.\n");
			drbd_bm_set_all(device);
			if (drbd_bm_write(device)) {
				/* write_bm did fail! Leave full sync flag set in Meta P_DATA
				 * but otherwise process as per normal - need to tell other
				 * side that a full resync is required! */
				drbd_err(device, "Failed to write bitmap to disk!\n");
			} else {
				drbd_md_clear_flag(device, MDF_FULL_SYNC);
				drbd_md_sync(device);
			}
		}
		put_ldev(device);
	}

	c = (struct bm_xfer_ctx) {
		.bm_bits = drbd_bm_bits(device),
		.bm_words = drbd_bm_words(device),
	};

	do {
		err = send_bitmap_rle_or_plain(device, &c);
	} while (err > 0);

	return err == 0;
}

int drbd_send_bitmap(struct drbd_device *device)
{
	struct drbd_socket *sock = &first_peer_device(device)->connection->data;
	int err = -1;

	mutex_lock(&sock->mutex);
	if (sock->socket)
		err = !_drbd_send_bitmap(device);
	mutex_unlock(&sock->mutex);
	return err;
}

void drbd_send_b_ack(struct drbd_connection *connection, u32 barrier_nr, u32 set_size)
{
	struct drbd_socket *sock;
	struct p_barrier_ack *p;

	if (connection->cstate < C_WF_REPORT_PARAMS)
		return;

	sock = &connection->meta;
	p = conn_prepare_command(connection, sock);
	if (!p)
		return;
	p->barrier = barrier_nr;
	p->set_size = cpu_to_be32(set_size);
	conn_send_command(connection, sock, P_BARRIER_ACK, sizeof(*p), NULL, 0);
}

/**
 * _drbd_send_ack() - Sends an ack packet
 * @device:	DRBD device.
 * @cmd:	Packet command code.
 * @sector:	sector, needs to be in big endian byte order
 * @blksize:	size in byte, needs to be in big endian byte order
 * @block_id:	Id, big endian byte order
 */
static int _drbd_send_ack(struct drbd_peer_device *peer_device, enum drbd_packet cmd,
			  u64 sector, u32 blksize, u64 block_id)
{
	struct drbd_socket *sock;
	struct p_block_ack *p;

	if (peer_device->device->state.conn < C_CONNECTED)
		return -EIO;

	sock = &peer_device->connection->meta;
	p = drbd_prepare_command(peer_device, sock);
	if (!p)
		return -EIO;
	p->sector = sector;
	p->block_id = block_id;
	p->blksize = blksize;
	p->seq_num = cpu_to_be32(atomic_inc_return(&peer_device->device->packet_seq));
	return drbd_send_command(peer_device, sock, cmd, sizeof(*p), NULL, 0);
}

/* dp->sector and dp->block_id already/still in network byte order,
 * data_size is payload size according to dp->head,
 * and may need to be corrected for digest size. */
void drbd_send_ack_dp(struct drbd_peer_device *peer_device, enum drbd_packet cmd,
		      struct p_data *dp, int data_size)
{
	if (peer_device->connection->peer_integrity_tfm)
		data_size -= crypto_shash_digestsize(peer_device->connection->peer_integrity_tfm);
	_drbd_send_ack(peer_device, cmd, dp->sector, cpu_to_be32(data_size),
		       dp->block_id);
}

void drbd_send_ack_rp(struct drbd_peer_device *peer_device, enum drbd_packet cmd,
		      struct p_block_req *rp)
{
	_drbd_send_ack(peer_device, cmd, rp->sector, rp->blksize, rp->block_id);
}

/**
 * drbd_send_ack() - Sends an ack packet
 * @device:	DRBD device
 * @cmd:	packet command code
 * @peer_req:	peer request
 */
int drbd_send_ack(struct drbd_peer_device *peer_device, enum drbd_packet cmd,
		  struct drbd_peer_request *peer_req)
{
	return _drbd_send_ack(peer_device, cmd,
			      cpu_to_be64(peer_req->i.sector),
			      cpu_to_be32(peer_req->i.size),
			      peer_req->block_id);
}

/* This function misuses the block_id field to signal if the blocks
 * are is sync or not. */
int drbd_send_ack_ex(struct drbd_peer_device *peer_device, enum drbd_packet cmd,
		     sector_t sector, int blksize, u64 block_id)
{
	return _drbd_send_ack(peer_device, cmd,
			      cpu_to_be64(sector),
			      cpu_to_be32(blksize),
			      cpu_to_be64(block_id));
}

int drbd_send_rs_deallocated(struct drbd_peer_device *peer_device,
			     struct drbd_peer_request *peer_req)
{
	struct drbd_socket *sock;
	struct p_block_desc *p;

	sock = &peer_device->connection->data;
	p = drbd_prepare_command(peer_device, sock);
	if (!p)
		return -EIO;
	p->sector = cpu_to_be64(peer_req->i.sector);
	p->blksize = cpu_to_be32(peer_req->i.size);
	p->pad = 0;
	return drbd_send_command(peer_device, sock, P_RS_DEALLOCATED, sizeof(*p), NULL, 0);
}

int drbd_send_drequest(struct drbd_peer_device *peer_device, int cmd,
		       sector_t sector, int size, u64 block_id)
{
	struct drbd_socket *sock;
	struct p_block_req *p;

	sock = &peer_device->connection->data;
	p = drbd_prepare_command(peer_device, sock);
	if (!p)
		return -EIO;
	p->sector = cpu_to_be64(sector);
	p->block_id = block_id;
	p->blksize = cpu_to_be32(size);
	return drbd_send_command(peer_device, sock, cmd, sizeof(*p), NULL, 0);
}

int drbd_send_drequest_csum(struct drbd_peer_device *peer_device, sector_t sector, int size,
			    void *digest, int digest_size, enum drbd_packet cmd)
{
	struct drbd_socket *sock;
	struct p_block_req *p;

	/* FIXME: Put the digest into the preallocated socket buffer.  */

	sock = &peer_device->connection->data;
	p = drbd_prepare_command(peer_device, sock);
	if (!p)
		return -EIO;
	p->sector = cpu_to_be64(sector);
	p->block_id = ID_SYNCER /* unused */;
	p->blksize = cpu_to_be32(size);
	return drbd_send_command(peer_device, sock, cmd, sizeof(*p), digest, digest_size);
}

int drbd_send_ov_request(struct drbd_peer_device *peer_device, sector_t sector, int size)
{
	struct drbd_socket *sock;
	struct p_block_req *p;

	sock = &peer_device->connection->data;
	p = drbd_prepare_command(peer_device, sock);
	if (!p)
		return -EIO;
	p->sector = cpu_to_be64(sector);
	p->block_id = ID_SYNCER /* unused */;
	p->blksize = cpu_to_be32(size);
	return drbd_send_command(peer_device, sock, P_OV_REQUEST, sizeof(*p), NULL, 0);
}

/* called on sndtimeo
 * returns false if we should retry,
 * true if we think connection is dead
 */
static int we_should_drop_the_connection(struct drbd_connection *connection, struct socket *sock)
{
	int drop_it;
	/* long elapsed = (long)(jiffies - device->last_received); */

	drop_it =   connection->meta.socket == sock
		|| !connection->ack_receiver.task
		|| get_t_state(&connection->ack_receiver) != RUNNING
		|| connection->cstate < C_WF_REPORT_PARAMS;

	if (drop_it)
		return true;

	drop_it = !--connection->ko_count;
	if (!drop_it) {
		drbd_err(connection, "[%s/%d] sock_sendmsg time expired, ko = %u\n",
			 current->comm, current->pid, connection->ko_count);
		request_ping(connection);
	}

	return drop_it; /* && (device->state == R_PRIMARY) */;
}

static void drbd_update_congested(struct drbd_connection *connection)
{
	struct sock *sk = connection->data.socket->sk;
	if (sk->sk_wmem_queued > sk->sk_sndbuf * 4 / 5)
		set_bit(NET_CONGESTED, &connection->flags);
}

/* The idea of sendpage seems to be to put some kind of reference
 * to the page into the skb, and to hand it over to the NIC. In
 * this process get_page() gets called.
 *
 * As soon as the page was really sent over the network put_page()
 * gets called by some part of the network layer. [ NIC driver? ]
 *
 * [ get_page() / put_page() increment/decrement the count. If count
 *   reaches 0 the page will be freed. ]
 *
 * This works nicely with pages from FSs.
 * But this means that in protocol A we might signal IO completion too early!
 *
 * In order not to corrupt data during a resync we must make sure
 * that we do not reuse our own buffer pages (EEs) to early, therefore
 * we have the net_ee list.
 *
 * XFS seems to have problems, still, it submits pages with page_count == 0!
 * As a workaround, we disable sendpage on pages
 * with page_count == 0 or PageSlab.
 */
static int _drbd_no_send_page(struct drbd_peer_device *peer_device, struct page *page,
			      int offset, size_t size, unsigned msg_flags)
{
	struct socket *socket;
	void *addr;
	int err;

	socket = peer_device->connection->data.socket;
	addr = kmap(page) + offset;
	err = drbd_send_all(peer_device->connection, socket, addr, size, msg_flags);
	kunmap(page);
	if (!err)
		peer_device->device->send_cnt += size >> 9;
	return err;
}

static int _drbd_send_page(struct drbd_peer_device *peer_device, struct page *page,
		    int offset, size_t size, unsigned msg_flags)
{
	struct socket *socket = peer_device->connection->data.socket;
	int len = size;
	int err = -EIO;

	/* e.g. XFS meta- & log-data is in slab pages, which have a
	 * page_count of 0 and/or have PageSlab() set.
	 * we cannot use send_page for those, as that does get_page();
	 * put_page(); and would cause either a VM_BUG directly, or
	 * __page_cache_release a page that would actually still be referenced
	 * by someone, leading to some obscure delayed Oops somewhere else. */
	if (drbd_disable_sendpage || !sendpage_ok(page))
		return _drbd_no_send_page(peer_device, page, offset, size, msg_flags);

	msg_flags |= MSG_NOSIGNAL;
	drbd_update_congested(peer_device->connection);
	do {
		int sent;

		sent = socket->ops->sendpage(socket, page, offset, len, msg_flags);
		if (sent <= 0) {
			if (sent == -EAGAIN) {
				if (we_should_drop_the_connection(peer_device->connection, socket))
					break;
				continue;
			}
			drbd_warn(peer_device->device, "%s: size=%d len=%d sent=%d\n",
			     __func__, (int)size, len, sent);
			if (sent < 0)
				err = sent;
			break;
		}
		len    -= sent;
		offset += sent;
	} while (len > 0 /* THINK && device->cstate >= C_CONNECTED*/);
	clear_bit(NET_CONGESTED, &peer_device->connection->flags);

	if (len == 0) {
		err = 0;
		peer_device->device->send_cnt += size >> 9;
	}
	return err;
}

static int _drbd_send_bio(struct drbd_peer_device *peer_device, struct bio *bio)
{
	struct bio_vec bvec;
	struct bvec_iter iter;

	/* hint all but last page with MSG_MORE */
	bio_for_each_segment(bvec, bio, iter) {
		int err;

		err = _drbd_no_send_page(peer_device, bvec.bv_page,
					 bvec.bv_offset, bvec.bv_len,
					 bio_iter_last(bvec, iter)
					 ? 0 : MSG_MORE);
		if (err)
			return err;
		/* REQ_OP_WRITE_SAME has only one segment */
		if (bio_op(bio) == REQ_OP_WRITE_SAME)
			break;
	}
	return 0;
}

static int _drbd_send_zc_bio(struct drbd_peer_device *peer_device, struct bio *bio)
{
	struct bio_vec bvec;
	struct bvec_iter iter;

	/* hint all but last page with MSG_MORE */
	bio_for_each_segment(bvec, bio, iter) {
		int err;

		err = _drbd_send_page(peer_device, bvec.bv_page,
				      bvec.bv_offset, bvec.bv_len,
				      bio_iter_last(bvec, iter) ? 0 : MSG_MORE);
		if (err)
			return err;
		/* REQ_OP_WRITE_SAME has only one segment */
		if (bio_op(bio) == REQ_OP_WRITE_SAME)
			break;
	}
	return 0;
}

static int _drbd_send_zc_ee(struct drbd_peer_device *peer_device,
			    struct drbd_peer_request *peer_req)
{
	struct page *page = peer_req->pages;
	unsigned len = peer_req->i.size;
	int err;

	/* hint all but last page with MSG_MORE */
	page_chain_for_each(page) {
		unsigned l = min_t(unsigned, len, PAGE_SIZE);

		err = _drbd_send_page(peer_device, page, 0, l,
				      page_chain_next(page) ? MSG_MORE : 0);
		if (err)
			return err;
		len -= l;
	}
	return 0;
}

static u32 bio_flags_to_wire(struct drbd_connection *connection,
			     struct bio *bio)
{
	if (connection->agreed_pro_version >= 95)
		return  (bio->bi_opf & REQ_SYNC ? DP_RW_SYNC : 0) |
			(bio->bi_opf & REQ_FUA ? DP_FUA : 0) |
			(bio->bi_opf & REQ_PREFLUSH ? DP_FLUSH : 0) |
			(bio_op(bio) == REQ_OP_WRITE_SAME ? DP_WSAME : 0) |
<<<<<<< HEAD
			(bio_op(bio) == REQ_OP_DISCARD ? DP_DISCARD : 0);
=======
			(bio_op(bio) == REQ_OP_DISCARD ? DP_DISCARD : 0) |
			(bio_op(bio) == REQ_OP_WRITE_ZEROES ?
			  ((connection->agreed_features & DRBD_FF_WZEROES) ?
			   (DP_ZEROES |(!(bio->bi_opf & REQ_NOUNMAP) ? DP_DISCARD : 0))
			   : DP_DISCARD)
			: 0);
>>>>>>> 24b8d41d
	else
		return bio->bi_opf & REQ_SYNC ? DP_RW_SYNC : 0;
}

/* Used to send write or TRIM aka REQ_OP_DISCARD requests
 * R_PRIMARY -> Peer	(P_DATA, P_TRIM)
 */
int drbd_send_dblock(struct drbd_peer_device *peer_device, struct drbd_request *req)
{
	struct drbd_device *device = peer_device->device;
	struct drbd_socket *sock;
	struct p_data *p;
	struct p_wsame *wsame = NULL;
	void *digest_out;
	unsigned int dp_flags = 0;
	int digest_size;
	int err;

	sock = &peer_device->connection->data;
	p = drbd_prepare_command(peer_device, sock);
	digest_size = peer_device->connection->integrity_tfm ?
		      crypto_shash_digestsize(peer_device->connection->integrity_tfm) : 0;

	if (!p)
		return -EIO;
	p->sector = cpu_to_be64(req->i.sector);
	p->block_id = (unsigned long)req;
	p->seq_num = cpu_to_be32(atomic_inc_return(&device->packet_seq));
	dp_flags = bio_flags_to_wire(peer_device->connection, req->master_bio);
	if (device->state.conn >= C_SYNC_SOURCE &&
	    device->state.conn <= C_PAUSED_SYNC_T)
		dp_flags |= DP_MAY_SET_IN_SYNC;
	if (peer_device->connection->agreed_pro_version >= 100) {
		if (req->rq_state & RQ_EXP_RECEIVE_ACK)
			dp_flags |= DP_SEND_RECEIVE_ACK;
		/* During resync, request an explicit write ack,
		 * even in protocol != C */
		if (req->rq_state & RQ_EXP_WRITE_ACK
		|| (dp_flags & DP_MAY_SET_IN_SYNC))
			dp_flags |= DP_SEND_WRITE_ACK;
	}
	p->dp_flags = cpu_to_be32(dp_flags);

	if (dp_flags & (DP_DISCARD|DP_ZEROES)) {
		enum drbd_packet cmd = (dp_flags & DP_ZEROES) ? P_ZEROES : P_TRIM;
		struct p_trim *t = (struct p_trim*)p;
		t->size = cpu_to_be32(req->i.size);
		err = __send_command(peer_device->connection, device->vnr, sock, cmd, sizeof(*t), NULL, 0);
		goto out;
	}
	if (dp_flags & DP_WSAME) {
		/* this will only work if DRBD_FF_WSAME is set AND the
		 * handshake agreed that all nodes and backend devices are
		 * WRITE_SAME capable and agree on logical_block_size */
		wsame = (struct p_wsame*)p;
		digest_out = wsame + 1;
		wsame->size = cpu_to_be32(req->i.size);
	} else
		digest_out = p + 1;

	/* our digest is still only over the payload.
	 * TRIM does not carry any payload. */
	if (digest_size)
		drbd_csum_bio(peer_device->connection->integrity_tfm, req->master_bio, digest_out);
	if (wsame) {
		err =
		    __send_command(peer_device->connection, device->vnr, sock, P_WSAME,
				   sizeof(*wsame) + digest_size, NULL,
				   bio_iovec(req->master_bio).bv_len);
	} else
		err =
		    __send_command(peer_device->connection, device->vnr, sock, P_DATA,
				   sizeof(*p) + digest_size, NULL, req->i.size);
	if (!err) {
		/* For protocol A, we have to memcpy the payload into
		 * socket buffers, as we may complete right away
		 * as soon as we handed it over to tcp, at which point the data
		 * pages may become invalid.
		 *
		 * For data-integrity enabled, we copy it as well, so we can be
		 * sure that even if the bio pages may still be modified, it
		 * won't change the data on the wire, thus if the digest checks
		 * out ok after sending on this side, but does not fit on the
		 * receiving side, we sure have detected corruption elsewhere.
		 */
		if (!(req->rq_state & (RQ_EXP_RECEIVE_ACK | RQ_EXP_WRITE_ACK)) || digest_size)
			err = _drbd_send_bio(peer_device, req->master_bio);
		else
			err = _drbd_send_zc_bio(peer_device, req->master_bio);

		/* double check digest, sometimes buffers have been modified in flight. */
		if (digest_size > 0 && digest_size <= 64) {
			/* 64 byte, 512 bit, is the largest digest size
			 * currently supported in kernel crypto. */
			unsigned char digest[64];
			drbd_csum_bio(peer_device->connection->integrity_tfm, req->master_bio, digest);
			if (memcmp(p + 1, digest, digest_size)) {
				drbd_warn(device,
					"Digest mismatch, buffer modified by upper layers during write: %llus +%u\n",
					(unsigned long long)req->i.sector, req->i.size);
			}
		} /* else if (digest_size > 64) {
		     ... Be noisy about digest too large ...
		} */
	}
out:
	mutex_unlock(&sock->mutex);  /* locked by drbd_prepare_command() */

	return err;
}

/* answer packet, used to send data back for read requests:
 *  Peer       -> (diskless) R_PRIMARY   (P_DATA_REPLY)
 *  C_SYNC_SOURCE -> C_SYNC_TARGET         (P_RS_DATA_REPLY)
 */
int drbd_send_block(struct drbd_peer_device *peer_device, enum drbd_packet cmd,
		    struct drbd_peer_request *peer_req)
{
	struct drbd_device *device = peer_device->device;
	struct drbd_socket *sock;
	struct p_data *p;
	int err;
	int digest_size;

	sock = &peer_device->connection->data;
	p = drbd_prepare_command(peer_device, sock);

	digest_size = peer_device->connection->integrity_tfm ?
		      crypto_shash_digestsize(peer_device->connection->integrity_tfm) : 0;

	if (!p)
		return -EIO;
	p->sector = cpu_to_be64(peer_req->i.sector);
	p->block_id = peer_req->block_id;
	p->seq_num = 0;  /* unused */
	p->dp_flags = 0;
	if (digest_size)
		drbd_csum_ee(peer_device->connection->integrity_tfm, peer_req, p + 1);
	err = __send_command(peer_device->connection, device->vnr, sock, cmd, sizeof(*p) + digest_size, NULL, peer_req->i.size);
	if (!err)
		err = _drbd_send_zc_ee(peer_device, peer_req);
	mutex_unlock(&sock->mutex);  /* locked by drbd_prepare_command() */

	return err;
}

int drbd_send_out_of_sync(struct drbd_peer_device *peer_device, struct drbd_request *req)
{
	struct drbd_socket *sock;
	struct p_block_desc *p;

	sock = &peer_device->connection->data;
	p = drbd_prepare_command(peer_device, sock);
	if (!p)
		return -EIO;
	p->sector = cpu_to_be64(req->i.sector);
	p->blksize = cpu_to_be32(req->i.size);
	return drbd_send_command(peer_device, sock, P_OUT_OF_SYNC, sizeof(*p), NULL, 0);
}

/*
  drbd_send distinguishes two cases:

  Packets sent via the data socket "sock"
  and packets sent via the meta data socket "msock"

		    sock                      msock
  -----------------+-------------------------+------------------------------
  timeout           conf.timeout / 2          conf.timeout / 2
  timeout action    send a ping via msock     Abort communication
					      and close all sockets
*/

/*
 * you must have down()ed the appropriate [m]sock_mutex elsewhere!
 */
int drbd_send(struct drbd_connection *connection, struct socket *sock,
	      void *buf, size_t size, unsigned msg_flags)
{
	struct kvec iov = {.iov_base = buf, .iov_len = size};
	struct msghdr msg = {.msg_flags = msg_flags | MSG_NOSIGNAL};
	int rv, sent = 0;

	if (!sock)
		return -EBADR;

	/* THINK  if (signal_pending) return ... ? */

	iov_iter_kvec(&msg.msg_iter, WRITE, &iov, 1, size);

	if (sock == connection->data.socket) {
		rcu_read_lock();
		connection->ko_count = rcu_dereference(connection->net_conf)->ko_count;
		rcu_read_unlock();
		drbd_update_congested(connection);
	}
	do {
<<<<<<< HEAD
		rv = kernel_sendmsg(sock, &msg, &iov, 1, iov.iov_len);
=======
		rv = sock_sendmsg(sock, &msg);
>>>>>>> 24b8d41d
		if (rv == -EAGAIN) {
			if (we_should_drop_the_connection(connection, sock))
				break;
			else
				continue;
		}
		if (rv == -EINTR) {
			flush_signals(current);
			rv = 0;
		}
		if (rv < 0)
			break;
		sent += rv;
	} while (sent < size);

	if (sock == connection->data.socket)
		clear_bit(NET_CONGESTED, &connection->flags);

	if (rv <= 0) {
		if (rv != -EAGAIN) {
			drbd_err(connection, "%s_sendmsg returned %d\n",
				 sock == connection->meta.socket ? "msock" : "sock",
				 rv);
			conn_request_state(connection, NS(conn, C_BROKEN_PIPE), CS_HARD);
		} else
			conn_request_state(connection, NS(conn, C_TIMEOUT), CS_HARD);
	}

	return sent;
}

/**
 * drbd_send_all  -  Send an entire buffer
 *
 * Returns 0 upon success and a negative error value otherwise.
 */
int drbd_send_all(struct drbd_connection *connection, struct socket *sock, void *buffer,
		  size_t size, unsigned msg_flags)
{
	int err;

	err = drbd_send(connection, sock, buffer, size, msg_flags);
	if (err < 0)
		return err;
	if (err != size)
		return -EIO;
	return 0;
}

static int drbd_open(struct block_device *bdev, fmode_t mode)
{
	struct drbd_device *device = bdev->bd_disk->private_data;
	unsigned long flags;
	int rv = 0;

	mutex_lock(&drbd_main_mutex);
	spin_lock_irqsave(&device->resource->req_lock, flags);
	/* to have a stable device->state.role
	 * and no race with updating open_cnt */

	if (device->state.role != R_PRIMARY) {
		if (mode & FMODE_WRITE)
			rv = -EROFS;
		else if (!drbd_allow_oos)
			rv = -EMEDIUMTYPE;
	}

	if (!rv)
		device->open_cnt++;
	spin_unlock_irqrestore(&device->resource->req_lock, flags);
	mutex_unlock(&drbd_main_mutex);

	return rv;
}

static void drbd_release(struct gendisk *gd, fmode_t mode)
{
	struct drbd_device *device = gd->private_data;
	mutex_lock(&drbd_main_mutex);
	device->open_cnt--;
	mutex_unlock(&drbd_main_mutex);
}

/* need to hold resource->req_lock */
void drbd_queue_unplug(struct drbd_device *device)
{
	if (device->state.pdsk >= D_INCONSISTENT && device->state.conn >= C_CONNECTED) {
		D_ASSERT(device, device->state.role == R_PRIMARY);
		if (test_and_clear_bit(UNPLUG_REMOTE, &device->flags)) {
			drbd_queue_work_if_unqueued(
				&first_peer_device(device)->connection->sender_work,
				&device->unplug_work);
		}
	}
}

static void drbd_set_defaults(struct drbd_device *device)
{
	/* Beware! The actual layout differs
	 * between big endian and little endian */
	device->state = (union drbd_dev_state) {
		{ .role = R_SECONDARY,
		  .peer = R_UNKNOWN,
		  .conn = C_STANDALONE,
		  .disk = D_DISKLESS,
		  .pdsk = D_UNKNOWN,
		} };
}

void drbd_init_set_defaults(struct drbd_device *device)
{
	/* the memset(,0,) did most of this.
	 * note: only assignments, no allocation in here */

	drbd_set_defaults(device);

	atomic_set(&device->ap_bio_cnt, 0);
	atomic_set(&device->ap_actlog_cnt, 0);
	atomic_set(&device->ap_pending_cnt, 0);
	atomic_set(&device->rs_pending_cnt, 0);
	atomic_set(&device->unacked_cnt, 0);
	atomic_set(&device->local_cnt, 0);
	atomic_set(&device->pp_in_use_by_net, 0);
	atomic_set(&device->rs_sect_in, 0);
	atomic_set(&device->rs_sect_ev, 0);
	atomic_set(&device->ap_in_flight, 0);
	atomic_set(&device->md_io.in_use, 0);

	mutex_init(&device->own_state_mutex);
	device->state_mutex = &device->own_state_mutex;

	spin_lock_init(&device->al_lock);
	spin_lock_init(&device->peer_seq_lock);

	INIT_LIST_HEAD(&device->active_ee);
	INIT_LIST_HEAD(&device->sync_ee);
	INIT_LIST_HEAD(&device->done_ee);
	INIT_LIST_HEAD(&device->read_ee);
	INIT_LIST_HEAD(&device->net_ee);
	INIT_LIST_HEAD(&device->resync_reads);
	INIT_LIST_HEAD(&device->resync_work.list);
	INIT_LIST_HEAD(&device->unplug_work.list);
	INIT_LIST_HEAD(&device->bm_io_work.w.list);
	INIT_LIST_HEAD(&device->pending_master_completion[0]);
	INIT_LIST_HEAD(&device->pending_master_completion[1]);
	INIT_LIST_HEAD(&device->pending_completion[0]);
	INIT_LIST_HEAD(&device->pending_completion[1]);

	device->resync_work.cb  = w_resync_timer;
	device->unplug_work.cb  = w_send_write_hint;
	device->bm_io_work.w.cb = w_bitmap_io;

	timer_setup(&device->resync_timer, resync_timer_fn, 0);
	timer_setup(&device->md_sync_timer, md_sync_timer_fn, 0);
	timer_setup(&device->start_resync_timer, start_resync_timer_fn, 0);
	timer_setup(&device->request_timer, request_timer_fn, 0);

	init_waitqueue_head(&device->misc_wait);
	init_waitqueue_head(&device->state_wait);
	init_waitqueue_head(&device->ee_wait);
	init_waitqueue_head(&device->al_wait);
	init_waitqueue_head(&device->seq_wait);

	device->resync_wenr = LC_FREE;
	device->peer_max_bio_size = DRBD_MAX_BIO_SIZE_SAFE;
	device->local_max_bio_size = DRBD_MAX_BIO_SIZE_SAFE;
}

void drbd_set_my_capacity(struct drbd_device *device, sector_t size)
{
	char ppb[10];

	set_capacity(device->vdisk, size);
	revalidate_disk_size(device->vdisk, false);

	drbd_info(device, "size = %s (%llu KB)\n",
		ppsize(ppb, size>>1), (unsigned long long)size>>1);
}

void drbd_device_cleanup(struct drbd_device *device)
{
	int i;
	if (first_peer_device(device)->connection->receiver.t_state != NONE)
		drbd_err(device, "ASSERT FAILED: receiver t_state == %d expected 0.\n",
				first_peer_device(device)->connection->receiver.t_state);

	device->al_writ_cnt  =
	device->bm_writ_cnt  =
	device->read_cnt     =
	device->recv_cnt     =
	device->send_cnt     =
	device->writ_cnt     =
	device->p_size       =
	device->rs_start     =
	device->rs_total     =
	device->rs_failed    = 0;
	device->rs_last_events = 0;
	device->rs_last_sect_ev = 0;
	for (i = 0; i < DRBD_SYNC_MARKS; i++) {
		device->rs_mark_left[i] = 0;
		device->rs_mark_time[i] = 0;
	}
	D_ASSERT(device, first_peer_device(device)->connection->net_conf == NULL);

	set_capacity(device->vdisk, 0);
	revalidate_disk_size(device->vdisk, false);
	if (device->bitmap) {
		/* maybe never allocated. */
		drbd_bm_resize(device, 0, 1);
		drbd_bm_cleanup(device);
	}

	drbd_backing_dev_free(device, device->ldev);
	device->ldev = NULL;

	clear_bit(AL_SUSPENDED, &device->flags);

	D_ASSERT(device, list_empty(&device->active_ee));
	D_ASSERT(device, list_empty(&device->sync_ee));
	D_ASSERT(device, list_empty(&device->done_ee));
	D_ASSERT(device, list_empty(&device->read_ee));
	D_ASSERT(device, list_empty(&device->net_ee));
	D_ASSERT(device, list_empty(&device->resync_reads));
	D_ASSERT(device, list_empty(&first_peer_device(device)->connection->sender_work.q));
	D_ASSERT(device, list_empty(&device->resync_work.list));
	D_ASSERT(device, list_empty(&device->unplug_work.list));

	drbd_set_defaults(device);
}


static void drbd_destroy_mempools(void)
{
	struct page *page;

	while (drbd_pp_pool) {
		page = drbd_pp_pool;
		drbd_pp_pool = (struct page *)page_private(page);
		__free_page(page);
		drbd_pp_vacant--;
	}

	/* D_ASSERT(device, atomic_read(&drbd_pp_vacant)==0); */

	bioset_exit(&drbd_io_bio_set);
	bioset_exit(&drbd_md_io_bio_set);
	mempool_exit(&drbd_md_io_page_pool);
	mempool_exit(&drbd_ee_mempool);
	mempool_exit(&drbd_request_mempool);
	kmem_cache_destroy(drbd_ee_cache);
	kmem_cache_destroy(drbd_request_cache);
	kmem_cache_destroy(drbd_bm_ext_cache);
	kmem_cache_destroy(drbd_al_ext_cache);

	drbd_ee_cache        = NULL;
	drbd_request_cache   = NULL;
	drbd_bm_ext_cache    = NULL;
	drbd_al_ext_cache    = NULL;

	return;
}

static int drbd_create_mempools(void)
{
	struct page *page;
	const int number = (DRBD_MAX_BIO_SIZE/PAGE_SIZE) * drbd_minor_count;
	int i, ret;

	/* caches */
	drbd_request_cache = kmem_cache_create(
		"drbd_req", sizeof(struct drbd_request), 0, 0, NULL);
	if (drbd_request_cache == NULL)
		goto Enomem;

	drbd_ee_cache = kmem_cache_create(
		"drbd_ee", sizeof(struct drbd_peer_request), 0, 0, NULL);
	if (drbd_ee_cache == NULL)
		goto Enomem;

	drbd_bm_ext_cache = kmem_cache_create(
		"drbd_bm", sizeof(struct bm_extent), 0, 0, NULL);
	if (drbd_bm_ext_cache == NULL)
		goto Enomem;

	drbd_al_ext_cache = kmem_cache_create(
		"drbd_al", sizeof(struct lc_element), 0, 0, NULL);
	if (drbd_al_ext_cache == NULL)
		goto Enomem;

	/* mempools */
	ret = bioset_init(&drbd_io_bio_set, BIO_POOL_SIZE, 0, 0);
	if (ret)
		goto Enomem;

	ret = bioset_init(&drbd_md_io_bio_set, DRBD_MIN_POOL_PAGES, 0,
			  BIOSET_NEED_BVECS);
	if (ret)
		goto Enomem;

	ret = mempool_init_page_pool(&drbd_md_io_page_pool, DRBD_MIN_POOL_PAGES, 0);
	if (ret)
		goto Enomem;

	ret = mempool_init_slab_pool(&drbd_request_mempool, number,
				     drbd_request_cache);
	if (ret)
		goto Enomem;

	ret = mempool_init_slab_pool(&drbd_ee_mempool, number, drbd_ee_cache);
	if (ret)
		goto Enomem;

	/* drbd's page pool */
	spin_lock_init(&drbd_pp_lock);

	for (i = 0; i < number; i++) {
		page = alloc_page(GFP_HIGHUSER);
		if (!page)
			goto Enomem;
		set_page_private(page, (unsigned long)drbd_pp_pool);
		drbd_pp_pool = page;
	}
	drbd_pp_vacant = number;

	return 0;

Enomem:
	drbd_destroy_mempools(); /* in case we allocated some */
	return -ENOMEM;
}

static void drbd_release_all_peer_reqs(struct drbd_device *device)
{
	int rr;

	rr = drbd_free_peer_reqs(device, &device->active_ee);
	if (rr)
		drbd_err(device, "%d EEs in active list found!\n", rr);

	rr = drbd_free_peer_reqs(device, &device->sync_ee);
	if (rr)
		drbd_err(device, "%d EEs in sync list found!\n", rr);

	rr = drbd_free_peer_reqs(device, &device->read_ee);
	if (rr)
		drbd_err(device, "%d EEs in read list found!\n", rr);

	rr = drbd_free_peer_reqs(device, &device->done_ee);
	if (rr)
		drbd_err(device, "%d EEs in done list found!\n", rr);

	rr = drbd_free_peer_reqs(device, &device->net_ee);
	if (rr)
		drbd_err(device, "%d EEs in net list found!\n", rr);
}

/* caution. no locking. */
void drbd_destroy_device(struct kref *kref)
{
	struct drbd_device *device = container_of(kref, struct drbd_device, kref);
	struct drbd_resource *resource = device->resource;
	struct drbd_peer_device *peer_device, *tmp_peer_device;

	del_timer_sync(&device->request_timer);

	/* paranoia asserts */
	D_ASSERT(device, device->open_cnt == 0);
	/* end paranoia asserts */

	/* cleanup stuff that may have been allocated during
	 * device (re-)configuration or state changes */

	drbd_backing_dev_free(device, device->ldev);
	device->ldev = NULL;

	drbd_release_all_peer_reqs(device);

	lc_destroy(device->act_log);
	lc_destroy(device->resync);

	kfree(device->p_uuid);
	/* device->p_uuid = NULL; */

	if (device->bitmap) /* should no longer be there. */
		drbd_bm_cleanup(device);
	__free_page(device->md_io.page);
	put_disk(device->vdisk);
	blk_cleanup_queue(device->rq_queue);
	kfree(device->rs_plan_s);

	/* not for_each_connection(connection, resource):
	 * those may have been cleaned up and disassociated already.
	 */
	for_each_peer_device_safe(peer_device, tmp_peer_device, device) {
		kref_put(&peer_device->connection->kref, drbd_destroy_connection);
		kfree(peer_device);
	}
	memset(device, 0xfd, sizeof(*device));
	kfree(device);
	kref_put(&resource->kref, drbd_destroy_resource);
}

/* One global retry thread, if we need to push back some bio and have it
 * reinserted through our make request function.
 */
static struct retry_worker {
	struct workqueue_struct *wq;
	struct work_struct worker;

	spinlock_t lock;
	struct list_head writes;
} retry;

static void do_retry(struct work_struct *ws)
{
	struct retry_worker *retry = container_of(ws, struct retry_worker, worker);
	LIST_HEAD(writes);
	struct drbd_request *req, *tmp;

	spin_lock_irq(&retry->lock);
	list_splice_init(&retry->writes, &writes);
	spin_unlock_irq(&retry->lock);

	list_for_each_entry_safe(req, tmp, &writes, tl_requests) {
		struct drbd_device *device = req->device;
		struct bio *bio = req->master_bio;
		unsigned long start_jif = req->start_jif;
		bool expected;

		expected =
			expect(atomic_read(&req->completion_ref) == 0) &&
			expect(req->rq_state & RQ_POSTPONED) &&
			expect((req->rq_state & RQ_LOCAL_PENDING) == 0 ||
				(req->rq_state & RQ_LOCAL_ABORTED) != 0);

		if (!expected)
			drbd_err(device, "req=%p completion_ref=%d rq_state=%x\n",
				req, atomic_read(&req->completion_ref),
				req->rq_state);

		/* We still need to put one kref associated with the
		 * "completion_ref" going zero in the code path that queued it
		 * here.  The request object may still be referenced by a
		 * frozen local req->private_bio, in case we force-detached.
		 */
		kref_put(&req->kref, drbd_req_destroy);

		/* A single suspended or otherwise blocking device may stall
		 * all others as well.  Fortunately, this code path is to
		 * recover from a situation that "should not happen":
		 * concurrent writes in multi-primary setup.
		 * In a "normal" lifecycle, this workqueue is supposed to be
		 * destroyed without ever doing anything.
		 * If it turns out to be an issue anyways, we can do per
		 * resource (replication group) or per device (minor) retry
		 * workqueues instead.
		 */

		/* We are not just doing submit_bio_noacct(),
		 * as we want to keep the start_time information. */
		inc_ap_bio(device);
		__drbd_make_request(device, bio, start_jif);
	}
}

/* called via drbd_req_put_completion_ref(),
 * holds resource->req_lock */
void drbd_restart_request(struct drbd_request *req)
{
	unsigned long flags;
	spin_lock_irqsave(&retry.lock, flags);
	list_move_tail(&req->tl_requests, &retry.writes);
	spin_unlock_irqrestore(&retry.lock, flags);

	/* Drop the extra reference that would otherwise
	 * have been dropped by complete_master_bio.
	 * do_retry() needs to grab a new one. */
	dec_ap_bio(req->device);

	queue_work(retry.wq, &retry.worker);
}

void drbd_destroy_resource(struct kref *kref)
{
	struct drbd_resource *resource =
		container_of(kref, struct drbd_resource, kref);

	idr_destroy(&resource->devices);
	free_cpumask_var(resource->cpu_mask);
	kfree(resource->name);
	memset(resource, 0xf2, sizeof(*resource));
	kfree(resource);
}

void drbd_free_resource(struct drbd_resource *resource)
{
	struct drbd_connection *connection, *tmp;

	for_each_connection_safe(connection, tmp, resource) {
		list_del(&connection->connections);
		drbd_debugfs_connection_cleanup(connection);
		kref_put(&connection->kref, drbd_destroy_connection);
	}
	drbd_debugfs_resource_cleanup(resource);
	kref_put(&resource->kref, drbd_destroy_resource);
}

static void drbd_cleanup(void)
{
	unsigned int i;
	struct drbd_device *device;
	struct drbd_resource *resource, *tmp;

	/* first remove proc,
	 * drbdsetup uses it's presence to detect
	 * whether DRBD is loaded.
	 * If we would get stuck in proc removal,
	 * but have netlink already deregistered,
	 * some drbdsetup commands may wait forever
	 * for an answer.
	 */
	if (drbd_proc)
		remove_proc_entry("drbd", NULL);

	if (retry.wq)
		destroy_workqueue(retry.wq);

	drbd_genl_unregister();

	idr_for_each_entry(&drbd_devices, device, i)
		drbd_delete_device(device);

	/* not _rcu since, no other updater anymore. Genl already unregistered */
	for_each_resource_safe(resource, tmp, &drbd_resources) {
		list_del(&resource->resources);
		drbd_free_resource(resource);
	}

	drbd_debugfs_cleanup();

	drbd_destroy_mempools();
	unregister_blkdev(DRBD_MAJOR, "drbd");

	idr_destroy(&drbd_devices);

	pr_info("module cleanup done.\n");
}

static void drbd_init_workqueue(struct drbd_work_queue* wq)
{
	spin_lock_init(&wq->q_lock);
	INIT_LIST_HEAD(&wq->q);
	init_waitqueue_head(&wq->q_wait);
}

struct completion_work {
	struct drbd_work w;
	struct completion done;
};

static int w_complete(struct drbd_work *w, int cancel)
{
	struct completion_work *completion_work =
		container_of(w, struct completion_work, w);

	complete(&completion_work->done);
	return 0;
}

void drbd_flush_workqueue(struct drbd_work_queue *work_queue)
{
	struct completion_work completion_work;

	completion_work.w.cb = w_complete;
	init_completion(&completion_work.done);
	drbd_queue_work(work_queue, &completion_work.w);
	wait_for_completion(&completion_work.done);
}

struct drbd_resource *drbd_find_resource(const char *name)
{
	struct drbd_resource *resource;

	if (!name || !name[0])
		return NULL;

	rcu_read_lock();
	for_each_resource_rcu(resource, &drbd_resources) {
		if (!strcmp(resource->name, name)) {
			kref_get(&resource->kref);
			goto found;
		}
	}
	resource = NULL;
found:
	rcu_read_unlock();
	return resource;
}

struct drbd_connection *conn_get_by_addrs(void *my_addr, int my_addr_len,
				     void *peer_addr, int peer_addr_len)
{
	struct drbd_resource *resource;
	struct drbd_connection *connection;

	rcu_read_lock();
	for_each_resource_rcu(resource, &drbd_resources) {
		for_each_connection_rcu(connection, resource) {
			if (connection->my_addr_len == my_addr_len &&
			    connection->peer_addr_len == peer_addr_len &&
			    !memcmp(&connection->my_addr, my_addr, my_addr_len) &&
			    !memcmp(&connection->peer_addr, peer_addr, peer_addr_len)) {
				kref_get(&connection->kref);
				goto found;
			}
		}
	}
	connection = NULL;
found:
	rcu_read_unlock();
	return connection;
}

static int drbd_alloc_socket(struct drbd_socket *socket)
{
	socket->rbuf = (void *) __get_free_page(GFP_KERNEL);
	if (!socket->rbuf)
		return -ENOMEM;
	socket->sbuf = (void *) __get_free_page(GFP_KERNEL);
	if (!socket->sbuf)
		return -ENOMEM;
	return 0;
}

static void drbd_free_socket(struct drbd_socket *socket)
{
	free_page((unsigned long) socket->sbuf);
	free_page((unsigned long) socket->rbuf);
}

void conn_free_crypto(struct drbd_connection *connection)
{
	drbd_free_sock(connection);

	crypto_free_shash(connection->csums_tfm);
	crypto_free_shash(connection->verify_tfm);
	crypto_free_shash(connection->cram_hmac_tfm);
	crypto_free_shash(connection->integrity_tfm);
	crypto_free_shash(connection->peer_integrity_tfm);
	kfree(connection->int_dig_in);
	kfree(connection->int_dig_vv);

	connection->csums_tfm = NULL;
	connection->verify_tfm = NULL;
	connection->cram_hmac_tfm = NULL;
	connection->integrity_tfm = NULL;
	connection->peer_integrity_tfm = NULL;
	connection->int_dig_in = NULL;
	connection->int_dig_vv = NULL;
}

int set_resource_options(struct drbd_resource *resource, struct res_opts *res_opts)
{
	struct drbd_connection *connection;
	cpumask_var_t new_cpu_mask;
	int err;

	if (!zalloc_cpumask_var(&new_cpu_mask, GFP_KERNEL))
		return -ENOMEM;

	/* silently ignore cpu mask on UP kernel */
	if (nr_cpu_ids > 1 && res_opts->cpu_mask[0] != 0) {
		err = bitmap_parse(res_opts->cpu_mask, DRBD_CPU_MASK_SIZE,
				   cpumask_bits(new_cpu_mask), nr_cpu_ids);
		if (err == -EOVERFLOW) {
			/* So what. mask it out. */
			cpumask_var_t tmp_cpu_mask;
			if (zalloc_cpumask_var(&tmp_cpu_mask, GFP_KERNEL)) {
				cpumask_setall(tmp_cpu_mask);
				cpumask_and(new_cpu_mask, new_cpu_mask, tmp_cpu_mask);
				drbd_warn(resource, "Overflow in bitmap_parse(%.12s%s), truncating to %u bits\n",
					res_opts->cpu_mask,
					strlen(res_opts->cpu_mask) > 12 ? "..." : "",
					nr_cpu_ids);
				free_cpumask_var(tmp_cpu_mask);
				err = 0;
			}
		}
		if (err) {
			drbd_warn(resource, "bitmap_parse() failed with %d\n", err);
			/* retcode = ERR_CPU_MASK_PARSE; */
			goto fail;
		}
	}
	resource->res_opts = *res_opts;
	if (cpumask_empty(new_cpu_mask))
		drbd_calc_cpu_mask(&new_cpu_mask);
	if (!cpumask_equal(resource->cpu_mask, new_cpu_mask)) {
		cpumask_copy(resource->cpu_mask, new_cpu_mask);
		for_each_connection_rcu(connection, resource) {
			connection->receiver.reset_cpu_mask = 1;
			connection->ack_receiver.reset_cpu_mask = 1;
			connection->worker.reset_cpu_mask = 1;
		}
	}
	err = 0;

fail:
	free_cpumask_var(new_cpu_mask);
	return err;

}

struct drbd_resource *drbd_create_resource(const char *name)
{
	struct drbd_resource *resource;

	resource = kzalloc(sizeof(struct drbd_resource), GFP_KERNEL);
	if (!resource)
		goto fail;
	resource->name = kstrdup(name, GFP_KERNEL);
	if (!resource->name)
		goto fail_free_resource;
	if (!zalloc_cpumask_var(&resource->cpu_mask, GFP_KERNEL))
		goto fail_free_name;
	kref_init(&resource->kref);
	idr_init(&resource->devices);
	INIT_LIST_HEAD(&resource->connections);
	resource->write_ordering = WO_BDEV_FLUSH;
	list_add_tail_rcu(&resource->resources, &drbd_resources);
	mutex_init(&resource->conf_update);
	mutex_init(&resource->adm_mutex);
	spin_lock_init(&resource->req_lock);
	drbd_debugfs_resource_add(resource);
	return resource;

fail_free_name:
	kfree(resource->name);
fail_free_resource:
	kfree(resource);
fail:
	return NULL;
}

/* caller must be under adm_mutex */
struct drbd_connection *conn_create(const char *name, struct res_opts *res_opts)
{
	struct drbd_resource *resource;
	struct drbd_connection *connection;

	connection = kzalloc(sizeof(struct drbd_connection), GFP_KERNEL);
	if (!connection)
		return NULL;

	if (drbd_alloc_socket(&connection->data))
		goto fail;
	if (drbd_alloc_socket(&connection->meta))
		goto fail;

	connection->current_epoch = kzalloc(sizeof(struct drbd_epoch), GFP_KERNEL);
	if (!connection->current_epoch)
		goto fail;

	INIT_LIST_HEAD(&connection->transfer_log);

	INIT_LIST_HEAD(&connection->current_epoch->list);
	connection->epochs = 1;
	spin_lock_init(&connection->epoch_lock);

	connection->send.seen_any_write_yet = false;
	connection->send.current_epoch_nr = 0;
	connection->send.current_epoch_writes = 0;

	resource = drbd_create_resource(name);
	if (!resource)
		goto fail;

	connection->cstate = C_STANDALONE;
	mutex_init(&connection->cstate_mutex);
	init_waitqueue_head(&connection->ping_wait);
	idr_init(&connection->peer_devices);

	drbd_init_workqueue(&connection->sender_work);
	mutex_init(&connection->data.mutex);
	mutex_init(&connection->meta.mutex);

	drbd_thread_init(resource, &connection->receiver, drbd_receiver, "receiver");
	connection->receiver.connection = connection;
	drbd_thread_init(resource, &connection->worker, drbd_worker, "worker");
	connection->worker.connection = connection;
	drbd_thread_init(resource, &connection->ack_receiver, drbd_ack_receiver, "ack_recv");
	connection->ack_receiver.connection = connection;

	kref_init(&connection->kref);

	connection->resource = resource;

	if (set_resource_options(resource, res_opts))
		goto fail_resource;

	kref_get(&resource->kref);
	list_add_tail_rcu(&connection->connections, &resource->connections);
	drbd_debugfs_connection_add(connection);
	return connection;

fail_resource:
	list_del(&resource->resources);
	drbd_free_resource(resource);
fail:
	kfree(connection->current_epoch);
	drbd_free_socket(&connection->meta);
	drbd_free_socket(&connection->data);
	kfree(connection);
	return NULL;
}

void drbd_destroy_connection(struct kref *kref)
{
	struct drbd_connection *connection = container_of(kref, struct drbd_connection, kref);
	struct drbd_resource *resource = connection->resource;

	if (atomic_read(&connection->current_epoch->epoch_size) !=  0)
		drbd_err(connection, "epoch_size:%d\n", atomic_read(&connection->current_epoch->epoch_size));
	kfree(connection->current_epoch);

	idr_destroy(&connection->peer_devices);

	drbd_free_socket(&connection->meta);
	drbd_free_socket(&connection->data);
	kfree(connection->int_dig_in);
	kfree(connection->int_dig_vv);
	memset(connection, 0xfc, sizeof(*connection));
	kfree(connection);
	kref_put(&resource->kref, drbd_destroy_resource);
}

static int init_submitter(struct drbd_device *device)
{
	/* opencoded create_singlethread_workqueue(),
	 * to be able to say "drbd%d", ..., minor */
	device->submit.wq =
		alloc_ordered_workqueue("drbd%u_submit", WQ_MEM_RECLAIM, device->minor);
	if (!device->submit.wq)
		return -ENOMEM;

	INIT_WORK(&device->submit.worker, do_submit);
	INIT_LIST_HEAD(&device->submit.writes);
	return 0;
}

enum drbd_ret_code drbd_create_device(struct drbd_config_context *adm_ctx, unsigned int minor)
{
	struct drbd_resource *resource = adm_ctx->resource;
	struct drbd_connection *connection;
	struct drbd_device *device;
	struct drbd_peer_device *peer_device, *tmp_peer_device;
	struct gendisk *disk;
	struct request_queue *q;
	int id;
	int vnr = adm_ctx->volume;
	enum drbd_ret_code err = ERR_NOMEM;

	device = minor_to_device(minor);
	if (device)
		return ERR_MINOR_OR_VOLUME_EXISTS;

	/* GFP_KERNEL, we are outside of all write-out paths */
	device = kzalloc(sizeof(struct drbd_device), GFP_KERNEL);
	if (!device)
		return ERR_NOMEM;
	kref_init(&device->kref);

	kref_get(&resource->kref);
	device->resource = resource;
	device->minor = minor;
	device->vnr = vnr;

	drbd_init_set_defaults(device);

	q = blk_alloc_queue(NUMA_NO_NODE);
	if (!q)
		goto out_no_q;
	device->rq_queue = q;

	disk = alloc_disk(1);
	if (!disk)
		goto out_no_disk;
	device->vdisk = disk;

	set_disk_ro(disk, true);

	disk->queue = q;
	disk->major = DRBD_MAJOR;
	disk->first_minor = minor;
	disk->fops = &drbd_ops;
	sprintf(disk->disk_name, "drbd%d", minor);
	disk->private_data = device;

<<<<<<< HEAD
	device->this_bdev = bdget(MKDEV(DRBD_MAJOR, minor));
	/* we have no partitions. we contain only ourselves. */
	device->this_bdev->bd_contains = device->this_bdev;

	q->backing_dev_info.congested_fn = drbd_congested;
	q->backing_dev_info.congested_data = device;

	blk_queue_make_request(q, drbd_make_request);
=======
>>>>>>> 24b8d41d
	blk_queue_write_cache(q, true, true);
	/* Setting the max_hw_sectors to an odd value of 8kibyte here
	   This triggers a max_bio_size message upon first attach or connect */
	blk_queue_max_hw_sectors(q, DRBD_MAX_BIO_SIZE_SAFE >> 8);

	device->md_io.page = alloc_page(GFP_KERNEL);
	if (!device->md_io.page)
		goto out_no_io_page;

	if (drbd_bm_init(device))
		goto out_no_bitmap;
	device->read_requests = RB_ROOT;
	device->write_requests = RB_ROOT;

	id = idr_alloc(&drbd_devices, device, minor, minor + 1, GFP_KERNEL);
	if (id < 0) {
		if (id == -ENOSPC)
			err = ERR_MINOR_OR_VOLUME_EXISTS;
		goto out_no_minor_idr;
	}
	kref_get(&device->kref);

	id = idr_alloc(&resource->devices, device, vnr, vnr + 1, GFP_KERNEL);
	if (id < 0) {
		if (id == -ENOSPC)
			err = ERR_MINOR_OR_VOLUME_EXISTS;
		goto out_idr_remove_minor;
	}
	kref_get(&device->kref);

	INIT_LIST_HEAD(&device->peer_devices);
	INIT_LIST_HEAD(&device->pending_bitmap_io);
	for_each_connection(connection, resource) {
		peer_device = kzalloc(sizeof(struct drbd_peer_device), GFP_KERNEL);
		if (!peer_device)
			goto out_idr_remove_from_resource;
		peer_device->connection = connection;
		peer_device->device = device;

		list_add(&peer_device->peer_devices, &device->peer_devices);
		kref_get(&device->kref);

		id = idr_alloc(&connection->peer_devices, peer_device, vnr, vnr + 1, GFP_KERNEL);
		if (id < 0) {
			if (id == -ENOSPC)
				err = ERR_INVALID_REQUEST;
			goto out_idr_remove_from_resource;
		}
		kref_get(&connection->kref);
		INIT_WORK(&peer_device->send_acks_work, drbd_send_acks_wf);
	}

	if (init_submitter(device)) {
		err = ERR_NOMEM;
		goto out_idr_remove_vol;
	}

	add_disk(disk);

	/* inherit the connection state */
	device->state.conn = first_connection(resource)->cstate;
	if (device->state.conn == C_WF_REPORT_PARAMS) {
		for_each_peer_device(peer_device, device)
			drbd_connected(peer_device);
	}
	/* move to create_peer_device() */
	for_each_peer_device(peer_device, device)
		drbd_debugfs_peer_device_add(peer_device);
	drbd_debugfs_device_add(device);
	return NO_ERROR;

out_idr_remove_vol:
	idr_remove(&connection->peer_devices, vnr);
out_idr_remove_from_resource:
	for_each_connection(connection, resource) {
		peer_device = idr_remove(&connection->peer_devices, vnr);
		if (peer_device)
			kref_put(&connection->kref, drbd_destroy_connection);
	}
	for_each_peer_device_safe(peer_device, tmp_peer_device, device) {
		list_del(&peer_device->peer_devices);
		kfree(peer_device);
	}
	idr_remove(&resource->devices, vnr);
out_idr_remove_minor:
	idr_remove(&drbd_devices, minor);
	synchronize_rcu();
out_no_minor_idr:
	drbd_bm_cleanup(device);
out_no_bitmap:
	__free_page(device->md_io.page);
out_no_io_page:
	put_disk(disk);
out_no_disk:
	blk_cleanup_queue(q);
out_no_q:
	kref_put(&resource->kref, drbd_destroy_resource);
	kfree(device);
	return err;
}

void drbd_delete_device(struct drbd_device *device)
{
	struct drbd_resource *resource = device->resource;
	struct drbd_connection *connection;
	struct drbd_peer_device *peer_device;

	/* move to free_peer_device() */
	for_each_peer_device(peer_device, device)
		drbd_debugfs_peer_device_cleanup(peer_device);
	drbd_debugfs_device_cleanup(device);
	for_each_connection(connection, resource) {
		idr_remove(&connection->peer_devices, device->vnr);
		kref_put(&device->kref, drbd_destroy_device);
	}
	idr_remove(&resource->devices, device->vnr);
	kref_put(&device->kref, drbd_destroy_device);
	idr_remove(&drbd_devices, device_to_minor(device));
	kref_put(&device->kref, drbd_destroy_device);
	del_gendisk(device->vdisk);
	synchronize_rcu();
	kref_put(&device->kref, drbd_destroy_device);
}

static int __init drbd_init(void)
{
	int err;

	if (drbd_minor_count < DRBD_MINOR_COUNT_MIN || drbd_minor_count > DRBD_MINOR_COUNT_MAX) {
		pr_err("invalid minor_count (%d)\n", drbd_minor_count);
#ifdef MODULE
		return -EINVAL;
#else
		drbd_minor_count = DRBD_MINOR_COUNT_DEF;
#endif
	}

	err = register_blkdev(DRBD_MAJOR, "drbd");
	if (err) {
		pr_err("unable to register block device major %d\n",
		       DRBD_MAJOR);
		return err;
	}

	/*
	 * allocate all necessary structs
	 */
	init_waitqueue_head(&drbd_pp_wait);

	drbd_proc = NULL; /* play safe for drbd_cleanup */
	idr_init(&drbd_devices);

	mutex_init(&resources_mutex);
	INIT_LIST_HEAD(&drbd_resources);

	err = drbd_genl_register();
	if (err) {
		pr_err("unable to register generic netlink family\n");
		goto fail;
	}

	err = drbd_create_mempools();
	if (err)
		goto fail;

	err = -ENOMEM;
	drbd_proc = proc_create_single("drbd", S_IFREG | 0444 , NULL, drbd_seq_show);
	if (!drbd_proc)	{
		pr_err("unable to register proc file\n");
		goto fail;
	}

	retry.wq = create_singlethread_workqueue("drbd-reissue");
	if (!retry.wq) {
		pr_err("unable to create retry workqueue\n");
		goto fail;
	}
	INIT_WORK(&retry.worker, do_retry);
	spin_lock_init(&retry.lock);
	INIT_LIST_HEAD(&retry.writes);

	drbd_debugfs_init();

	pr_info("initialized. "
	       "Version: " REL_VERSION " (api:%d/proto:%d-%d)\n",
	       API_VERSION, PRO_VERSION_MIN, PRO_VERSION_MAX);
	pr_info("%s\n", drbd_buildtag());
	pr_info("registered as block device major %d\n", DRBD_MAJOR);
	return 0; /* Success! */

fail:
	drbd_cleanup();
	if (err == -ENOMEM)
		pr_err("ran out of memory\n");
	else
		pr_err("initialization failure\n");
	return err;
}

static void drbd_free_one_sock(struct drbd_socket *ds)
{
	struct socket *s;
	mutex_lock(&ds->mutex);
	s = ds->socket;
	ds->socket = NULL;
	mutex_unlock(&ds->mutex);
	if (s) {
		/* so debugfs does not need to mutex_lock() */
		synchronize_rcu();
		kernel_sock_shutdown(s, SHUT_RDWR);
		sock_release(s);
	}
}

void drbd_free_sock(struct drbd_connection *connection)
{
	if (connection->data.socket)
		drbd_free_one_sock(&connection->data);
	if (connection->meta.socket)
		drbd_free_one_sock(&connection->meta);
}

/* meta data management */

void conn_md_sync(struct drbd_connection *connection)
{
	struct drbd_peer_device *peer_device;
	int vnr;

	rcu_read_lock();
	idr_for_each_entry(&connection->peer_devices, peer_device, vnr) {
		struct drbd_device *device = peer_device->device;

		kref_get(&device->kref);
		rcu_read_unlock();
		drbd_md_sync(device);
		kref_put(&device->kref, drbd_destroy_device);
		rcu_read_lock();
	}
	rcu_read_unlock();
}

/* aligned 4kByte */
struct meta_data_on_disk {
	u64 la_size_sect;      /* last agreed size. */
	u64 uuid[UI_SIZE];   /* UUIDs. */
	u64 device_uuid;
	u64 reserved_u64_1;
	u32 flags;             /* MDF */
	u32 magic;
	u32 md_size_sect;
	u32 al_offset;         /* offset to this block */
	u32 al_nr_extents;     /* important for restoring the AL (userspace) */
	      /* `-- act_log->nr_elements <-- ldev->dc.al_extents */
	u32 bm_offset;         /* offset to the bitmap, from here */
	u32 bm_bytes_per_bit;  /* BM_BLOCK_SIZE */
	u32 la_peer_max_bio_size;   /* last peer max_bio_size */

	/* see al_tr_number_to_on_disk_sector() */
	u32 al_stripes;
	u32 al_stripe_size_4k;

	u8 reserved_u8[4096 - (7*8 + 10*4)];
} __packed;



void drbd_md_write(struct drbd_device *device, void *b)
{
	struct meta_data_on_disk *buffer = b;
	sector_t sector;
	int i;

	memset(buffer, 0, sizeof(*buffer));

	buffer->la_size_sect = cpu_to_be64(get_capacity(device->vdisk));
	for (i = UI_CURRENT; i < UI_SIZE; i++)
		buffer->uuid[i] = cpu_to_be64(device->ldev->md.uuid[i]);
	buffer->flags = cpu_to_be32(device->ldev->md.flags);
	buffer->magic = cpu_to_be32(DRBD_MD_MAGIC_84_UNCLEAN);

	buffer->md_size_sect  = cpu_to_be32(device->ldev->md.md_size_sect);
	buffer->al_offset     = cpu_to_be32(device->ldev->md.al_offset);
	buffer->al_nr_extents = cpu_to_be32(device->act_log->nr_elements);
	buffer->bm_bytes_per_bit = cpu_to_be32(BM_BLOCK_SIZE);
	buffer->device_uuid = cpu_to_be64(device->ldev->md.device_uuid);

	buffer->bm_offset = cpu_to_be32(device->ldev->md.bm_offset);
	buffer->la_peer_max_bio_size = cpu_to_be32(device->peer_max_bio_size);

	buffer->al_stripes = cpu_to_be32(device->ldev->md.al_stripes);
	buffer->al_stripe_size_4k = cpu_to_be32(device->ldev->md.al_stripe_size_4k);

	D_ASSERT(device, drbd_md_ss(device->ldev) == device->ldev->md.md_offset);
	sector = device->ldev->md.md_offset;

	if (drbd_md_sync_page_io(device, device->ldev, sector, REQ_OP_WRITE)) {
		/* this was a try anyways ... */
		drbd_err(device, "meta data update failed!\n");
		drbd_chk_io_error(device, 1, DRBD_META_IO_ERROR);
	}
}

/**
 * drbd_md_sync() - Writes the meta data super block if the MD_DIRTY flag bit is set
 * @device:	DRBD device.
 */
void drbd_md_sync(struct drbd_device *device)
{
	struct meta_data_on_disk *buffer;

	/* Don't accidentally change the DRBD meta data layout. */
	BUILD_BUG_ON(UI_SIZE != 4);
	BUILD_BUG_ON(sizeof(struct meta_data_on_disk) != 4096);

	del_timer(&device->md_sync_timer);
	/* timer may be rearmed by drbd_md_mark_dirty() now. */
	if (!test_and_clear_bit(MD_DIRTY, &device->flags))
		return;

	/* We use here D_FAILED and not D_ATTACHING because we try to write
	 * metadata even if we detach due to a disk failure! */
	if (!get_ldev_if_state(device, D_FAILED))
		return;

	buffer = drbd_md_get_buffer(device, __func__);
	if (!buffer)
		goto out;

	drbd_md_write(device, buffer);

	/* Update device->ldev->md.la_size_sect,
	 * since we updated it on metadata. */
	device->ldev->md.la_size_sect = get_capacity(device->vdisk);

	drbd_md_put_buffer(device);
out:
	put_ldev(device);
}

static int check_activity_log_stripe_size(struct drbd_device *device,
		struct meta_data_on_disk *on_disk,
		struct drbd_md *in_core)
{
	u32 al_stripes = be32_to_cpu(on_disk->al_stripes);
	u32 al_stripe_size_4k = be32_to_cpu(on_disk->al_stripe_size_4k);
	u64 al_size_4k;

	/* both not set: default to old fixed size activity log */
	if (al_stripes == 0 && al_stripe_size_4k == 0) {
		al_stripes = 1;
		al_stripe_size_4k = MD_32kB_SECT/8;
	}

	/* some paranoia plausibility checks */

	/* we need both values to be set */
	if (al_stripes == 0 || al_stripe_size_4k == 0)
		goto err;

	al_size_4k = (u64)al_stripes * al_stripe_size_4k;

	/* Upper limit of activity log area, to avoid potential overflow
	 * problems in al_tr_number_to_on_disk_sector(). As right now, more
	 * than 72 * 4k blocks total only increases the amount of history,
	 * limiting this arbitrarily to 16 GB is not a real limitation ;-)  */
	if (al_size_4k > (16 * 1024 * 1024/4))
		goto err;

	/* Lower limit: we need at least 8 transaction slots (32kB)
	 * to not break existing setups */
	if (al_size_4k < MD_32kB_SECT/8)
		goto err;

	in_core->al_stripe_size_4k = al_stripe_size_4k;
	in_core->al_stripes = al_stripes;
	in_core->al_size_4k = al_size_4k;

	return 0;
err:
	drbd_err(device, "invalid activity log striping: al_stripes=%u, al_stripe_size_4k=%u\n",
			al_stripes, al_stripe_size_4k);
	return -EINVAL;
}

static int check_offsets_and_sizes(struct drbd_device *device, struct drbd_backing_dev *bdev)
{
	sector_t capacity = drbd_get_capacity(bdev->md_bdev);
	struct drbd_md *in_core = &bdev->md;
	s32 on_disk_al_sect;
	s32 on_disk_bm_sect;

	/* The on-disk size of the activity log, calculated from offsets, and
	 * the size of the activity log calculated from the stripe settings,
	 * should match.
	 * Though we could relax this a bit: it is ok, if the striped activity log
	 * fits in the available on-disk activity log size.
	 * Right now, that would break how resize is implemented.
	 * TODO: make drbd_determine_dev_size() (and the drbdmeta tool) aware
	 * of possible unused padding space in the on disk layout. */
	if (in_core->al_offset < 0) {
		if (in_core->bm_offset > in_core->al_offset)
			goto err;
		on_disk_al_sect = -in_core->al_offset;
		on_disk_bm_sect = in_core->al_offset - in_core->bm_offset;
	} else {
		if (in_core->al_offset != MD_4kB_SECT)
			goto err;
		if (in_core->bm_offset < in_core->al_offset + in_core->al_size_4k * MD_4kB_SECT)
			goto err;

		on_disk_al_sect = in_core->bm_offset - MD_4kB_SECT;
		on_disk_bm_sect = in_core->md_size_sect - in_core->bm_offset;
	}

	/* old fixed size meta data is exactly that: fixed. */
	if (in_core->meta_dev_idx >= 0) {
		if (in_core->md_size_sect != MD_128MB_SECT
		||  in_core->al_offset != MD_4kB_SECT
		||  in_core->bm_offset != MD_4kB_SECT + MD_32kB_SECT
		||  in_core->al_stripes != 1
		||  in_core->al_stripe_size_4k != MD_32kB_SECT/8)
			goto err;
	}

	if (capacity < in_core->md_size_sect)
		goto err;
	if (capacity - in_core->md_size_sect < drbd_md_first_sector(bdev))
		goto err;

	/* should be aligned, and at least 32k */
	if ((on_disk_al_sect & 7) || (on_disk_al_sect < MD_32kB_SECT))
		goto err;

	/* should fit (for now: exactly) into the available on-disk space;
	 * overflow prevention is in check_activity_log_stripe_size() above. */
	if (on_disk_al_sect != in_core->al_size_4k * MD_4kB_SECT)
		goto err;

	/* again, should be aligned */
	if (in_core->bm_offset & 7)
		goto err;

	/* FIXME check for device grow with flex external meta data? */

	/* can the available bitmap space cover the last agreed device size? */
	if (on_disk_bm_sect < (in_core->la_size_sect+7)/MD_4kB_SECT/8/512)
		goto err;

	return 0;

err:
	drbd_err(device, "meta data offsets don't make sense: idx=%d "
			"al_s=%u, al_sz4k=%u, al_offset=%d, bm_offset=%d, "
			"md_size_sect=%u, la_size=%llu, md_capacity=%llu\n",
			in_core->meta_dev_idx,
			in_core->al_stripes, in_core->al_stripe_size_4k,
			in_core->al_offset, in_core->bm_offset, in_core->md_size_sect,
			(unsigned long long)in_core->la_size_sect,
			(unsigned long long)capacity);

	return -EINVAL;
}


/**
 * drbd_md_read() - Reads in the meta data super block
 * @device:	DRBD device.
 * @bdev:	Device from which the meta data should be read in.
 *
 * Return NO_ERROR on success, and an enum drbd_ret_code in case
 * something goes wrong.
 *
 * Called exactly once during drbd_adm_attach(), while still being D_DISKLESS,
 * even before @bdev is assigned to @device->ldev.
 */
int drbd_md_read(struct drbd_device *device, struct drbd_backing_dev *bdev)
{
	struct meta_data_on_disk *buffer;
	u32 magic, flags;
	int i, rv = NO_ERROR;

	if (device->state.disk != D_DISKLESS)
		return ERR_DISK_CONFIGURED;

	buffer = drbd_md_get_buffer(device, __func__);
	if (!buffer)
		return ERR_NOMEM;

	/* First, figure out where our meta data superblock is located,
	 * and read it. */
	bdev->md.meta_dev_idx = bdev->disk_conf->meta_dev_idx;
	bdev->md.md_offset = drbd_md_ss(bdev);
	/* Even for (flexible or indexed) external meta data,
	 * initially restrict us to the 4k superblock for now.
	 * Affects the paranoia out-of-range access check in drbd_md_sync_page_io(). */
	bdev->md.md_size_sect = 8;

	if (drbd_md_sync_page_io(device, bdev, bdev->md.md_offset,
				 REQ_OP_READ)) {
		/* NOTE: can't do normal error processing here as this is
		   called BEFORE disk is attached */
		drbd_err(device, "Error while reading metadata.\n");
		rv = ERR_IO_MD_DISK;
		goto err;
	}

	magic = be32_to_cpu(buffer->magic);
	flags = be32_to_cpu(buffer->flags);
	if (magic == DRBD_MD_MAGIC_84_UNCLEAN ||
	    (magic == DRBD_MD_MAGIC_08 && !(flags & MDF_AL_CLEAN))) {
			/* btw: that's Activity Log clean, not "all" clean. */
		drbd_err(device, "Found unclean meta data. Did you \"drbdadm apply-al\"?\n");
		rv = ERR_MD_UNCLEAN;
		goto err;
	}

	rv = ERR_MD_INVALID;
	if (magic != DRBD_MD_MAGIC_08) {
		if (magic == DRBD_MD_MAGIC_07)
			drbd_err(device, "Found old (0.7) meta data magic. Did you \"drbdadm create-md\"?\n");
		else
			drbd_err(device, "Meta data magic not found. Did you \"drbdadm create-md\"?\n");
		goto err;
	}

	if (be32_to_cpu(buffer->bm_bytes_per_bit) != BM_BLOCK_SIZE) {
		drbd_err(device, "unexpected bm_bytes_per_bit: %u (expected %u)\n",
		    be32_to_cpu(buffer->bm_bytes_per_bit), BM_BLOCK_SIZE);
		goto err;
	}


	/* convert to in_core endian */
	bdev->md.la_size_sect = be64_to_cpu(buffer->la_size_sect);
	for (i = UI_CURRENT; i < UI_SIZE; i++)
		bdev->md.uuid[i] = be64_to_cpu(buffer->uuid[i]);
	bdev->md.flags = be32_to_cpu(buffer->flags);
	bdev->md.device_uuid = be64_to_cpu(buffer->device_uuid);

	bdev->md.md_size_sect = be32_to_cpu(buffer->md_size_sect);
	bdev->md.al_offset = be32_to_cpu(buffer->al_offset);
	bdev->md.bm_offset = be32_to_cpu(buffer->bm_offset);

	if (check_activity_log_stripe_size(device, buffer, &bdev->md))
		goto err;
	if (check_offsets_and_sizes(device, bdev))
		goto err;

	if (be32_to_cpu(buffer->bm_offset) != bdev->md.bm_offset) {
		drbd_err(device, "unexpected bm_offset: %d (expected %d)\n",
		    be32_to_cpu(buffer->bm_offset), bdev->md.bm_offset);
		goto err;
	}
	if (be32_to_cpu(buffer->md_size_sect) != bdev->md.md_size_sect) {
		drbd_err(device, "unexpected md_size: %u (expected %u)\n",
		    be32_to_cpu(buffer->md_size_sect), bdev->md.md_size_sect);
		goto err;
	}

	rv = NO_ERROR;

	spin_lock_irq(&device->resource->req_lock);
	if (device->state.conn < C_CONNECTED) {
		unsigned int peer;
		peer = be32_to_cpu(buffer->la_peer_max_bio_size);
		peer = max(peer, DRBD_MAX_BIO_SIZE_SAFE);
		device->peer_max_bio_size = peer;
	}
	spin_unlock_irq(&device->resource->req_lock);

 err:
	drbd_md_put_buffer(device);

	return rv;
}

/**
 * drbd_md_mark_dirty() - Mark meta data super block as dirty
 * @device:	DRBD device.
 *
 * Call this function if you change anything that should be written to
 * the meta-data super block. This function sets MD_DIRTY, and starts a
 * timer that ensures that within five seconds you have to call drbd_md_sync().
 */
void drbd_md_mark_dirty(struct drbd_device *device)
{
	if (!test_and_set_bit(MD_DIRTY, &device->flags))
		mod_timer(&device->md_sync_timer, jiffies + 5*HZ);
}

void drbd_uuid_move_history(struct drbd_device *device) __must_hold(local)
{
	int i;

	for (i = UI_HISTORY_START; i < UI_HISTORY_END; i++)
		device->ldev->md.uuid[i+1] = device->ldev->md.uuid[i];
}

void __drbd_uuid_set(struct drbd_device *device, int idx, u64 val) __must_hold(local)
{
	if (idx == UI_CURRENT) {
		if (device->state.role == R_PRIMARY)
			val |= 1;
		else
			val &= ~((u64)1);

		drbd_set_ed_uuid(device, val);
	}

	device->ldev->md.uuid[idx] = val;
	drbd_md_mark_dirty(device);
}

void _drbd_uuid_set(struct drbd_device *device, int idx, u64 val) __must_hold(local)
{
	unsigned long flags;
	spin_lock_irqsave(&device->ldev->md.uuid_lock, flags);
	__drbd_uuid_set(device, idx, val);
	spin_unlock_irqrestore(&device->ldev->md.uuid_lock, flags);
}

void drbd_uuid_set(struct drbd_device *device, int idx, u64 val) __must_hold(local)
{
	unsigned long flags;
	spin_lock_irqsave(&device->ldev->md.uuid_lock, flags);
	if (device->ldev->md.uuid[idx]) {
		drbd_uuid_move_history(device);
		device->ldev->md.uuid[UI_HISTORY_START] = device->ldev->md.uuid[idx];
	}
	__drbd_uuid_set(device, idx, val);
	spin_unlock_irqrestore(&device->ldev->md.uuid_lock, flags);
}

/**
 * drbd_uuid_new_current() - Creates a new current UUID
 * @device:	DRBD device.
 *
 * Creates a new current UUID, and rotates the old current UUID into
 * the bitmap slot. Causes an incremental resync upon next connect.
 */
void drbd_uuid_new_current(struct drbd_device *device) __must_hold(local)
{
	u64 val;
	unsigned long long bm_uuid;

	get_random_bytes(&val, sizeof(u64));

	spin_lock_irq(&device->ldev->md.uuid_lock);
	bm_uuid = device->ldev->md.uuid[UI_BITMAP];

	if (bm_uuid)
		drbd_warn(device, "bm UUID was already set: %llX\n", bm_uuid);

	device->ldev->md.uuid[UI_BITMAP] = device->ldev->md.uuid[UI_CURRENT];
	__drbd_uuid_set(device, UI_CURRENT, val);
	spin_unlock_irq(&device->ldev->md.uuid_lock);

	drbd_print_uuids(device, "new current UUID");
	/* get it to stable storage _now_ */
	drbd_md_sync(device);
}

void drbd_uuid_set_bm(struct drbd_device *device, u64 val) __must_hold(local)
{
	unsigned long flags;
	if (device->ldev->md.uuid[UI_BITMAP] == 0 && val == 0)
		return;

	spin_lock_irqsave(&device->ldev->md.uuid_lock, flags);
	if (val == 0) {
		drbd_uuid_move_history(device);
		device->ldev->md.uuid[UI_HISTORY_START] = device->ldev->md.uuid[UI_BITMAP];
		device->ldev->md.uuid[UI_BITMAP] = 0;
	} else {
		unsigned long long bm_uuid = device->ldev->md.uuid[UI_BITMAP];
		if (bm_uuid)
			drbd_warn(device, "bm UUID was already set: %llX\n", bm_uuid);

		device->ldev->md.uuid[UI_BITMAP] = val & ~((u64)1);
	}
	spin_unlock_irqrestore(&device->ldev->md.uuid_lock, flags);

	drbd_md_mark_dirty(device);
}

/**
 * drbd_bmio_set_n_write() - io_fn for drbd_queue_bitmap_io() or drbd_bitmap_io()
 * @device:	DRBD device.
 *
 * Sets all bits in the bitmap and writes the whole bitmap to stable storage.
 */
int drbd_bmio_set_n_write(struct drbd_device *device) __must_hold(local)
{
	int rv = -EIO;

	drbd_md_set_flag(device, MDF_FULL_SYNC);
	drbd_md_sync(device);
	drbd_bm_set_all(device);

	rv = drbd_bm_write(device);

	if (!rv) {
		drbd_md_clear_flag(device, MDF_FULL_SYNC);
		drbd_md_sync(device);
	}

	return rv;
}

/**
 * drbd_bmio_clear_n_write() - io_fn for drbd_queue_bitmap_io() or drbd_bitmap_io()
 * @device:	DRBD device.
 *
 * Clears all bits in the bitmap and writes the whole bitmap to stable storage.
 */
int drbd_bmio_clear_n_write(struct drbd_device *device) __must_hold(local)
{
	drbd_resume_al(device);
	drbd_bm_clear_all(device);
	return drbd_bm_write(device);
}

static int w_bitmap_io(struct drbd_work *w, int unused)
{
	struct drbd_device *device =
		container_of(w, struct drbd_device, bm_io_work.w);
	struct bm_io_work *work = &device->bm_io_work;
	int rv = -EIO;

	if (work->flags != BM_LOCKED_CHANGE_ALLOWED) {
		int cnt = atomic_read(&device->ap_bio_cnt);
		if (cnt)
			drbd_err(device, "FIXME: ap_bio_cnt %d, expected 0; queued for '%s'\n",
					cnt, work->why);
	}

	if (get_ldev(device)) {
		drbd_bm_lock(device, work->why, work->flags);
		rv = work->io_fn(device);
		drbd_bm_unlock(device);
		put_ldev(device);
	}

	clear_bit_unlock(BITMAP_IO, &device->flags);
	wake_up(&device->misc_wait);

	if (work->done)
		work->done(device, rv);

	clear_bit(BITMAP_IO_QUEUED, &device->flags);
	work->why = NULL;
	work->flags = 0;

	return 0;
}

/**
 * drbd_queue_bitmap_io() - Queues an IO operation on the whole bitmap
 * @device:	DRBD device.
 * @io_fn:	IO callback to be called when bitmap IO is possible
 * @done:	callback to be called after the bitmap IO was performed
 * @why:	Descriptive text of the reason for doing the IO
 *
 * While IO on the bitmap happens we freeze application IO thus we ensure
 * that drbd_set_out_of_sync() can not be called. This function MAY ONLY be
 * called from worker context. It MUST NOT be used while a previous such
 * work is still pending!
 *
 * Its worker function encloses the call of io_fn() by get_ldev() and
 * put_ldev().
 */
void drbd_queue_bitmap_io(struct drbd_device *device,
			  int (*io_fn)(struct drbd_device *),
			  void (*done)(struct drbd_device *, int),
			  char *why, enum bm_flag flags)
{
	D_ASSERT(device, current == first_peer_device(device)->connection->worker.task);

	D_ASSERT(device, !test_bit(BITMAP_IO_QUEUED, &device->flags));
	D_ASSERT(device, !test_bit(BITMAP_IO, &device->flags));
	D_ASSERT(device, list_empty(&device->bm_io_work.w.list));
	if (device->bm_io_work.why)
		drbd_err(device, "FIXME going to queue '%s' but '%s' still pending?\n",
			why, device->bm_io_work.why);

	device->bm_io_work.io_fn = io_fn;
	device->bm_io_work.done = done;
	device->bm_io_work.why = why;
	device->bm_io_work.flags = flags;

	spin_lock_irq(&device->resource->req_lock);
	set_bit(BITMAP_IO, &device->flags);
	/* don't wait for pending application IO if the caller indicates that
	 * application IO does not conflict anyways. */
	if (flags == BM_LOCKED_CHANGE_ALLOWED || atomic_read(&device->ap_bio_cnt) == 0) {
		if (!test_and_set_bit(BITMAP_IO_QUEUED, &device->flags))
			drbd_queue_work(&first_peer_device(device)->connection->sender_work,
					&device->bm_io_work.w);
	}
	spin_unlock_irq(&device->resource->req_lock);
}

/**
 * drbd_bitmap_io() -  Does an IO operation on the whole bitmap
 * @device:	DRBD device.
 * @io_fn:	IO callback to be called when bitmap IO is possible
 * @why:	Descriptive text of the reason for doing the IO
 *
 * freezes application IO while that the actual IO operations runs. This
 * functions MAY NOT be called from worker context.
 */
int drbd_bitmap_io(struct drbd_device *device, int (*io_fn)(struct drbd_device *),
		char *why, enum bm_flag flags)
{
	/* Only suspend io, if some operation is supposed to be locked out */
	const bool do_suspend_io = flags & (BM_DONT_CLEAR|BM_DONT_SET|BM_DONT_TEST);
	int rv;

	D_ASSERT(device, current != first_peer_device(device)->connection->worker.task);

	if (do_suspend_io)
		drbd_suspend_io(device);

	drbd_bm_lock(device, why, flags);
	rv = io_fn(device);
	drbd_bm_unlock(device);

	if (do_suspend_io)
		drbd_resume_io(device);

	return rv;
}

void drbd_md_set_flag(struct drbd_device *device, int flag) __must_hold(local)
{
	if ((device->ldev->md.flags & flag) != flag) {
		drbd_md_mark_dirty(device);
		device->ldev->md.flags |= flag;
	}
}

void drbd_md_clear_flag(struct drbd_device *device, int flag) __must_hold(local)
{
	if ((device->ldev->md.flags & flag) != 0) {
		drbd_md_mark_dirty(device);
		device->ldev->md.flags &= ~flag;
	}
}
int drbd_md_test_flag(struct drbd_backing_dev *bdev, int flag)
{
	return (bdev->md.flags & flag) != 0;
}

static void md_sync_timer_fn(struct timer_list *t)
{
	struct drbd_device *device = from_timer(device, t, md_sync_timer);
	drbd_device_post_work(device, MD_SYNC);
}

const char *cmdname(enum drbd_packet cmd)
{
	/* THINK may need to become several global tables
	 * when we want to support more than
	 * one PRO_VERSION */
	static const char *cmdnames[] = {
		[P_DATA]	        = "Data",
		[P_WSAME]	        = "WriteSame",
		[P_TRIM]	        = "Trim",
		[P_DATA_REPLY]	        = "DataReply",
		[P_RS_DATA_REPLY]	= "RSDataReply",
		[P_BARRIER]	        = "Barrier",
		[P_BITMAP]	        = "ReportBitMap",
		[P_BECOME_SYNC_TARGET]  = "BecomeSyncTarget",
		[P_BECOME_SYNC_SOURCE]  = "BecomeSyncSource",
		[P_UNPLUG_REMOTE]	= "UnplugRemote",
		[P_DATA_REQUEST]	= "DataRequest",
		[P_RS_DATA_REQUEST]     = "RSDataRequest",
		[P_SYNC_PARAM]	        = "SyncParam",
		[P_SYNC_PARAM89]	= "SyncParam89",
		[P_PROTOCOL]            = "ReportProtocol",
		[P_UUIDS]	        = "ReportUUIDs",
		[P_SIZES]	        = "ReportSizes",
		[P_STATE]	        = "ReportState",
		[P_SYNC_UUID]           = "ReportSyncUUID",
		[P_AUTH_CHALLENGE]      = "AuthChallenge",
		[P_AUTH_RESPONSE]	= "AuthResponse",
		[P_PING]		= "Ping",
		[P_PING_ACK]	        = "PingAck",
		[P_RECV_ACK]	        = "RecvAck",
		[P_WRITE_ACK]	        = "WriteAck",
		[P_RS_WRITE_ACK]	= "RSWriteAck",
		[P_SUPERSEDED]          = "Superseded",
		[P_NEG_ACK]	        = "NegAck",
		[P_NEG_DREPLY]	        = "NegDReply",
		[P_NEG_RS_DREPLY]	= "NegRSDReply",
		[P_BARRIER_ACK]	        = "BarrierAck",
		[P_STATE_CHG_REQ]       = "StateChgRequest",
		[P_STATE_CHG_REPLY]     = "StateChgReply",
		[P_OV_REQUEST]          = "OVRequest",
		[P_OV_REPLY]            = "OVReply",
		[P_OV_RESULT]           = "OVResult",
		[P_CSUM_RS_REQUEST]     = "CsumRSRequest",
		[P_RS_IS_IN_SYNC]	= "CsumRSIsInSync",
		[P_COMPRESSED_BITMAP]   = "CBitmap",
		[P_DELAY_PROBE]         = "DelayProbe",
		[P_OUT_OF_SYNC]		= "OutOfSync",
		[P_RETRY_WRITE]		= "RetryWrite",
		[P_RS_CANCEL]		= "RSCancel",
		[P_CONN_ST_CHG_REQ]	= "conn_st_chg_req",
		[P_CONN_ST_CHG_REPLY]	= "conn_st_chg_reply",
		[P_RETRY_WRITE]		= "retry_write",
		[P_PROTOCOL_UPDATE]	= "protocol_update",
		[P_RS_THIN_REQ]         = "rs_thin_req",
		[P_RS_DEALLOCATED]      = "rs_deallocated",

		/* enum drbd_packet, but not commands - obsoleted flags:
		 *	P_MAY_IGNORE
		 *	P_MAX_OPT_CMD
		 */
	};

	/* too big for the array: 0xfffX */
	if (cmd == P_INITIAL_META)
		return "InitialMeta";
	if (cmd == P_INITIAL_DATA)
		return "InitialData";
	if (cmd == P_CONNECTION_FEATURES)
		return "ConnectionFeatures";
	if (cmd >= ARRAY_SIZE(cmdnames))
		return "Unknown";
	return cmdnames[cmd];
}

/**
 * drbd_wait_misc  -  wait for a request to make progress
 * @device:	device associated with the request
 * @i:		the struct drbd_interval embedded in struct drbd_request or
 *		struct drbd_peer_request
 */
int drbd_wait_misc(struct drbd_device *device, struct drbd_interval *i)
{
	struct net_conf *nc;
	DEFINE_WAIT(wait);
	long timeout;

	rcu_read_lock();
	nc = rcu_dereference(first_peer_device(device)->connection->net_conf);
	if (!nc) {
		rcu_read_unlock();
		return -ETIMEDOUT;
	}
	timeout = nc->ko_count ? nc->timeout * HZ / 10 * nc->ko_count : MAX_SCHEDULE_TIMEOUT;
	rcu_read_unlock();

	/* Indicate to wake up device->misc_wait on progress.  */
	i->waiting = true;
	prepare_to_wait(&device->misc_wait, &wait, TASK_INTERRUPTIBLE);
	spin_unlock_irq(&device->resource->req_lock);
	timeout = schedule_timeout(timeout);
	finish_wait(&device->misc_wait, &wait);
	spin_lock_irq(&device->resource->req_lock);
	if (!timeout || device->state.conn < C_CONNECTED)
		return -ETIMEDOUT;
	if (signal_pending(current))
		return -ERESTARTSYS;
	return 0;
}

void lock_all_resources(void)
{
	struct drbd_resource *resource;
	int __maybe_unused i = 0;

	mutex_lock(&resources_mutex);
	local_irq_disable();
	for_each_resource(resource, &drbd_resources)
		spin_lock_nested(&resource->req_lock, i++);
}

void unlock_all_resources(void)
{
	struct drbd_resource *resource;

	for_each_resource(resource, &drbd_resources)
		spin_unlock(&resource->req_lock);
	local_irq_enable();
	mutex_unlock(&resources_mutex);
}

#ifdef CONFIG_DRBD_FAULT_INJECTION
/* Fault insertion support including random number generator shamelessly
 * stolen from kernel/rcutorture.c */
struct fault_random_state {
	unsigned long state;
	unsigned long count;
};

#define FAULT_RANDOM_MULT 39916801  /* prime */
#define FAULT_RANDOM_ADD	479001701 /* prime */
#define FAULT_RANDOM_REFRESH 10000

/*
 * Crude but fast random-number generator.  Uses a linear congruential
 * generator, with occasional help from get_random_bytes().
 */
static unsigned long
_drbd_fault_random(struct fault_random_state *rsp)
{
	long refresh;

	if (!rsp->count--) {
		get_random_bytes(&refresh, sizeof(refresh));
		rsp->state += refresh;
		rsp->count = FAULT_RANDOM_REFRESH;
	}
	rsp->state = rsp->state * FAULT_RANDOM_MULT + FAULT_RANDOM_ADD;
	return swahw32(rsp->state);
}

static char *
_drbd_fault_str(unsigned int type) {
	static char *_faults[] = {
		[DRBD_FAULT_MD_WR] = "Meta-data write",
		[DRBD_FAULT_MD_RD] = "Meta-data read",
		[DRBD_FAULT_RS_WR] = "Resync write",
		[DRBD_FAULT_RS_RD] = "Resync read",
		[DRBD_FAULT_DT_WR] = "Data write",
		[DRBD_FAULT_DT_RD] = "Data read",
		[DRBD_FAULT_DT_RA] = "Data read ahead",
		[DRBD_FAULT_BM_ALLOC] = "BM allocation",
		[DRBD_FAULT_AL_EE] = "EE allocation",
		[DRBD_FAULT_RECEIVE] = "receive data corruption",
	};

	return (type < DRBD_FAULT_MAX) ? _faults[type] : "**Unknown**";
}

unsigned int
_drbd_insert_fault(struct drbd_device *device, unsigned int type)
{
	static struct fault_random_state rrs = {0, 0};

	unsigned int ret = (
		(drbd_fault_devs == 0 ||
			((1 << device_to_minor(device)) & drbd_fault_devs) != 0) &&
		(((_drbd_fault_random(&rrs) % 100) + 1) <= drbd_fault_rate));

	if (ret) {
		drbd_fault_count++;

		if (__ratelimit(&drbd_ratelimit_state))
			drbd_warn(device, "***Simulating %s failure\n",
				_drbd_fault_str(type));
	}

	return ret;
}
#endif

const char *drbd_buildtag(void)
{
	/* DRBD built from external sources has here a reference to the
	   git hash of the source code. */

	static char buildtag[38] = "\0uilt-in";

	if (buildtag[0] == 0) {
#ifdef MODULE
		sprintf(buildtag, "srcversion: %-24s", THIS_MODULE->srcversion);
#else
		buildtag[0] = 'b';
#endif
	}

	return buildtag;
}

module_init(drbd_init)
module_exit(drbd_cleanup)

EXPORT_SYMBOL(drbd_conn_str);
EXPORT_SYMBOL(drbd_role_str);
EXPORT_SYMBOL(drbd_disk_str);
EXPORT_SYMBOL(drbd_set_st_err_str);<|MERGE_RESOLUTION|>--- conflicted
+++ resolved
@@ -914,13 +914,9 @@
 }
 
 /* communicated if (agreed_features & DRBD_FF_WSAME) */
-<<<<<<< HEAD
-void assign_p_sizes_qlim(struct drbd_device *device, struct p_sizes *p, struct request_queue *q)
-=======
 static void
 assign_p_sizes_qlim(struct drbd_device *device, struct p_sizes *p,
 					struct request_queue *q)
->>>>>>> 24b8d41d
 {
 	if (q) {
 		p->qlim->physical_block_size = cpu_to_be32(queue_physical_block_size(q));
@@ -929,10 +925,6 @@
 		p->qlim->io_min = cpu_to_be32(queue_io_min(q));
 		p->qlim->io_opt = cpu_to_be32(queue_io_opt(q));
 		p->qlim->discard_enabled = blk_queue_discard(q);
-<<<<<<< HEAD
-		p->qlim->discard_zeroes_data = queue_discard_zeroes_data(q);
-=======
->>>>>>> 24b8d41d
 		p->qlim->write_same_capable = !!q->limits.max_write_same_sectors;
 	} else {
 		q = device->rq_queue;
@@ -942,10 +934,6 @@
 		p->qlim->io_min = cpu_to_be32(queue_io_min(q));
 		p->qlim->io_opt = cpu_to_be32(queue_io_opt(q));
 		p->qlim->discard_enabled = 0;
-<<<<<<< HEAD
-		p->qlim->discard_zeroes_data = 0;
-=======
->>>>>>> 24b8d41d
 		p->qlim->write_same_capable = 0;
 	}
 }
@@ -959,21 +947,12 @@
 	int q_order_type;
 	unsigned int max_bio_size;
 	unsigned int packet_size;
-<<<<<<< HEAD
 
 	sock = &peer_device->connection->data;
 	p = drbd_prepare_command(peer_device, sock);
 	if (!p)
 		return -EIO;
 
-=======
-
-	sock = &peer_device->connection->data;
-	p = drbd_prepare_command(peer_device, sock);
-	if (!p)
-		return -EIO;
-
->>>>>>> 24b8d41d
 	packet_size = sizeof(*p);
 	if (peer_device->connection->agreed_features & DRBD_FF_WSAME)
 		packet_size += sizeof(p->qlim[0]);
@@ -1681,16 +1660,12 @@
 			(bio->bi_opf & REQ_FUA ? DP_FUA : 0) |
 			(bio->bi_opf & REQ_PREFLUSH ? DP_FLUSH : 0) |
 			(bio_op(bio) == REQ_OP_WRITE_SAME ? DP_WSAME : 0) |
-<<<<<<< HEAD
-			(bio_op(bio) == REQ_OP_DISCARD ? DP_DISCARD : 0);
-=======
 			(bio_op(bio) == REQ_OP_DISCARD ? DP_DISCARD : 0) |
 			(bio_op(bio) == REQ_OP_WRITE_ZEROES ?
 			  ((connection->agreed_features & DRBD_FF_WZEROES) ?
 			   (DP_ZEROES |(!(bio->bi_opf & REQ_NOUNMAP) ? DP_DISCARD : 0))
 			   : DP_DISCARD)
 			: 0);
->>>>>>> 24b8d41d
 	else
 		return bio->bi_opf & REQ_SYNC ? DP_RW_SYNC : 0;
 }
@@ -1888,11 +1863,7 @@
 		drbd_update_congested(connection);
 	}
 	do {
-<<<<<<< HEAD
-		rv = kernel_sendmsg(sock, &msg, &iov, 1, iov.iov_len);
-=======
 		rv = sock_sendmsg(sock, &msg);
->>>>>>> 24b8d41d
 		if (rv == -EAGAIN) {
 			if (we_should_drop_the_connection(connection, sock))
 				break;
@@ -2791,17 +2762,6 @@
 	sprintf(disk->disk_name, "drbd%d", minor);
 	disk->private_data = device;
 
-<<<<<<< HEAD
-	device->this_bdev = bdget(MKDEV(DRBD_MAJOR, minor));
-	/* we have no partitions. we contain only ourselves. */
-	device->this_bdev->bd_contains = device->this_bdev;
-
-	q->backing_dev_info.congested_fn = drbd_congested;
-	q->backing_dev_info.congested_data = device;
-
-	blk_queue_make_request(q, drbd_make_request);
-=======
->>>>>>> 24b8d41d
 	blk_queue_write_cache(q, true, true);
 	/* Setting the max_hw_sectors to an odd value of 8kibyte here
 	   This triggers a max_bio_size message upon first attach or connect */
