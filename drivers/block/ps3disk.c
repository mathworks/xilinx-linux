--- conflicted
+++ resolved
@@ -180,20 +180,6 @@
 {
 	dev_dbg(&dev->sbd.core, "%s:%u\n", __func__, __LINE__);
 
-<<<<<<< HEAD
-	while ((req = blk_fetch_request(q))) {
-		if (req_op(req) == REQ_OP_FLUSH) {
-			if (ps3disk_submit_flush_request(dev, req))
-				break;
-		} else if (req->cmd_type == REQ_TYPE_FS) {
-			if (ps3disk_submit_request_sg(dev, req))
-				break;
-		} else {
-			blk_dump_rq_flags(req, DEVICE_NAME " bad request");
-			__blk_end_request_all(req, -EIO);
-			continue;
-		}
-=======
 	switch (req_op(req)) {
 	case REQ_OP_FLUSH:
 		return ps3disk_submit_flush_request(dev, req);
@@ -203,7 +189,6 @@
 	default:
 		blk_dump_rq_flags(req, DEVICE_NAME " bad request");
 		return BLK_STS_IOERR;
->>>>>>> 24b8d41d
 	}
 }
 
@@ -502,11 +487,7 @@
 		 gendisk->disk_name, priv->model, priv->raw_capacity >> 11,
 		 get_capacity(gendisk) >> 11);
 
-<<<<<<< HEAD
-	device_add_disk(&dev->sbd.core, gendisk);
-=======
 	device_add_disk(&dev->sbd.core, gendisk, NULL);
->>>>>>> 24b8d41d
 	return 0;
 
 fail_cleanup_queue:
