// SPDX-License-Identifier: GPL-2.0-or-later
/*
 * Copyright (C) 2014 Sergey Senozhatsky.
 */

#include <linux/kernel.h>
#include <linux/string.h>
#include <linux/err.h>
#include <linux/slab.h>
#include <linux/wait.h>
#include <linux/sched.h>
#include <linux/cpu.h>
#include <linux/crypto.h>

#include "zcomp.h"

static const char * const backends[] = {
	"lzo",
<<<<<<< HEAD
#if IS_ENABLED(CONFIG_CRYPTO_LZ4)
	"lz4",
#endif
#if IS_ENABLED(CONFIG_CRYPTO_DEFLATE)
	"deflate",
#endif
=======
	"lzo-rle",
#if IS_ENABLED(CONFIG_CRYPTO_LZ4)
	"lz4",
#endif
>>>>>>> 24b8d41d
#if IS_ENABLED(CONFIG_CRYPTO_LZ4HC)
	"lz4hc",
#endif
#if IS_ENABLED(CONFIG_CRYPTO_842)
	"842",
<<<<<<< HEAD
=======
#endif
#if IS_ENABLED(CONFIG_CRYPTO_ZSTD)
	"zstd",
>>>>>>> 24b8d41d
#endif
};

static void zcomp_strm_free(struct zcomp_strm *zstrm)
{
	if (!IS_ERR_OR_NULL(zstrm->tfm))
		crypto_free_comp(zstrm->tfm);
	free_pages((unsigned long)zstrm->buffer, 1);
	zstrm->tfm = NULL;
	zstrm->buffer = NULL;
}

/*
<<<<<<< HEAD
 * allocate new zcomp_strm structure with ->tfm initialized by
 * backend, return NULL on error
 */
static struct zcomp_strm *zcomp_strm_alloc(struct zcomp *comp)
{
	struct zcomp_strm *zstrm = kmalloc(sizeof(*zstrm), GFP_KERNEL);
	if (!zstrm)
		return NULL;

=======
 * Initialize zcomp_strm structure with ->tfm initialized by backend, and
 * ->buffer. Return a negative value on error.
 */
static int zcomp_strm_init(struct zcomp_strm *zstrm, struct zcomp *comp)
{
>>>>>>> 24b8d41d
	zstrm->tfm = crypto_alloc_comp(comp->name, 0, 0);
	/*
	 * allocate 2 pages. 1 for compressed data, plus 1 extra for the
	 * case when compressed size is larger than the original one
	 */
	zstrm->buffer = (void *)__get_free_pages(GFP_KERNEL | __GFP_ZERO, 1);
	if (IS_ERR_OR_NULL(zstrm->tfm) || !zstrm->buffer) {
		zcomp_strm_free(zstrm);
<<<<<<< HEAD
		zstrm = NULL;
	}
	return zstrm;
}

bool zcomp_available_algorithm(const char *comp)
{
	int i = 0;

	while (backends[i]) {
		if (sysfs_streq(comp, backends[i]))
			return true;
		i++;
	}

=======
		return -ENOMEM;
	}
	return 0;
}

bool zcomp_available_algorithm(const char *comp)
{
	int i;

	i = sysfs_match_string(backends, comp);
	if (i >= 0)
		return true;

>>>>>>> 24b8d41d
	/*
	 * Crypto does not ignore a trailing new line symbol,
	 * so make sure you don't supply a string containing
	 * one.
	 * This also means that we permit zcomp initialisation
	 * with any compressing algorithm known to crypto api.
	 */
	return crypto_has_comp(comp, 0, 0) == 1;
}

/* show available compressors */
ssize_t zcomp_available_show(const char *comp, char *buf)
{
	bool known_algorithm = false;
	ssize_t sz = 0;
<<<<<<< HEAD
	int i = 0;

	for (; backends[i]; i++) {
=======
	int i;

	for (i = 0; i < ARRAY_SIZE(backends); i++) {
>>>>>>> 24b8d41d
		if (!strcmp(comp, backends[i])) {
			known_algorithm = true;
			sz += scnprintf(buf + sz, PAGE_SIZE - sz - 2,
					"[%s] ", backends[i]);
		} else {
			sz += scnprintf(buf + sz, PAGE_SIZE - sz - 2,
					"%s ", backends[i]);
		}
	}

	/*
	 * Out-of-tree module known to crypto api or a missing
	 * entry in `backends'.
	 */
	if (!known_algorithm && crypto_has_comp(comp, 0, 0) == 1)
		sz += scnprintf(buf + sz, PAGE_SIZE - sz - 2,
				"[%s] ", comp);

	sz += scnprintf(buf + sz, PAGE_SIZE - sz, "\n");
	return sz;
}

struct zcomp_strm *zcomp_stream_get(struct zcomp *comp)
{
<<<<<<< HEAD
	return *get_cpu_ptr(comp->stream);
=======
	local_lock(&comp->stream->lock);
	return this_cpu_ptr(comp->stream);
>>>>>>> 24b8d41d
}

void zcomp_stream_put(struct zcomp *comp)
{
<<<<<<< HEAD
	put_cpu_ptr(comp->stream);
=======
	local_unlock(&comp->stream->lock);
>>>>>>> 24b8d41d
}

int zcomp_compress(struct zcomp_strm *zstrm,
		const void *src, unsigned int *dst_len)
{
	/*
	 * Our dst memory (zstrm->buffer) is always `2 * PAGE_SIZE' sized
	 * because sometimes we can endup having a bigger compressed data
	 * due to various reasons: for example compression algorithms tend
	 * to add some padding to the compressed buffer. Speaking of padding,
	 * comp algorithm `842' pads the compressed length to multiple of 8
	 * and returns -ENOSP when the dst memory is not big enough, which
	 * is not something that ZRAM wants to see. We can handle the
	 * `compressed_size > PAGE_SIZE' case easily in ZRAM, but when we
	 * receive -ERRNO from the compressing backend we can't help it
	 * anymore. To make `842' happy we need to tell the exact size of
	 * the dst buffer, zram_drv will take care of the fact that
	 * compressed buffer is too big.
	 */
	*dst_len = PAGE_SIZE * 2;

	return crypto_comp_compress(zstrm->tfm,
			src, PAGE_SIZE,
			zstrm->buffer, dst_len);
}

int zcomp_decompress(struct zcomp_strm *zstrm,
		const void *src, unsigned int src_len, void *dst)
{
	unsigned int dst_len = PAGE_SIZE;

	return crypto_comp_decompress(zstrm->tfm,
			src, src_len,
			dst, &dst_len);
}

<<<<<<< HEAD
static int __zcomp_cpu_notifier(struct zcomp *comp,
		unsigned long action, unsigned long cpu)
{
	struct zcomp_strm *zstrm;

	switch (action) {
	case CPU_UP_PREPARE:
		if (WARN_ON(*per_cpu_ptr(comp->stream, cpu)))
			break;
		zstrm = zcomp_strm_alloc(comp);
		if (IS_ERR_OR_NULL(zstrm)) {
			pr_err("Can't allocate a compression stream\n");
			return NOTIFY_BAD;
		}
		*per_cpu_ptr(comp->stream, cpu) = zstrm;
		break;
	case CPU_DEAD:
	case CPU_UP_CANCELED:
		zstrm = *per_cpu_ptr(comp->stream, cpu);
		if (!IS_ERR_OR_NULL(zstrm))
			zcomp_strm_free(zstrm);
		*per_cpu_ptr(comp->stream, cpu) = NULL;
		break;
	default:
		break;
	}
	return NOTIFY_OK;
}

static int zcomp_cpu_notifier(struct notifier_block *nb,
		unsigned long action, void *pcpu)
{
	unsigned long cpu = (unsigned long)pcpu;
	struct zcomp *comp = container_of(nb, typeof(*comp), notifier);

	return __zcomp_cpu_notifier(comp, action, cpu);
}

static int zcomp_init(struct zcomp *comp)
{
	unsigned long cpu;
	int ret;

	comp->notifier.notifier_call = zcomp_cpu_notifier;

	comp->stream = alloc_percpu(struct zcomp_strm *);
	if (!comp->stream)
		return -ENOMEM;

	cpu_notifier_register_begin();
	for_each_online_cpu(cpu) {
		ret = __zcomp_cpu_notifier(comp, CPU_UP_PREPARE, cpu);
		if (ret == NOTIFY_BAD)
			goto cleanup;
	}
	__register_cpu_notifier(&comp->notifier);
	cpu_notifier_register_done();
	return 0;

cleanup:
	for_each_online_cpu(cpu)
		__zcomp_cpu_notifier(comp, CPU_UP_CANCELED, cpu);
	cpu_notifier_register_done();
	return -ENOMEM;
=======
int zcomp_cpu_up_prepare(unsigned int cpu, struct hlist_node *node)
{
	struct zcomp *comp = hlist_entry(node, struct zcomp, node);
	struct zcomp_strm *zstrm;
	int ret;

	zstrm = per_cpu_ptr(comp->stream, cpu);
	local_lock_init(&zstrm->lock);

	ret = zcomp_strm_init(zstrm, comp);
	if (ret)
		pr_err("Can't allocate a compression stream\n");
	return ret;
}

int zcomp_cpu_dead(unsigned int cpu, struct hlist_node *node)
{
	struct zcomp *comp = hlist_entry(node, struct zcomp, node);
	struct zcomp_strm *zstrm;

	zstrm = per_cpu_ptr(comp->stream, cpu);
	zcomp_strm_free(zstrm);
	return 0;
}

static int zcomp_init(struct zcomp *comp)
{
	int ret;

	comp->stream = alloc_percpu(struct zcomp_strm);
	if (!comp->stream)
		return -ENOMEM;

	ret = cpuhp_state_add_instance(CPUHP_ZCOMP_PREPARE, &comp->node);
	if (ret < 0)
		goto cleanup;
	return 0;

cleanup:
	free_percpu(comp->stream);
	return ret;
>>>>>>> 24b8d41d
}

void zcomp_destroy(struct zcomp *comp)
{
<<<<<<< HEAD
	unsigned long cpu;

	cpu_notifier_register_begin();
	for_each_online_cpu(cpu)
		__zcomp_cpu_notifier(comp, CPU_UP_CANCELED, cpu);
	__unregister_cpu_notifier(&comp->notifier);
	cpu_notifier_register_done();

=======
	cpuhp_state_remove_instance(CPUHP_ZCOMP_PREPARE, &comp->node);
>>>>>>> 24b8d41d
	free_percpu(comp->stream);
	kfree(comp);
}

/*
 * search available compressors for requested algorithm.
 * allocate new zcomp and initialize it. return compressing
 * backend pointer or ERR_PTR if things went bad. ERR_PTR(-EINVAL)
 * if requested algorithm is not supported, ERR_PTR(-ENOMEM) in
 * case of allocation error, or any other error potentially
 * returned by zcomp_init().
 */
struct zcomp *zcomp_create(const char *compress)
{
	struct zcomp *comp;
	int error;

	if (!zcomp_available_algorithm(compress))
		return ERR_PTR(-EINVAL);

	comp = kzalloc(sizeof(struct zcomp), GFP_KERNEL);
	if (!comp)
		return ERR_PTR(-ENOMEM);

	comp->name = compress;
	error = zcomp_init(comp);
	if (error) {
		kfree(comp);
		return ERR_PTR(error);
	}
	return comp;
}<|MERGE_RESOLUTION|>--- conflicted
+++ resolved
@@ -16,30 +16,18 @@
 
 static const char * const backends[] = {
 	"lzo",
-<<<<<<< HEAD
-#if IS_ENABLED(CONFIG_CRYPTO_LZ4)
-	"lz4",
-#endif
-#if IS_ENABLED(CONFIG_CRYPTO_DEFLATE)
-	"deflate",
-#endif
-=======
 	"lzo-rle",
 #if IS_ENABLED(CONFIG_CRYPTO_LZ4)
 	"lz4",
 #endif
->>>>>>> 24b8d41d
 #if IS_ENABLED(CONFIG_CRYPTO_LZ4HC)
 	"lz4hc",
 #endif
 #if IS_ENABLED(CONFIG_CRYPTO_842)
 	"842",
-<<<<<<< HEAD
-=======
 #endif
 #if IS_ENABLED(CONFIG_CRYPTO_ZSTD)
 	"zstd",
->>>>>>> 24b8d41d
 #endif
 };
 
@@ -53,23 +41,11 @@
 }
 
 /*
-<<<<<<< HEAD
- * allocate new zcomp_strm structure with ->tfm initialized by
- * backend, return NULL on error
- */
-static struct zcomp_strm *zcomp_strm_alloc(struct zcomp *comp)
-{
-	struct zcomp_strm *zstrm = kmalloc(sizeof(*zstrm), GFP_KERNEL);
-	if (!zstrm)
-		return NULL;
-
-=======
  * Initialize zcomp_strm structure with ->tfm initialized by backend, and
  * ->buffer. Return a negative value on error.
  */
 static int zcomp_strm_init(struct zcomp_strm *zstrm, struct zcomp *comp)
 {
->>>>>>> 24b8d41d
 	zstrm->tfm = crypto_alloc_comp(comp->name, 0, 0);
 	/*
 	 * allocate 2 pages. 1 for compressed data, plus 1 extra for the
@@ -78,23 +54,6 @@
 	zstrm->buffer = (void *)__get_free_pages(GFP_KERNEL | __GFP_ZERO, 1);
 	if (IS_ERR_OR_NULL(zstrm->tfm) || !zstrm->buffer) {
 		zcomp_strm_free(zstrm);
-<<<<<<< HEAD
-		zstrm = NULL;
-	}
-	return zstrm;
-}
-
-bool zcomp_available_algorithm(const char *comp)
-{
-	int i = 0;
-
-	while (backends[i]) {
-		if (sysfs_streq(comp, backends[i]))
-			return true;
-		i++;
-	}
-
-=======
 		return -ENOMEM;
 	}
 	return 0;
@@ -108,7 +67,6 @@
 	if (i >= 0)
 		return true;
 
->>>>>>> 24b8d41d
 	/*
 	 * Crypto does not ignore a trailing new line symbol,
 	 * so make sure you don't supply a string containing
@@ -124,15 +82,9 @@
 {
 	bool known_algorithm = false;
 	ssize_t sz = 0;
-<<<<<<< HEAD
-	int i = 0;
-
-	for (; backends[i]; i++) {
-=======
 	int i;
 
 	for (i = 0; i < ARRAY_SIZE(backends); i++) {
->>>>>>> 24b8d41d
 		if (!strcmp(comp, backends[i])) {
 			known_algorithm = true;
 			sz += scnprintf(buf + sz, PAGE_SIZE - sz - 2,
@@ -157,21 +109,13 @@
 
 struct zcomp_strm *zcomp_stream_get(struct zcomp *comp)
 {
-<<<<<<< HEAD
-	return *get_cpu_ptr(comp->stream);
-=======
 	local_lock(&comp->stream->lock);
 	return this_cpu_ptr(comp->stream);
->>>>>>> 24b8d41d
 }
 
 void zcomp_stream_put(struct zcomp *comp)
 {
-<<<<<<< HEAD
-	put_cpu_ptr(comp->stream);
-=======
 	local_unlock(&comp->stream->lock);
->>>>>>> 24b8d41d
 }
 
 int zcomp_compress(struct zcomp_strm *zstrm,
@@ -208,72 +152,6 @@
 			dst, &dst_len);
 }
 
-<<<<<<< HEAD
-static int __zcomp_cpu_notifier(struct zcomp *comp,
-		unsigned long action, unsigned long cpu)
-{
-	struct zcomp_strm *zstrm;
-
-	switch (action) {
-	case CPU_UP_PREPARE:
-		if (WARN_ON(*per_cpu_ptr(comp->stream, cpu)))
-			break;
-		zstrm = zcomp_strm_alloc(comp);
-		if (IS_ERR_OR_NULL(zstrm)) {
-			pr_err("Can't allocate a compression stream\n");
-			return NOTIFY_BAD;
-		}
-		*per_cpu_ptr(comp->stream, cpu) = zstrm;
-		break;
-	case CPU_DEAD:
-	case CPU_UP_CANCELED:
-		zstrm = *per_cpu_ptr(comp->stream, cpu);
-		if (!IS_ERR_OR_NULL(zstrm))
-			zcomp_strm_free(zstrm);
-		*per_cpu_ptr(comp->stream, cpu) = NULL;
-		break;
-	default:
-		break;
-	}
-	return NOTIFY_OK;
-}
-
-static int zcomp_cpu_notifier(struct notifier_block *nb,
-		unsigned long action, void *pcpu)
-{
-	unsigned long cpu = (unsigned long)pcpu;
-	struct zcomp *comp = container_of(nb, typeof(*comp), notifier);
-
-	return __zcomp_cpu_notifier(comp, action, cpu);
-}
-
-static int zcomp_init(struct zcomp *comp)
-{
-	unsigned long cpu;
-	int ret;
-
-	comp->notifier.notifier_call = zcomp_cpu_notifier;
-
-	comp->stream = alloc_percpu(struct zcomp_strm *);
-	if (!comp->stream)
-		return -ENOMEM;
-
-	cpu_notifier_register_begin();
-	for_each_online_cpu(cpu) {
-		ret = __zcomp_cpu_notifier(comp, CPU_UP_PREPARE, cpu);
-		if (ret == NOTIFY_BAD)
-			goto cleanup;
-	}
-	__register_cpu_notifier(&comp->notifier);
-	cpu_notifier_register_done();
-	return 0;
-
-cleanup:
-	for_each_online_cpu(cpu)
-		__zcomp_cpu_notifier(comp, CPU_UP_CANCELED, cpu);
-	cpu_notifier_register_done();
-	return -ENOMEM;
-=======
 int zcomp_cpu_up_prepare(unsigned int cpu, struct hlist_node *node)
 {
 	struct zcomp *comp = hlist_entry(node, struct zcomp, node);
@@ -315,23 +193,11 @@
 cleanup:
 	free_percpu(comp->stream);
 	return ret;
->>>>>>> 24b8d41d
 }
 
 void zcomp_destroy(struct zcomp *comp)
 {
-<<<<<<< HEAD
-	unsigned long cpu;
-
-	cpu_notifier_register_begin();
-	for_each_online_cpu(cpu)
-		__zcomp_cpu_notifier(comp, CPU_UP_CANCELED, cpu);
-	__unregister_cpu_notifier(&comp->notifier);
-	cpu_notifier_register_done();
-
-=======
 	cpuhp_state_remove_instance(CPUHP_ZCOMP_PREPARE, &comp->node);
->>>>>>> 24b8d41d
 	free_percpu(comp->stream);
 	kfree(comp);
 }
