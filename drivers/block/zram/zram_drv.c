--- conflicted
+++ resolved
@@ -555,20 +555,6 @@
 	return err;
 }
 
-<<<<<<< HEAD
-/*
- * We switched to per-cpu streams and this attr is not needed anymore.
- * However, we will keep it around for some time, because:
- * a) we may revert per-cpu streams in the future
- * b) it's visible to user space and we need to follow our 2 years
- *    retirement rule; but we already have a number of 'soon to be
- *    altered' attrs, so max_comp_streams need to wait for the next
- *    layoff cycle.
- */
-static ssize_t max_comp_streams_show(struct device *dev,
-		struct device_attribute *attr, char *buf)
-{
-=======
 static unsigned long alloc_block_bdev(struct zram *zram)
 {
 	unsigned long blk_idx = 1;
@@ -979,7 +965,6 @@
 static ssize_t max_comp_streams_show(struct device *dev,
 		struct device_attribute *attr, char *buf)
 {
->>>>>>> 24b8d41d
 	return scnprintf(buf, PAGE_SIZE, "%d\n", num_online_cpus());
 }
 
@@ -1006,11 +991,7 @@
 		struct device_attribute *attr, const char *buf, size_t len)
 {
 	struct zram *zram = dev_to_zram(dev);
-<<<<<<< HEAD
-	char compressor[CRYPTO_MAX_ALG_NAME];
-=======
 	char compressor[ARRAY_SIZE(zram->compressor)];
->>>>>>> 24b8d41d
 	size_t sz;
 
 	strlcpy(compressor, buf, sizeof(compressor));
@@ -1029,11 +1010,7 @@
 		return -EBUSY;
 	}
 
-<<<<<<< HEAD
-	strlcpy(zram->compressor, compressor, sizeof(compressor));
-=======
 	strcpy(zram->compressor, compressor);
->>>>>>> 24b8d41d
 	up_write(&zram->init_lock);
 	return len;
 }
@@ -1108,50 +1085,16 @@
 	return ret;
 }
 
-<<<<<<< HEAD
-static ssize_t debug_stat_show(struct device *dev,
-		struct device_attribute *attr, char *buf)
-{
-	int version = 1;
-=======
 #ifdef CONFIG_ZRAM_WRITEBACK
 #define FOUR_K(x) ((x) * (1 << (PAGE_SHIFT - 12)))
 static ssize_t bd_stat_show(struct device *dev,
 		struct device_attribute *attr, char *buf)
 {
->>>>>>> 24b8d41d
 	struct zram *zram = dev_to_zram(dev);
 	ssize_t ret;
 
 	down_read(&zram->init_lock);
 	ret = scnprintf(buf, PAGE_SIZE,
-<<<<<<< HEAD
-			"version: %d\n%8llu\n",
-			version,
-			(u64)atomic64_read(&zram->stats.writestall));
-	up_read(&zram->init_lock);
-
-	return ret;
-}
-
-static DEVICE_ATTR_RO(io_stat);
-static DEVICE_ATTR_RO(mm_stat);
-static DEVICE_ATTR_RO(debug_stat);
-ZRAM_ATTR_RO(num_reads);
-ZRAM_ATTR_RO(num_writes);
-ZRAM_ATTR_RO(failed_reads);
-ZRAM_ATTR_RO(failed_writes);
-ZRAM_ATTR_RO(invalid_io);
-ZRAM_ATTR_RO(notify_free);
-ZRAM_ATTR_RO(zero_pages);
-ZRAM_ATTR_RO(compr_data_size);
-
-static inline bool zram_meta_get(struct zram *zram)
-{
-	if (atomic_inc_not_zero(&zram->refcount))
-		return true;
-	return false;
-=======
 		"%8llu %8llu %8llu\n",
 			FOUR_K((u64)atomic64_read(&zram->stats.bd_count)),
 			FOUR_K((u64)atomic64_read(&zram->stats.bd_reads)),
@@ -1159,7 +1102,6 @@
 	up_read(&zram->init_lock);
 
 	return ret;
->>>>>>> 24b8d41d
 }
 #endif
 
@@ -1210,17 +1152,10 @@
 	if (!zram->table)
 		return false;
 
-<<<<<<< HEAD
-	meta->mem_pool = zs_create_pool(pool_name);
-	if (!meta->mem_pool) {
-		pr_err("Error creating memory pool\n");
-		goto out_error;
-=======
 	zram->mem_pool = zs_create_pool(zram->disk->disk_name);
 	if (!zram->mem_pool) {
 		vfree(zram->table);
 		return false;
->>>>>>> 24b8d41d
 	}
 
 	if (!huge_class_size)
@@ -1286,8 +1221,6 @@
 	struct zcomp_strm *zstrm;
 	unsigned long handle;
 	unsigned int size;
-<<<<<<< HEAD
-=======
 	void *src, *dst;
 	int ret;
 
@@ -1304,7 +1237,6 @@
 				zram_get_element(zram, index),
 				bio, partial_io);
 	}
->>>>>>> 24b8d41d
 
 	handle = zram_get_handle(zram, index);
 	if (!handle || zram_test_flag(zram, index, ZRAM_SAME)) {
@@ -1319,19 +1251,6 @@
 		return 0;
 	}
 
-<<<<<<< HEAD
-	cmem = zs_map_object(meta->mem_pool, handle, ZS_MM_RO);
-	if (size == PAGE_SIZE) {
-		copy_page(mem, cmem);
-	} else {
-		struct zcomp_strm *zstrm = zcomp_stream_get(zram->comp);
-
-		ret = zcomp_decompress(zstrm, cmem, size, mem);
-		zcomp_stream_put(zram->comp);
-	}
-	zs_unmap_object(meta->mem_pool, handle);
-	bit_spin_unlock(ZRAM_ACCESS, &meta->table[index].value);
-=======
 	size = zram_get_obj_size(zram, index);
 
 	if (size != PAGE_SIZE)
@@ -1351,7 +1270,6 @@
 	}
 	zs_unmap_object(zram->mem_pool, handle);
 	zram_slot_unlock(zram, index);
->>>>>>> 24b8d41d
 
 	/* Should NEVER happen. Return bio error if it does. */
 	if (WARN_ON(ret))
@@ -1397,15 +1315,6 @@
 				u32 index, struct bio *bio)
 {
 	int ret = 0;
-<<<<<<< HEAD
-	unsigned int clen;
-	unsigned long handle = 0;
-	struct page *page;
-	unsigned char *user_mem, *cmem, *src, *uncmem = NULL;
-	struct zram_meta *meta = zram->meta;
-	struct zcomp_strm *zstrm = NULL;
-=======
->>>>>>> 24b8d41d
 	unsigned long alloced_pages;
 	unsigned long handle = 0;
 	unsigned int comp_len = 0;
@@ -1415,42 +1324,9 @@
 	unsigned long element = 0;
 	enum zram_pageflags flags = 0;
 
-<<<<<<< HEAD
-	page = bvec->bv_page;
-	if (is_partial_io(bvec)) {
-		/*
-		 * This is a partial IO. We need to read the full page
-		 * before to write the changes.
-		 */
-		uncmem = kmalloc(PAGE_SIZE, GFP_NOIO);
-		if (!uncmem) {
-			ret = -ENOMEM;
-			goto out;
-		}
-		ret = zram_decompress_page(zram, uncmem, index);
-		if (ret)
-			goto out;
-	}
-
-compress_again:
-	user_mem = kmap_atomic(page);
-	if (is_partial_io(bvec)) {
-		memcpy(uncmem + offset, user_mem + bvec->bv_offset,
-		       bvec->bv_len);
-		kunmap_atomic(user_mem);
-		user_mem = NULL;
-	} else {
-		uncmem = user_mem;
-	}
-
-	if (page_zero_filled(uncmem)) {
-		if (user_mem)
-			kunmap_atomic(user_mem);
-=======
 	mem = kmap_atomic(page);
 	if (page_same_filled(mem, &element)) {
 		kunmap_atomic(mem);
->>>>>>> 24b8d41d
 		/* Free memory associated with this sector now. */
 		flags = ZRAM_SAME;
 		atomic64_inc(&zram->stats.same_pages);
@@ -1458,44 +1334,21 @@
 	}
 	kunmap_atomic(mem);
 
-<<<<<<< HEAD
-	zstrm = zcomp_stream_get(zram->comp);
-	ret = zcomp_compress(zstrm, uncmem, &clen);
-	if (!is_partial_io(bvec)) {
-		kunmap_atomic(user_mem);
-		user_mem = NULL;
-		uncmem = NULL;
-	}
-=======
 compress_again:
 	zstrm = zcomp_stream_get(zram->comp);
 	src = kmap_atomic(page);
 	ret = zcomp_compress(zstrm, src, &comp_len);
 	kunmap_atomic(src);
->>>>>>> 24b8d41d
 
 	if (unlikely(ret)) {
 		zcomp_stream_put(zram->comp);
 		pr_err("Compression failed! err=%d\n", ret);
-<<<<<<< HEAD
-		goto out;
-	}
-
-	src = zstrm->buffer;
-	if (unlikely(clen > max_zpage_size)) {
-		clen = PAGE_SIZE;
-		if (is_partial_io(bvec))
-			src = uncmem;
-	}
-
-=======
 		zs_free(zram->mem_pool, handle);
 		return ret;
 	}
 
 	if (comp_len >= huge_class_size)
 		comp_len = PAGE_SIZE;
->>>>>>> 24b8d41d
 	/*
 	 * handle allocation has 2 paths:
 	 * a) fast path is executed with preemption disabled (for
@@ -1510,40 +1363,20 @@
 	 * from the slow path and handle has already been allocated.
 	 */
 	if (!handle)
-<<<<<<< HEAD
-		handle = zs_malloc(meta->mem_pool, clen,
-=======
 		handle = zs_malloc(zram->mem_pool, comp_len,
->>>>>>> 24b8d41d
 				__GFP_KSWAPD_RECLAIM |
 				__GFP_NOWARN |
 				__GFP_HIGHMEM |
 				__GFP_MOVABLE);
 	if (!handle) {
 		zcomp_stream_put(zram->comp);
-<<<<<<< HEAD
-		zstrm = NULL;
-
-		atomic64_inc(&zram->stats.writestall);
-
-		handle = zs_malloc(meta->mem_pool, clen,
-=======
 		atomic64_inc(&zram->stats.writestall);
 		handle = zs_malloc(zram->mem_pool, comp_len,
->>>>>>> 24b8d41d
 				GFP_NOIO | __GFP_HIGHMEM |
 				__GFP_MOVABLE);
 		if (handle)
 			goto compress_again;
-<<<<<<< HEAD
-
-		pr_err("Error allocating memory for compressed page: %u, size=%u\n",
-			index, clen);
-		ret = -ENOMEM;
-		goto out;
-=======
 		return -ENOMEM;
->>>>>>> 24b8d41d
 	}
 
 	alloced_pages = zs_get_total_pages(zram->mem_pool);
@@ -1563,16 +1396,6 @@
 	memcpy(dst, src, comp_len);
 	if (comp_len == PAGE_SIZE)
 		kunmap_atomic(src);
-<<<<<<< HEAD
-	} else {
-		memcpy(cmem, src, clen);
-	}
-
-	zcomp_stream_put(zram->comp);
-	zstrm = NULL;
-	zs_unmap_object(meta->mem_pool, handle);
-=======
->>>>>>> 24b8d41d
 
 	zcomp_stream_put(zram->comp);
 	zs_unmap_object(zram->mem_pool, handle);
@@ -1640,11 +1463,6 @@
 
 	ret = __zram_bvec_write(zram, &vec, index, bio);
 out:
-<<<<<<< HEAD
-	if (zstrm)
-		zcomp_stream_put(zram->comp);
-=======
->>>>>>> 24b8d41d
 	if (is_partial_io(bvec))
 		__free_page(page);
 	return ret;
@@ -1694,24 +1512,11 @@
  * Returns 1 if IO request was successfully submitted.
  */
 static int zram_bvec_rw(struct zram *zram, struct bio_vec *bvec, u32 index,
-<<<<<<< HEAD
-			int offset, bool is_write)
-{
-	unsigned long start_time = jiffies;
-	int rw_acct = is_write ? REQ_OP_WRITE : REQ_OP_READ;
+			int offset, unsigned int op, struct bio *bio)
+{
 	int ret;
 
-	generic_start_io_acct(rw_acct, bvec->bv_len >> SECTOR_SHIFT,
-			&zram->disk->part0);
-
-	if (!is_write) {
-=======
-			int offset, unsigned int op, struct bio *bio)
-{
-	int ret;
-
 	if (!op_is_write(op)) {
->>>>>>> 24b8d41d
 		atomic64_inc(&zram->stats.num_reads);
 		ret = zram_bvec_read(zram, bvec, index, offset, bio);
 		flush_dcache_page(bvec->bv_page);
@@ -1720,19 +1525,12 @@
 		ret = zram_bvec_write(zram, bvec, index, offset, bio);
 	}
 
-<<<<<<< HEAD
-	generic_end_io_acct(rw_acct, &zram->disk->part0, start_time);
-
-	if (unlikely(ret)) {
-		if (!is_write)
-=======
 	zram_slot_lock(zram, index);
 	zram_accessed(zram, index);
 	zram_slot_unlock(zram, index);
 
 	if (unlikely(ret < 0)) {
 		if (!op_is_write(op))
->>>>>>> 24b8d41d
 			atomic64_inc(&zram->stats.failed_reads);
 		else
 			atomic64_inc(&zram->stats.failed_writes);
@@ -1753,13 +1551,9 @@
 	offset = (bio->bi_iter.bi_sector &
 		  (SECTORS_PER_PAGE - 1)) << SECTOR_SHIFT;
 
-<<<<<<< HEAD
-	if (unlikely(bio_op(bio) == REQ_OP_DISCARD)) {
-=======
 	switch (bio_op(bio)) {
 	case REQ_OP_DISCARD:
 	case REQ_OP_WRITE_ZEROES:
->>>>>>> 24b8d41d
 		zram_bio_discard(zram, index, offset, bio);
 		bio_endio(bio);
 		return;
@@ -1767,37 +1561,6 @@
 		break;
 	}
 
-<<<<<<< HEAD
-	bio_for_each_segment(bvec, bio, iter) {
-		int max_transfer_size = PAGE_SIZE - offset;
-
-		if (bvec.bv_len > max_transfer_size) {
-			/*
-			 * zram_bvec_rw() can only make operation on a single
-			 * zram page. Split the bio vector.
-			 */
-			struct bio_vec bv;
-
-			bv.bv_page = bvec.bv_page;
-			bv.bv_len = max_transfer_size;
-			bv.bv_offset = bvec.bv_offset;
-
-			if (zram_bvec_rw(zram, &bv, index, offset,
-					 op_is_write(bio_op(bio))) < 0)
-				goto out;
-
-			bv.bv_len = bvec.bv_len - max_transfer_size;
-			bv.bv_offset += max_transfer_size;
-			if (zram_bvec_rw(zram, &bv, index + 1, 0,
-					 op_is_write(bio_op(bio))) < 0)
-				goto out;
-		} else
-			if (zram_bvec_rw(zram, &bvec, index, offset,
-					 op_is_write(bio_op(bio))) < 0)
-				goto out;
-
-		update_position(&index, &offset, &bvec);
-=======
 	start_time = bio_start_io_acct(bio);
 	bio_for_each_segment(bvec, bio, iter) {
 		struct bio_vec bv = bvec;
@@ -1817,7 +1580,6 @@
 
 			update_position(&index, &offset, &bv);
 		} while (unwritten);
->>>>>>> 24b8d41d
 	}
 	bio_end_io_acct(bio, start_time);
 	bio_endio(bio);
@@ -1862,11 +1624,7 @@
 }
 
 static int zram_rw_page(struct block_device *bdev, sector_t sector,
-<<<<<<< HEAD
-		       struct page *page, bool is_write)
-=======
 		       struct page *page, unsigned int op)
->>>>>>> 24b8d41d
 {
 	int offset, ret;
 	u32 index;
@@ -1891,15 +1649,9 @@
 	bv.bv_len = PAGE_SIZE;
 	bv.bv_offset = 0;
 
-<<<<<<< HEAD
-	err = zram_bvec_rw(zram, &bv, index, offset, is_write);
-put_zram:
-	zram_meta_put(zram);
-=======
 	start_time = disk_start_io_acct(bdev->bd_disk, SECTORS_PER_PAGE, op);
 	ret = zram_bvec_rw(zram, &bv, index, offset, op, NULL);
 	disk_end_io_acct(bdev->bd_disk, op, start_time);
->>>>>>> 24b8d41d
 out:
 	/*
 	 * If I/O fails, just return error(ie, non-zero) without
@@ -1909,11 +1661,6 @@
 	 * bio->bi_end_io does things to handle the error
 	 * (e.g., SetPageError, set_page_dirty and extra works).
 	 */
-<<<<<<< HEAD
-	if (err == 0)
-		page_endio(page, is_write, 0);
-	return err;
-=======
 	if (unlikely(ret < 0))
 		return ret;
 
@@ -1928,7 +1675,6 @@
 		WARN_ON(1);
 	}
 	return ret;
->>>>>>> 24b8d41d
 }
 
 static void zram_reset_device(struct zram *zram)
@@ -2118,12 +1864,9 @@
 #endif
 	&dev_attr_io_stat.attr,
 	&dev_attr_mm_stat.attr,
-<<<<<<< HEAD
-=======
 #ifdef CONFIG_ZRAM_WRITEBACK
 	&dev_attr_bd_stat.attr,
 #endif
->>>>>>> 24b8d41d
 	&dev_attr_debug_stat.attr,
 	NULL,
 };
@@ -2218,10 +1961,6 @@
 	device_add_disk(NULL, zram->disk, zram_disk_attr_groups);
 
 	strlcpy(zram->compressor, default_compressor, sizeof(zram->compressor));
-<<<<<<< HEAD
-	zram->meta = NULL;
-=======
->>>>>>> 24b8d41d
 
 	zram_debugfs_register(zram);
 	pr_info("Added device: %s\n", zram->disk->disk_name);
@@ -2326,23 +2065,10 @@
 }
 static CLASS_ATTR_WO(hot_remove);
 
-<<<<<<< HEAD
-/*
- * NOTE: hot_add attribute is not the usual read-only sysfs attribute. In a
- * sense that reading from this file does alter the state of your system -- it
- * creates a new un-initialized zram device and returns back this device's
- * device_id (or an error code if it fails to create a new device).
- */
-static struct class_attribute zram_control_class_attrs[] = {
-	__ATTR(hot_add, 0400, hot_add_show, NULL),
-	__ATTR_WO(hot_remove),
-	__ATTR_NULL,
-=======
 static struct attribute *zram_control_class_attrs[] = {
 	&class_attr_hot_add.attr,
 	&class_attr_hot_remove.attr,
 	NULL,
->>>>>>> 24b8d41d
 };
 ATTRIBUTE_GROUPS(zram_control_class);
 
