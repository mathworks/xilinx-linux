--- conflicted
+++ resolved
@@ -375,13 +375,6 @@
 	if (cpu->hotpluggable)
 		cpu->dev.groups = hotplugable_cpu_attr_groups;
 	error = device_register(&cpu->dev);
-<<<<<<< HEAD
-	if (error)
-		return error;
-
-	per_cpu(cpu_sys_devices, num) = &cpu->dev;
-	register_cpu_under_node(num, cpu_to_node(num));
-=======
 	if (error) {
 		put_device(&cpu->dev);
 		return error;
@@ -391,7 +384,6 @@
 	register_cpu_under_node(num, cpu_to_node(num));
 	dev_pm_qos_expose_latency_limit(&cpu->dev,
 					PM_QOS_RESUME_LATENCY_NO_CONSTRAINT);
->>>>>>> 24b8d41d
 
 	return 0;
 }
