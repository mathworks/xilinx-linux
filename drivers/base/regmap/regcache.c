// SPDX-License-Identifier: GPL-2.0
//
// Register cache access API
//
// Copyright 2011 Wolfson Microelectronics plc
//
// Author: Dimitris Papastamos <dp@opensource.wolfsonmicro.com>

#include <linux/bsearch.h>
#include <linux/device.h>
#include <linux/export.h>
#include <linux/slab.h>
#include <linux/sort.h>

#include "trace.h"
#include "internal.h"

static const struct regcache_ops *cache_types[] = {
	&regcache_rbtree_ops,
#if IS_ENABLED(CONFIG_REGCACHE_COMPRESSED)
	&regcache_lzo_ops,
#endif
	&regcache_flat_ops,
};

static int regcache_hw_init(struct regmap *map)
{
	int i, j;
	int ret;
	int count;
	unsigned int reg, val;
	void *tmp_buf;

	if (!map->num_reg_defaults_raw)
		return -EINVAL;

	/* calculate the size of reg_defaults */
	for (count = 0, i = 0; i < map->num_reg_defaults_raw; i++)
		if (regmap_readable(map, i * map->reg_stride) &&
		    !regmap_volatile(map, i * map->reg_stride))
			count++;

	/* all registers are unreadable or volatile, so just bypass */
	if (!count) {
		map->cache_bypass = true;
		return 0;
	}

	map->num_reg_defaults = count;
	map->reg_defaults = kmalloc_array(count, sizeof(struct reg_default),
					  GFP_KERNEL);
	if (!map->reg_defaults)
		return -ENOMEM;

	if (!map->reg_defaults_raw) {
		bool cache_bypass = map->cache_bypass;
		dev_warn(map->dev, "No cache defaults, reading back from HW\n");

		/* Bypass the cache access till data read from HW */
		map->cache_bypass = true;
		tmp_buf = kmalloc(map->cache_size_raw, GFP_KERNEL);
		if (!tmp_buf) {
			ret = -ENOMEM;
			goto err_free;
		}
		ret = regmap_raw_read(map, 0, tmp_buf,
				      map->cache_size_raw);
		map->cache_bypass = cache_bypass;
		if (ret == 0) {
			map->reg_defaults_raw = tmp_buf;
			map->cache_free = 1;
		} else {
			kfree(tmp_buf);
		}
	}

	/* fill the reg_defaults */
	for (i = 0, j = 0; i < map->num_reg_defaults_raw; i++) {
		reg = i * map->reg_stride;

		if (!regmap_readable(map, reg))
			continue;

		if (regmap_volatile(map, reg))
			continue;

		if (map->reg_defaults_raw) {
			val = regcache_get_val(map, map->reg_defaults_raw, i);
		} else {
			bool cache_bypass = map->cache_bypass;

			map->cache_bypass = true;
			ret = regmap_read(map, reg, &val);
			map->cache_bypass = cache_bypass;
			if (ret != 0) {
				dev_err(map->dev, "Failed to read %d: %d\n",
					reg, ret);
				goto err_free;
			}
		}

		map->reg_defaults[j].reg = reg;
		map->reg_defaults[j].def = val;
		j++;
	}

	return 0;

err_free:
	kfree(map->reg_defaults);

	return ret;
}

int regcache_init(struct regmap *map, const struct regmap_config *config)
{
	int ret;
	int i;
	void *tmp_buf;

	if (map->cache_type == REGCACHE_NONE) {
		if (config->reg_defaults || config->num_reg_defaults_raw)
			dev_warn(map->dev,
				 "No cache used with register defaults set!\n");

		map->cache_bypass = true;
		return 0;
	}

	if (config->reg_defaults && !config->num_reg_defaults) {
		dev_err(map->dev,
			 "Register defaults are set without the number!\n");
		return -EINVAL;
	}

	for (i = 0; i < config->num_reg_defaults; i++)
		if (config->reg_defaults[i].reg % map->reg_stride)
			return -EINVAL;

	for (i = 0; i < ARRAY_SIZE(cache_types); i++)
		if (cache_types[i]->type == map->cache_type)
			break;

	if (i == ARRAY_SIZE(cache_types)) {
		dev_err(map->dev, "Could not match compress type: %d\n",
			map->cache_type);
		return -EINVAL;
	}

	map->num_reg_defaults = config->num_reg_defaults;
	map->num_reg_defaults_raw = config->num_reg_defaults_raw;
	map->reg_defaults_raw = config->reg_defaults_raw;
	map->cache_word_size = DIV_ROUND_UP(config->val_bits, 8);
	map->cache_size_raw = map->cache_word_size * config->num_reg_defaults_raw;

	map->cache = NULL;
	map->cache_ops = cache_types[i];

	if (!map->cache_ops->read ||
	    !map->cache_ops->write ||
	    !map->cache_ops->name)
		return -EINVAL;

	/* We still need to ensure that the reg_defaults
	 * won't vanish from under us.  We'll need to make
	 * a copy of it.
	 */
	if (config->reg_defaults) {
		tmp_buf = kmemdup(config->reg_defaults, map->num_reg_defaults *
				  sizeof(struct reg_default), GFP_KERNEL);
		if (!tmp_buf)
			return -ENOMEM;
		map->reg_defaults = tmp_buf;
	} else if (map->num_reg_defaults_raw) {
		/* Some devices such as PMICs don't have cache defaults,
		 * we cope with this by reading back the HW registers and
		 * crafting the cache defaults by hand.
		 */
		ret = regcache_hw_init(map);
		if (ret < 0)
			return ret;
		if (map->cache_bypass)
			return 0;
	}

	if (!map->max_register)
		map->max_register = map->num_reg_defaults_raw;

	if (map->cache_ops->init) {
		dev_dbg(map->dev, "Initializing %s cache\n",
			map->cache_ops->name);
		ret = map->cache_ops->init(map);
		if (ret)
			goto err_free;
	}
	return 0;

err_free:
	kfree(map->reg_defaults);
	if (map->cache_free)
		kfree(map->reg_defaults_raw);

	return ret;
}

void regcache_exit(struct regmap *map)
{
	if (map->cache_type == REGCACHE_NONE)
		return;

	BUG_ON(!map->cache_ops);

	kfree(map->reg_defaults);
	if (map->cache_free)
		kfree(map->reg_defaults_raw);

	if (map->cache_ops->exit) {
		dev_dbg(map->dev, "Destroying %s cache\n",
			map->cache_ops->name);
		map->cache_ops->exit(map);
	}
}

/**
 * regcache_read - Fetch the value of a given register from the cache.
 *
 * @map: map to configure.
 * @reg: The register index.
 * @value: The value to be returned.
 *
 * Return a negative value on failure, 0 on success.
 */
int regcache_read(struct regmap *map,
		  unsigned int reg, unsigned int *value)
{
	int ret;

	if (map->cache_type == REGCACHE_NONE)
		return -ENOSYS;

	BUG_ON(!map->cache_ops);

	if (!regmap_volatile(map, reg)) {
		ret = map->cache_ops->read(map, reg, value);

		if (ret == 0)
			trace_regmap_reg_read_cache(map, reg, *value);

		return ret;
	}

	return -EINVAL;
}

/**
 * regcache_write - Set the value of a given register in the cache.
 *
 * @map: map to configure.
 * @reg: The register index.
 * @value: The new register value.
 *
 * Return a negative value on failure, 0 on success.
 */
int regcache_write(struct regmap *map,
		   unsigned int reg, unsigned int value)
{
	if (map->cache_type == REGCACHE_NONE)
		return 0;

	BUG_ON(!map->cache_ops);

	if (!regmap_volatile(map, reg))
		return map->cache_ops->write(map, reg, value);

	return 0;
}

static bool regcache_reg_needs_sync(struct regmap *map, unsigned int reg,
				    unsigned int val)
{
	int ret;

	/* If we don't know the chip just got reset, then sync everything. */
	if (!map->no_sync_defaults)
		return true;

	/* Is this the hardware default?  If so skip. */
	ret = regcache_lookup_reg(map, reg);
	if (ret >= 0 && val == map->reg_defaults[ret].def)
		return false;
	return true;
}

static int regcache_default_sync(struct regmap *map, unsigned int min,
				 unsigned int max)
{
	unsigned int reg;

	for (reg = min; reg <= max; reg += map->reg_stride) {
		unsigned int val;
		int ret;

		if (regmap_volatile(map, reg) ||
		    !regmap_writeable(map, reg))
			continue;

		ret = regcache_read(map, reg, &val);
		if (ret)
			return ret;

		if (!regcache_reg_needs_sync(map, reg, val))
			continue;

		map->cache_bypass = true;
		ret = _regmap_write(map, reg, val);
		map->cache_bypass = false;
		if (ret) {
			dev_err(map->dev, "Unable to sync register %#x. %d\n",
				reg, ret);
			return ret;
		}
		dev_dbg(map->dev, "Synced register %#x, value %#x\n", reg, val);
	}

	return 0;
}

/**
 * regcache_sync - Sync the register cache with the hardware.
 *
 * @map: map to configure.
 *
 * Any registers that should not be synced should be marked as
 * volatile.  In general drivers can choose not to use the provided
 * syncing functionality if they so require.
 *
 * Return a negative value on failure, 0 on success.
 */
int regcache_sync(struct regmap *map)
{
	int ret = 0;
	unsigned int i;
	const char *name;
	bool bypass;

	BUG_ON(!map->cache_ops);

	map->lock(map->lock_arg);
	/* Remember the initial bypass state */
	bypass = map->cache_bypass;
	dev_dbg(map->dev, "Syncing %s cache\n",
		map->cache_ops->name);
	name = map->cache_ops->name;
	trace_regcache_sync(map, name, "start");

	if (!map->cache_dirty)
		goto out;

	map->async = true;

	/* Apply any patch first */
	map->cache_bypass = true;
	for (i = 0; i < map->patch_regs; i++) {
		ret = _regmap_write(map, map->patch[i].reg, map->patch[i].def);
		if (ret != 0) {
			dev_err(map->dev, "Failed to write %x = %x: %d\n",
				map->patch[i].reg, map->patch[i].def, ret);
			goto out;
		}
	}
	map->cache_bypass = false;

	if (map->cache_ops->sync)
		ret = map->cache_ops->sync(map, 0, map->max_register);
	else
		ret = regcache_default_sync(map, 0, map->max_register);

	if (ret == 0)
		map->cache_dirty = false;

out:
	/* Restore the bypass state */
	map->async = false;
	map->cache_bypass = bypass;
	map->no_sync_defaults = false;
	map->unlock(map->lock_arg);

	regmap_async_complete(map);

	trace_regcache_sync(map, name, "stop");

	return ret;
}
EXPORT_SYMBOL_GPL(regcache_sync);

/**
 * regcache_sync_region - Sync part  of the register cache with the hardware.
 *
 * @map: map to sync.
 * @min: first register to sync
 * @max: last register to sync
 *
 * Write all non-default register values in the specified region to
 * the hardware.
 *
 * Return a negative value on failure, 0 on success.
 */
int regcache_sync_region(struct regmap *map, unsigned int min,
			 unsigned int max)
{
	int ret = 0;
	const char *name;
	bool bypass;

	BUG_ON(!map->cache_ops);

	map->lock(map->lock_arg);

	/* Remember the initial bypass state */
	bypass = map->cache_bypass;

	name = map->cache_ops->name;
	dev_dbg(map->dev, "Syncing %s cache from %d-%d\n", name, min, max);

	trace_regcache_sync(map, name, "start region");

	if (!map->cache_dirty)
		goto out;

	map->async = true;

	if (map->cache_ops->sync)
		ret = map->cache_ops->sync(map, min, max);
	else
		ret = regcache_default_sync(map, min, max);

out:
	/* Restore the bypass state */
	map->cache_bypass = bypass;
	map->async = false;
	map->no_sync_defaults = false;
	map->unlock(map->lock_arg);

	regmap_async_complete(map);

	trace_regcache_sync(map, name, "stop region");

	return ret;
}
EXPORT_SYMBOL_GPL(regcache_sync_region);

/**
 * regcache_drop_region - Discard part of the register cache
 *
 * @map: map to operate on
 * @min: first register to discard
 * @max: last register to discard
 *
 * Discard part of the register cache.
 *
 * Return a negative value on failure, 0 on success.
 */
int regcache_drop_region(struct regmap *map, unsigned int min,
			 unsigned int max)
{
	int ret = 0;

	if (!map->cache_ops || !map->cache_ops->drop)
		return -EINVAL;

	map->lock(map->lock_arg);

	trace_regcache_drop_region(map, min, max);

	ret = map->cache_ops->drop(map, min, max);

	map->unlock(map->lock_arg);

	return ret;
}
EXPORT_SYMBOL_GPL(regcache_drop_region);

/**
 * regcache_cache_only - Put a register map into cache only mode
 *
 * @map: map to configure
 * @enable: flag if changes should be written to the hardware
 *
 * When a register map is marked as cache only writes to the register
 * map API will only update the register cache, they will not cause
 * any hardware changes.  This is useful for allowing portions of
 * drivers to act as though the device were functioning as normal when
 * it is disabled for power saving reasons.
 */
void regcache_cache_only(struct regmap *map, bool enable)
{
	map->lock(map->lock_arg);
	WARN_ON(map->cache_bypass && enable);
	map->cache_only = enable;
	trace_regmap_cache_only(map, enable);
	map->unlock(map->lock_arg);
}
EXPORT_SYMBOL_GPL(regcache_cache_only);

/**
 * regcache_mark_dirty - Indicate that HW registers were reset to default values
 *
 * @map: map to mark
 *
 * Inform regcache that the device has been powered down or reset, so that
 * on resume, regcache_sync() knows to write out all non-default values
 * stored in the cache.
 *
 * If this function is not called, regcache_sync() will assume that
 * the hardware state still matches the cache state, modulo any writes that
 * happened when cache_only was true.
 */
void regcache_mark_dirty(struct regmap *map)
{
	map->lock(map->lock_arg);
	map->cache_dirty = true;
	map->no_sync_defaults = true;
	map->unlock(map->lock_arg);
}
EXPORT_SYMBOL_GPL(regcache_mark_dirty);

/**
 * regcache_cache_bypass - Put a register map into cache bypass mode
 *
 * @map: map to configure
<<<<<<< HEAD
 * @cache_bypass: flag if changes should not be written to the cache
=======
 * @enable: flag if changes should not be written to the cache
>>>>>>> 24b8d41d
 *
 * When a register map is marked with the cache bypass option, writes
 * to the register map API will only update the hardware and not the
 * the cache directly.  This is useful when syncing the cache back to
 * the hardware.
 */
void regcache_cache_bypass(struct regmap *map, bool enable)
{
	map->lock(map->lock_arg);
	WARN_ON(map->cache_only && enable);
	map->cache_bypass = enable;
	trace_regmap_cache_bypass(map, enable);
	map->unlock(map->lock_arg);
}
EXPORT_SYMBOL_GPL(regcache_cache_bypass);

bool regcache_set_val(struct regmap *map, void *base, unsigned int idx,
		      unsigned int val)
{
	if (regcache_get_val(map, base, idx) == val)
		return true;

	/* Use device native format if possible */
	if (map->format.format_val) {
		map->format.format_val(base + (map->cache_word_size * idx),
				       val, 0);
		return false;
	}

	switch (map->cache_word_size) {
	case 1: {
		u8 *cache = base;

		cache[idx] = val;
		break;
	}
	case 2: {
		u16 *cache = base;

		cache[idx] = val;
		break;
	}
	case 4: {
		u32 *cache = base;

		cache[idx] = val;
		break;
	}
#ifdef CONFIG_64BIT
	case 8: {
		u64 *cache = base;

		cache[idx] = val;
		break;
	}
#endif
	default:
		BUG();
	}
	return false;
}

unsigned int regcache_get_val(struct regmap *map, const void *base,
			      unsigned int idx)
{
	if (!base)
		return -EINVAL;

	/* Use device native format if possible */
	if (map->format.parse_val)
		return map->format.parse_val(regcache_get_val_addr(map, base,
								   idx));

	switch (map->cache_word_size) {
	case 1: {
		const u8 *cache = base;

		return cache[idx];
	}
	case 2: {
		const u16 *cache = base;

		return cache[idx];
	}
	case 4: {
		const u32 *cache = base;

		return cache[idx];
	}
#ifdef CONFIG_64BIT
	case 8: {
		const u64 *cache = base;

		return cache[idx];
	}
#endif
	default:
		BUG();
	}
	/* unreachable */
	return -1;
}

static int regcache_default_cmp(const void *a, const void *b)
{
	const struct reg_default *_a = a;
	const struct reg_default *_b = b;

	return _a->reg - _b->reg;
}

int regcache_lookup_reg(struct regmap *map, unsigned int reg)
{
	struct reg_default key;
	struct reg_default *r;

	key.reg = reg;
	key.def = 0;

	r = bsearch(&key, map->reg_defaults, map->num_reg_defaults,
		    sizeof(struct reg_default), regcache_default_cmp);

	if (r)
		return r - map->reg_defaults;
	else
		return -ENOENT;
}

static bool regcache_reg_present(unsigned long *cache_present, unsigned int idx)
{
	if (!cache_present)
		return true;

	return test_bit(idx, cache_present);
}

static int regcache_sync_block_single(struct regmap *map, void *block,
				      unsigned long *cache_present,
				      unsigned int block_base,
				      unsigned int start, unsigned int end)
{
	unsigned int i, regtmp, val;
	int ret;

	for (i = start; i < end; i++) {
		regtmp = block_base + (i * map->reg_stride);

		if (!regcache_reg_present(cache_present, i) ||
		    !regmap_writeable(map, regtmp))
			continue;

		val = regcache_get_val(map, block, i);
		if (!regcache_reg_needs_sync(map, regtmp, val))
			continue;

		map->cache_bypass = true;

		ret = _regmap_write(map, regtmp, val);

		map->cache_bypass = false;
		if (ret != 0) {
			dev_err(map->dev, "Unable to sync register %#x. %d\n",
				regtmp, ret);
			return ret;
		}
		dev_dbg(map->dev, "Synced register %#x, value %#x\n",
			regtmp, val);
	}

	return 0;
}

static int regcache_sync_block_raw_flush(struct regmap *map, const void **data,
					 unsigned int base, unsigned int cur)
{
	size_t val_bytes = map->format.val_bytes;
	int ret, count;

	if (*data == NULL)
		return 0;

	count = (cur - base) / map->reg_stride;

	dev_dbg(map->dev, "Writing %zu bytes for %d registers from 0x%x-0x%x\n",
		count * val_bytes, count, base, cur - map->reg_stride);

	map->cache_bypass = true;

	ret = _regmap_raw_write(map, base, *data, count * val_bytes, false);
	if (ret)
		dev_err(map->dev, "Unable to sync registers %#x-%#x. %d\n",
			base, cur - map->reg_stride, ret);

	map->cache_bypass = false;

	*data = NULL;

	return ret;
}

static int regcache_sync_block_raw(struct regmap *map, void *block,
			    unsigned long *cache_present,
			    unsigned int block_base, unsigned int start,
			    unsigned int end)
{
	unsigned int i, val;
	unsigned int regtmp = 0;
	unsigned int base = 0;
	const void *data = NULL;
	int ret;

	for (i = start; i < end; i++) {
		regtmp = block_base + (i * map->reg_stride);

		if (!regcache_reg_present(cache_present, i) ||
		    !regmap_writeable(map, regtmp)) {
			ret = regcache_sync_block_raw_flush(map, &data,
							    base, regtmp);
			if (ret != 0)
				return ret;
			continue;
		}

		val = regcache_get_val(map, block, i);
		if (!regcache_reg_needs_sync(map, regtmp, val)) {
			ret = regcache_sync_block_raw_flush(map, &data,
							    base, regtmp);
			if (ret != 0)
				return ret;
			continue;
		}

		if (!data) {
			data = regcache_get_val_addr(map, block, i);
			base = regtmp;
		}
	}

	return regcache_sync_block_raw_flush(map, &data, base, regtmp +
			map->reg_stride);
}

int regcache_sync_block(struct regmap *map, void *block,
			unsigned long *cache_present,
			unsigned int block_base, unsigned int start,
			unsigned int end)
{
	if (regmap_can_raw_write(map) && !map->use_single_write)
		return regcache_sync_block_raw(map, block, cache_present,
					       block_base, start, end);
	else
		return regcache_sync_block_single(map, block, cache_present,
						  block_base, start, end);
}<|MERGE_RESOLUTION|>--- conflicted
+++ resolved
@@ -528,11 +528,7 @@
  * regcache_cache_bypass - Put a register map into cache bypass mode
  *
  * @map: map to configure
-<<<<<<< HEAD
- * @cache_bypass: flag if changes should not be written to the cache
-=======
  * @enable: flag if changes should not be written to the cache
->>>>>>> 24b8d41d
  *
  * When a register map is marked with the cache bypass option, writes
  * to the register map API will only update the hardware and not the
