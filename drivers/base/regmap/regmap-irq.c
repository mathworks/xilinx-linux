// SPDX-License-Identifier: GPL-2.0
//
// regmap based irq_chip
//
// Copyright 2011 Wolfson Microelectronics plc
//
// Author: Mark Brown <broonie@opensource.wolfsonmicro.com>

#include <linux/device.h>
#include <linux/export.h>
#include <linux/interrupt.h>
#include <linux/irq.h>
#include <linux/irqdomain.h>
#include <linux/pm_runtime.h>
#include <linux/regmap.h>
#include <linux/slab.h>

#include "internal.h"

struct regmap_irq_chip_data {
	struct mutex lock;
	struct irq_chip irq_chip;

	struct regmap *map;
	const struct regmap_irq_chip *chip;

	int irq_base;
	struct irq_domain *domain;

	int irq;
	int wake_count;

	void *status_reg_buf;
	unsigned int *main_status_buf;
	unsigned int *status_buf;
	unsigned int *mask_buf;
	unsigned int *mask_buf_def;
	unsigned int *wake_buf;
	unsigned int *type_buf;
	unsigned int *type_buf_def;

	unsigned int irq_reg_stride;
	unsigned int type_reg_stride;

	bool clear_status:1;
};

static inline const
struct regmap_irq *irq_to_regmap_irq(struct regmap_irq_chip_data *data,
				     int irq)
{
	return &data->chip->irqs[irq];
}

static void regmap_irq_lock(struct irq_data *data)
{
	struct regmap_irq_chip_data *d = irq_data_get_irq_chip_data(data);

	mutex_lock(&d->lock);
}

static int regmap_irq_update_bits(struct regmap_irq_chip_data *d,
				  unsigned int reg, unsigned int mask,
				  unsigned int val)
{
	if (d->chip->mask_writeonly)
		return regmap_write_bits(d->map, reg, mask, val);
	else
		return regmap_update_bits(d->map, reg, mask, val);
}

static void regmap_irq_sync_unlock(struct irq_data *data)
{
	struct regmap_irq_chip_data *d = irq_data_get_irq_chip_data(data);
	struct regmap *map = d->map;
	int i, ret;
	u32 reg;
	u32 unmask_offset;
	u32 val;

	if (d->chip->runtime_pm) {
		ret = pm_runtime_get_sync(map->dev);
		if (ret < 0)
			dev_err(map->dev, "IRQ sync failed to resume: %d\n",
				ret);
	}

	if (d->clear_status) {
		for (i = 0; i < d->chip->num_regs; i++) {
			reg = d->chip->status_base +
				(i * map->reg_stride * d->irq_reg_stride);

			ret = regmap_read(map, reg, &val);
			if (ret)
				dev_err(d->map->dev,
					"Failed to clear the interrupt status bits\n");
		}

		d->clear_status = false;
	}

	/*
	 * If there's been a change in the mask write it back to the
	 * hardware.  We rely on the use of the regmap core cache to
	 * suppress pointless writes.
	 */
	for (i = 0; i < d->chip->num_regs; i++) {
		if (!d->chip->mask_base)
			continue;

		reg = d->chip->mask_base +
			(i * map->reg_stride * d->irq_reg_stride);
		if (d->chip->mask_invert) {
			ret = regmap_irq_update_bits(d, reg,
					 d->mask_buf_def[i], ~d->mask_buf[i]);
		} else if (d->chip->unmask_base) {
			/* set mask with mask_base register */
			ret = regmap_irq_update_bits(d, reg,
					d->mask_buf_def[i], ~d->mask_buf[i]);
			if (ret < 0)
				dev_err(d->map->dev,
					"Failed to sync unmasks in %x\n",
					reg);
			unmask_offset = d->chip->unmask_base -
							d->chip->mask_base;
			/* clear mask with unmask_base register */
			ret = regmap_irq_update_bits(d,
					reg + unmask_offset,
					d->mask_buf_def[i],
					d->mask_buf[i]);
		} else {
			ret = regmap_irq_update_bits(d, reg,
					 d->mask_buf_def[i], d->mask_buf[i]);
		}
		if (ret != 0)
			dev_err(d->map->dev, "Failed to sync masks in %x\n",
				reg);

		reg = d->chip->wake_base +
			(i * map->reg_stride * d->irq_reg_stride);
		if (d->wake_buf) {
			if (d->chip->wake_invert)
				ret = regmap_irq_update_bits(d, reg,
							 d->mask_buf_def[i],
							 ~d->wake_buf[i]);
			else
				ret = regmap_irq_update_bits(d, reg,
							 d->mask_buf_def[i],
							 d->wake_buf[i]);
			if (ret != 0)
				dev_err(d->map->dev,
					"Failed to sync wakes in %x: %d\n",
					reg, ret);
		}

		if (!d->chip->init_ack_masked)
			continue;
		/*
		 * Ack all the masked interrupts unconditionally,
		 * OR if there is masked interrupt which hasn't been Acked,
		 * it'll be ignored in irq handler, then may introduce irq storm
		 */
		if (d->mask_buf[i] && (d->chip->ack_base || d->chip->use_ack)) {
			reg = d->chip->ack_base +
				(i * map->reg_stride * d->irq_reg_stride);
			/* some chips ack by write 0 */
			if (d->chip->ack_invert)
				ret = regmap_write(map, reg, ~d->mask_buf[i]);
			else
				ret = regmap_write(map, reg, d->mask_buf[i]);
			if (d->chip->clear_ack) {
				if (d->chip->ack_invert && !ret)
					ret = regmap_write(map, reg,
							   d->mask_buf[i]);
				else if (!ret)
					ret = regmap_write(map, reg,
							   ~d->mask_buf[i]);
			}
			if (ret != 0)
				dev_err(d->map->dev, "Failed to ack 0x%x: %d\n",
					reg, ret);
		}
	}

	/* Don't update the type bits if we're using mask bits for irq type. */
	if (!d->chip->type_in_mask) {
		for (i = 0; i < d->chip->num_type_reg; i++) {
			if (!d->type_buf_def[i])
				continue;
			reg = d->chip->type_base +
				(i * map->reg_stride * d->type_reg_stride);
			if (d->chip->type_invert)
				ret = regmap_irq_update_bits(d, reg,
					d->type_buf_def[i], ~d->type_buf[i]);
			else
				ret = regmap_irq_update_bits(d, reg,
					d->type_buf_def[i], d->type_buf[i]);
			if (ret != 0)
				dev_err(d->map->dev, "Failed to sync type in %x\n",
					reg);
		}
	}

	if (d->chip->runtime_pm)
		pm_runtime_put(map->dev);

	/* If we've changed our wakeup count propagate it to the parent */
	if (d->wake_count < 0)
		for (i = d->wake_count; i < 0; i++)
			irq_set_irq_wake(d->irq, 0);
	else if (d->wake_count > 0)
		for (i = 0; i < d->wake_count; i++)
			irq_set_irq_wake(d->irq, 1);

	d->wake_count = 0;

	mutex_unlock(&d->lock);
}

static void regmap_irq_enable(struct irq_data *data)
{
	struct regmap_irq_chip_data *d = irq_data_get_irq_chip_data(data);
	struct regmap *map = d->map;
	const struct regmap_irq *irq_data = irq_to_regmap_irq(d, data->hwirq);
	unsigned int mask, type;

	type = irq_data->type.type_falling_val | irq_data->type.type_rising_val;

	/*
	 * The type_in_mask flag means that the underlying hardware uses
	 * separate mask bits for rising and falling edge interrupts, but
	 * we want to make them into a single virtual interrupt with
	 * configurable edge.
	 *
	 * If the interrupt we're enabling defines the falling or rising
	 * masks then instead of using the regular mask bits for this
	 * interrupt, use the value previously written to the type buffer
	 * at the corresponding offset in regmap_irq_set_type().
	 */
	if (d->chip->type_in_mask && type)
		mask = d->type_buf[irq_data->reg_offset / map->reg_stride];
	else
		mask = irq_data->mask;

	if (d->chip->clear_on_unmask)
		d->clear_status = true;

	d->mask_buf[irq_data->reg_offset / map->reg_stride] &= ~mask;
}

static void regmap_irq_disable(struct irq_data *data)
{
	struct regmap_irq_chip_data *d = irq_data_get_irq_chip_data(data);
	struct regmap *map = d->map;
	const struct regmap_irq *irq_data = irq_to_regmap_irq(d, data->hwirq);

	d->mask_buf[irq_data->reg_offset / map->reg_stride] |= irq_data->mask;
}

static int regmap_irq_set_type(struct irq_data *data, unsigned int type)
{
	struct regmap_irq_chip_data *d = irq_data_get_irq_chip_data(data);
	struct regmap *map = d->map;
	const struct regmap_irq *irq_data = irq_to_regmap_irq(d, data->hwirq);
	int reg;
	const struct regmap_irq_type *t = &irq_data->type;

	if ((t->types_supported & type) != type)
		return 0;

	reg = t->type_reg_offset / map->reg_stride;

	if (t->type_reg_mask)
		d->type_buf[reg] &= ~t->type_reg_mask;
	else
		d->type_buf[reg] &= ~(t->type_falling_val |
				      t->type_rising_val |
				      t->type_level_low_val |
				      t->type_level_high_val);
	switch (type) {
	case IRQ_TYPE_EDGE_FALLING:
		d->type_buf[reg] |= t->type_falling_val;
		break;

	case IRQ_TYPE_EDGE_RISING:
		d->type_buf[reg] |= t->type_rising_val;
		break;

	case IRQ_TYPE_EDGE_BOTH:
		d->type_buf[reg] |= (t->type_falling_val |
					t->type_rising_val);
		break;

	case IRQ_TYPE_LEVEL_HIGH:
		d->type_buf[reg] |= t->type_level_high_val;
		break;

	case IRQ_TYPE_LEVEL_LOW:
		d->type_buf[reg] |= t->type_level_low_val;
		break;
	default:
		return -EINVAL;
	}
	return 0;
}

static int regmap_irq_set_wake(struct irq_data *data, unsigned int on)
{
	struct regmap_irq_chip_data *d = irq_data_get_irq_chip_data(data);
	struct regmap *map = d->map;
	const struct regmap_irq *irq_data = irq_to_regmap_irq(d, data->hwirq);

	if (on) {
		if (d->wake_buf)
			d->wake_buf[irq_data->reg_offset / map->reg_stride]
				&= ~irq_data->mask;
		d->wake_count++;
	} else {
		if (d->wake_buf)
			d->wake_buf[irq_data->reg_offset / map->reg_stride]
				|= irq_data->mask;
		d->wake_count--;
	}

	return 0;
}

static const struct irq_chip regmap_irq_chip = {
	.irq_bus_lock		= regmap_irq_lock,
	.irq_bus_sync_unlock	= regmap_irq_sync_unlock,
	.irq_disable		= regmap_irq_disable,
	.irq_enable		= regmap_irq_enable,
	.irq_set_type		= regmap_irq_set_type,
	.irq_set_wake		= regmap_irq_set_wake,
};

static inline int read_sub_irq_data(struct regmap_irq_chip_data *data,
					   unsigned int b)
{
	const struct regmap_irq_chip *chip = data->chip;
	struct regmap *map = data->map;
	struct regmap_irq_sub_irq_map *subreg;
	int i, ret = 0;

	if (!chip->sub_reg_offsets) {
		/* Assume linear mapping */
		ret = regmap_read(map, chip->status_base +
				  (b * map->reg_stride * data->irq_reg_stride),
				   &data->status_buf[b]);
	} else {
		subreg = &chip->sub_reg_offsets[b];
		for (i = 0; i < subreg->num_regs; i++) {
			unsigned int offset = subreg->offset[i];

			ret = regmap_read(map, chip->status_base + offset,
					  &data->status_buf[offset]);
			if (ret)
				break;
		}
	}
	return ret;
}

static irqreturn_t regmap_irq_thread(int irq, void *d)
{
	struct regmap_irq_chip_data *data = d;
	const struct regmap_irq_chip *chip = data->chip;
	struct regmap *map = data->map;
	int ret, i;
	bool handled = false;
	u32 reg;

	if (chip->handle_pre_irq)
		chip->handle_pre_irq(chip->irq_drv_data);

	if (chip->runtime_pm) {
		ret = pm_runtime_get_sync(map->dev);
		if (ret < 0) {
			dev_err(map->dev, "IRQ thread failed to resume: %d\n",
				ret);
<<<<<<< HEAD
			pm_runtime_put(map->dev);
=======
>>>>>>> 24b8d41d
			goto exit;
		}
	}

	/*
	 * Read only registers with active IRQs if the chip has 'main status
	 * register'. Else read in the statuses, using a single bulk read if
	 * possible in order to reduce the I/O overheads.
	 */

	if (chip->num_main_regs) {
		unsigned int max_main_bits;
		unsigned long size;

		size = chip->num_regs * sizeof(unsigned int);

		max_main_bits = (chip->num_main_status_bits) ?
				 chip->num_main_status_bits : chip->num_regs;
		/* Clear the status buf as we don't read all status regs */
		memset(data->status_buf, 0, size);

		/* We could support bulk read for main status registers
		 * but I don't expect to see devices with really many main
		 * status registers so let's only support single reads for the
		 * sake of simplicity. and add bulk reads only if needed
		 */
		for (i = 0; i < chip->num_main_regs; i++) {
			ret = regmap_read(map, chip->main_status +
				  (i * map->reg_stride
				   * data->irq_reg_stride),
				  &data->main_status_buf[i]);
			if (ret) {
				dev_err(map->dev,
					"Failed to read IRQ status %d\n",
					ret);
				goto exit;
			}
		}

		/* Read sub registers with active IRQs */
		for (i = 0; i < chip->num_main_regs; i++) {
			unsigned int b;
			const unsigned long mreg = data->main_status_buf[i];

			for_each_set_bit(b, &mreg, map->format.val_bytes * 8) {
				if (i * map->format.val_bytes * 8 + b >
				    max_main_bits)
					break;
				ret = read_sub_irq_data(data, b);

				if (ret != 0) {
					dev_err(map->dev,
						"Failed to read IRQ status %d\n",
						ret);
					goto exit;
				}
			}

		}
	} else if (!map->use_single_read && map->reg_stride == 1 &&
		   data->irq_reg_stride == 1) {

		u8 *buf8 = data->status_reg_buf;
		u16 *buf16 = data->status_reg_buf;
		u32 *buf32 = data->status_reg_buf;

		BUG_ON(!data->status_reg_buf);

		ret = regmap_bulk_read(map, chip->status_base,
				       data->status_reg_buf,
				       chip->num_regs);
		if (ret != 0) {
			dev_err(map->dev, "Failed to read IRQ status: %d\n",
				ret);
			goto exit;
		}

		for (i = 0; i < data->chip->num_regs; i++) {
			switch (map->format.val_bytes) {
			case 1:
				data->status_buf[i] = buf8[i];
				break;
			case 2:
				data->status_buf[i] = buf16[i];
				break;
			case 4:
				data->status_buf[i] = buf32[i];
				break;
			default:
				BUG();
				goto exit;
			}
		}

	} else {
		for (i = 0; i < data->chip->num_regs; i++) {
			ret = regmap_read(map, chip->status_base +
					  (i * map->reg_stride
					   * data->irq_reg_stride),
					  &data->status_buf[i]);

			if (ret != 0) {
				dev_err(map->dev,
					"Failed to read IRQ status: %d\n",
					ret);
<<<<<<< HEAD
				if (chip->runtime_pm)
					pm_runtime_put(map->dev);
=======
>>>>>>> 24b8d41d
				goto exit;
			}
		}
	}

	/*
	 * Ignore masked IRQs and ack if we need to; we ack early so
	 * there is no race between handling and acknowleding the
	 * interrupt.  We assume that typically few of the interrupts
	 * will fire simultaneously so don't worry about overhead from
	 * doing a write per register.
	 */
	for (i = 0; i < data->chip->num_regs; i++) {
		data->status_buf[i] &= ~data->mask_buf[i];

		if (data->status_buf[i] && (chip->ack_base || chip->use_ack)) {
			reg = chip->ack_base +
				(i * map->reg_stride * data->irq_reg_stride);
			if (chip->ack_invert)
				ret = regmap_write(map, reg,
						~data->status_buf[i]);
			else
				ret = regmap_write(map, reg,
						data->status_buf[i]);
			if (chip->clear_ack) {
				if (chip->ack_invert && !ret)
					ret = regmap_write(map, reg,
							data->status_buf[i]);
				else if (!ret)
					ret = regmap_write(map, reg,
							~data->status_buf[i]);
			}
			if (ret != 0)
				dev_err(map->dev, "Failed to ack 0x%x: %d\n",
					reg, ret);
		}
	}

	for (i = 0; i < chip->num_irqs; i++) {
		if (data->status_buf[chip->irqs[i].reg_offset /
				     map->reg_stride] & chip->irqs[i].mask) {
			handle_nested_irq(irq_find_mapping(data->domain, i));
			handled = true;
		}
	}

exit:
	if (chip->runtime_pm)
		pm_runtime_put(map->dev);

<<<<<<< HEAD
exit:
=======
>>>>>>> 24b8d41d
	if (chip->handle_post_irq)
		chip->handle_post_irq(chip->irq_drv_data);

	if (handled)
		return IRQ_HANDLED;
	else
		return IRQ_NONE;
}

static int regmap_irq_map(struct irq_domain *h, unsigned int virq,
			  irq_hw_number_t hw)
{
	struct regmap_irq_chip_data *data = h->host_data;

	irq_set_chip_data(virq, data);
	irq_set_chip(virq, &data->irq_chip);
	irq_set_nested_thread(virq, 1);
	irq_set_parent(virq, data->irq);
	irq_set_noprobe(virq);

	return 0;
}

static const struct irq_domain_ops regmap_domain_ops = {
	.map	= regmap_irq_map,
	.xlate	= irq_domain_xlate_onetwocell,
};

/**
 * regmap_add_irq_chip_fwnode() - Use standard regmap IRQ controller handling
 *
 * @fwnode: The firmware node where the IRQ domain should be added to.
 * @map: The regmap for the device.
 * @irq: The IRQ the device uses to signal interrupts.
 * @irq_flags: The IRQF_ flags to use for the primary interrupt.
 * @irq_base: Allocate at specific IRQ number if irq_base > 0.
 * @chip: Configuration for the interrupt controller.
 * @data: Runtime data structure for the controller, allocated on success.
 *
 * Returns 0 on success or an errno on failure.
 *
 * In order for this to be efficient the chip really should use a
 * register cache.  The chip driver is responsible for restoring the
 * register values used by the IRQ controller over suspend and resume.
 */
int regmap_add_irq_chip_fwnode(struct fwnode_handle *fwnode,
			       struct regmap *map, int irq,
			       int irq_flags, int irq_base,
			       const struct regmap_irq_chip *chip,
			       struct regmap_irq_chip_data **data)
{
	struct regmap_irq_chip_data *d;
	int i;
	int ret = -ENOMEM;
	int num_type_reg;
	u32 reg;
	u32 unmask_offset;

	if (chip->num_regs <= 0)
		return -EINVAL;

	if (chip->clear_on_unmask && (chip->ack_base || chip->use_ack))
		return -EINVAL;

	for (i = 0; i < chip->num_irqs; i++) {
		if (chip->irqs[i].reg_offset % map->reg_stride)
			return -EINVAL;
		if (chip->irqs[i].reg_offset / map->reg_stride >=
		    chip->num_regs)
			return -EINVAL;
	}

	if (irq_base) {
		irq_base = irq_alloc_descs(irq_base, 0, chip->num_irqs, 0);
		if (irq_base < 0) {
			dev_warn(map->dev, "Failed to allocate IRQs: %d\n",
				 irq_base);
			return irq_base;
		}
	}

	d = kzalloc(sizeof(*d), GFP_KERNEL);
	if (!d)
		return -ENOMEM;

	if (chip->num_main_regs) {
		d->main_status_buf = kcalloc(chip->num_main_regs,
					     sizeof(unsigned int),
					     GFP_KERNEL);

		if (!d->main_status_buf)
			goto err_alloc;
	}

	d->status_buf = kcalloc(chip->num_regs, sizeof(unsigned int),
				GFP_KERNEL);
	if (!d->status_buf)
		goto err_alloc;

	d->mask_buf = kcalloc(chip->num_regs, sizeof(unsigned int),
			      GFP_KERNEL);
	if (!d->mask_buf)
		goto err_alloc;

	d->mask_buf_def = kcalloc(chip->num_regs, sizeof(unsigned int),
				  GFP_KERNEL);
	if (!d->mask_buf_def)
		goto err_alloc;

	if (chip->wake_base) {
		d->wake_buf = kcalloc(chip->num_regs, sizeof(unsigned int),
				      GFP_KERNEL);
		if (!d->wake_buf)
			goto err_alloc;
	}

	num_type_reg = chip->type_in_mask ? chip->num_regs : chip->num_type_reg;
	if (num_type_reg) {
		d->type_buf_def = kcalloc(num_type_reg,
					  sizeof(unsigned int), GFP_KERNEL);
		if (!d->type_buf_def)
			goto err_alloc;

		d->type_buf = kcalloc(num_type_reg, sizeof(unsigned int),
				      GFP_KERNEL);
		if (!d->type_buf)
			goto err_alloc;
	}

	d->irq_chip = regmap_irq_chip;
	d->irq_chip.name = chip->name;
	d->irq = irq;
	d->map = map;
	d->chip = chip;
	d->irq_base = irq_base;

	if (chip->irq_reg_stride)
		d->irq_reg_stride = chip->irq_reg_stride;
	else
		d->irq_reg_stride = 1;

	if (chip->type_reg_stride)
		d->type_reg_stride = chip->type_reg_stride;
	else
		d->type_reg_stride = 1;

	if (!map->use_single_read && map->reg_stride == 1 &&
	    d->irq_reg_stride == 1) {
		d->status_reg_buf = kmalloc_array(chip->num_regs,
						  map->format.val_bytes,
						  GFP_KERNEL);
		if (!d->status_reg_buf)
			goto err_alloc;
	}

	mutex_init(&d->lock);

	for (i = 0; i < chip->num_irqs; i++)
		d->mask_buf_def[chip->irqs[i].reg_offset / map->reg_stride]
			|= chip->irqs[i].mask;

	/* Mask all the interrupts by default */
	for (i = 0; i < chip->num_regs; i++) {
		d->mask_buf[i] = d->mask_buf_def[i];
		if (!chip->mask_base)
			continue;

		reg = chip->mask_base +
			(i * map->reg_stride * d->irq_reg_stride);
		if (chip->mask_invert)
			ret = regmap_irq_update_bits(d, reg,
					 d->mask_buf[i], ~d->mask_buf[i]);
		else if (d->chip->unmask_base) {
			unmask_offset = d->chip->unmask_base -
					d->chip->mask_base;
			ret = regmap_irq_update_bits(d,
					reg + unmask_offset,
					d->mask_buf[i],
					d->mask_buf[i]);
		} else
			ret = regmap_irq_update_bits(d, reg,
					 d->mask_buf[i], d->mask_buf[i]);
		if (ret != 0) {
			dev_err(map->dev, "Failed to set masks in 0x%x: %d\n",
				reg, ret);
			goto err_alloc;
		}

		if (!chip->init_ack_masked)
			continue;

		/* Ack masked but set interrupts */
		reg = chip->status_base +
			(i * map->reg_stride * d->irq_reg_stride);
		ret = regmap_read(map, reg, &d->status_buf[i]);
		if (ret != 0) {
			dev_err(map->dev, "Failed to read IRQ status: %d\n",
				ret);
			goto err_alloc;
		}

		if (d->status_buf[i] && (chip->ack_base || chip->use_ack)) {
			reg = chip->ack_base +
				(i * map->reg_stride * d->irq_reg_stride);
			if (chip->ack_invert)
				ret = regmap_write(map, reg,
					~(d->status_buf[i] & d->mask_buf[i]));
			else
				ret = regmap_write(map, reg,
					d->status_buf[i] & d->mask_buf[i]);
			if (chip->clear_ack) {
				if (chip->ack_invert && !ret)
					ret = regmap_write(map, reg,
						(d->status_buf[i] &
						 d->mask_buf[i]));
				else if (!ret)
					ret = regmap_write(map, reg,
						~(d->status_buf[i] &
						  d->mask_buf[i]));
			}
			if (ret != 0) {
				dev_err(map->dev, "Failed to ack 0x%x: %d\n",
					reg, ret);
				goto err_alloc;
			}
		}
	}

	/* Wake is disabled by default */
	if (d->wake_buf) {
		for (i = 0; i < chip->num_regs; i++) {
			d->wake_buf[i] = d->mask_buf_def[i];
			reg = chip->wake_base +
				(i * map->reg_stride * d->irq_reg_stride);

			if (chip->wake_invert)
				ret = regmap_irq_update_bits(d, reg,
							 d->mask_buf_def[i],
							 0);
			else
				ret = regmap_irq_update_bits(d, reg,
							 d->mask_buf_def[i],
							 d->wake_buf[i]);
			if (ret != 0) {
				dev_err(map->dev, "Failed to set masks in 0x%x: %d\n",
					reg, ret);
				goto err_alloc;
			}
		}
	}

	if (chip->num_type_reg && !chip->type_in_mask) {
		for (i = 0; i < chip->num_type_reg; ++i) {
			reg = chip->type_base +
				(i * map->reg_stride * d->type_reg_stride);

			ret = regmap_read(map, reg, &d->type_buf_def[i]);

			if (d->chip->type_invert)
				d->type_buf_def[i] = ~d->type_buf_def[i];

			if (ret) {
				dev_err(map->dev, "Failed to get type defaults at 0x%x: %d\n",
					reg, ret);
				goto err_alloc;
			}
		}
	}

	if (irq_base)
		d->domain = irq_domain_add_legacy(to_of_node(fwnode),
						  chip->num_irqs, irq_base,
						  0, &regmap_domain_ops, d);
	else
		d->domain = irq_domain_add_linear(to_of_node(fwnode),
						  chip->num_irqs,
						  &regmap_domain_ops, d);
	if (!d->domain) {
		dev_err(map->dev, "Failed to create IRQ domain\n");
		ret = -ENOMEM;
		goto err_alloc;
	}

	ret = request_threaded_irq(irq, NULL, regmap_irq_thread,
				   irq_flags | IRQF_ONESHOT,
				   chip->name, d);
	if (ret != 0) {
		dev_err(map->dev, "Failed to request IRQ %d for %s: %d\n",
			irq, chip->name, ret);
		goto err_domain;
	}

	*data = d;

	return 0;

err_domain:
	/* Should really dispose of the domain but... */
err_alloc:
	kfree(d->type_buf);
	kfree(d->type_buf_def);
	kfree(d->wake_buf);
	kfree(d->mask_buf_def);
	kfree(d->mask_buf);
	kfree(d->status_buf);
	kfree(d->status_reg_buf);
	kfree(d);
	return ret;
}
EXPORT_SYMBOL_GPL(regmap_add_irq_chip_fwnode);

/**
 * regmap_add_irq_chip() - Use standard regmap IRQ controller handling
 *
 * @map: The regmap for the device.
 * @irq: The IRQ the device uses to signal interrupts.
 * @irq_flags: The IRQF_ flags to use for the primary interrupt.
 * @irq_base: Allocate at specific IRQ number if irq_base > 0.
 * @chip: Configuration for the interrupt controller.
 * @data: Runtime data structure for the controller, allocated on success.
 *
 * Returns 0 on success or an errno on failure.
 *
 * This is the same as regmap_add_irq_chip_fwnode, except that the firmware
 * node of the regmap is used.
 */
int regmap_add_irq_chip(struct regmap *map, int irq, int irq_flags,
			int irq_base, const struct regmap_irq_chip *chip,
			struct regmap_irq_chip_data **data)
{
	return regmap_add_irq_chip_fwnode(dev_fwnode(map->dev), map, irq,
					  irq_flags, irq_base, chip, data);
}
EXPORT_SYMBOL_GPL(regmap_add_irq_chip);

/**
 * regmap_del_irq_chip() - Stop interrupt handling for a regmap IRQ chip
 *
 * @irq: Primary IRQ for the device
 * @d: &regmap_irq_chip_data allocated by regmap_add_irq_chip()
 *
 * This function also disposes of all mapped IRQs on the chip.
 */
void regmap_del_irq_chip(int irq, struct regmap_irq_chip_data *d)
{
	unsigned int virq;
	int hwirq;

	if (!d)
		return;

	free_irq(irq, d);

	/* Dispose all virtual irq from irq domain before removing it */
	for (hwirq = 0; hwirq < d->chip->num_irqs; hwirq++) {
		/* Ignore hwirq if holes in the IRQ list */
		if (!d->chip->irqs[hwirq].mask)
			continue;

		/*
		 * Find the virtual irq of hwirq on chip and if it is
		 * there then dispose it
		 */
		virq = irq_find_mapping(d->domain, hwirq);
		if (virq)
			irq_dispose_mapping(virq);
	}

	irq_domain_remove(d->domain);
	kfree(d->type_buf);
	kfree(d->type_buf_def);
	kfree(d->wake_buf);
	kfree(d->mask_buf_def);
	kfree(d->mask_buf);
	kfree(d->status_reg_buf);
	kfree(d->status_buf);
	kfree(d);
}
EXPORT_SYMBOL_GPL(regmap_del_irq_chip);

static void devm_regmap_irq_chip_release(struct device *dev, void *res)
{
	struct regmap_irq_chip_data *d = *(struct regmap_irq_chip_data **)res;

	regmap_del_irq_chip(d->irq, d);
}

static int devm_regmap_irq_chip_match(struct device *dev, void *res, void *data)

{
	struct regmap_irq_chip_data **r = res;

	if (!r || !*r) {
		WARN_ON(!r || !*r);
		return 0;
	}
	return *r == data;
}

/**
 * devm_regmap_add_irq_chip_fwnode() - Resource managed regmap_add_irq_chip_fwnode()
 *
 * @dev: The device pointer on which irq_chip belongs to.
 * @fwnode: The firmware node where the IRQ domain should be added to.
 * @map: The regmap for the device.
 * @irq: The IRQ the device uses to signal interrupts
 * @irq_flags: The IRQF_ flags to use for the primary interrupt.
 * @irq_base: Allocate at specific IRQ number if irq_base > 0.
 * @chip: Configuration for the interrupt controller.
 * @data: Runtime data structure for the controller, allocated on success
 *
 * Returns 0 on success or an errno on failure.
 *
 * The &regmap_irq_chip_data will be automatically released when the device is
 * unbound.
 */
int devm_regmap_add_irq_chip_fwnode(struct device *dev,
				    struct fwnode_handle *fwnode,
				    struct regmap *map, int irq,
				    int irq_flags, int irq_base,
				    const struct regmap_irq_chip *chip,
				    struct regmap_irq_chip_data **data)
{
	struct regmap_irq_chip_data **ptr, *d;
	int ret;

	ptr = devres_alloc(devm_regmap_irq_chip_release, sizeof(*ptr),
			   GFP_KERNEL);
	if (!ptr)
		return -ENOMEM;

	ret = regmap_add_irq_chip_fwnode(fwnode, map, irq, irq_flags, irq_base,
					 chip, &d);
	if (ret < 0) {
		devres_free(ptr);
		return ret;
	}

	*ptr = d;
	devres_add(dev, ptr);
	*data = d;
	return 0;
}
EXPORT_SYMBOL_GPL(devm_regmap_add_irq_chip_fwnode);

/**
 * devm_regmap_add_irq_chip() - Resource manager regmap_add_irq_chip()
 *
 * @dev: The device pointer on which irq_chip belongs to.
 * @map: The regmap for the device.
 * @irq: The IRQ the device uses to signal interrupts
 * @irq_flags: The IRQF_ flags to use for the primary interrupt.
 * @irq_base: Allocate at specific IRQ number if irq_base > 0.
 * @chip: Configuration for the interrupt controller.
 * @data: Runtime data structure for the controller, allocated on success
 *
 * Returns 0 on success or an errno on failure.
 *
 * The &regmap_irq_chip_data will be automatically released when the device is
 * unbound.
 */
int devm_regmap_add_irq_chip(struct device *dev, struct regmap *map, int irq,
			     int irq_flags, int irq_base,
			     const struct regmap_irq_chip *chip,
			     struct regmap_irq_chip_data **data)
{
	return devm_regmap_add_irq_chip_fwnode(dev, dev_fwnode(map->dev), map,
					       irq, irq_flags, irq_base, chip,
					       data);
}
EXPORT_SYMBOL_GPL(devm_regmap_add_irq_chip);

/**
 * devm_regmap_del_irq_chip() - Resource managed regmap_del_irq_chip()
 *
 * @dev: Device for which which resource was allocated.
 * @irq: Primary IRQ for the device.
 * @data: &regmap_irq_chip_data allocated by regmap_add_irq_chip().
 *
 * A resource managed version of regmap_del_irq_chip().
 */
void devm_regmap_del_irq_chip(struct device *dev, int irq,
			      struct regmap_irq_chip_data *data)
{
	int rc;

	WARN_ON(irq != data->irq);
	rc = devres_release(dev, devm_regmap_irq_chip_release,
			    devm_regmap_irq_chip_match, data);

	if (rc != 0)
		WARN_ON(rc);
}
EXPORT_SYMBOL_GPL(devm_regmap_del_irq_chip);

/**
 * regmap_irq_chip_get_base() - Retrieve interrupt base for a regmap IRQ chip
 *
 * @data: regmap irq controller to operate on.
 *
 * Useful for drivers to request their own IRQs.
 */
int regmap_irq_chip_get_base(struct regmap_irq_chip_data *data)
{
	WARN_ON(!data->irq_base);
	return data->irq_base;
}
EXPORT_SYMBOL_GPL(regmap_irq_chip_get_base);

/**
 * regmap_irq_get_virq() - Map an interrupt on a chip to a virtual IRQ
 *
 * @data: regmap irq controller to operate on.
 * @irq: index of the interrupt requested in the chip IRQs.
 *
 * Useful for drivers to request their own IRQs.
 */
int regmap_irq_get_virq(struct regmap_irq_chip_data *data, int irq)
{
	/* Handle holes in the IRQ list */
	if (!data->chip->irqs[irq].mask)
		return -EINVAL;

	return irq_create_mapping(data->domain, irq);
}
EXPORT_SYMBOL_GPL(regmap_irq_get_virq);

/**
 * regmap_irq_get_domain() - Retrieve the irq_domain for the chip
 *
 * @data: regmap_irq controller to operate on.
 *
 * Useful for drivers to request their own IRQs and for integration
 * with subsystems.  For ease of integration NULL is accepted as a
 * domain, allowing devices to just call this even if no domain is
 * allocated.
 */
struct irq_domain *regmap_irq_get_domain(struct regmap_irq_chip_data *data)
{
	if (data)
		return data->domain;
	else
		return NULL;
}
EXPORT_SYMBOL_GPL(regmap_irq_get_domain);<|MERGE_RESOLUTION|>--- conflicted
+++ resolved
@@ -378,10 +378,6 @@
 		if (ret < 0) {
 			dev_err(map->dev, "IRQ thread failed to resume: %d\n",
 				ret);
-<<<<<<< HEAD
-			pm_runtime_put(map->dev);
-=======
->>>>>>> 24b8d41d
 			goto exit;
 		}
 	}
@@ -487,11 +483,6 @@
 				dev_err(map->dev,
 					"Failed to read IRQ status: %d\n",
 					ret);
-<<<<<<< HEAD
-				if (chip->runtime_pm)
-					pm_runtime_put(map->dev);
-=======
->>>>>>> 24b8d41d
 				goto exit;
 			}
 		}
@@ -542,10 +533,6 @@
 	if (chip->runtime_pm)
 		pm_runtime_put(map->dev);
 
-<<<<<<< HEAD
-exit:
-=======
->>>>>>> 24b8d41d
 	if (chip->handle_post_irq)
 		chip->handle_post_irq(chip->irq_drv_data);
 
