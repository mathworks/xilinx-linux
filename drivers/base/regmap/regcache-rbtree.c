--- conflicted
+++ resolved
@@ -409,11 +409,7 @@
 
 			/* Is this the hardware default?  If so skip. */
 			ret = regcache_lookup_reg(map, regtmp);
-<<<<<<< HEAD
-			if (ret > 0 && val == map->reg_defaults[ret].def)
-=======
 			if (ret >= 0 && val == map->reg_defaults[ret].def)
->>>>>>> abfadbff
 				continue;
 
 			map->cache_bypass = 1;
