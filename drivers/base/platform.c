// SPDX-License-Identifier: GPL-2.0
/*
 * platform.c - platform 'pseudo' bus for legacy devices
 *
 * Copyright (c) 2002-3 Patrick Mochel
 * Copyright (c) 2002-3 Open Source Development Labs
 *
 * Please see Documentation/driver-api/driver-model/platform.rst for more
 * information.
 */

#include <linux/string.h>
#include <linux/platform_device.h>
#include <linux/of_device.h>
#include <linux/of_irq.h>
#include <linux/module.h>
#include <linux/init.h>
#include <linux/dma-mapping.h>
#include <linux/memblock.h>
#include <linux/err.h>
#include <linux/slab.h>
#include <linux/pm_runtime.h>
#include <linux/pm_domain.h>
#include <linux/idr.h>
#include <linux/acpi.h>
#include <linux/clk/clk-conf.h>
#include <linux/limits.h>
#include <linux/property.h>
#include <linux/kmemleak.h>
#include <linux/types.h>

#include "base.h"
#include "power/power.h"

/* For automatically allocated device IDs */
static DEFINE_IDA(platform_devid_ida);

struct device platform_bus = {
	.init_name	= "platform",
};
EXPORT_SYMBOL_GPL(platform_bus);

/**
 * platform_get_resource - get a resource for a device
 * @dev: platform device
 * @type: resource type
 * @num: resource index
 *
 * Return: a pointer to the resource or NULL on failure.
 */
struct resource *platform_get_resource(struct platform_device *dev,
				       unsigned int type, unsigned int num)
{
	u32 i;

	for (i = 0; i < dev->num_resources; i++) {
		struct resource *r = &dev->resource[i];

		if (type == resource_type(r) && num-- == 0)
			return r;
	}
	return NULL;
}
EXPORT_SYMBOL_GPL(platform_get_resource);

#ifdef CONFIG_HAS_IOMEM
/**
 * devm_platform_get_and_ioremap_resource - call devm_ioremap_resource() for a
 *					    platform device and get resource
 *
 * @pdev: platform device to use both for memory resource lookup as well as
 *        resource management
 * @index: resource index
 * @res: optional output parameter to store a pointer to the obtained resource.
 *
 * Return: a pointer to the remapped memory or an ERR_PTR() encoded error code
 * on failure.
 */
void __iomem *
devm_platform_get_and_ioremap_resource(struct platform_device *pdev,
				unsigned int index, struct resource **res)
{
	struct resource *r;

	r = platform_get_resource(pdev, IORESOURCE_MEM, index);
	if (res)
		*res = r;
	return devm_ioremap_resource(&pdev->dev, r);
}
EXPORT_SYMBOL_GPL(devm_platform_get_and_ioremap_resource);

/**
 * devm_platform_ioremap_resource - call devm_ioremap_resource() for a platform
 *				    device
 *
 * @pdev: platform device to use both for memory resource lookup as well as
 *        resource management
 * @index: resource index
 *
 * Return: a pointer to the remapped memory or an ERR_PTR() encoded error code
 * on failure.
 */
void __iomem *devm_platform_ioremap_resource(struct platform_device *pdev,
					     unsigned int index)
{
	return devm_platform_get_and_ioremap_resource(pdev, index, NULL);
}
EXPORT_SYMBOL_GPL(devm_platform_ioremap_resource);

/**
 * devm_platform_ioremap_resource_wc - write-combined variant of
 *                                     devm_platform_ioremap_resource()
 *
 * @pdev: platform device to use both for memory resource lookup as well as
 *        resource management
 * @index: resource index
 *
 * Return: a pointer to the remapped memory or an ERR_PTR() encoded error code
 * on failure.
 */
void __iomem *devm_platform_ioremap_resource_wc(struct platform_device *pdev,
						unsigned int index)
{
	struct resource *res;

	res = platform_get_resource(pdev, IORESOURCE_MEM, index);
	return devm_ioremap_resource_wc(&pdev->dev, res);
}

/**
 * devm_platform_ioremap_resource_byname - call devm_ioremap_resource for
 *					   a platform device, retrieve the
 *					   resource by name
 *
 * @pdev: platform device to use both for memory resource lookup as well as
 *	  resource management
 * @name: name of the resource
 *
 * Return: a pointer to the remapped memory or an ERR_PTR() encoded error code
 * on failure.
 */
void __iomem *
devm_platform_ioremap_resource_byname(struct platform_device *pdev,
				      const char *name)
{
	struct resource *res;

	res = platform_get_resource_byname(pdev, IORESOURCE_MEM, name);
	return devm_ioremap_resource(&pdev->dev, res);
}
EXPORT_SYMBOL_GPL(devm_platform_ioremap_resource_byname);
#endif /* CONFIG_HAS_IOMEM */

/**
 * platform_get_irq_optional - get an optional IRQ for a device
 * @dev: platform device
 * @num: IRQ number index
 *
 * Gets an IRQ for a platform device. Device drivers should check the return
 * value for errors so as to not pass a negative integer value to the
 * request_irq() APIs. This is the same as platform_get_irq(), except that it
 * does not print an error message if an IRQ can not be obtained.
 *
 * For example::
 *
 *		int irq = platform_get_irq_optional(pdev, 0);
 *		if (irq < 0)
 *			return irq;
 *
 * Return: non-zero IRQ number on success, negative error number on failure.
 */
int platform_get_irq_optional(struct platform_device *dev, unsigned int num)
{
	int ret;
#ifdef CONFIG_SPARC
	/* sparc does not have irqs represented as IORESOURCE_IRQ resources */
	if (!dev || num >= dev->archdata.num_irqs)
		return -ENXIO;
	ret = dev->archdata.irqs[num];
	goto out;
#else
	struct resource *r;

	if (IS_ENABLED(CONFIG_OF_IRQ) && dev->dev.of_node) {
		ret = of_irq_get(dev->dev.of_node, num);
		if (ret > 0 || ret == -EPROBE_DEFER)
<<<<<<< HEAD
			return ret;
=======
			goto out;
>>>>>>> 24b8d41d
	}

	r = platform_get_resource(dev, IORESOURCE_IRQ, num);
	if (has_acpi_companion(&dev->dev)) {
		if (r && r->flags & IORESOURCE_DISABLED) {
			ret = acpi_irq_get(ACPI_HANDLE(&dev->dev), num, r);
			if (ret)
				goto out;
		}
	}

	/*
	 * The resources may pass trigger flags to the irqs that need
	 * to be set up. It so happens that the trigger flags for
	 * IORESOURCE_BITS correspond 1-to-1 to the IRQF_TRIGGER*
	 * settings.
	 */
	if (r && r->flags & IORESOURCE_BITS) {
		struct irq_data *irqd;

		irqd = irq_get_irq_data(r->start);
<<<<<<< HEAD
		if (!irqd)
			return -ENXIO;
		irqd_set_trigger_type(irqd, r->flags & IORESOURCE_BITS);
	}
=======
		if (!irqd) {
			ret = -ENXIO;
			goto out;
		}
		irqd_set_trigger_type(irqd, r->flags & IORESOURCE_BITS);
	}

	if (r) {
		ret = r->start;
		goto out;
	}
>>>>>>> 24b8d41d

	/*
	 * For the index 0 interrupt, allow falling back to GpioInt
	 * resources. While a device could have both Interrupt and GpioInt
	 * resources, making this fallback ambiguous, in many common cases
	 * the device will only expose one IRQ, and this fallback
	 * allows a common code path across either kind of resource.
	 */
	if (num == 0 && has_acpi_companion(&dev->dev)) {
		ret = acpi_dev_gpio_irq_get(ACPI_COMPANION(&dev->dev), num);
		/* Our callers expect -ENXIO for missing IRQs. */
		if (ret >= 0 || ret == -EPROBE_DEFER)
			goto out;
	}

	ret = -ENXIO;
#endif
out:
	WARN(ret == 0, "0 is an invalid IRQ number\n");
	return ret;
}
EXPORT_SYMBOL_GPL(platform_get_irq_optional);

/**
 * platform_get_irq - get an IRQ for a device
 * @dev: platform device
 * @num: IRQ number index
 *
 * Gets an IRQ for a platform device and prints an error message if finding the
 * IRQ fails. Device drivers should check the return value for errors so as to
 * not pass a negative integer value to the request_irq() APIs.
 *
 * For example::
 *
 *		int irq = platform_get_irq(pdev, 0);
 *		if (irq < 0)
 *			return irq;
 *
 * Return: non-zero IRQ number on success, negative error number on failure.
 */
int platform_get_irq(struct platform_device *dev, unsigned int num)
{
	int ret;

	ret = platform_get_irq_optional(dev, num);
	if (ret < 0 && ret != -EPROBE_DEFER)
		dev_err(&dev->dev, "IRQ index %u not found\n", num);

	return ret;
}
EXPORT_SYMBOL_GPL(platform_get_irq);

/**
 * platform_irq_count - Count the number of IRQs a platform device uses
 * @dev: platform device
 *
 * Return: Number of IRQs a platform device uses or EPROBE_DEFER
 */
int platform_irq_count(struct platform_device *dev)
{
	int ret, nr = 0;

	while ((ret = platform_get_irq_optional(dev, nr)) >= 0)
		nr++;

	if (ret == -EPROBE_DEFER)
		return ret;

	return nr;
}
EXPORT_SYMBOL_GPL(platform_irq_count);

/**
 * platform_get_resource_byname - get a resource for a device by name
 * @dev: platform device
 * @type: resource type
 * @name: resource name
 */
struct resource *platform_get_resource_byname(struct platform_device *dev,
					      unsigned int type,
					      const char *name)
{
	u32 i;

	for (i = 0; i < dev->num_resources; i++) {
		struct resource *r = &dev->resource[i];

		if (unlikely(!r->name))
			continue;

		if (type == resource_type(r) && !strcmp(r->name, name))
			return r;
	}
	return NULL;
}
EXPORT_SYMBOL_GPL(platform_get_resource_byname);

static int __platform_get_irq_byname(struct platform_device *dev,
				     const char *name)
{
	struct resource *r;
	int ret;

	if (IS_ENABLED(CONFIG_OF_IRQ) && dev->dev.of_node) {
		ret = of_irq_get_byname(dev->dev.of_node, name);
		if (ret > 0 || ret == -EPROBE_DEFER)
			return ret;
	}

	r = platform_get_resource_byname(dev, IORESOURCE_IRQ, name);
	if (r) {
		WARN(r->start == 0, "0 is an invalid IRQ number\n");
		return r->start;
	}

	return -ENXIO;
}

/**
 * platform_get_irq_byname - get an IRQ for a device by name
 * @dev: platform device
 * @name: IRQ name
 *
 * Get an IRQ like platform_get_irq(), but then by name rather then by index.
 *
 * Return: non-zero IRQ number on success, negative error number on failure.
 */
int platform_get_irq_byname(struct platform_device *dev, const char *name)
{
	int ret;

	ret = __platform_get_irq_byname(dev, name);
	if (ret < 0 && ret != -EPROBE_DEFER)
		dev_err(&dev->dev, "IRQ %s not found\n", name);

	return ret;
}
EXPORT_SYMBOL_GPL(platform_get_irq_byname);

/**
 * platform_get_irq_byname_optional - get an optional IRQ for a device by name
 * @dev: platform device
 * @name: IRQ name
 *
 * Get an optional IRQ by name like platform_get_irq_byname(). Except that it
 * does not print an error message if an IRQ can not be obtained.
 *
 * Return: non-zero IRQ number on success, negative error number on failure.
 */
int platform_get_irq_byname_optional(struct platform_device *dev,
				     const char *name)
{
	return __platform_get_irq_byname(dev, name);
}
EXPORT_SYMBOL_GPL(platform_get_irq_byname_optional);

/**
 * platform_add_devices - add a numbers of platform devices
 * @devs: array of platform devices to add
 * @num: number of platform devices in array
 */
int platform_add_devices(struct platform_device **devs, int num)
{
	int i, ret = 0;

	for (i = 0; i < num; i++) {
		ret = platform_device_register(devs[i]);
		if (ret) {
			while (--i >= 0)
				platform_device_unregister(devs[i]);
			break;
		}
	}

	return ret;
}
EXPORT_SYMBOL_GPL(platform_add_devices);

struct platform_object {
	struct platform_device pdev;
	char name[];
};

/*
 * Set up default DMA mask for platform devices if the they weren't
 * previously set by the architecture / DT.
 */
static void setup_pdev_dma_masks(struct platform_device *pdev)
{
	pdev->dev.dma_parms = &pdev->dma_parms;

	if (!pdev->dev.coherent_dma_mask)
		pdev->dev.coherent_dma_mask = DMA_BIT_MASK(32);
	if (!pdev->dev.dma_mask) {
		pdev->platform_dma_mask = DMA_BIT_MASK(32);
		pdev->dev.dma_mask = &pdev->platform_dma_mask;
	}
};

/**
 * platform_device_put - destroy a platform device
 * @pdev: platform device to free
 *
 * Free all memory associated with a platform device.  This function must
 * _only_ be externally called in error cases.  All other usage is a bug.
 */
void platform_device_put(struct platform_device *pdev)
{
	if (!IS_ERR_OR_NULL(pdev))
		put_device(&pdev->dev);
}
EXPORT_SYMBOL_GPL(platform_device_put);

static void platform_device_release(struct device *dev)
{
	struct platform_object *pa = container_of(dev, struct platform_object,
						  pdev.dev);

	of_device_node_put(&pa->pdev.dev);
	kfree(pa->pdev.dev.platform_data);
	kfree(pa->pdev.mfd_cell);
	kfree(pa->pdev.resource);
	kfree(pa->pdev.driver_override);
	kfree(pa);
}

/**
 * platform_device_alloc - create a platform device
 * @name: base name of the device we're adding
 * @id: instance id
 *
 * Create a platform device object which can have other objects attached
 * to it, and which will have attached objects freed when it is released.
 */
struct platform_device *platform_device_alloc(const char *name, int id)
{
	struct platform_object *pa;

	pa = kzalloc(sizeof(*pa) + strlen(name) + 1, GFP_KERNEL);
	if (pa) {
		strcpy(pa->name, name);
		pa->pdev.name = pa->name;
		pa->pdev.id = id;
		device_initialize(&pa->pdev.dev);
		pa->pdev.dev.release = platform_device_release;
		setup_pdev_dma_masks(&pa->pdev);
	}

	return pa ? &pa->pdev : NULL;
}
EXPORT_SYMBOL_GPL(platform_device_alloc);

/**
 * platform_device_add_resources - add resources to a platform device
 * @pdev: platform device allocated by platform_device_alloc to add resources to
 * @res: set of resources that needs to be allocated for the device
 * @num: number of resources
 *
 * Add a copy of the resources to the platform device.  The memory
 * associated with the resources will be freed when the platform device is
 * released.
 */
int platform_device_add_resources(struct platform_device *pdev,
				  const struct resource *res, unsigned int num)
{
	struct resource *r = NULL;

	if (res) {
		r = kmemdup(res, sizeof(struct resource) * num, GFP_KERNEL);
		if (!r)
			return -ENOMEM;
	}

	kfree(pdev->resource);
	pdev->resource = r;
	pdev->num_resources = num;
	return 0;
}
EXPORT_SYMBOL_GPL(platform_device_add_resources);

/**
 * platform_device_add_data - add platform-specific data to a platform device
 * @pdev: platform device allocated by platform_device_alloc to add resources to
 * @data: platform specific data for this platform device
 * @size: size of platform specific data
 *
 * Add a copy of platform specific data to the platform device's
 * platform_data pointer.  The memory associated with the platform data
 * will be freed when the platform device is released.
 */
int platform_device_add_data(struct platform_device *pdev, const void *data,
			     size_t size)
{
	void *d = NULL;

	if (data) {
		d = kmemdup(data, size, GFP_KERNEL);
		if (!d)
			return -ENOMEM;
	}

	kfree(pdev->dev.platform_data);
	pdev->dev.platform_data = d;
	return 0;
}
EXPORT_SYMBOL_GPL(platform_device_add_data);

/**
 * platform_device_add_properties - add built-in properties to a platform device
 * @pdev: platform device to add properties to
 * @properties: null terminated array of properties to add
 *
 * The function will take deep copy of @properties and attach the copy to the
 * platform device. The memory associated with properties will be freed when the
 * platform device is released.
 */
int platform_device_add_properties(struct platform_device *pdev,
<<<<<<< HEAD
				   struct property_entry *properties)
=======
				   const struct property_entry *properties)
>>>>>>> 24b8d41d
{
	return device_add_properties(&pdev->dev, properties);
}
EXPORT_SYMBOL_GPL(platform_device_add_properties);

/**
 * platform_device_add - add a platform device to device hierarchy
 * @pdev: platform device we're adding
 *
 * This is part 2 of platform_device_register(), though may be called
 * separately _iff_ pdev was allocated by platform_device_alloc().
 */
int platform_device_add(struct platform_device *pdev)
{
	u32 i;
	int ret;

	if (!pdev)
		return -EINVAL;

	if (!pdev->dev.parent)
		pdev->dev.parent = &platform_bus;

	pdev->dev.bus = &platform_bus_type;

	switch (pdev->id) {
	default:
		dev_set_name(&pdev->dev, "%s.%d", pdev->name,  pdev->id);
		break;
	case PLATFORM_DEVID_NONE:
		dev_set_name(&pdev->dev, "%s", pdev->name);
		break;
	case PLATFORM_DEVID_AUTO:
		/*
		 * Automatically allocated device ID. We mark it as such so
		 * that we remember it must be freed, and we append a suffix
		 * to avoid namespace collision with explicit IDs.
		 */
		ret = ida_alloc(&platform_devid_ida, GFP_KERNEL);
		if (ret < 0)
			goto err_out;
		pdev->id = ret;
		pdev->id_auto = true;
		dev_set_name(&pdev->dev, "%s.%d.auto", pdev->name, pdev->id);
		break;
	}

	for (i = 0; i < pdev->num_resources; i++) {
		struct resource *p, *r = &pdev->resource[i];

		if (r->name == NULL)
			r->name = dev_name(&pdev->dev);

		p = r->parent;
		if (!p) {
			if (resource_type(r) == IORESOURCE_MEM)
				p = &iomem_resource;
			else if (resource_type(r) == IORESOURCE_IO)
				p = &ioport_resource;
		}

		if (p) {
			ret = insert_resource(p, r);
			if (ret) {
				dev_err(&pdev->dev, "failed to claim resource %d: %pR\n", i, r);
				goto failed;
			}
		}
	}

	pr_debug("Registering platform device '%s'. Parent at %s\n",
		 dev_name(&pdev->dev), dev_name(pdev->dev.parent));

	ret = device_add(&pdev->dev);
	if (ret == 0)
		return ret;

 failed:
	if (pdev->id_auto) {
		ida_free(&platform_devid_ida, pdev->id);
		pdev->id = PLATFORM_DEVID_AUTO;
	}

	while (i--) {
		struct resource *r = &pdev->resource[i];
		if (r->parent)
			release_resource(r);
	}

 err_out:
	return ret;
}
EXPORT_SYMBOL_GPL(platform_device_add);

/**
 * platform_device_del - remove a platform-level device
 * @pdev: platform device we're removing
 *
 * Note that this function will also release all memory- and port-based
 * resources owned by the device (@dev->resource).  This function must
 * _only_ be externally called in error cases.  All other usage is a bug.
 */
void platform_device_del(struct platform_device *pdev)
{
	u32 i;

<<<<<<< HEAD
	if (pdev) {
		device_remove_properties(&pdev->dev);
=======
	if (!IS_ERR_OR_NULL(pdev)) {
>>>>>>> 24b8d41d
		device_del(&pdev->dev);

		if (pdev->id_auto) {
			ida_free(&platform_devid_ida, pdev->id);
			pdev->id = PLATFORM_DEVID_AUTO;
		}

		for (i = 0; i < pdev->num_resources; i++) {
			struct resource *r = &pdev->resource[i];
			if (r->parent)
				release_resource(r);
		}
	}
}
EXPORT_SYMBOL_GPL(platform_device_del);

/**
 * platform_device_register - add a platform-level device
 * @pdev: platform device we're adding
 */
int platform_device_register(struct platform_device *pdev)
{
	device_initialize(&pdev->dev);
	setup_pdev_dma_masks(pdev);
	return platform_device_add(pdev);
}
EXPORT_SYMBOL_GPL(platform_device_register);

/**
 * platform_device_unregister - unregister a platform-level device
 * @pdev: platform device we're unregistering
 *
 * Unregistration is done in 2 steps. First we release all resources
 * and remove it from the subsystem, then we drop reference count by
 * calling platform_device_put().
 */
void platform_device_unregister(struct platform_device *pdev)
{
	platform_device_del(pdev);
	platform_device_put(pdev);
}
EXPORT_SYMBOL_GPL(platform_device_unregister);

/**
 * platform_device_register_full - add a platform-level device with
 * resources and platform-specific data
 *
 * @pdevinfo: data used to create device
 *
 * Returns &struct platform_device pointer on success, or ERR_PTR() on error.
 */
struct platform_device *platform_device_register_full(
		const struct platform_device_info *pdevinfo)
{
	int ret;
	struct platform_device *pdev;

	pdev = platform_device_alloc(pdevinfo->name, pdevinfo->id);
	if (!pdev)
		return ERR_PTR(-ENOMEM);

	pdev->dev.parent = pdevinfo->parent;
	pdev->dev.fwnode = pdevinfo->fwnode;
	pdev->dev.of_node = of_node_get(to_of_node(pdev->dev.fwnode));
	pdev->dev.of_node_reused = pdevinfo->of_node_reused;

	if (pdevinfo->dma_mask) {
		pdev->platform_dma_mask = pdevinfo->dma_mask;
		pdev->dev.dma_mask = &pdev->platform_dma_mask;
		pdev->dev.coherent_dma_mask = pdevinfo->dma_mask;
	}

	ret = platform_device_add_resources(pdev,
			pdevinfo->res, pdevinfo->num_res);
	if (ret)
		goto err;

	ret = platform_device_add_data(pdev,
			pdevinfo->data, pdevinfo->size_data);
	if (ret)
		goto err;

	if (pdevinfo->properties) {
		ret = platform_device_add_properties(pdev,
						     pdevinfo->properties);
		if (ret)
			goto err;
	}

	ret = platform_device_add(pdev);
	if (ret) {
err:
		ACPI_COMPANION_SET(&pdev->dev, NULL);
		platform_device_put(pdev);
		return ERR_PTR(ret);
	}

	return pdev;
}
EXPORT_SYMBOL_GPL(platform_device_register_full);

static int platform_drv_probe(struct device *_dev)
{
	struct platform_driver *drv = to_platform_driver(_dev->driver);
	struct platform_device *dev = to_platform_device(_dev);
	int ret;

	ret = of_clk_set_defaults(_dev->of_node, false);
	if (ret < 0)
		return ret;

	ret = dev_pm_domain_attach(_dev, true);
	if (ret)
		goto out;

	if (drv->probe) {
		ret = drv->probe(dev);
		if (ret)
			dev_pm_domain_detach(_dev, true);
	}

out:
	if (drv->prevent_deferred_probe && ret == -EPROBE_DEFER) {
		dev_warn(_dev, "probe deferral not supported\n");
		ret = -ENXIO;
	}

	return ret;
}

static int platform_drv_probe_fail(struct device *_dev)
{
	return -ENXIO;
}

static int platform_drv_remove(struct device *_dev)
{
	struct platform_driver *drv = to_platform_driver(_dev->driver);
	struct platform_device *dev = to_platform_device(_dev);
	int ret = 0;

	if (drv->remove)
		ret = drv->remove(dev);
	dev_pm_domain_detach(_dev, true);

	return ret;
}

static void platform_drv_shutdown(struct device *_dev)
{
	struct platform_driver *drv = to_platform_driver(_dev->driver);
	struct platform_device *dev = to_platform_device(_dev);

	if (drv->shutdown)
		drv->shutdown(dev);
}

/**
 * __platform_driver_register - register a driver for platform-level devices
 * @drv: platform driver structure
 * @owner: owning module/driver
 */
int __platform_driver_register(struct platform_driver *drv,
				struct module *owner)
{
	drv->driver.owner = owner;
	drv->driver.bus = &platform_bus_type;
	drv->driver.probe = platform_drv_probe;
	drv->driver.remove = platform_drv_remove;
	drv->driver.shutdown = platform_drv_shutdown;

	return driver_register(&drv->driver);
}
EXPORT_SYMBOL_GPL(__platform_driver_register);

/**
 * platform_driver_unregister - unregister a driver for platform-level devices
 * @drv: platform driver structure
 */
void platform_driver_unregister(struct platform_driver *drv)
{
	driver_unregister(&drv->driver);
}
EXPORT_SYMBOL_GPL(platform_driver_unregister);

/**
 * __platform_driver_probe - register driver for non-hotpluggable device
 * @drv: platform driver structure
 * @probe: the driver probe routine, probably from an __init section
 * @module: module which will be the owner of the driver
 *
 * Use this instead of platform_driver_register() when you know the device
 * is not hotpluggable and has already been registered, and you want to
 * remove its run-once probe() infrastructure from memory after the driver
 * has bound to the device.
 *
 * One typical use for this would be with drivers for controllers integrated
 * into system-on-chip processors, where the controller devices have been
 * configured as part of board setup.
 *
 * Note that this is incompatible with deferred probing.
 *
 * Returns zero if the driver registered and bound to a device, else returns
 * a negative error code and with the driver not registered.
 */
int __init_or_module __platform_driver_probe(struct platform_driver *drv,
		int (*probe)(struct platform_device *), struct module *module)
{
	int retval, code;

	if (drv->driver.probe_type == PROBE_PREFER_ASYNCHRONOUS) {
		pr_err("%s: drivers registered with %s can not be probed asynchronously\n",
			 drv->driver.name, __func__);
		return -EINVAL;
	}

	/*
	 * We have to run our probes synchronously because we check if
	 * we find any devices to bind to and exit with error if there
	 * are any.
	 */
	drv->driver.probe_type = PROBE_FORCE_SYNCHRONOUS;

	/*
	 * Prevent driver from requesting probe deferral to avoid further
	 * futile probe attempts.
	 */
	drv->prevent_deferred_probe = true;

	/* make sure driver won't have bind/unbind attributes */
	drv->driver.suppress_bind_attrs = true;

	/* temporary section violation during probe() */
	drv->probe = probe;
	retval = code = __platform_driver_register(drv, module);
	if (retval)
		return retval;

	/*
	 * Fixup that section violation, being paranoid about code scanning
	 * the list of drivers in order to probe new devices.  Check to see
	 * if the probe was successful, and make sure any forced probes of
	 * new devices fail.
	 */
	spin_lock(&drv->driver.bus->p->klist_drivers.k_lock);
	drv->probe = NULL;
	if (code == 0 && list_empty(&drv->driver.p->klist_devices.k_list))
		retval = -ENODEV;
	drv->driver.probe = platform_drv_probe_fail;
	spin_unlock(&drv->driver.bus->p->klist_drivers.k_lock);

	if (code != retval)
		platform_driver_unregister(drv);
	return retval;
}
EXPORT_SYMBOL_GPL(__platform_driver_probe);

/**
 * __platform_create_bundle - register driver and create corresponding device
 * @driver: platform driver structure
 * @probe: the driver probe routine, probably from an __init section
 * @res: set of resources that needs to be allocated for the device
 * @n_res: number of resources
 * @data: platform specific data for this platform device
 * @size: size of platform specific data
 * @module: module which will be the owner of the driver
 *
 * Use this in legacy-style modules that probe hardware directly and
 * register a single platform device and corresponding platform driver.
 *
 * Returns &struct platform_device pointer on success, or ERR_PTR() on error.
 */
struct platform_device * __init_or_module __platform_create_bundle(
			struct platform_driver *driver,
			int (*probe)(struct platform_device *),
			struct resource *res, unsigned int n_res,
			const void *data, size_t size, struct module *module)
{
	struct platform_device *pdev;
	int error;

	pdev = platform_device_alloc(driver->driver.name, -1);
	if (!pdev) {
		error = -ENOMEM;
		goto err_out;
	}

	error = platform_device_add_resources(pdev, res, n_res);
	if (error)
		goto err_pdev_put;

	error = platform_device_add_data(pdev, data, size);
	if (error)
		goto err_pdev_put;

	error = platform_device_add(pdev);
	if (error)
		goto err_pdev_put;

	error = __platform_driver_probe(driver, probe, module);
	if (error)
		goto err_pdev_del;

	return pdev;

err_pdev_del:
	platform_device_del(pdev);
err_pdev_put:
	platform_device_put(pdev);
err_out:
	return ERR_PTR(error);
}
EXPORT_SYMBOL_GPL(__platform_create_bundle);

/**
 * __platform_register_drivers - register an array of platform drivers
 * @drivers: an array of drivers to register
 * @count: the number of drivers to register
 * @owner: module owning the drivers
 *
 * Registers platform drivers specified by an array. On failure to register a
 * driver, all previously registered drivers will be unregistered. Callers of
 * this API should use platform_unregister_drivers() to unregister drivers in
 * the reverse order.
 *
 * Returns: 0 on success or a negative error code on failure.
 */
int __platform_register_drivers(struct platform_driver * const *drivers,
				unsigned int count, struct module *owner)
{
	unsigned int i;
	int err;

	for (i = 0; i < count; i++) {
		pr_debug("registering platform driver %ps\n", drivers[i]);

		err = __platform_driver_register(drivers[i], owner);
		if (err < 0) {
			pr_err("failed to register platform driver %ps: %d\n",
			       drivers[i], err);
			goto error;
		}
	}

	return 0;

error:
	while (i--) {
		pr_debug("unregistering platform driver %ps\n", drivers[i]);
		platform_driver_unregister(drivers[i]);
	}

	return err;
}
EXPORT_SYMBOL_GPL(__platform_register_drivers);

/**
 * platform_unregister_drivers - unregister an array of platform drivers
 * @drivers: an array of drivers to unregister
 * @count: the number of drivers to unregister
 *
 * Unregisters platform drivers specified by an array. This is typically used
 * to complement an earlier call to platform_register_drivers(). Drivers are
 * unregistered in the reverse order in which they were registered.
 */
void platform_unregister_drivers(struct platform_driver * const *drivers,
				 unsigned int count)
{
	while (count--) {
		pr_debug("unregistering platform driver %ps\n", drivers[count]);
		platform_driver_unregister(drivers[count]);
	}
}
EXPORT_SYMBOL_GPL(platform_unregister_drivers);

/* modalias support enables more hands-off userspace setup:
 * (a) environment variable lets new-style hotplug events work once system is
 *     fully running:  "modprobe $MODALIAS"
 * (b) sysfs attribute lets new-style coldplug recover from hotplug events
 *     mishandled before system is fully running:  "modprobe $(cat modalias)"
 */
static ssize_t modalias_show(struct device *dev,
			     struct device_attribute *attr, char *buf)
{
	struct platform_device *pdev = to_platform_device(dev);
	int len;

	len = of_device_modalias(dev, buf, PAGE_SIZE);
	if (len != -ENODEV)
		return len;

	len = acpi_device_modalias(dev, buf, PAGE_SIZE - 1);
	if (len != -ENODEV)
		return len;

	return sysfs_emit(buf, "platform:%s\n", pdev->name);
}
static DEVICE_ATTR_RO(modalias);

static ssize_t driver_override_store(struct device *dev,
				     struct device_attribute *attr,
				     const char *buf, size_t count)
{
	struct platform_device *pdev = to_platform_device(dev);
	char *driver_override, *old, *cp;

	/* We need to keep extra room for a newline */
	if (count >= (PAGE_SIZE - 1))
		return -EINVAL;

	driver_override = kstrndup(buf, count, GFP_KERNEL);
	if (!driver_override)
		return -ENOMEM;

	cp = strchr(driver_override, '\n');
	if (cp)
		*cp = '\0';

	device_lock(dev);
	old = pdev->driver_override;
	if (strlen(driver_override)) {
		pdev->driver_override = driver_override;
	} else {
		kfree(driver_override);
		pdev->driver_override = NULL;
	}
	device_unlock(dev);

	kfree(old);

	return count;
}

static ssize_t driver_override_show(struct device *dev,
				    struct device_attribute *attr, char *buf)
{
	struct platform_device *pdev = to_platform_device(dev);
	ssize_t len;

	device_lock(dev);
	len = sysfs_emit(buf, "%s\n", pdev->driver_override);
	device_unlock(dev);

	return len;
}
static DEVICE_ATTR_RW(driver_override);

static ssize_t numa_node_show(struct device *dev,
			      struct device_attribute *attr, char *buf)
{
	return sysfs_emit(buf, "%d\n", dev_to_node(dev));
}
static DEVICE_ATTR_RO(numa_node);

static umode_t platform_dev_attrs_visible(struct kobject *kobj, struct attribute *a,
		int n)
{
	struct device *dev = container_of(kobj, typeof(*dev), kobj);

	if (a == &dev_attr_numa_node.attr &&
			dev_to_node(dev) == NUMA_NO_NODE)
		return 0;

	return a->mode;
}

static struct attribute *platform_dev_attrs[] = {
	&dev_attr_modalias.attr,
	&dev_attr_numa_node.attr,
	&dev_attr_driver_override.attr,
	NULL,
};

static struct attribute_group platform_dev_group = {
	.attrs = platform_dev_attrs,
	.is_visible = platform_dev_attrs_visible,
};
__ATTRIBUTE_GROUPS(platform_dev);

static int platform_uevent(struct device *dev, struct kobj_uevent_env *env)
{
	struct platform_device	*pdev = to_platform_device(dev);
	int rc;

	/* Some devices have extra OF data and an OF-style MODALIAS */
	rc = of_device_uevent_modalias(dev, env);
	if (rc != -ENODEV)
		return rc;

	rc = acpi_device_uevent_modalias(dev, env);
	if (rc != -ENODEV)
		return rc;

	add_uevent_var(env, "MODALIAS=%s%s", PLATFORM_MODULE_PREFIX,
			pdev->name);
	return 0;
}

static const struct platform_device_id *platform_match_id(
			const struct platform_device_id *id,
			struct platform_device *pdev)
{
	while (id->name[0]) {
		if (strcmp(pdev->name, id->name) == 0) {
			pdev->id_entry = id;
			return id;
		}
		id++;
	}
	return NULL;
}

/**
 * platform_match - bind platform device to platform driver.
 * @dev: device.
 * @drv: driver.
 *
 * Platform device IDs are assumed to be encoded like this:
 * "<name><instance>", where <name> is a short description of the type of
 * device, like "pci" or "floppy", and <instance> is the enumerated
 * instance of the device, like '0' or '42'.  Driver IDs are simply
 * "<name>".  So, extract the <name> from the platform_device structure,
 * and compare it against the name of the driver. Return whether they match
 * or not.
 */
static int platform_match(struct device *dev, struct device_driver *drv)
{
	struct platform_device *pdev = to_platform_device(dev);
	struct platform_driver *pdrv = to_platform_driver(drv);

	/* When driver_override is set, only bind to the matching driver */
	if (pdev->driver_override)
		return !strcmp(pdev->driver_override, drv->name);

	/* Attempt an OF style match first */
	if (of_driver_match_device(dev, drv))
		return 1;

	/* Then try ACPI style match */
	if (acpi_driver_match_device(dev, drv))
		return 1;

	/* Then try to match against the id table */
	if (pdrv->id_table)
		return platform_match_id(pdrv->id_table, pdev) != NULL;

	/* fall-back to driver name match */
	return (strcmp(pdev->name, drv->name) == 0);
}

#ifdef CONFIG_PM_SLEEP

static int platform_legacy_suspend(struct device *dev, pm_message_t mesg)
{
	struct platform_driver *pdrv = to_platform_driver(dev->driver);
	struct platform_device *pdev = to_platform_device(dev);
	int ret = 0;

	if (dev->driver && pdrv->suspend)
		ret = pdrv->suspend(pdev, mesg);

	return ret;
}

static int platform_legacy_resume(struct device *dev)
{
	struct platform_driver *pdrv = to_platform_driver(dev->driver);
	struct platform_device *pdev = to_platform_device(dev);
	int ret = 0;

	if (dev->driver && pdrv->resume)
		ret = pdrv->resume(pdev);

	return ret;
}

#endif /* CONFIG_PM_SLEEP */

#ifdef CONFIG_SUSPEND

int platform_pm_suspend(struct device *dev)
{
	struct device_driver *drv = dev->driver;
	int ret = 0;

	if (!drv)
		return 0;

	if (drv->pm) {
		if (drv->pm->suspend)
			ret = drv->pm->suspend(dev);
	} else {
		ret = platform_legacy_suspend(dev, PMSG_SUSPEND);
	}

	return ret;
}

int platform_pm_resume(struct device *dev)
{
	struct device_driver *drv = dev->driver;
	int ret = 0;

	if (!drv)
		return 0;

	if (drv->pm) {
		if (drv->pm->resume)
			ret = drv->pm->resume(dev);
	} else {
		ret = platform_legacy_resume(dev);
	}

	return ret;
}

#endif /* CONFIG_SUSPEND */

#ifdef CONFIG_HIBERNATE_CALLBACKS

int platform_pm_freeze(struct device *dev)
{
	struct device_driver *drv = dev->driver;
	int ret = 0;

	if (!drv)
		return 0;

	if (drv->pm) {
		if (drv->pm->freeze)
			ret = drv->pm->freeze(dev);
	} else {
		ret = platform_legacy_suspend(dev, PMSG_FREEZE);
	}

	return ret;
}

int platform_pm_thaw(struct device *dev)
{
	struct device_driver *drv = dev->driver;
	int ret = 0;

	if (!drv)
		return 0;

	if (drv->pm) {
		if (drv->pm->thaw)
			ret = drv->pm->thaw(dev);
	} else {
		ret = platform_legacy_resume(dev);
	}

	return ret;
}

int platform_pm_poweroff(struct device *dev)
{
	struct device_driver *drv = dev->driver;
	int ret = 0;

	if (!drv)
		return 0;

	if (drv->pm) {
		if (drv->pm->poweroff)
			ret = drv->pm->poweroff(dev);
	} else {
		ret = platform_legacy_suspend(dev, PMSG_HIBERNATE);
	}

	return ret;
}

int platform_pm_restore(struct device *dev)
{
	struct device_driver *drv = dev->driver;
	int ret = 0;

	if (!drv)
		return 0;

	if (drv->pm) {
		if (drv->pm->restore)
			ret = drv->pm->restore(dev);
	} else {
		ret = platform_legacy_resume(dev);
	}

	return ret;
}

#endif /* CONFIG_HIBERNATE_CALLBACKS */

int platform_dma_configure(struct device *dev)
{
	enum dev_dma_attr attr;
	int ret = 0;

	if (dev->of_node) {
		ret = of_dma_configure(dev, dev->of_node, true);
	} else if (has_acpi_companion(dev)) {
		attr = acpi_get_dma_attr(to_acpi_device_node(dev->fwnode));
		ret = acpi_dma_configure(dev, attr);
	}

	return ret;
}

static const struct dev_pm_ops platform_dev_pm_ops = {
	.runtime_suspend = pm_generic_runtime_suspend,
	.runtime_resume = pm_generic_runtime_resume,
	USE_PLATFORM_PM_SLEEP_OPS
};

struct bus_type platform_bus_type = {
	.name		= "platform",
	.dev_groups	= platform_dev_groups,
	.match		= platform_match,
	.uevent		= platform_uevent,
	.dma_configure	= platform_dma_configure,
	.pm		= &platform_dev_pm_ops,
};
EXPORT_SYMBOL_GPL(platform_bus_type);

static inline int __platform_match(struct device *dev, const void *drv)
{
	return platform_match(dev, (struct device_driver *)drv);
}

/**
 * platform_find_device_by_driver - Find a platform device with a given
 * driver.
 * @start: The device to start the search from.
 * @drv: The device driver to look for.
 */
struct device *platform_find_device_by_driver(struct device *start,
					      const struct device_driver *drv)
{
	return bus_find_device(&platform_bus_type, start, drv,
			       __platform_match);
}
EXPORT_SYMBOL_GPL(platform_find_device_by_driver);

void __weak __init early_platform_cleanup(void) { }

int __init platform_bus_init(void)
{
	int error;

	early_platform_cleanup();

	error = device_register(&platform_bus);
	if (error) {
		put_device(&platform_bus);
		return error;
	}
	error =  bus_register(&platform_bus_type);
	if (error)
		device_unregister(&platform_bus);
	of_platform_register_reconfig_notifier();
	return error;
}<|MERGE_RESOLUTION|>--- conflicted
+++ resolved
@@ -184,11 +184,7 @@
 	if (IS_ENABLED(CONFIG_OF_IRQ) && dev->dev.of_node) {
 		ret = of_irq_get(dev->dev.of_node, num);
 		if (ret > 0 || ret == -EPROBE_DEFER)
-<<<<<<< HEAD
-			return ret;
-=======
 			goto out;
->>>>>>> 24b8d41d
 	}
 
 	r = platform_get_resource(dev, IORESOURCE_IRQ, num);
@@ -210,12 +206,6 @@
 		struct irq_data *irqd;
 
 		irqd = irq_get_irq_data(r->start);
-<<<<<<< HEAD
-		if (!irqd)
-			return -ENXIO;
-		irqd_set_trigger_type(irqd, r->flags & IORESOURCE_BITS);
-	}
-=======
 		if (!irqd) {
 			ret = -ENXIO;
 			goto out;
@@ -227,7 +217,6 @@
 		ret = r->start;
 		goto out;
 	}
->>>>>>> 24b8d41d
 
 	/*
 	 * For the index 0 interrupt, allow falling back to GpioInt
@@ -545,11 +534,7 @@
  * platform device is released.
  */
 int platform_device_add_properties(struct platform_device *pdev,
-<<<<<<< HEAD
-				   struct property_entry *properties)
-=======
 				   const struct property_entry *properties)
->>>>>>> 24b8d41d
 {
 	return device_add_properties(&pdev->dev, properties);
 }
@@ -656,12 +641,7 @@
 {
 	u32 i;
 
-<<<<<<< HEAD
-	if (pdev) {
-		device_remove_properties(&pdev->dev);
-=======
 	if (!IS_ERR_OR_NULL(pdev)) {
->>>>>>> 24b8d41d
 		device_del(&pdev->dev);
 
 		if (pdev->id_auto) {
