--- conflicted
+++ resolved
@@ -312,7 +312,6 @@
 			      int online_type, struct zone *default_zone)
 {
 	struct zone *zone;
-	int zone_shift = 0;
 
 	zone = zone_for_pfn_range(online_type, nid, start_pfn, nr_pages);
 	if (zone == default_zone)
@@ -331,28 +330,6 @@
 	int len = 0;
 	int nid;
 
-<<<<<<< HEAD
-	/* MMOP_ONLINE_KEEP */
-	sprintf(buf, "%s", zone->name);
-
-	/* MMOP_ONLINE_KERNEL */
-	zone_shift = zone_can_shift(start_pfn, nr_pages, ZONE_NORMAL);
-	if (zone_shift) {
-		strcat(buf, " ");
-		strcat(buf, (zone + zone_shift)->name);
-	}
-
-	/* MMOP_ONLINE_MOVABLE */
-	zone_shift = zone_can_shift(start_pfn, nr_pages, ZONE_MOVABLE);
-	if (zone_shift) {
-		strcat(buf, " ");
-		strcat(buf, (zone + zone_shift)->name);
-	}
-
-	strcat(buf, "\n");
-
-	return strlen(buf);
-=======
 	/*
 	 * Check the existing zone. Make sure that we do that only on the
 	 * online nodes otherwise the page_zone is not reliable
@@ -382,7 +359,6 @@
 out:
 	len += sysfs_emit_at(buf, len, "\n");
 	return len;
->>>>>>> 24b8d41d
 }
 static DEVICE_ATTR_RO(valid_zones);
 #endif
