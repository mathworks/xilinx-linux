--- conflicted
+++ resolved
@@ -374,33 +374,6 @@
 	unsigned long sreclaimable, sunreclaimable;
 
 	si_meminfo_node(&i, nid);
-<<<<<<< HEAD
-	n = sprintf(buf,
-		       "Node %d MemTotal:       %8lu kB\n"
-		       "Node %d MemFree:        %8lu kB\n"
-		       "Node %d MemUsed:        %8lu kB\n"
-		       "Node %d Active:         %8lu kB\n"
-		       "Node %d Inactive:       %8lu kB\n"
-		       "Node %d Active(anon):   %8lu kB\n"
-		       "Node %d Inactive(anon): %8lu kB\n"
-		       "Node %d Active(file):   %8lu kB\n"
-		       "Node %d Inactive(file): %8lu kB\n"
-		       "Node %d Unevictable:    %8lu kB\n"
-		       "Node %d Mlocked:        %8lu kB\n",
-		       nid, K(i.totalram),
-		       nid, K(i.freeram),
-		       nid, K(i.totalram - i.freeram),
-		       nid, K(node_page_state(pgdat, NR_ACTIVE_ANON) +
-				node_page_state(pgdat, NR_ACTIVE_FILE)),
-		       nid, K(node_page_state(pgdat, NR_INACTIVE_ANON) +
-				node_page_state(pgdat, NR_INACTIVE_FILE)),
-		       nid, K(node_page_state(pgdat, NR_ACTIVE_ANON)),
-		       nid, K(node_page_state(pgdat, NR_INACTIVE_ANON)),
-		       nid, K(node_page_state(pgdat, NR_ACTIVE_FILE)),
-		       nid, K(node_page_state(pgdat, NR_INACTIVE_FILE)),
-		       nid, K(node_page_state(pgdat, NR_UNEVICTABLE)),
-		       nid, K(sum_zone_node_page_state(nid, NR_MLOCK)));
-=======
 	sreclaimable = node_page_state_pages(pgdat, NR_SLAB_RECLAIMABLE_B);
 	sunreclaimable = node_page_state_pages(pgdat, NR_SLAB_UNRECLAIMABLE_B);
 	len = sysfs_emit_at(buf, len,
@@ -428,7 +401,6 @@
 			    nid, K(node_page_state(pgdat, NR_INACTIVE_FILE)),
 			    nid, K(node_page_state(pgdat, NR_UNEVICTABLE)),
 			    nid, K(sum_zone_node_page_state(nid, NR_MLOCK)));
->>>>>>> 24b8d41d
 
 #ifdef CONFIG_HIGHMEM
 	len += sysfs_emit_at(buf, len,
@@ -461,37 +433,6 @@
 			     "Node %d SReclaimable:   %8lu kB\n"
 			     "Node %d SUnreclaim:     %8lu kB\n"
 #ifdef CONFIG_TRANSPARENT_HUGEPAGE
-<<<<<<< HEAD
-		       "Node %d AnonHugePages:  %8lu kB\n"
-		       "Node %d ShmemHugePages: %8lu kB\n"
-		       "Node %d ShmemPmdMapped: %8lu kB\n"
-#endif
-			,
-		       nid, K(node_page_state(pgdat, NR_FILE_DIRTY)),
-		       nid, K(node_page_state(pgdat, NR_WRITEBACK)),
-		       nid, K(node_page_state(pgdat, NR_FILE_PAGES)),
-		       nid, K(node_page_state(pgdat, NR_FILE_MAPPED)),
-		       nid, K(node_page_state(pgdat, NR_ANON_MAPPED)),
-		       nid, K(i.sharedram),
-		       nid, sum_zone_node_page_state(nid, NR_KERNEL_STACK_KB),
-		       nid, K(sum_zone_node_page_state(nid, NR_PAGETABLE)),
-		       nid, K(node_page_state(pgdat, NR_UNSTABLE_NFS)),
-		       nid, K(sum_zone_node_page_state(nid, NR_BOUNCE)),
-		       nid, K(node_page_state(pgdat, NR_WRITEBACK_TEMP)),
-		       nid, K(sum_zone_node_page_state(nid, NR_SLAB_RECLAIMABLE) +
-				sum_zone_node_page_state(nid, NR_SLAB_UNRECLAIMABLE)),
-		       nid, K(sum_zone_node_page_state(nid, NR_SLAB_RECLAIMABLE)),
-#ifdef CONFIG_TRANSPARENT_HUGEPAGE
-		       nid, K(sum_zone_node_page_state(nid, NR_SLAB_UNRECLAIMABLE)),
-		       nid, K(node_page_state(pgdat, NR_ANON_THPS) *
-				       HPAGE_PMD_NR),
-		       nid, K(node_page_state(pgdat, NR_SHMEM_THPS) *
-				       HPAGE_PMD_NR),
-		       nid, K(node_page_state(pgdat, NR_SHMEM_PMDMAPPED) *
-				       HPAGE_PMD_NR));
-#else
-		       nid, K(sum_zone_node_page_state(nid, NR_SLAB_UNRECLAIMABLE)));
-=======
 			     "Node %d AnonHugePages:  %8lu kB\n"
 			     "Node %d ShmemHugePages: %8lu kB\n"
 			     "Node %d ShmemPmdMapped: %8lu kB\n"
@@ -530,7 +471,6 @@
 				    HPAGE_PMD_NR),
 			     nid, K(node_page_state(pgdat, NR_FILE_PMDMAPPED) *
 				    HPAGE_PMD_NR)
->>>>>>> 24b8d41d
 #endif
 			    );
 	len += hugetlb_report_node_meminfo(buf, len, nid);
@@ -543,23 +483,6 @@
 static ssize_t node_read_numastat(struct device *dev,
 				  struct device_attribute *attr, char *buf)
 {
-<<<<<<< HEAD
-	return sprintf(buf,
-		       "numa_hit %lu\n"
-		       "numa_miss %lu\n"
-		       "numa_foreign %lu\n"
-		       "interleave_hit %lu\n"
-		       "local_node %lu\n"
-		       "other_node %lu\n",
-		       sum_zone_node_page_state(dev->id, NUMA_HIT),
-		       sum_zone_node_page_state(dev->id, NUMA_MISS),
-		       sum_zone_node_page_state(dev->id, NUMA_FOREIGN),
-		       sum_zone_node_page_state(dev->id, NUMA_INTERLEAVE_HIT),
-		       sum_zone_node_page_state(dev->id, NUMA_LOCAL),
-		       sum_zone_node_page_state(dev->id, NUMA_OTHER));
-}
-static DEVICE_ATTR(numastat, S_IRUGO, node_read_numastat, NULL);
-=======
 	return sysfs_emit(buf,
 			  "numa_hit %lu\n"
 			  "numa_miss %lu\n"
@@ -575,7 +498,6 @@
 			  sum_zone_numa_state(dev->id, NUMA_OTHER));
 }
 static DEVICE_ATTR(numastat, 0444, node_read_numastat, NULL);
->>>>>>> 24b8d41d
 
 static ssize_t node_read_vmstat(struct device *dev,
 				struct device_attribute *attr, char *buf)
@@ -586,19 +508,9 @@
 	int len = 0;
 
 	for (i = 0; i < NR_VM_ZONE_STAT_ITEMS; i++)
-<<<<<<< HEAD
-		n += sprintf(buf+n, "%s %lu\n", vmstat_text[i],
-			     sum_zone_node_page_state(nid, i));
-
-	for (i = 0; i < NR_VM_NODE_STAT_ITEMS; i++)
-		n += sprintf(buf+n, "%s %lu\n",
-			     vmstat_text[i + NR_VM_ZONE_STAT_ITEMS],
-			     node_page_state(pgdat, i));
-=======
 		len += sysfs_emit_at(buf, len, "%s %lu\n",
 				     zone_stat_name(i),
 				     sum_zone_node_page_state(nid, i));
->>>>>>> 24b8d41d
 
 #ifdef CONFIG_NUMA
 	for (i = 0; i < NR_VM_NUMA_STAT_ITEMS; i++)
@@ -849,11 +761,6 @@
 }
 
 #ifdef CONFIG_MEMORY_HOTPLUG_SPARSE
-<<<<<<< HEAD
-#define page_initialized(page)  (page->lru.next)
-
-=======
->>>>>>> 24b8d41d
 static int __ref get_nid_for_pfn(unsigned long pfn)
 {
 	if (!pfn_valid_within(pfn))
