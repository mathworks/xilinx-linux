// SPDX-License-Identifier: GPL-2.0-only
/*
 * linux/drivers/pcmcia/pxa2xx_lubbock.c
 *
 * Author:	George Davis
 * Created:	Jan 10, 2002
 * Copyright:	MontaVista Software Inc.
 *
 * Originally based upon linux/drivers/pcmcia/sa1100_neponset.c
 *
 * Lubbock PCMCIA specific routines.
 */
#include <linux/module.h>
#include <linux/kernel.h>
#include <linux/device.h>
#include <linux/errno.h>
#include <linux/init.h>
#include <linux/delay.h>

#include <mach/hardware.h>
#include <asm/hardware/sa1111.h>
#include <asm/mach-types.h>

#include "sa1111_generic.h"
#include "max1600.h"

static int lubbock_pcmcia_hw_init(struct soc_pcmcia_socket *skt)
{
	struct max1600 *m;
	int ret;

	ret = max1600_init(skt->socket.dev.parent, &m,
			   skt->nr ? MAX1600_CHAN_B : MAX1600_CHAN_A,
			   MAX1600_CODE_HIGH);
	if (ret == 0)
		skt->driver_data = m;

	return ret;
}

static int
lubbock_pcmcia_configure_socket(struct soc_pcmcia_socket *skt,
				const socket_state_t *state)
{
	struct max1600 *m = skt->driver_data;
	int ret = 0;

	/* Lubbock uses the Maxim MAX1602, with the following connections:
	 *
	 * Socket 0 (PCMCIA):
	 *	MAX1602	Lubbock		Register
	 *	Pin	Signal
	 *	-----	-------		----------------------
	 *	A0VPP	S0_PWR0		SA-1111 GPIO A<0>
	 *	A1VPP	S0_PWR1		SA-1111 GPIO A<1>
	 *	A0VCC	S0_PWR2		SA-1111 GPIO A<2>
	 *	A1VCC	S0_PWR3		SA-1111 GPIO A<3>
	 *	VX	VCC
	 *	VY	+3.3V
	 *	12IN	+12V
	 *	CODE	+3.3V		Cirrus  Code, CODE = High (VY)
	 *
	 * Socket 1 (CF):
	 *	MAX1602	Lubbock		Register
	 *	Pin	Signal
	 *	-----	-------		----------------------
	 *	A0VPP	GND		VPP is not connected
	 *	A1VPP	GND		VPP is not connected
	 *	A0VCC	S1_PWR0		MISC_WR<14>
	 *	A1VCC	S1_PWR1		MISC_WR<15>
	 *	VX	VCC
	 *	VY	+3.3V
	 *	12IN	GND		VPP is not connected
	 *	CODE	+3.3V		Cirrus  Code, CODE = High (VY)
	 *
	 */

 again:
	switch (skt->nr) {
	case 0:
	case 1:
		break;

	default:
		ret = -1;
	}

	if (ret == 0)
		ret = sa1111_pcmcia_configure_socket(skt, state);
	if (ret == 0)
		ret = max1600_configure(m, state->Vcc, state->Vpp);

#if 1
	if (ret == 0 && state->Vcc == 33) {
		struct pcmcia_state new_state;

		/*
		 * HACK ALERT:
		 * We can't sense the voltage properly on Lubbock before
		 * actually applying some power to the socket (catch 22).
		 * Resense the socket Voltage Sense pins after applying
		 * socket power.
		 *
		 * Note: It takes about 2.5ms for the MAX1602 VCC output
		 * to rise.
		 */
		mdelay(3);

		sa1111_pcmcia_socket_state(skt, &new_state);

		if (!new_state.vs_3v && !new_state.vs_Xv) {
			/*
			 * Switch to 5V,  Configure socket with 5V voltage
			 */
			max1600_configure(m, 0, 0);

			/*
			 * It takes about 100ms to turn off Vcc.
			 */
			mdelay(100);

			/*
			 * We need to hack around the const qualifier as
			 * well to keep this ugly workaround localized and
			 * not force it to the rest of the code. Barf bags
			 * available in the seat pocket in front of you!
			 */
			((socket_state_t *)state)->Vcc = 50;
			((socket_state_t *)state)->Vpp = 50;
			goto again;
		}
	}
#endif

	return ret;
}

static struct pcmcia_low_level lubbock_pcmcia_ops = {
	.owner			= THIS_MODULE,
	.hw_init		= lubbock_pcmcia_hw_init,
	.configure_socket	= lubbock_pcmcia_configure_socket,
	.first			= 0,
	.nr			= 2,
};

#include "pxa2xx_base.h"

int pcmcia_lubbock_init(struct sa1111_dev *sadev)
{
<<<<<<< HEAD
	/*
	 * Set GPIO_A<3:0> to be outputs for the MAX1600,
	 * and switch to standby mode.
	 */
	sa1111_set_io_dir(sadev, GPIO_A0|GPIO_A1|GPIO_A2|GPIO_A3, 0, 0);
	sa1111_set_io(sadev, GPIO_A0|GPIO_A1|GPIO_A2|GPIO_A3, 0);
	sa1111_set_sleep_io(sadev, GPIO_A0|GPIO_A1|GPIO_A2|GPIO_A3, 0);

	/* Set CF Socket 1 power to standby mode. */
	lubbock_set_misc_wr((1 << 15) | (1 << 14), 0);

=======
>>>>>>> 24b8d41d
	pxa2xx_drv_pcmcia_ops(&lubbock_pcmcia_ops);
	pxa2xx_configure_sockets(&sadev->dev, &lubbock_pcmcia_ops);
	return sa1111_pcmcia_add(sadev, &lubbock_pcmcia_ops,
				 pxa2xx_drv_pcmcia_add_one);
}

MODULE_LICENSE("GPL");<|MERGE_RESOLUTION|>--- conflicted
+++ resolved
@@ -147,20 +147,6 @@
 
 int pcmcia_lubbock_init(struct sa1111_dev *sadev)
 {
-<<<<<<< HEAD
-	/*
-	 * Set GPIO_A<3:0> to be outputs for the MAX1600,
-	 * and switch to standby mode.
-	 */
-	sa1111_set_io_dir(sadev, GPIO_A0|GPIO_A1|GPIO_A2|GPIO_A3, 0, 0);
-	sa1111_set_io(sadev, GPIO_A0|GPIO_A1|GPIO_A2|GPIO_A3, 0);
-	sa1111_set_sleep_io(sadev, GPIO_A0|GPIO_A1|GPIO_A2|GPIO_A3, 0);
-
-	/* Set CF Socket 1 power to standby mode. */
-	lubbock_set_misc_wr((1 << 15) | (1 << 14), 0);
-
-=======
->>>>>>> 24b8d41d
 	pxa2xx_drv_pcmcia_ops(&lubbock_pcmcia_ops);
 	pxa2xx_configure_sockets(&sadev->dev, &lubbock_pcmcia_ops);
 	return sa1111_pcmcia_add(sadev, &lubbock_pcmcia_ops,
