// SPDX-License-Identifier: GPL-2.0-or-later
/*
 * Reset Controller framework
 *
 * Copyright 2013 Philipp Zabel, Pengutronix
 */
#include <linux/atomic.h>
#include <linux/device.h>
#include <linux/err.h>
#include <linux/export.h>
#include <linux/kernel.h>
#include <linux/kref.h>
#include <linux/module.h>
#include <linux/of.h>
#include <linux/reset.h>
#include <linux/reset-controller.h>
#include <linux/slab.h>

static DEFINE_MUTEX(reset_list_mutex);
static LIST_HEAD(reset_controller_list);

static DEFINE_MUTEX(reset_lookup_mutex);
static LIST_HEAD(reset_lookup_list);

/**
 * struct reset_control - a reset control
 * @rcdev: a pointer to the reset controller device
 *         this reset control belongs to
 * @list: list entry for the rcdev's reset controller list
 * @id: ID of the reset controller in the reset
 *      controller device
 * @refcnt: Number of gets of this reset_control
<<<<<<< HEAD
 * @shared: Is this a shared (1), or an exclusive (0) reset_control?
 * @deassert_cnt: Number of times this reset line has been deasserted
=======
 * @acquired: Only one reset_control may be acquired for a given rcdev and id.
 * @shared: Is this a shared (1), or an exclusive (0) reset_control?
 * @array: Is this an array of reset controls (1)?
 * @deassert_count: Number of times this reset line has been deasserted
 * @triggered_count: Number of times this reset line has been reset. Currently
 *                   only used for shared resets, which means that the value
 *                   will be either 0 or 1.
>>>>>>> 24b8d41d
 */
struct reset_control {
	struct reset_controller_dev *rcdev;
	struct list_head list;
	unsigned int id;
<<<<<<< HEAD
	unsigned int refcnt;
	int shared;
	atomic_t deassert_count;
=======
	struct kref refcnt;
	bool acquired;
	bool shared;
	bool array;
	atomic_t deassert_count;
	atomic_t triggered_count;
};

/**
 * struct reset_control_array - an array of reset controls
 * @base: reset control for compatibility with reset control API functions
 * @num_rstcs: number of reset controls
 * @rstc: array of reset controls
 */
struct reset_control_array {
	struct reset_control base;
	unsigned int num_rstcs;
	struct reset_control *rstc[];
>>>>>>> 24b8d41d
};

static const char *rcdev_name(struct reset_controller_dev *rcdev)
{
	if (rcdev->dev)
		return dev_name(rcdev->dev);

	if (rcdev->of_node)
		return rcdev->of_node->full_name;

	return NULL;
}

/**
 * of_reset_simple_xlate - translate reset_spec to the reset line number
 * @rcdev: a pointer to the reset controller device
 * @reset_spec: reset line specifier as found in the device tree
 *
 * This static translation function is used by default if of_xlate in
 * :c:type:`reset_controller_dev` is not set. It is useful for all reset
 * controllers with 1:1 mapping, where reset lines can be indexed by number
 * without gaps.
 */
static int of_reset_simple_xlate(struct reset_controller_dev *rcdev,
			  const struct of_phandle_args *reset_spec)
{
	if (reset_spec->args[0] >= rcdev->nr_resets)
		return -EINVAL;

	return reset_spec->args[0];
}

/**
 * reset_controller_register - register a reset controller device
 * @rcdev: a pointer to the initialized reset controller device
 */
int reset_controller_register(struct reset_controller_dev *rcdev)
{
	if (!rcdev->of_xlate) {
		rcdev->of_reset_n_cells = 1;
		rcdev->of_xlate = of_reset_simple_xlate;
	}

	INIT_LIST_HEAD(&rcdev->reset_control_head);

	mutex_lock(&reset_list_mutex);
	list_add(&rcdev->list, &reset_controller_list);
	mutex_unlock(&reset_list_mutex);

	return 0;
}
EXPORT_SYMBOL_GPL(reset_controller_register);

/**
 * reset_controller_unregister - unregister a reset controller device
 * @rcdev: a pointer to the reset controller device
 */
void reset_controller_unregister(struct reset_controller_dev *rcdev)
{
	mutex_lock(&reset_list_mutex);
	list_del(&rcdev->list);
	mutex_unlock(&reset_list_mutex);
}
EXPORT_SYMBOL_GPL(reset_controller_unregister);

static void devm_reset_controller_release(struct device *dev, void *res)
{
	reset_controller_unregister(*(struct reset_controller_dev **)res);
}

/**
 * devm_reset_controller_register - resource managed reset_controller_register()
 * @dev: device that is registering this reset controller
 * @rcdev: a pointer to the initialized reset controller device
 *
 * Managed reset_controller_register(). For reset controllers registered by
 * this function, reset_controller_unregister() is automatically called on
 * driver detach. See reset_controller_register() for more information.
 */
int devm_reset_controller_register(struct device *dev,
				   struct reset_controller_dev *rcdev)
{
	struct reset_controller_dev **rcdevp;
	int ret;

	rcdevp = devres_alloc(devm_reset_controller_release, sizeof(*rcdevp),
			      GFP_KERNEL);
	if (!rcdevp)
		return -ENOMEM;

	ret = reset_controller_register(rcdev);
<<<<<<< HEAD
	if (!ret) {
		*rcdevp = rcdev;
		devres_add(dev, rcdevp);
	} else {
		devres_free(rcdevp);
	}

=======
	if (ret) {
		devres_free(rcdevp);
		return ret;
	}

	*rcdevp = rcdev;
	devres_add(dev, rcdevp);

>>>>>>> 24b8d41d
	return ret;
}
EXPORT_SYMBOL_GPL(devm_reset_controller_register);

<<<<<<< HEAD
=======
/**
 * reset_controller_add_lookup - register a set of lookup entries
 * @lookup: array of reset lookup entries
 * @num_entries: number of entries in the lookup array
 */
void reset_controller_add_lookup(struct reset_control_lookup *lookup,
				 unsigned int num_entries)
{
	struct reset_control_lookup *entry;
	unsigned int i;

	mutex_lock(&reset_lookup_mutex);
	for (i = 0; i < num_entries; i++) {
		entry = &lookup[i];

		if (!entry->dev_id || !entry->provider) {
			pr_warn("%s(): reset lookup entry badly specified, skipping\n",
				__func__);
			continue;
		}

		list_add_tail(&entry->list, &reset_lookup_list);
	}
	mutex_unlock(&reset_lookup_mutex);
}
EXPORT_SYMBOL_GPL(reset_controller_add_lookup);

static inline struct reset_control_array *
rstc_to_array(struct reset_control *rstc) {
	return container_of(rstc, struct reset_control_array, base);
}

static int reset_control_array_reset(struct reset_control_array *resets)
{
	int ret, i;

	for (i = 0; i < resets->num_rstcs; i++) {
		ret = reset_control_reset(resets->rstc[i]);
		if (ret)
			return ret;
	}

	return 0;
}

static int reset_control_array_assert(struct reset_control_array *resets)
{
	int ret, i;

	for (i = 0; i < resets->num_rstcs; i++) {
		ret = reset_control_assert(resets->rstc[i]);
		if (ret)
			goto err;
	}

	return 0;

err:
	while (i--)
		reset_control_deassert(resets->rstc[i]);
	return ret;
}

static int reset_control_array_deassert(struct reset_control_array *resets)
{
	int ret, i;

	for (i = 0; i < resets->num_rstcs; i++) {
		ret = reset_control_deassert(resets->rstc[i]);
		if (ret)
			goto err;
	}

	return 0;

err:
	while (i--)
		reset_control_assert(resets->rstc[i]);
	return ret;
}

static int reset_control_array_acquire(struct reset_control_array *resets)
{
	unsigned int i;
	int err;

	for (i = 0; i < resets->num_rstcs; i++) {
		err = reset_control_acquire(resets->rstc[i]);
		if (err < 0)
			goto release;
	}

	return 0;

release:
	while (i--)
		reset_control_release(resets->rstc[i]);

	return err;
}

static void reset_control_array_release(struct reset_control_array *resets)
{
	unsigned int i;

	for (i = 0; i < resets->num_rstcs; i++)
		reset_control_release(resets->rstc[i]);
}

static inline bool reset_control_is_array(struct reset_control *rstc)
{
	return rstc->array;
}

>>>>>>> 24b8d41d
/**
 * reset_control_reset - reset the controlled device
 * @rstc: reset controller
 *
<<<<<<< HEAD
 * Calling this on a shared reset controller is an error.
 */
int reset_control_reset(struct reset_control *rstc)
{
	if (WARN_ON(IS_ERR_OR_NULL(rstc)) ||
	    WARN_ON(rstc->shared))
		return -EINVAL;

	if (rstc->rcdev->ops->reset)
		return rstc->rcdev->ops->reset(rstc->rcdev, rstc->id);
=======
 * On a shared reset line the actual reset pulse is only triggered once for the
 * lifetime of the reset_control instance: for all but the first caller this is
 * a no-op.
 * Consumers must not use reset_control_(de)assert on shared reset lines when
 * reset_control_reset has been used.
 *
 * If rstc is NULL it is an optional reset and the function will just
 * return 0.
 */
int reset_control_reset(struct reset_control *rstc)
{
	int ret;
>>>>>>> 24b8d41d

	if (!rstc)
		return 0;

	if (WARN_ON(IS_ERR(rstc)))
		return -EINVAL;

	if (reset_control_is_array(rstc))
		return reset_control_array_reset(rstc_to_array(rstc));

	if (!rstc->rcdev->ops->reset)
		return -ENOTSUPP;

	if (rstc->shared) {
		if (WARN_ON(atomic_read(&rstc->deassert_count) != 0))
			return -EINVAL;

		if (atomic_inc_return(&rstc->triggered_count) != 1)
			return 0;
	} else {
		if (!rstc->acquired)
			return -EPERM;
	}

	ret = rstc->rcdev->ops->reset(rstc->rcdev, rstc->id);
	if (rstc->shared && ret)
		atomic_dec(&rstc->triggered_count);

	return ret;
}
EXPORT_SYMBOL_GPL(reset_control_reset);

/**
 * reset_control_assert - asserts the reset line
 * @rstc: reset controller
 *
 * Calling this on an exclusive reset controller guarantees that the reset
 * will be asserted. When called on a shared reset controller the line may
 * still be deasserted, as long as other users keep it so.
 *
 * For shared reset controls a driver cannot expect the hw's registers and
 * internal state to be reset, but must be prepared for this to happen.
<<<<<<< HEAD
 */
int reset_control_assert(struct reset_control *rstc)
{
	if (WARN_ON(IS_ERR_OR_NULL(rstc)))
		return -EINVAL;

	if (!rstc->rcdev->ops->assert)
		return -ENOTSUPP;

	if (rstc->shared) {
=======
 * Consumers must not use reset_control_reset on shared reset lines when
 * reset_control_(de)assert has been used.
 *
 * If rstc is NULL it is an optional reset and the function will just
 * return 0.
 */
int reset_control_assert(struct reset_control *rstc)
{
	if (!rstc)
		return 0;

	if (WARN_ON(IS_ERR(rstc)))
		return -EINVAL;

	if (reset_control_is_array(rstc))
		return reset_control_array_assert(rstc_to_array(rstc));

	if (rstc->shared) {
		if (WARN_ON(atomic_read(&rstc->triggered_count) != 0))
			return -EINVAL;

>>>>>>> 24b8d41d
		if (WARN_ON(atomic_read(&rstc->deassert_count) == 0))
			return -EINVAL;

		if (atomic_dec_return(&rstc->deassert_count) != 0)
			return 0;
<<<<<<< HEAD
=======

		/*
		 * Shared reset controls allow the reset line to be in any state
		 * after this call, so doing nothing is a valid option.
		 */
		if (!rstc->rcdev->ops->assert)
			return 0;
	} else {
		/*
		 * If the reset controller does not implement .assert(), there
		 * is no way to guarantee that the reset line is asserted after
		 * this call.
		 */
		if (!rstc->rcdev->ops->assert)
			return -ENOTSUPP;

		if (!rstc->acquired) {
			WARN(1, "reset %s (ID: %u) is not acquired\n",
			     rcdev_name(rstc->rcdev), rstc->id);
			return -EPERM;
		}
>>>>>>> 24b8d41d
	}

	return rstc->rcdev->ops->assert(rstc->rcdev, rstc->id);
}
EXPORT_SYMBOL_GPL(reset_control_assert);

/**
 * reset_control_deassert - deasserts the reset line
 * @rstc: reset controller
 *
 * After calling this function, the reset is guaranteed to be deasserted.
<<<<<<< HEAD
 */
int reset_control_deassert(struct reset_control *rstc)
{
	if (WARN_ON(IS_ERR_OR_NULL(rstc)))
		return -EINVAL;

	if (!rstc->rcdev->ops->deassert)
		return -ENOTSUPP;

	if (rstc->shared) {
		if (atomic_inc_return(&rstc->deassert_count) != 1)
			return 0;
	}

=======
 * Consumers must not use reset_control_reset on shared reset lines when
 * reset_control_(de)assert has been used.
 *
 * If rstc is NULL it is an optional reset and the function will just
 * return 0.
 */
int reset_control_deassert(struct reset_control *rstc)
{
	if (!rstc)
		return 0;

	if (WARN_ON(IS_ERR(rstc)))
		return -EINVAL;

	if (reset_control_is_array(rstc))
		return reset_control_array_deassert(rstc_to_array(rstc));

	if (rstc->shared) {
		if (WARN_ON(atomic_read(&rstc->triggered_count) != 0))
			return -EINVAL;

		if (atomic_inc_return(&rstc->deassert_count) != 1)
			return 0;
	} else {
		if (!rstc->acquired) {
			WARN(1, "reset %s (ID: %u) is not acquired\n",
			     rcdev_name(rstc->rcdev), rstc->id);
			return -EPERM;
		}
	}

	/*
	 * If the reset controller does not implement .deassert(), we assume
	 * that it handles self-deasserting reset lines via .reset(). In that
	 * case, the reset lines are deasserted by default. If that is not the
	 * case, the reset controller driver should implement .deassert() and
	 * return -ENOTSUPP.
	 */
	if (!rstc->rcdev->ops->deassert)
		return 0;

>>>>>>> 24b8d41d
	return rstc->rcdev->ops->deassert(rstc->rcdev, rstc->id);
}
EXPORT_SYMBOL_GPL(reset_control_deassert);

/**
 * reset_control_status - returns a negative errno if not supported, a
 * positive value if the reset line is asserted, or zero if the reset
 * line is not asserted or if the desc is NULL (optional reset).
 * @rstc: reset controller
 */
int reset_control_status(struct reset_control *rstc)
{
<<<<<<< HEAD
	if (WARN_ON(IS_ERR_OR_NULL(rstc)))
=======
	if (!rstc)
		return 0;

	if (WARN_ON(IS_ERR(rstc)) || reset_control_is_array(rstc))
>>>>>>> 24b8d41d
		return -EINVAL;

	if (rstc->rcdev->ops->status)
		return rstc->rcdev->ops->status(rstc->rcdev, rstc->id);

	return -ENOTSUPP;
}
EXPORT_SYMBOL_GPL(reset_control_status);

<<<<<<< HEAD
static struct reset_control *__reset_control_get(
				struct reset_controller_dev *rcdev,
				unsigned int index, int shared)
=======
/**
 * reset_control_acquire() - acquires a reset control for exclusive use
 * @rstc: reset control
 *
 * This is used to explicitly acquire a reset control for exclusive use. Note
 * that exclusive resets are requested as acquired by default. In order for a
 * second consumer to be able to control the reset, the first consumer has to
 * release it first. Typically the easiest way to achieve this is to call the
 * reset_control_get_exclusive_released() to obtain an instance of the reset
 * control. Such reset controls are not acquired by default.
 *
 * Consumers implementing shared access to an exclusive reset need to follow
 * a specific protocol in order to work together. Before consumers can change
 * a reset they must acquire exclusive access using reset_control_acquire().
 * After they are done operating the reset, they must release exclusive access
 * with a call to reset_control_release(). Consumers are not granted exclusive
 * access to the reset as long as another consumer hasn't released a reset.
 *
 * See also: reset_control_release()
 */
int reset_control_acquire(struct reset_control *rstc)
{
	struct reset_control *rc;

	if (!rstc)
		return 0;

	if (WARN_ON(IS_ERR(rstc)))
		return -EINVAL;

	if (reset_control_is_array(rstc))
		return reset_control_array_acquire(rstc_to_array(rstc));

	mutex_lock(&reset_list_mutex);

	if (rstc->acquired) {
		mutex_unlock(&reset_list_mutex);
		return 0;
	}

	list_for_each_entry(rc, &rstc->rcdev->reset_control_head, list) {
		if (rstc != rc && rstc->id == rc->id) {
			if (rc->acquired) {
				mutex_unlock(&reset_list_mutex);
				return -EBUSY;
			}
		}
	}

	rstc->acquired = true;

	mutex_unlock(&reset_list_mutex);
	return 0;
}
EXPORT_SYMBOL_GPL(reset_control_acquire);

/**
 * reset_control_release() - releases exclusive access to a reset control
 * @rstc: reset control
 *
 * Releases exclusive access right to a reset control previously obtained by a
 * call to reset_control_acquire(). Until a consumer calls this function, no
 * other consumers will be granted exclusive access.
 *
 * See also: reset_control_acquire()
 */
void reset_control_release(struct reset_control *rstc)
{
	if (!rstc || WARN_ON(IS_ERR(rstc)))
		return;

	if (reset_control_is_array(rstc))
		reset_control_array_release(rstc_to_array(rstc));
	else
		rstc->acquired = false;
}
EXPORT_SYMBOL_GPL(reset_control_release);

static struct reset_control *__reset_control_get_internal(
				struct reset_controller_dev *rcdev,
				unsigned int index, bool shared, bool acquired)
>>>>>>> 24b8d41d
{
	struct reset_control *rstc;

	lockdep_assert_held(&reset_list_mutex);

	list_for_each_entry(rstc, &rcdev->reset_control_head, list) {
		if (rstc->id == index) {
<<<<<<< HEAD
			if (WARN_ON(!rstc->shared || !shared))
				return ERR_PTR(-EBUSY);

			rstc->refcnt++;
=======
			/*
			 * Allow creating a secondary exclusive reset_control
			 * that is initially not acquired for an already
			 * controlled reset line.
			 */
			if (!rstc->shared && !shared && !acquired)
				break;

			if (WARN_ON(!rstc->shared || !shared))
				return ERR_PTR(-EBUSY);

			kref_get(&rstc->refcnt);
>>>>>>> 24b8d41d
			return rstc;
		}
	}

	rstc = kzalloc(sizeof(*rstc), GFP_KERNEL);
	if (!rstc)
		return ERR_PTR(-ENOMEM);

	try_module_get(rcdev->owner);

	rstc->rcdev = rcdev;
	list_add(&rstc->list, &rcdev->reset_control_head);
	rstc->id = index;
<<<<<<< HEAD
	rstc->refcnt = 1;
=======
	kref_init(&rstc->refcnt);
	rstc->acquired = acquired;
>>>>>>> 24b8d41d
	rstc->shared = shared;

	return rstc;
}

<<<<<<< HEAD
static void __reset_control_put(struct reset_control *rstc)
{
	lockdep_assert_held(&reset_list_mutex);

	if (--rstc->refcnt)
		return;
=======
static void __reset_control_release(struct kref *kref)
{
	struct reset_control *rstc = container_of(kref, struct reset_control,
						  refcnt);

	lockdep_assert_held(&reset_list_mutex);
>>>>>>> 24b8d41d

	module_put(rstc->rcdev->owner);

	list_del(&rstc->list);
	kfree(rstc);
}

<<<<<<< HEAD
struct reset_control *__of_reset_control_get(struct device_node *node,
				     const char *id, int index, int shared)
=======
static void __reset_control_put_internal(struct reset_control *rstc)
{
	lockdep_assert_held(&reset_list_mutex);

	kref_put(&rstc->refcnt, __reset_control_release);
}

struct reset_control *__of_reset_control_get(struct device_node *node,
				     const char *id, int index, bool shared,
				     bool optional, bool acquired)
>>>>>>> 24b8d41d
{
	struct reset_control *rstc;
	struct reset_controller_dev *r, *rcdev;
	struct of_phandle_args args;
	int rstc_id;
	int ret;

	if (!node)
		return ERR_PTR(-EINVAL);

	if (id) {
		index = of_property_match_string(node,
						 "reset-names", id);
<<<<<<< HEAD
		if (index < 0)
			return ERR_PTR(-ENOENT);
=======
		if (index == -EILSEQ)
			return ERR_PTR(index);
		if (index < 0)
			return optional ? NULL : ERR_PTR(-ENOENT);
>>>>>>> 24b8d41d
	}

	ret = of_parse_phandle_with_args(node, "resets", "#reset-cells",
					 index, &args);
	if (ret == -EINVAL)
		return ERR_PTR(ret);
	if (ret)
		return optional ? NULL : ERR_PTR(ret);

	mutex_lock(&reset_list_mutex);
	rcdev = NULL;
	list_for_each_entry(r, &reset_controller_list, list) {
		if (args.np == r->of_node) {
			rcdev = r;
			break;
		}
	}

	if (!rcdev) {
<<<<<<< HEAD
		mutex_unlock(&reset_list_mutex);
		return ERR_PTR(-EPROBE_DEFER);
	}

	if (WARN_ON(args.args_count != rcdev->of_reset_n_cells)) {
		mutex_unlock(&reset_list_mutex);
		return ERR_PTR(-EINVAL);
=======
		rstc = ERR_PTR(-EPROBE_DEFER);
		goto out;
	}

	if (WARN_ON(args.args_count != rcdev->of_reset_n_cells)) {
		rstc = ERR_PTR(-EINVAL);
		goto out;
>>>>>>> 24b8d41d
	}

	rstc_id = rcdev->of_xlate(rcdev, &args);
	if (rstc_id < 0) {
<<<<<<< HEAD
		mutex_unlock(&reset_list_mutex);
		return ERR_PTR(rstc_id);
	}

	/* reset_list_mutex also protects the rcdev's reset_control list */
	rstc = __reset_control_get(rcdev, rstc_id, shared);

	mutex_unlock(&reset_list_mutex);
=======
		rstc = ERR_PTR(rstc_id);
		goto out;
	}

	/* reset_list_mutex also protects the rcdev's reset_control list */
	rstc = __reset_control_get_internal(rcdev, rstc_id, shared, acquired);

out:
	mutex_unlock(&reset_list_mutex);
	of_node_put(args.np);
>>>>>>> 24b8d41d

	return rstc;
}
EXPORT_SYMBOL_GPL(__of_reset_control_get);
<<<<<<< HEAD
=======

static struct reset_controller_dev *
__reset_controller_by_name(const char *name)
{
	struct reset_controller_dev *rcdev;

	lockdep_assert_held(&reset_list_mutex);

	list_for_each_entry(rcdev, &reset_controller_list, list) {
		if (!rcdev->dev)
			continue;

		if (!strcmp(name, dev_name(rcdev->dev)))
			return rcdev;
	}

	return NULL;
}

static struct reset_control *
__reset_control_get_from_lookup(struct device *dev, const char *con_id,
				bool shared, bool optional, bool acquired)
{
	const struct reset_control_lookup *lookup;
	struct reset_controller_dev *rcdev;
	const char *dev_id = dev_name(dev);
	struct reset_control *rstc = NULL;

	mutex_lock(&reset_lookup_mutex);

	list_for_each_entry(lookup, &reset_lookup_list, list) {
		if (strcmp(lookup->dev_id, dev_id))
			continue;

		if ((!con_id && !lookup->con_id) ||
		    ((con_id && lookup->con_id) &&
		     !strcmp(con_id, lookup->con_id))) {
			mutex_lock(&reset_list_mutex);
			rcdev = __reset_controller_by_name(lookup->provider);
			if (!rcdev) {
				mutex_unlock(&reset_list_mutex);
				mutex_unlock(&reset_lookup_mutex);
				/* Reset provider may not be ready yet. */
				return ERR_PTR(-EPROBE_DEFER);
			}

			rstc = __reset_control_get_internal(rcdev,
							    lookup->index,
							    shared, acquired);
			mutex_unlock(&reset_list_mutex);
			break;
		}
	}

	mutex_unlock(&reset_lookup_mutex);

	if (!rstc)
		return optional ? NULL : ERR_PTR(-ENOENT);

	return rstc;
}

struct reset_control *__reset_control_get(struct device *dev, const char *id,
					  int index, bool shared, bool optional,
					  bool acquired)
{
	if (WARN_ON(shared && acquired))
		return ERR_PTR(-EINVAL);

	if (dev->of_node)
		return __of_reset_control_get(dev->of_node, id, index, shared,
					      optional, acquired);

	return __reset_control_get_from_lookup(dev, id, shared, optional,
					       acquired);
}
EXPORT_SYMBOL_GPL(__reset_control_get);

static void reset_control_array_put(struct reset_control_array *resets)
{
	int i;

	mutex_lock(&reset_list_mutex);
	for (i = 0; i < resets->num_rstcs; i++)
		__reset_control_put_internal(resets->rstc[i]);
	mutex_unlock(&reset_list_mutex);
	kfree(resets);
}
>>>>>>> 24b8d41d

/**
 * reset_control_put - free the reset controller
 * @rstc: reset controller
 */
void reset_control_put(struct reset_control *rstc)
{
	if (IS_ERR_OR_NULL(rstc))
		return;

<<<<<<< HEAD
	mutex_lock(&reset_list_mutex);
	__reset_control_put(rstc);
=======
	if (reset_control_is_array(rstc)) {
		reset_control_array_put(rstc_to_array(rstc));
		return;
	}

	mutex_lock(&reset_list_mutex);
	__reset_control_put_internal(rstc);
>>>>>>> 24b8d41d
	mutex_unlock(&reset_list_mutex);
}
EXPORT_SYMBOL_GPL(reset_control_put);

static void devm_reset_control_release(struct device *dev, void *res)
{
	reset_control_put(*(struct reset_control **)res);
}

struct reset_control *__devm_reset_control_get(struct device *dev,
<<<<<<< HEAD
				     const char *id, int index, int shared)
=======
				     const char *id, int index, bool shared,
				     bool optional, bool acquired)
>>>>>>> 24b8d41d
{
	struct reset_control **ptr, *rstc;

	ptr = devres_alloc(devm_reset_control_release, sizeof(*ptr),
			   GFP_KERNEL);
	if (!ptr)
		return ERR_PTR(-ENOMEM);

<<<<<<< HEAD
	rstc = __of_reset_control_get(dev ? dev->of_node : NULL,
				      id, index, shared);
	if (!IS_ERR(rstc)) {
		*ptr = rstc;
		devres_add(dev, ptr);
	} else {
=======
	rstc = __reset_control_get(dev, id, index, shared, optional, acquired);
	if (IS_ERR_OR_NULL(rstc)) {
>>>>>>> 24b8d41d
		devres_free(ptr);
		return rstc;
	}

	*ptr = rstc;
	devres_add(dev, ptr);

	return rstc;
}
EXPORT_SYMBOL_GPL(__devm_reset_control_get);

/**
 * device_reset - find reset controller associated with the device
 *                and perform reset
 * @dev: device to be reset by the controller
 * @optional: whether it is optional to reset the device
 *
 * Convenience wrapper for __reset_control_get() and reset_control_reset().
 * This is useful for the common case of devices with single, dedicated reset
 * lines.
 */
int __device_reset(struct device *dev, bool optional)
{
	struct reset_control *rstc;
	int ret;

	rstc = __reset_control_get(dev, NULL, 0, 0, optional, true);
	if (IS_ERR(rstc))
		return PTR_ERR(rstc);

	ret = reset_control_reset(rstc);

	reset_control_put(rstc);

	return ret;
}
EXPORT_SYMBOL_GPL(__device_reset);

/*
 * APIs to manage an array of reset controls.
 */

/**
 * of_reset_control_get_count - Count number of resets available with a device
 *
 * @node: device node that contains 'resets'.
 *
 * Returns positive reset count on success, or error number on failure and
 * on count being zero.
 */
static int of_reset_control_get_count(struct device_node *node)
{
	int count;

	if (!node)
		return -EINVAL;

	count = of_count_phandle_with_args(node, "resets", "#reset-cells");
	if (count == 0)
		count = -ENOENT;

	return count;
}

/**
 * of_reset_control_array_get - Get a list of reset controls using
 *				device node.
 *
 * @np: device node for the device that requests the reset controls array
 * @shared: whether reset controls are shared or not
 * @optional: whether it is optional to get the reset controls
 * @acquired: only one reset control may be acquired for a given controller
 *            and ID
 *
 * Returns pointer to allocated reset_control on success or error on failure
 */
struct reset_control *
of_reset_control_array_get(struct device_node *np, bool shared, bool optional,
			   bool acquired)
{
	struct reset_control_array *resets;
	struct reset_control *rstc;
	int num, i;

	num = of_reset_control_get_count(np);
	if (num < 0)
		return optional ? NULL : ERR_PTR(num);

	resets = kzalloc(struct_size(resets, rstc, num), GFP_KERNEL);
	if (!resets)
		return ERR_PTR(-ENOMEM);

	for (i = 0; i < num; i++) {
		rstc = __of_reset_control_get(np, NULL, i, shared, optional,
					      acquired);
		if (IS_ERR(rstc))
			goto err_rst;
		resets->rstc[i] = rstc;
	}
	resets->num_rstcs = num;
	resets->base.array = true;

	return &resets->base;

err_rst:
	mutex_lock(&reset_list_mutex);
	while (--i >= 0)
		__reset_control_put_internal(resets->rstc[i]);
	mutex_unlock(&reset_list_mutex);

	kfree(resets);

	return rstc;
}
EXPORT_SYMBOL_GPL(of_reset_control_array_get);

/**
 * devm_reset_control_array_get - Resource managed reset control array get
 *
 * @dev: device that requests the list of reset controls
 * @shared: whether reset controls are shared or not
 * @optional: whether it is optional to get the reset controls
 *
 * The reset control array APIs are intended for a list of resets
 * that just have to be asserted or deasserted, without any
 * requirements on the order.
 *
 * Returns pointer to allocated reset_control on success or error on failure
 */
struct reset_control *
devm_reset_control_array_get(struct device *dev, bool shared, bool optional)
{
	struct reset_control **ptr, *rstc;

	ptr = devres_alloc(devm_reset_control_release, sizeof(*ptr),
			   GFP_KERNEL);
	if (!ptr)
		return ERR_PTR(-ENOMEM);

	rstc = of_reset_control_array_get(dev->of_node, shared, optional, true);
	if (IS_ERR_OR_NULL(rstc)) {
		devres_free(ptr);
		return rstc;
	}

	*ptr = rstc;
	devres_add(dev, ptr);

	return rstc;
}
EXPORT_SYMBOL_GPL(devm_reset_control_array_get);

static int reset_control_get_count_from_lookup(struct device *dev)
{
	const struct reset_control_lookup *lookup;
	const char *dev_id;
	int count = 0;

	if (!dev)
		return -EINVAL;

	dev_id = dev_name(dev);
	mutex_lock(&reset_lookup_mutex);

	list_for_each_entry(lookup, &reset_lookup_list, list) {
		if (!strcmp(lookup->dev_id, dev_id))
			count++;
	}

	mutex_unlock(&reset_lookup_mutex);

	if (count == 0)
		count = -ENOENT;

	return count;
}

/**
 * reset_control_get_count - Count number of resets available with a device
 *
 * @dev: device for which to return the number of resets
 *
 * Returns positive reset count on success, or error number on failure and
 * on count being zero.
 */
int reset_control_get_count(struct device *dev)
{
	if (dev->of_node)
		return of_reset_control_get_count(dev->of_node);

	return reset_control_get_count_from_lookup(dev);
}
EXPORT_SYMBOL_GPL(reset_control_get_count);<|MERGE_RESOLUTION|>--- conflicted
+++ resolved
@@ -30,10 +30,6 @@
  * @id: ID of the reset controller in the reset
  *      controller device
  * @refcnt: Number of gets of this reset_control
-<<<<<<< HEAD
- * @shared: Is this a shared (1), or an exclusive (0) reset_control?
- * @deassert_cnt: Number of times this reset line has been deasserted
-=======
  * @acquired: Only one reset_control may be acquired for a given rcdev and id.
  * @shared: Is this a shared (1), or an exclusive (0) reset_control?
  * @array: Is this an array of reset controls (1)?
@@ -41,17 +37,11 @@
  * @triggered_count: Number of times this reset line has been reset. Currently
  *                   only used for shared resets, which means that the value
  *                   will be either 0 or 1.
->>>>>>> 24b8d41d
  */
 struct reset_control {
 	struct reset_controller_dev *rcdev;
 	struct list_head list;
 	unsigned int id;
-<<<<<<< HEAD
-	unsigned int refcnt;
-	int shared;
-	atomic_t deassert_count;
-=======
 	struct kref refcnt;
 	bool acquired;
 	bool shared;
@@ -70,7 +60,6 @@
 	struct reset_control base;
 	unsigned int num_rstcs;
 	struct reset_control *rstc[];
->>>>>>> 24b8d41d
 };
 
 static const char *rcdev_name(struct reset_controller_dev *rcdev)
@@ -162,15 +151,6 @@
 		return -ENOMEM;
 
 	ret = reset_controller_register(rcdev);
-<<<<<<< HEAD
-	if (!ret) {
-		*rcdevp = rcdev;
-		devres_add(dev, rcdevp);
-	} else {
-		devres_free(rcdevp);
-	}
-
-=======
 	if (ret) {
 		devres_free(rcdevp);
 		return ret;
@@ -179,13 +159,10 @@
 	*rcdevp = rcdev;
 	devres_add(dev, rcdevp);
 
->>>>>>> 24b8d41d
 	return ret;
 }
 EXPORT_SYMBOL_GPL(devm_reset_controller_register);
 
-<<<<<<< HEAD
-=======
 /**
  * reset_controller_add_lookup - register a set of lookup entries
  * @lookup: array of reset lookup entries
@@ -300,23 +277,10 @@
 	return rstc->array;
 }
 
->>>>>>> 24b8d41d
 /**
  * reset_control_reset - reset the controlled device
  * @rstc: reset controller
  *
-<<<<<<< HEAD
- * Calling this on a shared reset controller is an error.
- */
-int reset_control_reset(struct reset_control *rstc)
-{
-	if (WARN_ON(IS_ERR_OR_NULL(rstc)) ||
-	    WARN_ON(rstc->shared))
-		return -EINVAL;
-
-	if (rstc->rcdev->ops->reset)
-		return rstc->rcdev->ops->reset(rstc->rcdev, rstc->id);
-=======
  * On a shared reset line the actual reset pulse is only triggered once for the
  * lifetime of the reset_control instance: for all but the first caller this is
  * a no-op.
@@ -329,7 +293,6 @@
 int reset_control_reset(struct reset_control *rstc)
 {
 	int ret;
->>>>>>> 24b8d41d
 
 	if (!rstc)
 		return 0;
@@ -372,18 +335,6 @@
  *
  * For shared reset controls a driver cannot expect the hw's registers and
  * internal state to be reset, but must be prepared for this to happen.
-<<<<<<< HEAD
- */
-int reset_control_assert(struct reset_control *rstc)
-{
-	if (WARN_ON(IS_ERR_OR_NULL(rstc)))
-		return -EINVAL;
-
-	if (!rstc->rcdev->ops->assert)
-		return -ENOTSUPP;
-
-	if (rstc->shared) {
-=======
  * Consumers must not use reset_control_reset on shared reset lines when
  * reset_control_(de)assert has been used.
  *
@@ -405,14 +356,11 @@
 		if (WARN_ON(atomic_read(&rstc->triggered_count) != 0))
 			return -EINVAL;
 
->>>>>>> 24b8d41d
 		if (WARN_ON(atomic_read(&rstc->deassert_count) == 0))
 			return -EINVAL;
 
 		if (atomic_dec_return(&rstc->deassert_count) != 0)
 			return 0;
-<<<<<<< HEAD
-=======
 
 		/*
 		 * Shared reset controls allow the reset line to be in any state
@@ -434,7 +382,6 @@
 			     rcdev_name(rstc->rcdev), rstc->id);
 			return -EPERM;
 		}
->>>>>>> 24b8d41d
 	}
 
 	return rstc->rcdev->ops->assert(rstc->rcdev, rstc->id);
@@ -446,22 +393,6 @@
  * @rstc: reset controller
  *
  * After calling this function, the reset is guaranteed to be deasserted.
-<<<<<<< HEAD
- */
-int reset_control_deassert(struct reset_control *rstc)
-{
-	if (WARN_ON(IS_ERR_OR_NULL(rstc)))
-		return -EINVAL;
-
-	if (!rstc->rcdev->ops->deassert)
-		return -ENOTSUPP;
-
-	if (rstc->shared) {
-		if (atomic_inc_return(&rstc->deassert_count) != 1)
-			return 0;
-	}
-
-=======
  * Consumers must not use reset_control_reset on shared reset lines when
  * reset_control_(de)assert has been used.
  *
@@ -503,7 +434,6 @@
 	if (!rstc->rcdev->ops->deassert)
 		return 0;
 
->>>>>>> 24b8d41d
 	return rstc->rcdev->ops->deassert(rstc->rcdev, rstc->id);
 }
 EXPORT_SYMBOL_GPL(reset_control_deassert);
@@ -516,14 +446,10 @@
  */
 int reset_control_status(struct reset_control *rstc)
 {
-<<<<<<< HEAD
-	if (WARN_ON(IS_ERR_OR_NULL(rstc)))
-=======
 	if (!rstc)
 		return 0;
 
 	if (WARN_ON(IS_ERR(rstc)) || reset_control_is_array(rstc))
->>>>>>> 24b8d41d
 		return -EINVAL;
 
 	if (rstc->rcdev->ops->status)
@@ -533,11 +459,6 @@
 }
 EXPORT_SYMBOL_GPL(reset_control_status);
 
-<<<<<<< HEAD
-static struct reset_control *__reset_control_get(
-				struct reset_controller_dev *rcdev,
-				unsigned int index, int shared)
-=======
 /**
  * reset_control_acquire() - acquires a reset control for exclusive use
  * @rstc: reset control
@@ -619,7 +540,6 @@
 static struct reset_control *__reset_control_get_internal(
 				struct reset_controller_dev *rcdev,
 				unsigned int index, bool shared, bool acquired)
->>>>>>> 24b8d41d
 {
 	struct reset_control *rstc;
 
@@ -627,12 +547,6 @@
 
 	list_for_each_entry(rstc, &rcdev->reset_control_head, list) {
 		if (rstc->id == index) {
-<<<<<<< HEAD
-			if (WARN_ON(!rstc->shared || !shared))
-				return ERR_PTR(-EBUSY);
-
-			rstc->refcnt++;
-=======
 			/*
 			 * Allow creating a secondary exclusive reset_control
 			 * that is initially not acquired for an already
@@ -645,7 +559,6 @@
 				return ERR_PTR(-EBUSY);
 
 			kref_get(&rstc->refcnt);
->>>>>>> 24b8d41d
 			return rstc;
 		}
 	}
@@ -659,32 +572,19 @@
 	rstc->rcdev = rcdev;
 	list_add(&rstc->list, &rcdev->reset_control_head);
 	rstc->id = index;
-<<<<<<< HEAD
-	rstc->refcnt = 1;
-=======
 	kref_init(&rstc->refcnt);
 	rstc->acquired = acquired;
->>>>>>> 24b8d41d
 	rstc->shared = shared;
 
 	return rstc;
 }
 
-<<<<<<< HEAD
-static void __reset_control_put(struct reset_control *rstc)
-{
-	lockdep_assert_held(&reset_list_mutex);
-
-	if (--rstc->refcnt)
-		return;
-=======
 static void __reset_control_release(struct kref *kref)
 {
 	struct reset_control *rstc = container_of(kref, struct reset_control,
 						  refcnt);
 
 	lockdep_assert_held(&reset_list_mutex);
->>>>>>> 24b8d41d
 
 	module_put(rstc->rcdev->owner);
 
@@ -692,10 +592,6 @@
 	kfree(rstc);
 }
 
-<<<<<<< HEAD
-struct reset_control *__of_reset_control_get(struct device_node *node,
-				     const char *id, int index, int shared)
-=======
 static void __reset_control_put_internal(struct reset_control *rstc)
 {
 	lockdep_assert_held(&reset_list_mutex);
@@ -706,7 +602,6 @@
 struct reset_control *__of_reset_control_get(struct device_node *node,
 				     const char *id, int index, bool shared,
 				     bool optional, bool acquired)
->>>>>>> 24b8d41d
 {
 	struct reset_control *rstc;
 	struct reset_controller_dev *r, *rcdev;
@@ -720,15 +615,10 @@
 	if (id) {
 		index = of_property_match_string(node,
 						 "reset-names", id);
-<<<<<<< HEAD
-		if (index < 0)
-			return ERR_PTR(-ENOENT);
-=======
 		if (index == -EILSEQ)
 			return ERR_PTR(index);
 		if (index < 0)
 			return optional ? NULL : ERR_PTR(-ENOENT);
->>>>>>> 24b8d41d
 	}
 
 	ret = of_parse_phandle_with_args(node, "resets", "#reset-cells",
@@ -748,15 +638,6 @@
 	}
 
 	if (!rcdev) {
-<<<<<<< HEAD
-		mutex_unlock(&reset_list_mutex);
-		return ERR_PTR(-EPROBE_DEFER);
-	}
-
-	if (WARN_ON(args.args_count != rcdev->of_reset_n_cells)) {
-		mutex_unlock(&reset_list_mutex);
-		return ERR_PTR(-EINVAL);
-=======
 		rstc = ERR_PTR(-EPROBE_DEFER);
 		goto out;
 	}
@@ -764,21 +645,10 @@
 	if (WARN_ON(args.args_count != rcdev->of_reset_n_cells)) {
 		rstc = ERR_PTR(-EINVAL);
 		goto out;
->>>>>>> 24b8d41d
 	}
 
 	rstc_id = rcdev->of_xlate(rcdev, &args);
 	if (rstc_id < 0) {
-<<<<<<< HEAD
-		mutex_unlock(&reset_list_mutex);
-		return ERR_PTR(rstc_id);
-	}
-
-	/* reset_list_mutex also protects the rcdev's reset_control list */
-	rstc = __reset_control_get(rcdev, rstc_id, shared);
-
-	mutex_unlock(&reset_list_mutex);
-=======
 		rstc = ERR_PTR(rstc_id);
 		goto out;
 	}
@@ -789,13 +659,10 @@
 out:
 	mutex_unlock(&reset_list_mutex);
 	of_node_put(args.np);
->>>>>>> 24b8d41d
 
 	return rstc;
 }
 EXPORT_SYMBOL_GPL(__of_reset_control_get);
-<<<<<<< HEAD
-=======
 
 static struct reset_controller_dev *
 __reset_controller_by_name(const char *name)
@@ -884,7 +751,6 @@
 	mutex_unlock(&reset_list_mutex);
 	kfree(resets);
 }
->>>>>>> 24b8d41d
 
 /**
  * reset_control_put - free the reset controller
@@ -895,10 +761,6 @@
 	if (IS_ERR_OR_NULL(rstc))
 		return;
 
-<<<<<<< HEAD
-	mutex_lock(&reset_list_mutex);
-	__reset_control_put(rstc);
-=======
 	if (reset_control_is_array(rstc)) {
 		reset_control_array_put(rstc_to_array(rstc));
 		return;
@@ -906,7 +768,6 @@
 
 	mutex_lock(&reset_list_mutex);
 	__reset_control_put_internal(rstc);
->>>>>>> 24b8d41d
 	mutex_unlock(&reset_list_mutex);
 }
 EXPORT_SYMBOL_GPL(reset_control_put);
@@ -917,12 +778,8 @@
 }
 
 struct reset_control *__devm_reset_control_get(struct device *dev,
-<<<<<<< HEAD
-				     const char *id, int index, int shared)
-=======
 				     const char *id, int index, bool shared,
 				     bool optional, bool acquired)
->>>>>>> 24b8d41d
 {
 	struct reset_control **ptr, *rstc;
 
@@ -931,17 +788,8 @@
 	if (!ptr)
 		return ERR_PTR(-ENOMEM);
 
-<<<<<<< HEAD
-	rstc = __of_reset_control_get(dev ? dev->of_node : NULL,
-				      id, index, shared);
-	if (!IS_ERR(rstc)) {
-		*ptr = rstc;
-		devres_add(dev, ptr);
-	} else {
-=======
 	rstc = __reset_control_get(dev, id, index, shared, optional, acquired);
 	if (IS_ERR_OR_NULL(rstc)) {
->>>>>>> 24b8d41d
 		devres_free(ptr);
 		return rstc;
 	}
