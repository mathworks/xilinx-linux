// SPDX-License-Identifier: GPL-2.0-only
/*
 * Hisilicon Hi6220 reset controller driver
 *
 * Copyright (c) 2016 Linaro Limited.
 * Copyright (c) 2015-2016 Hisilicon Limited.
 *
 * Author: Feng Chen <puck.chen@hisilicon.com>
 */

#include <linux/io.h>
#include <linux/init.h>
#include <linux/module.h>
#include <linux/bitops.h>
#include <linux/of.h>
#include <linux/of_device.h>
#include <linux/regmap.h>
#include <linux/mfd/syscon.h>
#include <linux/reset-controller.h>
#include <linux/reset.h>
#include <linux/platform_device.h>

#define PERIPH_ASSERT_OFFSET      0x300
#define PERIPH_DEASSERT_OFFSET    0x304
#define PERIPH_MAX_INDEX          0x509

#define SC_MEDIA_RSTEN            0x052C
#define SC_MEDIA_RSTDIS           0x0530
#define MEDIA_MAX_INDEX           8

#define to_reset_data(x) container_of(x, struct hi6220_reset_data, rc_dev)

enum hi6220_reset_ctrl_type {
	PERIPHERAL,
	MEDIA,
<<<<<<< HEAD
=======
	AO,
>>>>>>> 24b8d41d
};

struct hi6220_reset_data {
	struct reset_controller_dev rc_dev;
	struct regmap *regmap;
};

static int hi6220_peripheral_assert(struct reset_controller_dev *rc_dev,
				    unsigned long idx)
{
	struct hi6220_reset_data *data = to_reset_data(rc_dev);
	struct regmap *regmap = data->regmap;
	u32 bank = idx >> 8;
	u32 offset = idx & 0xff;
	u32 reg = PERIPH_ASSERT_OFFSET + bank * 0x10;

	return regmap_write(regmap, reg, BIT(offset));
}

static int hi6220_peripheral_deassert(struct reset_controller_dev *rc_dev,
				      unsigned long idx)
{
	struct hi6220_reset_data *data = to_reset_data(rc_dev);
	struct regmap *regmap = data->regmap;
	u32 bank = idx >> 8;
	u32 offset = idx & 0xff;
	u32 reg = PERIPH_DEASSERT_OFFSET + bank * 0x10;

	return regmap_write(regmap, reg, BIT(offset));
}

static const struct reset_control_ops hi6220_peripheral_reset_ops = {
	.assert = hi6220_peripheral_assert,
	.deassert = hi6220_peripheral_deassert,
};

static int hi6220_media_assert(struct reset_controller_dev *rc_dev,
			       unsigned long idx)
<<<<<<< HEAD
{
	struct hi6220_reset_data *data = to_reset_data(rc_dev);
	struct regmap *regmap = data->regmap;

	return regmap_write(regmap, SC_MEDIA_RSTEN, BIT(idx));
}

static int hi6220_media_deassert(struct reset_controller_dev *rc_dev,
				 unsigned long idx)
{
	struct hi6220_reset_data *data = to_reset_data(rc_dev);
	struct regmap *regmap = data->regmap;

	return regmap_write(regmap, SC_MEDIA_RSTDIS, BIT(idx));
}

static const struct reset_control_ops hi6220_media_reset_ops = {
	.assert = hi6220_media_assert,
	.deassert = hi6220_media_deassert,
=======
{
	struct hi6220_reset_data *data = to_reset_data(rc_dev);
	struct regmap *regmap = data->regmap;

	return regmap_write(regmap, SC_MEDIA_RSTEN, BIT(idx));
}

static int hi6220_media_deassert(struct reset_controller_dev *rc_dev,
				 unsigned long idx)
{
	struct hi6220_reset_data *data = to_reset_data(rc_dev);
	struct regmap *regmap = data->regmap;

	return regmap_write(regmap, SC_MEDIA_RSTDIS, BIT(idx));
}

static const struct reset_control_ops hi6220_media_reset_ops = {
	.assert = hi6220_media_assert,
	.deassert = hi6220_media_deassert,
};

#define AO_SCTRL_SC_PW_CLKEN0     0x800
#define AO_SCTRL_SC_PW_CLKDIS0    0x804

#define AO_SCTRL_SC_PW_RSTEN0     0x810
#define AO_SCTRL_SC_PW_RSTDIS0    0x814

#define AO_SCTRL_SC_PW_ISOEN0     0x820
#define AO_SCTRL_SC_PW_ISODIS0    0x824
#define AO_MAX_INDEX              12

static int hi6220_ao_assert(struct reset_controller_dev *rc_dev,
			       unsigned long idx)
{
	struct hi6220_reset_data *data = to_reset_data(rc_dev);
	struct regmap *regmap = data->regmap;
	int ret;

	ret = regmap_write(regmap, AO_SCTRL_SC_PW_RSTEN0, BIT(idx));
	if (ret)
		return ret;

	ret = regmap_write(regmap, AO_SCTRL_SC_PW_ISOEN0, BIT(idx));
	if (ret)
		return ret;

	ret = regmap_write(regmap, AO_SCTRL_SC_PW_CLKDIS0, BIT(idx));
	return ret;
}

static int hi6220_ao_deassert(struct reset_controller_dev *rc_dev,
				 unsigned long idx)
{
	struct hi6220_reset_data *data = to_reset_data(rc_dev);
	struct regmap *regmap = data->regmap;
	int ret;

	/*
	 * It was suggested to disable isolation before enabling
	 * the clocks and deasserting reset, to avoid glitches.
	 * But this order is preserved to keep it matching the
	 * vendor code.
	 */
	ret = regmap_write(regmap, AO_SCTRL_SC_PW_RSTDIS0, BIT(idx));
	if (ret)
		return ret;

	ret = regmap_write(regmap, AO_SCTRL_SC_PW_ISODIS0, BIT(idx));
	if (ret)
		return ret;

	ret = regmap_write(regmap, AO_SCTRL_SC_PW_CLKEN0, BIT(idx));
	return ret;
}

static const struct reset_control_ops hi6220_ao_reset_ops = {
	.assert = hi6220_ao_assert,
	.deassert = hi6220_ao_deassert,
>>>>>>> 24b8d41d
};

static int hi6220_reset_probe(struct platform_device *pdev)
{
	struct device_node *np = pdev->dev.of_node;
	struct device *dev = &pdev->dev;
	enum hi6220_reset_ctrl_type type;
	struct hi6220_reset_data *data;
	struct regmap *regmap;

	data = devm_kzalloc(dev, sizeof(*data), GFP_KERNEL);
	if (!data)
		return -ENOMEM;

	type = (enum hi6220_reset_ctrl_type)of_device_get_match_data(dev);

	regmap = syscon_node_to_regmap(np);
	if (IS_ERR(regmap)) {
		dev_err(dev, "failed to get reset controller regmap\n");
		return PTR_ERR(regmap);
	}

	data->regmap = regmap;
	data->rc_dev.of_node = np;
	if (type == MEDIA) {
		data->rc_dev.ops = &hi6220_media_reset_ops;
		data->rc_dev.nr_resets = MEDIA_MAX_INDEX;
<<<<<<< HEAD
	} else {
		data->rc_dev.ops = &hi6220_peripheral_reset_ops;
		data->rc_dev.nr_resets = PERIPH_MAX_INDEX;
=======
	} else if (type == PERIPHERAL) {
		data->rc_dev.ops = &hi6220_peripheral_reset_ops;
		data->rc_dev.nr_resets = PERIPH_MAX_INDEX;
	} else {
		data->rc_dev.ops = &hi6220_ao_reset_ops;
		data->rc_dev.nr_resets = AO_MAX_INDEX;
>>>>>>> 24b8d41d
	}

	return reset_controller_register(&data->rc_dev);
}

static const struct of_device_id hi6220_reset_match[] = {
	{
		.compatible = "hisilicon,hi6220-sysctrl",
		.data = (void *)PERIPHERAL,
	},
	{
		.compatible = "hisilicon,hi6220-mediactrl",
		.data = (void *)MEDIA,
	},
<<<<<<< HEAD
=======
	{
		.compatible = "hisilicon,hi6220-aoctrl",
		.data = (void *)AO,
	},
>>>>>>> 24b8d41d
	{ /* sentinel */ },
};
MODULE_DEVICE_TABLE(of, hi6220_reset_match);

static struct platform_driver hi6220_reset_driver = {
	.probe = hi6220_reset_probe,
	.driver = {
		.name = "reset-hi6220",
		.of_match_table = hi6220_reset_match,
	},
};

static int __init hi6220_reset_init(void)
{
	return platform_driver_register(&hi6220_reset_driver);
}

postcore_initcall(hi6220_reset_init);

MODULE_LICENSE("GPL v2");<|MERGE_RESOLUTION|>--- conflicted
+++ resolved
@@ -33,10 +33,7 @@
 enum hi6220_reset_ctrl_type {
 	PERIPHERAL,
 	MEDIA,
-<<<<<<< HEAD
-=======
 	AO,
->>>>>>> 24b8d41d
 };
 
 struct hi6220_reset_data {
@@ -75,27 +72,6 @@
 
 static int hi6220_media_assert(struct reset_controller_dev *rc_dev,
 			       unsigned long idx)
-<<<<<<< HEAD
-{
-	struct hi6220_reset_data *data = to_reset_data(rc_dev);
-	struct regmap *regmap = data->regmap;
-
-	return regmap_write(regmap, SC_MEDIA_RSTEN, BIT(idx));
-}
-
-static int hi6220_media_deassert(struct reset_controller_dev *rc_dev,
-				 unsigned long idx)
-{
-	struct hi6220_reset_data *data = to_reset_data(rc_dev);
-	struct regmap *regmap = data->regmap;
-
-	return regmap_write(regmap, SC_MEDIA_RSTDIS, BIT(idx));
-}
-
-static const struct reset_control_ops hi6220_media_reset_ops = {
-	.assert = hi6220_media_assert,
-	.deassert = hi6220_media_deassert,
-=======
 {
 	struct hi6220_reset_data *data = to_reset_data(rc_dev);
 	struct regmap *regmap = data->regmap;
@@ -174,7 +150,6 @@
 static const struct reset_control_ops hi6220_ao_reset_ops = {
 	.assert = hi6220_ao_assert,
 	.deassert = hi6220_ao_deassert,
->>>>>>> 24b8d41d
 };
 
 static int hi6220_reset_probe(struct platform_device *pdev)
@@ -202,18 +177,12 @@
 	if (type == MEDIA) {
 		data->rc_dev.ops = &hi6220_media_reset_ops;
 		data->rc_dev.nr_resets = MEDIA_MAX_INDEX;
-<<<<<<< HEAD
-	} else {
-		data->rc_dev.ops = &hi6220_peripheral_reset_ops;
-		data->rc_dev.nr_resets = PERIPH_MAX_INDEX;
-=======
 	} else if (type == PERIPHERAL) {
 		data->rc_dev.ops = &hi6220_peripheral_reset_ops;
 		data->rc_dev.nr_resets = PERIPH_MAX_INDEX;
 	} else {
 		data->rc_dev.ops = &hi6220_ao_reset_ops;
 		data->rc_dev.nr_resets = AO_MAX_INDEX;
->>>>>>> 24b8d41d
 	}
 
 	return reset_controller_register(&data->rc_dev);
@@ -228,13 +197,10 @@
 		.compatible = "hisilicon,hi6220-mediactrl",
 		.data = (void *)MEDIA,
 	},
-<<<<<<< HEAD
-=======
 	{
 		.compatible = "hisilicon,hi6220-aoctrl",
 		.data = (void *)AO,
 	},
->>>>>>> 24b8d41d
 	{ /* sentinel */ },
 };
 MODULE_DEVICE_TABLE(of, hi6220_reset_match);
