# SPDX-License-Identifier: GPL-2.0-only
config ARCH_HAS_RESET_CONTROLLER
	bool

menuconfig RESET_CONTROLLER
	bool "Reset Controller Support"
	default y if ARCH_HAS_RESET_CONTROLLER
	help
	  Generic Reset Controller support.

	  This framework is designed to abstract reset handling of devices
	  via GPIOs or SoC-internal reset controller modules.

	  If unsure, say no.

if RESET_CONTROLLER

<<<<<<< HEAD
=======
config RESET_A10SR
	tristate "Altera Arria10 System Resource Reset"
	depends on MFD_ALTERA_A10SR
	help
	  This option enables support for the external reset functions for
	  peripheral PHYs on the Altera Arria10 System Resource Chip.

>>>>>>> 24b8d41d
config RESET_ATH79
	bool "AR71xx Reset Driver" if COMPILE_TEST
	default ATH79
	help
	  This enables the ATH79 reset controller driver that supports the
	  AR71xx SoC reset controller.

<<<<<<< HEAD
=======
config RESET_AXS10X
	bool "AXS10x Reset Driver" if COMPILE_TEST
	default ARC_PLAT_AXS10X
	help
	  This enables the reset controller driver for AXS10x.

>>>>>>> 24b8d41d
config RESET_BERLIN
	bool "Berlin Reset Driver" if COMPILE_TEST
	default ARCH_BERLIN
	help
	  This enables the reset controller driver for Marvell Berlin SoCs.
<<<<<<< HEAD

config RESET_LPC18XX
	bool "LPC18xx/43xx Reset Driver" if COMPILE_TEST
	default ARCH_LPC18XX
	help
	  This enables the reset controller driver for NXP LPC18xx/43xx SoCs.

config RESET_MESON
	bool "Meson Reset Driver" if COMPILE_TEST
	default ARCH_MESON
	help
	  This enables the reset driver for Amlogic Meson SoCs.

config RESET_OXNAS
	bool

config RESET_PISTACHIO
	bool "Pistachio Reset Driver" if COMPILE_TEST
	default MACH_PISTACHIO
	help
	  This enables the reset driver for ImgTec Pistachio SoCs.

config RESET_SOCFPGA
	bool "SoCFPGA Reset Driver" if COMPILE_TEST
	default ARCH_SOCFPGA
	help
	  This enables the reset controller driver for Altera SoCFPGAs.

config RESET_STM32
	bool "STM32 Reset Driver" if COMPILE_TEST
	default ARCH_STM32
	help
	  This enables the RCC reset controller driver for STM32 MCUs.

config RESET_SUNXI
	bool "Allwinner SoCs Reset Driver" if COMPILE_TEST && !ARCH_SUNXI
	default ARCH_SUNXI
	help
	  This enables the reset driver for Allwinner SoCs.

config TI_SYSCON_RESET
	tristate "TI SYSCON Reset Driver"
	depends on HAS_IOMEM
	select MFD_SYSCON
	help
	  This enables the reset driver support for TI devices with
	  memory-mapped reset registers as part of a syscon device node. If
	  you wish to use the reset framework for such memory-mapped devices,
	  say Y here. Otherwise, say N.

config RESET_UNIPHIER
	tristate "Reset controller driver for UniPhier SoCs"
	depends on ARCH_UNIPHIER || COMPILE_TEST
	depends on OF && MFD_SYSCON
	default ARCH_UNIPHIER
	help
	  Support for reset controllers on UniPhier SoCs.
	  Say Y if you want to control reset signals provided by System Control
	  block, Media I/O block, Peripheral Block.

config RESET_ZYNQ
	bool "ZYNQ Reset Driver" if COMPILE_TEST
	default ARCH_ZYNQ
	help
	  This enables the reset controller driver for Xilinx Zynq SoCs.

config ZYNQMP_RESET_CONTROLLER
	bool "Xilinx ZYNQMP Reset Controller Support"
	depends on ARCH_ZYNQMP
	help
	  ZYNQMP Reset Controller support.

	  This framework is designed to abstract reset handling of devices
	  via SoC-internal reset controller modules.

	  If sure, say yes.If unsure, say no.

source "drivers/reset/sti/Kconfig"
source "drivers/reset/hisilicon/Kconfig"
=======

config RESET_BRCMSTB
	tristate "Broadcom STB reset controller"
	depends on ARCH_BRCMSTB || COMPILE_TEST
	default ARCH_BRCMSTB
	help
	  This enables the reset controller driver for Broadcom STB SoCs using
	  a SUN_TOP_CTRL_SW_INIT style controller.

config RESET_BRCMSTB_RESCAL
	bool "Broadcom STB RESCAL reset controller"
	depends on HAS_IOMEM
	default ARCH_BRCMSTB || COMPILE_TEST
	help
	  This enables the RESCAL reset controller for SATA, PCIe0, or PCIe1 on
	  BCM7216.

config RESET_HSDK
	bool "Synopsys HSDK Reset Driver"
	depends on HAS_IOMEM
	depends on ARC_SOC_HSDK || COMPILE_TEST
	help
	  This enables the reset controller driver for HSDK board.

config RESET_IMX7
	tristate "i.MX7/8 Reset Driver"
	depends on HAS_IOMEM
	depends on SOC_IMX7D || (ARM64 && ARCH_MXC) || COMPILE_TEST
	default y if SOC_IMX7D
	select MFD_SYSCON
	help
	  This enables the reset controller driver for i.MX7 SoCs.

config RESET_INTEL_GW
	bool "Intel Reset Controller Driver"
	depends on OF && HAS_IOMEM
	select REGMAP_MMIO
	help
	  This enables the reset controller driver for Intel Gateway SoCs.
	  Say Y to control the reset signals provided by reset controller.
	  Otherwise, say N.

config RESET_LANTIQ
	bool "Lantiq XWAY Reset Driver" if COMPILE_TEST
	default SOC_TYPE_XWAY
	help
	  This enables the reset controller driver for Lantiq / Intel XWAY SoCs.

config RESET_LPC18XX
	bool "LPC18xx/43xx Reset Driver" if COMPILE_TEST
	default ARCH_LPC18XX
	help
	  This enables the reset controller driver for NXP LPC18xx/43xx SoCs.

config RESET_MESON
	bool "Meson Reset Driver" if COMPILE_TEST
	default ARCH_MESON
	help
	  This enables the reset driver for Amlogic Meson SoCs.

config RESET_MESON_AUDIO_ARB
	tristate "Meson Audio Memory Arbiter Reset Driver"
	depends on ARCH_MESON || COMPILE_TEST
	help
	  This enables the reset driver for Audio Memory Arbiter of
	  Amlogic's A113 based SoCs

config RESET_NPCM
	bool "NPCM BMC Reset Driver" if COMPILE_TEST
	default ARCH_NPCM
	help
	  This enables the reset controller driver for Nuvoton NPCM
	  BMC SoCs.

config RESET_OXNAS
	bool

config RESET_PISTACHIO
	bool "Pistachio Reset Driver" if COMPILE_TEST
	default MACH_PISTACHIO
	help
	  This enables the reset driver for ImgTec Pistachio SoCs.

config RESET_QCOM_AOSS
	tristate "Qcom AOSS Reset Driver"
	depends on ARCH_QCOM || COMPILE_TEST
	help
	  This enables the AOSS (always on subsystem) reset driver
	  for Qualcomm SDM845 SoCs. Say Y if you want to control
	  reset signals provided by AOSS for Modem, Venus, ADSP,
	  GPU, Camera, Wireless, Display subsystem. Otherwise, say N.

config RESET_QCOM_PDC
	tristate "Qualcomm PDC Reset Driver"
	depends on ARCH_QCOM || COMPILE_TEST
	help
	  This enables the PDC (Power Domain Controller) reset driver
	  for Qualcomm Technologies Inc SDM845 SoCs. Say Y if you want
	  to control reset signals provided by PDC for Modem, Compute,
	  Display, GPU, Debug, AOP, Sensors, Audio, SP and APPS.

config RESET_RASPBERRYPI
	tristate "Raspberry Pi 4 Firmware Reset Driver"
	depends on RASPBERRYPI_FIRMWARE || (RASPBERRYPI_FIRMWARE=n && COMPILE_TEST)
	default USB_XHCI_PCI
	help
	  Raspberry Pi 4's co-processor controls some of the board's HW
	  initialization process, but it's up to Linux to trigger it when
	  relevant. This driver provides a reset controller capable of
	  interfacing with RPi4's co-processor and model these firmware
	  initialization routines as reset lines.

config RESET_SCMI
	tristate "Reset driver controlled via ARM SCMI interface"
	depends on ARM_SCMI_PROTOCOL || COMPILE_TEST
	default ARM_SCMI_PROTOCOL
	help
	  This driver provides support for reset signal/domains that are
	  controlled by firmware that implements the SCMI interface.

	  This driver uses SCMI Message Protocol to interact with the
	  firmware controlling all the reset signals.

config RESET_SIMPLE
	bool "Simple Reset Controller Driver" if COMPILE_TEST
	default ARCH_AGILEX || ARCH_ASPEED || ARCH_BITMAIN || ARCH_REALTEK || ARCH_STM32 || ARCH_STRATIX10 || ARCH_SUNXI || ARCH_ZX || ARC
	help
	  This enables a simple reset controller driver for reset lines that
	  that can be asserted and deasserted by toggling bits in a contiguous,
	  exclusive register space.

	  Currently this driver supports:
	   - Altera SoCFPGAs
	   - ASPEED BMC SoCs
	   - Bitmain BM1880 SoC
	   - Realtek SoCs
	   - RCC reset controller in STM32 MCUs
	   - Allwinner SoCs
	   - ZTE's zx2967 family

config RESET_STM32MP157
	bool "STM32MP157 Reset Driver" if COMPILE_TEST
	default MACH_STM32MP157
	help
	  This enables the RCC reset controller driver for STM32 MPUs.

config RESET_SOCFPGA
	bool "SoCFPGA Reset Driver" if COMPILE_TEST && !ARCH_SOCFPGA
	default ARCH_SOCFPGA
	select RESET_SIMPLE
	help
	  This enables the reset driver for the SoCFPGA ARMv7 platforms. This
	  driver gets initialized early during platform init calls.

config RESET_SUNXI
	bool "Allwinner SoCs Reset Driver" if COMPILE_TEST && !ARCH_SUNXI
	default ARCH_SUNXI
	select RESET_SIMPLE
	help
	  This enables the reset driver for Allwinner SoCs.

config RESET_TI_SCI
	tristate "TI System Control Interface (TI-SCI) reset driver"
	depends on TI_SCI_PROTOCOL
	help
	  This enables the reset driver support over TI System Control Interface
	  available on some new TI's SoCs. If you wish to use reset resources
	  managed by the TI System Controller, say Y here. Otherwise, say N.

config RESET_TI_SYSCON
	tristate "TI SYSCON Reset Driver"
	depends on HAS_IOMEM
	select MFD_SYSCON
	help
	  This enables the reset driver support for TI devices with
	  memory-mapped reset registers as part of a syscon device node. If
	  you wish to use the reset framework for such memory-mapped devices,
	  say Y here. Otherwise, say N.

config RESET_UNIPHIER
	tristate "Reset controller driver for UniPhier SoCs"
	depends on ARCH_UNIPHIER || COMPILE_TEST
	depends on OF && MFD_SYSCON
	default ARCH_UNIPHIER
	help
	  Support for reset controllers on UniPhier SoCs.
	  Say Y if you want to control reset signals provided by System Control
	  block, Media I/O block, Peripheral Block.

config RESET_UNIPHIER_GLUE
	tristate "Reset driver in glue layer for UniPhier SoCs"
	depends on (ARCH_UNIPHIER || COMPILE_TEST) && OF
	default ARCH_UNIPHIER
	select RESET_SIMPLE
	help
	  Support for peripheral core reset included in its own glue layer
	  on UniPhier SoCs. Say Y if you want to control reset signals
	  provided by the glue layer.

config RESET_ZYNQ
	bool "ZYNQ Reset Driver" if COMPILE_TEST
	default ARCH_ZYNQ
	help
	  This enables the reset controller driver for Xilinx Zynq SoCs.

source "drivers/reset/sti/Kconfig"
source "drivers/reset/hisilicon/Kconfig"
source "drivers/reset/tegra/Kconfig"
>>>>>>> 24b8d41d

endif<|MERGE_RESOLUTION|>--- conflicted
+++ resolved
@@ -15,8 +15,6 @@
 
 if RESET_CONTROLLER
 
-<<<<<<< HEAD
-=======
 config RESET_A10SR
 	tristate "Altera Arria10 System Resource Reset"
 	depends on MFD_ALTERA_A10SR
@@ -24,7 +22,6 @@
 	  This option enables support for the external reset functions for
 	  peripheral PHYs on the Altera Arria10 System Resource Chip.
 
->>>>>>> 24b8d41d
 config RESET_ATH79
 	bool "AR71xx Reset Driver" if COMPILE_TEST
 	default ATH79
@@ -32,101 +29,17 @@
 	  This enables the ATH79 reset controller driver that supports the
 	  AR71xx SoC reset controller.
 
-<<<<<<< HEAD
-=======
 config RESET_AXS10X
 	bool "AXS10x Reset Driver" if COMPILE_TEST
 	default ARC_PLAT_AXS10X
 	help
 	  This enables the reset controller driver for AXS10x.
 
->>>>>>> 24b8d41d
 config RESET_BERLIN
 	bool "Berlin Reset Driver" if COMPILE_TEST
 	default ARCH_BERLIN
 	help
 	  This enables the reset controller driver for Marvell Berlin SoCs.
-<<<<<<< HEAD
-
-config RESET_LPC18XX
-	bool "LPC18xx/43xx Reset Driver" if COMPILE_TEST
-	default ARCH_LPC18XX
-	help
-	  This enables the reset controller driver for NXP LPC18xx/43xx SoCs.
-
-config RESET_MESON
-	bool "Meson Reset Driver" if COMPILE_TEST
-	default ARCH_MESON
-	help
-	  This enables the reset driver for Amlogic Meson SoCs.
-
-config RESET_OXNAS
-	bool
-
-config RESET_PISTACHIO
-	bool "Pistachio Reset Driver" if COMPILE_TEST
-	default MACH_PISTACHIO
-	help
-	  This enables the reset driver for ImgTec Pistachio SoCs.
-
-config RESET_SOCFPGA
-	bool "SoCFPGA Reset Driver" if COMPILE_TEST
-	default ARCH_SOCFPGA
-	help
-	  This enables the reset controller driver for Altera SoCFPGAs.
-
-config RESET_STM32
-	bool "STM32 Reset Driver" if COMPILE_TEST
-	default ARCH_STM32
-	help
-	  This enables the RCC reset controller driver for STM32 MCUs.
-
-config RESET_SUNXI
-	bool "Allwinner SoCs Reset Driver" if COMPILE_TEST && !ARCH_SUNXI
-	default ARCH_SUNXI
-	help
-	  This enables the reset driver for Allwinner SoCs.
-
-config TI_SYSCON_RESET
-	tristate "TI SYSCON Reset Driver"
-	depends on HAS_IOMEM
-	select MFD_SYSCON
-	help
-	  This enables the reset driver support for TI devices with
-	  memory-mapped reset registers as part of a syscon device node. If
-	  you wish to use the reset framework for such memory-mapped devices,
-	  say Y here. Otherwise, say N.
-
-config RESET_UNIPHIER
-	tristate "Reset controller driver for UniPhier SoCs"
-	depends on ARCH_UNIPHIER || COMPILE_TEST
-	depends on OF && MFD_SYSCON
-	default ARCH_UNIPHIER
-	help
-	  Support for reset controllers on UniPhier SoCs.
-	  Say Y if you want to control reset signals provided by System Control
-	  block, Media I/O block, Peripheral Block.
-
-config RESET_ZYNQ
-	bool "ZYNQ Reset Driver" if COMPILE_TEST
-	default ARCH_ZYNQ
-	help
-	  This enables the reset controller driver for Xilinx Zynq SoCs.
-
-config ZYNQMP_RESET_CONTROLLER
-	bool "Xilinx ZYNQMP Reset Controller Support"
-	depends on ARCH_ZYNQMP
-	help
-	  ZYNQMP Reset Controller support.
-
-	  This framework is designed to abstract reset handling of devices
-	  via SoC-internal reset controller modules.
-
-	  If sure, say yes.If unsure, say no.
-
-source "drivers/reset/sti/Kconfig"
-source "drivers/reset/hisilicon/Kconfig"
-=======
 
 config RESET_BRCMSTB
 	tristate "Broadcom STB reset controller"
@@ -335,6 +248,5 @@
 source "drivers/reset/sti/Kconfig"
 source "drivers/reset/hisilicon/Kconfig"
 source "drivers/reset/tegra/Kconfig"
->>>>>>> 24b8d41d
 
 endif