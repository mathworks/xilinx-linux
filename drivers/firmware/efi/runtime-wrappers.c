// SPDX-License-Identifier: GPL-2.0-only
/*
 * runtime-wrappers.c - Runtime Services function call wrappers
 *
 * Implementation summary:
 * -----------------------
 * 1. When user/kernel thread requests to execute efi_runtime_service(),
 * enqueue work to efi_rts_wq.
 * 2. Caller thread waits for completion until the work is finished
 * because it's dependent on the return status and execution of
 * efi_runtime_service().
 * For instance, get_variable() and get_next_variable().
 *
 * Copyright (C) 2014 Linaro Ltd. <ard.biesheuvel@linaro.org>
 *
 * Split off from arch/x86/platform/efi/efi.c
 *
 * Copyright (C) 1999 VA Linux Systems
 * Copyright (C) 1999 Walt Drummond <drummond@valinux.com>
 * Copyright (C) 1999-2002 Hewlett-Packard Co.
 * Copyright (C) 2005-2008 Intel Co.
 * Copyright (C) 2013 SuSE Labs
 */

#define pr_fmt(fmt)	"efi: " fmt

#include <linux/bug.h>
#include <linux/efi.h>
#include <linux/irqflags.h>
#include <linux/mutex.h>
#include <linux/semaphore.h>
#include <linux/stringify.h>
<<<<<<< HEAD
=======
#include <linux/workqueue.h>
#include <linux/completion.h>

>>>>>>> 24b8d41d
#include <asm/efi.h>

/*
 * Wrap around the new efi_call_virt_generic() macros so that the
 * code doesn't get too cluttered:
 */
#define efi_call_virt(f, args...)   \
<<<<<<< HEAD
	efi_call_virt_pointer(efi.systab->runtime, f, args)
#define __efi_call_virt(f, args...) \
	__efi_call_virt_pointer(efi.systab->runtime, f, args)
=======
	efi_call_virt_pointer(efi.runtime, f, args)
#define __efi_call_virt(f, args...) \
	__efi_call_virt_pointer(efi.runtime, f, args)

struct efi_runtime_work efi_rts_work;

/*
 * efi_queue_work:	Queue efi_runtime_service() and wait until it's done
 * @rts:		efi_runtime_service() function identifier
 * @rts_arg<1-5>:	efi_runtime_service() function arguments
 *
 * Accesses to efi_runtime_services() are serialized by a binary
 * semaphore (efi_runtime_lock) and caller waits until the work is
 * finished, hence _only_ one work is queued at a time and the caller
 * thread waits for completion.
 */
#define efi_queue_work(_rts, _arg1, _arg2, _arg3, _arg4, _arg5)		\
({									\
	efi_rts_work.status = EFI_ABORTED;				\
									\
	if (!efi_enabled(EFI_RUNTIME_SERVICES)) {			\
		pr_warn_once("EFI Runtime Services are disabled!\n");	\
		goto exit;						\
	}								\
									\
	init_completion(&efi_rts_work.efi_rts_comp);			\
	INIT_WORK(&efi_rts_work.work, efi_call_rts);			\
	efi_rts_work.arg1 = _arg1;					\
	efi_rts_work.arg2 = _arg2;					\
	efi_rts_work.arg3 = _arg3;					\
	efi_rts_work.arg4 = _arg4;					\
	efi_rts_work.arg5 = _arg5;					\
	efi_rts_work.efi_rts_id = _rts;					\
									\
	/*								\
	 * queue_work() returns 0 if work was already on queue,         \
	 * _ideally_ this should never happen.                          \
	 */								\
	if (queue_work(efi_rts_wq, &efi_rts_work.work))			\
		wait_for_completion(&efi_rts_work.efi_rts_comp);	\
	else								\
		pr_err("Failed to queue work to efi_rts_wq.\n");	\
									\
exit:									\
	efi_rts_work.efi_rts_id = EFI_NONE;				\
	efi_rts_work.status;						\
})

#ifndef arch_efi_save_flags
#define arch_efi_save_flags(state_flags)	local_save_flags(state_flags)
#define arch_efi_restore_flags(state_flags)	local_irq_restore(state_flags)
#endif

unsigned long efi_call_virt_save_flags(void)
{
	unsigned long flags;

	arch_efi_save_flags(flags);
	return flags;
}
>>>>>>> 24b8d41d

void efi_call_virt_check_flags(unsigned long flags, const char *call)
{
	unsigned long cur_flags, mismatch;

<<<<<<< HEAD
	local_save_flags(cur_flags);
=======
	cur_flags = efi_call_virt_save_flags();
>>>>>>> 24b8d41d

	mismatch = flags ^ cur_flags;
	if (!WARN_ON_ONCE(mismatch & ARCH_EFI_IRQ_FLAGS_MASK))
		return;

	add_taint(TAINT_FIRMWARE_WORKAROUND, LOCKDEP_NOW_UNRELIABLE);
	pr_err_ratelimited(FW_BUG "IRQ flags corrupted (0x%08lx=>0x%08lx) by EFI %s\n",
			   flags, cur_flags, call);
<<<<<<< HEAD
	local_irq_restore(flags);
=======
	arch_efi_restore_flags(flags);
>>>>>>> 24b8d41d
}

/*
 * According to section 7.1 of the UEFI spec, Runtime Services are not fully
 * reentrant, and there are particular combinations of calls that need to be
 * serialized. (source: UEFI Specification v2.4A)
 *
 * Table 31. Rules for Reentry Into Runtime Services
 * +------------------------------------+-------------------------------+
 * | If previous call is busy in	| Forbidden to call		|
 * +------------------------------------+-------------------------------+
 * | Any				| SetVirtualAddressMap()	|
 * +------------------------------------+-------------------------------+
 * | ConvertPointer()			| ConvertPointer()		|
 * +------------------------------------+-------------------------------+
 * | SetVariable()			| ResetSystem()			|
 * | UpdateCapsule()			|				|
 * | SetTime()				|				|
 * | SetWakeupTime()			|				|
 * | GetNextHighMonotonicCount()	|				|
 * +------------------------------------+-------------------------------+
 * | GetVariable()			| GetVariable()			|
 * | GetNextVariableName()		| GetNextVariableName()		|
 * | SetVariable()			| SetVariable()			|
 * | QueryVariableInfo()		| QueryVariableInfo()		|
 * | UpdateCapsule()			| UpdateCapsule()		|
 * | QueryCapsuleCapabilities()		| QueryCapsuleCapabilities()	|
 * | GetNextHighMonotonicCount()	| GetNextHighMonotonicCount()	|
 * +------------------------------------+-------------------------------+
 * | GetTime()				| GetTime()			|
 * | SetTime()				| SetTime()			|
 * | GetWakeupTime()			| GetWakeupTime()		|
 * | SetWakeupTime()			| SetWakeupTime()		|
 * +------------------------------------+-------------------------------+
 *
 * Due to the fact that the EFI pstore may write to the variable store in
 * interrupt context, we need to use a lock for at least the groups that
 * contain SetVariable() and QueryVariableInfo(). That leaves little else, as
 * none of the remaining functions are actually ever called at runtime.
 * So let's just use a single lock to serialize all Runtime Services calls.
 */
static DEFINE_SEMAPHORE(efi_runtime_lock);
<<<<<<< HEAD
=======

/*
 * Expose the EFI runtime lock to the UV platform
 */
#ifdef CONFIG_X86_UV
extern struct semaphore __efi_uv_runtime_lock __alias(efi_runtime_lock);
#endif

/*
 * Calls the appropriate efi_runtime_service() with the appropriate
 * arguments.
 *
 * Semantics followed by efi_call_rts() to understand efi_runtime_work:
 * 1. If argument was a pointer, recast it from void pointer to original
 * pointer type.
 * 2. If argument was a value, recast it from void pointer to original
 * pointer type and dereference it.
 */
static void efi_call_rts(struct work_struct *work)
{
	void *arg1, *arg2, *arg3, *arg4, *arg5;
	efi_status_t status = EFI_NOT_FOUND;

	arg1 = efi_rts_work.arg1;
	arg2 = efi_rts_work.arg2;
	arg3 = efi_rts_work.arg3;
	arg4 = efi_rts_work.arg4;
	arg5 = efi_rts_work.arg5;

	switch (efi_rts_work.efi_rts_id) {
	case EFI_GET_TIME:
		status = efi_call_virt(get_time, (efi_time_t *)arg1,
				       (efi_time_cap_t *)arg2);
		break;
	case EFI_SET_TIME:
		status = efi_call_virt(set_time, (efi_time_t *)arg1);
		break;
	case EFI_GET_WAKEUP_TIME:
		status = efi_call_virt(get_wakeup_time, (efi_bool_t *)arg1,
				       (efi_bool_t *)arg2, (efi_time_t *)arg3);
		break;
	case EFI_SET_WAKEUP_TIME:
		status = efi_call_virt(set_wakeup_time, *(efi_bool_t *)arg1,
				       (efi_time_t *)arg2);
		break;
	case EFI_GET_VARIABLE:
		status = efi_call_virt(get_variable, (efi_char16_t *)arg1,
				       (efi_guid_t *)arg2, (u32 *)arg3,
				       (unsigned long *)arg4, (void *)arg5);
		break;
	case EFI_GET_NEXT_VARIABLE:
		status = efi_call_virt(get_next_variable, (unsigned long *)arg1,
				       (efi_char16_t *)arg2,
				       (efi_guid_t *)arg3);
		break;
	case EFI_SET_VARIABLE:
		status = efi_call_virt(set_variable, (efi_char16_t *)arg1,
				       (efi_guid_t *)arg2, *(u32 *)arg3,
				       *(unsigned long *)arg4, (void *)arg5);
		break;
	case EFI_QUERY_VARIABLE_INFO:
		status = efi_call_virt(query_variable_info, *(u32 *)arg1,
				       (u64 *)arg2, (u64 *)arg3, (u64 *)arg4);
		break;
	case EFI_GET_NEXT_HIGH_MONO_COUNT:
		status = efi_call_virt(get_next_high_mono_count, (u32 *)arg1);
		break;
	case EFI_UPDATE_CAPSULE:
		status = efi_call_virt(update_capsule,
				       (efi_capsule_header_t **)arg1,
				       *(unsigned long *)arg2,
				       *(unsigned long *)arg3);
		break;
	case EFI_QUERY_CAPSULE_CAPS:
		status = efi_call_virt(query_capsule_caps,
				       (efi_capsule_header_t **)arg1,
				       *(unsigned long *)arg2, (u64 *)arg3,
				       (int *)arg4);
		break;
	default:
		/*
		 * Ideally, we should never reach here because a caller of this
		 * function should have put the right efi_runtime_service()
		 * function identifier into efi_rts_work->efi_rts_id
		 */
		pr_err("Requested executing invalid EFI Runtime Service.\n");
	}
	efi_rts_work.status = status;
	complete(&efi_rts_work.efi_rts_comp);
}
>>>>>>> 24b8d41d

static efi_status_t virt_efi_get_time(efi_time_t *tm, efi_time_cap_t *tc)
{
	efi_status_t status;

	if (down_interruptible(&efi_runtime_lock))
		return EFI_ABORTED;
<<<<<<< HEAD
	status = efi_call_virt(get_time, tm, tc);
=======
	status = efi_queue_work(EFI_GET_TIME, tm, tc, NULL, NULL, NULL);
>>>>>>> 24b8d41d
	up(&efi_runtime_lock);
	return status;
}

static efi_status_t virt_efi_set_time(efi_time_t *tm)
{
	efi_status_t status;

	if (down_interruptible(&efi_runtime_lock))
		return EFI_ABORTED;
<<<<<<< HEAD
	status = efi_call_virt(set_time, tm);
=======
	status = efi_queue_work(EFI_SET_TIME, tm, NULL, NULL, NULL, NULL);
>>>>>>> 24b8d41d
	up(&efi_runtime_lock);
	return status;
}

static efi_status_t virt_efi_get_wakeup_time(efi_bool_t *enabled,
					     efi_bool_t *pending,
					     efi_time_t *tm)
{
	efi_status_t status;

	if (down_interruptible(&efi_runtime_lock))
		return EFI_ABORTED;
<<<<<<< HEAD
	status = efi_call_virt(get_wakeup_time, enabled, pending, tm);
=======
	status = efi_queue_work(EFI_GET_WAKEUP_TIME, enabled, pending, tm, NULL,
				NULL);
>>>>>>> 24b8d41d
	up(&efi_runtime_lock);
	return status;
}

static efi_status_t virt_efi_set_wakeup_time(efi_bool_t enabled, efi_time_t *tm)
{
	efi_status_t status;

	if (down_interruptible(&efi_runtime_lock))
		return EFI_ABORTED;
<<<<<<< HEAD
	status = efi_call_virt(set_wakeup_time, enabled, tm);
=======
	status = efi_queue_work(EFI_SET_WAKEUP_TIME, &enabled, tm, NULL, NULL,
				NULL);
>>>>>>> 24b8d41d
	up(&efi_runtime_lock);
	return status;
}

static efi_status_t virt_efi_get_variable(efi_char16_t *name,
					  efi_guid_t *vendor,
					  u32 *attr,
					  unsigned long *data_size,
					  void *data)
{
	efi_status_t status;

	if (down_interruptible(&efi_runtime_lock))
		return EFI_ABORTED;
<<<<<<< HEAD
	status = efi_call_virt(get_variable, name, vendor, attr, data_size,
			       data);
=======
	status = efi_queue_work(EFI_GET_VARIABLE, name, vendor, attr, data_size,
				data);
>>>>>>> 24b8d41d
	up(&efi_runtime_lock);
	return status;
}

static efi_status_t virt_efi_get_next_variable(unsigned long *name_size,
					       efi_char16_t *name,
					       efi_guid_t *vendor)
{
	efi_status_t status;

	if (down_interruptible(&efi_runtime_lock))
		return EFI_ABORTED;
<<<<<<< HEAD
	status = efi_call_virt(get_next_variable, name_size, name, vendor);
=======
	status = efi_queue_work(EFI_GET_NEXT_VARIABLE, name_size, name, vendor,
				NULL, NULL);
>>>>>>> 24b8d41d
	up(&efi_runtime_lock);
	return status;
}

static efi_status_t virt_efi_set_variable(efi_char16_t *name,
					  efi_guid_t *vendor,
					  u32 attr,
					  unsigned long data_size,
					  void *data)
{
	efi_status_t status;

	if (down_interruptible(&efi_runtime_lock))
		return EFI_ABORTED;
<<<<<<< HEAD
	status = efi_call_virt(set_variable, name, vendor, attr, data_size,
			       data);
=======
	status = efi_queue_work(EFI_SET_VARIABLE, name, vendor, &attr, &data_size,
				data);
>>>>>>> 24b8d41d
	up(&efi_runtime_lock);
	return status;
}

static efi_status_t
virt_efi_set_variable_nonblocking(efi_char16_t *name, efi_guid_t *vendor,
				  u32 attr, unsigned long data_size,
				  void *data)
{
	efi_status_t status;

	if (down_trylock(&efi_runtime_lock))
		return EFI_NOT_READY;

	status = efi_call_virt(set_variable, name, vendor, attr, data_size,
			       data);
	up(&efi_runtime_lock);
	return status;
}


static efi_status_t virt_efi_query_variable_info(u32 attr,
						 u64 *storage_space,
						 u64 *remaining_space,
						 u64 *max_variable_size)
{
	efi_status_t status;

	if (efi.runtime_version < EFI_2_00_SYSTEM_TABLE_REVISION)
		return EFI_UNSUPPORTED;

	if (down_interruptible(&efi_runtime_lock))
		return EFI_ABORTED;
<<<<<<< HEAD
	status = efi_call_virt(query_variable_info, attr, storage_space,
			       remaining_space, max_variable_size);
=======
	status = efi_queue_work(EFI_QUERY_VARIABLE_INFO, &attr, storage_space,
				remaining_space, max_variable_size, NULL);
>>>>>>> 24b8d41d
	up(&efi_runtime_lock);
	return status;
}

static efi_status_t
virt_efi_query_variable_info_nonblocking(u32 attr,
					 u64 *storage_space,
					 u64 *remaining_space,
					 u64 *max_variable_size)
{
	efi_status_t status;

	if (efi.runtime_version < EFI_2_00_SYSTEM_TABLE_REVISION)
		return EFI_UNSUPPORTED;

	if (down_trylock(&efi_runtime_lock))
		return EFI_NOT_READY;

	status = efi_call_virt(query_variable_info, attr, storage_space,
			       remaining_space, max_variable_size);
	up(&efi_runtime_lock);
	return status;
}

static efi_status_t virt_efi_get_next_high_mono_count(u32 *count)
{
	efi_status_t status;

	if (down_interruptible(&efi_runtime_lock))
		return EFI_ABORTED;
<<<<<<< HEAD
	status = efi_call_virt(get_next_high_mono_count, count);
=======
	status = efi_queue_work(EFI_GET_NEXT_HIGH_MONO_COUNT, count, NULL, NULL,
				NULL, NULL);
>>>>>>> 24b8d41d
	up(&efi_runtime_lock);
	return status;
}

static void virt_efi_reset_system(int reset_type,
				  efi_status_t status,
				  unsigned long data_size,
				  efi_char16_t *data)
{
	if (down_interruptible(&efi_runtime_lock)) {
		pr_warn("failed to invoke the reset_system() runtime service:\n"
			"could not get exclusive access to the firmware\n");
		return;
	}
<<<<<<< HEAD
=======
	efi_rts_work.efi_rts_id = EFI_RESET_SYSTEM;
>>>>>>> 24b8d41d
	__efi_call_virt(reset_system, reset_type, status, data_size, data);
	up(&efi_runtime_lock);
}

static efi_status_t virt_efi_update_capsule(efi_capsule_header_t **capsules,
					    unsigned long count,
					    unsigned long sg_list)
{
	efi_status_t status;

	if (efi.runtime_version < EFI_2_00_SYSTEM_TABLE_REVISION)
		return EFI_UNSUPPORTED;

	if (down_interruptible(&efi_runtime_lock))
		return EFI_ABORTED;
<<<<<<< HEAD
	status = efi_call_virt(update_capsule, capsules, count, sg_list);
=======
	status = efi_queue_work(EFI_UPDATE_CAPSULE, capsules, &count, &sg_list,
				NULL, NULL);
>>>>>>> 24b8d41d
	up(&efi_runtime_lock);
	return status;
}

static efi_status_t virt_efi_query_capsule_caps(efi_capsule_header_t **capsules,
						unsigned long count,
						u64 *max_size,
						int *reset_type)
{
	efi_status_t status;

	if (efi.runtime_version < EFI_2_00_SYSTEM_TABLE_REVISION)
		return EFI_UNSUPPORTED;

	if (down_interruptible(&efi_runtime_lock))
		return EFI_ABORTED;
<<<<<<< HEAD
	status = efi_call_virt(query_capsule_caps, capsules, count, max_size,
			       reset_type);
=======
	status = efi_queue_work(EFI_QUERY_CAPSULE_CAPS, capsules, &count,
				max_size, reset_type, NULL);
>>>>>>> 24b8d41d
	up(&efi_runtime_lock);
	return status;
}

void efi_native_runtime_setup(void)
{
	efi.get_time = virt_efi_get_time;
	efi.set_time = virt_efi_set_time;
	efi.get_wakeup_time = virt_efi_get_wakeup_time;
	efi.set_wakeup_time = virt_efi_set_wakeup_time;
	efi.get_variable = virt_efi_get_variable;
	efi.get_next_variable = virt_efi_get_next_variable;
	efi.set_variable = virt_efi_set_variable;
	efi.set_variable_nonblocking = virt_efi_set_variable_nonblocking;
	efi.get_next_high_mono_count = virt_efi_get_next_high_mono_count;
	efi.reset_system = virt_efi_reset_system;
	efi.query_variable_info = virt_efi_query_variable_info;
	efi.query_variable_info_nonblocking = virt_efi_query_variable_info_nonblocking;
	efi.update_capsule = virt_efi_update_capsule;
	efi.query_capsule_caps = virt_efi_query_capsule_caps;
}<|MERGE_RESOLUTION|>--- conflicted
+++ resolved
@@ -30,12 +30,9 @@
 #include <linux/mutex.h>
 #include <linux/semaphore.h>
 #include <linux/stringify.h>
-<<<<<<< HEAD
-=======
 #include <linux/workqueue.h>
 #include <linux/completion.h>
 
->>>>>>> 24b8d41d
 #include <asm/efi.h>
 
 /*
@@ -43,11 +40,6 @@
  * code doesn't get too cluttered:
  */
 #define efi_call_virt(f, args...)   \
-<<<<<<< HEAD
-	efi_call_virt_pointer(efi.systab->runtime, f, args)
-#define __efi_call_virt(f, args...) \
-	__efi_call_virt_pointer(efi.systab->runtime, f, args)
-=======
 	efi_call_virt_pointer(efi.runtime, f, args)
 #define __efi_call_virt(f, args...) \
 	__efi_call_virt_pointer(efi.runtime, f, args)
@@ -108,17 +100,12 @@
 	arch_efi_save_flags(flags);
 	return flags;
 }
->>>>>>> 24b8d41d
 
 void efi_call_virt_check_flags(unsigned long flags, const char *call)
 {
 	unsigned long cur_flags, mismatch;
 
-<<<<<<< HEAD
-	local_save_flags(cur_flags);
-=======
 	cur_flags = efi_call_virt_save_flags();
->>>>>>> 24b8d41d
 
 	mismatch = flags ^ cur_flags;
 	if (!WARN_ON_ONCE(mismatch & ARCH_EFI_IRQ_FLAGS_MASK))
@@ -127,11 +114,7 @@
 	add_taint(TAINT_FIRMWARE_WORKAROUND, LOCKDEP_NOW_UNRELIABLE);
 	pr_err_ratelimited(FW_BUG "IRQ flags corrupted (0x%08lx=>0x%08lx) by EFI %s\n",
 			   flags, cur_flags, call);
-<<<<<<< HEAD
-	local_irq_restore(flags);
-=======
 	arch_efi_restore_flags(flags);
->>>>>>> 24b8d41d
 }
 
 /*
@@ -174,8 +157,6 @@
  * So let's just use a single lock to serialize all Runtime Services calls.
  */
 static DEFINE_SEMAPHORE(efi_runtime_lock);
-<<<<<<< HEAD
-=======
 
 /*
  * Expose the EFI runtime lock to the UV platform
@@ -266,7 +247,6 @@
 	efi_rts_work.status = status;
 	complete(&efi_rts_work.efi_rts_comp);
 }
->>>>>>> 24b8d41d
 
 static efi_status_t virt_efi_get_time(efi_time_t *tm, efi_time_cap_t *tc)
 {
@@ -274,11 +254,7 @@
 
 	if (down_interruptible(&efi_runtime_lock))
 		return EFI_ABORTED;
-<<<<<<< HEAD
-	status = efi_call_virt(get_time, tm, tc);
-=======
 	status = efi_queue_work(EFI_GET_TIME, tm, tc, NULL, NULL, NULL);
->>>>>>> 24b8d41d
 	up(&efi_runtime_lock);
 	return status;
 }
@@ -289,11 +265,7 @@
 
 	if (down_interruptible(&efi_runtime_lock))
 		return EFI_ABORTED;
-<<<<<<< HEAD
-	status = efi_call_virt(set_time, tm);
-=======
 	status = efi_queue_work(EFI_SET_TIME, tm, NULL, NULL, NULL, NULL);
->>>>>>> 24b8d41d
 	up(&efi_runtime_lock);
 	return status;
 }
@@ -306,12 +278,8 @@
 
 	if (down_interruptible(&efi_runtime_lock))
 		return EFI_ABORTED;
-<<<<<<< HEAD
-	status = efi_call_virt(get_wakeup_time, enabled, pending, tm);
-=======
 	status = efi_queue_work(EFI_GET_WAKEUP_TIME, enabled, pending, tm, NULL,
 				NULL);
->>>>>>> 24b8d41d
 	up(&efi_runtime_lock);
 	return status;
 }
@@ -322,12 +290,8 @@
 
 	if (down_interruptible(&efi_runtime_lock))
 		return EFI_ABORTED;
-<<<<<<< HEAD
-	status = efi_call_virt(set_wakeup_time, enabled, tm);
-=======
 	status = efi_queue_work(EFI_SET_WAKEUP_TIME, &enabled, tm, NULL, NULL,
 				NULL);
->>>>>>> 24b8d41d
 	up(&efi_runtime_lock);
 	return status;
 }
@@ -342,13 +306,8 @@
 
 	if (down_interruptible(&efi_runtime_lock))
 		return EFI_ABORTED;
-<<<<<<< HEAD
-	status = efi_call_virt(get_variable, name, vendor, attr, data_size,
-			       data);
-=======
 	status = efi_queue_work(EFI_GET_VARIABLE, name, vendor, attr, data_size,
 				data);
->>>>>>> 24b8d41d
 	up(&efi_runtime_lock);
 	return status;
 }
@@ -361,12 +320,8 @@
 
 	if (down_interruptible(&efi_runtime_lock))
 		return EFI_ABORTED;
-<<<<<<< HEAD
-	status = efi_call_virt(get_next_variable, name_size, name, vendor);
-=======
 	status = efi_queue_work(EFI_GET_NEXT_VARIABLE, name_size, name, vendor,
 				NULL, NULL);
->>>>>>> 24b8d41d
 	up(&efi_runtime_lock);
 	return status;
 }
@@ -381,13 +336,8 @@
 
 	if (down_interruptible(&efi_runtime_lock))
 		return EFI_ABORTED;
-<<<<<<< HEAD
-	status = efi_call_virt(set_variable, name, vendor, attr, data_size,
-			       data);
-=======
 	status = efi_queue_work(EFI_SET_VARIABLE, name, vendor, &attr, &data_size,
 				data);
->>>>>>> 24b8d41d
 	up(&efi_runtime_lock);
 	return status;
 }
@@ -421,13 +371,8 @@
 
 	if (down_interruptible(&efi_runtime_lock))
 		return EFI_ABORTED;
-<<<<<<< HEAD
-	status = efi_call_virt(query_variable_info, attr, storage_space,
-			       remaining_space, max_variable_size);
-=======
 	status = efi_queue_work(EFI_QUERY_VARIABLE_INFO, &attr, storage_space,
 				remaining_space, max_variable_size, NULL);
->>>>>>> 24b8d41d
 	up(&efi_runtime_lock);
 	return status;
 }
@@ -458,12 +403,8 @@
 
 	if (down_interruptible(&efi_runtime_lock))
 		return EFI_ABORTED;
-<<<<<<< HEAD
-	status = efi_call_virt(get_next_high_mono_count, count);
-=======
 	status = efi_queue_work(EFI_GET_NEXT_HIGH_MONO_COUNT, count, NULL, NULL,
 				NULL, NULL);
->>>>>>> 24b8d41d
 	up(&efi_runtime_lock);
 	return status;
 }
@@ -478,10 +419,7 @@
 			"could not get exclusive access to the firmware\n");
 		return;
 	}
-<<<<<<< HEAD
-=======
 	efi_rts_work.efi_rts_id = EFI_RESET_SYSTEM;
->>>>>>> 24b8d41d
 	__efi_call_virt(reset_system, reset_type, status, data_size, data);
 	up(&efi_runtime_lock);
 }
@@ -497,12 +435,8 @@
 
 	if (down_interruptible(&efi_runtime_lock))
 		return EFI_ABORTED;
-<<<<<<< HEAD
-	status = efi_call_virt(update_capsule, capsules, count, sg_list);
-=======
 	status = efi_queue_work(EFI_UPDATE_CAPSULE, capsules, &count, &sg_list,
 				NULL, NULL);
->>>>>>> 24b8d41d
 	up(&efi_runtime_lock);
 	return status;
 }
@@ -519,13 +453,8 @@
 
 	if (down_interruptible(&efi_runtime_lock))
 		return EFI_ABORTED;
-<<<<<<< HEAD
-	status = efi_call_virt(query_capsule_caps, capsules, count, max_size,
-			       reset_type);
-=======
 	status = efi_queue_work(EFI_QUERY_CAPSULE_CAPS, capsules, &count,
 				max_size, reset_type, NULL);
->>>>>>> 24b8d41d
 	up(&efi_runtime_lock);
 	return status;
 }
