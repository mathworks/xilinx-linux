# SPDX-License-Identifier: GPL-2.0
#
# The stub may be linked into the kernel proper or into a separate boot binary,
# but in either case, it executes before the kernel does (with MMU disabled) so
# things like ftrace and stack-protector are likely to cause trouble if left
# enabled, even if doing so doesn't break the build.
#
cflags-$(CONFIG_X86_32)		:= -march=i386
cflags-$(CONFIG_X86_64)		:= -mcmodel=small
cflags-$(CONFIG_X86)		+= -m$(BITS) -D__KERNEL__ \
				   -fPIC -fno-strict-aliasing -mno-red-zone \
				   -mno-mmx -mno-sse -fshort-wchar \
				   -Wno-pointer-sign \
				   $(call cc-disable-warning, address-of-packed-member) \
				   $(call cc-disable-warning, gnu) \
				   -fno-asynchronous-unwind-tables

<<<<<<< HEAD
cflags-$(CONFIG_ARM64)		:= $(subst -pg,,$(KBUILD_CFLAGS))
cflags-$(CONFIG_ARM)		:= $(subst -pg,,$(KBUILD_CFLAGS)) -g0 \
				   -fno-builtin -fpic -mno-single-pic-base
=======
# arm64 uses the full KBUILD_CFLAGS so it's necessary to explicitly
# disable the stackleak plugin
cflags-$(CONFIG_ARM64)		:= $(subst $(CC_FLAGS_FTRACE),,$(KBUILD_CFLAGS)) \
				   -fpie $(DISABLE_STACKLEAK_PLUGIN) \
				   $(call cc-option,-mbranch-protection=none)
cflags-$(CONFIG_ARM)		:= $(subst $(CC_FLAGS_FTRACE),,$(KBUILD_CFLAGS)) \
				   -fno-builtin -fpic \
				   $(call cc-option,-mno-single-pic-base)
cflags-$(CONFIG_RISCV)		:= $(subst $(CC_FLAGS_FTRACE),,$(KBUILD_CFLAGS)) \
				   -fpic
>>>>>>> 24b8d41d

cflags-$(CONFIG_EFI_GENERIC_STUB) += -I$(srctree)/scripts/dtc/libfdt

KBUILD_CFLAGS			:= $(cflags-y) -Os -DDISABLE_BRANCH_PROFILING \
				   -include $(srctree)/include/linux/hidden.h \
				   -D__NO_FORTIFY \
				   -ffreestanding \
				   -fno-stack-protector \
				   $(call cc-option,-fno-addrsig) \
				   -D__DISABLE_EXPORTS

# remove SCS flags from all objects in this directory
KBUILD_CFLAGS := $(filter-out $(CC_FLAGS_SCS), $(KBUILD_CFLAGS))

GCOV_PROFILE			:= n
# Sanitizer runtimes are unavailable and cannot be linked here.
KASAN_SANITIZE			:= n
KCSAN_SANITIZE			:= n
UBSAN_SANITIZE			:= n
OBJECT_FILES_NON_STANDARD	:= y

# Prevents link failures: __sanitizer_cov_trace_pc() is not linked in.
KCOV_INSTRUMENT			:= n

<<<<<<< HEAD
lib-y				:= efi-stub-helper.o gop.o
=======
lib-y				:= efi-stub-helper.o gop.o secureboot.o tpm.o \
				   file.o mem.o random.o randomalloc.o pci.o \
				   skip_spaces.o lib-cmdline.o lib-ctype.o \
				   alignedmem.o relocate.o vsprintf.o
>>>>>>> 24b8d41d

# include the stub's generic dependencies from lib/ when building for ARM/arm64
efi-deps-y := fdt_rw.c fdt_ro.c fdt_wip.c fdt.c fdt_empty_tree.c fdt_sw.c

$(obj)/lib-%.o: $(srctree)/lib/%.c FORCE
	$(call if_changed_rule,cc_o_c)

lib-$(CONFIG_EFI_GENERIC_STUB)	+= efi-stub.o fdt.o string.o \
				   $(patsubst %.c,lib-%.o,$(efi-deps-y))

lib-$(CONFIG_ARM)		+= arm32-stub.o
lib-$(CONFIG_ARM64)		+= arm64-stub.o
lib-$(CONFIG_X86)		+= x86-stub.o
lib-$(CONFIG_RISCV)		+= riscv-stub.o
CFLAGS_arm32-stub.o		:= -DTEXT_OFFSET=$(TEXT_OFFSET)

# Even when -mbranch-protection=none is set, Clang will generate a
# .note.gnu.property for code-less object files (like lib/ctype.c),
# so work around this by explicitly removing the unwanted section.
# https://bugs.llvm.org/show_bug.cgi?id=46480
STUBCOPY_FLAGS-y		+= --remove-section=.note.gnu.property

#
# For x86, bootloaders like systemd-boot or grub-efi do not zero-initialize the
# .bss section, so the .bss section of the EFI stub needs to be included in the
# .data section of the compressed kernel to ensure initialization. Rename the
# .bss section here so it's easy to pick out in the linker script.
#
STUBCOPY_FLAGS-$(CONFIG_X86)	+= --rename-section .bss=.bss.efistub,load,alloc
STUBCOPY_RELOC-$(CONFIG_X86_32)	:= R_386_32
STUBCOPY_RELOC-$(CONFIG_X86_64)	:= R_X86_64_64

#
# ARM discards the .data section because it disallows r/w data in the
# decompressor. So move our .data to .data.efistub and .bss to .bss.efistub,
# which are preserved explicitly by the decompressor linker script.
#
STUBCOPY_FLAGS-$(CONFIG_ARM)	+= --rename-section .data=.data.efistub	\
				   --rename-section .bss=.bss.efistub,load,alloc
STUBCOPY_RELOC-$(CONFIG_ARM)	:= R_ARM_ABS

#
# arm64 puts the stub in the kernel proper, which will unnecessarily retain all
# code indefinitely unless it is annotated as __init/__initdata/__initconst etc.
# So let's apply the __init annotations at the section level, by prefixing
# the section names directly. This will ensure that even all the inline string
# literals are covered.
# The fact that the stub and the kernel proper are essentially the same binary
# also means that we need to be extra careful to make sure that the stub does
# not rely on any absolute symbol references, considering that the virtual
# kernel mapping that the linker uses is not active yet when the stub is
# executing. So build all C dependencies of the EFI stub into libstub, and do
# a verification pass to see if any absolute relocations exist in any of the
# object files.
#
extra-y				:= $(lib-y)
lib-y				:= $(patsubst %.o,%.stub.o,$(lib-y))

STUBCOPY_FLAGS-$(CONFIG_ARM64)	+= --prefix-alloc-sections=.init \
				   --prefix-symbols=__efistub_
STUBCOPY_RELOC-$(CONFIG_ARM64)	:= R_AARCH64_ABS

# For RISC-V, we don't need anything special other than arm64. Keep all the
# symbols in .init section and make sure that no absolute symbols references
# doesn't exist.
STUBCOPY_FLAGS-$(CONFIG_RISCV)	+= --prefix-alloc-sections=.init \
				   --prefix-symbols=__efistub_
STUBCOPY_RELOC-$(CONFIG_RISCV)	:= R_RISCV_HI20

$(obj)/%.stub.o: $(obj)/%.o FORCE
	$(call if_changed,stubcopy)

#
# Strip debug sections and some other sections that may legally contain
# absolute relocations, so that we can inspect the remaining sections for
# such relocations. If none are found, regenerate the output object, but
# this time, use objcopy and leave all sections in place.
#
<<<<<<< HEAD
STUBCOPY_FLAGS-$(CONFIG_ARM)	+= --rename-section .data=.data.efistub \
				   -R ___ksymtab+sort -R ___kcrctab+sort
STUBCOPY_RELOC-$(CONFIG_ARM)	:= R_ARM_ABS
=======
quiet_cmd_stubcopy = STUBCPY $@
      cmd_stubcopy =							\
	$(STRIP) --strip-debug -o $@ $<;				\
	if $(OBJDUMP) -r $@ | grep $(STUBCOPY_RELOC-y); then		\
		echo "$@: absolute symbol references not allowed in the EFI stub" >&2; \
		/bin/false;						\
	fi;								\
	$(OBJCOPY) $(STUBCOPY_FLAGS-y) $< $@
>>>>>>> 24b8d41d
<|MERGE_RESOLUTION|>--- conflicted
+++ resolved
@@ -15,11 +15,6 @@
 				   $(call cc-disable-warning, gnu) \
 				   -fno-asynchronous-unwind-tables
 
-<<<<<<< HEAD
-cflags-$(CONFIG_ARM64)		:= $(subst -pg,,$(KBUILD_CFLAGS))
-cflags-$(CONFIG_ARM)		:= $(subst -pg,,$(KBUILD_CFLAGS)) -g0 \
-				   -fno-builtin -fpic -mno-single-pic-base
-=======
 # arm64 uses the full KBUILD_CFLAGS so it's necessary to explicitly
 # disable the stackleak plugin
 cflags-$(CONFIG_ARM64)		:= $(subst $(CC_FLAGS_FTRACE),,$(KBUILD_CFLAGS)) \
@@ -30,7 +25,6 @@
 				   $(call cc-option,-mno-single-pic-base)
 cflags-$(CONFIG_RISCV)		:= $(subst $(CC_FLAGS_FTRACE),,$(KBUILD_CFLAGS)) \
 				   -fpic
->>>>>>> 24b8d41d
 
 cflags-$(CONFIG_EFI_GENERIC_STUB) += -I$(srctree)/scripts/dtc/libfdt
 
@@ -55,14 +49,10 @@
 # Prevents link failures: __sanitizer_cov_trace_pc() is not linked in.
 KCOV_INSTRUMENT			:= n
 
-<<<<<<< HEAD
-lib-y				:= efi-stub-helper.o gop.o
-=======
 lib-y				:= efi-stub-helper.o gop.o secureboot.o tpm.o \
 				   file.o mem.o random.o randomalloc.o pci.o \
 				   skip_spaces.o lib-cmdline.o lib-ctype.o \
 				   alignedmem.o relocate.o vsprintf.o
->>>>>>> 24b8d41d
 
 # include the stub's generic dependencies from lib/ when building for ARM/arm64
 efi-deps-y := fdt_rw.c fdt_ro.c fdt_wip.c fdt.c fdt_empty_tree.c fdt_sw.c
@@ -141,11 +131,6 @@
 # such relocations. If none are found, regenerate the output object, but
 # this time, use objcopy and leave all sections in place.
 #
-<<<<<<< HEAD
-STUBCOPY_FLAGS-$(CONFIG_ARM)	+= --rename-section .data=.data.efistub \
-				   -R ___ksymtab+sort -R ___kcrctab+sort
-STUBCOPY_RELOC-$(CONFIG_ARM)	:= R_ARM_ABS
-=======
 quiet_cmd_stubcopy = STUBCPY $@
       cmd_stubcopy =							\
 	$(STRIP) --strip-debug -o $@ $<;				\
@@ -153,5 +138,4 @@
 		echo "$@: absolute symbol references not allowed in the EFI stub" >&2; \
 		/bin/false;						\
 	fi;								\
-	$(OBJCOPY) $(STUBCOPY_FLAGS-y) $< $@
->>>>>>> 24b8d41d
+	$(OBJCOPY) $(STUBCOPY_FLAGS-y) $< $@