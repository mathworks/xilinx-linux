--- conflicted
+++ resolved
@@ -82,29 +82,11 @@
 
 	if (IS_ENABLED(CONFIG_RANDOMIZE_BASE) && phys_seed != 0) {
 		/*
-		 * If CONFIG_DEBUG_ALIGN_RODATA is not set, produce a
-		 * displacement in the interval [0, MIN_KIMG_ALIGN) that
-		 * is a multiple of the minimal segment alignment (SZ_64K)
-		 */
-		u32 mask = (MIN_KIMG_ALIGN - 1) & ~(SZ_64K - 1);
-		u32 offset = !IS_ENABLED(CONFIG_DEBUG_ALIGN_RODATA) ?
-			     (phys_seed >> 32) & mask : TEXT_OFFSET;
-
-		/*
 		 * If KASLR is enabled, and we have some randomness available,
 		 * locate the kernel at a randomized offset in physical memory.
 		 */
-<<<<<<< HEAD
-		*reserve_size = kernel_memsize + offset;
-		status = efi_random_alloc(sys_table_arg, *reserve_size,
-					  MIN_KIMG_ALIGN, reserve_addr,
-					  (u32)phys_seed);
-
-		*image_addr = *reserve_addr + offset;
-=======
 		status = efi_random_alloc(*reserve_size, min_kimg_align(),
 					  reserve_addr, phys_seed);
->>>>>>> 24b8d41d
 	} else {
 		status = EFI_OUT_OF_RESOURCES;
 	}
