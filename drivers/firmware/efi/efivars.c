// SPDX-License-Identifier: GPL-2.0+
/*
 * Originally from efivars.c,
 *
 * Copyright (C) 2001,2003,2004 Dell <Matt_Domsch@dell.com>
 * Copyright (C) 2004 Intel Corporation <matthew.e.tolentino@intel.com>
 *
 * This code takes all variables accessible from EFI runtime and
 *  exports them via sysfs
 */

#include <linux/efi.h>
#include <linux/module.h>
#include <linux/slab.h>
#include <linux/ucs2_string.h>
#include <linux/compat.h>

#define EFIVARS_VERSION "0.08"
#define EFIVARS_DATE "2004-May-17"

MODULE_AUTHOR("Matt Domsch <Matt_Domsch@Dell.com>");
MODULE_DESCRIPTION("sysfs interface to EFI Variables");
MODULE_LICENSE("GPL");
MODULE_VERSION(EFIVARS_VERSION);

static LIST_HEAD(efivar_sysfs_list);

static struct kset *efivars_kset;

static struct bin_attribute *efivars_new_var;
static struct bin_attribute *efivars_del_var;

struct compat_efi_variable {
	efi_char16_t  VariableName[EFI_VAR_NAME_LEN/sizeof(efi_char16_t)];
	efi_guid_t    VendorGuid;
	__u32         DataSize;
	__u8          Data[1024];
	__u32         Status;
	__u32         Attributes;
} __packed;

struct efivar_attribute {
	struct attribute attr;
	ssize_t (*show) (struct efivar_entry *entry, char *buf);
	ssize_t (*store)(struct efivar_entry *entry, const char *buf, size_t count);
};

#define EFIVAR_ATTR(_name, _mode, _show, _store) \
struct efivar_attribute efivar_attr_##_name = { \
	.attr = {.name = __stringify(_name), .mode = _mode}, \
	.show = _show, \
	.store = _store, \
};

#define to_efivar_attr(_attr) container_of(_attr, struct efivar_attribute, attr)
#define to_efivar_entry(obj)  container_of(obj, struct efivar_entry, kobj)

/*
 * Prototype for sysfs creation function
 */
static int
efivar_create_sysfs_entry(struct efivar_entry *new_var);

static ssize_t
efivar_guid_read(struct efivar_entry *entry, char *buf)
{
	struct efi_variable *var = &entry->var;
	char *str = buf;

	if (!entry || !buf)
		return 0;

	efi_guid_to_str(&var->VendorGuid, str);
	str += strlen(str);
	str += sprintf(str, "\n");

	return str - buf;
}

static ssize_t
efivar_attr_read(struct efivar_entry *entry, char *buf)
{
	struct efi_variable *var = &entry->var;
	unsigned long size = sizeof(var->Data);
	char *str = buf;
	int ret;

	if (!entry || !buf)
		return -EINVAL;

	ret = efivar_entry_get(entry, &var->Attributes, &size, var->Data);
	var->DataSize = size;
	if (ret)
		return -EIO;

	if (var->Attributes & EFI_VARIABLE_NON_VOLATILE)
		str += sprintf(str, "EFI_VARIABLE_NON_VOLATILE\n");
	if (var->Attributes & EFI_VARIABLE_BOOTSERVICE_ACCESS)
		str += sprintf(str, "EFI_VARIABLE_BOOTSERVICE_ACCESS\n");
	if (var->Attributes & EFI_VARIABLE_RUNTIME_ACCESS)
		str += sprintf(str, "EFI_VARIABLE_RUNTIME_ACCESS\n");
	if (var->Attributes & EFI_VARIABLE_HARDWARE_ERROR_RECORD)
		str += sprintf(str, "EFI_VARIABLE_HARDWARE_ERROR_RECORD\n");
	if (var->Attributes & EFI_VARIABLE_AUTHENTICATED_WRITE_ACCESS)
		str += sprintf(str,
			"EFI_VARIABLE_AUTHENTICATED_WRITE_ACCESS\n");
	if (var->Attributes &
			EFI_VARIABLE_TIME_BASED_AUTHENTICATED_WRITE_ACCESS)
		str += sprintf(str,
			"EFI_VARIABLE_TIME_BASED_AUTHENTICATED_WRITE_ACCESS\n");
	if (var->Attributes & EFI_VARIABLE_APPEND_WRITE)
		str += sprintf(str, "EFI_VARIABLE_APPEND_WRITE\n");
	return str - buf;
}

static ssize_t
efivar_size_read(struct efivar_entry *entry, char *buf)
{
	struct efi_variable *var = &entry->var;
	unsigned long size = sizeof(var->Data);
	char *str = buf;
	int ret;

	if (!entry || !buf)
		return -EINVAL;

	ret = efivar_entry_get(entry, &var->Attributes, &size, var->Data);
	var->DataSize = size;
	if (ret)
		return -EIO;

	str += sprintf(str, "0x%lx\n", var->DataSize);
	return str - buf;
}

static ssize_t
efivar_data_read(struct efivar_entry *entry, char *buf)
{
	struct efi_variable *var = &entry->var;
	unsigned long size = sizeof(var->Data);
	int ret;

	if (!entry || !buf)
		return -EINVAL;

	ret = efivar_entry_get(entry, &var->Attributes, &size, var->Data);
	var->DataSize = size;
	if (ret)
		return -EIO;

	memcpy(buf, var->Data, var->DataSize);
	return var->DataSize;
}

static inline int
sanity_check(struct efi_variable *var, efi_char16_t *name, efi_guid_t vendor,
	     unsigned long size, u32 attributes, u8 *data)
{
	/*
	 * If only updating the variable data, then the name
	 * and guid should remain the same
	 */
	if (memcmp(name, var->VariableName, sizeof(var->VariableName)) ||
		efi_guidcmp(vendor, var->VendorGuid)) {
		printk(KERN_ERR "efivars: Cannot edit the wrong variable!\n");
		return -EINVAL;
	}

	if ((size <= 0) || (attributes == 0)){
		printk(KERN_ERR "efivars: DataSize & Attributes must be valid!\n");
		return -EINVAL;
	}

	if ((attributes & ~EFI_VARIABLE_MASK) != 0 ||
	    efivar_validate(vendor, name, data, size) == false) {
		printk(KERN_ERR "efivars: Malformed variable content\n");
		return -EINVAL;
	}

	return 0;
}

static void
copy_out_compat(struct efi_variable *dst, struct compat_efi_variable *src)
{
	memcpy(dst->VariableName, src->VariableName, EFI_VAR_NAME_LEN);
	memcpy(dst->Data, src->Data, sizeof(src->Data));

	dst->VendorGuid = src->VendorGuid;
	dst->DataSize = src->DataSize;
	dst->Attributes = src->Attributes;
}

/*
 * We allow each variable to be edited via rewriting the
 * entire efi variable structure.
 */
static ssize_t
efivar_store_raw(struct efivar_entry *entry, const char *buf, size_t count)
{
	struct efi_variable *new_var, *var = &entry->var;
	efi_char16_t *name;
	unsigned long size;
	efi_guid_t vendor;
	u32 attributes;
	u8 *data;
	int err;

	if (!entry || !buf)
		return -EINVAL;

	if (in_compat_syscall()) {
		struct compat_efi_variable *compat;

		if (count != sizeof(*compat))
			return -EINVAL;

		compat = (struct compat_efi_variable *)buf;
		attributes = compat->Attributes;
		vendor = compat->VendorGuid;
		name = compat->VariableName;
		size = compat->DataSize;
		data = compat->Data;

		err = sanity_check(var, name, vendor, size, attributes, data);
		if (err)
			return err;

		copy_out_compat(&entry->var, compat);
	} else {
		if (count != sizeof(struct efi_variable))
			return -EINVAL;

		new_var = (struct efi_variable *)buf;

		attributes = new_var->Attributes;
		vendor = new_var->VendorGuid;
		name = new_var->VariableName;
		size = new_var->DataSize;
		data = new_var->Data;

		err = sanity_check(var, name, vendor, size, attributes, data);
		if (err)
			return err;

		memcpy(&entry->var, new_var, count);
	}

	err = efivar_entry_set(entry, attributes, size, data, NULL);
	if (err) {
		printk(KERN_WARNING "efivars: set_variable() failed: status=%d\n", err);
		return -EIO;
	}

	return count;
}

static ssize_t
efivar_show_raw(struct efivar_entry *entry, char *buf)
{
	struct efi_variable *var = &entry->var;
	struct compat_efi_variable *compat;
	unsigned long datasize = sizeof(var->Data);
	size_t size;
	int ret;

	if (!entry || !buf)
		return 0;

	ret = efivar_entry_get(entry, &var->Attributes, &datasize, var->Data);
	var->DataSize = datasize;
	if (ret)
		return -EIO;

	if (in_compat_syscall()) {
		compat = (struct compat_efi_variable *)buf;

		size = sizeof(*compat);
		memcpy(compat->VariableName, var->VariableName,
			EFI_VAR_NAME_LEN);
		memcpy(compat->Data, var->Data, sizeof(compat->Data));

		compat->VendorGuid = var->VendorGuid;
		compat->DataSize = var->DataSize;
		compat->Attributes = var->Attributes;
	} else {
		size = sizeof(*var);
		memcpy(buf, var, size);
	}

	return size;
}

/*
 * Generic read/write functions that call the specific functions of
 * the attributes...
 */
static ssize_t efivar_attr_show(struct kobject *kobj, struct attribute *attr,
				char *buf)
{
	struct efivar_entry *var = to_efivar_entry(kobj);
	struct efivar_attribute *efivar_attr = to_efivar_attr(attr);
	ssize_t ret = -EIO;

	if (!capable(CAP_SYS_ADMIN))
		return -EACCES;

	if (efivar_attr->show) {
		ret = efivar_attr->show(var, buf);
	}
	return ret;
}

static ssize_t efivar_attr_store(struct kobject *kobj, struct attribute *attr,
				const char *buf, size_t count)
{
	struct efivar_entry *var = to_efivar_entry(kobj);
	struct efivar_attribute *efivar_attr = to_efivar_attr(attr);
	ssize_t ret = -EIO;

	if (!capable(CAP_SYS_ADMIN))
		return -EACCES;

	if (efivar_attr->store)
		ret = efivar_attr->store(var, buf, count);

	return ret;
}

static const struct sysfs_ops efivar_attr_ops = {
	.show = efivar_attr_show,
	.store = efivar_attr_store,
};

static void efivar_release(struct kobject *kobj)
{
	struct efivar_entry *var = to_efivar_entry(kobj);
	kfree(var);
}

static EFIVAR_ATTR(guid, 0400, efivar_guid_read, NULL);
static EFIVAR_ATTR(attributes, 0400, efivar_attr_read, NULL);
static EFIVAR_ATTR(size, 0400, efivar_size_read, NULL);
static EFIVAR_ATTR(data, 0400, efivar_data_read, NULL);
static EFIVAR_ATTR(raw_var, 0600, efivar_show_raw, efivar_store_raw);

static struct attribute *def_attrs[] = {
	&efivar_attr_guid.attr,
	&efivar_attr_size.attr,
	&efivar_attr_attributes.attr,
	&efivar_attr_data.attr,
	&efivar_attr_raw_var.attr,
	NULL,
};

static struct kobj_type efivar_ktype = {
	.release = efivar_release,
	.sysfs_ops = &efivar_attr_ops,
	.default_attrs = def_attrs,
};

static ssize_t efivar_create(struct file *filp, struct kobject *kobj,
			     struct bin_attribute *bin_attr,
			     char *buf, loff_t pos, size_t count)
{
	struct compat_efi_variable *compat = (struct compat_efi_variable *)buf;
	struct efi_variable *new_var = (struct efi_variable *)buf;
	struct efivar_entry *new_entry;
	bool need_compat = in_compat_syscall();
	efi_char16_t *name;
	unsigned long size;
	u32 attributes;
	u8 *data;
	int err;

	if (!capable(CAP_SYS_ADMIN))
		return -EACCES;

	if (need_compat) {
		if (count != sizeof(*compat))
			return -EINVAL;

		attributes = compat->Attributes;
		name = compat->VariableName;
		size = compat->DataSize;
		data = compat->Data;
	} else {
		if (count != sizeof(*new_var))
			return -EINVAL;

		attributes = new_var->Attributes;
		name = new_var->VariableName;
		size = new_var->DataSize;
		data = new_var->Data;
	}

	if ((attributes & ~EFI_VARIABLE_MASK) != 0 ||
	    efivar_validate(new_var->VendorGuid, name, data,
			    size) == false) {
		printk(KERN_ERR "efivars: Malformed variable content\n");
		return -EINVAL;
	}

	new_entry = kzalloc(sizeof(*new_entry), GFP_KERNEL);
	if (!new_entry)
		return -ENOMEM;

	if (need_compat)
		copy_out_compat(&new_entry->var, compat);
	else
		memcpy(&new_entry->var, new_var, sizeof(*new_var));

	err = efivar_entry_set(new_entry, attributes, size,
			       data, &efivar_sysfs_list);
	if (err) {
		if (err == -EEXIST)
			err = -EINVAL;
		goto out;
	}

	if (efivar_create_sysfs_entry(new_entry)) {
		printk(KERN_WARNING "efivars: failed to create sysfs entry.\n");
		kfree(new_entry);
	}
	return count;

out:
	kfree(new_entry);
	return err;
}

static ssize_t efivar_delete(struct file *filp, struct kobject *kobj,
			     struct bin_attribute *bin_attr,
			     char *buf, loff_t pos, size_t count)
{
	struct efi_variable *del_var = (struct efi_variable *)buf;
	struct compat_efi_variable *compat;
	struct efivar_entry *entry;
	efi_char16_t *name;
	efi_guid_t vendor;
	int err = 0;

	if (!capable(CAP_SYS_ADMIN))
		return -EACCES;

	if (in_compat_syscall()) {
		if (count != sizeof(*compat))
			return -EINVAL;

		compat = (struct compat_efi_variable *)buf;
		name = compat->VariableName;
		vendor = compat->VendorGuid;
	} else {
		if (count != sizeof(*del_var))
			return -EINVAL;

		name = del_var->VariableName;
		vendor = del_var->VendorGuid;
	}

	if (efivar_entry_iter_begin())
		return -EINTR;
	entry = efivar_entry_find(name, vendor, &efivar_sysfs_list, true);
	if (!entry)
		err = -EINVAL;
	else if (__efivar_entry_delete(entry))
		err = -EIO;

	if (err) {
		efivar_entry_iter_end();
		return err;
	}

	if (!entry->scanning) {
		efivar_entry_iter_end();
		efivar_unregister(entry);
	} else
		efivar_entry_iter_end();

	/* It's dead Jim.... */
	return count;
}

/**
 * efivar_create_sysfs_entry - create a new entry in sysfs
 * @new_var: efivar entry to create
 *
 * Returns 0 on success, negative error code on failure
 */
static int
efivar_create_sysfs_entry(struct efivar_entry *new_var)
{
	int short_name_size;
	char *short_name;
	unsigned long utf8_name_size;
	efi_char16_t *variable_name = new_var->var.VariableName;
	int ret;

	/*
	 * Length of the variable bytes in UTF8, plus the '-' separator,
	 * plus the GUID, plus trailing NUL
	 */
	utf8_name_size = ucs2_utf8size(variable_name);
	short_name_size = utf8_name_size + 1 + EFI_VARIABLE_GUID_LEN + 1;

	short_name = kmalloc(short_name_size, GFP_KERNEL);
	if (!short_name)
		return -ENOMEM;

	ucs2_as_utf8(short_name, variable_name, short_name_size);

	/* This is ugly, but necessary to separate one vendor's
	   private variables from another's.         */
	short_name[utf8_name_size] = '-';
	efi_guid_to_str(&new_var->var.VendorGuid,
			 short_name + utf8_name_size + 1);

	new_var->kobj.kset = efivars_kset;

	ret = kobject_init_and_add(&new_var->kobj, &efivar_ktype,
				   NULL, "%s", short_name);
	kfree(short_name);
	if (ret) {
		kobject_put(&new_var->kobj);
		return ret;
	}

	kobject_uevent(&new_var->kobj, KOBJ_ADD);
	if (efivar_entry_add(new_var, &efivar_sysfs_list)) {
		efivar_unregister(new_var);
		return -EINTR;
	}

	return 0;
}

static int
create_efivars_bin_attributes(void)
{
	struct bin_attribute *attr;
	int error;

	/* new_var */
	attr = kzalloc(sizeof(*attr), GFP_KERNEL);
	if (!attr)
		return -ENOMEM;

	attr->attr.name = "new_var";
	attr->attr.mode = 0200;
	attr->write = efivar_create;
	efivars_new_var = attr;

	/* del_var */
	attr = kzalloc(sizeof(*attr), GFP_KERNEL);
	if (!attr) {
		error = -ENOMEM;
		goto out_free;
	}
	attr->attr.name = "del_var";
	attr->attr.mode = 0200;
	attr->write = efivar_delete;
	efivars_del_var = attr;

	sysfs_bin_attr_init(efivars_new_var);
	sysfs_bin_attr_init(efivars_del_var);

	/* Register */
	error = sysfs_create_bin_file(&efivars_kset->kobj, efivars_new_var);
	if (error) {
		printk(KERN_ERR "efivars: unable to create new_var sysfs file"
			" due to error %d\n", error);
		goto out_free;
	}

	error = sysfs_create_bin_file(&efivars_kset->kobj, efivars_del_var);
	if (error) {
		printk(KERN_ERR "efivars: unable to create del_var sysfs file"
			" due to error %d\n", error);
		sysfs_remove_bin_file(&efivars_kset->kobj, efivars_new_var);
		goto out_free;
	}

	return 0;
out_free:
	kfree(efivars_del_var);
	efivars_del_var = NULL;
	kfree(efivars_new_var);
	efivars_new_var = NULL;
	return error;
}

<<<<<<< HEAD
static int efivar_update_sysfs_entry(efi_char16_t *name, efi_guid_t vendor,
				     unsigned long name_size, void *data)
{
	struct efivar_entry *entry = data;

	if (efivar_entry_find(name, vendor, &efivar_sysfs_list, false))
		return 0;

	memcpy(entry->var.VariableName, name, name_size);
	memcpy(&(entry->var.VendorGuid), &vendor, sizeof(efi_guid_t));

	return 1;
}

static void efivar_update_sysfs_entries(struct work_struct *work)
{
	struct efivar_entry *entry;
	int err;

	/* Add new sysfs entries */
	while (1) {
		entry = kzalloc(sizeof(*entry), GFP_KERNEL);
		if (!entry)
			return;

		err = efivar_init(efivar_update_sysfs_entry, entry,
				  false, &efivar_sysfs_list);
		if (!err)
			break;

		efivar_create_sysfs_entry(entry);
	}

	kfree(entry);
}

=======
>>>>>>> 24b8d41d
static int efivars_sysfs_callback(efi_char16_t *name, efi_guid_t vendor,
				  unsigned long name_size, void *data)
{
	struct efivar_entry *entry;

	entry = kzalloc(sizeof(*entry), GFP_KERNEL);
	if (!entry)
		return -ENOMEM;

	memcpy(entry->var.VariableName, name, name_size);
	memcpy(&(entry->var.VendorGuid), &vendor, sizeof(efi_guid_t));

	efivar_create_sysfs_entry(entry);

	return 0;
}

static int efivar_sysfs_destroy(struct efivar_entry *entry, void *data)
{
	int err = efivar_entry_remove(entry);

	if (err)
		return err;
	efivar_unregister(entry);
	return 0;
}

static void efivars_sysfs_exit(void)
{
	/* Remove all entries and destroy */
	int err;

	err = __efivar_entry_iter(efivar_sysfs_destroy, &efivar_sysfs_list,
				  NULL, NULL);
	if (err) {
		pr_err("efivars: Failed to destroy sysfs entries\n");
		return;
	}

	if (efivars_new_var)
		sysfs_remove_bin_file(&efivars_kset->kobj, efivars_new_var);
	if (efivars_del_var)
		sysfs_remove_bin_file(&efivars_kset->kobj, efivars_del_var);
	kfree(efivars_new_var);
	kfree(efivars_del_var);
	kset_unregister(efivars_kset);
}

static int efivars_sysfs_init(void)
{
	struct kobject *parent_kobj = efivars_kobject();
	int error = 0;

	/* No efivars has been registered yet */
	if (!parent_kobj || !efivar_supports_writes())
		return 0;

	printk(KERN_INFO "EFI Variables Facility v%s %s\n", EFIVARS_VERSION,
	       EFIVARS_DATE);

	efivars_kset = kset_create_and_add("vars", NULL, parent_kobj);
	if (!efivars_kset) {
		printk(KERN_ERR "efivars: Subsystem registration failed.\n");
		return -ENOMEM;
	}

	efivar_init(efivars_sysfs_callback, NULL, true, &efivar_sysfs_list);

	error = create_efivars_bin_attributes();
	if (error) {
		efivars_sysfs_exit();
		return error;
	}

	return 0;
}

module_init(efivars_sysfs_init);
module_exit(efivars_sysfs_exit);<|MERGE_RESOLUTION|>--- conflicted
+++ resolved
@@ -589,45 +589,6 @@
 	return error;
 }
 
-<<<<<<< HEAD
-static int efivar_update_sysfs_entry(efi_char16_t *name, efi_guid_t vendor,
-				     unsigned long name_size, void *data)
-{
-	struct efivar_entry *entry = data;
-
-	if (efivar_entry_find(name, vendor, &efivar_sysfs_list, false))
-		return 0;
-
-	memcpy(entry->var.VariableName, name, name_size);
-	memcpy(&(entry->var.VendorGuid), &vendor, sizeof(efi_guid_t));
-
-	return 1;
-}
-
-static void efivar_update_sysfs_entries(struct work_struct *work)
-{
-	struct efivar_entry *entry;
-	int err;
-
-	/* Add new sysfs entries */
-	while (1) {
-		entry = kzalloc(sizeof(*entry), GFP_KERNEL);
-		if (!entry)
-			return;
-
-		err = efivar_init(efivar_update_sysfs_entry, entry,
-				  false, &efivar_sysfs_list);
-		if (!err)
-			break;
-
-		efivar_create_sysfs_entry(entry);
-	}
-
-	kfree(entry);
-}
-
-=======
->>>>>>> 24b8d41d
 static int efivars_sysfs_callback(efi_char16_t *name, efi_guid_t vendor,
 				  unsigned long name_size, void *data)
 {
