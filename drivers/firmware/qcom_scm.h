/* SPDX-License-Identifier: GPL-2.0-only */
/* Copyright (c) 2010-2015,2019 The Linux Foundation. All rights reserved.
 */
#ifndef __QCOM_SCM_INT_H
#define __QCOM_SCM_INT_H

enum qcom_scm_convention {
	SMC_CONVENTION_UNKNOWN,
	SMC_CONVENTION_LEGACY,
	SMC_CONVENTION_ARM_32,
	SMC_CONVENTION_ARM_64,
};

<<<<<<< HEAD
#define QCOM_SCM_FLAG_HLOS		0x01
#define QCOM_SCM_FLAG_COLDBOOT_MC	0x02
#define QCOM_SCM_FLAG_WARMBOOT_MC	0x04
extern int __qcom_scm_set_warm_boot_addr(struct device *dev, void *entry,
		const cpumask_t *cpus);
extern int __qcom_scm_set_cold_boot_addr(void *entry, const cpumask_t *cpus);
=======
extern enum qcom_scm_convention qcom_scm_convention;
>>>>>>> 24b8d41d

#define MAX_QCOM_SCM_ARGS 10
#define MAX_QCOM_SCM_RETS 3

enum qcom_scm_arg_types {
	QCOM_SCM_VAL,
	QCOM_SCM_RO,
	QCOM_SCM_RW,
	QCOM_SCM_BUFVAL,
};

#define QCOM_SCM_ARGS_IMPL(num, a, b, c, d, e, f, g, h, i, j, ...) (\
			   (((a) & 0x3) << 4) | \
			   (((b) & 0x3) << 6) | \
			   (((c) & 0x3) << 8) | \
			   (((d) & 0x3) << 10) | \
			   (((e) & 0x3) << 12) | \
			   (((f) & 0x3) << 14) | \
			   (((g) & 0x3) << 16) | \
			   (((h) & 0x3) << 18) | \
			   (((i) & 0x3) << 20) | \
			   (((j) & 0x3) << 22) | \
			   ((num) & 0xf))

#define QCOM_SCM_ARGS(...) QCOM_SCM_ARGS_IMPL(__VA_ARGS__, 0, 0, 0, 0, 0, 0, 0, 0, 0, 0)


/**
 * struct qcom_scm_desc
 * @arginfo:	Metadata describing the arguments in args[]
 * @args:	The array of arguments for the secure syscall
 */
struct qcom_scm_desc {
	u32 svc;
	u32 cmd;
	u32 arginfo;
	u64 args[MAX_QCOM_SCM_ARGS];
	u32 owner;
};

/**
 * struct qcom_scm_res
 * @result:	The values returned by the secure syscall
 */
struct qcom_scm_res {
	u64 result[MAX_QCOM_SCM_RETS];
};

#define SCM_SMC_FNID(s, c)	((((s) & 0xFF) << 8) | ((c) & 0xFF))
extern int scm_smc_call(struct device *dev, const struct qcom_scm_desc *desc,
			struct qcom_scm_res *res, bool atomic);

#define SCM_LEGACY_FNID(s, c)	(((s) << 10) | ((c) & 0x3ff))
extern int scm_legacy_call_atomic(struct device *dev,
				  const struct qcom_scm_desc *desc,
				  struct qcom_scm_res *res);
extern int scm_legacy_call(struct device *dev, const struct qcom_scm_desc *desc,
			   struct qcom_scm_res *res);

#define QCOM_SCM_SVC_BOOT		0x01
#define QCOM_SCM_BOOT_SET_ADDR		0x01
#define QCOM_SCM_BOOT_TERMINATE_PC	0x02
#define QCOM_SCM_BOOT_SET_DLOAD_MODE	0x10
#define QCOM_SCM_BOOT_SET_REMOTE_STATE	0x0a
#define QCOM_SCM_FLUSH_FLAG_MASK	0x3

<<<<<<< HEAD
#define QCOM_SCM_SVC_INFO		0x6
#define QCOM_IS_CALL_AVAIL_CMD		0x1
extern int __qcom_scm_is_call_available(struct device *dev, u32 svc_id,
		u32 cmd_id);

#define QCOM_SCM_SVC_HDCP		0x11
#define QCOM_SCM_CMD_HDCP		0x01
extern int __qcom_scm_hdcp_req(struct device *dev,
		struct qcom_scm_hdcp_req *req, u32 req_cnt, u32 *resp);

extern void __qcom_scm_init(void);

#define QCOM_SCM_SVC_PIL		0x2
#define QCOM_SCM_PAS_INIT_IMAGE_CMD	0x1
#define QCOM_SCM_PAS_MEM_SETUP_CMD	0x2
#define QCOM_SCM_PAS_AUTH_AND_RESET_CMD	0x5
#define QCOM_SCM_PAS_SHUTDOWN_CMD	0x6
#define QCOM_SCM_PAS_IS_SUPPORTED_CMD	0x7
#define QCOM_SCM_PAS_MSS_RESET		0xa
extern bool __qcom_scm_pas_supported(struct device *dev, u32 peripheral);
extern int  __qcom_scm_pas_init_image(struct device *dev, u32 peripheral,
		dma_addr_t metadata_phys);
extern int  __qcom_scm_pas_mem_setup(struct device *dev, u32 peripheral,
		phys_addr_t addr, phys_addr_t size);
extern int  __qcom_scm_pas_auth_and_reset(struct device *dev, u32 peripheral);
extern int  __qcom_scm_pas_shutdown(struct device *dev, u32 peripheral);
extern int  __qcom_scm_pas_mss_reset(struct device *dev, bool reset);
=======
#define QCOM_SCM_SVC_PIL		0x02
#define QCOM_SCM_PIL_PAS_INIT_IMAGE	0x01
#define QCOM_SCM_PIL_PAS_MEM_SETUP	0x02
#define QCOM_SCM_PIL_PAS_AUTH_AND_RESET	0x05
#define QCOM_SCM_PIL_PAS_SHUTDOWN	0x06
#define QCOM_SCM_PIL_PAS_IS_SUPPORTED	0x07
#define QCOM_SCM_PIL_PAS_MSS_RESET	0x0a

#define QCOM_SCM_SVC_IO			0x05
#define QCOM_SCM_IO_READ		0x01
#define QCOM_SCM_IO_WRITE		0x02

#define QCOM_SCM_SVC_INFO		0x06
#define QCOM_SCM_INFO_IS_CALL_AVAIL	0x01

#define QCOM_SCM_SVC_MP				0x0c
#define QCOM_SCM_MP_RESTORE_SEC_CFG		0x02
#define QCOM_SCM_MP_IOMMU_SECURE_PTBL_SIZE	0x03
#define QCOM_SCM_MP_IOMMU_SECURE_PTBL_INIT	0x04
#define QCOM_SCM_MP_VIDEO_VAR			0x08
#define QCOM_SCM_MP_ASSIGN			0x16

#define QCOM_SCM_SVC_OCMEM		0x0f
#define QCOM_SCM_OCMEM_LOCK_CMD		0x01
#define QCOM_SCM_OCMEM_UNLOCK_CMD	0x02

#define QCOM_SCM_SVC_ES			0x10	/* Enterprise Security */
#define QCOM_SCM_ES_INVALIDATE_ICE_KEY	0x03
#define QCOM_SCM_ES_CONFIG_SET_ICE_KEY	0x04

#define QCOM_SCM_SVC_HDCP		0x11
#define QCOM_SCM_HDCP_INVOKE		0x01

#define QCOM_SCM_SVC_SMMU_PROGRAM		0x15
#define QCOM_SCM_SMMU_CONFIG_ERRATA1		0x03
#define QCOM_SCM_SMMU_CONFIG_ERRATA1_CLIENT_ALL	0x02

extern void __qcom_scm_init(void);
>>>>>>> 24b8d41d

/* common error codes */
#define QCOM_SCM_V2_EBUSY	-12
#define QCOM_SCM_ENOMEM		-5
#define QCOM_SCM_EOPNOTSUPP	-4
#define QCOM_SCM_EINVAL_ADDR	-3
#define QCOM_SCM_EINVAL_ARG	-2
#define QCOM_SCM_ERROR		-1
#define QCOM_SCM_INTERRUPTED	1

static inline int qcom_scm_remap_error(int err)
{
	switch (err) {
	case QCOM_SCM_ERROR:
		return -EIO;
	case QCOM_SCM_EINVAL_ADDR:
	case QCOM_SCM_EINVAL_ARG:
		return -EINVAL;
	case QCOM_SCM_EOPNOTSUPP:
		return -EOPNOTSUPP;
	case QCOM_SCM_ENOMEM:
		return -ENOMEM;
	case QCOM_SCM_V2_EBUSY:
		return -EBUSY;
	}
	return -EINVAL;
}

#endif<|MERGE_RESOLUTION|>--- conflicted
+++ resolved
@@ -11,16 +11,7 @@
 	SMC_CONVENTION_ARM_64,
 };
 
-<<<<<<< HEAD
-#define QCOM_SCM_FLAG_HLOS		0x01
-#define QCOM_SCM_FLAG_COLDBOOT_MC	0x02
-#define QCOM_SCM_FLAG_WARMBOOT_MC	0x04
-extern int __qcom_scm_set_warm_boot_addr(struct device *dev, void *entry,
-		const cpumask_t *cpus);
-extern int __qcom_scm_set_cold_boot_addr(void *entry, const cpumask_t *cpus);
-=======
 extern enum qcom_scm_convention qcom_scm_convention;
->>>>>>> 24b8d41d
 
 #define MAX_QCOM_SCM_ARGS 10
 #define MAX_QCOM_SCM_RETS 3
@@ -87,35 +78,6 @@
 #define QCOM_SCM_BOOT_SET_REMOTE_STATE	0x0a
 #define QCOM_SCM_FLUSH_FLAG_MASK	0x3
 
-<<<<<<< HEAD
-#define QCOM_SCM_SVC_INFO		0x6
-#define QCOM_IS_CALL_AVAIL_CMD		0x1
-extern int __qcom_scm_is_call_available(struct device *dev, u32 svc_id,
-		u32 cmd_id);
-
-#define QCOM_SCM_SVC_HDCP		0x11
-#define QCOM_SCM_CMD_HDCP		0x01
-extern int __qcom_scm_hdcp_req(struct device *dev,
-		struct qcom_scm_hdcp_req *req, u32 req_cnt, u32 *resp);
-
-extern void __qcom_scm_init(void);
-
-#define QCOM_SCM_SVC_PIL		0x2
-#define QCOM_SCM_PAS_INIT_IMAGE_CMD	0x1
-#define QCOM_SCM_PAS_MEM_SETUP_CMD	0x2
-#define QCOM_SCM_PAS_AUTH_AND_RESET_CMD	0x5
-#define QCOM_SCM_PAS_SHUTDOWN_CMD	0x6
-#define QCOM_SCM_PAS_IS_SUPPORTED_CMD	0x7
-#define QCOM_SCM_PAS_MSS_RESET		0xa
-extern bool __qcom_scm_pas_supported(struct device *dev, u32 peripheral);
-extern int  __qcom_scm_pas_init_image(struct device *dev, u32 peripheral,
-		dma_addr_t metadata_phys);
-extern int  __qcom_scm_pas_mem_setup(struct device *dev, u32 peripheral,
-		phys_addr_t addr, phys_addr_t size);
-extern int  __qcom_scm_pas_auth_and_reset(struct device *dev, u32 peripheral);
-extern int  __qcom_scm_pas_shutdown(struct device *dev, u32 peripheral);
-extern int  __qcom_scm_pas_mss_reset(struct device *dev, bool reset);
-=======
 #define QCOM_SCM_SVC_PIL		0x02
 #define QCOM_SCM_PIL_PAS_INIT_IMAGE	0x01
 #define QCOM_SCM_PIL_PAS_MEM_SETUP	0x02
@@ -154,7 +116,6 @@
 #define QCOM_SCM_SMMU_CONFIG_ERRATA1_CLIENT_ALL	0x02
 
 extern void __qcom_scm_init(void);
->>>>>>> 24b8d41d
 
 /* common error codes */
 #define QCOM_SCM_V2_EBUSY	-12
