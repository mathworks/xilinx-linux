--- conflicted
+++ resolved
@@ -73,12 +73,7 @@
 static int zynqmp_pm_ioctl(const u32 node, const u32 ioctl, const u32 arg1,
 			   const u32 arg2, const u32 arg3, u32 *out)
 {
-<<<<<<< HEAD
-	return zynqmp_pm_invoke_fn(PM_IOCTL, node, ioctl, arg1, arg2, arg3,
-				   out);
-=======
 	return zynqmp_pm_invoke_fn(PM_IOCTL, out, 5, node, ioctl, arg1, arg2, arg3);
->>>>>>> 08485d4c
 }
 
 /**
