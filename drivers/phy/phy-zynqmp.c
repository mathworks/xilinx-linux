--- conflicted
+++ resolved
@@ -34,11 +34,7 @@
 #include <linux/delay.h>
 #include <dt-bindings/phy/phy.h>
 #include <linux/soc/xilinx/zynqmp/fw.h>
-<<<<<<< HEAD
-#include <linux/soc/xilinx/zynqmp/pm.h>
-=======
 #include <linux/soc/xilinx/zynqmp/firmware.h>
->>>>>>> 863b8ff9
 #include <linux/reset.h>
 #include <linux/list.h>
 #include <linux/slab.h>
@@ -158,11 +154,6 @@
 #define PROT_BUS_WIDTH_20		0x1
 #define PROT_BUS_WIDTH_40		0x2
 
-<<<<<<< HEAD
-#define TX_TERM_FIX_VAL			0x11
-
-=======
->>>>>>> 863b8ff9
 #define LANE_CLK_SHARE_MASK		0x8F
 
 #define SATA_CONTROL_OFFSET		0x0100
@@ -346,19 +337,12 @@
  *			 regs into gtr_dev, so that these address can be used
  *			 by phy while configuring lane.(Currently USB does this)
  *
-<<<<<<< HEAD
- * @gtr_phy: pointer to lane
- * @regs:    pointer to protocol control register address
- */
-int xpsgtr_set_protregs(struct phy *phy, void *regs)
-=======
  * @phy: pointer to lane
  * @regs:    pointer to protocol control register address
  *
  * Return: 0 on success
  */
 int xpsgtr_set_protregs(struct phy *phy, void __iomem *regs)
->>>>>>> 863b8ff9
 {
 	struct xpsgtr_phy *gtr_phy = phy_get_drvdata(phy);
 	struct xpsgtr_dev *gtr_dev = gtr_phy->data;
@@ -366,10 +350,7 @@
 	gtr_dev->regs = regs;
 	return 0;
 }
-<<<<<<< HEAD
-=======
 EXPORT_SYMBOL_GPL(xpsgtr_set_protregs);
->>>>>>> 863b8ff9
 
 int xpsgtr_override_deemph(struct phy *phy, u8 plvl, u8 vlvl)
 {
@@ -595,11 +576,7 @@
 
 /**
  * xpsgtr_config_usbpipe - configures the PIPE3 signals for USB
-<<<<<<< HEAD
- * @xpsgtr_dev: pointer to gtr device
-=======
  * @gtr_dev: pointer to gtr device
->>>>>>> 863b8ff9
  */
 static void xpsgtr_config_usbpipe(struct xpsgtr_dev *gtr_dev)
 {
@@ -613,11 +590,7 @@
 
 /**
  * xpsgtr_reset_assert - asserts reset using reset framework
-<<<<<<< HEAD
- * @gtr_phy: pointer to reset_control
-=======
  * @rstc: pointer to reset_control
->>>>>>> 863b8ff9
  *
  * Return: 0 on success or error on failure
  */
@@ -643,11 +616,7 @@
 
 /**
  * xpsgtr_reset_release - de-asserts reset using reset framework
-<<<<<<< HEAD
- * @gtr_phy: pointer to reset_control
-=======
  * @rstc: pointer to reset_control
->>>>>>> 863b8ff9
  *
  * Return: 0 on success or error on failure
  */
@@ -944,11 +913,7 @@
 static int xpsgtr_set_sgmii_pcs(struct xpsgtr_phy *gtr_phy)
 {
 	u32 shift, mask, value;
-<<<<<<< HEAD
-	u32 ret = 0;
-=======
 	int ret = 0;
->>>>>>> 863b8ff9
 	struct xpsgtr_dev *gtr_dev = gtr_phy->data;
 
 	/* Set the PCS signal detect to 1 */
@@ -1041,11 +1006,7 @@
 		 * we need to configure any lane ICM_CFG to valid protocol. This
 		 * will deassert the CMN_Resetn signal.
 		 */
-<<<<<<< HEAD
-		writel(TX_TERM_FIX_VAL, gtr_dev->serdes + ICM_CFG1);
-=======
 		xpsgtr_lane_setprotocol(gtr_phy);
->>>>>>> 863b8ff9
 
 		/* Clear Test Mode reset */
 		reg = readl(gtr_dev->serdes + TM_CMN_RST);
