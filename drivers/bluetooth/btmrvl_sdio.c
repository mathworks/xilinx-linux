/**
 * Marvell BT-over-SDIO driver: SDIO interface related functions.
 *
 * Copyright (C) 2009, Marvell International Ltd.
 *
 * This software file (the "File") is distributed by Marvell International
 * Ltd. under the terms of the GNU General Public License Version 2, June 1991
 * (the "License").  You may use, redistribute and/or modify this File in
 * accordance with the terms and conditions of the License, a copy of which
 * is available by writing to the Free Software Foundation, Inc.,
 * 51 Franklin Street, Fifth Floor, Boston, MA 02110-1301 USA or on the
 * worldwide web at http://www.gnu.org/licenses/old-licenses/gpl-2.0.txt.
 *
 *
 * THE FILE IS DISTRIBUTED AS-IS, WITHOUT WARRANTY OF ANY KIND, AND THE
 * IMPLIED WARRANTIES OF MERCHANTABILITY OR FITNESS FOR A PARTICULAR PURPOSE
 * ARE EXPRESSLY DISCLAIMED.  The License provides additional details about
 * this warranty disclaimer.
 **/

#include <linux/firmware.h>
#include <linux/slab.h>
#include <linux/suspend.h>

#include <linux/mmc/sdio_ids.h>
#include <linux/mmc/sdio_func.h>
#include <linux/module.h>
#include <linux/devcoredump.h>

#include <net/bluetooth/bluetooth.h>
#include <net/bluetooth/hci_core.h>

#include "btmrvl_drv.h"
#include "btmrvl_sdio.h"

#define VERSION "1.0"

static struct memory_type_mapping mem_type_mapping_tbl[] = {
	{"ITCM", NULL, 0, 0xF0},
	{"DTCM", NULL, 0, 0xF1},
	{"SQRAM", NULL, 0, 0xF2},
	{"APU", NULL, 0, 0xF3},
	{"CIU", NULL, 0, 0xF4},
	{"ICU", NULL, 0, 0xF5},
	{"MAC", NULL, 0, 0xF6},
	{"EXT7", NULL, 0, 0xF7},
	{"EXT8", NULL, 0, 0xF8},
	{"EXT9", NULL, 0, 0xF9},
	{"EXT10", NULL, 0, 0xFA},
	{"EXT11", NULL, 0, 0xFB},
	{"EXT12", NULL, 0, 0xFC},
	{"EXT13", NULL, 0, 0xFD},
	{"EXTLAST", NULL, 0, 0xFE},
};

static const struct of_device_id btmrvl_sdio_of_match_table[] = {
	{ .compatible = "marvell,sd8897-bt" },
	{ .compatible = "marvell,sd8997-bt" },
	{ }
};

static irqreturn_t btmrvl_wake_irq_bt(int irq, void *priv)
{
<<<<<<< HEAD
	struct btmrvl_plt_wake_cfg *cfg = priv;

	if (cfg->irq_bt >= 0) {
		pr_info("%s: wake by bt", __func__);
		cfg->wake_by_bt = true;
		disable_irq_nosync(irq);
	}
=======
	struct btmrvl_sdio_card *card = priv;
	struct device *dev = &card->func->dev;
	struct btmrvl_plt_wake_cfg *cfg = card->plt_wake_cfg;

	dev_info(dev, "wake by bt\n");
	cfg->wake_by_bt = true;
	disable_irq_nosync(irq);

	pm_wakeup_event(dev, 0);
	pm_system_wakeup();
>>>>>>> 24b8d41d

	return IRQ_HANDLED;
}

/* This function parses device tree node using mmc subnode devicetree API.
 * The device node is saved in card->plt_of_node.
 * If the device tree node exists and includes interrupts attributes, this
 * function will request platform specific wakeup interrupt.
 */
static int btmrvl_sdio_probe_of(struct device *dev,
				struct btmrvl_sdio_card *card)
{
	struct btmrvl_plt_wake_cfg *cfg;
	int ret;

	if (!dev->of_node ||
	    !of_match_node(btmrvl_sdio_of_match_table, dev->of_node)) {
<<<<<<< HEAD
		pr_err("sdio platform data not available");
=======
		dev_info(dev, "sdio device tree data not available\n");
>>>>>>> 24b8d41d
		return -1;
	}

	card->plt_of_node = dev->of_node;

	card->plt_wake_cfg = devm_kzalloc(dev, sizeof(*card->plt_wake_cfg),
					  GFP_KERNEL);
	cfg = card->plt_wake_cfg;
	if (cfg && card->plt_of_node) {
		cfg->irq_bt = irq_of_parse_and_map(card->plt_of_node, 0);
		if (!cfg->irq_bt) {
<<<<<<< HEAD
			dev_err(dev, "fail to parse irq_bt from device tree");
		} else {
			ret = devm_request_irq(dev, cfg->irq_bt,
					       btmrvl_wake_irq_bt,
					       IRQF_TRIGGER_LOW,
					       "bt_wake", cfg);
=======
			dev_err(dev, "fail to parse irq_bt from device tree\n");
			cfg->irq_bt = -1;
		} else {
			ret = devm_request_irq(dev, cfg->irq_bt,
					       btmrvl_wake_irq_bt,
					       0, "bt_wake", card);
>>>>>>> 24b8d41d
			if (ret) {
				dev_err(dev,
					"Failed to request irq_bt %d (%d)\n",
					cfg->irq_bt, ret);
			}
<<<<<<< HEAD
=======

			/* Configure wakeup (enabled by default) */
			device_init_wakeup(dev, true);
>>>>>>> 24b8d41d
			disable_irq(cfg->irq_bt);
		}
	}

	return 0;
}

/* The btmrvl_sdio_remove() callback function is called
 * when user removes this module from kernel space or ejects
 * the card from the slot. The driver handles these 2 cases
 * differently.
 * If the user is removing the module, a MODULE_SHUTDOWN_REQ
 * command is sent to firmware and interrupt will be disabled.
 * If the card is removed, there is no need to send command
 * or disable interrupt.
 *
 * The variable 'user_rmmod' is used to distinguish these two
 * scenarios. This flag is initialized as FALSE in case the card
 * is removed, and will be set to TRUE for module removal when
 * module_exit function is called.
 */
static u8 user_rmmod;
static u8 sdio_ireg;

static const struct btmrvl_sdio_card_reg btmrvl_reg_8688 = {
	.cfg = 0x03,
	.host_int_mask = 0x04,
	.host_intstatus = 0x05,
	.card_status = 0x20,
	.sq_read_base_addr_a0 = 0x10,
	.sq_read_base_addr_a1 = 0x11,
	.card_fw_status0 = 0x40,
	.card_fw_status1 = 0x41,
	.card_rx_len = 0x42,
	.card_rx_unit = 0x43,
	.io_port_0 = 0x00,
	.io_port_1 = 0x01,
	.io_port_2 = 0x02,
	.int_read_to_clear = false,
};
static const struct btmrvl_sdio_card_reg btmrvl_reg_87xx = {
	.cfg = 0x00,
	.host_int_mask = 0x02,
	.host_intstatus = 0x03,
	.card_status = 0x30,
	.sq_read_base_addr_a0 = 0x40,
	.sq_read_base_addr_a1 = 0x41,
	.card_revision = 0x5c,
	.card_fw_status0 = 0x60,
	.card_fw_status1 = 0x61,
	.card_rx_len = 0x62,
	.card_rx_unit = 0x63,
	.io_port_0 = 0x78,
	.io_port_1 = 0x79,
	.io_port_2 = 0x7a,
	.int_read_to_clear = false,
};

static const struct btmrvl_sdio_card_reg btmrvl_reg_8887 = {
	.cfg = 0x00,
	.host_int_mask = 0x08,
	.host_intstatus = 0x0C,
	.card_status = 0x5C,
	.sq_read_base_addr_a0 = 0x6C,
	.sq_read_base_addr_a1 = 0x6D,
	.card_revision = 0xC8,
	.card_fw_status0 = 0x88,
	.card_fw_status1 = 0x89,
	.card_rx_len = 0x8A,
	.card_rx_unit = 0x8B,
	.io_port_0 = 0xE4,
	.io_port_1 = 0xE5,
	.io_port_2 = 0xE6,
	.int_read_to_clear = true,
	.host_int_rsr = 0x04,
	.card_misc_cfg = 0xD8,
};

static const struct btmrvl_sdio_card_reg btmrvl_reg_8897 = {
	.cfg = 0x00,
	.host_int_mask = 0x02,
	.host_intstatus = 0x03,
	.card_status = 0x50,
	.sq_read_base_addr_a0 = 0x60,
	.sq_read_base_addr_a1 = 0x61,
	.card_revision = 0xbc,
	.card_fw_status0 = 0xc0,
	.card_fw_status1 = 0xc1,
	.card_rx_len = 0xc2,
	.card_rx_unit = 0xc3,
	.io_port_0 = 0xd8,
	.io_port_1 = 0xd9,
	.io_port_2 = 0xda,
	.int_read_to_clear = true,
	.host_int_rsr = 0x01,
	.card_misc_cfg = 0xcc,
	.fw_dump_ctrl = 0xe2,
	.fw_dump_start = 0xe3,
	.fw_dump_end = 0xea,
};

static const struct btmrvl_sdio_card_reg btmrvl_reg_89xx = {
	.cfg = 0x00,
	.host_int_mask = 0x08,
	.host_intstatus = 0x0c,
	.card_status = 0x5c,
	.sq_read_base_addr_a0 = 0xf8,
	.sq_read_base_addr_a1 = 0xf9,
	.card_revision = 0xc8,
	.card_fw_status0 = 0xe8,
	.card_fw_status1 = 0xe9,
	.card_rx_len = 0xea,
	.card_rx_unit = 0xeb,
	.io_port_0 = 0xe4,
	.io_port_1 = 0xe5,
	.io_port_2 = 0xe6,
	.int_read_to_clear = true,
	.host_int_rsr = 0x04,
	.card_misc_cfg = 0xd8,
	.fw_dump_ctrl = 0xf0,
	.fw_dump_start = 0xf1,
	.fw_dump_end = 0xf8,
};

static const struct btmrvl_sdio_device btmrvl_sdio_sd8688 = {
	.helper		= "mrvl/sd8688_helper.bin",
	.firmware	= "mrvl/sd8688.bin",
	.reg		= &btmrvl_reg_8688,
	.support_pscan_win_report = false,
	.sd_blksz_fw_dl	= 64,
	.supports_fw_dump = false,
};

static const struct btmrvl_sdio_device btmrvl_sdio_sd8787 = {
	.helper		= NULL,
	.firmware	= "mrvl/sd8787_uapsta.bin",
	.reg		= &btmrvl_reg_87xx,
	.support_pscan_win_report = false,
	.sd_blksz_fw_dl	= 256,
	.supports_fw_dump = false,
};

static const struct btmrvl_sdio_device btmrvl_sdio_sd8797 = {
	.helper		= NULL,
	.firmware	= "mrvl/sd8797_uapsta.bin",
	.reg		= &btmrvl_reg_87xx,
	.support_pscan_win_report = false,
	.sd_blksz_fw_dl	= 256,
	.supports_fw_dump = false,
};

static const struct btmrvl_sdio_device btmrvl_sdio_sd8887 = {
	.helper		= NULL,
	.firmware	= "mrvl/sd8887_uapsta.bin",
	.reg		= &btmrvl_reg_8887,
	.support_pscan_win_report = true,
	.sd_blksz_fw_dl	= 256,
	.supports_fw_dump = false,
};

static const struct btmrvl_sdio_device btmrvl_sdio_sd8897 = {
	.helper		= NULL,
	.firmware	= "mrvl/sd8897_uapsta.bin",
	.reg		= &btmrvl_reg_8897,
	.support_pscan_win_report = true,
	.sd_blksz_fw_dl	= 256,
	.supports_fw_dump = true,
};

static const struct btmrvl_sdio_device btmrvl_sdio_sd8977 = {
	.helper         = NULL,
	.firmware       = "mrvl/sdsd8977_combo_v2.bin",
	.reg            = &btmrvl_reg_89xx,
	.support_pscan_win_report = true,
	.sd_blksz_fw_dl = 256,
	.supports_fw_dump = true,
};

static const struct btmrvl_sdio_device btmrvl_sdio_sd8987 = {
	.helper		= NULL,
	.firmware	= "mrvl/sd8987_uapsta.bin",
	.reg		= &btmrvl_reg_89xx,
	.support_pscan_win_report = true,
	.sd_blksz_fw_dl	= 256,
	.supports_fw_dump = true,
};

static const struct btmrvl_sdio_device btmrvl_sdio_sd8997 = {
	.helper         = NULL,
	.firmware       = "mrvl/sdsd8997_combo_v4.bin",
	.reg            = &btmrvl_reg_89xx,
	.support_pscan_win_report = true,
	.sd_blksz_fw_dl = 256,
	.supports_fw_dump = true,
};

static const struct sdio_device_id btmrvl_sdio_ids[] = {
	/* Marvell SD8688 Bluetooth device */
	{ SDIO_DEVICE(SDIO_VENDOR_ID_MARVELL, SDIO_DEVICE_ID_MARVELL_8688_BT),
			.driver_data = (unsigned long)&btmrvl_sdio_sd8688 },
	/* Marvell SD8787 Bluetooth device */
	{ SDIO_DEVICE(SDIO_VENDOR_ID_MARVELL, SDIO_DEVICE_ID_MARVELL_8787_BT),
			.driver_data = (unsigned long)&btmrvl_sdio_sd8787 },
	/* Marvell SD8787 Bluetooth AMP device */
	{ SDIO_DEVICE(SDIO_VENDOR_ID_MARVELL, SDIO_DEVICE_ID_MARVELL_8787_BT_AMP),
			.driver_data = (unsigned long)&btmrvl_sdio_sd8787 },
	/* Marvell SD8797 Bluetooth device */
	{ SDIO_DEVICE(SDIO_VENDOR_ID_MARVELL, SDIO_DEVICE_ID_MARVELL_8797_BT),
			.driver_data = (unsigned long)&btmrvl_sdio_sd8797 },
	/* Marvell SD8887 Bluetooth device */
	{ SDIO_DEVICE(SDIO_VENDOR_ID_MARVELL, SDIO_DEVICE_ID_MARVELL_8887_BT),
			.driver_data = (unsigned long)&btmrvl_sdio_sd8887 },
	/* Marvell SD8897 Bluetooth device */
	{ SDIO_DEVICE(SDIO_VENDOR_ID_MARVELL, SDIO_DEVICE_ID_MARVELL_8897_BT),
			.driver_data = (unsigned long)&btmrvl_sdio_sd8897 },
	/* Marvell SD8977 Bluetooth device */
	{ SDIO_DEVICE(SDIO_VENDOR_ID_MARVELL, SDIO_DEVICE_ID_MARVELL_8977_BT),
			.driver_data = (unsigned long)&btmrvl_sdio_sd8977 },
	/* Marvell SD8987 Bluetooth device */
	{ SDIO_DEVICE(SDIO_VENDOR_ID_MARVELL, SDIO_DEVICE_ID_MARVELL_8987_BT),
			.driver_data = (unsigned long)&btmrvl_sdio_sd8987 },
	/* Marvell SD8997 Bluetooth device */
	{ SDIO_DEVICE(SDIO_VENDOR_ID_MARVELL, SDIO_DEVICE_ID_MARVELL_8997_BT),
			.driver_data = (unsigned long)&btmrvl_sdio_sd8997 },

	{ }	/* Terminating entry */
};

MODULE_DEVICE_TABLE(sdio, btmrvl_sdio_ids);

static int btmrvl_sdio_get_rx_unit(struct btmrvl_sdio_card *card)
{
	u8 reg;
	int ret;

	reg = sdio_readb(card->func, card->reg->card_rx_unit, &ret);
	if (!ret)
		card->rx_unit = reg;

	return ret;
}

static int btmrvl_sdio_read_fw_status(struct btmrvl_sdio_card *card, u16 *dat)
{
	u8 fws0, fws1;
	int ret;

	*dat = 0;

	fws0 = sdio_readb(card->func, card->reg->card_fw_status0, &ret);
	if (ret)
		return -EIO;

	fws1 = sdio_readb(card->func, card->reg->card_fw_status1, &ret);
	if (ret)
		return -EIO;

	*dat = (((u16) fws1) << 8) | fws0;

	return 0;
}

static int btmrvl_sdio_read_rx_len(struct btmrvl_sdio_card *card, u16 *dat)
{
	u8 reg;
	int ret;

	reg = sdio_readb(card->func, card->reg->card_rx_len, &ret);
	if (!ret)
		*dat = (u16) reg << card->rx_unit;

	return ret;
}

static int btmrvl_sdio_enable_host_int_mask(struct btmrvl_sdio_card *card,
								u8 mask)
{
	int ret;

	sdio_writeb(card->func, mask, card->reg->host_int_mask, &ret);
	if (ret) {
		BT_ERR("Unable to enable the host interrupt!");
		ret = -EIO;
	}

	return ret;
}

static int btmrvl_sdio_disable_host_int_mask(struct btmrvl_sdio_card *card,
								u8 mask)
{
	u8 host_int_mask;
	int ret;

	host_int_mask = sdio_readb(card->func, card->reg->host_int_mask, &ret);
	if (ret)
		return -EIO;

	host_int_mask &= ~mask;

	sdio_writeb(card->func, host_int_mask, card->reg->host_int_mask, &ret);
	if (ret < 0) {
		BT_ERR("Unable to disable the host interrupt!");
		return -EIO;
	}

	return 0;
}

static int btmrvl_sdio_poll_card_status(struct btmrvl_sdio_card *card, u8 bits)
{
	unsigned int tries;
	u8 status;
	int ret;

	for (tries = 0; tries < MAX_POLL_TRIES * 1000; tries++) {
		status = sdio_readb(card->func, card->reg->card_status,	&ret);
		if (ret)
			goto failed;
		if ((status & bits) == bits)
			return ret;

		udelay(1);
	}

	ret = -ETIMEDOUT;

failed:
	BT_ERR("FAILED! ret=%d", ret);

	return ret;
}

static int btmrvl_sdio_verify_fw_download(struct btmrvl_sdio_card *card,
								int pollnum)
{
	u16 firmwarestat;
	int tries, ret;

	 /* Wait for firmware to become ready */
	for (tries = 0; tries < pollnum; tries++) {
		sdio_claim_host(card->func);
		ret = btmrvl_sdio_read_fw_status(card, &firmwarestat);
		sdio_release_host(card->func);
		if (ret < 0)
			continue;

		if (firmwarestat == FIRMWARE_READY)
			return 0;

		msleep(100);
	}

	return -ETIMEDOUT;
}

static int btmrvl_sdio_download_helper(struct btmrvl_sdio_card *card)
{
	const struct firmware *fw_helper = NULL;
	const u8 *helper = NULL;
	int ret;
	void *tmphlprbuf = NULL;
	int tmphlprbufsz, hlprblknow, helperlen;
	u8 *helperbuf;
	u32 tx_len;

	ret = request_firmware(&fw_helper, card->helper,
						&card->func->dev);
	if ((ret < 0) || !fw_helper) {
		BT_ERR("request_firmware(helper) failed, error code = %d",
									ret);
		ret = -ENOENT;
		goto done;
	}

	helper = fw_helper->data;
	helperlen = fw_helper->size;

	BT_DBG("Downloading helper image (%d bytes), block size %d bytes",
						helperlen, SDIO_BLOCK_SIZE);

	tmphlprbufsz = ALIGN_SZ(BTM_UPLD_SIZE, BTSDIO_DMA_ALIGN);

	tmphlprbuf = kzalloc(tmphlprbufsz, GFP_KERNEL);
	if (!tmphlprbuf) {
		BT_ERR("Unable to allocate buffer for helper."
			" Terminating download");
		ret = -ENOMEM;
		goto done;
	}

	helperbuf = (u8 *) ALIGN_ADDR(tmphlprbuf, BTSDIO_DMA_ALIGN);

	/* Perform helper data transfer */
	tx_len = (FIRMWARE_TRANSFER_NBLOCK * SDIO_BLOCK_SIZE)
			- SDIO_HEADER_LEN;
	hlprblknow = 0;

	do {
		ret = btmrvl_sdio_poll_card_status(card,
					    CARD_IO_READY | DN_LD_CARD_RDY);
		if (ret < 0) {
			BT_ERR("Helper download poll status timeout @ %d",
				hlprblknow);
			goto done;
		}

		/* Check if there is more data? */
		if (hlprblknow >= helperlen)
			break;

		if (helperlen - hlprblknow < tx_len)
			tx_len = helperlen - hlprblknow;

		/* Little-endian */
		helperbuf[0] = ((tx_len & 0x000000ff) >> 0);
		helperbuf[1] = ((tx_len & 0x0000ff00) >> 8);
		helperbuf[2] = ((tx_len & 0x00ff0000) >> 16);
		helperbuf[3] = ((tx_len & 0xff000000) >> 24);

		memcpy(&helperbuf[SDIO_HEADER_LEN], &helper[hlprblknow],
				tx_len);

		/* Now send the data */
		ret = sdio_writesb(card->func, card->ioport, helperbuf,
				FIRMWARE_TRANSFER_NBLOCK * SDIO_BLOCK_SIZE);
		if (ret < 0) {
			BT_ERR("IO error during helper download @ %d",
				hlprblknow);
			goto done;
		}

		hlprblknow += tx_len;
	} while (true);

	BT_DBG("Transferring helper image EOF block");

	memset(helperbuf, 0x0, SDIO_BLOCK_SIZE);

	ret = sdio_writesb(card->func, card->ioport, helperbuf,
							SDIO_BLOCK_SIZE);
	if (ret < 0) {
		BT_ERR("IO error in writing helper image EOF block");
		goto done;
	}

	ret = 0;

done:
	kfree(tmphlprbuf);
	release_firmware(fw_helper);
	return ret;
}

static int btmrvl_sdio_download_fw_w_helper(struct btmrvl_sdio_card *card)
{
	const struct firmware *fw_firmware = NULL;
	const u8 *firmware = NULL;
	int firmwarelen, tmpfwbufsz, ret;
	unsigned int tries, offset;
	u8 base0, base1;
	void *tmpfwbuf = NULL;
	u8 *fwbuf;
	u16 len, blksz_dl = card->sd_blksz_fw_dl;
	int txlen = 0, tx_blocks = 0, count = 0;

	ret = request_firmware(&fw_firmware, card->firmware,
							&card->func->dev);
	if ((ret < 0) || !fw_firmware) {
		BT_ERR("request_firmware(firmware) failed, error code = %d",
									ret);
		ret = -ENOENT;
		goto done;
	}

	firmware = fw_firmware->data;
	firmwarelen = fw_firmware->size;

	BT_DBG("Downloading FW image (%d bytes)", firmwarelen);

	tmpfwbufsz = ALIGN_SZ(BTM_UPLD_SIZE, BTSDIO_DMA_ALIGN);
	tmpfwbuf = kzalloc(tmpfwbufsz, GFP_KERNEL);
	if (!tmpfwbuf) {
		BT_ERR("Unable to allocate buffer for firmware."
		       " Terminating download");
		ret = -ENOMEM;
		goto done;
	}

	/* Ensure aligned firmware buffer */
	fwbuf = (u8 *) ALIGN_ADDR(tmpfwbuf, BTSDIO_DMA_ALIGN);

	/* Perform firmware data transfer */
	offset = 0;
	do {
		ret = btmrvl_sdio_poll_card_status(card,
					CARD_IO_READY | DN_LD_CARD_RDY);
		if (ret < 0) {
			BT_ERR("FW download with helper poll status"
						" timeout @ %d", offset);
			goto done;
		}

		/* Check if there is more data ? */
		if (offset >= firmwarelen)
			break;

		for (tries = 0; tries < MAX_POLL_TRIES; tries++) {
			base0 = sdio_readb(card->func,
					card->reg->sq_read_base_addr_a0, &ret);
			if (ret) {
				BT_ERR("BASE0 register read failed:"
					" base0 = 0x%04X(%d)."
					" Terminating download",
					base0, base0);
				ret = -EIO;
				goto done;
			}
			base1 = sdio_readb(card->func,
					card->reg->sq_read_base_addr_a1, &ret);
			if (ret) {
				BT_ERR("BASE1 register read failed:"
					" base1 = 0x%04X(%d)."
					" Terminating download",
					base1, base1);
				ret = -EIO;
				goto done;
			}

			len = (((u16) base1) << 8) | base0;
			if (len)
				break;

			udelay(10);
		}

		if (!len)
			break;
		else if (len > BTM_UPLD_SIZE) {
			BT_ERR("FW download failure @%d, invalid length %d",
								offset, len);
			ret = -EINVAL;
			goto done;
		}

		txlen = len;

		if (len & BIT(0)) {
			count++;
			if (count > MAX_WRITE_IOMEM_RETRY) {
				BT_ERR("FW download failure @%d, "
					"over max retry count", offset);
				ret = -EIO;
				goto done;
			}
			BT_ERR("FW CRC error indicated by the helper: "
				"len = 0x%04X, txlen = %d", len, txlen);
			len &= ~BIT(0);
			/* Set txlen to 0 so as to resend from same offset */
			txlen = 0;
		} else {
			count = 0;

			/* Last block ? */
			if (firmwarelen - offset < txlen)
				txlen = firmwarelen - offset;

			tx_blocks = DIV_ROUND_UP(txlen, blksz_dl);

			memcpy(fwbuf, &firmware[offset], txlen);
		}

		ret = sdio_writesb(card->func, card->ioport, fwbuf,
						tx_blocks * blksz_dl);

		if (ret < 0) {
			BT_ERR("FW download, writesb(%d) failed @%d",
							count, offset);
			sdio_writeb(card->func, HOST_CMD53_FIN,
						card->reg->cfg, &ret);
			if (ret)
				BT_ERR("writeb failed (CFG)");
		}

		offset += txlen;
	} while (true);

	BT_INFO("FW download over, size %d bytes", offset);

	ret = 0;

done:
	kfree(tmpfwbuf);
	release_firmware(fw_firmware);
	return ret;
}

static int btmrvl_sdio_card_to_host(struct btmrvl_private *priv)
{
	u16 buf_len = 0;
	int ret, num_blocks, blksz;
	struct sk_buff *skb = NULL;
	u32 type;
	u8 *payload;
	struct hci_dev *hdev = priv->btmrvl_dev.hcidev;
	struct btmrvl_sdio_card *card = priv->btmrvl_dev.card;

	if (!card || !card->func) {
		BT_ERR("card or function is NULL!");
		ret = -EINVAL;
		goto exit;
	}

	/* Read the length of data to be transferred */
	ret = btmrvl_sdio_read_rx_len(card, &buf_len);
	if (ret < 0) {
		BT_ERR("read rx_len failed");
		ret = -EIO;
		goto exit;
	}

	blksz = SDIO_BLOCK_SIZE;
	num_blocks = DIV_ROUND_UP(buf_len, blksz);

	if (buf_len <= SDIO_HEADER_LEN
	    || (num_blocks * blksz) > ALLOC_BUF_SIZE) {
		BT_ERR("invalid packet length: %d", buf_len);
		ret = -EINVAL;
		goto exit;
	}

	/* Allocate buffer */
	skb = bt_skb_alloc(num_blocks * blksz + BTSDIO_DMA_ALIGN, GFP_KERNEL);
	if (!skb) {
		BT_ERR("No free skb");
		ret = -ENOMEM;
		goto exit;
	}

	if ((unsigned long) skb->data & (BTSDIO_DMA_ALIGN - 1)) {
		skb_put(skb, (unsigned long) skb->data &
					(BTSDIO_DMA_ALIGN - 1));
		skb_pull(skb, (unsigned long) skb->data &
					(BTSDIO_DMA_ALIGN - 1));
	}

	payload = skb->data;

	ret = sdio_readsb(card->func, payload, card->ioport,
			  num_blocks * blksz);
	if (ret < 0) {
		BT_ERR("readsb failed: %d", ret);
		ret = -EIO;
		goto exit;
	}

	/* This is SDIO specific header length: byte[2][1][0], type: byte[3]
	 * (HCI_COMMAND = 1, ACL_DATA = 2, SCO_DATA = 3, 0xFE = Vendor)
	 */

	buf_len = payload[0];
	buf_len |= payload[1] << 8;
	buf_len |= payload[2] << 16;

	if (buf_len > blksz * num_blocks) {
		BT_ERR("Skip incorrect packet: hdrlen %d buffer %d",
		       buf_len, blksz * num_blocks);
		ret = -EIO;
		goto exit;
	}

	type = payload[3];

	switch (type) {
	case HCI_ACLDATA_PKT:
	case HCI_SCODATA_PKT:
	case HCI_EVENT_PKT:
		hci_skb_pkt_type(skb) = type;
		skb_put(skb, buf_len);
		skb_pull(skb, SDIO_HEADER_LEN);

		if (type == HCI_EVENT_PKT) {
			if (btmrvl_check_evtpkt(priv, skb))
				hci_recv_frame(hdev, skb);
		} else {
			hci_recv_frame(hdev, skb);
		}

		hdev->stat.byte_rx += buf_len;
		break;

	case MRVL_VENDOR_PKT:
		hci_skb_pkt_type(skb) = HCI_VENDOR_PKT;
		skb_put(skb, buf_len);
		skb_pull(skb, SDIO_HEADER_LEN);

		if (btmrvl_process_event(priv, skb))
			hci_recv_frame(hdev, skb);

		hdev->stat.byte_rx += buf_len;
		break;

	default:
		BT_ERR("Unknown packet type:%d", type);
		BT_ERR("hex: %*ph", blksz * num_blocks, payload);

		kfree_skb(skb);
		skb = NULL;
		break;
	}

exit:
	if (ret) {
		hdev->stat.err_rx++;
		kfree_skb(skb);
	}

	return ret;
}

static int btmrvl_sdio_process_int_status(struct btmrvl_private *priv)
{
	ulong flags;
	u8 ireg;
	struct btmrvl_sdio_card *card = priv->btmrvl_dev.card;

	spin_lock_irqsave(&priv->driver_lock, flags);
	ireg = sdio_ireg;
	sdio_ireg = 0;
	spin_unlock_irqrestore(&priv->driver_lock, flags);

	sdio_claim_host(card->func);
	if (ireg & DN_LD_HOST_INT_STATUS) {
		if (priv->btmrvl_dev.tx_dnld_rdy)
			BT_DBG("tx_done already received: "
				" int_status=0x%x", ireg);
		else
			priv->btmrvl_dev.tx_dnld_rdy = true;
	}

	if (ireg & UP_LD_HOST_INT_STATUS)
		btmrvl_sdio_card_to_host(priv);

	sdio_release_host(card->func);

	return 0;
}

static int btmrvl_sdio_read_to_clear(struct btmrvl_sdio_card *card, u8 *ireg)
{
	struct btmrvl_adapter *adapter = card->priv->adapter;
	int ret;

	ret = sdio_readsb(card->func, adapter->hw_regs, 0, SDIO_BLOCK_SIZE);
	if (ret) {
		BT_ERR("sdio_readsb: read int hw_regs failed: %d", ret);
		return ret;
	}

	*ireg = adapter->hw_regs[card->reg->host_intstatus];
	BT_DBG("hw_regs[%#x]=%#x", card->reg->host_intstatus, *ireg);

	return 0;
}

static int btmrvl_sdio_write_to_clear(struct btmrvl_sdio_card *card, u8 *ireg)
{
	int ret;

	*ireg = sdio_readb(card->func, card->reg->host_intstatus, &ret);
	if (ret) {
		BT_ERR("sdio_readb: read int status failed: %d", ret);
		return ret;
	}

	if (*ireg) {
		/*
		 * DN_LD_HOST_INT_STATUS and/or UP_LD_HOST_INT_STATUS
		 * Clear the interrupt status register and re-enable the
		 * interrupt.
		 */
		BT_DBG("int_status = 0x%x", *ireg);

		sdio_writeb(card->func, ~(*ireg) & (DN_LD_HOST_INT_STATUS |
						    UP_LD_HOST_INT_STATUS),
			    card->reg->host_intstatus, &ret);
		if (ret) {
			BT_ERR("sdio_writeb: clear int status failed: %d", ret);
			return ret;
		}
	}

	return 0;
}

static void btmrvl_sdio_interrupt(struct sdio_func *func)
{
	struct btmrvl_private *priv;
	struct btmrvl_sdio_card *card;
	ulong flags;
	u8 ireg = 0;
	int ret;

	card = sdio_get_drvdata(func);
	if (!card || !card->priv) {
		BT_ERR("sbi_interrupt(%p) card or priv is NULL, card=%p",
		       func, card);
		return;
	}

	priv = card->priv;

	if (priv->surprise_removed)
		return;

	if (card->reg->int_read_to_clear)
		ret = btmrvl_sdio_read_to_clear(card, &ireg);
	else
		ret = btmrvl_sdio_write_to_clear(card, &ireg);

	if (ret)
		return;

	spin_lock_irqsave(&priv->driver_lock, flags);
	sdio_ireg |= ireg;
	spin_unlock_irqrestore(&priv->driver_lock, flags);

	btmrvl_interrupt(priv);
}

static int btmrvl_sdio_register_dev(struct btmrvl_sdio_card *card)
{
	struct sdio_func *func;
	u8 reg;
	int ret;

	if (!card || !card->func) {
		BT_ERR("Error: card or function is NULL!");
		ret = -EINVAL;
		goto failed;
	}

	func = card->func;

	sdio_claim_host(func);

	ret = sdio_enable_func(func);
	if (ret) {
		BT_ERR("sdio_enable_func() failed: ret=%d", ret);
		ret = -EIO;
		goto release_host;
	}

	ret = sdio_claim_irq(func, btmrvl_sdio_interrupt);
	if (ret) {
		BT_ERR("sdio_claim_irq failed: ret=%d", ret);
		ret = -EIO;
		goto disable_func;
	}

	ret = sdio_set_block_size(card->func, SDIO_BLOCK_SIZE);
	if (ret) {
		BT_ERR("cannot set SDIO block size");
		ret = -EIO;
		goto release_irq;
	}

	reg = sdio_readb(func, card->reg->io_port_0, &ret);
	if (ret < 0) {
		ret = -EIO;
		goto release_irq;
	}

	card->ioport = reg;

	reg = sdio_readb(func, card->reg->io_port_1, &ret);
	if (ret < 0) {
		ret = -EIO;
		goto release_irq;
	}

	card->ioport |= (reg << 8);

	reg = sdio_readb(func, card->reg->io_port_2, &ret);
	if (ret < 0) {
		ret = -EIO;
		goto release_irq;
	}

	card->ioport |= (reg << 16);

	BT_DBG("SDIO FUNC%d IO port: 0x%x", func->num, card->ioport);

	if (card->reg->int_read_to_clear) {
		reg = sdio_readb(func, card->reg->host_int_rsr, &ret);
		if (ret < 0) {
			ret = -EIO;
			goto release_irq;
		}
		sdio_writeb(func, reg | 0x3f, card->reg->host_int_rsr, &ret);
		if (ret < 0) {
			ret = -EIO;
			goto release_irq;
		}

		reg = sdio_readb(func, card->reg->card_misc_cfg, &ret);
		if (ret < 0) {
			ret = -EIO;
			goto release_irq;
		}
		sdio_writeb(func, reg | 0x10, card->reg->card_misc_cfg, &ret);
		if (ret < 0) {
			ret = -EIO;
			goto release_irq;
		}
	}

	sdio_set_drvdata(func, card);

	sdio_release_host(func);

	return 0;

release_irq:
	sdio_release_irq(func);

disable_func:
	sdio_disable_func(func);

release_host:
	sdio_release_host(func);

failed:
	return ret;
}

static int btmrvl_sdio_unregister_dev(struct btmrvl_sdio_card *card)
{
	if (card && card->func) {
		sdio_claim_host(card->func);
		sdio_release_irq(card->func);
		sdio_disable_func(card->func);
		sdio_release_host(card->func);
		sdio_set_drvdata(card->func, NULL);
	}

	return 0;
}

static int btmrvl_sdio_enable_host_int(struct btmrvl_sdio_card *card)
{
	int ret;

	if (!card || !card->func)
		return -EINVAL;

	sdio_claim_host(card->func);

	ret = btmrvl_sdio_enable_host_int_mask(card, HIM_ENABLE);

	btmrvl_sdio_get_rx_unit(card);

	sdio_release_host(card->func);

	return ret;
}

static int btmrvl_sdio_disable_host_int(struct btmrvl_sdio_card *card)
{
	int ret;

	if (!card || !card->func)
		return -EINVAL;

	sdio_claim_host(card->func);

	ret = btmrvl_sdio_disable_host_int_mask(card, HIM_DISABLE);

	sdio_release_host(card->func);

	return ret;
}

static int btmrvl_sdio_host_to_card(struct btmrvl_private *priv,
				u8 *payload, u16 nb)
{
	struct btmrvl_sdio_card *card = priv->btmrvl_dev.card;
	int ret = 0;
	int blksz;
	int i = 0;
	u8 *buf = NULL;
	void *tmpbuf = NULL;
	int tmpbufsz;

	if (!card || !card->func) {
		BT_ERR("card or function is NULL!");
		return -EINVAL;
	}

	blksz = DIV_ROUND_UP(nb, SDIO_BLOCK_SIZE) * SDIO_BLOCK_SIZE;

	buf = payload;
	if ((unsigned long) payload & (BTSDIO_DMA_ALIGN - 1) ||
	    nb < blksz) {
		tmpbufsz = ALIGN_SZ(blksz, BTSDIO_DMA_ALIGN) +
			   BTSDIO_DMA_ALIGN;
		tmpbuf = kzalloc(tmpbufsz, GFP_KERNEL);
		if (!tmpbuf)
			return -ENOMEM;
		buf = (u8 *) ALIGN_ADDR(tmpbuf, BTSDIO_DMA_ALIGN);
		memcpy(buf, payload, nb);
	}

	sdio_claim_host(card->func);

	do {
		/* Transfer data to card */
		ret = sdio_writesb(card->func, card->ioport, buf,
				   blksz);
		if (ret < 0) {
			i++;
			BT_ERR("i=%d writesb failed: %d", i, ret);
			BT_ERR("hex: %*ph", nb, payload);
			ret = -EIO;
			if (i > MAX_WRITE_IOMEM_RETRY)
				goto exit;
		}
	} while (ret);

	priv->btmrvl_dev.tx_dnld_rdy = false;

exit:
	sdio_release_host(card->func);
	kfree(tmpbuf);

	return ret;
}

static int btmrvl_sdio_download_fw(struct btmrvl_sdio_card *card)
{
	int ret;
	u8 fws0;
	int pollnum = MAX_POLL_TRIES;

	if (!card || !card->func) {
		BT_ERR("card or function is NULL!");
		return -EINVAL;
	}

	if (!btmrvl_sdio_verify_fw_download(card, 1)) {
		BT_DBG("Firmware already downloaded!");
		return 0;
	}

	sdio_claim_host(card->func);

	/* Check if other function driver is downloading the firmware */
	fws0 = sdio_readb(card->func, card->reg->card_fw_status0, &ret);
	if (ret) {
		BT_ERR("Failed to read FW downloading status!");
		ret = -EIO;
		goto done;
	}
	if (fws0) {
		BT_DBG("BT not the winner (%#x). Skip FW downloading", fws0);

		/* Give other function more time to download the firmware */
		pollnum *= 10;
	} else {
		if (card->helper) {
			ret = btmrvl_sdio_download_helper(card);
			if (ret) {
				BT_ERR("Failed to download helper!");
				ret = -EIO;
				goto done;
			}
		}

		if (btmrvl_sdio_download_fw_w_helper(card)) {
			BT_ERR("Failed to download firmware!");
			ret = -EIO;
			goto done;
		}
	}

	/*
	 * winner or not, with this test the FW synchronizes when the
	 * module can continue its initialization
	 */
	if (btmrvl_sdio_verify_fw_download(card, pollnum)) {
		BT_ERR("FW failed to be active in time!");
		ret = -ETIMEDOUT;
		goto done;
	}

	sdio_release_host(card->func);

	return 0;

done:
	sdio_release_host(card->func);
	return ret;
}

static int btmrvl_sdio_wakeup_fw(struct btmrvl_private *priv)
{
	struct btmrvl_sdio_card *card = priv->btmrvl_dev.card;
	int ret = 0;

	if (!card || !card->func) {
		BT_ERR("card or function is NULL!");
		return -EINVAL;
	}

	sdio_claim_host(card->func);

	sdio_writeb(card->func, HOST_POWER_UP, card->reg->cfg, &ret);

	sdio_release_host(card->func);

	BT_DBG("wake up firmware");

	return ret;
}

static void btmrvl_sdio_dump_regs(struct btmrvl_private *priv)
{
	struct btmrvl_sdio_card *card = priv->btmrvl_dev.card;
	int ret = 0;
	unsigned int reg, reg_start, reg_end;
	char buf[256], *ptr;
	u8 loop, func, data;
	int MAX_LOOP = 2;

	btmrvl_sdio_wakeup_fw(priv);
	sdio_claim_host(card->func);

	for (loop = 0; loop < MAX_LOOP; loop++) {
		memset(buf, 0, sizeof(buf));
		ptr = buf;

		if (loop == 0) {
			/* Read the registers of SDIO function0 */
			func = loop;
			reg_start = 0;
			reg_end = 9;
		} else {
			func = 2;
			reg_start = 0;
			reg_end = 0x09;
		}

		ptr += sprintf(ptr, "SDIO Func%d (%#x-%#x): ",
			       func, reg_start, reg_end);
		for (reg = reg_start; reg <= reg_end; reg++) {
			if (func == 0)
				data = sdio_f0_readb(card->func, reg, &ret);
			else
				data = sdio_readb(card->func, reg, &ret);

			if (!ret) {
				ptr += sprintf(ptr, "%02x ", data);
			} else {
				ptr += sprintf(ptr, "ERR");
				break;
			}
		}

		BT_INFO("%s", buf);
	}

	sdio_release_host(card->func);
}

/* This function read/write firmware */
static enum
rdwr_status btmrvl_sdio_rdwr_firmware(struct btmrvl_private *priv,
				      u8 doneflag)
{
	struct btmrvl_sdio_card *card = priv->btmrvl_dev.card;
	int ret, tries;
	u8 ctrl_data = 0;

	sdio_writeb(card->func, FW_DUMP_HOST_READY, card->reg->fw_dump_ctrl,
		    &ret);

	if (ret) {
		BT_ERR("SDIO write err");
		return RDWR_STATUS_FAILURE;
	}

	for (tries = 0; tries < MAX_POLL_TRIES; tries++) {
		ctrl_data = sdio_readb(card->func, card->reg->fw_dump_ctrl,
				       &ret);

		if (ret) {
			BT_ERR("SDIO read err");
			return RDWR_STATUS_FAILURE;
		}

		if (ctrl_data == FW_DUMP_DONE)
			break;
		if (doneflag && ctrl_data == doneflag)
			return RDWR_STATUS_DONE;
		if (ctrl_data != FW_DUMP_HOST_READY) {
			BT_INFO("The ctrl reg was changed, re-try again!");
			sdio_writeb(card->func, FW_DUMP_HOST_READY,
				    card->reg->fw_dump_ctrl, &ret);
			if (ret) {
				BT_ERR("SDIO write err");
				return RDWR_STATUS_FAILURE;
			}
		}
		usleep_range(100, 200);
	}

	if (ctrl_data == FW_DUMP_HOST_READY) {
		BT_ERR("Fail to pull ctrl_data");
		return RDWR_STATUS_FAILURE;
	}

	return RDWR_STATUS_SUCCESS;
}

/* This function dump sdio register and memory data */
static void btmrvl_sdio_coredump(struct device *dev)
{
	struct sdio_func *func = dev_to_sdio_func(dev);
	struct btmrvl_sdio_card *card;
	struct btmrvl_private *priv;
	int ret = 0;
	unsigned int reg, reg_start, reg_end;
	enum rdwr_status stat;
	u8 *dbg_ptr, *end_ptr, *fw_dump_data, *fw_dump_ptr;
	u8 dump_num = 0, idx, i, read_reg, doneflag = 0;
	u32 memory_size, fw_dump_len = 0;

	card = sdio_get_drvdata(func);
	priv = card->priv;

	/* dump sdio register first */
	btmrvl_sdio_dump_regs(priv);

	if (!card->supports_fw_dump) {
		BT_ERR("Firmware dump not supported for this card!");
		return;
	}

	for (idx = 0; idx < ARRAY_SIZE(mem_type_mapping_tbl); idx++) {
		struct memory_type_mapping *entry = &mem_type_mapping_tbl[idx];

		if (entry->mem_ptr) {
			vfree(entry->mem_ptr);
			entry->mem_ptr = NULL;
		}
		entry->mem_size = 0;
	}

	btmrvl_sdio_wakeup_fw(priv);
	sdio_claim_host(card->func);

	BT_INFO("== btmrvl firmware dump start ==");

	stat = btmrvl_sdio_rdwr_firmware(priv, doneflag);
	if (stat == RDWR_STATUS_FAILURE)
		goto done;

	reg = card->reg->fw_dump_start;
	/* Read the number of the memories which will dump */
	dump_num = sdio_readb(card->func, reg, &ret);

	if (ret) {
		BT_ERR("SDIO read memory length err");
		goto done;
	}

	/* Read the length of every memory which will dump */
	for (idx = 0; idx < dump_num; idx++) {
		struct memory_type_mapping *entry = &mem_type_mapping_tbl[idx];

		stat = btmrvl_sdio_rdwr_firmware(priv, doneflag);
		if (stat == RDWR_STATUS_FAILURE)
			goto done;

		memory_size = 0;
		reg = card->reg->fw_dump_start;
		for (i = 0; i < 4; i++) {
			read_reg = sdio_readb(card->func, reg, &ret);
			if (ret) {
				BT_ERR("SDIO read err");
				goto done;
			}
			memory_size |= (read_reg << i*8);
			reg++;
		}

		if (memory_size == 0) {
			BT_INFO("Firmware dump finished!");
			sdio_writeb(card->func, FW_DUMP_READ_DONE,
				    card->reg->fw_dump_ctrl, &ret);
			if (ret) {
				BT_ERR("SDIO Write MEMDUMP_FINISH ERR");
				goto done;
			}
			break;
		}

		BT_INFO("%s_SIZE=0x%x", entry->mem_name, memory_size);
		entry->mem_ptr = vzalloc(memory_size + 1);
		entry->mem_size = memory_size;
		if (!entry->mem_ptr) {
			BT_ERR("Vzalloc %s failed", entry->mem_name);
			goto done;
		}

		fw_dump_len += (strlen("========Start dump ") +
				strlen(entry->mem_name) +
				strlen("========\n") +
				(memory_size + 1) +
				strlen("\n========End dump========\n"));

		dbg_ptr = entry->mem_ptr;
		end_ptr = dbg_ptr + memory_size;

		doneflag = entry->done_flag;
		BT_INFO("Start %s output, please wait...",
			entry->mem_name);

		do {
			stat = btmrvl_sdio_rdwr_firmware(priv, doneflag);
			if (stat == RDWR_STATUS_FAILURE)
				goto done;

			reg_start = card->reg->fw_dump_start;
			reg_end = card->reg->fw_dump_end;
			for (reg = reg_start; reg <= reg_end; reg++) {
				*dbg_ptr = sdio_readb(card->func, reg, &ret);
				if (ret) {
					BT_ERR("SDIO read err");
					goto done;
				}
				if (dbg_ptr < end_ptr)
					dbg_ptr++;
				else
					BT_ERR("Allocated buffer not enough");
			}

			if (stat != RDWR_STATUS_DONE) {
				continue;
			} else {
				BT_INFO("%s done: size=0x%tx",
					entry->mem_name,
					dbg_ptr - entry->mem_ptr);
				break;
			}
		} while (1);
	}

	BT_INFO("== btmrvl firmware dump end ==");

done:
	sdio_release_host(card->func);

	if (fw_dump_len == 0)
		return;

	fw_dump_data = vzalloc(fw_dump_len+1);
	if (!fw_dump_data) {
		BT_ERR("Vzalloc fw_dump_data fail!");
		return;
	}
	fw_dump_ptr = fw_dump_data;

	/* Dump all the memory data into single file, a userspace script will
	 * be used to split all the memory data to multiple files
	 */
	BT_INFO("== btmrvl firmware dump to /sys/class/devcoredump start");
	for (idx = 0; idx < dump_num; idx++) {
		struct memory_type_mapping *entry = &mem_type_mapping_tbl[idx];

		if (entry->mem_ptr) {
			strcpy(fw_dump_ptr, "========Start dump ");
			fw_dump_ptr += strlen("========Start dump ");

			strcpy(fw_dump_ptr, entry->mem_name);
			fw_dump_ptr += strlen(entry->mem_name);

			strcpy(fw_dump_ptr, "========\n");
			fw_dump_ptr += strlen("========\n");

			memcpy(fw_dump_ptr, entry->mem_ptr, entry->mem_size);
			fw_dump_ptr += entry->mem_size;

			strcpy(fw_dump_ptr, "\n========End dump========\n");
			fw_dump_ptr += strlen("\n========End dump========\n");

			vfree(mem_type_mapping_tbl[idx].mem_ptr);
			mem_type_mapping_tbl[idx].mem_ptr = NULL;
		}
	}

	/* fw_dump_data will be free in device coredump release function
	 * after 5 min
	 */
	dev_coredumpv(&card->func->dev, fw_dump_data, fw_dump_len, GFP_KERNEL);
	BT_INFO("== btmrvl firmware dump to /sys/class/devcoredump end");
}

static int btmrvl_sdio_probe(struct sdio_func *func,
					const struct sdio_device_id *id)
{
	int ret = 0;
	struct btmrvl_private *priv = NULL;
	struct btmrvl_sdio_card *card = NULL;

	BT_INFO("vendor=0x%x, device=0x%x, class=%d, fn=%d",
			id->vendor, id->device, id->class, func->num);

	card = devm_kzalloc(&func->dev, sizeof(*card), GFP_KERNEL);
	if (!card)
		return -ENOMEM;

	card->func = func;

	if (id->driver_data) {
		struct btmrvl_sdio_device *data = (void *) id->driver_data;
		card->helper = data->helper;
		card->firmware = data->firmware;
		card->reg = data->reg;
		card->sd_blksz_fw_dl = data->sd_blksz_fw_dl;
		card->support_pscan_win_report = data->support_pscan_win_report;
		card->supports_fw_dump = data->supports_fw_dump;
	}

	if (btmrvl_sdio_register_dev(card) < 0) {
		BT_ERR("Failed to register BT device!");
		return -ENODEV;
	}

	/* Disable the interrupts on the card */
	btmrvl_sdio_disable_host_int(card);

	if (btmrvl_sdio_download_fw(card)) {
		BT_ERR("Downloading firmware failed!");
		ret = -ENODEV;
		goto unreg_dev;
	}

	btmrvl_sdio_enable_host_int(card);

	/* Device tree node parsing and platform specific configuration*/
	btmrvl_sdio_probe_of(&func->dev, card);

	priv = btmrvl_add_card(card);
	if (!priv) {
		BT_ERR("Initializing card failed!");
		ret = -ENODEV;
		goto disable_host_int;
	}

	card->priv = priv;

	/* Initialize the interface specific function pointers */
	priv->hw_host_to_card = btmrvl_sdio_host_to_card;
	priv->hw_wakeup_firmware = btmrvl_sdio_wakeup_fw;
	priv->hw_process_int_status = btmrvl_sdio_process_int_status;

	if (btmrvl_register_hdev(priv)) {
		BT_ERR("Register hdev failed!");
		ret = -ENODEV;
		goto disable_host_int;
	}

	return 0;

disable_host_int:
	btmrvl_sdio_disable_host_int(card);
unreg_dev:
	btmrvl_sdio_unregister_dev(card);
	return ret;
}

static void btmrvl_sdio_remove(struct sdio_func *func)
{
	struct btmrvl_sdio_card *card;

	if (func) {
		card = sdio_get_drvdata(func);
		if (card) {
			/* Send SHUTDOWN command & disable interrupt
			 * if user removes the module.
			 */
			if (user_rmmod) {
				btmrvl_send_module_cfg_cmd(card->priv,
							MODULE_SHUTDOWN_REQ);
				btmrvl_sdio_disable_host_int(card);
			}

			BT_DBG("unregister dev");
			card->priv->surprise_removed = true;
			btmrvl_sdio_unregister_dev(card);
			btmrvl_remove_card(card->priv);
		}
	}
}

static int btmrvl_sdio_suspend(struct device *dev)
{
	struct sdio_func *func = dev_to_sdio_func(dev);
	struct btmrvl_sdio_card *card;
	struct btmrvl_private *priv;
	mmc_pm_flag_t pm_flags;
	struct hci_dev *hcidev;

	if (func) {
		pm_flags = sdio_get_host_pm_caps(func);
		BT_DBG("%s: suspend: PM flags = 0x%x", sdio_func_id(func),
		       pm_flags);
		if (!(pm_flags & MMC_PM_KEEP_POWER)) {
			BT_ERR("%s: cannot remain alive while suspended",
			       sdio_func_id(func));
			return -ENOSYS;
		}
		card = sdio_get_drvdata(func);
		if (!card || !card->priv) {
			BT_ERR("card or priv structure is not valid");
			return 0;
		}
	} else {
		BT_ERR("sdio_func is not specified");
		return 0;
	}

	/* Enable platform specific wakeup interrupt */
<<<<<<< HEAD
	if (card->plt_wake_cfg && card->plt_wake_cfg->irq_bt >= 0) {
=======
	if (card->plt_wake_cfg && card->plt_wake_cfg->irq_bt >= 0 &&
	    device_may_wakeup(dev)) {
>>>>>>> 24b8d41d
		card->plt_wake_cfg->wake_by_bt = false;
		enable_irq(card->plt_wake_cfg->irq_bt);
		enable_irq_wake(card->plt_wake_cfg->irq_bt);
	}

	priv = card->priv;
	priv->adapter->is_suspending = true;
	hcidev = priv->btmrvl_dev.hcidev;
	BT_DBG("%s: SDIO suspend", hcidev->name);
	hci_suspend_dev(hcidev);

	if (priv->adapter->hs_state != HS_ACTIVATED) {
		if (btmrvl_enable_hs(priv)) {
<<<<<<< HEAD
			BT_ERR("HS not actived, suspend failed!");
=======
			BT_ERR("HS not activated, suspend failed!");
			/* Disable platform specific wakeup interrupt */
			if (card->plt_wake_cfg &&
			    card->plt_wake_cfg->irq_bt >= 0 &&
			    device_may_wakeup(dev)) {
				disable_irq_wake(card->plt_wake_cfg->irq_bt);
				disable_irq(card->plt_wake_cfg->irq_bt);
			}

>>>>>>> 24b8d41d
			priv->adapter->is_suspending = false;
			return -EBUSY;
		}
	}

	priv->adapter->is_suspending = false;
	priv->adapter->is_suspended = true;

	/* We will keep the power when hs enabled successfully */
	if (priv->adapter->hs_state == HS_ACTIVATED) {
		BT_DBG("suspend with MMC_PM_KEEP_POWER");
		return sdio_set_host_pm_flags(func, MMC_PM_KEEP_POWER);
	}

	BT_DBG("suspend without MMC_PM_KEEP_POWER");
	return 0;
}

static int btmrvl_sdio_resume(struct device *dev)
{
	struct sdio_func *func = dev_to_sdio_func(dev);
	struct btmrvl_sdio_card *card;
	struct btmrvl_private *priv;
	mmc_pm_flag_t pm_flags;
	struct hci_dev *hcidev;

	if (func) {
		pm_flags = sdio_get_host_pm_caps(func);
		BT_DBG("%s: resume: PM flags = 0x%x", sdio_func_id(func),
		       pm_flags);
		card = sdio_get_drvdata(func);
		if (!card || !card->priv) {
			BT_ERR("card or priv structure is not valid");
			return 0;
		}
	} else {
		BT_ERR("sdio_func is not specified");
		return 0;
	}
	priv = card->priv;

	if (!priv->adapter->is_suspended) {
		BT_DBG("device already resumed");
		return 0;
	}

	priv->hw_wakeup_firmware(priv);
	priv->adapter->hs_state = HS_DEACTIVATED;
	hcidev = priv->btmrvl_dev.hcidev;
	BT_DBG("%s: HS DEACTIVATED in resume!", hcidev->name);
	priv->adapter->is_suspended = false;
	BT_DBG("%s: SDIO resume", hcidev->name);
	hci_resume_dev(hcidev);

	/* Disable platform specific wakeup interrupt */
<<<<<<< HEAD
	if (card->plt_wake_cfg && card->plt_wake_cfg->irq_bt >= 0) {
		disable_irq_wake(card->plt_wake_cfg->irq_bt);
		if (!card->plt_wake_cfg->wake_by_bt)
			disable_irq(card->plt_wake_cfg->irq_bt);
=======
	if (card->plt_wake_cfg && card->plt_wake_cfg->irq_bt >= 0 &&
	    device_may_wakeup(dev)) {
		disable_irq_wake(card->plt_wake_cfg->irq_bt);
		disable_irq(card->plt_wake_cfg->irq_bt);
		if (card->plt_wake_cfg->wake_by_bt)
			/* Undo our disable, since interrupt handler already
			 * did this.
			 */
			enable_irq(card->plt_wake_cfg->irq_bt);
>>>>>>> 24b8d41d
	}

	return 0;
}

static const struct dev_pm_ops btmrvl_sdio_pm_ops = {
	.suspend	= btmrvl_sdio_suspend,
	.resume		= btmrvl_sdio_resume,
};

static struct sdio_driver bt_mrvl_sdio = {
	.name		= "btmrvl_sdio",
	.id_table	= btmrvl_sdio_ids,
	.probe		= btmrvl_sdio_probe,
	.remove		= btmrvl_sdio_remove,
	.drv = {
		.owner = THIS_MODULE,
		.coredump = btmrvl_sdio_coredump,
		.pm = &btmrvl_sdio_pm_ops,
	}
};

static int __init btmrvl_sdio_init_module(void)
{
	if (sdio_register_driver(&bt_mrvl_sdio) != 0) {
		BT_ERR("SDIO Driver Registration Failed");
		return -ENODEV;
	}

	/* Clear the flag in case user removes the card. */
	user_rmmod = 0;

	return 0;
}

static void __exit btmrvl_sdio_exit_module(void)
{
	/* Set the flag as user is removing this module. */
	user_rmmod = 1;

	sdio_unregister_driver(&bt_mrvl_sdio);
}

module_init(btmrvl_sdio_init_module);
module_exit(btmrvl_sdio_exit_module);

MODULE_AUTHOR("Marvell International Ltd.");
MODULE_DESCRIPTION("Marvell BT-over-SDIO driver ver " VERSION);
MODULE_VERSION(VERSION);
MODULE_LICENSE("GPL v2");
MODULE_FIRMWARE("mrvl/sd8688_helper.bin");
MODULE_FIRMWARE("mrvl/sd8688.bin");
MODULE_FIRMWARE("mrvl/sd8787_uapsta.bin");
MODULE_FIRMWARE("mrvl/sd8797_uapsta.bin");
MODULE_FIRMWARE("mrvl/sd8887_uapsta.bin");
MODULE_FIRMWARE("mrvl/sd8897_uapsta.bin");
MODULE_FIRMWARE("mrvl/sdsd8977_combo_v2.bin");
MODULE_FIRMWARE("mrvl/sd8987_uapsta.bin");
MODULE_FIRMWARE("mrvl/sdsd8997_combo_v4.bin");<|MERGE_RESOLUTION|>--- conflicted
+++ resolved
@@ -61,15 +61,6 @@
 
 static irqreturn_t btmrvl_wake_irq_bt(int irq, void *priv)
 {
-<<<<<<< HEAD
-	struct btmrvl_plt_wake_cfg *cfg = priv;
-
-	if (cfg->irq_bt >= 0) {
-		pr_info("%s: wake by bt", __func__);
-		cfg->wake_by_bt = true;
-		disable_irq_nosync(irq);
-	}
-=======
 	struct btmrvl_sdio_card *card = priv;
 	struct device *dev = &card->func->dev;
 	struct btmrvl_plt_wake_cfg *cfg = card->plt_wake_cfg;
@@ -80,7 +71,6 @@
 
 	pm_wakeup_event(dev, 0);
 	pm_system_wakeup();
->>>>>>> 24b8d41d
 
 	return IRQ_HANDLED;
 }
@@ -98,11 +88,7 @@
 
 	if (!dev->of_node ||
 	    !of_match_node(btmrvl_sdio_of_match_table, dev->of_node)) {
-<<<<<<< HEAD
-		pr_err("sdio platform data not available");
-=======
 		dev_info(dev, "sdio device tree data not available\n");
->>>>>>> 24b8d41d
 		return -1;
 	}
 
@@ -114,32 +100,20 @@
 	if (cfg && card->plt_of_node) {
 		cfg->irq_bt = irq_of_parse_and_map(card->plt_of_node, 0);
 		if (!cfg->irq_bt) {
-<<<<<<< HEAD
-			dev_err(dev, "fail to parse irq_bt from device tree");
-		} else {
-			ret = devm_request_irq(dev, cfg->irq_bt,
-					       btmrvl_wake_irq_bt,
-					       IRQF_TRIGGER_LOW,
-					       "bt_wake", cfg);
-=======
 			dev_err(dev, "fail to parse irq_bt from device tree\n");
 			cfg->irq_bt = -1;
 		} else {
 			ret = devm_request_irq(dev, cfg->irq_bt,
 					       btmrvl_wake_irq_bt,
 					       0, "bt_wake", card);
->>>>>>> 24b8d41d
 			if (ret) {
 				dev_err(dev,
 					"Failed to request irq_bt %d (%d)\n",
 					cfg->irq_bt, ret);
 			}
-<<<<<<< HEAD
-=======
 
 			/* Configure wakeup (enabled by default) */
 			device_init_wakeup(dev, true);
->>>>>>> 24b8d41d
 			disable_irq(cfg->irq_bt);
 		}
 	}
@@ -1674,12 +1648,8 @@
 	}
 
 	/* Enable platform specific wakeup interrupt */
-<<<<<<< HEAD
-	if (card->plt_wake_cfg && card->plt_wake_cfg->irq_bt >= 0) {
-=======
 	if (card->plt_wake_cfg && card->plt_wake_cfg->irq_bt >= 0 &&
 	    device_may_wakeup(dev)) {
->>>>>>> 24b8d41d
 		card->plt_wake_cfg->wake_by_bt = false;
 		enable_irq(card->plt_wake_cfg->irq_bt);
 		enable_irq_wake(card->plt_wake_cfg->irq_bt);
@@ -1693,9 +1663,6 @@
 
 	if (priv->adapter->hs_state != HS_ACTIVATED) {
 		if (btmrvl_enable_hs(priv)) {
-<<<<<<< HEAD
-			BT_ERR("HS not actived, suspend failed!");
-=======
 			BT_ERR("HS not activated, suspend failed!");
 			/* Disable platform specific wakeup interrupt */
 			if (card->plt_wake_cfg &&
@@ -1705,7 +1672,6 @@
 				disable_irq(card->plt_wake_cfg->irq_bt);
 			}
 
->>>>>>> 24b8d41d
 			priv->adapter->is_suspending = false;
 			return -EBUSY;
 		}
@@ -1761,12 +1727,6 @@
 	hci_resume_dev(hcidev);
 
 	/* Disable platform specific wakeup interrupt */
-<<<<<<< HEAD
-	if (card->plt_wake_cfg && card->plt_wake_cfg->irq_bt >= 0) {
-		disable_irq_wake(card->plt_wake_cfg->irq_bt);
-		if (!card->plt_wake_cfg->wake_by_bt)
-			disable_irq(card->plt_wake_cfg->irq_bt);
-=======
 	if (card->plt_wake_cfg && card->plt_wake_cfg->irq_bt >= 0 &&
 	    device_may_wakeup(dev)) {
 		disable_irq_wake(card->plt_wake_cfg->irq_bt);
@@ -1776,7 +1736,6 @@
 			 * did this.
 			 */
 			enable_irq(card->plt_wake_cfg->irq_bt);
->>>>>>> 24b8d41d
 	}
 
 	return 0;
