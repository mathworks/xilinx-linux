--- conflicted
+++ resolved
@@ -248,10 +248,7 @@
 config BT_HCIUART_MRVL
 	bool "Marvell protocol support"
 	depends on BT_HCIUART
-<<<<<<< HEAD
-=======
-	depends on BT_HCIUART_SERDEV
->>>>>>> 24b8d41d
+	depends on BT_HCIUART_SERDEV
 	select BT_HCIUART_H4
 	help
 	  Marvell is serial protocol for communication between Bluetooth
@@ -428,16 +425,4 @@
 	  Say Y here to compile support for HCI over Redpine into the
 	  kernel or say M to compile as a module.
 
-config BT_QCOMSMD
-	tristate "Qualcomm SMD based HCI support"
-	depends on QCOM_SMD && QCOM_WCNSS_CTRL
-	select BT_QCA
-	help
-	  Qualcomm SMD based HCI driver.
-	  This driver is used to bridge HCI data onto the shared memory
-	  channels to the WCNSS core.
-
-	  Say Y here to compile support for HCI over Qualcomm SMD into the
-	  kernel or say M to compile as a module.
-
 endmenu