// SPDX-License-Identifier: GPL-2.0-only
/*
 *  Bluetooth supports for Qualcomm Atheros chips
 *
 *  Copyright (c) 2015 The Linux Foundation. All rights reserved.
 */
#include <linux/module.h>
#include <linux/firmware.h>

#include <net/bluetooth/bluetooth.h>
#include <net/bluetooth/hci_core.h>

#include "btqca.h"

#define VERSION "0.1"

int qca_read_soc_version(struct hci_dev *hdev, u32 *soc_version,
			 enum qca_btsoc_type soc_type)
{
	struct sk_buff *skb;
	struct edl_event_hdr *edl;
	struct qca_btsoc_version *ver;
	char cmd;
	int err = 0;
	u8 event_type = HCI_EV_VENDOR;
	u8 rlen = sizeof(*edl) + sizeof(*ver);
	u8 rtype = EDL_APP_VER_RES_EVT;

	bt_dev_dbg(hdev, "QCA Version Request");

	/* Unlike other SoC's sending version command response as payload to
	 * VSE event. WCN3991 sends version command response as a payload to
	 * command complete event.
	 */
	if (soc_type >= QCA_WCN3991) {
		event_type = 0;
		rlen += 1;
		rtype = EDL_PATCH_VER_REQ_CMD;
	}

	cmd = EDL_PATCH_VER_REQ_CMD;
	skb = __hci_cmd_sync_ev(hdev, EDL_PATCH_CMD_OPCODE, EDL_PATCH_CMD_LEN,
				&cmd, event_type, HCI_INIT_TIMEOUT);
	if (IS_ERR(skb)) {
		err = PTR_ERR(skb);
		bt_dev_err(hdev, "Reading QCA version information failed (%d)",
			   err);
		return err;
	}

	if (skb->len != rlen) {
		bt_dev_err(hdev, "QCA Version size mismatch len %d", skb->len);
		err = -EILSEQ;
		goto out;
	}

	edl = (struct edl_event_hdr *)(skb->data);
	if (!edl) {
<<<<<<< HEAD
		BT_ERR("%s: TLV with no header", hdev->name);
=======
		bt_dev_err(hdev, "QCA TLV with no header");
>>>>>>> 24b8d41d
		err = -EILSEQ;
		goto out;
	}

	if (edl->cresp != EDL_CMD_REQ_RES_EVT ||
	    edl->rtype != rtype) {
		bt_dev_err(hdev, "QCA Wrong packet received %d %d", edl->cresp,
			   edl->rtype);
		err = -EIO;
		goto out;
	}

	if (soc_type >= QCA_WCN3991)
		memmove(&edl->data, &edl->data[1], sizeof(*ver));

	ver = (struct qca_btsoc_version *)(edl->data);

	bt_dev_info(hdev, "QCA Product ID   :0x%08x",
		    le32_to_cpu(ver->product_id));
	bt_dev_info(hdev, "QCA SOC Version  :0x%08x",
		    le32_to_cpu(ver->soc_id));
	bt_dev_info(hdev, "QCA ROM Version  :0x%08x",
		    le16_to_cpu(ver->rom_ver));
	bt_dev_info(hdev, "QCA Patch Version:0x%08x",
		    le16_to_cpu(ver->patch_ver));

	/* QCA chipset version can be decided by patch and SoC
	 * version, combination with upper 2 bytes from SoC
	 * and lower 2 bytes from patch will be used.
	 */
	*soc_version = (le32_to_cpu(ver->soc_id) << 16) |
		       (le16_to_cpu(ver->rom_ver) & 0x0000ffff);
	if (*soc_version == 0)
		err = -EILSEQ;

out:
	kfree_skb(skb);
	if (err)
		bt_dev_err(hdev, "QCA Failed to get version (%d)", err);

	return err;
}
EXPORT_SYMBOL_GPL(qca_read_soc_version);

static int qca_send_reset(struct hci_dev *hdev)
{
	struct sk_buff *skb;
	int err;

	bt_dev_dbg(hdev, "QCA HCI_RESET");

	skb = __hci_cmd_sync(hdev, HCI_OP_RESET, 0, NULL, HCI_INIT_TIMEOUT);
	if (IS_ERR(skb)) {
		err = PTR_ERR(skb);
		bt_dev_err(hdev, "QCA Reset failed (%d)", err);
		return err;
	}

	kfree_skb(skb);

	return 0;
}

int qca_send_pre_shutdown_cmd(struct hci_dev *hdev)
{
	struct sk_buff *skb;
	int err;

	bt_dev_dbg(hdev, "QCA pre shutdown cmd");

	skb = __hci_cmd_sync_ev(hdev, QCA_PRE_SHUTDOWN_CMD, 0,
				NULL, HCI_EV_CMD_COMPLETE, HCI_INIT_TIMEOUT);

	if (IS_ERR(skb)) {
		err = PTR_ERR(skb);
		bt_dev_err(hdev, "QCA preshutdown_cmd failed (%d)", err);
		return err;
	}

	kfree_skb(skb);

	return 0;
}
EXPORT_SYMBOL_GPL(qca_send_pre_shutdown_cmd);

static void qca_tlv_check_data(struct qca_fw_config *config,
		const struct firmware *fw, enum qca_btsoc_type soc_type)
{
	const u8 *data;
	u32 type_len;
	u16 tag_id, tag_len;
	int idx, length;
	struct tlv_type_hdr *tlv;
	struct tlv_type_patch *tlv_patch;
	struct tlv_type_nvm *tlv_nvm;
	uint8_t nvm_baud_rate = config->user_baud_rate;

	tlv = (struct tlv_type_hdr *)fw->data;

	type_len = le32_to_cpu(tlv->type_len);
	length = (type_len >> 8) & 0x00ffffff;

	BT_DBG("TLV Type\t\t : 0x%x", type_len & 0x000000ff);
	BT_DBG("Length\t\t : %d bytes", length);

	config->dnld_mode = QCA_SKIP_EVT_NONE;
	config->dnld_type = QCA_SKIP_EVT_NONE;

	switch (config->type) {
	case TLV_TYPE_PATCH:
		tlv_patch = (struct tlv_type_patch *)tlv->data;

		/* For Rome version 1.1 to 3.1, all segment commands
		 * are acked by a vendor specific event (VSE).
		 * For Rome >= 3.2, the download mode field indicates
		 * if VSE is skipped by the controller.
		 * In case VSE is skipped, only the last segment is acked.
		 */
		config->dnld_mode = tlv_patch->download_mode;
		config->dnld_type = config->dnld_mode;

		BT_DBG("Total Length           : %d bytes",
		       le32_to_cpu(tlv_patch->total_size));
		BT_DBG("Patch Data Length      : %d bytes",
		       le32_to_cpu(tlv_patch->data_length));
		BT_DBG("Signing Format Version : 0x%x",
		       tlv_patch->format_version);
		BT_DBG("Signature Algorithm    : 0x%x",
		       tlv_patch->signature);
		BT_DBG("Download mode          : 0x%x",
		       tlv_patch->download_mode);
		BT_DBG("Reserved               : 0x%x",
		       tlv_patch->reserved1);
		BT_DBG("Product ID             : 0x%04x",
		       le16_to_cpu(tlv_patch->product_id));
		BT_DBG("Rom Build Version      : 0x%04x",
		       le16_to_cpu(tlv_patch->rom_build));
		BT_DBG("Patch Version          : 0x%04x",
		       le16_to_cpu(tlv_patch->patch_version));
		BT_DBG("Reserved               : 0x%x",
		       le16_to_cpu(tlv_patch->reserved2));
		BT_DBG("Patch Entry Address    : 0x%x",
		       le32_to_cpu(tlv_patch->entry));
		break;

	case TLV_TYPE_NVM:
		idx = 0;
		data = tlv->data;
		while (idx < length) {
			tlv_nvm = (struct tlv_type_nvm *)(data + idx);

			tag_id = le16_to_cpu(tlv_nvm->tag_id);
			tag_len = le16_to_cpu(tlv_nvm->tag_len);

			/* Update NVM tags as needed */
			switch (tag_id) {
			case EDL_TAG_ID_HCI:
				/* HCI transport layer parameters
				 * enabling software inband sleep
				 * onto controller side.
				 */
				tlv_nvm->data[0] |= 0x80;

				/* UART Baud Rate */
				if (soc_type >= QCA_WCN3991)
					tlv_nvm->data[1] = nvm_baud_rate;
				else
					tlv_nvm->data[2] = nvm_baud_rate;

				break;

			case EDL_TAG_ID_DEEP_SLEEP:
				/* Sleep enable mask
				 * enabling deep sleep feature on controller.
				 */
				tlv_nvm->data[0] |= 0x01;

				break;
			}

			idx += (sizeof(u16) + sizeof(u16) + 8 + tag_len);
		}
		break;

	default:
		BT_ERR("Unknown TLV type %d", config->type);
		break;
	}
}

static int qca_tlv_send_segment(struct hci_dev *hdev, int seg_size,
				const u8 *data, enum qca_tlv_dnld_mode mode,
				enum qca_btsoc_type soc_type)
{
	struct sk_buff *skb;
	struct edl_event_hdr *edl;
	struct tlv_seg_resp *tlv_resp;
	u8 cmd[MAX_SIZE_PER_TLV_SEGMENT + 2];
	int err = 0;
	u8 event_type = HCI_EV_VENDOR;
	u8 rlen = (sizeof(*edl) + sizeof(*tlv_resp));
	u8 rtype = EDL_TVL_DNLD_RES_EVT;

	cmd[0] = EDL_PATCH_TLV_REQ_CMD;
	cmd[1] = seg_size;
	memcpy(cmd + 2, data, seg_size);

	if (mode == QCA_SKIP_EVT_VSE_CC || mode == QCA_SKIP_EVT_VSE)
		return __hci_cmd_send(hdev, EDL_PATCH_CMD_OPCODE, seg_size + 2,
				      cmd);

	/* Unlike other SoC's sending version command response as payload to
	 * VSE event. WCN3991 sends version command response as a payload to
	 * command complete event.
	 */
	if (soc_type >= QCA_WCN3991) {
		event_type = 0;
		rlen = sizeof(*edl);
		rtype = EDL_PATCH_TLV_REQ_CMD;
	}

	skb = __hci_cmd_sync_ev(hdev, EDL_PATCH_CMD_OPCODE, seg_size + 2, cmd,
				event_type, HCI_INIT_TIMEOUT);
	if (IS_ERR(skb)) {
		err = PTR_ERR(skb);
		bt_dev_err(hdev, "QCA Failed to send TLV segment (%d)", err);
		return err;
	}

	if (skb->len != rlen) {
		bt_dev_err(hdev, "QCA TLV response size mismatch");
		err = -EILSEQ;
		goto out;
	}

	edl = (struct edl_event_hdr *)(skb->data);
	if (!edl) {
<<<<<<< HEAD
		BT_ERR("%s: TLV with no header", hdev->name);
=======
		bt_dev_err(hdev, "TLV with no header");
>>>>>>> 24b8d41d
		err = -EILSEQ;
		goto out;
	}

	if (edl->cresp != EDL_CMD_REQ_RES_EVT || edl->rtype != rtype) {
		bt_dev_err(hdev, "QCA TLV with error stat 0x%x rtype 0x%x",
			   edl->cresp, edl->rtype);
		err = -EIO;
	}

	if (soc_type >= QCA_WCN3991)
		goto out;

	tlv_resp = (struct tlv_seg_resp *)(edl->data);
	if (tlv_resp->result) {
		bt_dev_err(hdev, "QCA TLV with error stat 0x%x rtype 0x%x (0x%x)",
			   edl->cresp, edl->rtype, tlv_resp->result);
	}

out:
	kfree_skb(skb);

	return err;
}

static int qca_inject_cmd_complete_event(struct hci_dev *hdev)
{
	struct hci_event_hdr *hdr;
	struct hci_ev_cmd_complete *evt;
	struct sk_buff *skb;

	skb = bt_skb_alloc(sizeof(*hdr) + sizeof(*evt) + 1, GFP_KERNEL);
	if (!skb)
		return -ENOMEM;

	hdr = skb_put(skb, sizeof(*hdr));
	hdr->evt = HCI_EV_CMD_COMPLETE;
	hdr->plen = sizeof(*evt) + 1;

	evt = skb_put(skb, sizeof(*evt));
	evt->ncmd = 1;
	evt->opcode = cpu_to_le16(QCA_HCI_CC_OPCODE);

	skb_put_u8(skb, QCA_HCI_CC_SUCCESS);

	hci_skb_pkt_type(skb) = HCI_EVENT_PKT;

	return hci_recv_frame(hdev, skb);
}

static int qca_download_firmware(struct hci_dev *hdev,
				 struct qca_fw_config *config,
				 enum qca_btsoc_type soc_type)
{
	const struct firmware *fw;
	const u8 *segment;
	int ret, remain, i = 0;

	bt_dev_info(hdev, "QCA Downloading %s", config->fwname);

	ret = request_firmware(&fw, config->fwname, &hdev->dev);
	if (ret) {
		bt_dev_err(hdev, "QCA Failed to request file: %s (%d)",
			   config->fwname, ret);
		return ret;
	}

	qca_tlv_check_data(config, fw, soc_type);

	segment = fw->data;
	remain = fw->size;
	while (remain > 0) {
		int segsize = min(MAX_SIZE_PER_TLV_SEGMENT, remain);

		bt_dev_dbg(hdev, "Send segment %d, size %d", i++, segsize);

		remain -= segsize;
		/* The last segment is always acked regardless download mode */
		if (!remain || segsize < MAX_SIZE_PER_TLV_SEGMENT)
			config->dnld_mode = QCA_SKIP_EVT_NONE;

		ret = qca_tlv_send_segment(hdev, segsize, segment,
					   config->dnld_mode, soc_type);
		if (ret)
			goto out;

		segment += segsize;
	}

	/* Latest qualcomm chipsets are not sending a command complete event
	 * for every fw packet sent. They only respond with a vendor specific
	 * event for the last packet. This optimization in the chip will
	 * decrease the BT in initialization time. Here we will inject a command
	 * complete event to avoid a command timeout error message.
	 */
	if (config->dnld_type == QCA_SKIP_EVT_VSE_CC ||
	    config->dnld_type == QCA_SKIP_EVT_VSE)
		ret = qca_inject_cmd_complete_event(hdev);

out:
	release_firmware(fw);

	return ret;
}

static int qca_disable_soc_logging(struct hci_dev *hdev)
{
	struct sk_buff *skb;
	u8 cmd[2];
	int err;

	cmd[0] = QCA_DISABLE_LOGGING_SUB_OP;
	cmd[1] = 0x00;
	skb = __hci_cmd_sync_ev(hdev, QCA_DISABLE_LOGGING, sizeof(cmd), cmd,
				HCI_EV_CMD_COMPLETE, HCI_INIT_TIMEOUT);
	if (IS_ERR(skb)) {
		err = PTR_ERR(skb);
		bt_dev_err(hdev, "QCA Failed to disable soc logging(%d)", err);
		return err;
	}

	kfree_skb(skb);

	return 0;
}

int qca_set_bdaddr_rome(struct hci_dev *hdev, const bdaddr_t *bdaddr)
{
	struct sk_buff *skb;
	u8 cmd[9];
	int err;

	cmd[0] = EDL_NVM_ACCESS_SET_REQ_CMD;
	cmd[1] = 0x02; 			/* TAG ID */
	cmd[2] = sizeof(bdaddr_t);	/* size */
	memcpy(cmd + 3, bdaddr, sizeof(bdaddr_t));
	skb = __hci_cmd_sync_ev(hdev, EDL_NVM_ACCESS_OPCODE, sizeof(cmd), cmd,
				HCI_EV_VENDOR, HCI_INIT_TIMEOUT);
	if (IS_ERR(skb)) {
		err = PTR_ERR(skb);
		bt_dev_err(hdev, "QCA Change address command failed (%d)", err);
		return err;
	}

	kfree_skb(skb);

	return 0;
}
EXPORT_SYMBOL_GPL(qca_set_bdaddr_rome);

int qca_uart_setup(struct hci_dev *hdev, uint8_t baudrate,
		   enum qca_btsoc_type soc_type, u32 soc_ver,
		   const char *firmware_name)
{
	struct qca_fw_config config;
	int err;
	u8 rom_ver = 0;

	bt_dev_dbg(hdev, "QCA setup on UART");

	config.user_baud_rate = baudrate;

	/* Download rampatch file */
	config.type = TLV_TYPE_PATCH;
	if (qca_is_wcn399x(soc_type)) {
		/* Firmware files to download are based on ROM version.
		 * ROM version is derived from last two bytes of soc_ver.
		 */
		rom_ver = ((soc_ver & 0x00000f00) >> 0x04) |
			    (soc_ver & 0x0000000f);
		snprintf(config.fwname, sizeof(config.fwname),
			 "qca/crbtfw%02x.tlv", rom_ver);
	} else if (soc_type == QCA_QCA6390) {
		rom_ver = ((soc_ver & 0x00000f00) >> 0x04) |
			    (soc_ver & 0x0000000f);
		snprintf(config.fwname, sizeof(config.fwname),
			 "qca/htbtfw%02x.tlv", rom_ver);
	} else {
		snprintf(config.fwname, sizeof(config.fwname),
			 "qca/rampatch_%08x.bin", soc_ver);
	}

	err = qca_download_firmware(hdev, &config, soc_type);
	if (err < 0) {
		bt_dev_err(hdev, "QCA Failed to download patch (%d)", err);
		return err;
	}

	/* Give the controller some time to get ready to receive the NVM */
	msleep(10);

	/* Download NVM configuration */
	config.type = TLV_TYPE_NVM;
	if (firmware_name)
		snprintf(config.fwname, sizeof(config.fwname),
			 "qca/%s", firmware_name);
	else if (qca_is_wcn399x(soc_type))
		snprintf(config.fwname, sizeof(config.fwname),
			 "qca/crnv%02x.bin", rom_ver);
	else if (soc_type == QCA_QCA6390)
		snprintf(config.fwname, sizeof(config.fwname),
			 "qca/htnv%02x.bin", rom_ver);
	else
		snprintf(config.fwname, sizeof(config.fwname),
			 "qca/nvm_%08x.bin", soc_ver);

	err = qca_download_firmware(hdev, &config, soc_type);
	if (err < 0) {
		bt_dev_err(hdev, "QCA Failed to download NVM (%d)", err);
		return err;
	}

	if (soc_type >= QCA_WCN3991) {
		err = qca_disable_soc_logging(hdev);
		if (err < 0)
			return err;
	}

	/* Perform HCI reset */
	err = qca_send_reset(hdev);
	if (err < 0) {
		bt_dev_err(hdev, "QCA Failed to run HCI_RESET (%d)", err);
		return err;
	}

	bt_dev_info(hdev, "QCA setup on UART is completed");

	return 0;
}
EXPORT_SYMBOL_GPL(qca_uart_setup);

int qca_set_bdaddr(struct hci_dev *hdev, const bdaddr_t *bdaddr)
{
	struct sk_buff *skb;
	int err;

	skb = __hci_cmd_sync_ev(hdev, EDL_WRITE_BD_ADDR_OPCODE, 6, bdaddr,
				HCI_EV_VENDOR, HCI_INIT_TIMEOUT);
	if (IS_ERR(skb)) {
		err = PTR_ERR(skb);
		bt_dev_err(hdev, "QCA Change address cmd failed (%d)", err);
		return err;
	}

	kfree_skb(skb);

	return 0;
}
EXPORT_SYMBOL_GPL(qca_set_bdaddr);


MODULE_AUTHOR("Ben Young Tae Kim <ytkim@qca.qualcomm.com>");
MODULE_DESCRIPTION("Bluetooth support for Qualcomm Atheros family ver " VERSION);
MODULE_VERSION(VERSION);
MODULE_LICENSE("GPL");<|MERGE_RESOLUTION|>--- conflicted
+++ resolved
@@ -56,11 +56,7 @@
 
 	edl = (struct edl_event_hdr *)(skb->data);
 	if (!edl) {
-<<<<<<< HEAD
-		BT_ERR("%s: TLV with no header", hdev->name);
-=======
 		bt_dev_err(hdev, "QCA TLV with no header");
->>>>>>> 24b8d41d
 		err = -EILSEQ;
 		goto out;
 	}
@@ -298,11 +294,7 @@
 
 	edl = (struct edl_event_hdr *)(skb->data);
 	if (!edl) {
-<<<<<<< HEAD
-		BT_ERR("%s: TLV with no header", hdev->name);
-=======
 		bt_dev_err(hdev, "TLV with no header");
->>>>>>> 24b8d41d
 		err = -EILSEQ;
 		goto out;
 	}
