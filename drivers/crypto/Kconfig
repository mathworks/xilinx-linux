--- conflicted
+++ resolved
@@ -239,24 +239,6 @@
 config CRYPTO_CRC32_S390
 	tristate "CRC-32 algorithms"
 	depends on S390
-<<<<<<< HEAD
-	select CRYPTO_HASH
-	select CRC32
-	help
-	  Select this option if you want to use hardware accelerated
-	  implementations of CRC algorithms.  With this option, you
-	  can optimize the computation of CRC-32 (IEEE 802.3 Ethernet)
-	  and CRC-32C (Castagnoli).
-
-	  It is available with IBM z13 or later.
-
-config CRYPTO_DEV_MV_CESA
-	tristate "Marvell's Cryptographic Engine"
-	depends on PLAT_ORION
-	select CRYPTO_AES
-	select CRYPTO_BLKCIPHER
-=======
->>>>>>> 24b8d41d
 	select CRYPTO_HASH
 	select CRC32
 	help
@@ -368,12 +350,6 @@
 	bool "PowerPC 4xx generic true random number generator support"
 	depends on CRYPTO_DEV_PPC4XX && HW_RANDOM
 	default y
-<<<<<<< HEAD
-	---help---
-	 This option provides the kernel-side support for the TRNG hardware
-	 found in the security function of some PowerPC 4xx SoCs.
-
-=======
 	help
 	 This option provides the kernel-side support for the TRNG hardware
 	 found in the security function of some PowerPC 4xx SoCs.
@@ -387,7 +363,6 @@
 
 if CRYPTO_DEV_OMAP
 
->>>>>>> 24b8d41d
 config CRYPTO_DEV_OMAP_SHAM
 	tristate "Support for OMAP MD5/SHA1/SHA2 hw accelerator"
 	depends on ARCH_OMAP2PLUS
@@ -409,10 +384,7 @@
 	select CRYPTO_CBC
 	select CRYPTO_ECB
 	select CRYPTO_CTR
-<<<<<<< HEAD
-=======
 	select CRYPTO_AEAD
->>>>>>> 24b8d41d
 	help
 	  OMAP processors have AES module accelerator. Select this if you
 	  want to use the OMAP module for AES algorithms.
@@ -420,24 +392,16 @@
 config CRYPTO_DEV_OMAP_DES
 	tristate "Support for OMAP DES/3DES hw engine"
 	depends on ARCH_OMAP2PLUS
-<<<<<<< HEAD
-	select CRYPTO_DES
-	select CRYPTO_BLKCIPHER
-=======
-	select CRYPTO_LIB_DES
-	select CRYPTO_SKCIPHER
->>>>>>> 24b8d41d
+	select CRYPTO_LIB_DES
+	select CRYPTO_SKCIPHER
 	select CRYPTO_ENGINE
 	help
 	  OMAP processors have DES/3DES module accelerator. Select this if you
 	  want to use the OMAP module for DES and 3DES algorithms. Currently
 	  the ECB and CBC modes of operation are supported by the driver. Also
 	  accesses made on unaligned boundaries are supported.
-<<<<<<< HEAD
-=======
 
 endif # CRYPTO_DEV_OMAP
->>>>>>> 24b8d41d
 
 config CRYPTO_DEV_PICOXCELL
 	tristate "Support for picoXcell IPSEC and Layer2 crypto engines"
@@ -467,16 +431,6 @@
 	  This option enables support for the SAHARA HW crypto accelerator
 	  found in some Freescale i.MX chips.
 
-<<<<<<< HEAD
-config CRYPTO_DEV_MXC_SCC
-	tristate "Support for Freescale Security Controller (SCC)"
-	depends on ARCH_MXC && OF
-	select CRYPTO_BLKCIPHER
-	select CRYPTO_DES
-	help
-	  This option enables support for the Security Controller (SCC)
-	  found in Freescale i.MX25 chips.
-=======
 config CRYPTO_DEV_EXYNOS_RNG
 	tristate "Exynos HW pseudo random number generator support"
 	depends on ARCH_EXYNOS || COMPILE_TEST
@@ -491,16 +445,11 @@
 	  module will be called exynos-rng.
 
 	  If unsure, say Y.
->>>>>>> 24b8d41d
 
 config CRYPTO_DEV_S5P
 	tristate "Support for Samsung S5PV210/Exynos crypto accelerator"
 	depends on ARCH_S5PV210 || ARCH_EXYNOS || COMPILE_TEST
-<<<<<<< HEAD
-	depends on HAS_IOMEM && HAS_DMA
-=======
 	depends on HAS_IOMEM
->>>>>>> 24b8d41d
 	select CRYPTO_AES
 	select CRYPTO_SKCIPHER
 	help
@@ -984,6 +933,4 @@
 	  used for crypto offload.  Select this if you want to use hardware
 	  acceleration for cryptographic algorithms on these devices.
 
-source "drivers/crypto/chelsio/Kconfig"
-
 endif # CRYPTO_HW