/* SPDX-License-Identifier: GPL-2.0 */
/*
 * CAAM/SEC 4.x functions for using scatterlists in caam driver
 *
 * Copyright 2008-2011 Freescale Semiconductor, Inc.
 *
 */

<<<<<<< HEAD
#include "regs.h"

struct sec4_sg_entry;
=======
#ifndef _SG_SW_SEC4_H_
#define _SG_SW_SEC4_H_

#include "ctrl.h"
#include "regs.h"
#include "sg_sw_qm2.h"
#include <soc/fsl/dpaa2-fd.h>

struct sec4_sg_entry {
	u64 ptr;
	u32 len;
	u32 bpid_offset;
};
>>>>>>> 24b8d41d

/*
 * convert single dma address to h/w link table format
 */
static inline void dma_to_sec4_sg_one(struct sec4_sg_entry *sec4_sg_ptr,
				      dma_addr_t dma, u32 len, u16 offset)
{
<<<<<<< HEAD
	sec4_sg_ptr->ptr = cpu_to_caam_dma64(dma);
	sec4_sg_ptr->len = cpu_to_caam32(len);
	sec4_sg_ptr->bpid_offset = cpu_to_caam32(offset & SEC4_SG_OFFSET_MASK);
#ifdef DEBUG
	print_hex_dump(KERN_ERR, "sec4_sg_ptr@: ",
		       DUMP_PREFIX_ADDRESS, 16, 4, sec4_sg_ptr,
		       sizeof(struct sec4_sg_entry), 1);
#endif
=======
	if (caam_dpaa2) {
		dma_to_qm_sg_one((struct dpaa2_sg_entry *)sec4_sg_ptr, dma, len,
				 offset);
	} else {
		sec4_sg_ptr->ptr = cpu_to_caam_dma64(dma);
		sec4_sg_ptr->len = cpu_to_caam32(len);
		sec4_sg_ptr->bpid_offset = cpu_to_caam32(offset &
							 SEC4_SG_OFFSET_MASK);
	}

	print_hex_dump_debug("sec4_sg_ptr@: ", DUMP_PREFIX_ADDRESS, 16, 4,
			     sec4_sg_ptr, sizeof(struct sec4_sg_entry), 1);
>>>>>>> 24b8d41d
}

/*
 * convert scatterlist to h/w link table format
 * but does not have final bit; instead, returns last entry
 */
static inline struct sec4_sg_entry *
<<<<<<< HEAD
sg_to_sec4_sg(struct scatterlist *sg, int sg_count,
=======
sg_to_sec4_sg(struct scatterlist *sg, int len,
>>>>>>> 24b8d41d
	      struct sec4_sg_entry *sec4_sg_ptr, u16 offset)
{
	int ent_len;

	while (len) {
		ent_len = min_t(int, sg_dma_len(sg), len);

		dma_to_sec4_sg_one(sec4_sg_ptr, sg_dma_address(sg), ent_len,
				   offset);
		sec4_sg_ptr++;
		sg = sg_next(sg);
		len -= ent_len;
	}
	return sec4_sg_ptr - 1;
}

static inline void sg_to_sec4_set_last(struct sec4_sg_entry *sec4_sg_ptr)
{
	if (caam_dpaa2)
		dpaa2_sg_set_final((struct dpaa2_sg_entry *)sec4_sg_ptr, true);
	else
		sec4_sg_ptr->len |= cpu_to_caam32(SEC4_SG_LEN_FIN);
}

/*
 * convert scatterlist to h/w link table format
 * scatterlist must have been previously dma mapped
 */
static inline void sg_to_sec4_sg_last(struct scatterlist *sg, int len,
				      struct sec4_sg_entry *sec4_sg_ptr,
				      u16 offset)
{
<<<<<<< HEAD
	sec4_sg_ptr = sg_to_sec4_sg(sg, sg_count, sec4_sg_ptr, offset);
	sec4_sg_ptr->len |= cpu_to_caam32(SEC4_SG_LEN_FIN);
=======
	sec4_sg_ptr = sg_to_sec4_sg(sg, len, sec4_sg_ptr, offset);
	sg_to_sec4_set_last(sec4_sg_ptr);
>>>>>>> 24b8d41d
}

#endif /* _SG_SW_SEC4_H_ */<|MERGE_RESOLUTION|>--- conflicted
+++ resolved
@@ -6,11 +6,6 @@
  *
  */
 
-<<<<<<< HEAD
-#include "regs.h"
-
-struct sec4_sg_entry;
-=======
 #ifndef _SG_SW_SEC4_H_
 #define _SG_SW_SEC4_H_
 
@@ -24,7 +19,6 @@
 	u32 len;
 	u32 bpid_offset;
 };
->>>>>>> 24b8d41d
 
 /*
  * convert single dma address to h/w link table format
@@ -32,16 +26,6 @@
 static inline void dma_to_sec4_sg_one(struct sec4_sg_entry *sec4_sg_ptr,
 				      dma_addr_t dma, u32 len, u16 offset)
 {
-<<<<<<< HEAD
-	sec4_sg_ptr->ptr = cpu_to_caam_dma64(dma);
-	sec4_sg_ptr->len = cpu_to_caam32(len);
-	sec4_sg_ptr->bpid_offset = cpu_to_caam32(offset & SEC4_SG_OFFSET_MASK);
-#ifdef DEBUG
-	print_hex_dump(KERN_ERR, "sec4_sg_ptr@: ",
-		       DUMP_PREFIX_ADDRESS, 16, 4, sec4_sg_ptr,
-		       sizeof(struct sec4_sg_entry), 1);
-#endif
-=======
 	if (caam_dpaa2) {
 		dma_to_qm_sg_one((struct dpaa2_sg_entry *)sec4_sg_ptr, dma, len,
 				 offset);
@@ -54,7 +38,6 @@
 
 	print_hex_dump_debug("sec4_sg_ptr@: ", DUMP_PREFIX_ADDRESS, 16, 4,
 			     sec4_sg_ptr, sizeof(struct sec4_sg_entry), 1);
->>>>>>> 24b8d41d
 }
 
 /*
@@ -62,11 +45,7 @@
  * but does not have final bit; instead, returns last entry
  */
 static inline struct sec4_sg_entry *
-<<<<<<< HEAD
-sg_to_sec4_sg(struct scatterlist *sg, int sg_count,
-=======
 sg_to_sec4_sg(struct scatterlist *sg, int len,
->>>>>>> 24b8d41d
 	      struct sec4_sg_entry *sec4_sg_ptr, u16 offset)
 {
 	int ent_len;
@@ -99,13 +78,8 @@
 				      struct sec4_sg_entry *sec4_sg_ptr,
 				      u16 offset)
 {
-<<<<<<< HEAD
-	sec4_sg_ptr = sg_to_sec4_sg(sg, sg_count, sec4_sg_ptr, offset);
-	sec4_sg_ptr->len |= cpu_to_caam32(SEC4_SG_LEN_FIN);
-=======
 	sec4_sg_ptr = sg_to_sec4_sg(sg, len, sec4_sg_ptr, offset);
 	sg_to_sec4_set_last(sec4_sg_ptr);
->>>>>>> 24b8d41d
 }
 
 #endif /* _SG_SW_SEC4_H_ */