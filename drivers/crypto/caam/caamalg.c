// SPDX-License-Identifier: GPL-2.0+
/*
 * caam - Freescale FSL CAAM support for crypto API
 *
 * Copyright 2008-2011 Freescale Semiconductor, Inc.
 * Copyright 2016-2019 NXP
 *
 * Based on talitos crypto API driver.
 *
 * relationship of job descriptors to shared descriptors (SteveC Dec 10 2008):
 *
 * ---------------                     ---------------
 * | JobDesc #1  |-------------------->|  ShareDesc  |
 * | *(packet 1) |                     |   (PDB)     |
 * ---------------      |------------->|  (hashKey)  |
 *       .              |              | (cipherKey) |
 *       .              |    |-------->| (operation) |
 * ---------------      |    |         ---------------
 * | JobDesc #2  |------|    |
 * | *(packet 2) |           |
 * ---------------           |
 *       .                   |
 *       .                   |
 * ---------------           |
 * | JobDesc #3  |------------
 * | *(packet 3) |
 * ---------------
 *
 * The SharedDesc never changes for a connection unless rekeyed, but
 * each packet will likely be in a different place. So all we need
 * to know to process the packet is where the input is, where the
 * output goes, and what context we want to process with. Context is
 * in the SharedDesc, packet references in the JobDesc.
 *
 * So, a job desc looks like:
 *
 * ---------------------
 * | Header            |
 * | ShareDesc Pointer |
 * | SEQ_OUT_PTR       |
 * | (output buffer)   |
 * | (output length)   |
 * | SEQ_IN_PTR        |
 * | (input buffer)    |
 * | (input length)    |
 * ---------------------
 */

#include "compat.h"

#include "regs.h"
#include "intern.h"
#include "desc_constr.h"
#include "jr.h"
#include "error.h"
#include "sg_sw_sec4.h"
#include "key_gen.h"
#include "caamalg_desc.h"
#include <crypto/engine.h>
#include <crypto/xts.h>
#include <asm/unaligned.h>

/*
 * crypto alg
 */
#define CAAM_CRA_PRIORITY		3000
/* max key is sum of AES_MAX_KEY_SIZE, max split key size */
#define CAAM_MAX_KEY_SIZE		(AES_MAX_KEY_SIZE + \
					 CTR_RFC3686_NONCE_SIZE + \
					 SHA512_DIGEST_SIZE * 2)

#define AEAD_DESC_JOB_IO_LEN		(DESC_JOB_IO_LEN + CAAM_CMD_SZ * 2)
#define GCM_DESC_JOB_IO_LEN		(AEAD_DESC_JOB_IO_LEN + \
					 CAAM_CMD_SZ * 4)
#define AUTHENC_DESC_JOB_IO_LEN		(AEAD_DESC_JOB_IO_LEN + \
					 CAAM_CMD_SZ * 5)

#define CHACHAPOLY_DESC_JOB_IO_LEN	(AEAD_DESC_JOB_IO_LEN + CAAM_CMD_SZ * 6)

#define DESC_MAX_USED_BYTES		(CAAM_DESC_BYTES_MAX - DESC_JOB_IO_LEN_MIN)
#define DESC_MAX_USED_LEN		(DESC_MAX_USED_BYTES / CAAM_CMD_SZ)

<<<<<<< HEAD
#ifdef DEBUG
/* for print_hex_dumps with line references */
#define debug(format, arg...) printk(format, arg)
#else
#define debug(format, arg...)
#endif

#ifdef DEBUG
#include <linux/highmem.h>

static void dbg_dump_sg(const char *level, const char *prefix_str,
			int prefix_type, int rowsize, int groupsize,
			struct scatterlist *sg, size_t tlen, bool ascii,
			bool may_sleep)
{
	struct scatterlist *it;
	void *it_page;
	size_t len;
	void *buf;

	for (it = sg; it != NULL && tlen > 0 ; it = sg_next(sg)) {
		/*
		 * make sure the scatterlist's page
		 * has a valid virtual memory mapping
		 */
		it_page = kmap_atomic(sg_page(it));
		if (unlikely(!it_page)) {
			printk(KERN_ERR "dbg_dump_sg: kmap failed\n");
			return;
		}

		buf = it_page + it->offset;
		len = min_t(size_t, tlen, it->length);
		print_hex_dump(level, prefix_str, prefix_type, rowsize,
			       groupsize, buf, len, ascii);
		tlen -= len;

		kunmap_atomic(it_page);
	}
}
#endif

static struct list_head alg_list;

=======
>>>>>>> 24b8d41d
struct caam_alg_entry {
	int class1_alg_type;
	int class2_alg_type;
	bool rfc3686;
	bool geniv;
	bool nodkp;
};

struct caam_aead_alg {
	struct aead_alg aead;
	struct caam_alg_entry caam;
	bool registered;
};

struct caam_skcipher_alg {
	struct skcipher_alg skcipher;
	struct caam_alg_entry caam;
	bool registered;
};

/*
 * per-session context
 */
struct caam_ctx {
	struct crypto_engine_ctx enginectx;
	u32 sh_desc_enc[DESC_MAX_USED_LEN];
	u32 sh_desc_dec[DESC_MAX_USED_LEN];
	u8 key[CAAM_MAX_KEY_SIZE];
	dma_addr_t sh_desc_enc_dma;
	dma_addr_t sh_desc_dec_dma;
	dma_addr_t key_dma;
	enum dma_data_direction dir;
	struct device *jrdev;
	struct alginfo adata;
	struct alginfo cdata;
	unsigned int authsize;
	bool xts_key_fallback;
	struct crypto_skcipher *fallback;
};

<<<<<<< HEAD
static void append_key_aead(u32 *desc, struct caam_ctx *ctx,
			    int keys_fit_inline, bool is_rfc3686)
{
	u32 *nonce;
	unsigned int enckeylen = ctx->enckeylen;

	/*
	 * RFC3686 specific:
	 *	| ctx->key = {AUTH_KEY, ENC_KEY, NONCE}
	 *	| enckeylen = encryption key size + nonce size
	 */
	if (is_rfc3686)
		enckeylen -= CTR_RFC3686_NONCE_SIZE;

	if (keys_fit_inline) {
		append_key_as_imm(desc, ctx->key, ctx->split_key_pad_len,
				  ctx->split_key_len, CLASS_2 |
				  KEY_DEST_MDHA_SPLIT | KEY_ENC);
		append_key_as_imm(desc, (void *)ctx->key +
				  ctx->split_key_pad_len, enckeylen,
				  enckeylen, CLASS_1 | KEY_DEST_CLASS_REG);
	} else {
		append_key(desc, ctx->key_dma, ctx->split_key_len, CLASS_2 |
			   KEY_DEST_MDHA_SPLIT | KEY_ENC);
		append_key(desc, ctx->key_dma + ctx->split_key_pad_len,
			   enckeylen, CLASS_1 | KEY_DEST_CLASS_REG);
	}

	/* Load Counter into CONTEXT1 reg */
	if (is_rfc3686) {
		nonce = (u32 *)((void *)ctx->key + ctx->split_key_pad_len +
			       enckeylen);
		append_load_as_imm(desc, nonce, CTR_RFC3686_NONCE_SIZE,
				   LDST_CLASS_IND_CCB |
				   LDST_SRCDST_BYTE_OUTFIFO | LDST_IMM);
		append_move(desc,
			    MOVE_SRC_OUTFIFO |
			    MOVE_DEST_CLASS1CTX |
			    (16 << MOVE_OFFSET_SHIFT) |
			    (CTR_RFC3686_NONCE_SIZE << MOVE_LEN_SHIFT));
	}
}

static void init_sh_desc_key_aead(u32 *desc, struct caam_ctx *ctx,
				  int keys_fit_inline, bool is_rfc3686)
{
	u32 *key_jump_cmd;

	/* Note: Context registers are saved. */
	init_sh_desc(desc, HDR_SHARE_SERIAL | HDR_SAVECTX);

	/* Skip if already shared */
	key_jump_cmd = append_jump(desc, JUMP_JSL | JUMP_TEST_ALL |
				   JUMP_COND_SHRD);

	append_key_aead(desc, ctx, keys_fit_inline, is_rfc3686);
=======
struct caam_skcipher_req_ctx {
	struct skcipher_edesc *edesc;
	struct skcipher_request fallback_req;
};
>>>>>>> 24b8d41d

struct caam_aead_req_ctx {
	struct aead_edesc *edesc;
};

static int aead_null_set_sh_desc(struct crypto_aead *aead)
{
	struct caam_ctx *ctx = crypto_aead_ctx(aead);
	struct device *jrdev = ctx->jrdev;
	struct caam_drv_private *ctrlpriv = dev_get_drvdata(jrdev->parent);
	u32 *desc;
	int rem_bytes = CAAM_DESC_BYTES_MAX - AEAD_DESC_JOB_IO_LEN -
			ctx->adata.keylen_pad;

	/*
	 * Job Descriptor and Shared Descriptors
	 * must all fit into the 64-word Descriptor h/w Buffer
	 */
	if (rem_bytes >= DESC_AEAD_NULL_ENC_LEN) {
		ctx->adata.key_inline = true;
		ctx->adata.key_virt = ctx->key;
	} else {
		ctx->adata.key_inline = false;
		ctx->adata.key_dma = ctx->key_dma;
	}

	/* aead_encrypt shared descriptor */
	desc = ctx->sh_desc_enc;
	cnstr_shdsc_aead_null_encap(desc, &ctx->adata, ctx->authsize,
				    ctrlpriv->era);
	dma_sync_single_for_device(jrdev, ctx->sh_desc_enc_dma,
				   desc_bytes(desc), ctx->dir);

	/*
	 * Job Descriptor and Shared Descriptors
	 * must all fit into the 64-word Descriptor h/w Buffer
	 */
	if (rem_bytes >= DESC_AEAD_NULL_DEC_LEN) {
		ctx->adata.key_inline = true;
		ctx->adata.key_virt = ctx->key;
	} else {
		ctx->adata.key_inline = false;
		ctx->adata.key_dma = ctx->key_dma;
	}

	/* aead_decrypt shared descriptor */
	desc = ctx->sh_desc_dec;
	cnstr_shdsc_aead_null_decap(desc, &ctx->adata, ctx->authsize,
				    ctrlpriv->era);
	dma_sync_single_for_device(jrdev, ctx->sh_desc_dec_dma,
				   desc_bytes(desc), ctx->dir);

	return 0;
}

static int aead_set_sh_desc(struct crypto_aead *aead)
{
	struct caam_aead_alg *alg = container_of(crypto_aead_alg(aead),
						 struct caam_aead_alg, aead);
	unsigned int ivsize = crypto_aead_ivsize(aead);
	struct caam_ctx *ctx = crypto_aead_ctx(aead);
	struct device *jrdev = ctx->jrdev;
	struct caam_drv_private *ctrlpriv = dev_get_drvdata(jrdev->parent);
	u32 ctx1_iv_off = 0;
	u32 *desc, *nonce = NULL;
	u32 inl_mask;
	unsigned int data_len[2];
	const bool ctr_mode = ((ctx->cdata.algtype & OP_ALG_AAI_MASK) ==
			       OP_ALG_AAI_CTR_MOD128);
	const bool is_rfc3686 = alg->caam.rfc3686;

	if (!ctx->authsize)
		return 0;

	/* NULL encryption / decryption */
	if (!ctx->cdata.keylen)
		return aead_null_set_sh_desc(aead);

	/*
	 * AES-CTR needs to load IV in CONTEXT1 reg
	 * at an offset of 128bits (16bytes)
	 * CONTEXT1[255:128] = IV
	 */
	if (ctr_mode)
		ctx1_iv_off = 16;

	/*
	 * RFC3686 specific:
	 *	CONTEXT1[255:128] = {NONCE, IV, COUNTER}
	 */
	if (is_rfc3686) {
		ctx1_iv_off = 16 + CTR_RFC3686_NONCE_SIZE;
		nonce = (u32 *)((void *)ctx->key + ctx->adata.keylen_pad +
				ctx->cdata.keylen - CTR_RFC3686_NONCE_SIZE);
	}

	/*
	 * In case |user key| > |derived key|, using DKP<imm,imm>
	 * would result in invalid opcodes (last bytes of user key) in
	 * the resulting descriptor. Use DKP<ptr,imm> instead => both
	 * virtual and dma key addresses are needed.
	 */
	ctx->adata.key_virt = ctx->key;
	ctx->adata.key_dma = ctx->key_dma;

	ctx->cdata.key_virt = ctx->key + ctx->adata.keylen_pad;
	ctx->cdata.key_dma = ctx->key_dma + ctx->adata.keylen_pad;

	data_len[0] = ctx->adata.keylen_pad;
	data_len[1] = ctx->cdata.keylen;

	if (alg->caam.geniv)
		goto skip_enc;

	/*
	 * Job Descriptor and Shared Descriptors
	 * must all fit into the 64-word Descriptor h/w Buffer
	 */
	if (desc_inline_query(DESC_AEAD_ENC_LEN +
			      (is_rfc3686 ? DESC_AEAD_CTR_RFC3686_LEN : 0),
			      AUTHENC_DESC_JOB_IO_LEN, data_len, &inl_mask,
			      ARRAY_SIZE(data_len)) < 0)
		return -EINVAL;

	ctx->adata.key_inline = !!(inl_mask & 1);
	ctx->cdata.key_inline = !!(inl_mask & 2);

	/* aead_encrypt shared descriptor */
	desc = ctx->sh_desc_enc;
<<<<<<< HEAD

	/* Note: Context registers are saved. */
	init_sh_desc_key_aead(desc, ctx, keys_fit_inline, is_rfc3686);

	/* Class 2 operation */
	append_operation(desc, ctx->class2_alg_type |
			 OP_ALG_AS_INITFINAL | OP_ALG_ENCRYPT);

	/* Read and write assoclen bytes */
	append_math_add(desc, VARSEQINLEN, ZERO, REG3, CAAM_CMD_SZ);
	append_math_add(desc, VARSEQOUTLEN, ZERO, REG3, CAAM_CMD_SZ);

	/* Skip assoc data */
	append_seq_fifo_store(desc, 0, FIFOST_TYPE_SKIP | FIFOLDST_VLF);

	/* read assoc before reading payload */
	append_seq_fifo_load(desc, 0, FIFOLD_CLASS_CLASS2 | FIFOLD_TYPE_MSG |
				      FIFOLDST_VLF);

	/* Load Counter into CONTEXT1 reg */
	if (is_rfc3686)
		append_load_imm_be32(desc, 1, LDST_IMM | LDST_CLASS_1_CCB |
				     LDST_SRCDST_BYTE_CONTEXT |
				     ((ctx1_iv_off + CTR_RFC3686_IV_SIZE) <<
				      LDST_OFFSET_SHIFT));

	/* Class 1 operation */
	append_operation(desc, ctx->class1_alg_type |
			 OP_ALG_AS_INITFINAL | OP_ALG_ENCRYPT);

	/* Read and write cryptlen bytes */
	append_math_add(desc, VARSEQINLEN, SEQINLEN, REG0, CAAM_CMD_SZ);
	append_math_add(desc, VARSEQOUTLEN, SEQINLEN, REG0, CAAM_CMD_SZ);
	aead_append_src_dst(desc, FIFOLD_TYPE_MSG1OUT2);

	/* Write ICV */
	append_seq_store(desc, ctx->authsize, LDST_CLASS_2_CCB |
			 LDST_SRCDST_BYTE_CONTEXT);

	ctx->sh_desc_enc_dma = dma_map_single(jrdev, desc,
					      desc_bytes(desc),
					      DMA_TO_DEVICE);
	if (dma_mapping_error(jrdev, ctx->sh_desc_enc_dma)) {
		dev_err(jrdev, "unable to map shared descriptor\n");
		return -ENOMEM;
	}
#ifdef DEBUG
	print_hex_dump(KERN_ERR, "aead enc shdesc@"__stringify(__LINE__)": ",
		       DUMP_PREFIX_ADDRESS, 16, 4, desc,
		       desc_bytes(desc), 1);
#endif
=======
	cnstr_shdsc_aead_encap(desc, &ctx->cdata, &ctx->adata, ivsize,
			       ctx->authsize, is_rfc3686, nonce, ctx1_iv_off,
			       false, ctrlpriv->era);
	dma_sync_single_for_device(jrdev, ctx->sh_desc_enc_dma,
				   desc_bytes(desc), ctx->dir);
>>>>>>> 24b8d41d

skip_enc:
	/*
	 * Job Descriptor and Shared Descriptors
	 * must all fit into the 64-word Descriptor h/w Buffer
	 */
	if (desc_inline_query(DESC_AEAD_DEC_LEN +
			      (is_rfc3686 ? DESC_AEAD_CTR_RFC3686_LEN : 0),
			      AUTHENC_DESC_JOB_IO_LEN, data_len, &inl_mask,
			      ARRAY_SIZE(data_len)) < 0)
		return -EINVAL;

	ctx->adata.key_inline = !!(inl_mask & 1);
	ctx->cdata.key_inline = !!(inl_mask & 2);

	/* aead_decrypt shared descriptor */
	desc = ctx->sh_desc_dec;
<<<<<<< HEAD

	/* Note: Context registers are saved. */
	init_sh_desc_key_aead(desc, ctx, keys_fit_inline, is_rfc3686);

	/* Class 2 operation */
	append_operation(desc, ctx->class2_alg_type |
			 OP_ALG_AS_INITFINAL | OP_ALG_DECRYPT | OP_ALG_ICV_ON);

	/* Read and write assoclen bytes */
	append_math_add(desc, VARSEQINLEN, ZERO, REG3, CAAM_CMD_SZ);
	if (alg->caam.geniv)
		append_math_add_imm_u32(desc, VARSEQOUTLEN, REG3, IMM, ivsize);
	else
		append_math_add(desc, VARSEQOUTLEN, ZERO, REG3, CAAM_CMD_SZ);

	/* Skip assoc data */
	append_seq_fifo_store(desc, 0, FIFOST_TYPE_SKIP | FIFOLDST_VLF);

	/* read assoc before reading payload */
	append_seq_fifo_load(desc, 0, FIFOLD_CLASS_CLASS2 | FIFOLD_TYPE_MSG |
			     KEY_VLF);

	if (alg->caam.geniv) {
		append_seq_load(desc, ivsize, LDST_CLASS_1_CCB |
				LDST_SRCDST_BYTE_CONTEXT |
				(ctx1_iv_off << LDST_OFFSET_SHIFT));
		append_move(desc, MOVE_SRC_CLASS1CTX | MOVE_DEST_CLASS2INFIFO |
			    (ctx1_iv_off << MOVE_OFFSET_SHIFT) | ivsize);
	}

	/* Load Counter into CONTEXT1 reg */
	if (is_rfc3686)
		append_load_imm_be32(desc, 1, LDST_IMM | LDST_CLASS_1_CCB |
				     LDST_SRCDST_BYTE_CONTEXT |
				     ((ctx1_iv_off + CTR_RFC3686_IV_SIZE) <<
				      LDST_OFFSET_SHIFT));

	/* Choose operation */
	if (ctr_mode)
		append_operation(desc, ctx->class1_alg_type |
				 OP_ALG_AS_INITFINAL | OP_ALG_DECRYPT);
	else
		append_dec_op1(desc, ctx->class1_alg_type);

	/* Read and write cryptlen bytes */
	append_math_add(desc, VARSEQINLEN, SEQOUTLEN, REG0, CAAM_CMD_SZ);
	append_math_add(desc, VARSEQOUTLEN, SEQOUTLEN, REG0, CAAM_CMD_SZ);
	aead_append_src_dst(desc, FIFOLD_TYPE_MSG);

	/* Load ICV */
	append_seq_fifo_load(desc, ctx->authsize, FIFOLD_CLASS_CLASS2 |
			     FIFOLD_TYPE_LAST2 | FIFOLD_TYPE_ICV);

	ctx->sh_desc_dec_dma = dma_map_single(jrdev, desc,
					      desc_bytes(desc),
					      DMA_TO_DEVICE);
	if (dma_mapping_error(jrdev, ctx->sh_desc_dec_dma)) {
		dev_err(jrdev, "unable to map shared descriptor\n");
		return -ENOMEM;
	}
#ifdef DEBUG
	print_hex_dump(KERN_ERR, "aead dec shdesc@"__stringify(__LINE__)": ",
		       DUMP_PREFIX_ADDRESS, 16, 4, desc,
		       desc_bytes(desc), 1);
#endif
=======
	cnstr_shdsc_aead_decap(desc, &ctx->cdata, &ctx->adata, ivsize,
			       ctx->authsize, alg->caam.geniv, is_rfc3686,
			       nonce, ctx1_iv_off, false, ctrlpriv->era);
	dma_sync_single_for_device(jrdev, ctx->sh_desc_dec_dma,
				   desc_bytes(desc), ctx->dir);
>>>>>>> 24b8d41d

	if (!alg->caam.geniv)
		goto skip_givenc;

	/*
	 * Job Descriptor and Shared Descriptors
	 * must all fit into the 64-word Descriptor h/w Buffer
	 */
<<<<<<< HEAD
	keys_fit_inline = false;
	if (DESC_AEAD_GIVENC_LEN + AUTHENC_DESC_JOB_IO_LEN +
	    ctx->split_key_pad_len + ctx->enckeylen +
	    (is_rfc3686 ? DESC_AEAD_CTR_RFC3686_LEN : 0) <=
	    CAAM_DESC_BYTES_MAX)
		keys_fit_inline = true;

	/* aead_givencrypt shared descriptor */
	desc = ctx->sh_desc_enc;

	/* Note: Context registers are saved. */
	init_sh_desc_key_aead(desc, ctx, keys_fit_inline, is_rfc3686);

	if (is_rfc3686)
		goto copy_iv;

	/* Generate IV */
	geniv = NFIFOENTRY_STYPE_PAD | NFIFOENTRY_DEST_DECO |
		NFIFOENTRY_DTYPE_MSG | NFIFOENTRY_LC1 |
		NFIFOENTRY_PTYPE_RND | (ivsize << NFIFOENTRY_DLEN_SHIFT);
	append_load_imm_u32(desc, geniv, LDST_CLASS_IND_CCB |
			    LDST_SRCDST_WORD_INFO_FIFO | LDST_IMM);
	append_cmd(desc, CMD_LOAD | DISABLE_AUTO_INFO_FIFO);
	append_move(desc, MOVE_WAITCOMP |
		    MOVE_SRC_INFIFO | MOVE_DEST_CLASS1CTX |
		    (ctx1_iv_off << MOVE_OFFSET_SHIFT) |
		    (ivsize << MOVE_LEN_SHIFT));
	append_cmd(desc, CMD_LOAD | ENABLE_AUTO_INFO_FIFO);

copy_iv:
	/* Copy IV to class 1 context */
	append_move(desc, MOVE_SRC_CLASS1CTX | MOVE_DEST_OUTFIFO |
		    (ctx1_iv_off << MOVE_OFFSET_SHIFT) |
		    (ivsize << MOVE_LEN_SHIFT));

	/* Return to encryption */
	append_operation(desc, ctx->class2_alg_type |
			 OP_ALG_AS_INITFINAL | OP_ALG_ENCRYPT);

	/* Read and write assoclen bytes */
	append_math_add(desc, VARSEQINLEN, ZERO, REG3, CAAM_CMD_SZ);
	append_math_add(desc, VARSEQOUTLEN, ZERO, REG3, CAAM_CMD_SZ);

	/* ivsize + cryptlen = seqoutlen - authsize */
	append_math_sub_imm_u32(desc, REG3, SEQOUTLEN, IMM, ctx->authsize);

	/* Skip assoc data */
	append_seq_fifo_store(desc, 0, FIFOST_TYPE_SKIP | FIFOLDST_VLF);

	/* read assoc before reading payload */
	append_seq_fifo_load(desc, 0, FIFOLD_CLASS_CLASS2 | FIFOLD_TYPE_MSG |
			     KEY_VLF);

	/* Copy iv from outfifo to class 2 fifo */
	moveiv = NFIFOENTRY_STYPE_OFIFO | NFIFOENTRY_DEST_CLASS2 |
		 NFIFOENTRY_DTYPE_MSG | (ivsize << NFIFOENTRY_DLEN_SHIFT);
	append_load_imm_u32(desc, moveiv, LDST_CLASS_IND_CCB |
			    LDST_SRCDST_WORD_INFO_FIFO | LDST_IMM);
	append_load_imm_u32(desc, ivsize, LDST_CLASS_2_CCB |
			    LDST_SRCDST_WORD_DATASZ_REG | LDST_IMM);

	/* Load Counter into CONTEXT1 reg */
	if (is_rfc3686)
		append_load_imm_be32(desc, 1, LDST_IMM | LDST_CLASS_1_CCB |
				     LDST_SRCDST_BYTE_CONTEXT |
				     ((ctx1_iv_off + CTR_RFC3686_IV_SIZE) <<
				      LDST_OFFSET_SHIFT));

	/* Class 1 operation */
	append_operation(desc, ctx->class1_alg_type |
			 OP_ALG_AS_INITFINAL | OP_ALG_ENCRYPT);

	/* Will write ivsize + cryptlen */
	append_math_add(desc, VARSEQOUTLEN, SEQINLEN, REG0, CAAM_CMD_SZ);

	/* Not need to reload iv */
	append_seq_fifo_load(desc, ivsize,
			     FIFOLD_CLASS_SKIP);

	/* Will read cryptlen */
	append_math_add(desc, VARSEQINLEN, SEQINLEN, REG0, CAAM_CMD_SZ);
	aead_append_src_dst(desc, FIFOLD_TYPE_MSG1OUT2);
=======
	if (desc_inline_query(DESC_AEAD_GIVENC_LEN +
			      (is_rfc3686 ? DESC_AEAD_CTR_RFC3686_LEN : 0),
			      AUTHENC_DESC_JOB_IO_LEN, data_len, &inl_mask,
			      ARRAY_SIZE(data_len)) < 0)
		return -EINVAL;
>>>>>>> 24b8d41d

	ctx->adata.key_inline = !!(inl_mask & 1);
	ctx->cdata.key_inline = !!(inl_mask & 2);

<<<<<<< HEAD
	ctx->sh_desc_enc_dma = dma_map_single(jrdev, desc,
					      desc_bytes(desc),
					      DMA_TO_DEVICE);
	if (dma_mapping_error(jrdev, ctx->sh_desc_enc_dma)) {
		dev_err(jrdev, "unable to map shared descriptor\n");
		return -ENOMEM;
	}
#ifdef DEBUG
	print_hex_dump(KERN_ERR, "aead givenc shdesc@"__stringify(__LINE__)": ",
		       DUMP_PREFIX_ADDRESS, 16, 4, desc,
		       desc_bytes(desc), 1);
#endif
=======
	/* aead_givencrypt shared descriptor */
	desc = ctx->sh_desc_enc;
	cnstr_shdsc_aead_givencap(desc, &ctx->cdata, &ctx->adata, ivsize,
				  ctx->authsize, is_rfc3686, nonce,
				  ctx1_iv_off, false, ctrlpriv->era);
	dma_sync_single_for_device(jrdev, ctx->sh_desc_enc_dma,
				   desc_bytes(desc), ctx->dir);
>>>>>>> 24b8d41d

skip_givenc:
	return 0;
}

static int aead_setauthsize(struct crypto_aead *authenc,
				    unsigned int authsize)
{
	struct caam_ctx *ctx = crypto_aead_ctx(authenc);

	ctx->authsize = authsize;
	aead_set_sh_desc(authenc);

	return 0;
}

static int gcm_set_sh_desc(struct crypto_aead *aead)
{
	struct caam_ctx *ctx = crypto_aead_ctx(aead);
	struct device *jrdev = ctx->jrdev;
	unsigned int ivsize = crypto_aead_ivsize(aead);
	u32 *desc;
	int rem_bytes = CAAM_DESC_BYTES_MAX - GCM_DESC_JOB_IO_LEN -
			ctx->cdata.keylen;

	if (!ctx->cdata.keylen || !ctx->authsize)
		return 0;

	/*
	 * AES GCM encrypt shared descriptor
	 * Job Descriptor and Shared Descriptor
	 * must fit into the 64-word Descriptor h/w Buffer
	 */
	if (rem_bytes >= DESC_GCM_ENC_LEN) {
		ctx->cdata.key_inline = true;
		ctx->cdata.key_virt = ctx->key;
	} else {
		ctx->cdata.key_inline = false;
		ctx->cdata.key_dma = ctx->key_dma;
	}

	desc = ctx->sh_desc_enc;
	cnstr_shdsc_gcm_encap(desc, &ctx->cdata, ivsize, ctx->authsize, false);
	dma_sync_single_for_device(jrdev, ctx->sh_desc_enc_dma,
				   desc_bytes(desc), ctx->dir);

	/*
	 * Job Descriptor and Shared Descriptors
	 * must all fit into the 64-word Descriptor h/w Buffer
	 */
	if (rem_bytes >= DESC_GCM_DEC_LEN) {
		ctx->cdata.key_inline = true;
		ctx->cdata.key_virt = ctx->key;
	} else {
		ctx->cdata.key_inline = false;
		ctx->cdata.key_dma = ctx->key_dma;
	}

	desc = ctx->sh_desc_dec;
	cnstr_shdsc_gcm_decap(desc, &ctx->cdata, ivsize, ctx->authsize, false);
	dma_sync_single_for_device(jrdev, ctx->sh_desc_dec_dma,
				   desc_bytes(desc), ctx->dir);

	return 0;
}

static int gcm_setauthsize(struct crypto_aead *authenc, unsigned int authsize)
{
	struct caam_ctx *ctx = crypto_aead_ctx(authenc);
	int err;

	err = crypto_gcm_check_authsize(authsize);
	if (err)
		return err;

	ctx->authsize = authsize;
	gcm_set_sh_desc(authenc);

	return 0;
}

static int rfc4106_set_sh_desc(struct crypto_aead *aead)
{
	struct caam_ctx *ctx = crypto_aead_ctx(aead);
	struct device *jrdev = ctx->jrdev;
	unsigned int ivsize = crypto_aead_ivsize(aead);
	u32 *desc;
	int rem_bytes = CAAM_DESC_BYTES_MAX - GCM_DESC_JOB_IO_LEN -
			ctx->cdata.keylen;

	if (!ctx->cdata.keylen || !ctx->authsize)
		return 0;

	/*
	 * RFC4106 encrypt shared descriptor
	 * Job Descriptor and Shared Descriptor
	 * must fit into the 64-word Descriptor h/w Buffer
	 */
	if (rem_bytes >= DESC_RFC4106_ENC_LEN) {
		ctx->cdata.key_inline = true;
		ctx->cdata.key_virt = ctx->key;
	} else {
		ctx->cdata.key_inline = false;
		ctx->cdata.key_dma = ctx->key_dma;
	}

	desc = ctx->sh_desc_enc;
	cnstr_shdsc_rfc4106_encap(desc, &ctx->cdata, ivsize, ctx->authsize,
				  false);
	dma_sync_single_for_device(jrdev, ctx->sh_desc_enc_dma,
				   desc_bytes(desc), ctx->dir);

	/*
	 * Job Descriptor and Shared Descriptors
	 * must all fit into the 64-word Descriptor h/w Buffer
	 */
	if (rem_bytes >= DESC_RFC4106_DEC_LEN) {
		ctx->cdata.key_inline = true;
		ctx->cdata.key_virt = ctx->key;
	} else {
		ctx->cdata.key_inline = false;
		ctx->cdata.key_dma = ctx->key_dma;
	}

	desc = ctx->sh_desc_dec;
	cnstr_shdsc_rfc4106_decap(desc, &ctx->cdata, ivsize, ctx->authsize,
				  false);
	dma_sync_single_for_device(jrdev, ctx->sh_desc_dec_dma,
				   desc_bytes(desc), ctx->dir);

	return 0;
}

static int rfc4106_setauthsize(struct crypto_aead *authenc,
			       unsigned int authsize)
{
	struct caam_ctx *ctx = crypto_aead_ctx(authenc);
	int err;

	err = crypto_rfc4106_check_authsize(authsize);
	if (err)
		return err;

	ctx->authsize = authsize;
	rfc4106_set_sh_desc(authenc);

	return 0;
}

static int rfc4543_set_sh_desc(struct crypto_aead *aead)
{
	struct caam_ctx *ctx = crypto_aead_ctx(aead);
	struct device *jrdev = ctx->jrdev;
	unsigned int ivsize = crypto_aead_ivsize(aead);
	u32 *desc;
	int rem_bytes = CAAM_DESC_BYTES_MAX - GCM_DESC_JOB_IO_LEN -
			ctx->cdata.keylen;

	if (!ctx->cdata.keylen || !ctx->authsize)
		return 0;

	/*
	 * RFC4543 encrypt shared descriptor
	 * Job Descriptor and Shared Descriptor
	 * must fit into the 64-word Descriptor h/w Buffer
	 */
	if (rem_bytes >= DESC_RFC4543_ENC_LEN) {
		ctx->cdata.key_inline = true;
		ctx->cdata.key_virt = ctx->key;
	} else {
		ctx->cdata.key_inline = false;
		ctx->cdata.key_dma = ctx->key_dma;
	}

	desc = ctx->sh_desc_enc;
	cnstr_shdsc_rfc4543_encap(desc, &ctx->cdata, ivsize, ctx->authsize,
				  false);
	dma_sync_single_for_device(jrdev, ctx->sh_desc_enc_dma,
				   desc_bytes(desc), ctx->dir);

	/*
	 * Job Descriptor and Shared Descriptors
	 * must all fit into the 64-word Descriptor h/w Buffer
	 */
	if (rem_bytes >= DESC_RFC4543_DEC_LEN) {
		ctx->cdata.key_inline = true;
		ctx->cdata.key_virt = ctx->key;
	} else {
		ctx->cdata.key_inline = false;
		ctx->cdata.key_dma = ctx->key_dma;
	}

	desc = ctx->sh_desc_dec;
	cnstr_shdsc_rfc4543_decap(desc, &ctx->cdata, ivsize, ctx->authsize,
				  false);
	dma_sync_single_for_device(jrdev, ctx->sh_desc_dec_dma,
				   desc_bytes(desc), ctx->dir);

	return 0;
}

static int rfc4543_setauthsize(struct crypto_aead *authenc,
			       unsigned int authsize)
{
	struct caam_ctx *ctx = crypto_aead_ctx(authenc);

	if (authsize != 16)
		return -EINVAL;

	ctx->authsize = authsize;
	rfc4543_set_sh_desc(authenc);

	return 0;
}

static int chachapoly_set_sh_desc(struct crypto_aead *aead)
{
	struct caam_ctx *ctx = crypto_aead_ctx(aead);
	struct device *jrdev = ctx->jrdev;
	unsigned int ivsize = crypto_aead_ivsize(aead);
	u32 *desc;

	if (!ctx->cdata.keylen || !ctx->authsize)
		return 0;

	desc = ctx->sh_desc_enc;
	cnstr_shdsc_chachapoly(desc, &ctx->cdata, &ctx->adata, ivsize,
			       ctx->authsize, true, false);
	dma_sync_single_for_device(jrdev, ctx->sh_desc_enc_dma,
				   desc_bytes(desc), ctx->dir);

	desc = ctx->sh_desc_dec;
	cnstr_shdsc_chachapoly(desc, &ctx->cdata, &ctx->adata, ivsize,
			       ctx->authsize, false, false);
	dma_sync_single_for_device(jrdev, ctx->sh_desc_dec_dma,
				   desc_bytes(desc), ctx->dir);

	return 0;
}

static int chachapoly_setauthsize(struct crypto_aead *aead,
				  unsigned int authsize)
{
	struct caam_ctx *ctx = crypto_aead_ctx(aead);

	if (authsize != POLY1305_DIGEST_SIZE)
		return -EINVAL;

	ctx->authsize = authsize;
	return chachapoly_set_sh_desc(aead);
}

static int chachapoly_setkey(struct crypto_aead *aead, const u8 *key,
			     unsigned int keylen)
{
	struct caam_ctx *ctx = crypto_aead_ctx(aead);
	unsigned int ivsize = crypto_aead_ivsize(aead);
	unsigned int saltlen = CHACHAPOLY_IV_SIZE - ivsize;

	if (keylen != CHACHA_KEY_SIZE + saltlen)
		return -EINVAL;

	ctx->cdata.key_virt = key;
	ctx->cdata.keylen = keylen - saltlen;

	return chachapoly_set_sh_desc(aead);
}

static int aead_setkey(struct crypto_aead *aead,
			       const u8 *key, unsigned int keylen)
{
	struct caam_ctx *ctx = crypto_aead_ctx(aead);
	struct device *jrdev = ctx->jrdev;
	struct caam_drv_private *ctrlpriv = dev_get_drvdata(jrdev->parent);
	struct crypto_authenc_keys keys;
	int ret = 0;

	if (crypto_authenc_extractkeys(&keys, key, keylen) != 0)
		goto badkey;

	dev_dbg(jrdev, "keylen %d enckeylen %d authkeylen %d\n",
	       keys.authkeylen + keys.enckeylen, keys.enckeylen,
	       keys.authkeylen);
	print_hex_dump_debug("key in @"__stringify(__LINE__)": ",
			     DUMP_PREFIX_ADDRESS, 16, 4, key, keylen, 1);

	/*
	 * If DKP is supported, use it in the shared descriptor to generate
	 * the split key.
	 */
	if (ctrlpriv->era >= 6) {
		ctx->adata.keylen = keys.authkeylen;
		ctx->adata.keylen_pad = split_key_len(ctx->adata.algtype &
						      OP_ALG_ALGSEL_MASK);

		if (ctx->adata.keylen_pad + keys.enckeylen > CAAM_MAX_KEY_SIZE)
			goto badkey;

		memcpy(ctx->key, keys.authkey, keys.authkeylen);
		memcpy(ctx->key + ctx->adata.keylen_pad, keys.enckey,
		       keys.enckeylen);
		dma_sync_single_for_device(jrdev, ctx->key_dma,
					   ctx->adata.keylen_pad +
					   keys.enckeylen, ctx->dir);
		goto skip_split_key;
	}

	ret = gen_split_key(ctx->jrdev, ctx->key, &ctx->adata, keys.authkey,
			    keys.authkeylen, CAAM_MAX_KEY_SIZE -
			    keys.enckeylen);
	if (ret) {
		goto badkey;
	}

	/* postpend encryption key to auth split key */
	memcpy(ctx->key + ctx->adata.keylen_pad, keys.enckey, keys.enckeylen);
	dma_sync_single_for_device(jrdev, ctx->key_dma, ctx->adata.keylen_pad +
				   keys.enckeylen, ctx->dir);

	print_hex_dump_debug("ctx.key@"__stringify(__LINE__)": ",
			     DUMP_PREFIX_ADDRESS, 16, 4, ctx->key,
			     ctx->adata.keylen_pad + keys.enckeylen, 1);

skip_split_key:
	ctx->cdata.keylen = keys.enckeylen;
	memzero_explicit(&keys, sizeof(keys));
	return aead_set_sh_desc(aead);
badkey:
	memzero_explicit(&keys, sizeof(keys));
	return -EINVAL;
}

static int des3_aead_setkey(struct crypto_aead *aead, const u8 *key,
			    unsigned int keylen)
{
	struct crypto_authenc_keys keys;
	int err;

	err = crypto_authenc_extractkeys(&keys, key, keylen);
	if (unlikely(err))
		return err;

	err = verify_aead_des3_key(aead, keys.enckey, keys.enckeylen) ?:
	      aead_setkey(aead, key, keylen);

	memzero_explicit(&keys, sizeof(keys));
	return err;
}

static int gcm_setkey(struct crypto_aead *aead,
		      const u8 *key, unsigned int keylen)
{
	struct caam_ctx *ctx = crypto_aead_ctx(aead);
	struct device *jrdev = ctx->jrdev;
	int err;

	err = aes_check_keylen(keylen);
	if (err)
		return err;

	print_hex_dump_debug("key in @"__stringify(__LINE__)": ",
			     DUMP_PREFIX_ADDRESS, 16, 4, key, keylen, 1);

	memcpy(ctx->key, key, keylen);
	dma_sync_single_for_device(jrdev, ctx->key_dma, keylen, ctx->dir);
	ctx->cdata.keylen = keylen;

	return gcm_set_sh_desc(aead);
}

static int rfc4106_setkey(struct crypto_aead *aead,
			  const u8 *key, unsigned int keylen)
{
	struct caam_ctx *ctx = crypto_aead_ctx(aead);
	struct device *jrdev = ctx->jrdev;
	int err;

	err = aes_check_keylen(keylen - 4);
	if (err)
		return err;

	print_hex_dump_debug("key in @"__stringify(__LINE__)": ",
			     DUMP_PREFIX_ADDRESS, 16, 4, key, keylen, 1);

	memcpy(ctx->key, key, keylen);

	/*
	 * The last four bytes of the key material are used as the salt value
	 * in the nonce. Update the AES key length.
	 */
	ctx->cdata.keylen = keylen - 4;
	dma_sync_single_for_device(jrdev, ctx->key_dma, ctx->cdata.keylen,
				   ctx->dir);
	return rfc4106_set_sh_desc(aead);
}

static int rfc4543_setkey(struct crypto_aead *aead,
			  const u8 *key, unsigned int keylen)
{
	struct caam_ctx *ctx = crypto_aead_ctx(aead);
	struct device *jrdev = ctx->jrdev;
	int err;

	err = aes_check_keylen(keylen - 4);
	if (err)
		return err;

	print_hex_dump_debug("key in @"__stringify(__LINE__)": ",
			     DUMP_PREFIX_ADDRESS, 16, 4, key, keylen, 1);

	memcpy(ctx->key, key, keylen);

	/*
	 * The last four bytes of the key material are used as the salt value
	 * in the nonce. Update the AES key length.
	 */
	ctx->cdata.keylen = keylen - 4;
	dma_sync_single_for_device(jrdev, ctx->key_dma, ctx->cdata.keylen,
				   ctx->dir);
	return rfc4543_set_sh_desc(aead);
}

static int skcipher_setkey(struct crypto_skcipher *skcipher, const u8 *key,
			   unsigned int keylen, const u32 ctx1_iv_off)
{
	struct caam_ctx *ctx = crypto_skcipher_ctx(skcipher);
	struct caam_skcipher_alg *alg =
		container_of(crypto_skcipher_alg(skcipher), typeof(*alg),
			     skcipher);
	struct device *jrdev = ctx->jrdev;
	unsigned int ivsize = crypto_skcipher_ivsize(skcipher);
	u32 *desc;
<<<<<<< HEAD
	u8 *nonce;
	u32 geniv;
	u32 ctx1_iv_off = 0;
	const bool ctr_mode = ((ctx->class1_alg_type & OP_ALG_AAI_MASK) ==
			       OP_ALG_AAI_CTR_MOD128);
	const bool is_rfc3686 = (ctr_mode &&
				 (strstr(alg_name, "rfc3686") != NULL));
=======
	const bool is_rfc3686 = alg->caam.rfc3686;
>>>>>>> 24b8d41d

	print_hex_dump_debug("key in @"__stringify(__LINE__)": ",
			     DUMP_PREFIX_ADDRESS, 16, 4, key, keylen, 1);

	ctx->cdata.keylen = keylen;
	ctx->cdata.key_virt = key;
	ctx->cdata.key_inline = true;

	/* skcipher_encrypt shared descriptor */
	desc = ctx->sh_desc_enc;
<<<<<<< HEAD
	init_sh_desc(desc, HDR_SHARE_SERIAL | HDR_SAVECTX);
	/* Skip if already shared */
	key_jump_cmd = append_jump(desc, JUMP_JSL | JUMP_TEST_ALL |
				   JUMP_COND_SHRD);

	/* Load class1 key only */
	append_key_as_imm(desc, (void *)ctx->key, ctx->enckeylen,
			  ctx->enckeylen, CLASS_1 |
			  KEY_DEST_CLASS_REG);

	/* Load nonce into CONTEXT1 reg */
	if (is_rfc3686) {
		nonce = (u8 *)key + keylen;
		append_load_as_imm(desc, nonce, CTR_RFC3686_NONCE_SIZE,
				   LDST_CLASS_IND_CCB |
				   LDST_SRCDST_BYTE_OUTFIFO | LDST_IMM);
		append_move(desc, MOVE_WAITCOMP |
			    MOVE_SRC_OUTFIFO |
			    MOVE_DEST_CLASS1CTX |
			    (16 << MOVE_OFFSET_SHIFT) |
			    (CTR_RFC3686_NONCE_SIZE << MOVE_LEN_SHIFT));
	}

	set_jump_tgt_here(desc, key_jump_cmd);

	/* Load iv */
	append_seq_load(desc, crt->ivsize, LDST_SRCDST_BYTE_CONTEXT |
			LDST_CLASS_1_CCB | (ctx1_iv_off << LDST_OFFSET_SHIFT));

	/* Load counter into CONTEXT1 reg */
	if (is_rfc3686)
		append_load_imm_be32(desc, 1, LDST_IMM | LDST_CLASS_1_CCB |
				     LDST_SRCDST_BYTE_CONTEXT |
				     ((ctx1_iv_off + CTR_RFC3686_IV_SIZE) <<
				      LDST_OFFSET_SHIFT));

	/* Load operation */
	append_operation(desc, ctx->class1_alg_type |
			 OP_ALG_AS_INITFINAL | OP_ALG_ENCRYPT);

	/* Perform operation */
	ablkcipher_append_src_dst(desc);

	ctx->sh_desc_enc_dma = dma_map_single(jrdev, desc,
					      desc_bytes(desc),
					      DMA_TO_DEVICE);
	if (dma_mapping_error(jrdev, ctx->sh_desc_enc_dma)) {
		dev_err(jrdev, "unable to map shared descriptor\n");
		return -ENOMEM;
	}
#ifdef DEBUG
	print_hex_dump(KERN_ERR,
		       "ablkcipher enc shdesc@"__stringify(__LINE__)": ",
		       DUMP_PREFIX_ADDRESS, 16, 4, desc,
		       desc_bytes(desc), 1);
#endif
	/* ablkcipher_decrypt shared descriptor */
=======
	cnstr_shdsc_skcipher_encap(desc, &ctx->cdata, ivsize, is_rfc3686,
				   ctx1_iv_off);
	dma_sync_single_for_device(jrdev, ctx->sh_desc_enc_dma,
				   desc_bytes(desc), ctx->dir);

	/* skcipher_decrypt shared descriptor */
>>>>>>> 24b8d41d
	desc = ctx->sh_desc_dec;
	cnstr_shdsc_skcipher_decap(desc, &ctx->cdata, ivsize, is_rfc3686,
				   ctx1_iv_off);
	dma_sync_single_for_device(jrdev, ctx->sh_desc_dec_dma,
				   desc_bytes(desc), ctx->dir);

<<<<<<< HEAD
	init_sh_desc(desc, HDR_SHARE_SERIAL | HDR_SAVECTX);
	/* Skip if already shared */
	key_jump_cmd = append_jump(desc, JUMP_JSL | JUMP_TEST_ALL |
				   JUMP_COND_SHRD);

	/* Load class1 key only */
	append_key_as_imm(desc, (void *)ctx->key, ctx->enckeylen,
			  ctx->enckeylen, CLASS_1 |
			  KEY_DEST_CLASS_REG);

	/* Load nonce into CONTEXT1 reg */
	if (is_rfc3686) {
		nonce = (u8 *)key + keylen;
		append_load_as_imm(desc, nonce, CTR_RFC3686_NONCE_SIZE,
				   LDST_CLASS_IND_CCB |
				   LDST_SRCDST_BYTE_OUTFIFO | LDST_IMM);
		append_move(desc, MOVE_WAITCOMP |
			    MOVE_SRC_OUTFIFO |
			    MOVE_DEST_CLASS1CTX |
			    (16 << MOVE_OFFSET_SHIFT) |
			    (CTR_RFC3686_NONCE_SIZE << MOVE_LEN_SHIFT));
	}

	set_jump_tgt_here(desc, key_jump_cmd);

	/* load IV */
	append_seq_load(desc, crt->ivsize, LDST_SRCDST_BYTE_CONTEXT |
			LDST_CLASS_1_CCB | (ctx1_iv_off << LDST_OFFSET_SHIFT));

	/* Load counter into CONTEXT1 reg */
	if (is_rfc3686)
		append_load_imm_be32(desc, 1, LDST_IMM | LDST_CLASS_1_CCB |
				     LDST_SRCDST_BYTE_CONTEXT |
				     ((ctx1_iv_off + CTR_RFC3686_IV_SIZE) <<
				      LDST_OFFSET_SHIFT));

	/* Choose operation */
	if (ctr_mode)
		append_operation(desc, ctx->class1_alg_type |
				 OP_ALG_AS_INITFINAL | OP_ALG_DECRYPT);
	else
		append_dec_op1(desc, ctx->class1_alg_type);

	/* Perform operation */
	ablkcipher_append_src_dst(desc);
=======
	return 0;
}
>>>>>>> 24b8d41d

static int aes_skcipher_setkey(struct crypto_skcipher *skcipher,
			       const u8 *key, unsigned int keylen)
{
	int err;

<<<<<<< HEAD
#ifdef DEBUG
	print_hex_dump(KERN_ERR,
		       "ablkcipher dec shdesc@"__stringify(__LINE__)": ",
		       DUMP_PREFIX_ADDRESS, 16, 4, desc,
		       desc_bytes(desc), 1);
#endif
	/* ablkcipher_givencrypt shared descriptor */
	desc = ctx->sh_desc_givenc;

	init_sh_desc(desc, HDR_SHARE_SERIAL | HDR_SAVECTX);
	/* Skip if already shared */
	key_jump_cmd = append_jump(desc, JUMP_JSL | JUMP_TEST_ALL |
				   JUMP_COND_SHRD);

	/* Load class1 key only */
	append_key_as_imm(desc, (void *)ctx->key, ctx->enckeylen,
			  ctx->enckeylen, CLASS_1 |
			  KEY_DEST_CLASS_REG);

	/* Load Nonce into CONTEXT1 reg */
	if (is_rfc3686) {
		nonce = (u8 *)key + keylen;
		append_load_as_imm(desc, nonce, CTR_RFC3686_NONCE_SIZE,
				   LDST_CLASS_IND_CCB |
				   LDST_SRCDST_BYTE_OUTFIFO | LDST_IMM);
		append_move(desc, MOVE_WAITCOMP |
			    MOVE_SRC_OUTFIFO |
			    MOVE_DEST_CLASS1CTX |
			    (16 << MOVE_OFFSET_SHIFT) |
			    (CTR_RFC3686_NONCE_SIZE << MOVE_LEN_SHIFT));
	}
	set_jump_tgt_here(desc, key_jump_cmd);

	/* Generate IV */
	geniv = NFIFOENTRY_STYPE_PAD | NFIFOENTRY_DEST_DECO |
		NFIFOENTRY_DTYPE_MSG | NFIFOENTRY_LC1 |
		NFIFOENTRY_PTYPE_RND | (crt->ivsize << NFIFOENTRY_DLEN_SHIFT);
	append_load_imm_u32(desc, geniv, LDST_CLASS_IND_CCB |
			    LDST_SRCDST_WORD_INFO_FIFO | LDST_IMM);
	append_cmd(desc, CMD_LOAD | DISABLE_AUTO_INFO_FIFO);
	append_move(desc, MOVE_WAITCOMP |
		    MOVE_SRC_INFIFO |
		    MOVE_DEST_CLASS1CTX |
		    (crt->ivsize << MOVE_LEN_SHIFT) |
		    (ctx1_iv_off << MOVE_OFFSET_SHIFT));
	append_cmd(desc, CMD_LOAD | ENABLE_AUTO_INFO_FIFO);

	/* Copy generated IV to memory */
	append_seq_store(desc, crt->ivsize,
			 LDST_SRCDST_BYTE_CONTEXT | LDST_CLASS_1_CCB |
			 (ctx1_iv_off << LDST_OFFSET_SHIFT));

	/* Load Counter into CONTEXT1 reg */
	if (is_rfc3686)
		append_load_imm_be32(desc, 1, LDST_IMM | LDST_CLASS_1_CCB |
				     LDST_SRCDST_BYTE_CONTEXT |
				     ((ctx1_iv_off + CTR_RFC3686_IV_SIZE) <<
				      LDST_OFFSET_SHIFT));

	if (ctx1_iv_off)
		append_jump(desc, JUMP_JSL | JUMP_TEST_ALL | JUMP_COND_NCP |
			    (1 << JUMP_OFFSET_SHIFT));

	/* Load operation */
	append_operation(desc, ctx->class1_alg_type |
			 OP_ALG_AS_INITFINAL | OP_ALG_ENCRYPT);

	/* Perform operation */
	ablkcipher_append_src_dst(desc);

	ctx->sh_desc_givenc_dma = dma_map_single(jrdev, desc,
						 desc_bytes(desc),
						 DMA_TO_DEVICE);
	if (dma_mapping_error(jrdev, ctx->sh_desc_givenc_dma)) {
		dev_err(jrdev, "unable to map shared descriptor\n");
		return -ENOMEM;
	}
#ifdef DEBUG
	print_hex_dump(KERN_ERR,
		       "ablkcipher givenc shdesc@" __stringify(__LINE__) ": ",
		       DUMP_PREFIX_ADDRESS, 16, 4, desc,
		       desc_bytes(desc), 1);
#endif
=======
	err = aes_check_keylen(keylen);
	if (err)
		return err;
>>>>>>> 24b8d41d

	return skcipher_setkey(skcipher, key, keylen, 0);
}

static int rfc3686_skcipher_setkey(struct crypto_skcipher *skcipher,
				   const u8 *key, unsigned int keylen)
{
	u32 ctx1_iv_off;
	int err;

	/*
	 * RFC3686 specific:
	 *	| CONTEXT1[255:128] = {NONCE, IV, COUNTER}
	 *	| *key = {KEY, NONCE}
	 */
	ctx1_iv_off = 16 + CTR_RFC3686_NONCE_SIZE;
	keylen -= CTR_RFC3686_NONCE_SIZE;

	err = aes_check_keylen(keylen);
	if (err)
		return err;

	return skcipher_setkey(skcipher, key, keylen, ctx1_iv_off);
}

static int ctr_skcipher_setkey(struct crypto_skcipher *skcipher,
			       const u8 *key, unsigned int keylen)
{
	u32 ctx1_iv_off;
	int err;

	/*
	 * AES-CTR needs to load IV in CONTEXT1 reg
	 * at an offset of 128bits (16bytes)
	 * CONTEXT1[255:128] = IV
	 */
	ctx1_iv_off = 16;

	err = aes_check_keylen(keylen);
	if (err)
		return err;

	return skcipher_setkey(skcipher, key, keylen, ctx1_iv_off);
}

static int des_skcipher_setkey(struct crypto_skcipher *skcipher,
			       const u8 *key, unsigned int keylen)
{
	return verify_skcipher_des_key(skcipher, key) ?:
	       skcipher_setkey(skcipher, key, keylen, 0);
}

static int des3_skcipher_setkey(struct crypto_skcipher *skcipher,
				const u8 *key, unsigned int keylen)
{
	return verify_skcipher_des3_key(skcipher, key) ?:
	       skcipher_setkey(skcipher, key, keylen, 0);
}

static int xts_skcipher_setkey(struct crypto_skcipher *skcipher, const u8 *key,
			       unsigned int keylen)
{
	struct caam_ctx *ctx = crypto_skcipher_ctx(skcipher);
	struct device *jrdev = ctx->jrdev;
	struct caam_drv_private *ctrlpriv = dev_get_drvdata(jrdev->parent);
	u32 *desc;
	int err;

	err = xts_verify_key(skcipher, key, keylen);
	if (err) {
		dev_dbg(jrdev, "key size mismatch\n");
		return err;
	}

	if (keylen != 2 * AES_KEYSIZE_128 && keylen != 2 * AES_KEYSIZE_256)
		ctx->xts_key_fallback = true;

	if (ctrlpriv->era <= 8 || ctx->xts_key_fallback) {
		err = crypto_skcipher_setkey(ctx->fallback, key, keylen);
		if (err)
			return err;
	}

	ctx->cdata.keylen = keylen;
	ctx->cdata.key_virt = key;
	ctx->cdata.key_inline = true;

	/* xts_skcipher_encrypt shared descriptor */
	desc = ctx->sh_desc_enc;
	cnstr_shdsc_xts_skcipher_encap(desc, &ctx->cdata);
	dma_sync_single_for_device(jrdev, ctx->sh_desc_enc_dma,
				   desc_bytes(desc), ctx->dir);

	/* xts_skcipher_decrypt shared descriptor */
	desc = ctx->sh_desc_dec;
	cnstr_shdsc_xts_skcipher_decap(desc, &ctx->cdata);
	dma_sync_single_for_device(jrdev, ctx->sh_desc_dec_dma,
				   desc_bytes(desc), ctx->dir);

	return 0;
}

/*
 * aead_edesc - s/w-extended aead descriptor
 * @src_nents: number of segments in input s/w scatterlist
 * @dst_nents: number of segments in output s/w scatterlist
 * @mapped_src_nents: number of segments in input h/w link table
 * @mapped_dst_nents: number of segments in output h/w link table
 * @sec4_sg_bytes: length of dma mapped sec4_sg space
 * @bklog: stored to determine if the request needs backlog
 * @sec4_sg_dma: bus physical mapped address of h/w link table
 * @sec4_sg: pointer to h/w link table
 * @hw_desc: the h/w job descriptor followed by any referenced link tables
 */
struct aead_edesc {
	int src_nents;
	int dst_nents;
	int mapped_src_nents;
	int mapped_dst_nents;
	int sec4_sg_bytes;
	bool bklog;
	dma_addr_t sec4_sg_dma;
	struct sec4_sg_entry *sec4_sg;
	u32 hw_desc[];
};

/*
 * skcipher_edesc - s/w-extended skcipher descriptor
 * @src_nents: number of segments in input s/w scatterlist
 * @dst_nents: number of segments in output s/w scatterlist
 * @mapped_src_nents: number of segments in input h/w link table
 * @mapped_dst_nents: number of segments in output h/w link table
 * @iv_dma: dma address of iv for checking continuity and link table
 * @sec4_sg_bytes: length of dma mapped sec4_sg space
 * @bklog: stored to determine if the request needs backlog
 * @sec4_sg_dma: bus physical mapped address of h/w link table
 * @sec4_sg: pointer to h/w link table
 * @hw_desc: the h/w job descriptor followed by any referenced link tables
 *	     and IV
 */
struct skcipher_edesc {
	int src_nents;
	int dst_nents;
	int mapped_src_nents;
	int mapped_dst_nents;
	dma_addr_t iv_dma;
	int sec4_sg_bytes;
	bool bklog;
	dma_addr_t sec4_sg_dma;
	struct sec4_sg_entry *sec4_sg;
	u32 hw_desc[];
};

static void caam_unmap(struct device *dev, struct scatterlist *src,
		       struct scatterlist *dst, int src_nents,
		       int dst_nents,
		       dma_addr_t iv_dma, int ivsize, dma_addr_t sec4_sg_dma,
		       int sec4_sg_bytes)
{
	if (dst != src) {
		if (src_nents)
			dma_unmap_sg(dev, src, src_nents, DMA_TO_DEVICE);
		if (dst_nents)
			dma_unmap_sg(dev, dst, dst_nents, DMA_FROM_DEVICE);
	} else {
		dma_unmap_sg(dev, src, src_nents, DMA_BIDIRECTIONAL);
	}

	if (iv_dma)
		dma_unmap_single(dev, iv_dma, ivsize, DMA_BIDIRECTIONAL);
	if (sec4_sg_bytes)
		dma_unmap_single(dev, sec4_sg_dma, sec4_sg_bytes,
				 DMA_TO_DEVICE);
}

static void aead_unmap(struct device *dev,
		       struct aead_edesc *edesc,
		       struct aead_request *req)
{
	caam_unmap(dev, req->src, req->dst,
		   edesc->src_nents, edesc->dst_nents, 0, 0,
		   edesc->sec4_sg_dma, edesc->sec4_sg_bytes);
}

static void skcipher_unmap(struct device *dev, struct skcipher_edesc *edesc,
			   struct skcipher_request *req)
{
	struct crypto_skcipher *skcipher = crypto_skcipher_reqtfm(req);
	int ivsize = crypto_skcipher_ivsize(skcipher);

	caam_unmap(dev, req->src, req->dst,
		   edesc->src_nents, edesc->dst_nents,
		   edesc->iv_dma, ivsize,
		   edesc->sec4_sg_dma, edesc->sec4_sg_bytes);
}

static void aead_crypt_done(struct device *jrdev, u32 *desc, u32 err,
			    void *context)
{
	struct aead_request *req = context;
	struct caam_aead_req_ctx *rctx = aead_request_ctx(req);
	struct caam_drv_private_jr *jrp = dev_get_drvdata(jrdev);
	struct aead_edesc *edesc;
	int ecode = 0;
	bool has_bklog;

	dev_dbg(jrdev, "%s %d: err 0x%x\n", __func__, __LINE__, err);

	edesc = rctx->edesc;
	has_bklog = edesc->bklog;

	if (err)
		ecode = caam_jr_strstatus(jrdev, err);

	aead_unmap(jrdev, edesc, req);

	kfree(edesc);

	/*
	 * If no backlog flag, the completion of the request is done
	 * by CAAM, not crypto engine.
	 */
	if (!has_bklog)
		aead_request_complete(req, ecode);
	else
		crypto_finalize_aead_request(jrp->engine, req, ecode);
}

static void skcipher_crypt_done(struct device *jrdev, u32 *desc, u32 err,
				void *context)
{
	struct skcipher_request *req = context;
	struct skcipher_edesc *edesc;
	struct caam_skcipher_req_ctx *rctx = skcipher_request_ctx(req);
	struct crypto_skcipher *skcipher = crypto_skcipher_reqtfm(req);
	struct caam_drv_private_jr *jrp = dev_get_drvdata(jrdev);
	int ivsize = crypto_skcipher_ivsize(skcipher);
	int ecode = 0;
	bool has_bklog;

	dev_dbg(jrdev, "%s %d: err 0x%x\n", __func__, __LINE__, err);

	edesc = rctx->edesc;
	has_bklog = edesc->bklog;
	if (err)
		ecode = caam_jr_strstatus(jrdev, err);

	skcipher_unmap(jrdev, edesc, req);

	/*
	 * The crypto API expects us to set the IV (req->iv) to the last
	 * ciphertext block (CBC mode) or last counter (CTR mode).
	 * This is used e.g. by the CTS mode.
	 */
<<<<<<< HEAD
	if ((err & JRSTA_CCBERR_ERRID_MASK) == JRSTA_CCBERR_ERRID_ICVCHK)
		err = -EBADMSG;

	kfree(edesc);

	aead_request_complete(req, err);
}

static void ablkcipher_encrypt_done(struct device *jrdev, u32 *desc, u32 err,
				   void *context)
{
	struct ablkcipher_request *req = context;
	struct ablkcipher_edesc *edesc;
#ifdef DEBUG
	struct crypto_ablkcipher *ablkcipher = crypto_ablkcipher_reqtfm(req);
	int ivsize = crypto_ablkcipher_ivsize(ablkcipher);

	dev_err(jrdev, "%s %d: err 0x%x\n", __func__, __LINE__, err);
#endif

	edesc = (struct ablkcipher_edesc *)((char *)desc -
		 offsetof(struct ablkcipher_edesc, hw_desc));

	if (err)
		caam_jr_strstatus(jrdev, err);

#ifdef DEBUG
	print_hex_dump(KERN_ERR, "dstiv  @"__stringify(__LINE__)": ",
		       DUMP_PREFIX_ADDRESS, 16, 4, req->info,
		       edesc->src_nents > 1 ? 100 : ivsize, 1);
	dbg_dump_sg(KERN_ERR, "dst    @"__stringify(__LINE__)": ",
		    DUMP_PREFIX_ADDRESS, 16, 4, req->dst,
		    edesc->dst_nents > 1 ? 100 : req->nbytes, 1, true);
#endif

	ablkcipher_unmap(jrdev, edesc, req);
	kfree(edesc);
=======
	if (ivsize && !ecode) {
		memcpy(req->iv, (u8 *)edesc->sec4_sg + edesc->sec4_sg_bytes,
		       ivsize);
>>>>>>> 24b8d41d

		print_hex_dump_debug("dstiv  @" __stringify(__LINE__)": ",
				     DUMP_PREFIX_ADDRESS, 16, 4, req->iv,
				     ivsize, 1);
	}

	caam_dump_sg("dst    @" __stringify(__LINE__)": ",
		     DUMP_PREFIX_ADDRESS, 16, 4, req->dst,
		     edesc->dst_nents > 1 ? 100 : req->cryptlen, 1);

<<<<<<< HEAD
	edesc = (struct ablkcipher_edesc *)((char *)desc -
		 offsetof(struct ablkcipher_edesc, hw_desc));
	if (err)
		caam_jr_strstatus(jrdev, err);

#ifdef DEBUG
	print_hex_dump(KERN_ERR, "dstiv  @"__stringify(__LINE__)": ",
		       DUMP_PREFIX_ADDRESS, 16, 4, req->info,
		       ivsize, 1);
	dbg_dump_sg(KERN_ERR, "dst    @"__stringify(__LINE__)": ",
		    DUMP_PREFIX_ADDRESS, 16, 4, req->dst,
		    edesc->dst_nents > 1 ? 100 : req->nbytes, 1, true);
#endif

	ablkcipher_unmap(jrdev, edesc, req);
=======
>>>>>>> 24b8d41d
	kfree(edesc);

	/*
	 * If no backlog flag, the completion of the request is done
	 * by CAAM, not crypto engine.
	 */
	if (!has_bklog)
		skcipher_request_complete(req, ecode);
	else
		crypto_finalize_skcipher_request(jrp->engine, req, ecode);
}

/*
 * Fill in aead job descriptor
 */
static void init_aead_job(struct aead_request *req,
			  struct aead_edesc *edesc,
			  bool all_contig, bool encrypt)
{
	struct crypto_aead *aead = crypto_aead_reqtfm(req);
	struct caam_ctx *ctx = crypto_aead_ctx(aead);
	int authsize = ctx->authsize;
	u32 *desc = edesc->hw_desc;
	u32 out_options, in_options;
	dma_addr_t dst_dma, src_dma;
	int len, sec4_sg_index = 0;
	dma_addr_t ptr;
	u32 *sh_desc;

	sh_desc = encrypt ? ctx->sh_desc_enc : ctx->sh_desc_dec;
	ptr = encrypt ? ctx->sh_desc_enc_dma : ctx->sh_desc_dec_dma;

	len = desc_len(sh_desc);
	init_job_desc_shared(desc, ptr, len, HDR_SHARE_DEFER | HDR_REVERSE);

	if (all_contig) {
		src_dma = edesc->mapped_src_nents ? sg_dma_address(req->src) :
						    0;
		in_options = 0;
	} else {
		src_dma = edesc->sec4_sg_dma;
		sec4_sg_index += edesc->mapped_src_nents;
		in_options = LDST_SGF;
	}

	append_seq_in_ptr(desc, src_dma, req->assoclen + req->cryptlen,
			  in_options);

	dst_dma = src_dma;
	out_options = in_options;

	if (unlikely(req->src != req->dst)) {
		if (!edesc->mapped_dst_nents) {
			dst_dma = 0;
			out_options = 0;
		} else if (edesc->mapped_dst_nents == 1) {
			dst_dma = sg_dma_address(req->dst);
			out_options = 0;
		} else {
			dst_dma = edesc->sec4_sg_dma +
				  sec4_sg_index *
				  sizeof(struct sec4_sg_entry);
			out_options = LDST_SGF;
		}
	}

	if (encrypt)
		append_seq_out_ptr(desc, dst_dma,
				   req->assoclen + req->cryptlen + authsize,
				   out_options);
	else
		append_seq_out_ptr(desc, dst_dma,
				   req->assoclen + req->cryptlen - authsize,
				   out_options);
}

static void init_gcm_job(struct aead_request *req,
			 struct aead_edesc *edesc,
			 bool all_contig, bool encrypt)
{
	struct crypto_aead *aead = crypto_aead_reqtfm(req);
	struct caam_ctx *ctx = crypto_aead_ctx(aead);
	unsigned int ivsize = crypto_aead_ivsize(aead);
	u32 *desc = edesc->hw_desc;
	bool generic_gcm = (ivsize == GCM_AES_IV_SIZE);
	unsigned int last;

	init_aead_job(req, edesc, all_contig, encrypt);
	append_math_add_imm_u32(desc, REG3, ZERO, IMM, req->assoclen);

	/* BUG This should not be specific to generic GCM. */
	last = 0;
	if (encrypt && generic_gcm && !(req->assoclen + req->cryptlen))
		last = FIFOLD_TYPE_LAST1;

	/* Read GCM IV */
	append_cmd(desc, CMD_FIFO_LOAD | FIFOLD_CLASS_CLASS1 | IMMEDIATE |
			 FIFOLD_TYPE_IV | FIFOLD_TYPE_FLUSH1 | GCM_AES_IV_SIZE | last);
	/* Append Salt */
	if (!generic_gcm)
		append_data(desc, ctx->key + ctx->cdata.keylen, 4);
	/* Append IV */
	append_data(desc, req->iv, ivsize);
	/* End of blank commands */
}

static void init_chachapoly_job(struct aead_request *req,
				struct aead_edesc *edesc, bool all_contig,
				bool encrypt)
{
	struct crypto_aead *aead = crypto_aead_reqtfm(req);
	unsigned int ivsize = crypto_aead_ivsize(aead);
	unsigned int assoclen = req->assoclen;
	u32 *desc = edesc->hw_desc;
	u32 ctx_iv_off = 4;

	init_aead_job(req, edesc, all_contig, encrypt);

	if (ivsize != CHACHAPOLY_IV_SIZE) {
		/* IPsec specific: CONTEXT1[223:128] = {NONCE, IV} */
		ctx_iv_off += 4;

		/*
		 * The associated data comes already with the IV but we need
		 * to skip it when we authenticate or encrypt...
		 */
		assoclen -= ivsize;
	}

	append_math_add_imm_u32(desc, REG3, ZERO, IMM, assoclen);

	/*
	 * For IPsec load the IV further in the same register.
	 * For RFC7539 simply load the 12 bytes nonce in a single operation
	 */
	append_load_as_imm(desc, req->iv, ivsize, LDST_CLASS_1_CCB |
			   LDST_SRCDST_BYTE_CONTEXT |
			   ctx_iv_off << LDST_OFFSET_SHIFT);
}

static void init_authenc_job(struct aead_request *req,
			     struct aead_edesc *edesc,
			     bool all_contig, bool encrypt)
{
	struct crypto_aead *aead = crypto_aead_reqtfm(req);
	struct caam_aead_alg *alg = container_of(crypto_aead_alg(aead),
						 struct caam_aead_alg, aead);
	unsigned int ivsize = crypto_aead_ivsize(aead);
	struct caam_ctx *ctx = crypto_aead_ctx(aead);
	struct caam_drv_private *ctrlpriv = dev_get_drvdata(ctx->jrdev->parent);
	const bool ctr_mode = ((ctx->cdata.algtype & OP_ALG_AAI_MASK) ==
			       OP_ALG_AAI_CTR_MOD128);
	const bool is_rfc3686 = alg->caam.rfc3686;
	u32 *desc = edesc->hw_desc;
	u32 ivoffset = 0;

	/*
	 * AES-CTR needs to load IV in CONTEXT1 reg
	 * at an offset of 128bits (16bytes)
	 * CONTEXT1[255:128] = IV
	 */
	if (ctr_mode)
		ivoffset = 16;

	/*
	 * RFC3686 specific:
	 *	CONTEXT1[255:128] = {NONCE, IV, COUNTER}
	 */
	if (is_rfc3686)
		ivoffset = 16 + CTR_RFC3686_NONCE_SIZE;

	init_aead_job(req, edesc, all_contig, encrypt);

<<<<<<< HEAD
=======
	/*
	 * {REG3, DPOVRD} = assoclen, depending on whether MATH command supports
	 * having DPOVRD as destination.
	 */
	if (ctrlpriv->era < 3)
		append_math_add_imm_u32(desc, REG3, ZERO, IMM, req->assoclen);
	else
		append_math_add_imm_u32(desc, DPOVRD, ZERO, IMM, req->assoclen);

>>>>>>> 24b8d41d
	if (ivsize && ((is_rfc3686 && encrypt) || !alg->caam.geniv))
		append_load_as_imm(desc, req->iv, ivsize,
				   LDST_CLASS_1_CCB |
				   LDST_SRCDST_BYTE_CONTEXT |
				   (ivoffset << LDST_OFFSET_SHIFT));
}

/*
 * Fill in skcipher job descriptor
 */
static void init_skcipher_job(struct skcipher_request *req,
			      struct skcipher_edesc *edesc,
			      const bool encrypt)
{
	struct crypto_skcipher *skcipher = crypto_skcipher_reqtfm(req);
	struct caam_ctx *ctx = crypto_skcipher_ctx(skcipher);
	struct device *jrdev = ctx->jrdev;
	int ivsize = crypto_skcipher_ivsize(skcipher);
	u32 *desc = edesc->hw_desc;
	u32 *sh_desc;
	u32 in_options = 0, out_options = 0;
	dma_addr_t src_dma, dst_dma, ptr;
	int len, sec4_sg_index = 0;

<<<<<<< HEAD
#ifdef DEBUG
	bool may_sleep = ((req->base.flags & (CRYPTO_TFM_REQ_MAY_BACKLOG |
					      CRYPTO_TFM_REQ_MAY_SLEEP)) != 0);
	print_hex_dump(KERN_ERR, "presciv@"__stringify(__LINE__)": ",
		       DUMP_PREFIX_ADDRESS, 16, 4, req->info,
		       ivsize, 1);
	printk(KERN_ERR "asked=%d, nbytes%d\n", (int)edesc->src_nents ? 100 : req->nbytes, req->nbytes);
	dbg_dump_sg(KERN_ERR, "src    @"__stringify(__LINE__)": ",
		    DUMP_PREFIX_ADDRESS, 16, 4, req->src,
		    edesc->src_nents ? 100 : req->nbytes, 1, may_sleep);
#endif

	len = desc_len(sh_desc);
	init_job_desc_shared(desc, ptr, len, HDR_SHARE_DEFER | HDR_REVERSE);

	if (iv_contig) {
		src_dma = edesc->iv_dma;
		in_options = 0;
	} else {
		src_dma = edesc->sec4_sg_dma;
		sec4_sg_index += edesc->src_nents + 1;
		in_options = LDST_SGF;
	}
	append_seq_in_ptr(desc, src_dma, req->nbytes + ivsize, in_options);

	if (likely(req->src == req->dst)) {
		if (!edesc->src_nents && iv_contig) {
			dst_dma = sg_dma_address(req->src);
		} else {
			dst_dma = edesc->sec4_sg_dma +
				sizeof(struct sec4_sg_entry);
			out_options = LDST_SGF;
		}
	} else {
		if (!edesc->dst_nents) {
			dst_dma = sg_dma_address(req->dst);
		} else {
			dst_dma = edesc->sec4_sg_dma +
				sec4_sg_index * sizeof(struct sec4_sg_entry);
			out_options = LDST_SGF;
		}
	}
	append_seq_out_ptr(desc, dst_dma, req->nbytes, out_options);
}
=======
	print_hex_dump_debug("presciv@"__stringify(__LINE__)": ",
			     DUMP_PREFIX_ADDRESS, 16, 4, req->iv, ivsize, 1);
	dev_dbg(jrdev, "asked=%d, cryptlen%d\n",
	       (int)edesc->src_nents > 1 ? 100 : req->cryptlen, req->cryptlen);
>>>>>>> 24b8d41d

	caam_dump_sg("src    @" __stringify(__LINE__)": ",
		     DUMP_PREFIX_ADDRESS, 16, 4, req->src,
		     edesc->src_nents > 1 ? 100 : req->cryptlen, 1);

<<<<<<< HEAD
#ifdef DEBUG
	bool may_sleep = ((req->base.flags & (CRYPTO_TFM_REQ_MAY_BACKLOG |
					      CRYPTO_TFM_REQ_MAY_SLEEP)) != 0);
	print_hex_dump(KERN_ERR, "presciv@" __stringify(__LINE__) ": ",
		       DUMP_PREFIX_ADDRESS, 16, 4, req->info,
		       ivsize, 1);
	dbg_dump_sg(KERN_ERR, "src    @" __stringify(__LINE__) ": ",
		    DUMP_PREFIX_ADDRESS, 16, 4, req->src,
		    edesc->src_nents ? 100 : req->nbytes, 1, may_sleep);
#endif
=======
	sh_desc = encrypt ? ctx->sh_desc_enc : ctx->sh_desc_dec;
	ptr = encrypt ? ctx->sh_desc_enc_dma : ctx->sh_desc_dec_dma;
>>>>>>> 24b8d41d

	len = desc_len(sh_desc);
	init_job_desc_shared(desc, ptr, len, HDR_SHARE_DEFER | HDR_REVERSE);

	if (ivsize || edesc->mapped_src_nents > 1) {
		src_dma = edesc->sec4_sg_dma;
		sec4_sg_index = edesc->mapped_src_nents + !!ivsize;
		in_options = LDST_SGF;
	} else {
		src_dma = sg_dma_address(req->src);
	}

	append_seq_in_ptr(desc, src_dma, req->cryptlen + ivsize, in_options);

	if (likely(req->src == req->dst)) {
		dst_dma = src_dma + !!ivsize * sizeof(struct sec4_sg_entry);
		out_options = in_options;
	} else if (!ivsize && edesc->mapped_dst_nents == 1) {
		dst_dma = sg_dma_address(req->dst);
	} else {
		dst_dma = edesc->sec4_sg_dma + sec4_sg_index *
			  sizeof(struct sec4_sg_entry);
		out_options = LDST_SGF;
	}

	append_seq_out_ptr(desc, dst_dma, req->cryptlen + ivsize, out_options);
}

/*
 * allocate and map the aead extended descriptor
 */
static struct aead_edesc *aead_edesc_alloc(struct aead_request *req,
					   int desc_bytes, bool *all_contig_ptr,
					   bool encrypt)
{
	struct crypto_aead *aead = crypto_aead_reqtfm(req);
	struct caam_ctx *ctx = crypto_aead_ctx(aead);
	struct device *jrdev = ctx->jrdev;
	struct caam_aead_req_ctx *rctx = aead_request_ctx(req);
	gfp_t flags = (req->base.flags & CRYPTO_TFM_REQ_MAY_SLEEP) ?
		       GFP_KERNEL : GFP_ATOMIC;
	int src_nents, mapped_src_nents, dst_nents = 0, mapped_dst_nents = 0;
	int src_len, dst_len = 0;
	struct aead_edesc *edesc;
	int sec4_sg_index, sec4_sg_len, sec4_sg_bytes;
	unsigned int authsize = ctx->authsize;

	if (unlikely(req->dst != req->src)) {
		src_len = req->assoclen + req->cryptlen;
		dst_len = src_len + (encrypt ? authsize : (-authsize));

		src_nents = sg_nents_for_len(req->src, src_len);
		if (unlikely(src_nents < 0)) {
			dev_err(jrdev, "Insufficient bytes (%d) in src S/G\n",
				src_len);
			return ERR_PTR(src_nents);
		}

		dst_nents = sg_nents_for_len(req->dst, dst_len);
		if (unlikely(dst_nents < 0)) {
			dev_err(jrdev, "Insufficient bytes (%d) in dst S/G\n",
				dst_len);
			return ERR_PTR(dst_nents);
		}
	} else {
		src_len = req->assoclen + req->cryptlen +
			  (encrypt ? authsize : 0);

		src_nents = sg_nents_for_len(req->src, src_len);
		if (unlikely(src_nents < 0)) {
			dev_err(jrdev, "Insufficient bytes (%d) in src S/G\n",
				src_len);
			return ERR_PTR(src_nents);
		}
	}

	if (likely(req->src == req->dst)) {
		mapped_src_nents = dma_map_sg(jrdev, req->src, src_nents,
					      DMA_BIDIRECTIONAL);
		if (unlikely(!mapped_src_nents)) {
			dev_err(jrdev, "unable to map source\n");
			return ERR_PTR(-ENOMEM);
		}
	} else {
		/* Cover also the case of null (zero length) input data */
		if (src_nents) {
			mapped_src_nents = dma_map_sg(jrdev, req->src,
						      src_nents, DMA_TO_DEVICE);
			if (unlikely(!mapped_src_nents)) {
				dev_err(jrdev, "unable to map source\n");
				return ERR_PTR(-ENOMEM);
			}
		} else {
			mapped_src_nents = 0;
		}

		/* Cover also the case of null (zero length) output data */
		if (dst_nents) {
			mapped_dst_nents = dma_map_sg(jrdev, req->dst,
						      dst_nents,
						      DMA_FROM_DEVICE);
			if (unlikely(!mapped_dst_nents)) {
				dev_err(jrdev, "unable to map destination\n");
				dma_unmap_sg(jrdev, req->src, src_nents,
					     DMA_TO_DEVICE);
				return ERR_PTR(-ENOMEM);
			}
		} else {
			mapped_dst_nents = 0;
		}
	}

	/*
	 * HW reads 4 S/G entries at a time; make sure the reads don't go beyond
	 * the end of the table by allocating more S/G entries.
	 */
	sec4_sg_len = mapped_src_nents > 1 ? mapped_src_nents : 0;
	if (mapped_dst_nents > 1)
		sec4_sg_len += pad_sg_nents(mapped_dst_nents);
	else
		sec4_sg_len = pad_sg_nents(sec4_sg_len);

	sec4_sg_bytes = sec4_sg_len * sizeof(struct sec4_sg_entry);

	/* allocate space for base edesc and hw desc commands, link tables */
	edesc = kzalloc(sizeof(*edesc) + desc_bytes + sec4_sg_bytes,
			GFP_DMA | flags);
	if (!edesc) {
		caam_unmap(jrdev, req->src, req->dst, src_nents, dst_nents, 0,
			   0, 0, 0);
		return ERR_PTR(-ENOMEM);
	}

	edesc->src_nents = src_nents;
	edesc->dst_nents = dst_nents;
	edesc->mapped_src_nents = mapped_src_nents;
	edesc->mapped_dst_nents = mapped_dst_nents;
	edesc->sec4_sg = (void *)edesc + sizeof(struct aead_edesc) +
			 desc_bytes;

	rctx->edesc = edesc;

	*all_contig_ptr = !(mapped_src_nents > 1);

	sec4_sg_index = 0;
	if (mapped_src_nents > 1) {
		sg_to_sec4_sg_last(req->src, src_len,
				   edesc->sec4_sg + sec4_sg_index, 0);
		sec4_sg_index += mapped_src_nents;
	}
	if (mapped_dst_nents > 1) {
		sg_to_sec4_sg_last(req->dst, dst_len,
				   edesc->sec4_sg + sec4_sg_index, 0);
	}

	if (!sec4_sg_bytes)
		return edesc;

	edesc->sec4_sg_dma = dma_map_single(jrdev, edesc->sec4_sg,
					    sec4_sg_bytes, DMA_TO_DEVICE);
	if (dma_mapping_error(jrdev, edesc->sec4_sg_dma)) {
		dev_err(jrdev, "unable to map S/G table\n");
		aead_unmap(jrdev, edesc, req);
		kfree(edesc);
		return ERR_PTR(-ENOMEM);
	}

	edesc->sec4_sg_bytes = sec4_sg_bytes;

	return edesc;
}

static int aead_enqueue_req(struct device *jrdev, struct aead_request *req)
{
	struct caam_drv_private_jr *jrpriv = dev_get_drvdata(jrdev);
	struct caam_aead_req_ctx *rctx = aead_request_ctx(req);
	struct aead_edesc *edesc = rctx->edesc;
	u32 *desc = edesc->hw_desc;
	int ret;

	/*
	 * Only the backlog request are sent to crypto-engine since the others
	 * can be handled by CAAM, if free, especially since JR has up to 1024
	 * entries (more than the 10 entries from crypto-engine).
	 */
	if (req->base.flags & CRYPTO_TFM_REQ_MAY_BACKLOG)
		ret = crypto_transfer_aead_request_to_engine(jrpriv->engine,
							     req);
	else
		ret = caam_jr_enqueue(jrdev, desc, aead_crypt_done, req);

	if ((ret != -EINPROGRESS) && (ret != -EBUSY)) {
		aead_unmap(jrdev, edesc, req);
		kfree(rctx->edesc);
	}

	return ret;
}

static inline int chachapoly_crypt(struct aead_request *req, bool encrypt)
{
	struct aead_edesc *edesc;
	struct crypto_aead *aead = crypto_aead_reqtfm(req);
	struct caam_ctx *ctx = crypto_aead_ctx(aead);
	struct device *jrdev = ctx->jrdev;
	bool all_contig;
	u32 *desc;

	edesc = aead_edesc_alloc(req, CHACHAPOLY_DESC_JOB_IO_LEN, &all_contig,
				 encrypt);
	if (IS_ERR(edesc))
		return PTR_ERR(edesc);

	desc = edesc->hw_desc;

	init_chachapoly_job(req, edesc, all_contig, encrypt);
	print_hex_dump_debug("chachapoly jobdesc@" __stringify(__LINE__)": ",
			     DUMP_PREFIX_ADDRESS, 16, 4, desc, desc_bytes(desc),
			     1);

	return aead_enqueue_req(jrdev, req);
}

static int chachapoly_encrypt(struct aead_request *req)
{
	return chachapoly_crypt(req, true);
}

static int chachapoly_decrypt(struct aead_request *req)
{
	return chachapoly_crypt(req, false);
}

static inline int aead_crypt(struct aead_request *req, bool encrypt)
{
	struct aead_edesc *edesc;
	struct crypto_aead *aead = crypto_aead_reqtfm(req);
	struct caam_ctx *ctx = crypto_aead_ctx(aead);
	struct device *jrdev = ctx->jrdev;
	bool all_contig;

#ifdef DEBUG
	bool may_sleep = ((req->base.flags & (CRYPTO_TFM_REQ_MAY_BACKLOG |
					      CRYPTO_TFM_REQ_MAY_SLEEP)) != 0);
	dbg_dump_sg(KERN_ERR, "dec src@"__stringify(__LINE__)": ",
		    DUMP_PREFIX_ADDRESS, 16, 4, req->src,
		    req->assoclen + req->cryptlen, 1, may_sleep);
#endif

	/* allocate extended descriptor */
	edesc = aead_edesc_alloc(req, AUTHENC_DESC_JOB_IO_LEN,
				 &all_contig, encrypt);
	if (IS_ERR(edesc))
		return PTR_ERR(edesc);

<<<<<<< HEAD
	/* Create and submit job descriptor*/
	init_authenc_job(req, edesc, all_contig, false);
#ifdef DEBUG
	print_hex_dump(KERN_ERR, "aead jobdesc@"__stringify(__LINE__)": ",
		       DUMP_PREFIX_ADDRESS, 16, 4, edesc->hw_desc,
		       desc_bytes(edesc->hw_desc), 1);
#endif
=======
	/* Create and submit job descriptor */
	init_authenc_job(req, edesc, all_contig, encrypt);
>>>>>>> 24b8d41d

	print_hex_dump_debug("aead jobdesc@"__stringify(__LINE__)": ",
			     DUMP_PREFIX_ADDRESS, 16, 4, edesc->hw_desc,
			     desc_bytes(edesc->hw_desc), 1);

	return aead_enqueue_req(jrdev, req);
}

<<<<<<< HEAD
/*
 * allocate and map the ablkcipher extended descriptor for ablkcipher
 */
static struct ablkcipher_edesc *ablkcipher_edesc_alloc(struct ablkcipher_request
						       *req, int desc_bytes,
						       bool *iv_contig_out)
=======
static int aead_encrypt(struct aead_request *req)
{
	return aead_crypt(req, true);
}

static int aead_decrypt(struct aead_request *req)
{
	return aead_crypt(req, false);
}

static int aead_do_one_req(struct crypto_engine *engine, void *areq)
>>>>>>> 24b8d41d
{
	struct aead_request *req = aead_request_cast(areq);
	struct caam_ctx *ctx = crypto_aead_ctx(crypto_aead_reqtfm(req));
	struct caam_aead_req_ctx *rctx = aead_request_ctx(req);
	u32 *desc = rctx->edesc->hw_desc;
	int ret;

	rctx->edesc->bklog = true;

	ret = caam_jr_enqueue(ctx->jrdev, desc, aead_crypt_done, req);

	if (ret != -EINPROGRESS) {
		aead_unmap(ctx->jrdev, rctx->edesc, req);
		kfree(rctx->edesc);
	} else {
		ret = 0;
	}

	return ret;
}

static inline int gcm_crypt(struct aead_request *req, bool encrypt)
{
	struct aead_edesc *edesc;
	struct crypto_aead *aead = crypto_aead_reqtfm(req);
	struct caam_ctx *ctx = crypto_aead_ctx(aead);
	struct device *jrdev = ctx->jrdev;
	bool all_contig;

	/* allocate extended descriptor */
	edesc = aead_edesc_alloc(req, GCM_DESC_JOB_IO_LEN, &all_contig,
				 encrypt);
	if (IS_ERR(edesc))
		return PTR_ERR(edesc);

	/* Create and submit job descriptor */
	init_gcm_job(req, edesc, all_contig, encrypt);

	print_hex_dump_debug("aead jobdesc@"__stringify(__LINE__)": ",
			     DUMP_PREFIX_ADDRESS, 16, 4, edesc->hw_desc,
			     desc_bytes(edesc->hw_desc), 1);

	return aead_enqueue_req(jrdev, req);
}

static int gcm_encrypt(struct aead_request *req)
{
	return gcm_crypt(req, true);
}

static int gcm_decrypt(struct aead_request *req)
{
	return gcm_crypt(req, false);
}

static int ipsec_gcm_encrypt(struct aead_request *req)
{
	return crypto_ipsec_check_assoclen(req->assoclen) ? : gcm_encrypt(req);
}

static int ipsec_gcm_decrypt(struct aead_request *req)
{
	return crypto_ipsec_check_assoclen(req->assoclen) ? : gcm_decrypt(req);
}

/*
 * allocate and map the skcipher extended descriptor for skcipher
 */
static struct skcipher_edesc *skcipher_edesc_alloc(struct skcipher_request *req,
						   int desc_bytes)
{
	struct crypto_skcipher *skcipher = crypto_skcipher_reqtfm(req);
	struct caam_ctx *ctx = crypto_skcipher_ctx(skcipher);
	struct caam_skcipher_req_ctx *rctx = skcipher_request_ctx(req);
	struct device *jrdev = ctx->jrdev;
	gfp_t flags = (req->base.flags & CRYPTO_TFM_REQ_MAY_SLEEP) ?
		       GFP_KERNEL : GFP_ATOMIC;
	int src_nents, mapped_src_nents, dst_nents = 0, mapped_dst_nents = 0;
	struct skcipher_edesc *edesc;
	dma_addr_t iv_dma = 0;
	u8 *iv;
	int ivsize = crypto_skcipher_ivsize(skcipher);
	int dst_sg_idx, sec4_sg_ents, sec4_sg_bytes;

	src_nents = sg_nents_for_len(req->src, req->cryptlen);
	if (unlikely(src_nents < 0)) {
		dev_err(jrdev, "Insufficient bytes (%d) in src S/G\n",
			req->cryptlen);
		return ERR_PTR(src_nents);
	}

	if (req->dst != req->src) {
		dst_nents = sg_nents_for_len(req->dst, req->cryptlen);
		if (unlikely(dst_nents < 0)) {
			dev_err(jrdev, "Insufficient bytes (%d) in dst S/G\n",
				req->cryptlen);
			return ERR_PTR(dst_nents);
		}
	}

	if (likely(req->src == req->dst)) {
		mapped_src_nents = dma_map_sg(jrdev, req->src, src_nents,
					      DMA_BIDIRECTIONAL);
		if (unlikely(!mapped_src_nents)) {
			dev_err(jrdev, "unable to map source\n");
			return ERR_PTR(-ENOMEM);
		}
	} else {
		mapped_src_nents = dma_map_sg(jrdev, req->src, src_nents,
					      DMA_TO_DEVICE);
		if (unlikely(!mapped_src_nents)) {
			dev_err(jrdev, "unable to map source\n");
			return ERR_PTR(-ENOMEM);
		}
		mapped_dst_nents = dma_map_sg(jrdev, req->dst, dst_nents,
					      DMA_FROM_DEVICE);
		if (unlikely(!mapped_dst_nents)) {
			dev_err(jrdev, "unable to map destination\n");
			dma_unmap_sg(jrdev, req->src, src_nents, DMA_TO_DEVICE);
			return ERR_PTR(-ENOMEM);
		}
	}

	if (!ivsize && mapped_src_nents == 1)
		sec4_sg_ents = 0; // no need for an input hw s/g table
	else
		sec4_sg_ents = mapped_src_nents + !!ivsize;
	dst_sg_idx = sec4_sg_ents;

	/*
	 * Input, output HW S/G tables: [IV, src][dst, IV]
	 * IV entries point to the same buffer
	 * If src == dst, S/G entries are reused (S/G tables overlap)
	 *
	 * HW reads 4 S/G entries at a time; make sure the reads don't go beyond
	 * the end of the table by allocating more S/G entries. Logic:
	 * if (output S/G)
	 *      pad output S/G, if needed
	 * else if (input S/G) ...
	 *      pad input S/G, if needed
	 */
	if (ivsize || mapped_dst_nents > 1) {
		if (req->src == req->dst)
			sec4_sg_ents = !!ivsize + pad_sg_nents(sec4_sg_ents);
		else
			sec4_sg_ents += pad_sg_nents(mapped_dst_nents +
						     !!ivsize);
	} else {
		sec4_sg_ents = pad_sg_nents(sec4_sg_ents);
	}

	sec4_sg_bytes = sec4_sg_ents * sizeof(struct sec4_sg_entry);

	/*
	 * allocate space for base edesc and hw desc commands, link tables, IV
	 */
	edesc = kzalloc(sizeof(*edesc) + desc_bytes + sec4_sg_bytes + ivsize,
			GFP_DMA | flags);
	if (!edesc) {
		dev_err(jrdev, "could not allocate extended descriptor\n");
		caam_unmap(jrdev, req->src, req->dst, src_nents, dst_nents, 0,
			   0, 0, 0);
		return ERR_PTR(-ENOMEM);
	}

	edesc->src_nents = src_nents;
	edesc->dst_nents = dst_nents;
	edesc->mapped_src_nents = mapped_src_nents;
	edesc->mapped_dst_nents = mapped_dst_nents;
	edesc->sec4_sg_bytes = sec4_sg_bytes;
	edesc->sec4_sg = (struct sec4_sg_entry *)((u8 *)edesc->hw_desc +
						  desc_bytes);
	rctx->edesc = edesc;

	/* Make sure IV is located in a DMAable area */
	if (ivsize) {
		iv = (u8 *)edesc->sec4_sg + sec4_sg_bytes;
		memcpy(iv, req->iv, ivsize);

		iv_dma = dma_map_single(jrdev, iv, ivsize, DMA_BIDIRECTIONAL);
		if (dma_mapping_error(jrdev, iv_dma)) {
			dev_err(jrdev, "unable to map IV\n");
			caam_unmap(jrdev, req->src, req->dst, src_nents,
				   dst_nents, 0, 0, 0, 0);
			kfree(edesc);
			return ERR_PTR(-ENOMEM);
		}

		dma_to_sec4_sg_one(edesc->sec4_sg, iv_dma, ivsize, 0);
	}
	if (dst_sg_idx)
		sg_to_sec4_sg(req->src, req->cryptlen, edesc->sec4_sg +
			      !!ivsize, 0);

	if (req->src != req->dst && (ivsize || mapped_dst_nents > 1))
		sg_to_sec4_sg(req->dst, req->cryptlen, edesc->sec4_sg +
			      dst_sg_idx, 0);

	if (ivsize)
		dma_to_sec4_sg_one(edesc->sec4_sg + dst_sg_idx +
				   mapped_dst_nents, iv_dma, ivsize, 0);

	if (ivsize || mapped_dst_nents > 1)
		sg_to_sec4_set_last(edesc->sec4_sg + dst_sg_idx +
				    mapped_dst_nents - 1 + !!ivsize);

	if (sec4_sg_bytes) {
		edesc->sec4_sg_dma = dma_map_single(jrdev, edesc->sec4_sg,
						    sec4_sg_bytes,
						    DMA_TO_DEVICE);
		if (dma_mapping_error(jrdev, edesc->sec4_sg_dma)) {
			dev_err(jrdev, "unable to map S/G table\n");
			caam_unmap(jrdev, req->src, req->dst, src_nents,
				   dst_nents, iv_dma, ivsize, 0, 0);
			kfree(edesc);
			return ERR_PTR(-ENOMEM);
		}
	}

	edesc->iv_dma = iv_dma;

	print_hex_dump_debug("skcipher sec4_sg@" __stringify(__LINE__)": ",
			     DUMP_PREFIX_ADDRESS, 16, 4, edesc->sec4_sg,
			     sec4_sg_bytes, 1);

	return edesc;
}

static int skcipher_do_one_req(struct crypto_engine *engine, void *areq)
{
	struct skcipher_request *req = skcipher_request_cast(areq);
	struct caam_ctx *ctx = crypto_skcipher_ctx(crypto_skcipher_reqtfm(req));
	struct caam_skcipher_req_ctx *rctx = skcipher_request_ctx(req);
	u32 *desc = rctx->edesc->hw_desc;
	int ret;

	rctx->edesc->bklog = true;

	ret = caam_jr_enqueue(ctx->jrdev, desc, skcipher_crypt_done, req);

	if (ret != -EINPROGRESS) {
		skcipher_unmap(ctx->jrdev, rctx->edesc, req);
		kfree(rctx->edesc);
	} else {
		ret = 0;
	}

	return ret;
}

static inline bool xts_skcipher_ivsize(struct skcipher_request *req)
{
	struct crypto_skcipher *skcipher = crypto_skcipher_reqtfm(req);
	unsigned int ivsize = crypto_skcipher_ivsize(skcipher);

	return !!get_unaligned((u64 *)(req->iv + (ivsize / 2)));
}

static inline int skcipher_crypt(struct skcipher_request *req, bool encrypt)
{
	struct skcipher_edesc *edesc;
	struct crypto_skcipher *skcipher = crypto_skcipher_reqtfm(req);
	struct caam_ctx *ctx = crypto_skcipher_ctx(skcipher);
	struct device *jrdev = ctx->jrdev;
	struct caam_drv_private_jr *jrpriv = dev_get_drvdata(jrdev);
	struct caam_drv_private *ctrlpriv = dev_get_drvdata(jrdev->parent);
	u32 *desc;
	int ret = 0;

	/*
	 * XTS is expected to return an error even for input length = 0
	 * Note that the case input length < block size will be caught during
	 * HW offloading and return an error.
	 */
	if (!req->cryptlen && !ctx->fallback)
		return 0;

	if (ctx->fallback && ((ctrlpriv->era <= 8 && xts_skcipher_ivsize(req)) ||
			      ctx->xts_key_fallback)) {
		struct caam_skcipher_req_ctx *rctx = skcipher_request_ctx(req);

		skcipher_request_set_tfm(&rctx->fallback_req, ctx->fallback);
		skcipher_request_set_callback(&rctx->fallback_req,
					      req->base.flags,
					      req->base.complete,
					      req->base.data);
		skcipher_request_set_crypt(&rctx->fallback_req, req->src,
					   req->dst, req->cryptlen, req->iv);

		return encrypt ? crypto_skcipher_encrypt(&rctx->fallback_req) :
				 crypto_skcipher_decrypt(&rctx->fallback_req);
	}

	/* allocate extended descriptor */
	edesc = skcipher_edesc_alloc(req, DESC_JOB_IO_LEN * CAAM_CMD_SZ);
	if (IS_ERR(edesc))
		return PTR_ERR(edesc);

	/* Create and submit job descriptor*/
	init_skcipher_job(req, edesc, encrypt);

	print_hex_dump_debug("skcipher jobdesc@" __stringify(__LINE__)": ",
			     DUMP_PREFIX_ADDRESS, 16, 4, edesc->hw_desc,
			     desc_bytes(edesc->hw_desc), 1);

	desc = edesc->hw_desc;
	/*
	 * Only the backlog request are sent to crypto-engine since the others
	 * can be handled by CAAM, if free, especially since JR has up to 1024
	 * entries (more than the 10 entries from crypto-engine).
	 */
	if (req->base.flags & CRYPTO_TFM_REQ_MAY_BACKLOG)
		ret = crypto_transfer_skcipher_request_to_engine(jrpriv->engine,
								 req);
	else
		ret = caam_jr_enqueue(jrdev, desc, skcipher_crypt_done, req);

	if ((ret != -EINPROGRESS) && (ret != -EBUSY)) {
		skcipher_unmap(jrdev, edesc, req);
		kfree(edesc);
	}

	return ret;
}

static int skcipher_encrypt(struct skcipher_request *req)
{
	return skcipher_crypt(req, true);
}

static int skcipher_decrypt(struct skcipher_request *req)
{
	return skcipher_crypt(req, false);
}

static struct caam_skcipher_alg driver_algs[] = {
	{
		.skcipher = {
			.base = {
				.cra_name = "cbc(aes)",
				.cra_driver_name = "cbc-aes-caam",
				.cra_blocksize = AES_BLOCK_SIZE,
			},
			.setkey = aes_skcipher_setkey,
			.encrypt = skcipher_encrypt,
			.decrypt = skcipher_decrypt,
			.min_keysize = AES_MIN_KEY_SIZE,
			.max_keysize = AES_MAX_KEY_SIZE,
			.ivsize = AES_BLOCK_SIZE,
		},
		.caam.class1_alg_type = OP_ALG_ALGSEL_AES | OP_ALG_AAI_CBC,
	},
	{
		.skcipher = {
			.base = {
				.cra_name = "cbc(des3_ede)",
				.cra_driver_name = "cbc-3des-caam",
				.cra_blocksize = DES3_EDE_BLOCK_SIZE,
			},
			.setkey = des3_skcipher_setkey,
			.encrypt = skcipher_encrypt,
			.decrypt = skcipher_decrypt,
			.min_keysize = DES3_EDE_KEY_SIZE,
			.max_keysize = DES3_EDE_KEY_SIZE,
			.ivsize = DES3_EDE_BLOCK_SIZE,
		},
		.caam.class1_alg_type = OP_ALG_ALGSEL_3DES | OP_ALG_AAI_CBC,
	},
	{
		.skcipher = {
			.base = {
				.cra_name = "cbc(des)",
				.cra_driver_name = "cbc-des-caam",
				.cra_blocksize = DES_BLOCK_SIZE,
			},
			.setkey = des_skcipher_setkey,
			.encrypt = skcipher_encrypt,
			.decrypt = skcipher_decrypt,
			.min_keysize = DES_KEY_SIZE,
			.max_keysize = DES_KEY_SIZE,
			.ivsize = DES_BLOCK_SIZE,
		},
		.caam.class1_alg_type = OP_ALG_ALGSEL_DES | OP_ALG_AAI_CBC,
	},
	{
		.skcipher = {
			.base = {
				.cra_name = "ctr(aes)",
				.cra_driver_name = "ctr-aes-caam",
				.cra_blocksize = 1,
			},
			.setkey = ctr_skcipher_setkey,
			.encrypt = skcipher_encrypt,
			.decrypt = skcipher_decrypt,
			.min_keysize = AES_MIN_KEY_SIZE,
			.max_keysize = AES_MAX_KEY_SIZE,
			.ivsize = AES_BLOCK_SIZE,
			.chunksize = AES_BLOCK_SIZE,
		},
		.caam.class1_alg_type = OP_ALG_ALGSEL_AES |
					OP_ALG_AAI_CTR_MOD128,
	},
	{
		.skcipher = {
			.base = {
				.cra_name = "rfc3686(ctr(aes))",
				.cra_driver_name = "rfc3686-ctr-aes-caam",
				.cra_blocksize = 1,
			},
			.setkey = rfc3686_skcipher_setkey,
			.encrypt = skcipher_encrypt,
			.decrypt = skcipher_decrypt,
			.min_keysize = AES_MIN_KEY_SIZE +
				       CTR_RFC3686_NONCE_SIZE,
			.max_keysize = AES_MAX_KEY_SIZE +
				       CTR_RFC3686_NONCE_SIZE,
			.ivsize = CTR_RFC3686_IV_SIZE,
			.chunksize = AES_BLOCK_SIZE,
		},
		.caam = {
			.class1_alg_type = OP_ALG_ALGSEL_AES |
					   OP_ALG_AAI_CTR_MOD128,
			.rfc3686 = true,
		},
	},
	{
		.skcipher = {
			.base = {
				.cra_name = "xts(aes)",
				.cra_driver_name = "xts-aes-caam",
				.cra_flags = CRYPTO_ALG_NEED_FALLBACK,
				.cra_blocksize = AES_BLOCK_SIZE,
			},
			.setkey = xts_skcipher_setkey,
			.encrypt = skcipher_encrypt,
			.decrypt = skcipher_decrypt,
			.min_keysize = 2 * AES_MIN_KEY_SIZE,
			.max_keysize = 2 * AES_MAX_KEY_SIZE,
			.ivsize = AES_BLOCK_SIZE,
		},
		.caam.class1_alg_type = OP_ALG_ALGSEL_AES | OP_ALG_AAI_XTS,
	},
	{
		.skcipher = {
			.base = {
				.cra_name = "ecb(des)",
				.cra_driver_name = "ecb-des-caam",
				.cra_blocksize = DES_BLOCK_SIZE,
			},
			.setkey = des_skcipher_setkey,
			.encrypt = skcipher_encrypt,
			.decrypt = skcipher_decrypt,
			.min_keysize = DES_KEY_SIZE,
			.max_keysize = DES_KEY_SIZE,
		},
		.caam.class1_alg_type = OP_ALG_ALGSEL_DES | OP_ALG_AAI_ECB,
	},
	{
		.skcipher = {
			.base = {
				.cra_name = "ecb(aes)",
				.cra_driver_name = "ecb-aes-caam",
				.cra_blocksize = AES_BLOCK_SIZE,
			},
			.setkey = aes_skcipher_setkey,
			.encrypt = skcipher_encrypt,
			.decrypt = skcipher_decrypt,
			.min_keysize = AES_MIN_KEY_SIZE,
			.max_keysize = AES_MAX_KEY_SIZE,
		},
		.caam.class1_alg_type = OP_ALG_ALGSEL_AES | OP_ALG_AAI_ECB,
	},
	{
		.skcipher = {
			.base = {
				.cra_name = "ecb(des3_ede)",
				.cra_driver_name = "ecb-des3-caam",
				.cra_blocksize = DES3_EDE_BLOCK_SIZE,
			},
			.setkey = des3_skcipher_setkey,
			.encrypt = skcipher_encrypt,
			.decrypt = skcipher_decrypt,
			.min_keysize = DES3_EDE_KEY_SIZE,
			.max_keysize = DES3_EDE_KEY_SIZE,
		},
		.caam.class1_alg_type = OP_ALG_ALGSEL_3DES | OP_ALG_AAI_ECB,
	},
};

static struct caam_aead_alg driver_aeads[] = {
	{
		.aead = {
			.base = {
				.cra_name = "rfc4106(gcm(aes))",
				.cra_driver_name = "rfc4106-gcm-aes-caam",
				.cra_blocksize = 1,
			},
			.setkey = rfc4106_setkey,
			.setauthsize = rfc4106_setauthsize,
			.encrypt = ipsec_gcm_encrypt,
			.decrypt = ipsec_gcm_decrypt,
			.ivsize = GCM_RFC4106_IV_SIZE,
			.maxauthsize = AES_BLOCK_SIZE,
		},
		.caam = {
			.class1_alg_type = OP_ALG_ALGSEL_AES | OP_ALG_AAI_GCM,
			.nodkp = true,
		},
	},
	{
		.aead = {
			.base = {
				.cra_name = "rfc4543(gcm(aes))",
				.cra_driver_name = "rfc4543-gcm-aes-caam",
				.cra_blocksize = 1,
			},
			.setkey = rfc4543_setkey,
			.setauthsize = rfc4543_setauthsize,
			.encrypt = ipsec_gcm_encrypt,
			.decrypt = ipsec_gcm_decrypt,
			.ivsize = GCM_RFC4543_IV_SIZE,
			.maxauthsize = AES_BLOCK_SIZE,
		},
		.caam = {
			.class1_alg_type = OP_ALG_ALGSEL_AES | OP_ALG_AAI_GCM,
			.nodkp = true,
		},
	},
	/* Galois Counter Mode */
	{
		.aead = {
			.base = {
				.cra_name = "gcm(aes)",
				.cra_driver_name = "gcm-aes-caam",
				.cra_blocksize = 1,
			},
			.setkey = gcm_setkey,
			.setauthsize = gcm_setauthsize,
			.encrypt = gcm_encrypt,
			.decrypt = gcm_decrypt,
			.ivsize = GCM_AES_IV_SIZE,
			.maxauthsize = AES_BLOCK_SIZE,
		},
		.caam = {
			.class1_alg_type = OP_ALG_ALGSEL_AES | OP_ALG_AAI_GCM,
			.nodkp = true,
		},
	},
	/* single-pass ipsec_esp descriptor */
	{
		.aead = {
			.base = {
				.cra_name = "authenc(hmac(md5),"
					    "ecb(cipher_null))",
				.cra_driver_name = "authenc-hmac-md5-"
						   "ecb-cipher_null-caam",
				.cra_blocksize = NULL_BLOCK_SIZE,
			},
			.setkey = aead_setkey,
			.setauthsize = aead_setauthsize,
			.encrypt = aead_encrypt,
			.decrypt = aead_decrypt,
			.ivsize = NULL_IV_SIZE,
			.maxauthsize = MD5_DIGEST_SIZE,
		},
		.caam = {
			.class2_alg_type = OP_ALG_ALGSEL_MD5 |
					   OP_ALG_AAI_HMAC_PRECOMP,
		},
	},
	{
		.aead = {
			.base = {
				.cra_name = "authenc(hmac(sha1),"
					    "ecb(cipher_null))",
				.cra_driver_name = "authenc-hmac-sha1-"
						   "ecb-cipher_null-caam",
				.cra_blocksize = NULL_BLOCK_SIZE,
			},
			.setkey = aead_setkey,
			.setauthsize = aead_setauthsize,
			.encrypt = aead_encrypt,
			.decrypt = aead_decrypt,
			.ivsize = NULL_IV_SIZE,
			.maxauthsize = SHA1_DIGEST_SIZE,
		},
		.caam = {
			.class2_alg_type = OP_ALG_ALGSEL_SHA1 |
					   OP_ALG_AAI_HMAC_PRECOMP,
		},
	},
	{
		.aead = {
			.base = {
				.cra_name = "authenc(hmac(sha224),"
					    "ecb(cipher_null))",
				.cra_driver_name = "authenc-hmac-sha224-"
						   "ecb-cipher_null-caam",
				.cra_blocksize = NULL_BLOCK_SIZE,
			},
			.setkey = aead_setkey,
			.setauthsize = aead_setauthsize,
			.encrypt = aead_encrypt,
			.decrypt = aead_decrypt,
			.ivsize = NULL_IV_SIZE,
			.maxauthsize = SHA224_DIGEST_SIZE,
		},
		.caam = {
			.class2_alg_type = OP_ALG_ALGSEL_SHA224 |
					   OP_ALG_AAI_HMAC_PRECOMP,
		},
	},
	{
		.aead = {
			.base = {
				.cra_name = "authenc(hmac(sha256),"
					    "ecb(cipher_null))",
				.cra_driver_name = "authenc-hmac-sha256-"
						   "ecb-cipher_null-caam",
				.cra_blocksize = NULL_BLOCK_SIZE,
			},
			.setkey = aead_setkey,
			.setauthsize = aead_setauthsize,
			.encrypt = aead_encrypt,
			.decrypt = aead_decrypt,
			.ivsize = NULL_IV_SIZE,
			.maxauthsize = SHA256_DIGEST_SIZE,
		},
		.caam = {
			.class2_alg_type = OP_ALG_ALGSEL_SHA256 |
					   OP_ALG_AAI_HMAC_PRECOMP,
		},
	},
	{
		.aead = {
			.base = {
				.cra_name = "authenc(hmac(sha384),"
					    "ecb(cipher_null))",
				.cra_driver_name = "authenc-hmac-sha384-"
						   "ecb-cipher_null-caam",
				.cra_blocksize = NULL_BLOCK_SIZE,
			},
			.setkey = aead_setkey,
			.setauthsize = aead_setauthsize,
			.encrypt = aead_encrypt,
			.decrypt = aead_decrypt,
			.ivsize = NULL_IV_SIZE,
			.maxauthsize = SHA384_DIGEST_SIZE,
		},
		.caam = {
			.class2_alg_type = OP_ALG_ALGSEL_SHA384 |
					   OP_ALG_AAI_HMAC_PRECOMP,
		},
	},
	{
		.aead = {
			.base = {
				.cra_name = "authenc(hmac(sha512),"
					    "ecb(cipher_null))",
				.cra_driver_name = "authenc-hmac-sha512-"
						   "ecb-cipher_null-caam",
				.cra_blocksize = NULL_BLOCK_SIZE,
			},
			.setkey = aead_setkey,
			.setauthsize = aead_setauthsize,
			.encrypt = aead_encrypt,
			.decrypt = aead_decrypt,
			.ivsize = NULL_IV_SIZE,
			.maxauthsize = SHA512_DIGEST_SIZE,
		},
		.caam = {
			.class2_alg_type = OP_ALG_ALGSEL_SHA512 |
					   OP_ALG_AAI_HMAC_PRECOMP,
		},
	},
	{
		.aead = {
			.base = {
				.cra_name = "authenc(hmac(md5),cbc(aes))",
				.cra_driver_name = "authenc-hmac-md5-"
						   "cbc-aes-caam",
				.cra_blocksize = AES_BLOCK_SIZE,
			},
			.setkey = aead_setkey,
			.setauthsize = aead_setauthsize,
			.encrypt = aead_encrypt,
			.decrypt = aead_decrypt,
			.ivsize = AES_BLOCK_SIZE,
			.maxauthsize = MD5_DIGEST_SIZE,
		},
		.caam = {
			.class1_alg_type = OP_ALG_ALGSEL_AES | OP_ALG_AAI_CBC,
			.class2_alg_type = OP_ALG_ALGSEL_MD5 |
					   OP_ALG_AAI_HMAC_PRECOMP,
		},
	},
	{
		.aead = {
			.base = {
				.cra_name = "echainiv(authenc(hmac(md5),"
					    "cbc(aes)))",
				.cra_driver_name = "echainiv-authenc-hmac-md5-"
						   "cbc-aes-caam",
				.cra_blocksize = AES_BLOCK_SIZE,
			},
			.setkey = aead_setkey,
			.setauthsize = aead_setauthsize,
			.encrypt = aead_encrypt,
			.decrypt = aead_decrypt,
			.ivsize = AES_BLOCK_SIZE,
			.maxauthsize = MD5_DIGEST_SIZE,
		},
		.caam = {
			.class1_alg_type = OP_ALG_ALGSEL_AES | OP_ALG_AAI_CBC,
			.class2_alg_type = OP_ALG_ALGSEL_MD5 |
					   OP_ALG_AAI_HMAC_PRECOMP,
			.geniv = true,
		},
	},
	{
		.aead = {
			.base = {
				.cra_name = "authenc(hmac(sha1),cbc(aes))",
				.cra_driver_name = "authenc-hmac-sha1-"
						   "cbc-aes-caam",
				.cra_blocksize = AES_BLOCK_SIZE,
			},
			.setkey = aead_setkey,
			.setauthsize = aead_setauthsize,
			.encrypt = aead_encrypt,
			.decrypt = aead_decrypt,
			.ivsize = AES_BLOCK_SIZE,
			.maxauthsize = SHA1_DIGEST_SIZE,
		},
		.caam = {
			.class1_alg_type = OP_ALG_ALGSEL_AES | OP_ALG_AAI_CBC,
			.class2_alg_type = OP_ALG_ALGSEL_SHA1 |
					   OP_ALG_AAI_HMAC_PRECOMP,
		},
	},
	{
		.aead = {
			.base = {
				.cra_name = "echainiv(authenc(hmac(sha1),"
					    "cbc(aes)))",
				.cra_driver_name = "echainiv-authenc-"
						   "hmac-sha1-cbc-aes-caam",
				.cra_blocksize = AES_BLOCK_SIZE,
			},
			.setkey = aead_setkey,
			.setauthsize = aead_setauthsize,
			.encrypt = aead_encrypt,
			.decrypt = aead_decrypt,
			.ivsize = AES_BLOCK_SIZE,
			.maxauthsize = SHA1_DIGEST_SIZE,
		},
		.caam = {
			.class1_alg_type = OP_ALG_ALGSEL_AES | OP_ALG_AAI_CBC,
			.class2_alg_type = OP_ALG_ALGSEL_SHA1 |
					   OP_ALG_AAI_HMAC_PRECOMP,
			.geniv = true,
		},
	},
	{
		.aead = {
			.base = {
				.cra_name = "authenc(hmac(sha224),cbc(aes))",
				.cra_driver_name = "authenc-hmac-sha224-"
						   "cbc-aes-caam",
				.cra_blocksize = AES_BLOCK_SIZE,
			},
			.setkey = aead_setkey,
			.setauthsize = aead_setauthsize,
			.encrypt = aead_encrypt,
			.decrypt = aead_decrypt,
			.ivsize = AES_BLOCK_SIZE,
			.maxauthsize = SHA224_DIGEST_SIZE,
		},
		.caam = {
			.class1_alg_type = OP_ALG_ALGSEL_AES | OP_ALG_AAI_CBC,
			.class2_alg_type = OP_ALG_ALGSEL_SHA224 |
					   OP_ALG_AAI_HMAC_PRECOMP,
		},
	},
	{
		.aead = {
			.base = {
				.cra_name = "echainiv(authenc(hmac(sha224),"
					    "cbc(aes)))",
				.cra_driver_name = "echainiv-authenc-"
						   "hmac-sha224-cbc-aes-caam",
				.cra_blocksize = AES_BLOCK_SIZE,
			},
			.setkey = aead_setkey,
			.setauthsize = aead_setauthsize,
			.encrypt = aead_encrypt,
			.decrypt = aead_decrypt,
			.ivsize = AES_BLOCK_SIZE,
			.maxauthsize = SHA224_DIGEST_SIZE,
		},
		.caam = {
			.class1_alg_type = OP_ALG_ALGSEL_AES | OP_ALG_AAI_CBC,
			.class2_alg_type = OP_ALG_ALGSEL_SHA224 |
					   OP_ALG_AAI_HMAC_PRECOMP,
			.geniv = true,
		},
	},
	{
		.aead = {
			.base = {
				.cra_name = "authenc(hmac(sha256),cbc(aes))",
				.cra_driver_name = "authenc-hmac-sha256-"
						   "cbc-aes-caam",
				.cra_blocksize = AES_BLOCK_SIZE,
			},
			.setkey = aead_setkey,
			.setauthsize = aead_setauthsize,
			.encrypt = aead_encrypt,
			.decrypt = aead_decrypt,
			.ivsize = AES_BLOCK_SIZE,
			.maxauthsize = SHA256_DIGEST_SIZE,
		},
		.caam = {
			.class1_alg_type = OP_ALG_ALGSEL_AES | OP_ALG_AAI_CBC,
			.class2_alg_type = OP_ALG_ALGSEL_SHA256 |
					   OP_ALG_AAI_HMAC_PRECOMP,
		},
	},
	{
		.aead = {
			.base = {
				.cra_name = "echainiv(authenc(hmac(sha256),"
					    "cbc(aes)))",
				.cra_driver_name = "echainiv-authenc-"
						   "hmac-sha256-cbc-aes-caam",
				.cra_blocksize = AES_BLOCK_SIZE,
			},
			.setkey = aead_setkey,
			.setauthsize = aead_setauthsize,
			.encrypt = aead_encrypt,
			.decrypt = aead_decrypt,
			.ivsize = AES_BLOCK_SIZE,
			.maxauthsize = SHA256_DIGEST_SIZE,
		},
		.caam = {
			.class1_alg_type = OP_ALG_ALGSEL_AES | OP_ALG_AAI_CBC,
			.class2_alg_type = OP_ALG_ALGSEL_SHA256 |
					   OP_ALG_AAI_HMAC_PRECOMP,
			.geniv = true,
		},
	},
	{
		.aead = {
			.base = {
				.cra_name = "authenc(hmac(sha384),cbc(aes))",
				.cra_driver_name = "authenc-hmac-sha384-"
						   "cbc-aes-caam",
				.cra_blocksize = AES_BLOCK_SIZE,
			},
			.setkey = aead_setkey,
			.setauthsize = aead_setauthsize,
			.encrypt = aead_encrypt,
			.decrypt = aead_decrypt,
			.ivsize = AES_BLOCK_SIZE,
			.maxauthsize = SHA384_DIGEST_SIZE,
		},
		.caam = {
			.class1_alg_type = OP_ALG_ALGSEL_AES | OP_ALG_AAI_CBC,
			.class2_alg_type = OP_ALG_ALGSEL_SHA384 |
					   OP_ALG_AAI_HMAC_PRECOMP,
		},
	},
	{
		.aead = {
			.base = {
				.cra_name = "echainiv(authenc(hmac(sha384),"
					    "cbc(aes)))",
				.cra_driver_name = "echainiv-authenc-"
						   "hmac-sha384-cbc-aes-caam",
				.cra_blocksize = AES_BLOCK_SIZE,
			},
			.setkey = aead_setkey,
			.setauthsize = aead_setauthsize,
			.encrypt = aead_encrypt,
			.decrypt = aead_decrypt,
			.ivsize = AES_BLOCK_SIZE,
			.maxauthsize = SHA384_DIGEST_SIZE,
		},
		.caam = {
			.class1_alg_type = OP_ALG_ALGSEL_AES | OP_ALG_AAI_CBC,
			.class2_alg_type = OP_ALG_ALGSEL_SHA384 |
					   OP_ALG_AAI_HMAC_PRECOMP,
			.geniv = true,
		},
	},
	{
		.aead = {
			.base = {
				.cra_name = "authenc(hmac(sha512),cbc(aes))",
				.cra_driver_name = "authenc-hmac-sha512-"
						   "cbc-aes-caam",
				.cra_blocksize = AES_BLOCK_SIZE,
			},
			.setkey = aead_setkey,
			.setauthsize = aead_setauthsize,
			.encrypt = aead_encrypt,
			.decrypt = aead_decrypt,
			.ivsize = AES_BLOCK_SIZE,
			.maxauthsize = SHA512_DIGEST_SIZE,
		},
		.caam = {
			.class1_alg_type = OP_ALG_ALGSEL_AES | OP_ALG_AAI_CBC,
			.class2_alg_type = OP_ALG_ALGSEL_SHA512 |
					   OP_ALG_AAI_HMAC_PRECOMP,
		},
	},
	{
		.aead = {
			.base = {
				.cra_name = "echainiv(authenc(hmac(sha512),"
					    "cbc(aes)))",
				.cra_driver_name = "echainiv-authenc-"
						   "hmac-sha512-cbc-aes-caam",
				.cra_blocksize = AES_BLOCK_SIZE,
			},
			.setkey = aead_setkey,
			.setauthsize = aead_setauthsize,
			.encrypt = aead_encrypt,
			.decrypt = aead_decrypt,
			.ivsize = AES_BLOCK_SIZE,
			.maxauthsize = SHA512_DIGEST_SIZE,
		},
		.caam = {
			.class1_alg_type = OP_ALG_ALGSEL_AES | OP_ALG_AAI_CBC,
			.class2_alg_type = OP_ALG_ALGSEL_SHA512 |
					   OP_ALG_AAI_HMAC_PRECOMP,
			.geniv = true,
		},
	},
	{
		.aead = {
			.base = {
				.cra_name = "authenc(hmac(md5),cbc(des3_ede))",
				.cra_driver_name = "authenc-hmac-md5-"
						   "cbc-des3_ede-caam",
				.cra_blocksize = DES3_EDE_BLOCK_SIZE,
			},
			.setkey = des3_aead_setkey,
			.setauthsize = aead_setauthsize,
			.encrypt = aead_encrypt,
			.decrypt = aead_decrypt,
			.ivsize = DES3_EDE_BLOCK_SIZE,
			.maxauthsize = MD5_DIGEST_SIZE,
		},
		.caam = {
			.class1_alg_type = OP_ALG_ALGSEL_3DES | OP_ALG_AAI_CBC,
			.class2_alg_type = OP_ALG_ALGSEL_MD5 |
					   OP_ALG_AAI_HMAC_PRECOMP,
		}
	},
	{
		.aead = {
			.base = {
				.cra_name = "echainiv(authenc(hmac(md5),"
					    "cbc(des3_ede)))",
				.cra_driver_name = "echainiv-authenc-hmac-md5-"
						   "cbc-des3_ede-caam",
				.cra_blocksize = DES3_EDE_BLOCK_SIZE,
			},
			.setkey = des3_aead_setkey,
			.setauthsize = aead_setauthsize,
			.encrypt = aead_encrypt,
			.decrypt = aead_decrypt,
			.ivsize = DES3_EDE_BLOCK_SIZE,
			.maxauthsize = MD5_DIGEST_SIZE,
		},
		.caam = {
			.class1_alg_type = OP_ALG_ALGSEL_3DES | OP_ALG_AAI_CBC,
			.class2_alg_type = OP_ALG_ALGSEL_MD5 |
					   OP_ALG_AAI_HMAC_PRECOMP,
			.geniv = true,
		}
	},
	{
		.aead = {
			.base = {
				.cra_name = "authenc(hmac(sha1),"
					    "cbc(des3_ede))",
				.cra_driver_name = "authenc-hmac-sha1-"
						   "cbc-des3_ede-caam",
				.cra_blocksize = DES3_EDE_BLOCK_SIZE,
			},
			.setkey = des3_aead_setkey,
			.setauthsize = aead_setauthsize,
			.encrypt = aead_encrypt,
			.decrypt = aead_decrypt,
			.ivsize = DES3_EDE_BLOCK_SIZE,
			.maxauthsize = SHA1_DIGEST_SIZE,
		},
		.caam = {
			.class1_alg_type = OP_ALG_ALGSEL_3DES | OP_ALG_AAI_CBC,
			.class2_alg_type = OP_ALG_ALGSEL_SHA1 |
					   OP_ALG_AAI_HMAC_PRECOMP,
		},
	},
	{
		.aead = {
			.base = {
				.cra_name = "echainiv(authenc(hmac(sha1),"
					    "cbc(des3_ede)))",
				.cra_driver_name = "echainiv-authenc-"
						   "hmac-sha1-"
						   "cbc-des3_ede-caam",
				.cra_blocksize = DES3_EDE_BLOCK_SIZE,
			},
			.setkey = des3_aead_setkey,
			.setauthsize = aead_setauthsize,
			.encrypt = aead_encrypt,
			.decrypt = aead_decrypt,
			.ivsize = DES3_EDE_BLOCK_SIZE,
			.maxauthsize = SHA1_DIGEST_SIZE,
		},
		.caam = {
			.class1_alg_type = OP_ALG_ALGSEL_3DES | OP_ALG_AAI_CBC,
			.class2_alg_type = OP_ALG_ALGSEL_SHA1 |
					   OP_ALG_AAI_HMAC_PRECOMP,
			.geniv = true,
		},
	},
	{
		.aead = {
			.base = {
				.cra_name = "authenc(hmac(sha224),"
					    "cbc(des3_ede))",
				.cra_driver_name = "authenc-hmac-sha224-"
						   "cbc-des3_ede-caam",
				.cra_blocksize = DES3_EDE_BLOCK_SIZE,
			},
			.setkey = des3_aead_setkey,
			.setauthsize = aead_setauthsize,
			.encrypt = aead_encrypt,
			.decrypt = aead_decrypt,
			.ivsize = DES3_EDE_BLOCK_SIZE,
			.maxauthsize = SHA224_DIGEST_SIZE,
		},
		.caam = {
			.class1_alg_type = OP_ALG_ALGSEL_3DES | OP_ALG_AAI_CBC,
			.class2_alg_type = OP_ALG_ALGSEL_SHA224 |
					   OP_ALG_AAI_HMAC_PRECOMP,
		},
	},
	{
		.aead = {
			.base = {
				.cra_name = "echainiv(authenc(hmac(sha224),"
					    "cbc(des3_ede)))",
				.cra_driver_name = "echainiv-authenc-"
						   "hmac-sha224-"
						   "cbc-des3_ede-caam",
				.cra_blocksize = DES3_EDE_BLOCK_SIZE,
			},
			.setkey = des3_aead_setkey,
			.setauthsize = aead_setauthsize,
			.encrypt = aead_encrypt,
			.decrypt = aead_decrypt,
			.ivsize = DES3_EDE_BLOCK_SIZE,
			.maxauthsize = SHA224_DIGEST_SIZE,
		},
		.caam = {
			.class1_alg_type = OP_ALG_ALGSEL_3DES | OP_ALG_AAI_CBC,
			.class2_alg_type = OP_ALG_ALGSEL_SHA224 |
					   OP_ALG_AAI_HMAC_PRECOMP,
			.geniv = true,
		},
	},
	{
		.aead = {
			.base = {
				.cra_name = "authenc(hmac(sha256),"
					    "cbc(des3_ede))",
				.cra_driver_name = "authenc-hmac-sha256-"
						   "cbc-des3_ede-caam",
				.cra_blocksize = DES3_EDE_BLOCK_SIZE,
			},
			.setkey = des3_aead_setkey,
			.setauthsize = aead_setauthsize,
			.encrypt = aead_encrypt,
			.decrypt = aead_decrypt,
			.ivsize = DES3_EDE_BLOCK_SIZE,
			.maxauthsize = SHA256_DIGEST_SIZE,
		},
		.caam = {
			.class1_alg_type = OP_ALG_ALGSEL_3DES | OP_ALG_AAI_CBC,
			.class2_alg_type = OP_ALG_ALGSEL_SHA256 |
					   OP_ALG_AAI_HMAC_PRECOMP,
		},
	},
	{
		.aead = {
			.base = {
				.cra_name = "echainiv(authenc(hmac(sha256),"
					    "cbc(des3_ede)))",
				.cra_driver_name = "echainiv-authenc-"
						   "hmac-sha256-"
						   "cbc-des3_ede-caam",
				.cra_blocksize = DES3_EDE_BLOCK_SIZE,
			},
			.setkey = des3_aead_setkey,
			.setauthsize = aead_setauthsize,
			.encrypt = aead_encrypt,
			.decrypt = aead_decrypt,
			.ivsize = DES3_EDE_BLOCK_SIZE,
			.maxauthsize = SHA256_DIGEST_SIZE,
		},
		.caam = {
			.class1_alg_type = OP_ALG_ALGSEL_3DES | OP_ALG_AAI_CBC,
			.class2_alg_type = OP_ALG_ALGSEL_SHA256 |
					   OP_ALG_AAI_HMAC_PRECOMP,
			.geniv = true,
		},
	},
	{
		.aead = {
			.base = {
				.cra_name = "authenc(hmac(sha384),"
					    "cbc(des3_ede))",
				.cra_driver_name = "authenc-hmac-sha384-"
						   "cbc-des3_ede-caam",
				.cra_blocksize = DES3_EDE_BLOCK_SIZE,
			},
			.setkey = des3_aead_setkey,
			.setauthsize = aead_setauthsize,
			.encrypt = aead_encrypt,
			.decrypt = aead_decrypt,
			.ivsize = DES3_EDE_BLOCK_SIZE,
			.maxauthsize = SHA384_DIGEST_SIZE,
		},
		.caam = {
			.class1_alg_type = OP_ALG_ALGSEL_3DES | OP_ALG_AAI_CBC,
			.class2_alg_type = OP_ALG_ALGSEL_SHA384 |
					   OP_ALG_AAI_HMAC_PRECOMP,
		},
	},
	{
		.aead = {
			.base = {
				.cra_name = "echainiv(authenc(hmac(sha384),"
					    "cbc(des3_ede)))",
				.cra_driver_name = "echainiv-authenc-"
						   "hmac-sha384-"
						   "cbc-des3_ede-caam",
				.cra_blocksize = DES3_EDE_BLOCK_SIZE,
			},
			.setkey = des3_aead_setkey,
			.setauthsize = aead_setauthsize,
			.encrypt = aead_encrypt,
			.decrypt = aead_decrypt,
			.ivsize = DES3_EDE_BLOCK_SIZE,
			.maxauthsize = SHA384_DIGEST_SIZE,
		},
		.caam = {
			.class1_alg_type = OP_ALG_ALGSEL_3DES | OP_ALG_AAI_CBC,
			.class2_alg_type = OP_ALG_ALGSEL_SHA384 |
					   OP_ALG_AAI_HMAC_PRECOMP,
			.geniv = true,
		},
	},
	{
		.aead = {
			.base = {
				.cra_name = "authenc(hmac(sha512),"
					    "cbc(des3_ede))",
				.cra_driver_name = "authenc-hmac-sha512-"
						   "cbc-des3_ede-caam",
				.cra_blocksize = DES3_EDE_BLOCK_SIZE,
			},
			.setkey = des3_aead_setkey,
			.setauthsize = aead_setauthsize,
			.encrypt = aead_encrypt,
			.decrypt = aead_decrypt,
			.ivsize = DES3_EDE_BLOCK_SIZE,
			.maxauthsize = SHA512_DIGEST_SIZE,
		},
		.caam = {
			.class1_alg_type = OP_ALG_ALGSEL_3DES | OP_ALG_AAI_CBC,
			.class2_alg_type = OP_ALG_ALGSEL_SHA512 |
					   OP_ALG_AAI_HMAC_PRECOMP,
		},
	},
	{
		.aead = {
			.base = {
				.cra_name = "echainiv(authenc(hmac(sha512),"
					    "cbc(des3_ede)))",
				.cra_driver_name = "echainiv-authenc-"
						   "hmac-sha512-"
						   "cbc-des3_ede-caam",
				.cra_blocksize = DES3_EDE_BLOCK_SIZE,
			},
			.setkey = des3_aead_setkey,
			.setauthsize = aead_setauthsize,
			.encrypt = aead_encrypt,
			.decrypt = aead_decrypt,
			.ivsize = DES3_EDE_BLOCK_SIZE,
			.maxauthsize = SHA512_DIGEST_SIZE,
		},
		.caam = {
			.class1_alg_type = OP_ALG_ALGSEL_3DES | OP_ALG_AAI_CBC,
			.class2_alg_type = OP_ALG_ALGSEL_SHA512 |
					   OP_ALG_AAI_HMAC_PRECOMP,
			.geniv = true,
		},
	},
	{
		.aead = {
			.base = {
				.cra_name = "authenc(hmac(md5),cbc(des))",
				.cra_driver_name = "authenc-hmac-md5-"
						   "cbc-des-caam",
				.cra_blocksize = DES_BLOCK_SIZE,
			},
			.setkey = aead_setkey,
			.setauthsize = aead_setauthsize,
			.encrypt = aead_encrypt,
			.decrypt = aead_decrypt,
			.ivsize = DES_BLOCK_SIZE,
			.maxauthsize = MD5_DIGEST_SIZE,
		},
		.caam = {
			.class1_alg_type = OP_ALG_ALGSEL_DES | OP_ALG_AAI_CBC,
			.class2_alg_type = OP_ALG_ALGSEL_MD5 |
					   OP_ALG_AAI_HMAC_PRECOMP,
		},
	},
	{
		.aead = {
			.base = {
				.cra_name = "echainiv(authenc(hmac(md5),"
					    "cbc(des)))",
				.cra_driver_name = "echainiv-authenc-hmac-md5-"
						   "cbc-des-caam",
				.cra_blocksize = DES_BLOCK_SIZE,
			},
			.setkey = aead_setkey,
			.setauthsize = aead_setauthsize,
			.encrypt = aead_encrypt,
			.decrypt = aead_decrypt,
			.ivsize = DES_BLOCK_SIZE,
			.maxauthsize = MD5_DIGEST_SIZE,
		},
		.caam = {
			.class1_alg_type = OP_ALG_ALGSEL_DES | OP_ALG_AAI_CBC,
			.class2_alg_type = OP_ALG_ALGSEL_MD5 |
					   OP_ALG_AAI_HMAC_PRECOMP,
			.geniv = true,
		},
	},
	{
		.aead = {
			.base = {
				.cra_name = "authenc(hmac(sha1),cbc(des))",
				.cra_driver_name = "authenc-hmac-sha1-"
						   "cbc-des-caam",
				.cra_blocksize = DES_BLOCK_SIZE,
			},
			.setkey = aead_setkey,
			.setauthsize = aead_setauthsize,
			.encrypt = aead_encrypt,
			.decrypt = aead_decrypt,
			.ivsize = DES_BLOCK_SIZE,
			.maxauthsize = SHA1_DIGEST_SIZE,
		},
		.caam = {
			.class1_alg_type = OP_ALG_ALGSEL_DES | OP_ALG_AAI_CBC,
			.class2_alg_type = OP_ALG_ALGSEL_SHA1 |
					   OP_ALG_AAI_HMAC_PRECOMP,
		},
	},
	{
		.aead = {
			.base = {
				.cra_name = "echainiv(authenc(hmac(sha1),"
					    "cbc(des)))",
				.cra_driver_name = "echainiv-authenc-"
						   "hmac-sha1-cbc-des-caam",
				.cra_blocksize = DES_BLOCK_SIZE,
			},
			.setkey = aead_setkey,
			.setauthsize = aead_setauthsize,
			.encrypt = aead_encrypt,
			.decrypt = aead_decrypt,
			.ivsize = DES_BLOCK_SIZE,
			.maxauthsize = SHA1_DIGEST_SIZE,
		},
		.caam = {
			.class1_alg_type = OP_ALG_ALGSEL_DES | OP_ALG_AAI_CBC,
			.class2_alg_type = OP_ALG_ALGSEL_SHA1 |
					   OP_ALG_AAI_HMAC_PRECOMP,
			.geniv = true,
		},
	},
	{
		.aead = {
			.base = {
				.cra_name = "authenc(hmac(sha224),cbc(des))",
				.cra_driver_name = "authenc-hmac-sha224-"
						   "cbc-des-caam",
				.cra_blocksize = DES_BLOCK_SIZE,
			},
			.setkey = aead_setkey,
			.setauthsize = aead_setauthsize,
			.encrypt = aead_encrypt,
			.decrypt = aead_decrypt,
			.ivsize = DES_BLOCK_SIZE,
			.maxauthsize = SHA224_DIGEST_SIZE,
		},
		.caam = {
			.class1_alg_type = OP_ALG_ALGSEL_DES | OP_ALG_AAI_CBC,
			.class2_alg_type = OP_ALG_ALGSEL_SHA224 |
					   OP_ALG_AAI_HMAC_PRECOMP,
		},
	},
	{
		.aead = {
			.base = {
				.cra_name = "echainiv(authenc(hmac(sha224),"
					    "cbc(des)))",
				.cra_driver_name = "echainiv-authenc-"
						   "hmac-sha224-cbc-des-caam",
				.cra_blocksize = DES_BLOCK_SIZE,
			},
			.setkey = aead_setkey,
			.setauthsize = aead_setauthsize,
			.encrypt = aead_encrypt,
			.decrypt = aead_decrypt,
			.ivsize = DES_BLOCK_SIZE,
			.maxauthsize = SHA224_DIGEST_SIZE,
		},
		.caam = {
			.class1_alg_type = OP_ALG_ALGSEL_DES | OP_ALG_AAI_CBC,
			.class2_alg_type = OP_ALG_ALGSEL_SHA224 |
					   OP_ALG_AAI_HMAC_PRECOMP,
			.geniv = true,
		},
	},
	{
		.aead = {
			.base = {
				.cra_name = "authenc(hmac(sha256),cbc(des))",
				.cra_driver_name = "authenc-hmac-sha256-"
						   "cbc-des-caam",
				.cra_blocksize = DES_BLOCK_SIZE,
			},
			.setkey = aead_setkey,
			.setauthsize = aead_setauthsize,
			.encrypt = aead_encrypt,
			.decrypt = aead_decrypt,
			.ivsize = DES_BLOCK_SIZE,
			.maxauthsize = SHA256_DIGEST_SIZE,
		},
		.caam = {
			.class1_alg_type = OP_ALG_ALGSEL_DES | OP_ALG_AAI_CBC,
			.class2_alg_type = OP_ALG_ALGSEL_SHA256 |
					   OP_ALG_AAI_HMAC_PRECOMP,
		},
	},
	{
		.aead = {
			.base = {
				.cra_name = "echainiv(authenc(hmac(sha256),"
					    "cbc(des)))",
				.cra_driver_name = "echainiv-authenc-"
						   "hmac-sha256-cbc-des-caam",
				.cra_blocksize = DES_BLOCK_SIZE,
			},
			.setkey = aead_setkey,
			.setauthsize = aead_setauthsize,
			.encrypt = aead_encrypt,
			.decrypt = aead_decrypt,
			.ivsize = DES_BLOCK_SIZE,
			.maxauthsize = SHA256_DIGEST_SIZE,
		},
		.caam = {
			.class1_alg_type = OP_ALG_ALGSEL_DES | OP_ALG_AAI_CBC,
			.class2_alg_type = OP_ALG_ALGSEL_SHA256 |
					   OP_ALG_AAI_HMAC_PRECOMP,
			.geniv = true,
		},
	},
	{
		.aead = {
			.base = {
				.cra_name = "authenc(hmac(sha384),cbc(des))",
				.cra_driver_name = "authenc-hmac-sha384-"
						   "cbc-des-caam",
				.cra_blocksize = DES_BLOCK_SIZE,
			},
			.setkey = aead_setkey,
			.setauthsize = aead_setauthsize,
			.encrypt = aead_encrypt,
			.decrypt = aead_decrypt,
			.ivsize = DES_BLOCK_SIZE,
			.maxauthsize = SHA384_DIGEST_SIZE,
		},
		.caam = {
			.class1_alg_type = OP_ALG_ALGSEL_DES | OP_ALG_AAI_CBC,
			.class2_alg_type = OP_ALG_ALGSEL_SHA384 |
					   OP_ALG_AAI_HMAC_PRECOMP,
		},
	},
	{
		.aead = {
			.base = {
				.cra_name = "echainiv(authenc(hmac(sha384),"
					    "cbc(des)))",
				.cra_driver_name = "echainiv-authenc-"
						   "hmac-sha384-cbc-des-caam",
				.cra_blocksize = DES_BLOCK_SIZE,
			},
			.setkey = aead_setkey,
			.setauthsize = aead_setauthsize,
			.encrypt = aead_encrypt,
			.decrypt = aead_decrypt,
			.ivsize = DES_BLOCK_SIZE,
			.maxauthsize = SHA384_DIGEST_SIZE,
		},
		.caam = {
			.class1_alg_type = OP_ALG_ALGSEL_DES | OP_ALG_AAI_CBC,
			.class2_alg_type = OP_ALG_ALGSEL_SHA384 |
					   OP_ALG_AAI_HMAC_PRECOMP,
			.geniv = true,
		},
	},
	{
		.aead = {
			.base = {
				.cra_name = "authenc(hmac(sha512),cbc(des))",
				.cra_driver_name = "authenc-hmac-sha512-"
						   "cbc-des-caam",
				.cra_blocksize = DES_BLOCK_SIZE,
			},
			.setkey = aead_setkey,
			.setauthsize = aead_setauthsize,
			.encrypt = aead_encrypt,
			.decrypt = aead_decrypt,
			.ivsize = DES_BLOCK_SIZE,
			.maxauthsize = SHA512_DIGEST_SIZE,
		},
		.caam = {
			.class1_alg_type = OP_ALG_ALGSEL_DES | OP_ALG_AAI_CBC,
			.class2_alg_type = OP_ALG_ALGSEL_SHA512 |
					   OP_ALG_AAI_HMAC_PRECOMP,
		},
	},
	{
		.aead = {
			.base = {
				.cra_name = "echainiv(authenc(hmac(sha512),"
					    "cbc(des)))",
				.cra_driver_name = "echainiv-authenc-"
						   "hmac-sha512-cbc-des-caam",
				.cra_blocksize = DES_BLOCK_SIZE,
			},
			.setkey = aead_setkey,
			.setauthsize = aead_setauthsize,
			.encrypt = aead_encrypt,
			.decrypt = aead_decrypt,
			.ivsize = DES_BLOCK_SIZE,
			.maxauthsize = SHA512_DIGEST_SIZE,
		},
		.caam = {
			.class1_alg_type = OP_ALG_ALGSEL_DES | OP_ALG_AAI_CBC,
			.class2_alg_type = OP_ALG_ALGSEL_SHA512 |
					   OP_ALG_AAI_HMAC_PRECOMP,
			.geniv = true,
		},
	},
	{
		.aead = {
			.base = {
				.cra_name = "authenc(hmac(md5),"
					    "rfc3686(ctr(aes)))",
				.cra_driver_name = "authenc-hmac-md5-"
						   "rfc3686-ctr-aes-caam",
				.cra_blocksize = 1,
			},
			.setkey = aead_setkey,
			.setauthsize = aead_setauthsize,
			.encrypt = aead_encrypt,
			.decrypt = aead_decrypt,
			.ivsize = CTR_RFC3686_IV_SIZE,
			.maxauthsize = MD5_DIGEST_SIZE,
		},
		.caam = {
			.class1_alg_type = OP_ALG_ALGSEL_AES |
					   OP_ALG_AAI_CTR_MOD128,
			.class2_alg_type = OP_ALG_ALGSEL_MD5 |
					   OP_ALG_AAI_HMAC_PRECOMP,
			.rfc3686 = true,
		},
	},
	{
		.aead = {
			.base = {
				.cra_name = "seqiv(authenc("
					    "hmac(md5),rfc3686(ctr(aes))))",
				.cra_driver_name = "seqiv-authenc-hmac-md5-"
						   "rfc3686-ctr-aes-caam",
				.cra_blocksize = 1,
			},
			.setkey = aead_setkey,
			.setauthsize = aead_setauthsize,
			.encrypt = aead_encrypt,
			.decrypt = aead_decrypt,
			.ivsize = CTR_RFC3686_IV_SIZE,
			.maxauthsize = MD5_DIGEST_SIZE,
		},
		.caam = {
			.class1_alg_type = OP_ALG_ALGSEL_AES |
					   OP_ALG_AAI_CTR_MOD128,
			.class2_alg_type = OP_ALG_ALGSEL_MD5 |
					   OP_ALG_AAI_HMAC_PRECOMP,
			.rfc3686 = true,
			.geniv = true,
		},
	},
	{
		.aead = {
			.base = {
				.cra_name = "authenc(hmac(sha1),"
					    "rfc3686(ctr(aes)))",
				.cra_driver_name = "authenc-hmac-sha1-"
						   "rfc3686-ctr-aes-caam",
				.cra_blocksize = 1,
			},
			.setkey = aead_setkey,
			.setauthsize = aead_setauthsize,
			.encrypt = aead_encrypt,
			.decrypt = aead_decrypt,
			.ivsize = CTR_RFC3686_IV_SIZE,
			.maxauthsize = SHA1_DIGEST_SIZE,
		},
		.caam = {
			.class1_alg_type = OP_ALG_ALGSEL_AES |
					   OP_ALG_AAI_CTR_MOD128,
			.class2_alg_type = OP_ALG_ALGSEL_SHA1 |
					   OP_ALG_AAI_HMAC_PRECOMP,
			.rfc3686 = true,
		},
	},
	{
		.aead = {
			.base = {
				.cra_name = "seqiv(authenc("
					    "hmac(sha1),rfc3686(ctr(aes))))",
				.cra_driver_name = "seqiv-authenc-hmac-sha1-"
						   "rfc3686-ctr-aes-caam",
				.cra_blocksize = 1,
			},
			.setkey = aead_setkey,
			.setauthsize = aead_setauthsize,
			.encrypt = aead_encrypt,
			.decrypt = aead_decrypt,
			.ivsize = CTR_RFC3686_IV_SIZE,
			.maxauthsize = SHA1_DIGEST_SIZE,
		},
		.caam = {
			.class1_alg_type = OP_ALG_ALGSEL_AES |
					   OP_ALG_AAI_CTR_MOD128,
			.class2_alg_type = OP_ALG_ALGSEL_SHA1 |
					   OP_ALG_AAI_HMAC_PRECOMP,
			.rfc3686 = true,
			.geniv = true,
		},
	},
	{
		.aead = {
			.base = {
				.cra_name = "authenc(hmac(sha224),"
					    "rfc3686(ctr(aes)))",
				.cra_driver_name = "authenc-hmac-sha224-"
						   "rfc3686-ctr-aes-caam",
				.cra_blocksize = 1,
			},
			.setkey = aead_setkey,
			.setauthsize = aead_setauthsize,
			.encrypt = aead_encrypt,
			.decrypt = aead_decrypt,
			.ivsize = CTR_RFC3686_IV_SIZE,
			.maxauthsize = SHA224_DIGEST_SIZE,
		},
		.caam = {
			.class1_alg_type = OP_ALG_ALGSEL_AES |
					   OP_ALG_AAI_CTR_MOD128,
			.class2_alg_type = OP_ALG_ALGSEL_SHA224 |
					   OP_ALG_AAI_HMAC_PRECOMP,
			.rfc3686 = true,
		},
	},
	{
		.aead = {
			.base = {
				.cra_name = "seqiv(authenc("
					    "hmac(sha224),rfc3686(ctr(aes))))",
				.cra_driver_name = "seqiv-authenc-hmac-sha224-"
						   "rfc3686-ctr-aes-caam",
				.cra_blocksize = 1,
			},
			.setkey = aead_setkey,
			.setauthsize = aead_setauthsize,
			.encrypt = aead_encrypt,
			.decrypt = aead_decrypt,
			.ivsize = CTR_RFC3686_IV_SIZE,
			.maxauthsize = SHA224_DIGEST_SIZE,
		},
		.caam = {
			.class1_alg_type = OP_ALG_ALGSEL_AES |
					   OP_ALG_AAI_CTR_MOD128,
			.class2_alg_type = OP_ALG_ALGSEL_SHA224 |
					   OP_ALG_AAI_HMAC_PRECOMP,
			.rfc3686 = true,
			.geniv = true,
		},
	},
	{
		.aead = {
			.base = {
				.cra_name = "authenc(hmac(sha256),"
					    "rfc3686(ctr(aes)))",
				.cra_driver_name = "authenc-hmac-sha256-"
						   "rfc3686-ctr-aes-caam",
				.cra_blocksize = 1,
			},
			.setkey = aead_setkey,
			.setauthsize = aead_setauthsize,
			.encrypt = aead_encrypt,
			.decrypt = aead_decrypt,
			.ivsize = CTR_RFC3686_IV_SIZE,
			.maxauthsize = SHA256_DIGEST_SIZE,
		},
		.caam = {
			.class1_alg_type = OP_ALG_ALGSEL_AES |
					   OP_ALG_AAI_CTR_MOD128,
			.class2_alg_type = OP_ALG_ALGSEL_SHA256 |
					   OP_ALG_AAI_HMAC_PRECOMP,
			.rfc3686 = true,
		},
	},
	{
		.aead = {
			.base = {
				.cra_name = "seqiv(authenc(hmac(sha256),"
					    "rfc3686(ctr(aes))))",
				.cra_driver_name = "seqiv-authenc-hmac-sha256-"
						   "rfc3686-ctr-aes-caam",
				.cra_blocksize = 1,
			},
			.setkey = aead_setkey,
			.setauthsize = aead_setauthsize,
			.encrypt = aead_encrypt,
			.decrypt = aead_decrypt,
			.ivsize = CTR_RFC3686_IV_SIZE,
			.maxauthsize = SHA256_DIGEST_SIZE,
		},
		.caam = {
			.class1_alg_type = OP_ALG_ALGSEL_AES |
					   OP_ALG_AAI_CTR_MOD128,
			.class2_alg_type = OP_ALG_ALGSEL_SHA256 |
					   OP_ALG_AAI_HMAC_PRECOMP,
			.rfc3686 = true,
			.geniv = true,
		},
	},
	{
		.aead = {
			.base = {
				.cra_name = "authenc(hmac(sha384),"
					    "rfc3686(ctr(aes)))",
				.cra_driver_name = "authenc-hmac-sha384-"
						   "rfc3686-ctr-aes-caam",
				.cra_blocksize = 1,
			},
			.setkey = aead_setkey,
			.setauthsize = aead_setauthsize,
			.encrypt = aead_encrypt,
			.decrypt = aead_decrypt,
			.ivsize = CTR_RFC3686_IV_SIZE,
			.maxauthsize = SHA384_DIGEST_SIZE,
		},
		.caam = {
			.class1_alg_type = OP_ALG_ALGSEL_AES |
					   OP_ALG_AAI_CTR_MOD128,
			.class2_alg_type = OP_ALG_ALGSEL_SHA384 |
					   OP_ALG_AAI_HMAC_PRECOMP,
			.rfc3686 = true,
		},
	},
	{
		.aead = {
			.base = {
				.cra_name = "seqiv(authenc(hmac(sha384),"
					    "rfc3686(ctr(aes))))",
				.cra_driver_name = "seqiv-authenc-hmac-sha384-"
						   "rfc3686-ctr-aes-caam",
				.cra_blocksize = 1,
			},
			.setkey = aead_setkey,
			.setauthsize = aead_setauthsize,
			.encrypt = aead_encrypt,
			.decrypt = aead_decrypt,
			.ivsize = CTR_RFC3686_IV_SIZE,
			.maxauthsize = SHA384_DIGEST_SIZE,
		},
		.caam = {
			.class1_alg_type = OP_ALG_ALGSEL_AES |
					   OP_ALG_AAI_CTR_MOD128,
			.class2_alg_type = OP_ALG_ALGSEL_SHA384 |
					   OP_ALG_AAI_HMAC_PRECOMP,
			.rfc3686 = true,
			.geniv = true,
		},
	},
	{
		.aead = {
			.base = {
				.cra_name = "authenc(hmac(sha512),"
					    "rfc3686(ctr(aes)))",
				.cra_driver_name = "authenc-hmac-sha512-"
						   "rfc3686-ctr-aes-caam",
				.cra_blocksize = 1,
			},
			.setkey = aead_setkey,
			.setauthsize = aead_setauthsize,
			.encrypt = aead_encrypt,
			.decrypt = aead_decrypt,
			.ivsize = CTR_RFC3686_IV_SIZE,
			.maxauthsize = SHA512_DIGEST_SIZE,
		},
		.caam = {
			.class1_alg_type = OP_ALG_ALGSEL_AES |
					   OP_ALG_AAI_CTR_MOD128,
			.class2_alg_type = OP_ALG_ALGSEL_SHA512 |
					   OP_ALG_AAI_HMAC_PRECOMP,
			.rfc3686 = true,
		},
	},
	{
		.aead = {
			.base = {
				.cra_name = "seqiv(authenc(hmac(sha512),"
					    "rfc3686(ctr(aes))))",
				.cra_driver_name = "seqiv-authenc-hmac-sha512-"
						   "rfc3686-ctr-aes-caam",
				.cra_blocksize = 1,
			},
			.setkey = aead_setkey,
			.setauthsize = aead_setauthsize,
			.encrypt = aead_encrypt,
			.decrypt = aead_decrypt,
			.ivsize = CTR_RFC3686_IV_SIZE,
			.maxauthsize = SHA512_DIGEST_SIZE,
		},
		.caam = {
			.class1_alg_type = OP_ALG_ALGSEL_AES |
					   OP_ALG_AAI_CTR_MOD128,
			.class2_alg_type = OP_ALG_ALGSEL_SHA512 |
					   OP_ALG_AAI_HMAC_PRECOMP,
			.rfc3686 = true,
			.geniv = true,
		},
	},
	{
		.aead = {
			.base = {
				.cra_name = "rfc7539(chacha20,poly1305)",
				.cra_driver_name = "rfc7539-chacha20-poly1305-"
						   "caam",
				.cra_blocksize = 1,
			},
			.setkey = chachapoly_setkey,
			.setauthsize = chachapoly_setauthsize,
			.encrypt = chachapoly_encrypt,
			.decrypt = chachapoly_decrypt,
			.ivsize = CHACHAPOLY_IV_SIZE,
			.maxauthsize = POLY1305_DIGEST_SIZE,
		},
		.caam = {
			.class1_alg_type = OP_ALG_ALGSEL_CHACHA20 |
					   OP_ALG_AAI_AEAD,
			.class2_alg_type = OP_ALG_ALGSEL_POLY1305 |
					   OP_ALG_AAI_AEAD,
			.nodkp = true,
		},
	},
	{
		.aead = {
			.base = {
				.cra_name = "rfc7539esp(chacha20,poly1305)",
				.cra_driver_name = "rfc7539esp-chacha20-"
						   "poly1305-caam",
				.cra_blocksize = 1,
			},
			.setkey = chachapoly_setkey,
			.setauthsize = chachapoly_setauthsize,
			.encrypt = chachapoly_encrypt,
			.decrypt = chachapoly_decrypt,
			.ivsize = 8,
			.maxauthsize = POLY1305_DIGEST_SIZE,
		},
		.caam = {
			.class1_alg_type = OP_ALG_ALGSEL_CHACHA20 |
					   OP_ALG_AAI_AEAD,
			.class2_alg_type = OP_ALG_ALGSEL_POLY1305 |
					   OP_ALG_AAI_AEAD,
			.nodkp = true,
		},
	},
};

static int caam_init_common(struct caam_ctx *ctx, struct caam_alg_entry *caam,
			    bool uses_dkp)
{
	dma_addr_t dma_addr;
	struct caam_drv_private *priv;
	const size_t sh_desc_enc_offset = offsetof(struct caam_ctx,
						   sh_desc_enc);

	ctx->jrdev = caam_jr_alloc();
	if (IS_ERR(ctx->jrdev)) {
		pr_err("Job Ring Device allocation for transform failed\n");
		return PTR_ERR(ctx->jrdev);
	}

	priv = dev_get_drvdata(ctx->jrdev->parent);
	if (priv->era >= 6 && uses_dkp)
		ctx->dir = DMA_BIDIRECTIONAL;
	else
		ctx->dir = DMA_TO_DEVICE;

	dma_addr = dma_map_single_attrs(ctx->jrdev, ctx->sh_desc_enc,
					offsetof(struct caam_ctx,
						 sh_desc_enc_dma) -
					sh_desc_enc_offset,
					ctx->dir, DMA_ATTR_SKIP_CPU_SYNC);
	if (dma_mapping_error(ctx->jrdev, dma_addr)) {
		dev_err(ctx->jrdev, "unable to map key, shared descriptors\n");
		caam_jr_free(ctx->jrdev);
		return -ENOMEM;
	}

	ctx->sh_desc_enc_dma = dma_addr;
	ctx->sh_desc_dec_dma = dma_addr + offsetof(struct caam_ctx,
						   sh_desc_dec) -
					sh_desc_enc_offset;
	ctx->key_dma = dma_addr + offsetof(struct caam_ctx, key) -
					sh_desc_enc_offset;

	/* copy descriptor header template value */
	ctx->cdata.algtype = OP_TYPE_CLASS1_ALG | caam->class1_alg_type;
	ctx->adata.algtype = OP_TYPE_CLASS2_ALG | caam->class2_alg_type;

	return 0;
}

static int caam_cra_init(struct crypto_skcipher *tfm)
{
	struct skcipher_alg *alg = crypto_skcipher_alg(tfm);
	struct caam_skcipher_alg *caam_alg =
		container_of(alg, typeof(*caam_alg), skcipher);
	struct caam_ctx *ctx = crypto_skcipher_ctx(tfm);
	u32 alg_aai = caam_alg->caam.class1_alg_type & OP_ALG_AAI_MASK;
	int ret = 0;

	ctx->enginectx.op.do_one_request = skcipher_do_one_req;

	if (alg_aai == OP_ALG_AAI_XTS) {
		const char *tfm_name = crypto_tfm_alg_name(&tfm->base);
		struct crypto_skcipher *fallback;

		fallback = crypto_alloc_skcipher(tfm_name, 0,
						 CRYPTO_ALG_NEED_FALLBACK);
		if (IS_ERR(fallback)) {
			dev_err(ctx->jrdev, "Failed to allocate %s fallback: %ld\n",
				tfm_name, PTR_ERR(fallback));
			return PTR_ERR(fallback);
		}

		ctx->fallback = fallback;
		crypto_skcipher_set_reqsize(tfm, sizeof(struct caam_skcipher_req_ctx) +
					    crypto_skcipher_reqsize(fallback));
	} else {
		crypto_skcipher_set_reqsize(tfm, sizeof(struct caam_skcipher_req_ctx));
	}

	ret = caam_init_common(ctx, &caam_alg->caam, false);
	if (ret && ctx->fallback)
		crypto_free_skcipher(ctx->fallback);

	return ret;
}

static int caam_aead_init(struct crypto_aead *tfm)
{
	struct aead_alg *alg = crypto_aead_alg(tfm);
	struct caam_aead_alg *caam_alg =
		 container_of(alg, struct caam_aead_alg, aead);
	struct caam_ctx *ctx = crypto_aead_ctx(tfm);

	crypto_aead_set_reqsize(tfm, sizeof(struct caam_aead_req_ctx));

	ctx->enginectx.op.do_one_request = aead_do_one_req;

	return caam_init_common(ctx, &caam_alg->caam, !caam_alg->caam.nodkp);
}

static void caam_exit_common(struct caam_ctx *ctx)
{
	dma_unmap_single_attrs(ctx->jrdev, ctx->sh_desc_enc_dma,
			       offsetof(struct caam_ctx, sh_desc_enc_dma) -
			       offsetof(struct caam_ctx, sh_desc_enc),
			       ctx->dir, DMA_ATTR_SKIP_CPU_SYNC);
	caam_jr_free(ctx->jrdev);
}

static void caam_cra_exit(struct crypto_skcipher *tfm)
{
	struct caam_ctx *ctx = crypto_skcipher_ctx(tfm);

	if (ctx->fallback)
		crypto_free_skcipher(ctx->fallback);
	caam_exit_common(ctx);
}

static void caam_aead_exit(struct crypto_aead *tfm)
{
	caam_exit_common(crypto_aead_ctx(tfm));
}

void caam_algapi_exit(void)
{
	int i;

	for (i = 0; i < ARRAY_SIZE(driver_aeads); i++) {
		struct caam_aead_alg *t_alg = driver_aeads + i;

		if (t_alg->registered)
			crypto_unregister_aead(&t_alg->aead);
	}

	for (i = 0; i < ARRAY_SIZE(driver_algs); i++) {
		struct caam_skcipher_alg *t_alg = driver_algs + i;

		if (t_alg->registered)
			crypto_unregister_skcipher(&t_alg->skcipher);
	}
}

static void caam_skcipher_alg_init(struct caam_skcipher_alg *t_alg)
{
	struct skcipher_alg *alg = &t_alg->skcipher;

	alg->base.cra_module = THIS_MODULE;
	alg->base.cra_priority = CAAM_CRA_PRIORITY;
	alg->base.cra_ctxsize = sizeof(struct caam_ctx);
	alg->base.cra_flags |= (CRYPTO_ALG_ASYNC | CRYPTO_ALG_ALLOCATES_MEMORY |
			      CRYPTO_ALG_KERN_DRIVER_ONLY);

	alg->init = caam_cra_init;
	alg->exit = caam_cra_exit;
}

static void caam_aead_alg_init(struct caam_aead_alg *t_alg)
{
	struct aead_alg *alg = &t_alg->aead;

	alg->base.cra_module = THIS_MODULE;
	alg->base.cra_priority = CAAM_CRA_PRIORITY;
	alg->base.cra_ctxsize = sizeof(struct caam_ctx);
	alg->base.cra_flags = CRYPTO_ALG_ASYNC | CRYPTO_ALG_ALLOCATES_MEMORY |
			      CRYPTO_ALG_KERN_DRIVER_ONLY;

	alg->init = caam_aead_init;
	alg->exit = caam_aead_exit;
}

int caam_algapi_init(struct device *ctrldev)
{
	struct caam_drv_private *priv = dev_get_drvdata(ctrldev);
	int i = 0, err = 0;
	u32 aes_vid, aes_inst, des_inst, md_vid, md_inst, ccha_inst, ptha_inst;
	unsigned int md_limit = SHA512_DIGEST_SIZE;
	bool registered = false, gcm_support;

	/*
	 * Register crypto algorithms the device supports.
	 * First, detect presence and attributes of DES, AES, and MD blocks.
	 */
	if (priv->era < 10) {
		u32 cha_vid, cha_inst, aes_rn;

		cha_vid = rd_reg32(&priv->ctrl->perfmon.cha_id_ls);
		aes_vid = cha_vid & CHA_ID_LS_AES_MASK;
		md_vid = (cha_vid & CHA_ID_LS_MD_MASK) >> CHA_ID_LS_MD_SHIFT;

		cha_inst = rd_reg32(&priv->ctrl->perfmon.cha_num_ls);
		des_inst = (cha_inst & CHA_ID_LS_DES_MASK) >>
			   CHA_ID_LS_DES_SHIFT;
		aes_inst = cha_inst & CHA_ID_LS_AES_MASK;
		md_inst = (cha_inst & CHA_ID_LS_MD_MASK) >> CHA_ID_LS_MD_SHIFT;
		ccha_inst = 0;
		ptha_inst = 0;

		aes_rn = rd_reg32(&priv->ctrl->perfmon.cha_rev_ls) &
			 CHA_ID_LS_AES_MASK;
		gcm_support = !(aes_vid == CHA_VER_VID_AES_LP && aes_rn < 8);
	} else {
		u32 aesa, mdha;

		aesa = rd_reg32(&priv->ctrl->vreg.aesa);
		mdha = rd_reg32(&priv->ctrl->vreg.mdha);

		aes_vid = (aesa & CHA_VER_VID_MASK) >> CHA_VER_VID_SHIFT;
		md_vid = (mdha & CHA_VER_VID_MASK) >> CHA_VER_VID_SHIFT;

		des_inst = rd_reg32(&priv->ctrl->vreg.desa) & CHA_VER_NUM_MASK;
		aes_inst = aesa & CHA_VER_NUM_MASK;
		md_inst = mdha & CHA_VER_NUM_MASK;
		ccha_inst = rd_reg32(&priv->ctrl->vreg.ccha) & CHA_VER_NUM_MASK;
		ptha_inst = rd_reg32(&priv->ctrl->vreg.ptha) & CHA_VER_NUM_MASK;

		gcm_support = aesa & CHA_VER_MISC_AES_GCM;
	}

	/* If MD is present, limit digest size based on LP256 */
	if (md_inst && md_vid  == CHA_VER_VID_MD_LP256)
		md_limit = SHA256_DIGEST_SIZE;

	for (i = 0; i < ARRAY_SIZE(driver_algs); i++) {
		struct caam_skcipher_alg *t_alg = driver_algs + i;
		u32 alg_sel = t_alg->caam.class1_alg_type & OP_ALG_ALGSEL_MASK;

		/* Skip DES algorithms if not supported by device */
		if (!des_inst &&
		    ((alg_sel == OP_ALG_ALGSEL_3DES) ||
		     (alg_sel == OP_ALG_ALGSEL_DES)))
				continue;

		/* Skip AES algorithms if not supported by device */
		if (!aes_inst && (alg_sel == OP_ALG_ALGSEL_AES))
				continue;

		/*
		 * Check support for AES modes not available
		 * on LP devices.
		 */
<<<<<<< HEAD
		if ((cha_vid & CHA_ID_LS_AES_MASK) == CHA_ID_LS_AES_LP)
			if ((alg->class1_alg_type & OP_ALG_AAI_MASK) ==
			     OP_ALG_AAI_XTS)
				continue;

		t_alg = caam_alg_alloc(alg);
		if (IS_ERR(t_alg)) {
			err = PTR_ERR(t_alg);
			pr_warn("%s alg allocation failed\n", alg->driver_name);
=======
		if (aes_vid == CHA_VER_VID_AES_LP &&
		    (t_alg->caam.class1_alg_type & OP_ALG_AAI_MASK) ==
		    OP_ALG_AAI_XTS)
>>>>>>> 24b8d41d
			continue;

		caam_skcipher_alg_init(t_alg);

		err = crypto_register_skcipher(&t_alg->skcipher);
		if (err) {
			pr_warn("%s alg registration failed\n",
				t_alg->skcipher.base.cra_driver_name);
			continue;
		}

		t_alg->registered = true;
		registered = true;
	}

	for (i = 0; i < ARRAY_SIZE(driver_aeads); i++) {
		struct caam_aead_alg *t_alg = driver_aeads + i;
		u32 c1_alg_sel = t_alg->caam.class1_alg_type &
				 OP_ALG_ALGSEL_MASK;
		u32 c2_alg_sel = t_alg->caam.class2_alg_type &
				 OP_ALG_ALGSEL_MASK;
		u32 alg_aai = t_alg->caam.class1_alg_type & OP_ALG_AAI_MASK;

		/* Skip DES algorithms if not supported by device */
		if (!des_inst &&
		    ((c1_alg_sel == OP_ALG_ALGSEL_3DES) ||
		     (c1_alg_sel == OP_ALG_ALGSEL_DES)))
				continue;

		/* Skip AES algorithms if not supported by device */
		if (!aes_inst && (c1_alg_sel == OP_ALG_ALGSEL_AES))
				continue;

		/* Skip CHACHA20 algorithms if not supported by device */
		if (c1_alg_sel == OP_ALG_ALGSEL_CHACHA20 && !ccha_inst)
			continue;

		/* Skip POLY1305 algorithms if not supported by device */
		if (c2_alg_sel == OP_ALG_ALGSEL_POLY1305 && !ptha_inst)
			continue;

		/* Skip GCM algorithms if not supported by device */
		if (c1_alg_sel == OP_ALG_ALGSEL_AES &&
		    alg_aai == OP_ALG_AAI_GCM && !gcm_support)
			continue;

		/*
		 * Skip algorithms requiring message digests
		 * if MD or MD size is not supported by device.
		 */
		if (is_mdha(c2_alg_sel) &&
		    (!md_inst || t_alg->aead.maxauthsize > md_limit))
			continue;

		caam_aead_alg_init(t_alg);

		err = crypto_register_aead(&t_alg->aead);
		if (err) {
			pr_warn("%s alg registration failed\n",
				t_alg->aead.base.cra_driver_name);
			continue;
		}

		t_alg->registered = true;
		registered = true;
	}

	if (registered)
		pr_info("caam algorithms registered in /proc/crypto\n");

	return err;
}<|MERGE_RESOLUTION|>--- conflicted
+++ resolved
@@ -80,53 +80,6 @@
 #define DESC_MAX_USED_BYTES		(CAAM_DESC_BYTES_MAX - DESC_JOB_IO_LEN_MIN)
 #define DESC_MAX_USED_LEN		(DESC_MAX_USED_BYTES / CAAM_CMD_SZ)
 
-<<<<<<< HEAD
-#ifdef DEBUG
-/* for print_hex_dumps with line references */
-#define debug(format, arg...) printk(format, arg)
-#else
-#define debug(format, arg...)
-#endif
-
-#ifdef DEBUG
-#include <linux/highmem.h>
-
-static void dbg_dump_sg(const char *level, const char *prefix_str,
-			int prefix_type, int rowsize, int groupsize,
-			struct scatterlist *sg, size_t tlen, bool ascii,
-			bool may_sleep)
-{
-	struct scatterlist *it;
-	void *it_page;
-	size_t len;
-	void *buf;
-
-	for (it = sg; it != NULL && tlen > 0 ; it = sg_next(sg)) {
-		/*
-		 * make sure the scatterlist's page
-		 * has a valid virtual memory mapping
-		 */
-		it_page = kmap_atomic(sg_page(it));
-		if (unlikely(!it_page)) {
-			printk(KERN_ERR "dbg_dump_sg: kmap failed\n");
-			return;
-		}
-
-		buf = it_page + it->offset;
-		len = min_t(size_t, tlen, it->length);
-		print_hex_dump(level, prefix_str, prefix_type, rowsize,
-			       groupsize, buf, len, ascii);
-		tlen -= len;
-
-		kunmap_atomic(it_page);
-	}
-}
-#endif
-
-static struct list_head alg_list;
-
-=======
->>>>>>> 24b8d41d
 struct caam_alg_entry {
 	int class1_alg_type;
 	int class2_alg_type;
@@ -167,69 +120,10 @@
 	struct crypto_skcipher *fallback;
 };
 
-<<<<<<< HEAD
-static void append_key_aead(u32 *desc, struct caam_ctx *ctx,
-			    int keys_fit_inline, bool is_rfc3686)
-{
-	u32 *nonce;
-	unsigned int enckeylen = ctx->enckeylen;
-
-	/*
-	 * RFC3686 specific:
-	 *	| ctx->key = {AUTH_KEY, ENC_KEY, NONCE}
-	 *	| enckeylen = encryption key size + nonce size
-	 */
-	if (is_rfc3686)
-		enckeylen -= CTR_RFC3686_NONCE_SIZE;
-
-	if (keys_fit_inline) {
-		append_key_as_imm(desc, ctx->key, ctx->split_key_pad_len,
-				  ctx->split_key_len, CLASS_2 |
-				  KEY_DEST_MDHA_SPLIT | KEY_ENC);
-		append_key_as_imm(desc, (void *)ctx->key +
-				  ctx->split_key_pad_len, enckeylen,
-				  enckeylen, CLASS_1 | KEY_DEST_CLASS_REG);
-	} else {
-		append_key(desc, ctx->key_dma, ctx->split_key_len, CLASS_2 |
-			   KEY_DEST_MDHA_SPLIT | KEY_ENC);
-		append_key(desc, ctx->key_dma + ctx->split_key_pad_len,
-			   enckeylen, CLASS_1 | KEY_DEST_CLASS_REG);
-	}
-
-	/* Load Counter into CONTEXT1 reg */
-	if (is_rfc3686) {
-		nonce = (u32 *)((void *)ctx->key + ctx->split_key_pad_len +
-			       enckeylen);
-		append_load_as_imm(desc, nonce, CTR_RFC3686_NONCE_SIZE,
-				   LDST_CLASS_IND_CCB |
-				   LDST_SRCDST_BYTE_OUTFIFO | LDST_IMM);
-		append_move(desc,
-			    MOVE_SRC_OUTFIFO |
-			    MOVE_DEST_CLASS1CTX |
-			    (16 << MOVE_OFFSET_SHIFT) |
-			    (CTR_RFC3686_NONCE_SIZE << MOVE_LEN_SHIFT));
-	}
-}
-
-static void init_sh_desc_key_aead(u32 *desc, struct caam_ctx *ctx,
-				  int keys_fit_inline, bool is_rfc3686)
-{
-	u32 *key_jump_cmd;
-
-	/* Note: Context registers are saved. */
-	init_sh_desc(desc, HDR_SHARE_SERIAL | HDR_SAVECTX);
-
-	/* Skip if already shared */
-	key_jump_cmd = append_jump(desc, JUMP_JSL | JUMP_TEST_ALL |
-				   JUMP_COND_SHRD);
-
-	append_key_aead(desc, ctx, keys_fit_inline, is_rfc3686);
-=======
 struct caam_skcipher_req_ctx {
 	struct skcipher_edesc *edesc;
 	struct skcipher_request fallback_req;
 };
->>>>>>> 24b8d41d
 
 struct caam_aead_req_ctx {
 	struct aead_edesc *edesc;
@@ -359,65 +253,11 @@
 
 	/* aead_encrypt shared descriptor */
 	desc = ctx->sh_desc_enc;
-<<<<<<< HEAD
-
-	/* Note: Context registers are saved. */
-	init_sh_desc_key_aead(desc, ctx, keys_fit_inline, is_rfc3686);
-
-	/* Class 2 operation */
-	append_operation(desc, ctx->class2_alg_type |
-			 OP_ALG_AS_INITFINAL | OP_ALG_ENCRYPT);
-
-	/* Read and write assoclen bytes */
-	append_math_add(desc, VARSEQINLEN, ZERO, REG3, CAAM_CMD_SZ);
-	append_math_add(desc, VARSEQOUTLEN, ZERO, REG3, CAAM_CMD_SZ);
-
-	/* Skip assoc data */
-	append_seq_fifo_store(desc, 0, FIFOST_TYPE_SKIP | FIFOLDST_VLF);
-
-	/* read assoc before reading payload */
-	append_seq_fifo_load(desc, 0, FIFOLD_CLASS_CLASS2 | FIFOLD_TYPE_MSG |
-				      FIFOLDST_VLF);
-
-	/* Load Counter into CONTEXT1 reg */
-	if (is_rfc3686)
-		append_load_imm_be32(desc, 1, LDST_IMM | LDST_CLASS_1_CCB |
-				     LDST_SRCDST_BYTE_CONTEXT |
-				     ((ctx1_iv_off + CTR_RFC3686_IV_SIZE) <<
-				      LDST_OFFSET_SHIFT));
-
-	/* Class 1 operation */
-	append_operation(desc, ctx->class1_alg_type |
-			 OP_ALG_AS_INITFINAL | OP_ALG_ENCRYPT);
-
-	/* Read and write cryptlen bytes */
-	append_math_add(desc, VARSEQINLEN, SEQINLEN, REG0, CAAM_CMD_SZ);
-	append_math_add(desc, VARSEQOUTLEN, SEQINLEN, REG0, CAAM_CMD_SZ);
-	aead_append_src_dst(desc, FIFOLD_TYPE_MSG1OUT2);
-
-	/* Write ICV */
-	append_seq_store(desc, ctx->authsize, LDST_CLASS_2_CCB |
-			 LDST_SRCDST_BYTE_CONTEXT);
-
-	ctx->sh_desc_enc_dma = dma_map_single(jrdev, desc,
-					      desc_bytes(desc),
-					      DMA_TO_DEVICE);
-	if (dma_mapping_error(jrdev, ctx->sh_desc_enc_dma)) {
-		dev_err(jrdev, "unable to map shared descriptor\n");
-		return -ENOMEM;
-	}
-#ifdef DEBUG
-	print_hex_dump(KERN_ERR, "aead enc shdesc@"__stringify(__LINE__)": ",
-		       DUMP_PREFIX_ADDRESS, 16, 4, desc,
-		       desc_bytes(desc), 1);
-#endif
-=======
 	cnstr_shdsc_aead_encap(desc, &ctx->cdata, &ctx->adata, ivsize,
 			       ctx->authsize, is_rfc3686, nonce, ctx1_iv_off,
 			       false, ctrlpriv->era);
 	dma_sync_single_for_device(jrdev, ctx->sh_desc_enc_dma,
 				   desc_bytes(desc), ctx->dir);
->>>>>>> 24b8d41d
 
 skip_enc:
 	/*
@@ -435,79 +275,11 @@
 
 	/* aead_decrypt shared descriptor */
 	desc = ctx->sh_desc_dec;
-<<<<<<< HEAD
-
-	/* Note: Context registers are saved. */
-	init_sh_desc_key_aead(desc, ctx, keys_fit_inline, is_rfc3686);
-
-	/* Class 2 operation */
-	append_operation(desc, ctx->class2_alg_type |
-			 OP_ALG_AS_INITFINAL | OP_ALG_DECRYPT | OP_ALG_ICV_ON);
-
-	/* Read and write assoclen bytes */
-	append_math_add(desc, VARSEQINLEN, ZERO, REG3, CAAM_CMD_SZ);
-	if (alg->caam.geniv)
-		append_math_add_imm_u32(desc, VARSEQOUTLEN, REG3, IMM, ivsize);
-	else
-		append_math_add(desc, VARSEQOUTLEN, ZERO, REG3, CAAM_CMD_SZ);
-
-	/* Skip assoc data */
-	append_seq_fifo_store(desc, 0, FIFOST_TYPE_SKIP | FIFOLDST_VLF);
-
-	/* read assoc before reading payload */
-	append_seq_fifo_load(desc, 0, FIFOLD_CLASS_CLASS2 | FIFOLD_TYPE_MSG |
-			     KEY_VLF);
-
-	if (alg->caam.geniv) {
-		append_seq_load(desc, ivsize, LDST_CLASS_1_CCB |
-				LDST_SRCDST_BYTE_CONTEXT |
-				(ctx1_iv_off << LDST_OFFSET_SHIFT));
-		append_move(desc, MOVE_SRC_CLASS1CTX | MOVE_DEST_CLASS2INFIFO |
-			    (ctx1_iv_off << MOVE_OFFSET_SHIFT) | ivsize);
-	}
-
-	/* Load Counter into CONTEXT1 reg */
-	if (is_rfc3686)
-		append_load_imm_be32(desc, 1, LDST_IMM | LDST_CLASS_1_CCB |
-				     LDST_SRCDST_BYTE_CONTEXT |
-				     ((ctx1_iv_off + CTR_RFC3686_IV_SIZE) <<
-				      LDST_OFFSET_SHIFT));
-
-	/* Choose operation */
-	if (ctr_mode)
-		append_operation(desc, ctx->class1_alg_type |
-				 OP_ALG_AS_INITFINAL | OP_ALG_DECRYPT);
-	else
-		append_dec_op1(desc, ctx->class1_alg_type);
-
-	/* Read and write cryptlen bytes */
-	append_math_add(desc, VARSEQINLEN, SEQOUTLEN, REG0, CAAM_CMD_SZ);
-	append_math_add(desc, VARSEQOUTLEN, SEQOUTLEN, REG0, CAAM_CMD_SZ);
-	aead_append_src_dst(desc, FIFOLD_TYPE_MSG);
-
-	/* Load ICV */
-	append_seq_fifo_load(desc, ctx->authsize, FIFOLD_CLASS_CLASS2 |
-			     FIFOLD_TYPE_LAST2 | FIFOLD_TYPE_ICV);
-
-	ctx->sh_desc_dec_dma = dma_map_single(jrdev, desc,
-					      desc_bytes(desc),
-					      DMA_TO_DEVICE);
-	if (dma_mapping_error(jrdev, ctx->sh_desc_dec_dma)) {
-		dev_err(jrdev, "unable to map shared descriptor\n");
-		return -ENOMEM;
-	}
-#ifdef DEBUG
-	print_hex_dump(KERN_ERR, "aead dec shdesc@"__stringify(__LINE__)": ",
-		       DUMP_PREFIX_ADDRESS, 16, 4, desc,
-		       desc_bytes(desc), 1);
-#endif
-=======
 	cnstr_shdsc_aead_decap(desc, &ctx->cdata, &ctx->adata, ivsize,
 			       ctx->authsize, alg->caam.geniv, is_rfc3686,
 			       nonce, ctx1_iv_off, false, ctrlpriv->era);
 	dma_sync_single_for_device(jrdev, ctx->sh_desc_dec_dma,
 				   desc_bytes(desc), ctx->dir);
->>>>>>> 24b8d41d
 
 	if (!alg->caam.geniv)
 		goto skip_givenc;
@@ -516,114 +288,15 @@
 	 * Job Descriptor and Shared Descriptors
 	 * must all fit into the 64-word Descriptor h/w Buffer
 	 */
-<<<<<<< HEAD
-	keys_fit_inline = false;
-	if (DESC_AEAD_GIVENC_LEN + AUTHENC_DESC_JOB_IO_LEN +
-	    ctx->split_key_pad_len + ctx->enckeylen +
-	    (is_rfc3686 ? DESC_AEAD_CTR_RFC3686_LEN : 0) <=
-	    CAAM_DESC_BYTES_MAX)
-		keys_fit_inline = true;
-
-	/* aead_givencrypt shared descriptor */
-	desc = ctx->sh_desc_enc;
-
-	/* Note: Context registers are saved. */
-	init_sh_desc_key_aead(desc, ctx, keys_fit_inline, is_rfc3686);
-
-	if (is_rfc3686)
-		goto copy_iv;
-
-	/* Generate IV */
-	geniv = NFIFOENTRY_STYPE_PAD | NFIFOENTRY_DEST_DECO |
-		NFIFOENTRY_DTYPE_MSG | NFIFOENTRY_LC1 |
-		NFIFOENTRY_PTYPE_RND | (ivsize << NFIFOENTRY_DLEN_SHIFT);
-	append_load_imm_u32(desc, geniv, LDST_CLASS_IND_CCB |
-			    LDST_SRCDST_WORD_INFO_FIFO | LDST_IMM);
-	append_cmd(desc, CMD_LOAD | DISABLE_AUTO_INFO_FIFO);
-	append_move(desc, MOVE_WAITCOMP |
-		    MOVE_SRC_INFIFO | MOVE_DEST_CLASS1CTX |
-		    (ctx1_iv_off << MOVE_OFFSET_SHIFT) |
-		    (ivsize << MOVE_LEN_SHIFT));
-	append_cmd(desc, CMD_LOAD | ENABLE_AUTO_INFO_FIFO);
-
-copy_iv:
-	/* Copy IV to class 1 context */
-	append_move(desc, MOVE_SRC_CLASS1CTX | MOVE_DEST_OUTFIFO |
-		    (ctx1_iv_off << MOVE_OFFSET_SHIFT) |
-		    (ivsize << MOVE_LEN_SHIFT));
-
-	/* Return to encryption */
-	append_operation(desc, ctx->class2_alg_type |
-			 OP_ALG_AS_INITFINAL | OP_ALG_ENCRYPT);
-
-	/* Read and write assoclen bytes */
-	append_math_add(desc, VARSEQINLEN, ZERO, REG3, CAAM_CMD_SZ);
-	append_math_add(desc, VARSEQOUTLEN, ZERO, REG3, CAAM_CMD_SZ);
-
-	/* ivsize + cryptlen = seqoutlen - authsize */
-	append_math_sub_imm_u32(desc, REG3, SEQOUTLEN, IMM, ctx->authsize);
-
-	/* Skip assoc data */
-	append_seq_fifo_store(desc, 0, FIFOST_TYPE_SKIP | FIFOLDST_VLF);
-
-	/* read assoc before reading payload */
-	append_seq_fifo_load(desc, 0, FIFOLD_CLASS_CLASS2 | FIFOLD_TYPE_MSG |
-			     KEY_VLF);
-
-	/* Copy iv from outfifo to class 2 fifo */
-	moveiv = NFIFOENTRY_STYPE_OFIFO | NFIFOENTRY_DEST_CLASS2 |
-		 NFIFOENTRY_DTYPE_MSG | (ivsize << NFIFOENTRY_DLEN_SHIFT);
-	append_load_imm_u32(desc, moveiv, LDST_CLASS_IND_CCB |
-			    LDST_SRCDST_WORD_INFO_FIFO | LDST_IMM);
-	append_load_imm_u32(desc, ivsize, LDST_CLASS_2_CCB |
-			    LDST_SRCDST_WORD_DATASZ_REG | LDST_IMM);
-
-	/* Load Counter into CONTEXT1 reg */
-	if (is_rfc3686)
-		append_load_imm_be32(desc, 1, LDST_IMM | LDST_CLASS_1_CCB |
-				     LDST_SRCDST_BYTE_CONTEXT |
-				     ((ctx1_iv_off + CTR_RFC3686_IV_SIZE) <<
-				      LDST_OFFSET_SHIFT));
-
-	/* Class 1 operation */
-	append_operation(desc, ctx->class1_alg_type |
-			 OP_ALG_AS_INITFINAL | OP_ALG_ENCRYPT);
-
-	/* Will write ivsize + cryptlen */
-	append_math_add(desc, VARSEQOUTLEN, SEQINLEN, REG0, CAAM_CMD_SZ);
-
-	/* Not need to reload iv */
-	append_seq_fifo_load(desc, ivsize,
-			     FIFOLD_CLASS_SKIP);
-
-	/* Will read cryptlen */
-	append_math_add(desc, VARSEQINLEN, SEQINLEN, REG0, CAAM_CMD_SZ);
-	aead_append_src_dst(desc, FIFOLD_TYPE_MSG1OUT2);
-=======
 	if (desc_inline_query(DESC_AEAD_GIVENC_LEN +
 			      (is_rfc3686 ? DESC_AEAD_CTR_RFC3686_LEN : 0),
 			      AUTHENC_DESC_JOB_IO_LEN, data_len, &inl_mask,
 			      ARRAY_SIZE(data_len)) < 0)
 		return -EINVAL;
->>>>>>> 24b8d41d
 
 	ctx->adata.key_inline = !!(inl_mask & 1);
 	ctx->cdata.key_inline = !!(inl_mask & 2);
 
-<<<<<<< HEAD
-	ctx->sh_desc_enc_dma = dma_map_single(jrdev, desc,
-					      desc_bytes(desc),
-					      DMA_TO_DEVICE);
-	if (dma_mapping_error(jrdev, ctx->sh_desc_enc_dma)) {
-		dev_err(jrdev, "unable to map shared descriptor\n");
-		return -ENOMEM;
-	}
-#ifdef DEBUG
-	print_hex_dump(KERN_ERR, "aead givenc shdesc@"__stringify(__LINE__)": ",
-		       DUMP_PREFIX_ADDRESS, 16, 4, desc,
-		       desc_bytes(desc), 1);
-#endif
-=======
 	/* aead_givencrypt shared descriptor */
 	desc = ctx->sh_desc_enc;
 	cnstr_shdsc_aead_givencap(desc, &ctx->cdata, &ctx->adata, ivsize,
@@ -631,7 +304,6 @@
 				  ctx1_iv_off, false, ctrlpriv->era);
 	dma_sync_single_for_device(jrdev, ctx->sh_desc_enc_dma,
 				   desc_bytes(desc), ctx->dir);
->>>>>>> 24b8d41d
 
 skip_givenc:
 	return 0;
@@ -1064,17 +736,7 @@
 	struct device *jrdev = ctx->jrdev;
 	unsigned int ivsize = crypto_skcipher_ivsize(skcipher);
 	u32 *desc;
-<<<<<<< HEAD
-	u8 *nonce;
-	u32 geniv;
-	u32 ctx1_iv_off = 0;
-	const bool ctr_mode = ((ctx->class1_alg_type & OP_ALG_AAI_MASK) ==
-			       OP_ALG_AAI_CTR_MOD128);
-	const bool is_rfc3686 = (ctr_mode &&
-				 (strstr(alg_name, "rfc3686") != NULL));
-=======
 	const bool is_rfc3686 = alg->caam.rfc3686;
->>>>>>> 24b8d41d
 
 	print_hex_dump_debug("key in @"__stringify(__LINE__)": ",
 			     DUMP_PREFIX_ADDRESS, 16, 4, key, keylen, 1);
@@ -1085,223 +747,29 @@
 
 	/* skcipher_encrypt shared descriptor */
 	desc = ctx->sh_desc_enc;
-<<<<<<< HEAD
-	init_sh_desc(desc, HDR_SHARE_SERIAL | HDR_SAVECTX);
-	/* Skip if already shared */
-	key_jump_cmd = append_jump(desc, JUMP_JSL | JUMP_TEST_ALL |
-				   JUMP_COND_SHRD);
-
-	/* Load class1 key only */
-	append_key_as_imm(desc, (void *)ctx->key, ctx->enckeylen,
-			  ctx->enckeylen, CLASS_1 |
-			  KEY_DEST_CLASS_REG);
-
-	/* Load nonce into CONTEXT1 reg */
-	if (is_rfc3686) {
-		nonce = (u8 *)key + keylen;
-		append_load_as_imm(desc, nonce, CTR_RFC3686_NONCE_SIZE,
-				   LDST_CLASS_IND_CCB |
-				   LDST_SRCDST_BYTE_OUTFIFO | LDST_IMM);
-		append_move(desc, MOVE_WAITCOMP |
-			    MOVE_SRC_OUTFIFO |
-			    MOVE_DEST_CLASS1CTX |
-			    (16 << MOVE_OFFSET_SHIFT) |
-			    (CTR_RFC3686_NONCE_SIZE << MOVE_LEN_SHIFT));
-	}
-
-	set_jump_tgt_here(desc, key_jump_cmd);
-
-	/* Load iv */
-	append_seq_load(desc, crt->ivsize, LDST_SRCDST_BYTE_CONTEXT |
-			LDST_CLASS_1_CCB | (ctx1_iv_off << LDST_OFFSET_SHIFT));
-
-	/* Load counter into CONTEXT1 reg */
-	if (is_rfc3686)
-		append_load_imm_be32(desc, 1, LDST_IMM | LDST_CLASS_1_CCB |
-				     LDST_SRCDST_BYTE_CONTEXT |
-				     ((ctx1_iv_off + CTR_RFC3686_IV_SIZE) <<
-				      LDST_OFFSET_SHIFT));
-
-	/* Load operation */
-	append_operation(desc, ctx->class1_alg_type |
-			 OP_ALG_AS_INITFINAL | OP_ALG_ENCRYPT);
-
-	/* Perform operation */
-	ablkcipher_append_src_dst(desc);
-
-	ctx->sh_desc_enc_dma = dma_map_single(jrdev, desc,
-					      desc_bytes(desc),
-					      DMA_TO_DEVICE);
-	if (dma_mapping_error(jrdev, ctx->sh_desc_enc_dma)) {
-		dev_err(jrdev, "unable to map shared descriptor\n");
-		return -ENOMEM;
-	}
-#ifdef DEBUG
-	print_hex_dump(KERN_ERR,
-		       "ablkcipher enc shdesc@"__stringify(__LINE__)": ",
-		       DUMP_PREFIX_ADDRESS, 16, 4, desc,
-		       desc_bytes(desc), 1);
-#endif
-	/* ablkcipher_decrypt shared descriptor */
-=======
 	cnstr_shdsc_skcipher_encap(desc, &ctx->cdata, ivsize, is_rfc3686,
 				   ctx1_iv_off);
 	dma_sync_single_for_device(jrdev, ctx->sh_desc_enc_dma,
 				   desc_bytes(desc), ctx->dir);
 
 	/* skcipher_decrypt shared descriptor */
->>>>>>> 24b8d41d
 	desc = ctx->sh_desc_dec;
 	cnstr_shdsc_skcipher_decap(desc, &ctx->cdata, ivsize, is_rfc3686,
 				   ctx1_iv_off);
 	dma_sync_single_for_device(jrdev, ctx->sh_desc_dec_dma,
 				   desc_bytes(desc), ctx->dir);
 
-<<<<<<< HEAD
-	init_sh_desc(desc, HDR_SHARE_SERIAL | HDR_SAVECTX);
-	/* Skip if already shared */
-	key_jump_cmd = append_jump(desc, JUMP_JSL | JUMP_TEST_ALL |
-				   JUMP_COND_SHRD);
-
-	/* Load class1 key only */
-	append_key_as_imm(desc, (void *)ctx->key, ctx->enckeylen,
-			  ctx->enckeylen, CLASS_1 |
-			  KEY_DEST_CLASS_REG);
-
-	/* Load nonce into CONTEXT1 reg */
-	if (is_rfc3686) {
-		nonce = (u8 *)key + keylen;
-		append_load_as_imm(desc, nonce, CTR_RFC3686_NONCE_SIZE,
-				   LDST_CLASS_IND_CCB |
-				   LDST_SRCDST_BYTE_OUTFIFO | LDST_IMM);
-		append_move(desc, MOVE_WAITCOMP |
-			    MOVE_SRC_OUTFIFO |
-			    MOVE_DEST_CLASS1CTX |
-			    (16 << MOVE_OFFSET_SHIFT) |
-			    (CTR_RFC3686_NONCE_SIZE << MOVE_LEN_SHIFT));
-	}
-
-	set_jump_tgt_here(desc, key_jump_cmd);
-
-	/* load IV */
-	append_seq_load(desc, crt->ivsize, LDST_SRCDST_BYTE_CONTEXT |
-			LDST_CLASS_1_CCB | (ctx1_iv_off << LDST_OFFSET_SHIFT));
-
-	/* Load counter into CONTEXT1 reg */
-	if (is_rfc3686)
-		append_load_imm_be32(desc, 1, LDST_IMM | LDST_CLASS_1_CCB |
-				     LDST_SRCDST_BYTE_CONTEXT |
-				     ((ctx1_iv_off + CTR_RFC3686_IV_SIZE) <<
-				      LDST_OFFSET_SHIFT));
-
-	/* Choose operation */
-	if (ctr_mode)
-		append_operation(desc, ctx->class1_alg_type |
-				 OP_ALG_AS_INITFINAL | OP_ALG_DECRYPT);
-	else
-		append_dec_op1(desc, ctx->class1_alg_type);
-
-	/* Perform operation */
-	ablkcipher_append_src_dst(desc);
-=======
 	return 0;
 }
->>>>>>> 24b8d41d
 
 static int aes_skcipher_setkey(struct crypto_skcipher *skcipher,
 			       const u8 *key, unsigned int keylen)
 {
 	int err;
 
-<<<<<<< HEAD
-#ifdef DEBUG
-	print_hex_dump(KERN_ERR,
-		       "ablkcipher dec shdesc@"__stringify(__LINE__)": ",
-		       DUMP_PREFIX_ADDRESS, 16, 4, desc,
-		       desc_bytes(desc), 1);
-#endif
-	/* ablkcipher_givencrypt shared descriptor */
-	desc = ctx->sh_desc_givenc;
-
-	init_sh_desc(desc, HDR_SHARE_SERIAL | HDR_SAVECTX);
-	/* Skip if already shared */
-	key_jump_cmd = append_jump(desc, JUMP_JSL | JUMP_TEST_ALL |
-				   JUMP_COND_SHRD);
-
-	/* Load class1 key only */
-	append_key_as_imm(desc, (void *)ctx->key, ctx->enckeylen,
-			  ctx->enckeylen, CLASS_1 |
-			  KEY_DEST_CLASS_REG);
-
-	/* Load Nonce into CONTEXT1 reg */
-	if (is_rfc3686) {
-		nonce = (u8 *)key + keylen;
-		append_load_as_imm(desc, nonce, CTR_RFC3686_NONCE_SIZE,
-				   LDST_CLASS_IND_CCB |
-				   LDST_SRCDST_BYTE_OUTFIFO | LDST_IMM);
-		append_move(desc, MOVE_WAITCOMP |
-			    MOVE_SRC_OUTFIFO |
-			    MOVE_DEST_CLASS1CTX |
-			    (16 << MOVE_OFFSET_SHIFT) |
-			    (CTR_RFC3686_NONCE_SIZE << MOVE_LEN_SHIFT));
-	}
-	set_jump_tgt_here(desc, key_jump_cmd);
-
-	/* Generate IV */
-	geniv = NFIFOENTRY_STYPE_PAD | NFIFOENTRY_DEST_DECO |
-		NFIFOENTRY_DTYPE_MSG | NFIFOENTRY_LC1 |
-		NFIFOENTRY_PTYPE_RND | (crt->ivsize << NFIFOENTRY_DLEN_SHIFT);
-	append_load_imm_u32(desc, geniv, LDST_CLASS_IND_CCB |
-			    LDST_SRCDST_WORD_INFO_FIFO | LDST_IMM);
-	append_cmd(desc, CMD_LOAD | DISABLE_AUTO_INFO_FIFO);
-	append_move(desc, MOVE_WAITCOMP |
-		    MOVE_SRC_INFIFO |
-		    MOVE_DEST_CLASS1CTX |
-		    (crt->ivsize << MOVE_LEN_SHIFT) |
-		    (ctx1_iv_off << MOVE_OFFSET_SHIFT));
-	append_cmd(desc, CMD_LOAD | ENABLE_AUTO_INFO_FIFO);
-
-	/* Copy generated IV to memory */
-	append_seq_store(desc, crt->ivsize,
-			 LDST_SRCDST_BYTE_CONTEXT | LDST_CLASS_1_CCB |
-			 (ctx1_iv_off << LDST_OFFSET_SHIFT));
-
-	/* Load Counter into CONTEXT1 reg */
-	if (is_rfc3686)
-		append_load_imm_be32(desc, 1, LDST_IMM | LDST_CLASS_1_CCB |
-				     LDST_SRCDST_BYTE_CONTEXT |
-				     ((ctx1_iv_off + CTR_RFC3686_IV_SIZE) <<
-				      LDST_OFFSET_SHIFT));
-
-	if (ctx1_iv_off)
-		append_jump(desc, JUMP_JSL | JUMP_TEST_ALL | JUMP_COND_NCP |
-			    (1 << JUMP_OFFSET_SHIFT));
-
-	/* Load operation */
-	append_operation(desc, ctx->class1_alg_type |
-			 OP_ALG_AS_INITFINAL | OP_ALG_ENCRYPT);
-
-	/* Perform operation */
-	ablkcipher_append_src_dst(desc);
-
-	ctx->sh_desc_givenc_dma = dma_map_single(jrdev, desc,
-						 desc_bytes(desc),
-						 DMA_TO_DEVICE);
-	if (dma_mapping_error(jrdev, ctx->sh_desc_givenc_dma)) {
-		dev_err(jrdev, "unable to map shared descriptor\n");
-		return -ENOMEM;
-	}
-#ifdef DEBUG
-	print_hex_dump(KERN_ERR,
-		       "ablkcipher givenc shdesc@" __stringify(__LINE__) ": ",
-		       DUMP_PREFIX_ADDRESS, 16, 4, desc,
-		       desc_bytes(desc), 1);
-#endif
-=======
 	err = aes_check_keylen(keylen);
 	if (err)
 		return err;
->>>>>>> 24b8d41d
 
 	return skcipher_setkey(skcipher, key, keylen, 0);
 }
@@ -1556,49 +1024,9 @@
 	 * ciphertext block (CBC mode) or last counter (CTR mode).
 	 * This is used e.g. by the CTS mode.
 	 */
-<<<<<<< HEAD
-	if ((err & JRSTA_CCBERR_ERRID_MASK) == JRSTA_CCBERR_ERRID_ICVCHK)
-		err = -EBADMSG;
-
-	kfree(edesc);
-
-	aead_request_complete(req, err);
-}
-
-static void ablkcipher_encrypt_done(struct device *jrdev, u32 *desc, u32 err,
-				   void *context)
-{
-	struct ablkcipher_request *req = context;
-	struct ablkcipher_edesc *edesc;
-#ifdef DEBUG
-	struct crypto_ablkcipher *ablkcipher = crypto_ablkcipher_reqtfm(req);
-	int ivsize = crypto_ablkcipher_ivsize(ablkcipher);
-
-	dev_err(jrdev, "%s %d: err 0x%x\n", __func__, __LINE__, err);
-#endif
-
-	edesc = (struct ablkcipher_edesc *)((char *)desc -
-		 offsetof(struct ablkcipher_edesc, hw_desc));
-
-	if (err)
-		caam_jr_strstatus(jrdev, err);
-
-#ifdef DEBUG
-	print_hex_dump(KERN_ERR, "dstiv  @"__stringify(__LINE__)": ",
-		       DUMP_PREFIX_ADDRESS, 16, 4, req->info,
-		       edesc->src_nents > 1 ? 100 : ivsize, 1);
-	dbg_dump_sg(KERN_ERR, "dst    @"__stringify(__LINE__)": ",
-		    DUMP_PREFIX_ADDRESS, 16, 4, req->dst,
-		    edesc->dst_nents > 1 ? 100 : req->nbytes, 1, true);
-#endif
-
-	ablkcipher_unmap(jrdev, edesc, req);
-	kfree(edesc);
-=======
 	if (ivsize && !ecode) {
 		memcpy(req->iv, (u8 *)edesc->sec4_sg + edesc->sec4_sg_bytes,
 		       ivsize);
->>>>>>> 24b8d41d
 
 		print_hex_dump_debug("dstiv  @" __stringify(__LINE__)": ",
 				     DUMP_PREFIX_ADDRESS, 16, 4, req->iv,
@@ -1609,24 +1037,6 @@
 		     DUMP_PREFIX_ADDRESS, 16, 4, req->dst,
 		     edesc->dst_nents > 1 ? 100 : req->cryptlen, 1);
 
-<<<<<<< HEAD
-	edesc = (struct ablkcipher_edesc *)((char *)desc -
-		 offsetof(struct ablkcipher_edesc, hw_desc));
-	if (err)
-		caam_jr_strstatus(jrdev, err);
-
-#ifdef DEBUG
-	print_hex_dump(KERN_ERR, "dstiv  @"__stringify(__LINE__)": ",
-		       DUMP_PREFIX_ADDRESS, 16, 4, req->info,
-		       ivsize, 1);
-	dbg_dump_sg(KERN_ERR, "dst    @"__stringify(__LINE__)": ",
-		    DUMP_PREFIX_ADDRESS, 16, 4, req->dst,
-		    edesc->dst_nents > 1 ? 100 : req->nbytes, 1, true);
-#endif
-
-	ablkcipher_unmap(jrdev, edesc, req);
-=======
->>>>>>> 24b8d41d
 	kfree(edesc);
 
 	/*
@@ -1800,8 +1210,6 @@
 
 	init_aead_job(req, edesc, all_contig, encrypt);
 
-<<<<<<< HEAD
-=======
 	/*
 	 * {REG3, DPOVRD} = assoclen, depending on whether MATH command supports
 	 * having DPOVRD as destination.
@@ -1811,7 +1219,6 @@
 	else
 		append_math_add_imm_u32(desc, DPOVRD, ZERO, IMM, req->assoclen);
 
->>>>>>> 24b8d41d
 	if (ivsize && ((is_rfc3686 && encrypt) || !alg->caam.geniv))
 		append_load_as_imm(desc, req->iv, ivsize,
 				   LDST_CLASS_1_CCB |
@@ -1836,77 +1243,17 @@
 	dma_addr_t src_dma, dst_dma, ptr;
 	int len, sec4_sg_index = 0;
 
-<<<<<<< HEAD
-#ifdef DEBUG
-	bool may_sleep = ((req->base.flags & (CRYPTO_TFM_REQ_MAY_BACKLOG |
-					      CRYPTO_TFM_REQ_MAY_SLEEP)) != 0);
-	print_hex_dump(KERN_ERR, "presciv@"__stringify(__LINE__)": ",
-		       DUMP_PREFIX_ADDRESS, 16, 4, req->info,
-		       ivsize, 1);
-	printk(KERN_ERR "asked=%d, nbytes%d\n", (int)edesc->src_nents ? 100 : req->nbytes, req->nbytes);
-	dbg_dump_sg(KERN_ERR, "src    @"__stringify(__LINE__)": ",
-		    DUMP_PREFIX_ADDRESS, 16, 4, req->src,
-		    edesc->src_nents ? 100 : req->nbytes, 1, may_sleep);
-#endif
-
-	len = desc_len(sh_desc);
-	init_job_desc_shared(desc, ptr, len, HDR_SHARE_DEFER | HDR_REVERSE);
-
-	if (iv_contig) {
-		src_dma = edesc->iv_dma;
-		in_options = 0;
-	} else {
-		src_dma = edesc->sec4_sg_dma;
-		sec4_sg_index += edesc->src_nents + 1;
-		in_options = LDST_SGF;
-	}
-	append_seq_in_ptr(desc, src_dma, req->nbytes + ivsize, in_options);
-
-	if (likely(req->src == req->dst)) {
-		if (!edesc->src_nents && iv_contig) {
-			dst_dma = sg_dma_address(req->src);
-		} else {
-			dst_dma = edesc->sec4_sg_dma +
-				sizeof(struct sec4_sg_entry);
-			out_options = LDST_SGF;
-		}
-	} else {
-		if (!edesc->dst_nents) {
-			dst_dma = sg_dma_address(req->dst);
-		} else {
-			dst_dma = edesc->sec4_sg_dma +
-				sec4_sg_index * sizeof(struct sec4_sg_entry);
-			out_options = LDST_SGF;
-		}
-	}
-	append_seq_out_ptr(desc, dst_dma, req->nbytes, out_options);
-}
-=======
 	print_hex_dump_debug("presciv@"__stringify(__LINE__)": ",
 			     DUMP_PREFIX_ADDRESS, 16, 4, req->iv, ivsize, 1);
 	dev_dbg(jrdev, "asked=%d, cryptlen%d\n",
 	       (int)edesc->src_nents > 1 ? 100 : req->cryptlen, req->cryptlen);
->>>>>>> 24b8d41d
 
 	caam_dump_sg("src    @" __stringify(__LINE__)": ",
 		     DUMP_PREFIX_ADDRESS, 16, 4, req->src,
 		     edesc->src_nents > 1 ? 100 : req->cryptlen, 1);
 
-<<<<<<< HEAD
-#ifdef DEBUG
-	bool may_sleep = ((req->base.flags & (CRYPTO_TFM_REQ_MAY_BACKLOG |
-					      CRYPTO_TFM_REQ_MAY_SLEEP)) != 0);
-	print_hex_dump(KERN_ERR, "presciv@" __stringify(__LINE__) ": ",
-		       DUMP_PREFIX_ADDRESS, 16, 4, req->info,
-		       ivsize, 1);
-	dbg_dump_sg(KERN_ERR, "src    @" __stringify(__LINE__) ": ",
-		    DUMP_PREFIX_ADDRESS, 16, 4, req->src,
-		    edesc->src_nents ? 100 : req->nbytes, 1, may_sleep);
-#endif
-=======
 	sh_desc = encrypt ? ctx->sh_desc_enc : ctx->sh_desc_dec;
 	ptr = encrypt ? ctx->sh_desc_enc_dma : ctx->sh_desc_dec_dma;
->>>>>>> 24b8d41d
 
 	len = desc_len(sh_desc);
 	init_job_desc_shared(desc, ptr, len, HDR_SHARE_DEFER | HDR_REVERSE);
@@ -2148,32 +1495,14 @@
 	struct device *jrdev = ctx->jrdev;
 	bool all_contig;
 
-#ifdef DEBUG
-	bool may_sleep = ((req->base.flags & (CRYPTO_TFM_REQ_MAY_BACKLOG |
-					      CRYPTO_TFM_REQ_MAY_SLEEP)) != 0);
-	dbg_dump_sg(KERN_ERR, "dec src@"__stringify(__LINE__)": ",
-		    DUMP_PREFIX_ADDRESS, 16, 4, req->src,
-		    req->assoclen + req->cryptlen, 1, may_sleep);
-#endif
-
 	/* allocate extended descriptor */
 	edesc = aead_edesc_alloc(req, AUTHENC_DESC_JOB_IO_LEN,
 				 &all_contig, encrypt);
 	if (IS_ERR(edesc))
 		return PTR_ERR(edesc);
 
-<<<<<<< HEAD
-	/* Create and submit job descriptor*/
-	init_authenc_job(req, edesc, all_contig, false);
-#ifdef DEBUG
-	print_hex_dump(KERN_ERR, "aead jobdesc@"__stringify(__LINE__)": ",
-		       DUMP_PREFIX_ADDRESS, 16, 4, edesc->hw_desc,
-		       desc_bytes(edesc->hw_desc), 1);
-#endif
-=======
 	/* Create and submit job descriptor */
 	init_authenc_job(req, edesc, all_contig, encrypt);
->>>>>>> 24b8d41d
 
 	print_hex_dump_debug("aead jobdesc@"__stringify(__LINE__)": ",
 			     DUMP_PREFIX_ADDRESS, 16, 4, edesc->hw_desc,
@@ -2182,14 +1511,6 @@
 	return aead_enqueue_req(jrdev, req);
 }
 
-<<<<<<< HEAD
-/*
- * allocate and map the ablkcipher extended descriptor for ablkcipher
- */
-static struct ablkcipher_edesc *ablkcipher_edesc_alloc(struct ablkcipher_request
-						       *req, int desc_bytes,
-						       bool *iv_contig_out)
-=======
 static int aead_encrypt(struct aead_request *req)
 {
 	return aead_crypt(req, true);
@@ -2201,7 +1522,6 @@
 }
 
 static int aead_do_one_req(struct crypto_engine *engine, void *areq)
->>>>>>> 24b8d41d
 {
 	struct aead_request *req = aead_request_cast(areq);
 	struct caam_ctx *ctx = crypto_aead_ctx(crypto_aead_reqtfm(req));
@@ -4257,21 +3577,9 @@
 		 * Check support for AES modes not available
 		 * on LP devices.
 		 */
-<<<<<<< HEAD
-		if ((cha_vid & CHA_ID_LS_AES_MASK) == CHA_ID_LS_AES_LP)
-			if ((alg->class1_alg_type & OP_ALG_AAI_MASK) ==
-			     OP_ALG_AAI_XTS)
-				continue;
-
-		t_alg = caam_alg_alloc(alg);
-		if (IS_ERR(t_alg)) {
-			err = PTR_ERR(t_alg);
-			pr_warn("%s alg allocation failed\n", alg->driver_name);
-=======
 		if (aes_vid == CHA_VER_VID_AES_LP &&
 		    (t_alg->caam.class1_alg_type & OP_ALG_AAI_MASK) ==
 		    OP_ALG_AAI_XTS)
->>>>>>> 24b8d41d
 			continue;
 
 		caam_skcipher_alg_init(t_alg);
