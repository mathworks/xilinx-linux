--- conflicted
+++ resolved
@@ -6,13 +6,6 @@
  *
  * Author: Tom Lendacky <thomas.lendacky@amd.com>
  * Author: Gary R Hook <gary.hook@amd.com>
-<<<<<<< HEAD
- *
- * This program is free software; you can redistribute it and/or modify
- * it under the terms of the GNU General Public License version 2 as
- * published by the Free Software Foundation.
-=======
->>>>>>> 24b8d41d
  */
 
 #ifndef __CCP_DEV_H__
@@ -30,11 +23,8 @@
 #include <linux/interrupt.h>
 #include <linux/irqreturn.h>
 #include <linux/dmaengine.h>
-<<<<<<< HEAD
-=======
 
 #include "sp-dev.h"
->>>>>>> 24b8d41d
 
 #define MAX_CCP_NAME_LEN		16
 #define MAX_DMAPOOL_NAME_LEN		32
@@ -79,10 +69,7 @@
 #define LSB_PUBLIC_MASK_HI_OFFSET	0x1C
 #define LSB_PRIVATE_MASK_LO_OFFSET	0x20
 #define LSB_PRIVATE_MASK_HI_OFFSET	0x24
-<<<<<<< HEAD
-=======
 #define CMD5_PSP_CCP_VERSION		0x100
->>>>>>> 24b8d41d
 
 #define CMD5_Q_CONTROL_BASE		0x0000
 #define CMD5_Q_TAIL_LO_BASE		0x0004
@@ -122,14 +109,8 @@
 #define INT_COMPLETION			0x1
 #define INT_ERROR			0x2
 #define INT_QUEUE_STOPPED		0x4
-<<<<<<< HEAD
-#define ALL_INTERRUPTS			(INT_COMPLETION| \
-					 INT_ERROR| \
-					 INT_QUEUE_STOPPED)
-=======
 #define	INT_EMPTY_QUEUE			0x8
 #define SUPPORTED_INTERRUPTS		(INT_COMPLETION | INT_ERROR)
->>>>>>> 24b8d41d
 
 #define LSB_REGION_WIDTH		5
 #define MAX_LSB_CNT			8
@@ -197,13 +178,10 @@
 
 /* ------------------------ General CCP Defines ------------------------ */
 
-<<<<<<< HEAD
-=======
 #define	CCP_DMA_DFLT			0x0
 #define	CCP_DMA_PRIV			0x1
 #define	CCP_DMA_PUB			0x2
 
->>>>>>> 24b8d41d
 #define CCP_DMAPOOL_MAX_SIZE		64
 #define CCP_DMAPOOL_ALIGN		BIT(5)
 
@@ -211,11 +189,6 @@
 
 #define CCP_AES_KEY_SB_COUNT		1
 #define CCP_AES_CTX_SB_COUNT		1
-<<<<<<< HEAD
-
-#define CCP_XTS_AES_KEY_SB_COUNT	1
-#define CCP_XTS_AES_CTX_SB_COUNT	1
-=======
 
 #define CCP_XTS_AES_KEY_SB_COUNT	1
 #define CCP5_XTS_AES_KEY_SB_COUNT	2
@@ -223,7 +196,6 @@
 
 #define CCP_DES3_KEY_SB_COUNT		1
 #define CCP_DES3_CTX_SB_COUNT		1
->>>>>>> 24b8d41d
 
 #define CCP_SHA_SB_COUNT		1
 
@@ -272,14 +244,6 @@
 
 struct ccp_dma_chan {
 	struct ccp_device *ccp;
-<<<<<<< HEAD
-
-	spinlock_t lock;
-	struct list_head pending;
-	struct list_head active;
-	struct list_head complete;
-
-=======
 
 	spinlock_t lock;
 	struct list_head created;
@@ -287,7 +251,6 @@
 	struct list_head active;
 	struct list_head complete;
 
->>>>>>> 24b8d41d
 	struct tasklet_struct cleanup_tasklet;
 
 	enum dma_status status;
@@ -324,11 +287,7 @@
 	/* Private LSB that is assigned to this queue, or -1 if none.
 	 * Bitmap for my private LSB, unused otherwise
 	 */
-<<<<<<< HEAD
-	unsigned int lsb;
-=======
 	int lsb;
->>>>>>> 24b8d41d
 	DECLARE_BITMAP(lsbmap, PLSB_MAP_SIZE);
 
 	/* Queue processing thread */
@@ -486,10 +445,7 @@
 	CCP_MEMTYPE__LAST,
 };
 #define	CCP_MEMTYPE_LSB	CCP_MEMTYPE_KSB
-<<<<<<< HEAD
-=======
-
->>>>>>> 24b8d41d
+
 
 struct ccp_dma_info {
 	dma_addr_t address;
@@ -596,7 +552,6 @@
 		struct ccp_passthru_op passthru;
 		struct ccp_ecc_op ecc;
 	} u;
-	struct ccp_mem key;
 };
 
 static inline u32 ccp_addr_lo(struct ccp_dma_info *info)
@@ -622,61 +577,6 @@
  * word 7: upper 16 bits of key pointer; key memory type
  */
 struct dword0 {
-<<<<<<< HEAD
-	__le32 soc:1;
-	__le32 ioc:1;
-	__le32 rsvd1:1;
-	__le32 init:1;
-	__le32 eom:1;		/* AES/SHA only */
-	__le32 function:15;
-	__le32 engine:4;
-	__le32 prot:1;
-	__le32 rsvd2:7;
-};
-
-struct dword3 {
-	__le32 src_hi:16;
-	__le32 src_mem:2;
-	__le32 lsb_cxt_id:8;
-	__le32 rsvd1:5;
-	__le32 fixed:1;
-};
-
-union dword4 {
-	__le32 dst_lo;		/* NON-SHA	*/
-	__le32 sha_len_lo;	/* SHA		*/
-};
-
-union dword5 {
-	struct {
-		__le32 dst_hi:16;
-		__le32 dst_mem:2;
-		__le32 rsvd1:13;
-		__le32 fixed:1;
-	} fields;
-	__le32 sha_len_hi;
-};
-
-struct dword7 {
-	__le32 key_hi:16;
-	__le32 key_mem:2;
-	__le32 rsvd1:14;
-};
-
-struct ccp5_desc {
-	struct dword0 dw0;
-	__le32 length;
-	__le32 src_lo;
-	struct dword3 dw3;
-	union dword4 dw4;
-	union dword5 dw5;
-	__le32 key_lo;
-	struct dword7 dw7;
-};
-
-int ccp_pci_init(void);
-void ccp_pci_exit(void);
-=======
 	unsigned int soc:1;
 	unsigned int ioc:1;
 	unsigned int rsvd1:1;
@@ -700,7 +600,6 @@
 	u32 dst_lo;		/* NON-SHA	*/
 	u32 sha_len_lo;		/* SHA		*/
 };
->>>>>>> 24b8d41d
 
 union dword5 {
 	struct {
@@ -732,15 +631,9 @@
 void ccp_add_device(struct ccp_device *ccp);
 void ccp_del_device(struct ccp_device *ccp);
 
-<<<<<<< HEAD
-extern void ccp_log_error(struct ccp_device *, int);
-
-struct ccp_device *ccp_alloc_struct(struct device *dev);
-=======
 extern void ccp_log_error(struct ccp_device *, unsigned int);
 
 struct ccp_device *ccp_alloc_struct(struct sp_device *sp);
->>>>>>> 24b8d41d
 bool ccp_queues_suspended(struct ccp_device *ccp);
 int ccp_cmd_queue_thread(void *data);
 int ccp_trng_read(struct hwrng *rng, void *data, size_t max, bool wait);
@@ -752,50 +645,27 @@
 int ccp_dmaengine_register(struct ccp_device *ccp);
 void ccp_dmaengine_unregister(struct ccp_device *ccp);
 
-<<<<<<< HEAD
-=======
 void ccp5_debugfs_setup(struct ccp_device *ccp);
 void ccp5_debugfs_destroy(void);
 
->>>>>>> 24b8d41d
 /* Structure for computation functions that are device-specific */
 struct ccp_actions {
 	int (*aes)(struct ccp_op *);
 	int (*xts_aes)(struct ccp_op *);
-<<<<<<< HEAD
-=======
 	int (*des3)(struct ccp_op *);
->>>>>>> 24b8d41d
 	int (*sha)(struct ccp_op *);
 	int (*rsa)(struct ccp_op *);
 	int (*passthru)(struct ccp_op *);
 	int (*ecc)(struct ccp_op *);
 	u32 (*sballoc)(struct ccp_cmd_queue *, unsigned int);
-<<<<<<< HEAD
-	void (*sbfree)(struct ccp_cmd_queue *, unsigned int,
-			       unsigned int);
-=======
 	void (*sbfree)(struct ccp_cmd_queue *, unsigned int, unsigned int);
->>>>>>> 24b8d41d
 	unsigned int (*get_free_slots)(struct ccp_cmd_queue *);
 	int (*init)(struct ccp_device *);
 	void (*destroy)(struct ccp_device *);
 	irqreturn_t (*irqhandler)(int, void *);
 };
 
-<<<<<<< HEAD
-/* Structure to hold CCP version-specific values */
-struct ccp_vdata {
-	const unsigned int version;
-	void (*setup)(struct ccp_device *);
-	const struct ccp_actions *perform;
-	const unsigned int bar;
-	const unsigned int offset;
-};
-
-=======
 extern const struct ccp_vdata ccpv3_platform;
->>>>>>> 24b8d41d
 extern const struct ccp_vdata ccpv3;
 extern const struct ccp_vdata ccpv5a;
 extern const struct ccp_vdata ccpv5b;
