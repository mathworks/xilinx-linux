--- conflicted
+++ resolved
@@ -6,13 +6,6 @@
  *
  * Author: Tom Lendacky <thomas.lendacky@amd.com>
  * Author: Gary R Hook <gary.hook@amd.com>
-<<<<<<< HEAD
- *
- * This program is free software; you can redistribute it and/or modify
- * it under the terms of the GNU General Public License version 2 as
- * published by the Free Software Foundation.
-=======
->>>>>>> 24b8d41d
  */
 
 #include <linux/dma-mapping.h>
@@ -46,8 +39,6 @@
 	cpu_to_be32(SHA256_H6), cpu_to_be32(SHA256_H7),
 };
 
-<<<<<<< HEAD
-=======
 static const __be64 ccp_sha384_init[SHA512_DIGEST_SIZE / sizeof(__be64)] = {
 	cpu_to_be64(SHA384_H0), cpu_to_be64(SHA384_H1),
 	cpu_to_be64(SHA384_H2), cpu_to_be64(SHA384_H3),
@@ -62,7 +53,6 @@
 	cpu_to_be64(SHA512_H6), cpu_to_be64(SHA512_H7),
 };
 
->>>>>>> 24b8d41d
 #define	CCP_NEW_JOBID(ccp)	((ccp->vdata->version == CCP_VERSION(3, 0)) ? \
 					ccp_gen_jobid(ccp) : 0)
 
@@ -229,34 +219,6 @@
 				   unsigned int sg_offset,
 				   unsigned int len)
 {
-<<<<<<< HEAD
-	unsigned int nbytes, sg_offset, dm_offset, sb_len, i;
-	u8 buffer[CCP_REVERSE_BUF_SIZE];
-
-	if (WARN_ON(se_len > sizeof(buffer)))
-		return -EINVAL;
-
-	sg_offset = len;
-	dm_offset = 0;
-	nbytes = len;
-	while (nbytes) {
-		sb_len = min_t(unsigned int, nbytes, se_len);
-		sg_offset -= sb_len;
-
-		scatterwalk_map_and_copy(buffer, sg, sg_offset, sb_len, 0);
-		for (i = 0; i < sb_len; i++)
-			wa->address[dm_offset + i] = buffer[sb_len - i - 1];
-
-		dm_offset += sb_len;
-		nbytes -= sb_len;
-
-		if ((sb_len != se_len) && sign_extend) {
-			/* Must sign-extend to nearest sign-extend length */
-			if (wa->address[dm_offset - 1] & 0x80)
-				memset(wa->address + dm_offset, 0xff,
-				       se_len - sb_len);
-		}
-=======
 	u8 *p, *q;
 	int	rc;
 
@@ -272,7 +234,6 @@
 		*p = *p ^ *q;
 		p++;
 		q--;
->>>>>>> 24b8d41d
 	}
 	return 0;
 }
@@ -283,24 +244,6 @@
 				    unsigned int sg_offset,
 				    unsigned int len)
 {
-<<<<<<< HEAD
-	unsigned int nbytes, sg_offset, dm_offset, sb_len, i;
-	u8 buffer[CCP_REVERSE_BUF_SIZE];
-
-	sg_offset = 0;
-	dm_offset = len;
-	nbytes = len;
-	while (nbytes) {
-		sb_len = min_t(unsigned int, nbytes, sizeof(buffer));
-		dm_offset -= sb_len;
-
-		for (i = 0; i < sb_len; i++)
-			buffer[sb_len - i - 1] = wa->address[dm_offset + i];
-		scatterwalk_map_and_copy(buffer, sg, sg_offset, sb_len, 1);
-
-		sg_offset += sb_len;
-		nbytes -= sb_len;
-=======
 	u8 *p, *q;
 
 	p = wa->address + wa_offset;
@@ -311,7 +254,6 @@
 		*p = *p ^ *q;
 		p++;
 		q--;
->>>>>>> 24b8d41d
 	}
 
 	ccp_get_dm_area(wa, wa_offset, sg, sg_offset, len);
@@ -585,13 +527,9 @@
 		return ret;
 
 	dm_offset = CCP_SB_BYTES - aes->key_len;
-<<<<<<< HEAD
-	ccp_set_dm_area(&key, dm_offset, aes->key, 0, aes->key_len);
-=======
 	ret = ccp_set_dm_area(&key, dm_offset, aes->key, 0, aes->key_len);
 	if (ret)
 		goto e_key;
->>>>>>> 24b8d41d
 	ret = ccp_copy_to_sb(cmd_q, &key, op.jobid, op.sb_key,
 			     CCP_PASSTHRU_BYTESWAP_256BIT);
 	if (ret) {
@@ -610,13 +548,9 @@
 		goto e_key;
 
 	dm_offset = CCP_SB_BYTES - AES_BLOCK_SIZE;
-<<<<<<< HEAD
-	ccp_set_dm_area(&ctx, dm_offset, aes->iv, 0, aes->iv_len);
-=======
 	ret = ccp_set_dm_area(&ctx, dm_offset, aes->iv, 0, aes->iv_len);
 	if (ret)
 		goto e_ctx;
->>>>>>> 24b8d41d
 	ret = ccp_copy_to_sb(cmd_q, &ctx, op.jobid, op.sb_ctx,
 			     CCP_PASSTHRU_BYTESWAP_256BIT);
 	if (ret) {
@@ -644,15 +578,10 @@
 				goto e_src;
 			}
 
-<<<<<<< HEAD
-			ccp_set_dm_area(&ctx, 0, aes->cmac_key, 0,
-					aes->cmac_key_len);
-=======
 			ret = ccp_set_dm_area(&ctx, 0, aes->cmac_key, 0,
 					      aes->cmac_key_len);
 			if (ret)
 				goto e_src;
->>>>>>> 24b8d41d
 			ret = ccp_copy_to_sb(cmd_q, &ctx, op.jobid, op.sb_ctx,
 					     CCP_PASSTHRU_BYTESWAP_256BIT);
 			if (ret) {
@@ -1036,13 +965,9 @@
 		return ret;
 
 	dm_offset = CCP_SB_BYTES - aes->key_len;
-<<<<<<< HEAD
-	ccp_set_dm_area(&key, dm_offset, aes->key, 0, aes->key_len);
-=======
 	ret = ccp_set_dm_area(&key, dm_offset, aes->key, 0, aes->key_len);
 	if (ret)
 		goto e_key;
->>>>>>> 24b8d41d
 	ret = ccp_copy_to_sb(cmd_q, &key, op.jobid, op.sb_key,
 			     CCP_PASSTHRU_BYTESWAP_256BIT);
 	if (ret) {
@@ -1063,13 +988,9 @@
 	if (aes->mode != CCP_AES_MODE_ECB) {
 		/* Load the AES context - convert to LE */
 		dm_offset = CCP_SB_BYTES - AES_BLOCK_SIZE;
-<<<<<<< HEAD
-		ccp_set_dm_area(&ctx, dm_offset, aes->iv, 0, aes->iv_len);
-=======
 		ret = ccp_set_dm_area(&ctx, dm_offset, aes->iv, 0, aes->iv_len);
 		if (ret)
 			goto e_ctx;
->>>>>>> 24b8d41d
 		ret = ccp_copy_to_sb(cmd_q, &ctx, op.jobid, op.sb_ctx,
 				     CCP_PASSTHRU_BYTESWAP_256BIT);
 		if (ret) {
@@ -1227,36 +1148,20 @@
 	op.u.xts.action = xts->action;
 	op.u.xts.unit_size = xts->unit_size;
 
-<<<<<<< HEAD
-	/* All supported key sizes fit in a single (32-byte) SB entry
-	 * and must be in little endian format. Use the 256-bit byte
-	 * swap passthru option to convert from big endian to little
-	 * endian.
-=======
 	/* A version 3 device only supports 128-bit keys, which fits into a
 	 * single SB entry. A version 5 device uses a 512-bit vector, so two
 	 * SB entries.
->>>>>>> 24b8d41d
 	 */
 	if (cmd_q->ccp->vdata->version == CCP_VERSION(3, 0))
 		sb_count = CCP_XTS_AES_KEY_SB_COUNT;
 	else
 		sb_count = CCP5_XTS_AES_KEY_SB_COUNT;
 	ret = ccp_init_dm_workarea(&key, cmd_q,
-<<<<<<< HEAD
-				   CCP_XTS_AES_KEY_SB_COUNT * CCP_SB_BYTES,
-=======
 				   sb_count * CCP_SB_BYTES,
->>>>>>> 24b8d41d
 				   DMA_TO_DEVICE);
 	if (ret)
 		return ret;
 
-<<<<<<< HEAD
-	dm_offset = CCP_SB_BYTES - AES_KEYSIZE_128;
-	ccp_set_dm_area(&key, dm_offset, xts->key, 0, xts->key_len);
-	ccp_set_dm_area(&key, 0, xts->key, dm_offset, xts->key_len);
-=======
 	if (cmd_q->ccp->vdata->version == CCP_VERSION(3, 0)) {
 		/* All supported key sizes must be in little endian format.
 		 * Use the 256-bit byte swap passthru option to convert from
@@ -1285,7 +1190,6 @@
 		if (ret)
 			goto e_key;
 	}
->>>>>>> 24b8d41d
 	ret = ccp_copy_to_sb(cmd_q, &key, op.jobid, op.sb_key,
 			     CCP_PASSTHRU_BYTESWAP_256BIT);
 	if (ret) {
@@ -1303,13 +1207,9 @@
 	if (ret)
 		goto e_key;
 
-<<<<<<< HEAD
-	ccp_set_dm_area(&ctx, 0, xts->iv, 0, xts->iv_len);
-=======
 	ret = ccp_set_dm_area(&ctx, 0, xts->iv, 0, xts->iv_len);
 	if (ret)
 		goto e_ctx;
->>>>>>> 24b8d41d
 	ret = ccp_copy_to_sb(cmd_q, &ctx, op.jobid, op.sb_ctx,
 			     CCP_PASSTHRU_BYTESWAP_NOOP);
 	if (ret) {
@@ -1392,33 +1292,6 @@
 	struct ccp_dm_workarea key, ctx;
 	struct ccp_data src, dst;
 	struct ccp_op op;
-<<<<<<< HEAD
-	unsigned int ioffset, ooffset;
-	unsigned int digest_size;
-	int sb_count;
-	const void *init;
-	u64 block_size;
-	int ctx_size;
-	int ret;
-
-	switch (sha->type) {
-	case CCP_SHA_TYPE_1:
-		if (sha->ctx_len < SHA1_DIGEST_SIZE)
-			return -EINVAL;
-		block_size = SHA1_BLOCK_SIZE;
-		break;
-	case CCP_SHA_TYPE_224:
-		if (sha->ctx_len < SHA224_DIGEST_SIZE)
-			return -EINVAL;
-		block_size = SHA224_BLOCK_SIZE;
-		break;
-	case CCP_SHA_TYPE_256:
-		if (sha->ctx_len < SHA256_DIGEST_SIZE)
-			return -EINVAL;
-		block_size = SHA256_BLOCK_SIZE;
-		break;
-	default:
-=======
 	unsigned int dm_offset;
 	unsigned int len_singlekey;
 	bool in_place = false;
@@ -1426,100 +1299,11 @@
 
 	/* Error checks */
 	if (cmd_q->ccp->vdata->version < CCP_VERSION(5, 0))
->>>>>>> 24b8d41d
-		return -EINVAL;
-	}
+		return -EINVAL;
 
 	if (!cmd_q->ccp->vdata->perform->des3)
 		return -EINVAL;
 
-<<<<<<< HEAD
-	if (!sha->final && (sha->src_len & (block_size - 1)))
-		return -EINVAL;
-
-	/* The version 3 device can't handle zero-length input */
-	if (cmd_q->ccp->vdata->version == CCP_VERSION(3, 0)) {
-
-		if (!sha->src_len) {
-			unsigned int digest_len;
-			const u8 *sha_zero;
-
-			/* Not final, just return */
-			if (!sha->final)
-				return 0;
-
-			/* CCP can't do a zero length sha operation so the
-			 * caller must buffer the data.
-			 */
-			if (sha->msg_bits)
-				return -EINVAL;
-
-			/* The CCP cannot perform zero-length sha operations
-			 * so the caller is required to buffer data for the
-			 * final operation. However, a sha operation for a
-			 * message with a total length of zero is valid so
-			 * known values are required to supply the result.
-			 */
-			switch (sha->type) {
-			case CCP_SHA_TYPE_1:
-				sha_zero = sha1_zero_message_hash;
-				digest_len = SHA1_DIGEST_SIZE;
-				break;
-			case CCP_SHA_TYPE_224:
-				sha_zero = sha224_zero_message_hash;
-				digest_len = SHA224_DIGEST_SIZE;
-				break;
-			case CCP_SHA_TYPE_256:
-				sha_zero = sha256_zero_message_hash;
-				digest_len = SHA256_DIGEST_SIZE;
-				break;
-			default:
-				return -EINVAL;
-			}
-
-			scatterwalk_map_and_copy((void *)sha_zero, sha->ctx, 0,
-						 digest_len, 1);
-
-			return 0;
-		}
-	}
-
-	/* Set variables used throughout */
-	switch (sha->type) {
-	case CCP_SHA_TYPE_1:
-		digest_size = SHA1_DIGEST_SIZE;
-		init = (void *) ccp_sha1_init;
-		ctx_size = SHA1_DIGEST_SIZE;
-		sb_count = 1;
-		if (cmd_q->ccp->vdata->version != CCP_VERSION(3, 0))
-			ooffset = ioffset = CCP_SB_BYTES - SHA1_DIGEST_SIZE;
-		else
-			ooffset = ioffset = 0;
-		break;
-	case CCP_SHA_TYPE_224:
-		digest_size = SHA224_DIGEST_SIZE;
-		init = (void *) ccp_sha224_init;
-		ctx_size = SHA256_DIGEST_SIZE;
-		sb_count = 1;
-		ioffset = 0;
-		if (cmd_q->ccp->vdata->version != CCP_VERSION(3, 0))
-			ooffset = CCP_SB_BYTES - SHA224_DIGEST_SIZE;
-		else
-			ooffset = 0;
-		break;
-	case CCP_SHA_TYPE_256:
-		digest_size = SHA256_DIGEST_SIZE;
-		init = (void *) ccp_sha256_init;
-		ctx_size = SHA256_DIGEST_SIZE;
-		sb_count = 1;
-		ooffset = ioffset = 0;
-		break;
-	default:
-		ret = -EINVAL;
-		goto e_data;
-	}
-
-=======
 	if (des3->key_len != DES3_EDE_KEY_SIZE)
 		return -EINVAL;
 
@@ -1846,7 +1630,6 @@
 		goto e_data;
 	}
 
->>>>>>> 24b8d41d
 	/* For zero-length plaintext the src pointer is ignored;
 	 * otherwise both parts must be valid
 	 */
@@ -1860,14 +1643,11 @@
 	op.u.sha.type = sha->type;
 	op.u.sha.msg_bits = sha->msg_bits;
 
-<<<<<<< HEAD
-=======
 	/* For SHA1/224/256 the context fits in a single (32-byte) SB entry;
 	 * SHA384/512 require 2 adjacent SB slots, with the right half in the
 	 * first slot, and the left half in the second. Each portion must then
 	 * be in little endian format: use the 256-bit byte swap option.
 	 */
->>>>>>> 24b8d41d
 	ret = ccp_init_dm_workarea(&ctx, cmd_q, sb_count * CCP_SB_BYTES,
 				   DMA_BIDIRECTIONAL);
 	if (ret)
@@ -1878,8 +1658,6 @@
 		case CCP_SHA_TYPE_224:
 		case CCP_SHA_TYPE_256:
 			memcpy(ctx.address + ioffset, init, ctx_size);
-<<<<<<< HEAD
-=======
 			break;
 		case CCP_SHA_TYPE_384:
 		case CCP_SHA_TYPE_512:
@@ -1887,7 +1665,6 @@
 			       ctx_size / 2);
 			memcpy(ctx.address, init + ctx_size / 2,
 			       ctx_size / 2);
->>>>>>> 24b8d41d
 			break;
 		default:
 			ret = -EINVAL;
@@ -1895,15 +1672,10 @@
 		}
 	} else {
 		/* Restore the context */
-<<<<<<< HEAD
-		ccp_set_dm_area(&ctx, 0, sha->ctx, 0,
-				sb_count * CCP_SB_BYTES);
-=======
 		ret = ccp_set_dm_area(&ctx, 0, sha->ctx, 0,
 				      sb_count * CCP_SB_BYTES);
 		if (ret)
 			goto e_ctx;
->>>>>>> 24b8d41d
 	}
 
 	ret = ccp_copy_to_sb(cmd_q, &ctx, op.jobid, op.sb_ctx,
@@ -1924,7 +1696,6 @@
 			ccp_prepare_data(&src, NULL, &op, block_size, false);
 			if (sha->final && !src.sg_wa.bytes_left)
 				op.eom = 1;
-<<<<<<< HEAD
 
 			ret = cmd_q->ccp->vdata->perform->sha(&op);
 			if (ret) {
@@ -1932,15 +1703,6 @@
 				goto e_data;
 			}
 
-=======
-
-			ret = cmd_q->ccp->vdata->perform->sha(&op);
-			if (ret) {
-				cmd->engine_error = cmd_q->cmd_error;
-				goto e_data;
-			}
-
->>>>>>> 24b8d41d
 			ccp_process_data(&src, NULL, &op);
 		}
 	} else {
@@ -1971,8 +1733,6 @@
 			ccp_get_dm_area(&ctx, ooffset,
 					sha->ctx, 0,
 					digest_size);
-<<<<<<< HEAD
-=======
 			break;
 		case CCP_SHA_TYPE_384:
 		case CCP_SHA_TYPE_512:
@@ -1982,11 +1742,10 @@
 			ccp_get_dm_area(&ctx, LSB_ITEM_SIZE + ooffset,
 					sha->ctx, 0,
 					LSB_ITEM_SIZE - ooffset);
->>>>>>> 24b8d41d
 			break;
 		default:
 			ret = -EINVAL;
-			goto e_ctx;
+			goto e_data;
 		}
 	} else {
 		/* Stash the context */
@@ -2021,11 +1780,6 @@
 			       ctx.address + ooffset,
 			       digest_size);
 			break;
-<<<<<<< HEAD
-		default:
-			ret = -EINVAL;
-			goto e_ctx;
-=======
 		case CCP_SHA_TYPE_384:
 		case CCP_SHA_TYPE_512:
 			memcpy(hmac_buf + block_size,
@@ -2040,7 +1794,6 @@
 			kfree(hmac_buf);
 			ret = -EINVAL;
 			goto e_data;
->>>>>>> 24b8d41d
 		}
 
 		memset(&hmac_cmd, 0, sizeof(hmac_cmd));
@@ -2104,23 +1857,6 @@
 	o_len = 32 * ((rsa->key_size + 255) / 256);
 	i_len = o_len * 2;
 
-<<<<<<< HEAD
-	sb_count = o_len / CCP_SB_BYTES;
-
-	memset(&op, 0, sizeof(op));
-	op.cmd_q = cmd_q;
-	op.jobid = ccp_gen_jobid(cmd_q->ccp);
-	op.sb_key = cmd_q->ccp->vdata->perform->sballoc(cmd_q, sb_count);
-
-	if (!op.sb_key)
-		return -EIO;
-
-	/* The RSA exponent may span multiple (32-byte) SB entries and must
-	 * be in little endian format. Reverse copy each 32-byte chunk
-	 * of the exponent (En chunk to E0 chunk, E(n-1) chunk to E1 chunk)
-	 * and each byte within that chunk and do not perform any byte swap
-	 * operations on the passthru operation.
-=======
 	sb_count = 0;
 	if (cmd_q->ccp->vdata->version < CCP_VERSION(5, 0)) {
 		/* sb_count is the number of storage block slots required
@@ -2141,23 +1877,11 @@
 
 	/* The RSA exponent must be in little endian format. Reverse its
 	 * byte order.
->>>>>>> 24b8d41d
 	 */
 	ret = ccp_init_dm_workarea(&exp, cmd_q, o_len, DMA_TO_DEVICE);
 	if (ret)
 		goto e_sb;
 
-<<<<<<< HEAD
-	ret = ccp_reverse_set_dm_area(&exp, rsa->exp, rsa->exp_len,
-				      CCP_SB_BYTES, false);
-	if (ret)
-		goto e_exp;
-	ret = ccp_copy_to_sb(cmd_q, &exp, op.jobid, op.sb_key,
-			     CCP_PASSTHRU_BYTESWAP_NOOP);
-	if (ret) {
-		cmd->engine_error = cmd_q->cmd_error;
-		goto e_exp;
-=======
 	ret = ccp_reverse_set_dm_area(&exp, 0, rsa->exp, 0, rsa->exp_len);
 	if (ret)
 		goto e_exp;
@@ -2177,7 +1901,6 @@
 		/* The exponent can be retrieved from memory via DMA. */
 		op.exp.u.dma.address = exp.dma.address;
 		op.exp.u.dma.offset = 0;
->>>>>>> 24b8d41d
 	}
 
 	/* Concatenate the modulus and the message. Both the modulus and
@@ -2188,20 +1911,10 @@
 	if (ret)
 		goto e_exp;
 
-<<<<<<< HEAD
-	ret = ccp_reverse_set_dm_area(&src, rsa->mod, rsa->mod_len,
-				      CCP_SB_BYTES, false);
-	if (ret)
-		goto e_src;
-	src.address += o_len;	/* Adjust the address for the copy operation */
-	ret = ccp_reverse_set_dm_area(&src, rsa->src, rsa->src_len,
-				      CCP_SB_BYTES, false);
-=======
 	ret = ccp_reverse_set_dm_area(&src, 0, rsa->mod, 0, rsa->mod_len);
 	if (ret)
 		goto e_src;
 	ret = ccp_reverse_set_dm_area(&src, o_len, rsa->src, 0, rsa->src_len);
->>>>>>> 24b8d41d
 	if (ret)
 		goto e_src;
 
@@ -2239,12 +1952,8 @@
 	ccp_dm_free(&exp);
 
 e_sb:
-<<<<<<< HEAD
-	cmd_q->ccp->vdata->perform->sbfree(cmd_q, op.sb_key, sb_count);
-=======
 	if (sb_count)
 		cmd_q->ccp->vdata->perform->sbfree(cmd_q, op.sb_key, sb_count);
->>>>>>> 24b8d41d
 
 	return ret;
 }
@@ -2290,13 +1999,9 @@
 		if (ret)
 			return ret;
 
-<<<<<<< HEAD
-		ccp_set_dm_area(&mask, 0, pt->mask, 0, pt->mask_len);
-=======
 		ret = ccp_set_dm_area(&mask, 0, pt->mask, 0, pt->mask_len);
 		if (ret)
 			goto e_mask;
->>>>>>> 24b8d41d
 		ret = ccp_copy_to_sb(cmd_q, &mask, op.jobid, op.sb_key,
 				     CCP_PASSTHRU_BYTESWAP_NOOP);
 		if (ret) {
@@ -2385,12 +2090,8 @@
 	return ret;
 }
 
-<<<<<<< HEAD
-static int ccp_run_passthru_nomap_cmd(struct ccp_cmd_queue *cmd_q,
-=======
 static noinline_for_stack int
 ccp_run_passthru_nomap_cmd(struct ccp_cmd_queue *cmd_q,
->>>>>>> 24b8d41d
 				      struct ccp_cmd *cmd)
 {
 	struct ccp_passthru_nomap_engine *pt = &cmd->u.passthru_nomap;
@@ -2415,11 +2116,7 @@
 
 	memset(&op, 0, sizeof(op));
 	op.cmd_q = cmd_q;
-<<<<<<< HEAD
-	op.jobid = ccp_gen_jobid(cmd_q->ccp);
-=======
 	op.jobid = CCP_NEW_JOBID(cmd_q->ccp);
->>>>>>> 24b8d41d
 
 	if (pt->bit_mod != CCP_PASSTHRU_BITWISE_NOOP) {
 		/* Load the mask */
