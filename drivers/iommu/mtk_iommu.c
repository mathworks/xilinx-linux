--- conflicted
+++ resolved
@@ -3,7 +3,6 @@
  * Copyright (c) 2015-2016 MediaTek Inc.
  * Author: Yong Wu <yong.wu@mediatek.com>
  */
-#include <linux/bootmem.h>
 #include <linux/bug.h>
 #include <linux/clk.h>
 #include <linux/component.h>
@@ -59,13 +58,9 @@
 #define F_MMU_TF_PROT_TO_PROGRAM_ADDR_MT8173	(2 << 5)
 
 #define REG_MMU_IVRP_PADDR			0x114
-<<<<<<< HEAD
-#define F_MMU_IVRP_PA_SET(pa, ext)		(((pa) >> 1) | ((!!(ext)) << 31))
-=======
 
 #define REG_MMU_VLD_PA_RNG			0x118
 #define F_MMU_VLD_PA_RNG(EA, SA)		(((EA) << 8) | (SA))
->>>>>>> 24b8d41d
 
 #define REG_MMU_INT_CONTROL0			0x120
 #define F_L2_MULIT_HIT_EN			BIT(0)
@@ -106,8 +101,6 @@
 #define F_MMU_INT_ID_LARB_ID(a)			(((a) >> 7) & 0x7)
 #define F_MMU_INT_ID_PORT_ID(a)			(((a) >> 2) & 0x1f)
 
-<<<<<<< HEAD
-=======
 #define MTK_PROTECT_PA_ALIGN			256
 
 /*
@@ -130,7 +123,6 @@
 #define MTK_IOMMU_HAS_FLAG(pdata, _x) \
 		((((pdata)->flags) & (_x)) == (_x))
 
->>>>>>> 24b8d41d
 struct mtk_iommu_domain {
 	struct io_pgtable_cfg		cfg;
 	struct io_pgtable_ops		*iop;
@@ -138,9 +130,6 @@
 	struct iommu_domain		domain;
 };
 
-<<<<<<< HEAD
-static struct iommu_ops mtk_iommu_ops;
-=======
 static const struct iommu_ops mtk_iommu_ops;
 
 /*
@@ -187,7 +176,6 @@
 
 	return NULL;
 }
->>>>>>> 24b8d41d
 
 static struct mtk_iommu_domain *to_mtk_domain(struct iommu_domain *dom)
 {
@@ -344,9 +332,6 @@
 		.iommu_dev = data->dev,
 	};
 
-	if (data->enable_4GB)
-		dom->cfg.quirks |= IO_PGTABLE_QUIRK_ARM_MTK_4GB;
-
 	dom->iop = alloc_io_pgtable_ops(ARM_V7S, &dom->cfg, data);
 	if (!dom->iop) {
 		dev_err(data->dev, "Failed to alloc io pgtable\n");
@@ -355,12 +340,6 @@
 
 	/* Update our support page sizes bitmap */
 	dom->domain.pgsize_bitmap = dom->cfg.pgsize_bitmap;
-<<<<<<< HEAD
-
-	writel(data->m4u_dom->cfg.arm_v7s_cfg.ttbr[0],
-	       data->base + REG_MMU_PT_BASE_ADDR);
-=======
->>>>>>> 24b8d41d
 	return 0;
 }
 
@@ -606,11 +585,6 @@
 		F_INT_PRETETCH_TRANSATION_FIFO_FAULT;
 	writel_relaxed(regval, data->base + REG_MMU_INT_MAIN_CONTROL);
 
-<<<<<<< HEAD
-	writel_relaxed(F_MMU_IVRP_PA_SET(data->protect_base, data->enable_4GB),
-		       data->base + REG_MMU_IVRP_PADDR);
-
-=======
 	if (MTK_IOMMU_HAS_FLAG(data->plat_data, HAS_LEGACY_IVRP_PADDR))
 		regval = (data->protect_base >> 1) | (data->enable_4GB << 31);
 	else
@@ -627,7 +601,6 @@
 		regval = F_MMU_VLD_PA_RNG(7, 4);
 		writel_relaxed(regval, data->base + REG_MMU_VLD_PA_RNG);
 	}
->>>>>>> 24b8d41d
 	writel_relaxed(0, data->base + REG_MMU_DCM_DIS);
 	if (MTK_IOMMU_HAS_FLAG(data->plat_data, WR_THROT_EN)) {
 		/* write command throttling mode */
@@ -688,10 +661,6 @@
 		return -ENOMEM;
 	data->protect_base = ALIGN(virt_to_phys(protect), MTK_PROTECT_PA_ALIGN);
 
-<<<<<<< HEAD
-	/* Whether the current dram is over 4GB */
-	data->enable_4GB = !!(max_pfn > (0xffffffffUL >> PAGE_SHIFT));
-=======
 	if (MTK_IOMMU_HAS_FLAG(data->plat_data, HAS_4GB_MODE)) {
 		switch (data->plat_data->m4u_plat) {
 		case M4U_MT2712:
@@ -714,7 +683,6 @@
 			return ret;
 		data->enable_4GB = !!(val & F_DDR_4GB_SUPPORT_EN);
 	}
->>>>>>> 24b8d41d
 
 	res = platform_get_resource(pdev, IORESOURCE_MEM, 0);
 	data->base = devm_ioremap_resource(dev, res);
@@ -846,16 +814,11 @@
 	writel_relaxed(reg->ctrl_reg, base + REG_MMU_CTRL_REG);
 	writel_relaxed(reg->int_control0, base + REG_MMU_INT_CONTROL0);
 	writel_relaxed(reg->int_main_control, base + REG_MMU_INT_MAIN_CONTROL);
-<<<<<<< HEAD
-	writel_relaxed(F_MMU_IVRP_PA_SET(data->protect_base, data->enable_4GB),
-		       base + REG_MMU_IVRP_PADDR);
-=======
 	writel_relaxed(reg->ivrp_paddr, base + REG_MMU_IVRP_PADDR);
 	writel_relaxed(reg->vld_pa_rng, base + REG_MMU_VLD_PA_RNG);
 	if (m4u_dom)
 		writel(m4u_dom->cfg.arm_v7s_cfg.ttbr & MMU_PT_ADDR_MASK,
 		       base + REG_MMU_PT_BASE_ADDR);
->>>>>>> 24b8d41d
 	return 0;
 }
 
