// SPDX-License-Identifier: GPL-2.0-only
/*
 * Copyright (c) 2015-2016 MediaTek Inc.
 * Author: Yong Wu <yong.wu@mediatek.com>
 */
#include <linux/arm-smccc.h>
#include <linux/bitfield.h>
#include <linux/bug.h>
#include <linux/clk.h>
#include <linux/component.h>
#include <linux/device.h>
#include <linux/err.h>
#include <linux/interrupt.h>
#include <linux/io.h>
#include <linux/iommu.h>
#include <linux/iopoll.h>
#include <linux/io-pgtable.h>
#include <linux/list.h>
#include <linux/mfd/syscon.h>
#include <linux/module.h>
#include <linux/of_address.h>
#include <linux/of_irq.h>
#include <linux/of_platform.h>
#include <linux/pci.h>
#include <linux/platform_device.h>
#include <linux/pm_runtime.h>
#include <linux/regmap.h>
#include <linux/slab.h>
#include <linux/spinlock.h>
#include <linux/soc/mediatek/infracfg.h>
#include <linux/soc/mediatek/mtk_sip_svc.h>
#include <asm/barrier.h>
#include <soc/mediatek/smi.h>

#include <dt-bindings/memory/mtk-memory-port.h>

#define REG_MMU_PT_BASE_ADDR			0x000

#define REG_MMU_INVALIDATE			0x020
#define F_ALL_INVLD				0x2
#define F_MMU_INV_RANGE				0x1

#define REG_MMU_INVLD_START_A			0x024
#define REG_MMU_INVLD_END_A			0x028

#define REG_MMU_INV_SEL_GEN2			0x02c
#define REG_MMU_INV_SEL_GEN1			0x038
#define F_INVLD_EN0				BIT(0)
#define F_INVLD_EN1				BIT(1)

#define REG_MMU_MISC_CTRL			0x048
#define F_MMU_IN_ORDER_WR_EN_MASK		(BIT(1) | BIT(17))
#define F_MMU_STANDARD_AXI_MODE_MASK		(BIT(3) | BIT(19))

#define REG_MMU_DCM_DIS				0x050
#define F_MMU_DCM				BIT(8)

#define REG_MMU_WR_LEN_CTRL			0x054
#define F_MMU_WR_THROT_DIS_MASK			(BIT(5) | BIT(21))

#define REG_MMU_CTRL_REG			0x110
#define F_MMU_TF_PROT_TO_PROGRAM_ADDR		(2 << 4)
#define F_MMU_PREFETCH_RT_REPLACE_MOD		BIT(4)
#define F_MMU_TF_PROT_TO_PROGRAM_ADDR_MT8173	(2 << 5)

#define REG_MMU_IVRP_PADDR			0x114

#define REG_MMU_VLD_PA_RNG			0x118
#define F_MMU_VLD_PA_RNG(EA, SA)		(((EA) << 8) | (SA))

#define REG_MMU_INT_CONTROL0			0x120
#define F_L2_MULIT_HIT_EN			BIT(0)
#define F_TABLE_WALK_FAULT_INT_EN		BIT(1)
#define F_PREETCH_FIFO_OVERFLOW_INT_EN		BIT(2)
#define F_MISS_FIFO_OVERFLOW_INT_EN		BIT(3)
#define F_PREFETCH_FIFO_ERR_INT_EN		BIT(5)
#define F_MISS_FIFO_ERR_INT_EN			BIT(6)
#define F_INT_CLR_BIT				BIT(12)

#define REG_MMU_INT_MAIN_CONTROL		0x124
						/* mmu0 | mmu1 */
#define F_INT_TRANSLATION_FAULT			(BIT(0) | BIT(7))
#define F_INT_MAIN_MULTI_HIT_FAULT		(BIT(1) | BIT(8))
#define F_INT_INVALID_PA_FAULT			(BIT(2) | BIT(9))
#define F_INT_ENTRY_REPLACEMENT_FAULT		(BIT(3) | BIT(10))
#define F_INT_TLB_MISS_FAULT			(BIT(4) | BIT(11))
#define F_INT_MISS_TRANSACTION_FIFO_FAULT	(BIT(5) | BIT(12))
#define F_INT_PRETETCH_TRANSATION_FIFO_FAULT	(BIT(6) | BIT(13))

#define REG_MMU_CPE_DONE			0x12C

#define REG_MMU_FAULT_ST1			0x134
#define F_REG_MMU0_FAULT_MASK			GENMASK(6, 0)
#define F_REG_MMU1_FAULT_MASK			GENMASK(13, 7)

#define REG_MMU0_FAULT_VA			0x13c
#define F_MMU_INVAL_VA_31_12_MASK		GENMASK(31, 12)
#define F_MMU_INVAL_VA_34_32_MASK		GENMASK(11, 9)
#define F_MMU_INVAL_PA_34_32_MASK		GENMASK(8, 6)
#define F_MMU_FAULT_VA_WRITE_BIT		BIT(1)
#define F_MMU_FAULT_VA_LAYER_BIT		BIT(0)

#define REG_MMU0_INVLD_PA			0x140
#define REG_MMU1_FAULT_VA			0x144
#define REG_MMU1_INVLD_PA			0x148
#define REG_MMU0_INT_ID				0x150
#define REG_MMU1_INT_ID				0x154
#define F_MMU_INT_ID_COMM_ID(a)			(((a) >> 9) & 0x7)
#define F_MMU_INT_ID_SUB_COMM_ID(a)		(((a) >> 7) & 0x3)
#define F_MMU_INT_ID_COMM_ID_EXT(a)		(((a) >> 10) & 0x7)
#define F_MMU_INT_ID_SUB_COMM_ID_EXT(a)		(((a) >> 7) & 0x7)
/* Macro for 5 bits length port ID field (default) */
#define F_MMU_INT_ID_LARB_ID(a)			(((a) >> 7) & 0x7)
#define F_MMU_INT_ID_PORT_ID(a)			(((a) >> 2) & 0x1f)
/* Macro for 6 bits length port ID field */
#define F_MMU_INT_ID_LARB_ID_WID_6(a)		(((a) >> 8) & 0x7)
#define F_MMU_INT_ID_PORT_ID_WID_6(a)		(((a) >> 2) & 0x3f)

#define MTK_PROTECT_PA_ALIGN			256
#define MTK_IOMMU_BANK_SZ			0x1000

#define PERICFG_IOMMU_1				0x714

#define HAS_4GB_MODE			BIT(0)
/* HW will use the EMI clock if there isn't the "bclk". */
#define HAS_BCLK			BIT(1)
#define HAS_VLD_PA_RNG			BIT(2)
#define RESET_AXI			BIT(3)
#define OUT_ORDER_WR_EN			BIT(4)
#define HAS_SUB_COMM_2BITS		BIT(5)
#define HAS_SUB_COMM_3BITS		BIT(6)
#define WR_THROT_EN			BIT(7)
#define HAS_LEGACY_IVRP_PADDR		BIT(8)
#define IOVA_34_EN			BIT(9)
#define SHARE_PGTABLE			BIT(10) /* 2 HW share pgtable */
#define DCM_DISABLE			BIT(11)
#define STD_AXI_MODE			BIT(12) /* For non MM iommu */
/* 2 bits: iommu type */
#define MTK_IOMMU_TYPE_MM		(0x0 << 13)
#define MTK_IOMMU_TYPE_INFRA		(0x1 << 13)
#define MTK_IOMMU_TYPE_MASK		(0x3 << 13)
/* PM and clock always on. e.g. infra iommu */
#define PM_CLK_AO			BIT(15)
#define IFA_IOMMU_PCIE_SUPPORT		BIT(16)
#define PGTABLE_PA_35_EN		BIT(17)
#define TF_PORT_TO_ADDR_MT8173		BIT(18)
#define INT_ID_PORT_WIDTH_6		BIT(19)
#define CFG_IFA_MASTER_IN_ATF		BIT(20)

#define MTK_IOMMU_HAS_FLAG_MASK(pdata, _x, mask)	\
				((((pdata)->flags) & (mask)) == (_x))

#define MTK_IOMMU_HAS_FLAG(pdata, _x)	MTK_IOMMU_HAS_FLAG_MASK(pdata, _x, _x)
#define MTK_IOMMU_IS_TYPE(pdata, _x)	MTK_IOMMU_HAS_FLAG_MASK(pdata, _x,\
							MTK_IOMMU_TYPE_MASK)

#define MTK_INVALID_LARBID		MTK_LARB_NR_MAX

#define MTK_LARB_COM_MAX	8
#define MTK_LARB_SUBCOM_MAX	8

#define MTK_IOMMU_GROUP_MAX	8
#define MTK_IOMMU_BANK_MAX	5

enum mtk_iommu_plat {
	M4U_MT2712,
	M4U_MT6779,
	M4U_MT6795,
	M4U_MT8167,
	M4U_MT8173,
	M4U_MT8183,
	M4U_MT8186,
	M4U_MT8188,
	M4U_MT8192,
	M4U_MT8195,
	M4U_MT8365,
};

struct mtk_iommu_iova_region {
	dma_addr_t		iova_base;
	unsigned long long	size;
};

struct mtk_iommu_suspend_reg {
	u32			misc_ctrl;
	u32			dcm_dis;
	u32			ctrl_reg;
	u32			vld_pa_rng;
	u32			wr_len_ctrl;

	u32			int_control[MTK_IOMMU_BANK_MAX];
	u32			int_main_control[MTK_IOMMU_BANK_MAX];
	u32			ivrp_paddr[MTK_IOMMU_BANK_MAX];
};

struct mtk_iommu_plat_data {
	enum mtk_iommu_plat	m4u_plat;
	u32			flags;
	u32			inv_sel_reg;

	char			*pericfg_comp_str;
	struct list_head	*hw_list;

	/*
	 * The IOMMU HW may support 16GB iova. In order to balance the IOVA ranges,
	 * different masters will be put in different iova ranges, for example vcodec
	 * is in 4G-8G and cam is in 8G-12G. Meanwhile, some masters may have the
	 * special IOVA range requirement, like CCU can only support the address
	 * 0x40000000-0x44000000.
	 * Here list the iova ranges this SoC supports and which larbs/ports are in
	 * which region.
	 *
	 * 16GB iova all use one pgtable, but each a region is a iommu group.
	 */
	struct {
		unsigned int	iova_region_nr;
		const struct mtk_iommu_iova_region	*iova_region;
		/*
		 * Indicate the correspondance between larbs, ports and regions.
		 *
		 * The index is the same as iova_region and larb port numbers are
		 * described as bit positions.
		 * For example, storing BIT(0) at index 2,1 means "larb 1, port0 is in region 2".
		 *              [2] = { [1] = BIT(0) }
		 */
		const u32	(*iova_region_larb_msk)[MTK_LARB_NR_MAX];
	};

	/*
	 * The IOMMU HW may have 5 banks. Each bank has a independent pgtable.
	 * Here list how many banks this SoC supports/enables and which ports are in which bank.
	 */
	struct {
		u8		banks_num;
		bool		banks_enable[MTK_IOMMU_BANK_MAX];
		unsigned int	banks_portmsk[MTK_IOMMU_BANK_MAX];
	};

	unsigned char       larbid_remap[MTK_LARB_COM_MAX][MTK_LARB_SUBCOM_MAX];
};

struct mtk_iommu_bank_data {
	void __iomem			*base;
	int				irq;
	u8				id;
	struct device			*parent_dev;
	struct mtk_iommu_data		*parent_data;
	spinlock_t			tlb_lock; /* lock for tlb range flush */
	struct mtk_iommu_domain		*m4u_dom; /* Each bank has a domain */
};

struct mtk_iommu_data {
	struct device			*dev;
	struct clk			*bclk;
	phys_addr_t			protect_base; /* protect memory base */
	struct mtk_iommu_suspend_reg	reg;
	struct iommu_group		*m4u_group[MTK_IOMMU_GROUP_MAX];
	bool                            enable_4GB;

	struct iommu_device		iommu;
	const struct mtk_iommu_plat_data *plat_data;
	struct device			*smicomm_dev;

	struct mtk_iommu_bank_data	*bank;
	struct mtk_iommu_domain		*share_dom;

	struct regmap			*pericfg;
	struct mutex			mutex; /* Protect m4u_group/m4u_dom above */

	/*
	 * In the sharing pgtable case, list data->list to the global list like m4ulist.
	 * In the non-sharing pgtable case, list data->list to the itself hw_list_head.
	 */
	struct list_head		*hw_list;
	struct list_head		hw_list_head;
	struct list_head		list;
	struct mtk_smi_larb_iommu	larb_imu[MTK_LARB_NR_MAX];
};

struct mtk_iommu_domain {
	struct io_pgtable_cfg		cfg;
	struct io_pgtable_ops		*iop;

	struct mtk_iommu_bank_data	*bank;
	struct iommu_domain		domain;

	struct mutex			mutex; /* Protect "data" in this structure */
};

static int mtk_iommu_bind(struct device *dev)
{
	struct mtk_iommu_data *data = dev_get_drvdata(dev);

	return component_bind_all(dev, &data->larb_imu);
}

static void mtk_iommu_unbind(struct device *dev)
{
	struct mtk_iommu_data *data = dev_get_drvdata(dev);

	component_unbind_all(dev, &data->larb_imu);
}

static const struct iommu_ops mtk_iommu_ops;

static int mtk_iommu_hw_init(const struct mtk_iommu_data *data, unsigned int bankid);

#define MTK_IOMMU_TLB_ADDR(iova) ({					\
	dma_addr_t _addr = iova;					\
	((lower_32_bits(_addr) & GENMASK(31, 12)) | upper_32_bits(_addr));\
})

/*
 * In M4U 4GB mode, the physical address is remapped as below:
 *
 * CPU Physical address:
 * ====================
 *
 * 0      1G       2G     3G       4G     5G
 * |---A---|---B---|---C---|---D---|---E---|
 * +--I/O--+------------Memory-------------+
 *
 * IOMMU output physical address:
 *  =============================
 *
 *                                 4G      5G     6G      7G      8G
 *                                 |---E---|---B---|---C---|---D---|
 *                                 +------------Memory-------------+
 *
 * The Region 'A'(I/O) can NOT be mapped by M4U; For Region 'B'/'C'/'D', the
 * bit32 of the CPU physical address always is needed to set, and for Region
 * 'E', the CPU physical address keep as is.
 * Additionally, The iommu consumers always use the CPU phyiscal address.
 */
#define MTK_IOMMU_4GB_MODE_REMAP_BASE	 0x140000000UL

static LIST_HEAD(m4ulist);	/* List all the M4U HWs */

#define for_each_m4u(data, head)  list_for_each_entry(data, head, list)

#define MTK_IOMMU_IOVA_SZ_4G		(SZ_4G - SZ_8M) /* 8M as gap */

static const struct mtk_iommu_iova_region single_domain[] = {
	{.iova_base = 0,		.size = MTK_IOMMU_IOVA_SZ_4G},
};

#define MT8192_MULTI_REGION_NR_MAX	6

#define MT8192_MULTI_REGION_NR	(IS_ENABLED(CONFIG_ARCH_DMA_ADDR_T_64BIT) ? \
				 MT8192_MULTI_REGION_NR_MAX : 1)

static const struct mtk_iommu_iova_region mt8192_multi_dom[MT8192_MULTI_REGION_NR] = {
	{ .iova_base = 0x0,		.size = MTK_IOMMU_IOVA_SZ_4G},	/* 0 ~ 4G,  */
	#if IS_ENABLED(CONFIG_ARCH_DMA_ADDR_T_64BIT)
	{ .iova_base = SZ_4G,		.size = MTK_IOMMU_IOVA_SZ_4G},	/* 4G ~ 8G */
	{ .iova_base = SZ_4G * 2,	.size = MTK_IOMMU_IOVA_SZ_4G},	/* 8G ~ 12G */
	{ .iova_base = SZ_4G * 3,	.size = MTK_IOMMU_IOVA_SZ_4G},	/* 12G ~ 16G */

	{ .iova_base = 0x240000000ULL,	.size = 0x4000000},	/* CCU0 */
	{ .iova_base = 0x244000000ULL,	.size = 0x4000000},	/* CCU1 */
	#endif
};

/* If 2 M4U share a domain(use the same hwlist), Put the corresponding info in first data.*/
static struct mtk_iommu_data *mtk_iommu_get_frst_data(struct list_head *hwlist)
{
	return list_first_entry(hwlist, struct mtk_iommu_data, list);
}

static struct mtk_iommu_domain *to_mtk_domain(struct iommu_domain *dom)
{
	return container_of(dom, struct mtk_iommu_domain, domain);
}

static void mtk_iommu_tlb_flush_all(struct mtk_iommu_data *data)
{
	/* Tlb flush all always is in bank0. */
	struct mtk_iommu_bank_data *bank = &data->bank[0];
	void __iomem *base = bank->base;
	unsigned long flags;

	spin_lock_irqsave(&bank->tlb_lock, flags);
	writel_relaxed(F_INVLD_EN1 | F_INVLD_EN0, base + data->plat_data->inv_sel_reg);
	writel_relaxed(F_ALL_INVLD, base + REG_MMU_INVALIDATE);
	wmb(); /* Make sure the tlb flush all done */
	spin_unlock_irqrestore(&bank->tlb_lock, flags);
}

static void mtk_iommu_tlb_flush_range_sync(unsigned long iova, size_t size,
					   struct mtk_iommu_bank_data *bank)
{
	struct list_head *head = bank->parent_data->hw_list;
	struct mtk_iommu_bank_data *curbank;
	struct mtk_iommu_data *data;
	bool check_pm_status;
	unsigned long flags;
	void __iomem *base;
	int ret;
	u32 tmp;

	for_each_m4u(data, head) {
		/*
		 * To avoid resume the iommu device frequently when the iommu device
		 * is not active, it doesn't always call pm_runtime_get here, then tlb
		 * flush depends on the tlb flush all in the runtime resume.
		 *
		 * There are 2 special cases:
		 *
		 * Case1: The iommu dev doesn't have power domain but has bclk. This case
		 * should also avoid the tlb flush while the dev is not active to mute
		 * the tlb timeout log. like mt8173.
		 *
		 * Case2: The power/clock of infra iommu is always on, and it doesn't
		 * have the device link with the master devices. This case should avoid
		 * the PM status check.
		 */
		check_pm_status = !MTK_IOMMU_HAS_FLAG(data->plat_data, PM_CLK_AO);

		if (check_pm_status) {
			if (pm_runtime_get_if_in_use(data->dev) <= 0)
				continue;
		}

		curbank = &data->bank[bank->id];
		base = curbank->base;

		spin_lock_irqsave(&curbank->tlb_lock, flags);
		writel_relaxed(F_INVLD_EN1 | F_INVLD_EN0,
			       base + data->plat_data->inv_sel_reg);

		writel_relaxed(MTK_IOMMU_TLB_ADDR(iova), base + REG_MMU_INVLD_START_A);
		writel_relaxed(MTK_IOMMU_TLB_ADDR(iova + size - 1),
			       base + REG_MMU_INVLD_END_A);
		writel_relaxed(F_MMU_INV_RANGE, base + REG_MMU_INVALIDATE);

		/* tlb sync */
		ret = readl_poll_timeout_atomic(base + REG_MMU_CPE_DONE,
						tmp, tmp != 0, 10, 1000);

		/* Clear the CPE status */
		writel_relaxed(0, base + REG_MMU_CPE_DONE);
		spin_unlock_irqrestore(&curbank->tlb_lock, flags);

		if (ret) {
			dev_warn(data->dev,
				 "Partial TLB flush timed out, falling back to full flush\n");
			mtk_iommu_tlb_flush_all(data);
		}

		if (check_pm_status)
			pm_runtime_put(data->dev);
	}
}

static irqreturn_t mtk_iommu_isr(int irq, void *dev_id)
{
	struct mtk_iommu_bank_data *bank = dev_id;
	struct mtk_iommu_data *data = bank->parent_data;
	struct mtk_iommu_domain *dom = bank->m4u_dom;
	unsigned int fault_larb = MTK_INVALID_LARBID, fault_port = 0, sub_comm = 0;
	u32 int_state, regval, va34_32, pa34_32;
	const struct mtk_iommu_plat_data *plat_data = data->plat_data;
	void __iomem *base = bank->base;
	u64 fault_iova, fault_pa;
	bool layer, write;

	/* Read error info from registers */
	int_state = readl_relaxed(base + REG_MMU_FAULT_ST1);
	if (int_state & F_REG_MMU0_FAULT_MASK) {
		regval = readl_relaxed(base + REG_MMU0_INT_ID);
		fault_iova = readl_relaxed(base + REG_MMU0_FAULT_VA);
		fault_pa = readl_relaxed(base + REG_MMU0_INVLD_PA);
	} else {
		regval = readl_relaxed(base + REG_MMU1_INT_ID);
		fault_iova = readl_relaxed(base + REG_MMU1_FAULT_VA);
		fault_pa = readl_relaxed(base + REG_MMU1_INVLD_PA);
	}
	layer = fault_iova & F_MMU_FAULT_VA_LAYER_BIT;
	write = fault_iova & F_MMU_FAULT_VA_WRITE_BIT;
	if (MTK_IOMMU_HAS_FLAG(plat_data, IOVA_34_EN)) {
		va34_32 = FIELD_GET(F_MMU_INVAL_VA_34_32_MASK, fault_iova);
		fault_iova = fault_iova & F_MMU_INVAL_VA_31_12_MASK;
		fault_iova |= (u64)va34_32 << 32;
	}
	pa34_32 = FIELD_GET(F_MMU_INVAL_PA_34_32_MASK, fault_iova);
	fault_pa |= (u64)pa34_32 << 32;

	if (MTK_IOMMU_IS_TYPE(plat_data, MTK_IOMMU_TYPE_MM)) {
		if (MTK_IOMMU_HAS_FLAG(plat_data, HAS_SUB_COMM_2BITS)) {
			fault_larb = F_MMU_INT_ID_COMM_ID(regval);
			sub_comm = F_MMU_INT_ID_SUB_COMM_ID(regval);
			fault_port = F_MMU_INT_ID_PORT_ID(regval);
		} else if (MTK_IOMMU_HAS_FLAG(plat_data, HAS_SUB_COMM_3BITS)) {
			fault_larb = F_MMU_INT_ID_COMM_ID_EXT(regval);
			sub_comm = F_MMU_INT_ID_SUB_COMM_ID_EXT(regval);
			fault_port = F_MMU_INT_ID_PORT_ID(regval);
		} else if (MTK_IOMMU_HAS_FLAG(plat_data, INT_ID_PORT_WIDTH_6)) {
			fault_port = F_MMU_INT_ID_PORT_ID_WID_6(regval);
			fault_larb = F_MMU_INT_ID_LARB_ID_WID_6(regval);
		} else {
			fault_port = F_MMU_INT_ID_PORT_ID(regval);
			fault_larb = F_MMU_INT_ID_LARB_ID(regval);
		}
		fault_larb = data->plat_data->larbid_remap[fault_larb][sub_comm];
	}

	if (!dom || report_iommu_fault(&dom->domain, bank->parent_dev, fault_iova,
			       write ? IOMMU_FAULT_WRITE : IOMMU_FAULT_READ)) {
		dev_err_ratelimited(
			bank->parent_dev,
			"fault type=0x%x iova=0x%llx pa=0x%llx master=0x%x(larb=%d port=%d) layer=%d %s\n",
			int_state, fault_iova, fault_pa, regval, fault_larb, fault_port,
			layer, write ? "write" : "read");
	}

	/* Interrupt clear */
	regval = readl_relaxed(base + REG_MMU_INT_CONTROL0);
	regval |= F_INT_CLR_BIT;
	writel_relaxed(regval, base + REG_MMU_INT_CONTROL0);

	mtk_iommu_tlb_flush_all(data);

	return IRQ_HANDLED;
}

static unsigned int mtk_iommu_get_bank_id(struct device *dev,
					  const struct mtk_iommu_plat_data *plat_data)
{
	struct iommu_fwspec *fwspec = dev_iommu_fwspec_get(dev);
	unsigned int i, portmsk = 0, bankid = 0;

	if (plat_data->banks_num == 1)
		return bankid;

	for (i = 0; i < fwspec->num_ids; i++)
		portmsk |= BIT(MTK_M4U_TO_PORT(fwspec->ids[i]));

	for (i = 0; i < plat_data->banks_num && i < MTK_IOMMU_BANK_MAX; i++) {
		if (!plat_data->banks_enable[i])
			continue;

		if (portmsk & plat_data->banks_portmsk[i]) {
			bankid = i;
			break;
		}
	}
	return bankid; /* default is 0 */
}

static int mtk_iommu_get_iova_region_id(struct device *dev,
					const struct mtk_iommu_plat_data *plat_data)
{
	struct iommu_fwspec *fwspec = dev_iommu_fwspec_get(dev);
	unsigned int portidmsk = 0, larbid;
	const u32 *rgn_larb_msk;
	int i;

	if (plat_data->iova_region_nr == 1)
		return 0;

	larbid = MTK_M4U_TO_LARB(fwspec->ids[0]);
	for (i = 0; i < fwspec->num_ids; i++)
		portidmsk |= BIT(MTK_M4U_TO_PORT(fwspec->ids[i]));

	for (i = 0; i < plat_data->iova_region_nr; i++) {
		rgn_larb_msk = plat_data->iova_region_larb_msk[i];
		if (!rgn_larb_msk)
			continue;

		if ((rgn_larb_msk[larbid] & portidmsk) == portidmsk)
			return i;
	}

	dev_err(dev, "Can NOT find the region for larb(%d-%x).\n",
		larbid, portidmsk);
	return -EINVAL;
}

static int mtk_iommu_config(struct mtk_iommu_data *data, struct device *dev,
			    bool enable, unsigned int regionid)
{
	struct mtk_smi_larb_iommu    *larb_mmu;
	unsigned int                 larbid, portid;
	struct iommu_fwspec *fwspec = dev_iommu_fwspec_get(dev);
	const struct mtk_iommu_iova_region *region;
	unsigned long portid_msk = 0;
	struct arm_smccc_res res;
	int i, ret = 0;

	for (i = 0; i < fwspec->num_ids; ++i) {
		portid = MTK_M4U_TO_PORT(fwspec->ids[i]);
		portid_msk |= BIT(portid);
	}

	if (MTK_IOMMU_IS_TYPE(data->plat_data, MTK_IOMMU_TYPE_MM)) {
		/* All ports should be in the same larb. just use 0 here */
		larbid = MTK_M4U_TO_LARB(fwspec->ids[0]);
		larb_mmu = &data->larb_imu[larbid];
		region = data->plat_data->iova_region + regionid;

		for_each_set_bit(portid, &portid_msk, 32)
			larb_mmu->bank[portid] = upper_32_bits(region->iova_base);

		dev_dbg(dev, "%s iommu for larb(%s) port 0x%lx region %d rgn-bank %d.\n",
			enable ? "enable" : "disable", dev_name(larb_mmu->dev),
			portid_msk, regionid, upper_32_bits(region->iova_base));

		if (enable)
			larb_mmu->mmu |= portid_msk;
		else
			larb_mmu->mmu &= ~portid_msk;
	} else if (MTK_IOMMU_IS_TYPE(data->plat_data, MTK_IOMMU_TYPE_INFRA)) {
		if (MTK_IOMMU_HAS_FLAG(data->plat_data, CFG_IFA_MASTER_IN_ATF)) {
			arm_smccc_smc(MTK_SIP_KERNEL_IOMMU_CONTROL,
				      IOMMU_ATF_CMD_CONFIG_INFRA_IOMMU,
				      portid_msk, enable, 0, 0, 0, 0, &res);
			ret = res.a0;
		} else {
			/* PCI dev has only one output id, enable the next writing bit for PCIe */
			if (dev_is_pci(dev)) {
				if (fwspec->num_ids != 1) {
					dev_err(dev, "PCI dev can only have one port.\n");
					return -ENODEV;
				}
				portid_msk |= BIT(portid + 1);
			}

			ret = regmap_update_bits(data->pericfg, PERICFG_IOMMU_1,
						 (u32)portid_msk, enable ? (u32)portid_msk : 0);
		}
		if (ret)
			dev_err(dev, "%s iommu(%s) inframaster 0x%lx fail(%d).\n",
				enable ? "enable" : "disable",
				dev_name(data->dev), portid_msk, ret);
	}
	return ret;
}

static int mtk_iommu_domain_finalise(struct mtk_iommu_domain *dom,
				     struct mtk_iommu_data *data,
				     unsigned int region_id)
{
	struct mtk_iommu_domain	*share_dom = data->share_dom;
	const struct mtk_iommu_iova_region *region;

	/* Share pgtable when 2 MM IOMMU share the pgtable or one IOMMU use multiple iova ranges */
	if (share_dom) {
		dom->iop = share_dom->iop;
		dom->cfg = share_dom->cfg;
		dom->domain.pgsize_bitmap = share_dom->cfg.pgsize_bitmap;
		goto update_iova_region;
	}

	dom->cfg = (struct io_pgtable_cfg) {
		.quirks = IO_PGTABLE_QUIRK_ARM_NS |
			IO_PGTABLE_QUIRK_NO_PERMS |
			IO_PGTABLE_QUIRK_ARM_MTK_EXT,
		.pgsize_bitmap = mtk_iommu_ops.pgsize_bitmap,
		.ias = MTK_IOMMU_HAS_FLAG(data->plat_data, IOVA_34_EN) ? 34 : 32,
		.iommu_dev = data->dev,
	};

	if (MTK_IOMMU_HAS_FLAG(data->plat_data, PGTABLE_PA_35_EN))
		dom->cfg.quirks |= IO_PGTABLE_QUIRK_ARM_MTK_TTBR_EXT;

	if (MTK_IOMMU_HAS_FLAG(data->plat_data, HAS_4GB_MODE))
		dom->cfg.oas = data->enable_4GB ? 33 : 32;
	else
		dom->cfg.oas = 35;

	dom->iop = alloc_io_pgtable_ops(ARM_V7S, &dom->cfg, data);
	if (!dom->iop) {
		dev_err(data->dev, "Failed to alloc io pgtable\n");
		return -ENOMEM;
	}

	/* Update our support page sizes bitmap */
	dom->domain.pgsize_bitmap = dom->cfg.pgsize_bitmap;

	data->share_dom = dom;

update_iova_region:
	/* Update the iova region for this domain */
	region = data->plat_data->iova_region + region_id;
	dom->domain.geometry.aperture_start = region->iova_base;
	dom->domain.geometry.aperture_end = region->iova_base + region->size - 1;
	dom->domain.geometry.force_aperture = true;
	return 0;
}

static struct iommu_domain *mtk_iommu_domain_alloc(unsigned type)
{
	struct mtk_iommu_domain *dom;

	if (type != IOMMU_DOMAIN_DMA && type != IOMMU_DOMAIN_UNMANAGED)
		return NULL;

	dom = kzalloc(sizeof(*dom), GFP_KERNEL);
	if (!dom)
		return NULL;
	mutex_init(&dom->mutex);

	return &dom->domain;
}

static void mtk_iommu_domain_free(struct iommu_domain *domain)
{
	kfree(to_mtk_domain(domain));
}

static int mtk_iommu_attach_device(struct iommu_domain *domain,
				   struct device *dev)
{
	struct mtk_iommu_data *data = dev_iommu_priv_get(dev), *frstdata;
	struct mtk_iommu_domain *dom = to_mtk_domain(domain);
	struct list_head *hw_list = data->hw_list;
	struct device *m4udev = data->dev;
	struct mtk_iommu_bank_data *bank;
	unsigned int bankid;
	int ret, region_id;

	region_id = mtk_iommu_get_iova_region_id(dev, data->plat_data);
	if (region_id < 0)
		return region_id;

	bankid = mtk_iommu_get_bank_id(dev, data->plat_data);
	mutex_lock(&dom->mutex);
	if (!dom->bank) {
		/* Data is in the frstdata in sharing pgtable case. */
		frstdata = mtk_iommu_get_frst_data(hw_list);

		mutex_lock(&frstdata->mutex);
		ret = mtk_iommu_domain_finalise(dom, frstdata, region_id);
		mutex_unlock(&frstdata->mutex);
		if (ret) {
			mutex_unlock(&dom->mutex);
			return ret;
		}
		dom->bank = &data->bank[bankid];
	}
	mutex_unlock(&dom->mutex);

	mutex_lock(&data->mutex);
	bank = &data->bank[bankid];
	if (!bank->m4u_dom) { /* Initialize the M4U HW for each a BANK */
		ret = pm_runtime_resume_and_get(m4udev);
		if (ret < 0) {
			dev_err(m4udev, "pm get fail(%d) in attach.\n", ret);
			goto err_unlock;
		}

		ret = mtk_iommu_hw_init(data, bankid);
		if (ret) {
			pm_runtime_put(m4udev);
			goto err_unlock;
		}
		bank->m4u_dom = dom;
		writel(dom->cfg.arm_v7s_cfg.ttbr, bank->base + REG_MMU_PT_BASE_ADDR);

		pm_runtime_put(m4udev);
	}
	mutex_unlock(&data->mutex);

	if (region_id > 0) {
		ret = dma_set_mask_and_coherent(dev, DMA_BIT_MASK(34));
		if (ret) {
			dev_err(m4udev, "Failed to set dma_mask for %s(%d).\n", dev_name(dev), ret);
			return ret;
		}
	}

	return mtk_iommu_config(data, dev, true, region_id);

err_unlock:
	mutex_unlock(&data->mutex);
	return ret;
}

static int mtk_iommu_map(struct iommu_domain *domain, unsigned long iova,
			 phys_addr_t paddr, size_t pgsize, size_t pgcount,
			 int prot, gfp_t gfp, size_t *mapped)
{
	struct mtk_iommu_domain *dom = to_mtk_domain(domain);

	/* The "4GB mode" M4U physically can not use the lower remap of Dram. */
	if (dom->bank->parent_data->enable_4GB)
		paddr |= BIT_ULL(32);

	/* Synchronize with the tlb_lock */
	return dom->iop->map_pages(dom->iop, iova, paddr, pgsize, pgcount, prot, gfp, mapped);
}

static size_t mtk_iommu_unmap(struct iommu_domain *domain,
			      unsigned long iova, size_t pgsize, size_t pgcount,
			      struct iommu_iotlb_gather *gather)
{
	struct mtk_iommu_domain *dom = to_mtk_domain(domain);

	iommu_iotlb_gather_add_range(gather, iova, pgsize * pgcount);
	return dom->iop->unmap_pages(dom->iop, iova, pgsize, pgcount, gather);
}

static void mtk_iommu_flush_iotlb_all(struct iommu_domain *domain)
{
	struct mtk_iommu_domain *dom = to_mtk_domain(domain);

	if (dom->bank)
		mtk_iommu_tlb_flush_all(dom->bank->parent_data);
}

static void mtk_iommu_iotlb_sync(struct iommu_domain *domain,
				 struct iommu_iotlb_gather *gather)
{
	struct mtk_iommu_domain *dom = to_mtk_domain(domain);
	size_t length = gather->end - gather->start + 1;

	mtk_iommu_tlb_flush_range_sync(gather->start, length, dom->bank);
}

static void mtk_iommu_sync_map(struct iommu_domain *domain, unsigned long iova,
			       size_t size)
{
	struct mtk_iommu_domain *dom = to_mtk_domain(domain);

	mtk_iommu_tlb_flush_range_sync(iova, size, dom->bank);
}

static phys_addr_t mtk_iommu_iova_to_phys(struct iommu_domain *domain,
					  dma_addr_t iova)
{
	struct mtk_iommu_domain *dom = to_mtk_domain(domain);
	phys_addr_t pa;

	pa = dom->iop->iova_to_phys(dom->iop, iova);
	if (IS_ENABLED(CONFIG_PHYS_ADDR_T_64BIT) &&
	    dom->bank->parent_data->enable_4GB &&
	    pa >= MTK_IOMMU_4GB_MODE_REMAP_BASE)
		pa &= ~BIT_ULL(32);

	return pa;
}

static struct iommu_device *mtk_iommu_probe_device(struct device *dev)
{
	struct iommu_fwspec *fwspec = dev_iommu_fwspec_get(dev);
	struct mtk_iommu_data *data;
	struct device_link *link;
	struct device *larbdev;
	unsigned int larbid, larbidx, i;

	if (!fwspec || fwspec->ops != &mtk_iommu_ops)
		return ERR_PTR(-ENODEV); /* Not a iommu client device */

	data = dev_iommu_priv_get(dev);

	if (!MTK_IOMMU_IS_TYPE(data->plat_data, MTK_IOMMU_TYPE_MM))
		return &data->iommu;

	/*
	 * Link the consumer device with the smi-larb device(supplier).
	 * The device that connects with each a larb is a independent HW.
	 * All the ports in each a device should be in the same larbs.
	 */
	larbid = MTK_M4U_TO_LARB(fwspec->ids[0]);
	if (larbid >= MTK_LARB_NR_MAX)
		return ERR_PTR(-EINVAL);

	for (i = 1; i < fwspec->num_ids; i++) {
		larbidx = MTK_M4U_TO_LARB(fwspec->ids[i]);
		if (larbid != larbidx) {
			dev_err(dev, "Can only use one larb. Fail@larb%d-%d.\n",
				larbid, larbidx);
			return ERR_PTR(-EINVAL);
		}
	}
	larbdev = data->larb_imu[larbid].dev;
	if (!larbdev)
		return ERR_PTR(-EINVAL);

	link = device_link_add(dev, larbdev,
			       DL_FLAG_PM_RUNTIME | DL_FLAG_STATELESS);
	if (!link)
		dev_err(dev, "Unable to link %s\n", dev_name(larbdev));
	return &data->iommu;
}

static void mtk_iommu_release_device(struct device *dev)
{
	struct iommu_fwspec *fwspec = dev_iommu_fwspec_get(dev);
	struct mtk_iommu_data *data;
	struct device *larbdev;
	unsigned int larbid;

	data = dev_iommu_priv_get(dev);
	if (MTK_IOMMU_IS_TYPE(data->plat_data, MTK_IOMMU_TYPE_MM)) {
		larbid = MTK_M4U_TO_LARB(fwspec->ids[0]);
		larbdev = data->larb_imu[larbid].dev;
		device_link_remove(dev, larbdev);
	}
}

static int mtk_iommu_get_group_id(struct device *dev, const struct mtk_iommu_plat_data *plat_data)
{
	unsigned int bankid;

	/*
	 * If the bank function is enabled, each bank is a iommu group/domain.
	 * Otherwise, each iova region is a iommu group/domain.
	 */
	bankid = mtk_iommu_get_bank_id(dev, plat_data);
	if (bankid)
		return bankid;

	return mtk_iommu_get_iova_region_id(dev, plat_data);
}

static struct iommu_group *mtk_iommu_device_group(struct device *dev)
{
	struct mtk_iommu_data *c_data = dev_iommu_priv_get(dev), *data;
	struct list_head *hw_list = c_data->hw_list;
	struct iommu_group *group;
	int groupid;

	data = mtk_iommu_get_frst_data(hw_list);
	if (!data)
		return ERR_PTR(-ENODEV);

	groupid = mtk_iommu_get_group_id(dev, data->plat_data);
	if (groupid < 0)
		return ERR_PTR(groupid);

	mutex_lock(&data->mutex);
	group = data->m4u_group[groupid];
	if (!group) {
		group = iommu_group_alloc();
		if (!IS_ERR(group))
			data->m4u_group[groupid] = group;
	} else {
		iommu_group_ref_get(group);
	}
	mutex_unlock(&data->mutex);
	return group;
}

static int mtk_iommu_of_xlate(struct device *dev, struct of_phandle_args *args)
{
	struct platform_device *m4updev;

	if (args->args_count != 1) {
		dev_err(dev, "invalid #iommu-cells(%d) property for IOMMU\n",
			args->args_count);
		return -EINVAL;
	}

	if (!dev_iommu_priv_get(dev)) {
		/* Get the m4u device */
		m4updev = of_find_device_by_node(args->np);
		if (WARN_ON(!m4updev))
			return -EINVAL;

		dev_iommu_priv_set(dev, platform_get_drvdata(m4updev));
	}

	return iommu_fwspec_add_ids(dev, args->args, 1);
}

static void mtk_iommu_get_resv_regions(struct device *dev,
				       struct list_head *head)
{
	struct mtk_iommu_data *data = dev_iommu_priv_get(dev);
	unsigned int regionid = mtk_iommu_get_iova_region_id(dev, data->plat_data), i;
	const struct mtk_iommu_iova_region *resv, *curdom;
	struct iommu_resv_region *region;
	int prot = IOMMU_WRITE | IOMMU_READ;

	if ((int)regionid < 0)
		return;
	curdom = data->plat_data->iova_region + regionid;
	for (i = 0; i < data->plat_data->iova_region_nr; i++) {
		resv = data->plat_data->iova_region + i;

		/* Only reserve when the region is inside the current domain */
		if (resv->iova_base <= curdom->iova_base ||
		    resv->iova_base + resv->size >= curdom->iova_base + curdom->size)
			continue;

		region = iommu_alloc_resv_region(resv->iova_base, resv->size,
						 prot, IOMMU_RESV_RESERVED,
						 GFP_KERNEL);
		if (!region)
			return;

		list_add_tail(&region->list, head);
	}
}

static const struct iommu_ops mtk_iommu_ops = {
	.domain_alloc	= mtk_iommu_domain_alloc,
	.probe_device	= mtk_iommu_probe_device,
	.release_device	= mtk_iommu_release_device,
	.device_group	= mtk_iommu_device_group,
	.of_xlate	= mtk_iommu_of_xlate,
	.get_resv_regions = mtk_iommu_get_resv_regions,
	.pgsize_bitmap	= SZ_4K | SZ_64K | SZ_1M | SZ_16M,
	.owner		= THIS_MODULE,
	.default_domain_ops = &(const struct iommu_domain_ops) {
		.attach_dev	= mtk_iommu_attach_device,
		.map_pages	= mtk_iommu_map,
		.unmap_pages	= mtk_iommu_unmap,
		.flush_iotlb_all = mtk_iommu_flush_iotlb_all,
		.iotlb_sync	= mtk_iommu_iotlb_sync,
		.iotlb_sync_map	= mtk_iommu_sync_map,
		.iova_to_phys	= mtk_iommu_iova_to_phys,
		.free		= mtk_iommu_domain_free,
	}
};

static int mtk_iommu_hw_init(const struct mtk_iommu_data *data, unsigned int bankid)
{
	const struct mtk_iommu_bank_data *bankx = &data->bank[bankid];
	const struct mtk_iommu_bank_data *bank0 = &data->bank[0];
	u32 regval;

	/*
	 * Global control settings are in bank0. May re-init these global registers
	 * since no sure if there is bank0 consumers.
	 */
	if (MTK_IOMMU_HAS_FLAG(data->plat_data, TF_PORT_TO_ADDR_MT8173)) {
		regval = F_MMU_PREFETCH_RT_REPLACE_MOD |
			 F_MMU_TF_PROT_TO_PROGRAM_ADDR_MT8173;
	} else {
		regval = readl_relaxed(bank0->base + REG_MMU_CTRL_REG);
		regval |= F_MMU_TF_PROT_TO_PROGRAM_ADDR;
	}
	writel_relaxed(regval, bank0->base + REG_MMU_CTRL_REG);

	if (data->enable_4GB &&
	    MTK_IOMMU_HAS_FLAG(data->plat_data, HAS_VLD_PA_RNG)) {
		/*
		 * If 4GB mode is enabled, the validate PA range is from
		 * 0x1_0000_0000 to 0x1_ffff_ffff. here record bit[32:30].
		 */
		regval = F_MMU_VLD_PA_RNG(7, 4);
		writel_relaxed(regval, bank0->base + REG_MMU_VLD_PA_RNG);
	}
	if (MTK_IOMMU_HAS_FLAG(data->plat_data, DCM_DISABLE))
		writel_relaxed(F_MMU_DCM, bank0->base + REG_MMU_DCM_DIS);
	else
		writel_relaxed(0, bank0->base + REG_MMU_DCM_DIS);

	if (MTK_IOMMU_HAS_FLAG(data->plat_data, WR_THROT_EN)) {
		/* write command throttling mode */
		regval = readl_relaxed(bank0->base + REG_MMU_WR_LEN_CTRL);
		regval &= ~F_MMU_WR_THROT_DIS_MASK;
		writel_relaxed(regval, bank0->base + REG_MMU_WR_LEN_CTRL);
	}

	if (MTK_IOMMU_HAS_FLAG(data->plat_data, RESET_AXI)) {
		/* The register is called STANDARD_AXI_MODE in this case */
		regval = 0;
	} else {
		regval = readl_relaxed(bank0->base + REG_MMU_MISC_CTRL);
		if (!MTK_IOMMU_HAS_FLAG(data->plat_data, STD_AXI_MODE))
			regval &= ~F_MMU_STANDARD_AXI_MODE_MASK;
		if (MTK_IOMMU_HAS_FLAG(data->plat_data, OUT_ORDER_WR_EN))
			regval &= ~F_MMU_IN_ORDER_WR_EN_MASK;
	}
	writel_relaxed(regval, bank0->base + REG_MMU_MISC_CTRL);

	/* Independent settings for each bank */
	regval = F_L2_MULIT_HIT_EN |
		F_TABLE_WALK_FAULT_INT_EN |
		F_PREETCH_FIFO_OVERFLOW_INT_EN |
		F_MISS_FIFO_OVERFLOW_INT_EN |
		F_PREFETCH_FIFO_ERR_INT_EN |
		F_MISS_FIFO_ERR_INT_EN;
	writel_relaxed(regval, bankx->base + REG_MMU_INT_CONTROL0);

	regval = F_INT_TRANSLATION_FAULT |
		F_INT_MAIN_MULTI_HIT_FAULT |
		F_INT_INVALID_PA_FAULT |
		F_INT_ENTRY_REPLACEMENT_FAULT |
		F_INT_TLB_MISS_FAULT |
		F_INT_MISS_TRANSACTION_FIFO_FAULT |
		F_INT_PRETETCH_TRANSATION_FIFO_FAULT;
	writel_relaxed(regval, bankx->base + REG_MMU_INT_MAIN_CONTROL);

	if (MTK_IOMMU_HAS_FLAG(data->plat_data, HAS_LEGACY_IVRP_PADDR))
		regval = (data->protect_base >> 1) | (data->enable_4GB << 31);
	else
		regval = lower_32_bits(data->protect_base) |
			 upper_32_bits(data->protect_base);
	writel_relaxed(regval, bankx->base + REG_MMU_IVRP_PADDR);

	if (devm_request_irq(bankx->parent_dev, bankx->irq, mtk_iommu_isr, 0,
			     dev_name(bankx->parent_dev), (void *)bankx)) {
		writel_relaxed(0, bankx->base + REG_MMU_PT_BASE_ADDR);
		dev_err(bankx->parent_dev, "Failed @ IRQ-%d Request\n", bankx->irq);
		return -ENODEV;
	}

	return 0;
}

static const struct component_master_ops mtk_iommu_com_ops = {
	.bind		= mtk_iommu_bind,
	.unbind		= mtk_iommu_unbind,
};

static int mtk_iommu_mm_dts_parse(struct device *dev, struct component_match **match,
				  struct mtk_iommu_data *data)
{
<<<<<<< HEAD
	struct device_node *larbnode, *smicomm_node, *smi_subcomm_node;
=======
	struct device_node *larbnode, *frst_avail_smicomm_node = NULL;
>>>>>>> e475cc1c
	struct platform_device *plarbdev, *pcommdev;
	struct device_link *link;
	int i, larb_nr, ret;

	larb_nr = of_count_phandle_with_args(dev->of_node, "mediatek,larbs", NULL);
	if (larb_nr < 0)
		return larb_nr;
	if (larb_nr == 0 || larb_nr > MTK_LARB_NR_MAX)
		return -EINVAL;

	for (i = 0; i < larb_nr; i++) {
		struct device_node *smicomm_node, *smi_subcomm_node;
		u32 id;

		larbnode = of_parse_phandle(dev->of_node, "mediatek,larbs", i);
		if (!larbnode) {
			ret = -EINVAL;
			goto err_larbdev_put;
		}

		if (!of_device_is_available(larbnode)) {
			of_node_put(larbnode);
			continue;
		}

		ret = of_property_read_u32(larbnode, "mediatek,larb-id", &id);
		if (ret)/* The id is consecutive if there is no this property */
			id = i;
		if (id >= MTK_LARB_NR_MAX) {
			of_node_put(larbnode);
			ret = -EINVAL;
			goto err_larbdev_put;
		}

		plarbdev = of_find_device_by_node(larbnode);
		of_node_put(larbnode);
		if (!plarbdev) {
			ret = -ENODEV;
			goto err_larbdev_put;
		}
		if (data->larb_imu[id].dev) {
			platform_device_put(plarbdev);
			ret = -EEXIST;
			goto err_larbdev_put;
		}
		data->larb_imu[id].dev = &plarbdev->dev;

		if (!plarbdev->dev.driver) {
			ret = -EPROBE_DEFER;
			goto err_larbdev_put;
		}

<<<<<<< HEAD
=======
		/* Get smi-(sub)-common dev from the last larb. */
		smi_subcomm_node = of_parse_phandle(larbnode, "mediatek,smi", 0);
		if (!smi_subcomm_node) {
			ret = -EINVAL;
			goto err_larbdev_put;
		}

		/*
		 * It may have two level smi-common. the node is smi-sub-common if it
		 * has a new mediatek,smi property. otherwise it is smi-commmon.
		 */
		smicomm_node = of_parse_phandle(smi_subcomm_node, "mediatek,smi", 0);
		if (smicomm_node)
			of_node_put(smi_subcomm_node);
		else
			smicomm_node = smi_subcomm_node;

		/*
		 * All the larbs that connect to one IOMMU must connect with the same
		 * smi-common.
		 */
		if (!frst_avail_smicomm_node) {
			frst_avail_smicomm_node = smicomm_node;
		} else if (frst_avail_smicomm_node != smicomm_node) {
			dev_err(dev, "mediatek,smi property is not right @larb%d.", id);
			of_node_put(smicomm_node);
			ret = -EINVAL;
			goto err_larbdev_put;
		} else {
			of_node_put(smicomm_node);
		}

>>>>>>> e475cc1c
		component_match_add(dev, match, component_compare_dev, &plarbdev->dev);
		platform_device_put(plarbdev);
	}

	if (!frst_avail_smicomm_node)
		return -EINVAL;

<<<<<<< HEAD
	/*
	 * It may have two level smi-common. the node is smi-sub-common if it
	 * has a new mediatek,smi property. otherwise it is smi-commmon.
	 */
	smicomm_node = of_parse_phandle(smi_subcomm_node, "mediatek,smi", 0);
	if (smicomm_node)
		of_node_put(smi_subcomm_node);
	else
		smicomm_node = smi_subcomm_node;

	pcommdev = of_find_device_by_node(smicomm_node);
	of_node_put(smicomm_node);
=======
	pcommdev = of_find_device_by_node(frst_avail_smicomm_node);
	of_node_put(frst_avail_smicomm_node);
>>>>>>> e475cc1c
	if (!pcommdev)
		return -ENODEV;
	data->smicomm_dev = &pcommdev->dev;

	link = device_link_add(data->smicomm_dev, dev,
			       DL_FLAG_STATELESS | DL_FLAG_PM_RUNTIME);
	platform_device_put(pcommdev);
	if (!link) {
		dev_err(dev, "Unable to link %s.\n", dev_name(data->smicomm_dev));
		return -EINVAL;
	}
	return 0;

err_larbdev_put:
	for (i = MTK_LARB_NR_MAX - 1; i >= 0; i--) {
		if (!data->larb_imu[i].dev)
			continue;
		put_device(data->larb_imu[i].dev);
	}
	return ret;
}

static int mtk_iommu_probe(struct platform_device *pdev)
{
	struct mtk_iommu_data   *data;
	struct device           *dev = &pdev->dev;
	struct resource         *res;
	resource_size_t		ioaddr;
	struct component_match  *match = NULL;
	struct regmap		*infracfg;
	void                    *protect;
	int                     ret, banks_num, i = 0;
	u32			val;
	char                    *p;
	struct mtk_iommu_bank_data *bank;
	void __iomem		*base;

	data = devm_kzalloc(dev, sizeof(*data), GFP_KERNEL);
	if (!data)
		return -ENOMEM;
	data->dev = dev;
	data->plat_data = of_device_get_match_data(dev);

	/* Protect memory. HW will access here while translation fault.*/
	protect = devm_kzalloc(dev, MTK_PROTECT_PA_ALIGN * 2, GFP_KERNEL);
	if (!protect)
		return -ENOMEM;
	data->protect_base = ALIGN(virt_to_phys(protect), MTK_PROTECT_PA_ALIGN);

	if (MTK_IOMMU_HAS_FLAG(data->plat_data, HAS_4GB_MODE)) {
		infracfg = syscon_regmap_lookup_by_phandle(dev->of_node, "mediatek,infracfg");
		if (IS_ERR(infracfg)) {
			/*
			 * Legacy devicetrees will not specify a phandle to
			 * mediatek,infracfg: in that case, we use the older
			 * way to retrieve a syscon to infra.
			 *
			 * This is for retrocompatibility purposes only, hence
			 * no more compatibles shall be added to this.
			 */
			switch (data->plat_data->m4u_plat) {
			case M4U_MT2712:
				p = "mediatek,mt2712-infracfg";
				break;
			case M4U_MT8173:
				p = "mediatek,mt8173-infracfg";
				break;
			default:
				p = NULL;
			}

			infracfg = syscon_regmap_lookup_by_compatible(p);
			if (IS_ERR(infracfg))
				return PTR_ERR(infracfg);
		}

		ret = regmap_read(infracfg, REG_INFRA_MISC, &val);
		if (ret)
			return ret;
		data->enable_4GB = !!(val & F_DDR_4GB_SUPPORT_EN);
	}

	banks_num = data->plat_data->banks_num;
	res = platform_get_resource(pdev, IORESOURCE_MEM, 0);
	if (!res)
		return -EINVAL;
	if (resource_size(res) < banks_num * MTK_IOMMU_BANK_SZ) {
		dev_err(dev, "banknr %d. res %pR is not enough.\n", banks_num, res);
		return -EINVAL;
	}
	base = devm_ioremap_resource(dev, res);
	if (IS_ERR(base))
		return PTR_ERR(base);
	ioaddr = res->start;

	data->bank = devm_kmalloc(dev, banks_num * sizeof(*data->bank), GFP_KERNEL);
	if (!data->bank)
		return -ENOMEM;

	do {
		if (!data->plat_data->banks_enable[i])
			continue;
		bank = &data->bank[i];
		bank->id = i;
		bank->base = base + i * MTK_IOMMU_BANK_SZ;
		bank->m4u_dom = NULL;

		bank->irq = platform_get_irq(pdev, i);
		if (bank->irq < 0)
			return bank->irq;
		bank->parent_dev = dev;
		bank->parent_data = data;
		spin_lock_init(&bank->tlb_lock);
	} while (++i < banks_num);

	if (MTK_IOMMU_HAS_FLAG(data->plat_data, HAS_BCLK)) {
		data->bclk = devm_clk_get(dev, "bclk");
		if (IS_ERR(data->bclk))
			return PTR_ERR(data->bclk);
	}

	if (MTK_IOMMU_HAS_FLAG(data->plat_data, PGTABLE_PA_35_EN)) {
		ret = dma_set_mask(dev, DMA_BIT_MASK(35));
		if (ret) {
			dev_err(dev, "Failed to set dma_mask 35.\n");
			return ret;
		}
	}

	pm_runtime_enable(dev);

	if (MTK_IOMMU_IS_TYPE(data->plat_data, MTK_IOMMU_TYPE_MM)) {
		ret = mtk_iommu_mm_dts_parse(dev, &match, data);
		if (ret) {
			dev_err_probe(dev, ret, "mm dts parse fail\n");
			goto out_runtime_disable;
		}
	} else if (MTK_IOMMU_IS_TYPE(data->plat_data, MTK_IOMMU_TYPE_INFRA) &&
		   !MTK_IOMMU_HAS_FLAG(data->plat_data, CFG_IFA_MASTER_IN_ATF)) {
		p = data->plat_data->pericfg_comp_str;
		data->pericfg = syscon_regmap_lookup_by_compatible(p);
		if (IS_ERR(data->pericfg)) {
			ret = PTR_ERR(data->pericfg);
			goto out_runtime_disable;
		}
	}

	platform_set_drvdata(pdev, data);
	mutex_init(&data->mutex);

	ret = iommu_device_sysfs_add(&data->iommu, dev, NULL,
				     "mtk-iommu.%pa", &ioaddr);
	if (ret)
		goto out_link_remove;

	ret = iommu_device_register(&data->iommu, &mtk_iommu_ops, dev);
	if (ret)
		goto out_sysfs_remove;

	if (MTK_IOMMU_HAS_FLAG(data->plat_data, SHARE_PGTABLE)) {
		list_add_tail(&data->list, data->plat_data->hw_list);
		data->hw_list = data->plat_data->hw_list;
	} else {
		INIT_LIST_HEAD(&data->hw_list_head);
		list_add_tail(&data->list, &data->hw_list_head);
		data->hw_list = &data->hw_list_head;
	}

	if (MTK_IOMMU_IS_TYPE(data->plat_data, MTK_IOMMU_TYPE_MM)) {
		ret = component_master_add_with_match(dev, &mtk_iommu_com_ops, match);
		if (ret)
			goto out_list_del;
	}
	return ret;

out_list_del:
	list_del(&data->list);
	iommu_device_unregister(&data->iommu);
out_sysfs_remove:
	iommu_device_sysfs_remove(&data->iommu);
out_link_remove:
	if (MTK_IOMMU_IS_TYPE(data->plat_data, MTK_IOMMU_TYPE_MM))
		device_link_remove(data->smicomm_dev, dev);
out_runtime_disable:
	pm_runtime_disable(dev);
	return ret;
}

static void mtk_iommu_remove(struct platform_device *pdev)
{
	struct mtk_iommu_data *data = platform_get_drvdata(pdev);
	struct mtk_iommu_bank_data *bank;
	int i;

	iommu_device_sysfs_remove(&data->iommu);
	iommu_device_unregister(&data->iommu);

	list_del(&data->list);

	if (MTK_IOMMU_IS_TYPE(data->plat_data, MTK_IOMMU_TYPE_MM)) {
		device_link_remove(data->smicomm_dev, &pdev->dev);
		component_master_del(&pdev->dev, &mtk_iommu_com_ops);
	}
	pm_runtime_disable(&pdev->dev);
	for (i = 0; i < data->plat_data->banks_num; i++) {
		bank = &data->bank[i];
		if (!bank->m4u_dom)
			continue;
		devm_free_irq(&pdev->dev, bank->irq, bank);
	}
}

static int __maybe_unused mtk_iommu_runtime_suspend(struct device *dev)
{
	struct mtk_iommu_data *data = dev_get_drvdata(dev);
	struct mtk_iommu_suspend_reg *reg = &data->reg;
	void __iomem *base;
	int i = 0;

	base = data->bank[i].base;
	reg->wr_len_ctrl = readl_relaxed(base + REG_MMU_WR_LEN_CTRL);
	reg->misc_ctrl = readl_relaxed(base + REG_MMU_MISC_CTRL);
	reg->dcm_dis = readl_relaxed(base + REG_MMU_DCM_DIS);
	reg->ctrl_reg = readl_relaxed(base + REG_MMU_CTRL_REG);
	reg->vld_pa_rng = readl_relaxed(base + REG_MMU_VLD_PA_RNG);
	do {
		if (!data->plat_data->banks_enable[i])
			continue;
		base = data->bank[i].base;
		reg->int_control[i] = readl_relaxed(base + REG_MMU_INT_CONTROL0);
		reg->int_main_control[i] = readl_relaxed(base + REG_MMU_INT_MAIN_CONTROL);
		reg->ivrp_paddr[i] = readl_relaxed(base + REG_MMU_IVRP_PADDR);
	} while (++i < data->plat_data->banks_num);
	clk_disable_unprepare(data->bclk);
	return 0;
}

static int __maybe_unused mtk_iommu_runtime_resume(struct device *dev)
{
	struct mtk_iommu_data *data = dev_get_drvdata(dev);
	struct mtk_iommu_suspend_reg *reg = &data->reg;
	struct mtk_iommu_domain *m4u_dom;
	void __iomem *base;
	int ret, i = 0;

	ret = clk_prepare_enable(data->bclk);
	if (ret) {
		dev_err(data->dev, "Failed to enable clk(%d) in resume\n", ret);
		return ret;
	}

	/*
	 * Uppon first resume, only enable the clk and return, since the values of the
	 * registers are not yet set.
	 */
	if (!reg->wr_len_ctrl)
		return 0;

	base = data->bank[i].base;
	writel_relaxed(reg->wr_len_ctrl, base + REG_MMU_WR_LEN_CTRL);
	writel_relaxed(reg->misc_ctrl, base + REG_MMU_MISC_CTRL);
	writel_relaxed(reg->dcm_dis, base + REG_MMU_DCM_DIS);
	writel_relaxed(reg->ctrl_reg, base + REG_MMU_CTRL_REG);
	writel_relaxed(reg->vld_pa_rng, base + REG_MMU_VLD_PA_RNG);
	do {
		m4u_dom = data->bank[i].m4u_dom;
		if (!data->plat_data->banks_enable[i] || !m4u_dom)
			continue;
		base = data->bank[i].base;
		writel_relaxed(reg->int_control[i], base + REG_MMU_INT_CONTROL0);
		writel_relaxed(reg->int_main_control[i], base + REG_MMU_INT_MAIN_CONTROL);
		writel_relaxed(reg->ivrp_paddr[i], base + REG_MMU_IVRP_PADDR);
		writel(m4u_dom->cfg.arm_v7s_cfg.ttbr, base + REG_MMU_PT_BASE_ADDR);
	} while (++i < data->plat_data->banks_num);

	/*
	 * Users may allocate dma buffer before they call pm_runtime_get,
	 * in which case it will lack the necessary tlb flush.
	 * Thus, make sure to update the tlb after each PM resume.
	 */
	mtk_iommu_tlb_flush_all(data);
	return 0;
}

static const struct dev_pm_ops mtk_iommu_pm_ops = {
	SET_RUNTIME_PM_OPS(mtk_iommu_runtime_suspend, mtk_iommu_runtime_resume, NULL)
	SET_LATE_SYSTEM_SLEEP_PM_OPS(pm_runtime_force_suspend,
				     pm_runtime_force_resume)
};

static const struct mtk_iommu_plat_data mt2712_data = {
	.m4u_plat     = M4U_MT2712,
	.flags        = HAS_4GB_MODE | HAS_BCLK | HAS_VLD_PA_RNG | SHARE_PGTABLE |
			MTK_IOMMU_TYPE_MM,
	.hw_list      = &m4ulist,
	.inv_sel_reg  = REG_MMU_INV_SEL_GEN1,
	.iova_region  = single_domain,
	.banks_num    = 1,
	.banks_enable = {true},
	.iova_region_nr = ARRAY_SIZE(single_domain),
	.larbid_remap = {{0}, {1}, {2}, {3}, {4}, {5}, {6}, {7}},
};

static const struct mtk_iommu_plat_data mt6779_data = {
	.m4u_plat      = M4U_MT6779,
	.flags         = HAS_SUB_COMM_2BITS | OUT_ORDER_WR_EN | WR_THROT_EN |
			 MTK_IOMMU_TYPE_MM | PGTABLE_PA_35_EN,
	.inv_sel_reg   = REG_MMU_INV_SEL_GEN2,
	.banks_num    = 1,
	.banks_enable = {true},
	.iova_region   = single_domain,
	.iova_region_nr = ARRAY_SIZE(single_domain),
	.larbid_remap  = {{0}, {1}, {2}, {3}, {5}, {7, 8}, {10}, {9}},
};

static const struct mtk_iommu_plat_data mt6795_data = {
	.m4u_plat     = M4U_MT6795,
	.flags	      = HAS_4GB_MODE | HAS_BCLK | RESET_AXI |
			HAS_LEGACY_IVRP_PADDR | MTK_IOMMU_TYPE_MM |
			TF_PORT_TO_ADDR_MT8173,
	.inv_sel_reg  = REG_MMU_INV_SEL_GEN1,
	.banks_num    = 1,
	.banks_enable = {true},
	.iova_region  = single_domain,
	.iova_region_nr = ARRAY_SIZE(single_domain),
	.larbid_remap = {{0}, {1}, {2}, {3}, {4}}, /* Linear mapping. */
};

static const struct mtk_iommu_plat_data mt8167_data = {
	.m4u_plat     = M4U_MT8167,
	.flags        = RESET_AXI | HAS_LEGACY_IVRP_PADDR | MTK_IOMMU_TYPE_MM,
	.inv_sel_reg  = REG_MMU_INV_SEL_GEN1,
	.banks_num    = 1,
	.banks_enable = {true},
	.iova_region  = single_domain,
	.iova_region_nr = ARRAY_SIZE(single_domain),
	.larbid_remap = {{0}, {1}, {2}}, /* Linear mapping. */
};

static const struct mtk_iommu_plat_data mt8173_data = {
	.m4u_plat     = M4U_MT8173,
	.flags	      = HAS_4GB_MODE | HAS_BCLK | RESET_AXI |
			HAS_LEGACY_IVRP_PADDR | MTK_IOMMU_TYPE_MM |
			TF_PORT_TO_ADDR_MT8173,
	.inv_sel_reg  = REG_MMU_INV_SEL_GEN1,
	.banks_num    = 1,
	.banks_enable = {true},
	.iova_region  = single_domain,
	.iova_region_nr = ARRAY_SIZE(single_domain),
	.larbid_remap = {{0}, {1}, {2}, {3}, {4}, {5}}, /* Linear mapping. */
};

static const struct mtk_iommu_plat_data mt8183_data = {
	.m4u_plat     = M4U_MT8183,
	.flags        = RESET_AXI | MTK_IOMMU_TYPE_MM,
	.inv_sel_reg  = REG_MMU_INV_SEL_GEN1,
	.banks_num    = 1,
	.banks_enable = {true},
	.iova_region  = single_domain,
	.iova_region_nr = ARRAY_SIZE(single_domain),
	.larbid_remap = {{0}, {4}, {5}, {6}, {7}, {2}, {3}, {1}},
};

static const unsigned int mt8186_larb_region_msk[MT8192_MULTI_REGION_NR_MAX][MTK_LARB_NR_MAX] = {
	[0] = {~0, ~0, ~0},			/* Region0: all ports for larb0/1/2 */
	[1] = {0, 0, 0, 0, ~0, 0, 0, ~0},	/* Region1: larb4/7 */
	[2] = {0, 0, 0, 0, 0, 0, 0, 0,		/* Region2: larb8/9/11/13/16/17/19/20 */
	       ~0, ~0, 0, ~0, 0, ~(u32)(BIT(9) | BIT(10)), 0, 0,
						/* larb13: the other ports except port9/10 */
	       ~0, ~0, 0, ~0, ~0},
	[3] = {0},
	[4] = {[13] = BIT(9) | BIT(10)},	/* larb13 port9/10 */
	[5] = {[14] = ~0},			/* larb14 */
};

static const struct mtk_iommu_plat_data mt8186_data_mm = {
	.m4u_plat       = M4U_MT8186,
	.flags          = HAS_BCLK | HAS_SUB_COMM_2BITS | OUT_ORDER_WR_EN |
			  WR_THROT_EN | IOVA_34_EN | MTK_IOMMU_TYPE_MM,
	.larbid_remap   = {{0}, {1, MTK_INVALID_LARBID, 8}, {4}, {7}, {2}, {9, 11, 19, 20},
			   {MTK_INVALID_LARBID, 14, 16},
			   {MTK_INVALID_LARBID, 13, MTK_INVALID_LARBID, 17}},
	.inv_sel_reg    = REG_MMU_INV_SEL_GEN2,
	.banks_num      = 1,
	.banks_enable   = {true},
	.iova_region    = mt8192_multi_dom,
	.iova_region_nr = ARRAY_SIZE(mt8192_multi_dom),
	.iova_region_larb_msk = mt8186_larb_region_msk,
};

static const struct mtk_iommu_plat_data mt8188_data_infra = {
	.m4u_plat         = M4U_MT8188,
	.flags            = WR_THROT_EN | DCM_DISABLE | STD_AXI_MODE | PM_CLK_AO |
			    MTK_IOMMU_TYPE_INFRA | IFA_IOMMU_PCIE_SUPPORT |
			    PGTABLE_PA_35_EN | CFG_IFA_MASTER_IN_ATF,
	.inv_sel_reg      = REG_MMU_INV_SEL_GEN2,
	.banks_num        = 1,
	.banks_enable     = {true},
	.iova_region      = single_domain,
	.iova_region_nr   = ARRAY_SIZE(single_domain),
};

static const u32 mt8188_larb_region_msk[MT8192_MULTI_REGION_NR_MAX][MTK_LARB_NR_MAX] = {
	[0] = {~0, ~0, ~0, ~0},               /* Region0: all ports for larb0/1/2/3 */
	[1] = {0, 0, 0, 0, 0, 0, 0, 0,
	       0, 0, 0, 0, 0, 0, 0, 0,
	       0, 0, 0, 0, 0, ~0, ~0, ~0},    /* Region1: larb19(21)/21(22)/23 */
	[2] = {0, 0, 0, 0, ~0, ~0, ~0, ~0,    /* Region2: the other larbs. */
	       ~0, ~0, ~0, ~0, ~0, ~0, ~0, ~0,
	       ~0, ~0, ~0, ~0, ~0, 0, 0, 0,
	       0, ~0},
	[3] = {0},
	[4] = {[24] = BIT(0) | BIT(1)},       /* Only larb27(24) port0/1 */
	[5] = {[24] = BIT(2) | BIT(3)},       /* Only larb27(24) port2/3 */
};

static const struct mtk_iommu_plat_data mt8188_data_vdo = {
	.m4u_plat       = M4U_MT8188,
	.flags          = HAS_BCLK | HAS_SUB_COMM_3BITS | OUT_ORDER_WR_EN |
			  WR_THROT_EN | IOVA_34_EN | SHARE_PGTABLE |
			  PGTABLE_PA_35_EN | MTK_IOMMU_TYPE_MM,
	.hw_list        = &m4ulist,
	.inv_sel_reg    = REG_MMU_INV_SEL_GEN2,
	.banks_num      = 1,
	.banks_enable   = {true},
	.iova_region    = mt8192_multi_dom,
	.iova_region_nr = ARRAY_SIZE(mt8192_multi_dom),
	.iova_region_larb_msk = mt8188_larb_region_msk,
	.larbid_remap   = {{2}, {0}, {21}, {0}, {19}, {9, 10,
			   11 /* 11a */, 25 /* 11c */},
			   {13, 0, 29 /* 16b */, 30 /* 17b */, 0}, {5}},
};

static const struct mtk_iommu_plat_data mt8188_data_vpp = {
	.m4u_plat       = M4U_MT8188,
	.flags          = HAS_BCLK | HAS_SUB_COMM_3BITS | OUT_ORDER_WR_EN |
			  WR_THROT_EN | IOVA_34_EN | SHARE_PGTABLE |
			  PGTABLE_PA_35_EN | MTK_IOMMU_TYPE_MM,
	.hw_list        = &m4ulist,
	.inv_sel_reg    = REG_MMU_INV_SEL_GEN2,
	.banks_num      = 1,
	.banks_enable   = {true},
	.iova_region    = mt8192_multi_dom,
	.iova_region_nr = ARRAY_SIZE(mt8192_multi_dom),
	.iova_region_larb_msk = mt8188_larb_region_msk,
	.larbid_remap   = {{1}, {3}, {23}, {7}, {MTK_INVALID_LARBID},
			   {12, 15, 24 /* 11b */}, {14, MTK_INVALID_LARBID,
			   16 /* 16a */, 17 /* 17a */, MTK_INVALID_LARBID,
			   27, 28 /* ccu0 */, MTK_INVALID_LARBID}, {4, 6}},
};

static const unsigned int mt8192_larb_region_msk[MT8192_MULTI_REGION_NR_MAX][MTK_LARB_NR_MAX] = {
	[0] = {~0, ~0},				/* Region0: larb0/1 */
	[1] = {0, 0, 0, 0, ~0, ~0, 0, ~0},	/* Region1: larb4/5/7 */
	[2] = {0, 0, ~0, 0, 0, 0, 0, 0,		/* Region2: larb2/9/11/13/14/16/17/18/19/20 */
	       0, ~0, 0, ~0, 0, ~(u32)(BIT(9) | BIT(10)), ~(u32)(BIT(4) | BIT(5)), 0,
	       ~0, ~0, ~0, ~0, ~0},
	[3] = {0},
	[4] = {[13] = BIT(9) | BIT(10)},	/* larb13 port9/10 */
	[5] = {[14] = BIT(4) | BIT(5)},		/* larb14 port4/5 */
};

static const struct mtk_iommu_plat_data mt8192_data = {
	.m4u_plat       = M4U_MT8192,
	.flags          = HAS_BCLK | HAS_SUB_COMM_2BITS | OUT_ORDER_WR_EN |
			  WR_THROT_EN | IOVA_34_EN | MTK_IOMMU_TYPE_MM,
	.inv_sel_reg    = REG_MMU_INV_SEL_GEN2,
	.banks_num      = 1,
	.banks_enable   = {true},
	.iova_region    = mt8192_multi_dom,
	.iova_region_nr = ARRAY_SIZE(mt8192_multi_dom),
	.iova_region_larb_msk = mt8192_larb_region_msk,
	.larbid_remap   = {{0}, {1}, {4, 5}, {7}, {2}, {9, 11, 19, 20},
			   {0, 14, 16}, {0, 13, 18, 17}},
};

static const struct mtk_iommu_plat_data mt8195_data_infra = {
	.m4u_plat	  = M4U_MT8195,
	.flags            = WR_THROT_EN | DCM_DISABLE | STD_AXI_MODE | PM_CLK_AO |
			    MTK_IOMMU_TYPE_INFRA | IFA_IOMMU_PCIE_SUPPORT,
	.pericfg_comp_str = "mediatek,mt8195-pericfg_ao",
	.inv_sel_reg      = REG_MMU_INV_SEL_GEN2,
	.banks_num	  = 5,
	.banks_enable     = {true, false, false, false, true},
	.banks_portmsk    = {[0] = GENMASK(19, 16),     /* PCIe */
			     [4] = GENMASK(31, 20),     /* USB */
			    },
	.iova_region      = single_domain,
	.iova_region_nr   = ARRAY_SIZE(single_domain),
};

static const unsigned int mt8195_larb_region_msk[MT8192_MULTI_REGION_NR_MAX][MTK_LARB_NR_MAX] = {
	[0] = {~0, ~0, ~0, ~0},               /* Region0: all ports for larb0/1/2/3 */
	[1] = {0, 0, 0, 0, 0, 0, 0, 0,
	       0, 0, 0, 0, 0, 0, 0, 0,
	       0, 0, 0, ~0, ~0, ~0, ~0, ~0,   /* Region1: larb19/20/21/22/23/24 */
	       ~0},
	[2] = {0, 0, 0, 0, ~0, ~0, ~0, ~0,    /* Region2: the other larbs. */
	       ~0, ~0, ~0, ~0, ~0, ~0, ~0, ~0,
	       ~0, ~0, 0, 0, 0, 0, 0, 0,
	       0, ~0, ~0, ~0, ~0},
	[3] = {0},
	[4] = {[18] = BIT(0) | BIT(1)},       /* Only larb18 port0/1 */
	[5] = {[18] = BIT(2) | BIT(3)},       /* Only larb18 port2/3 */
};

static const struct mtk_iommu_plat_data mt8195_data_vdo = {
	.m4u_plat	= M4U_MT8195,
	.flags          = HAS_BCLK | HAS_SUB_COMM_2BITS | OUT_ORDER_WR_EN |
			  WR_THROT_EN | IOVA_34_EN | SHARE_PGTABLE | MTK_IOMMU_TYPE_MM,
	.hw_list        = &m4ulist,
	.inv_sel_reg    = REG_MMU_INV_SEL_GEN2,
	.banks_num      = 1,
	.banks_enable   = {true},
	.iova_region	= mt8192_multi_dom,
	.iova_region_nr	= ARRAY_SIZE(mt8192_multi_dom),
	.iova_region_larb_msk = mt8195_larb_region_msk,
	.larbid_remap   = {{2, 0}, {21}, {24}, {7}, {19}, {9, 10, 11},
			   {13, 17, 15/* 17b */, 25}, {5}},
};

static const struct mtk_iommu_plat_data mt8195_data_vpp = {
	.m4u_plat	= M4U_MT8195,
	.flags          = HAS_BCLK | HAS_SUB_COMM_3BITS | OUT_ORDER_WR_EN |
			  WR_THROT_EN | IOVA_34_EN | SHARE_PGTABLE | MTK_IOMMU_TYPE_MM,
	.hw_list        = &m4ulist,
	.inv_sel_reg    = REG_MMU_INV_SEL_GEN2,
	.banks_num      = 1,
	.banks_enable   = {true},
	.iova_region	= mt8192_multi_dom,
	.iova_region_nr	= ARRAY_SIZE(mt8192_multi_dom),
	.iova_region_larb_msk = mt8195_larb_region_msk,
	.larbid_remap   = {{1}, {3},
			   {22, MTK_INVALID_LARBID, MTK_INVALID_LARBID, MTK_INVALID_LARBID, 23},
			   {8}, {20}, {12},
			   /* 16: 16a; 29: 16b; 30: CCUtop0; 31: CCUtop1 */
			   {14, 16, 29, 26, 30, 31, 18},
			   {4, MTK_INVALID_LARBID, MTK_INVALID_LARBID, MTK_INVALID_LARBID, 6}},
};

static const struct mtk_iommu_plat_data mt8365_data = {
	.m4u_plat	= M4U_MT8365,
	.flags		= RESET_AXI | INT_ID_PORT_WIDTH_6,
	.inv_sel_reg	= REG_MMU_INV_SEL_GEN1,
	.banks_num	= 1,
	.banks_enable	= {true},
	.iova_region	= single_domain,
	.iova_region_nr	= ARRAY_SIZE(single_domain),
	.larbid_remap	= {{0}, {1}, {2}, {3}, {4}, {5}}, /* Linear mapping. */
};

static const struct of_device_id mtk_iommu_of_ids[] = {
	{ .compatible = "mediatek,mt2712-m4u", .data = &mt2712_data},
	{ .compatible = "mediatek,mt6779-m4u", .data = &mt6779_data},
	{ .compatible = "mediatek,mt6795-m4u", .data = &mt6795_data},
	{ .compatible = "mediatek,mt8167-m4u", .data = &mt8167_data},
	{ .compatible = "mediatek,mt8173-m4u", .data = &mt8173_data},
	{ .compatible = "mediatek,mt8183-m4u", .data = &mt8183_data},
	{ .compatible = "mediatek,mt8186-iommu-mm",    .data = &mt8186_data_mm}, /* mm: m4u */
	{ .compatible = "mediatek,mt8188-iommu-infra", .data = &mt8188_data_infra},
	{ .compatible = "mediatek,mt8188-iommu-vdo",   .data = &mt8188_data_vdo},
	{ .compatible = "mediatek,mt8188-iommu-vpp",   .data = &mt8188_data_vpp},
	{ .compatible = "mediatek,mt8192-m4u", .data = &mt8192_data},
	{ .compatible = "mediatek,mt8195-iommu-infra", .data = &mt8195_data_infra},
	{ .compatible = "mediatek,mt8195-iommu-vdo",   .data = &mt8195_data_vdo},
	{ .compatible = "mediatek,mt8195-iommu-vpp",   .data = &mt8195_data_vpp},
	{ .compatible = "mediatek,mt8365-m4u", .data = &mt8365_data},
	{}
};

static struct platform_driver mtk_iommu_driver = {
	.probe	= mtk_iommu_probe,
	.remove_new = mtk_iommu_remove,
	.driver	= {
		.name = "mtk-iommu",
		.of_match_table = mtk_iommu_of_ids,
		.pm = &mtk_iommu_pm_ops,
	}
};
module_platform_driver(mtk_iommu_driver);

MODULE_DESCRIPTION("IOMMU API for MediaTek M4U implementations");
MODULE_LICENSE("GPL v2");<|MERGE_RESOLUTION|>--- conflicted
+++ resolved
@@ -1110,11 +1110,7 @@
 static int mtk_iommu_mm_dts_parse(struct device *dev, struct component_match **match,
 				  struct mtk_iommu_data *data)
 {
-<<<<<<< HEAD
-	struct device_node *larbnode, *smicomm_node, *smi_subcomm_node;
-=======
 	struct device_node *larbnode, *frst_avail_smicomm_node = NULL;
->>>>>>> e475cc1c
 	struct platform_device *plarbdev, *pcommdev;
 	struct device_link *link;
 	int i, larb_nr, ret;
@@ -1167,8 +1163,6 @@
 			goto err_larbdev_put;
 		}
 
-<<<<<<< HEAD
-=======
 		/* Get smi-(sub)-common dev from the last larb. */
 		smi_subcomm_node = of_parse_phandle(larbnode, "mediatek,smi", 0);
 		if (!smi_subcomm_node) {
@@ -1201,7 +1195,6 @@
 			of_node_put(smicomm_node);
 		}
 
->>>>>>> e475cc1c
 		component_match_add(dev, match, component_compare_dev, &plarbdev->dev);
 		platform_device_put(plarbdev);
 	}
@@ -1209,23 +1202,8 @@
 	if (!frst_avail_smicomm_node)
 		return -EINVAL;
 
-<<<<<<< HEAD
-	/*
-	 * It may have two level smi-common. the node is smi-sub-common if it
-	 * has a new mediatek,smi property. otherwise it is smi-commmon.
-	 */
-	smicomm_node = of_parse_phandle(smi_subcomm_node, "mediatek,smi", 0);
-	if (smicomm_node)
-		of_node_put(smi_subcomm_node);
-	else
-		smicomm_node = smi_subcomm_node;
-
-	pcommdev = of_find_device_by_node(smicomm_node);
-	of_node_put(smicomm_node);
-=======
 	pcommdev = of_find_device_by_node(frst_avail_smicomm_node);
 	of_node_put(frst_avail_smicomm_node);
->>>>>>> e475cc1c
 	if (!pcommdev)
 		return -ENODEV;
 	data->smicomm_dev = &pcommdev->dev;
