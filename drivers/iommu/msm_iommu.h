--- conflicted
+++ resolved
@@ -56,11 +56,8 @@
 	struct list_head dom_node;
 	struct list_head ctx_list;
 	DECLARE_BITMAP(context_map, IOMMU_MAX_CBS);
-<<<<<<< HEAD
-=======
 
 	struct iommu_device iommu;
->>>>>>> 24b8d41d
 };
 
 /**
