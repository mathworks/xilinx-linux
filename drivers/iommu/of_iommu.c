--- conflicted
+++ resolved
@@ -13,10 +13,7 @@
 #include <linux/of.h>
 #include <linux/of_iommu.h>
 #include <linux/of_pci.h>
-<<<<<<< HEAD
-=======
 #include <linux/pci.h>
->>>>>>> 24b8d41d
 #include <linux/slab.h>
 #include <linux/fsl/mc.h>
 
@@ -90,17 +87,6 @@
 }
 EXPORT_SYMBOL_GPL(of_get_dma_window);
 
-<<<<<<< HEAD
-struct of_iommu_node {
-	struct list_head list;
-	struct device_node *np;
-	const struct iommu_ops *ops;
-};
-static LIST_HEAD(of_iommu_list);
-static DEFINE_SPINLOCK(of_iommu_lock);
-
-void of_iommu_set_ops(struct device_node *np, const struct iommu_ops *ops)
-=======
 static int of_iommu_xlate(struct device *dev,
 			  struct of_phandle_args *iommu_spec)
 {
@@ -135,7 +121,6 @@
 static int of_iommu_configure_dev_id(struct device_node *master_np,
 				     struct device *dev,
 				     const u32 *id)
->>>>>>> 24b8d41d
 {
 	struct of_phandle_args iommu_spec = { .args_count = 1 };
 	int err;
@@ -151,18 +136,11 @@
 	return err;
 }
 
-<<<<<<< HEAD
-const struct iommu_ops *of_iommu_get_ops(struct device_node *np)
-{
-	struct of_iommu_node *node;
-	const struct iommu_ops *ops = NULL;
-=======
 static int of_iommu_configure_dev(struct device_node *master_np,
 				  struct device *dev)
 {
 	struct of_phandle_args iommu_spec;
 	int err = NO_IOMMU, idx = 0;
->>>>>>> 24b8d41d
 
 	while (!of_parse_phandle_with_args(master_np, "iommus",
 					   "#iommu-cells",
@@ -177,59 +155,6 @@
 	return err;
 }
 
-<<<<<<< HEAD
-static int __get_pci_rid(struct pci_dev *pdev, u16 alias, void *data)
-{
-	struct of_phandle_args *iommu_spec = data;
-
-	iommu_spec->args[0] = alias;
-	return iommu_spec->np == pdev->bus->dev.of_node;
-}
-
-static const struct iommu_ops
-*of_pci_iommu_configure(struct pci_dev *pdev, struct device_node *bridge_np)
-{
-	const struct iommu_ops *ops;
-	struct of_phandle_args iommu_spec;
-
-	/*
-	 * Start by tracing the RID alias down the PCI topology as
-	 * far as the host bridge whose OF node we have...
-	 * (we're not even attempting to handle multi-alias devices yet)
-	 */
-	iommu_spec.args_count = 1;
-	iommu_spec.np = bridge_np;
-	pci_for_each_dma_alias(pdev, __get_pci_rid, &iommu_spec);
-	/*
-	 * ...then find out what that becomes once it escapes the PCI
-	 * bus into the system beyond, and which IOMMU it ends up at.
-	 */
-	iommu_spec.np = NULL;
-	if (of_pci_map_rid(bridge_np, iommu_spec.args[0], "iommu-map",
-			   "iommu-map-mask", &iommu_spec.np, iommu_spec.args))
-		return NULL;
-
-	ops = of_iommu_get_ops(iommu_spec.np);
-	if (!ops || !ops->of_xlate ||
-	    iommu_fwspec_init(&pdev->dev, &iommu_spec.np->fwnode, ops) ||
-	    ops->of_xlate(&pdev->dev, &iommu_spec))
-		ops = NULL;
-
-	of_node_put(iommu_spec.np);
-	return ops;
-}
-
-const struct iommu_ops *of_iommu_configure(struct device *dev,
-					   struct device_node *master_np)
-{
-	struct of_phandle_args iommu_spec;
-	struct device_node *np;
-	const struct iommu_ops *ops = NULL;
-	int idx = 0;
-
-	if (dev_is_pci(dev))
-		return of_pci_iommu_configure(to_pci_dev(dev), master_np);
-=======
 struct of_pci_iommu_alias_info {
 	struct device *dev;
 	struct device_node *np;
@@ -268,25 +193,12 @@
 		/* In the deferred case, start again from scratch */
 		iommu_fwspec_free(dev);
 	}
->>>>>>> 24b8d41d
 
 	/*
 	 * We don't currently walk up the tree looking for a parent IOMMU.
 	 * See the `Notes:' section of
 	 * Documentation/devicetree/bindings/iommu/iommu.txt
 	 */
-<<<<<<< HEAD
-	while (!of_parse_phandle_with_args(master_np, "iommus",
-					   "#iommu-cells", idx,
-					   &iommu_spec)) {
-		np = iommu_spec.np;
-		ops = of_iommu_get_ops(np);
-
-		if (!ops || !ops->of_xlate ||
-		    iommu_fwspec_init(dev, &np->fwnode, ops) ||
-		    ops->of_xlate(dev, &iommu_spec))
-			goto err_put_node;
-=======
 	if (dev_is_pci(dev)) {
 		struct of_pci_iommu_alias_info info = {
 			.dev = dev,
@@ -304,7 +216,6 @@
 			of_property_read_u32(master_np, "pasid-num-bits",
 					     &fwspec->num_pasid_bits);
 	}
->>>>>>> 24b8d41d
 
 	/*
 	 * Two success conditions can be represented by non-negative err here:
@@ -333,29 +244,4 @@
 	}
 
 	return ops;
-<<<<<<< HEAD
-
-err_put_node:
-	of_node_put(np);
-	return NULL;
-}
-
-static int __init of_iommu_init(void)
-{
-	struct device_node *np;
-	const struct of_device_id *match, *matches = &__iommu_of_table;
-
-	for_each_matching_node_and_match(np, matches, &match) {
-		const of_iommu_init_fn init_fn = match->data;
-
-		if (init_fn(np))
-			pr_err("Failed to initialise IOMMU %s\n",
-				of_node_full_name(np));
-	}
-
-	return 0;
-}
-postcore_initcall_sync(of_iommu_init);
-=======
-}
->>>>>>> 24b8d41d
+}