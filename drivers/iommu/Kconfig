# SPDX-License-Identifier: GPL-2.0-only
# The IOVA library may also be used by non-IOMMU_API users
config IOMMU_IOVA
	tristate

# The IOASID library may also be used by non-IOMMU_API users
config IOASID
	tristate

# IOMMU_API always gets selected by whoever wants it.
config IOMMU_API
	bool

menuconfig IOMMU_SUPPORT
	bool "IOMMU Hardware Support"
	depends on MMU
	default y
	help
	  Say Y here if you want to compile device drivers for IO Memory
	  Management Units into the kernel. These devices usually allow to
	  remap DMA requests and/or remap interrupts from other devices on the
	  system.

if IOMMU_SUPPORT

menu "Generic IOMMU Pagetable Support"

# Selected by the actual pagetable implementations
config IOMMU_IO_PGTABLE
	bool

config IOMMU_IO_PGTABLE_LPAE
	bool "ARMv7/v8 Long Descriptor Format"
	select IOMMU_IO_PGTABLE
	depends on ARM || ARM64 || (COMPILE_TEST && !GENERIC_ATOMIC64)
	help
	  Enable support for the ARM long descriptor pagetable format.
	  This allocator supports 4K/2M/1G, 16K/32M and 64K/512M page
	  sizes at both stage-1 and stage-2, as well as address spaces
	  up to 48-bits in size.

config IOMMU_IO_PGTABLE_LPAE_SELFTEST
	bool "LPAE selftests"
	depends on IOMMU_IO_PGTABLE_LPAE
	help
	  Enable self-tests for LPAE page table allocator. This performs
	  a series of page-table consistency checks during boot.

	  If unsure, say N here.

config IOMMU_IO_PGTABLE_ARMV7S
	bool "ARMv7/v8 Short Descriptor Format"
	select IOMMU_IO_PGTABLE
	depends on ARM || ARM64 || COMPILE_TEST
	help
	  Enable support for the ARM Short-descriptor pagetable format.
	  This supports 32-bit virtual and physical addresses mapped using
	  2-level tables with 4KB pages/1MB sections, and contiguous entries
	  for 64KB pages/16MB supersections if indicated by the IOMMU driver.

config IOMMU_IO_PGTABLE_ARMV7S_SELFTEST
	bool "ARMv7s selftests"
	depends on IOMMU_IO_PGTABLE_ARMV7S
	help
	  Enable self-tests for ARMv7s page table allocator. This performs
	  a series of page-table consistency checks during boot.

	  If unsure, say N here.

endmenu

config IOMMU_DEBUGFS
	bool "Export IOMMU internals in DebugFS"
	depends on DEBUG_FS
	help
	  Allows exposure of IOMMU device internals. This option enables
	  the use of debugfs by IOMMU drivers as required. Devices can,
	  at initialization time, cause the IOMMU code to create a top-level
	  debug/iommu directory, and then populate a subdirectory with
	  entries as required.

config IOMMU_DEFAULT_PASSTHROUGH
	bool "IOMMU passthrough by default"
	depends on IOMMU_API
	help
	  Enable passthrough by default, removing the need to pass in
	  iommu.passthrough=on or iommu=pt through command line. If this
	  is enabled, you can still disable with iommu.passthrough=off
	  or iommu=nopt depending on the architecture.

	  If unsure, say N here.

config OF_IOMMU
	def_bool y
	depends on OF && IOMMU_API

# IOMMU-agnostic DMA-mapping layer
config IOMMU_DMA
	bool
	select DMA_OPS
	select IOMMU_API
	select IOMMU_IOVA
	select IRQ_MSI_IOMMU
	select NEED_SG_DMA_LENGTH

config FSL_PAMU
	bool "Freescale IOMMU support"
<<<<<<< HEAD
=======
	depends on PCI
	depends on PHYS_64BIT
>>>>>>> 24b8d41d
	depends on PPC_E500MC || (COMPILE_TEST && PPC)
	select IOMMU_API
	select GENERIC_ALLOCATOR
	help
	  Freescale PAMU support. PAMU is the IOMMU present on Freescale QorIQ platforms.
	  PAMU can authorize memory access, remap the memory address, and remap I/O
	  transaction types.

# MSM IOMMU support
config MSM_IOMMU
	bool "MSM IOMMU Support"
	depends on ARM
	depends on ARCH_MSM8X60 || ARCH_MSM8960 || COMPILE_TEST
	select IOMMU_API
	select IOMMU_IO_PGTABLE_ARMV7S
	help
	  Support for the IOMMUs found on certain Qualcomm SOCs.
	  These IOMMUs allow virtualization of the address space used by most
	  cores within the multimedia subsystem.

	  If unsure, say N here.

<<<<<<< HEAD
config IOMMU_PGTABLES_L2
	def_bool y
	depends on MSM_IOMMU && MMU && SMP && CPU_DCACHE_DISABLE=n

# AMD IOMMU support
config AMD_IOMMU
	bool "AMD IOMMU support"
	select SWIOTLB
	select PCI_MSI
	select PCI_ATS
	select PCI_PRI
	select PCI_PASID
	select IOMMU_API
	select IOMMU_IOVA
	depends on X86_64 && PCI && ACPI
	---help---
	  With this option you can enable support for AMD IOMMU hardware in
	  your system. An IOMMU is a hardware component which provides
	  remapping of DMA memory accesses from devices. With an AMD IOMMU you
	  can isolate the DMA memory of different devices and protect the
	  system from misbehaving device drivers or hardware.

	  You can find out if your system has an AMD IOMMU if you look into
	  your BIOS for an option to enable it or if you have an IVRS ACPI
	  table.

config AMD_IOMMU_V2
	tristate "AMD IOMMU Version 2 driver"
	depends on AMD_IOMMU
	select MMU_NOTIFIER
	---help---
	  This option enables support for the AMD IOMMUv2 features of the IOMMU
	  hardware. Select this option if you want to use devices that support
	  the PCI PRI and PASID interface.

# Intel IOMMU support
config DMAR_TABLE
	bool

config INTEL_IOMMU
	bool "Support for Intel IOMMU using DMA Remapping Devices"
	depends on PCI_MSI && ACPI && (X86 || IA64_GENERIC)
	select IOMMU_API
	select IOMMU_IOVA
	select DMAR_TABLE
	help
	  DMA remapping (DMAR) devices support enables independent address
	  translations for Direct Memory Access (DMA) from devices.
	  These DMA remapping devices are reported via ACPI tables
	  and include PCI device scope covered by these DMA
	  remapping devices.

config INTEL_IOMMU_SVM
	bool "Support for Shared Virtual Memory with Intel IOMMU"
	depends on INTEL_IOMMU && X86
	select PCI_PASID
	select MMU_NOTIFIER
	help
	  Shared Virtual Memory (SVM) provides a facility for devices
	  to access DMA resources through process address space by
	  means of a Process Address Space ID (PASID).

config INTEL_IOMMU_DEFAULT_ON
	def_bool y
	prompt "Enable Intel DMA Remapping Devices by default"
	depends on INTEL_IOMMU
	help
	  Selecting this option will enable a DMAR device at boot time if
	  one is found. If this option is not selected, DMAR support can
	  be enabled by passing intel_iommu=on to the kernel.

config INTEL_IOMMU_BROKEN_GFX_WA
	bool "Workaround broken graphics drivers (going away soon)"
	depends on INTEL_IOMMU && BROKEN && X86
	---help---
	  Current Graphics drivers tend to use physical address
	  for DMA and avoid using DMA APIs. Setting this config
	  option permits the IOMMU driver to set a unity map for
	  all the OS-visible memory. Hence the driver can continue
	  to use physical addresses for DMA, at least until this
	  option is removed in the 2.6.32 kernel.

config INTEL_IOMMU_FLOPPY_WA
	def_bool y
	depends on INTEL_IOMMU && X86
	---help---
	  Floppy disk drivers are known to bypass DMA API calls
	  thereby failing to work when IOMMU is enabled. This
	  workaround will setup a 1:1 mapping for the first
	  16MiB to make floppy (an ISA device) work.
=======
source "drivers/iommu/amd/Kconfig"
source "drivers/iommu/intel/Kconfig"
>>>>>>> 24b8d41d

config IRQ_REMAP
	bool "Support for Interrupt Remapping"
	depends on X86_64 && X86_IO_APIC && PCI_MSI && ACPI
	select DMAR_TABLE
	help
	  Supports Interrupt remapping for IO-APIC and MSI devices.
	  To use x2apic mode in the CPU's which support x2APIC enhancements or
	  to support platforms with CPU's having > 8 bit APIC ID, say Y.

# OMAP IOMMU support
config OMAP_IOMMU
	bool "OMAP IOMMU Support"
	depends on ARCH_OMAP2PLUS || COMPILE_TEST
	select IOMMU_API
	help
	  The OMAP3 media platform drivers depend on iommu support,
	  if you need them say Y here.

config OMAP_IOMMU_DEBUG
	bool "Export OMAP IOMMU internals in DebugFS"
	depends on OMAP_IOMMU && DEBUG_FS
	help
	  Select this to see extensive information about
	  the internal state of OMAP IOMMU in debugfs.

	  Say N unless you know you need this.

config ROCKCHIP_IOMMU
	bool "Rockchip IOMMU Support"
	depends on ARCH_ROCKCHIP || COMPILE_TEST
	select IOMMU_API
	select ARM_DMA_USE_IOMMU
	help
	  Support for IOMMUs found on Rockchip rk32xx SOCs.
	  These IOMMUs allow virtualization of the address space used by most
	  cores within the multimedia subsystem.
	  Say Y here if you are using a Rockchip SoC that includes an IOMMU
	  device.

config SUN50I_IOMMU
	bool "Allwinner H6 IOMMU Support"
	depends on HAS_DMA
	depends on ARCH_SUNXI || COMPILE_TEST
	select ARM_DMA_USE_IOMMU
	select IOMMU_API
	help
	  Support for the IOMMU introduced in the Allwinner H6 SoCs.

config TEGRA_IOMMU_GART
	bool "Tegra GART IOMMU Support"
	depends on ARCH_TEGRA_2x_SOC
	depends on TEGRA_MC
	select IOMMU_API
	help
	  Enables support for remapping discontiguous physical memory
	  shared with the operating system into contiguous I/O virtual
	  space through the GART (Graphics Address Relocation Table)
	  hardware included on Tegra SoCs.

config TEGRA_IOMMU_SMMU
	bool "NVIDIA Tegra SMMU Support"
	depends on ARCH_TEGRA
	depends on TEGRA_AHB
	depends on TEGRA_MC
	select IOMMU_API
	help
	  This driver supports the IOMMU hardware (SMMU) found on NVIDIA Tegra
	  SoCs (Tegra30 up to Tegra210).

config EXYNOS_IOMMU
	bool "Exynos IOMMU Support"
	depends on ARCH_EXYNOS || COMPILE_TEST
	depends on !CPU_BIG_ENDIAN # revisit driver if we can enable big-endian ptes
	select IOMMU_API
	select ARM_DMA_USE_IOMMU
	help
	  Support for the IOMMU (System MMU) of Samsung Exynos application
	  processor family. This enables H/W multimedia accelerators to see
	  non-linear physical memory chunks as linear memory in their
	  address space.

	  If unsure, say N here.

config EXYNOS_IOMMU_DEBUG
	bool "Debugging log for Exynos IOMMU"
	depends on EXYNOS_IOMMU
	help
	  Select this to see the detailed log message that shows what
	  happens in the IOMMU driver.

	  Say N unless you need kernel log message for IOMMU debugging.

config IPMMU_VMSA
	bool "Renesas VMSA-compatible IPMMU"
	depends on ARCH_RENESAS || (COMPILE_TEST && !GENERIC_ATOMIC64)
	select IOMMU_API
	select IOMMU_IO_PGTABLE_LPAE
	select ARM_DMA_USE_IOMMU
	help
	  Support for the Renesas VMSA-compatible IPMMU found in the R-Mobile
	  APE6, R-Car Gen{2,3} and RZ/G{1,2} SoCs.

	  If unsure, say N.

config SPAPR_TCE_IOMMU
	bool "sPAPR TCE IOMMU Support"
	depends on PPC_POWERNV || PPC_PSERIES
	select IOMMU_API
	help
	  Enables bits of IOMMU API required by VFIO. The iommu_ops
	  is not implemented as it is not necessary for VFIO.

# ARM IOMMU support
config ARM_SMMU
	tristate "ARM Ltd. System MMU (SMMU) Support"
	depends on ARM64 || ARM || (COMPILE_TEST && !GENERIC_ATOMIC64)
	select IOMMU_API
	select IOMMU_IO_PGTABLE_LPAE
	select ARM_DMA_USE_IOMMU if ARM
	help
	  Support for implementations of the ARM System MMU architecture
	  versions 1 and 2.

	  Say Y here if your SoC includes an IOMMU device implementing
	  the ARM SMMU architecture.

config ARM_SMMU_LEGACY_DT_BINDINGS
	bool "Support the legacy \"mmu-masters\" devicetree bindings"
	depends on ARM_SMMU=y && OF
	help
	  Support for the badly designed and deprecated "mmu-masters"
	  devicetree bindings. This allows some DMA masters to attach
	  to the SMMU but does not provide any support via the DMA API.
	  If you're lucky, you might be able to get VFIO up and running.

	  If you say Y here then you'll make me very sad. Instead, say N
	  and move your firmware to the utopian future that was 2016.

config ARM_SMMU_DISABLE_BYPASS_BY_DEFAULT
	bool "Default to disabling bypass on ARM SMMU v1 and v2"
	depends on ARM_SMMU
	default y
	help
	  Say Y here to (by default) disable bypass streams such that
	  incoming transactions from devices that are not attached to
	  an iommu domain will report an abort back to the device and
	  will not be allowed to pass through the SMMU.

	  Any old kernels that existed before this KConfig was
	  introduced would default to _allowing_ bypass (AKA the
	  equivalent of NO for this config).  However the default for
	  this option is YES because the old behavior is insecure.

	  There are few reasons to allow unmatched stream bypass, and
	  even fewer good ones.  If saying YES here breaks your board
	  you should work on fixing your board.  This KConfig option
	  is expected to be removed in the future and we'll simply
	  hardcode the bypass disable in the code.

	  NOTE: the kernel command line parameter
	  'arm-smmu.disable_bypass' will continue to override this
	  config.

config ARM_SMMU_V3
<<<<<<< HEAD
	bool "ARM Ltd. System MMU Version 3 (SMMUv3) Support"
=======
	tristate "ARM Ltd. System MMU Version 3 (SMMUv3) Support"
>>>>>>> 24b8d41d
	depends on ARM64
	select IOMMU_API
	select IOMMU_IO_PGTABLE_LPAE
	select GENERIC_MSI_IRQ_DOMAIN
	help
	  Support for implementations of the ARM System MMU architecture
	  version 3 providing translation support to a PCIe root complex.

	  Say Y here if your system includes an IOMMU device implementing
	  the ARM SMMUv3 architecture.

config ARM_SMMU_V3_SVA
	bool "Shared Virtual Addressing support for the ARM SMMUv3"
	depends on ARM_SMMU_V3
	help
	  Support for sharing process address spaces with devices using the
	  SMMUv3.

	  Say Y here if your system supports SVA extensions such as PCIe PASID
	  and PRI.

config S390_IOMMU
	def_bool y if S390 && PCI
	depends on S390 && PCI
	select IOMMU_API
	help
	  Support for the IOMMU API for s390 PCI devices.

config S390_CCW_IOMMU
	bool "S390 CCW IOMMU Support"
	depends on S390 && CCW || COMPILE_TEST
	select IOMMU_API
	help
	  Enables bits of IOMMU API required by VFIO. The iommu_ops
	  is not implemented as it is not necessary for VFIO.

config S390_AP_IOMMU
	bool "S390 AP IOMMU Support"
	depends on S390 && ZCRYPT || COMPILE_TEST
	select IOMMU_API
	help
	  Enables bits of IOMMU API required by VFIO. The iommu_ops
	  is not implemented as it is not necessary for VFIO.

config MTK_IOMMU
	bool "MTK IOMMU Support"
	depends on ARCH_MEDIATEK || COMPILE_TEST
	select ARM_DMA_USE_IOMMU
	select IOMMU_API
	select IOMMU_IO_PGTABLE_ARMV7S
	select MEMORY
	select MTK_SMI
	help
	  Support for the M4U on certain Mediatek SOCs. M4U is MultiMedia
	  Memory Management Unit. This option enables remapping of DMA memory
	  accesses for the multimedia subsystem.

	  If unsure, say N here.

config MTK_IOMMU_V1
	bool "MTK IOMMU Version 1 (M4U gen1) Support"
	depends on ARM
	depends on ARCH_MEDIATEK || COMPILE_TEST
	select ARM_DMA_USE_IOMMU
	select IOMMU_API
	select MEMORY
	select MTK_SMI
<<<<<<< HEAD
	select COMMON_CLK_MT2701_MMSYS
	select COMMON_CLK_MT2701_IMGSYS
	select COMMON_CLK_MT2701_VDECSYS
=======
>>>>>>> 24b8d41d
	help
	  Support for the M4U on certain Mediatek SoCs. M4U generation 1 HW is
	  Multimedia Memory Managememt Unit. This option enables remapping of
	  DMA memory accesses for the multimedia subsystem.

	  if unsure, say N here.

<<<<<<< HEAD
=======
config QCOM_IOMMU
	# Note: iommu drivers cannot (yet?) be built as modules
	bool "Qualcomm IOMMU Support"
	depends on ARCH_QCOM || (COMPILE_TEST && !GENERIC_ATOMIC64)
	select IOMMU_API
	select IOMMU_IO_PGTABLE_LPAE
	select ARM_DMA_USE_IOMMU
	help
	  Support for IOMMU on certain Qualcomm SoCs.

config HYPERV_IOMMU
	bool "Hyper-V x2APIC IRQ Handling"
	depends on HYPERV && X86
	select IOMMU_API
	default HYPERV
	help
	  Stub IOMMU driver to handle IRQs as to allow Hyper-V Linux
	  guests to run with x2APIC mode enabled.

config VIRTIO_IOMMU
	tristate "Virtio IOMMU driver"
	depends on VIRTIO
	depends on ARM64
	select IOMMU_API
	select INTERVAL_TREE
	help
	  Para-virtualised IOMMU driver with virtio.

	  Say Y here if you intend to run this kernel as a guest.

>>>>>>> 24b8d41d
endif # IOMMU_SUPPORT<|MERGE_RESOLUTION|>--- conflicted
+++ resolved
@@ -105,11 +105,8 @@
 
 config FSL_PAMU
 	bool "Freescale IOMMU support"
-<<<<<<< HEAD
-=======
 	depends on PCI
 	depends on PHYS_64BIT
->>>>>>> 24b8d41d
 	depends on PPC_E500MC || (COMPILE_TEST && PPC)
 	select IOMMU_API
 	select GENERIC_ALLOCATOR
@@ -132,101 +129,8 @@
 
 	  If unsure, say N here.
 
-<<<<<<< HEAD
-config IOMMU_PGTABLES_L2
-	def_bool y
-	depends on MSM_IOMMU && MMU && SMP && CPU_DCACHE_DISABLE=n
-
-# AMD IOMMU support
-config AMD_IOMMU
-	bool "AMD IOMMU support"
-	select SWIOTLB
-	select PCI_MSI
-	select PCI_ATS
-	select PCI_PRI
-	select PCI_PASID
-	select IOMMU_API
-	select IOMMU_IOVA
-	depends on X86_64 && PCI && ACPI
-	---help---
-	  With this option you can enable support for AMD IOMMU hardware in
-	  your system. An IOMMU is a hardware component which provides
-	  remapping of DMA memory accesses from devices. With an AMD IOMMU you
-	  can isolate the DMA memory of different devices and protect the
-	  system from misbehaving device drivers or hardware.
-
-	  You can find out if your system has an AMD IOMMU if you look into
-	  your BIOS for an option to enable it or if you have an IVRS ACPI
-	  table.
-
-config AMD_IOMMU_V2
-	tristate "AMD IOMMU Version 2 driver"
-	depends on AMD_IOMMU
-	select MMU_NOTIFIER
-	---help---
-	  This option enables support for the AMD IOMMUv2 features of the IOMMU
-	  hardware. Select this option if you want to use devices that support
-	  the PCI PRI and PASID interface.
-
-# Intel IOMMU support
-config DMAR_TABLE
-	bool
-
-config INTEL_IOMMU
-	bool "Support for Intel IOMMU using DMA Remapping Devices"
-	depends on PCI_MSI && ACPI && (X86 || IA64_GENERIC)
-	select IOMMU_API
-	select IOMMU_IOVA
-	select DMAR_TABLE
-	help
-	  DMA remapping (DMAR) devices support enables independent address
-	  translations for Direct Memory Access (DMA) from devices.
-	  These DMA remapping devices are reported via ACPI tables
-	  and include PCI device scope covered by these DMA
-	  remapping devices.
-
-config INTEL_IOMMU_SVM
-	bool "Support for Shared Virtual Memory with Intel IOMMU"
-	depends on INTEL_IOMMU && X86
-	select PCI_PASID
-	select MMU_NOTIFIER
-	help
-	  Shared Virtual Memory (SVM) provides a facility for devices
-	  to access DMA resources through process address space by
-	  means of a Process Address Space ID (PASID).
-
-config INTEL_IOMMU_DEFAULT_ON
-	def_bool y
-	prompt "Enable Intel DMA Remapping Devices by default"
-	depends on INTEL_IOMMU
-	help
-	  Selecting this option will enable a DMAR device at boot time if
-	  one is found. If this option is not selected, DMAR support can
-	  be enabled by passing intel_iommu=on to the kernel.
-
-config INTEL_IOMMU_BROKEN_GFX_WA
-	bool "Workaround broken graphics drivers (going away soon)"
-	depends on INTEL_IOMMU && BROKEN && X86
-	---help---
-	  Current Graphics drivers tend to use physical address
-	  for DMA and avoid using DMA APIs. Setting this config
-	  option permits the IOMMU driver to set a unity map for
-	  all the OS-visible memory. Hence the driver can continue
-	  to use physical addresses for DMA, at least until this
-	  option is removed in the 2.6.32 kernel.
-
-config INTEL_IOMMU_FLOPPY_WA
-	def_bool y
-	depends on INTEL_IOMMU && X86
-	---help---
-	  Floppy disk drivers are known to bypass DMA API calls
-	  thereby failing to work when IOMMU is enabled. This
-	  workaround will setup a 1:1 mapping for the first
-	  16MiB to make floppy (an ISA device) work.
-=======
 source "drivers/iommu/amd/Kconfig"
 source "drivers/iommu/intel/Kconfig"
->>>>>>> 24b8d41d
 
 config IRQ_REMAP
 	bool "Support for Interrupt Remapping"
@@ -392,11 +296,7 @@
 	  config.
 
 config ARM_SMMU_V3
-<<<<<<< HEAD
-	bool "ARM Ltd. System MMU Version 3 (SMMUv3) Support"
-=======
 	tristate "ARM Ltd. System MMU Version 3 (SMMUv3) Support"
->>>>>>> 24b8d41d
 	depends on ARM64
 	select IOMMU_API
 	select IOMMU_IO_PGTABLE_LPAE
@@ -464,12 +364,6 @@
 	select IOMMU_API
 	select MEMORY
 	select MTK_SMI
-<<<<<<< HEAD
-	select COMMON_CLK_MT2701_MMSYS
-	select COMMON_CLK_MT2701_IMGSYS
-	select COMMON_CLK_MT2701_VDECSYS
-=======
->>>>>>> 24b8d41d
 	help
 	  Support for the M4U on certain Mediatek SoCs. M4U generation 1 HW is
 	  Multimedia Memory Managememt Unit. This option enables remapping of
@@ -477,8 +371,6 @@
 
 	  if unsure, say N here.
 
-<<<<<<< HEAD
-=======
 config QCOM_IOMMU
 	# Note: iommu drivers cannot (yet?) be built as modules
 	bool "Qualcomm IOMMU Support"
@@ -509,5 +401,4 @@
 
 	  Say Y here if you intend to run this kernel as a guest.
 
->>>>>>> 24b8d41d
 endif # IOMMU_SUPPORT