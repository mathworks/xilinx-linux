--- conflicted
+++ resolved
@@ -18,10 +18,7 @@
 #include <linux/iova.h>
 #include <linux/irq.h>
 #include <linux/mm.h>
-<<<<<<< HEAD
-=======
 #include <linux/mutex.h>
->>>>>>> 24b8d41d
 #include <linux/pci.h>
 #include <linux/scatterlist.h>
 #include <linux/vmalloc.h>
@@ -48,32 +45,11 @@
 	};
 	struct list_head		msi_page_list;
 
-<<<<<<< HEAD
-struct iommu_dma_msi_page {
-	struct list_head	list;
-	dma_addr_t		iova;
-	phys_addr_t		phys;
-};
-
-struct iommu_dma_cookie {
-	struct iova_domain	iovad;
-	struct list_head	msi_page_list;
-	spinlock_t		msi_lock;
-};
-
-static inline struct iova_domain *cookie_iovad(struct iommu_domain *domain)
-{
-	return &((struct iommu_dma_cookie *)domain->iova_cookie)->iovad;
-}
-
-int iommu_dma_init(void)
-=======
 	/* Domain for flush queue callback; NULL if flush queue not in use */
 	struct iommu_domain		*fq_domain;
 };
 
 static inline size_t cookie_msi_granule(struct iommu_dma_cookie *cookie)
->>>>>>> 24b8d41d
 {
 	if (cookie->type == IOMMU_DMA_IOVA_COOKIE)
 		return cookie->iovad.granule;
@@ -101,20 +77,6 @@
  */
 int iommu_get_dma_cookie(struct iommu_domain *domain)
 {
-<<<<<<< HEAD
-	struct iommu_dma_cookie *cookie;
-
-	if (domain->iova_cookie)
-		return -EEXIST;
-
-	cookie = kzalloc(sizeof(*cookie), GFP_KERNEL);
-	if (!cookie)
-		return -ENOMEM;
-
-	spin_lock_init(&cookie->msi_lock);
-	INIT_LIST_HEAD(&cookie->msi_page_list);
-	domain->iova_cookie = cookie;
-=======
 	if (domain->iova_cookie)
 		return -EEXIST;
 
@@ -122,7 +84,6 @@
 	if (!domain->iova_cookie)
 		return -ENOMEM;
 
->>>>>>> 24b8d41d
 	return 0;
 }
 EXPORT_SYMBOL(iommu_get_dma_cookie);
@@ -174,11 +135,7 @@
 	if (!cookie)
 		return;
 
-<<<<<<< HEAD
-	if (cookie->iovad.granule)
-=======
 	if (cookie->type == IOMMU_DMA_IOVA_COOKIE && cookie->iovad.granule)
->>>>>>> 24b8d41d
 		put_iova_domain(&cookie->iovad);
 
 	list_for_each_entry_safe(msi, tmp, &cookie->msi_page_list, list) {
@@ -189,24 +146,6 @@
 	domain->iova_cookie = NULL;
 }
 EXPORT_SYMBOL(iommu_put_dma_cookie);
-
-static void iova_reserve_pci_windows(struct pci_dev *dev,
-		struct iova_domain *iovad)
-{
-	struct pci_host_bridge *bridge = pci_find_host_bridge(dev->bus);
-	struct resource_entry *window;
-	unsigned long lo, hi;
-
-	resource_list_for_each_entry(window, &bridge->windows) {
-		if (resource_type(window->res) != IORESOURCE_MEM &&
-		    resource_type(window->res) != IORESOURCE_IO)
-			continue;
-
-		lo = iova_pfn(iovad, window->res->start - window->offset);
-		hi = iova_pfn(iovad, window->res->end - window->offset);
-		reserve_iova(iovad, lo, hi);
-	}
-}
 
 /**
  * iommu_dma_get_resv_regions - Reserved region driver helper
@@ -359,13 +298,6 @@
  * to ensure it is an invalid IOVA. It is safe to reinitialise a domain, but
  * any change which could make prior IOVAs invalid will fail.
  */
-<<<<<<< HEAD
-int iommu_dma_init_domain(struct iommu_domain *domain, dma_addr_t base,
-		u64 size, struct device *dev)
-{
-	struct iova_domain *iovad = cookie_iovad(domain);
-	unsigned long order, base_pfn, end_pfn;
-=======
 static int iommu_dma_init_domain(struct iommu_domain *domain, dma_addr_t base,
 		u64 size, struct device *dev)
 {
@@ -373,7 +305,6 @@
 	unsigned long order, base_pfn;
 	struct iova_domain *iovad;
 	int attr;
->>>>>>> 24b8d41d
 
 	if (!cookie || cookie->type != IOMMU_DMA_IOVA_COOKIE)
 		return -EINVAL;
@@ -403,16 +334,8 @@
 			pr_warn("Incompatible range for DMA domain\n");
 			return -EFAULT;
 		}
-<<<<<<< HEAD
-		iovad->dma_32bit_pfn = end_pfn;
-	} else {
-		init_iova_domain(iovad, 1UL << order, base_pfn, end_pfn);
-		if (dev && dev_is_pci(dev))
-			iova_reserve_pci_windows(to_pci_dev(dev), iovad);
-=======
 
 		return 0;
->>>>>>> 24b8d41d
 	}
 
 	init_iova_domain(iovad, 1UL << order, base_pfn);
@@ -476,17 +399,6 @@
 	}
 }
 
-<<<<<<< HEAD
-static struct iova *__alloc_iova(struct iommu_domain *domain, size_t size,
-		dma_addr_t dma_limit)
-{
-	struct iova_domain *iovad = cookie_iovad(domain);
-	unsigned long shift = iova_shift(iovad);
-	unsigned long length = iova_align(iovad, size) >> shift;
-
-	if (domain->geometry.force_aperture)
-		dma_limit = min(dma_limit, domain->geometry.aperture_end);
-=======
 static dma_addr_t iommu_dma_alloc_iova(struct iommu_domain *domain,
 		size_t size, u64 dma_limit, struct device *dev)
 {
@@ -501,7 +413,6 @@
 
 	shift = iova_shift(iovad);
 	iova_len = size >> shift;
->>>>>>> 24b8d41d
 	/*
 	 * Freeing non-power-of-two-sized allocations back into the IOVA caches
 	 * will come back to bite us badly, so we have to waste a bit of space
@@ -531,15 +442,7 @@
 static void iommu_dma_free_iova(struct iommu_dma_cookie *cookie,
 		dma_addr_t iova, size_t size)
 {
-<<<<<<< HEAD
-	struct iova_domain *iovad = cookie_iovad(domain);
-	unsigned long shift = iova_shift(iovad);
-	unsigned long pfn = dma_addr >> shift;
-	struct iova *iova = find_iova(iovad, pfn);
-	size_t size;
-=======
 	struct iova_domain *iovad = &cookie->iovad;
->>>>>>> 24b8d41d
 
 	/* The MSI case is only ever cleaning up its most recent allocation */
 	if (cookie->type == IOMMU_DMA_MSI_COOKIE)
@@ -606,23 +509,11 @@
 	kvfree(pages);
 }
 
-<<<<<<< HEAD
-static struct page **__iommu_dma_alloc_pages(unsigned int count,
-		unsigned long order_mask, gfp_t gfp)
-{
-	struct page **pages;
-	unsigned int i = 0, array_size = count * sizeof(*pages);
-
-	order_mask &= (2U << MAX_ORDER) - 1;
-	if (!order_mask)
-		return NULL;
-=======
 static struct page **__iommu_dma_alloc_pages(struct device *dev,
 		unsigned int count, unsigned long order_mask, gfp_t gfp)
 {
 	struct page **pages;
 	unsigned int i = 0, nid = dev_to_node(dev);
->>>>>>> 24b8d41d
 
 	order_mask &= (2U << MAX_ORDER) - 1;
 	if (!order_mask)
@@ -650,23 +541,6 @@
 		for (order_mask &= (2U << __fls(count)) - 1;
 		     order_mask; order_mask &= ~order_size) {
 			unsigned int order = __fls(order_mask);
-<<<<<<< HEAD
-
-			order_size = 1U << order;
-			page = alloc_pages((order_mask - order_size) ?
-					   gfp | __GFP_NORETRY : gfp, order);
-			if (!page)
-				continue;
-			if (!order)
-				break;
-			if (!PageCompound(page)) {
-				split_page(page, order);
-				break;
-			} else if (!split_huge_page(page)) {
-				break;
-			}
-			__free_pages(page, order);
-=======
 			gfp_t alloc_flags = gfp;
 
 			order_size = 1U << order;
@@ -678,7 +552,6 @@
 			if (order)
 				split_page(page, order);
 			break;
->>>>>>> 24b8d41d
 		}
 		if (!page) {
 			__iommu_dma_free_pages(pages, i);
@@ -698,35 +571,14 @@
  * @size: Size of buffer in bytes
  * @dma_handle: Out argument for allocated DMA handle
  * @gfp: Allocation flags
-<<<<<<< HEAD
- * @attrs: DMA attributes for this allocation
- * @prot: IOMMU mapping flags
- * @handle: Out argument for allocated DMA handle
- * @flush_page: Arch callback which must ensure PAGE_SIZE bytes from the
- *		given VA/PA are visible to the given non-coherent device.
-=======
  * @prot: pgprot_t to use for the remapped mapping
  * @attrs: DMA attributes for this allocation
->>>>>>> 24b8d41d
  *
  * If @size is less than PAGE_SIZE, then a full CPU page will be allocated,
  * but an IOMMU which supports smaller pages might not map the whole thing.
  *
  * Return: Mapped virtual address, or NULL on failure.
  */
-<<<<<<< HEAD
-struct page **iommu_dma_alloc(struct device *dev, size_t size, gfp_t gfp,
-		unsigned long attrs, int prot, dma_addr_t *handle,
-		void (*flush_page)(struct device *, const void *, phys_addr_t))
-{
-	struct iommu_domain *domain = iommu_get_domain_for_dev(dev);
-	struct iova_domain *iovad = cookie_iovad(domain);
-	struct iova *iova;
-	struct page **pages;
-	struct sg_table sgt;
-	dma_addr_t dma_addr;
-	unsigned int count, min_size, alloc_sizes = domain->pgsize_bitmap;
-=======
 static void *iommu_dma_alloc_remap(struct device *dev, size_t size,
 		dma_addr_t *dma_handle, gfp_t gfp, pgprot_t prot,
 		unsigned long attrs)
@@ -741,7 +593,6 @@
 	struct sg_table sgt;
 	dma_addr_t iova;
 	void *vaddr;
->>>>>>> 24b8d41d
 
 	*dma_handle = DMA_MAPPING_ERROR;
 
@@ -758,24 +609,6 @@
 	if (attrs & DMA_ATTR_ALLOC_SINGLE_PAGES)
 		alloc_sizes = min_size;
 
-<<<<<<< HEAD
-	min_size = alloc_sizes & -alloc_sizes;
-	if (min_size < PAGE_SIZE) {
-		min_size = PAGE_SIZE;
-		alloc_sizes |= PAGE_SIZE;
-	} else {
-		size = ALIGN(size, min_size);
-	}
-	if (attrs & DMA_ATTR_ALLOC_SINGLE_PAGES)
-		alloc_sizes = min_size;
-
-	count = PAGE_ALIGN(size) >> PAGE_SHIFT;
-	pages = __iommu_dma_alloc_pages(count, alloc_sizes >> PAGE_SHIFT, gfp);
-	if (!pages)
-		return NULL;
-
-	iova = __alloc_iova(domain, size, dev->coherent_dma_mask);
-=======
 	count = PAGE_ALIGN(size) >> PAGE_SHIFT;
 	pages = __iommu_dma_alloc_pages(dev, count, alloc_sizes >> PAGE_SHIFT,
 					gfp);
@@ -784,7 +617,6 @@
 
 	size = iova_align(iovad, size);
 	iova = iommu_dma_alloc_iova(domain, size, dev->coherent_dma_mask, dev);
->>>>>>> 24b8d41d
 	if (!iova)
 		goto out_free_pages;
 
@@ -853,17 +685,7 @@
 static void iommu_dma_sync_single_for_device(struct device *dev,
 		dma_addr_t dma_handle, size_t size, enum dma_data_direction dir)
 {
-<<<<<<< HEAD
-	dma_addr_t dma_addr;
-	struct iommu_domain *domain = iommu_get_domain_for_dev(dev);
-	struct iova_domain *iovad = cookie_iovad(domain);
-	phys_addr_t phys = page_to_phys(page) + offset;
-	size_t iova_off = iova_offset(iovad, phys);
-	size_t len = iova_align(iovad, size + iova_off);
-	struct iova *iova = __alloc_iova(domain, len, dma_get_mask(dev));
-=======
 	phys_addr_t phys;
->>>>>>> 24b8d41d
 
 	if (dev_is_dma_coherent(dev))
 		return;
@@ -872,14 +694,9 @@
 	arch_sync_dma_for_device(phys, size, dir);
 }
 
-<<<<<<< HEAD
-void iommu_dma_unmap_page(struct device *dev, dma_addr_t handle, size_t size,
-		enum dma_data_direction dir, unsigned long attrs)
-=======
 static void iommu_dma_sync_sg_for_cpu(struct device *dev,
 		struct scatterlist *sgl, int nelems,
 		enum dma_data_direction dir)
->>>>>>> 24b8d41d
 {
 	struct scatterlist *sg;
 	int i;
@@ -952,11 +769,7 @@
 
 		s->offset += s_iova_off;
 		s->length = s_length;
-<<<<<<< HEAD
-		sg_dma_address(s) = DMA_ERROR_CODE;
-=======
 		sg_dma_address(s) = DMA_MAPPING_ERROR;
->>>>>>> 24b8d41d
 		sg_dma_len(s) = 0;
 
 		/*
@@ -967,11 +780,7 @@
 		 * - and wouldn't make the resulting output segment too long
 		 */
 		if (cur_len && !s_iova_off && (dma_addr & seg_mask) &&
-<<<<<<< HEAD
-		    (cur_len + s_length <= max_len)) {
-=======
 		    (max_len - cur_len >= s_length)) {
->>>>>>> 24b8d41d
 			/* ...then concatenate it with the previous one */
 			cur_len += s_length;
 		} else {
@@ -1022,15 +831,9 @@
 static int iommu_dma_map_sg(struct device *dev, struct scatterlist *sg,
 		int nents, enum dma_data_direction dir, unsigned long attrs)
 {
-<<<<<<< HEAD
-	struct iommu_domain *domain = iommu_get_domain_for_dev(dev);
-	struct iova_domain *iovad = cookie_iovad(domain);
-	struct iova *iova;
-=======
 	struct iommu_domain *domain = iommu_get_dma_domain(dev);
 	struct iommu_dma_cookie *cookie = domain->iova_cookie;
 	struct iova_domain *iovad = &cookie->iovad;
->>>>>>> 24b8d41d
 	struct scatterlist *s, *prev = NULL;
 	int prot = dma_info_to_prot(dir, dev_is_dma_coherent(dev), attrs);
 	dma_addr_t iova;
@@ -1083,11 +886,7 @@
 		prev = s;
 	}
 
-<<<<<<< HEAD
-	iova = __alloc_iova(domain, iova_len, dma_get_mask(dev));
-=======
 	iova = iommu_dma_alloc_iova(domain, iova_len, dma_get_mask(dev), dev);
->>>>>>> 24b8d41d
 	if (!iova)
 		goto out_restore_sg;
 
@@ -1107,13 +906,8 @@
 	return 0;
 }
 
-<<<<<<< HEAD
-void iommu_dma_unmap_sg(struct device *dev, struct scatterlist *sg, int nents,
-		enum dma_data_direction dir, unsigned long attrs)
-=======
 static void iommu_dma_unmap_sg(struct device *dev, struct scatterlist *sg,
 		int nents, enum dma_data_direction dir, unsigned long attrs)
->>>>>>> 24b8d41d
 {
 	dma_addr_t start, end;
 	struct scatterlist *tmp;
@@ -1405,21 +1199,6 @@
 static struct iommu_dma_msi_page *iommu_dma_get_msi_page(struct device *dev,
 		phys_addr_t msi_addr, struct iommu_domain *domain)
 {
-<<<<<<< HEAD
-	return dma_addr == DMA_ERROR_CODE;
-}
-
-static struct iommu_dma_msi_page *iommu_dma_get_msi_page(struct device *dev,
-		phys_addr_t msi_addr, struct iommu_domain *domain)
-{
-	struct iommu_dma_cookie *cookie = domain->iova_cookie;
-	struct iommu_dma_msi_page *msi_page;
-	struct iova_domain *iovad = &cookie->iovad;
-	struct iova *iova;
-	int prot = IOMMU_WRITE | IOMMU_NOEXEC | IOMMU_MMIO;
-
-	msi_addr &= ~(phys_addr_t)iova_mask(iovad);
-=======
 	struct iommu_dma_cookie *cookie = domain->iova_cookie;
 	struct iommu_dma_msi_page *msi_page;
 	dma_addr_t iova;
@@ -1427,27 +1206,10 @@
 	size_t size = cookie_msi_granule(cookie);
 
 	msi_addr &= ~(phys_addr_t)(size - 1);
->>>>>>> 24b8d41d
 	list_for_each_entry(msi_page, &cookie->msi_page_list, list)
 		if (msi_page->phys == msi_addr)
 			return msi_page;
 
-<<<<<<< HEAD
-	msi_page = kzalloc(sizeof(*msi_page), GFP_ATOMIC);
-	if (!msi_page)
-		return NULL;
-
-	iova = __alloc_iova(domain, iovad->granule, dma_get_mask(dev));
-	if (!iova)
-		goto out_free_page;
-
-	msi_page->phys = msi_addr;
-	msi_page->iova = iova_dma_addr(iovad, iova);
-	if (iommu_map(domain, msi_page->iova, msi_addr, iovad->granule, prot))
-		goto out_free_iova;
-
-	INIT_LIST_HEAD(&msi_page->list);
-=======
 	msi_page = kzalloc(sizeof(*msi_page), GFP_KERNEL);
 	if (!msi_page)
 		return NULL;
@@ -1462,62 +1224,16 @@
 	INIT_LIST_HEAD(&msi_page->list);
 	msi_page->phys = msi_addr;
 	msi_page->iova = iova;
->>>>>>> 24b8d41d
 	list_add(&msi_page->list, &cookie->msi_page_list);
 	return msi_page;
 
 out_free_iova:
-<<<<<<< HEAD
-	__free_iova(iovad, iova);
-=======
 	iommu_dma_free_iova(cookie, iova, size);
->>>>>>> 24b8d41d
 out_free_page:
 	kfree(msi_page);
 	return NULL;
 }
 
-<<<<<<< HEAD
-void iommu_dma_map_msi_msg(int irq, struct msi_msg *msg)
-{
-	struct device *dev = msi_desc_to_dev(irq_get_msi_desc(irq));
-	struct iommu_domain *domain = iommu_get_domain_for_dev(dev);
-	struct iommu_dma_cookie *cookie;
-	struct iommu_dma_msi_page *msi_page;
-	phys_addr_t msi_addr = (u64)msg->address_hi << 32 | msg->address_lo;
-	unsigned long flags;
-
-	if (!domain || !domain->iova_cookie)
-		return;
-
-	cookie = domain->iova_cookie;
-
-	/*
-	 * We disable IRQs to rule out a possible inversion against
-	 * irq_desc_lock if, say, someone tries to retarget the affinity
-	 * of an MSI from within an IPI handler.
-	 */
-	spin_lock_irqsave(&cookie->msi_lock, flags);
-	msi_page = iommu_dma_get_msi_page(dev, msi_addr, domain);
-	spin_unlock_irqrestore(&cookie->msi_lock, flags);
-
-	if (WARN_ON(!msi_page)) {
-		/*
-		 * We're called from a void callback, so the best we can do is
-		 * 'fail' by filling the message with obviously bogus values.
-		 * Since we got this far due to an IOMMU being present, it's
-		 * not like the existing address would have worked anyway...
-		 */
-		msg->address_hi = ~0U;
-		msg->address_lo = ~0U;
-		msg->data = ~0U;
-	} else {
-		msg->address_hi = upper_32_bits(msi_page->iova);
-		msg->address_lo &= iova_mask(&cookie->iovad);
-		msg->address_lo += lower_32_bits(msi_page->iova);
-	}
-}
-=======
 int iommu_dma_prepare_msi(struct msi_desc *desc, phys_addr_t msi_addr)
 {
 	struct device *dev = msi_desc_to_dev(desc);
@@ -1567,5 +1283,4 @@
 {
 	return iova_cache_get();
 }
-arch_initcall(iommu_dma_init);
->>>>>>> 24b8d41d
+arch_initcall(iommu_dma_init);