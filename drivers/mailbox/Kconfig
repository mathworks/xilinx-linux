# SPDX-License-Identifier: GPL-2.0-only
menuconfig MAILBOX
	bool "Mailbox Hardware Support"
	help
	  Mailbox is a framework to control hardware communication between
	  on-chip processors through queued messages and interrupt driven
	  signals. Say Y if your platform supports hardware mailboxes.

if MAILBOX

config ARM_MHU
	tristate "ARM MHU Mailbox"
	depends on ARM_AMBA
	help
	  Say Y here if you want to build the ARM MHU controller driver.
	  The controller has 3 mailbox channels, the last of which can be
	  used in Secure mode only.

<<<<<<< HEAD
=======
config IMX_MBOX
	tristate "i.MX Mailbox"
	depends on ARCH_MXC || COMPILE_TEST
	help
	  Mailbox implementation for i.MX Messaging Unit (MU).

>>>>>>> 24b8d41d
config PLATFORM_MHU
	tristate "Platform MHU Mailbox"
	depends on OF
	depends on HAS_IOMEM
	help
	  Say Y here if you want to build a platform specific variant MHU
	  controller driver.
	  The controller has a maximum of 3 mailbox channels, the last of
	  which can be used in Secure mode only.

config PL320_MBOX
	bool "ARM PL320 Mailbox"
	depends on ARM_AMBA
	help
	  An implementation of the ARM PL320 Interprocessor Communication
	  Mailbox (IPCM), tailored for the Calxeda Highbank. It is used to
	  send short messages between Highbank's A9 cores and the EnergyCore
	  Management Engine, primarily for cpufreq. Say Y here if you want
	  to use the PL320 IPCM support.

config ARMADA_37XX_RWTM_MBOX
	tristate "Armada 37xx rWTM BIU Mailbox"
	depends on ARCH_MVEBU || COMPILE_TEST
	depends on OF
	help
	  Mailbox implementation for communication with the the firmware
	  running on the Cortex-M3 rWTM secure processor of the Armada 37xx
	  SOC. Say Y here if you are building for such a device (for example
	  the Turris Mox router).

config OMAP2PLUS_MBOX
	tristate "OMAP2+ Mailbox framework support"
	depends on ARCH_OMAP2PLUS || ARCH_K3
	help
	  Mailbox implementation for OMAP family chips with hardware for
	  interprocessor communication involving DSP, IVA1.0 and IVA2 in
	  OMAP2/3; or IPU, IVA HD and DSP in OMAP4/5. Say Y here if you
	  want to use OMAP2+ Mailbox framework support.

config OMAP_MBOX_KFIFO_SIZE
	int "Mailbox kfifo default buffer size (bytes)"
	depends on OMAP2PLUS_MBOX
	default 256
	help
	  Specify the default size of mailbox's kfifo buffers (bytes).
	  This can also be changed at runtime (via the mbox_kfifo_size
	  module parameter).

config ROCKCHIP_MBOX
	bool "Rockchip Soc Intergrated Mailbox Support"
	depends on ARCH_ROCKCHIP || COMPILE_TEST
	help
	  This driver provides support for inter-processor communication
	  between CPU cores and MCU processor on Some Rockchip SOCs.
	  Please check it that the Soc you use have Mailbox hardware.
	  Say Y here if you want to use the Rockchip Mailbox support.

config PCC
	bool "Platform Communication Channel Driver"
	depends on ACPI
	default n
	help
	  ACPI 5.0+ spec defines a generic mode of communication
	  between the OS and a platform such as the BMC. This medium
	  (PCC) is typically used by CPPC (ACPI CPU Performance management),
	  RAS (ACPI reliability protocol) and MPST (ACPI Memory power
	  states). Select this driver if your platform implements the
	  PCC clients mentioned above.

config ALTERA_MBOX
	tristate "Altera Mailbox"
	depends on HAS_IOMEM
	help
	  An implementation of the Altera Mailbox soft core. It is used
	  to send message between processors. Say Y here if you want to use the
	  Altera mailbox support.

config BCM2835_MBOX
	tristate "BCM2835 Mailbox"
	depends on ARCH_BCM2835
	help
	  An implementation of the BCM2385 Mailbox.  It is used to invoke
	  the services of the Videocore. Say Y here if you want to use the
	  BCM2835 Mailbox.

config STI_MBOX
	tristate "STI Mailbox framework support"
	depends on ARCH_STI && OF
	help
	  Mailbox implementation for STMicroelectonics family chips with
	  hardware for interprocessor communication.

config TI_MESSAGE_MANAGER
	tristate "Texas Instruments Message Manager Driver"
	depends on ARCH_KEYSTONE || ARCH_K3
	help
	  An implementation of Message Manager slave driver for Keystone
	  and K3 architecture SoCs from Texas Instruments. Message Manager
	  is a communication entity found on few of Texas Instrument's keystone
	  and K3 architecture SoCs. These may be used for communication between
	  multiple processors within the SoC. Select this driver if your
	  platform has support for the hardware block.

config HI3660_MBOX
	tristate "Hi3660 Mailbox" if EXPERT
	depends on (ARCH_HISI || COMPILE_TEST)
	depends on OF
	default ARCH_HISI
	help
	  An implementation of the hi3660 mailbox. It is used to send message
	  between application processors and other processors/MCU/DSP. Select
	  Y here if you want to use Hi3660 mailbox controller.

config HI6220_MBOX
	tristate "Hi6220 Mailbox" if EXPERT
	depends on (ARCH_HISI || COMPILE_TEST)
	depends on OF
	default ARCH_HISI
	help
	  An implementation of the hi6220 mailbox. It is used to send message
	  between application processors and MCU. Say Y here if you want to
	  build Hi6220 mailbox controller driver.

config MAILBOX_TEST
	tristate "Mailbox Test Client"
	depends on OF
	depends on HAS_IOMEM
	help
	  Test client to help with testing new Controller driver
	  implementations.

config QCOM_APCS_IPC
	tristate "Qualcomm APCS IPC driver"
	depends on ARCH_QCOM || COMPILE_TEST
	help
	  Say y here to enable support for the APCS IPC mailbox driver,
	  providing an interface for invoking the inter-process communication
	  signals from the application processor to other masters.

config TEGRA_HSP_MBOX
	bool "Tegra HSP (Hardware Synchronization Primitives) Driver"
	depends on ARCH_TEGRA
	help
	  The Tegra HSP driver is used for the interprocessor communication
	  between different remote processors and host processors on Tegra186
	  and later SoCs. Say Y here if you want to have this support.
	  If unsure say N.

config XGENE_SLIMPRO_MBOX
	tristate "APM SoC X-Gene SLIMpro Mailbox Controller"
	depends on ARCH_XGENE
	help
	  An implementation of the APM X-Gene Interprocessor Communication
	  Mailbox (IPCM) between the ARM 64-bit cores and SLIMpro controller.
	  It is used to send short messages between ARM64-bit cores and
	  the SLIMpro Management Engine, primarily for PM. Say Y here if you
	  want to use the APM X-Gene SLIMpro IPCM support.

config BCM_PDC_MBOX
<<<<<<< HEAD
	tristate "Broadcom PDC Mailbox"
	depends on ARM64 || COMPILE_TEST
	depends on HAS_DMA
	default ARCH_BCM_IPROC
	help
	  Mailbox implementation for the Broadcom PDC ring manager,
	  which provides access to various offload engines on Broadcom
	  SoCs. Say Y here if you want to use the Broadcom PDC.
=======
	tristate "Broadcom FlexSparx DMA Mailbox"
	depends on ARCH_BCM_IPROC || COMPILE_TEST
	help
	  Mailbox implementation for the Broadcom FlexSparx DMA ring manager,
	  which provides access to various offload engines on Broadcom
	  SoCs, including FA2/FA+ on Northstar Plus and PDC on Northstar 2.

config BCM_FLEXRM_MBOX
	tristate "Broadcom FlexRM Mailbox"
	depends on ARM64
	depends on ARCH_BCM_IPROC || COMPILE_TEST
	select GENERIC_MSI_IRQ_DOMAIN
	default m if ARCH_BCM_IPROC
	help
	  Mailbox implementation of the Broadcom FlexRM ring manager,
	  which provides access to various offload engines on Broadcom
	  SoCs. Say Y here if you want to use the Broadcom FlexRM.

config STM32_IPCC
	tristate "STM32 IPCC Mailbox"
	depends on MACH_STM32MP157
	help
	  Mailbox implementation for STMicroelectonics STM32 family chips
	  with hardware for Inter-Processor Communication Controller (IPCC)
	  between processors. Say Y here if you want to have this support.

config MTK_CMDQ_MBOX
	tristate "MediaTek CMDQ Mailbox Support"
	depends on ARCH_MEDIATEK || COMPILE_TEST
	select MTK_INFRACFG
	help
	  Say yes here to add support for the MediaTek Command Queue (CMDQ)
	  mailbox driver. The CMDQ is used to help read/write registers with
	  critical time limitation, such as updating display configuration
	  during the vblank.

config ZYNQMP_IPI_MBOX
	bool "Xilinx ZynqMP IPI Mailbox"
	depends on ARCH_ZYNQMP && OF
	help
	  Say yes here to add support for Xilinx IPI mailbox driver.
	  This mailbox driver is used to send notification or short message
	  between processors with Xilinx ZynqMP IPI. It will place the
	  message to the IPI buffer and will access the IPI control
	  registers to kick the other processor or enquire status.

config SUN6I_MSGBOX
	tristate "Allwinner sun6i/sun8i/sun9i/sun50i Message Box"
	depends on ARCH_SUNXI || COMPILE_TEST
	default ARCH_SUNXI
	help
	  Mailbox implementation for the hardware message box present in
	  various Allwinner SoCs. This mailbox is used for communication
	  between the application CPUs and the power management coprocessor.

config SPRD_MBOX
	tristate "Spreadtrum Mailbox"
	depends on ARCH_SPRD || COMPILE_TEST
	help
	  Mailbox driver implementation for the Spreadtrum platform. It is used
	  to send message between application processors and MCU. Say Y here if
	  you want to build the Spreatrum mailbox controller driver.

config QCOM_IPCC
	bool "Qualcomm Technologies, Inc. IPCC driver"
	depends on ARCH_QCOM || COMPILE_TEST
	help
	  Qualcomm Technologies, Inc. Inter-Processor Communication Controller
	  (IPCC) driver for MSM devices. The driver provides mailbox support for
	  sending interrupts to the clients. On the other hand, the driver also
	  acts as an interrupt controller for receiving interrupts from clients.
	  Say Y here if you want to build this driver.

>>>>>>> 24b8d41d
endif<|MERGE_RESOLUTION|>--- conflicted
+++ resolved
@@ -16,15 +16,12 @@
 	  The controller has 3 mailbox channels, the last of which can be
 	  used in Secure mode only.
 
-<<<<<<< HEAD
-=======
 config IMX_MBOX
 	tristate "i.MX Mailbox"
 	depends on ARCH_MXC || COMPILE_TEST
 	help
 	  Mailbox implementation for i.MX Messaging Unit (MU).
 
->>>>>>> 24b8d41d
 config PLATFORM_MHU
 	tristate "Platform MHU Mailbox"
 	depends on OF
@@ -184,16 +181,6 @@
 	  want to use the APM X-Gene SLIMpro IPCM support.
 
 config BCM_PDC_MBOX
-<<<<<<< HEAD
-	tristate "Broadcom PDC Mailbox"
-	depends on ARM64 || COMPILE_TEST
-	depends on HAS_DMA
-	default ARCH_BCM_IPROC
-	help
-	  Mailbox implementation for the Broadcom PDC ring manager,
-	  which provides access to various offload engines on Broadcom
-	  SoCs. Say Y here if you want to use the Broadcom PDC.
-=======
 	tristate "Broadcom FlexSparx DMA Mailbox"
 	depends on ARCH_BCM_IPROC || COMPILE_TEST
 	help
@@ -267,5 +254,4 @@
 	  acts as an interrupt controller for receiving interrupts from clients.
 	  Say Y here if you want to build this driver.
 
->>>>>>> 24b8d41d
 endif