--- conflicted
+++ resolved
@@ -90,11 +90,6 @@
 static DEFINE_MUTEX(frontend_mutex);
 
 struct dvb_frontend_private {
-<<<<<<< HEAD
-	struct kref refcount;
-
-=======
->>>>>>> 24b8d41d
 	/* thread/frontend values */
 	struct dvb_device *dvbdev;
 	struct dvb_frontend_parameters parameters_out;
@@ -132,23 +127,6 @@
 #endif
 };
 
-<<<<<<< HEAD
-static void dvb_frontend_private_free(struct kref *ref)
-{
-	struct dvb_frontend_private *fepriv =
-		container_of(ref, struct dvb_frontend_private, refcount);
-	kfree(fepriv);
-}
-
-static void dvb_frontend_private_put(struct dvb_frontend_private *fepriv)
-{
-	kref_put(&fepriv->refcount, dvb_frontend_private_free);
-}
-
-static void dvb_frontend_private_get(struct dvb_frontend_private *fepriv)
-{
-	kref_get(&fepriv->refcount);
-=======
 static void dvb_frontend_invoke_release(struct dvb_frontend *fe,
 					void (*release)(struct dvb_frontend *fe));
 
@@ -190,7 +168,6 @@
 static void dvb_frontend_get(struct dvb_frontend *fe)
 {
 	kref_get(&fe->refcount);
->>>>>>> 24b8d41d
 }
 
 static void dvb_frontend_wakeup(struct dvb_frontend *fe);
@@ -2111,11 +2088,7 @@
 		if (!tvps->num || (tvps->num > DTV_IOCTL_MAX_MSGS))
 			return -EINVAL;
 
-<<<<<<< HEAD
-		tvp = memdup_user(tvps->props, tvps->num * sizeof(*tvp));
-=======
 		tvp = memdup_user(compat_ptr(tvps->props), tvps->num * sizeof(*tvp));
->>>>>>> 24b8d41d
 		if (IS_ERR(tvp))
 			return PTR_ERR(tvp);
 
@@ -2139,9 +2112,6 @@
 
 		tvps = &prop;
 
-<<<<<<< HEAD
-		tvp = memdup_user(tvps->props, tvps->num * sizeof(*tvp));
-=======
 		/*
 		 * Put an arbitrary limit on the number of messages that can
 		 * be sent at once
@@ -2150,7 +2120,6 @@
 			return -EINVAL;
 
 		tvp = memdup_user(compat_ptr(tvps->props), tvps->num * sizeof(*tvp));
->>>>>>> 24b8d41d
 		if (IS_ERR(tvp))
 			return PTR_ERR(tvp);
 
@@ -2851,11 +2820,7 @@
 		fepriv->events.eventr = fepriv->events.eventw = 0;
 	}
 
-<<<<<<< HEAD
-	dvb_frontend_private_get(fepriv);
-=======
 	dvb_frontend_get(fe);
->>>>>>> 24b8d41d
 
 	if (adapter->mfe_shared)
 		mutex_unlock(&adapter->mfe_lock);
@@ -2917,11 +2882,7 @@
 			fe->ops.ts_bus_ctrl(fe, 0);
 	}
 
-<<<<<<< HEAD
-	dvb_frontend_private_put(fepriv);
-=======
 	dvb_frontend_put(fe);
->>>>>>> 24b8d41d
 
 	return ret;
 }
@@ -3013,9 +2974,6 @@
 	}
 	fepriv = fe->frontend_priv;
 
-<<<<<<< HEAD
-	kref_init(&fepriv->refcount);
-=======
 	kref_init(&fe->refcount);
 
 	/*
@@ -3024,7 +2982,6 @@
 	 * dvb_frontend_detach().
 	 */
 	dvb_frontend_get(fe);
->>>>>>> 24b8d41d
 
 	sema_init(&fepriv->sem, 1);
 	init_waitqueue_head(&fepriv->wait_queue);
@@ -3056,17 +3013,6 @@
 int dvb_unregister_frontend(struct dvb_frontend *fe)
 {
 	struct dvb_frontend_private *fepriv = fe->frontend_priv;
-<<<<<<< HEAD
-	dev_dbg(fe->dvb->device, "%s:\n", __func__);
-
-	mutex_lock(&frontend_mutex);
-	dvb_frontend_stop (fe);
-	dvb_unregister_device (fepriv->dvbdev);
-
-	/* fe is invalid now */
-	mutex_unlock(&frontend_mutex);
-	dvb_frontend_private_put(fepriv);
-=======
 
 	dev_dbg(fe->dvb->device, "%s:\n", __func__);
 
@@ -3077,7 +3023,6 @@
 	/* fe is invalid now */
 	mutex_unlock(&frontend_mutex);
 	dvb_frontend_put(fe);
->>>>>>> 24b8d41d
 	return 0;
 }
 EXPORT_SYMBOL(dvb_unregister_frontend);
