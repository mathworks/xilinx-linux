# SPDX-License-Identifier: GPL-2.0
#
# Makefile for the kernel multimedia device drivers.
#

<<<<<<< HEAD
ifeq ($(CONFIG_MEDIA_CEC_EDID),y)
  obj-$(CONFIG_MEDIA_SUPPORT) += cec-edid.o
endif

media-objs	:= media-device.o media-devnode.o media-entity.o

=======
>>>>>>> 24b8d41d
#
# I2C drivers should come before other drivers, otherwise they'll fail
# when compiled as builtin drivers
#
obj-y += i2c/ tuners/
obj-$(CONFIG_DVB_CORE)  += dvb-frontends/

#
# Now, let's link-in the media controller core
#
ifeq ($(CONFIG_MEDIA_CONTROLLER),y)
  obj-$(CONFIG_MEDIA_SUPPORT) += mc/
endif

obj-$(CONFIG_VIDEO_DEV) += v4l2-core/
obj-$(CONFIG_DVB_CORE)  += dvb-core/

# There are both core and drivers at RC subtree - merge before drivers
obj-y += rc/

obj-$(CONFIG_CEC_CORE) += cec/

#
# Finally, merge the drivers that require the core
#

<<<<<<< HEAD
obj-y += common/ platform/ pci/ usb/ mmc/ firewire/ spi/
=======
obj-y += common/ platform/ pci/ usb/ mmc/ firewire/ spi/ test-drivers/
>>>>>>> 24b8d41d
obj-$(CONFIG_VIDEO_DEV) += radio/
<|MERGE_RESOLUTION|>--- conflicted
+++ resolved
@@ -3,15 +3,6 @@
 # Makefile for the kernel multimedia device drivers.
 #
 
-<<<<<<< HEAD
-ifeq ($(CONFIG_MEDIA_CEC_EDID),y)
-  obj-$(CONFIG_MEDIA_SUPPORT) += cec-edid.o
-endif
-
-media-objs	:= media-device.o media-devnode.o media-entity.o
-
-=======
->>>>>>> 24b8d41d
 #
 # I2C drivers should come before other drivers, otherwise they'll fail
 # when compiled as builtin drivers
@@ -38,9 +29,5 @@
 # Finally, merge the drivers that require the core
 #
 
-<<<<<<< HEAD
-obj-y += common/ platform/ pci/ usb/ mmc/ firewire/ spi/
-=======
 obj-y += common/ platform/ pci/ usb/ mmc/ firewire/ spi/ test-drivers/
->>>>>>> 24b8d41d
 obj-$(CONFIG_VIDEO_DEV) += radio/
