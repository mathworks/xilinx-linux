--- conflicted
+++ resolved
@@ -309,11 +309,6 @@
 		ir->packet->busy4 = 110 - fours;
 	}
 
-<<<<<<< HEAD
-	mutex_unlock(&ir->lock);
-
-=======
->>>>>>> 24b8d41d
 	return 0;
 }
 
