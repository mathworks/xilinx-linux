--- conflicted
+++ resolved
@@ -40,11 +40,7 @@
 {
 	struct nec_dec *data = &dev->raw->nec;
 	u32 scancode;
-<<<<<<< HEAD
-	enum rc_type rc_type;
-=======
 	enum rc_proto rc_proto;
->>>>>>> 24b8d41d
 	u8 address, not_address, command, not_command;
 
 	if (!is_timing_event(ev)) {
@@ -157,38 +153,11 @@
 			if (data->is_nec_x)
 				data->necx_repeat = true;
 
-<<<<<<< HEAD
-		if (send_32bits) {
-			/* NEC transport, but modified protocol, used by at
-			 * least Apple and TiVo remotes */
-			scancode = data->bits;
-			IR_dprintk(1, "NEC (modified) scancode 0x%08x\n", scancode);
-			rc_type = RC_TYPE_NEC32;
-		} else if ((address ^ not_address) != 0xff) {
-			/* Extended NEC */
-			scancode = address     << 16 |
-				   not_address <<  8 |
-				   command;
-			IR_dprintk(1, "NEC (Ext) scancode 0x%06x\n", scancode);
-			rc_type = RC_TYPE_NECX;
-		} else {
-			/* Normal NEC */
-			scancode = address << 8 | command;
-			IR_dprintk(1, "NEC scancode 0x%04x\n", scancode);
-			rc_type = RC_TYPE_NEC;
-		}
-
-		if (data->is_nec_x)
-			data->necx_repeat = true;
-
-		rc_keydown(dev, rc_type, scancode, 0);
-=======
 			rc_keydown(dev, rc_proto, scancode, 0);
 		} else {
 			rc_repeat(dev);
 		}
 
->>>>>>> 24b8d41d
 		data->state = STATE_INACTIVE;
 		return 0;
 	}
@@ -279,12 +248,8 @@
 }
 
 static struct ir_raw_handler nec_handler = {
-<<<<<<< HEAD
-	.protocols	= RC_BIT_NEC | RC_BIT_NECX | RC_BIT_NEC32,
-=======
 	.protocols	= RC_PROTO_BIT_NEC | RC_PROTO_BIT_NECX |
 							RC_PROTO_BIT_NEC32,
->>>>>>> 24b8d41d
 	.decode		= ir_nec_decode,
 	.encode		= ir_nec_encode,
 	.carrier	= 38000,
