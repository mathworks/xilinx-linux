--- conflicted
+++ resolved
@@ -547,11 +547,8 @@
 
 static void nvt_cir_wake_regs_init(struct nvt_dev *nvt)
 {
-<<<<<<< HEAD
-=======
 	nvt_enable_logical_dev(nvt, LOGICAL_DEV_CIR_WAKE);
 
->>>>>>> 24b8d41d
 	/*
 	 * Disable RX, set specific carrier on = low, off = high,
 	 * and sample period (currently 50us)
@@ -791,10 +788,6 @@
 {
 	struct nvt_dev *nvt = data;
 	u8 status, iren;
-<<<<<<< HEAD
-	unsigned long flags;
-=======
->>>>>>> 24b8d41d
 
 	nvt_dbg_verbose("%s firing", __func__);
 
@@ -820,11 +813,7 @@
 	 * logical device is being disabled.
 	 */
 	if (status == 0xff && iren == 0xff) {
-<<<<<<< HEAD
-		spin_unlock_irqrestore(&nvt->nvt_lock, flags);
-=======
 		spin_unlock(&nvt->lock);
->>>>>>> 24b8d41d
 		nvt_dbg_verbose("Spurious interrupt detected");
 		return IRQ_HANDLED;
 	}
@@ -846,45 +835,8 @@
 
 	if (status & CIR_IRSTS_RFO)
 		nvt_handle_rx_fifo_overrun(nvt);
-<<<<<<< HEAD
-
-	else if (status & (CIR_IRSTS_RTR | CIR_IRSTS_PE)) {
-		/* We only do rx if not tx'ing */
-		if (nvt_cir_tx_inactive(nvt))
-			nvt_get_rx_ir_data(nvt);
-	}
-
-	spin_unlock_irqrestore(&nvt->nvt_lock, flags);
-
-	if (status & CIR_IRSTS_TE)
-		nvt_clear_tx_fifo(nvt);
-
-	if (status & CIR_IRSTS_TTR) {
-		unsigned int pos, count;
-		u8 tmp;
-
-		spin_lock_irqsave(&nvt->tx.lock, flags);
-
-		pos = nvt->tx.cur_buf_num;
-		count = nvt->tx.buf_count;
-
-		/* Write data into the hardware tx fifo while pos < count */
-		if (pos < count) {
-			nvt_cir_reg_write(nvt, nvt->tx.buf[pos], CIR_STXFIFO);
-			nvt->tx.cur_buf_num++;
-		/* Disable TX FIFO Trigger Level Reach (TTR) interrupt */
-		} else {
-			tmp = nvt_cir_reg_read(nvt, CIR_IREN);
-			nvt_cir_reg_write(nvt, tmp & ~CIR_IREN_TTR, CIR_IREN);
-		}
-
-		spin_unlock_irqrestore(&nvt->tx.lock, flags);
-
-	}
-=======
 	else if (status & (CIR_IRSTS_RTR | CIR_IRSTS_PE))
 		nvt_get_rx_ir_data(nvt);
->>>>>>> 24b8d41d
 
 	spin_unlock(&nvt->lock);
 
@@ -892,8 +844,6 @@
 	return IRQ_HANDLED;
 }
 
-<<<<<<< HEAD
-=======
 static void nvt_enable_cir(struct nvt_dev *nvt)
 {
 	unsigned long flags;
@@ -920,7 +870,6 @@
 	spin_unlock_irqrestore(&nvt->lock, flags);
 }
 
->>>>>>> 24b8d41d
 static void nvt_disable_cir(struct nvt_dev *nvt)
 {
 	unsigned long flags;
@@ -1072,11 +1021,7 @@
 
 	if (!devm_request_region(&pdev->dev, nvt->cir_wake_addr,
 			    CIR_IOREG_LENGTH, NVT_DRIVER_NAME "-wake"))
-<<<<<<< HEAD
-		goto exit_unregister_device;
-=======
 		return -EBUSY;
->>>>>>> 24b8d41d
 
 	ret = device_create_file(&rdev->dev, &dev_attr_wakeup_data);
 	if (ret)
@@ -1111,26 +1056,10 @@
 
 	nvt_dbg("%s called", __func__);
 
-<<<<<<< HEAD
-	spin_lock_irqsave(&nvt->tx.lock, flags);
-	nvt->tx.tx_state = ST_TX_NONE;
-	spin_unlock_irqrestore(&nvt->tx.lock, flags);
-
-	spin_lock_irqsave(&nvt->nvt_lock, flags);
-
-	/* disable all CIR interrupts */
-	nvt_cir_reg_write(nvt, 0, CIR_IREN);
-
-	spin_unlock_irqrestore(&nvt->nvt_lock, flags);
-
-	/* disable cir logical dev */
-	nvt_disable_logical_dev(nvt, LOGICAL_DEV_CIR);
-=======
 	mutex_lock(&nvt->rdev->lock);
 	if (nvt->rdev->users)
 		nvt_disable_cir(nvt);
 	mutex_unlock(&nvt->rdev->lock);
->>>>>>> 24b8d41d
 
 	/* make sure wake is enabled */
 	nvt_enable_wake(nvt);
