# SPDX-License-Identifier: GPL-2.0

if MEDIA_DIGITAL_TV_SUPPORT

comment "DVB Frontend drivers auto-selected by 'Autoselect ancillary drivers'"
	depends on MEDIA_HIDE_ANCILLARY_SUBDRV

menu "Customise DVB Frontends"
	visible if !MEDIA_HIDE_ANCILLARY_SUBDRV

comment "Multistandard (satellite) frontends"
	depends on DVB_CORE

config DVB_STB0899
	tristate "STB0899 based"
	depends on DVB_CORE && I2C
	default m if !MEDIA_SUBDRV_AUTOSELECT
	help
	  A DVB-S/S2/DSS Multistandard demodulator. Say Y when you want
	  to support this demodulator based frontends

config DVB_STB6100
	tristate "STB6100 based tuners"
	depends on DVB_CORE && I2C
	default m if !MEDIA_SUBDRV_AUTOSELECT
	help
	  A Silicon tuner from ST used in conjunction with the STB0899
	  demodulator. Say Y when you want to support this tuner.

config DVB_STV090x
	tristate "STV0900/STV0903(A/B) based"
	depends on DVB_CORE && I2C
	default m if !MEDIA_SUBDRV_AUTOSELECT
	help
	  DVB-S/S2/DSS Multistandard Professional/Broadcast demodulators.
	  Say Y when you want to support these frontends.

config DVB_STV0910
	tristate "STV0910 based"
	depends on DVB_CORE && I2C
	default m if !MEDIA_SUBDRV_AUTOSELECT
	help
	  ST STV0910 DVB-S/S2 demodulator driver.

	  Say Y when you want to support these frontends.

config DVB_STV6110x
	tristate "STV6110/(A) based tuners"
	depends on DVB_CORE && I2C
	default m if !MEDIA_SUBDRV_AUTOSELECT
	help
	  A Silicon tuner that supports DVB-S and DVB-S2 modes

config DVB_STV6111
	tristate "STV6111 based tuners"
	depends on DVB_CORE && I2C
	default m if !MEDIA_SUBDRV_AUTOSELECT
	help
	  A Silicon tuner that supports DVB-S and DVB-S2 modes

	  Say Y when you want to support these frontends.

config DVB_MXL5XX
	tristate "MaxLinear MxL5xx based tuner-demodulators"
	depends on DVB_CORE && I2C
	default m if !MEDIA_SUBDRV_AUTOSELECT
	help
	  MaxLinear MxL5xx family of DVB-S/S2 tuners/demodulators.

	  Say Y when you want to support these frontends.

config DVB_M88DS3103
	tristate "Montage Technology M88DS3103"
	depends on DVB_CORE && I2C && I2C_MUX
	select REGMAP_I2C
	default m if !MEDIA_SUBDRV_AUTOSELECT
	help
	  Say Y when you want to support this frontend.

comment "Multistandard (cable + terrestrial) frontends"
	depends on DVB_CORE

config DVB_DRXK
	tristate "Micronas DRXK based"
	depends on DVB_CORE && I2C
	default m if !MEDIA_SUBDRV_AUTOSELECT
	help
	  Micronas DRX-K DVB-C/T demodulator.

	  Say Y when you want to support this frontend.

config DVB_TDA18271C2DD
	tristate "NXP TDA18271C2 silicon tuner"
	depends on DVB_CORE && I2C
	default m if !MEDIA_SUBDRV_AUTOSELECT
	help
	  NXP TDA18271 silicon tuner.

	  Say Y when you want to support this tuner.

config DVB_SI2165
	tristate "Silicon Labs si2165 based"
	depends on DVB_CORE && I2C
	select REGMAP_I2C
	default m if !MEDIA_SUBDRV_AUTOSELECT
	help
	  A DVB-C/T demodulator.

	  Say Y when you want to support this frontend.

config DVB_MN88472
	tristate "Panasonic MN88472"
	depends on DVB_CORE && I2C
	select REGMAP_I2C
	default m if !MEDIA_SUBDRV_AUTOSELECT
	help
	  Say Y when you want to support this frontend.

config DVB_MN88473
	tristate "Panasonic MN88473"
	depends on DVB_CORE && I2C
	select REGMAP_I2C
	default m if !MEDIA_SUBDRV_AUTOSELECT
	help
	  Say Y when you want to support this frontend.

comment "DVB-S (satellite) frontends"
	depends on DVB_CORE

config DVB_CX24110
	tristate "Conexant CX24110 based"
	depends on DVB_CORE && I2C
	default m if !MEDIA_SUBDRV_AUTOSELECT
	help
	  A DVB-S tuner module. Say Y when you want to support this frontend.

config DVB_CX24123
	tristate "Conexant CX24123 based"
	depends on DVB_CORE && I2C
	default m if !MEDIA_SUBDRV_AUTOSELECT
	help
	  A DVB-S tuner module. Say Y when you want to support this frontend.

config DVB_MT312
	tristate "Zarlink VP310/MT312/ZL10313 based"
	depends on DVB_CORE && I2C
	default m if !MEDIA_SUBDRV_AUTOSELECT
	help
	  A DVB-S tuner module. Say Y when you want to support this frontend.

config DVB_ZL10036
	tristate "Zarlink ZL10036 silicon tuner"
	depends on DVB_CORE && I2C
	default m if !MEDIA_SUBDRV_AUTOSELECT
	help
	  A DVB-S tuner module. Say Y when you want to support this frontend.

config DVB_ZL10039
	tristate "Zarlink ZL10039 silicon tuner"
	depends on DVB_CORE && I2C
	default m if !MEDIA_SUBDRV_AUTOSELECT
	help
	  A DVB-S tuner module. Say Y when you want to support this frontend.

config DVB_S5H1420
	tristate "Samsung S5H1420 based"
	depends on DVB_CORE && I2C
	default m if !MEDIA_SUBDRV_AUTOSELECT
	help
	  A DVB-S tuner module. Say Y when you want to support this frontend.

config DVB_STV0288
	tristate "ST STV0288 based"
	depends on DVB_CORE && I2C
	default m if !MEDIA_SUBDRV_AUTOSELECT
	help
	  A DVB-S tuner module. Say Y when you want to support this frontend.

config DVB_STB6000
	tristate "ST STB6000 silicon tuner"
	depends on DVB_CORE && I2C
	default m if !MEDIA_SUBDRV_AUTOSELECT
	help
	  A DVB-S silicon tuner module. Say Y when you want to support this tuner.

config DVB_STV0299
	tristate "ST STV0299 based"
	depends on DVB_CORE && I2C
	default m if !MEDIA_SUBDRV_AUTOSELECT
	help
	  A DVB-S tuner module. Say Y when you want to support this frontend.

config DVB_STV6110
	tristate "ST STV6110 silicon tuner"
	depends on DVB_CORE && I2C
	default m if !MEDIA_SUBDRV_AUTOSELECT
	help
	  A DVB-S silicon tuner module. Say Y when you want to support this tuner.

config DVB_STV0900
	tristate "ST STV0900 based"
	depends on DVB_CORE && I2C
	default m if !MEDIA_SUBDRV_AUTOSELECT
	help
	  A DVB-S/S2 demodulator. Say Y when you want to support this frontend.

config DVB_TDA8083
	tristate "Philips TDA8083 based"
	depends on DVB_CORE && I2C
	default m if !MEDIA_SUBDRV_AUTOSELECT
	help
	  A DVB-S tuner module. Say Y when you want to support this frontend.

config DVB_TDA10086
	tristate "Philips TDA10086 based"
	depends on DVB_CORE && I2C
	default m if !MEDIA_SUBDRV_AUTOSELECT
	help
	  A DVB-S tuner module. Say Y when you want to support this frontend.

config DVB_TDA8261
	tristate "Philips TDA8261 based"
	depends on DVB_CORE && I2C
	default m if !MEDIA_SUBDRV_AUTOSELECT
	help
	  A DVB-S tuner module. Say Y when you want to support this frontend.

config DVB_VES1X93
	tristate "VLSI VES1893 or VES1993 based"
	depends on DVB_CORE && I2C
	default m if !MEDIA_SUBDRV_AUTOSELECT
	help
	  A DVB-S tuner module. Say Y when you want to support this frontend.

config DVB_TUNER_ITD1000
	tristate "Integrant ITD1000 Zero IF tuner for DVB-S/DSS"
	depends on DVB_CORE && I2C
	default m if !MEDIA_SUBDRV_AUTOSELECT
	help
	  A DVB-S tuner module. Say Y when you want to support this frontend.

config DVB_TUNER_CX24113
	tristate "Conexant CX24113/CX24128 tuner for DVB-S/DSS"
	depends on DVB_CORE && I2C
	default m if !MEDIA_SUBDRV_AUTOSELECT
	help
	  A DVB-S tuner module. Say Y when you want to support this frontend.


config DVB_TDA826X
	tristate "Philips TDA826X silicon tuner"
	depends on DVB_CORE && I2C
	default m if !MEDIA_SUBDRV_AUTOSELECT
	help
	  A DVB-S silicon tuner module. Say Y when you want to support this tuner.

config DVB_TUA6100
	tristate "Infineon TUA6100 PLL"
	depends on DVB_CORE && I2C
	default m if !MEDIA_SUBDRV_AUTOSELECT
	help
	  A DVB-S PLL chip.

config DVB_CX24116
	tristate "Conexant CX24116 based"
	depends on DVB_CORE && I2C
	default m if !MEDIA_SUBDRV_AUTOSELECT
	help
	  A DVB-S/S2 tuner module. Say Y when you want to support this frontend.

config DVB_CX24117
	tristate "Conexant CX24117 based"
	depends on DVB_CORE && I2C
	default m if !MEDIA_SUBDRV_AUTOSELECT
	help
	  A Dual DVB-S/S2 tuner module. Say Y when you want to support this frontend.

config DVB_CX24120
	tristate "Conexant CX24120 based"
	depends on DVB_CORE && I2C
	default m if !MEDIA_SUBDRV_AUTOSELECT
	help
	  A DVB-S/S2 tuner module. Say Y when you want to support this frontend.

config DVB_SI21XX
	tristate "Silicon Labs SI21XX based"
	depends on DVB_CORE && I2C
	default m if !MEDIA_SUBDRV_AUTOSELECT
	help
	  A DVB-S tuner module. Say Y when you want to support this frontend.

config DVB_TS2020
	tristate "Montage Tehnology TS2020 based tuners"
	depends on DVB_CORE && I2C
	select REGMAP_I2C
	default m if !MEDIA_SUBDRV_AUTOSELECT
	help
	  A DVB-S/S2 silicon tuner. Say Y when you want to support this tuner.

config DVB_DS3000
	tristate "Montage Tehnology DS3000 based"
	depends on DVB_CORE && I2C
	default m if !MEDIA_SUBDRV_AUTOSELECT
	help
	  A DVB-S/S2 tuner module. Say Y when you want to support this frontend.

config DVB_MB86A16
	tristate "Fujitsu MB86A16 based"
	depends on DVB_CORE && I2C
	default m if !MEDIA_SUBDRV_AUTOSELECT
	help
	  A DVB-S/DSS Direct Conversion reveiver.
	  Say Y when you want to support this frontend.

config DVB_TDA10071
	tristate "NXP TDA10071"
	depends on DVB_CORE && I2C
	select REGMAP_I2C
	default m if !MEDIA_SUBDRV_AUTOSELECT
	help
	  Say Y when you want to support this frontend.

comment "DVB-T (terrestrial) frontends"
	depends on DVB_CORE

config DVB_SP8870
	tristate "Spase sp8870 based"
	depends on DVB_CORE && I2C
	default m if !MEDIA_SUBDRV_AUTOSELECT
	help
	  A DVB-T tuner module. Say Y when you want to support this frontend.

	  This driver needs external firmware. Please use the command
	  "<kerneldir>/scripts/get_dvb_firmware sp8870" to
	  download/extract it, and then copy it to /usr/lib/hotplug/firmware
	  or /lib/firmware (depending on configuration of firmware hotplug).

config DVB_SP887X
	tristate "Spase sp887x based"
	depends on DVB_CORE && I2C
	default m if !MEDIA_SUBDRV_AUTOSELECT
	help
	  A DVB-T tuner module. Say Y when you want to support this frontend.

	  This driver needs external firmware. Please use the command
	  "<kerneldir>/scripts/get_dvb_firmware sp887x" to
	  download/extract it, and then copy it to /usr/lib/hotplug/firmware
	  or /lib/firmware (depending on configuration of firmware hotplug).

config DVB_CX22700
	tristate "Conexant CX22700 based"
	depends on DVB_CORE && I2C
	default m if !MEDIA_SUBDRV_AUTOSELECT
	help
	  A DVB-T tuner module. Say Y when you want to support this frontend.

config DVB_CX22702
	tristate "Conexant cx22702 demodulator (OFDM)"
	depends on DVB_CORE && I2C
	default m if !MEDIA_SUBDRV_AUTOSELECT
	help
	  A DVB-T tuner module. Say Y when you want to support this frontend.

config DVB_S5H1432
	tristate "Samsung s5h1432 demodulator (OFDM)"
	depends on DVB_CORE && I2C
	default m if !MEDIA_SUBDRV_AUTOSELECT
	help
	  A DVB-T tuner module. Say Y when you want to support this frontend.

config DVB_DRXD
	tristate "Micronas DRXD driver"
	depends on DVB_CORE && I2C
	default m if !MEDIA_SUBDRV_AUTOSELECT
	help
	  A DVB-T tuner module. Say Y when you want to support this frontend.

	  Note: this driver was based on vendor driver reference code (released
	  under the GPL) as opposed to the existing drx397xd driver, which
	  was written via reverse engineering.

config DVB_L64781
	tristate "LSI L64781"
	depends on DVB_CORE && I2C
	default m if !MEDIA_SUBDRV_AUTOSELECT
	help
	  A DVB-T tuner module. Say Y when you want to support this frontend.

config DVB_TDA1004X
	tristate "Philips TDA10045H/TDA10046H based"
	depends on DVB_CORE && I2C
	default m if !MEDIA_SUBDRV_AUTOSELECT
	help
	  A DVB-T tuner module. Say Y when you want to support this frontend.

	  This driver needs external firmware. Please use the commands
	  "<kerneldir>/scripts/get_dvb_firmware tda10045",
	  "<kerneldir>/scripts/get_dvb_firmware tda10046" to
	  download/extract them, and then copy them to /usr/lib/hotplug/firmware
	  or /lib/firmware (depending on configuration of firmware hotplug).

config DVB_NXT6000
	tristate "NxtWave Communications NXT6000 based"
	depends on DVB_CORE && I2C
	default m if !MEDIA_SUBDRV_AUTOSELECT
	help
	  A DVB-T tuner module. Say Y when you want to support this frontend.

config DVB_MT352
	tristate "Zarlink MT352 based"
	depends on DVB_CORE && I2C
	default m if !MEDIA_SUBDRV_AUTOSELECT
	help
	  A DVB-T tuner module. Say Y when you want to support this frontend.

config DVB_ZL10353
	tristate "Zarlink ZL10353 based"
	depends on DVB_CORE && I2C
	default m if !MEDIA_SUBDRV_AUTOSELECT
	help
	  A DVB-T tuner module. Say Y when you want to support this frontend.

config DVB_DIB3000MB
	tristate "DiBcom 3000M-B"
	depends on DVB_CORE && I2C
	default m if !MEDIA_SUBDRV_AUTOSELECT
	help
	  A DVB-T tuner module. Designed for mobile usage. Say Y when you want
	  to support this frontend.

config DVB_DIB3000MC
	tristate "DiBcom 3000P/M-C"
	depends on DVB_CORE && I2C
	default m if !MEDIA_SUBDRV_AUTOSELECT
	help
	  A DVB-T tuner module. Designed for mobile usage. Say Y when you want
	  to support this frontend.

config DVB_DIB7000M
	tristate "DiBcom 7000MA/MB/PA/PB/MC"
	depends on DVB_CORE && I2C
	default m if !MEDIA_SUBDRV_AUTOSELECT
	help
	  A DVB-T tuner module. Designed for mobile usage. Say Y when you want
	  to support this frontend.

config DVB_DIB7000P
	tristate "DiBcom 7000PC"
	depends on DVB_CORE && I2C
	default m if !MEDIA_SUBDRV_AUTOSELECT
	help
	  A DVB-T tuner module. Designed for mobile usage. Say Y when you want
	  to support this frontend.

config DVB_DIB9000
	tristate "DiBcom 9000"
	depends on DVB_CORE && I2C
	default m if !MEDIA_SUBDRV_AUTOSELECT
	help
	  A DVB-T tuner module. Designed for mobile usage. Say Y when you want
	  to support this frontend.

config DVB_TDA10048
	tristate "Philips TDA10048HN based"
	depends on DVB_CORE && I2C
	default m if !MEDIA_SUBDRV_AUTOSELECT
	help
	  A DVB-T tuner module. Say Y when you want to support this frontend.

config DVB_AF9013
	tristate "Afatech AF9013 demodulator"
	depends on DVB_CORE && I2C && I2C_MUX
	select REGMAP
	default m if !MEDIA_SUBDRV_AUTOSELECT
	help
	  Say Y when you want to support this frontend.

config DVB_EC100
	tristate "E3C EC100"
	depends on DVB_CORE && I2C
	default m if !MEDIA_SUBDRV_AUTOSELECT
	help
	  Say Y when you want to support this frontend.

config DVB_STV0367
	tristate "ST STV0367 based"
	depends on DVB_CORE && I2C
	default m if !MEDIA_SUBDRV_AUTOSELECT
	help
	  A DVB-T/C tuner module. Say Y when you want to support this frontend.

config DVB_CXD2820R
	tristate "Sony CXD2820R"
	depends on DVB_CORE && I2C
	select REGMAP_I2C
	default m if !MEDIA_SUBDRV_AUTOSELECT
	help
	  Say Y when you want to support this frontend.

config DVB_CXD2841ER
	tristate "Sony CXD2841ER"
	depends on DVB_CORE && I2C
	default m if !MEDIA_SUBDRV_AUTOSELECT
	help
	  Say Y when you want to support this frontend.

config DVB_RTL2830
	tristate "Realtek RTL2830 DVB-T"
	depends on DVB_CORE && I2C && I2C_MUX
	select REGMAP
	default m if !MEDIA_SUBDRV_AUTOSELECT
	help
	  Say Y when you want to support this frontend.

config DVB_RTL2832
	tristate "Realtek RTL2832 DVB-T"
	depends on DVB_CORE && I2C && I2C_MUX
	select REGMAP
	default m if !MEDIA_SUBDRV_AUTOSELECT
	help
	  Say Y when you want to support this frontend.

config DVB_RTL2832_SDR
	tristate "Realtek RTL2832 SDR"
	depends on DVB_CORE && I2C && I2C_MUX && VIDEO_V4L2 && MEDIA_SDR_SUPPORT && USB
	select DVB_RTL2832
	select VIDEOBUF2_VMALLOC
	default m if !MEDIA_SUBDRV_AUTOSELECT
	help
	  Say Y when you want to support this SDR module.

config DVB_SI2168
	tristate "Silicon Labs Si2168"
	depends on DVB_CORE && I2C && I2C_MUX
	default m if !MEDIA_SUBDRV_AUTOSELECT
	help
	  Say Y when you want to support this frontend.

config DVB_AS102_FE
	tristate
	depends on DVB_CORE
	default DVB_AS102

<<<<<<< HEAD
=======
config DVB_ZD1301_DEMOD
	tristate "ZyDAS ZD1301"
	depends on DVB_CORE && I2C
	default m if !MEDIA_SUBDRV_AUTOSELECT
	help
	  Say Y when you want to support this frontend.

>>>>>>> 24b8d41d
config DVB_GP8PSK_FE
	tristate
	depends on DVB_CORE
	default DVB_USB_GP8PSK

<<<<<<< HEAD
=======
source "drivers/media/dvb-frontends/cxd2880/Kconfig"

>>>>>>> 24b8d41d
comment "DVB-C (cable) frontends"
	depends on DVB_CORE

config DVB_VES1820
	tristate "VLSI VES1820 based"
	depends on DVB_CORE && I2C
	default m if !MEDIA_SUBDRV_AUTOSELECT
	help
	  A DVB-C tuner module. Say Y when you want to support this frontend.

config DVB_TDA10021
	tristate "Philips TDA10021 based"
	depends on DVB_CORE && I2C
	default m if !MEDIA_SUBDRV_AUTOSELECT
	help
	  A DVB-C tuner module. Say Y when you want to support this frontend.

config DVB_TDA10023
	tristate "Philips TDA10023 based"
	depends on DVB_CORE && I2C
	default m if !MEDIA_SUBDRV_AUTOSELECT
	help
	  A DVB-C tuner module. Say Y when you want to support this frontend.

config DVB_STV0297
	tristate "ST STV0297 based"
	depends on DVB_CORE && I2C
	default m if !MEDIA_SUBDRV_AUTOSELECT
	help
	  A DVB-C tuner module. Say Y when you want to support this frontend.

comment "ATSC (North American/Korean Terrestrial/Cable DTV) frontends"
	depends on DVB_CORE

config DVB_NXT200X
	tristate "NxtWave Communications NXT2002/NXT2004 based"
	depends on DVB_CORE && I2C
	default m if !MEDIA_SUBDRV_AUTOSELECT
	help
	  An ATSC 8VSB and QAM64/256 tuner module. Say Y when you want
	  to support this frontend.

	  This driver needs external firmware. Please use the commands
	  "<kerneldir>/scripts/get_dvb_firmware nxt2002" and
	  "<kerneldir>/scripts/get_dvb_firmware nxt2004" to
	  download/extract them, and then copy them to /usr/lib/hotplug/firmware
	  or /lib/firmware (depending on configuration of firmware hotplug).

config DVB_OR51211
	tristate "Oren OR51211 based"
	depends on DVB_CORE && I2C
	default m if !MEDIA_SUBDRV_AUTOSELECT
	help
	  An ATSC 8VSB tuner module. Say Y when you want to support this frontend.

	  This driver needs external firmware. Please use the command
	  "<kerneldir>/scripts/get_dvb_firmware or51211" to
	  download it, and then copy it to /usr/lib/hotplug/firmware
	  or /lib/firmware (depending on configuration of firmware hotplug).

config DVB_OR51132
	tristate "Oren OR51132 based"
	depends on DVB_CORE && I2C
	default m if !MEDIA_SUBDRV_AUTOSELECT
	help
	  An ATSC 8VSB and QAM64/256 tuner module. Say Y when you want
	  to support this frontend.

	  This driver needs external firmware. Please use the commands
	  "<kerneldir>/scripts/get_dvb_firmware or51132_vsb" and/or
	  "<kerneldir>/scripts/get_dvb_firmware or51132_qam" to
	  download firmwares for 8VSB and QAM64/256, respectively. Copy them to
	  /usr/lib/hotplug/firmware or /lib/firmware (depending on
	  configuration of firmware hotplug).

config DVB_BCM3510
	tristate "Broadcom BCM3510"
	depends on DVB_CORE && I2C
	default m if !MEDIA_SUBDRV_AUTOSELECT
	help
	  An ATSC 8VSB/16VSB and QAM64/256 tuner module. Say Y when you want to
	  support this frontend.

config DVB_LGDT330X
	tristate "LG Electronics LGDT3302/LGDT3303 based"
	depends on DVB_CORE && I2C
	default m if !MEDIA_SUBDRV_AUTOSELECT
	help
	  An ATSC 8VSB and QAM64/256 tuner module. Say Y when you want
	  to support this frontend.

config DVB_LGDT3305
	tristate "LG Electronics LGDT3304 and LGDT3305 based"
	depends on DVB_CORE && I2C
	default m if !MEDIA_SUBDRV_AUTOSELECT
	help
	  An ATSC 8VSB and QAM64/256 tuner module. Say Y when you want
	  to support this frontend.

config DVB_LGDT3306A
	tristate "LG Electronics LGDT3306A based"
	depends on DVB_CORE && I2C && I2C_MUX
	default m if !MEDIA_SUBDRV_AUTOSELECT
	help
	  An ATSC 8VSB and QAM-B 64/256 demodulator module. Say Y when you want
	  to support this frontend.

config DVB_LG2160
	tristate "LG Electronics LG216x based"
	depends on DVB_CORE && I2C
	default m if !MEDIA_SUBDRV_AUTOSELECT
	help
	  An ATSC/MH demodulator module. Say Y when you want
	  to support this frontend.

config DVB_S5H1409
	tristate "Samsung S5H1409 based"
	depends on DVB_CORE && I2C
	default m if !MEDIA_SUBDRV_AUTOSELECT
	help
	  An ATSC 8VSB and QAM64/256 tuner module. Say Y when you want
	  to support this frontend.

config DVB_AU8522
	depends on DVB_CORE && I2C
	tristate

config DVB_AU8522_DTV
	tristate "Auvitek AU8522 based DTV demod"
	depends on DVB_CORE && I2C
	select DVB_AU8522
	default m if !MEDIA_SUBDRV_AUTOSELECT
	help
	  An ATSC 8VSB, QAM64/256 & NTSC demodulator module. Say Y when
	  you want to enable DTV demodulation support for this frontend.

config DVB_AU8522_V4L
	tristate "Auvitek AU8522 based ATV demod"
	depends on VIDEO_V4L2 && DVB_CORE && I2C
	select DVB_AU8522
	default m if !MEDIA_SUBDRV_AUTOSELECT
	help
	  An ATSC 8VSB, QAM64/256 & NTSC demodulator module. Say Y when
	  you want to enable ATV demodulation support for this frontend.

config DVB_S5H1411
	tristate "Samsung S5H1411 based"
	depends on DVB_CORE && I2C
	default m if !MEDIA_SUBDRV_AUTOSELECT
	help
	  An ATSC 8VSB and QAM64/256 tuner module. Say Y when you want
	  to support this frontend.

comment "ISDB-T (terrestrial) frontends"
	depends on DVB_CORE

config DVB_S921
	tristate "Sharp S921 frontend"
	depends on DVB_CORE && I2C
	default m if !MEDIA_SUBDRV_AUTOSELECT
	help
	  AN ISDB-T DQPSK, QPSK, 16QAM and 64QAM 1seg tuner module.
	  Say Y when you want to support this frontend.

config DVB_DIB8000
	tristate "DiBcom 8000MB/MC"
	depends on DVB_CORE && I2C
	default m if !MEDIA_SUBDRV_AUTOSELECT
	help
	  A driver for DiBcom's DiB8000 ISDB-T/ISDB-Tsb demodulator.
	  Say Y when you want to support this frontend.

config DVB_MB86A20S
	tristate "Fujitsu mb86a20s"
	depends on DVB_CORE && I2C
	default m if !MEDIA_SUBDRV_AUTOSELECT
	help
	  A driver for Fujitsu mb86a20s ISDB-T/ISDB-Tsb demodulator.
	  Say Y when you want to support this frontend.

comment "ISDB-S (satellite) & ISDB-T (terrestrial) frontends"
	depends on DVB_CORE

config DVB_TC90522
	tristate "Toshiba TC90522"
	depends on DVB_CORE && I2C
	default m if !MEDIA_SUBDRV_AUTOSELECT
	help
	  Toshiba TC90522 2xISDB-S 8PSK + 2xISDB-T OFDM demodulator.
	  Say Y when you want to support this frontend.

config DVB_MN88443X
	tristate "Socionext MN88443x"
	depends on DVB_CORE && I2C
	select REGMAP_I2C
	default m if !MEDIA_SUBDRV_AUTOSELECT
	help
	  A driver for Socionext/Panasonic MN884433 and MN884434
	  ISDB-S + ISDB-T demodulator.
	  Say Y when you want to support this frontend.

comment "Digital terrestrial only tuners/PLL"
	depends on DVB_CORE

config DVB_PLL
	tristate "Generic I2C PLL based tuners"
	depends on DVB_CORE && I2C
	default m if !MEDIA_SUBDRV_AUTOSELECT
	help
	  This module drives a number of tuners based on PLL chips with a
	  common I2C interface. Say Y when you want to support these tuners.

config DVB_TUNER_DIB0070
	tristate "DiBcom DiB0070 silicon base-band tuner"
	depends on DVB_CORE && I2C
	default m if !MEDIA_SUBDRV_AUTOSELECT
	help
	  A driver for the silicon baseband tuner DiB0070 from DiBcom.
	  This device is only used inside a SiP called together with a
	  demodulator for now.

config DVB_TUNER_DIB0090
	tristate "DiBcom DiB0090 silicon base-band tuner"
	depends on DVB_CORE && I2C
	default m if !MEDIA_SUBDRV_AUTOSELECT
	help
	  A driver for the silicon baseband tuner DiB0090 from DiBcom.
	  This device is only used inside a SiP called together with a
	  demodulator for now.

comment "SEC control devices for DVB-S"
	depends on DVB_CORE

source "drivers/media/dvb-frontends/drx39xyj/Kconfig"

config DVB_LNBH25
	tristate "LNBH25 SEC controller"
	depends on DVB_CORE && I2C
	default m if !MEDIA_SUBDRV_AUTOSELECT
	help
	  An SEC control chip.
	  Say Y when you want to support this chip.

config DVB_LNBH29
	tristate "LNBH29 SEC controller"
	depends on DVB_CORE && I2C
	default m if !MEDIA_SUBDRV_AUTOSELECT
	help
	  LNB power supply and control voltage
	  regulator chip with step-up converter
	  and I2C interface for STMicroelectronics LNBH29.
	  Say Y when you want to support this chip.

config DVB_LNBP21
	tristate "LNBP21/LNBH24 SEC controllers"
	depends on DVB_CORE && I2C
	default m if !MEDIA_SUBDRV_AUTOSELECT
	help
	  An SEC control chips.

config DVB_LNBP22
	tristate "LNBP22 SEC controllers"
	depends on DVB_CORE && I2C
	default m if !MEDIA_SUBDRV_AUTOSELECT
	help
	  LNB power supply and control voltage
	  regulator chip with step-up converter
	  and I2C interface.
	  Say Y when you want to support this chip.

config DVB_ISL6405
	tristate "ISL6405 SEC controller"
	depends on DVB_CORE && I2C
	default m if !MEDIA_SUBDRV_AUTOSELECT
	help
	  An SEC control chip.

config DVB_ISL6421
	tristate "ISL6421 SEC controller"
	depends on DVB_CORE && I2C
	default m if !MEDIA_SUBDRV_AUTOSELECT
	help
	  An SEC control chip.

config DVB_ISL6423
	tristate "ISL6423 SEC controller"
	depends on DVB_CORE && I2C
	default m if !MEDIA_SUBDRV_AUTOSELECT
	help
	  A SEC controller chip from Intersil

config DVB_A8293
	tristate "Allegro A8293"
	depends on DVB_CORE && I2C
	default m if !MEDIA_SUBDRV_AUTOSELECT

config DVB_LGS8GL5
	tristate "Silicon Legend LGS-8GL5 demodulator (OFDM)"
	depends on DVB_CORE && I2C
	default m if !MEDIA_SUBDRV_AUTOSELECT
	help
	  A DMB-TH tuner module. Say Y when you want to support this frontend.

config DVB_LGS8GXX
	tristate "Legend Silicon LGS8913/LGS8GL5/LGS8GXX DMB-TH demodulator"
	depends on DVB_CORE && I2C
	select FW_LOADER
	default m if !MEDIA_SUBDRV_AUTOSELECT
	help
	  A DMB-TH tuner module. Say Y when you want to support this frontend.

config DVB_ATBM8830
	tristate "AltoBeam ATBM8830/8831 DMB-TH demodulator"
	depends on DVB_CORE && I2C
	default m if !MEDIA_SUBDRV_AUTOSELECT
	help
	  A DMB-TH tuner module. Say Y when you want to support this frontend.

config DVB_TDA665x
	tristate "TDA665x tuner"
	depends on DVB_CORE && I2C
	default m if !MEDIA_SUBDRV_AUTOSELECT
	help
	  Support for tuner modules based on Philips TDA6650/TDA6651 chips.
	  Say Y when you want to support this chip.

	  Currently supported tuners:
	  * Panasonic ENV57H12D5 (ET-50DT)

config DVB_IX2505V
	tristate "Sharp IX2505V silicon tuner"
	depends on DVB_CORE && I2C
	default m if !MEDIA_SUBDRV_AUTOSELECT
	help
	  A DVB-S tuner module. Say Y when you want to support this frontend.

config DVB_M88RS2000
	tristate "M88RS2000 DVB-S demodulator and tuner"
	depends on DVB_CORE && I2C
	default m if !MEDIA_SUBDRV_AUTOSELECT
	help
	  A DVB-S tuner module.
	  Say Y when you want to support this frontend.

config DVB_AF9033
	tristate "Afatech AF9033 DVB-T demodulator"
	depends on DVB_CORE && I2C
	select REGMAP_I2C
	default m if !MEDIA_SUBDRV_AUTOSELECT

config DVB_HORUS3A
	tristate "Sony Horus3A tuner"
	depends on DVB_CORE && I2C
	default m if !MEDIA_SUBDRV_AUTOSELECT
	help
	  Say Y when you want to support this frontend.

config DVB_ASCOT2E
	tristate "Sony Ascot2E tuner"
	depends on DVB_CORE && I2C
	default m if !MEDIA_SUBDRV_AUTOSELECT
	help
	  Say Y when you want to support this frontend.

config DVB_HELENE
	tristate "Sony HELENE Sat/Ter tuner (CXD2858ER)"
	depends on DVB_CORE && I2C
	default m if !MEDIA_SUBDRV_AUTOSELECT
	help
<<<<<<< HEAD
	Say Y when you want to support this frontend.
=======
	  Say Y when you want to support this frontend.

comment "Common Interface (EN50221) controller drivers"
	depends on DVB_CORE

config DVB_CXD2099
	tristate "Sony CXD2099AR Common Interface driver"
	depends on DVB_CORE && I2C
	select REGMAP_I2C
	default m if !MEDIA_SUBDRV_AUTOSELECT
	help
	  A driver for the CI controller currently found mostly on
	  Digital Devices DuoFlex CI (single) addon modules.

	  Say Y when you want to support these devices.

config DVB_SP2
	tristate "CIMaX SP2"
	depends on DVB_CORE && I2C
	default m if !MEDIA_SUBDRV_AUTOSELECT
	help
	  CIMaX SP2/SP2HF Common Interface module.

endmenu # Customise DVB Frontends

endif # MEDIA_DIGITAL_TV_SUPPORT
>>>>>>> 24b8d41d

comment "Tools to develop new frontends"
	depends on MEDIA_TEST_SUPPORT

config DVB_DUMMY_FE
	tristate "Dummy frontend driver"
	depends on MEDIA_TEST_SUPPORT && DVB_CORE
	help
	  Dummy skeleton frontend driver.<|MERGE_RESOLUTION|>--- conflicted
+++ resolved
@@ -541,8 +541,6 @@
 	depends on DVB_CORE
 	default DVB_AS102
 
-<<<<<<< HEAD
-=======
 config DVB_ZD1301_DEMOD
 	tristate "ZyDAS ZD1301"
 	depends on DVB_CORE && I2C
@@ -550,17 +548,13 @@
 	help
 	  Say Y when you want to support this frontend.
 
->>>>>>> 24b8d41d
 config DVB_GP8PSK_FE
 	tristate
 	depends on DVB_CORE
 	default DVB_USB_GP8PSK
 
-<<<<<<< HEAD
-=======
 source "drivers/media/dvb-frontends/cxd2880/Kconfig"
 
->>>>>>> 24b8d41d
 comment "DVB-C (cable) frontends"
 	depends on DVB_CORE
 
@@ -930,9 +924,6 @@
 	depends on DVB_CORE && I2C
 	default m if !MEDIA_SUBDRV_AUTOSELECT
 	help
-<<<<<<< HEAD
-	Say Y when you want to support this frontend.
-=======
 	  Say Y when you want to support this frontend.
 
 comment "Common Interface (EN50221) controller drivers"
@@ -959,7 +950,6 @@
 endmenu # Customise DVB Frontends
 
 endif # MEDIA_DIGITAL_TV_SUPPORT
->>>>>>> 24b8d41d
 
 comment "Tools to develop new frontends"
 	depends on MEDIA_TEST_SUPPORT
