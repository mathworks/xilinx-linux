--- conflicted
+++ resolved
@@ -30,11 +30,8 @@
 #define MAX_WRITE_REGSIZE	16
 #define LOG2_E_100X 144
 
-<<<<<<< HEAD
-=======
 #define INTLOG10X100(x) ((u32) (((u64) intlog10(x) * 100) >> 24))
 
->>>>>>> 24b8d41d
 /* DVB-C constellation */
 enum sony_dvbc_constellation_t {
 	SONY_DVBC_CONSTELLATION_16QAM,
@@ -62,11 +59,8 @@
 	u8				system;
 	enum cxd2841er_xtal		xtal;
 	enum fe_caps caps;
-<<<<<<< HEAD
-=======
 	u32				flags;
 	unsigned long			stats_time;
->>>>>>> 24b8d41d
 };
 
 static const struct cxd2841er_cnr_data s_cn_data[] = {
@@ -203,14 +197,6 @@
 	{ 0x0016, 19700 }, { 0x0015, 19900 }, { 0x0014, 20000 },
 };
 
-<<<<<<< HEAD
-#define MAKE_IFFREQ_CONFIG(iffreq) ((u32)(((iffreq)/41.0)*16777216.0 + 0.5))
-#define MAKE_IFFREQ_CONFIG_XTAL(xtal, iffreq) ((xtal == SONY_XTAL_24000) ? \
-		(u32)(((iffreq)/48.0)*16777216.0 + 0.5) : \
-		(u32)(((iffreq)/41.0)*16777216.0 + 0.5))
-
-=======
->>>>>>> 24b8d41d
 static int cxd2841er_freeze_regs(struct cxd2841er_priv *priv);
 static int cxd2841er_unfreeze_regs(struct cxd2841er_priv *priv);
 
@@ -496,11 +482,8 @@
 
 static int cxd2841er_shutdown_to_sleep_tc(struct cxd2841er_priv *priv);
 
-<<<<<<< HEAD
-=======
 static int cxd2841er_sleep_tc(struct dvb_frontend *fe);
 
->>>>>>> 24b8d41d
 static int cxd2841er_retune_active(struct cxd2841er_priv *priv,
 				   struct dtv_frontend_properties *p)
 {
@@ -1388,7 +1371,6 @@
 
 static int cxd2841er_read_packet_errors_i(
 		struct cxd2841er_priv *priv, u32 *penum)
-<<<<<<< HEAD
 {
 	u8 data[2];
 
@@ -1479,11 +1461,11 @@
 	cxd2841er_write_reg(priv, I2C_SLVT, 0x00, 0x60);
 	cxd2841er_read_regs(priv, I2C_SLVT, 0x5B, pktnum, sizeof(pktnum));
 	cxd2841er_read_regs(priv, I2C_SLVT, 0x16, data, sizeof(data));
+	cxd2841er_unfreeze_regs(priv);
 
 	if (!pktnum[0] && !pktnum[1]) {
 		dev_dbg(&priv->i2c->dev,
 				"%s(): no valid BER data\n", __func__);
-		cxd2841er_unfreeze_regs(priv);
 		return -EINVAL;
 	}
 
@@ -1493,7 +1475,6 @@
 	dev_dbg(&priv->i2c->dev, "%s(): bit_error=%u bit_count=%u\n",
 			__func__, *bit_error, *bit_count);
 
-	cxd2841er_unfreeze_regs(priv);
 	return 0;
 }
 
@@ -1558,176 +1539,6 @@
 			     ((u32)(data[2] & 0xFF) << 16) |
 			     ((u32)(data[3] & 0xFF) <<  8) |
 			     (u32)(data[4] & 0xFF);
-=======
-{
-	u8 data[2];
-
-	*penum = 0;
-	if (priv->state != STATE_ACTIVE_TC) {
-		dev_dbg(&priv->i2c->dev, "%s(): invalid state %d\n",
-				__func__, priv->state);
-		return -EINVAL;
-	}
-	cxd2841er_write_reg(priv, I2C_SLVT, 0x00, 0x60);
-	cxd2841er_read_regs(priv, I2C_SLVT, 0xA1, data, 1);
-
-	if (!(data[0] & 0x01))
-		return 0;
-
-	/* Layer A */
-	cxd2841er_read_regs(priv, I2C_SLVT, 0xA2, data, sizeof(data));
-	*penum = ((u32)data[0] << 8) | (u32)data[1];
-
-	/* Layer B */
-	cxd2841er_read_regs(priv, I2C_SLVT, 0xA4, data, sizeof(data));
-	*penum += ((u32)data[0] << 8) | (u32)data[1];
-
-	/* Layer C */
-	cxd2841er_read_regs(priv, I2C_SLVT, 0xA6, data, sizeof(data));
-	*penum += ((u32)data[0] << 8) | (u32)data[1];
-
-	return 0;
-}
-
-static int cxd2841er_read_ber_c(struct cxd2841er_priv *priv,
-		u32 *bit_error, u32 *bit_count)
-{
-	u8 data[3];
-	u32 bit_err, period_exp;
->>>>>>> 24b8d41d
-
-	dev_dbg(&priv->i2c->dev, "%s()\n", __func__);
-	if (priv->state != STATE_ACTIVE_TC) {
-		dev_dbg(&priv->i2c->dev, "%s(): invalid state %d\n",
-				__func__, priv->state);
-		return -EINVAL;
-	}
-	cxd2841er_write_reg(priv, I2C_SLVT, 0x00, 0x40);
-	cxd2841er_read_regs(priv, I2C_SLVT, 0x62, data, sizeof(data));
-	if (!(data[0] & 0x80)) {
-		dev_dbg(&priv->i2c->dev,
-				"%s(): no valid BER data\n", __func__);
-		return -EINVAL;
-	}
-	bit_err = ((u32)(data[0] & 0x3f) << 16) |
-		((u32)data[1] << 8) |
-		(u32)data[2];
-	cxd2841er_read_reg(priv, I2C_SLVT, 0x60, data);
-	period_exp = data[0] & 0x1f;
-
-	if ((period_exp <= 11) && (bit_err > (1 << period_exp) * 204 * 8)) {
-		dev_dbg(&priv->i2c->dev,
-				"%s(): period_exp(%u) or bit_err(%u)  not in range. no valid BER data\n",
-				__func__, period_exp, bit_err);
-		return -EINVAL;
-	}
-
-	dev_dbg(&priv->i2c->dev,
-			"%s(): period_exp(%u) or bit_err(%u) count=%d\n",
-			__func__, period_exp, bit_err,
-			((1 << period_exp) * 204 * 8));
-
-	*bit_error = bit_err;
-	*bit_count = ((1 << period_exp) * 204 * 8);
-
-	return 0;
-}
-
-static int cxd2841er_read_ber_i(struct cxd2841er_priv *priv,
-		u32 *bit_error, u32 *bit_count)
-{
-	u8 data[3];
-	u8 pktnum[2];
-
-	dev_dbg(&priv->i2c->dev, "%s()\n", __func__);
-	if (priv->state != STATE_ACTIVE_TC) {
-		dev_dbg(&priv->i2c->dev, "%s(): invalid state %d\n",
-				__func__, priv->state);
-		return -EINVAL;
-	}
-
-	cxd2841er_freeze_regs(priv);
-	cxd2841er_write_reg(priv, I2C_SLVT, 0x00, 0x60);
-	cxd2841er_read_regs(priv, I2C_SLVT, 0x5B, pktnum, sizeof(pktnum));
-	cxd2841er_read_regs(priv, I2C_SLVT, 0x16, data, sizeof(data));
-	cxd2841er_unfreeze_regs(priv);
-
-	if (!pktnum[0] && !pktnum[1]) {
-		dev_dbg(&priv->i2c->dev,
-				"%s(): no valid BER data\n", __func__);
-		return -EINVAL;
-	}
-
-	*bit_error = ((u32)(data[0] & 0x7F) << 16) |
-		((u32)data[1] << 8) | data[2];
-	*bit_count = ((((u32)pktnum[0] << 8) | pktnum[1]) * 204 * 8);
-	dev_dbg(&priv->i2c->dev, "%s(): bit_error=%u bit_count=%u\n",
-			__func__, *bit_error, *bit_count);
-
-	return 0;
-}
-
-static int cxd2841er_mon_read_ber_s(struct cxd2841er_priv *priv,
-				    u32 *bit_error, u32 *bit_count)
-{
-	u8 data[11];
-
-	/* Set SLV-T Bank : 0xA0 */
-	cxd2841er_write_reg(priv, I2C_SLVT, 0x00, 0xa0);
-	/*
-	 *  slave     Bank      Addr      Bit      Signal name
-	 * <SLV-T>    A0h       35h       [0]      IFVBER_VALID
-	 * <SLV-T>    A0h       36h       [5:0]    IFVBER_BITERR[21:16]
-	 * <SLV-T>    A0h       37h       [7:0]    IFVBER_BITERR[15:8]
-	 * <SLV-T>    A0h       38h       [7:0]    IFVBER_BITERR[7:0]
-	 * <SLV-T>    A0h       3Dh       [5:0]    IFVBER_BITNUM[21:16]
-	 * <SLV-T>    A0h       3Eh       [7:0]    IFVBER_BITNUM[15:8]
-	 * <SLV-T>    A0h       3Fh       [7:0]    IFVBER_BITNUM[7:0]
-	 */
-	cxd2841er_read_regs(priv, I2C_SLVT, 0x35, data, 11);
-	if (data[0] & 0x01) {
-		*bit_error = ((u32)(data[1]  & 0x3F) << 16) |
-			     ((u32)(data[2]  & 0xFF) <<  8) |
-			     (u32)(data[3]  & 0xFF);
-		*bit_count = ((u32)(data[8]  & 0x3F) << 16) |
-			     ((u32)(data[9]  & 0xFF) <<  8) |
-			     (u32)(data[10] & 0xFF);
-		if ((*bit_count == 0) || (*bit_error > *bit_count)) {
-			dev_dbg(&priv->i2c->dev,
-				"%s(): invalid bit_error %d, bit_count %d\n",
-				__func__, *bit_error, *bit_count);
-			return -EINVAL;
-		}
-		return 0;
-	}
-	dev_dbg(&priv->i2c->dev, "%s(): no data available\n", __func__);
-	return -EINVAL;
-}
-
-
-static int cxd2841er_mon_read_ber_s2(struct cxd2841er_priv *priv,
-				     u32 *bit_error, u32 *bit_count)
-{
-	u8 data[5];
-	u32 period;
-
-	/* Set SLV-T Bank : 0xB2 */
-	cxd2841er_write_reg(priv, I2C_SLVT, 0x00, 0xb2);
-	/*
-	 *  slave     Bank      Addr      Bit      Signal name
-	 * <SLV-T>    B2h       30h       [0]      IFLBER_VALID
-	 * <SLV-T>    B2h       31h       [3:0]    IFLBER_BITERR[27:24]
-	 * <SLV-T>    B2h       32h       [7:0]    IFLBER_BITERR[23:16]
-	 * <SLV-T>    B2h       33h       [7:0]    IFLBER_BITERR[15:8]
-	 * <SLV-T>    B2h       34h       [7:0]    IFLBER_BITERR[7:0]
-	 */
-	cxd2841er_read_regs(priv, I2C_SLVT, 0x30, data, 5);
-	if (data[0] & 0x01) {
-		/* Bit error count */
-		*bit_error = ((u32)(data[1] & 0x0F) << 24) |
-			     ((u32)(data[2] & 0xFF) << 16) |
-			     ((u32)(data[3] & 0xFF) <<  8) |
-			     (u32)(data[4] & 0xFF);
 
 		/* Set SLV-T Bank : 0xA0 */
 		cxd2841er_write_reg(priv, I2C_SLVT, 0x00, 0xa0);
@@ -1833,7 +1644,6 @@
 	 */
 	*bit_count = period / 128;
 	*bit_error *= 78125ULL;
-<<<<<<< HEAD
 	return 0;
 }
 
@@ -1856,30 +1666,6 @@
 	return 0;
 }
 
-=======
-	return 0;
-}
-
-static int cxd2841er_freeze_regs(struct cxd2841er_priv *priv)
-{
-	/*
-	 * Freeze registers: ensure multiple separate register reads
-	 * are from the same snapshot
-	 */
-	cxd2841er_write_reg(priv, I2C_SLVT, 0x01, 0x01);
-	return 0;
-}
-
-static int cxd2841er_unfreeze_regs(struct cxd2841er_priv *priv)
-{
-	/*
-	 * un-freeze registers
-	 */
-	cxd2841er_write_reg(priv, I2C_SLVT, 0x01, 0x00);
-	return 0;
-}
-
->>>>>>> 24b8d41d
 static u32 cxd2841er_dvbs_read_snr(struct cxd2841er_priv *priv,
 		u8 delsys, u32 *snr)
 {
@@ -1940,15 +1726,6 @@
 	} else {
 		dev_dbg(&priv->i2c->dev,
 			"%s(): no data available\n", __func__);
-<<<<<<< HEAD
-		cxd2841er_unfreeze_regs(priv);
-		return -EINVAL;
-	}
-done:
-	cxd2841er_unfreeze_regs(priv);
-	*snr = res;
-	return 0;
-=======
 		return -EINVAL;
 	}
 done:
@@ -2010,65 +1787,6 @@
 	}
 
 	return 0;
->>>>>>> 24b8d41d
-}
-
-static uint32_t sony_log(uint32_t x)
-{
-	return (((10000>>8)*(intlog2(x)>>16) + LOG2_E_100X/2)/LOG2_E_100X);
-}
-
-static int cxd2841er_read_snr_c(struct cxd2841er_priv *priv, u32 *snr)
-{
-	u32 reg;
-	u8 data[2];
-	enum sony_dvbc_constellation_t qam = SONY_DVBC_CONSTELLATION_16QAM;
-
-	*snr = 0;
-	if (priv->state != STATE_ACTIVE_TC) {
-		dev_dbg(&priv->i2c->dev,
-				"%s(): invalid state %d\n",
-				__func__, priv->state);
-		return -EINVAL;
-	}
-
-	cxd2841er_freeze_regs(priv);
-	cxd2841er_write_reg(priv, I2C_SLVT, 0x00, 0x40);
-	cxd2841er_read_regs(priv, I2C_SLVT, 0x19, data, 1);
-	qam = (enum sony_dvbc_constellation_t) (data[0] & 0x07);
-	cxd2841er_read_regs(priv, I2C_SLVT, 0x4C, data, 2);
-
-	reg = ((u32)(data[0]&0x1f) << 8) | (u32)data[1];
-	if (reg == 0) {
-		dev_dbg(&priv->i2c->dev,
-				"%s(): reg value out of range\n", __func__);
-		cxd2841er_unfreeze_regs(priv);
-		return 0;
-	}
-
-	switch (qam) {
-	case SONY_DVBC_CONSTELLATION_16QAM:
-	case SONY_DVBC_CONSTELLATION_64QAM:
-	case SONY_DVBC_CONSTELLATION_256QAM:
-		/* SNR(dB) = -9.50 * ln(IREG_SNR_ESTIMATE / (24320)) */
-		if (reg < 126)
-			reg = 126;
-		*snr = -95 * (int32_t)sony_log(reg) + 95941;
-		break;
-	case SONY_DVBC_CONSTELLATION_32QAM:
-	case SONY_DVBC_CONSTELLATION_128QAM:
-		/* SNR(dB) = -8.75 * ln(IREG_SNR_ESTIMATE / (20800)) */
-		if (reg < 69)
-			reg = 69;
-		*snr = -88 * (int32_t)sony_log(reg) + 86999;
-		break;
-	default:
-		cxd2841er_unfreeze_regs(priv);
-		return -EINVAL;
-	}
-
-	cxd2841er_unfreeze_regs(priv);
-	return 0;
 }
 
 static int cxd2841er_read_snr_t(struct cxd2841er_priv *priv, u32 *snr)
@@ -2092,17 +1810,11 @@
 	if (reg == 0) {
 		dev_dbg(&priv->i2c->dev,
 			"%s(): reg value out of range\n", __func__);
-		cxd2841er_unfreeze_regs(priv);
 		return 0;
 	}
 	if (reg > 4996)
 		reg = 4996;
-<<<<<<< HEAD
-	*snr = 10000 * ((intlog10(reg) - intlog10(5350 - reg)) >> 24) + 28500;
-	cxd2841er_unfreeze_regs(priv);
-=======
 	*snr = 100 * ((INTLOG10X100(reg) - INTLOG10X100(5350 - reg)) + 285);
->>>>>>> 24b8d41d
 	return 0;
 }
 
@@ -2127,15 +1839,11 @@
 	if (reg == 0) {
 		dev_dbg(&priv->i2c->dev,
 			"%s(): reg value out of range\n", __func__);
-		cxd2841er_unfreeze_regs(priv);
 		return 0;
 	}
 	if (reg > 10876)
 		reg = 10876;
-<<<<<<< HEAD
-	*snr = 10000 * ((intlog10(reg) -
-		intlog10(12600 - reg)) >> 24) + 32000;
-	cxd2841er_unfreeze_regs(priv);
+	*snr = 100 * ((INTLOG10X100(reg) - INTLOG10X100(12600 - reg)) + 320);
 	return 0;
 }
 
@@ -2155,39 +1863,6 @@
 	cxd2841er_freeze_regs(priv);
 	cxd2841er_write_reg(priv, I2C_SLVT, 0x00, 0x60);
 	cxd2841er_read_regs(priv, I2C_SLVT, 0x28, data, sizeof(data));
-	reg = ((u32)data[0] << 8) | (u32)data[1];
-	if (reg == 0) {
-		dev_dbg(&priv->i2c->dev,
-				"%s(): reg value out of range\n", __func__);
-		cxd2841er_unfreeze_regs(priv);
-		return 0;
-	}
-	*snr = 10000 * (intlog10(reg) >> 24) - 9031;
-	cxd2841er_unfreeze_regs(priv);
-	return 0;
-}
-
-=======
-	*snr = 100 * ((INTLOG10X100(reg) - INTLOG10X100(12600 - reg)) + 320);
-	return 0;
-}
-
-static int cxd2841er_read_snr_i(struct cxd2841er_priv *priv, u32 *snr)
-{
-	u32 reg;
-	u8 data[2];
-
-	*snr = 0;
-	if (priv->state != STATE_ACTIVE_TC) {
-		dev_dbg(&priv->i2c->dev,
-				"%s(): invalid state %d\n", __func__,
-				priv->state);
-		return -EINVAL;
-	}
-
-	cxd2841er_freeze_regs(priv);
-	cxd2841er_write_reg(priv, I2C_SLVT, 0x00, 0x60);
-	cxd2841er_read_regs(priv, I2C_SLVT, 0x28, data, sizeof(data));
 	cxd2841er_unfreeze_regs(priv);
 
 	reg = ((u32)data[0] << 8) | (u32)data[1];
@@ -2200,7 +1875,6 @@
 	return 0;
 }
 
->>>>>>> 24b8d41d
 static u16 cxd2841er_read_agc_gain_c(struct cxd2841er_priv *priv,
 					u8 delsys)
 {
@@ -2496,72 +2170,45 @@
 static int cxd2841er_sleep_tc_to_active_t2_band(struct cxd2841er_priv *priv,
 						u32 bandwidth)
 {
-<<<<<<< HEAD
-	u32 iffreq;
-	u8 data[MAX_WRITE_REGSIZE];
-
-	const uint8_t nominalRate8bw[3][5] = {
-=======
 	u32 iffreq, ifhz;
 	u8 data[MAX_WRITE_REGSIZE];
 
 	static const uint8_t nominalRate8bw[3][5] = {
->>>>>>> 24b8d41d
 		/* TRCG Nominal Rate [37:0] */
 		{0x11, 0xF0, 0x00, 0x00, 0x00}, /* 20.5MHz XTal */
 		{0x15, 0x00, 0x00, 0x00, 0x00}, /* 24MHz XTal */
 		{0x11, 0xF0, 0x00, 0x00, 0x00}  /* 41MHz XTal */
 	};
 
-<<<<<<< HEAD
-	const uint8_t nominalRate7bw[3][5] = {
-=======
 	static const uint8_t nominalRate7bw[3][5] = {
->>>>>>> 24b8d41d
 		/* TRCG Nominal Rate [37:0] */
 		{0x14, 0x80, 0x00, 0x00, 0x00}, /* 20.5MHz XTal */
 		{0x18, 0x00, 0x00, 0x00, 0x00}, /* 24MHz XTal */
 		{0x14, 0x80, 0x00, 0x00, 0x00}  /* 41MHz XTal */
 	};
 
-<<<<<<< HEAD
-	const uint8_t nominalRate6bw[3][5] = {
-=======
 	static const uint8_t nominalRate6bw[3][5] = {
->>>>>>> 24b8d41d
 		/* TRCG Nominal Rate [37:0] */
 		{0x17, 0xEA, 0xAA, 0xAA, 0xAA}, /* 20.5MHz XTal */
 		{0x1C, 0x00, 0x00, 0x00, 0x00}, /* 24MHz XTal */
 		{0x17, 0xEA, 0xAA, 0xAA, 0xAA}  /* 41MHz XTal */
 	};
 
-<<<<<<< HEAD
-	const uint8_t nominalRate5bw[3][5] = {
-=======
 	static const uint8_t nominalRate5bw[3][5] = {
->>>>>>> 24b8d41d
 		/* TRCG Nominal Rate [37:0] */
 		{0x1C, 0xB3, 0x33, 0x33, 0x33}, /* 20.5MHz XTal */
 		{0x21, 0x99, 0x99, 0x99, 0x99}, /* 24MHz XTal */
 		{0x1C, 0xB3, 0x33, 0x33, 0x33}  /* 41MHz XTal */
 	};
 
-<<<<<<< HEAD
-	const uint8_t nominalRate17bw[3][5] = {
-=======
 	static const uint8_t nominalRate17bw[3][5] = {
->>>>>>> 24b8d41d
 		/* TRCG Nominal Rate [37:0] */
 		{0x58, 0xE2, 0xAF, 0xE0, 0xBC}, /* 20.5MHz XTal */
 		{0x68, 0x0F, 0xA2, 0x32, 0xD0}, /* 24MHz XTal */
 		{0x58, 0xE2, 0xAF, 0xE0, 0xBC}  /* 41MHz XTal */
 	};
 
-<<<<<<< HEAD
-	const uint8_t itbCoef8bw[3][14] = {
-=======
 	static const uint8_t itbCoef8bw[3][14] = {
->>>>>>> 24b8d41d
 		{0x26, 0xAF, 0x06, 0xCD, 0x13, 0xBB, 0x28, 0xBA,
 			0x23, 0xA9, 0x1F, 0xA8, 0x2C, 0xC8}, /* 20.5MHz XTal */
 		{0x2F, 0xBA, 0x28, 0x9B, 0x28, 0x9D, 0x28, 0xA1,
@@ -2570,11 +2217,7 @@
 			0x23, 0xA9, 0x1F, 0xA8, 0x2C, 0xC8}  /* 41MHz XTal   */
 	};
 
-<<<<<<< HEAD
-	const uint8_t itbCoef7bw[3][14] = {
-=======
 	static const uint8_t itbCoef7bw[3][14] = {
->>>>>>> 24b8d41d
 		{0x2C, 0xBD, 0x02, 0xCF, 0x04, 0xF8, 0x23, 0xA6,
 			0x29, 0xB0, 0x26, 0xA9, 0x21, 0xA5}, /* 20.5MHz XTal */
 		{0x30, 0xB1, 0x29, 0x9A, 0x28, 0x9C, 0x28, 0xA0,
@@ -2583,11 +2226,7 @@
 			0x29, 0xB0, 0x26, 0xA9, 0x21, 0xA5}  /* 41MHz XTal   */
 	};
 
-<<<<<<< HEAD
-	const uint8_t itbCoef6bw[3][14] = {
-=======
 	static const uint8_t itbCoef6bw[3][14] = {
->>>>>>> 24b8d41d
 		{0x27, 0xA7, 0x28, 0xB3, 0x02, 0xF0, 0x01, 0xE8,
 			0x00, 0xCF, 0x00, 0xE6, 0x23, 0xA4}, /* 20.5MHz XTal */
 		{0x31, 0xA8, 0x29, 0x9B, 0x27, 0x9C, 0x28, 0x9E,
@@ -2596,11 +2235,7 @@
 			0x00, 0xCF, 0x00, 0xE6, 0x23, 0xA4}  /* 41MHz XTal   */
 	};
 
-<<<<<<< HEAD
-	const uint8_t itbCoef5bw[3][14] = {
-=======
 	static const uint8_t itbCoef5bw[3][14] = {
->>>>>>> 24b8d41d
 		{0x27, 0xA7, 0x28, 0xB3, 0x02, 0xF0, 0x01, 0xE8,
 			0x00, 0xCF, 0x00, 0xE6, 0x23, 0xA4}, /* 20.5MHz XTal */
 		{0x31, 0xA8, 0x29, 0x9B, 0x27, 0x9C, 0x28, 0x9E,
@@ -2609,11 +2244,7 @@
 			0x00, 0xCF, 0x00, 0xE6, 0x23, 0xA4}  /* 41MHz XTal   */
 	};
 
-<<<<<<< HEAD
-	const uint8_t itbCoef17bw[3][14] = {
-=======
 	static const uint8_t itbCoef17bw[3][14] = {
->>>>>>> 24b8d41d
 		{0x25, 0xA0, 0x36, 0x8D, 0x2E, 0x94, 0x28, 0x9B,
 			0x32, 0x90, 0x2C, 0x9D, 0x29, 0x99}, /* 20.5MHz XTal */
 		{0x33, 0x8E, 0x2B, 0x97, 0x2D, 0x95, 0x37, 0x8B,
@@ -2642,19 +2273,12 @@
 		/* Group delay equaliser settings for
 		 * ASCOT2D, ASCOT2E and ASCOT3 tuners
 		 */
-<<<<<<< HEAD
-		cxd2841er_write_regs(priv, I2C_SLVT,
-				0xA6, itbCoef8bw[priv->xtal], 14);
-		/* <IF freq setting> */
-		iffreq = MAKE_IFFREQ_CONFIG_XTAL(priv->xtal, 4.80);
-=======
 		if (priv->flags & CXD2841ER_ASCOT)
 			cxd2841er_write_regs(priv, I2C_SLVT,
 				0xA6, itbCoef8bw[priv->xtal], 14);
 		/* <IF freq setting> */
 		ifhz = cxd2841er_get_if_hz(priv, 4800000);
 		iffreq = cxd2841er_calc_iffreq_xtal(priv->xtal, ifhz);
->>>>>>> 24b8d41d
 		data[0] = (u8) ((iffreq >> 16) & 0xff);
 		data[1] = (u8)((iffreq >> 8) & 0xff);
 		data[2] = (u8)(iffreq & 0xff);
@@ -2679,19 +2303,12 @@
 		/* Group delay equaliser settings for
 		 * ASCOT2D, ASCOT2E and ASCOT3 tuners
 		 */
-<<<<<<< HEAD
-		cxd2841er_write_regs(priv, I2C_SLVT,
-				0xA6, itbCoef7bw[priv->xtal], 14);
-		/* <IF freq setting> */
-		iffreq = MAKE_IFFREQ_CONFIG_XTAL(priv->xtal, 4.20);
-=======
 		if (priv->flags & CXD2841ER_ASCOT)
 			cxd2841er_write_regs(priv, I2C_SLVT,
 				0xA6, itbCoef7bw[priv->xtal], 14);
 		/* <IF freq setting> */
 		ifhz = cxd2841er_get_if_hz(priv, 4200000);
 		iffreq = cxd2841er_calc_iffreq_xtal(priv->xtal, ifhz);
->>>>>>> 24b8d41d
 		data[0] = (u8) ((iffreq >> 16) & 0xff);
 		data[1] = (u8)((iffreq >> 8) & 0xff);
 		data[2] = (u8)(iffreq & 0xff);
@@ -2716,19 +2333,12 @@
 		/* Group delay equaliser settings for
 		 * ASCOT2D, ASCOT2E and ASCOT3 tuners
 		 */
-<<<<<<< HEAD
-		cxd2841er_write_regs(priv, I2C_SLVT,
-				0xA6, itbCoef6bw[priv->xtal], 14);
-		/* <IF freq setting> */
-		iffreq = MAKE_IFFREQ_CONFIG_XTAL(priv->xtal, 3.60);
-=======
 		if (priv->flags & CXD2841ER_ASCOT)
 			cxd2841er_write_regs(priv, I2C_SLVT,
 				0xA6, itbCoef6bw[priv->xtal], 14);
 		/* <IF freq setting> */
 		ifhz = cxd2841er_get_if_hz(priv, 3600000);
 		iffreq = cxd2841er_calc_iffreq_xtal(priv->xtal, ifhz);
->>>>>>> 24b8d41d
 		data[0] = (u8) ((iffreq >> 16) & 0xff);
 		data[1] = (u8)((iffreq >> 8) & 0xff);
 		data[2] = (u8)(iffreq & 0xff);
@@ -2753,19 +2363,12 @@
 		/* Group delay equaliser settings for
 		 * ASCOT2D, ASCOT2E and ASCOT3 tuners
 		 */
-<<<<<<< HEAD
-		cxd2841er_write_regs(priv, I2C_SLVT,
-				0xA6, itbCoef5bw[priv->xtal], 14);
-		/* <IF freq setting> */
-		iffreq = MAKE_IFFREQ_CONFIG_XTAL(priv->xtal, 3.60);
-=======
 		if (priv->flags & CXD2841ER_ASCOT)
 			cxd2841er_write_regs(priv, I2C_SLVT,
 				0xA6, itbCoef5bw[priv->xtal], 14);
 		/* <IF freq setting> */
 		ifhz = cxd2841er_get_if_hz(priv, 3600000);
 		iffreq = cxd2841er_calc_iffreq_xtal(priv->xtal, ifhz);
->>>>>>> 24b8d41d
 		data[0] = (u8) ((iffreq >> 16) & 0xff);
 		data[1] = (u8)((iffreq >> 8) & 0xff);
 		data[2] = (u8)(iffreq & 0xff);
@@ -2790,19 +2393,12 @@
 		/* Group delay equaliser settings for
 		 * ASCOT2D, ASCOT2E and ASCOT3 tuners
 		 */
-<<<<<<< HEAD
-		cxd2841er_write_regs(priv, I2C_SLVT,
-				0xA6, itbCoef17bw[priv->xtal], 14);
-		/* <IF freq setting> */
-		iffreq = MAKE_IFFREQ_CONFIG_XTAL(priv->xtal, 3.50);
-=======
 		if (priv->flags & CXD2841ER_ASCOT)
 			cxd2841er_write_regs(priv, I2C_SLVT,
 				0xA6, itbCoef17bw[priv->xtal], 14);
 		/* <IF freq setting> */
 		ifhz = cxd2841er_get_if_hz(priv, 3500000);
 		iffreq = cxd2841er_calc_iffreq_xtal(priv->xtal, ifhz);
->>>>>>> 24b8d41d
 		data[0] = (u8) ((iffreq >> 16) & 0xff);
 		data[1] = (u8)((iffreq >> 8) & 0xff);
 		data[2] = (u8)(iffreq & 0xff);
@@ -2814,81 +2410,6 @@
 	default:
 		return -EINVAL;
 	}
-<<<<<<< HEAD
-	return 0;
-}
-
-static int cxd2841er_sleep_tc_to_active_t_band(
-		struct cxd2841er_priv *priv, u32 bandwidth)
-{
-	u8 data[MAX_WRITE_REGSIZE];
-	u32 iffreq;
-	u8 nominalRate8bw[3][5] = {
-		/* TRCG Nominal Rate [37:0] */
-		{0x11, 0xF0, 0x00, 0x00, 0x00}, /* 20.5MHz XTal */
-		{0x15, 0x00, 0x00, 0x00, 0x00}, /* 24MHz XTal */
-		{0x11, 0xF0, 0x00, 0x00, 0x00}  /* 41MHz XTal */
-	};
-	u8 nominalRate7bw[3][5] = {
-		/* TRCG Nominal Rate [37:0] */
-		{0x14, 0x80, 0x00, 0x00, 0x00}, /* 20.5MHz XTal */
-		{0x18, 0x00, 0x00, 0x00, 0x00}, /* 24MHz XTal */
-		{0x14, 0x80, 0x00, 0x00, 0x00}  /* 41MHz XTal */
-	};
-	u8 nominalRate6bw[3][5] = {
-		/* TRCG Nominal Rate [37:0] */
-		{0x17, 0xEA, 0xAA, 0xAA, 0xAA}, /* 20.5MHz XTal */
-		{0x1C, 0x00, 0x00, 0x00, 0x00}, /* 24MHz XTal */
-		{0x17, 0xEA, 0xAA, 0xAA, 0xAA}  /* 41MHz XTal */
-	};
-	u8 nominalRate5bw[3][5] = {
-		/* TRCG Nominal Rate [37:0] */
-		{0x1C, 0xB3, 0x33, 0x33, 0x33}, /* 20.5MHz XTal */
-		{0x21, 0x99, 0x99, 0x99, 0x99}, /* 24MHz XTal */
-		{0x1C, 0xB3, 0x33, 0x33, 0x33}  /* 41MHz XTal */
-	};
-
-	u8 itbCoef8bw[3][14] = {
-		{0x26, 0xAF, 0x06, 0xCD, 0x13, 0xBB, 0x28, 0xBA, 0x23, 0xA9,
-			0x1F, 0xA8, 0x2C, 0xC8}, /* 20.5MHz XTal */
-		{0x2F, 0xBA, 0x28, 0x9B, 0x28, 0x9D, 0x28, 0xA1, 0x29, 0xA5,
-			0x2A, 0xAC, 0x29, 0xB5}, /* 24MHz XTal   */
-		{0x26, 0xAF, 0x06, 0xCD, 0x13, 0xBB, 0x28, 0xBA, 0x23, 0xA9,
-			0x1F, 0xA8, 0x2C, 0xC8}  /* 41MHz XTal   */
-	};
-	u8 itbCoef7bw[3][14] = {
-		{0x2C, 0xBD, 0x02, 0xCF, 0x04, 0xF8, 0x23, 0xA6, 0x29, 0xB0,
-			0x26, 0xA9, 0x21, 0xA5}, /* 20.5MHz XTal */
-		{0x30, 0xB1, 0x29, 0x9A, 0x28, 0x9C, 0x28, 0xA0, 0x29, 0xA2,
-			0x2B, 0xA6, 0x2B, 0xAD}, /* 24MHz XTal   */
-		{0x2C, 0xBD, 0x02, 0xCF, 0x04, 0xF8, 0x23, 0xA6, 0x29, 0xB0,
-			0x26, 0xA9, 0x21, 0xA5}  /* 41MHz XTal   */
-	};
-	u8 itbCoef6bw[3][14] = {
-		{0x27, 0xA7, 0x28, 0xB3, 0x02, 0xF0, 0x01, 0xE8, 0x00, 0xCF,
-			0x00, 0xE6, 0x23, 0xA4}, /* 20.5MHz XTal */
-		{0x31, 0xA8, 0x29, 0x9B, 0x27, 0x9C, 0x28, 0x9E, 0x29, 0xA4,
-			0x29, 0xA2, 0x29, 0xA8}, /* 24MHz XTal   */
-		{0x27, 0xA7, 0x28, 0xB3, 0x02, 0xF0, 0x01, 0xE8, 0x00, 0xCF,
-			0x00, 0xE6, 0x23, 0xA4}  /* 41MHz XTal   */
-	};
-	u8 itbCoef5bw[3][14] = {
-		{0x27, 0xA7, 0x28, 0xB3, 0x02, 0xF0, 0x01, 0xE8, 0x00, 0xCF,
-			0x00, 0xE6, 0x23, 0xA4}, /* 20.5MHz XTal */
-		{0x31, 0xA8, 0x29, 0x9B, 0x27, 0x9C, 0x28, 0x9E, 0x29, 0xA4,
-			0x29, 0xA2, 0x29, 0xA8}, /* 24MHz XTal   */
-		{0x27, 0xA7, 0x28, 0xB3, 0x02, 0xF0, 0x01, 0xE8, 0x00, 0xCF,
-			0x00, 0xE6, 0x23, 0xA4}  /* 41MHz XTal   */
-	};
-
-	/* Set SLV-T Bank : 0x13 */
-	cxd2841er_write_reg(priv, I2C_SLVT, 0x00, 0x13);
-	/* Echo performance optimization setting */
-	data[0] = 0x01;
-	data[1] = 0x14;
-	cxd2841er_write_regs(priv, I2C_SLVT, 0x9C, data, 2);
-
-=======
 	return 0;
 }
 
@@ -3168,7 +2689,6 @@
 	};
 
 	dev_dbg(&priv->i2c->dev, "%s() bandwidth=%u\n", __func__, bandwidth);
->>>>>>> 24b8d41d
 	/* Set SLV-T Bank : 0x10 */
 	cxd2841er_write_reg(priv, I2C_SLVT, 0x00, 0x10);
 
@@ -3184,18 +2704,6 @@
 
 	switch (bandwidth) {
 	case 8000000:
-<<<<<<< HEAD
-		/* <Timing Recovery setting> */
-		cxd2841er_write_regs(priv, I2C_SLVT,
-				0x9F, nominalRate8bw[priv->xtal], 5);
-		/* Group delay equaliser settings for
-		 * ASCOT2D, ASCOT2E and ASCOT3 tuners
-		*/
-		cxd2841er_write_regs(priv, I2C_SLVT,
-				0xA6, itbCoef8bw[priv->xtal], 14);
-		/* <IF freq setting> */
-		iffreq = MAKE_IFFREQ_CONFIG_XTAL(priv->xtal, 4.80);
-=======
 		/* TRCG Nominal Rate */
 		cxd2841er_write_regs(priv, I2C_SLVT,
 				0x9F, nominalRate8bw[priv->xtal], 5);
@@ -3207,44 +2715,10 @@
 		/* IF freq setting */
 		ifhz = cxd2841er_get_if_hz(priv, 4750000);
 		iffreq = cxd2841er_calc_iffreq_xtal(priv->xtal, ifhz);
->>>>>>> 24b8d41d
 		data[0] = (u8) ((iffreq >> 16) & 0xff);
 		data[1] = (u8)((iffreq >> 8) & 0xff);
 		data[2] = (u8)(iffreq & 0xff);
 		cxd2841er_write_regs(priv, I2C_SLVT, 0xB6, data, 3);
-<<<<<<< HEAD
-		/* System bandwidth setting */
-		cxd2841er_set_reg_bits(
-			priv, I2C_SLVT, 0xD7, 0x00, 0x07);
-
-		/* Demod core latency setting */
-		if (priv->xtal == SONY_XTAL_24000) {
-			data[0] = 0x15;
-			data[1] = 0x28;
-		} else {
-			data[0] = 0x01;
-			data[1] = 0xE0;
-		}
-		cxd2841er_write_regs(priv, I2C_SLVT, 0xD9, data, 2);
-
-		/* Notch filter setting */
-		data[0] = 0x01;
-		data[1] = 0x02;
-		cxd2841er_write_reg(priv, I2C_SLVT, 0x00, 0x17);
-		cxd2841er_write_regs(priv, I2C_SLVT, 0x38, data, 2);
-		break;
-	case 7000000:
-		/* <Timing Recovery setting> */
-		cxd2841er_write_regs(priv, I2C_SLVT,
-				0x9F, nominalRate7bw[priv->xtal], 5);
-		/* Group delay equaliser settings for
-		 * ASCOT2D, ASCOT2E and ASCOT3 tuners
-		*/
-		cxd2841er_write_regs(priv, I2C_SLVT,
-				0xA6, itbCoef7bw[priv->xtal], 14);
-		/* <IF freq setting> */
-		iffreq = MAKE_IFFREQ_CONFIG_XTAL(priv->xtal, 4.20);
-=======
 
 		/* System bandwidth setting */
 		cxd2841er_set_reg_bits(priv, I2C_SLVT, 0xd7, 0x0, 0x7);
@@ -3272,209 +2746,6 @@
 		/* IF freq setting */
 		ifhz = cxd2841er_get_if_hz(priv, 4150000);
 		iffreq = cxd2841er_calc_iffreq_xtal(priv->xtal, ifhz);
->>>>>>> 24b8d41d
-		data[0] = (u8) ((iffreq >> 16) & 0xff);
-		data[1] = (u8)((iffreq >> 8) & 0xff);
-		data[2] = (u8)(iffreq & 0xff);
-		cxd2841er_write_regs(priv, I2C_SLVT, 0xB6, data, 3);
-<<<<<<< HEAD
-		/* System bandwidth setting */
-		cxd2841er_set_reg_bits(
-			priv, I2C_SLVT, 0xD7, 0x02, 0x07);
-
-		/* Demod core latency setting */
-		if (priv->xtal == SONY_XTAL_24000) {
-			data[0] = 0x1F;
-			data[1] = 0xF8;
-		} else {
-			data[0] = 0x12;
-			data[1] = 0xF8;
-		}
-		cxd2841er_write_regs(priv, I2C_SLVT, 0xD9, data, 2);
-
-		/* Notch filter setting */
-		data[0] = 0x00;
-		data[1] = 0x03;
-		cxd2841er_write_reg(priv, I2C_SLVT, 0x00, 0x17);
-		cxd2841er_write_regs(priv, I2C_SLVT, 0x38, data, 2);
-		break;
-	case 6000000:
-		/* <Timing Recovery setting> */
-		cxd2841er_write_regs(priv, I2C_SLVT,
-				0x9F, nominalRate6bw[priv->xtal], 5);
-		/* Group delay equaliser settings for
-		 * ASCOT2D, ASCOT2E and ASCOT3 tuners
-		*/
-		cxd2841er_write_regs(priv, I2C_SLVT,
-				0xA6, itbCoef6bw[priv->xtal], 14);
-		/* <IF freq setting> */
-		iffreq = MAKE_IFFREQ_CONFIG_XTAL(priv->xtal, 3.60);
-		data[0] = (u8) ((iffreq >> 16) & 0xff);
-		data[1] = (u8)((iffreq >> 8) & 0xff);
-		data[2] = (u8)(iffreq & 0xff);
-		cxd2841er_write_regs(priv, I2C_SLVT, 0xB6, data, 3);
-		/* System bandwidth setting */
-		cxd2841er_set_reg_bits(
-			priv, I2C_SLVT, 0xD7, 0x04, 0x07);
-
-		/* Demod core latency setting */
-		if (priv->xtal == SONY_XTAL_24000) {
-			data[0] = 0x25;
-			data[1] = 0x4C;
-		} else {
-			data[0] = 0x1F;
-			data[1] = 0xDC;
-		}
-		cxd2841er_write_regs(priv, I2C_SLVT, 0xD9, data, 2);
-
-		/* Notch filter setting */
-		data[0] = 0x00;
-		data[1] = 0x03;
-		cxd2841er_write_reg(priv, I2C_SLVT, 0x00, 0x17);
-		cxd2841er_write_regs(priv, I2C_SLVT, 0x38, data, 2);
-		break;
-	case 5000000:
-		/* <Timing Recovery setting> */
-		cxd2841er_write_regs(priv, I2C_SLVT,
-				0x9F, nominalRate5bw[priv->xtal], 5);
-		/* Group delay equaliser settings for
-		 * ASCOT2D, ASCOT2E and ASCOT3 tuners
-		*/
-		cxd2841er_write_regs(priv, I2C_SLVT,
-				0xA6, itbCoef5bw[priv->xtal], 14);
-		/* <IF freq setting> */
-		iffreq = MAKE_IFFREQ_CONFIG_XTAL(priv->xtal, 3.60);
-		data[0] = (u8) ((iffreq >> 16) & 0xff);
-		data[1] = (u8)((iffreq >> 8) & 0xff);
-		data[2] = (u8)(iffreq & 0xff);
-		cxd2841er_write_regs(priv, I2C_SLVT, 0xB6, data, 3);
-		/* System bandwidth setting */
-		cxd2841er_set_reg_bits(
-			priv, I2C_SLVT, 0xD7, 0x06, 0x07);
-
-		/* Demod core latency setting */
-		if (priv->xtal == SONY_XTAL_24000) {
-			data[0] = 0x2C;
-			data[1] = 0xC2;
-		} else {
-			data[0] = 0x26;
-			data[1] = 0x3C;
-		}
-		cxd2841er_write_regs(priv, I2C_SLVT, 0xD9, data, 2);
-
-		/* Notch filter setting */
-		data[0] = 0x00;
-		data[1] = 0x03;
-		cxd2841er_write_reg(priv, I2C_SLVT, 0x00, 0x17);
-		cxd2841er_write_regs(priv, I2C_SLVT, 0x38, data, 2);
-		break;
-	}
-
-	return 0;
-}
-
-static int cxd2841er_sleep_tc_to_active_i_band(
-		struct cxd2841er_priv *priv, u32 bandwidth)
-{
-	u32 iffreq;
-	u8 data[3];
-
-	/* TRCG Nominal Rate */
-	u8 nominalRate8bw[3][5] = {
-		{0x00, 0x00, 0x00, 0x00, 0x00}, /* 20.5MHz XTal */
-		{0x11, 0xB8, 0x00, 0x00, 0x00}, /* 24MHz XTal */
-		{0x00, 0x00, 0x00, 0x00, 0x00}  /* 41MHz XTal */
-	};
-
-	u8 nominalRate7bw[3][5] = {
-		{0x00, 0x00, 0x00, 0x00, 0x00}, /* 20.5MHz XTal */
-		{0x14, 0x40, 0x00, 0x00, 0x00}, /* 24MHz XTal */
-		{0x00, 0x00, 0x00, 0x00, 0x00}  /* 41MHz XTal */
-	};
-
-	u8 nominalRate6bw[3][5] = {
-		{0x14, 0x2E, 0x00, 0x00, 0x00}, /* 20.5MHz XTal */
-		{0x17, 0xA0, 0x00, 0x00, 0x00}, /* 24MHz XTal */
-		{0x14, 0x2E, 0x00, 0x00, 0x00}  /* 41MHz XTal */
-	};
-
-	u8 itbCoef8bw[3][14] = {
-		{0x00}, /* 20.5MHz XTal */
-		{0x2F, 0xBA, 0x28, 0x9B, 0x28, 0x9D, 0x28, 0xA1, 0x29,
-			0xA5, 0x2A, 0xAC, 0x29, 0xB5}, /* 24MHz Xtal */
-		{0x0}, /* 41MHz XTal   */
-	};
-
-	u8 itbCoef7bw[3][14] = {
-		{0x00}, /* 20.5MHz XTal */
-		{0x30, 0xB1, 0x29, 0x9A, 0x28, 0x9C, 0x28, 0xA0, 0x29,
-			0xA2, 0x2B, 0xA6, 0x2B, 0xAD}, /* 24MHz Xtal */
-		{0x00}, /* 41MHz XTal   */
-	};
-
-	u8 itbCoef6bw[3][14] = {
-		{0x27, 0xA7, 0x28, 0xB3, 0x02, 0xF0, 0x01, 0xE8, 0x00,
-			0xCF, 0x00, 0xE6, 0x23, 0xA4}, /* 20.5MHz XTal */
-		{0x31, 0xA8, 0x29, 0x9B, 0x27, 0x9C, 0x28, 0x9E, 0x29,
-			0xA4, 0x29, 0xA2, 0x29, 0xA8}, /* 24MHz Xtal   */
-		{0x27, 0xA7, 0x28, 0xB3, 0x02, 0xF0, 0x01, 0xE8, 0x00,
-			0xCF, 0x00, 0xE6, 0x23, 0xA4}, /* 41MHz XTal   */
-	};
-
-	dev_dbg(&priv->i2c->dev, "%s() bandwidth=%u\n", __func__, bandwidth);
-	/* Set SLV-T Bank : 0x10 */
-	cxd2841er_write_reg(priv, I2C_SLVT, 0x00, 0x10);
-
-	/*  20.5/41MHz Xtal support is not available
-	 *  on ISDB-T 7MHzBW and 8MHzBW
-	*/
-	if (priv->xtal != SONY_XTAL_24000 && bandwidth > 6000000) {
-		dev_err(&priv->i2c->dev,
-			"%s(): bandwidth %d supported only for 24MHz xtal\n",
-			__func__, bandwidth);
-		return -EINVAL;
-	}
-
-	switch (bandwidth) {
-	case 8000000:
-		/* TRCG Nominal Rate */
-		cxd2841er_write_regs(priv, I2C_SLVT,
-				0x9F, nominalRate8bw[priv->xtal], 5);
-		/*  Group delay equaliser settings for ASCOT tuners optimized */
-		cxd2841er_write_regs(priv, I2C_SLVT,
-				0xA6, itbCoef8bw[priv->xtal], 14);
-
-		/* IF freq setting */
-		iffreq = MAKE_IFFREQ_CONFIG_XTAL(priv->xtal, 4.75);
-		data[0] = (u8) ((iffreq >> 16) & 0xff);
-		data[1] = (u8)((iffreq >> 8) & 0xff);
-		data[2] = (u8)(iffreq & 0xff);
-		cxd2841er_write_regs(priv, I2C_SLVT, 0xB6, data, 3);
-
-		/* System bandwidth setting */
-		cxd2841er_set_reg_bits(priv, I2C_SLVT, 0xd7, 0x0, 0x7);
-
-		/* Demod core latency setting */
-		data[0] = 0x13;
-		data[1] = 0xFC;
-		cxd2841er_write_regs(priv, I2C_SLVT, 0xD9, data, 2);
-
-		/* Acquisition optimization setting */
-		cxd2841er_write_reg(priv, I2C_SLVT, 0x00, 0x12);
-		cxd2841er_set_reg_bits(priv, I2C_SLVT, 0x71, 0x03, 0x07);
-		cxd2841er_write_reg(priv, I2C_SLVT, 0x00, 0x15);
-		cxd2841er_write_reg(priv, I2C_SLVT, 0xBE, 0x03);
-		break;
-	case 7000000:
-		/* TRCG Nominal Rate */
-		cxd2841er_write_regs(priv, I2C_SLVT,
-				0x9F, nominalRate7bw[priv->xtal], 5);
-		/*  Group delay equaliser settings for ASCOT tuners optimized */
-		cxd2841er_write_regs(priv, I2C_SLVT,
-				0xA6, itbCoef7bw[priv->xtal], 14);
-
-		/* IF freq setting */
-		iffreq = MAKE_IFFREQ_CONFIG_XTAL(priv->xtal, 4.15);
 		data[0] = (u8) ((iffreq >> 16) & 0xff);
 		data[1] = (u8)((iffreq >> 8) & 0xff);
 		data[2] = (u8)(iffreq & 0xff);
@@ -3495,35 +2766,10 @@
 		cxd2841er_write_reg(priv, I2C_SLVT, 0xBE, 0x02);
 		break;
 	case 6000000:
-=======
-
-		/* System bandwidth setting */
-		cxd2841er_set_reg_bits(priv, I2C_SLVT, 0xd7, 0x02, 0x7);
-
-		/* Demod core latency setting */
-		data[0] = 0x1A;
-		data[1] = 0xFA;
-		cxd2841er_write_regs(priv, I2C_SLVT, 0xD9, data, 2);
-
-		/* Acquisition optimization setting */
-		cxd2841er_write_reg(priv, I2C_SLVT, 0x00, 0x12);
-		cxd2841er_set_reg_bits(priv, I2C_SLVT, 0x71, 0x03, 0x07);
-		cxd2841er_write_reg(priv, I2C_SLVT, 0x00, 0x15);
-		cxd2841er_write_reg(priv, I2C_SLVT, 0xBE, 0x02);
-		break;
-	case 6000000:
->>>>>>> 24b8d41d
 		/* TRCG Nominal Rate */
 		cxd2841er_write_regs(priv, I2C_SLVT,
 				0x9F, nominalRate6bw[priv->xtal], 5);
 		/*  Group delay equaliser settings for ASCOT tuners optimized */
-<<<<<<< HEAD
-		cxd2841er_write_regs(priv, I2C_SLVT,
-				0xA6, itbCoef6bw[priv->xtal], 14);
-
-		/* IF freq setting */
-		iffreq = MAKE_IFFREQ_CONFIG_XTAL(priv->xtal, 3.55);
-=======
 		if (priv->flags & CXD2841ER_ASCOT)
 			cxd2841er_write_regs(priv, I2C_SLVT,
 				0xA6, itbCoef6bw[priv->xtal], 14);
@@ -3531,7 +2777,6 @@
 		/* IF freq setting */
 		ifhz = cxd2841er_get_if_hz(priv, 3550000);
 		iffreq = cxd2841er_calc_iffreq_xtal(priv->xtal, ifhz);
->>>>>>> 24b8d41d
 		data[0] = (u8) ((iffreq >> 16) & 0xff);
 		data[1] = (u8)((iffreq >> 8) & 0xff);
 		data[2] = (u8)(iffreq & 0xff);
@@ -3907,14 +3152,9 @@
 	cxd2841er_write_regs(priv, I2C_SLVT, 0x43, data, 2);
 	/* Enable ADC 4 */
 	cxd2841er_write_reg(priv, I2C_SLVX, 0x18, 0x00);
-<<<<<<< HEAD
-	/* ASCOT setting ON */
-	cxd2841er_set_reg_bits(priv, I2C_SLVT, 0xa5, 0x01, 0x01);
-=======
 	/* ASCOT setting */
 	cxd2841er_set_reg_bits(priv, I2C_SLVT, 0xa5,
 		((priv->flags & CXD2841ER_ASCOT) ? 0x01 : 0x00), 0x01);
->>>>>>> 24b8d41d
 	/* FEC Auto Recovery setting */
 	cxd2841er_set_reg_bits(priv, I2C_SLVT, 0x30, 0x01, 0x01);
 	cxd2841er_set_reg_bits(priv, I2C_SLVT, 0x31, 0x00, 0x01);
@@ -4034,14 +3274,6 @@
 	else if (priv->state == STATE_ACTIVE_TC)
 		cxd2841er_read_status_tc(fe, &status);
 
-<<<<<<< HEAD
-	cxd2841er_read_signal_strength(fe);
-
-	if (status & FE_HAS_LOCK) {
-		cxd2841er_read_snr(fe);
-		cxd2841er_read_ucblocks(fe);
-
-=======
 	if (priv->state == STATE_ACTIVE_TC || priv->state == STATE_ACTIVE_S)
 		cxd2841er_read_signal_strength(fe);
 	else
@@ -4057,7 +3289,6 @@
 
 		cxd2841er_read_snr(fe);
 		cxd2841er_read_ucblocks(fe);
->>>>>>> 24b8d41d
 		cxd2841er_read_ber(fe);
 	} else {
 		p->cnr.stat[0].scale = FE_SCALE_NOT_AVAILABLE;
@@ -4080,13 +3311,10 @@
 		__func__,
 		(p->delivery_system == SYS_DVBS ? "DVB-S" : "DVB-S2"),
 		 p->frequency, symbol_rate, priv->xtal);
-<<<<<<< HEAD
-=======
 
 	if (priv->flags & CXD2841ER_EARLY_TUNE)
 		cxd2841er_tuner_set(fe);
 
->>>>>>> 24b8d41d
 	switch (priv->state) {
 	case STATE_SLEEP_S:
 		ret = cxd2841er_sleep_s_to_active_s(
@@ -4139,12 +3367,9 @@
 	p->post_bit_error.stat[0].scale = FE_SCALE_NOT_AVAILABLE;
 	p->post_bit_count.stat[0].scale = FE_SCALE_NOT_AVAILABLE;
 
-<<<<<<< HEAD
-=======
 	/* Reset the wait for jiffies logic */
 	priv->stats_time = 0;
 
->>>>>>> 24b8d41d
 	return ret;
 }
 
@@ -4157,8 +3382,6 @@
 
 	dev_dbg(&priv->i2c->dev, "%s() delivery_system=%d bandwidth_hz=%d\n",
 		 __func__, p->delivery_system, p->bandwidth_hz);
-<<<<<<< HEAD
-=======
 
 	if (priv->flags & CXD2841ER_EARLY_TUNE)
 		cxd2841er_tuner_set(fe);
@@ -4171,7 +3394,6 @@
 		cxd2841er_sleep_tc(fe);
 	}
 
->>>>>>> 24b8d41d
 	if (p->delivery_system == SYS_DVBT) {
 		priv->system = SYS_DVBT;
 		switch (priv->state) {
@@ -4600,27 +3822,19 @@
 	cxd2841er_write_reg(priv, I2C_SLVT, 0xcd, 0x50);
 	/* SONY_DEMOD_CONFIG_PARALLEL_SEL = 1 */
 	cxd2841er_write_reg(priv, I2C_SLVT, 0x00, 0x00);
-<<<<<<< HEAD
-	cxd2841er_set_reg_bits(priv, I2C_SLVT, 0xc4, 0x00, 0x80);
-=======
 	cxd2841er_set_reg_bits(priv, I2C_SLVT, 0xc4,
 		((priv->flags & CXD2841ER_TS_SERIAL) ? 0x80 : 0x00), 0x80);
 
 	/* clear TSCFG bits 3+4 */
 	if (priv->flags & CXD2841ER_TSBITS)
 		cxd2841er_set_reg_bits(priv, I2C_SLVT, 0xc4, 0x00, 0x18);
->>>>>>> 24b8d41d
 
 	cxd2841er_init_stats(fe);
 
 	return 0;
 }
 
-<<<<<<< HEAD
-static struct dvb_frontend_ops cxd2841er_dvbs_s2_ops;
-=======
 static const struct dvb_frontend_ops cxd2841er_dvbs_s2_ops;
->>>>>>> 24b8d41d
 static struct dvb_frontend_ops cxd2841er_t_c_ops;
 
 static struct dvb_frontend *cxd2841er_attach(struct cxd2841er_config *cfg,
@@ -4641,10 +3855,7 @@
 	priv->i2c_addr_slvx = (cfg->i2c_addr + 4) >> 1;
 	priv->i2c_addr_slvt = (cfg->i2c_addr) >> 1;
 	priv->xtal = cfg->xtal;
-<<<<<<< HEAD
-=======
 	priv->flags = cfg->flags;
->>>>>>> 24b8d41d
 	priv->frontend.demodulator_priv = priv;
 	dev_info(&priv->i2c->dev,
 		"%s(): I2C adapter %p SLVX addr %x SLVT addr %x\n",
@@ -4652,8 +3863,6 @@
 		priv->i2c_addr_slvx, priv->i2c_addr_slvt);
 	chip_id = cxd2841er_chip_id(priv);
 	switch (chip_id) {
-<<<<<<< HEAD
-=======
 	case CXD2837ER_CHIP_ID:
 		snprintf(cxd2841er_t_c_ops.info.name, 128,
 				"Sony CXD2837ER DVB-T/T2/C demodulator");
@@ -4669,13 +3878,10 @@
 		name = "CXD2838ER";
 		type = "ISDB-T";
 		break;
->>>>>>> 24b8d41d
 	case CXD2841ER_CHIP_ID:
 		snprintf(cxd2841er_t_c_ops.info.name, 128,
 				"Sony CXD2841ER DVB-T/T2/C demodulator");
 		name = "CXD2841ER";
-<<<<<<< HEAD
-=======
 		type = "T/T2/C/ISDB-T";
 		break;
 	case CXD2843ER_CHIP_ID:
@@ -4683,17 +3889,13 @@
 				"Sony CXD2843ER DVB-T/T2/C/C2 demodulator");
 		name = "CXD2843ER";
 		type = "C/C2/T/T2";
->>>>>>> 24b8d41d
 		break;
 	case CXD2854ER_CHIP_ID:
 		snprintf(cxd2841er_t_c_ops.info.name, 128,
 				"Sony CXD2854ER DVB-T/T2/C and ISDB-T demodulator");
 		cxd2841er_t_c_ops.delsys[3] = SYS_ISDBT;
 		name = "CXD2854ER";
-<<<<<<< HEAD
-=======
 		type = "C/C2/T/T2/ISDB-T";
->>>>>>> 24b8d41d
 		break;
 	default:
 		dev_err(&priv->i2c->dev, "%s(): invalid chip ID 0x%02x\n",
@@ -4713,10 +3915,6 @@
 		memcpy(&priv->frontend.ops,
 			&cxd2841er_t_c_ops,
 			sizeof(struct dvb_frontend_ops));
-<<<<<<< HEAD
-		type = "T/T2/C/ISDB-T";
-=======
->>>>>>> 24b8d41d
 	}
 
 	dev_info(&priv->i2c->dev,
@@ -4768,11 +3966,7 @@
 	.tune = cxd2841er_tune_s
 };
 
-<<<<<<< HEAD
-static struct  dvb_frontend_ops cxd2841er_t_c_ops = {
-=======
 static struct dvb_frontend_ops cxd2841er_t_c_ops = {
->>>>>>> 24b8d41d
 	.delsys = { SYS_DVBT, SYS_DVBT2, SYS_DVBC_ANNEX_A },
 	.info = {
 		.name	= "", /* will set in attach function */
@@ -4810,10 +4004,6 @@
 	.get_frontend_algo = cxd2841er_get_algo
 };
 
-<<<<<<< HEAD
-MODULE_DESCRIPTION("Sony CXD2841ER/CXD2854ER DVB-C/C2/T/T2/S/S2 demodulator driver");
-=======
 MODULE_DESCRIPTION("Sony CXD2837/38/41/43/54ER DVB-C/C2/T/T2/S/S2 demodulator driver");
->>>>>>> 24b8d41d
 MODULE_AUTHOR("Sergey Kozlov <serjk@netup.ru>, Abylay Ospan <aospan@netup.ru>");
 MODULE_LICENSE("GPL");