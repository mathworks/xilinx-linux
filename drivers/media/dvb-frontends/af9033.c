// SPDX-License-Identifier: GPL-2.0-or-later
/*
 * Afatech AF9033 demodulator driver
 *
 * Copyright (C) 2009 Antti Palosaari <crope@iki.fi>
 * Copyright (C) 2012 Antti Palosaari <crope@iki.fi>
 */

#include "af9033_priv.h"

struct af9033_dev {
	struct i2c_client *client;
	struct regmap *regmap;
	struct dvb_frontend fe;
	struct af9033_config cfg;
	bool is_af9035;
	bool is_it9135;

	u32 bandwidth_hz;
	bool ts_mode_parallel;
	bool ts_mode_serial;

	enum fe_status fe_status;
	u64 post_bit_error_prev; /* for old read_ber we return (curr - prev) */
	u64 post_bit_error;
	u64 post_bit_count;
	u64 error_block_count;
	u64 total_block_count;
};

/* Write reg val table using reg addr auto increment */
static int af9033_wr_reg_val_tab(struct af9033_dev *dev,
				 const struct reg_val *tab, int tab_len)
{
	struct i2c_client *client = dev->client;
#define MAX_TAB_LEN 212
	int ret, i, j;
	u8 buf[1 + MAX_TAB_LEN];

	dev_dbg(&client->dev, "tab_len=%d\n", tab_len);

	if (tab_len > sizeof(buf)) {
		dev_warn(&client->dev, "tab len %d is too big\n", tab_len);
		return -EINVAL;
	}

	for (i = 0, j = 0; i < tab_len; i++) {
		buf[j] = tab[i].val;

		if (i == tab_len - 1 || tab[i].reg != tab[i + 1].reg - 1) {
			ret = regmap_bulk_write(dev->regmap, tab[i].reg - j,
						buf, j + 1);
			if (ret)
				goto err;

			j = 0;
		} else {
			j++;
		}
	}

	return 0;
err:
	dev_dbg(&client->dev, "failed=%d\n", ret);
	return ret;
}

static int af9033_init(struct dvb_frontend *fe)
{
	struct af9033_dev *dev = fe->demodulator_priv;
	struct i2c_client *client = dev->client;
	struct dtv_frontend_properties *c = &fe->dtv_property_cache;
	int ret, i, len;
	unsigned int utmp;
	const struct reg_val *init;
	u8 buf[4];
	struct reg_val_mask tab[] = {
		{ 0x80fb24, 0x00, 0x08 },
		{ 0x80004c, 0x00, 0xff },
		{ 0x00f641, dev->cfg.tuner, 0xff },
		{ 0x80f5ca, 0x01, 0x01 },
		{ 0x80f715, 0x01, 0x01 },
		{ 0x00f41f, 0x04, 0x04 },
		{ 0x00f41a, 0x01, 0x01 },
		{ 0x80f731, 0x00, 0x01 },
		{ 0x00d91e, 0x00, 0x01 },
		{ 0x00d919, 0x00, 0x01 },
		{ 0x80f732, 0x00, 0x01 },
		{ 0x00d91f, 0x00, 0x01 },
		{ 0x00d91a, 0x00, 0x01 },
		{ 0x80f730, 0x00, 0x01 },
		{ 0x80f778, 0x00, 0xff },
		{ 0x80f73c, 0x01, 0x01 },
		{ 0x80f776, 0x00, 0x01 },
		{ 0x00d8fd, 0x01, 0xff },
		{ 0x00d830, 0x01, 0xff },
		{ 0x00d831, 0x00, 0xff },
		{ 0x00d832, 0x00, 0xff },
		{ 0x80f985, dev->ts_mode_serial, 0x01 },
		{ 0x80f986, dev->ts_mode_parallel, 0x01 },
		{ 0x00d827, 0x00, 0xff },
		{ 0x00d829, 0x00, 0xff },
		{ 0x800045, dev->cfg.adc_multiplier, 0xff },
	};

	dev_dbg(&client->dev, "\n");

	/* Main clk control */
	utmp = div_u64((u64)dev->cfg.clock * 0x80000, 1000000);
	buf[0] = (utmp >>  0) & 0xff;
	buf[1] = (utmp >>  8) & 0xff;
	buf[2] = (utmp >> 16) & 0xff;
	buf[3] = (utmp >> 24) & 0xff;
	ret = regmap_bulk_write(dev->regmap, 0x800025, buf, 4);
	if (ret)
		goto err;

	dev_dbg(&client->dev, "clk=%u clk_cw=%08x\n", dev->cfg.clock, utmp);

	/* ADC clk control */
	for (i = 0; i < ARRAY_SIZE(clock_adc_lut); i++) {
		if (clock_adc_lut[i].clock == dev->cfg.clock)
			break;
	}
	if (i == ARRAY_SIZE(clock_adc_lut)) {
		dev_err(&client->dev, "Couldn't find ADC config for clock %d\n",
			dev->cfg.clock);
		goto err;
	}

	utmp = div_u64((u64)clock_adc_lut[i].adc * 0x80000, 1000000);
	buf[0] = (utmp >>  0) & 0xff;
	buf[1] = (utmp >>  8) & 0xff;
	buf[2] = (utmp >> 16) & 0xff;
	ret = regmap_bulk_write(dev->regmap, 0x80f1cd, buf, 3);
	if (ret)
		goto err;

	dev_dbg(&client->dev, "adc=%u adc_cw=%06x\n",
		clock_adc_lut[i].adc, utmp);

	/* Config register table */
	for (i = 0; i < ARRAY_SIZE(tab); i++) {
		ret = regmap_update_bits(dev->regmap, tab[i].reg, tab[i].mask,
					 tab[i].val);
		if (ret)
			goto err;
	}

	/* Demod clk output */
	if (dev->cfg.dyn0_clk) {
		ret = regmap_write(dev->regmap, 0x80fba8, 0x00);
		if (ret)
			goto err;
	}

	/* TS interface */
	if (dev->cfg.ts_mode == AF9033_TS_MODE_USB) {
		ret = regmap_update_bits(dev->regmap, 0x80f9a5, 0x01, 0x00);
		if (ret)
			goto err;
		ret = regmap_update_bits(dev->regmap, 0x80f9b5, 0x01, 0x01);
		if (ret)
			goto err;
	} else {
		ret = regmap_update_bits(dev->regmap, 0x80f990, 0x01, 0x00);
		if (ret)
			goto err;
		ret = regmap_update_bits(dev->regmap, 0x80f9b5, 0x01, 0x00);
		if (ret)
			goto err;
	}

	/* Demod core settings */
	dev_dbg(&client->dev, "load ofsm settings\n");
	switch (dev->cfg.tuner) {
	case AF9033_TUNER_IT9135_38:
	case AF9033_TUNER_IT9135_51:
	case AF9033_TUNER_IT9135_52:
		len = ARRAY_SIZE(ofsm_init_it9135_v1);
		init = ofsm_init_it9135_v1;
		break;
	case AF9033_TUNER_IT9135_60:
	case AF9033_TUNER_IT9135_61:
	case AF9033_TUNER_IT9135_62:
		len = ARRAY_SIZE(ofsm_init_it9135_v2);
		init = ofsm_init_it9135_v2;
		break;
	default:
		len = ARRAY_SIZE(ofsm_init);
		init = ofsm_init;
		break;
	}

	ret = af9033_wr_reg_val_tab(dev, init, len);
	if (ret)
		goto err;

	/* Demod tuner specific settings */
	dev_dbg(&client->dev, "load tuner specific settings\n");
	switch (dev->cfg.tuner) {
	case AF9033_TUNER_TUA9001:
		len = ARRAY_SIZE(tuner_init_tua9001);
		init = tuner_init_tua9001;
		break;
	case AF9033_TUNER_FC0011:
		len = ARRAY_SIZE(tuner_init_fc0011);
		init = tuner_init_fc0011;
		break;
	case AF9033_TUNER_MXL5007T:
		len = ARRAY_SIZE(tuner_init_mxl5007t);
		init = tuner_init_mxl5007t;
		break;
	case AF9033_TUNER_TDA18218:
		len = ARRAY_SIZE(tuner_init_tda18218);
		init = tuner_init_tda18218;
		break;
	case AF9033_TUNER_FC2580:
		len = ARRAY_SIZE(tuner_init_fc2580);
		init = tuner_init_fc2580;
		break;
	case AF9033_TUNER_FC0012:
		len = ARRAY_SIZE(tuner_init_fc0012);
		init = tuner_init_fc0012;
		break;
	case AF9033_TUNER_IT9135_38:
		len = ARRAY_SIZE(tuner_init_it9135_38);
		init = tuner_init_it9135_38;
		break;
	case AF9033_TUNER_IT9135_51:
		len = ARRAY_SIZE(tuner_init_it9135_51);
		init = tuner_init_it9135_51;
		break;
	case AF9033_TUNER_IT9135_52:
		len = ARRAY_SIZE(tuner_init_it9135_52);
		init = tuner_init_it9135_52;
		break;
	case AF9033_TUNER_IT9135_60:
		len = ARRAY_SIZE(tuner_init_it9135_60);
		init = tuner_init_it9135_60;
		break;
	case AF9033_TUNER_IT9135_61:
		len = ARRAY_SIZE(tuner_init_it9135_61);
		init = tuner_init_it9135_61;
		break;
	case AF9033_TUNER_IT9135_62:
		len = ARRAY_SIZE(tuner_init_it9135_62);
		init = tuner_init_it9135_62;
		break;
	default:
		dev_dbg(&client->dev, "unsupported tuner ID=%d\n",
			dev->cfg.tuner);
		ret = -ENODEV;
		goto err;
	}

	ret = af9033_wr_reg_val_tab(dev, init, len);
	if (ret)
		goto err;

	if (dev->cfg.ts_mode == AF9033_TS_MODE_SERIAL) {
		ret = regmap_update_bits(dev->regmap, 0x00d91c, 0x01, 0x01);
		if (ret)
			goto err;
		ret = regmap_update_bits(dev->regmap, 0x00d917, 0x01, 0x00);
		if (ret)
			goto err;
		ret = regmap_update_bits(dev->regmap, 0x00d916, 0x01, 0x00);
		if (ret)
			goto err;
	}

	switch (dev->cfg.tuner) {
	case AF9033_TUNER_IT9135_60:
	case AF9033_TUNER_IT9135_61:
	case AF9033_TUNER_IT9135_62:
		ret = regmap_write(dev->regmap, 0x800000, 0x01);
		if (ret)
			goto err;
	}

	dev->bandwidth_hz = 0; /* Force to program all parameters */
	/* Init stats here in order signal app which stats are supported */
	c->strength.len = 1;
	c->strength.stat[0].scale = FE_SCALE_NOT_AVAILABLE;
	c->cnr.len = 1;
	c->cnr.stat[0].scale = FE_SCALE_NOT_AVAILABLE;
	c->block_count.len = 1;
	c->block_count.stat[0].scale = FE_SCALE_NOT_AVAILABLE;
	c->block_error.len = 1;
	c->block_error.stat[0].scale = FE_SCALE_NOT_AVAILABLE;
	c->post_bit_count.len = 1;
	c->post_bit_count.stat[0].scale = FE_SCALE_NOT_AVAILABLE;
	c->post_bit_error.len = 1;
	c->post_bit_error.stat[0].scale = FE_SCALE_NOT_AVAILABLE;

	return 0;
err:
	dev_dbg(&client->dev, "failed=%d\n", ret);
	return ret;
}

static int af9033_sleep(struct dvb_frontend *fe)
{
	struct af9033_dev *dev = fe->demodulator_priv;
	struct i2c_client *client = dev->client;
	int ret;
	unsigned int utmp;

<<<<<<< HEAD
	ret = af9033_wr_reg(dev, 0x80004c, 1);
	if (ret < 0)
=======
	dev_dbg(&client->dev, "\n");

	ret = regmap_write(dev->regmap, 0x80004c, 0x01);
	if (ret)
>>>>>>> 24b8d41d
		goto err;
	ret = regmap_write(dev->regmap, 0x800000, 0x00);
	if (ret)
		goto err;
	ret = regmap_read_poll_timeout(dev->regmap, 0x80004c, utmp, utmp == 0,
				       5000, 1000000);
	if (ret)
		goto err;
	ret = regmap_update_bits(dev->regmap, 0x80fb24, 0x08, 0x08);
	if (ret)
		goto err;

	/* Prevent current leak by setting TS interface to parallel mode */
	if (dev->cfg.ts_mode == AF9033_TS_MODE_SERIAL) {
		/* Enable parallel TS */
		ret = regmap_update_bits(dev->regmap, 0x00d917, 0x01, 0x00);
		if (ret)
			goto err;
		ret = regmap_update_bits(dev->regmap, 0x00d916, 0x01, 0x01);
		if (ret)
			goto err;
	}

	return 0;
err:
	dev_dbg(&client->dev, "failed=%d\n", ret);
	return ret;
}

static int af9033_get_tune_settings(struct dvb_frontend *fe,
				    struct dvb_frontend_tune_settings *fesettings)
{
	/* 800 => 2000 because IT9135 v2 is slow to gain lock */
	fesettings->min_delay_ms = 2000;
	fesettings->step_size = 0;
	fesettings->max_drift = 0;

	return 0;
}

static int af9033_set_frontend(struct dvb_frontend *fe)
{
	struct af9033_dev *dev = fe->demodulator_priv;
	struct i2c_client *client = dev->client;
	struct dtv_frontend_properties *c = &fe->dtv_property_cache;
	int ret, i;
	unsigned int utmp, adc_freq;
	u8 tmp, buf[3], bandwidth_reg_val;
	u32 if_frequency;

	dev_dbg(&client->dev, "frequency=%u bandwidth_hz=%u\n",
		c->frequency, c->bandwidth_hz);

	/* Check bandwidth */
	switch (c->bandwidth_hz) {
	case 6000000:
		bandwidth_reg_val = 0x00;
		break;
	case 7000000:
		bandwidth_reg_val = 0x01;
		break;
	case 8000000:
		bandwidth_reg_val = 0x02;
		break;
	default:
		dev_dbg(&client->dev, "invalid bandwidth_hz\n");
		ret = -EINVAL;
		goto err;
	}

	/* Program tuner */
	if (fe->ops.tuner_ops.set_params)
		fe->ops.tuner_ops.set_params(fe);

	/* Coefficients */
	if (c->bandwidth_hz != dev->bandwidth_hz) {
		for (i = 0; i < ARRAY_SIZE(coeff_lut); i++) {
			if (coeff_lut[i].clock == dev->cfg.clock &&
			    coeff_lut[i].bandwidth_hz == c->bandwidth_hz) {
				break;
			}
		}
		if (i == ARRAY_SIZE(coeff_lut)) {
			dev_err(&client->dev,
				"Couldn't find config for clock %u\n",
				dev->cfg.clock);
			ret = -EINVAL;
			goto err;
		}

		ret = regmap_bulk_write(dev->regmap, 0x800001, coeff_lut[i].val,
					sizeof(coeff_lut[i].val));
		if (ret)
			goto err;
	}

	/* IF frequency control */
	if (c->bandwidth_hz != dev->bandwidth_hz) {
		for (i = 0; i < ARRAY_SIZE(clock_adc_lut); i++) {
			if (clock_adc_lut[i].clock == dev->cfg.clock)
				break;
		}
		if (i == ARRAY_SIZE(clock_adc_lut)) {
			dev_err(&client->dev,
				"Couldn't find ADC clock for clock %u\n",
				dev->cfg.clock);
			ret = -EINVAL;
			goto err;
		}
		adc_freq = clock_adc_lut[i].adc;

		if (dev->cfg.adc_multiplier == AF9033_ADC_MULTIPLIER_2X)
			adc_freq = 2 * adc_freq;

		/* Get used IF frequency */
		if (fe->ops.tuner_ops.get_if_frequency)
			fe->ops.tuner_ops.get_if_frequency(fe, &if_frequency);
		else
			if_frequency = 0;

		utmp = DIV_ROUND_CLOSEST_ULL((u64)if_frequency * 0x800000,
					     adc_freq);

		if (!dev->cfg.spec_inv && if_frequency)
			utmp = 0x800000 - utmp;

		buf[0] = (utmp >>  0) & 0xff;
		buf[1] = (utmp >>  8) & 0xff;
		buf[2] = (utmp >> 16) & 0xff;
		ret = regmap_bulk_write(dev->regmap, 0x800029, buf, 3);
		if (ret)
			goto err;

		dev_dbg(&client->dev, "if_frequency_cw=%06x\n", utmp);

		dev->bandwidth_hz = c->bandwidth_hz;
	}

	ret = regmap_update_bits(dev->regmap, 0x80f904, 0x03,
				 bandwidth_reg_val);
	if (ret)
		goto err;
	ret = regmap_write(dev->regmap, 0x800040, 0x00);
	if (ret)
		goto err;
	ret = regmap_write(dev->regmap, 0x800047, 0x00);
	if (ret)
		goto err;
	ret = regmap_update_bits(dev->regmap, 0x80f999, 0x01, 0x00);
	if (ret)
		goto err;

	if (c->frequency <= 230000000)
		tmp = 0x00; /* VHF */
	else
		tmp = 0x01; /* UHF */

	ret = regmap_write(dev->regmap, 0x80004b, tmp);
	if (ret)
		goto err;
	/* Reset FSM */
	ret = regmap_write(dev->regmap, 0x800000, 0x00);
	if (ret)
		goto err;

	return 0;
err:
	dev_dbg(&client->dev, "failed=%d\n", ret);
	return ret;
}

static int af9033_get_frontend(struct dvb_frontend *fe,
			       struct dtv_frontend_properties *c)
{
	struct af9033_dev *dev = fe->demodulator_priv;
	struct i2c_client *client = dev->client;
	int ret;
	u8 buf[8];

	dev_dbg(&client->dev, "\n");

	/* Read all needed TPS registers */
	ret = regmap_bulk_read(dev->regmap, 0x80f900, buf, 8);
	if (ret)
		goto err;

	switch ((buf[0] >> 0) & 3) {
	case 0:
		c->transmission_mode = TRANSMISSION_MODE_2K;
		break;
	case 1:
		c->transmission_mode = TRANSMISSION_MODE_8K;
		break;
	}

	switch ((buf[1] >> 0) & 3) {
	case 0:
		c->guard_interval = GUARD_INTERVAL_1_32;
		break;
	case 1:
		c->guard_interval = GUARD_INTERVAL_1_16;
		break;
	case 2:
		c->guard_interval = GUARD_INTERVAL_1_8;
		break;
	case 3:
		c->guard_interval = GUARD_INTERVAL_1_4;
		break;
	}

	switch ((buf[2] >> 0) & 7) {
	case 0:
		c->hierarchy = HIERARCHY_NONE;
		break;
	case 1:
		c->hierarchy = HIERARCHY_1;
		break;
	case 2:
		c->hierarchy = HIERARCHY_2;
		break;
	case 3:
		c->hierarchy = HIERARCHY_4;
		break;
	}

	switch ((buf[3] >> 0) & 3) {
	case 0:
		c->modulation = QPSK;
		break;
	case 1:
		c->modulation = QAM_16;
		break;
	case 2:
		c->modulation = QAM_64;
		break;
	}

	switch ((buf[4] >> 0) & 3) {
	case 0:
		c->bandwidth_hz = 6000000;
		break;
	case 1:
		c->bandwidth_hz = 7000000;
		break;
	case 2:
		c->bandwidth_hz = 8000000;
		break;
	}

	switch ((buf[6] >> 0) & 7) {
	case 0:
		c->code_rate_HP = FEC_1_2;
		break;
	case 1:
		c->code_rate_HP = FEC_2_3;
		break;
	case 2:
		c->code_rate_HP = FEC_3_4;
		break;
	case 3:
		c->code_rate_HP = FEC_5_6;
		break;
	case 4:
		c->code_rate_HP = FEC_7_8;
		break;
	case 5:
		c->code_rate_HP = FEC_NONE;
		break;
	}

	switch ((buf[7] >> 0) & 7) {
	case 0:
		c->code_rate_LP = FEC_1_2;
		break;
	case 1:
		c->code_rate_LP = FEC_2_3;
		break;
	case 2:
		c->code_rate_LP = FEC_3_4;
		break;
	case 3:
		c->code_rate_LP = FEC_5_6;
		break;
	case 4:
		c->code_rate_LP = FEC_7_8;
		break;
	case 5:
		c->code_rate_LP = FEC_NONE;
		break;
	}

	return 0;
err:
	dev_dbg(&client->dev, "failed=%d\n", ret);
	return ret;
}

static int af9033_read_status(struct dvb_frontend *fe, enum fe_status *status)
{
	struct af9033_dev *dev = fe->demodulator_priv;
<<<<<<< HEAD
	struct dtv_frontend_properties *c = &fe->dtv_property_cache;
	int ret, i, tmp = 0;
	u8 u8tmp, buf[7];

	dev_dbg(&dev->client->dev, "\n");

	*status = 0;

	/* radio channel status, 0=no result, 1=has signal, 2=no signal */
	ret = af9033_rd_reg(dev, 0x800047, &u8tmp);
	if (ret < 0)
		goto err;

	/* has signal */
	if (u8tmp == 0x01)
		*status |= FE_HAS_SIGNAL;

	if (u8tmp != 0x02) {
		/* TPS lock */
		ret = af9033_rd_reg_mask(dev, 0x80f5a9, &u8tmp, 0x01);
		if (ret < 0)
			goto err;

		if (u8tmp)
			*status |= FE_HAS_SIGNAL | FE_HAS_CARRIER |
					FE_HAS_VITERBI;

		/* full lock */
		ret = af9033_rd_reg_mask(dev, 0x80f999, &u8tmp, 0x01);
		if (ret < 0)
			goto err;

		if (u8tmp)
=======
	struct i2c_client *client = dev->client;
	struct dtv_frontend_properties *c = &fe->dtv_property_cache;
	int ret, tmp = 0;
	u8 buf[7];
	unsigned int utmp, utmp1;

	dev_dbg(&client->dev, "\n");

	*status = 0;

	/* Radio channel status: 0=no result, 1=has signal, 2=no signal */
	ret = regmap_read(dev->regmap, 0x800047, &utmp);
	if (ret)
		goto err;

	/* Has signal */
	if (utmp == 0x01)
		*status |= FE_HAS_SIGNAL;

	if (utmp != 0x02) {
		/* TPS lock */
		ret = regmap_read(dev->regmap, 0x80f5a9, &utmp);
		if (ret)
			goto err;

		if ((utmp >> 0) & 0x01)
			*status |= FE_HAS_SIGNAL | FE_HAS_CARRIER |
					FE_HAS_VITERBI;

		/* Full lock */
		ret = regmap_read(dev->regmap, 0x80f999, &utmp);
		if (ret)
			goto err;

		if ((utmp >> 0) & 0x01)
>>>>>>> 24b8d41d
			*status |= FE_HAS_SIGNAL | FE_HAS_CARRIER |
					FE_HAS_VITERBI | FE_HAS_SYNC |
					FE_HAS_LOCK;
	}

	dev->fe_status = *status;

<<<<<<< HEAD
	/* signal strength */
	if (dev->fe_status & FE_HAS_SIGNAL) {
		if (dev->is_af9035) {
			ret = af9033_rd_reg(dev, 0x80004a, &u8tmp);
			if (ret)
				goto err;
			tmp = -u8tmp * 1000;
		} else {
			ret = af9033_rd_reg(dev, 0x8000f7, &u8tmp);
			if (ret)
				goto err;
			tmp = (u8tmp - 100) * 1000;
		}

		c->strength.len = 1;
		c->strength.stat[0].scale = FE_SCALE_DECIBEL;
		c->strength.stat[0].svalue = tmp;
	} else {
		c->strength.len = 1;
		c->strength.stat[0].scale = FE_SCALE_NOT_AVAILABLE;
	}

	/* CNR */
	if (dev->fe_status & FE_HAS_VITERBI) {
		u32 snr_val, snr_lut_size;
		const struct val_snr *snr_lut = NULL;

		/* read value */
		ret = af9033_rd_regs(dev, 0x80002c, buf, 3);
		if (ret)
			goto err;

		snr_val = (buf[2] << 16) | (buf[1] << 8) | (buf[0] << 0);

		/* read superframe number */
		ret = af9033_rd_reg(dev, 0x80f78b, &u8tmp);
		if (ret)
			goto err;

		if (u8tmp)
			snr_val /= u8tmp;

		/* read current transmission mode */
		ret = af9033_rd_reg(dev, 0x80f900, &u8tmp);
		if (ret)
			goto err;

		switch ((u8tmp >> 0) & 3) {
		case 0:
			snr_val *= 4;
			break;
		case 1:
			snr_val *= 1;
			break;
		case 2:
			snr_val *= 2;
			break;
		default:
			snr_val *= 0;
			break;
		}

		/* read current modulation */
		ret = af9033_rd_reg(dev, 0x80f903, &u8tmp);
		if (ret)
			goto err;

		switch ((u8tmp >> 0) & 3) {
		case 0:
			snr_lut_size = ARRAY_SIZE(qpsk_snr_lut);
			snr_lut = qpsk_snr_lut;
			break;
		case 1:
			snr_lut_size = ARRAY_SIZE(qam16_snr_lut);
			snr_lut = qam16_snr_lut;
			break;
		case 2:
			snr_lut_size = ARRAY_SIZE(qam64_snr_lut);
			snr_lut = qam64_snr_lut;
			break;
		default:
			snr_lut_size = 0;
			tmp = 0;
			break;
		}

		for (i = 0; i < snr_lut_size; i++) {
			tmp = snr_lut[i].snr * 1000;
			if (snr_val < snr_lut[i].val)
				break;
		}

		c->cnr.len = 1;
		c->cnr.stat[0].scale = FE_SCALE_DECIBEL;
		c->cnr.stat[0].svalue = tmp;
	} else {
		c->cnr.len = 1;
		c->cnr.stat[0].scale = FE_SCALE_NOT_AVAILABLE;
	}

	/* UCB/PER/BER */
	if (dev->fe_status & FE_HAS_LOCK) {
		/* outer FEC, 204 byte packets */
		u16 abort_packet_count, rsd_packet_count;
		/* inner FEC, bits */
		u32 rsd_bit_err_count;

		/*
		 * Packet count used for measurement is 10000
		 * (rsd_packet_count). Maybe it should be increased?
		 */

		ret = af9033_rd_regs(dev, 0x800032, buf, 7);
		if (ret)
			goto err;

		abort_packet_count = (buf[1] << 8) | (buf[0] << 0);
		rsd_bit_err_count = (buf[4] << 16) | (buf[3] << 8) | buf[2];
		rsd_packet_count = (buf[6] << 8) | (buf[5] << 0);

		dev->error_block_count += abort_packet_count;
		dev->total_block_count += rsd_packet_count;
		dev->post_bit_error += rsd_bit_err_count;
		dev->post_bit_count += rsd_packet_count * 204 * 8;

		c->block_count.len = 1;
		c->block_count.stat[0].scale = FE_SCALE_COUNTER;
		c->block_count.stat[0].uvalue = dev->total_block_count;

		c->block_error.len = 1;
		c->block_error.stat[0].scale = FE_SCALE_COUNTER;
		c->block_error.stat[0].uvalue = dev->error_block_count;

		c->post_bit_count.len = 1;
		c->post_bit_count.stat[0].scale = FE_SCALE_COUNTER;
		c->post_bit_count.stat[0].uvalue = dev->post_bit_count;

		c->post_bit_error.len = 1;
		c->post_bit_error.stat[0].scale = FE_SCALE_COUNTER;
		c->post_bit_error.stat[0].uvalue = dev->post_bit_error;
	}

	return 0;
=======
	/* Signal strength */
	if (dev->fe_status & FE_HAS_SIGNAL) {
		if (dev->is_af9035) {
			ret = regmap_read(dev->regmap, 0x80004a, &utmp);
			if (ret)
				goto err;
			tmp = -utmp * 1000;
		} else {
			ret = regmap_read(dev->regmap, 0x8000f7, &utmp);
			if (ret)
				goto err;
			tmp = (utmp - 100) * 1000;
		}
>>>>>>> 24b8d41d

		c->strength.len = 1;
		c->strength.stat[0].scale = FE_SCALE_DECIBEL;
		c->strength.stat[0].svalue = tmp;
	} else {
		c->strength.len = 1;
		c->strength.stat[0].scale = FE_SCALE_NOT_AVAILABLE;
	}

	/* CNR */
	if (dev->fe_status & FE_HAS_VITERBI) {
		/* Read raw SNR value */
		ret = regmap_bulk_read(dev->regmap, 0x80002c, buf, 3);
		if (ret)
			goto err;

		utmp1 = buf[2] << 16 | buf[1] << 8 | buf[0] << 0;

		/* Read superframe number */
		ret = regmap_read(dev->regmap, 0x80f78b, &utmp);
		if (ret)
			goto err;

		if (utmp)
			utmp1 /= utmp;

		/* Read current transmission mode */
		ret = regmap_read(dev->regmap, 0x80f900, &utmp);
		if (ret)
			goto err;

		switch ((utmp >> 0) & 3) {
		case 0:
			/* 2k */
			utmp1 *= 4;
			break;
		case 1:
			/* 8k */
			utmp1 *= 1;
			break;
		case 2:
			/* 4k */
			utmp1 *= 2;
			break;
		default:
			utmp1 *= 0;
			break;
		}

		/* Read current modulation */
		ret = regmap_read(dev->regmap, 0x80f903, &utmp);
		if (ret)
			goto err;

		switch ((utmp >> 0) & 3) {
		case 0:
			/*
			 * QPSK
			 * CNR[dB] 13 * -log10((1690000 - value) / value) + 2.6
			 * value [653799, 1689999], 2.6 / 13 = 3355443
			 */
			utmp1 = clamp(utmp1, 653799U, 1689999U);
			utmp1 = ((u64)(intlog10(utmp1)
				 - intlog10(1690000 - utmp1)
				 + 3355443) * 13 * 1000) >> 24;
			break;
		case 1:
			/*
			 * QAM-16
			 * CNR[dB] 6 * log10((value - 370000) / (828000 - value)) + 15.7
			 * value [371105, 827999], 15.7 / 6 = 43900382
			 */
			utmp1 = clamp(utmp1, 371105U, 827999U);
			utmp1 = ((u64)(intlog10(utmp1 - 370000)
				 - intlog10(828000 - utmp1)
				 + 43900382) * 6 * 1000) >> 24;
			break;
		case 2:
			/*
			 * QAM-64
			 * CNR[dB] 8 * log10((value - 193000) / (425000 - value)) + 23.8
			 * value [193246, 424999], 23.8 / 8 = 49912218
			 */
			utmp1 = clamp(utmp1, 193246U, 424999U);
			utmp1 = ((u64)(intlog10(utmp1 - 193000)
				 - intlog10(425000 - utmp1)
				 + 49912218) * 8 * 1000) >> 24;
			break;
		default:
			utmp1 = 0;
			break;
		}

		dev_dbg(&client->dev, "cnr=%u\n", utmp1);

		c->cnr.stat[0].scale = FE_SCALE_DECIBEL;
		c->cnr.stat[0].svalue = utmp1;
	} else {
		c->cnr.stat[0].scale = FE_SCALE_NOT_AVAILABLE;
	}

	/* UCB/PER/BER */
	if (dev->fe_status & FE_HAS_LOCK) {
		/* Outer FEC, 204 byte packets */
		u16 abort_packet_count, rsd_packet_count;
		/* Inner FEC, bits */
		u32 rsd_bit_err_count;

		/*
		 * Packet count used for measurement is 10000
		 * (rsd_packet_count). Maybe it should be increased?
		 */

		ret = regmap_bulk_read(dev->regmap, 0x800032, buf, 7);
		if (ret)
			goto err;

		abort_packet_count = (buf[1] << 8) | (buf[0] << 0);
		rsd_bit_err_count = (buf[4] << 16) | (buf[3] << 8) | buf[2];
		rsd_packet_count = (buf[6] << 8) | (buf[5] << 0);

		dev->error_block_count += abort_packet_count;
		dev->total_block_count += rsd_packet_count;
		dev->post_bit_error += rsd_bit_err_count;
		dev->post_bit_count += rsd_packet_count * 204 * 8;

		c->block_count.len = 1;
		c->block_count.stat[0].scale = FE_SCALE_COUNTER;
		c->block_count.stat[0].uvalue = dev->total_block_count;

		c->block_error.len = 1;
		c->block_error.stat[0].scale = FE_SCALE_COUNTER;
		c->block_error.stat[0].uvalue = dev->error_block_count;

		c->post_bit_count.len = 1;
		c->post_bit_count.stat[0].scale = FE_SCALE_COUNTER;
		c->post_bit_count.stat[0].uvalue = dev->post_bit_count;

		c->post_bit_error.len = 1;
		c->post_bit_error.stat[0].scale = FE_SCALE_COUNTER;
		c->post_bit_error.stat[0].uvalue = dev->post_bit_error;
	}

	return 0;
err:
	dev_dbg(&client->dev, "failed=%d\n", ret);
	return ret;
}

static int af9033_read_snr(struct dvb_frontend *fe, u16 *snr)
{
	struct af9033_dev *dev = fe->demodulator_priv;
	struct i2c_client *client = dev->client;
	struct dtv_frontend_properties *c = &dev->fe.dtv_property_cache;
	int ret;
	unsigned int utmp;

	dev_dbg(&client->dev, "\n");

	/* Use DVBv5 CNR */
	if (c->cnr.stat[0].scale == FE_SCALE_DECIBEL) {
		/* Return 0.1 dB for AF9030 and 0-0xffff for IT9130. */
		if (dev->is_af9035) {
			/* 1000x => 10x (0.1 dB) */
			*snr = div_s64(c->cnr.stat[0].svalue, 100);
		} else {
			/* 1000x => 1x (1 dB) */
			*snr = div_s64(c->cnr.stat[0].svalue, 1000);

			/* Read current modulation */
			ret = regmap_read(dev->regmap, 0x80f903, &utmp);
			if (ret)
				goto err;

			/* scale value to 0x0000-0xffff */
			switch ((utmp >> 0) & 3) {
			case 0:
				*snr = *snr * 0xffff / 23;
				break;
			case 1:
				*snr = *snr * 0xffff / 26;
				break;
			case 2:
				*snr = *snr * 0xffff / 32;
				break;
			default:
				goto err;
			}
		}
	} else {
		*snr = 0;
	}

	return 0;
err:
	dev_dbg(&client->dev, "failed=%d\n", ret);
	return ret;
}

static int af9033_read_signal_strength(struct dvb_frontend *fe, u16 *strength)
{
	struct af9033_dev *dev = fe->demodulator_priv;
	struct i2c_client *client = dev->client;
	struct dtv_frontend_properties *c = &dev->fe.dtv_property_cache;
	int ret, tmp, power_real;
	unsigned int utmp;
	u8 gain_offset, buf[7];

	dev_dbg(&client->dev, "\n");

	if (dev->is_af9035) {
		/* Read signal strength of 0-100 scale */
		ret = regmap_read(dev->regmap, 0x800048, &utmp);
		if (ret)
			goto err;

		/* Scale value to 0x0000-0xffff */
		*strength = utmp * 0xffff / 100;
	} else {
		ret = regmap_read(dev->regmap, 0x8000f7, &utmp);
		if (ret)
			goto err;

		ret = regmap_bulk_read(dev->regmap, 0x80f900, buf, 7);
		if (ret)
			goto err;

		if (c->frequency <= 300000000)
			gain_offset = 7; /* VHF */
		else
			gain_offset = 4; /* UHF */

		power_real = (utmp - 100 - gain_offset) -
			power_reference[((buf[3] >> 0) & 3)][((buf[6] >> 0) & 7)];

		if (power_real < -15)
			tmp = 0;
		else if ((power_real >= -15) && (power_real < 0))
			tmp = (2 * (power_real + 15)) / 3;
		else if ((power_real >= 0) && (power_real < 20))
			tmp = 4 * power_real + 10;
		else if ((power_real >= 20) && (power_real < 35))
			tmp = (2 * (power_real - 20)) / 3 + 90;
		else
			tmp = 100;

		/* Scale value to 0x0000-0xffff */
		*strength = tmp * 0xffff / 100;
	}

	return 0;
err:
	dev_dbg(&client->dev, "failed=%d\n", ret);
	return ret;
}

static int af9033_read_ber(struct dvb_frontend *fe, u32 *ber)
{
	struct af9033_dev *dev = fe->demodulator_priv;

	*ber = (dev->post_bit_error - dev->post_bit_error_prev);
	dev->post_bit_error_prev = dev->post_bit_error;

	return 0;
}

static int af9033_read_ucblocks(struct dvb_frontend *fe, u32 *ucblocks)
{
	struct af9033_dev *dev = fe->demodulator_priv;

	*ucblocks = dev->error_block_count;

	return 0;
}

static int af9033_i2c_gate_ctrl(struct dvb_frontend *fe, int enable)
{
	struct af9033_dev *dev = fe->demodulator_priv;
	struct i2c_client *client = dev->client;
	int ret;

	dev_dbg(&client->dev, "enable=%d\n", enable);

	ret = regmap_update_bits(dev->regmap, 0x00fa04, 0x01, enable);
	if (ret)
		goto err;

	return 0;
err:
	dev_dbg(&client->dev, "failed=%d\n", ret);
	return ret;
}

static int af9033_pid_filter_ctrl(struct dvb_frontend *fe, int onoff)
{
	struct af9033_dev *dev = fe->demodulator_priv;
	struct i2c_client *client = dev->client;
	int ret;

	dev_dbg(&client->dev, "onoff=%d\n", onoff);

	ret = regmap_update_bits(dev->regmap, 0x80f993, 0x01, onoff);
	if (ret)
		goto err;

	return 0;
err:
	dev_dbg(&client->dev, "failed=%d\n", ret);
	return ret;
}

static int af9033_pid_filter(struct dvb_frontend *fe, int index, u16 pid,
			     int onoff)
{
	struct af9033_dev *dev = fe->demodulator_priv;
	struct i2c_client *client = dev->client;
	int ret;
	u8 wbuf[2] = {(pid >> 0) & 0xff, (pid >> 8) & 0xff};

	dev_dbg(&client->dev, "index=%d pid=%04x onoff=%d\n",
		index, pid, onoff);

	if (pid > 0x1fff)
		return 0;

	ret = regmap_bulk_write(dev->regmap, 0x80f996, wbuf, 2);
	if (ret)
		goto err;
	ret = regmap_write(dev->regmap, 0x80f994, onoff);
	if (ret)
		goto err;
	ret = regmap_write(dev->regmap, 0x80f995, index);
	if (ret)
		goto err;

	return 0;
err:
	dev_dbg(&client->dev, "failed=%d\n", ret);
	return ret;
}

<<<<<<< HEAD
static struct dvb_frontend_ops af9033_ops = {
	.delsys = { SYS_DVBT },
=======
static const struct dvb_frontend_ops af9033_ops = {
	.delsys = {SYS_DVBT},
>>>>>>> 24b8d41d
	.info = {
		.name = "Afatech AF9033 (DVB-T)",
		.frequency_min_hz = 174 * MHz,
		.frequency_max_hz = 862 * MHz,
		.frequency_stepsize_hz = 250 * kHz,
		.caps =	FE_CAN_FEC_1_2 |
			FE_CAN_FEC_2_3 |
			FE_CAN_FEC_3_4 |
			FE_CAN_FEC_5_6 |
			FE_CAN_FEC_7_8 |
			FE_CAN_FEC_AUTO |
			FE_CAN_QPSK |
			FE_CAN_QAM_16 |
			FE_CAN_QAM_64 |
			FE_CAN_QAM_AUTO |
			FE_CAN_TRANSMISSION_MODE_AUTO |
			FE_CAN_GUARD_INTERVAL_AUTO |
			FE_CAN_HIERARCHY_AUTO |
			FE_CAN_RECOVER |
			FE_CAN_MUTE_TS
	},

	.init = af9033_init,
	.sleep = af9033_sleep,

	.get_tune_settings = af9033_get_tune_settings,
	.set_frontend = af9033_set_frontend,
	.get_frontend = af9033_get_frontend,

	.read_status = af9033_read_status,
	.read_snr = af9033_read_snr,
	.read_signal_strength = af9033_read_signal_strength,
	.read_ber = af9033_read_ber,
	.read_ucblocks = af9033_read_ucblocks,

	.i2c_gate_ctrl = af9033_i2c_gate_ctrl,
};

static int af9033_probe(struct i2c_client *client,
			const struct i2c_device_id *id)
{
	struct af9033_config *cfg = client->dev.platform_data;
	struct af9033_dev *dev;
	int ret;
	u8 buf[8];
	u32 reg;
	static const struct regmap_config regmap_config = {
		.reg_bits    =  24,
		.val_bits    =  8,
	};

	/* Allocate memory for the internal state */
	dev = kzalloc(sizeof(*dev), GFP_KERNEL);
	if (!dev) {
		ret = -ENOMEM;
		goto err;
	}

	/* Setup the state */
	dev->client = client;
<<<<<<< HEAD
	memcpy(&dev->cfg, cfg, sizeof(struct af9033_config));
=======
	memcpy(&dev->cfg, cfg, sizeof(dev->cfg));
	switch (dev->cfg.ts_mode) {
	case AF9033_TS_MODE_PARALLEL:
		dev->ts_mode_parallel = true;
		break;
	case AF9033_TS_MODE_SERIAL:
		dev->ts_mode_serial = true;
		break;
	case AF9033_TS_MODE_USB:
		/* USB mode for AF9035 */
	default:
		break;
	}
>>>>>>> 24b8d41d

	if (dev->cfg.clock != 12000000) {
		ret = -ENODEV;
		dev_err(&client->dev,
			"Unsupported clock %u Hz. Only 12000000 Hz is supported currently\n",
			dev->cfg.clock);
		goto err_kfree;
	}

	/* Create regmap */
	dev->regmap = regmap_init_i2c(client, &regmap_config);
	if (IS_ERR(dev->regmap)) {
		ret = PTR_ERR(dev->regmap);
		goto err_kfree;
	}

	/* Firmware version */
	switch (dev->cfg.tuner) {
	case AF9033_TUNER_IT9135_38:
	case AF9033_TUNER_IT9135_51:
	case AF9033_TUNER_IT9135_52:
	case AF9033_TUNER_IT9135_60:
	case AF9033_TUNER_IT9135_61:
	case AF9033_TUNER_IT9135_62:
		dev->is_it9135 = true;
		reg = 0x004bfc;
		break;
	default:
		dev->is_af9035 = true;
		reg = 0x0083e9;
		break;
	}

	ret = regmap_bulk_read(dev->regmap, reg, &buf[0], 4);
	if (ret)
		goto err_regmap_exit;
	ret = regmap_bulk_read(dev->regmap, 0x804191, &buf[4], 4);
	if (ret)
		goto err_regmap_exit;

	dev_info(&client->dev,
		 "firmware version: LINK %d.%d.%d.%d - OFDM %d.%d.%d.%d\n",
		 buf[0], buf[1], buf[2], buf[3],
		 buf[4], buf[5], buf[6], buf[7]);

	/* Sleep as chip seems to be partly active by default */
	/* IT9135 did not like to sleep at that early */
	if (dev->is_af9035) {
		ret = regmap_write(dev->regmap, 0x80004c, 0x01);
		if (ret)
			goto err_regmap_exit;
		ret = regmap_write(dev->regmap, 0x800000, 0x00);
		if (ret)
			goto err_regmap_exit;
	}

	/* Create dvb frontend */
	memcpy(&dev->fe.ops, &af9033_ops, sizeof(dev->fe.ops));
	dev->fe.demodulator_priv = dev;
	*cfg->fe = &dev->fe;
	if (cfg->ops) {
		cfg->ops->pid_filter = af9033_pid_filter;
		cfg->ops->pid_filter_ctrl = af9033_pid_filter_ctrl;
	}
	cfg->regmap = dev->regmap;
	i2c_set_clientdata(client, dev);

	dev_info(&client->dev, "Afatech AF9033 successfully attached\n");

	return 0;
err_regmap_exit:
	regmap_exit(dev->regmap);
err_kfree:
	kfree(dev);
err:
	dev_dbg(&client->dev, "failed=%d\n", ret);
	return ret;
}

static int af9033_remove(struct i2c_client *client)
{
	struct af9033_dev *dev = i2c_get_clientdata(client);

<<<<<<< HEAD
	dev_dbg(&dev->client->dev, "\n");

	dev->fe.ops.release = NULL;
	dev->fe.demodulator_priv = NULL;
=======
	dev_dbg(&client->dev, "\n");

	regmap_exit(dev->regmap);
>>>>>>> 24b8d41d
	kfree(dev);

	return 0;
}

static const struct i2c_device_id af9033_id_table[] = {
	{"af9033", 0},
	{}
};
MODULE_DEVICE_TABLE(i2c, af9033_id_table);

static struct i2c_driver af9033_driver = {
	.driver = {
		.name	= "af9033",
		.suppress_bind_attrs	= true,
	},
	.probe		= af9033_probe,
	.remove		= af9033_remove,
	.id_table	= af9033_id_table,
};

module_i2c_driver(af9033_driver);

MODULE_AUTHOR("Antti Palosaari <crope@iki.fi>");
MODULE_DESCRIPTION("Afatech AF9033 DVB-T demodulator driver");
MODULE_LICENSE("GPL");<|MERGE_RESOLUTION|>--- conflicted
+++ resolved
@@ -307,15 +307,10 @@
 	int ret;
 	unsigned int utmp;
 
-<<<<<<< HEAD
-	ret = af9033_wr_reg(dev, 0x80004c, 1);
-	if (ret < 0)
-=======
 	dev_dbg(&client->dev, "\n");
 
 	ret = regmap_write(dev->regmap, 0x80004c, 0x01);
 	if (ret)
->>>>>>> 24b8d41d
 		goto err;
 	ret = regmap_write(dev->regmap, 0x800000, 0x00);
 	if (ret)
@@ -616,41 +611,6 @@
 static int af9033_read_status(struct dvb_frontend *fe, enum fe_status *status)
 {
 	struct af9033_dev *dev = fe->demodulator_priv;
-<<<<<<< HEAD
-	struct dtv_frontend_properties *c = &fe->dtv_property_cache;
-	int ret, i, tmp = 0;
-	u8 u8tmp, buf[7];
-
-	dev_dbg(&dev->client->dev, "\n");
-
-	*status = 0;
-
-	/* radio channel status, 0=no result, 1=has signal, 2=no signal */
-	ret = af9033_rd_reg(dev, 0x800047, &u8tmp);
-	if (ret < 0)
-		goto err;
-
-	/* has signal */
-	if (u8tmp == 0x01)
-		*status |= FE_HAS_SIGNAL;
-
-	if (u8tmp != 0x02) {
-		/* TPS lock */
-		ret = af9033_rd_reg_mask(dev, 0x80f5a9, &u8tmp, 0x01);
-		if (ret < 0)
-			goto err;
-
-		if (u8tmp)
-			*status |= FE_HAS_SIGNAL | FE_HAS_CARRIER |
-					FE_HAS_VITERBI;
-
-		/* full lock */
-		ret = af9033_rd_reg_mask(dev, 0x80f999, &u8tmp, 0x01);
-		if (ret < 0)
-			goto err;
-
-		if (u8tmp)
-=======
 	struct i2c_client *client = dev->client;
 	struct dtv_frontend_properties *c = &fe->dtv_property_cache;
 	int ret, tmp = 0;
@@ -686,7 +646,6 @@
 			goto err;
 
 		if ((utmp >> 0) & 0x01)
->>>>>>> 24b8d41d
 			*status |= FE_HAS_SIGNAL | FE_HAS_CARRIER |
 					FE_HAS_VITERBI | FE_HAS_SYNC |
 					FE_HAS_LOCK;
@@ -694,151 +653,6 @@
 
 	dev->fe_status = *status;
 
-<<<<<<< HEAD
-	/* signal strength */
-	if (dev->fe_status & FE_HAS_SIGNAL) {
-		if (dev->is_af9035) {
-			ret = af9033_rd_reg(dev, 0x80004a, &u8tmp);
-			if (ret)
-				goto err;
-			tmp = -u8tmp * 1000;
-		} else {
-			ret = af9033_rd_reg(dev, 0x8000f7, &u8tmp);
-			if (ret)
-				goto err;
-			tmp = (u8tmp - 100) * 1000;
-		}
-
-		c->strength.len = 1;
-		c->strength.stat[0].scale = FE_SCALE_DECIBEL;
-		c->strength.stat[0].svalue = tmp;
-	} else {
-		c->strength.len = 1;
-		c->strength.stat[0].scale = FE_SCALE_NOT_AVAILABLE;
-	}
-
-	/* CNR */
-	if (dev->fe_status & FE_HAS_VITERBI) {
-		u32 snr_val, snr_lut_size;
-		const struct val_snr *snr_lut = NULL;
-
-		/* read value */
-		ret = af9033_rd_regs(dev, 0x80002c, buf, 3);
-		if (ret)
-			goto err;
-
-		snr_val = (buf[2] << 16) | (buf[1] << 8) | (buf[0] << 0);
-
-		/* read superframe number */
-		ret = af9033_rd_reg(dev, 0x80f78b, &u8tmp);
-		if (ret)
-			goto err;
-
-		if (u8tmp)
-			snr_val /= u8tmp;
-
-		/* read current transmission mode */
-		ret = af9033_rd_reg(dev, 0x80f900, &u8tmp);
-		if (ret)
-			goto err;
-
-		switch ((u8tmp >> 0) & 3) {
-		case 0:
-			snr_val *= 4;
-			break;
-		case 1:
-			snr_val *= 1;
-			break;
-		case 2:
-			snr_val *= 2;
-			break;
-		default:
-			snr_val *= 0;
-			break;
-		}
-
-		/* read current modulation */
-		ret = af9033_rd_reg(dev, 0x80f903, &u8tmp);
-		if (ret)
-			goto err;
-
-		switch ((u8tmp >> 0) & 3) {
-		case 0:
-			snr_lut_size = ARRAY_SIZE(qpsk_snr_lut);
-			snr_lut = qpsk_snr_lut;
-			break;
-		case 1:
-			snr_lut_size = ARRAY_SIZE(qam16_snr_lut);
-			snr_lut = qam16_snr_lut;
-			break;
-		case 2:
-			snr_lut_size = ARRAY_SIZE(qam64_snr_lut);
-			snr_lut = qam64_snr_lut;
-			break;
-		default:
-			snr_lut_size = 0;
-			tmp = 0;
-			break;
-		}
-
-		for (i = 0; i < snr_lut_size; i++) {
-			tmp = snr_lut[i].snr * 1000;
-			if (snr_val < snr_lut[i].val)
-				break;
-		}
-
-		c->cnr.len = 1;
-		c->cnr.stat[0].scale = FE_SCALE_DECIBEL;
-		c->cnr.stat[0].svalue = tmp;
-	} else {
-		c->cnr.len = 1;
-		c->cnr.stat[0].scale = FE_SCALE_NOT_AVAILABLE;
-	}
-
-	/* UCB/PER/BER */
-	if (dev->fe_status & FE_HAS_LOCK) {
-		/* outer FEC, 204 byte packets */
-		u16 abort_packet_count, rsd_packet_count;
-		/* inner FEC, bits */
-		u32 rsd_bit_err_count;
-
-		/*
-		 * Packet count used for measurement is 10000
-		 * (rsd_packet_count). Maybe it should be increased?
-		 */
-
-		ret = af9033_rd_regs(dev, 0x800032, buf, 7);
-		if (ret)
-			goto err;
-
-		abort_packet_count = (buf[1] << 8) | (buf[0] << 0);
-		rsd_bit_err_count = (buf[4] << 16) | (buf[3] << 8) | buf[2];
-		rsd_packet_count = (buf[6] << 8) | (buf[5] << 0);
-
-		dev->error_block_count += abort_packet_count;
-		dev->total_block_count += rsd_packet_count;
-		dev->post_bit_error += rsd_bit_err_count;
-		dev->post_bit_count += rsd_packet_count * 204 * 8;
-
-		c->block_count.len = 1;
-		c->block_count.stat[0].scale = FE_SCALE_COUNTER;
-		c->block_count.stat[0].uvalue = dev->total_block_count;
-
-		c->block_error.len = 1;
-		c->block_error.stat[0].scale = FE_SCALE_COUNTER;
-		c->block_error.stat[0].uvalue = dev->error_block_count;
-
-		c->post_bit_count.len = 1;
-		c->post_bit_count.stat[0].scale = FE_SCALE_COUNTER;
-		c->post_bit_count.stat[0].uvalue = dev->post_bit_count;
-
-		c->post_bit_error.len = 1;
-		c->post_bit_error.stat[0].scale = FE_SCALE_COUNTER;
-		c->post_bit_error.stat[0].uvalue = dev->post_bit_error;
-	}
-
-	return 0;
-=======
 	/* Signal strength */
 	if (dev->fe_status & FE_HAS_SIGNAL) {
 		if (dev->is_af9035) {
@@ -852,7 +666,6 @@
 				goto err;
 			tmp = (utmp - 100) * 1000;
 		}
->>>>>>> 24b8d41d
 
 		c->strength.len = 1;
 		c->strength.stat[0].scale = FE_SCALE_DECIBEL;
@@ -1194,13 +1007,8 @@
 	return ret;
 }
 
-<<<<<<< HEAD
-static struct dvb_frontend_ops af9033_ops = {
-	.delsys = { SYS_DVBT },
-=======
 static const struct dvb_frontend_ops af9033_ops = {
 	.delsys = {SYS_DVBT},
->>>>>>> 24b8d41d
 	.info = {
 		.name = "Afatech AF9033 (DVB-T)",
 		.frequency_min_hz = 174 * MHz,
@@ -1261,9 +1069,6 @@
 
 	/* Setup the state */
 	dev->client = client;
-<<<<<<< HEAD
-	memcpy(&dev->cfg, cfg, sizeof(struct af9033_config));
-=======
 	memcpy(&dev->cfg, cfg, sizeof(dev->cfg));
 	switch (dev->cfg.ts_mode) {
 	case AF9033_TS_MODE_PARALLEL:
@@ -1277,7 +1082,6 @@
 	default:
 		break;
 	}
->>>>>>> 24b8d41d
 
 	if (dev->cfg.clock != 12000000) {
 		ret = -ENODEV;
@@ -1361,16 +1165,9 @@
 {
 	struct af9033_dev *dev = i2c_get_clientdata(client);
 
-<<<<<<< HEAD
-	dev_dbg(&dev->client->dev, "\n");
-
-	dev->fe.ops.release = NULL;
-	dev->fe.demodulator_priv = NULL;
-=======
 	dev_dbg(&client->dev, "\n");
 
 	regmap_exit(dev->regmap);
->>>>>>> 24b8d41d
 	kfree(dev);
 
 	return 0;
