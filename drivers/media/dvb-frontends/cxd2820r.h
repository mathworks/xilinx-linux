--- conflicted
+++ resolved
@@ -36,10 +36,6 @@
  * @gpio_chip_base: GPIO.
  * @get_dvb_frontend: Get DVB frontend.
  */
-<<<<<<< HEAD
-
-=======
->>>>>>> 24b8d41d
 struct cxd2820r_platform_data {
 	u8 ts_mode;
 	bool ts_clk_inv;
@@ -52,8 +48,6 @@
 	bool attach_in_use;
 };
 
-<<<<<<< HEAD
-=======
 /**
  * struct cxd2820r_config - configuration for cxd2020r demod
  *
@@ -65,7 +59,6 @@
  * @if_agc_polarity: Default: 0. Values: 0, 1
  * @spec_inv:	Spectrum inversion. Default: 0. Values: 0, 1.
  */
->>>>>>> 24b8d41d
 struct cxd2820r_config {
 	/* Demodulator I2C address.
 	 * Driver determines DVB-C slave I2C address automatically from master
