// SPDX-License-Identifier: GPL-2.0-or-later
/*
 * Silicon Labs Si2168 DVB-T/T2/C demodulator driver
 *
 * Copyright (C) 2014 Antti Palosaari <crope@iki.fi>
 */

#include <linux/delay.h>

#include "si2168_priv.h"

static const struct dvb_frontend_ops si2168_ops;

<<<<<<< HEAD
=======
static void cmd_init(struct si2168_cmd *cmd, const u8 *buf, int wlen, int rlen)
{
	memcpy(cmd->args, buf, wlen);
	cmd->wlen = wlen;
	cmd->rlen = rlen;
}

>>>>>>> 24b8d41d
/* execute firmware command */
static int si2168_cmd_execute(struct i2c_client *client, struct si2168_cmd *cmd)
{
	struct si2168_dev *dev = i2c_get_clientdata(client);
	int ret;
	unsigned long timeout;

	mutex_lock(&dev->i2c_mutex);

	if (cmd->wlen) {
		/* write cmd and args for firmware */
		ret = i2c_master_send(client, cmd->args, cmd->wlen);
		if (ret < 0) {
			goto err_mutex_unlock;
		} else if (ret != cmd->wlen) {
			ret = -EREMOTEIO;
			goto err_mutex_unlock;
		}
	}

	if (cmd->rlen) {
		/* wait cmd execution terminate */
		#define TIMEOUT 70
		timeout = jiffies + msecs_to_jiffies(TIMEOUT);
		while (!time_after(jiffies, timeout)) {
			ret = i2c_master_recv(client, cmd->args, cmd->rlen);
			if (ret < 0) {
				goto err_mutex_unlock;
			} else if (ret != cmd->rlen) {
				ret = -EREMOTEIO;
				goto err_mutex_unlock;
			}

			/* firmware ready? */
			if ((cmd->args[0] >> 7) & 0x01)
				break;
		}

		dev_dbg(&client->dev, "cmd execution took %d ms\n",
				jiffies_to_msecs(jiffies) -
				(jiffies_to_msecs(timeout) - TIMEOUT));

		/* error bit set? */
		if ((cmd->args[0] >> 6) & 0x01) {
			ret = -EREMOTEIO;
			goto err_mutex_unlock;
		}

		if (!((cmd->args[0] >> 7) & 0x01)) {
			ret = -ETIMEDOUT;
			goto err_mutex_unlock;
		}
	}

	mutex_unlock(&dev->i2c_mutex);
	return 0;
err_mutex_unlock:
	mutex_unlock(&dev->i2c_mutex);
	dev_dbg(&client->dev, "failed=%d\n", ret);
	return ret;
}

<<<<<<< HEAD
=======
static int si2168_ts_bus_ctrl(struct dvb_frontend *fe, int acquire)
{
	struct i2c_client *client = fe->demodulator_priv;
	struct si2168_dev *dev = i2c_get_clientdata(client);
	struct si2168_cmd cmd;
	int ret = 0;

	dev_dbg(&client->dev, "%s acquire: %d\n", __func__, acquire);

	/* set manual value */
	if (dev->ts_mode & SI2168_TS_CLK_MANUAL) {
		cmd_init(&cmd, "\x14\x00\x0d\x10\xe8\x03", 6, 4);
		ret = si2168_cmd_execute(client, &cmd);
		if (ret)
			return ret;
	}
	/* set TS_MODE property */
	cmd_init(&cmd, "\x14\x00\x01\x10\x10\x00", 6, 4);
	if (dev->ts_mode & SI2168_TS_CLK_MANUAL)
		cmd.args[4] = SI2168_TS_CLK_MANUAL;
	if (acquire)
		cmd.args[4] |= dev->ts_mode;
	else
		cmd.args[4] |= SI2168_TS_TRISTATE;
	if (dev->ts_clock_gapped)
		cmd.args[4] |= 0x40;
	ret = si2168_cmd_execute(client, &cmd);

	return ret;
}

>>>>>>> 24b8d41d
static int si2168_read_status(struct dvb_frontend *fe, enum fe_status *status)
{
	struct i2c_client *client = fe->demodulator_priv;
	struct si2168_dev *dev = i2c_get_clientdata(client);
	struct dtv_frontend_properties *c = &fe->dtv_property_cache;
	int ret, i;
	unsigned int utmp, utmp1, utmp2;
	struct si2168_cmd cmd;

	*status = 0;

	if (!dev->active) {
		ret = -EAGAIN;
		goto err;
	}

	switch (c->delivery_system) {
	case SYS_DVBT:
		cmd_init(&cmd, "\xa0\x01", 2, 13);
		break;
	case SYS_DVBC_ANNEX_A:
		cmd_init(&cmd, "\x90\x01", 2, 9);
		break;
	case SYS_DVBT2:
		cmd_init(&cmd, "\x50\x01", 2, 14);
		break;
	default:
		ret = -EINVAL;
		goto err;
	}

	ret = si2168_cmd_execute(client, &cmd);
	if (ret)
		goto err;

	switch ((cmd.args[2] >> 1) & 0x03) {
	case 0x01:
		*status = FE_HAS_SIGNAL | FE_HAS_CARRIER;
		break;
	case 0x03:
		*status = FE_HAS_SIGNAL | FE_HAS_CARRIER | FE_HAS_VITERBI |
				FE_HAS_SYNC | FE_HAS_LOCK;
		break;
	}

	dev->fe_status = *status;

	if (*status & FE_HAS_LOCK) {
		c->cnr.len = 1;
		c->cnr.stat[0].scale = FE_SCALE_DECIBEL;
		c->cnr.stat[0].svalue = cmd.args[3] * 1000 / 4;
	} else {
		c->cnr.len = 1;
		c->cnr.stat[0].scale = FE_SCALE_NOT_AVAILABLE;
	}

	dev_dbg(&client->dev, "status=%02x args=%*ph\n",
			*status, cmd.rlen, cmd.args);

	/* BER */
	if (*status & FE_HAS_VITERBI) {
		cmd_init(&cmd, "\x82\x00", 2, 3);
		ret = si2168_cmd_execute(client, &cmd);
		if (ret)
			goto err;

		/*
		 * Firmware returns [0, 255] mantissa and [0, 8] exponent.
		 * Convert to DVB API: mantissa * 10^(8 - exponent) / 10^8
		 */
		utmp = clamp(8 - cmd.args[1], 0, 8);
		for (i = 0, utmp1 = 1; i < utmp; i++)
			utmp1 = utmp1 * 10;

		utmp1 = cmd.args[2] * utmp1;
		utmp2 = 100000000; /* 10^8 */

		dev_dbg(&client->dev,
			"post_bit_error=%u post_bit_count=%u ber=%u*10^-%u\n",
			utmp1, utmp2, cmd.args[2], cmd.args[1]);

		c->post_bit_error.stat[0].scale = FE_SCALE_COUNTER;
		c->post_bit_error.stat[0].uvalue += utmp1;
		c->post_bit_count.stat[0].scale = FE_SCALE_COUNTER;
		c->post_bit_count.stat[0].uvalue += utmp2;
	} else {
		c->post_bit_error.stat[0].scale = FE_SCALE_NOT_AVAILABLE;
		c->post_bit_count.stat[0].scale = FE_SCALE_NOT_AVAILABLE;
	}

	/* UCB */
	if (*status & FE_HAS_SYNC) {
		cmd_init(&cmd, "\x84\x01", 2, 3);
		ret = si2168_cmd_execute(client, &cmd);
		if (ret)
			goto err;

		utmp1 = cmd.args[2] << 8 | cmd.args[1] << 0;
		dev_dbg(&client->dev, "block_error=%u\n", utmp1);

		/* Sometimes firmware returns bogus value */
		if (utmp1 == 0xffff)
			utmp1 = 0;

		c->block_error.stat[0].scale = FE_SCALE_COUNTER;
		c->block_error.stat[0].uvalue += utmp1;
	} else {
		c->block_error.stat[0].scale = FE_SCALE_NOT_AVAILABLE;
	}

	return 0;
err:
	dev_dbg(&client->dev, "failed=%d\n", ret);
	return ret;
}

static int si2168_set_frontend(struct dvb_frontend *fe)
{
	struct i2c_client *client = fe->demodulator_priv;
	struct si2168_dev *dev = i2c_get_clientdata(client);
	struct dtv_frontend_properties *c = &fe->dtv_property_cache;
	int ret;
	struct si2168_cmd cmd;
	u8 bandwidth, delivery_system;

	dev_dbg(&client->dev,
			"delivery_system=%u modulation=%u frequency=%u bandwidth_hz=%u symbol_rate=%u inversion=%u stream_id=%u\n",
			c->delivery_system, c->modulation, c->frequency,
			c->bandwidth_hz, c->symbol_rate, c->inversion,
			c->stream_id);

	if (!dev->active) {
		ret = -EAGAIN;
		goto err;
	}

	switch (c->delivery_system) {
	case SYS_DVBT:
		delivery_system = 0x20;
		break;
	case SYS_DVBC_ANNEX_A:
		delivery_system = 0x30;
		break;
	case SYS_DVBT2:
		delivery_system = 0x70;
		break;
	default:
		ret = -EINVAL;
		goto err;
	}

	if (c->bandwidth_hz == 0) {
		ret = -EINVAL;
		goto err;
	} else if (c->bandwidth_hz <= 2000000)
		bandwidth = 0x02;
	else if (c->bandwidth_hz <= 5000000)
		bandwidth = 0x05;
	else if (c->bandwidth_hz <= 6000000)
		bandwidth = 0x06;
	else if (c->bandwidth_hz <= 7000000)
		bandwidth = 0x07;
	else if (c->bandwidth_hz <= 8000000)
		bandwidth = 0x08;
	else if (c->bandwidth_hz <= 9000000)
		bandwidth = 0x09;
	else if (c->bandwidth_hz <= 10000000)
		bandwidth = 0x0a;
	else
		bandwidth = 0x0f;

	/* program tuner */
	if (fe->ops.tuner_ops.set_params) {
		ret = fe->ops.tuner_ops.set_params(fe);
		if (ret)
			goto err;
	}

	cmd_init(&cmd, "\x88\x02\x02\x02\x02", 5, 5);
	ret = si2168_cmd_execute(client, &cmd);
	if (ret)
		goto err;

	/* that has no big effect */
	if (c->delivery_system == SYS_DVBT)
		cmd_init(&cmd, "\x89\x21\x06\x11\xff\x98", 6, 3);
	else if (c->delivery_system == SYS_DVBC_ANNEX_A)
		cmd_init(&cmd, "\x89\x21\x06\x11\x89\xf0", 6, 3);
	else if (c->delivery_system == SYS_DVBT2)
		cmd_init(&cmd, "\x89\x21\x06\x11\x89\x20", 6, 3);
	ret = si2168_cmd_execute(client, &cmd);
	if (ret)
		goto err;

	if (c->delivery_system == SYS_DVBT2) {
		/* select PLP */
		cmd.args[0] = 0x52;
		cmd.args[1] = c->stream_id & 0xff;
		cmd.args[2] = c->stream_id == NO_STREAM_ID_FILTER ? 0 : 1;
		cmd.wlen = 3;
		cmd.rlen = 1;
		ret = si2168_cmd_execute(client, &cmd);
		if (ret)
			goto err;
	}

	cmd_init(&cmd, "\x51\x03", 2, 12);
	ret = si2168_cmd_execute(client, &cmd);
	if (ret)
		goto err;

	cmd_init(&cmd, "\x12\x08\x04", 3, 3);
	ret = si2168_cmd_execute(client, &cmd);
	if (ret)
		goto err;

	cmd_init(&cmd, "\x14\x00\x0c\x10\x12\x00", 6, 4);
	ret = si2168_cmd_execute(client, &cmd);
	if (ret)
		goto err;

	cmd_init(&cmd, "\x14\x00\x06\x10\x24\x00", 6, 4);
	ret = si2168_cmd_execute(client, &cmd);
	if (ret)
		goto err;

	cmd_init(&cmd, "\x14\x00\x07\x10\x00\x24", 6, 4);
	ret = si2168_cmd_execute(client, &cmd);
	if (ret)
		goto err;

	cmd_init(&cmd, "\x14\x00\x0a\x10\x00\x00", 6, 4);
	cmd.args[4] = delivery_system | bandwidth;
	if (dev->spectral_inversion)
		cmd.args[5] |= 1;
	ret = si2168_cmd_execute(client, &cmd);
	if (ret)
		goto err;

	/* set DVB-C symbol rate */
	if (c->delivery_system == SYS_DVBC_ANNEX_A) {
		cmd_init(&cmd, "\x14\x00\x02\x11\x00\x00", 6, 4);
		cmd.args[4] = ((c->symbol_rate / 1000) >> 0) & 0xff;
		cmd.args[5] = ((c->symbol_rate / 1000) >> 8) & 0xff;
		ret = si2168_cmd_execute(client, &cmd);
		if (ret)
			goto err;
	}

	cmd_init(&cmd, "\x14\x00\x0f\x10\x10\x00", 6, 4);
	ret = si2168_cmd_execute(client, &cmd);
	if (ret)
		goto err;

	cmd_init(&cmd, "\x14\x00\x09\x10\xe3\x08", 6, 4);
	cmd.args[5] |= dev->ts_clock_inv ? 0x00 : 0x10;
	ret = si2168_cmd_execute(client, &cmd);
	if (ret)
		goto err;

	cmd_init(&cmd, "\x14\x00\x08\x10\xd7\x05", 6, 4);
	cmd.args[5] |= dev->ts_clock_inv ? 0x00 : 0x10;
	ret = si2168_cmd_execute(client, &cmd);
	if (ret)
		goto err;

	cmd_init(&cmd, "\x14\x00\x01\x12\x00\x00", 6, 4);
	ret = si2168_cmd_execute(client, &cmd);
	if (ret)
		goto err;

	cmd_init(&cmd, "\x14\x00\x01\x03\x0c\x00", 6, 4);
	ret = si2168_cmd_execute(client, &cmd);
	if (ret)
		goto err;

	cmd_init(&cmd, "\x85", 1, 1);
	ret = si2168_cmd_execute(client, &cmd);
	if (ret)
		goto err;

	dev->delivery_system = c->delivery_system;

	/* enable ts bus */
	ret = si2168_ts_bus_ctrl(fe, 1);
	if (ret)
		goto err;

	return 0;
err:
	dev_dbg(&client->dev, "failed=%d\n", ret);
	return ret;
}

static int si2168_init(struct dvb_frontend *fe)
{
	struct i2c_client *client = fe->demodulator_priv;
	struct si2168_dev *dev = i2c_get_clientdata(client);
	struct dtv_frontend_properties *c = &fe->dtv_property_cache;
	int ret, len, remaining;
	const struct firmware *fw;
	struct si2168_cmd cmd;

	dev_dbg(&client->dev, "\n");

	/* initialize */
	cmd_init(&cmd, "\xc0\x12\x00\x0c\x00\x0d\x16\x00\x00\x00\x00\x00\x00",
		 13, 0);
	ret = si2168_cmd_execute(client, &cmd);
	if (ret)
		goto err;

	if (dev->warm) {
		/* resume */
		cmd_init(&cmd, "\xc0\x06\x08\x0f\x00\x20\x21\x01", 8, 1);
		ret = si2168_cmd_execute(client, &cmd);
		if (ret)
			goto err;

		udelay(100);
		cmd_init(&cmd, "\x85", 1, 1);
		ret = si2168_cmd_execute(client, &cmd);
		if (ret)
			goto err;

		goto warm;
	}

	/* power up */
	cmd_init(&cmd, "\xc0\x06\x01\x0f\x00\x20\x20\x01", 8, 1);
	ret = si2168_cmd_execute(client, &cmd);
	if (ret)
		goto err;

	/* request the firmware, this will block and timeout */
	ret = request_firmware(&fw, dev->firmware_name, &client->dev);
	if (ret) {
		/* fallback mechanism to handle old name for Si2168 B40 fw */
		if (dev->chip_id == SI2168_CHIP_ID_B40) {
			dev->firmware_name = SI2168_B40_FIRMWARE_FALLBACK;
			ret = request_firmware(&fw, dev->firmware_name,
					       &client->dev);
		}

		if (ret == 0) {
			dev_notice(&client->dev,
					"please install firmware file '%s'\n",
					SI2168_B40_FIRMWARE);
		} else {
			dev_err(&client->dev,
					"firmware file '%s' not found\n",
					dev->firmware_name);
			goto err_release_firmware;
		}
	}

	dev_info(&client->dev, "downloading firmware from file '%s'\n",
			dev->firmware_name);

	if ((fw->size % 17 == 0) && (fw->data[0] > 5)) {
		/* firmware is in the new format */
		for (remaining = fw->size; remaining > 0; remaining -= 17) {
			len = fw->data[fw->size - remaining];
			if (len > SI2168_ARGLEN) {
				ret = -EINVAL;
				break;
			}
			cmd_init(&cmd, &fw->data[(fw->size - remaining) + 1],
				 len, 1);
			ret = si2168_cmd_execute(client, &cmd);
			if (ret)
				break;
		}
	} else if (fw->size % 8 == 0) {
		/* firmware is in the old format */
		for (remaining = fw->size; remaining > 0; remaining -= 8) {
			cmd_init(&cmd, &fw->data[fw->size - remaining], 8, 1);
			ret = si2168_cmd_execute(client, &cmd);
			if (ret)
				break;
		}
	} else {
		/* bad or unknown firmware format */
		ret = -EINVAL;
	}

	if (ret) {
		dev_err(&client->dev, "firmware download failed %d\n", ret);
		goto err_release_firmware;
	}

	release_firmware(fw);

	cmd_init(&cmd, "\x01\x01", 2, 1);
	ret = si2168_cmd_execute(client, &cmd);
	if (ret)
		goto err;

	/* query firmware version */
	cmd_init(&cmd, "\x11", 1, 10);
	ret = si2168_cmd_execute(client, &cmd);
	if (ret)
		goto err;

	dev->version = (cmd.args[9] + '@') << 24 | (cmd.args[6] - '0') << 16 |
		       (cmd.args[7] - '0') << 8 | (cmd.args[8]) << 0;
	dev_info(&client->dev, "firmware version: %c %d.%d.%d\n",
		 dev->version >> 24 & 0xff, dev->version >> 16 & 0xff,
		 dev->version >> 8 & 0xff, dev->version >> 0 & 0xff);

	/* set ts mode */
	ret = si2168_ts_bus_ctrl(fe, 1);
	if (ret)
		goto err;

	dev->warm = true;
warm:
	/* Init stats here to indicate which stats are supported */
	c->cnr.len = 1;
	c->cnr.stat[0].scale = FE_SCALE_NOT_AVAILABLE;
	c->post_bit_error.len = 1;
	c->post_bit_error.stat[0].scale = FE_SCALE_NOT_AVAILABLE;
	c->post_bit_count.len = 1;
	c->post_bit_count.stat[0].scale = FE_SCALE_NOT_AVAILABLE;
	c->block_error.len = 1;
	c->block_error.stat[0].scale = FE_SCALE_NOT_AVAILABLE;

	dev->active = true;

	return 0;
err_release_firmware:
	release_firmware(fw);
err:
	dev_dbg(&client->dev, "failed=%d\n", ret);
	return ret;
}

static int si2168_sleep(struct dvb_frontend *fe)
{
	struct i2c_client *client = fe->demodulator_priv;
	struct si2168_dev *dev = i2c_get_clientdata(client);
	int ret;
	struct si2168_cmd cmd;

	dev_dbg(&client->dev, "\n");

	dev->active = false;

<<<<<<< HEAD
	/* Firmware B 4.0-11 or later loses warm state during sleep */
	if (dev->version > ('B' << 24 | 4 << 16 | 0 << 8 | 11 << 0))
		dev->warm = false;

	memcpy(cmd.args, "\x13", 1);
	cmd.wlen = 1;
	cmd.rlen = 0;
=======
	/* tri-state data bus */
	ret = si2168_ts_bus_ctrl(fe, 0);
	if (ret)
		goto err;

	/* Firmware later than B 4.0-11 loses warm state during sleep */
	if (dev->version > ('B' << 24 | 4 << 16 | 0 << 8 | 11 << 0))
		dev->warm = false;

	cmd_init(&cmd, "\x13", 1, 0);
>>>>>>> 24b8d41d
	ret = si2168_cmd_execute(client, &cmd);
	if (ret)
		goto err;

	return 0;
err:
	dev_dbg(&client->dev, "failed=%d\n", ret);
	return ret;
}

static int si2168_get_tune_settings(struct dvb_frontend *fe,
	struct dvb_frontend_tune_settings *s)
{
	s->min_delay_ms = 900;

	return 0;
}

static int si2168_select(struct i2c_mux_core *muxc, u32 chan)
{
	struct i2c_client *client = i2c_mux_priv(muxc);
	int ret;
	struct si2168_cmd cmd;

	/* open I2C gate */
<<<<<<< HEAD
	memcpy(cmd.args, "\xc0\x0d\x01", 3);
	cmd.wlen = 3;
	cmd.rlen = 0;
=======
	cmd_init(&cmd, "\xc0\x0d\x01", 3, 0);
>>>>>>> 24b8d41d
	ret = si2168_cmd_execute(client, &cmd);
	if (ret)
		goto err;

	return 0;
err:
	dev_dbg(&client->dev, "failed=%d\n", ret);
	return ret;
}

static int si2168_deselect(struct i2c_mux_core *muxc, u32 chan)
{
	struct i2c_client *client = i2c_mux_priv(muxc);
	int ret;
	struct si2168_cmd cmd;

	/* close I2C gate */
<<<<<<< HEAD
	memcpy(cmd.args, "\xc0\x0d\x00", 3);
	cmd.wlen = 3;
	cmd.rlen = 0;
=======
	cmd_init(&cmd, "\xc0\x0d\x00", 3, 0);
>>>>>>> 24b8d41d
	ret = si2168_cmd_execute(client, &cmd);
	if (ret)
		goto err;

	return 0;
err:
	dev_dbg(&client->dev, "failed=%d\n", ret);
	return ret;
}

static const struct dvb_frontend_ops si2168_ops = {
	.delsys = {SYS_DVBT, SYS_DVBT2, SYS_DVBC_ANNEX_A},
	.info = {
		.name = "Silicon Labs Si2168",
		.frequency_min_hz      =  48 * MHz,
		.frequency_max_hz      = 870 * MHz,
		.frequency_stepsize_hz = 62500,
		.symbol_rate_min       = 1000000,
		.symbol_rate_max       = 7200000,
		.caps =	FE_CAN_FEC_1_2 |
			FE_CAN_FEC_2_3 |
			FE_CAN_FEC_3_4 |
			FE_CAN_FEC_5_6 |
			FE_CAN_FEC_7_8 |
			FE_CAN_FEC_AUTO |
			FE_CAN_QPSK |
			FE_CAN_QAM_16 |
			FE_CAN_QAM_32 |
			FE_CAN_QAM_64 |
			FE_CAN_QAM_128 |
			FE_CAN_QAM_256 |
			FE_CAN_QAM_AUTO |
			FE_CAN_TRANSMISSION_MODE_AUTO |
			FE_CAN_GUARD_INTERVAL_AUTO |
			FE_CAN_HIERARCHY_AUTO |
			FE_CAN_MUTE_TS |
			FE_CAN_2G_MODULATION |
			FE_CAN_MULTISTREAM
	},

	.get_tune_settings = si2168_get_tune_settings,

	.init = si2168_init,
	.sleep = si2168_sleep,

	.set_frontend = si2168_set_frontend,

	.read_status = si2168_read_status,
};

static int si2168_probe(struct i2c_client *client,
		const struct i2c_device_id *id)
{
	struct si2168_config *config = client->dev.platform_data;
	struct si2168_dev *dev;
	int ret;
	struct si2168_cmd cmd;

	dev_dbg(&client->dev, "\n");

	dev = kzalloc(sizeof(*dev), GFP_KERNEL);
	if (!dev) {
		ret = -ENOMEM;
		goto err;
	}

	i2c_set_clientdata(client, dev);
	mutex_init(&dev->i2c_mutex);

	/* Initialize */
<<<<<<< HEAD
	memcpy(cmd.args, "\xc0\x12\x00\x0c\x00\x0d\x16\x00\x00\x00\x00\x00\x00", 13);
	cmd.wlen = 13;
	cmd.rlen = 0;
=======
	cmd_init(&cmd, "\xc0\x12\x00\x0c\x00\x0d\x16\x00\x00\x00\x00\x00\x00",
		 13, 0);
>>>>>>> 24b8d41d
	ret = si2168_cmd_execute(client, &cmd);
	if (ret)
		goto err_kfree;

	/* Power up */
<<<<<<< HEAD
	memcpy(cmd.args, "\xc0\x06\x01\x0f\x00\x20\x20\x01", 8);
	cmd.wlen = 8;
	cmd.rlen = 1;
=======
	cmd_init(&cmd, "\xc0\x06\x01\x0f\x00\x20\x20\x01", 8, 1);
>>>>>>> 24b8d41d
	ret = si2168_cmd_execute(client, &cmd);
	if (ret)
		goto err_kfree;

	/* Query chip revision */
<<<<<<< HEAD
	memcpy(cmd.args, "\x02", 1);
	cmd.wlen = 1;
	cmd.rlen = 13;
=======
	cmd_init(&cmd, "\x02", 1, 13);
>>>>>>> 24b8d41d
	ret = si2168_cmd_execute(client, &cmd);
	if (ret)
		goto err_kfree;

	dev->chip_id = cmd.args[1] << 24 | cmd.args[2] << 16 |
		       cmd.args[3] << 8 | cmd.args[4] << 0;

	switch (dev->chip_id) {
	case SI2168_CHIP_ID_A20:
		dev->firmware_name = SI2168_A20_FIRMWARE;
		break;
	case SI2168_CHIP_ID_A30:
		dev->firmware_name = SI2168_A30_FIRMWARE;
		break;
	case SI2168_CHIP_ID_B40:
		dev->firmware_name = SI2168_B40_FIRMWARE;
		break;
<<<<<<< HEAD
=======
	case SI2168_CHIP_ID_D60:
		dev->firmware_name = SI2168_D60_FIRMWARE;
		break;
>>>>>>> 24b8d41d
	default:
		dev_dbg(&client->dev, "unknown chip version Si21%d-%c%c%c\n",
			cmd.args[2], cmd.args[1], cmd.args[3], cmd.args[4]);
		ret = -ENODEV;
		goto err_kfree;
	}

	dev->version = (cmd.args[1]) << 24 | (cmd.args[3] - '0') << 16 |
		       (cmd.args[4] - '0') << 8 | (cmd.args[5]) << 0;

	/* create mux i2c adapter for tuner */
	dev->muxc = i2c_mux_alloc(client->adapter, &client->dev,
				  1, 0, I2C_MUX_LOCKED,
				  si2168_select, si2168_deselect);
	if (!dev->muxc) {
		ret = -ENOMEM;
		goto err_kfree;
	}
	dev->muxc->priv = client;
	ret = i2c_mux_add_adapter(dev->muxc, 0, 0, 0);
	if (ret)
		goto err_kfree;

	/* create dvb_frontend */
	memcpy(&dev->fe.ops, &si2168_ops, sizeof(struct dvb_frontend_ops));
	dev->fe.demodulator_priv = client;
	*config->i2c_adapter = dev->muxc->adapter[0];
	*config->fe = &dev->fe;
	dev->ts_mode = config->ts_mode;
	dev->ts_clock_inv = config->ts_clock_inv;
	dev->ts_clock_gapped = config->ts_clock_gapped;
<<<<<<< HEAD
=======
	dev->spectral_inversion = config->spectral_inversion;
>>>>>>> 24b8d41d

	dev_info(&client->dev, "Silicon Labs Si2168-%c%d%d successfully identified\n",
		 dev->version >> 24 & 0xff, dev->version >> 16 & 0xff,
		 dev->version >> 8 & 0xff);
	dev_info(&client->dev, "firmware version: %c %d.%d.%d\n",
		 dev->version >> 24 & 0xff, dev->version >> 16 & 0xff,
		 dev->version >> 8 & 0xff, dev->version >> 0 & 0xff);

	return 0;
err_kfree:
	kfree(dev);
err:
	dev_warn(&client->dev, "probe failed = %d\n", ret);
	return ret;
}

static int si2168_remove(struct i2c_client *client)
{
	struct si2168_dev *dev = i2c_get_clientdata(client);

	dev_dbg(&client->dev, "\n");

	i2c_mux_del_adapters(dev->muxc);

	dev->fe.ops.release = NULL;
	dev->fe.demodulator_priv = NULL;

	kfree(dev);

	return 0;
}

static const struct i2c_device_id si2168_id_table[] = {
	{"si2168", 0},
	{}
};
MODULE_DEVICE_TABLE(i2c, si2168_id_table);

static struct i2c_driver si2168_driver = {
	.driver = {
		.name                = "si2168",
		.suppress_bind_attrs = true,
	},
	.probe		= si2168_probe,
	.remove		= si2168_remove,
	.id_table	= si2168_id_table,
};

module_i2c_driver(si2168_driver);

MODULE_AUTHOR("Antti Palosaari <crope@iki.fi>");
MODULE_DESCRIPTION("Silicon Labs Si2168 DVB-T/T2/C demodulator driver");
MODULE_LICENSE("GPL");
MODULE_FIRMWARE(SI2168_A20_FIRMWARE);
MODULE_FIRMWARE(SI2168_A30_FIRMWARE);
MODULE_FIRMWARE(SI2168_B40_FIRMWARE);
MODULE_FIRMWARE(SI2168_D60_FIRMWARE);<|MERGE_RESOLUTION|>--- conflicted
+++ resolved
@@ -11,8 +11,6 @@
 
 static const struct dvb_frontend_ops si2168_ops;
 
-<<<<<<< HEAD
-=======
 static void cmd_init(struct si2168_cmd *cmd, const u8 *buf, int wlen, int rlen)
 {
 	memcpy(cmd->args, buf, wlen);
@@ -20,7 +18,6 @@
 	cmd->rlen = rlen;
 }
 
->>>>>>> 24b8d41d
 /* execute firmware command */
 static int si2168_cmd_execute(struct i2c_client *client, struct si2168_cmd *cmd)
 {
@@ -83,8 +80,6 @@
 	return ret;
 }
 
-<<<<<<< HEAD
-=======
 static int si2168_ts_bus_ctrl(struct dvb_frontend *fe, int acquire)
 {
 	struct i2c_client *client = fe->demodulator_priv;
@@ -116,7 +111,6 @@
 	return ret;
 }
 
->>>>>>> 24b8d41d
 static int si2168_read_status(struct dvb_frontend *fe, enum fe_status *status)
 {
 	struct i2c_client *client = fe->demodulator_priv;
@@ -565,15 +559,6 @@
 
 	dev->active = false;
 
-<<<<<<< HEAD
-	/* Firmware B 4.0-11 or later loses warm state during sleep */
-	if (dev->version > ('B' << 24 | 4 << 16 | 0 << 8 | 11 << 0))
-		dev->warm = false;
-
-	memcpy(cmd.args, "\x13", 1);
-	cmd.wlen = 1;
-	cmd.rlen = 0;
-=======
 	/* tri-state data bus */
 	ret = si2168_ts_bus_ctrl(fe, 0);
 	if (ret)
@@ -584,7 +569,6 @@
 		dev->warm = false;
 
 	cmd_init(&cmd, "\x13", 1, 0);
->>>>>>> 24b8d41d
 	ret = si2168_cmd_execute(client, &cmd);
 	if (ret)
 		goto err;
@@ -610,13 +594,7 @@
 	struct si2168_cmd cmd;
 
 	/* open I2C gate */
-<<<<<<< HEAD
-	memcpy(cmd.args, "\xc0\x0d\x01", 3);
-	cmd.wlen = 3;
-	cmd.rlen = 0;
-=======
 	cmd_init(&cmd, "\xc0\x0d\x01", 3, 0);
->>>>>>> 24b8d41d
 	ret = si2168_cmd_execute(client, &cmd);
 	if (ret)
 		goto err;
@@ -634,13 +612,7 @@
 	struct si2168_cmd cmd;
 
 	/* close I2C gate */
-<<<<<<< HEAD
-	memcpy(cmd.args, "\xc0\x0d\x00", 3);
-	cmd.wlen = 3;
-	cmd.rlen = 0;
-=======
 	cmd_init(&cmd, "\xc0\x0d\x00", 3, 0);
->>>>>>> 24b8d41d
 	ret = si2168_cmd_execute(client, &cmd);
 	if (ret)
 		goto err;
@@ -711,38 +683,20 @@
 	mutex_init(&dev->i2c_mutex);
 
 	/* Initialize */
-<<<<<<< HEAD
-	memcpy(cmd.args, "\xc0\x12\x00\x0c\x00\x0d\x16\x00\x00\x00\x00\x00\x00", 13);
-	cmd.wlen = 13;
-	cmd.rlen = 0;
-=======
 	cmd_init(&cmd, "\xc0\x12\x00\x0c\x00\x0d\x16\x00\x00\x00\x00\x00\x00",
 		 13, 0);
->>>>>>> 24b8d41d
 	ret = si2168_cmd_execute(client, &cmd);
 	if (ret)
 		goto err_kfree;
 
 	/* Power up */
-<<<<<<< HEAD
-	memcpy(cmd.args, "\xc0\x06\x01\x0f\x00\x20\x20\x01", 8);
-	cmd.wlen = 8;
-	cmd.rlen = 1;
-=======
 	cmd_init(&cmd, "\xc0\x06\x01\x0f\x00\x20\x20\x01", 8, 1);
->>>>>>> 24b8d41d
 	ret = si2168_cmd_execute(client, &cmd);
 	if (ret)
 		goto err_kfree;
 
 	/* Query chip revision */
-<<<<<<< HEAD
-	memcpy(cmd.args, "\x02", 1);
-	cmd.wlen = 1;
-	cmd.rlen = 13;
-=======
 	cmd_init(&cmd, "\x02", 1, 13);
->>>>>>> 24b8d41d
 	ret = si2168_cmd_execute(client, &cmd);
 	if (ret)
 		goto err_kfree;
@@ -760,12 +714,9 @@
 	case SI2168_CHIP_ID_B40:
 		dev->firmware_name = SI2168_B40_FIRMWARE;
 		break;
-<<<<<<< HEAD
-=======
 	case SI2168_CHIP_ID_D60:
 		dev->firmware_name = SI2168_D60_FIRMWARE;
 		break;
->>>>>>> 24b8d41d
 	default:
 		dev_dbg(&client->dev, "unknown chip version Si21%d-%c%c%c\n",
 			cmd.args[2], cmd.args[1], cmd.args[3], cmd.args[4]);
@@ -797,10 +748,7 @@
 	dev->ts_mode = config->ts_mode;
 	dev->ts_clock_inv = config->ts_clock_inv;
 	dev->ts_clock_gapped = config->ts_clock_gapped;
-<<<<<<< HEAD
-=======
 	dev->spectral_inversion = config->spectral_inversion;
->>>>>>> 24b8d41d
 
 	dev_info(&client->dev, "Silicon Labs Si2168-%c%d%d successfully identified\n",
 		 dev->version >> 24 & 0xff, dev->version >> 16 & 0xff,
