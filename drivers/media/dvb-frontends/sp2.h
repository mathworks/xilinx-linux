/* SPDX-License-Identifier: GPL-2.0-or-later */
/*
 * CIMaX SP2/HF CI driver
 *
 * Copyright (C) 2014 Olli Salonen <olli.salonen@iki.fi>
 */

#ifndef SP2_H
#define SP2_H

<<<<<<< HEAD
#include "dvb_ca_en50221.h"
=======
#include <media/dvb_ca_en50221.h>
>>>>>>> 24b8d41d

/*
 * I2C address
 * 0x40 (port 0)
 * 0x41 (port 1)
 */
struct sp2_config {
	/* dvb_adapter to attach the ci to */
	struct dvb_adapter *dvb_adap;

	/* function ci_control handles the device specific ci ops */
	void *ci_control;

	/* priv is passed back to function ci_control */
	void *priv;
};

extern int sp2_ci_read_attribute_mem(struct dvb_ca_en50221 *en50221,
					int slot, int addr);
extern int sp2_ci_write_attribute_mem(struct dvb_ca_en50221 *en50221,
					int slot, int addr, u8 data);
extern int sp2_ci_read_cam_control(struct dvb_ca_en50221 *en50221,
					int slot, u8 addr);
extern int sp2_ci_write_cam_control(struct dvb_ca_en50221 *en50221,
					int slot, u8 addr, u8 data);
extern int sp2_ci_slot_reset(struct dvb_ca_en50221 *en50221, int slot);
extern int sp2_ci_slot_shutdown(struct dvb_ca_en50221 *en50221, int slot);
extern int sp2_ci_slot_ts_enable(struct dvb_ca_en50221 *en50221, int slot);
extern int sp2_ci_poll_slot_status(struct dvb_ca_en50221 *en50221,
					int slot, int open);

#endif<|MERGE_RESOLUTION|>--- conflicted
+++ resolved
@@ -8,11 +8,7 @@
 #ifndef SP2_H
 #define SP2_H
 
-<<<<<<< HEAD
-#include "dvb_ca_en50221.h"
-=======
 #include <media/dvb_ca_en50221.h>
->>>>>>> 24b8d41d
 
 /*
  * I2C address
