# SPDX-License-Identifier: GPL-2.0-only
#
# Generic video config states
#

# Enable the V4L2 core and API
config VIDEO_V4L2
	tristate
	depends on (I2C || I2C=n) && VIDEO_DEV
	select RATIONAL
	select VIDEOBUF2_V4L2 if VIDEOBUF2_CORE
	default (I2C || I2C=n) && VIDEO_DEV

config VIDEO_V4L2_I2C
	bool
	depends on I2C && VIDEO_V4L2
	default y

config VIDEO_V4L2_SUBDEV_API
	bool "V4L2 sub-device userspace API"
	depends on VIDEO_DEV && MEDIA_CONTROLLER
	help
	  Enables the V4L2 sub-device pad-level userspace API used to configure
	  video format, size and frame rate between hardware blocks.

	  This API is mostly used by camera interfaces in embedded platforms.

config VIDEO_ADV_DEBUG
	bool "Enable advanced debug functionality on V4L2 drivers"
	help
	  Say Y here to enable advanced debugging functionality on some
	  V4L devices.
	  In doubt, say N.

config VIDEO_FIXED_MINOR_RANGES
	bool "Enable old-style fixed minor ranges on drivers/video devices"
	help
	  Say Y here to enable the old-style fixed-range minor assignments.
	  Only useful if you rely on the old behavior and use mknod instead of udev.

	  When in doubt, say N.

<<<<<<< HEAD
config VIDEO_PCI_SKELETON
	tristate "Skeleton PCI V4L2 driver"
	depends on PCI
	depends on VIDEO_V4L2 && VIDEOBUF2_CORE
	depends on VIDEOBUF2_MEMOPS && VIDEOBUF2_DMA_CONTIG
	---help---
	  Enable build of the skeleton PCI driver, used as a reference
	  when developing new drivers.

=======
>>>>>>> 24b8d41d
# Used by drivers that need tuner.ko
config VIDEO_TUNER
	tristate

# Used by drivers that need v4l2-jpeg.ko
config V4L2_JPEG_HELPER
	tristate

# Used by drivers that need v4l2-h264.ko
config V4L2_H264
	tristate

# Used by drivers that need v4l2-mem2mem.ko
config V4L2_MEM2MEM_DEV
	tristate
	depends on VIDEOBUF2_CORE

# Used by LED subsystem flash drivers
config V4L2_FLASH_LED_CLASS
	tristate "V4L2 flash API for LED flash class devices"
	depends on VIDEO_V4L2 && VIDEO_V4L2_SUBDEV_API
	depends on LEDS_CLASS_FLASH
	help
	  Say Y here to enable V4L2 flash API support for LED flash
	  class drivers.

	  When in doubt, say N.

config V4L2_FWNODE
	tristate

# Used by drivers that need Videobuf modules
config VIDEOBUF_GEN
	tristate

config VIDEOBUF_DMA_SG
	tristate
	select VIDEOBUF_GEN

config VIDEOBUF_VMALLOC
	tristate
	select VIDEOBUF_GEN

config VIDEOBUF_DMA_CONTIG
	tristate
	select VIDEOBUF_GEN<|MERGE_RESOLUTION|>--- conflicted
+++ resolved
@@ -40,18 +40,6 @@
 
 	  When in doubt, say N.
 
-<<<<<<< HEAD
-config VIDEO_PCI_SKELETON
-	tristate "Skeleton PCI V4L2 driver"
-	depends on PCI
-	depends on VIDEO_V4L2 && VIDEOBUF2_CORE
-	depends on VIDEOBUF2_MEMOPS && VIDEOBUF2_DMA_CONTIG
-	---help---
-	  Enable build of the skeleton PCI driver, used as a reference
-	  when developing new drivers.
-
-=======
->>>>>>> 24b8d41d
 # Used by drivers that need tuner.ko
 config VIDEO_TUNER
 	tristate
