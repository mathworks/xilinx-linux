--- conflicted
+++ resolved
@@ -952,11 +952,8 @@
 	bool is_vbi = vfd->vfl_type == VFL_TYPE_VBI;
 	bool is_sdr = vfd->vfl_type == VFL_TYPE_SDR;
 	bool is_tch = vfd->vfl_type == VFL_TYPE_TOUCH;
-<<<<<<< HEAD
-=======
 	bool is_meta = vfd->vfl_type == VFL_TYPE_VIDEO &&
 		       (vfd->device_caps & meta_caps);
->>>>>>> 24b8d41d
 	bool is_rx = vfd->vfl_dir != VFL_DIR_TX;
 	bool is_tx = vfd->vfl_dir != VFL_DIR_RX;
 
@@ -1417,12 +1414,6 @@
 	case V4L2_SDR_FMT_CS8:		descr = "Complex S8"; break;
 	case V4L2_SDR_FMT_CS14LE:	descr = "Complex S14LE"; break;
 	case V4L2_SDR_FMT_RU12LE:	descr = "Real U12LE"; break;
-<<<<<<< HEAD
-	case V4L2_TCH_FMT_DELTA_TD16:	descr = "16-bit signed deltas"; break;
-	case V4L2_TCH_FMT_DELTA_TD08:	descr = "8-bit signed deltas"; break;
-	case V4L2_TCH_FMT_TU16:		descr = "16-bit unsigned touch data"; break;
-	case V4L2_TCH_FMT_TU08:		descr = "8-bit unsigned touch data"; break;
-=======
 	case V4L2_SDR_FMT_PCU16BE:	descr = "Planar Complex U16BE"; break;
 	case V4L2_SDR_FMT_PCU18BE:	descr = "Planar Complex U18BE"; break;
 	case V4L2_SDR_FMT_PCU20BE:	descr = "Planar Complex U20BE"; break;
@@ -1435,7 +1426,6 @@
 	case V4L2_META_FMT_UVC:		descr = "UVC Payload Header Metadata"; break;
 	case V4L2_META_FMT_D4XX:	descr = "Intel D4xx UVC Metadata"; break;
 	case V4L2_META_FMT_VIVID:       descr = "Vivid Metadata"; break;
->>>>>>> 24b8d41d
 
 	default:
 		/* Compressed formats */
@@ -1510,22 +1500,6 @@
 {
 	struct video_device *vdev = video_devdata(file);
 	struct v4l2_fmtdesc *p = arg;
-<<<<<<< HEAD
-	struct video_device *vfd = video_devdata(file);
-	bool is_vid = vfd->vfl_type == VFL_TYPE_GRABBER;
-	bool is_sdr = vfd->vfl_type == VFL_TYPE_SDR;
-	bool is_tch = vfd->vfl_type == VFL_TYPE_TOUCH;
-	bool is_rx = vfd->vfl_dir != VFL_DIR_TX;
-	bool is_tx = vfd->vfl_dir != VFL_DIR_RX;
-	int ret = -EINVAL;
-
-	switch (p->type) {
-	case V4L2_BUF_TYPE_VIDEO_CAPTURE:
-		if (unlikely(!is_rx || (!is_vid && !is_tch) || !ops->vidioc_enum_fmt_vid_cap))
-			break;
-		ret = ops->vidioc_enum_fmt_vid_cap(file, fh, arg);
-		break;
-=======
 	int ret = check_fmt(file, p->type);
 	u32 mbus_code;
 	u32 cap_mask;
@@ -1543,7 +1517,6 @@
 
 	switch (p->type) {
 	case V4L2_BUF_TYPE_VIDEO_CAPTURE:
->>>>>>> 24b8d41d
 	case V4L2_BUF_TYPE_VIDEO_CAPTURE_MPLANE:
 		cap_mask = V4L2_CAP_VIDEO_CAPTURE_MPLANE |
 			   V4L2_CAP_VIDEO_M2M_MPLANE;
@@ -1618,19 +1591,10 @@
 {
 	struct v4l2_format *p = arg;
 	struct video_device *vfd = video_devdata(file);
-<<<<<<< HEAD
-	bool is_vid = vfd->vfl_type == VFL_TYPE_GRABBER;
-	bool is_sdr = vfd->vfl_type == VFL_TYPE_SDR;
-	bool is_tch = vfd->vfl_type == VFL_TYPE_TOUCH;
-	bool is_rx = vfd->vfl_dir != VFL_DIR_TX;
-	bool is_tx = vfd->vfl_dir != VFL_DIR_RX;
-	int ret;
-=======
 	int ret = check_fmt(file, p->type);
 
 	if (ret)
 		return ret;
->>>>>>> 24b8d41d
 
 	/*
 	 * fmt can't be cleared for these overlay types due to the 'clips'
@@ -1658,11 +1622,7 @@
 
 	switch (p->type) {
 	case V4L2_BUF_TYPE_VIDEO_CAPTURE:
-<<<<<<< HEAD
-		if (unlikely(!is_rx || (!is_vid && !is_tch) || !ops->vidioc_g_fmt_vid_cap))
-=======
 		if (unlikely(!ops->vidioc_g_fmt_vid_cap))
->>>>>>> 24b8d41d
 			break;
 		p->fmt.pix.priv = V4L2_PIX_FMT_PRIV_MAGIC;
 		ret = ops->vidioc_g_fmt_vid_cap(file, fh, arg);
@@ -1707,40 +1667,16 @@
 	return -EINVAL;
 }
 
-static void v4l_pix_format_touch(struct v4l2_pix_format *p)
-{
-	/*
-	 * The v4l2_pix_format structure contains fields that make no sense for
-	 * touch. Set them to default values in this case.
-	 */
-
-	p->field = V4L2_FIELD_NONE;
-	p->colorspace = V4L2_COLORSPACE_RAW;
-	p->flags = 0;
-	p->ycbcr_enc = 0;
-	p->quantization = 0;
-	p->xfer_func = 0;
-}
-
 static int v4l_s_fmt(const struct v4l2_ioctl_ops *ops,
 				struct file *file, void *fh, void *arg)
 {
 	struct v4l2_format *p = arg;
 	struct video_device *vfd = video_devdata(file);
-<<<<<<< HEAD
-	bool is_vid = vfd->vfl_type == VFL_TYPE_GRABBER;
-	bool is_sdr = vfd->vfl_type == VFL_TYPE_SDR;
-	bool is_tch = vfd->vfl_type == VFL_TYPE_TOUCH;
-	bool is_rx = vfd->vfl_dir != VFL_DIR_TX;
-	bool is_tx = vfd->vfl_dir != VFL_DIR_RX;
-	int ret;
-=======
 	int ret = check_fmt(file, p->type);
 	unsigned int i;
 
 	if (ret)
 		return ret;
->>>>>>> 24b8d41d
 
 	ret = v4l_enable_media_source(vfd);
 	if (ret)
@@ -1749,33 +1685,22 @@
 
 	switch (p->type) {
 	case V4L2_BUF_TYPE_VIDEO_CAPTURE:
-<<<<<<< HEAD
-		if (unlikely(!is_rx || (!is_vid && !is_tch) || !ops->vidioc_s_fmt_vid_cap))
-=======
 		if (unlikely(!ops->vidioc_s_fmt_vid_cap))
->>>>>>> 24b8d41d
 			break;
 		CLEAR_AFTER_FIELD(p, fmt.pix);
 		ret = ops->vidioc_s_fmt_vid_cap(file, fh, arg);
 		/* just in case the driver zeroed it again */
 		p->fmt.pix.priv = V4L2_PIX_FMT_PRIV_MAGIC;
-<<<<<<< HEAD
-		if (is_tch)
-=======
 		if (vfd->vfl_type == VFL_TYPE_TOUCH)
->>>>>>> 24b8d41d
 			v4l_pix_format_touch(&p->fmt.pix);
 		return ret;
 	case V4L2_BUF_TYPE_VIDEO_CAPTURE_MPLANE:
 		if (unlikely(!ops->vidioc_s_fmt_vid_cap_mplane))
 			break;
 		CLEAR_AFTER_FIELD(p, fmt.pix_mp.xfer_func);
-<<<<<<< HEAD
-=======
 		for (i = 0; i < p->fmt.pix_mp.num_planes; i++)
 			CLEAR_AFTER_FIELD(&p->fmt.pix_mp.plane_fmt[i],
 					  bytesperline);
->>>>>>> 24b8d41d
 		return ops->vidioc_s_fmt_vid_cap_mplane(file, fh, arg);
 	case V4L2_BUF_TYPE_VIDEO_OVERLAY:
 		if (unlikely(!ops->vidioc_s_fmt_vid_overlay))
@@ -1804,12 +1729,9 @@
 		if (unlikely(!ops->vidioc_s_fmt_vid_out_mplane))
 			break;
 		CLEAR_AFTER_FIELD(p, fmt.pix_mp.xfer_func);
-<<<<<<< HEAD
-=======
 		for (i = 0; i < p->fmt.pix_mp.num_planes; i++)
 			CLEAR_AFTER_FIELD(&p->fmt.pix_mp.plane_fmt[i],
 					  bytesperline);
->>>>>>> 24b8d41d
 		return ops->vidioc_s_fmt_vid_out_mplane(file, fh, arg);
 	case V4L2_BUF_TYPE_VIDEO_OUTPUT_OVERLAY:
 		if (unlikely(!ops->vidioc_s_fmt_vid_out_overlay))
@@ -1855,30 +1777,17 @@
 {
 	struct v4l2_format *p = arg;
 	struct video_device *vfd = video_devdata(file);
-<<<<<<< HEAD
-	bool is_vid = vfd->vfl_type == VFL_TYPE_GRABBER;
-	bool is_sdr = vfd->vfl_type == VFL_TYPE_SDR;
-	bool is_tch = vfd->vfl_type == VFL_TYPE_TOUCH;
-	bool is_rx = vfd->vfl_dir != VFL_DIR_TX;
-	bool is_tx = vfd->vfl_dir != VFL_DIR_RX;
-	int ret;
-=======
 	int ret = check_fmt(file, p->type);
 	unsigned int i;
 
 	if (ret)
 		return ret;
->>>>>>> 24b8d41d
 
 	v4l_sanitize_format(p);
 
 	switch (p->type) {
 	case V4L2_BUF_TYPE_VIDEO_CAPTURE:
-<<<<<<< HEAD
-		if (unlikely(!is_rx || (!is_vid && !is_tch) || !ops->vidioc_try_fmt_vid_cap))
-=======
 		if (unlikely(!ops->vidioc_try_fmt_vid_cap))
->>>>>>> 24b8d41d
 			break;
 		CLEAR_AFTER_FIELD(p, fmt.pix);
 		ret = ops->vidioc_try_fmt_vid_cap(file, fh, arg);
@@ -1891,12 +1800,9 @@
 		if (unlikely(!ops->vidioc_try_fmt_vid_cap_mplane))
 			break;
 		CLEAR_AFTER_FIELD(p, fmt.pix_mp.xfer_func);
-<<<<<<< HEAD
-=======
 		for (i = 0; i < p->fmt.pix_mp.num_planes; i++)
 			CLEAR_AFTER_FIELD(&p->fmt.pix_mp.plane_fmt[i],
 					  bytesperline);
->>>>>>> 24b8d41d
 		return ops->vidioc_try_fmt_vid_cap_mplane(file, fh, arg);
 	case V4L2_BUF_TYPE_VIDEO_OVERLAY:
 		if (unlikely(!ops->vidioc_try_fmt_vid_overlay))
@@ -1925,12 +1831,9 @@
 		if (unlikely(!ops->vidioc_try_fmt_vid_out_mplane))
 			break;
 		CLEAR_AFTER_FIELD(p, fmt.pix_mp.xfer_func);
-<<<<<<< HEAD
-=======
 		for (i = 0; i < p->fmt.pix_mp.num_planes; i++)
 			CLEAR_AFTER_FIELD(&p->fmt.pix_mp.plane_fmt[i],
 					  bytesperline);
->>>>>>> 24b8d41d
 		return ops->vidioc_try_fmt_vid_out_mplane(file, fh, arg);
 	case V4L2_BUF_TYPE_VIDEO_OUTPUT_OVERLAY:
 		if (unlikely(!ops->vidioc_try_fmt_vid_out_overlay))
@@ -2557,20 +2460,6 @@
 	p->pixelaspect.numerator = 1;
 	p->pixelaspect.denominator = 1;
 
-<<<<<<< HEAD
-	/*
-	 * The determine_valid_ioctls() call already should ensure
-	 * that this can never happen, but just in case...
-	 */
-	if (WARN_ON(!ops->vidioc_cropcap && !ops->vidioc_g_selection))
-		return -ENOTTY;
-
-	if (ops->vidioc_cropcap)
-		ret = ops->vidioc_cropcap(file, fh, p);
-
-	if (!ops->vidioc_g_selection)
-		return ret;
-=======
 	if (s.type == V4L2_BUF_TYPE_VIDEO_CAPTURE_MPLANE)
 		s.type = V4L2_BUF_TYPE_VIDEO_CAPTURE;
 	else if (s.type == V4L2_BUF_TYPE_VIDEO_OUTPUT_MPLANE)
@@ -2586,7 +2475,6 @@
 	if (ops->vidioc_g_pixelaspect)
 		ret = ops->vidioc_g_pixelaspect(file, fh, s.type,
 						&p->pixelaspect);
->>>>>>> 24b8d41d
 
 	/*
 	 * Ignore ENOTTY or ENOIOCTLCMD error returns, just use the
@@ -2596,7 +2484,6 @@
 		return ret;
 
 	/* Use g_selection() to fill in the bounds and defrect rectangles */
-<<<<<<< HEAD
 
 	/* obtaining bounds */
 	if (V4L2_TYPE_IS_OUTPUT(p->type))
@@ -2604,40 +2491,22 @@
 	else
 		s.target = V4L2_SEL_TGT_CROP_BOUNDS;
 
-	ret = ops->vidioc_g_selection(file, fh, &s);
-=======
-
-	/* obtaining bounds */
-	if (V4L2_TYPE_IS_OUTPUT(p->type))
-		s.target = V4L2_SEL_TGT_COMPOSE_BOUNDS;
-	else
-		s.target = V4L2_SEL_TGT_CROP_BOUNDS;
-
 	if (test_bit(V4L2_FL_QUIRK_INVERTED_CROP, &vfd->flags))
 		s.target = s.target == V4L2_SEL_TGT_COMPOSE_BOUNDS ?
 			V4L2_SEL_TGT_CROP_BOUNDS : V4L2_SEL_TGT_COMPOSE_BOUNDS;
 
 	ret = v4l_g_selection(ops, file, fh, &s);
->>>>>>> 24b8d41d
 	if (ret)
 		return ret;
 	p->bounds = s.r;
 
 	/* obtaining defrect */
-<<<<<<< HEAD
-	if (V4L2_TYPE_IS_OUTPUT(p->type))
-=======
 	if (s.target == V4L2_SEL_TGT_COMPOSE_BOUNDS)
->>>>>>> 24b8d41d
 		s.target = V4L2_SEL_TGT_COMPOSE_DEFAULT;
 	else
 		s.target = V4L2_SEL_TGT_CROP_DEFAULT;
 
-<<<<<<< HEAD
-	ret = ops->vidioc_g_selection(file, fh, &s);
-=======
 	ret = v4l_g_selection(ops, file, fh, &s);
->>>>>>> 24b8d41d
 	if (ret)
 		return ret;
 	p->defrect = s.r;
@@ -2896,91 +2765,6 @@
 		.debug = _debug,				\
 	}
 
-<<<<<<< HEAD
-static struct v4l2_ioctl_info v4l2_ioctls[] = {
-	IOCTL_INFO_FNC(VIDIOC_QUERYCAP, v4l_querycap, v4l_print_querycap, 0),
-	IOCTL_INFO_FNC(VIDIOC_ENUM_FMT, v4l_enum_fmt, v4l_print_fmtdesc, INFO_FL_CLEAR(v4l2_fmtdesc, type)),
-	IOCTL_INFO_FNC(VIDIOC_G_FMT, v4l_g_fmt, v4l_print_format, 0),
-	IOCTL_INFO_FNC(VIDIOC_S_FMT, v4l_s_fmt, v4l_print_format, INFO_FL_PRIO),
-	IOCTL_INFO_FNC(VIDIOC_REQBUFS, v4l_reqbufs, v4l_print_requestbuffers, INFO_FL_PRIO | INFO_FL_QUEUE),
-	IOCTL_INFO_FNC(VIDIOC_QUERYBUF, v4l_querybuf, v4l_print_buffer, INFO_FL_QUEUE | INFO_FL_CLEAR(v4l2_buffer, length)),
-	IOCTL_INFO_STD(VIDIOC_G_FBUF, vidioc_g_fbuf, v4l_print_framebuffer, 0),
-	IOCTL_INFO_STD(VIDIOC_S_FBUF, vidioc_s_fbuf, v4l_print_framebuffer, INFO_FL_PRIO),
-	IOCTL_INFO_FNC(VIDIOC_OVERLAY, v4l_overlay, v4l_print_u32, INFO_FL_PRIO),
-	IOCTL_INFO_FNC(VIDIOC_QBUF, v4l_qbuf, v4l_print_buffer, INFO_FL_QUEUE),
-	IOCTL_INFO_STD(VIDIOC_EXPBUF, vidioc_expbuf, v4l_print_exportbuffer, INFO_FL_QUEUE | INFO_FL_CLEAR(v4l2_exportbuffer, flags)),
-	IOCTL_INFO_FNC(VIDIOC_DQBUF, v4l_dqbuf, v4l_print_buffer, INFO_FL_QUEUE),
-	IOCTL_INFO_FNC(VIDIOC_STREAMON, v4l_streamon, v4l_print_buftype, INFO_FL_PRIO | INFO_FL_QUEUE),
-	IOCTL_INFO_FNC(VIDIOC_STREAMOFF, v4l_streamoff, v4l_print_buftype, INFO_FL_PRIO | INFO_FL_QUEUE),
-	IOCTL_INFO_FNC(VIDIOC_G_PARM, v4l_g_parm, v4l_print_streamparm, INFO_FL_CLEAR(v4l2_streamparm, type)),
-	IOCTL_INFO_FNC(VIDIOC_S_PARM, v4l_s_parm, v4l_print_streamparm, INFO_FL_PRIO),
-	IOCTL_INFO_STD(VIDIOC_G_STD, vidioc_g_std, v4l_print_std, 0),
-	IOCTL_INFO_FNC(VIDIOC_S_STD, v4l_s_std, v4l_print_std, INFO_FL_PRIO),
-	IOCTL_INFO_FNC(VIDIOC_ENUMSTD, v4l_enumstd, v4l_print_standard, INFO_FL_CLEAR(v4l2_standard, index)),
-	IOCTL_INFO_FNC(VIDIOC_ENUMINPUT, v4l_enuminput, v4l_print_enuminput, INFO_FL_CLEAR(v4l2_input, index)),
-	IOCTL_INFO_FNC(VIDIOC_G_CTRL, v4l_g_ctrl, v4l_print_control, INFO_FL_CTRL | INFO_FL_CLEAR(v4l2_control, id)),
-	IOCTL_INFO_FNC(VIDIOC_S_CTRL, v4l_s_ctrl, v4l_print_control, INFO_FL_PRIO | INFO_FL_CTRL),
-	IOCTL_INFO_FNC(VIDIOC_G_TUNER, v4l_g_tuner, v4l_print_tuner, INFO_FL_CLEAR(v4l2_tuner, index)),
-	IOCTL_INFO_FNC(VIDIOC_S_TUNER, v4l_s_tuner, v4l_print_tuner, INFO_FL_PRIO),
-	IOCTL_INFO_STD(VIDIOC_G_AUDIO, vidioc_g_audio, v4l_print_audio, 0),
-	IOCTL_INFO_STD(VIDIOC_S_AUDIO, vidioc_s_audio, v4l_print_audio, INFO_FL_PRIO),
-	IOCTL_INFO_FNC(VIDIOC_QUERYCTRL, v4l_queryctrl, v4l_print_queryctrl, INFO_FL_CTRL | INFO_FL_CLEAR(v4l2_queryctrl, id)),
-	IOCTL_INFO_FNC(VIDIOC_QUERYMENU, v4l_querymenu, v4l_print_querymenu, INFO_FL_CTRL | INFO_FL_CLEAR(v4l2_querymenu, index)),
-	IOCTL_INFO_STD(VIDIOC_G_INPUT, vidioc_g_input, v4l_print_u32, 0),
-	IOCTL_INFO_FNC(VIDIOC_S_INPUT, v4l_s_input, v4l_print_u32, INFO_FL_PRIO),
-	IOCTL_INFO_STD(VIDIOC_G_EDID, vidioc_g_edid, v4l_print_edid, 0),
-	IOCTL_INFO_STD(VIDIOC_S_EDID, vidioc_s_edid, v4l_print_edid, INFO_FL_PRIO),
-	IOCTL_INFO_STD(VIDIOC_G_OUTPUT, vidioc_g_output, v4l_print_u32, 0),
-	IOCTL_INFO_FNC(VIDIOC_S_OUTPUT, v4l_s_output, v4l_print_u32, INFO_FL_PRIO),
-	IOCTL_INFO_FNC(VIDIOC_ENUMOUTPUT, v4l_enumoutput, v4l_print_enumoutput, INFO_FL_CLEAR(v4l2_output, index)),
-	IOCTL_INFO_STD(VIDIOC_G_AUDOUT, vidioc_g_audout, v4l_print_audioout, 0),
-	IOCTL_INFO_STD(VIDIOC_S_AUDOUT, vidioc_s_audout, v4l_print_audioout, INFO_FL_PRIO),
-	IOCTL_INFO_FNC(VIDIOC_G_MODULATOR, v4l_g_modulator, v4l_print_modulator, INFO_FL_CLEAR(v4l2_modulator, index)),
-	IOCTL_INFO_FNC(VIDIOC_S_MODULATOR, v4l_s_modulator, v4l_print_modulator, INFO_FL_PRIO),
-	IOCTL_INFO_FNC(VIDIOC_G_FREQUENCY, v4l_g_frequency, v4l_print_frequency, INFO_FL_CLEAR(v4l2_frequency, tuner)),
-	IOCTL_INFO_FNC(VIDIOC_S_FREQUENCY, v4l_s_frequency, v4l_print_frequency, INFO_FL_PRIO),
-	IOCTL_INFO_FNC(VIDIOC_CROPCAP, v4l_cropcap, v4l_print_cropcap, INFO_FL_CLEAR(v4l2_cropcap, type)),
-	IOCTL_INFO_FNC(VIDIOC_G_CROP, v4l_g_crop, v4l_print_crop, INFO_FL_CLEAR(v4l2_crop, type)),
-	IOCTL_INFO_FNC(VIDIOC_S_CROP, v4l_s_crop, v4l_print_crop, INFO_FL_PRIO),
-	IOCTL_INFO_STD(VIDIOC_G_SELECTION, vidioc_g_selection, v4l_print_selection, INFO_FL_CLEAR(v4l2_selection, r)),
-	IOCTL_INFO_STD(VIDIOC_S_SELECTION, vidioc_s_selection, v4l_print_selection, INFO_FL_PRIO | INFO_FL_CLEAR(v4l2_selection, r)),
-	IOCTL_INFO_STD(VIDIOC_G_JPEGCOMP, vidioc_g_jpegcomp, v4l_print_jpegcompression, 0),
-	IOCTL_INFO_STD(VIDIOC_S_JPEGCOMP, vidioc_s_jpegcomp, v4l_print_jpegcompression, INFO_FL_PRIO),
-	IOCTL_INFO_FNC(VIDIOC_QUERYSTD, v4l_querystd, v4l_print_std, 0),
-	IOCTL_INFO_FNC(VIDIOC_TRY_FMT, v4l_try_fmt, v4l_print_format, 0),
-	IOCTL_INFO_STD(VIDIOC_ENUMAUDIO, vidioc_enumaudio, v4l_print_audio, INFO_FL_CLEAR(v4l2_audio, index)),
-	IOCTL_INFO_STD(VIDIOC_ENUMAUDOUT, vidioc_enumaudout, v4l_print_audioout, INFO_FL_CLEAR(v4l2_audioout, index)),
-	IOCTL_INFO_FNC(VIDIOC_G_PRIORITY, v4l_g_priority, v4l_print_u32, 0),
-	IOCTL_INFO_FNC(VIDIOC_S_PRIORITY, v4l_s_priority, v4l_print_u32, INFO_FL_PRIO),
-	IOCTL_INFO_FNC(VIDIOC_G_SLICED_VBI_CAP, v4l_g_sliced_vbi_cap, v4l_print_sliced_vbi_cap, INFO_FL_CLEAR(v4l2_sliced_vbi_cap, type)),
-	IOCTL_INFO_FNC(VIDIOC_LOG_STATUS, v4l_log_status, v4l_print_newline, 0),
-	IOCTL_INFO_FNC(VIDIOC_G_EXT_CTRLS, v4l_g_ext_ctrls, v4l_print_ext_controls, INFO_FL_CTRL),
-	IOCTL_INFO_FNC(VIDIOC_S_EXT_CTRLS, v4l_s_ext_ctrls, v4l_print_ext_controls, INFO_FL_PRIO | INFO_FL_CTRL),
-	IOCTL_INFO_FNC(VIDIOC_TRY_EXT_CTRLS, v4l_try_ext_ctrls, v4l_print_ext_controls, INFO_FL_CTRL),
-	IOCTL_INFO_STD(VIDIOC_ENUM_FRAMESIZES, vidioc_enum_framesizes, v4l_print_frmsizeenum, INFO_FL_CLEAR(v4l2_frmsizeenum, pixel_format)),
-	IOCTL_INFO_STD(VIDIOC_ENUM_FRAMEINTERVALS, vidioc_enum_frameintervals, v4l_print_frmivalenum, INFO_FL_CLEAR(v4l2_frmivalenum, height)),
-	IOCTL_INFO_STD(VIDIOC_G_ENC_INDEX, vidioc_g_enc_index, v4l_print_enc_idx, 0),
-	IOCTL_INFO_STD(VIDIOC_ENCODER_CMD, vidioc_encoder_cmd, v4l_print_encoder_cmd, INFO_FL_PRIO | INFO_FL_CLEAR(v4l2_encoder_cmd, flags)),
-	IOCTL_INFO_STD(VIDIOC_TRY_ENCODER_CMD, vidioc_try_encoder_cmd, v4l_print_encoder_cmd, INFO_FL_CLEAR(v4l2_encoder_cmd, flags)),
-	IOCTL_INFO_STD(VIDIOC_DECODER_CMD, vidioc_decoder_cmd, v4l_print_decoder_cmd, INFO_FL_PRIO),
-	IOCTL_INFO_STD(VIDIOC_TRY_DECODER_CMD, vidioc_try_decoder_cmd, v4l_print_decoder_cmd, 0),
-	IOCTL_INFO_FNC(VIDIOC_DBG_S_REGISTER, v4l_dbg_s_register, v4l_print_dbg_register, 0),
-	IOCTL_INFO_FNC(VIDIOC_DBG_G_REGISTER, v4l_dbg_g_register, v4l_print_dbg_register, 0),
-	IOCTL_INFO_FNC(VIDIOC_S_HW_FREQ_SEEK, v4l_s_hw_freq_seek, v4l_print_hw_freq_seek, INFO_FL_PRIO),
-	IOCTL_INFO_STD(VIDIOC_S_DV_TIMINGS, vidioc_s_dv_timings, v4l_print_dv_timings, INFO_FL_PRIO | INFO_FL_CLEAR(v4l2_dv_timings, bt.flags)),
-	IOCTL_INFO_STD(VIDIOC_G_DV_TIMINGS, vidioc_g_dv_timings, v4l_print_dv_timings, 0),
-	IOCTL_INFO_FNC(VIDIOC_DQEVENT, v4l_dqevent, v4l_print_event, 0),
-	IOCTL_INFO_FNC(VIDIOC_SUBSCRIBE_EVENT, v4l_subscribe_event, v4l_print_event_subscription, 0),
-	IOCTL_INFO_FNC(VIDIOC_UNSUBSCRIBE_EVENT, v4l_unsubscribe_event, v4l_print_event_subscription, 0),
-	IOCTL_INFO_FNC(VIDIOC_CREATE_BUFS, v4l_create_bufs, v4l_print_create_buffers, INFO_FL_PRIO | INFO_FL_QUEUE),
-	IOCTL_INFO_FNC(VIDIOC_PREPARE_BUF, v4l_prepare_buf, v4l_print_buffer, INFO_FL_QUEUE),
-	IOCTL_INFO_STD(VIDIOC_ENUM_DV_TIMINGS, vidioc_enum_dv_timings, v4l_print_enum_dv_timings, INFO_FL_CLEAR(v4l2_enum_dv_timings, pad)),
-	IOCTL_INFO_STD(VIDIOC_QUERY_DV_TIMINGS, vidioc_query_dv_timings, v4l_print_dv_timings, 0),
-	IOCTL_INFO_STD(VIDIOC_DV_TIMINGS_CAP, vidioc_dv_timings_cap, v4l_print_dv_timings_cap, INFO_FL_CLEAR(v4l2_dv_timings_cap, type)),
-	IOCTL_INFO_FNC(VIDIOC_ENUM_FREQ_BANDS, v4l_enum_freq_bands, v4l_print_freq_band, 0),
-	IOCTL_INFO_FNC(VIDIOC_DBG_G_CHIP_INFO, v4l_dbg_g_chip_info, v4l_print_dbg_chip_info, INFO_FL_CLEAR(v4l2_dbg_chip_info, match)),
-	IOCTL_INFO_FNC(VIDIOC_QUERY_EXT_CTRL, v4l_query_ext_ctrl, v4l_print_query_ext_ctrl, INFO_FL_CTRL | INFO_FL_CLEAR(v4l2_query_ext_ctrl, id)),
-=======
 DEFINE_V4L_STUB_FUNC(g_fbuf)
 DEFINE_V4L_STUB_FUNC(s_fbuf)
 DEFINE_V4L_STUB_FUNC(expbuf)
@@ -3091,7 +2875,6 @@
 	IOCTL_INFO(VIDIOC_ENUM_FREQ_BANDS, v4l_enum_freq_bands, v4l_print_freq_band, 0),
 	IOCTL_INFO(VIDIOC_DBG_G_CHIP_INFO, v4l_dbg_g_chip_info, v4l_print_dbg_chip_info, INFO_FL_CLEAR(v4l2_dbg_chip_info, match)),
 	IOCTL_INFO(VIDIOC_QUERY_EXT_CTRL, v4l_query_ext_ctrl, v4l_print_query_ext_ctrl, INFO_FL_CTRL | INFO_FL_CLEAR(v4l2_query_ext_ctrl, id)),
->>>>>>> 24b8d41d
 };
 #define V4L2_IOCTLS ARRAY_SIZE(v4l2_ioctls)
 
