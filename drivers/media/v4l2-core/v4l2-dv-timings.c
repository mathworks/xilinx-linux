// SPDX-License-Identifier: GPL-2.0-only
/*
 * v4l2-dv-timings - dv-timings helper functions
 *
 * Copyright 2013 Cisco Systems, Inc. and/or its affiliates. All rights reserved.
 */

#include <linux/module.h>
#include <linux/types.h>
#include <linux/kernel.h>
#include <linux/errno.h>
#include <linux/rational.h>
#include <linux/videodev2.h>
#include <linux/v4l2-dv-timings.h>
#include <media/v4l2-dv-timings.h>
#include <linux/math64.h>
#include <linux/hdmi.h>
#include <media/cec.h>

MODULE_AUTHOR("Hans Verkuil");
MODULE_DESCRIPTION("V4L2 DV Timings Helper Functions");
MODULE_LICENSE("GPL");

const struct v4l2_dv_timings v4l2_dv_timings_presets[] = {
	V4L2_DV_BT_CEA_640X480P59_94,
	V4L2_DV_BT_CEA_720X480I59_94,
	V4L2_DV_BT_CEA_720X480P59_94,
	V4L2_DV_BT_CEA_720X576I50,
	V4L2_DV_BT_CEA_720X576P50,
	V4L2_DV_BT_CEA_1280X720P24,
	V4L2_DV_BT_CEA_1280X720P25,
	V4L2_DV_BT_CEA_1280X720P30,
	V4L2_DV_BT_CEA_1280X720P50,
	V4L2_DV_BT_CEA_1280X720P60,
	V4L2_DV_BT_CEA_1920X1080P24,
	V4L2_DV_BT_CEA_1920X1080P25,
	V4L2_DV_BT_CEA_1920X1080P30,
	V4L2_DV_BT_CEA_1920X1080I50,
	V4L2_DV_BT_CEA_1920X1080P50,
	V4L2_DV_BT_CEA_1920X1080I60,
	V4L2_DV_BT_CEA_1920X1080P60,
	V4L2_DV_BT_DMT_640X350P85,
	V4L2_DV_BT_DMT_640X400P85,
	V4L2_DV_BT_DMT_720X400P85,
	V4L2_DV_BT_DMT_640X480P72,
	V4L2_DV_BT_DMT_640X480P75,
	V4L2_DV_BT_DMT_640X480P85,
	V4L2_DV_BT_DMT_800X600P56,
	V4L2_DV_BT_DMT_800X600P60,
	V4L2_DV_BT_DMT_800X600P72,
	V4L2_DV_BT_DMT_800X600P75,
	V4L2_DV_BT_DMT_800X600P85,
	V4L2_DV_BT_DMT_800X600P120_RB,
	V4L2_DV_BT_DMT_848X480P60,
	V4L2_DV_BT_DMT_1024X768I43,
	V4L2_DV_BT_DMT_1024X768P60,
	V4L2_DV_BT_DMT_1024X768P70,
	V4L2_DV_BT_DMT_1024X768P75,
	V4L2_DV_BT_DMT_1024X768P85,
	V4L2_DV_BT_DMT_1024X768P120_RB,
	V4L2_DV_BT_DMT_1152X864P75,
	V4L2_DV_BT_DMT_1280X768P60_RB,
	V4L2_DV_BT_DMT_1280X768P60,
	V4L2_DV_BT_DMT_1280X768P75,
	V4L2_DV_BT_DMT_1280X768P85,
	V4L2_DV_BT_DMT_1280X768P120_RB,
	V4L2_DV_BT_DMT_1280X800P60_RB,
	V4L2_DV_BT_DMT_1280X800P60,
	V4L2_DV_BT_DMT_1280X800P75,
	V4L2_DV_BT_DMT_1280X800P85,
	V4L2_DV_BT_DMT_1280X800P120_RB,
	V4L2_DV_BT_DMT_1280X960P60,
	V4L2_DV_BT_DMT_1280X960P85,
	V4L2_DV_BT_DMT_1280X960P120_RB,
	V4L2_DV_BT_DMT_1280X1024P60,
	V4L2_DV_BT_DMT_1280X1024P75,
	V4L2_DV_BT_DMT_1280X1024P85,
	V4L2_DV_BT_DMT_1280X1024P120_RB,
	V4L2_DV_BT_DMT_1360X768P60,
	V4L2_DV_BT_DMT_1360X768P120_RB,
	V4L2_DV_BT_DMT_1366X768P60,
	V4L2_DV_BT_DMT_1366X768P60_RB,
	V4L2_DV_BT_DMT_1400X1050P60_RB,
	V4L2_DV_BT_DMT_1400X1050P60,
	V4L2_DV_BT_DMT_1400X1050P75,
	V4L2_DV_BT_DMT_1400X1050P85,
	V4L2_DV_BT_DMT_1400X1050P120_RB,
	V4L2_DV_BT_DMT_1440X900P60_RB,
	V4L2_DV_BT_DMT_1440X900P60,
	V4L2_DV_BT_DMT_1440X900P75,
	V4L2_DV_BT_DMT_1440X900P85,
	V4L2_DV_BT_DMT_1440X900P120_RB,
	V4L2_DV_BT_DMT_1600X900P60_RB,
	V4L2_DV_BT_DMT_1600X1200P60,
	V4L2_DV_BT_DMT_1600X1200P65,
	V4L2_DV_BT_DMT_1600X1200P70,
	V4L2_DV_BT_DMT_1600X1200P75,
	V4L2_DV_BT_DMT_1600X1200P85,
	V4L2_DV_BT_DMT_1600X1200P120_RB,
	V4L2_DV_BT_DMT_1680X1050P60_RB,
	V4L2_DV_BT_DMT_1680X1050P60,
	V4L2_DV_BT_DMT_1680X1050P75,
	V4L2_DV_BT_DMT_1680X1050P85,
	V4L2_DV_BT_DMT_1680X1050P120_RB,
	V4L2_DV_BT_DMT_1792X1344P60,
	V4L2_DV_BT_DMT_1792X1344P75,
	V4L2_DV_BT_DMT_1792X1344P120_RB,
	V4L2_DV_BT_DMT_1856X1392P60,
	V4L2_DV_BT_DMT_1856X1392P75,
	V4L2_DV_BT_DMT_1856X1392P120_RB,
	V4L2_DV_BT_DMT_1920X1200P60_RB,
	V4L2_DV_BT_DMT_1920X1200P60,
	V4L2_DV_BT_DMT_1920X1200P75,
	V4L2_DV_BT_DMT_1920X1200P85,
	V4L2_DV_BT_DMT_1920X1200P120_RB,
	V4L2_DV_BT_DMT_1920X1440P60,
	V4L2_DV_BT_DMT_1920X1440P75,
	V4L2_DV_BT_DMT_1920X1440P120_RB,
	V4L2_DV_BT_DMT_2048X1152P60_RB,
	V4L2_DV_BT_DMT_2560X1600P60_RB,
	V4L2_DV_BT_DMT_2560X1600P60,
	V4L2_DV_BT_DMT_2560X1600P75,
	V4L2_DV_BT_DMT_2560X1600P85,
	V4L2_DV_BT_DMT_2560X1600P120_RB,
	V4L2_DV_BT_CEA_3840X2160P24,
	V4L2_DV_BT_CEA_3840X2160P25,
	V4L2_DV_BT_CEA_3840X2160P30,
	V4L2_DV_BT_CEA_3840X2160P50,
	V4L2_DV_BT_CEA_3840X2160P60,
	V4L2_DV_BT_CEA_4096X2160P24,
	V4L2_DV_BT_CEA_4096X2160P25,
	V4L2_DV_BT_CEA_4096X2160P30,
	V4L2_DV_BT_CEA_4096X2160P50,
	V4L2_DV_BT_DMT_4096X2160P59_94_RB,
	V4L2_DV_BT_CEA_4096X2160P60,
	{ }
};
EXPORT_SYMBOL_GPL(v4l2_dv_timings_presets);

bool v4l2_valid_dv_timings(const struct v4l2_dv_timings *t,
			   const struct v4l2_dv_timings_cap *dvcap,
			   v4l2_check_dv_timings_fnc fnc,
			   void *fnc_handle)
{
	const struct v4l2_bt_timings *bt = &t->bt;
	const struct v4l2_bt_timings_cap *cap = &dvcap->bt;
	u32 caps = cap->capabilities;

	if (t->type != V4L2_DV_BT_656_1120)
		return false;
	if (t->type != dvcap->type ||
	    bt->height < cap->min_height ||
	    bt->height > cap->max_height ||
	    bt->width < cap->min_width ||
	    bt->width > cap->max_width ||
	    bt->pixelclock < cap->min_pixelclock ||
	    bt->pixelclock > cap->max_pixelclock ||
	    (!(caps & V4L2_DV_BT_CAP_CUSTOM) &&
	     cap->standards && bt->standards &&
	     !(bt->standards & cap->standards)) ||
	    (bt->interlaced && !(caps & V4L2_DV_BT_CAP_INTERLACED)) ||
	    (!bt->interlaced && !(caps & V4L2_DV_BT_CAP_PROGRESSIVE)))
		return false;
	return fnc == NULL || fnc(t, fnc_handle);
}
EXPORT_SYMBOL_GPL(v4l2_valid_dv_timings);

int v4l2_enum_dv_timings_cap(struct v4l2_enum_dv_timings *t,
			     const struct v4l2_dv_timings_cap *cap,
			     v4l2_check_dv_timings_fnc fnc,
			     void *fnc_handle)
{
	u32 i, idx;

	memset(t->reserved, 0, sizeof(t->reserved));
	for (i = idx = 0; v4l2_dv_timings_presets[i].bt.width; i++) {
		if (v4l2_valid_dv_timings(v4l2_dv_timings_presets + i, cap,
					  fnc, fnc_handle) &&
		    idx++ == t->index) {
			t->timings = v4l2_dv_timings_presets[i];
			return 0;
		}
	}
	return -EINVAL;
}
EXPORT_SYMBOL_GPL(v4l2_enum_dv_timings_cap);

bool v4l2_find_dv_timings_cap(struct v4l2_dv_timings *t,
			      const struct v4l2_dv_timings_cap *cap,
			      unsigned pclock_delta,
			      v4l2_check_dv_timings_fnc fnc,
			      void *fnc_handle)
{
	int i;

	if (!v4l2_valid_dv_timings(t, cap, fnc, fnc_handle))
		return false;

	for (i = 0; i < v4l2_dv_timings_presets[i].bt.width; i++) {
		if (v4l2_valid_dv_timings(v4l2_dv_timings_presets + i, cap,
					  fnc, fnc_handle) &&
		    v4l2_match_dv_timings(t, v4l2_dv_timings_presets + i,
					  pclock_delta, false)) {
			u32 flags = t->bt.flags & V4L2_DV_FL_REDUCED_FPS;

			*t = v4l2_dv_timings_presets[i];
			if (can_reduce_fps(&t->bt))
				t->bt.flags |= flags;

			return true;
		}
	}
	return false;
}
EXPORT_SYMBOL_GPL(v4l2_find_dv_timings_cap);

bool v4l2_find_dv_timings_cea861_vic(struct v4l2_dv_timings *t, u8 vic)
{
	unsigned int i;

	for (i = 0; i < v4l2_dv_timings_presets[i].bt.width; i++) {
		const struct v4l2_bt_timings *bt =
			&v4l2_dv_timings_presets[i].bt;

		if ((bt->flags & V4L2_DV_FL_HAS_CEA861_VIC) &&
		    bt->cea861_vic == vic) {
			*t = v4l2_dv_timings_presets[i];
			return true;
		}
	}
	return false;
}
EXPORT_SYMBOL_GPL(v4l2_find_dv_timings_cea861_vic);

/**
 * v4l2_match_dv_timings - check if two timings match
 * @t1: compare this v4l2_dv_timings struct...
 * @t2: with this struct.
 * @pclock_delta: the allowed pixelclock deviation.
 * @match_reduced_fps: if true, then fail if V4L2_DV_FL_REDUCED_FPS does not
 *	match.
 *
 * Compare t1 with t2 with a given margin of error for the pixelclock.
 */
bool v4l2_match_dv_timings(const struct v4l2_dv_timings *t1,
			   const struct v4l2_dv_timings *t2,
			   unsigned pclock_delta, bool match_reduced_fps)
{
	if (t1->type != t2->type || t1->type != V4L2_DV_BT_656_1120)
		return false;
	if (t1->bt.width == t2->bt.width &&
	    t1->bt.height == t2->bt.height &&
	    t1->bt.interlaced == t2->bt.interlaced &&
	    t1->bt.polarities == t2->bt.polarities &&
	    t1->bt.pixelclock >= t2->bt.pixelclock - pclock_delta &&
	    t1->bt.pixelclock <= t2->bt.pixelclock + pclock_delta &&
	    t1->bt.hfrontporch == t2->bt.hfrontporch &&
	    t1->bt.hsync == t2->bt.hsync &&
	    t1->bt.hbackporch == t2->bt.hbackporch &&
	    t1->bt.vfrontporch == t2->bt.vfrontporch &&
	    t1->bt.vsync == t2->bt.vsync &&
	    t1->bt.vbackporch == t2->bt.vbackporch &&
	    (!match_reduced_fps ||
	     (t1->bt.flags & V4L2_DV_FL_REDUCED_FPS) ==
		(t2->bt.flags & V4L2_DV_FL_REDUCED_FPS)) &&
	    (!t1->bt.interlaced ||
		(t1->bt.il_vfrontporch == t2->bt.il_vfrontporch &&
		 t1->bt.il_vsync == t2->bt.il_vsync &&
		 t1->bt.il_vbackporch == t2->bt.il_vbackporch)))
		return true;
	return false;
}
EXPORT_SYMBOL_GPL(v4l2_match_dv_timings);

void v4l2_print_dv_timings(const char *dev_prefix, const char *prefix,
			   const struct v4l2_dv_timings *t, bool detailed)
{
	const struct v4l2_bt_timings *bt = &t->bt;
	u32 htot, vtot;
	u32 fps;

	if (t->type != V4L2_DV_BT_656_1120)
		return;

	htot = V4L2_DV_BT_FRAME_WIDTH(bt);
	vtot = V4L2_DV_BT_FRAME_HEIGHT(bt);
	if (bt->interlaced)
		vtot /= 2;

	fps = (htot * vtot) > 0 ? div_u64((100 * (u64)bt->pixelclock),
				  (htot * vtot)) : 0;

	if (prefix == NULL)
		prefix = "";

	pr_info("%s: %s%ux%u%s%u.%02u (%ux%u)\n", dev_prefix, prefix,
		bt->width, bt->height, bt->interlaced ? "i" : "p",
		fps / 100, fps % 100, htot, vtot);

	if (!detailed)
		return;

	pr_info("%s: horizontal: fp = %u, %ssync = %u, bp = %u\n",
			dev_prefix, bt->hfrontporch,
			(bt->polarities & V4L2_DV_HSYNC_POS_POL) ? "+" : "-",
			bt->hsync, bt->hbackporch);
	pr_info("%s: vertical: fp = %u, %ssync = %u, bp = %u\n",
			dev_prefix, bt->vfrontporch,
			(bt->polarities & V4L2_DV_VSYNC_POS_POL) ? "+" : "-",
			bt->vsync, bt->vbackporch);
	if (bt->interlaced)
		pr_info("%s: vertical bottom field: fp = %u, %ssync = %u, bp = %u\n",
			dev_prefix, bt->il_vfrontporch,
			(bt->polarities & V4L2_DV_VSYNC_POS_POL) ? "+" : "-",
			bt->il_vsync, bt->il_vbackporch);
	pr_info("%s: pixelclock: %llu\n", dev_prefix, bt->pixelclock);
<<<<<<< HEAD
	pr_info("%s: flags (0x%x):%s%s%s%s%s%s%s\n", dev_prefix, bt->flags,
=======
	pr_info("%s: flags (0x%x):%s%s%s%s%s%s%s%s%s%s\n",
			dev_prefix, bt->flags,
>>>>>>> 24b8d41d
			(bt->flags & V4L2_DV_FL_REDUCED_BLANKING) ?
			" REDUCED_BLANKING" : "",
			((bt->flags & V4L2_DV_FL_REDUCED_BLANKING) &&
			 bt->vsync == 8) ? " (V2)" : "",
			(bt->flags & V4L2_DV_FL_CAN_REDUCE_FPS) ?
			" CAN_REDUCE_FPS" : "",
			(bt->flags & V4L2_DV_FL_REDUCED_FPS) ?
			" REDUCED_FPS" : "",
			(bt->flags & V4L2_DV_FL_HALF_LINE) ?
			" HALF_LINE" : "",
			(bt->flags & V4L2_DV_FL_IS_CE_VIDEO) ?
			" CE_VIDEO" : "",
			(bt->flags & V4L2_DV_FL_FIRST_FIELD_EXTRA_LINE) ?
<<<<<<< HEAD
			" FIRST_FIELD_EXTRA_LINE" : "");
=======
			" FIRST_FIELD_EXTRA_LINE" : "",
			(bt->flags & V4L2_DV_FL_HAS_PICTURE_ASPECT) ?
			" HAS_PICTURE_ASPECT" : "",
			(bt->flags & V4L2_DV_FL_HAS_CEA861_VIC) ?
			" HAS_CEA861_VIC" : "",
			(bt->flags & V4L2_DV_FL_HAS_HDMI_VIC) ?
			" HAS_HDMI_VIC" : "");
>>>>>>> 24b8d41d
	pr_info("%s: standards (0x%x):%s%s%s%s%s\n", dev_prefix, bt->standards,
			(bt->standards & V4L2_DV_BT_STD_CEA861) ?  " CEA" : "",
			(bt->standards & V4L2_DV_BT_STD_DMT) ?  " DMT" : "",
			(bt->standards & V4L2_DV_BT_STD_CVT) ?  " CVT" : "",
			(bt->standards & V4L2_DV_BT_STD_GTF) ?  " GTF" : "",
			(bt->standards & V4L2_DV_BT_STD_SDI) ?  " SDI" : "");
<<<<<<< HEAD
=======
	if (bt->flags & V4L2_DV_FL_HAS_PICTURE_ASPECT)
		pr_info("%s: picture aspect (hor:vert): %u:%u\n", dev_prefix,
			bt->picture_aspect.numerator,
			bt->picture_aspect.denominator);
	if (bt->flags & V4L2_DV_FL_HAS_CEA861_VIC)
		pr_info("%s: CEA-861 VIC: %u\n", dev_prefix, bt->cea861_vic);
	if (bt->flags & V4L2_DV_FL_HAS_HDMI_VIC)
		pr_info("%s: HDMI VIC: %u\n", dev_prefix, bt->hdmi_vic);
>>>>>>> 24b8d41d
}
EXPORT_SYMBOL_GPL(v4l2_print_dv_timings);

struct v4l2_fract v4l2_dv_timings_aspect_ratio(const struct v4l2_dv_timings *t)
{
	struct v4l2_fract ratio = { 1, 1 };
	unsigned long n, d;

	if (t->type != V4L2_DV_BT_656_1120)
		return ratio;
	if (!(t->bt.flags & V4L2_DV_FL_HAS_PICTURE_ASPECT))
		return ratio;

	ratio.numerator = t->bt.width * t->bt.picture_aspect.denominator;
	ratio.denominator = t->bt.height * t->bt.picture_aspect.numerator;

	rational_best_approximation(ratio.numerator, ratio.denominator,
				    ratio.numerator, ratio.denominator, &n, &d);
	ratio.numerator = n;
	ratio.denominator = d;
	return ratio;
}
EXPORT_SYMBOL_GPL(v4l2_dv_timings_aspect_ratio);

/** v4l2_calc_timeperframe - helper function to calculate timeperframe based
 *	v4l2_dv_timings fields.
 * @t - Timings for the video mode.
 *
 * Calculates the expected timeperframe using the pixel clock value and
 * horizontal/vertical measures. This means that v4l2_dv_timings structure
 * must be correctly and fully filled.
 */
struct v4l2_fract v4l2_calc_timeperframe(const struct v4l2_dv_timings *t)
{
	const struct v4l2_bt_timings *bt = &t->bt;
	struct v4l2_fract fps_fract = { 1, 1 };
	unsigned long n, d;
	u32 htot, vtot, fps;
	u64 pclk;

	if (t->type != V4L2_DV_BT_656_1120)
		return fps_fract;

	htot = V4L2_DV_BT_FRAME_WIDTH(bt);
	vtot = V4L2_DV_BT_FRAME_HEIGHT(bt);
	pclk = bt->pixelclock;

	if ((bt->flags & V4L2_DV_FL_CAN_DETECT_REDUCED_FPS) &&
	    (bt->flags & V4L2_DV_FL_REDUCED_FPS))
		pclk = div_u64(pclk * 1000ULL, 1001);

	fps = (htot * vtot) > 0 ? div_u64((100 * pclk), (htot * vtot)) : 0;
	if (!fps)
		return fps_fract;

	rational_best_approximation(fps, 100, fps, 100, &n, &d);

	fps_fract.numerator = d;
	fps_fract.denominator = n;
	return fps_fract;
}
EXPORT_SYMBOL_GPL(v4l2_calc_timeperframe);

/*
 * CVT defines
 * Based on Coordinated Video Timings Standard
 * version 1.1 September 10, 2003
 */

#define CVT_PXL_CLK_GRAN	250000	/* pixel clock granularity */
#define CVT_PXL_CLK_GRAN_RB_V2 1000	/* granularity for reduced blanking v2*/

/* Normal blanking */
#define CVT_MIN_V_BPORCH	7	/* lines */
#define CVT_MIN_V_PORCH_RND	3	/* lines */
#define CVT_MIN_VSYNC_BP	550	/* min time of vsync + back porch (us) */
#define CVT_HSYNC_PERCENT       8       /* nominal hsync as percentage of line */

/* Normal blanking for CVT uses GTF to calculate horizontal blanking */
#define CVT_CELL_GRAN		8	/* character cell granularity */
#define CVT_M			600	/* blanking formula gradient */
#define CVT_C			40	/* blanking formula offset */
#define CVT_K			128	/* blanking formula scaling factor */
#define CVT_J			20	/* blanking formula scaling factor */
#define CVT_C_PRIME (((CVT_C - CVT_J) * CVT_K / 256) + CVT_J)
#define CVT_M_PRIME (CVT_K * CVT_M / 256)

/* Reduced Blanking */
#define CVT_RB_MIN_V_BPORCH    7       /* lines  */
#define CVT_RB_V_FPORCH        3       /* lines  */
#define CVT_RB_MIN_V_BLANK   460       /* us     */
#define CVT_RB_H_SYNC         32       /* pixels */
#define CVT_RB_H_BLANK       160       /* pixels */
/* Reduce blanking Version 2 */
#define CVT_RB_V2_H_BLANK     80       /* pixels */
#define CVT_RB_MIN_V_FPORCH    3       /* lines  */
#define CVT_RB_V2_MIN_V_FPORCH 1       /* lines  */
#define CVT_RB_V_BPORCH        6       /* lines  */

/** v4l2_detect_cvt - detect if the given timings follow the CVT standard
 * @frame_height - the total height of the frame (including blanking) in lines.
 * @hfreq - the horizontal frequency in Hz.
 * @vsync - the height of the vertical sync in lines.
 * @active_width - active width of image (does not include blanking). This
 * information is needed only in case of version 2 of reduced blanking.
 * In other cases, this parameter does not have any effect on timings.
 * @polarities - the horizontal and vertical polarities (same as struct
 *		v4l2_bt_timings polarities).
 * @interlaced - if this flag is true, it indicates interlaced format
 * @fmt - the resulting timings.
 *
 * This function will attempt to detect if the given values correspond to a
 * valid CVT format. If so, then it will return true, and fmt will be filled
 * in with the found CVT timings.
 */
bool v4l2_detect_cvt(unsigned frame_height,
		     unsigned hfreq,
		     unsigned vsync,
		     unsigned active_width,
		     u32 polarities,
		     bool interlaced,
		     struct v4l2_dv_timings *fmt)
{
	int  v_fp, v_bp, h_fp, h_bp, hsync;
	int  frame_width, image_height, image_width;
	bool reduced_blanking;
	bool rb_v2 = false;
	unsigned pix_clk;

	if (vsync < 4 || vsync > 8)
		return false;

	if (polarities == V4L2_DV_VSYNC_POS_POL)
		reduced_blanking = false;
	else if (polarities == V4L2_DV_HSYNC_POS_POL)
		reduced_blanking = true;
	else
		return false;

	if (reduced_blanking && vsync == 8)
		rb_v2 = true;

	if (rb_v2 && active_width == 0)
		return false;

	if (!rb_v2 && vsync > 7)
		return false;

	if (hfreq == 0)
		return false;

	/* Vertical */
	if (reduced_blanking) {
		if (rb_v2) {
			v_bp = CVT_RB_V_BPORCH;
			v_fp = (CVT_RB_MIN_V_BLANK * hfreq) / 1000000 + 1;
			v_fp -= vsync + v_bp;

			if (v_fp < CVT_RB_V2_MIN_V_FPORCH)
				v_fp = CVT_RB_V2_MIN_V_FPORCH;
		} else {
			v_fp = CVT_RB_V_FPORCH;
			v_bp = (CVT_RB_MIN_V_BLANK * hfreq) / 1000000 + 1;
			v_bp -= vsync + v_fp;

			if (v_bp < CVT_RB_MIN_V_BPORCH)
				v_bp = CVT_RB_MIN_V_BPORCH;
		}
	} else {
		v_fp = CVT_MIN_V_PORCH_RND;
		v_bp = (CVT_MIN_VSYNC_BP * hfreq) / 1000000 + 1 - vsync;

		if (v_bp < CVT_MIN_V_BPORCH)
			v_bp = CVT_MIN_V_BPORCH;
	}

	if (interlaced)
		image_height = (frame_height - 2 * v_fp - 2 * vsync - 2 * v_bp) & ~0x1;
	else
		image_height = (frame_height - v_fp - vsync - v_bp + 1) & ~0x1;

	if (image_height < 0)
		return false;

	/* Aspect ratio based on vsync */
	switch (vsync) {
	case 4:
		image_width = (image_height * 4) / 3;
		break;
	case 5:
		image_width = (image_height * 16) / 9;
		break;
	case 6:
		image_width = (image_height * 16) / 10;
		break;
	case 7:
		/* special case */
		if (image_height == 1024)
			image_width = (image_height * 5) / 4;
		else if (image_height == 768)
			image_width = (image_height * 15) / 9;
		else
			return false;
		break;
	case 8:
		image_width = active_width;
		break;
	default:
		return false;
	}

	if (!rb_v2)
		image_width = image_width & ~7;

	/* Horizontal */
	if (reduced_blanking) {
		int h_blank;
		int clk_gran;

		h_blank = rb_v2 ? CVT_RB_V2_H_BLANK : CVT_RB_H_BLANK;
		clk_gran = rb_v2 ? CVT_PXL_CLK_GRAN_RB_V2 : CVT_PXL_CLK_GRAN;

		pix_clk = (image_width + h_blank) * hfreq;
		pix_clk = (pix_clk / clk_gran) * clk_gran;

		h_bp  = h_blank / 2;
		hsync = CVT_RB_H_SYNC;
		h_fp  = h_blank - h_bp - hsync;

		frame_width = image_width + h_blank;
	} else {
		unsigned ideal_duty_cycle_per_myriad =
			100 * CVT_C_PRIME - (CVT_M_PRIME * 100000) / hfreq;
		int h_blank;

		if (ideal_duty_cycle_per_myriad < 2000)
			ideal_duty_cycle_per_myriad = 2000;

		h_blank = image_width * ideal_duty_cycle_per_myriad /
					(10000 - ideal_duty_cycle_per_myriad);
		h_blank = (h_blank / (2 * CVT_CELL_GRAN)) * 2 * CVT_CELL_GRAN;

		pix_clk = (image_width + h_blank) * hfreq;
		pix_clk = (pix_clk / CVT_PXL_CLK_GRAN) * CVT_PXL_CLK_GRAN;

		h_bp = h_blank / 2;
		frame_width = image_width + h_blank;

		hsync = frame_width * CVT_HSYNC_PERCENT / 100;
		hsync = (hsync / CVT_CELL_GRAN) * CVT_CELL_GRAN;
		h_fp = h_blank - hsync - h_bp;
	}

	fmt->type = V4L2_DV_BT_656_1120;
	fmt->bt.polarities = polarities;
	fmt->bt.width = image_width;
	fmt->bt.height = image_height;
	fmt->bt.hfrontporch = h_fp;
	fmt->bt.vfrontporch = v_fp;
	fmt->bt.hsync = hsync;
	fmt->bt.vsync = vsync;
	fmt->bt.hbackporch = frame_width - image_width - h_fp - hsync;

	if (!interlaced) {
		fmt->bt.vbackporch = frame_height - image_height - v_fp - vsync;
		fmt->bt.interlaced = V4L2_DV_PROGRESSIVE;
	} else {
		fmt->bt.vbackporch = (frame_height - image_height - 2 * v_fp -
				      2 * vsync) / 2;
		fmt->bt.il_vbackporch = frame_height - image_height - 2 * v_fp -
					2 * vsync - fmt->bt.vbackporch;
		fmt->bt.il_vfrontporch = v_fp;
		fmt->bt.il_vsync = vsync;
		fmt->bt.flags |= V4L2_DV_FL_HALF_LINE;
		fmt->bt.interlaced = V4L2_DV_INTERLACED;
	}

	fmt->bt.pixelclock = pix_clk;
	fmt->bt.standards = V4L2_DV_BT_STD_CVT;

	if (reduced_blanking)
		fmt->bt.flags |= V4L2_DV_FL_REDUCED_BLANKING;

	return true;
}
EXPORT_SYMBOL_GPL(v4l2_detect_cvt);

/*
 * GTF defines
 * Based on Generalized Timing Formula Standard
 * Version 1.1 September 2, 1999
 */

#define GTF_PXL_CLK_GRAN	250000	/* pixel clock granularity */

#define GTF_MIN_VSYNC_BP	550	/* min time of vsync + back porch (us) */
#define GTF_V_FP		1	/* vertical front porch (lines) */
#define GTF_CELL_GRAN		8	/* character cell granularity */

/* Default */
#define GTF_D_M			600	/* blanking formula gradient */
#define GTF_D_C			40	/* blanking formula offset */
#define GTF_D_K			128	/* blanking formula scaling factor */
#define GTF_D_J			20	/* blanking formula scaling factor */
#define GTF_D_C_PRIME ((((GTF_D_C - GTF_D_J) * GTF_D_K) / 256) + GTF_D_J)
#define GTF_D_M_PRIME ((GTF_D_K * GTF_D_M) / 256)

/* Secondary */
#define GTF_S_M			3600	/* blanking formula gradient */
#define GTF_S_C			40	/* blanking formula offset */
#define GTF_S_K			128	/* blanking formula scaling factor */
#define GTF_S_J			35	/* blanking formula scaling factor */
#define GTF_S_C_PRIME ((((GTF_S_C - GTF_S_J) * GTF_S_K) / 256) + GTF_S_J)
#define GTF_S_M_PRIME ((GTF_S_K * GTF_S_M) / 256)

/** v4l2_detect_gtf - detect if the given timings follow the GTF standard
 * @frame_height - the total height of the frame (including blanking) in lines.
 * @hfreq - the horizontal frequency in Hz.
 * @vsync - the height of the vertical sync in lines.
 * @polarities - the horizontal and vertical polarities (same as struct
 *		v4l2_bt_timings polarities).
 * @interlaced - if this flag is true, it indicates interlaced format
 * @aspect - preferred aspect ratio. GTF has no method of determining the
 *		aspect ratio in order to derive the image width from the
 *		image height, so it has to be passed explicitly. Usually
 *		the native screen aspect ratio is used for this. If it
 *		is not filled in correctly, then 16:9 will be assumed.
 * @fmt - the resulting timings.
 *
 * This function will attempt to detect if the given values correspond to a
 * valid GTF format. If so, then it will return true, and fmt will be filled
 * in with the found GTF timings.
 */
bool v4l2_detect_gtf(unsigned frame_height,
		unsigned hfreq,
		unsigned vsync,
		u32 polarities,
		bool interlaced,
		struct v4l2_fract aspect,
		struct v4l2_dv_timings *fmt)
{
	int pix_clk;
	int  v_fp, v_bp, h_fp, hsync;
	int frame_width, image_height, image_width;
	bool default_gtf;
	int h_blank;

	if (vsync != 3)
		return false;

	if (polarities == V4L2_DV_VSYNC_POS_POL)
		default_gtf = true;
	else if (polarities == V4L2_DV_HSYNC_POS_POL)
		default_gtf = false;
	else
		return false;

	if (hfreq == 0)
		return false;

	/* Vertical */
	v_fp = GTF_V_FP;
	v_bp = (GTF_MIN_VSYNC_BP * hfreq + 500000) / 1000000 - vsync;
	if (interlaced)
		image_height = (frame_height - 2 * v_fp - 2 * vsync - 2 * v_bp) & ~0x1;
	else
		image_height = (frame_height - v_fp - vsync - v_bp + 1) & ~0x1;

	if (image_height < 0)
		return false;

	if (aspect.numerator == 0 || aspect.denominator == 0) {
		aspect.numerator = 16;
		aspect.denominator = 9;
	}
	image_width = ((image_height * aspect.numerator) / aspect.denominator);
	image_width = (image_width + GTF_CELL_GRAN/2) & ~(GTF_CELL_GRAN - 1);

	/* Horizontal */
	if (default_gtf) {
		u64 num;
		u32 den;

		num = ((image_width * GTF_D_C_PRIME * (u64)hfreq) -
		      ((u64)image_width * GTF_D_M_PRIME * 1000));
		den = (hfreq * (100 - GTF_D_C_PRIME) + GTF_D_M_PRIME * 1000) *
		      (2 * GTF_CELL_GRAN);
		h_blank = div_u64((num + (den >> 1)), den);
		h_blank *= (2 * GTF_CELL_GRAN);
	} else {
		u64 num;
		u32 den;

		num = ((image_width * GTF_S_C_PRIME * (u64)hfreq) -
		      ((u64)image_width * GTF_S_M_PRIME * 1000));
		den = (hfreq * (100 - GTF_S_C_PRIME) + GTF_S_M_PRIME * 1000) *
		      (2 * GTF_CELL_GRAN);
		h_blank = div_u64((num + (den >> 1)), den);
		h_blank *= (2 * GTF_CELL_GRAN);
	}

	frame_width = image_width + h_blank;

	pix_clk = (image_width + h_blank) * hfreq;
	pix_clk = pix_clk / GTF_PXL_CLK_GRAN * GTF_PXL_CLK_GRAN;

	hsync = (frame_width * 8 + 50) / 100;
	hsync = DIV_ROUND_CLOSEST(hsync, GTF_CELL_GRAN) * GTF_CELL_GRAN;

	h_fp = h_blank / 2 - hsync;

	fmt->type = V4L2_DV_BT_656_1120;
	fmt->bt.polarities = polarities;
	fmt->bt.width = image_width;
	fmt->bt.height = image_height;
	fmt->bt.hfrontporch = h_fp;
	fmt->bt.vfrontporch = v_fp;
	fmt->bt.hsync = hsync;
	fmt->bt.vsync = vsync;
	fmt->bt.hbackporch = frame_width - image_width - h_fp - hsync;

	if (!interlaced) {
		fmt->bt.vbackporch = frame_height - image_height - v_fp - vsync;
		fmt->bt.interlaced = V4L2_DV_PROGRESSIVE;
	} else {
		fmt->bt.vbackporch = (frame_height - image_height - 2 * v_fp -
				      2 * vsync) / 2;
		fmt->bt.il_vbackporch = frame_height - image_height - 2 * v_fp -
					2 * vsync - fmt->bt.vbackporch;
		fmt->bt.il_vfrontporch = v_fp;
		fmt->bt.il_vsync = vsync;
		fmt->bt.flags |= V4L2_DV_FL_HALF_LINE;
		fmt->bt.interlaced = V4L2_DV_INTERLACED;
	}

	fmt->bt.pixelclock = pix_clk;
	fmt->bt.standards = V4L2_DV_BT_STD_GTF;

	if (!default_gtf)
		fmt->bt.flags |= V4L2_DV_FL_REDUCED_BLANKING;

	return true;
}
EXPORT_SYMBOL_GPL(v4l2_detect_gtf);

/** v4l2_calc_aspect_ratio - calculate the aspect ratio based on bytes
 *	0x15 and 0x16 from the EDID.
 * @hor_landscape - byte 0x15 from the EDID.
 * @vert_portrait - byte 0x16 from the EDID.
 *
 * Determines the aspect ratio from the EDID.
 * See VESA Enhanced EDID standard, release A, rev 2, section 3.6.2:
 * "Horizontal and Vertical Screen Size or Aspect Ratio"
 */
struct v4l2_fract v4l2_calc_aspect_ratio(u8 hor_landscape, u8 vert_portrait)
{
	struct v4l2_fract aspect = { 16, 9 };
	u8 ratio;

	/* Nothing filled in, fallback to 16:9 */
	if (!hor_landscape && !vert_portrait)
		return aspect;
	/* Both filled in, so they are interpreted as the screen size in cm */
	if (hor_landscape && vert_portrait) {
		aspect.numerator = hor_landscape;
		aspect.denominator = vert_portrait;
		return aspect;
	}
	/* Only one is filled in, so interpret them as a ratio:
	   (val + 99) / 100 */
	ratio = hor_landscape | vert_portrait;
	/* Change some rounded values into the exact aspect ratio */
	if (ratio == 79) {
		aspect.numerator = 16;
		aspect.denominator = 9;
	} else if (ratio == 34) {
		aspect.numerator = 4;
		aspect.denominator = 3;
	} else if (ratio == 68) {
		aspect.numerator = 15;
		aspect.denominator = 9;
	} else {
		aspect.numerator = hor_landscape + 99;
		aspect.denominator = 100;
	}
	if (hor_landscape)
		return aspect;
	/* The aspect ratio is for portrait, so swap numerator and denominator */
	swap(aspect.denominator, aspect.numerator);
	return aspect;
}
EXPORT_SYMBOL_GPL(v4l2_calc_aspect_ratio);

/** v4l2_hdmi_rx_colorimetry - determine HDMI colorimetry information
 *	based on various InfoFrames.
 * @avi: the AVI InfoFrame
 * @hdmi: the HDMI Vendor InfoFrame, may be NULL
 * @height: the frame height
 *
 * Determines the HDMI colorimetry information, i.e. how the HDMI
 * pixel color data should be interpreted.
 *
 * Note that some of the newer features (DCI-P3, HDR) are not yet
 * implemented: the hdmi.h header needs to be updated to the HDMI 2.0
 * and CTA-861-G standards.
 */
struct v4l2_hdmi_colorimetry
v4l2_hdmi_rx_colorimetry(const struct hdmi_avi_infoframe *avi,
			 const struct hdmi_vendor_infoframe *hdmi,
			 unsigned int height)
{
	struct v4l2_hdmi_colorimetry c = {
		V4L2_COLORSPACE_SRGB,
		V4L2_YCBCR_ENC_DEFAULT,
		V4L2_QUANTIZATION_FULL_RANGE,
		V4L2_XFER_FUNC_SRGB
	};
	bool is_ce = avi->video_code || (hdmi && hdmi->vic);
	bool is_sdtv = height <= 576;
	bool default_is_lim_range_rgb = avi->video_code > 1;

	switch (avi->colorspace) {
	case HDMI_COLORSPACE_RGB:
		/* RGB pixel encoding */
		switch (avi->colorimetry) {
		case HDMI_COLORIMETRY_EXTENDED:
			switch (avi->extended_colorimetry) {
			case HDMI_EXTENDED_COLORIMETRY_OPRGB:
				c.colorspace = V4L2_COLORSPACE_OPRGB;
				c.xfer_func = V4L2_XFER_FUNC_OPRGB;
				break;
			case HDMI_EXTENDED_COLORIMETRY_BT2020:
				c.colorspace = V4L2_COLORSPACE_BT2020;
				c.xfer_func = V4L2_XFER_FUNC_709;
				break;
			default:
				break;
			}
			break;
		default:
			break;
		}
		switch (avi->quantization_range) {
		case HDMI_QUANTIZATION_RANGE_LIMITED:
			c.quantization = V4L2_QUANTIZATION_LIM_RANGE;
			break;
		case HDMI_QUANTIZATION_RANGE_FULL:
			break;
		default:
			if (default_is_lim_range_rgb)
				c.quantization = V4L2_QUANTIZATION_LIM_RANGE;
			break;
		}
		break;

	default:
		/* YCbCr pixel encoding */
		c.quantization = V4L2_QUANTIZATION_LIM_RANGE;
		switch (avi->colorimetry) {
		case HDMI_COLORIMETRY_NONE:
			if (!is_ce)
				break;
			if (is_sdtv) {
				c.colorspace = V4L2_COLORSPACE_SMPTE170M;
				c.ycbcr_enc = V4L2_YCBCR_ENC_601;
			} else {
				c.colorspace = V4L2_COLORSPACE_REC709;
				c.ycbcr_enc = V4L2_YCBCR_ENC_709;
			}
			c.xfer_func = V4L2_XFER_FUNC_709;
			break;
		case HDMI_COLORIMETRY_ITU_601:
			c.colorspace = V4L2_COLORSPACE_SMPTE170M;
			c.ycbcr_enc = V4L2_YCBCR_ENC_601;
			c.xfer_func = V4L2_XFER_FUNC_709;
			break;
		case HDMI_COLORIMETRY_ITU_709:
			c.colorspace = V4L2_COLORSPACE_REC709;
			c.ycbcr_enc = V4L2_YCBCR_ENC_709;
			c.xfer_func = V4L2_XFER_FUNC_709;
			break;
		case HDMI_COLORIMETRY_EXTENDED:
			switch (avi->extended_colorimetry) {
			case HDMI_EXTENDED_COLORIMETRY_XV_YCC_601:
				c.colorspace = V4L2_COLORSPACE_REC709;
				c.ycbcr_enc = V4L2_YCBCR_ENC_XV709;
				c.xfer_func = V4L2_XFER_FUNC_709;
				break;
			case HDMI_EXTENDED_COLORIMETRY_XV_YCC_709:
				c.colorspace = V4L2_COLORSPACE_REC709;
				c.ycbcr_enc = V4L2_YCBCR_ENC_XV601;
				c.xfer_func = V4L2_XFER_FUNC_709;
				break;
			case HDMI_EXTENDED_COLORIMETRY_S_YCC_601:
				c.colorspace = V4L2_COLORSPACE_SRGB;
				c.ycbcr_enc = V4L2_YCBCR_ENC_601;
				c.xfer_func = V4L2_XFER_FUNC_SRGB;
				break;
			case HDMI_EXTENDED_COLORIMETRY_OPYCC_601:
				c.colorspace = V4L2_COLORSPACE_OPRGB;
				c.ycbcr_enc = V4L2_YCBCR_ENC_601;
				c.xfer_func = V4L2_XFER_FUNC_OPRGB;
				break;
			case HDMI_EXTENDED_COLORIMETRY_BT2020:
				c.colorspace = V4L2_COLORSPACE_BT2020;
				c.ycbcr_enc = V4L2_YCBCR_ENC_BT2020;
				c.xfer_func = V4L2_XFER_FUNC_709;
				break;
			case HDMI_EXTENDED_COLORIMETRY_BT2020_CONST_LUM:
				c.colorspace = V4L2_COLORSPACE_BT2020;
				c.ycbcr_enc = V4L2_YCBCR_ENC_BT2020_CONST_LUM;
				c.xfer_func = V4L2_XFER_FUNC_709;
				break;
			default: /* fall back to ITU_709 */
				c.colorspace = V4L2_COLORSPACE_REC709;
				c.ycbcr_enc = V4L2_YCBCR_ENC_709;
				c.xfer_func = V4L2_XFER_FUNC_709;
				break;
			}
			break;
		default:
			break;
		}
		/*
		 * YCC Quantization Range signaling is more-or-less broken,
		 * let's just ignore this.
		 */
		break;
	}
	return c;
}
EXPORT_SYMBOL_GPL(v4l2_hdmi_rx_colorimetry);

/**
 * v4l2_get_edid_phys_addr() - find and return the physical address
 *
 * @edid:	pointer to the EDID data
 * @size:	size in bytes of the EDID data
 * @offset:	If not %NULL then the location of the physical address
 *		bytes in the EDID will be returned here. This is set to 0
 *		if there is no physical address found.
 *
 * Return: the physical address or CEC_PHYS_ADDR_INVALID if there is none.
 */
u16 v4l2_get_edid_phys_addr(const u8 *edid, unsigned int size,
			    unsigned int *offset)
{
	unsigned int loc = cec_get_edid_spa_location(edid, size);

	if (offset)
		*offset = loc;
	if (loc == 0)
		return CEC_PHYS_ADDR_INVALID;
	return (edid[loc] << 8) | edid[loc + 1];
}
EXPORT_SYMBOL_GPL(v4l2_get_edid_phys_addr);

/**
 * v4l2_set_edid_phys_addr() - find and set the physical address
 *
 * @edid:	pointer to the EDID data
 * @size:	size in bytes of the EDID data
 * @phys_addr:	the new physical address
 *
 * This function finds the location of the physical address in the EDID
 * and fills in the given physical address and updates the checksum
 * at the end of the EDID block. It does nothing if the EDID doesn't
 * contain a physical address.
 */
void v4l2_set_edid_phys_addr(u8 *edid, unsigned int size, u16 phys_addr)
{
	unsigned int loc = cec_get_edid_spa_location(edid, size);
	u8 sum = 0;
	unsigned int i;

	if (loc == 0)
		return;
	edid[loc] = phys_addr >> 8;
	edid[loc + 1] = phys_addr & 0xff;
	loc &= ~0x7f;

	/* update the checksum */
	for (i = loc; i < loc + 127; i++)
		sum += edid[i];
	edid[i] = 256 - sum;
}
EXPORT_SYMBOL_GPL(v4l2_set_edid_phys_addr);

/**
 * v4l2_phys_addr_for_input() - calculate the PA for an input
 *
 * @phys_addr:	the physical address of the parent
 * @input:	the number of the input port, must be between 1 and 15
 *
 * This function calculates a new physical address based on the input
 * port number. For example:
 *
 * PA = 0.0.0.0 and input = 2 becomes 2.0.0.0
 *
 * PA = 3.0.0.0 and input = 1 becomes 3.1.0.0
 *
 * PA = 3.2.1.0 and input = 5 becomes 3.2.1.5
 *
 * PA = 3.2.1.3 and input = 5 becomes f.f.f.f since it maxed out the depth.
 *
 * Return: the new physical address or CEC_PHYS_ADDR_INVALID.
 */
u16 v4l2_phys_addr_for_input(u16 phys_addr, u8 input)
{
	/* Check if input is sane */
	if (WARN_ON(input == 0 || input > 0xf))
		return CEC_PHYS_ADDR_INVALID;

	if (phys_addr == 0)
		return input << 12;

	if ((phys_addr & 0x0fff) == 0)
		return phys_addr | (input << 8);

	if ((phys_addr & 0x00ff) == 0)
		return phys_addr | (input << 4);

	if ((phys_addr & 0x000f) == 0)
		return phys_addr | input;

	/*
	 * All nibbles are used so no valid physical addresses can be assigned
	 * to the input.
	 */
	return CEC_PHYS_ADDR_INVALID;
}
EXPORT_SYMBOL_GPL(v4l2_phys_addr_for_input);

/**
 * v4l2_phys_addr_validate() - validate a physical address from an EDID
 *
 * @phys_addr:	the physical address to validate
 * @parent:	if not %NULL, then this is filled with the parents PA.
 * @port:	if not %NULL, then this is filled with the input port.
 *
 * This validates a physical address as read from an EDID. If the
 * PA is invalid (such as 1.0.1.0 since '0' is only allowed at the end),
 * then it will return -EINVAL.
 *
 * The parent PA is passed into %parent and the input port is passed into
 * %port. For example:
 *
 * PA = 0.0.0.0: has parent 0.0.0.0 and input port 0.
 *
 * PA = 1.0.0.0: has parent 0.0.0.0 and input port 1.
 *
 * PA = 3.2.0.0: has parent 3.0.0.0 and input port 2.
 *
 * PA = f.f.f.f: has parent f.f.f.f and input port 0.
 *
 * Return: 0 if the PA is valid, -EINVAL if not.
 */
int v4l2_phys_addr_validate(u16 phys_addr, u16 *parent, u16 *port)
{
	int i;

	if (parent)
		*parent = phys_addr;
	if (port)
		*port = 0;
	if (phys_addr == CEC_PHYS_ADDR_INVALID)
		return 0;
	for (i = 0; i < 16; i += 4)
		if (phys_addr & (0xf << i))
			break;
	if (i == 16)
		return 0;
	if (parent)
		*parent = phys_addr & (0xfff0 << i);
	if (port)
		*port = (phys_addr >> i) & 0xf;
	for (i += 4; i < 16; i += 4)
		if ((phys_addr & (0xf << i)) == 0)
			return -EINVAL;
	return 0;
}
EXPORT_SYMBOL_GPL(v4l2_phys_addr_validate);<|MERGE_RESOLUTION|>--- conflicted
+++ resolved
@@ -314,12 +314,8 @@
 			(bt->polarities & V4L2_DV_VSYNC_POS_POL) ? "+" : "-",
 			bt->il_vsync, bt->il_vbackporch);
 	pr_info("%s: pixelclock: %llu\n", dev_prefix, bt->pixelclock);
-<<<<<<< HEAD
-	pr_info("%s: flags (0x%x):%s%s%s%s%s%s%s\n", dev_prefix, bt->flags,
-=======
 	pr_info("%s: flags (0x%x):%s%s%s%s%s%s%s%s%s%s\n",
 			dev_prefix, bt->flags,
->>>>>>> 24b8d41d
 			(bt->flags & V4L2_DV_FL_REDUCED_BLANKING) ?
 			" REDUCED_BLANKING" : "",
 			((bt->flags & V4L2_DV_FL_REDUCED_BLANKING) &&
@@ -333,9 +329,6 @@
 			(bt->flags & V4L2_DV_FL_IS_CE_VIDEO) ?
 			" CE_VIDEO" : "",
 			(bt->flags & V4L2_DV_FL_FIRST_FIELD_EXTRA_LINE) ?
-<<<<<<< HEAD
-			" FIRST_FIELD_EXTRA_LINE" : "");
-=======
 			" FIRST_FIELD_EXTRA_LINE" : "",
 			(bt->flags & V4L2_DV_FL_HAS_PICTURE_ASPECT) ?
 			" HAS_PICTURE_ASPECT" : "",
@@ -343,15 +336,12 @@
 			" HAS_CEA861_VIC" : "",
 			(bt->flags & V4L2_DV_FL_HAS_HDMI_VIC) ?
 			" HAS_HDMI_VIC" : "");
->>>>>>> 24b8d41d
 	pr_info("%s: standards (0x%x):%s%s%s%s%s\n", dev_prefix, bt->standards,
 			(bt->standards & V4L2_DV_BT_STD_CEA861) ?  " CEA" : "",
 			(bt->standards & V4L2_DV_BT_STD_DMT) ?  " DMT" : "",
 			(bt->standards & V4L2_DV_BT_STD_CVT) ?  " CVT" : "",
 			(bt->standards & V4L2_DV_BT_STD_GTF) ?  " GTF" : "",
 			(bt->standards & V4L2_DV_BT_STD_SDI) ?  " SDI" : "");
-<<<<<<< HEAD
-=======
 	if (bt->flags & V4L2_DV_FL_HAS_PICTURE_ASPECT)
 		pr_info("%s: picture aspect (hor:vert): %u:%u\n", dev_prefix,
 			bt->picture_aspect.numerator,
@@ -360,7 +350,6 @@
 		pr_info("%s: CEA-861 VIC: %u\n", dev_prefix, bt->cea861_vic);
 	if (bt->flags & V4L2_DV_FL_HAS_HDMI_VIC)
 		pr_info("%s: HDMI VIC: %u\n", dev_prefix, bt->hdmi_vic);
->>>>>>> 24b8d41d
 }
 EXPORT_SYMBOL_GPL(v4l2_print_dv_timings);
 
