/* SPDX-License-Identifier: GPL-2.0-only */
/*
 * drivers/media/i2c/smiapp/smiapp.h
 *
 * Generic driver for SMIA/SMIA++ compliant camera modules
 *
 * Copyright (C) 2010--2012 Nokia Corporation
 * Contact: Sakari Ailus <sakari.ailus@iki.fi>
 */

#ifndef __SMIAPP_PRIV_H_
#define __SMIAPP_PRIV_H_

#include <linux/mutex.h>
#include <media/v4l2-ctrls.h>
#include <media/v4l2-subdev.h>

#include "smiapp-pll.h"
#include "smiapp-reg.h"
#include "smiapp-regs.h"
#include "smiapp-quirk.h"

/*
 * Standard SMIA++ constants
 */
#define SMIA_VERSION_1			10
#define SMIAPP_VERSION_0_8		8 /* Draft 0.8 */
#define SMIAPP_VERSION_0_9		9 /* Draft 0.9 */
#define SMIAPP_VERSION_1		10

#define SMIAPP_PROFILE_0		0
#define SMIAPP_PROFILE_1		1
#define SMIAPP_PROFILE_2		2

#define SMIAPP_NVM_PAGE_SIZE		64	/* bytes */

#define SMIAPP_RESET_DELAY_CLOCKS	2400
#define SMIAPP_RESET_DELAY(clk)				\
	(1000 +	(SMIAPP_RESET_DELAY_CLOCKS * 1000	\
		 + (clk) / 1000 - 1) / ((clk) / 1000))

#define SMIAPP_COLOUR_COMPONENTS	4

#define SMIAPP_NAME		"smiapp"

#define SMIAPP_DFL_I2C_ADDR	(0x20 >> 1) /* Default I2C Address */
#define SMIAPP_ALT_I2C_ADDR	(0x6e >> 1) /* Alternate I2C Address */

/*
 * Sometimes due to board layout considerations the camera module can be
 * mounted rotated. The typical rotation used is 180 degrees which can be
 * corrected by giving a default H-FLIP and V-FLIP in the sensor readout.
 * FIXME: rotation also changes the bayer pattern.
 */
enum smiapp_module_board_orient {
	SMIAPP_MODULE_BOARD_ORIENT_0 = 0,
	SMIAPP_MODULE_BOARD_ORIENT_180,
};

struct smiapp_flash_strobe_parms {
	u8 mode;
	u32 strobe_width_high_us;
	u16 strobe_delay;
	u16 stobe_start_point;
	u8 trigger;
};

struct smiapp_hwconfig {
	/*
	 * Change the cci address if i2c_addr_alt is set.
	 * Both default and alternate cci addr need to be present
	 */
	unsigned short i2c_addr_dfl;	/* Default i2c addr */
	unsigned short i2c_addr_alt;	/* Alternate i2c addr */

	uint32_t ext_clk;		/* sensor external clk */

	unsigned int lanes;		/* Number of CSI-2 lanes */
	uint32_t csi_signalling_mode;	/* SMIAPP_CSI_SIGNALLING_MODE_* */
	uint64_t *op_sys_clock;

	enum smiapp_module_board_orient module_board_orient;

	struct smiapp_flash_strobe_parms *strobe_setup;
};

#include "smiapp-limits.h"

struct smiapp_quirk;

#define SMIAPP_MODULE_IDENT_FLAG_REV_LE		(1 << 0)

struct smiapp_module_ident {
	u8 manufacturer_id;
	u16 model_id;
	u8 revision_number_major;

	u8 flags;

	char *name;
	const struct smiapp_quirk *quirk;
};

struct smiapp_module_info {
	u32 manufacturer_id;
	u32 model_id;
	u32 revision_number_major;
	u32 revision_number_minor;

	u32 module_year;
	u32 module_month;
	u32 module_day;

	u32 sensor_manufacturer_id;
	u32 sensor_model_id;
	u32 sensor_revision_number;
	u32 sensor_firmware_version;

	u32 smia_version;
	u32 smiapp_version;

	u32 smiapp_profile;

	char *name;
	const struct smiapp_quirk *quirk;
};

#define SMIAPP_IDENT_FQ(manufacturer, model, rev, fl, _name, _quirk)	\
	{ .manufacturer_id = manufacturer,				\
	  .model_id = model,						\
	  .revision_number_major = rev,					\
	  .flags = fl,							\
	  .name = _name,						\
	  .quirk = _quirk, }

#define SMIAPP_IDENT_LQ(manufacturer, model, rev, _name, _quirk)	\
	{ .manufacturer_id = manufacturer,				\
	  .model_id = model,						\
	  .revision_number_major = rev,					\
	  .flags = SMIAPP_MODULE_IDENT_FLAG_REV_LE,			\
	  .name = _name,						\
	  .quirk = _quirk, }

#define SMIAPP_IDENT_L(manufacturer, model, rev, _name)			\
	{ .manufacturer_id = manufacturer,				\
	  .model_id = model,						\
	  .revision_number_major = rev,					\
	  .flags = SMIAPP_MODULE_IDENT_FLAG_REV_LE,			\
	  .name = _name, }

#define SMIAPP_IDENT_Q(manufacturer, model, rev, _name, _quirk)		\
	{ .manufacturer_id = manufacturer,				\
	  .model_id = model,						\
	  .revision_number_major = rev,					\
	  .flags = 0,							\
	  .name = _name,						\
	  .quirk = _quirk, }

#define SMIAPP_IDENT(manufacturer, model, rev, _name)			\
	{ .manufacturer_id = manufacturer,				\
	  .model_id = model,						\
	  .revision_number_major = rev,					\
	  .flags = 0,							\
	  .name = _name, }

struct smiapp_reg_limits {
	u32 addr;
	char *what;
};

extern struct smiapp_reg_limits smiapp_reg_limits[];

struct smiapp_csi_data_format {
	u32 code;
	u8 width;
	u8 compressed;
	u8 pixel_order;
};

#define SMIAPP_SUBDEVS			3

#define SMIAPP_PA_PAD_SRC		0
#define SMIAPP_PAD_SINK			0
#define SMIAPP_PAD_SRC			1
#define SMIAPP_PADS			2

<<<<<<< HEAD
#define SMIAPP_COMPRESSED_BASE		8
#define SMIAPP_COMPRESSED_MAX		16
#define SMIAPP_NR_OF_COMPRESSED		(SMIAPP_COMPRESSED_MAX - \
					 SMIAPP_COMPRESSED_BASE + 1)

=======
>>>>>>> 24b8d41d
struct smiapp_binning_subtype {
	u8 horizontal:4;
	u8 vertical:4;
} __packed;

struct smiapp_subdev {
	struct v4l2_subdev sd;
	struct media_pad pads[SMIAPP_PADS];
	struct v4l2_rect sink_fmt;
	struct v4l2_rect crop[SMIAPP_PADS];
	struct v4l2_rect compose; /* compose on sink */
	unsigned short sink_pad;
	unsigned short source_pad;
	int npads;
	struct smiapp_sensor *sensor;
	struct v4l2_ctrl_handler ctrl_handler;
};

/*
 * struct smiapp_sensor - Main device structure
 */
struct smiapp_sensor {
	/*
	 * "mutex" is used to serialise access to all fields here
	 * except v4l2_ctrls at the end of the struct. "mutex" is also
	 * used to serialise access to file handle specific
	 * information.
	 */
	struct mutex mutex;
	struct smiapp_subdev ssds[SMIAPP_SUBDEVS];
	u32 ssds_used;
	struct smiapp_subdev *src;
	struct smiapp_subdev *binner;
	struct smiapp_subdev *scaler;
	struct smiapp_subdev *pixel_array;
	struct smiapp_hwconfig *hwcfg;
	struct regulator *vana;
	struct clk *ext_clk;
	struct gpio_desc *xshutdown;
	u32 limits[SMIAPP_LIMIT_LAST];
	u8 nbinning_subtypes;
	struct smiapp_binning_subtype binning_subtypes[SMIAPP_BINNING_SUBTYPES];
	u32 mbus_frame_fmts;
	const struct smiapp_csi_data_format *csi_format;
	const struct smiapp_csi_data_format *internal_csi_format;
	u32 default_mbus_frame_fmts;
	int default_pixel_order;

	u8 binning_horizontal;
	u8 binning_vertical;

	u8 scale_m;
	u8 scaling_mode;

	u8 hvflip_inv_mask; /* H/VFLIP inversion due to sensor orientation */
	u8 frame_skip;
<<<<<<< HEAD
	u16 image_start;	/* Offset to first line after metadata lines */

	int power_count;
=======
	u16 embedded_start; /* embedded data start line */
	u16 embedded_end;
	u16 image_start; /* image data start line */
	u16 visible_pixel_start; /* start pixel of the visible image */
>>>>>>> 24b8d41d

	bool streaming;
	bool dev_init_done;
	u8 compressed_min_bpp;

	struct smiapp_module_info minfo;

	struct smiapp_pll pll;

	/* Is a default format supported for a given BPP? */
	unsigned long *valid_link_freqs;

	/* Pixel array controls */
	struct v4l2_ctrl *analog_gain;
	struct v4l2_ctrl *exposure;
	struct v4l2_ctrl *hflip;
	struct v4l2_ctrl *vflip;
	struct v4l2_ctrl *vblank;
	struct v4l2_ctrl *hblank;
	struct v4l2_ctrl *pixel_rate_parray;
	/* src controls */
	struct v4l2_ctrl *link_freq;
	struct v4l2_ctrl *pixel_rate_csi;
	/* test pattern colour components */
	struct v4l2_ctrl *test_data[SMIAPP_COLOUR_COMPONENTS];
};

#define to_smiapp_subdev(_sd)				\
	container_of(_sd, struct smiapp_subdev, sd)

#define to_smiapp_sensor(_sd)	\
	(to_smiapp_subdev(_sd)->sensor)

#endif /* __SMIAPP_PRIV_H_ */<|MERGE_RESOLUTION|>--- conflicted
+++ resolved
@@ -184,14 +184,6 @@
 #define SMIAPP_PAD_SRC			1
 #define SMIAPP_PADS			2
 
-<<<<<<< HEAD
-#define SMIAPP_COMPRESSED_BASE		8
-#define SMIAPP_COMPRESSED_MAX		16
-#define SMIAPP_NR_OF_COMPRESSED		(SMIAPP_COMPRESSED_MAX - \
-					 SMIAPP_COMPRESSED_BASE + 1)
-
-=======
->>>>>>> 24b8d41d
 struct smiapp_binning_subtype {
 	u8 horizontal:4;
 	u8 vertical:4;
@@ -248,16 +240,10 @@
 
 	u8 hvflip_inv_mask; /* H/VFLIP inversion due to sensor orientation */
 	u8 frame_skip;
-<<<<<<< HEAD
-	u16 image_start;	/* Offset to first line after metadata lines */
-
-	int power_count;
-=======
 	u16 embedded_start; /* embedded data start line */
 	u16 embedded_end;
 	u16 image_start; /* image data start line */
 	u16 visible_pixel_start; /* start pixel of the visible image */
->>>>>>> 24b8d41d
 
 	bool streaming;
 	bool dev_init_done;
