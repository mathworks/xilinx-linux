// SPDX-License-Identifier: GPL-2.0-only
/*
 * drivers/media/i2c/smiapp/smiapp-core.c
 *
 * Generic driver for SMIA/SMIA++ compliant camera modules
 *
 * Copyright (C) 2010--2012 Nokia Corporation
 * Contact: Sakari Ailus <sakari.ailus@iki.fi>
 *
 * Based on smiapp driver by Vimarsh Zutshi
 * Based on jt8ev1.c by Vimarsh Zutshi
 * Based on smia-sensor.c by Tuukka Toivonen <tuukkat76@gmail.com>
 */

#include <linux/clk.h>
#include <linux/delay.h>
#include <linux/device.h>
#include <linux/gpio.h>
#include <linux/gpio/consumer.h>
#include <linux/module.h>
<<<<<<< HEAD
=======
#include <linux/pm_runtime.h>
#include <linux/property.h>
>>>>>>> 24b8d41d
#include <linux/regulator/consumer.h>
#include <linux/slab.h>
#include <linux/smiapp.h>
#include <linux/v4l2-mediabus.h>
#include <media/v4l2-fwnode.h>
#include <media/v4l2-device.h>

#include "smiapp.h"

#define SMIAPP_ALIGN_DIM(dim, flags)	\
	((flags) & V4L2_SEL_FLAG_GE	\
	 ? ALIGN((dim), 2)		\
	 : (dim) & ~1)

/*
 * smiapp_module_idents - supported camera modules
 */
static const struct smiapp_module_ident smiapp_module_idents[] = {
	SMIAPP_IDENT_L(0x01, 0x022b, -1, "vs6555"),
	SMIAPP_IDENT_L(0x01, 0x022e, -1, "vw6558"),
	SMIAPP_IDENT_L(0x07, 0x7698, -1, "ovm7698"),
	SMIAPP_IDENT_L(0x0b, 0x4242, -1, "smiapp-003"),
	SMIAPP_IDENT_L(0x0c, 0x208a, -1, "tcm8330md"),
	SMIAPP_IDENT_LQ(0x0c, 0x2134, -1, "tcm8500md", &smiapp_tcm8500md_quirk),
	SMIAPP_IDENT_L(0x0c, 0x213e, -1, "et8en2"),
	SMIAPP_IDENT_L(0x0c, 0x2184, -1, "tcm8580md"),
	SMIAPP_IDENT_LQ(0x0c, 0x560f, -1, "jt8ew9", &smiapp_jt8ew9_quirk),
	SMIAPP_IDENT_LQ(0x10, 0x4141, -1, "jt8ev1", &smiapp_jt8ev1_quirk),
	SMIAPP_IDENT_LQ(0x10, 0x4241, -1, "imx125es", &smiapp_imx125es_quirk),
};

/*
 *
 * Dynamic Capability Identification
 *
 */

static u32 smiapp_get_limit(struct smiapp_sensor *sensor,
				 unsigned int limit)
{
	if (WARN_ON(limit >= SMIAPP_LIMIT_LAST))
		return 1;

	return sensor->limits[limit];
}

#define SMIA_LIM(sensor, limit) \
	smiapp_get_limit(sensor, SMIAPP_LIMIT_##limit)

static int smiapp_read_all_smia_limits(struct smiapp_sensor *sensor)
{
	struct i2c_client *client = v4l2_get_subdevdata(&sensor->src->sd);
	unsigned int i;
	int rval;

	for (i = 0; i < SMIAPP_LIMIT_LAST; i++) {
		u32 val;

		rval = smiapp_read(
			sensor, smiapp_reg_limits[i].addr, &val);
		if (rval)
			return rval;

		sensor->limits[i] = val;

		dev_dbg(&client->dev, "0x%8.8x \"%s\" = %u, 0x%x\n",
			smiapp_reg_limits[i].addr,
			smiapp_reg_limits[i].what, val, val);
	}

	if (SMIA_LIM(sensor, SCALER_N_MIN) == 0)
		smiapp_replace_limit(sensor, SMIAPP_LIMIT_SCALER_N_MIN, 16);

	return 0;
}

static int smiapp_read_frame_fmt(struct smiapp_sensor *sensor)
{
	struct i2c_client *client = v4l2_get_subdevdata(&sensor->src->sd);
	u32 fmt_model_type, fmt_model_subtype, ncol_desc, nrow_desc;
	unsigned int i;
	int pixel_count = 0;
	int line_count = 0;
	int rval;

	rval = smiapp_read(sensor, SMIAPP_REG_U8_FRAME_FORMAT_MODEL_TYPE,
			   &fmt_model_type);
	if (rval)
		return rval;

	rval = smiapp_read(sensor, SMIAPP_REG_U8_FRAME_FORMAT_MODEL_SUBTYPE,
			   &fmt_model_subtype);
	if (rval)
		return rval;

	ncol_desc = (fmt_model_subtype
		     & SMIAPP_FRAME_FORMAT_MODEL_SUBTYPE_NCOLS_MASK)
		>> SMIAPP_FRAME_FORMAT_MODEL_SUBTYPE_NCOLS_SHIFT;
	nrow_desc = fmt_model_subtype
		& SMIAPP_FRAME_FORMAT_MODEL_SUBTYPE_NROWS_MASK;

	dev_dbg(&client->dev, "format_model_type %s\n",
		fmt_model_type == SMIAPP_FRAME_FORMAT_MODEL_TYPE_2BYTE
		? "2 byte" :
		fmt_model_type == SMIAPP_FRAME_FORMAT_MODEL_TYPE_4BYTE
		? "4 byte" : "is simply bad");

	for (i = 0; i < ncol_desc + nrow_desc; i++) {
		u32 desc;
		u32 pixelcode;
		u32 pixels;
		char *which;
		char *what;
		u32 reg;

		if (fmt_model_type == SMIAPP_FRAME_FORMAT_MODEL_TYPE_2BYTE) {
			reg = SMIAPP_REG_U16_FRAME_FORMAT_DESCRIPTOR_2(i);
			rval = smiapp_read(sensor, reg,	&desc);
			if (rval)
				return rval;

			pixelcode =
				(desc
				 & SMIAPP_FRAME_FORMAT_DESC_2_PIXELCODE_MASK)
				>> SMIAPP_FRAME_FORMAT_DESC_2_PIXELCODE_SHIFT;
			pixels = desc & SMIAPP_FRAME_FORMAT_DESC_2_PIXELS_MASK;
		} else if (fmt_model_type
			   == SMIAPP_FRAME_FORMAT_MODEL_TYPE_4BYTE) {
			reg = SMIAPP_REG_U32_FRAME_FORMAT_DESCRIPTOR_4(i);
			rval = smiapp_read(sensor, reg, &desc);
			if (rval)
				return rval;

			pixelcode =
				(desc
				 & SMIAPP_FRAME_FORMAT_DESC_4_PIXELCODE_MASK)
				>> SMIAPP_FRAME_FORMAT_DESC_4_PIXELCODE_SHIFT;
			pixels = desc & SMIAPP_FRAME_FORMAT_DESC_4_PIXELS_MASK;
		} else {
			dev_dbg(&client->dev,
				"invalid frame format model type %d\n",
				fmt_model_type);
			return -EINVAL;
		}

		if (i < ncol_desc)
			which = "columns";
		else
			which = "rows";

		switch (pixelcode) {
		case SMIAPP_FRAME_FORMAT_DESC_PIXELCODE_EMBEDDED:
			what = "embedded";
			break;
		case SMIAPP_FRAME_FORMAT_DESC_PIXELCODE_DUMMY:
			what = "dummy";
			break;
		case SMIAPP_FRAME_FORMAT_DESC_PIXELCODE_BLACK:
			what = "black";
			break;
		case SMIAPP_FRAME_FORMAT_DESC_PIXELCODE_DARK:
			what = "dark";
			break;
		case SMIAPP_FRAME_FORMAT_DESC_PIXELCODE_VISIBLE:
			what = "visible";
			break;
		default:
			what = "invalid";
			break;
		}

		dev_dbg(&client->dev,
			"0x%8.8x %s pixels: %d %s (pixelcode %u)\n", reg,
			what, pixels, which, pixelcode);

		if (i < ncol_desc) {
			if (pixelcode ==
			    SMIAPP_FRAME_FORMAT_DESC_PIXELCODE_VISIBLE)
				sensor->visible_pixel_start = pixel_count;
			pixel_count += pixels;
			continue;
		}

		/* Handle row descriptors */
		switch (pixelcode) {
		case SMIAPP_FRAME_FORMAT_DESC_PIXELCODE_EMBEDDED:
			if (sensor->embedded_end)
				break;
			sensor->embedded_start = line_count;
			sensor->embedded_end = line_count + pixels;
			break;
		case SMIAPP_FRAME_FORMAT_DESC_PIXELCODE_VISIBLE:
			sensor->image_start = line_count;
			break;
		}
		line_count += pixels;
	}

	if (sensor->embedded_end > sensor->image_start) {
		dev_dbg(&client->dev,
			"adjusting image start line to %u (was %u)\n",
			sensor->embedded_end, sensor->image_start);
		sensor->image_start = sensor->embedded_end;
	}

	sensor->image_start = image_start;

	dev_dbg(&client->dev, "embedded data from lines %d to %d\n",
		sensor->embedded_start, sensor->embedded_end);
	dev_dbg(&client->dev, "image data starts at line %d\n",
		sensor->image_start);

	return 0;
}

static int smiapp_pll_configure(struct smiapp_sensor *sensor)
{
	struct smiapp_pll *pll = &sensor->pll;
	int rval;

	rval = smiapp_write(
		sensor, SMIAPP_REG_U16_VT_PIX_CLK_DIV, pll->vt.pix_clk_div);
	if (rval < 0)
		return rval;

	rval = smiapp_write(
		sensor, SMIAPP_REG_U16_VT_SYS_CLK_DIV, pll->vt.sys_clk_div);
	if (rval < 0)
		return rval;

	rval = smiapp_write(
		sensor, SMIAPP_REG_U16_PRE_PLL_CLK_DIV, pll->pre_pll_clk_div);
	if (rval < 0)
		return rval;

	rval = smiapp_write(
		sensor, SMIAPP_REG_U16_PLL_MULTIPLIER, pll->pll_multiplier);
	if (rval < 0)
		return rval;

	/* Lane op clock ratio does not apply here. */
	rval = smiapp_write(
		sensor, SMIAPP_REG_U32_REQUESTED_LINK_BIT_RATE_MBPS,
		DIV_ROUND_UP(pll->op.sys_clk_freq_hz, 1000000 / 256 / 256));
	if (rval < 0 || sensor->minfo.smiapp_profile == SMIAPP_PROFILE_0)
		return rval;

	rval = smiapp_write(
		sensor, SMIAPP_REG_U16_OP_PIX_CLK_DIV, pll->op.pix_clk_div);
	if (rval < 0)
		return rval;

	return smiapp_write(
		sensor, SMIAPP_REG_U16_OP_SYS_CLK_DIV, pll->op.sys_clk_div);
}

static int smiapp_pll_try(struct smiapp_sensor *sensor,
			  struct smiapp_pll *pll)
{
	struct i2c_client *client = v4l2_get_subdevdata(&sensor->src->sd);
	struct smiapp_pll_limits lim = {
		.min_pre_pll_clk_div = SMIA_LIM(sensor, MIN_PRE_PLL_CLK_DIV),
		.max_pre_pll_clk_div = SMIA_LIM(sensor, MAX_PRE_PLL_CLK_DIV),
		.min_pll_ip_freq_hz = SMIA_LIM(sensor, MIN_PLL_IP_FREQ_HZ),
		.max_pll_ip_freq_hz = SMIA_LIM(sensor, MAX_PLL_IP_FREQ_HZ),
		.min_pll_multiplier = SMIA_LIM(sensor, MIN_PLL_MULTIPLIER),
		.max_pll_multiplier = SMIA_LIM(sensor, MAX_PLL_MULTIPLIER),
		.min_pll_op_freq_hz = SMIA_LIM(sensor, MIN_PLL_OP_FREQ_HZ),
		.max_pll_op_freq_hz = SMIA_LIM(sensor, MAX_PLL_OP_FREQ_HZ),

		.op.min_sys_clk_div = SMIA_LIM(sensor, MIN_OP_SYS_CLK_DIV),
		.op.max_sys_clk_div = SMIA_LIM(sensor, MAX_OP_SYS_CLK_DIV),
		.op.min_pix_clk_div = SMIA_LIM(sensor, MIN_OP_PIX_CLK_DIV),
		.op.max_pix_clk_div = SMIA_LIM(sensor, MAX_OP_PIX_CLK_DIV),
		.op.min_sys_clk_freq_hz = SMIA_LIM(sensor, MIN_OP_SYS_CLK_FREQ_HZ),
		.op.max_sys_clk_freq_hz = SMIA_LIM(sensor, MAX_OP_SYS_CLK_FREQ_HZ),
		.op.min_pix_clk_freq_hz = SMIA_LIM(sensor, MIN_OP_PIX_CLK_FREQ_HZ),
		.op.max_pix_clk_freq_hz = SMIA_LIM(sensor, MAX_OP_PIX_CLK_FREQ_HZ),

		.vt.min_sys_clk_div = SMIA_LIM(sensor, MIN_VT_SYS_CLK_DIV),
		.vt.max_sys_clk_div = SMIA_LIM(sensor, MAX_VT_SYS_CLK_DIV),
		.vt.min_pix_clk_div = SMIA_LIM(sensor, MIN_VT_PIX_CLK_DIV),
		.vt.max_pix_clk_div = SMIA_LIM(sensor, MAX_VT_PIX_CLK_DIV),
		.vt.min_sys_clk_freq_hz = SMIA_LIM(sensor, MIN_VT_SYS_CLK_FREQ_HZ),
		.vt.max_sys_clk_freq_hz = SMIA_LIM(sensor, MAX_VT_SYS_CLK_FREQ_HZ),
		.vt.min_pix_clk_freq_hz = SMIA_LIM(sensor, MIN_VT_PIX_CLK_FREQ_HZ),
		.vt.max_pix_clk_freq_hz = SMIA_LIM(sensor, MAX_VT_PIX_CLK_FREQ_HZ),

		.min_line_length_pck_bin = SMIA_LIM(sensor, MIN_LINE_LENGTH_PCK_BIN),
		.min_line_length_pck = SMIA_LIM(sensor, MIN_LINE_LENGTH_PCK),
	};

	return smiapp_pll_calculate(&client->dev, &lim, pll);
}

static int smiapp_pll_update(struct smiapp_sensor *sensor)
{
	struct smiapp_pll *pll = &sensor->pll;
	int rval;

	pll->binning_horizontal = sensor->binning_horizontal;
	pll->binning_vertical = sensor->binning_vertical;
	pll->link_freq =
		sensor->link_freq->qmenu_int[sensor->link_freq->val];
	pll->scale_m = sensor->scale_m;
	pll->bits_per_pixel = sensor->csi_format->compressed;

	rval = smiapp_pll_try(sensor, pll);
	if (rval < 0)
		return rval;

	__v4l2_ctrl_s_ctrl_int64(sensor->pixel_rate_parray,
				 pll->pixel_rate_pixel_array);
	__v4l2_ctrl_s_ctrl_int64(sensor->pixel_rate_csi, pll->pixel_rate_csi);

	return 0;
}


/*
 *
 * V4L2 Controls handling
 *
 */

static void __smiapp_update_exposure_limits(struct smiapp_sensor *sensor)
{
	struct v4l2_ctrl *ctrl = sensor->exposure;
	int max;

	max = sensor->pixel_array->crop[SMIAPP_PA_PAD_SRC].height
		+ sensor->vblank->val
		- SMIA_LIM(sensor, COARSE_INTEGRATION_TIME_MAX_MARGIN);

	__v4l2_ctrl_modify_range(ctrl, ctrl->minimum, max, ctrl->step, max);
}

/*
 * Order matters.
 *
 * 1. Bits-per-pixel, descending.
 * 2. Bits-per-pixel compressed, descending.
 * 3. Pixel order, same as in pixel_order_str. Formats for all four pixel
 *    orders must be defined.
 */
static const struct smiapp_csi_data_format smiapp_csi_data_formats[] = {
	{ MEDIA_BUS_FMT_SGRBG16_1X16, 16, 16, SMIAPP_PIXEL_ORDER_GRBG, },
	{ MEDIA_BUS_FMT_SRGGB16_1X16, 16, 16, SMIAPP_PIXEL_ORDER_RGGB, },
	{ MEDIA_BUS_FMT_SBGGR16_1X16, 16, 16, SMIAPP_PIXEL_ORDER_BGGR, },
	{ MEDIA_BUS_FMT_SGBRG16_1X16, 16, 16, SMIAPP_PIXEL_ORDER_GBRG, },
	{ MEDIA_BUS_FMT_SGRBG14_1X14, 14, 14, SMIAPP_PIXEL_ORDER_GRBG, },
	{ MEDIA_BUS_FMT_SRGGB14_1X14, 14, 14, SMIAPP_PIXEL_ORDER_RGGB, },
	{ MEDIA_BUS_FMT_SBGGR14_1X14, 14, 14, SMIAPP_PIXEL_ORDER_BGGR, },
	{ MEDIA_BUS_FMT_SGBRG14_1X14, 14, 14, SMIAPP_PIXEL_ORDER_GBRG, },
	{ MEDIA_BUS_FMT_SGRBG12_1X12, 12, 12, SMIAPP_PIXEL_ORDER_GRBG, },
	{ MEDIA_BUS_FMT_SRGGB12_1X12, 12, 12, SMIAPP_PIXEL_ORDER_RGGB, },
	{ MEDIA_BUS_FMT_SBGGR12_1X12, 12, 12, SMIAPP_PIXEL_ORDER_BGGR, },
	{ MEDIA_BUS_FMT_SGBRG12_1X12, 12, 12, SMIAPP_PIXEL_ORDER_GBRG, },
	{ MEDIA_BUS_FMT_SGRBG10_1X10, 10, 10, SMIAPP_PIXEL_ORDER_GRBG, },
	{ MEDIA_BUS_FMT_SRGGB10_1X10, 10, 10, SMIAPP_PIXEL_ORDER_RGGB, },
	{ MEDIA_BUS_FMT_SBGGR10_1X10, 10, 10, SMIAPP_PIXEL_ORDER_BGGR, },
	{ MEDIA_BUS_FMT_SGBRG10_1X10, 10, 10, SMIAPP_PIXEL_ORDER_GBRG, },
	{ MEDIA_BUS_FMT_SGRBG10_DPCM8_1X8, 10, 8, SMIAPP_PIXEL_ORDER_GRBG, },
	{ MEDIA_BUS_FMT_SRGGB10_DPCM8_1X8, 10, 8, SMIAPP_PIXEL_ORDER_RGGB, },
	{ MEDIA_BUS_FMT_SBGGR10_DPCM8_1X8, 10, 8, SMIAPP_PIXEL_ORDER_BGGR, },
	{ MEDIA_BUS_FMT_SGBRG10_DPCM8_1X8, 10, 8, SMIAPP_PIXEL_ORDER_GBRG, },
	{ MEDIA_BUS_FMT_SGRBG8_1X8, 8, 8, SMIAPP_PIXEL_ORDER_GRBG, },
	{ MEDIA_BUS_FMT_SRGGB8_1X8, 8, 8, SMIAPP_PIXEL_ORDER_RGGB, },
	{ MEDIA_BUS_FMT_SBGGR8_1X8, 8, 8, SMIAPP_PIXEL_ORDER_BGGR, },
	{ MEDIA_BUS_FMT_SGBRG8_1X8, 8, 8, SMIAPP_PIXEL_ORDER_GBRG, },
};

static const char *pixel_order_str[] = { "GRBG", "RGGB", "BGGR", "GBRG" };

#define to_csi_format_idx(fmt) (((unsigned long)(fmt)			\
				 - (unsigned long)smiapp_csi_data_formats) \
				/ sizeof(*smiapp_csi_data_formats))

static u32 smiapp_pixel_order(struct smiapp_sensor *sensor)
{
	struct i2c_client *client = v4l2_get_subdevdata(&sensor->src->sd);
	int flip = 0;

	if (sensor->hflip) {
		if (sensor->hflip->val)
			flip |= SMIAPP_IMAGE_ORIENTATION_HFLIP;

		if (sensor->vflip->val)
			flip |= SMIAPP_IMAGE_ORIENTATION_VFLIP;
	}

	flip ^= sensor->hvflip_inv_mask;

	dev_dbg(&client->dev, "flip %d\n", flip);
	return sensor->default_pixel_order ^ flip;
}

static void smiapp_update_mbus_formats(struct smiapp_sensor *sensor)
{
	struct i2c_client *client = v4l2_get_subdevdata(&sensor->src->sd);
	unsigned int csi_format_idx =
		to_csi_format_idx(sensor->csi_format) & ~3;
	unsigned int internal_csi_format_idx =
		to_csi_format_idx(sensor->internal_csi_format) & ~3;
	unsigned int pixel_order = smiapp_pixel_order(sensor);

	sensor->mbus_frame_fmts =
		sensor->default_mbus_frame_fmts << pixel_order;
	sensor->csi_format =
		&smiapp_csi_data_formats[csi_format_idx + pixel_order];
	sensor->internal_csi_format =
		&smiapp_csi_data_formats[internal_csi_format_idx
					 + pixel_order];

	BUG_ON(max(internal_csi_format_idx, csi_format_idx) + pixel_order
	       >= ARRAY_SIZE(smiapp_csi_data_formats));

	dev_dbg(&client->dev, "new pixel order %s\n",
		pixel_order_str[pixel_order]);
}

static const char * const smiapp_test_patterns[] = {
	"Disabled",
	"Solid Colour",
	"Eight Vertical Colour Bars",
	"Colour Bars With Fade to Grey",
	"Pseudorandom Sequence (PN9)",
};

static int smiapp_set_ctrl(struct v4l2_ctrl *ctrl)
{
	struct smiapp_sensor *sensor =
		container_of(ctrl->handler, struct smiapp_subdev, ctrl_handler)
			->sensor;
	struct i2c_client *client = v4l2_get_subdevdata(&sensor->src->sd);
	int pm_status;
	u32 orient = 0;
	unsigned int i;
	int exposure;
	int rval;

	switch (ctrl->id) {
	case V4L2_CID_HFLIP:
	case V4L2_CID_VFLIP:
		if (sensor->streaming)
			return -EBUSY;

		if (sensor->hflip->val)
			orient |= SMIAPP_IMAGE_ORIENTATION_HFLIP;

		if (sensor->vflip->val)
			orient |= SMIAPP_IMAGE_ORIENTATION_VFLIP;

		orient ^= sensor->hvflip_inv_mask;

		smiapp_update_mbus_formats(sensor);

		break;
	case V4L2_CID_VBLANK:
		exposure = sensor->exposure->val;

		__smiapp_update_exposure_limits(sensor);

		if (exposure > sensor->exposure->maximum) {
			sensor->exposure->val =	sensor->exposure->maximum;
			rval = smiapp_set_ctrl(sensor->exposure);
			if (rval < 0)
				return rval;
		}

		break;
	case V4L2_CID_LINK_FREQ:
		if (sensor->streaming)
			return -EBUSY;

		rval = smiapp_pll_update(sensor);
		if (rval)
			return rval;

		return 0;
	case V4L2_CID_TEST_PATTERN:
		for (i = 0; i < ARRAY_SIZE(sensor->test_data); i++)
			v4l2_ctrl_activate(
				sensor->test_data[i],
				ctrl->val ==
				V4L2_SMIAPP_TEST_PATTERN_MODE_SOLID_COLOUR);

		break;
	}

	pm_status = pm_runtime_get_if_active(&client->dev, true);
	if (!pm_status)
		return 0;

	switch (ctrl->id) {
	case V4L2_CID_ANALOGUE_GAIN:
		rval = smiapp_write(
			sensor,
			SMIAPP_REG_U16_ANALOGUE_GAIN_CODE_GLOBAL, ctrl->val);

		break;
	case V4L2_CID_EXPOSURE:
		rval = smiapp_write(
			sensor,
			SMIAPP_REG_U16_COARSE_INTEGRATION_TIME, ctrl->val);

		break;
	case V4L2_CID_HFLIP:
	case V4L2_CID_VFLIP:
		rval = smiapp_write(sensor, SMIAPP_REG_U8_IMAGE_ORIENTATION,
				    orient);

		break;
	case V4L2_CID_VBLANK:
		rval = smiapp_write(
			sensor, SMIAPP_REG_U16_FRAME_LENGTH_LINES,
			sensor->pixel_array->crop[SMIAPP_PA_PAD_SRC].height
			+ ctrl->val);

		break;
	case V4L2_CID_HBLANK:
		rval = smiapp_write(
			sensor, SMIAPP_REG_U16_LINE_LENGTH_PCK,
			sensor->pixel_array->crop[SMIAPP_PA_PAD_SRC].width
			+ ctrl->val);

		break;
	case V4L2_CID_TEST_PATTERN:
		rval = smiapp_write(
			sensor, SMIAPP_REG_U16_TEST_PATTERN_MODE, ctrl->val);

		break;
	case V4L2_CID_TEST_PATTERN_RED:
		rval = smiapp_write(
			sensor, SMIAPP_REG_U16_TEST_DATA_RED, ctrl->val);

		break;
	case V4L2_CID_TEST_PATTERN_GREENR:
		rval = smiapp_write(
			sensor, SMIAPP_REG_U16_TEST_DATA_GREENR, ctrl->val);

		break;
	case V4L2_CID_TEST_PATTERN_BLUE:
		rval = smiapp_write(
			sensor, SMIAPP_REG_U16_TEST_DATA_BLUE, ctrl->val);

		break;
	case V4L2_CID_TEST_PATTERN_GREENB:
		rval = smiapp_write(
			sensor, SMIAPP_REG_U16_TEST_DATA_GREENB, ctrl->val);

		break;
	case V4L2_CID_PIXEL_RATE:
		/* For v4l2_ctrl_s_ctrl_int64() used internally. */
		rval = 0;

		break;
	default:
		rval = -EINVAL;
	}

	if (pm_status > 0) {
		pm_runtime_mark_last_busy(&client->dev);
		pm_runtime_put_autosuspend(&client->dev);
	}

	return rval;
}

static const struct v4l2_ctrl_ops smiapp_ctrl_ops = {
	.s_ctrl = smiapp_set_ctrl,
};

static int smiapp_init_controls(struct smiapp_sensor *sensor)
{
	struct i2c_client *client = v4l2_get_subdevdata(&sensor->src->sd);
	int rval;

	rval = v4l2_ctrl_handler_init(&sensor->pixel_array->ctrl_handler, 12);
	if (rval)
		return rval;

	sensor->pixel_array->ctrl_handler.lock = &sensor->mutex;

	sensor->analog_gain = v4l2_ctrl_new_std(
		&sensor->pixel_array->ctrl_handler, &smiapp_ctrl_ops,
		V4L2_CID_ANALOGUE_GAIN,
		SMIA_LIM(sensor, ANALOGUE_GAIN_CODE_MIN),
		SMIA_LIM(sensor, ANALOGUE_GAIN_CODE_MAX),
		max(SMIA_LIM(sensor, ANALOGUE_GAIN_CODE_STEP), 1U),
		SMIA_LIM(sensor, ANALOGUE_GAIN_CODE_MIN));

	/* Exposure limits will be updated soon, use just something here. */
	sensor->exposure = v4l2_ctrl_new_std(
		&sensor->pixel_array->ctrl_handler, &smiapp_ctrl_ops,
		V4L2_CID_EXPOSURE, 0, 0, 1, 0);

	sensor->hflip = v4l2_ctrl_new_std(
		&sensor->pixel_array->ctrl_handler, &smiapp_ctrl_ops,
		V4L2_CID_HFLIP, 0, 1, 1, 0);
	sensor->vflip = v4l2_ctrl_new_std(
		&sensor->pixel_array->ctrl_handler, &smiapp_ctrl_ops,
		V4L2_CID_VFLIP, 0, 1, 1, 0);

	sensor->vblank = v4l2_ctrl_new_std(
		&sensor->pixel_array->ctrl_handler, &smiapp_ctrl_ops,
		V4L2_CID_VBLANK, 0, 1, 1, 0);

	if (sensor->vblank)
		sensor->vblank->flags |= V4L2_CTRL_FLAG_UPDATE;

	sensor->hblank = v4l2_ctrl_new_std(
		&sensor->pixel_array->ctrl_handler, &smiapp_ctrl_ops,
		V4L2_CID_HBLANK, 0, 1, 1, 0);

	if (sensor->hblank)
		sensor->hblank->flags |= V4L2_CTRL_FLAG_UPDATE;

	sensor->pixel_rate_parray = v4l2_ctrl_new_std(
		&sensor->pixel_array->ctrl_handler, &smiapp_ctrl_ops,
		V4L2_CID_PIXEL_RATE, 1, INT_MAX, 1, 1);

	v4l2_ctrl_new_std_menu_items(&sensor->pixel_array->ctrl_handler,
				     &smiapp_ctrl_ops, V4L2_CID_TEST_PATTERN,
				     ARRAY_SIZE(smiapp_test_patterns) - 1,
				     0, 0, smiapp_test_patterns);

	if (sensor->pixel_array->ctrl_handler.error) {
		dev_err(&client->dev,
			"pixel array controls initialization failed (%d)\n",
			sensor->pixel_array->ctrl_handler.error);
		return sensor->pixel_array->ctrl_handler.error;
	}

	sensor->pixel_array->sd.ctrl_handler =
		&sensor->pixel_array->ctrl_handler;

	v4l2_ctrl_cluster(2, &sensor->hflip);

	rval = v4l2_ctrl_handler_init(&sensor->src->ctrl_handler, 0);
	if (rval)
		return rval;

	sensor->src->ctrl_handler.lock = &sensor->mutex;

	sensor->pixel_rate_csi = v4l2_ctrl_new_std(
		&sensor->src->ctrl_handler, &smiapp_ctrl_ops,
		V4L2_CID_PIXEL_RATE, 1, INT_MAX, 1, 1);

	if (sensor->src->ctrl_handler.error) {
		dev_err(&client->dev,
			"src controls initialization failed (%d)\n",
			sensor->src->ctrl_handler.error);
		return sensor->src->ctrl_handler.error;
	}

	sensor->src->sd.ctrl_handler = &sensor->src->ctrl_handler;

	return 0;
}

/*
 * For controls that require information on available media bus codes
 * and linke frequencies.
 */
static int smiapp_init_late_controls(struct smiapp_sensor *sensor)
{
	unsigned long *valid_link_freqs = &sensor->valid_link_freqs[
		sensor->csi_format->compressed - sensor->compressed_min_bpp];
	unsigned int i;

	for (i = 0; i < ARRAY_SIZE(sensor->test_data); i++) {
		int max_value = (1 << sensor->csi_format->width) - 1;

		sensor->test_data[i] = v4l2_ctrl_new_std(
				&sensor->pixel_array->ctrl_handler,
				&smiapp_ctrl_ops, V4L2_CID_TEST_PATTERN_RED + i,
				0, max_value, 1, max_value);
	}

<<<<<<< HEAD
	for (max = 0; sensor->hwcfg->op_sys_clock[max + 1]; max++);

=======
>>>>>>> 24b8d41d
	sensor->link_freq = v4l2_ctrl_new_int_menu(
		&sensor->src->ctrl_handler, &smiapp_ctrl_ops,
		V4L2_CID_LINK_FREQ, __fls(*valid_link_freqs),
		__ffs(*valid_link_freqs), sensor->hwcfg->op_sys_clock);

	return sensor->src->ctrl_handler.error;
}

static void smiapp_free_controls(struct smiapp_sensor *sensor)
{
	unsigned int i;

	for (i = 0; i < sensor->ssds_used; i++)
		v4l2_ctrl_handler_free(&sensor->ssds[i].ctrl_handler);
}

static int smiapp_get_mbus_formats(struct smiapp_sensor *sensor)
{
	struct i2c_client *client = v4l2_get_subdevdata(&sensor->src->sd);
	struct smiapp_pll *pll = &sensor->pll;
	u8 compressed_max_bpp = 0;
	unsigned int type, n;
	unsigned int i, pixel_order;
	int rval;

	rval = smiapp_read(
		sensor, SMIAPP_REG_U8_DATA_FORMAT_MODEL_TYPE, &type);
	if (rval)
		return rval;

	dev_dbg(&client->dev, "data_format_model_type %d\n", type);

	rval = smiapp_read(sensor, SMIAPP_REG_U8_PIXEL_ORDER,
			   &pixel_order);
	if (rval)
		return rval;

	if (pixel_order >= ARRAY_SIZE(pixel_order_str)) {
		dev_dbg(&client->dev, "bad pixel order %d\n", pixel_order);
		return -EINVAL;
	}

	dev_dbg(&client->dev, "pixel order %d (%s)\n", pixel_order,
		pixel_order_str[pixel_order]);

	switch (type) {
	case SMIAPP_DATA_FORMAT_MODEL_TYPE_NORMAL:
		n = SMIAPP_DATA_FORMAT_MODEL_TYPE_NORMAL_N;
		break;
	case SMIAPP_DATA_FORMAT_MODEL_TYPE_EXTENDED:
		n = SMIAPP_DATA_FORMAT_MODEL_TYPE_EXTENDED_N;
		break;
	default:
		return -EINVAL;
	}

	sensor->default_pixel_order = pixel_order;
	sensor->mbus_frame_fmts = 0;

	for (i = 0; i < n; i++) {
		unsigned int fmt, j;

		rval = smiapp_read(
			sensor,
			SMIAPP_REG_U16_DATA_FORMAT_DESCRIPTOR(i), &fmt);
		if (rval)
			return rval;

		dev_dbg(&client->dev, "%u: bpp %u, compressed %u\n",
			i, fmt >> 8, (u8)fmt);

		for (j = 0; j < ARRAY_SIZE(smiapp_csi_data_formats); j++) {
			const struct smiapp_csi_data_format *f =
				&smiapp_csi_data_formats[j];

			if (f->pixel_order != SMIAPP_PIXEL_ORDER_GRBG)
				continue;

			if (f->width != fmt >> 8 || f->compressed != (u8)fmt)
				continue;

			dev_dbg(&client->dev, "jolly good! %d\n", j);

			sensor->default_mbus_frame_fmts |= 1 << j;
		}
	}

	/* Figure out which BPP values can be used with which formats. */
	pll->binning_horizontal = 1;
	pll->binning_vertical = 1;
	pll->scale_m = sensor->scale_m;

	for (i = 0; i < ARRAY_SIZE(smiapp_csi_data_formats); i++) {
		sensor->compressed_min_bpp =
			min(smiapp_csi_data_formats[i].compressed,
			    sensor->compressed_min_bpp);
		compressed_max_bpp =
			max(smiapp_csi_data_formats[i].compressed,
			    compressed_max_bpp);
	}

	sensor->valid_link_freqs = devm_kcalloc(
		&client->dev,
		compressed_max_bpp - sensor->compressed_min_bpp + 1,
		sizeof(*sensor->valid_link_freqs), GFP_KERNEL);
	if (!sensor->valid_link_freqs)
		return -ENOMEM;

	for (i = 0; i < ARRAY_SIZE(smiapp_csi_data_formats); i++) {
		const struct smiapp_csi_data_format *f =
			&smiapp_csi_data_formats[i];
		unsigned long *valid_link_freqs =
			&sensor->valid_link_freqs[
				f->compressed - sensor->compressed_min_bpp];
		unsigned int j;

		if (!(sensor->default_mbus_frame_fmts & 1 << i))
			continue;

		pll->bits_per_pixel = f->compressed;

		for (j = 0; sensor->hwcfg->op_sys_clock[j]; j++) {
			pll->link_freq = sensor->hwcfg->op_sys_clock[j];

			rval = smiapp_pll_try(sensor, pll);
			dev_dbg(&client->dev, "link freq %u Hz, bpp %u %s\n",
				pll->link_freq, pll->bits_per_pixel,
				rval ? "not ok" : "ok");
			if (rval)
				continue;

			set_bit(j, valid_link_freqs);
		}

		if (!*valid_link_freqs) {
			dev_info(&client->dev,
				 "no valid link frequencies for %u bpp\n",
				 f->compressed);
			sensor->default_mbus_frame_fmts &= ~BIT(i);
			continue;
		}

		if (!sensor->csi_format
		    || f->width > sensor->csi_format->width
		    || (f->width == sensor->csi_format->width
			&& f->compressed > sensor->csi_format->compressed)) {
			sensor->csi_format = f;
			sensor->internal_csi_format = f;
		}
	}

	if (!sensor->csi_format) {
		dev_err(&client->dev, "no supported mbus code found\n");
		return -EINVAL;
	}

	smiapp_update_mbus_formats(sensor);

	return 0;
}

static void smiapp_update_blanking(struct smiapp_sensor *sensor)
{
	struct v4l2_ctrl *vblank = sensor->vblank;
	struct v4l2_ctrl *hblank = sensor->hblank;
	uint16_t min_fll, max_fll, min_llp, max_llp, min_lbp;
	int min, max;

	if (sensor->binning_vertical > 1 || sensor->binning_horizontal > 1) {
		min_fll = SMIA_LIM(sensor, MIN_FRAME_LENGTH_LINES_BIN);
		max_fll = SMIA_LIM(sensor, MAX_FRAME_LENGTH_LINES_BIN);
		min_llp = SMIA_LIM(sensor, MIN_LINE_LENGTH_PCK_BIN);
		max_llp = SMIA_LIM(sensor, MAX_LINE_LENGTH_PCK_BIN);
		min_lbp = SMIA_LIM(sensor, MIN_LINE_BLANKING_PCK_BIN);
	} else {
		min_fll = SMIA_LIM(sensor, MIN_FRAME_LENGTH_LINES);
		max_fll = SMIA_LIM(sensor, MAX_FRAME_LENGTH_LINES);
		min_llp = SMIA_LIM(sensor, MIN_LINE_LENGTH_PCK);
		max_llp = SMIA_LIM(sensor, MAX_LINE_LENGTH_PCK);
		min_lbp = SMIA_LIM(sensor, MIN_LINE_BLANKING_PCK);
	}

	min = max_t(int,
		    SMIA_LIM(sensor, MIN_FRAME_BLANKING_LINES),
		    min_fll -
		    sensor->pixel_array->crop[SMIAPP_PA_PAD_SRC].height);
	max = max_fll -	sensor->pixel_array->crop[SMIAPP_PA_PAD_SRC].height;

	__v4l2_ctrl_modify_range(vblank, min, max, vblank->step, min);

	min = max_t(int,
		    min_llp -
		    sensor->pixel_array->crop[SMIAPP_PA_PAD_SRC].width,
		    min_lbp);
	max = max_llp - sensor->pixel_array->crop[SMIAPP_PA_PAD_SRC].width;

	__v4l2_ctrl_modify_range(hblank, min, max, hblank->step, min);

	__smiapp_update_exposure_limits(sensor);
}

static int smiapp_pll_blanking_update(struct smiapp_sensor *sensor)
{
	struct i2c_client *client = v4l2_get_subdevdata(&sensor->src->sd);
	int rval;

	rval = smiapp_pll_update(sensor);
	if (rval < 0)
		return rval;

	/* Output from pixel array, including blanking */
	smiapp_update_blanking(sensor);

	dev_dbg(&client->dev, "vblank\t\t%d\n", sensor->vblank->val);
	dev_dbg(&client->dev, "hblank\t\t%d\n", sensor->hblank->val);

	dev_dbg(&client->dev, "real timeperframe\t100/%d\n",
		sensor->pll.pixel_rate_pixel_array /
		((sensor->pixel_array->crop[SMIAPP_PA_PAD_SRC].width
		  + sensor->hblank->val) *
		 (sensor->pixel_array->crop[SMIAPP_PA_PAD_SRC].height
		  + sensor->vblank->val) / 100));

	return 0;
}

/*
 *
 * SMIA++ NVM handling
 *
 */

static int smiapp_read_nvm_page(struct smiapp_sensor *sensor, u32 p, u8 *nvm,
				u8 *status)
{
	unsigned int i;
	int rval;
	u32 s;

	*status = 0;

	rval = smiapp_write(sensor,
			    SMIAPP_REG_U8_DATA_TRANSFER_IF_1_PAGE_SELECT, p);
	if (rval)
		return rval;

	rval = smiapp_write(sensor, SMIAPP_REG_U8_DATA_TRANSFER_IF_1_CTRL,
			    SMIAPP_DATA_TRANSFER_IF_1_CTRL_EN);
	if (rval)
		return rval;

	rval = smiapp_read(sensor, SMIAPP_REG_U8_DATA_TRANSFER_IF_1_STATUS,
			   &s);
	if (rval)
		return rval;

	if (s & SMIAPP_DATA_TRANSFER_IF_1_STATUS_EUSAGE) {
		*status = s;
		return -ENODATA;
	}

	if (SMIA_LIM(sensor, DATA_TRANSFER_IF_CAPABILITY) &
	    SMIAPP_DATA_TRANSFER_IF_CAPABILITY_POLL) {
		for (i = 1000; i > 0; i--) {
			if (s & SMIAPP_DATA_TRANSFER_IF_1_STATUS_RD_READY)
				break;

			rval = smiapp_read(
				sensor,
				SMIAPP_REG_U8_DATA_TRANSFER_IF_1_STATUS,
				&s);

			if (rval)
				return rval;
		}

		if (!i)
			return -ETIMEDOUT;
	}

	for (i = 0; i < SMIAPP_NVM_PAGE_SIZE; i++) {
		u32 v;

		rval = smiapp_read(sensor,
				   SMIAPP_REG_U8_DATA_TRANSFER_IF_1_DATA_0 + i,
				   &v);
		if (rval)
			return rval;

		*nvm++ = v;
	}

	return 0;
}

static int smiapp_read_nvm(struct smiapp_sensor *sensor, unsigned char *nvm,
			   size_t nvm_size)
{
	u8 status = 0;
	u32 p;
	int rval = 0, rval2;

	for (p = 0; p < nvm_size / SMIAPP_NVM_PAGE_SIZE && !rval; p++) {
		rval = smiapp_read_nvm_page(sensor, p, nvm, &status);
		nvm += SMIAPP_NVM_PAGE_SIZE;
	}

	if (rval == -ENODATA &&
	    status & SMIAPP_DATA_TRANSFER_IF_1_STATUS_EUSAGE)
		rval = 0;

	rval2 = smiapp_write(sensor, SMIAPP_REG_U8_DATA_TRANSFER_IF_1_CTRL, 0);
	if (rval < 0)
		return rval;
	else
		return rval2 ?: p * SMIAPP_NVM_PAGE_SIZE;
}

/*
 *
 * SMIA++ CCI address control
 *
 */
static int smiapp_change_cci_addr(struct smiapp_sensor *sensor)
{
	struct i2c_client *client = v4l2_get_subdevdata(&sensor->src->sd);
	int rval;
	u32 val;

	client->addr = sensor->hwcfg->i2c_addr_dfl;

	rval = smiapp_write(sensor,
			    SMIAPP_REG_U8_CCI_ADDRESS_CONTROL,
			    sensor->hwcfg->i2c_addr_alt << 1);
	if (rval)
		return rval;

	client->addr = sensor->hwcfg->i2c_addr_alt;

	/* verify addr change went ok */
	rval = smiapp_read(sensor, SMIAPP_REG_U8_CCI_ADDRESS_CONTROL, &val);
	if (rval)
		return rval;

	if (val != sensor->hwcfg->i2c_addr_alt << 1)
		return -ENODEV;

	return 0;
}

/*
 *
 * SMIA++ Mode Control
 *
 */
static int smiapp_setup_flash_strobe(struct smiapp_sensor *sensor)
{
	struct smiapp_flash_strobe_parms *strobe_setup;
	unsigned int ext_freq = sensor->hwcfg->ext_clk;
	u32 tmp;
	u32 strobe_adjustment;
	u32 strobe_width_high_rs;
	int rval;

	strobe_setup = sensor->hwcfg->strobe_setup;

	/*
	 * How to calculate registers related to strobe length. Please
	 * do not change, or if you do at least know what you're
	 * doing. :-)
	 *
	 * Sakari Ailus <sakari.ailus@iki.fi> 2010-10-25
	 *
	 * flash_strobe_length [us] / 10^6 = (tFlash_strobe_width_ctrl
	 *	/ EXTCLK freq [Hz]) * flash_strobe_adjustment
	 *
	 * tFlash_strobe_width_ctrl E N, [1 - 0xffff]
	 * flash_strobe_adjustment E N, [1 - 0xff]
	 *
	 * The formula above is written as below to keep it on one
	 * line:
	 *
	 * l / 10^6 = w / e * a
	 *
	 * Let's mark w * a by x:
	 *
	 * x = w * a
	 *
	 * Thus, we get:
	 *
	 * x = l * e / 10^6
	 *
	 * The strobe width must be at least as long as requested,
	 * thus rounding upwards is needed.
	 *
	 * x = (l * e + 10^6 - 1) / 10^6
	 * -----------------------------
	 *
	 * Maximum possible accuracy is wanted at all times. Thus keep
	 * a as small as possible.
	 *
	 * Calculate a, assuming maximum w, with rounding upwards:
	 *
	 * a = (x + (2^16 - 1) - 1) / (2^16 - 1)
	 * -------------------------------------
	 *
	 * Thus, we also get w, with that a, with rounding upwards:
	 *
	 * w = (x + a - 1) / a
	 * -------------------
	 *
	 * To get limits:
	 *
	 * x E [1, (2^16 - 1) * (2^8 - 1)]
	 *
	 * Substituting maximum x to the original formula (with rounding),
	 * the maximum l is thus
	 *
	 * (2^16 - 1) * (2^8 - 1) * 10^6 = l * e + 10^6 - 1
	 *
	 * l = (10^6 * (2^16 - 1) * (2^8 - 1) - 10^6 + 1) / e
	 * --------------------------------------------------
	 *
	 * flash_strobe_length must be clamped between 1 and
	 * (10^6 * (2^16 - 1) * (2^8 - 1) - 10^6 + 1) / EXTCLK freq.
	 *
	 * Then,
	 *
	 * flash_strobe_adjustment = ((flash_strobe_length *
	 *	EXTCLK freq + 10^6 - 1) / 10^6 + (2^16 - 1) - 1) / (2^16 - 1)
	 *
	 * tFlash_strobe_width_ctrl = ((flash_strobe_length *
	 *	EXTCLK freq + 10^6 - 1) / 10^6 +
	 *	flash_strobe_adjustment - 1) / flash_strobe_adjustment
	 */
	tmp = div_u64(1000000ULL * ((1 << 16) - 1) * ((1 << 8) - 1) -
		      1000000 + 1, ext_freq);
	strobe_setup->strobe_width_high_us =
		clamp_t(u32, strobe_setup->strobe_width_high_us, 1, tmp);

	tmp = div_u64(((u64)strobe_setup->strobe_width_high_us * (u64)ext_freq +
			1000000 - 1), 1000000ULL);
	strobe_adjustment = (tmp + (1 << 16) - 1 - 1) / ((1 << 16) - 1);
	strobe_width_high_rs = (tmp + strobe_adjustment - 1) /
				strobe_adjustment;

	rval = smiapp_write(sensor, SMIAPP_REG_U8_FLASH_MODE_RS,
			    strobe_setup->mode);
	if (rval < 0)
		goto out;

	rval = smiapp_write(sensor, SMIAPP_REG_U8_FLASH_STROBE_ADJUSTMENT,
			    strobe_adjustment);
	if (rval < 0)
		goto out;

	rval = smiapp_write(
		sensor, SMIAPP_REG_U16_TFLASH_STROBE_WIDTH_HIGH_RS_CTRL,
		strobe_width_high_rs);
	if (rval < 0)
		goto out;

	rval = smiapp_write(sensor, SMIAPP_REG_U16_TFLASH_STROBE_DELAY_RS_CTRL,
			    strobe_setup->strobe_delay);
	if (rval < 0)
		goto out;

	rval = smiapp_write(sensor, SMIAPP_REG_U16_FLASH_STROBE_START_POINT,
			    strobe_setup->stobe_start_point);
	if (rval < 0)
		goto out;

	rval = smiapp_write(sensor, SMIAPP_REG_U8_FLASH_TRIGGER_RS,
			    strobe_setup->trigger);

out:
	sensor->hwcfg->strobe_setup->trigger = 0;

	return rval;
}

/* -----------------------------------------------------------------------------
 * Power management
 */

static int smiapp_power_on(struct device *dev)
{
	struct i2c_client *client = to_i2c_client(dev);
	struct v4l2_subdev *subdev = i2c_get_clientdata(client);
	struct smiapp_subdev *ssd = to_smiapp_subdev(subdev);
	/*
	 * The sub-device related to the I2C device is always the
	 * source one, i.e. ssds[0].
	 */
	struct smiapp_sensor *sensor =
		container_of(ssd, struct smiapp_sensor, ssds[0]);
	unsigned int sleep;
	int rval;

	rval = regulator_enable(sensor->vana);
	if (rval) {
		dev_err(&client->dev, "failed to enable vana regulator\n");
		return rval;
	}
	usleep_range(1000, 1000);

	rval = clk_prepare_enable(sensor->ext_clk);
	if (rval < 0) {
		dev_dbg(&client->dev, "failed to enable xclk\n");
		goto out_xclk_fail;
	}
	usleep_range(1000, 1000);

	gpiod_set_value(sensor->xshutdown, 1);

	sleep = SMIAPP_RESET_DELAY(sensor->hwcfg->ext_clk);
	usleep_range(sleep, sleep);

	/*
	 * Failures to respond to the address change command have been noticed.
	 * Those failures seem to be caused by the sensor requiring a longer
	 * boot time than advertised. An additional 10ms delay seems to work
	 * around the issue, but the SMIA++ I2C write retry hack makes the delay
	 * unnecessary. The failures need to be investigated to find a proper
	 * fix, and a delay will likely need to be added here if the I2C write
	 * retry hack is reverted before the root cause of the boot time issue
	 * is found.
	 */

	if (sensor->hwcfg->i2c_addr_alt) {
		rval = smiapp_change_cci_addr(sensor);
		if (rval) {
			dev_err(&client->dev, "cci address change error\n");
			goto out_cci_addr_fail;
		}
	}

	rval = smiapp_write(sensor, SMIAPP_REG_U8_SOFTWARE_RESET,
			    SMIAPP_SOFTWARE_RESET);
	if (rval < 0) {
		dev_err(&client->dev, "software reset failed\n");
		goto out_cci_addr_fail;
	}

	if (sensor->hwcfg->i2c_addr_alt) {
		rval = smiapp_change_cci_addr(sensor);
		if (rval) {
			dev_err(&client->dev, "cci address change error\n");
			goto out_cci_addr_fail;
		}
	}

	rval = smiapp_write(sensor, SMIAPP_REG_U16_COMPRESSION_MODE,
			    SMIAPP_COMPRESSION_MODE_SIMPLE_PREDICTOR);
	if (rval) {
		dev_err(&client->dev, "compression mode set failed\n");
		goto out_cci_addr_fail;
	}

	rval = smiapp_write(
		sensor, SMIAPP_REG_U16_EXTCLK_FREQUENCY_MHZ,
		sensor->hwcfg->ext_clk / (1000000 / (1 << 8)));
	if (rval) {
		dev_err(&client->dev, "extclk frequency set failed\n");
		goto out_cci_addr_fail;
	}

	rval = smiapp_write(sensor, SMIAPP_REG_U8_CSI_LANE_MODE,
			    sensor->hwcfg->lanes - 1);
	if (rval) {
		dev_err(&client->dev, "csi lane mode set failed\n");
		goto out_cci_addr_fail;
	}

	rval = smiapp_write(sensor, SMIAPP_REG_U8_FAST_STANDBY_CTRL,
			    SMIAPP_FAST_STANDBY_CTRL_IMMEDIATE);
	if (rval) {
		dev_err(&client->dev, "fast standby set failed\n");
		goto out_cci_addr_fail;
	}

	rval = smiapp_write(sensor, SMIAPP_REG_U8_CSI_SIGNALLING_MODE,
			    sensor->hwcfg->csi_signalling_mode);
	if (rval) {
		dev_err(&client->dev, "csi signalling mode set failed\n");
		goto out_cci_addr_fail;
	}

	/* DPHY control done by sensor based on requested link rate */
	rval = smiapp_write(sensor, SMIAPP_REG_U8_DPHY_CTRL,
			    SMIAPP_DPHY_CTRL_UI);
	if (rval < 0)
		goto out_cci_addr_fail;

	rval = smiapp_call_quirk(sensor, post_poweron);
	if (rval) {
		dev_err(&client->dev, "post_poweron quirks failed\n");
		goto out_cci_addr_fail;
	}

	return 0;

out_cci_addr_fail:
	gpiod_set_value(sensor->xshutdown, 0);
	clk_disable_unprepare(sensor->ext_clk);

out_xclk_fail:
	regulator_disable(sensor->vana);

	return rval;
}

static int smiapp_power_off(struct device *dev)
{
	struct i2c_client *client = to_i2c_client(dev);
	struct v4l2_subdev *subdev = i2c_get_clientdata(client);
	struct smiapp_subdev *ssd = to_smiapp_subdev(subdev);
	struct smiapp_sensor *sensor =
		container_of(ssd, struct smiapp_sensor, ssds[0]);

	/*
	 * Currently power/clock to lens are enable/disabled separately
	 * but they are essentially the same signals. So if the sensor is
	 * powered off while the lens is powered on the sensor does not
	 * really see a power off and next time the cci address change
	 * will fail. So do a soft reset explicitly here.
	 */
	if (sensor->hwcfg->i2c_addr_alt)
		smiapp_write(sensor,
			     SMIAPP_REG_U8_SOFTWARE_RESET,
			     SMIAPP_SOFTWARE_RESET);

	gpiod_set_value(sensor->xshutdown, 0);
	clk_disable_unprepare(sensor->ext_clk);
	usleep_range(5000, 5000);
	regulator_disable(sensor->vana);
	sensor->streaming = false;

	return 0;
}

/* -----------------------------------------------------------------------------
 * Video stream management
 */

static int smiapp_start_streaming(struct smiapp_sensor *sensor)
{
	struct i2c_client *client = v4l2_get_subdevdata(&sensor->src->sd);
	unsigned int binning_mode;
	int rval;

	mutex_lock(&sensor->mutex);

	rval = smiapp_write(sensor, SMIAPP_REG_U16_CSI_DATA_FORMAT,
			    (sensor->csi_format->width << 8) |
			    sensor->csi_format->compressed);
	if (rval)
		goto out;

	/* Binning configuration */
	if (sensor->binning_horizontal == 1 &&
	    sensor->binning_vertical == 1) {
		binning_mode = 0;
	} else {
		u8 binning_type =
			(sensor->binning_horizontal << 4)
			| sensor->binning_vertical;

		rval = smiapp_write(
			sensor, SMIAPP_REG_U8_BINNING_TYPE, binning_type);
		if (rval < 0)
			goto out;

		binning_mode = 1;
	}
	rval = smiapp_write(sensor, SMIAPP_REG_U8_BINNING_MODE, binning_mode);
	if (rval < 0)
		goto out;

	/* Set up PLL */
	rval = smiapp_pll_configure(sensor);
	if (rval)
		goto out;

	/* Analog crop start coordinates */
	rval = smiapp_write(sensor, SMIAPP_REG_U16_X_ADDR_START,
			    sensor->pixel_array->crop[SMIAPP_PA_PAD_SRC].left);
	if (rval < 0)
		goto out;

	rval = smiapp_write(sensor, SMIAPP_REG_U16_Y_ADDR_START,
			    sensor->pixel_array->crop[SMIAPP_PA_PAD_SRC].top);
	if (rval < 0)
		goto out;

	/* Analog crop end coordinates */
	rval = smiapp_write(
		sensor, SMIAPP_REG_U16_X_ADDR_END,
		sensor->pixel_array->crop[SMIAPP_PA_PAD_SRC].left
		+ sensor->pixel_array->crop[SMIAPP_PA_PAD_SRC].width - 1);
	if (rval < 0)
		goto out;

	rval = smiapp_write(
		sensor, SMIAPP_REG_U16_Y_ADDR_END,
		sensor->pixel_array->crop[SMIAPP_PA_PAD_SRC].top
		+ sensor->pixel_array->crop[SMIAPP_PA_PAD_SRC].height - 1);
	if (rval < 0)
		goto out;

	/*
	 * Output from pixel array, including blanking, is set using
	 * controls below. No need to set here.
	 */

	/* Digital crop */
	if (SMIA_LIM(sensor, DIGITAL_CROP_CAPABILITY)
	    == SMIAPP_DIGITAL_CROP_CAPABILITY_INPUT_CROP) {
		rval = smiapp_write(
			sensor, SMIAPP_REG_U16_DIGITAL_CROP_X_OFFSET,
			sensor->scaler->crop[SMIAPP_PAD_SINK].left);
		if (rval < 0)
			goto out;

		rval = smiapp_write(
			sensor, SMIAPP_REG_U16_DIGITAL_CROP_Y_OFFSET,
			sensor->scaler->crop[SMIAPP_PAD_SINK].top);
		if (rval < 0)
			goto out;

		rval = smiapp_write(
			sensor, SMIAPP_REG_U16_DIGITAL_CROP_IMAGE_WIDTH,
			sensor->scaler->crop[SMIAPP_PAD_SINK].width);
		if (rval < 0)
			goto out;

		rval = smiapp_write(
			sensor, SMIAPP_REG_U16_DIGITAL_CROP_IMAGE_HEIGHT,
			sensor->scaler->crop[SMIAPP_PAD_SINK].height);
		if (rval < 0)
			goto out;
	}

	/* Scaling */
	if (SMIA_LIM(sensor, SCALING_CAPABILITY)
	    != SMIAPP_SCALING_CAPABILITY_NONE) {
		rval = smiapp_write(sensor, SMIAPP_REG_U16_SCALING_MODE,
				    sensor->scaling_mode);
		if (rval < 0)
			goto out;

		rval = smiapp_write(sensor, SMIAPP_REG_U16_SCALE_M,
				    sensor->scale_m);
		if (rval < 0)
			goto out;
	}

	/* Output size from sensor */
	rval = smiapp_write(sensor, SMIAPP_REG_U16_X_OUTPUT_SIZE,
			    sensor->src->crop[SMIAPP_PAD_SRC].width);
	if (rval < 0)
		goto out;
	rval = smiapp_write(sensor, SMIAPP_REG_U16_Y_OUTPUT_SIZE,
			    sensor->src->crop[SMIAPP_PAD_SRC].height);
	if (rval < 0)
		goto out;

	if ((SMIA_LIM(sensor, FLASH_MODE_CAPABILITY) &
	     (SMIAPP_FLASH_MODE_CAPABILITY_SINGLE_STROBE |
	      SMIAPP_FLASH_MODE_CAPABILITY_MULTIPLE_STROBE)) &&
	    sensor->hwcfg->strobe_setup != NULL &&
	    sensor->hwcfg->strobe_setup->trigger != 0) {
		rval = smiapp_setup_flash_strobe(sensor);
		if (rval)
			goto out;
	}

	rval = smiapp_call_quirk(sensor, pre_streamon);
	if (rval) {
		dev_err(&client->dev, "pre_streamon quirks failed\n");
		goto out;
	}

	rval = smiapp_write(sensor, SMIAPP_REG_U8_MODE_SELECT,
			    SMIAPP_MODE_SELECT_STREAMING);

out:
	mutex_unlock(&sensor->mutex);

	return rval;
}

static int smiapp_stop_streaming(struct smiapp_sensor *sensor)
{
	struct i2c_client *client = v4l2_get_subdevdata(&sensor->src->sd);
	int rval;

	mutex_lock(&sensor->mutex);
	rval = smiapp_write(sensor, SMIAPP_REG_U8_MODE_SELECT,
			    SMIAPP_MODE_SELECT_SOFTWARE_STANDBY);
	if (rval)
		goto out;

	rval = smiapp_call_quirk(sensor, post_streamoff);
	if (rval)
		dev_err(&client->dev, "post_streamoff quirks failed\n");

out:
	mutex_unlock(&sensor->mutex);
	return rval;
}

/* -----------------------------------------------------------------------------
 * V4L2 subdev video operations
 */

static int smiapp_pm_get_init(struct smiapp_sensor *sensor)
{
	struct i2c_client *client = v4l2_get_subdevdata(&sensor->src->sd);
	int rval;

	rval = pm_runtime_get_sync(&client->dev);
	if (rval < 0) {
		if (rval != -EBUSY && rval != -EAGAIN)
			pm_runtime_set_active(&client->dev);
		pm_runtime_put_noidle(&client->dev);

		return rval;
	} else if (!rval) {
		rval = v4l2_ctrl_handler_setup(&sensor->pixel_array->
					       ctrl_handler);
		if (rval)
			return rval;

		return v4l2_ctrl_handler_setup(&sensor->src->ctrl_handler);
	}

	return 0;
}

static int smiapp_set_stream(struct v4l2_subdev *subdev, int enable)
{
	struct smiapp_sensor *sensor = to_smiapp_sensor(subdev);
	struct i2c_client *client = v4l2_get_subdevdata(&sensor->src->sd);
	int rval;

	if (sensor->streaming == enable)
		return 0;

	if (!enable) {
		smiapp_stop_streaming(sensor);
		sensor->streaming = false;
		pm_runtime_mark_last_busy(&client->dev);
		pm_runtime_put_autosuspend(&client->dev);

		return 0;
	}

	rval = smiapp_pm_get_init(sensor);
	if (rval)
		return rval;

	sensor->streaming = true;

	rval = smiapp_start_streaming(sensor);
	if (rval < 0) {
		sensor->streaming = false;
		pm_runtime_mark_last_busy(&client->dev);
		pm_runtime_put_autosuspend(&client->dev);
	}

	return rval;
}

static int smiapp_enum_mbus_code(struct v4l2_subdev *subdev,
				 struct v4l2_subdev_pad_config *cfg,
				 struct v4l2_subdev_mbus_code_enum *code)
{
	struct i2c_client *client = v4l2_get_subdevdata(subdev);
	struct smiapp_sensor *sensor = to_smiapp_sensor(subdev);
	unsigned int i;
	int idx = -1;
	int rval = -EINVAL;

	mutex_lock(&sensor->mutex);

	dev_err(&client->dev, "subdev %s, pad %d, index %d\n",
		subdev->name, code->pad, code->index);

	if (subdev != &sensor->src->sd || code->pad != SMIAPP_PAD_SRC) {
		if (code->index)
			goto out;

		code->code = sensor->internal_csi_format->code;
		rval = 0;
		goto out;
	}

	for (i = 0; i < ARRAY_SIZE(smiapp_csi_data_formats); i++) {
		if (sensor->mbus_frame_fmts & (1 << i))
			idx++;

		if (idx == code->index) {
			code->code = smiapp_csi_data_formats[i].code;
			dev_err(&client->dev, "found index %d, i %d, code %x\n",
				code->index, i, code->code);
			rval = 0;
			break;
		}
	}

out:
	mutex_unlock(&sensor->mutex);

	return rval;
}

static u32 __smiapp_get_mbus_code(struct v4l2_subdev *subdev,
				  unsigned int pad)
{
	struct smiapp_sensor *sensor = to_smiapp_sensor(subdev);

	if (subdev == &sensor->src->sd && pad == SMIAPP_PAD_SRC)
		return sensor->csi_format->code;
	else
		return sensor->internal_csi_format->code;
}

static int __smiapp_get_format(struct v4l2_subdev *subdev,
			       struct v4l2_subdev_pad_config *cfg,
			       struct v4l2_subdev_format *fmt)
{
	struct smiapp_subdev *ssd = to_smiapp_subdev(subdev);

	if (fmt->which == V4L2_SUBDEV_FORMAT_TRY) {
		fmt->format = *v4l2_subdev_get_try_format(subdev, cfg,
							  fmt->pad);
	} else {
		struct v4l2_rect *r;

		if (fmt->pad == ssd->source_pad)
			r = &ssd->crop[ssd->source_pad];
		else
			r = &ssd->sink_fmt;

		fmt->format.code = __smiapp_get_mbus_code(subdev, fmt->pad);
		fmt->format.width = r->width;
		fmt->format.height = r->height;
		fmt->format.field = V4L2_FIELD_NONE;
	}

	return 0;
}

static int smiapp_get_format(struct v4l2_subdev *subdev,
			     struct v4l2_subdev_pad_config *cfg,
			     struct v4l2_subdev_format *fmt)
{
	struct smiapp_sensor *sensor = to_smiapp_sensor(subdev);
	int rval;

	mutex_lock(&sensor->mutex);
	rval = __smiapp_get_format(subdev, cfg, fmt);
	mutex_unlock(&sensor->mutex);

	return rval;
}

static void smiapp_get_crop_compose(struct v4l2_subdev *subdev,
				    struct v4l2_subdev_pad_config *cfg,
				    struct v4l2_rect **crops,
				    struct v4l2_rect **comps, int which)
{
	struct smiapp_subdev *ssd = to_smiapp_subdev(subdev);
	unsigned int i;

	if (which == V4L2_SUBDEV_FORMAT_ACTIVE) {
		if (crops)
			for (i = 0; i < subdev->entity.num_pads; i++)
				crops[i] = &ssd->crop[i];
		if (comps)
			*comps = &ssd->compose;
	} else {
		if (crops) {
			for (i = 0; i < subdev->entity.num_pads; i++) {
				crops[i] = v4l2_subdev_get_try_crop(subdev, cfg, i);
				BUG_ON(!crops[i]);
			}
		}
		if (comps) {
			*comps = v4l2_subdev_get_try_compose(subdev, cfg,
							     SMIAPP_PAD_SINK);
			BUG_ON(!*comps);
		}
	}
}

/* Changes require propagation only on sink pad. */
static void smiapp_propagate(struct v4l2_subdev *subdev,
			     struct v4l2_subdev_pad_config *cfg, int which,
			     int target)
{
	struct smiapp_sensor *sensor = to_smiapp_sensor(subdev);
	struct smiapp_subdev *ssd = to_smiapp_subdev(subdev);
	struct v4l2_rect *comp, *crops[SMIAPP_PADS];

	smiapp_get_crop_compose(subdev, cfg, crops, &comp, which);

	switch (target) {
	case V4L2_SEL_TGT_CROP:
		comp->width = crops[SMIAPP_PAD_SINK]->width;
		comp->height = crops[SMIAPP_PAD_SINK]->height;
		if (which == V4L2_SUBDEV_FORMAT_ACTIVE) {
			if (ssd == sensor->scaler) {
				sensor->scale_m =
					SMIA_LIM(sensor, SCALER_N_MIN);
				sensor->scaling_mode =
					SMIAPP_SCALING_MODE_NONE;
			} else if (ssd == sensor->binner) {
				sensor->binning_horizontal = 1;
				sensor->binning_vertical = 1;
			}
		}
		fallthrough;
	case V4L2_SEL_TGT_COMPOSE:
		*crops[SMIAPP_PAD_SRC] = *comp;
		break;
	default:
		BUG();
	}
}

static const struct smiapp_csi_data_format
*smiapp_validate_csi_data_format(struct smiapp_sensor *sensor, u32 code)
{
	unsigned int i;

	for (i = 0; i < ARRAY_SIZE(smiapp_csi_data_formats); i++) {
		if (sensor->mbus_frame_fmts & (1 << i)
		    && smiapp_csi_data_formats[i].code == code)
			return &smiapp_csi_data_formats[i];
	}

	return sensor->csi_format;
}

static int smiapp_set_format_source(struct v4l2_subdev *subdev,
				    struct v4l2_subdev_pad_config *cfg,
				    struct v4l2_subdev_format *fmt)
{
	struct smiapp_sensor *sensor = to_smiapp_sensor(subdev);
	const struct smiapp_csi_data_format *csi_format,
		*old_csi_format = sensor->csi_format;
	unsigned long *valid_link_freqs;
	u32 code = fmt->format.code;
	unsigned int i;
	int rval;

	rval = __smiapp_get_format(subdev, cfg, fmt);
	if (rval)
		return rval;

	/*
	 * Media bus code is changeable on src subdev's source pad. On
	 * other source pads we just get format here.
	 */
	if (subdev != &sensor->src->sd)
		return 0;

	csi_format = smiapp_validate_csi_data_format(sensor, code);

	fmt->format.code = csi_format->code;

	if (fmt->which != V4L2_SUBDEV_FORMAT_ACTIVE)
		return 0;

	sensor->csi_format = csi_format;

	if (csi_format->width != old_csi_format->width)
		for (i = 0; i < ARRAY_SIZE(sensor->test_data); i++)
			__v4l2_ctrl_modify_range(
				sensor->test_data[i], 0,
				(1 << csi_format->width) - 1, 1, 0);

	if (csi_format->compressed == old_csi_format->compressed)
		return 0;

	valid_link_freqs =
		&sensor->valid_link_freqs[sensor->csi_format->compressed
					  - sensor->compressed_min_bpp];

	__v4l2_ctrl_modify_range(
		sensor->link_freq, 0,
		__fls(*valid_link_freqs), ~*valid_link_freqs,
		__ffs(*valid_link_freqs));

	return smiapp_pll_update(sensor);
}

static int smiapp_set_format(struct v4l2_subdev *subdev,
			     struct v4l2_subdev_pad_config *cfg,
			     struct v4l2_subdev_format *fmt)
{
	struct smiapp_sensor *sensor = to_smiapp_sensor(subdev);
	struct smiapp_subdev *ssd = to_smiapp_subdev(subdev);
	struct v4l2_rect *crops[SMIAPP_PADS];

	mutex_lock(&sensor->mutex);

	if (fmt->pad == ssd->source_pad) {
		int rval;

		rval = smiapp_set_format_source(subdev, cfg, fmt);

		mutex_unlock(&sensor->mutex);

		return rval;
	}

	/* Sink pad. Width and height are changeable here. */
	fmt->format.code = __smiapp_get_mbus_code(subdev, fmt->pad);
	fmt->format.width &= ~1;
	fmt->format.height &= ~1;
	fmt->format.field = V4L2_FIELD_NONE;

	fmt->format.width =
		clamp(fmt->format.width,
		      SMIA_LIM(sensor, MIN_X_OUTPUT_SIZE),
		      SMIA_LIM(sensor, MAX_X_OUTPUT_SIZE));
	fmt->format.height =
		clamp(fmt->format.height,
		      SMIA_LIM(sensor, MIN_Y_OUTPUT_SIZE),
		      SMIA_LIM(sensor, MAX_Y_OUTPUT_SIZE));

	smiapp_get_crop_compose(subdev, cfg, crops, NULL, fmt->which);

	crops[ssd->sink_pad]->left = 0;
	crops[ssd->sink_pad]->top = 0;
	crops[ssd->sink_pad]->width = fmt->format.width;
	crops[ssd->sink_pad]->height = fmt->format.height;
	if (fmt->which == V4L2_SUBDEV_FORMAT_ACTIVE)
		ssd->sink_fmt = *crops[ssd->sink_pad];
	smiapp_propagate(subdev, cfg, fmt->which,
			 V4L2_SEL_TGT_CROP);

	mutex_unlock(&sensor->mutex);

	return 0;
}

/*
 * Calculate goodness of scaled image size compared to expected image
 * size and flags provided.
 */
#define SCALING_GOODNESS		100000
#define SCALING_GOODNESS_EXTREME	100000000
static int scaling_goodness(struct v4l2_subdev *subdev, int w, int ask_w,
			    int h, int ask_h, u32 flags)
{
	struct smiapp_sensor *sensor = to_smiapp_sensor(subdev);
	struct i2c_client *client = v4l2_get_subdevdata(subdev);
	int val = 0;

	w &= ~1;
	ask_w &= ~1;
	h &= ~1;
	ask_h &= ~1;

	if (flags & V4L2_SEL_FLAG_GE) {
		if (w < ask_w)
			val -= SCALING_GOODNESS;
		if (h < ask_h)
			val -= SCALING_GOODNESS;
	}

	if (flags & V4L2_SEL_FLAG_LE) {
		if (w > ask_w)
			val -= SCALING_GOODNESS;
		if (h > ask_h)
			val -= SCALING_GOODNESS;
	}

	val -= abs(w - ask_w);
	val -= abs(h - ask_h);

	if (w < SMIA_LIM(sensor, MIN_X_OUTPUT_SIZE))
		val -= SCALING_GOODNESS_EXTREME;

	dev_dbg(&client->dev, "w %d ask_w %d h %d ask_h %d goodness %d\n",
		w, ask_w, h, ask_h, val);

	return val;
}

static void smiapp_set_compose_binner(struct v4l2_subdev *subdev,
				      struct v4l2_subdev_pad_config *cfg,
				      struct v4l2_subdev_selection *sel,
				      struct v4l2_rect **crops,
				      struct v4l2_rect *comp)
{
	struct smiapp_sensor *sensor = to_smiapp_sensor(subdev);
	unsigned int i;
	unsigned int binh = 1, binv = 1;
	int best = scaling_goodness(
		subdev,
		crops[SMIAPP_PAD_SINK]->width, sel->r.width,
		crops[SMIAPP_PAD_SINK]->height, sel->r.height, sel->flags);

	for (i = 0; i < sensor->nbinning_subtypes; i++) {
		int this = scaling_goodness(
			subdev,
			crops[SMIAPP_PAD_SINK]->width
			/ sensor->binning_subtypes[i].horizontal,
			sel->r.width,
			crops[SMIAPP_PAD_SINK]->height
			/ sensor->binning_subtypes[i].vertical,
			sel->r.height, sel->flags);

		if (this > best) {
			binh = sensor->binning_subtypes[i].horizontal;
			binv = sensor->binning_subtypes[i].vertical;
			best = this;
		}
	}
	if (sel->which == V4L2_SUBDEV_FORMAT_ACTIVE) {
		sensor->binning_vertical = binv;
		sensor->binning_horizontal = binh;
	}

	sel->r.width = (crops[SMIAPP_PAD_SINK]->width / binh) & ~1;
	sel->r.height = (crops[SMIAPP_PAD_SINK]->height / binv) & ~1;
}

/*
 * Calculate best scaling ratio and mode for given output resolution.
 *
 * Try all of these: horizontal ratio, vertical ratio and smallest
 * size possible (horizontally).
 *
 * Also try whether horizontal scaler or full scaler gives a better
 * result.
 */
static void smiapp_set_compose_scaler(struct v4l2_subdev *subdev,
				      struct v4l2_subdev_pad_config *cfg,
				      struct v4l2_subdev_selection *sel,
				      struct v4l2_rect **crops,
				      struct v4l2_rect *comp)
{
	struct i2c_client *client = v4l2_get_subdevdata(subdev);
	struct smiapp_sensor *sensor = to_smiapp_sensor(subdev);
	u32 min, max, a, b, max_m;
	u32 scale_m = SMIA_LIM(sensor, SCALER_N_MIN);
	int mode = SMIAPP_SCALING_MODE_HORIZONTAL;
	u32 try[4];
	u32 ntry = 0;
	unsigned int i;
	int best = INT_MIN;

	sel->r.width = min_t(unsigned int, sel->r.width,
			     crops[SMIAPP_PAD_SINK]->width);
	sel->r.height = min_t(unsigned int, sel->r.height,
			      crops[SMIAPP_PAD_SINK]->height);

	a = crops[SMIAPP_PAD_SINK]->width
		* SMIA_LIM(sensor, SCALER_N_MIN) / sel->r.width;
	b = crops[SMIAPP_PAD_SINK]->height
		* SMIA_LIM(sensor, SCALER_N_MIN) / sel->r.height;
	max_m = crops[SMIAPP_PAD_SINK]->width
		* SMIA_LIM(sensor, SCALER_N_MIN)
		/ SMIA_LIM(sensor, MIN_X_OUTPUT_SIZE);

	a = clamp(a, SMIA_LIM(sensor, SCALER_M_MIN),
		  SMIA_LIM(sensor, SCALER_M_MAX));
	b = clamp(b, SMIA_LIM(sensor, SCALER_M_MIN),
		  SMIA_LIM(sensor, SCALER_M_MAX));
	max_m = clamp(max_m, SMIA_LIM(sensor, SCALER_M_MIN),
		      SMIA_LIM(sensor, SCALER_M_MAX));

	dev_dbg(&client->dev, "scaling: a %d b %d max_m %d\n", a, b, max_m);

	min = min(max_m, min(a, b));
	max = min(max_m, max(a, b));

	try[ntry] = min;
	ntry++;
	if (min != max) {
		try[ntry] = max;
		ntry++;
	}
	if (max != max_m) {
		try[ntry] = min + 1;
		ntry++;
		if (min != max) {
			try[ntry] = max + 1;
			ntry++;
		}
	}

	for (i = 0; i < ntry; i++) {
		int this = scaling_goodness(
			subdev,
			crops[SMIAPP_PAD_SINK]->width
			/ try[i]
			* SMIA_LIM(sensor, SCALER_N_MIN),
			sel->r.width,
			crops[SMIAPP_PAD_SINK]->height,
			sel->r.height,
			sel->flags);

		dev_dbg(&client->dev, "trying factor %d (%d)\n", try[i], i);

		if (this > best) {
			scale_m = try[i];
			mode = SMIAPP_SCALING_MODE_HORIZONTAL;
			best = this;
		}

		if (SMIA_LIM(sensor, SCALING_CAPABILITY)
		    == SMIAPP_SCALING_CAPABILITY_HORIZONTAL)
			continue;

		this = scaling_goodness(
			subdev, crops[SMIAPP_PAD_SINK]->width
			/ try[i]
			* SMIA_LIM(sensor, SCALER_N_MIN),
			sel->r.width,
			crops[SMIAPP_PAD_SINK]->height
			/ try[i]
			* SMIA_LIM(sensor, SCALER_N_MIN),
			sel->r.height,
			sel->flags);

		if (this > best) {
			scale_m = try[i];
			mode = SMIAPP_SCALING_MODE_BOTH;
			best = this;
		}
	}

	sel->r.width =
		(crops[SMIAPP_PAD_SINK]->width
		 / scale_m
		 * SMIA_LIM(sensor, SCALER_N_MIN)) & ~1;
	if (mode == SMIAPP_SCALING_MODE_BOTH)
		sel->r.height =
			(crops[SMIAPP_PAD_SINK]->height
			 / scale_m
			 * SMIA_LIM(sensor, SCALER_N_MIN))
			& ~1;
	else
		sel->r.height = crops[SMIAPP_PAD_SINK]->height;

	if (sel->which == V4L2_SUBDEV_FORMAT_ACTIVE) {
		sensor->scale_m = scale_m;
		sensor->scaling_mode = mode;
	}
}
/* We're only called on source pads. This function sets scaling. */
static int smiapp_set_compose(struct v4l2_subdev *subdev,
			      struct v4l2_subdev_pad_config *cfg,
			      struct v4l2_subdev_selection *sel)
{
	struct smiapp_sensor *sensor = to_smiapp_sensor(subdev);
	struct smiapp_subdev *ssd = to_smiapp_subdev(subdev);
	struct v4l2_rect *comp, *crops[SMIAPP_PADS];

	smiapp_get_crop_compose(subdev, cfg, crops, &comp, sel->which);

	sel->r.top = 0;
	sel->r.left = 0;

	if (ssd == sensor->binner)
		smiapp_set_compose_binner(subdev, cfg, sel, crops, comp);
	else
		smiapp_set_compose_scaler(subdev, cfg, sel, crops, comp);

	*comp = sel->r;
	smiapp_propagate(subdev, cfg, sel->which, V4L2_SEL_TGT_COMPOSE);

	if (sel->which == V4L2_SUBDEV_FORMAT_ACTIVE)
		return smiapp_pll_blanking_update(sensor);

	return 0;
}

static int __smiapp_sel_supported(struct v4l2_subdev *subdev,
				  struct v4l2_subdev_selection *sel)
{
	struct smiapp_sensor *sensor = to_smiapp_sensor(subdev);
	struct smiapp_subdev *ssd = to_smiapp_subdev(subdev);

	/* We only implement crop in three places. */
	switch (sel->target) {
	case V4L2_SEL_TGT_CROP:
	case V4L2_SEL_TGT_CROP_BOUNDS:
		if (ssd == sensor->pixel_array
		    && sel->pad == SMIAPP_PA_PAD_SRC)
			return 0;
		if (ssd == sensor->src
		    && sel->pad == SMIAPP_PAD_SRC)
			return 0;
		if (ssd == sensor->scaler
		    && sel->pad == SMIAPP_PAD_SINK
		    && SMIA_LIM(sensor, DIGITAL_CROP_CAPABILITY)
		    == SMIAPP_DIGITAL_CROP_CAPABILITY_INPUT_CROP)
			return 0;
		return -EINVAL;
	case V4L2_SEL_TGT_NATIVE_SIZE:
		if (ssd == sensor->pixel_array
		    && sel->pad == SMIAPP_PA_PAD_SRC)
			return 0;
		return -EINVAL;
	case V4L2_SEL_TGT_COMPOSE:
	case V4L2_SEL_TGT_COMPOSE_BOUNDS:
		if (sel->pad == ssd->source_pad)
			return -EINVAL;
		if (ssd == sensor->binner)
			return 0;
		if (ssd == sensor->scaler
		    && SMIA_LIM(sensor, SCALING_CAPABILITY)
		    != SMIAPP_SCALING_CAPABILITY_NONE)
			return 0;
		fallthrough;
	default:
		return -EINVAL;
	}
}

static int smiapp_set_crop(struct v4l2_subdev *subdev,
			   struct v4l2_subdev_pad_config *cfg,
			   struct v4l2_subdev_selection *sel)
{
	struct smiapp_sensor *sensor = to_smiapp_sensor(subdev);
	struct smiapp_subdev *ssd = to_smiapp_subdev(subdev);
	struct v4l2_rect *src_size, *crops[SMIAPP_PADS];
	struct v4l2_rect _r;

	smiapp_get_crop_compose(subdev, cfg, crops, NULL, sel->which);

	if (sel->which == V4L2_SUBDEV_FORMAT_ACTIVE) {
		if (sel->pad == ssd->sink_pad)
			src_size = &ssd->sink_fmt;
		else
			src_size = &ssd->compose;
	} else {
		if (sel->pad == ssd->sink_pad) {
			_r.left = 0;
			_r.top = 0;
			_r.width = v4l2_subdev_get_try_format(subdev, cfg, sel->pad)
				->width;
			_r.height = v4l2_subdev_get_try_format(subdev, cfg, sel->pad)
				->height;
			src_size = &_r;
		} else {
			src_size = v4l2_subdev_get_try_compose(
				subdev, cfg, ssd->sink_pad);
		}
	}

	if (ssd == sensor->src && sel->pad == SMIAPP_PAD_SRC) {
		sel->r.left = 0;
		sel->r.top = 0;
	}

	sel->r.width = min(sel->r.width, src_size->width);
	sel->r.height = min(sel->r.height, src_size->height);

	sel->r.left = min_t(int, sel->r.left, src_size->width - sel->r.width);
	sel->r.top = min_t(int, sel->r.top, src_size->height - sel->r.height);

	*crops[sel->pad] = sel->r;

	if (ssd != sensor->pixel_array && sel->pad == SMIAPP_PAD_SINK)
		smiapp_propagate(subdev, cfg, sel->which,
				 V4L2_SEL_TGT_CROP);

	return 0;
}

static void smiapp_get_native_size(struct smiapp_subdev *ssd,
				    struct v4l2_rect *r)
{
	r->top = 0;
	r->left = 0;
	r->width = SMIA_LIM(ssd->sensor, X_ADDR_MAX) + 1;
	r->height = SMIA_LIM(ssd->sensor, Y_ADDR_MAX) + 1;
}

static int __smiapp_get_selection(struct v4l2_subdev *subdev,
				  struct v4l2_subdev_pad_config *cfg,
				  struct v4l2_subdev_selection *sel)
{
	struct smiapp_sensor *sensor = to_smiapp_sensor(subdev);
	struct smiapp_subdev *ssd = to_smiapp_subdev(subdev);
	struct v4l2_rect *comp, *crops[SMIAPP_PADS];
	struct v4l2_rect sink_fmt;
	int ret;

	ret = __smiapp_sel_supported(subdev, sel);
	if (ret)
		return ret;

	smiapp_get_crop_compose(subdev, cfg, crops, &comp, sel->which);

	if (sel->which == V4L2_SUBDEV_FORMAT_ACTIVE) {
		sink_fmt = ssd->sink_fmt;
	} else {
		struct v4l2_mbus_framefmt *fmt =
			v4l2_subdev_get_try_format(subdev, cfg, ssd->sink_pad);

		sink_fmt.left = 0;
		sink_fmt.top = 0;
		sink_fmt.width = fmt->width;
		sink_fmt.height = fmt->height;
	}

	switch (sel->target) {
	case V4L2_SEL_TGT_CROP_BOUNDS:
	case V4L2_SEL_TGT_NATIVE_SIZE:
		if (ssd == sensor->pixel_array)
			smiapp_get_native_size(ssd, &sel->r);
		else if (sel->pad == ssd->sink_pad)
			sel->r = sink_fmt;
		else
			sel->r = *comp;
		break;
	case V4L2_SEL_TGT_CROP:
	case V4L2_SEL_TGT_COMPOSE_BOUNDS:
		sel->r = *crops[sel->pad];
		break;
	case V4L2_SEL_TGT_COMPOSE:
		sel->r = *comp;
		break;
	}

	return 0;
}

static int smiapp_get_selection(struct v4l2_subdev *subdev,
				struct v4l2_subdev_pad_config *cfg,
				struct v4l2_subdev_selection *sel)
{
	struct smiapp_sensor *sensor = to_smiapp_sensor(subdev);
	int rval;

	mutex_lock(&sensor->mutex);
	rval = __smiapp_get_selection(subdev, cfg, sel);
	mutex_unlock(&sensor->mutex);

	return rval;
}
static int smiapp_set_selection(struct v4l2_subdev *subdev,
				struct v4l2_subdev_pad_config *cfg,
				struct v4l2_subdev_selection *sel)
{
	struct smiapp_sensor *sensor = to_smiapp_sensor(subdev);
	int ret;

	ret = __smiapp_sel_supported(subdev, sel);
	if (ret)
		return ret;

	mutex_lock(&sensor->mutex);

	sel->r.left = max(0, sel->r.left & ~1);
	sel->r.top = max(0, sel->r.top & ~1);
	sel->r.width = SMIAPP_ALIGN_DIM(sel->r.width, sel->flags);
	sel->r.height =	SMIAPP_ALIGN_DIM(sel->r.height, sel->flags);

	sel->r.width = max_t(unsigned int,
			     SMIA_LIM(sensor, MIN_X_OUTPUT_SIZE),
			     sel->r.width);
	sel->r.height = max_t(unsigned int,
			      SMIA_LIM(sensor, MIN_Y_OUTPUT_SIZE),
			      sel->r.height);

	switch (sel->target) {
	case V4L2_SEL_TGT_CROP:
		ret = smiapp_set_crop(subdev, cfg, sel);
		break;
	case V4L2_SEL_TGT_COMPOSE:
		ret = smiapp_set_compose(subdev, cfg, sel);
		break;
	default:
		ret = -EINVAL;
	}

	mutex_unlock(&sensor->mutex);
	return ret;
}

static int smiapp_get_skip_frames(struct v4l2_subdev *subdev, u32 *frames)
{
	struct smiapp_sensor *sensor = to_smiapp_sensor(subdev);

	*frames = sensor->frame_skip;
	return 0;
}

static int smiapp_get_skip_top_lines(struct v4l2_subdev *subdev, u32 *lines)
{
	struct smiapp_sensor *sensor = to_smiapp_sensor(subdev);

	*lines = sensor->image_start;

	return 0;
}

/* -----------------------------------------------------------------------------
 * sysfs attributes
 */

static ssize_t
smiapp_sysfs_nvm_read(struct device *dev, struct device_attribute *attr,
		      char *buf)
{
	struct v4l2_subdev *subdev = i2c_get_clientdata(to_i2c_client(dev));
	struct i2c_client *client = v4l2_get_subdevdata(subdev);
	struct smiapp_sensor *sensor = to_smiapp_sensor(subdev);
	int rval;

	if (!sensor->dev_init_done)
		return -EBUSY;

<<<<<<< HEAD
	if (!sensor->nvm_size) {
		/* NVM not read yet - read it now */
		sensor->nvm_size = sensor->hwcfg->nvm_size;
		if (smiapp_set_power(subdev, 1) < 0)
			return -ENODEV;
		if (smiapp_read_nvm(sensor, sensor->nvm)) {
			dev_err(&client->dev, "nvm read failed\n");
			return -ENODEV;
		}
		smiapp_set_power(subdev, 0);
=======
	rval = smiapp_pm_get_init(sensor);
	if (rval < 0)
		return -ENODEV;

	rval = smiapp_read_nvm(sensor, buf, PAGE_SIZE);
	if (rval < 0) {
		pm_runtime_put(&client->dev);
		dev_err(&client->dev, "nvm read failed\n");
		return -ENODEV;
>>>>>>> 24b8d41d
	}

	pm_runtime_mark_last_busy(&client->dev);
	pm_runtime_put_autosuspend(&client->dev);

	/*
	 * NVM is still way below a PAGE_SIZE, so we can safely
	 * assume this for now.
	 */
	return rval;
}
static DEVICE_ATTR(nvm, S_IRUGO, smiapp_sysfs_nvm_read, NULL);

static ssize_t
smiapp_sysfs_ident_read(struct device *dev, struct device_attribute *attr,
			char *buf)
{
	struct v4l2_subdev *subdev = i2c_get_clientdata(to_i2c_client(dev));
	struct smiapp_sensor *sensor = to_smiapp_sensor(subdev);
	struct smiapp_module_info *minfo = &sensor->minfo;

	return snprintf(buf, PAGE_SIZE, "%2.2x%4.4x%2.2x\n",
			minfo->manufacturer_id, minfo->model_id,
			minfo->revision_number_major) + 1;
}

static DEVICE_ATTR(ident, S_IRUGO, smiapp_sysfs_ident_read, NULL);

/* -----------------------------------------------------------------------------
 * V4L2 subdev core operations
 */

static int smiapp_identify_module(struct smiapp_sensor *sensor)
{
	struct i2c_client *client = v4l2_get_subdevdata(&sensor->src->sd);
	struct smiapp_module_info *minfo = &sensor->minfo;
	unsigned int i;
	int rval = 0;

	minfo->name = SMIAPP_NAME;

	/* Module info */
	rval = smiapp_read_8only(sensor, SMIAPP_REG_U8_MANUFACTURER_ID,
				 &minfo->manufacturer_id);
	if (!rval)
		rval = smiapp_read_8only(sensor, SMIAPP_REG_U16_MODEL_ID,
					 &minfo->model_id);
	if (!rval)
		rval = smiapp_read_8only(sensor,
					 SMIAPP_REG_U8_REVISION_NUMBER_MAJOR,
					 &minfo->revision_number_major);
	if (!rval)
		rval = smiapp_read_8only(sensor,
					 SMIAPP_REG_U8_REVISION_NUMBER_MINOR,
					 &minfo->revision_number_minor);
	if (!rval)
		rval = smiapp_read_8only(sensor,
					 SMIAPP_REG_U8_MODULE_DATE_YEAR,
					 &minfo->module_year);
	if (!rval)
		rval = smiapp_read_8only(sensor,
					 SMIAPP_REG_U8_MODULE_DATE_MONTH,
					 &minfo->module_month);
	if (!rval)
		rval = smiapp_read_8only(sensor, SMIAPP_REG_U8_MODULE_DATE_DAY,
					 &minfo->module_day);

	/* Sensor info */
	if (!rval)
		rval = smiapp_read_8only(sensor,
					 SMIAPP_REG_U8_SENSOR_MANUFACTURER_ID,
					 &minfo->sensor_manufacturer_id);
	if (!rval)
		rval = smiapp_read_8only(sensor,
					 SMIAPP_REG_U16_SENSOR_MODEL_ID,
					 &minfo->sensor_model_id);
	if (!rval)
		rval = smiapp_read_8only(sensor,
					 SMIAPP_REG_U8_SENSOR_REVISION_NUMBER,
					 &minfo->sensor_revision_number);
	if (!rval)
		rval = smiapp_read_8only(sensor,
					 SMIAPP_REG_U8_SENSOR_FIRMWARE_VERSION,
					 &minfo->sensor_firmware_version);

	/* SMIA */
	if (!rval)
		rval = smiapp_read_8only(sensor, SMIAPP_REG_U8_SMIA_VERSION,
					 &minfo->smia_version);
	if (!rval)
		rval = smiapp_read_8only(sensor, SMIAPP_REG_U8_SMIAPP_VERSION,
					 &minfo->smiapp_version);

	if (rval) {
		dev_err(&client->dev, "sensor detection failed\n");
		return -ENODEV;
	}

	dev_dbg(&client->dev, "module 0x%2.2x-0x%4.4x\n",
		minfo->manufacturer_id, minfo->model_id);

	dev_dbg(&client->dev,
		"module revision 0x%2.2x-0x%2.2x date %2.2d-%2.2d-%2.2d\n",
		minfo->revision_number_major, minfo->revision_number_minor,
		minfo->module_year, minfo->module_month, minfo->module_day);

	dev_dbg(&client->dev, "sensor 0x%2.2x-0x%4.4x\n",
		minfo->sensor_manufacturer_id, minfo->sensor_model_id);

	dev_dbg(&client->dev,
		"sensor revision 0x%2.2x firmware version 0x%2.2x\n",
		minfo->sensor_revision_number, minfo->sensor_firmware_version);

	dev_dbg(&client->dev, "smia version %2.2d smiapp version %2.2d\n",
		minfo->smia_version, minfo->smiapp_version);

	/*
	 * Some modules have bad data in the lvalues below. Hope the
	 * rvalues have better stuff. The lvalues are module
	 * parameters whereas the rvalues are sensor parameters.
	 */
	if (!minfo->manufacturer_id && !minfo->model_id) {
		minfo->manufacturer_id = minfo->sensor_manufacturer_id;
		minfo->model_id = minfo->sensor_model_id;
		minfo->revision_number_major = minfo->sensor_revision_number;
	}

	for (i = 0; i < ARRAY_SIZE(smiapp_module_idents); i++) {
		if (smiapp_module_idents[i].manufacturer_id
		    != minfo->manufacturer_id)
			continue;
		if (smiapp_module_idents[i].model_id != minfo->model_id)
			continue;
		if (smiapp_module_idents[i].flags
		    & SMIAPP_MODULE_IDENT_FLAG_REV_LE) {
			if (smiapp_module_idents[i].revision_number_major
			    < minfo->revision_number_major)
				continue;
		} else {
			if (smiapp_module_idents[i].revision_number_major
			    != minfo->revision_number_major)
				continue;
		}

		minfo->name = smiapp_module_idents[i].name;
		minfo->quirk = smiapp_module_idents[i].quirk;
		break;
	}

	if (i >= ARRAY_SIZE(smiapp_module_idents))
		dev_warn(&client->dev,
			 "no quirks for this module; let's hope it's fully compliant\n");

	dev_dbg(&client->dev, "the sensor is called %s, ident %2.2x%4.4x%2.2x\n",
		minfo->name, minfo->manufacturer_id, minfo->model_id,
		minfo->revision_number_major);

	return 0;
}

static const struct v4l2_subdev_ops smiapp_ops;
static const struct v4l2_subdev_internal_ops smiapp_internal_ops;
static const struct media_entity_operations smiapp_entity_ops;

static int smiapp_register_subdev(struct smiapp_sensor *sensor,
				  struct smiapp_subdev *ssd,
				  struct smiapp_subdev *sink_ssd,
				  u16 source_pad, u16 sink_pad, u32 link_flags)
{
	struct i2c_client *client = v4l2_get_subdevdata(&sensor->src->sd);
	int rval;

	if (!sink_ssd)
		return 0;

	rval = media_entity_pads_init(&ssd->sd.entity,
				      ssd->npads, ssd->pads);
	if (rval) {
		dev_err(&client->dev,
			"media_entity_pads_init failed\n");
		return rval;
	}

	rval = v4l2_device_register_subdev(sensor->src->sd.v4l2_dev,
					   &ssd->sd);
	if (rval) {
		dev_err(&client->dev,
			"v4l2_device_register_subdev failed\n");
		return rval;
	}

	rval = media_create_pad_link(&ssd->sd.entity, source_pad,
				     &sink_ssd->sd.entity, sink_pad,
				     link_flags);
	if (rval) {
		dev_err(&client->dev,
			"media_create_pad_link failed\n");
		v4l2_device_unregister_subdev(&ssd->sd);
		return rval;
	}

	return 0;
}

static void smiapp_unregistered(struct v4l2_subdev *subdev)
{
	struct smiapp_sensor *sensor = to_smiapp_sensor(subdev);
	unsigned int i;

	for (i = 1; i < sensor->ssds_used; i++)
		v4l2_device_unregister_subdev(&sensor->ssds[i].sd);
}

static int smiapp_registered(struct v4l2_subdev *subdev)
{
	struct smiapp_sensor *sensor = to_smiapp_sensor(subdev);
	int rval;

	if (sensor->scaler) {
		rval = smiapp_register_subdev(
			sensor, sensor->binner, sensor->scaler,
			SMIAPP_PAD_SRC, SMIAPP_PAD_SINK,
			MEDIA_LNK_FL_ENABLED | MEDIA_LNK_FL_IMMUTABLE);
		if (rval < 0)
			return rval;
	}

	rval = smiapp_register_subdev(
		sensor, sensor->pixel_array, sensor->binner,
		SMIAPP_PA_PAD_SRC, SMIAPP_PAD_SINK,
		MEDIA_LNK_FL_ENABLED | MEDIA_LNK_FL_IMMUTABLE);
	if (rval)
		goto out_err;

	return 0;

out_err:
	smiapp_unregistered(subdev);

	return rval;
}

static void smiapp_cleanup(struct smiapp_sensor *sensor)
{
	struct i2c_client *client = v4l2_get_subdevdata(&sensor->src->sd);

	device_remove_file(&client->dev, &dev_attr_nvm);
	device_remove_file(&client->dev, &dev_attr_ident);

	smiapp_free_controls(sensor);
}

static void smiapp_create_subdev(struct smiapp_sensor *sensor,
				 struct smiapp_subdev *ssd, const char *name,
				 unsigned short num_pads)
{
	struct i2c_client *client = v4l2_get_subdevdata(&sensor->src->sd);

	if (!ssd)
		return;

<<<<<<< HEAD
	sensor->ext_clk = devm_clk_get(&client->dev, NULL);
	if (IS_ERR(sensor->ext_clk)) {
		dev_err(&client->dev, "could not get clock (%ld)\n",
			PTR_ERR(sensor->ext_clk));
		return -EPROBE_DEFER;
	}

	rval = clk_set_rate(sensor->ext_clk,
			    sensor->hwcfg->ext_clk);
	if (rval < 0) {
		dev_err(&client->dev,
			"unable to set clock freq to %u\n",
			sensor->hwcfg->ext_clk);
		return rval;
	}

	sensor->xshutdown = devm_gpiod_get_optional(&client->dev, "xshutdown",
						    GPIOD_OUT_LOW);
	if (IS_ERR(sensor->xshutdown))
		return PTR_ERR(sensor->xshutdown);

	rval = smiapp_power_on(sensor);
	if (rval)
		return -ENODEV;
=======
	if (ssd != sensor->src)
		v4l2_subdev_init(&ssd->sd, &smiapp_ops);

	ssd->sd.flags |= V4L2_SUBDEV_FL_HAS_DEVNODE;
	ssd->sensor = sensor;

	ssd->npads = num_pads;
	ssd->source_pad = num_pads - 1;

	v4l2_i2c_subdev_set_name(&ssd->sd, client, sensor->minfo.name, name);
>>>>>>> 24b8d41d

	smiapp_get_native_size(ssd, &ssd->sink_fmt);

	ssd->compose.width = ssd->sink_fmt.width;
	ssd->compose.height = ssd->sink_fmt.height;
	ssd->crop[ssd->source_pad] = ssd->compose;
	ssd->pads[ssd->source_pad].flags = MEDIA_PAD_FL_SOURCE;
	if (ssd != sensor->pixel_array) {
		ssd->crop[ssd->sink_pad] = ssd->compose;
		ssd->pads[ssd->sink_pad].flags = MEDIA_PAD_FL_SINK;
	}

<<<<<<< HEAD
	/*
	 * Handle Sensor Module orientation on the board.
	 *
	 * The application of H-FLIP and V-FLIP on the sensor is modified by
	 * the sensor orientation on the board.
	 *
	 * For SMIAPP_BOARD_SENSOR_ORIENT_180 the default behaviour is to set
	 * both H-FLIP and V-FLIP for normal operation which also implies
	 * that a set/unset operation for user space HFLIP and VFLIP v4l2
	 * controls will need to be internally inverted.
	 *
	 * Rotation also changes the bayer pattern.
	 */
	if (sensor->hwcfg->module_board_orient ==
	    SMIAPP_MODULE_BOARD_ORIENT_180)
		sensor->hvflip_inv_mask = SMIAPP_IMAGE_ORIENTATION_HFLIP |
					  SMIAPP_IMAGE_ORIENTATION_VFLIP;
=======
	ssd->sd.entity.ops = &smiapp_entity_ops;
>>>>>>> 24b8d41d

	if (ssd == sensor->src)
		return;

	ssd->sd.internal_ops = &smiapp_internal_ops;
	ssd->sd.owner = THIS_MODULE;
	ssd->sd.dev = &client->dev;
	v4l2_set_subdevdata(&ssd->sd, client);
}

<<<<<<< HEAD
		rval = smiapp_read(sensor,
				   SMIAPP_REG_U8_BINNING_SUBTYPES, &val);
		if (rval < 0) {
			rval = -ENODEV;
			goto out_power_off;
		}
		sensor->nbinning_subtypes = min_t(u8, val,
						  SMIAPP_BINNING_SUBTYPES);

		for (i = 0; i < sensor->nbinning_subtypes; i++) {
			rval = smiapp_read(
				sensor, SMIAPP_REG_U8_BINNING_TYPE_n(i), &val);
			if (rval < 0) {
				rval = -ENODEV;
				goto out_power_off;
			}
			sensor->binning_subtypes[i] =
				*(struct smiapp_binning_subtype *)&val;

			dev_dbg(&client->dev, "binning %xx%x\n",
				sensor->binning_subtypes[i].horizontal,
				sensor->binning_subtypes[i].vertical);
		}
	}
	sensor->binning_horizontal = 1;
	sensor->binning_vertical = 1;

	if (device_create_file(&client->dev, &dev_attr_ident) != 0) {
		dev_err(&client->dev, "sysfs ident entry creation failed\n");
		rval = -ENOENT;
		goto out_power_off;
	}
	/* SMIA++ NVM initialization - it will be read from the sensor
	 * when it is first requested by userspace.
	 */
	if (sensor->minfo.smiapp_version && sensor->hwcfg->nvm_size) {
		sensor->nvm = devm_kzalloc(&client->dev,
				sensor->hwcfg->nvm_size, GFP_KERNEL);
		if (sensor->nvm == NULL) {
			dev_err(&client->dev, "nvm buf allocation failed\n");
			rval = -ENOMEM;
			goto out_cleanup;
		}

		if (device_create_file(&client->dev, &dev_attr_nvm) != 0) {
			dev_err(&client->dev, "sysfs nvm entry failed\n");
			rval = -EBUSY;
			goto out_cleanup;
		}
	}

	/* We consider this as profile 0 sensor if any of these are zero. */
	if (!sensor->limits[SMIAPP_LIMIT_MIN_OP_SYS_CLK_DIV] ||
	    !sensor->limits[SMIAPP_LIMIT_MAX_OP_SYS_CLK_DIV] ||
	    !sensor->limits[SMIAPP_LIMIT_MIN_OP_PIX_CLK_DIV] ||
	    !sensor->limits[SMIAPP_LIMIT_MAX_OP_PIX_CLK_DIV]) {
		sensor->minfo.smiapp_profile = SMIAPP_PROFILE_0;
	} else if (sensor->limits[SMIAPP_LIMIT_SCALING_CAPABILITY]
		   != SMIAPP_SCALING_CAPABILITY_NONE) {
		if (sensor->limits[SMIAPP_LIMIT_SCALING_CAPABILITY]
		    == SMIAPP_SCALING_CAPABILITY_HORIZONTAL)
			sensor->minfo.smiapp_profile = SMIAPP_PROFILE_1;
		else
			sensor->minfo.smiapp_profile = SMIAPP_PROFILE_2;
		sensor->scaler = &sensor->ssds[sensor->ssds_used];
		sensor->ssds_used++;
	} else if (sensor->limits[SMIAPP_LIMIT_DIGITAL_CROP_CAPABILITY]
		   == SMIAPP_DIGITAL_CROP_CAPABILITY_INPUT_CROP) {
		sensor->scaler = &sensor->ssds[sensor->ssds_used];
		sensor->ssds_used++;
	}
	sensor->binner = &sensor->ssds[sensor->ssds_used];
	sensor->ssds_used++;
	sensor->pixel_array = &sensor->ssds[sensor->ssds_used];
	sensor->ssds_used++;

	sensor->scale_m = sensor->limits[SMIAPP_LIMIT_SCALER_N_MIN];

	/* prepare PLL configuration input values */
	pll->bus_type = SMIAPP_PLL_BUS_TYPE_CSI2;
	pll->csi2.lanes = sensor->hwcfg->lanes;
	pll->ext_clk_freq_hz = sensor->hwcfg->ext_clk;
	pll->scale_n = sensor->limits[SMIAPP_LIMIT_SCALER_N_MIN];
	/* Profile 0 sensors have no separate OP clock branch. */
	if (sensor->minfo.smiapp_profile == SMIAPP_PROFILE_0)
		pll->flags |= SMIAPP_PLL_FLAG_NO_OP_CLOCKS;

	for (i = 0; i < SMIAPP_SUBDEVS; i++) {
		struct {
			struct smiapp_subdev *ssd;
			char *name;
		} const __this[] = {
			{ sensor->scaler, "scaler", },
			{ sensor->binner, "binner", },
			{ sensor->pixel_array, "pixel array", },
		}, *_this = &__this[i];
		struct smiapp_subdev *this = _this->ssd;

		if (!this)
			continue;

		if (this != sensor->src)
			v4l2_subdev_init(&this->sd, &smiapp_ops);

		this->sensor = sensor;

		if (this == sensor->pixel_array) {
			this->npads = 1;
		} else {
			this->npads = 2;
			this->source_pad = 1;
		}

		snprintf(this->sd.name,
			 sizeof(this->sd.name), "%s %s %d-%4.4x",
			 sensor->minfo.name, _this->name,
			 i2c_adapter_id(client->adapter), client->addr);

		this->sink_fmt.width =
			sensor->limits[SMIAPP_LIMIT_X_ADDR_MAX] + 1;
		this->sink_fmt.height =
			sensor->limits[SMIAPP_LIMIT_Y_ADDR_MAX] + 1;
		this->compose.width = this->sink_fmt.width;
		this->compose.height = this->sink_fmt.height;
		this->crop[this->source_pad] = this->compose;
		this->pads[this->source_pad].flags = MEDIA_PAD_FL_SOURCE;
		if (this != sensor->pixel_array) {
			this->crop[this->sink_pad] = this->compose;
			this->pads[this->sink_pad].flags = MEDIA_PAD_FL_SINK;
		}

		this->sd.entity.ops = &smiapp_entity_ops;

		if (last == NULL) {
			last = this;
			continue;
		}

		this->sd.flags |= V4L2_SUBDEV_FL_HAS_DEVNODE;
		this->sd.internal_ops = &smiapp_internal_ops;
		this->sd.owner = THIS_MODULE;
		v4l2_set_subdevdata(&this->sd, client);

		last = this;
	}

	dev_dbg(&client->dev, "profile %d\n", sensor->minfo.smiapp_profile);

	sensor->pixel_array->sd.entity.function = MEDIA_ENT_F_CAM_SENSOR;

	/* final steps */
	smiapp_read_frame_fmt(sensor);
	rval = smiapp_init_controls(sensor);
	if (rval < 0)
		goto out_cleanup;

	rval = smiapp_call_quirk(sensor, init);
	if (rval)
		goto out_cleanup;

	rval = smiapp_get_mbus_formats(sensor);
	if (rval) {
		rval = -ENODEV;
		goto out_cleanup;
	}

	rval = smiapp_init_late_controls(sensor);
	if (rval) {
		rval = -ENODEV;
		goto out_cleanup;
	}

	mutex_lock(&sensor->mutex);
	rval = smiapp_update_mode(sensor);
	mutex_unlock(&sensor->mutex);
	if (rval) {
		dev_err(&client->dev, "update mode failed\n");
		goto out_cleanup;
	}

	sensor->streaming = false;
	sensor->dev_init_done = true;

	smiapp_power_off(sensor);

	return 0;

out_cleanup:
	smiapp_cleanup(sensor);

out_power_off:
	smiapp_power_off(sensor);
	return rval;
}

static int smiapp_registered(struct v4l2_subdev *subdev)
{
	struct smiapp_sensor *sensor = to_smiapp_sensor(subdev);
	struct i2c_client *client = v4l2_get_subdevdata(subdev);
	int rval;

	if (!client->dev.of_node) {
		rval = smiapp_init(sensor);
		if (rval)
			return rval;
	}

	rval = smiapp_register_subdevs(sensor);
	if (rval)
		smiapp_cleanup(sensor);

	return rval;
}

=======
>>>>>>> 24b8d41d
static int smiapp_open(struct v4l2_subdev *sd, struct v4l2_subdev_fh *fh)
{
	struct smiapp_subdev *ssd = to_smiapp_subdev(sd);
	struct smiapp_sensor *sensor = ssd->sensor;
<<<<<<< HEAD
	u32 mbus_code =
		smiapp_csi_data_formats[smiapp_pixel_order(sensor)].code;
=======
>>>>>>> 24b8d41d
	unsigned int i;

	mutex_lock(&sensor->mutex);

	for (i = 0; i < ssd->npads; i++) {
		struct v4l2_mbus_framefmt *try_fmt =
			v4l2_subdev_get_try_format(sd, fh->pad, i);
		struct v4l2_rect *try_crop =
			v4l2_subdev_get_try_crop(sd, fh->pad, i);
		struct v4l2_rect *try_comp;

		smiapp_get_native_size(ssd, try_crop);

		try_fmt->width = try_crop->width;
		try_fmt->height = try_crop->height;
		try_fmt->code = sensor->internal_csi_format->code;
		try_fmt->field = V4L2_FIELD_NONE;

		if (ssd != sensor->pixel_array)
			continue;

		try_comp = v4l2_subdev_get_try_compose(sd, fh->pad, i);
		*try_comp = *try_crop;
	}

	mutex_unlock(&sensor->mutex);

	return 0;
}

static const struct v4l2_subdev_video_ops smiapp_video_ops = {
	.s_stream = smiapp_set_stream,
};

static const struct v4l2_subdev_pad_ops smiapp_pad_ops = {
	.enum_mbus_code = smiapp_enum_mbus_code,
	.get_fmt = smiapp_get_format,
	.set_fmt = smiapp_set_format,
	.get_selection = smiapp_get_selection,
	.set_selection = smiapp_set_selection,
};

static const struct v4l2_subdev_sensor_ops smiapp_sensor_ops = {
	.g_skip_frames = smiapp_get_skip_frames,
	.g_skip_top_lines = smiapp_get_skip_top_lines,
};

static const struct v4l2_subdev_ops smiapp_ops = {
	.video = &smiapp_video_ops,
	.pad = &smiapp_pad_ops,
	.sensor = &smiapp_sensor_ops,
};

static const struct media_entity_operations smiapp_entity_ops = {
	.link_validate = v4l2_subdev_link_validate,
};

static const struct v4l2_subdev_internal_ops smiapp_internal_src_ops = {
	.registered = smiapp_registered,
	.unregistered = smiapp_unregistered,
	.open = smiapp_open,
};

static const struct v4l2_subdev_internal_ops smiapp_internal_ops = {
	.open = smiapp_open,
};

/* -----------------------------------------------------------------------------
 * I2C Driver
 */

static int __maybe_unused smiapp_suspend(struct device *dev)
{
	struct i2c_client *client = to_i2c_client(dev);
	struct v4l2_subdev *subdev = i2c_get_clientdata(client);
	struct smiapp_sensor *sensor = to_smiapp_sensor(subdev);
	bool streaming = sensor->streaming;
	int rval;

	rval = pm_runtime_get_sync(dev);
	if (rval < 0) {
		if (rval != -EBUSY && rval != -EAGAIN)
			pm_runtime_set_active(&client->dev);
		pm_runtime_put(dev);
		return -EAGAIN;
	}

	if (sensor->streaming)
		smiapp_stop_streaming(sensor);

	/* save state for resume */
	sensor->streaming = streaming;

	return 0;
}

static int __maybe_unused smiapp_resume(struct device *dev)
{
	struct i2c_client *client = to_i2c_client(dev);
	struct v4l2_subdev *subdev = i2c_get_clientdata(client);
	struct smiapp_sensor *sensor = to_smiapp_sensor(subdev);
	int rval = 0;

	pm_runtime_put(dev);

	if (sensor->streaming)
		rval = smiapp_start_streaming(sensor);

	return rval;
}

<<<<<<< HEAD
#else

#define smiapp_suspend	NULL
#define smiapp_resume	NULL

#endif /* CONFIG_PM */

static struct smiapp_hwconfig *smiapp_get_hwconfig(struct device *dev)
{
	struct smiapp_hwconfig *hwcfg;
	struct v4l2_of_endpoint *bus_cfg;
	struct device_node *ep;
=======
static struct smiapp_hwconfig *smiapp_get_hwconfig(struct device *dev)
{
	struct smiapp_hwconfig *hwcfg;
	struct v4l2_fwnode_endpoint bus_cfg = { .bus_type = 0 };
	struct fwnode_handle *ep;
	struct fwnode_handle *fwnode = dev_fwnode(dev);
	u32 rotation;
>>>>>>> 24b8d41d
	int i;
	int rval;

	if (!fwnode)
		return dev->platform_data;

	ep = fwnode_graph_get_next_endpoint(fwnode, NULL);
	if (!ep)
		return NULL;

	bus_cfg.bus_type = V4L2_MBUS_CSI2_DPHY;
	rval = v4l2_fwnode_endpoint_alloc_parse(ep, &bus_cfg);
	if (rval == -ENXIO) {
		bus_cfg = (struct v4l2_fwnode_endpoint)
			{ .bus_type = V4L2_MBUS_CCP2 };
		rval = v4l2_fwnode_endpoint_alloc_parse(ep, &bus_cfg);
	}
	if (rval)
		goto out_err;

	hwcfg = devm_kzalloc(dev, sizeof(*hwcfg), GFP_KERNEL);
	if (!hwcfg)
		goto out_err;

<<<<<<< HEAD
	switch (bus_cfg->bus_type) {
	case V4L2_MBUS_CSI2:
		hwcfg->csi_signalling_mode = SMIAPP_CSI_SIGNALLING_MODE_CSI2;
=======
	switch (bus_cfg.bus_type) {
	case V4L2_MBUS_CSI2_DPHY:
		hwcfg->csi_signalling_mode = SMIAPP_CSI_SIGNALLING_MODE_CSI2;
		hwcfg->lanes = bus_cfg.bus.mipi_csi2.num_data_lanes;
		break;
	case V4L2_MBUS_CCP2:
		hwcfg->csi_signalling_mode = (bus_cfg.bus.mipi_csi1.strobe) ?
		SMIAPP_CSI_SIGNALLING_MODE_CCP2_DATA_STROBE :
		SMIAPP_CSI_SIGNALLING_MODE_CCP2_DATA_CLOCK;
		hwcfg->lanes = 1;
>>>>>>> 24b8d41d
		break;
	default:
		dev_err(dev, "unsupported bus %u\n", bus_cfg.bus_type);
		goto out_err;
	}

<<<<<<< HEAD
	hwcfg->lanes = bus_cfg->bus.mipi_csi2.num_data_lanes;
	dev_dbg(dev, "lanes %u\n", hwcfg->lanes);

	/* NVM size is not mandatory */
	of_property_read_u32(dev->of_node, "nokia,nvm-size",
				    &hwcfg->nvm_size);

	rval = of_property_read_u32(dev->of_node, "clock-frequency",
				    &hwcfg->ext_clk);
	if (rval) {
		dev_warn(dev, "can't get clock-frequency\n");
		goto out_err;
	}

	dev_dbg(dev, "nvm %d, clk %d, csi %d\n", hwcfg->nvm_size,
		hwcfg->ext_clk, hwcfg->csi_signalling_mode);
=======
	dev_dbg(dev, "lanes %u\n", hwcfg->lanes);

	rval = fwnode_property_read_u32(fwnode, "rotation", &rotation);
	if (!rval) {
		switch (rotation) {
		case 180:
			hwcfg->module_board_orient =
				SMIAPP_MODULE_BOARD_ORIENT_180;
			fallthrough;
		case 0:
			break;
		default:
			dev_err(dev, "invalid rotation %u\n", rotation);
			goto out_err;
		}
	}

	rval = fwnode_property_read_u32(dev_fwnode(dev), "clock-frequency",
					&hwcfg->ext_clk);
	if (rval)
		dev_info(dev, "can't get clock-frequency\n");

	dev_dbg(dev, "clk %d, mode %d\n", hwcfg->ext_clk,
		hwcfg->csi_signalling_mode);
>>>>>>> 24b8d41d

	if (!bus_cfg.nr_of_link_frequencies) {
		dev_warn(dev, "no link frequencies defined\n");
		goto out_err;
	}

	hwcfg->op_sys_clock = devm_kcalloc(
<<<<<<< HEAD
		dev, bus_cfg->nr_of_link_frequencies + 1 /* guardian */,
=======
		dev, bus_cfg.nr_of_link_frequencies + 1 /* guardian */,
>>>>>>> 24b8d41d
		sizeof(*hwcfg->op_sys_clock), GFP_KERNEL);
	if (!hwcfg->op_sys_clock)
		goto out_err;

<<<<<<< HEAD
	for (i = 0; i < bus_cfg->nr_of_link_frequencies; i++) {
		hwcfg->op_sys_clock[i] = bus_cfg->link_frequencies[i];
		dev_dbg(dev, "freq %d: %lld\n", i, hwcfg->op_sys_clock[i]);
	}

	v4l2_of_free_endpoint(bus_cfg);
	of_node_put(ep);
=======
	for (i = 0; i < bus_cfg.nr_of_link_frequencies; i++) {
		hwcfg->op_sys_clock[i] = bus_cfg.link_frequencies[i];
		dev_dbg(dev, "freq %d: %lld\n", i, hwcfg->op_sys_clock[i]);
	}

	v4l2_fwnode_endpoint_free(&bus_cfg);
	fwnode_handle_put(ep);
>>>>>>> 24b8d41d
	return hwcfg;

out_err:
	v4l2_fwnode_endpoint_free(&bus_cfg);
	fwnode_handle_put(ep);
	return NULL;
}

static int smiapp_probe(struct i2c_client *client)
{
	struct smiapp_sensor *sensor;
	struct smiapp_hwconfig *hwcfg = smiapp_get_hwconfig(&client->dev);
<<<<<<< HEAD
=======
	unsigned int i;
>>>>>>> 24b8d41d
	int rval;

	if (hwcfg == NULL)
		return -ENODEV;

	sensor = devm_kzalloc(&client->dev, sizeof(*sensor), GFP_KERNEL);
	if (sensor == NULL)
		return -ENOMEM;

	sensor->hwcfg = hwcfg;
<<<<<<< HEAD
	mutex_init(&sensor->mutex);
	mutex_init(&sensor->power_mutex);
=======
>>>>>>> 24b8d41d
	sensor->src = &sensor->ssds[sensor->ssds_used];

	v4l2_i2c_subdev_init(&sensor->src->sd, client, &smiapp_ops);
	sensor->src->sd.internal_ops = &smiapp_internal_src_ops;

	sensor->vana = devm_regulator_get(&client->dev, "vana");
	if (IS_ERR(sensor->vana)) {
		dev_err(&client->dev, "could not get regulator for vana\n");
		return PTR_ERR(sensor->vana);
	}

	sensor->ext_clk = devm_clk_get(&client->dev, NULL);
	if (PTR_ERR(sensor->ext_clk) == -ENOENT) {
		dev_info(&client->dev, "no clock defined, continuing...\n");
		sensor->ext_clk = NULL;
	} else if (IS_ERR(sensor->ext_clk)) {
		dev_err(&client->dev, "could not get clock (%ld)\n",
			PTR_ERR(sensor->ext_clk));
		return -EPROBE_DEFER;
	}

	if (sensor->ext_clk) {
		if (sensor->hwcfg->ext_clk) {
			unsigned long rate;

			rval = clk_set_rate(sensor->ext_clk,
					    sensor->hwcfg->ext_clk);
			if (rval < 0) {
				dev_err(&client->dev,
					"unable to set clock freq to %u\n",
					sensor->hwcfg->ext_clk);
				return rval;
			}

			rate = clk_get_rate(sensor->ext_clk);
			if (rate != sensor->hwcfg->ext_clk) {
				dev_err(&client->dev,
					"can't set clock freq, asked for %u but got %lu\n",
					sensor->hwcfg->ext_clk, rate);
				return rval;
			}
		} else {
			sensor->hwcfg->ext_clk = clk_get_rate(sensor->ext_clk);
			dev_dbg(&client->dev, "obtained clock freq %u\n",
				sensor->hwcfg->ext_clk);
		}
	} else if (sensor->hwcfg->ext_clk) {
		dev_dbg(&client->dev, "assuming clock freq %u\n",
			sensor->hwcfg->ext_clk);
	} else {
		dev_err(&client->dev, "unable to obtain clock freq\n");
		return -EINVAL;
	}

	sensor->xshutdown = devm_gpiod_get_optional(&client->dev, "xshutdown",
						    GPIOD_OUT_LOW);
	if (IS_ERR(sensor->xshutdown))
		return PTR_ERR(sensor->xshutdown);

	rval = smiapp_power_on(&client->dev);
	if (rval < 0)
		return rval;

	mutex_init(&sensor->mutex);

	rval = smiapp_identify_module(sensor);
	if (rval) {
		rval = -ENODEV;
		goto out_power_off;
	}

	rval = smiapp_read_all_smia_limits(sensor);
	if (rval) {
		rval = -ENODEV;
		goto out_power_off;
	}

	rval = smiapp_read_frame_fmt(sensor);
	if (rval) {
		rval = -ENODEV;
		goto out_power_off;
	}

	/*
	 * Handle Sensor Module orientation on the board.
	 *
	 * The application of H-FLIP and V-FLIP on the sensor is modified by
	 * the sensor orientation on the board.
	 *
	 * For SMIAPP_BOARD_SENSOR_ORIENT_180 the default behaviour is to set
	 * both H-FLIP and V-FLIP for normal operation which also implies
	 * that a set/unset operation for user space HFLIP and VFLIP v4l2
	 * controls will need to be internally inverted.
	 *
	 * Rotation also changes the bayer pattern.
	 */
	if (sensor->hwcfg->module_board_orient ==
	    SMIAPP_MODULE_BOARD_ORIENT_180)
		sensor->hvflip_inv_mask = SMIAPP_IMAGE_ORIENTATION_HFLIP |
					  SMIAPP_IMAGE_ORIENTATION_VFLIP;

	rval = smiapp_call_quirk(sensor, limits);
	if (rval) {
		dev_err(&client->dev, "limits quirks failed\n");
		goto out_power_off;
	}

	if (SMIA_LIM(sensor, BINNING_CAPABILITY)) {
		u32 val;

		rval = smiapp_read(sensor,
				   SMIAPP_REG_U8_BINNING_SUBTYPES, &val);
		if (rval < 0) {
			rval = -ENODEV;
			goto out_power_off;
		}
		sensor->nbinning_subtypes = min_t(u8, val,
						  SMIAPP_BINNING_SUBTYPES);

		for (i = 0; i < sensor->nbinning_subtypes; i++) {
			rval = smiapp_read(
				sensor, SMIAPP_REG_U8_BINNING_TYPE_n(i), &val);
			if (rval < 0) {
				rval = -ENODEV;
				goto out_power_off;
			}
			sensor->binning_subtypes[i] =
				*(struct smiapp_binning_subtype *)&val;

			dev_dbg(&client->dev, "binning %xx%x\n",
				sensor->binning_subtypes[i].horizontal,
				sensor->binning_subtypes[i].vertical);
		}
	}
	sensor->binning_horizontal = 1;
	sensor->binning_vertical = 1;

	if (device_create_file(&client->dev, &dev_attr_ident) != 0) {
		dev_err(&client->dev, "sysfs ident entry creation failed\n");
		rval = -ENOENT;
		goto out_power_off;
	}

	if (sensor->minfo.smiapp_version &&
	    SMIA_LIM(sensor, DATA_TRANSFER_IF_CAPABILITY) &
	    SMIAPP_DATA_TRANSFER_IF_CAPABILITY_SUPPORTED) {
		if (device_create_file(&client->dev, &dev_attr_nvm) != 0) {
			dev_err(&client->dev, "sysfs nvm entry failed\n");
			rval = -EBUSY;
			goto out_cleanup;
		}
	}

	/* We consider this as profile 0 sensor if any of these are zero. */
	if (!SMIA_LIM(sensor, MIN_OP_SYS_CLK_DIV) ||
	    !SMIA_LIM(sensor, MAX_OP_SYS_CLK_DIV) ||
	    !SMIA_LIM(sensor, MIN_OP_PIX_CLK_DIV) ||
	    !SMIA_LIM(sensor, MAX_OP_PIX_CLK_DIV)) {
		sensor->minfo.smiapp_profile = SMIAPP_PROFILE_0;
	} else if (SMIA_LIM(sensor, SCALING_CAPABILITY)
		   != SMIAPP_SCALING_CAPABILITY_NONE) {
		if (SMIA_LIM(sensor, SCALING_CAPABILITY)
		    == SMIAPP_SCALING_CAPABILITY_HORIZONTAL)
			sensor->minfo.smiapp_profile = SMIAPP_PROFILE_1;
		else
			sensor->minfo.smiapp_profile = SMIAPP_PROFILE_2;
		sensor->scaler = &sensor->ssds[sensor->ssds_used];
		sensor->ssds_used++;
	} else if (SMIA_LIM(sensor, DIGITAL_CROP_CAPABILITY)
		   == SMIAPP_DIGITAL_CROP_CAPABILITY_INPUT_CROP) {
		sensor->scaler = &sensor->ssds[sensor->ssds_used];
		sensor->ssds_used++;
	}
	sensor->binner = &sensor->ssds[sensor->ssds_used];
	sensor->ssds_used++;
	sensor->pixel_array = &sensor->ssds[sensor->ssds_used];
	sensor->ssds_used++;

	sensor->scale_m = SMIA_LIM(sensor, SCALER_N_MIN);

	/* prepare PLL configuration input values */
	sensor->pll.bus_type = SMIAPP_PLL_BUS_TYPE_CSI2;
	sensor->pll.csi2.lanes = sensor->hwcfg->lanes;
	sensor->pll.ext_clk_freq_hz = sensor->hwcfg->ext_clk;
	sensor->pll.scale_n = SMIA_LIM(sensor, SCALER_N_MIN);
	/* Profile 0 sensors have no separate OP clock branch. */
	if (sensor->minfo.smiapp_profile == SMIAPP_PROFILE_0)
		sensor->pll.flags |= SMIAPP_PLL_FLAG_NO_OP_CLOCKS;

	smiapp_create_subdev(sensor, sensor->scaler, " scaler", 2);
	smiapp_create_subdev(sensor, sensor->binner, " binner", 2);
	smiapp_create_subdev(sensor, sensor->pixel_array, " pixel_array", 1);

	dev_dbg(&client->dev, "profile %d\n", sensor->minfo.smiapp_profile);

	sensor->pixel_array->sd.entity.function = MEDIA_ENT_F_CAM_SENSOR;

	rval = smiapp_init_controls(sensor);
	if (rval < 0)
		goto out_cleanup;

	rval = smiapp_call_quirk(sensor, init);
	if (rval)
		goto out_cleanup;

	rval = smiapp_get_mbus_formats(sensor);
	if (rval) {
		rval = -ENODEV;
		goto out_cleanup;
	}

	rval = smiapp_init_late_controls(sensor);
	if (rval) {
		rval = -ENODEV;
		goto out_cleanup;
	}

	mutex_lock(&sensor->mutex);
	rval = smiapp_pll_blanking_update(sensor);
	mutex_unlock(&sensor->mutex);
	if (rval) {
		dev_err(&client->dev, "update mode failed\n");
		goto out_cleanup;
	}

	sensor->streaming = false;
	sensor->dev_init_done = true;

	rval = media_entity_pads_init(&sensor->src->sd.entity, 2,
				 sensor->src->pads);
	if (rval < 0)
		goto out_media_entity_cleanup;

	pm_runtime_set_active(&client->dev);
	pm_runtime_get_noresume(&client->dev);
	pm_runtime_enable(&client->dev);

	rval = v4l2_async_register_subdev_sensor_common(&sensor->src->sd);
	if (rval < 0)
		goto out_disable_runtime_pm;

	pm_runtime_set_autosuspend_delay(&client->dev, 1000);
	pm_runtime_use_autosuspend(&client->dev);
	pm_runtime_put_autosuspend(&client->dev);

	return 0;

out_disable_runtime_pm:
	pm_runtime_put_noidle(&client->dev);
	pm_runtime_disable(&client->dev);

out_media_entity_cleanup:
	media_entity_cleanup(&sensor->src->sd.entity);

out_cleanup:
	smiapp_cleanup(sensor);

out_power_off:
	smiapp_power_off(&client->dev);
	mutex_destroy(&sensor->mutex);

	return rval;
}

static int smiapp_remove(struct i2c_client *client)
{
	struct v4l2_subdev *subdev = i2c_get_clientdata(client);
	struct smiapp_sensor *sensor = to_smiapp_sensor(subdev);
	unsigned int i;

	v4l2_async_unregister_subdev(subdev);

<<<<<<< HEAD
	if (sensor->power_count) {
		gpiod_set_value(sensor->xshutdown, 0);
		clk_disable_unprepare(sensor->ext_clk);
		sensor->power_count = 0;
	}
=======
	pm_runtime_disable(&client->dev);
	if (!pm_runtime_status_suspended(&client->dev))
		smiapp_power_off(&client->dev);
	pm_runtime_set_suspended(&client->dev);
>>>>>>> 24b8d41d

	for (i = 0; i < sensor->ssds_used; i++) {
		v4l2_device_unregister_subdev(&sensor->ssds[i].sd);
		media_entity_cleanup(&sensor->ssds[i].sd.entity);
	}
	smiapp_cleanup(sensor);
	mutex_destroy(&sensor->mutex);

	return 0;
}

static const struct of_device_id smiapp_of_table[] = {
	{ .compatible = "nokia,smia" },
	{ },
};
MODULE_DEVICE_TABLE(of, smiapp_of_table);

static const struct i2c_device_id smiapp_id_table[] = {
	{ SMIAPP_NAME, 0 },
	{ },
};
MODULE_DEVICE_TABLE(i2c, smiapp_id_table);

static const struct dev_pm_ops smiapp_pm_ops = {
	SET_SYSTEM_SLEEP_PM_OPS(smiapp_suspend, smiapp_resume)
	SET_RUNTIME_PM_OPS(smiapp_power_off, smiapp_power_on, NULL)
};

static struct i2c_driver smiapp_i2c_driver = {
	.driver	= {
		.of_match_table = smiapp_of_table,
		.name = SMIAPP_NAME,
		.pm = &smiapp_pm_ops,
	},
	.probe_new = smiapp_probe,
	.remove	= smiapp_remove,
	.id_table = smiapp_id_table,
};

module_i2c_driver(smiapp_i2c_driver);

MODULE_AUTHOR("Sakari Ailus <sakari.ailus@iki.fi>");
MODULE_DESCRIPTION("Generic SMIA/SMIA++ camera module driver");
MODULE_LICENSE("GPL v2");<|MERGE_RESOLUTION|>--- conflicted
+++ resolved
@@ -18,11 +18,8 @@
 #include <linux/gpio.h>
 #include <linux/gpio/consumer.h>
 #include <linux/module.h>
-<<<<<<< HEAD
-=======
 #include <linux/pm_runtime.h>
 #include <linux/property.h>
->>>>>>> 24b8d41d
 #include <linux/regulator/consumer.h>
 #include <linux/slab.h>
 #include <linux/smiapp.h>
@@ -227,8 +224,6 @@
 			sensor->embedded_end, sensor->image_start);
 		sensor->image_start = sensor->embedded_end;
 	}
-
-	sensor->image_start = image_start;
 
 	dev_dbg(&client->dev, "embedded data from lines %d to %d\n",
 		sensor->embedded_start, sensor->embedded_end);
@@ -703,11 +698,6 @@
 				0, max_value, 1, max_value);
 	}
 
-<<<<<<< HEAD
-	for (max = 0; sensor->hwcfg->op_sys_clock[max + 1]; max++);
-
-=======
->>>>>>> 24b8d41d
 	sensor->link_freq = v4l2_ctrl_new_int_menu(
 		&sensor->src->ctrl_handler, &smiapp_ctrl_ops,
 		V4L2_CID_LINK_FREQ, __fls(*valid_link_freqs),
@@ -2332,18 +2322,6 @@
 	if (!sensor->dev_init_done)
 		return -EBUSY;
 
-<<<<<<< HEAD
-	if (!sensor->nvm_size) {
-		/* NVM not read yet - read it now */
-		sensor->nvm_size = sensor->hwcfg->nvm_size;
-		if (smiapp_set_power(subdev, 1) < 0)
-			return -ENODEV;
-		if (smiapp_read_nvm(sensor, sensor->nvm)) {
-			dev_err(&client->dev, "nvm read failed\n");
-			return -ENODEV;
-		}
-		smiapp_set_power(subdev, 0);
-=======
 	rval = smiapp_pm_get_init(sensor);
 	if (rval < 0)
 		return -ENODEV;
@@ -2353,7 +2331,6 @@
 		pm_runtime_put(&client->dev);
 		dev_err(&client->dev, "nvm read failed\n");
 		return -ENODEV;
->>>>>>> 24b8d41d
 	}
 
 	pm_runtime_mark_last_busy(&client->dev);
@@ -2615,32 +2592,6 @@
 	if (!ssd)
 		return;
 
-<<<<<<< HEAD
-	sensor->ext_clk = devm_clk_get(&client->dev, NULL);
-	if (IS_ERR(sensor->ext_clk)) {
-		dev_err(&client->dev, "could not get clock (%ld)\n",
-			PTR_ERR(sensor->ext_clk));
-		return -EPROBE_DEFER;
-	}
-
-	rval = clk_set_rate(sensor->ext_clk,
-			    sensor->hwcfg->ext_clk);
-	if (rval < 0) {
-		dev_err(&client->dev,
-			"unable to set clock freq to %u\n",
-			sensor->hwcfg->ext_clk);
-		return rval;
-	}
-
-	sensor->xshutdown = devm_gpiod_get_optional(&client->dev, "xshutdown",
-						    GPIOD_OUT_LOW);
-	if (IS_ERR(sensor->xshutdown))
-		return PTR_ERR(sensor->xshutdown);
-
-	rval = smiapp_power_on(sensor);
-	if (rval)
-		return -ENODEV;
-=======
 	if (ssd != sensor->src)
 		v4l2_subdev_init(&ssd->sd, &smiapp_ops);
 
@@ -2651,7 +2602,6 @@
 	ssd->source_pad = num_pads - 1;
 
 	v4l2_i2c_subdev_set_name(&ssd->sd, client, sensor->minfo.name, name);
->>>>>>> 24b8d41d
 
 	smiapp_get_native_size(ssd, &ssd->sink_fmt);
 
@@ -2664,27 +2614,7 @@
 		ssd->pads[ssd->sink_pad].flags = MEDIA_PAD_FL_SINK;
 	}
 
-<<<<<<< HEAD
-	/*
-	 * Handle Sensor Module orientation on the board.
-	 *
-	 * The application of H-FLIP and V-FLIP on the sensor is modified by
-	 * the sensor orientation on the board.
-	 *
-	 * For SMIAPP_BOARD_SENSOR_ORIENT_180 the default behaviour is to set
-	 * both H-FLIP and V-FLIP for normal operation which also implies
-	 * that a set/unset operation for user space HFLIP and VFLIP v4l2
-	 * controls will need to be internally inverted.
-	 *
-	 * Rotation also changes the bayer pattern.
-	 */
-	if (sensor->hwcfg->module_board_orient ==
-	    SMIAPP_MODULE_BOARD_ORIENT_180)
-		sensor->hvflip_inv_mask = SMIAPP_IMAGE_ORIENTATION_HFLIP |
-					  SMIAPP_IMAGE_ORIENTATION_VFLIP;
-=======
 	ssd->sd.entity.ops = &smiapp_entity_ops;
->>>>>>> 24b8d41d
 
 	if (ssd == sensor->src)
 		return;
@@ -2695,232 +2625,10 @@
 	v4l2_set_subdevdata(&ssd->sd, client);
 }
 
-<<<<<<< HEAD
-		rval = smiapp_read(sensor,
-				   SMIAPP_REG_U8_BINNING_SUBTYPES, &val);
-		if (rval < 0) {
-			rval = -ENODEV;
-			goto out_power_off;
-		}
-		sensor->nbinning_subtypes = min_t(u8, val,
-						  SMIAPP_BINNING_SUBTYPES);
-
-		for (i = 0; i < sensor->nbinning_subtypes; i++) {
-			rval = smiapp_read(
-				sensor, SMIAPP_REG_U8_BINNING_TYPE_n(i), &val);
-			if (rval < 0) {
-				rval = -ENODEV;
-				goto out_power_off;
-			}
-			sensor->binning_subtypes[i] =
-				*(struct smiapp_binning_subtype *)&val;
-
-			dev_dbg(&client->dev, "binning %xx%x\n",
-				sensor->binning_subtypes[i].horizontal,
-				sensor->binning_subtypes[i].vertical);
-		}
-	}
-	sensor->binning_horizontal = 1;
-	sensor->binning_vertical = 1;
-
-	if (device_create_file(&client->dev, &dev_attr_ident) != 0) {
-		dev_err(&client->dev, "sysfs ident entry creation failed\n");
-		rval = -ENOENT;
-		goto out_power_off;
-	}
-	/* SMIA++ NVM initialization - it will be read from the sensor
-	 * when it is first requested by userspace.
-	 */
-	if (sensor->minfo.smiapp_version && sensor->hwcfg->nvm_size) {
-		sensor->nvm = devm_kzalloc(&client->dev,
-				sensor->hwcfg->nvm_size, GFP_KERNEL);
-		if (sensor->nvm == NULL) {
-			dev_err(&client->dev, "nvm buf allocation failed\n");
-			rval = -ENOMEM;
-			goto out_cleanup;
-		}
-
-		if (device_create_file(&client->dev, &dev_attr_nvm) != 0) {
-			dev_err(&client->dev, "sysfs nvm entry failed\n");
-			rval = -EBUSY;
-			goto out_cleanup;
-		}
-	}
-
-	/* We consider this as profile 0 sensor if any of these are zero. */
-	if (!sensor->limits[SMIAPP_LIMIT_MIN_OP_SYS_CLK_DIV] ||
-	    !sensor->limits[SMIAPP_LIMIT_MAX_OP_SYS_CLK_DIV] ||
-	    !sensor->limits[SMIAPP_LIMIT_MIN_OP_PIX_CLK_DIV] ||
-	    !sensor->limits[SMIAPP_LIMIT_MAX_OP_PIX_CLK_DIV]) {
-		sensor->minfo.smiapp_profile = SMIAPP_PROFILE_0;
-	} else if (sensor->limits[SMIAPP_LIMIT_SCALING_CAPABILITY]
-		   != SMIAPP_SCALING_CAPABILITY_NONE) {
-		if (sensor->limits[SMIAPP_LIMIT_SCALING_CAPABILITY]
-		    == SMIAPP_SCALING_CAPABILITY_HORIZONTAL)
-			sensor->minfo.smiapp_profile = SMIAPP_PROFILE_1;
-		else
-			sensor->minfo.smiapp_profile = SMIAPP_PROFILE_2;
-		sensor->scaler = &sensor->ssds[sensor->ssds_used];
-		sensor->ssds_used++;
-	} else if (sensor->limits[SMIAPP_LIMIT_DIGITAL_CROP_CAPABILITY]
-		   == SMIAPP_DIGITAL_CROP_CAPABILITY_INPUT_CROP) {
-		sensor->scaler = &sensor->ssds[sensor->ssds_used];
-		sensor->ssds_used++;
-	}
-	sensor->binner = &sensor->ssds[sensor->ssds_used];
-	sensor->ssds_used++;
-	sensor->pixel_array = &sensor->ssds[sensor->ssds_used];
-	sensor->ssds_used++;
-
-	sensor->scale_m = sensor->limits[SMIAPP_LIMIT_SCALER_N_MIN];
-
-	/* prepare PLL configuration input values */
-	pll->bus_type = SMIAPP_PLL_BUS_TYPE_CSI2;
-	pll->csi2.lanes = sensor->hwcfg->lanes;
-	pll->ext_clk_freq_hz = sensor->hwcfg->ext_clk;
-	pll->scale_n = sensor->limits[SMIAPP_LIMIT_SCALER_N_MIN];
-	/* Profile 0 sensors have no separate OP clock branch. */
-	if (sensor->minfo.smiapp_profile == SMIAPP_PROFILE_0)
-		pll->flags |= SMIAPP_PLL_FLAG_NO_OP_CLOCKS;
-
-	for (i = 0; i < SMIAPP_SUBDEVS; i++) {
-		struct {
-			struct smiapp_subdev *ssd;
-			char *name;
-		} const __this[] = {
-			{ sensor->scaler, "scaler", },
-			{ sensor->binner, "binner", },
-			{ sensor->pixel_array, "pixel array", },
-		}, *_this = &__this[i];
-		struct smiapp_subdev *this = _this->ssd;
-
-		if (!this)
-			continue;
-
-		if (this != sensor->src)
-			v4l2_subdev_init(&this->sd, &smiapp_ops);
-
-		this->sensor = sensor;
-
-		if (this == sensor->pixel_array) {
-			this->npads = 1;
-		} else {
-			this->npads = 2;
-			this->source_pad = 1;
-		}
-
-		snprintf(this->sd.name,
-			 sizeof(this->sd.name), "%s %s %d-%4.4x",
-			 sensor->minfo.name, _this->name,
-			 i2c_adapter_id(client->adapter), client->addr);
-
-		this->sink_fmt.width =
-			sensor->limits[SMIAPP_LIMIT_X_ADDR_MAX] + 1;
-		this->sink_fmt.height =
-			sensor->limits[SMIAPP_LIMIT_Y_ADDR_MAX] + 1;
-		this->compose.width = this->sink_fmt.width;
-		this->compose.height = this->sink_fmt.height;
-		this->crop[this->source_pad] = this->compose;
-		this->pads[this->source_pad].flags = MEDIA_PAD_FL_SOURCE;
-		if (this != sensor->pixel_array) {
-			this->crop[this->sink_pad] = this->compose;
-			this->pads[this->sink_pad].flags = MEDIA_PAD_FL_SINK;
-		}
-
-		this->sd.entity.ops = &smiapp_entity_ops;
-
-		if (last == NULL) {
-			last = this;
-			continue;
-		}
-
-		this->sd.flags |= V4L2_SUBDEV_FL_HAS_DEVNODE;
-		this->sd.internal_ops = &smiapp_internal_ops;
-		this->sd.owner = THIS_MODULE;
-		v4l2_set_subdevdata(&this->sd, client);
-
-		last = this;
-	}
-
-	dev_dbg(&client->dev, "profile %d\n", sensor->minfo.smiapp_profile);
-
-	sensor->pixel_array->sd.entity.function = MEDIA_ENT_F_CAM_SENSOR;
-
-	/* final steps */
-	smiapp_read_frame_fmt(sensor);
-	rval = smiapp_init_controls(sensor);
-	if (rval < 0)
-		goto out_cleanup;
-
-	rval = smiapp_call_quirk(sensor, init);
-	if (rval)
-		goto out_cleanup;
-
-	rval = smiapp_get_mbus_formats(sensor);
-	if (rval) {
-		rval = -ENODEV;
-		goto out_cleanup;
-	}
-
-	rval = smiapp_init_late_controls(sensor);
-	if (rval) {
-		rval = -ENODEV;
-		goto out_cleanup;
-	}
-
-	mutex_lock(&sensor->mutex);
-	rval = smiapp_update_mode(sensor);
-	mutex_unlock(&sensor->mutex);
-	if (rval) {
-		dev_err(&client->dev, "update mode failed\n");
-		goto out_cleanup;
-	}
-
-	sensor->streaming = false;
-	sensor->dev_init_done = true;
-
-	smiapp_power_off(sensor);
-
-	return 0;
-
-out_cleanup:
-	smiapp_cleanup(sensor);
-
-out_power_off:
-	smiapp_power_off(sensor);
-	return rval;
-}
-
-static int smiapp_registered(struct v4l2_subdev *subdev)
-{
-	struct smiapp_sensor *sensor = to_smiapp_sensor(subdev);
-	struct i2c_client *client = v4l2_get_subdevdata(subdev);
-	int rval;
-
-	if (!client->dev.of_node) {
-		rval = smiapp_init(sensor);
-		if (rval)
-			return rval;
-	}
-
-	rval = smiapp_register_subdevs(sensor);
-	if (rval)
-		smiapp_cleanup(sensor);
-
-	return rval;
-}
-
-=======
->>>>>>> 24b8d41d
 static int smiapp_open(struct v4l2_subdev *sd, struct v4l2_subdev_fh *fh)
 {
 	struct smiapp_subdev *ssd = to_smiapp_subdev(sd);
 	struct smiapp_sensor *sensor = ssd->sensor;
-<<<<<<< HEAD
-	u32 mbus_code =
-		smiapp_csi_data_formats[smiapp_pixel_order(sensor)].code;
-=======
->>>>>>> 24b8d41d
 	unsigned int i;
 
 	mutex_lock(&sensor->mutex);
@@ -3032,20 +2740,6 @@
 	return rval;
 }
 
-<<<<<<< HEAD
-#else
-
-#define smiapp_suspend	NULL
-#define smiapp_resume	NULL
-
-#endif /* CONFIG_PM */
-
-static struct smiapp_hwconfig *smiapp_get_hwconfig(struct device *dev)
-{
-	struct smiapp_hwconfig *hwcfg;
-	struct v4l2_of_endpoint *bus_cfg;
-	struct device_node *ep;
-=======
 static struct smiapp_hwconfig *smiapp_get_hwconfig(struct device *dev)
 {
 	struct smiapp_hwconfig *hwcfg;
@@ -3053,7 +2747,6 @@
 	struct fwnode_handle *ep;
 	struct fwnode_handle *fwnode = dev_fwnode(dev);
 	u32 rotation;
->>>>>>> 24b8d41d
 	int i;
 	int rval;
 
@@ -3078,11 +2771,6 @@
 	if (!hwcfg)
 		goto out_err;
 
-<<<<<<< HEAD
-	switch (bus_cfg->bus_type) {
-	case V4L2_MBUS_CSI2:
-		hwcfg->csi_signalling_mode = SMIAPP_CSI_SIGNALLING_MODE_CSI2;
-=======
 	switch (bus_cfg.bus_type) {
 	case V4L2_MBUS_CSI2_DPHY:
 		hwcfg->csi_signalling_mode = SMIAPP_CSI_SIGNALLING_MODE_CSI2;
@@ -3093,31 +2781,12 @@
 		SMIAPP_CSI_SIGNALLING_MODE_CCP2_DATA_STROBE :
 		SMIAPP_CSI_SIGNALLING_MODE_CCP2_DATA_CLOCK;
 		hwcfg->lanes = 1;
->>>>>>> 24b8d41d
 		break;
 	default:
 		dev_err(dev, "unsupported bus %u\n", bus_cfg.bus_type);
 		goto out_err;
 	}
 
-<<<<<<< HEAD
-	hwcfg->lanes = bus_cfg->bus.mipi_csi2.num_data_lanes;
-	dev_dbg(dev, "lanes %u\n", hwcfg->lanes);
-
-	/* NVM size is not mandatory */
-	of_property_read_u32(dev->of_node, "nokia,nvm-size",
-				    &hwcfg->nvm_size);
-
-	rval = of_property_read_u32(dev->of_node, "clock-frequency",
-				    &hwcfg->ext_clk);
-	if (rval) {
-		dev_warn(dev, "can't get clock-frequency\n");
-		goto out_err;
-	}
-
-	dev_dbg(dev, "nvm %d, clk %d, csi %d\n", hwcfg->nvm_size,
-		hwcfg->ext_clk, hwcfg->csi_signalling_mode);
-=======
 	dev_dbg(dev, "lanes %u\n", hwcfg->lanes);
 
 	rval = fwnode_property_read_u32(fwnode, "rotation", &rotation);
@@ -3142,7 +2811,6 @@
 
 	dev_dbg(dev, "clk %d, mode %d\n", hwcfg->ext_clk,
 		hwcfg->csi_signalling_mode);
->>>>>>> 24b8d41d
 
 	if (!bus_cfg.nr_of_link_frequencies) {
 		dev_warn(dev, "no link frequencies defined\n");
@@ -3150,24 +2818,11 @@
 	}
 
 	hwcfg->op_sys_clock = devm_kcalloc(
-<<<<<<< HEAD
-		dev, bus_cfg->nr_of_link_frequencies + 1 /* guardian */,
-=======
 		dev, bus_cfg.nr_of_link_frequencies + 1 /* guardian */,
->>>>>>> 24b8d41d
 		sizeof(*hwcfg->op_sys_clock), GFP_KERNEL);
 	if (!hwcfg->op_sys_clock)
 		goto out_err;
 
-<<<<<<< HEAD
-	for (i = 0; i < bus_cfg->nr_of_link_frequencies; i++) {
-		hwcfg->op_sys_clock[i] = bus_cfg->link_frequencies[i];
-		dev_dbg(dev, "freq %d: %lld\n", i, hwcfg->op_sys_clock[i]);
-	}
-
-	v4l2_of_free_endpoint(bus_cfg);
-	of_node_put(ep);
-=======
 	for (i = 0; i < bus_cfg.nr_of_link_frequencies; i++) {
 		hwcfg->op_sys_clock[i] = bus_cfg.link_frequencies[i];
 		dev_dbg(dev, "freq %d: %lld\n", i, hwcfg->op_sys_clock[i]);
@@ -3175,7 +2830,6 @@
 
 	v4l2_fwnode_endpoint_free(&bus_cfg);
 	fwnode_handle_put(ep);
->>>>>>> 24b8d41d
 	return hwcfg;
 
 out_err:
@@ -3188,10 +2842,7 @@
 {
 	struct smiapp_sensor *sensor;
 	struct smiapp_hwconfig *hwcfg = smiapp_get_hwconfig(&client->dev);
-<<<<<<< HEAD
-=======
 	unsigned int i;
->>>>>>> 24b8d41d
 	int rval;
 
 	if (hwcfg == NULL)
@@ -3202,11 +2853,6 @@
 		return -ENOMEM;
 
 	sensor->hwcfg = hwcfg;
-<<<<<<< HEAD
-	mutex_init(&sensor->mutex);
-	mutex_init(&sensor->power_mutex);
-=======
->>>>>>> 24b8d41d
 	sensor->src = &sensor->ssds[sensor->ssds_used];
 
 	v4l2_i2c_subdev_init(&sensor->src->sd, client, &smiapp_ops);
@@ -3479,18 +3125,10 @@
 
 	v4l2_async_unregister_subdev(subdev);
 
-<<<<<<< HEAD
-	if (sensor->power_count) {
-		gpiod_set_value(sensor->xshutdown, 0);
-		clk_disable_unprepare(sensor->ext_clk);
-		sensor->power_count = 0;
-	}
-=======
 	pm_runtime_disable(&client->dev);
 	if (!pm_runtime_status_suspended(&client->dev))
 		smiapp_power_off(&client->dev);
 	pm_runtime_set_suspended(&client->dev);
->>>>>>> 24b8d41d
 
 	for (i = 0; i < sensor->ssds_used; i++) {
 		v4l2_device_unregister_subdev(&sensor->ssds[i].sd);
