// SPDX-License-Identifier: GPL-2.0-or-later
/*
 *
 * keyboard input driver for i2c IR remote controls
 *
 * Copyright (c) 2000-2003 Gerd Knorr <kraxel@bytesex.org>
 * modified for PixelView (BT878P+W/FM) by
 *      Michal Kochanowicz <mkochano@pld.org.pl>
 *      Christoph Bartelmus <lirc@bartelmus.de>
 * modified for KNC ONE TV Station/Anubis Typhoon TView Tuner by
 *      Ulrich Mueller <ulrich.mueller42@web.de>
 * modified for em2820 based USB TV tuners by
 *      Markus Rechberger <mrechberger@gmail.com>
 * modified for DViCO Fusion HDTV 5 RT GOLD by
 *      Chaogui Zhang <czhang1974@gmail.com>
 * modified for MSI TV@nywhere Plus by
 *      Henry Wong <henry@stuffedcow.net>
 *      Mark Schultz <n9xmj@yahoo.com>
 *      Brian Rogers <brian_rogers@comcast.net>
 * modified for AVerMedia Cardbus by
 *      Oldrich Jedlicka <oldium.pro@seznam.cz>
 * Zilog Transmitter portions/ideas were derived from GPLv2+ sources:
 *  - drivers/char/pctv_zilogir.[ch] from Hauppauge Broadway product
 *	Copyright 2011 Hauppauge Computer works
 *  - drivers/staging/media/lirc/lirc_zilog.c
 *	Copyright (c) 2000 Gerd Knorr <kraxel@goldbach.in-berlin.de>
 *	Michal Kochanowicz <mkochano@pld.org.pl>
 *	Christoph Bartelmus <lirc@bartelmus.de>
 *	Ulrich Mueller <ulrich.mueller42@web.de>
 *	Stefan Jahn <stefan@lkcc.org>
 *	Jerome Brock <jbrock@users.sourceforge.net>
 *	Thomas Reitmayr (treitmayr@yahoo.com)
 *	Mark Weaver <mark@npsl.co.uk>
 *	Jarod Wilson <jarod@redhat.com>
 *	Copyright (C) 2011 Andy Walls <awalls@md.metrocast.net>
 */

#include <asm/unaligned.h>
#include <linux/module.h>
#include <linux/init.h>
#include <linux/kernel.h>
#include <linux/string.h>
#include <linux/timer.h>
#include <linux/delay.h>
#include <linux/errno.h>
#include <linux/slab.h>
#include <linux/i2c.h>
#include <linux/workqueue.h>

#include <media/rc-core.h>
#include <media/i2c/ir-kbd-i2c.h>

#define FLAG_TX		1
#define FLAG_HDPVR	2

static bool enable_hdpvr;
module_param(enable_hdpvr, bool, 0644);

<<<<<<< HEAD
#define MODULE_NAME "ir-kbd-i2c"
#define dprintk(level, fmt, arg...)	if (debug >= level) \
	printk(KERN_DEBUG MODULE_NAME ": " fmt , ## arg)

/* ----------------------------------------------------------------------- */

static int get_key_haup_common(struct IR_i2c *ir, enum rc_type *protocol,
					u32 *scancode, u8 *ptoggle, int size)
=======
static int get_key_haup_common(struct IR_i2c *ir, enum rc_proto *protocol,
			       u32 *scancode, u8 *ptoggle, int size)
>>>>>>> 24b8d41d
{
	unsigned char buf[6];
	int start, range, toggle, dev, code, ircode, vendor;

	/* poll IR chip */
	if (size != i2c_master_recv(ir->c, buf, size))
		return -EIO;

	if (buf[0] & 0x80) {
		int offset = (size == 6) ? 3 : 0;

		/* split rc5 data block ... */
		start  = (buf[offset] >> 7) &    1;
		range  = (buf[offset] >> 6) &    1;
		toggle = (buf[offset] >> 5) &    1;
		dev    =  buf[offset]       & 0x1f;
		code   = (buf[offset+1] >> 2) & 0x3f;

		/* rc5 has two start bits
		 * the first bit must be one
		 * the second bit defines the command range:
		 * 1 = 0-63, 0 = 64 - 127
		 */
		if (!start)
			/* no key pressed */
			return 0;

		/* filter out invalid key presses */
		ircode = (start << 12) | (toggle << 11) | (dev << 6) | code;
		if ((ircode & 0x1fff) == 0x1fff)
			return 0;

		if (!range)
			code += 64;

<<<<<<< HEAD
		dprintk(1, "ir hauppauge (rc5): s%d r%d t%d dev=%d code=%d\n",
			start, range, toggle, dev, code);

		*protocol = RC_TYPE_RC5;
=======
		dev_dbg(&ir->rc->dev,
			"ir hauppauge (rc5): s%d r%d t%d dev=%d code=%d\n",
			start, range, toggle, dev, code);

		*protocol = RC_PROTO_RC5;
>>>>>>> 24b8d41d
		*scancode = RC_SCANCODE_RC5(dev, code);
		*ptoggle = toggle;

		return 1;
	} else if (size == 6 && (buf[0] & 0x40)) {
		code = buf[4];
		dev = buf[3];
		vendor = get_unaligned_be16(buf + 1);

		if (vendor == 0x800f) {
			*ptoggle = (dev & 0x80) != 0;
<<<<<<< HEAD
			*protocol = RC_TYPE_RC6_MCE;
			dev &= 0x7f;
			dprintk(1, "ir hauppauge (rc6-mce): t%d vendor=%d dev=%d code=%d\n",
						*ptoggle, vendor, dev, code);
		} else {
			*ptoggle = 0;
			*protocol = RC_TYPE_RC6_6A_32;
			dprintk(1, "ir hauppauge (rc6-6a-32): vendor=%d dev=%d code=%d\n",
							vendor, dev, code);
=======
			*protocol = RC_PROTO_RC6_MCE;
			dev &= 0x7f;
			dev_dbg(&ir->rc->dev,
				"ir hauppauge (rc6-mce): t%d vendor=%d dev=%d code=%d\n",
				*ptoggle, vendor, dev, code);
		} else {
			*ptoggle = 0;
			*protocol = RC_PROTO_RC6_6A_32;
			dev_dbg(&ir->rc->dev,
				"ir hauppauge (rc6-6a-32): vendor=%d dev=%d code=%d\n",
				vendor, dev, code);
>>>>>>> 24b8d41d
		}

		*scancode = RC_SCANCODE_RC6_6A(vendor, dev, code);

		return 1;
	}

	return 0;
}

static int get_key_haup(struct IR_i2c *ir, enum rc_proto *protocol,
			u32 *scancode, u8 *toggle)
{
	return get_key_haup_common(ir, protocol, scancode, toggle, 3);
}

static int get_key_haup_xvr(struct IR_i2c *ir, enum rc_proto *protocol,
			    u32 *scancode, u8 *toggle)
{
	int ret;
	unsigned char buf[1] = { 0 };

	/*
	 * This is the same apparent "are you ready?" poll command observed
	 * watching Windows driver traffic and implemented in lirc_zilog. With
	 * this added, we get far saner remote behavior with z8 chips on usb
	 * connected devices, even with the default polling interval of 100ms.
	 */
	ret = i2c_master_send(ir->c, buf, 1);
	if (ret != 1)
		return (ret < 0) ? ret : -EINVAL;

	return get_key_haup_common(ir, protocol, scancode, toggle, 6);
}

static int get_key_pixelview(struct IR_i2c *ir, enum rc_proto *protocol,
			     u32 *scancode, u8 *toggle)
{
	int rc;
	unsigned char b;

	/* poll IR chip */
	rc = i2c_master_recv(ir->c, &b, 1);
	if (rc != 1) {
		dev_dbg(&ir->rc->dev, "read error\n");
		if (rc < 0)
			return rc;
		return -EIO;
	}

	*protocol = RC_PROTO_OTHER;
	*scancode = b;
	*toggle = 0;
	return 1;
}

static int get_key_fusionhdtv(struct IR_i2c *ir, enum rc_proto *protocol,
			      u32 *scancode, u8 *toggle)
{
	int rc;
	unsigned char buf[4];

	/* poll IR chip */
	rc = i2c_master_recv(ir->c, buf, 4);
	if (rc != 4) {
		dev_dbg(&ir->rc->dev, "read error\n");
		if (rc < 0)
			return rc;
		return -EIO;
	}

	if (buf[0] != 0 || buf[1] != 0 || buf[2] != 0 || buf[3] != 0)
		dev_dbg(&ir->rc->dev, "%s: %*ph\n", __func__, 4, buf);

	/* no key pressed or signal from other ir remote */
	if(buf[0] != 0x1 ||  buf[1] != 0xfe)
		return 0;

	*protocol = RC_PROTO_UNKNOWN;
	*scancode = buf[2];
	*toggle = 0;
	return 1;
}

static int get_key_knc1(struct IR_i2c *ir, enum rc_proto *protocol,
			u32 *scancode, u8 *toggle)
{
	int rc;
	unsigned char b;

	/* poll IR chip */
	rc = i2c_master_recv(ir->c, &b, 1);
	if (rc != 1) {
		dev_dbg(&ir->rc->dev, "read error\n");
		if (rc < 0)
			return rc;
		return -EIO;
	}

	/* it seems that 0xFE indicates that a button is still hold
	   down, while 0xff indicates that no button is hold
	   down. 0xfe sequences are sometimes interrupted by 0xFF */

	dev_dbg(&ir->rc->dev, "key %02x\n", b);

	if (b == 0xff)
		return 0;

	if (b == 0xfe)
		/* keep old data */
		return 1;

	*protocol = RC_PROTO_UNKNOWN;
	*scancode = b;
	*toggle = 0;
	return 1;
}

static int get_key_avermedia_cardbus(struct IR_i2c *ir, enum rc_proto *protocol,
				     u32 *scancode, u8 *toggle)
{
	unsigned char subaddr, key, keygroup;
	struct i2c_msg msg[] = { { .addr = ir->c->addr, .flags = 0,
				   .buf = &subaddr, .len = 1},
				 { .addr = ir->c->addr, .flags = I2C_M_RD,
				  .buf = &key, .len = 1} };
	subaddr = 0x0d;
	if (2 != i2c_transfer(ir->c->adapter, msg, 2)) {
		dev_dbg(&ir->rc->dev, "read error\n");
		return -EIO;
	}

	if (key == 0xff)
		return 0;

	subaddr = 0x0b;
	msg[1].buf = &keygroup;
	if (2 != i2c_transfer(ir->c->adapter, msg, 2)) {
		dev_dbg(&ir->rc->dev, "read error\n");
		return -EIO;
	}

	if (keygroup == 0xff)
		return 0;

	dev_dbg(&ir->rc->dev, "read key 0x%02x/0x%02x\n", key, keygroup);
	if (keygroup < 2 || keygroup > 4) {
		dev_warn(&ir->rc->dev, "warning: invalid key group 0x%02x for key 0x%02x\n",
			 keygroup, key);
	}
	key |= (keygroup & 1) << 6;

	*protocol = RC_PROTO_UNKNOWN;
	*scancode = key;
	if (ir->c->addr == 0x41) /* AVerMedia EM78P153 */
		*scancode |= keygroup << 8;
	*toggle = 0;
	return 1;
}

/* ----------------------------------------------------------------------- */

static int ir_key_poll(struct IR_i2c *ir)
{
	enum rc_proto protocol;
	u32 scancode;
	u8 toggle;
	int rc;

	dev_dbg(&ir->rc->dev, "%s\n", __func__);
	rc = ir->get_key(ir, &protocol, &scancode, &toggle);
	if (rc < 0) {
		dev_warn(&ir->rc->dev, "error %d\n", rc);
		return rc;
	}

	if (rc) {
		dev_dbg(&ir->rc->dev, "%s: proto = 0x%04x, scancode = 0x%08x\n",
			__func__, protocol, scancode);
		rc_keydown(ir->rc, protocol, scancode, toggle);
	}
	return 0;
}

static void ir_work(struct work_struct *work)
{
	int rc;
	struct IR_i2c *ir = container_of(work, struct IR_i2c, work.work);

	/*
	 * If the transmit code is holding the lock, skip polling for
	 * IR, we'll get it to it next time round
	 */
	if (mutex_trylock(&ir->lock)) {
		rc = ir_key_poll(ir);
		mutex_unlock(&ir->lock);
		if (rc == -ENODEV) {
			rc_unregister_device(ir->rc);
			ir->rc = NULL;
			return;
		}
	}

	schedule_delayed_work(&ir->work, msecs_to_jiffies(ir->polling_interval));
}

static int ir_open(struct rc_dev *dev)
{
	struct IR_i2c *ir = dev->priv;

	schedule_delayed_work(&ir->work, 0);

	return 0;
}

static void ir_close(struct rc_dev *dev)
{
	struct IR_i2c *ir = dev->priv;

	cancel_delayed_work_sync(&ir->work);
}

/* Zilog Transmit Interface */
#define XTAL_FREQ		18432000

#define ZILOG_SEND		0x80
#define ZILOG_UIR_END		0x40
#define ZILOG_INIT_END		0x20
#define ZILOG_LIR_END		0x10

#define ZILOG_STATUS_OK		0x80
#define ZILOG_STATUS_TX		0x40
#define ZILOG_STATUS_SET	0x20

/*
 * As you can see here, very few different lengths of pulse and space
 * can be encoded. This means that the hardware does not work well with
 * recorded IR. It's best to work with generated IR, like from ir-ctl or
 * the in-kernel encoders.
 */
struct code_block {
	u8	length;
	u16	pulse[7];	/* not aligned */
	u8	carrier_pulse;
	u8	carrier_space;
	u16	space[8];	/* not aligned */
	u8	codes[61];
	u8	csum[2];
} __packed;

static int send_data_block(struct IR_i2c *ir, int cmd,
			   struct code_block *code_block)
{
	int i, j, ret;
	u8 buf[5], *p;

	p = &code_block->length;
	for (i = 0; p < code_block->csum; i++)
		code_block->csum[i & 1] ^= *p++;

	p = &code_block->length;

	for (i = 0; i < sizeof(*code_block);) {
		int tosend = sizeof(*code_block) - i;

		if (tosend > 4)
			tosend = 4;
		buf[0] = i + 1;
		for (j = 0; j < tosend; ++j)
			buf[1 + j] = p[i + j];
		dev_dbg(&ir->rc->dev, "%*ph", tosend + 1, buf);
		ret = i2c_master_send(ir->tx_c, buf, tosend + 1);
		if (ret != tosend + 1) {
			dev_dbg(&ir->rc->dev,
				"i2c_master_send failed with %d\n", ret);
			return ret < 0 ? ret : -EIO;
		}
		i += tosend;
	}

	buf[0] = 0;
	buf[1] = cmd;
	ret = i2c_master_send(ir->tx_c, buf, 2);
	if (ret != 2) {
		dev_err(&ir->rc->dev, "i2c_master_send failed with %d\n", ret);
		return ret < 0 ? ret : -EIO;
	}

	usleep_range(2000, 5000);

	ret = i2c_master_send(ir->tx_c, buf, 1);
	if (ret != 1) {
		dev_err(&ir->rc->dev, "i2c_master_send failed with %d\n", ret);
		return ret < 0 ? ret : -EIO;
	}

	return 0;
}

static int zilog_init(struct IR_i2c *ir)
{
	struct code_block code_block = { .length = sizeof(code_block) };
	u8 buf[4];
	int ret;

	put_unaligned_be16(0x1000, &code_block.pulse[3]);

	ret = send_data_block(ir, ZILOG_INIT_END, &code_block);
	if (ret)
		return ret;

	ret = i2c_master_recv(ir->tx_c, buf, 4);
	if (ret != 4) {
		dev_err(&ir->c->dev, "failed to retrieve firmware version: %d\n",
			ret);
		return ret < 0 ? ret : -EIO;
	}

	dev_info(&ir->c->dev, "Zilog/Hauppauge IR blaster firmware version %d.%d.%d\n",
		 buf[1], buf[2], buf[3]);

	return 0;
}

/*
 * If the last slot for pulse is the same as the current slot for pulse,
 * then use slot no 7.
 */
static void copy_codes(u8 *dst, u8 *src, unsigned int count)
{
	u8 c, last = 0xff;

	while (count--) {
		c = *src++;
		if ((c & 0xf0) == last) {
			*dst++ = 0x70 | (c & 0xf);
		} else {
			*dst++ = c;
			last = c & 0xf0;
		}
	}
}

/*
 * When looking for repeats, we don't care about the trailing space. This
 * is set to the shortest possible anyway.
 */
static int cmp_no_trail(u8 *a, u8 *b, unsigned int count)
{
	while (--count) {
		if (*a++ != *b++)
			return 1;
	}

	return (*a & 0xf0) - (*b & 0xf0);
}

static int find_slot(u16 *array, unsigned int size, u16 val)
{
	int i;

	for (i = 0; i < size; i++) {
		if (get_unaligned_be16(&array[i]) == val) {
			return i;
		} else if (!array[i]) {
			put_unaligned_be16(val, &array[i]);
			return i;
		}
	}

	return -1;
}

static int zilog_ir_format(struct rc_dev *rcdev, unsigned int *txbuf,
			   unsigned int count, struct code_block *code_block)
{
	struct IR_i2c *ir = rcdev->priv;
	int rep, i, l, p = 0, s, c = 0;
	bool repeating;
	u8 codes[174];

	code_block->carrier_pulse = DIV_ROUND_CLOSEST(
			ir->duty_cycle * XTAL_FREQ / 1000, ir->carrier);
	code_block->carrier_space = DIV_ROUND_CLOSEST(
			(100 - ir->duty_cycle) * XTAL_FREQ / 1000, ir->carrier);

	for (i = 0; i < count; i++) {
		if (c >= ARRAY_SIZE(codes) - 1) {
			dev_warn(&rcdev->dev, "IR too long, cannot transmit\n");
			return -EINVAL;
		}

		/*
		 * Lengths more than 142220us cannot be encoded; also
		 * this checks for multiply overflow
		 */
		if (txbuf[i] > 142220)
			return -EINVAL;

		l = DIV_ROUND_CLOSEST((XTAL_FREQ / 1000) * txbuf[i], 40000);

		if (i & 1) {
			s = find_slot(code_block->space,
				      ARRAY_SIZE(code_block->space), l);
			if (s == -1) {
				dev_warn(&rcdev->dev, "Too many different lengths spaces, cannot transmit");
				return -EINVAL;
			}

			/* We have a pulse and space */
			codes[c++] = (p << 4) | s;
		} else {
			p = find_slot(code_block->pulse,
				      ARRAY_SIZE(code_block->pulse), l);
			if (p == -1) {
				dev_warn(&rcdev->dev, "Too many different lengths pulses, cannot transmit");
				return -EINVAL;
			}
		}
	}

	/* We have to encode the trailing pulse. Find the shortest space */
	s = 0;
	for (i = 1; i < ARRAY_SIZE(code_block->space); i++) {
		u16 d = get_unaligned_be16(&code_block->space[i]);

		if (get_unaligned_be16(&code_block->space[s]) > d)
			s = i;
	}

	codes[c++] = (p << 4) | s;

	dev_dbg(&rcdev->dev, "generated %d codes\n", c);

	/*
	 * Are the last N codes (so pulse + space) repeating 3 times?
	 * if so we can shorten the codes list and use code 0xc0 to repeat
	 * them.
	 */
	repeating = false;

	for (rep = c / 3; rep >= 1; rep--) {
		if (!memcmp(&codes[c - rep * 3], &codes[c - rep * 2], rep) &&
		    !cmp_no_trail(&codes[c - rep], &codes[c - rep * 2], rep)) {
			repeating = true;
			break;
		}
	}

	if (repeating) {
		/* first copy any leading non-repeating */
		int leading = c - rep * 3;

		if (leading >= ARRAY_SIZE(code_block->codes) - 3 - rep) {
			dev_warn(&rcdev->dev, "IR too long, cannot transmit\n");
			return -EINVAL;
		}

		dev_dbg(&rcdev->dev, "found trailing %d repeat\n", rep);
		copy_codes(code_block->codes, codes, leading);
		code_block->codes[leading] = 0x82;
		copy_codes(code_block->codes + leading + 1, codes + leading,
			   rep);
		c = leading + 1 + rep;
		code_block->codes[c++] = 0xc0;
	} else {
		if (c >= ARRAY_SIZE(code_block->codes) - 3) {
			dev_warn(&rcdev->dev, "IR too long, cannot transmit\n");
			return -EINVAL;
		}

		dev_dbg(&rcdev->dev, "found no trailing repeat\n");
		code_block->codes[0] = 0x82;
		copy_codes(code_block->codes + 1, codes, c);
		c++;
		code_block->codes[c++] = 0xc4;
	}

	while (c < ARRAY_SIZE(code_block->codes))
		code_block->codes[c++] = 0x83;

	return 0;
}

static int zilog_tx(struct rc_dev *rcdev, unsigned int *txbuf,
		    unsigned int count)
{
	struct IR_i2c *ir = rcdev->priv;
	struct code_block code_block = { .length = sizeof(code_block) };
	u8 buf[2];
	int ret, i;

	ret = zilog_ir_format(rcdev, txbuf, count, &code_block);
	if (ret)
		return ret;

	ret = mutex_lock_interruptible(&ir->lock);
	if (ret)
		return ret;

	ret = send_data_block(ir, ZILOG_UIR_END, &code_block);
	if (ret)
		goto out_unlock;

	ret = i2c_master_recv(ir->tx_c, buf, 1);
	if (ret != 1) {
		dev_err(&ir->rc->dev, "i2c_master_recv failed with %d\n", ret);
		goto out_unlock;
	}

	dev_dbg(&ir->rc->dev, "code set status: %02x\n", buf[0]);

	if (buf[0] != (ZILOG_STATUS_OK | ZILOG_STATUS_SET)) {
		dev_err(&ir->rc->dev, "unexpected IR TX response %02x\n",
			buf[0]);
		ret = -EIO;
		goto out_unlock;
	}

	buf[0] = 0x00;
	buf[1] = ZILOG_SEND;

	ret = i2c_master_send(ir->tx_c, buf, 2);
	if (ret != 2) {
		dev_err(&ir->rc->dev, "i2c_master_send failed with %d\n", ret);
		if (ret >= 0)
			ret = -EIO;
		goto out_unlock;
	}

	dev_dbg(&ir->rc->dev, "send command sent\n");

	/*
	 * This bit NAKs until the device is ready, so we retry it
	 * sleeping a bit each time.  This seems to be what the windows
	 * driver does, approximately.
	 * Try for up to 1s.
	 */
	for (i = 0; i < 20; ++i) {
		set_current_state(TASK_UNINTERRUPTIBLE);
		schedule_timeout(msecs_to_jiffies(50));
		ret = i2c_master_send(ir->tx_c, buf, 1);
		if (ret == 1)
			break;
		dev_dbg(&ir->rc->dev,
			"NAK expected: i2c_master_send failed with %d (try %d)\n",
			ret, i + 1);
	}

	if (ret != 1) {
		dev_err(&ir->rc->dev,
			"IR TX chip never got ready: last i2c_master_send failed with %d\n",
			ret);
		if (ret >= 0)
			ret = -EIO;
		goto out_unlock;
	}

	i = i2c_master_recv(ir->tx_c, buf, 1);
	if (i != 1) {
		dev_err(&ir->rc->dev, "i2c_master_recv failed with %d\n", ret);
		ret = -EIO;
		goto out_unlock;
	} else if (buf[0] != ZILOG_STATUS_OK) {
		dev_err(&ir->rc->dev, "unexpected IR TX response #2: %02x\n",
			buf[0]);
		ret = -EIO;
		goto out_unlock;
	}
	dev_dbg(&ir->rc->dev, "transmit complete\n");

	/* Oh good, it worked */
	ret = count;
out_unlock:
	mutex_unlock(&ir->lock);

	return ret;
}

static int zilog_tx_carrier(struct rc_dev *dev, u32 carrier)
{
	struct IR_i2c *ir = dev->priv;

	if (carrier > 500000 || carrier < 20000)
		return -EINVAL;

	ir->carrier = carrier;

	return 0;
}

static int zilog_tx_duty_cycle(struct rc_dev *dev, u32 duty_cycle)
{
	struct IR_i2c *ir = dev->priv;

	ir->duty_cycle = duty_cycle;

	return 0;
}

static int ir_probe(struct i2c_client *client, const struct i2c_device_id *id)
{
	char *ir_codes = NULL;
	const char *name = NULL;
	u64 rc_proto = RC_PROTO_BIT_UNKNOWN;
	struct IR_i2c *ir;
	struct rc_dev *rc = NULL;
	struct i2c_adapter *adap = client->adapter;
	unsigned short addr = client->addr;
	bool probe_tx = (id->driver_data & FLAG_TX) != 0;
	int err;

	if ((id->driver_data & FLAG_HDPVR) && !enable_hdpvr) {
		dev_err(&client->dev, "IR for HDPVR is known to cause problems during recording, use enable_hdpvr modparam to enable\n");
		return -ENODEV;
	}

	ir = devm_kzalloc(&client->dev, sizeof(*ir), GFP_KERNEL);
	if (!ir)
		return -ENOMEM;

	ir->c = client;
	ir->polling_interval = DEFAULT_POLLING_INTERVAL;
	i2c_set_clientdata(client, ir);

	switch(addr) {
	case 0x64:
		name        = "Pixelview";
		ir->get_key = get_key_pixelview;
		rc_proto    = RC_PROTO_BIT_OTHER;
		ir_codes    = RC_MAP_EMPTY;
		break;
	case 0x18:
	case 0x1f:
	case 0x1a:
		name        = "Hauppauge";
		ir->get_key = get_key_haup;
		rc_proto    = RC_PROTO_BIT_RC5;
		ir_codes    = RC_MAP_HAUPPAUGE;
		break;
	case 0x30:
		name        = "KNC One";
		ir->get_key = get_key_knc1;
		rc_proto    = RC_PROTO_BIT_OTHER;
		ir_codes    = RC_MAP_EMPTY;
		break;
	case 0x6b:
		name        = "FusionHDTV";
		ir->get_key = get_key_fusionhdtv;
		rc_proto    = RC_PROTO_BIT_UNKNOWN;
		ir_codes    = RC_MAP_FUSIONHDTV_MCE;
		break;
	case 0x40:
		name        = "AVerMedia Cardbus remote";
		ir->get_key = get_key_avermedia_cardbus;
		rc_proto    = RC_PROTO_BIT_OTHER;
		ir_codes    = RC_MAP_AVERMEDIA_CARDBUS;
		break;
	case 0x41:
		name        = "AVerMedia EM78P153";
		ir->get_key = get_key_avermedia_cardbus;
		rc_proto    = RC_PROTO_BIT_OTHER;
		/* RM-KV remote, seems to be same as RM-K6 */
		ir_codes    = RC_MAP_AVERMEDIA_M733A_RM_K6;
		break;
	case 0x71:
		name        = "Hauppauge/Zilog Z8";
		ir->get_key = get_key_haup_xvr;
<<<<<<< HEAD
		rc_type     = RC_BIT_RC5 | RC_BIT_RC6_MCE | RC_BIT_RC6_6A_32;
=======
		rc_proto    = RC_PROTO_BIT_RC5 | RC_PROTO_BIT_RC6_MCE |
							RC_PROTO_BIT_RC6_6A_32;
>>>>>>> 24b8d41d
		ir_codes    = RC_MAP_HAUPPAUGE;
		probe_tx = true;
		break;
	}

	/* Let the caller override settings */
	if (client->dev.platform_data) {
		const struct IR_i2c_init_data *init_data =
						client->dev.platform_data;

		ir_codes = init_data->ir_codes;
		rc = init_data->rc_dev;

		name = init_data->name;
		if (init_data->type)
			rc_proto = init_data->type;

		if (init_data->polling_interval)
			ir->polling_interval = init_data->polling_interval;

		switch (init_data->internal_get_key_func) {
		case IR_KBD_GET_KEY_CUSTOM:
			/* The bridge driver provided us its own function */
			ir->get_key = init_data->get_key;
			break;
		case IR_KBD_GET_KEY_PIXELVIEW:
			ir->get_key = get_key_pixelview;
			break;
		case IR_KBD_GET_KEY_HAUP:
			ir->get_key = get_key_haup;
			break;
		case IR_KBD_GET_KEY_KNC1:
			ir->get_key = get_key_knc1;
			break;
		case IR_KBD_GET_KEY_FUSIONHDTV:
			ir->get_key = get_key_fusionhdtv;
			break;
		case IR_KBD_GET_KEY_HAUP_XVR:
			ir->get_key = get_key_haup_xvr;
			break;
		case IR_KBD_GET_KEY_AVERMEDIA_CARDBUS:
			ir->get_key = get_key_avermedia_cardbus;
			break;
		}
	}

	if (!rc) {
		/*
		 * If platform_data doesn't specify rc_dev, initialize it
		 * internally
		 */
		rc = rc_allocate_device(RC_DRIVER_SCANCODE);
		if (!rc)
			return -ENOMEM;
	}
	ir->rc = rc;

	/* Make sure we are all setup before going on */
	if (!name || !ir->get_key || !rc_proto || !ir_codes) {
		dev_warn(&client->dev, "Unsupported device at address 0x%02x\n",
			 addr);
		err = -ENODEV;
		goto err_out_free;
	}

	ir->ir_codes = ir_codes;

	snprintf(ir->phys, sizeof(ir->phys), "%s/%s", dev_name(&adap->dev),
		 dev_name(&client->dev));

	/*
	 * Initialize input_dev fields
	 * It doesn't make sense to allow overriding them via platform_data
	 */
	rc->input_id.bustype = BUS_I2C;
	rc->input_phys       = ir->phys;
	rc->device_name	     = name;
	rc->dev.parent       = &client->dev;
	rc->priv             = ir;
	rc->open             = ir_open;
	rc->close            = ir_close;

	/*
	 * Initialize the other fields of rc_dev
	 */
	rc->map_name       = ir->ir_codes;
	rc->allowed_protocols = rc_proto;
	if (!rc->driver_name)
		rc->driver_name = KBUILD_MODNAME;

	mutex_init(&ir->lock);

	INIT_DELAYED_WORK(&ir->work, ir_work);

	if (probe_tx) {
		ir->tx_c = i2c_new_dummy_device(client->adapter, 0x70);
		if (IS_ERR(ir->tx_c)) {
			dev_err(&client->dev, "failed to setup tx i2c address");
			err = PTR_ERR(ir->tx_c);
			goto err_out_free;
		} else if (!zilog_init(ir)) {
			ir->carrier = 38000;
			ir->duty_cycle = 40;
			rc->tx_ir = zilog_tx;
			rc->s_tx_carrier = zilog_tx_carrier;
			rc->s_tx_duty_cycle = zilog_tx_duty_cycle;
		}
	}

	err = rc_register_device(rc);
	if (err)
		goto err_out_free;

	return 0;

 err_out_free:
	if (!IS_ERR(ir->tx_c))
		i2c_unregister_device(ir->tx_c);

	/* Only frees rc if it were allocated internally */
	rc_free_device(rc);
	return err;
}

static int ir_remove(struct i2c_client *client)
{
	struct IR_i2c *ir = i2c_get_clientdata(client);

	cancel_delayed_work_sync(&ir->work);

	i2c_unregister_device(ir->tx_c);

	rc_unregister_device(ir->rc);

	return 0;
}

static const struct i2c_device_id ir_kbd_id[] = {
	/* Generic entry for any IR receiver */
	{ "ir_video", 0 },
	/* IR device specific entries should be added here */
	{ "ir_z8f0811_haup", FLAG_TX },
	{ "ir_z8f0811_hdpvr", FLAG_TX | FLAG_HDPVR },
	{ }
};
MODULE_DEVICE_TABLE(i2c, ir_kbd_id);

static struct i2c_driver ir_kbd_driver = {
	.driver = {
		.name   = "ir-kbd-i2c",
	},
	.probe          = ir_probe,
	.remove         = ir_remove,
	.id_table       = ir_kbd_id,
};

module_i2c_driver(ir_kbd_driver);

/* ----------------------------------------------------------------------- */

MODULE_AUTHOR("Gerd Knorr, Michal Kochanowicz, Christoph Bartelmus, Ulrich Mueller");
MODULE_DESCRIPTION("input driver for i2c IR remote controls");
MODULE_LICENSE("GPL");<|MERGE_RESOLUTION|>--- conflicted
+++ resolved
@@ -56,19 +56,8 @@
 static bool enable_hdpvr;
 module_param(enable_hdpvr, bool, 0644);
 
-<<<<<<< HEAD
-#define MODULE_NAME "ir-kbd-i2c"
-#define dprintk(level, fmt, arg...)	if (debug >= level) \
-	printk(KERN_DEBUG MODULE_NAME ": " fmt , ## arg)
-
-/* ----------------------------------------------------------------------- */
-
-static int get_key_haup_common(struct IR_i2c *ir, enum rc_type *protocol,
-					u32 *scancode, u8 *ptoggle, int size)
-=======
 static int get_key_haup_common(struct IR_i2c *ir, enum rc_proto *protocol,
 			       u32 *scancode, u8 *ptoggle, int size)
->>>>>>> 24b8d41d
 {
 	unsigned char buf[6];
 	int start, range, toggle, dev, code, ircode, vendor;
@@ -104,18 +93,11 @@
 		if (!range)
 			code += 64;
 
-<<<<<<< HEAD
-		dprintk(1, "ir hauppauge (rc5): s%d r%d t%d dev=%d code=%d\n",
-			start, range, toggle, dev, code);
-
-		*protocol = RC_TYPE_RC5;
-=======
 		dev_dbg(&ir->rc->dev,
 			"ir hauppauge (rc5): s%d r%d t%d dev=%d code=%d\n",
 			start, range, toggle, dev, code);
 
 		*protocol = RC_PROTO_RC5;
->>>>>>> 24b8d41d
 		*scancode = RC_SCANCODE_RC5(dev, code);
 		*ptoggle = toggle;
 
@@ -127,17 +109,6 @@
 
 		if (vendor == 0x800f) {
 			*ptoggle = (dev & 0x80) != 0;
-<<<<<<< HEAD
-			*protocol = RC_TYPE_RC6_MCE;
-			dev &= 0x7f;
-			dprintk(1, "ir hauppauge (rc6-mce): t%d vendor=%d dev=%d code=%d\n",
-						*ptoggle, vendor, dev, code);
-		} else {
-			*ptoggle = 0;
-			*protocol = RC_TYPE_RC6_6A_32;
-			dprintk(1, "ir hauppauge (rc6-6a-32): vendor=%d dev=%d code=%d\n",
-							vendor, dev, code);
-=======
 			*protocol = RC_PROTO_RC6_MCE;
 			dev &= 0x7f;
 			dev_dbg(&ir->rc->dev,
@@ -149,7 +120,6 @@
 			dev_dbg(&ir->rc->dev,
 				"ir hauppauge (rc6-6a-32): vendor=%d dev=%d code=%d\n",
 				vendor, dev, code);
->>>>>>> 24b8d41d
 		}
 
 		*scancode = RC_SCANCODE_RC6_6A(vendor, dev, code);
@@ -818,12 +788,8 @@
 	case 0x71:
 		name        = "Hauppauge/Zilog Z8";
 		ir->get_key = get_key_haup_xvr;
-<<<<<<< HEAD
-		rc_type     = RC_BIT_RC5 | RC_BIT_RC6_MCE | RC_BIT_RC6_6A_32;
-=======
 		rc_proto    = RC_PROTO_BIT_RC5 | RC_PROTO_BIT_RC6_MCE |
 							RC_PROTO_BIT_RC6_6A_32;
->>>>>>> 24b8d41d
 		ir_codes    = RC_MAP_HAUPPAUGE;
 		probe_tx = true;
 		break;
