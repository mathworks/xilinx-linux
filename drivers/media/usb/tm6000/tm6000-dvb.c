--- conflicted
+++ resolved
@@ -116,11 +116,7 @@
 	}
 
 	dvb->bulk_urb = usb_alloc_urb(0, GFP_KERNEL);
-<<<<<<< HEAD
-	if (dvb->bulk_urb == NULL)
-=======
 	if (!dvb->bulk_urb)
->>>>>>> 24b8d41d
 		return -ENOMEM;
 
 	pipe = usb_rcvbulkpipe(dev->udev, dev->bulk_in.endp->desc.bEndpointAddress
