// SPDX-License-Identifier: GPL-2.0-or-later
/*
 * DVB USB Linux driver for Afatech AF9015 DVB-T USB2.0 receiver
 *
 * Copyright (C) 2007 Antti Palosaari <crope@iki.fi>
 *
 * Thanks to Afatech who kindly provided information.
 */

#include "af9015.h"

static int dvb_usb_af9015_remote;
module_param_named(remote, dvb_usb_af9015_remote, int, 0644);
MODULE_PARM_DESC(remote, "select remote");
DVB_DEFINE_MOD_OPT_ADAPTER_NR(adapter_nr);

static int af9015_ctrl_msg(struct dvb_usb_device *d, struct req_t *req)
{
#define REQ_HDR_LEN 8 /* send header size */
#define ACK_HDR_LEN 2 /* rece header size */
	struct af9015_state *state = d_to_priv(d);
	struct usb_interface *intf = d->intf;
	int ret, wlen, rlen;
	u8 write = 1;

	mutex_lock(&d->usb_mutex);

	state->buf[0] = req->cmd;
	state->buf[1] = state->seq++;
	state->buf[2] = req->i2c_addr << 1;
	state->buf[3] = req->addr >> 8;
	state->buf[4] = req->addr & 0xff;
	state->buf[5] = req->mbox;
	state->buf[6] = req->addr_len;
	state->buf[7] = req->data_len;

	switch (req->cmd) {
	case GET_CONFIG:
	case READ_MEMORY:
	case RECONNECT_USB:
		write = 0;
		break;
	case READ_I2C:
		write = 0;
		state->buf[2] |= 0x01; /* set I2C direction */
		fallthrough;
	case WRITE_I2C:
		state->buf[0] = READ_WRITE_I2C;
		break;
	case WRITE_MEMORY:
		if (((req->addr & 0xff00) == 0xff00) ||
		    ((req->addr & 0xff00) == 0xae00))
			state->buf[0] = WRITE_VIRTUAL_MEMORY;
	case WRITE_VIRTUAL_MEMORY:
	case COPY_FIRMWARE:
	case DOWNLOAD_FIRMWARE:
	case BOOT:
		break;
	default:
		dev_err(&intf->dev, "unknown cmd %d\n", req->cmd);
		ret = -EIO;
		goto error;
	}

	/* Buffer overflow check */
	if ((write && (req->data_len > BUF_LEN - REQ_HDR_LEN)) ||
	    (!write && (req->data_len > BUF_LEN - ACK_HDR_LEN))) {
		dev_err(&intf->dev, "too much data, cmd %u, len %u\n",
			req->cmd, req->data_len);
		ret = -EINVAL;
		goto error;
	}

	/*
	 * Write receives seq + status = 2 bytes
	 * Read receives seq + status + data = 2 + N bytes
	 */
	wlen = REQ_HDR_LEN;
	rlen = ACK_HDR_LEN;
	if (write) {
		wlen += req->data_len;
		memcpy(&state->buf[REQ_HDR_LEN], req->data, req->data_len);
	} else {
		rlen += req->data_len;
	}

	/* no ack for these packets */
	if (req->cmd == DOWNLOAD_FIRMWARE || req->cmd == RECONNECT_USB)
		rlen = 0;

	ret = dvb_usbv2_generic_rw_locked(d, state->buf, wlen,
					  state->buf, rlen);
	if (ret)
		goto error;

	/* check status */
	if (rlen && state->buf[1]) {
		dev_err(&intf->dev, "cmd failed %u\n", state->buf[1]);
		ret = -EIO;
		goto error;
	}

	/* read request, copy returned data to return buf */
	if (!write)
		memcpy(req->data, &state->buf[ACK_HDR_LEN], req->data_len);
error:
	mutex_unlock(&d->usb_mutex);

	return ret;
}

static int af9015_write_reg_i2c(struct dvb_usb_device *d, u8 addr, u16 reg,
				u8 val)
{
	struct af9015_state *state = d_to_priv(d);
	struct req_t req = {WRITE_I2C, addr, reg, 1, 1, 1, &val};

	if (addr == state->af9013_i2c_addr[0] ||
	    addr == state->af9013_i2c_addr[1])
		req.addr_len = 3;

	return af9015_ctrl_msg(d, &req);
}

static int af9015_read_reg_i2c(struct dvb_usb_device *d, u8 addr, u16 reg,
			       u8 *val)
{
	struct af9015_state *state = d_to_priv(d);
	struct req_t req = {READ_I2C, addr, reg, 0, 1, 1, val};

	if (addr == state->af9013_i2c_addr[0] ||
	    addr == state->af9013_i2c_addr[1])
		req.addr_len = 3;

	return af9015_ctrl_msg(d, &req);
}

static int af9015_i2c_xfer(struct i2c_adapter *adap, struct i2c_msg msg[],
			   int num)
{
	struct dvb_usb_device *d = i2c_get_adapdata(adap);
	struct af9015_state *state = d_to_priv(d);
	struct usb_interface *intf = d->intf;
	int ret;
	u16 addr;
	u8 mbox, addr_len;
	struct req_t req;

	/*
	 * I2C multiplexing:
	 * There could be two tuners, both using same I2C address. Demodulator
	 * I2C-gate is only possibility to select correct tuner.
	 *
	 * ...........................................
	 * . AF9015 integrates AF9013 demodulator    .
	 * . ____________               ____________ .             ____________
	 * .|   USB IF   |             |   demod    |.            |   tuner    |
	 * .|------------|             |------------|.            |------------|
	 * .|   AF9015   |             |   AF9013   |.            |   MXL5003  |
	 * .|            |--+--I2C-----|-----/ -----|.----I2C-----|            |
	 * .|            |  |          | addr 0x1c  |.            |  addr 0x63 |
	 * .|____________|  |          |____________|.            |____________|
	 * .................|.........................
	 *                  |           ____________               ____________
	 *                  |          |   demod    |             |   tuner    |
	 *                  |          |------------|             |------------|
	 *                  |          |   AF9013   |             |   MXL5003  |
	 *                  +--I2C-----|-----/ -----|-----I2C-----|            |
	 *                             | addr 0x1d  |             |  addr 0x63 |
	 *                             |____________|             |____________|
	 */

	if (msg[0].len == 0 || msg[0].flags & I2C_M_RD) {
		addr = 0x0000;
		mbox = 0;
		addr_len = 0;
	} else if (msg[0].len == 1) {
		addr = msg[0].buf[0];
		mbox = 0;
		addr_len = 1;
	} else if (msg[0].len == 2) {
		addr = msg[0].buf[0] << 8 | msg[0].buf[1] << 0;
		mbox = 0;
		addr_len = 2;
	} else {
		addr = msg[0].buf[0] << 8 | msg[0].buf[1] << 0;
		mbox = msg[0].buf[2];
		addr_len = 3;
	}

	if (num == 1 && !(msg[0].flags & I2C_M_RD)) {
		/* i2c write */
		if (msg[0].len > 21) {
			ret = -EOPNOTSUPP;
			goto err;
		}
		if (msg[0].addr == state->af9013_i2c_addr[0])
			req.cmd = WRITE_MEMORY;
		else
			req.cmd = WRITE_I2C;
		req.i2c_addr = msg[0].addr;
		req.addr = addr;
		req.mbox = mbox;
		req.addr_len = addr_len;
		req.data_len = msg[0].len - addr_len;
		req.data = &msg[0].buf[addr_len];
		ret = af9015_ctrl_msg(d, &req);
	} else if (num == 2 && !(msg[0].flags & I2C_M_RD) &&
		   (msg[1].flags & I2C_M_RD)) {
		/* i2c write + read */
		if (msg[0].len > 3 || msg[1].len > 61) {
			ret = -EOPNOTSUPP;
			goto err;
		}
		if (msg[0].addr == state->af9013_i2c_addr[0])
			req.cmd = READ_MEMORY;
		else
			req.cmd = READ_I2C;
		req.i2c_addr = msg[0].addr;
		req.addr = addr;
		req.mbox = mbox;
		req.addr_len = addr_len;
		req.data_len = msg[1].len;
		req.data = &msg[1].buf[0];
		ret = af9015_ctrl_msg(d, &req);
	} else if (num == 1 && (msg[0].flags & I2C_M_RD)) {
		/* i2c read */
		if (msg[0].len > 61) {
			ret = -EOPNOTSUPP;
			goto err;
		}
		if (msg[0].addr == state->af9013_i2c_addr[0]) {
			ret = -EINVAL;
			goto err;
		}
		req.cmd = READ_I2C;
		req.i2c_addr = msg[0].addr;
		req.addr = addr;
		req.mbox = mbox;
		req.addr_len = addr_len;
		req.data_len = msg[0].len;
		req.data = &msg[0].buf[0];
		ret = af9015_ctrl_msg(d, &req);
	} else {
		ret = -EOPNOTSUPP;
		dev_dbg(&intf->dev, "unknown msg, num %u\n", num);
	}
	if (ret)
		goto err;

	return num;
err:
	dev_dbg(&intf->dev, "failed %d\n", ret);
	return ret;
}

static u32 af9015_i2c_func(struct i2c_adapter *adapter)
{
	return I2C_FUNC_I2C;
}

static struct i2c_algorithm af9015_i2c_algo = {
	.master_xfer = af9015_i2c_xfer,
	.functionality = af9015_i2c_func,
};

static int af9015_identify_state(struct dvb_usb_device *d, const char **name)
{
	struct usb_interface *intf = d->intf;
	int ret;
	u8 reply;
	struct req_t req = {GET_CONFIG, 0, 0, 0, 0, 1, &reply};

	ret = af9015_ctrl_msg(d, &req);
	if (ret)
		return ret;

	dev_dbg(&intf->dev, "reply %02x\n", reply);

	if (reply == 0x02)
		ret = WARM;
	else
		ret = COLD;

	return ret;
}

static int af9015_download_firmware(struct dvb_usb_device *d,
				    const struct firmware *firmware)
{
	struct af9015_state *state = d_to_priv(d);
	struct usb_interface *intf = d->intf;
	int ret, i, rem;
	struct req_t req = {DOWNLOAD_FIRMWARE, 0, 0, 0, 0, 0, NULL};
	u16 checksum;

	dev_dbg(&intf->dev, "\n");

	/* Calc checksum, we need it when copy firmware to slave demod */
	for (i = 0, checksum = 0; i < firmware->size; i++)
		checksum += firmware->data[i];

	state->firmware_size = firmware->size;
	state->firmware_checksum = checksum;

	#define LEN_MAX (BUF_LEN - REQ_HDR_LEN) /* Max payload size */
	for (rem = firmware->size; rem > 0; rem -= LEN_MAX) {
		req.data_len = min(LEN_MAX, rem);
		req.data = (u8 *)&firmware->data[firmware->size - rem];
		req.addr = 0x5100 + firmware->size - rem;
		ret = af9015_ctrl_msg(d, &req);
		if (ret) {
			dev_err(&intf->dev, "firmware download failed %d\n",
				ret);
			goto err;
		}
	}

	req.cmd = BOOT;
	req.data_len = 0;
	ret = af9015_ctrl_msg(d, &req);
	if (ret) {
		dev_err(&intf->dev, "firmware boot failed %d\n", ret);
		goto err;
	}

	return 0;
err:
	dev_dbg(&intf->dev, "failed %d\n", ret);
	return ret;
}

#define AF9015_EEPROM_SIZE 256
/* 2^31 + 2^29 - 2^25 + 2^22 - 2^19 - 2^16 + 1 */
#define GOLDEN_RATIO_PRIME_32 0x9e370001UL

/* hash (and dump) eeprom */
static int af9015_eeprom_hash(struct dvb_usb_device *d)
{
	struct af9015_state *state = d_to_priv(d);
	struct usb_interface *intf = d->intf;
	int ret, i;
	u8 buf[AF9015_EEPROM_SIZE];
	struct req_t req = {READ_I2C, AF9015_I2C_EEPROM, 0, 0, 1, 1, NULL};

	/* read eeprom */
	for (i = 0; i < AF9015_EEPROM_SIZE; i++) {
		req.addr = i;
		req.data = &buf[i];
		ret = af9015_ctrl_msg(d, &req);
		if (ret < 0)
			goto err;
	}

	/* calculate checksum */
	for (i = 0; i < AF9015_EEPROM_SIZE / sizeof(u32); i++) {
		state->eeprom_sum *= GOLDEN_RATIO_PRIME_32;
		state->eeprom_sum += le32_to_cpu(((__le32 *)buf)[i]);
	}

	for (i = 0; i < AF9015_EEPROM_SIZE; i += 16)
		dev_dbg(&intf->dev, "%*ph\n", 16, buf + i);

	dev_dbg(&intf->dev, "eeprom sum %.8x\n", state->eeprom_sum);
	return 0;
err:
	dev_dbg(&intf->dev, "failed %d\n", ret);
	return ret;
}

static int af9015_read_config(struct dvb_usb_device *d)
{
	struct af9015_state *state = d_to_priv(d);
	struct usb_interface *intf = d->intf;
	int ret;
	u8 val, i, offset = 0;
	struct req_t req = {READ_I2C, AF9015_I2C_EEPROM, 0, 0, 1, 1, &val};

	dev_dbg(&intf->dev, "\n");

	/* IR remote controller */
	req.addr = AF9015_EEPROM_IR_MODE;
	/* first message will timeout often due to possible hw bug */
	for (i = 0; i < 4; i++) {
		ret = af9015_ctrl_msg(d, &req);
		if (!ret)
			break;
	}
	if (ret)
		goto error;

	ret = af9015_eeprom_hash(d);
	if (ret)
		goto error;

	state->ir_mode = val;
	dev_dbg(&intf->dev, "ir mode %02x\n", val);

	/* TS mode - one or two receivers */
	req.addr = AF9015_EEPROM_TS_MODE;
	ret = af9015_ctrl_msg(d, &req);
	if (ret)
		goto error;

	state->dual_mode = val;
	dev_dbg(&intf->dev, "ts mode %02x\n", state->dual_mode);

	state->af9013_i2c_addr[0] = AF9015_I2C_DEMOD;

	if (state->dual_mode) {
		/* read 2nd demodulator I2C address */
		req.addr = AF9015_EEPROM_DEMOD2_I2C;
		ret = af9015_ctrl_msg(d, &req);
		if (ret)
			goto error;

		state->af9013_i2c_addr[1] = val >> 1;
	}

	for (i = 0; i < state->dual_mode + 1; i++) {
		if (i == 1)
			offset = AF9015_EEPROM_OFFSET;
		/* xtal */
		req.addr = AF9015_EEPROM_XTAL_TYPE1 + offset;
		ret = af9015_ctrl_msg(d, &req);
		if (ret)
			goto error;
		switch (val) {
		case 0:
			state->af9013_pdata[i].clk = 28800000;
			break;
		case 1:
			state->af9013_pdata[i].clk = 20480000;
			break;
		case 2:
			state->af9013_pdata[i].clk = 28000000;
			break;
		case 3:
			state->af9013_pdata[i].clk = 25000000;
			break;
		}
		dev_dbg(&intf->dev, "[%d] xtal %02x, clk %u\n",
			i, val, state->af9013_pdata[i].clk);

		/* IF frequency */
		req.addr = AF9015_EEPROM_IF1H + offset;
		ret = af9015_ctrl_msg(d, &req);
		if (ret)
			goto error;

		state->af9013_pdata[i].if_frequency = val << 8;

		req.addr = AF9015_EEPROM_IF1L + offset;
		ret = af9015_ctrl_msg(d, &req);
		if (ret)
			goto error;

		state->af9013_pdata[i].if_frequency += val;
		state->af9013_pdata[i].if_frequency *= 1000;
		dev_dbg(&intf->dev, "[%d] if frequency %u\n",
			i, state->af9013_pdata[i].if_frequency);

		/* MT2060 IF1 */
		req.addr = AF9015_EEPROM_MT2060_IF1H  + offset;
		ret = af9015_ctrl_msg(d, &req);
		if (ret)
			goto error;
		state->mt2060_if1[i] = val << 8;
		req.addr = AF9015_EEPROM_MT2060_IF1L + offset;
		ret = af9015_ctrl_msg(d, &req);
		if (ret)
			goto error;
		state->mt2060_if1[i] += val;
		dev_dbg(&intf->dev, "[%d] MT2060 IF1 %u\n",
			i, state->mt2060_if1[i]);

		/* tuner */
		req.addr =  AF9015_EEPROM_TUNER_ID1 + offset;
		ret = af9015_ctrl_msg(d, &req);
		if (ret)
			goto error;
		switch (val) {
		case AF9013_TUNER_ENV77H11D5:
		case AF9013_TUNER_MT2060:
		case AF9013_TUNER_QT1010:
		case AF9013_TUNER_UNKNOWN:
		case AF9013_TUNER_MT2060_2:
		case AF9013_TUNER_TDA18271:
		case AF9013_TUNER_QT1010A:
		case AF9013_TUNER_TDA18218:
			state->af9013_pdata[i].spec_inv = 1;
			break;
		case AF9013_TUNER_MXL5003D:
		case AF9013_TUNER_MXL5005D:
		case AF9013_TUNER_MXL5005R:
		case AF9013_TUNER_MXL5007T:
			state->af9013_pdata[i].spec_inv = 0;
			break;
		case AF9013_TUNER_MC44S803:
			state->af9013_pdata[i].gpio[1] = AF9013_GPIO_LO;
			state->af9013_pdata[i].spec_inv = 1;
			break;
		default:
			dev_err(&intf->dev,
				"tuner id %02x not supported, please report!\n",
				val);
			return -ENODEV;
		}

		state->af9013_pdata[i].tuner = val;
		dev_dbg(&intf->dev, "[%d] tuner id %02x\n", i, val);
	}

error:
	if (ret)
		dev_err(&intf->dev, "eeprom read failed %d\n", ret);

	/*
	 * AverMedia AVerTV Volar Black HD (A850) device have bad EEPROM
	 * content :-( Override some wrong values here. Ditto for the
	 * AVerTV Red HD+ (A850T) device.
	 */
	if (le16_to_cpu(d->udev->descriptor.idVendor) == USB_VID_AVERMEDIA &&
	    ((le16_to_cpu(d->udev->descriptor.idProduct) == USB_PID_AVERMEDIA_A850) ||
	    (le16_to_cpu(d->udev->descriptor.idProduct) == USB_PID_AVERMEDIA_A850T))) {
		dev_dbg(&intf->dev, "AverMedia A850: overriding config\n");
		/* disable dual mode */
		state->dual_mode = 0;

		/* set correct IF */
		state->af9013_pdata[0].if_frequency = 4570000;
	}

	return ret;
}

static int af9015_get_stream_config(struct dvb_frontend *fe, u8 *ts_type,
				    struct usb_data_stream_properties *stream)
{
	struct dvb_usb_device *d = fe_to_d(fe);
	struct usb_interface *intf = d->intf;

	dev_dbg(&intf->dev, "adap %u\n", fe_to_adap(fe)->id);

	if (d->udev->speed == USB_SPEED_FULL)
		stream->u.bulk.buffersize = 5 * 188;

	return 0;
}

static int af9015_streaming_ctrl(struct dvb_frontend *fe, int onoff)
{
	struct dvb_usb_device *d = fe_to_d(fe);
	struct af9015_state *state = d_to_priv(d);
	struct usb_interface *intf = d->intf;
	int ret;
	unsigned int utmp1, utmp2, reg1, reg2;
	u8 buf[2];
	const unsigned int adap_id = fe_to_adap(fe)->id;

	dev_dbg(&intf->dev, "adap id %d, onoff %d\n", adap_id, onoff);

	if (!state->usb_ts_if_configured[adap_id]) {
		dev_dbg(&intf->dev, "set usb and ts interface\n");

		/* USB IF stream settings */
		utmp1 = (d->udev->speed == USB_SPEED_FULL ? 5 : 87) * 188 / 4;
		utmp2 = (d->udev->speed == USB_SPEED_FULL ? 64 : 512) / 4;

		buf[0] = (utmp1 >> 0) & 0xff;
		buf[1] = (utmp1 >> 8) & 0xff;
		if (adap_id == 0) {
			/* 1st USB IF (EP4) stream settings */
			reg1 = 0xdd88;
			reg2 = 0xdd0c;
		} else {
			/* 2nd USB IF (EP5) stream settings */
			reg1 = 0xdd8a;
			reg2 = 0xdd0d;
		}
		ret = regmap_bulk_write(state->regmap, reg1, buf, 2);
		if (ret)
			goto err;
		ret = regmap_write(state->regmap, reg2, utmp2);
		if (ret)
			goto err;

		/* TS IF settings */
		if (state->dual_mode) {
			utmp1 = 0x01;
			utmp2 = 0x10;
		} else {
			utmp1 = 0x00;
			utmp2 = 0x00;
		}
		ret = regmap_update_bits(state->regmap, 0xd50b, 0x01, utmp1);
		if (ret)
			goto err;
		ret = regmap_update_bits(state->regmap, 0xd520, 0x10, utmp2);
		if (ret)
			goto err;

		state->usb_ts_if_configured[adap_id] = true;
	}

	if (adap_id == 0 && onoff) {
		/* Adapter 0 stream on. EP4: clear NAK, enable, clear reset */
		ret = regmap_update_bits(state->regmap, 0xdd13, 0x20, 0x00);
		if (ret)
			goto err;
		ret = regmap_update_bits(state->regmap, 0xdd11, 0x20, 0x20);
		if (ret)
			goto err;
		ret = regmap_update_bits(state->regmap, 0xd507, 0x04, 0x00);
		if (ret)
			goto err;
	} else if (adap_id == 1 && onoff) {
		/* Adapter 1 stream on. EP5: clear NAK, enable, clear reset */
		ret = regmap_update_bits(state->regmap, 0xdd13, 0x40, 0x00);
		if (ret)
			goto err;
		ret = regmap_update_bits(state->regmap, 0xdd11, 0x40, 0x40);
		if (ret)
			goto err;
		ret = regmap_update_bits(state->regmap, 0xd50b, 0x02, 0x00);
		if (ret)
			goto err;
	} else if (adap_id == 0 && !onoff) {
		/* Adapter 0 stream off. EP4: set reset, disable, set NAK */
		ret = regmap_update_bits(state->regmap, 0xd507, 0x04, 0x04);
		if (ret)
			goto err;
		ret = regmap_update_bits(state->regmap, 0xdd11, 0x20, 0x00);
		if (ret)
			goto err;
		ret = regmap_update_bits(state->regmap, 0xdd13, 0x20, 0x20);
		if (ret)
			goto err;
	} else if (adap_id == 1 && !onoff) {
		/* Adapter 1 stream off. EP5: set reset, disable, set NAK */
		ret = regmap_update_bits(state->regmap, 0xd50b, 0x02, 0x02);
		if (ret)
			goto err;
		ret = regmap_update_bits(state->regmap, 0xdd11, 0x40, 0x00);
		if (ret)
			goto err;
		ret = regmap_update_bits(state->regmap, 0xdd13, 0x40, 0x40);
		if (ret)
			goto err;
	}

	return 0;
err:
	dev_dbg(&intf->dev, "failed %d\n", ret);
	return ret;
}

static int af9015_get_adapter_count(struct dvb_usb_device *d)
{
	struct af9015_state *state = d_to_priv(d);

	return state->dual_mode + 1;
}

/* override demod callbacks for resource locking */
static int af9015_af9013_set_frontend(struct dvb_frontend *fe)
{
	int ret;
	struct af9015_state *state = fe_to_priv(fe);

	if (mutex_lock_interruptible(&state->fe_mutex))
		return -EAGAIN;

	ret = state->set_frontend[fe_to_adap(fe)->id](fe);

	mutex_unlock(&state->fe_mutex);

	return ret;
}

/* override demod callbacks for resource locking */
static int af9015_af9013_read_status(struct dvb_frontend *fe,
				     enum fe_status *status)
{
	int ret;
	struct af9015_state *state = fe_to_priv(fe);

	if (mutex_lock_interruptible(&state->fe_mutex))
		return -EAGAIN;

	ret = state->read_status[fe_to_adap(fe)->id](fe, status);

	mutex_unlock(&state->fe_mutex);

	return ret;
}

/* override demod callbacks for resource locking */
static int af9015_af9013_init(struct dvb_frontend *fe)
{
	int ret;
	struct af9015_state *state = fe_to_priv(fe);

	if (mutex_lock_interruptible(&state->fe_mutex))
		return -EAGAIN;

	ret = state->init[fe_to_adap(fe)->id](fe);

	mutex_unlock(&state->fe_mutex);

	return ret;
}

/* override demod callbacks for resource locking */
static int af9015_af9013_sleep(struct dvb_frontend *fe)
{
	int ret;
	struct af9015_state *state = fe_to_priv(fe);

	if (mutex_lock_interruptible(&state->fe_mutex))
		return -EAGAIN;

	ret = state->sleep[fe_to_adap(fe)->id](fe);

	mutex_unlock(&state->fe_mutex);

	return ret;
}

/* override tuner callbacks for resource locking */
static int af9015_tuner_init(struct dvb_frontend *fe)
{
	int ret;
	struct af9015_state *state = fe_to_priv(fe);

	if (mutex_lock_interruptible(&state->fe_mutex))
		return -EAGAIN;

	ret = state->tuner_init[fe_to_adap(fe)->id](fe);

	mutex_unlock(&state->fe_mutex);

	return ret;
}

/* override tuner callbacks for resource locking */
static int af9015_tuner_sleep(struct dvb_frontend *fe)
{
	int ret;
	struct af9015_state *state = fe_to_priv(fe);

	if (mutex_lock_interruptible(&state->fe_mutex))
		return -EAGAIN;

	ret = state->tuner_sleep[fe_to_adap(fe)->id](fe);

	mutex_unlock(&state->fe_mutex);

	return ret;
}

static int af9015_copy_firmware(struct dvb_usb_device *d)
{
	struct af9015_state *state = d_to_priv(d);
	struct usb_interface *intf = d->intf;
	int ret;
	unsigned long timeout;
	u8 val, firmware_info[4];
	struct req_t req = {COPY_FIRMWARE, 0, 0x5100, 0, 0, 4, firmware_info};

	dev_dbg(&intf->dev, "\n");

	firmware_info[0] = (state->firmware_size >> 8) & 0xff;
	firmware_info[1] = (state->firmware_size >> 0) & 0xff;
	firmware_info[2] = (state->firmware_checksum >> 8) & 0xff;
	firmware_info[3] = (state->firmware_checksum >> 0) & 0xff;

	/* Check whether firmware is already running */
	ret = af9015_read_reg_i2c(d, state->af9013_i2c_addr[1], 0x98be, &val);
	if (ret)
		goto err;

	dev_dbg(&intf->dev, "firmware status %02x\n", val);

	if (val == 0x0c)
		return 0;

	/* Set i2c clock to 625kHz to speed up firmware copy */
	ret = regmap_write(state->regmap, 0xd416, 0x04);
	if (ret)
		goto err;

	/* Copy firmware from master demod to slave demod */
	ret = af9015_ctrl_msg(d, &req);
	if (ret) {
		dev_err(&intf->dev, "firmware copy cmd failed %d\n", ret);
		goto err;
	}

	/* Set i2c clock to 125kHz */
	ret = regmap_write(state->regmap, 0xd416, 0x14);
	if (ret)
		goto err;

	/* Boot firmware */
	ret = af9015_write_reg_i2c(d, state->af9013_i2c_addr[1], 0xe205, 0x01);
	if (ret)
		goto err;

	/* Poll firmware ready */
	for (val = 0x00, timeout = jiffies + msecs_to_jiffies(1000);
	     !time_after(jiffies, timeout) && val != 0x0c && val != 0x04;) {
		msleep(20);

		/* Check firmware status. 0c=OK, 04=fail */
		ret = af9015_read_reg_i2c(d, state->af9013_i2c_addr[1],
					  0x98be, &val);
		if (ret)
			goto err;

		dev_dbg(&intf->dev, "firmware status %02x\n", val);
	}

	dev_dbg(&intf->dev, "firmware boot took %u ms\n",
		jiffies_to_msecs(jiffies) - (jiffies_to_msecs(timeout) - 1000));

	if (val == 0x04) {
		ret = -ENODEV;
		dev_err(&intf->dev, "firmware did not run\n");
		goto err;
	} else if (val != 0x0c) {
		ret = -ETIMEDOUT;
		dev_err(&intf->dev, "firmware boot timeout\n");
		goto err;
	}

	return 0;
err:
	dev_dbg(&intf->dev, "failed %d\n", ret);
	return ret;
}

static int af9015_af9013_frontend_attach(struct dvb_usb_adapter *adap)
{
	struct af9015_state *state = adap_to_priv(adap);
	struct dvb_usb_device *d = adap_to_d(adap);
	struct usb_interface *intf = d->intf;
	struct i2c_client *client;
	int ret;

	dev_dbg(&intf->dev, "adap id %u\n", adap->id);

	if (adap->id == 0) {
		state->af9013_pdata[0].ts_mode = AF9013_TS_MODE_USB;
		memcpy(state->af9013_pdata[0].api_version, "\x0\x1\x9\x0", 4);
		state->af9013_pdata[0].gpio[0] = AF9013_GPIO_HI;
		state->af9013_pdata[0].gpio[3] = AF9013_GPIO_TUNER_ON;
	} else if (adap->id == 1) {
		state->af9013_pdata[1].ts_mode = AF9013_TS_MODE_SERIAL;
		state->af9013_pdata[1].ts_output_pin = 7;
		memcpy(state->af9013_pdata[1].api_version, "\x0\x1\x9\x0", 4);
		state->af9013_pdata[1].gpio[0] = AF9013_GPIO_TUNER_ON;
		state->af9013_pdata[1].gpio[1] = AF9013_GPIO_LO;

		/* copy firmware to 2nd demodulator */
		if (state->dual_mode) {
			/* Wait 2nd demodulator ready */
			msleep(100);

			ret = af9015_copy_firmware(adap_to_d(adap));
			if (ret) {
				dev_err(&intf->dev,
					"firmware copy to 2nd frontend failed, will disable it\n");
				state->dual_mode = 0;
				goto err;
			}
		} else {
			ret = -ENODEV;
			goto err;
		}
	}

	/* Add I2C demod */
	client = dvb_module_probe("af9013", NULL, &d->i2c_adap,
				  state->af9013_i2c_addr[adap->id],
				  &state->af9013_pdata[adap->id]);
	if (!client) {
		ret = -ENODEV;
		goto err;
	}
	adap->fe[0] = state->af9013_pdata[adap->id].get_dvb_frontend(client);
	state->demod_i2c_client[adap->id] = client;

	/*
	 * AF9015 firmware does not like if it gets interrupted by I2C adapter
	 * request on some critical phases. During normal operation I2C adapter
	 * is used only 2nd demodulator and tuner on dual tuner devices.
	 * Override demodulator callbacks and use mutex for limit access to
	 * those "critical" paths to keep AF9015 happy.
	 */
	if (adap->fe[0]) {
		state->set_frontend[adap->id] = adap->fe[0]->ops.set_frontend;
		adap->fe[0]->ops.set_frontend = af9015_af9013_set_frontend;
		state->read_status[adap->id] = adap->fe[0]->ops.read_status;
		adap->fe[0]->ops.read_status = af9015_af9013_read_status;
		state->init[adap->id] = adap->fe[0]->ops.init;
		adap->fe[0]->ops.init = af9015_af9013_init;
		state->sleep[adap->id] = adap->fe[0]->ops.sleep;
		adap->fe[0]->ops.sleep = af9015_af9013_sleep;
	}

	return 0;
err:
	dev_dbg(&intf->dev, "failed %d\n", ret);
	return ret;
}

static int af9015_frontend_detach(struct dvb_usb_adapter *adap)
{
	struct af9015_state *state = adap_to_priv(adap);
	struct dvb_usb_device *d = adap_to_d(adap);
	struct usb_interface *intf = d->intf;
	struct i2c_client *client;

	dev_dbg(&intf->dev, "adap id %u\n", adap->id);

	/* Remove I2C demod */
	client = state->demod_i2c_client[adap->id];
	dvb_module_release(client);

	return 0;
}

static struct mt2060_config af9015_mt2060_config = {
	.i2c_address = 0x60,
	.clock_out = 0,
};

static struct qt1010_config af9015_qt1010_config = {
	.i2c_address = 0x62,
};

static struct tda18271_config af9015_tda18271_config = {
	.gate = TDA18271_GATE_DIGITAL,
	.small_i2c = TDA18271_16_BYTE_CHUNK_INIT,
};

static struct mxl5005s_config af9015_mxl5003_config = {
	.i2c_address     = 0x63,
	.if_freq         = IF_FREQ_4570000HZ,
	.xtal_freq       = CRYSTAL_FREQ_16000000HZ,
	.agc_mode        = MXL_SINGLE_AGC,
	.tracking_filter = MXL_TF_DEFAULT,
	.rssi_enable     = MXL_RSSI_ENABLE,
	.cap_select      = MXL_CAP_SEL_ENABLE,
	.div_out         = MXL_DIV_OUT_4,
	.clock_out       = MXL_CLOCK_OUT_DISABLE,
	.output_load     = MXL5005S_IF_OUTPUT_LOAD_200_OHM,
	.top		 = MXL5005S_TOP_25P2,
	.mod_mode        = MXL_DIGITAL_MODE,
	.if_mode         = MXL_ZERO_IF,
	.AgcMasterByte   = 0x00,
};

static struct mxl5005s_config af9015_mxl5005_config = {
	.i2c_address     = 0x63,
	.if_freq         = IF_FREQ_4570000HZ,
	.xtal_freq       = CRYSTAL_FREQ_16000000HZ,
	.agc_mode        = MXL_SINGLE_AGC,
	.tracking_filter = MXL_TF_OFF,
	.rssi_enable     = MXL_RSSI_ENABLE,
	.cap_select      = MXL_CAP_SEL_ENABLE,
	.div_out         = MXL_DIV_OUT_4,
	.clock_out       = MXL_CLOCK_OUT_DISABLE,
	.output_load     = MXL5005S_IF_OUTPUT_LOAD_200_OHM,
	.top		 = MXL5005S_TOP_25P2,
	.mod_mode        = MXL_DIGITAL_MODE,
	.if_mode         = MXL_ZERO_IF,
	.AgcMasterByte   = 0x00,
};

static struct mc44s803_config af9015_mc44s803_config = {
	.i2c_address = 0x60,
	.dig_out = 1,
};

static struct tda18218_config af9015_tda18218_config = {
	.i2c_address = 0x60,
	.i2c_wr_max = 21, /* max wr bytes AF9015 I2C adap can handle at once */
};

static struct mxl5007t_config af9015_mxl5007t_config = {
	.xtal_freq_hz = MxL_XTAL_24_MHZ,
	.if_freq_hz = MxL_IF_4_57_MHZ,
};

static int af9015_tuner_attach(struct dvb_usb_adapter *adap)
{
	struct dvb_usb_device *d = adap_to_d(adap);
	struct af9015_state *state = d_to_priv(d);
	struct usb_interface *intf = d->intf;
	struct i2c_client *client;
	struct i2c_adapter *adapter;
	int ret;

	dev_dbg(&intf->dev, "adap id %u\n", adap->id);

	client = state->demod_i2c_client[adap->id];
	adapter = state->af9013_pdata[adap->id].get_i2c_adapter(client);

	switch (state->af9013_pdata[adap->id].tuner) {
	case AF9013_TUNER_MT2060:
	case AF9013_TUNER_MT2060_2:
		ret = dvb_attach(mt2060_attach, adap->fe[0], adapter,
				 &af9015_mt2060_config,
				 state->mt2060_if1[adap->id]) == NULL ? -ENODEV : 0;
		break;
	case AF9013_TUNER_QT1010:
	case AF9013_TUNER_QT1010A:
		ret = dvb_attach(qt1010_attach, adap->fe[0], adapter,
				 &af9015_qt1010_config) == NULL ? -ENODEV : 0;
		break;
	case AF9013_TUNER_TDA18271:
		ret = dvb_attach(tda18271_attach, adap->fe[0], 0x60, adapter,
				 &af9015_tda18271_config) == NULL ? -ENODEV : 0;
		break;
	case AF9013_TUNER_TDA18218:
		ret = dvb_attach(tda18218_attach, adap->fe[0], adapter,
				 &af9015_tda18218_config) == NULL ? -ENODEV : 0;
		break;
	case AF9013_TUNER_MXL5003D:
		ret = dvb_attach(mxl5005s_attach, adap->fe[0], adapter,
				 &af9015_mxl5003_config) == NULL ? -ENODEV : 0;
		break;
	case AF9013_TUNER_MXL5005D:
	case AF9013_TUNER_MXL5005R:
		ret = dvb_attach(mxl5005s_attach, adap->fe[0], adapter,
				 &af9015_mxl5005_config) == NULL ? -ENODEV : 0;
		break;
	case AF9013_TUNER_ENV77H11D5:
		ret = dvb_attach(dvb_pll_attach, adap->fe[0], 0x60, adapter,
				 DVB_PLL_TDA665X) == NULL ? -ENODEV : 0;
		break;
	case AF9013_TUNER_MC44S803:
		ret = dvb_attach(mc44s803_attach, adap->fe[0], adapter,
				 &af9015_mc44s803_config) == NULL ? -ENODEV : 0;
		break;
	case AF9013_TUNER_MXL5007T:
		ret = dvb_attach(mxl5007t_attach, adap->fe[0], adapter,
				 0x60, &af9015_mxl5007t_config) == NULL ? -ENODEV : 0;
		break;
	case AF9013_TUNER_UNKNOWN:
	default:
		dev_err(&intf->dev, "unknown tuner, tuner id %02x\n",
			state->af9013_pdata[adap->id].tuner);
		ret = -ENODEV;
	}

	if (adap->fe[0]->ops.tuner_ops.init) {
		state->tuner_init[adap->id] =
			adap->fe[0]->ops.tuner_ops.init;
		adap->fe[0]->ops.tuner_ops.init = af9015_tuner_init;
	}

	if (adap->fe[0]->ops.tuner_ops.sleep) {
		state->tuner_sleep[adap->id] =
			adap->fe[0]->ops.tuner_ops.sleep;
		adap->fe[0]->ops.tuner_ops.sleep = af9015_tuner_sleep;
	}

	return ret;
}

static int af9015_pid_filter_ctrl(struct dvb_usb_adapter *adap, int onoff)
{
	struct af9015_state *state = adap_to_priv(adap);
	struct af9013_platform_data *pdata = &state->af9013_pdata[adap->id];
	int ret;

	mutex_lock(&state->fe_mutex);
	ret = pdata->pid_filter_ctrl(adap->fe[0], onoff);
	mutex_unlock(&state->fe_mutex);

	return ret;
}

static int af9015_pid_filter(struct dvb_usb_adapter *adap, int index,
			     u16 pid, int onoff)
{
	struct af9015_state *state = adap_to_priv(adap);
	struct af9013_platform_data *pdata = &state->af9013_pdata[adap->id];
	int ret;

	mutex_lock(&state->fe_mutex);
	ret = pdata->pid_filter(adap->fe[0], index, pid, onoff);
	mutex_unlock(&state->fe_mutex);

	return ret;
}

static int af9015_init(struct dvb_usb_device *d)
{
	struct af9015_state *state = d_to_priv(d);
	struct usb_interface *intf = d->intf;
	int ret;

	dev_dbg(&intf->dev, "\n");

	mutex_init(&state->fe_mutex);

	/* init RC canary */
	ret = regmap_write(state->regmap, 0x98e9, 0xff);
	if (ret)
		goto error;

error:
	return ret;
}

#if IS_ENABLED(CONFIG_RC_CORE)
struct af9015_rc_setup {
	unsigned int id;
	char *rc_codes;
};

static char *af9015_rc_setup_match(unsigned int id,
				   const struct af9015_rc_setup *table)
{
	for (; table->rc_codes; table++)
		if (table->id == id)
			return table->rc_codes;
	return NULL;
}

static const struct af9015_rc_setup af9015_rc_setup_modparam[] = {
	{ AF9015_REMOTE_A_LINK_DTU_M, RC_MAP_ALINK_DTU_M },
	{ AF9015_REMOTE_MSI_DIGIVOX_MINI_II_V3, RC_MAP_MSI_DIGIVOX_II },
	{ AF9015_REMOTE_MYGICTV_U718, RC_MAP_TOTAL_MEDIA_IN_HAND },
	{ AF9015_REMOTE_DIGITTRADE_DVB_T, RC_MAP_DIGITTRADE },
	{ AF9015_REMOTE_AVERMEDIA_KS, RC_MAP_AVERMEDIA_RM_KS },
	{ }
};

static const struct af9015_rc_setup af9015_rc_setup_hashes[] = {
	{ 0xb8feb708, RC_MAP_MSI_DIGIVOX_II },
	{ 0xa3703d00, RC_MAP_ALINK_DTU_M },
	{ 0x9b7dc64e, RC_MAP_TOTAL_MEDIA_IN_HAND }, /* MYGICTV U718 */
	{ 0x5d49e3db, RC_MAP_DIGITTRADE }, /* LC-Power LC-USB-DVBT */
	{ }
};

static int af9015_rc_query(struct dvb_usb_device *d)
{
	struct af9015_state *state = d_to_priv(d);
	struct usb_interface *intf = d->intf;
	int ret;
	u8 buf[17];

	/* read registers needed to detect remote controller code */
	ret = regmap_bulk_read(state->regmap, 0x98d9, buf, sizeof(buf));
	if (ret)
		goto error;

	/* If any of these are non-zero, assume invalid data */
	if (buf[1] || buf[2] || buf[3]) {
		dev_dbg(&intf->dev, "invalid data\n");
		return ret;
	}

	/* Check for repeat of previous code */
	if ((state->rc_repeat != buf[6] || buf[0]) &&
	    !memcmp(&buf[12], state->rc_last, 4)) {
		dev_dbg(&intf->dev, "key repeated\n");
		rc_repeat(d->rc_dev);
		state->rc_repeat = buf[6];
		return ret;
	}

	/* Only process key if canary killed */
	if (buf[16] != 0xff && buf[0] != 0x01) {
<<<<<<< HEAD
		enum rc_type proto;
		dev_dbg(&d->udev->dev, "%s: key pressed %*ph\n",
				__func__, 4, buf + 12);
=======
		enum rc_proto proto;

		dev_dbg(&intf->dev, "key pressed %*ph\n", 4, buf + 12);
>>>>>>> 24b8d41d

		/* Reset the canary */
		ret = regmap_write(state->regmap, 0x98e9, 0xff);
		if (ret)
			goto error;

		/* Remember this key */
		memcpy(state->rc_last, &buf[12], 4);
		if (buf[14] == (u8)~buf[15]) {
			if (buf[12] == (u8)~buf[13]) {
				/* NEC */
				state->rc_keycode = RC_SCANCODE_NEC(buf[12],
								    buf[14]);
<<<<<<< HEAD
				proto = RC_TYPE_NEC;
=======
				proto = RC_PROTO_NEC;
>>>>>>> 24b8d41d
			} else {
				/* NEC extended*/
				state->rc_keycode = RC_SCANCODE_NECX(buf[12] << 8 |
								     buf[13],
								     buf[14]);
<<<<<<< HEAD
				proto = RC_TYPE_NECX;
=======
				proto = RC_PROTO_NECX;
>>>>>>> 24b8d41d
			}
		} else {
			/* 32 bit NEC */
			state->rc_keycode = RC_SCANCODE_NEC32(buf[12] << 24 |
							      buf[13] << 16 |
							      buf[14] << 8  |
							      buf[15]);
<<<<<<< HEAD
			proto = RC_TYPE_NEC32;
=======
			proto = RC_PROTO_NEC32;
>>>>>>> 24b8d41d
		}
		rc_keydown(d->rc_dev, proto, state->rc_keycode, 0);
	} else {
		dev_dbg(&intf->dev, "no key press\n");
		/* Invalidate last keypress */
		/* Not really needed, but helps with debug */
		state->rc_last[2] = state->rc_last[3];
	}

	state->rc_repeat = buf[6];
	state->rc_failed = false;

error:
	if (ret) {
		dev_warn(&intf->dev, "rc query failed %d\n", ret);

		/* allow random errors as dvb-usb will stop polling on error */
		if (!state->rc_failed)
			ret = 0;

		state->rc_failed = true;
	}

	return ret;
}

static int af9015_get_rc_config(struct dvb_usb_device *d, struct dvb_usb_rc *rc)
{
	struct af9015_state *state = d_to_priv(d);
	u16 vid = le16_to_cpu(d->udev->descriptor.idVendor);

	if (state->ir_mode == AF9015_IR_MODE_DISABLED)
		return 0;

	/* try to load remote based module param */
	if (!rc->map_name)
		rc->map_name = af9015_rc_setup_match(dvb_usb_af9015_remote,
						     af9015_rc_setup_modparam);

	/* try to load remote based eeprom hash */
	if (!rc->map_name)
		rc->map_name = af9015_rc_setup_match(state->eeprom_sum,
						     af9015_rc_setup_hashes);

	/* try to load remote based USB iManufacturer string */
	if (!rc->map_name && vid == USB_VID_AFATECH) {
		/*
		 * Check USB manufacturer and product strings and try
		 * to determine correct remote in case of chip vendor
		 * reference IDs are used.
		 * DO NOT ADD ANYTHING NEW HERE. Use hashes instead.
		 */
		char manufacturer[10];

		memset(manufacturer, 0, sizeof(manufacturer));
		usb_string(d->udev, d->udev->descriptor.iManufacturer,
			   manufacturer, sizeof(manufacturer));
		if (!strcmp("MSI", manufacturer)) {
			/*
			 * iManufacturer 1 MSI
			 * iProduct      2 MSI K-VOX
			 */
			rc->map_name = af9015_rc_setup_match(AF9015_REMOTE_MSI_DIGIVOX_MINI_II_V3,
							     af9015_rc_setup_modparam);
		}
	}

	/* load empty to enable rc */
	if (!rc->map_name)
		rc->map_name = RC_MAP_EMPTY;

<<<<<<< HEAD
	rc->allowed_protos = RC_BIT_NEC | RC_BIT_NECX | RC_BIT_NEC32;
=======
	rc->allowed_protos = RC_PROTO_BIT_NEC | RC_PROTO_BIT_NECX |
						RC_PROTO_BIT_NEC32;
>>>>>>> 24b8d41d
	rc->query = af9015_rc_query;
	rc->interval = 500;

	return 0;
}
#else
	#define af9015_get_rc_config NULL
#endif

static int af9015_regmap_write(void *context, const void *data, size_t count)
{
	struct dvb_usb_device *d = context;
	struct usb_interface *intf = d->intf;
	int ret;
	u16 reg = ((u8 *)data)[0] << 8 | ((u8 *)data)[1] << 0;
	u8 *val = &((u8 *)data)[2];
	const unsigned int len = count - 2;
	struct req_t req = {WRITE_MEMORY, 0, reg, 0, 0, len, val};

	ret = af9015_ctrl_msg(d, &req);
	if (ret)
		goto err;

	return 0;
err:
	dev_dbg(&intf->dev, "failed %d\n", ret);
	return ret;
}

static int af9015_regmap_read(void *context, const void *reg_buf,
			      size_t reg_size, void *val_buf, size_t val_size)
{
	struct dvb_usb_device *d = context;
	struct usb_interface *intf = d->intf;
	int ret;
	u16 reg = ((u8 *)reg_buf)[0] << 8 | ((u8 *)reg_buf)[1] << 0;
	u8 *val = &((u8 *)val_buf)[0];
	const unsigned int len = val_size;
	struct req_t req = {READ_MEMORY, 0, reg, 0, 0, len, val};

	ret = af9015_ctrl_msg(d, &req);
	if (ret)
		goto err;

	return 0;
err:
	dev_dbg(&intf->dev, "failed %d\n", ret);
	return ret;
}

static int af9015_probe(struct dvb_usb_device *d)
{
	struct af9015_state *state = d_to_priv(d);
	struct usb_interface *intf = d->intf;
	struct usb_device *udev = interface_to_usbdev(intf);
	int ret;
	char manufacturer[sizeof("ITE Technologies, Inc.")];
	static const struct regmap_config regmap_config = {
		.reg_bits    =  16,
		.val_bits    =  8,
	};
	static const struct regmap_bus regmap_bus = {
		.read = af9015_regmap_read,
		.write = af9015_regmap_write,
	};

	dev_dbg(&intf->dev, "\n");

	memset(manufacturer, 0, sizeof(manufacturer));
	usb_string(udev, udev->descriptor.iManufacturer,
		   manufacturer, sizeof(manufacturer));
	/*
	 * There is two devices having same ID but different chipset. One uses
	 * AF9015 and the other IT9135 chipset. Only difference seen on lsusb
	 * is iManufacturer string.
	 *
	 * idVendor           0x0ccd TerraTec Electronic GmbH
	 * idProduct          0x0099
	 * bcdDevice            2.00
	 * iManufacturer           1 Afatech
	 * iProduct                2 DVB-T 2
	 *
	 * idVendor           0x0ccd TerraTec Electronic GmbH
	 * idProduct          0x0099
	 * bcdDevice            2.00
	 * iManufacturer           1 ITE Technologies, Inc.
	 * iProduct                2 DVB-T TV Stick
	 */
	if ((le16_to_cpu(udev->descriptor.idVendor) == USB_VID_TERRATEC) &&
	    (le16_to_cpu(udev->descriptor.idProduct) == 0x0099)) {
		if (!strcmp("ITE Technologies, Inc.", manufacturer)) {
			ret = -ENODEV;
			dev_dbg(&intf->dev, "rejecting device\n");
			goto err;
		}
	}

	state->regmap = regmap_init(&intf->dev, &regmap_bus, d, &regmap_config);
	if (IS_ERR(state->regmap)) {
		ret = PTR_ERR(state->regmap);
		goto err;
	}

	return 0;
err:
	dev_dbg(&intf->dev, "failed %d\n", ret);
	return ret;
}

static void af9015_disconnect(struct dvb_usb_device *d)
{
	struct af9015_state *state = d_to_priv(d);
	struct usb_interface *intf = d->intf;

	dev_dbg(&intf->dev, "\n");

	regmap_exit(state->regmap);
}

/*
 * Interface 0 is used by DVB-T receiver and
 * interface 1 is for remote controller (HID)
 */
static const struct dvb_usb_device_properties af9015_props = {
	.driver_name = KBUILD_MODNAME,
	.owner = THIS_MODULE,
	.adapter_nr = adapter_nr,
	.size_of_priv = sizeof(struct af9015_state),

	.generic_bulk_ctrl_endpoint = 0x02,
	.generic_bulk_ctrl_endpoint_response = 0x81,

	.probe = af9015_probe,
	.disconnect = af9015_disconnect,
	.identify_state = af9015_identify_state,
	.firmware = AF9015_FIRMWARE,
	.download_firmware = af9015_download_firmware,

	.i2c_algo = &af9015_i2c_algo,
	.read_config = af9015_read_config,
	.frontend_attach = af9015_af9013_frontend_attach,
	.frontend_detach = af9015_frontend_detach,
	.tuner_attach = af9015_tuner_attach,
	.init = af9015_init,
	.get_rc_config = af9015_get_rc_config,
	.get_stream_config = af9015_get_stream_config,
	.streaming_ctrl = af9015_streaming_ctrl,

	.get_adapter_count = af9015_get_adapter_count,
	.adapter = {
		{
			.caps = DVB_USB_ADAP_HAS_PID_FILTER |
				DVB_USB_ADAP_PID_FILTER_CAN_BE_TURNED_OFF,
			.pid_filter_count = 32,
			.pid_filter = af9015_pid_filter,
			.pid_filter_ctrl = af9015_pid_filter_ctrl,

			.stream = DVB_USB_STREAM_BULK(0x84, 6, 87 * 188),
		}, {
			.caps = DVB_USB_ADAP_HAS_PID_FILTER |
				DVB_USB_ADAP_PID_FILTER_CAN_BE_TURNED_OFF,
			.pid_filter_count = 32,
			.pid_filter = af9015_pid_filter,
			.pid_filter_ctrl = af9015_pid_filter_ctrl,

			.stream = DVB_USB_STREAM_BULK(0x85, 6, 87 * 188),
		},
	},
};

static const struct usb_device_id af9015_id_table[] = {
	{ DVB_USB_DEVICE(USB_VID_AFATECH, USB_PID_AFATECH_AF9015_9015,
		&af9015_props, "Afatech AF9015 reference design", NULL) },
	{ DVB_USB_DEVICE(USB_VID_AFATECH, USB_PID_AFATECH_AF9015_9016,
		&af9015_props, "Afatech AF9015 reference design", NULL) },
	{ DVB_USB_DEVICE(USB_VID_LEADTEK, USB_PID_WINFAST_DTV_DONGLE_GOLD,
		&af9015_props, "Leadtek WinFast DTV Dongle Gold", RC_MAP_LEADTEK_Y04G0051) },
	{ DVB_USB_DEVICE(USB_VID_PINNACLE, USB_PID_PINNACLE_PCTV71E,
		&af9015_props, "Pinnacle PCTV 71e", NULL) },
	{ DVB_USB_DEVICE(USB_VID_KWORLD_2, USB_PID_KWORLD_399U,
		&af9015_props, "KWorld PlusTV Dual DVB-T Stick (DVB-T 399U)", NULL) },
	{ DVB_USB_DEVICE(USB_VID_VISIONPLUS, USB_PID_TINYTWIN,
		&af9015_props, "DigitalNow TinyTwin", RC_MAP_AZUREWAVE_AD_TU700) },
	{ DVB_USB_DEVICE(USB_VID_VISIONPLUS, USB_PID_AZUREWAVE_AD_TU700,
		&af9015_props, "TwinHan AzureWave AD-TU700(704J)", RC_MAP_AZUREWAVE_AD_TU700) },
	{ DVB_USB_DEVICE(USB_VID_TERRATEC, USB_PID_TERRATEC_CINERGY_T_USB_XE_REV2,
		&af9015_props, "TerraTec Cinergy T USB XE", NULL) },
	{ DVB_USB_DEVICE(USB_VID_KWORLD_2, USB_PID_KWORLD_PC160_2T,
		&af9015_props, "KWorld PlusTV Dual DVB-T PCI (DVB-T PC160-2T)", NULL) },
	{ DVB_USB_DEVICE(USB_VID_AVERMEDIA, USB_PID_AVERMEDIA_VOLAR_X,
		&af9015_props, "AVerMedia AVerTV DVB-T Volar X", RC_MAP_AVERMEDIA_M135A) },
	{ DVB_USB_DEVICE(USB_VID_XTENSIONS, USB_PID_XTENSIONS_XD_380,
		&af9015_props, "Xtensions XD-380", NULL) },
	{ DVB_USB_DEVICE(USB_VID_MSI_2, USB_PID_MSI_DIGIVOX_DUO,
		&af9015_props, "MSI DIGIVOX Duo", RC_MAP_MSI_DIGIVOX_III) },
	{ DVB_USB_DEVICE(USB_VID_AVERMEDIA, USB_PID_AVERMEDIA_VOLAR_X_2,
		&af9015_props, "Fujitsu-Siemens Slim Mobile USB DVB-T", NULL) },
	{ DVB_USB_DEVICE(USB_VID_TELESTAR,  USB_PID_TELESTAR_STARSTICK_2,
		&af9015_props, "Telestar Starstick 2", NULL) },
	{ DVB_USB_DEVICE(USB_VID_AVERMEDIA, USB_PID_AVERMEDIA_A309,
		&af9015_props, "AVerMedia A309", NULL) },
	{ DVB_USB_DEVICE(USB_VID_MSI_2, USB_PID_MSI_DIGI_VOX_MINI_III,
		&af9015_props, "MSI Digi VOX mini III", RC_MAP_MSI_DIGIVOX_III) },
	{ DVB_USB_DEVICE(USB_VID_KWORLD_2, USB_PID_KWORLD_395U,
		&af9015_props, "KWorld USB DVB-T TV Stick II (VS-DVB-T 395U)", NULL) },
	{ DVB_USB_DEVICE(USB_VID_KWORLD_2, USB_PID_KWORLD_395U_2,
		&af9015_props, "KWorld USB DVB-T TV Stick II (VS-DVB-T 395U)", NULL) },
	{ DVB_USB_DEVICE(USB_VID_KWORLD_2, USB_PID_KWORLD_395U_3,
		&af9015_props, "KWorld USB DVB-T TV Stick II (VS-DVB-T 395U)", NULL) },
	{ DVB_USB_DEVICE(USB_VID_AFATECH, USB_PID_TREKSTOR_DVBT,
		&af9015_props, "TrekStor DVB-T USB Stick", RC_MAP_TREKSTOR) },
	{ DVB_USB_DEVICE(USB_VID_AVERMEDIA, USB_PID_AVERMEDIA_A850,
		&af9015_props, "AverMedia AVerTV Volar Black HD (A850)", NULL) },
	{ DVB_USB_DEVICE(USB_VID_AVERMEDIA, USB_PID_AVERMEDIA_A805,
		&af9015_props, "AverMedia AVerTV Volar GPS 805 (A805)", NULL) },
	{ DVB_USB_DEVICE(USB_VID_KWORLD_2, USB_PID_CONCEPTRONIC_CTVDIGRCU,
		&af9015_props, "Conceptronic USB2.0 DVB-T CTVDIGRCU V3.0", NULL) },
	{ DVB_USB_DEVICE(USB_VID_KWORLD_2, USB_PID_KWORLD_MC810,
		&af9015_props, "KWorld Digital MC-810", NULL) },
	{ DVB_USB_DEVICE(USB_VID_KYE, USB_PID_GENIUS_TVGO_DVB_T03,
		&af9015_props, "Genius TVGo DVB-T03", NULL) },
	{ DVB_USB_DEVICE(USB_VID_KWORLD_2, USB_PID_KWORLD_399U_2,
		&af9015_props, "KWorld PlusTV Dual DVB-T Stick (DVB-T 399U)", NULL) },
	{ DVB_USB_DEVICE(USB_VID_KWORLD_2, USB_PID_KWORLD_PC160_T,
		&af9015_props, "KWorld PlusTV DVB-T PCI Pro Card (DVB-T PC160-T)", NULL) },
	{ DVB_USB_DEVICE(USB_VID_KWORLD_2, USB_PID_SVEON_STV20,
		&af9015_props, "Sveon STV20 Tuner USB DVB-T HDTV", NULL) },
	{ DVB_USB_DEVICE(USB_VID_KWORLD_2, USB_PID_TINYTWIN_2,
		&af9015_props, "DigitalNow TinyTwin v2", RC_MAP_DIGITALNOW_TINYTWIN) },
	{ DVB_USB_DEVICE(USB_VID_LEADTEK, USB_PID_WINFAST_DTV2000DS,
		&af9015_props, "Leadtek WinFast DTV2000DS", RC_MAP_LEADTEK_Y04G0051) },
	{ DVB_USB_DEVICE(USB_VID_KWORLD_2, USB_PID_KWORLD_UB383_T,
		&af9015_props, "KWorld USB DVB-T Stick Mobile (UB383-T)", NULL) },
	{ DVB_USB_DEVICE(USB_VID_KWORLD_2, USB_PID_KWORLD_395U_4,
		&af9015_props, "KWorld USB DVB-T TV Stick II (VS-DVB-T 395U)", NULL) },
	{ DVB_USB_DEVICE(USB_VID_AVERMEDIA, USB_PID_AVERMEDIA_A815M,
		&af9015_props, "AverMedia AVerTV Volar M (A815Mac)", NULL) },
	{ DVB_USB_DEVICE(USB_VID_TERRATEC, USB_PID_TERRATEC_CINERGY_T_STICK_RC,
		&af9015_props, "TerraTec Cinergy T Stick RC", RC_MAP_TERRATEC_SLIM_2) },
	/* XXX: that same ID [0ccd:0099] is used by af9035 driver too */
	{ DVB_USB_DEVICE(USB_VID_TERRATEC, USB_PID_TERRATEC_CINERGY_T_STICK_DUAL_RC,
		&af9015_props, "TerraTec Cinergy T Stick Dual RC", RC_MAP_TERRATEC_SLIM) },
	{ DVB_USB_DEVICE(USB_VID_AVERMEDIA, USB_PID_AVERMEDIA_A850T,
		&af9015_props, "AverMedia AVerTV Red HD+ (A850T)", NULL) },
	{ DVB_USB_DEVICE(USB_VID_GTEK, USB_PID_TINYTWIN_3,
		&af9015_props, "DigitalNow TinyTwin v3", RC_MAP_DIGITALNOW_TINYTWIN) },
	{ DVB_USB_DEVICE(USB_VID_KWORLD_2, USB_PID_SVEON_STV22,
		&af9015_props, "Sveon STV22 Dual USB DVB-T Tuner HDTV", RC_MAP_MSI_DIGIVOX_III) },
	{ }
};
MODULE_DEVICE_TABLE(usb, af9015_id_table);

/* usb specific object needed to register this driver with the usb subsystem */
static struct usb_driver af9015_usb_driver = {
	.name = KBUILD_MODNAME,
	.id_table = af9015_id_table,
	.probe = dvb_usbv2_probe,
	.disconnect = dvb_usbv2_disconnect,
	.suspend = dvb_usbv2_suspend,
	.resume = dvb_usbv2_resume,
	.reset_resume = dvb_usbv2_reset_resume,
	.no_dynamic_id = 1,
	.soft_unbind = 1,
};

module_usb_driver(af9015_usb_driver);

MODULE_AUTHOR("Antti Palosaari <crope@iki.fi>");
MODULE_DESCRIPTION("Afatech AF9015 driver");
MODULE_LICENSE("GPL");
MODULE_FIRMWARE(AF9015_FIRMWARE);<|MERGE_RESOLUTION|>--- conflicted
+++ resolved
@@ -1178,15 +1178,9 @@
 
 	/* Only process key if canary killed */
 	if (buf[16] != 0xff && buf[0] != 0x01) {
-<<<<<<< HEAD
-		enum rc_type proto;
-		dev_dbg(&d->udev->dev, "%s: key pressed %*ph\n",
-				__func__, 4, buf + 12);
-=======
 		enum rc_proto proto;
 
 		dev_dbg(&intf->dev, "key pressed %*ph\n", 4, buf + 12);
->>>>>>> 24b8d41d
 
 		/* Reset the canary */
 		ret = regmap_write(state->regmap, 0x98e9, 0xff);
@@ -1200,21 +1194,13 @@
 				/* NEC */
 				state->rc_keycode = RC_SCANCODE_NEC(buf[12],
 								    buf[14]);
-<<<<<<< HEAD
-				proto = RC_TYPE_NEC;
-=======
 				proto = RC_PROTO_NEC;
->>>>>>> 24b8d41d
 			} else {
 				/* NEC extended*/
 				state->rc_keycode = RC_SCANCODE_NECX(buf[12] << 8 |
 								     buf[13],
 								     buf[14]);
-<<<<<<< HEAD
-				proto = RC_TYPE_NECX;
-=======
 				proto = RC_PROTO_NECX;
->>>>>>> 24b8d41d
 			}
 		} else {
 			/* 32 bit NEC */
@@ -1222,11 +1208,7 @@
 							      buf[13] << 16 |
 							      buf[14] << 8  |
 							      buf[15]);
-<<<<<<< HEAD
-			proto = RC_TYPE_NEC32;
-=======
 			proto = RC_PROTO_NEC32;
->>>>>>> 24b8d41d
 		}
 		rc_keydown(d->rc_dev, proto, state->rc_keycode, 0);
 	} else {
@@ -1298,12 +1280,8 @@
 	if (!rc->map_name)
 		rc->map_name = RC_MAP_EMPTY;
 
-<<<<<<< HEAD
-	rc->allowed_protos = RC_BIT_NEC | RC_BIT_NECX | RC_BIT_NEC32;
-=======
 	rc->allowed_protos = RC_PROTO_BIT_NEC | RC_PROTO_BIT_NECX |
 						RC_PROTO_BIT_NEC32;
->>>>>>> 24b8d41d
 	rc->query = af9015_rc_query;
 	rc->interval = 500;
 
