// SPDX-License-Identifier: GPL-2.0-only
/* DVB USB compliant linux driver for
 *
 * DM04/QQBOX DVB-S USB BOX	LME2510C + SHARP:BS2F7HZ7395
 *				LME2510C + LG TDQY-P001F
 *				LME2510C + BS2F7HZ0194
 *				LME2510 + LG TDQY-P001F
 *				LME2510 + BS2F7HZ0194
 *
 * MVB7395 (LME2510C+SHARP:BS2F7HZ7395)
 * SHARP:BS2F7HZ7395 = (STV0288+Sharp IX2505V)
 *
 * MV001F (LME2510+LGTDQY-P001F)
 * LG TDQY - P001F =(TDA8263 + TDA10086H)
 *
 * MVB0001F (LME2510C+LGTDQT-P001F)
 *
 * MV0194 (LME2510+SHARP:BS2F7HZ0194)
 * SHARP:BS2F7HZ0194 = (STV0299+IX2410)
 *
 * MVB0194 (LME2510C+SHARP0194)
 *
 * LME2510C + M88RS2000
 *
 * For firmware see Documentation/admin-guide/media/lmedm04.rst
 *
 * I2C addresses:
 * 0xd0 - STV0288	- Demodulator
 * 0xc0 - Sharp IX2505V	- Tuner
 * --
 * 0x1c - TDA10086   - Demodulator
 * 0xc0 - TDA8263    - Tuner
 * --
 * 0xd0 - STV0299	- Demodulator
 * 0xc0 - IX2410	- Tuner
 *
 * VID = 3344  PID LME2510=1122 LME2510C=1120
 *
 * Copyright (C) 2010 Malcolm Priestley (tvboxspy@gmail.com)
 * LME2510(C)(C) Leaguerme (Shenzhen) MicroElectronics Co., Ltd.
 *
 * see Documentation/driver-api/media/drivers/dvb-usb.rst for more information
 *
 * Known Issues :
 *	LME2510: Non Intel USB chipsets fail to maintain High Speed on
 * Boot or Hot Plug.
 *
 * QQbox suffers from noise on LNB voltage.
 *
 *	LME2510: SHARP:BS2F7HZ0194(MV0194) cannot cold reset and share system
 * with other tuners. After a cold reset streaming will not start.
 *
 * M88RS2000 suffers from loss of lock.
 */
#define DVB_USB_LOG_PREFIX "LME2510(C)"
#include <linux/usb.h>
#include <linux/usb/input.h>
#include <media/rc-core.h>

#include "dvb_usb.h"
#include "lmedm04.h"
#include "tda826x.h"
#include "tda10086.h"
#include "stv0288.h"
#include "ix2505v.h"
#include "stv0299.h"
#include "dvb-pll.h"
#include "z0194a.h"
#include "m88rs2000.h"
#include "ts2020.h"


#define LME2510_C_S7395	"dvb-usb-lme2510c-s7395.fw";
#define LME2510_C_LG	"dvb-usb-lme2510c-lg.fw";
#define LME2510_C_S0194	"dvb-usb-lme2510c-s0194.fw";
#define LME2510_C_RS2000 "dvb-usb-lme2510c-rs2000.fw";
#define LME2510_LG	"dvb-usb-lme2510-lg.fw";
#define LME2510_S0194	"dvb-usb-lme2510-s0194.fw";

/* debug */
static int dvb_usb_lme2510_debug;
#define lme_debug(var, level, args...) do { \
	if ((var >= level)) \
		pr_debug(DVB_USB_LOG_PREFIX": " args); \
} while (0)
#define deb_info(level, args...) lme_debug(dvb_usb_lme2510_debug, level, args)
#define debug_data_snipet(level, name, p) \
	 deb_info(level, name" (%8phN)", p);
#define info(args...) pr_info(DVB_USB_LOG_PREFIX": "args)

module_param_named(debug, dvb_usb_lme2510_debug, int, 0644);
MODULE_PARM_DESC(debug, "set debugging level (1=info (or-able)).");

static int dvb_usb_lme2510_firmware;
module_param_named(firmware, dvb_usb_lme2510_firmware, int, 0644);
MODULE_PARM_DESC(firmware, "set default firmware 0=Sharp7395 1=LG");

static int pid_filter;
module_param_named(pid, pid_filter, int, 0644);
MODULE_PARM_DESC(pid, "set default 0=default 1=off 2=on");


DVB_DEFINE_MOD_OPT_ADAPTER_NR(adapter_nr);

#define TUNER_DEFAULT	0x0
#define TUNER_LG	0x1
#define TUNER_S7395	0x2
#define TUNER_S0194	0x3
#define TUNER_RS2000	0x4

struct lme2510_state {
	unsigned long int_urb_due;
	enum fe_status lock_status;
	u8 id;
	u8 tuner_config;
	u8 signal_level;
	u8 signal_sn;
	u8 time_key;
	u8 i2c_talk_onoff;
	u8 i2c_gate;
	u8 i2c_tuner_gate_w;
	u8 i2c_tuner_gate_r;
	u8 i2c_tuner_addr;
	u8 stream_on;
	u8 pid_size;
	u8 pid_off;
	u8 int_buffer[128];
	struct urb *lme_urb;
	u8 usb_buffer[64];
	/* Frontend original calls */
	int (*fe_read_status)(struct dvb_frontend *, enum fe_status *);
	int (*fe_read_signal_strength)(struct dvb_frontend *, u16 *);
	int (*fe_read_snr)(struct dvb_frontend *, u16 *);
	int (*fe_read_ber)(struct dvb_frontend *, u32 *);
	int (*fe_read_ucblocks)(struct dvb_frontend *, u32 *);
	int (*fe_set_voltage)(struct dvb_frontend *, enum fe_sec_voltage);
	u8 dvb_usb_lme2510_firmware;
};

static int lme2510_usb_talk(struct dvb_usb_device *d,
			    u8 *wbuf, int wlen, u8 *rbuf, int rlen)
{
	struct lme2510_state *st = d->priv;
	int ret = 0;

	if (max(wlen, rlen) > sizeof(st->usb_buffer))
		return -EINVAL;

	ret = mutex_lock_interruptible(&d->usb_mutex);
	if (ret < 0)
		return -EAGAIN;

	memcpy(st->usb_buffer, wbuf, wlen);

	ret = dvb_usbv2_generic_rw_locked(d, st->usb_buffer, wlen,
					  st->usb_buffer, rlen);

	if (rlen)
		memcpy(rbuf, st->usb_buffer, rlen);

	mutex_unlock(&d->usb_mutex);

	return ret;
}

static int lme2510_stream_restart(struct dvb_usb_device *d)
{
	struct lme2510_state *st = d->priv;
	u8 all_pids[] = LME_ALL_PIDS;
	u8 stream_on[] = LME_ST_ON_W;
	u8 rbuff[1];
	if (st->pid_off)
		lme2510_usb_talk(d, all_pids, sizeof(all_pids),
				 rbuff, sizeof(rbuff));
	/*Restart Stream Command*/
	return lme2510_usb_talk(d, stream_on, sizeof(stream_on),
				rbuff, sizeof(rbuff));
}

static int lme2510_enable_pid(struct dvb_usb_device *d, u8 index, u16 pid_out)
{
	struct lme2510_state *st = d->priv;
	static u8 pid_buff[] = LME_ZERO_PID;
	static u8 rbuf[1];
	u8 pid_no = index * 2;
	u8 pid_len = pid_no + 2;
	int ret = 0;
	deb_info(1, "PID Setting Pid %04x", pid_out);

	if (st->pid_size == 0)
		ret |= lme2510_stream_restart(d);

	pid_buff[2] = pid_no;
	pid_buff[3] = (u8)pid_out & 0xff;
	pid_buff[4] = pid_no + 1;
	pid_buff[5] = (u8)(pid_out >> 8);

	if (pid_len > st->pid_size)
		st->pid_size = pid_len;
	pid_buff[7] = 0x80 + st->pid_size;

	ret |= lme2510_usb_talk(d, pid_buff ,
		sizeof(pid_buff) , rbuf, sizeof(rbuf));

	if (st->stream_on)
		ret |= lme2510_stream_restart(d);

	return ret;
}

/* Convert range from 0x00-0xff to 0x0000-0xffff */
#define reg_to_16bits(x)	((x) | ((x) << 8))

static void lme2510_update_stats(struct dvb_usb_adapter *adap)
{
	struct lme2510_state *st = adap_to_priv(adap);
	struct dvb_frontend *fe = adap->fe[0];
	struct dtv_frontend_properties *c;
	u32 s_tmp = 0, c_tmp = 0;

	if (!fe)
		return;

	c = &fe->dtv_property_cache;

	c->block_count.len = 1;
	c->block_count.stat[0].scale = FE_SCALE_NOT_AVAILABLE;
	c->block_error.len = 1;
	c->block_error.stat[0].scale = FE_SCALE_NOT_AVAILABLE;
	c->post_bit_count.len = 1;
	c->post_bit_count.stat[0].scale = FE_SCALE_NOT_AVAILABLE;
	c->post_bit_error.len = 1;
	c->post_bit_error.stat[0].scale = FE_SCALE_NOT_AVAILABLE;

	if (st->i2c_talk_onoff) {
		c->strength.len = 1;
		c->strength.stat[0].scale = FE_SCALE_NOT_AVAILABLE;
		c->cnr.len = 1;
		c->cnr.stat[0].scale = FE_SCALE_NOT_AVAILABLE;
		return;
	}

	switch (st->tuner_config) {
	case TUNER_LG:
		s_tmp = reg_to_16bits(0xff - st->signal_level);
		c_tmp = reg_to_16bits(0xff - st->signal_sn);
		break;
	case TUNER_S7395:
	case TUNER_S0194:
		s_tmp = 0xffff - (((st->signal_level * 2) << 8) * 5 / 4);
		c_tmp = reg_to_16bits((0xff - st->signal_sn - 0xa1) * 3);
		break;
	case TUNER_RS2000:
		s_tmp = reg_to_16bits(st->signal_level);
		c_tmp = reg_to_16bits(st->signal_sn);
	}

	c->strength.len = 1;
	c->strength.stat[0].scale = FE_SCALE_RELATIVE;
	c->strength.stat[0].uvalue = (u64)s_tmp;

	c->cnr.len = 1;
	c->cnr.stat[0].scale = FE_SCALE_RELATIVE;
	c->cnr.stat[0].uvalue = (u64)c_tmp;
}

static void lme2510_int_response(struct urb *lme_urb)
{
	struct dvb_usb_adapter *adap = lme_urb->context;
	struct lme2510_state *st = adap_to_priv(adap);
	u8 *ibuf, *rbuf;
	int i = 0, offset;
	u32 key;
	u8 signal_lock = 0;

	switch (lme_urb->status) {
	case 0:
	case -ETIMEDOUT:
		break;
	case -ECONNRESET:
	case -ENOENT:
	case -ESHUTDOWN:
		return;
	default:
		info("Error %x", lme_urb->status);
		break;
	}

	rbuf = (u8 *) lme_urb->transfer_buffer;

	offset = ((lme_urb->actual_length/8) > 4)
			? 4 : (lme_urb->actual_length/8) ;

	for (i = 0; i < offset; ++i) {
		ibuf = (u8 *)&rbuf[i*8];
		deb_info(5, "INT O/S C =%02x C/O=%02x Type =%02x%02x",
		offset, i, ibuf[0], ibuf[1]);

		switch (ibuf[0]) {
		case 0xaa:
			debug_data_snipet(1, "INT Remote data snippet", ibuf);
			if (!adap_to_d(adap)->rc_dev)
				break;

			key = RC_SCANCODE_NEC32(ibuf[2] << 24 |
						ibuf[3] << 16 |
						ibuf[4] << 8  |
						ibuf[5]);

			deb_info(1, "INT Key = 0x%08x", key);
<<<<<<< HEAD
			rc_keydown(adap_to_d(adap)->rc_dev, RC_TYPE_NEC32, key,
									0);
=======
			rc_keydown(adap_to_d(adap)->rc_dev, RC_PROTO_NEC32, key,
				   0);
>>>>>>> 24b8d41d
			break;
		case 0xbb:
			switch (st->tuner_config) {
			case TUNER_LG:
				signal_lock = ibuf[2] & BIT(5);
				st->signal_level = ibuf[4];
				st->signal_sn = ibuf[3];
				st->time_key = ibuf[7];
				break;
			case TUNER_S7395:
			case TUNER_S0194:
				/* Tweak for earlier firmware*/
				if (ibuf[1] == 0x03) {
					signal_lock = ibuf[2] & BIT(4);
					st->signal_level = ibuf[3];
					st->signal_sn = ibuf[4];
				} else {
					st->signal_level = ibuf[4];
					st->signal_sn = ibuf[5];
				}
				break;
			case TUNER_RS2000:
				signal_lock = ibuf[2] & 0xee;
				st->signal_level = ibuf[5];
				st->signal_sn = ibuf[4];
				st->time_key = ibuf[7];
			default:
				break;
			}

			/* Interrupt will also throw just BIT 0 as lock */
			signal_lock |= ibuf[2] & BIT(0);

			if (!signal_lock)
				st->lock_status &= ~FE_HAS_LOCK;

			lme2510_update_stats(adap);

			debug_data_snipet(5, "INT Remote data snippet in", ibuf);
		break;
		case 0xcc:
			debug_data_snipet(1, "INT Control data snippet", ibuf);
			break;
		default:
			debug_data_snipet(1, "INT Unknown data snippet", ibuf);
		break;
		}
	}

	usb_submit_urb(lme_urb, GFP_ATOMIC);

	/* Interrupt urb is due every 48 msecs while streaming the buffer
	 * stores up to 4 periods if missed. Allow 200 msec for next interrupt.
	 */
	st->int_urb_due = jiffies + msecs_to_jiffies(200);
}

static int lme2510_int_read(struct dvb_usb_adapter *adap)
{
	struct dvb_usb_device *d = adap_to_d(adap);
	struct lme2510_state *lme_int = adap_to_priv(adap);
	struct usb_host_endpoint *ep;

	lme_int->lme_urb = usb_alloc_urb(0, GFP_ATOMIC);

	if (lme_int->lme_urb == NULL)
			return -ENOMEM;

	usb_fill_int_urb(lme_int->lme_urb,
			 d->udev,
			 usb_rcvintpipe(d->udev, 0xa),
			 lme_int->int_buffer,
			 sizeof(lme_int->int_buffer),
			 lme2510_int_response,
			 adap,
			 8);

	/* Quirk of pipe reporting PIPE_BULK but behaves as interrupt */
	ep = usb_pipe_endpoint(d->udev, lme_int->lme_urb->pipe);

	if (usb_endpoint_type(&ep->desc) == USB_ENDPOINT_XFER_BULK)
		lme_int->lme_urb->pipe = usb_rcvbulkpipe(d->udev, 0xa),

	usb_submit_urb(lme_int->lme_urb, GFP_ATOMIC);
	info("INT Interrupt Service Started");

	return 0;
}

static int lme2510_pid_filter_ctrl(struct dvb_usb_adapter *adap, int onoff)
{
	struct dvb_usb_device *d = adap_to_d(adap);
	struct lme2510_state *st = adap_to_priv(adap);
	static u8 clear_pid_reg[] = LME_ALL_PIDS;
	static u8 rbuf[1];
	int ret = 0;

	deb_info(1, "PID Clearing Filter");

	mutex_lock(&d->i2c_mutex);

	if (!onoff) {
		ret |= lme2510_usb_talk(d, clear_pid_reg,
			sizeof(clear_pid_reg), rbuf, sizeof(rbuf));
		st->pid_off = true;
	} else
		st->pid_off = false;

	st->pid_size = 0;

	mutex_unlock(&d->i2c_mutex);

	return 0;
}

static int lme2510_pid_filter(struct dvb_usb_adapter *adap, int index, u16 pid,
	int onoff)
{
	struct dvb_usb_device *d = adap_to_d(adap);
	int ret = 0;

	deb_info(3, "%s PID=%04x Index=%04x onoff=%02x", __func__,
		pid, index, onoff);

	if (onoff) {
		mutex_lock(&d->i2c_mutex);
		ret |= lme2510_enable_pid(d, index, pid);
		mutex_unlock(&d->i2c_mutex);
	}


	return ret;
}


static int lme2510_return_status(struct dvb_usb_device *d)
{
	int ret;
	u8 *data;

	data = kzalloc(6, GFP_KERNEL);
	if (!data)
		return -ENOMEM;

	ret = usb_control_msg(d->udev, usb_rcvctrlpipe(d->udev, 0),
			      0x06, 0x80, 0x0302, 0x00,
			      data, 0x6, 200);
	if (ret != 6)
		ret = -EINVAL;
	else
		ret = data[2];

	info("Firmware Status: %6ph", data);

	kfree(data);
	return ret;
}

static int lme2510_msg(struct dvb_usb_device *d,
		u8 *wbuf, int wlen, u8 *rbuf, int rlen)
{
	struct lme2510_state *st = d->priv;

	st->i2c_talk_onoff = 1;

	return lme2510_usb_talk(d, wbuf, wlen, rbuf, rlen);
}

static int lme2510_i2c_xfer(struct i2c_adapter *adap, struct i2c_msg msg[],
				 int num)
{
	struct dvb_usb_device *d = i2c_get_adapdata(adap);
	struct lme2510_state *st = d->priv;
	static u8 obuf[64], ibuf[64];
	int i, read, read_o;
	u16 len;
	u8 gate;

	mutex_lock(&d->i2c_mutex);

	for (i = 0; i < num; i++) {
		read_o = msg[i].flags & I2C_M_RD;
		read = i + 1 < num && msg[i + 1].flags & I2C_M_RD;
		read |= read_o;
		gate = (msg[i].addr == st->i2c_tuner_addr)
			? (read)	? st->i2c_tuner_gate_r
					: st->i2c_tuner_gate_w
			: st->i2c_gate;
		obuf[0] = gate | (read << 7);

		if (gate == 5)
			obuf[1] = (read) ? 2 : msg[i].len + 1;
		else
			obuf[1] = msg[i].len + read + 1;

		obuf[2] = msg[i].addr << 1;

		if (read) {
			if (read_o)
				len = 3;
			else {
				memcpy(&obuf[3], msg[i].buf, msg[i].len);
				obuf[msg[i].len+3] = msg[i+1].len;
				len = msg[i].len+4;
			}
		} else {
			memcpy(&obuf[3], msg[i].buf, msg[i].len);
			len = msg[i].len+3;
		}

		if (lme2510_msg(d, obuf, len, ibuf, 64) < 0) {
			deb_info(1, "i2c transfer failed.");
			mutex_unlock(&d->i2c_mutex);
			return -EAGAIN;
		}

		if (read) {
			if (read_o)
				memcpy(msg[i].buf, &ibuf[1], msg[i].len);
			else {
				memcpy(msg[i+1].buf, &ibuf[1], msg[i+1].len);
				i++;
			}
		}
	}

	mutex_unlock(&d->i2c_mutex);
	return i;
}

static u32 lme2510_i2c_func(struct i2c_adapter *adapter)
{
	return I2C_FUNC_I2C;
}

static struct i2c_algorithm lme2510_i2c_algo = {
	.master_xfer   = lme2510_i2c_xfer,
	.functionality = lme2510_i2c_func,
};

static int lme2510_streaming_ctrl(struct dvb_frontend *fe, int onoff)
{
	struct dvb_usb_adapter *adap = fe_to_adap(fe);
	struct dvb_usb_device *d = adap_to_d(adap);
	struct lme2510_state *st = adap_to_priv(adap);
	static u8 clear_reg_3[] = LME_ALL_PIDS;
	static u8 rbuf[1];
	int ret = 0, rlen = sizeof(rbuf);

	deb_info(1, "STM  (%02x)", onoff);

	/* Streaming is started by FE_HAS_LOCK */
	if (onoff == 1)
		st->stream_on = 1;
	else {
		deb_info(1, "STM Steam Off");
		/* mutex is here only to avoid collision with I2C */
		mutex_lock(&d->i2c_mutex);

		ret = lme2510_usb_talk(d, clear_reg_3,
				sizeof(clear_reg_3), rbuf, rlen);
		st->stream_on = 0;
		st->i2c_talk_onoff = 1;

		mutex_unlock(&d->i2c_mutex);
	}

	return (ret < 0) ? -ENODEV : 0;
}

static u8 check_sum(u8 *p, u8 len)
{
	u8 sum = 0;
	while (len--)
		sum += *p++;
	return sum;
}

static int lme2510_download_firmware(struct dvb_usb_device *d,
					const struct firmware *fw)
{
	int ret = 0;
	u8 *data;
	u16 j, wlen, len_in, start, end;
	u8 packet_size, dlen, i;
	u8 *fw_data;

	packet_size = 0x31;
	len_in = 1;

	data = kzalloc(128, GFP_KERNEL);
	if (!data) {
		info("FRM Could not start Firmware Download"\
			"(Buffer allocation failed)");
		return -ENOMEM;
	}

	info("FRM Starting Firmware Download");

	for (i = 1; i < 3; i++) {
		start = (i == 1) ? 0 : 512;
		end = (i == 1) ? 512 : fw->size;
		for (j = start; j < end; j += (packet_size+1)) {
			fw_data = (u8 *)(fw->data + j);
			if ((end - j) > packet_size) {
				data[0] = i;
				dlen = packet_size;
			} else {
				data[0] = i | 0x80;
				dlen = (u8)(end - j)-1;
			}
			data[1] = dlen;
			memcpy(&data[2], fw_data, dlen+1);
			wlen = (u8) dlen + 4;
			data[wlen-1] = check_sum(fw_data, dlen+1);
			deb_info(1, "Data S=%02x:E=%02x CS= %02x", data[3],
				data[dlen+2], data[dlen+3]);
			lme2510_usb_talk(d, data, wlen, data, len_in);
			ret |= (data[0] == 0x88) ? 0 : -1;
		}
	}

	data[0] = 0x8a;
	len_in = 1;
	msleep(2000);
	lme2510_usb_talk(d, data, len_in, data, len_in);
	msleep(400);

	if (ret < 0)
		info("FRM Firmware Download Failed (%04x)" , ret);
	else
		info("FRM Firmware Download Completed - Resetting Device");

	kfree(data);
	return RECONNECTS_USB;
}

static void lme_coldreset(struct dvb_usb_device *d)
{
	u8 data[1] = {0};
	data[0] = 0x0a;
	info("FRM Firmware Cold Reset");

	lme2510_usb_talk(d, data, sizeof(data), data, sizeof(data));

	return;
}

static const char fw_c_s7395[] = LME2510_C_S7395;
static const char fw_c_lg[] = LME2510_C_LG;
static const char fw_c_s0194[] = LME2510_C_S0194;
static const char fw_c_rs2000[] = LME2510_C_RS2000;
static const char fw_lg[] = LME2510_LG;
static const char fw_s0194[] = LME2510_S0194;

static const char *lme_firmware_switch(struct dvb_usb_device *d, int cold)
{
	struct lme2510_state *st = d->priv;
	struct usb_device *udev = d->udev;
	const struct firmware *fw = NULL;
	const char *fw_lme;
	int ret = 0;

	cold = (cold > 0) ? (cold & 1) : 0;

	switch (le16_to_cpu(udev->descriptor.idProduct)) {
	case 0x1122:
		switch (st->dvb_usb_lme2510_firmware) {
		default:
		case TUNER_S0194:
			fw_lme = fw_s0194;
			ret = request_firmware(&fw, fw_lme, &udev->dev);
			if (ret == 0) {
				st->dvb_usb_lme2510_firmware = TUNER_S0194;
				cold = 0;
				break;
			}
			fallthrough;
		case TUNER_LG:
			fw_lme = fw_lg;
			ret = request_firmware(&fw, fw_lme, &udev->dev);
			if (ret == 0) {
				st->dvb_usb_lme2510_firmware = TUNER_LG;
				break;
			}
			st->dvb_usb_lme2510_firmware = TUNER_DEFAULT;
			break;
		}
		break;
	case 0x1120:
		switch (st->dvb_usb_lme2510_firmware) {
		default:
		case TUNER_S7395:
			fw_lme = fw_c_s7395;
			ret = request_firmware(&fw, fw_lme, &udev->dev);
			if (ret == 0) {
				st->dvb_usb_lme2510_firmware = TUNER_S7395;
				cold = 0;
				break;
			}
			fallthrough;
		case TUNER_LG:
			fw_lme = fw_c_lg;
			ret = request_firmware(&fw, fw_lme, &udev->dev);
			if (ret == 0) {
				st->dvb_usb_lme2510_firmware = TUNER_LG;
				break;
			}
			fallthrough;
		case TUNER_S0194:
			fw_lme = fw_c_s0194;
			ret = request_firmware(&fw, fw_lme, &udev->dev);
			if (ret == 0) {
				st->dvb_usb_lme2510_firmware = TUNER_S0194;
				break;
			}
			st->dvb_usb_lme2510_firmware = TUNER_DEFAULT;
			cold = 0;
			break;
		}
		break;
	case 0x22f0:
		fw_lme = fw_c_rs2000;
		st->dvb_usb_lme2510_firmware = TUNER_RS2000;
		break;
	default:
		fw_lme = fw_c_s7395;
	}

	release_firmware(fw);

	if (cold) {
		dvb_usb_lme2510_firmware = st->dvb_usb_lme2510_firmware;
		info("FRM Changing to %s firmware", fw_lme);
		lme_coldreset(d);
		return NULL;
	}

	return fw_lme;
}

static int lme2510_kill_urb(struct usb_data_stream *stream)
{
	int i;

	for (i = 0; i < stream->urbs_submitted; i++) {
		deb_info(3, "killing URB no. %d.", i);
		/* stop the URB */
		usb_kill_urb(stream->urb_list[i]);
	}
	stream->urbs_submitted = 0;

	return 0;
}

static struct tda10086_config tda10086_config = {
	.demod_address = 0x0e,
	.invert = 0,
	.diseqc_tone = 1,
	.xtal_freq = TDA10086_XTAL_16M,
};

static struct stv0288_config lme_config = {
	.demod_address = 0x68,
	.min_delay_ms = 15,
	.inittab = s7395_inittab,
};

static struct ix2505v_config lme_tuner = {
	.tuner_address = 0x60,
	.min_delay_ms = 100,
	.tuner_gain = 0x0,
	.tuner_chargepump = 0x3,
};

static struct stv0299_config sharp_z0194_config = {
	.demod_address = 0x68,
	.inittab = sharp_z0194a_inittab,
	.mclk = 88000000UL,
	.invert = 0,
	.skip_reinit = 0,
	.lock_output = STV0299_LOCKOUTPUT_1,
	.volt13_op0_op1 = STV0299_VOLT13_OP1,
	.min_delay_ms = 100,
	.set_symbol_rate = sharp_z0194a_set_symbol_rate,
};

static struct m88rs2000_config m88rs2000_config = {
	.demod_addr = 0x68
};

static struct ts2020_config ts2020_config = {
	.tuner_address = 0x60,
	.clk_out_div = 7,
	.dont_poll = true
};

static int dm04_lme2510_set_voltage(struct dvb_frontend *fe,
				    enum fe_sec_voltage voltage)
{
	struct dvb_usb_device *d = fe_to_d(fe);
	struct lme2510_state *st = fe_to_priv(fe);
	static u8 voltage_low[] = LME_VOLTAGE_L;
	static u8 voltage_high[] = LME_VOLTAGE_H;
	static u8 rbuf[1];
	int ret = 0, len = 3, rlen = 1;

	mutex_lock(&d->i2c_mutex);

	switch (voltage) {
	case SEC_VOLTAGE_18:
		ret |= lme2510_usb_talk(d,
			voltage_high, len, rbuf, rlen);
		break;

	case SEC_VOLTAGE_OFF:
	case SEC_VOLTAGE_13:
	default:
		ret |= lme2510_usb_talk(d,
				voltage_low, len, rbuf, rlen);
		break;
	}

	mutex_unlock(&d->i2c_mutex);

	if (st->tuner_config == TUNER_RS2000)
		if (st->fe_set_voltage)
			st->fe_set_voltage(fe, voltage);


	return (ret < 0) ? -ENODEV : 0;
}

static int dm04_read_status(struct dvb_frontend *fe, enum fe_status *status)
{
	struct dvb_usb_device *d = fe_to_d(fe);
	struct lme2510_state *st = d->priv;
	int ret = 0;

	if (st->i2c_talk_onoff) {
		if (st->fe_read_status) {
			ret = st->fe_read_status(fe, status);
			if (ret < 0)
				return ret;
		}

		st->lock_status = *status;

		if (*status & FE_HAS_LOCK && st->stream_on) {
			mutex_lock(&d->i2c_mutex);

			st->i2c_talk_onoff = 0;
			ret = lme2510_stream_restart(d);

			mutex_unlock(&d->i2c_mutex);
		}

		return ret;
	}

	/* Timeout of interrupt reached on RS2000 */
	if (st->tuner_config == TUNER_RS2000 &&
	    time_after(jiffies, st->int_urb_due))
		st->lock_status &= ~FE_HAS_LOCK;

	*status = st->lock_status;

	if (!(*status & FE_HAS_LOCK)) {
		struct dvb_usb_adapter *adap = fe_to_adap(fe);

		st->i2c_talk_onoff = 1;

		lme2510_update_stats(adap);
	}

	return ret;
}

static int dm04_read_signal_strength(struct dvb_frontend *fe, u16 *strength)
{
	struct dtv_frontend_properties *c = &fe->dtv_property_cache;
	struct lme2510_state *st = fe_to_priv(fe);

	if (st->fe_read_signal_strength && !st->stream_on)
		return st->fe_read_signal_strength(fe, strength);

	if (c->strength.stat[0].scale == FE_SCALE_RELATIVE)
		*strength = (u16)c->strength.stat[0].uvalue;
	else
		*strength = 0;

	return 0;
}

static int dm04_read_snr(struct dvb_frontend *fe, u16 *snr)
{
	struct dtv_frontend_properties *c = &fe->dtv_property_cache;
	struct lme2510_state *st = fe_to_priv(fe);

	if (st->fe_read_snr && !st->stream_on)
		return st->fe_read_snr(fe, snr);

	if (c->cnr.stat[0].scale == FE_SCALE_RELATIVE)
		*snr = (u16)c->cnr.stat[0].uvalue;
	else
		*snr = 0;

	return 0;
}

static int dm04_read_ber(struct dvb_frontend *fe, u32 *ber)
{
	struct lme2510_state *st = fe_to_priv(fe);

	if (st->fe_read_ber && !st->stream_on)
		return st->fe_read_ber(fe, ber);

	*ber = 0;

	return 0;
}

static int dm04_read_ucblocks(struct dvb_frontend *fe, u32 *ucblocks)
{
	struct lme2510_state *st = fe_to_priv(fe);

	if (st->fe_read_ucblocks && !st->stream_on)
		return st->fe_read_ucblocks(fe, ucblocks);

	*ucblocks = 0;

	return 0;
}

static int lme_name(struct dvb_usb_adapter *adap)
{
	struct dvb_usb_device *d = adap_to_d(adap);
	struct lme2510_state *st = adap_to_priv(adap);
	const char *desc = d->name;
	static const char * const fe_name[] = {
		"", " LG TDQY-P001F", " SHARP:BS2F7HZ7395",
		" SHARP:BS2F7HZ0194", " RS2000"};
	char *name = adap->fe[0]->ops.info.name;

	strscpy(name, desc, 128);
	strlcat(name, fe_name[st->tuner_config], 128);

	return 0;
}

static int dm04_lme2510_frontend_attach(struct dvb_usb_adapter *adap)
{
	struct dvb_usb_device *d = adap_to_d(adap);
	struct lme2510_state *st = d->priv;
	int ret = 0;

	st->i2c_talk_onoff = 1;
	switch (le16_to_cpu(d->udev->descriptor.idProduct)) {
	case 0x1122:
	case 0x1120:
		st->i2c_gate = 4;
		adap->fe[0] = dvb_attach(tda10086_attach,
			&tda10086_config, &d->i2c_adap);
		if (adap->fe[0]) {
			info("TUN Found Frontend TDA10086");
			st->i2c_tuner_gate_w = 4;
			st->i2c_tuner_gate_r = 4;
			st->i2c_tuner_addr = 0x60;
			st->tuner_config = TUNER_LG;
			if (st->dvb_usb_lme2510_firmware != TUNER_LG) {
				st->dvb_usb_lme2510_firmware = TUNER_LG;
				ret = lme_firmware_switch(d, 1) ? 0 : -ENODEV;
			}
			break;
		}

		st->i2c_gate = 4;
		adap->fe[0] = dvb_attach(stv0299_attach,
				&sharp_z0194_config, &d->i2c_adap);
		if (adap->fe[0]) {
			info("FE Found Stv0299");
			st->i2c_tuner_gate_w = 4;
			st->i2c_tuner_gate_r = 5;
			st->i2c_tuner_addr = 0x60;
			st->tuner_config = TUNER_S0194;
			if (st->dvb_usb_lme2510_firmware != TUNER_S0194) {
				st->dvb_usb_lme2510_firmware = TUNER_S0194;
				ret = lme_firmware_switch(d, 1) ? 0 : -ENODEV;
			}
			break;
		}

		st->i2c_gate = 5;
		adap->fe[0] = dvb_attach(stv0288_attach, &lme_config,
			&d->i2c_adap);

		if (adap->fe[0]) {
			info("FE Found Stv0288");
			st->i2c_tuner_gate_w = 4;
			st->i2c_tuner_gate_r = 5;
			st->i2c_tuner_addr = 0x60;
			st->tuner_config = TUNER_S7395;
			if (st->dvb_usb_lme2510_firmware != TUNER_S7395) {
				st->dvb_usb_lme2510_firmware = TUNER_S7395;
				ret = lme_firmware_switch(d, 1) ? 0 : -ENODEV;
			}
			break;
		}
		fallthrough;
	case 0x22f0:
		st->i2c_gate = 5;
		adap->fe[0] = dvb_attach(m88rs2000_attach,
			&m88rs2000_config, &d->i2c_adap);

		if (adap->fe[0]) {
			info("FE Found M88RS2000");
			st->i2c_tuner_gate_w = 5;
			st->i2c_tuner_gate_r = 5;
			st->i2c_tuner_addr = 0x60;
			st->tuner_config = TUNER_RS2000;
			st->fe_set_voltage =
				adap->fe[0]->ops.set_voltage;
		}
		break;
	}

	if (adap->fe[0] == NULL) {
		info("DM04/QQBOX Not Powered up or not Supported");
		return -ENODEV;
	}

	if (ret) {
		if (adap->fe[0]) {
			dvb_frontend_detach(adap->fe[0]);
			adap->fe[0] = NULL;
		}
		d->rc_map = NULL;
		return -ENODEV;
	}

	st->fe_read_status = adap->fe[0]->ops.read_status;
	st->fe_read_signal_strength = adap->fe[0]->ops.read_signal_strength;
	st->fe_read_snr = adap->fe[0]->ops.read_snr;
	st->fe_read_ber = adap->fe[0]->ops.read_ber;
	st->fe_read_ucblocks = adap->fe[0]->ops.read_ucblocks;

	adap->fe[0]->ops.read_status = dm04_read_status;
	adap->fe[0]->ops.read_signal_strength = dm04_read_signal_strength;
	adap->fe[0]->ops.read_snr = dm04_read_snr;
	adap->fe[0]->ops.read_ber = dm04_read_ber;
	adap->fe[0]->ops.read_ucblocks = dm04_read_ucblocks;
	adap->fe[0]->ops.set_voltage = dm04_lme2510_set_voltage;

	ret = lme_name(adap);
	return ret;
}

static int dm04_lme2510_tuner(struct dvb_usb_adapter *adap)
{
	struct dvb_usb_device *d = adap_to_d(adap);
	struct lme2510_state *st = adap_to_priv(adap);
	static const char * const tun_msg[] = {"", "TDA8263", "IX2505V", "DVB_PLL_OPERA", "RS2000"};
	int ret = 0;

	switch (st->tuner_config) {
	case TUNER_LG:
		if (dvb_attach(tda826x_attach, adap->fe[0], 0x60,
			&d->i2c_adap, 1))
			ret = st->tuner_config;
		break;
	case TUNER_S7395:
		if (dvb_attach(ix2505v_attach , adap->fe[0], &lme_tuner,
			&d->i2c_adap))
			ret = st->tuner_config;
		break;
	case TUNER_S0194:
		if (dvb_attach(dvb_pll_attach , adap->fe[0], 0x60,
			&d->i2c_adap, DVB_PLL_OPERA1))
			ret = st->tuner_config;
		break;
	case TUNER_RS2000:
		if (dvb_attach(ts2020_attach, adap->fe[0],
			       &ts2020_config, &d->i2c_adap))
			ret = st->tuner_config;
		break;
	default:
		break;
	}

	if (ret) {
		info("TUN Found %s tuner", tun_msg[ret]);
	} else {
		info("TUN No tuner found");
		return -ENODEV;
	}

	/* Start the Interrupt*/
	ret = lme2510_int_read(adap);
	if (ret < 0) {
		info("INT Unable to start Interrupt Service");
		return -ENODEV;
	}

	return ret;
}

static int lme2510_powerup(struct dvb_usb_device *d, int onoff)
{
	struct lme2510_state *st = d->priv;
	static u8 lnb_on[] = LNB_ON;
	static u8 lnb_off[] = LNB_OFF;
	static u8 rbuf[1];
	int ret = 0, len = 3, rlen = 1;

	mutex_lock(&d->i2c_mutex);

	ret = lme2510_usb_talk(d, onoff ? lnb_on : lnb_off, len, rbuf, rlen);

	st->i2c_talk_onoff = 1;

	mutex_unlock(&d->i2c_mutex);

	return ret;
}

static int lme2510_get_adapter_count(struct dvb_usb_device *d)
{
	return 1;
}

static int lme2510_identify_state(struct dvb_usb_device *d, const char **name)
{
	struct lme2510_state *st = d->priv;
	int status;

	usb_reset_configuration(d->udev);

	usb_set_interface(d->udev,
		d->props->bInterfaceNumber, 1);

	st->dvb_usb_lme2510_firmware = dvb_usb_lme2510_firmware;

	status = lme2510_return_status(d);
	if (status == 0x44) {
		*name = lme_firmware_switch(d, 0);
		return COLD;
	}

	if (status != 0x47)
		return -EINVAL;

	return WARM;
}

static int lme2510_get_stream_config(struct dvb_frontend *fe, u8 *ts_type,
		struct usb_data_stream_properties *stream)
{
	struct dvb_usb_adapter *adap = fe_to_adap(fe);
	struct dvb_usb_device *d;

	if (adap == NULL)
		return 0;

	d = adap_to_d(adap);

	/* Turn PID filter on the fly by module option */
	if (pid_filter == 2) {
		adap->pid_filtering  = true;
		adap->max_feed_count = 15;
	}

	if (!(le16_to_cpu(d->udev->descriptor.idProduct)
		== 0x1122))
		stream->endpoint = 0x8;

	return 0;
}

static int lme2510_get_rc_config(struct dvb_usb_device *d,
	struct dvb_usb_rc *rc)
{
<<<<<<< HEAD
	rc->allowed_protos = RC_BIT_NEC32;
=======
	rc->allowed_protos = RC_PROTO_BIT_NEC32;
>>>>>>> 24b8d41d
	return 0;
}

static void lme2510_exit(struct dvb_usb_device *d)
{
	struct lme2510_state *st = d->priv;
	struct dvb_usb_adapter *adap = &d->adapter[0];

	if (adap != NULL) {
		lme2510_kill_urb(&adap->stream);
	}

	if (st->lme_urb) {
		usb_kill_urb(st->lme_urb);
		usb_free_urb(st->lme_urb);
		info("Interrupt Service Stopped");
	}
}

static struct dvb_usb_device_properties lme2510_props = {
	.driver_name = KBUILD_MODNAME,
	.owner = THIS_MODULE,
	.bInterfaceNumber = 0,
	.adapter_nr = adapter_nr,
	.size_of_priv = sizeof(struct lme2510_state),
	.generic_bulk_ctrl_endpoint = 0x01,
	.generic_bulk_ctrl_endpoint_response = 0x01,

	.download_firmware = lme2510_download_firmware,

	.power_ctrl       = lme2510_powerup,
	.identify_state   = lme2510_identify_state,
	.i2c_algo         = &lme2510_i2c_algo,

	.frontend_attach  = dm04_lme2510_frontend_attach,
	.tuner_attach = dm04_lme2510_tuner,
	.get_stream_config = lme2510_get_stream_config,
	.get_adapter_count = lme2510_get_adapter_count,
	.streaming_ctrl   = lme2510_streaming_ctrl,

	.get_rc_config = lme2510_get_rc_config,

	.exit = lme2510_exit,
	.adapter = {
		{
			.caps = DVB_USB_ADAP_HAS_PID_FILTER|
				DVB_USB_ADAP_PID_FILTER_CAN_BE_TURNED_OFF,
			.pid_filter_count = 15,
			.pid_filter = lme2510_pid_filter,
			.pid_filter_ctrl  = lme2510_pid_filter_ctrl,
			.stream =
			DVB_USB_STREAM_BULK(0x86, 10, 4096),
		},
		{
		}
	},
};

static const struct usb_device_id lme2510_id_table[] = {
	{	DVB_USB_DEVICE(0x3344, 0x1122, &lme2510_props,
		"DM04_LME2510_DVB-S", RC_MAP_LME2510)	},
	{	DVB_USB_DEVICE(0x3344, 0x1120, &lme2510_props,
		"DM04_LME2510C_DVB-S", RC_MAP_LME2510)	},
	{	DVB_USB_DEVICE(0x3344, 0x22f0, &lme2510_props,
		"DM04_LME2510C_DVB-S RS2000", RC_MAP_LME2510)	},
	{}		/* Terminating entry */
};

MODULE_DEVICE_TABLE(usb, lme2510_id_table);

static struct usb_driver lme2510_driver = {
	.name		= KBUILD_MODNAME,
	.probe		= dvb_usbv2_probe,
	.disconnect	= dvb_usbv2_disconnect,
	.id_table	= lme2510_id_table,
	.no_dynamic_id = 1,
	.soft_unbind = 1,
};

module_usb_driver(lme2510_driver);

MODULE_AUTHOR("Malcolm Priestley <tvboxspy@gmail.com>");
MODULE_DESCRIPTION("LME2510(C) DVB-S USB2.0");
MODULE_VERSION("2.07");
MODULE_LICENSE("GPL");
MODULE_FIRMWARE(LME2510_C_S7395);
MODULE_FIRMWARE(LME2510_C_LG);
MODULE_FIRMWARE(LME2510_C_S0194);
MODULE_FIRMWARE(LME2510_C_RS2000);
MODULE_FIRMWARE(LME2510_LG);
MODULE_FIRMWARE(LME2510_S0194);
<|MERGE_RESOLUTION|>--- conflicted
+++ resolved
@@ -308,13 +308,8 @@
 						ibuf[5]);
 
 			deb_info(1, "INT Key = 0x%08x", key);
-<<<<<<< HEAD
-			rc_keydown(adap_to_d(adap)->rc_dev, RC_TYPE_NEC32, key,
-									0);
-=======
 			rc_keydown(adap_to_d(adap)->rc_dev, RC_PROTO_NEC32, key,
 				   0);
->>>>>>> 24b8d41d
 			break;
 		case 0xbb:
 			switch (st->tuner_config) {
@@ -1196,11 +1191,7 @@
 static int lme2510_get_rc_config(struct dvb_usb_device *d,
 	struct dvb_usb_rc *rc)
 {
-<<<<<<< HEAD
-	rc->allowed_protos = RC_BIT_NEC32;
-=======
 	rc->allowed_protos = RC_PROTO_BIT_NEC32;
->>>>>>> 24b8d41d
 	return 0;
 }
 
