# SPDX-License-Identifier: GPL-2.0-only
config DVB_USB_V2
	tristate "Support for various USB DVB devices v2"
	depends on DVB_CORE && USB && I2C && (RC_CORE || RC_CORE=n)
	help
	  By enabling this you will be able to choose the various supported
	  USB1.1 and USB2.0 DVB devices.

	  Almost every USB device needs a firmware, please look into
	  <file:Documentation/driver-api/media/drivers/dvb-usb.rst>.

	  For a complete list of supported USB devices see the LinuxTV DVB Wiki:
	  <https://linuxtv.org/wiki/index.php/DVB_USB>

	  Say Y if you own a USB DVB device.

config DVB_USB_AF9015
	tristate "Afatech AF9015 DVB-T USB2.0 support"
	depends on DVB_USB_V2 && I2C_MUX
	select REGMAP
	select DVB_AF9013
	select DVB_PLL              if MEDIA_SUBDRV_AUTOSELECT
	select MEDIA_TUNER_MT2060   if MEDIA_SUBDRV_AUTOSELECT
	select MEDIA_TUNER_QT1010   if MEDIA_SUBDRV_AUTOSELECT
	select MEDIA_TUNER_TDA18271 if MEDIA_SUBDRV_AUTOSELECT
	select MEDIA_TUNER_MXL5005S if MEDIA_SUBDRV_AUTOSELECT
	select MEDIA_TUNER_MC44S803 if MEDIA_SUBDRV_AUTOSELECT
	select MEDIA_TUNER_TDA18218 if MEDIA_SUBDRV_AUTOSELECT
	select MEDIA_TUNER_MXL5007T if MEDIA_SUBDRV_AUTOSELECT
	help
	  Say Y here to support the Afatech AF9015 based DVB-T USB2.0 receiver

config DVB_USB_AF9035
	tristate "Afatech AF9035 DVB-T USB2.0 support"
	depends on DVB_USB_V2
	select DVB_AF9033
	select MEDIA_TUNER_TUA9001 if MEDIA_SUBDRV_AUTOSELECT
	select MEDIA_TUNER_FC0011 if MEDIA_SUBDRV_AUTOSELECT
	select MEDIA_TUNER_MXL5007T if MEDIA_SUBDRV_AUTOSELECT
	select MEDIA_TUNER_TDA18218 if MEDIA_SUBDRV_AUTOSELECT
	select MEDIA_TUNER_FC2580 if (MEDIA_SUBDRV_AUTOSELECT && VIDEO_V4L2)
	select MEDIA_TUNER_IT913X if MEDIA_SUBDRV_AUTOSELECT
	help
	  Say Y here to support the Afatech AF9035 based DVB USB receiver.

config DVB_USB_ANYSEE
	tristate "Anysee DVB-T/C USB2.0 support"
	depends on DVB_USB_V2
	select DVB_PLL if MEDIA_SUBDRV_AUTOSELECT
	select DVB_MT352 if MEDIA_SUBDRV_AUTOSELECT
	select DVB_ZL10353 if MEDIA_SUBDRV_AUTOSELECT
	select DVB_TDA10023 if MEDIA_SUBDRV_AUTOSELECT
	select MEDIA_TUNER_TDA18212 if MEDIA_SUBDRV_AUTOSELECT
	select DVB_CX24116 if MEDIA_SUBDRV_AUTOSELECT
	select DVB_STV0900 if MEDIA_SUBDRV_AUTOSELECT
	select DVB_STV6110 if MEDIA_SUBDRV_AUTOSELECT
	select DVB_ISL6423 if MEDIA_SUBDRV_AUTOSELECT
	select DVB_CXD2820R if MEDIA_SUBDRV_AUTOSELECT
	help
	  Say Y here to support the Anysee E30, Anysee E30 Plus or
	  Anysee E30 C Plus DVB USB2.0 receiver.

config DVB_USB_AU6610
	tristate "Alcor Micro AU6610 USB2.0 support"
	depends on DVB_USB_V2
	select DVB_ZL10353 if MEDIA_SUBDRV_AUTOSELECT
	select MEDIA_TUNER_QT1010 if MEDIA_SUBDRV_AUTOSELECT
	help
	  Say Y here to support the Sigmatek DVB-110 DVB-T USB2.0 receiver.

config DVB_USB_AZ6007
	tristate "AzureWave 6007 and clones DVB-T/C USB2.0 support"
	depends on DVB_USB_V2
	select CYPRESS_FIRMWARE
	select DVB_DRXK if MEDIA_SUBDRV_AUTOSELECT
	select MEDIA_TUNER_MT2063 if MEDIA_SUBDRV_AUTOSELECT
	help
	  Say Y here to support the AZ6007 receivers like Terratec H7.

config DVB_USB_CE6230
	tristate "Intel CE6230 DVB-T USB2.0 support"
	depends on DVB_USB_V2
	select DVB_ZL10353
	select MEDIA_TUNER_MXL5005S if MEDIA_SUBDRV_AUTOSELECT
	help
	  Say Y here to support the Intel CE6230 DVB-T USB2.0 receiver

config DVB_USB_EC168
	tristate "E3C EC168 DVB-T USB2.0 support"
	depends on DVB_USB_V2
	select DVB_EC100
	select MEDIA_TUNER_MXL5005S if MEDIA_SUBDRV_AUTOSELECT
	help
	  Say Y here to support the E3C EC168 DVB-T USB2.0 receiver.

config DVB_USB_GL861
	tristate "Genesys Logic GL861 USB2.0 support"
	depends on DVB_USB_V2
	select DVB_ZL10353 if MEDIA_SUBDRV_AUTOSELECT
	select DVB_TC90522 if MEDIA_SUBDRV_AUTOSELECT
	select MEDIA_TUNER_QT1010 if MEDIA_SUBDRV_AUTOSELECT
	select DVB_PLL if MEDIA_SUBDRV_AUTOSELECT
	help
	  Say Y here to support the MSI Megasky 580 (55801) DVB-T USB2.0
	  receiver with USB ID 0db0:5581, Friio White ISDB-T receiver
	  with USB ID 0x7a69:0001.

config DVB_USB_LME2510
	tristate "LME DM04/QQBOX DVB-S USB2.0 support"
	depends on DVB_USB_V2
	depends on RC_CORE
	select DVB_TDA10086 if MEDIA_SUBDRV_AUTOSELECT
	select DVB_TDA826X if MEDIA_SUBDRV_AUTOSELECT
	select DVB_STV0288 if MEDIA_SUBDRV_AUTOSELECT
	select DVB_IX2505V if MEDIA_SUBDRV_AUTOSELECT
	select DVB_STV0299 if MEDIA_SUBDRV_AUTOSELECT
	select DVB_PLL if MEDIA_SUBDRV_AUTOSELECT
	select DVB_M88RS2000 if MEDIA_SUBDRV_AUTOSELECT
	select DVB_TS2020 if MEDIA_SUBDRV_AUTOSELECT
	help
	  Say Y here to support the LME DM04/QQBOX DVB-S USB2.0

config DVB_USB_MXL111SF
	tristate "MxL111SF DTV USB2.0 support"
	depends on DVB_USB_V2
	select DVB_LGDT3305 if MEDIA_SUBDRV_AUTOSELECT
	select DVB_LG2160 if MEDIA_SUBDRV_AUTOSELECT
	select VIDEO_TVEEPROM
	help
	  Say Y here to support the MxL111SF USB2.0 DTV receiver.

config DVB_USB_RTL28XXU
	tristate "Realtek RTL28xxU DVB USB support"
	depends on DVB_USB_V2 && I2C_MUX
	select DVB_MN88472 if MEDIA_SUBDRV_AUTOSELECT
	select DVB_MN88473 if MEDIA_SUBDRV_AUTOSELECT
<<<<<<< HEAD
	select DVB_RTL2830
	select DVB_RTL2832
	select DVB_RTL2832_SDR if (MEDIA_SUBDRV_AUTOSELECT && MEDIA_SDR_SUPPORT)
	select DVB_SI2168 if MEDIA_SUBDRV_AUTOSELECT
	select MEDIA_TUNER_E4000 if MEDIA_SUBDRV_AUTOSELECT
	select MEDIA_TUNER_FC0012 if MEDIA_SUBDRV_AUTOSELECT
	select MEDIA_TUNER_FC0013 if MEDIA_SUBDRV_AUTOSELECT
	select MEDIA_TUNER_FC2580 if MEDIA_SUBDRV_AUTOSELECT
=======
	select DVB_CXD2841ER if MEDIA_SUBDRV_AUTOSELECT
	select DVB_RTL2830
	select DVB_RTL2832
	select DVB_RTL2832_SDR if (MEDIA_SUBDRV_AUTOSELECT && MEDIA_SDR_SUPPORT && VIDEO_V4L2)
	select DVB_SI2168 if MEDIA_SUBDRV_AUTOSELECT
	select MEDIA_TUNER_E4000 if (MEDIA_SUBDRV_AUTOSELECT && VIDEO_V4L2)
	select MEDIA_TUNER_FC0012 if MEDIA_SUBDRV_AUTOSELECT
	select MEDIA_TUNER_FC0013 if MEDIA_SUBDRV_AUTOSELECT
	select MEDIA_TUNER_FC2580 if (MEDIA_SUBDRV_AUTOSELECT && VIDEO_V4L2)
>>>>>>> 24b8d41d
	select MEDIA_TUNER_MT2060 if MEDIA_SUBDRV_AUTOSELECT
	select MEDIA_TUNER_MXL5005S if MEDIA_SUBDRV_AUTOSELECT
	select MEDIA_TUNER_QT1010 if MEDIA_SUBDRV_AUTOSELECT
	select MEDIA_TUNER_R820T if MEDIA_SUBDRV_AUTOSELECT
	select MEDIA_TUNER_SI2157 if MEDIA_SUBDRV_AUTOSELECT
	select MEDIA_TUNER_TUA9001 if MEDIA_SUBDRV_AUTOSELECT
	help
	  Say Y here to support the Realtek RTL28xxU DVB USB receiver.

config DVB_USB_DVBSKY
	tristate "DVBSky USB support"
	depends on DVB_USB_V2
	select DVB_M88DS3103 if MEDIA_SUBDRV_AUTOSELECT
	select DVB_SI2168 if MEDIA_SUBDRV_AUTOSELECT
	select DVB_TS2020 if MEDIA_SUBDRV_AUTOSELECT
	select MEDIA_TUNER_SI2157 if MEDIA_SUBDRV_AUTOSELECT
	select DVB_SP2 if MEDIA_SUBDRV_AUTOSELECT
	help
	  Say Y here to support the USB receivers from DVBSky.

config DVB_USB_ZD1301
	tristate "ZyDAS ZD1301"
	depends on DVB_USB_V2
	select DVB_ZD1301_DEMOD if MEDIA_SUBDRV_AUTOSELECT
	select MEDIA_TUNER_MT2060 if MEDIA_SUBDRV_AUTOSELECT
	help
	  Say Y here to support the ZyDAS ZD1301 DVB USB receiver.<|MERGE_RESOLUTION|>--- conflicted
+++ resolved
@@ -134,16 +134,6 @@
 	depends on DVB_USB_V2 && I2C_MUX
 	select DVB_MN88472 if MEDIA_SUBDRV_AUTOSELECT
 	select DVB_MN88473 if MEDIA_SUBDRV_AUTOSELECT
-<<<<<<< HEAD
-	select DVB_RTL2830
-	select DVB_RTL2832
-	select DVB_RTL2832_SDR if (MEDIA_SUBDRV_AUTOSELECT && MEDIA_SDR_SUPPORT)
-	select DVB_SI2168 if MEDIA_SUBDRV_AUTOSELECT
-	select MEDIA_TUNER_E4000 if MEDIA_SUBDRV_AUTOSELECT
-	select MEDIA_TUNER_FC0012 if MEDIA_SUBDRV_AUTOSELECT
-	select MEDIA_TUNER_FC0013 if MEDIA_SUBDRV_AUTOSELECT
-	select MEDIA_TUNER_FC2580 if MEDIA_SUBDRV_AUTOSELECT
-=======
 	select DVB_CXD2841ER if MEDIA_SUBDRV_AUTOSELECT
 	select DVB_RTL2830
 	select DVB_RTL2832
@@ -153,7 +143,6 @@
 	select MEDIA_TUNER_FC0012 if MEDIA_SUBDRV_AUTOSELECT
 	select MEDIA_TUNER_FC0013 if MEDIA_SUBDRV_AUTOSELECT
 	select MEDIA_TUNER_FC2580 if (MEDIA_SUBDRV_AUTOSELECT && VIDEO_V4L2)
->>>>>>> 24b8d41d
 	select MEDIA_TUNER_MT2060 if MEDIA_SUBDRV_AUTOSELECT
 	select MEDIA_TUNER_MXL5005S if MEDIA_SUBDRV_AUTOSELECT
 	select MEDIA_TUNER_QT1010 if MEDIA_SUBDRV_AUTOSELECT
