--- conflicted
+++ resolved
@@ -55,10 +55,6 @@
 	u8 ir_type;
 	u8 dual_mode:1;
 	u8 no_read:1;
-<<<<<<< HEAD
-	u16 eeprom_addr;
-=======
->>>>>>> 24b8d41d
 	u8 af9033_i2c_addr[2];
 	u8 it930x_addresses;
 	struct af9033_config af9033_config[2];
