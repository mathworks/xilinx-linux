// SPDX-License-Identifier: GPL-2.0-or-later
/****************************************************************************
 *
 *  Filename: cpia2_usb.c
 *
 *  Copyright 2001, STMicrolectronics, Inc.
 *      Contact:  steve.miller@st.com
 *
 *  Description:
 *     This is a USB driver for CPia2 based video cameras.
 *     The infrastructure of this driver is based on the cpia usb driver by
 *     Jochen Scharrlach and Johannes Erdfeldt.
 *
 *  Stripped of 2.4 stuff ready for main kernel submit by
 *		Alan Cox <alan@lxorguk.ukuu.org.uk>
 ****************************************************************************/

#include <linux/kernel.h>
#include <linux/slab.h>
#include <linux/usb.h>
#include <linux/module.h>

#include "cpia2.h"

static int frame_sizes[] = {
	0,	// USBIF_CMDONLY
	0,	// USBIF_BULK
	128,	// USBIF_ISO_1
	384,	// USBIF_ISO_2
	640,	// USBIF_ISO_3
	768,	// USBIF_ISO_4
	896,	// USBIF_ISO_5
	1023,	// USBIF_ISO_6
};

#define FRAMES_PER_DESC    10
#define FRAME_SIZE_PER_DESC   frame_sizes[cam->cur_alt]

static void process_frame(struct camera_data *cam);
static void cpia2_usb_complete(struct urb *urb);
static int cpia2_usb_probe(struct usb_interface *intf,
			   const struct usb_device_id *id);
static void cpia2_usb_disconnect(struct usb_interface *intf);
static int cpia2_usb_suspend(struct usb_interface *intf, pm_message_t message);
static int cpia2_usb_resume(struct usb_interface *intf);

static void free_sbufs(struct camera_data *cam);
static void add_APPn(struct camera_data *cam);
static void add_COM(struct camera_data *cam);
static int submit_urbs(struct camera_data *cam);
static int set_alternate(struct camera_data *cam, unsigned int alt);
static int configure_transfer_mode(struct camera_data *cam, unsigned int alt);

static const struct usb_device_id cpia2_id_table[] = {
	{USB_DEVICE(0x0553, 0x0100)},
	{USB_DEVICE(0x0553, 0x0140)},
	{USB_DEVICE(0x0553, 0x0151)},  /* STV0676 */
	{}			/* Terminating entry */
};
MODULE_DEVICE_TABLE(usb, cpia2_id_table);

static struct usb_driver cpia2_driver = {
	.name		= "cpia2",
	.probe		= cpia2_usb_probe,
	.disconnect	= cpia2_usb_disconnect,
	.suspend	= cpia2_usb_suspend,
	.resume		= cpia2_usb_resume,
	.reset_resume	= cpia2_usb_resume,
	.id_table	= cpia2_id_table
};


/******************************************************************************
 *
 *  process_frame
 *
 *****************************************************************************/
static void process_frame(struct camera_data *cam)
{
	static int frame_count;

	unsigned char *inbuff = cam->workbuff->data;

	DBG("Processing frame #%d, current:%d\n",
	    cam->workbuff->num, cam->curbuff->num);

	if(cam->workbuff->length > cam->workbuff->max_length)
		cam->workbuff->max_length = cam->workbuff->length;

	if ((inbuff[0] == 0xFF) && (inbuff[1] == 0xD8)) {
		frame_count++;
	} else {
		cam->workbuff->status = FRAME_ERROR;
		DBG("Start of frame not found\n");
		return;
	}

	/***
	 * Now the output buffer should have a JPEG image in it.
	 ***/
	if(!cam->first_image_seen) {
		/* Always skip the first image after streaming
		 * starts. It is almost certainly corrupt. */
		cam->first_image_seen = 1;
		cam->workbuff->status = FRAME_EMPTY;
		return;
	}
	if (cam->workbuff->length > 3) {
		if(cam->mmapped &&
		   cam->workbuff->length < cam->workbuff->max_length) {
			/* No junk in the buffers */
			memset(cam->workbuff->data+cam->workbuff->length,
			       0, cam->workbuff->max_length-
				  cam->workbuff->length);
		}
		cam->workbuff->max_length = cam->workbuff->length;
		cam->workbuff->status = FRAME_READY;

		if(!cam->mmapped && cam->num_frames > 2) {
			/* During normal reading, the most recent
			 * frame will be read.  If the current frame
			 * hasn't started reading yet, it will never
			 * be read, so mark it empty.  If the buffer is
			 * mmapped, or we have few buffers, we need to
			 * wait for the user to free the buffer.
			 *
			 * NOTE: This is not entirely foolproof with 3
			 * buffers, but it would take an EXTREMELY
			 * overloaded system to cause problems (possible
			 * image data corruption).  Basically, it would
			 * need to take more time to execute cpia2_read
			 * than it would for the camera to send
			 * cam->num_frames-2 frames before problems
			 * could occur.
			 */
			cam->curbuff->status = FRAME_EMPTY;
		}
		cam->curbuff = cam->workbuff;
		cam->workbuff = cam->workbuff->next;
		DBG("Changed buffers, work:%d, current:%d\n",
		    cam->workbuff->num, cam->curbuff->num);
		return;
	} else {
		DBG("Not enough data for an image.\n");
	}

	cam->workbuff->status = FRAME_ERROR;
	return;
}

/******************************************************************************
 *
 *  add_APPn
 *
 *  Adds a user specified APPn record
 *****************************************************************************/
static void add_APPn(struct camera_data *cam)
{
	if(cam->APP_len > 0) {
		cam->workbuff->data[cam->workbuff->length++] = 0xFF;
		cam->workbuff->data[cam->workbuff->length++] = 0xE0+cam->APPn;
		cam->workbuff->data[cam->workbuff->length++] = 0;
		cam->workbuff->data[cam->workbuff->length++] = cam->APP_len+2;
		memcpy(cam->workbuff->data+cam->workbuff->length,
		       cam->APP_data, cam->APP_len);
		cam->workbuff->length += cam->APP_len;
	}
}

/******************************************************************************
 *
 *  add_COM
 *
 *  Adds a user specified COM record
 *****************************************************************************/
static void add_COM(struct camera_data *cam)
{
	if(cam->COM_len > 0) {
		cam->workbuff->data[cam->workbuff->length++] = 0xFF;
		cam->workbuff->data[cam->workbuff->length++] = 0xFE;
		cam->workbuff->data[cam->workbuff->length++] = 0;
		cam->workbuff->data[cam->workbuff->length++] = cam->COM_len+2;
		memcpy(cam->workbuff->data+cam->workbuff->length,
		       cam->COM_data, cam->COM_len);
		cam->workbuff->length += cam->COM_len;
	}
}

/******************************************************************************
 *
 *  cpia2_usb_complete
 *
 *  callback when incoming packet is received
 *****************************************************************************/
static void cpia2_usb_complete(struct urb *urb)
{
	int i;
	unsigned char *cdata;
	static bool frame_ready = false;
	struct camera_data *cam = (struct camera_data *) urb->context;

	if (urb->status!=0) {
		if (!(urb->status == -ENOENT ||
		      urb->status == -ECONNRESET ||
		      urb->status == -ESHUTDOWN))
		{
			DBG("urb->status = %d!\n", urb->status);
		}
		DBG("Stopping streaming\n");
		return;
	}

	if (!cam->streaming || !video_is_registered(&cam->vdev)) {
		LOG("Will now stop the streaming: streaming = %d, present=%d\n",
		    cam->streaming, video_is_registered(&cam->vdev));
		return;
	}

	/***
	 * Packet collater
	 ***/
	//DBG("Collating %d packets\n", urb->number_of_packets);
	for (i = 0; i < urb->number_of_packets; i++) {
		u16 checksum, iso_checksum;
		int j;
		int n = urb->iso_frame_desc[i].actual_length;
		int st = urb->iso_frame_desc[i].status;

		if(cam->workbuff->status == FRAME_READY) {
			struct framebuf *ptr;
			/* Try to find an available buffer */
			DBG("workbuff full, searching\n");
			for (ptr = cam->workbuff->next;
			     ptr != cam->workbuff;
			     ptr = ptr->next)
			{
				if (ptr->status == FRAME_EMPTY) {
					ptr->status = FRAME_READING;
					ptr->length = 0;
					break;
				}
			}
			if (ptr == cam->workbuff)
				break; /* No READING or EMPTY buffers left */

			cam->workbuff = ptr;
		}

		if (cam->workbuff->status == FRAME_EMPTY ||
		    cam->workbuff->status == FRAME_ERROR) {
			cam->workbuff->status = FRAME_READING;
			cam->workbuff->length = 0;
		}

		//DBG("   Packet %d length = %d, status = %d\n", i, n, st);
		cdata = urb->transfer_buffer + urb->iso_frame_desc[i].offset;

		if (st) {
			LOG("cpia2 data error: [%d] len=%d, status = %d\n",
			    i, n, st);
			if(!ALLOW_CORRUPT)
				cam->workbuff->status = FRAME_ERROR;
			continue;
		}

		if(n<=2)
			continue;

		checksum = 0;
		for(j=0; j<n-2; ++j)
			checksum += cdata[j];
		iso_checksum = cdata[j] + cdata[j+1]*256;
		if(checksum != iso_checksum) {
			LOG("checksum mismatch: [%d] len=%d, calculated = %x, checksum = %x\n",
			    i, n, (int)checksum, (int)iso_checksum);
			if(!ALLOW_CORRUPT) {
				cam->workbuff->status = FRAME_ERROR;
				continue;
			}
		}
		n -= 2;

		if(cam->workbuff->status != FRAME_READING) {
			if((0xFF == cdata[0] && 0xD8 == cdata[1]) ||
			   (0xD8 == cdata[0] && 0xFF == cdata[1] &&
			    0 != cdata[2])) {
				/* frame is skipped, but increment total
				 * frame count anyway */
				cam->frame_count++;
			}
			DBG("workbuff not reading, status=%d\n",
			    cam->workbuff->status);
			continue;
		}

		if (cam->frame_size < cam->workbuff->length + n) {
			ERR("buffer overflow! length: %d, n: %d\n",
			    cam->workbuff->length, n);
			cam->workbuff->status = FRAME_ERROR;
			if(cam->workbuff->length > cam->workbuff->max_length)
				cam->workbuff->max_length =
					cam->workbuff->length;
			continue;
		}

		if (cam->workbuff->length == 0) {
			int data_offset;
			if ((0xD8 == cdata[0]) && (0xFF == cdata[1])) {
				data_offset = 1;
			} else if((0xFF == cdata[0]) && (0xD8 == cdata[1])
				  && (0xFF == cdata[2])) {
				data_offset = 2;
			} else {
				DBG("Ignoring packet, not beginning!\n");
				continue;
			}
			DBG("Start of frame pattern found\n");
			cam->workbuff->ts = ktime_get_ns();
			cam->workbuff->seq = cam->frame_count++;
			cam->workbuff->data[0] = 0xFF;
			cam->workbuff->data[1] = 0xD8;
			cam->workbuff->length = 2;
			add_APPn(cam);
			add_COM(cam);
			memcpy(cam->workbuff->data+cam->workbuff->length,
			       cdata+data_offset, n-data_offset);
			cam->workbuff->length += n-data_offset;
		} else if (cam->workbuff->length > 0) {
			memcpy(cam->workbuff->data + cam->workbuff->length,
			       cdata, n);
			cam->workbuff->length += n;
		}

		if ((cam->workbuff->length >= 3) &&
		    (cam->workbuff->data[cam->workbuff->length - 3] == 0xFF) &&
		    (cam->workbuff->data[cam->workbuff->length - 2] == 0xD9) &&
		    (cam->workbuff->data[cam->workbuff->length - 1] == 0xFF)) {
			frame_ready = true;
			cam->workbuff->data[cam->workbuff->length - 1] = 0;
			cam->workbuff->length -= 1;
		} else if ((cam->workbuff->length >= 2) &&
		   (cam->workbuff->data[cam->workbuff->length - 2] == 0xFF) &&
		   (cam->workbuff->data[cam->workbuff->length - 1] == 0xD9)) {
			frame_ready = true;
		}

		if (frame_ready) {
			DBG("Workbuff image size = %d\n",cam->workbuff->length);
			process_frame(cam);

			frame_ready = false;

			if (waitqueue_active(&cam->wq_stream))
				wake_up_interruptible(&cam->wq_stream);
		}
	}

	if(cam->streaming) {
		/* resubmit */
		urb->dev = cam->dev;
		if ((i = usb_submit_urb(urb, GFP_ATOMIC)) != 0)
			ERR("%s: usb_submit_urb ret %d!\n", __func__, i);
	}
}

/******************************************************************************
 *
 * configure_transfer_mode
 *
 *****************************************************************************/
static int configure_transfer_mode(struct camera_data *cam, unsigned int alt)
{
	static unsigned char iso_regs[8][4] = {
		{0x00, 0x00, 0x00, 0x00},
		{0x00, 0x00, 0x00, 0x00},
		{0xB9, 0x00, 0x00, 0x7E},
		{0xB9, 0x00, 0x01, 0x7E},
		{0xB9, 0x00, 0x02, 0x7E},
		{0xB9, 0x00, 0x02, 0xFE},
		{0xB9, 0x00, 0x03, 0x7E},
		{0xB9, 0x00, 0x03, 0xFD}
	};
	struct cpia2_command cmd;
	unsigned char reg;

	if (!video_is_registered(&cam->vdev))
		return -ENODEV;

	/***
	 * Write the isoc registers according to the alternate selected
	 ***/
	cmd.direction = TRANSFER_WRITE;
	cmd.buffer.block_data[0] = iso_regs[alt][0];
	cmd.buffer.block_data[1] = iso_regs[alt][1];
	cmd.buffer.block_data[2] = iso_regs[alt][2];
	cmd.buffer.block_data[3] = iso_regs[alt][3];
	cmd.req_mode = CAMERAACCESS_TYPE_BLOCK | CAMERAACCESS_VC;
	cmd.start = CPIA2_VC_USB_ISOLIM;
	cmd.reg_count = 4;
	cpia2_send_command(cam, &cmd);

	/***
	 * Enable relevant streams before starting polling.
	 * First read USB Stream Config Register.
	 ***/
	cmd.direction = TRANSFER_READ;
	cmd.req_mode = CAMERAACCESS_TYPE_BLOCK | CAMERAACCESS_VC;
	cmd.start = CPIA2_VC_USB_STRM;
	cmd.reg_count = 1;
	cpia2_send_command(cam, &cmd);
	reg = cmd.buffer.block_data[0];

	/* Clear iso, bulk, and int */
	reg &= ~(CPIA2_VC_USB_STRM_BLK_ENABLE |
		 CPIA2_VC_USB_STRM_ISO_ENABLE |
		 CPIA2_VC_USB_STRM_INT_ENABLE);

	if (alt == USBIF_BULK) {
		DBG("Enabling bulk xfer\n");
		reg |= CPIA2_VC_USB_STRM_BLK_ENABLE;	/* Enable Bulk */
		cam->xfer_mode = XFER_BULK;
	} else if (alt >= USBIF_ISO_1) {
		DBG("Enabling ISOC xfer\n");
		reg |= CPIA2_VC_USB_STRM_ISO_ENABLE;
		cam->xfer_mode = XFER_ISOC;
	}

	cmd.buffer.block_data[0] = reg;
	cmd.direction = TRANSFER_WRITE;
	cmd.start = CPIA2_VC_USB_STRM;
	cmd.reg_count = 1;
	cmd.req_mode = CAMERAACCESS_TYPE_BLOCK | CAMERAACCESS_VC;
	cpia2_send_command(cam, &cmd);

	return 0;
}

/******************************************************************************
 *
 * cpia2_usb_change_streaming_alternate
 *
 *****************************************************************************/
int cpia2_usb_change_streaming_alternate(struct camera_data *cam,
					 unsigned int alt)
{
	int ret = 0;

	if(alt < USBIF_ISO_1 || alt > USBIF_ISO_6)
		return -EINVAL;

	if(alt == cam->params.camera_state.stream_mode)
		return 0;

	cpia2_usb_stream_pause(cam);

	configure_transfer_mode(cam, alt);

	cam->params.camera_state.stream_mode = alt;

	/* Reset the camera to prevent image quality degradation */
	cpia2_reset_camera(cam);

	cpia2_usb_stream_resume(cam);

	return ret;
}

/******************************************************************************
 *
 * set_alternate
 *
 *****************************************************************************/
static int set_alternate(struct camera_data *cam, unsigned int alt)
{
	int ret = 0;

	if(alt == cam->cur_alt)
		return 0;

	if (cam->cur_alt != USBIF_CMDONLY) {
		DBG("Changing from alt %d to %d\n", cam->cur_alt, USBIF_CMDONLY);
		ret = usb_set_interface(cam->dev, cam->iface, USBIF_CMDONLY);
		if (ret != 0)
			return ret;
	}
	if (alt != USBIF_CMDONLY) {
		DBG("Changing from alt %d to %d\n", USBIF_CMDONLY, alt);
		ret = usb_set_interface(cam->dev, cam->iface, alt);
		if (ret != 0)
			return ret;
	}

	cam->old_alt = cam->cur_alt;
	cam->cur_alt = alt;

	return ret;
}

/******************************************************************************
 *
 * free_sbufs
 *
 * Free all cam->sbuf[]. All non-NULL .data and .urb members that are non-NULL
 * are assumed to be allocated. Non-NULL .urb members are also assumed to be
 * submitted (and must therefore be killed before they are freed).
 *****************************************************************************/
static void free_sbufs(struct camera_data *cam)
{
	int i;

	for (i = 0; i < NUM_SBUF; i++) {
		if(cam->sbuf[i].urb) {
			usb_kill_urb(cam->sbuf[i].urb);
			usb_free_urb(cam->sbuf[i].urb);
			cam->sbuf[i].urb = NULL;
		}
		if(cam->sbuf[i].data) {
			kfree(cam->sbuf[i].data);
			cam->sbuf[i].data = NULL;
		}
	}
}

/*******
* Convenience functions
*******/
/****************************************************************************
 *
 *  write_packet
 *
 ***************************************************************************/
static int write_packet(struct usb_device *udev,
			u8 request, u8 * registers, u16 start, size_t size)
{
	unsigned char *buf;
	int ret;

	if (!registers || size <= 0)
		return -EINVAL;

<<<<<<< HEAD
	buf = kmalloc(size, GFP_KERNEL);
	if (!buf)
		return -ENOMEM;

	memcpy(buf, registers, size);

=======
	buf = kmemdup(registers, size, GFP_KERNEL);
	if (!buf)
		return -ENOMEM;

>>>>>>> 24b8d41d
	ret = usb_control_msg(udev,
			       usb_sndctrlpipe(udev, 0),
			       request,
			       USB_TYPE_VENDOR | USB_RECIP_DEVICE,
			       start,	/* value */
			       0,	/* index */
			       buf,	/* buffer */
			       size,
			       HZ);

	kfree(buf);
	return ret;
}

/****************************************************************************
 *
 *  read_packet
 *
 ***************************************************************************/
static int read_packet(struct usb_device *udev,
		       u8 request, u8 * registers, u16 start, size_t size)
{
	unsigned char *buf;
	int ret;

	if (!registers || size <= 0)
		return -EINVAL;

	buf = kmalloc(size, GFP_KERNEL);
	if (!buf)
		return -ENOMEM;

	ret = usb_control_msg(udev,
			       usb_rcvctrlpipe(udev, 0),
			       request,
			       USB_DIR_IN|USB_TYPE_VENDOR|USB_RECIP_DEVICE,
			       start,	/* value */
			       0,	/* index */
			       buf,	/* buffer */
			       size,
			       HZ);

	if (ret >= 0)
		memcpy(registers, buf, size);

	kfree(buf);

	return ret;
}

/******************************************************************************
 *
 *  cpia2_usb_transfer_cmd
 *
 *****************************************************************************/
int cpia2_usb_transfer_cmd(struct camera_data *cam,
			   void *registers,
			   u8 request, u8 start, u8 count, u8 direction)
{
	int err = 0;
	struct usb_device *udev = cam->dev;

	if (!udev) {
		ERR("%s: Internal driver error: udev is NULL\n", __func__);
		return -EINVAL;
	}

	if (!registers) {
		ERR("%s: Internal driver error: register array is NULL\n", __func__);
		return -EINVAL;
	}

	if (direction == TRANSFER_READ) {
		err = read_packet(udev, request, (u8 *)registers, start, count);
		if (err > 0)
			err = 0;
	} else if (direction == TRANSFER_WRITE) {
		err =write_packet(udev, request, (u8 *)registers, start, count);
		if (err < 0) {
			LOG("Control message failed, err val = %d\n", err);
			LOG("Message: request = 0x%0X, start = 0x%0X\n",
			    request, start);
			LOG("Message: count = %d, register[0] = 0x%0X\n",
			    count, ((unsigned char *) registers)[0]);
		} else
			err=0;
	} else {
		LOG("Unexpected first byte of direction: %d\n",
		       direction);
		return -EINVAL;
	}

	if(err != 0)
		LOG("Unexpected error: %d\n", err);
	return err;
}


/******************************************************************************
 *
 *  submit_urbs
 *
 *****************************************************************************/
static int submit_urbs(struct camera_data *cam)
{
	struct urb *urb;
	int fx, err, i, j;

	for(i=0; i<NUM_SBUF; ++i) {
		if (cam->sbuf[i].data)
			continue;
		cam->sbuf[i].data =
		    kmalloc_array(FRAME_SIZE_PER_DESC, FRAMES_PER_DESC,
				  GFP_KERNEL);
		if (!cam->sbuf[i].data) {
			while (--i >= 0) {
				kfree(cam->sbuf[i].data);
				cam->sbuf[i].data = NULL;
			}
			return -ENOMEM;
		}
	}

	/* We double buffer the Isoc lists, and also know the polling
	 * interval is every frame (1 == (1 << (bInterval -1))).
	 */
	for(i=0; i<NUM_SBUF; ++i) {
		if(cam->sbuf[i].urb) {
			continue;
		}
		urb = usb_alloc_urb(FRAMES_PER_DESC, GFP_KERNEL);
		if (!urb) {
			for (j = 0; j < i; j++)
				usb_free_urb(cam->sbuf[j].urb);
			for (j = 0; j < NUM_SBUF; j++) {
				kfree(cam->sbuf[j].data);
				cam->sbuf[j].data = NULL;
			}
			return -ENOMEM;
		}

		cam->sbuf[i].urb = urb;
		urb->dev = cam->dev;
		urb->context = cam;
		urb->pipe = usb_rcvisocpipe(cam->dev, 1 /*ISOC endpoint*/);
		urb->transfer_flags = URB_ISO_ASAP;
		urb->transfer_buffer = cam->sbuf[i].data;
		urb->complete = cpia2_usb_complete;
		urb->number_of_packets = FRAMES_PER_DESC;
		urb->interval = 1;
		urb->transfer_buffer_length =
			FRAME_SIZE_PER_DESC * FRAMES_PER_DESC;

		for (fx = 0; fx < FRAMES_PER_DESC; fx++) {
			urb->iso_frame_desc[fx].offset =
				FRAME_SIZE_PER_DESC * fx;
			urb->iso_frame_desc[fx].length = FRAME_SIZE_PER_DESC;
		}
	}


	/* Queue the ISO urbs, and resubmit in the completion handler */
	for(i=0; i<NUM_SBUF; ++i) {
		err = usb_submit_urb(cam->sbuf[i].urb, GFP_KERNEL);
		if (err) {
			ERR("usb_submit_urb[%d]() = %d\n", i, err);
			return err;
		}
	}

	return 0;
}

/******************************************************************************
 *
 *  cpia2_usb_stream_start
 *
 *****************************************************************************/
int cpia2_usb_stream_start(struct camera_data *cam, unsigned int alternate)
{
	int ret;
	int old_alt;

	if(cam->streaming)
		return 0;

	if (cam->flush) {
		int i;
		DBG("Flushing buffers\n");
		for(i=0; i<cam->num_frames; ++i) {
			cam->buffers[i].status = FRAME_EMPTY;
			cam->buffers[i].length = 0;
		}
		cam->curbuff = &cam->buffers[0];
		cam->workbuff = cam->curbuff->next;
		cam->flush = false;
	}

	old_alt = cam->params.camera_state.stream_mode;
	cam->params.camera_state.stream_mode = 0;
	ret = cpia2_usb_change_streaming_alternate(cam, alternate);
	if (ret < 0) {
		int ret2;
		ERR("cpia2_usb_change_streaming_alternate() = %d!\n", ret);
		cam->params.camera_state.stream_mode = old_alt;
		ret2 = set_alternate(cam, USBIF_CMDONLY);
		if (ret2 < 0) {
			ERR("cpia2_usb_change_streaming_alternate(%d) =%d has already failed. Then tried to call set_alternate(USBIF_CMDONLY) = %d.\n",
			    alternate, ret, ret2);
		}
	} else {
		cam->frame_count = 0;
		cam->streaming = 1;
		ret = cpia2_usb_stream_resume(cam);
	}
	return ret;
}

/******************************************************************************
 *
 *  cpia2_usb_stream_pause
 *
 *****************************************************************************/
int cpia2_usb_stream_pause(struct camera_data *cam)
{
	int ret = 0;
	if(cam->streaming) {
		free_sbufs(cam);
		ret = set_alternate(cam, USBIF_CMDONLY);
	}
	return ret;
}

/******************************************************************************
 *
 *  cpia2_usb_stream_resume
 *
 *****************************************************************************/
int cpia2_usb_stream_resume(struct camera_data *cam)
{
	int ret = 0;
	if(cam->streaming) {
		cam->first_image_seen = 0;
		ret = set_alternate(cam, cam->params.camera_state.stream_mode);
		if(ret == 0) {
			/* for some reason the user effects need to be set
			   again when starting streaming. */
			cpia2_do_command(cam, CPIA2_CMD_SET_USER_EFFECTS, TRANSFER_WRITE,
					cam->params.vp_params.user_effects);
			ret = submit_urbs(cam);
		}
	}
	return ret;
}

/******************************************************************************
 *
 *  cpia2_usb_stream_stop
 *
 *****************************************************************************/
int cpia2_usb_stream_stop(struct camera_data *cam)
{
	int ret;

	ret = cpia2_usb_stream_pause(cam);
	cam->streaming = 0;
	configure_transfer_mode(cam, 0);
	return ret;
}

/******************************************************************************
 *
 *  cpia2_usb_probe
 *
 *  Probe and initialize.
 *****************************************************************************/
static int cpia2_usb_probe(struct usb_interface *intf,
			   const struct usb_device_id *id)
{
	struct usb_device *udev = interface_to_usbdev(intf);
	struct usb_interface_descriptor *interface;
	struct camera_data *cam;
	int ret;

	/* A multi-config CPiA2 camera? */
	if (udev->descriptor.bNumConfigurations != 1)
		return -ENODEV;
	interface = &intf->cur_altsetting->desc;

	/* If we get to this point, we found a CPiA2 camera */
	LOG("CPiA2 USB camera found\n");

	cam = cpia2_init_camera_struct(intf);
	if (cam == NULL)
		return -ENOMEM;

	cam->dev = udev;
	cam->iface = interface->bInterfaceNumber;

	ret = set_alternate(cam, USBIF_CMDONLY);
	if (ret < 0) {
		ERR("%s: usb_set_interface error (ret = %d)\n", __func__, ret);
		kfree(cam);
		return ret;
	}


	if((ret = cpia2_init_camera(cam)) < 0) {
		ERR("%s: failed to initialize cpia2 camera (ret = %d)\n", __func__, ret);
		kfree(cam);
		return ret;
	}
	LOG("  CPiA Version: %d.%02d (%d.%d)\n",
	       cam->params.version.firmware_revision_hi,
	       cam->params.version.firmware_revision_lo,
	       cam->params.version.asic_id,
	       cam->params.version.asic_rev);
	LOG("  CPiA PnP-ID: %04x:%04x:%04x\n",
	       cam->params.pnp_id.vendor,
	       cam->params.pnp_id.product,
	       cam->params.pnp_id.device_revision);
	LOG("  SensorID: %d.(version %d)\n",
	       cam->params.version.sensor_flags,
	       cam->params.version.sensor_rev);

	usb_set_intfdata(intf, cam);

	ret = cpia2_register_camera(cam);
	if (ret < 0) {
		ERR("%s: Failed to register cpia2 camera (ret = %d)\n", __func__, ret);
		kfree(cam);
		return ret;
	}

	return 0;
}

/******************************************************************************
 *
 *  cpia2_disconnect
 *
 *****************************************************************************/
static void cpia2_usb_disconnect(struct usb_interface *intf)
{
	struct camera_data *cam = usb_get_intfdata(intf);
	usb_set_intfdata(intf, NULL);

	DBG("Stopping stream\n");
	cpia2_usb_stream_stop(cam);

	mutex_lock(&cam->v4l2_lock);
	DBG("Unregistering camera\n");
	cpia2_unregister_camera(cam);
	v4l2_device_disconnect(&cam->v4l2_dev);
	mutex_unlock(&cam->v4l2_lock);

	if(cam->buffers) {
		DBG("Wakeup waiting processes\n");
		cam->curbuff->status = FRAME_READY;
		cam->curbuff->length = 0;
		wake_up_interruptible(&cam->wq_stream);
	}

	v4l2_device_put(&cam->v4l2_dev);

	LOG("CPiA2 camera disconnected.\n");
}

static int cpia2_usb_suspend(struct usb_interface *intf, pm_message_t message)
{
	struct camera_data *cam = usb_get_intfdata(intf);

	mutex_lock(&cam->v4l2_lock);
	if (cam->streaming) {
		cpia2_usb_stream_stop(cam);
		cam->streaming = 1;
	}
	mutex_unlock(&cam->v4l2_lock);

	dev_info(&intf->dev, "going into suspend..\n");
	return 0;
}

/* Resume device - start device. */
static int cpia2_usb_resume(struct usb_interface *intf)
{
	struct camera_data *cam = usb_get_intfdata(intf);

	mutex_lock(&cam->v4l2_lock);
	v4l2_ctrl_handler_setup(&cam->hdl);
	if (cam->streaming) {
		cam->streaming = 0;
		cpia2_usb_stream_start(cam,
				cam->params.camera_state.stream_mode);
	}
	mutex_unlock(&cam->v4l2_lock);

	dev_info(&intf->dev, "coming out of suspend..\n");
	return 0;
}

/******************************************************************************
 *
 *  usb_cpia2_init
 *
 *****************************************************************************/
int cpia2_usb_init(void)
{
	return usb_register(&cpia2_driver);
}

/******************************************************************************
 *
 *  usb_cpia_cleanup
 *
 *****************************************************************************/
void cpia2_usb_cleanup(void)
{
	schedule_timeout(2 * HZ);
	usb_deregister(&cpia2_driver);
}<|MERGE_RESOLUTION|>--- conflicted
+++ resolved
@@ -538,19 +538,10 @@
 	if (!registers || size <= 0)
 		return -EINVAL;
 
-<<<<<<< HEAD
-	buf = kmalloc(size, GFP_KERNEL);
-	if (!buf)
-		return -ENOMEM;
-
-	memcpy(buf, registers, size);
-
-=======
 	buf = kmemdup(registers, size, GFP_KERNEL);
 	if (!buf)
 		return -ENOMEM;
 
->>>>>>> 24b8d41d
 	ret = usb_control_msg(udev,
 			       usb_sndctrlpipe(udev, 0),
 			       request,
