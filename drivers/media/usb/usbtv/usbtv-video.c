/*
<<<<<<< HEAD
 * Copyright (c) 2013 Lubomir Rintel
=======
 * Copyright (c) 2013,2016 Lubomir Rintel
>>>>>>> 24b8d41d
 * All rights reserved.
 *
 * Redistribution and use in source and binary forms, with or without
 * modification, are permitted provided that the following conditions
 * are met:
 * 1. Redistributions of source code must retain the above copyright
 *    notice, this list of conditions, and the following disclaimer,
 *    without modification.
 * 2. The name of the author may not be used to endorse or promote products
 *    derived from this software without specific prior written permission.
 *
 * Alternatively, this software may be distributed under the terms of the
 * GNU General Public License ("GPL").
 *
 * THIS SOFTWARE IS PROVIDED BY THE COPYRIGHT HOLDERS AND CONTRIBUTORS
 * "AS IS" AND ANY EXPRESS OR IMPLIED WARRANTIES, INCLUDING, BUT NOT
 * LIMITED TO, THE IMPLIED WARRANTIES OF MERCHANTABILITY AND FITNESS FOR
 * A PARTICULAR PURPOSE ARE DISCLAIMED. IN NO EVENT SHALL THE COPYRIGHT
 * OWNER OR CONTRIBUTORS BE LIABLE FOR ANY DIRECT, INDIRECT, INCIDENTAL,
 * SPECIAL, EXEMPLARY, OR CONSEQUENTIAL DAMAGES (INCLUDING, BUT NOT
 * LIMITED TO, PROCUREMENT OF SUBSTITUTE GOODS OR SERVICES; LOSS OF USE,
 * DATA, OR PROFITS; OR BUSINESS INTERRUPTION) HOWEVER CAUSED AND ON ANY
 * THEORY OF LIABILITY, WHETHER IN CONTRACT, STRICT LIABILITY, OR TORT
 * (INCLUDING NEGLIGENCE OR OTHERWISE) ARISING IN ANY WAY OUT OF THE USE
 * OF THIS SOFTWARE, EVEN IF ADVISED OF THE POSSIBILITY OF SUCH DAMAGE.
 */
/*
 * Fushicai USBTV007 Audio-Video Grabber Driver
 *
 * Product web site:
 * http://www.fushicai.com/products_detail/&productId=d05449ee-b690-42f9-a661-aa7353894bed.html
 *
 * Following LWN articles were very useful in construction of this driver:
 * Video4Linux2 API series: http://lwn.net/Articles/203924/
 * videobuf2 API explanation: http://lwn.net/Articles/447435/
 * Thanks go to Jonathan Corbet for providing this quality documentation.
 * He is awesome.
 *
 * No physical hardware was harmed running Windows during the
 * reverse-engineering activity
 */

#include <media/v4l2-ioctl.h>
#include <media/videobuf2-v4l2.h>

#include "usbtv.h"

static struct usbtv_norm_params norm_params[] = {
	{
		.norm = V4L2_STD_525_60,
		.cap_width = 720,
		.cap_height = 480,
	},
	{
		.norm = V4L2_STD_625_50,
		.cap_width = 720,
		.cap_height = 576,
	}
};

static int usbtv_configure_for_norm(struct usbtv *usbtv, v4l2_std_id norm)
{
	int i, ret = 0;
	struct usbtv_norm_params *params = NULL;

	for (i = 0; i < ARRAY_SIZE(norm_params); i++) {
		if (norm_params[i].norm & norm) {
			params = &norm_params[i];
			break;
		}
	}

	if (params) {
		usbtv->width = params->cap_width;
		usbtv->height = params->cap_height;
		usbtv->n_chunks = usbtv->width * usbtv->height
						/ 4 / USBTV_CHUNK;
		usbtv->norm = norm;
	} else
		ret = -EINVAL;

	return ret;
}

static int usbtv_select_input(struct usbtv *usbtv, int input)
{
	int ret;

	static const u16 composite[][2] = {
		{ USBTV_BASE + 0x0105, 0x0060 },
		{ USBTV_BASE + 0x011f, 0x00f2 },
		{ USBTV_BASE + 0x0127, 0x0060 },
		{ USBTV_BASE + 0x00ae, 0x0010 },
		{ USBTV_BASE + 0x0239, 0x0060 },
	};

	static const u16 svideo[][2] = {
		{ USBTV_BASE + 0x0105, 0x0010 },
		{ USBTV_BASE + 0x011f, 0x00ff },
		{ USBTV_BASE + 0x0127, 0x0060 },
		{ USBTV_BASE + 0x00ae, 0x0030 },
		{ USBTV_BASE + 0x0239, 0x0060 },
	};

	switch (input) {
	case USBTV_COMPOSITE_INPUT:
		ret = usbtv_set_regs(usbtv, composite, ARRAY_SIZE(composite));
		break;
	case USBTV_SVIDEO_INPUT:
		ret = usbtv_set_regs(usbtv, svideo, ARRAY_SIZE(svideo));
		break;
	default:
		ret = -EINVAL;
	}

	if (!ret)
		usbtv->input = input;

	return ret;
}

static uint16_t usbtv_norm_to_16f_reg(v4l2_std_id norm)
{
	/* NTSC M/M-JP/M-KR */
	if (norm & V4L2_STD_NTSC)
		return 0x00b8;
	/* PAL BG/DK/H/I */
	if (norm & V4L2_STD_PAL)
		return 0x00ee;
	/* SECAM B/D/G/H/K/K1/L/Lc */
	if (norm & V4L2_STD_SECAM)
		return 0x00ff;
	if (norm & V4L2_STD_NTSC_443)
		return 0x00a8;
	if (norm & (V4L2_STD_PAL_M | V4L2_STD_PAL_60))
		return 0x00bc;
	/* Fallback to automatic detection for other standards */
	return 0x0000;
}

static int usbtv_select_norm(struct usbtv *usbtv, v4l2_std_id norm)
{
	int ret;
	/* These are the series of register values used to configure the
	 * decoder for a specific standard.
	 * The first 21 register writes are copied from the
	 * Settings\DecoderDefaults registry keys present in the Windows driver
	 * .INF file, and control various image tuning parameters (color
	 * correction, sharpness, ...).
	 */
	static const u16 pal[][2] = {
		/* "AVPAL" tuning sequence from .INF file */
		{ USBTV_BASE + 0x0003, 0x0004 },
		{ USBTV_BASE + 0x001a, 0x0068 },
		{ USBTV_BASE + 0x0100, 0x00d3 },
		{ USBTV_BASE + 0x010e, 0x0072 },
		{ USBTV_BASE + 0x010f, 0x00a2 },
		{ USBTV_BASE + 0x0112, 0x00b0 },
		{ USBTV_BASE + 0x0115, 0x0015 },
		{ USBTV_BASE + 0x0117, 0x0001 },
		{ USBTV_BASE + 0x0118, 0x002c },
		{ USBTV_BASE + 0x012d, 0x0010 },
		{ USBTV_BASE + 0x012f, 0x0020 },
		{ USBTV_BASE + 0x0220, 0x002e },
		{ USBTV_BASE + 0x0225, 0x0008 },
		{ USBTV_BASE + 0x024e, 0x0002 },
		{ USBTV_BASE + 0x024f, 0x0002 },
		{ USBTV_BASE + 0x0254, 0x0059 },
		{ USBTV_BASE + 0x025a, 0x0016 },
		{ USBTV_BASE + 0x025b, 0x0035 },
		{ USBTV_BASE + 0x0263, 0x0017 },
		{ USBTV_BASE + 0x0266, 0x0016 },
		{ USBTV_BASE + 0x0267, 0x0036 },
		/* End image tuning */
		{ USBTV_BASE + 0x024e, 0x0002 },
		{ USBTV_BASE + 0x024f, 0x0002 },
	};

	static const u16 ntsc[][2] = {
		/* "AVNTSC" tuning sequence from .INF file */
		{ USBTV_BASE + 0x0003, 0x0004 },
		{ USBTV_BASE + 0x001a, 0x0079 },
		{ USBTV_BASE + 0x0100, 0x00d3 },
		{ USBTV_BASE + 0x010e, 0x0068 },
		{ USBTV_BASE + 0x010f, 0x009c },
		{ USBTV_BASE + 0x0112, 0x00f0 },
		{ USBTV_BASE + 0x0115, 0x0015 },
		{ USBTV_BASE + 0x0117, 0x0000 },
		{ USBTV_BASE + 0x0118, 0x00fc },
		{ USBTV_BASE + 0x012d, 0x0004 },
		{ USBTV_BASE + 0x012f, 0x0008 },
		{ USBTV_BASE + 0x0220, 0x002e },
		{ USBTV_BASE + 0x0225, 0x0008 },
		{ USBTV_BASE + 0x024e, 0x0002 },
		{ USBTV_BASE + 0x024f, 0x0001 },
		{ USBTV_BASE + 0x0254, 0x005f },
		{ USBTV_BASE + 0x025a, 0x0012 },
		{ USBTV_BASE + 0x025b, 0x0001 },
		{ USBTV_BASE + 0x0263, 0x001c },
		{ USBTV_BASE + 0x0266, 0x0011 },
		{ USBTV_BASE + 0x0267, 0x0005 },
		/* End image tuning */
		{ USBTV_BASE + 0x024e, 0x0002 },
		{ USBTV_BASE + 0x024f, 0x0002 },
	};

	static const u16 secam[][2] = {
		/* "AVSECAM" tuning sequence from .INF file */
		{ USBTV_BASE + 0x0003, 0x0004 },
		{ USBTV_BASE + 0x001a, 0x0073 },
		{ USBTV_BASE + 0x0100, 0x00dc },
		{ USBTV_BASE + 0x010e, 0x0072 },
		{ USBTV_BASE + 0x010f, 0x00a2 },
		{ USBTV_BASE + 0x0112, 0x0090 },
		{ USBTV_BASE + 0x0115, 0x0035 },
		{ USBTV_BASE + 0x0117, 0x0001 },
		{ USBTV_BASE + 0x0118, 0x0030 },
		{ USBTV_BASE + 0x012d, 0x0004 },
		{ USBTV_BASE + 0x012f, 0x0008 },
		{ USBTV_BASE + 0x0220, 0x002d },
		{ USBTV_BASE + 0x0225, 0x0028 },
		{ USBTV_BASE + 0x024e, 0x0008 },
		{ USBTV_BASE + 0x024f, 0x0002 },
		{ USBTV_BASE + 0x0254, 0x0069 },
		{ USBTV_BASE + 0x025a, 0x0016 },
		{ USBTV_BASE + 0x025b, 0x0035 },
		{ USBTV_BASE + 0x0263, 0x0021 },
		{ USBTV_BASE + 0x0266, 0x0016 },
		{ USBTV_BASE + 0x0267, 0x0036 },
		/* End image tuning */
		{ USBTV_BASE + 0x024e, 0x0002 },
		{ USBTV_BASE + 0x024f, 0x0002 },
	};

	ret = usbtv_configure_for_norm(usbtv, norm);

	if (!ret) {
		/* Masks for norms using a NTSC or PAL color encoding. */
		static const v4l2_std_id ntsc_mask =
			V4L2_STD_NTSC | V4L2_STD_NTSC_443;
		static const v4l2_std_id pal_mask =
			V4L2_STD_PAL | V4L2_STD_PAL_60 | V4L2_STD_PAL_M;

		if (norm & ntsc_mask)
			ret = usbtv_set_regs(usbtv, ntsc, ARRAY_SIZE(ntsc));
		else if (norm & pal_mask)
			ret = usbtv_set_regs(usbtv, pal, ARRAY_SIZE(pal));
		else if (norm & V4L2_STD_SECAM)
			ret = usbtv_set_regs(usbtv, secam, ARRAY_SIZE(secam));
		else
			ret = -EINVAL;
	}

	if (!ret) {
		/* Configure the decoder for the color standard */
		const u16 cfg[][2] = {
			{ USBTV_BASE + 0x016f, usbtv_norm_to_16f_reg(norm) }
		};
		ret = usbtv_set_regs(usbtv, cfg, ARRAY_SIZE(cfg));
	}

	return ret;
}

static int usbtv_setup_capture(struct usbtv *usbtv)
{
	int ret;
	static const u16 setup[][2] = {
		/* These seem to enable the device. */
		{ USBTV_BASE + 0x0008, 0x0001 },
		{ USBTV_BASE + 0x01d0, 0x00ff },
		{ USBTV_BASE + 0x01d9, 0x0002 },

		/* These seem to influence color parameters, such as
		 * brightness, etc. */
		{ USBTV_BASE + 0x0239, 0x0040 },
		{ USBTV_BASE + 0x0240, 0x0000 },
		{ USBTV_BASE + 0x0241, 0x0000 },
		{ USBTV_BASE + 0x0242, 0x0002 },
		{ USBTV_BASE + 0x0243, 0x0080 },
		{ USBTV_BASE + 0x0244, 0x0012 },
		{ USBTV_BASE + 0x0245, 0x0090 },
		{ USBTV_BASE + 0x0246, 0x0000 },

		{ USBTV_BASE + 0x0278, 0x002d },
		{ USBTV_BASE + 0x0279, 0x000a },
		{ USBTV_BASE + 0x027a, 0x0032 },
		{ 0xf890, 0x000c },
		{ 0xf894, 0x0086 },

		{ USBTV_BASE + 0x00ac, 0x00c0 },
		{ USBTV_BASE + 0x00ad, 0x0000 },
		{ USBTV_BASE + 0x00a2, 0x0012 },
		{ USBTV_BASE + 0x00a3, 0x00e0 },
		{ USBTV_BASE + 0x00a4, 0x0028 },
		{ USBTV_BASE + 0x00a5, 0x0082 },
		{ USBTV_BASE + 0x00a7, 0x0080 },
		{ USBTV_BASE + 0x0000, 0x0014 },
		{ USBTV_BASE + 0x0006, 0x0003 },
		{ USBTV_BASE + 0x0090, 0x0099 },
		{ USBTV_BASE + 0x0091, 0x0090 },
		{ USBTV_BASE + 0x0094, 0x0068 },
		{ USBTV_BASE + 0x0095, 0x0070 },
		{ USBTV_BASE + 0x009c, 0x0030 },
		{ USBTV_BASE + 0x009d, 0x00c0 },
		{ USBTV_BASE + 0x009e, 0x00e0 },
		{ USBTV_BASE + 0x0019, 0x0006 },
		{ USBTV_BASE + 0x008c, 0x00ba },
		{ USBTV_BASE + 0x0101, 0x00ff },
		{ USBTV_BASE + 0x010c, 0x00b3 },
		{ USBTV_BASE + 0x01b2, 0x0080 },
		{ USBTV_BASE + 0x01b4, 0x00a0 },
		{ USBTV_BASE + 0x014c, 0x00ff },
		{ USBTV_BASE + 0x014d, 0x00ca },
		{ USBTV_BASE + 0x0113, 0x0053 },
		{ USBTV_BASE + 0x0119, 0x008a },
		{ USBTV_BASE + 0x013c, 0x0003 },
		{ USBTV_BASE + 0x0150, 0x009c },
		{ USBTV_BASE + 0x0151, 0x0071 },
		{ USBTV_BASE + 0x0152, 0x00c6 },
		{ USBTV_BASE + 0x0153, 0x0084 },
		{ USBTV_BASE + 0x0154, 0x00bc },
		{ USBTV_BASE + 0x0155, 0x00a0 },
		{ USBTV_BASE + 0x0156, 0x00a0 },
		{ USBTV_BASE + 0x0157, 0x009c },
		{ USBTV_BASE + 0x0158, 0x001f },
		{ USBTV_BASE + 0x0159, 0x0006 },
		{ USBTV_BASE + 0x015d, 0x0000 },
	};

	ret = usbtv_set_regs(usbtv, setup, ARRAY_SIZE(setup));
	if (ret)
		return ret;

	ret = usbtv_select_norm(usbtv, usbtv->norm);
	if (ret)
		return ret;

	ret = usbtv_select_input(usbtv, usbtv->input);
	if (ret)
		return ret;

	ret = v4l2_ctrl_handler_setup(&usbtv->ctrl);
	if (ret)
		return ret;

	return 0;
}

/* Copy data from chunk into a frame buffer, deinterlacing the data
 * into every second line. Unfortunately, they don't align nicely into
 * 720 pixel lines, as the chunk is 240 words long, which is 480 pixels.
 * Therefore, we break down the chunk into two halves before copying,
 * so that we can interleave a line if needed.
 *
 * Each "chunk" is 240 words; a word in this context equals 4 bytes.
 * Image format is YUYV/YUV 4:2:2, consisting of Y Cr Y Cb, defining two
 * pixels, the Cr and Cb shared between the two pixels, but each having
 * separate Y values. Thus, the 240 words equal 480 pixels. It therefore,
 * takes 1.5 chunks to make a 720 pixel-wide line for the frame.
 * The image is interlaced, so there is a "scan" of odd lines, followed
 * by "scan" of even numbered lines.
 *
 * Following code is writing the chunks in correct sequence, skipping
 * the rows based on "odd" value.
 * line 1: chunk[0][  0..479] chunk[0][480..959] chunk[1][  0..479]
 * line 3: chunk[1][480..959] chunk[2][  0..479] chunk[2][480..959]
 * ...etc.
 */
static void usbtv_chunk_to_vbuf(u32 *frame, __be32 *src, int chunk_no, int odd)
{
	int half;

	for (half = 0; half < 2; half++) {
		int part_no = chunk_no * 2 + half;
		int line = part_no / 3;
		int part_index = (line * 2 + !odd) * 3 + (part_no % 3);

		u32 *dst = &frame[part_index * USBTV_CHUNK/2];

		memcpy(dst, src, USBTV_CHUNK/2 * sizeof(*src));
		src += USBTV_CHUNK/2;
	}
}

/* Called for each 256-byte image chunk.
 * First word identifies the chunk, followed by 240 words of image
 * data and padding. */
static void usbtv_image_chunk(struct usbtv *usbtv, __be32 *chunk)
{
	int frame_id, odd, chunk_no;
	u32 *frame;
	struct usbtv_buf *buf;
	unsigned long flags;

	/* Ignore corrupted lines. */
	if (!USBTV_MAGIC_OK(chunk))
		return;
	frame_id = USBTV_FRAME_ID(chunk);
	odd = USBTV_ODD(chunk);
	chunk_no = USBTV_CHUNK_NO(chunk);
	if (chunk_no >= usbtv->n_chunks)
		return;

	/* Beginning of a frame. */
	if (chunk_no == 0) {
		usbtv->frame_id = frame_id;
		usbtv->chunks_done = 0;
	}

	if (usbtv->frame_id != frame_id)
		return;

	spin_lock_irqsave(&usbtv->buflock, flags);
	if (list_empty(&usbtv->bufs)) {
		/* No free buffers. Userspace likely too slow. */
		spin_unlock_irqrestore(&usbtv->buflock, flags);
		return;
	}

	/* First available buffer. */
	buf = list_first_entry(&usbtv->bufs, struct usbtv_buf, list);
	frame = vb2_plane_vaddr(&buf->vb.vb2_buf, 0);

	/* Copy the chunk data. */
	usbtv_chunk_to_vbuf(frame, &chunk[1], chunk_no, odd);
	usbtv->chunks_done++;

	/* Last chunk in a field */
	if (chunk_no == usbtv->n_chunks-1) {
		/* Last chunk in a frame, signalling an end */
		if (odd && !usbtv->last_odd) {
			int size = vb2_plane_size(&buf->vb.vb2_buf, 0);
			enum vb2_buffer_state state = usbtv->chunks_done ==
				usbtv->n_chunks ?
				VB2_BUF_STATE_DONE :
				VB2_BUF_STATE_ERROR;

			buf->vb.field = V4L2_FIELD_INTERLACED;
			buf->vb.sequence = usbtv->sequence++;
			buf->vb.vb2_buf.timestamp = ktime_get_ns();
			vb2_set_plane_payload(&buf->vb.vb2_buf, 0, size);
			vb2_buffer_done(&buf->vb.vb2_buf, state);
			list_del(&buf->list);
		}
		usbtv->last_odd = odd;
	}

	spin_unlock_irqrestore(&usbtv->buflock, flags);
}

/* Got image data. Each packet contains a number of 256-word chunks we
 * compose the image from. */
static void usbtv_iso_cb(struct urb *ip)
{
	int ret;
	int i;
	struct usbtv *usbtv = (struct usbtv *)ip->context;

	switch (ip->status) {
	/* All fine. */
	case 0:
		break;
	/* Device disconnected or capture stopped? */
	case -ENODEV:
	case -ENOENT:
	case -ECONNRESET:
	case -ESHUTDOWN:
		return;
	/* Unknown error. Retry. */
	default:
		dev_warn(usbtv->dev, "Bad response for ISO request.\n");
		goto resubmit;
	}

	for (i = 0; i < ip->number_of_packets; i++) {
		int size = ip->iso_frame_desc[i].actual_length;
		unsigned char *data = ip->transfer_buffer +
				ip->iso_frame_desc[i].offset;
		int offset;

		for (offset = 0; USBTV_CHUNK_SIZE * offset < size; offset++)
			usbtv_image_chunk(usbtv,
				(__be32 *)&data[USBTV_CHUNK_SIZE * offset]);
	}

resubmit:
	ret = usb_submit_urb(ip, GFP_ATOMIC);
	if (ret < 0)
		dev_warn(usbtv->dev, "Could not resubmit ISO URB\n");
}

static struct urb *usbtv_setup_iso_transfer(struct usbtv *usbtv)
{
	struct urb *ip;
	int size = usbtv->iso_size;
	int i;

	ip = usb_alloc_urb(USBTV_ISOC_PACKETS, GFP_KERNEL);
	if (ip == NULL)
		return NULL;

	ip->dev = usbtv->udev;
	ip->context = usbtv;
	ip->pipe = usb_rcvisocpipe(usbtv->udev, USBTV_VIDEO_ENDP);
	ip->interval = 1;
	ip->transfer_flags = URB_ISO_ASAP;
	ip->transfer_buffer = kcalloc(USBTV_ISOC_PACKETS, size,
						GFP_KERNEL);
	if (!ip->transfer_buffer) {
		usb_free_urb(ip);
		return NULL;
	}
	ip->complete = usbtv_iso_cb;
	ip->number_of_packets = USBTV_ISOC_PACKETS;
	ip->transfer_buffer_length = size * USBTV_ISOC_PACKETS;
	for (i = 0; i < USBTV_ISOC_PACKETS; i++) {
		ip->iso_frame_desc[i].offset = size * i;
		ip->iso_frame_desc[i].length = size;
	}

	return ip;
}

static void usbtv_stop(struct usbtv *usbtv)
{
	int i;
	unsigned long flags;

	/* Cancel running transfers. */
	for (i = 0; i < USBTV_ISOC_TRANSFERS; i++) {
		struct urb *ip = usbtv->isoc_urbs[i];

		if (ip == NULL)
			continue;
		usb_kill_urb(ip);
		kfree(ip->transfer_buffer);
		usb_free_urb(ip);
		usbtv->isoc_urbs[i] = NULL;
	}

	/* Return buffers to userspace. */
	spin_lock_irqsave(&usbtv->buflock, flags);
	while (!list_empty(&usbtv->bufs)) {
		struct usbtv_buf *buf = list_first_entry(&usbtv->bufs,
						struct usbtv_buf, list);
		vb2_buffer_done(&buf->vb.vb2_buf, VB2_BUF_STATE_ERROR);
		list_del(&buf->list);
	}
	spin_unlock_irqrestore(&usbtv->buflock, flags);
}

static int usbtv_start(struct usbtv *usbtv)
{
	int i;
	int ret;

	usbtv_audio_suspend(usbtv);

	ret = usb_set_interface(usbtv->udev, 0, 0);
	if (ret < 0)
		return ret;

	ret = usbtv_setup_capture(usbtv);
	if (ret < 0)
		return ret;

	ret = usb_set_interface(usbtv->udev, 0, 1);
	if (ret < 0)
		return ret;

	usbtv_audio_resume(usbtv);

	for (i = 0; i < USBTV_ISOC_TRANSFERS; i++) {
		struct urb *ip;

		ip = usbtv_setup_iso_transfer(usbtv);
		if (ip == NULL) {
			ret = -ENOMEM;
			goto start_fail;
		}
		usbtv->isoc_urbs[i] = ip;

		ret = usb_submit_urb(ip, GFP_KERNEL);
		if (ret < 0)
			goto start_fail;
	}

	return 0;

start_fail:
	usbtv_stop(usbtv);
	return ret;
}

static int usbtv_querycap(struct file *file, void *priv,
				struct v4l2_capability *cap)
{
	struct usbtv *dev = video_drvdata(file);

	strscpy(cap->driver, "usbtv", sizeof(cap->driver));
	strscpy(cap->card, "usbtv", sizeof(cap->card));
	usb_make_path(dev->udev, cap->bus_info, sizeof(cap->bus_info));
	return 0;
}

static int usbtv_enum_input(struct file *file, void *priv,
					struct v4l2_input *i)
{
	struct usbtv *dev = video_drvdata(file);

	switch (i->index) {
	case USBTV_COMPOSITE_INPUT:
		strscpy(i->name, "Composite", sizeof(i->name));
		break;
	case USBTV_SVIDEO_INPUT:
		strscpy(i->name, "S-Video", sizeof(i->name));
		break;
	default:
		return -EINVAL;
	}

	i->type = V4L2_INPUT_TYPE_CAMERA;
	i->std = dev->vdev.tvnorms;
	return 0;
}

static int usbtv_enum_fmt_vid_cap(struct file *file, void  *priv,
					struct v4l2_fmtdesc *f)
{
	if (f->index > 0)
		return -EINVAL;

	f->pixelformat = V4L2_PIX_FMT_YUYV;
	return 0;
}

static int usbtv_fmt_vid_cap(struct file *file, void *priv,
					struct v4l2_format *f)
{
	struct usbtv *usbtv = video_drvdata(file);

	f->fmt.pix.width = usbtv->width;
	f->fmt.pix.height = usbtv->height;
	f->fmt.pix.pixelformat = V4L2_PIX_FMT_YUYV;
	f->fmt.pix.field = V4L2_FIELD_INTERLACED;
	f->fmt.pix.bytesperline = usbtv->width * 2;
	f->fmt.pix.sizeimage = (f->fmt.pix.bytesperline * f->fmt.pix.height);
	f->fmt.pix.colorspace = V4L2_COLORSPACE_SMPTE170M;

	return 0;
}

static int usbtv_g_std(struct file *file, void *priv, v4l2_std_id *norm)
{
	struct usbtv *usbtv = video_drvdata(file);
	*norm = usbtv->norm;
	return 0;
}

static int usbtv_s_std(struct file *file, void *priv, v4l2_std_id norm)
{
	int ret = -EINVAL;
	struct usbtv *usbtv = video_drvdata(file);

	if (norm & USBTV_TV_STD)
		ret = usbtv_select_norm(usbtv, norm);

	return ret;
}

static int usbtv_g_input(struct file *file, void *priv, unsigned int *i)
{
	struct usbtv *usbtv = video_drvdata(file);
	*i = usbtv->input;
	return 0;
}

static int usbtv_s_input(struct file *file, void *priv, unsigned int i)
{
	struct usbtv *usbtv = video_drvdata(file);

	return usbtv_select_input(usbtv, i);
}

static struct v4l2_ioctl_ops usbtv_ioctl_ops = {
	.vidioc_querycap = usbtv_querycap,
	.vidioc_enum_input = usbtv_enum_input,
	.vidioc_enum_fmt_vid_cap = usbtv_enum_fmt_vid_cap,
	.vidioc_g_fmt_vid_cap = usbtv_fmt_vid_cap,
	.vidioc_try_fmt_vid_cap = usbtv_fmt_vid_cap,
	.vidioc_s_fmt_vid_cap = usbtv_fmt_vid_cap,
	.vidioc_g_std = usbtv_g_std,
	.vidioc_s_std = usbtv_s_std,
	.vidioc_g_input = usbtv_g_input,
	.vidioc_s_input = usbtv_s_input,

	.vidioc_reqbufs = vb2_ioctl_reqbufs,
	.vidioc_prepare_buf = vb2_ioctl_prepare_buf,
	.vidioc_querybuf = vb2_ioctl_querybuf,
	.vidioc_create_bufs = vb2_ioctl_create_bufs,
	.vidioc_qbuf = vb2_ioctl_qbuf,
	.vidioc_dqbuf = vb2_ioctl_dqbuf,
	.vidioc_streamon = vb2_ioctl_streamon,
	.vidioc_streamoff = vb2_ioctl_streamoff,
};

static const struct v4l2_file_operations usbtv_fops = {
	.owner = THIS_MODULE,
	.unlocked_ioctl = video_ioctl2,
	.mmap = vb2_fop_mmap,
	.open = v4l2_fh_open,
	.release = vb2_fop_release,
	.read = vb2_fop_read,
	.poll = vb2_fop_poll,
};

static int usbtv_queue_setup(struct vb2_queue *vq,
	unsigned int *nbuffers,
	unsigned int *nplanes, unsigned int sizes[], struct device *alloc_devs[])
{
	struct usbtv *usbtv = vb2_get_drv_priv(vq);
	unsigned size = USBTV_CHUNK * usbtv->n_chunks * 2 * sizeof(u32);

	if (vq->num_buffers + *nbuffers < 2)
		*nbuffers = 2 - vq->num_buffers;
	if (*nplanes)
		return sizes[0] < size ? -EINVAL : 0;
	*nplanes = 1;
	sizes[0] = size;

	return 0;
}

static void usbtv_buf_queue(struct vb2_buffer *vb)
{
	struct vb2_v4l2_buffer *vbuf = to_vb2_v4l2_buffer(vb);
	struct usbtv *usbtv = vb2_get_drv_priv(vb->vb2_queue);
	struct usbtv_buf *buf = container_of(vbuf, struct usbtv_buf, vb);
	unsigned long flags;

	if (usbtv->udev == NULL) {
		vb2_buffer_done(vb, VB2_BUF_STATE_ERROR);
		return;
	}

	spin_lock_irqsave(&usbtv->buflock, flags);
	list_add_tail(&buf->list, &usbtv->bufs);
	spin_unlock_irqrestore(&usbtv->buflock, flags);
}

static int usbtv_start_streaming(struct vb2_queue *vq, unsigned int count)
{
	struct usbtv *usbtv = vb2_get_drv_priv(vq);

	if (usbtv->udev == NULL)
		return -ENODEV;

	usbtv->last_odd = 1;
	usbtv->sequence = 0;
	return usbtv_start(usbtv);
}

static void usbtv_stop_streaming(struct vb2_queue *vq)
{
	struct usbtv *usbtv = vb2_get_drv_priv(vq);

	if (usbtv->udev)
		usbtv_stop(usbtv);
}

static const struct vb2_ops usbtv_vb2_ops = {
	.queue_setup = usbtv_queue_setup,
	.buf_queue = usbtv_buf_queue,
	.start_streaming = usbtv_start_streaming,
	.stop_streaming = usbtv_stop_streaming,
	.wait_prepare = vb2_ops_wait_prepare,
	.wait_finish = vb2_ops_wait_finish,
};

static int usbtv_s_ctrl(struct v4l2_ctrl *ctrl)
{
	struct usbtv *usbtv = container_of(ctrl->handler, struct usbtv,
								ctrl);
	u8 *data;
	u16 index, size;
	int ret;

	data = kmalloc(3, GFP_KERNEL);
	if (!data)
		return -ENOMEM;

	/*
	 * Read in the current brightness/contrast registers. We need them
	 * both, because the values are for some reason interleaved.
	 */
	if (ctrl->id == V4L2_CID_BRIGHTNESS || ctrl->id == V4L2_CID_CONTRAST) {
		ret = usb_control_msg(usbtv->udev,
			usb_rcvctrlpipe(usbtv->udev, 0), USBTV_CONTROL_REG,
			USB_DIR_IN | USB_TYPE_VENDOR | USB_RECIP_DEVICE,
			0, USBTV_BASE + 0x0244, (void *)data, 3,
			USB_CTRL_GET_TIMEOUT);
		if (ret < 0)
			goto error;
	}

	switch (ctrl->id) {
	case V4L2_CID_BRIGHTNESS:
		index = USBTV_BASE + 0x0244;
		size = 3;
		data[0] &= 0xf0;
		data[0] |= (ctrl->val >> 8) & 0xf;
		data[2] = ctrl->val & 0xff;
		break;
	case V4L2_CID_CONTRAST:
		index = USBTV_BASE + 0x0244;
		size = 3;
		data[0] &= 0x0f;
		data[0] |= (ctrl->val >> 4) & 0xf0;
		data[1] = ctrl->val & 0xff;
		break;
	case V4L2_CID_SATURATION:
		index = USBTV_BASE + 0x0242;
		data[0] = ctrl->val >> 8;
		data[1] = ctrl->val & 0xff;
		size = 2;
		break;
	case V4L2_CID_HUE:
		index = USBTV_BASE + 0x0240;
		size = 2;
		if (ctrl->val > 0) {
			data[0] = 0x92 + (ctrl->val >> 8);
			data[1] = ctrl->val & 0xff;
		} else {
			data[0] = 0x82 + (-ctrl->val >> 8);
			data[1] = -ctrl->val & 0xff;
		}
		break;
	case V4L2_CID_SHARPNESS:
		index = USBTV_BASE + 0x0239;
		data[0] = 0;
		data[1] = ctrl->val;
		size = 2;
		break;
	default:
		kfree(data);
		return -EINVAL;
	}

	ret = usb_control_msg(usbtv->udev, usb_sndctrlpipe(usbtv->udev, 0),
			USBTV_CONTROL_REG,
			USB_DIR_OUT | USB_TYPE_VENDOR | USB_RECIP_DEVICE,
			0, index, (void *)data, size, USB_CTRL_SET_TIMEOUT);

error:
	if (ret < 0)
		dev_warn(usbtv->dev, "Failed to submit a control request.\n");

	kfree(data);
	return ret;
}

static const struct v4l2_ctrl_ops usbtv_ctrl_ops = {
	.s_ctrl = usbtv_s_ctrl,
};

static void usbtv_release(struct v4l2_device *v4l2_dev)
{
	struct usbtv *usbtv = container_of(v4l2_dev, struct usbtv, v4l2_dev);

	v4l2_device_unregister(&usbtv->v4l2_dev);
	v4l2_ctrl_handler_free(&usbtv->ctrl);
	kfree(usbtv);
}

int usbtv_video_init(struct usbtv *usbtv)
{
	int ret;

	(void)usbtv_configure_for_norm(usbtv, V4L2_STD_525_60);

	spin_lock_init(&usbtv->buflock);
	mutex_init(&usbtv->v4l2_lock);
	mutex_init(&usbtv->vb2q_lock);
	INIT_LIST_HEAD(&usbtv->bufs);

	/* videobuf2 structure */
	usbtv->vb2q.type = V4L2_BUF_TYPE_VIDEO_CAPTURE;
	usbtv->vb2q.io_modes = VB2_MMAP | VB2_USERPTR | VB2_READ;
	usbtv->vb2q.drv_priv = usbtv;
	usbtv->vb2q.buf_struct_size = sizeof(struct usbtv_buf);
	usbtv->vb2q.ops = &usbtv_vb2_ops;
	usbtv->vb2q.mem_ops = &vb2_vmalloc_memops;
	usbtv->vb2q.timestamp_flags = V4L2_BUF_FLAG_TIMESTAMP_MONOTONIC;
	usbtv->vb2q.lock = &usbtv->vb2q_lock;
	ret = vb2_queue_init(&usbtv->vb2q);
	if (ret < 0) {
		dev_warn(usbtv->dev, "Could not initialize videobuf2 queue\n");
		return ret;
	}

	/* controls */
	v4l2_ctrl_handler_init(&usbtv->ctrl, 4);
	v4l2_ctrl_new_std(&usbtv->ctrl, &usbtv_ctrl_ops,
			V4L2_CID_CONTRAST, 0, 0x3ff, 1, 0x1d0);
	v4l2_ctrl_new_std(&usbtv->ctrl, &usbtv_ctrl_ops,
			V4L2_CID_BRIGHTNESS, 0, 0x3ff, 1, 0x1c0);
	v4l2_ctrl_new_std(&usbtv->ctrl, &usbtv_ctrl_ops,
			V4L2_CID_SATURATION, 0, 0x3ff, 1, 0x200);
	v4l2_ctrl_new_std(&usbtv->ctrl, &usbtv_ctrl_ops,
			V4L2_CID_HUE, -0xdff, 0xdff, 1, 0x000);
	v4l2_ctrl_new_std(&usbtv->ctrl, &usbtv_ctrl_ops,
			V4L2_CID_SHARPNESS, 0x0, 0xff, 1, 0x60);
	ret = usbtv->ctrl.error;
	if (ret < 0) {
		dev_warn(usbtv->dev, "Could not initialize controls\n");
		goto ctrl_fail;
	}

	/* v4l2 structure */
	usbtv->v4l2_dev.ctrl_handler = &usbtv->ctrl;
	usbtv->v4l2_dev.release = usbtv_release;
	ret = v4l2_device_register(usbtv->dev, &usbtv->v4l2_dev);
	if (ret < 0) {
		dev_warn(usbtv->dev, "Could not register v4l2 device\n");
		goto v4l2_fail;
	}

	/* Video structure */
	strscpy(usbtv->vdev.name, "usbtv", sizeof(usbtv->vdev.name));
	usbtv->vdev.v4l2_dev = &usbtv->v4l2_dev;
	usbtv->vdev.release = video_device_release_empty;
	usbtv->vdev.fops = &usbtv_fops;
	usbtv->vdev.ioctl_ops = &usbtv_ioctl_ops;
	usbtv->vdev.tvnorms = USBTV_TV_STD;
	usbtv->vdev.queue = &usbtv->vb2q;
	usbtv->vdev.lock = &usbtv->v4l2_lock;
	usbtv->vdev.device_caps = V4L2_CAP_VIDEO_CAPTURE | V4L2_CAP_READWRITE |
				  V4L2_CAP_STREAMING;
	video_set_drvdata(&usbtv->vdev, usbtv);
	ret = video_register_device(&usbtv->vdev, VFL_TYPE_VIDEO, -1);
	if (ret < 0) {
		dev_warn(usbtv->dev, "Could not register video device\n");
		goto vdev_fail;
	}

	return 0;

vdev_fail:
	v4l2_device_unregister(&usbtv->v4l2_dev);
v4l2_fail:
ctrl_fail:
	v4l2_ctrl_handler_free(&usbtv->ctrl);

	return ret;
}

void usbtv_video_free(struct usbtv *usbtv)
{
	mutex_lock(&usbtv->vb2q_lock);
	mutex_lock(&usbtv->v4l2_lock);

	usbtv_stop(usbtv);
	vb2_video_unregister_device(&usbtv->vdev);
	v4l2_device_disconnect(&usbtv->v4l2_dev);

	mutex_unlock(&usbtv->v4l2_lock);
	mutex_unlock(&usbtv->vb2q_lock);

	v4l2_device_put(&usbtv->v4l2_dev);
}<|MERGE_RESOLUTION|>--- conflicted
+++ resolved
@@ -1,9 +1,5 @@
 /*
-<<<<<<< HEAD
- * Copyright (c) 2013 Lubomir Rintel
-=======
  * Copyright (c) 2013,2016 Lubomir Rintel
->>>>>>> 24b8d41d
  * All rights reserved.
  *
  * Redistribution and use in source and binary forms, with or without
