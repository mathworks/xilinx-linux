// SPDX-License-Identifier: GPL-2.0-only
/*
 * Copyright (C) 2005-2006 Micronas USA Inc.
 */

#include <linux/kernel.h>
#include <linux/module.h>
#include <linux/moduleparam.h>
#include <linux/spinlock.h>
#include <linux/delay.h>
#include <linux/sched.h>
#include <linux/time.h>
#include <linux/mm.h>
#include <linux/i2c.h>
#include <linux/mutex.h>
#include <linux/uaccess.h>
#include <linux/slab.h>
#include <sound/core.h>
#include <sound/pcm.h>
#include <sound/initval.h>

#include "go7007-priv.h"

static int index[SNDRV_CARDS] = SNDRV_DEFAULT_IDX;
static char *id[SNDRV_CARDS] = SNDRV_DEFAULT_STR;
static bool enable[SNDRV_CARDS] = SNDRV_DEFAULT_ENABLE_PNP;

module_param_array(index, int, NULL, 0444);
module_param_array(id, charp, NULL, 0444);
module_param_array(enable, bool, NULL, 0444);
MODULE_PARM_DESC(index, "Index value for the go7007 audio driver");
MODULE_PARM_DESC(id, "ID string for the go7007 audio driver");
MODULE_PARM_DESC(enable, "Enable for the go7007 audio driver");

struct go7007_snd {
	struct snd_card *card;
	struct snd_pcm *pcm;
	struct snd_pcm_substream *substream;
	spinlock_t lock;
	int w_idx;
	int hw_ptr;
	int avail;
	int capturing;
};

static const struct snd_pcm_hardware go7007_snd_capture_hw = {
	.info			= (SNDRV_PCM_INFO_MMAP |
					SNDRV_PCM_INFO_INTERLEAVED |
					SNDRV_PCM_INFO_BLOCK_TRANSFER |
					SNDRV_PCM_INFO_MMAP_VALID),
	.formats		= SNDRV_PCM_FMTBIT_S16_LE,
	.rates			= SNDRV_PCM_RATE_48000,
	.rate_min		= 48000,
	.rate_max		= 48000,
	.channels_min		= 2,
	.channels_max		= 2,
	.buffer_bytes_max	= (128*1024),
	.period_bytes_min	= 4096,
	.period_bytes_max	= (128*1024),
	.periods_min		= 1,
	.periods_max		= 32,
};

static void parse_audio_stream_data(struct go7007 *go, u8 *buf, int length)
{
	struct go7007_snd *gosnd = go->snd_context;
	struct snd_pcm_runtime *runtime = gosnd->substream->runtime;
	int frames = bytes_to_frames(runtime, length);
	unsigned long flags;

	spin_lock_irqsave(&gosnd->lock, flags);
	gosnd->hw_ptr += frames;
	if (gosnd->hw_ptr >= runtime->buffer_size)
		gosnd->hw_ptr -= runtime->buffer_size;
	gosnd->avail += frames;
	spin_unlock_irqrestore(&gosnd->lock, flags);
	if (gosnd->w_idx + length > runtime->dma_bytes) {
		int cpy = runtime->dma_bytes - gosnd->w_idx;

		memcpy(runtime->dma_area + gosnd->w_idx, buf, cpy);
		length -= cpy;
		buf += cpy;
		gosnd->w_idx = 0;
	}
	memcpy(runtime->dma_area + gosnd->w_idx, buf, length);
	gosnd->w_idx += length;
	spin_lock_irqsave(&gosnd->lock, flags);
	if (gosnd->avail < runtime->period_size) {
		spin_unlock_irqrestore(&gosnd->lock, flags);
		return;
	}
	gosnd->avail -= runtime->period_size;
	spin_unlock_irqrestore(&gosnd->lock, flags);
	if (gosnd->capturing)
		snd_pcm_period_elapsed(gosnd->substream);
}

static int go7007_snd_hw_params(struct snd_pcm_substream *substream,
				struct snd_pcm_hw_params *hw_params)
{
	struct go7007 *go = snd_pcm_substream_chip(substream);

	go->audio_deliver = parse_audio_stream_data;
	return 0;
}

static int go7007_snd_hw_free(struct snd_pcm_substream *substream)
{
	struct go7007 *go = snd_pcm_substream_chip(substream);

	go->audio_deliver = NULL;
	return 0;
}

static int go7007_snd_capture_open(struct snd_pcm_substream *substream)
{
	struct go7007 *go = snd_pcm_substream_chip(substream);
	struct go7007_snd *gosnd = go->snd_context;
	unsigned long flags;
	int r;

	spin_lock_irqsave(&gosnd->lock, flags);
	if (gosnd->substream == NULL) {
		gosnd->substream = substream;
		substream->runtime->hw = go7007_snd_capture_hw;
		r = 0;
	} else
		r = -EBUSY;
	spin_unlock_irqrestore(&gosnd->lock, flags);
	return r;
}

static int go7007_snd_capture_close(struct snd_pcm_substream *substream)
{
	struct go7007 *go = snd_pcm_substream_chip(substream);
	struct go7007_snd *gosnd = go->snd_context;

	gosnd->substream = NULL;
	return 0;
}

static int go7007_snd_pcm_prepare(struct snd_pcm_substream *substream)
{
	return 0;
}

static int go7007_snd_pcm_trigger(struct snd_pcm_substream *substream, int cmd)
{
	struct go7007 *go = snd_pcm_substream_chip(substream);
	struct go7007_snd *gosnd = go->snd_context;

	switch (cmd) {
	case SNDRV_PCM_TRIGGER_START:
		/* Just set a flag to indicate we should signal ALSA when
		 * sound comes in */
		gosnd->capturing = 1;
		return 0;
	case SNDRV_PCM_TRIGGER_STOP:
		gosnd->hw_ptr = gosnd->w_idx = gosnd->avail = 0;
		gosnd->capturing = 0;
		return 0;
	default:
		return -EINVAL;
	}
}

static snd_pcm_uframes_t go7007_snd_pcm_pointer(struct snd_pcm_substream *substream)
{
	struct go7007 *go = snd_pcm_substream_chip(substream);
	struct go7007_snd *gosnd = go->snd_context;

	return gosnd->hw_ptr;
}

<<<<<<< HEAD
static struct page *go7007_snd_pcm_page(struct snd_pcm_substream *substream,
					unsigned long offset)
{
	return vmalloc_to_page(substream->runtime->dma_area + offset);
}

=======
>>>>>>> 24b8d41d
static const struct snd_pcm_ops go7007_snd_capture_ops = {
	.open		= go7007_snd_capture_open,
	.close		= go7007_snd_capture_close,
	.hw_params	= go7007_snd_hw_params,
	.hw_free	= go7007_snd_hw_free,
	.prepare	= go7007_snd_pcm_prepare,
	.trigger	= go7007_snd_pcm_trigger,
	.pointer	= go7007_snd_pcm_pointer,
};

static int go7007_snd_free(struct snd_device *device)
{
	struct go7007 *go = device->device_data;

	kfree(go->snd_context);
	go->snd_context = NULL;
	return 0;
}

static struct snd_device_ops go7007_snd_device_ops = {
	.dev_free	= go7007_snd_free,
};

int go7007_snd_init(struct go7007 *go)
{
	static int dev;
	struct go7007_snd *gosnd;
	int ret;

	if (dev >= SNDRV_CARDS)
		return -ENODEV;
	if (!enable[dev]) {
		dev++;
		return -ENOENT;
	}
	gosnd = kmalloc(sizeof(struct go7007_snd), GFP_KERNEL);
	if (gosnd == NULL)
		return -ENOMEM;
	spin_lock_init(&gosnd->lock);
	gosnd->hw_ptr = gosnd->w_idx = gosnd->avail = 0;
	gosnd->capturing = 0;
	ret = snd_card_new(go->dev, index[dev], id[dev], THIS_MODULE, 0,
			   &gosnd->card);
	if (ret < 0)
		goto free_snd;

	ret = snd_device_new(gosnd->card, SNDRV_DEV_LOWLEVEL, go,
			&go7007_snd_device_ops);
	if (ret < 0)
		goto free_card;

	ret = snd_pcm_new(gosnd->card, "go7007", 0, 0, 1, &gosnd->pcm);
	if (ret < 0)
		goto free_card;

	strscpy(gosnd->card->driver, "go7007", sizeof(gosnd->card->driver));
	strscpy(gosnd->card->shortname, go->name, sizeof(gosnd->card->shortname));
	strscpy(gosnd->card->longname, gosnd->card->shortname,
		sizeof(gosnd->card->longname));

	gosnd->pcm->private_data = go;
	snd_pcm_set_ops(gosnd->pcm, SNDRV_PCM_STREAM_CAPTURE,
			&go7007_snd_capture_ops);
	snd_pcm_set_managed_buffer_all(gosnd->pcm, SNDRV_DMA_TYPE_VMALLOC,
				       NULL, 0, 0);

	ret = snd_card_register(gosnd->card);
	if (ret < 0)
		goto free_card;

	gosnd->substream = NULL;
	go->snd_context = gosnd;
	v4l2_device_get(&go->v4l2_dev);
	++dev;

	return 0;

free_card:
	snd_card_free(gosnd->card);
free_snd:
	kfree(gosnd);
	return ret;
}
EXPORT_SYMBOL(go7007_snd_init);

int go7007_snd_remove(struct go7007 *go)
{
	struct go7007_snd *gosnd = go->snd_context;

	snd_card_disconnect(gosnd->card);
	snd_card_free_when_closed(gosnd->card);
	v4l2_device_put(&go->v4l2_dev);
	return 0;
}
EXPORT_SYMBOL(go7007_snd_remove);

MODULE_LICENSE("GPL v2");<|MERGE_RESOLUTION|>--- conflicted
+++ resolved
@@ -172,15 +172,6 @@
 	return gosnd->hw_ptr;
 }
 
-<<<<<<< HEAD
-static struct page *go7007_snd_pcm_page(struct snd_pcm_substream *substream,
-					unsigned long offset)
-{
-	return vmalloc_to_page(substream->runtime->dma_area + offset);
-}
-
-=======
->>>>>>> 24b8d41d
 static const struct snd_pcm_ops go7007_snd_capture_ops = {
 	.open		= go7007_snd_capture_open,
 	.close		= go7007_snd_capture_close,
