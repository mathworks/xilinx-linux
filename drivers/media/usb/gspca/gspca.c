// SPDX-License-Identifier: GPL-2.0-or-later
/*
 * Main USB camera driver
 *
 * Copyright (C) 2008-2011 Jean-François Moine <http://moinejf.free.fr>
 *
 * Camera button input handling by Márton Németh
 * Copyright (C) 2009-2010 Márton Németh <nm127@freemail.hu>
 */

#define pr_fmt(fmt) KBUILD_MODNAME ": " fmt

#define GSPCA_VERSION	"2.14.0"

#include <linux/init.h>
#include <linux/fs.h>
#include <linux/vmalloc.h>
#include <linux/sched.h>
#include <linux/slab.h>
#include <linux/mm.h>
#include <linux/string.h>
#include <linux/pagemap.h>
#include <linux/io.h>
#include <asm/page.h>
#include <linux/uaccess.h>
#include <linux/ktime.h>
#include <media/v4l2-ioctl.h>
#include <media/v4l2-ctrls.h>
#include <media/v4l2-fh.h>
#include <media/v4l2-event.h>

#include "gspca.h"

#if IS_ENABLED(CONFIG_INPUT)
#include <linux/input.h>
#include <linux/usb/input.h>
#endif

/* global values */
#define DEF_NURBS 3		/* default number of URBs */
#if DEF_NURBS > MAX_NURBS
#error "DEF_NURBS too big"
#endif

MODULE_AUTHOR("Jean-François Moine <http://moinejf.free.fr>");
MODULE_DESCRIPTION("GSPCA USB Camera Driver");
MODULE_LICENSE("GPL");
MODULE_VERSION(GSPCA_VERSION);

int gspca_debug;
EXPORT_SYMBOL(gspca_debug);

static void PDEBUG_MODE(struct gspca_dev *gspca_dev, int debug, char *txt,
			__u32 pixfmt, int w, int h)
{
	if ((pixfmt >> 24) >= '0' && (pixfmt >> 24) <= 'z') {
		gspca_dbg(gspca_dev, debug, "%s %c%c%c%c %dx%d\n",
			  txt,
			  pixfmt & 0xff,
			  (pixfmt >> 8) & 0xff,
			  (pixfmt >> 16) & 0xff,
			  pixfmt >> 24,
			  w, h);
	} else {
		gspca_dbg(gspca_dev, debug, "%s 0x%08x %dx%d\n",
			  txt,
			  pixfmt,
			  w, h);
	}
}

/* specific memory types - !! should be different from V4L2_MEMORY_xxx */
#define GSPCA_MEMORY_NO 0	/* V4L2_MEMORY_xxx starts from 1 */
#define GSPCA_MEMORY_READ 7

/*
 * Input and interrupt endpoint handling functions
 */
#if IS_ENABLED(CONFIG_INPUT)
static void int_irq(struct urb *urb)
{
	struct gspca_dev *gspca_dev = (struct gspca_dev *) urb->context;
	int ret;

	ret = urb->status;
	switch (ret) {
	case 0:
		if (gspca_dev->sd_desc->int_pkt_scan(gspca_dev,
		    urb->transfer_buffer, urb->actual_length) < 0) {
			gspca_err(gspca_dev, "Unknown packet received\n");
		}
		break;

	case -ENOENT:
	case -ECONNRESET:
	case -ENODEV:
	case -ESHUTDOWN:
		/* Stop is requested either by software or hardware is gone,
		 * keep the ret value non-zero and don't resubmit later.
		 */
		break;

	default:
		gspca_err(gspca_dev, "URB error %i, resubmitting\n",
			  urb->status);
		urb->status = 0;
		ret = 0;
	}

	if (ret == 0) {
		ret = usb_submit_urb(urb, GFP_ATOMIC);
		if (ret < 0)
			pr_err("Resubmit URB failed with error %i\n", ret);
	}
}

static int gspca_input_connect(struct gspca_dev *dev)
{
	struct input_dev *input_dev;
	int err = 0;

	dev->input_dev = NULL;
	if (dev->sd_desc->int_pkt_scan || dev->sd_desc->other_input)  {
		input_dev = input_allocate_device();
		if (!input_dev)
			return -ENOMEM;

		usb_make_path(dev->dev, dev->phys, sizeof(dev->phys));
		strlcat(dev->phys, "/input0", sizeof(dev->phys));

		input_dev->name = dev->sd_desc->name;
		input_dev->phys = dev->phys;

		usb_to_input_id(dev->dev, &input_dev->id);

		input_dev->evbit[0] = BIT_MASK(EV_KEY);
		input_dev->keybit[BIT_WORD(KEY_CAMERA)] = BIT_MASK(KEY_CAMERA);
		input_dev->dev.parent = &dev->dev->dev;

		err = input_register_device(input_dev);
		if (err) {
			pr_err("Input device registration failed with error %i\n",
			       err);
			input_dev->dev.parent = NULL;
			input_free_device(input_dev);
		} else {
			dev->input_dev = input_dev;
		}
	}

	return err;
}

static int alloc_and_submit_int_urb(struct gspca_dev *gspca_dev,
			  struct usb_endpoint_descriptor *ep)
{
	unsigned int buffer_len;
	int interval;
	struct urb *urb;
	struct usb_device *dev;
	void *buffer = NULL;
	int ret = -EINVAL;

	buffer_len = le16_to_cpu(ep->wMaxPacketSize);
	interval = ep->bInterval;
	gspca_dbg(gspca_dev, D_CONF, "found int in endpoint: 0x%x, buffer_len=%u, interval=%u\n",
		  ep->bEndpointAddress, buffer_len, interval);

	dev = gspca_dev->dev;

	urb = usb_alloc_urb(0, GFP_KERNEL);
	if (!urb) {
		ret = -ENOMEM;
		goto error;
	}

	buffer = usb_alloc_coherent(dev, buffer_len,
				GFP_KERNEL, &urb->transfer_dma);
	if (!buffer) {
		ret = -ENOMEM;
		goto error_buffer;
	}
	usb_fill_int_urb(urb, dev,
		usb_rcvintpipe(dev, ep->bEndpointAddress),
		buffer, buffer_len,
		int_irq, (void *)gspca_dev, interval);
	urb->transfer_flags |= URB_NO_TRANSFER_DMA_MAP;
	ret = usb_submit_urb(urb, GFP_KERNEL);
	if (ret < 0) {
		gspca_err(gspca_dev, "submit int URB failed with error %i\n",
			  ret);
		goto error_submit;
	}
	gspca_dev->int_urb = urb;
	return ret;

error_submit:
	usb_free_coherent(dev,
			  urb->transfer_buffer_length,
			  urb->transfer_buffer,
			  urb->transfer_dma);
error_buffer:
	usb_free_urb(urb);
error:
	return ret;
}

static void gspca_input_create_urb(struct gspca_dev *gspca_dev)
{
	struct usb_interface *intf;
	struct usb_host_interface *intf_desc;
	struct usb_endpoint_descriptor *ep;
	int i;

	if (gspca_dev->sd_desc->int_pkt_scan)  {
		intf = usb_ifnum_to_if(gspca_dev->dev, gspca_dev->iface);
		intf_desc = intf->cur_altsetting;
		for (i = 0; i < intf_desc->desc.bNumEndpoints; i++) {
			ep = &intf_desc->endpoint[i].desc;
			if (usb_endpoint_dir_in(ep) &&
			    usb_endpoint_xfer_int(ep)) {

				alloc_and_submit_int_urb(gspca_dev, ep);
				break;
			}
		}
	}
}

static void gspca_input_destroy_urb(struct gspca_dev *gspca_dev)
{
	struct urb *urb;

	urb = gspca_dev->int_urb;
	if (urb) {
		gspca_dev->int_urb = NULL;
		usb_kill_urb(urb);
		usb_free_coherent(gspca_dev->dev,
				  urb->transfer_buffer_length,
				  urb->transfer_buffer,
				  urb->transfer_dma);
		usb_free_urb(urb);
	}
}
#else
static inline void gspca_input_destroy_urb(struct gspca_dev *gspca_dev)
{
}

static inline void gspca_input_create_urb(struct gspca_dev *gspca_dev)
{
}

static inline int gspca_input_connect(struct gspca_dev *dev)
{
	return 0;
}
#endif

/*
 * fill a video frame from an URB and resubmit
 */
static void fill_frame(struct gspca_dev *gspca_dev,
			struct urb *urb)
{
	u8 *data;		/* address of data in the iso message */
	int i, len, st;
	cam_pkt_op pkt_scan;

	if (urb->status != 0) {
		if (urb->status == -ESHUTDOWN)
			return;		/* disconnection */
#ifdef CONFIG_PM
		if (gspca_dev->frozen)
			return;
#endif
		gspca_err(gspca_dev, "urb status: %d\n", urb->status);
		urb->status = 0;
		goto resubmit;
	}
	pkt_scan = gspca_dev->sd_desc->pkt_scan;
	for (i = 0; i < urb->number_of_packets; i++) {
		len = urb->iso_frame_desc[i].actual_length;

		/* check the packet status and length */
		st = urb->iso_frame_desc[i].status;
		if (st) {
			gspca_dbg(gspca_dev, D_PACK, "ISOC data error: [%d] len=%d, status=%d\n",
			       i, len, st);
			gspca_dev->last_packet_type = DISCARD_PACKET;
			continue;
		}
		if (len == 0) {
			if (gspca_dev->empty_packet == 0)
				gspca_dev->empty_packet = 1;
			continue;
		}

		/* let the packet be analyzed by the subdriver */
		gspca_dbg(gspca_dev, D_PACK, "packet [%d] o:%d l:%d\n",
			  i, urb->iso_frame_desc[i].offset, len);
		data = (u8 *) urb->transfer_buffer
					+ urb->iso_frame_desc[i].offset;
		pkt_scan(gspca_dev, data, len);
	}

resubmit:
	if (!gspca_dev->streaming)
		return;
	/* resubmit the URB */
	st = usb_submit_urb(urb, GFP_ATOMIC);
	if (st < 0)
		pr_err("usb_submit_urb() ret %d\n", st);
}

/*
 * ISOC message interrupt from the USB device
 *
 * Analyse each packet and call the subdriver for copy to the frame buffer.
 */
static void isoc_irq(struct urb *urb)
{
	struct gspca_dev *gspca_dev = (struct gspca_dev *) urb->context;

	gspca_dbg(gspca_dev, D_PACK, "isoc irq\n");
	if (!gspca_dev->streaming)
		return;
	fill_frame(gspca_dev, urb);
}

/*
 * bulk message interrupt from the USB device
 */
static void bulk_irq(struct urb *urb)
{
	struct gspca_dev *gspca_dev = (struct gspca_dev *) urb->context;
	int st;

	gspca_dbg(gspca_dev, D_PACK, "bulk irq\n");
	if (!gspca_dev->streaming)
		return;
	switch (urb->status) {
	case 0:
		break;
	case -ESHUTDOWN:
		return;		/* disconnection */
	default:
#ifdef CONFIG_PM
		if (gspca_dev->frozen)
			return;
#endif
		gspca_err(gspca_dev, "urb status: %d\n", urb->status);
		urb->status = 0;
		goto resubmit;
	}

	gspca_dbg(gspca_dev, D_PACK, "packet l:%d\n", urb->actual_length);
	gspca_dev->sd_desc->pkt_scan(gspca_dev,
				urb->transfer_buffer,
				urb->actual_length);

resubmit:
	if (!gspca_dev->streaming)
		return;
	/* resubmit the URB */
	if (gspca_dev->cam.bulk_nurbs != 0) {
		st = usb_submit_urb(urb, GFP_ATOMIC);
		if (st < 0)
			pr_err("usb_submit_urb() ret %d\n", st);
	}
}

/*
 * add data to the current frame
 *
 * This function is called by the subdrivers at interrupt level.
 *
 * To build a frame, these ones must add
 *	- one FIRST_PACKET
 *	- 0 or many INTER_PACKETs
 *	- one LAST_PACKET
 * DISCARD_PACKET invalidates the whole frame.
 */
void gspca_frame_add(struct gspca_dev *gspca_dev,
			enum gspca_packet_type packet_type,
			const u8 *data,
			int len)
{
	struct gspca_buffer *buf;
	unsigned long flags;

	gspca_dbg(gspca_dev, D_PACK, "add t:%d l:%d\n",	packet_type, len);

	spin_lock_irqsave(&gspca_dev->qlock, flags);
	buf = list_first_entry_or_null(&gspca_dev->buf_list,
				       typeof(*buf), list);
	spin_unlock_irqrestore(&gspca_dev->qlock, flags);

	if (packet_type == FIRST_PACKET) {
		/* if there is no queued buffer, discard the whole frame */
		if (!buf) {
			gspca_dev->last_packet_type = DISCARD_PACKET;
			gspca_dev->sequence++;
			return;
		}
		gspca_dev->image = vb2_plane_vaddr(&buf->vb.vb2_buf, 0);
		gspca_dev->image_len = 0;
	} else {
		switch (gspca_dev->last_packet_type) {
		case DISCARD_PACKET:
			if (packet_type == LAST_PACKET) {
				gspca_dev->last_packet_type = packet_type;
				gspca_dev->image = NULL;
				gspca_dev->image_len = 0;
			}
			return;
		case LAST_PACKET:
			return;
		}
	}

	/* append the packet to the frame buffer */
	if (len > 0) {
		if (gspca_dev->image_len + len > PAGE_ALIGN(gspca_dev->pixfmt.sizeimage)) {
			gspca_err(gspca_dev, "frame overflow %d > %d\n",
				  gspca_dev->image_len + len,
				  PAGE_ALIGN(gspca_dev->pixfmt.sizeimage));
			packet_type = DISCARD_PACKET;
		} else {
/* !! image is NULL only when last pkt is LAST or DISCARD
			if (gspca_dev->image == NULL) {
				pr_err("gspca_frame_add() image == NULL\n");
				return;
			}
 */
			memcpy(gspca_dev->image + gspca_dev->image_len,
				data, len);
			gspca_dev->image_len += len;
		}
	}
	gspca_dev->last_packet_type = packet_type;

	/* if last packet, invalidate packet concatenation until
	 * next first packet, wake up the application and advance
	 * in the queue */
	if (packet_type == LAST_PACKET) {
		spin_lock_irqsave(&gspca_dev->qlock, flags);
		list_del(&buf->list);
		spin_unlock_irqrestore(&gspca_dev->qlock, flags);
		buf->vb.vb2_buf.timestamp = ktime_get_ns();
		vb2_set_plane_payload(&buf->vb.vb2_buf, 0,
				      gspca_dev->image_len);
		buf->vb.sequence = gspca_dev->sequence++;
		buf->vb.field = V4L2_FIELD_NONE;
		gspca_dbg(gspca_dev, D_FRAM, "frame complete len:%d\n",
			  gspca_dev->image_len);
		vb2_buffer_done(&buf->vb.vb2_buf, VB2_BUF_STATE_DONE);
		gspca_dev->image = NULL;
		gspca_dev->image_len = 0;
	}
}
EXPORT_SYMBOL(gspca_frame_add);

<<<<<<< HEAD
static int frame_alloc(struct gspca_dev *gspca_dev, struct file *file,
			enum v4l2_memory memory, unsigned int count)
{
	struct gspca_frame *frame;
	unsigned int frsz;
	int i;

	frsz = gspca_dev->pixfmt.sizeimage;
	PDEBUG(D_STREAM, "frame alloc frsz: %d", frsz);
	frsz = PAGE_ALIGN(frsz);
	if (count >= GSPCA_MAX_FRAMES)
		count = GSPCA_MAX_FRAMES - 1;
	gspca_dev->frbuf = vmalloc_32(frsz * count);
	if (!gspca_dev->frbuf) {
		pr_err("frame alloc failed\n");
		return -ENOMEM;
	}
	gspca_dev->capt_file = file;
	gspca_dev->memory = memory;
	gspca_dev->frsz = frsz;
	gspca_dev->nframes = count;
	for (i = 0; i < count; i++) {
		frame = &gspca_dev->frame[i];
		frame->v4l2_buf.index = i;
		frame->v4l2_buf.type = V4L2_BUF_TYPE_VIDEO_CAPTURE;
		frame->v4l2_buf.flags = V4L2_BUF_FLAG_TIMESTAMP_MONOTONIC;
		frame->v4l2_buf.field = V4L2_FIELD_NONE;
		frame->v4l2_buf.length = frsz;
		frame->v4l2_buf.memory = memory;
		frame->v4l2_buf.sequence = 0;
		frame->data = gspca_dev->frbuf + i * frsz;
		frame->v4l2_buf.m.offset = i * frsz;
	}
	atomic_set(&gspca_dev->fr_q, 0);
	atomic_set(&gspca_dev->fr_i, 0);
	gspca_dev->fr_o = 0;
	return 0;
}

static void frame_free(struct gspca_dev *gspca_dev)
{
	int i;

	PDEBUG(D_STREAM, "frame free");
	if (gspca_dev->frbuf != NULL) {
		vfree(gspca_dev->frbuf);
		gspca_dev->frbuf = NULL;
		for (i = 0; i < gspca_dev->nframes; i++)
			gspca_dev->frame[i].data = NULL;
	}
	gspca_dev->nframes = 0;
	gspca_dev->frsz = 0;
	gspca_dev->capt_file = NULL;
	gspca_dev->memory = GSPCA_MEMORY_NO;
}

=======
>>>>>>> 24b8d41d
static void destroy_urbs(struct gspca_dev *gspca_dev)
{
	struct urb *urb;
	unsigned int i;

	gspca_dbg(gspca_dev, D_STREAM, "kill transfer\n");

	/* Killing all URBs guarantee that no URB completion
	 * handler is running. Therefore, there shouldn't
	 * be anyone trying to access gspca_dev->urb[i]
	 */
	for (i = 0; i < MAX_NURBS; i++)
		usb_kill_urb(gspca_dev->urb[i]);

	gspca_dbg(gspca_dev, D_STREAM, "releasing urbs\n");
	for (i = 0; i < MAX_NURBS; i++) {
		urb = gspca_dev->urb[i];
		if (!urb)
			continue;
		gspca_dev->urb[i] = NULL;
		usb_free_coherent(gspca_dev->dev,
				  urb->transfer_buffer_length,
				  urb->transfer_buffer,
				  urb->transfer_dma);
		usb_free_urb(urb);
	}
}

static int gspca_set_alt0(struct gspca_dev *gspca_dev)
{
	int ret;

	if (gspca_dev->alt == 0)
		return 0;
	ret = usb_set_interface(gspca_dev->dev, gspca_dev->iface, 0);
	if (ret < 0)
		pr_err("set alt 0 err %d\n", ret);
	return ret;
}

/*
 * look for an input transfer endpoint in an alternate setting.
 *
 * If xfer_ep is invalid, return the first valid ep found, otherwise
 * look for exactly the ep with address equal to xfer_ep.
 */
static struct usb_host_endpoint *alt_xfer(struct usb_host_interface *alt,
					  int xfer, int xfer_ep)
{
	struct usb_host_endpoint *ep;
	int i, attr;

	for (i = 0; i < alt->desc.bNumEndpoints; i++) {
		ep = &alt->endpoint[i];
		attr = ep->desc.bmAttributes & USB_ENDPOINT_XFERTYPE_MASK;
		if (attr == xfer
		    && ep->desc.wMaxPacketSize != 0
		    && usb_endpoint_dir_in(&ep->desc)
		    && (xfer_ep < 0 || ep->desc.bEndpointAddress == xfer_ep))
			return ep;
	}
	return NULL;
}

/* compute the minimum bandwidth for the current transfer */
static u32 which_bandwidth(struct gspca_dev *gspca_dev)
{
	u32 bandwidth;

	/* get the (max) image size */
	bandwidth = gspca_dev->pixfmt.sizeimage;

	/* if the image is compressed, estimate its mean size */
	if (!gspca_dev->cam.needs_full_bandwidth &&
	    bandwidth < gspca_dev->pixfmt.width *
				gspca_dev->pixfmt.height)
		bandwidth = bandwidth * 3 / 8;	/* 0.375 */

	/* estimate the frame rate */
	if (gspca_dev->sd_desc->get_streamparm) {
		struct v4l2_streamparm parm;

		gspca_dev->sd_desc->get_streamparm(gspca_dev, &parm);
		bandwidth *= parm.parm.capture.timeperframe.denominator;
		bandwidth /= parm.parm.capture.timeperframe.numerator;
	} else {

		/* don't hope more than 15 fps with USB 1.1 and
		 * image resolution >= 640x480 */
		if (gspca_dev->pixfmt.width >= 640
		 && gspca_dev->dev->speed == USB_SPEED_FULL)
			bandwidth *= 15;		/* 15 fps */
		else
			bandwidth *= 30;		/* 30 fps */
	}

	gspca_dbg(gspca_dev, D_STREAM, "min bandwidth: %d\n", bandwidth);
	return bandwidth;
}

/* endpoint table */
#define MAX_ALT 16
struct ep_tb_s {
	u32 alt;
	u32 bandwidth;
};

/*
 * build the table of the endpoints
 * and compute the minimum bandwidth for the image transfer
 */
static int build_isoc_ep_tb(struct gspca_dev *gspca_dev,
			struct usb_interface *intf,
			struct ep_tb_s *ep_tb)
{
	struct usb_host_endpoint *ep;
	int i, j, nbalt, psize, found;
	u32 bandwidth, last_bw;

	nbalt = intf->num_altsetting;
	if (nbalt > MAX_ALT)
		nbalt = MAX_ALT;	/* fixme: should warn */

	/* build the endpoint table */
	i = 0;
	last_bw = 0;
	for (;;) {
		ep_tb->bandwidth = 2000 * 2000 * 120;
		found = 0;
		for (j = 0; j < nbalt; j++) {
			ep = alt_xfer(&intf->altsetting[j],
				      USB_ENDPOINT_XFER_ISOC,
				      gspca_dev->xfer_ep);
			if (ep == NULL)
				continue;
			if (ep->desc.bInterval == 0) {
				pr_err("alt %d iso endp with 0 interval\n", j);
				continue;
			}
			psize = le16_to_cpu(ep->desc.wMaxPacketSize);
			psize = (psize & 0x07ff) * (1 + ((psize >> 11) & 3));
			bandwidth = psize * 1000;
			if (gspca_dev->dev->speed == USB_SPEED_HIGH
			 || gspca_dev->dev->speed >= USB_SPEED_SUPER)
				bandwidth *= 8;
			bandwidth /= 1 << (ep->desc.bInterval - 1);
			if (bandwidth <= last_bw)
				continue;
			if (bandwidth < ep_tb->bandwidth) {
				ep_tb->bandwidth = bandwidth;
				ep_tb->alt = j;
				found = 1;
			}
		}
		if (!found)
			break;
		gspca_dbg(gspca_dev, D_STREAM, "alt %d bandwidth %d\n",
			  ep_tb->alt, ep_tb->bandwidth);
		last_bw = ep_tb->bandwidth;
		i++;
		ep_tb++;
	}

	/*
	 * If the camera:
	 * has a usb audio class interface (a built in usb mic); and
	 * is a usb 1 full speed device; and
	 * uses the max full speed iso bandwidth; and
	 * and has more than 1 alt setting
	 * then skip the highest alt setting to spare bandwidth for the mic
	 */
	if (gspca_dev->audio &&
			gspca_dev->dev->speed == USB_SPEED_FULL &&
			last_bw >= 1000000 &&
			i > 1) {
		gspca_dbg(gspca_dev, D_STREAM, "dev has usb audio, skipping highest alt\n");
		i--;
		ep_tb--;
	}

	/* get the requested bandwidth and start at the highest atlsetting */
	bandwidth = which_bandwidth(gspca_dev);
	ep_tb--;
	while (i > 1) {
		ep_tb--;
		if (ep_tb->bandwidth < bandwidth)
			break;
		i--;
	}
	return i;
}

/*
 * create the URBs for image transfer
 */
static int create_urbs(struct gspca_dev *gspca_dev,
			struct usb_host_endpoint *ep)
{
	struct urb *urb;
	int n, nurbs, i, psize, npkt, bsize;

	/* calculate the packet size and the number of packets */
	psize = le16_to_cpu(ep->desc.wMaxPacketSize);

	if (!gspca_dev->cam.bulk) {		/* isoc */

		/* See paragraph 5.9 / table 5-11 of the usb 2.0 spec. */
		if (gspca_dev->pkt_size == 0)
			psize = (psize & 0x07ff) * (1 + ((psize >> 11) & 3));
		else
			psize = gspca_dev->pkt_size;
		npkt = gspca_dev->cam.npkt;
		if (npkt == 0)
			npkt = 32;		/* default value */
		bsize = psize * npkt;
		gspca_dbg(gspca_dev, D_STREAM,
			  "isoc %d pkts size %d = bsize:%d\n",
			  npkt, psize, bsize);
		nurbs = DEF_NURBS;
	} else {				/* bulk */
		npkt = 0;
		bsize = gspca_dev->cam.bulk_size;
		if (bsize == 0)
			bsize = psize;
		gspca_dbg(gspca_dev, D_STREAM, "bulk bsize:%d\n", bsize);
		if (gspca_dev->cam.bulk_nurbs != 0)
			nurbs = gspca_dev->cam.bulk_nurbs;
		else
			nurbs = 1;
	}

	for (n = 0; n < nurbs; n++) {
		urb = usb_alloc_urb(npkt, GFP_KERNEL);
		if (!urb)
			return -ENOMEM;
		gspca_dev->urb[n] = urb;
		urb->transfer_buffer = usb_alloc_coherent(gspca_dev->dev,
						bsize,
						GFP_KERNEL,
						&urb->transfer_dma);

		if (urb->transfer_buffer == NULL) {
			pr_err("usb_alloc_coherent failed\n");
			return -ENOMEM;
		}
		urb->dev = gspca_dev->dev;
		urb->context = gspca_dev;
		urb->transfer_buffer_length = bsize;
		if (npkt != 0) {		/* ISOC */
			urb->pipe = usb_rcvisocpipe(gspca_dev->dev,
						    ep->desc.bEndpointAddress);
			urb->transfer_flags = URB_ISO_ASAP
					| URB_NO_TRANSFER_DMA_MAP;
			urb->interval = 1 << (ep->desc.bInterval - 1);
			urb->complete = isoc_irq;
			urb->number_of_packets = npkt;
			for (i = 0; i < npkt; i++) {
				urb->iso_frame_desc[i].length = psize;
				urb->iso_frame_desc[i].offset = psize * i;
			}
		} else {		/* bulk */
			urb->pipe = usb_rcvbulkpipe(gspca_dev->dev,
						ep->desc.bEndpointAddress);
			urb->transfer_flags = URB_NO_TRANSFER_DMA_MAP;
			urb->complete = bulk_irq;
		}
	}
	return 0;
}

/* Note: both the queue and the usb locks should be held when calling this */
static void gspca_stream_off(struct gspca_dev *gspca_dev)
{
	gspca_dev->streaming = false;
	gspca_dev->usb_err = 0;
	if (gspca_dev->sd_desc->stopN)
		gspca_dev->sd_desc->stopN(gspca_dev);
	destroy_urbs(gspca_dev);
	gspca_input_destroy_urb(gspca_dev);
	gspca_set_alt0(gspca_dev);
	if (gspca_dev->present)
		gspca_input_create_urb(gspca_dev);
	if (gspca_dev->sd_desc->stop0)
		gspca_dev->sd_desc->stop0(gspca_dev);
	gspca_dbg(gspca_dev, D_STREAM, "stream off OK\n");
}

/*
 * start the USB transfer
 */
static int gspca_init_transfer(struct gspca_dev *gspca_dev)
{
	struct usb_interface *intf;
	struct usb_host_endpoint *ep;
	struct urb *urb;
	struct ep_tb_s ep_tb[MAX_ALT];
	int n, ret, xfer, alt, alt_idx;

	/* reset the streaming variables */
	gspca_dev->image = NULL;
	gspca_dev->image_len = 0;
	gspca_dev->last_packet_type = DISCARD_PACKET;

	gspca_dev->usb_err = 0;

	/* do the specific subdriver stuff before endpoint selection */
	intf = usb_ifnum_to_if(gspca_dev->dev, gspca_dev->iface);
	gspca_dev->alt = gspca_dev->cam.bulk ? intf->num_altsetting : 0;
	if (gspca_dev->sd_desc->isoc_init) {
		ret = gspca_dev->sd_desc->isoc_init(gspca_dev);
		if (ret < 0)
			return ret;
	}
	xfer = gspca_dev->cam.bulk ? USB_ENDPOINT_XFER_BULK
				   : USB_ENDPOINT_XFER_ISOC;

	/* if bulk or the subdriver forced an altsetting, get the endpoint */
	if (gspca_dev->alt != 0) {
		gspca_dev->alt--;	/* (previous version compatibility) */
		ep = alt_xfer(&intf->altsetting[gspca_dev->alt], xfer,
			      gspca_dev->xfer_ep);
		if (ep == NULL) {
			pr_err("bad altsetting %d\n", gspca_dev->alt);
			return -EIO;
		}
		ep_tb[0].alt = gspca_dev->alt;
		alt_idx = 1;
	} else {
		/* else, compute the minimum bandwidth
		 * and build the endpoint table */
		alt_idx = build_isoc_ep_tb(gspca_dev, intf, ep_tb);
		if (alt_idx <= 0) {
			pr_err("no transfer endpoint found\n");
			return -EIO;
		}
	}

	/* set the highest alternate setting and
	 * loop until urb submit succeeds */
	gspca_input_destroy_urb(gspca_dev);

	gspca_dev->alt = ep_tb[--alt_idx].alt;
	alt = -1;
	for (;;) {
		if (alt != gspca_dev->alt) {
			alt = gspca_dev->alt;
			if (intf->num_altsetting > 1) {
				ret = usb_set_interface(gspca_dev->dev,
							gspca_dev->iface,
							alt);
				if (ret < 0) {
					if (ret == -ENOSPC)
						goto retry; /*fixme: ugly*/
					pr_err("set alt %d err %d\n", alt, ret);
					goto out;
				}
			}
		}
		if (!gspca_dev->cam.no_urb_create) {
			gspca_dbg(gspca_dev, D_STREAM, "init transfer alt %d\n",
				  alt);
			ret = create_urbs(gspca_dev,
				alt_xfer(&intf->altsetting[alt], xfer,
					 gspca_dev->xfer_ep));
			if (ret < 0) {
				destroy_urbs(gspca_dev);
				goto out;
			}
		}

		/* clear the bulk endpoint */
		if (gspca_dev->cam.bulk)
			usb_clear_halt(gspca_dev->dev,
					gspca_dev->urb[0]->pipe);

		/* start the cam */
		ret = gspca_dev->sd_desc->start(gspca_dev);
		if (ret < 0) {
			destroy_urbs(gspca_dev);
			goto out;
		}
		v4l2_ctrl_handler_setup(gspca_dev->vdev.ctrl_handler);
		gspca_dev->streaming = true;

		/* some bulk transfers are started by the subdriver */
		if (gspca_dev->cam.bulk && gspca_dev->cam.bulk_nurbs == 0)
			break;

		/* submit the URBs */
		for (n = 0; n < MAX_NURBS; n++) {
			urb = gspca_dev->urb[n];
			if (urb == NULL)
				break;
			ret = usb_submit_urb(urb, GFP_KERNEL);
			if (ret < 0)
				break;
		}
		if (ret >= 0)
			break;			/* transfer is started */

		/* something when wrong
		 * stop the webcam and free the transfer resources */
		gspca_stream_off(gspca_dev);
		if (ret != -ENOSPC) {
			pr_err("usb_submit_urb alt %d err %d\n",
			       gspca_dev->alt, ret);
			goto out;
		}

		/* the bandwidth is not wide enough
		 * negotiate or try a lower alternate setting */
retry:
		gspca_err(gspca_dev, "alt %d - bandwidth not wide enough, trying again\n",
			  alt);
		msleep(20);	/* wait for kill complete */
		if (gspca_dev->sd_desc->isoc_nego) {
			ret = gspca_dev->sd_desc->isoc_nego(gspca_dev);
			if (ret < 0)
				goto out;
		} else {
			if (alt_idx <= 0) {
				pr_err("no transfer endpoint found\n");
				ret = -EIO;
				goto out;
			}
			gspca_dev->alt = ep_tb[--alt_idx].alt;
		}
	}
out:
	gspca_input_create_urb(gspca_dev);
	return ret;
}

static void gspca_set_default_mode(struct gspca_dev *gspca_dev)
{
	int i;

	i = gspca_dev->cam.nmodes - 1;	/* take the highest mode */
	gspca_dev->curr_mode = i;
	gspca_dev->pixfmt = gspca_dev->cam.cam_mode[i];

	/* does nothing if ctrl_handler == NULL */
	v4l2_ctrl_handler_setup(gspca_dev->vdev.ctrl_handler);
}

static int wxh_to_mode(struct gspca_dev *gspca_dev,
			int width, int height, u32 pixelformat)
{
	int i;

	for (i = 0; i < gspca_dev->cam.nmodes; i++) {
		if (width == gspca_dev->cam.cam_mode[i].width
		    && height == gspca_dev->cam.cam_mode[i].height
		    && pixelformat == gspca_dev->cam.cam_mode[i].pixelformat)
			return i;
	}
	return -EINVAL;
}

static int wxh_to_nearest_mode(struct gspca_dev *gspca_dev,
			int width, int height, u32 pixelformat)
{
	int i;

<<<<<<< HEAD
	for (i = 0; i < gspca_dev->cam.nmodes; i++) {
		if (width == gspca_dev->cam.cam_mode[i].width
		    && height == gspca_dev->cam.cam_mode[i].height)
			return i;
	}
	return -EINVAL;
}

static int wxh_to_nearest_mode(struct gspca_dev *gspca_dev,
			int width, int height)
{
	int i;

=======
	for (i = gspca_dev->cam.nmodes; --i >= 0; ) {
		if (width >= gspca_dev->cam.cam_mode[i].width
		    && height >= gspca_dev->cam.cam_mode[i].height
		    && pixelformat == gspca_dev->cam.cam_mode[i].pixelformat)
			return i;
	}
>>>>>>> 24b8d41d
	for (i = gspca_dev->cam.nmodes; --i > 0; ) {
		if (width >= gspca_dev->cam.cam_mode[i].width
		    && height >= gspca_dev->cam.cam_mode[i].height)
			break;
	}
	return i;
}

/*
 * search a mode with the right pixel format
 */
static int gspca_get_mode(struct gspca_dev *gspca_dev,
			int mode,
			int pixfmt)
{
	int modeU, modeD;

	modeU = modeD = mode;
	while ((modeU < gspca_dev->cam.nmodes) || modeD >= 0) {
		if (--modeD >= 0) {
			if (gspca_dev->cam.cam_mode[modeD].pixelformat
								== pixfmt)
				return modeD;
		}
		if (++modeU < gspca_dev->cam.nmodes) {
			if (gspca_dev->cam.cam_mode[modeU].pixelformat
								== pixfmt)
				return modeU;
		}
	}
	return -EINVAL;
}

#ifdef CONFIG_VIDEO_ADV_DEBUG
static int vidioc_g_chip_info(struct file *file, void *priv,
				struct v4l2_dbg_chip_info *chip)
{
	struct gspca_dev *gspca_dev = video_drvdata(file);

	gspca_dev->usb_err = 0;
	if (gspca_dev->sd_desc->get_chip_info)
		return gspca_dev->sd_desc->get_chip_info(gspca_dev, chip);
	return chip->match.addr ? -EINVAL : 0;
}

static int vidioc_g_register(struct file *file, void *priv,
		struct v4l2_dbg_register *reg)
{
	struct gspca_dev *gspca_dev = video_drvdata(file);

	gspca_dev->usb_err = 0;
	return gspca_dev->sd_desc->get_register(gspca_dev, reg);
}

static int vidioc_s_register(struct file *file, void *priv,
		const struct v4l2_dbg_register *reg)
{
	struct gspca_dev *gspca_dev = video_drvdata(file);

	gspca_dev->usb_err = 0;
	return gspca_dev->sd_desc->set_register(gspca_dev, reg);
}
#endif

static int vidioc_enum_fmt_vid_cap(struct file *file, void  *priv,
				struct v4l2_fmtdesc *fmtdesc)
{
	struct gspca_dev *gspca_dev = video_drvdata(file);
	int i, j, index;
	__u32 fmt_tb[8];

	/* give an index to each format */
	index = 0;
	for (i = gspca_dev->cam.nmodes; --i >= 0; ) {
		fmt_tb[index] = gspca_dev->cam.cam_mode[i].pixelformat;
		j = 0;
		for (;;) {
			if (fmt_tb[j] == fmt_tb[index])
				break;
			j++;
		}
		if (j == index) {
			if (fmtdesc->index == index)
				break;		/* new format */
			index++;
			if (index >= ARRAY_SIZE(fmt_tb))
				return -EINVAL;
		}
	}
	if (i < 0)
		return -EINVAL;		/* no more format */

	fmtdesc->pixelformat = fmt_tb[index];
	return 0;
}

static int vidioc_g_fmt_vid_cap(struct file *file, void *_priv,
				struct v4l2_format *fmt)
{
	struct gspca_dev *gspca_dev = video_drvdata(file);
	u32 priv = fmt->fmt.pix.priv;

	fmt->fmt.pix = gspca_dev->pixfmt;
	/* some drivers use priv internally, so keep the original value */
	fmt->fmt.pix.priv = priv;
	return 0;
}

static int try_fmt_vid_cap(struct gspca_dev *gspca_dev,
			struct v4l2_format *fmt)
{
	int w, h, mode, mode2;

	w = fmt->fmt.pix.width;
	h = fmt->fmt.pix.height;

	PDEBUG_MODE(gspca_dev, D_CONF, "try fmt cap",
		    fmt->fmt.pix.pixelformat, w, h);

	/* search the nearest mode for width and height */
<<<<<<< HEAD
	mode = wxh_to_nearest_mode(gspca_dev, w, h);
=======
	mode = wxh_to_nearest_mode(gspca_dev, w, h, fmt->fmt.pix.pixelformat);
>>>>>>> 24b8d41d

	/* OK if right palette */
	if (gspca_dev->cam.cam_mode[mode].pixelformat
						!= fmt->fmt.pix.pixelformat) {

		/* else, search the closest mode with the same pixel format */
		mode2 = gspca_get_mode(gspca_dev, mode,
					fmt->fmt.pix.pixelformat);
		if (mode2 >= 0)
			mode = mode2;
	}
	fmt->fmt.pix = gspca_dev->cam.cam_mode[mode];
	if (gspca_dev->sd_desc->try_fmt) {
		/* pass original resolution to subdriver try_fmt */
		fmt->fmt.pix.width = w;
		fmt->fmt.pix.height = h;
		gspca_dev->sd_desc->try_fmt(gspca_dev, fmt);
	}
	return mode;			/* used when s_fmt */
}

static int vidioc_try_fmt_vid_cap(struct file *file, void *_priv,
				  struct v4l2_format *fmt)
{
	struct gspca_dev *gspca_dev = video_drvdata(file);
	u32 priv = fmt->fmt.pix.priv;

	if (try_fmt_vid_cap(gspca_dev, fmt) < 0)
		return -EINVAL;
	/* some drivers use priv internally, so keep the original value */
	fmt->fmt.pix.priv = priv;
	return 0;
}

static int vidioc_s_fmt_vid_cap(struct file *file, void *_priv,
				struct v4l2_format *fmt)
{
	struct gspca_dev *gspca_dev = video_drvdata(file);
	u32 priv = fmt->fmt.pix.priv;
	int mode;

	if (vb2_is_busy(&gspca_dev->queue))
		return -EBUSY;

	mode = try_fmt_vid_cap(gspca_dev, fmt);
	if (mode < 0)
		return -EINVAL;

	gspca_dev->curr_mode = mode;
	if (gspca_dev->sd_desc->try_fmt)
		/* subdriver try_fmt can modify format parameters */
		gspca_dev->pixfmt = fmt->fmt.pix;
	else
		gspca_dev->pixfmt = gspca_dev->cam.cam_mode[mode];
	/* some drivers use priv internally, so keep the original value */
	fmt->fmt.pix.priv = priv;
	return 0;
}

static int vidioc_enum_framesizes(struct file *file, void *priv,
				  struct v4l2_frmsizeenum *fsize)
{
	struct gspca_dev *gspca_dev = video_drvdata(file);
	int i;
	__u32 index = 0;

	if (gspca_dev->sd_desc->enum_framesizes)
		return gspca_dev->sd_desc->enum_framesizes(gspca_dev, fsize);

	for (i = 0; i < gspca_dev->cam.nmodes; i++) {
		if (fsize->pixel_format !=
				gspca_dev->cam.cam_mode[i].pixelformat)
			continue;

		if (fsize->index == index) {
			fsize->type = V4L2_FRMSIZE_TYPE_DISCRETE;
			fsize->discrete.width =
				gspca_dev->cam.cam_mode[i].width;
			fsize->discrete.height =
				gspca_dev->cam.cam_mode[i].height;
			return 0;
		}
		index++;
	}

	return -EINVAL;
}

static int vidioc_enum_frameintervals(struct file *filp, void *priv,
				      struct v4l2_frmivalenum *fival)
{
	struct gspca_dev *gspca_dev = video_drvdata(filp);
	int mode;
	__u32 i;

<<<<<<< HEAD
	mode = wxh_to_mode(gspca_dev, fival->width, fival->height);
=======
	mode = wxh_to_mode(gspca_dev, fival->width, fival->height,
			   fival->pixel_format);
>>>>>>> 24b8d41d
	if (mode < 0)
		return -EINVAL;

	if (gspca_dev->cam.mode_framerates == NULL ||
			gspca_dev->cam.mode_framerates[mode].nrates == 0)
		return -EINVAL;

	if (fival->pixel_format !=
			gspca_dev->cam.cam_mode[mode].pixelformat)
		return -EINVAL;

	for (i = 0; i < gspca_dev->cam.mode_framerates[mode].nrates; i++) {
		if (fival->index == i) {
			fival->type = V4L2_FRMIVAL_TYPE_DISCRETE;
			fival->discrete.numerator = 1;
			fival->discrete.denominator =
				gspca_dev->cam.mode_framerates[mode].rates[i];
			return 0;
		}
	}

	return -EINVAL;
}

static void gspca_release(struct v4l2_device *v4l2_device)
{
	struct gspca_dev *gspca_dev =
		container_of(v4l2_device, struct gspca_dev, v4l2_dev);

	v4l2_ctrl_handler_free(gspca_dev->vdev.ctrl_handler);
	v4l2_device_unregister(&gspca_dev->v4l2_dev);
	kfree(gspca_dev->usb_buf);
	kfree(gspca_dev);
}

static int vidioc_querycap(struct file *file, void  *priv,
			   struct v4l2_capability *cap)
{
	struct gspca_dev *gspca_dev = video_drvdata(file);

	strscpy((char *)cap->driver, gspca_dev->sd_desc->name,
		sizeof(cap->driver));
	if (gspca_dev->dev->product != NULL) {
		strscpy((char *)cap->card, gspca_dev->dev->product,
			sizeof(cap->card));
	} else {
		snprintf((char *) cap->card, sizeof cap->card,
			"USB Camera (%04x:%04x)",
			le16_to_cpu(gspca_dev->dev->descriptor.idVendor),
			le16_to_cpu(gspca_dev->dev->descriptor.idProduct));
	}
	usb_make_path(gspca_dev->dev, (char *) cap->bus_info,
			sizeof(cap->bus_info));
	return 0;
}

static int vidioc_enum_input(struct file *file, void *priv,
				struct v4l2_input *input)
{
	struct gspca_dev *gspca_dev = video_drvdata(file);

	if (input->index != 0)
		return -EINVAL;
	input->type = V4L2_INPUT_TYPE_CAMERA;
	input->status = gspca_dev->cam.input_flags;
	strscpy(input->name, gspca_dev->sd_desc->name,
		sizeof input->name);
	return 0;
}

static int vidioc_g_input(struct file *file, void *priv, unsigned int *i)
{
	*i = 0;
	return 0;
}

static int vidioc_s_input(struct file *file, void *priv, unsigned int i)
{
	if (i > 0)
		return -EINVAL;
	return 0;
}

static int vidioc_g_jpegcomp(struct file *file, void *priv,
			struct v4l2_jpegcompression *jpegcomp)
{
	struct gspca_dev *gspca_dev = video_drvdata(file);

	gspca_dev->usb_err = 0;
	return gspca_dev->sd_desc->get_jcomp(gspca_dev, jpegcomp);
}

static int vidioc_s_jpegcomp(struct file *file, void *priv,
			const struct v4l2_jpegcompression *jpegcomp)
{
	struct gspca_dev *gspca_dev = video_drvdata(file);

	gspca_dev->usb_err = 0;
	return gspca_dev->sd_desc->set_jcomp(gspca_dev, jpegcomp);
}

static int vidioc_g_parm(struct file *filp, void *priv,
			struct v4l2_streamparm *parm)
{
	struct gspca_dev *gspca_dev = video_drvdata(filp);

	parm->parm.capture.readbuffers = gspca_dev->queue.min_buffers_needed;

	if (!gspca_dev->sd_desc->get_streamparm)
		return 0;

	parm->parm.capture.capability = V4L2_CAP_TIMEPERFRAME;
	gspca_dev->usb_err = 0;
	gspca_dev->sd_desc->get_streamparm(gspca_dev, parm);
	return gspca_dev->usb_err;
}

static int vidioc_s_parm(struct file *filp, void *priv,
			struct v4l2_streamparm *parm)
{
	struct gspca_dev *gspca_dev = video_drvdata(filp);

	parm->parm.capture.readbuffers = gspca_dev->queue.min_buffers_needed;

	if (!gspca_dev->sd_desc->set_streamparm) {
		parm->parm.capture.capability = 0;
		return 0;
	}

	parm->parm.capture.capability = V4L2_CAP_TIMEPERFRAME;
	gspca_dev->usb_err = 0;
	gspca_dev->sd_desc->set_streamparm(gspca_dev, parm);
	return gspca_dev->usb_err;
}

static int gspca_queue_setup(struct vb2_queue *vq,
			     unsigned int *nbuffers, unsigned int *nplanes,
			     unsigned int sizes[], struct device *alloc_devs[])
{
	struct gspca_dev *gspca_dev = vb2_get_drv_priv(vq);
	unsigned int size = PAGE_ALIGN(gspca_dev->pixfmt.sizeimage);

	if (*nplanes)
		return sizes[0] < size ? -EINVAL : 0;
	*nplanes = 1;
	sizes[0] = size;
	return 0;
}

static int gspca_buffer_prepare(struct vb2_buffer *vb)
{
	struct gspca_dev *gspca_dev = vb2_get_drv_priv(vb->vb2_queue);
	unsigned long size = PAGE_ALIGN(gspca_dev->pixfmt.sizeimage);

	if (vb2_plane_size(vb, 0) < size) {
		gspca_err(gspca_dev, "buffer too small (%lu < %lu)\n",
			 vb2_plane_size(vb, 0), size);
		return -EINVAL;
	}
	return 0;
}

static void gspca_buffer_finish(struct vb2_buffer *vb)
{
	struct gspca_dev *gspca_dev = vb2_get_drv_priv(vb->vb2_queue);

	if (!gspca_dev->sd_desc->dq_callback)
		return;

	gspca_dev->usb_err = 0;
	if (gspca_dev->present)
		gspca_dev->sd_desc->dq_callback(gspca_dev);
}

static void gspca_buffer_queue(struct vb2_buffer *vb)
{
	struct gspca_dev *gspca_dev = vb2_get_drv_priv(vb->vb2_queue);
	struct gspca_buffer *buf = to_gspca_buffer(vb);
	unsigned long flags;

	spin_lock_irqsave(&gspca_dev->qlock, flags);
	list_add_tail(&buf->list, &gspca_dev->buf_list);
	spin_unlock_irqrestore(&gspca_dev->qlock, flags);
}

static void gspca_return_all_buffers(struct gspca_dev *gspca_dev,
				     enum vb2_buffer_state state)
{
	struct gspca_buffer *buf, *node;
	unsigned long flags;

	spin_lock_irqsave(&gspca_dev->qlock, flags);
	list_for_each_entry_safe(buf, node, &gspca_dev->buf_list, list) {
		vb2_buffer_done(&buf->vb.vb2_buf, state);
		list_del(&buf->list);
	}
	spin_unlock_irqrestore(&gspca_dev->qlock, flags);
}

static int gspca_start_streaming(struct vb2_queue *vq, unsigned int count)
{
	struct gspca_dev *gspca_dev = vb2_get_drv_priv(vq);
	int ret;

	gspca_dev->sequence = 0;

	ret = gspca_init_transfer(gspca_dev);
	if (ret)
		gspca_return_all_buffers(gspca_dev, VB2_BUF_STATE_QUEUED);
	return ret;
}

static void gspca_stop_streaming(struct vb2_queue *vq)
{
	struct gspca_dev *gspca_dev = vb2_get_drv_priv(vq);

	gspca_stream_off(gspca_dev);

	/* Release all active buffers */
	gspca_return_all_buffers(gspca_dev, VB2_BUF_STATE_ERROR);
}

static const struct vb2_ops gspca_qops = {
	.queue_setup		= gspca_queue_setup,
	.buf_prepare		= gspca_buffer_prepare,
	.buf_finish		= gspca_buffer_finish,
	.buf_queue		= gspca_buffer_queue,
	.start_streaming	= gspca_start_streaming,
	.stop_streaming		= gspca_stop_streaming,
	.wait_prepare		= vb2_ops_wait_prepare,
	.wait_finish		= vb2_ops_wait_finish,
};

static const struct v4l2_file_operations dev_fops = {
	.owner = THIS_MODULE,
	.open = v4l2_fh_open,
	.release = vb2_fop_release,
	.unlocked_ioctl = video_ioctl2,
	.read = vb2_fop_read,
	.mmap = vb2_fop_mmap,
	.poll = vb2_fop_poll,
};

static const struct v4l2_ioctl_ops dev_ioctl_ops = {
	.vidioc_querycap	= vidioc_querycap,
	.vidioc_enum_fmt_vid_cap = vidioc_enum_fmt_vid_cap,
	.vidioc_try_fmt_vid_cap	= vidioc_try_fmt_vid_cap,
	.vidioc_g_fmt_vid_cap	= vidioc_g_fmt_vid_cap,
	.vidioc_s_fmt_vid_cap	= vidioc_s_fmt_vid_cap,
	.vidioc_enum_input	= vidioc_enum_input,
	.vidioc_g_input		= vidioc_g_input,
	.vidioc_s_input		= vidioc_s_input,
	.vidioc_g_jpegcomp	= vidioc_g_jpegcomp,
	.vidioc_s_jpegcomp	= vidioc_s_jpegcomp,
	.vidioc_g_parm		= vidioc_g_parm,
	.vidioc_s_parm		= vidioc_s_parm,
	.vidioc_enum_framesizes = vidioc_enum_framesizes,
	.vidioc_enum_frameintervals = vidioc_enum_frameintervals,

	.vidioc_reqbufs		= vb2_ioctl_reqbufs,
	.vidioc_create_bufs	= vb2_ioctl_create_bufs,
	.vidioc_querybuf	= vb2_ioctl_querybuf,
	.vidioc_qbuf		= vb2_ioctl_qbuf,
	.vidioc_dqbuf		= vb2_ioctl_dqbuf,
	.vidioc_expbuf		= vb2_ioctl_expbuf,
	.vidioc_streamon	= vb2_ioctl_streamon,
	.vidioc_streamoff	= vb2_ioctl_streamoff,

#ifdef CONFIG_VIDEO_ADV_DEBUG
	.vidioc_g_chip_info	= vidioc_g_chip_info,
	.vidioc_g_register	= vidioc_g_register,
	.vidioc_s_register	= vidioc_s_register,
#endif
	.vidioc_subscribe_event = v4l2_ctrl_subscribe_event,
	.vidioc_unsubscribe_event = v4l2_event_unsubscribe,
};

static const struct video_device gspca_template = {
	.name = "gspca main driver",
	.fops = &dev_fops,
	.ioctl_ops = &dev_ioctl_ops,
	.release = video_device_release_empty, /* We use v4l2_dev.release */
};

/*
 * probe and create a new gspca device
 *
 * This function must be called by the sub-driver when it is
 * called for probing a new device.
 */
int gspca_dev_probe2(struct usb_interface *intf,
		const struct usb_device_id *id,
		const struct sd_desc *sd_desc,
		int dev_size,
		struct module *module)
{
	struct gspca_dev *gspca_dev;
	struct usb_device *dev = interface_to_usbdev(intf);
	struct vb2_queue *q;
	int ret;

	pr_info("%s-" GSPCA_VERSION " probing %04x:%04x\n",
		sd_desc->name, id->idVendor, id->idProduct);

	/* create the device */
	if (dev_size < sizeof *gspca_dev)
		dev_size = sizeof *gspca_dev;
	gspca_dev = kzalloc(dev_size, GFP_KERNEL);
	if (!gspca_dev) {
		pr_err("couldn't kzalloc gspca struct\n");
		return -ENOMEM;
	}
	gspca_dev->usb_buf = kzalloc(USB_BUF_SZ, GFP_KERNEL);
	if (!gspca_dev->usb_buf) {
		pr_err("out of memory\n");
		ret = -ENOMEM;
		goto out;
	}
	gspca_dev->dev = dev;
	gspca_dev->iface = intf->cur_altsetting->desc.bInterfaceNumber;
	gspca_dev->xfer_ep = -1;

	/* check if any audio device */
	if (dev->actconfig->desc.bNumInterfaces != 1) {
		int i;
		struct usb_interface *intf2;

		for (i = 0; i < dev->actconfig->desc.bNumInterfaces; i++) {
			intf2 = dev->actconfig->interface[i];
			if (intf2 != NULL
			 && intf2->altsetting != NULL
			 && intf2->altsetting->desc.bInterfaceClass ==
					 USB_CLASS_AUDIO) {
				gspca_dev->audio = 1;
				break;
			}
		}
	}

	gspca_dev->v4l2_dev.release = gspca_release;
	ret = v4l2_device_register(&intf->dev, &gspca_dev->v4l2_dev);
	if (ret)
		goto out;
	gspca_dev->present = true;
	gspca_dev->sd_desc = sd_desc;
	gspca_dev->empty_packet = -1;	/* don't check the empty packets */
	gspca_dev->vdev = gspca_template;
	gspca_dev->vdev.v4l2_dev = &gspca_dev->v4l2_dev;
	gspca_dev->vdev.device_caps = V4L2_CAP_VIDEO_CAPTURE |
				      V4L2_CAP_STREAMING | V4L2_CAP_READWRITE;
	video_set_drvdata(&gspca_dev->vdev, gspca_dev);
	gspca_dev->module = module;

	mutex_init(&gspca_dev->usb_lock);
	gspca_dev->vdev.lock = &gspca_dev->usb_lock;
	init_waitqueue_head(&gspca_dev->wq);

	/* Initialize the vb2 queue */
	q = &gspca_dev->queue;
	q->type = V4L2_BUF_TYPE_VIDEO_CAPTURE;
	q->io_modes = VB2_MMAP | VB2_USERPTR | VB2_DMABUF | VB2_READ;
	q->drv_priv = gspca_dev;
	q->buf_struct_size = sizeof(struct gspca_buffer);
	q->ops = &gspca_qops;
	q->mem_ops = &vb2_vmalloc_memops;
	q->timestamp_flags = V4L2_BUF_FLAG_TIMESTAMP_MONOTONIC;
	q->min_buffers_needed = 2;
	q->lock = &gspca_dev->usb_lock;
	ret = vb2_queue_init(q);
	if (ret)
		goto out;
	gspca_dev->vdev.queue = q;

	INIT_LIST_HEAD(&gspca_dev->buf_list);
	spin_lock_init(&gspca_dev->qlock);

	/* configure the subdriver and initialize the USB device */
	ret = sd_desc->config(gspca_dev, id);
	if (ret < 0)
		goto out;
	ret = sd_desc->init(gspca_dev);
	if (ret < 0)
		goto out;
	if (sd_desc->init_controls)
		ret = sd_desc->init_controls(gspca_dev);
	if (ret < 0)
		goto out;
	gspca_set_default_mode(gspca_dev);

	ret = gspca_input_connect(gspca_dev);
	if (ret)
		goto out;

#ifdef CONFIG_VIDEO_ADV_DEBUG
	if (!gspca_dev->sd_desc->get_register)
		v4l2_disable_ioctl(&gspca_dev->vdev, VIDIOC_DBG_G_REGISTER);
	if (!gspca_dev->sd_desc->set_register)
		v4l2_disable_ioctl(&gspca_dev->vdev, VIDIOC_DBG_S_REGISTER);
#endif
	if (!gspca_dev->sd_desc->get_jcomp)
		v4l2_disable_ioctl(&gspca_dev->vdev, VIDIOC_G_JPEGCOMP);
	if (!gspca_dev->sd_desc->set_jcomp)
		v4l2_disable_ioctl(&gspca_dev->vdev, VIDIOC_S_JPEGCOMP);

	/* init video stuff */
	ret = video_register_device(&gspca_dev->vdev,
				  VFL_TYPE_VIDEO,
				  -1);
	if (ret < 0) {
		pr_err("video_register_device err %d\n", ret);
		goto out;
	}

	usb_set_intfdata(intf, gspca_dev);
	gspca_dbg(gspca_dev, D_PROBE, "%s created\n",
		  video_device_node_name(&gspca_dev->vdev));

	gspca_input_create_urb(gspca_dev);

	return 0;
out:
#if IS_ENABLED(CONFIG_INPUT)
	if (gspca_dev->input_dev)
		input_unregister_device(gspca_dev->input_dev);
#endif
	v4l2_ctrl_handler_free(gspca_dev->vdev.ctrl_handler);
	kfree(gspca_dev->usb_buf);
	kfree(gspca_dev);
	return ret;
}
EXPORT_SYMBOL(gspca_dev_probe2);

/* same function as the previous one, but check the interface */
int gspca_dev_probe(struct usb_interface *intf,
		const struct usb_device_id *id,
		const struct sd_desc *sd_desc,
		int dev_size,
		struct module *module)
{
	struct usb_device *dev = interface_to_usbdev(intf);

	/* we don't handle multi-config cameras */
	if (dev->descriptor.bNumConfigurations != 1) {
		pr_err("%04x:%04x too many config\n",
		       id->idVendor, id->idProduct);
		return -ENODEV;
	}

	/* the USB video interface must be the first one */
	if (dev->actconfig->desc.bNumInterfaces != 1
	 && intf->cur_altsetting->desc.bInterfaceNumber != 0)
		return -ENODEV;

	return gspca_dev_probe2(intf, id, sd_desc, dev_size, module);
}
EXPORT_SYMBOL(gspca_dev_probe);

/*
 * USB disconnection
 *
 * This function must be called by the sub-driver
 * when the device disconnects, after the specific resources are freed.
 */
void gspca_disconnect(struct usb_interface *intf)
{
	struct gspca_dev *gspca_dev = usb_get_intfdata(intf);
#if IS_ENABLED(CONFIG_INPUT)
	struct input_dev *input_dev;
#endif

	gspca_dbg(gspca_dev, D_PROBE, "%s disconnect\n",
		  video_device_node_name(&gspca_dev->vdev));

	mutex_lock(&gspca_dev->usb_lock);
	gspca_dev->present = false;
	destroy_urbs(gspca_dev);
	gspca_input_destroy_urb(gspca_dev);

	vb2_queue_error(&gspca_dev->queue);

#if IS_ENABLED(CONFIG_INPUT)
	input_dev = gspca_dev->input_dev;
	if (input_dev) {
		gspca_dev->input_dev = NULL;
		input_unregister_device(input_dev);
	}
#endif

	v4l2_device_disconnect(&gspca_dev->v4l2_dev);
	video_unregister_device(&gspca_dev->vdev);

	mutex_unlock(&gspca_dev->usb_lock);

	/* (this will call gspca_release() immediately or on last close) */
	v4l2_device_put(&gspca_dev->v4l2_dev);
}
EXPORT_SYMBOL(gspca_disconnect);

#ifdef CONFIG_PM
int gspca_suspend(struct usb_interface *intf, pm_message_t message)
{
	struct gspca_dev *gspca_dev = usb_get_intfdata(intf);

	gspca_input_destroy_urb(gspca_dev);

	if (!vb2_start_streaming_called(&gspca_dev->queue))
		return 0;

	mutex_lock(&gspca_dev->usb_lock);
	gspca_dev->frozen = 1;		/* avoid urb error messages */
	gspca_dev->usb_err = 0;
	if (gspca_dev->sd_desc->stopN)
		gspca_dev->sd_desc->stopN(gspca_dev);
	destroy_urbs(gspca_dev);
	gspca_set_alt0(gspca_dev);
	if (gspca_dev->sd_desc->stop0)
		gspca_dev->sd_desc->stop0(gspca_dev);
	mutex_unlock(&gspca_dev->usb_lock);

	return 0;
}
EXPORT_SYMBOL(gspca_suspend);

int gspca_resume(struct usb_interface *intf)
{
	struct gspca_dev *gspca_dev = usb_get_intfdata(intf);
	int streaming, ret = 0;

	mutex_lock(&gspca_dev->usb_lock);
	gspca_dev->frozen = 0;
	gspca_dev->usb_err = 0;
	gspca_dev->sd_desc->init(gspca_dev);
	/*
	 * Most subdrivers send all ctrl values on sd_start and thus
	 * only write to the device registers on s_ctrl when streaming ->
	 * Clear streaming to avoid setting all ctrls twice.
	 */
	streaming = vb2_start_streaming_called(&gspca_dev->queue);
	if (streaming)
		ret = gspca_init_transfer(gspca_dev);
	else
		gspca_input_create_urb(gspca_dev);
	mutex_unlock(&gspca_dev->usb_lock);

	return ret;
}
EXPORT_SYMBOL(gspca_resume);
#endif

/* -- module insert / remove -- */
static int __init gspca_init(void)
{
	pr_info("v" GSPCA_VERSION " registered\n");
	return 0;
}
static void __exit gspca_exit(void)
{
}

module_init(gspca_init);
module_exit(gspca_exit);

module_param_named(debug, gspca_debug, int, 0644);
MODULE_PARM_DESC(debug,
		"1:probe 2:config 3:stream 4:frame 5:packet 6:usbi 7:usbo");<|MERGE_RESOLUTION|>--- conflicted
+++ resolved
@@ -461,65 +461,6 @@
 }
 EXPORT_SYMBOL(gspca_frame_add);
 
-<<<<<<< HEAD
-static int frame_alloc(struct gspca_dev *gspca_dev, struct file *file,
-			enum v4l2_memory memory, unsigned int count)
-{
-	struct gspca_frame *frame;
-	unsigned int frsz;
-	int i;
-
-	frsz = gspca_dev->pixfmt.sizeimage;
-	PDEBUG(D_STREAM, "frame alloc frsz: %d", frsz);
-	frsz = PAGE_ALIGN(frsz);
-	if (count >= GSPCA_MAX_FRAMES)
-		count = GSPCA_MAX_FRAMES - 1;
-	gspca_dev->frbuf = vmalloc_32(frsz * count);
-	if (!gspca_dev->frbuf) {
-		pr_err("frame alloc failed\n");
-		return -ENOMEM;
-	}
-	gspca_dev->capt_file = file;
-	gspca_dev->memory = memory;
-	gspca_dev->frsz = frsz;
-	gspca_dev->nframes = count;
-	for (i = 0; i < count; i++) {
-		frame = &gspca_dev->frame[i];
-		frame->v4l2_buf.index = i;
-		frame->v4l2_buf.type = V4L2_BUF_TYPE_VIDEO_CAPTURE;
-		frame->v4l2_buf.flags = V4L2_BUF_FLAG_TIMESTAMP_MONOTONIC;
-		frame->v4l2_buf.field = V4L2_FIELD_NONE;
-		frame->v4l2_buf.length = frsz;
-		frame->v4l2_buf.memory = memory;
-		frame->v4l2_buf.sequence = 0;
-		frame->data = gspca_dev->frbuf + i * frsz;
-		frame->v4l2_buf.m.offset = i * frsz;
-	}
-	atomic_set(&gspca_dev->fr_q, 0);
-	atomic_set(&gspca_dev->fr_i, 0);
-	gspca_dev->fr_o = 0;
-	return 0;
-}
-
-static void frame_free(struct gspca_dev *gspca_dev)
-{
-	int i;
-
-	PDEBUG(D_STREAM, "frame free");
-	if (gspca_dev->frbuf != NULL) {
-		vfree(gspca_dev->frbuf);
-		gspca_dev->frbuf = NULL;
-		for (i = 0; i < gspca_dev->nframes; i++)
-			gspca_dev->frame[i].data = NULL;
-	}
-	gspca_dev->nframes = 0;
-	gspca_dev->frsz = 0;
-	gspca_dev->capt_file = NULL;
-	gspca_dev->memory = GSPCA_MEMORY_NO;
-}
-
-=======
->>>>>>> 24b8d41d
 static void destroy_urbs(struct gspca_dev *gspca_dev)
 {
 	struct urb *urb;
@@ -984,28 +925,12 @@
 {
 	int i;
 
-<<<<<<< HEAD
-	for (i = 0; i < gspca_dev->cam.nmodes; i++) {
-		if (width == gspca_dev->cam.cam_mode[i].width
-		    && height == gspca_dev->cam.cam_mode[i].height)
-			return i;
-	}
-	return -EINVAL;
-}
-
-static int wxh_to_nearest_mode(struct gspca_dev *gspca_dev,
-			int width, int height)
-{
-	int i;
-
-=======
 	for (i = gspca_dev->cam.nmodes; --i >= 0; ) {
 		if (width >= gspca_dev->cam.cam_mode[i].width
 		    && height >= gspca_dev->cam.cam_mode[i].height
 		    && pixelformat == gspca_dev->cam.cam_mode[i].pixelformat)
 			return i;
 	}
->>>>>>> 24b8d41d
 	for (i = gspca_dev->cam.nmodes; --i > 0; ) {
 		if (width >= gspca_dev->cam.cam_mode[i].width
 		    && height >= gspca_dev->cam.cam_mode[i].height)
@@ -1126,11 +1051,7 @@
 		    fmt->fmt.pix.pixelformat, w, h);
 
 	/* search the nearest mode for width and height */
-<<<<<<< HEAD
-	mode = wxh_to_nearest_mode(gspca_dev, w, h);
-=======
 	mode = wxh_to_nearest_mode(gspca_dev, w, h, fmt->fmt.pix.pixelformat);
->>>>>>> 24b8d41d
 
 	/* OK if right palette */
 	if (gspca_dev->cam.cam_mode[mode].pixelformat
@@ -1226,12 +1147,8 @@
 	int mode;
 	__u32 i;
 
-<<<<<<< HEAD
-	mode = wxh_to_mode(gspca_dev, fival->width, fival->height);
-=======
 	mode = wxh_to_mode(gspca_dev, fival->width, fival->height,
 			   fival->pixel_format);
->>>>>>> 24b8d41d
 	if (mode < 0)
 		return -EINVAL;
 
