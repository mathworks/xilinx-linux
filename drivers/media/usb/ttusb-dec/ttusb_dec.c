--- conflicted
+++ resolved
@@ -282,19 +282,11 @@
 		 * this should/could be added later ...
 		 * for now lets report each signal as a key down and up
 		 */
-<<<<<<< HEAD
-		if (buffer[4] - 1 < ARRAY_SIZE(rc_keys)) {
-			dprintk("%s:rc signal:%d\n", __func__, buffer[4]);
-			input_report_key(dec->rc_input_dev, rc_keys[buffer[4] - 1], 1);
-			input_sync(dec->rc_input_dev);
-			input_report_key(dec->rc_input_dev, rc_keys[buffer[4] - 1], 0);
-=======
 		if (index - 1 < ARRAY_SIZE(rc_keys)) {
 			dprintk("%s:rc signal:%d\n", __func__, index);
 			input_report_key(dec->rc_input_dev, rc_keys[index - 1], 1);
 			input_sync(dec->rc_input_dev);
 			input_report_key(dec->rc_input_dev, rc_keys[index - 1], 0);
->>>>>>> 24b8d41d
 			input_sync(dec->rc_input_dev);
 		}
 	}
