--- conflicted
+++ resolved
@@ -405,14 +405,6 @@
 error_free_dev:
 	kfree(dev);
 error:
-<<<<<<< HEAD
-	if (dev) {
-		flush_work(&dev->worker);
-		/* this frees allocated memory */
-		hdpvr_delete(dev);
-	}
-=======
->>>>>>> 24b8d41d
 	return retval;
 }
 
