--- conflicted
+++ resolved
@@ -132,11 +132,7 @@
 	return interval;
 }
 
-<<<<<<< HEAD
-static __u32 uvc_v4l2_get_bytesperline(const struct uvc_format *format,
-=======
 static u32 uvc_v4l2_get_bytesperline(const struct uvc_format *format,
->>>>>>> 24b8d41d
 	const struct uvc_frame *frame)
 {
 	switch (format->fcc) {
@@ -1351,32 +1347,15 @@
 static int uvc_v4l2_get_xu_mapping(struct uvc_xu_control_mapping *kp,
 			const struct uvc_xu_control_mapping32 __user *up)
 {
-<<<<<<< HEAD
-	compat_caddr_t p;
-=======
 	struct uvc_xu_control_mapping32 *p = (void *)kp;
 	compat_caddr_t info;
 	u32 count;
->>>>>>> 24b8d41d
 
 	if (copy_from_user(p, up, sizeof(*p)))
 		return -EFAULT;
 
-<<<<<<< HEAD
-	memset(kp->reserved, 0, sizeof(kp->reserved));
-
-	if (kp->menu_count == 0) {
-		kp->menu_info = NULL;
-		return 0;
-	}
-
-	if (__get_user(p, &up->menu_info))
-		return -EFAULT;
-	kp->menu_info = compat_ptr(p);
-=======
 	count = p->menu_count;
 	info = p->menu_info;
->>>>>>> 24b8d41d
 
 	memset(kp->reserved, 0, sizeof(kp->reserved));
 	kp->menu_info = count ? compat_ptr(info) : NULL;
@@ -1387,20 +1366,11 @@
 static int uvc_v4l2_put_xu_mapping(const struct uvc_xu_control_mapping *kp,
 			struct uvc_xu_control_mapping32 __user *up)
 {
-<<<<<<< HEAD
-	if (!access_ok(VERIFY_WRITE, up, sizeof(*up)) ||
-	    __copy_to_user(up, kp, offsetof(typeof(*up), menu_info)) ||
-	    __put_user(kp->menu_count, &up->menu_count))
-		return -EFAULT;
-
-	if (__clear_user(up->reserved, sizeof(up->reserved)))
-=======
 	if (copy_to_user(up, kp, offsetof(typeof(*up), menu_info)) ||
 	    put_user(kp->menu_count, &up->menu_count))
 		return -EFAULT;
 
 	if (clear_user(up->reserved, sizeof(up->reserved)))
->>>>>>> 24b8d41d
 		return -EFAULT;
 
 	return 0;
@@ -1417,27 +1387,10 @@
 static int uvc_v4l2_get_xu_query(struct uvc_xu_control_query *kp,
 			const struct uvc_xu_control_query32 __user *up)
 {
-<<<<<<< HEAD
-	compat_caddr_t p;
-
-	if (!access_ok(VERIFY_READ, up, sizeof(*up)) ||
-	    __copy_from_user(kp, up, offsetof(typeof(*up), data)))
-		return -EFAULT;
-
-	if (kp->size == 0) {
-		kp->data = NULL;
-		return 0;
-	}
-
-	if (__get_user(p, &up->data))
-		return -EFAULT;
-	kp->data = compat_ptr(p);
-=======
 	struct uvc_xu_control_query32 v;
 
 	if (copy_from_user(&v, up, sizeof(v)))
 		return -EFAULT;
->>>>>>> 24b8d41d
 
 	*kp = (struct uvc_xu_control_query){
 		.unit = v.unit,
@@ -1452,15 +1405,8 @@
 static int uvc_v4l2_put_xu_query(const struct uvc_xu_control_query *kp,
 			struct uvc_xu_control_query32 __user *up)
 {
-<<<<<<< HEAD
-	if (!access_ok(VERIFY_WRITE, up, sizeof(*up)) ||
-	    __copy_to_user(up, kp, offsetof(typeof(*up), data)))
-		return -EFAULT;
-
-=======
 	if (copy_to_user(up, kp, offsetof(typeof(*up), data)))
 		return -EFAULT;
->>>>>>> 24b8d41d
 	return 0;
 }
 
