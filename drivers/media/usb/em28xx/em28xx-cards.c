// SPDX-License-Identifier: GPL-2.0+
//
// em28xx-cards.c - driver for Empia EM2800/EM2820/2840 USB
//		    video capture devices
//
// Copyright (C) 2005 Ludovico Cavedon <cavedon@sssup.it>
//		      Markus Rechberger <mrechberger@gmail.com>
//		      Mauro Carvalho Chehab <mchehab@kernel.org>
//		      Sascha Sommer <saschasommer@freenet.de>
// Copyright (C) 2012 Frank Schäfer <fschaefer.oss@googlemail.com>
//
// This program is free software; you can redistribute it and/or modify
// it under the terms of the GNU General Public License as published by
// the Free Software Foundation; either version 2 of the License, or
// (at your option) any later version.
//
// This program is distributed in the hope that it will be useful,
// but WITHOUT ANY WARRANTY; without even the implied warranty of
// MERCHANTABILITY or FITNESS FOR A PARTICULAR PURPOSE.  See the
// GNU General Public License for more details.

#include "em28xx.h"

#include <linux/init.h>
#include <linux/module.h>
#include <linux/slab.h>
#include <linux/delay.h>
#include <linux/i2c.h>
#include <linux/usb.h>
#include <media/tuner.h>
#include <media/drv-intf/msp3400.h>
#include <media/i2c/saa7115.h>
#include <dt-bindings/media/tvp5150.h>
#include <media/i2c/tvaudio.h>
#include <media/tveeprom.h>
#include <media/v4l2-common.h>
#include <sound/ac97_codec.h>

#define DRIVER_NAME         "em28xx"

static int tuner = -1;
module_param(tuner, int, 0444);
MODULE_PARM_DESC(tuner, "tuner type");

static unsigned int disable_ir;
module_param(disable_ir, int, 0444);
MODULE_PARM_DESC(disable_ir, "disable infrared remote support");

static unsigned int disable_usb_speed_check;
module_param(disable_usb_speed_check, int, 0444);
MODULE_PARM_DESC(disable_usb_speed_check,
		 "override min bandwidth requirement of 480M bps");

static unsigned int card[]     = {[0 ... (EM28XX_MAXBOARDS - 1)] = -1U };
module_param_array(card,  int, NULL, 0444);
MODULE_PARM_DESC(card,     "card type");

static int usb_xfer_mode = -1;
module_param(usb_xfer_mode, int, 0444);
MODULE_PARM_DESC(usb_xfer_mode,
		 "USB transfer mode for frame data (-1 = auto, 0 = prefer isoc, 1 = prefer bulk)");

/* Bitmask marking allocated devices from 0 to EM28XX_MAXBOARDS - 1 */
static DECLARE_BITMAP(em28xx_devused, EM28XX_MAXBOARDS);

struct em28xx_hash_table {
	unsigned long hash;
	unsigned int  model;
	unsigned int  tuner;
};

static void em28xx_pre_card_setup(struct em28xx *dev);

/*
 *  Reset sequences for analog/digital modes
 */

/* Reset for the most [analog] boards */
static const struct em28xx_reg_seq default_analog[] = {
	{EM2820_R08_GPIO_CTRL,	0x6d,   ~EM_GPIO_4,	10},
	{	-1,		-1,	-1,		-1},
};

/* Reset for the most [digital] boards */
static const struct em28xx_reg_seq default_digital[] = {
	{EM2820_R08_GPIO_CTRL,	0x6e,	~EM_GPIO_4,	10},
	{	-1,		-1,	-1,		-1},
};

/* Board :Zolid Hybrid Tv Stick */
static struct em28xx_reg_seq zolid_tuner[] = {
	{EM2820_R08_GPIO_CTRL,		0xfd,		0xff,	100},
	{EM2820_R08_GPIO_CTRL,		0xfe,		0xff,	100},
	{		-1,					-1,			-1,		 -1},
};

static struct em28xx_reg_seq zolid_digital[] = {
	{EM2820_R08_GPIO_CTRL,		0x6a,		0xff,	100},
	{EM2820_R08_GPIO_CTRL,		0x7a,		0xff,	100},
	{EM2880_R04_GPO,			0x04,		0xff,	100},
	{EM2880_R04_GPO,			0x0c,		0xff,	100},
	{	-1,						-1,			-1,		 -1},
};

/* Board Hauppauge WinTV HVR 900 analog */
static const struct em28xx_reg_seq hauppauge_wintv_hvr_900_analog[] = {
	{EM2820_R08_GPIO_CTRL,	0x2d,	~EM_GPIO_4,	10},
	{	0x05,		0xff,	0x10,		10},
	{	-1,		-1,	-1,		-1},
};

/* Board Hauppauge WinTV HVR 900 digital */
static const struct em28xx_reg_seq hauppauge_wintv_hvr_900_digital[] = {
	{EM2820_R08_GPIO_CTRL,	0x2e,	~EM_GPIO_4,	10},
	{EM2880_R04_GPO,	0x04,	0x0f,		10},
	{EM2880_R04_GPO,	0x0c,	0x0f,		10},
	{	-1,		-1,	-1,		-1},
};

/* Board Hauppauge WinTV HVR 900 (R2) digital */
static const struct em28xx_reg_seq hauppauge_wintv_hvr_900R2_digital[] = {
	{EM2820_R08_GPIO_CTRL,	0x2e,	~EM_GPIO_4,	10},
	{EM2880_R04_GPO,	0x0c,	0x0f,		10},
	{	-1,		-1,	-1,		-1},
};

/* Boards - EM2880 MSI DIGIVOX AD and EM2880_BOARD_MSI_DIGIVOX_AD_II */
static const struct em28xx_reg_seq em2880_msi_digivox_ad_analog[] = {
	{EM2820_R08_GPIO_CTRL,	0x69,   ~EM_GPIO_4,	10},
	{	-1,		-1,	-1,		-1},
};

/* Board - EM2882 Kworld 315U digital */
static const struct em28xx_reg_seq em2882_kworld_315u_digital[] = {
	{EM2820_R08_GPIO_CTRL,	0xff,	0xff,		10},
	{EM2820_R08_GPIO_CTRL,	0xfe,	0xff,		10},
	{EM2880_R04_GPO,	0x04,	0xff,		10},
	{EM2880_R04_GPO,	0x0c,	0xff,		10},
	{EM2820_R08_GPIO_CTRL,	0x7e,	0xff,		10},
	{	-1,		-1,	-1,		-1},
};

static const struct em28xx_reg_seq em2882_kworld_315u_tuner_gpio[] = {
	{EM2880_R04_GPO,	0x08,	0xff,		10},
	{EM2880_R04_GPO,	0x0c,	0xff,		10},
	{EM2880_R04_GPO,	0x08,	0xff,		10},
	{EM2880_R04_GPO,	0x0c,	0xff,		10},
	{	-1,		-1,	-1,		-1},
};

static const struct em28xx_reg_seq kworld_330u_analog[] = {
	{EM2820_R08_GPIO_CTRL,	0x6d,	~EM_GPIO_4,	10},
	{EM2880_R04_GPO,	0x00,	0xff,		10},
	{	-1,		-1,	-1,		-1},
};

static const struct em28xx_reg_seq kworld_330u_digital[] = {
	{EM2820_R08_GPIO_CTRL,	0x6e,	~EM_GPIO_4,	10},
	{EM2880_R04_GPO,	0x08,	0xff,		10},
	{	-1,		-1,	-1,		-1},
};

/*
 * Evga inDtube
 * GPIO0 - Enable digital power (s5h1409) - low to enable
 * GPIO1 - Enable analog power (tvp5150/emp202) - low to enable
 * GPIO4 - xc3028 reset
 * GOP3  - s5h1409 reset
 */
static const struct em28xx_reg_seq evga_indtube_analog[] = {
	{EM2820_R08_GPIO_CTRL,	0x79,   0xff,		60},
	{	-1,		-1,	-1,		-1},
};

static const struct em28xx_reg_seq evga_indtube_digital[] = {
	{EM2820_R08_GPIO_CTRL,	0x7a,	0xff,		 1},
	{EM2880_R04_GPO,	0x04,	0xff,		10},
	{EM2880_R04_GPO,	0x0c,	0xff,		 1},
	{	-1,		-1,	-1,		-1},
};

/*
 * KWorld PlusTV 340U, UB435-Q and UB435-Q V2 (ATSC) GPIOs map:
 * EM_GPIO_0 - currently unknown
 * EM_GPIO_1 - LED disable/enable (1 = off, 0 = on)
 * EM_GPIO_2 - currently unknown
 * EM_GPIO_3 - currently unknown
 * EM_GPIO_4 - TDA18271HD/C1 tuner (1 = active, 0 = in reset)
 * EM_GPIO_5 - LGDT3304 ATSC/QAM demod (1 = active, 0 = in reset)
 * EM_GPIO_6 - currently unknown
 * EM_GPIO_7 - currently unknown
 */
static const struct em28xx_reg_seq kworld_a340_digital[] = {
	{EM2820_R08_GPIO_CTRL,	0x6d,	~EM_GPIO_4,	10},
	{	-1,		-1,	-1,		-1},
};

static const struct em28xx_reg_seq kworld_ub435q_v3_digital[] = {
	{EM2874_R80_GPIO_P0_CTRL,	0xff,	0xff,	100},
	{EM2874_R80_GPIO_P0_CTRL,	0xfe,	0xff,	100},
	{EM2874_R80_GPIO_P0_CTRL,	0xbe,	0xff,	100},
	{EM2874_R80_GPIO_P0_CTRL,	0xfe,	0xff,	100},
	{	-1,			-1,	-1,	-1},
};

/* Pinnacle Hybrid Pro eb1a:2881 */
static const struct em28xx_reg_seq pinnacle_hybrid_pro_analog[] = {
	{EM2820_R08_GPIO_CTRL,	0xfd,   ~EM_GPIO_4,	10},
	{	-1,		-1,	-1,		-1},
};

static const struct em28xx_reg_seq pinnacle_hybrid_pro_digital[] = {
	{EM2820_R08_GPIO_CTRL,	0x6e,	~EM_GPIO_4,	10},
	{EM2880_R04_GPO,	0x04,	0xff,	       100},/* zl10353 reset */
	{EM2880_R04_GPO,	0x0c,	0xff,		 1},
	{	-1,		-1,	-1,		-1},
};

static const struct em28xx_reg_seq terratec_cinergy_USB_XS_FR_analog[] = {
	{EM2820_R08_GPIO_CTRL,	0x6d,	~EM_GPIO_4,	10},
	{EM2880_R04_GPO,	0x00,	0xff,		10},
	{	-1,		-1,	-1,		-1},
};

static const struct em28xx_reg_seq terratec_cinergy_USB_XS_FR_digital[] = {
	{EM2820_R08_GPIO_CTRL,	0x6e,	~EM_GPIO_4,	10},
	{EM2880_R04_GPO,	0x08,	0xff,		10},
	{	-1,		-1,	-1,		-1},
};

/*
 * PCTV HD Mini (80e) GPIOs
 * 0-5: not used
 * 6:   demod reset, active low
 * 7:   LED on, active high
 */
static const struct em28xx_reg_seq em2874_pctv_80e_digital[] = {
	{EM28XX_R06_I2C_CLK,    0x45,   0xff,		  10}, /*400 KHz*/
	{EM2874_R80_GPIO_P0_CTRL, 0x00,   0xff,		  100},/*Demod reset*/
	{EM2874_R80_GPIO_P0_CTRL, 0x40,   0xff,		  10},
	{  -1,			-1,	-1,		  -1},
};

/*
 * eb1a:2868 Reddo DVB-C USB TV Box
 * GPIO4 - CU1216L NIM
 * Other GPIOs seems to be don't care.
 */
static const struct em28xx_reg_seq reddo_dvb_c_usb_box[] = {
	{EM2820_R08_GPIO_CTRL,	0xfe,	0xff,		10},
	{EM2820_R08_GPIO_CTRL,	0xde,	0xff,		10},
	{EM2820_R08_GPIO_CTRL,	0xfe,	0xff,		10},
	{EM2820_R08_GPIO_CTRL,	0xff,	0xff,		10},
	{EM2820_R08_GPIO_CTRL,	0x7f,	0xff,		10},
	{EM2820_R08_GPIO_CTRL,	0x6f,	0xff,		10},
	{EM2820_R08_GPIO_CTRL,	0xff,	0xff,		10},
	{	-1,		-1,	-1,		-1},
};

/* Callback for the most boards */
static const struct em28xx_reg_seq default_tuner_gpio[] = {
	{EM2820_R08_GPIO_CTRL,	EM_GPIO_4,	EM_GPIO_4,	10},
	{EM2820_R08_GPIO_CTRL,	0,		EM_GPIO_4,	10},
	{EM2820_R08_GPIO_CTRL,	EM_GPIO_4,	EM_GPIO_4,	10},
	{	-1,		-1,		-1,		-1},
};

/* Mute/unmute */
static const struct em28xx_reg_seq compro_unmute_tv_gpio[] = {
	{EM2820_R08_GPIO_CTRL,	5,	7,	10},
	{	-1,		-1,	-1,	-1},
};

static const struct em28xx_reg_seq compro_unmute_svid_gpio[] = {
	{EM2820_R08_GPIO_CTRL,	4,	7,	10},
	{	-1,		-1,	-1,	-1},
};

static const struct em28xx_reg_seq compro_mute_gpio[] = {
	{EM2820_R08_GPIO_CTRL,	6,	7,	10},
	{	-1,		-1,	-1,	-1},
};

/* Terratec AV350 */
static const struct em28xx_reg_seq terratec_av350_mute_gpio[] = {
	{EM2820_R08_GPIO_CTRL,	0xff,	0x7f,		10},
	{	-1,		-1,	-1,		-1},
};

static const struct em28xx_reg_seq terratec_av350_unmute_gpio[] = {
	{EM2820_R08_GPIO_CTRL,	0xff,	0xff,		10},
	{	-1,		-1,	-1,		-1},
};

static const struct em28xx_reg_seq silvercrest_reg_seq[] = {
	{EM2820_R08_GPIO_CTRL,	0xff,	0xff,		10},
	{EM2820_R08_GPIO_CTRL,	0x01,	0xf7,		10},
	{	-1,		-1,	-1,		-1},
};

static const struct em28xx_reg_seq vc211a_enable[] = {
	{EM2820_R08_GPIO_CTRL,	0xff,	0x07,		10},
	{EM2820_R08_GPIO_CTRL,	0xff,	0x0f,		10},
	{EM2820_R08_GPIO_CTRL,	0xff,	0x0b,		10},
	{	-1,		-1,	-1,		-1},
};

static const struct em28xx_reg_seq dikom_dk300_digital[] = {
	{EM2820_R08_GPIO_CTRL,	0x6e,	~EM_GPIO_4,	10},
	{EM2880_R04_GPO,	0x08,	0xff,		10},
	{	-1,		-1,	-1,		-1},
};

/* Reset for the most [digital] boards */
static const struct em28xx_reg_seq leadership_digital[] = {
	{EM2874_R80_GPIO_P0_CTRL,	0x70,	0xff,	10},
	{	-1,			-1,	-1,	-1},
};

static const struct em28xx_reg_seq leadership_reset[] = {
	{EM2874_R80_GPIO_P0_CTRL,	0xf0,	0xff,	10},
	{EM2874_R80_GPIO_P0_CTRL,	0xb0,	0xff,	10},
	{EM2874_R80_GPIO_P0_CTRL,	0xf0,	0xff,	10},
	{	-1,			-1,	-1,	-1},
};

/*
 * 2013:024f PCTV nanoStick T2 290e
 * GPIO_6 - demod reset
 * GPIO_7 - LED
 */
static const struct em28xx_reg_seq pctv_290e[] = {
	{EM2874_R80_GPIO_P0_CTRL,	0x00,	0xff,	80},
	{EM2874_R80_GPIO_P0_CTRL,	0x40,	0xff,	80}, /* GPIO_6 = 1 */
	{EM2874_R80_GPIO_P0_CTRL,	0xc0,	0xff,	80}, /* GPIO_7 = 1 */
	{	-1,			-1,	-1,	-1},
};

#if 0
static const struct em28xx_reg_seq terratec_h5_gpio[] = {
	{EM2820_R08_GPIO_CTRL,		0xff,	0xff,	10},
	{EM2874_R80_GPIO_P0_CTRL,	0xf6,	0xff,	100},
	{EM2874_R80_GPIO_P0_CTRL,	0xf2,	0xff,	50},
	{EM2874_R80_GPIO_P0_CTRL,	0xf6,	0xff,	50},
	{	-1,			-1,	-1,	-1},
};

static const struct em28xx_reg_seq terratec_h5_digital[] = {
	{EM2874_R80_GPIO_P0_CTRL,	0xf6,	0xff,	10},
	{EM2874_R80_GPIO_P0_CTRL,	0xe6,	0xff,	100},
	{EM2874_R80_GPIO_P0_CTRL,	0xa6,	0xff,	10},
	{	-1,			-1,	-1,	-1},
};
#endif

/*
 * 2013:024f PCTV DVB-S2 Stick 460e
 * GPIO_0 - POWER_ON
 * GPIO_1 - BOOST
 * GPIO_2 - VUV_LNB (red LED)
 * GPIO_3 - EXT_12V
 * GPIO_4 - INT_DEM (DEMOD GPIO_0)
 * GPIO_5 - INT_LNB
 * GPIO_6 - RESET_DEM
 * GPIO_7 - LED (green LED)
 */
static const struct em28xx_reg_seq pctv_460e[] = {
	{EM2874_R80_GPIO_P0_CTRL,	0x01,	0xff,	50},
	{	0x0d,			0xff,	0xff,	50},
	{EM2874_R80_GPIO_P0_CTRL,	0x41,	0xff,	50}, /* GPIO_6=1 */
	{	0x0d,			0x42,	0xff,	50},
	{EM2874_R80_GPIO_P0_CTRL,	0x61,	0xff,	50}, /* GPIO_5=1 */
	{	-1,			-1,	-1,	-1},
};

static const struct em28xx_reg_seq c3tech_digital_duo_digital[] = {
	{EM2874_R80_GPIO_P0_CTRL,	0xff,	0xff,	10},
	{EM2874_R80_GPIO_P0_CTRL,	0xfd,	0xff,	10}, /* xc5000 reset */
	{EM2874_R80_GPIO_P0_CTRL,	0xf9,	0xff,	35},
	{EM2874_R80_GPIO_P0_CTRL,	0xfd,	0xff,	10},
	{EM2874_R80_GPIO_P0_CTRL,	0xff,	0xff,	10},
	{EM2874_R80_GPIO_P0_CTRL,	0xfe,	0xff,	10},
	{EM2874_R80_GPIO_P0_CTRL,	0xbe,	0xff,	10},
	{EM2874_R80_GPIO_P0_CTRL,	0xfe,	0xff,	20},
	{	-1,			-1,	-1,	-1},
};

/*
 * 2013:0258 PCTV DVB-S2 Stick (461e)
 * GPIO 0 = POWER_ON
 * GPIO 1 = BOOST
 * GPIO 2 = VUV_LNB (red LED)
 * GPIO 3 = #EXT_12V
 * GPIO 4 = INT_DEM
 * GPIO 5 = INT_LNB
 * GPIO 6 = #RESET_DEM
 * GPIO 7 = P07_LED (green LED)
 */
static const struct em28xx_reg_seq pctv_461e[] = {
	{EM2874_R80_GPIO_P0_CTRL,      0x7f, 0xff,    0},
	{0x0d,                 0xff, 0xff,    0},
	{EM2874_R80_GPIO_P0_CTRL,      0x3f, 0xff,  100}, /* reset demod */
	{EM2874_R80_GPIO_P0_CTRL,      0x7f, 0xff,  200}, /* reset demod */
	{0x0d,                 0x42, 0xff,    0},
	{EM2874_R80_GPIO_P0_CTRL,      0xeb, 0xff,    0},
	{EM2874_R5F_TS_ENABLE, 0x84, 0x84,    0}, /* parallel? | null discard */
	{                  -1,   -1,   -1,   -1},
};

#if 0
static const struct em28xx_reg_seq hauppauge_930c_gpio[] = {
	{EM2874_R80_GPIO_P0_CTRL,	0x6f,	0xff,	10},
	{EM2874_R80_GPIO_P0_CTRL,	0x4f,	0xff,	10}, /* xc5000 reset */
	{EM2874_R80_GPIO_P0_CTRL,	0x6f,	0xff,	10},
	{EM2874_R80_GPIO_P0_CTRL,	0x4f,	0xff,	10},
	{	-1,			-1,	-1,	-1},
};

static const struct em28xx_reg_seq hauppauge_930c_digital[] = {
	{EM2874_R80_GPIO_P0_CTRL,	0xf6,	0xff,	10},
	{EM2874_R80_GPIO_P0_CTRL,	0xe6,	0xff,	100},
	{EM2874_R80_GPIO_P0_CTRL,	0xa6,	0xff,	10},
	{	-1,			-1,	-1,	-1},
};
#endif

/*
 * 1b80:e425 MaxMedia UB425-TC
 * 1b80:e1cc Delock 61959
 * GPIO_6 - demod reset, 0=active
 * GPIO_7 - LED, 0=active
 */
static const struct em28xx_reg_seq maxmedia_ub425_tc[] = {
	{EM2874_R80_GPIO_P0_CTRL,	0x83,	0xff,	100},
	{EM2874_R80_GPIO_P0_CTRL,	0xc3,	0xff,	100}, /* GPIO_6 = 1 */
	{EM2874_R80_GPIO_P0_CTRL,	0x43,	0xff,	000}, /* GPIO_7 = 0 */
	{	-1,			-1,	-1,	-1},
};

/*
 * 2304:0242 PCTV QuatroStick (510e)
 * GPIO_2: decoder reset, 0=active
 * GPIO_4: decoder suspend, 0=active
 * GPIO_6: demod reset, 0=active
 * GPIO_7: LED, 1=active
 */
static const struct em28xx_reg_seq pctv_510e[] = {
	{EM2874_R80_GPIO_P0_CTRL,	0x10,	0xff,	100},
	{EM2874_R80_GPIO_P0_CTRL,	0x14,	0xff,	100}, /* GPIO_2 = 1 */
	{EM2874_R80_GPIO_P0_CTRL,	0x54,	0xff,	050}, /* GPIO_6 = 1 */
	{	-1,			-1,	-1,	-1},
};

/*
 * 2013:0251 PCTV QuatroStick nano (520e)
 * GPIO_2: decoder reset, 0=active
 * GPIO_4: decoder suspend, 0=active
 * GPIO_6: demod reset, 0=active
 * GPIO_7: LED, 1=active
 */
static const struct em28xx_reg_seq pctv_520e[] = {
	{EM2874_R80_GPIO_P0_CTRL,	0x10,	0xff,	100},
	{EM2874_R80_GPIO_P0_CTRL,	0x14,	0xff,	100}, /* GPIO_2 = 1 */
	{EM2874_R80_GPIO_P0_CTRL,	0x54,	0xff,	050}, /* GPIO_6 = 1 */
	{EM2874_R80_GPIO_P0_CTRL,	0xd4,	0xff,	000}, /* GPIO_7 = 1 */
	{	-1,			-1,	-1,	-1},
};

/*
 * 1ae7:9003/9004 SpeedLink Vicious And Devine Laplace webcam
 * reg 0x80/0x84:
 * GPIO_0: capturing LED, 0=on, 1=off
 * GPIO_2: AV mute button, 0=pressed, 1=unpressed
 * GPIO 3: illumination button, 0=pressed, 1=unpressed
 * GPIO_6: illumination/flash LED, 0=on, 1=off
 * reg 0x81/0x85:
 * GPIO_7: snapshot button, 0=pressed, 1=unpressed
 */
static const struct em28xx_reg_seq speedlink_vad_laplace_reg_seq[] = {
	{EM2820_R08_GPIO_CTRL,		0xf7,	0xff,	10},
	{EM2874_R80_GPIO_P0_CTRL,	0xff,	0xb2,	10},
	{	-1,			-1,	-1,	-1},
};

static const struct em28xx_reg_seq pctv_292e[] = {
	{EM2874_R80_GPIO_P0_CTRL,      0xff, 0xff,      0},
	{0x0d,                         0xff, 0xff,    950},
	{EM2874_R80_GPIO_P0_CTRL,      0xbd, 0xff,    100},
	{EM2874_R80_GPIO_P0_CTRL,      0xfd, 0xff,    410},
	{EM2874_R80_GPIO_P0_CTRL,      0x7d, 0xff,    300},
	{EM2874_R80_GPIO_P0_CTRL,      0x7c, 0xff,     60},
	{0x0d,                         0x42, 0xff,     50},
	{EM2874_R5F_TS_ENABLE,         0x85, 0xff,      0},
	{-1,                             -1,   -1,     -1},
};

static const struct em28xx_reg_seq terratec_t2_stick_hd[] = {
	{EM2874_R80_GPIO_P0_CTRL,	0xff,	0xff,	0},
	{0x0d,				0xff,	0xff,	600},
	{EM2874_R80_GPIO_P0_CTRL,	0xfc,	0xff,	10},
	{EM2874_R80_GPIO_P0_CTRL,	0xbc,	0xff,	100},
	{EM2874_R80_GPIO_P0_CTRL,	0xfc,	0xff,	100},
	{EM2874_R80_GPIO_P0_CTRL,	0x00,	0xff,	300},
	{EM2874_R80_GPIO_P0_CTRL,	0xf8,	0xff,	100},
	{EM2874_R80_GPIO_P0_CTRL,	0xfc,	0xff,	300},
	{0x0d,				0x42,	0xff,	1000},
	{EM2874_R5F_TS_ENABLE,		0x85,	0xff,	0},
	{-1,                             -1,   -1,     -1},
};

<<<<<<< HEAD
static struct em28xx_reg_seq plex_px_bcud[] = {
=======
static const struct em28xx_reg_seq plex_px_bcud[] = {
>>>>>>> 24b8d41d
	{EM2874_R80_GPIO_P0_CTRL,	0xff,	0xff,	0},
	{0x0d,				0xff,	0xff,	0},
	{EM2874_R50_IR_CONFIG,		0x01,	0xff,	0},
	{EM28XX_R06_I2C_CLK,		0x40,	0xff,	0},
	{EM2874_R80_GPIO_P0_CTRL,	0xfd,	0xff,	100},
	{EM28XX_R12_VINENABLE,		0x20,	0x20,	0},
	{0x0d,				0x42,	0xff,	1000},
	{EM2874_R80_GPIO_P0_CTRL,	0xfc,	0xff,	10},
	{EM2874_R80_GPIO_P0_CTRL,	0xfd,	0xff,	10},
	{0x73,				0xfd,	0xff,	100},
	{-1,				-1,	-1,	-1},
};

/*
<<<<<<< HEAD
 * 2040:0265 Hauppauge WinTV-dualHD DVB
=======
 * 2040:0265 Hauppauge WinTV-dualHD DVB Isoc
 * 2040:8265 Hauppauge WinTV-dualHD DVB Bulk
 * 2040:026d Hauppauge WinTV-dualHD ATSC/QAM Isoc
 * 2040:826d Hauppauge WinTV-dualHD ATSC/QAM Bulk
>>>>>>> 24b8d41d
 * reg 0x80/0x84:
 * GPIO_0: Yellow LED tuner 1, 0=on, 1=off
 * GPIO_1: Green LED tuner 1, 0=on, 1=off
 * GPIO_2: Yellow LED tuner 2, 0=on, 1=off
 * GPIO_3: Green LED tuner 2, 0=on, 1=off
 * GPIO_5: Reset #2, 0=active
 * GPIO_6: Reset #1, 0=active
 */
<<<<<<< HEAD
static struct em28xx_reg_seq hauppauge_dualhd_dvb[] = {
=======
static const struct em28xx_reg_seq hauppauge_dualhd_dvb[] = {
>>>>>>> 24b8d41d
	{EM2874_R80_GPIO_P0_CTRL,      0xff, 0xff,      0},
	{0x0d,                         0xff, 0xff,    200},
	{0x50,                         0x04, 0xff,    300},
	{EM2874_R80_GPIO_P0_CTRL,      0xbf, 0xff,    100}, /* demod 1 reset */
	{EM2874_R80_GPIO_P0_CTRL,      0xff, 0xff,    100},
	{EM2874_R80_GPIO_P0_CTRL,      0xdf, 0xff,    100}, /* demod 2 reset */
	{EM2874_R80_GPIO_P0_CTRL,      0xff, 0xff,    100},
<<<<<<< HEAD
	{EM2874_R5F_TS_ENABLE,         0x44, 0xff,     50},
=======
	{EM2874_R5F_TS_ENABLE,         0x00, 0xff,     50}, /* disable TS filters */
>>>>>>> 24b8d41d
	{EM2874_R5D_TS1_PKT_SIZE,      0x05, 0xff,     50},
	{EM2874_R5E_TS2_PKT_SIZE,      0x05, 0xff,     50},
	{-1,                             -1,   -1,     -1},
};

/*
 *  Button definitions
 */
static const struct em28xx_button std_snapshot_button[] = {
	{
		.role         = EM28XX_BUTTON_SNAPSHOT,
		.reg_r        = EM28XX_R0C_USBSUSP,
		.reg_clearing = EM28XX_R0C_USBSUSP,
		.mask         = EM28XX_R0C_USBSUSP_SNAPSHOT,
		.inverted     = 0,
	},
	{-1, 0, 0, 0, 0},
};

static const struct em28xx_button speedlink_vad_laplace_buttons[] = {
	{
		.role     = EM28XX_BUTTON_SNAPSHOT,
		.reg_r    = EM2874_R85_GPIO_P1_STATE,
		.mask     = 0x80,
		.inverted = 1,
	},
	{
		.role     = EM28XX_BUTTON_ILLUMINATION,
		.reg_r    = EM2874_R84_GPIO_P0_STATE,
		.mask     = 0x08,
		.inverted = 1,
	},
	{-1, 0, 0, 0, 0},
};

/*
 *  LED definitions
 */
static struct em28xx_led speedlink_vad_laplace_leds[] = {
	{
		.role      = EM28XX_LED_ANALOG_CAPTURING,
		.gpio_reg  = EM2874_R80_GPIO_P0_CTRL,
		.gpio_mask = 0x01,
		.inverted  = 1,
	},
	{
		.role      = EM28XX_LED_ILLUMINATION,
		.gpio_reg  = EM2874_R80_GPIO_P0_CTRL,
		.gpio_mask = 0x40,
		.inverted  = 1,
	},
	{-1, 0, 0, 0},
};

static struct em28xx_led kworld_ub435q_v3_leds[] = {
	{
		.role      = EM28XX_LED_DIGITAL_CAPTURING,
		.gpio_reg  = EM2874_R80_GPIO_P0_CTRL,
		.gpio_mask = 0x80,
		.inverted  = 1,
	},
	{-1, 0, 0, 0},
};

static struct em28xx_led pctv_80e_leds[] = {
	{
		.role      = EM28XX_LED_DIGITAL_CAPTURING,
		.gpio_reg  = EM2874_R80_GPIO_P0_CTRL,
		.gpio_mask = 0x80,
		.inverted  = 0,
	},
	{-1, 0, 0, 0},
};

static struct em28xx_led terratec_grabby_leds[] = {
	{
		.role      = EM28XX_LED_ANALOG_CAPTURING,
		.gpio_reg  = EM2820_R08_GPIO_CTRL,
		.gpio_mask = EM_GPIO_3,
		.inverted  = 1,
	},
	{-1, 0, 0, 0},
};

static struct em28xx_led hauppauge_dualhd_leds[] = {
	{
		.role      = EM28XX_LED_DIGITAL_CAPTURING,
		.gpio_reg  = EM2874_R80_GPIO_P0_CTRL,
		.gpio_mask = EM_GPIO_1,
		.inverted  = 1,
	},
	{
		.role      = EM28XX_LED_DIGITAL_CAPTURING_TS2,
		.gpio_reg  = EM2874_R80_GPIO_P0_CTRL,
		.gpio_mask = EM_GPIO_3,
		.inverted  = 1,
	},
	{-1, 0, 0, 0},
};

/*
 *  Board definitions
 */
const struct em28xx_board em28xx_boards[] = {
	[EM2750_BOARD_UNKNOWN] = {
		.name          = "EM2710/EM2750/EM2751 webcam grabber",
		.xclk          = EM28XX_XCLK_FREQUENCY_20MHZ,
		.tuner_type    = TUNER_ABSENT,
		.is_webcam     = 1,
		.input         = { {
			.type     = EM28XX_VMUX_COMPOSITE,
			.vmux     = 0,
			.amux     = EM28XX_AMUX_VIDEO,
			.gpio     = silvercrest_reg_seq,
		} },
	},
	[EM2800_BOARD_UNKNOWN] = {
		.name         = "Unknown EM2800 video grabber",
		.is_em2800    = 1,
		.tda9887_conf = TDA9887_PRESENT,
		.decoder      = EM28XX_SAA711X,
		.tuner_type   = TUNER_ABSENT,
		.input        = { {
			.type     = EM28XX_VMUX_COMPOSITE,
			.vmux     = SAA7115_COMPOSITE0,
			.amux     = EM28XX_AMUX_LINE_IN,
		}, {
			.type     = EM28XX_VMUX_SVIDEO,
			.vmux     = SAA7115_SVIDEO3,
			.amux     = EM28XX_AMUX_LINE_IN,
		} },
	},
	[EM2820_BOARD_UNKNOWN] = {
		.name          = "Unknown EM2750/28xx video grabber",
		.tuner_type    = TUNER_ABSENT,
		.is_webcam     = 1,	/* To enable sensor probe */
	},
	[EM2882_BOARD_ZOLID_HYBRID_TV_STICK] = {
		.name			= ":ZOLID HYBRID TV STICK",
		.tuner_type		= TUNER_XC2028,
		.tuner_gpio		= zolid_tuner,
		.decoder		= EM28XX_TVP5150,
		.xclk			= EM28XX_XCLK_FREQUENCY_12MHZ,
		.mts_firmware	= 1,
		.has_dvb		= 1,
		.dvb_gpio		= zolid_digital,
	},
	[EM2750_BOARD_DLCW_130] = {
		/* Beijing Huaqi Information Digital Technology Co., Ltd */
		.name          = "Huaqi DLCW-130",
		.valid         = EM28XX_BOARD_NOT_VALIDATED,
		.xclk          = EM28XX_XCLK_FREQUENCY_48MHZ,
		.tuner_type    = TUNER_ABSENT,
		.is_webcam     = 1,
		.input         = { {
			.type     = EM28XX_VMUX_COMPOSITE,
			.vmux     = 0,
			.amux     = EM28XX_AMUX_VIDEO,
		} },
	},
	[EM2820_BOARD_KWORLD_PVRTV2800RF] = {
		.name         = "Kworld PVR TV 2800 RF",
		.tuner_type   = TUNER_TEMIC_PAL,
		.tda9887_conf = TDA9887_PRESENT,
		.decoder      = EM28XX_SAA711X,
		.input        = { {
			.type     = EM28XX_VMUX_COMPOSITE,
			.vmux     = SAA7115_COMPOSITE0,
			.amux     = EM28XX_AMUX_LINE_IN,
		}, {
			.type     = EM28XX_VMUX_SVIDEO,
			.vmux     = SAA7115_SVIDEO3,
			.amux     = EM28XX_AMUX_LINE_IN,
		} },
	},
	[EM2820_BOARD_GADMEI_TVR200] = {
		.name         = "Gadmei TVR200",
		.tuner_type   = TUNER_LG_PAL_NEW_TAPC,
		.tda9887_conf = TDA9887_PRESENT,
		.decoder      = EM28XX_SAA711X,
		.input        = { {
			.type     = EM28XX_VMUX_TELEVISION,
			.vmux     = SAA7115_COMPOSITE2,
			.amux     = EM28XX_AMUX_LINE_IN,
		}, {
			.type     = EM28XX_VMUX_COMPOSITE,
			.vmux     = SAA7115_COMPOSITE0,
			.amux     = EM28XX_AMUX_LINE_IN,
		}, {
			.type     = EM28XX_VMUX_SVIDEO,
			.vmux     = SAA7115_SVIDEO3,
			.amux     = EM28XX_AMUX_LINE_IN,
		} },
	},
	[EM2820_BOARD_TERRATEC_CINERGY_250] = {
		.name         = "Terratec Cinergy 250 USB",
		.tuner_type   = TUNER_LG_PAL_NEW_TAPC,
		.has_ir_i2c   = 1,
		.tda9887_conf = TDA9887_PRESENT,
		.decoder      = EM28XX_SAA711X,
		.input        = { {
			.type     = EM28XX_VMUX_TELEVISION,
			.vmux     = SAA7115_COMPOSITE2,
			.amux     = EM28XX_AMUX_VIDEO,
		}, {
			.type     = EM28XX_VMUX_COMPOSITE,
			.vmux     = SAA7115_COMPOSITE0,
			.amux     = EM28XX_AMUX_LINE_IN,
		}, {
			.type     = EM28XX_VMUX_SVIDEO,
			.vmux     = SAA7115_SVIDEO3,
			.amux     = EM28XX_AMUX_LINE_IN,
		} },
	},
	[EM2820_BOARD_PINNACLE_USB_2] = {
		.name         = "Pinnacle PCTV USB 2",
		.tuner_type   = TUNER_LG_PAL_NEW_TAPC,
		.has_ir_i2c   = 1,
		.tda9887_conf = TDA9887_PRESENT,
		.decoder      = EM28XX_SAA711X,
		.input        = { {
			.type     = EM28XX_VMUX_TELEVISION,
			.vmux     = SAA7115_COMPOSITE2,
			.amux     = EM28XX_AMUX_VIDEO,
		}, {
			.type     = EM28XX_VMUX_COMPOSITE,
			.vmux     = SAA7115_COMPOSITE0,
			.amux     = EM28XX_AMUX_LINE_IN,
		}, {
			.type     = EM28XX_VMUX_SVIDEO,
			.vmux     = SAA7115_SVIDEO3,
			.amux     = EM28XX_AMUX_LINE_IN,
		} },
	},
	[EM2820_BOARD_HAUPPAUGE_WINTV_USB_2] = {
		.name         = "Hauppauge WinTV USB 2",
		.tuner_type   = TUNER_PHILIPS_FM1236_MK3,
		.tda9887_conf = TDA9887_PRESENT |
				TDA9887_PORT1_ACTIVE |
				TDA9887_PORT2_ACTIVE,
		.decoder      = EM28XX_TVP5150,
		.has_msp34xx  = 1,
		.has_ir_i2c   = 1,
		.input        = { {
			.type     = EM28XX_VMUX_TELEVISION,
			.vmux     = TVP5150_COMPOSITE0,
			.amux     = MSP_INPUT_DEFAULT,
		}, {
			.type     = EM28XX_VMUX_SVIDEO,
			.vmux     = TVP5150_SVIDEO,
			.amux     = MSP_INPUT(MSP_IN_SCART1, MSP_IN_TUNER1,
					MSP_DSP_IN_SCART, MSP_DSP_IN_SCART),
		} },
	},
	[EM2820_BOARD_DLINK_USB_TV] = {
		.name         = "D-Link DUB-T210 TV Tuner",
		.valid        = EM28XX_BOARD_NOT_VALIDATED,
		.tuner_type   = TUNER_LG_PAL_NEW_TAPC,
		.tda9887_conf = TDA9887_PRESENT,
		.decoder      = EM28XX_SAA711X,
		.input        = { {
			.type     = EM28XX_VMUX_TELEVISION,
			.vmux     = SAA7115_COMPOSITE2,
			.amux     = EM28XX_AMUX_LINE_IN,
		}, {
			.type     = EM28XX_VMUX_COMPOSITE,
			.vmux     = SAA7115_COMPOSITE0,
			.amux     = EM28XX_AMUX_LINE_IN,
		}, {
			.type     = EM28XX_VMUX_SVIDEO,
			.vmux     = SAA7115_SVIDEO3,
			.amux     = EM28XX_AMUX_LINE_IN,
		} },
	},
	[EM2820_BOARD_HERCULES_SMART_TV_USB2] = {
		.name         = "Hercules Smart TV USB 2.0",
		.valid        = EM28XX_BOARD_NOT_VALIDATED,
		.tuner_type   = TUNER_LG_PAL_NEW_TAPC,
		.tda9887_conf = TDA9887_PRESENT,
		.decoder      = EM28XX_SAA711X,
		.input        = { {
			.type     = EM28XX_VMUX_TELEVISION,
			.vmux     = SAA7115_COMPOSITE2,
			.amux     = EM28XX_AMUX_LINE_IN,
		}, {
			.type     = EM28XX_VMUX_COMPOSITE,
			.vmux     = SAA7115_COMPOSITE0,
			.amux     = EM28XX_AMUX_LINE_IN,
		}, {
			.type     = EM28XX_VMUX_SVIDEO,
			.vmux     = SAA7115_SVIDEO3,
			.amux     = EM28XX_AMUX_LINE_IN,
		} },
	},
	[EM2820_BOARD_PINNACLE_USB_2_FM1216ME] = {
		.name         = "Pinnacle PCTV USB 2 (Philips FM1216ME)",
		.valid        = EM28XX_BOARD_NOT_VALIDATED,
		.tuner_type   = TUNER_PHILIPS_FM1216ME_MK3,
		.tda9887_conf = TDA9887_PRESENT,
		.decoder      = EM28XX_SAA711X,
		.input        = { {
			.type     = EM28XX_VMUX_TELEVISION,
			.vmux     = SAA7115_COMPOSITE2,
			.amux     = EM28XX_AMUX_VIDEO,
		}, {
			.type     = EM28XX_VMUX_COMPOSITE,
			.vmux     = SAA7115_COMPOSITE0,
			.amux     = EM28XX_AMUX_LINE_IN,
		}, {
			.type     = EM28XX_VMUX_SVIDEO,
			.vmux     = SAA7115_SVIDEO3,
			.amux     = EM28XX_AMUX_LINE_IN,
		} },
	},
	[EM2820_BOARD_GADMEI_UTV310] = {
		.name         = "Gadmei UTV310",
		.valid        = EM28XX_BOARD_NOT_VALIDATED,
		.tuner_type   = TUNER_TNF_5335MF,
		.tda9887_conf = TDA9887_PRESENT,
		.decoder      = EM28XX_SAA711X,
		.input        = { {
			.type     = EM28XX_VMUX_TELEVISION,
			.vmux     = SAA7115_COMPOSITE1,
			.amux     = EM28XX_AMUX_LINE_IN,
		}, {
			.type     = EM28XX_VMUX_COMPOSITE,
			.vmux     = SAA7115_COMPOSITE0,
			.amux     = EM28XX_AMUX_LINE_IN,
		}, {
			.type     = EM28XX_VMUX_SVIDEO,
			.vmux     = SAA7115_SVIDEO3,
			.amux     = EM28XX_AMUX_LINE_IN,
		} },
	},
	[EM2820_BOARD_LEADTEK_WINFAST_USBII_DELUXE] = {
		.name         = "Leadtek Winfast USB II Deluxe",
		.valid        = EM28XX_BOARD_NOT_VALIDATED,
		.tuner_type   = TUNER_PHILIPS_FM1216ME_MK3,
		.has_ir_i2c   = 1,
		.tvaudio_addr = 0x58,
		.tda9887_conf = TDA9887_PRESENT |
				TDA9887_PORT2_ACTIVE |
				TDA9887_QSS,
		.decoder      = EM28XX_SAA711X,
		.adecoder     = EM28XX_TVAUDIO,
		.input        = { {
			.type     = EM28XX_VMUX_TELEVISION,
			.vmux     = SAA7115_COMPOSITE4,
			.amux     = EM28XX_AMUX_AUX,
		}, {
			.type     = EM28XX_VMUX_COMPOSITE,
			.vmux     = SAA7115_COMPOSITE5,
			.amux     = EM28XX_AMUX_LINE_IN,
		}, {
			.type     = EM28XX_VMUX_SVIDEO,
			.vmux     = SAA7115_SVIDEO3,
			.amux     = EM28XX_AMUX_LINE_IN,
		} },
			.radio	  = {
			.type     = EM28XX_RADIO,
			.amux     = EM28XX_AMUX_AUX,
			}
	},
	[EM2820_BOARD_VIDEOLOGY_20K14XUSB] = {
		.name         = "Videology 20K14XUSB USB2.0",
		.valid        = EM28XX_BOARD_NOT_VALIDATED,
		.tuner_type   = TUNER_ABSENT,
		.is_webcam    = 1,
		.input        = { {
			.type     = EM28XX_VMUX_COMPOSITE,
			.vmux     = 0,
			.amux     = EM28XX_AMUX_VIDEO,
		} },
	},
	[EM2820_BOARD_SILVERCREST_WEBCAM] = {
		.name         = "Silvercrest Webcam 1.3mpix",
		.tuner_type   = TUNER_ABSENT,
		.is_webcam    = 1,
		.input        = { {
			.type     = EM28XX_VMUX_COMPOSITE,
			.vmux     = 0,
			.amux     = EM28XX_AMUX_VIDEO,
			.gpio     = silvercrest_reg_seq,
		} },
	},
	[EM2821_BOARD_SUPERCOMP_USB_2] = {
		.name         = "Supercomp USB 2.0 TV",
		.valid        = EM28XX_BOARD_NOT_VALIDATED,
		.tuner_type   = TUNER_PHILIPS_FM1236_MK3,
		.tda9887_conf = TDA9887_PRESENT |
				TDA9887_PORT1_ACTIVE |
				TDA9887_PORT2_ACTIVE,
		.decoder      = EM28XX_SAA711X,
		.input        = { {
			.type     = EM28XX_VMUX_TELEVISION,
			.vmux     = SAA7115_COMPOSITE2,
			.amux     = EM28XX_AMUX_LINE_IN,
		}, {
			.type     = EM28XX_VMUX_COMPOSITE,
			.vmux     = SAA7115_COMPOSITE0,
			.amux     = EM28XX_AMUX_VIDEO,
		}, {
			.type     = EM28XX_VMUX_SVIDEO,
			.vmux     = SAA7115_SVIDEO3,
			.amux     = EM28XX_AMUX_LINE_IN,
		} },
	},
	[EM2821_BOARD_USBGEAR_VD204] = {
		.name         = "Usbgear VD204v9",
		.valid        = EM28XX_BOARD_NOT_VALIDATED,
		.tuner_type   = TUNER_ABSENT,	/* Capture only device */
		.decoder      = EM28XX_SAA711X,
		.input        = { {
			.type  = EM28XX_VMUX_COMPOSITE,
			.vmux  = SAA7115_COMPOSITE0,
			.amux  = EM28XX_AMUX_LINE_IN,
		}, {
			.type  = EM28XX_VMUX_SVIDEO,
			.vmux  = SAA7115_SVIDEO3,
			.amux  = EM28XX_AMUX_LINE_IN,
		} },
	},
	[EM2860_BOARD_NETGMBH_CAM] = {
		/* Beijing Huaqi Information Digital Technology Co., Ltd */
		.name         = "NetGMBH Cam",
		.valid        = EM28XX_BOARD_NOT_VALIDATED,
		.tuner_type   = TUNER_ABSENT,
		.is_webcam    = 1,
		.input        = { {
			.type     = EM28XX_VMUX_COMPOSITE,
			.vmux     = 0,
			.amux     = EM28XX_AMUX_VIDEO,
		} },
	},
	[EM2860_BOARD_TYPHOON_DVD_MAKER] = {
		.name         = "Typhoon DVD Maker",
		.decoder      = EM28XX_SAA711X,
		.tuner_type   = TUNER_ABSENT,	/* Capture only device */
		.input        = { {
			.type  = EM28XX_VMUX_COMPOSITE,
			.vmux  = SAA7115_COMPOSITE0,
			.amux  = EM28XX_AMUX_LINE_IN,
		}, {
			.type  = EM28XX_VMUX_SVIDEO,
			.vmux  = SAA7115_SVIDEO3,
			.amux  = EM28XX_AMUX_LINE_IN,
		} },
	},
	[EM2860_BOARD_GADMEI_UTV330] = {
		.name         = "Gadmei UTV330",
		.valid        = EM28XX_BOARD_NOT_VALIDATED,
		.tuner_type   = TUNER_TNF_5335MF,
		.tda9887_conf = TDA9887_PRESENT,
		.decoder      = EM28XX_SAA711X,
		.input        = { {
			.type     = EM28XX_VMUX_TELEVISION,
			.vmux     = SAA7115_COMPOSITE2,
			.amux     = EM28XX_AMUX_VIDEO,
		}, {
			.type     = EM28XX_VMUX_COMPOSITE,
			.vmux     = SAA7115_COMPOSITE0,
			.amux     = EM28XX_AMUX_LINE_IN,
		}, {
			.type     = EM28XX_VMUX_SVIDEO,
			.vmux     = SAA7115_SVIDEO3,
			.amux     = EM28XX_AMUX_LINE_IN,
		} },
	},
	[EM2861_BOARD_GADMEI_UTV330PLUS] = {
		.name         = "Gadmei UTV330+",
		.tuner_type   = TUNER_TNF_5335MF,
		.tda9887_conf = TDA9887_PRESENT,
		.ir_codes     = RC_MAP_GADMEI_RM008Z,
		.decoder      = EM28XX_SAA711X,
		.xclk         = EM28XX_XCLK_FREQUENCY_12MHZ,
		.input        = { {
			.type     = EM28XX_VMUX_TELEVISION,
			.vmux     = SAA7115_COMPOSITE2,
			.amux     = EM28XX_AMUX_VIDEO,
		}, {
			.type     = EM28XX_VMUX_COMPOSITE,
			.vmux     = SAA7115_COMPOSITE0,
			.amux     = EM28XX_AMUX_LINE_IN,
		}, {
			.type     = EM28XX_VMUX_SVIDEO,
			.vmux     = SAA7115_SVIDEO3,
			.amux     = EM28XX_AMUX_LINE_IN,
		} },
	},
	[EM2860_BOARD_TERRATEC_HYBRID_XS] = {
		.name         = "Terratec Cinergy A Hybrid XS",
		.valid        = EM28XX_BOARD_NOT_VALIDATED,
		.tuner_type   = TUNER_XC2028,
		.tuner_gpio   = default_tuner_gpio,
		.decoder      = EM28XX_TVP5150,

		.input        = { {
			.type     = EM28XX_VMUX_TELEVISION,
			.vmux     = TVP5150_COMPOSITE0,
			.amux     = EM28XX_AMUX_VIDEO,
			.gpio     = hauppauge_wintv_hvr_900_analog,
		}, {
			.type     = EM28XX_VMUX_COMPOSITE,
			.vmux     = TVP5150_COMPOSITE1,
			.amux     = EM28XX_AMUX_LINE_IN,
			.gpio     = hauppauge_wintv_hvr_900_analog,
		}, {
			.type     = EM28XX_VMUX_SVIDEO,
			.vmux     = TVP5150_SVIDEO,
			.amux     = EM28XX_AMUX_LINE_IN,
			.gpio     = hauppauge_wintv_hvr_900_analog,
		} },
	},
	[EM2861_BOARD_KWORLD_PVRTV_300U] = {
		.name	      = "KWorld PVRTV 300U",
		.valid        = EM28XX_BOARD_NOT_VALIDATED,
		.tuner_type   = TUNER_XC2028,
		.tuner_gpio   = default_tuner_gpio,
		.decoder      = EM28XX_TVP5150,
		.input        = { {
			.type     = EM28XX_VMUX_TELEVISION,
			.vmux     = TVP5150_COMPOSITE0,
			.amux     = EM28XX_AMUX_VIDEO,
		}, {
			.type     = EM28XX_VMUX_COMPOSITE,
			.vmux     = TVP5150_COMPOSITE1,
			.amux     = EM28XX_AMUX_LINE_IN,
		}, {
			.type     = EM28XX_VMUX_SVIDEO,
			.vmux     = TVP5150_SVIDEO,
			.amux     = EM28XX_AMUX_LINE_IN,
		} },
	},
	[EM2861_BOARD_YAKUMO_MOVIE_MIXER] = {
		.name          = "Yakumo MovieMixer",
		.tuner_type    = TUNER_ABSENT,	/* Capture only device */
		.decoder       = EM28XX_TVP5150,
		.input         = { {
			.type     = EM28XX_VMUX_TELEVISION,
			.vmux     = TVP5150_COMPOSITE0,
			.amux     = EM28XX_AMUX_VIDEO,
		}, {
			.type     = EM28XX_VMUX_COMPOSITE,
			.vmux     = TVP5150_COMPOSITE1,
			.amux     = EM28XX_AMUX_LINE_IN,
		}, {
			.type     = EM28XX_VMUX_SVIDEO,
			.vmux     = TVP5150_SVIDEO,
			.amux     = EM28XX_AMUX_LINE_IN,
		} },
	},
	[EM2860_BOARD_TVP5150_REFERENCE_DESIGN] = {
		.name          = "EM2860/TVP5150 Reference Design",
		.tuner_type    = TUNER_ABSENT,	/* Capture only device */
		.decoder       = EM28XX_TVP5150,
		.input         = { {
			.type     = EM28XX_VMUX_COMPOSITE,
			.vmux     = TVP5150_COMPOSITE1,
			.amux     = EM28XX_AMUX_LINE_IN,
		}, {
			.type     = EM28XX_VMUX_SVIDEO,
			.vmux     = TVP5150_SVIDEO,
			.amux     = EM28XX_AMUX_LINE_IN,
		} },
	},
	[EM2861_BOARD_PLEXTOR_PX_TV100U] = {
		.name         = "Plextor ConvertX PX-TV100U",
		.tuner_type   = TUNER_TNF_5335MF,
		.xclk         = EM28XX_XCLK_I2S_MSB_TIMING |
				EM28XX_XCLK_FREQUENCY_12MHZ,
		.tda9887_conf = TDA9887_PRESENT,
		.decoder      = EM28XX_TVP5150,
		.has_msp34xx  = 1,
		.input        = { {
			.type     = EM28XX_VMUX_TELEVISION,
			.vmux     = TVP5150_COMPOSITE0,
			.amux     = EM28XX_AMUX_LINE_IN,
			.gpio     = pinnacle_hybrid_pro_analog,
		}, {
			.type     = EM28XX_VMUX_COMPOSITE,
			.vmux     = TVP5150_COMPOSITE1,
			.amux     = EM28XX_AMUX_LINE_IN,
			.gpio     = pinnacle_hybrid_pro_analog,
		}, {
			.type     = EM28XX_VMUX_SVIDEO,
			.vmux     = TVP5150_SVIDEO,
			.amux     = EM28XX_AMUX_LINE_IN,
			.gpio     = pinnacle_hybrid_pro_analog,
		} },
	},

	/* Those boards with em2870 are DVB Only*/

	[EM2870_BOARD_TERRATEC_XS] = {
		.name         = "Terratec Cinergy T XS",
		.valid        = EM28XX_BOARD_NOT_VALIDATED,
		.tuner_type   = TUNER_XC2028,
		.tuner_gpio   = default_tuner_gpio,
	},
	[EM2870_BOARD_TERRATEC_XS_MT2060] = {
		.name         = "Terratec Cinergy T XS (MT2060)",
		.xclk         = EM28XX_XCLK_IR_RC5_MODE |
				EM28XX_XCLK_FREQUENCY_12MHZ,
		.i2c_speed    = EM28XX_I2C_CLK_WAIT_ENABLE,
		.tuner_type   = TUNER_ABSENT, /* MT2060 */
		.has_dvb      = 1,
		.tuner_gpio   = default_tuner_gpio,
	},
	[EM2870_BOARD_KWORLD_350U] = {
		.name         = "Kworld 350 U DVB-T",
		.valid        = EM28XX_BOARD_NOT_VALIDATED,
		.tuner_type   = TUNER_XC2028,
		.tuner_gpio   = default_tuner_gpio,
	},
	[EM2870_BOARD_KWORLD_355U] = {
		.name         = "Kworld 355 U DVB-T",
		.valid        = EM28XX_BOARD_NOT_VALIDATED,
		.tuner_type   = TUNER_ABSENT,
		.tuner_gpio   = default_tuner_gpio,
		.has_dvb      = 1,
		.dvb_gpio     = default_digital,
	},
	[EM2870_BOARD_PINNACLE_PCTV_DVB] = {
		.name         = "Pinnacle PCTV DVB-T",
		.valid        = EM28XX_BOARD_NOT_VALIDATED,
		.tuner_type   = TUNER_ABSENT, /* MT2060 */
		/* djh - I have serious doubts this is right... */
		.xclk         = EM28XX_XCLK_IR_RC5_MODE |
				EM28XX_XCLK_FREQUENCY_10MHZ,
	},
	[EM2870_BOARD_COMPRO_VIDEOMATE] = {
		.name         = "Compro, VideoMate U3",
		.valid        = EM28XX_BOARD_NOT_VALIDATED,
		.tuner_type   = TUNER_ABSENT, /* MT2060 */
	},

	[EM2880_BOARD_TERRATEC_HYBRID_XS_FR] = {
		.name         = "Terratec Hybrid XS Secam",
		.has_msp34xx  = 1,
		.tuner_type   = TUNER_XC2028,
		.tuner_gpio   = default_tuner_gpio,
		.decoder      = EM28XX_TVP5150,
		.has_dvb      = 1,
		.dvb_gpio     = terratec_cinergy_USB_XS_FR_digital,
		.input        = { {
			.type     = EM28XX_VMUX_TELEVISION,
			.vmux     = TVP5150_COMPOSITE0,
			.amux     = EM28XX_AMUX_VIDEO,
			.gpio     = terratec_cinergy_USB_XS_FR_analog,
		}, {
			.type     = EM28XX_VMUX_COMPOSITE,
			.vmux     = TVP5150_COMPOSITE1,
			.amux     = EM28XX_AMUX_LINE_IN,
			.gpio     = terratec_cinergy_USB_XS_FR_analog,
		}, {
			.type     = EM28XX_VMUX_SVIDEO,
			.vmux     = TVP5150_SVIDEO,
			.amux     = EM28XX_AMUX_LINE_IN,
			.gpio     = terratec_cinergy_USB_XS_FR_analog,
		} },
	},
	[EM2884_BOARD_TERRATEC_H5] = {
		.name         = "Terratec Cinergy H5",
		.has_dvb      = 1,
#if 0
		.tuner_type   = TUNER_PHILIPS_TDA8290,
		.tuner_addr   = 0x41,
		.dvb_gpio     = terratec_h5_digital, /* FIXME: probably wrong */
		.tuner_gpio   = terratec_h5_gpio,
#else
		.tuner_type   = TUNER_ABSENT,
#endif
		.def_i2c_bus  = 1,
		.i2c_speed    = EM28XX_I2C_CLK_WAIT_ENABLE |
				EM28XX_I2C_FREQ_400_KHZ,
	},
	[EM2884_BOARD_TERRATEC_H6] = {
		.name         = "Terratec Cinergy H6 rev. 2",
		.has_dvb      = 1,
		.ir_codes     = RC_MAP_NEC_TERRATEC_CINERGY_XS,
#if 0
		.tuner_type   = TUNER_PHILIPS_TDA8290,
		.tuner_addr   = 0x41,
		.dvb_gpio     = terratec_h5_digital, /* FIXME: probably wrong */
		.tuner_gpio   = terratec_h5_gpio,
#else
		.tuner_type   = TUNER_ABSENT,
#endif
		.def_i2c_bus  = 1,
		.i2c_speed    = EM28XX_I2C_CLK_WAIT_ENABLE |
				EM28XX_I2C_FREQ_400_KHZ,
	},
	[EM2884_BOARD_HAUPPAUGE_WINTV_HVR_930C] = {
		.name         = "Hauppauge WinTV HVR 930C",
		.has_dvb      = 1,
#if 0 /* FIXME: Add analog support */
		.tuner_type   = TUNER_XC5000,
		.tuner_addr   = 0x41,
		.dvb_gpio     = hauppauge_930c_digital,
		.tuner_gpio   = hauppauge_930c_gpio,
#else
		.tuner_type   = TUNER_ABSENT,
#endif
		.ir_codes     = RC_MAP_HAUPPAUGE,
		.def_i2c_bus  = 1,
		.i2c_speed    = EM28XX_I2C_CLK_WAIT_ENABLE |
				EM28XX_I2C_FREQ_400_KHZ,
	},
	[EM2884_BOARD_C3TECH_DIGITAL_DUO] = {
		.name         = "C3 Tech Digital Duo HDTV/SDTV USB",
		.has_dvb      = 1,
		/* FIXME: Add analog support - need a saa7136 driver */
		.tuner_type = TUNER_ABSENT,	/* Digital-only TDA18271HD */
		.ir_codes     = RC_MAP_EMPTY,
		.def_i2c_bus  = 1,
		.i2c_speed    = EM28XX_I2C_CLK_WAIT_ENABLE,
		.dvb_gpio     = c3tech_digital_duo_digital,
	},
	[EM2884_BOARD_CINERGY_HTC_STICK] = {
		.name         = "Terratec Cinergy HTC Stick",
		.has_dvb      = 1,
		.ir_codes     = RC_MAP_NEC_TERRATEC_CINERGY_XS,
		.tuner_type   = TUNER_ABSENT,
		.def_i2c_bus  = 1,
		.i2c_speed    = EM28XX_I2C_CLK_WAIT_ENABLE |
				EM28XX_I2C_FREQ_400_KHZ,
	},
	[EM2884_BOARD_ELGATO_EYETV_HYBRID_2008] = {
		.name         = "Elgato EyeTV Hybrid 2008 INT",
		.has_dvb      = 1,
		.ir_codes     = RC_MAP_NEC_TERRATEC_CINERGY_XS,
		.tuner_type   = TUNER_ABSENT,
		.def_i2c_bus  = 1,
		.i2c_speed    = EM28XX_I2C_CLK_WAIT_ENABLE |
				EM28XX_I2C_FREQ_400_KHZ,
	},
	[EM2880_BOARD_HAUPPAUGE_WINTV_HVR_900] = {
		.name         = "Hauppauge WinTV HVR 900",
		.tda9887_conf = TDA9887_PRESENT,
		.tuner_type   = TUNER_XC2028,
		.tuner_gpio   = default_tuner_gpio,
		.mts_firmware = 1,
		.has_dvb      = 1,
		.dvb_gpio     = hauppauge_wintv_hvr_900_digital,
		.ir_codes     = RC_MAP_HAUPPAUGE,
		.decoder      = EM28XX_TVP5150,
		.input        = { {
			.type     = EM28XX_VMUX_TELEVISION,
			.vmux     = TVP5150_COMPOSITE0,
			.amux     = EM28XX_AMUX_VIDEO,
			.gpio     = hauppauge_wintv_hvr_900_analog,
		}, {
			.type     = EM28XX_VMUX_COMPOSITE,
			.vmux     = TVP5150_COMPOSITE1,
			.amux     = EM28XX_AMUX_LINE_IN,
			.gpio     = hauppauge_wintv_hvr_900_analog,
		}, {
			.type     = EM28XX_VMUX_SVIDEO,
			.vmux     = TVP5150_SVIDEO,
			.amux     = EM28XX_AMUX_LINE_IN,
			.gpio     = hauppauge_wintv_hvr_900_analog,
		} },
	},
	[EM2880_BOARD_HAUPPAUGE_WINTV_HVR_900_R2] = {
		.name         = "Hauppauge WinTV HVR 900 (R2)",
		.tda9887_conf = TDA9887_PRESENT,
		.tuner_type   = TUNER_XC2028,
		.tuner_gpio   = default_tuner_gpio,
		.mts_firmware = 1,
		.has_dvb      = 1,
		.dvb_gpio     = hauppauge_wintv_hvr_900R2_digital,
		.ir_codes     = RC_MAP_HAUPPAUGE,
		.decoder      = EM28XX_TVP5150,
		.input        = { {
			.type     = EM28XX_VMUX_TELEVISION,
			.vmux     = TVP5150_COMPOSITE0,
			.amux     = EM28XX_AMUX_VIDEO,
			.gpio     = hauppauge_wintv_hvr_900_analog,
		}, {
			.type     = EM28XX_VMUX_COMPOSITE,
			.vmux     = TVP5150_COMPOSITE1,
			.amux     = EM28XX_AMUX_LINE_IN,
			.gpio     = hauppauge_wintv_hvr_900_analog,
		}, {
			.type     = EM28XX_VMUX_SVIDEO,
			.vmux     = TVP5150_SVIDEO,
			.amux     = EM28XX_AMUX_LINE_IN,
			.gpio     = hauppauge_wintv_hvr_900_analog,
		} },
	},
	[EM2883_BOARD_HAUPPAUGE_WINTV_HVR_850] = {
		.name           = "Hauppauge WinTV HVR 850",
		.tuner_type     = TUNER_XC2028,
		.tuner_gpio     = default_tuner_gpio,
		.mts_firmware   = 1,
		.has_dvb        = 1,
		.dvb_gpio       = hauppauge_wintv_hvr_900_digital,
		.ir_codes       = RC_MAP_HAUPPAUGE,
		.decoder        = EM28XX_TVP5150,
		.input          = { {
			.type     = EM28XX_VMUX_TELEVISION,
			.vmux     = TVP5150_COMPOSITE0,
			.amux     = EM28XX_AMUX_VIDEO,
			.gpio     = hauppauge_wintv_hvr_900_analog,
		}, {
			.type     = EM28XX_VMUX_COMPOSITE,
			.vmux     = TVP5150_COMPOSITE1,
			.amux     = EM28XX_AMUX_LINE_IN,
			.gpio     = hauppauge_wintv_hvr_900_analog,
		}, {
			.type     = EM28XX_VMUX_SVIDEO,
			.vmux     = TVP5150_SVIDEO,
			.amux     = EM28XX_AMUX_LINE_IN,
			.gpio     = hauppauge_wintv_hvr_900_analog,
		} },
	},
	[EM2883_BOARD_HAUPPAUGE_WINTV_HVR_950] = {
		.name           = "Hauppauge WinTV HVR 950",
		.tuner_type     = TUNER_XC2028,
		.tuner_gpio     = default_tuner_gpio,
		.mts_firmware   = 1,
		.has_dvb        = 1,
		.dvb_gpio       = hauppauge_wintv_hvr_900_digital,
		.ir_codes       = RC_MAP_HAUPPAUGE,
		.decoder        = EM28XX_TVP5150,
		.input          = { {
			.type     = EM28XX_VMUX_TELEVISION,
			.vmux     = TVP5150_COMPOSITE0,
			.amux     = EM28XX_AMUX_VIDEO,
			.gpio     = hauppauge_wintv_hvr_900_analog,
		}, {
			.type     = EM28XX_VMUX_COMPOSITE,
			.vmux     = TVP5150_COMPOSITE1,
			.amux     = EM28XX_AMUX_LINE_IN,
			.gpio     = hauppauge_wintv_hvr_900_analog,
		}, {
			.type     = EM28XX_VMUX_SVIDEO,
			.vmux     = TVP5150_SVIDEO,
			.amux     = EM28XX_AMUX_LINE_IN,
			.gpio     = hauppauge_wintv_hvr_900_analog,
		} },
	},
	[EM2880_BOARD_PINNACLE_PCTV_HD_PRO] = {
		.name           = "Pinnacle PCTV HD Pro Stick",
		.tuner_type     = TUNER_XC2028,
		.tuner_gpio   = default_tuner_gpio,
		.mts_firmware   = 1,
		.has_dvb        = 1,
		.dvb_gpio       = hauppauge_wintv_hvr_900_digital,
		.ir_codes       = RC_MAP_PINNACLE_PCTV_HD,
		.decoder        = EM28XX_TVP5150,
		.input          = { {
			.type     = EM28XX_VMUX_TELEVISION,
			.vmux     = TVP5150_COMPOSITE0,
			.amux     = EM28XX_AMUX_VIDEO,
			.gpio     = hauppauge_wintv_hvr_900_analog,
		}, {
			.type     = EM28XX_VMUX_COMPOSITE,
			.vmux     = TVP5150_COMPOSITE1,
			.amux     = EM28XX_AMUX_LINE_IN,
			.gpio     = hauppauge_wintv_hvr_900_analog,
		}, {
			.type     = EM28XX_VMUX_SVIDEO,
			.vmux     = TVP5150_SVIDEO,
			.amux     = EM28XX_AMUX_LINE_IN,
			.gpio     = hauppauge_wintv_hvr_900_analog,
		} },
	},
	[EM2880_BOARD_AMD_ATI_TV_WONDER_HD_600] = {
		.name           = "AMD ATI TV Wonder HD 600",
		.tuner_type     = TUNER_XC2028,
		.tuner_gpio     = default_tuner_gpio,
		.mts_firmware   = 1,
		.has_dvb        = 1,
		.dvb_gpio       = hauppauge_wintv_hvr_900_digital,
		.ir_codes       = RC_MAP_ATI_TV_WONDER_HD_600,
		.decoder        = EM28XX_TVP5150,
		.input          = { {
			.type     = EM28XX_VMUX_TELEVISION,
			.vmux     = TVP5150_COMPOSITE0,
			.amux     = EM28XX_AMUX_VIDEO,
			.gpio     = hauppauge_wintv_hvr_900_analog,
		}, {
			.type     = EM28XX_VMUX_COMPOSITE,
			.vmux     = TVP5150_COMPOSITE1,
			.amux     = EM28XX_AMUX_LINE_IN,
			.gpio     = hauppauge_wintv_hvr_900_analog,
		}, {
			.type     = EM28XX_VMUX_SVIDEO,
			.vmux     = TVP5150_SVIDEO,
			.amux     = EM28XX_AMUX_LINE_IN,
			.gpio     = hauppauge_wintv_hvr_900_analog,
		} },
	},
	[EM2880_BOARD_TERRATEC_HYBRID_XS] = {
		.name           = "Terratec Hybrid XS",
		.tuner_type     = TUNER_XC2028,
		.tuner_gpio     = default_tuner_gpio,
		.decoder        = EM28XX_TVP5150,
		.has_dvb        = 1,
		.dvb_gpio       = default_digital,
		.ir_codes       = RC_MAP_TERRATEC_CINERGY_XS,
		.xclk           = EM28XX_XCLK_FREQUENCY_12MHZ, /* NEC IR */
		.input          = { {
			.type     = EM28XX_VMUX_TELEVISION,
			.vmux     = TVP5150_COMPOSITE0,
			.amux     = EM28XX_AMUX_VIDEO,
			.gpio     = default_analog,
		}, {
			.type     = EM28XX_VMUX_COMPOSITE,
			.vmux     = TVP5150_COMPOSITE1,
			.amux     = EM28XX_AMUX_LINE_IN,
			.gpio     = default_analog,
		}, {
			.type     = EM28XX_VMUX_SVIDEO,
			.vmux     = TVP5150_SVIDEO,
			.amux     = EM28XX_AMUX_LINE_IN,
			.gpio     = default_analog,
		} },
	},
	/*
	 * maybe there's a reason behind it why Terratec sells the Hybrid XS
	 * as Prodigy XS with a different PID, let's keep it separated for now
	 * maybe we'll need it later on
	 */
	[EM2880_BOARD_TERRATEC_PRODIGY_XS] = {
		.name         = "Terratec Prodigy XS",
		.tuner_type   = TUNER_XC2028,
		.tuner_gpio   = default_tuner_gpio,
		.decoder      = EM28XX_TVP5150,
		.input        = { {
			.type     = EM28XX_VMUX_TELEVISION,
			.vmux     = TVP5150_COMPOSITE0,
			.amux     = EM28XX_AMUX_VIDEO,
			.gpio     = hauppauge_wintv_hvr_900_analog,
		}, {
			.type     = EM28XX_VMUX_COMPOSITE,
			.vmux     = TVP5150_COMPOSITE1,
			.amux     = EM28XX_AMUX_LINE_IN,
			.gpio     = hauppauge_wintv_hvr_900_analog,
		}, {
			.type     = EM28XX_VMUX_SVIDEO,
			.vmux     = TVP5150_SVIDEO,
			.amux     = EM28XX_AMUX_LINE_IN,
			.gpio     = hauppauge_wintv_hvr_900_analog,
		} },
	},
	[EM2820_BOARD_MSI_VOX_USB_2] = {
		.name		   = "MSI VOX USB 2.0",
		.tuner_type	   = TUNER_LG_PAL_NEW_TAPC,
		.tda9887_conf	   = TDA9887_PRESENT      |
				     TDA9887_PORT1_ACTIVE |
				     TDA9887_PORT2_ACTIVE,
		.max_range_640_480 = 1,
		.decoder           = EM28XX_SAA711X,
		.input             = { {
			.type      = EM28XX_VMUX_TELEVISION,
			.vmux      = SAA7115_COMPOSITE4,
			.amux      = EM28XX_AMUX_VIDEO,
		}, {
			.type      = EM28XX_VMUX_COMPOSITE,
			.vmux      = SAA7115_COMPOSITE0,
			.amux      = EM28XX_AMUX_LINE_IN,
		}, {
			.type      = EM28XX_VMUX_SVIDEO,
			.vmux      = SAA7115_SVIDEO3,
			.amux      = EM28XX_AMUX_LINE_IN,
		} },
	},
	[EM2800_BOARD_TERRATEC_CINERGY_200] = {
		.name         = "Terratec Cinergy 200 USB",
		.is_em2800    = 1,
		.has_ir_i2c   = 1,
		.tuner_type   = TUNER_LG_TALN,
		.tda9887_conf = TDA9887_PRESENT,
		.decoder      = EM28XX_SAA711X,
		.input        = { {
			.type     = EM28XX_VMUX_TELEVISION,
			.vmux     = SAA7115_COMPOSITE2,
			.amux     = EM28XX_AMUX_VIDEO,
		}, {
			.type     = EM28XX_VMUX_COMPOSITE,
			.vmux     = SAA7115_COMPOSITE0,
			.amux     = EM28XX_AMUX_LINE_IN,
		}, {
			.type     = EM28XX_VMUX_SVIDEO,
			.vmux     = SAA7115_SVIDEO3,
			.amux     = EM28XX_AMUX_LINE_IN,
		} },
	},
	[EM2800_BOARD_GRABBEEX_USB2800] = {
		.name       = "eMPIA Technology, Inc. GrabBeeX+ Video Encoder",
		.is_em2800  = 1,
		.decoder    = EM28XX_SAA711X,
		.tuner_type = TUNER_ABSENT, /* capture only board */
		.input      = { {
			.type     = EM28XX_VMUX_COMPOSITE,
			.vmux     = SAA7115_COMPOSITE0,
			.amux     = EM28XX_AMUX_LINE_IN,
		}, {
			.type     = EM28XX_VMUX_SVIDEO,
			.vmux     = SAA7115_SVIDEO3,
			.amux     = EM28XX_AMUX_LINE_IN,
		} },
	},
	[EM2800_BOARD_VC211A] = {
		.name         = "Actionmaster/LinXcel/Digitus VC211A",
		.is_em2800    = 1,
		.tuner_type   = TUNER_ABSENT,	/* Capture-only board */
		.decoder      = EM28XX_SAA711X,
		.input        = { {
			.type     = EM28XX_VMUX_COMPOSITE,
			.vmux     = SAA7115_COMPOSITE0,
			.amux     = EM28XX_AMUX_LINE_IN,
			.gpio     = vc211a_enable,
		}, {
			.type     = EM28XX_VMUX_SVIDEO,
			.vmux     = SAA7115_SVIDEO3,
			.amux     = EM28XX_AMUX_LINE_IN,
			.gpio     = vc211a_enable,
		} },
	},
	[EM2800_BOARD_LEADTEK_WINFAST_USBII] = {
		.name         = "Leadtek Winfast USB II",
		.is_em2800    = 1,
		.tuner_type   = TUNER_LG_PAL_NEW_TAPC,
		.tda9887_conf = TDA9887_PRESENT,
		.decoder      = EM28XX_SAA711X,
		.input        = { {
			.type     = EM28XX_VMUX_TELEVISION,
			.vmux     = SAA7115_COMPOSITE2,
			.amux     = EM28XX_AMUX_VIDEO,
		}, {
			.type     = EM28XX_VMUX_COMPOSITE,
			.vmux     = SAA7115_COMPOSITE0,
			.amux     = EM28XX_AMUX_LINE_IN,
		}, {
			.type     = EM28XX_VMUX_SVIDEO,
			.vmux     = SAA7115_SVIDEO3,
			.amux     = EM28XX_AMUX_LINE_IN,
		} },
	},
	[EM2800_BOARD_KWORLD_USB2800] = {
		.name         = "Kworld USB2800",
		.is_em2800    = 1,
		.tuner_type   = TUNER_PHILIPS_FCV1236D,
		.tda9887_conf = TDA9887_PRESENT,
		.decoder      = EM28XX_SAA711X,
		.input        = { {
			.type     = EM28XX_VMUX_TELEVISION,
			.vmux     = SAA7115_COMPOSITE2,
			.amux     = EM28XX_AMUX_VIDEO,
		}, {
			.type     = EM28XX_VMUX_COMPOSITE,
			.vmux     = SAA7115_COMPOSITE0,
			.amux     = EM28XX_AMUX_LINE_IN,
		}, {
			.type     = EM28XX_VMUX_SVIDEO,
			.vmux     = SAA7115_SVIDEO3,
			.amux     = EM28XX_AMUX_LINE_IN,
		} },
	},
	[EM2820_BOARD_PINNACLE_DVC_90] = {
		.name	      = "Pinnacle Dazzle DVC 90/100/101/107 / Kaiser Baas Video to DVD maker / Kworld DVD Maker 2 / Plextor ConvertX PX-AV100U",
		.tuner_type   = TUNER_ABSENT, /* capture only board */
		.decoder      = EM28XX_SAA711X,
		.input        = { {
			.type     = EM28XX_VMUX_COMPOSITE,
			.vmux     = SAA7115_COMPOSITE0,
			.amux     = EM28XX_AMUX_LINE_IN,
		}, {
			.type     = EM28XX_VMUX_SVIDEO,
			.vmux     = SAA7115_SVIDEO3,
			.amux     = EM28XX_AMUX_LINE_IN,
		} },
	},
	[EM2800_BOARD_VGEAR_POCKETTV] = {
		.name         = "V-Gear PocketTV",
		.is_em2800    = 1,
		.tuner_type   = TUNER_LG_PAL_NEW_TAPC,
		.tda9887_conf = TDA9887_PRESENT,
		.decoder      = EM28XX_SAA711X,
		.input        = { {
			.type     = EM28XX_VMUX_TELEVISION,
			.vmux     = SAA7115_COMPOSITE2,
			.amux     = EM28XX_AMUX_VIDEO,
		}, {
			.type     = EM28XX_VMUX_COMPOSITE,
			.vmux     = SAA7115_COMPOSITE0,
			.amux     = EM28XX_AMUX_LINE_IN,
		}, {
			.type     = EM28XX_VMUX_SVIDEO,
			.vmux     = SAA7115_SVIDEO3,
			.amux     = EM28XX_AMUX_LINE_IN,
		} },
	},
	[EM2820_BOARD_PROLINK_PLAYTV_BOX4_USB2] = {
		.name         = "Pixelview PlayTV Box 4 USB 2.0",
		.tda9887_conf = TDA9887_PRESENT,
		.tuner_type   = TUNER_YMEC_TVF_5533MF,
		.decoder      = EM28XX_SAA711X,
		.input        = { {
			.type     = EM28XX_VMUX_TELEVISION,
			.vmux     = SAA7115_COMPOSITE2,
			.amux     = EM28XX_AMUX_VIDEO,
			.aout     = EM28XX_AOUT_MONO |	/* I2S */
				    EM28XX_AOUT_MASTER,	/* Line out pin */
		}, {
			.type     = EM28XX_VMUX_COMPOSITE,
			.vmux     = SAA7115_COMPOSITE0,
			.amux     = EM28XX_AMUX_LINE_IN,
		}, {
			.type     = EM28XX_VMUX_SVIDEO,
			.vmux     = SAA7115_SVIDEO3,
			.amux     = EM28XX_AMUX_LINE_IN,
		} },
	},
	[EM2820_BOARD_PROLINK_PLAYTV_USB2] = {
		.name         = "SIIG AVTuner-PVR / Pixelview Prolink PlayTV USB 2.0",
		.buttons = std_snapshot_button,
		.tda9887_conf = TDA9887_PRESENT,
		.tuner_type   = TUNER_YMEC_TVF_5533MF,
		.tuner_addr   = 0x60,
		.decoder      = EM28XX_SAA711X,
		.input        = { {
			.type     = EM28XX_VMUX_TELEVISION,
			.vmux     = SAA7115_COMPOSITE2,
			.amux     = EM28XX_AMUX_VIDEO,
			.aout     = EM28XX_AOUT_MONO |	/* I2S */
				    EM28XX_AOUT_MASTER,	/* Line out pin */
		}, {
			.type     = EM28XX_VMUX_COMPOSITE,
			.vmux     = SAA7115_COMPOSITE0,
			.amux     = EM28XX_AMUX_LINE_IN,
		}, {
			.type     = EM28XX_VMUX_SVIDEO,
			.vmux     = SAA7115_SVIDEO3,
			.amux     = EM28XX_AMUX_LINE_IN,
		} },
	},
	[EM2860_BOARD_SAA711X_REFERENCE_DESIGN] = {
		.name                = "EM2860/SAA711X Reference Design",
		.buttons = std_snapshot_button,
		.tuner_type          = TUNER_ABSENT,
		.decoder             = EM28XX_SAA711X,
		.input               = { {
			.type     = EM28XX_VMUX_SVIDEO,
			.vmux     = SAA7115_SVIDEO3,
		}, {
			.type     = EM28XX_VMUX_COMPOSITE,
			.vmux     = SAA7115_COMPOSITE0,
		} },
	},

	[EM2874_BOARD_LEADERSHIP_ISDBT] = {
		.def_i2c_bus	= 1,
		.i2c_speed      = EM28XX_I2C_CLK_WAIT_ENABLE |
				  EM28XX_I2C_FREQ_100_KHZ,
		.xclk		= EM28XX_XCLK_FREQUENCY_10MHZ,
		.name		= "EM2874 Leadership ISDBT",
		.tuner_type	= TUNER_ABSENT,
		.tuner_gpio     = leadership_reset,
		.dvb_gpio       = leadership_digital,
		.has_dvb	= 1,
	},

	[EM2880_BOARD_MSI_DIGIVOX_AD] = {
		.name         = "MSI DigiVox A/D",
		.valid        = EM28XX_BOARD_NOT_VALIDATED,
		.tuner_type   = TUNER_XC2028,
		.tuner_gpio   = default_tuner_gpio,
		.decoder      = EM28XX_TVP5150,
		.input        = { {
			.type     = EM28XX_VMUX_TELEVISION,
			.vmux     = TVP5150_COMPOSITE0,
			.amux     = EM28XX_AMUX_VIDEO,
			.gpio     = em2880_msi_digivox_ad_analog,
		}, {
			.type     = EM28XX_VMUX_COMPOSITE,
			.vmux     = TVP5150_COMPOSITE1,
			.amux     = EM28XX_AMUX_LINE_IN,
			.gpio     = em2880_msi_digivox_ad_analog,
		}, {
			.type     = EM28XX_VMUX_SVIDEO,
			.vmux     = TVP5150_SVIDEO,
			.amux     = EM28XX_AMUX_LINE_IN,
			.gpio     = em2880_msi_digivox_ad_analog,
		} },
	},
	[EM2880_BOARD_MSI_DIGIVOX_AD_II] = {
		.name         = "MSI DigiVox A/D II",
		.valid        = EM28XX_BOARD_NOT_VALIDATED,
		.tuner_type   = TUNER_XC2028,
		.tuner_gpio   = default_tuner_gpio,
		.decoder      = EM28XX_TVP5150,
		.input        = { {
			.type     = EM28XX_VMUX_TELEVISION,
			.vmux     = TVP5150_COMPOSITE0,
			.amux     = EM28XX_AMUX_VIDEO,
			.gpio     = em2880_msi_digivox_ad_analog,
		}, {
			.type     = EM28XX_VMUX_COMPOSITE,
			.vmux     = TVP5150_COMPOSITE1,
			.amux     = EM28XX_AMUX_LINE_IN,
			.gpio     = em2880_msi_digivox_ad_analog,
		}, {
			.type     = EM28XX_VMUX_SVIDEO,
			.vmux     = TVP5150_SVIDEO,
			.amux     = EM28XX_AMUX_LINE_IN,
			.gpio     = em2880_msi_digivox_ad_analog,
		} },
	},
	[EM2880_BOARD_KWORLD_DVB_305U] = {
		.name	      = "KWorld DVB-T 305U",
		.tuner_type   = TUNER_XC2028,
		.tuner_gpio   = default_tuner_gpio,
		.decoder      = EM28XX_TVP5150,
		.input        = { {
			.type     = EM28XX_VMUX_TELEVISION,
			.vmux     = TVP5150_COMPOSITE0,
			.amux     = EM28XX_AMUX_VIDEO,
		}, {
			.type     = EM28XX_VMUX_COMPOSITE,
			.vmux     = TVP5150_COMPOSITE1,
			.amux     = EM28XX_AMUX_LINE_IN,
		}, {
			.type     = EM28XX_VMUX_SVIDEO,
			.vmux     = TVP5150_SVIDEO,
			.amux     = EM28XX_AMUX_LINE_IN,
		} },
	},
	[EM2880_BOARD_KWORLD_DVB_310U] = {
		.name	      = "KWorld DVB-T 310U",
		.tuner_type   = TUNER_XC2028,
		.tuner_gpio   = default_tuner_gpio,
		.has_dvb      = 1,
		.dvb_gpio     = default_digital,
		.mts_firmware = 1,
		.decoder      = EM28XX_TVP5150,
		.input        = { {
			.type     = EM28XX_VMUX_TELEVISION,
			.vmux     = TVP5150_COMPOSITE0,
			.amux     = EM28XX_AMUX_VIDEO,
			.gpio     = default_analog,
		}, {
			.type     = EM28XX_VMUX_COMPOSITE,
			.vmux     = TVP5150_COMPOSITE1,
			.amux     = EM28XX_AMUX_LINE_IN,
			.gpio     = default_analog,
		}, {	/* S-video has not been tested yet */
			.type     = EM28XX_VMUX_SVIDEO,
			.vmux     = TVP5150_SVIDEO,
			.amux     = EM28XX_AMUX_LINE_IN,
			.gpio     = default_analog,
		} },
	},
	[EM2882_BOARD_KWORLD_ATSC_315U] = {
		.name		= "KWorld ATSC 315U HDTV TV Box",
		.valid		= EM28XX_BOARD_NOT_VALIDATED,
		.tuner_type	= TUNER_THOMSON_DTT761X,
		.tuner_gpio	= em2882_kworld_315u_tuner_gpio,
		.tda9887_conf	= TDA9887_PRESENT,
		.decoder	= EM28XX_SAA711X,
		.has_dvb	= 1,
		.dvb_gpio	= em2882_kworld_315u_digital,
		.ir_codes	= RC_MAP_KWORLD_315U,
		.xclk		= EM28XX_XCLK_FREQUENCY_12MHZ,
		.i2c_speed	= EM28XX_I2C_CLK_WAIT_ENABLE,
#if 0
		/* FIXME: Analog mode - still not ready */
		.input        = { {
			.type = EM28XX_VMUX_TELEVISION,
			.vmux = SAA7115_COMPOSITE2,
			.amux = EM28XX_AMUX_VIDEO,
			.gpio = em2882_kworld_315u_analog,
			.aout = EM28XX_AOUT_PCM_IN | EM28XX_AOUT_PCM_STEREO,
		}, {
			.type = EM28XX_VMUX_COMPOSITE,
			.vmux = SAA7115_COMPOSITE0,
			.amux = EM28XX_AMUX_LINE_IN,
			.gpio = em2882_kworld_315u_analog1,
			.aout = EM28XX_AOUT_PCM_IN | EM28XX_AOUT_PCM_STEREO,
		}, {
			.type = EM28XX_VMUX_SVIDEO,
			.vmux = SAA7115_SVIDEO3,
			.amux = EM28XX_AMUX_LINE_IN,
			.gpio = em2882_kworld_315u_analog1,
			.aout = EM28XX_AOUT_PCM_IN | EM28XX_AOUT_PCM_STEREO,
		} },
#endif
	},
	[EM2880_BOARD_EMPIRE_DUAL_TV] = {
		.name = "Empire dual TV",
		.tuner_type = TUNER_XC2028,
		.tuner_gpio = default_tuner_gpio,
		.has_dvb = 1,
		.dvb_gpio = default_digital,
		.mts_firmware = 1,
		.decoder = EM28XX_TVP5150,
		.input = { {
			.type = EM28XX_VMUX_TELEVISION,
			.vmux = TVP5150_COMPOSITE0,
			.amux = EM28XX_AMUX_VIDEO,
			.gpio = default_analog,
		}, {
			.type = EM28XX_VMUX_COMPOSITE,
			.vmux = TVP5150_COMPOSITE1,
			.amux = EM28XX_AMUX_LINE_IN,
			.gpio = default_analog,
		}, {
			.type = EM28XX_VMUX_SVIDEO,
			.vmux = TVP5150_SVIDEO,
			.amux = EM28XX_AMUX_LINE_IN,
			.gpio = default_analog,
		} },
	},
	[EM2881_BOARD_DNT_DA2_HYBRID] = {
		.name         = "DNT DA2 Hybrid",
		.valid        = EM28XX_BOARD_NOT_VALIDATED,
		.tuner_type   = TUNER_XC2028,
		.tuner_gpio   = default_tuner_gpio,
		.decoder      = EM28XX_TVP5150,
		.input        = { {
			.type     = EM28XX_VMUX_TELEVISION,
			.vmux     = TVP5150_COMPOSITE0,
			.amux     = EM28XX_AMUX_VIDEO,
			.gpio     = default_analog,
		}, {
			.type     = EM28XX_VMUX_COMPOSITE,
			.vmux     = TVP5150_COMPOSITE1,
			.amux     = EM28XX_AMUX_LINE_IN,
			.gpio     = default_analog,
		}, {
			.type     = EM28XX_VMUX_SVIDEO,
			.vmux     = TVP5150_SVIDEO,
			.amux     = EM28XX_AMUX_LINE_IN,
			.gpio     = default_analog,
		} },
	},
	[EM2881_BOARD_PINNACLE_HYBRID_PRO] = {
		.name         = "Pinnacle Hybrid Pro",
		.tuner_type   = TUNER_XC2028,
		.tuner_gpio   = default_tuner_gpio,
		.decoder      = EM28XX_TVP5150,
		.has_dvb      = 1,
		.dvb_gpio     = pinnacle_hybrid_pro_digital,
		.input        = { {
			.type     = EM28XX_VMUX_TELEVISION,
			.vmux     = TVP5150_COMPOSITE0,
			.amux     = EM28XX_AMUX_VIDEO,
			.gpio     = pinnacle_hybrid_pro_analog,
		}, {
			.type     = EM28XX_VMUX_COMPOSITE,
			.vmux     = TVP5150_COMPOSITE1,
			.amux     = EM28XX_AMUX_LINE_IN,
			.gpio     = pinnacle_hybrid_pro_analog,
		}, {
			.type     = EM28XX_VMUX_SVIDEO,
			.vmux     = TVP5150_SVIDEO,
			.amux     = EM28XX_AMUX_LINE_IN,
			.gpio     = pinnacle_hybrid_pro_analog,
		} },
	},
	[EM2882_BOARD_PINNACLE_HYBRID_PRO_330E] = {
		.name         = "Pinnacle Hybrid Pro (330e)",
		.tuner_type   = TUNER_XC2028,
		.tuner_gpio   = default_tuner_gpio,
		.mts_firmware = 1,
		.has_dvb      = 1,
		.dvb_gpio     = hauppauge_wintv_hvr_900R2_digital,
		.ir_codes     = RC_MAP_PINNACLE_PCTV_HD,
		.decoder      = EM28XX_TVP5150,
		.input        = { {
			.type     = EM28XX_VMUX_TELEVISION,
			.vmux     = TVP5150_COMPOSITE0,
			.amux     = EM28XX_AMUX_VIDEO,
			.gpio     = hauppauge_wintv_hvr_900_analog,
		}, {
			.type     = EM28XX_VMUX_COMPOSITE,
			.vmux     = TVP5150_COMPOSITE1,
			.amux     = EM28XX_AMUX_LINE_IN,
			.gpio     = hauppauge_wintv_hvr_900_analog,
		}, {
			.type     = EM28XX_VMUX_SVIDEO,
			.vmux     = TVP5150_SVIDEO,
			.amux     = EM28XX_AMUX_LINE_IN,
			.gpio     = hauppauge_wintv_hvr_900_analog,
		} },
	},
	[EM2882_BOARD_KWORLD_VS_DVBT] = {
		.name         = "Kworld VS-DVB-T 323UR",
		.tuner_type   = TUNER_XC2028,
		.tuner_gpio   = default_tuner_gpio,
		.decoder      = EM28XX_TVP5150,
		.mts_firmware = 1,
		.has_dvb      = 1,
		.dvb_gpio     = kworld_330u_digital,
		.xclk         = EM28XX_XCLK_FREQUENCY_12MHZ, /* NEC IR */
		.ir_codes     = RC_MAP_KWORLD_315U,
		.input        = { {
			.type     = EM28XX_VMUX_TELEVISION,
			.vmux     = TVP5150_COMPOSITE0,
			.amux     = EM28XX_AMUX_VIDEO,
		}, {
			.type     = EM28XX_VMUX_COMPOSITE,
			.vmux     = TVP5150_COMPOSITE1,
			.amux     = EM28XX_AMUX_LINE_IN,
		}, {
			.type     = EM28XX_VMUX_SVIDEO,
			.vmux     = TVP5150_SVIDEO,
			.amux     = EM28XX_AMUX_LINE_IN,
		} },
	},
	[EM2882_BOARD_TERRATEC_HYBRID_XS] = {
		.name         = "Terratec Cinergy Hybrid T USB XS (em2882)",
		.tuner_type   = TUNER_XC2028,
		.tuner_gpio   = default_tuner_gpio,
		.mts_firmware = 1,
		.decoder      = EM28XX_TVP5150,
		.has_dvb      = 1,
		.dvb_gpio     = hauppauge_wintv_hvr_900_digital,
		.ir_codes     = RC_MAP_TERRATEC_CINERGY_XS,
		.xclk         = EM28XX_XCLK_FREQUENCY_12MHZ,
		.input        = { {
			.type     = EM28XX_VMUX_TELEVISION,
			.vmux     = TVP5150_COMPOSITE0,
			.amux     = EM28XX_AMUX_VIDEO,
			.gpio     = hauppauge_wintv_hvr_900_analog,
		}, {
			.type     = EM28XX_VMUX_COMPOSITE,
			.vmux     = TVP5150_COMPOSITE1,
			.amux     = EM28XX_AMUX_LINE_IN,
			.gpio     = hauppauge_wintv_hvr_900_analog,
		}, {
			.type     = EM28XX_VMUX_SVIDEO,
			.vmux     = TVP5150_SVIDEO,
			.amux     = EM28XX_AMUX_LINE_IN,
			.gpio     = hauppauge_wintv_hvr_900_analog,
		} },
	},
	[EM2882_BOARD_DIKOM_DK300] = {
		.name         = "Dikom DK300",
		.tuner_type   = TUNER_XC2028,
		.tuner_gpio   = default_tuner_gpio,
		.decoder      = EM28XX_TVP5150,
		.mts_firmware = 1,
		.has_dvb      = 1,
		.dvb_gpio     = dikom_dk300_digital,
		.input        = { {
			.type     = EM28XX_VMUX_TELEVISION,
			.vmux     = TVP5150_COMPOSITE0,
			.amux     = EM28XX_AMUX_VIDEO,
			.gpio     = default_analog,
		} },
	},
	[EM2883_BOARD_KWORLD_HYBRID_330U] = {
		.name         = "Kworld PlusTV HD Hybrid 330",
		.tuner_type   = TUNER_XC2028,
		.tuner_gpio   = default_tuner_gpio,
		.decoder      = EM28XX_TVP5150,
		.mts_firmware = 1,
		.has_dvb      = 1,
		.dvb_gpio     = kworld_330u_digital,
		.xclk             = EM28XX_XCLK_FREQUENCY_12MHZ,
		.i2c_speed        = EM28XX_I2C_CLK_WAIT_ENABLE |
				    EM28XX_I2C_EEPROM_ON_BOARD |
				    EM28XX_I2C_EEPROM_KEY_VALID,
		.input        = { {
			.type     = EM28XX_VMUX_TELEVISION,
			.vmux     = TVP5150_COMPOSITE0,
			.amux     = EM28XX_AMUX_VIDEO,
			.gpio     = kworld_330u_analog,
			.aout     = EM28XX_AOUT_PCM_IN | EM28XX_AOUT_PCM_STEREO,
		}, {
			.type     = EM28XX_VMUX_COMPOSITE,
			.vmux     = TVP5150_COMPOSITE1,
			.amux     = EM28XX_AMUX_LINE_IN,
			.gpio     = kworld_330u_analog,
			.aout     = EM28XX_AOUT_PCM_IN | EM28XX_AOUT_PCM_STEREO,
		}, {
			.type     = EM28XX_VMUX_SVIDEO,
			.vmux     = TVP5150_SVIDEO,
			.amux     = EM28XX_AMUX_LINE_IN,
			.gpio     = kworld_330u_analog,
		} },
	},
	[EM2820_BOARD_COMPRO_VIDEOMATE_FORYOU] = {
		.name         = "Compro VideoMate ForYou/Stereo",
		.tuner_type   = TUNER_LG_PAL_NEW_TAPC,
		.tvaudio_addr = 0xb0,
		.tda9887_conf = TDA9887_PRESENT,
		.decoder      = EM28XX_TVP5150,
		.adecoder     = EM28XX_TVAUDIO,
		.mute_gpio    = compro_mute_gpio,
		.input        = { {
			.type     = EM28XX_VMUX_TELEVISION,
			.vmux     = TVP5150_COMPOSITE0,
			.amux     = EM28XX_AMUX_VIDEO,
			.gpio     = compro_unmute_tv_gpio,
		}, {
			.type     = EM28XX_VMUX_SVIDEO,
			.vmux     = TVP5150_SVIDEO,
			.amux     = EM28XX_AMUX_LINE_IN,
			.gpio     = compro_unmute_svid_gpio,
		} },
	},
	[EM2860_BOARD_KAIOMY_TVNPC_U2] = {
		.name	      = "Kaiomy TVnPC U2",
		.vchannels    = 3,
		.tuner_type   = TUNER_XC2028,
		.tuner_addr   = 0x61,
		.mts_firmware = 1,
		.decoder      = EM28XX_TVP5150,
		.tuner_gpio   = default_tuner_gpio,
		.ir_codes     = RC_MAP_KAIOMY,
		.input          = { {
			.type     = EM28XX_VMUX_TELEVISION,
			.vmux     = TVP5150_COMPOSITE0,
			.amux     = EM28XX_AMUX_VIDEO,

		}, {
			.type     = EM28XX_VMUX_COMPOSITE,
			.vmux     = TVP5150_COMPOSITE1,
			.amux     = EM28XX_AMUX_LINE_IN,
		}, {
			.type     = EM28XX_VMUX_SVIDEO,
			.vmux     = TVP5150_SVIDEO,
			.amux     = EM28XX_AMUX_LINE_IN,
		} },
		.radio		= {
			.type     = EM28XX_RADIO,
			.amux     = EM28XX_AMUX_LINE_IN,
		}
	},
	[EM2860_BOARD_EASYCAP] = {
		.name         = "Easy Cap Capture DC-60",
		.vchannels    = 2,
		.tuner_type   = TUNER_ABSENT,
		.decoder      = EM28XX_SAA711X,
		.input           = { {
			.type     = EM28XX_VMUX_COMPOSITE,
			.vmux     = SAA7115_COMPOSITE0,
			.amux     = EM28XX_AMUX_LINE_IN,
		}, {
			.type     = EM28XX_VMUX_SVIDEO,
			.vmux     = SAA7115_SVIDEO3,
			.amux     = EM28XX_AMUX_LINE_IN,
		} },
	},
	[EM2820_BOARD_IODATA_GVMVP_SZ] = {
		.name       = "IO-DATA GV-MVP/SZ",
		.tuner_type   = TUNER_PHILIPS_FM1236_MK3,
		.tuner_gpio   = default_tuner_gpio,
		.tda9887_conf = TDA9887_PRESENT,
		.decoder      = EM28XX_TVP5150,
		.input        = { {
			.type     = EM28XX_VMUX_TELEVISION,
			.vmux     = TVP5150_COMPOSITE0,
			.amux     = EM28XX_AMUX_VIDEO,
		}, { /* Composite has not been tested yet */
			.type     = EM28XX_VMUX_COMPOSITE,
			.vmux     = TVP5150_COMPOSITE1,
			.amux     = EM28XX_AMUX_VIDEO,
		}, { /* S-video has not been tested yet */
			.type     = EM28XX_VMUX_SVIDEO,
			.vmux     = TVP5150_SVIDEO,
			.amux     = EM28XX_AMUX_VIDEO,
		} },
	},
	[EM2860_BOARD_TERRATEC_GRABBY] = {
		.name            = "Terratec Grabby",
		.vchannels       = 2,
		.tuner_type      = TUNER_ABSENT,
		.decoder         = EM28XX_SAA711X,
		.xclk            = EM28XX_XCLK_FREQUENCY_12MHZ,
		.input           = { {
			.type     = EM28XX_VMUX_COMPOSITE,
			.vmux     = SAA7115_COMPOSITE0,
			.amux     = EM28XX_AMUX_LINE_IN,
		}, {
			.type     = EM28XX_VMUX_SVIDEO,
			.vmux     = SAA7115_SVIDEO3,
			.amux     = EM28XX_AMUX_LINE_IN,
		} },
		.buttons         = std_snapshot_button,
		.leds            = terratec_grabby_leds,
	},
	[EM2860_BOARD_TERRATEC_AV350] = {
		.name            = "Terratec AV350",
		.vchannels       = 2,
		.tuner_type      = TUNER_ABSENT,
		.decoder         = EM28XX_TVP5150,
		.xclk            = EM28XX_XCLK_FREQUENCY_12MHZ,
		.mute_gpio       = terratec_av350_mute_gpio,
		.input           = { {
			.type     = EM28XX_VMUX_COMPOSITE,
			.vmux     = TVP5150_COMPOSITE1,
			.amux     = EM28XX_AMUX_LINE_IN,
			.gpio     = terratec_av350_unmute_gpio,

		}, {
			.type     = EM28XX_VMUX_SVIDEO,
			.vmux     = TVP5150_SVIDEO,
			.amux     = EM28XX_AMUX_LINE_IN,
			.gpio     = terratec_av350_unmute_gpio,
		} },
	},

	[EM2860_BOARD_ELGATO_VIDEO_CAPTURE] = {
		.name         = "Elgato Video Capture",
		.decoder      = EM28XX_SAA711X,
		.tuner_type   = TUNER_ABSENT,   /* Capture only device */
		.input        = { {
			.type  = EM28XX_VMUX_COMPOSITE,
			.vmux  = SAA7115_COMPOSITE0,
			.amux  = EM28XX_AMUX_LINE_IN,
		}, {
			.type  = EM28XX_VMUX_SVIDEO,
			.vmux  = SAA7115_SVIDEO3,
			.amux  = EM28XX_AMUX_LINE_IN,
		} },
	},

	[EM2882_BOARD_EVGA_INDTUBE] = {
		.name         = "Evga inDtube",
		.tuner_type   = TUNER_XC2028,
		.tuner_gpio   = default_tuner_gpio,
		.decoder      = EM28XX_TVP5150,
		.xclk         = EM28XX_XCLK_FREQUENCY_12MHZ, /* NEC IR */
		.mts_firmware = 1,
		.has_dvb      = 1,
		.dvb_gpio     = evga_indtube_digital,
		.ir_codes     = RC_MAP_EVGA_INDTUBE,
		.input        = { {
			.type     = EM28XX_VMUX_TELEVISION,
			.vmux     = TVP5150_COMPOSITE0,
			.amux     = EM28XX_AMUX_VIDEO,
			.gpio     = evga_indtube_analog,
		}, {
			.type     = EM28XX_VMUX_COMPOSITE,
			.vmux     = TVP5150_COMPOSITE1,
			.amux     = EM28XX_AMUX_LINE_IN,
			.gpio     = evga_indtube_analog,
		}, {
			.type     = EM28XX_VMUX_SVIDEO,
			.vmux     = TVP5150_SVIDEO,
			.amux     = EM28XX_AMUX_LINE_IN,
			.gpio     = evga_indtube_analog,
		} },
	},
	/*
	 * eb1a:2868 Empia EM2870 + Philips CU1216L NIM
	 * (Philips TDA10023 + Infineon TUA6034)
	 */
	[EM2870_BOARD_REDDO_DVB_C_USB_BOX] = {
		.name          = "Reddo DVB-C USB TV Box",
		.tuner_type    = TUNER_ABSENT,
		.tuner_gpio    = reddo_dvb_c_usb_box,
		.has_dvb       = 1,
	},
	/*
	 * 1b80:a340 - Empia EM2870, NXP TDA18271HD and LG DT3304, sold
	 * initially as the KWorld PlusTV 340U, then as the UB435-Q.
	 * Early variants have a TDA18271HD/C1, later ones a TDA18271HD/C2
	 */
	[EM2870_BOARD_KWORLD_A340] = {
		.name       = "KWorld PlusTV 340U or UB435-Q (ATSC)",
		.tuner_type = TUNER_ABSENT,	/* Digital-only TDA18271HD */
		.has_dvb    = 1,
		.dvb_gpio   = kworld_a340_digital,
		.tuner_gpio = default_tuner_gpio,
	},
	/*
	 * 2013:024f PCTV nanoStick T2 290e.
	 * Empia EM28174, Sony CXD2820R and NXP TDA18271HD/C2
	 */
	[EM28174_BOARD_PCTV_290E] = {
		.name          = "PCTV nanoStick T2 290e",
		.def_i2c_bus   = 1,
		.i2c_speed     = EM28XX_I2C_CLK_WAIT_ENABLE |
				 EM28XX_I2C_FREQ_100_KHZ,
		.tuner_type    = TUNER_ABSENT,
		.tuner_gpio    = pctv_290e,
		.has_dvb       = 1,
		.ir_codes      = RC_MAP_PINNACLE_PCTV_HD,
	},
	/*
	 * 2013:024f PCTV DVB-S2 Stick 460e
	 * Empia EM28174, NXP TDA10071, Conexant CX24118A and Allegro A8293
	 */
	[EM28174_BOARD_PCTV_460E] = {
		.def_i2c_bus   = 1,
		.i2c_speed     = EM28XX_I2C_CLK_WAIT_ENABLE |
				 EM28XX_I2C_FREQ_400_KHZ,
		.name          = "PCTV DVB-S2 Stick (460e)",
		.tuner_type    = TUNER_ABSENT,
		.tuner_gpio    = pctv_460e,
		.has_dvb       = 1,
		.ir_codes      = RC_MAP_PINNACLE_PCTV_HD,
	},
	/*
	 * eb1a:5006 Honestech VIDBOX NW03
	 * Empia EM2860, Philips SAA7113, Empia EMP202, No Tuner
	 */
	[EM2860_BOARD_HT_VIDBOX_NW03] = {
		.name                = "Honestech Vidbox NW03",
		.tuner_type          = TUNER_ABSENT,
		.decoder             = EM28XX_SAA711X,
		.input               = { {
			.type     = EM28XX_VMUX_COMPOSITE,
			.vmux     = SAA7115_COMPOSITE0,
			.amux     = EM28XX_AMUX_LINE_IN,
		}, {
			.type     = EM28XX_VMUX_SVIDEO,
			.vmux     = SAA7115_SVIDEO3,  /* S-VIDEO needs check */
			.amux     = EM28XX_AMUX_LINE_IN,
		} },
	},
	/*
	 * 1b80:e425 MaxMedia UB425-TC
	 * Empia EM2874B + Micronas DRX 3913KA2 + NXP TDA18271HDC2
	 */
	[EM2874_BOARD_MAXMEDIA_UB425_TC] = {
		.name          = "MaxMedia UB425-TC",
		.tuner_type    = TUNER_ABSENT,
		.tuner_gpio    = maxmedia_ub425_tc,
		.has_dvb       = 1,
		.ir_codes      = RC_MAP_REDDO,
		.def_i2c_bus   = 1,
		.i2c_speed     = EM28XX_I2C_CLK_WAIT_ENABLE |
				EM28XX_I2C_FREQ_400_KHZ,
	},
	/*
	 * 2304:0242 PCTV QuatroStick (510e)
	 * Empia EM2884 + Micronas DRX 3926K + NXP TDA18271HDC2
	 */
	[EM2884_BOARD_PCTV_510E] = {
		.name          = "PCTV QuatroStick (510e)",
		.tuner_type    = TUNER_ABSENT,
		.tuner_gpio    = pctv_510e,
		.has_dvb       = 1,
		.ir_codes      = RC_MAP_PINNACLE_PCTV_HD,
		.def_i2c_bus   = 1,
		.i2c_speed     = EM28XX_I2C_CLK_WAIT_ENABLE |
				EM28XX_I2C_FREQ_400_KHZ,
	},
	/*
	 * 2013:0251 PCTV QuatroStick nano (520e)
	 * Empia EM2884 + Micronas DRX 3926K + NXP TDA18271HDC2
	 */
	[EM2884_BOARD_PCTV_520E] = {
		.name          = "PCTV QuatroStick nano (520e)",
		.tuner_type    = TUNER_ABSENT,
		.tuner_gpio    = pctv_520e,
		.has_dvb       = 1,
		.ir_codes      = RC_MAP_PINNACLE_PCTV_HD,
		.def_i2c_bus   = 1,
		.i2c_speed     = EM28XX_I2C_CLK_WAIT_ENABLE |
				EM28XX_I2C_FREQ_400_KHZ,
	},
	[EM2884_BOARD_TERRATEC_HTC_USB_XS] = {
		.name         = "Terratec Cinergy HTC USB XS",
		.has_dvb      = 1,
		.ir_codes     = RC_MAP_NEC_TERRATEC_CINERGY_XS,
		.tuner_type   = TUNER_ABSENT,
		.def_i2c_bus  = 1,
		.i2c_speed    = EM28XX_I2C_CLK_WAIT_ENABLE |
				EM28XX_I2C_FREQ_400_KHZ,
	},
	/*
	 * 1b80:e1cc Delock 61959
	 * Empia EM2874B + Micronas DRX 3913KA2 + NXP TDA18271HDC2
	 * mostly the same as MaxMedia UB-425-TC but different remote
	 */
	[EM2874_BOARD_DELOCK_61959] = {
		.name          = "Delock 61959",
		.tuner_type    = TUNER_ABSENT,
		.tuner_gpio    = maxmedia_ub425_tc,
		.has_dvb       = 1,
		.ir_codes      = RC_MAP_DELOCK_61959,
		.def_i2c_bus   = 1,
		.i2c_speed     = EM28XX_I2C_CLK_WAIT_ENABLE |
				EM28XX_I2C_FREQ_400_KHZ,
	},
	/*
	 * 1b80:e346 KWorld USB ATSC TV Stick UB435-Q V2
	 * Empia EM2874B + LG DT3305 + NXP TDA18271HDC2
	 */
	[EM2874_BOARD_KWORLD_UB435Q_V2] = {
		.name		= "KWorld USB ATSC TV Stick UB435-Q V2",
		.tuner_type	= TUNER_ABSENT,
		.has_dvb	= 1,
		.dvb_gpio	= kworld_a340_digital,
		.tuner_gpio	= default_tuner_gpio,
		.def_i2c_bus	= 1,
	},
	/*
	 * 1b80:e34c KWorld USB ATSC TV Stick UB435-Q V3
	 * Empia EM2874B + LG DT3305 + NXP TDA18271HDC2
	 */
	[EM2874_BOARD_KWORLD_UB435Q_V3] = {
		.name		= "KWorld USB ATSC TV Stick UB435-Q V3",
		.tuner_type	= TUNER_ABSENT,
		.has_dvb	= 1,
		.tuner_gpio	= kworld_ub435q_v3_digital,
		.def_i2c_bus	= 1,
		.i2c_speed      = EM28XX_I2C_CLK_WAIT_ENABLE |
				  EM28XX_I2C_FREQ_100_KHZ,
		.leds = kworld_ub435q_v3_leds,
	},
	[EM2874_BOARD_PCTV_HD_MINI_80E] = {
		.name         = "Pinnacle PCTV HD Mini",
		.tuner_type   = TUNER_ABSENT,
		.has_dvb      = 1,
		.dvb_gpio     = em2874_pctv_80e_digital,
		.decoder      = EM28XX_NODECODER,
		.ir_codes     = RC_MAP_PINNACLE_PCTV_HD,
		.leds         = pctv_80e_leds,
	},
	/*
	 * 1ae7:9003/9004 SpeedLink Vicious And Devine Laplace webcam
	 * Empia EM2765 + OmniVision OV2640
	 */
	[EM2765_BOARD_SPEEDLINK_VAD_LAPLACE] = {
		.name         = "SpeedLink Vicious And Devine Laplace webcam",
		.xclk         = EM28XX_XCLK_FREQUENCY_24MHZ,
		.i2c_speed    = EM28XX_I2C_CLK_WAIT_ENABLE |
				EM28XX_I2C_FREQ_100_KHZ,
		.def_i2c_bus  = 1,
		.tuner_type   = TUNER_ABSENT,
		.is_webcam    = 1,
		.input        = { {
			.type     = EM28XX_VMUX_COMPOSITE,
			.amux     = EM28XX_AMUX_VIDEO,
			.gpio     = speedlink_vad_laplace_reg_seq,
		} },
		.buttons = speedlink_vad_laplace_buttons,
		.leds = speedlink_vad_laplace_leds,
	},
	/*
	 * 2013:0258 PCTV DVB-S2 Stick (461e)
	 * Empia EM28178, Montage M88DS3103, Montage M88TS2022, Allegro A8293
	 */
	[EM28178_BOARD_PCTV_461E] = {
		.def_i2c_bus   = 1,
		.i2c_speed     = EM28XX_I2C_CLK_WAIT_ENABLE |
				 EM28XX_I2C_FREQ_400_KHZ,
		.name          = "PCTV DVB-S2 Stick (461e)",
		.tuner_type    = TUNER_ABSENT,
		.tuner_gpio    = pctv_461e,
		.has_dvb       = 1,
		.ir_codes      = RC_MAP_PINNACLE_PCTV_HD,
	},
	/*
	 * 2013:0259 PCTV DVB-S2 Stick (461e_v2)
	 * Empia EM28178, Montage M88DS3103b, Montage M88TS2022, Allegro A8293
	 */
	[EM28178_BOARD_PCTV_461E_V2] = {
		.def_i2c_bus   = 1,
		.i2c_speed     = EM28XX_I2C_CLK_WAIT_ENABLE |
				 EM28XX_I2C_FREQ_400_KHZ,
		.name          = "PCTV DVB-S2 Stick (461e v2)",
		.tuner_type    = TUNER_ABSENT,
		.tuner_gpio    = pctv_461e,
		.has_dvb       = 1,
		.ir_codes      = RC_MAP_PINNACLE_PCTV_HD,
	},
	/*
	 * 2013:025f PCTV tripleStick (292e).
	 * Empia EM28178, Silicon Labs Si2168, Silicon Labs Si2157
	 */
	[EM28178_BOARD_PCTV_292E] = {
		.name          = "PCTV tripleStick (292e)",
		.def_i2c_bus   = 1,
		.i2c_speed     = EM28XX_I2C_CLK_WAIT_ENABLE |
				 EM28XX_I2C_FREQ_400_KHZ,
		.tuner_type    = TUNER_ABSENT,
		.tuner_gpio    = pctv_292e,
		.has_dvb       = 1,
		.ir_codes      = RC_MAP_PINNACLE_PCTV_HD,
	},
	[EM2861_BOARD_LEADTEK_VC100] = {
		.name          = "Leadtek VC100",
		.tuner_type    = TUNER_ABSENT,	/* Capture only device */
		.decoder       = EM28XX_TVP5150,
		.input         = { {
			.type     = EM28XX_VMUX_COMPOSITE,
			.vmux     = TVP5150_COMPOSITE1,
			.amux     = EM28XX_AMUX_LINE_IN,
		}, {
			.type     = EM28XX_VMUX_SVIDEO,
			.vmux     = TVP5150_SVIDEO,
			.amux     = EM28XX_AMUX_LINE_IN,
		} },
	},
	/*
	 * eb1a:8179 Terratec Cinergy T2 Stick HD.
	 * Empia EM28178, Silicon Labs Si2168, Silicon Labs Si2146
	 */
	[EM28178_BOARD_TERRATEC_T2_STICK_HD] = {
		.name          = "Terratec Cinergy T2 Stick HD",
		.def_i2c_bus   = 1,
		.i2c_speed     = EM28XX_I2C_CLK_WAIT_ENABLE |
				 EM28XX_I2C_FREQ_400_KHZ,
		.tuner_type    = TUNER_ABSENT,
		.tuner_gpio    = terratec_t2_stick_hd,
		.has_dvb       = 1,
		.ir_codes      = RC_MAP_TERRATEC_SLIM_2,
	},

	/*
	 * 3275:0085 PLEX PX-BCUD.
	 * Empia EM28178, TOSHIBA TC90532XBG, Sharp QM1D1C0042
	 */
	[EM28178_BOARD_PLEX_PX_BCUD] = {
		.name          = "PLEX PX-BCUD",
		.xclk          = EM28XX_XCLK_FREQUENCY_4_3MHZ,
		.def_i2c_bus   = 1,
		.i2c_speed     = EM28XX_I2C_CLK_WAIT_ENABLE,
		.tuner_type    = TUNER_ABSENT,
		.tuner_gpio    = plex_px_bcud,
		.has_dvb       = 1,
	},
	/*
<<<<<<< HEAD
	 * 2040:0265 Hauppauge WinTV-dualHD (DVB version).
=======
	 * 2040:0265 Hauppauge WinTV-dualHD (DVB version) Isoc.
	 * 2040:8265 Hauppauge WinTV-dualHD (DVB version) Bulk.
>>>>>>> 24b8d41d
	 * Empia EM28274, 2x Silicon Labs Si2168, 2x Silicon Labs Si2157
	 */
	[EM28174_BOARD_HAUPPAUGE_WINTV_DUALHD_DVB] = {
		.name          = "Hauppauge WinTV-dualHD DVB",
		.def_i2c_bus   = 1,
		.i2c_speed     = EM28XX_I2C_CLK_WAIT_ENABLE |
				 EM28XX_I2C_FREQ_400_KHZ,
		.tuner_type    = TUNER_ABSENT,
		.tuner_gpio    = hauppauge_dualhd_dvb,
		.has_dvb       = 1,
<<<<<<< HEAD
		.ir_codes      = RC_MAP_HAUPPAUGE,
		.leds          = hauppauge_dualhd_leds,
	},
=======
		.has_dual_ts   = 1,
		.ir_codes      = RC_MAP_HAUPPAUGE,
		.leds          = hauppauge_dualhd_leds,
	},
	/*
	 * 2040:026d Hauppauge WinTV-dualHD (model 01595 - ATSC/QAM) Isoc.
	 * 2040:826d Hauppauge WinTV-dualHD (model 01595 - ATSC/QAM) Bulk.
	 * Empia EM28274, 2x LG LGDT3306A, 2x Silicon Labs Si2157
	 */
	[EM28174_BOARD_HAUPPAUGE_WINTV_DUALHD_01595] = {
		.name          = "Hauppauge WinTV-dualHD 01595 ATSC/QAM",
		.def_i2c_bus   = 1,
		.i2c_speed     = EM28XX_I2C_CLK_WAIT_ENABLE |
				 EM28XX_I2C_FREQ_400_KHZ,
		.tuner_type    = TUNER_ABSENT,
		.tuner_gpio    = hauppauge_dualhd_dvb,
		.has_dvb       = 1,
		.has_dual_ts   = 1,
		.ir_codes      = RC_MAP_HAUPPAUGE,
		.leds          = hauppauge_dualhd_leds,
	},
	/*
	 * 1b80:e349 Magix USB Videowandler-2
	 * (same chips as Honestech VIDBOX NW03)
	 * Empia EM2860, Philips SAA7113, Empia EMP202, No Tuner
	 */
	[EM2861_BOARD_MAGIX_VIDEOWANDLER2] = {
		.name                = "Magix USB Videowandler-2",
		.tuner_type          = TUNER_ABSENT,
		.decoder             = EM28XX_SAA711X,
		.input               = { {
			.type     = EM28XX_VMUX_COMPOSITE,
			.vmux     = SAA7115_COMPOSITE0,
			.amux     = EM28XX_AMUX_LINE_IN,
		}, {
			.type     = EM28XX_VMUX_SVIDEO,
			.amux     = EM28XX_AMUX_LINE_IN,
		} },
	},
	/*
	 * 1f4d:1abe MyGica iGrabber
	 * (same as several other EM2860 devices)
	 * Empia EM2860, Philips SAA7113, Empia EMP202, No Tuner
	 */
	[EM2860_BOARD_MYGICA_IGRABBER] = {
		.name         = "MyGica iGrabber",
		.vchannels    = 2,
		.tuner_type   = TUNER_ABSENT,
		.decoder      = EM28XX_SAA711X,
		.input           = { {
			.type     = EM28XX_VMUX_COMPOSITE,
			.vmux     = SAA7115_COMPOSITE0,
			.amux     = EM28XX_AMUX_LINE_IN,
		}, {
			.type     = EM28XX_VMUX_SVIDEO,
			.vmux     = SAA7115_SVIDEO3,
			.amux     = EM28XX_AMUX_LINE_IN,
		} },
	},
>>>>>>> 24b8d41d
};
EXPORT_SYMBOL_GPL(em28xx_boards);

static const unsigned int em28xx_bcount = ARRAY_SIZE(em28xx_boards);

/* table of devices that work with this driver */
struct usb_device_id em28xx_id_table[] = {
	{ USB_DEVICE(0xeb1a, 0x2750),
			.driver_info = EM2750_BOARD_UNKNOWN },
	{ USB_DEVICE(0xeb1a, 0x2751),
			.driver_info = EM2750_BOARD_UNKNOWN },
	{ USB_DEVICE(0xeb1a, 0x2800),
			.driver_info = EM2800_BOARD_UNKNOWN },
	{ USB_DEVICE(0xeb1a, 0x2710),
			.driver_info = EM2820_BOARD_UNKNOWN },
	{ USB_DEVICE(0xeb1a, 0x2820),
			.driver_info = EM2820_BOARD_UNKNOWN },
	{ USB_DEVICE(0xeb1a, 0x2821),
			.driver_info = EM2820_BOARD_UNKNOWN },
	{ USB_DEVICE(0xeb1a, 0x2860),
			.driver_info = EM2820_BOARD_UNKNOWN },
	{ USB_DEVICE(0xeb1a, 0x2861),
			.driver_info = EM2820_BOARD_UNKNOWN },
	{ USB_DEVICE(0xeb1a, 0x2862),
			.driver_info = EM2820_BOARD_UNKNOWN },
	{ USB_DEVICE(0xeb1a, 0x2863),
			.driver_info = EM2820_BOARD_UNKNOWN },
	{ USB_DEVICE(0xeb1a, 0x2870),
			.driver_info = EM2820_BOARD_UNKNOWN },
	{ USB_DEVICE(0xeb1a, 0x2881),
			.driver_info = EM2820_BOARD_UNKNOWN },
	{ USB_DEVICE(0xeb1a, 0x2883), /* used by :Zolid Hybrid Tv Stick */
			.driver_info = EM2820_BOARD_UNKNOWN },
	{ USB_DEVICE(0xeb1a, 0x2868),
			.driver_info = EM2820_BOARD_UNKNOWN },
	{ USB_DEVICE(0xeb1a, 0x2875),
			.driver_info = EM2820_BOARD_UNKNOWN },
	{ USB_DEVICE(0xeb1a, 0x2885), /* MSI Digivox Trio */
			.driver_info = EM2884_BOARD_TERRATEC_H5 },
	{ USB_DEVICE(0xeb1a, 0xe300),
			.driver_info = EM2861_BOARD_KWORLD_PVRTV_300U },
	{ USB_DEVICE(0xeb1a, 0xe303),
			.driver_info = EM2860_BOARD_KAIOMY_TVNPC_U2 },
	{ USB_DEVICE(0xeb1a, 0xe305),
			.driver_info = EM2880_BOARD_KWORLD_DVB_305U },
	{ USB_DEVICE(0xeb1a, 0xe310),
			.driver_info = EM2880_BOARD_MSI_DIGIVOX_AD },
	{ USB_DEVICE(0xeb1a, 0xa313),
		.driver_info = EM2882_BOARD_KWORLD_ATSC_315U },
	{ USB_DEVICE(0xeb1a, 0xa316),
			.driver_info = EM2883_BOARD_KWORLD_HYBRID_330U },
	{ USB_DEVICE(0xeb1a, 0xe320),
			.driver_info = EM2880_BOARD_MSI_DIGIVOX_AD_II },
	{ USB_DEVICE(0xeb1a, 0xe323),
			.driver_info = EM2882_BOARD_KWORLD_VS_DVBT },
	{ USB_DEVICE(0xeb1a, 0xe350),
			.driver_info = EM2870_BOARD_KWORLD_350U },
	{ USB_DEVICE(0xeb1a, 0xe355),
			.driver_info = EM2870_BOARD_KWORLD_355U },
	{ USB_DEVICE(0xeb1a, 0x2801),
			.driver_info = EM2800_BOARD_GRABBEEX_USB2800 },
	{ USB_DEVICE(0xeb1a, 0xe357),
			.driver_info = EM2870_BOARD_KWORLD_355U },
	{ USB_DEVICE(0xeb1a, 0xe359),
			.driver_info = EM2870_BOARD_KWORLD_355U },
	{ USB_DEVICE(0x1b80, 0xe302), /* Kaiser Baas Video to DVD maker */
			.driver_info = EM2820_BOARD_PINNACLE_DVC_90 },
	{ USB_DEVICE(0x1b80, 0xe304), /* Kworld DVD Maker 2 */
			.driver_info = EM2820_BOARD_PINNACLE_DVC_90 },
	{ USB_DEVICE(0x0ccd, 0x0036),
			.driver_info = EM2820_BOARD_TERRATEC_CINERGY_250 },
	{ USB_DEVICE(0x0ccd, 0x004c),
			.driver_info = EM2880_BOARD_TERRATEC_HYBRID_XS_FR },
	{ USB_DEVICE(0x0ccd, 0x004f),
			.driver_info = EM2860_BOARD_TERRATEC_HYBRID_XS },
	{ USB_DEVICE(0x0ccd, 0x005e),
			.driver_info = EM2882_BOARD_TERRATEC_HYBRID_XS },
	{ USB_DEVICE(0x0ccd, 0x0042),
			.driver_info = EM2882_BOARD_TERRATEC_HYBRID_XS },
	{ USB_DEVICE(0x0ccd, 0x0043),
			.driver_info = EM2870_BOARD_TERRATEC_XS_MT2060 },
	{ USB_DEVICE(0x0ccd, 0x008e),	/* Cinergy HTC USB XS Rev. 1 */
			.driver_info = EM2884_BOARD_TERRATEC_HTC_USB_XS },
	{ USB_DEVICE(0x0ccd, 0x00ac),	/* Cinergy HTC USB XS Rev. 2 */
			.driver_info = EM2884_BOARD_TERRATEC_HTC_USB_XS },
	{ USB_DEVICE(0x0ccd, 0x10a2),	/* H5 Rev. 1 */
			.driver_info = EM2884_BOARD_TERRATEC_H5 },
	{ USB_DEVICE(0x0ccd, 0x10ad),	/* H5 Rev. 2 */
			.driver_info = EM2884_BOARD_TERRATEC_H5 },
	{ USB_DEVICE(0x0ccd, 0x10b6),	/* H5 Rev. 3 */
			.driver_info = EM2884_BOARD_TERRATEC_H5 },
	{ USB_DEVICE(0x0ccd, 0x10b2),	/* H6 */
			.driver_info = EM2884_BOARD_TERRATEC_H6 },
	{ USB_DEVICE(0x0ccd, 0x0084),
			.driver_info = EM2860_BOARD_TERRATEC_AV350 },
	{ USB_DEVICE(0x0ccd, 0x0096),
			.driver_info = EM2860_BOARD_TERRATEC_GRABBY },
	{ USB_DEVICE(0x0ccd, 0x10AF),
			.driver_info = EM2860_BOARD_TERRATEC_GRABBY },
	{ USB_DEVICE(0x0ccd, 0x00b2),
			.driver_info = EM2884_BOARD_CINERGY_HTC_STICK },
	{ USB_DEVICE(0x0fd9, 0x0018),
			.driver_info = EM2884_BOARD_ELGATO_EYETV_HYBRID_2008 },
	{ USB_DEVICE(0x0fd9, 0x0033),
			.driver_info = EM2860_BOARD_ELGATO_VIDEO_CAPTURE },
	{ USB_DEVICE(0x185b, 0x2870),
			.driver_info = EM2870_BOARD_COMPRO_VIDEOMATE },
	{ USB_DEVICE(0x185b, 0x2041),
			.driver_info = EM2820_BOARD_COMPRO_VIDEOMATE_FORYOU },
	{ USB_DEVICE(0x2040, 0x4200),
			.driver_info = EM2820_BOARD_HAUPPAUGE_WINTV_USB_2 },
	{ USB_DEVICE(0x2040, 0x4201),
			.driver_info = EM2820_BOARD_HAUPPAUGE_WINTV_USB_2 },
	{ USB_DEVICE(0x2040, 0x6500),
			.driver_info = EM2880_BOARD_HAUPPAUGE_WINTV_HVR_900 },
	{ USB_DEVICE(0x2040, 0x6502),
			.driver_info = EM2880_BOARD_HAUPPAUGE_WINTV_HVR_900_R2 },
	{ USB_DEVICE(0x2040, 0x6513), /* HCW HVR-980 */
			.driver_info = EM2883_BOARD_HAUPPAUGE_WINTV_HVR_950 },
	{ USB_DEVICE(0x2040, 0x6517), /* HP  HVR-950 */
			.driver_info = EM2883_BOARD_HAUPPAUGE_WINTV_HVR_950 },
	{ USB_DEVICE(0x2040, 0x651b), /* RP  HVR-950 */
			.driver_info = EM2883_BOARD_HAUPPAUGE_WINTV_HVR_950 },
	{ USB_DEVICE(0x2040, 0x651f),
			.driver_info = EM2883_BOARD_HAUPPAUGE_WINTV_HVR_850 },
	{ USB_DEVICE(0x2040, 0x0265),
			.driver_info = EM28174_BOARD_HAUPPAUGE_WINTV_DUALHD_DVB },
<<<<<<< HEAD
=======
	{ USB_DEVICE(0x2040, 0x8265),
			.driver_info = EM28174_BOARD_HAUPPAUGE_WINTV_DUALHD_DVB },
	{ USB_DEVICE(0x2040, 0x026d),
			.driver_info = EM28174_BOARD_HAUPPAUGE_WINTV_DUALHD_01595 },
	{ USB_DEVICE(0x2040, 0x826d),
			.driver_info = EM28174_BOARD_HAUPPAUGE_WINTV_DUALHD_01595 },
>>>>>>> 24b8d41d
	{ USB_DEVICE(0x0438, 0xb002),
			.driver_info = EM2880_BOARD_AMD_ATI_TV_WONDER_HD_600 },
	{ USB_DEVICE(0x2001, 0xf112),
			.driver_info = EM2820_BOARD_DLINK_USB_TV },
	{ USB_DEVICE(0x2304, 0x0207),
			.driver_info = EM2820_BOARD_PINNACLE_DVC_90 },
	{ USB_DEVICE(0x2304, 0x0208),
			.driver_info = EM2820_BOARD_PINNACLE_USB_2 },
	{ USB_DEVICE(0x2304, 0x021a),
			.driver_info = EM2820_BOARD_PINNACLE_DVC_90 },
	{ USB_DEVICE(0x2304, 0x0226),
			.driver_info = EM2882_BOARD_PINNACLE_HYBRID_PRO_330E },
	{ USB_DEVICE(0x2304, 0x0227),
			.driver_info = EM2880_BOARD_PINNACLE_PCTV_HD_PRO },
	{ USB_DEVICE(0x2304, 0x023f),
			.driver_info = EM2874_BOARD_PCTV_HD_MINI_80E },
	{ USB_DEVICE(0x0413, 0x6023),
			.driver_info = EM2800_BOARD_LEADTEK_WINFAST_USBII },
	{ USB_DEVICE(0x093b, 0xa003),
		       .driver_info = EM2820_BOARD_PINNACLE_DVC_90 },
	{ USB_DEVICE(0x093b, 0xa005),
			.driver_info = EM2861_BOARD_PLEXTOR_PX_TV100U },
	{ USB_DEVICE(0x04bb, 0x0515),
			.driver_info = EM2820_BOARD_IODATA_GVMVP_SZ },
	{ USB_DEVICE(0xeb1a, 0x50a6),
			.driver_info = EM2860_BOARD_GADMEI_UTV330 },
	{ USB_DEVICE(0x1b80, 0xa340),
			.driver_info = EM2870_BOARD_KWORLD_A340 },
	{ USB_DEVICE(0x1b80, 0xe346),
			.driver_info = EM2874_BOARD_KWORLD_UB435Q_V2 },
	{ USB_DEVICE(0x1b80, 0xe34c),
			.driver_info = EM2874_BOARD_KWORLD_UB435Q_V3 },
	{ USB_DEVICE(0x2013, 0x024f),
			.driver_info = EM28174_BOARD_PCTV_290E },
	{ USB_DEVICE(0x2013, 0x024c),
			.driver_info = EM28174_BOARD_PCTV_460E },
	{ USB_DEVICE(0x2040, 0x1605),
			.driver_info = EM2884_BOARD_HAUPPAUGE_WINTV_HVR_930C },
	{ USB_DEVICE(0x1b80, 0xe755),
			.driver_info = EM2884_BOARD_C3TECH_DIGITAL_DUO },
	{ USB_DEVICE(0xeb1a, 0x5006),
			.driver_info = EM2860_BOARD_HT_VIDBOX_NW03 },
	{ USB_DEVICE(0x1b80, 0xe309), /* Sveon STV40 */
			.driver_info = EM2860_BOARD_EASYCAP },
	{ USB_DEVICE(0x1b80, 0xe425),
			.driver_info = EM2874_BOARD_MAXMEDIA_UB425_TC },
	{ USB_DEVICE(0x1f4d, 0x1abe),
			.driver_info = EM2860_BOARD_MYGICA_IGRABBER },
	{ USB_DEVICE(0x2304, 0x0242),
			.driver_info = EM2884_BOARD_PCTV_510E },
	{ USB_DEVICE(0x2013, 0x0251),
			.driver_info = EM2884_BOARD_PCTV_520E },
	{ USB_DEVICE(0x1b80, 0xe1cc),
			.driver_info = EM2874_BOARD_DELOCK_61959 },
	{ USB_DEVICE(0x1ae7, 0x9003),
			.driver_info = EM2765_BOARD_SPEEDLINK_VAD_LAPLACE },
	{ USB_DEVICE(0x1ae7, 0x9004),
			.driver_info = EM2765_BOARD_SPEEDLINK_VAD_LAPLACE },
	{ USB_DEVICE(0x2013, 0x0258),
			.driver_info = EM28178_BOARD_PCTV_461E },
	{ USB_DEVICE(0x2013, 0x0461),
			.driver_info = EM28178_BOARD_PCTV_461E_V2 },
	{ USB_DEVICE(0x2013, 0x0259),
			.driver_info = EM28178_BOARD_PCTV_461E_V2 },
	{ USB_DEVICE(0x2013, 0x025f),
			.driver_info = EM28178_BOARD_PCTV_292E },
	{ USB_DEVICE(0x2013, 0x0264), /* Hauppauge WinTV-soloHD 292e SE */
			.driver_info = EM28178_BOARD_PCTV_292E },
	{ USB_DEVICE(0x2040, 0x0264), /* Hauppauge WinTV-soloHD Isoc */
			.driver_info = EM28178_BOARD_PCTV_292E },
	{ USB_DEVICE(0x2040, 0x8264), /* Hauppauge OEM Generic WinTV-soloHD Bulk */
			.driver_info = EM28178_BOARD_PCTV_292E },
	{ USB_DEVICE(0x2040, 0x8268), /* Hauppauge Retail WinTV-soloHD Bulk */
			.driver_info = EM28178_BOARD_PCTV_292E },
	{ USB_DEVICE(0x0413, 0x6f07),
			.driver_info = EM2861_BOARD_LEADTEK_VC100 },
	{ USB_DEVICE(0xeb1a, 0x8179),
			.driver_info = EM28178_BOARD_TERRATEC_T2_STICK_HD },
	{ USB_DEVICE(0x3275, 0x0085),
			.driver_info = EM28178_BOARD_PLEX_PX_BCUD },
<<<<<<< HEAD
=======
	{ USB_DEVICE(0xeb1a, 0x5051), /* Ion Video 2 PC MKII / Startech svid2usb23 / Raygo R12-41373 */
			.driver_info = EM2860_BOARD_TVP5150_REFERENCE_DESIGN },
	{ USB_DEVICE(0x1b80, 0xe349), /* Magix USB Videowandler-2 */
		.driver_info = EM2861_BOARD_MAGIX_VIDEOWANDLER2 },
>>>>>>> 24b8d41d
	{ },
};
MODULE_DEVICE_TABLE(usb, em28xx_id_table);

/*
 * EEPROM hash table for devices with generic USB IDs
 */
static const struct em28xx_hash_table em28xx_eeprom_hash[] = {
	/* P/N: SA 60002070465 Tuner: TVF7533-MF */
	{0x6ce05a8f, EM2820_BOARD_PROLINK_PLAYTV_USB2, TUNER_YMEC_TVF_5533MF},
	{0x72cc5a8b, EM2820_BOARD_PROLINK_PLAYTV_BOX4_USB2, TUNER_YMEC_TVF_5533MF},
	{0x966a0441, EM2880_BOARD_KWORLD_DVB_310U, TUNER_XC2028},
	{0x166a0441, EM2880_BOARD_EMPIRE_DUAL_TV, TUNER_XC2028},
	{0xcee44a99, EM2882_BOARD_EVGA_INDTUBE, TUNER_XC2028},
	{0xb8846b20, EM2881_BOARD_PINNACLE_HYBRID_PRO, TUNER_XC2028},
	{0x63f653bd, EM2870_BOARD_REDDO_DVB_C_USB_BOX, TUNER_ABSENT},
	{0x4e913442, EM2882_BOARD_DIKOM_DK300, TUNER_XC2028},
	{0x85dd871e, EM2882_BOARD_ZOLID_HYBRID_TV_STICK, TUNER_XC2028},
};

/* I2C devicelist hash table for devices with generic USB IDs */
static const struct em28xx_hash_table em28xx_i2c_hash[] = {
	{0xb06a32c3, EM2800_BOARD_TERRATEC_CINERGY_200, TUNER_LG_PAL_NEW_TAPC},
	{0xf51200e3, EM2800_BOARD_VGEAR_POCKETTV, TUNER_LG_PAL_NEW_TAPC},
	{0x1ba50080, EM2860_BOARD_SAA711X_REFERENCE_DESIGN, TUNER_ABSENT},
	{0x77800080, EM2860_BOARD_TVP5150_REFERENCE_DESIGN, TUNER_ABSENT},
	{0xc51200e3, EM2820_BOARD_GADMEI_TVR200, TUNER_LG_PAL_NEW_TAPC},
	{0x4ba50080, EM2861_BOARD_GADMEI_UTV330PLUS, TUNER_TNF_5335MF},
	{0x6b800080, EM2874_BOARD_LEADERSHIP_ISDBT, TUNER_ABSENT},
	{0x27e10080, EM2882_BOARD_ZOLID_HYBRID_TV_STICK, TUNER_XC2028},
};

/* NOTE: introduce a separate hash table for devices with 16 bit eeproms */

int em28xx_tuner_callback(void *ptr, int component, int command, int arg)
{
	struct em28xx_i2c_bus *i2c_bus = ptr;
	struct em28xx *dev = i2c_bus->dev;
	int rc = 0;

	if (dev->tuner_type != TUNER_XC2028 && dev->tuner_type != TUNER_XC5000)
		return 0;

	if (command != XC2028_TUNER_RESET && command != XC5000_TUNER_RESET)
		return 0;

	rc = em28xx_gpio_set(dev, dev->board.tuner_gpio);

	return rc;
}
EXPORT_SYMBOL_GPL(em28xx_tuner_callback);

static inline void em28xx_set_xclk_i2c_speed(struct em28xx *dev)
{
	const struct em28xx_board *board = &em28xx_boards[dev->model];
	u8 xclk = board->xclk, i2c_speed = board->i2c_speed;

	/*
	 * Those are the default values for the majority of boards
	 * Use those values if not specified otherwise at boards entry
	 */
	if (!xclk)
		xclk = EM28XX_XCLK_IR_RC5_MODE |
		       EM28XX_XCLK_FREQUENCY_12MHZ;

	em28xx_write_reg(dev, EM28XX_R0F_XCLK, xclk);

	if (!i2c_speed)
		i2c_speed = EM28XX_I2C_CLK_WAIT_ENABLE |
			    EM28XX_I2C_FREQ_100_KHZ;

	dev->i2c_speed = i2c_speed & 0x03;

	if (!dev->board.is_em2800)
		em28xx_write_reg(dev, EM28XX_R06_I2C_CLK, i2c_speed);
	msleep(50);
}

static inline void em28xx_set_model(struct em28xx *dev)
{
	dev->board = em28xx_boards[dev->model];
	dev->has_msp34xx = dev->board.has_msp34xx;
	dev->is_webcam = dev->board.is_webcam;

	em28xx_set_xclk_i2c_speed(dev);

	/* Should be initialized early, for I2C to work */
	dev->def_i2c_bus = dev->board.def_i2c_bus;
}

/*
 * Wait until AC97_RESET reports the expected value reliably before proceeding.
 * We also check that two unrelated registers accesses don't return the same
 * value to avoid premature return.
 * This procedure helps ensuring AC97 register accesses are reliable.
 */
static int em28xx_wait_until_ac97_features_equals(struct em28xx *dev,
						  int expected_feat)
{
	unsigned long timeout = jiffies + msecs_to_jiffies(2000);
	int feat, powerdown;

	while (time_is_after_jiffies(timeout)) {
		feat = em28xx_read_ac97(dev, AC97_RESET);
		if (feat < 0)
			return feat;

		powerdown = em28xx_read_ac97(dev, AC97_POWERDOWN);
		if (powerdown < 0)
			return powerdown;

		if (feat == expected_feat && feat != powerdown)
			return 0;

		msleep(50);
	}

	dev_warn(&dev->intf->dev, "AC97 registers access is not reliable !\n");
	return -ETIMEDOUT;
}

/*
 * Since em28xx_pre_card_setup() requires a proper dev->model,
 * this won't work for boards with generic PCI IDs
 */
static void em28xx_pre_card_setup(struct em28xx *dev)
{
	/*
	 * Set the initial XCLK and I2C clock values based on the board
	 * definition
	 */
	em28xx_set_xclk_i2c_speed(dev);

	/* request some modules */
	switch (dev->model) {
	case EM2861_BOARD_PLEXTOR_PX_TV100U:
		/* Sets the msp34xx I2S speed */
		dev->i2s_speed = 2048000;
		break;
	case EM2861_BOARD_KWORLD_PVRTV_300U:
	case EM2880_BOARD_KWORLD_DVB_305U:
		em28xx_write_reg(dev, EM2820_R08_GPIO_CTRL, 0x6d);
		usleep_range(10000, 11000);
		em28xx_write_reg(dev, EM2820_R08_GPIO_CTRL, 0x7d);
		usleep_range(10000, 11000);
		break;
	case EM2870_BOARD_COMPRO_VIDEOMATE:
		/*
		 * TODO: someone can do some cleanup here...
		 *	 not everything's needed
		 */
		em28xx_write_reg(dev, EM2880_R04_GPO, 0x00);
		usleep_range(10000, 11000);
		em28xx_write_reg(dev, EM2880_R04_GPO, 0x01);
		usleep_range(10000, 11000);
		em28xx_write_reg(dev, EM2820_R08_GPIO_CTRL, 0xfd);
		msleep(70);
		em28xx_write_reg(dev, EM2820_R08_GPIO_CTRL, 0xfc);
		msleep(70);
		em28xx_write_reg(dev, EM2820_R08_GPIO_CTRL, 0xdc);
		msleep(70);
		em28xx_write_reg(dev, EM2820_R08_GPIO_CTRL, 0xfc);
		msleep(70);
		break;
	case EM2870_BOARD_TERRATEC_XS_MT2060:
		/*
		 * this device needs some gpio writes to get the DVB-T
		 * demod work
		 */
		em28xx_write_reg(dev, EM2820_R08_GPIO_CTRL, 0xfe);
		msleep(70);
		em28xx_write_reg(dev, EM2820_R08_GPIO_CTRL, 0xde);
		msleep(70);
		em28xx_write_reg(dev, EM2820_R08_GPIO_CTRL, 0xfe);
		msleep(70);
		break;
	case EM2870_BOARD_PINNACLE_PCTV_DVB:
		/*
		 * this device needs some gpio writes to get the
		 * DVB-T demod work
		 */
		em28xx_write_reg(dev, EM2820_R08_GPIO_CTRL, 0xfe);
		msleep(70);
		em28xx_write_reg(dev, EM2820_R08_GPIO_CTRL, 0xde);
		msleep(70);
		em28xx_write_reg(dev, EM2820_R08_GPIO_CTRL, 0xfe);
		msleep(70);
		break;
	case EM2820_BOARD_GADMEI_UTV310:
	case EM2820_BOARD_MSI_VOX_USB_2:
		/* enables audio for that devices */
		em28xx_write_reg(dev, EM2820_R08_GPIO_CTRL, 0xfd);
		break;

	case EM2882_BOARD_KWORLD_ATSC_315U:
		em28xx_write_reg(dev, EM2820_R08_GPIO_CTRL, 0xff);
		usleep_range(10000, 11000);
		em28xx_write_reg(dev, EM2820_R08_GPIO_CTRL, 0xfe);
		usleep_range(10000, 11000);
		em28xx_write_reg(dev, EM2880_R04_GPO, 0x00);
		usleep_range(10000, 11000);
		em28xx_write_reg(dev, EM2880_R04_GPO, 0x08);
		usleep_range(10000, 11000);
		break;

	case EM2860_BOARD_KAIOMY_TVNPC_U2:
		em28xx_write_regs(dev, EM28XX_R0F_XCLK, "\x07", 1);
		em28xx_write_regs(dev, EM28XX_R06_I2C_CLK, "\x40", 1);
		em28xx_write_regs(dev, 0x0d, "\x42", 1);
		em28xx_write_regs(dev, 0x08, "\xfd", 1);
		usleep_range(10000, 11000);
		em28xx_write_regs(dev, 0x08, "\xff", 1);
		usleep_range(10000, 11000);
		em28xx_write_regs(dev, 0x08, "\x7f", 1);
		usleep_range(10000, 11000);
		em28xx_write_regs(dev, 0x08, "\x6b", 1);

		break;
	case EM2860_BOARD_EASYCAP:
		em28xx_write_regs(dev, 0x08, "\xf8", 1);
		break;

	case EM2820_BOARD_IODATA_GVMVP_SZ:
		em28xx_write_reg(dev, EM2820_R08_GPIO_CTRL, 0xff);
		msleep(70);
		em28xx_write_reg(dev, EM2820_R08_GPIO_CTRL, 0xf7);
		usleep_range(10000, 11000);
		em28xx_write_reg(dev, EM2820_R08_GPIO_CTRL, 0xfe);
		msleep(70);
		em28xx_write_reg(dev, EM2820_R08_GPIO_CTRL, 0xfd);
		msleep(70);
		break;

	case EM2860_BOARD_TERRATEC_GRABBY:
		/*
		 * HACK?: Ensure AC97 register reading is reliable before
		 * proceeding. In practice, this will wait about 1.6 seconds.
		 */
		em28xx_wait_until_ac97_features_equals(dev, 0x6a90);
		break;
	}

	em28xx_gpio_set(dev, dev->board.tuner_gpio);
	em28xx_set_mode(dev, EM28XX_ANALOG_MODE);

	/* Unlock device */
	em28xx_set_mode(dev, EM28XX_SUSPEND);
}

static int em28xx_hint_board(struct em28xx *dev)
{
	int i;

	if (dev->is_webcam) {
		if (dev->em28xx_sensor == EM28XX_MT9V011) {
			dev->model = EM2820_BOARD_SILVERCREST_WEBCAM;
		} else if (dev->em28xx_sensor == EM28XX_MT9M001 ||
			   dev->em28xx_sensor == EM28XX_MT9M111) {
			dev->model = EM2750_BOARD_UNKNOWN;
		}
		/* FIXME: IMPROVE ! */

		return 0;
	}

	/*
	 * HINT method: EEPROM
	 *
	 * This method works only for boards with eeprom.
	 * Uses a hash of all eeprom bytes. The hash should be
	 * unique for a vendor/tuner pair.
	 * There are a high chance that tuners for different
	 * video standards produce different hashes.
	 */
	for (i = 0; i < ARRAY_SIZE(em28xx_eeprom_hash); i++) {
		if (dev->hash == em28xx_eeprom_hash[i].hash) {
			dev->model = em28xx_eeprom_hash[i].model;
			dev->tuner_type = em28xx_eeprom_hash[i].tuner;

			dev_err(&dev->intf->dev,
				"Your board has no unique USB ID.\n"
				"A hint were successfully done, based on eeprom hash.\n"
				"This method is not 100%% failproof.\n"
				"If the board were misdetected, please email this log to:\n"
				"\tV4L Mailing List  <linux-media@vger.kernel.org>\n"
				"Board detected as %s\n",
			       em28xx_boards[dev->model].name);

			return 0;
		}
	}

	/*
	 * HINT method: I2C attached devices
	 *
	 * This method works for all boards.
	 * Uses a hash of i2c scanned devices.
	 * Devices with the same i2c attached chips will
	 * be considered equal.
	 * This method is less precise than the eeprom one.
	 */

	/* user did not request i2c scanning => do it now */
	if (!dev->i2c_hash)
		em28xx_do_i2c_scan(dev, dev->def_i2c_bus);

	for (i = 0; i < ARRAY_SIZE(em28xx_i2c_hash); i++) {
		if (dev->i2c_hash == em28xx_i2c_hash[i].hash) {
			dev->model = em28xx_i2c_hash[i].model;
			dev->tuner_type = em28xx_i2c_hash[i].tuner;
			dev_err(&dev->intf->dev,
				"Your board has no unique USB ID.\n"
				"A hint were successfully done, based on i2c devicelist hash.\n"
				"This method is not 100%% failproof.\n"
				"If the board were misdetected, please email this log to:\n"
				"\tV4L Mailing List  <linux-media@vger.kernel.org>\n"
				"Board detected as %s\n",
				em28xx_boards[dev->model].name);

			return 0;
		}
	}

	dev_err(&dev->intf->dev,
		"Your board has no unique USB ID and thus need a hint to be detected.\n"
		"You may try to use card=<n> insmod option to workaround that.\n"
		"Please send an email with this log to:\n"
		"\tV4L Mailing List <linux-media@vger.kernel.org>\n"
		"Board eeprom hash is 0x%08lx\n"
		"Board i2c devicelist hash is 0x%08lx\n",
		dev->hash, dev->i2c_hash);

	dev_err(&dev->intf->dev,
		"Here is a list of valid choices for the card=<n> insmod option:\n");
	for (i = 0; i < em28xx_bcount; i++) {
		dev_err(&dev->intf->dev,
			"    card=%d -> %s\n", i, em28xx_boards[i].name);
	}
	return -1;
}

static void em28xx_card_setup(struct em28xx *dev)
{
	int i, j, idx;
	bool duplicate_entry;

	/*
	 * If the device can be a webcam, seek for a sensor.
	 * If sensor is not found, then it isn't a webcam.
	 */
	if (dev->is_webcam) {
		em28xx_detect_sensor(dev);
		if (dev->em28xx_sensor == EM28XX_NOSENSOR)
			/* NOTE: error/unknown sensor/no sensor */
			dev->is_webcam = 0;
	}

	switch (dev->model) {
	case EM2750_BOARD_UNKNOWN:
	case EM2820_BOARD_UNKNOWN:
	case EM2800_BOARD_UNKNOWN:
		/*
		 * The K-WORLD DVB-T 310U is detected as an MSI Digivox AD.
		 *
		 * This occurs because they share identical USB vendor and
		 * product IDs.
		 *
		 * What we do here is look up the EEPROM hash of the K-WORLD
		 * and if it is found then we decide that we do not have
		 * a DIGIVOX and reset the device to the K-WORLD instead.
		 *
		 * This solution is only valid if they do not share eeprom
		 * hash identities which has not been determined as yet.
		 */
		if (em28xx_hint_board(dev) < 0) {
			dev_err(&dev->intf->dev, "Board not discovered\n");
		} else {
			em28xx_set_model(dev);
			em28xx_pre_card_setup(dev);
		}
		break;
	default:
		em28xx_set_model(dev);
	}

	dev_info(&dev->intf->dev, "Identified as %s (card=%d)\n",
		 dev->board.name, dev->model);

	dev->tuner_type = em28xx_boards[dev->model].tuner_type;

	/* request some modules */
	switch (dev->model) {
	case EM2820_BOARD_HAUPPAUGE_WINTV_USB_2:
	case EM2880_BOARD_HAUPPAUGE_WINTV_HVR_900:
	case EM2880_BOARD_HAUPPAUGE_WINTV_HVR_900_R2:
	case EM2883_BOARD_HAUPPAUGE_WINTV_HVR_850:
	case EM2883_BOARD_HAUPPAUGE_WINTV_HVR_950:
	case EM2884_BOARD_HAUPPAUGE_WINTV_HVR_930C:
	case EM28174_BOARD_HAUPPAUGE_WINTV_DUALHD_DVB:
<<<<<<< HEAD
=======
	case EM28174_BOARD_HAUPPAUGE_WINTV_DUALHD_01595:
>>>>>>> 24b8d41d
	{
		struct tveeprom tv;

		if (!dev->eedata)
			break;
#if defined(CONFIG_MODULES) && defined(MODULE)
		request_module("tveeprom");
#endif
		/* Call first TVeeprom */

		tveeprom_hauppauge_analog(&tv, dev->eedata);

		dev->tuner_type = tv.tuner_type;

		if (tv.audio_processor == TVEEPROM_AUDPROC_MSP) {
			dev->i2s_speed = 2048000;
			dev->has_msp34xx = 1;
		}
		break;
	}
	case EM2882_BOARD_KWORLD_ATSC_315U:
		em28xx_write_reg(dev, 0x0d, 0x42);
		usleep_range(10000, 11000);
		em28xx_write_reg(dev, EM2820_R08_GPIO_CTRL, 0xfd);
		usleep_range(10000, 11000);
		break;
	case EM2820_BOARD_KWORLD_PVRTV2800RF:
		/* GPIO enables sound on KWORLD PVR TV 2800RF */
		em28xx_write_reg(dev, EM2820_R08_GPIO_CTRL, 0xf9);
		break;
	case EM2820_BOARD_UNKNOWN:
	case EM2800_BOARD_UNKNOWN:
		/*
		 * The K-WORLD DVB-T 310U is detected as an MSI Digivox AD.
		 *
		 * This occurs because they share identical USB vendor and
		 * product IDs.
		 *
		 * What we do here is look up the EEPROM hash of the K-WORLD
		 * and if it is found then we decide that we do not have
		 * a DIGIVOX and reset the device to the K-WORLD instead.
		 *
		 * This solution is only valid if they do not share eeprom
		 * hash identities which has not been determined as yet.
		 */
	case EM2880_BOARD_MSI_DIGIVOX_AD:
		if (!em28xx_hint_board(dev))
			em28xx_set_model(dev);

		/*
		 * In cases where we had to use a board hint, the call to
		 * em28xx_set_mode() in em28xx_pre_card_setup() was a no-op,
		 * so make the call now so the analog GPIOs are set properly
		 * before probing the i2c bus.
		 */
		em28xx_gpio_set(dev, dev->board.tuner_gpio);
		em28xx_set_mode(dev, EM28XX_ANALOG_MODE);
		break;

		/*
		 * The Dikom DK300 is detected as an Kworld VS-DVB-T 323UR.
		 *
		 * This occurs because they share identical USB vendor and
		 * product IDs.
		 *
		 * What we do here is look up the EEPROM hash of the Dikom
		 * and if it is found then we decide that we do not have
		 * a Kworld and reset the device to the Dikom instead.
		 *
		 * This solution is only valid if they do not share eeprom
		 * hash identities which has not been determined as yet.
		 */
	case EM2882_BOARD_KWORLD_VS_DVBT:
		if (!em28xx_hint_board(dev))
			em28xx_set_model(dev);

		/*
		 * In cases where we had to use a board hint, the call to
		 * em28xx_set_mode() in em28xx_pre_card_setup() was a no-op,
		 * so make the call now so the analog GPIOs are set properly
		 * before probing the i2c bus.
		 */
		em28xx_gpio_set(dev, dev->board.tuner_gpio);
		em28xx_set_mode(dev, EM28XX_ANALOG_MODE);
		break;
	}

	if (dev->board.valid == EM28XX_BOARD_NOT_VALIDATED) {
		dev_err(&dev->intf->dev,
			"\n\n"
			"The support for this board weren't valid yet.\n"
			"Please send a report of having this working\n"
			"not to V4L mailing list (and/or to other addresses)\n\n");
	}

	/* Free eeprom data memory */
	kfree(dev->eedata);
	dev->eedata = NULL;

	/* Allow override tuner type by a module parameter */
	if (tuner >= 0)
		dev->tuner_type = tuner;

	/*
	 * Dynamically generate a list of valid audio inputs for this
	 * specific board, mapping them via enum em28xx_amux.
	 */

	idx = 0;
	for (i = 0; i < MAX_EM28XX_INPUT; i++) {
		if (!INPUT(i)->type)
			continue;

		/* Skip already mapped audio inputs */
		duplicate_entry = false;
		for (j = 0; j < idx; j++) {
			if (INPUT(i)->amux == dev->amux_map[j]) {
				duplicate_entry = true;
				break;
			}
		}
		if (duplicate_entry)
			continue;

		dev->amux_map[idx++] = INPUT(i)->amux;
	}
	for (; idx < MAX_EM28XX_INPUT; idx++)
		dev->amux_map[idx] = EM28XX_AMUX_UNUSED;
}

void em28xx_setup_xc3028(struct em28xx *dev, struct xc2028_ctrl *ctl)
{
	memset(ctl, 0, sizeof(*ctl));

	ctl->fname   = XC2028_DEFAULT_FIRMWARE;
	ctl->max_len = 64;
	ctl->mts = em28xx_boards[dev->model].mts_firmware;

	switch (dev->model) {
	case EM2880_BOARD_EMPIRE_DUAL_TV:
	case EM2880_BOARD_HAUPPAUGE_WINTV_HVR_900:
	case EM2882_BOARD_TERRATEC_HYBRID_XS:
	case EM2880_BOARD_TERRATEC_HYBRID_XS:
	case EM2880_BOARD_TERRATEC_HYBRID_XS_FR:
	case EM2881_BOARD_PINNACLE_HYBRID_PRO:
	case EM2882_BOARD_ZOLID_HYBRID_TV_STICK:
		ctl->demod = XC3028_FE_ZARLINK456;
		break;
	case EM2880_BOARD_HAUPPAUGE_WINTV_HVR_900_R2:
	case EM2882_BOARD_PINNACLE_HYBRID_PRO_330E:
		ctl->demod = XC3028_FE_DEFAULT;
		break;
	case EM2880_BOARD_AMD_ATI_TV_WONDER_HD_600:
		ctl->demod = XC3028_FE_DEFAULT;
		ctl->fname = XC3028L_DEFAULT_FIRMWARE;
		break;
	case EM2883_BOARD_HAUPPAUGE_WINTV_HVR_850:
	case EM2883_BOARD_HAUPPAUGE_WINTV_HVR_950:
	case EM2880_BOARD_PINNACLE_PCTV_HD_PRO:
		/* FIXME: Better to specify the needed IF */
		ctl->demod = XC3028_FE_DEFAULT;
		break;
	case EM2883_BOARD_KWORLD_HYBRID_330U:
	case EM2882_BOARD_DIKOM_DK300:
	case EM2882_BOARD_KWORLD_VS_DVBT:
		ctl->demod = XC3028_FE_CHINA;
		ctl->fname = XC2028_DEFAULT_FIRMWARE;
		break;
	case EM2882_BOARD_EVGA_INDTUBE:
		ctl->demod = XC3028_FE_CHINA;
		ctl->fname = XC3028L_DEFAULT_FIRMWARE;
		break;
	default:
		ctl->demod = XC3028_FE_OREN538;
	}
}
EXPORT_SYMBOL_GPL(em28xx_setup_xc3028);

static void request_module_async(struct work_struct *work)
{
	struct em28xx *dev = container_of(work,
			     struct em28xx, request_module_wk);

	/*
	 * The em28xx extensions can be modules or builtin. If the
	 * modules are already loaded or are built in, those extensions
	 * can be initialised right now. Otherwise, the module init
	 * code will do it.
	 */

	/*
	 * Devices with an audio-only intf also have a V4L/DVB/RC
	 * intf. Don't register extensions twice on those devices.
	 */
	if (dev->is_audio_only) {
#if defined(CONFIG_MODULES) && defined(MODULE)
		request_module("em28xx-alsa");
#endif
		return;
	}

	em28xx_init_extension(dev);

#if defined(CONFIG_MODULES) && defined(MODULE)
	if (dev->has_video)
		request_module("em28xx-v4l");
	if (dev->usb_audio_type == EM28XX_USB_AUDIO_CLASS)
		request_module("snd-usb-audio");
	else if (dev->usb_audio_type == EM28XX_USB_AUDIO_VENDOR)
		request_module("em28xx-alsa");
	if (dev->board.has_dvb)
		request_module("em28xx-dvb");
	if (dev->board.buttons ||
	    ((dev->board.ir_codes || dev->board.has_ir_i2c) && !disable_ir))
		request_module("em28xx-rc");
#endif /* CONFIG_MODULES */
}

static void request_modules(struct em28xx *dev)
{
	INIT_WORK(&dev->request_module_wk, request_module_async);
	schedule_work(&dev->request_module_wk);
}

static void flush_request_modules(struct em28xx *dev)
{
	flush_work(&dev->request_module_wk);
}

static int em28xx_media_device_init(struct em28xx *dev,
				    struct usb_device *udev)
{
#ifdef CONFIG_MEDIA_CONTROLLER
	struct media_device *mdev;

	mdev = kzalloc(sizeof(*mdev), GFP_KERNEL);
	if (!mdev)
		return -ENOMEM;

	if (udev->product)
		media_device_usb_init(mdev, udev, udev->product);
	else if (udev->manufacturer)
		media_device_usb_init(mdev, udev, udev->manufacturer);
	else
		media_device_usb_init(mdev, udev, dev_name(&dev->intf->dev));

	dev->media_dev = mdev;
#endif
	return 0;
}

static void em28xx_unregister_media_device(struct em28xx *dev)
{
#ifdef CONFIG_MEDIA_CONTROLLER
	if (dev->media_dev) {
		media_device_unregister(dev->media_dev);
		media_device_cleanup(dev->media_dev);
		kfree(dev->media_dev);
		dev->media_dev = NULL;
	}
#endif
}

/*
 * em28xx_release_resources()
 * unregisters the v4l2,i2c and usb devices
 * called when the device gets disconnected or at module unload
 */
static void em28xx_release_resources(struct em28xx *dev)
{
	struct usb_device *udev = interface_to_usbdev(dev->intf);

	/*FIXME: I2C IR should be disconnected */

	mutex_lock(&dev->lock);

	em28xx_unregister_media_device(dev);

	if (dev->def_i2c_bus)
		em28xx_i2c_unregister(dev, 1);
	em28xx_i2c_unregister(dev, 0);

	if (dev->ts == PRIMARY_TS)
		usb_put_dev(udev);

	/* Mark device as unused */
	clear_bit(dev->devno, em28xx_devused);

	mutex_unlock(&dev->lock);
};

/**
 * em28xx_free_device() - Free em28xx device
 *
 * @ref: struct kref for em28xx device
 *
 * This is called when all extensions and em28xx core unregisters a device
 */
void em28xx_free_device(struct kref *ref)
{
	struct em28xx *dev = kref_to_dev(ref);

	dev_info(&dev->intf->dev, "Freeing device\n");

	if (!dev->disconnected)
		em28xx_release_resources(dev);

	if (dev->ts == PRIMARY_TS)
		kfree(dev->alt_max_pkt_size_isoc);

	kfree(dev);
}
EXPORT_SYMBOL_GPL(em28xx_free_device);

/*
 * em28xx_init_dev()
 * allocates and inits the device structs, registers i2c bus and v4l device
 */
static int em28xx_init_dev(struct em28xx *dev, struct usb_device *udev,
			   struct usb_interface *intf,
			   int minor)
{
	int retval;
	const char *chip_name = NULL;

	dev->intf = intf;
	mutex_init(&dev->ctrl_urb_lock);
	spin_lock_init(&dev->slock);

	dev->em28xx_write_regs = em28xx_write_regs;
	dev->em28xx_read_reg = em28xx_read_reg;
	dev->em28xx_read_reg_req_len = em28xx_read_reg_req_len;
	dev->em28xx_write_regs_req = em28xx_write_regs_req;
	dev->em28xx_read_reg_req = em28xx_read_reg_req;
	dev->board.is_em2800 = em28xx_boards[dev->model].is_em2800;

	em28xx_set_model(dev);

	dev->wait_after_write = 5;

	/* Based on the Chip ID, set the device configuration */
	retval = em28xx_read_reg(dev, EM28XX_R0A_CHIPID);
	if (retval > 0) {
		dev->chip_id = retval;

		switch (dev->chip_id) {
		case CHIP_ID_EM2800:
			chip_name = "em2800";
			break;
		case CHIP_ID_EM2710:
			chip_name = "em2710";
			break;
		case CHIP_ID_EM2750:
			chip_name = "em2750";
			break;
		case CHIP_ID_EM2765:
			chip_name = "em2765";
			dev->wait_after_write = 0;
			dev->is_em25xx = 1;
			dev->eeprom_addrwidth_16bit = 1;
			break;
		case CHIP_ID_EM2820:
			chip_name = "em2710/2820";
			if (le16_to_cpu(udev->descriptor.idVendor) == 0xeb1a) {
				__le16 idProd = udev->descriptor.idProduct;

				if (le16_to_cpu(idProd) == 0x2710)
					chip_name = "em2710";
				else if (le16_to_cpu(idProd) == 0x2820)
					chip_name = "em2820";
			}
			/* NOTE: the em2820 is used in webcams, too ! */
			break;
		case CHIP_ID_EM2840:
			chip_name = "em2840";
			break;
		case CHIP_ID_EM2860:
			chip_name = "em2860";
			break;
		case CHIP_ID_EM2870:
			chip_name = "em2870";
			dev->wait_after_write = 0;
			break;
		case CHIP_ID_EM2874:
			chip_name = "em2874";
			dev->wait_after_write = 0;
			dev->eeprom_addrwidth_16bit = 1;
			break;
		case CHIP_ID_EM28174:
			chip_name = "em28174";
			dev->wait_after_write = 0;
			dev->eeprom_addrwidth_16bit = 1;
			break;
		case CHIP_ID_EM28178:
			chip_name = "em28178";
			dev->wait_after_write = 0;
			dev->eeprom_addrwidth_16bit = 1;
			break;
		case CHIP_ID_EM2883:
			chip_name = "em2882/3";
			dev->wait_after_write = 0;
			break;
		case CHIP_ID_EM2884:
			chip_name = "em2884";
			dev->wait_after_write = 0;
			dev->eeprom_addrwidth_16bit = 1;
			break;
		}
	}
	if (!chip_name)
		dev_info(&dev->intf->dev,
			 "unknown em28xx chip ID (%d)\n", dev->chip_id);
	else
		dev_info(&dev->intf->dev, "chip ID is %s\n", chip_name);

	em28xx_media_device_init(dev, udev);

	if (dev->is_audio_only) {
		retval = em28xx_audio_setup(dev);
		if (retval)
			return -ENODEV;
		em28xx_init_extension(dev);

		return 0;
	}

	em28xx_pre_card_setup(dev);

	rt_mutex_init(&dev->i2c_bus_lock);

	/* register i2c bus 0 */
	if (dev->board.is_em2800)
		retval = em28xx_i2c_register(dev, 0, EM28XX_I2C_ALGO_EM2800);
	else
		retval = em28xx_i2c_register(dev, 0, EM28XX_I2C_ALGO_EM28XX);
	if (retval < 0) {
		dev_err(&dev->intf->dev,
			"%s: em28xx_i2c_register bus 0 - error [%d]!\n",
		       __func__, retval);
		return retval;
	}

	/* register i2c bus 1 */
	if (dev->def_i2c_bus) {
		if (dev->is_em25xx)
			retval = em28xx_i2c_register(dev, 1,
						     EM28XX_I2C_ALGO_EM25XX_BUS_B);
		else
			retval = em28xx_i2c_register(dev, 1,
						     EM28XX_I2C_ALGO_EM28XX);
		if (retval < 0) {
			dev_err(&dev->intf->dev,
				"%s: em28xx_i2c_register bus 1 - error [%d]!\n",
				__func__, retval);

			em28xx_i2c_unregister(dev, 0);

			return retval;
		}
	}

	/* Do board specific init and eeprom reading */
	em28xx_card_setup(dev);

	return 0;
}

static int em28xx_duplicate_dev(struct em28xx *dev)
{
	int nr;
	struct em28xx *sec_dev = kmemdup(dev, sizeof(*sec_dev), GFP_KERNEL);

	if (!sec_dev) {
		dev->dev_next = NULL;
		return -ENOMEM;
	}
	/* Check to see next free device and mark as used */
	do {
		nr = find_first_zero_bit(em28xx_devused, EM28XX_MAXBOARDS);
		if (nr >= EM28XX_MAXBOARDS) {
			/* No free device slots */
			dev_warn(&dev->intf->dev, ": Supports only %i em28xx boards.\n",
				 EM28XX_MAXBOARDS);
			kfree(sec_dev);
			dev->dev_next = NULL;
			return -ENOMEM;
		}
	} while (test_and_set_bit(nr, em28xx_devused));
	sec_dev->devno = nr;
	snprintf(sec_dev->name, 28, "em28xx #%d", nr);
	sec_dev->dev_next = NULL;
	dev->dev_next = sec_dev;
	return 0;
}

/* high bandwidth multiplier, as encoded in highspeed endpoint descriptors */
#define hb_mult(wMaxPacketSize) (1 + (((wMaxPacketSize) >> 11) & 0x03))

static void em28xx_check_usb_descriptor(struct em28xx *dev,
					struct usb_device *udev,
					struct usb_interface *intf,
					int alt, int ep,
					bool *has_vendor_audio,
					bool *has_video,
					bool *has_dvb)
{
	const struct usb_endpoint_descriptor *e;
	int sizedescr, size;

	/*
	 * NOTE:
	 *
	 * Old logic with support for isoc transfers only was:
	 *  0x82	isoc		=> analog
	 *  0x83	isoc		=> audio
	 *  0x84	isoc		=> digital
	 *
	 * New logic with support for bulk transfers
	 *  0x82	isoc		=> analog
	 *  0x82	bulk		=> analog
	 *  0x83	isoc*		=> audio
	 *  0x84	isoc		=> digital
	 *  0x84	bulk		=> analog or digital**
	 *  0x85	isoc		=> digital TS2
	 *  0x85	bulk		=> digital TS2
	 * (*: audio should always be isoc)
	 * (**: analog, if ep 0x82 is isoc, otherwise digital)
	 *
	 * The new logic preserves backwards compatibility and
	 * reflects the endpoint configurations we have seen
	 * so far. But there might be devices for which this
	 * logic is not sufficient...
	 */

	e = &intf->altsetting[alt].endpoint[ep].desc;

	if (!usb_endpoint_dir_in(e))
		return;

	sizedescr = le16_to_cpu(e->wMaxPacketSize);
	size = sizedescr & 0x7ff;

	if (udev->speed == USB_SPEED_HIGH)
		size = size * hb_mult(sizedescr);

	/* Only inspect input endpoints */

	switch (e->bEndpointAddress) {
	case 0x82:
		*has_video = true;
		if (usb_endpoint_xfer_isoc(e)) {
			dev->analog_ep_isoc = e->bEndpointAddress;
			dev->alt_max_pkt_size_isoc[alt] = size;
		} else if (usb_endpoint_xfer_bulk(e)) {
			dev->analog_ep_bulk = e->bEndpointAddress;
		}
		return;
	case 0x83:
		if (usb_endpoint_xfer_isoc(e))
			*has_vendor_audio = true;
		else
			dev_err(&intf->dev,
				"error: skipping audio endpoint 0x83, because it uses bulk transfers !\n");
		return;
	case 0x84:
		if (*has_video && (usb_endpoint_xfer_bulk(e))) {
			dev->analog_ep_bulk = e->bEndpointAddress;
		} else {
			if (usb_endpoint_xfer_isoc(e)) {
				if (size > dev->dvb_max_pkt_size_isoc) {
					/*
					 * 2) some manufacturers (e.g. Terratec)
					 * disable endpoints by setting
					 * wMaxPacketSize to 0 bytes for all
					 * alt settings. So far, we've seen
					 * this for DVB isoc endpoints only.
					 */
					*has_dvb = true;
					dev->dvb_ep_isoc = e->bEndpointAddress;
					dev->dvb_max_pkt_size_isoc = size;
					dev->dvb_alt_isoc = alt;
				}
			} else {
				*has_dvb = true;
				dev->dvb_ep_bulk = e->bEndpointAddress;
			}
		}
		return;
	case 0x85:
		if (usb_endpoint_xfer_isoc(e)) {
			if (size > dev->dvb_max_pkt_size_isoc_ts2) {
				dev->dvb_ep_isoc_ts2 = e->bEndpointAddress;
				dev->dvb_max_pkt_size_isoc_ts2 = size;
				dev->dvb_alt_isoc = alt;
			}
		} else {
			dev->dvb_ep_bulk_ts2 = e->bEndpointAddress;
		}
		return;
	}
}

/*
 * em28xx_usb_probe()
 * checks for supported devices
 */
static int em28xx_usb_probe(struct usb_interface *intf,
			    const struct usb_device_id *id)
{
	struct usb_device *udev;
	struct em28xx *dev = NULL;
	int retval;
	bool has_vendor_audio = false, has_video = false, has_dvb = false;
	int i, nr, try_bulk;
	const int ifnum = intf->altsetting[0].desc.bInterfaceNumber;
	char *speed;

	udev = usb_get_dev(interface_to_usbdev(intf));

	/* Check to see next free device and mark as used */
	do {
		nr = find_first_zero_bit(em28xx_devused, EM28XX_MAXBOARDS);
		if (nr >= EM28XX_MAXBOARDS) {
			/* No free device slots */
			dev_err(&intf->dev,
				"Driver supports up to %i em28xx boards.\n",
			       EM28XX_MAXBOARDS);
			retval = -ENOMEM;
			goto err_no_slot;
		}
	} while (test_and_set_bit(nr, em28xx_devused));

	/* Don't register audio interfaces */
	if (intf->altsetting[0].desc.bInterfaceClass == USB_CLASS_AUDIO) {
		dev_info(&intf->dev,
			"audio device (%04x:%04x): interface %i, class %i\n",
			le16_to_cpu(udev->descriptor.idVendor),
			le16_to_cpu(udev->descriptor.idProduct),
			ifnum,
			intf->altsetting[0].desc.bInterfaceClass);

		retval = -ENODEV;
		goto err;
	}

	/* allocate memory for our device state and initialize it */
	dev = kzalloc(sizeof(*dev), GFP_KERNEL);
	if (!dev) {
		retval = -ENOMEM;
		goto err;
	}

	/* compute alternate max packet sizes */
	dev->alt_max_pkt_size_isoc = kcalloc(intf->num_altsetting,
					     sizeof(dev->alt_max_pkt_size_isoc[0]),
					     GFP_KERNEL);
	if (!dev->alt_max_pkt_size_isoc) {
		kfree(dev);
		retval = -ENOMEM;
		goto err;
	}

	/* Get endpoints */
	for (i = 0; i < intf->num_altsetting; i++) {
		int ep;

		for (ep = 0;
		     ep < intf->altsetting[i].desc.bNumEndpoints;
		     ep++)
			em28xx_check_usb_descriptor(dev, udev, intf,
						    i, ep,
						    &has_vendor_audio,
						    &has_video,
						    &has_dvb);
	}

	if (!(has_vendor_audio || has_video || has_dvb)) {
		retval = -ENODEV;
		goto err_free;
	}

	switch (udev->speed) {
	case USB_SPEED_LOW:
		speed = "1.5";
		break;
	case USB_SPEED_UNKNOWN:
	case USB_SPEED_FULL:
		speed = "12";
		break;
	case USB_SPEED_HIGH:
		speed = "480";
		break;
	default:
		speed = "unknown";
	}

	dev_info(&intf->dev,
		"New device %s %s @ %s Mbps (%04x:%04x, interface %d, class %d)\n",
		udev->manufacturer ? udev->manufacturer : "",
		udev->product ? udev->product : "",
		speed,
		le16_to_cpu(udev->descriptor.idVendor),
		le16_to_cpu(udev->descriptor.idProduct),
		ifnum,
		intf->altsetting->desc.bInterfaceNumber);

	/*
	 * Make sure we have 480 Mbps of bandwidth, otherwise things like
	 * video stream wouldn't likely work, since 12 Mbps is generally
	 * not enough even for most Digital TV streams.
	 */
	if (udev->speed != USB_SPEED_HIGH && disable_usb_speed_check == 0) {
		dev_err(&intf->dev, "Device initialization failed.\n");
		dev_err(&intf->dev,
			"Device must be connected to a high-speed USB 2.0 port.\n");
		retval = -ENODEV;
		goto err_free;
	}

	dev->devno = nr;
	dev->model = id->driver_info;
	dev->alt   = -1;
	dev->is_audio_only = has_vendor_audio && !(has_video || has_dvb);
	dev->has_video = has_video;
	dev->ifnum = ifnum;

	dev->ts = PRIMARY_TS;
	snprintf(dev->name, 28, "em28xx");
	dev->dev_next = NULL;

	if (has_vendor_audio) {
		dev_info(&intf->dev,
			"Audio interface %i found (Vendor Class)\n", ifnum);
		dev->usb_audio_type = EM28XX_USB_AUDIO_VENDOR;
	}
	/* Checks if audio is provided by a USB Audio Class intf */
	for (i = 0; i < udev->config->desc.bNumInterfaces; i++) {
		struct usb_interface *uif = udev->config->interface[i];

		if (uif->altsetting[0].desc.bInterfaceClass == USB_CLASS_AUDIO) {
			if (has_vendor_audio)
				dev_err(&intf->dev,
					"em28xx: device seems to have vendor AND usb audio class interfaces !\n"
					"\t\tThe vendor interface will be ignored. Please contact the developers <linux-media@vger.kernel.org>\n");
			dev->usb_audio_type = EM28XX_USB_AUDIO_CLASS;
			break;
		}
	}

	if (has_video)
		dev_info(&intf->dev, "Video interface %i found:%s%s\n",
			ifnum,
			dev->analog_ep_bulk ? " bulk" : "",
			dev->analog_ep_isoc ? " isoc" : "");
	if (has_dvb)
		dev_info(&intf->dev, "DVB interface %i found:%s%s\n",
			ifnum,
			dev->dvb_ep_bulk ? " bulk" : "",
			dev->dvb_ep_isoc ? " isoc" : "");

	dev->num_alt = intf->num_altsetting;

	if ((unsigned int)card[nr] < em28xx_bcount)
		dev->model = card[nr];

	/* save our data pointer in this intf device */
	usb_set_intfdata(intf, dev);

	/* allocate device struct and check if the device is a webcam */
	mutex_init(&dev->lock);
	retval = em28xx_init_dev(dev, udev, intf, nr);
	if (retval)
		goto err_free;

	if (usb_xfer_mode < 0) {
		if (dev->is_webcam)
			try_bulk = 1;
		else
			try_bulk = 0;
	} else {
		try_bulk = usb_xfer_mode > 0;
	}

	/* Disable V4L2 if the device doesn't have a decoder or image sensor */
	if (has_video &&
	    dev->board.decoder == EM28XX_NODECODER &&
	    dev->em28xx_sensor == EM28XX_NOSENSOR) {
		dev_err(&intf->dev,
			"Currently, V4L2 is not supported on this model\n");
		has_video = false;
		dev->has_video = false;
	}

	if (dev->board.has_dual_ts &&
	    (dev->tuner_type != TUNER_ABSENT || INPUT(0)->type)) {
		/*
		 * The logic with sets alternate is not ready for dual-tuners
		 * which analog modes.
		 */
		dev_err(&intf->dev,
			"We currently don't support analog TV or stream capture on dual tuners.\n");
		has_video = false;
	}

	/* Select USB transfer types to use */
	if (has_video) {
		if (!dev->analog_ep_isoc || (try_bulk && dev->analog_ep_bulk))
			dev->analog_xfer_bulk = 1;
		dev_info(&intf->dev, "analog set to %s mode.\n",
			dev->analog_xfer_bulk ? "bulk" : "isoc");
	}
	if (has_dvb) {
		if (!dev->dvb_ep_isoc || (try_bulk && dev->dvb_ep_bulk))
			dev->dvb_xfer_bulk = 1;
		dev_info(&intf->dev, "dvb set to %s mode.\n",
			dev->dvb_xfer_bulk ? "bulk" : "isoc");
	}

	if (dev->board.has_dual_ts && em28xx_duplicate_dev(dev) == 0) {
		dev->dev_next->ts = SECONDARY_TS;
		dev->dev_next->alt   = -1;
		dev->dev_next->is_audio_only = has_vendor_audio &&
						!(has_video || has_dvb);
		dev->dev_next->has_video = false;
		dev->dev_next->ifnum = ifnum;
		dev->dev_next->model = id->driver_info;

		mutex_init(&dev->dev_next->lock);
		retval = em28xx_init_dev(dev->dev_next, udev, intf,
					 dev->dev_next->devno);
		if (retval)
			goto err_free;

		dev->dev_next->board.ir_codes = NULL; /* No IR for 2nd tuner */
		dev->dev_next->board.has_ir_i2c = 0; /* No IR for 2nd tuner */

		if (usb_xfer_mode < 0) {
			if (dev->dev_next->is_webcam)
				try_bulk = 1;
			else
				try_bulk = 0;
		} else {
			try_bulk = usb_xfer_mode > 0;
		}

		/* Select USB transfer types to use */
		if (has_dvb) {
			if (!dev->dvb_ep_isoc_ts2 ||
			    (try_bulk && dev->dvb_ep_bulk_ts2))
				dev->dev_next->dvb_xfer_bulk = 1;
			dev_info(&dev->intf->dev, "dvb ts2 set to %s mode.\n",
				 dev->dev_next->dvb_xfer_bulk ? "bulk" : "isoc");
		}

		dev->dev_next->dvb_ep_isoc = dev->dvb_ep_isoc_ts2;
		dev->dev_next->dvb_ep_bulk = dev->dvb_ep_bulk_ts2;
		dev->dev_next->dvb_max_pkt_size_isoc = dev->dvb_max_pkt_size_isoc_ts2;
		dev->dev_next->dvb_alt_isoc = dev->dvb_alt_isoc;

		/* Configuare hardware to support TS2*/
		if (dev->dvb_xfer_bulk) {
			/* The ep4 and ep5 are configuared for BULK */
			em28xx_write_reg(dev, 0x0b, 0x96);
			mdelay(100);
			em28xx_write_reg(dev, 0x0b, 0x80);
			mdelay(100);
		} else {
			/* The ep4 and ep5 are configuared for ISO */
			em28xx_write_reg(dev, 0x0b, 0x96);
			mdelay(100);
			em28xx_write_reg(dev, 0x0b, 0x82);
			mdelay(100);
		}

		kref_init(&dev->dev_next->ref);
	}

	kref_init(&dev->ref);

	request_modules(dev);

	/*
	 * Do it at the end, to reduce dynamic configuration changes during
	 * the device init. Yet, as request_modules() can be async, the
	 * topology will likely change after the load of the em28xx subdrivers.
	 */
#ifdef CONFIG_MEDIA_CONTROLLER
	retval = media_device_register(dev->media_dev);
#endif

	return 0;

err_free:
	kfree(dev->alt_max_pkt_size_isoc);
	kfree(dev);

err:
	clear_bit(nr, em28xx_devused);

err_no_slot:
	usb_put_dev(udev);
	return retval;
}

/*
 * em28xx_usb_disconnect()
 * called when the device gets disconnected
 * video device will be unregistered on v4l2_close in case it is still open
 */
static void em28xx_usb_disconnect(struct usb_interface *intf)
{
	struct em28xx *dev;

	dev = usb_get_intfdata(intf);
	usb_set_intfdata(intf, NULL);

	if (!dev)
		return;

	if (dev->dev_next) {
		dev->dev_next->disconnected = 1;
		dev_info(&dev->intf->dev, "Disconnecting %s\n",
			 dev->dev_next->name);
	}

	dev->disconnected = 1;

	dev_info(&dev->intf->dev, "Disconnecting %s\n", dev->name);

	flush_request_modules(dev);

	em28xx_close_extension(dev);

	if (dev->dev_next)
		em28xx_release_resources(dev->dev_next);
	em28xx_release_resources(dev);

	if (dev->dev_next) {
		kref_put(&dev->dev_next->ref, em28xx_free_device);
		dev->dev_next = NULL;
	}
	kref_put(&dev->ref, em28xx_free_device);
}

static int em28xx_usb_suspend(struct usb_interface *intf,
			      pm_message_t message)
{
	struct em28xx *dev;

	dev = usb_get_intfdata(intf);
	if (!dev)
		return 0;
	em28xx_suspend_extension(dev);
	return 0;
}

static int em28xx_usb_resume(struct usb_interface *intf)
{
	struct em28xx *dev;

	dev = usb_get_intfdata(intf);
	if (!dev)
		return 0;
	em28xx_resume_extension(dev);
	return 0;
}

static struct usb_driver em28xx_usb_driver = {
	.name = "em28xx",
	.probe = em28xx_usb_probe,
	.disconnect = em28xx_usb_disconnect,
	.suspend = em28xx_usb_suspend,
	.resume = em28xx_usb_resume,
	.reset_resume = em28xx_usb_resume,
	.id_table = em28xx_id_table,
};

module_usb_driver(em28xx_usb_driver);<|MERGE_RESOLUTION|>--- conflicted
+++ resolved
@@ -508,11 +508,7 @@
 	{-1,                             -1,   -1,     -1},
 };
 
-<<<<<<< HEAD
-static struct em28xx_reg_seq plex_px_bcud[] = {
-=======
 static const struct em28xx_reg_seq plex_px_bcud[] = {
->>>>>>> 24b8d41d
 	{EM2874_R80_GPIO_P0_CTRL,	0xff,	0xff,	0},
 	{0x0d,				0xff,	0xff,	0},
 	{EM2874_R50_IR_CONFIG,		0x01,	0xff,	0},
@@ -527,14 +523,10 @@
 };
 
 /*
-<<<<<<< HEAD
- * 2040:0265 Hauppauge WinTV-dualHD DVB
-=======
  * 2040:0265 Hauppauge WinTV-dualHD DVB Isoc
  * 2040:8265 Hauppauge WinTV-dualHD DVB Bulk
  * 2040:026d Hauppauge WinTV-dualHD ATSC/QAM Isoc
  * 2040:826d Hauppauge WinTV-dualHD ATSC/QAM Bulk
->>>>>>> 24b8d41d
  * reg 0x80/0x84:
  * GPIO_0: Yellow LED tuner 1, 0=on, 1=off
  * GPIO_1: Green LED tuner 1, 0=on, 1=off
@@ -543,11 +535,7 @@
  * GPIO_5: Reset #2, 0=active
  * GPIO_6: Reset #1, 0=active
  */
-<<<<<<< HEAD
-static struct em28xx_reg_seq hauppauge_dualhd_dvb[] = {
-=======
 static const struct em28xx_reg_seq hauppauge_dualhd_dvb[] = {
->>>>>>> 24b8d41d
 	{EM2874_R80_GPIO_P0_CTRL,      0xff, 0xff,      0},
 	{0x0d,                         0xff, 0xff,    200},
 	{0x50,                         0x04, 0xff,    300},
@@ -555,11 +543,7 @@
 	{EM2874_R80_GPIO_P0_CTRL,      0xff, 0xff,    100},
 	{EM2874_R80_GPIO_P0_CTRL,      0xdf, 0xff,    100}, /* demod 2 reset */
 	{EM2874_R80_GPIO_P0_CTRL,      0xff, 0xff,    100},
-<<<<<<< HEAD
-	{EM2874_R5F_TS_ENABLE,         0x44, 0xff,     50},
-=======
 	{EM2874_R5F_TS_ENABLE,         0x00, 0xff,     50}, /* disable TS filters */
->>>>>>> 24b8d41d
 	{EM2874_R5D_TS1_PKT_SIZE,      0x05, 0xff,     50},
 	{EM2874_R5E_TS2_PKT_SIZE,      0x05, 0xff,     50},
 	{-1,                             -1,   -1,     -1},
@@ -2484,12 +2468,8 @@
 		.has_dvb       = 1,
 	},
 	/*
-<<<<<<< HEAD
-	 * 2040:0265 Hauppauge WinTV-dualHD (DVB version).
-=======
 	 * 2040:0265 Hauppauge WinTV-dualHD (DVB version) Isoc.
 	 * 2040:8265 Hauppauge WinTV-dualHD (DVB version) Bulk.
->>>>>>> 24b8d41d
 	 * Empia EM28274, 2x Silicon Labs Si2168, 2x Silicon Labs Si2157
 	 */
 	[EM28174_BOARD_HAUPPAUGE_WINTV_DUALHD_DVB] = {
@@ -2500,11 +2480,6 @@
 		.tuner_type    = TUNER_ABSENT,
 		.tuner_gpio    = hauppauge_dualhd_dvb,
 		.has_dvb       = 1,
-<<<<<<< HEAD
-		.ir_codes      = RC_MAP_HAUPPAUGE,
-		.leds          = hauppauge_dualhd_leds,
-	},
-=======
 		.has_dual_ts   = 1,
 		.ir_codes      = RC_MAP_HAUPPAUGE,
 		.leds          = hauppauge_dualhd_leds,
@@ -2564,7 +2539,6 @@
 			.amux     = EM28XX_AMUX_LINE_IN,
 		} },
 	},
->>>>>>> 24b8d41d
 };
 EXPORT_SYMBOL_GPL(em28xx_boards);
 
@@ -2692,15 +2666,12 @@
 			.driver_info = EM2883_BOARD_HAUPPAUGE_WINTV_HVR_850 },
 	{ USB_DEVICE(0x2040, 0x0265),
 			.driver_info = EM28174_BOARD_HAUPPAUGE_WINTV_DUALHD_DVB },
-<<<<<<< HEAD
-=======
 	{ USB_DEVICE(0x2040, 0x8265),
 			.driver_info = EM28174_BOARD_HAUPPAUGE_WINTV_DUALHD_DVB },
 	{ USB_DEVICE(0x2040, 0x026d),
 			.driver_info = EM28174_BOARD_HAUPPAUGE_WINTV_DUALHD_01595 },
 	{ USB_DEVICE(0x2040, 0x826d),
 			.driver_info = EM28174_BOARD_HAUPPAUGE_WINTV_DUALHD_01595 },
->>>>>>> 24b8d41d
 	{ USB_DEVICE(0x0438, 0xb002),
 			.driver_info = EM2880_BOARD_AMD_ATI_TV_WONDER_HD_600 },
 	{ USB_DEVICE(0x2001, 0xf112),
@@ -2781,13 +2752,10 @@
 			.driver_info = EM28178_BOARD_TERRATEC_T2_STICK_HD },
 	{ USB_DEVICE(0x3275, 0x0085),
 			.driver_info = EM28178_BOARD_PLEX_PX_BCUD },
-<<<<<<< HEAD
-=======
 	{ USB_DEVICE(0xeb1a, 0x5051), /* Ion Video 2 PC MKII / Startech svid2usb23 / Raygo R12-41373 */
 			.driver_info = EM2860_BOARD_TVP5150_REFERENCE_DESIGN },
 	{ USB_DEVICE(0x1b80, 0xe349), /* Magix USB Videowandler-2 */
 		.driver_info = EM2861_BOARD_MAGIX_VIDEOWANDLER2 },
->>>>>>> 24b8d41d
 	{ },
 };
 MODULE_DEVICE_TABLE(usb, em28xx_id_table);
@@ -3187,10 +3155,7 @@
 	case EM2883_BOARD_HAUPPAUGE_WINTV_HVR_950:
 	case EM2884_BOARD_HAUPPAUGE_WINTV_HVR_930C:
 	case EM28174_BOARD_HAUPPAUGE_WINTV_DUALHD_DVB:
-<<<<<<< HEAD
-=======
 	case EM28174_BOARD_HAUPPAUGE_WINTV_DUALHD_01595:
->>>>>>> 24b8d41d
 	{
 		struct tveeprom tv;
 
