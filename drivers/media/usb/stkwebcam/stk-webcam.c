--- conflicted
+++ resolved
@@ -159,12 +159,6 @@
 			sizeof(u8),
 			500);
 	if (ret >= 0)
-<<<<<<< HEAD
-		memcpy(value, buf, sizeof(u8));
-
-	kfree(buf);
-	return ret;
-=======
 		*value = *buf;
 
 	kfree(buf);
@@ -173,7 +167,6 @@
 		return ret;
 	else
 		return 0;
->>>>>>> 24b8d41d
 }
 
 static int stk_start_stream(struct stk_camera *dev)
