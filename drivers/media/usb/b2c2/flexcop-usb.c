// SPDX-License-Identifier: GPL-2.0-only
/*
 * Linux driver for digital TV devices equipped with B2C2 FlexcopII(b)/III
 * flexcop-usb.c - covers the USB part
 * see flexcop.c for copyright information
 */
#define FC_LOG_PREFIX "flexcop_usb"
#include "flexcop-usb.h"
#include "flexcop-common.h"

/* Version information */
#define DRIVER_VERSION "0.1"
#define DRIVER_NAME "Technisat/B2C2 FlexCop II/IIb/III Digital TV USB Driver"
#define DRIVER_AUTHOR "Patrick Boettcher <patrick.boettcher@posteo.de>"

/* debug */
#ifdef CONFIG_DVB_B2C2_FLEXCOP_DEBUG
#define dprintk(level,args...) \
	do { if ((debug & level)) printk(args); } while (0)

#define debug_dump(b, l, method) do {\
	int i; \
	for (i = 0; i < l; i++) \
		method("%02x ", b[i]); \
	method("\n"); \
} while (0)

#define DEBSTATUS ""
#else
#define dprintk(level, args...)
#define debug_dump(b, l, method)
#define DEBSTATUS " (debugging is not enabled)"
#endif

static int debug;
module_param(debug, int, 0644);
MODULE_PARM_DESC(debug, "set debugging level (1=info,ts=2,ctrl=4,i2c=8,v8mem=16 (or-able))." DEBSTATUS);
#undef DEBSTATUS

#define deb_info(args...) dprintk(0x01, args)
#define deb_ts(args...) dprintk(0x02, args)
#define deb_ctrl(args...) dprintk(0x04, args)
#define deb_i2c(args...) dprintk(0x08, args)
#define deb_v8(args...) dprintk(0x10, args)

/* JLP 111700: we will include the 1 bit gap between the upper and lower 3 bits
 * in the IBI address, to make the V8 code simpler.
 * PCI ADDRESS FORMAT: 0x71C -> 0000 0111 0001 1100 (the six bits used)
 *                  in general: 0000 0HHH 000L LL00
 * IBI ADDRESS FORMAT:                    RHHH BLLL
 *
 * where R is the read(1)/write(0) bit, B is the busy bit
 * and HHH and LLL are the two sets of three bits from the PCI address.
 */
#define B2C2_FLEX_PCIOFFSET_TO_INTERNALADDR(usPCI) (u8) \
	(((usPCI >> 2) & 0x07) + ((usPCI >> 4) & 0x70))
#define B2C2_FLEX_INTERNALADDR_TO_PCIOFFSET(ucAddr) (u16) \
	(((ucAddr & 0x07) << 2) + ((ucAddr & 0x70) << 4))

/*
 * DKT 020228
 * - forget about this VENDOR_BUFFER_SIZE, read and write register
 *   deal with DWORD or 4 bytes, that should be should from now on
 * - from now on, we don't support anything older than firm 1.00
 *   I eliminated the write register as a 2 trip of writing hi word and lo word
 *   and force this to write only 4 bytes at a time.
 *   NOTE: this should work with all the firmware from 1.00 and newer
 */
static int flexcop_usb_readwrite_dw(struct flexcop_device *fc, u16 wRegOffsPCI, u32 *val, u8 read)
{
	struct flexcop_usb *fc_usb = fc->bus_specific;
	u8 request = read ? B2C2_USB_READ_REG : B2C2_USB_WRITE_REG;
	u8 request_type = (read ? USB_DIR_IN : USB_DIR_OUT) | USB_TYPE_VENDOR;
	u8 wAddress = B2C2_FLEX_PCIOFFSET_TO_INTERNALADDR(wRegOffsPCI) |
		(read ? 0x80 : 0);
	int ret;

	mutex_lock(&fc_usb->data_mutex);
	if (!read)
		memcpy(fc_usb->data, val, sizeof(*val));

	ret = usb_control_msg(fc_usb->udev,
			read ? B2C2_USB_CTRL_PIPE_IN : B2C2_USB_CTRL_PIPE_OUT,
			request,
			request_type, /* 0xc0 read or 0x40 write */
			wAddress,
			0,
			fc_usb->data,
			sizeof(u32),
			B2C2_WAIT_FOR_OPERATION_RDW * HZ);

	if (ret != sizeof(u32)) {
		err("error while %s dword from %d (%d).", read ? "reading" :
				"writing", wAddress, wRegOffsPCI);
		if (ret >= 0)
			ret = -EIO;
	}

	if (read && ret >= 0)
		memcpy(val, fc_usb->data, sizeof(*val));
	mutex_unlock(&fc_usb->data_mutex);

	return ret;
}
/*
 * DKT 010817 - add support for V8 memory read/write and flash update
 */
static int flexcop_usb_v8_memory_req(struct flexcop_usb *fc_usb,
		flexcop_usb_request_t req, u8 page, u16 wAddress,
		u8 *pbBuffer, u32 buflen)
{
	u8 request_type = USB_TYPE_VENDOR;
	u16 wIndex;
	int nWaitTime, pipe, ret;
	wIndex = page << 8;

	if (buflen > sizeof(fc_usb->data)) {
		err("Buffer size bigger than max URB control message\n");
		return -EIO;
	}

	switch (req) {
	case B2C2_USB_READ_V8_MEM:
		nWaitTime = B2C2_WAIT_FOR_OPERATION_V8READ;
		request_type |= USB_DIR_IN;
		pipe = B2C2_USB_CTRL_PIPE_IN;
		break;
	case B2C2_USB_WRITE_V8_MEM:
		wIndex |= pbBuffer[0];
		request_type |= USB_DIR_OUT;
		nWaitTime = B2C2_WAIT_FOR_OPERATION_V8WRITE;
		pipe = B2C2_USB_CTRL_PIPE_OUT;
		break;
	case B2C2_USB_FLASH_BLOCK:
		request_type |= USB_DIR_OUT;
		nWaitTime = B2C2_WAIT_FOR_OPERATION_V8FLASH;
		pipe = B2C2_USB_CTRL_PIPE_OUT;
		break;
	default:
		deb_info("unsupported request for v8_mem_req %x.\n", req);
		return -EINVAL;
	}
	deb_v8("v8mem: %02x %02x %04x %04x, len: %d\n", request_type, req,
			wAddress, wIndex, buflen);

	mutex_lock(&fc_usb->data_mutex);

	if ((request_type & USB_ENDPOINT_DIR_MASK) == USB_DIR_OUT)
		memcpy(fc_usb->data, pbBuffer, buflen);

	ret = usb_control_msg(fc_usb->udev, pipe,
			req,
			request_type,
			wAddress,
			wIndex,
			fc_usb->data,
			buflen,
			nWaitTime * HZ);
	if (ret != buflen)
		ret = -EIO;

	if (ret >= 0) {
		ret = 0;
		if ((request_type & USB_ENDPOINT_DIR_MASK) == USB_DIR_IN)
			memcpy(pbBuffer, fc_usb->data, buflen);
	}

	mutex_unlock(&fc_usb->data_mutex);

	debug_dump(pbBuffer, ret, deb_v8);
	return ret;
}

#define bytes_left_to_read_on_page(paddr,buflen) \
	((V8_MEMORY_PAGE_SIZE - (paddr & V8_MEMORY_PAGE_MASK)) > buflen \
	 ? buflen : (V8_MEMORY_PAGE_SIZE - (paddr & V8_MEMORY_PAGE_MASK)))

static int flexcop_usb_memory_req(struct flexcop_usb *fc_usb,
		flexcop_usb_request_t req, flexcop_usb_mem_page_t page_start,
		u32 addr, int extended, u8 *buf, u32 len)
{
	int i,ret = 0;
	u16 wMax;
	u32 pagechunk = 0;

	switch(req) {
	case B2C2_USB_READ_V8_MEM:
		wMax = USB_MEM_READ_MAX;
		break;
	case B2C2_USB_WRITE_V8_MEM:
		wMax = USB_MEM_WRITE_MAX;
		break;
	case B2C2_USB_FLASH_BLOCK:
		wMax = USB_FLASH_MAX;
		break;
	default:
		return -EINVAL;
		break;
	}
	for (i = 0; i < len;) {
		pagechunk =
			wMax < bytes_left_to_read_on_page(addr, len) ?
				wMax :
				bytes_left_to_read_on_page(addr, len);
		deb_info("%x\n",
			(addr & V8_MEMORY_PAGE_MASK) |
				(V8_MEMORY_EXTENDED*extended));

		ret = flexcop_usb_v8_memory_req(fc_usb, req,
			page_start + (addr / V8_MEMORY_PAGE_SIZE),
			(addr & V8_MEMORY_PAGE_MASK) |
				(V8_MEMORY_EXTENDED*extended),
			&buf[i], pagechunk);

		if (ret < 0)
			return ret;
		addr += pagechunk;
		len -= pagechunk;
	}
	return 0;
}

static int flexcop_usb_get_mac_addr(struct flexcop_device *fc, int extended)
{
	return flexcop_usb_memory_req(fc->bus_specific, B2C2_USB_READ_V8_MEM,
		V8_MEMORY_PAGE_FLASH, 0x1f010, 1,
		fc->dvb_adapter.proposed_mac, 6);
}

/* usb i2c stuff */
static int flexcop_usb_i2c_req(struct flexcop_i2c_adapter *i2c,
		flexcop_usb_request_t req, flexcop_usb_i2c_function_t func,
		u8 chipaddr, u8 addr, u8 *buf, u8 buflen)
{
	struct flexcop_usb *fc_usb = i2c->fc->bus_specific;
	u16 wValue, wIndex;
	int nWaitTime, pipe, ret;
	u8 request_type = USB_TYPE_VENDOR;

	if (buflen > sizeof(fc_usb->data)) {
		err("Buffer size bigger than max URB control message\n");
		return -EIO;
	}

	switch (func) {
	case USB_FUNC_I2C_WRITE:
	case USB_FUNC_I2C_MULTIWRITE:
	case USB_FUNC_I2C_REPEATWRITE:
		/* DKT 020208 - add this to support special case of DiSEqC */
	case USB_FUNC_I2C_CHECKWRITE:
		pipe = B2C2_USB_CTRL_PIPE_OUT;
		nWaitTime = 2;
		request_type |= USB_DIR_OUT;
		break;
	case USB_FUNC_I2C_READ:
	case USB_FUNC_I2C_REPEATREAD:
		pipe = B2C2_USB_CTRL_PIPE_IN;
		nWaitTime = 2;
		request_type |= USB_DIR_IN;
		break;
	default:
		deb_info("unsupported function for i2c_req %x\n", func);
		return -EINVAL;
	}
	wValue = (func << 8) | (i2c->port << 4);
	wIndex = (chipaddr << 8 ) | addr;

	deb_i2c("i2c %2d: %02x %02x %02x %02x %02x %02x\n",
			func, request_type, req,
			wValue & 0xff, wValue >> 8,
			wIndex & 0xff, wIndex >> 8);

	mutex_lock(&fc_usb->data_mutex);

	if ((request_type & USB_ENDPOINT_DIR_MASK) == USB_DIR_OUT)
		memcpy(fc_usb->data, buf, buflen);

	ret = usb_control_msg(fc_usb->udev, pipe,
			req,
			request_type,
			wValue,
			wIndex,
			fc_usb->data,
			buflen,
			nWaitTime * HZ);

	if (ret != buflen)
		ret = -EIO;

	if (ret >= 0) {
		ret = 0;
		if ((request_type & USB_ENDPOINT_DIR_MASK) == USB_DIR_IN)
			memcpy(buf, fc_usb->data, buflen);
	}

	mutex_unlock(&fc_usb->data_mutex);

<<<<<<< HEAD
	return 0;
=======
	return ret;
>>>>>>> 24b8d41d
}

/* actual bus specific access functions,
   make sure prototype are/will be equal to pci */
static flexcop_ibi_value flexcop_usb_read_ibi_reg(struct flexcop_device *fc,
	flexcop_ibi_register reg)
{
	flexcop_ibi_value val;
	val.raw = 0;
	flexcop_usb_readwrite_dw(fc, reg, &val.raw, 1);
	return val;
}

static int flexcop_usb_write_ibi_reg(struct flexcop_device *fc,
		flexcop_ibi_register reg, flexcop_ibi_value val)
{
	return flexcop_usb_readwrite_dw(fc, reg, &val.raw, 0);
}

static int flexcop_usb_i2c_request(struct flexcop_i2c_adapter *i2c,
		flexcop_access_op_t op, u8 chipaddr, u8 addr, u8 *buf, u16 len)
{
	if (op == FC_READ)
		return flexcop_usb_i2c_req(i2c, B2C2_USB_I2C_REQUEST,
				USB_FUNC_I2C_READ, chipaddr, addr, buf, len);
	else
		return flexcop_usb_i2c_req(i2c, B2C2_USB_I2C_REQUEST,
				USB_FUNC_I2C_WRITE, chipaddr, addr, buf, len);
}

static void flexcop_usb_process_frame(struct flexcop_usb *fc_usb,
	u8 *buffer, int buffer_length)
{
	u8 *b;
	int l;

	deb_ts("tmp_buffer_length=%d, buffer_length=%d\n",
		fc_usb->tmp_buffer_length, buffer_length);

	if (fc_usb->tmp_buffer_length > 0) {
		memcpy(fc_usb->tmp_buffer+fc_usb->tmp_buffer_length, buffer,
				buffer_length);
		fc_usb->tmp_buffer_length += buffer_length;
		b = fc_usb->tmp_buffer;
		l = fc_usb->tmp_buffer_length;
	} else {
		b=buffer;
		l=buffer_length;
	}

	while (l >= 190) {
		if (*b == 0xff) {
			switch (*(b+1) & 0x03) {
			case 0x01: /* media packet */
				if (*(b+2) == 0x47)
					flexcop_pass_dmx_packets(
							fc_usb->fc_dev, b+2, 1);
				else
					deb_ts("not ts packet %*ph\n", 4, b+2);
				b += 190;
				l -= 190;
				break;
			default:
				deb_ts("wrong packet type\n");
				l = 0;
				break;
			}
		} else {
			deb_ts("wrong header\n");
			l = 0;
		}
	}

	if (l>0)
		memcpy(fc_usb->tmp_buffer, b, l);
	fc_usb->tmp_buffer_length = l;
}

static void flexcop_usb_urb_complete(struct urb *urb)
{
	struct flexcop_usb *fc_usb = urb->context;
	int i;

	if (urb->actual_length > 0)
		deb_ts("urb completed, bufsize: %d actlen; %d\n",
			urb->transfer_buffer_length, urb->actual_length);

	for (i = 0; i < urb->number_of_packets; i++) {
		if (urb->iso_frame_desc[i].status < 0) {
			err("iso frame descriptor %d has an error: %d\n", i,
				urb->iso_frame_desc[i].status);
		} else
			if (urb->iso_frame_desc[i].actual_length > 0) {
				deb_ts("passed %d bytes to the demux\n",
					urb->iso_frame_desc[i].actual_length);

				flexcop_usb_process_frame(fc_usb,
					urb->transfer_buffer +
						urb->iso_frame_desc[i].offset,
					urb->iso_frame_desc[i].actual_length);
			}
		urb->iso_frame_desc[i].status = 0;
		urb->iso_frame_desc[i].actual_length = 0;
	}
	usb_submit_urb(urb,GFP_ATOMIC);
}

static int flexcop_usb_stream_control(struct flexcop_device *fc, int onoff)
{
	/* submit/kill iso packets */
	return 0;
}

static void flexcop_usb_transfer_exit(struct flexcop_usb *fc_usb)
{
	int i;
	for (i = 0; i < B2C2_USB_NUM_ISO_URB; i++)
		if (fc_usb->iso_urb[i] != NULL) {
			deb_ts("unlinking/killing urb no. %d\n",i);
			usb_kill_urb(fc_usb->iso_urb[i]);
			usb_free_urb(fc_usb->iso_urb[i]);
		}

	usb_free_coherent(fc_usb->udev, fc_usb->buffer_size,
			  fc_usb->iso_buffer, fc_usb->dma_addr);

}

static int flexcop_usb_transfer_init(struct flexcop_usb *fc_usb)
{
	u16 frame_size = le16_to_cpu(
		fc_usb->uintf->cur_altsetting->endpoint[0].desc.wMaxPacketSize);
	int bufsize = B2C2_USB_NUM_ISO_URB * B2C2_USB_FRAMES_PER_ISO *
		frame_size, i, j, ret;
	int buffer_offset = 0;

	deb_ts("creating %d iso-urbs with %d frames each of %d bytes size = %d.\n",
	       B2C2_USB_NUM_ISO_URB,
			B2C2_USB_FRAMES_PER_ISO, frame_size, bufsize);

	fc_usb->iso_buffer = usb_alloc_coherent(fc_usb->udev,
			bufsize, GFP_KERNEL, &fc_usb->dma_addr);
	if (fc_usb->iso_buffer == NULL)
		return -ENOMEM;

	memset(fc_usb->iso_buffer, 0, bufsize);
	fc_usb->buffer_size = bufsize;

	/* creating iso urbs */
	for (i = 0; i < B2C2_USB_NUM_ISO_URB; i++) {
		fc_usb->iso_urb[i] = usb_alloc_urb(B2C2_USB_FRAMES_PER_ISO,
			GFP_ATOMIC);
		if (fc_usb->iso_urb[i] == NULL) {
			ret = -ENOMEM;
			goto urb_error;
		}
	}

	/* initialising and submitting iso urbs */
	for (i = 0; i < B2C2_USB_NUM_ISO_URB; i++) {
		int frame_offset = 0;
		struct urb *urb = fc_usb->iso_urb[i];
		deb_ts("initializing and submitting urb no. %d (buf_offset: %d).\n",
		       i, buffer_offset);

		urb->dev = fc_usb->udev;
		urb->context = fc_usb;
		urb->complete = flexcop_usb_urb_complete;
		urb->pipe = B2C2_USB_DATA_PIPE;
		urb->transfer_flags = URB_ISO_ASAP;
		urb->interval = 1;
		urb->number_of_packets = B2C2_USB_FRAMES_PER_ISO;
		urb->transfer_buffer_length = frame_size * B2C2_USB_FRAMES_PER_ISO;
		urb->transfer_buffer = fc_usb->iso_buffer + buffer_offset;

		buffer_offset += frame_size * B2C2_USB_FRAMES_PER_ISO;
		for (j = 0; j < B2C2_USB_FRAMES_PER_ISO; j++) {
			deb_ts("urb no: %d, frame: %d, frame_offset: %d\n",
					i, j, frame_offset);
			urb->iso_frame_desc[j].offset = frame_offset;
			urb->iso_frame_desc[j].length = frame_size;
			frame_offset += frame_size;
		}

		if ((ret = usb_submit_urb(fc_usb->iso_urb[i],GFP_ATOMIC))) {
			err("submitting urb %d failed with %d.", i, ret);
			goto urb_error;
		}
		deb_ts("submitted urb no. %d.\n",i);
	}

	/* SRAM */
	flexcop_sram_set_dest(fc_usb->fc_dev, FC_SRAM_DEST_MEDIA |
			FC_SRAM_DEST_NET | FC_SRAM_DEST_CAO | FC_SRAM_DEST_CAI,
			FC_SRAM_DEST_TARGET_WAN_USB);
	flexcop_wan_set_speed(fc_usb->fc_dev, FC_WAN_SPEED_8MBITS);
	flexcop_sram_ctrl(fc_usb->fc_dev, 1, 1, 1);
	return 0;

urb_error:
	flexcop_usb_transfer_exit(fc_usb);
	return ret;
}

static int flexcop_usb_init(struct flexcop_usb *fc_usb)
{
	/* use the alternate setting with the larges buffer */
	int ret = usb_set_interface(fc_usb->udev, 0, 1);

	if (ret) {
		err("set interface failed.");
		return ret;
	}

	if (fc_usb->uintf->cur_altsetting->desc.bNumEndpoints < 1)
		return -ENODEV;
	if (!usb_endpoint_is_isoc_in(&fc_usb->uintf->cur_altsetting->endpoint[1].desc))
		return -ENODEV;

	switch (fc_usb->udev->speed) {
	case USB_SPEED_LOW:
		err("cannot handle USB speed because it is too slow.");
		return -ENODEV;
		break;
	case USB_SPEED_FULL:
		info("running at FULL speed.");
		break;
	case USB_SPEED_HIGH:
		info("running at HIGH speed.");
		break;
	case USB_SPEED_UNKNOWN:
	default:
		err("cannot handle USB speed because it is unknown.");
		return -ENODEV;
	}
	usb_set_intfdata(fc_usb->uintf, fc_usb);
	return 0;
}

static void flexcop_usb_exit(struct flexcop_usb *fc_usb)
{
	usb_set_intfdata(fc_usb->uintf, NULL);
}

static int flexcop_usb_probe(struct usb_interface *intf,
		const struct usb_device_id *id)
{
	struct usb_device *udev = interface_to_usbdev(intf);
	struct flexcop_usb *fc_usb = NULL;
	struct flexcop_device *fc = NULL;
	int ret;

	if ((fc = flexcop_device_kmalloc(sizeof(struct flexcop_usb))) == NULL) {
		err("out of memory\n");
		return -ENOMEM;
	}

	/* general flexcop init */
	fc_usb = fc->bus_specific;
	fc_usb->fc_dev = fc;
	mutex_init(&fc_usb->data_mutex);

	fc->read_ibi_reg  = flexcop_usb_read_ibi_reg;
	fc->write_ibi_reg = flexcop_usb_write_ibi_reg;
	fc->i2c_request = flexcop_usb_i2c_request;
	fc->get_mac_addr = flexcop_usb_get_mac_addr;

	fc->stream_control = flexcop_usb_stream_control;

	fc->pid_filtering = 1;
	fc->bus_type = FC_USB;

	fc->dev = &udev->dev;
	fc->owner = THIS_MODULE;

	/* bus specific part */
	fc_usb->udev = udev;
	fc_usb->uintf = intf;
	if ((ret = flexcop_usb_init(fc_usb)) != 0)
		goto err_kfree;

	/* init flexcop */
	if ((ret = flexcop_device_initialize(fc)) != 0)
		goto err_usb_exit;

	/* xfer init */
	if ((ret = flexcop_usb_transfer_init(fc_usb)) != 0)
		goto err_fc_exit;

	info("%s successfully initialized and connected.", DRIVER_NAME);
	return 0;

err_fc_exit:
	flexcop_device_exit(fc);
err_usb_exit:
	flexcop_usb_exit(fc_usb);
err_kfree:
	flexcop_device_kfree(fc);
	return ret;
}

static void flexcop_usb_disconnect(struct usb_interface *intf)
{
	struct flexcop_usb *fc_usb = usb_get_intfdata(intf);
	flexcop_usb_transfer_exit(fc_usb);
	flexcop_device_exit(fc_usb->fc_dev);
	flexcop_usb_exit(fc_usb);
	flexcop_device_kfree(fc_usb->fc_dev);
	info("%s successfully deinitialized and disconnected.", DRIVER_NAME);
}

static const struct usb_device_id flexcop_usb_table[] = {
	{ USB_DEVICE(0x0af7, 0x0101) },
	{ }
};
MODULE_DEVICE_TABLE (usb, flexcop_usb_table);

/* usb specific object needed to register this driver with the usb subsystem */
static struct usb_driver flexcop_usb_driver = {
	.name		= "b2c2_flexcop_usb",
	.probe		= flexcop_usb_probe,
	.disconnect = flexcop_usb_disconnect,
	.id_table	= flexcop_usb_table,
};

module_usb_driver(flexcop_usb_driver);

MODULE_AUTHOR(DRIVER_AUTHOR);
MODULE_DESCRIPTION(DRIVER_NAME);
MODULE_LICENSE("GPL");<|MERGE_RESOLUTION|>--- conflicted
+++ resolved
@@ -295,11 +295,7 @@
 
 	mutex_unlock(&fc_usb->data_mutex);
 
-<<<<<<< HEAD
-	return 0;
-=======
 	return ret;
->>>>>>> 24b8d41d
 }
 
 /* actual bus specific access functions,
