--- conflicted
+++ resolved
@@ -329,14 +329,8 @@
 	rc->input_id.product = le16_to_cpu(dev->usbdev->descriptor.idProduct);
 	rc->dev.parent = &dev->usbdev->dev;
 	rc->driver_name = "au0828-input";
-<<<<<<< HEAD
-	rc->driver_type = RC_DRIVER_IR_RAW;
-	rc->allowed_protocols = RC_BIT_NEC | RC_BIT_NECX | RC_BIT_NEC32 |
-								RC_BIT_RC5;
-=======
 	rc->allowed_protocols = RC_PROTO_BIT_NEC | RC_PROTO_BIT_NECX |
 				RC_PROTO_BIT_NEC32 | RC_PROTO_BIT_RC5;
->>>>>>> 24b8d41d
 
 	/* all done */
 	err = rc_register_device(rc);
