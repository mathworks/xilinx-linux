// SPDX-License-Identifier: GPL-2.0-only
/* DVB USB compliant linux driver for Nebula Electronics uDigiTV DVB-T USB2.0
 * receiver
 *
 * Copyright (C) 2005 Patrick Boettcher (patrick.boettcher@posteo.de)
 *
 * partly based on the SDK published by Nebula Electronics
 *
 * see Documentation/driver-api/media/drivers/dvb-usb.rst for more information
 */
#include "digitv.h"

#include "mt352.h"
#include "nxt6000.h"

/* debug */
static int dvb_usb_digitv_debug;
module_param_named(debug,dvb_usb_digitv_debug, int, 0644);
MODULE_PARM_DESC(debug, "set debugging level (1=rc (or-able))." DVB_USB_DEBUG_STATUS);

DVB_DEFINE_MOD_OPT_ADAPTER_NR(adapter_nr);

#define deb_rc(args...)   dprintk(dvb_usb_digitv_debug,0x01,args)

static int digitv_ctrl_msg(struct dvb_usb_device *d,
		u8 cmd, u8 vv, u8 *wbuf, int wlen, u8 *rbuf, int rlen)
{
	struct digitv_state *st = d->priv;
	int ret, wo;
<<<<<<< HEAD

	wo = (rbuf == NULL || rlen == 0); /* write-only */

=======

	wo = (rbuf == NULL || rlen == 0); /* write-only */

	if (wlen > 4 || rlen > 4)
		return -EIO;

>>>>>>> 24b8d41d
	memset(st->sndbuf, 0, 7);
	memset(st->rcvbuf, 0, 7);

	st->sndbuf[0] = cmd;
	st->sndbuf[1] = vv;
	st->sndbuf[2] = wo ? wlen : rlen;

	if (wo) {
		memcpy(&st->sndbuf[3], wbuf, wlen);
		ret = dvb_usb_generic_write(d, st->sndbuf, 7);
	} else {
		ret = dvb_usb_generic_rw(d, st->sndbuf, 7, st->rcvbuf, 7, 10);
		memcpy(rbuf, &st->rcvbuf[3], rlen);
	}
	return ret;
}

/* I2C */
static int digitv_i2c_xfer(struct i2c_adapter *adap,struct i2c_msg msg[],int num)
{
	struct dvb_usb_device *d = i2c_get_adapdata(adap);
	int i;

	if (mutex_lock_interruptible(&d->i2c_mutex) < 0)
		return -EAGAIN;

	if (num > 2)
		warn("more than 2 i2c messages at a time is not handled yet. TODO.");

	for (i = 0; i < num; i++) {
		/* write/read request */
		if (i+1 < num && (msg[i+1].flags & I2C_M_RD)) {
			if (digitv_ctrl_msg(d, USB_READ_COFDM, msg[i].buf[0], NULL, 0,
						msg[i+1].buf,msg[i+1].len) < 0)
				break;
			i++;
		} else
			if (digitv_ctrl_msg(d,USB_WRITE_COFDM, msg[i].buf[0],
						&msg[i].buf[1],msg[i].len-1,NULL,0) < 0)
				break;
	}

	mutex_unlock(&d->i2c_mutex);
	return i;
}

static u32 digitv_i2c_func(struct i2c_adapter *adapter)
{
	return I2C_FUNC_I2C;
}

static struct i2c_algorithm digitv_i2c_algo = {
	.master_xfer   = digitv_i2c_xfer,
	.functionality = digitv_i2c_func,
};

/* Callbacks for DVB USB */
static int digitv_identify_state(struct usb_device *udev,
				 const struct dvb_usb_device_properties *props,
				 const struct dvb_usb_device_description **desc,
				 int *cold)
{
	*cold = udev->descriptor.iManufacturer == 0 && udev->descriptor.iProduct == 0;
	return 0;
}

static int digitv_mt352_demod_init(struct dvb_frontend *fe)
{
	static u8 reset_buf[] = { 0x89, 0x38,  0x8a, 0x2d, 0x50, 0x80 };
	static u8 init_buf[] = { 0x68, 0xa0,  0x8e, 0x40,  0x53, 0x50,
			0x67, 0x20,  0x7d, 0x01,  0x7c, 0x00,  0x7a, 0x00,
			0x79, 0x20,  0x57, 0x05,  0x56, 0x31,  0x88, 0x0f,
			0x75, 0x32 };
	int i;

	for (i = 0; i < ARRAY_SIZE(reset_buf); i += 2)
		mt352_write(fe, &reset_buf[i], 2);

	msleep(1);

	for (i = 0; i < ARRAY_SIZE(init_buf); i += 2)
		mt352_write(fe, &init_buf[i], 2);

	return 0;
}

static struct mt352_config digitv_mt352_config = {
	.demod_init = digitv_mt352_demod_init,
};

static int digitv_nxt6000_tuner_set_params(struct dvb_frontend *fe)
{
	struct dvb_usb_adapter *adap = fe->dvb->priv;
	u8 b[5];

	fe->ops.tuner_ops.calc_regs(fe, b, sizeof(b));
	if (fe->ops.i2c_gate_ctrl)
		fe->ops.i2c_gate_ctrl(fe, 1);
	return digitv_ctrl_msg(adap->dev, USB_WRITE_TUNER, 0, &b[1], 4, NULL, 0);
}

static struct nxt6000_config digitv_nxt6000_config = {
	.clock_inversion = 1,
};

static int digitv_frontend_attach(struct dvb_usb_adapter *adap)
{
	struct digitv_state *st = adap->dev->priv;

	adap->fe_adap[0].fe = dvb_attach(mt352_attach, &digitv_mt352_config,
					 &adap->dev->i2c_adap);
	if ((adap->fe_adap[0].fe) != NULL) {
		st->is_nxt6000 = 0;
		return 0;
	}
	adap->fe_adap[0].fe = dvb_attach(nxt6000_attach,
					 &digitv_nxt6000_config,
					 &adap->dev->i2c_adap);
	if ((adap->fe_adap[0].fe) != NULL) {
		st->is_nxt6000 = 1;
		return 0;
	}
	return -EIO;
}

static int digitv_tuner_attach(struct dvb_usb_adapter *adap)
{
	struct digitv_state *st = adap->dev->priv;

	if (!dvb_attach(dvb_pll_attach, adap->fe_adap[0].fe, 0x60, NULL, DVB_PLL_TDED4))
		return -ENODEV;

	if (st->is_nxt6000)
		adap->fe_adap[0].fe->ops.tuner_ops.set_params = digitv_nxt6000_tuner_set_params;

	return 0;
}

static struct rc_map_table rc_map_digitv_table[] = {
	{ 0x5f55, KEY_0 },
	{ 0x6f55, KEY_1 },
	{ 0x9f55, KEY_2 },
	{ 0xaf55, KEY_3 },
	{ 0x5f56, KEY_4 },
	{ 0x6f56, KEY_5 },
	{ 0x9f56, KEY_6 },
	{ 0xaf56, KEY_7 },
	{ 0x5f59, KEY_8 },
	{ 0x6f59, KEY_9 },
	{ 0x9f59, KEY_TV },
	{ 0xaf59, KEY_AUX },
	{ 0x5f5a, KEY_DVD },
	{ 0x6f5a, KEY_POWER },
	{ 0x9f5a, KEY_CAMERA },     /* labelled 'Picture' */
	{ 0xaf5a, KEY_AUDIO },
	{ 0x5f65, KEY_INFO },
	{ 0x6f65, KEY_F13 },     /* 16:9 */
	{ 0x9f65, KEY_F14 },     /* 14:9 */
	{ 0xaf65, KEY_EPG },
	{ 0x5f66, KEY_EXIT },
	{ 0x6f66, KEY_MENU },
	{ 0x9f66, KEY_UP },
	{ 0xaf66, KEY_DOWN },
	{ 0x5f69, KEY_LEFT },
	{ 0x6f69, KEY_RIGHT },
	{ 0x9f69, KEY_ENTER },
	{ 0xaf69, KEY_CHANNELUP },
	{ 0x5f6a, KEY_CHANNELDOWN },
	{ 0x6f6a, KEY_VOLUMEUP },
	{ 0x9f6a, KEY_VOLUMEDOWN },
	{ 0xaf6a, KEY_RED },
	{ 0x5f95, KEY_GREEN },
	{ 0x6f95, KEY_YELLOW },
	{ 0x9f95, KEY_BLUE },
	{ 0xaf95, KEY_SUBTITLE },
	{ 0x5f96, KEY_F15 },     /* AD */
	{ 0x6f96, KEY_TEXT },
	{ 0x9f96, KEY_MUTE },
	{ 0xaf96, KEY_REWIND },
	{ 0x5f99, KEY_STOP },
	{ 0x6f99, KEY_PLAY },
	{ 0x9f99, KEY_FASTFORWARD },
	{ 0xaf99, KEY_F16 },     /* chapter */
	{ 0x5f9a, KEY_PAUSE },
	{ 0x6f9a, KEY_PLAY },
	{ 0x9f9a, KEY_RECORD },
	{ 0xaf9a, KEY_F17 },     /* picture in picture */
	{ 0x5fa5, KEY_KPPLUS },  /* zoom in */
	{ 0x6fa5, KEY_KPMINUS }, /* zoom out */
	{ 0x9fa5, KEY_F18 },     /* capture */
	{ 0xafa5, KEY_F19 },     /* web */
	{ 0x5fa6, KEY_EMAIL },
	{ 0x6fa6, KEY_PHONE },
	{ 0x9fa6, KEY_PC },
};

static int digitv_rc_query(struct dvb_usb_device *d, u32 *event, int *state)
{
	struct rc_map_table *entry;
	int ret, i;
	u8 key[4];
	u8 b[4] = { 0 };

	*event = 0;
	*state = REMOTE_NO_KEY_PRESSED;

	ret = digitv_ctrl_msg(d, USB_READ_REMOTE, 0, NULL, 0, key, 4);
	if (ret)
		return ret;

	/* Tell the device we've read the remote. Not sure how necessary
	   this is, but the Nebula SDK does it. */
	ret = digitv_ctrl_msg(d, USB_WRITE_REMOTE, 0, b, 4, NULL, 0);
	if (ret)
		return ret;

	/* if something is inside the buffer, simulate key press */
	if (key[0] != 0) {
		for (i = 0; i < d->props.rc.legacy.rc_map_size; i++) {
			entry = &d->props.rc.legacy.rc_map_table[i];

			if (rc5_custom(entry) == key[0] &&
			    rc5_data(entry) == key[1]) {
				*event = entry->keycode;
				*state = REMOTE_KEY_PRESSED;
				return 0;
			}
		}

		deb_rc("key: %*ph\n", 4, key);
	}

	return 0;
}

/* DVB USB Driver stuff */
static struct dvb_usb_device_properties digitv_properties;

static int digitv_probe(struct usb_interface *intf,
		const struct usb_device_id *id)
{
	struct dvb_usb_device *d;
	int ret = dvb_usb_device_init(intf, &digitv_properties, THIS_MODULE, &d,
				      adapter_nr);
	if (ret == 0) {
		u8 b[4] = { 0 };

		if (d != NULL) { /* do that only when the firmware is loaded */
			b[0] = 1;
			digitv_ctrl_msg(d,USB_WRITE_REMOTE_TYPE,0,b,4,NULL,0);

			b[0] = 0;
			digitv_ctrl_msg(d,USB_WRITE_REMOTE,0,b,4,NULL,0);
		}
	}
	return ret;
}

static struct usb_device_id digitv_table [] = {
		{ USB_DEVICE(USB_VID_ANCHOR, USB_PID_NEBULA_DIGITV) },
		{ }		/* Terminating entry */
};
MODULE_DEVICE_TABLE (usb, digitv_table);

static struct dvb_usb_device_properties digitv_properties = {
	.caps = DVB_USB_IS_AN_I2C_ADAPTER,

	.usb_ctrl = CYPRESS_FX2,
	.firmware = "dvb-usb-digitv-02.fw",

	.size_of_priv = sizeof(struct digitv_state),

	.num_adapters = 1,
	.adapter = {
		{
		.num_frontends = 1,
		.fe = {{
			.frontend_attach  = digitv_frontend_attach,
			.tuner_attach     = digitv_tuner_attach,

			/* parameter for the MPEG2-data transfer */
			.stream = {
				.type = USB_BULK,
				.count = 7,
				.endpoint = 0x02,
				.u = {
					.bulk = {
						.buffersize = 4096,
					}
				}
			},
		}},
		}
	},
	.identify_state   = digitv_identify_state,

	.rc.legacy = {
		.rc_interval      = 1000,
		.rc_map_table     = rc_map_digitv_table,
		.rc_map_size      = ARRAY_SIZE(rc_map_digitv_table),
		.rc_query         = digitv_rc_query,
	},

	.i2c_algo         = &digitv_i2c_algo,

	.generic_bulk_ctrl_endpoint = 0x01,

	.num_device_descs = 1,
	.devices = {
		{   "Nebula Electronics uDigiTV DVB-T USB2.0)",
			{ &digitv_table[0], NULL },
			{ NULL },
		},
		{ NULL },
	}
};

static struct usb_driver digitv_driver = {
	.name		= "dvb_usb_digitv",
	.probe		= digitv_probe,
	.disconnect = dvb_usb_device_exit,
	.id_table	= digitv_table,
};

module_usb_driver(digitv_driver);

MODULE_AUTHOR("Patrick Boettcher <patrick.boettcher@posteo.de>");
MODULE_DESCRIPTION("Driver for Nebula Electronics uDigiTV DVB-T USB2.0");
MODULE_VERSION("1.0-alpha");
MODULE_LICENSE("GPL");<|MERGE_RESOLUTION|>--- conflicted
+++ resolved
@@ -27,18 +27,12 @@
 {
 	struct digitv_state *st = d->priv;
 	int ret, wo;
-<<<<<<< HEAD
-
-	wo = (rbuf == NULL || rlen == 0); /* write-only */
-
-=======
 
 	wo = (rbuf == NULL || rlen == 0); /* write-only */
 
 	if (wlen > 4 || rlen > 4)
 		return -EIO;
 
->>>>>>> 24b8d41d
 	memset(st->sndbuf, 0, 7);
 	memset(st->rcvbuf, 0, 7);
 
