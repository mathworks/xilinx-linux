// SPDX-License-Identifier: GPL-2.0-only
/* Linux driver for devices based on the DiBcom DiB0700 USB bridge
 *
 *  Copyright (C) 2005-9 DiBcom, SA et al
 */
#include "dib0700.h"

#include "dib3000mc.h"
#include "dib7000m.h"
#include "dib7000p.h"
#include "dib8000.h"
#include "dib9000.h"
#include "mt2060.h"
#include "mt2266.h"
#include "tuner-xc2028.h"
#include "xc5000.h"
#include "xc4000.h"
#include "s5h1411.h"
#include "dib0070.h"
#include "dib0090.h"
#include "lgdt3305.h"
#include "mxl5007t.h"
#include "mn88472.h"
#include "tda18250.h"


static int force_lna_activation;
module_param(force_lna_activation, int, 0644);
MODULE_PARM_DESC(force_lna_activation, "force the activation of Low-Noise-Amplifier(s) (LNA), if applicable for the device (default: 0=automatic/off).");

struct dib0700_adapter_state {
	int (*set_param_save) (struct dvb_frontend *);
	const struct firmware *frontend_firmware;
	struct dib7000p_ops dib7000p_ops;
	struct dib8000_ops dib8000_ops;
};

/* Hauppauge Nova-T 500 (aka Bristol)
 *  has a LNA on GPIO0 which is enabled by setting 1 */
static struct mt2060_config bristol_mt2060_config[2] = {
	{
		.i2c_address = 0x60,
		.clock_out   = 3,
	}, {
		.i2c_address = 0x61,
	}
};


static struct dibx000_agc_config bristol_dib3000p_mt2060_agc_config = {
	.band_caps = BAND_VHF | BAND_UHF,
	.setup     = (1 << 8) | (5 << 5) | (0 << 4) | (0 << 3) | (0 << 2) | (2 << 0),

	.agc1_max = 42598,
	.agc1_min = 17694,
	.agc2_max = 45875,
	.agc2_min = 0,

	.agc1_pt1 = 0,
	.agc1_pt2 = 59,

	.agc1_slope1 = 0,
	.agc1_slope2 = 69,

	.agc2_pt1 = 0,
	.agc2_pt2 = 59,

	.agc2_slope1 = 111,
	.agc2_slope2 = 28,
};

static struct dib3000mc_config bristol_dib3000mc_config[2] = {
	{	.agc          = &bristol_dib3000p_mt2060_agc_config,
		.max_time     = 0x196,
		.ln_adc_level = 0x1cc7,
		.output_mpeg2_in_188_bytes = 1,
	},
	{	.agc          = &bristol_dib3000p_mt2060_agc_config,
		.max_time     = 0x196,
		.ln_adc_level = 0x1cc7,
		.output_mpeg2_in_188_bytes = 1,
	}
};

static int bristol_frontend_attach(struct dvb_usb_adapter *adap)
{
	struct dib0700_state *st = adap->dev->priv;
	if (adap->id == 0) {
		dib0700_set_gpio(adap->dev, GPIO6,  GPIO_OUT, 0); msleep(10);
		dib0700_set_gpio(adap->dev, GPIO6,  GPIO_OUT, 1); msleep(10);
		dib0700_set_gpio(adap->dev, GPIO10, GPIO_OUT, 0); msleep(10);
		dib0700_set_gpio(adap->dev, GPIO10, GPIO_OUT, 1); msleep(10);

		if (force_lna_activation)
			dib0700_set_gpio(adap->dev, GPIO0, GPIO_OUT, 1);
		else
			dib0700_set_gpio(adap->dev, GPIO0, GPIO_OUT, 0);

		if (dib3000mc_i2c_enumeration(&adap->dev->i2c_adap, 2, DEFAULT_DIB3000P_I2C_ADDRESS, bristol_dib3000mc_config) != 0) {
			dib0700_set_gpio(adap->dev, GPIO6, GPIO_OUT, 0); msleep(10);
			return -ENODEV;
		}
	}
	st->mt2060_if1[adap->id] = 1220;
	return (adap->fe_adap[0].fe = dvb_attach(dib3000mc_attach, &adap->dev->i2c_adap,
		(10 + adap->id) << 1, &bristol_dib3000mc_config[adap->id])) == NULL ? -ENODEV : 0;
}

static int eeprom_read(struct i2c_adapter *adap,u8 adrs,u8 *pval)
{
	struct i2c_msg msg[2] = {
		{ .addr = 0x50, .flags = 0,        .buf = &adrs, .len = 1 },
		{ .addr = 0x50, .flags = I2C_M_RD, .buf = pval,  .len = 1 },
	};
	if (i2c_transfer(adap, msg, 2) != 2) return -EREMOTEIO;
	return 0;
}

static int bristol_tuner_attach(struct dvb_usb_adapter *adap)
{
	struct i2c_adapter *prim_i2c = &adap->dev->i2c_adap;
	struct i2c_adapter *tun_i2c = dib3000mc_get_tuner_i2c_master(adap->fe_adap[0].fe, 1);
	s8 a;
	int if1=1220;
	if (adap->dev->udev->descriptor.idVendor  == cpu_to_le16(USB_VID_HAUPPAUGE) &&
		adap->dev->udev->descriptor.idProduct == cpu_to_le16(USB_PID_HAUPPAUGE_NOVA_T_500_2)) {
		if (!eeprom_read(prim_i2c,0x59 + adap->id,&a)) if1=1220+a;
	}
	return dvb_attach(mt2060_attach, adap->fe_adap[0].fe, tun_i2c,
			  &bristol_mt2060_config[adap->id], if1) == NULL ?
			  -ENODEV : 0;
}

/* STK7700D: Pinnacle/Terratec/Hauppauge Dual DVB-T Diversity */

/* MT226x */
static struct dibx000_agc_config stk7700d_7000p_mt2266_agc_config[2] = {
	{
		BAND_UHF,

		/* P_agc_use_sd_mod1=0, P_agc_use_sd_mod2=0, P_agc_freq_pwm_div=1, P_agc_inv_pwm1=1, P_agc_inv_pwm2=1,
		* P_agc_inh_dc_rv_est=0, P_agc_time_est=3, P_agc_freeze=0, P_agc_nb_est=2, P_agc_write=0 */
		(0 << 15) | (0 << 14) | (1 << 11) | (1 << 10) | (1 << 9) | (0 << 8)
	    | (3 << 5) | (0 << 4) | (5 << 1) | (0 << 0),

		1130,
		21,

		0,
		118,

		0,
		3530,
		1,
		0,

		65535,
		33770,
		65535,
		23592,

		0,
		62,
		255,
		64,
		64,
		132,
		192,
		80,
		80,

		17,
		27,
		23,
		51,

		1,
	}, {
		BAND_VHF | BAND_LBAND,

		/* P_agc_use_sd_mod1=0, P_agc_use_sd_mod2=0, P_agc_freq_pwm_div=1, P_agc_inv_pwm1=1, P_agc_inv_pwm2=1,
		* P_agc_inh_dc_rv_est=0, P_agc_time_est=3, P_agc_freeze=0, P_agc_nb_est=2, P_agc_write=0 */
		(0 << 15) | (0 << 14) | (1 << 11) | (1 << 10) | (1 << 9) | (0 << 8)
	    | (3 << 5) | (0 << 4) | (2 << 1) | (0 << 0),

		2372,
		21,

		0,
		118,

		0,
		3530,
		1,
		0,

		65535,
		0,
		65535,
		23592,

		0,
		128,
		128,
		128,
		0,
		128,
		253,
		81,
		0,

		17,
		27,
		23,
		51,

		1,
	}
};

static struct dibx000_bandwidth_config stk7700d_mt2266_pll_config = {
	.internal = 60000,
	.sampling = 30000,
	.pll_prediv = 1,
	.pll_ratio = 8,
	.pll_range = 3,
	.pll_reset = 1,
	.pll_bypass = 0,
	.enable_refdiv = 0,
	.bypclk_div = 0,
	.IO_CLK_en_core = 1,
	.ADClkSrc = 1,
	.modulo = 2,
	.sad_cfg = (3 << 14) | (1 << 12) | (524 << 0),
	.ifreq = 0,
	.timf = 20452225,
};

static struct dib7000p_config stk7700d_dib7000p_mt2266_config[] = {
	{	.output_mpeg2_in_188_bytes = 1,
		.hostbus_diversity = 1,
		.tuner_is_baseband = 1,

		.agc_config_count = 2,
		.agc = stk7700d_7000p_mt2266_agc_config,
		.bw  = &stk7700d_mt2266_pll_config,

		.gpio_dir = DIB7000P_GPIO_DEFAULT_DIRECTIONS,
		.gpio_val = DIB7000P_GPIO_DEFAULT_VALUES,
		.gpio_pwm_pos = DIB7000P_GPIO_DEFAULT_PWM_POS,
	},
	{	.output_mpeg2_in_188_bytes = 1,
		.hostbus_diversity = 1,
		.tuner_is_baseband = 1,

		.agc_config_count = 2,
		.agc = stk7700d_7000p_mt2266_agc_config,
		.bw  = &stk7700d_mt2266_pll_config,

		.gpio_dir = DIB7000P_GPIO_DEFAULT_DIRECTIONS,
		.gpio_val = DIB7000P_GPIO_DEFAULT_VALUES,
		.gpio_pwm_pos = DIB7000P_GPIO_DEFAULT_PWM_POS,
	}
};

static struct mt2266_config stk7700d_mt2266_config[2] = {
	{	.i2c_address = 0x60
	},
	{	.i2c_address = 0x60
	}
};

static int stk7700P2_frontend_attach(struct dvb_usb_adapter *adap)
{
	struct dib0700_adapter_state *state = adap->priv;

	if (!dvb_attach(dib7000p_attach, &state->dib7000p_ops))
		return -ENODEV;

	if (adap->id == 0) {
		dib0700_set_gpio(adap->dev, GPIO6, GPIO_OUT, 1);
		msleep(10);
		dib0700_set_gpio(adap->dev, GPIO9, GPIO_OUT, 1);
		dib0700_set_gpio(adap->dev, GPIO4, GPIO_OUT, 1);
		dib0700_set_gpio(adap->dev, GPIO7, GPIO_OUT, 1);
		dib0700_set_gpio(adap->dev, GPIO10, GPIO_OUT, 0);
		msleep(10);
		dib0700_set_gpio(adap->dev, GPIO10, GPIO_OUT, 1);
		msleep(10);
		if (state->dib7000p_ops.i2c_enumeration(&adap->dev->i2c_adap, 1, 18,
					     stk7700d_dib7000p_mt2266_config)
		    != 0) {
			err("%s: state->dib7000p_ops.i2c_enumeration failed.  Cannot continue\n", __func__);
			dvb_detach(state->dib7000p_ops.set_wbd_ref);
			return -ENODEV;
		}
	}

	adap->fe_adap[0].fe = state->dib7000p_ops.init(&adap->dev->i2c_adap,
			   0x80 + (adap->id << 1),
			   &stk7700d_dib7000p_mt2266_config[adap->id]);

	return adap->fe_adap[0].fe == NULL ? -ENODEV : 0;
}

static int stk7700d_frontend_attach(struct dvb_usb_adapter *adap)
{
	struct dib0700_adapter_state *state = adap->priv;

	if (!dvb_attach(dib7000p_attach, &state->dib7000p_ops))
		return -ENODEV;

	if (adap->id == 0) {
		dib0700_set_gpio(adap->dev, GPIO6, GPIO_OUT, 1);
		msleep(10);
		dib0700_set_gpio(adap->dev, GPIO9, GPIO_OUT, 1);
		dib0700_set_gpio(adap->dev, GPIO4, GPIO_OUT, 1);
		dib0700_set_gpio(adap->dev, GPIO7, GPIO_OUT, 1);
		dib0700_set_gpio(adap->dev, GPIO10, GPIO_OUT, 0);
		msleep(10);
		dib0700_set_gpio(adap->dev, GPIO10, GPIO_OUT, 1);
		msleep(10);
		dib0700_set_gpio(adap->dev, GPIO0, GPIO_OUT, 1);
		if (state->dib7000p_ops.i2c_enumeration(&adap->dev->i2c_adap, 2, 18,
					     stk7700d_dib7000p_mt2266_config)
		    != 0) {
			err("%s: state->dib7000p_ops.i2c_enumeration failed.  Cannot continue\n", __func__);
			dvb_detach(state->dib7000p_ops.set_wbd_ref);
			return -ENODEV;
		}
	}

	adap->fe_adap[0].fe = state->dib7000p_ops.init(&adap->dev->i2c_adap,
			   0x80 + (adap->id << 1),
			   &stk7700d_dib7000p_mt2266_config[adap->id]);

	return adap->fe_adap[0].fe == NULL ? -ENODEV : 0;
}

static int stk7700d_tuner_attach(struct dvb_usb_adapter *adap)
{
	struct i2c_adapter *tun_i2c;
	struct dib0700_adapter_state *state = adap->priv;

	tun_i2c = state->dib7000p_ops.get_i2c_master(adap->fe_adap[0].fe,
					    DIBX000_I2C_INTERFACE_TUNER, 1);
	return dvb_attach(mt2266_attach, adap->fe_adap[0].fe, tun_i2c,
		&stk7700d_mt2266_config[adap->id]) == NULL ? -ENODEV : 0;
}

/* STK7700-PH: Digital/Analog Hybrid Tuner, e.h. Cinergy HT USB HE */
static struct dibx000_agc_config xc3028_agc_config = {
	.band_caps = BAND_VHF | BAND_UHF,
	/* P_agc_use_sd_mod1=0, P_agc_use_sd_mod2=0, P_agc_freq_pwm_div=0,
	 * P_agc_inv_pwm1=0, P_agc_inv_pwm2=0, P_agc_inh_dc_rv_est=0,
	 * P_agc_time_est=3, P_agc_freeze=0, P_agc_nb_est=2, P_agc_write=0 */
	.setup = (0 << 15) | (0 << 14) | (0 << 11) | (0 << 10) | (0 << 9) | (0 << 8) | (3 << 5) | (0 << 4) | (2 << 1) | (0 << 0),
	.inv_gain = 712,
	.time_stabiliz = 21,
	.alpha_level = 0,
	.thlock = 118,
	.wbd_inv = 0,
	.wbd_ref = 2867,
	.wbd_sel = 0,
	.wbd_alpha = 2,
	.agc1_max = 0,
	.agc1_min = 0,
	.agc2_max = 39718,
	.agc2_min = 9930,
	.agc1_pt1 = 0,
	.agc1_pt2 = 0,
	.agc1_pt3 = 0,
	.agc1_slope1 = 0,
	.agc1_slope2 = 0,
	.agc2_pt1 = 0,
	.agc2_pt2 = 128,
	.agc2_slope1 = 29,
	.agc2_slope2 = 29,
	.alpha_mant = 17,
	.alpha_exp = 27,
	.beta_mant = 23,
	.beta_exp = 51,
	.perform_agc_softsplit = 1,
};

/* PLL Configuration for COFDM BW_MHz = 8.00 with external clock = 30.00 */
static struct dibx000_bandwidth_config xc3028_bw_config = {
	.internal = 60000,
	.sampling = 30000,
	.pll_prediv = 1,
	.pll_ratio = 8,
	.pll_range = 3,
	.pll_reset = 1,
	.pll_bypass = 0,
	.enable_refdiv = 0,
	.bypclk_div = 0,
	.IO_CLK_en_core = 1,
	.ADClkSrc = 1,
	.modulo = 0,
	.sad_cfg = (3 << 14) | (1 << 12) | (524 << 0), /* sad_cfg: refsel, sel, freq_15k */
	.ifreq = (1 << 25) | 5816102,  /* ifreq = 5.200000 MHz */
	.timf = 20452225,
	.xtal_hz = 30000000,
};

static struct dib7000p_config stk7700ph_dib7700_xc3028_config = {
	.output_mpeg2_in_188_bytes = 1,
	.tuner_is_baseband = 1,

	.agc_config_count = 1,
	.agc = &xc3028_agc_config,
	.bw  = &xc3028_bw_config,

	.gpio_dir = DIB7000P_GPIO_DEFAULT_DIRECTIONS,
	.gpio_val = DIB7000P_GPIO_DEFAULT_VALUES,
	.gpio_pwm_pos = DIB7000P_GPIO_DEFAULT_PWM_POS,
};

static int stk7700ph_xc3028_callback(void *ptr, int component,
				     int command, int arg)
{
	struct dvb_usb_adapter *adap = ptr;
	struct dib0700_adapter_state *state = adap->priv;

	switch (command) {
	case XC2028_TUNER_RESET:
		/* Send the tuner in then out of reset */
		state->dib7000p_ops.set_gpio(adap->fe_adap[0].fe, 8, 0, 0);
		msleep(10);
		state->dib7000p_ops.set_gpio(adap->fe_adap[0].fe, 8, 0, 1);
		break;
	case XC2028_RESET_CLK:
	case XC2028_I2C_FLUSH:
		break;
	default:
		err("%s: unknown command %d, arg %d\n", __func__,
			command, arg);
		return -EINVAL;
	}
	return 0;
}

static struct xc2028_ctrl stk7700ph_xc3028_ctrl = {
	.fname = XC2028_DEFAULT_FIRMWARE,
	.max_len = 64,
	.demod = XC3028_FE_DIBCOM52,
};

static struct xc2028_config stk7700ph_xc3028_config = {
	.i2c_addr = 0x61,
	.ctrl = &stk7700ph_xc3028_ctrl,
};

static int stk7700ph_frontend_attach(struct dvb_usb_adapter *adap)
{
	struct usb_device_descriptor *desc = &adap->dev->udev->descriptor;
	struct dib0700_adapter_state *state = adap->priv;

	if (!dvb_attach(dib7000p_attach, &state->dib7000p_ops))
		return -ENODEV;

	if (desc->idVendor  == cpu_to_le16(USB_VID_PINNACLE) &&
	    desc->idProduct == cpu_to_le16(USB_PID_PINNACLE_EXPRESSCARD_320CX))
		dib0700_set_gpio(adap->dev, GPIO6, GPIO_OUT, 0);
	else
		dib0700_set_gpio(adap->dev, GPIO6, GPIO_OUT, 1);
	msleep(20);
	dib0700_set_gpio(adap->dev, GPIO9, GPIO_OUT, 1);
	dib0700_set_gpio(adap->dev, GPIO4, GPIO_OUT, 1);
	dib0700_set_gpio(adap->dev, GPIO7, GPIO_OUT, 1);
	dib0700_set_gpio(adap->dev, GPIO10, GPIO_OUT, 0);
	msleep(10);
	dib0700_set_gpio(adap->dev, GPIO10, GPIO_OUT, 1);
	msleep(20);
	dib0700_set_gpio(adap->dev, GPIO0, GPIO_OUT, 1);
	msleep(10);

	if (state->dib7000p_ops.i2c_enumeration(&adap->dev->i2c_adap, 1, 18,
				     &stk7700ph_dib7700_xc3028_config) != 0) {
		err("%s: state->dib7000p_ops.i2c_enumeration failed.  Cannot continue\n",
		    __func__);
		dvb_detach(state->dib7000p_ops.set_wbd_ref);
		return -ENODEV;
	}

	adap->fe_adap[0].fe = state->dib7000p_ops.init(&adap->dev->i2c_adap, 0x80,
		&stk7700ph_dib7700_xc3028_config);

	return adap->fe_adap[0].fe == NULL ? -ENODEV : 0;
}

static int stk7700ph_tuner_attach(struct dvb_usb_adapter *adap)
{
	struct i2c_adapter *tun_i2c;
	struct dib0700_adapter_state *state = adap->priv;

	tun_i2c = state->dib7000p_ops.get_i2c_master(adap->fe_adap[0].fe,
		DIBX000_I2C_INTERFACE_TUNER, 1);

	stk7700ph_xc3028_config.i2c_adap = tun_i2c;

	/* FIXME: generalize & move to common area */
	adap->fe_adap[0].fe->callback = stk7700ph_xc3028_callback;

	return dvb_attach(xc2028_attach, adap->fe_adap[0].fe, &stk7700ph_xc3028_config)
		== NULL ? -ENODEV : 0;
}

#define DEFAULT_RC_INTERVAL 50

/*
 * This function is used only when firmware is < 1.20 version. Newer
 * firmwares use bulk mode, with functions implemented at dib0700_core,
 * at dib0700_rc_urb_completion()
 */
static int dib0700_rc_query_old_firmware(struct dvb_usb_device *d)
{
<<<<<<< HEAD
	enum rc_type protocol;
=======
	enum rc_proto protocol;
>>>>>>> 24b8d41d
	u32 scancode;
	u8 toggle;
	int i;
	struct dib0700_state *st = d->priv;

	if (st->fw_version >= 0x10200) {
		/* For 1.20 firmware , We need to keep the RC polling
		   callback so we can reuse the input device setup in
		   dvb-usb-remote.c.  However, the actual work is being done
		   in the bulk URB completion handler. */
		return 0;
	}

	st->buf[0] = REQUEST_POLL_RC;
	st->buf[1] = 0;

	i = dib0700_ctrl_rd(d, st->buf, 2, st->buf, 4);
	if (i <= 0) {
		err("RC Query Failed");
		return -EIO;
	}

	/* losing half of KEY_0 events from Philipps rc5 remotes.. */
	if (st->buf[0] == 0 && st->buf[1] == 0
	    && st->buf[2] == 0 && st->buf[3] == 0)
		return 0;

	/* info("%d: %2X %2X %2X %2X",dvb_usb_dib0700_ir_proto,(int)st->buf[3 - 2],(int)st->buf[3 - 3],(int)st->buf[3 - 1],(int)st->buf[3]);  */

	dib0700_rc_setup(d, NULL); /* reset ir sensor data to prevent false events */

	switch (d->props.rc.core.protocol) {
	case RC_PROTO_BIT_NEC:
		/* NEC protocol sends repeat code as 0 0 0 FF */
		if ((st->buf[3 - 2] == 0x00) && (st->buf[3 - 3] == 0x00) &&
		    (st->buf[3] == 0xff)) {
			rc_repeat(d->rc_dev);
			return 0;
		}

<<<<<<< HEAD
		protocol = RC_TYPE_NEC;
=======
		protocol = RC_PROTO_NEC;
>>>>>>> 24b8d41d
		scancode = RC_SCANCODE_NEC(st->buf[3 - 2], st->buf[3 - 3]);
		toggle = 0;
		break;

	default:
		/* RC-5 protocol changes toggle bit on new keypress */
<<<<<<< HEAD
		protocol = RC_TYPE_RC5;
=======
		protocol = RC_PROTO_RC5;
>>>>>>> 24b8d41d
		scancode = RC_SCANCODE_RC5(st->buf[3 - 2], st->buf[3 - 3]);
		toggle = st->buf[3 - 1];
		break;
	}

	rc_keydown(d->rc_dev, protocol, scancode, toggle);
	return 0;
}

/* STK7700P: Hauppauge Nova-T Stick, AVerMedia Volar */
static struct dibx000_agc_config stk7700p_7000m_mt2060_agc_config = {
	BAND_UHF | BAND_VHF,

	/* P_agc_use_sd_mod1=0, P_agc_use_sd_mod2=0, P_agc_freq_pwm_div=5, P_agc_inv_pwm1=0, P_agc_inv_pwm2=0,
	 * P_agc_inh_dc_rv_est=0, P_agc_time_est=3, P_agc_freeze=0, P_agc_nb_est=2, P_agc_write=0 */
	(0 << 15) | (0 << 14) | (5 << 11) | (0 << 10) | (0 << 9) | (0 << 8)
	| (3 << 5) | (0 << 4) | (2 << 1) | (0 << 0),

	712,
	41,

	0,
	118,

	0,
	4095,
	0,
	0,

	42598,
	17694,
	45875,
	2621,
	0,
	76,
	139,
	52,
	59,
	107,
	172,
	57,
	70,

	21,
	25,
	28,
	48,

	1,
	{  0,
	   107,
	   51800,
	   24700
	},
};

static struct dibx000_agc_config stk7700p_7000p_mt2060_agc_config = {
	.band_caps = BAND_UHF | BAND_VHF,
	/* P_agc_use_sd_mod1=0, P_agc_use_sd_mod2=0, P_agc_freq_pwm_div=5, P_agc_inv_pwm1=0, P_agc_inv_pwm2=0,
	 * P_agc_inh_dc_rv_est=0, P_agc_time_est=3, P_agc_freeze=0, P_agc_nb_est=2, P_agc_write=0 */
	.setup = (0 << 15) | (0 << 14) | (5 << 11) | (0 << 10) | (0 << 9) | (0 << 8) | (3 << 5) | (0 << 4) | (2 << 1) | (0 << 0),
	.inv_gain = 712,
	.time_stabiliz = 41,
	.alpha_level = 0,
	.thlock = 118,
	.wbd_inv = 0,
	.wbd_ref = 4095,
	.wbd_sel = 0,
	.wbd_alpha = 0,
	.agc1_max = 42598,
	.agc1_min = 16384,
	.agc2_max = 42598,
	.agc2_min = 0,
	.agc1_pt1 = 0,
	.agc1_pt2 = 137,
	.agc1_pt3 = 255,
	.agc1_slope1 = 0,
	.agc1_slope2 = 255,
	.agc2_pt1 = 0,
	.agc2_pt2 = 0,
	.agc2_slope1 = 0,
	.agc2_slope2 = 41,
	.alpha_mant = 15,
	.alpha_exp = 25,
	.beta_mant = 28,
	.beta_exp = 48,
	.perform_agc_softsplit = 0,
};

static struct dibx000_bandwidth_config stk7700p_pll_config = {
	.internal = 60000,
	.sampling = 30000,
	.pll_prediv = 1,
	.pll_ratio = 8,
	.pll_range = 3,
	.pll_reset = 1,
	.pll_bypass = 0,
	.enable_refdiv = 0,
	.bypclk_div = 0,
	.IO_CLK_en_core = 1,
	.ADClkSrc = 1,
	.modulo = 0,
	.sad_cfg = (3 << 14) | (1 << 12) | (524 << 0),
	.ifreq = 60258167,
	.timf = 20452225,
	.xtal_hz = 30000000,
};

static struct dib7000m_config stk7700p_dib7000m_config = {
	.dvbt_mode = 1,
	.output_mpeg2_in_188_bytes = 1,
	.quartz_direct = 1,

	.agc_config_count = 1,
	.agc = &stk7700p_7000m_mt2060_agc_config,
	.bw  = &stk7700p_pll_config,

	.gpio_dir = DIB7000M_GPIO_DEFAULT_DIRECTIONS,
	.gpio_val = DIB7000M_GPIO_DEFAULT_VALUES,
	.gpio_pwm_pos = DIB7000M_GPIO_DEFAULT_PWM_POS,
};

static struct dib7000p_config stk7700p_dib7000p_config = {
	.output_mpeg2_in_188_bytes = 1,

	.agc_config_count = 1,
	.agc = &stk7700p_7000p_mt2060_agc_config,
	.bw  = &stk7700p_pll_config,

	.gpio_dir = DIB7000M_GPIO_DEFAULT_DIRECTIONS,
	.gpio_val = DIB7000M_GPIO_DEFAULT_VALUES,
	.gpio_pwm_pos = DIB7000M_GPIO_DEFAULT_PWM_POS,
};

static int stk7700p_frontend_attach(struct dvb_usb_adapter *adap)
{
	struct dib0700_state *st = adap->dev->priv;
	struct dib0700_adapter_state *state = adap->priv;

	if (!dvb_attach(dib7000p_attach, &state->dib7000p_ops))
		return -ENODEV;

	/* unless there is no real power management in DVB - we leave the device on GPIO6 */

	dib0700_set_gpio(adap->dev, GPIO10, GPIO_OUT, 0);
	dib0700_set_gpio(adap->dev, GPIO6,  GPIO_OUT, 0); msleep(50);

	dib0700_set_gpio(adap->dev, GPIO6,  GPIO_OUT, 1); msleep(10);
	dib0700_set_gpio(adap->dev, GPIO9,  GPIO_OUT, 1);

	dib0700_set_gpio(adap->dev, GPIO10, GPIO_OUT, 0); msleep(10);
	dib0700_ctrl_clock(adap->dev, 72, 1);
	dib0700_set_gpio(adap->dev, GPIO10, GPIO_OUT, 1); msleep(100);

	dib0700_set_gpio(adap->dev,  GPIO0, GPIO_OUT, 1);

	st->mt2060_if1[0] = 1220;

	if (state->dib7000p_ops.dib7000pc_detection(&adap->dev->i2c_adap)) {
		adap->fe_adap[0].fe = state->dib7000p_ops.init(&adap->dev->i2c_adap, 18, &stk7700p_dib7000p_config);
		st->is_dib7000pc = 1;
	} else {
		memset(&state->dib7000p_ops, 0, sizeof(state->dib7000p_ops));
		adap->fe_adap[0].fe = dvb_attach(dib7000m_attach, &adap->dev->i2c_adap, 18, &stk7700p_dib7000m_config);
	}

	return adap->fe_adap[0].fe == NULL ? -ENODEV : 0;
}

static struct mt2060_config stk7700p_mt2060_config = {
	0x60
};

static int stk7700p_tuner_attach(struct dvb_usb_adapter *adap)
{
	struct i2c_adapter *prim_i2c = &adap->dev->i2c_adap;
	struct dib0700_state *st = adap->dev->priv;
	struct i2c_adapter *tun_i2c;
	struct dib0700_adapter_state *state = adap->priv;
	s8 a;
	int if1=1220;

	if (adap->dev->udev->descriptor.idVendor  == cpu_to_le16(USB_VID_HAUPPAUGE) &&
		adap->dev->udev->descriptor.idProduct == cpu_to_le16(USB_PID_HAUPPAUGE_NOVA_T_STICK)) {
		if (!eeprom_read(prim_i2c,0x58,&a)) if1=1220+a;
	}
	if (st->is_dib7000pc)
		tun_i2c = state->dib7000p_ops.get_i2c_master(adap->fe_adap[0].fe, DIBX000_I2C_INTERFACE_TUNER, 1);
	else
		tun_i2c = dib7000m_get_i2c_master(adap->fe_adap[0].fe, DIBX000_I2C_INTERFACE_TUNER, 1);

	return dvb_attach(mt2060_attach, adap->fe_adap[0].fe, tun_i2c, &stk7700p_mt2060_config,
		if1) == NULL ? -ENODEV : 0;
}

/* DIB7070 generic */
static struct dibx000_agc_config dib7070_agc_config = {
	.band_caps = BAND_UHF | BAND_VHF | BAND_LBAND | BAND_SBAND,
	/* P_agc_use_sd_mod1=0, P_agc_use_sd_mod2=0, P_agc_freq_pwm_div=5, P_agc_inv_pwm1=0, P_agc_inv_pwm2=0,
	 * P_agc_inh_dc_rv_est=0, P_agc_time_est=3, P_agc_freeze=0, P_agc_nb_est=5, P_agc_write=0 */
	.setup = (0 << 15) | (0 << 14) | (5 << 11) | (0 << 10) | (0 << 9) | (0 << 8) | (3 << 5) | (0 << 4) | (5 << 1) | (0 << 0),
	.inv_gain = 600,
	.time_stabiliz = 10,
	.alpha_level = 0,
	.thlock = 118,
	.wbd_inv = 0,
	.wbd_ref = 3530,
	.wbd_sel = 1,
	.wbd_alpha = 5,
	.agc1_max = 65535,
	.agc1_min = 0,
	.agc2_max = 65535,
	.agc2_min = 0,
	.agc1_pt1 = 0,
	.agc1_pt2 = 40,
	.agc1_pt3 = 183,
	.agc1_slope1 = 206,
	.agc1_slope2 = 255,
	.agc2_pt1 = 72,
	.agc2_pt2 = 152,
	.agc2_slope1 = 88,
	.agc2_slope2 = 90,
	.alpha_mant = 17,
	.alpha_exp = 27,
	.beta_mant = 23,
	.beta_exp = 51,
	.perform_agc_softsplit = 0,
};

static int dib7070_tuner_reset(struct dvb_frontend *fe, int onoff)
{
	struct dvb_usb_adapter *adap = fe->dvb->priv;
	struct dib0700_adapter_state *state = adap->priv;

	deb_info("reset: %d", onoff);
	return state->dib7000p_ops.set_gpio(fe, 8, 0, !onoff);
}

static int dib7070_tuner_sleep(struct dvb_frontend *fe, int onoff)
{
	struct dvb_usb_adapter *adap = fe->dvb->priv;
	struct dib0700_adapter_state *state = adap->priv;

	deb_info("sleep: %d", onoff);
	return state->dib7000p_ops.set_gpio(fe, 9, 0, onoff);
}

static struct dib0070_config dib7070p_dib0070_config[2] = {
	{
		.i2c_address = DEFAULT_DIB0070_I2C_ADDRESS,
		.reset = dib7070_tuner_reset,
		.sleep = dib7070_tuner_sleep,
		.clock_khz = 12000,
		.clock_pad_drive = 4,
		.charge_pump = 2,
	}, {
		.i2c_address = DEFAULT_DIB0070_I2C_ADDRESS,
		.reset = dib7070_tuner_reset,
		.sleep = dib7070_tuner_sleep,
		.clock_khz = 12000,
		.charge_pump = 2,
	}
};

static struct dib0070_config dib7770p_dib0070_config = {
	 .i2c_address = DEFAULT_DIB0070_I2C_ADDRESS,
	 .reset = dib7070_tuner_reset,
	 .sleep = dib7070_tuner_sleep,
	 .clock_khz = 12000,
	 .clock_pad_drive = 0,
	 .flip_chip = 1,
	 .charge_pump = 2,
};

static int dib7070_set_param_override(struct dvb_frontend *fe)
{
	struct dtv_frontend_properties *p = &fe->dtv_property_cache;
	struct dvb_usb_adapter *adap = fe->dvb->priv;
	struct dib0700_adapter_state *state = adap->priv;

	u16 offset;
	u8 band = BAND_OF_FREQUENCY(p->frequency/1000);
	switch (band) {
		case BAND_VHF: offset = 950; break;
		case BAND_UHF:
		default: offset = 550; break;
	}
	deb_info("WBD for DiB7000P: %d\n", offset + dib0070_wbd_offset(fe));
	state->dib7000p_ops.set_wbd_ref(fe, offset + dib0070_wbd_offset(fe));
	return state->set_param_save(fe);
}

static int dib7770_set_param_override(struct dvb_frontend *fe)
{
	struct dtv_frontend_properties *p = &fe->dtv_property_cache;
	struct dvb_usb_adapter *adap = fe->dvb->priv;
	struct dib0700_adapter_state *state = adap->priv;

	u16 offset;
	u8 band = BAND_OF_FREQUENCY(p->frequency/1000);
	switch (band) {
	case BAND_VHF:
		state->dib7000p_ops.set_gpio(fe, 0, 0, 1);
		offset = 850;
		break;
	case BAND_UHF:
	default:
		state->dib7000p_ops.set_gpio(fe, 0, 0, 0);
		offset = 250;
		break;
	}
	deb_info("WBD for DiB7000P: %d\n", offset + dib0070_wbd_offset(fe));
	state->dib7000p_ops.set_wbd_ref(fe, offset + dib0070_wbd_offset(fe));
	return state->set_param_save(fe);
}

static int dib7770p_tuner_attach(struct dvb_usb_adapter *adap)
{
	struct dib0700_adapter_state *st = adap->priv;
	struct i2c_adapter *tun_i2c = st->dib7000p_ops.get_i2c_master(adap->fe_adap[0].fe,
			 DIBX000_I2C_INTERFACE_TUNER, 1);

	if (dvb_attach(dib0070_attach, adap->fe_adap[0].fe, tun_i2c,
		       &dib7770p_dib0070_config) == NULL)
		return -ENODEV;

	st->set_param_save = adap->fe_adap[0].fe->ops.tuner_ops.set_params;
	adap->fe_adap[0].fe->ops.tuner_ops.set_params = dib7770_set_param_override;
	return 0;
}

static int dib7070p_tuner_attach(struct dvb_usb_adapter *adap)
{
	struct dib0700_adapter_state *st = adap->priv;
	struct i2c_adapter *tun_i2c = st->dib7000p_ops.get_i2c_master(adap->fe_adap[0].fe, DIBX000_I2C_INTERFACE_TUNER, 1);

	if (adap->id == 0) {
		if (dvb_attach(dib0070_attach, adap->fe_adap[0].fe, tun_i2c, &dib7070p_dib0070_config[0]) == NULL)
			return -ENODEV;
	} else {
		if (dvb_attach(dib0070_attach, adap->fe_adap[0].fe, tun_i2c, &dib7070p_dib0070_config[1]) == NULL)
			return -ENODEV;
	}

	st->set_param_save = adap->fe_adap[0].fe->ops.tuner_ops.set_params;
	adap->fe_adap[0].fe->ops.tuner_ops.set_params = dib7070_set_param_override;
	return 0;
}

static int stk7700p_pid_filter(struct dvb_usb_adapter *adapter, int index,
		u16 pid, int onoff)
{
	struct dib0700_adapter_state *state = adapter->priv;
	struct dib0700_state *st = adapter->dev->priv;

	if (st->is_dib7000pc)
		return state->dib7000p_ops.pid_filter(adapter->fe_adap[0].fe, index, pid, onoff);
	return dib7000m_pid_filter(adapter->fe_adap[0].fe, index, pid, onoff);
}

static int stk7700p_pid_filter_ctrl(struct dvb_usb_adapter *adapter, int onoff)
{
	struct dib0700_state *st = adapter->dev->priv;
	struct dib0700_adapter_state *state = adapter->priv;
	if (st->is_dib7000pc)
		return state->dib7000p_ops.pid_filter_ctrl(adapter->fe_adap[0].fe, onoff);
	return dib7000m_pid_filter_ctrl(adapter->fe_adap[0].fe, onoff);
}

static int stk70x0p_pid_filter(struct dvb_usb_adapter *adapter, int index, u16 pid, int onoff)
{
	struct dib0700_adapter_state *state = adapter->priv;
	return state->dib7000p_ops.pid_filter(adapter->fe_adap[0].fe, index, pid, onoff);
}

static int stk70x0p_pid_filter_ctrl(struct dvb_usb_adapter *adapter, int onoff)
{
	struct dib0700_adapter_state *state = adapter->priv;
	return state->dib7000p_ops.pid_filter_ctrl(adapter->fe_adap[0].fe, onoff);
}

static struct dibx000_bandwidth_config dib7070_bw_config_12_mhz = {
	.internal = 60000,
	.sampling = 15000,
	.pll_prediv = 1,
	.pll_ratio = 20,
	.pll_range = 3,
	.pll_reset = 1,
	.pll_bypass = 0,
	.enable_refdiv = 0,
	.bypclk_div = 0,
	.IO_CLK_en_core = 1,
	.ADClkSrc = 1,
	.modulo = 2,
	.sad_cfg = (3 << 14) | (1 << 12) | (524 << 0),
	.ifreq = (0 << 25) | 0,
	.timf = 20452225,
	.xtal_hz = 12000000,
};

static struct dib7000p_config dib7070p_dib7000p_config = {
	.output_mpeg2_in_188_bytes = 1,

	.agc_config_count = 1,
	.agc = &dib7070_agc_config,
	.bw  = &dib7070_bw_config_12_mhz,
	.tuner_is_baseband = 1,
	.spur_protect = 1,

	.gpio_dir = DIB7000P_GPIO_DEFAULT_DIRECTIONS,
	.gpio_val = DIB7000P_GPIO_DEFAULT_VALUES,
	.gpio_pwm_pos = DIB7000P_GPIO_DEFAULT_PWM_POS,

	.hostbus_diversity = 1,
};

/* STK7070P */
static int stk7070p_frontend_attach(struct dvb_usb_adapter *adap)
{
	struct usb_device_descriptor *p = &adap->dev->udev->descriptor;
	struct dib0700_adapter_state *state = adap->priv;

	if (!dvb_attach(dib7000p_attach, &state->dib7000p_ops))
		return -ENODEV;

	if (p->idVendor  == cpu_to_le16(USB_VID_PINNACLE) &&
	    p->idProduct == cpu_to_le16(USB_PID_PINNACLE_PCTV72E))
		dib0700_set_gpio(adap->dev, GPIO6, GPIO_OUT, 0);
	else
		dib0700_set_gpio(adap->dev, GPIO6, GPIO_OUT, 1);
	msleep(10);
	dib0700_set_gpio(adap->dev, GPIO9, GPIO_OUT, 1);
	dib0700_set_gpio(adap->dev, GPIO4, GPIO_OUT, 1);
	dib0700_set_gpio(adap->dev, GPIO7, GPIO_OUT, 1);
	dib0700_set_gpio(adap->dev, GPIO10, GPIO_OUT, 0);

	dib0700_ctrl_clock(adap->dev, 72, 1);

	msleep(10);
	dib0700_set_gpio(adap->dev, GPIO10, GPIO_OUT, 1);
	msleep(10);
	dib0700_set_gpio(adap->dev, GPIO0, GPIO_OUT, 1);

	if (state->dib7000p_ops.i2c_enumeration(&adap->dev->i2c_adap, 1, 18,
				     &dib7070p_dib7000p_config) != 0) {
		err("%s: state->dib7000p_ops.i2c_enumeration failed.  Cannot continue\n",
		    __func__);
		dvb_detach(state->dib7000p_ops.set_wbd_ref);
		return -ENODEV;
	}

	adap->fe_adap[0].fe = state->dib7000p_ops.init(&adap->dev->i2c_adap, 0x80,
		&dib7070p_dib7000p_config);
	return adap->fe_adap[0].fe == NULL ? -ENODEV : 0;
}

/* STK7770P */
static struct dib7000p_config dib7770p_dib7000p_config = {
	.output_mpeg2_in_188_bytes = 1,

	.agc_config_count = 1,
	.agc = &dib7070_agc_config,
	.bw  = &dib7070_bw_config_12_mhz,
	.tuner_is_baseband = 1,
	.spur_protect = 1,

	.gpio_dir = DIB7000P_GPIO_DEFAULT_DIRECTIONS,
	.gpio_val = DIB7000P_GPIO_DEFAULT_VALUES,
	.gpio_pwm_pos = DIB7000P_GPIO_DEFAULT_PWM_POS,

	.hostbus_diversity = 1,
	.enable_current_mirror = 1,
	.disable_sample_and_hold = 0,
};

static int stk7770p_frontend_attach(struct dvb_usb_adapter *adap)
{
	struct usb_device_descriptor *p = &adap->dev->udev->descriptor;
	struct dib0700_adapter_state *state = adap->priv;

	if (!dvb_attach(dib7000p_attach, &state->dib7000p_ops))
		return -ENODEV;

	if (p->idVendor  == cpu_to_le16(USB_VID_PINNACLE) &&
	    p->idProduct == cpu_to_le16(USB_PID_PINNACLE_PCTV72E))
		dib0700_set_gpio(adap->dev, GPIO6, GPIO_OUT, 0);
	else
		dib0700_set_gpio(adap->dev, GPIO6, GPIO_OUT, 1);
	msleep(10);
	dib0700_set_gpio(adap->dev, GPIO9, GPIO_OUT, 1);
	dib0700_set_gpio(adap->dev, GPIO4, GPIO_OUT, 1);
	dib0700_set_gpio(adap->dev, GPIO7, GPIO_OUT, 1);
	dib0700_set_gpio(adap->dev, GPIO10, GPIO_OUT, 0);

	dib0700_ctrl_clock(adap->dev, 72, 1);

	msleep(10);
	dib0700_set_gpio(adap->dev, GPIO10, GPIO_OUT, 1);
	msleep(10);
	dib0700_set_gpio(adap->dev, GPIO0, GPIO_OUT, 1);

	if (state->dib7000p_ops.i2c_enumeration(&adap->dev->i2c_adap, 1, 18,
				     &dib7770p_dib7000p_config) != 0) {
		err("%s: state->dib7000p_ops.i2c_enumeration failed.  Cannot continue\n",
		    __func__);
		dvb_detach(state->dib7000p_ops.set_wbd_ref);
		return -ENODEV;
	}

	adap->fe_adap[0].fe = state->dib7000p_ops.init(&adap->dev->i2c_adap, 0x80,
		&dib7770p_dib7000p_config);
	return adap->fe_adap[0].fe == NULL ? -ENODEV : 0;
}

/* DIB807x generic */
static struct dibx000_agc_config dib807x_agc_config[2] = {
	{
		BAND_VHF,
		/* P_agc_use_sd_mod1=0, P_agc_use_sd_mod2=0,
		 * P_agc_freq_pwm_div=1, P_agc_inv_pwm1=0,
		 * P_agc_inv_pwm2=0,P_agc_inh_dc_rv_est=0,
		 * P_agc_time_est=3, P_agc_freeze=0, P_agc_nb_est=5,
		 * P_agc_write=0 */
		(0 << 15) | (0 << 14) | (7 << 11) | (0 << 10) | (0 << 9) |
			(0 << 8) | (3 << 5) | (0 << 4) | (5 << 1) |
			(0 << 0), /* setup*/

		600, /* inv_gain*/
		10,  /* time_stabiliz*/

		0,  /* alpha_level*/
		118,  /* thlock*/

		0,     /* wbd_inv*/
		3530,  /* wbd_ref*/
		1,     /* wbd_sel*/
		5,     /* wbd_alpha*/

		65535,  /* agc1_max*/
		0,  /* agc1_min*/

		65535,  /* agc2_max*/
		0,      /* agc2_min*/

		0,      /* agc1_pt1*/
		40,     /* agc1_pt2*/
		183,    /* agc1_pt3*/
		206,    /* agc1_slope1*/
		255,    /* agc1_slope2*/
		72,     /* agc2_pt1*/
		152,    /* agc2_pt2*/
		88,     /* agc2_slope1*/
		90,     /* agc2_slope2*/

		17,  /* alpha_mant*/
		27,  /* alpha_exp*/
		23,  /* beta_mant*/
		51,  /* beta_exp*/

		0,  /* perform_agc_softsplit*/
	}, {
		BAND_UHF,
		/* P_agc_use_sd_mod1=0, P_agc_use_sd_mod2=0,
		 * P_agc_freq_pwm_div=1, P_agc_inv_pwm1=0,
		 * P_agc_inv_pwm2=0, P_agc_inh_dc_rv_est=0,
		 * P_agc_time_est=3, P_agc_freeze=0, P_agc_nb_est=5,
		 * P_agc_write=0 */
		(0 << 15) | (0 << 14) | (1 << 11) | (0 << 10) | (0 << 9) |
			(0 << 8) | (3 << 5) | (0 << 4) | (5 << 1) |
			(0 << 0), /* setup */

		600, /* inv_gain*/
		10,  /* time_stabiliz*/

		0,  /* alpha_level*/
		118,  /* thlock*/

		0,     /* wbd_inv*/
		3530,  /* wbd_ref*/
		1,     /* wbd_sel*/
		5,     /* wbd_alpha*/

		65535,  /* agc1_max*/
		0,  /* agc1_min*/

		65535,  /* agc2_max*/
		0,      /* agc2_min*/

		0,      /* agc1_pt1*/
		40,     /* agc1_pt2*/
		183,    /* agc1_pt3*/
		206,    /* agc1_slope1*/
		255,    /* agc1_slope2*/
		72,     /* agc2_pt1*/
		152,    /* agc2_pt2*/
		88,     /* agc2_slope1*/
		90,     /* agc2_slope2*/

		17,  /* alpha_mant*/
		27,  /* alpha_exp*/
		23,  /* beta_mant*/
		51,  /* beta_exp*/

		0,  /* perform_agc_softsplit*/
	}
};

static struct dibx000_bandwidth_config dib807x_bw_config_12_mhz = {
	.internal = 60000,
	.sampling = 15000,
	.pll_prediv = 1,
	.pll_ratio = 20,
	.pll_range = 3,
	.pll_reset = 1,
	.pll_bypass = 0,
	.enable_refdiv = 0,
	.bypclk_div = 0,
	.IO_CLK_en_core = 1,
	.ADClkSrc = 1,
	.modulo = 2,
	.sad_cfg = (3 << 14) | (1 << 12) | (599 << 0),	/* sad_cfg: refsel, sel, freq_15k*/
	.ifreq = (0 << 25) | 0,				/* ifreq = 0.000000 MHz*/
	.timf = 18179755,
	.xtal_hz = 12000000,
};

static struct dib8000_config dib807x_dib8000_config[2] = {
	{
		.output_mpeg2_in_188_bytes = 1,

		.agc_config_count = 2,
		.agc = dib807x_agc_config,
		.pll = &dib807x_bw_config_12_mhz,
		.tuner_is_baseband = 1,

		.gpio_dir = DIB8000_GPIO_DEFAULT_DIRECTIONS,
		.gpio_val = DIB8000_GPIO_DEFAULT_VALUES,
		.gpio_pwm_pos = DIB8000_GPIO_DEFAULT_PWM_POS,

		.hostbus_diversity = 1,
		.div_cfg = 1,
		.agc_control = &dib0070_ctrl_agc_filter,
		.output_mode = OUTMODE_MPEG2_FIFO,
		.drives = 0x2d98,
	}, {
		.output_mpeg2_in_188_bytes = 1,

		.agc_config_count = 2,
		.agc = dib807x_agc_config,
		.pll = &dib807x_bw_config_12_mhz,
		.tuner_is_baseband = 1,

		.gpio_dir = DIB8000_GPIO_DEFAULT_DIRECTIONS,
		.gpio_val = DIB8000_GPIO_DEFAULT_VALUES,
		.gpio_pwm_pos = DIB8000_GPIO_DEFAULT_PWM_POS,

		.hostbus_diversity = 1,
		.agc_control = &dib0070_ctrl_agc_filter,
		.output_mode = OUTMODE_MPEG2_FIFO,
		.drives = 0x2d98,
	}
};

static int dib80xx_tuner_reset(struct dvb_frontend *fe, int onoff)
{
	struct dvb_usb_adapter *adap = fe->dvb->priv;
	struct dib0700_adapter_state *state = adap->priv;

	return state->dib8000_ops.set_gpio(fe, 5, 0, !onoff);
}

static int dib80xx_tuner_sleep(struct dvb_frontend *fe, int onoff)
{
	struct dvb_usb_adapter *adap = fe->dvb->priv;
	struct dib0700_adapter_state *state = adap->priv;

	return state->dib8000_ops.set_gpio(fe, 0, 0, onoff);
}

static const struct dib0070_wbd_gain_cfg dib8070_wbd_gain_cfg[] = {
    { 240,      7},
    { 0xffff,   6},
};

static struct dib0070_config dib807x_dib0070_config[2] = {
	{
		.i2c_address = DEFAULT_DIB0070_I2C_ADDRESS,
		.reset = dib80xx_tuner_reset,
		.sleep = dib80xx_tuner_sleep,
		.clock_khz = 12000,
		.clock_pad_drive = 4,
		.vga_filter = 1,
		.force_crystal_mode = 1,
		.enable_third_order_filter = 1,
		.charge_pump = 0,
		.wbd_gain = dib8070_wbd_gain_cfg,
		.osc_buffer_state = 0,
		.freq_offset_khz_uhf = -100,
		.freq_offset_khz_vhf = -100,
	}, {
		.i2c_address = DEFAULT_DIB0070_I2C_ADDRESS,
		.reset = dib80xx_tuner_reset,
		.sleep = dib80xx_tuner_sleep,
		.clock_khz = 12000,
		.clock_pad_drive = 2,
		.vga_filter = 1,
		.force_crystal_mode = 1,
		.enable_third_order_filter = 1,
		.charge_pump = 0,
		.wbd_gain = dib8070_wbd_gain_cfg,
		.osc_buffer_state = 0,
		.freq_offset_khz_uhf = -25,
		.freq_offset_khz_vhf = -25,
	}
};

static int dib807x_set_param_override(struct dvb_frontend *fe)
{
	struct dtv_frontend_properties *p = &fe->dtv_property_cache;
	struct dvb_usb_adapter *adap = fe->dvb->priv;
	struct dib0700_adapter_state *state = adap->priv;

	u16 offset = dib0070_wbd_offset(fe);
	u8 band = BAND_OF_FREQUENCY(p->frequency/1000);
	switch (band) {
	case BAND_VHF:
		offset += 750;
		break;
	case BAND_UHF:  /* fall-thru wanted */
	default:
		offset += 250; break;
	}
	deb_info("WBD for DiB8000: %d\n", offset);
	state->dib8000_ops.set_wbd_ref(fe, offset);

	return state->set_param_save(fe);
}

static int dib807x_tuner_attach(struct dvb_usb_adapter *adap)
{
	struct dib0700_adapter_state *st = adap->priv;
	struct i2c_adapter *tun_i2c = st->dib8000_ops.get_i2c_master(adap->fe_adap[0].fe,
			DIBX000_I2C_INTERFACE_TUNER, 1);

	if (adap->id == 0) {
		if (dvb_attach(dib0070_attach, adap->fe_adap[0].fe, tun_i2c,
				&dib807x_dib0070_config[0]) == NULL)
			return -ENODEV;
	} else {
		if (dvb_attach(dib0070_attach, adap->fe_adap[0].fe, tun_i2c,
				&dib807x_dib0070_config[1]) == NULL)
			return -ENODEV;
	}

	st->set_param_save = adap->fe_adap[0].fe->ops.tuner_ops.set_params;
	adap->fe_adap[0].fe->ops.tuner_ops.set_params = dib807x_set_param_override;
	return 0;
}

static int stk80xx_pid_filter(struct dvb_usb_adapter *adapter, int index,
	u16 pid, int onoff)
{
	struct dib0700_adapter_state *state = adapter->priv;

	return state->dib8000_ops.pid_filter(adapter->fe_adap[0].fe, index, pid, onoff);
}

static int stk80xx_pid_filter_ctrl(struct dvb_usb_adapter *adapter,
		int onoff)
{
	struct dib0700_adapter_state *state = adapter->priv;

	return state->dib8000_ops.pid_filter_ctrl(adapter->fe_adap[0].fe, onoff);
}

/* STK807x */
static int stk807x_frontend_attach(struct dvb_usb_adapter *adap)
{
	struct dib0700_adapter_state *state = adap->priv;

	if (!dvb_attach(dib8000_attach, &state->dib8000_ops))
		return -ENODEV;

	dib0700_set_gpio(adap->dev, GPIO6, GPIO_OUT, 1);
	msleep(10);
	dib0700_set_gpio(adap->dev, GPIO9, GPIO_OUT, 1);
	dib0700_set_gpio(adap->dev, GPIO4, GPIO_OUT, 1);
	dib0700_set_gpio(adap->dev, GPIO7, GPIO_OUT, 1);

	dib0700_set_gpio(adap->dev, GPIO10, GPIO_OUT, 0);

	dib0700_ctrl_clock(adap->dev, 72, 1);

	msleep(10);
	dib0700_set_gpio(adap->dev, GPIO10, GPIO_OUT, 1);
	msleep(10);
	dib0700_set_gpio(adap->dev, GPIO0, GPIO_OUT, 1);

	state->dib8000_ops.i2c_enumeration(&adap->dev->i2c_adap, 1, 18,
				0x80, 0);

	adap->fe_adap[0].fe = state->dib8000_ops.init(&adap->dev->i2c_adap, 0x80,
			      &dib807x_dib8000_config[0]);

	return adap->fe_adap[0].fe == NULL ?  -ENODEV : 0;
}

/* STK807xPVR */
static int stk807xpvr_frontend_attach0(struct dvb_usb_adapter *adap)
{
	struct dib0700_adapter_state *state = adap->priv;

	if (!dvb_attach(dib8000_attach, &state->dib8000_ops))
		return -ENODEV;

	dib0700_set_gpio(adap->dev, GPIO6, GPIO_OUT, 0);
	msleep(30);
	dib0700_set_gpio(adap->dev, GPIO6, GPIO_OUT, 1);
	msleep(500);
	dib0700_set_gpio(adap->dev, GPIO9, GPIO_OUT, 1);
	dib0700_set_gpio(adap->dev, GPIO4, GPIO_OUT, 1);
	dib0700_set_gpio(adap->dev, GPIO7, GPIO_OUT, 1);

	dib0700_set_gpio(adap->dev, GPIO10, GPIO_OUT, 0);

	dib0700_ctrl_clock(adap->dev, 72, 1);

	msleep(10);
	dib0700_set_gpio(adap->dev, GPIO10, GPIO_OUT, 1);
	msleep(10);
	dib0700_set_gpio(adap->dev, GPIO0, GPIO_OUT, 1);

	/* initialize IC 0 */
	state->dib8000_ops.i2c_enumeration(&adap->dev->i2c_adap, 1, 0x22, 0x80, 0);

	adap->fe_adap[0].fe = state->dib8000_ops.init(&adap->dev->i2c_adap, 0x80,
			      &dib807x_dib8000_config[0]);

	return adap->fe_adap[0].fe == NULL ? -ENODEV : 0;
}

static int stk807xpvr_frontend_attach1(struct dvb_usb_adapter *adap)
{
	struct dib0700_adapter_state *state = adap->priv;

	if (!dvb_attach(dib8000_attach, &state->dib8000_ops))
		return -ENODEV;

	/* initialize IC 1 */
	state->dib8000_ops.i2c_enumeration(&adap->dev->i2c_adap, 1, 0x12, 0x82, 0);

	adap->fe_adap[0].fe = state->dib8000_ops.init(&adap->dev->i2c_adap, 0x82,
			      &dib807x_dib8000_config[1]);

	return adap->fe_adap[0].fe == NULL ? -ENODEV : 0;
}

/* STK8096GP */
static struct dibx000_agc_config dib8090_agc_config[2] = {
	{
	.band_caps = BAND_UHF | BAND_VHF | BAND_LBAND | BAND_SBAND,
	/* P_agc_use_sd_mod1=0, P_agc_use_sd_mod2=0, P_agc_freq_pwm_div=1,
	 * P_agc_inv_pwm1=0, P_agc_inv_pwm2=0, P_agc_inh_dc_rv_est=0,
	 * P_agc_time_est=3, P_agc_freeze=0, P_agc_nb_est=5, P_agc_write=0 */
	.setup = (0 << 15) | (0 << 14) | (5 << 11) | (0 << 10) | (0 << 9) | (0 << 8)
	| (3 << 5) | (0 << 4) | (5 << 1) | (0 << 0),

	.inv_gain = 787,
	.time_stabiliz = 10,

	.alpha_level = 0,
	.thlock = 118,

	.wbd_inv = 0,
	.wbd_ref = 3530,
	.wbd_sel = 1,
	.wbd_alpha = 5,

	.agc1_max = 65535,
	.agc1_min = 0,

	.agc2_max = 65535,
	.agc2_min = 0,

	.agc1_pt1 = 0,
	.agc1_pt2 = 32,
	.agc1_pt3 = 114,
	.agc1_slope1 = 143,
	.agc1_slope2 = 144,
	.agc2_pt1 = 114,
	.agc2_pt2 = 227,
	.agc2_slope1 = 116,
	.agc2_slope2 = 117,

	.alpha_mant = 28,
	.alpha_exp = 26,
	.beta_mant = 31,
	.beta_exp = 51,

	.perform_agc_softsplit = 0,
	},
	{
	.band_caps = BAND_CBAND,
	/* P_agc_use_sd_mod1=0, P_agc_use_sd_mod2=0, P_agc_freq_pwm_div=1,
	 * P_agc_inv_pwm1=0, P_agc_inv_pwm2=0, P_agc_inh_dc_rv_est=0,
	 * P_agc_time_est=3, P_agc_freeze=0, P_agc_nb_est=5, P_agc_write=0 */
	.setup = (0 << 15) | (0 << 14) | (5 << 11) | (0 << 10) | (0 << 9) | (0 << 8)
	| (3 << 5) | (0 << 4) | (5 << 1) | (0 << 0),

	.inv_gain = 787,
	.time_stabiliz = 10,

	.alpha_level = 0,
	.thlock = 118,

	.wbd_inv = 0,
	.wbd_ref = 3530,
	.wbd_sel = 1,
	.wbd_alpha = 5,

	.agc1_max = 0,
	.agc1_min = 0,

	.agc2_max = 65535,
	.agc2_min = 0,

	.agc1_pt1 = 0,
	.agc1_pt2 = 32,
	.agc1_pt3 = 114,
	.agc1_slope1 = 143,
	.agc1_slope2 = 144,
	.agc2_pt1 = 114,
	.agc2_pt2 = 227,
	.agc2_slope1 = 116,
	.agc2_slope2 = 117,

	.alpha_mant = 28,
	.alpha_exp = 26,
	.beta_mant = 31,
	.beta_exp = 51,

	.perform_agc_softsplit = 0,
	}
};

static struct dibx000_bandwidth_config dib8090_pll_config_12mhz = {
	.internal = 54000,
	.sampling = 13500,

	.pll_prediv = 1,
	.pll_ratio = 18,
	.pll_range = 3,
	.pll_reset = 1,
	.pll_bypass = 0,

	.enable_refdiv = 0,
	.bypclk_div = 0,
	.IO_CLK_en_core = 1,
	.ADClkSrc = 1,
	.modulo = 2,

	.sad_cfg = (3 << 14) | (1 << 12) | (599 << 0),

	.ifreq = (0 << 25) | 0,
	.timf = 20199727,

	.xtal_hz = 12000000,
};

static int dib8090_get_adc_power(struct dvb_frontend *fe)
{
	struct dvb_usb_adapter *adap = fe->dvb->priv;
	struct dib0700_adapter_state *state = adap->priv;

	return state->dib8000_ops.get_adc_power(fe, 1);
}

static void dib8090_agc_control(struct dvb_frontend *fe, u8 restart)
{
	deb_info("AGC control callback: %i\n", restart);
	dib0090_dcc_freq(fe, restart);

	if (restart == 0) /* before AGC startup */
		dib0090_set_dc_servo(fe, 1);
}

static struct dib8000_config dib809x_dib8000_config[2] = {
	{
	.output_mpeg2_in_188_bytes = 1,

	.agc_config_count = 2,
	.agc = dib8090_agc_config,
	.agc_control = dib8090_agc_control,
	.pll = &dib8090_pll_config_12mhz,
	.tuner_is_baseband = 1,

	.gpio_dir = DIB8000_GPIO_DEFAULT_DIRECTIONS,
	.gpio_val = DIB8000_GPIO_DEFAULT_VALUES,
	.gpio_pwm_pos = DIB8000_GPIO_DEFAULT_PWM_POS,

	.hostbus_diversity = 1,
	.div_cfg = 0x31,
	.output_mode = OUTMODE_MPEG2_FIFO,
	.drives = 0x2d98,
	.diversity_delay = 48,
	.refclksel = 3,
	}, {
	.output_mpeg2_in_188_bytes = 1,

	.agc_config_count = 2,
	.agc = dib8090_agc_config,
	.agc_control = dib8090_agc_control,
	.pll = &dib8090_pll_config_12mhz,
	.tuner_is_baseband = 1,

	.gpio_dir = DIB8000_GPIO_DEFAULT_DIRECTIONS,
	.gpio_val = DIB8000_GPIO_DEFAULT_VALUES,
	.gpio_pwm_pos = DIB8000_GPIO_DEFAULT_PWM_POS,

	.hostbus_diversity = 1,
	.div_cfg = 0x31,
	.output_mode = OUTMODE_DIVERSITY,
	.drives = 0x2d08,
	.diversity_delay = 1,
	.refclksel = 3,
	}
};

static struct dib0090_wbd_slope dib8090_wbd_table[] = {
	/* max freq ; cold slope ; cold offset ; warm slope ; warm offset ; wbd gain */
	{ 120,     0, 500,  0,   500, 4 }, /* CBAND */
	{ 170,     0, 450,  0,   450, 4 }, /* CBAND */
	{ 380,    48, 373, 28,   259, 6 }, /* VHF */
	{ 860,    34, 700, 36,   616, 6 }, /* high UHF */
	{ 0xFFFF, 34, 700, 36,   616, 6 }, /* default */
};

static struct dib0090_config dib809x_dib0090_config = {
	.io.pll_bypass = 1,
	.io.pll_range = 1,
	.io.pll_prediv = 1,
	.io.pll_loopdiv = 20,
	.io.adc_clock_ratio = 8,
	.io.pll_int_loop_filt = 0,
	.io.clock_khz = 12000,
	.reset = dib80xx_tuner_reset,
	.sleep = dib80xx_tuner_sleep,
	.clkouttobamse = 1,
	.analog_output = 1,
	.i2c_address = DEFAULT_DIB0090_I2C_ADDRESS,
	.use_pwm_agc = 1,
	.clkoutdrive = 1,
	.get_adc_power = dib8090_get_adc_power,
	.freq_offset_khz_uhf = -63,
	.freq_offset_khz_vhf = -143,
	.wbd = dib8090_wbd_table,
	.fref_clock_ratio = 6,
};

static u8 dib8090_compute_pll_parameters(struct dvb_frontend *fe)
{
	u8 optimal_pll_ratio = 20;
	u32 freq_adc, ratio, rest, max = 0;
	u8 pll_ratio;

	for (pll_ratio = 17; pll_ratio <= 20; pll_ratio++) {
		freq_adc = 12 * pll_ratio * (1 << 8) / 16;
		ratio = ((fe->dtv_property_cache.frequency / 1000) * (1 << 8) / 1000) / freq_adc;
		rest = ((fe->dtv_property_cache.frequency / 1000) * (1 << 8) / 1000) - ratio * freq_adc;

		if (rest > freq_adc / 2)
			rest = freq_adc - rest;
		deb_info("PLL ratio=%i rest=%i\n", pll_ratio, rest);
		if ((rest > max) && (rest > 717)) {
			optimal_pll_ratio = pll_ratio;
			max = rest;
		}
	}
	deb_info("optimal PLL ratio=%i\n", optimal_pll_ratio);

	return optimal_pll_ratio;
}

static int dib8096_set_param_override(struct dvb_frontend *fe)
{
	struct dvb_usb_adapter *adap = fe->dvb->priv;
	struct dib0700_adapter_state *state = adap->priv;
	u8 pll_ratio, band = BAND_OF_FREQUENCY(fe->dtv_property_cache.frequency / 1000);
	u16 target, ltgain, rf_gain_limit;
	u32 timf;
	int ret = 0;
	enum frontend_tune_state tune_state = CT_SHUTDOWN;

	switch (band) {
	default:
		deb_info("Warning : Rf frequency  (%iHz) is not in the supported range, using VHF switch ", fe->dtv_property_cache.frequency);
		fallthrough;
	case BAND_VHF:
		state->dib8000_ops.set_gpio(fe, 3, 0, 1);
		break;
	case BAND_UHF:
		state->dib8000_ops.set_gpio(fe, 3, 0, 0);
		break;
	}

	ret = state->set_param_save(fe);
	if (ret < 0)
		return ret;

	if (fe->dtv_property_cache.bandwidth_hz != 6000000) {
		deb_info("only 6MHz bandwidth is supported\n");
		return -EINVAL;
	}

	/* Update PLL if needed ratio */
	state->dib8000_ops.update_pll(fe, &dib8090_pll_config_12mhz, fe->dtv_property_cache.bandwidth_hz / 1000, 0);

	/* Get optimize PLL ratio to remove spurious */
	pll_ratio = dib8090_compute_pll_parameters(fe);
	if (pll_ratio == 17)
		timf = 21387946;
	else if (pll_ratio == 18)
		timf = 20199727;
	else if (pll_ratio == 19)
		timf = 19136583;
	else
		timf = 18179756;

	/* Update ratio */
	state->dib8000_ops.update_pll(fe, &dib8090_pll_config_12mhz, fe->dtv_property_cache.bandwidth_hz / 1000, pll_ratio);

	state->dib8000_ops.ctrl_timf(fe, DEMOD_TIMF_SET, timf);

	if (band != BAND_CBAND) {
		/* dib0090_get_wbd_target is returning any possible temperature compensated wbd-target */
		target = (dib0090_get_wbd_target(fe) * 8 * 18 / 33 + 1) / 2;
		state->dib8000_ops.set_wbd_ref(fe, target);
	}

	if (band == BAND_CBAND) {
		deb_info("tuning in CBAND - soft-AGC startup\n");
		dib0090_set_tune_state(fe, CT_AGC_START);

		do {
			ret = dib0090_gain_control(fe);
			msleep(ret);
			tune_state = dib0090_get_tune_state(fe);
			if (tune_state == CT_AGC_STEP_0)
				state->dib8000_ops.set_gpio(fe, 6, 0, 1);
			else if (tune_state == CT_AGC_STEP_1) {
				dib0090_get_current_gain(fe, NULL, NULL, &rf_gain_limit, &ltgain);
				if (rf_gain_limit < 2000) /* activate the external attenuator in case of very high input power */
					state->dib8000_ops.set_gpio(fe, 6, 0, 0);
			}
		} while (tune_state < CT_AGC_STOP);

		deb_info("switching to PWM AGC\n");
		dib0090_pwm_gain_reset(fe);
		state->dib8000_ops.pwm_agc_reset(fe);
		state->dib8000_ops.set_tune_state(fe, CT_DEMOD_START);
	} else {
		/* for everything else than CBAND we are using standard AGC */
		deb_info("not tuning in CBAND - standard AGC startup\n");
		dib0090_pwm_gain_reset(fe);
	}

	return 0;
}

static int dib809x_tuner_attach(struct dvb_usb_adapter *adap)
{
	struct dib0700_adapter_state *st = adap->priv;
	struct i2c_adapter *tun_i2c = st->dib8000_ops.get_i2c_master(adap->fe_adap[0].fe, DIBX000_I2C_INTERFACE_TUNER, 1);

	/* FIXME: if adap->id != 0, check if it is fe_adap[1] */
	if (!dvb_attach(dib0090_register, adap->fe_adap[0].fe, tun_i2c, &dib809x_dib0090_config))
		return -ENODEV;

	st->set_param_save = adap->fe_adap[0].fe->ops.tuner_ops.set_params;
	adap->fe_adap[0].fe->ops.tuner_ops.set_params = dib8096_set_param_override;
	return 0;
}

static int stk809x_frontend_attach(struct dvb_usb_adapter *adap)
{
	struct dib0700_adapter_state *state = adap->priv;

	if (!dvb_attach(dib8000_attach, &state->dib8000_ops))
		return -ENODEV;

	dib0700_set_gpio(adap->dev, GPIO6, GPIO_OUT, 1);
	msleep(10);
	dib0700_set_gpio(adap->dev, GPIO9, GPIO_OUT, 1);
	dib0700_set_gpio(adap->dev, GPIO4, GPIO_OUT, 1);
	dib0700_set_gpio(adap->dev, GPIO7, GPIO_OUT, 1);

	dib0700_set_gpio(adap->dev, GPIO10, GPIO_OUT, 0);

	dib0700_ctrl_clock(adap->dev, 72, 1);

	msleep(10);
	dib0700_set_gpio(adap->dev, GPIO10, GPIO_OUT, 1);
	msleep(10);
	dib0700_set_gpio(adap->dev, GPIO0, GPIO_OUT, 1);

	state->dib8000_ops.i2c_enumeration(&adap->dev->i2c_adap, 1, 18, 0x80, 0);

	adap->fe_adap[0].fe = state->dib8000_ops.init(&adap->dev->i2c_adap, 0x80, &dib809x_dib8000_config[0]);

	return adap->fe_adap[0].fe == NULL ?  -ENODEV : 0;
}

static int stk809x_frontend1_attach(struct dvb_usb_adapter *adap)
{
	struct dib0700_adapter_state *state = adap->priv;

	if (!dvb_attach(dib8000_attach, &state->dib8000_ops))
		return -ENODEV;

	state->dib8000_ops.i2c_enumeration(&adap->dev->i2c_adap, 1, 0x10, 0x82, 0);

	adap->fe_adap[0].fe = state->dib8000_ops.init(&adap->dev->i2c_adap, 0x82, &dib809x_dib8000_config[1]);

	return adap->fe_adap[0].fe == NULL ?  -ENODEV : 0;
}

static int nim8096md_tuner_attach(struct dvb_usb_adapter *adap)
{
	struct dib0700_adapter_state *st = adap->priv;
	struct i2c_adapter *tun_i2c;
	struct dvb_frontend *fe_slave  = st->dib8000_ops.get_slave_frontend(adap->fe_adap[0].fe, 1);

	if (fe_slave) {
		tun_i2c = st->dib8000_ops.get_i2c_master(fe_slave, DIBX000_I2C_INTERFACE_TUNER, 1);
		if (dvb_attach(dib0090_register, fe_slave, tun_i2c, &dib809x_dib0090_config) == NULL)
			return -ENODEV;
		fe_slave->dvb = adap->fe_adap[0].fe->dvb;
		fe_slave->ops.tuner_ops.set_params = dib8096_set_param_override;
	}
	tun_i2c = st->dib8000_ops.get_i2c_master(adap->fe_adap[0].fe, DIBX000_I2C_INTERFACE_TUNER, 1);
	if (dvb_attach(dib0090_register, adap->fe_adap[0].fe, tun_i2c, &dib809x_dib0090_config) == NULL)
		return -ENODEV;

	st->set_param_save = adap->fe_adap[0].fe->ops.tuner_ops.set_params;
	adap->fe_adap[0].fe->ops.tuner_ops.set_params = dib8096_set_param_override;

	return 0;
}

static int nim8096md_frontend_attach(struct dvb_usb_adapter *adap)
{
	struct dvb_frontend *fe_slave;
	struct dib0700_adapter_state *state = adap->priv;

	if (!dvb_attach(dib8000_attach, &state->dib8000_ops))
		return -ENODEV;

	dib0700_set_gpio(adap->dev, GPIO6, GPIO_OUT, 0);
	msleep(20);
	dib0700_set_gpio(adap->dev, GPIO6, GPIO_OUT, 1);
	msleep(1000);
	dib0700_set_gpio(adap->dev, GPIO9, GPIO_OUT, 1);
	dib0700_set_gpio(adap->dev, GPIO4, GPIO_OUT, 1);
	dib0700_set_gpio(adap->dev, GPIO7, GPIO_OUT, 1);

	dib0700_set_gpio(adap->dev, GPIO10, GPIO_OUT, 0);

	dib0700_ctrl_clock(adap->dev, 72, 1);

	msleep(20);
	dib0700_set_gpio(adap->dev, GPIO10, GPIO_OUT, 1);
	msleep(20);
	dib0700_set_gpio(adap->dev, GPIO0, GPIO_OUT, 1);

	state->dib8000_ops.i2c_enumeration(&adap->dev->i2c_adap, 2, 18, 0x80, 0);

	adap->fe_adap[0].fe = state->dib8000_ops.init(&adap->dev->i2c_adap, 0x80, &dib809x_dib8000_config[0]);
	if (adap->fe_adap[0].fe == NULL)
		return -ENODEV;

	/* Needed to increment refcount */
	if (!dvb_attach(dib8000_attach, &state->dib8000_ops))
		return -ENODEV;

	fe_slave = state->dib8000_ops.init(&adap->dev->i2c_adap, 0x82, &dib809x_dib8000_config[1]);
	state->dib8000_ops.set_slave_frontend(adap->fe_adap[0].fe, fe_slave);

	return fe_slave == NULL ?  -ENODEV : 0;
}

/* TFE8096P */
static struct dibx000_agc_config dib8096p_agc_config[2] = {
	{
		.band_caps		= BAND_UHF,
		/* P_agc_use_sd_mod1=0, P_agc_use_sd_mod2=0,
		   P_agc_freq_pwm_div=1, P_agc_inv_pwm1=0,
		   P_agc_inv_pwm2=0, P_agc_inh_dc_rv_est=0,
		   P_agc_time_est=3, P_agc_freeze=0, P_agc_nb_est=5,
		   P_agc_write=0 */
		.setup			= (0 << 15) | (0 << 14) | (5 << 11)
			| (0 << 10) | (0 << 9) | (0 << 8) | (3 << 5)
			| (0 << 4) | (5 << 1) | (0 << 0),

		.inv_gain		= 684,
		.time_stabiliz	= 10,

		.alpha_level	= 0,
		.thlock			= 118,

		.wbd_inv		= 0,
		.wbd_ref		= 1200,
		.wbd_sel		= 3,
		.wbd_alpha		= 5,

		.agc1_max		= 65535,
		.agc1_min		= 0,

		.agc2_max		= 32767,
		.agc2_min		= 0,

		.agc1_pt1		= 0,
		.agc1_pt2		= 0,
		.agc1_pt3		= 105,
		.agc1_slope1	= 0,
		.agc1_slope2	= 156,
		.agc2_pt1		= 105,
		.agc2_pt2		= 255,
		.agc2_slope1	= 54,
		.agc2_slope2	= 0,

		.alpha_mant		= 28,
		.alpha_exp		= 26,
		.beta_mant		= 31,
		.beta_exp		= 51,

		.perform_agc_softsplit = 0,
	} , {
		.band_caps		= BAND_FM | BAND_VHF | BAND_CBAND,
		/* P_agc_use_sd_mod1=0, P_agc_use_sd_mod2=0,
		   P_agc_freq_pwm_div=1, P_agc_inv_pwm1=0,
		   P_agc_inv_pwm2=0, P_agc_inh_dc_rv_est=0,
		   P_agc_time_est=3, P_agc_freeze=0, P_agc_nb_est=5,
		   P_agc_write=0 */
		.setup			= (0 << 15) | (0 << 14) | (5 << 11)
			| (0 << 10) | (0 << 9) | (0 << 8) | (3 << 5)
			| (0 << 4) | (5 << 1) | (0 << 0),

		.inv_gain		= 732,
		.time_stabiliz  = 10,

		.alpha_level	= 0,
		.thlock			= 118,

		.wbd_inv		= 0,
		.wbd_ref		= 1200,
		.wbd_sel		= 3,
		.wbd_alpha		= 5,

		.agc1_max		= 65535,
		.agc1_min		= 0,

		.agc2_max		= 32767,
		.agc2_min		= 0,

		.agc1_pt1		= 0,
		.agc1_pt2		= 0,
		.agc1_pt3		= 98,
		.agc1_slope1	= 0,
		.agc1_slope2	= 167,
		.agc2_pt1		= 98,
		.agc2_pt2		= 255,
		.agc2_slope1	= 52,
		.agc2_slope2	= 0,

		.alpha_mant		= 28,
		.alpha_exp		= 26,
		.beta_mant		= 31,
		.beta_exp		= 51,

		.perform_agc_softsplit = 0,
	}
};

static struct dibx000_bandwidth_config dib8096p_clock_config_12_mhz = {
	.internal = 108000,
	.sampling = 13500,
	.pll_prediv = 1,
	.pll_ratio = 9,
	.pll_range = 1,
	.pll_reset = 0,
	.pll_bypass = 0,
	.enable_refdiv = 0,
	.bypclk_div = 0,
	.IO_CLK_en_core = 0,
	.ADClkSrc = 0,
	.modulo = 2,
	.sad_cfg = (3 << 14) | (1 << 12) | (524 << 0),
	.ifreq = (0 << 25) | 0,
	.timf = 20199729,
	.xtal_hz = 12000000,
};

static struct dib8000_config tfe8096p_dib8000_config = {
	.output_mpeg2_in_188_bytes	= 1,
	.hostbus_diversity			= 1,
	.update_lna					= NULL,

	.agc_config_count			= 2,
	.agc						= dib8096p_agc_config,
	.pll						= &dib8096p_clock_config_12_mhz,

	.gpio_dir					= DIB8000_GPIO_DEFAULT_DIRECTIONS,
	.gpio_val					= DIB8000_GPIO_DEFAULT_VALUES,
	.gpio_pwm_pos				= DIB8000_GPIO_DEFAULT_PWM_POS,

	.agc_control				= NULL,
	.diversity_delay			= 48,
	.output_mode				= OUTMODE_MPEG2_FIFO,
	.enMpegOutput				= 1,
};

static struct dib0090_wbd_slope dib8096p_wbd_table[] = {
	{ 380, 81, 850, 64, 540, 4},
	{ 860, 51, 866, 21, 375, 4},
	{1700, 0, 250, 0, 100, 6},
	{2600, 0, 250, 0, 100, 6},
	{ 0xFFFF, 0, 0, 0, 0, 0},
};

static struct dib0090_config tfe8096p_dib0090_config = {
	.io.clock_khz			= 12000,
	.io.pll_bypass			= 0,
	.io.pll_range			= 0,
	.io.pll_prediv			= 3,
	.io.pll_loopdiv			= 6,
	.io.adc_clock_ratio		= 0,
	.io.pll_int_loop_filt	= 0,

	.freq_offset_khz_uhf	= -143,
	.freq_offset_khz_vhf	= -143,

	.get_adc_power			= dib8090_get_adc_power,

	.clkouttobamse			= 1,
	.analog_output			= 0,

	.wbd_vhf_offset			= 0,
	.wbd_cband_offset		= 0,
	.use_pwm_agc			= 1,
	.clkoutdrive			= 0,

	.fref_clock_ratio		= 1,

	.ls_cfg_pad_drv			= 0,
	.data_tx_drv			= 0,
	.low_if					= NULL,
	.in_soc					= 1,
	.force_cband_input		= 0,
};

struct dibx090p_adc {
	u32 freq;			/* RF freq MHz */
	u32 timf;			/* New Timf */
	u32 pll_loopdiv;	/* New prediv */
	u32 pll_prediv;		/* New loopdiv */
};

struct dibx090p_best_adc {
	u32 timf;
	u32 pll_loopdiv;
	u32 pll_prediv;
};

static int dib8096p_get_best_sampling(struct dvb_frontend *fe, struct dibx090p_best_adc *adc)
{
	u8 spur = 0, prediv = 0, loopdiv = 0, min_prediv = 1, max_prediv = 1;
	u16 xtal = 12000;
	u16 fcp_min = 1900;  /* PLL, Minimum Frequency of phase comparator (KHz) */
	u16 fcp_max = 20000; /* PLL, Maximum Frequency of phase comparator (KHz) */
	u32 fmem_max = 140000; /* 140MHz max SDRAM freq */
	u32 fdem_min = 66000;
	u32 fcp = 0, fs = 0, fdem = 0, fmem = 0;
	u32 harmonic_id = 0;

	adc->timf = 0;
	adc->pll_loopdiv = loopdiv;
	adc->pll_prediv = prediv;

	deb_info("bandwidth = %d", fe->dtv_property_cache.bandwidth_hz);

	/* Find Min and Max prediv */
	while ((xtal / max_prediv) >= fcp_min)
		max_prediv++;

	max_prediv--;
	min_prediv = max_prediv;
	while ((xtal / min_prediv) <= fcp_max) {
		min_prediv--;
		if (min_prediv == 1)
			break;
	}
	deb_info("MIN prediv = %d : MAX prediv = %d", min_prediv, max_prediv);

	min_prediv = 1;

	for (prediv = min_prediv; prediv < max_prediv; prediv++) {
		fcp = xtal / prediv;
		if (fcp > fcp_min && fcp < fcp_max) {
			for (loopdiv = 1; loopdiv < 64; loopdiv++) {
				fmem = ((xtal/prediv) * loopdiv);
				fdem = fmem / 2;
				fs   = fdem / 4;

				/* test min/max system restrictions */
				if ((fdem >= fdem_min) && (fmem <= fmem_max) && (fs >= fe->dtv_property_cache.bandwidth_hz / 1000)) {
					spur = 0;
					/* test fs harmonics positions */
					for (harmonic_id = (fe->dtv_property_cache.frequency / (1000 * fs));  harmonic_id <= ((fe->dtv_property_cache.frequency / (1000 * fs)) + 1); harmonic_id++) {
						if (((fs * harmonic_id) >= (fe->dtv_property_cache.frequency / 1000 - (fe->dtv_property_cache.bandwidth_hz / 2000))) &&  ((fs * harmonic_id) <= (fe->dtv_property_cache.frequency / 1000 + (fe->dtv_property_cache.bandwidth_hz / 2000)))) {
							spur = 1;
							break;
						}
					}

					if (!spur) {
						adc->pll_loopdiv = loopdiv;
						adc->pll_prediv = prediv;
						adc->timf = (4260880253U / fdem) * (1 << 8);
						adc->timf += ((4260880253U % fdem) << 8) / fdem;

						deb_info("RF %6d; BW %6d; Xtal %6d; Fmem %6d; Fdem %6d; Fs %6d; Prediv %2d; Loopdiv %2d; Timf %8d;", fe->dtv_property_cache.frequency, fe->dtv_property_cache.bandwidth_hz, xtal, fmem, fdem, fs, prediv, loopdiv, adc->timf);
						break;
					}
				}
			}
		}
		if (!spur)
			break;
	}

	if (adc->pll_loopdiv == 0 && adc->pll_prediv == 0)
		return -EINVAL;
	return 0;
}

static int dib8096p_agc_startup(struct dvb_frontend *fe)
{
	struct dvb_usb_adapter *adap = fe->dvb->priv;
	struct dib0700_adapter_state *state = adap->priv;
	struct dibx000_bandwidth_config pll;
	struct dibx090p_best_adc adc;
	u16 target;
	int ret;

	ret = state->set_param_save(fe);
	if (ret < 0)
		return ret;
	memset(&pll, 0, sizeof(struct dibx000_bandwidth_config));

	dib0090_pwm_gain_reset(fe);
	/* dib0090_get_wbd_target is returning any possible
	   temperature compensated wbd-target */
	target = (dib0090_get_wbd_target(fe) * 8  + 1) / 2;
	state->dib8000_ops.set_wbd_ref(fe, target);

	if (dib8096p_get_best_sampling(fe, &adc) == 0) {
		pll.pll_ratio  = adc.pll_loopdiv;
		pll.pll_prediv = adc.pll_prediv;

		dib0700_set_i2c_speed(adap->dev, 200);
		state->dib8000_ops.update_pll(fe, &pll, fe->dtv_property_cache.bandwidth_hz / 1000, 0);
		state->dib8000_ops.ctrl_timf(fe, DEMOD_TIMF_SET, adc.timf);
		dib0700_set_i2c_speed(adap->dev, 1000);
	}
	return 0;
}

static int tfe8096p_frontend_attach(struct dvb_usb_adapter *adap)
{
	struct dib0700_state *st = adap->dev->priv;
	u32 fw_version;
	struct dib0700_adapter_state *state = adap->priv;

	if (!dvb_attach(dib8000_attach, &state->dib8000_ops))
		return -ENODEV;

	dib0700_get_version(adap->dev, NULL, NULL, &fw_version, NULL);
	if (fw_version >= 0x10200)
		st->fw_use_new_i2c_api = 1;

	dib0700_set_gpio(adap->dev, GPIO6, GPIO_OUT, 1);
	msleep(20);
	dib0700_set_gpio(adap->dev, GPIO9, GPIO_OUT, 1);
	dib0700_set_gpio(adap->dev, GPIO4, GPIO_OUT, 1);
	dib0700_set_gpio(adap->dev, GPIO7, GPIO_OUT, 1);

	dib0700_set_gpio(adap->dev, GPIO10, GPIO_OUT, 0);

	dib0700_ctrl_clock(adap->dev, 72, 1);

	msleep(20);
	dib0700_set_gpio(adap->dev, GPIO10, GPIO_OUT, 1);
	msleep(20);
	dib0700_set_gpio(adap->dev, GPIO0, GPIO_OUT, 1);

	state->dib8000_ops.i2c_enumeration(&adap->dev->i2c_adap, 1, 0x10, 0x80, 1);

	adap->fe_adap[0].fe = state->dib8000_ops.init(&adap->dev->i2c_adap,
					     0x80, &tfe8096p_dib8000_config);

	return adap->fe_adap[0].fe == NULL ?  -ENODEV : 0;
}

static int tfe8096p_tuner_attach(struct dvb_usb_adapter *adap)
{
	struct dib0700_adapter_state *st = adap->priv;
	struct i2c_adapter *tun_i2c = st->dib8000_ops.get_i2c_tuner(adap->fe_adap[0].fe);

	tfe8096p_dib0090_config.reset = st->dib8000_ops.tuner_sleep;
	tfe8096p_dib0090_config.sleep = st->dib8000_ops.tuner_sleep;
	tfe8096p_dib0090_config.wbd = dib8096p_wbd_table;

	if (dvb_attach(dib0090_register, adap->fe_adap[0].fe, tun_i2c,
				&tfe8096p_dib0090_config) == NULL)
		return -ENODEV;

	st->dib8000_ops.set_gpio(adap->fe_adap[0].fe, 8, 0, 1);

	st->set_param_save = adap->fe_adap[0].fe->ops.tuner_ops.set_params;
	adap->fe_adap[0].fe->ops.tuner_ops.set_params = dib8096p_agc_startup;
	return 0;
}

/* STK9090M */
static int dib90x0_pid_filter(struct dvb_usb_adapter *adapter, int index, u16 pid, int onoff)
{
	return dib9000_fw_pid_filter(adapter->fe_adap[0].fe, index, pid, onoff);
}

static int dib90x0_pid_filter_ctrl(struct dvb_usb_adapter *adapter, int onoff)
{
	return dib9000_fw_pid_filter_ctrl(adapter->fe_adap[0].fe, onoff);
}

static int dib90x0_tuner_reset(struct dvb_frontend *fe, int onoff)
{
	return dib9000_set_gpio(fe, 5, 0, !onoff);
}

static int dib90x0_tuner_sleep(struct dvb_frontend *fe, int onoff)
{
	return dib9000_set_gpio(fe, 0, 0, onoff);
}

static int dib01x0_pmu_update(struct i2c_adapter *i2c, u16 *data, u8 len)
{
	u8 wb[4] = { 0xc >> 8, 0xc & 0xff, 0, 0 };
	u8 rb[2];
	struct i2c_msg msg[2] = {
		{.addr = 0x1e >> 1, .flags = 0, .buf = wb, .len = 2},
		{.addr = 0x1e >> 1, .flags = I2C_M_RD, .buf = rb, .len = 2},
	};
	u8 index_data;

	dibx000_i2c_set_speed(i2c, 250);

	if (i2c_transfer(i2c, msg, 2) != 2)
		return -EIO;

	switch (rb[0] << 8 | rb[1]) {
	case 0:
			deb_info("Found DiB0170 rev1: This version of DiB0170 is not supported any longer.\n");
			return -EIO;
	case 1:
			deb_info("Found DiB0170 rev2");
			break;
	case 2:
			deb_info("Found DiB0190 rev2");
			break;
	default:
			deb_info("DiB01x0 not found");
			return -EIO;
	}

	for (index_data = 0; index_data < len; index_data += 2) {
		wb[2] = (data[index_data + 1] >> 8) & 0xff;
		wb[3] = (data[index_data + 1]) & 0xff;

		if (data[index_data] == 0) {
			wb[0] = (data[index_data] >> 8) & 0xff;
			wb[1] = (data[index_data]) & 0xff;
			msg[0].len = 2;
			if (i2c_transfer(i2c, msg, 2) != 2)
				return -EIO;
			wb[2] |= rb[0];
			wb[3] |= rb[1] & ~(3 << 4);
		}

		wb[0] = (data[index_data] >> 8)&0xff;
		wb[1] = (data[index_data])&0xff;
		msg[0].len = 4;
		if (i2c_transfer(i2c, &msg[0], 1) != 1)
			return -EIO;
	}
	return 0;
}

static struct dib9000_config stk9090m_config = {
	.output_mpeg2_in_188_bytes = 1,
	.output_mode = OUTMODE_MPEG2_FIFO,
	.vcxo_timer = 279620,
	.timing_frequency = 20452225,
	.demod_clock_khz = 60000,
	.xtal_clock_khz = 30000,
	.if_drives = (0 << 15) | (1 << 13) | (0 << 12) | (3 << 10) | (0 << 9) | (1 << 7) | (0 << 6) | (0 << 4) | (1 << 3) | (1 << 1) | (0),
	.subband = {
		2,
		{
			{ 240, { BOARD_GPIO_COMPONENT_DEMOD, BOARD_GPIO_FUNCTION_SUBBAND_GPIO, 0x0008, 0x0000, 0x0008 } }, /* GPIO 3 to 1 for VHF */
			{ 890, { BOARD_GPIO_COMPONENT_DEMOD, BOARD_GPIO_FUNCTION_SUBBAND_GPIO, 0x0008, 0x0000, 0x0000 } }, /* GPIO 3 to 0 for UHF */
			{ 0 },
		},
	},
	.gpio_function = {
		{ .component = BOARD_GPIO_COMPONENT_DEMOD, .function = BOARD_GPIO_FUNCTION_COMPONENT_ON, .mask = 0x10 | 0x21, .direction = 0 & ~0x21, .value = (0x10 & ~0x1) | 0x20 },
		{ .component = BOARD_GPIO_COMPONENT_DEMOD, .function = BOARD_GPIO_FUNCTION_COMPONENT_OFF, .mask = 0x10 | 0x21, .direction = 0 & ~0x21, .value = 0 | 0x21 },
	},
};

static struct dib9000_config nim9090md_config[2] = {
	{
		.output_mpeg2_in_188_bytes = 1,
		.output_mode = OUTMODE_MPEG2_FIFO,
		.vcxo_timer = 279620,
		.timing_frequency = 20452225,
		.demod_clock_khz = 60000,
		.xtal_clock_khz = 30000,
		.if_drives = (0 << 15) | (1 << 13) | (0 << 12) | (3 << 10) | (0 << 9) | (1 << 7) | (0 << 6) | (0 << 4) | (1 << 3) | (1 << 1) | (0),
	}, {
		.output_mpeg2_in_188_bytes = 1,
		.output_mode = OUTMODE_DIVERSITY,
		.vcxo_timer = 279620,
		.timing_frequency = 20452225,
		.demod_clock_khz = 60000,
		.xtal_clock_khz = 30000,
		.if_drives = (0 << 15) | (1 << 13) | (0 << 12) | (3 << 10) | (0 << 9) | (1 << 7) | (0 << 6) | (0 << 4) | (1 << 3) | (1 << 1) | (0),
		.subband = {
			2,
			{
				{ 240, { BOARD_GPIO_COMPONENT_DEMOD, BOARD_GPIO_FUNCTION_SUBBAND_GPIO, 0x0006, 0x0000, 0x0006 } }, /* GPIO 1 and 2 to 1 for VHF */
				{ 890, { BOARD_GPIO_COMPONENT_DEMOD, BOARD_GPIO_FUNCTION_SUBBAND_GPIO, 0x0006, 0x0000, 0x0000 } }, /* GPIO 1 and 2 to 0 for UHF */
				{ 0 },
			},
		},
		.gpio_function = {
			{ .component = BOARD_GPIO_COMPONENT_DEMOD, .function = BOARD_GPIO_FUNCTION_COMPONENT_ON, .mask = 0x10 | 0x21, .direction = 0 & ~0x21, .value = (0x10 & ~0x1) | 0x20 },
			{ .component = BOARD_GPIO_COMPONENT_DEMOD, .function = BOARD_GPIO_FUNCTION_COMPONENT_OFF, .mask = 0x10 | 0x21, .direction = 0 & ~0x21, .value = 0 | 0x21 },
		},
	}
};

static struct dib0090_config dib9090_dib0090_config = {
	.io.pll_bypass = 0,
	.io.pll_range = 1,
	.io.pll_prediv = 1,
	.io.pll_loopdiv = 8,
	.io.adc_clock_ratio = 8,
	.io.pll_int_loop_filt = 0,
	.io.clock_khz = 30000,
	.reset = dib90x0_tuner_reset,
	.sleep = dib90x0_tuner_sleep,
	.clkouttobamse = 0,
	.analog_output = 0,
	.use_pwm_agc = 0,
	.clkoutdrive = 0,
	.freq_offset_khz_uhf = 0,
	.freq_offset_khz_vhf = 0,
};

static struct dib0090_config nim9090md_dib0090_config[2] = {
	{
		.io.pll_bypass = 0,
		.io.pll_range = 1,
		.io.pll_prediv = 1,
		.io.pll_loopdiv = 8,
		.io.adc_clock_ratio = 8,
		.io.pll_int_loop_filt = 0,
		.io.clock_khz = 30000,
		.reset = dib90x0_tuner_reset,
		.sleep = dib90x0_tuner_sleep,
		.clkouttobamse = 1,
		.analog_output = 0,
		.use_pwm_agc = 0,
		.clkoutdrive = 0,
		.freq_offset_khz_uhf = 0,
		.freq_offset_khz_vhf = 0,
	}, {
		.io.pll_bypass = 0,
		.io.pll_range = 1,
		.io.pll_prediv = 1,
		.io.pll_loopdiv = 8,
		.io.adc_clock_ratio = 8,
		.io.pll_int_loop_filt = 0,
		.io.clock_khz = 30000,
		.reset = dib90x0_tuner_reset,
		.sleep = dib90x0_tuner_sleep,
		.clkouttobamse = 0,
		.analog_output = 0,
		.use_pwm_agc = 0,
		.clkoutdrive = 0,
		.freq_offset_khz_uhf = 0,
		.freq_offset_khz_vhf = 0,
	}
};


static int stk9090m_frontend_attach(struct dvb_usb_adapter *adap)
{
	struct dib0700_adapter_state *state = adap->priv;
	struct dib0700_state *st = adap->dev->priv;
	u32 fw_version;

	/* Make use of the new i2c functions from FW 1.20 */
	dib0700_get_version(adap->dev, NULL, NULL, &fw_version, NULL);
	if (fw_version >= 0x10200)
		st->fw_use_new_i2c_api = 1;
	dib0700_set_i2c_speed(adap->dev, 340);

	dib0700_set_gpio(adap->dev, GPIO6, GPIO_OUT, 1);
	msleep(20);
	dib0700_set_gpio(adap->dev, GPIO9, GPIO_OUT, 1);
	dib0700_set_gpio(adap->dev, GPIO4, GPIO_OUT, 1);
	dib0700_set_gpio(adap->dev, GPIO7, GPIO_OUT, 1);
	dib0700_set_gpio(adap->dev, GPIO10, GPIO_OUT, 0);

	dib0700_ctrl_clock(adap->dev, 72, 1);

	msleep(20);
	dib0700_set_gpio(adap->dev, GPIO10, GPIO_OUT, 1);
	msleep(20);
	dib0700_set_gpio(adap->dev, GPIO0, GPIO_OUT, 1);

	dib9000_i2c_enumeration(&adap->dev->i2c_adap, 1, 0x10, 0x80);

	if (request_firmware(&state->frontend_firmware, "dib9090.fw", &adap->dev->udev->dev)) {
		deb_info("%s: Upload failed. (file not found?)\n", __func__);
		return -ENODEV;
	} else {
		deb_info("%s: firmware read %zu bytes.\n", __func__, state->frontend_firmware->size);
	}
	stk9090m_config.microcode_B_fe_size = state->frontend_firmware->size;
	stk9090m_config.microcode_B_fe_buffer = state->frontend_firmware->data;

	adap->fe_adap[0].fe = dvb_attach(dib9000_attach, &adap->dev->i2c_adap, 0x80, &stk9090m_config);

	return adap->fe_adap[0].fe == NULL ?  -ENODEV : 0;
}

static int dib9090_tuner_attach(struct dvb_usb_adapter *adap)
{
	struct dib0700_adapter_state *state = adap->priv;
	struct i2c_adapter *i2c = dib9000_get_tuner_interface(adap->fe_adap[0].fe);
	u16 data_dib190[10] = {
		1, 0x1374,
		2, 0x01a2,
		7, 0x0020,
		0, 0x00ef,
		8, 0x0486,
	};

	if (!IS_ENABLED(CONFIG_DVB_DIB9000))
		return -ENODEV;
	if (dvb_attach(dib0090_fw_register, adap->fe_adap[0].fe, i2c, &dib9090_dib0090_config) == NULL)
		return -ENODEV;
	i2c = dib9000_get_i2c_master(adap->fe_adap[0].fe, DIBX000_I2C_INTERFACE_GPIO_1_2, 0);
	if (!i2c)
		return -ENODEV;
	if (dib01x0_pmu_update(i2c, data_dib190, 10) != 0)
		return -ENODEV;
	dib0700_set_i2c_speed(adap->dev, 1500);
	if (dib9000_firmware_post_pll_init(adap->fe_adap[0].fe) < 0)
		return -ENODEV;
	release_firmware(state->frontend_firmware);
	return 0;
}

static int nim9090md_frontend_attach(struct dvb_usb_adapter *adap)
{
	struct dib0700_adapter_state *state = adap->priv;
	struct dib0700_state *st = adap->dev->priv;
	struct i2c_adapter *i2c;
	struct dvb_frontend *fe_slave;
	u32 fw_version;

	/* Make use of the new i2c functions from FW 1.20 */
	dib0700_get_version(adap->dev, NULL, NULL, &fw_version, NULL);
	if (fw_version >= 0x10200)
		st->fw_use_new_i2c_api = 1;
	dib0700_set_i2c_speed(adap->dev, 340);

	dib0700_set_gpio(adap->dev, GPIO6, GPIO_OUT, 1);
	msleep(20);
	dib0700_set_gpio(adap->dev, GPIO9, GPIO_OUT, 1);
	dib0700_set_gpio(adap->dev, GPIO4, GPIO_OUT, 1);
	dib0700_set_gpio(adap->dev, GPIO7, GPIO_OUT, 1);
	dib0700_set_gpio(adap->dev, GPIO10, GPIO_OUT, 0);

	dib0700_ctrl_clock(adap->dev, 72, 1);

	msleep(20);
	dib0700_set_gpio(adap->dev, GPIO10, GPIO_OUT, 1);
	msleep(20);
	dib0700_set_gpio(adap->dev, GPIO0, GPIO_OUT, 1);

	if (request_firmware(&state->frontend_firmware, "dib9090.fw", &adap->dev->udev->dev)) {
		deb_info("%s: Upload failed. (file not found?)\n", __func__);
		return -EIO;
	} else {
		deb_info("%s: firmware read %zu bytes.\n", __func__, state->frontend_firmware->size);
	}
	nim9090md_config[0].microcode_B_fe_size = state->frontend_firmware->size;
	nim9090md_config[0].microcode_B_fe_buffer = state->frontend_firmware->data;
	nim9090md_config[1].microcode_B_fe_size = state->frontend_firmware->size;
	nim9090md_config[1].microcode_B_fe_buffer = state->frontend_firmware->data;

	dib9000_i2c_enumeration(&adap->dev->i2c_adap, 1, 0x20, 0x80);
	adap->fe_adap[0].fe = dvb_attach(dib9000_attach, &adap->dev->i2c_adap, 0x80, &nim9090md_config[0]);

	if (adap->fe_adap[0].fe == NULL)
		return -ENODEV;

	i2c = dib9000_get_i2c_master(adap->fe_adap[0].fe, DIBX000_I2C_INTERFACE_GPIO_3_4, 0);
	dib9000_i2c_enumeration(i2c, 1, 0x12, 0x82);

	fe_slave = dvb_attach(dib9000_attach, i2c, 0x82, &nim9090md_config[1]);
	dib9000_set_slave_frontend(adap->fe_adap[0].fe, fe_slave);

	return fe_slave == NULL ?  -ENODEV : 0;
}

static int nim9090md_tuner_attach(struct dvb_usb_adapter *adap)
{
	struct dib0700_adapter_state *state = adap->priv;
	struct i2c_adapter *i2c;
	struct dvb_frontend *fe_slave;
	u16 data_dib190[10] = {
		1, 0x5374,
		2, 0x01ae,
		7, 0x0020,
		0, 0x00ef,
		8, 0x0406,
	};
	if (!IS_ENABLED(CONFIG_DVB_DIB9000))
		return -ENODEV;
	i2c = dib9000_get_tuner_interface(adap->fe_adap[0].fe);
	if (dvb_attach(dib0090_fw_register, adap->fe_adap[0].fe, i2c, &nim9090md_dib0090_config[0]) == NULL)
		return -ENODEV;
	i2c = dib9000_get_i2c_master(adap->fe_adap[0].fe, DIBX000_I2C_INTERFACE_GPIO_1_2, 0);
	if (!i2c)
		return -ENODEV;
	if (dib01x0_pmu_update(i2c, data_dib190, 10) < 0)
		return -ENODEV;

	dib0700_set_i2c_speed(adap->dev, 1500);
	if (dib9000_firmware_post_pll_init(adap->fe_adap[0].fe) < 0)
		return -ENODEV;

	fe_slave = dib9000_get_slave_frontend(adap->fe_adap[0].fe, 1);
	if (fe_slave != NULL) {
		i2c = dib9000_get_component_bus_interface(adap->fe_adap[0].fe);
		dib9000_set_i2c_adapter(fe_slave, i2c);

		i2c = dib9000_get_tuner_interface(fe_slave);
		if (dvb_attach(dib0090_fw_register, fe_slave, i2c, &nim9090md_dib0090_config[1]) == NULL)
			return -ENODEV;
		fe_slave->dvb = adap->fe_adap[0].fe->dvb;
		dib9000_fw_set_component_bus_speed(adap->fe_adap[0].fe, 1500);
		if (dib9000_firmware_post_pll_init(fe_slave) < 0)
			return -ENODEV;
	}
	release_firmware(state->frontend_firmware);

	return 0;
}

/* NIM7090 */
static int dib7090p_get_best_sampling(struct dvb_frontend *fe , struct dibx090p_best_adc *adc)
{
	u8 spur = 0, prediv = 0, loopdiv = 0, min_prediv = 1, max_prediv = 1;

	u16 xtal = 12000;
	u32 fcp_min = 1900;  /* PLL Minimum Frequency comparator KHz */
	u32 fcp_max = 20000; /* PLL Maximum Frequency comparator KHz */
	u32 fdem_max = 76000;
	u32 fdem_min = 69500;
	u32 fcp = 0, fs = 0, fdem = 0;
	u32 harmonic_id = 0;

	adc->pll_loopdiv = loopdiv;
	adc->pll_prediv = prediv;
	adc->timf = 0;

	deb_info("bandwidth = %d fdem_min =%d", fe->dtv_property_cache.bandwidth_hz, fdem_min);

	/* Find Min and Max prediv */
	while ((xtal/max_prediv) >= fcp_min)
		max_prediv++;

	max_prediv--;
	min_prediv = max_prediv;
	while ((xtal/min_prediv) <= fcp_max) {
		min_prediv--;
		if (min_prediv == 1)
			break;
	}
	deb_info("MIN prediv = %d : MAX prediv = %d", min_prediv, max_prediv);

	min_prediv = 2;

	for (prediv = min_prediv ; prediv < max_prediv; prediv++) {
		fcp = xtal / prediv;
		if (fcp > fcp_min && fcp < fcp_max) {
			for (loopdiv = 1 ; loopdiv < 64 ; loopdiv++) {
				fdem = ((xtal/prediv) * loopdiv);
				fs   = fdem / 4;
				/* test min/max system restrictions */

				if ((fdem >= fdem_min) && (fdem <= fdem_max) && (fs >= fe->dtv_property_cache.bandwidth_hz/1000)) {
					spur = 0;
					/* test fs harmonics positions */
					for (harmonic_id = (fe->dtv_property_cache.frequency / (1000*fs)) ;  harmonic_id <= ((fe->dtv_property_cache.frequency / (1000*fs))+1) ; harmonic_id++) {
						if (((fs*harmonic_id) >= ((fe->dtv_property_cache.frequency/1000) - (fe->dtv_property_cache.bandwidth_hz/2000))) &&  ((fs*harmonic_id) <= ((fe->dtv_property_cache.frequency/1000) + (fe->dtv_property_cache.bandwidth_hz/2000)))) {
							spur = 1;
							break;
						}
					}

					if (!spur) {
						adc->pll_loopdiv = loopdiv;
						adc->pll_prediv = prediv;
						adc->timf = 2396745143UL/fdem*(1 << 9);
						adc->timf += ((2396745143UL%fdem) << 9)/fdem;
						deb_info("loopdiv=%i prediv=%i timf=%i", loopdiv, prediv, adc->timf);
						break;
					}
				}
			}
		}
		if (!spur)
			break;
	}


	if (adc->pll_loopdiv == 0 && adc->pll_prediv == 0)
		return -EINVAL;
	else
		return 0;
}

static int dib7090_agc_startup(struct dvb_frontend *fe)
{
	struct dvb_usb_adapter *adap = fe->dvb->priv;
	struct dib0700_adapter_state *state = adap->priv;
	struct dibx000_bandwidth_config pll;
	u16 target;
	struct dibx090p_best_adc adc;
	int ret;

	ret = state->set_param_save(fe);
	if (ret < 0)
		return ret;

	memset(&pll, 0, sizeof(struct dibx000_bandwidth_config));
	dib0090_pwm_gain_reset(fe);
	target = (dib0090_get_wbd_target(fe) * 8 + 1) / 2;
	state->dib7000p_ops.set_wbd_ref(fe, target);

	if (dib7090p_get_best_sampling(fe, &adc) == 0) {
		pll.pll_ratio  = adc.pll_loopdiv;
		pll.pll_prediv = adc.pll_prediv;

		state->dib7000p_ops.update_pll(fe, &pll);
		state->dib7000p_ops.ctrl_timf(fe, DEMOD_TIMF_SET, adc.timf);
	}
	return 0;
}

static int dib7090_agc_restart(struct dvb_frontend *fe, u8 restart)
{
	deb_info("AGC restart callback: %d", restart);
	if (restart == 0) /* before AGC startup */
		dib0090_set_dc_servo(fe, 1);
	return 0;
}

static int tfe7790p_update_lna(struct dvb_frontend *fe, u16 agc_global)
{
	struct dvb_usb_adapter *adap = fe->dvb->priv;
	struct dib0700_adapter_state *state = adap->priv;

	deb_info("update LNA: agc global=%i", agc_global);

	if (agc_global < 25000) {
		state->dib7000p_ops.set_gpio(fe, 8, 0, 0);
		state->dib7000p_ops.set_agc1_min(fe, 0);
	} else {
		state->dib7000p_ops.set_gpio(fe, 8, 0, 1);
		state->dib7000p_ops.set_agc1_min(fe, 32768);
	}

	return 0;
}

static struct dib0090_wbd_slope dib7090_wbd_table[] = {
	{ 380,   81, 850, 64, 540,  4},
	{ 860,   51, 866, 21,  375, 4},
	{1700,    0, 250, 0,   100, 6},
	{2600,    0, 250, 0,   100, 6},
	{ 0xFFFF, 0,   0, 0,   0,   0},
};

static struct dibx000_agc_config dib7090_agc_config[2] = {
	{
		.band_caps      = BAND_UHF,
		/* P_agc_use_sd_mod1=0, P_agc_use_sd_mod2=0, P_agc_freq_pwm_div=1, P_agc_inv_pwm1=0, P_agc_inv_pwm2=0,
		* P_agc_inh_dc_rv_est=0, P_agc_time_est=3, P_agc_freeze=0, P_agc_nb_est=5, P_agc_write=0 */
		.setup          = (0 << 15) | (0 << 14) | (5 << 11) | (0 << 10) | (0 << 9) | (0 << 8) | (3 << 5) | (0 << 4) | (5 << 1) | (0 << 0),

		.inv_gain       = 687,
		.time_stabiliz  = 10,

		.alpha_level    = 0,
		.thlock         = 118,

		.wbd_inv        = 0,
		.wbd_ref        = 1200,
		.wbd_sel        = 3,
		.wbd_alpha      = 5,

		.agc1_max       = 65535,
		.agc1_min       = 32768,

		.agc2_max       = 65535,
		.agc2_min       = 0,

		.agc1_pt1       = 0,
		.agc1_pt2       = 32,
		.agc1_pt3       = 114,
		.agc1_slope1    = 143,
		.agc1_slope2    = 144,
		.agc2_pt1       = 114,
		.agc2_pt2       = 227,
		.agc2_slope1    = 116,
		.agc2_slope2    = 117,

		.alpha_mant     = 18,
		.alpha_exp      = 0,
		.beta_mant      = 20,
		.beta_exp       = 59,

		.perform_agc_softsplit = 0,
	} , {
		.band_caps      = BAND_FM | BAND_VHF | BAND_CBAND,
		/* P_agc_use_sd_mod1=0, P_agc_use_sd_mod2=0, P_agc_freq_pwm_div=1, P_agc_inv_pwm1=0, P_agc_inv_pwm2=0,
		* P_agc_inh_dc_rv_est=0, P_agc_time_est=3, P_agc_freeze=0, P_agc_nb_est=5, P_agc_write=0 */
		.setup          = (0 << 15) | (0 << 14) | (5 << 11) | (0 << 10) | (0 << 9) | (0 << 8) | (3 << 5) | (0 << 4) | (5 << 1) | (0 << 0),

		.inv_gain       = 732,
		.time_stabiliz  = 10,

		.alpha_level    = 0,
		.thlock         = 118,

		.wbd_inv        = 0,
		.wbd_ref        = 1200,
		.wbd_sel        = 3,
		.wbd_alpha      = 5,

		.agc1_max       = 65535,
		.agc1_min       = 0,

		.agc2_max       = 65535,
		.agc2_min       = 0,

		.agc1_pt1       = 0,
		.agc1_pt2       = 0,
		.agc1_pt3       = 98,
		.agc1_slope1    = 0,
		.agc1_slope2    = 167,
		.agc2_pt1       = 98,
		.agc2_pt2       = 255,
		.agc2_slope1    = 104,
		.agc2_slope2    = 0,

		.alpha_mant     = 18,
		.alpha_exp      = 0,
		.beta_mant      = 20,
		.beta_exp       = 59,

		.perform_agc_softsplit = 0,
	}
};

static struct dibx000_bandwidth_config dib7090_clock_config_12_mhz = {
	.internal = 60000,
	.sampling = 15000,
	.pll_prediv = 1,
	.pll_ratio = 5,
	.pll_range = 0,
	.pll_reset = 0,
	.pll_bypass = 0,
	.enable_refdiv = 0,
	.bypclk_div = 0,
	.IO_CLK_en_core = 1,
	.ADClkSrc = 1,
	.modulo = 2,
	.sad_cfg = (3 << 14) | (1 << 12) | (524 << 0),
	.ifreq = (0 << 25) | 0,
	.timf = 20452225,
	.xtal_hz = 15000000,
};

static struct dib7000p_config nim7090_dib7000p_config = {
	.output_mpeg2_in_188_bytes  = 1,
	.hostbus_diversity			= 1,
	.tuner_is_baseband			= 1,
	.update_lna					= tfe7790p_update_lna, /* GPIO used is the same as TFE7790 */

	.agc_config_count			= 2,
	.agc						= dib7090_agc_config,

	.bw							= &dib7090_clock_config_12_mhz,

	.gpio_dir					= DIB7000P_GPIO_DEFAULT_DIRECTIONS,
	.gpio_val					= DIB7000P_GPIO_DEFAULT_VALUES,
	.gpio_pwm_pos				= DIB7000P_GPIO_DEFAULT_PWM_POS,

	.pwm_freq_div				= 0,

	.agc_control				= dib7090_agc_restart,

	.spur_protect				= 0,
	.disable_sample_and_hold	= 0,
	.enable_current_mirror		= 0,
	.diversity_delay			= 0,

	.output_mode				= OUTMODE_MPEG2_FIFO,
	.enMpegOutput				= 1,
};

static int tfe7090p_pvr_update_lna(struct dvb_frontend *fe, u16 agc_global)
{
	struct dvb_usb_adapter *adap = fe->dvb->priv;
	struct dib0700_adapter_state *state = adap->priv;

	deb_info("TFE7090P-PVR update LNA: agc global=%i", agc_global);
	if (agc_global < 25000) {
		state->dib7000p_ops.set_gpio(fe, 5, 0, 0);
		state->dib7000p_ops.set_agc1_min(fe, 0);
	} else {
		state->dib7000p_ops.set_gpio(fe, 5, 0, 1);
		state->dib7000p_ops.set_agc1_min(fe, 32768);
	}

	return 0;
}

static struct dib7000p_config tfe7090pvr_dib7000p_config[2] = {
	{
		.output_mpeg2_in_188_bytes  = 1,
		.hostbus_diversity			= 1,
		.tuner_is_baseband			= 1,
		.update_lna					= tfe7090p_pvr_update_lna,

		.agc_config_count			= 2,
		.agc						= dib7090_agc_config,

		.bw							= &dib7090_clock_config_12_mhz,

		.gpio_dir					= DIB7000P_GPIO_DEFAULT_DIRECTIONS,
		.gpio_val					= DIB7000P_GPIO_DEFAULT_VALUES,
		.gpio_pwm_pos				= DIB7000P_GPIO_DEFAULT_PWM_POS,

		.pwm_freq_div				= 0,

		.agc_control				= dib7090_agc_restart,

		.spur_protect				= 0,
		.disable_sample_and_hold	= 0,
		.enable_current_mirror		= 0,
		.diversity_delay			= 0,

		.output_mode				= OUTMODE_MPEG2_PAR_GATED_CLK,
		.default_i2c_addr			= 0x90,
		.enMpegOutput				= 1,
	}, {
		.output_mpeg2_in_188_bytes  = 1,
		.hostbus_diversity			= 1,
		.tuner_is_baseband			= 1,
		.update_lna					= tfe7090p_pvr_update_lna,

		.agc_config_count			= 2,
		.agc						= dib7090_agc_config,

		.bw							= &dib7090_clock_config_12_mhz,

		.gpio_dir					= DIB7000P_GPIO_DEFAULT_DIRECTIONS,
		.gpio_val					= DIB7000P_GPIO_DEFAULT_VALUES,
		.gpio_pwm_pos				= DIB7000P_GPIO_DEFAULT_PWM_POS,

		.pwm_freq_div				= 0,

		.agc_control				= dib7090_agc_restart,

		.spur_protect				= 0,
		.disable_sample_and_hold	= 0,
		.enable_current_mirror		= 0,
		.diversity_delay			= 0,

		.output_mode				= OUTMODE_MPEG2_PAR_GATED_CLK,
		.default_i2c_addr			= 0x92,
		.enMpegOutput				= 0,
	}
};

static struct dib0090_config nim7090_dib0090_config = {
	.io.clock_khz = 12000,
	.io.pll_bypass = 0,
	.io.pll_range = 0,
	.io.pll_prediv = 3,
	.io.pll_loopdiv = 6,
	.io.adc_clock_ratio = 0,
	.io.pll_int_loop_filt = 0,

	.freq_offset_khz_uhf = 0,
	.freq_offset_khz_vhf = 0,

	.clkouttobamse = 1,
	.analog_output = 0,

	.wbd_vhf_offset = 0,
	.wbd_cband_offset = 0,
	.use_pwm_agc = 1,
	.clkoutdrive = 0,

	.fref_clock_ratio = 0,

	.wbd = dib7090_wbd_table,

	.ls_cfg_pad_drv = 0,
	.data_tx_drv = 0,
	.low_if = NULL,
	.in_soc = 1,
};

static struct dib7000p_config tfe7790p_dib7000p_config = {
	.output_mpeg2_in_188_bytes  = 1,
	.hostbus_diversity			= 1,
	.tuner_is_baseband			= 1,
	.update_lna					= tfe7790p_update_lna,

	.agc_config_count			= 2,
	.agc						= dib7090_agc_config,

	.bw							= &dib7090_clock_config_12_mhz,

	.gpio_dir					= DIB7000P_GPIO_DEFAULT_DIRECTIONS,
	.gpio_val					= DIB7000P_GPIO_DEFAULT_VALUES,
	.gpio_pwm_pos				= DIB7000P_GPIO_DEFAULT_PWM_POS,

	.pwm_freq_div				= 0,

	.agc_control				= dib7090_agc_restart,

	.spur_protect				= 0,
	.disable_sample_and_hold	= 0,
	.enable_current_mirror		= 0,
	.diversity_delay			= 0,

	.output_mode				= OUTMODE_MPEG2_PAR_GATED_CLK,
	.enMpegOutput				= 1,
};

static struct dib0090_config tfe7790p_dib0090_config = {
	.io.clock_khz = 12000,
	.io.pll_bypass = 0,
	.io.pll_range = 0,
	.io.pll_prediv = 3,
	.io.pll_loopdiv = 6,
	.io.adc_clock_ratio = 0,
	.io.pll_int_loop_filt = 0,

	.freq_offset_khz_uhf = 0,
	.freq_offset_khz_vhf = 0,

	.clkouttobamse = 1,
	.analog_output = 0,

	.wbd_vhf_offset = 0,
	.wbd_cband_offset = 0,
	.use_pwm_agc = 1,
	.clkoutdrive = 0,

	.fref_clock_ratio = 0,

	.wbd = dib7090_wbd_table,

	.ls_cfg_pad_drv = 0,
	.data_tx_drv = 0,
	.low_if = NULL,
	.in_soc = 1,
	.force_cband_input = 0,
	.is_dib7090e = 0,
	.force_crystal_mode = 1,
};

static struct dib0090_config tfe7090pvr_dib0090_config[2] = {
	{
		.io.clock_khz = 12000,
		.io.pll_bypass = 0,
		.io.pll_range = 0,
		.io.pll_prediv = 3,
		.io.pll_loopdiv = 6,
		.io.adc_clock_ratio = 0,
		.io.pll_int_loop_filt = 0,

		.freq_offset_khz_uhf = 50,
		.freq_offset_khz_vhf = 70,

		.clkouttobamse = 1,
		.analog_output = 0,

		.wbd_vhf_offset = 0,
		.wbd_cband_offset = 0,
		.use_pwm_agc = 1,
		.clkoutdrive = 0,

		.fref_clock_ratio = 0,

		.wbd = dib7090_wbd_table,

		.ls_cfg_pad_drv = 0,
		.data_tx_drv = 0,
		.low_if = NULL,
		.in_soc = 1,
	}, {
		.io.clock_khz = 12000,
		.io.pll_bypass = 0,
		.io.pll_range = 0,
		.io.pll_prediv = 3,
		.io.pll_loopdiv = 6,
		.io.adc_clock_ratio = 0,
		.io.pll_int_loop_filt = 0,

		.freq_offset_khz_uhf = -50,
		.freq_offset_khz_vhf = -70,

		.clkouttobamse = 1,
		.analog_output = 0,

		.wbd_vhf_offset = 0,
		.wbd_cband_offset = 0,
		.use_pwm_agc = 1,
		.clkoutdrive = 0,

		.fref_clock_ratio = 0,

		.wbd = dib7090_wbd_table,

		.ls_cfg_pad_drv = 0,
		.data_tx_drv = 0,
		.low_if = NULL,
		.in_soc = 1,
	}
};

static int nim7090_frontend_attach(struct dvb_usb_adapter *adap)
{
	struct dib0700_adapter_state *state = adap->priv;

	if (!dvb_attach(dib7000p_attach, &state->dib7000p_ops))
		return -ENODEV;

	dib0700_set_gpio(adap->dev, GPIO6, GPIO_OUT, 1);
	msleep(20);
	dib0700_set_gpio(adap->dev, GPIO9, GPIO_OUT, 1);
	dib0700_set_gpio(adap->dev, GPIO4, GPIO_OUT, 1);
	dib0700_set_gpio(adap->dev, GPIO7, GPIO_OUT, 1);
	dib0700_set_gpio(adap->dev, GPIO10, GPIO_OUT, 0);

	msleep(20);
	dib0700_set_gpio(adap->dev, GPIO10, GPIO_OUT, 1);
	msleep(20);
	dib0700_set_gpio(adap->dev, GPIO0, GPIO_OUT, 1);

	if (state->dib7000p_ops.i2c_enumeration(&adap->dev->i2c_adap, 1, 0x10, &nim7090_dib7000p_config) != 0) {
		err("%s: state->dib7000p_ops.i2c_enumeration failed.  Cannot continue\n", __func__);
		dvb_detach(state->dib7000p_ops.set_wbd_ref);
		return -ENODEV;
	}
	adap->fe_adap[0].fe = state->dib7000p_ops.init(&adap->dev->i2c_adap, 0x80, &nim7090_dib7000p_config);

	return adap->fe_adap[0].fe == NULL ?  -ENODEV : 0;
}

static int nim7090_tuner_attach(struct dvb_usb_adapter *adap)
{
	struct dib0700_adapter_state *st = adap->priv;
	struct i2c_adapter *tun_i2c = st->dib7000p_ops.get_i2c_tuner(adap->fe_adap[0].fe);

	nim7090_dib0090_config.reset = st->dib7000p_ops.tuner_sleep,
	nim7090_dib0090_config.sleep = st->dib7000p_ops.tuner_sleep,
	nim7090_dib0090_config.get_adc_power = st->dib7000p_ops.get_adc_power;

	if (dvb_attach(dib0090_register, adap->fe_adap[0].fe, tun_i2c, &nim7090_dib0090_config) == NULL)
		return -ENODEV;

	st->dib7000p_ops.set_gpio(adap->fe_adap[0].fe, 8, 0, 1);

	st->set_param_save = adap->fe_adap[0].fe->ops.tuner_ops.set_params;
	adap->fe_adap[0].fe->ops.tuner_ops.set_params = dib7090_agc_startup;
	return 0;
}

static int tfe7090pvr_frontend0_attach(struct dvb_usb_adapter *adap)
{
	struct dib0700_state *st = adap->dev->priv;
	struct dib0700_adapter_state *state = adap->priv;

	if (!dvb_attach(dib7000p_attach, &state->dib7000p_ops))
		return -ENODEV;

	/* The TFE7090 requires the dib0700 to not be in master mode */
	st->disable_streaming_master_mode = 1;

	dib0700_set_gpio(adap->dev, GPIO6, GPIO_OUT, 1);
	msleep(20);
	dib0700_set_gpio(adap->dev, GPIO9, GPIO_OUT, 1);
	dib0700_set_gpio(adap->dev, GPIO4, GPIO_OUT, 1);
	dib0700_set_gpio(adap->dev, GPIO7, GPIO_OUT, 1);
	dib0700_set_gpio(adap->dev, GPIO10, GPIO_OUT, 0);

	msleep(20);
	dib0700_set_gpio(adap->dev, GPIO10, GPIO_OUT, 1);
	msleep(20);
	dib0700_set_gpio(adap->dev, GPIO0, GPIO_OUT, 1);

	/* initialize IC 0 */
	if (state->dib7000p_ops.i2c_enumeration(&adap->dev->i2c_adap, 1, 0x20, &tfe7090pvr_dib7000p_config[0]) != 0) {
		err("%s: state->dib7000p_ops.i2c_enumeration failed.  Cannot continue\n", __func__);
		dvb_detach(state->dib7000p_ops.set_wbd_ref);
		return -ENODEV;
	}

	dib0700_set_i2c_speed(adap->dev, 340);
	adap->fe_adap[0].fe = state->dib7000p_ops.init(&adap->dev->i2c_adap, 0x90, &tfe7090pvr_dib7000p_config[0]);
	if (adap->fe_adap[0].fe == NULL)
		return -ENODEV;

	state->dib7000p_ops.slave_reset(adap->fe_adap[0].fe);

	return 0;
}

static int tfe7090pvr_frontend1_attach(struct dvb_usb_adapter *adap)
{
	struct i2c_adapter *i2c;
	struct dib0700_adapter_state *state = adap->priv;

	if (adap->dev->adapter[0].fe_adap[0].fe == NULL) {
		err("the master dib7090 has to be initialized first");
		return -ENODEV; /* the master device has not been initialized */
	}

	if (!dvb_attach(dib7000p_attach, &state->dib7000p_ops))
		return -ENODEV;

	i2c = state->dib7000p_ops.get_i2c_master(adap->dev->adapter[0].fe_adap[0].fe, DIBX000_I2C_INTERFACE_GPIO_6_7, 1);
	if (state->dib7000p_ops.i2c_enumeration(i2c, 1, 0x10, &tfe7090pvr_dib7000p_config[1]) != 0) {
		err("%s: state->dib7000p_ops.i2c_enumeration failed.  Cannot continue\n", __func__);
		dvb_detach(state->dib7000p_ops.set_wbd_ref);
		return -ENODEV;
	}

	adap->fe_adap[0].fe = state->dib7000p_ops.init(i2c, 0x92, &tfe7090pvr_dib7000p_config[1]);
	dib0700_set_i2c_speed(adap->dev, 200);

	return adap->fe_adap[0].fe == NULL ? -ENODEV : 0;
}

static int tfe7090pvr_tuner0_attach(struct dvb_usb_adapter *adap)
{
	struct dib0700_adapter_state *st = adap->priv;
	struct i2c_adapter *tun_i2c = st->dib7000p_ops.get_i2c_tuner(adap->fe_adap[0].fe);

	tfe7090pvr_dib0090_config[0].reset = st->dib7000p_ops.tuner_sleep;
	tfe7090pvr_dib0090_config[0].sleep = st->dib7000p_ops.tuner_sleep;
	tfe7090pvr_dib0090_config[0].get_adc_power = st->dib7000p_ops.get_adc_power;

	if (dvb_attach(dib0090_register, adap->fe_adap[0].fe, tun_i2c, &tfe7090pvr_dib0090_config[0]) == NULL)
		return -ENODEV;

	st->dib7000p_ops.set_gpio(adap->fe_adap[0].fe, 8, 0, 1);

	st->set_param_save = adap->fe_adap[0].fe->ops.tuner_ops.set_params;
	adap->fe_adap[0].fe->ops.tuner_ops.set_params = dib7090_agc_startup;
	return 0;
}

static int tfe7090pvr_tuner1_attach(struct dvb_usb_adapter *adap)
{
	struct dib0700_adapter_state *st = adap->priv;
	struct i2c_adapter *tun_i2c = st->dib7000p_ops.get_i2c_tuner(adap->fe_adap[0].fe);

	tfe7090pvr_dib0090_config[1].reset = st->dib7000p_ops.tuner_sleep;
	tfe7090pvr_dib0090_config[1].sleep = st->dib7000p_ops.tuner_sleep;
	tfe7090pvr_dib0090_config[1].get_adc_power = st->dib7000p_ops.get_adc_power;

	if (dvb_attach(dib0090_register, adap->fe_adap[0].fe, tun_i2c, &tfe7090pvr_dib0090_config[1]) == NULL)
		return -ENODEV;

	st->dib7000p_ops.set_gpio(adap->fe_adap[0].fe, 8, 0, 1);

	st->set_param_save = adap->fe_adap[0].fe->ops.tuner_ops.set_params;
	adap->fe_adap[0].fe->ops.tuner_ops.set_params = dib7090_agc_startup;
	return 0;
}

static int tfe7790p_frontend_attach(struct dvb_usb_adapter *adap)
{
	struct dib0700_state *st = adap->dev->priv;
	struct dib0700_adapter_state *state = adap->priv;

	if (!dvb_attach(dib7000p_attach, &state->dib7000p_ops))
		return -ENODEV;

	/* The TFE7790P requires the dib0700 to not be in master mode */
	st->disable_streaming_master_mode = 1;

	dib0700_set_gpio(adap->dev, GPIO6, GPIO_OUT, 1);
	msleep(20);
	dib0700_set_gpio(adap->dev, GPIO9, GPIO_OUT, 1);
	dib0700_set_gpio(adap->dev, GPIO4, GPIO_OUT, 1);
	dib0700_set_gpio(adap->dev, GPIO7, GPIO_OUT, 1);
	dib0700_set_gpio(adap->dev, GPIO10, GPIO_OUT, 0);
	msleep(20);
	dib0700_ctrl_clock(adap->dev, 72, 1);
	dib0700_set_gpio(adap->dev, GPIO10, GPIO_OUT, 1);
	msleep(20);
	dib0700_set_gpio(adap->dev, GPIO0, GPIO_OUT, 1);

	if (state->dib7000p_ops.i2c_enumeration(&adap->dev->i2c_adap,
				1, 0x10, &tfe7790p_dib7000p_config) != 0) {
		err("%s: state->dib7000p_ops.i2c_enumeration failed.  Cannot continue\n",
				__func__);
		dvb_detach(state->dib7000p_ops.set_wbd_ref);
		return -ENODEV;
	}
	adap->fe_adap[0].fe = state->dib7000p_ops.init(&adap->dev->i2c_adap,
			0x80, &tfe7790p_dib7000p_config);

	return adap->fe_adap[0].fe == NULL ?  -ENODEV : 0;
}

static int tfe7790p_tuner_attach(struct dvb_usb_adapter *adap)
{
	struct dib0700_adapter_state *st = adap->priv;
	struct i2c_adapter *tun_i2c =
		st->dib7000p_ops.get_i2c_tuner(adap->fe_adap[0].fe);


	tfe7790p_dib0090_config.reset = st->dib7000p_ops.tuner_sleep;
	tfe7790p_dib0090_config.sleep = st->dib7000p_ops.tuner_sleep;
	tfe7790p_dib0090_config.get_adc_power = st->dib7000p_ops.get_adc_power;

	if (dvb_attach(dib0090_register, adap->fe_adap[0].fe, tun_i2c,
				&tfe7790p_dib0090_config) == NULL)
		return -ENODEV;

	st->dib7000p_ops.set_gpio(adap->fe_adap[0].fe, 8, 0, 1);

	st->set_param_save = adap->fe_adap[0].fe->ops.tuner_ops.set_params;
	adap->fe_adap[0].fe->ops.tuner_ops.set_params = dib7090_agc_startup;
	return 0;
}

/* STK7070PD */
static struct dib7000p_config stk7070pd_dib7000p_config[2] = {
	{
		.output_mpeg2_in_188_bytes = 1,

		.agc_config_count = 1,
		.agc = &dib7070_agc_config,
		.bw  = &dib7070_bw_config_12_mhz,
		.tuner_is_baseband = 1,
		.spur_protect = 1,

		.gpio_dir = DIB7000P_GPIO_DEFAULT_DIRECTIONS,
		.gpio_val = DIB7000P_GPIO_DEFAULT_VALUES,
		.gpio_pwm_pos = DIB7000P_GPIO_DEFAULT_PWM_POS,

		.hostbus_diversity = 1,
	}, {
		.output_mpeg2_in_188_bytes = 1,

		.agc_config_count = 1,
		.agc = &dib7070_agc_config,
		.bw  = &dib7070_bw_config_12_mhz,
		.tuner_is_baseband = 1,
		.spur_protect = 1,

		.gpio_dir = DIB7000P_GPIO_DEFAULT_DIRECTIONS,
		.gpio_val = DIB7000P_GPIO_DEFAULT_VALUES,
		.gpio_pwm_pos = DIB7000P_GPIO_DEFAULT_PWM_POS,

		.hostbus_diversity = 1,
	}
};

static void stk7070pd_init(struct dvb_usb_device *dev)
{
	dib0700_set_gpio(dev, GPIO6, GPIO_OUT, 1);
	msleep(10);
	dib0700_set_gpio(dev, GPIO9, GPIO_OUT, 1);
	dib0700_set_gpio(dev, GPIO4, GPIO_OUT, 1);
	dib0700_set_gpio(dev, GPIO7, GPIO_OUT, 1);
	dib0700_set_gpio(dev, GPIO10, GPIO_OUT, 0);

	dib0700_ctrl_clock(dev, 72, 1);

	msleep(10);
	dib0700_set_gpio(dev, GPIO10, GPIO_OUT, 1);
}

static int stk7070pd_frontend_attach0(struct dvb_usb_adapter *adap)
{
	struct dib0700_adapter_state *state = adap->priv;

	if (!dvb_attach(dib7000p_attach, &state->dib7000p_ops))
		return -ENODEV;

	stk7070pd_init(adap->dev);

	msleep(10);
	dib0700_set_gpio(adap->dev, GPIO0, GPIO_OUT, 1);

	if (state->dib7000p_ops.i2c_enumeration(&adap->dev->i2c_adap, 2, 18,
				     stk7070pd_dib7000p_config) != 0) {
		err("%s: state->dib7000p_ops.i2c_enumeration failed.  Cannot continue\n",
		    __func__);
		dvb_detach(state->dib7000p_ops.set_wbd_ref);
		return -ENODEV;
	}

	adap->fe_adap[0].fe = state->dib7000p_ops.init(&adap->dev->i2c_adap, 0x80, &stk7070pd_dib7000p_config[0]);
	return adap->fe_adap[0].fe == NULL ? -ENODEV : 0;
}

static int stk7070pd_frontend_attach1(struct dvb_usb_adapter *adap)
{
	struct dib0700_adapter_state *state = adap->priv;

	if (!dvb_attach(dib7000p_attach, &state->dib7000p_ops))
		return -ENODEV;

	adap->fe_adap[0].fe = state->dib7000p_ops.init(&adap->dev->i2c_adap, 0x82, &stk7070pd_dib7000p_config[1]);
	return adap->fe_adap[0].fe == NULL ? -ENODEV : 0;
}

static int novatd_read_status_override(struct dvb_frontend *fe,
				       enum fe_status *stat)
{
	struct dvb_usb_adapter *adap = fe->dvb->priv;
	struct dvb_usb_device *dev = adap->dev;
	struct dib0700_state *state = dev->priv;
	int ret;

	ret = state->read_status(fe, stat);

	if (!ret)
		dib0700_set_gpio(dev, adap->id == 0 ? GPIO1 : GPIO0, GPIO_OUT,
				!!(*stat & FE_HAS_LOCK));

	return ret;
}

static int novatd_sleep_override(struct dvb_frontend* fe)
{
	struct dvb_usb_adapter *adap = fe->dvb->priv;
	struct dvb_usb_device *dev = adap->dev;
	struct dib0700_state *state = dev->priv;

	/* turn off LED */
	dib0700_set_gpio(dev, adap->id == 0 ? GPIO1 : GPIO0, GPIO_OUT, 0);

	return state->sleep(fe);
}

/*
 * novatd_frontend_attach - Nova-TD specific attach
 *
 * Nova-TD has GPIO0, 1 and 2 for LEDs. So do not fiddle with them except for
 * information purposes.
 */
static int novatd_frontend_attach(struct dvb_usb_adapter *adap)
{
	struct dvb_usb_device *dev = adap->dev;
	struct dib0700_state *st = dev->priv;
	struct dib0700_adapter_state *state = adap->priv;

	if (!dvb_attach(dib7000p_attach, &state->dib7000p_ops))
		return -ENODEV;

	if (adap->id == 0) {
		stk7070pd_init(dev);

		/* turn the power LED on, the other two off (just in case) */
		dib0700_set_gpio(dev, GPIO0, GPIO_OUT, 0);
		dib0700_set_gpio(dev, GPIO1, GPIO_OUT, 0);
		dib0700_set_gpio(dev, GPIO2, GPIO_OUT, 1);

		if (state->dib7000p_ops.i2c_enumeration(&dev->i2c_adap, 2, 18,
					     stk7070pd_dib7000p_config) != 0) {
			err("%s: state->dib7000p_ops.i2c_enumeration failed.  Cannot continue\n",
			    __func__);
			dvb_detach(state->dib7000p_ops.set_wbd_ref);
			return -ENODEV;
		}
	}

	adap->fe_adap[0].fe = state->dib7000p_ops.init(&dev->i2c_adap,
			adap->id == 0 ? 0x80 : 0x82,
			&stk7070pd_dib7000p_config[adap->id]);

	if (adap->fe_adap[0].fe == NULL)
		return -ENODEV;

	st->read_status = adap->fe_adap[0].fe->ops.read_status;
	adap->fe_adap[0].fe->ops.read_status = novatd_read_status_override;
	st->sleep = adap->fe_adap[0].fe->ops.sleep;
	adap->fe_adap[0].fe->ops.sleep = novatd_sleep_override;

	return 0;
}

/* S5H1411 */
static struct s5h1411_config pinnacle_801e_config = {
	.output_mode   = S5H1411_PARALLEL_OUTPUT,
	.gpio          = S5H1411_GPIO_OFF,
	.mpeg_timing   = S5H1411_MPEGTIMING_NONCONTINUOUS_NONINVERTING_CLOCK,
	.qam_if        = S5H1411_IF_44000,
	.vsb_if        = S5H1411_IF_44000,
	.inversion     = S5H1411_INVERSION_OFF,
	.status_mode   = S5H1411_DEMODLOCKING
};

/* Pinnacle PCTV HD Pro 801e GPIOs map:
   GPIO0  - currently unknown
   GPIO1  - xc5000 tuner reset
   GPIO2  - CX25843 sleep
   GPIO3  - currently unknown
   GPIO4  - currently unknown
   GPIO6  - currently unknown
   GPIO7  - currently unknown
   GPIO9  - currently unknown
   GPIO10 - CX25843 reset
 */
static int s5h1411_frontend_attach(struct dvb_usb_adapter *adap)
{
	struct dib0700_state *st = adap->dev->priv;

	/* Make use of the new i2c functions from FW 1.20 */
	st->fw_use_new_i2c_api = 1;

	/* The s5h1411 requires the dib0700 to not be in master mode */
	st->disable_streaming_master_mode = 1;

	/* All msleep values taken from Windows USB trace */
	dib0700_set_gpio(adap->dev, GPIO0, GPIO_OUT, 0);
	dib0700_set_gpio(adap->dev, GPIO3, GPIO_OUT, 0);
	dib0700_set_gpio(adap->dev, GPIO6, GPIO_OUT, 1);
	msleep(400);
	dib0700_set_gpio(adap->dev, GPIO10, GPIO_OUT, 0);
	msleep(60);
	dib0700_set_gpio(adap->dev, GPIO10, GPIO_OUT, 1);
	msleep(30);
	dib0700_set_gpio(adap->dev, GPIO0, GPIO_OUT, 1);
	dib0700_set_gpio(adap->dev, GPIO9, GPIO_OUT, 1);
	dib0700_set_gpio(adap->dev, GPIO4, GPIO_OUT, 1);
	dib0700_set_gpio(adap->dev, GPIO7, GPIO_OUT, 1);
	dib0700_set_gpio(adap->dev, GPIO2, GPIO_OUT, 0);
	msleep(30);

	/* Put the CX25843 to sleep for now since we're in digital mode */
	dib0700_set_gpio(adap->dev, GPIO2, GPIO_OUT, 1);

	/* GPIOs are initialized, do the attach */
	adap->fe_adap[0].fe = dvb_attach(s5h1411_attach, &pinnacle_801e_config,
			      &adap->dev->i2c_adap);
	return adap->fe_adap[0].fe == NULL ? -ENODEV : 0;
}

static int dib0700_xc5000_tuner_callback(void *priv, int component,
					 int command, int arg)
{
	struct dvb_usb_adapter *adap = priv;

	if (command == XC5000_TUNER_RESET) {
		/* Reset the tuner */
		dib0700_set_gpio(adap->dev, GPIO1, GPIO_OUT, 0);
		msleep(10);
		dib0700_set_gpio(adap->dev, GPIO1, GPIO_OUT, 1);
		msleep(10);
	} else {
		err("xc5000: unknown tuner callback command: %d\n", command);
		return -EINVAL;
	}

	return 0;
}

static struct xc5000_config s5h1411_xc5000_tunerconfig = {
	.i2c_address      = 0x64,
	.if_khz           = 5380,
};

static int xc5000_tuner_attach(struct dvb_usb_adapter *adap)
{
	/* FIXME: generalize & move to common area */
	adap->fe_adap[0].fe->callback = dib0700_xc5000_tuner_callback;

	return dvb_attach(xc5000_attach, adap->fe_adap[0].fe, &adap->dev->i2c_adap,
			  &s5h1411_xc5000_tunerconfig)
		== NULL ? -ENODEV : 0;
}

static int dib0700_xc4000_tuner_callback(void *priv, int component,
					 int command, int arg)
{
	struct dvb_usb_adapter *adap = priv;
	struct dib0700_adapter_state *state = adap->priv;

	if (command == XC4000_TUNER_RESET) {
		/* Reset the tuner */
		state->dib7000p_ops.set_gpio(adap->fe_adap[0].fe, 8, 0, 0);
		msleep(10);
		state->dib7000p_ops.set_gpio(adap->fe_adap[0].fe, 8, 0, 1);
	} else {
		err("xc4000: unknown tuner callback command: %d\n", command);
		return -EINVAL;
	}

	return 0;
}

static struct dibx000_agc_config stk7700p_7000p_xc4000_agc_config = {
	.band_caps = BAND_UHF | BAND_VHF,
	.setup = 0x64,
	.inv_gain = 0x02c8,
	.time_stabiliz = 0x15,
	.alpha_level = 0x00,
	.thlock = 0x76,
	.wbd_inv = 0x01,
	.wbd_ref = 0x0b33,
	.wbd_sel = 0x00,
	.wbd_alpha = 0x02,
	.agc1_max = 0x00,
	.agc1_min = 0x00,
	.agc2_max = 0x9b26,
	.agc2_min = 0x26ca,
	.agc1_pt1 = 0x00,
	.agc1_pt2 = 0x00,
	.agc1_pt3 = 0x00,
	.agc1_slope1 = 0x00,
	.agc1_slope2 = 0x00,
	.agc2_pt1 = 0x00,
	.agc2_pt2 = 0x80,
	.agc2_slope1 = 0x1d,
	.agc2_slope2 = 0x1d,
	.alpha_mant = 0x11,
	.alpha_exp = 0x1b,
	.beta_mant = 0x17,
	.beta_exp = 0x33,
	.perform_agc_softsplit = 0x00,
};

static struct dibx000_bandwidth_config stk7700p_xc4000_pll_config = {
	.internal = 60000,
	.sampling = 30000,
	.pll_prediv = 1,
	.pll_ratio = 8,
	.pll_range = 3,
	.pll_reset = 1,
	.pll_bypass = 0,
	.enable_refdiv = 0,
	.bypclk_div = 0,
	.IO_CLK_en_core = 1,
	.ADClkSrc = 1,
	.modulo = 0,
	.sad_cfg = (3 << 14) | (1 << 12) | 524, /* sad_cfg: refsel, sel, freq_15k */
	.ifreq = 39370534,
	.timf = 20452225,
	.xtal_hz = 30000000
};

/* FIXME: none of these inputs are validated yet */
static struct dib7000p_config pctv_340e_config = {
	.output_mpeg2_in_188_bytes = 1,

	.agc_config_count = 1,
	.agc = &stk7700p_7000p_xc4000_agc_config,
	.bw  = &stk7700p_xc4000_pll_config,

	.gpio_dir = DIB7000M_GPIO_DEFAULT_DIRECTIONS,
	.gpio_val = DIB7000M_GPIO_DEFAULT_VALUES,
	.gpio_pwm_pos = DIB7000M_GPIO_DEFAULT_PWM_POS,
};

/* PCTV 340e GPIOs map:
   dib0700:
   GPIO2  - CX25843 sleep
   GPIO3  - CS5340 reset
   GPIO5  - IRD
   GPIO6  - Power Supply
   GPIO8  - LNA (1=off 0=on)
   GPIO10 - CX25843 reset
   dib7000:
   GPIO8  - xc4000 reset
 */
static int pctv340e_frontend_attach(struct dvb_usb_adapter *adap)
{
	struct dib0700_state *st = adap->dev->priv;
	struct dib0700_adapter_state *state = adap->priv;

	if (!dvb_attach(dib7000p_attach, &state->dib7000p_ops))
		return -ENODEV;

	/* Power Supply on */
	dib0700_set_gpio(adap->dev, GPIO6,  GPIO_OUT, 0);
	msleep(50);
	dib0700_set_gpio(adap->dev, GPIO6,  GPIO_OUT, 1);
	msleep(100); /* Allow power supply to settle before probing */

	/* cx25843 reset */
	dib0700_set_gpio(adap->dev, GPIO10,  GPIO_OUT, 0);
	msleep(1); /* cx25843 datasheet say 350us required */
	dib0700_set_gpio(adap->dev, GPIO10,  GPIO_OUT, 1);

	/* LNA off for now */
	dib0700_set_gpio(adap->dev, GPIO8,  GPIO_OUT, 1);

	/* Put the CX25843 to sleep for now since we're in digital mode */
	dib0700_set_gpio(adap->dev, GPIO2, GPIO_OUT, 1);

	/* FIXME: not verified yet */
	dib0700_ctrl_clock(adap->dev, 72, 1);

	msleep(500);

	if (state->dib7000p_ops.dib7000pc_detection(&adap->dev->i2c_adap) == 0) {
		/* Demodulator not found for some reason? */
		dvb_detach(state->dib7000p_ops.set_wbd_ref);
		return -ENODEV;
	}

	adap->fe_adap[0].fe = state->dib7000p_ops.init(&adap->dev->i2c_adap, 0x12,
			      &pctv_340e_config);
	st->is_dib7000pc = 1;

	return adap->fe_adap[0].fe == NULL ? -ENODEV : 0;
}

static struct xc4000_config dib7000p_xc4000_tunerconfig = {
	.i2c_address	  = 0x61,
	.default_pm	  = 1,
	.dvb_amplitude	  = 0,
	.set_smoothedcvbs = 0,
	.if_khz		  = 5400
};

static int xc4000_tuner_attach(struct dvb_usb_adapter *adap)
{
	struct i2c_adapter *tun_i2c;
	struct dib0700_adapter_state *state = adap->priv;

	/* The xc4000 is not on the main i2c bus */
	tun_i2c = state->dib7000p_ops.get_i2c_master(adap->fe_adap[0].fe,
					  DIBX000_I2C_INTERFACE_TUNER, 1);
	if (tun_i2c == NULL) {
		printk(KERN_ERR "Could not reach tuner i2c bus\n");
		return 0;
	}

	/* Setup the reset callback */
	adap->fe_adap[0].fe->callback = dib0700_xc4000_tuner_callback;

	return dvb_attach(xc4000_attach, adap->fe_adap[0].fe, tun_i2c,
			  &dib7000p_xc4000_tunerconfig)
		== NULL ? -ENODEV : 0;
}

static struct lgdt3305_config hcw_lgdt3305_config = {
	.i2c_addr           = 0x0e,
	.mpeg_mode          = LGDT3305_MPEG_PARALLEL,
	.tpclk_edge         = LGDT3305_TPCLK_FALLING_EDGE,
	.tpvalid_polarity   = LGDT3305_TP_VALID_LOW,
	.deny_i2c_rptr      = 0,
	.spectral_inversion = 1,
	.qam_if_khz         = 6000,
	.vsb_if_khz         = 6000,
	.usref_8vsb         = 0x0500,
};

static struct mxl5007t_config hcw_mxl5007t_config = {
	.xtal_freq_hz = MxL_XTAL_25_MHZ,
	.if_freq_hz = MxL_IF_6_MHZ,
	.invert_if = 1,
};

/* TIGER-ATSC map:
   GPIO0  - LNA_CTR  (H: LNA power enabled, L: LNA power disabled)
   GPIO1  - ANT_SEL  (H: VPA, L: MCX)
   GPIO4  - SCL2
   GPIO6  - EN_TUNER
   GPIO7  - SDA2
   GPIO10 - DEM_RST

   MXL is behind LG's i2c repeater.  LG is on SCL2/SDA2 gpios on the DIB
 */
static int lgdt3305_frontend_attach(struct dvb_usb_adapter *adap)
{
	struct dib0700_state *st = adap->dev->priv;

	/* Make use of the new i2c functions from FW 1.20 */
	st->fw_use_new_i2c_api = 1;

	st->disable_streaming_master_mode = 1;

	/* fe power enable */
	dib0700_set_gpio(adap->dev, GPIO6, GPIO_OUT, 0);
	msleep(30);
	dib0700_set_gpio(adap->dev, GPIO6, GPIO_OUT, 1);
	msleep(30);

	/* demod reset */
	dib0700_set_gpio(adap->dev, GPIO10, GPIO_OUT, 1);
	msleep(30);
	dib0700_set_gpio(adap->dev, GPIO10, GPIO_OUT, 0);
	msleep(30);
	dib0700_set_gpio(adap->dev, GPIO10, GPIO_OUT, 1);
	msleep(30);

	adap->fe_adap[0].fe = dvb_attach(lgdt3305_attach,
			      &hcw_lgdt3305_config,
			      &adap->dev->i2c_adap);

	return adap->fe_adap[0].fe == NULL ? -ENODEV : 0;
}

static int mxl5007t_tuner_attach(struct dvb_usb_adapter *adap)
{
	return dvb_attach(mxl5007t_attach, adap->fe_adap[0].fe,
			  &adap->dev->i2c_adap, 0x60,
			  &hcw_mxl5007t_config) == NULL ? -ENODEV : 0;
}

static int xbox_one_attach(struct dvb_usb_adapter *adap)
{
	struct dib0700_state *st = adap->dev->priv;
	struct i2c_client *client_demod, *client_tuner;
	struct dvb_usb_device *d = adap->dev;
	struct mn88472_config mn88472_config = { };
	struct tda18250_config tda18250_config;
	struct i2c_board_info info;

	st->fw_use_new_i2c_api = 1;
	st->disable_streaming_master_mode = 1;

	/* fe power enable */
	dib0700_set_gpio(adap->dev, GPIO6, GPIO_OUT, 0);
	msleep(30);
	dib0700_set_gpio(adap->dev, GPIO6, GPIO_OUT, 1);
	msleep(30);

	/* demod reset */
	dib0700_set_gpio(adap->dev, GPIO10, GPIO_OUT, 1);
	msleep(30);
	dib0700_set_gpio(adap->dev, GPIO10, GPIO_OUT, 0);
	msleep(30);
	dib0700_set_gpio(adap->dev, GPIO10, GPIO_OUT, 1);
	msleep(30);

	/* attach demod */
	mn88472_config.fe = &adap->fe_adap[0].fe;
	mn88472_config.i2c_wr_max = 22;
	mn88472_config.xtal = 20500000;
	mn88472_config.ts_mode = PARALLEL_TS_MODE;
	mn88472_config.ts_clock = FIXED_TS_CLOCK;
	memset(&info, 0, sizeof(struct i2c_board_info));
	strscpy(info.type, "mn88472", I2C_NAME_SIZE);
	info.addr = 0x18;
	info.platform_data = &mn88472_config;
	request_module(info.type);
	client_demod = i2c_new_client_device(&d->i2c_adap, &info);
	if (!i2c_client_has_driver(client_demod))
		goto fail_demod_device;
	if (!try_module_get(client_demod->dev.driver->owner))
		goto fail_demod_module;

	st->i2c_client_demod = client_demod;

	adap->fe_adap[0].fe = mn88472_config.get_dvb_frontend(client_demod);

	/* attach tuner */
	memset(&tda18250_config, 0, sizeof(tda18250_config));
	tda18250_config.if_dvbt_6 = 3950;
	tda18250_config.if_dvbt_7 = 4450;
	tda18250_config.if_dvbt_8 = 4950;
	tda18250_config.if_dvbc_6 = 4950;
	tda18250_config.if_dvbc_8 = 4950;
	tda18250_config.if_atsc = 4079;
	tda18250_config.loopthrough = true;
	tda18250_config.xtal_freq = TDA18250_XTAL_FREQ_27MHZ;
	tda18250_config.fe = adap->fe_adap[0].fe;

	memset(&info, 0, sizeof(struct i2c_board_info));
	strscpy(info.type, "tda18250", I2C_NAME_SIZE);
	info.addr = 0x60;
	info.platform_data = &tda18250_config;

	request_module(info.type);
	client_tuner = i2c_new_client_device(&adap->dev->i2c_adap, &info);
	if (!i2c_client_has_driver(client_tuner))
		goto fail_tuner_device;
	if (!try_module_get(client_tuner->dev.driver->owner))
		goto fail_tuner_module;

	st->i2c_client_tuner = client_tuner;
	return 0;

fail_tuner_module:
	i2c_unregister_device(client_tuner);
fail_tuner_device:
	module_put(client_demod->dev.driver->owner);
fail_demod_module:
	i2c_unregister_device(client_demod);
fail_demod_device:
	return -ENODEV;
}


/* DVB-USB and USB stuff follows */
struct usb_device_id dib0700_usb_id_table[] = {
/* 0 */	{ USB_DEVICE(USB_VID_DIBCOM,    USB_PID_DIBCOM_STK7700P) },
	{ USB_DEVICE(USB_VID_DIBCOM,    USB_PID_DIBCOM_STK7700P_PC) },
	{ USB_DEVICE(USB_VID_HAUPPAUGE, USB_PID_HAUPPAUGE_NOVA_T_500) },
	{ USB_DEVICE(USB_VID_HAUPPAUGE, USB_PID_HAUPPAUGE_NOVA_T_500_2) },
	{ USB_DEVICE(USB_VID_HAUPPAUGE, USB_PID_HAUPPAUGE_NOVA_T_STICK) },
/* 5 */	{ USB_DEVICE(USB_VID_AVERMEDIA, USB_PID_AVERMEDIA_VOLAR) },
	{ USB_DEVICE(USB_VID_COMPRO,    USB_PID_COMPRO_VIDEOMATE_U500) },
	{ USB_DEVICE(USB_VID_UNIWILL,   USB_PID_UNIWILL_STK7700P) },
	{ USB_DEVICE(USB_VID_LEADTEK,   USB_PID_WINFAST_DTV_DONGLE_STK7700P) },
	{ USB_DEVICE(USB_VID_HAUPPAUGE, USB_PID_HAUPPAUGE_NOVA_T_STICK_2) },
/* 10 */{ USB_DEVICE(USB_VID_AVERMEDIA, USB_PID_AVERMEDIA_VOLAR_2) },
	{ USB_DEVICE(USB_VID_PINNACLE,  USB_PID_PINNACLE_PCTV2000E) },
	{ USB_DEVICE(USB_VID_TERRATEC,
			USB_PID_TERRATEC_CINERGY_DT_XS_DIVERSITY) },
	{ USB_DEVICE(USB_VID_HAUPPAUGE, USB_PID_HAUPPAUGE_NOVA_TD_STICK) },
	{ USB_DEVICE(USB_VID_DIBCOM,    USB_PID_DIBCOM_STK7700D) },
/* 15 */{ USB_DEVICE(USB_VID_DIBCOM,    USB_PID_DIBCOM_STK7070P) },
	{ USB_DEVICE(USB_VID_PINNACLE,  USB_PID_PINNACLE_PCTV_DVB_T_FLASH) },
	{ USB_DEVICE(USB_VID_DIBCOM,    USB_PID_DIBCOM_STK7070PD) },
	{ USB_DEVICE(USB_VID_PINNACLE,
			USB_PID_PINNACLE_PCTV_DUAL_DIVERSITY_DVB_T) },
	{ USB_DEVICE(USB_VID_COMPRO,    USB_PID_COMPRO_VIDEOMATE_U500_PC) },
/* 20 */{ USB_DEVICE(USB_VID_AVERMEDIA, USB_PID_AVERMEDIA_EXPRESS) },
	{ USB_DEVICE(USB_VID_GIGABYTE,  USB_PID_GIGABYTE_U7000) },
	{ USB_DEVICE(USB_VID_ULTIMA_ELECTRONIC, USB_PID_ARTEC_T14BR) },
	{ USB_DEVICE(USB_VID_ASUS,      USB_PID_ASUS_U3000) },
	{ USB_DEVICE(USB_VID_ASUS,      USB_PID_ASUS_U3100) },
/* 25 */{ USB_DEVICE(USB_VID_HAUPPAUGE, USB_PID_HAUPPAUGE_NOVA_T_STICK_3) },
	{ USB_DEVICE(USB_VID_HAUPPAUGE, USB_PID_HAUPPAUGE_MYTV_T) },
	{ USB_DEVICE(USB_VID_TERRATEC,  USB_PID_TERRATEC_CINERGY_HT_USB_XE) },
	{ USB_DEVICE(USB_VID_PINNACLE,	USB_PID_PINNACLE_EXPRESSCARD_320CX) },
	{ USB_DEVICE(USB_VID_PINNACLE,	USB_PID_PINNACLE_PCTV72E) },
/* 30 */{ USB_DEVICE(USB_VID_PINNACLE,	USB_PID_PINNACLE_PCTV73E) },
	{ USB_DEVICE(USB_VID_YUAN,	USB_PID_YUAN_EC372S) },
	{ USB_DEVICE(USB_VID_TERRATEC,	USB_PID_TERRATEC_CINERGY_HT_EXPRESS) },
	{ USB_DEVICE(USB_VID_TERRATEC,	USB_PID_TERRATEC_CINERGY_T_XXS) },
	{ USB_DEVICE(USB_VID_LEADTEK,   USB_PID_WINFAST_DTV_DONGLE_STK7700P_2) },
/* 35 */{ USB_DEVICE(USB_VID_HAUPPAUGE, USB_PID_HAUPPAUGE_NOVA_TD_STICK_52009) },
	{ USB_DEVICE(USB_VID_HAUPPAUGE, USB_PID_HAUPPAUGE_NOVA_T_500_3) },
	{ USB_DEVICE(USB_VID_GIGABYTE,  USB_PID_GIGABYTE_U8000) },
	{ USB_DEVICE(USB_VID_YUAN,      USB_PID_YUAN_STK7700PH) },
	{ USB_DEVICE(USB_VID_ASUS,	USB_PID_ASUS_U3000H) },
/* 40 */{ USB_DEVICE(USB_VID_PINNACLE,  USB_PID_PINNACLE_PCTV801E) },
	{ USB_DEVICE(USB_VID_PINNACLE,  USB_PID_PINNACLE_PCTV801E_SE) },
	{ USB_DEVICE(USB_VID_TERRATEC,	USB_PID_TERRATEC_CINERGY_T_EXPRESS) },
	{ USB_DEVICE(USB_VID_TERRATEC,
			USB_PID_TERRATEC_CINERGY_DT_XS_DIVERSITY_2) },
	{ USB_DEVICE(USB_VID_SONY,	USB_PID_SONY_PLAYTV) },
/* 45 */{ USB_DEVICE(USB_VID_YUAN,      USB_PID_YUAN_PD378S) },
	{ USB_DEVICE(USB_VID_HAUPPAUGE, USB_PID_HAUPPAUGE_TIGER_ATSC) },
	{ USB_DEVICE(USB_VID_HAUPPAUGE, USB_PID_HAUPPAUGE_TIGER_ATSC_B210) },
	{ USB_DEVICE(USB_VID_YUAN,	USB_PID_YUAN_MC770) },
	{ USB_DEVICE(USB_VID_ELGATO,	USB_PID_ELGATO_EYETV_DTT) },
/* 50 */{ USB_DEVICE(USB_VID_ELGATO,	USB_PID_ELGATO_EYETV_DTT_Dlx) },
	{ USB_DEVICE(USB_VID_LEADTEK,   USB_PID_WINFAST_DTV_DONGLE_H) },
	{ USB_DEVICE(USB_VID_TERRATEC,	USB_PID_TERRATEC_T3) },
	{ USB_DEVICE(USB_VID_TERRATEC,	USB_PID_TERRATEC_T5) },
	{ USB_DEVICE(USB_VID_YUAN,      USB_PID_YUAN_STK7700D) },
/* 55 */{ USB_DEVICE(USB_VID_YUAN,	USB_PID_YUAN_STK7700D_2) },
	{ USB_DEVICE(USB_VID_PINNACLE,	USB_PID_PINNACLE_PCTV73A) },
	{ USB_DEVICE(USB_VID_PCTV,	USB_PID_PINNACLE_PCTV73ESE) },
	{ USB_DEVICE(USB_VID_PCTV,	USB_PID_PINNACLE_PCTV282E) },
	{ USB_DEVICE(USB_VID_DIBCOM,	USB_PID_DIBCOM_STK7770P) },
/* 60 */{ USB_DEVICE(USB_VID_TERRATEC,	USB_PID_TERRATEC_CINERGY_T_XXS_2) },
	{ USB_DEVICE(USB_VID_DIBCOM,    USB_PID_DIBCOM_STK807XPVR) },
	{ USB_DEVICE(USB_VID_DIBCOM,    USB_PID_DIBCOM_STK807XP) },
	{ USB_DEVICE_VER(USB_VID_PIXELVIEW, USB_PID_PIXELVIEW_SBTVD, 0x000, 0x3f00) },
	{ USB_DEVICE(USB_VID_EVOLUTEPC, USB_PID_TVWAY_PLUS) },
/* 65 */{ USB_DEVICE(USB_VID_PINNACLE,	USB_PID_PINNACLE_PCTV73ESE) },
	{ USB_DEVICE(USB_VID_PINNACLE,	USB_PID_PINNACLE_PCTV282E) },
	{ USB_DEVICE(USB_VID_DIBCOM,    USB_PID_DIBCOM_STK8096GP) },
	{ USB_DEVICE(USB_VID_ELGATO,    USB_PID_ELGATO_EYETV_DIVERSITY) },
	{ USB_DEVICE(USB_VID_DIBCOM,    USB_PID_DIBCOM_NIM9090M) },
/* 70 */{ USB_DEVICE(USB_VID_DIBCOM,    USB_PID_DIBCOM_NIM8096MD) },
	{ USB_DEVICE(USB_VID_DIBCOM,    USB_PID_DIBCOM_NIM9090MD) },
	{ USB_DEVICE(USB_VID_DIBCOM,    USB_PID_DIBCOM_NIM7090) },
	{ USB_DEVICE(USB_VID_DIBCOM,    USB_PID_DIBCOM_TFE7090PVR) },
	{ USB_DEVICE(USB_VID_TECHNISAT, USB_PID_TECHNISAT_AIRSTAR_TELESTICK_2) },
/* 75 */{ USB_DEVICE(USB_VID_MEDION,    USB_PID_CREATIX_CTX1921) },
	{ USB_DEVICE(USB_VID_PINNACLE,  USB_PID_PINNACLE_PCTV340E) },
	{ USB_DEVICE(USB_VID_PINNACLE,  USB_PID_PINNACLE_PCTV340E_SE) },
	{ USB_DEVICE(USB_VID_DIBCOM,    USB_PID_DIBCOM_TFE7790P) },
	{ USB_DEVICE(USB_VID_DIBCOM,    USB_PID_DIBCOM_TFE8096P) },
/* 80 */{ USB_DEVICE(USB_VID_ELGATO,	USB_PID_ELGATO_EYETV_DTT_2) },
	{ USB_DEVICE(USB_VID_PCTV,      USB_PID_PCTV_2002E) },
	{ USB_DEVICE(USB_VID_PCTV,      USB_PID_PCTV_2002E_SE) },
	{ USB_DEVICE(USB_VID_PCTV,      USB_PID_DIBCOM_STK8096PVR) },
	{ USB_DEVICE(USB_VID_DIBCOM,    USB_PID_DIBCOM_STK8096PVR) },
<<<<<<< HEAD
=======
/* 85 */{ USB_DEVICE(USB_VID_HAMA,	USB_PID_HAMA_DVBT_HYBRID) },
	{ USB_DEVICE(USB_VID_MICROSOFT,	USB_PID_XBOX_ONE_TUNER) },
>>>>>>> 24b8d41d
	{ 0 }		/* Terminating entry */
};
MODULE_DEVICE_TABLE(usb, dib0700_usb_id_table);

#define DIB0700_DEFAULT_DEVICE_PROPERTIES \
	.caps              = DVB_USB_IS_AN_I2C_ADAPTER, \
	.usb_ctrl          = DEVICE_SPECIFIC, \
	.firmware          = "dvb-usb-dib0700-1.20.fw", \
	.download_firmware = dib0700_download_firmware, \
	.no_reconnect      = 1, \
	.size_of_priv      = sizeof(struct dib0700_state), \
	.i2c_algo          = &dib0700_i2c_algo, \
	.identify_state    = dib0700_identify_state

#define DIB0700_DEFAULT_STREAMING_CONFIG(ep) \
	.streaming_ctrl   = dib0700_streaming_ctrl, \
	.stream = { \
		.type = USB_BULK, \
		.count = 4, \
		.endpoint = ep, \
		.u = { \
			.bulk = { \
				.buffersize = 39480, \
			} \
		} \
	}

#define DIB0700_NUM_FRONTENDS(n) \
	.num_frontends = n, \
	.size_of_priv     = sizeof(struct dib0700_adapter_state)

struct dvb_usb_device_properties dib0700_devices[] = {
	{
		DIB0700_DEFAULT_DEVICE_PROPERTIES,

		.num_adapters = 1,
		.adapter = {
			{
			DIB0700_NUM_FRONTENDS(1),
			.fe = {{
				.caps = DVB_USB_ADAP_HAS_PID_FILTER | DVB_USB_ADAP_PID_FILTER_CAN_BE_TURNED_OFF,
				.pid_filter_count = 32,
				.pid_filter       = stk7700p_pid_filter,
				.pid_filter_ctrl  = stk7700p_pid_filter_ctrl,
				.frontend_attach  = stk7700p_frontend_attach,
				.tuner_attach     = stk7700p_tuner_attach,

				DIB0700_DEFAULT_STREAMING_CONFIG(0x02),
			}},
			},
		},

		.num_device_descs = 8,
		.devices = {
			{   "DiBcom STK7700P reference design",
				{ &dib0700_usb_id_table[0], &dib0700_usb_id_table[1] },
				{ NULL },
			},
			{   "Hauppauge Nova-T Stick",
				{ &dib0700_usb_id_table[4], &dib0700_usb_id_table[9], NULL },
				{ NULL },
			},
			{   "AVerMedia AVerTV DVB-T Volar",
				{ &dib0700_usb_id_table[5], &dib0700_usb_id_table[10] },
				{ NULL },
			},
			{   "Compro Videomate U500",
				{ &dib0700_usb_id_table[6], &dib0700_usb_id_table[19] },
				{ NULL },
			},
			{   "Uniwill STK7700P based (Hama and others)",
				{ &dib0700_usb_id_table[7], NULL },
				{ NULL },
			},
			{   "Leadtek Winfast DTV Dongle (STK7700P based)",
				{ &dib0700_usb_id_table[8], &dib0700_usb_id_table[34] },
				{ NULL },
			},
			{   "AVerMedia AVerTV DVB-T Express",
				{ &dib0700_usb_id_table[20] },
				{ NULL },
			},
			{   "Gigabyte U7000",
				{ &dib0700_usb_id_table[21], NULL },
				{ NULL },
			}
		},

		.rc.core = {
			.rc_interval      = DEFAULT_RC_INTERVAL,
			.rc_codes         = RC_MAP_DIB0700_RC5_TABLE,
			.rc_query         = dib0700_rc_query_old_firmware,
			.allowed_protos   = RC_PROTO_BIT_RC5 |
					    RC_PROTO_BIT_RC6_MCE |
					    RC_PROTO_BIT_NEC,
			.change_protocol  = dib0700_change_protocol,
		},
	}, { DIB0700_DEFAULT_DEVICE_PROPERTIES,

		.num_adapters = 2,
		.adapter = {
			{
			DIB0700_NUM_FRONTENDS(1),
			.fe = {{
				.frontend_attach  = bristol_frontend_attach,
				.tuner_attach     = bristol_tuner_attach,

				DIB0700_DEFAULT_STREAMING_CONFIG(0x02),
			}},
			}, {
			DIB0700_NUM_FRONTENDS(1),
			.fe = {{
				.frontend_attach  = bristol_frontend_attach,
				.tuner_attach     = bristol_tuner_attach,

				DIB0700_DEFAULT_STREAMING_CONFIG(0x03),
			}},
			}
		},

		.num_device_descs = 1,
		.devices = {
			{   "Hauppauge Nova-T 500 Dual DVB-T",
				{ &dib0700_usb_id_table[2], &dib0700_usb_id_table[3], NULL },
				{ NULL },
			},
		},

		.rc.core = {
			.rc_interval      = DEFAULT_RC_INTERVAL,
			.rc_codes         = RC_MAP_DIB0700_RC5_TABLE,
			.rc_query         = dib0700_rc_query_old_firmware,
			.allowed_protos   = RC_PROTO_BIT_RC5 |
					    RC_PROTO_BIT_RC6_MCE |
					    RC_PROTO_BIT_NEC,
			.change_protocol = dib0700_change_protocol,
		},
	}, { DIB0700_DEFAULT_DEVICE_PROPERTIES,

		.num_adapters = 2,
		.adapter = {
			{
			DIB0700_NUM_FRONTENDS(1),
			.fe = {{
				.caps = DVB_USB_ADAP_HAS_PID_FILTER | DVB_USB_ADAP_PID_FILTER_CAN_BE_TURNED_OFF,
				.pid_filter_count = 32,
				.pid_filter       = stk70x0p_pid_filter,
				.pid_filter_ctrl  = stk70x0p_pid_filter_ctrl,
				.frontend_attach  = stk7700d_frontend_attach,
				.tuner_attach     = stk7700d_tuner_attach,

				DIB0700_DEFAULT_STREAMING_CONFIG(0x02),
			}},
			}, {
			DIB0700_NUM_FRONTENDS(1),
			.fe = {{
				.caps = DVB_USB_ADAP_HAS_PID_FILTER | DVB_USB_ADAP_PID_FILTER_CAN_BE_TURNED_OFF,
				.pid_filter_count = 32,
				.pid_filter       = stk70x0p_pid_filter,
				.pid_filter_ctrl  = stk70x0p_pid_filter_ctrl,
				.frontend_attach  = stk7700d_frontend_attach,
				.tuner_attach     = stk7700d_tuner_attach,

				DIB0700_DEFAULT_STREAMING_CONFIG(0x03),
			}},
			}
		},

		.num_device_descs = 5,
		.devices = {
			{   "Pinnacle PCTV 2000e",
				{ &dib0700_usb_id_table[11], NULL },
				{ NULL },
			},
			{   "Terratec Cinergy DT XS Diversity",
				{ &dib0700_usb_id_table[12], NULL },
				{ NULL },
			},
			{   "Hauppauge Nova-TD Stick/Elgato Eye-TV Diversity",
				{ &dib0700_usb_id_table[13], NULL },
				{ NULL },
			},
			{   "DiBcom STK7700D reference design",
				{ &dib0700_usb_id_table[14], NULL },
				{ NULL },
			},
			{   "YUAN High-Tech DiBcom STK7700D",
				{ &dib0700_usb_id_table[55], NULL },
				{ NULL },
			},

		},

		.rc.core = {
			.rc_interval      = DEFAULT_RC_INTERVAL,
			.rc_codes         = RC_MAP_DIB0700_RC5_TABLE,
			.rc_query         = dib0700_rc_query_old_firmware,
			.allowed_protos   = RC_PROTO_BIT_RC5 |
					    RC_PROTO_BIT_RC6_MCE |
					    RC_PROTO_BIT_NEC,
			.change_protocol = dib0700_change_protocol,
		},
	}, { DIB0700_DEFAULT_DEVICE_PROPERTIES,

		.num_adapters = 1,
		.adapter = {
			{
			DIB0700_NUM_FRONTENDS(1),
			.fe = {{
				.caps = DVB_USB_ADAP_HAS_PID_FILTER | DVB_USB_ADAP_PID_FILTER_CAN_BE_TURNED_OFF,
				.pid_filter_count = 32,
				.pid_filter       = stk70x0p_pid_filter,
				.pid_filter_ctrl  = stk70x0p_pid_filter_ctrl,
				.frontend_attach  = stk7700P2_frontend_attach,
				.tuner_attach     = stk7700d_tuner_attach,

				DIB0700_DEFAULT_STREAMING_CONFIG(0x02),
			}},
			},
		},

		.num_device_descs = 3,
		.devices = {
			{   "ASUS My Cinema U3000 Mini DVBT Tuner",
				{ &dib0700_usb_id_table[23], NULL },
				{ NULL },
			},
			{   "Yuan EC372S",
				{ &dib0700_usb_id_table[31], NULL },
				{ NULL },
			},
			{   "Terratec Cinergy T Express",
				{ &dib0700_usb_id_table[42], NULL },
				{ NULL },
			}
		},

		.rc.core = {
			.rc_interval      = DEFAULT_RC_INTERVAL,
			.rc_codes         = RC_MAP_DIB0700_RC5_TABLE,
			.module_name	  = "dib0700",
			.rc_query         = dib0700_rc_query_old_firmware,
			.allowed_protos   = RC_PROTO_BIT_RC5 |
					    RC_PROTO_BIT_RC6_MCE |
					    RC_PROTO_BIT_NEC,
			.change_protocol = dib0700_change_protocol,
		},
	}, { DIB0700_DEFAULT_DEVICE_PROPERTIES,

		.num_adapters = 1,
		.adapter = {
			{
			DIB0700_NUM_FRONTENDS(1),
			.fe = {{
				.caps = DVB_USB_ADAP_HAS_PID_FILTER | DVB_USB_ADAP_PID_FILTER_CAN_BE_TURNED_OFF,
				.pid_filter_count = 32,
				.pid_filter       = stk70x0p_pid_filter,
				.pid_filter_ctrl  = stk70x0p_pid_filter_ctrl,
				.frontend_attach  = stk7070p_frontend_attach,
				.tuner_attach     = dib7070p_tuner_attach,

				DIB0700_DEFAULT_STREAMING_CONFIG(0x02),
			}},
			},
		},

		.num_device_descs = 12,
		.devices = {
			{   "DiBcom STK7070P reference design",
				{ &dib0700_usb_id_table[15], NULL },
				{ NULL },
			},
			{   "Pinnacle PCTV DVB-T Flash Stick",
				{ &dib0700_usb_id_table[16], NULL },
				{ NULL },
			},
			{   "Artec T14BR DVB-T",
				{ &dib0700_usb_id_table[22], NULL },
				{ NULL },
			},
			{   "ASUS My Cinema U3100 Mini DVBT Tuner",
				{ &dib0700_usb_id_table[24], NULL },
				{ NULL },
			},
			{   "Hauppauge Nova-T Stick",
				{ &dib0700_usb_id_table[25], NULL },
				{ NULL },
			},
			{   "Hauppauge Nova-T MyTV.t",
				{ &dib0700_usb_id_table[26], NULL },
				{ NULL },
			},
			{   "Pinnacle PCTV 72e",
				{ &dib0700_usb_id_table[29], NULL },
				{ NULL },
			},
			{   "Pinnacle PCTV 73e",
				{ &dib0700_usb_id_table[30], NULL },
				{ NULL },
			},
			{   "Elgato EyeTV DTT",
				{ &dib0700_usb_id_table[49], NULL },
				{ NULL },
			},
			{   "Yuan PD378S",
				{ &dib0700_usb_id_table[45], NULL },
				{ NULL },
			},
			{   "Elgato EyeTV Dtt Dlx PD378S",
				{ &dib0700_usb_id_table[50], NULL },
				{ NULL },
			},
			{   "Elgato EyeTV DTT rev. 2",
				{ &dib0700_usb_id_table[80], NULL },
				{ NULL },
			},
		},

		.rc.core = {
			.rc_interval      = DEFAULT_RC_INTERVAL,
			.rc_codes         = RC_MAP_DIB0700_RC5_TABLE,
			.module_name	  = "dib0700",
			.rc_query         = dib0700_rc_query_old_firmware,
			.allowed_protos   = RC_PROTO_BIT_RC5 |
					    RC_PROTO_BIT_RC6_MCE |
					    RC_PROTO_BIT_NEC,
			.change_protocol  = dib0700_change_protocol,
		},
	}, { DIB0700_DEFAULT_DEVICE_PROPERTIES,

		.num_adapters = 1,
		.adapter = {
			{
			DIB0700_NUM_FRONTENDS(1),
			.fe = {{
				.caps = DVB_USB_ADAP_HAS_PID_FILTER | DVB_USB_ADAP_PID_FILTER_CAN_BE_TURNED_OFF,
				.pid_filter_count = 32,
				.pid_filter       = stk70x0p_pid_filter,
				.pid_filter_ctrl  = stk70x0p_pid_filter_ctrl,
				.frontend_attach  = stk7070p_frontend_attach,
				.tuner_attach     = dib7070p_tuner_attach,

				DIB0700_DEFAULT_STREAMING_CONFIG(0x02),
			}},
			},
		},

		.num_device_descs = 3,
		.devices = {
			{   "Pinnacle PCTV 73A",
				{ &dib0700_usb_id_table[56], NULL },
				{ NULL },
			},
			{   "Pinnacle PCTV 73e SE",
				{ &dib0700_usb_id_table[57], &dib0700_usb_id_table[65], NULL },
				{ NULL },
			},
			{   "Pinnacle PCTV 282e",
				{ &dib0700_usb_id_table[58], &dib0700_usb_id_table[66], NULL },
				{ NULL },
			},
		},

		.rc.core = {
			.rc_interval      = DEFAULT_RC_INTERVAL,
			.rc_codes         = RC_MAP_DIB0700_RC5_TABLE,
			.module_name	  = "dib0700",
			.rc_query         = dib0700_rc_query_old_firmware,
			.allowed_protos   = RC_PROTO_BIT_RC5 |
					    RC_PROTO_BIT_RC6_MCE |
					    RC_PROTO_BIT_NEC,
			.change_protocol  = dib0700_change_protocol,
		},
	}, { DIB0700_DEFAULT_DEVICE_PROPERTIES,

		.num_adapters = 2,
		.adapter = {
			{
			DIB0700_NUM_FRONTENDS(1),
			.fe = {{
				.caps = DVB_USB_ADAP_HAS_PID_FILTER | DVB_USB_ADAP_PID_FILTER_CAN_BE_TURNED_OFF,
				.pid_filter_count = 32,
				.pid_filter       = stk70x0p_pid_filter,
				.pid_filter_ctrl  = stk70x0p_pid_filter_ctrl,
				.frontend_attach  = novatd_frontend_attach,
				.tuner_attach     = dib7070p_tuner_attach,

				DIB0700_DEFAULT_STREAMING_CONFIG(0x02),
			}},
			}, {
			DIB0700_NUM_FRONTENDS(1),
			.fe = {{
				.caps = DVB_USB_ADAP_HAS_PID_FILTER | DVB_USB_ADAP_PID_FILTER_CAN_BE_TURNED_OFF,
				.pid_filter_count = 32,
				.pid_filter       = stk70x0p_pid_filter,
				.pid_filter_ctrl  = stk70x0p_pid_filter_ctrl,
				.frontend_attach  = novatd_frontend_attach,
				.tuner_attach     = dib7070p_tuner_attach,

				DIB0700_DEFAULT_STREAMING_CONFIG(0x03),
			}},
			}
		},

		.num_device_descs = 3,
		.devices = {
			{   "Hauppauge Nova-TD Stick (52009)",
				{ &dib0700_usb_id_table[35], NULL },
				{ NULL },
			},
			{   "PCTV 2002e",
				{ &dib0700_usb_id_table[81], NULL },
				{ NULL },
			},
			{   "PCTV 2002e SE",
				{ &dib0700_usb_id_table[82], NULL },
				{ NULL },
			},
		},

		.rc.core = {
			.rc_interval      = DEFAULT_RC_INTERVAL,
			.rc_codes         = RC_MAP_DIB0700_RC5_TABLE,
			.module_name	  = "dib0700",
			.rc_query         = dib0700_rc_query_old_firmware,
			.allowed_protos   = RC_PROTO_BIT_RC5 |
					    RC_PROTO_BIT_RC6_MCE |
					    RC_PROTO_BIT_NEC,
			.change_protocol = dib0700_change_protocol,
		},
	}, { DIB0700_DEFAULT_DEVICE_PROPERTIES,

		.num_adapters = 2,
		.adapter = {
			{
			DIB0700_NUM_FRONTENDS(1),
			.fe = {{
				.caps = DVB_USB_ADAP_HAS_PID_FILTER | DVB_USB_ADAP_PID_FILTER_CAN_BE_TURNED_OFF,
				.pid_filter_count = 32,
				.pid_filter       = stk70x0p_pid_filter,
				.pid_filter_ctrl  = stk70x0p_pid_filter_ctrl,
				.frontend_attach  = stk7070pd_frontend_attach0,
				.tuner_attach     = dib7070p_tuner_attach,

				DIB0700_DEFAULT_STREAMING_CONFIG(0x02),
			}},
			}, {
			DIB0700_NUM_FRONTENDS(1),
			.fe = {{
				.caps = DVB_USB_ADAP_HAS_PID_FILTER | DVB_USB_ADAP_PID_FILTER_CAN_BE_TURNED_OFF,
				.pid_filter_count = 32,
				.pid_filter       = stk70x0p_pid_filter,
				.pid_filter_ctrl  = stk70x0p_pid_filter_ctrl,
				.frontend_attach  = stk7070pd_frontend_attach1,
				.tuner_attach     = dib7070p_tuner_attach,

				DIB0700_DEFAULT_STREAMING_CONFIG(0x03),
			}},
			}
		},

		.num_device_descs = 5,
		.devices = {
			{   "DiBcom STK7070PD reference design",
				{ &dib0700_usb_id_table[17], NULL },
				{ NULL },
			},
			{   "Pinnacle PCTV Dual DVB-T Diversity Stick",
				{ &dib0700_usb_id_table[18], NULL },
				{ NULL },
			},
			{   "Hauppauge Nova-TD-500 (84xxx)",
				{ &dib0700_usb_id_table[36], NULL },
				{ NULL },
			},
			{  "Terratec Cinergy DT USB XS Diversity/ T5",
				{ &dib0700_usb_id_table[43],
					&dib0700_usb_id_table[53], NULL},
				{ NULL },
			},
			{  "Sony PlayTV",
				{ &dib0700_usb_id_table[44], NULL },
				{ NULL },
			},
		},

		.rc.core = {
			.rc_interval      = DEFAULT_RC_INTERVAL,
			.rc_codes         = RC_MAP_DIB0700_RC5_TABLE,
			.module_name	  = "dib0700",
			.rc_query         = dib0700_rc_query_old_firmware,
			.allowed_protos   = RC_PROTO_BIT_RC5 |
					    RC_PROTO_BIT_RC6_MCE |
					    RC_PROTO_BIT_NEC,
			.change_protocol = dib0700_change_protocol,
		},
	}, { DIB0700_DEFAULT_DEVICE_PROPERTIES,

		.num_adapters = 2,
		.adapter = {
			{
			DIB0700_NUM_FRONTENDS(1),
			.fe = {{
				.caps = DVB_USB_ADAP_HAS_PID_FILTER | DVB_USB_ADAP_PID_FILTER_CAN_BE_TURNED_OFF,
				.pid_filter_count = 32,
				.pid_filter       = stk70x0p_pid_filter,
				.pid_filter_ctrl  = stk70x0p_pid_filter_ctrl,
				.frontend_attach  = stk7070pd_frontend_attach0,
				.tuner_attach     = dib7070p_tuner_attach,

				DIB0700_DEFAULT_STREAMING_CONFIG(0x02),
			}},
			}, {
			DIB0700_NUM_FRONTENDS(1),
			.fe = {{
				.caps = DVB_USB_ADAP_HAS_PID_FILTER | DVB_USB_ADAP_PID_FILTER_CAN_BE_TURNED_OFF,
				.pid_filter_count = 32,
				.pid_filter       = stk70x0p_pid_filter,
				.pid_filter_ctrl  = stk70x0p_pid_filter_ctrl,
				.frontend_attach  = stk7070pd_frontend_attach1,
				.tuner_attach     = dib7070p_tuner_attach,

				DIB0700_DEFAULT_STREAMING_CONFIG(0x03),
			}},
			}
		},

		.num_device_descs = 1,
		.devices = {
			{   "Elgato EyeTV Diversity",
				{ &dib0700_usb_id_table[68], NULL },
				{ NULL },
			},
		},

		.rc.core = {
			.rc_interval      = DEFAULT_RC_INTERVAL,
			.rc_codes         = RC_MAP_DIB0700_NEC_TABLE,
			.module_name	  = "dib0700",
			.rc_query         = dib0700_rc_query_old_firmware,
			.allowed_protos   = RC_PROTO_BIT_RC5 |
					    RC_PROTO_BIT_RC6_MCE |
					    RC_PROTO_BIT_NEC,
			.change_protocol  = dib0700_change_protocol,
		},
	}, { DIB0700_DEFAULT_DEVICE_PROPERTIES,

		.num_adapters = 1,
		.adapter = {
			{
			DIB0700_NUM_FRONTENDS(1),
			.fe = {{
				.caps = DVB_USB_ADAP_HAS_PID_FILTER | DVB_USB_ADAP_PID_FILTER_CAN_BE_TURNED_OFF,
				.pid_filter_count = 32,
				.pid_filter       = stk70x0p_pid_filter,
				.pid_filter_ctrl  = stk70x0p_pid_filter_ctrl,
				.frontend_attach  = stk7700ph_frontend_attach,
				.tuner_attach     = stk7700ph_tuner_attach,

				DIB0700_DEFAULT_STREAMING_CONFIG(0x02),
			}},
			},
		},

		.num_device_descs = 10,
		.devices = {
			{   "Terratec Cinergy HT USB XE",
				{ &dib0700_usb_id_table[27], NULL },
				{ NULL },
			},
			{   "Pinnacle Expresscard 320cx",
				{ &dib0700_usb_id_table[28], NULL },
				{ NULL },
			},
			{   "Terratec Cinergy HT Express",
				{ &dib0700_usb_id_table[32], NULL },
				{ NULL },
			},
			{   "Gigabyte U8000-RH",
				{ &dib0700_usb_id_table[37], NULL },
				{ NULL },
			},
			{   "YUAN High-Tech STK7700PH",
				{ &dib0700_usb_id_table[38], NULL },
				{ NULL },
			},
			{   "Asus My Cinema-U3000Hybrid",
				{ &dib0700_usb_id_table[39], NULL },
				{ NULL },
			},
			{   "YUAN High-Tech MC770",
				{ &dib0700_usb_id_table[48], NULL },
				{ NULL },
			},
			{   "Leadtek WinFast DTV Dongle H",
				{ &dib0700_usb_id_table[51], NULL },
				{ NULL },
			},
			{   "YUAN High-Tech STK7700D",
				{ &dib0700_usb_id_table[54], NULL },
				{ NULL },
			},
			{   "Hama DVB=T Hybrid USB Stick",
				{ &dib0700_usb_id_table[85], NULL },
				{ NULL },
			},
		},

		.rc.core = {
			.rc_interval      = DEFAULT_RC_INTERVAL,
			.rc_codes         = RC_MAP_DIB0700_RC5_TABLE,
			.module_name	  = "dib0700",
			.rc_query         = dib0700_rc_query_old_firmware,
			.allowed_protos   = RC_PROTO_BIT_RC5 |
					    RC_PROTO_BIT_RC6_MCE |
					    RC_PROTO_BIT_NEC,
			.change_protocol  = dib0700_change_protocol,
		},
	}, { DIB0700_DEFAULT_DEVICE_PROPERTIES,
		.num_adapters = 1,
		.adapter = {
			{
			DIB0700_NUM_FRONTENDS(1),
			.fe = {{
				.frontend_attach  = s5h1411_frontend_attach,
				.tuner_attach     = xc5000_tuner_attach,

				DIB0700_DEFAULT_STREAMING_CONFIG(0x02),
			}},
			},
		},

		.num_device_descs = 2,
		.devices = {
			{   "Pinnacle PCTV HD Pro USB Stick",
				{ &dib0700_usb_id_table[40], NULL },
				{ NULL },
			},
			{   "Pinnacle PCTV HD USB Stick",
				{ &dib0700_usb_id_table[41], NULL },
				{ NULL },
			},
		},

		.rc.core = {
			.rc_interval      = DEFAULT_RC_INTERVAL,
			.rc_codes         = RC_MAP_DIB0700_RC5_TABLE,
			.module_name	  = "dib0700",
			.rc_query         = dib0700_rc_query_old_firmware,
			.allowed_protos   = RC_PROTO_BIT_RC5 |
					    RC_PROTO_BIT_RC6_MCE |
					    RC_PROTO_BIT_NEC,
			.change_protocol  = dib0700_change_protocol,
		},
	}, { DIB0700_DEFAULT_DEVICE_PROPERTIES,
		.num_adapters = 1,
		.adapter = {
			{
			DIB0700_NUM_FRONTENDS(1),
			.fe = {{
				.frontend_attach  = lgdt3305_frontend_attach,
				.tuner_attach     = mxl5007t_tuner_attach,

				DIB0700_DEFAULT_STREAMING_CONFIG(0x02),
			}},
			},
		},

		.num_device_descs = 2,
		.devices = {
			{   "Hauppauge ATSC MiniCard (B200)",
				{ &dib0700_usb_id_table[46], NULL },
				{ NULL },
			},
			{   "Hauppauge ATSC MiniCard (B210)",
				{ &dib0700_usb_id_table[47], NULL },
				{ NULL },
			},
		},
	}, { DIB0700_DEFAULT_DEVICE_PROPERTIES,

		.num_adapters = 1,
		.adapter = {
			{
			DIB0700_NUM_FRONTENDS(1),
			.fe = {{
				.caps = DVB_USB_ADAP_HAS_PID_FILTER | DVB_USB_ADAP_PID_FILTER_CAN_BE_TURNED_OFF,
				.pid_filter_count = 32,
				.pid_filter       = stk70x0p_pid_filter,
				.pid_filter_ctrl  = stk70x0p_pid_filter_ctrl,
				.frontend_attach  = stk7770p_frontend_attach,
				.tuner_attach     = dib7770p_tuner_attach,

				DIB0700_DEFAULT_STREAMING_CONFIG(0x02),
			}},
			},
		},

		.num_device_descs = 4,
		.devices = {
			{   "DiBcom STK7770P reference design",
				{ &dib0700_usb_id_table[59], NULL },
				{ NULL },
			},
			{   "Terratec Cinergy T USB XXS (HD)/ T3",
				{ &dib0700_usb_id_table[33],
					&dib0700_usb_id_table[52],
					&dib0700_usb_id_table[60], NULL},
				{ NULL },
			},
			{   "TechniSat AirStar TeleStick 2",
				{ &dib0700_usb_id_table[74], NULL },
				{ NULL },
			},
			{   "Medion CTX1921 DVB-T USB",
				{ &dib0700_usb_id_table[75], NULL },
				{ NULL },
			},
		},

		.rc.core = {
			.rc_interval      = DEFAULT_RC_INTERVAL,
			.rc_codes         = RC_MAP_DIB0700_RC5_TABLE,
			.module_name	  = "dib0700",
			.rc_query         = dib0700_rc_query_old_firmware,
			.allowed_protos   = RC_PROTO_BIT_RC5 |
					    RC_PROTO_BIT_RC6_MCE |
					    RC_PROTO_BIT_NEC,
			.change_protocol  = dib0700_change_protocol,
		},
	}, { DIB0700_DEFAULT_DEVICE_PROPERTIES,
		.num_adapters = 1,
		.adapter = {
			{
			DIB0700_NUM_FRONTENDS(1),
			.fe = {{
				.caps  = DVB_USB_ADAP_HAS_PID_FILTER | DVB_USB_ADAP_PID_FILTER_CAN_BE_TURNED_OFF,
				.pid_filter_count = 32,
				.pid_filter = stk80xx_pid_filter,
				.pid_filter_ctrl = stk80xx_pid_filter_ctrl,
				.frontend_attach  = stk807x_frontend_attach,
				.tuner_attach     = dib807x_tuner_attach,

				DIB0700_DEFAULT_STREAMING_CONFIG(0x02),
			}},
			},
		},

		.num_device_descs = 3,
		.devices = {
			{   "DiBcom STK807xP reference design",
				{ &dib0700_usb_id_table[62], NULL },
				{ NULL },
			},
			{   "Prolink Pixelview SBTVD",
				{ &dib0700_usb_id_table[63], NULL },
				{ NULL },
			},
			{   "EvolutePC TVWay+",
				{ &dib0700_usb_id_table[64], NULL },
				{ NULL },
			},
		},

		.rc.core = {
			.rc_interval      = DEFAULT_RC_INTERVAL,
			.rc_codes         = RC_MAP_DIB0700_NEC_TABLE,
			.module_name	  = "dib0700",
			.rc_query         = dib0700_rc_query_old_firmware,
			.allowed_protos   = RC_PROTO_BIT_RC5 |
					    RC_PROTO_BIT_RC6_MCE |
					    RC_PROTO_BIT_NEC,
			.change_protocol  = dib0700_change_protocol,
		},
	}, { DIB0700_DEFAULT_DEVICE_PROPERTIES,
		.num_adapters = 2,
		.adapter = {
			{
			DIB0700_NUM_FRONTENDS(1),
			.fe = {{
				.caps  = DVB_USB_ADAP_HAS_PID_FILTER | DVB_USB_ADAP_PID_FILTER_CAN_BE_TURNED_OFF,
				.pid_filter_count = 32,
				.pid_filter = stk80xx_pid_filter,
				.pid_filter_ctrl = stk80xx_pid_filter_ctrl,
				.frontend_attach  = stk807xpvr_frontend_attach0,
				.tuner_attach     = dib807x_tuner_attach,

				DIB0700_DEFAULT_STREAMING_CONFIG(0x02),
			}},
			},
			{
			DIB0700_NUM_FRONTENDS(1),
			.fe = {{
				.caps  = DVB_USB_ADAP_HAS_PID_FILTER | DVB_USB_ADAP_PID_FILTER_CAN_BE_TURNED_OFF,
				.pid_filter_count = 32,
				.pid_filter = stk80xx_pid_filter,
				.pid_filter_ctrl = stk80xx_pid_filter_ctrl,
				.frontend_attach  = stk807xpvr_frontend_attach1,
				.tuner_attach     = dib807x_tuner_attach,

				DIB0700_DEFAULT_STREAMING_CONFIG(0x03),
			}},
			},
		},

		.num_device_descs = 1,
		.devices = {
			{   "DiBcom STK807xPVR reference design",
				{ &dib0700_usb_id_table[61], NULL },
				{ NULL },
			},
		},

		.rc.core = {
			.rc_interval      = DEFAULT_RC_INTERVAL,
			.rc_codes         = RC_MAP_DIB0700_RC5_TABLE,
			.module_name	  = "dib0700",
			.rc_query         = dib0700_rc_query_old_firmware,
			.allowed_protos   = RC_PROTO_BIT_RC5 |
					    RC_PROTO_BIT_RC6_MCE |
					    RC_PROTO_BIT_NEC,
			.change_protocol  = dib0700_change_protocol,
		},
	}, { DIB0700_DEFAULT_DEVICE_PROPERTIES,
		.num_adapters = 1,
		.adapter = {
			{
			DIB0700_NUM_FRONTENDS(1),
			.fe = {{
				.caps  = DVB_USB_ADAP_HAS_PID_FILTER |
					DVB_USB_ADAP_PID_FILTER_CAN_BE_TURNED_OFF,
				.pid_filter_count = 32,
				.pid_filter = stk80xx_pid_filter,
				.pid_filter_ctrl = stk80xx_pid_filter_ctrl,
				.frontend_attach  = stk809x_frontend_attach,
				.tuner_attach     = dib809x_tuner_attach,

				DIB0700_DEFAULT_STREAMING_CONFIG(0x02),
			}},
			},
		},

		.num_device_descs = 1,
		.devices = {
			{   "DiBcom STK8096GP reference design",
				{ &dib0700_usb_id_table[67], NULL },
				{ NULL },
			},
		},

		.rc.core = {
			.rc_interval      = DEFAULT_RC_INTERVAL,
			.rc_codes         = RC_MAP_DIB0700_RC5_TABLE,
			.module_name	  = "dib0700",
			.rc_query         = dib0700_rc_query_old_firmware,
			.allowed_protos   = RC_PROTO_BIT_RC5 |
					    RC_PROTO_BIT_RC6_MCE |
					    RC_PROTO_BIT_NEC,
			.change_protocol  = dib0700_change_protocol,
		},
	}, { DIB0700_DEFAULT_DEVICE_PROPERTIES,
		.num_adapters = 1,
		.adapter = {
			{
			DIB0700_NUM_FRONTENDS(1),
			.fe = {{
				.caps  = DVB_USB_ADAP_HAS_PID_FILTER |
					DVB_USB_ADAP_PID_FILTER_CAN_BE_TURNED_OFF,
				.pid_filter_count = 32,
				.pid_filter = dib90x0_pid_filter,
				.pid_filter_ctrl = dib90x0_pid_filter_ctrl,
				.frontend_attach  = stk9090m_frontend_attach,
				.tuner_attach     = dib9090_tuner_attach,

				DIB0700_DEFAULT_STREAMING_CONFIG(0x02),
			}},
			},
		},

		.num_device_descs = 1,
		.devices = {
			{   "DiBcom STK9090M reference design",
				{ &dib0700_usb_id_table[69], NULL },
				{ NULL },
			},
		},

		.rc.core = {
			.rc_interval      = DEFAULT_RC_INTERVAL,
			.rc_codes         = RC_MAP_DIB0700_RC5_TABLE,
			.module_name	  = "dib0700",
			.rc_query         = dib0700_rc_query_old_firmware,
			.allowed_protos   = RC_PROTO_BIT_RC5 |
					    RC_PROTO_BIT_RC6_MCE |
					    RC_PROTO_BIT_NEC,
			.change_protocol  = dib0700_change_protocol,
		},
	}, { DIB0700_DEFAULT_DEVICE_PROPERTIES,
		.num_adapters = 1,
		.adapter = {
			{
			DIB0700_NUM_FRONTENDS(1),
			.fe = {{
				.caps  = DVB_USB_ADAP_HAS_PID_FILTER |
					DVB_USB_ADAP_PID_FILTER_CAN_BE_TURNED_OFF,
				.pid_filter_count = 32,
				.pid_filter = stk80xx_pid_filter,
				.pid_filter_ctrl = stk80xx_pid_filter_ctrl,
				.frontend_attach  = nim8096md_frontend_attach,
				.tuner_attach     = nim8096md_tuner_attach,

				DIB0700_DEFAULT_STREAMING_CONFIG(0x02),
			}},
			},
		},

		.num_device_descs = 1,
		.devices = {
			{   "DiBcom NIM8096MD reference design",
				{ &dib0700_usb_id_table[70], NULL },
				{ NULL },
			},
		},

		.rc.core = {
			.rc_interval      = DEFAULT_RC_INTERVAL,
			.rc_codes         = RC_MAP_DIB0700_RC5_TABLE,
			.module_name	  = "dib0700",
			.rc_query         = dib0700_rc_query_old_firmware,
			.allowed_protos   = RC_PROTO_BIT_RC5 |
					    RC_PROTO_BIT_RC6_MCE |
					    RC_PROTO_BIT_NEC,
			.change_protocol  = dib0700_change_protocol,
		},
	}, { DIB0700_DEFAULT_DEVICE_PROPERTIES,
		.num_adapters = 1,
		.adapter = {
			{
			DIB0700_NUM_FRONTENDS(1),
			.fe = {{
				.caps  = DVB_USB_ADAP_HAS_PID_FILTER |
					DVB_USB_ADAP_PID_FILTER_CAN_BE_TURNED_OFF,
				.pid_filter_count = 32,
				.pid_filter = dib90x0_pid_filter,
				.pid_filter_ctrl = dib90x0_pid_filter_ctrl,
				.frontend_attach  = nim9090md_frontend_attach,
				.tuner_attach     = nim9090md_tuner_attach,

				DIB0700_DEFAULT_STREAMING_CONFIG(0x02),
			}},
			},
		},

		.num_device_descs = 1,
		.devices = {
			{   "DiBcom NIM9090MD reference design",
				{ &dib0700_usb_id_table[71], NULL },
				{ NULL },
			},
		},

		.rc.core = {
			.rc_interval      = DEFAULT_RC_INTERVAL,
			.rc_codes         = RC_MAP_DIB0700_RC5_TABLE,
			.module_name	  = "dib0700",
			.rc_query         = dib0700_rc_query_old_firmware,
			.allowed_protos   = RC_PROTO_BIT_RC5 |
					    RC_PROTO_BIT_RC6_MCE |
					    RC_PROTO_BIT_NEC,
			.change_protocol  = dib0700_change_protocol,
		},
	}, { DIB0700_DEFAULT_DEVICE_PROPERTIES,
		.num_adapters = 1,
		.adapter = {
			{
			DIB0700_NUM_FRONTENDS(1),
			.fe = {{
				.caps  = DVB_USB_ADAP_HAS_PID_FILTER |
					DVB_USB_ADAP_PID_FILTER_CAN_BE_TURNED_OFF,
				.pid_filter_count = 32,
				.pid_filter = stk70x0p_pid_filter,
				.pid_filter_ctrl = stk70x0p_pid_filter_ctrl,
				.frontend_attach  = nim7090_frontend_attach,
				.tuner_attach     = nim7090_tuner_attach,

				DIB0700_DEFAULT_STREAMING_CONFIG(0x02),
			}},
			},
		},

		.num_device_descs = 1,
		.devices = {
			{   "DiBcom NIM7090 reference design",
				{ &dib0700_usb_id_table[72], NULL },
				{ NULL },
			},
		},

		.rc.core = {
			.rc_interval      = DEFAULT_RC_INTERVAL,
			.rc_codes         = RC_MAP_DIB0700_RC5_TABLE,
			.module_name	  = "dib0700",
			.rc_query         = dib0700_rc_query_old_firmware,
			.allowed_protos   = RC_PROTO_BIT_RC5 |
					    RC_PROTO_BIT_RC6_MCE |
					    RC_PROTO_BIT_NEC,
			.change_protocol  = dib0700_change_protocol,
		},
	}, { DIB0700_DEFAULT_DEVICE_PROPERTIES,
		.num_adapters = 2,
		.adapter = {
			{
			DIB0700_NUM_FRONTENDS(1),
			.fe = {{
				.caps  = DVB_USB_ADAP_HAS_PID_FILTER |
					DVB_USB_ADAP_PID_FILTER_CAN_BE_TURNED_OFF,
				.pid_filter_count = 32,
				.pid_filter = stk70x0p_pid_filter,
				.pid_filter_ctrl = stk70x0p_pid_filter_ctrl,
				.frontend_attach  = tfe7090pvr_frontend0_attach,
				.tuner_attach     = tfe7090pvr_tuner0_attach,

				DIB0700_DEFAULT_STREAMING_CONFIG(0x03),
			}},
			},
			{
			DIB0700_NUM_FRONTENDS(1),
			.fe = {{
				.caps  = DVB_USB_ADAP_HAS_PID_FILTER |
					DVB_USB_ADAP_PID_FILTER_CAN_BE_TURNED_OFF,
				.pid_filter_count = 32,
				.pid_filter = stk70x0p_pid_filter,
				.pid_filter_ctrl = stk70x0p_pid_filter_ctrl,
				.frontend_attach  = tfe7090pvr_frontend1_attach,
				.tuner_attach     = tfe7090pvr_tuner1_attach,

				DIB0700_DEFAULT_STREAMING_CONFIG(0x02),
			}},
			},
		},

		.num_device_descs = 1,
		.devices = {
			{   "DiBcom TFE7090PVR reference design",
				{ &dib0700_usb_id_table[73], NULL },
				{ NULL },
			},
		},

		.rc.core = {
			.rc_interval      = DEFAULT_RC_INTERVAL,
			.rc_codes         = RC_MAP_DIB0700_RC5_TABLE,
			.module_name	  = "dib0700",
			.rc_query         = dib0700_rc_query_old_firmware,
			.allowed_protos   = RC_PROTO_BIT_RC5 |
					    RC_PROTO_BIT_RC6_MCE |
					    RC_PROTO_BIT_NEC,
			.change_protocol  = dib0700_change_protocol,
		},
	}, { DIB0700_DEFAULT_DEVICE_PROPERTIES,
		.num_adapters = 1,
		.adapter = {
			{
			DIB0700_NUM_FRONTENDS(1),
			.fe = {{
				.frontend_attach  = pctv340e_frontend_attach,
				.tuner_attach     = xc4000_tuner_attach,

				DIB0700_DEFAULT_STREAMING_CONFIG(0x02),
			}},
			},
		},

		.num_device_descs = 2,
		.devices = {
			{   "Pinnacle PCTV 340e HD Pro USB Stick",
				{ &dib0700_usb_id_table[76], NULL },
				{ NULL },
			},
			{   "Pinnacle PCTV Hybrid Stick Solo",
				{ &dib0700_usb_id_table[77], NULL },
				{ NULL },
			},
		},
		.rc.core = {
			.rc_interval      = DEFAULT_RC_INTERVAL,
			.rc_codes         = RC_MAP_DIB0700_RC5_TABLE,
			.module_name	  = "dib0700",
			.rc_query         = dib0700_rc_query_old_firmware,
			.allowed_protos   = RC_PROTO_BIT_RC5 |
					    RC_PROTO_BIT_RC6_MCE |
					    RC_PROTO_BIT_NEC,
			.change_protocol  = dib0700_change_protocol,
		},
	}, { DIB0700_DEFAULT_DEVICE_PROPERTIES,
		.num_adapters = 1,
		.adapter = {
			{
				DIB0700_NUM_FRONTENDS(1),
				.fe = {{
					.caps  = DVB_USB_ADAP_HAS_PID_FILTER |
						DVB_USB_ADAP_PID_FILTER_CAN_BE_TURNED_OFF,
					.pid_filter_count = 32,
					.pid_filter = stk70x0p_pid_filter,
					.pid_filter_ctrl = stk70x0p_pid_filter_ctrl,
					.frontend_attach  = tfe7790p_frontend_attach,
					.tuner_attach     = tfe7790p_tuner_attach,

					DIB0700_DEFAULT_STREAMING_CONFIG(0x03),
				} },
			},
		},

		.num_device_descs = 1,
		.devices = {
			{   "DiBcom TFE7790P reference design",
				{ &dib0700_usb_id_table[78], NULL },
				{ NULL },
			},
		},

		.rc.core = {
			.rc_interval      = DEFAULT_RC_INTERVAL,
			.rc_codes         = RC_MAP_DIB0700_RC5_TABLE,
			.module_name	  = "dib0700",
			.rc_query         = dib0700_rc_query_old_firmware,
			.allowed_protos   = RC_PROTO_BIT_RC5 |
					    RC_PROTO_BIT_RC6_MCE |
					    RC_PROTO_BIT_NEC,
			.change_protocol  = dib0700_change_protocol,
		},
	}, { DIB0700_DEFAULT_DEVICE_PROPERTIES,
		.num_adapters = 1,
		.adapter = {
			{
				DIB0700_NUM_FRONTENDS(1),
				.fe = {{
					.caps  = DVB_USB_ADAP_HAS_PID_FILTER |
						DVB_USB_ADAP_PID_FILTER_CAN_BE_TURNED_OFF,
					.pid_filter_count = 32,
					.pid_filter = stk80xx_pid_filter,
					.pid_filter_ctrl = stk80xx_pid_filter_ctrl,
					.frontend_attach  = tfe8096p_frontend_attach,
					.tuner_attach     = tfe8096p_tuner_attach,

					DIB0700_DEFAULT_STREAMING_CONFIG(0x02),

				} },
			},
		},

		.num_device_descs = 1,
		.devices = {
			{   "DiBcom TFE8096P reference design",
				{ &dib0700_usb_id_table[79], NULL },
				{ NULL },
			},
		},

		.rc.core = {
			.rc_interval      = DEFAULT_RC_INTERVAL,
			.rc_codes         = RC_MAP_DIB0700_RC5_TABLE,
			.module_name	  = "dib0700",
			.rc_query         = dib0700_rc_query_old_firmware,
			.allowed_protos   = RC_PROTO_BIT_RC5 |
					    RC_PROTO_BIT_RC6_MCE |
					    RC_PROTO_BIT_NEC,
			.change_protocol  = dib0700_change_protocol,
		},
	}, { DIB0700_DEFAULT_DEVICE_PROPERTIES,
		.num_adapters = 2,
		.adapter = {
			{
				.num_frontends = 1,
				.fe = {{
					.caps  = DVB_USB_ADAP_HAS_PID_FILTER |
						DVB_USB_ADAP_PID_FILTER_CAN_BE_TURNED_OFF,
					.pid_filter_count = 32,
					.pid_filter = stk80xx_pid_filter,
					.pid_filter_ctrl = stk80xx_pid_filter_ctrl,
					.frontend_attach  = stk809x_frontend_attach,
					.tuner_attach     = dib809x_tuner_attach,

					DIB0700_DEFAULT_STREAMING_CONFIG(0x02),
				} },
				.size_of_priv =
					sizeof(struct dib0700_adapter_state),
			}, {
				.num_frontends = 1,
				.fe = { {
					.caps  = DVB_USB_ADAP_HAS_PID_FILTER |
						DVB_USB_ADAP_PID_FILTER_CAN_BE_TURNED_OFF,
					.pid_filter_count = 32,
					.pid_filter = stk80xx_pid_filter,
					.pid_filter_ctrl = stk80xx_pid_filter_ctrl,
					.frontend_attach  = stk809x_frontend1_attach,
					.tuner_attach     = dib809x_tuner_attach,

					DIB0700_DEFAULT_STREAMING_CONFIG(0x03),
				} },
				.size_of_priv =
					sizeof(struct dib0700_adapter_state),
			},
		},
		.num_device_descs = 1,
		.devices = {
			{   "DiBcom STK8096-PVR reference design",
				{ &dib0700_usb_id_table[83],
					&dib0700_usb_id_table[84], NULL},
				{ NULL },
			},
		},

		.rc.core = {
			.rc_interval      = DEFAULT_RC_INTERVAL,
			.rc_codes         = RC_MAP_DIB0700_RC5_TABLE,
			.module_name  = "dib0700",
			.rc_query         = dib0700_rc_query_old_firmware,
			.allowed_protos   = RC_PROTO_BIT_RC5 |
				RC_PROTO_BIT_RC6_MCE |
				RC_PROTO_BIT_NEC,
			.change_protocol  = dib0700_change_protocol,
		},
	}, { DIB0700_DEFAULT_DEVICE_PROPERTIES,
		.num_adapters = 1,
		.adapter = {
			{
				DIB0700_NUM_FRONTENDS(1),
				.fe = {{
					.frontend_attach = xbox_one_attach,

					DIB0700_DEFAULT_STREAMING_CONFIG(0x82),
				} },
			},
		},
		.num_device_descs = 1,
		.devices = {
			{ "Microsoft Xbox One Digital TV Tuner",
				{ &dib0700_usb_id_table[86], NULL },
				{ NULL },
			},
		},
	},
};

int dib0700_device_count = ARRAY_SIZE(dib0700_devices);<|MERGE_RESOLUTION|>--- conflicted
+++ resolved
@@ -515,11 +515,7 @@
  */
 static int dib0700_rc_query_old_firmware(struct dvb_usb_device *d)
 {
-<<<<<<< HEAD
-	enum rc_type protocol;
-=======
 	enum rc_proto protocol;
->>>>>>> 24b8d41d
 	u32 scancode;
 	u8 toggle;
 	int i;
@@ -560,22 +556,14 @@
 			return 0;
 		}
 
-<<<<<<< HEAD
-		protocol = RC_TYPE_NEC;
-=======
 		protocol = RC_PROTO_NEC;
->>>>>>> 24b8d41d
 		scancode = RC_SCANCODE_NEC(st->buf[3 - 2], st->buf[3 - 3]);
 		toggle = 0;
 		break;
 
 	default:
 		/* RC-5 protocol changes toggle bit on new keypress */
-<<<<<<< HEAD
-		protocol = RC_TYPE_RC5;
-=======
 		protocol = RC_PROTO_RC5;
->>>>>>> 24b8d41d
 		scancode = RC_SCANCODE_RC5(st->buf[3 - 2], st->buf[3 - 3]);
 		toggle = st->buf[3 - 1];
 		break;
@@ -3917,11 +3905,8 @@
 	{ USB_DEVICE(USB_VID_PCTV,      USB_PID_PCTV_2002E_SE) },
 	{ USB_DEVICE(USB_VID_PCTV,      USB_PID_DIBCOM_STK8096PVR) },
 	{ USB_DEVICE(USB_VID_DIBCOM,    USB_PID_DIBCOM_STK8096PVR) },
-<<<<<<< HEAD
-=======
 /* 85 */{ USB_DEVICE(USB_VID_HAMA,	USB_PID_HAMA_DVBT_HYBRID) },
 	{ USB_DEVICE(USB_VID_MICROSOFT,	USB_PID_XBOX_ONE_TUNER) },
->>>>>>> 24b8d41d
 	{ 0 }		/* Terminating entry */
 };
 MODULE_DEVICE_TABLE(usb, dib0700_usb_id_table);
