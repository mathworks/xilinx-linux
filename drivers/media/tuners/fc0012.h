--- conflicted
+++ resolved
@@ -8,11 +8,7 @@
 #ifndef _FC0012_H_
 #define _FC0012_H_
 
-<<<<<<< HEAD
-#include "dvb_frontend.h"
-=======
 #include <media/dvb_frontend.h>
->>>>>>> 24b8d41d
 #include "fc001x-common.h"
 
 struct fc0012_config {
