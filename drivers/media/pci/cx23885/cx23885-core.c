--- conflicted
+++ resolved
@@ -2149,11 +2149,7 @@
 	pci_set_master(pci_dev);
 	err = pci_set_dma_mask(pci_dev, 0xffffffff);
 	if (err) {
-<<<<<<< HEAD
-		printk("%s/0: Oops: no 32bit PCI DMA ???\n", dev->name);
-=======
 		pr_err("%s/0: Oops: no 32bit PCI DMA ???\n", dev->name);
->>>>>>> 24b8d41d
 		goto fail_ctrl;
 	}
 
