// SPDX-License-Identifier: GPL-2.0-or-later
/*
 *
 * Device driver for GPIO attached remote control interfaces
 * on Conexant 2388x based TV/DVB cards.
 *
 * Copyright (c) 2003 Pavel Machek
 * Copyright (c) 2004 Gerd Knorr
 * Copyright (c) 2004, 2005 Chris Pascoe
 */

#include "cx88.h"

#include <linux/init.h>
#include <linux/hrtimer.h>
#include <linux/pci.h>
#include <linux/slab.h>
#include <linux/module.h>

#include <media/rc-core.h>

#define MODULE_NAME "cx88xx"

/* ---------------------------------------------------------------------- */

struct cx88_IR {
	struct cx88_core *core;
	struct rc_dev *dev;

	int users;

	char name[32];
	char phys[32];

	/* sample from gpio pin 16 */
	u32 sampling;

	/* poll external decoder */
	int polling;
	struct hrtimer timer;
	u32 gpio_addr;
	u32 last_gpio;
	u32 mask_keycode;
	u32 mask_keydown;
	u32 mask_keyup;
};

static unsigned int ir_samplerate = 4;
module_param(ir_samplerate, uint, 0444);
MODULE_PARM_DESC(ir_samplerate, "IR samplerate in kHz, 1 - 20, default 4");

static int ir_debug;
module_param(ir_debug, int, 0644);	/* debug level [IR] */
MODULE_PARM_DESC(ir_debug, "enable debug messages [IR]");

#define ir_dprintk(fmt, arg...)	do {					\
	if (ir_debug)							\
		printk(KERN_DEBUG "%s IR: " fmt, ir->core->name, ##arg);\
} while (0)

#define dprintk(fmt, arg...) do {					\
	if (ir_debug)							\
		printk(KERN_DEBUG "cx88 IR: " fmt, ##arg);		\
} while (0)

/* ---------------------------------------------------------------------- */

static void cx88_ir_handle_key(struct cx88_IR *ir)
{
	struct cx88_core *core = ir->core;
	u32 gpio, data, auxgpio;

	/* read gpio value */
	gpio = cx_read(ir->gpio_addr);
	switch (core->boardnr) {
	case CX88_BOARD_NPGTECH_REALTV_TOP10FM:
		/*
		 * This board apparently uses a combination of 2 GPIO
		 * to represent the keys. Additionally, the second GPIO
		 * can be used for parity.
		 *
		 * Example:
		 *
		 * for key "5"
		 *	gpio = 0x758, auxgpio = 0xe5 or 0xf5
		 * for key "Power"
		 *	gpio = 0x758, auxgpio = 0xed or 0xfd
		 */

		auxgpio = cx_read(MO_GP1_IO);
		/* Take out the parity part */
		gpio = (gpio & 0x7fd) + (auxgpio & 0xef);
		break;
	case CX88_BOARD_WINFAST_DTV1000:
	case CX88_BOARD_WINFAST_DTV1800H:
	case CX88_BOARD_WINFAST_DTV1800H_XC4000:
	case CX88_BOARD_WINFAST_DTV2000H_PLUS:
	case CX88_BOARD_WINFAST_TV2000_XP_GLOBAL:
	case CX88_BOARD_WINFAST_TV2000_XP_GLOBAL_6F36:
	case CX88_BOARD_WINFAST_TV2000_XP_GLOBAL_6F43:
		gpio = (gpio & 0x6ff) | ((cx_read(MO_GP1_IO) << 8) & 0x900);
		auxgpio = gpio;
		break;
	default:
		auxgpio = gpio;
	}
	if (ir->polling) {
		if (ir->last_gpio == auxgpio)
			return;
		ir->last_gpio = auxgpio;
	}

	/* extract data */
	data = ir_extract_bits(gpio, ir->mask_keycode);
	ir_dprintk("irq gpio=0x%x code=%d | %s%s%s\n",
		   gpio, data,
		   ir->polling ? "poll" : "irq",
		   (gpio & ir->mask_keydown) ? " down" : "",
		   (gpio & ir->mask_keyup) ? " up" : "");

	if (ir->core->boardnr == CX88_BOARD_NORWOOD_MICRO) {
		u32 gpio_key = cx_read(MO_GP0_IO);

		data = (data << 4) | ((gpio_key & 0xf0) >> 4);

		rc_keydown(ir->dev, RC_PROTO_UNKNOWN, data, 0);

	} else if (ir->core->boardnr == CX88_BOARD_PROLINK_PLAYTVPVR ||
		   ir->core->boardnr == CX88_BOARD_PIXELVIEW_PLAYTV_ULTRA_PRO) {
		/* bit cleared on keydown, NEC scancode, 0xAAAACC, A = 0x866b */
		u16 addr;
		u8 cmd;
		u32 scancode;

		addr = (data >> 8) & 0xffff;
		cmd  = (data >> 0) & 0x00ff;
		scancode = RC_SCANCODE_NECX(addr, cmd);

		if (0 == (gpio & ir->mask_keyup))
<<<<<<< HEAD
			rc_keydown_notimeout(ir->dev, RC_TYPE_NECX, scancode,
									0);
=======
			rc_keydown_notimeout(ir->dev, RC_PROTO_NECX, scancode,
					     0);
>>>>>>> 24b8d41d
		else
			rc_keyup(ir->dev);

	} else if (ir->mask_keydown) {
		/* bit set on keydown */
		if (gpio & ir->mask_keydown)
			rc_keydown_notimeout(ir->dev, RC_PROTO_UNKNOWN, data,
					     0);
		else
			rc_keyup(ir->dev);

	} else if (ir->mask_keyup) {
		/* bit cleared on keydown */
		if (0 == (gpio & ir->mask_keyup))
			rc_keydown_notimeout(ir->dev, RC_PROTO_UNKNOWN, data,
					     0);
		else
			rc_keyup(ir->dev);

	} else {
		/* can't distinguish keydown/up :-/ */
		rc_keydown_notimeout(ir->dev, RC_PROTO_UNKNOWN, data, 0);
		rc_keyup(ir->dev);
	}
}

static enum hrtimer_restart cx88_ir_work(struct hrtimer *timer)
{
	u64 missed;
	struct cx88_IR *ir = container_of(timer, struct cx88_IR, timer);

	cx88_ir_handle_key(ir);
	missed = hrtimer_forward_now(&ir->timer,
				     ktime_set(0, ir->polling * 1000000));
	if (missed > 1)
		ir_dprintk("Missed ticks %llu\n", missed - 1);

	return HRTIMER_RESTART;
}

static int __cx88_ir_start(void *priv)
{
	struct cx88_core *core = priv;
	struct cx88_IR *ir;

	if (!core || !core->ir)
		return -EINVAL;

	ir = core->ir;

	if (ir->polling) {
		hrtimer_init(&ir->timer, CLOCK_MONOTONIC, HRTIMER_MODE_REL);
		ir->timer.function = cx88_ir_work;
		hrtimer_start(&ir->timer,
			      ktime_set(0, ir->polling * 1000000),
			      HRTIMER_MODE_REL);
	}
	if (ir->sampling) {
		core->pci_irqmask |= PCI_INT_IR_SMPINT;
		cx_write(MO_DDS_IO, 0x33F286 * ir_samplerate); /* samplerate */
		cx_write(MO_DDSCFG_IO, 0x5); /* enable */
	}
	return 0;
}

static void __cx88_ir_stop(void *priv)
{
	struct cx88_core *core = priv;
	struct cx88_IR *ir;

	if (!core || !core->ir)
		return;

	ir = core->ir;
	if (ir->sampling) {
		cx_write(MO_DDSCFG_IO, 0x0);
		core->pci_irqmask &= ~PCI_INT_IR_SMPINT;
	}

	if (ir->polling)
		hrtimer_cancel(&ir->timer);
}

int cx88_ir_start(struct cx88_core *core)
{
	if (core->ir->users)
		return __cx88_ir_start(core);

	return 0;
}
EXPORT_SYMBOL(cx88_ir_start);

void cx88_ir_stop(struct cx88_core *core)
{
	if (core->ir->users)
		__cx88_ir_stop(core);
}
EXPORT_SYMBOL(cx88_ir_stop);

static int cx88_ir_open(struct rc_dev *rc)
{
	struct cx88_core *core = rc->priv;

	core->ir->users++;
	return __cx88_ir_start(core);
}

static void cx88_ir_close(struct rc_dev *rc)
{
	struct cx88_core *core = rc->priv;

	core->ir->users--;
	if (!core->ir->users)
		__cx88_ir_stop(core);
}

/* ---------------------------------------------------------------------- */

int cx88_ir_init(struct cx88_core *core, struct pci_dev *pci)
{
	struct cx88_IR *ir;
	struct rc_dev *dev;
	char *ir_codes = NULL;
	u64 rc_proto = RC_PROTO_BIT_OTHER;
	int err = -ENOMEM;
	u32 hardware_mask = 0;	/* For devices with a hardware mask, when
				 * used with a full-code IR table
				 */

	ir = kzalloc(sizeof(*ir), GFP_KERNEL);
	dev = rc_allocate_device(RC_DRIVER_IR_RAW);
	if (!ir || !dev)
		goto err_out_free;

	ir->dev = dev;

	/* detect & configure */
	switch (core->boardnr) {
	case CX88_BOARD_DNTV_LIVE_DVB_T:
	case CX88_BOARD_KWORLD_DVB_T:
	case CX88_BOARD_KWORLD_DVB_T_CX22702:
		ir_codes = RC_MAP_DNTV_LIVE_DVB_T;
		ir->gpio_addr = MO_GP1_IO;
		ir->mask_keycode = 0x1f;
		ir->mask_keyup = 0x60;
		ir->polling = 50; /* ms */
		break;
	case CX88_BOARD_TERRATEC_CINERGY_1400_DVB_T1:
		ir_codes = RC_MAP_CINERGY_1400;
		ir->sampling = 0xeb04; /* address */
		break;
	case CX88_BOARD_HAUPPAUGE:
	case CX88_BOARD_HAUPPAUGE_DVB_T1:
	case CX88_BOARD_HAUPPAUGE_NOVASE2_S1:
	case CX88_BOARD_HAUPPAUGE_NOVASPLUS_S1:
	case CX88_BOARD_HAUPPAUGE_HVR1100:
	case CX88_BOARD_HAUPPAUGE_HVR3000:
	case CX88_BOARD_HAUPPAUGE_HVR4000:
	case CX88_BOARD_HAUPPAUGE_HVR4000LITE:
	case CX88_BOARD_PCHDTV_HD3000:
	case CX88_BOARD_PCHDTV_HD5500:
	case CX88_BOARD_HAUPPAUGE_IRONLY:
		ir_codes = RC_MAP_HAUPPAUGE;
		ir->sampling = 1;
		break;
	case CX88_BOARD_WINFAST_DTV2000H:
	case CX88_BOARD_WINFAST_DTV2000H_J:
	case CX88_BOARD_WINFAST_DTV1800H:
	case CX88_BOARD_WINFAST_DTV1800H_XC4000:
	case CX88_BOARD_WINFAST_DTV2000H_PLUS:
		ir_codes = RC_MAP_WINFAST;
		ir->gpio_addr = MO_GP0_IO;
		ir->mask_keycode = 0x8f8;
		ir->mask_keyup = 0x100;
		ir->polling = 50; /* ms */
		break;
	case CX88_BOARD_WINFAST2000XP_EXPERT:
	case CX88_BOARD_WINFAST_DTV1000:
	case CX88_BOARD_WINFAST_TV2000_XP_GLOBAL:
	case CX88_BOARD_WINFAST_TV2000_XP_GLOBAL_6F36:
	case CX88_BOARD_WINFAST_TV2000_XP_GLOBAL_6F43:
		ir_codes = RC_MAP_WINFAST;
		ir->gpio_addr = MO_GP0_IO;
		ir->mask_keycode = 0x8f8;
		ir->mask_keyup = 0x100;
		ir->polling = 1; /* ms */
		break;
	case CX88_BOARD_IODATA_GVBCTV7E:
		ir_codes = RC_MAP_IODATA_BCTV7E;
		ir->gpio_addr = MO_GP0_IO;
		ir->mask_keycode = 0xfd;
		ir->mask_keydown = 0x02;
		ir->polling = 5; /* ms */
		break;
	case CX88_BOARD_PROLINK_PLAYTVPVR:
	case CX88_BOARD_PIXELVIEW_PLAYTV_ULTRA_PRO:
		/*
		 * It seems that this hardware is paired with NEC extended
		 * address 0x866b. So, unfortunately, its usage with other
		 * IR's with different address won't work. Still, there are
		 * other IR's from the same manufacturer that works, like the
		 * 002-T mini RC, provided with newer PV hardware
		 */
		ir_codes = RC_MAP_PIXELVIEW_MK12;
<<<<<<< HEAD
		rc_type = RC_BIT_NECX;
=======
		rc_proto = RC_PROTO_BIT_NECX;
>>>>>>> 24b8d41d
		ir->gpio_addr = MO_GP1_IO;
		ir->mask_keyup = 0x80;
		ir->polling = 10; /* ms */
		hardware_mask = 0x3f;	/* Hardware returns only 6 bits from command part */
		break;
	case CX88_BOARD_PROLINK_PV_8000GT:
	case CX88_BOARD_PROLINK_PV_GLOBAL_XTREME:
		ir_codes = RC_MAP_PIXELVIEW_NEW;
		ir->gpio_addr = MO_GP1_IO;
		ir->mask_keycode = 0x3f;
		ir->mask_keyup = 0x80;
		ir->polling = 1; /* ms */
		break;
	case CX88_BOARD_KWORLD_LTV883:
		ir_codes = RC_MAP_PIXELVIEW;
		ir->gpio_addr = MO_GP1_IO;
		ir->mask_keycode = 0x1f;
		ir->mask_keyup = 0x60;
		ir->polling = 1; /* ms */
		break;
	case CX88_BOARD_ADSTECH_DVB_T_PCI:
		ir_codes = RC_MAP_ADSTECH_DVB_T_PCI;
		ir->gpio_addr = MO_GP1_IO;
		ir->mask_keycode = 0xbf;
		ir->mask_keyup = 0x40;
		ir->polling = 50; /* ms */
		break;
	case CX88_BOARD_MSI_TVANYWHERE_MASTER:
		ir_codes = RC_MAP_MSI_TVANYWHERE;
		ir->gpio_addr = MO_GP1_IO;
		ir->mask_keycode = 0x1f;
		ir->mask_keyup = 0x40;
		ir->polling = 1; /* ms */
		break;
	case CX88_BOARD_AVERTV_303:
	case CX88_BOARD_AVERTV_STUDIO_303:
		ir_codes         = RC_MAP_AVERTV_303;
		ir->gpio_addr    = MO_GP2_IO;
		ir->mask_keycode = 0xfb;
		ir->mask_keydown = 0x02;
		ir->polling      = 50; /* ms */
		break;
	case CX88_BOARD_OMICOM_SS4_PCI:
	case CX88_BOARD_SATTRADE_ST4200:
	case CX88_BOARD_TBS_8920:
	case CX88_BOARD_TBS_8910:
	case CX88_BOARD_PROF_7300:
	case CX88_BOARD_PROF_7301:
	case CX88_BOARD_PROF_6200:
		ir_codes = RC_MAP_TBS_NEC;
		ir->sampling = 0xff00; /* address */
		break;
	case CX88_BOARD_TEVII_S464:
	case CX88_BOARD_TEVII_S460:
	case CX88_BOARD_TEVII_S420:
		ir_codes = RC_MAP_TEVII_NEC;
		ir->sampling = 0xff00; /* address */
		break;
	case CX88_BOARD_DNTV_LIVE_DVB_T_PRO:
		ir_codes         = RC_MAP_DNTV_LIVE_DVBT_PRO;
		ir->sampling     = 0xff00; /* address */
		break;
	case CX88_BOARD_NORWOOD_MICRO:
		ir_codes         = RC_MAP_NORWOOD;
		ir->gpio_addr    = MO_GP1_IO;
		ir->mask_keycode = 0x0e;
		ir->mask_keyup   = 0x80;
		ir->polling      = 50; /* ms */
		break;
	case CX88_BOARD_NPGTECH_REALTV_TOP10FM:
		ir_codes         = RC_MAP_NPGTECH;
		ir->gpio_addr    = MO_GP0_IO;
		ir->mask_keycode = 0xfa;
		ir->polling      = 50; /* ms */
		break;
	case CX88_BOARD_PINNACLE_PCTV_HD_800i:
		ir_codes         = RC_MAP_PINNACLE_PCTV_HD;
		ir->sampling     = 1;
		break;
	case CX88_BOARD_POWERCOLOR_REAL_ANGEL:
		ir_codes         = RC_MAP_POWERCOLOR_REAL_ANGEL;
		ir->gpio_addr    = MO_GP2_IO;
		ir->mask_keycode = 0x7e;
		ir->polling      = 100; /* ms */
		break;
	case CX88_BOARD_TWINHAN_VP1027_DVBS:
		ir_codes         = RC_MAP_TWINHAN_VP1027_DVBS;
		ir->sampling     = 0xff00; /* address */
		break;
	}

	if (!ir_codes) {
		err = -ENODEV;
		goto err_out_free;
	}

	/*
	 * The usage of mask_keycode were very convenient, due to several
	 * reasons. Among others, the scancode tables were using the scancode
	 * as the index elements. So, the less bits it was used, the smaller
	 * the table were stored. After the input changes, the better is to use
	 * the full scancodes, since it allows replacing the IR remote by
	 * another one. Unfortunately, there are still some hardware, like
	 * Pixelview Ultra Pro, where only part of the scancode is sent via
	 * GPIO. So, there's no way to get the full scancode. Due to that,
	 * hardware_mask were introduced here: it represents those hardware
	 * that has such limits.
	 */
	if (hardware_mask && !ir->mask_keycode)
		ir->mask_keycode = hardware_mask;

	/* init input device */
	snprintf(ir->name, sizeof(ir->name), "cx88 IR (%s)", core->board.name);
	snprintf(ir->phys, sizeof(ir->phys), "pci-%s/ir0", pci_name(pci));

	dev->device_name = ir->name;
	dev->input_phys = ir->phys;
	dev->input_id.bustype = BUS_PCI;
	dev->input_id.version = 1;
	if (pci->subsystem_vendor) {
		dev->input_id.vendor = pci->subsystem_vendor;
		dev->input_id.product = pci->subsystem_device;
	} else {
		dev->input_id.vendor = pci->vendor;
		dev->input_id.product = pci->device;
	}
	dev->dev.parent = &pci->dev;
	dev->map_name = ir_codes;
	dev->driver_name = MODULE_NAME;
	dev->priv = core;
	dev->open = cx88_ir_open;
	dev->close = cx88_ir_close;
	dev->scancode_mask = hardware_mask;

	if (ir->sampling) {
		dev->timeout = MS_TO_US(10); /* 10 ms */
	} else {
		dev->driver_type = RC_DRIVER_SCANCODE;
		dev->allowed_protocols = rc_proto;
	}

	ir->core = core;
	core->ir = ir;

	/* all done */
	err = rc_register_device(dev);
	if (err)
		goto err_out_free;

	return 0;

err_out_free:
	rc_free_device(dev);
	core->ir = NULL;
	kfree(ir);
	return err;
}

int cx88_ir_fini(struct cx88_core *core)
{
	struct cx88_IR *ir = core->ir;

	/* skip detach on non attached boards */
	if (!ir)
		return 0;

	cx88_ir_stop(core);
	rc_unregister_device(ir->dev);
	kfree(ir);

	/* done */
	core->ir = NULL;
	return 0;
}

/* ---------------------------------------------------------------------- */

void cx88_ir_irq(struct cx88_core *core)
{
	struct cx88_IR *ir = core->ir;
	u32 samples;
	unsigned int todo, bits;
	struct ir_raw_event ev = {};

	if (!ir || !ir->sampling)
		return;

	/*
	 * Samples are stored in a 32 bit register, oldest sample in
	 * the msb. A set bit represents space and an unset bit
	 * represents a pulse.
	 */
	samples = cx_read(MO_SAMPLE_IO);

	if (samples == 0xff && ir->dev->idle)
		return;

	for (todo = 32; todo > 0; todo -= bits) {
		ev.pulse = samples & 0x80000000 ? false : true;
		bits = min(todo, 32U - fls(ev.pulse ? samples : ~samples));
		ev.duration = (bits * (USEC_PER_SEC / 1000)) / ir_samplerate;
		ir_raw_event_store_with_filter(ir->dev, &ev);
		samples <<= bits;
	}
	ir_raw_event_handle(ir->dev);
}

static int get_key_pvr2000(struct IR_i2c *ir, enum rc_proto *protocol,
			   u32 *scancode, u8 *toggle)
{
	int flags, code;

	/* poll IR chip */
	flags = i2c_smbus_read_byte_data(ir->c, 0x10);
	if (flags < 0) {
		dprintk("read error\n");
		return 0;
	}
	/* key pressed ? */
	if (0 == (flags & 0x80))
		return 0;

	/* read actual key code */
	code = i2c_smbus_read_byte_data(ir->c, 0x00);
	if (code < 0) {
		dprintk("read error\n");
		return 0;
	}

	dprintk("IR Key/Flags: (0x%02x/0x%02x)\n",
		code & 0xff, flags & 0xff);

	*protocol = RC_PROTO_UNKNOWN;
	*scancode = code & 0xff;
	*toggle = 0;
	return 1;
}

void cx88_i2c_init_ir(struct cx88_core *core)
{
	struct i2c_board_info info;
	static const unsigned short default_addr_list[] = {
		0x18, 0x6b, 0x71,
		I2C_CLIENT_END
	};
	static const unsigned short pvr2000_addr_list[] = {
		0x18, 0x1a,
		I2C_CLIENT_END
	};
	const unsigned short *addr_list = default_addr_list;
	const unsigned short *addrp;
	/* Instantiate the IR receiver device, if present */
	if (core->i2c_rc != 0)
		return;

	memset(&info, 0, sizeof(struct i2c_board_info));
	strscpy(info.type, "ir_video", I2C_NAME_SIZE);

	switch (core->boardnr) {
	case CX88_BOARD_LEADTEK_PVR2000:
		addr_list = pvr2000_addr_list;
		core->init_data.name = "cx88 Leadtek PVR 2000 remote";
		core->init_data.type = RC_PROTO_BIT_UNKNOWN;
		core->init_data.get_key = get_key_pvr2000;
		core->init_data.ir_codes = RC_MAP_EMPTY;
		break;
	}

	/*
	 * We can't call i2c_new_scanned_device() because it uses
	 * quick writes for probing and at least some RC receiver
	 * devices only reply to reads.
	 * Also, Hauppauge XVR needs to be specified, as address 0x71
	 * conflicts with another remote type used with saa7134
	 */
	for (addrp = addr_list; *addrp != I2C_CLIENT_END; addrp++) {
		info.platform_data = NULL;
		memset(&core->init_data, 0, sizeof(core->init_data));

		if (*addrp == 0x71) {
			/* Hauppauge Z8F0811 */
			strscpy(info.type, "ir_z8f0811_haup", I2C_NAME_SIZE);
			core->init_data.name = core->board.name;
			core->init_data.ir_codes = RC_MAP_HAUPPAUGE;
<<<<<<< HEAD
			core->init_data.type = RC_BIT_RC5 | RC_BIT_RC6_MCE |
							RC_BIT_RC6_6A_32;
=======
			core->init_data.type = RC_PROTO_BIT_RC5 |
				RC_PROTO_BIT_RC6_MCE | RC_PROTO_BIT_RC6_6A_32;
>>>>>>> 24b8d41d
			core->init_data.internal_get_key_func = IR_KBD_GET_KEY_HAUP_XVR;

			info.platform_data = &core->init_data;
		}
		if (i2c_smbus_xfer(&core->i2c_adap, *addrp, 0,
				   I2C_SMBUS_READ, 0,
				   I2C_SMBUS_QUICK, NULL) >= 0) {
			info.addr = *addrp;
			i2c_new_client_device(&core->i2c_adap, &info);
			break;
		}
	}
}

/* ---------------------------------------------------------------------- */

MODULE_AUTHOR("Gerd Knorr, Pavel Machek, Chris Pascoe");
MODULE_DESCRIPTION("input driver for cx88 GPIO-based IR remote controls");
MODULE_LICENSE("GPL");<|MERGE_RESOLUTION|>--- conflicted
+++ resolved
@@ -137,13 +137,8 @@
 		scancode = RC_SCANCODE_NECX(addr, cmd);
 
 		if (0 == (gpio & ir->mask_keyup))
-<<<<<<< HEAD
-			rc_keydown_notimeout(ir->dev, RC_TYPE_NECX, scancode,
-									0);
-=======
 			rc_keydown_notimeout(ir->dev, RC_PROTO_NECX, scancode,
 					     0);
->>>>>>> 24b8d41d
 		else
 			rc_keyup(ir->dev);
 
@@ -348,11 +343,7 @@
 		 * 002-T mini RC, provided with newer PV hardware
 		 */
 		ir_codes = RC_MAP_PIXELVIEW_MK12;
-<<<<<<< HEAD
-		rc_type = RC_BIT_NECX;
-=======
 		rc_proto = RC_PROTO_BIT_NECX;
->>>>>>> 24b8d41d
 		ir->gpio_addr = MO_GP1_IO;
 		ir->mask_keyup = 0x80;
 		ir->polling = 10; /* ms */
@@ -637,13 +628,8 @@
 			strscpy(info.type, "ir_z8f0811_haup", I2C_NAME_SIZE);
 			core->init_data.name = core->board.name;
 			core->init_data.ir_codes = RC_MAP_HAUPPAUGE;
-<<<<<<< HEAD
-			core->init_data.type = RC_BIT_RC5 | RC_BIT_RC6_MCE |
-							RC_BIT_RC6_6A_32;
-=======
 			core->init_data.type = RC_PROTO_BIT_RC5 |
 				RC_PROTO_BIT_RC6_MCE | RC_PROTO_BIT_RC6_6A_32;
->>>>>>> 24b8d41d
 			core->init_data.internal_get_key_func = IR_KBD_GET_KEY_HAUP_XVR;
 
 			info.platform_data = &core->init_data;
