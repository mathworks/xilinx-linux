// SPDX-License-Identifier: GPL-2.0
/*
 */

#include "cx88.h"

#include <linux/kernel.h>
#include <linux/module.h>
#include <linux/init.h>

static unsigned int vbi_debug;
module_param(vbi_debug, int, 0644);
MODULE_PARM_DESC(vbi_debug, "enable debug messages [vbi]");

#define dprintk(level, fmt, arg...) do {			\
	if (vbi_debug >= level)					\
		printk(KERN_DEBUG pr_fmt("%s: vbi:" fmt),	\
			__func__, ##arg);			\
} while (0)

/* ------------------------------------------------------------------ */

int cx8800_vbi_fmt(struct file *file, void *priv,
		   struct v4l2_format *f)
{
	struct cx8800_dev *dev = video_drvdata(file);

	f->fmt.vbi.samples_per_line = VBI_LINE_LENGTH;
	f->fmt.vbi.sample_format = V4L2_PIX_FMT_GREY;
	f->fmt.vbi.offset = 244;

	if (dev->core->tvnorm & V4L2_STD_525_60) {
		/* ntsc */
		f->fmt.vbi.sampling_rate = 28636363;
		f->fmt.vbi.start[0] = 10;
		f->fmt.vbi.start[1] = 273;
		f->fmt.vbi.count[0] = VBI_LINE_NTSC_COUNT;
		f->fmt.vbi.count[1] = VBI_LINE_NTSC_COUNT;

	} else if (dev->core->tvnorm & V4L2_STD_625_50) {
		/* pal */
		f->fmt.vbi.sampling_rate = 35468950;
		f->fmt.vbi.start[0] = V4L2_VBI_ITU_625_F1_START + 5;
		f->fmt.vbi.start[1] = V4L2_VBI_ITU_625_F2_START + 5;
		f->fmt.vbi.count[0] = VBI_LINE_PAL_COUNT;
		f->fmt.vbi.count[1] = VBI_LINE_PAL_COUNT;
	}
	return 0;
}

static int cx8800_start_vbi_dma(struct cx8800_dev    *dev,
				struct cx88_dmaqueue *q,
				struct cx88_buffer   *buf)
{
	struct cx88_core *core = dev->core;

	/* setup fifo + format */
	cx88_sram_channel_setup(dev->core, &cx88_sram_channels[SRAM_CH24],
				VBI_LINE_LENGTH, buf->risc.dma);

	cx_write(MO_VBOS_CONTROL, (1 << 18) |  /* comb filter delay fixup */
				  (1 << 15) |  /* enable vbi capture */
				  (1 << 11));

	/* reset counter */
	cx_write(MO_VBI_GPCNTRL, GP_COUNT_CONTROL_RESET);
	q->count = 0;

	/* enable irqs */
	cx_set(MO_PCI_INTMSK, core->pci_irqmask | PCI_INT_VIDINT);
	cx_set(MO_VID_INTMSK, 0x0f0088);

	/* enable capture */
	cx_set(VID_CAPTURE_CONTROL, 0x18);

	/* start dma */
	cx_set(MO_DEV_CNTRL2, (1 << 5));
	cx_set(MO_VID_DMACNTRL, 0x88);

	return 0;
}

void cx8800_stop_vbi_dma(struct cx8800_dev *dev)
{
	struct cx88_core *core = dev->core;

	/* stop dma */
	cx_clear(MO_VID_DMACNTRL, 0x88);

	/* disable capture */
	cx_clear(VID_CAPTURE_CONTROL, 0x18);

	/* disable irqs */
	cx_clear(MO_PCI_INTMSK, PCI_INT_VIDINT);
	cx_clear(MO_VID_INTMSK, 0x0f0088);
}

int cx8800_restart_vbi_queue(struct cx8800_dev    *dev,
			     struct cx88_dmaqueue *q)
{
	struct cx88_buffer *buf;

	if (list_empty(&q->active))
		return 0;

	buf = list_entry(q->active.next, struct cx88_buffer, list);
	dprintk(2, "restart_queue [%p/%d]: restart dma\n",
		buf, buf->vb.vb2_buf.index);
	cx8800_start_vbi_dma(dev, q, buf);
	return 0;
}

/* ------------------------------------------------------------------ */

static int queue_setup(struct vb2_queue *q,
<<<<<<< HEAD
			   unsigned int *num_buffers, unsigned int *num_planes,
			   unsigned int sizes[], struct device *alloc_devs[])
=======
		       unsigned int *num_buffers, unsigned int *num_planes,
		       unsigned int sizes[], struct device *alloc_devs[])
>>>>>>> 24b8d41d
{
	struct cx8800_dev *dev = q->drv_priv;

	*num_planes = 1;
	if (dev->core->tvnorm & V4L2_STD_525_60)
		sizes[0] = VBI_LINE_NTSC_COUNT * VBI_LINE_LENGTH * 2;
	else
		sizes[0] = VBI_LINE_PAL_COUNT * VBI_LINE_LENGTH * 2;
	return 0;
}

static int buffer_prepare(struct vb2_buffer *vb)
{
	struct vb2_v4l2_buffer *vbuf = to_vb2_v4l2_buffer(vb);
	struct cx8800_dev *dev = vb->vb2_queue->drv_priv;
	struct cx88_buffer *buf = container_of(vbuf, struct cx88_buffer, vb);
	struct sg_table *sgt = vb2_dma_sg_plane_desc(vb, 0);
	unsigned int lines;
	unsigned int size;

	if (dev->core->tvnorm & V4L2_STD_525_60)
		lines = VBI_LINE_NTSC_COUNT;
	else
		lines = VBI_LINE_PAL_COUNT;
	size = lines * VBI_LINE_LENGTH * 2;
	if (vb2_plane_size(vb, 0) < size)
		return -EINVAL;
	vb2_set_plane_payload(vb, 0, size);

	cx88_risc_buffer(dev->pci, &buf->risc, sgt->sgl,
			 0, VBI_LINE_LENGTH * lines,
			 VBI_LINE_LENGTH, 0,
			 lines);
	return 0;
}

static void buffer_finish(struct vb2_buffer *vb)
{
	struct vb2_v4l2_buffer *vbuf = to_vb2_v4l2_buffer(vb);
	struct cx8800_dev *dev = vb->vb2_queue->drv_priv;
	struct cx88_buffer *buf = container_of(vbuf, struct cx88_buffer, vb);
	struct cx88_riscmem *risc = &buf->risc;

	if (risc->cpu)
		pci_free_consistent(dev->pci, risc->size, risc->cpu, risc->dma);
	memset(risc, 0, sizeof(*risc));
}

static void buffer_queue(struct vb2_buffer *vb)
{
	struct vb2_v4l2_buffer *vbuf = to_vb2_v4l2_buffer(vb);
	struct cx8800_dev *dev = vb->vb2_queue->drv_priv;
	struct cx88_buffer    *buf = container_of(vbuf, struct cx88_buffer, vb);
	struct cx88_buffer    *prev;
	struct cx88_dmaqueue  *q    = &dev->vbiq;

	/* add jump to start */
	buf->risc.cpu[1] = cpu_to_le32(buf->risc.dma + 8);
	buf->risc.jmp[0] = cpu_to_le32(RISC_JUMP | RISC_CNT_INC);
	buf->risc.jmp[1] = cpu_to_le32(buf->risc.dma + 8);

	if (list_empty(&q->active)) {
		list_add_tail(&buf->list, &q->active);
		dprintk(2, "[%p/%d] vbi_queue - first active\n",
			buf, buf->vb.vb2_buf.index);

	} else {
		buf->risc.cpu[0] |= cpu_to_le32(RISC_IRQ1);
		prev = list_entry(q->active.prev, struct cx88_buffer, list);
		list_add_tail(&buf->list, &q->active);
		prev->risc.jmp[1] = cpu_to_le32(buf->risc.dma);
		dprintk(2, "[%p/%d] buffer_queue - append to active\n",
			buf, buf->vb.vb2_buf.index);
	}
}

static int start_streaming(struct vb2_queue *q, unsigned int count)
{
	struct cx8800_dev *dev = q->drv_priv;
	struct cx88_dmaqueue *dmaq = &dev->vbiq;
	struct cx88_buffer *buf = list_entry(dmaq->active.next,
			struct cx88_buffer, list);

	cx8800_start_vbi_dma(dev, dmaq, buf);
	return 0;
}

static void stop_streaming(struct vb2_queue *q)
{
	struct cx8800_dev *dev = q->drv_priv;
	struct cx88_core *core = dev->core;
	struct cx88_dmaqueue *dmaq = &dev->vbiq;
	unsigned long flags;

	cx_clear(MO_VID_DMACNTRL, 0x11);
	cx_clear(VID_CAPTURE_CONTROL, 0x06);
	cx8800_stop_vbi_dma(dev);
	spin_lock_irqsave(&dev->slock, flags);
	while (!list_empty(&dmaq->active)) {
		struct cx88_buffer *buf = list_entry(dmaq->active.next,
			struct cx88_buffer, list);

		list_del(&buf->list);
		vb2_buffer_done(&buf->vb.vb2_buf, VB2_BUF_STATE_ERROR);
	}
	spin_unlock_irqrestore(&dev->slock, flags);
}

const struct vb2_ops cx8800_vbi_qops = {
	.queue_setup    = queue_setup,
	.buf_prepare  = buffer_prepare,
	.buf_finish = buffer_finish,
	.buf_queue    = buffer_queue,
	.wait_prepare = vb2_ops_wait_prepare,
	.wait_finish = vb2_ops_wait_finish,
	.start_streaming = start_streaming,
	.stop_streaming = stop_streaming,
};<|MERGE_RESOLUTION|>--- conflicted
+++ resolved
@@ -113,13 +113,8 @@
 /* ------------------------------------------------------------------ */
 
 static int queue_setup(struct vb2_queue *q,
-<<<<<<< HEAD
-			   unsigned int *num_buffers, unsigned int *num_planes,
-			   unsigned int sizes[], struct device *alloc_devs[])
-=======
 		       unsigned int *num_buffers, unsigned int *num_planes,
 		       unsigned int sizes[], struct device *alloc_devs[])
->>>>>>> 24b8d41d
 {
 	struct cx8800_dev *dev = q->drv_priv;
 
