--- conflicted
+++ resolved
@@ -477,11 +477,7 @@
 
 	/* pci i/o */
 	struct pci_dev             *pci;
-<<<<<<< HEAD
-	unsigned char              pci_rev,pci_lat;
-=======
 	unsigned char              pci_rev, pci_lat;
->>>>>>> 24b8d41d
 
 	const struct cx8800_fmt    *fmt;
 
@@ -543,11 +539,7 @@
 
 	/* pci i/o */
 	struct pci_dev             *pci;
-<<<<<<< HEAD
-	unsigned char              pci_rev,pci_lat;
-=======
 	unsigned char              pci_rev, pci_lat;
->>>>>>> 24b8d41d
 
 	/* dma queues */
 	struct cx88_dmaqueue       mpegq;
