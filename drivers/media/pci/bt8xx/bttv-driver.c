// SPDX-License-Identifier: GPL-2.0-or-later
/*

    bttv - Bt848 frame grabber driver

    Copyright (C) 1996,97,98 Ralph  Metzler <rjkm@thp.uni-koeln.de>
			   & Marcus Metzler <mocm@thp.uni-koeln.de>
    (c) 1999-2002 Gerd Knorr <kraxel@bytesex.org>

    some v4l2 code lines are taken from Justin's bttv2 driver which is
    (c) 2000 Justin Schoeman <justin@suntiger.ee.up.ac.za>

    V4L1 removal from:
    (c) 2005-2006 Nickolay V. Shmyrev <nshmyrev@yandex.ru>

    Fixes to be fully V4L2 compliant by
    (c) 2006 Mauro Carvalho Chehab <mchehab@kernel.org>

    Cropping and overscan support
    Copyright (C) 2005, 2006 Michael H. Schimek <mschimek@gmx.at>
    Sponsored by OPQ Systems AB

*/

#define pr_fmt(fmt) KBUILD_MODNAME ": " fmt

#include <linux/init.h>
#include <linux/module.h>
#include <linux/delay.h>
#include <linux/slab.h>
#include <linux/errno.h>
#include <linux/fs.h>
#include <linux/kernel.h>
#include <linux/sched.h>
#include <linux/interrupt.h>
#include <linux/kdev_t.h>
#include "bttvp.h"
#include <media/v4l2-common.h>
#include <media/v4l2-ioctl.h>
#include <media/v4l2-event.h>
#include <media/i2c/tvaudio.h>
#include <media/drv-intf/msp3400.h>

#include <linux/dma-mapping.h>

#include <asm/io.h>
#include <asm/byteorder.h>

#include <media/i2c/saa6588.h>

#define BTTV_VERSION "0.9.19"

unsigned int bttv_num;			/* number of Bt848s in use */
struct bttv *bttvs[BTTV_MAX];

unsigned int bttv_debug;
unsigned int bttv_verbose = 1;
unsigned int bttv_gpio;

/* config variables */
#ifdef __BIG_ENDIAN
static unsigned int bigendian=1;
#else
static unsigned int bigendian;
#endif
static unsigned int radio[BTTV_MAX];
static unsigned int irq_debug;
static unsigned int gbuffers = 8;
static unsigned int gbufsize = 0x208000;
static unsigned int reset_crop = 1;

static int video_nr[BTTV_MAX] = { [0 ... (BTTV_MAX-1)] = -1 };
static int radio_nr[BTTV_MAX] = { [0 ... (BTTV_MAX-1)] = -1 };
static int vbi_nr[BTTV_MAX] = { [0 ... (BTTV_MAX-1)] = -1 };
static int debug_latency;
static int disable_ir;

static unsigned int fdsr;

/* options */
static unsigned int combfilter;
static unsigned int lumafilter;
static unsigned int automute    = 1;
static unsigned int chroma_agc;
static unsigned int agc_crush   = 1;
static unsigned int whitecrush_upper = 0xCF;
static unsigned int whitecrush_lower = 0x7F;
static unsigned int vcr_hack;
static unsigned int irq_iswitch;
static unsigned int uv_ratio    = 50;
static unsigned int full_luma_range;
static unsigned int coring;

/* API features (turn on/off stuff for testing) */
static unsigned int v4l2        = 1;

/* insmod args */
module_param(bttv_verbose,      int, 0644);
module_param(bttv_gpio,         int, 0644);
module_param(bttv_debug,        int, 0644);
module_param(irq_debug,         int, 0644);
module_param(debug_latency,     int, 0644);
module_param(disable_ir,        int, 0444);

module_param(fdsr,              int, 0444);
module_param(gbuffers,          int, 0444);
module_param(gbufsize,          int, 0444);
module_param(reset_crop,        int, 0444);

module_param(v4l2,              int, 0644);
module_param(bigendian,         int, 0644);
module_param(irq_iswitch,       int, 0644);
module_param(combfilter,        int, 0444);
module_param(lumafilter,        int, 0444);
module_param(automute,          int, 0444);
module_param(chroma_agc,        int, 0444);
module_param(agc_crush,         int, 0444);
module_param(whitecrush_upper,  int, 0444);
module_param(whitecrush_lower,  int, 0444);
module_param(vcr_hack,          int, 0444);
module_param(uv_ratio,          int, 0444);
module_param(full_luma_range,   int, 0444);
module_param(coring,            int, 0444);

module_param_array(radio,       int, NULL, 0444);
module_param_array(video_nr,    int, NULL, 0444);
module_param_array(radio_nr,    int, NULL, 0444);
module_param_array(vbi_nr,      int, NULL, 0444);

MODULE_PARM_DESC(radio, "The TV card supports radio, default is 0 (no)");
MODULE_PARM_DESC(bigendian, "byte order of the framebuffer, default is native endian");
MODULE_PARM_DESC(bttv_verbose, "verbose startup messages, default is 1 (yes)");
MODULE_PARM_DESC(bttv_gpio, "log gpio changes, default is 0 (no)");
MODULE_PARM_DESC(bttv_debug, "debug messages, default is 0 (no)");
MODULE_PARM_DESC(irq_debug, "irq handler debug messages, default is 0 (no)");
MODULE_PARM_DESC(disable_ir, "disable infrared remote support");
MODULE_PARM_DESC(gbuffers, "number of capture buffers. range 2-32, default 8");
MODULE_PARM_DESC(gbufsize, "size of the capture buffers, default is 0x208000");
MODULE_PARM_DESC(reset_crop, "reset cropping parameters at open(), default is 1 (yes) for compatibility with older applications");
MODULE_PARM_DESC(automute, "mute audio on bad/missing video signal, default is 1 (yes)");
MODULE_PARM_DESC(chroma_agc, "enables the AGC of chroma signal, default is 0 (no)");
MODULE_PARM_DESC(agc_crush, "enables the luminance AGC crush, default is 1 (yes)");
MODULE_PARM_DESC(whitecrush_upper, "sets the white crush upper value, default is 207");
MODULE_PARM_DESC(whitecrush_lower, "sets the white crush lower value, default is 127");
MODULE_PARM_DESC(vcr_hack, "enables the VCR hack (improves synch on poor VCR tapes), default is 0 (no)");
MODULE_PARM_DESC(irq_iswitch, "switch inputs in irq handler");
MODULE_PARM_DESC(uv_ratio, "ratio between u and v gains, default is 50");
MODULE_PARM_DESC(full_luma_range, "use the full luma range, default is 0 (no)");
MODULE_PARM_DESC(coring, "set the luma coring level, default is 0 (no)");
MODULE_PARM_DESC(video_nr, "video device numbers");
MODULE_PARM_DESC(vbi_nr, "vbi device numbers");
MODULE_PARM_DESC(radio_nr, "radio device numbers");

MODULE_DESCRIPTION("bttv - v4l/v4l2 driver module for bt848/878 based cards");
MODULE_AUTHOR("Ralph Metzler & Marcus Metzler & Gerd Knorr");
MODULE_LICENSE("GPL");
MODULE_VERSION(BTTV_VERSION);

#define V4L2_CID_PRIVATE_COMBFILTER		(V4L2_CID_USER_BTTV_BASE + 0)
#define V4L2_CID_PRIVATE_AUTOMUTE		(V4L2_CID_USER_BTTV_BASE + 1)
#define V4L2_CID_PRIVATE_LUMAFILTER		(V4L2_CID_USER_BTTV_BASE + 2)
#define V4L2_CID_PRIVATE_AGC_CRUSH		(V4L2_CID_USER_BTTV_BASE + 3)
#define V4L2_CID_PRIVATE_VCR_HACK		(V4L2_CID_USER_BTTV_BASE + 4)
#define V4L2_CID_PRIVATE_WHITECRUSH_LOWER	(V4L2_CID_USER_BTTV_BASE + 5)
#define V4L2_CID_PRIVATE_WHITECRUSH_UPPER	(V4L2_CID_USER_BTTV_BASE + 6)
#define V4L2_CID_PRIVATE_UV_RATIO		(V4L2_CID_USER_BTTV_BASE + 7)
#define V4L2_CID_PRIVATE_FULL_LUMA_RANGE	(V4L2_CID_USER_BTTV_BASE + 8)
#define V4L2_CID_PRIVATE_CORING			(V4L2_CID_USER_BTTV_BASE + 9)

/* ----------------------------------------------------------------------- */
/* sysfs                                                                   */

static ssize_t show_card(struct device *cd,
			 struct device_attribute *attr, char *buf)
{
	struct video_device *vfd = to_video_device(cd);
	struct bttv *btv = video_get_drvdata(vfd);
	return sprintf(buf, "%d\n", btv ? btv->c.type : UNSET);
}
static DEVICE_ATTR(card, S_IRUGO, show_card, NULL);

/* ----------------------------------------------------------------------- */
/* dvb auto-load setup                                                     */
#if defined(CONFIG_MODULES) && defined(MODULE)
static void request_module_async(struct work_struct *work)
{
	request_module("dvb-bt8xx");
}

static void request_modules(struct bttv *dev)
{
	INIT_WORK(&dev->request_module_wk, request_module_async);
	schedule_work(&dev->request_module_wk);
}

static void flush_request_modules(struct bttv *dev)
{
	flush_work(&dev->request_module_wk);
}
#else
#define request_modules(dev)
#define flush_request_modules(dev) do {} while(0)
#endif /* CONFIG_MODULES */


/* ----------------------------------------------------------------------- */
/* static data                                                             */

/* special timing tables from conexant... */
static u8 SRAM_Table[][60] =
{
	/* PAL digital input over GPIO[7:0] */
	{
		45, // 45 bytes following
		0x36,0x11,0x01,0x00,0x90,0x02,0x05,0x10,0x04,0x16,
		0x12,0x05,0x11,0x00,0x04,0x12,0xC0,0x00,0x31,0x00,
		0x06,0x51,0x08,0x03,0x89,0x08,0x07,0xC0,0x44,0x00,
		0x81,0x01,0x01,0xA9,0x0D,0x02,0x02,0x50,0x03,0x37,
		0x37,0x00,0xAF,0x21,0x00
	},
	/* NTSC digital input over GPIO[7:0] */
	{
		51, // 51 bytes following
		0x0C,0xC0,0x00,0x00,0x90,0x02,0x03,0x10,0x03,0x06,
		0x10,0x04,0x12,0x12,0x05,0x02,0x13,0x04,0x19,0x00,
		0x04,0x39,0x00,0x06,0x59,0x08,0x03,0x83,0x08,0x07,
		0x03,0x50,0x00,0xC0,0x40,0x00,0x86,0x01,0x01,0xA6,
		0x0D,0x02,0x03,0x11,0x01,0x05,0x37,0x00,0xAC,0x21,
		0x00,
	},
	// TGB_NTSC392 // quartzsight
	// This table has been modified to be used for Fusion Rev D
	{
		0x2A, // size of table = 42
		0x06, 0x08, 0x04, 0x0a, 0xc0, 0x00, 0x18, 0x08, 0x03, 0x24,
		0x08, 0x07, 0x02, 0x90, 0x02, 0x08, 0x10, 0x04, 0x0c, 0x10,
		0x05, 0x2c, 0x11, 0x04, 0x55, 0x48, 0x00, 0x05, 0x50, 0x00,
		0xbf, 0x0c, 0x02, 0x2f, 0x3d, 0x00, 0x2f, 0x3f, 0x00, 0xc3,
		0x20, 0x00
	}
};

/* minhdelayx1	first video pixel we can capture on a line and
   hdelayx1	start of active video, both relative to rising edge of
		/HRESET pulse (0H) in 1 / fCLKx1.
   swidth	width of active video and
   totalwidth	total line width, both in 1 / fCLKx1.
   sqwidth	total line width in square pixels.
   vdelay	start of active video in 2 * field lines relative to
		trailing edge of /VRESET pulse (VDELAY register).
   sheight	height of active video in 2 * field lines.
   extraheight	Added to sheight for cropcap.bounds.height only
   videostart0	ITU-R frame line number of the line corresponding
		to vdelay in the first field. */
#define CROPCAP(minhdelayx1, hdelayx1, swidth, totalwidth, sqwidth,	 \
		vdelay, sheight, extraheight, videostart0)		 \
	.cropcap.bounds.left = minhdelayx1,				 \
	/* * 2 because vertically we count field lines times two, */	 \
	/* e.g. 23 * 2 to 23 * 2 + 576 in PAL-BGHI defrect. */		 \
	.cropcap.bounds.top = (videostart0) * 2 - (vdelay) + MIN_VDELAY, \
	/* 4 is a safety margin at the end of the line. */		 \
	.cropcap.bounds.width = (totalwidth) - (minhdelayx1) - 4,	 \
	.cropcap.bounds.height = (sheight) + (extraheight) + (vdelay) -	 \
				 MIN_VDELAY,				 \
	.cropcap.defrect.left = hdelayx1,				 \
	.cropcap.defrect.top = (videostart0) * 2,			 \
	.cropcap.defrect.width = swidth,				 \
	.cropcap.defrect.height = sheight,				 \
	.cropcap.pixelaspect.numerator = totalwidth,			 \
	.cropcap.pixelaspect.denominator = sqwidth,

const struct bttv_tvnorm bttv_tvnorms[] = {
	/* PAL-BDGHI */
	/* max. active video is actually 922, but 924 is divisible by 4 and 3! */
	/* actually, max active PAL with HSCALE=0 is 948, NTSC is 768 - nil */
	{
		.v4l2_id        = V4L2_STD_PAL,
		.name           = "PAL",
		.Fsc            = 35468950,
		.swidth         = 924,
		.sheight        = 576,
		.totalwidth     = 1135,
		.adelay         = 0x7f,
		.bdelay         = 0x72,
		.iform          = (BT848_IFORM_PAL_BDGHI|BT848_IFORM_XT1),
		.scaledtwidth   = 1135,
		.hdelayx1       = 186,
		.hactivex1      = 924,
		.vdelay         = 0x20,
		.vbipack        = 255, /* min (2048 / 4, 0x1ff) & 0xff */
		.sram           = 0,
		/* ITU-R frame line number of the first VBI line
		   we can capture, of the first and second field.
		   The last line is determined by cropcap.bounds. */
		.vbistart       = { 7, 320 },
		CROPCAP(/* minhdelayx1 */ 68,
			/* hdelayx1 */ 186,
			/* Should be (768 * 1135 + 944 / 2) / 944.
			   cropcap.defrect is used for image width
			   checks, so we keep the old value 924. */
			/* swidth */ 924,
			/* totalwidth */ 1135,
			/* sqwidth */ 944,
			/* vdelay */ 0x20,
			/* sheight */ 576,
			/* bt878 (and bt848?) can capture another
			   line below active video. */
			/* extraheight */ 2,
			/* videostart0 */ 23)
	},{
		.v4l2_id        = V4L2_STD_NTSC_M | V4L2_STD_NTSC_M_KR,
		.name           = "NTSC",
		.Fsc            = 28636363,
		.swidth         = 768,
		.sheight        = 480,
		.totalwidth     = 910,
		.adelay         = 0x68,
		.bdelay         = 0x5d,
		.iform          = (BT848_IFORM_NTSC|BT848_IFORM_XT0),
		.scaledtwidth   = 910,
		.hdelayx1       = 128,
		.hactivex1      = 910,
		.vdelay         = 0x1a,
		.vbipack        = 144, /* min (1600 / 4, 0x1ff) & 0xff */
		.sram           = 1,
		.vbistart	= { 10, 273 },
		CROPCAP(/* minhdelayx1 */ 68,
			/* hdelayx1 */ 128,
			/* Should be (640 * 910 + 780 / 2) / 780? */
			/* swidth */ 768,
			/* totalwidth */ 910,
			/* sqwidth */ 780,
			/* vdelay */ 0x1a,
			/* sheight */ 480,
			/* extraheight */ 0,
			/* videostart0 */ 23)
	},{
		.v4l2_id        = V4L2_STD_SECAM,
		.name           = "SECAM",
		.Fsc            = 35468950,
		.swidth         = 924,
		.sheight        = 576,
		.totalwidth     = 1135,
		.adelay         = 0x7f,
		.bdelay         = 0xb0,
		.iform          = (BT848_IFORM_SECAM|BT848_IFORM_XT1),
		.scaledtwidth   = 1135,
		.hdelayx1       = 186,
		.hactivex1      = 922,
		.vdelay         = 0x20,
		.vbipack        = 255,
		.sram           = 0, /* like PAL, correct? */
		.vbistart	= { 7, 320 },
		CROPCAP(/* minhdelayx1 */ 68,
			/* hdelayx1 */ 186,
			/* swidth */ 924,
			/* totalwidth */ 1135,
			/* sqwidth */ 944,
			/* vdelay */ 0x20,
			/* sheight */ 576,
			/* extraheight */ 0,
			/* videostart0 */ 23)
	},{
		.v4l2_id        = V4L2_STD_PAL_Nc,
		.name           = "PAL-Nc",
		.Fsc            = 28636363,
		.swidth         = 640,
		.sheight        = 576,
		.totalwidth     = 910,
		.adelay         = 0x68,
		.bdelay         = 0x5d,
		.iform          = (BT848_IFORM_PAL_NC|BT848_IFORM_XT0),
		.scaledtwidth   = 780,
		.hdelayx1       = 130,
		.hactivex1      = 734,
		.vdelay         = 0x1a,
		.vbipack        = 144,
		.sram           = -1,
		.vbistart	= { 7, 320 },
		CROPCAP(/* minhdelayx1 */ 68,
			/* hdelayx1 */ 130,
			/* swidth */ (640 * 910 + 780 / 2) / 780,
			/* totalwidth */ 910,
			/* sqwidth */ 780,
			/* vdelay */ 0x1a,
			/* sheight */ 576,
			/* extraheight */ 0,
			/* videostart0 */ 23)
	},{
		.v4l2_id        = V4L2_STD_PAL_M,
		.name           = "PAL-M",
		.Fsc            = 28636363,
		.swidth         = 640,
		.sheight        = 480,
		.totalwidth     = 910,
		.adelay         = 0x68,
		.bdelay         = 0x5d,
		.iform          = (BT848_IFORM_PAL_M|BT848_IFORM_XT0),
		.scaledtwidth   = 780,
		.hdelayx1       = 135,
		.hactivex1      = 754,
		.vdelay         = 0x1a,
		.vbipack        = 144,
		.sram           = -1,
		.vbistart	= { 10, 273 },
		CROPCAP(/* minhdelayx1 */ 68,
			/* hdelayx1 */ 135,
			/* swidth */ (640 * 910 + 780 / 2) / 780,
			/* totalwidth */ 910,
			/* sqwidth */ 780,
			/* vdelay */ 0x1a,
			/* sheight */ 480,
			/* extraheight */ 0,
			/* videostart0 */ 23)
	},{
		.v4l2_id        = V4L2_STD_PAL_N,
		.name           = "PAL-N",
		.Fsc            = 35468950,
		.swidth         = 768,
		.sheight        = 576,
		.totalwidth     = 1135,
		.adelay         = 0x7f,
		.bdelay         = 0x72,
		.iform          = (BT848_IFORM_PAL_N|BT848_IFORM_XT1),
		.scaledtwidth   = 944,
		.hdelayx1       = 186,
		.hactivex1      = 922,
		.vdelay         = 0x20,
		.vbipack        = 144,
		.sram           = -1,
		.vbistart       = { 7, 320 },
		CROPCAP(/* minhdelayx1 */ 68,
			/* hdelayx1 */ 186,
			/* swidth */ (768 * 1135 + 944 / 2) / 944,
			/* totalwidth */ 1135,
			/* sqwidth */ 944,
			/* vdelay */ 0x20,
			/* sheight */ 576,
			/* extraheight */ 0,
			/* videostart0 */ 23)
	},{
		.v4l2_id        = V4L2_STD_NTSC_M_JP,
		.name           = "NTSC-JP",
		.Fsc            = 28636363,
		.swidth         = 640,
		.sheight        = 480,
		.totalwidth     = 910,
		.adelay         = 0x68,
		.bdelay         = 0x5d,
		.iform          = (BT848_IFORM_NTSC_J|BT848_IFORM_XT0),
		.scaledtwidth   = 780,
		.hdelayx1       = 135,
		.hactivex1      = 754,
		.vdelay         = 0x16,
		.vbipack        = 144,
		.sram           = -1,
		.vbistart       = { 10, 273 },
		CROPCAP(/* minhdelayx1 */ 68,
			/* hdelayx1 */ 135,
			/* swidth */ (640 * 910 + 780 / 2) / 780,
			/* totalwidth */ 910,
			/* sqwidth */ 780,
			/* vdelay */ 0x16,
			/* sheight */ 480,
			/* extraheight */ 0,
			/* videostart0 */ 23)
	},{
		/* that one hopefully works with the strange timing
		 * which video recorders produce when playing a NTSC
		 * tape on a PAL TV ... */
		.v4l2_id        = V4L2_STD_PAL_60,
		.name           = "PAL-60",
		.Fsc            = 35468950,
		.swidth         = 924,
		.sheight        = 480,
		.totalwidth     = 1135,
		.adelay         = 0x7f,
		.bdelay         = 0x72,
		.iform          = (BT848_IFORM_PAL_BDGHI|BT848_IFORM_XT1),
		.scaledtwidth   = 1135,
		.hdelayx1       = 186,
		.hactivex1      = 924,
		.vdelay         = 0x1a,
		.vbipack        = 255,
		.vtotal         = 524,
		.sram           = -1,
		.vbistart	= { 10, 273 },
		CROPCAP(/* minhdelayx1 */ 68,
			/* hdelayx1 */ 186,
			/* swidth */ 924,
			/* totalwidth */ 1135,
			/* sqwidth */ 944,
			/* vdelay */ 0x1a,
			/* sheight */ 480,
			/* extraheight */ 0,
			/* videostart0 */ 23)
	}
};
static const unsigned int BTTV_TVNORMS = ARRAY_SIZE(bttv_tvnorms);

/* ----------------------------------------------------------------------- */
/* bttv format list
   packed pixel formats must come first */
static const struct bttv_format formats[] = {
	{
		.fourcc   = V4L2_PIX_FMT_GREY,
		.btformat = BT848_COLOR_FMT_Y8,
		.depth    = 8,
		.flags    = FORMAT_FLAGS_PACKED,
	},{
		.fourcc   = V4L2_PIX_FMT_HI240,
		.btformat = BT848_COLOR_FMT_RGB8,
		.depth    = 8,
		.flags    = FORMAT_FLAGS_PACKED | FORMAT_FLAGS_DITHER,
	},{
		.fourcc   = V4L2_PIX_FMT_RGB555,
		.btformat = BT848_COLOR_FMT_RGB15,
		.depth    = 16,
		.flags    = FORMAT_FLAGS_PACKED,
	},{
		.fourcc   = V4L2_PIX_FMT_RGB555X,
		.btformat = BT848_COLOR_FMT_RGB15,
		.btswap   = 0x03, /* byteswap */
		.depth    = 16,
		.flags    = FORMAT_FLAGS_PACKED,
	},{
		.fourcc   = V4L2_PIX_FMT_RGB565,
		.btformat = BT848_COLOR_FMT_RGB16,
		.depth    = 16,
		.flags    = FORMAT_FLAGS_PACKED,
	},{
		.fourcc   = V4L2_PIX_FMT_RGB565X,
		.btformat = BT848_COLOR_FMT_RGB16,
		.btswap   = 0x03, /* byteswap */
		.depth    = 16,
		.flags    = FORMAT_FLAGS_PACKED,
	},{
		.fourcc   = V4L2_PIX_FMT_BGR24,
		.btformat = BT848_COLOR_FMT_RGB24,
		.depth    = 24,
		.flags    = FORMAT_FLAGS_PACKED,
	},{
		.fourcc   = V4L2_PIX_FMT_BGR32,
		.btformat = BT848_COLOR_FMT_RGB32,
		.depth    = 32,
		.flags    = FORMAT_FLAGS_PACKED,
	},{
		.fourcc   = V4L2_PIX_FMT_RGB32,
		.btformat = BT848_COLOR_FMT_RGB32,
		.btswap   = 0x0f, /* byte+word swap */
		.depth    = 32,
		.flags    = FORMAT_FLAGS_PACKED,
	},{
		.fourcc   = V4L2_PIX_FMT_YUYV,
		.btformat = BT848_COLOR_FMT_YUY2,
		.depth    = 16,
		.flags    = FORMAT_FLAGS_PACKED,
	},{
		.fourcc   = V4L2_PIX_FMT_UYVY,
		.btformat = BT848_COLOR_FMT_YUY2,
		.btswap   = 0x03, /* byteswap */
		.depth    = 16,
		.flags    = FORMAT_FLAGS_PACKED,
	},{
		.fourcc   = V4L2_PIX_FMT_YUV422P,
		.btformat = BT848_COLOR_FMT_YCrCb422,
		.depth    = 16,
		.flags    = FORMAT_FLAGS_PLANAR,
		.hshift   = 1,
		.vshift   = 0,
	},{
		.fourcc   = V4L2_PIX_FMT_YUV420,
		.btformat = BT848_COLOR_FMT_YCrCb422,
		.depth    = 12,
		.flags    = FORMAT_FLAGS_PLANAR,
		.hshift   = 1,
		.vshift   = 1,
	},{
		.fourcc   = V4L2_PIX_FMT_YVU420,
		.btformat = BT848_COLOR_FMT_YCrCb422,
		.depth    = 12,
		.flags    = FORMAT_FLAGS_PLANAR | FORMAT_FLAGS_CrCb,
		.hshift   = 1,
		.vshift   = 1,
	},{
		.fourcc   = V4L2_PIX_FMT_YUV411P,
		.btformat = BT848_COLOR_FMT_YCrCb411,
		.depth    = 12,
		.flags    = FORMAT_FLAGS_PLANAR,
		.hshift   = 2,
		.vshift   = 0,
	},{
		.fourcc   = V4L2_PIX_FMT_YUV410,
		.btformat = BT848_COLOR_FMT_YCrCb411,
		.depth    = 9,
		.flags    = FORMAT_FLAGS_PLANAR,
		.hshift   = 2,
		.vshift   = 2,
	},{
		.fourcc   = V4L2_PIX_FMT_YVU410,
		.btformat = BT848_COLOR_FMT_YCrCb411,
		.depth    = 9,
		.flags    = FORMAT_FLAGS_PLANAR | FORMAT_FLAGS_CrCb,
		.hshift   = 2,
		.vshift   = 2,
	},{
		.fourcc   = -1,
		.btformat = BT848_COLOR_FMT_RAW,
		.depth    = 8,
		.flags    = FORMAT_FLAGS_RAW,
	}
};
static const unsigned int FORMATS = ARRAY_SIZE(formats);

/* ----------------------------------------------------------------------- */
/* resource management                                                     */

/*
   RESOURCE_    allocated by                freed by

   VIDEO_READ   bttv_read 1)                bttv_read 2)

   VIDEO_STREAM VIDIOC_STREAMON             VIDIOC_STREAMOFF
		 VIDIOC_QBUF 1)              bttv_release
		 VIDIOCMCAPTURE 1)

   OVERLAY	 VIDIOCCAPTURE on            VIDIOCCAPTURE off
		 VIDIOC_OVERLAY on           VIDIOC_OVERLAY off
		 3)                          bttv_release

   VBI		 VIDIOC_STREAMON             VIDIOC_STREAMOFF
		 VIDIOC_QBUF 1)              bttv_release
		 bttv_read, bttv_poll 1) 4)

   1) The resource must be allocated when we enter buffer prepare functions
      and remain allocated while buffers are in the DMA queue.
   2) This is a single frame read.
   3) VIDIOC_S_FBUF and VIDIOC_S_FMT (OVERLAY) still work when
      RESOURCE_OVERLAY is allocated.
   4) This is a continuous read, implies VIDIOC_STREAMON.

   Note this driver permits video input and standard changes regardless if
   resources are allocated.
*/

#define VBI_RESOURCES (RESOURCE_VBI)
#define VIDEO_RESOURCES (RESOURCE_VIDEO_READ | \
			 RESOURCE_VIDEO_STREAM | \
			 RESOURCE_OVERLAY)

static
int check_alloc_btres_lock(struct bttv *btv, struct bttv_fh *fh, int bit)
{
	int xbits; /* mutual exclusive resources */

	if (fh->resources & bit)
		/* have it already allocated */
		return 1;

	xbits = bit;
	if (bit & (RESOURCE_VIDEO_READ | RESOURCE_VIDEO_STREAM))
		xbits |= RESOURCE_VIDEO_READ | RESOURCE_VIDEO_STREAM;

	/* is it free? */
	if (btv->resources & xbits) {
		/* no, someone else uses it */
		goto fail;
	}

	if ((bit & VIDEO_RESOURCES)
	    && 0 == (btv->resources & VIDEO_RESOURCES)) {
		/* Do crop - use current, don't - use default parameters. */
		__s32 top = btv->crop[!!fh->do_crop].rect.top;

		if (btv->vbi_end > top)
			goto fail;

		/* We cannot capture the same line as video and VBI data.
		   Claim scan lines crop[].rect.top to bottom. */
		btv->crop_start = top;
	} else if (bit & VBI_RESOURCES) {
		__s32 end = fh->vbi_fmt.end;

		if (end > btv->crop_start)
			goto fail;

		/* Claim scan lines above fh->vbi_fmt.end. */
		btv->vbi_end = end;
	}

	/* it's free, grab it */
	fh->resources  |= bit;
	btv->resources |= bit;
	return 1;

 fail:
	return 0;
}

static
int check_btres(struct bttv_fh *fh, int bit)
{
	return (fh->resources & bit);
}

static
int locked_btres(struct bttv *btv, int bit)
{
	return (btv->resources & bit);
}

/* Call with btv->lock down. */
static void
disclaim_vbi_lines(struct bttv *btv)
{
	btv->vbi_end = 0;
}

/* Call with btv->lock down. */
static void
disclaim_video_lines(struct bttv *btv)
{
	const struct bttv_tvnorm *tvnorm;
	u8 crop;

	tvnorm = &bttv_tvnorms[btv->tvnorm];
	btv->crop_start = tvnorm->cropcap.bounds.top
		+ tvnorm->cropcap.bounds.height;

	/* VBI capturing ends at VDELAY, start of video capturing, no
	   matter how many lines the VBI RISC program expects. When video
	   capturing is off, it shall no longer "preempt" VBI capturing,
	   so we set VDELAY to maximum. */
	crop = btread(BT848_E_CROP) | 0xc0;
	btwrite(crop, BT848_E_CROP);
	btwrite(0xfe, BT848_E_VDELAY_LO);
	btwrite(crop, BT848_O_CROP);
	btwrite(0xfe, BT848_O_VDELAY_LO);
}

static
void free_btres_lock(struct bttv *btv, struct bttv_fh *fh, int bits)
{
	if ((fh->resources & bits) != bits) {
		/* trying to free resources not allocated by us ... */
		pr_err("BUG! (btres)\n");
	}
	fh->resources  &= ~bits;
	btv->resources &= ~bits;

	bits = btv->resources;

	if (0 == (bits & VIDEO_RESOURCES))
		disclaim_video_lines(btv);

	if (0 == (bits & VBI_RESOURCES))
		disclaim_vbi_lines(btv);
}

/* ----------------------------------------------------------------------- */
/* If Bt848a or Bt849, use PLL for PAL/SECAM and crystal for NTSC          */

/* Frequency = (F_input / PLL_X) * PLL_I.PLL_F/PLL_C
   PLL_X = Reference pre-divider (0=1, 1=2)
   PLL_C = Post divider (0=6, 1=4)
   PLL_I = Integer input
   PLL_F = Fractional input

   F_input = 28.636363 MHz:
   PAL (CLKx2 = 35.46895 MHz): PLL_X = 1, PLL_I = 0x0E, PLL_F = 0xDCF9, PLL_C = 0
*/

static void set_pll_freq(struct bttv *btv, unsigned int fin, unsigned int fout)
{
	unsigned char fl, fh, fi;

	/* prevent overflows */
	fin/=4;
	fout/=4;

	fout*=12;
	fi=fout/fin;

	fout=(fout%fin)*256;
	fh=fout/fin;

	fout=(fout%fin)*256;
	fl=fout/fin;

	btwrite(fl, BT848_PLL_F_LO);
	btwrite(fh, BT848_PLL_F_HI);
	btwrite(fi|BT848_PLL_X, BT848_PLL_XCI);
}

static void set_pll(struct bttv *btv)
{
	int i;

	if (!btv->pll.pll_crystal)
		return;

	if (btv->pll.pll_ofreq == btv->pll.pll_current) {
		dprintk("%d: PLL: no change required\n", btv->c.nr);
		return;
	}

	if (btv->pll.pll_ifreq == btv->pll.pll_ofreq) {
		/* no PLL needed */
		if (btv->pll.pll_current == 0)
			return;
		if (bttv_verbose)
			pr_info("%d: PLL can sleep, using XTAL (%d)\n",
				btv->c.nr, btv->pll.pll_ifreq);
		btwrite(0x00,BT848_TGCTRL);
		btwrite(0x00,BT848_PLL_XCI);
		btv->pll.pll_current = 0;
		return;
	}

	if (bttv_verbose)
		pr_info("%d: Setting PLL: %d => %d (needs up to 100ms)\n",
			btv->c.nr,
			btv->pll.pll_ifreq, btv->pll.pll_ofreq);
	set_pll_freq(btv, btv->pll.pll_ifreq, btv->pll.pll_ofreq);

	for (i=0; i<10; i++) {
		/*  Let other people run while the PLL stabilizes */
		msleep(10);

		if (btread(BT848_DSTATUS) & BT848_DSTATUS_PLOCK) {
			btwrite(0,BT848_DSTATUS);
		} else {
			btwrite(0x08,BT848_TGCTRL);
			btv->pll.pll_current = btv->pll.pll_ofreq;
			if (bttv_verbose)
				pr_info("PLL set ok\n");
			return;
		}
	}
	btv->pll.pll_current = -1;
	if (bttv_verbose)
		pr_info("Setting PLL failed\n");
	return;
}

/* used to switch between the bt848's analog/digital video capture modes */
static void bt848A_set_timing(struct bttv *btv)
{
	int i, len;
	int table_idx = bttv_tvnorms[btv->tvnorm].sram;
	int fsc       = bttv_tvnorms[btv->tvnorm].Fsc;

	if (btv->input == btv->dig) {
		dprintk("%d: load digital timing table (table_idx=%d)\n",
			btv->c.nr,table_idx);

		/* timing change...reset timing generator address */
		btwrite(0x00, BT848_TGCTRL);
		btwrite(0x02, BT848_TGCTRL);
		btwrite(0x00, BT848_TGCTRL);

		len=SRAM_Table[table_idx][0];
		for(i = 1; i <= len; i++)
			btwrite(SRAM_Table[table_idx][i],BT848_TGLB);
		btv->pll.pll_ofreq = 27000000;

		set_pll(btv);
		btwrite(0x11, BT848_TGCTRL);
		btwrite(0x41, BT848_DVSIF);
	} else {
		btv->pll.pll_ofreq = fsc;
		set_pll(btv);
		btwrite(0x0, BT848_DVSIF);
	}
}

/* ----------------------------------------------------------------------- */

static void bt848_bright(struct bttv *btv, int bright)
{
	int value;

	// printk("set bright: %d\n", bright); // DEBUG
	btv->bright = bright;

	/* We want -128 to 127 we get 0-65535 */
	value = (bright >> 8) - 128;
	btwrite(value & 0xff, BT848_BRIGHT);
}

static void bt848_hue(struct bttv *btv, int hue)
{
	int value;

	btv->hue = hue;

	/* -128 to 127 */
	value = (hue >> 8) - 128;
	btwrite(value & 0xff, BT848_HUE);
}

static void bt848_contrast(struct bttv *btv, int cont)
{
	int value,hibit;

	btv->contrast = cont;

	/* 0-511 */
	value = (cont  >> 7);
	hibit = (value >> 6) & 4;
	btwrite(value & 0xff, BT848_CONTRAST_LO);
	btaor(hibit, ~4, BT848_E_CONTROL);
	btaor(hibit, ~4, BT848_O_CONTROL);
}

static void bt848_sat(struct bttv *btv, int color)
{
	int val_u,val_v,hibits;

	btv->saturation = color;

	/* 0-511 for the color */
	val_u   = ((color * btv->opt_uv_ratio) / 50) >> 7;
	val_v   = (((color * (100 - btv->opt_uv_ratio) / 50) >>7)*180L)/254;
	hibits  = (val_u >> 7) & 2;
	hibits |= (val_v >> 8) & 1;
	btwrite(val_u & 0xff, BT848_SAT_U_LO);
	btwrite(val_v & 0xff, BT848_SAT_V_LO);
	btaor(hibits, ~3, BT848_E_CONTROL);
	btaor(hibits, ~3, BT848_O_CONTROL);
}

/* ----------------------------------------------------------------------- */

static int
video_mux(struct bttv *btv, unsigned int input)
{
	int mux,mask2;

	if (input >= bttv_tvcards[btv->c.type].video_inputs)
		return -EINVAL;

	/* needed by RemoteVideo MX */
	mask2 = bttv_tvcards[btv->c.type].gpiomask2;
	if (mask2)
		gpio_inout(mask2,mask2);

	if (input == btv->svhs)  {
		btor(BT848_CONTROL_COMP, BT848_E_CONTROL);
		btor(BT848_CONTROL_COMP, BT848_O_CONTROL);
	} else {
		btand(~BT848_CONTROL_COMP, BT848_E_CONTROL);
		btand(~BT848_CONTROL_COMP, BT848_O_CONTROL);
	}
	mux = bttv_muxsel(btv, input);
	btaor(mux<<5, ~(3<<5), BT848_IFORM);
	dprintk("%d: video mux: input=%d mux=%d\n", btv->c.nr, input, mux);

	/* card specific hook */
	if(bttv_tvcards[btv->c.type].muxsel_hook)
		bttv_tvcards[btv->c.type].muxsel_hook (btv, input);
	return 0;
}

static char *audio_modes[] = {
	"audio: tuner", "audio: radio", "audio: extern",
	"audio: intern", "audio: mute"
};

static void
audio_mux_gpio(struct bttv *btv, int input, int mute)
{
	int gpio_val, signal, mute_gpio;

	gpio_inout(bttv_tvcards[btv->c.type].gpiomask,
		   bttv_tvcards[btv->c.type].gpiomask);
	signal = btread(BT848_DSTATUS) & BT848_DSTATUS_HLOC;

	/* automute */
	mute_gpio = mute || (btv->opt_automute && (!signal || !btv->users)
				&& !btv->has_radio_tuner);

	if (mute_gpio)
		gpio_val = bttv_tvcards[btv->c.type].gpiomute;
	else
		gpio_val = bttv_tvcards[btv->c.type].gpiomux[input];

	switch (btv->c.type) {
	case BTTV_BOARD_VOODOOTV_FM:
	case BTTV_BOARD_VOODOOTV_200:
		gpio_val = bttv_tda9880_setnorm(btv, gpio_val);
		break;

	default:
		gpio_bits(bttv_tvcards[btv->c.type].gpiomask, gpio_val);
	}

	if (bttv_gpio)
		bttv_gpio_tracking(btv, audio_modes[mute_gpio ? 4 : input]);
}

static int
audio_mute(struct bttv *btv, int mute)
{
	struct v4l2_ctrl *ctrl;

	audio_mux_gpio(btv, btv->audio_input, mute);

	if (btv->sd_msp34xx) {
		ctrl = v4l2_ctrl_find(btv->sd_msp34xx->ctrl_handler, V4L2_CID_AUDIO_MUTE);
		if (ctrl)
			v4l2_ctrl_s_ctrl(ctrl, mute);
	}
	if (btv->sd_tvaudio) {
		ctrl = v4l2_ctrl_find(btv->sd_tvaudio->ctrl_handler, V4L2_CID_AUDIO_MUTE);
		if (ctrl)
			v4l2_ctrl_s_ctrl(ctrl, mute);
	}
	if (btv->sd_tda7432) {
		ctrl = v4l2_ctrl_find(btv->sd_tda7432->ctrl_handler, V4L2_CID_AUDIO_MUTE);
		if (ctrl)
			v4l2_ctrl_s_ctrl(ctrl, mute);
	}
	return 0;
}

static int
audio_input(struct bttv *btv, int input)
{
	audio_mux_gpio(btv, input, btv->mute);

	if (btv->sd_msp34xx) {
		u32 in;

		/* Note: the inputs tuner/radio/extern/intern are translated
		   to msp routings. This assumes common behavior for all msp3400
		   based TV cards. When this assumption fails, then the
		   specific MSP routing must be added to the card table.
		   For now this is sufficient. */
		switch (input) {
		case TVAUDIO_INPUT_RADIO:
			/* Some boards need the msp do to the radio demod */
			if (btv->radio_uses_msp_demodulator) {
				in = MSP_INPUT_DEFAULT;
				break;
			}
			in = MSP_INPUT(MSP_IN_SCART2, MSP_IN_TUNER1,
				    MSP_DSP_IN_SCART, MSP_DSP_IN_SCART);
			break;
		case TVAUDIO_INPUT_EXTERN:
			in = MSP_INPUT(MSP_IN_SCART1, MSP_IN_TUNER1,
				    MSP_DSP_IN_SCART, MSP_DSP_IN_SCART);
			break;
		case TVAUDIO_INPUT_INTERN:
			/* Yes, this is the same input as for RADIO. I doubt
			   if this is ever used. The only board with an INTERN
			   input is the BTTV_BOARD_AVERMEDIA98. I wonder how
			   that was tested. My guess is that the whole INTERN
			   input does not work. */
			in = MSP_INPUT(MSP_IN_SCART2, MSP_IN_TUNER1,
				    MSP_DSP_IN_SCART, MSP_DSP_IN_SCART);
			break;
		case TVAUDIO_INPUT_TUNER:
		default:
			/* This is the only card that uses TUNER2, and afaik,
			   is the only difference between the VOODOOTV_FM
			   and VOODOOTV_200 */
			if (btv->c.type == BTTV_BOARD_VOODOOTV_200)
				in = MSP_INPUT(MSP_IN_SCART1, MSP_IN_TUNER2, \
					MSP_DSP_IN_TUNER, MSP_DSP_IN_TUNER);
			else
				in = MSP_INPUT_DEFAULT;
			break;
		}
		v4l2_subdev_call(btv->sd_msp34xx, audio, s_routing,
			       in, MSP_OUTPUT_DEFAULT, 0);
	}
	if (btv->sd_tvaudio) {
		v4l2_subdev_call(btv->sd_tvaudio, audio, s_routing,
				 input, 0, 0);
	}
	return 0;
}

static void
bttv_crop_calc_limits(struct bttv_crop *c)
{
	/* Scale factor min. 1:1, max. 16:1. Min. image size
	   48 x 32. Scaled width must be a multiple of 4. */

	if (1) {
		/* For bug compatibility with VIDIOCGCAP and image
		   size checks in earlier driver versions. */
		c->min_scaled_width = 48;
		c->min_scaled_height = 32;
	} else {
		c->min_scaled_width =
			(max_t(unsigned int, 48, c->rect.width >> 4) + 3) & ~3;
		c->min_scaled_height =
			max_t(unsigned int, 32, c->rect.height >> 4);
	}

	c->max_scaled_width  = c->rect.width & ~3;
	c->max_scaled_height = c->rect.height;
}

static void
bttv_crop_reset(struct bttv_crop *c, unsigned int norm)
{
	c->rect = bttv_tvnorms[norm].cropcap.defrect;
	bttv_crop_calc_limits(c);
}

/* Call with btv->lock down. */
static int
set_tvnorm(struct bttv *btv, unsigned int norm)
{
	const struct bttv_tvnorm *tvnorm;
	v4l2_std_id id;

	BUG_ON(norm >= BTTV_TVNORMS);
	BUG_ON(btv->tvnorm >= BTTV_TVNORMS);

	tvnorm = &bttv_tvnorms[norm];

	if (memcmp(&bttv_tvnorms[btv->tvnorm].cropcap, &tvnorm->cropcap,
		    sizeof (tvnorm->cropcap))) {
		bttv_crop_reset(&btv->crop[0], norm);
		btv->crop[1] = btv->crop[0]; /* current = default */

		if (0 == (btv->resources & VIDEO_RESOURCES)) {
			btv->crop_start = tvnorm->cropcap.bounds.top
				+ tvnorm->cropcap.bounds.height;
		}
	}

	btv->tvnorm = norm;

	btwrite(tvnorm->adelay, BT848_ADELAY);
	btwrite(tvnorm->bdelay, BT848_BDELAY);
	btaor(tvnorm->iform,~(BT848_IFORM_NORM|BT848_IFORM_XTBOTH),
	      BT848_IFORM);
	btwrite(tvnorm->vbipack, BT848_VBI_PACK_SIZE);
	btwrite(1, BT848_VBI_PACK_DEL);
	bt848A_set_timing(btv);

	switch (btv->c.type) {
	case BTTV_BOARD_VOODOOTV_FM:
	case BTTV_BOARD_VOODOOTV_200:
		bttv_tda9880_setnorm(btv, gpio_read());
		break;
	}
	id = tvnorm->v4l2_id;
	bttv_call_all(btv, video, s_std, id);

	return 0;
}

/* Call with btv->lock down. */
static void
set_input(struct bttv *btv, unsigned int input, unsigned int norm)
{
	unsigned long flags;

	btv->input = input;
	if (irq_iswitch) {
		spin_lock_irqsave(&btv->s_lock,flags);
		if (btv->curr.frame_irq) {
			/* active capture -> delayed input switch */
			btv->new_input = input;
		} else {
			video_mux(btv,input);
		}
		spin_unlock_irqrestore(&btv->s_lock,flags);
	} else {
		video_mux(btv,input);
	}
	btv->audio_input = (btv->tuner_type != TUNER_ABSENT && input == 0) ?
				TVAUDIO_INPUT_TUNER : TVAUDIO_INPUT_EXTERN;
	audio_input(btv, btv->audio_input);
	set_tvnorm(btv, norm);
}

static void init_irqreg(struct bttv *btv)
{
	/* clear status */
	btwrite(0xfffffUL, BT848_INT_STAT);

	if (bttv_tvcards[btv->c.type].no_video) {
		/* i2c only */
		btwrite(BT848_INT_I2CDONE,
			BT848_INT_MASK);
	} else {
		/* full video */
		btwrite((btv->triton1)  |
			(btv->gpioirq ? BT848_INT_GPINT : 0) |
			BT848_INT_SCERR |
			(fdsr ? BT848_INT_FDSR : 0) |
			BT848_INT_RISCI | BT848_INT_OCERR |
			BT848_INT_FMTCHG|BT848_INT_HLOCK|
			BT848_INT_I2CDONE,
			BT848_INT_MASK);
	}
}

static void init_bt848(struct bttv *btv)
{
	if (bttv_tvcards[btv->c.type].no_video) {
		/* very basic init only */
		init_irqreg(btv);
		return;
	}

	btwrite(0x00, BT848_CAP_CTL);
	btwrite(BT848_COLOR_CTL_GAMMA, BT848_COLOR_CTL);
	btwrite(BT848_IFORM_XTAUTO | BT848_IFORM_AUTO, BT848_IFORM);

	/* set planar and packed mode trigger points and         */
	/* set rising edge of inverted GPINTR pin as irq trigger */
	btwrite(BT848_GPIO_DMA_CTL_PKTP_32|
		BT848_GPIO_DMA_CTL_PLTP1_16|
		BT848_GPIO_DMA_CTL_PLTP23_16|
		BT848_GPIO_DMA_CTL_GPINTC|
		BT848_GPIO_DMA_CTL_GPINTI,
		BT848_GPIO_DMA_CTL);

	btwrite(0x20, BT848_E_VSCALE_HI);
	btwrite(0x20, BT848_O_VSCALE_HI);

	v4l2_ctrl_handler_setup(&btv->ctrl_handler);

	/* interrupt */
	init_irqreg(btv);
}

static void bttv_reinit_bt848(struct bttv *btv)
{
	unsigned long flags;

	if (bttv_verbose)
		pr_info("%d: reset, reinitialize\n", btv->c.nr);
	spin_lock_irqsave(&btv->s_lock,flags);
	btv->errors=0;
	bttv_set_dma(btv,0);
	spin_unlock_irqrestore(&btv->s_lock,flags);

	init_bt848(btv);
	btv->pll.pll_current = -1;
	set_input(btv, btv->input, btv->tvnorm);
}

static int bttv_s_ctrl(struct v4l2_ctrl *c)
{
	struct bttv *btv = container_of(c->handler, struct bttv, ctrl_handler);
	int val;

	switch (c->id) {
	case V4L2_CID_BRIGHTNESS:
		bt848_bright(btv, c->val);
		break;
	case V4L2_CID_HUE:
		bt848_hue(btv, c->val);
		break;
	case V4L2_CID_CONTRAST:
		bt848_contrast(btv, c->val);
		break;
	case V4L2_CID_SATURATION:
		bt848_sat(btv, c->val);
		break;
	case V4L2_CID_COLOR_KILLER:
		if (c->val) {
			btor(BT848_SCLOOP_CKILL, BT848_E_SCLOOP);
			btor(BT848_SCLOOP_CKILL, BT848_O_SCLOOP);
		} else {
			btand(~BT848_SCLOOP_CKILL, BT848_E_SCLOOP);
			btand(~BT848_SCLOOP_CKILL, BT848_O_SCLOOP);
		}
		break;
	case V4L2_CID_AUDIO_MUTE:
		audio_mute(btv, c->val);
		btv->mute = c->val;
		break;
	case V4L2_CID_AUDIO_VOLUME:
		btv->volume_gpio(btv, c->val);
		break;

	case V4L2_CID_CHROMA_AGC:
		val = c->val ? BT848_SCLOOP_CAGC : 0;
		btwrite(val, BT848_E_SCLOOP);
		btwrite(val, BT848_O_SCLOOP);
		break;
	case V4L2_CID_PRIVATE_COMBFILTER:
		btv->opt_combfilter = c->val;
		break;
	case V4L2_CID_PRIVATE_LUMAFILTER:
		if (c->val) {
			btand(~BT848_CONTROL_LDEC, BT848_E_CONTROL);
			btand(~BT848_CONTROL_LDEC, BT848_O_CONTROL);
		} else {
			btor(BT848_CONTROL_LDEC, BT848_E_CONTROL);
			btor(BT848_CONTROL_LDEC, BT848_O_CONTROL);
		}
		break;
	case V4L2_CID_PRIVATE_AUTOMUTE:
		btv->opt_automute = c->val;
		break;
	case V4L2_CID_PRIVATE_AGC_CRUSH:
		btwrite(BT848_ADC_RESERVED |
				(c->val ? BT848_ADC_CRUSH : 0),
				BT848_ADC);
		break;
	case V4L2_CID_PRIVATE_VCR_HACK:
		btv->opt_vcr_hack = c->val;
		break;
	case V4L2_CID_PRIVATE_WHITECRUSH_UPPER:
		btwrite(c->val, BT848_WC_UP);
		break;
	case V4L2_CID_PRIVATE_WHITECRUSH_LOWER:
		btwrite(c->val, BT848_WC_DOWN);
		break;
	case V4L2_CID_PRIVATE_UV_RATIO:
		btv->opt_uv_ratio = c->val;
		bt848_sat(btv, btv->saturation);
		break;
	case V4L2_CID_PRIVATE_FULL_LUMA_RANGE:
		btaor((c->val << 7), ~BT848_OFORM_RANGE, BT848_OFORM);
		break;
	case V4L2_CID_PRIVATE_CORING:
		btaor((c->val << 5), ~BT848_OFORM_CORE32, BT848_OFORM);
		break;
	default:
		return -EINVAL;
	}
	return 0;
}

/* ----------------------------------------------------------------------- */

static const struct v4l2_ctrl_ops bttv_ctrl_ops = {
	.s_ctrl = bttv_s_ctrl,
};

static struct v4l2_ctrl_config bttv_ctrl_combfilter = {
	.ops = &bttv_ctrl_ops,
	.id = V4L2_CID_PRIVATE_COMBFILTER,
	.name = "Comb Filter",
	.type = V4L2_CTRL_TYPE_BOOLEAN,
	.min = 0,
	.max = 1,
	.step = 1,
	.def = 1,
};

static struct v4l2_ctrl_config bttv_ctrl_automute = {
	.ops = &bttv_ctrl_ops,
	.id = V4L2_CID_PRIVATE_AUTOMUTE,
	.name = "Auto Mute",
	.type = V4L2_CTRL_TYPE_BOOLEAN,
	.min = 0,
	.max = 1,
	.step = 1,
	.def = 1,
};

static struct v4l2_ctrl_config bttv_ctrl_lumafilter = {
	.ops = &bttv_ctrl_ops,
	.id = V4L2_CID_PRIVATE_LUMAFILTER,
	.name = "Luma Decimation Filter",
	.type = V4L2_CTRL_TYPE_BOOLEAN,
	.min = 0,
	.max = 1,
	.step = 1,
	.def = 1,
};

static struct v4l2_ctrl_config bttv_ctrl_agc_crush = {
	.ops = &bttv_ctrl_ops,
	.id = V4L2_CID_PRIVATE_AGC_CRUSH,
	.name = "AGC Crush",
	.type = V4L2_CTRL_TYPE_BOOLEAN,
	.min = 0,
	.max = 1,
	.step = 1,
	.def = 1,
};

static struct v4l2_ctrl_config bttv_ctrl_vcr_hack = {
	.ops = &bttv_ctrl_ops,
	.id = V4L2_CID_PRIVATE_VCR_HACK,
	.name = "VCR Hack",
	.type = V4L2_CTRL_TYPE_BOOLEAN,
	.min = 0,
	.max = 1,
	.step = 1,
	.def = 1,
};

static struct v4l2_ctrl_config bttv_ctrl_whitecrush_lower = {
	.ops = &bttv_ctrl_ops,
	.id = V4L2_CID_PRIVATE_WHITECRUSH_LOWER,
	.name = "Whitecrush Lower",
	.type = V4L2_CTRL_TYPE_INTEGER,
	.min = 0,
	.max = 255,
	.step = 1,
	.def = 0x7f,
};

static struct v4l2_ctrl_config bttv_ctrl_whitecrush_upper = {
	.ops = &bttv_ctrl_ops,
	.id = V4L2_CID_PRIVATE_WHITECRUSH_UPPER,
	.name = "Whitecrush Upper",
	.type = V4L2_CTRL_TYPE_INTEGER,
	.min = 0,
	.max = 255,
	.step = 1,
	.def = 0xcf,
};

static struct v4l2_ctrl_config bttv_ctrl_uv_ratio = {
	.ops = &bttv_ctrl_ops,
	.id = V4L2_CID_PRIVATE_UV_RATIO,
	.name = "UV Ratio",
	.type = V4L2_CTRL_TYPE_INTEGER,
	.min = 0,
	.max = 100,
	.step = 1,
	.def = 50,
};

static struct v4l2_ctrl_config bttv_ctrl_full_luma = {
	.ops = &bttv_ctrl_ops,
	.id = V4L2_CID_PRIVATE_FULL_LUMA_RANGE,
	.name = "Full Luma Range",
	.type = V4L2_CTRL_TYPE_BOOLEAN,
	.min = 0,
	.max = 1,
	.step = 1,
};

static struct v4l2_ctrl_config bttv_ctrl_coring = {
	.ops = &bttv_ctrl_ops,
	.id = V4L2_CID_PRIVATE_CORING,
	.name = "Coring",
	.type = V4L2_CTRL_TYPE_INTEGER,
	.min = 0,
	.max = 3,
	.step = 1,
};


/* ----------------------------------------------------------------------- */

void bttv_gpio_tracking(struct bttv *btv, char *comment)
{
	unsigned int outbits, data;
	outbits = btread(BT848_GPIO_OUT_EN);
	data    = btread(BT848_GPIO_DATA);
	pr_debug("%d: gpio: en=%08x, out=%08x in=%08x [%s]\n",
		 btv->c.nr, outbits, data & outbits, data & ~outbits, comment);
}

static void bttv_field_count(struct bttv *btv)
{
	int need_count = 0;

	if (btv->users)
		need_count++;

	if (need_count) {
		/* start field counter */
		btor(BT848_INT_VSYNC,BT848_INT_MASK);
	} else {
		/* stop field counter */
		btand(~BT848_INT_VSYNC,BT848_INT_MASK);
		btv->field_count = 0;
	}
}

static const struct bttv_format*
format_by_fourcc(int fourcc)
{
	unsigned int i;

	for (i = 0; i < FORMATS; i++) {
		if (-1 == formats[i].fourcc)
			continue;
		if (formats[i].fourcc == fourcc)
			return formats+i;
	}
	return NULL;
}

/* ----------------------------------------------------------------------- */
/* misc helpers                                                            */

static int
bttv_switch_overlay(struct bttv *btv, struct bttv_fh *fh,
		    struct bttv_buffer *new)
{
	struct bttv_buffer *old;
	unsigned long flags;

	dprintk("switch_overlay: enter [new=%p]\n", new);
	if (new)
		new->vb.state = VIDEOBUF_DONE;
	spin_lock_irqsave(&btv->s_lock,flags);
	old = btv->screen;
	btv->screen = new;
	btv->loop_irq |= 1;
	bttv_set_dma(btv, 0x03);
	spin_unlock_irqrestore(&btv->s_lock,flags);
	if (NULL != old) {
		dprintk("switch_overlay: old=%p state is %d\n",
			old, old->vb.state);
		bttv_dma_free(&fh->cap,btv, old);
		kfree(old);
	}
	if (NULL == new)
		free_btres_lock(btv,fh,RESOURCE_OVERLAY);
	dprintk("switch_overlay: done\n");
	return 0;
}

/* ----------------------------------------------------------------------- */
/* video4linux (1) interface                                               */

static int bttv_prepare_buffer(struct videobuf_queue *q,struct bttv *btv,
			       struct bttv_buffer *buf,
			       const struct bttv_format *fmt,
			       unsigned int width, unsigned int height,
			       enum v4l2_field field)
{
	struct bttv_fh *fh = q->priv_data;
	int redo_dma_risc = 0;
	struct bttv_crop c;
	int norm;
	int rc;

	/* check settings */
	if (NULL == fmt)
		return -EINVAL;
	if (fmt->btformat == BT848_COLOR_FMT_RAW) {
		width  = RAW_BPL;
		height = RAW_LINES*2;
		if (width*height > buf->vb.bsize)
			return -EINVAL;
		buf->vb.size = buf->vb.bsize;

		/* Make sure tvnorm and vbi_end remain consistent
		   until we're done. */

		norm = btv->tvnorm;

		/* In this mode capturing always starts at defrect.top
		   (default VDELAY), ignoring cropping parameters. */
		if (btv->vbi_end > bttv_tvnorms[norm].cropcap.defrect.top) {
			return -EINVAL;
		}

		c.rect = bttv_tvnorms[norm].cropcap.defrect;
	} else {
		norm = btv->tvnorm;
		c = btv->crop[!!fh->do_crop];

		if (width < c.min_scaled_width ||
		    width > c.max_scaled_width ||
		    height < c.min_scaled_height)
			return -EINVAL;

		switch (field) {
		case V4L2_FIELD_TOP:
		case V4L2_FIELD_BOTTOM:
		case V4L2_FIELD_ALTERNATE:
			/* btv->crop counts frame lines. Max. scale
			   factor is 16:1 for frames, 8:1 for fields. */
			if (height * 2 > c.max_scaled_height)
				return -EINVAL;
			break;

		default:
			if (height > c.max_scaled_height)
				return -EINVAL;
			break;
		}

		buf->vb.size = (width * height * fmt->depth) >> 3;
		if (0 != buf->vb.baddr  &&  buf->vb.bsize < buf->vb.size)
			return -EINVAL;
	}

	/* alloc + fill struct bttv_buffer (if changed) */
	if (buf->vb.width != width || buf->vb.height != height ||
	    buf->vb.field != field ||
	    buf->tvnorm != norm || buf->fmt != fmt ||
	    buf->crop.top != c.rect.top ||
	    buf->crop.left != c.rect.left ||
	    buf->crop.width != c.rect.width ||
	    buf->crop.height != c.rect.height) {
		buf->vb.width  = width;
		buf->vb.height = height;
		buf->vb.field  = field;
		buf->tvnorm    = norm;
		buf->fmt       = fmt;
		buf->crop      = c.rect;
		redo_dma_risc = 1;
	}

	/* alloc risc memory */
	if (VIDEOBUF_NEEDS_INIT == buf->vb.state) {
		redo_dma_risc = 1;
		if (0 != (rc = videobuf_iolock(q,&buf->vb,&btv->fbuf)))
			goto fail;
	}

	if (redo_dma_risc)
		if (0 != (rc = bttv_buffer_risc(btv,buf)))
			goto fail;

	buf->vb.state = VIDEOBUF_PREPARED;
	return 0;

 fail:
	bttv_dma_free(q,btv,buf);
	return rc;
}

static int
buffer_setup(struct videobuf_queue *q, unsigned int *count, unsigned int *size)
{
	struct bttv_fh *fh = q->priv_data;

	*size = fh->fmt->depth*fh->width*fh->height >> 3;
	if (0 == *count)
		*count = gbuffers;
	if (*size * *count > gbuffers * gbufsize)
		*count = (gbuffers * gbufsize) / *size;
	return 0;
}

static int
buffer_prepare(struct videobuf_queue *q, struct videobuf_buffer *vb,
	       enum v4l2_field field)
{
	struct bttv_buffer *buf = container_of(vb,struct bttv_buffer,vb);
	struct bttv_fh *fh = q->priv_data;

	return bttv_prepare_buffer(q,fh->btv, buf, fh->fmt,
				   fh->width, fh->height, field);
}

static void
buffer_queue(struct videobuf_queue *q, struct videobuf_buffer *vb)
{
	struct bttv_buffer *buf = container_of(vb,struct bttv_buffer,vb);
	struct bttv_fh *fh = q->priv_data;
	struct bttv    *btv = fh->btv;

	buf->vb.state = VIDEOBUF_QUEUED;
	list_add_tail(&buf->vb.queue,&btv->capture);
	if (!btv->curr.frame_irq) {
		btv->loop_irq |= 1;
		bttv_set_dma(btv, 0x03);
	}
}

static void buffer_release(struct videobuf_queue *q, struct videobuf_buffer *vb)
{
	struct bttv_buffer *buf = container_of(vb,struct bttv_buffer,vb);
	struct bttv_fh *fh = q->priv_data;

	bttv_dma_free(q,fh->btv,buf);
}

static const struct videobuf_queue_ops bttv_video_qops = {
	.buf_setup    = buffer_setup,
	.buf_prepare  = buffer_prepare,
	.buf_queue    = buffer_queue,
	.buf_release  = buffer_release,
};

static void radio_enable(struct bttv *btv)
{
	/* Switch to the radio tuner */
	if (!btv->has_radio_tuner) {
		btv->has_radio_tuner = 1;
		bttv_call_all(btv, tuner, s_radio);
		btv->audio_input = TVAUDIO_INPUT_RADIO;
		audio_input(btv, btv->audio_input);
	}
}

static int bttv_s_std(struct file *file, void *priv, v4l2_std_id id)
{
	struct bttv_fh *fh  = priv;
	struct bttv *btv = fh->btv;
	unsigned int i;

	for (i = 0; i < BTTV_TVNORMS; i++)
		if (id & bttv_tvnorms[i].v4l2_id)
			break;
	if (i == BTTV_TVNORMS)
		return -EINVAL;
	btv->std = id;
	set_tvnorm(btv, i);
	return 0;
}

static int bttv_g_std(struct file *file, void *priv, v4l2_std_id *id)
{
	struct bttv_fh *fh  = priv;
	struct bttv *btv = fh->btv;

	*id = btv->std;
	return 0;
}

static int bttv_querystd(struct file *file, void *f, v4l2_std_id *id)
{
	struct bttv_fh *fh = f;
	struct bttv *btv = fh->btv;

	if (btread(BT848_DSTATUS) & BT848_DSTATUS_NUML)
		*id &= V4L2_STD_625_50;
	else
		*id &= V4L2_STD_525_60;
	return 0;
}

static int bttv_enum_input(struct file *file, void *priv,
					struct v4l2_input *i)
{
	struct bttv_fh *fh = priv;
	struct bttv *btv = fh->btv;

	if (i->index >= bttv_tvcards[btv->c.type].video_inputs)
		return -EINVAL;

	i->type     = V4L2_INPUT_TYPE_CAMERA;
	i->audioset = 0;

	if (btv->tuner_type != TUNER_ABSENT && i->index == 0) {
		sprintf(i->name, "Television");
		i->type  = V4L2_INPUT_TYPE_TUNER;
		i->tuner = 0;
	} else if (i->index == btv->svhs) {
		sprintf(i->name, "S-Video");
	} else {
		sprintf(i->name, "Composite%d", i->index);
	}

	if (i->index == btv->input) {
		__u32 dstatus = btread(BT848_DSTATUS);
		if (0 == (dstatus & BT848_DSTATUS_PRES))
			i->status |= V4L2_IN_ST_NO_SIGNAL;
		if (0 == (dstatus & BT848_DSTATUS_HLOC))
			i->status |= V4L2_IN_ST_NO_H_LOCK;
	}

	i->std = BTTV_NORMS;
	return 0;
}

static int bttv_g_input(struct file *file, void *priv, unsigned int *i)
{
	struct bttv_fh *fh = priv;
	struct bttv *btv = fh->btv;

	*i = btv->input;

	return 0;
}

static int bttv_s_input(struct file *file, void *priv, unsigned int i)
{
	struct bttv_fh *fh  = priv;
	struct bttv *btv = fh->btv;

	if (i >= bttv_tvcards[btv->c.type].video_inputs)
		return -EINVAL;

	set_input(btv, i, btv->tvnorm);
	return 0;
}

static int bttv_s_tuner(struct file *file, void *priv,
					const struct v4l2_tuner *t)
{
	struct bttv_fh *fh  = priv;
	struct bttv *btv = fh->btv;

	if (t->index)
		return -EINVAL;

	bttv_call_all(btv, tuner, s_tuner, t);

	if (btv->audio_mode_gpio) {
		struct v4l2_tuner copy = *t;

		btv->audio_mode_gpio(btv, &copy, 1);
	}
	return 0;
}

static int bttv_g_frequency(struct file *file, void *priv,
					struct v4l2_frequency *f)
{
	struct bttv_fh *fh  = priv;
	struct bttv *btv = fh->btv;

	if (f->tuner)
		return -EINVAL;

	if (f->type == V4L2_TUNER_RADIO)
		radio_enable(btv);
	f->frequency = f->type == V4L2_TUNER_RADIO ?
				btv->radio_freq : btv->tv_freq;

	return 0;
}

static void bttv_set_frequency(struct bttv *btv, const struct v4l2_frequency *f)
{
	struct v4l2_frequency new_freq = *f;

	bttv_call_all(btv, tuner, s_frequency, f);
	/* s_frequency may clamp the frequency, so get the actual
	   frequency before assigning radio/tv_freq. */
	bttv_call_all(btv, tuner, g_frequency, &new_freq);
	if (new_freq.type == V4L2_TUNER_RADIO) {
		radio_enable(btv);
		btv->radio_freq = new_freq.frequency;
		if (btv->has_tea575x) {
			btv->tea.freq = btv->radio_freq;
			snd_tea575x_set_freq(&btv->tea);
		}
	} else {
		btv->tv_freq = new_freq.frequency;
	}
}

static int bttv_s_frequency(struct file *file, void *priv,
					const struct v4l2_frequency *f)
{
	struct bttv_fh *fh  = priv;
	struct bttv *btv = fh->btv;

	if (f->tuner)
		return -EINVAL;

	bttv_set_frequency(btv, f);
	return 0;
}

static int bttv_log_status(struct file *file, void *f)
{
	struct video_device *vdev = video_devdata(file);
	struct bttv_fh *fh  = f;
	struct bttv *btv = fh->btv;

	v4l2_ctrl_handler_log_status(vdev->ctrl_handler, btv->c.v4l2_dev.name);
	bttv_call_all(btv, core, log_status);
	return 0;
}

#ifdef CONFIG_VIDEO_ADV_DEBUG
static int bttv_g_register(struct file *file, void *f,
					struct v4l2_dbg_register *reg)
{
	struct bttv_fh *fh = f;
	struct bttv *btv = fh->btv;

	/* bt848 has a 12-bit register space */
	reg->reg &= 0xfff;
	reg->val = btread(reg->reg);
	reg->size = 1;

	return 0;
}

static int bttv_s_register(struct file *file, void *f,
					const struct v4l2_dbg_register *reg)
{
	struct bttv_fh *fh = f;
	struct bttv *btv = fh->btv;

	/* bt848 has a 12-bit register space */
	btwrite(reg->val, reg->reg & 0xfff);

	return 0;
}
#endif

/* Given cropping boundaries b and the scaled width and height of a
   single field or frame, which must not exceed hardware limits, this
   function adjusts the cropping parameters c. */
static void
bttv_crop_adjust	(struct bttv_crop *             c,
			 const struct v4l2_rect *	b,
			 __s32                          width,
			 __s32                          height,
			 enum v4l2_field                field)
{
	__s32 frame_height = height << !V4L2_FIELD_HAS_BOTH(field);
	__s32 max_left;
	__s32 max_top;

	if (width < c->min_scaled_width) {
		/* Max. hor. scale factor 16:1. */
		c->rect.width = width * 16;
	} else if (width > c->max_scaled_width) {
		/* Min. hor. scale factor 1:1. */
		c->rect.width = width;

		max_left = b->left + b->width - width;
		max_left = min(max_left, (__s32) MAX_HDELAY);
		if (c->rect.left > max_left)
			c->rect.left = max_left;
	}

	if (height < c->min_scaled_height) {
		/* Max. vert. scale factor 16:1, single fields 8:1. */
		c->rect.height = height * 16;
	} else if (frame_height > c->max_scaled_height) {
		/* Min. vert. scale factor 1:1.
		   Top and height count field lines times two. */
		c->rect.height = (frame_height + 1) & ~1;

		max_top = b->top + b->height - c->rect.height;
		if (c->rect.top > max_top)
			c->rect.top = max_top;
	}

	bttv_crop_calc_limits(c);
}

/* Returns an error if scaling to a frame or single field with the given
   width and height is not possible with the current cropping parameters
   and width aligned according to width_mask. If adjust_size is TRUE the
   function may adjust the width and/or height instead, rounding width
   to (width + width_bias) & width_mask. If adjust_crop is TRUE it may
   also adjust the current cropping parameters to get closer to the
   desired image size. */
static int
limit_scaled_size_lock       (struct bttv_fh *               fh,
			 __s32 *                        width,
			 __s32 *                        height,
			 enum v4l2_field                field,
			 unsigned int			width_mask,
			 unsigned int			width_bias,
			 int                            adjust_size,
			 int                            adjust_crop)
{
	struct bttv *btv = fh->btv;
	const struct v4l2_rect *b;
	struct bttv_crop *c;
	__s32 min_width;
	__s32 min_height;
	__s32 max_width;
	__s32 max_height;
	int rc;

	BUG_ON((int) width_mask >= 0 ||
	       width_bias >= (unsigned int) -width_mask);

	/* Make sure tvnorm, vbi_end and the current cropping parameters
	   remain consistent until we're done. */

	b = &bttv_tvnorms[btv->tvnorm].cropcap.bounds;

	/* Do crop - use current, don't - use default parameters. */
	c = &btv->crop[!!fh->do_crop];

	if (fh->do_crop
	    && adjust_size
	    && adjust_crop
	    && !locked_btres(btv, VIDEO_RESOURCES)) {
		min_width = 48;
		min_height = 32;

		/* We cannot scale up. When the scaled image is larger
		   than crop.rect we adjust the crop.rect as required
		   by the V4L2 spec, hence cropcap.bounds are our limit. */
		max_width = min_t(unsigned int, b->width, MAX_HACTIVE);
		max_height = b->height;

		/* We cannot capture the same line as video and VBI data.
		   Note btv->vbi_end is really a minimum, see
		   bttv_vbi_try_fmt(). */
		if (btv->vbi_end > b->top) {
			max_height -= btv->vbi_end - b->top;
			rc = -EBUSY;
			if (min_height > max_height)
				goto fail;
		}
	} else {
		rc = -EBUSY;
		if (btv->vbi_end > c->rect.top)
			goto fail;

		min_width  = c->min_scaled_width;
		min_height = c->min_scaled_height;
		max_width  = c->max_scaled_width;
		max_height = c->max_scaled_height;

		adjust_crop = 0;
	}

	min_width = (min_width - width_mask - 1) & width_mask;
	max_width = max_width & width_mask;

	/* Max. scale factor is 16:1 for frames, 8:1 for fields. */
	/* Min. scale factor is 1:1. */
	max_height >>= !V4L2_FIELD_HAS_BOTH(field);

	if (adjust_size) {
		*width = clamp(*width, min_width, max_width);
		*height = clamp(*height, min_height, max_height);

		/* Round after clamping to avoid overflow. */
		*width = (*width + width_bias) & width_mask;

		if (adjust_crop) {
			bttv_crop_adjust(c, b, *width, *height, field);

			if (btv->vbi_end > c->rect.top) {
				/* Move the crop window out of the way. */
				c->rect.top = btv->vbi_end;
			}
		}
	} else {
		rc = -EINVAL;
		if (*width  < min_width ||
		    *height < min_height ||
		    *width  > max_width ||
		    *height > max_height ||
		    0 != (*width & ~width_mask))
			goto fail;
	}

	rc = 0; /* success */

 fail:

	return rc;
}

/* Returns an error if the given overlay window dimensions are not
   possible with the current cropping parameters. If adjust_size is
   TRUE the function may adjust the window width and/or height
   instead, however it always rounds the horizontal position and
   width as btcx_align() does. If adjust_crop is TRUE the function
   may also adjust the current cropping parameters to get closer
   to the desired window size. */
static int
verify_window_lock(struct bttv_fh *fh, struct v4l2_window *win,
			 int adjust_size, int adjust_crop)
{
	enum v4l2_field field;
	unsigned int width_mask;
	int rc;

	if (win->w.width < 48)
		win->w.width = 48;
	if (win->w.height < 32)
		win->w.height = 32;
	if (win->clipcount > 2048)
		win->clipcount = 2048;

	win->chromakey = 0;
	win->global_alpha = 0;
	field = win->field;

	switch (field) {
	case V4L2_FIELD_TOP:
	case V4L2_FIELD_BOTTOM:
	case V4L2_FIELD_INTERLACED:
		break;
	default:
		field = V4L2_FIELD_ANY;
		break;
	}
	if (V4L2_FIELD_ANY == field) {
		__s32 height2;

		height2 = fh->btv->crop[!!fh->do_crop].rect.height >> 1;
		field = (win->w.height > height2)
			? V4L2_FIELD_INTERLACED
			: V4L2_FIELD_TOP;
	}
	win->field = field;

	if (NULL == fh->ovfmt)
		return -EINVAL;
	/* 4-byte alignment. */
	width_mask = ~0;
	switch (fh->ovfmt->depth) {
	case 8:
	case 24:
		width_mask = ~3;
		break;
	case 16:
		width_mask = ~1;
		break;
	case 32:
		break;
	default:
		BUG();
	}

	win->w.width -= win->w.left & ~width_mask;
	win->w.left = (win->w.left - width_mask - 1) & width_mask;

	rc = limit_scaled_size_lock(fh, &win->w.width, &win->w.height,
			       field, width_mask,
			       /* width_bias: round down */ 0,
			       adjust_size, adjust_crop);
	if (0 != rc)
		return rc;
	return 0;
}

static int setup_window_lock(struct bttv_fh *fh, struct bttv *btv,
			struct v4l2_window *win, int fixup)
{
	struct v4l2_clip *clips = NULL;
	int n,size,retval = 0;

	if (NULL == fh->ovfmt)
		return -EINVAL;
	if (!(fh->ovfmt->flags & FORMAT_FLAGS_PACKED))
		return -EINVAL;
	retval = verify_window_lock(fh, win,
			       /* adjust_size */ fixup,
			       /* adjust_crop */ fixup);
	if (0 != retval)
		return retval;

	/* copy clips  --  luckily v4l1 + v4l2 are binary
	   compatible here ...*/
	n = win->clipcount;
	size = sizeof(*clips)*(n+4);
	clips = kmalloc(size,GFP_KERNEL);
	if (NULL == clips)
		return -ENOMEM;
	if (n > 0) {
		if (copy_from_user(clips,win->clips,sizeof(struct v4l2_clip)*n)) {
			kfree(clips);
			return -EFAULT;
		}
	}

	/* clip against screen */
	if (NULL != btv->fbuf.base)
		n = btcx_screen_clips(btv->fbuf.fmt.width, btv->fbuf.fmt.height,
				      &win->w, clips, n);
	btcx_sort_clips(clips,n);

	/* 4-byte alignments */
	switch (fh->ovfmt->depth) {
	case 8:
	case 24:
		btcx_align(&win->w, clips, n, 3);
		break;
	case 16:
		btcx_align(&win->w, clips, n, 1);
		break;
	case 32:
		/* no alignment fixups needed */
		break;
	default:
		BUG();
	}

	kfree(fh->ov.clips);
	fh->ov.clips    = clips;
	fh->ov.nclips   = n;

	fh->ov.w        = win->w;
	fh->ov.field    = win->field;
	fh->ov.setup_ok = 1;

	btv->init.ov.w.width   = win->w.width;
	btv->init.ov.w.height  = win->w.height;
	btv->init.ov.field     = win->field;

	/* update overlay if needed */
	retval = 0;
	if (check_btres(fh, RESOURCE_OVERLAY)) {
		struct bttv_buffer *new;

		new = videobuf_sg_alloc(sizeof(*new));
		new->crop = btv->crop[!!fh->do_crop].rect;
		bttv_overlay_risc(btv, &fh->ov, fh->ovfmt, new);
		retval = bttv_switch_overlay(btv,fh,new);
	}
	return retval;
}

/* ----------------------------------------------------------------------- */

static struct videobuf_queue* bttv_queue(struct bttv_fh *fh)
{
	struct videobuf_queue* q = NULL;

	switch (fh->type) {
	case V4L2_BUF_TYPE_VIDEO_CAPTURE:
		q = &fh->cap;
		break;
	case V4L2_BUF_TYPE_VBI_CAPTURE:
		q = &fh->vbi;
		break;
	default:
		BUG();
	}
	return q;
}

static int bttv_resource(struct bttv_fh *fh)
{
	int res = 0;

	switch (fh->type) {
	case V4L2_BUF_TYPE_VIDEO_CAPTURE:
		res = RESOURCE_VIDEO_STREAM;
		break;
	case V4L2_BUF_TYPE_VBI_CAPTURE:
		res = RESOURCE_VBI;
		break;
	default:
		BUG();
	}
	return res;
}

static int bttv_switch_type(struct bttv_fh *fh, enum v4l2_buf_type type)
{
	struct videobuf_queue *q = bttv_queue(fh);
	int res = bttv_resource(fh);

	if (check_btres(fh,res))
		return -EBUSY;
	if (videobuf_queue_is_busy(q))
		return -EBUSY;
	fh->type = type;
	return 0;
}

static void
pix_format_set_size     (struct v4l2_pix_format *       f,
			 const struct bttv_format *     fmt,
			 unsigned int                   width,
			 unsigned int                   height)
{
	f->width = width;
	f->height = height;

	if (fmt->flags & FORMAT_FLAGS_PLANAR) {
		f->bytesperline = width; /* Y plane */
		f->sizeimage = (width * height * fmt->depth) >> 3;
	} else {
		f->bytesperline = (width * fmt->depth) >> 3;
		f->sizeimage = height * f->bytesperline;
	}
}

static int bttv_g_fmt_vid_cap(struct file *file, void *priv,
					struct v4l2_format *f)
{
	struct bttv_fh *fh  = priv;

	pix_format_set_size(&f->fmt.pix, fh->fmt,
				fh->width, fh->height);
	f->fmt.pix.field        = fh->cap.field;
	f->fmt.pix.pixelformat  = fh->fmt->fourcc;
	f->fmt.pix.colorspace   = V4L2_COLORSPACE_SMPTE170M;

	return 0;
}

static int bttv_g_fmt_vid_overlay(struct file *file, void *priv,
					struct v4l2_format *f)
{
	struct bttv_fh *fh  = priv;

	f->fmt.win.w     = fh->ov.w;
	f->fmt.win.field = fh->ov.field;

	return 0;
}

static void bttv_get_width_mask_vid_cap(const struct bttv_format *fmt,
					unsigned int *width_mask,
					unsigned int *width_bias)
{
	if (fmt->flags & FORMAT_FLAGS_PLANAR) {
		*width_mask = ~15; /* width must be a multiple of 16 pixels */
		*width_bias = 8;   /* nearest */
	} else {
		*width_mask = ~3; /* width must be a multiple of 4 pixels */
		*width_bias = 2;  /* nearest */
	}
}

static int bttv_try_fmt_vid_cap(struct file *file, void *priv,
						struct v4l2_format *f)
{
	const struct bttv_format *fmt;
	struct bttv_fh *fh = priv;
	struct bttv *btv = fh->btv;
	enum v4l2_field field;
	__s32 width, height;
	__s32 height2;
	unsigned int width_mask, width_bias;
	int rc;

	fmt = format_by_fourcc(f->fmt.pix.pixelformat);
	if (NULL == fmt)
		return -EINVAL;

	field = f->fmt.pix.field;

	switch (field) {
	case V4L2_FIELD_TOP:
	case V4L2_FIELD_BOTTOM:
	case V4L2_FIELD_ALTERNATE:
	case V4L2_FIELD_INTERLACED:
		break;
	case V4L2_FIELD_SEQ_BT:
	case V4L2_FIELD_SEQ_TB:
		if (!(fmt->flags & FORMAT_FLAGS_PLANAR)) {
			field = V4L2_FIELD_SEQ_TB;
			break;
		}
		fallthrough;
	default: /* FIELD_ANY case */
		height2 = btv->crop[!!fh->do_crop].rect.height >> 1;
		field = (f->fmt.pix.height > height2)
			? V4L2_FIELD_INTERLACED
			: V4L2_FIELD_BOTTOM;
		break;
	}

	width = f->fmt.pix.width;
	height = f->fmt.pix.height;

	bttv_get_width_mask_vid_cap(fmt, &width_mask, &width_bias);
	rc = limit_scaled_size_lock(fh, &width, &height, field,
			       width_mask, width_bias,
			       /* adjust_size */ 1,
			       /* adjust_crop */ 0);
	if (0 != rc)
		return rc;

	/* update data for the application */
	f->fmt.pix.field = field;
	pix_format_set_size(&f->fmt.pix, fmt, width, height);
	f->fmt.pix.colorspace = V4L2_COLORSPACE_SMPTE170M;

	return 0;
}

static int bttv_try_fmt_vid_overlay(struct file *file, void *priv,
						struct v4l2_format *f)
{
	struct bttv_fh *fh = priv;

	verify_window_lock(fh, &f->fmt.win,
			/* adjust_size */ 1,
			/* adjust_crop */ 0);
	return 0;
}

static int bttv_s_fmt_vid_cap(struct file *file, void *priv,
				struct v4l2_format *f)
{
	int retval;
	const struct bttv_format *fmt;
	struct bttv_fh *fh = priv;
	struct bttv *btv = fh->btv;
	__s32 width, height;
	unsigned int width_mask, width_bias;
	enum v4l2_field field;

	retval = bttv_switch_type(fh, f->type);
	if (0 != retval)
		return retval;

	retval = bttv_try_fmt_vid_cap(file, priv, f);
	if (0 != retval)
		return retval;

	width = f->fmt.pix.width;
	height = f->fmt.pix.height;
	field = f->fmt.pix.field;

	fmt = format_by_fourcc(f->fmt.pix.pixelformat);
	bttv_get_width_mask_vid_cap(fmt, &width_mask, &width_bias);
	retval = limit_scaled_size_lock(fh, &width, &height, f->fmt.pix.field,
			       width_mask, width_bias,
			       /* adjust_size */ 1,
			       /* adjust_crop */ 1);
	if (0 != retval)
		return retval;

	f->fmt.pix.field = field;

	/* update our state information */
	fh->fmt              = fmt;
	fh->cap.field        = f->fmt.pix.field;
	fh->cap.last         = V4L2_FIELD_NONE;
	fh->width            = f->fmt.pix.width;
	fh->height           = f->fmt.pix.height;
	btv->init.fmt        = fmt;
	btv->init.width      = f->fmt.pix.width;
	btv->init.height     = f->fmt.pix.height;

	return 0;
}

static int bttv_s_fmt_vid_overlay(struct file *file, void *priv,
				struct v4l2_format *f)
{
	struct bttv_fh *fh = priv;
	struct bttv *btv = fh->btv;

	if (no_overlay > 0) {
		pr_err("V4L2_BUF_TYPE_VIDEO_OVERLAY: no_overlay\n");
		return -EINVAL;
	}

	return setup_window_lock(fh, btv, &f->fmt.win, 1);
}

static int bttv_querycap(struct file *file, void  *priv,
				struct v4l2_capability *cap)
{
	struct bttv_fh *fh = priv;
	struct bttv *btv = fh->btv;

	if (0 == v4l2)
		return -EINVAL;

	strscpy(cap->driver, "bttv", sizeof(cap->driver));
	strscpy(cap->card, btv->video_dev.name, sizeof(cap->card));
	snprintf(cap->bus_info, sizeof(cap->bus_info),
		 "PCI:%s", pci_name(btv->c.pci));
	cap->capabilities = V4L2_CAP_VIDEO_CAPTURE | V4L2_CAP_READWRITE |
			    V4L2_CAP_STREAMING | V4L2_CAP_DEVICE_CAPS;
	if (no_overlay <= 0)
		cap->capabilities |= V4L2_CAP_VIDEO_OVERLAY;
	if (video_is_registered(&btv->vbi_dev))
		cap->capabilities |= V4L2_CAP_VBI_CAPTURE;
	if (video_is_registered(&btv->radio_dev)) {
		cap->capabilities |= V4L2_CAP_RADIO;
		if (btv->has_tea575x)
			cap->capabilities |= V4L2_CAP_HW_FREQ_SEEK;
	}

	/*
	 * No need to lock here: those vars are initialized during board
	 * probe and remains untouched during the rest of the driver lifecycle
	 */
	if (btv->has_saa6588)
		cap->capabilities |= V4L2_CAP_RDS_CAPTURE;
	if (btv->tuner_type != TUNER_ABSENT)
		cap->capabilities |= V4L2_CAP_TUNER;
	return 0;
}

static int bttv_enum_fmt_cap_ovr(struct v4l2_fmtdesc *f)
{
	int index = -1, i;

	for (i = 0; i < FORMATS; i++) {
		if (formats[i].fourcc != -1)
			index++;
		if ((unsigned int)index == f->index)
			break;
	}
	if (FORMATS == i)
		return -EINVAL;

	f->pixelformat = formats[i].fourcc;

	return i;
}

static int bttv_enum_fmt_vid_cap(struct file *file, void  *priv,
				struct v4l2_fmtdesc *f)
{
	int rc = bttv_enum_fmt_cap_ovr(f);

	if (rc < 0)
		return rc;

	return 0;
}

static int bttv_enum_fmt_vid_overlay(struct file *file, void  *priv,
					struct v4l2_fmtdesc *f)
{
	int rc;

	if (no_overlay > 0) {
		pr_err("V4L2_BUF_TYPE_VIDEO_OVERLAY: no_overlay\n");
		return -EINVAL;
	}

	rc = bttv_enum_fmt_cap_ovr(f);

	if (rc < 0)
		return rc;

	if (!(formats[rc].flags & FORMAT_FLAGS_PACKED))
		return -EINVAL;

	return 0;
}

static int bttv_g_fbuf(struct file *file, void *f,
				struct v4l2_framebuffer *fb)
{
	struct bttv_fh *fh = f;
	struct bttv *btv = fh->btv;

	*fb = btv->fbuf;
	fb->capability = V4L2_FBUF_CAP_LIST_CLIPPING;
	fb->flags = V4L2_FBUF_FLAG_PRIMARY;
	if (fh->ovfmt)
		fb->fmt.pixelformat  = fh->ovfmt->fourcc;
	return 0;
}

static int bttv_overlay(struct file *file, void *f, unsigned int on)
{
	struct bttv_fh *fh = f;
	struct bttv *btv = fh->btv;
	struct bttv_buffer *new;
	int retval = 0;

	if (on) {
		/* verify args */
		if (unlikely(!btv->fbuf.base)) {
			return -EINVAL;
		}
		if (unlikely(!fh->ov.setup_ok)) {
			dprintk("%d: overlay: !setup_ok\n", btv->c.nr);
			retval = -EINVAL;
		}
		if (retval)
			return retval;
	}

	if (!check_alloc_btres_lock(btv, fh, RESOURCE_OVERLAY))
		return -EBUSY;

	if (on) {
		fh->ov.tvnorm = btv->tvnorm;
		new = videobuf_sg_alloc(sizeof(*new));
		new->crop = btv->crop[!!fh->do_crop].rect;
		bttv_overlay_risc(btv, &fh->ov, fh->ovfmt, new);
	} else {
		new = NULL;
	}

	/* switch over */
	retval = bttv_switch_overlay(btv, fh, new);
	return retval;
}

static int bttv_s_fbuf(struct file *file, void *f,
				const struct v4l2_framebuffer *fb)
{
	struct bttv_fh *fh = f;
	struct bttv *btv = fh->btv;
	const struct bttv_format *fmt;
	int retval;

	if (!capable(CAP_SYS_ADMIN) &&
		!capable(CAP_SYS_RAWIO))
		return -EPERM;

	/* check args */
	fmt = format_by_fourcc(fb->fmt.pixelformat);
	if (NULL == fmt)
		return -EINVAL;
	if (0 == (fmt->flags & FORMAT_FLAGS_PACKED))
		return -EINVAL;

	retval = -EINVAL;
	if (fb->flags & V4L2_FBUF_FLAG_OVERLAY) {
		__s32 width = fb->fmt.width;
		__s32 height = fb->fmt.height;

		retval = limit_scaled_size_lock(fh, &width, &height,
					   V4L2_FIELD_INTERLACED,
					   /* width_mask */ ~3,
					   /* width_bias */ 2,
					   /* adjust_size */ 0,
					   /* adjust_crop */ 0);
		if (0 != retval)
			return retval;
	}

	/* ok, accept it */
	btv->fbuf.base       = fb->base;
	btv->fbuf.fmt.width  = fb->fmt.width;
	btv->fbuf.fmt.height = fb->fmt.height;
	if (0 != fb->fmt.bytesperline)
		btv->fbuf.fmt.bytesperline = fb->fmt.bytesperline;
	else
		btv->fbuf.fmt.bytesperline = btv->fbuf.fmt.width*fmt->depth/8;

	retval = 0;
	fh->ovfmt = fmt;
	btv->init.ovfmt = fmt;
	if (fb->flags & V4L2_FBUF_FLAG_OVERLAY) {
		fh->ov.w.left   = 0;
		fh->ov.w.top    = 0;
		fh->ov.w.width  = fb->fmt.width;
		fh->ov.w.height = fb->fmt.height;
		btv->init.ov.w.width  = fb->fmt.width;
		btv->init.ov.w.height = fb->fmt.height;

		kfree(fh->ov.clips);
		fh->ov.clips = NULL;
		fh->ov.nclips = 0;

		if (check_btres(fh, RESOURCE_OVERLAY)) {
			struct bttv_buffer *new;

			new = videobuf_sg_alloc(sizeof(*new));
			new->crop = btv->crop[!!fh->do_crop].rect;
			bttv_overlay_risc(btv, &fh->ov, fh->ovfmt, new);
			retval = bttv_switch_overlay(btv, fh, new);
		}
	}
	return retval;
}

static int bttv_reqbufs(struct file *file, void *priv,
				struct v4l2_requestbuffers *p)
{
	struct bttv_fh *fh = priv;
	return videobuf_reqbufs(bttv_queue(fh), p);
}

static int bttv_querybuf(struct file *file, void *priv,
				struct v4l2_buffer *b)
{
	struct bttv_fh *fh = priv;
	return videobuf_querybuf(bttv_queue(fh), b);
}

static int bttv_qbuf(struct file *file, void *priv, struct v4l2_buffer *b)
{
	struct bttv_fh *fh = priv;
	struct bttv *btv = fh->btv;
	int res = bttv_resource(fh);

	if (!check_alloc_btres_lock(btv, fh, res))
		return -EBUSY;

	return videobuf_qbuf(bttv_queue(fh), b);
}

static int bttv_dqbuf(struct file *file, void *priv, struct v4l2_buffer *b)
{
	struct bttv_fh *fh = priv;
	return videobuf_dqbuf(bttv_queue(fh), b,
			file->f_flags & O_NONBLOCK);
}

static int bttv_streamon(struct file *file, void *priv,
					enum v4l2_buf_type type)
{
	struct bttv_fh *fh = priv;
	struct bttv *btv = fh->btv;
	int res = bttv_resource(fh);

	if (!check_alloc_btres_lock(btv, fh, res))
		return -EBUSY;
	return videobuf_streamon(bttv_queue(fh));
}


static int bttv_streamoff(struct file *file, void *priv,
					enum v4l2_buf_type type)
{
	struct bttv_fh *fh = priv;
	struct bttv *btv = fh->btv;
	int retval;
	int res = bttv_resource(fh);


	retval = videobuf_streamoff(bttv_queue(fh));
	if (retval < 0)
		return retval;
	free_btres_lock(btv, fh, res);
	return 0;
}

static int bttv_g_parm(struct file *file, void *f,
				struct v4l2_streamparm *parm)
{
	struct bttv_fh *fh = f;
	struct bttv *btv = fh->btv;

	if (parm->type != V4L2_BUF_TYPE_VIDEO_CAPTURE)
		return -EINVAL;
	parm->parm.capture.readbuffers = gbuffers;
	v4l2_video_std_frame_period(bttv_tvnorms[btv->tvnorm].v4l2_id,
				    &parm->parm.capture.timeperframe);

	return 0;
}

static int bttv_g_tuner(struct file *file, void *priv,
				struct v4l2_tuner *t)
{
	struct bttv_fh *fh = priv;
	struct bttv *btv = fh->btv;

	if (0 != t->index)
		return -EINVAL;

	t->rxsubchans = V4L2_TUNER_SUB_MONO;
	t->capability = V4L2_TUNER_CAP_NORM;
	bttv_call_all(btv, tuner, g_tuner, t);
	strscpy(t->name, "Television", sizeof(t->name));
	t->type       = V4L2_TUNER_ANALOG_TV;
	if (btread(BT848_DSTATUS)&BT848_DSTATUS_HLOC)
		t->signal = 0xffff;

	if (btv->audio_mode_gpio)
		btv->audio_mode_gpio(btv, t, 0);

	return 0;
}

static int bttv_g_pixelaspect(struct file *file, void *priv,
			      int type, struct v4l2_fract *f)
{
	struct bttv_fh *fh = priv;
	struct bttv *btv = fh->btv;

	if (type != V4L2_BUF_TYPE_VIDEO_CAPTURE)
		return -EINVAL;

	/* defrect and bounds are set via g_selection */
<<<<<<< HEAD
	cap->pixelaspect = bttv_tvnorms[btv->tvnorm].cropcap.pixelaspect;

=======
	*f = bttv_tvnorms[btv->tvnorm].cropcap.pixelaspect;
>>>>>>> 24b8d41d
	return 0;
}

static int bttv_g_selection(struct file *file, void *f, struct v4l2_selection *sel)
{
	struct bttv_fh *fh = f;
	struct bttv *btv = fh->btv;

	if (sel->type != V4L2_BUF_TYPE_VIDEO_CAPTURE &&
	    sel->type != V4L2_BUF_TYPE_VIDEO_OVERLAY)
		return -EINVAL;

	switch (sel->target) {
	case V4L2_SEL_TGT_CROP:
		/*
		 * No fh->do_crop = 1; because btv->crop[1] may be
		 * inconsistent with fh->width or fh->height and apps
		 * do not expect a change here.
		 */
		sel->r = btv->crop[!!fh->do_crop].rect;
		break;
	case V4L2_SEL_TGT_CROP_DEFAULT:
		sel->r = bttv_tvnorms[btv->tvnorm].cropcap.defrect;
		break;
	case V4L2_SEL_TGT_CROP_BOUNDS:
		sel->r = bttv_tvnorms[btv->tvnorm].cropcap.bounds;
		break;
	default:
		return -EINVAL;
	}

	return 0;
}

static int bttv_s_selection(struct file *file, void *f, struct v4l2_selection *sel)
{
	struct bttv_fh *fh = f;
	struct bttv *btv = fh->btv;
	const struct v4l2_rect *b;
	int retval;
	struct bttv_crop c;
	__s32 b_left;
	__s32 b_top;
	__s32 b_right;
	__s32 b_bottom;

	if (sel->type != V4L2_BUF_TYPE_VIDEO_CAPTURE &&
	    sel->type != V4L2_BUF_TYPE_VIDEO_OVERLAY)
		return -EINVAL;

	if (sel->target != V4L2_SEL_TGT_CROP)
		return -EINVAL;

	/* Make sure tvnorm, vbi_end and the current cropping
	   parameters remain consistent until we're done. Note
	   read() may change vbi_end in check_alloc_btres_lock(). */
	retval = -EBUSY;

	if (locked_btres(fh->btv, VIDEO_RESOURCES)) {
		return retval;
	}

	b = &bttv_tvnorms[btv->tvnorm].cropcap.bounds;

	b_left = b->left;
	b_right = b_left + b->width;
	b_bottom = b->top + b->height;

	b_top = max(b->top, btv->vbi_end);
	if (b_top + 32 >= b_bottom) {
		return retval;
	}

	/* Min. scaled size 48 x 32. */
	c.rect.left = clamp_t(s32, sel->r.left, b_left, b_right - 48);
	c.rect.left = min(c.rect.left, (__s32) MAX_HDELAY);

	c.rect.width = clamp_t(s32, sel->r.width,
			     48, b_right - c.rect.left);

	c.rect.top = clamp_t(s32, sel->r.top, b_top, b_bottom - 32);
	/* Top and height must be a multiple of two. */
	c.rect.top = (c.rect.top + 1) & ~1;

	c.rect.height = clamp_t(s32, sel->r.height,
			      32, b_bottom - c.rect.top);
	c.rect.height = (c.rect.height + 1) & ~1;

	bttv_crop_calc_limits(&c);

	sel->r = c.rect;

	btv->crop[1] = c;

	fh->do_crop = 1;

	if (fh->width < c.min_scaled_width) {
		fh->width = c.min_scaled_width;
		btv->init.width = c.min_scaled_width;
	} else if (fh->width > c.max_scaled_width) {
		fh->width = c.max_scaled_width;
		btv->init.width = c.max_scaled_width;
	}

	if (fh->height < c.min_scaled_height) {
		fh->height = c.min_scaled_height;
		btv->init.height = c.min_scaled_height;
	} else if (fh->height > c.max_scaled_height) {
		fh->height = c.max_scaled_height;
		btv->init.height = c.max_scaled_height;
	}

	return 0;
}

static ssize_t bttv_read(struct file *file, char __user *data,
			 size_t count, loff_t *ppos)
{
	struct bttv_fh *fh = file->private_data;
	int retval = 0;

	if (fh->btv->errors)
		bttv_reinit_bt848(fh->btv);
	dprintk("%d: read count=%d type=%s\n",
		fh->btv->c.nr, (int)count, v4l2_type_names[fh->type]);

	switch (fh->type) {
	case V4L2_BUF_TYPE_VIDEO_CAPTURE:
		if (!check_alloc_btres_lock(fh->btv, fh, RESOURCE_VIDEO_READ)) {
			/* VIDEO_READ in use by another fh,
			   or VIDEO_STREAM by any fh. */
			return -EBUSY;
		}
		retval = videobuf_read_one(&fh->cap, data, count, ppos,
					   file->f_flags & O_NONBLOCK);
		free_btres_lock(fh->btv, fh, RESOURCE_VIDEO_READ);
		break;
	case V4L2_BUF_TYPE_VBI_CAPTURE:
		if (!check_alloc_btres_lock(fh->btv,fh,RESOURCE_VBI))
			return -EBUSY;
		retval = videobuf_read_stream(&fh->vbi, data, count, ppos, 1,
					      file->f_flags & O_NONBLOCK);
		break;
	default:
		BUG();
	}
	return retval;
}

static __poll_t bttv_poll(struct file *file, poll_table *wait)
{
	struct bttv_fh *fh = file->private_data;
	struct bttv_buffer *buf;
	enum v4l2_field field;
	__poll_t rc = 0;
	__poll_t req_events = poll_requested_events(wait);

	if (v4l2_event_pending(&fh->fh))
		rc = EPOLLPRI;
	else if (req_events & EPOLLPRI)
		poll_wait(file, &fh->fh.wait, wait);

	if (!(req_events & (EPOLLIN | EPOLLRDNORM)))
		return rc;

	if (V4L2_BUF_TYPE_VBI_CAPTURE == fh->type) {
		if (!check_alloc_btres_lock(fh->btv,fh,RESOURCE_VBI))
			return rc | EPOLLERR;
		return rc | videobuf_poll_stream(file, &fh->vbi, wait);
	}

	if (check_btres(fh,RESOURCE_VIDEO_STREAM)) {
		/* streaming capture */
		if (list_empty(&fh->cap.stream))
			return rc | EPOLLERR;
		buf = list_entry(fh->cap.stream.next,struct bttv_buffer,vb.stream);
	} else {
		/* read() capture */
		if (NULL == fh->cap.read_buf) {
			/* need to capture a new frame */
			if (locked_btres(fh->btv,RESOURCE_VIDEO_STREAM))
				return rc | EPOLLERR;
			fh->cap.read_buf = videobuf_sg_alloc(fh->cap.msize);
			if (NULL == fh->cap.read_buf)
				return rc | EPOLLERR;
			fh->cap.read_buf->memory = V4L2_MEMORY_USERPTR;
			field = videobuf_next_field(&fh->cap);
			if (0 != fh->cap.ops->buf_prepare(&fh->cap,fh->cap.read_buf,field)) {
				kfree (fh->cap.read_buf);
				fh->cap.read_buf = NULL;
				return rc | EPOLLERR;
			}
			fh->cap.ops->buf_queue(&fh->cap,fh->cap.read_buf);
			fh->cap.read_off = 0;
		}
		buf = (struct bttv_buffer*)fh->cap.read_buf;
	}

	poll_wait(file, &buf->vb.done, wait);
	if (buf->vb.state == VIDEOBUF_DONE ||
	    buf->vb.state == VIDEOBUF_ERROR)
		rc = rc | EPOLLIN|EPOLLRDNORM;
	return rc;
}

static int bttv_open(struct file *file)
{
	struct video_device *vdev = video_devdata(file);
	struct bttv *btv = video_drvdata(file);
	struct bttv_fh *fh;
	enum v4l2_buf_type type = 0;

	dprintk("open dev=%s\n", video_device_node_name(vdev));

	if (vdev->vfl_type == VFL_TYPE_VIDEO) {
		type = V4L2_BUF_TYPE_VIDEO_CAPTURE;
	} else if (vdev->vfl_type == VFL_TYPE_VBI) {
		type = V4L2_BUF_TYPE_VBI_CAPTURE;
	} else {
		WARN_ON(1);
		return -ENODEV;
	}

	dprintk("%d: open called (type=%s)\n",
		btv->c.nr, v4l2_type_names[type]);

	/* allocate per filehandle data */
	fh = kmalloc(sizeof(*fh), GFP_KERNEL);
	if (unlikely(!fh))
		return -ENOMEM;
	btv->users++;
	file->private_data = fh;

	*fh = btv->init;
	v4l2_fh_init(&fh->fh, vdev);

	fh->type = type;
	fh->ov.setup_ok = 0;

	videobuf_queue_sg_init(&fh->cap, &bttv_video_qops,
			    &btv->c.pci->dev, &btv->s_lock,
			    V4L2_BUF_TYPE_VIDEO_CAPTURE,
			    V4L2_FIELD_INTERLACED,
			    sizeof(struct bttv_buffer),
			    fh, &btv->lock);
	videobuf_queue_sg_init(&fh->vbi, &bttv_vbi_qops,
			    &btv->c.pci->dev, &btv->s_lock,
			    V4L2_BUF_TYPE_VBI_CAPTURE,
			    V4L2_FIELD_SEQ_TB,
			    sizeof(struct bttv_buffer),
			    fh, &btv->lock);
	set_tvnorm(btv,btv->tvnorm);
	set_input(btv, btv->input, btv->tvnorm);
	audio_mute(btv, btv->mute);

	/* The V4L2 spec requires one global set of cropping parameters
	   which only change on request. These are stored in btv->crop[1].
	   However for compatibility with V4L apps and cropping unaware
	   V4L2 apps we now reset the cropping parameters as seen through
	   this fh, which is to say VIDIOC_G_SELECTION and scaling limit checks
	   will use btv->crop[0], the default cropping parameters for the
<<<<<<< HEAD
	   current video standard, and VIDIOC_S_FMT will not implicitely
=======
	   current video standard, and VIDIOC_S_FMT will not implicitly
>>>>>>> 24b8d41d
	   change the cropping parameters until VIDIOC_S_SELECTION has been
	   called. */
	fh->do_crop = !reset_crop; /* module parameter */

	/* Likewise there should be one global set of VBI capture
	   parameters, but for compatibility with V4L apps and earlier
	   driver versions each fh has its own parameters. */
	bttv_vbi_fmt_reset(&fh->vbi_fmt, btv->tvnorm);

	bttv_field_count(btv);
	v4l2_fh_add(&fh->fh);
	return 0;
}

static int bttv_release(struct file *file)
{
	struct bttv_fh *fh = file->private_data;
	struct bttv *btv = fh->btv;

	/* turn off overlay */
	if (check_btres(fh, RESOURCE_OVERLAY))
		bttv_switch_overlay(btv,fh,NULL);

	/* stop video capture */
	if (check_btres(fh, RESOURCE_VIDEO_STREAM)) {
		videobuf_streamoff(&fh->cap);
		free_btres_lock(btv,fh,RESOURCE_VIDEO_STREAM);
	}
	if (fh->cap.read_buf) {
		buffer_release(&fh->cap,fh->cap.read_buf);
		kfree(fh->cap.read_buf);
	}
	if (check_btres(fh, RESOURCE_VIDEO_READ)) {
		free_btres_lock(btv, fh, RESOURCE_VIDEO_READ);
	}

	/* stop vbi capture */
	if (check_btres(fh, RESOURCE_VBI)) {
		videobuf_stop(&fh->vbi);
		free_btres_lock(btv,fh,RESOURCE_VBI);
	}

	/* free stuff */

	videobuf_mmap_free(&fh->cap);
	videobuf_mmap_free(&fh->vbi);
	file->private_data = NULL;

	btv->users--;
	bttv_field_count(btv);

	if (!btv->users)
		audio_mute(btv, btv->mute);

	v4l2_fh_del(&fh->fh);
	v4l2_fh_exit(&fh->fh);
	kfree(fh);
	return 0;
}

static int
bttv_mmap(struct file *file, struct vm_area_struct *vma)
{
	struct bttv_fh *fh = file->private_data;

	dprintk("%d: mmap type=%s 0x%lx+%ld\n",
		fh->btv->c.nr, v4l2_type_names[fh->type],
		vma->vm_start, vma->vm_end - vma->vm_start);
	return videobuf_mmap_mapper(bttv_queue(fh),vma);
}

static const struct v4l2_file_operations bttv_fops =
{
	.owner		  = THIS_MODULE,
	.open		  = bttv_open,
	.release	  = bttv_release,
	.unlocked_ioctl	  = video_ioctl2,
	.read		  = bttv_read,
	.mmap		  = bttv_mmap,
	.poll		  = bttv_poll,
};

static const struct v4l2_ioctl_ops bttv_ioctl_ops = {
	.vidioc_querycap                = bttv_querycap,
	.vidioc_enum_fmt_vid_cap        = bttv_enum_fmt_vid_cap,
	.vidioc_g_fmt_vid_cap           = bttv_g_fmt_vid_cap,
	.vidioc_try_fmt_vid_cap         = bttv_try_fmt_vid_cap,
	.vidioc_s_fmt_vid_cap           = bttv_s_fmt_vid_cap,
	.vidioc_enum_fmt_vid_overlay    = bttv_enum_fmt_vid_overlay,
	.vidioc_g_fmt_vid_overlay       = bttv_g_fmt_vid_overlay,
	.vidioc_try_fmt_vid_overlay     = bttv_try_fmt_vid_overlay,
	.vidioc_s_fmt_vid_overlay       = bttv_s_fmt_vid_overlay,
	.vidioc_g_fmt_vbi_cap           = bttv_g_fmt_vbi_cap,
	.vidioc_try_fmt_vbi_cap         = bttv_try_fmt_vbi_cap,
	.vidioc_s_fmt_vbi_cap           = bttv_s_fmt_vbi_cap,
	.vidioc_g_pixelaspect           = bttv_g_pixelaspect,
	.vidioc_reqbufs                 = bttv_reqbufs,
	.vidioc_querybuf                = bttv_querybuf,
	.vidioc_qbuf                    = bttv_qbuf,
	.vidioc_dqbuf                   = bttv_dqbuf,
	.vidioc_s_std                   = bttv_s_std,
	.vidioc_g_std                   = bttv_g_std,
	.vidioc_enum_input              = bttv_enum_input,
	.vidioc_g_input                 = bttv_g_input,
	.vidioc_s_input                 = bttv_s_input,
	.vidioc_streamon                = bttv_streamon,
	.vidioc_streamoff               = bttv_streamoff,
	.vidioc_g_tuner                 = bttv_g_tuner,
	.vidioc_s_tuner                 = bttv_s_tuner,
	.vidioc_g_selection             = bttv_g_selection,
	.vidioc_s_selection             = bttv_s_selection,
	.vidioc_g_fbuf                  = bttv_g_fbuf,
	.vidioc_s_fbuf                  = bttv_s_fbuf,
	.vidioc_overlay                 = bttv_overlay,
	.vidioc_g_parm                  = bttv_g_parm,
	.vidioc_g_frequency             = bttv_g_frequency,
	.vidioc_s_frequency             = bttv_s_frequency,
	.vidioc_log_status		= bttv_log_status,
	.vidioc_querystd		= bttv_querystd,
	.vidioc_subscribe_event		= v4l2_ctrl_subscribe_event,
	.vidioc_unsubscribe_event	= v4l2_event_unsubscribe,
#ifdef CONFIG_VIDEO_ADV_DEBUG
	.vidioc_g_register		= bttv_g_register,
	.vidioc_s_register		= bttv_s_register,
#endif
};

static struct video_device bttv_video_template = {
	.fops         = &bttv_fops,
	.ioctl_ops    = &bttv_ioctl_ops,
	.tvnorms      = BTTV_NORMS,
};

/* ----------------------------------------------------------------------- */
/* radio interface                                                         */

static int radio_open(struct file *file)
{
	struct video_device *vdev = video_devdata(file);
	struct bttv *btv = video_drvdata(file);
	struct bttv_fh *fh;

	dprintk("open dev=%s\n", video_device_node_name(vdev));

	dprintk("%d: open called (radio)\n", btv->c.nr);

	/* allocate per filehandle data */
	fh = kmalloc(sizeof(*fh), GFP_KERNEL);
	if (unlikely(!fh))
		return -ENOMEM;
	file->private_data = fh;
	*fh = btv->init;
	v4l2_fh_init(&fh->fh, vdev);

	btv->radio_user++;
	audio_mute(btv, btv->mute);

	v4l2_fh_add(&fh->fh);

	return 0;
}

static int radio_release(struct file *file)
{
	struct bttv_fh *fh = file->private_data;
	struct bttv *btv = fh->btv;
	struct saa6588_command cmd;

	file->private_data = NULL;
	v4l2_fh_del(&fh->fh);
	v4l2_fh_exit(&fh->fh);
	kfree(fh);

	btv->radio_user--;

	bttv_call_all(btv, core, ioctl, SAA6588_CMD_CLOSE, &cmd);

	if (btv->radio_user == 0)
		btv->has_radio_tuner = 0;
	return 0;
}

static int radio_g_tuner(struct file *file, void *priv, struct v4l2_tuner *t)
{
	struct bttv_fh *fh = priv;
	struct bttv *btv = fh->btv;

	if (0 != t->index)
		return -EINVAL;
	strscpy(t->name, "Radio", sizeof(t->name));
	t->type = V4L2_TUNER_RADIO;
	radio_enable(btv);

	bttv_call_all(btv, tuner, g_tuner, t);

	if (btv->audio_mode_gpio)
		btv->audio_mode_gpio(btv, t, 0);

	if (btv->has_tea575x)
		return snd_tea575x_g_tuner(&btv->tea, t);

	return 0;
}

static int radio_s_tuner(struct file *file, void *priv,
					const struct v4l2_tuner *t)
{
	struct bttv_fh *fh = priv;
	struct bttv *btv = fh->btv;

	if (0 != t->index)
		return -EINVAL;

	radio_enable(btv);
	bttv_call_all(btv, tuner, s_tuner, t);
	return 0;
}

static int radio_s_hw_freq_seek(struct file *file, void *priv,
					const struct v4l2_hw_freq_seek *a)
{
	struct bttv_fh *fh = priv;
	struct bttv *btv = fh->btv;

	if (btv->has_tea575x)
		return snd_tea575x_s_hw_freq_seek(file, &btv->tea, a);

	return -ENOTTY;
}

static int radio_enum_freq_bands(struct file *file, void *priv,
					 struct v4l2_frequency_band *band)
{
	struct bttv_fh *fh = priv;
	struct bttv *btv = fh->btv;

	if (btv->has_tea575x)
		return snd_tea575x_enum_freq_bands(&btv->tea, band);

	return -ENOTTY;
}

static ssize_t radio_read(struct file *file, char __user *data,
			 size_t count, loff_t *ppos)
{
	struct bttv_fh *fh = file->private_data;
	struct bttv *btv = fh->btv;
	struct saa6588_command cmd;

	cmd.block_count = count / 3;
	cmd.nonblocking = file->f_flags & O_NONBLOCK;
	cmd.buffer = data;
	cmd.instance = file;
	cmd.result = -ENODEV;
	radio_enable(btv);

	bttv_call_all(btv, core, ioctl, SAA6588_CMD_READ, &cmd);

	return cmd.result;
}

static __poll_t radio_poll(struct file *file, poll_table *wait)
{
	struct bttv_fh *fh = file->private_data;
	struct bttv *btv = fh->btv;
	__poll_t req_events = poll_requested_events(wait);
	struct saa6588_command cmd;
	__poll_t res = 0;

	if (v4l2_event_pending(&fh->fh))
		res = EPOLLPRI;
	else if (req_events & EPOLLPRI)
		poll_wait(file, &fh->fh.wait, wait);
	radio_enable(btv);
	cmd.instance = file;
	cmd.event_list = wait;
	cmd.poll_mask = res;
	bttv_call_all(btv, core, ioctl, SAA6588_CMD_POLL, &cmd);

	return cmd.poll_mask;
}

static const struct v4l2_file_operations radio_fops =
{
	.owner	  = THIS_MODULE,
	.open	  = radio_open,
	.read     = radio_read,
	.release  = radio_release,
	.unlocked_ioctl = video_ioctl2,
	.poll     = radio_poll,
};

static const struct v4l2_ioctl_ops radio_ioctl_ops = {
	.vidioc_querycap        = bttv_querycap,
	.vidioc_log_status	= bttv_log_status,
	.vidioc_g_tuner         = radio_g_tuner,
	.vidioc_s_tuner         = radio_s_tuner,
	.vidioc_g_frequency     = bttv_g_frequency,
	.vidioc_s_frequency     = bttv_s_frequency,
	.vidioc_s_hw_freq_seek	= radio_s_hw_freq_seek,
	.vidioc_enum_freq_bands	= radio_enum_freq_bands,
	.vidioc_subscribe_event = v4l2_ctrl_subscribe_event,
	.vidioc_unsubscribe_event = v4l2_event_unsubscribe,
};

static struct video_device radio_template = {
	.fops      = &radio_fops,
	.ioctl_ops = &radio_ioctl_ops,
};

/* ----------------------------------------------------------------------- */
/* some debug code                                                         */

static int bttv_risc_decode(u32 risc)
{
	static char *instr[16] = {
		[ BT848_RISC_WRITE     >> 28 ] = "write",
		[ BT848_RISC_SKIP      >> 28 ] = "skip",
		[ BT848_RISC_WRITEC    >> 28 ] = "writec",
		[ BT848_RISC_JUMP      >> 28 ] = "jump",
		[ BT848_RISC_SYNC      >> 28 ] = "sync",
		[ BT848_RISC_WRITE123  >> 28 ] = "write123",
		[ BT848_RISC_SKIP123   >> 28 ] = "skip123",
		[ BT848_RISC_WRITE1S23 >> 28 ] = "write1s23",
	};
	static int incr[16] = {
		[ BT848_RISC_WRITE     >> 28 ] = 2,
		[ BT848_RISC_JUMP      >> 28 ] = 2,
		[ BT848_RISC_SYNC      >> 28 ] = 2,
		[ BT848_RISC_WRITE123  >> 28 ] = 5,
		[ BT848_RISC_SKIP123   >> 28 ] = 2,
		[ BT848_RISC_WRITE1S23 >> 28 ] = 3,
	};
	static char *bits[] = {
		"be0",  "be1",  "be2",  "be3/resync",
		"set0", "set1", "set2", "set3",
		"clr0", "clr1", "clr2", "clr3",
		"irq",  "res",  "eol",  "sol",
	};
	int i;

	pr_cont("0x%08x [ %s", risc,
	       instr[risc >> 28] ? instr[risc >> 28] : "INVALID");
	for (i = ARRAY_SIZE(bits)-1; i >= 0; i--)
		if (risc & (1 << (i + 12)))
			pr_cont(" %s", bits[i]);
	pr_cont(" count=%d ]\n", risc & 0xfff);
	return incr[risc >> 28] ? incr[risc >> 28] : 1;
}

static void bttv_risc_disasm(struct bttv *btv,
			     struct btcx_riscmem *risc)
{
	unsigned int i,j,n;

	pr_info("%s: risc disasm: %p [dma=0x%08lx]\n",
		btv->c.v4l2_dev.name, risc->cpu, (unsigned long)risc->dma);
	for (i = 0; i < (risc->size >> 2); i += n) {
		pr_info("%s:   0x%lx: ",
			btv->c.v4l2_dev.name,
			(unsigned long)(risc->dma + (i<<2)));
		n = bttv_risc_decode(le32_to_cpu(risc->cpu[i]));
		for (j = 1; j < n; j++)
			pr_info("%s:   0x%lx: 0x%08x [ arg #%d ]\n",
				btv->c.v4l2_dev.name,
				(unsigned long)(risc->dma + ((i+j)<<2)),
				risc->cpu[i+j], j);
		if (0 == risc->cpu[i])
			break;
	}
}

static void bttv_print_riscaddr(struct bttv *btv)
{
	pr_info("  main: %08llx\n", (unsigned long long)btv->main.dma);
	pr_info("  vbi : o=%08llx e=%08llx\n",
		btv->cvbi ? (unsigned long long)btv->cvbi->top.dma : 0,
		btv->cvbi ? (unsigned long long)btv->cvbi->bottom.dma : 0);
	pr_info("  cap : o=%08llx e=%08llx\n",
		btv->curr.top
		? (unsigned long long)btv->curr.top->top.dma : 0,
		btv->curr.bottom
		? (unsigned long long)btv->curr.bottom->bottom.dma : 0);
	pr_info("  scr : o=%08llx e=%08llx\n",
		btv->screen ? (unsigned long long)btv->screen->top.dma : 0,
		btv->screen ? (unsigned long long)btv->screen->bottom.dma : 0);
	bttv_risc_disasm(btv, &btv->main);
}

/* ----------------------------------------------------------------------- */
/* irq handler                                                             */

static char *irq_name[] = {
	"FMTCHG",  // format change detected (525 vs. 625)
	"VSYNC",   // vertical sync (new field)
	"HSYNC",   // horizontal sync
	"OFLOW",   // chroma/luma AGC overflow
	"HLOCK",   // horizontal lock changed
	"VPRES",   // video presence changed
	"6", "7",
	"I2CDONE", // hw irc operation finished
	"GPINT",   // gpio port triggered irq
	"10",
	"RISCI",   // risc instruction triggered irq
	"FBUS",    // pixel data fifo dropped data (high pci bus latencies)
	"FTRGT",   // pixel data fifo overrun
	"FDSR",    // fifo data stream resyncronisation
	"PPERR",   // parity error (data transfer)
	"RIPERR",  // parity error (read risc instructions)
	"PABORT",  // pci abort
	"OCERR",   // risc instruction error
	"SCERR",   // syncronisation error
};

static void bttv_print_irqbits(u32 print, u32 mark)
{
	unsigned int i;

	pr_cont("bits:");
	for (i = 0; i < ARRAY_SIZE(irq_name); i++) {
		if (print & (1 << i))
			pr_cont(" %s", irq_name[i]);
		if (mark & (1 << i))
			pr_cont("*");
	}
}

static void bttv_irq_debug_low_latency(struct bttv *btv, u32 rc)
{
	pr_warn("%d: irq: skipped frame [main=%lx,o_vbi=%lx,o_field=%lx,rc=%lx]\n",
		btv->c.nr,
		(unsigned long)btv->main.dma,
		(unsigned long)le32_to_cpu(btv->main.cpu[RISC_SLOT_O_VBI+1]),
		(unsigned long)le32_to_cpu(btv->main.cpu[RISC_SLOT_O_FIELD+1]),
		(unsigned long)rc);

	if (0 == (btread(BT848_DSTATUS) & BT848_DSTATUS_HLOC)) {
		pr_notice("%d: Oh, there (temporarily?) is no input signal. Ok, then this is harmless, don't worry ;)\n",
			  btv->c.nr);
		return;
	}
	pr_notice("%d: Uhm. Looks like we have unusual high IRQ latencies\n",
		  btv->c.nr);
	pr_notice("%d: Lets try to catch the culprit red-handed ...\n",
		  btv->c.nr);
	dump_stack();
}

static int
bttv_irq_next_video(struct bttv *btv, struct bttv_buffer_set *set)
{
	struct bttv_buffer *item;

	memset(set,0,sizeof(*set));

	/* capture request ? */
	if (!list_empty(&btv->capture)) {
		set->frame_irq = 1;
		item = list_entry(btv->capture.next, struct bttv_buffer, vb.queue);
		if (V4L2_FIELD_HAS_TOP(item->vb.field))
			set->top    = item;
		if (V4L2_FIELD_HAS_BOTTOM(item->vb.field))
			set->bottom = item;

		/* capture request for other field ? */
		if (!V4L2_FIELD_HAS_BOTH(item->vb.field) &&
		    (item->vb.queue.next != &btv->capture)) {
			item = list_entry(item->vb.queue.next, struct bttv_buffer, vb.queue);
			/* Mike Isely <isely@pobox.com> - Only check
			 * and set up the bottom field in the logic
			 * below.  Don't ever do the top field.  This
			 * of course means that if we set up the
			 * bottom field in the above code that we'll
			 * actually skip a field.  But that's OK.
			 * Having processed only a single buffer this
			 * time, then the next time around the first
			 * available buffer should be for a top field.
			 * That will then cause us here to set up a
			 * top then a bottom field in the normal way.
			 * The alternative to this understanding is
			 * that we set up the second available buffer
			 * as a top field, but that's out of order
			 * since this driver always processes the top
			 * field first - the effect will be the two
			 * buffers being returned in the wrong order,
			 * with the second buffer also being delayed
			 * by one field time (owing to the fifo nature
			 * of videobuf).  Worse still, we'll be stuck
			 * doing fields out of order now every time
			 * until something else causes a field to be
			 * dropped.  By effectively forcing a field to
			 * drop this way then we always get back into
			 * sync within a single frame time.  (Out of
			 * order fields can screw up deinterlacing
			 * algorithms.) */
			if (!V4L2_FIELD_HAS_BOTH(item->vb.field)) {
				if (NULL == set->bottom &&
				    V4L2_FIELD_BOTTOM == item->vb.field) {
					set->bottom = item;
				}
				if (NULL != set->top  &&  NULL != set->bottom)
					set->top_irq = 2;
			}
		}
	}

	/* screen overlay ? */
	if (NULL != btv->screen) {
		if (V4L2_FIELD_HAS_BOTH(btv->screen->vb.field)) {
			if (NULL == set->top && NULL == set->bottom) {
				set->top    = btv->screen;
				set->bottom = btv->screen;
			}
		} else {
			if (V4L2_FIELD_TOP == btv->screen->vb.field &&
			    NULL == set->top) {
				set->top = btv->screen;
			}
			if (V4L2_FIELD_BOTTOM == btv->screen->vb.field &&
			    NULL == set->bottom) {
				set->bottom = btv->screen;
			}
		}
	}

	dprintk("%d: next set: top=%p bottom=%p [screen=%p,irq=%d,%d]\n",
		btv->c.nr, set->top, set->bottom,
		btv->screen, set->frame_irq, set->top_irq);
	return 0;
}

static void
bttv_irq_wakeup_video(struct bttv *btv, struct bttv_buffer_set *wakeup,
		      struct bttv_buffer_set *curr, unsigned int state)
{
	u64 ts = ktime_get_ns();

	if (wakeup->top == wakeup->bottom) {
		if (NULL != wakeup->top && curr->top != wakeup->top) {
			if (irq_debug > 1)
				pr_debug("%d: wakeup: both=%p\n",
					 btv->c.nr, wakeup->top);
			wakeup->top->vb.ts = ts;
			wakeup->top->vb.field_count = btv->field_count;
			wakeup->top->vb.state = state;
			wake_up(&wakeup->top->vb.done);
		}
	} else {
		if (NULL != wakeup->top && curr->top != wakeup->top) {
			if (irq_debug > 1)
				pr_debug("%d: wakeup: top=%p\n",
					 btv->c.nr, wakeup->top);
			wakeup->top->vb.ts = ts;
			wakeup->top->vb.field_count = btv->field_count;
			wakeup->top->vb.state = state;
			wake_up(&wakeup->top->vb.done);
		}
		if (NULL != wakeup->bottom && curr->bottom != wakeup->bottom) {
			if (irq_debug > 1)
				pr_debug("%d: wakeup: bottom=%p\n",
					 btv->c.nr, wakeup->bottom);
			wakeup->bottom->vb.ts = ts;
			wakeup->bottom->vb.field_count = btv->field_count;
			wakeup->bottom->vb.state = state;
			wake_up(&wakeup->bottom->vb.done);
		}
	}
}

static void
bttv_irq_wakeup_vbi(struct bttv *btv, struct bttv_buffer *wakeup,
		    unsigned int state)
{
	if (NULL == wakeup)
		return;

	wakeup->vb.ts = ktime_get_ns();
	wakeup->vb.field_count = btv->field_count;
	wakeup->vb.state = state;
	wake_up(&wakeup->vb.done);
}

static void bttv_irq_timeout(struct timer_list *t)
{
	struct bttv *btv = from_timer(btv, t, timeout);
	struct bttv_buffer_set old,new;
	struct bttv_buffer *ovbi;
	struct bttv_buffer *item;
	unsigned long flags;

	if (bttv_verbose) {
		pr_info("%d: timeout: drop=%d irq=%d/%d, risc=%08x, ",
			btv->c.nr, btv->framedrop, btv->irq_me, btv->irq_total,
			btread(BT848_RISC_COUNT));
		bttv_print_irqbits(btread(BT848_INT_STAT),0);
		pr_cont("\n");
	}

	spin_lock_irqsave(&btv->s_lock,flags);

	/* deactivate stuff */
	memset(&new,0,sizeof(new));
	old  = btv->curr;
	ovbi = btv->cvbi;
	btv->curr = new;
	btv->cvbi = NULL;
	btv->loop_irq = 0;
	bttv_buffer_activate_video(btv, &new);
	bttv_buffer_activate_vbi(btv,   NULL);
	bttv_set_dma(btv, 0);

	/* wake up */
	bttv_irq_wakeup_video(btv, &old, &new, VIDEOBUF_ERROR);
	bttv_irq_wakeup_vbi(btv, ovbi, VIDEOBUF_ERROR);

	/* cancel all outstanding capture / vbi requests */
	while (!list_empty(&btv->capture)) {
		item = list_entry(btv->capture.next, struct bttv_buffer, vb.queue);
		list_del(&item->vb.queue);
		item->vb.state = VIDEOBUF_ERROR;
		wake_up(&item->vb.done);
	}
	while (!list_empty(&btv->vcapture)) {
		item = list_entry(btv->vcapture.next, struct bttv_buffer, vb.queue);
		list_del(&item->vb.queue);
		item->vb.state = VIDEOBUF_ERROR;
		wake_up(&item->vb.done);
	}

	btv->errors++;
	spin_unlock_irqrestore(&btv->s_lock,flags);
}

static void
bttv_irq_wakeup_top(struct bttv *btv)
{
	struct bttv_buffer *wakeup = btv->curr.top;

	if (NULL == wakeup)
		return;

	spin_lock(&btv->s_lock);
	btv->curr.top_irq = 0;
	btv->curr.top = NULL;
	bttv_risc_hook(btv, RISC_SLOT_O_FIELD, NULL, 0);

	wakeup->vb.ts = ktime_get_ns();
	wakeup->vb.field_count = btv->field_count;
	wakeup->vb.state = VIDEOBUF_DONE;
	wake_up(&wakeup->vb.done);
	spin_unlock(&btv->s_lock);
}

static inline int is_active(struct btcx_riscmem *risc, u32 rc)
{
	if (rc < risc->dma)
		return 0;
	if (rc > risc->dma + risc->size)
		return 0;
	return 1;
}

static void
bttv_irq_switch_video(struct bttv *btv)
{
	struct bttv_buffer_set new;
	struct bttv_buffer_set old;
	dma_addr_t rc;

	spin_lock(&btv->s_lock);

	/* new buffer set */
	bttv_irq_next_video(btv, &new);
	rc = btread(BT848_RISC_COUNT);
	if ((btv->curr.top    && is_active(&btv->curr.top->top,       rc)) ||
	    (btv->curr.bottom && is_active(&btv->curr.bottom->bottom, rc))) {
		btv->framedrop++;
		if (debug_latency)
			bttv_irq_debug_low_latency(btv, rc);
		spin_unlock(&btv->s_lock);
		return;
	}

	/* switch over */
	old = btv->curr;
	btv->curr = new;
	btv->loop_irq &= ~1;
	bttv_buffer_activate_video(btv, &new);
	bttv_set_dma(btv, 0);

	/* switch input */
	if (UNSET != btv->new_input) {
		video_mux(btv,btv->new_input);
		btv->new_input = UNSET;
	}

	/* wake up finished buffers */
	bttv_irq_wakeup_video(btv, &old, &new, VIDEOBUF_DONE);
	spin_unlock(&btv->s_lock);
}

static void
bttv_irq_switch_vbi(struct bttv *btv)
{
	struct bttv_buffer *new = NULL;
	struct bttv_buffer *old;
	u32 rc;

	spin_lock(&btv->s_lock);

	if (!list_empty(&btv->vcapture))
		new = list_entry(btv->vcapture.next, struct bttv_buffer, vb.queue);
	old = btv->cvbi;

	rc = btread(BT848_RISC_COUNT);
	if (NULL != old && (is_active(&old->top,    rc) ||
			    is_active(&old->bottom, rc))) {
		btv->framedrop++;
		if (debug_latency)
			bttv_irq_debug_low_latency(btv, rc);
		spin_unlock(&btv->s_lock);
		return;
	}

	/* switch */
	btv->cvbi = new;
	btv->loop_irq &= ~4;
	bttv_buffer_activate_vbi(btv, new);
	bttv_set_dma(btv, 0);

	bttv_irq_wakeup_vbi(btv, old, VIDEOBUF_DONE);
	spin_unlock(&btv->s_lock);
}

static irqreturn_t bttv_irq(int irq, void *dev_id)
{
	u32 stat,astat;
	u32 dstat;
	int count;
	struct bttv *btv;
	int handled = 0;

	btv=(struct bttv *)dev_id;

	count=0;
	while (1) {
		/* get/clear interrupt status bits */
		stat=btread(BT848_INT_STAT);
		astat=stat&btread(BT848_INT_MASK);
		if (!astat)
			break;
		handled = 1;
		btwrite(stat,BT848_INT_STAT);

		/* get device status bits */
		dstat=btread(BT848_DSTATUS);

		if (irq_debug) {
			pr_debug("%d: irq loop=%d fc=%d riscs=%x, riscc=%08x, ",
				 btv->c.nr, count, btv->field_count,
				 stat>>28, btread(BT848_RISC_COUNT));
			bttv_print_irqbits(stat,astat);
			if (stat & BT848_INT_HLOCK)
				pr_cont("   HLOC => %s",
					dstat & BT848_DSTATUS_HLOC
					? "yes" : "no");
			if (stat & BT848_INT_VPRES)
				pr_cont("   PRES => %s",
					dstat & BT848_DSTATUS_PRES
					? "yes" : "no");
			if (stat & BT848_INT_FMTCHG)
				pr_cont("   NUML => %s",
					dstat & BT848_DSTATUS_NUML
					? "625" : "525");
			pr_cont("\n");
		}

		if (astat&BT848_INT_VSYNC)
			btv->field_count++;

		if ((astat & BT848_INT_GPINT) && btv->remote) {
			bttv_input_irq(btv);
		}

		if (astat & BT848_INT_I2CDONE) {
			btv->i2c_done = stat;
			wake_up(&btv->i2c_queue);
		}

		if ((astat & BT848_INT_RISCI)  &&  (stat & (4<<28)))
			bttv_irq_switch_vbi(btv);

		if ((astat & BT848_INT_RISCI)  &&  (stat & (2<<28)))
			bttv_irq_wakeup_top(btv);

		if ((astat & BT848_INT_RISCI)  &&  (stat & (1<<28)))
			bttv_irq_switch_video(btv);

		if ((astat & BT848_INT_HLOCK)  &&  btv->opt_automute)
			/* trigger automute */
			audio_mux_gpio(btv, btv->audio_input, btv->mute);

		if (astat & (BT848_INT_SCERR|BT848_INT_OCERR)) {
			pr_info("%d: %s%s @ %08x,",
				btv->c.nr,
				(astat & BT848_INT_SCERR) ? "SCERR" : "",
				(astat & BT848_INT_OCERR) ? "OCERR" : "",
				btread(BT848_RISC_COUNT));
			bttv_print_irqbits(stat,astat);
			pr_cont("\n");
			if (bttv_debug)
				bttv_print_riscaddr(btv);
		}
		if (fdsr && astat & BT848_INT_FDSR) {
			pr_info("%d: FDSR @ %08x\n",
				btv->c.nr, btread(BT848_RISC_COUNT));
			if (bttv_debug)
				bttv_print_riscaddr(btv);
		}

		count++;
		if (count > 4) {

			if (count > 8 || !(astat & BT848_INT_GPINT)) {
				btwrite(0, BT848_INT_MASK);

				pr_err("%d: IRQ lockup, cleared int mask [",
				       btv->c.nr);
			} else {
				pr_err("%d: IRQ lockup, clearing GPINT from int mask [",
				       btv->c.nr);

				btwrite(btread(BT848_INT_MASK) & (-1 ^ BT848_INT_GPINT),
						BT848_INT_MASK);
			}

			bttv_print_irqbits(stat,astat);

			pr_cont("]\n");
		}
	}
	btv->irq_total++;
	if (handled)
		btv->irq_me++;
	return IRQ_RETVAL(handled);
}


/* ----------------------------------------------------------------------- */
/* initialization                                                          */

static void vdev_init(struct bttv *btv,
		      struct video_device *vfd,
		      const struct video_device *template,
		      const char *type_name)
{
	*vfd = *template;
	vfd->v4l2_dev = &btv->c.v4l2_dev;
	vfd->release = video_device_release_empty;
	video_set_drvdata(vfd, btv);
	snprintf(vfd->name, sizeof(vfd->name), "BT%d%s %s (%s)",
		 btv->id, (btv->id==848 && btv->revision==0x12) ? "A" : "",
		 type_name, bttv_tvcards[btv->c.type].name);
	if (btv->tuner_type == TUNER_ABSENT) {
		v4l2_disable_ioctl(vfd, VIDIOC_G_FREQUENCY);
		v4l2_disable_ioctl(vfd, VIDIOC_S_FREQUENCY);
		v4l2_disable_ioctl(vfd, VIDIOC_G_TUNER);
		v4l2_disable_ioctl(vfd, VIDIOC_S_TUNER);
	}
}

static void bttv_unregister_video(struct bttv *btv)
{
	video_unregister_device(&btv->video_dev);
	video_unregister_device(&btv->vbi_dev);
	video_unregister_device(&btv->radio_dev);
}

/* register video4linux devices */
static int bttv_register_video(struct bttv *btv)
{
	if (no_overlay > 0)
		pr_notice("Overlay support disabled\n");

	/* video */
	vdev_init(btv, &btv->video_dev, &bttv_video_template, "video");
	btv->video_dev.device_caps = V4L2_CAP_VIDEO_CAPTURE | V4L2_CAP_TUNER |
				     V4L2_CAP_READWRITE | V4L2_CAP_STREAMING;
	if (btv->tuner_type != TUNER_ABSENT)
		btv->video_dev.device_caps |= V4L2_CAP_TUNER;
	if (no_overlay <= 0)
		btv->video_dev.device_caps |= V4L2_CAP_VIDEO_OVERLAY;

	if (video_register_device(&btv->video_dev, VFL_TYPE_VIDEO,
				  video_nr[btv->c.nr]) < 0)
		goto err;
	pr_info("%d: registered device %s\n",
		btv->c.nr, video_device_node_name(&btv->video_dev));
	if (device_create_file(&btv->video_dev.dev,
				     &dev_attr_card)<0) {
		pr_err("%d: device_create_file 'card' failed\n", btv->c.nr);
		goto err;
	}

	/* vbi */
	vdev_init(btv, &btv->vbi_dev, &bttv_video_template, "vbi");
	btv->vbi_dev.device_caps = V4L2_CAP_VBI_CAPTURE | V4L2_CAP_READWRITE |
				   V4L2_CAP_STREAMING | V4L2_CAP_TUNER;
	if (btv->tuner_type != TUNER_ABSENT)
		btv->vbi_dev.device_caps |= V4L2_CAP_TUNER;

	if (video_register_device(&btv->vbi_dev, VFL_TYPE_VBI,
				  vbi_nr[btv->c.nr]) < 0)
		goto err;
	pr_info("%d: registered device %s\n",
		btv->c.nr, video_device_node_name(&btv->vbi_dev));

	if (!btv->has_radio)
		return 0;
	/* radio */
	vdev_init(btv, &btv->radio_dev, &radio_template, "radio");
	btv->radio_dev.device_caps = V4L2_CAP_RADIO | V4L2_CAP_TUNER;
	if (btv->has_saa6588)
		btv->radio_dev.device_caps |= V4L2_CAP_READWRITE |
					      V4L2_CAP_RDS_CAPTURE;
	if (btv->has_tea575x)
		btv->radio_dev.device_caps |= V4L2_CAP_HW_FREQ_SEEK;
	btv->radio_dev.ctrl_handler = &btv->radio_ctrl_handler;
	if (video_register_device(&btv->radio_dev, VFL_TYPE_RADIO,
				  radio_nr[btv->c.nr]) < 0)
		goto err;
	pr_info("%d: registered device %s\n",
		btv->c.nr, video_device_node_name(&btv->radio_dev));

	/* all done */
	return 0;

 err:
	bttv_unregister_video(btv);
	return -1;
}


/* on OpenFirmware machines (PowerMac at least), PCI memory cycle */
/* response on cards with no firmware is not enabled by OF */
static void pci_set_command(struct pci_dev *dev)
{
#if defined(__powerpc__)
	unsigned int cmd;

	pci_read_config_dword(dev, PCI_COMMAND, &cmd);
	cmd = (cmd | PCI_COMMAND_MEMORY );
	pci_write_config_dword(dev, PCI_COMMAND, cmd);
#endif
}

static int bttv_probe(struct pci_dev *dev, const struct pci_device_id *pci_id)
{
	struct v4l2_frequency init_freq = {
		.tuner = 0,
		.type = V4L2_TUNER_ANALOG_TV,
		.frequency = 980,
	};
	int result;
	unsigned char lat;
	struct bttv *btv;
	struct v4l2_ctrl_handler *hdl;

	if (bttv_num == BTTV_MAX)
		return -ENOMEM;
	pr_info("Bt8xx card found (%d)\n", bttv_num);
	bttvs[bttv_num] = btv = kzalloc(sizeof(*btv), GFP_KERNEL);
	if (btv == NULL) {
		pr_err("out of memory\n");
		return -ENOMEM;
	}
	btv->c.nr  = bttv_num;
	snprintf(btv->c.v4l2_dev.name, sizeof(btv->c.v4l2_dev.name),
			"bttv%d", btv->c.nr);

	/* initialize structs / fill in defaults */
	mutex_init(&btv->lock);
	spin_lock_init(&btv->s_lock);
	spin_lock_init(&btv->gpio_lock);
	init_waitqueue_head(&btv->i2c_queue);
	INIT_LIST_HEAD(&btv->c.subs);
	INIT_LIST_HEAD(&btv->capture);
	INIT_LIST_HEAD(&btv->vcapture);

	timer_setup(&btv->timeout, bttv_irq_timeout, 0);

	btv->i2c_rc = -1;
	btv->tuner_type  = UNSET;
	btv->new_input   = UNSET;
	btv->has_radio=radio[btv->c.nr];

	/* pci stuff (init, get irq/mmio, ... */
	btv->c.pci = dev;
	btv->id  = dev->device;
	if (pci_enable_device(dev)) {
		pr_warn("%d: Can't enable device\n", btv->c.nr);
		result = -EIO;
		goto free_mem;
	}
	if (pci_set_dma_mask(dev, DMA_BIT_MASK(32))) {
		pr_warn("%d: No suitable DMA available\n", btv->c.nr);
		result = -EIO;
		goto free_mem;
	}
	if (!request_mem_region(pci_resource_start(dev,0),
				pci_resource_len(dev,0),
				btv->c.v4l2_dev.name)) {
		pr_warn("%d: can't request iomem (0x%llx)\n",
			btv->c.nr,
			(unsigned long long)pci_resource_start(dev, 0));
		result = -EBUSY;
		goto free_mem;
	}
	pci_set_master(dev);
	pci_set_command(dev);

	result = v4l2_device_register(&dev->dev, &btv->c.v4l2_dev);
	if (result < 0) {
		pr_warn("%d: v4l2_device_register() failed\n", btv->c.nr);
		goto fail0;
	}
	hdl = &btv->ctrl_handler;
	v4l2_ctrl_handler_init(hdl, 20);
	btv->c.v4l2_dev.ctrl_handler = hdl;
	v4l2_ctrl_handler_init(&btv->radio_ctrl_handler, 6);

	btv->revision = dev->revision;
	pci_read_config_byte(dev, PCI_LATENCY_TIMER, &lat);
	pr_info("%d: Bt%d (rev %d) at %s, irq: %d, latency: %d, mmio: 0x%llx\n",
		bttv_num, btv->id, btv->revision, pci_name(dev),
		btv->c.pci->irq, lat,
		(unsigned long long)pci_resource_start(dev, 0));
	schedule();

	btv->bt848_mmio = ioremap(pci_resource_start(dev, 0), 0x1000);
	if (NULL == btv->bt848_mmio) {
		pr_err("%d: ioremap() failed\n", btv->c.nr);
		result = -EIO;
		goto fail1;
	}

	/* identify card */
	bttv_idcard(btv);

	/* disable irqs, register irq handler */
	btwrite(0, BT848_INT_MASK);
	result = request_irq(btv->c.pci->irq, bttv_irq,
	    IRQF_SHARED, btv->c.v4l2_dev.name, (void *)btv);
	if (result < 0) {
		pr_err("%d: can't get IRQ %d\n",
		       bttv_num, btv->c.pci->irq);
		goto fail1;
	}

	if (0 != bttv_handle_chipset(btv)) {
		result = -EIO;
		goto fail2;
	}

	/* init options from insmod args */
	btv->opt_combfilter = combfilter;
	bttv_ctrl_combfilter.def = combfilter;
	bttv_ctrl_lumafilter.def = lumafilter;
	btv->opt_automute   = automute;
	bttv_ctrl_automute.def = automute;
	bttv_ctrl_agc_crush.def = agc_crush;
	btv->opt_vcr_hack   = vcr_hack;
	bttv_ctrl_vcr_hack.def = vcr_hack;
	bttv_ctrl_whitecrush_upper.def = whitecrush_upper;
	bttv_ctrl_whitecrush_lower.def = whitecrush_lower;
	btv->opt_uv_ratio   = uv_ratio;
	bttv_ctrl_uv_ratio.def = uv_ratio;
	bttv_ctrl_full_luma.def = full_luma_range;
	bttv_ctrl_coring.def = coring;

	/* fill struct bttv with some useful defaults */
	btv->init.btv         = btv;
	btv->init.ov.w.width  = 320;
	btv->init.ov.w.height = 240;
	btv->init.fmt         = format_by_fourcc(V4L2_PIX_FMT_BGR24);
	btv->init.width       = 320;
	btv->init.height      = 240;
	btv->init.ov.w.width  = 320;
	btv->init.ov.w.height = 240;
	btv->init.ov.field    = V4L2_FIELD_INTERLACED;
	btv->input = 0;

	v4l2_ctrl_new_std(hdl, &bttv_ctrl_ops,
			V4L2_CID_BRIGHTNESS, 0, 0xff00, 0x100, 32768);
	v4l2_ctrl_new_std(hdl, &bttv_ctrl_ops,
			V4L2_CID_CONTRAST, 0, 0xff80, 0x80, 0x6c00);
	v4l2_ctrl_new_std(hdl, &bttv_ctrl_ops,
			V4L2_CID_SATURATION, 0, 0xff80, 0x80, 32768);
	v4l2_ctrl_new_std(hdl, &bttv_ctrl_ops,
			V4L2_CID_COLOR_KILLER, 0, 1, 1, 0);
	v4l2_ctrl_new_std(hdl, &bttv_ctrl_ops,
			V4L2_CID_HUE, 0, 0xff00, 0x100, 32768);
	v4l2_ctrl_new_std(hdl, &bttv_ctrl_ops,
			V4L2_CID_CHROMA_AGC, 0, 1, 1, !!chroma_agc);
	v4l2_ctrl_new_std(hdl, &bttv_ctrl_ops,
		V4L2_CID_AUDIO_MUTE, 0, 1, 1, 0);
	if (btv->volume_gpio)
		v4l2_ctrl_new_std(hdl, &bttv_ctrl_ops,
			V4L2_CID_AUDIO_VOLUME, 0, 0xff00, 0x100, 0xff00);
	v4l2_ctrl_new_custom(hdl, &bttv_ctrl_combfilter, NULL);
	v4l2_ctrl_new_custom(hdl, &bttv_ctrl_automute, NULL);
	v4l2_ctrl_new_custom(hdl, &bttv_ctrl_lumafilter, NULL);
	v4l2_ctrl_new_custom(hdl, &bttv_ctrl_agc_crush, NULL);
	v4l2_ctrl_new_custom(hdl, &bttv_ctrl_vcr_hack, NULL);
	v4l2_ctrl_new_custom(hdl, &bttv_ctrl_whitecrush_lower, NULL);
	v4l2_ctrl_new_custom(hdl, &bttv_ctrl_whitecrush_upper, NULL);
	v4l2_ctrl_new_custom(hdl, &bttv_ctrl_uv_ratio, NULL);
	v4l2_ctrl_new_custom(hdl, &bttv_ctrl_full_luma, NULL);
	v4l2_ctrl_new_custom(hdl, &bttv_ctrl_coring, NULL);

	/* initialize hardware */
	if (bttv_gpio)
		bttv_gpio_tracking(btv,"pre-init");

	bttv_risc_init_main(btv);
	init_bt848(btv);

	/* gpio */
	btwrite(0x00, BT848_GPIO_REG_INP);
	btwrite(0x00, BT848_GPIO_OUT_EN);
	if (bttv_verbose)
		bttv_gpio_tracking(btv,"init");

	/* needs to be done before i2c is registered */
	bttv_init_card1(btv);

	/* register i2c + gpio */
	init_bttv_i2c(btv);

	/* some card-specific stuff (needs working i2c) */
	bttv_init_card2(btv);
	bttv_init_tuner(btv);
	if (btv->tuner_type != TUNER_ABSENT) {
		bttv_set_frequency(btv, &init_freq);
		btv->radio_freq = 90500 * 16; /* 90.5Mhz default */
	}
	btv->std = V4L2_STD_PAL;
	init_irqreg(btv);
	if (!bttv_tvcards[btv->c.type].no_video)
		v4l2_ctrl_handler_setup(hdl);
	if (hdl->error) {
		result = hdl->error;
		goto fail2;
	}
	/* mute device */
	audio_mute(btv, 1);

	/* register video4linux + input */
	if (!bttv_tvcards[btv->c.type].no_video) {
		v4l2_ctrl_add_handler(&btv->radio_ctrl_handler, hdl,
				v4l2_ctrl_radio_filter, false);
		if (btv->radio_ctrl_handler.error) {
			result = btv->radio_ctrl_handler.error;
			goto fail2;
		}
		set_input(btv, 0, btv->tvnorm);
		bttv_crop_reset(&btv->crop[0], btv->tvnorm);
		btv->crop[1] = btv->crop[0]; /* current = default */
		disclaim_vbi_lines(btv);
		disclaim_video_lines(btv);
		bttv_register_video(btv);
	}

	/* add subdevices and autoload dvb-bt8xx if needed */
	if (bttv_tvcards[btv->c.type].has_dvb) {
		bttv_sub_add_device(&btv->c, "dvb");
		request_modules(btv);
	}

	if (!disable_ir) {
		init_bttv_i2c_ir(btv);
		bttv_input_init(btv);
	}

	/* everything is fine */
	bttv_num++;
	return 0;

fail2:
	free_irq(btv->c.pci->irq,btv);

fail1:
	v4l2_ctrl_handler_free(&btv->ctrl_handler);
	v4l2_ctrl_handler_free(&btv->radio_ctrl_handler);
	v4l2_device_unregister(&btv->c.v4l2_dev);

fail0:
	if (btv->bt848_mmio)
		iounmap(btv->bt848_mmio);
	release_mem_region(pci_resource_start(btv->c.pci,0),
			   pci_resource_len(btv->c.pci,0));
	pci_disable_device(btv->c.pci);

free_mem:
	bttvs[btv->c.nr] = NULL;
	kfree(btv);
	return result;
}

static void bttv_remove(struct pci_dev *pci_dev)
{
	struct v4l2_device *v4l2_dev = pci_get_drvdata(pci_dev);
	struct bttv *btv = to_bttv(v4l2_dev);

	if (bttv_verbose)
		pr_info("%d: unloading\n", btv->c.nr);

	if (bttv_tvcards[btv->c.type].has_dvb)
		flush_request_modules(btv);

	/* shutdown everything (DMA+IRQs) */
	btand(~15, BT848_GPIO_DMA_CTL);
	btwrite(0, BT848_INT_MASK);
	btwrite(~0x0, BT848_INT_STAT);
	btwrite(0x0, BT848_GPIO_OUT_EN);
	if (bttv_gpio)
		bttv_gpio_tracking(btv,"cleanup");

	/* tell gpio modules we are leaving ... */
	btv->shutdown=1;
	bttv_input_fini(btv);
	bttv_sub_del_devices(&btv->c);

	/* unregister i2c_bus + input */
	fini_bttv_i2c(btv);

	/* unregister video4linux */
	bttv_unregister_video(btv);

	/* free allocated memory */
	v4l2_ctrl_handler_free(&btv->ctrl_handler);
	v4l2_ctrl_handler_free(&btv->radio_ctrl_handler);
	btcx_riscmem_free(btv->c.pci,&btv->main);

	/* free resources */
	free_irq(btv->c.pci->irq,btv);
	iounmap(btv->bt848_mmio);
	release_mem_region(pci_resource_start(btv->c.pci,0),
			   pci_resource_len(btv->c.pci,0));
	pci_disable_device(btv->c.pci);

	v4l2_device_unregister(&btv->c.v4l2_dev);
	bttvs[btv->c.nr] = NULL;
	kfree(btv);

	return;
}

#ifdef CONFIG_PM
static int bttv_suspend(struct pci_dev *pci_dev, pm_message_t state)
{
	struct v4l2_device *v4l2_dev = pci_get_drvdata(pci_dev);
	struct bttv *btv = to_bttv(v4l2_dev);
	struct bttv_buffer_set idle;
	unsigned long flags;

	dprintk("%d: suspend %d\n", btv->c.nr, state.event);

	/* stop dma + irqs */
	spin_lock_irqsave(&btv->s_lock,flags);
	memset(&idle, 0, sizeof(idle));
	btv->state.video = btv->curr;
	btv->state.vbi   = btv->cvbi;
	btv->state.loop_irq = btv->loop_irq;
	btv->curr = idle;
	btv->loop_irq = 0;
	bttv_buffer_activate_video(btv, &idle);
	bttv_buffer_activate_vbi(btv, NULL);
	bttv_set_dma(btv, 0);
	btwrite(0, BT848_INT_MASK);
	spin_unlock_irqrestore(&btv->s_lock,flags);

	/* save bt878 state */
	btv->state.gpio_enable = btread(BT848_GPIO_OUT_EN);
	btv->state.gpio_data   = gpio_read();

	/* save pci state */
	pci_save_state(pci_dev);
	if (0 != pci_set_power_state(pci_dev, pci_choose_state(pci_dev, state))) {
		pci_disable_device(pci_dev);
		btv->state.disabled = 1;
	}
	return 0;
}

static int bttv_resume(struct pci_dev *pci_dev)
{
	struct v4l2_device *v4l2_dev = pci_get_drvdata(pci_dev);
	struct bttv *btv = to_bttv(v4l2_dev);
	unsigned long flags;
	int err;

	dprintk("%d: resume\n", btv->c.nr);

	/* restore pci state */
	if (btv->state.disabled) {
		err=pci_enable_device(pci_dev);
		if (err) {
			pr_warn("%d: Can't enable device\n", btv->c.nr);
			return err;
		}
		btv->state.disabled = 0;
	}
	err=pci_set_power_state(pci_dev, PCI_D0);
	if (err) {
		pci_disable_device(pci_dev);
		pr_warn("%d: Can't enable device\n", btv->c.nr);
		btv->state.disabled = 1;
		return err;
	}

	pci_restore_state(pci_dev);

	/* restore bt878 state */
	bttv_reinit_bt848(btv);
	gpio_inout(0xffffff, btv->state.gpio_enable);
	gpio_write(btv->state.gpio_data);

	/* restart dma */
	spin_lock_irqsave(&btv->s_lock,flags);
	btv->curr = btv->state.video;
	btv->cvbi = btv->state.vbi;
	btv->loop_irq = btv->state.loop_irq;
	bttv_buffer_activate_video(btv, &btv->curr);
	bttv_buffer_activate_vbi(btv, btv->cvbi);
	bttv_set_dma(btv, 0);
	spin_unlock_irqrestore(&btv->s_lock,flags);
	return 0;
}
#endif

static const struct pci_device_id bttv_pci_tbl[] = {
	{PCI_VDEVICE(BROOKTREE, PCI_DEVICE_ID_BT848), 0},
	{PCI_VDEVICE(BROOKTREE, PCI_DEVICE_ID_BT849), 0},
	{PCI_VDEVICE(BROOKTREE, PCI_DEVICE_ID_BT878), 0},
	{PCI_VDEVICE(BROOKTREE, PCI_DEVICE_ID_BT879), 0},
	{PCI_VDEVICE(BROOKTREE, PCI_DEVICE_ID_FUSION879), 0},
	{0,}
};

MODULE_DEVICE_TABLE(pci, bttv_pci_tbl);

static struct pci_driver bttv_pci_driver = {
	.name     = "bttv",
	.id_table = bttv_pci_tbl,
	.probe    = bttv_probe,
	.remove   = bttv_remove,
#ifdef CONFIG_PM
	.suspend  = bttv_suspend,
	.resume   = bttv_resume,
#endif
};

static int __init bttv_init_module(void)
{
	int ret;

	bttv_num = 0;

	pr_info("driver version %s loaded\n", BTTV_VERSION);
	if (gbuffers < 2 || gbuffers > VIDEO_MAX_FRAME)
		gbuffers = 2;
	if (gbufsize > BTTV_MAX_FBUF)
		gbufsize = BTTV_MAX_FBUF;
	gbufsize = (gbufsize + PAGE_SIZE - 1) & PAGE_MASK;
	if (bttv_verbose)
		pr_info("using %d buffers with %dk (%d pages) each for capture\n",
			gbuffers, gbufsize >> 10, gbufsize >> PAGE_SHIFT);

	bttv_check_chipset();

	ret = bus_register(&bttv_sub_bus_type);
	if (ret < 0) {
		pr_warn("bus_register error: %d\n", ret);
		return ret;
	}
	ret = pci_register_driver(&bttv_pci_driver);
	if (ret < 0)
		bus_unregister(&bttv_sub_bus_type);

	return ret;
}

static void __exit bttv_cleanup_module(void)
{
	pci_unregister_driver(&bttv_pci_driver);
	bus_unregister(&bttv_sub_bus_type);
}

module_init(bttv_init_module);
module_exit(bttv_cleanup_module);<|MERGE_RESOLUTION|>--- conflicted
+++ resolved
@@ -2749,12 +2749,7 @@
 		return -EINVAL;
 
 	/* defrect and bounds are set via g_selection */
-<<<<<<< HEAD
-	cap->pixelaspect = bttv_tvnorms[btv->tvnorm].cropcap.pixelaspect;
-
-=======
 	*f = bttv_tvnorms[btv->tvnorm].cropcap.pixelaspect;
->>>>>>> 24b8d41d
 	return 0;
 }
 
@@ -3016,11 +3011,7 @@
 	   V4L2 apps we now reset the cropping parameters as seen through
 	   this fh, which is to say VIDIOC_G_SELECTION and scaling limit checks
 	   will use btv->crop[0], the default cropping parameters for the
-<<<<<<< HEAD
-	   current video standard, and VIDIOC_S_FMT will not implicitely
-=======
 	   current video standard, and VIDIOC_S_FMT will not implicitly
->>>>>>> 24b8d41d
 	   change the cropping parameters until VIDIOC_S_SELECTION has been
 	   called. */
 	fh->do_crop = !reset_crop; /* module parameter */
