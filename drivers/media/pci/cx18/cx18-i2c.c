// SPDX-License-Identifier: GPL-2.0-or-later
/*
 *  cx18 I2C functions
 *
 *  Derived from ivtv-i2c.c
 *
 *  Copyright (C) 2007  Hans Verkuil <hverkuil@xs4all.nl>
 *  Copyright (C) 2008  Andy Walls <awalls@md.metrocast.net>
 */

#include "cx18-driver.h"
#include "cx18-io.h"
#include "cx18-cards.h"
#include "cx18-gpio.h"
#include "cx18-i2c.h"
#include "cx18-irq.h"

#define CX18_REG_I2C_1_WR   0xf15000
#define CX18_REG_I2C_1_RD   0xf15008
#define CX18_REG_I2C_2_WR   0xf25100
#define CX18_REG_I2C_2_RD   0xf25108

#define SETSCL_BIT      0x0001
#define SETSDL_BIT      0x0002
#define GETSCL_BIT      0x0004
#define GETSDL_BIT      0x0008

#define CX18_CS5345_I2C_ADDR		0x4c
#define CX18_Z8F0811_IR_TX_I2C_ADDR	0x70
#define CX18_Z8F0811_IR_RX_I2C_ADDR	0x71

/* This array should match the CX18_HW_ defines */
static const u8 hw_addrs[] = {
	0,				/* CX18_HW_TUNER */
	0,				/* CX18_HW_TVEEPROM */
	CX18_CS5345_I2C_ADDR,		/* CX18_HW_CS5345 */
	0,				/* CX18_HW_DVB */
	0,				/* CX18_HW_418_AV */
	0,				/* CX18_HW_GPIO_MUX */
	0,				/* CX18_HW_GPIO_RESET_CTRL */
	CX18_Z8F0811_IR_RX_I2C_ADDR,	/* CX18_HW_Z8F0811_IR_HAUP */
};

/* This array should match the CX18_HW_ defines */
/* This might well become a card-specific array */
static const u8 hw_bus[] = {
	1,	/* CX18_HW_TUNER */
	0,	/* CX18_HW_TVEEPROM */
	0,	/* CX18_HW_CS5345 */
	0,	/* CX18_HW_DVB */
	0,	/* CX18_HW_418_AV */
	0,	/* CX18_HW_GPIO_MUX */
	0,	/* CX18_HW_GPIO_RESET_CTRL */
	0,	/* CX18_HW_Z8F0811_IR_HAUP */
};

/* This array should match the CX18_HW_ defines */
static const char * const hw_devicenames[] = {
	"tuner",
	"tveeprom",
	"cs5345",
	"cx23418_DTV",
	"cx23418_AV",
	"gpio_mux",
	"gpio_reset_ctrl",
	"ir_z8f0811_haup",
};

static int cx18_i2c_new_ir(struct cx18 *cx, struct i2c_adapter *adap, u32 hw,
			   const char *type, u8 addr)
{
	struct i2c_board_info info;
	struct IR_i2c_init_data *init_data = &cx->ir_i2c_init_data;
	unsigned short addr_list[2] = { addr, I2C_CLIENT_END };

	memset(&info, 0, sizeof(struct i2c_board_info));
	strscpy(info.type, type, I2C_NAME_SIZE);

	/* Our default information for ir-kbd-i2c.c to use */
	switch (hw) {
	case CX18_HW_Z8F0811_IR_HAUP:
		init_data->ir_codes = RC_MAP_HAUPPAUGE;
		init_data->internal_get_key_func = IR_KBD_GET_KEY_HAUP_XVR;
<<<<<<< HEAD
		init_data->type = RC_BIT_RC5 | RC_BIT_RC6_MCE |
							RC_BIT_RC6_6A_32;
=======
		init_data->type = RC_PROTO_BIT_RC5 | RC_PROTO_BIT_RC6_MCE |
							RC_PROTO_BIT_RC6_6A_32;
>>>>>>> 24b8d41d
		init_data->name = cx->card_name;
		info.platform_data = init_data;
		break;
	}

	return IS_ERR(i2c_new_scanned_device(adap, &info, addr_list, NULL)) ?
	       -1 : 0;
}

int cx18_i2c_register(struct cx18 *cx, unsigned idx)
{
	struct v4l2_subdev *sd;
	int bus = hw_bus[idx];
	struct i2c_adapter *adap = &cx->i2c_adap[bus];
	const char *type = hw_devicenames[idx];
	u32 hw = 1 << idx;

	if (hw == CX18_HW_TUNER) {
		/* special tuner group handling */
		sd = v4l2_i2c_new_subdev(&cx->v4l2_dev,
				adap, type, 0, cx->card_i2c->radio);
		if (sd != NULL)
			sd->grp_id = hw;
		sd = v4l2_i2c_new_subdev(&cx->v4l2_dev,
				adap, type, 0, cx->card_i2c->demod);
		if (sd != NULL)
			sd->grp_id = hw;
		sd = v4l2_i2c_new_subdev(&cx->v4l2_dev,
				adap, type, 0, cx->card_i2c->tv);
		if (sd != NULL)
			sd->grp_id = hw;
		return sd != NULL ? 0 : -1;
	}

	if (hw == CX18_HW_Z8F0811_IR_HAUP)
		return cx18_i2c_new_ir(cx, adap, hw, type, hw_addrs[idx]);

	/* Is it not an I2C device or one we do not wish to register? */
	if (!hw_addrs[idx])
		return -1;

	/* It's an I2C device other than an analog tuner or IR chip */
	sd = v4l2_i2c_new_subdev(&cx->v4l2_dev, adap, type, hw_addrs[idx],
				 NULL);
	if (sd != NULL)
		sd->grp_id = hw;
	return sd != NULL ? 0 : -1;
}

/* Find the first member of the subdev group id in hw */
struct v4l2_subdev *cx18_find_hw(struct cx18 *cx, u32 hw)
{
	struct v4l2_subdev *result = NULL;
	struct v4l2_subdev *sd;

	spin_lock(&cx->v4l2_dev.lock);
	v4l2_device_for_each_subdev(sd, &cx->v4l2_dev) {
		if (sd->grp_id == hw) {
			result = sd;
			break;
		}
	}
	spin_unlock(&cx->v4l2_dev.lock);
	return result;
}

static void cx18_setscl(void *data, int state)
{
	struct cx18 *cx = ((struct cx18_i2c_algo_callback_data *)data)->cx;
	int bus_index = ((struct cx18_i2c_algo_callback_data *)data)->bus_index;
	u32 addr = bus_index ? CX18_REG_I2C_2_WR : CX18_REG_I2C_1_WR;
	u32 r = cx18_read_reg(cx, addr);

	if (state)
		cx18_write_reg(cx, r | SETSCL_BIT, addr);
	else
		cx18_write_reg(cx, r & ~SETSCL_BIT, addr);
}

static void cx18_setsda(void *data, int state)
{
	struct cx18 *cx = ((struct cx18_i2c_algo_callback_data *)data)->cx;
	int bus_index = ((struct cx18_i2c_algo_callback_data *)data)->bus_index;
	u32 addr = bus_index ? CX18_REG_I2C_2_WR : CX18_REG_I2C_1_WR;
	u32 r = cx18_read_reg(cx, addr);

	if (state)
		cx18_write_reg(cx, r | SETSDL_BIT, addr);
	else
		cx18_write_reg(cx, r & ~SETSDL_BIT, addr);
}

static int cx18_getscl(void *data)
{
	struct cx18 *cx = ((struct cx18_i2c_algo_callback_data *)data)->cx;
	int bus_index = ((struct cx18_i2c_algo_callback_data *)data)->bus_index;
	u32 addr = bus_index ? CX18_REG_I2C_2_RD : CX18_REG_I2C_1_RD;

	return cx18_read_reg(cx, addr) & GETSCL_BIT;
}

static int cx18_getsda(void *data)
{
	struct cx18 *cx = ((struct cx18_i2c_algo_callback_data *)data)->cx;
	int bus_index = ((struct cx18_i2c_algo_callback_data *)data)->bus_index;
	u32 addr = bus_index ? CX18_REG_I2C_2_RD : CX18_REG_I2C_1_RD;

	return cx18_read_reg(cx, addr) & GETSDL_BIT;
}

/* template for i2c-bit-algo */
static const struct i2c_adapter cx18_i2c_adap_template = {
	.name = "cx18 i2c driver",
	.algo = NULL,                   /* set by i2c-algo-bit */
	.algo_data = NULL,              /* filled from template */
	.owner = THIS_MODULE,
};

#define CX18_SCL_PERIOD (10) /* usecs. 10 usec is period for a 100 KHz clock */
#define CX18_ALGO_BIT_TIMEOUT (2) /* seconds */

static const struct i2c_algo_bit_data cx18_i2c_algo_template = {
	.setsda		= cx18_setsda,
	.setscl		= cx18_setscl,
	.getsda		= cx18_getsda,
	.getscl		= cx18_getscl,
	.udelay		= CX18_SCL_PERIOD/2,       /* 1/2 clock period in usec*/
	.timeout	= CX18_ALGO_BIT_TIMEOUT*HZ /* jiffies */
};

/* init + register i2c adapter */
int init_cx18_i2c(struct cx18 *cx)
{
	int i, err;
	CX18_DEBUG_I2C("i2c init\n");

	for (i = 0; i < 2; i++) {
		/* Setup algorithm for adapter */
		cx->i2c_algo[i] = cx18_i2c_algo_template;
		cx->i2c_algo_cb_data[i].cx = cx;
		cx->i2c_algo_cb_data[i].bus_index = i;
		cx->i2c_algo[i].data = &cx->i2c_algo_cb_data[i];

		/* Setup adapter */
		cx->i2c_adap[i] = cx18_i2c_adap_template;
		cx->i2c_adap[i].algo_data = &cx->i2c_algo[i];
		sprintf(cx->i2c_adap[i].name + strlen(cx->i2c_adap[i].name),
				" #%d-%d", cx->instance, i);
		i2c_set_adapdata(&cx->i2c_adap[i], &cx->v4l2_dev);
		cx->i2c_adap[i].dev.parent = &cx->pci_dev->dev;
	}

	if (cx18_read_reg(cx, CX18_REG_I2C_2_WR) != 0x0003c02f) {
		/* Reset/Unreset I2C hardware block */
		/* Clock select 220MHz */
		cx18_write_reg_expect(cx, 0x10000000, 0xc71004,
					  0x00000000, 0x10001000);
		/* Clock Enable */
		cx18_write_reg_expect(cx, 0x10001000, 0xc71024,
					  0x00001000, 0x10001000);
	}
	/* courtesy of Steven Toth <stoth@hauppauge.com> */
	cx18_write_reg_expect(cx, 0x00c00000, 0xc7001c, 0x00000000, 0x00c000c0);
	mdelay(10);
	cx18_write_reg_expect(cx, 0x00c000c0, 0xc7001c, 0x000000c0, 0x00c000c0);
	mdelay(10);
	cx18_write_reg_expect(cx, 0x00c00000, 0xc7001c, 0x00000000, 0x00c000c0);
	mdelay(10);

	/* Set to edge-triggered intrs. */
	cx18_write_reg(cx, 0x00c00000, 0xc730c8);
	/* Clear any stale intrs */
	cx18_write_reg_expect(cx, HW2_I2C1_INT|HW2_I2C2_INT, HW2_INT_CLR_STATUS,
		       ~(HW2_I2C1_INT|HW2_I2C2_INT), HW2_I2C1_INT|HW2_I2C2_INT);

	/* Hw I2C1 Clock Freq ~100kHz */
	cx18_write_reg(cx, 0x00021c0f & ~4, CX18_REG_I2C_1_WR);
	cx18_setscl(&cx->i2c_algo_cb_data[0], 1);
	cx18_setsda(&cx->i2c_algo_cb_data[0], 1);

	/* Hw I2C2 Clock Freq ~100kHz */
	cx18_write_reg(cx, 0x00021c0f & ~4, CX18_REG_I2C_2_WR);
	cx18_setscl(&cx->i2c_algo_cb_data[1], 1);
	cx18_setsda(&cx->i2c_algo_cb_data[1], 1);

	cx18_call_hw(cx, CX18_HW_GPIO_RESET_CTRL,
		     core, reset, (u32) CX18_GPIO_RESET_I2C);

	err = i2c_bit_add_bus(&cx->i2c_adap[0]);
	if (err)
		goto err;
	err = i2c_bit_add_bus(&cx->i2c_adap[1]);
	if (err)
		goto err_del_bus_0;
	return 0;

 err_del_bus_0:
	i2c_del_adapter(&cx->i2c_adap[0]);
 err:
	return err;
}

void exit_cx18_i2c(struct cx18 *cx)
{
	int i;
	CX18_DEBUG_I2C("i2c exit\n");
	cx18_write_reg(cx, cx18_read_reg(cx, CX18_REG_I2C_1_WR) | 4,
							CX18_REG_I2C_1_WR);
	cx18_write_reg(cx, cx18_read_reg(cx, CX18_REG_I2C_2_WR) | 4,
							CX18_REG_I2C_2_WR);

	for (i = 0; i < 2; i++) {
		i2c_del_adapter(&cx->i2c_adap[i]);
	}
}

/*
   Hauppauge HVR1600 should have:
   32 cx24227
   98 unknown
   a0 eeprom
   c2 tuner
   e? zilog ir
   */<|MERGE_RESOLUTION|>--- conflicted
+++ resolved
@@ -81,13 +81,8 @@
 	case CX18_HW_Z8F0811_IR_HAUP:
 		init_data->ir_codes = RC_MAP_HAUPPAUGE;
 		init_data->internal_get_key_func = IR_KBD_GET_KEY_HAUP_XVR;
-<<<<<<< HEAD
-		init_data->type = RC_BIT_RC5 | RC_BIT_RC6_MCE |
-							RC_BIT_RC6_6A_32;
-=======
 		init_data->type = RC_PROTO_BIT_RC5 | RC_PROTO_BIT_RC6_MCE |
 							RC_PROTO_BIT_RC6_6A_32;
->>>>>>> 24b8d41d
 		init_data->name = cx->card_name;
 		info.platform_data = init_data;
 		break;
