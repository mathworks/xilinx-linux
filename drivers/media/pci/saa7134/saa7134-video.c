--- conflicted
+++ resolved
@@ -1604,12 +1604,7 @@
 	if (type != V4L2_BUF_TYPE_VIDEO_CAPTURE &&
 	    type != V4L2_BUF_TYPE_VIDEO_OVERLAY)
 		return -EINVAL;
-<<<<<<< HEAD
-	cap->pixelaspect.numerator   = 1;
-	cap->pixelaspect.denominator = 1;
-=======
-
->>>>>>> 24b8d41d
+
 	if (dev->tvnorm->id & V4L2_STD_525_60) {
 		f->numerator   = 11;
 		f->denominator = 10;
@@ -1627,7 +1622,6 @@
 
 	if (sel->type != V4L2_BUF_TYPE_VIDEO_CAPTURE &&
 	    sel->type != V4L2_BUF_TYPE_VIDEO_OVERLAY)
-<<<<<<< HEAD
 		return -EINVAL;
 
 	switch (sel->target) {
@@ -1642,22 +1636,6 @@
 		break;
 	default:
 		return -EINVAL;
-=======
-		return -EINVAL;
-
-	switch (sel->target) {
-	case V4L2_SEL_TGT_CROP:
-		sel->r = dev->crop_current;
-		break;
-	case V4L2_SEL_TGT_CROP_DEFAULT:
-		sel->r = dev->crop_defrect;
-		break;
-	case V4L2_SEL_TGT_CROP_BOUNDS:
-		sel->r  = dev->crop_bounds;
-		break;
-	default:
-		return -EINVAL;
->>>>>>> 24b8d41d
 	}
 	return 0;
 }
