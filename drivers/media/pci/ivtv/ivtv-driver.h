--- conflicted
+++ resolved
@@ -827,11 +827,7 @@
 
 /* Call the specified callback for all subdevs matching hw (if 0, then
    match them all). Ignore any errors. */
-<<<<<<< HEAD
-#define ivtv_call_hw(itv, hw, o, f, args...) 				\
-=======
 #define ivtv_call_hw(itv, hw, o, f, args...)				\
->>>>>>> 24b8d41d
 	v4l2_device_mask_call_all(&(itv)->v4l2_dev, hw, o, f, ##args)
 
 #define ivtv_call_all(itv, o, f, args...) ivtv_call_hw(itv, 0, o, f , ##args)
