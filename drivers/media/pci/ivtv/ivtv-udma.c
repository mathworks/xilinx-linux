--- conflicted
+++ resolved
@@ -111,13 +111,8 @@
 		return -EINVAL;
 	}
 
-<<<<<<< HEAD
-	/* Get user pages for DMA Xfer */
-	err = get_user_pages_unlocked(user_dma.uaddr, user_dma.page_count,
-=======
 	/* Pin user pages for DMA Xfer */
 	err = pin_user_pages_unlocked(user_dma.uaddr, user_dma.page_count,
->>>>>>> 24b8d41d
 			dma->map, FOLL_FORCE);
 
 	if (user_dma.page_count != err) {
