/* SPDX-License-Identifier: GPL-2.0+ */
/*
 * vsp1_dl.h  --  R-Car VSP1 Display List
 *
 * Copyright (C) 2015 Renesas Corporation
 *
 * Contact: Laurent Pinchart (laurent.pinchart@ideasonboard.com)
 */
#ifndef __VSP1_DL_H__
#define __VSP1_DL_H__

#include <linux/types.h>

struct vsp1_device;
<<<<<<< HEAD
struct vsp1_dl_fragment;
struct vsp1_dl_list;
struct vsp1_dl_manager;

=======
struct vsp1_dl_body;
struct vsp1_dl_body_pool;
struct vsp1_dl_list;
struct vsp1_dl_manager;

/* Keep these flags in sync with VSP1_DU_STATUS_* in include/media/vsp1.h. */
#define VSP1_DL_FRAME_END_COMPLETED		BIT(0)
#define VSP1_DL_FRAME_END_WRITEBACK		BIT(1)
#define VSP1_DL_FRAME_END_INTERNAL		BIT(2)

/**
 * struct vsp1_dl_ext_cmd - Extended Display command
 * @pool: pool to which this command belongs
 * @free: entry in the pool of free commands list
 * @opcode: command type opcode
 * @flags: flags used by the command
 * @cmds: array of command bodies for this extended cmd
 * @num_cmds: quantity of commands in @cmds array
 * @cmd_dma: DMA address of the command body
 * @data: memory allocation for command-specific data
 * @data_dma: DMA address for command-specific data
 */
struct vsp1_dl_ext_cmd {
	struct vsp1_dl_cmd_pool *pool;
	struct list_head free;

	u8 opcode;
	u32 flags;

	struct vsp1_pre_ext_dl_body *cmds;
	unsigned int num_cmds;
	dma_addr_t cmd_dma;

	void *data;
	dma_addr_t data_dma;
};

>>>>>>> 24b8d41d
void vsp1_dlm_setup(struct vsp1_device *vsp1);

struct vsp1_dl_manager *vsp1_dlm_create(struct vsp1_device *vsp1,
					unsigned int index,
					unsigned int prealloc);
void vsp1_dlm_destroy(struct vsp1_dl_manager *dlm);
void vsp1_dlm_reset(struct vsp1_dl_manager *dlm);
<<<<<<< HEAD
void vsp1_dlm_irq_display_start(struct vsp1_dl_manager *dlm);
void vsp1_dlm_irq_frame_end(struct vsp1_dl_manager *dlm);

struct vsp1_dl_list *vsp1_dl_list_get(struct vsp1_dl_manager *dlm);
void vsp1_dl_list_put(struct vsp1_dl_list *dl);
void vsp1_dl_list_write(struct vsp1_dl_list *dl, u32 reg, u32 data);
void vsp1_dl_list_commit(struct vsp1_dl_list *dl);

struct vsp1_dl_body *vsp1_dl_fragment_alloc(struct vsp1_device *vsp1,
					    unsigned int num_entries);
void vsp1_dl_fragment_free(struct vsp1_dl_body *dlb);
void vsp1_dl_fragment_write(struct vsp1_dl_body *dlb, u32 reg, u32 data);
int vsp1_dl_list_add_fragment(struct vsp1_dl_list *dl,
			      struct vsp1_dl_body *dlb);
=======
unsigned int vsp1_dlm_irq_frame_end(struct vsp1_dl_manager *dlm);
struct vsp1_dl_body *vsp1_dlm_dl_body_get(struct vsp1_dl_manager *dlm);

struct vsp1_dl_list *vsp1_dl_list_get(struct vsp1_dl_manager *dlm);
void vsp1_dl_list_put(struct vsp1_dl_list *dl);
struct vsp1_dl_body *vsp1_dl_list_get_body0(struct vsp1_dl_list *dl);
struct vsp1_dl_ext_cmd *vsp1_dl_get_pre_cmd(struct vsp1_dl_list *dl);
void vsp1_dl_list_commit(struct vsp1_dl_list *dl, unsigned int dl_flags);

struct vsp1_dl_body_pool *
vsp1_dl_body_pool_create(struct vsp1_device *vsp1, unsigned int num_bodies,
			 unsigned int num_entries, size_t extra_size);
void vsp1_dl_body_pool_destroy(struct vsp1_dl_body_pool *pool);
struct vsp1_dl_body *vsp1_dl_body_get(struct vsp1_dl_body_pool *pool);
void vsp1_dl_body_put(struct vsp1_dl_body *dlb);

void vsp1_dl_body_write(struct vsp1_dl_body *dlb, u32 reg, u32 data);
int vsp1_dl_list_add_body(struct vsp1_dl_list *dl, struct vsp1_dl_body *dlb);
>>>>>>> 24b8d41d
int vsp1_dl_list_add_chain(struct vsp1_dl_list *head, struct vsp1_dl_list *dl);

#endif /* __VSP1_DL_H__ */<|MERGE_RESOLUTION|>--- conflicted
+++ resolved
@@ -12,12 +12,6 @@
 #include <linux/types.h>
 
 struct vsp1_device;
-<<<<<<< HEAD
-struct vsp1_dl_fragment;
-struct vsp1_dl_list;
-struct vsp1_dl_manager;
-
-=======
 struct vsp1_dl_body;
 struct vsp1_dl_body_pool;
 struct vsp1_dl_list;
@@ -55,7 +49,6 @@
 	dma_addr_t data_dma;
 };
 
->>>>>>> 24b8d41d
 void vsp1_dlm_setup(struct vsp1_device *vsp1);
 
 struct vsp1_dl_manager *vsp1_dlm_create(struct vsp1_device *vsp1,
@@ -63,22 +56,6 @@
 					unsigned int prealloc);
 void vsp1_dlm_destroy(struct vsp1_dl_manager *dlm);
 void vsp1_dlm_reset(struct vsp1_dl_manager *dlm);
-<<<<<<< HEAD
-void vsp1_dlm_irq_display_start(struct vsp1_dl_manager *dlm);
-void vsp1_dlm_irq_frame_end(struct vsp1_dl_manager *dlm);
-
-struct vsp1_dl_list *vsp1_dl_list_get(struct vsp1_dl_manager *dlm);
-void vsp1_dl_list_put(struct vsp1_dl_list *dl);
-void vsp1_dl_list_write(struct vsp1_dl_list *dl, u32 reg, u32 data);
-void vsp1_dl_list_commit(struct vsp1_dl_list *dl);
-
-struct vsp1_dl_body *vsp1_dl_fragment_alloc(struct vsp1_device *vsp1,
-					    unsigned int num_entries);
-void vsp1_dl_fragment_free(struct vsp1_dl_body *dlb);
-void vsp1_dl_fragment_write(struct vsp1_dl_body *dlb, u32 reg, u32 data);
-int vsp1_dl_list_add_fragment(struct vsp1_dl_list *dl,
-			      struct vsp1_dl_body *dlb);
-=======
 unsigned int vsp1_dlm_irq_frame_end(struct vsp1_dl_manager *dlm);
 struct vsp1_dl_body *vsp1_dlm_dl_body_get(struct vsp1_dl_manager *dlm);
 
@@ -97,7 +74,6 @@
 
 void vsp1_dl_body_write(struct vsp1_dl_body *dlb, u32 reg, u32 data);
 int vsp1_dl_list_add_body(struct vsp1_dl_list *dl, struct vsp1_dl_body *dlb);
->>>>>>> 24b8d41d
 int vsp1_dl_list_add_chain(struct vsp1_dl_list *head, struct vsp1_dl_list *dl);
 
 #endif /* __VSP1_DL_H__ */