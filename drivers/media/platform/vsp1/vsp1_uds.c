// SPDX-License-Identifier: GPL-2.0+
/*
 * vsp1_uds.c  --  R-Car VSP1 Up and Down Scaler
 *
 * Copyright (C) 2013-2014 Renesas Electronics Corporation
 *
 * Contact: Laurent Pinchart (laurent.pinchart@ideasonboard.com)
 */

#include <linux/device.h>
#include <linux/gfp.h>

#include <media/v4l2-subdev.h>

#include "vsp1.h"
#include "vsp1_dl.h"
#include "vsp1_pipe.h"
#include "vsp1_uds.h"

#define UDS_MIN_SIZE				4U
#define UDS_MAX_SIZE				8190U

#define UDS_MIN_FACTOR				0x0100
#define UDS_MAX_FACTOR				0xffff

/* -----------------------------------------------------------------------------
 * Device Access
 */

<<<<<<< HEAD
static inline void vsp1_uds_write(struct vsp1_uds *uds, struct vsp1_dl_list *dl,
				  u32 reg, u32 data)
{
	vsp1_dl_list_write(dl, reg + uds->entity.index * VI6_UDS_OFFSET, data);
=======
static inline void vsp1_uds_write(struct vsp1_uds *uds,
				  struct vsp1_dl_body *dlb, u32 reg, u32 data)
{
	vsp1_dl_body_write(dlb, reg + uds->entity.index * VI6_UDS_OFFSET, data);
>>>>>>> 24b8d41d
}

/* -----------------------------------------------------------------------------
 * Scaling Computation
 */

<<<<<<< HEAD
void vsp1_uds_set_alpha(struct vsp1_entity *entity, struct vsp1_dl_list *dl,
=======
void vsp1_uds_set_alpha(struct vsp1_entity *entity, struct vsp1_dl_body *dlb,
>>>>>>> 24b8d41d
			unsigned int alpha)
{
	struct vsp1_uds *uds = to_uds(&entity->subdev);

<<<<<<< HEAD
	vsp1_uds_write(uds, dl, VI6_UDS_ALPVAL,
=======
	vsp1_uds_write(uds, dlb, VI6_UDS_ALPVAL,
>>>>>>> 24b8d41d
		       alpha << VI6_UDS_ALPVAL_VAL0_SHIFT);
}

/*
 * uds_output_size - Return the output size for an input size and scaling ratio
 * @input: input size in pixels
 * @ratio: scaling ratio in U4.12 fixed-point format
 */
static unsigned int uds_output_size(unsigned int input, unsigned int ratio)
{
	if (ratio > 4096) {
		/* Down-scaling */
		unsigned int mp;

		mp = ratio / 4096;
		mp = mp < 4 ? 1 : (mp < 8 ? 2 : 4);

		return (input - 1) / mp * mp * 4096 / ratio + 1;
	} else {
		/* Up-scaling */
		return (input - 1) * 4096 / ratio + 1;
	}
}

/*
 * uds_output_limits - Return the min and max output sizes for an input size
 * @input: input size in pixels
 * @minimum: minimum output size (returned)
 * @maximum: maximum output size (returned)
 */
static void uds_output_limits(unsigned int input,
			      unsigned int *minimum, unsigned int *maximum)
{
	*minimum = max(uds_output_size(input, UDS_MAX_FACTOR), UDS_MIN_SIZE);
	*maximum = min(uds_output_size(input, UDS_MIN_FACTOR), UDS_MAX_SIZE);
}

/*
 * uds_passband_width - Return the passband filter width for a scaling ratio
 * @ratio: scaling ratio in U4.12 fixed-point format
 */
static unsigned int uds_passband_width(unsigned int ratio)
{
	if (ratio >= 4096) {
		/* Down-scaling */
		unsigned int mp;

		mp = ratio / 4096;
		mp = mp < 4 ? 1 : (mp < 8 ? 2 : 4);

		return 64 * 4096 * mp / ratio;
	} else {
		/* Up-scaling */
		return 64;
	}
}

static unsigned int uds_compute_ratio(unsigned int input, unsigned int output)
{
	/* TODO: This is an approximation that will need to be refined. */
	return (input - 1) * 4096 / (output - 1);
}

/* -----------------------------------------------------------------------------
 * V4L2 Subdevice Pad Operations
 */

static int uds_enum_mbus_code(struct v4l2_subdev *subdev,
			      struct v4l2_subdev_pad_config *cfg,
			      struct v4l2_subdev_mbus_code_enum *code)
{
	static const unsigned int codes[] = {
		MEDIA_BUS_FMT_ARGB8888_1X32,
		MEDIA_BUS_FMT_AYUV8_1X32,
	};

	return vsp1_subdev_enum_mbus_code(subdev, cfg, code, codes,
					  ARRAY_SIZE(codes));
}

static int uds_enum_frame_size(struct v4l2_subdev *subdev,
			       struct v4l2_subdev_pad_config *cfg,
			       struct v4l2_subdev_frame_size_enum *fse)
{
	struct vsp1_uds *uds = to_uds(subdev);
	struct v4l2_subdev_pad_config *config;
	struct v4l2_mbus_framefmt *format;
	int ret = 0;

	config = vsp1_entity_get_pad_config(&uds->entity, cfg, fse->which);
	if (!config)
		return -EINVAL;

	format = vsp1_entity_get_pad_format(&uds->entity, config,
					    UDS_PAD_SINK);

	mutex_lock(&uds->entity.lock);

	if (fse->index || fse->code != format->code) {
		ret = -EINVAL;
		goto done;
	}

	if (fse->pad == UDS_PAD_SINK) {
		fse->min_width = UDS_MIN_SIZE;
		fse->max_width = UDS_MAX_SIZE;
		fse->min_height = UDS_MIN_SIZE;
		fse->max_height = UDS_MAX_SIZE;
	} else {
		uds_output_limits(format->width, &fse->min_width,
				  &fse->max_width);
		uds_output_limits(format->height, &fse->min_height,
				  &fse->max_height);
	}

done:
	mutex_unlock(&uds->entity.lock);
	return ret;
}

static void uds_try_format(struct vsp1_uds *uds,
			   struct v4l2_subdev_pad_config *config,
			   unsigned int pad, struct v4l2_mbus_framefmt *fmt)
{
	struct v4l2_mbus_framefmt *format;
	unsigned int minimum;
	unsigned int maximum;

	switch (pad) {
	case UDS_PAD_SINK:
		/* Default to YUV if the requested format is not supported. */
		if (fmt->code != MEDIA_BUS_FMT_ARGB8888_1X32 &&
		    fmt->code != MEDIA_BUS_FMT_AYUV8_1X32)
			fmt->code = MEDIA_BUS_FMT_AYUV8_1X32;

		fmt->width = clamp(fmt->width, UDS_MIN_SIZE, UDS_MAX_SIZE);
		fmt->height = clamp(fmt->height, UDS_MIN_SIZE, UDS_MAX_SIZE);
		break;

	case UDS_PAD_SOURCE:
		/* The UDS scales but can't perform format conversion. */
		format = vsp1_entity_get_pad_format(&uds->entity, config,
						    UDS_PAD_SINK);
		fmt->code = format->code;

		uds_output_limits(format->width, &minimum, &maximum);
		fmt->width = clamp(fmt->width, minimum, maximum);
		uds_output_limits(format->height, &minimum, &maximum);
		fmt->height = clamp(fmt->height, minimum, maximum);
		break;
	}

	fmt->field = V4L2_FIELD_NONE;
	fmt->colorspace = V4L2_COLORSPACE_SRGB;
}

static int uds_set_format(struct v4l2_subdev *subdev,
			  struct v4l2_subdev_pad_config *cfg,
			  struct v4l2_subdev_format *fmt)
{
	struct vsp1_uds *uds = to_uds(subdev);
	struct v4l2_subdev_pad_config *config;
	struct v4l2_mbus_framefmt *format;
	int ret = 0;
<<<<<<< HEAD

	mutex_lock(&uds->entity.lock);

	config = vsp1_entity_get_pad_config(&uds->entity, cfg, fmt->which);
	if (!config) {
		ret = -EINVAL;
		goto done;
	}

	uds_try_format(uds, config, fmt->pad, &fmt->format);

=======

	mutex_lock(&uds->entity.lock);

	config = vsp1_entity_get_pad_config(&uds->entity, cfg, fmt->which);
	if (!config) {
		ret = -EINVAL;
		goto done;
	}

	uds_try_format(uds, config, fmt->pad, &fmt->format);

>>>>>>> 24b8d41d
	format = vsp1_entity_get_pad_format(&uds->entity, config, fmt->pad);
	*format = fmt->format;

	if (fmt->pad == UDS_PAD_SINK) {
		/* Propagate the format to the source pad. */
		format = vsp1_entity_get_pad_format(&uds->entity, config,
						    UDS_PAD_SOURCE);
		*format = fmt->format;

		uds_try_format(uds, config, UDS_PAD_SOURCE, format);
	}

done:
	mutex_unlock(&uds->entity.lock);
	return ret;
}

/* -----------------------------------------------------------------------------
 * V4L2 Subdevice Operations
 */

static const struct v4l2_subdev_pad_ops uds_pad_ops = {
	.init_cfg = vsp1_entity_init_cfg,
	.enum_mbus_code = uds_enum_mbus_code,
	.enum_frame_size = uds_enum_frame_size,
	.get_fmt = vsp1_subdev_get_pad_format,
	.set_fmt = uds_set_format,
};

static const struct v4l2_subdev_ops uds_ops = {
	.pad    = &uds_pad_ops,
};

/* -----------------------------------------------------------------------------
 * VSP1 Entity Operations
 */

<<<<<<< HEAD
static void uds_configure(struct vsp1_entity *entity,
			  struct vsp1_pipeline *pipe,
			  struct vsp1_dl_list *dl,
			  enum vsp1_entity_params params)
=======
static void uds_configure_stream(struct vsp1_entity *entity,
				 struct vsp1_pipeline *pipe,
				 struct vsp1_dl_list *dl,
				 struct vsp1_dl_body *dlb)
>>>>>>> 24b8d41d
{
	struct vsp1_uds *uds = to_uds(&entity->subdev);
	const struct v4l2_mbus_framefmt *output;
	const struct v4l2_mbus_framefmt *input;
	unsigned int hscale;
	unsigned int vscale;
	bool multitap;

<<<<<<< HEAD
	if (params == VSP1_ENTITY_PARAMS_PARTITION) {
		const struct v4l2_rect *clip = &pipe->partition;

		vsp1_uds_write(uds, dl, VI6_UDS_CLIP_SIZE,
			       (clip->width << VI6_UDS_CLIP_SIZE_HSIZE_SHIFT) |
			       (clip->height << VI6_UDS_CLIP_SIZE_VSIZE_SHIFT));
		return;
	}

	if (params != VSP1_ENTITY_PARAMS_INIT)
		return;

=======
>>>>>>> 24b8d41d
	input = vsp1_entity_get_pad_format(&uds->entity, uds->entity.config,
					   UDS_PAD_SINK);
	output = vsp1_entity_get_pad_format(&uds->entity, uds->entity.config,
					    UDS_PAD_SOURCE);

	hscale = uds_compute_ratio(input->width, output->width);
	vscale = uds_compute_ratio(input->height, output->height);

	dev_dbg(uds->entity.vsp1->dev, "hscale %u vscale %u\n", hscale, vscale);

<<<<<<< HEAD
	/* Multi-tap scaling can't be enabled along with alpha scaling when
=======
	/*
	 * Multi-tap scaling can't be enabled along with alpha scaling when
>>>>>>> 24b8d41d
	 * scaling down with a factor lower than or equal to 1/2 in either
	 * direction.
	 */
	if (uds->scale_alpha && (hscale >= 8192 || vscale >= 8192))
		multitap = false;
	else
		multitap = true;

<<<<<<< HEAD
	vsp1_uds_write(uds, dl, VI6_UDS_CTRL,
		       (uds->scale_alpha ? VI6_UDS_CTRL_AON : 0) |
		       (multitap ? VI6_UDS_CTRL_BC : 0));

	vsp1_uds_write(uds, dl, VI6_UDS_PASS_BWIDTH,
=======
	vsp1_uds_write(uds, dlb, VI6_UDS_CTRL,
		       (uds->scale_alpha ? VI6_UDS_CTRL_AON : 0) |
		       (multitap ? VI6_UDS_CTRL_BC : 0));

	vsp1_uds_write(uds, dlb, VI6_UDS_PASS_BWIDTH,
>>>>>>> 24b8d41d
		       (uds_passband_width(hscale)
				<< VI6_UDS_PASS_BWIDTH_H_SHIFT) |
		       (uds_passband_width(vscale)
				<< VI6_UDS_PASS_BWIDTH_V_SHIFT));

	/* Set the scaling ratios. */
<<<<<<< HEAD
	vsp1_uds_write(uds, dl, VI6_UDS_SCALE,
=======
	vsp1_uds_write(uds, dlb, VI6_UDS_SCALE,
>>>>>>> 24b8d41d
		       (hscale << VI6_UDS_SCALE_HFRAC_SHIFT) |
		       (vscale << VI6_UDS_SCALE_VFRAC_SHIFT));
}

<<<<<<< HEAD
=======
static void uds_configure_partition(struct vsp1_entity *entity,
				    struct vsp1_pipeline *pipe,
				    struct vsp1_dl_list *dl,
				    struct vsp1_dl_body *dlb)
{
	struct vsp1_uds *uds = to_uds(&entity->subdev);
	struct vsp1_partition *partition = pipe->partition;
	const struct v4l2_mbus_framefmt *output;

	output = vsp1_entity_get_pad_format(&uds->entity, uds->entity.config,
					    UDS_PAD_SOURCE);

	/* Input size clipping. */
	vsp1_uds_write(uds, dlb, VI6_UDS_HSZCLIP, VI6_UDS_HSZCLIP_HCEN |
		       (0 << VI6_UDS_HSZCLIP_HCL_OFST_SHIFT) |
		       (partition->uds_sink.width
				<< VI6_UDS_HSZCLIP_HCL_SIZE_SHIFT));

	/* Output size clipping. */
	vsp1_uds_write(uds, dlb, VI6_UDS_CLIP_SIZE,
		       (partition->uds_source.width
				<< VI6_UDS_CLIP_SIZE_HSIZE_SHIFT) |
		       (output->height
				<< VI6_UDS_CLIP_SIZE_VSIZE_SHIFT));
}

>>>>>>> 24b8d41d
static unsigned int uds_max_width(struct vsp1_entity *entity,
				  struct vsp1_pipeline *pipe)
{
	struct vsp1_uds *uds = to_uds(&entity->subdev);
	const struct v4l2_mbus_framefmt *output;
	const struct v4l2_mbus_framefmt *input;
	unsigned int hscale;

	input = vsp1_entity_get_pad_format(&uds->entity, uds->entity.config,
					   UDS_PAD_SINK);
	output = vsp1_entity_get_pad_format(&uds->entity, uds->entity.config,
					    UDS_PAD_SOURCE);
	hscale = output->width / input->width;

<<<<<<< HEAD
=======
	/*
	 * The maximum width of the UDS is 304 pixels. These are input pixels
	 * in the event of up-scaling, and output pixels in the event of
	 * downscaling.
	 *
	 * To support overlapping partition windows we clamp at units of 256 and
	 * the remaining pixels are reserved.
	 */
>>>>>>> 24b8d41d
	if (hscale <= 2)
		return 256;
	else if (hscale <= 4)
		return 512;
	else if (hscale <= 8)
		return 1024;
	else
		return 2048;
}

<<<<<<< HEAD
static const struct vsp1_entity_operations uds_entity_ops = {
	.configure = uds_configure,
	.max_width = uds_max_width,
=======
/* -----------------------------------------------------------------------------
 * Partition Algorithm Support
 */

static void uds_partition(struct vsp1_entity *entity,
			  struct vsp1_pipeline *pipe,
			  struct vsp1_partition *partition,
			  unsigned int partition_idx,
			  struct vsp1_partition_window *window)
{
	struct vsp1_uds *uds = to_uds(&entity->subdev);
	const struct v4l2_mbus_framefmt *output;
	const struct v4l2_mbus_framefmt *input;

	/* Initialise the partition state. */
	partition->uds_sink = *window;
	partition->uds_source = *window;

	input = vsp1_entity_get_pad_format(&uds->entity, uds->entity.config,
					   UDS_PAD_SINK);
	output = vsp1_entity_get_pad_format(&uds->entity, uds->entity.config,
					    UDS_PAD_SOURCE);

	partition->uds_sink.width = window->width * input->width
				  / output->width;
	partition->uds_sink.left = window->left * input->width
				 / output->width;

	*window = partition->uds_sink;
}

static const struct vsp1_entity_operations uds_entity_ops = {
	.configure_stream = uds_configure_stream,
	.configure_partition = uds_configure_partition,
	.max_width = uds_max_width,
	.partition = uds_partition,
>>>>>>> 24b8d41d
};

/* -----------------------------------------------------------------------------
 * Initialization and Cleanup
 */

struct vsp1_uds *vsp1_uds_create(struct vsp1_device *vsp1, unsigned int index)
{
	struct vsp1_uds *uds;
	char name[6];
	int ret;

	uds = devm_kzalloc(vsp1->dev, sizeof(*uds), GFP_KERNEL);
	if (uds == NULL)
		return ERR_PTR(-ENOMEM);

	uds->entity.ops = &uds_entity_ops;
	uds->entity.type = VSP1_ENTITY_UDS;
	uds->entity.index = index;

	sprintf(name, "uds.%u", index);
	ret = vsp1_entity_init(vsp1, &uds->entity, name, 2, &uds_ops,
			       MEDIA_ENT_F_PROC_VIDEO_SCALER);
	if (ret < 0)
		return ERR_PTR(ret);

	return uds;
}<|MERGE_RESOLUTION|>--- conflicted
+++ resolved
@@ -27,37 +27,22 @@
  * Device Access
  */
 
-<<<<<<< HEAD
-static inline void vsp1_uds_write(struct vsp1_uds *uds, struct vsp1_dl_list *dl,
-				  u32 reg, u32 data)
-{
-	vsp1_dl_list_write(dl, reg + uds->entity.index * VI6_UDS_OFFSET, data);
-=======
 static inline void vsp1_uds_write(struct vsp1_uds *uds,
 				  struct vsp1_dl_body *dlb, u32 reg, u32 data)
 {
 	vsp1_dl_body_write(dlb, reg + uds->entity.index * VI6_UDS_OFFSET, data);
->>>>>>> 24b8d41d
 }
 
 /* -----------------------------------------------------------------------------
  * Scaling Computation
  */
 
-<<<<<<< HEAD
-void vsp1_uds_set_alpha(struct vsp1_entity *entity, struct vsp1_dl_list *dl,
-=======
 void vsp1_uds_set_alpha(struct vsp1_entity *entity, struct vsp1_dl_body *dlb,
->>>>>>> 24b8d41d
 			unsigned int alpha)
 {
 	struct vsp1_uds *uds = to_uds(&entity->subdev);
 
-<<<<<<< HEAD
-	vsp1_uds_write(uds, dl, VI6_UDS_ALPVAL,
-=======
 	vsp1_uds_write(uds, dlb, VI6_UDS_ALPVAL,
->>>>>>> 24b8d41d
 		       alpha << VI6_UDS_ALPVAL_VAL0_SHIFT);
 }
 
@@ -222,7 +207,6 @@
 	struct v4l2_subdev_pad_config *config;
 	struct v4l2_mbus_framefmt *format;
 	int ret = 0;
-<<<<<<< HEAD
 
 	mutex_lock(&uds->entity.lock);
 
@@ -234,19 +218,6 @@
 
 	uds_try_format(uds, config, fmt->pad, &fmt->format);
 
-=======
-
-	mutex_lock(&uds->entity.lock);
-
-	config = vsp1_entity_get_pad_config(&uds->entity, cfg, fmt->which);
-	if (!config) {
-		ret = -EINVAL;
-		goto done;
-	}
-
-	uds_try_format(uds, config, fmt->pad, &fmt->format);
-
->>>>>>> 24b8d41d
 	format = vsp1_entity_get_pad_format(&uds->entity, config, fmt->pad);
 	*format = fmt->format;
 
@@ -284,17 +255,10 @@
  * VSP1 Entity Operations
  */
 
-<<<<<<< HEAD
-static void uds_configure(struct vsp1_entity *entity,
-			  struct vsp1_pipeline *pipe,
-			  struct vsp1_dl_list *dl,
-			  enum vsp1_entity_params params)
-=======
 static void uds_configure_stream(struct vsp1_entity *entity,
 				 struct vsp1_pipeline *pipe,
 				 struct vsp1_dl_list *dl,
 				 struct vsp1_dl_body *dlb)
->>>>>>> 24b8d41d
 {
 	struct vsp1_uds *uds = to_uds(&entity->subdev);
 	const struct v4l2_mbus_framefmt *output;
@@ -303,21 +267,6 @@
 	unsigned int vscale;
 	bool multitap;
 
-<<<<<<< HEAD
-	if (params == VSP1_ENTITY_PARAMS_PARTITION) {
-		const struct v4l2_rect *clip = &pipe->partition;
-
-		vsp1_uds_write(uds, dl, VI6_UDS_CLIP_SIZE,
-			       (clip->width << VI6_UDS_CLIP_SIZE_HSIZE_SHIFT) |
-			       (clip->height << VI6_UDS_CLIP_SIZE_VSIZE_SHIFT));
-		return;
-	}
-
-	if (params != VSP1_ENTITY_PARAMS_INIT)
-		return;
-
-=======
->>>>>>> 24b8d41d
 	input = vsp1_entity_get_pad_format(&uds->entity, uds->entity.config,
 					   UDS_PAD_SINK);
 	output = vsp1_entity_get_pad_format(&uds->entity, uds->entity.config,
@@ -328,12 +277,8 @@
 
 	dev_dbg(uds->entity.vsp1->dev, "hscale %u vscale %u\n", hscale, vscale);
 
-<<<<<<< HEAD
-	/* Multi-tap scaling can't be enabled along with alpha scaling when
-=======
 	/*
 	 * Multi-tap scaling can't be enabled along with alpha scaling when
->>>>>>> 24b8d41d
 	 * scaling down with a factor lower than or equal to 1/2 in either
 	 * direction.
 	 */
@@ -342,36 +287,22 @@
 	else
 		multitap = true;
 
-<<<<<<< HEAD
-	vsp1_uds_write(uds, dl, VI6_UDS_CTRL,
-		       (uds->scale_alpha ? VI6_UDS_CTRL_AON : 0) |
-		       (multitap ? VI6_UDS_CTRL_BC : 0));
-
-	vsp1_uds_write(uds, dl, VI6_UDS_PASS_BWIDTH,
-=======
 	vsp1_uds_write(uds, dlb, VI6_UDS_CTRL,
 		       (uds->scale_alpha ? VI6_UDS_CTRL_AON : 0) |
 		       (multitap ? VI6_UDS_CTRL_BC : 0));
 
 	vsp1_uds_write(uds, dlb, VI6_UDS_PASS_BWIDTH,
->>>>>>> 24b8d41d
 		       (uds_passband_width(hscale)
 				<< VI6_UDS_PASS_BWIDTH_H_SHIFT) |
 		       (uds_passband_width(vscale)
 				<< VI6_UDS_PASS_BWIDTH_V_SHIFT));
 
 	/* Set the scaling ratios. */
-<<<<<<< HEAD
-	vsp1_uds_write(uds, dl, VI6_UDS_SCALE,
-=======
 	vsp1_uds_write(uds, dlb, VI6_UDS_SCALE,
->>>>>>> 24b8d41d
 		       (hscale << VI6_UDS_SCALE_HFRAC_SHIFT) |
 		       (vscale << VI6_UDS_SCALE_VFRAC_SHIFT));
 }
 
-<<<<<<< HEAD
-=======
 static void uds_configure_partition(struct vsp1_entity *entity,
 				    struct vsp1_pipeline *pipe,
 				    struct vsp1_dl_list *dl,
@@ -398,7 +329,6 @@
 				<< VI6_UDS_CLIP_SIZE_VSIZE_SHIFT));
 }
 
->>>>>>> 24b8d41d
 static unsigned int uds_max_width(struct vsp1_entity *entity,
 				  struct vsp1_pipeline *pipe)
 {
@@ -413,8 +343,6 @@
 					    UDS_PAD_SOURCE);
 	hscale = output->width / input->width;
 
-<<<<<<< HEAD
-=======
 	/*
 	 * The maximum width of the UDS is 304 pixels. These are input pixels
 	 * in the event of up-scaling, and output pixels in the event of
@@ -423,7 +351,6 @@
 	 * To support overlapping partition windows we clamp at units of 256 and
 	 * the remaining pixels are reserved.
 	 */
->>>>>>> 24b8d41d
 	if (hscale <= 2)
 		return 256;
 	else if (hscale <= 4)
@@ -434,11 +361,6 @@
 		return 2048;
 }
 
-<<<<<<< HEAD
-static const struct vsp1_entity_operations uds_entity_ops = {
-	.configure = uds_configure,
-	.max_width = uds_max_width,
-=======
 /* -----------------------------------------------------------------------------
  * Partition Algorithm Support
  */
@@ -475,7 +397,6 @@
 	.configure_partition = uds_configure_partition,
 	.max_width = uds_max_width,
 	.partition = uds_partition,
->>>>>>> 24b8d41d
 };
 
 /* -----------------------------------------------------------------------------
