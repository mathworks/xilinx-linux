--- conflicted
+++ resolved
@@ -42,8 +42,6 @@
 	  VI6_FMT_XRGB_4444, VI6_RPF_DSWAP_P_LLS | VI6_RPF_DSWAP_P_LWS |
 	  VI6_RPF_DSWAP_P_WDS,
 	  1, { 16, 0, 0 }, false, false, 1, 1, false },
-<<<<<<< HEAD
-=======
 	{ V4L2_PIX_FMT_RGBA444, MEDIA_BUS_FMT_ARGB8888_1X32,
 	  VI6_FMT_RGBA_4444, VI6_RPF_DSWAP_P_LLS | VI6_RPF_DSWAP_P_LWS |
 	  VI6_RPF_DSWAP_P_WDS,
@@ -68,7 +66,6 @@
 	  VI6_FMT_BGRA_4444, VI6_RPF_DSWAP_P_LLS | VI6_RPF_DSWAP_P_LWS |
 	  VI6_RPF_DSWAP_P_WDS,
 	  1, { 16, 0, 0 }, false, false, 1, 1, false },
->>>>>>> 24b8d41d
 	{ V4L2_PIX_FMT_ARGB555, MEDIA_BUS_FMT_ARGB8888_1X32,
 	  VI6_FMT_ARGB_1555, VI6_RPF_DSWAP_P_LLS | VI6_RPF_DSWAP_P_LWS |
 	  VI6_RPF_DSWAP_P_WDS,
@@ -220,11 +217,6 @@
 {
 	unsigned int i;
 
-<<<<<<< HEAD
-	/* Special case, the VYUY format is supported on Gen2 only. */
-	if (vsp1->info->gen != 2 && fourcc == V4L2_PIX_FMT_VYUY)
-		return NULL;
-=======
 	/* Special case, the VYUY and HSV formats are supported on Gen2 only. */
 	if (vsp1->info->gen != 2) {
 		switch (fourcc) {
@@ -234,7 +226,6 @@
 			return NULL;
 		}
 	}
->>>>>>> 24b8d41d
 
 	for (i = 0; i < ARRAY_SIZE(vsp1_video_formats); ++i) {
 		const struct vsp1_format_info *info = &vsp1_video_formats[i];
@@ -262,17 +253,8 @@
 			brx->inputs[i].rpf = NULL;
 	}
 
-	for (i = 0; i < ARRAY_SIZE(pipe->inputs); ++i) {
-		if (pipe->inputs[i]) {
-			pipe->inputs[i]->pipe = NULL;
-			pipe->inputs[i] = NULL;
-		}
-	}
-
-	if (pipe->output) {
-		pipe->output->pipe = NULL;
-		pipe->output = NULL;
-	}
+	for (i = 0; i < ARRAY_SIZE(pipe->inputs); ++i)
+		pipe->inputs[i] = NULL;
 
 	pipe->output = NULL;
 
@@ -283,13 +265,9 @@
 	pipe->state = VSP1_PIPELINE_STOPPED;
 	pipe->buffers_ready = 0;
 	pipe->num_inputs = 0;
-<<<<<<< HEAD
-	pipe->bru = NULL;
-=======
 	pipe->brx = NULL;
 	pipe->hgo = NULL;
 	pipe->hgt = NULL;
->>>>>>> 24b8d41d
 	pipe->lif = NULL;
 	pipe->uds = NULL;
 }
@@ -339,12 +317,8 @@
 	int ret;
 
 	if (pipe->lif) {
-<<<<<<< HEAD
-		/* When using display lists in continuous frame mode the only
-=======
 		/*
 		 * When using display lists in continuous frame mode the only
->>>>>>> 24b8d41d
 		 * way to stop the pipeline is to reset the hardware.
 		 */
 		ret = vsp1_reset_wpf(vsp1, pipe->output->entity.index);
@@ -371,8 +345,6 @@
 				   VI6_DPR_NODE_UNUSED);
 	}
 
-<<<<<<< HEAD
-=======
 	if (pipe->hgo)
 		vsp1_write(vsp1, VI6_DPR_HGO_SMPPT,
 			   (7 << VI6_DPR_SMPPT_TGW_SHIFT) |
@@ -383,7 +355,6 @@
 			   (7 << VI6_DPR_SMPPT_TGW_SHIFT) |
 			   (VI6_DPR_NODE_UNUSED << VI6_DPR_SMPPT_PT_SHIFT));
 
->>>>>>> 24b8d41d
 	v4l2_subdev_call(&pipe->output->entity.subdev, video, s_stream, 0);
 
 	return ret;
@@ -402,15 +373,6 @@
 
 void vsp1_pipeline_frame_end(struct vsp1_pipeline *pipe)
 {
-<<<<<<< HEAD
-	if (pipe == NULL)
-		return;
-
-	vsp1_dlm_irq_frame_end(pipe->output->dlm);
-
-	if (pipe->frame_end)
-		pipe->frame_end(pipe);
-=======
 	unsigned int flags;
 
 	if (pipe == NULL)
@@ -435,7 +397,6 @@
 	 */
 	if (pipe->frame_end)
 		pipe->frame_end(pipe, flags);
->>>>>>> 24b8d41d
 
 	pipe->sequence++;
 }
@@ -449,25 +410,7 @@
  * from the input RPF alpha.
  */
 void vsp1_pipeline_propagate_alpha(struct vsp1_pipeline *pipe,
-<<<<<<< HEAD
-				   struct vsp1_dl_list *dl, unsigned int alpha)
-{
-	if (!pipe->uds)
-		return;
-
-	/* The BRU background color has a fixed alpha value set to 255, the
-	 * output alpha value is thus always equal to 255.
-	 */
-	if (pipe->uds_input->type == VSP1_ENTITY_BRU)
-		alpha = 255;
-
-	vsp1_uds_set_alpha(pipe->uds, dl, alpha);
-}
-
-void vsp1_pipelines_suspend(struct vsp1_device *vsp1)
-=======
 				   struct vsp1_dl_body *dlb, unsigned int alpha)
->>>>>>> 24b8d41d
 {
 	if (!pipe->uds)
 		return;
@@ -476,48 +419,11 @@
 	 * The BRU and BRS background color has a fixed alpha value set to 255,
 	 * the output alpha value is thus always equal to 255.
 	 */
-<<<<<<< HEAD
-	for (i = 0; i < vsp1->info->wpf_count; ++i) {
-		struct vsp1_rwpf *wpf = vsp1->wpf[i];
-		struct vsp1_pipeline *pipe;
-
-		if (wpf == NULL)
-			continue;
-
-		pipe = wpf->pipe;
-		if (pipe == NULL)
-			continue;
-
-		spin_lock_irqsave(&pipe->irqlock, flags);
-		if (pipe->state == VSP1_PIPELINE_RUNNING)
-			pipe->state = VSP1_PIPELINE_STOPPING;
-		spin_unlock_irqrestore(&pipe->irqlock, flags);
-	}
-
-	for (i = 0; i < vsp1->info->wpf_count; ++i) {
-		struct vsp1_rwpf *wpf = vsp1->wpf[i];
-		struct vsp1_pipeline *pipe;
-
-		if (wpf == NULL)
-			continue;
-
-		pipe = wpf->pipe;
-		if (pipe == NULL)
-			continue;
-
-		ret = wait_event_timeout(pipe->wq, vsp1_pipeline_stopped(pipe),
-					 msecs_to_jiffies(500));
-		if (ret == 0)
-			dev_warn(vsp1->dev, "pipeline %u stop timeout\n",
-				 wpf->entity.index);
-	}
-=======
 	if (pipe->uds_input->type == VSP1_ENTITY_BRU ||
 	    pipe->uds_input->type == VSP1_ENTITY_BRS)
 		alpha = 255;
 
 	vsp1_uds_set_alpha(pipe->uds, dlb, alpha);
->>>>>>> 24b8d41d
 }
 
 /*
@@ -533,33 +439,11 @@
 				       unsigned int index,
 				       struct vsp1_partition_window *window)
 {
-<<<<<<< HEAD
-	unsigned long flags;
-	unsigned int i;
-
-	/* Resume all running pipelines. */
-	for (i = 0; i < vsp1->info->wpf_count; ++i) {
-		struct vsp1_rwpf *wpf = vsp1->wpf[i];
-		struct vsp1_pipeline *pipe;
-
-		if (wpf == NULL)
-			continue;
-
-		pipe = wpf->pipe;
-		if (pipe == NULL)
-			continue;
-
-		spin_lock_irqsave(&pipe->irqlock, flags);
-		if (vsp1_pipeline_ready(pipe))
-			vsp1_pipeline_run(pipe);
-		spin_unlock_irqrestore(&pipe->irqlock, flags);
-=======
 	struct vsp1_entity *entity;
 
 	list_for_each_entry_reverse(entity, &pipe->entities, list_pipe) {
 		if (entity->ops->partition)
 			entity->ops->partition(entity, pipe, partition, index,
 					       window);
->>>>>>> 24b8d41d
-	}
-}
+	}
+}
