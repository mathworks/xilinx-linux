--- conflicted
+++ resolved
@@ -9,24 +9,6 @@
 #ifndef __VSP1_DRM_H__
 #define __VSP1_DRM_H__
 
-<<<<<<< HEAD
-#include <linux/videodev2.h>
-
-#include "vsp1_pipe.h"
-
-/**
- * vsp1_drm - State for the API exposed to the DRM driver
- * @pipe: the VSP1 pipeline used for display
- * @num_inputs: number of active pipeline inputs at the beginning of an update
- * @planes: source crop rectangle, destination compose rectangle and z-order
- *	position for every input
- */
-struct vsp1_drm {
-	struct vsp1_pipeline pipe;
-	unsigned int num_inputs;
-	struct {
-		bool enabled;
-=======
 #include <linux/mutex.h>
 #include <linux/videodev2.h>
 #include <linux/wait.h>
@@ -76,7 +58,6 @@
 	struct mutex lock;
 
 	struct {
->>>>>>> 24b8d41d
 		struct v4l2_rect crop;
 		struct v4l2_rect compose;
 		unsigned int zpos;
@@ -91,11 +72,5 @@
 
 int vsp1_drm_init(struct vsp1_device *vsp1);
 void vsp1_drm_cleanup(struct vsp1_device *vsp1);
-<<<<<<< HEAD
-int vsp1_drm_create_links(struct vsp1_device *vsp1);
-
-void vsp1_drm_display_start(struct vsp1_device *vsp1);
-=======
->>>>>>> 24b8d41d
 
 #endif /* __VSP1_DRM_H__ */