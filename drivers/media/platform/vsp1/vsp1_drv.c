// SPDX-License-Identifier: GPL-2.0+
/*
 * vsp1_drv.c  --  R-Car VSP1 Driver
 *
 * Copyright (C) 2013-2015 Renesas Electronics Corporation
 *
 * Contact: Laurent Pinchart (laurent.pinchart@ideasonboard.com)
 */

#include <linux/clk.h>
#include <linux/delay.h>
#include <linux/device.h>
#include <linux/interrupt.h>
#include <linux/module.h>
#include <linux/of.h>
#include <linux/of_device.h>
#include <linux/platform_device.h>
#include <linux/pm_runtime.h>
#include <linux/videodev2.h>

#include <media/rcar-fcp.h>
#include <media/v4l2-subdev.h>

#include "vsp1.h"
<<<<<<< HEAD
#include "vsp1_bru.h"
=======
#include "vsp1_brx.h"
>>>>>>> 24b8d41d
#include "vsp1_clu.h"
#include "vsp1_dl.h"
#include "vsp1_drm.h"
#include "vsp1_hgo.h"
#include "vsp1_hgt.h"
#include "vsp1_hsit.h"
#include "vsp1_lif.h"
#include "vsp1_lut.h"
#include "vsp1_pipe.h"
#include "vsp1_rwpf.h"
#include "vsp1_sru.h"
#include "vsp1_uds.h"
#include "vsp1_uif.h"
#include "vsp1_video.h"

/* -----------------------------------------------------------------------------
 * Interrupt Handling
 */

static irqreturn_t vsp1_irq_handler(int irq, void *data)
{
	u32 mask = VI6_WFP_IRQ_STA_DFE | VI6_WFP_IRQ_STA_FRE;
	struct vsp1_device *vsp1 = data;
	irqreturn_t ret = IRQ_NONE;
	unsigned int i;
	u32 status;

	for (i = 0; i < vsp1->info->wpf_count; ++i) {
		struct vsp1_rwpf *wpf = vsp1->wpf[i];

		if (wpf == NULL)
			continue;

		status = vsp1_read(vsp1, VI6_WPF_IRQ_STA(i));
		vsp1_write(vsp1, VI6_WPF_IRQ_STA(i), ~status & mask);

		if (status & VI6_WFP_IRQ_STA_DFE) {
<<<<<<< HEAD
			vsp1_pipeline_frame_end(wpf->pipe);
=======
			vsp1_pipeline_frame_end(wpf->entity.pipe);
>>>>>>> 24b8d41d
			ret = IRQ_HANDLED;
		}
	}

<<<<<<< HEAD
	status = vsp1_read(vsp1, VI6_DISP_IRQ_STA);
	vsp1_write(vsp1, VI6_DISP_IRQ_STA, ~status & VI6_DISP_IRQ_STA_DST);

	if (status & VI6_DISP_IRQ_STA_DST) {
		vsp1_drm_display_start(vsp1);
		ret = IRQ_HANDLED;
	}

=======
>>>>>>> 24b8d41d
	return ret;
}

/* -----------------------------------------------------------------------------
 * Entities
 */

/*
 * vsp1_create_sink_links - Create links from all sources to the given sink
 *
 * This function creates media links from all valid sources to the given sink
 * pad. Links that would be invalid according to the VSP1 hardware capabilities
 * are skipped. Those include all links
 *
 * - from a UDS to a UDS (UDS entities can't be chained)
 * - from an entity to itself (no loops are allowed)
 *
 * Furthermore, the BRS can't be connected to histogram generators, but no
 * special check is currently needed as all VSP instances that include a BRS
 * have no histogram generator.
 */
static int vsp1_create_sink_links(struct vsp1_device *vsp1,
				  struct vsp1_entity *sink)
{
	struct media_entity *entity = &sink->subdev.entity;
	struct vsp1_entity *source;
	unsigned int pad;
	int ret;

	list_for_each_entry(source, &vsp1->entities, list_dev) {
		u32 flags;

		if (source->type == sink->type)
			continue;

		if (source->type == VSP1_ENTITY_HGO ||
		    source->type == VSP1_ENTITY_HGT ||
		    source->type == VSP1_ENTITY_LIF ||
		    source->type == VSP1_ENTITY_WPF)
			continue;

		flags = source->type == VSP1_ENTITY_RPF &&
			sink->type == VSP1_ENTITY_WPF &&
			source->index == sink->index
		      ? MEDIA_LNK_FL_ENABLED : 0;

		for (pad = 0; pad < entity->num_pads; ++pad) {
			if (!(entity->pads[pad].flags & MEDIA_PAD_FL_SINK))
				continue;

			ret = media_create_pad_link(&source->subdev.entity,
						       source->source_pad,
						       entity, pad, flags);
			if (ret < 0)
				return ret;

			if (flags & MEDIA_LNK_FL_ENABLED)
				source->sink = sink;
		}
	}

	return 0;
}

static int vsp1_uapi_create_links(struct vsp1_device *vsp1)
{
	struct vsp1_entity *entity;
	unsigned int i;
	int ret;

	list_for_each_entry(entity, &vsp1->entities, list_dev) {
		if (entity->type == VSP1_ENTITY_LIF ||
		    entity->type == VSP1_ENTITY_RPF)
			continue;

		ret = vsp1_create_sink_links(vsp1, entity);
		if (ret < 0)
			return ret;
	}

<<<<<<< HEAD
	if (vsp1->lif) {
		ret = media_create_pad_link(&vsp1->wpf[0]->entity.subdev.entity,
=======
	if (vsp1->hgo) {
		ret = media_create_pad_link(&vsp1->hgo->histo.entity.subdev.entity,
					    HISTO_PAD_SOURCE,
					    &vsp1->hgo->histo.video.entity, 0,
					    MEDIA_LNK_FL_ENABLED |
					    MEDIA_LNK_FL_IMMUTABLE);
		if (ret < 0)
			return ret;
	}

	if (vsp1->hgt) {
		ret = media_create_pad_link(&vsp1->hgt->histo.entity.subdev.entity,
					    HISTO_PAD_SOURCE,
					    &vsp1->hgt->histo.video.entity, 0,
					    MEDIA_LNK_FL_ENABLED |
					    MEDIA_LNK_FL_IMMUTABLE);
		if (ret < 0)
			return ret;
	}

	for (i = 0; i < vsp1->info->lif_count; ++i) {
		if (!vsp1->lif[i])
			continue;

		ret = media_create_pad_link(&vsp1->wpf[i]->entity.subdev.entity,
>>>>>>> 24b8d41d
					    RWPF_PAD_SOURCE,
					    &vsp1->lif[i]->entity.subdev.entity,
					    LIF_PAD_SINK, 0);
		if (ret < 0)
			return ret;
	}

	for (i = 0; i < vsp1->info->rpf_count; ++i) {
		struct vsp1_rwpf *rpf = vsp1->rpf[i];

		ret = media_create_pad_link(&rpf->video->video.entity, 0,
					    &rpf->entity.subdev.entity,
					    RWPF_PAD_SINK,
					    MEDIA_LNK_FL_ENABLED |
					    MEDIA_LNK_FL_IMMUTABLE);
		if (ret < 0)
			return ret;
	}

	for (i = 0; i < vsp1->info->wpf_count; ++i) {
<<<<<<< HEAD
		/* Connect the video device to the WPF. All connections are
=======
		/*
		 * Connect the video device to the WPF. All connections are
>>>>>>> 24b8d41d
		 * immutable.
		 */
		struct vsp1_rwpf *wpf = vsp1->wpf[i];

		ret = media_create_pad_link(&wpf->entity.subdev.entity,
					    RWPF_PAD_SOURCE,
					    &wpf->video->video.entity, 0,
					    MEDIA_LNK_FL_IMMUTABLE |
					    MEDIA_LNK_FL_ENABLED);
		if (ret < 0)
			return ret;
	}

	return 0;
}

static void vsp1_destroy_entities(struct vsp1_device *vsp1)
{
	struct vsp1_entity *entity, *_entity;
	struct vsp1_video *video, *_video;

	list_for_each_entry_safe(entity, _entity, &vsp1->entities, list_dev) {
		list_del(&entity->list_dev);
		vsp1_entity_destroy(entity);
	}

	list_for_each_entry_safe(video, _video, &vsp1->videos, list) {
		list_del(&video->list);
		vsp1_video_cleanup(video);
	}

	v4l2_device_unregister(&vsp1->v4l2_dev);
	if (vsp1->info->uapi)
		media_device_unregister(&vsp1->media_dev);
	media_device_cleanup(&vsp1->media_dev);

	if (!vsp1->info->uapi)
		vsp1_drm_cleanup(vsp1);
}

static int vsp1_create_entities(struct vsp1_device *vsp1)
{
	struct media_device *mdev = &vsp1->media_dev;
	struct v4l2_device *vdev = &vsp1->v4l2_dev;
	struct vsp1_entity *entity;
	unsigned int i;
	int ret;

	mdev->dev = vsp1->dev;
	mdev->hw_revision = vsp1->version;
<<<<<<< HEAD
	strlcpy(mdev->model, vsp1->info->model, sizeof(mdev->model));
=======
	strscpy(mdev->model, vsp1->info->model, sizeof(mdev->model));
>>>>>>> 24b8d41d
	snprintf(mdev->bus_info, sizeof(mdev->bus_info), "platform:%s",
		 dev_name(mdev->dev));
	media_device_init(mdev);

	vsp1->media_ops.link_setup = vsp1_entity_link_setup;
	/*
	 * Don't perform link validation when the userspace API is disabled as
	 * the pipeline is configured internally by the driver in that case, and
	 * its configuration can thus be trusted.
	 */
	if (vsp1->info->uapi)
		vsp1->media_ops.link_validate = v4l2_subdev_link_validate;

	vdev->mdev = mdev;
	ret = v4l2_device_register(vsp1->dev, vdev);
	if (ret < 0) {
		dev_err(vsp1->dev, "V4L2 device registration failed (%d)\n",
			ret);
		goto done;
	}

	/* Instantiate all the entities. */
	if (vsp1_feature(vsp1, VSP1_HAS_BRS)) {
		vsp1->brs = vsp1_brx_create(vsp1, VSP1_ENTITY_BRS);
		if (IS_ERR(vsp1->brs)) {
			ret = PTR_ERR(vsp1->brs);
			goto done;
		}

		list_add_tail(&vsp1->brs->entity.list_dev, &vsp1->entities);
	}

	if (vsp1_feature(vsp1, VSP1_HAS_BRU)) {
		vsp1->bru = vsp1_brx_create(vsp1, VSP1_ENTITY_BRU);
		if (IS_ERR(vsp1->bru)) {
			ret = PTR_ERR(vsp1->bru);
			goto done;
		}

		list_add_tail(&vsp1->bru->entity.list_dev, &vsp1->entities);
	}

<<<<<<< HEAD
	if (vsp1->info->features & VSP1_HAS_CLU) {
=======
	if (vsp1_feature(vsp1, VSP1_HAS_CLU)) {
>>>>>>> 24b8d41d
		vsp1->clu = vsp1_clu_create(vsp1);
		if (IS_ERR(vsp1->clu)) {
			ret = PTR_ERR(vsp1->clu);
			goto done;
		}

		list_add_tail(&vsp1->clu->entity.list_dev, &vsp1->entities);
	}

	vsp1->hsi = vsp1_hsit_create(vsp1, true);
	if (IS_ERR(vsp1->hsi)) {
		ret = PTR_ERR(vsp1->hsi);
		goto done;
	}

	list_add_tail(&vsp1->hsi->entity.list_dev, &vsp1->entities);

	vsp1->hst = vsp1_hsit_create(vsp1, false);
	if (IS_ERR(vsp1->hst)) {
		ret = PTR_ERR(vsp1->hst);
		goto done;
	}

	list_add_tail(&vsp1->hst->entity.list_dev, &vsp1->entities);

<<<<<<< HEAD
	/* The LIF is only supported when used in conjunction with the DU, in
	 * which case the userspace API is disabled. If the userspace API is
	 * enabled skip the LIF, even when present.
	 */
	if (vsp1->info->features & VSP1_HAS_LIF && !vsp1->info->uapi) {
		vsp1->lif = vsp1_lif_create(vsp1);
		if (IS_ERR(vsp1->lif)) {
			ret = PTR_ERR(vsp1->lif);
=======
	if (vsp1_feature(vsp1, VSP1_HAS_HGO) && vsp1->info->uapi) {
		vsp1->hgo = vsp1_hgo_create(vsp1);
		if (IS_ERR(vsp1->hgo)) {
			ret = PTR_ERR(vsp1->hgo);
			goto done;
		}

		list_add_tail(&vsp1->hgo->histo.entity.list_dev,
			      &vsp1->entities);
	}

	if (vsp1_feature(vsp1, VSP1_HAS_HGT) && vsp1->info->uapi) {
		vsp1->hgt = vsp1_hgt_create(vsp1);
		if (IS_ERR(vsp1->hgt)) {
			ret = PTR_ERR(vsp1->hgt);
>>>>>>> 24b8d41d
			goto done;
		}

		list_add_tail(&vsp1->hgt->histo.entity.list_dev,
			      &vsp1->entities);
	}

	/*
	 * The LIFs are only supported when used in conjunction with the DU, in
	 * which case the userspace API is disabled. If the userspace API is
	 * enabled skip the LIFs, even when present.
	 */
	if (!vsp1->info->uapi) {
		for (i = 0; i < vsp1->info->lif_count; ++i) {
			struct vsp1_lif *lif;

			lif = vsp1_lif_create(vsp1, i);
			if (IS_ERR(lif)) {
				ret = PTR_ERR(lif);
				goto done;
			}

			vsp1->lif[i] = lif;
			list_add_tail(&lif->entity.list_dev, &vsp1->entities);
		}
	}

	if (vsp1_feature(vsp1, VSP1_HAS_LUT)) {
		vsp1->lut = vsp1_lut_create(vsp1);
		if (IS_ERR(vsp1->lut)) {
			ret = PTR_ERR(vsp1->lut);
			goto done;
		}

		list_add_tail(&vsp1->lut->entity.list_dev, &vsp1->entities);
	}

	for (i = 0; i < vsp1->info->rpf_count; ++i) {
		struct vsp1_rwpf *rpf;

		rpf = vsp1_rpf_create(vsp1, i);
		if (IS_ERR(rpf)) {
			ret = PTR_ERR(rpf);
			goto done;
		}

		vsp1->rpf[i] = rpf;
		list_add_tail(&rpf->entity.list_dev, &vsp1->entities);

		if (vsp1->info->uapi) {
			struct vsp1_video *video = vsp1_video_create(vsp1, rpf);

			if (IS_ERR(video)) {
				ret = PTR_ERR(video);
				goto done;
			}

			list_add_tail(&video->list, &vsp1->videos);
		}
	}

	if (vsp1_feature(vsp1, VSP1_HAS_SRU)) {
		vsp1->sru = vsp1_sru_create(vsp1);
		if (IS_ERR(vsp1->sru)) {
			ret = PTR_ERR(vsp1->sru);
			goto done;
		}

		list_add_tail(&vsp1->sru->entity.list_dev, &vsp1->entities);
	}

	for (i = 0; i < vsp1->info->uds_count; ++i) {
		struct vsp1_uds *uds;

		uds = vsp1_uds_create(vsp1, i);
		if (IS_ERR(uds)) {
			ret = PTR_ERR(uds);
			goto done;
		}

		vsp1->uds[i] = uds;
		list_add_tail(&uds->entity.list_dev, &vsp1->entities);
	}

	for (i = 0; i < vsp1->info->uif_count; ++i) {
		struct vsp1_uif *uif;

		uif = vsp1_uif_create(vsp1, i);
		if (IS_ERR(uif)) {
			ret = PTR_ERR(uif);
			goto done;
		}

		vsp1->uif[i] = uif;
		list_add_tail(&uif->entity.list_dev, &vsp1->entities);
	}

	for (i = 0; i < vsp1->info->wpf_count; ++i) {
		struct vsp1_rwpf *wpf;

		wpf = vsp1_wpf_create(vsp1, i);
		if (IS_ERR(wpf)) {
			ret = PTR_ERR(wpf);
			goto done;
		}

		vsp1->wpf[i] = wpf;
		list_add_tail(&wpf->entity.list_dev, &vsp1->entities);

		if (vsp1->info->uapi) {
			struct vsp1_video *video = vsp1_video_create(vsp1, wpf);

			if (IS_ERR(video)) {
				ret = PTR_ERR(video);
				goto done;
			}

			list_add_tail(&video->list, &vsp1->videos);
		}
	}

	/* Register all subdevs. */
	list_for_each_entry(entity, &vsp1->entities, list_dev) {
		ret = v4l2_device_register_subdev(&vsp1->v4l2_dev,
						  &entity->subdev);
		if (ret < 0)
			goto done;
	}

	/*
	 * Create links and register subdev nodes if the userspace API is
	 * enabled or initialize the DRM pipeline otherwise.
	 */
	if (vsp1->info->uapi) {
<<<<<<< HEAD
=======
		ret = vsp1_uapi_create_links(vsp1);
		if (ret < 0)
			goto done;

>>>>>>> 24b8d41d
		ret = v4l2_device_register_subdev_nodes(&vsp1->v4l2_dev);
		if (ret < 0)
			goto done;

		ret = media_device_register(mdev);
	} else {
		ret = vsp1_drm_init(vsp1);
	}

done:
	if (ret < 0)
		vsp1_destroy_entities(vsp1);

	return ret;
}

int vsp1_reset_wpf(struct vsp1_device *vsp1, unsigned int index)
{
	unsigned int timeout;
	u32 status;

	status = vsp1_read(vsp1, VI6_STATUS);
	if (!(status & VI6_STATUS_SYS_ACT(index)))
		return 0;

	vsp1_write(vsp1, VI6_SRESET, VI6_SRESET_SRTS(index));
	for (timeout = 10; timeout > 0; --timeout) {
		status = vsp1_read(vsp1, VI6_STATUS);
		if (!(status & VI6_STATUS_SYS_ACT(index)))
			break;

		usleep_range(1000, 2000);
	}

	if (!timeout) {
		dev_err(vsp1->dev, "failed to reset wpf.%u\n", index);
		return -ETIMEDOUT;
	}

	return 0;
}

static int vsp1_device_init(struct vsp1_device *vsp1)
{
	unsigned int i;
	int ret;

	/* Reset any channel that might be running. */
	for (i = 0; i < vsp1->info->wpf_count; ++i) {
		ret = vsp1_reset_wpf(vsp1, i);
		if (ret < 0)
			return ret;
	}

	vsp1_write(vsp1, VI6_CLK_DCSWT, (8 << VI6_CLK_DCSWT_CSTPW_SHIFT) |
		   (8 << VI6_CLK_DCSWT_CSTRW_SHIFT));

	for (i = 0; i < vsp1->info->rpf_count; ++i)
		vsp1_write(vsp1, VI6_DPR_RPF_ROUTE(i), VI6_DPR_NODE_UNUSED);

	for (i = 0; i < vsp1->info->uds_count; ++i)
		vsp1_write(vsp1, VI6_DPR_UDS_ROUTE(i), VI6_DPR_NODE_UNUSED);

	for (i = 0; i < vsp1->info->uif_count; ++i)
		vsp1_write(vsp1, VI6_DPR_UIF_ROUTE(i), VI6_DPR_NODE_UNUSED);

	vsp1_write(vsp1, VI6_DPR_SRU_ROUTE, VI6_DPR_NODE_UNUSED);
	vsp1_write(vsp1, VI6_DPR_LUT_ROUTE, VI6_DPR_NODE_UNUSED);
	vsp1_write(vsp1, VI6_DPR_CLU_ROUTE, VI6_DPR_NODE_UNUSED);
	vsp1_write(vsp1, VI6_DPR_HST_ROUTE, VI6_DPR_NODE_UNUSED);
	vsp1_write(vsp1, VI6_DPR_HSI_ROUTE, VI6_DPR_NODE_UNUSED);
	vsp1_write(vsp1, VI6_DPR_BRU_ROUTE, VI6_DPR_NODE_UNUSED);

	if (vsp1_feature(vsp1, VSP1_HAS_BRS))
		vsp1_write(vsp1, VI6_DPR_ILV_BRS_ROUTE, VI6_DPR_NODE_UNUSED);

	vsp1_write(vsp1, VI6_DPR_HGO_SMPPT, (7 << VI6_DPR_SMPPT_TGW_SHIFT) |
		   (VI6_DPR_NODE_UNUSED << VI6_DPR_SMPPT_PT_SHIFT));
	vsp1_write(vsp1, VI6_DPR_HGT_SMPPT, (7 << VI6_DPR_SMPPT_TGW_SHIFT) |
		   (VI6_DPR_NODE_UNUSED << VI6_DPR_SMPPT_PT_SHIFT));

	vsp1_dlm_setup(vsp1);

	return 0;
}

/*
 * vsp1_device_get - Acquire the VSP1 device
 *
 * Make sure the device is not suspended and initialize it if needed.
 *
 * Return 0 on success or a negative error code otherwise.
 */
int vsp1_device_get(struct vsp1_device *vsp1)
{
	int ret;

	ret = pm_runtime_get_sync(vsp1->dev);
<<<<<<< HEAD
	return ret < 0 ? ret : 0;
=======
	if (ret < 0) {
		pm_runtime_put_noidle(vsp1->dev);
		return ret;
	}

	return 0;
>>>>>>> 24b8d41d
}

/*
 * vsp1_device_put - Release the VSP1 device
 *
 * Decrement the VSP1 reference count and cleanup the device if the last
 * reference is released.
 */
void vsp1_device_put(struct vsp1_device *vsp1)
{
	pm_runtime_put_sync(vsp1->dev);
}

/* -----------------------------------------------------------------------------
 * Power Management
 */

static int __maybe_unused vsp1_pm_suspend(struct device *dev)
{
	struct vsp1_device *vsp1 = dev_get_drvdata(dev);

<<<<<<< HEAD
	vsp1_pipelines_suspend(vsp1);
	pm_runtime_force_suspend(vsp1->dev);

	return 0;
}

static int __maybe_unused vsp1_pm_resume(struct device *dev)
{
	struct vsp1_device *vsp1 = dev_get_drvdata(dev);

	pm_runtime_force_resume(vsp1->dev);
	vsp1_pipelines_resume(vsp1);
=======
	/*
	 * When used as part of a display pipeline, the VSP is stopped and
	 * restarted explicitly by the DU.
	 */
	if (!vsp1->drm)
		vsp1_video_suspend(vsp1);

	pm_runtime_force_suspend(vsp1->dev);

	return 0;
}

static int __maybe_unused vsp1_pm_resume(struct device *dev)
{
	struct vsp1_device *vsp1 = dev_get_drvdata(dev);

	pm_runtime_force_resume(vsp1->dev);

	/*
	 * When used as part of a display pipeline, the VSP is stopped and
	 * restarted explicitly by the DU.
	 */
	if (!vsp1->drm)
		vsp1_video_resume(vsp1);
>>>>>>> 24b8d41d

	return 0;
}

static int __maybe_unused vsp1_pm_runtime_suspend(struct device *dev)
{
	struct vsp1_device *vsp1 = dev_get_drvdata(dev);

	rcar_fcp_disable(vsp1->fcp);

	return 0;
}

static int __maybe_unused vsp1_pm_runtime_resume(struct device *dev)
{
	struct vsp1_device *vsp1 = dev_get_drvdata(dev);
	int ret;

	if (vsp1->info) {
		ret = vsp1_device_init(vsp1);
		if (ret < 0)
			return ret;
	}

	return rcar_fcp_enable(vsp1->fcp);
}

static const struct dev_pm_ops vsp1_pm_ops = {
	SET_SYSTEM_SLEEP_PM_OPS(vsp1_pm_suspend, vsp1_pm_resume)
	SET_RUNTIME_PM_OPS(vsp1_pm_runtime_suspend, vsp1_pm_runtime_resume, NULL)
};

/* -----------------------------------------------------------------------------
 * Platform Driver
 */

static const struct vsp1_device_info vsp1_device_infos[] = {
	{
		.version = VI6_IP_VERSION_MODEL_VSPS_H2,
		.model = "VSP1-S",
		.gen = 2,
<<<<<<< HEAD
		.features = VSP1_HAS_BRU | VSP1_HAS_CLU | VSP1_HAS_LUT
			  | VSP1_HAS_SRU | VSP1_HAS_WPF_VFLIP,
=======
		.features = VSP1_HAS_BRU | VSP1_HAS_CLU | VSP1_HAS_HGO
			  | VSP1_HAS_HGT | VSP1_HAS_LUT | VSP1_HAS_SRU
			  | VSP1_HAS_WPF_VFLIP,
>>>>>>> 24b8d41d
		.rpf_count = 5,
		.uds_count = 3,
		.wpf_count = 4,
		.num_bru_inputs = 4,
		.uapi = true,
	}, {
		.version = VI6_IP_VERSION_MODEL_VSPR_H2,
		.model = "VSP1-R",
		.gen = 2,
		.features = VSP1_HAS_BRU | VSP1_HAS_SRU | VSP1_HAS_WPF_VFLIP,
		.rpf_count = 5,
		.uds_count = 3,
		.wpf_count = 4,
		.num_bru_inputs = 4,
		.uapi = true,
	}, {
		.version = VI6_IP_VERSION_MODEL_VSPD_GEN2,
		.model = "VSP1-D",
		.gen = 2,
<<<<<<< HEAD
		.features = VSP1_HAS_BRU | VSP1_HAS_LIF | VSP1_HAS_LUT,
=======
		.features = VSP1_HAS_BRU | VSP1_HAS_HGO | VSP1_HAS_LUT,
		.lif_count = 1,
>>>>>>> 24b8d41d
		.rpf_count = 4,
		.uds_count = 1,
		.wpf_count = 1,
		.num_bru_inputs = 4,
		.uapi = true,
	}, {
		.version = VI6_IP_VERSION_MODEL_VSPS_M2,
		.model = "VSP1-S",
		.gen = 2,
<<<<<<< HEAD
		.features = VSP1_HAS_BRU | VSP1_HAS_CLU | VSP1_HAS_LUT
			  | VSP1_HAS_SRU | VSP1_HAS_WPF_VFLIP,
		.rpf_count = 5,
		.uds_count = 1,
=======
		.features = VSP1_HAS_BRU | VSP1_HAS_CLU | VSP1_HAS_HGO
			  | VSP1_HAS_HGT | VSP1_HAS_LUT | VSP1_HAS_SRU
			  | VSP1_HAS_WPF_VFLIP,
		.rpf_count = 5,
		.uds_count = 1,
		.wpf_count = 4,
		.num_bru_inputs = 4,
		.uapi = true,
	}, {
		.version = VI6_IP_VERSION_MODEL_VSPS_V2H,
		.model = "VSP1V-S",
		.gen = 2,
		.features = VSP1_HAS_BRU | VSP1_HAS_CLU | VSP1_HAS_LUT
			  | VSP1_HAS_SRU | VSP1_HAS_WPF_VFLIP,
		.rpf_count = 4,
		.uds_count = 1,
>>>>>>> 24b8d41d
		.wpf_count = 4,
		.num_bru_inputs = 4,
		.uapi = true,
	}, {
<<<<<<< HEAD
		.version = VI6_IP_VERSION_MODEL_VSPS_V2H,
		.model = "VSP1V-S",
		.gen = 2,
		.features = VSP1_HAS_BRU | VSP1_HAS_CLU | VSP1_HAS_LUT
			  | VSP1_HAS_SRU | VSP1_HAS_WPF_VFLIP,
		.rpf_count = 4,
		.uds_count = 1,
		.wpf_count = 4,
		.num_bru_inputs = 4,
		.uapi = true,
	}, {
		.version = VI6_IP_VERSION_MODEL_VSPD_V2H,
		.model = "VSP1V-D",
		.gen = 2,
		.features = VSP1_HAS_BRU | VSP1_HAS_CLU | VSP1_HAS_LUT
			  | VSP1_HAS_LIF,
=======
		.version = VI6_IP_VERSION_MODEL_VSPD_V2H,
		.model = "VSP1V-D",
		.gen = 2,
		.features = VSP1_HAS_BRU | VSP1_HAS_CLU | VSP1_HAS_LUT,
		.lif_count = 1,
>>>>>>> 24b8d41d
		.rpf_count = 4,
		.uds_count = 1,
		.wpf_count = 1,
		.num_bru_inputs = 4,
		.uapi = true,
	}, {
		.version = VI6_IP_VERSION_MODEL_VSPI_GEN3,
		.model = "VSP2-I",
		.gen = 3,
<<<<<<< HEAD
		.features = VSP1_HAS_CLU | VSP1_HAS_LUT | VSP1_HAS_SRU
			  | VSP1_HAS_WPF_HFLIP | VSP1_HAS_WPF_VFLIP,
=======
		.features = VSP1_HAS_CLU | VSP1_HAS_HGO | VSP1_HAS_HGT
			  | VSP1_HAS_LUT | VSP1_HAS_SRU | VSP1_HAS_WPF_HFLIP
			  | VSP1_HAS_WPF_VFLIP,
>>>>>>> 24b8d41d
		.rpf_count = 1,
		.uds_count = 1,
		.wpf_count = 1,
		.uapi = true,
	}, {
		.version = VI6_IP_VERSION_MODEL_VSPBD_GEN3,
		.model = "VSP2-BD",
		.gen = 3,
		.features = VSP1_HAS_BRU | VSP1_HAS_WPF_VFLIP,
		.rpf_count = 5,
		.wpf_count = 1,
		.num_bru_inputs = 5,
		.uapi = true,
	}, {
		.version = VI6_IP_VERSION_MODEL_VSPBC_GEN3,
		.model = "VSP2-BC",
		.gen = 3,
<<<<<<< HEAD
		.features = VSP1_HAS_BRU | VSP1_HAS_CLU | VSP1_HAS_LUT
			  | VSP1_HAS_WPF_VFLIP,
=======
		.features = VSP1_HAS_BRU | VSP1_HAS_CLU | VSP1_HAS_HGO
			  | VSP1_HAS_LUT | VSP1_HAS_WPF_VFLIP,
>>>>>>> 24b8d41d
		.rpf_count = 5,
		.wpf_count = 1,
		.num_bru_inputs = 5,
		.uapi = true,
	}, {
		.version = VI6_IP_VERSION_MODEL_VSPBS_GEN3,
		.model = "VSP2-BS",
		.gen = 3,
		.features = VSP1_HAS_BRS | VSP1_HAS_WPF_VFLIP,
		.rpf_count = 2,
		.wpf_count = 1,
		.uapi = true,
	}, {
		.version = VI6_IP_VERSION_MODEL_VSPD_GEN3,
		.model = "VSP2-D",
		.gen = 3,
<<<<<<< HEAD
		.features = VSP1_HAS_BRU | VSP1_HAS_LIF | VSP1_HAS_WPF_VFLIP,
=======
		.features = VSP1_HAS_BRU | VSP1_HAS_WPF_VFLIP | VSP1_HAS_EXT_DL,
		.lif_count = 1,
>>>>>>> 24b8d41d
		.rpf_count = 5,
		.uif_count = 1,
		.wpf_count = 2,
		.num_bru_inputs = 5,
	}, {
		.version = VI6_IP_VERSION_MODEL_VSPD_V3,
		.model = "VSP2-D",
		.gen = 3,
		.features = VSP1_HAS_BRS | VSP1_HAS_BRU,
		.lif_count = 1,
		.rpf_count = 5,
		.uif_count = 1,
		.wpf_count = 1,
		.num_bru_inputs = 5,
	}, {
		.version = VI6_IP_VERSION_MODEL_VSPDL_GEN3,
		.model = "VSP2-DL",
		.gen = 3,
		.features = VSP1_HAS_BRS | VSP1_HAS_BRU | VSP1_HAS_EXT_DL,
		.lif_count = 2,
		.rpf_count = 5,
		.uif_count = 2,
		.wpf_count = 2,
		.num_bru_inputs = 5,
	},
};

static int vsp1_probe(struct platform_device *pdev)
{
	struct vsp1_device *vsp1;
	struct device_node *fcp_node;
	struct resource *irq;
	struct resource *io;
	unsigned int i;
	int ret;

	vsp1 = devm_kzalloc(&pdev->dev, sizeof(*vsp1), GFP_KERNEL);
	if (vsp1 == NULL)
		return -ENOMEM;

	vsp1->dev = &pdev->dev;
	INIT_LIST_HEAD(&vsp1->entities);
	INIT_LIST_HEAD(&vsp1->videos);

	platform_set_drvdata(pdev, vsp1);

<<<<<<< HEAD
	/* I/O and IRQ resources (clock managed by the clock PM domain) */
=======
	/* I/O and IRQ resources (clock managed by the clock PM domain). */
>>>>>>> 24b8d41d
	io = platform_get_resource(pdev, IORESOURCE_MEM, 0);
	vsp1->mmio = devm_ioremap_resource(&pdev->dev, io);
	if (IS_ERR(vsp1->mmio))
		return PTR_ERR(vsp1->mmio);

	irq = platform_get_resource(pdev, IORESOURCE_IRQ, 0);
	if (!irq) {
		dev_err(&pdev->dev, "missing IRQ\n");
		return -EINVAL;
	}

	ret = devm_request_irq(&pdev->dev, irq->start, vsp1_irq_handler,
			      IRQF_SHARED, dev_name(&pdev->dev), vsp1);
	if (ret < 0) {
		dev_err(&pdev->dev, "failed to request IRQ\n");
		return ret;
	}

<<<<<<< HEAD
	/* FCP (optional) */
=======
	/* FCP (optional). */
>>>>>>> 24b8d41d
	fcp_node = of_parse_phandle(pdev->dev.of_node, "renesas,fcp", 0);
	if (fcp_node) {
		vsp1->fcp = rcar_fcp_get(fcp_node);
		of_node_put(fcp_node);
		if (IS_ERR(vsp1->fcp)) {
			dev_dbg(&pdev->dev, "FCP not found (%ld)\n",
				PTR_ERR(vsp1->fcp));
			return PTR_ERR(vsp1->fcp);
		}
<<<<<<< HEAD
=======

		/*
		 * When the FCP is present, it handles all bus master accesses
		 * for the VSP and must thus be used in place of the VSP device
		 * to map DMA buffers.
		 */
		vsp1->bus_master = rcar_fcp_get_device(vsp1->fcp);
	} else {
		vsp1->bus_master = vsp1->dev;
>>>>>>> 24b8d41d
	}

	/* Configure device parameters based on the version register. */
	pm_runtime_enable(&pdev->dev);

<<<<<<< HEAD
	ret = pm_runtime_get_sync(&pdev->dev);
=======
	ret = vsp1_device_get(vsp1);
>>>>>>> 24b8d41d
	if (ret < 0)
		goto done;

	vsp1->version = vsp1_read(vsp1, VI6_IP_VERSION);
<<<<<<< HEAD
	pm_runtime_put_sync(&pdev->dev);
=======
	vsp1_device_put(vsp1);
>>>>>>> 24b8d41d

	for (i = 0; i < ARRAY_SIZE(vsp1_device_infos); ++i) {
		if ((vsp1->version & VI6_IP_VERSION_MODEL_MASK) ==
		    vsp1_device_infos[i].version) {
			vsp1->info = &vsp1_device_infos[i];
			break;
		}
	}

	if (!vsp1->info) {
		dev_err(&pdev->dev, "unsupported IP version 0x%08x\n",
			vsp1->version);
		ret = -ENXIO;
		goto done;
	}

	dev_dbg(&pdev->dev, "IP version 0x%08x\n", vsp1->version);

	/* Instantiate entities. */
	ret = vsp1_create_entities(vsp1);
	if (ret < 0) {
		dev_err(&pdev->dev, "failed to create entities\n");
		goto done;
	}

done:
	if (ret)
		pm_runtime_disable(&pdev->dev);

	return ret;
}

static int vsp1_remove(struct platform_device *pdev)
{
	struct vsp1_device *vsp1 = platform_get_drvdata(pdev);

	vsp1_destroy_entities(vsp1);
	rcar_fcp_put(vsp1->fcp);

	pm_runtime_disable(&pdev->dev);

	return 0;
}

static const struct of_device_id vsp1_of_match[] = {
	{ .compatible = "renesas,vsp1" },
	{ .compatible = "renesas,vsp2" },
	{ },
};
MODULE_DEVICE_TABLE(of, vsp1_of_match);

static struct platform_driver vsp1_platform_driver = {
	.probe		= vsp1_probe,
	.remove		= vsp1_remove,
	.driver		= {
		.name	= "vsp1",
		.pm	= &vsp1_pm_ops,
		.of_match_table = vsp1_of_match,
	},
};

module_platform_driver(vsp1_platform_driver);

MODULE_ALIAS("vsp1");
MODULE_AUTHOR("Laurent Pinchart <laurent.pinchart@ideasonboard.com>");
MODULE_DESCRIPTION("Renesas VSP1 Driver");
MODULE_LICENSE("GPL");<|MERGE_RESOLUTION|>--- conflicted
+++ resolved
@@ -22,11 +22,7 @@
 #include <media/v4l2-subdev.h>
 
 #include "vsp1.h"
-<<<<<<< HEAD
-#include "vsp1_bru.h"
-=======
 #include "vsp1_brx.h"
->>>>>>> 24b8d41d
 #include "vsp1_clu.h"
 #include "vsp1_dl.h"
 #include "vsp1_drm.h"
@@ -64,26 +60,11 @@
 		vsp1_write(vsp1, VI6_WPF_IRQ_STA(i), ~status & mask);
 
 		if (status & VI6_WFP_IRQ_STA_DFE) {
-<<<<<<< HEAD
-			vsp1_pipeline_frame_end(wpf->pipe);
-=======
 			vsp1_pipeline_frame_end(wpf->entity.pipe);
->>>>>>> 24b8d41d
 			ret = IRQ_HANDLED;
 		}
 	}
 
-<<<<<<< HEAD
-	status = vsp1_read(vsp1, VI6_DISP_IRQ_STA);
-	vsp1_write(vsp1, VI6_DISP_IRQ_STA, ~status & VI6_DISP_IRQ_STA_DST);
-
-	if (status & VI6_DISP_IRQ_STA_DST) {
-		vsp1_drm_display_start(vsp1);
-		ret = IRQ_HANDLED;
-	}
-
-=======
->>>>>>> 24b8d41d
 	return ret;
 }
 
@@ -164,10 +145,6 @@
 			return ret;
 	}
 
-<<<<<<< HEAD
-	if (vsp1->lif) {
-		ret = media_create_pad_link(&vsp1->wpf[0]->entity.subdev.entity,
-=======
 	if (vsp1->hgo) {
 		ret = media_create_pad_link(&vsp1->hgo->histo.entity.subdev.entity,
 					    HISTO_PAD_SOURCE,
@@ -193,7 +170,6 @@
 			continue;
 
 		ret = media_create_pad_link(&vsp1->wpf[i]->entity.subdev.entity,
->>>>>>> 24b8d41d
 					    RWPF_PAD_SOURCE,
 					    &vsp1->lif[i]->entity.subdev.entity,
 					    LIF_PAD_SINK, 0);
@@ -214,12 +190,8 @@
 	}
 
 	for (i = 0; i < vsp1->info->wpf_count; ++i) {
-<<<<<<< HEAD
-		/* Connect the video device to the WPF. All connections are
-=======
 		/*
 		 * Connect the video device to the WPF. All connections are
->>>>>>> 24b8d41d
 		 * immutable.
 		 */
 		struct vsp1_rwpf *wpf = vsp1->wpf[i];
@@ -270,11 +242,7 @@
 
 	mdev->dev = vsp1->dev;
 	mdev->hw_revision = vsp1->version;
-<<<<<<< HEAD
-	strlcpy(mdev->model, vsp1->info->model, sizeof(mdev->model));
-=======
 	strscpy(mdev->model, vsp1->info->model, sizeof(mdev->model));
->>>>>>> 24b8d41d
 	snprintf(mdev->bus_info, sizeof(mdev->bus_info), "platform:%s",
 		 dev_name(mdev->dev));
 	media_device_init(mdev);
@@ -317,11 +285,7 @@
 		list_add_tail(&vsp1->bru->entity.list_dev, &vsp1->entities);
 	}
 
-<<<<<<< HEAD
-	if (vsp1->info->features & VSP1_HAS_CLU) {
-=======
 	if (vsp1_feature(vsp1, VSP1_HAS_CLU)) {
->>>>>>> 24b8d41d
 		vsp1->clu = vsp1_clu_create(vsp1);
 		if (IS_ERR(vsp1->clu)) {
 			ret = PTR_ERR(vsp1->clu);
@@ -347,16 +311,6 @@
 
 	list_add_tail(&vsp1->hst->entity.list_dev, &vsp1->entities);
 
-<<<<<<< HEAD
-	/* The LIF is only supported when used in conjunction with the DU, in
-	 * which case the userspace API is disabled. If the userspace API is
-	 * enabled skip the LIF, even when present.
-	 */
-	if (vsp1->info->features & VSP1_HAS_LIF && !vsp1->info->uapi) {
-		vsp1->lif = vsp1_lif_create(vsp1);
-		if (IS_ERR(vsp1->lif)) {
-			ret = PTR_ERR(vsp1->lif);
-=======
 	if (vsp1_feature(vsp1, VSP1_HAS_HGO) && vsp1->info->uapi) {
 		vsp1->hgo = vsp1_hgo_create(vsp1);
 		if (IS_ERR(vsp1->hgo)) {
@@ -372,7 +326,6 @@
 		vsp1->hgt = vsp1_hgt_create(vsp1);
 		if (IS_ERR(vsp1->hgt)) {
 			ret = PTR_ERR(vsp1->hgt);
->>>>>>> 24b8d41d
 			goto done;
 		}
 
@@ -507,13 +460,10 @@
 	 * enabled or initialize the DRM pipeline otherwise.
 	 */
 	if (vsp1->info->uapi) {
-<<<<<<< HEAD
-=======
 		ret = vsp1_uapi_create_links(vsp1);
 		if (ret < 0)
 			goto done;
 
->>>>>>> 24b8d41d
 		ret = v4l2_device_register_subdev_nodes(&vsp1->v4l2_dev);
 		if (ret < 0)
 			goto done;
@@ -612,16 +562,12 @@
 	int ret;
 
 	ret = pm_runtime_get_sync(vsp1->dev);
-<<<<<<< HEAD
-	return ret < 0 ? ret : 0;
-=======
 	if (ret < 0) {
 		pm_runtime_put_noidle(vsp1->dev);
 		return ret;
 	}
 
 	return 0;
->>>>>>> 24b8d41d
 }
 
 /*
@@ -643,20 +589,6 @@
 {
 	struct vsp1_device *vsp1 = dev_get_drvdata(dev);
 
-<<<<<<< HEAD
-	vsp1_pipelines_suspend(vsp1);
-	pm_runtime_force_suspend(vsp1->dev);
-
-	return 0;
-}
-
-static int __maybe_unused vsp1_pm_resume(struct device *dev)
-{
-	struct vsp1_device *vsp1 = dev_get_drvdata(dev);
-
-	pm_runtime_force_resume(vsp1->dev);
-	vsp1_pipelines_resume(vsp1);
-=======
 	/*
 	 * When used as part of a display pipeline, the VSP is stopped and
 	 * restarted explicitly by the DU.
@@ -681,7 +613,6 @@
 	 */
 	if (!vsp1->drm)
 		vsp1_video_resume(vsp1);
->>>>>>> 24b8d41d
 
 	return 0;
 }
@@ -723,14 +654,9 @@
 		.version = VI6_IP_VERSION_MODEL_VSPS_H2,
 		.model = "VSP1-S",
 		.gen = 2,
-<<<<<<< HEAD
-		.features = VSP1_HAS_BRU | VSP1_HAS_CLU | VSP1_HAS_LUT
-			  | VSP1_HAS_SRU | VSP1_HAS_WPF_VFLIP,
-=======
 		.features = VSP1_HAS_BRU | VSP1_HAS_CLU | VSP1_HAS_HGO
 			  | VSP1_HAS_HGT | VSP1_HAS_LUT | VSP1_HAS_SRU
 			  | VSP1_HAS_WPF_VFLIP,
->>>>>>> 24b8d41d
 		.rpf_count = 5,
 		.uds_count = 3,
 		.wpf_count = 4,
@@ -750,12 +676,8 @@
 		.version = VI6_IP_VERSION_MODEL_VSPD_GEN2,
 		.model = "VSP1-D",
 		.gen = 2,
-<<<<<<< HEAD
-		.features = VSP1_HAS_BRU | VSP1_HAS_LIF | VSP1_HAS_LUT,
-=======
 		.features = VSP1_HAS_BRU | VSP1_HAS_HGO | VSP1_HAS_LUT,
 		.lif_count = 1,
->>>>>>> 24b8d41d
 		.rpf_count = 4,
 		.uds_count = 1,
 		.wpf_count = 1,
@@ -765,12 +687,6 @@
 		.version = VI6_IP_VERSION_MODEL_VSPS_M2,
 		.model = "VSP1-S",
 		.gen = 2,
-<<<<<<< HEAD
-		.features = VSP1_HAS_BRU | VSP1_HAS_CLU | VSP1_HAS_LUT
-			  | VSP1_HAS_SRU | VSP1_HAS_WPF_VFLIP,
-		.rpf_count = 5,
-		.uds_count = 1,
-=======
 		.features = VSP1_HAS_BRU | VSP1_HAS_CLU | VSP1_HAS_HGO
 			  | VSP1_HAS_HGT | VSP1_HAS_LUT | VSP1_HAS_SRU
 			  | VSP1_HAS_WPF_VFLIP,
@@ -780,19 +696,6 @@
 		.num_bru_inputs = 4,
 		.uapi = true,
 	}, {
-		.version = VI6_IP_VERSION_MODEL_VSPS_V2H,
-		.model = "VSP1V-S",
-		.gen = 2,
-		.features = VSP1_HAS_BRU | VSP1_HAS_CLU | VSP1_HAS_LUT
-			  | VSP1_HAS_SRU | VSP1_HAS_WPF_VFLIP,
-		.rpf_count = 4,
-		.uds_count = 1,
->>>>>>> 24b8d41d
-		.wpf_count = 4,
-		.num_bru_inputs = 4,
-		.uapi = true,
-	}, {
-<<<<<<< HEAD
 		.version = VI6_IP_VERSION_MODEL_VSPS_V2H,
 		.model = "VSP1V-S",
 		.gen = 2,
@@ -807,15 +710,8 @@
 		.version = VI6_IP_VERSION_MODEL_VSPD_V2H,
 		.model = "VSP1V-D",
 		.gen = 2,
-		.features = VSP1_HAS_BRU | VSP1_HAS_CLU | VSP1_HAS_LUT
-			  | VSP1_HAS_LIF,
-=======
-		.version = VI6_IP_VERSION_MODEL_VSPD_V2H,
-		.model = "VSP1V-D",
-		.gen = 2,
 		.features = VSP1_HAS_BRU | VSP1_HAS_CLU | VSP1_HAS_LUT,
 		.lif_count = 1,
->>>>>>> 24b8d41d
 		.rpf_count = 4,
 		.uds_count = 1,
 		.wpf_count = 1,
@@ -825,14 +721,9 @@
 		.version = VI6_IP_VERSION_MODEL_VSPI_GEN3,
 		.model = "VSP2-I",
 		.gen = 3,
-<<<<<<< HEAD
-		.features = VSP1_HAS_CLU | VSP1_HAS_LUT | VSP1_HAS_SRU
-			  | VSP1_HAS_WPF_HFLIP | VSP1_HAS_WPF_VFLIP,
-=======
 		.features = VSP1_HAS_CLU | VSP1_HAS_HGO | VSP1_HAS_HGT
 			  | VSP1_HAS_LUT | VSP1_HAS_SRU | VSP1_HAS_WPF_HFLIP
 			  | VSP1_HAS_WPF_VFLIP,
->>>>>>> 24b8d41d
 		.rpf_count = 1,
 		.uds_count = 1,
 		.wpf_count = 1,
@@ -850,13 +741,8 @@
 		.version = VI6_IP_VERSION_MODEL_VSPBC_GEN3,
 		.model = "VSP2-BC",
 		.gen = 3,
-<<<<<<< HEAD
-		.features = VSP1_HAS_BRU | VSP1_HAS_CLU | VSP1_HAS_LUT
-			  | VSP1_HAS_WPF_VFLIP,
-=======
 		.features = VSP1_HAS_BRU | VSP1_HAS_CLU | VSP1_HAS_HGO
 			  | VSP1_HAS_LUT | VSP1_HAS_WPF_VFLIP,
->>>>>>> 24b8d41d
 		.rpf_count = 5,
 		.wpf_count = 1,
 		.num_bru_inputs = 5,
@@ -873,12 +759,8 @@
 		.version = VI6_IP_VERSION_MODEL_VSPD_GEN3,
 		.model = "VSP2-D",
 		.gen = 3,
-<<<<<<< HEAD
-		.features = VSP1_HAS_BRU | VSP1_HAS_LIF | VSP1_HAS_WPF_VFLIP,
-=======
 		.features = VSP1_HAS_BRU | VSP1_HAS_WPF_VFLIP | VSP1_HAS_EXT_DL,
 		.lif_count = 1,
->>>>>>> 24b8d41d
 		.rpf_count = 5,
 		.uif_count = 1,
 		.wpf_count = 2,
@@ -925,11 +807,7 @@
 
 	platform_set_drvdata(pdev, vsp1);
 
-<<<<<<< HEAD
-	/* I/O and IRQ resources (clock managed by the clock PM domain) */
-=======
 	/* I/O and IRQ resources (clock managed by the clock PM domain). */
->>>>>>> 24b8d41d
 	io = platform_get_resource(pdev, IORESOURCE_MEM, 0);
 	vsp1->mmio = devm_ioremap_resource(&pdev->dev, io);
 	if (IS_ERR(vsp1->mmio))
@@ -948,11 +826,7 @@
 		return ret;
 	}
 
-<<<<<<< HEAD
-	/* FCP (optional) */
-=======
 	/* FCP (optional). */
->>>>>>> 24b8d41d
 	fcp_node = of_parse_phandle(pdev->dev.of_node, "renesas,fcp", 0);
 	if (fcp_node) {
 		vsp1->fcp = rcar_fcp_get(fcp_node);
@@ -962,8 +836,6 @@
 				PTR_ERR(vsp1->fcp));
 			return PTR_ERR(vsp1->fcp);
 		}
-<<<<<<< HEAD
-=======
 
 		/*
 		 * When the FCP is present, it handles all bus master accesses
@@ -973,26 +845,17 @@
 		vsp1->bus_master = rcar_fcp_get_device(vsp1->fcp);
 	} else {
 		vsp1->bus_master = vsp1->dev;
->>>>>>> 24b8d41d
 	}
 
 	/* Configure device parameters based on the version register. */
 	pm_runtime_enable(&pdev->dev);
 
-<<<<<<< HEAD
-	ret = pm_runtime_get_sync(&pdev->dev);
-=======
 	ret = vsp1_device_get(vsp1);
->>>>>>> 24b8d41d
 	if (ret < 0)
 		goto done;
 
 	vsp1->version = vsp1_read(vsp1, VI6_IP_VERSION);
-<<<<<<< HEAD
-	pm_runtime_put_sync(&pdev->dev);
-=======
 	vsp1_device_put(vsp1);
->>>>>>> 24b8d41d
 
 	for (i = 0; i < ARRAY_SIZE(vsp1_device_infos); ++i) {
 		if ((vsp1->version & VI6_IP_VERSION_MODEL_MASK) ==
