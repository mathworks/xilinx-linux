--- conflicted
+++ resolved
@@ -25,17 +25,10 @@
  * Device Access
  */
 
-<<<<<<< HEAD
-static inline void vsp1_lut_write(struct vsp1_lut *lut, struct vsp1_dl_list *dl,
-				  u32 reg, u32 data)
-{
-	vsp1_dl_list_write(dl, reg, data);
-=======
 static inline void vsp1_lut_write(struct vsp1_lut *lut,
 				  struct vsp1_dl_body *dlb, u32 reg, u32 data)
 {
 	vsp1_dl_body_write(dlb, reg, data);
->>>>>>> 24b8d41d
 }
 
 /* -----------------------------------------------------------------------------
@@ -49,32 +42,19 @@
 	struct vsp1_dl_body *dlb;
 	unsigned int i;
 
-<<<<<<< HEAD
-	dlb = vsp1_dl_fragment_alloc(lut->entity.vsp1, 256);
-	if (!dlb)
-		return -ENOMEM;
-
-	for (i = 0; i < 256; ++i)
-		vsp1_dl_fragment_write(dlb, VI6_LUT_TABLE + 4 * i,
-=======
 	dlb = vsp1_dl_body_get(lut->pool);
 	if (!dlb)
 		return -ENOMEM;
 
 	for (i = 0; i < LUT_SIZE; ++i)
 		vsp1_dl_body_write(dlb, VI6_LUT_TABLE + 4 * i,
->>>>>>> 24b8d41d
 				       ctrl->p_new.p_u32[i]);
 
 	spin_lock_irq(&lut->lock);
 	swap(lut->lut, dlb);
 	spin_unlock_irq(&lut->lock);
 
-<<<<<<< HEAD
-	vsp1_dl_fragment_free(dlb);
-=======
 	vsp1_dl_body_put(dlb);
->>>>>>> 24b8d41d
 	return 0;
 }
 
@@ -105,11 +85,7 @@
 	.max = 0x00ffffff,
 	.step = 1,
 	.def = 0,
-<<<<<<< HEAD
-	.dims = { 256},
-=======
 	.dims = { LUT_SIZE },
->>>>>>> 24b8d41d
 };
 
 /* -----------------------------------------------------------------------------
@@ -126,19 +102,8 @@
 			      struct v4l2_subdev_pad_config *cfg,
 			      struct v4l2_subdev_mbus_code_enum *code)
 {
-<<<<<<< HEAD
-	static const unsigned int codes[] = {
-		MEDIA_BUS_FMT_ARGB8888_1X32,
-		MEDIA_BUS_FMT_AHSV8888_1X32,
-		MEDIA_BUS_FMT_AYUV8_1X32,
-	};
-
-	return vsp1_subdev_enum_mbus_code(subdev, cfg, code, codes,
-					  ARRAY_SIZE(codes));
-=======
 	return vsp1_subdev_enum_mbus_code(subdev, cfg, code, lut_codes,
 					  ARRAY_SIZE(lut_codes));
->>>>>>> 24b8d41d
 }
 
 static int lut_enum_frame_size(struct v4l2_subdev *subdev,
@@ -154,58 +119,10 @@
 			  struct v4l2_subdev_pad_config *cfg,
 			  struct v4l2_subdev_format *fmt)
 {
-<<<<<<< HEAD
-	struct vsp1_lut *lut = to_lut(subdev);
-	struct v4l2_subdev_pad_config *config;
-	struct v4l2_mbus_framefmt *format;
-	int ret = 0;
-
-	mutex_lock(&lut->entity.lock);
-
-	config = vsp1_entity_get_pad_config(&lut->entity, cfg, fmt->which);
-	if (!config) {
-		ret = -EINVAL;
-		goto done;
-	}
-
-	/* Default to YUV if the requested format is not supported. */
-	if (fmt->format.code != MEDIA_BUS_FMT_ARGB8888_1X32 &&
-	    fmt->format.code != MEDIA_BUS_FMT_AHSV8888_1X32 &&
-	    fmt->format.code != MEDIA_BUS_FMT_AYUV8_1X32)
-		fmt->format.code = MEDIA_BUS_FMT_AYUV8_1X32;
-
-	format = vsp1_entity_get_pad_format(&lut->entity, config, fmt->pad);
-
-	if (fmt->pad == LUT_PAD_SOURCE) {
-		/* The LUT output format can't be modified. */
-		fmt->format = *format;
-		goto done;
-	}
-
-	format->code = fmt->format.code;
-	format->width = clamp_t(unsigned int, fmt->format.width,
-				LUT_MIN_SIZE, LUT_MAX_SIZE);
-	format->height = clamp_t(unsigned int, fmt->format.height,
-				 LUT_MIN_SIZE, LUT_MAX_SIZE);
-	format->field = V4L2_FIELD_NONE;
-	format->colorspace = V4L2_COLORSPACE_SRGB;
-
-	fmt->format = *format;
-
-	/* Propagate the format to the source pad. */
-	format = vsp1_entity_get_pad_format(&lut->entity, config,
-					    LUT_PAD_SOURCE);
-	*format = fmt->format;
-
-done:
-	mutex_unlock(&lut->entity.lock);
-	return ret;
-=======
 	return vsp1_subdev_set_pad_format(subdev, cfg, fmt, lut_codes,
 					  ARRAY_SIZE(lut_codes),
 					  LUT_MIN_SIZE, LUT_MIN_SIZE,
 					  LUT_MAX_SIZE, LUT_MAX_SIZE);
->>>>>>> 24b8d41d
 }
 
 /* -----------------------------------------------------------------------------
@@ -228,39 +145,6 @@
  * VSP1 Entity Operations
  */
 
-<<<<<<< HEAD
-static void lut_configure(struct vsp1_entity *entity,
-			  struct vsp1_pipeline *pipe,
-			  struct vsp1_dl_list *dl,
-			  enum vsp1_entity_params params)
-{
-	struct vsp1_lut *lut = to_lut(&entity->subdev);
-	struct vsp1_dl_body *dlb;
-	unsigned long flags;
-
-	switch (params) {
-	case VSP1_ENTITY_PARAMS_INIT:
-		vsp1_lut_write(lut, dl, VI6_LUT_CTRL, VI6_LUT_CTRL_EN);
-		break;
-
-	case VSP1_ENTITY_PARAMS_PARTITION:
-		break;
-
-	case VSP1_ENTITY_PARAMS_RUNTIME:
-		spin_lock_irqsave(&lut->lock, flags);
-		dlb = lut->lut;
-		lut->lut = NULL;
-		spin_unlock_irqrestore(&lut->lock, flags);
-
-		if (dlb)
-			vsp1_dl_list_add_fragment(dl, dlb);
-		break;
-	}
-}
-
-static const struct vsp1_entity_operations lut_entity_ops = {
-	.configure = lut_configure,
-=======
 static void lut_configure_stream(struct vsp1_entity *entity,
 				 struct vsp1_pipeline *pipe,
 				 struct vsp1_dl_list *dl,
@@ -304,7 +188,6 @@
 	.configure_stream = lut_configure_stream,
 	.configure_frame = lut_configure_frame,
 	.destroy = lut_destroy,
->>>>>>> 24b8d41d
 };
 
 /* -----------------------------------------------------------------------------
@@ -330,14 +213,6 @@
 	if (ret < 0)
 		return ERR_PTR(ret);
 
-<<<<<<< HEAD
-	/* Initialize the control handler. */
-	v4l2_ctrl_handler_init(&lut->ctrls, 1);
-	v4l2_ctrl_new_custom(&lut->ctrls, &lut_table_control, NULL);
-
-	lut->entity.subdev.ctrl_handler = &lut->ctrls;
-
-=======
 	/*
 	 * Pre-allocate a body pool, with 3 bodies allowing a userspace update
 	 * before the hardware has committed a previous set of tables, handling
@@ -353,7 +228,6 @@
 
 	lut->entity.subdev.ctrl_handler = &lut->ctrls;
 
->>>>>>> 24b8d41d
 	if (lut->ctrls.error) {
 		dev_err(vsp1->dev, "lut: failed to initialize controls\n");
 		ret = lut->ctrls.error;
