/* SPDX-License-Identifier: GPL-2.0+ */
/*
 * vsp1_regs.h  --  R-Car VSP1 Registers Definitions
 *
 * Copyright (C) 2013 Renesas Electronics Corporation
 *
 * Contact: Laurent Pinchart (laurent.pinchart@ideasonboard.com)
 */

#ifndef __VSP1_REGS_H__
#define __VSP1_REGS_H__

/* -----------------------------------------------------------------------------
 * General Control Registers
 */

#define VI6_CMD(n)			(0x0000 + (n) * 4)
#define VI6_CMD_UPDHDR			BIT(4)
#define VI6_CMD_STRCMD			BIT(0)

#define VI6_CLK_DCSWT			0x0018
#define VI6_CLK_DCSWT_CSTPW_MASK	(0xff << 8)
#define VI6_CLK_DCSWT_CSTPW_SHIFT	8
#define VI6_CLK_DCSWT_CSTRW_MASK	(0xff << 0)
#define VI6_CLK_DCSWT_CSTRW_SHIFT	0

#define VI6_SRESET			0x0028
#define VI6_SRESET_SRTS(n)		BIT(n)

#define VI6_STATUS			0x0038
#define VI6_STATUS_FLD_STD(n)		BIT((n) + 28)
#define VI6_STATUS_SYS_ACT(n)		BIT((n) + 8)

#define VI6_WPF_IRQ_ENB(n)		(0x0048 + (n) * 12)
#define VI6_WFP_IRQ_ENB_DFEE		BIT(1)
#define VI6_WFP_IRQ_ENB_FREE		BIT(0)

#define VI6_WPF_IRQ_STA(n)		(0x004c + (n) * 12)
#define VI6_WFP_IRQ_STA_DFE		BIT(1)
#define VI6_WFP_IRQ_STA_FRE		BIT(0)

#define VI6_DISP_IRQ_ENB(n)		(0x0078 + (n) * 60)
#define VI6_DISP_IRQ_ENB_DSTE		BIT(8)
#define VI6_DISP_IRQ_ENB_MAEE		BIT(5)
#define VI6_DISP_IRQ_ENB_LNEE(n)	BIT(n)

#define VI6_DISP_IRQ_STA(n)		(0x007c + (n) * 60)
#define VI6_DISP_IRQ_STA_DST		BIT(8)
#define VI6_DISP_IRQ_STA_MAE		BIT(5)
#define VI6_DISP_IRQ_STA_LNE(n)		BIT(n)

#define VI6_WPF_LINE_COUNT(n)		(0x0084 + (n) * 4)
#define VI6_WPF_LINE_COUNT_MASK		(0x1fffff << 0)

/* -----------------------------------------------------------------------------
 * Display List Control Registers
 */

#define VI6_DL_CTRL			0x0100
#define VI6_DL_CTRL_AR_WAIT_MASK	(0xffff << 16)
#define VI6_DL_CTRL_AR_WAIT_SHIFT	16
#define VI6_DL_CTRL_DC2			BIT(12)
#define VI6_DL_CTRL_DC1			BIT(8)
#define VI6_DL_CTRL_DC0			BIT(4)
#define VI6_DL_CTRL_CFM0		BIT(2)
#define VI6_DL_CTRL_NH0			BIT(1)
#define VI6_DL_CTRL_DLE			BIT(0)

#define VI6_DL_HDR_ADDR(n)		(0x0104 + (n) * 4)

#define VI6_DL_SWAP			0x0114
#define VI6_DL_SWAP_LWS			BIT(2)
#define VI6_DL_SWAP_WDS			BIT(1)
#define VI6_DL_SWAP_BTS			BIT(0)

#define VI6_DL_EXT_CTRL(n)		(0x011c + (n) * 36)
#define VI6_DL_EXT_CTRL_NWE		BIT(16)
#define VI6_DL_EXT_CTRL_POLINT_MASK	(0x3f << 8)
#define VI6_DL_EXT_CTRL_POLINT_SHIFT	8
#define VI6_DL_EXT_CTRL_DLPRI		BIT(5)
#define VI6_DL_EXT_CTRL_EXPRI		BIT(4)
#define VI6_DL_EXT_CTRL_EXT		BIT(0)

#define VI6_DL_EXT_AUTOFLD_INT		BIT(0)

#define VI6_DL_BODY_SIZE		0x0120
#define VI6_DL_BODY_SIZE_UPD		BIT(24)
#define VI6_DL_BODY_SIZE_BS_MASK	(0x1ffff << 0)
#define VI6_DL_BODY_SIZE_BS_SHIFT	0

/* -----------------------------------------------------------------------------
 * RPF Control Registers
 */

#define VI6_RPF_OFFSET			0x100

#define VI6_RPF_SRC_BSIZE		0x0300
#define VI6_RPF_SRC_BSIZE_BHSIZE_MASK	(0x1fff << 16)
#define VI6_RPF_SRC_BSIZE_BHSIZE_SHIFT	16
#define VI6_RPF_SRC_BSIZE_BVSIZE_MASK	(0x1fff << 0)
#define VI6_RPF_SRC_BSIZE_BVSIZE_SHIFT	0

#define VI6_RPF_SRC_ESIZE		0x0304
#define VI6_RPF_SRC_ESIZE_EHSIZE_MASK	(0x1fff << 16)
#define VI6_RPF_SRC_ESIZE_EHSIZE_SHIFT	16
#define VI6_RPF_SRC_ESIZE_EVSIZE_MASK	(0x1fff << 0)
#define VI6_RPF_SRC_ESIZE_EVSIZE_SHIFT	0

#define VI6_RPF_INFMT			0x0308
#define VI6_RPF_INFMT_VIR		BIT(28)
#define VI6_RPF_INFMT_CIPM		BIT(16)
#define VI6_RPF_INFMT_SPYCS		BIT(15)
#define VI6_RPF_INFMT_SPUVS		BIT(14)
#define VI6_RPF_INFMT_CEXT_ZERO		(0 << 12)
#define VI6_RPF_INFMT_CEXT_EXT		(1 << 12)
#define VI6_RPF_INFMT_CEXT_ONE		(2 << 12)
#define VI6_RPF_INFMT_CEXT_MASK		(3 << 12)
#define VI6_RPF_INFMT_RDTM_BT601	(0 << 9)
#define VI6_RPF_INFMT_RDTM_BT601_EXT	(1 << 9)
#define VI6_RPF_INFMT_RDTM_BT709	(2 << 9)
#define VI6_RPF_INFMT_RDTM_BT709_EXT	(3 << 9)
#define VI6_RPF_INFMT_RDTM_MASK		(7 << 9)
#define VI6_RPF_INFMT_CSC		BIT(8)
#define VI6_RPF_INFMT_RDFMT_MASK	(0x7f << 0)
#define VI6_RPF_INFMT_RDFMT_SHIFT	0

#define VI6_RPF_DSWAP			0x030c
#define VI6_RPF_DSWAP_A_LLS		BIT(11)
#define VI6_RPF_DSWAP_A_LWS		BIT(10)
#define VI6_RPF_DSWAP_A_WDS		BIT(9)
#define VI6_RPF_DSWAP_A_BTS		BIT(8)
#define VI6_RPF_DSWAP_P_LLS		BIT(3)
#define VI6_RPF_DSWAP_P_LWS		BIT(2)
#define VI6_RPF_DSWAP_P_WDS		BIT(1)
#define VI6_RPF_DSWAP_P_BTS		BIT(0)

#define VI6_RPF_LOC			0x0310
#define VI6_RPF_LOC_HCOORD_MASK		(0x1fff << 16)
#define VI6_RPF_LOC_HCOORD_SHIFT	16
#define VI6_RPF_LOC_VCOORD_MASK		(0x1fff << 0)
#define VI6_RPF_LOC_VCOORD_SHIFT	0

#define VI6_RPF_ALPH_SEL		0x0314
#define VI6_RPF_ALPH_SEL_ASEL_PACKED	(0 << 28)
#define VI6_RPF_ALPH_SEL_ASEL_8B_PLANE	(1 << 28)
#define VI6_RPF_ALPH_SEL_ASEL_SELECT	(2 << 28)
#define VI6_RPF_ALPH_SEL_ASEL_1B_PLANE	(3 << 28)
#define VI6_RPF_ALPH_SEL_ASEL_FIXED	(4 << 28)
#define VI6_RPF_ALPH_SEL_ASEL_MASK	(7 << 28)
#define VI6_RPF_ALPH_SEL_ASEL_SHIFT	28
#define VI6_RPF_ALPH_SEL_IROP_MASK	(0xf << 24)
#define VI6_RPF_ALPH_SEL_IROP_SHIFT	24
#define VI6_RPF_ALPH_SEL_BSEL		BIT(23)
#define VI6_RPF_ALPH_SEL_AEXT_ZERO	(0 << 18)
#define VI6_RPF_ALPH_SEL_AEXT_EXT	(1 << 18)
#define VI6_RPF_ALPH_SEL_AEXT_ONE	(2 << 18)
#define VI6_RPF_ALPH_SEL_AEXT_MASK	(3 << 18)
#define VI6_RPF_ALPH_SEL_ALPHA1_MASK	(0xff << 8)
#define VI6_RPF_ALPH_SEL_ALPHA1_SHIFT	8
#define VI6_RPF_ALPH_SEL_ALPHA0_MASK	(0xff << 0)
#define VI6_RPF_ALPH_SEL_ALPHA0_SHIFT	0

#define VI6_RPF_VRTCOL_SET		0x0318
#define VI6_RPF_VRTCOL_SET_LAYA_MASK	(0xff << 24)
#define VI6_RPF_VRTCOL_SET_LAYA_SHIFT	24
#define VI6_RPF_VRTCOL_SET_LAYR_MASK	(0xff << 16)
#define VI6_RPF_VRTCOL_SET_LAYR_SHIFT	16
#define VI6_RPF_VRTCOL_SET_LAYG_MASK	(0xff << 8)
#define VI6_RPF_VRTCOL_SET_LAYG_SHIFT	8
#define VI6_RPF_VRTCOL_SET_LAYB_MASK	(0xff << 0)
#define VI6_RPF_VRTCOL_SET_LAYB_SHIFT	0

#define VI6_RPF_MSK_CTRL		0x031c
#define VI6_RPF_MSK_CTRL_MSK_EN		BIT(24)
#define VI6_RPF_MSK_CTRL_MGR_MASK	(0xff << 16)
#define VI6_RPF_MSK_CTRL_MGR_SHIFT	16
#define VI6_RPF_MSK_CTRL_MGG_MASK	(0xff << 8)
#define VI6_RPF_MSK_CTRL_MGG_SHIFT	8
#define VI6_RPF_MSK_CTRL_MGB_MASK	(0xff << 0)
#define VI6_RPF_MSK_CTRL_MGB_SHIFT	0

#define VI6_RPF_MSK_SET0		0x0320
#define VI6_RPF_MSK_SET1		0x0324
#define VI6_RPF_MSK_SET_MSA_MASK	(0xff << 24)
#define VI6_RPF_MSK_SET_MSA_SHIFT	24
#define VI6_RPF_MSK_SET_MSR_MASK	(0xff << 16)
#define VI6_RPF_MSK_SET_MSR_SHIFT	16
#define VI6_RPF_MSK_SET_MSG_MASK	(0xff << 8)
#define VI6_RPF_MSK_SET_MSG_SHIFT	8
#define VI6_RPF_MSK_SET_MSB_MASK	(0xff << 0)
#define VI6_RPF_MSK_SET_MSB_SHIFT	0

#define VI6_RPF_CKEY_CTRL		0x0328
#define VI6_RPF_CKEY_CTRL_CV		BIT(4)
#define VI6_RPF_CKEY_CTRL_SAPE1		BIT(1)
#define VI6_RPF_CKEY_CTRL_SAPE0		BIT(0)

#define VI6_RPF_CKEY_SET0		0x032c
#define VI6_RPF_CKEY_SET1		0x0330
#define VI6_RPF_CKEY_SET_AP_MASK	(0xff << 24)
#define VI6_RPF_CKEY_SET_AP_SHIFT	24
#define VI6_RPF_CKEY_SET_R_MASK		(0xff << 16)
#define VI6_RPF_CKEY_SET_R_SHIFT	16
#define VI6_RPF_CKEY_SET_GY_MASK	(0xff << 8)
#define VI6_RPF_CKEY_SET_GY_SHIFT	8
#define VI6_RPF_CKEY_SET_B_MASK		(0xff << 0)
#define VI6_RPF_CKEY_SET_B_SHIFT	0

#define VI6_RPF_SRCM_PSTRIDE		0x0334
#define VI6_RPF_SRCM_PSTRIDE_Y_SHIFT	16
#define VI6_RPF_SRCM_PSTRIDE_C_SHIFT	0

#define VI6_RPF_SRCM_ASTRIDE		0x0338
#define VI6_RPF_SRCM_PSTRIDE_A_SHIFT	0

#define VI6_RPF_SRCM_ADDR_Y		0x033c
#define VI6_RPF_SRCM_ADDR_C0		0x0340
#define VI6_RPF_SRCM_ADDR_C1		0x0344
#define VI6_RPF_SRCM_ADDR_AI		0x0348

#define VI6_RPF_MULT_ALPHA		0x036c
#define VI6_RPF_MULT_ALPHA_A_MMD_NONE	(0 << 12)
#define VI6_RPF_MULT_ALPHA_A_MMD_RATIO	(1 << 12)
#define VI6_RPF_MULT_ALPHA_P_MMD_NONE	(0 << 8)
#define VI6_RPF_MULT_ALPHA_P_MMD_RATIO	(1 << 8)
#define VI6_RPF_MULT_ALPHA_P_MMD_IMAGE	(2 << 8)
#define VI6_RPF_MULT_ALPHA_P_MMD_BOTH	(3 << 8)
<<<<<<< HEAD
#define VI6_RPF_MULT_ALPHA_RATIO_MASK	(0xff < 0)
=======
#define VI6_RPF_MULT_ALPHA_RATIO_MASK	(0xff << 0)
>>>>>>> 24b8d41d
#define VI6_RPF_MULT_ALPHA_RATIO_SHIFT	0

/* -----------------------------------------------------------------------------
 * WPF Control Registers
 */

#define VI6_WPF_OFFSET			0x100

#define VI6_WPF_SRCRPF			0x1000
#define VI6_WPF_SRCRPF_VIRACT_DIS	(0 << 28)
#define VI6_WPF_SRCRPF_VIRACT_SUB	(1 << 28)
#define VI6_WPF_SRCRPF_VIRACT_MST	(2 << 28)
#define VI6_WPF_SRCRPF_VIRACT_MASK	(3 << 28)
#define VI6_WPF_SRCRPF_VIRACT2_DIS	(0 << 24)
#define VI6_WPF_SRCRPF_VIRACT2_SUB	(1 << 24)
#define VI6_WPF_SRCRPF_VIRACT2_MST	(2 << 24)
#define VI6_WPF_SRCRPF_VIRACT2_MASK	(3 << 24)
#define VI6_WPF_SRCRPF_RPF_ACT_DIS(n)	(0 << ((n) * 2))
#define VI6_WPF_SRCRPF_RPF_ACT_SUB(n)	(1 << ((n) * 2))
#define VI6_WPF_SRCRPF_RPF_ACT_MST(n)	(2 << ((n) * 2))
#define VI6_WPF_SRCRPF_RPF_ACT_MASK(n)	(3 << ((n) * 2))

#define VI6_WPF_HSZCLIP			0x1004
#define VI6_WPF_VSZCLIP			0x1008
#define VI6_WPF_SZCLIP_EN		BIT(28)
#define VI6_WPF_SZCLIP_OFST_MASK	(0xff << 16)
#define VI6_WPF_SZCLIP_OFST_SHIFT	16
#define VI6_WPF_SZCLIP_SIZE_MASK	(0xfff << 0)
#define VI6_WPF_SZCLIP_SIZE_SHIFT	0

#define VI6_WPF_OUTFMT			0x100c
#define VI6_WPF_OUTFMT_PDV_MASK		(0xff << 24)
#define VI6_WPF_OUTFMT_PDV_SHIFT	24
<<<<<<< HEAD
#define VI6_WPF_OUTFMT_PXA		(1 << 23)
#define VI6_WPF_OUTFMT_ROT		(1 << 18)
#define VI6_WPF_OUTFMT_HFLP		(1 << 17)
#define VI6_WPF_OUTFMT_FLP		(1 << 16)
#define VI6_WPF_OUTFMT_SPYCS		(1 << 15)
#define VI6_WPF_OUTFMT_SPUVS		(1 << 14)
=======
#define VI6_WPF_OUTFMT_PXA		BIT(23)
#define VI6_WPF_OUTFMT_ROT		BIT(18)
#define VI6_WPF_OUTFMT_HFLP		BIT(17)
#define VI6_WPF_OUTFMT_FLP		BIT(16)
#define VI6_WPF_OUTFMT_SPYCS		BIT(15)
#define VI6_WPF_OUTFMT_SPUVS		BIT(14)
>>>>>>> 24b8d41d
#define VI6_WPF_OUTFMT_DITH_DIS		(0 << 12)
#define VI6_WPF_OUTFMT_DITH_EN		(3 << 12)
#define VI6_WPF_OUTFMT_DITH_MASK	(3 << 12)
#define VI6_WPF_OUTFMT_WRTM_BT601	(0 << 9)
#define VI6_WPF_OUTFMT_WRTM_BT601_EXT	(1 << 9)
#define VI6_WPF_OUTFMT_WRTM_BT709	(2 << 9)
#define VI6_WPF_OUTFMT_WRTM_BT709_EXT	(3 << 9)
#define VI6_WPF_OUTFMT_WRTM_MASK	(7 << 9)
#define VI6_WPF_OUTFMT_CSC		BIT(8)
#define VI6_WPF_OUTFMT_WRFMT_MASK	(0x7f << 0)
#define VI6_WPF_OUTFMT_WRFMT_SHIFT	0

#define VI6_WPF_DSWAP			0x1010
#define VI6_WPF_DSWAP_P_LLS		BIT(3)
#define VI6_WPF_DSWAP_P_LWS		BIT(2)
#define VI6_WPF_DSWAP_P_WDS		BIT(1)
#define VI6_WPF_DSWAP_P_BTS		BIT(0)

#define VI6_WPF_RNDCTRL			0x1014
#define VI6_WPF_RNDCTRL_CBRM		BIT(28)
#define VI6_WPF_RNDCTRL_ABRM_TRUNC	(0 << 24)
#define VI6_WPF_RNDCTRL_ABRM_ROUND	(1 << 24)
#define VI6_WPF_RNDCTRL_ABRM_THRESH	(2 << 24)
#define VI6_WPF_RNDCTRL_ABRM_MASK	(3 << 24)
#define VI6_WPF_RNDCTRL_ATHRESH_MASK	(0xff << 16)
#define VI6_WPF_RNDCTRL_ATHRESH_SHIFT	16
#define VI6_WPF_RNDCTRL_CLMD_FULL	(0 << 12)
#define VI6_WPF_RNDCTRL_CLMD_CLIP	(1 << 12)
#define VI6_WPF_RNDCTRL_CLMD_EXT	(2 << 12)
#define VI6_WPF_RNDCTRL_CLMD_MASK	(3 << 12)

#define VI6_WPF_ROT_CTRL		0x1018
<<<<<<< HEAD
#define VI6_WPF_ROT_CTRL_LN16		(1 << 17)
=======
#define VI6_WPF_ROT_CTRL_LN16		BIT(17)
>>>>>>> 24b8d41d
#define VI6_WPF_ROT_CTRL_LMEM_WD_MASK	(0x1fff << 0)
#define VI6_WPF_ROT_CTRL_LMEM_WD_SHIFT	0

#define VI6_WPF_DSTM_STRIDE_Y		0x101c
#define VI6_WPF_DSTM_STRIDE_C		0x1020
#define VI6_WPF_DSTM_ADDR_Y		0x1024
#define VI6_WPF_DSTM_ADDR_C0		0x1028
#define VI6_WPF_DSTM_ADDR_C1		0x102c

#define VI6_WPF_WRBCK_CTRL(n)		(0x1034 + (n) * 0x100)
#define VI6_WPF_WRBCK_CTRL_WBMD		BIT(0)

/* -----------------------------------------------------------------------------
 * UIF Control Registers
 */

#define VI6_UIF_OFFSET			0x100

#define VI6_UIF_DISCOM_DOCMCR		0x1c00
#define VI6_UIF_DISCOM_DOCMCR_CMPRU	BIT(16)
#define VI6_UIF_DISCOM_DOCMCR_CMPR	BIT(0)

#define VI6_UIF_DISCOM_DOCMSTR		0x1c04
#define VI6_UIF_DISCOM_DOCMSTR_CMPPRE	BIT(1)
#define VI6_UIF_DISCOM_DOCMSTR_CMPST	BIT(0)

#define VI6_UIF_DISCOM_DOCMCLSTR	0x1c08
#define VI6_UIF_DISCOM_DOCMCLSTR_CMPCLPRE	BIT(1)
#define VI6_UIF_DISCOM_DOCMCLSTR_CMPCLST	BIT(0)

#define VI6_UIF_DISCOM_DOCMIENR		0x1c0c
#define VI6_UIF_DISCOM_DOCMIENR_CMPPREIEN	BIT(1)
#define VI6_UIF_DISCOM_DOCMIENR_CMPIEN		BIT(0)

#define VI6_UIF_DISCOM_DOCMMDR		0x1c10
#define VI6_UIF_DISCOM_DOCMMDR_INTHRH(n)	((n) << 16)

#define VI6_UIF_DISCOM_DOCMPMR		0x1c14
#define VI6_UIF_DISCOM_DOCMPMR_CMPDFF(n)	((n) << 17)
#define VI6_UIF_DISCOM_DOCMPMR_CMPDFA(n)	((n) << 8)
#define VI6_UIF_DISCOM_DOCMPMR_CMPDAUF		BIT(7)
#define VI6_UIF_DISCOM_DOCMPMR_SEL(n)		((n) << 0)

#define VI6_UIF_DISCOM_DOCMECRCR	0x1c18
#define VI6_UIF_DISCOM_DOCMCCRCR	0x1c1c
#define VI6_UIF_DISCOM_DOCMSPXR		0x1c20
#define VI6_UIF_DISCOM_DOCMSPYR		0x1c24
#define VI6_UIF_DISCOM_DOCMSZXR		0x1c28
#define VI6_UIF_DISCOM_DOCMSZYR		0x1c2c

/* -----------------------------------------------------------------------------
 * DPR Control Registers
 */

#define VI6_DPR_RPF_ROUTE(n)		(0x2000 + (n) * 4)

#define VI6_DPR_WPF_FPORCH(n)		(0x2014 + (n) * 4)
#define VI6_DPR_WPF_FPORCH_FP_WPFN	(5 << 8)

#define VI6_DPR_SRU_ROUTE		0x2024
#define VI6_DPR_UDS_ROUTE(n)		(0x2028 + (n) * 4)
#define VI6_DPR_LUT_ROUTE		0x203c
#define VI6_DPR_CLU_ROUTE		0x2040
#define VI6_DPR_HST_ROUTE		0x2044
#define VI6_DPR_HSI_ROUTE		0x2048
#define VI6_DPR_BRU_ROUTE		0x204c
#define VI6_DPR_ILV_BRS_ROUTE		0x2050
#define VI6_DPR_ROUTE_BRSSEL		BIT(28)
#define VI6_DPR_ROUTE_FXA_MASK		(0xff << 16)
#define VI6_DPR_ROUTE_FXA_SHIFT		16
#define VI6_DPR_ROUTE_FP_MASK		(0x3f << 8)
#define VI6_DPR_ROUTE_FP_SHIFT		8
#define VI6_DPR_ROUTE_RT_MASK		(0x3f << 0)
#define VI6_DPR_ROUTE_RT_SHIFT		0

#define VI6_DPR_HGO_SMPPT		0x2054
#define VI6_DPR_HGT_SMPPT		0x2058
#define VI6_DPR_SMPPT_TGW_MASK		(7 << 8)
#define VI6_DPR_SMPPT_TGW_SHIFT		8
#define VI6_DPR_SMPPT_PT_MASK		(0x3f << 0)
#define VI6_DPR_SMPPT_PT_SHIFT		0

#define VI6_DPR_UIF_ROUTE(n)		(0x2074 + (n) * 4)

#define VI6_DPR_NODE_RPF(n)		(n)
#define VI6_DPR_NODE_UIF(n)		(12 + (n))
#define VI6_DPR_NODE_SRU		16
#define VI6_DPR_NODE_UDS(n)		(17 + (n))
#define VI6_DPR_NODE_LUT		22
#define VI6_DPR_NODE_BRU_IN(n)		(((n) <= 3) ? 23 + (n) : 49)
#define VI6_DPR_NODE_BRU_OUT		27
#define VI6_DPR_NODE_CLU		29
#define VI6_DPR_NODE_HST		30
#define VI6_DPR_NODE_HSI		31
#define VI6_DPR_NODE_BRS_IN(n)		(38 + (n))
#define VI6_DPR_NODE_LIF		55		/* Gen2 only */
#define VI6_DPR_NODE_WPF(n)		(56 + (n))
#define VI6_DPR_NODE_UNUSED		63

/* -----------------------------------------------------------------------------
 * SRU Control Registers
 */

#define VI6_SRU_CTRL0			0x2200
#define VI6_SRU_CTRL0_PARAM0_MASK	(0x1ff << 16)
#define VI6_SRU_CTRL0_PARAM0_SHIFT	16
#define VI6_SRU_CTRL0_PARAM1_MASK	(0x1f << 8)
#define VI6_SRU_CTRL0_PARAM1_SHIFT	8
#define VI6_SRU_CTRL0_MODE_UPSCALE	(4 << 4)
#define VI6_SRU_CTRL0_PARAM2		BIT(3)
#define VI6_SRU_CTRL0_PARAM3		BIT(2)
#define VI6_SRU_CTRL0_PARAM4		BIT(1)
#define VI6_SRU_CTRL0_EN		BIT(0)

#define VI6_SRU_CTRL1			0x2204
#define VI6_SRU_CTRL1_PARAM5		0x7ff

#define VI6_SRU_CTRL2			0x2208
#define VI6_SRU_CTRL2_PARAM6_SHIFT	16
#define VI6_SRU_CTRL2_PARAM7_SHIFT	8
#define VI6_SRU_CTRL2_PARAM8_SHIFT	0

/* -----------------------------------------------------------------------------
 * UDS Control Registers
 */

#define VI6_UDS_OFFSET			0x100

#define VI6_UDS_CTRL			0x2300
#define VI6_UDS_CTRL_AMD		BIT(30)
#define VI6_UDS_CTRL_FMD		BIT(29)
#define VI6_UDS_CTRL_BLADV		BIT(28)
#define VI6_UDS_CTRL_AON		BIT(25)
#define VI6_UDS_CTRL_ATHON		BIT(24)
#define VI6_UDS_CTRL_BC			BIT(20)
#define VI6_UDS_CTRL_NE_A		BIT(19)
#define VI6_UDS_CTRL_NE_RCR		BIT(18)
#define VI6_UDS_CTRL_NE_GY		BIT(17)
#define VI6_UDS_CTRL_NE_BCB		BIT(16)
#define VI6_UDS_CTRL_AMDSLH		BIT(2)
#define VI6_UDS_CTRL_TDIPC		BIT(1)

#define VI6_UDS_SCALE			0x2304
#define VI6_UDS_SCALE_HMANT_MASK	(0xf << 28)
#define VI6_UDS_SCALE_HMANT_SHIFT	28
#define VI6_UDS_SCALE_HFRAC_MASK	(0xfff << 16)
#define VI6_UDS_SCALE_HFRAC_SHIFT	16
#define VI6_UDS_SCALE_VMANT_MASK	(0xf << 12)
#define VI6_UDS_SCALE_VMANT_SHIFT	12
#define VI6_UDS_SCALE_VFRAC_MASK	(0xfff << 0)
#define VI6_UDS_SCALE_VFRAC_SHIFT	0

#define VI6_UDS_ALPTH			0x2308
#define VI6_UDS_ALPTH_TH1_MASK		(0xff << 8)
#define VI6_UDS_ALPTH_TH1_SHIFT		8
#define VI6_UDS_ALPTH_TH0_MASK		(0xff << 0)
#define VI6_UDS_ALPTH_TH0_SHIFT		0

#define VI6_UDS_ALPVAL			0x230c
#define VI6_UDS_ALPVAL_VAL2_MASK	(0xff << 16)
#define VI6_UDS_ALPVAL_VAL2_SHIFT	16
#define VI6_UDS_ALPVAL_VAL1_MASK	(0xff << 8)
#define VI6_UDS_ALPVAL_VAL1_SHIFT	8
#define VI6_UDS_ALPVAL_VAL0_MASK	(0xff << 0)
#define VI6_UDS_ALPVAL_VAL0_SHIFT	0

#define VI6_UDS_PASS_BWIDTH		0x2310
#define VI6_UDS_PASS_BWIDTH_H_MASK	(0x7f << 16)
#define VI6_UDS_PASS_BWIDTH_H_SHIFT	16
#define VI6_UDS_PASS_BWIDTH_V_MASK	(0x7f << 0)
#define VI6_UDS_PASS_BWIDTH_V_SHIFT	0

#define VI6_UDS_HPHASE			0x2314
#define VI6_UDS_HPHASE_HSTP_MASK	(0xfff << 16)
#define VI6_UDS_HPHASE_HSTP_SHIFT	16
#define VI6_UDS_HPHASE_HEDP_MASK	(0xfff << 0)
#define VI6_UDS_HPHASE_HEDP_SHIFT	0

#define VI6_UDS_IPC			0x2318
#define VI6_UDS_IPC_FIELD		BIT(27)
#define VI6_UDS_IPC_VEDP_MASK		(0xfff << 0)
#define VI6_UDS_IPC_VEDP_SHIFT		0

#define VI6_UDS_HSZCLIP			0x231c
#define VI6_UDS_HSZCLIP_HCEN		BIT(28)
#define VI6_UDS_HSZCLIP_HCL_OFST_MASK	(0xff << 16)
#define VI6_UDS_HSZCLIP_HCL_OFST_SHIFT	16
#define VI6_UDS_HSZCLIP_HCL_SIZE_MASK	(0x1fff << 0)
#define VI6_UDS_HSZCLIP_HCL_SIZE_SHIFT	0

#define VI6_UDS_CLIP_SIZE		0x2324
#define VI6_UDS_CLIP_SIZE_HSIZE_MASK	(0x1fff << 16)
#define VI6_UDS_CLIP_SIZE_HSIZE_SHIFT	16
#define VI6_UDS_CLIP_SIZE_VSIZE_MASK	(0x1fff << 0)
#define VI6_UDS_CLIP_SIZE_VSIZE_SHIFT	0

#define VI6_UDS_FILL_COLOR		0x2328
#define VI6_UDS_FILL_COLOR_RFILC_MASK	(0xff << 16)
#define VI6_UDS_FILL_COLOR_RFILC_SHIFT	16
#define VI6_UDS_FILL_COLOR_GFILC_MASK	(0xff << 8)
#define VI6_UDS_FILL_COLOR_GFILC_SHIFT	8
#define VI6_UDS_FILL_COLOR_BFILC_MASK	(0xff << 0)
#define VI6_UDS_FILL_COLOR_BFILC_SHIFT	0

/* -----------------------------------------------------------------------------
 * LUT Control Registers
 */

#define VI6_LUT_CTRL			0x2800
#define VI6_LUT_CTRL_EN			BIT(0)

/* -----------------------------------------------------------------------------
 * CLU Control Registers
 */

#define VI6_CLU_CTRL			0x2900
<<<<<<< HEAD
#define VI6_CLU_CTRL_AAI		(1 << 28)
#define VI6_CLU_CTRL_MVS		(1 << 24)
=======
#define VI6_CLU_CTRL_AAI		BIT(28)
#define VI6_CLU_CTRL_MVS		BIT(24)
>>>>>>> 24b8d41d
#define VI6_CLU_CTRL_AX1I_2D		(3 << 14)
#define VI6_CLU_CTRL_AX2I_2D		(1 << 12)
#define VI6_CLU_CTRL_OS0_2D		(3 << 8)
#define VI6_CLU_CTRL_OS1_2D		(1 << 6)
#define VI6_CLU_CTRL_OS2_2D		(3 << 4)
<<<<<<< HEAD
#define VI6_CLU_CTRL_M2D		(1 << 1)
#define VI6_CLU_CTRL_EN			(1 << 0)
=======
#define VI6_CLU_CTRL_M2D		BIT(1)
#define VI6_CLU_CTRL_EN			BIT(0)
>>>>>>> 24b8d41d

/* -----------------------------------------------------------------------------
 * HST Control Registers
 */

#define VI6_HST_CTRL			0x2a00
#define VI6_HST_CTRL_EN			BIT(0)

/* -----------------------------------------------------------------------------
 * HSI Control Registers
 */

#define VI6_HSI_CTRL			0x2b00
#define VI6_HSI_CTRL_EN			BIT(0)

/* -----------------------------------------------------------------------------
 * BRS and BRU Control Registers
 */

#define VI6_ROP_NOP			0
#define VI6_ROP_AND			1
#define VI6_ROP_AND_REV			2
#define VI6_ROP_COPY			3
#define VI6_ROP_AND_INV			4
#define VI6_ROP_CLEAR			5
#define VI6_ROP_XOR			6
#define VI6_ROP_OR			7
#define VI6_ROP_NOR			8
#define VI6_ROP_EQUIV			9
#define VI6_ROP_INVERT			10
#define VI6_ROP_OR_REV			11
#define VI6_ROP_COPY_INV		12
#define VI6_ROP_OR_INV			13
#define VI6_ROP_NAND			14
#define VI6_ROP_SET			15

#define VI6_BRU_BASE			0x2c00
#define VI6_BRS_BASE			0x3900

#define VI6_BRU_INCTRL			0x0000
#define VI6_BRU_INCTRL_NRM		BIT(28)
#define VI6_BRU_INCTRL_DnON		(1 << (16 + (n)))
#define VI6_BRU_INCTRL_DITHn_OFF	(0 << ((n) * 4))
#define VI6_BRU_INCTRL_DITHn_18BPP	(1 << ((n) * 4))
#define VI6_BRU_INCTRL_DITHn_16BPP	(2 << ((n) * 4))
#define VI6_BRU_INCTRL_DITHn_15BPP	(3 << ((n) * 4))
#define VI6_BRU_INCTRL_DITHn_12BPP	(4 << ((n) * 4))
#define VI6_BRU_INCTRL_DITHn_8BPP	(5 << ((n) * 4))
#define VI6_BRU_INCTRL_DITHn_MASK	(7 << ((n) * 4))
#define VI6_BRU_INCTRL_DITHn_SHIFT	((n) * 4)

#define VI6_BRU_VIRRPF_SIZE		0x0004
#define VI6_BRU_VIRRPF_SIZE_HSIZE_MASK	(0x1fff << 16)
#define VI6_BRU_VIRRPF_SIZE_HSIZE_SHIFT	16
#define VI6_BRU_VIRRPF_SIZE_VSIZE_MASK	(0x1fff << 0)
#define VI6_BRU_VIRRPF_SIZE_VSIZE_SHIFT	0

#define VI6_BRU_VIRRPF_LOC		0x0008
#define VI6_BRU_VIRRPF_LOC_HCOORD_MASK	(0x1fff << 16)
#define VI6_BRU_VIRRPF_LOC_HCOORD_SHIFT	16
#define VI6_BRU_VIRRPF_LOC_VCOORD_MASK	(0x1fff << 0)
#define VI6_BRU_VIRRPF_LOC_VCOORD_SHIFT	0

#define VI6_BRU_VIRRPF_COL		0x000c
#define VI6_BRU_VIRRPF_COL_A_MASK	(0xff << 24)
#define VI6_BRU_VIRRPF_COL_A_SHIFT	24
#define VI6_BRU_VIRRPF_COL_RCR_MASK	(0xff << 16)
#define VI6_BRU_VIRRPF_COL_RCR_SHIFT	16
#define VI6_BRU_VIRRPF_COL_GY_MASK	(0xff << 8)
#define VI6_BRU_VIRRPF_COL_GY_SHIFT	8
#define VI6_BRU_VIRRPF_COL_BCB_MASK	(0xff << 0)
#define VI6_BRU_VIRRPF_COL_BCB_SHIFT	0

#define VI6_BRU_CTRL(n)			(0x0010 + (n) * 8 + ((n) <= 3 ? 0 : 4))
#define VI6_BRU_CTRL_RBC		BIT(31)
#define VI6_BRU_CTRL_DSTSEL_BRUIN(n)	(((n) <= 3 ? (n) : (n)+1) << 20)
#define VI6_BRU_CTRL_DSTSEL_VRPF	(4 << 20)
#define VI6_BRU_CTRL_DSTSEL_MASK	(7 << 20)
#define VI6_BRU_CTRL_SRCSEL_BRUIN(n)	(((n) <= 3 ? (n) : (n)+1) << 16)
#define VI6_BRU_CTRL_SRCSEL_VRPF	(4 << 16)
#define VI6_BRU_CTRL_SRCSEL_MASK	(7 << 16)
#define VI6_BRU_CTRL_CROP(rop)		((rop) << 4)
#define VI6_BRU_CTRL_CROP_MASK		(0xf << 4)
#define VI6_BRU_CTRL_AROP(rop)		((rop) << 0)
#define VI6_BRU_CTRL_AROP_MASK		(0xf << 0)

#define VI6_BRU_BLD(n)			(0x0014 + (n) * 8 + ((n) <= 3 ? 0 : 4))
#define VI6_BRU_BLD_CBES		BIT(31)
#define VI6_BRU_BLD_CCMDX_DST_A		(0 << 28)
#define VI6_BRU_BLD_CCMDX_255_DST_A	(1 << 28)
#define VI6_BRU_BLD_CCMDX_SRC_A		(2 << 28)
#define VI6_BRU_BLD_CCMDX_255_SRC_A	(3 << 28)
#define VI6_BRU_BLD_CCMDX_COEFX		(4 << 28)
#define VI6_BRU_BLD_CCMDX_MASK		(7 << 28)
#define VI6_BRU_BLD_CCMDY_DST_A		(0 << 24)
#define VI6_BRU_BLD_CCMDY_255_DST_A	(1 << 24)
#define VI6_BRU_BLD_CCMDY_SRC_A		(2 << 24)
#define VI6_BRU_BLD_CCMDY_255_SRC_A	(3 << 24)
#define VI6_BRU_BLD_CCMDY_COEFY		(4 << 24)
#define VI6_BRU_BLD_CCMDY_MASK		(7 << 24)
#define VI6_BRU_BLD_CCMDY_SHIFT		24
#define VI6_BRU_BLD_ABES		BIT(23)
#define VI6_BRU_BLD_ACMDX_DST_A		(0 << 20)
#define VI6_BRU_BLD_ACMDX_255_DST_A	(1 << 20)
#define VI6_BRU_BLD_ACMDX_SRC_A		(2 << 20)
#define VI6_BRU_BLD_ACMDX_255_SRC_A	(3 << 20)
#define VI6_BRU_BLD_ACMDX_COEFX		(4 << 20)
#define VI6_BRU_BLD_ACMDX_MASK		(7 << 20)
#define VI6_BRU_BLD_ACMDY_DST_A		(0 << 16)
#define VI6_BRU_BLD_ACMDY_255_DST_A	(1 << 16)
#define VI6_BRU_BLD_ACMDY_SRC_A		(2 << 16)
#define VI6_BRU_BLD_ACMDY_255_SRC_A	(3 << 16)
#define VI6_BRU_BLD_ACMDY_COEFY		(4 << 16)
#define VI6_BRU_BLD_ACMDY_MASK		(7 << 16)
#define VI6_BRU_BLD_COEFX_MASK		(0xff << 8)
#define VI6_BRU_BLD_COEFX_SHIFT		8
#define VI6_BRU_BLD_COEFY_MASK		(0xff << 0)
#define VI6_BRU_BLD_COEFY_SHIFT		0

#define VI6_BRU_ROP			0x0030	/* Only available on BRU */
#define VI6_BRU_ROP_DSTSEL_BRUIN(n)	(((n) <= 3 ? (n) : (n)+1) << 20)
#define VI6_BRU_ROP_DSTSEL_VRPF		(4 << 20)
#define VI6_BRU_ROP_DSTSEL_MASK		(7 << 20)
#define VI6_BRU_ROP_CROP(rop)		((rop) << 4)
#define VI6_BRU_ROP_CROP_MASK		(0xf << 4)
#define VI6_BRU_ROP_AROP(rop)		((rop) << 0)
#define VI6_BRU_ROP_AROP_MASK		(0xf << 0)

/* -----------------------------------------------------------------------------
 * HGO Control Registers
 */

#define VI6_HGO_OFFSET			0x3000
#define VI6_HGO_OFFSET_HOFFSET_SHIFT	16
#define VI6_HGO_OFFSET_VOFFSET_SHIFT	0
#define VI6_HGO_SIZE			0x3004
#define VI6_HGO_SIZE_HSIZE_SHIFT	16
#define VI6_HGO_SIZE_VSIZE_SHIFT	0
#define VI6_HGO_MODE			0x3008
#define VI6_HGO_MODE_STEP		BIT(10)
#define VI6_HGO_MODE_MAXRGB		BIT(7)
#define VI6_HGO_MODE_OFSB_R		BIT(6)
#define VI6_HGO_MODE_OFSB_G		BIT(5)
#define VI6_HGO_MODE_OFSB_B		BIT(4)
#define VI6_HGO_MODE_HRATIO_SHIFT	2
#define VI6_HGO_MODE_VRATIO_SHIFT	0
#define VI6_HGO_LB_TH			0x300c
#define VI6_HGO_LBn_H(n)		(0x3010 + (n) * 8)
#define VI6_HGO_LBn_V(n)		(0x3014 + (n) * 8)
#define VI6_HGO_R_HISTO(n)		(0x3030 + (n) * 4)
#define VI6_HGO_R_MAXMIN		0x3130
#define VI6_HGO_R_SUM			0x3134
#define VI6_HGO_R_LB_DET		0x3138
#define VI6_HGO_G_HISTO(n)		(0x3140 + (n) * 4)
#define VI6_HGO_G_MAXMIN		0x3240
#define VI6_HGO_G_SUM			0x3244
#define VI6_HGO_G_LB_DET		0x3248
#define VI6_HGO_B_HISTO(n)		(0x3250 + (n) * 4)
#define VI6_HGO_B_MAXMIN		0x3350
#define VI6_HGO_B_SUM			0x3354
#define VI6_HGO_B_LB_DET		0x3358
#define VI6_HGO_EXT_HIST_ADDR		0x335c
#define VI6_HGO_EXT_HIST_DATA		0x3360
#define VI6_HGO_REGRST			0x33fc
#define VI6_HGO_REGRST_RCLEA		BIT(0)

/* -----------------------------------------------------------------------------
 * HGT Control Registers
 */

#define VI6_HGT_OFFSET			0x3400
#define VI6_HGT_OFFSET_HOFFSET_SHIFT	16
#define VI6_HGT_OFFSET_VOFFSET_SHIFT	0
#define VI6_HGT_SIZE			0x3404
#define VI6_HGT_SIZE_HSIZE_SHIFT	16
#define VI6_HGT_SIZE_VSIZE_SHIFT	0
#define VI6_HGT_MODE			0x3408
#define VI6_HGT_MODE_HRATIO_SHIFT	2
#define VI6_HGT_MODE_VRATIO_SHIFT	0
#define VI6_HGT_HUE_AREA(n)		(0x340c + (n) * 4)
#define VI6_HGT_HUE_AREA_LOWER_SHIFT	16
#define VI6_HGT_HUE_AREA_UPPER_SHIFT	0
#define VI6_HGT_LB_TH			0x3424
#define VI6_HGT_LBn_H(n)		(0x3428 + (n) * 8)
#define VI6_HGT_LBn_V(n)		(0x342c + (n) * 8)
#define VI6_HGT_HISTO(m, n)		(0x3450 + (m) * 128 + (n) * 4)
#define VI6_HGT_MAXMIN			0x3750
#define VI6_HGT_SUM			0x3754
#define VI6_HGT_LB_DET			0x3758
#define VI6_HGT_REGRST			0x37fc
#define VI6_HGT_REGRST_RCLEA		BIT(0)

/* -----------------------------------------------------------------------------
 * LIF Control Registers
 */

#define VI6_LIF_OFFSET			(-0x100)

#define VI6_LIF_CTRL			0x3b00
#define VI6_LIF_CTRL_OBTH_MASK		(0x7ff << 16)
#define VI6_LIF_CTRL_OBTH_SHIFT		16
#define VI6_LIF_CTRL_CFMT		BIT(4)
#define VI6_LIF_CTRL_REQSEL		BIT(1)
#define VI6_LIF_CTRL_LIF_EN		BIT(0)

#define VI6_LIF_CSBTH			0x3b04
#define VI6_LIF_CSBTH_HBTH_MASK		(0x7ff << 16)
#define VI6_LIF_CSBTH_HBTH_SHIFT	16
#define VI6_LIF_CSBTH_LBTH_MASK		(0x7ff << 0)
#define VI6_LIF_CSBTH_LBTH_SHIFT	0

#define VI6_LIF_LBA			0x3b0c
#define VI6_LIF_LBA_LBA0		BIT(31)
#define VI6_LIF_LBA_LBA1_MASK		(0xfff << 16)
#define VI6_LIF_LBA_LBA1_SHIFT		16

/* -----------------------------------------------------------------------------
 * Security Control Registers
 */

#define VI6_SECURITY_CTRL0		0x3d00
#define VI6_SECURITY_CTRL1		0x3d04

/* -----------------------------------------------------------------------------
 * IP Version Registers
 */

#define VI6_IP_VERSION			0x3f00
#define VI6_IP_VERSION_MASK		(0xffff << 0)
#define VI6_IP_VERSION_MODEL_MASK	(0xff << 8)
#define VI6_IP_VERSION_MODEL_VSPS_H2	(0x09 << 8)
#define VI6_IP_VERSION_MODEL_VSPR_H2	(0x0a << 8)
#define VI6_IP_VERSION_MODEL_VSPD_GEN2	(0x0b << 8)
#define VI6_IP_VERSION_MODEL_VSPS_M2	(0x0c << 8)
#define VI6_IP_VERSION_MODEL_VSPS_V2H	(0x12 << 8)
#define VI6_IP_VERSION_MODEL_VSPD_V2H	(0x13 << 8)
#define VI6_IP_VERSION_MODEL_VSPI_GEN3	(0x14 << 8)
#define VI6_IP_VERSION_MODEL_VSPBD_GEN3	(0x15 << 8)
#define VI6_IP_VERSION_MODEL_VSPBC_GEN3	(0x16 << 8)
#define VI6_IP_VERSION_MODEL_VSPD_GEN3	(0x17 << 8)
#define VI6_IP_VERSION_MODEL_VSPD_V3	(0x18 << 8)
#define VI6_IP_VERSION_MODEL_VSPDL_GEN3	(0x19 << 8)
#define VI6_IP_VERSION_MODEL_VSPBS_GEN3	(0x1a << 8)
#define VI6_IP_VERSION_SOC_MASK		(0xff << 0)
#define VI6_IP_VERSION_SOC_H2		(0x01 << 0)
#define VI6_IP_VERSION_SOC_V2H		(0x01 << 0)
#define VI6_IP_VERSION_SOC_V3M		(0x01 << 0)
#define VI6_IP_VERSION_SOC_M2		(0x02 << 0)
#define VI6_IP_VERSION_SOC_M3W		(0x02 << 0)
#define VI6_IP_VERSION_SOC_V3H		(0x02 << 0)
#define VI6_IP_VERSION_SOC_H3		(0x03 << 0)
#define VI6_IP_VERSION_SOC_D3		(0x04 << 0)
#define VI6_IP_VERSION_SOC_M3N		(0x04 << 0)
#define VI6_IP_VERSION_SOC_E3		(0x04 << 0)

/* -----------------------------------------------------------------------------
 * RPF CLUT Registers
 */

#define VI6_CLUT_TABLE			0x4000

/* -----------------------------------------------------------------------------
 * 1D LUT Registers
 */

#define VI6_LUT_TABLE			0x7000

/* -----------------------------------------------------------------------------
 * 3D LUT Registers
 */

#define VI6_CLU_ADDR			0x7400
#define VI6_CLU_DATA			0x7404

/* -----------------------------------------------------------------------------
 * Formats
 */

#define VI6_FMT_RGB_332			0x00
#define VI6_FMT_XRGB_4444		0x01
#define VI6_FMT_RGBX_4444		0x02
#define VI6_FMT_XRGB_1555		0x04
#define VI6_FMT_RGBX_5551		0x05
#define VI6_FMT_RGB_565			0x06
#define VI6_FMT_AXRGB_86666		0x07
#define VI6_FMT_RGBXA_66668		0x08
#define VI6_FMT_XRGBA_66668		0x09
#define VI6_FMT_ARGBX_86666		0x0a
#define VI6_FMT_AXRXGXB_8262626		0x0b
#define VI6_FMT_XRXGXBA_2626268		0x0c
#define VI6_FMT_ARXGXBX_8626262		0x0d
#define VI6_FMT_RXGXBXA_6262628		0x0e
#define VI6_FMT_XRGB_6666		0x0f
#define VI6_FMT_RGBX_6666		0x10
#define VI6_FMT_XRXGXB_262626		0x11
#define VI6_FMT_RXGXBX_626262		0x12
#define VI6_FMT_ARGB_8888		0x13
#define VI6_FMT_RGBA_8888		0x14
#define VI6_FMT_RGB_888			0x15
#define VI6_FMT_XRGXGB_763763		0x16
#define VI6_FMT_XXRGB_86666		0x17
#define VI6_FMT_BGR_888			0x18
#define VI6_FMT_ARGB_4444		0x19
#define VI6_FMT_RGBA_4444		0x1a
#define VI6_FMT_ARGB_1555		0x1b
#define VI6_FMT_RGBA_5551		0x1c
#define VI6_FMT_ABGR_4444		0x1d
#define VI6_FMT_BGRA_4444		0x1e
#define VI6_FMT_ABGR_1555		0x1f
#define VI6_FMT_BGRA_5551		0x20
#define VI6_FMT_XBXGXR_262626		0x21
#define VI6_FMT_ABGR_8888		0x22
#define VI6_FMT_XXRGB_88565		0x23

#define VI6_FMT_Y_UV_444		0x40
#define VI6_FMT_Y_UV_422		0x41
#define VI6_FMT_Y_UV_420		0x42
#define VI6_FMT_YUV_444			0x46
#define VI6_FMT_YUYV_422		0x47
#define VI6_FMT_YYUV_422		0x48
#define VI6_FMT_YUV_420			0x49
#define VI6_FMT_Y_U_V_444		0x4a
#define VI6_FMT_Y_U_V_422		0x4b
#define VI6_FMT_Y_U_V_420		0x4c

#endif /* __VSP1_REGS_H__ */<|MERGE_RESOLUTION|>--- conflicted
+++ resolved
@@ -225,11 +225,7 @@
 #define VI6_RPF_MULT_ALPHA_P_MMD_RATIO	(1 << 8)
 #define VI6_RPF_MULT_ALPHA_P_MMD_IMAGE	(2 << 8)
 #define VI6_RPF_MULT_ALPHA_P_MMD_BOTH	(3 << 8)
-<<<<<<< HEAD
-#define VI6_RPF_MULT_ALPHA_RATIO_MASK	(0xff < 0)
-=======
 #define VI6_RPF_MULT_ALPHA_RATIO_MASK	(0xff << 0)
->>>>>>> 24b8d41d
 #define VI6_RPF_MULT_ALPHA_RATIO_SHIFT	0
 
 /* -----------------------------------------------------------------------------
@@ -263,21 +259,12 @@
 #define VI6_WPF_OUTFMT			0x100c
 #define VI6_WPF_OUTFMT_PDV_MASK		(0xff << 24)
 #define VI6_WPF_OUTFMT_PDV_SHIFT	24
-<<<<<<< HEAD
-#define VI6_WPF_OUTFMT_PXA		(1 << 23)
-#define VI6_WPF_OUTFMT_ROT		(1 << 18)
-#define VI6_WPF_OUTFMT_HFLP		(1 << 17)
-#define VI6_WPF_OUTFMT_FLP		(1 << 16)
-#define VI6_WPF_OUTFMT_SPYCS		(1 << 15)
-#define VI6_WPF_OUTFMT_SPUVS		(1 << 14)
-=======
 #define VI6_WPF_OUTFMT_PXA		BIT(23)
 #define VI6_WPF_OUTFMT_ROT		BIT(18)
 #define VI6_WPF_OUTFMT_HFLP		BIT(17)
 #define VI6_WPF_OUTFMT_FLP		BIT(16)
 #define VI6_WPF_OUTFMT_SPYCS		BIT(15)
 #define VI6_WPF_OUTFMT_SPUVS		BIT(14)
->>>>>>> 24b8d41d
 #define VI6_WPF_OUTFMT_DITH_DIS		(0 << 12)
 #define VI6_WPF_OUTFMT_DITH_EN		(3 << 12)
 #define VI6_WPF_OUTFMT_DITH_MASK	(3 << 12)
@@ -310,11 +297,7 @@
 #define VI6_WPF_RNDCTRL_CLMD_MASK	(3 << 12)
 
 #define VI6_WPF_ROT_CTRL		0x1018
-<<<<<<< HEAD
-#define VI6_WPF_ROT_CTRL_LN16		(1 << 17)
-=======
 #define VI6_WPF_ROT_CTRL_LN16		BIT(17)
->>>>>>> 24b8d41d
 #define VI6_WPF_ROT_CTRL_LMEM_WD_MASK	(0x1fff << 0)
 #define VI6_WPF_ROT_CTRL_LMEM_WD_SHIFT	0
 
@@ -531,25 +514,15 @@
  */
 
 #define VI6_CLU_CTRL			0x2900
-<<<<<<< HEAD
-#define VI6_CLU_CTRL_AAI		(1 << 28)
-#define VI6_CLU_CTRL_MVS		(1 << 24)
-=======
 #define VI6_CLU_CTRL_AAI		BIT(28)
 #define VI6_CLU_CTRL_MVS		BIT(24)
->>>>>>> 24b8d41d
 #define VI6_CLU_CTRL_AX1I_2D		(3 << 14)
 #define VI6_CLU_CTRL_AX2I_2D		(1 << 12)
 #define VI6_CLU_CTRL_OS0_2D		(3 << 8)
 #define VI6_CLU_CTRL_OS1_2D		(1 << 6)
 #define VI6_CLU_CTRL_OS2_2D		(3 << 4)
-<<<<<<< HEAD
-#define VI6_CLU_CTRL_M2D		(1 << 1)
-#define VI6_CLU_CTRL_EN			(1 << 0)
-=======
 #define VI6_CLU_CTRL_M2D		BIT(1)
 #define VI6_CLU_CTRL_EN			BIT(0)
->>>>>>> 24b8d41d
 
 /* -----------------------------------------------------------------------------
  * HST Control Registers
