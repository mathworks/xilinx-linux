// SPDX-License-Identifier: GPL-2.0-only
/*
 * TI VPFE capture Driver
 *
 * Copyright (C) 2013 - 2014 Texas Instruments, Inc.
 *
 * Benoit Parrot <bparrot@ti.com>
 * Lad, Prabhakar <prabhakar.csengg@gmail.com>
 */

#include <linux/delay.h>
#include <linux/err.h>
#include <linux/init.h>
#include <linux/interrupt.h>
#include <linux/io.h>
#include <linux/module.h>
#include <linux/of_graph.h>
#include <linux/pinctrl/consumer.h>
#include <linux/platform_device.h>
#include <linux/pm_runtime.h>
#include <linux/slab.h>
#include <linux/uaccess.h>
#include <linux/videodev2.h>

#include <media/v4l2-common.h>
#include <media/v4l2-ctrls.h>
#include <media/v4l2-event.h>
#include <media/v4l2-fwnode.h>
#include <media/v4l2-rect.h>

#include "am437x-vpfe.h"

#define VPFE_MODULE_NAME	"vpfe"
#define VPFE_VERSION		"0.1.0"

static int debug;
module_param(debug, int, 0644);
MODULE_PARM_DESC(debug, "Debug level 0-8");

#define vpfe_dbg(level, dev, fmt, arg...)	\
		v4l2_dbg(level, debug, &dev->v4l2_dev, fmt, ##arg)
#define vpfe_info(dev, fmt, arg...)	\
		v4l2_info(&dev->v4l2_dev, fmt, ##arg)
#define vpfe_err(dev, fmt, arg...)	\
		v4l2_err(&dev->v4l2_dev, fmt, ##arg)

/* standard information */
struct vpfe_standard {
	v4l2_std_id std_id;
	unsigned int width;
	unsigned int height;
	struct v4l2_fract pixelaspect;
	int frame_format;
};

static const struct vpfe_standard vpfe_standards[] = {
	{V4L2_STD_525_60, 720, 480, {11, 10}, 1},
	{V4L2_STD_625_50, 720, 576, {54, 59}, 1},
};

static struct vpfe_fmt formats[VPFE_NUM_FORMATS] = {
	{
		.fourcc		= V4L2_PIX_FMT_YUYV,
		.code		= MEDIA_BUS_FMT_YUYV8_2X8,
		.bitsperpixel	= 16,
	}, {
		.fourcc		= V4L2_PIX_FMT_UYVY,
		.code		= MEDIA_BUS_FMT_UYVY8_2X8,
		.bitsperpixel	= 16,
	}, {
		.fourcc		= V4L2_PIX_FMT_YVYU,
		.code		= MEDIA_BUS_FMT_YVYU8_2X8,
		.bitsperpixel	= 16,
	}, {
		.fourcc		= V4L2_PIX_FMT_VYUY,
		.code		= MEDIA_BUS_FMT_VYUY8_2X8,
		.bitsperpixel	= 16,
	}, {
		.fourcc		= V4L2_PIX_FMT_SBGGR8,
		.code		= MEDIA_BUS_FMT_SBGGR8_1X8,
		.bitsperpixel	= 8,
	}, {
		.fourcc		= V4L2_PIX_FMT_SGBRG8,
		.code		= MEDIA_BUS_FMT_SGBRG8_1X8,
		.bitsperpixel	= 8,
	}, {
		.fourcc		= V4L2_PIX_FMT_SGRBG8,
		.code		= MEDIA_BUS_FMT_SGRBG8_1X8,
		.bitsperpixel	= 8,
	}, {
		.fourcc		= V4L2_PIX_FMT_SRGGB8,
		.code		= MEDIA_BUS_FMT_SRGGB8_1X8,
		.bitsperpixel	= 8,
	}, {
		.fourcc		= V4L2_PIX_FMT_RGB565,
		.code		= MEDIA_BUS_FMT_RGB565_2X8_LE,
		.bitsperpixel	= 16,
	}, {
		.fourcc		= V4L2_PIX_FMT_RGB565X,
		.code		= MEDIA_BUS_FMT_RGB565_2X8_BE,
		.bitsperpixel	= 16,
	},
};

static int __subdev_get_format(struct vpfe_device *vpfe,
			       struct v4l2_mbus_framefmt *fmt);
static int vpfe_calc_format_size(struct vpfe_device *vpfe,
				 const struct vpfe_fmt *fmt,
				 struct v4l2_format *f);

static struct vpfe_fmt *find_format_by_code(struct vpfe_device *vpfe,
					    unsigned int code)
{
	struct vpfe_fmt *fmt;
	unsigned int k;

	for (k = 0; k < vpfe->num_active_fmt; k++) {
		fmt = vpfe->active_fmt[k];
		if (fmt->code == code)
			return fmt;
	}

	return NULL;
}

static struct vpfe_fmt *find_format_by_pix(struct vpfe_device *vpfe,
					   unsigned int pixelformat)
{
	struct vpfe_fmt *fmt;
	unsigned int k;

	for (k = 0; k < vpfe->num_active_fmt; k++) {
		fmt = vpfe->active_fmt[k];
		if (fmt->fourcc == pixelformat)
			return fmt;
	}

	return NULL;
}

static unsigned int __get_bytesperpixel(struct vpfe_device *vpfe,
					const struct vpfe_fmt *fmt)
{
	struct vpfe_subdev_info *sdinfo = vpfe->current_subdev;
	unsigned int bus_width = sdinfo->vpfe_param.bus_width;
	u32 bpp, bus_width_bytes, clocksperpixel;

	bus_width_bytes = ALIGN(bus_width, 8) >> 3;
	clocksperpixel = DIV_ROUND_UP(fmt->bitsperpixel, bus_width);
	bpp = clocksperpixel * bus_width_bytes;

	return bpp;
}

/*  Print Four-character-code (FOURCC) */
static char *print_fourcc(u32 fmt)
{
	static char code[5];

	code[0] = (unsigned char)(fmt & 0xff);
	code[1] = (unsigned char)((fmt >> 8) & 0xff);
	code[2] = (unsigned char)((fmt >> 16) & 0xff);
	code[3] = (unsigned char)((fmt >> 24) & 0xff);
	code[4] = '\0';

	return code;
}

static inline u32 vpfe_reg_read(struct vpfe_ccdc *ccdc, u32 offset)
{
	return ioread32(ccdc->ccdc_cfg.base_addr + offset);
}

static inline void vpfe_reg_write(struct vpfe_ccdc *ccdc, u32 val, u32 offset)
{
	iowrite32(val, ccdc->ccdc_cfg.base_addr + offset);
}

static inline struct vpfe_device *to_vpfe(struct vpfe_ccdc *ccdc)
{
	return container_of(ccdc, struct vpfe_device, ccdc);
}

static inline
struct vpfe_cap_buffer *to_vpfe_buffer(struct vb2_v4l2_buffer *vb)
{
	return container_of(vb, struct vpfe_cap_buffer, vb);
}

static inline void vpfe_pcr_enable(struct vpfe_ccdc *ccdc, int flag)
{
	vpfe_reg_write(ccdc, !!flag, VPFE_PCR);
}

static void vpfe_config_enable(struct vpfe_ccdc *ccdc, int flag)
{
	unsigned int cfg;

	if (!flag) {
		cfg = vpfe_reg_read(ccdc, VPFE_CONFIG);
		cfg &= ~(VPFE_CONFIG_EN_ENABLE << VPFE_CONFIG_EN_SHIFT);
	} else {
		cfg = VPFE_CONFIG_EN_ENABLE << VPFE_CONFIG_EN_SHIFT;
	}

	vpfe_reg_write(ccdc, cfg, VPFE_CONFIG);
}

static void vpfe_ccdc_setwin(struct vpfe_ccdc *ccdc,
			     struct v4l2_rect *image_win,
			     enum ccdc_frmfmt frm_fmt,
			     int bpp)
{
	int horz_start, horz_nr_pixels;
	int vert_start, vert_nr_lines;
	int val, mid_img;

	/*
	 * ppc - per pixel count. indicates how many pixels per cell
	 * output to SDRAM. example, for ycbcr, it is one y and one c, so 2.
	 * raw capture this is 1
	 */
	horz_start = image_win->left * bpp;
	horz_nr_pixels = (image_win->width * bpp) - 1;
	vpfe_reg_write(ccdc, (horz_start << VPFE_HORZ_INFO_SPH_SHIFT) |
				horz_nr_pixels, VPFE_HORZ_INFO);

	vert_start = image_win->top;

	if (frm_fmt == CCDC_FRMFMT_INTERLACED) {
		vert_nr_lines = (image_win->height >> 1) - 1;
		vert_start >>= 1;
		/* configure VDINT0 */
		val = (vert_start << VPFE_VDINT_VDINT0_SHIFT);
	} else {
		vert_nr_lines = image_win->height - 1;
		/*
		 * configure VDINT0 and VDINT1. VDINT1 will be at half
		 * of image height
		 */
		mid_img = vert_start + (image_win->height / 2);
		val = (vert_start << VPFE_VDINT_VDINT0_SHIFT) |
				(mid_img & VPFE_VDINT_VDINT1_MASK);
	}

	vpfe_reg_write(ccdc, val, VPFE_VDINT);

	vpfe_reg_write(ccdc, (vert_start << VPFE_VERT_START_SLV0_SHIFT) |
				vert_start, VPFE_VERT_START);
	vpfe_reg_write(ccdc, vert_nr_lines, VPFE_VERT_LINES);
}

static void vpfe_reg_dump(struct vpfe_ccdc *ccdc)
{
	struct vpfe_device *vpfe = to_vpfe(ccdc);

	vpfe_dbg(3, vpfe, "ALAW: 0x%x\n", vpfe_reg_read(ccdc, VPFE_ALAW));
	vpfe_dbg(3, vpfe, "CLAMP: 0x%x\n", vpfe_reg_read(ccdc, VPFE_CLAMP));
	vpfe_dbg(3, vpfe, "DCSUB: 0x%x\n", vpfe_reg_read(ccdc, VPFE_DCSUB));
	vpfe_dbg(3, vpfe, "BLKCMP: 0x%x\n", vpfe_reg_read(ccdc, VPFE_BLKCMP));
	vpfe_dbg(3, vpfe, "COLPTN: 0x%x\n", vpfe_reg_read(ccdc, VPFE_COLPTN));
	vpfe_dbg(3, vpfe, "SDOFST: 0x%x\n", vpfe_reg_read(ccdc, VPFE_SDOFST));
	vpfe_dbg(3, vpfe, "SYN_MODE: 0x%x\n",
		 vpfe_reg_read(ccdc, VPFE_SYNMODE));
	vpfe_dbg(3, vpfe, "HSIZE_OFF: 0x%x\n",
		 vpfe_reg_read(ccdc, VPFE_HSIZE_OFF));
	vpfe_dbg(3, vpfe, "HORZ_INFO: 0x%x\n",
		 vpfe_reg_read(ccdc, VPFE_HORZ_INFO));
	vpfe_dbg(3, vpfe, "VERT_START: 0x%x\n",
		 vpfe_reg_read(ccdc, VPFE_VERT_START));
	vpfe_dbg(3, vpfe, "VERT_LINES: 0x%x\n",
		 vpfe_reg_read(ccdc, VPFE_VERT_LINES));
}

static int
vpfe_ccdc_validate_param(struct vpfe_ccdc *ccdc,
			 struct vpfe_ccdc_config_params_raw *ccdcparam)
{
	struct vpfe_device *vpfe = to_vpfe(ccdc);
	u8 max_gamma, max_data;

	if (!ccdcparam->alaw.enable)
		return 0;

	max_gamma = ccdc_gamma_width_max_bit(ccdcparam->alaw.gamma_wd);
	max_data = ccdc_data_size_max_bit(ccdcparam->data_sz);

	if (ccdcparam->alaw.gamma_wd > VPFE_CCDC_GAMMA_BITS_09_0 ||
	    ccdcparam->data_sz > VPFE_CCDC_DATA_8BITS ||
	    max_gamma > max_data) {
		vpfe_dbg(1, vpfe, "Invalid data line select\n");
		return -EINVAL;
	}

	return 0;
}

static void
vpfe_ccdc_update_raw_params(struct vpfe_ccdc *ccdc,
			    struct vpfe_ccdc_config_params_raw *raw_params)
{
	struct vpfe_ccdc_config_params_raw *config_params =
				&ccdc->ccdc_cfg.bayer.config_params;

	*config_params = *raw_params;
}

/*
 * vpfe_ccdc_restore_defaults()
 * This function will write defaults to all CCDC registers
 */
static void vpfe_ccdc_restore_defaults(struct vpfe_ccdc *ccdc)
{
	int i;

	/* Disable CCDC */
	vpfe_pcr_enable(ccdc, 0);

	/* set all registers to default value */
	for (i = 4; i <= 0x94; i += 4)
		vpfe_reg_write(ccdc, 0,  i);

	vpfe_reg_write(ccdc, VPFE_NO_CULLING, VPFE_CULLING);
	vpfe_reg_write(ccdc, VPFE_CCDC_GAMMA_BITS_11_2, VPFE_ALAW);
}

static int vpfe_ccdc_close(struct vpfe_ccdc *ccdc, struct device *dev)
{
	struct vpfe_device *vpfe = to_vpfe(ccdc);
	u32 dma_cntl, pcr;

	pcr = vpfe_reg_read(ccdc, VPFE_PCR);
	if (pcr)
		vpfe_dbg(1, vpfe, "VPFE_PCR is still set (%x)", pcr);

	dma_cntl = vpfe_reg_read(ccdc, VPFE_DMA_CNTL);
	if ((dma_cntl & VPFE_DMA_CNTL_OVERFLOW))
		vpfe_dbg(1, vpfe, "VPFE_DMA_CNTL_OVERFLOW is still set (%x)",
			 dma_cntl);

	/* Disable CCDC by resetting all register to default POR values */
	vpfe_ccdc_restore_defaults(ccdc);

	/* Disabled the module at the CONFIG level */
	vpfe_config_enable(ccdc, 0);

	pm_runtime_put_sync(dev);
	return 0;
}

static int vpfe_ccdc_set_params(struct vpfe_ccdc *ccdc, void __user *params)
{
	struct vpfe_device *vpfe = to_vpfe(ccdc);
	struct vpfe_ccdc_config_params_raw raw_params;
	int x;

	if (ccdc->ccdc_cfg.if_type != VPFE_RAW_BAYER)
		return -EINVAL;

	x = copy_from_user(&raw_params, params, sizeof(raw_params));
	if (x) {
		vpfe_dbg(1, vpfe,
			 "%s: error in copying ccdc params, %d\n",
			 __func__, x);
		return -EFAULT;
	}

	if (!vpfe_ccdc_validate_param(ccdc, &raw_params)) {
		vpfe_ccdc_update_raw_params(ccdc, &raw_params);
		return 0;
	}

	return -EINVAL;
}

/*
 * vpfe_ccdc_config_ycbcr()
 * This function will configure CCDC for YCbCr video capture
 */
static void vpfe_ccdc_config_ycbcr(struct vpfe_ccdc *ccdc)
{
	struct ccdc_params_ycbcr *params = &ccdc->ccdc_cfg.ycbcr;
	u32 syn_mode;

	/*
	 * first restore the CCDC registers to default values
	 * This is important since we assume default values to be set in
	 * a lot of registers that we didn't touch
	 */
	vpfe_ccdc_restore_defaults(ccdc);

	/*
	 * configure pixel format, frame format, configure video frame
	 * format, enable output to SDRAM, enable internal timing generator
	 * and 8bit pack mode
	 */
	syn_mode = (((params->pix_fmt & VPFE_SYN_MODE_INPMOD_MASK) <<
		    VPFE_SYN_MODE_INPMOD_SHIFT) |
		    ((params->frm_fmt & VPFE_SYN_FLDMODE_MASK) <<
		    VPFE_SYN_FLDMODE_SHIFT) | VPFE_VDHDEN_ENABLE |
		    VPFE_WEN_ENABLE | VPFE_DATA_PACK_ENABLE);

	/* setup BT.656 sync mode */
	if (params->bt656_enable) {
		vpfe_reg_write(ccdc, VPFE_REC656IF_BT656_EN, VPFE_REC656IF);

		/*
		 * configure the FID, VD, HD pin polarity,
		 * fld,hd pol positive, vd negative, 8-bit data
		 */
		syn_mode |= VPFE_SYN_MODE_VD_POL_NEGATIVE;
		if (ccdc->ccdc_cfg.if_type == VPFE_BT656_10BIT)
			syn_mode |= VPFE_SYN_MODE_10BITS;
		else
			syn_mode |= VPFE_SYN_MODE_8BITS;
	} else {
		/* y/c external sync mode */
		syn_mode |= (((params->fid_pol & VPFE_FID_POL_MASK) <<
			     VPFE_FID_POL_SHIFT) |
			     ((params->hd_pol & VPFE_HD_POL_MASK) <<
			     VPFE_HD_POL_SHIFT) |
			     ((params->vd_pol & VPFE_VD_POL_MASK) <<
			     VPFE_VD_POL_SHIFT));
	}
	vpfe_reg_write(ccdc, syn_mode, VPFE_SYNMODE);

	/* configure video window */
	vpfe_ccdc_setwin(ccdc, &params->win,
			 params->frm_fmt, params->bytesperpixel);

	/*
	 * configure the order of y cb cr in SDRAM, and disable latch
	 * internal register on vsync
	 */
	if (ccdc->ccdc_cfg.if_type == VPFE_BT656_10BIT)
		vpfe_reg_write(ccdc,
			       (params->pix_order << VPFE_CCDCFG_Y8POS_SHIFT) |
			       VPFE_LATCH_ON_VSYNC_DISABLE |
			       VPFE_CCDCFG_BW656_10BIT, VPFE_CCDCFG);
	else
		vpfe_reg_write(ccdc,
			       (params->pix_order << VPFE_CCDCFG_Y8POS_SHIFT) |
			       VPFE_LATCH_ON_VSYNC_DISABLE, VPFE_CCDCFG);

	/*
	 * configure the horizontal line offset. This should be a
	 * on 32 byte boundary. So clear LSB 5 bits
	 */
	vpfe_reg_write(ccdc, params->bytesperline, VPFE_HSIZE_OFF);

	/* configure the memory line offset */
	if (params->buf_type == CCDC_BUFTYPE_FLD_INTERLEAVED)
		/* two fields are interleaved in memory */
		vpfe_reg_write(ccdc, VPFE_SDOFST_FIELD_INTERLEAVED,
			       VPFE_SDOFST);
}

static void
vpfe_ccdc_config_black_clamp(struct vpfe_ccdc *ccdc,
			     struct vpfe_ccdc_black_clamp *bclamp)
{
	u32 val;

	if (!bclamp->enable) {
		/* configure DCSub */
		val = (bclamp->dc_sub) & VPFE_BLK_DC_SUB_MASK;
		vpfe_reg_write(ccdc, val, VPFE_DCSUB);
		vpfe_reg_write(ccdc, VPFE_CLAMP_DEFAULT_VAL, VPFE_CLAMP);
		return;
	}
	/*
	 * Configure gain,  Start pixel, No of line to be avg,
	 * No of pixel/line to be avg, & Enable the Black clamping
	 */
	val = ((bclamp->sgain & VPFE_BLK_SGAIN_MASK) |
	       ((bclamp->start_pixel & VPFE_BLK_ST_PXL_MASK) <<
		VPFE_BLK_ST_PXL_SHIFT) |
	       ((bclamp->sample_ln & VPFE_BLK_SAMPLE_LINE_MASK) <<
		VPFE_BLK_SAMPLE_LINE_SHIFT) |
	       ((bclamp->sample_pixel & VPFE_BLK_SAMPLE_LN_MASK) <<
		VPFE_BLK_SAMPLE_LN_SHIFT) | VPFE_BLK_CLAMP_ENABLE);
	vpfe_reg_write(ccdc, val, VPFE_CLAMP);
	/* If Black clamping is enable then make dcsub 0 */
	vpfe_reg_write(ccdc, VPFE_DCSUB_DEFAULT_VAL, VPFE_DCSUB);
}

static void
vpfe_ccdc_config_black_compense(struct vpfe_ccdc *ccdc,
				struct vpfe_ccdc_black_compensation *bcomp)
{
	u32 val;

	val = ((bcomp->b & VPFE_BLK_COMP_MASK) |
	      ((bcomp->gb & VPFE_BLK_COMP_MASK) <<
	       VPFE_BLK_COMP_GB_COMP_SHIFT) |
	      ((bcomp->gr & VPFE_BLK_COMP_MASK) <<
	       VPFE_BLK_COMP_GR_COMP_SHIFT) |
	      ((bcomp->r & VPFE_BLK_COMP_MASK) <<
	       VPFE_BLK_COMP_R_COMP_SHIFT));
	vpfe_reg_write(ccdc, val, VPFE_BLKCMP);
}

/*
 * vpfe_ccdc_config_raw()
 * This function will configure CCDC for Raw capture mode
 */
static void vpfe_ccdc_config_raw(struct vpfe_ccdc *ccdc)
{
	struct vpfe_device *vpfe = to_vpfe(ccdc);
	struct vpfe_ccdc_config_params_raw *config_params =
				&ccdc->ccdc_cfg.bayer.config_params;
	struct ccdc_params_raw *params = &ccdc->ccdc_cfg.bayer;
	unsigned int syn_mode;
	unsigned int val;

	/* Reset CCDC */
	vpfe_ccdc_restore_defaults(ccdc);

	/* Disable latching function registers on VSYNC  */
	vpfe_reg_write(ccdc, VPFE_LATCH_ON_VSYNC_DISABLE, VPFE_CCDCFG);

	/*
	 * Configure the vertical sync polarity(SYN_MODE.VDPOL),
	 * horizontal sync polarity (SYN_MODE.HDPOL), frame id polarity
	 * (SYN_MODE.FLDPOL), frame format(progressive or interlace),
	 * data size(SYNMODE.DATSIZ), &pixel format (Input mode), output
	 * SDRAM, enable internal timing generator
	 */
	syn_mode = (((params->vd_pol & VPFE_VD_POL_MASK) << VPFE_VD_POL_SHIFT) |
		   ((params->hd_pol & VPFE_HD_POL_MASK) << VPFE_HD_POL_SHIFT) |
		   ((params->fid_pol & VPFE_FID_POL_MASK) <<
		   VPFE_FID_POL_SHIFT) | ((params->frm_fmt &
		   VPFE_FRM_FMT_MASK) << VPFE_FRM_FMT_SHIFT) |
		   ((config_params->data_sz & VPFE_DATA_SZ_MASK) <<
		   VPFE_DATA_SZ_SHIFT) | ((params->pix_fmt &
		   VPFE_PIX_FMT_MASK) << VPFE_PIX_FMT_SHIFT) |
		   VPFE_WEN_ENABLE | VPFE_VDHDEN_ENABLE);

	/* Enable and configure aLaw register if needed */
	if (config_params->alaw.enable) {
		val = ((config_params->alaw.gamma_wd &
		      VPFE_ALAW_GAMMA_WD_MASK) | VPFE_ALAW_ENABLE);
		vpfe_reg_write(ccdc, val, VPFE_ALAW);
		vpfe_dbg(3, vpfe, "\nWriting 0x%x to ALAW...\n", val);
	}

	/* Configure video window */
	vpfe_ccdc_setwin(ccdc, &params->win, params->frm_fmt,
			 params->bytesperpixel);

	/* Configure Black Clamp */
	vpfe_ccdc_config_black_clamp(ccdc, &config_params->blk_clamp);

	/* Configure Black level compensation */
	vpfe_ccdc_config_black_compense(ccdc, &config_params->blk_comp);

	/* If data size is 8 bit then pack the data */
	if ((config_params->data_sz == VPFE_CCDC_DATA_8BITS) ||
	    config_params->alaw.enable)
		syn_mode |= VPFE_DATA_PACK_ENABLE;

	/*
	 * Configure Horizontal offset register. If pack 8 is enabled then
	 * 1 pixel will take 1 byte
	 */
	vpfe_reg_write(ccdc, params->bytesperline, VPFE_HSIZE_OFF);

	vpfe_dbg(3, vpfe, "Writing %d (%x) to HSIZE_OFF\n",
		params->bytesperline, params->bytesperline);

	/* Set value for SDOFST */
	if (params->frm_fmt == CCDC_FRMFMT_INTERLACED) {
		if (params->image_invert_enable) {
			/* For interlace inverse mode */
			vpfe_reg_write(ccdc, VPFE_INTERLACED_IMAGE_INVERT,
				   VPFE_SDOFST);
		} else {
			/* For interlace non inverse mode */
			vpfe_reg_write(ccdc, VPFE_INTERLACED_NO_IMAGE_INVERT,
				   VPFE_SDOFST);
		}
	} else if (params->frm_fmt == CCDC_FRMFMT_PROGRESSIVE) {
		vpfe_reg_write(ccdc, VPFE_PROGRESSIVE_NO_IMAGE_INVERT,
			   VPFE_SDOFST);
	}

	vpfe_reg_write(ccdc, syn_mode, VPFE_SYNMODE);

	vpfe_reg_dump(ccdc);
}

static inline int
vpfe_ccdc_set_buftype(struct vpfe_ccdc *ccdc,
		      enum ccdc_buftype buf_type)
{
	if (ccdc->ccdc_cfg.if_type == VPFE_RAW_BAYER)
		ccdc->ccdc_cfg.bayer.buf_type = buf_type;
	else
		ccdc->ccdc_cfg.ycbcr.buf_type = buf_type;

	return 0;
}

static inline enum ccdc_buftype vpfe_ccdc_get_buftype(struct vpfe_ccdc *ccdc)
{
	if (ccdc->ccdc_cfg.if_type == VPFE_RAW_BAYER)
		return ccdc->ccdc_cfg.bayer.buf_type;

	return ccdc->ccdc_cfg.ycbcr.buf_type;
}

static int vpfe_ccdc_set_pixel_format(struct vpfe_ccdc *ccdc, u32 pixfmt)
{
	struct vpfe_device *vpfe = to_vpfe(ccdc);

	vpfe_dbg(1, vpfe, "%s: if_type: %d, pixfmt:%s\n",
		 __func__, ccdc->ccdc_cfg.if_type, print_fourcc(pixfmt));

	if (ccdc->ccdc_cfg.if_type == VPFE_RAW_BAYER) {
		ccdc->ccdc_cfg.bayer.pix_fmt = CCDC_PIXFMT_RAW;
		/*
		 * Need to clear it in case it was left on
		 * after the last capture.
		 */
		ccdc->ccdc_cfg.bayer.config_params.alaw.enable = 0;

		switch (pixfmt) {
		case V4L2_PIX_FMT_SBGGR8:
			ccdc->ccdc_cfg.bayer.config_params.alaw.enable = 1;
			break;

		case V4L2_PIX_FMT_YUYV:
		case V4L2_PIX_FMT_UYVY:
		case V4L2_PIX_FMT_YUV420:
		case V4L2_PIX_FMT_NV12:
		case V4L2_PIX_FMT_RGB565X:
			break;

		case V4L2_PIX_FMT_SBGGR16:
		default:
			return -EINVAL;
		}
	} else {
		switch (pixfmt) {
		case V4L2_PIX_FMT_YUYV:
			ccdc->ccdc_cfg.ycbcr.pix_order = CCDC_PIXORDER_YCBYCR;
			break;

		case V4L2_PIX_FMT_UYVY:
			ccdc->ccdc_cfg.ycbcr.pix_order = CCDC_PIXORDER_CBYCRY;
			break;

		default:
			return -EINVAL;
		}
	}

	return 0;
}

static u32 vpfe_ccdc_get_pixel_format(struct vpfe_ccdc *ccdc)
{
	u32 pixfmt;

	if (ccdc->ccdc_cfg.if_type == VPFE_RAW_BAYER) {
		pixfmt = V4L2_PIX_FMT_YUYV;
	} else {
		if (ccdc->ccdc_cfg.ycbcr.pix_order == CCDC_PIXORDER_YCBYCR)
			pixfmt = V4L2_PIX_FMT_YUYV;
		else
			pixfmt = V4L2_PIX_FMT_UYVY;
	}

	return pixfmt;
}

static int
vpfe_ccdc_set_image_window(struct vpfe_ccdc *ccdc,
			   struct v4l2_rect *win, unsigned int bpp)
{
	if (ccdc->ccdc_cfg.if_type == VPFE_RAW_BAYER) {
		ccdc->ccdc_cfg.bayer.win = *win;
		ccdc->ccdc_cfg.bayer.bytesperpixel = bpp;
		ccdc->ccdc_cfg.bayer.bytesperline = ALIGN(win->width * bpp, 32);
	} else {
		ccdc->ccdc_cfg.ycbcr.win = *win;
		ccdc->ccdc_cfg.ycbcr.bytesperpixel = bpp;
		ccdc->ccdc_cfg.ycbcr.bytesperline = ALIGN(win->width * bpp, 32);
	}

	return 0;
}

static inline void
vpfe_ccdc_get_image_window(struct vpfe_ccdc *ccdc,
			   struct v4l2_rect *win)
{
	if (ccdc->ccdc_cfg.if_type == VPFE_RAW_BAYER)
		*win = ccdc->ccdc_cfg.bayer.win;
	else
		*win = ccdc->ccdc_cfg.ycbcr.win;
}

static inline unsigned int vpfe_ccdc_get_line_length(struct vpfe_ccdc *ccdc)
{
	if (ccdc->ccdc_cfg.if_type == VPFE_RAW_BAYER)
		return ccdc->ccdc_cfg.bayer.bytesperline;

	return ccdc->ccdc_cfg.ycbcr.bytesperline;
}

static inline int
vpfe_ccdc_set_frame_format(struct vpfe_ccdc *ccdc,
			   enum ccdc_frmfmt frm_fmt)
{
	if (ccdc->ccdc_cfg.if_type == VPFE_RAW_BAYER)
		ccdc->ccdc_cfg.bayer.frm_fmt = frm_fmt;
	else
		ccdc->ccdc_cfg.ycbcr.frm_fmt = frm_fmt;

	return 0;
}

static inline enum ccdc_frmfmt
vpfe_ccdc_get_frame_format(struct vpfe_ccdc *ccdc)
{
	if (ccdc->ccdc_cfg.if_type == VPFE_RAW_BAYER)
		return ccdc->ccdc_cfg.bayer.frm_fmt;

	return ccdc->ccdc_cfg.ycbcr.frm_fmt;
}

static inline int vpfe_ccdc_getfid(struct vpfe_ccdc *ccdc)
{
	return (vpfe_reg_read(ccdc, VPFE_SYNMODE) >> 15) & 1;
}

static inline void vpfe_set_sdr_addr(struct vpfe_ccdc *ccdc, unsigned long addr)
{
	vpfe_reg_write(ccdc, addr & 0xffffffe0, VPFE_SDR_ADDR);
}

static int vpfe_ccdc_set_hw_if_params(struct vpfe_ccdc *ccdc,
				      struct vpfe_hw_if_param *params)
{
	struct vpfe_device *vpfe = to_vpfe(ccdc);

	ccdc->ccdc_cfg.if_type = params->if_type;

	switch (params->if_type) {
	case VPFE_BT656:
	case VPFE_YCBCR_SYNC_16:
	case VPFE_YCBCR_SYNC_8:
	case VPFE_BT656_10BIT:
		ccdc->ccdc_cfg.ycbcr.vd_pol = params->vdpol;
		ccdc->ccdc_cfg.ycbcr.hd_pol = params->hdpol;
		break;

	case VPFE_RAW_BAYER:
		ccdc->ccdc_cfg.bayer.vd_pol = params->vdpol;
		ccdc->ccdc_cfg.bayer.hd_pol = params->hdpol;
		if (params->bus_width == 10)
			ccdc->ccdc_cfg.bayer.config_params.data_sz =
				VPFE_CCDC_DATA_10BITS;
		else
			ccdc->ccdc_cfg.bayer.config_params.data_sz =
				VPFE_CCDC_DATA_8BITS;
		vpfe_dbg(1, vpfe, "params.bus_width: %d\n",
			params->bus_width);
		vpfe_dbg(1, vpfe, "config_params.data_sz: %d\n",
			ccdc->ccdc_cfg.bayer.config_params.data_sz);
		break;

	default:
		return -EINVAL;
	}

	return 0;
}

static void vpfe_clear_intr(struct vpfe_ccdc *ccdc, int vdint)
{
	unsigned int vpfe_int_status;

	vpfe_int_status = vpfe_reg_read(ccdc, VPFE_IRQ_STS);

	switch (vdint) {
	/* VD0 interrupt */
	case VPFE_VDINT0:
		vpfe_int_status &= ~VPFE_VDINT0;
		vpfe_int_status |= VPFE_VDINT0;
		break;

	/* VD1 interrupt */
	case VPFE_VDINT1:
		vpfe_int_status &= ~VPFE_VDINT1;
		vpfe_int_status |= VPFE_VDINT1;
		break;

	/* VD2 interrupt */
	case VPFE_VDINT2:
		vpfe_int_status &= ~VPFE_VDINT2;
		vpfe_int_status |= VPFE_VDINT2;
		break;

	/* Clear all interrupts */
	default:
		vpfe_int_status &= ~(VPFE_VDINT0 |
				VPFE_VDINT1 |
				VPFE_VDINT2);
		vpfe_int_status |= (VPFE_VDINT0 |
				VPFE_VDINT1 |
				VPFE_VDINT2);
		break;
	}
	/* Clear specific VDINT from the status register */
	vpfe_reg_write(ccdc, vpfe_int_status, VPFE_IRQ_STS);

	vpfe_int_status = vpfe_reg_read(ccdc, VPFE_IRQ_STS);

	/* Acknowledge that we are done with all interrupts */
	vpfe_reg_write(ccdc, 1, VPFE_IRQ_EOI);
}

static void vpfe_ccdc_config_defaults(struct vpfe_ccdc *ccdc)
{
	ccdc->ccdc_cfg.if_type = VPFE_RAW_BAYER;

	ccdc->ccdc_cfg.ycbcr.pix_fmt = CCDC_PIXFMT_YCBCR_8BIT;
	ccdc->ccdc_cfg.ycbcr.frm_fmt = CCDC_FRMFMT_INTERLACED;
	ccdc->ccdc_cfg.ycbcr.fid_pol = VPFE_PINPOL_POSITIVE;
	ccdc->ccdc_cfg.ycbcr.vd_pol = VPFE_PINPOL_POSITIVE;
	ccdc->ccdc_cfg.ycbcr.hd_pol = VPFE_PINPOL_POSITIVE;
	ccdc->ccdc_cfg.ycbcr.pix_order = CCDC_PIXORDER_CBYCRY;
	ccdc->ccdc_cfg.ycbcr.buf_type = CCDC_BUFTYPE_FLD_INTERLEAVED;

	ccdc->ccdc_cfg.ycbcr.win.left = 0;
	ccdc->ccdc_cfg.ycbcr.win.top = 0;
	ccdc->ccdc_cfg.ycbcr.win.width = 720;
	ccdc->ccdc_cfg.ycbcr.win.height = 576;
	ccdc->ccdc_cfg.ycbcr.bt656_enable = 1;

	ccdc->ccdc_cfg.bayer.pix_fmt = CCDC_PIXFMT_RAW;
	ccdc->ccdc_cfg.bayer.frm_fmt = CCDC_FRMFMT_PROGRESSIVE;
	ccdc->ccdc_cfg.bayer.fid_pol = VPFE_PINPOL_POSITIVE;
	ccdc->ccdc_cfg.bayer.vd_pol = VPFE_PINPOL_POSITIVE;
	ccdc->ccdc_cfg.bayer.hd_pol = VPFE_PINPOL_POSITIVE;

	ccdc->ccdc_cfg.bayer.win.left = 0;
	ccdc->ccdc_cfg.bayer.win.top = 0;
	ccdc->ccdc_cfg.bayer.win.width = 800;
	ccdc->ccdc_cfg.bayer.win.height = 600;
	ccdc->ccdc_cfg.bayer.config_params.data_sz = VPFE_CCDC_DATA_8BITS;
	ccdc->ccdc_cfg.bayer.config_params.alaw.gamma_wd =
						VPFE_CCDC_GAMMA_BITS_09_0;
}

/*
 * vpfe_get_ccdc_image_format - Get image parameters based on CCDC settings
 */
static int vpfe_get_ccdc_image_format(struct vpfe_device *vpfe,
				      struct v4l2_format *f)
{
	struct v4l2_rect image_win;
	enum ccdc_buftype buf_type;
	enum ccdc_frmfmt frm_fmt;

	memset(f, 0, sizeof(*f));
	f->type = V4L2_BUF_TYPE_VIDEO_CAPTURE;
	vpfe_ccdc_get_image_window(&vpfe->ccdc, &image_win);
	f->fmt.pix.width = image_win.width;
	f->fmt.pix.height = image_win.height;
	f->fmt.pix.bytesperline = vpfe_ccdc_get_line_length(&vpfe->ccdc);
	f->fmt.pix.sizeimage = f->fmt.pix.bytesperline *
				f->fmt.pix.height;
	buf_type = vpfe_ccdc_get_buftype(&vpfe->ccdc);
	f->fmt.pix.pixelformat = vpfe_ccdc_get_pixel_format(&vpfe->ccdc);
	frm_fmt = vpfe_ccdc_get_frame_format(&vpfe->ccdc);

	if (frm_fmt == CCDC_FRMFMT_PROGRESSIVE) {
		f->fmt.pix.field = V4L2_FIELD_NONE;
	} else if (frm_fmt == CCDC_FRMFMT_INTERLACED) {
		if (buf_type == CCDC_BUFTYPE_FLD_INTERLEAVED) {
			f->fmt.pix.field = V4L2_FIELD_INTERLACED;
		 } else if (buf_type == CCDC_BUFTYPE_FLD_SEPARATED) {
			f->fmt.pix.field = V4L2_FIELD_SEQ_TB;
		} else {
			vpfe_err(vpfe, "Invalid buf_type\n");
			return -EINVAL;
		}
	} else {
		vpfe_err(vpfe, "Invalid frm_fmt\n");
		return -EINVAL;
	}
	return 0;
}

static int vpfe_config_ccdc_image_format(struct vpfe_device *vpfe)
{
	enum ccdc_frmfmt frm_fmt = CCDC_FRMFMT_INTERLACED;
<<<<<<< HEAD
	int ret = 0;

	vpfe_dbg(2, vpfe, "vpfe_config_ccdc_image_format\n");
=======
	u32 bpp;
	int ret = 0;
>>>>>>> 24b8d41d

	vpfe_dbg(1, vpfe, "pixelformat: %s\n",
		print_fourcc(vpfe->fmt.fmt.pix.pixelformat));

	if (vpfe_ccdc_set_pixel_format(&vpfe->ccdc,
			vpfe->fmt.fmt.pix.pixelformat) < 0) {
		vpfe_err(vpfe, "couldn't set pix format in ccdc\n");
		return -EINVAL;
	}

	/* configure the image window */
	bpp = __get_bytesperpixel(vpfe, vpfe->current_vpfe_fmt);
	vpfe_ccdc_set_image_window(&vpfe->ccdc, &vpfe->crop, bpp);

	switch (vpfe->fmt.fmt.pix.field) {
	case V4L2_FIELD_INTERLACED:
		/* do nothing, since it is default */
		ret = vpfe_ccdc_set_buftype(
				&vpfe->ccdc,
				CCDC_BUFTYPE_FLD_INTERLEAVED);
		break;

	case V4L2_FIELD_NONE:
		frm_fmt = CCDC_FRMFMT_PROGRESSIVE;
		/* buffer type only applicable for interlaced scan */
		break;

	case V4L2_FIELD_SEQ_TB:
		ret = vpfe_ccdc_set_buftype(
				&vpfe->ccdc,
				CCDC_BUFTYPE_FLD_SEPARATED);
		break;

	default:
		return -EINVAL;
	}

	if (ret)
		return ret;

	return vpfe_ccdc_set_frame_format(&vpfe->ccdc, frm_fmt);
}

/*
 * vpfe_config_image_format()
 * For a given standard, this functions sets up the default
 * pix format & crop values in the vpfe device and ccdc.  It first
 * starts with defaults based values from the standard table.
 * It then checks if sub device supports get_fmt and then override the
 * values based on that.Sets crop values to match with scan resolution
 * starting at 0,0. It calls vpfe_config_ccdc_image_format() set the
 * values in ccdc
 */
static int vpfe_config_image_format(struct vpfe_device *vpfe,
				    v4l2_std_id std_id)
{
	struct vpfe_fmt *fmt;
	struct v4l2_mbus_framefmt mbus_fmt;
	int i, ret;

	for (i = 0; i < ARRAY_SIZE(vpfe_standards); i++) {
		if (vpfe_standards[i].std_id & std_id) {
			vpfe->std_info.active_pixels =
					vpfe_standards[i].width;
			vpfe->std_info.active_lines =
					vpfe_standards[i].height;
			vpfe->std_info.frame_format =
					vpfe_standards[i].frame_format;
			vpfe->std_index = i;

			break;
		}
	}

	if (i ==  ARRAY_SIZE(vpfe_standards)) {
		vpfe_err(vpfe, "standard not supported\n");
		return -EINVAL;
	}

	ret = __subdev_get_format(vpfe, &mbus_fmt);
	if (ret)
		return ret;

	fmt = find_format_by_code(vpfe, mbus_fmt.code);
	if (!fmt) {
		vpfe_dbg(3, vpfe, "mbus code format (0x%08x) not found.\n",
			 mbus_fmt.code);
		return -EINVAL;
	}

	/* Save current subdev format */
	v4l2_fill_pix_format(&vpfe->fmt.fmt.pix, &mbus_fmt);
	vpfe->fmt.type = V4L2_BUF_TYPE_VIDEO_CAPTURE;
	vpfe->fmt.fmt.pix.pixelformat = fmt->fourcc;
	vpfe_calc_format_size(vpfe, fmt, &vpfe->fmt);
	vpfe->current_vpfe_fmt = fmt;

	/* Update the crop window based on found values */
	vpfe->crop.top = 0;
	vpfe->crop.left = 0;
	vpfe->crop.width = mbus_fmt.width;
	vpfe->crop.height = mbus_fmt.height;

	return vpfe_config_ccdc_image_format(vpfe);
}

static int vpfe_initialize_device(struct vpfe_device *vpfe)
{
	struct vpfe_subdev_info *sdinfo;
	int ret;

	sdinfo = &vpfe->cfg->sub_devs[0];
	sdinfo->sd = vpfe->sd[0];
	vpfe->current_input = 0;
	vpfe->std_index = 0;
	/* Configure the default format information */
	ret = vpfe_config_image_format(vpfe,
				       vpfe_standards[vpfe->std_index].std_id);
	if (ret)
		return ret;

	pm_runtime_get_sync(vpfe->pdev);

	vpfe_config_enable(&vpfe->ccdc, 1);

	vpfe_ccdc_restore_defaults(&vpfe->ccdc);

	/* Clear all VPFE interrupts */
	vpfe_clear_intr(&vpfe->ccdc, -1);

	return ret;
}

/*
 * vpfe_release : This function is based on the vb2_fop_release
 * helper function.
 * It has been augmented to handle module power management,
 * by disabling/enabling h/w module fcntl clock when necessary.
 */
static int vpfe_release(struct file *file)
{
	struct vpfe_device *vpfe = video_drvdata(file);
	bool fh_singular;
	int ret;

	mutex_lock(&vpfe->lock);

	/* Save the singular status before we call the clean-up helper */
	fh_singular = v4l2_fh_is_singular_file(file);

	/* the release helper will cleanup any on-going streaming */
	ret = _vb2_fop_release(file, NULL);

	/*
	 * If this was the last open file.
	 * Then de-initialize hw module.
	 */
	if (fh_singular)
		vpfe_ccdc_close(&vpfe->ccdc, vpfe->pdev);

	mutex_unlock(&vpfe->lock);

	return ret;
}

/*
 * vpfe_open : This function is based on the v4l2_fh_open helper function.
 * It has been augmented to handle module power management,
 * by disabling/enabling h/w module fcntl clock when necessary.
 */
static int vpfe_open(struct file *file)
{
	struct vpfe_device *vpfe = video_drvdata(file);
	int ret;

	mutex_lock(&vpfe->lock);

	ret = v4l2_fh_open(file);
	if (ret) {
		vpfe_err(vpfe, "v4l2_fh_open failed\n");
		goto unlock;
	}

	if (!v4l2_fh_is_singular_file(file))
		goto unlock;

	if (vpfe_initialize_device(vpfe)) {
		v4l2_fh_release(file);
		ret = -ENODEV;
	}

unlock:
	mutex_unlock(&vpfe->lock);
	return ret;
}

/**
 * vpfe_schedule_next_buffer: set next buffer address for capture
 * @vpfe : ptr to vpfe device
 *
 * This function will get next buffer from the dma queue and
 * set the buffer address in the vpfe register for capture.
 * the buffer is marked active
 */
static void vpfe_schedule_next_buffer(struct vpfe_device *vpfe)
{
	dma_addr_t addr;

	spin_lock(&vpfe->dma_queue_lock);
	if (list_empty(&vpfe->dma_queue)) {
		spin_unlock(&vpfe->dma_queue_lock);
		return;
	}

	vpfe->next_frm = list_entry(vpfe->dma_queue.next,
				    struct vpfe_cap_buffer, list);
	list_del(&vpfe->next_frm->list);
	spin_unlock(&vpfe->dma_queue_lock);

	addr = vb2_dma_contig_plane_dma_addr(&vpfe->next_frm->vb.vb2_buf, 0);
	vpfe_set_sdr_addr(&vpfe->ccdc, addr);
}

static inline void vpfe_schedule_bottom_field(struct vpfe_device *vpfe)
{
	dma_addr_t addr;

	addr = vb2_dma_contig_plane_dma_addr(&vpfe->next_frm->vb.vb2_buf, 0) +
					vpfe->field_off;

	vpfe_set_sdr_addr(&vpfe->ccdc, addr);
}

/*
 * vpfe_process_buffer_complete: process a completed buffer
 * @vpfe : ptr to vpfe device
 *
 * This function time stamp the buffer and mark it as DONE. It also
 * wake up any process waiting on the QUEUE and set the next buffer
 * as current
 */
static inline void vpfe_process_buffer_complete(struct vpfe_device *vpfe)
{
	vpfe->cur_frm->vb.vb2_buf.timestamp = ktime_get_ns();
	vpfe->cur_frm->vb.field = vpfe->fmt.fmt.pix.field;
	vpfe->cur_frm->vb.sequence = vpfe->sequence++;
	vb2_buffer_done(&vpfe->cur_frm->vb.vb2_buf, VB2_BUF_STATE_DONE);
	vpfe->cur_frm = vpfe->next_frm;
}

static void vpfe_handle_interlaced_irq(struct vpfe_device *vpfe,
				       enum v4l2_field field)
{
	int fid;

	/* interlaced or TB capture check which field
	 * we are in hardware
	 */
	fid = vpfe_ccdc_getfid(&vpfe->ccdc);

	/* switch the software maintained field id */
	vpfe->field ^= 1;
	if (fid == vpfe->field) {
		/* we are in-sync here,continue */
		if (fid == 0) {
			/*
			 * One frame is just being captured. If the
			 * next frame is available, release the
			 * current frame and move on
			 */
			if (vpfe->cur_frm != vpfe->next_frm)
				vpfe_process_buffer_complete(vpfe);

			if (vpfe->stopping)
				return;

			/*
			 * based on whether the two fields are stored
			 * interleave or separately in memory,
			 * reconfigure the CCDC memory address
			 */
			if (field == V4L2_FIELD_SEQ_TB)
				vpfe_schedule_bottom_field(vpfe);
		} else {
			/*
			 * if one field is just being captured configure
			 * the next frame get the next frame from the empty
			 * queue if no frame is available hold on to the
			 * current buffer
			 */
			if (vpfe->cur_frm == vpfe->next_frm)
				vpfe_schedule_next_buffer(vpfe);
		}
	} else if (fid == 0) {
		/*
		 * out of sync. Recover from any hardware out-of-sync.
		 * May loose one frame
		 */
		vpfe->field = fid;
	}
}

/*
 * vpfe_isr : ISR handler for vpfe capture (VINT0)
 * @irq: irq number
 * @dev_id: dev_id ptr
 *
 * It changes status of the captured buffer, takes next buffer from the queue
 * and sets its address in VPFE registers
 */
static irqreturn_t vpfe_isr(int irq, void *dev)
{
	struct vpfe_device *vpfe = (struct vpfe_device *)dev;
	enum v4l2_field field = vpfe->fmt.fmt.pix.field;
	int intr_status, stopping = vpfe->stopping;

	intr_status = vpfe_reg_read(&vpfe->ccdc, VPFE_IRQ_STS);

	if (intr_status & VPFE_VDINT0) {
		if (field == V4L2_FIELD_NONE) {
			if (vpfe->cur_frm != vpfe->next_frm)
				vpfe_process_buffer_complete(vpfe);
		} else {
			vpfe_handle_interlaced_irq(vpfe, field);
		}
		if (stopping) {
			vpfe->stopping = false;
			complete(&vpfe->capture_stop);
		}
	}

	if (intr_status & VPFE_VDINT1 && !stopping) {
		if (field == V4L2_FIELD_NONE &&
		    vpfe->cur_frm == vpfe->next_frm)
			vpfe_schedule_next_buffer(vpfe);
	}

	vpfe_clear_intr(&vpfe->ccdc, intr_status);

	return IRQ_HANDLED;
}

static inline void vpfe_detach_irq(struct vpfe_device *vpfe)
{
	unsigned int intr = VPFE_VDINT0;
	enum ccdc_frmfmt frame_format;

	frame_format = vpfe_ccdc_get_frame_format(&vpfe->ccdc);
	if (frame_format == CCDC_FRMFMT_PROGRESSIVE)
		intr |= VPFE_VDINT1;

	vpfe_reg_write(&vpfe->ccdc, intr, VPFE_IRQ_EN_CLR);
}

static inline void vpfe_attach_irq(struct vpfe_device *vpfe)
{
	unsigned int intr = VPFE_VDINT0;
	enum ccdc_frmfmt frame_format;

	frame_format = vpfe_ccdc_get_frame_format(&vpfe->ccdc);
	if (frame_format == CCDC_FRMFMT_PROGRESSIVE)
		intr |= VPFE_VDINT1;

	vpfe_reg_write(&vpfe->ccdc, intr, VPFE_IRQ_EN_SET);
}

static int vpfe_querycap(struct file *file, void  *priv,
			 struct v4l2_capability *cap)
{
	struct vpfe_device *vpfe = video_drvdata(file);

	strscpy(cap->driver, VPFE_MODULE_NAME, sizeof(cap->driver));
	strscpy(cap->card, "TI AM437x VPFE", sizeof(cap->card));
	snprintf(cap->bus_info, sizeof(cap->bus_info),
			"platform:%s", vpfe->v4l2_dev.name);
	return 0;
}

/* get the format set at output pad of the adjacent subdev */
static int __subdev_get_format(struct vpfe_device *vpfe,
			       struct v4l2_mbus_framefmt *fmt)
{
	struct v4l2_subdev *sd = vpfe->current_subdev->sd;
	struct v4l2_subdev_format sd_fmt;
	struct v4l2_mbus_framefmt *mbus_fmt = &sd_fmt.format;
	int ret;

	sd_fmt.which = V4L2_SUBDEV_FORMAT_ACTIVE;
	sd_fmt.pad = 0;

	ret = v4l2_subdev_call(sd, pad, get_fmt, NULL, &sd_fmt);
	if (ret)
		return ret;

	*fmt = *mbus_fmt;

	vpfe_dbg(1, vpfe, "%s: %dx%d code:%04X\n", __func__,
		 fmt->width, fmt->height, fmt->code);

	return 0;
}

/* set the format at output pad of the adjacent subdev */
static int __subdev_set_format(struct vpfe_device *vpfe,
			       struct v4l2_mbus_framefmt *fmt)
{
	struct v4l2_subdev *sd = vpfe->current_subdev->sd;
	struct v4l2_subdev_format sd_fmt;
	struct v4l2_mbus_framefmt *mbus_fmt = &sd_fmt.format;
	int ret;

	sd_fmt.which = V4L2_SUBDEV_FORMAT_ACTIVE;
	sd_fmt.pad = 0;
	*mbus_fmt = *fmt;

	ret = v4l2_subdev_call(sd, pad, set_fmt, NULL, &sd_fmt);
	if (ret)
		return ret;

	vpfe_dbg(1, vpfe, "%s %dx%d code:%04X\n", __func__,
		 fmt->width, fmt->height, fmt->code);

	return 0;
}

static int vpfe_calc_format_size(struct vpfe_device *vpfe,
				 const struct vpfe_fmt *fmt,
				 struct v4l2_format *f)
{
	u32 bpp;

	if (!fmt) {
		vpfe_dbg(3, vpfe, "No vpfe_fmt provided!\n");
		return -EINVAL;
	}

	bpp = __get_bytesperpixel(vpfe, fmt);

	/* pitch should be 32 bytes aligned */
	f->fmt.pix.bytesperline = ALIGN(f->fmt.pix.width * bpp, 32);
	f->fmt.pix.sizeimage = f->fmt.pix.bytesperline *
			       f->fmt.pix.height;

	vpfe_dbg(3, vpfe, "%s: fourcc: %s size: %dx%d bpl:%d img_size:%d\n",
		 __func__, print_fourcc(f->fmt.pix.pixelformat),
		 f->fmt.pix.width, f->fmt.pix.height,
		 f->fmt.pix.bytesperline, f->fmt.pix.sizeimage);

	return 0;
}

static int vpfe_g_fmt(struct file *file, void *priv,
		      struct v4l2_format *fmt)
{
	struct vpfe_device *vpfe = video_drvdata(file);

	*fmt = vpfe->fmt;

	return 0;
}

static int vpfe_enum_fmt(struct file *file, void  *priv,
			 struct v4l2_fmtdesc *f)
{
	struct vpfe_device *vpfe = video_drvdata(file);
	struct vpfe_subdev_info *sdinfo;
	struct vpfe_fmt *fmt;

	sdinfo = vpfe->current_subdev;
	if (!sdinfo->sd)
		return -EINVAL;

	if (f->index >= vpfe->num_active_fmt)
		return -EINVAL;

	fmt = vpfe->active_fmt[f->index];

	f->pixelformat = fmt->fourcc;

	vpfe_dbg(1, vpfe, "%s: mbus index: %d code: %x pixelformat: %s\n",
		 __func__, f->index, fmt->code, print_fourcc(fmt->fourcc));

	return 0;
}

static int vpfe_try_fmt(struct file *file, void *priv,
			struct v4l2_format *f)
{
	struct vpfe_device *vpfe = video_drvdata(file);
	struct v4l2_subdev *sd = vpfe->current_subdev->sd;
	const struct vpfe_fmt *fmt;
	struct v4l2_subdev_frame_size_enum fse;
	int ret, found;

	fmt = find_format_by_pix(vpfe, f->fmt.pix.pixelformat);
	if (!fmt) {
		/* default to first entry */
		vpfe_dbg(3, vpfe, "Invalid pixel code: %x, default used instead\n",
			 f->fmt.pix.pixelformat);
		fmt = vpfe->active_fmt[0];
		f->fmt.pix.pixelformat = fmt->fourcc;
	}

	f->fmt.pix.field = vpfe->fmt.fmt.pix.field;

	/* check for/find a valid width/height */
	ret = 0;
	found = false;
	fse.pad = 0;
	fse.code = fmt->code;
	fse.which = V4L2_SUBDEV_FORMAT_ACTIVE;
	for (fse.index = 0; ; fse.index++) {
		ret = v4l2_subdev_call(sd, pad, enum_frame_size,
				       NULL, &fse);
		if (ret)
			break;

		if (f->fmt.pix.width == fse.max_width &&
		    f->fmt.pix.height == fse.max_height) {
			found = true;
			break;
		} else if (f->fmt.pix.width >= fse.min_width &&
			   f->fmt.pix.width <= fse.max_width &&
			   f->fmt.pix.height >= fse.min_height &&
			   f->fmt.pix.height <= fse.max_height) {
			found = true;
			break;
		}
	}

	if (!found) {
		/* use existing values as default */
		f->fmt.pix.width = vpfe->fmt.fmt.pix.width;
		f->fmt.pix.height =  vpfe->fmt.fmt.pix.height;
	}

	/*
	 * Use current colorspace for now, it will get
	 * updated properly during s_fmt
	 */
	f->fmt.pix.colorspace = vpfe->fmt.fmt.pix.colorspace;
	return vpfe_calc_format_size(vpfe, fmt, f);
}

static int vpfe_s_fmt(struct file *file, void *priv,
		      struct v4l2_format *fmt)
{
	struct vpfe_device *vpfe = video_drvdata(file);
	struct vpfe_fmt *f;
	struct v4l2_mbus_framefmt mbus_fmt;
	int ret;

	/* If streaming is started, return error */
	if (vb2_is_busy(&vpfe->buffer_queue)) {
		vpfe_err(vpfe, "%s device busy\n", __func__);
		return -EBUSY;
	}

	ret = vpfe_try_fmt(file, priv, fmt);
	if (ret < 0)
		return ret;

	f = find_format_by_pix(vpfe, fmt->fmt.pix.pixelformat);

	v4l2_fill_mbus_format(&mbus_fmt, &fmt->fmt.pix, f->code);

	ret = __subdev_set_format(vpfe, &mbus_fmt);
	if (ret)
		return ret;

	/* Just double check nothing has gone wrong */
	if (mbus_fmt.code != f->code) {
		vpfe_dbg(3, vpfe,
			 "%s subdev changed format on us, this should not happen\n",
			 __func__);
		return -EINVAL;
	}

	v4l2_fill_pix_format(&vpfe->fmt.fmt.pix, &mbus_fmt);
	vpfe->fmt.type = V4L2_BUF_TYPE_VIDEO_CAPTURE;
	vpfe->fmt.fmt.pix.pixelformat  = f->fourcc;
	vpfe_calc_format_size(vpfe, f, &vpfe->fmt);
	*fmt = vpfe->fmt;
	vpfe->current_vpfe_fmt = f;

	/* Update the crop window based on found values */
	vpfe->crop.width = fmt->fmt.pix.width;
	vpfe->crop.height = fmt->fmt.pix.height;

	/* set image capture parameters in the ccdc */
	return vpfe_config_ccdc_image_format(vpfe);
}

static int vpfe_enum_size(struct file *file, void  *priv,
			  struct v4l2_frmsizeenum *fsize)
{
	struct vpfe_device *vpfe = video_drvdata(file);
	struct v4l2_subdev_frame_size_enum fse;
	struct v4l2_subdev *sd = vpfe->current_subdev->sd;
	struct vpfe_fmt *fmt;
	int ret;

	/* check for valid format */
	fmt = find_format_by_pix(vpfe, fsize->pixel_format);
	if (!fmt) {
		vpfe_dbg(3, vpfe, "Invalid pixel code: %x\n",
			 fsize->pixel_format);
		return -EINVAL;
	}

	memset(fsize->reserved, 0x0, sizeof(fsize->reserved));

	memset(&fse, 0x0, sizeof(fse));
	fse.index = fsize->index;
	fse.pad = 0;
	fse.code = fmt->code;
	fse.which = V4L2_SUBDEV_FORMAT_ACTIVE;
	ret = v4l2_subdev_call(sd, pad, enum_frame_size, NULL, &fse);
	if (ret)
		return ret;

	vpfe_dbg(1, vpfe, "%s: index: %d code: %x W:[%d,%d] H:[%d,%d]\n",
		 __func__, fse.index, fse.code, fse.min_width, fse.max_width,
		 fse.min_height, fse.max_height);

	fsize->type = V4L2_FRMSIZE_TYPE_DISCRETE;
	fsize->discrete.width = fse.max_width;
	fsize->discrete.height = fse.max_height;

	vpfe_dbg(1, vpfe, "%s: index: %d pixformat: %s size: %dx%d\n",
		 __func__, fsize->index, print_fourcc(fsize->pixel_format),
		 fsize->discrete.width, fsize->discrete.height);

	return 0;
}

/*
 * vpfe_get_subdev_input_index - Get subdev index and subdev input index for a
 * given app input index
 */
static int
vpfe_get_subdev_input_index(struct vpfe_device *vpfe,
			    int *subdev_index,
			    int *subdev_input_index,
			    int app_input_index)
{
	int i, j = 0;

	for (i = 0; i < ARRAY_SIZE(vpfe->cfg->asd); i++) {
		if (app_input_index < (j + 1)) {
			*subdev_index = i;
			*subdev_input_index = app_input_index - j;
			return 0;
		}
		j++;
	}
	return -EINVAL;
}

/*
 * vpfe_get_app_input - Get app input index for a given subdev input index
 * driver stores the input index of the current sub device and translate it
 * when application request the current input
 */
static int vpfe_get_app_input_index(struct vpfe_device *vpfe,
				    int *app_input_index)
{
	struct vpfe_config *cfg = vpfe->cfg;
	struct vpfe_subdev_info *sdinfo;
	struct i2c_client *client;
	struct i2c_client *curr_client;
	int i, j = 0;

	curr_client = v4l2_get_subdevdata(vpfe->current_subdev->sd);
	for (i = 0; i < ARRAY_SIZE(vpfe->cfg->asd); i++) {
		sdinfo = &cfg->sub_devs[i];
		client = v4l2_get_subdevdata(sdinfo->sd);
		if (client->addr == curr_client->addr &&
		    client->adapter->nr == curr_client->adapter->nr) {
			if (vpfe->current_input >= 1)
				return -1;
			*app_input_index = j + vpfe->current_input;
			return 0;
		}
		j++;
	}
	return -EINVAL;
}

static int vpfe_enum_input(struct file *file, void *priv,
			   struct v4l2_input *inp)
{
	struct vpfe_device *vpfe = video_drvdata(file);
	struct vpfe_subdev_info *sdinfo;
	int subdev, index;

	if (vpfe_get_subdev_input_index(vpfe, &subdev, &index,
					inp->index) < 0) {
		vpfe_dbg(1, vpfe,
			"input information not found for the subdev\n");
		return -EINVAL;
	}
	sdinfo = &vpfe->cfg->sub_devs[subdev];
	*inp = sdinfo->inputs[index];

	return 0;
}

static int vpfe_g_input(struct file *file, void *priv, unsigned int *index)
{
	struct vpfe_device *vpfe = video_drvdata(file);

	return vpfe_get_app_input_index(vpfe, index);
}

/* Assumes caller is holding vpfe_dev->lock */
static int vpfe_set_input(struct vpfe_device *vpfe, unsigned int index)
{
	int subdev_index = 0, inp_index = 0;
	struct vpfe_subdev_info *sdinfo;
	struct vpfe_route *route;
	u32 input, output;
	int ret;

	/* If streaming is started, return error */
	if (vb2_is_busy(&vpfe->buffer_queue)) {
		vpfe_err(vpfe, "%s device busy\n", __func__);
		return -EBUSY;
	}
	ret = vpfe_get_subdev_input_index(vpfe,
					  &subdev_index,
					  &inp_index,
					  index);
	if (ret < 0) {
		vpfe_err(vpfe, "invalid input index: %d\n", index);
		goto get_out;
	}

	sdinfo = &vpfe->cfg->sub_devs[subdev_index];
	sdinfo->sd = vpfe->sd[subdev_index];
	route = &sdinfo->routes[inp_index];
	if (route && sdinfo->can_route) {
		input = route->input;
		output = route->output;
		if (sdinfo->sd) {
			ret = v4l2_subdev_call(sdinfo->sd, video,
					s_routing, input, output, 0);
			if (ret) {
				vpfe_err(vpfe, "s_routing failed\n");
				ret = -EINVAL;
				goto get_out;
			}
		}

	}

	vpfe->current_subdev = sdinfo;
	if (sdinfo->sd)
		vpfe->v4l2_dev.ctrl_handler = sdinfo->sd->ctrl_handler;
	vpfe->current_input = index;
	vpfe->std_index = 0;

	/* set the bus/interface parameter for the sub device in ccdc */
	ret = vpfe_ccdc_set_hw_if_params(&vpfe->ccdc, &sdinfo->vpfe_param);
	if (ret)
		return ret;

	/* set the default image parameters in the device */
	return vpfe_config_image_format(vpfe,
					vpfe_standards[vpfe->std_index].std_id);

get_out:
	return ret;
}

static int vpfe_s_input(struct file *file, void *priv, unsigned int index)
{
	struct vpfe_device *vpfe = video_drvdata(file);

	return vpfe_set_input(vpfe, index);
}

static int vpfe_querystd(struct file *file, void *priv, v4l2_std_id *std_id)
{
	struct vpfe_device *vpfe = video_drvdata(file);
	struct vpfe_subdev_info *sdinfo;

	sdinfo = vpfe->current_subdev;
	if (!(sdinfo->inputs[0].capabilities & V4L2_IN_CAP_STD))
		return -ENODATA;

	/* Call querystd function of decoder device */
	return v4l2_device_call_until_err(&vpfe->v4l2_dev, sdinfo->grp_id,
					 video, querystd, std_id);
}

static int vpfe_s_std(struct file *file, void *priv, v4l2_std_id std_id)
{
	struct vpfe_device *vpfe = video_drvdata(file);
	struct vpfe_subdev_info *sdinfo;
	int ret;

	sdinfo = vpfe->current_subdev;
	if (!(sdinfo->inputs[0].capabilities & V4L2_IN_CAP_STD))
		return -ENODATA;

	/* if trying to set the same std then nothing to do */
	if (vpfe_standards[vpfe->std_index].std_id == std_id)
		return 0;

	/* If streaming is started, return error */
	if (vb2_is_busy(&vpfe->buffer_queue)) {
		vpfe_err(vpfe, "%s device busy\n", __func__);
		ret = -EBUSY;
		return ret;
	}

	ret = v4l2_device_call_until_err(&vpfe->v4l2_dev, sdinfo->grp_id,
					 video, s_std, std_id);
	if (ret < 0) {
		vpfe_err(vpfe, "Failed to set standard\n");
		return ret;
	}
	ret = vpfe_config_image_format(vpfe, std_id);

	return ret;
}

static int vpfe_g_std(struct file *file, void *priv, v4l2_std_id *std_id)
{
	struct vpfe_device *vpfe = video_drvdata(file);
	struct vpfe_subdev_info *sdinfo;

	sdinfo = vpfe->current_subdev;
	if (sdinfo->inputs[0].capabilities != V4L2_IN_CAP_STD)
		return -ENODATA;

	*std_id = vpfe_standards[vpfe->std_index].std_id;

	return 0;
}

/*
 * vpfe_calculate_offsets : This function calculates buffers offset
 * for top and bottom field
 */
static void vpfe_calculate_offsets(struct vpfe_device *vpfe)
{
	struct v4l2_rect image_win;

	vpfe_ccdc_get_image_window(&vpfe->ccdc, &image_win);
	vpfe->field_off = image_win.height * image_win.width;
}

/*
 * vpfe_queue_setup - Callback function for buffer setup.
 * @vq: vb2_queue ptr
 * @nbuffers: ptr to number of buffers requested by application
 * @nplanes:: contains number of distinct video planes needed to hold a frame
 * @sizes[]: contains the size (in bytes) of each plane.
 * @alloc_devs: ptr to allocation context
 *
 * This callback function is called when reqbuf() is called to adjust
 * the buffer count and buffer size
 */
static int vpfe_queue_setup(struct vb2_queue *vq,
			    unsigned int *nbuffers, unsigned int *nplanes,
			    unsigned int sizes[], struct device *alloc_devs[])
{
	struct vpfe_device *vpfe = vb2_get_drv_priv(vq);
	unsigned size = vpfe->fmt.fmt.pix.sizeimage;

	if (vq->num_buffers + *nbuffers < 3)
		*nbuffers = 3 - vq->num_buffers;

	if (*nplanes) {
		if (sizes[0] < size)
			return -EINVAL;
		size = sizes[0];
	}

	*nplanes = 1;
	sizes[0] = size;

	vpfe_dbg(1, vpfe,
		"nbuffers=%d, size=%u\n", *nbuffers, sizes[0]);

	/* Calculate field offset */
	vpfe_calculate_offsets(vpfe);

	return 0;
}

/*
 * vpfe_buffer_prepare :  callback function for buffer prepare
 * @vb: ptr to vb2_buffer
 *
 * This is the callback function for buffer prepare when vb2_qbuf()
 * function is called. The buffer is prepared and user space virtual address
 * or user address is converted into  physical address
 */
static int vpfe_buffer_prepare(struct vb2_buffer *vb)
{
	struct vb2_v4l2_buffer *vbuf = to_vb2_v4l2_buffer(vb);
	struct vpfe_device *vpfe = vb2_get_drv_priv(vb->vb2_queue);

	vb2_set_plane_payload(vb, 0, vpfe->fmt.fmt.pix.sizeimage);

	if (vb2_get_plane_payload(vb, 0) > vb2_plane_size(vb, 0))
		return -EINVAL;

	vbuf->field = vpfe->fmt.fmt.pix.field;

	return 0;
}

/*
 * vpfe_buffer_queue : Callback function to add buffer to DMA queue
 * @vb: ptr to vb2_buffer
 */
static void vpfe_buffer_queue(struct vb2_buffer *vb)
{
	struct vb2_v4l2_buffer *vbuf = to_vb2_v4l2_buffer(vb);
	struct vpfe_device *vpfe = vb2_get_drv_priv(vb->vb2_queue);
	struct vpfe_cap_buffer *buf = to_vpfe_buffer(vbuf);
	unsigned long flags = 0;

	/* add the buffer to the DMA queue */
	spin_lock_irqsave(&vpfe->dma_queue_lock, flags);
	list_add_tail(&buf->list, &vpfe->dma_queue);
	spin_unlock_irqrestore(&vpfe->dma_queue_lock, flags);
}

static void vpfe_return_all_buffers(struct vpfe_device *vpfe,
				    enum vb2_buffer_state state)
{
	struct vpfe_cap_buffer *buf, *node;
	unsigned long flags;

	spin_lock_irqsave(&vpfe->dma_queue_lock, flags);
	list_for_each_entry_safe(buf, node, &vpfe->dma_queue, list) {
		vb2_buffer_done(&buf->vb.vb2_buf, state);
		list_del(&buf->list);
	}

	if (vpfe->cur_frm)
		vb2_buffer_done(&vpfe->cur_frm->vb.vb2_buf, state);

	if (vpfe->next_frm && vpfe->next_frm != vpfe->cur_frm)
		vb2_buffer_done(&vpfe->next_frm->vb.vb2_buf, state);

	vpfe->cur_frm = NULL;
	vpfe->next_frm = NULL;
	spin_unlock_irqrestore(&vpfe->dma_queue_lock, flags);
}

/*
 * vpfe_start_streaming : Starts the DMA engine for streaming
 * @vb: ptr to vb2_buffer
 * @count: number of buffers
 */
static int vpfe_start_streaming(struct vb2_queue *vq, unsigned int count)
{
	struct vpfe_device *vpfe = vb2_get_drv_priv(vq);
	struct vpfe_subdev_info *sdinfo;
	unsigned long flags;
	unsigned long addr;
	int ret;

	spin_lock_irqsave(&vpfe->dma_queue_lock, flags);

	vpfe->field = 0;
	vpfe->sequence = 0;

	sdinfo = vpfe->current_subdev;

	vpfe_attach_irq(vpfe);

	vpfe->stopping = false;
	init_completion(&vpfe->capture_stop);

	if (vpfe->ccdc.ccdc_cfg.if_type == VPFE_RAW_BAYER)
		vpfe_ccdc_config_raw(&vpfe->ccdc);
	else
		vpfe_ccdc_config_ycbcr(&vpfe->ccdc);

	/* Get the next frame from the buffer queue */
	vpfe->next_frm = list_entry(vpfe->dma_queue.next,
				    struct vpfe_cap_buffer, list);
	vpfe->cur_frm = vpfe->next_frm;
	/* Remove buffer from the buffer queue */
	list_del(&vpfe->cur_frm->list);
	spin_unlock_irqrestore(&vpfe->dma_queue_lock, flags);

	addr = vb2_dma_contig_plane_dma_addr(&vpfe->cur_frm->vb.vb2_buf, 0);

	vpfe_set_sdr_addr(&vpfe->ccdc, (unsigned long)(addr));

	vpfe_pcr_enable(&vpfe->ccdc, 1);

	ret = v4l2_subdev_call(sdinfo->sd, video, s_stream, 1);
	if (ret < 0) {
		vpfe_err(vpfe, "Error in attaching interrupt handle\n");
		goto err;
	}

	return 0;

err:
	vpfe_return_all_buffers(vpfe, VB2_BUF_STATE_QUEUED);
	vpfe_pcr_enable(&vpfe->ccdc, 0);
	return ret;
}

/*
 * vpfe_stop_streaming : Stop the DMA engine
 * @vq: ptr to vb2_queue
 *
 * This callback stops the DMA engine and any remaining buffers
 * in the DMA queue are released.
 */
static void vpfe_stop_streaming(struct vb2_queue *vq)
{
	struct vpfe_device *vpfe = vb2_get_drv_priv(vq);
	struct vpfe_subdev_info *sdinfo;
	int ret;

	vpfe_pcr_enable(&vpfe->ccdc, 0);

	/* Wait for the last frame to be captured */
	vpfe->stopping = true;
	wait_for_completion_timeout(&vpfe->capture_stop,
				    msecs_to_jiffies(250));

	vpfe_detach_irq(vpfe);

	sdinfo = vpfe->current_subdev;
	ret = v4l2_subdev_call(sdinfo->sd, video, s_stream, 0);
	if (ret && ret != -ENOIOCTLCMD && ret != -ENODEV)
		vpfe_dbg(1, vpfe, "stream off failed in subdev\n");

	/* release all active buffers */
	vpfe_return_all_buffers(vpfe, VB2_BUF_STATE_ERROR);
}

static int vpfe_g_pixelaspect(struct file *file, void *priv,
			      int type, struct v4l2_fract *f)
{
	struct vpfe_device *vpfe = video_drvdata(file);

	if (type != V4L2_BUF_TYPE_VIDEO_CAPTURE ||
	    vpfe->std_index >= ARRAY_SIZE(vpfe_standards))
		return -EINVAL;

	*f = vpfe_standards[vpfe->std_index].pixelaspect;

	return 0;
}

static int
vpfe_g_selection(struct file *file, void *fh, struct v4l2_selection *s)
{
	struct vpfe_device *vpfe = video_drvdata(file);

	if (s->type != V4L2_BUF_TYPE_VIDEO_CAPTURE ||
	    vpfe->std_index >= ARRAY_SIZE(vpfe_standards))
		return -EINVAL;

	switch (s->target) {
	case V4L2_SEL_TGT_CROP_BOUNDS:
	case V4L2_SEL_TGT_CROP_DEFAULT:
		s->r.left = 0;
		s->r.top = 0;
		s->r.width = vpfe_standards[vpfe->std_index].width;
		s->r.height = vpfe_standards[vpfe->std_index].height;
		break;

	case V4L2_SEL_TGT_CROP:
		s->r = vpfe->crop;
		break;

	default:
		return -EINVAL;
	}

	return 0;
}

static int
vpfe_s_selection(struct file *file, void *fh, struct v4l2_selection *s)
{
	struct vpfe_device *vpfe = video_drvdata(file);
	struct v4l2_rect cr = vpfe->crop;
	struct v4l2_rect r = s->r;
	u32 bpp;

	/* If streaming is started, return error */
	if (vb2_is_busy(&vpfe->buffer_queue)) {
		vpfe_err(vpfe, "%s device busy\n", __func__);
		return -EBUSY;
	}

	if (s->type != V4L2_BUF_TYPE_VIDEO_CAPTURE ||
			s->target != V4L2_SEL_TGT_CROP)
		return -EINVAL;

	v4l_bound_align_image(&r.width, 0, cr.width, 0,
			      &r.height, 0, cr.height, 0, 0);

	r.left = clamp_t(unsigned int, r.left, 0, cr.width - r.width);
	r.top  = clamp_t(unsigned int, r.top, 0, cr.height - r.height);

	if (s->flags & V4L2_SEL_FLAG_LE && !v4l2_rect_enclosed(&r, &s->r))
		return -ERANGE;

	if (s->flags & V4L2_SEL_FLAG_GE && !v4l2_rect_enclosed(&s->r, &r))
		return -ERANGE;

	s->r = vpfe->crop = r;

	bpp = __get_bytesperpixel(vpfe, vpfe->current_vpfe_fmt);
	vpfe_ccdc_set_image_window(&vpfe->ccdc, &r, bpp);
	vpfe->fmt.fmt.pix.width = r.width;
	vpfe->fmt.fmt.pix.height = r.height;
	vpfe->fmt.fmt.pix.bytesperline =
		vpfe_ccdc_get_line_length(&vpfe->ccdc);
	vpfe->fmt.fmt.pix.sizeimage = vpfe->fmt.fmt.pix.bytesperline *
						vpfe->fmt.fmt.pix.height;

	vpfe_dbg(1, vpfe, "cropped (%d,%d)/%dx%d of %dx%d\n",
		 r.left, r.top, r.width, r.height, cr.width, cr.height);

	return 0;
}

static long vpfe_ioctl_default(struct file *file, void *priv,
			       bool valid_prio, unsigned int cmd, void *param)
{
	struct vpfe_device *vpfe = video_drvdata(file);
	int ret;

	if (!valid_prio) {
		vpfe_err(vpfe, "%s device busy\n", __func__);
		return -EBUSY;
	}

	/* If streaming is started, return error */
	if (vb2_is_busy(&vpfe->buffer_queue)) {
		vpfe_err(vpfe, "%s device busy\n", __func__);
		return -EBUSY;
	}

	switch (cmd) {
	case VIDIOC_AM437X_CCDC_CFG:
		ret = vpfe_ccdc_set_params(&vpfe->ccdc, (void __user *)param);
		if (ret) {
			vpfe_dbg(2, vpfe,
				"Error setting parameters in CCDC\n");
			return ret;
		}
		ret = vpfe_get_ccdc_image_format(vpfe,
						 &vpfe->fmt);
		if (ret < 0) {
			vpfe_dbg(2, vpfe,
				"Invalid image format at CCDC\n");
			return ret;
		}
		break;

	default:
		ret = -ENOTTY;
		break;
	}

	return ret;
}

static const struct vb2_ops vpfe_video_qops = {
	.wait_prepare		= vb2_ops_wait_prepare,
	.wait_finish		= vb2_ops_wait_finish,
	.queue_setup		= vpfe_queue_setup,
	.buf_prepare		= vpfe_buffer_prepare,
	.buf_queue		= vpfe_buffer_queue,
	.start_streaming	= vpfe_start_streaming,
	.stop_streaming		= vpfe_stop_streaming,
};

/* vpfe capture driver file operations */
static const struct v4l2_file_operations vpfe_fops = {
	.owner		= THIS_MODULE,
	.open		= vpfe_open,
	.release	= vpfe_release,
	.read		= vb2_fop_read,
	.poll		= vb2_fop_poll,
	.unlocked_ioctl	= video_ioctl2,
	.mmap		= vb2_fop_mmap,
};

/* vpfe capture ioctl operations */
static const struct v4l2_ioctl_ops vpfe_ioctl_ops = {
	.vidioc_querycap		= vpfe_querycap,
	.vidioc_enum_fmt_vid_cap	= vpfe_enum_fmt,
	.vidioc_g_fmt_vid_cap		= vpfe_g_fmt,
	.vidioc_s_fmt_vid_cap		= vpfe_s_fmt,
	.vidioc_try_fmt_vid_cap		= vpfe_try_fmt,

	.vidioc_enum_framesizes		= vpfe_enum_size,

	.vidioc_enum_input		= vpfe_enum_input,
	.vidioc_g_input			= vpfe_g_input,
	.vidioc_s_input			= vpfe_s_input,

	.vidioc_querystd		= vpfe_querystd,
	.vidioc_s_std			= vpfe_s_std,
	.vidioc_g_std			= vpfe_g_std,

	.vidioc_reqbufs			= vb2_ioctl_reqbufs,
	.vidioc_create_bufs		= vb2_ioctl_create_bufs,
	.vidioc_prepare_buf		= vb2_ioctl_prepare_buf,
	.vidioc_querybuf		= vb2_ioctl_querybuf,
	.vidioc_qbuf			= vb2_ioctl_qbuf,
	.vidioc_dqbuf			= vb2_ioctl_dqbuf,
	.vidioc_expbuf			= vb2_ioctl_expbuf,
	.vidioc_streamon		= vb2_ioctl_streamon,
	.vidioc_streamoff		= vb2_ioctl_streamoff,

	.vidioc_log_status		= v4l2_ctrl_log_status,
	.vidioc_subscribe_event		= v4l2_ctrl_subscribe_event,
	.vidioc_unsubscribe_event	= v4l2_event_unsubscribe,

	.vidioc_g_pixelaspect		= vpfe_g_pixelaspect,
	.vidioc_g_selection		= vpfe_g_selection,
	.vidioc_s_selection		= vpfe_s_selection,

	.vidioc_default			= vpfe_ioctl_default,
};

static int
vpfe_async_bound(struct v4l2_async_notifier *notifier,
		 struct v4l2_subdev *subdev,
		 struct v4l2_async_subdev *asd)
{
	struct vpfe_device *vpfe = container_of(notifier->v4l2_dev,
					       struct vpfe_device, v4l2_dev);
	struct v4l2_subdev_mbus_code_enum mbus_code;
	struct vpfe_subdev_info *sdinfo;
	struct vpfe_fmt *fmt;
	int ret = 0;
	bool found = false;
	int i, j, k;

	for (i = 0; i < ARRAY_SIZE(vpfe->cfg->asd); i++) {
		if (vpfe->cfg->asd[i]->match.fwnode ==
		    asd[i].match.fwnode) {
			sdinfo = &vpfe->cfg->sub_devs[i];
			vpfe->sd[i] = subdev;
			vpfe->sd[i]->grp_id = sdinfo->grp_id;
			found = true;
			break;
		}
	}

	if (!found) {
		vpfe_info(vpfe, "sub device (%s) not matched\n", subdev->name);
		return -EINVAL;
	}

	vpfe->video_dev.tvnorms |= sdinfo->inputs[0].std;

	vpfe->num_active_fmt = 0;
	for (j = 0, i = 0; (ret != -EINVAL); ++j) {
		memset(&mbus_code, 0, sizeof(mbus_code));
		mbus_code.index = j;
		mbus_code.which = V4L2_SUBDEV_FORMAT_ACTIVE;
		ret = v4l2_subdev_call(subdev, pad, enum_mbus_code,
				       NULL, &mbus_code);
		if (ret)
			continue;

		vpfe_dbg(3, vpfe,
			 "subdev %s: code: %04x idx: %d\n",
			 subdev->name, mbus_code.code, j);

		for (k = 0; k < ARRAY_SIZE(formats); k++) {
			fmt = &formats[k];
			if (mbus_code.code != fmt->code)
				continue;
			vpfe->active_fmt[i] = fmt;
			vpfe_dbg(3, vpfe,
				 "matched fourcc: %s code: %04x idx: %d\n",
				 print_fourcc(fmt->fourcc), mbus_code.code, i);
			vpfe->num_active_fmt = ++i;
		}
	}

	if (!i) {
		vpfe_err(vpfe, "No suitable format reported by subdev %s\n",
			 subdev->name);
		return -EINVAL;
	}
	return 0;
}

static int vpfe_probe_complete(struct vpfe_device *vpfe)
{
	struct video_device *vdev;
	struct vb2_queue *q;
	int err;

	spin_lock_init(&vpfe->dma_queue_lock);
	mutex_init(&vpfe->lock);

	vpfe->fmt.type = V4L2_BUF_TYPE_VIDEO_CAPTURE;

	/* set first sub device as current one */
	vpfe->current_subdev = &vpfe->cfg->sub_devs[0];
	vpfe->v4l2_dev.ctrl_handler = vpfe->sd[0]->ctrl_handler;

	err = vpfe_set_input(vpfe, 0);
	if (err)
		goto probe_out;

	/* Initialize videobuf2 queue as per the buffer type */
	q = &vpfe->buffer_queue;
	q->type = V4L2_BUF_TYPE_VIDEO_CAPTURE;
	q->io_modes = VB2_MMAP | VB2_DMABUF | VB2_READ;
	q->drv_priv = vpfe;
	q->ops = &vpfe_video_qops;
	q->mem_ops = &vb2_dma_contig_memops;
	q->buf_struct_size = sizeof(struct vpfe_cap_buffer);
	q->timestamp_flags = V4L2_BUF_FLAG_TIMESTAMP_MONOTONIC;
	q->lock = &vpfe->lock;
	q->min_buffers_needed = 1;
	q->dev = vpfe->pdev;

	err = vb2_queue_init(q);
	if (err) {
		vpfe_err(vpfe, "vb2_queue_init() failed\n");
		goto probe_out;
	}

	INIT_LIST_HEAD(&vpfe->dma_queue);

	vdev = &vpfe->video_dev;
	strscpy(vdev->name, VPFE_MODULE_NAME, sizeof(vdev->name));
	vdev->release = video_device_release_empty;
	vdev->fops = &vpfe_fops;
	vdev->ioctl_ops = &vpfe_ioctl_ops;
	vdev->v4l2_dev = &vpfe->v4l2_dev;
	vdev->vfl_dir = VFL_DIR_RX;
	vdev->queue = q;
	vdev->lock = &vpfe->lock;
	vdev->device_caps = V4L2_CAP_VIDEO_CAPTURE | V4L2_CAP_STREAMING |
			    V4L2_CAP_READWRITE;
	video_set_drvdata(vdev, vpfe);
	err = video_register_device(&vpfe->video_dev, VFL_TYPE_VIDEO, -1);
	if (err) {
		vpfe_err(vpfe,
			"Unable to register video device.\n");
		goto probe_out;
	}

	return 0;

probe_out:
	v4l2_device_unregister(&vpfe->v4l2_dev);
	return err;
}

static int vpfe_async_complete(struct v4l2_async_notifier *notifier)
{
	struct vpfe_device *vpfe = container_of(notifier->v4l2_dev,
					struct vpfe_device, v4l2_dev);

	return vpfe_probe_complete(vpfe);
}

static const struct v4l2_async_notifier_operations vpfe_async_ops = {
	.bound = vpfe_async_bound,
	.complete = vpfe_async_complete,
};

static struct vpfe_config *
vpfe_get_pdata(struct vpfe_device *vpfe)
{
	struct device_node *endpoint = NULL;
	struct device *dev = vpfe->pdev;
	struct vpfe_subdev_info *sdinfo;
	struct vpfe_config *pdata;
	unsigned int flags;
	unsigned int i;
	int err;

	dev_dbg(dev, "vpfe_get_pdata\n");

	v4l2_async_notifier_init(&vpfe->notifier);

	if (!IS_ENABLED(CONFIG_OF) || !dev->of_node)
		return dev->platform_data;

	pdata = devm_kzalloc(dev, sizeof(*pdata), GFP_KERNEL);
	if (!pdata)
		return NULL;

	for (i = 0; ; i++) {
		struct v4l2_fwnode_endpoint bus_cfg = { .bus_type = 0 };
		struct device_node *rem;

		endpoint = of_graph_get_next_endpoint(dev->of_node, endpoint);
		if (!endpoint)
			break;

		sdinfo = &pdata->sub_devs[i];
		sdinfo->grp_id = 0;

		/* we only support camera */
		sdinfo->inputs[0].index = i;
		strscpy(sdinfo->inputs[0].name, "Camera",
			sizeof(sdinfo->inputs[0].name));
		sdinfo->inputs[0].type = V4L2_INPUT_TYPE_CAMERA;
		sdinfo->inputs[0].std = V4L2_STD_ALL;
		sdinfo->inputs[0].capabilities = V4L2_IN_CAP_STD;

		sdinfo->can_route = 0;
		sdinfo->routes = NULL;

		of_property_read_u32(endpoint, "ti,am437x-vpfe-interface",
				     &sdinfo->vpfe_param.if_type);
		if (sdinfo->vpfe_param.if_type < 0 ||
			sdinfo->vpfe_param.if_type > 4) {
			sdinfo->vpfe_param.if_type = VPFE_RAW_BAYER;
		}

		err = v4l2_fwnode_endpoint_parse(of_fwnode_handle(endpoint),
						 &bus_cfg);
		if (err) {
			dev_err(dev, "Could not parse the endpoint\n");
			goto cleanup;
		}

		sdinfo->vpfe_param.bus_width = bus_cfg.bus.parallel.bus_width;

		if (sdinfo->vpfe_param.bus_width < 8 ||
			sdinfo->vpfe_param.bus_width > 16) {
			dev_err(dev, "Invalid bus width.\n");
			goto cleanup;
		}

		flags = bus_cfg.bus.parallel.flags;

		if (flags & V4L2_MBUS_HSYNC_ACTIVE_HIGH)
			sdinfo->vpfe_param.hdpol = 1;

		if (flags & V4L2_MBUS_VSYNC_ACTIVE_HIGH)
			sdinfo->vpfe_param.vdpol = 1;

		rem = of_graph_get_remote_port_parent(endpoint);
		if (!rem) {
			dev_err(dev, "Remote device at %pOF not found\n",
				endpoint);
			goto cleanup;
		}

		pdata->asd[i] = v4l2_async_notifier_add_fwnode_subdev(
			&vpfe->notifier, of_fwnode_handle(rem),
			sizeof(struct v4l2_async_subdev));
		of_node_put(rem);
		if (IS_ERR(pdata->asd[i]))
			goto cleanup;
	}

	of_node_put(endpoint);
	return pdata;

cleanup:
	v4l2_async_notifier_cleanup(&vpfe->notifier);
	of_node_put(endpoint);
	return NULL;
}

/*
 * vpfe_probe : This function creates device entries by register
 * itself to the V4L2 driver and initializes fields of each
 * device objects
 */
static int vpfe_probe(struct platform_device *pdev)
{
	struct vpfe_config *vpfe_cfg;
	struct vpfe_device *vpfe;
	struct vpfe_ccdc *ccdc;
	struct resource	*res;
	int ret;

	vpfe = devm_kzalloc(&pdev->dev, sizeof(*vpfe), GFP_KERNEL);
	if (!vpfe)
		return -ENOMEM;

	vpfe->pdev = &pdev->dev;

	vpfe_cfg = vpfe_get_pdata(vpfe);
	if (!vpfe_cfg) {
		dev_err(&pdev->dev, "No platform data\n");
		return -EINVAL;
	}

	vpfe->cfg = vpfe_cfg;
	ccdc = &vpfe->ccdc;

	res = platform_get_resource(pdev, IORESOURCE_MEM, 0);
	ccdc->ccdc_cfg.base_addr = devm_ioremap_resource(&pdev->dev, res);
	if (IS_ERR(ccdc->ccdc_cfg.base_addr)) {
		ret = PTR_ERR(ccdc->ccdc_cfg.base_addr);
		goto probe_out_cleanup;
	}

	ret = platform_get_irq(pdev, 0);
	if (ret <= 0) {
		ret = -ENODEV;
		goto probe_out_cleanup;
	}
	vpfe->irq = ret;

	ret = devm_request_irq(vpfe->pdev, vpfe->irq, vpfe_isr, 0,
			       "vpfe_capture0", vpfe);
	if (ret) {
		dev_err(&pdev->dev, "Unable to request interrupt\n");
		ret = -EINVAL;
		goto probe_out_cleanup;
	}

	ret = v4l2_device_register(&pdev->dev, &vpfe->v4l2_dev);
	if (ret) {
		vpfe_err(vpfe,
			"Unable to register v4l2 device.\n");
		goto probe_out_cleanup;
	}

	/* set the driver data in platform device */
	platform_set_drvdata(pdev, vpfe);
	/* Enabling module functional clock */
	pm_runtime_enable(&pdev->dev);

	/* for now just enable it here instead of waiting for the open */
	pm_runtime_get_sync(&pdev->dev);

	vpfe_ccdc_config_defaults(ccdc);

	pm_runtime_put_sync(&pdev->dev);

	vpfe->sd = devm_kcalloc(&pdev->dev,
				ARRAY_SIZE(vpfe->cfg->asd),
				sizeof(struct v4l2_subdev *),
				GFP_KERNEL);
	if (!vpfe->sd) {
		ret = -ENOMEM;
		goto probe_out_v4l2_unregister;
	}

	vpfe->notifier.ops = &vpfe_async_ops;
	ret = v4l2_async_notifier_register(&vpfe->v4l2_dev, &vpfe->notifier);
	if (ret) {
		vpfe_err(vpfe, "Error registering async notifier\n");
		ret = -EINVAL;
		goto probe_out_v4l2_unregister;
	}

	return 0;

probe_out_v4l2_unregister:
	v4l2_device_unregister(&vpfe->v4l2_dev);
probe_out_cleanup:
	v4l2_async_notifier_cleanup(&vpfe->notifier);
	return ret;
}

/*
 * vpfe_remove : It un-register device from V4L2 driver
 */
static int vpfe_remove(struct platform_device *pdev)
{
	struct vpfe_device *vpfe = platform_get_drvdata(pdev);

	pm_runtime_disable(&pdev->dev);

	v4l2_async_notifier_unregister(&vpfe->notifier);
	v4l2_async_notifier_cleanup(&vpfe->notifier);
	v4l2_device_unregister(&vpfe->v4l2_dev);
	video_unregister_device(&vpfe->video_dev);

	return 0;
}

#ifdef CONFIG_PM_SLEEP

static void vpfe_save_context(struct vpfe_ccdc *ccdc)
{
	ccdc->ccdc_ctx[VPFE_PCR >> 2] = vpfe_reg_read(ccdc, VPFE_PCR);
	ccdc->ccdc_ctx[VPFE_SYNMODE >> 2] = vpfe_reg_read(ccdc, VPFE_SYNMODE);
	ccdc->ccdc_ctx[VPFE_SDOFST >> 2] = vpfe_reg_read(ccdc, VPFE_SDOFST);
	ccdc->ccdc_ctx[VPFE_SDR_ADDR >> 2] = vpfe_reg_read(ccdc, VPFE_SDR_ADDR);
	ccdc->ccdc_ctx[VPFE_CLAMP >> 2] = vpfe_reg_read(ccdc, VPFE_CLAMP);
	ccdc->ccdc_ctx[VPFE_DCSUB >> 2] = vpfe_reg_read(ccdc, VPFE_DCSUB);
	ccdc->ccdc_ctx[VPFE_COLPTN >> 2] = vpfe_reg_read(ccdc, VPFE_COLPTN);
	ccdc->ccdc_ctx[VPFE_BLKCMP >> 2] = vpfe_reg_read(ccdc, VPFE_BLKCMP);
	ccdc->ccdc_ctx[VPFE_VDINT >> 2] = vpfe_reg_read(ccdc, VPFE_VDINT);
	ccdc->ccdc_ctx[VPFE_ALAW >> 2] = vpfe_reg_read(ccdc, VPFE_ALAW);
	ccdc->ccdc_ctx[VPFE_REC656IF >> 2] = vpfe_reg_read(ccdc, VPFE_REC656IF);
	ccdc->ccdc_ctx[VPFE_CCDCFG >> 2] = vpfe_reg_read(ccdc, VPFE_CCDCFG);
	ccdc->ccdc_ctx[VPFE_CULLING >> 2] = vpfe_reg_read(ccdc, VPFE_CULLING);
	ccdc->ccdc_ctx[VPFE_HD_VD_WID >> 2] = vpfe_reg_read(ccdc,
							    VPFE_HD_VD_WID);
	ccdc->ccdc_ctx[VPFE_PIX_LINES >> 2] = vpfe_reg_read(ccdc,
							    VPFE_PIX_LINES);
	ccdc->ccdc_ctx[VPFE_HORZ_INFO >> 2] = vpfe_reg_read(ccdc,
							    VPFE_HORZ_INFO);
	ccdc->ccdc_ctx[VPFE_VERT_START >> 2] = vpfe_reg_read(ccdc,
							     VPFE_VERT_START);
	ccdc->ccdc_ctx[VPFE_VERT_LINES >> 2] = vpfe_reg_read(ccdc,
							     VPFE_VERT_LINES);
	ccdc->ccdc_ctx[VPFE_HSIZE_OFF >> 2] = vpfe_reg_read(ccdc,
							    VPFE_HSIZE_OFF);
}

static int vpfe_suspend(struct device *dev)
{
	struct vpfe_device *vpfe = dev_get_drvdata(dev);
	struct vpfe_ccdc *ccdc = &vpfe->ccdc;

	/* only do full suspend if streaming has started */
	if (vb2_start_streaming_called(&vpfe->buffer_queue)) {
		pm_runtime_get_sync(dev);
		vpfe_config_enable(ccdc, 1);

		/* Save VPFE context */
		vpfe_save_context(ccdc);

		/* Disable CCDC */
		vpfe_pcr_enable(ccdc, 0);
		vpfe_config_enable(ccdc, 0);

		/* Disable both master and slave clock */
		pm_runtime_put_sync(dev);
	}

	/* Select sleep pin state */
	pinctrl_pm_select_sleep_state(dev);

	return 0;
}

static void vpfe_restore_context(struct vpfe_ccdc *ccdc)
{
	vpfe_reg_write(ccdc, ccdc->ccdc_ctx[VPFE_SYNMODE >> 2], VPFE_SYNMODE);
	vpfe_reg_write(ccdc, ccdc->ccdc_ctx[VPFE_CULLING >> 2], VPFE_CULLING);
	vpfe_reg_write(ccdc, ccdc->ccdc_ctx[VPFE_SDOFST >> 2], VPFE_SDOFST);
	vpfe_reg_write(ccdc, ccdc->ccdc_ctx[VPFE_SDR_ADDR >> 2], VPFE_SDR_ADDR);
	vpfe_reg_write(ccdc, ccdc->ccdc_ctx[VPFE_CLAMP >> 2], VPFE_CLAMP);
	vpfe_reg_write(ccdc, ccdc->ccdc_ctx[VPFE_DCSUB >> 2], VPFE_DCSUB);
	vpfe_reg_write(ccdc, ccdc->ccdc_ctx[VPFE_COLPTN >> 2], VPFE_COLPTN);
	vpfe_reg_write(ccdc, ccdc->ccdc_ctx[VPFE_BLKCMP >> 2], VPFE_BLKCMP);
	vpfe_reg_write(ccdc, ccdc->ccdc_ctx[VPFE_VDINT >> 2], VPFE_VDINT);
	vpfe_reg_write(ccdc, ccdc->ccdc_ctx[VPFE_ALAW >> 2], VPFE_ALAW);
	vpfe_reg_write(ccdc, ccdc->ccdc_ctx[VPFE_REC656IF >> 2], VPFE_REC656IF);
	vpfe_reg_write(ccdc, ccdc->ccdc_ctx[VPFE_CCDCFG >> 2], VPFE_CCDCFG);
	vpfe_reg_write(ccdc, ccdc->ccdc_ctx[VPFE_PCR >> 2], VPFE_PCR);
	vpfe_reg_write(ccdc, ccdc->ccdc_ctx[VPFE_HD_VD_WID >> 2],
						VPFE_HD_VD_WID);
	vpfe_reg_write(ccdc, ccdc->ccdc_ctx[VPFE_PIX_LINES >> 2],
						VPFE_PIX_LINES);
	vpfe_reg_write(ccdc, ccdc->ccdc_ctx[VPFE_HORZ_INFO >> 2],
						VPFE_HORZ_INFO);
	vpfe_reg_write(ccdc, ccdc->ccdc_ctx[VPFE_VERT_START >> 2],
						VPFE_VERT_START);
	vpfe_reg_write(ccdc, ccdc->ccdc_ctx[VPFE_VERT_LINES >> 2],
						VPFE_VERT_LINES);
	vpfe_reg_write(ccdc, ccdc->ccdc_ctx[VPFE_HSIZE_OFF >> 2],
						VPFE_HSIZE_OFF);
}

static int vpfe_resume(struct device *dev)
{
	struct vpfe_device *vpfe = dev_get_drvdata(dev);
	struct vpfe_ccdc *ccdc = &vpfe->ccdc;

	/* only do full resume if streaming has started */
	if (vb2_start_streaming_called(&vpfe->buffer_queue)) {
		/* Enable both master and slave clock */
		pm_runtime_get_sync(dev);
		vpfe_config_enable(ccdc, 1);

		/* Restore VPFE context */
		vpfe_restore_context(ccdc);

		vpfe_config_enable(ccdc, 0);
		pm_runtime_put_sync(dev);
	}

	/* Select default pin state */
	pinctrl_pm_select_default_state(dev);

	return 0;
}

#endif

static SIMPLE_DEV_PM_OPS(vpfe_pm_ops, vpfe_suspend, vpfe_resume);

static const struct of_device_id vpfe_of_match[] = {
	{ .compatible = "ti,am437x-vpfe", },
	{ /* sentinel */ },
};
MODULE_DEVICE_TABLE(of, vpfe_of_match);

static struct platform_driver vpfe_driver = {
	.probe		= vpfe_probe,
	.remove		= vpfe_remove,
	.driver = {
		.name	= VPFE_MODULE_NAME,
		.pm	= &vpfe_pm_ops,
		.of_match_table = of_match_ptr(vpfe_of_match),
	},
};

module_platform_driver(vpfe_driver);

MODULE_AUTHOR("Texas Instruments");
MODULE_DESCRIPTION("TI AM437x VPFE driver");
MODULE_LICENSE("GPL");
MODULE_VERSION(VPFE_VERSION);<|MERGE_RESOLUTION|>--- conflicted
+++ resolved
@@ -898,14 +898,8 @@
 static int vpfe_config_ccdc_image_format(struct vpfe_device *vpfe)
 {
 	enum ccdc_frmfmt frm_fmt = CCDC_FRMFMT_INTERLACED;
-<<<<<<< HEAD
-	int ret = 0;
-
-	vpfe_dbg(2, vpfe, "vpfe_config_ccdc_image_format\n");
-=======
 	u32 bpp;
 	int ret = 0;
->>>>>>> 24b8d41d
 
 	vpfe_dbg(1, vpfe, "pixelformat: %s\n",
 		print_fourcc(vpfe->fmt.fmt.pix.pixelformat));
