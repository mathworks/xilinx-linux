// SPDX-License-Identifier: GPL-2.0
/*
 * Copyright 2020-2021 NXP
 */

#include <linux/init.h>
#include <linux/interconnect.h>
#include <linux/ioctl.h>
#include <linux/list.h>
#include <linux/kernel.h>
#include <linux/module.h>
#include <linux/pm_runtime.h>
#include <linux/videodev2.h>
#include <media/v4l2-device.h>
#include <media/v4l2-event.h>
#include <media/v4l2-mem2mem.h>
#include <media/v4l2-ioctl.h>
#include <media/videobuf2-v4l2.h>
#include <media/videobuf2-dma-contig.h>
#include <media/videobuf2-vmalloc.h>
#include "vpu.h"
#include "vpu_core.h"
#include "vpu_v4l2.h"
#include "vpu_msgs.h"
#include "vpu_helpers.h"

void vpu_inst_lock(struct vpu_inst *inst)
{
	mutex_lock(&inst->lock);
}

void vpu_inst_unlock(struct vpu_inst *inst)
{
	mutex_unlock(&inst->lock);
}

dma_addr_t vpu_get_vb_phy_addr(struct vb2_buffer *vb, u32 plane_no)
{
	if (plane_no >= vb->num_planes)
		return 0;
	return vb2_dma_contig_plane_dma_addr(vb, plane_no) +
			vb->planes[plane_no].data_offset;
}

unsigned int vpu_get_vb_length(struct vb2_buffer *vb, u32 plane_no)
{
	if (plane_no >= vb->num_planes)
		return 0;
	return vb2_plane_size(vb, plane_no) - vb->planes[plane_no].data_offset;
}

void vpu_set_buffer_state(struct vb2_v4l2_buffer *vbuf, unsigned int state)
{
	struct vpu_vb2_buffer *vpu_buf = to_vpu_vb2_buffer(vbuf);

	vpu_buf->state = state;
}

unsigned int vpu_get_buffer_state(struct vb2_v4l2_buffer *vbuf)
{
	struct vpu_vb2_buffer *vpu_buf = to_vpu_vb2_buffer(vbuf);

	return vpu_buf->state;
}

void vpu_v4l2_set_error(struct vpu_inst *inst)
{
	vpu_inst_lock(inst);
	dev_err(inst->dev, "some error occurs in codec\n");
	if (inst->fh.m2m_ctx) {
		vb2_queue_error(v4l2_m2m_get_src_vq(inst->fh.m2m_ctx));
		vb2_queue_error(v4l2_m2m_get_dst_vq(inst->fh.m2m_ctx));
	}
	vpu_inst_unlock(inst);
}

int vpu_notify_eos(struct vpu_inst *inst)
{
	static const struct v4l2_event ev = {
		.id = 0,
		.type = V4L2_EVENT_EOS
	};

	vpu_trace(inst->dev, "[%d]\n", inst->id);
	v4l2_event_queue_fh(&inst->fh, &ev);

	return 0;
}

int vpu_notify_source_change(struct vpu_inst *inst)
{
	static const struct v4l2_event ev = {
		.id = 0,
		.type = V4L2_EVENT_SOURCE_CHANGE,
		.u.src_change.changes = V4L2_EVENT_SRC_CH_RESOLUTION
	};

	vpu_trace(inst->dev, "[%d]\n", inst->id);
	v4l2_event_queue_fh(&inst->fh, &ev);
	return 0;
}

int vpu_set_last_buffer_dequeued(struct vpu_inst *inst, bool eos)
{
	struct vb2_queue *q;

	if (!inst || !inst->fh.m2m_ctx)
		return -EINVAL;

	q = v4l2_m2m_get_dst_vq(inst->fh.m2m_ctx);
	if (!list_empty(&q->done_list))
		return -EINVAL;

	if (q->last_buffer_dequeued)
		return 0;
	vpu_trace(inst->dev, "last buffer dequeued\n");
	q->last_buffer_dequeued = true;
	wake_up(&q->done_wq);
	if (eos)
		vpu_notify_eos(inst);
	return 0;
}

bool vpu_is_source_empty(struct vpu_inst *inst)
{
	struct v4l2_m2m_buffer *buf = NULL;

	if (!inst->fh.m2m_ctx)
		return true;
	v4l2_m2m_for_each_src_buf(inst->fh.m2m_ctx, buf) {
		if (vpu_get_buffer_state(&buf->vb) == VPU_BUF_STATE_IDLE)
			return false;
	}
	return true;
}

static int vpu_init_format(struct vpu_inst *inst, struct vpu_format *fmt)
{
	const struct vpu_format *info;

	info = vpu_helper_find_format(inst, fmt->type, fmt->pixfmt);
	if (!info) {
		info = vpu_helper_enum_format(inst, fmt->type, 0);
		if (!info)
			return -EINVAL;
	}
	memcpy(fmt, info, sizeof(*fmt));

	return 0;
}

static int vpu_calc_fmt_bytesperline(struct v4l2_format *f, struct vpu_format *fmt)
{
	struct v4l2_pix_format_mplane *pixmp = &f->fmt.pix_mp;
	int i;

	if (fmt->flags & V4L2_FMT_FLAG_COMPRESSED) {
		for (i = 0; i < fmt->comp_planes; i++)
			fmt->bytesperline[i] = 0;
		return 0;
	}
	if (pixmp->num_planes == fmt->comp_planes) {
		for (i = 0; i < fmt->comp_planes; i++)
			fmt->bytesperline[i] = pixmp->plane_fmt[i].bytesperline;
		return 0;
	}
	if (pixmp->num_planes > 1)
		return -EINVAL;

	/*amphion vpu only support nv12 and nv12 tiled,
	 * so the bytesperline of luma and chroma should be same
	 */
	for (i = 0; i < fmt->comp_planes; i++)
		fmt->bytesperline[i] = pixmp->plane_fmt[0].bytesperline;

	return 0;
}

static int vpu_calc_fmt_sizeimage(struct vpu_inst *inst, struct vpu_format *fmt)
{
	u32 stride = 1;
	int i;

	if (!(fmt->flags & V4L2_FMT_FLAG_COMPRESSED)) {
		const struct vpu_core_resources *res = vpu_get_resource(inst);

		if (res)
			stride = res->stride;
	}

	for (i = 0; i < fmt->comp_planes; i++) {
		fmt->sizeimage[i] = vpu_helper_get_plane_size(fmt->pixfmt,
							      fmt->width,
							      fmt->height,
							      i,
							      stride,
							      fmt->field != V4L2_FIELD_NONE ? 1 : 0,
							      &fmt->bytesperline[i]);
		fmt->sizeimage[i] = max_t(u32, fmt->sizeimage[i], PAGE_SIZE);
		if (fmt->flags & V4L2_FMT_FLAG_COMPRESSED) {
			fmt->sizeimage[i] = clamp_val(fmt->sizeimage[i], SZ_128K, SZ_8M);
			fmt->bytesperline[i] = 0;
		}
	}

	return 0;
}

u32 vpu_get_fmt_plane_size(struct vpu_format *fmt, u32 plane_no)
{
	u32 size;
	int i;

	if (plane_no >= fmt->mem_planes)
		return 0;

	if (fmt->comp_planes == fmt->mem_planes)
		return fmt->sizeimage[plane_no];
	if (plane_no < fmt->mem_planes - 1)
		return fmt->sizeimage[plane_no];

	size = fmt->sizeimage[plane_no];
	for (i = fmt->mem_planes; i < fmt->comp_planes; i++)
		size += fmt->sizeimage[i];

	return size;
}

int vpu_try_fmt_common(struct vpu_inst *inst, struct v4l2_format *f, struct vpu_format *fmt)
{
	struct v4l2_pix_format_mplane *pixmp = &f->fmt.pix_mp;
	int i;
	int ret;

	fmt->pixfmt = pixmp->pixelformat;
	fmt->type = f->type;
	ret = vpu_init_format(inst, fmt);
	if (ret < 0)
		return ret;

	fmt->width = pixmp->width;
	fmt->height = pixmp->height;
	if (fmt->width)
		fmt->width = vpu_helper_valid_frame_width(inst, fmt->width);
	if (fmt->height)
		fmt->height = vpu_helper_valid_frame_height(inst, fmt->height);
	fmt->field = pixmp->field == V4L2_FIELD_ANY ? V4L2_FIELD_NONE : pixmp->field;
	vpu_calc_fmt_bytesperline(f, fmt);
	vpu_calc_fmt_sizeimage(inst, fmt);
	if ((fmt->flags & V4L2_FMT_FLAG_COMPRESSED) && pixmp->plane_fmt[0].sizeimage)
		fmt->sizeimage[0] = clamp_val(pixmp->plane_fmt[0].sizeimage, SZ_128K, SZ_8M);

	pixmp->pixelformat = fmt->pixfmt;
	pixmp->width = fmt->width;
	pixmp->height = fmt->height;
	pixmp->flags = fmt->flags;
	pixmp->num_planes = fmt->mem_planes;
	pixmp->field = fmt->field;
	memset(pixmp->reserved, 0, sizeof(pixmp->reserved));
	for (i = 0; i < pixmp->num_planes; i++) {
		pixmp->plane_fmt[i].bytesperline = fmt->bytesperline[i];
		pixmp->plane_fmt[i].sizeimage = vpu_get_fmt_plane_size(fmt, i);
		memset(pixmp->plane_fmt[i].reserved, 0, sizeof(pixmp->plane_fmt[i].reserved));
	}

	return 0;
}

static bool vpu_check_ready(struct vpu_inst *inst, u32 type)
{
	if (!inst)
		return false;
	if (inst->state == VPU_CODEC_STATE_DEINIT || inst->id < 0)
		return false;
	if (!inst->ops->check_ready)
		return true;
	return call_vop(inst, check_ready, type);
}

int vpu_process_output_buffer(struct vpu_inst *inst)
{
	struct v4l2_m2m_buffer *buf = NULL;
	struct vb2_v4l2_buffer *vbuf = NULL;

	if (!inst || !inst->fh.m2m_ctx)
		return -EINVAL;

	if (!vpu_check_ready(inst, inst->out_format.type))
		return -EINVAL;

	v4l2_m2m_for_each_src_buf(inst->fh.m2m_ctx, buf) {
		vbuf = &buf->vb;
		if (vpu_get_buffer_state(vbuf) == VPU_BUF_STATE_IDLE)
			break;
		vbuf = NULL;
	}

	if (!vbuf)
		return -EINVAL;

	dev_dbg(inst->dev, "[%d]frame id = %d / %d\n",
		inst->id, vbuf->sequence, inst->sequence);
	return call_vop(inst, process_output, &vbuf->vb2_buf);
}

int vpu_process_capture_buffer(struct vpu_inst *inst)
{
	struct v4l2_m2m_buffer *buf = NULL;
	struct vb2_v4l2_buffer *vbuf = NULL;

	if (!inst || !inst->fh.m2m_ctx)
		return -EINVAL;

	if (!vpu_check_ready(inst, inst->cap_format.type))
		return -EINVAL;

	v4l2_m2m_for_each_dst_buf(inst->fh.m2m_ctx, buf) {
		vbuf = &buf->vb;
		if (vpu_get_buffer_state(vbuf) == VPU_BUF_STATE_IDLE)
			break;
		vbuf = NULL;
	}
	if (!vbuf)
		return -EINVAL;

	return call_vop(inst, process_capture, &vbuf->vb2_buf);
}

struct vb2_v4l2_buffer *vpu_next_src_buf(struct vpu_inst *inst)
{
	struct vb2_v4l2_buffer *src_buf = NULL;
<<<<<<< HEAD

	if (!inst->fh.m2m_ctx)
		return NULL;

=======

	if (!inst->fh.m2m_ctx)
		return NULL;

>>>>>>> e475cc1c
	src_buf = v4l2_m2m_next_src_buf(inst->fh.m2m_ctx);
	if (!src_buf || vpu_get_buffer_state(src_buf) == VPU_BUF_STATE_IDLE)
		return NULL;

	while (vpu_vb_is_codecconfig(src_buf)) {
		v4l2_m2m_src_buf_remove(inst->fh.m2m_ctx);
		vpu_set_buffer_state(src_buf, VPU_BUF_STATE_IDLE);
		v4l2_m2m_buf_done(src_buf, VB2_BUF_STATE_DONE);

		src_buf = v4l2_m2m_next_src_buf(inst->fh.m2m_ctx);
		if (!src_buf || vpu_get_buffer_state(src_buf) == VPU_BUF_STATE_IDLE)
			return NULL;
	}

	return src_buf;
}

void vpu_skip_frame(struct vpu_inst *inst, int count)
{
	struct vb2_v4l2_buffer *src_buf;
	enum vb2_buffer_state state;
	int i = 0;

	if (count <= 0 || !inst->fh.m2m_ctx)
		return;

	while (i < count) {
		src_buf = v4l2_m2m_src_buf_remove(inst->fh.m2m_ctx);
		if (!src_buf || vpu_get_buffer_state(src_buf) == VPU_BUF_STATE_IDLE)
			return;
		if (vpu_get_buffer_state(src_buf) == VPU_BUF_STATE_DECODED)
			state = VB2_BUF_STATE_DONE;
		else
			state = VB2_BUF_STATE_ERROR;
		i++;
		vpu_set_buffer_state(src_buf, VPU_BUF_STATE_IDLE);
		v4l2_m2m_buf_done(src_buf, state);
	}
}

struct vb2_v4l2_buffer *vpu_find_buf_by_sequence(struct vpu_inst *inst, u32 type, u32 sequence)
{
	struct v4l2_m2m_buffer *buf = NULL;
	struct vb2_v4l2_buffer *vbuf = NULL;

	if (!inst || !inst->fh.m2m_ctx)
		return NULL;

	if (V4L2_TYPE_IS_OUTPUT(type)) {
		v4l2_m2m_for_each_src_buf(inst->fh.m2m_ctx, buf) {
			vbuf = &buf->vb;
			if (vbuf->sequence == sequence)
				break;
			vbuf = NULL;
		}
	} else {
		v4l2_m2m_for_each_dst_buf(inst->fh.m2m_ctx, buf) {
			vbuf = &buf->vb;
			if (vbuf->sequence == sequence)
				break;
			vbuf = NULL;
		}
	}

	return vbuf;
}

struct vb2_v4l2_buffer *vpu_find_buf_by_idx(struct vpu_inst *inst, u32 type, u32 idx)
{
	struct v4l2_m2m_buffer *buf = NULL;
	struct vb2_v4l2_buffer *vbuf = NULL;

	if (!inst || !inst->fh.m2m_ctx)
		return NULL;

	if (V4L2_TYPE_IS_OUTPUT(type)) {
		v4l2_m2m_for_each_src_buf(inst->fh.m2m_ctx, buf) {
			vbuf = &buf->vb;
			if (vbuf->vb2_buf.index == idx)
				break;
			vbuf = NULL;
		}
	} else {
		v4l2_m2m_for_each_dst_buf(inst->fh.m2m_ctx, buf) {
			vbuf = &buf->vb;
			if (vbuf->vb2_buf.index == idx)
				break;
			vbuf = NULL;
		}
	}

	return vbuf;
}

int vpu_get_num_buffers(struct vpu_inst *inst, u32 type)
{
	struct vb2_queue *q;

	if (!inst || !inst->fh.m2m_ctx)
		return -EINVAL;

	if (V4L2_TYPE_IS_OUTPUT(type))
		q = v4l2_m2m_get_src_vq(inst->fh.m2m_ctx);
	else
		q = v4l2_m2m_get_dst_vq(inst->fh.m2m_ctx);

	return q->num_buffers;
}

static void vpu_m2m_device_run(void *priv)
{
}

static void vpu_m2m_job_abort(void *priv)
{
	struct vpu_inst *inst = priv;
	struct v4l2_m2m_ctx *m2m_ctx = inst->fh.m2m_ctx;

	v4l2_m2m_job_finish(m2m_ctx->m2m_dev, m2m_ctx);
}

static const struct v4l2_m2m_ops vpu_m2m_ops = {
	.device_run = vpu_m2m_device_run,
	.job_abort = vpu_m2m_job_abort
};

static int vpu_vb2_queue_setup(struct vb2_queue *vq,
			       unsigned int *buf_count,
			       unsigned int *plane_count,
			       unsigned int psize[],
			       struct device *allocators[])
{
	struct vpu_inst *inst = vb2_get_drv_priv(vq);
	struct vpu_format *cur_fmt;
	int i;

	cur_fmt = vpu_get_format(inst, vq->type);

	if (*plane_count) {
		if (*plane_count != cur_fmt->mem_planes)
			return -EINVAL;
		for (i = 0; i < cur_fmt->mem_planes; i++) {
			if (psize[i] < vpu_get_fmt_plane_size(cur_fmt, i))
				return -EINVAL;
		}
		return 0;
	}

	if (V4L2_TYPE_IS_OUTPUT(vq->type))
		*buf_count = max_t(unsigned int, *buf_count, inst->min_buffer_out);
	else
		*buf_count = max_t(unsigned int, *buf_count, inst->min_buffer_cap);
	*plane_count = cur_fmt->mem_planes;
	for (i = 0; i < cur_fmt->mem_planes; i++)
		psize[i] = vpu_get_fmt_plane_size(cur_fmt, i);

	if (V4L2_TYPE_IS_OUTPUT(vq->type) && inst->state == VPU_CODEC_STATE_SEEK) {
		vpu_trace(inst->dev, "reinit when VIDIOC_REQBUFS(OUTPUT, 0)\n");
		call_void_vop(inst, release);
	}

	return 0;
}

static int vpu_vb2_buf_init(struct vb2_buffer *vb)
{
	struct vb2_v4l2_buffer *vbuf = to_vb2_v4l2_buffer(vb);

	vpu_set_buffer_state(vbuf, VPU_BUF_STATE_IDLE);
	return 0;
}

static int vpu_vb2_buf_out_validate(struct vb2_buffer *vb)
{
	struct vb2_v4l2_buffer *vbuf = to_vb2_v4l2_buffer(vb);

	vbuf->field = V4L2_FIELD_NONE;

	return 0;
}

static int vpu_vb2_buf_prepare(struct vb2_buffer *vb)
{
	struct vpu_inst *inst = vb2_get_drv_priv(vb->vb2_queue);
	struct vb2_v4l2_buffer *vbuf = to_vb2_v4l2_buffer(vb);
	struct vpu_format *cur_fmt;
	u32 i;

	cur_fmt = vpu_get_format(inst, vb->type);
	for (i = 0; i < cur_fmt->mem_planes; i++) {
		if (vpu_get_vb_length(vb, i) < vpu_get_fmt_plane_size(cur_fmt, i)) {
			dev_dbg(inst->dev, "[%d] %s buf[%d] is invalid\n",
				inst->id, vpu_type_name(vb->type), vb->index);
			vpu_set_buffer_state(vbuf, VPU_BUF_STATE_ERROR);
		}
	}

	return 0;
}

static void vpu_vb2_buf_finish(struct vb2_buffer *vb)
{
	struct vb2_v4l2_buffer *vbuf = to_vb2_v4l2_buffer(vb);
	struct vpu_inst *inst = vb2_get_drv_priv(vb->vb2_queue);
	struct vb2_queue *q = vb->vb2_queue;

	if (vbuf->flags & V4L2_BUF_FLAG_LAST)
		vpu_notify_eos(inst);

	if (list_empty(&q->done_list))
		call_void_vop(inst, on_queue_empty, q->type);
}

void vpu_vb2_buffers_return(struct vpu_inst *inst, unsigned int type, enum vb2_buffer_state state)
{
	struct vb2_v4l2_buffer *buf;

	if (V4L2_TYPE_IS_OUTPUT(type)) {
		while ((buf = v4l2_m2m_src_buf_remove(inst->fh.m2m_ctx))) {
			vpu_set_buffer_state(buf, VPU_BUF_STATE_IDLE);
			v4l2_m2m_buf_done(buf, state);
		}
	} else {
		while ((buf = v4l2_m2m_dst_buf_remove(inst->fh.m2m_ctx))) {
			vpu_set_buffer_state(buf, VPU_BUF_STATE_IDLE);
			v4l2_m2m_buf_done(buf, state);
		}
	}
}

static int vpu_vb2_start_streaming(struct vb2_queue *q, unsigned int count)
{
	struct vpu_inst *inst = vb2_get_drv_priv(q);
	struct vpu_format *fmt = vpu_get_format(inst, q->type);
	int ret;

	vpu_inst_unlock(inst);
	ret = vpu_inst_register(inst);
	vpu_inst_lock(inst);
	if (ret) {
		vpu_vb2_buffers_return(inst, q->type, VB2_BUF_STATE_QUEUED);
		return ret;
	}

	vpu_trace(inst->dev, "[%d] %s %c%c%c%c %dx%d %u(%u) %u(%u) %u(%u) %d\n",
		  inst->id, vpu_type_name(q->type),
		  fmt->pixfmt,
		  fmt->pixfmt >> 8,
		  fmt->pixfmt >> 16,
		  fmt->pixfmt >> 24,
		  fmt->width, fmt->height,
		  fmt->sizeimage[0], fmt->bytesperline[0],
		  fmt->sizeimage[1], fmt->bytesperline[1],
		  fmt->sizeimage[2], fmt->bytesperline[2],
		  q->num_buffers);
	vb2_clear_last_buffer_dequeued(q);
	ret = call_vop(inst, start, q->type);
	if (ret)
		vpu_vb2_buffers_return(inst, q->type, VB2_BUF_STATE_QUEUED);

	return ret;
}

static void vpu_vb2_stop_streaming(struct vb2_queue *q)
{
	struct vpu_inst *inst = vb2_get_drv_priv(q);

	vpu_trace(inst->dev, "[%d] %s\n", inst->id, vpu_type_name(q->type));

	call_void_vop(inst, stop, q->type);
	vpu_vb2_buffers_return(inst, q->type, VB2_BUF_STATE_ERROR);
	if (V4L2_TYPE_IS_OUTPUT(q->type))
		inst->sequence = 0;
}

static void vpu_vb2_buf_queue(struct vb2_buffer *vb)
{
	struct vb2_v4l2_buffer *vbuf = to_vb2_v4l2_buffer(vb);
	struct vpu_inst *inst = vb2_get_drv_priv(vb->vb2_queue);

	if (V4L2_TYPE_IS_OUTPUT(vb->type))
		vbuf->sequence = inst->sequence++;

	v4l2_m2m_buf_queue(inst->fh.m2m_ctx, vbuf);
	vpu_process_output_buffer(inst);
	vpu_process_capture_buffer(inst);
}

static const struct vb2_ops vpu_vb2_ops = {
	.queue_setup        = vpu_vb2_queue_setup,
	.buf_init           = vpu_vb2_buf_init,
	.buf_out_validate   = vpu_vb2_buf_out_validate,
	.buf_prepare        = vpu_vb2_buf_prepare,
	.buf_finish         = vpu_vb2_buf_finish,
	.start_streaming    = vpu_vb2_start_streaming,
	.stop_streaming     = vpu_vb2_stop_streaming,
	.buf_queue          = vpu_vb2_buf_queue,
	.wait_prepare       = vb2_ops_wait_prepare,
	.wait_finish        = vb2_ops_wait_finish,
};

static int vpu_m2m_queue_init(void *priv, struct vb2_queue *src_vq, struct vb2_queue *dst_vq)
{
	struct vpu_inst *inst = priv;
	int ret;

	src_vq->type = V4L2_BUF_TYPE_VIDEO_OUTPUT_MPLANE;
	inst->out_format.type = src_vq->type;
	src_vq->io_modes = VB2_MMAP | VB2_DMABUF;
	src_vq->timestamp_flags = V4L2_BUF_FLAG_TIMESTAMP_COPY;
	src_vq->ops = &vpu_vb2_ops;
	src_vq->mem_ops = &vb2_dma_contig_memops;
	if (inst->type == VPU_CORE_TYPE_DEC && inst->use_stream_buffer)
		src_vq->mem_ops = &vb2_vmalloc_memops;
	src_vq->drv_priv = inst;
	src_vq->buf_struct_size = sizeof(struct vpu_vb2_buffer);
	src_vq->min_buffers_needed = 1;
	src_vq->dev = inst->vpu->dev;
	src_vq->lock = &inst->lock;
	ret = vb2_queue_init(src_vq);
	if (ret)
		return ret;

	dst_vq->type = V4L2_BUF_TYPE_VIDEO_CAPTURE_MPLANE;
	inst->cap_format.type = dst_vq->type;
	dst_vq->io_modes = VB2_MMAP | VB2_DMABUF;
	dst_vq->timestamp_flags = V4L2_BUF_FLAG_TIMESTAMP_COPY;
	dst_vq->ops = &vpu_vb2_ops;
	dst_vq->mem_ops = &vb2_dma_contig_memops;
	if (inst->type == VPU_CORE_TYPE_ENC && inst->use_stream_buffer)
		dst_vq->mem_ops = &vb2_vmalloc_memops;
	dst_vq->drv_priv = inst;
	dst_vq->buf_struct_size = sizeof(struct vpu_vb2_buffer);
	dst_vq->min_buffers_needed = 1;
	dst_vq->dev = inst->vpu->dev;
	dst_vq->lock = &inst->lock;
	ret = vb2_queue_init(dst_vq);
	if (ret) {
		vb2_queue_release(src_vq);
		return ret;
	}

	return 0;
}

static int vpu_v4l2_release(struct vpu_inst *inst)
{
	vpu_trace(inst->vpu->dev, "%p\n", inst);

	vpu_release_core(inst->core);
	put_device(inst->dev);

	if (inst->workqueue) {
		cancel_work_sync(&inst->msg_work);
		destroy_workqueue(inst->workqueue);
		inst->workqueue = NULL;
	}

	v4l2_ctrl_handler_free(&inst->ctrl_handler);
	mutex_destroy(&inst->lock);
	v4l2_fh_del(&inst->fh);
	v4l2_fh_exit(&inst->fh);

	call_void_vop(inst, cleanup);

	return 0;
}

int vpu_v4l2_open(struct file *file, struct vpu_inst *inst)
{
	struct vpu_dev *vpu = video_drvdata(file);
	struct vpu_func *func;
	int ret = 0;

	if (!inst || !inst->ops)
		return -EINVAL;

	if (inst->type == VPU_CORE_TYPE_ENC)
		func = &vpu->encoder;
	else
		func = &vpu->decoder;

	atomic_set(&inst->ref_count, 0);
	vpu_inst_get(inst);
	inst->vpu = vpu;
	inst->core = vpu_request_core(vpu, inst->type);
	if (inst->core)
		inst->dev = get_device(inst->core->dev);
	mutex_init(&inst->lock);
	INIT_LIST_HEAD(&inst->cmd_q);
	inst->id = VPU_INST_NULL_ID;
	inst->release = vpu_v4l2_release;
	inst->pid = current->pid;
	inst->tgid = current->tgid;
	inst->min_buffer_cap = 2;
	inst->min_buffer_out = 2;
	v4l2_fh_init(&inst->fh, func->vfd);
	v4l2_fh_add(&inst->fh);

	ret = call_vop(inst, ctrl_init);
	if (ret)
		goto error;

	inst->fh.m2m_ctx = v4l2_m2m_ctx_init(func->m2m_dev, inst, vpu_m2m_queue_init);
	if (IS_ERR(inst->fh.m2m_ctx)) {
		dev_err(vpu->dev, "v4l2_m2m_ctx_init fail\n");
		ret = PTR_ERR(inst->fh.m2m_ctx);
		goto error;
	}

	inst->fh.ctrl_handler = &inst->ctrl_handler;
	file->private_data = &inst->fh;
	inst->state = VPU_CODEC_STATE_DEINIT;
	inst->workqueue = alloc_ordered_workqueue("vpu_inst", WQ_MEM_RECLAIM);
	if (inst->workqueue) {
		INIT_WORK(&inst->msg_work, vpu_inst_run_work);
		ret = kfifo_init(&inst->msg_fifo,
				 inst->msg_buffer,
				 rounddown_pow_of_two(sizeof(inst->msg_buffer)));
		if (ret) {
			destroy_workqueue(inst->workqueue);
			inst->workqueue = NULL;
		}
	}
	vpu_trace(vpu->dev, "tgid = %d, pid = %d, type = %s, inst = %p\n",
		  inst->tgid, inst->pid, vpu_core_type_desc(inst->type), inst);

	return 0;
error:
	vpu_inst_put(inst);
	return ret;
}

int vpu_v4l2_close(struct file *file)
{
	struct vpu_dev *vpu = video_drvdata(file);
	struct vpu_inst *inst = to_inst(file);

	vpu_trace(vpu->dev, "tgid = %d, pid = %d, inst = %p\n", inst->tgid, inst->pid, inst);

	vpu_inst_lock(inst);
	if (inst->fh.m2m_ctx) {
		v4l2_m2m_ctx_release(inst->fh.m2m_ctx);
		inst->fh.m2m_ctx = NULL;
	}
<<<<<<< HEAD
	vpu_inst_unlock(inst);

=======
>>>>>>> e475cc1c
	call_void_vop(inst, release);
	vpu_inst_unlock(inst);

	vpu_inst_unregister(inst);
	vpu_inst_put(inst);

	return 0;
}

int vpu_add_func(struct vpu_dev *vpu, struct vpu_func *func)
{
	struct video_device *vfd;
	int ret;

	if (!vpu || !func)
		return -EINVAL;

	if (func->vfd)
		return 0;

	func->m2m_dev = v4l2_m2m_init(&vpu_m2m_ops);
	if (IS_ERR(func->m2m_dev)) {
		dev_err(vpu->dev, "v4l2_m2m_init fail\n");
		func->vfd = NULL;
		return PTR_ERR(func->m2m_dev);
	}

	vfd = video_device_alloc();
	if (!vfd) {
		v4l2_m2m_release(func->m2m_dev);
		dev_err(vpu->dev, "alloc vpu decoder video device fail\n");
		return -ENOMEM;
	}
	vfd->release = video_device_release;
	vfd->vfl_dir = VFL_DIR_M2M;
	vfd->v4l2_dev = &vpu->v4l2_dev;
	vfd->device_caps = V4L2_CAP_VIDEO_M2M_MPLANE | V4L2_CAP_STREAMING;
	if (func->type == VPU_CORE_TYPE_ENC) {
		strscpy(vfd->name, "amphion-vpu-encoder", sizeof(vfd->name));
		vfd->fops = venc_get_fops();
		vfd->ioctl_ops = venc_get_ioctl_ops();
	} else {
		strscpy(vfd->name, "amphion-vpu-decoder", sizeof(vfd->name));
		vfd->fops = vdec_get_fops();
		vfd->ioctl_ops = vdec_get_ioctl_ops();
	}

	ret = video_register_device(vfd, VFL_TYPE_VIDEO, -1);
	if (ret) {
		video_device_release(vfd);
		v4l2_m2m_release(func->m2m_dev);
		return ret;
	}
	video_set_drvdata(vfd, vpu);
	func->vfd = vfd;

	ret = v4l2_m2m_register_media_controller(func->m2m_dev, func->vfd, func->function);
	if (ret) {
		v4l2_m2m_release(func->m2m_dev);
		func->m2m_dev = NULL;
		video_unregister_device(func->vfd);
		func->vfd = NULL;
		return ret;
	}

	return 0;
}

void vpu_remove_func(struct vpu_func *func)
{
	if (!func)
		return;

	if (func->m2m_dev) {
		v4l2_m2m_unregister_media_controller(func->m2m_dev);
		v4l2_m2m_release(func->m2m_dev);
		func->m2m_dev = NULL;
	}
	if (func->vfd) {
		video_unregister_device(func->vfd);
		func->vfd = NULL;
	}
}<|MERGE_RESOLUTION|>--- conflicted
+++ resolved
@@ -329,17 +329,10 @@
 struct vb2_v4l2_buffer *vpu_next_src_buf(struct vpu_inst *inst)
 {
 	struct vb2_v4l2_buffer *src_buf = NULL;
-<<<<<<< HEAD
 
 	if (!inst->fh.m2m_ctx)
 		return NULL;
 
-=======
-
-	if (!inst->fh.m2m_ctx)
-		return NULL;
-
->>>>>>> e475cc1c
 	src_buf = v4l2_m2m_next_src_buf(inst->fh.m2m_ctx);
 	if (!src_buf || vpu_get_buffer_state(src_buf) == VPU_BUF_STATE_IDLE)
 		return NULL;
@@ -785,14 +778,8 @@
 		v4l2_m2m_ctx_release(inst->fh.m2m_ctx);
 		inst->fh.m2m_ctx = NULL;
 	}
-<<<<<<< HEAD
-	vpu_inst_unlock(inst);
-
-=======
->>>>>>> e475cc1c
 	call_void_vop(inst, release);
 	vpu_inst_unlock(inst);
-
 	vpu_inst_unregister(inst);
 	vpu_inst_put(inst);
 
