/* SPDX-License-Identifier: GPL-2.0-or-later */
/*
 * Samsung S5P Multi Format Codec v 5.0
 *
 * This file contains definitions of enums and structs used by the codec
 * driver.
 *
 * Copyright (C) 2011 Samsung Electronics Co., Ltd.
 * Kamil Debski, <k.debski@samsung.com>
 */

#ifndef S5P_MFC_COMMON_H_
#define S5P_MFC_COMMON_H_

#include <linux/platform_device.h>
#include <linux/videodev2.h>
#include <media/v4l2-ctrls.h>
#include <media/v4l2-device.h>
#include <media/v4l2-ioctl.h>
#include <media/videobuf2-v4l2.h>
#include "regs-mfc.h"
#include "regs-mfc-v10.h"

#define S5P_MFC_NAME		"s5p-mfc"

#define S5P_MFC_NAME		"s5p-mfc"

/* Definitions related to MFC memory */

/* Offset base used to differentiate between CAPTURE and OUTPUT
*  while mmaping */
#define DST_QUEUE_OFF_BASE	(1 << 30)

#define BANK_L_CTX	0
#define BANK_R_CTX	1
#define BANK_CTX_NUM	2

#define MFC_BANK1_ALIGN_ORDER	13
#define MFC_BANK2_ALIGN_ORDER	13
#define MFC_BASE_ALIGN_ORDER	17

#define MFC_FW_MAX_VERSIONS	2

#include <media/videobuf2-dma-contig.h>

/* MFC definitions */
#define MFC_MAX_EXTRA_DPB       5
#define MFC_MAX_BUFFERS		32
#define MFC_NUM_CONTEXTS	4
/* Interrupt timeout */
#define MFC_INT_TIMEOUT		2000
/* Busy wait timeout */
#define MFC_BW_TIMEOUT		500
/* Watchdog interval */
#define MFC_WATCHDOG_INTERVAL   1000
/* After how many executions watchdog should assume lock up */
#define MFC_WATCHDOG_CNT        10
#define MFC_NO_INSTANCE_SET	-1
#define MFC_ENC_CAP_PLANE_COUNT	1
#define MFC_ENC_OUT_PLANE_COUNT	2
#define STUFF_BYTE		4
#define MFC_MAX_CTRLS		128

#define S5P_MFC_CODEC_NONE		-1
#define S5P_MFC_CODEC_H264_DEC		0
#define S5P_MFC_CODEC_H264_MVC_DEC	1
#define S5P_MFC_CODEC_VC1_DEC		2
#define S5P_MFC_CODEC_MPEG4_DEC		3
#define S5P_MFC_CODEC_MPEG2_DEC		4
#define S5P_MFC_CODEC_H263_DEC		5
#define S5P_MFC_CODEC_VC1RCV_DEC	6
#define S5P_MFC_CODEC_VP8_DEC		7
#define S5P_MFC_CODEC_HEVC_DEC		17
#define S5P_MFC_CODEC_VP9_DEC		18

#define S5P_MFC_CODEC_H264_ENC		20
#define S5P_MFC_CODEC_H264_MVC_ENC	21
#define S5P_MFC_CODEC_MPEG4_ENC		22
#define S5P_MFC_CODEC_H263_ENC		23
#define S5P_MFC_CODEC_VP8_ENC		24
#define S5P_MFC_CODEC_HEVC_ENC		26

#define S5P_MFC_R2H_CMD_EMPTY			0
#define S5P_MFC_R2H_CMD_SYS_INIT_RET		1
#define S5P_MFC_R2H_CMD_OPEN_INSTANCE_RET	2
#define S5P_MFC_R2H_CMD_SEQ_DONE_RET		3
#define S5P_MFC_R2H_CMD_INIT_BUFFERS_RET	4
#define S5P_MFC_R2H_CMD_CLOSE_INSTANCE_RET	6
#define S5P_MFC_R2H_CMD_SLEEP_RET		7
#define S5P_MFC_R2H_CMD_WAKEUP_RET		8
#define S5P_MFC_R2H_CMD_COMPLETE_SEQ_RET	9
#define S5P_MFC_R2H_CMD_DPB_FLUSH_RET		10
#define S5P_MFC_R2H_CMD_NAL_ABORT_RET		11
#define S5P_MFC_R2H_CMD_FW_STATUS_RET		12
#define S5P_MFC_R2H_CMD_FRAME_DONE_RET		13
#define S5P_MFC_R2H_CMD_FIELD_DONE_RET		14
#define S5P_MFC_R2H_CMD_SLICE_DONE_RET		15
#define S5P_MFC_R2H_CMD_ENC_BUFFER_FUL_RET	16
#define S5P_MFC_R2H_CMD_ERR_RET			32

#define MFC_MAX_CLOCKS		4

#define mfc_read(dev, offset)		readl(dev->regs_base + (offset))
#define mfc_write(dev, data, offset)	writel((data), dev->regs_base + \
								(offset))

/**
 * enum s5p_mfc_fmt_type - type of the pixelformat
 */
enum s5p_mfc_fmt_type {
	MFC_FMT_DEC,
	MFC_FMT_ENC,
	MFC_FMT_RAW,
};

/**
 * enum s5p_mfc_inst_type - The type of an MFC instance.
 */
enum s5p_mfc_inst_type {
	MFCINST_INVALID,
	MFCINST_DECODER,
	MFCINST_ENCODER,
};

/**
 * enum s5p_mfc_inst_state - The state of an MFC instance.
 */
enum s5p_mfc_inst_state {
	MFCINST_FREE = 0,
	MFCINST_INIT = 100,
	MFCINST_GOT_INST,
	MFCINST_HEAD_PARSED,
	MFCINST_HEAD_PRODUCED,
	MFCINST_BUFS_SET,
	MFCINST_RUNNING,
	MFCINST_FINISHING,
	MFCINST_FINISHED,
	MFCINST_RETURN_INST,
	MFCINST_ERROR,
	MFCINST_ABORT,
	MFCINST_FLUSH,
	MFCINST_RES_CHANGE_INIT,
	MFCINST_RES_CHANGE_FLUSH,
	MFCINST_RES_CHANGE_END,
};

/**
 * enum s5p_mfc_queue_state - The state of buffer queue.
 */
enum s5p_mfc_queue_state {
	QUEUE_FREE,
	QUEUE_BUFS_REQUESTED,
	QUEUE_BUFS_QUERIED,
	QUEUE_BUFS_MMAPED,
};

/**
 * enum s5p_mfc_decode_arg - type of frame decoding
 */
enum s5p_mfc_decode_arg {
	MFC_DEC_FRAME,
	MFC_DEC_LAST_FRAME,
	MFC_DEC_RES_CHANGE,
};

enum s5p_mfc_fw_ver {
	MFC_FW_V1,
	MFC_FW_V2,
};

#define MFC_BUF_FLAG_USED	(1 << 0)
#define MFC_BUF_FLAG_EOS	(1 << 1)

struct s5p_mfc_ctx;

/**
 * struct s5p_mfc_buf - MFC buffer
 */
struct s5p_mfc_buf {
	struct vb2_v4l2_buffer *b;
	struct list_head list;
	union {
		struct {
			size_t luma;
			size_t chroma;
		} raw;
		size_t stream;
	} cookie;
	int flags;
};

/**
 * struct s5p_mfc_pm - power management data structure
 */
struct s5p_mfc_pm {
	struct clk	*clock_gate;
	const char * const *clk_names;
	struct clk	*clocks[MFC_MAX_CLOCKS];
	int		num_clocks;
	bool		use_clock_gating;

	struct device	*device;
};

struct s5p_mfc_buf_size_v5 {
	unsigned int h264_ctx;
	unsigned int non_h264_ctx;
	unsigned int dsc;
	unsigned int shm;
};

struct s5p_mfc_buf_size_v6 {
	unsigned int dev_ctx;
	unsigned int h264_dec_ctx;
	unsigned int other_dec_ctx;
	unsigned int h264_enc_ctx;
	unsigned int hevc_enc_ctx;
	unsigned int other_enc_ctx;
};

struct s5p_mfc_buf_size {
	unsigned int fw;
	unsigned int cpb;
	void *priv;
};

struct s5p_mfc_variant {
	unsigned int version;
	unsigned int port_num;
	u32 version_bit;
	struct s5p_mfc_buf_size *buf_size;
	char	*fw_name[MFC_FW_MAX_VERSIONS];
	const char	*clk_names[MFC_MAX_CLOCKS];
	int		num_clocks;
	bool		use_clock_gating;
};

/**
 * struct s5p_mfc_priv_buf - represents internal used buffer
 * @ofs:		offset of each buffer, will be used for MFC
 * @virt:		kernel virtual address, only valid when the
 *			buffer accessed by driver
 * @dma:		DMA address, only valid when kernel DMA API used
 * @size:		size of the buffer
 * @ctx:		memory context (bank) used for this allocation
 */
struct s5p_mfc_priv_buf {
	unsigned long	ofs;
	void		*virt;
	dma_addr_t	dma;
	size_t		size;
	unsigned int	ctx;
};

/**
 * struct s5p_mfc_dev - The struct containing driver internal parameters.
 *
 * @v4l2_dev:		v4l2_device
 * @vfd_dec:		video device for decoding
 * @vfd_enc:		video device for encoding
 * @plat_dev:		platform device
 * @mem_dev[]:		child devices of the memory banks
 * @regs_base:		base address of the MFC hw registers
 * @irq:		irq resource
 * @dec_ctrl_handler:	control framework handler for decoding
 * @enc_ctrl_handler:	control framework handler for encoding
 * @pm:			power management control
 * @variant:		MFC hardware variant information
 * @num_inst:		counter of active MFC instances
 * @irqlock:		lock for operations on videobuf2 queues
 * @condlock:		lock for changing/checking if a context is ready to be
 *			processed
 * @mfc_mutex:		lock for video_device
 * @int_cond:		variable used by the waitqueue
 * @int_type:		type of last interrupt
 * @int_err:		error number for last interrupt
 * @queue:		waitqueue for waiting for completion of device commands
 * @fw_size:		size of firmware
 * @fw_virt_addr:	virtual firmware address
 * @dma_base[]:		address of the beginning of memory banks
 * @hw_lock:		used for hardware locking
 * @ctx:		array of driver contexts
 * @curr_ctx:		number of the currently running context
 * @ctx_work_bits:	used to mark which contexts are waiting for hardware
 * @watchdog_cnt:	counter for the watchdog
 * @watchdog_workqueue:	workqueue for the watchdog
 * @watchdog_work:	worker for the watchdog
 * @enter_suspend:	flag set when entering suspend
 * @ctx_buf:		common context memory (MFCv6)
 * @warn_start:		hardware error code from which warnings start
 * @mfc_ops:		ops structure holding HW operation function pointers
 * @mfc_cmds:		cmd structure holding HW commands function pointers
 * @mfc_regs:		structure holding MFC registers
 * @fw_ver:		loaded firmware sub-version
<<<<<<< HEAD
=======
 * @fw_get_done		flag set when request_firmware() is complete and
 *			copied into fw_buf
>>>>>>> 24b8d41d
 * risc_on:		flag indicates RISC is on or off
 *
 */
struct s5p_mfc_dev {
	struct v4l2_device	v4l2_dev;
	struct video_device	*vfd_dec;
	struct video_device	*vfd_enc;
	struct platform_device	*plat_dev;
	struct device		*mem_dev[BANK_CTX_NUM];
	void __iomem		*regs_base;
	int			irq;
	struct v4l2_ctrl_handler dec_ctrl_handler;
	struct v4l2_ctrl_handler enc_ctrl_handler;
	struct s5p_mfc_pm	pm;
	const struct s5p_mfc_variant	*variant;
	int num_inst;
	spinlock_t irqlock;	/* lock when operating on context */
	spinlock_t condlock;	/* lock when changing/checking if a context is
					ready to be processed */
	struct mutex mfc_mutex; /* video_device lock */
	int int_cond;
	int int_type;
	unsigned int int_err;
	wait_queue_head_t queue;
	struct s5p_mfc_priv_buf fw_buf;
	size_t mem_size;
	dma_addr_t mem_base;
	unsigned long *mem_bitmap;
	void *mem_virt;
	dma_addr_t dma_base[BANK_CTX_NUM];
	unsigned long hw_lock;
	struct s5p_mfc_ctx *ctx[MFC_NUM_CONTEXTS];
	int curr_ctx;
	unsigned long ctx_work_bits;
	atomic_t watchdog_cnt;
	struct timer_list watchdog_timer;
	struct workqueue_struct *watchdog_workqueue;
	struct work_struct watchdog_work;
	unsigned long enter_suspend;

	struct s5p_mfc_priv_buf ctx_buf;
	int warn_start;
	struct s5p_mfc_hw_ops *mfc_ops;
	struct s5p_mfc_hw_cmds *mfc_cmds;
	const struct s5p_mfc_regs *mfc_regs;
	enum s5p_mfc_fw_ver fw_ver;
	bool fw_get_done;
	bool risc_on; /* indicates if RISC is on or off */
};

/**
 * struct s5p_mfc_h264_enc_params - encoding parameters for h264
 */
struct s5p_mfc_h264_enc_params {
	enum v4l2_mpeg_video_h264_profile profile;
	enum v4l2_mpeg_video_h264_loop_filter_mode loop_filter_mode;
	s8 loop_filter_alpha;
	s8 loop_filter_beta;
	enum v4l2_mpeg_video_h264_entropy_mode entropy_mode;
	u8 max_ref_pic;
	u8 num_ref_pic_4p;
	int _8x8_transform;
	int rc_mb_dark;
	int rc_mb_smooth;
	int rc_mb_static;
	int rc_mb_activity;
	int vui_sar;
	u8 vui_sar_idc;
	u16 vui_ext_sar_width;
	u16 vui_ext_sar_height;
	int open_gop;
	u16 open_gop_size;
	u8 rc_frame_qp;
	u8 rc_min_qp;
	u8 rc_max_qp;
	u8 rc_p_frame_qp;
	u8 rc_b_frame_qp;
	enum v4l2_mpeg_video_h264_level level_v4l2;
	int level;
	u16 cpb_size;
	int interlace;
	u8 hier_qp;
	u8 hier_qp_type;
	u8 hier_qp_layer;
	u8 hier_qp_layer_qp[7];
	u8 sei_frame_packing;
	u8 sei_fp_curr_frame_0;
	u8 sei_fp_arrangement_type;

	u8 fmo;
	u8 fmo_map_type;
	u8 fmo_slice_grp;
	u8 fmo_chg_dir;
	u32 fmo_chg_rate;
	u32 fmo_run_len[4];
	u8 aso;
	u32 aso_slice_order[8];
};

/**
 * struct s5p_mfc_mpeg4_enc_params - encoding parameters for h263 and mpeg4
 */
struct s5p_mfc_mpeg4_enc_params {
	/* MPEG4 Only */
	enum v4l2_mpeg_video_mpeg4_profile profile;
	int quarter_pixel;
	/* Common for MPEG4, H263 */
	u16 vop_time_res;
	u16 vop_frm_delta;
	u8 rc_frame_qp;
	u8 rc_min_qp;
	u8 rc_max_qp;
	u8 rc_p_frame_qp;
	u8 rc_b_frame_qp;
	enum v4l2_mpeg_video_mpeg4_level level_v4l2;
	int level;
};

/**
 * struct s5p_mfc_vp8_enc_params - encoding parameters for vp8
 */
struct s5p_mfc_vp8_enc_params {
	u8 imd_4x4;
	enum v4l2_vp8_num_partitions num_partitions;
	enum v4l2_vp8_num_ref_frames num_ref;
	u8 filter_level;
	u8 filter_sharpness;
	u32 golden_frame_ref_period;
	enum v4l2_vp8_golden_frame_sel golden_frame_sel;
	u8 hier_layer;
	u8 hier_layer_qp[3];
	u8 rc_min_qp;
	u8 rc_max_qp;
	u8 rc_frame_qp;
	u8 rc_p_frame_qp;
	u8 profile;
};

struct s5p_mfc_hevc_enc_params {
	enum v4l2_mpeg_video_hevc_profile profile;
	int level;
	enum v4l2_mpeg_video_h264_level level_v4l2;
	u8 tier;
	u32 rc_framerate;
	u8 rc_min_qp;
	u8 rc_max_qp;
	u8 rc_lcu_dark;
	u8 rc_lcu_smooth;
	u8 rc_lcu_static;
	u8 rc_lcu_activity;
	u8 rc_frame_qp;
	u8 rc_p_frame_qp;
	u8 rc_b_frame_qp;
	u8 max_partition_depth;
	u8 num_refs_for_p;
	u8 refreshtype;
	u16 refreshperiod;
	s32 lf_beta_offset_div2;
	s32 lf_tc_offset_div2;
	u8 loopfilter;
	u8 loopfilter_disable;
	u8 loopfilter_across;
	u8 nal_control_length_filed;
	u8 nal_control_user_ref;
	u8 nal_control_store_ref;
	u8 const_intra_period_enable;
	u8 lossless_cu_enable;
	u8 wavefront_enable;
	u8 enable_ltr;
	u8 hier_qp_enable;
	enum v4l2_mpeg_video_hevc_hier_coding_type hier_qp_type;
	u8 num_hier_layer;
	u8 hier_qp_layer[7];
	u32 hier_bit_layer[7];
	u8 sign_data_hiding;
	u8 general_pb_enable;
	u8 temporal_id_enable;
	u8 strong_intra_smooth;
	u8 intra_pu_split_disable;
	u8 tmv_prediction_disable;
	u8 max_num_merge_mv;
	u8 eco_mode_enable;
	u8 encoding_nostartcode_enable;
	u8 size_of_length_field;
	u8 prepend_sps_pps_to_idr;
};

/**
 * struct s5p_mfc_enc_params - general encoding parameters
 */
struct s5p_mfc_enc_params {
	u16 width;
	u16 height;
	u32 mv_h_range;
	u32 mv_v_range;

	u16 gop_size;
	enum v4l2_mpeg_video_multi_slice_mode slice_mode;
	u16 slice_mb;
	u32 slice_bit;
	u16 intra_refresh_mb;
	int pad;
	u8 pad_luma;
	u8 pad_cb;
	u8 pad_cr;
	int rc_frame;
	int rc_mb;
	u32 rc_bitrate;
	u16 rc_reaction_coeff;
	u16 vbv_size;
	u32 vbv_delay;

	enum v4l2_mpeg_video_header_mode seq_hdr_mode;
	enum v4l2_mpeg_mfc51_video_frame_skip_mode frame_skip_mode;
	int fixed_target_bit;

	u8 num_b_frame;
	u32 rc_framerate_num;
	u32 rc_framerate_denom;

	struct {
		struct s5p_mfc_h264_enc_params h264;
		struct s5p_mfc_mpeg4_enc_params mpeg4;
		struct s5p_mfc_vp8_enc_params vp8;
		struct s5p_mfc_hevc_enc_params hevc;
	} codec;

};

/**
 * struct s5p_mfc_codec_ops - codec ops, used by encoding
 */
struct s5p_mfc_codec_ops {
	/* initialization routines */
	int (*pre_seq_start) (struct s5p_mfc_ctx *ctx);
	int (*post_seq_start) (struct s5p_mfc_ctx *ctx);
	/* execution routines */
	int (*pre_frame_start) (struct s5p_mfc_ctx *ctx);
	int (*post_frame_start) (struct s5p_mfc_ctx *ctx);
};

#define call_cop(c, op, args...)				\
	(((c)->c_ops->op) ?					\
		((c)->c_ops->op(args)) : 0)

/**
 * struct s5p_mfc_ctx - This struct contains the instance context
 *
 * @dev:		pointer to the s5p_mfc_dev of the device
 * @fh:			struct v4l2_fh
 * @num:		number of the context that this structure describes
 * @int_cond:		variable used by the waitqueue
 * @int_type:		type of the last interrupt
 * @int_err:		error number received from MFC hw in the interrupt
 * @queue:		waitqueue that can be used to wait for this context to
 *			finish
 * @src_fmt:		source pixelformat information
 * @dst_fmt:		destination pixelformat information
 * @vq_src:		vb2 queue for source buffers
 * @vq_dst:		vb2 queue for destination buffers
 * @src_queue:		driver internal queue for source buffers
 * @dst_queue:		driver internal queue for destination buffers
 * @src_queue_cnt:	number of buffers queued on the source internal queue
 * @dst_queue_cnt:	number of buffers queued on the dest internal queue
 * @type:		type of the instance - decoder or encoder
 * @state:		state of the context
 * @inst_no:		number of hw instance associated with the context
 * @img_width:		width of the image that is decoded or encoded
 * @img_height:		height of the image that is decoded or encoded
 * @buf_width:		width of the buffer for processed image
 * @buf_height:		height of the buffer for processed image
 * @luma_size:		size of a luma plane
 * @chroma_size:	size of a chroma plane
 * @mv_size:		size of a motion vectors buffer
 * @consumed_stream:	number of bytes that have been used so far from the
 *			decoding buffer
 * @dpb_flush_flag:	flag used to indicate that a DPB buffers are being
 *			flushed
 * @head_processed:	flag mentioning whether the header data is processed
 *			completely or not
 * @bank1:		handle to memory allocated for temporary buffers from
 *			memory bank 1
 * @bank2:		handle to memory allocated for temporary buffers from
 *			memory bank 2
 * @capture_state:	state of the capture buffers queue
 * @output_state:	state of the output buffers queue
 * @src_bufs:		information on allocated source buffers
 * @dst_bufs:		information on allocated destination buffers
 * @sequence:		counter for the sequence number for v4l2
 * @dec_dst_flag:	flags for buffers queued in the hardware
 * @dec_src_buf_size:	size of the buffer for source buffers in decoding
 * @codec_mode:		number of codec mode used by MFC hw
 * @slice_interface:	slice interface flag
 * @loop_filter_mpeg4:	loop filter for MPEG4 flag
 * @display_delay:	value of the display delay for H264
 * @display_delay_enable:	display delay for H264 enable flag
 * @after_packed_pb:	flag used to track buffer when stream is in
 *			Packed PB format
 * @sei_fp_parse:	enable/disable parsing of frame packing SEI information
 * @dpb_count:		count of the DPB buffers required by MFC hw
 * @total_dpb_count:	count of DPB buffers with additional buffers
 *			requested by the application
 * @ctx:		context buffer information
 * @dsc:		descriptor buffer information
 * @shm:		shared memory buffer information
 * @mv_count:		number of MV buffers allocated for decoding
 * @enc_params:		encoding parameters for MFC
 * @enc_dst_buf_size:	size of the buffers for encoder output
 * @luma_dpb_size:	dpb buffer size for luma
 * @chroma_dpb_size:	dpb buffer size for chroma
 * @me_buffer_size:	size of the motion estimation buffer
 * @tmv_buffer_size:	size of temporal predictor motion vector buffer
 * @frame_type:		used to force the type of the next encoded frame
 * @ref_queue:		list of the reference buffers for encoding
 * @ref_queue_cnt:	number of the buffers in the reference list
 * @c_ops:		ops for encoding
 * @ctrls:		array of controls, used when adding controls to the
 *			v4l2 control framework
 * @ctrl_handler:	handler for v4l2 framework
 */
struct s5p_mfc_ctx {
	struct s5p_mfc_dev *dev;
	struct v4l2_fh fh;

	int num;

	int int_cond;
	int int_type;
	unsigned int int_err;
	wait_queue_head_t queue;

	struct s5p_mfc_fmt *src_fmt;
	struct s5p_mfc_fmt *dst_fmt;

	struct vb2_queue vq_src;
	struct vb2_queue vq_dst;

	struct list_head src_queue;
	struct list_head dst_queue;

	unsigned int src_queue_cnt;
	unsigned int dst_queue_cnt;

	enum s5p_mfc_inst_type type;
	enum s5p_mfc_inst_state state;
	int inst_no;

	/* Image parameters */
	int img_width;
	int img_height;
	int buf_width;
	int buf_height;

	int luma_size;
	int chroma_size;
	int mv_size;

	unsigned long consumed_stream;

	unsigned int dpb_flush_flag;
	unsigned int head_processed;

	struct s5p_mfc_priv_buf bank1;
	struct s5p_mfc_priv_buf bank2;

	enum s5p_mfc_queue_state capture_state;
	enum s5p_mfc_queue_state output_state;

	struct s5p_mfc_buf src_bufs[MFC_MAX_BUFFERS];
	int src_bufs_cnt;
	struct s5p_mfc_buf dst_bufs[MFC_MAX_BUFFERS];
	int dst_bufs_cnt;

	unsigned int sequence;
	unsigned long dec_dst_flag;
	size_t dec_src_buf_size;

	/* Control values */
	int codec_mode;
	int slice_interface;
	int loop_filter_mpeg4;
	int display_delay;
	int display_delay_enable;
	int after_packed_pb;
	int sei_fp_parse;

	int pb_count;
	int total_dpb_count;
	int mv_count;
	/* Buffers */
	struct s5p_mfc_priv_buf ctx;
	struct s5p_mfc_priv_buf dsc;
	struct s5p_mfc_priv_buf shm;

	struct s5p_mfc_enc_params enc_params;

	size_t enc_dst_buf_size;
	size_t luma_dpb_size;
	size_t chroma_dpb_size;
	size_t me_buffer_size;
	size_t tmv_buffer_size;

	enum v4l2_mpeg_mfc51_video_force_frame_type force_frame_type;

	struct list_head ref_queue;
	unsigned int ref_queue_cnt;

	enum v4l2_mpeg_video_multi_slice_mode slice_mode;
	union {
		unsigned int mb;
		unsigned int bits;
	} slice_size;

	const struct s5p_mfc_codec_ops *c_ops;

	struct v4l2_ctrl *ctrls[MFC_MAX_CTRLS];
	struct v4l2_ctrl_handler ctrl_handler;
	unsigned int frame_tag;
	size_t scratch_buf_size;
};

/*
 * struct s5p_mfc_fmt -	structure used to store information about pixelformats
 *			used by the MFC
 */
struct s5p_mfc_fmt {
	u32 fourcc;
	u32 codec_mode;
	enum s5p_mfc_fmt_type type;
	u32 num_planes;
	u32 versions;
};

/**
 * struct mfc_control -	structure used to store information about MFC controls
 *			it is used to initialize the control framework.
 */
struct mfc_control {
	__u32			id;
	enum v4l2_ctrl_type	type;
	__u8			name[32];  /* Whatever */
	__s32			minimum;   /* Note signedness */
	__s32			maximum;
	__s32			step;
	__u32			menu_skip_mask;
	__s32			default_value;
	__u32			flags;
	__u32			reserved[2];
	__u8			is_volatile;
};

/* Macro for making hardware specific calls */
#define s5p_mfc_hw_call(f, op, args...) \
	((f && f->op) ? f->op(args) : (typeof(f->op(args)))(-ENODEV))

#define fh_to_ctx(__fh) container_of(__fh, struct s5p_mfc_ctx, fh)
#define ctrl_to_ctx(__ctrl) \
	container_of((__ctrl)->handler, struct s5p_mfc_ctx, ctrl_handler)

void clear_work_bit(struct s5p_mfc_ctx *ctx);
void set_work_bit(struct s5p_mfc_ctx *ctx);
void clear_work_bit_irqsave(struct s5p_mfc_ctx *ctx);
void set_work_bit_irqsave(struct s5p_mfc_ctx *ctx);
int s5p_mfc_get_new_ctx(struct s5p_mfc_dev *dev);
void s5p_mfc_cleanup_queue(struct list_head *lh, struct vb2_queue *vq);

#define HAS_PORTNUM(dev)	(dev ? (dev->variant ? \
				(dev->variant->port_num ? 1 : 0) : 0) : 0)
#define IS_TWOPORT(dev)		(dev->variant->port_num == 2 ? 1 : 0)
#define IS_MFCV6_PLUS(dev)	(dev->variant->version >= 0x60 ? 1 : 0)
#define IS_MFCV7_PLUS(dev)	(dev->variant->version >= 0x70 ? 1 : 0)
#define IS_MFCV8_PLUS(dev)	(dev->variant->version >= 0x80 ? 1 : 0)
#define IS_MFCV10(dev)		(dev->variant->version >= 0xA0 ? 1 : 0)
#define FW_HAS_E_MIN_SCRATCH_BUF(dev) (IS_MFCV10(dev))

#define MFC_V5_BIT	BIT(0)
#define MFC_V6_BIT	BIT(1)
#define MFC_V7_BIT	BIT(2)
#define MFC_V8_BIT	BIT(3)
#define MFC_V10_BIT	BIT(5)

#define MFC_V5PLUS_BITS		(MFC_V5_BIT | MFC_V6_BIT | MFC_V7_BIT | \
					MFC_V8_BIT | MFC_V10_BIT)
#define MFC_V6PLUS_BITS		(MFC_V6_BIT | MFC_V7_BIT | MFC_V8_BIT | \
					MFC_V10_BIT)
#define MFC_V7PLUS_BITS		(MFC_V7_BIT | MFC_V8_BIT | MFC_V10_BIT)

#endif /* S5P_MFC_COMMON_H_ */<|MERGE_RESOLUTION|>--- conflicted
+++ resolved
@@ -20,8 +20,6 @@
 #include <media/videobuf2-v4l2.h>
 #include "regs-mfc.h"
 #include "regs-mfc-v10.h"
-
-#define S5P_MFC_NAME		"s5p-mfc"
 
 #define S5P_MFC_NAME		"s5p-mfc"
 
@@ -292,11 +290,8 @@
  * @mfc_cmds:		cmd structure holding HW commands function pointers
  * @mfc_regs:		structure holding MFC registers
  * @fw_ver:		loaded firmware sub-version
-<<<<<<< HEAD
-=======
  * @fw_get_done		flag set when request_firmware() is complete and
  *			copied into fw_buf
->>>>>>> 24b8d41d
  * risc_on:		flag indicates RISC is on or off
  *
  */
