--- conflicted
+++ resolved
@@ -25,19 +25,6 @@
 	pm = &dev->pm;
 	p_dev = dev;
 
-<<<<<<< HEAD
-	if (dev->variant->version != MFC_VERSION_V6) {
-		pm->clock = clk_get(&dev->plat_dev->dev, MFC_SCLK_NAME);
-		if (IS_ERR(pm->clock)) {
-			mfc_info("Failed to get MFC special clock control\n");
-			pm->clock = NULL;
-		} else {
-			clk_set_rate(pm->clock, MFC_SCLK_RATE);
-			ret = clk_prepare_enable(pm->clock);
-			if (ret) {
-				mfc_err("Failed to enable MFC special clock\n");
-				goto err_s_clk;
-=======
 	pm->num_clocks = dev->variant->num_clocks;
 	pm->clk_names = dev->variant->clk_names;
 	pm->device = &dev->plat_dev->dev;
@@ -51,7 +38,6 @@
 			if (i && PTR_ERR(pm->clocks[i]) == -ENOENT) {
 				pm->clocks[i] = NULL;
 				continue;
->>>>>>> 24b8d41d
 			}
 			mfc_err("Failed to get clock: %s\n",
 				pm->clk_names[i]);
@@ -65,69 +51,27 @@
 	pm_runtime_enable(pm->device);
 	atomic_set(&clk_ref, 0);
 	return 0;
-<<<<<<< HEAD
-
-err_s_clk:
-	clk_put(pm->clock);
-	pm->clock = NULL;
-err_p_ip_clk:
-	clk_put(pm->clock_gate);
-	pm->clock_gate = NULL;
-err_g_ip_clk:
-	return ret;
-=======
->>>>>>> 24b8d41d
 }
 
 void s5p_mfc_final_pm(struct s5p_mfc_dev *dev)
 {
-<<<<<<< HEAD
-	if (dev->variant->version != MFC_VERSION_V6 &&
-	    pm->clock) {
-		clk_disable_unprepare(pm->clock);
-		clk_put(pm->clock);
-		pm->clock = NULL;
-	}
-	clk_unprepare(pm->clock_gate);
-	clk_put(pm->clock_gate);
-	pm->clock_gate = NULL;
-#ifdef CONFIG_PM
-=======
->>>>>>> 24b8d41d
 	pm_runtime_disable(pm->device);
 }
 
 int s5p_mfc_clock_on(void)
 {
-<<<<<<< HEAD
-	int ret = 0;
-#ifdef CLK_DEBUG
-	atomic_inc(&clk_ref);
-	mfc_debug(3, "+ %d\n", atomic_read(&clk_ref));
-#endif
-	if (!IS_ERR_OR_NULL(pm->clock_gate))
-		ret = clk_enable(pm->clock_gate);
-	return ret;
-=======
 	atomic_inc(&clk_ref);
 	mfc_debug(3, "+ %d\n", atomic_read(&clk_ref));
 
 	return clk_enable(pm->clock_gate);
->>>>>>> 24b8d41d
 }
 
 void s5p_mfc_clock_off(void)
 {
 	atomic_dec(&clk_ref);
 	mfc_debug(3, "- %d\n", atomic_read(&clk_ref));
-<<<<<<< HEAD
-#endif
-	if (!IS_ERR_OR_NULL(pm->clock_gate))
-		clk_disable(pm->clock_gate);
-=======
 
 	clk_disable(pm->clock_gate);
->>>>>>> 24b8d41d
 }
 
 int s5p_mfc_power_on(void)
