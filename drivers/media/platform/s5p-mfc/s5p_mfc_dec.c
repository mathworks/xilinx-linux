// SPDX-License-Identifier: GPL-2.0-or-later
/*
 * linux/drivers/media/platform/s5p-mfc/s5p_mfc_dec.c
 *
 * Copyright (C) 2011 Samsung Electronics Co., Ltd.
 *		http://www.samsung.com/
 * Kamil Debski, <k.debski@samsung.com>
 */

#include <linux/clk.h>
#include <linux/interrupt.h>
#include <linux/io.h>
#include <linux/module.h>
#include <linux/platform_device.h>
#include <linux/sched.h>
#include <linux/slab.h>
#include <linux/videodev2.h>
#include <linux/workqueue.h>
#include <media/v4l2-ctrls.h>
#include <media/v4l2-event.h>
#include <media/videobuf2-v4l2.h>
#include "s5p_mfc_common.h"
#include "s5p_mfc_ctrl.h"
#include "s5p_mfc_debug.h"
#include "s5p_mfc_dec.h"
#include "s5p_mfc_intr.h"
#include "s5p_mfc_opr.h"
#include "s5p_mfc_pm.h"

static struct s5p_mfc_fmt formats[] = {
	{
		.fourcc		= V4L2_PIX_FMT_NV12MT_16X16,
		.codec_mode	= S5P_MFC_CODEC_NONE,
		.type		= MFC_FMT_RAW,
		.num_planes	= 2,
		.versions	= MFC_V6_BIT | MFC_V7_BIT,
	},
	{
		.fourcc		= V4L2_PIX_FMT_NV12MT,
		.codec_mode	= S5P_MFC_CODEC_NONE,
		.type		= MFC_FMT_RAW,
		.num_planes	= 2,
		.versions	= MFC_V5_BIT,
	},
	{
		.fourcc		= V4L2_PIX_FMT_NV12M,
		.codec_mode	= S5P_MFC_CODEC_NONE,
		.type		= MFC_FMT_RAW,
		.num_planes	= 2,
		.versions	= MFC_V6PLUS_BITS,
	},
	{
		.fourcc		= V4L2_PIX_FMT_NV21M,
		.codec_mode	= S5P_MFC_CODEC_NONE,
		.type		= MFC_FMT_RAW,
		.num_planes	= 2,
		.versions	= MFC_V6PLUS_BITS,
	},
	{
		.fourcc		= V4L2_PIX_FMT_H264,
		.codec_mode	= S5P_MFC_CODEC_H264_DEC,
		.type		= MFC_FMT_DEC,
		.num_planes	= 1,
		.versions	= MFC_V5PLUS_BITS,
	},
	{
		.fourcc		= V4L2_PIX_FMT_H264_MVC,
		.codec_mode	= S5P_MFC_CODEC_H264_MVC_DEC,
		.type		= MFC_FMT_DEC,
		.num_planes	= 1,
		.versions	= MFC_V6PLUS_BITS,
	},
	{
		.fourcc		= V4L2_PIX_FMT_H263,
		.codec_mode	= S5P_MFC_CODEC_H263_DEC,
		.type		= MFC_FMT_DEC,
		.num_planes	= 1,
		.versions	= MFC_V5PLUS_BITS,
	},
	{
		.fourcc		= V4L2_PIX_FMT_MPEG1,
		.codec_mode	= S5P_MFC_CODEC_MPEG2_DEC,
		.type		= MFC_FMT_DEC,
		.num_planes	= 1,
		.versions	= MFC_V5PLUS_BITS,
	},
	{
		.fourcc		= V4L2_PIX_FMT_MPEG2,
		.codec_mode	= S5P_MFC_CODEC_MPEG2_DEC,
		.type		= MFC_FMT_DEC,
		.num_planes	= 1,
		.versions	= MFC_V5PLUS_BITS,
	},
	{
		.fourcc		= V4L2_PIX_FMT_MPEG4,
		.codec_mode	= S5P_MFC_CODEC_MPEG4_DEC,
		.type		= MFC_FMT_DEC,
		.num_planes	= 1,
		.versions	= MFC_V5PLUS_BITS,
	},
	{
		.fourcc		= V4L2_PIX_FMT_XVID,
		.codec_mode	= S5P_MFC_CODEC_MPEG4_DEC,
		.type		= MFC_FMT_DEC,
		.num_planes	= 1,
		.versions	= MFC_V5PLUS_BITS,
	},
	{
		.fourcc		= V4L2_PIX_FMT_VC1_ANNEX_G,
		.codec_mode	= S5P_MFC_CODEC_VC1_DEC,
		.type		= MFC_FMT_DEC,
		.num_planes	= 1,
		.versions	= MFC_V5PLUS_BITS,
	},
	{
		.fourcc		= V4L2_PIX_FMT_VC1_ANNEX_L,
		.codec_mode	= S5P_MFC_CODEC_VC1RCV_DEC,
		.type		= MFC_FMT_DEC,
		.num_planes	= 1,
		.versions	= MFC_V5PLUS_BITS,
	},
	{
		.fourcc		= V4L2_PIX_FMT_VP8,
		.codec_mode	= S5P_MFC_CODEC_VP8_DEC,
		.type		= MFC_FMT_DEC,
		.num_planes	= 1,
		.versions	= MFC_V6PLUS_BITS,
	},
	{
		.fourcc		= V4L2_PIX_FMT_HEVC,
		.codec_mode	= S5P_FIMV_CODEC_HEVC_DEC,
		.type		= MFC_FMT_DEC,
		.num_planes	= 1,
		.versions	= MFC_V10_BIT,
	},
	{
		.fourcc		= V4L2_PIX_FMT_VP9,
		.codec_mode	= S5P_FIMV_CODEC_VP9_DEC,
		.type		= MFC_FMT_DEC,
		.num_planes	= 1,
		.versions	= MFC_V10_BIT,
	},
};

#define NUM_FORMATS ARRAY_SIZE(formats)

/* Find selected format description */
static struct s5p_mfc_fmt *find_format(struct v4l2_format *f, unsigned int t)
{
	unsigned int i;

	for (i = 0; i < NUM_FORMATS; i++) {
		if (formats[i].fourcc == f->fmt.pix_mp.pixelformat &&
		    formats[i].type == t)
			return &formats[i];
	}
	return NULL;
}

static struct mfc_control controls[] = {
	{
		.id = V4L2_CID_MPEG_MFC51_VIDEO_DECODER_H264_DISPLAY_DELAY,
		.type = V4L2_CTRL_TYPE_INTEGER,
		.name = "H264 Display Delay",
		.minimum = 0,
		.maximum = 16383,
		.step = 1,
		.default_value = 0,
	},
	{
		.id = V4L2_CID_MPEG_MFC51_VIDEO_DECODER_H264_DISPLAY_DELAY_ENABLE,
		.type = V4L2_CTRL_TYPE_BOOLEAN,
		.name = "H264 Display Delay Enable",
		.minimum = 0,
		.maximum = 1,
		.step = 1,
		.default_value = 0,
	},
	{
		.id = V4L2_CID_MPEG_VIDEO_DECODER_MPEG4_DEBLOCK_FILTER,
		.type = V4L2_CTRL_TYPE_BOOLEAN,
		.name = "Mpeg4 Loop Filter Enable",
		.minimum = 0,
		.maximum = 1,
		.step = 1,
		.default_value = 0,
	},
	{
		.id = V4L2_CID_MPEG_VIDEO_DECODER_SLICE_INTERFACE,
		.type = V4L2_CTRL_TYPE_BOOLEAN,
		.name = "Slice Interface Enable",
		.minimum = 0,
		.maximum = 1,
		.step = 1,
		.default_value = 0,
	},
	{
		.id = V4L2_CID_MIN_BUFFERS_FOR_CAPTURE,
		.type = V4L2_CTRL_TYPE_INTEGER,
		.name = "Minimum number of cap bufs",
		.minimum = 1,
		.maximum = 32,
		.step = 1,
		.default_value = 1,
		.is_volatile = 1,
	},
};

#define NUM_CTRLS ARRAY_SIZE(controls)

/* Check whether a context should be run on hardware */
static int s5p_mfc_ctx_ready(struct s5p_mfc_ctx *ctx)
{
	/* Context is to parse header */
	if (ctx->src_queue_cnt >= 1 && ctx->state == MFCINST_GOT_INST)
		return 1;
	/* Context is to decode a frame */
	if (ctx->src_queue_cnt >= 1 &&
	    ctx->state == MFCINST_RUNNING &&
	    ctx->dst_queue_cnt >= ctx->pb_count)
		return 1;
	/* Context is to return last frame */
	if (ctx->state == MFCINST_FINISHING &&
	    ctx->dst_queue_cnt >= ctx->pb_count)
		return 1;
	/* Context is to set buffers */
	if (ctx->src_queue_cnt >= 1 &&
	    ctx->state == MFCINST_HEAD_PARSED &&
	    ctx->capture_state == QUEUE_BUFS_MMAPED)
		return 1;
	/* Resolution change */
	if ((ctx->state == MFCINST_RES_CHANGE_INIT ||
		ctx->state == MFCINST_RES_CHANGE_FLUSH) &&
		ctx->dst_queue_cnt >= ctx->pb_count)
		return 1;
	if (ctx->state == MFCINST_RES_CHANGE_END &&
		ctx->src_queue_cnt >= 1)
		return 1;
	mfc_debug(2, "ctx is not ready\n");
	return 0;
}

static const struct s5p_mfc_codec_ops decoder_codec_ops = {
	.pre_seq_start		= NULL,
	.post_seq_start		= NULL,
	.pre_frame_start	= NULL,
	.post_frame_start	= NULL,
};

/* Query capabilities of the device */
static int vidioc_querycap(struct file *file, void *priv,
			   struct v4l2_capability *cap)
{
	struct s5p_mfc_dev *dev = video_drvdata(file);

<<<<<<< HEAD
	strncpy(cap->driver, S5P_MFC_NAME, sizeof(cap->driver) - 1);
	strncpy(cap->card, dev->vfd_dec->name, sizeof(cap->card) - 1);
	snprintf(cap->bus_info, sizeof(cap->bus_info), "platform:%s",
		 dev_name(&dev->plat_dev->dev));
	/*
	 * This is only a mem-to-mem video device. The capture and output
	 * device capability flags are left only for backward compatibility
	 * and are scheduled for removal.
	 */
	cap->device_caps = V4L2_CAP_VIDEO_M2M_MPLANE | V4L2_CAP_STREAMING;
	cap->capabilities = cap->device_caps | V4L2_CAP_DEVICE_CAPS;
=======
	strscpy(cap->driver, S5P_MFC_NAME, sizeof(cap->driver));
	strscpy(cap->card, dev->vfd_dec->name, sizeof(cap->card));
	snprintf(cap->bus_info, sizeof(cap->bus_info), "platform:%s",
		 dev_name(&dev->plat_dev->dev));
>>>>>>> 24b8d41d
	return 0;
}

/* Enumerate format */
static int vidioc_enum_fmt(struct file *file, struct v4l2_fmtdesc *f,
							bool out)
{
	struct s5p_mfc_dev *dev = video_drvdata(file);
	int i, j = 0;

	for (i = 0; i < ARRAY_SIZE(formats); ++i) {
		if (out && formats[i].type != MFC_FMT_DEC)
			continue;
		else if (!out && formats[i].type != MFC_FMT_RAW)
			continue;
		else if ((dev->variant->version_bit & formats[i].versions) == 0)
			continue;

		if (j == f->index)
			break;
		++j;
	}
	if (i == ARRAY_SIZE(formats))
		return -EINVAL;
	f->pixelformat = formats[i].fourcc;
	return 0;
}

static int vidioc_enum_fmt_vid_cap(struct file *file, void *pirv,
				   struct v4l2_fmtdesc *f)
{
	return vidioc_enum_fmt(file, f, false);
}

static int vidioc_enum_fmt_vid_out(struct file *file, void *priv,
				   struct v4l2_fmtdesc *f)
{
	return vidioc_enum_fmt(file, f, true);
}

/* Get format */
static int vidioc_g_fmt(struct file *file, void *priv, struct v4l2_format *f)
{
	struct s5p_mfc_ctx *ctx = fh_to_ctx(priv);
	struct v4l2_pix_format_mplane *pix_mp;

	mfc_debug_enter();
	pix_mp = &f->fmt.pix_mp;
	if (f->type == V4L2_BUF_TYPE_VIDEO_CAPTURE_MPLANE &&
	    (ctx->state == MFCINST_GOT_INST || ctx->state ==
						MFCINST_RES_CHANGE_END)) {
		/* If the MFC is parsing the header,
		 * so wait until it is finished */
		s5p_mfc_wait_for_done_ctx(ctx, S5P_MFC_R2H_CMD_SEQ_DONE_RET,
									0);
	}
	if (f->type == V4L2_BUF_TYPE_VIDEO_CAPTURE_MPLANE &&
	    ctx->state >= MFCINST_HEAD_PARSED &&
	    ctx->state < MFCINST_ABORT) {
		/* This is run on CAPTURE (decode output) */
		/* Width and height are set to the dimensions
		   of the movie, the buffer is bigger and
		   further processing stages should crop to this
		   rectangle. */
		pix_mp->width = ctx->buf_width;
		pix_mp->height = ctx->buf_height;
		pix_mp->field = V4L2_FIELD_NONE;
		pix_mp->num_planes = 2;
		/* Set pixelformat to the format in which MFC
		   outputs the decoded frame */
		pix_mp->pixelformat = ctx->dst_fmt->fourcc;
		pix_mp->plane_fmt[0].bytesperline = ctx->buf_width;
		pix_mp->plane_fmt[0].sizeimage = ctx->luma_size;
		pix_mp->plane_fmt[1].bytesperline = ctx->buf_width;
		pix_mp->plane_fmt[1].sizeimage = ctx->chroma_size;
	} else if (f->type == V4L2_BUF_TYPE_VIDEO_OUTPUT_MPLANE) {
		/* This is run on OUTPUT
		   The buffer contains compressed image
		   so width and height have no meaning */
		pix_mp->width = 0;
		pix_mp->height = 0;
		pix_mp->field = V4L2_FIELD_NONE;
		pix_mp->plane_fmt[0].bytesperline = ctx->dec_src_buf_size;
		pix_mp->plane_fmt[0].sizeimage = ctx->dec_src_buf_size;
		pix_mp->pixelformat = ctx->src_fmt->fourcc;
		pix_mp->num_planes = ctx->src_fmt->num_planes;
	} else {
		mfc_err("Format could not be read\n");
		mfc_debug(2, "%s-- with error\n", __func__);
		return -EINVAL;
	}
	mfc_debug_leave();
	return 0;
}

/* Try format */
static int vidioc_try_fmt(struct file *file, void *priv, struct v4l2_format *f)
{
	struct s5p_mfc_dev *dev = video_drvdata(file);
	struct s5p_mfc_fmt *fmt;

	mfc_debug(2, "Type is %d\n", f->type);
	if (f->type == V4L2_BUF_TYPE_VIDEO_OUTPUT_MPLANE) {
		fmt = find_format(f, MFC_FMT_DEC);
		if (!fmt) {
			mfc_err("Unsupported format for source.\n");
			return -EINVAL;
		}
		if (fmt->codec_mode == S5P_FIMV_CODEC_NONE) {
			mfc_err("Unknown codec\n");
			return -EINVAL;
		}
		if ((dev->variant->version_bit & fmt->versions) == 0) {
			mfc_err("Unsupported format by this MFC version.\n");
			return -EINVAL;
		}
	} else if (f->type == V4L2_BUF_TYPE_VIDEO_CAPTURE_MPLANE) {
		fmt = find_format(f, MFC_FMT_RAW);
		if (!fmt) {
			mfc_err("Unsupported format for destination.\n");
			return -EINVAL;
		}
		if ((dev->variant->version_bit & fmt->versions) == 0) {
			mfc_err("Unsupported format by this MFC version.\n");
			return -EINVAL;
		}
	}

	return 0;
}

/* Set format */
static int vidioc_s_fmt(struct file *file, void *priv, struct v4l2_format *f)
{
	struct s5p_mfc_dev *dev = video_drvdata(file);
	struct s5p_mfc_ctx *ctx = fh_to_ctx(priv);
	int ret = 0;
	struct v4l2_pix_format_mplane *pix_mp;
	struct s5p_mfc_buf_size *buf_size = dev->variant->buf_size;

	mfc_debug_enter();
	ret = vidioc_try_fmt(file, priv, f);
	pix_mp = &f->fmt.pix_mp;
	if (ret)
		return ret;
	if (vb2_is_streaming(&ctx->vq_src) || vb2_is_streaming(&ctx->vq_dst)) {
		v4l2_err(&dev->v4l2_dev, "%s queue busy\n", __func__);
		ret = -EBUSY;
		goto out;
	}
	if (f->type == V4L2_BUF_TYPE_VIDEO_CAPTURE_MPLANE) {
		/* dst_fmt is validated by call to vidioc_try_fmt */
		ctx->dst_fmt = find_format(f, MFC_FMT_RAW);
		ret = 0;
		goto out;
	} else if (f->type == V4L2_BUF_TYPE_VIDEO_OUTPUT_MPLANE) {
		/* src_fmt is validated by call to vidioc_try_fmt */
		ctx->src_fmt = find_format(f, MFC_FMT_DEC);
		ctx->codec_mode = ctx->src_fmt->codec_mode;
		mfc_debug(2, "The codec number is: %d\n", ctx->codec_mode);
		pix_mp->height = 0;
		pix_mp->width = 0;
		if (pix_mp->plane_fmt[0].sizeimage == 0)
			pix_mp->plane_fmt[0].sizeimage = ctx->dec_src_buf_size =
								DEF_CPB_SIZE;
		else if (pix_mp->plane_fmt[0].sizeimage > buf_size->cpb)
			ctx->dec_src_buf_size = buf_size->cpb;
		else
			ctx->dec_src_buf_size = pix_mp->plane_fmt[0].sizeimage;
		pix_mp->plane_fmt[0].bytesperline = 0;
		ctx->state = MFCINST_INIT;
		ret = 0;
		goto out;
	} else {
		mfc_err("Wrong type error for S_FMT : %d", f->type);
		ret = -EINVAL;
		goto out;
	}

out:
	mfc_debug_leave();
	return ret;
}

static int reqbufs_output(struct s5p_mfc_dev *dev, struct s5p_mfc_ctx *ctx,
				struct v4l2_requestbuffers *reqbufs)
{
	int ret = 0;

	s5p_mfc_clock_on();

	if (reqbufs->count == 0) {
		mfc_debug(2, "Freeing buffers\n");
		ret = vb2_reqbufs(&ctx->vq_src, reqbufs);
		if (ret)
			goto out;
		ctx->src_bufs_cnt = 0;
		ctx->output_state = QUEUE_FREE;
	} else if (ctx->output_state == QUEUE_FREE) {
		/* Can only request buffers when we have a valid format set. */
		WARN_ON(ctx->src_bufs_cnt != 0);
		if (ctx->state != MFCINST_INIT) {
			mfc_err("Reqbufs called in an invalid state\n");
			ret = -EINVAL;
			goto out;
		}

		mfc_debug(2, "Allocating %d buffers for OUTPUT queue\n",
				reqbufs->count);
		ret = vb2_reqbufs(&ctx->vq_src, reqbufs);
		if (ret)
			goto out;

		ret = s5p_mfc_open_mfc_inst(dev, ctx);
		if (ret) {
			reqbufs->count = 0;
			vb2_reqbufs(&ctx->vq_src, reqbufs);
			goto out;
		}

		ctx->output_state = QUEUE_BUFS_REQUESTED;
	} else {
		mfc_err("Buffers have already been requested\n");
		ret = -EINVAL;
	}
out:
	s5p_mfc_clock_off();
	if (ret)
		mfc_err("Failed allocating buffers for OUTPUT queue\n");
	return ret;
}

static int reqbufs_capture(struct s5p_mfc_dev *dev, struct s5p_mfc_ctx *ctx,
				struct v4l2_requestbuffers *reqbufs)
{
	int ret = 0;

	s5p_mfc_clock_on();

	if (reqbufs->count == 0) {
		mfc_debug(2, "Freeing buffers\n");
		ret = vb2_reqbufs(&ctx->vq_dst, reqbufs);
		if (ret)
			goto out;
		s5p_mfc_hw_call(dev->mfc_ops, release_codec_buffers, ctx);
		ctx->dst_bufs_cnt = 0;
	} else if (ctx->capture_state == QUEUE_FREE) {
		WARN_ON(ctx->dst_bufs_cnt != 0);
		mfc_debug(2, "Allocating %d buffers for CAPTURE queue\n",
				reqbufs->count);
		ret = vb2_reqbufs(&ctx->vq_dst, reqbufs);
		if (ret)
			goto out;

		ctx->capture_state = QUEUE_BUFS_REQUESTED;
		ctx->total_dpb_count = reqbufs->count;

		ret = s5p_mfc_hw_call(dev->mfc_ops, alloc_codec_buffers, ctx);
		if (ret) {
			mfc_err("Failed to allocate decoding buffers\n");
			reqbufs->count = 0;
			vb2_reqbufs(&ctx->vq_dst, reqbufs);
			ret = -ENOMEM;
			ctx->capture_state = QUEUE_FREE;
			goto out;
		}

		WARN_ON(ctx->dst_bufs_cnt != ctx->total_dpb_count);
		ctx->capture_state = QUEUE_BUFS_MMAPED;

		if (s5p_mfc_ctx_ready(ctx))
			set_work_bit_irqsave(ctx);
		s5p_mfc_hw_call(dev->mfc_ops, try_run, dev);
		s5p_mfc_wait_for_done_ctx(ctx, S5P_MFC_R2H_CMD_INIT_BUFFERS_RET,
					  0);
	} else {
		mfc_err("Buffers have already been requested\n");
		ret = -EINVAL;
	}
out:
	s5p_mfc_clock_off();
	if (ret)
		mfc_err("Failed allocating buffers for CAPTURE queue\n");
	return ret;
}

/* Request buffers */
static int vidioc_reqbufs(struct file *file, void *priv,
					  struct v4l2_requestbuffers *reqbufs)
{
	struct s5p_mfc_dev *dev = video_drvdata(file);
	struct s5p_mfc_ctx *ctx = fh_to_ctx(priv);

	if (reqbufs->memory != V4L2_MEMORY_MMAP) {
		mfc_debug(2, "Only V4L2_MEMORY_MMAP is supported\n");
		return -EINVAL;
	}

	if (reqbufs->type == V4L2_BUF_TYPE_VIDEO_OUTPUT_MPLANE) {
		return reqbufs_output(dev, ctx, reqbufs);
	} else if (reqbufs->type == V4L2_BUF_TYPE_VIDEO_CAPTURE_MPLANE) {
		return reqbufs_capture(dev, ctx, reqbufs);
	} else {
		mfc_err("Invalid type requested\n");
		return -EINVAL;
	}
}

/* Query buffer */
static int vidioc_querybuf(struct file *file, void *priv,
						   struct v4l2_buffer *buf)
{
	struct s5p_mfc_ctx *ctx = fh_to_ctx(priv);
	int ret;
	int i;

	if (buf->memory != V4L2_MEMORY_MMAP) {
		mfc_err("Only mmapped buffers can be used\n");
		return -EINVAL;
	}
	mfc_debug(2, "State: %d, buf->type: %d\n", ctx->state, buf->type);
	if (ctx->state == MFCINST_GOT_INST &&
			buf->type == V4L2_BUF_TYPE_VIDEO_OUTPUT_MPLANE) {
		ret = vb2_querybuf(&ctx->vq_src, buf);
	} else if (ctx->state == MFCINST_RUNNING &&
			buf->type == V4L2_BUF_TYPE_VIDEO_CAPTURE_MPLANE) {
		ret = vb2_querybuf(&ctx->vq_dst, buf);
		for (i = 0; i < buf->length; i++)
			buf->m.planes[i].m.mem_offset += DST_QUEUE_OFF_BASE;
	} else {
		mfc_err("vidioc_querybuf called in an inappropriate state\n");
		ret = -EINVAL;
	}
	mfc_debug_leave();
	return ret;
}

/* Queue a buffer */
static int vidioc_qbuf(struct file *file, void *priv, struct v4l2_buffer *buf)
{
	struct s5p_mfc_ctx *ctx = fh_to_ctx(priv);

	if (ctx->state == MFCINST_ERROR) {
		mfc_err("Call on QBUF after unrecoverable error\n");
		return -EIO;
	}
	if (buf->type == V4L2_BUF_TYPE_VIDEO_OUTPUT_MPLANE)
		return vb2_qbuf(&ctx->vq_src, NULL, buf);
	else if (buf->type == V4L2_BUF_TYPE_VIDEO_CAPTURE_MPLANE)
		return vb2_qbuf(&ctx->vq_dst, NULL, buf);
	return -EINVAL;
}

/* Dequeue a buffer */
static int vidioc_dqbuf(struct file *file, void *priv, struct v4l2_buffer *buf)
{
	const struct v4l2_event ev = {
		.type = V4L2_EVENT_EOS
	};
	struct s5p_mfc_ctx *ctx = fh_to_ctx(priv);
	int ret;

	if (ctx->state == MFCINST_ERROR) {
		mfc_err_limited("Call on DQBUF after unrecoverable error\n");
		return -EIO;
	}

	switch (buf->type) {
	case V4L2_BUF_TYPE_VIDEO_OUTPUT_MPLANE:
		return vb2_dqbuf(&ctx->vq_src, buf, file->f_flags & O_NONBLOCK);
	case V4L2_BUF_TYPE_VIDEO_CAPTURE_MPLANE:
		ret = vb2_dqbuf(&ctx->vq_dst, buf, file->f_flags & O_NONBLOCK);
		if (ret)
			return ret;

		if (ctx->state == MFCINST_FINISHED &&
		    (ctx->dst_bufs[buf->index].flags & MFC_BUF_FLAG_EOS))
			v4l2_event_queue_fh(&ctx->fh, &ev);
		return 0;
	default:
		return -EINVAL;
	}
}

/* Export DMA buffer */
static int vidioc_expbuf(struct file *file, void *priv,
	struct v4l2_exportbuffer *eb)
{
	struct s5p_mfc_ctx *ctx = fh_to_ctx(priv);

	if (eb->type == V4L2_BUF_TYPE_VIDEO_OUTPUT_MPLANE)
		return vb2_expbuf(&ctx->vq_src, eb);
	if (eb->type == V4L2_BUF_TYPE_VIDEO_CAPTURE_MPLANE)
		return vb2_expbuf(&ctx->vq_dst, eb);
	return -EINVAL;
}

/* Stream on */
static int vidioc_streamon(struct file *file, void *priv,
			   enum v4l2_buf_type type)
{
	struct s5p_mfc_ctx *ctx = fh_to_ctx(priv);
	int ret = -EINVAL;

	mfc_debug_enter();
	if (type == V4L2_BUF_TYPE_VIDEO_OUTPUT_MPLANE)
		ret = vb2_streamon(&ctx->vq_src, type);
	else if (type == V4L2_BUF_TYPE_VIDEO_CAPTURE_MPLANE)
		ret = vb2_streamon(&ctx->vq_dst, type);
	mfc_debug_leave();
	return ret;
}

/* Stream off, which equals to a pause */
static int vidioc_streamoff(struct file *file, void *priv,
			    enum v4l2_buf_type type)
{
	struct s5p_mfc_ctx *ctx = fh_to_ctx(priv);

	if (type == V4L2_BUF_TYPE_VIDEO_OUTPUT_MPLANE)
		return vb2_streamoff(&ctx->vq_src, type);
	else if (type == V4L2_BUF_TYPE_VIDEO_CAPTURE_MPLANE)
		return vb2_streamoff(&ctx->vq_dst, type);
	return -EINVAL;
}

/* Set controls - v4l2 control framework */
static int s5p_mfc_dec_s_ctrl(struct v4l2_ctrl *ctrl)
{
	struct s5p_mfc_ctx *ctx = ctrl_to_ctx(ctrl);

	switch (ctrl->id) {
	case V4L2_CID_MPEG_MFC51_VIDEO_DECODER_H264_DISPLAY_DELAY:
		ctx->display_delay = ctrl->val;
		break;
	case V4L2_CID_MPEG_MFC51_VIDEO_DECODER_H264_DISPLAY_DELAY_ENABLE:
		ctx->display_delay_enable = ctrl->val;
		break;
	case V4L2_CID_MPEG_VIDEO_DECODER_MPEG4_DEBLOCK_FILTER:
		ctx->loop_filter_mpeg4 = ctrl->val;
		break;
	case V4L2_CID_MPEG_VIDEO_DECODER_SLICE_INTERFACE:
		ctx->slice_interface = ctrl->val;
		break;
	default:
		mfc_err("Invalid control 0x%08x\n", ctrl->id);
		return -EINVAL;
	}
	return 0;
}

static int s5p_mfc_dec_g_v_ctrl(struct v4l2_ctrl *ctrl)
{
	struct s5p_mfc_ctx *ctx = ctrl_to_ctx(ctrl);
	struct s5p_mfc_dev *dev = ctx->dev;

	switch (ctrl->id) {
	case V4L2_CID_MIN_BUFFERS_FOR_CAPTURE:
		if (ctx->state >= MFCINST_HEAD_PARSED &&
		    ctx->state < MFCINST_ABORT) {
			ctrl->val = ctx->pb_count;
			break;
		} else if (ctx->state != MFCINST_INIT &&
				ctx->state != MFCINST_RES_CHANGE_END) {
			v4l2_err(&dev->v4l2_dev, "Decoding not initialised\n");
			return -EINVAL;
		}
		/* Should wait for the header to be parsed */
		s5p_mfc_wait_for_done_ctx(ctx,
				S5P_MFC_R2H_CMD_SEQ_DONE_RET, 0);
		if (ctx->state >= MFCINST_HEAD_PARSED &&
		    ctx->state < MFCINST_ABORT) {
			ctrl->val = ctx->pb_count;
		} else {
			v4l2_err(&dev->v4l2_dev, "Decoding not initialised\n");
			return -EINVAL;
		}
		break;
	}
	return 0;
}


static const struct v4l2_ctrl_ops s5p_mfc_dec_ctrl_ops = {
	.s_ctrl = s5p_mfc_dec_s_ctrl,
	.g_volatile_ctrl = s5p_mfc_dec_g_v_ctrl,
};

/* Get compose information */
static int vidioc_g_selection(struct file *file, void *priv,
			      struct v4l2_selection *s)
{
	struct s5p_mfc_ctx *ctx = fh_to_ctx(priv);
	struct s5p_mfc_dev *dev = ctx->dev;
	u32 left, right, top, bottom;
	u32 width, height;

	if (s->type != V4L2_BUF_TYPE_VIDEO_CAPTURE)
		return -EINVAL;

	if (ctx->state != MFCINST_HEAD_PARSED &&
	    ctx->state != MFCINST_RUNNING &&
	    ctx->state != MFCINST_FINISHING &&
	    ctx->state != MFCINST_FINISHED) {
<<<<<<< HEAD
		mfc_err("Can not get crop information\n");
=======
		mfc_err("Can not get compose information\n");
>>>>>>> 24b8d41d
		return -EINVAL;
	}
	if (ctx->src_fmt->fourcc == V4L2_PIX_FMT_H264) {
		left = s5p_mfc_hw_call(dev->mfc_ops, get_crop_info_h, ctx);
		right = left >> S5P_FIMV_SHARED_CROP_RIGHT_SHIFT;
		left = left & S5P_FIMV_SHARED_CROP_LEFT_MASK;
		top = s5p_mfc_hw_call(dev->mfc_ops, get_crop_info_v, ctx);
		bottom = top >> S5P_FIMV_SHARED_CROP_BOTTOM_SHIFT;
		top = top & S5P_FIMV_SHARED_CROP_TOP_MASK;
		width = ctx->img_width - left - right;
		height = ctx->img_height - top - bottom;
		mfc_debug(2, "Composing info [h264]: l=%d t=%d w=%d h=%d (r=%d b=%d fw=%d fh=%d\n",
			  left, top, s->r.width, s->r.height, right, bottom,
			  ctx->buf_width, ctx->buf_height);
	} else {
		left = 0;
		top = 0;
		width = ctx->img_width;
		height = ctx->img_height;
		mfc_debug(2, "Composing info: w=%d h=%d fw=%d fh=%d\n",
			  s->r.width, s->r.height, ctx->buf_width,
			  ctx->buf_height);
	}

	switch (s->target) {
	case V4L2_SEL_TGT_COMPOSE:
	case V4L2_SEL_TGT_COMPOSE_DEFAULT:
	case V4L2_SEL_TGT_COMPOSE_BOUNDS:
		s->r.left = left;
		s->r.top = top;
		s->r.width = width;
		s->r.height = height;
		break;
	default:
		return -EINVAL;
	}
	return 0;
}

static int vidioc_decoder_cmd(struct file *file, void *priv,
			      struct v4l2_decoder_cmd *cmd)
{
	struct s5p_mfc_ctx *ctx = fh_to_ctx(priv);
	struct s5p_mfc_dev *dev = ctx->dev;
	struct s5p_mfc_buf *buf;
	unsigned long flags;

	switch (cmd->cmd) {
	case V4L2_DEC_CMD_STOP:
		if (cmd->flags != 0)
			return -EINVAL;

		if (!vb2_is_streaming(&ctx->vq_src))
			return -EINVAL;

		spin_lock_irqsave(&dev->irqlock, flags);
		if (list_empty(&ctx->src_queue)) {
			mfc_err("EOS: empty src queue, entering finishing state");
			ctx->state = MFCINST_FINISHING;
			if (s5p_mfc_ctx_ready(ctx))
				set_work_bit_irqsave(ctx);
			spin_unlock_irqrestore(&dev->irqlock, flags);
			s5p_mfc_hw_call(dev->mfc_ops, try_run, dev);
		} else {
			mfc_err("EOS: marking last buffer of stream");
			buf = list_entry(ctx->src_queue.prev,
						struct s5p_mfc_buf, list);
			if (buf->flags & MFC_BUF_FLAG_USED)
				ctx->state = MFCINST_FINISHING;
			else
				buf->flags |= MFC_BUF_FLAG_EOS;
			spin_unlock_irqrestore(&dev->irqlock, flags);
		}
		break;
	default:
		return -EINVAL;
	}
	return 0;
}

static int vidioc_subscribe_event(struct v4l2_fh *fh,
				const struct  v4l2_event_subscription *sub)
{
	switch (sub->type) {
	case V4L2_EVENT_EOS:
		return v4l2_event_subscribe(fh, sub, 2, NULL);
	case V4L2_EVENT_SOURCE_CHANGE:
		return v4l2_src_change_event_subscribe(fh, sub);
	default:
		return -EINVAL;
	}
}


/* v4l2_ioctl_ops */
static const struct v4l2_ioctl_ops s5p_mfc_dec_ioctl_ops = {
	.vidioc_querycap = vidioc_querycap,
	.vidioc_enum_fmt_vid_cap = vidioc_enum_fmt_vid_cap,
	.vidioc_enum_fmt_vid_out = vidioc_enum_fmt_vid_out,
	.vidioc_g_fmt_vid_cap_mplane = vidioc_g_fmt,
	.vidioc_g_fmt_vid_out_mplane = vidioc_g_fmt,
	.vidioc_try_fmt_vid_cap_mplane = vidioc_try_fmt,
	.vidioc_try_fmt_vid_out_mplane = vidioc_try_fmt,
	.vidioc_s_fmt_vid_cap_mplane = vidioc_s_fmt,
	.vidioc_s_fmt_vid_out_mplane = vidioc_s_fmt,
	.vidioc_reqbufs = vidioc_reqbufs,
	.vidioc_querybuf = vidioc_querybuf,
	.vidioc_qbuf = vidioc_qbuf,
	.vidioc_dqbuf = vidioc_dqbuf,
	.vidioc_expbuf = vidioc_expbuf,
	.vidioc_streamon = vidioc_streamon,
	.vidioc_streamoff = vidioc_streamoff,
	.vidioc_g_selection = vidioc_g_selection,
	.vidioc_decoder_cmd = vidioc_decoder_cmd,
	.vidioc_subscribe_event = vidioc_subscribe_event,
	.vidioc_unsubscribe_event = v4l2_event_unsubscribe,
};

static int s5p_mfc_queue_setup(struct vb2_queue *vq,
			unsigned int *buf_count,
			unsigned int *plane_count, unsigned int psize[],
			struct device *alloc_devs[])
{
	struct s5p_mfc_ctx *ctx = fh_to_ctx(vq->drv_priv);
	struct s5p_mfc_dev *dev = ctx->dev;

	/* Video output for decoding (source)
	 * this can be set after getting an instance */
	if (ctx->state == MFCINST_INIT &&
	    vq->type == V4L2_BUF_TYPE_VIDEO_OUTPUT_MPLANE) {
		/* A single plane is required for input */
		*plane_count = 1;
		if (*buf_count < 1)
			*buf_count = 1;
		if (*buf_count > MFC_MAX_BUFFERS)
			*buf_count = MFC_MAX_BUFFERS;
	/* Video capture for decoding (destination)
	 * this can be set after the header was parsed */
	} else if (ctx->state == MFCINST_HEAD_PARSED &&
		   vq->type == V4L2_BUF_TYPE_VIDEO_CAPTURE_MPLANE) {
		/* Output plane count is 2 - one for Y and one for CbCr */
		*plane_count = 2;
		/* Setup buffer count */
		if (*buf_count < ctx->pb_count)
			*buf_count = ctx->pb_count;
		if (*buf_count > ctx->pb_count + MFC_MAX_EXTRA_DPB)
			*buf_count = ctx->pb_count + MFC_MAX_EXTRA_DPB;
		if (*buf_count > MFC_MAX_BUFFERS)
			*buf_count = MFC_MAX_BUFFERS;
	} else {
		mfc_err("State seems invalid. State = %d, vq->type = %d\n",
							ctx->state, vq->type);
		return -EINVAL;
	}
	mfc_debug(2, "Buffer count=%d, plane count=%d\n",
						*buf_count, *plane_count);
	if (ctx->state == MFCINST_HEAD_PARSED &&
	    vq->type == V4L2_BUF_TYPE_VIDEO_CAPTURE_MPLANE) {
		psize[0] = ctx->luma_size;
		psize[1] = ctx->chroma_size;

		if (IS_MFCV6_PLUS(dev))
<<<<<<< HEAD
			alloc_devs[0] = ctx->dev->mem_dev_l;
		else
			alloc_devs[0] = ctx->dev->mem_dev_r;
		alloc_devs[1] = ctx->dev->mem_dev_l;
	} else if (vq->type == V4L2_BUF_TYPE_VIDEO_OUTPUT_MPLANE &&
		   ctx->state == MFCINST_INIT) {
		psize[0] = ctx->dec_src_buf_size;
		alloc_devs[0] = ctx->dev->mem_dev_l;
=======
			alloc_devs[0] = ctx->dev->mem_dev[BANK_L_CTX];
		else
			alloc_devs[0] = ctx->dev->mem_dev[BANK_R_CTX];
		alloc_devs[1] = ctx->dev->mem_dev[BANK_L_CTX];
	} else if (vq->type == V4L2_BUF_TYPE_VIDEO_OUTPUT_MPLANE &&
		   ctx->state == MFCINST_INIT) {
		psize[0] = ctx->dec_src_buf_size;
		alloc_devs[0] = ctx->dev->mem_dev[BANK_L_CTX];
>>>>>>> 24b8d41d
	} else {
		mfc_err("This video node is dedicated to decoding. Decoding not initialized\n");
		return -EINVAL;
	}
	return 0;
}

static int s5p_mfc_buf_init(struct vb2_buffer *vb)
{
	struct vb2_v4l2_buffer *vbuf = to_vb2_v4l2_buffer(vb);
	struct vb2_queue *vq = vb->vb2_queue;
	struct s5p_mfc_ctx *ctx = fh_to_ctx(vq->drv_priv);
	unsigned int i;

	if (vq->type == V4L2_BUF_TYPE_VIDEO_CAPTURE_MPLANE) {
		if (ctx->capture_state == QUEUE_BUFS_MMAPED)
			return 0;
		for (i = 0; i < ctx->dst_fmt->num_planes; i++) {
			if (IS_ERR_OR_NULL(ERR_PTR(
					vb2_dma_contig_plane_dma_addr(vb, i)))) {
				mfc_err("Plane mem not allocated\n");
				return -EINVAL;
			}
		}
		if (vb2_plane_size(vb, 0) < ctx->luma_size ||
			vb2_plane_size(vb, 1) < ctx->chroma_size) {
			mfc_err("Plane buffer (CAPTURE) is too small\n");
			return -EINVAL;
		}
		i = vb->index;
		ctx->dst_bufs[i].b = vbuf;
		ctx->dst_bufs[i].cookie.raw.luma =
					vb2_dma_contig_plane_dma_addr(vb, 0);
		ctx->dst_bufs[i].cookie.raw.chroma =
					vb2_dma_contig_plane_dma_addr(vb, 1);
		ctx->dst_bufs_cnt++;
	} else if (vq->type == V4L2_BUF_TYPE_VIDEO_OUTPUT_MPLANE) {
		if (IS_ERR_OR_NULL(ERR_PTR(
					vb2_dma_contig_plane_dma_addr(vb, 0)))) {
			mfc_err("Plane memory not allocated\n");
			return -EINVAL;
		}
		if (vb2_plane_size(vb, 0) < ctx->dec_src_buf_size) {
			mfc_err("Plane buffer (OUTPUT) is too small\n");
			return -EINVAL;
		}

		i = vb->index;
		ctx->src_bufs[i].b = vbuf;
		ctx->src_bufs[i].cookie.stream =
					vb2_dma_contig_plane_dma_addr(vb, 0);
		ctx->src_bufs_cnt++;
	} else {
		mfc_err("s5p_mfc_buf_init: unknown queue type\n");
		return -EINVAL;
	}
	return 0;
}

static int s5p_mfc_start_streaming(struct vb2_queue *q, unsigned int count)
{
	struct s5p_mfc_ctx *ctx = fh_to_ctx(q->drv_priv);
	struct s5p_mfc_dev *dev = ctx->dev;

	v4l2_ctrl_handler_setup(&ctx->ctrl_handler);
	if (ctx->state == MFCINST_FINISHING ||
		ctx->state == MFCINST_FINISHED)
		ctx->state = MFCINST_RUNNING;
	/* If context is ready then dev = work->data;schedule it to run */
	if (s5p_mfc_ctx_ready(ctx))
		set_work_bit_irqsave(ctx);
	s5p_mfc_hw_call(dev->mfc_ops, try_run, dev);
	return 0;
}

static void s5p_mfc_stop_streaming(struct vb2_queue *q)
{
	unsigned long flags;
	struct s5p_mfc_ctx *ctx = fh_to_ctx(q->drv_priv);
	struct s5p_mfc_dev *dev = ctx->dev;
	int aborted = 0;

	spin_lock_irqsave(&dev->irqlock, flags);
	if ((ctx->state == MFCINST_FINISHING ||
		ctx->state ==  MFCINST_RUNNING) &&
		dev->curr_ctx == ctx->num && dev->hw_lock) {
		ctx->state = MFCINST_ABORT;
		spin_unlock_irqrestore(&dev->irqlock, flags);
		s5p_mfc_wait_for_done_ctx(ctx,
					S5P_MFC_R2H_CMD_FRAME_DONE_RET, 0);
		aborted = 1;
		spin_lock_irqsave(&dev->irqlock, flags);
	}
	if (q->type == V4L2_BUF_TYPE_VIDEO_CAPTURE_MPLANE) {
		s5p_mfc_cleanup_queue(&ctx->dst_queue, &ctx->vq_dst);
		INIT_LIST_HEAD(&ctx->dst_queue);
		ctx->dst_queue_cnt = 0;
		ctx->dpb_flush_flag = 1;
		ctx->dec_dst_flag = 0;
		if (IS_MFCV6_PLUS(dev) && (ctx->state == MFCINST_RUNNING)) {
			ctx->state = MFCINST_FLUSH;
			set_work_bit_irqsave(ctx);
			s5p_mfc_hw_call(dev->mfc_ops, try_run, dev);
			spin_unlock_irqrestore(&dev->irqlock, flags);
			if (s5p_mfc_wait_for_done_ctx(ctx,
				S5P_MFC_R2H_CMD_DPB_FLUSH_RET, 0))
				mfc_err("Err flushing buffers\n");
			spin_lock_irqsave(&dev->irqlock, flags);
		}
	} else if (q->type == V4L2_BUF_TYPE_VIDEO_OUTPUT_MPLANE) {
		s5p_mfc_cleanup_queue(&ctx->src_queue, &ctx->vq_src);
		INIT_LIST_HEAD(&ctx->src_queue);
		ctx->src_queue_cnt = 0;
	}
	if (aborted)
		ctx->state = MFCINST_RUNNING;
	spin_unlock_irqrestore(&dev->irqlock, flags);
}


static void s5p_mfc_buf_queue(struct vb2_buffer *vb)
{
	struct vb2_queue *vq = vb->vb2_queue;
	struct s5p_mfc_ctx *ctx = fh_to_ctx(vq->drv_priv);
	struct s5p_mfc_dev *dev = ctx->dev;
	unsigned long flags;
	struct s5p_mfc_buf *mfc_buf;

	if (vq->type == V4L2_BUF_TYPE_VIDEO_OUTPUT_MPLANE) {
		mfc_buf = &ctx->src_bufs[vb->index];
		mfc_buf->flags &= ~MFC_BUF_FLAG_USED;
		spin_lock_irqsave(&dev->irqlock, flags);
		list_add_tail(&mfc_buf->list, &ctx->src_queue);
		ctx->src_queue_cnt++;
		spin_unlock_irqrestore(&dev->irqlock, flags);
	} else if (vq->type == V4L2_BUF_TYPE_VIDEO_CAPTURE_MPLANE) {
		mfc_buf = &ctx->dst_bufs[vb->index];
		mfc_buf->flags &= ~MFC_BUF_FLAG_USED;
		/* Mark destination as available for use by MFC */
		spin_lock_irqsave(&dev->irqlock, flags);
		set_bit(vb->index, &ctx->dec_dst_flag);
		list_add_tail(&mfc_buf->list, &ctx->dst_queue);
		ctx->dst_queue_cnt++;
		spin_unlock_irqrestore(&dev->irqlock, flags);
	} else {
		mfc_err("Unsupported buffer type (%d)\n", vq->type);
	}
	if (s5p_mfc_ctx_ready(ctx))
		set_work_bit_irqsave(ctx);
	s5p_mfc_hw_call(dev->mfc_ops, try_run, dev);
}

static struct vb2_ops s5p_mfc_dec_qops = {
	.queue_setup		= s5p_mfc_queue_setup,
	.wait_prepare		= vb2_ops_wait_prepare,
	.wait_finish		= vb2_ops_wait_finish,
	.buf_init		= s5p_mfc_buf_init,
	.start_streaming	= s5p_mfc_start_streaming,
	.stop_streaming		= s5p_mfc_stop_streaming,
	.buf_queue		= s5p_mfc_buf_queue,
};

const struct s5p_mfc_codec_ops *get_dec_codec_ops(void)
{
	return &decoder_codec_ops;
}

struct vb2_ops *get_dec_queue_ops(void)
{
	return &s5p_mfc_dec_qops;
}

const struct v4l2_ioctl_ops *get_dec_v4l2_ioctl_ops(void)
{
	return &s5p_mfc_dec_ioctl_ops;
}

#define IS_MFC51_PRIV(x) ((V4L2_CTRL_ID2WHICH(x) == V4L2_CTRL_CLASS_MPEG) \
						&& V4L2_CTRL_DRIVER_PRIV(x))

int s5p_mfc_dec_ctrls_setup(struct s5p_mfc_ctx *ctx)
{
	struct v4l2_ctrl_config cfg;
	int i;

	v4l2_ctrl_handler_init(&ctx->ctrl_handler, NUM_CTRLS);
	if (ctx->ctrl_handler.error) {
		mfc_err("v4l2_ctrl_handler_init failed\n");
		return ctx->ctrl_handler.error;
	}

	for (i = 0; i < NUM_CTRLS; i++) {
		if (IS_MFC51_PRIV(controls[i].id)) {
			memset(&cfg, 0, sizeof(struct v4l2_ctrl_config));
			cfg.ops = &s5p_mfc_dec_ctrl_ops;
			cfg.id = controls[i].id;
			cfg.min = controls[i].minimum;
			cfg.max = controls[i].maximum;
			cfg.def = controls[i].default_value;
			cfg.name = controls[i].name;
			cfg.type = controls[i].type;

			cfg.step = controls[i].step;
			cfg.menu_skip_mask = 0;

			ctx->ctrls[i] = v4l2_ctrl_new_custom(&ctx->ctrl_handler,
					&cfg, NULL);
		} else {
			ctx->ctrls[i] = v4l2_ctrl_new_std(&ctx->ctrl_handler,
					&s5p_mfc_dec_ctrl_ops,
					controls[i].id, controls[i].minimum,
					controls[i].maximum, controls[i].step,
					controls[i].default_value);
		}
		if (ctx->ctrl_handler.error) {
			mfc_err("Adding control (%d) failed\n", i);
			return ctx->ctrl_handler.error;
		}
		if (controls[i].is_volatile && ctx->ctrls[i])
			ctx->ctrls[i]->flags |= V4L2_CTRL_FLAG_VOLATILE;
	}
	return 0;
}

void s5p_mfc_dec_ctrls_delete(struct s5p_mfc_ctx *ctx)
{
	int i;

	v4l2_ctrl_handler_free(&ctx->ctrl_handler);
	for (i = 0; i < NUM_CTRLS; i++)
		ctx->ctrls[i] = NULL;
}

void s5p_mfc_dec_init(struct s5p_mfc_ctx *ctx)
{
	struct v4l2_format f;
	f.fmt.pix_mp.pixelformat = V4L2_PIX_FMT_H264;
	ctx->src_fmt = find_format(&f, MFC_FMT_DEC);
	if (IS_MFCV8_PLUS(ctx->dev))
		f.fmt.pix_mp.pixelformat = V4L2_PIX_FMT_NV12M;
	else if (IS_MFCV6_PLUS(ctx->dev))
		f.fmt.pix_mp.pixelformat = V4L2_PIX_FMT_NV12MT_16X16;
	else
		f.fmt.pix_mp.pixelformat = V4L2_PIX_FMT_NV12MT;
	ctx->dst_fmt = find_format(&f, MFC_FMT_RAW);
	mfc_debug(2, "Default src_fmt is %p, dest_fmt is %p\n",
			ctx->src_fmt, ctx->dst_fmt);
}
<|MERGE_RESOLUTION|>--- conflicted
+++ resolved
@@ -253,24 +253,10 @@
 {
 	struct s5p_mfc_dev *dev = video_drvdata(file);
 
-<<<<<<< HEAD
-	strncpy(cap->driver, S5P_MFC_NAME, sizeof(cap->driver) - 1);
-	strncpy(cap->card, dev->vfd_dec->name, sizeof(cap->card) - 1);
-	snprintf(cap->bus_info, sizeof(cap->bus_info), "platform:%s",
-		 dev_name(&dev->plat_dev->dev));
-	/*
-	 * This is only a mem-to-mem video device. The capture and output
-	 * device capability flags are left only for backward compatibility
-	 * and are scheduled for removal.
-	 */
-	cap->device_caps = V4L2_CAP_VIDEO_M2M_MPLANE | V4L2_CAP_STREAMING;
-	cap->capabilities = cap->device_caps | V4L2_CAP_DEVICE_CAPS;
-=======
 	strscpy(cap->driver, S5P_MFC_NAME, sizeof(cap->driver));
 	strscpy(cap->card, dev->vfd_dec->name, sizeof(cap->card));
 	snprintf(cap->bus_info, sizeof(cap->bus_info), "platform:%s",
 		 dev_name(&dev->plat_dev->dev));
->>>>>>> 24b8d41d
 	return 0;
 }
 
@@ -775,11 +761,7 @@
 	    ctx->state != MFCINST_RUNNING &&
 	    ctx->state != MFCINST_FINISHING &&
 	    ctx->state != MFCINST_FINISHED) {
-<<<<<<< HEAD
-		mfc_err("Can not get crop information\n");
-=======
 		mfc_err("Can not get compose information\n");
->>>>>>> 24b8d41d
 		return -EINVAL;
 	}
 	if (ctx->src_fmt->fourcc == V4L2_PIX_FMT_H264) {
@@ -942,16 +924,6 @@
 		psize[1] = ctx->chroma_size;
 
 		if (IS_MFCV6_PLUS(dev))
-<<<<<<< HEAD
-			alloc_devs[0] = ctx->dev->mem_dev_l;
-		else
-			alloc_devs[0] = ctx->dev->mem_dev_r;
-		alloc_devs[1] = ctx->dev->mem_dev_l;
-	} else if (vq->type == V4L2_BUF_TYPE_VIDEO_OUTPUT_MPLANE &&
-		   ctx->state == MFCINST_INIT) {
-		psize[0] = ctx->dec_src_buf_size;
-		alloc_devs[0] = ctx->dev->mem_dev_l;
-=======
 			alloc_devs[0] = ctx->dev->mem_dev[BANK_L_CTX];
 		else
 			alloc_devs[0] = ctx->dev->mem_dev[BANK_R_CTX];
@@ -960,7 +932,6 @@
 		   ctx->state == MFCINST_INIT) {
 		psize[0] = ctx->dec_src_buf_size;
 		alloc_devs[0] = ctx->dev->mem_dev[BANK_L_CTX];
->>>>>>> 24b8d41d
 	} else {
 		mfc_err("This video node is dedicated to decoding. Decoding not initialized\n");
 		return -EINVAL;
