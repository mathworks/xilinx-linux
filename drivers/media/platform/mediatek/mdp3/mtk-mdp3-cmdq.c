// SPDX-License-Identifier: GPL-2.0-only
/*
 * Copyright (c) 2022 MediaTek Inc.
 * Author: Ping-Hsun Wu <ping-hsun.wu@mediatek.com>
 */

#include <linux/mailbox_controller.h>
#include <linux/platform_device.h>
#include "mtk-mdp3-cmdq.h"
#include "mtk-mdp3-comp.h"
#include "mtk-mdp3-core.h"
#include "mtk-mdp3-m2m.h"
#include "mtk-img-ipi.h"

#define MDP_PATH_MAX_COMPS	IMG_MAX_COMPONENTS

struct mdp_path {
	struct mdp_dev		*mdp_dev;
	struct mdp_comp_ctx	comps[MDP_PATH_MAX_COMPS];
	u32			num_comps;
	const struct img_config	*config;
	const struct img_ipi_frameparam *param;
	const struct v4l2_rect	*composes[IMG_MAX_HW_OUTPUTS];
	struct v4l2_rect	bounds[IMG_MAX_HW_OUTPUTS];
};

#define has_op(ctx, op) \
	((ctx)->comp->ops && (ctx)->comp->ops->op)
 #define call_op(ctx, op, ...) \
	(has_op(ctx, op) ? (ctx)->comp->ops->op(ctx, ##__VA_ARGS__) : 0)

static bool is_output_disabled(int p_id, const struct img_compparam *param, u32 count)
{
	u32 num = 0;
	bool dis_output = false;
	bool dis_tile = false;

	if (CFG_CHECK(MT8183, p_id)) {
		num = CFG_COMP(MT8183, param, num_subfrms);
		dis_output = CFG_COMP(MT8183, param, frame.output_disable);
		dis_tile = CFG_COMP(MT8183, param, frame.output_disable);
	}

	return (count < num) ? (dis_output || dis_tile) : true;
}

static int mdp_path_subfrm_require(const struct mdp_path *path,
				   struct mdp_cmdq_cmd *cmd,
				   s32 *mutex_id, u32 count)
{
	const int p_id = path->mdp_dev->mdp_data->mdp_plat_id;
	const struct mdp_comp_ctx *ctx;
	const struct mtk_mdp_driver_data *data = path->mdp_dev->mdp_data;
	struct device *dev = &path->mdp_dev->pdev->dev;
	struct mtk_mutex **mutex = path->mdp_dev->mdp_mutex;
	int id, index;
	u32 num_comp = 0;

	if (CFG_CHECK(MT8183, p_id))
		num_comp = CFG_GET(MT8183, path->config, num_components);

	/* Decide which mutex to use based on the current pipeline */
	switch (path->comps[0].comp->public_id) {
	case MDP_COMP_RDMA0:
		index = MDP_PIPE_RDMA0;
		break;
	case MDP_COMP_ISP_IMGI:
		index = MDP_PIPE_IMGI;
		break;
	case MDP_COMP_WPEI:
		index = MDP_PIPE_WPEI;
		break;
	case MDP_COMP_WPEI2:
		index = MDP_PIPE_WPEI2;
		break;
	default:
		dev_err(dev, "Unknown pipeline and no mutex is assigned");
		return -EINVAL;
	}
	*mutex_id = data->pipe_info[index].mutex_id;

	/* Set mutex mod */
	for (index = 0; index < num_comp; index++) {
		ctx = &path->comps[index];
		if (is_output_disabled(p_id, ctx->param, count))
			continue;
		id = ctx->comp->public_id;
		mtk_mutex_write_mod(mutex[*mutex_id],
				    data->mdp_mutex_table_idx[id], false);
	}

	mtk_mutex_write_sof(mutex[*mutex_id],
			    MUTEX_SOF_IDX_SINGLE_MODE);

	return 0;
}

static int mdp_path_subfrm_run(const struct mdp_path *path,
			       struct mdp_cmdq_cmd *cmd,
			       s32 *mutex_id, u32 count)
{
	const int p_id = path->mdp_dev->mdp_data->mdp_plat_id;
	const struct mdp_comp_ctx *ctx;
	struct device *dev = &path->mdp_dev->pdev->dev;
	struct mtk_mutex **mutex = path->mdp_dev->mdp_mutex;
	int index;
	u32 num_comp = 0;
	s32 event;

	if (-1 == *mutex_id) {
		dev_err(dev, "Incorrect mutex id");
		return -EINVAL;
	}

	if (CFG_CHECK(MT8183, p_id))
		num_comp = CFG_GET(MT8183, path->config, num_components);

	/* Wait WROT SRAM shared to DISP RDMA */
	/* Clear SOF event for each engine */
	for (index = 0; index < num_comp; index++) {
		ctx = &path->comps[index];
		if (is_output_disabled(p_id, ctx->param, count))
			continue;
		event = ctx->comp->gce_event[MDP_GCE_EVENT_SOF];
		if (event != MDP_GCE_NO_EVENT)
			MM_REG_CLEAR(cmd, event);
	}

	/* Enable the mutex */
	mtk_mutex_enable_by_cmdq(mutex[*mutex_id], (void *)&cmd->pkt);

	/* Wait SOF events and clear mutex modules (optional) */
	for (index = 0; index < num_comp; index++) {
		ctx = &path->comps[index];
		if (is_output_disabled(p_id, ctx->param, count))
			continue;
		event = ctx->comp->gce_event[MDP_GCE_EVENT_SOF];
		if (event != MDP_GCE_NO_EVENT)
			MM_REG_WAIT(cmd, event);
	}

	return 0;
}

static int mdp_path_ctx_init(struct mdp_dev *mdp, struct mdp_path *path)
{
	const int p_id = mdp->mdp_data->mdp_plat_id;
	void *param = NULL;
	int index, ret;
	u32 num_comp = 0;

	if (CFG_CHECK(MT8183, p_id))
		num_comp = CFG_GET(MT8183, path->config, num_components);

	if (num_comp < 1)
		return -EINVAL;

	for (index = 0; index < num_comp; index++) {
		if (CFG_CHECK(MT8183, p_id))
			param = (void *)CFG_ADDR(MT8183, path->config, components[index]);
		ret = mdp_comp_ctx_config(mdp, &path->comps[index],
					  param, path->param);
		if (ret)
			return ret;
	}

	return 0;
}

static int mdp_path_config_subfrm(struct mdp_cmdq_cmd *cmd,
				  struct mdp_path *path, u32 count)
{
	const int p_id = path->mdp_dev->mdp_data->mdp_plat_id;
	const struct img_mmsys_ctrl *ctrl = NULL;
	const struct img_mux *set;
	struct mdp_comp_ctx *ctx;
	s32 mutex_id;
	int index, ret;
	u32 num_comp = 0;

	if (CFG_CHECK(MT8183, p_id))
		num_comp = CFG_GET(MT8183, path->config, num_components);

	if (CFG_CHECK(MT8183, p_id))
		ctrl = CFG_ADDR(MT8183, path->config, ctrls[count]);

	/* Acquire components */
	ret = mdp_path_subfrm_require(path, cmd, &mutex_id, count);
	if (ret)
		return ret;
	/* Enable mux settings */
	for (index = 0; index < ctrl->num_sets; index++) {
		set = &ctrl->sets[index];
		cmdq_pkt_write_mask(&cmd->pkt, set->subsys_id, set->reg,
				    set->value, 0xFFFFFFFF);
	}
	/* Config sub-frame information */
	for (index = (num_comp - 1); index >= 0; index--) {
		ctx = &path->comps[index];
		if (is_output_disabled(p_id, ctx->param, count))
			continue;
		ret = call_op(ctx, config_subfrm, cmd, count);
		if (ret)
			return ret;
	}
	/* Run components */
	ret = mdp_path_subfrm_run(path, cmd, &mutex_id, count);
	if (ret)
		return ret;
	/* Wait components done */
	for (index = 0; index < num_comp; index++) {
		ctx = &path->comps[index];
		if (is_output_disabled(p_id, ctx->param, count))
			continue;
		ret = call_op(ctx, wait_comp_event, cmd);
		if (ret)
			return ret;
	}
	/* Advance to the next sub-frame */
	for (index = 0; index < num_comp; index++) {
		ctx = &path->comps[index];
		ret = call_op(ctx, advance_subfrm, cmd, count);
		if (ret)
			return ret;
	}
	/* Disable mux settings */
	for (index = 0; index < ctrl->num_sets; index++) {
		set = &ctrl->sets[index];
		cmdq_pkt_write_mask(&cmd->pkt, set->subsys_id, set->reg,
				    0, 0xFFFFFFFF);
	}

	return 0;
}

static int mdp_path_config(struct mdp_dev *mdp, struct mdp_cmdq_cmd *cmd,
			   struct mdp_path *path)
{
	const int p_id = mdp->mdp_data->mdp_plat_id;
	struct mdp_comp_ctx *ctx;
	int index, count, ret;
	u32 num_comp = 0;
	u32 num_sub = 0;

	if (CFG_CHECK(MT8183, p_id))
		num_comp = CFG_GET(MT8183, path->config, num_components);

	if (CFG_CHECK(MT8183, p_id))
		num_sub = CFG_GET(MT8183, path->config, num_subfrms);

	/* Config path frame */
	/* Reset components */
	for (index = 0; index < num_comp; index++) {
		ctx = &path->comps[index];
		ret = call_op(ctx, init_comp, cmd);
		if (ret)
			return ret;
	}
	/* Config frame mode */
	for (index = 0; index < num_comp; index++) {
		const struct v4l2_rect *compose;
		u32 out = 0;

		if (CFG_CHECK(MT8183, p_id))
			out = CFG_COMP(MT8183, ctx->param, outputs[0]);

		compose = path->composes[out];
		ctx = &path->comps[index];
		ret = call_op(ctx, config_frame, cmd, compose);
		if (ret)
			return ret;
	}

	/* Config path sub-frames */
	for (count = 0; count < num_sub; count++) {
		ret = mdp_path_config_subfrm(cmd, path, count);
		if (ret)
			return ret;
	}
	/* Post processing information */
	for (index = 0; index < num_comp; index++) {
		ctx = &path->comps[index];
		ret = call_op(ctx, post_process, cmd);
		if (ret)
			return ret;
	}
	return 0;
}

static int mdp_cmdq_pkt_create(struct cmdq_client *client, struct cmdq_pkt *pkt,
			       size_t size)
{
	struct device *dev;
	dma_addr_t dma_addr;

	pkt->va_base = kzalloc(size, GFP_KERNEL);
	if (!pkt->va_base)
		return -ENOMEM;

	pkt->buf_size = size;
	pkt->cl = (void *)client;

	dev = client->chan->mbox->dev;
	dma_addr = dma_map_single(dev, pkt->va_base, pkt->buf_size,
				  DMA_TO_DEVICE);
	if (dma_mapping_error(dev, dma_addr)) {
		dev_err(dev, "dma map failed, size=%u\n", (u32)(u64)size);
		kfree(pkt->va_base);
		return -ENOMEM;
	}

	pkt->pa_base = dma_addr;

	return 0;
}

static void mdp_cmdq_pkt_destroy(struct cmdq_pkt *pkt)
{
	struct cmdq_client *client = (struct cmdq_client *)pkt->cl;

	dma_unmap_single(client->chan->mbox->dev, pkt->pa_base, pkt->buf_size,
			 DMA_TO_DEVICE);
	kfree(pkt->va_base);
	pkt->va_base = NULL;
}

static void mdp_auto_release_work(struct work_struct *work)
{
	struct mdp_cmdq_cmd *cmd;
	struct mdp_dev *mdp;
	int id;

	cmd = container_of(work, struct mdp_cmdq_cmd, auto_release_work);
	mdp = cmd->mdp;

	id = mdp->mdp_data->pipe_info[MDP_PIPE_RDMA0].mutex_id;
	mtk_mutex_unprepare(mdp->mdp_mutex[id]);
	mdp_comp_clocks_off(&mdp->pdev->dev, cmd->comps,
			    cmd->num_comps);

	atomic_dec(&mdp->job_count);
	wake_up(&mdp->callback_wq);

	mdp_cmdq_pkt_destroy(&cmd->pkt);
	kfree(cmd->comps);
	cmd->comps = NULL;
	kfree(cmd);
	cmd = NULL;
}

static void mdp_handle_cmdq_callback(struct mbox_client *cl, void *mssg)
{
	struct mdp_cmdq_cmd *cmd;
	struct cmdq_cb_data *data;
	struct mdp_dev *mdp;
	struct device *dev;
	int id;

	if (!mssg) {
		pr_info("%s:no callback data\n", __func__);
		return;
	}

	data = (struct cmdq_cb_data *)mssg;
	cmd = container_of(data->pkt, struct mdp_cmdq_cmd, pkt);
	mdp = cmd->mdp;
	dev = &mdp->pdev->dev;

	if (cmd->mdp_ctx)
		mdp_m2m_job_finish(cmd->mdp_ctx);

	if (cmd->user_cmdq_cb) {
		struct cmdq_cb_data user_cb_data;

		user_cb_data.sta = data->sta;
		user_cb_data.pkt = data->pkt;
		cmd->user_cmdq_cb(user_cb_data);
	}

	INIT_WORK(&cmd->auto_release_work, mdp_auto_release_work);
	if (!queue_work(mdp->clock_wq, &cmd->auto_release_work)) {
		dev_err(dev, "%s:queue_work fail!\n", __func__);
		id = mdp->mdp_data->pipe_info[MDP_PIPE_RDMA0].mutex_id;
		mtk_mutex_unprepare(mdp->mdp_mutex[id]);
		mdp_comp_clocks_off(&mdp->pdev->dev, cmd->comps,
				    cmd->num_comps);

		atomic_dec(&mdp->job_count);
		wake_up(&mdp->callback_wq);

		mdp_cmdq_pkt_destroy(&cmd->pkt);
		kfree(cmd->comps);
		cmd->comps = NULL;
		kfree(cmd);
		cmd = NULL;
	}
}

int mdp_cmdq_send(struct mdp_dev *mdp, struct mdp_cmdq_param *param)
{
	struct mdp_path *path = NULL;
	struct mdp_cmdq_cmd *cmd = NULL;
	struct mdp_comp *comps = NULL;
	struct device *dev = &mdp->pdev->dev;
	const int p_id = mdp->mdp_data->mdp_plat_id;
	int i, ret;
	u32 num_comp = 0;

	atomic_inc(&mdp->job_count);
	if (atomic_read(&mdp->suspended)) {
		atomic_dec(&mdp->job_count);
		return -ECANCELED;
	}

	cmd = kzalloc(sizeof(*cmd), GFP_KERNEL);
	if (!cmd) {
		ret = -ENOMEM;
		goto err_cancel_job;
	}

	ret = mdp_cmdq_pkt_create(mdp->cmdq_clt, &cmd->pkt, SZ_16K);
	if (ret)
		goto err_free_cmd;

	if (CFG_CHECK(MT8183, p_id)) {
		num_comp = CFG_GET(MT8183, param->config, num_components);
	} else {
		ret = -EINVAL;
		goto err_destroy_pkt;
	}
	comps = kcalloc(num_comp, sizeof(*comps), GFP_KERNEL);
	if (!comps) {
		ret = -ENOMEM;
		goto err_destroy_pkt;
	}

	path = kzalloc(sizeof(*path), GFP_KERNEL);
	if (!path) {
		ret = -ENOMEM;
		goto err_free_comps;
	}

<<<<<<< HEAD
	ret = mtk_mutex_prepare(mdp->mdp_mutex[MDP_PIPE_RDMA0]);
=======
	i = mdp->mdp_data->pipe_info[MDP_PIPE_RDMA0].mutex_id;
	ret = mtk_mutex_prepare(mdp->mdp_mutex[i]);
>>>>>>> e475cc1c
	if (ret) {
		dev_err(dev, "Fail to enable mutex clk\n");
		goto err_free_path;
	}

	path->mdp_dev = mdp;
	path->config = param->config;
	path->param = param->param;
	for (i = 0; i < param->param->num_outputs; i++) {
		path->bounds[i].left = 0;
		path->bounds[i].top = 0;
		path->bounds[i].width =
			param->param->outputs[i].buffer.format.width;
		path->bounds[i].height =
			param->param->outputs[i].buffer.format.height;
		path->composes[i] = param->composes[i] ?
			param->composes[i] : &path->bounds[i];
	}
	ret = mdp_path_ctx_init(mdp, path);
	if (ret) {
		dev_err(dev, "mdp_path_ctx_init error\n");
		goto err_free_path;
	}

	ret = mdp_path_config(mdp, cmd, path);
	if (ret) {
		dev_err(dev, "mdp_path_config error\n");
		goto err_free_path;
	}
	cmdq_pkt_finalize(&cmd->pkt);

	for (i = 0; i < num_comp; i++)
		memcpy(&comps[i], path->comps[i].comp,
		       sizeof(struct mdp_comp));

	mdp->cmdq_clt->client.rx_callback = mdp_handle_cmdq_callback;
	cmd->mdp = mdp;
	cmd->user_cmdq_cb = param->cmdq_cb;
	cmd->user_cb_data = param->cb_data;
	cmd->comps = comps;
	cmd->num_comps = num_comp;
	cmd->mdp_ctx = param->mdp_ctx;

	ret = mdp_comp_clocks_on(&mdp->pdev->dev, cmd->comps, cmd->num_comps);
	if (ret)
		goto err_free_path;

	dma_sync_single_for_device(mdp->cmdq_clt->chan->mbox->dev,
				   cmd->pkt.pa_base, cmd->pkt.cmd_buf_size,
				   DMA_TO_DEVICE);
	ret = mbox_send_message(mdp->cmdq_clt->chan, &cmd->pkt);
	if (ret < 0) {
		dev_err(dev, "mbox send message fail %d!\n", ret);
		goto err_clock_off;
	}
	mbox_client_txdone(mdp->cmdq_clt->chan, 0);

	kfree(path);
	return 0;

err_clock_off:
	mdp_comp_clocks_off(&mdp->pdev->dev, cmd->comps,
			    cmd->num_comps);
err_free_path:
<<<<<<< HEAD
	mtk_mutex_unprepare(mdp->mdp_mutex[MDP_PIPE_RDMA0]);
=======
	i = mdp->mdp_data->pipe_info[MDP_PIPE_RDMA0].mutex_id;
	mtk_mutex_unprepare(mdp->mdp_mutex[i]);
>>>>>>> e475cc1c
	kfree(path);
err_free_comps:
	kfree(comps);
err_destroy_pkt:
	mdp_cmdq_pkt_destroy(&cmd->pkt);
err_free_cmd:
	kfree(cmd);
err_cancel_job:
	atomic_dec(&mdp->job_count);

	return ret;
}
EXPORT_SYMBOL_GPL(mdp_cmdq_send);<|MERGE_RESOLUTION|>--- conflicted
+++ resolved
@@ -440,12 +440,8 @@
 		goto err_free_comps;
 	}
 
-<<<<<<< HEAD
-	ret = mtk_mutex_prepare(mdp->mdp_mutex[MDP_PIPE_RDMA0]);
-=======
 	i = mdp->mdp_data->pipe_info[MDP_PIPE_RDMA0].mutex_id;
 	ret = mtk_mutex_prepare(mdp->mdp_mutex[i]);
->>>>>>> e475cc1c
 	if (ret) {
 		dev_err(dev, "Fail to enable mutex clk\n");
 		goto err_free_path;
@@ -510,12 +506,8 @@
 	mdp_comp_clocks_off(&mdp->pdev->dev, cmd->comps,
 			    cmd->num_comps);
 err_free_path:
-<<<<<<< HEAD
-	mtk_mutex_unprepare(mdp->mdp_mutex[MDP_PIPE_RDMA0]);
-=======
 	i = mdp->mdp_data->pipe_info[MDP_PIPE_RDMA0].mutex_id;
 	mtk_mutex_unprepare(mdp->mdp_mutex[i]);
->>>>>>> e475cc1c
 	kfree(path);
 err_free_comps:
 	kfree(comps);
