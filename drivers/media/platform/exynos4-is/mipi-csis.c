// SPDX-License-Identifier: GPL-2.0-only
/*
 * Samsung S5P/EXYNOS SoC series MIPI-CSI receiver driver
 *
 * Copyright (C) 2011 - 2013 Samsung Electronics Co., Ltd.
 * Author: Sylwester Nawrocki <s.nawrocki@samsung.com>
 */

#include <linux/clk.h>
#include <linux/delay.h>
#include <linux/device.h>
#include <linux/errno.h>
#include <linux/interrupt.h>
#include <linux/io.h>
#include <linux/irq.h>
#include <linux/kernel.h>
#include <linux/memory.h>
#include <linux/module.h>
#include <linux/of.h>
#include <linux/of_graph.h>
#include <linux/phy/phy.h>
#include <linux/platform_device.h>
#include <linux/pm_runtime.h>
#include <linux/regulator/consumer.h>
#include <linux/sizes.h>
#include <linux/slab.h>
#include <linux/spinlock.h>
#include <linux/videodev2.h>
#include <media/drv-intf/exynos-fimc.h>
#include <media/v4l2-fwnode.h>
#include <media/v4l2-subdev.h>

#include "mipi-csis.h"

static int debug;
module_param(debug, int, 0644);
MODULE_PARM_DESC(debug, "Debug level (0-2)");

/* Register map definition */

/* CSIS global control */
#define S5PCSIS_CTRL			0x00
#define S5PCSIS_CTRL_DPDN_DEFAULT	(0 << 31)
#define S5PCSIS_CTRL_DPDN_SWAP		(1UL << 31)
#define S5PCSIS_CTRL_ALIGN_32BIT	(1 << 20)
#define S5PCSIS_CTRL_UPDATE_SHADOW	(1 << 16)
#define S5PCSIS_CTRL_WCLK_EXTCLK	(1 << 8)
#define S5PCSIS_CTRL_RESET		(1 << 4)
#define S5PCSIS_CTRL_ENABLE		(1 << 0)

/* D-PHY control */
#define S5PCSIS_DPHYCTRL		0x04
#define S5PCSIS_DPHYCTRL_HSS_MASK	(0x1f << 27)
#define S5PCSIS_DPHYCTRL_ENABLE		(0x1f << 0)

#define S5PCSIS_CONFIG			0x08
#define S5PCSIS_CFG_FMT_YCBCR422_8BIT	(0x1e << 2)
#define S5PCSIS_CFG_FMT_RAW8		(0x2a << 2)
#define S5PCSIS_CFG_FMT_RAW10		(0x2b << 2)
#define S5PCSIS_CFG_FMT_RAW12		(0x2c << 2)
/* User defined formats, x = 1...4 */
#define S5PCSIS_CFG_FMT_USER(x)		((0x30 + x - 1) << 2)
#define S5PCSIS_CFG_FMT_MASK		(0x3f << 2)
#define S5PCSIS_CFG_NR_LANE_MASK	3

/* Interrupt mask */
#define S5PCSIS_INTMSK			0x10
#define S5PCSIS_INTMSK_EVEN_BEFORE	(1UL << 31)
#define S5PCSIS_INTMSK_EVEN_AFTER	(1 << 30)
#define S5PCSIS_INTMSK_ODD_BEFORE	(1 << 29)
#define S5PCSIS_INTMSK_ODD_AFTER	(1 << 28)
#define S5PCSIS_INTMSK_FRAME_START	(1 << 27)
#define S5PCSIS_INTMSK_FRAME_END	(1 << 26)
#define S5PCSIS_INTMSK_ERR_SOT_HS	(1 << 12)
#define S5PCSIS_INTMSK_ERR_LOST_FS	(1 << 5)
#define S5PCSIS_INTMSK_ERR_LOST_FE	(1 << 4)
#define S5PCSIS_INTMSK_ERR_OVER		(1 << 3)
#define S5PCSIS_INTMSK_ERR_ECC		(1 << 2)
#define S5PCSIS_INTMSK_ERR_CRC		(1 << 1)
#define S5PCSIS_INTMSK_ERR_UNKNOWN	(1 << 0)
#define S5PCSIS_INTMSK_EXYNOS4_EN_ALL	0xf000103f
#define S5PCSIS_INTMSK_EXYNOS5_EN_ALL	0xfc00103f

/* Interrupt source */
#define S5PCSIS_INTSRC			0x14
#define S5PCSIS_INTSRC_EVEN_BEFORE	(1UL << 31)
#define S5PCSIS_INTSRC_EVEN_AFTER	(1 << 30)
#define S5PCSIS_INTSRC_EVEN		(0x3 << 30)
#define S5PCSIS_INTSRC_ODD_BEFORE	(1 << 29)
#define S5PCSIS_INTSRC_ODD_AFTER	(1 << 28)
#define S5PCSIS_INTSRC_ODD		(0x3 << 28)
#define S5PCSIS_INTSRC_NON_IMAGE_DATA	(0xf << 28)
#define S5PCSIS_INTSRC_FRAME_START	(1 << 27)
#define S5PCSIS_INTSRC_FRAME_END	(1 << 26)
#define S5PCSIS_INTSRC_ERR_SOT_HS	(0xf << 12)
#define S5PCSIS_INTSRC_ERR_LOST_FS	(1 << 5)
#define S5PCSIS_INTSRC_ERR_LOST_FE	(1 << 4)
#define S5PCSIS_INTSRC_ERR_OVER		(1 << 3)
#define S5PCSIS_INTSRC_ERR_ECC		(1 << 2)
#define S5PCSIS_INTSRC_ERR_CRC		(1 << 1)
#define S5PCSIS_INTSRC_ERR_UNKNOWN	(1 << 0)
#define S5PCSIS_INTSRC_ERRORS		0xf03f

/* Pixel resolution */
#define S5PCSIS_RESOL			0x2c
#define CSIS_MAX_PIX_WIDTH		0xffff
#define CSIS_MAX_PIX_HEIGHT		0xffff

/* Non-image packet data buffers */
#define S5PCSIS_PKTDATA_ODD		0x2000
#define S5PCSIS_PKTDATA_EVEN		0x3000
#define S5PCSIS_PKTDATA_SIZE		SZ_4K

enum {
	CSIS_CLK_MUX,
	CSIS_CLK_GATE,
};

static char *csi_clock_name[] = {
	[CSIS_CLK_MUX]  = "sclk_csis",
	[CSIS_CLK_GATE] = "csis",
};
#define NUM_CSIS_CLOCKS	ARRAY_SIZE(csi_clock_name)
#define DEFAULT_SCLK_CSIS_FREQ	166000000UL

static const char * const csis_supply_name[] = {
	"vddcore",  /* CSIS Core (1.0V, 1.1V or 1.2V) suppply */
	"vddio",    /* CSIS I/O and PLL (1.8V) supply */
};
#define CSIS_NUM_SUPPLIES ARRAY_SIZE(csis_supply_name)

enum {
	ST_POWERED	= 1,
	ST_STREAMING	= 2,
	ST_SUSPENDED	= 4,
};

struct s5pcsis_event {
	u32 mask;
	const char * const name;
	unsigned int counter;
};

static const struct s5pcsis_event s5pcsis_events[] = {
	/* Errors */
	{ S5PCSIS_INTSRC_ERR_SOT_HS,	"SOT Error" },
	{ S5PCSIS_INTSRC_ERR_LOST_FS,	"Lost Frame Start Error" },
	{ S5PCSIS_INTSRC_ERR_LOST_FE,	"Lost Frame End Error" },
	{ S5PCSIS_INTSRC_ERR_OVER,	"FIFO Overflow Error" },
	{ S5PCSIS_INTSRC_ERR_ECC,	"ECC Error" },
	{ S5PCSIS_INTSRC_ERR_CRC,	"CRC Error" },
	{ S5PCSIS_INTSRC_ERR_UNKNOWN,	"Unknown Error" },
	/* Non-image data receive events */
	{ S5PCSIS_INTSRC_EVEN_BEFORE,	"Non-image data before even frame" },
	{ S5PCSIS_INTSRC_EVEN_AFTER,	"Non-image data after even frame" },
	{ S5PCSIS_INTSRC_ODD_BEFORE,	"Non-image data before odd frame" },
	{ S5PCSIS_INTSRC_ODD_AFTER,	"Non-image data after odd frame" },
	/* Frame start/end */
	{ S5PCSIS_INTSRC_FRAME_START,	"Frame Start" },
	{ S5PCSIS_INTSRC_FRAME_END,	"Frame End" },
};
#define S5PCSIS_NUM_EVENTS ARRAY_SIZE(s5pcsis_events)

struct csis_pktbuf {
	u32 *data;
	unsigned int len;
};

struct csis_drvdata {
	/* Mask of all used interrupts in S5PCSIS_INTMSK register */
	u32 interrupt_mask;
};

/**
 * struct csis_state - the driver's internal state data structure
 * @lock: mutex serializing the subdev and power management operations,
 *        protecting @format and @flags members
 * @pads: CSIS pads array
 * @sd: v4l2_subdev associated with CSIS device instance
 * @index: the hardware instance index
 * @pdev: CSIS platform device
 * @phy: pointer to the CSIS generic PHY
 * @regs: mmapped I/O registers memory
 * @supplies: CSIS regulator supplies
 * @clock: CSIS clocks
 * @irq: requested s5p-mipi-csis irq number
 * @interrupt_mask: interrupt mask of the all used interrupts
 * @flags: the state variable for power and streaming control
 * @clk_frequency: device bus clock frequency
 * @hs_settle: HS-RX settle time
 * @num_lanes: number of MIPI-CSI data lanes used
 * @max_num_lanes: maximum number of MIPI-CSI data lanes supported
 * @wclk_ext: CSI wrapper clock: 0 - bus clock, 1 - external SCLK_CAM
 * @csis_fmt: current CSIS pixel format
 * @format: common media bus format for the source and sink pad
 * @slock: spinlock protecting structure members below
 * @pkt_buf: the frame embedded (non-image) data buffer
 * @events: MIPI-CSIS event (error) counters
 */
struct csis_state {
	struct mutex lock;
	struct media_pad pads[CSIS_PADS_NUM];
	struct v4l2_subdev sd;
	u8 index;
	struct platform_device *pdev;
	struct phy *phy;
	void __iomem *regs;
	struct regulator_bulk_data supplies[CSIS_NUM_SUPPLIES];
	struct clk *clock[NUM_CSIS_CLOCKS];
	int irq;
	u32 interrupt_mask;
	u32 flags;

	u32 clk_frequency;
	u32 hs_settle;
	u32 num_lanes;
	u32 max_num_lanes;
	u8 wclk_ext;

	const struct csis_pix_format *csis_fmt;
	struct v4l2_mbus_framefmt format;

	spinlock_t slock;
	struct csis_pktbuf pkt_buf;
	struct s5pcsis_event events[S5PCSIS_NUM_EVENTS];
};

/**
 * struct csis_pix_format - CSIS pixel format description
 * @pix_width_alignment: horizontal pixel alignment, width will be
 *                       multiple of 2^pix_width_alignment
 * @code: corresponding media bus code
 * @fmt_reg: S5PCSIS_CONFIG register value
 * @data_alignment: MIPI-CSI data alignment in bits
 */
struct csis_pix_format {
	unsigned int pix_width_alignment;
	u32 code;
	u32 fmt_reg;
	u8 data_alignment;
};

static const struct csis_pix_format s5pcsis_formats[] = {
	{
		.code = MEDIA_BUS_FMT_VYUY8_2X8,
		.fmt_reg = S5PCSIS_CFG_FMT_YCBCR422_8BIT,
		.data_alignment = 32,
	}, {
		.code = MEDIA_BUS_FMT_JPEG_1X8,
		.fmt_reg = S5PCSIS_CFG_FMT_USER(1),
		.data_alignment = 32,
	}, {
		.code = MEDIA_BUS_FMT_S5C_UYVY_JPEG_1X8,
		.fmt_reg = S5PCSIS_CFG_FMT_USER(1),
		.data_alignment = 32,
	}, {
		.code = MEDIA_BUS_FMT_SGRBG8_1X8,
		.fmt_reg = S5PCSIS_CFG_FMT_RAW8,
		.data_alignment = 24,
	}, {
		.code = MEDIA_BUS_FMT_SGRBG10_1X10,
		.fmt_reg = S5PCSIS_CFG_FMT_RAW10,
		.data_alignment = 24,
	}, {
		.code = MEDIA_BUS_FMT_SGRBG12_1X12,
		.fmt_reg = S5PCSIS_CFG_FMT_RAW12,
		.data_alignment = 24,
	}
};

#define s5pcsis_write(__csis, __r, __v) writel(__v, __csis->regs + __r)
#define s5pcsis_read(__csis, __r) readl(__csis->regs + __r)

static struct csis_state *sd_to_csis_state(struct v4l2_subdev *sdev)
{
	return container_of(sdev, struct csis_state, sd);
}

static const struct csis_pix_format *find_csis_format(
	struct v4l2_mbus_framefmt *mf)
{
	int i;

	for (i = 0; i < ARRAY_SIZE(s5pcsis_formats); i++)
		if (mf->code == s5pcsis_formats[i].code)
			return &s5pcsis_formats[i];
	return NULL;
}

static void s5pcsis_enable_interrupts(struct csis_state *state, bool on)
{
	u32 val = s5pcsis_read(state, S5PCSIS_INTMSK);
	if (on)
		val |= state->interrupt_mask;
	else
		val &= ~state->interrupt_mask;
	s5pcsis_write(state, S5PCSIS_INTMSK, val);
}

static void s5pcsis_reset(struct csis_state *state)
{
	u32 val = s5pcsis_read(state, S5PCSIS_CTRL);

	s5pcsis_write(state, S5PCSIS_CTRL, val | S5PCSIS_CTRL_RESET);
	udelay(10);
}

static void s5pcsis_system_enable(struct csis_state *state, int on)
{
	u32 val, mask;

	val = s5pcsis_read(state, S5PCSIS_CTRL);
	if (on)
		val |= S5PCSIS_CTRL_ENABLE;
	else
		val &= ~S5PCSIS_CTRL_ENABLE;
	s5pcsis_write(state, S5PCSIS_CTRL, val);

	val = s5pcsis_read(state, S5PCSIS_DPHYCTRL);
	val &= ~S5PCSIS_DPHYCTRL_ENABLE;
	if (on) {
		mask = (1 << (state->num_lanes + 1)) - 1;
		val |= (mask & S5PCSIS_DPHYCTRL_ENABLE);
	}
	s5pcsis_write(state, S5PCSIS_DPHYCTRL, val);
}

/* Called with the state.lock mutex held */
static void __s5pcsis_set_format(struct csis_state *state)
{
	struct v4l2_mbus_framefmt *mf = &state->format;
	u32 val;

	v4l2_dbg(1, debug, &state->sd, "fmt: %#x, %d x %d\n",
		 mf->code, mf->width, mf->height);

	/* Color format */
	val = s5pcsis_read(state, S5PCSIS_CONFIG);
	val = (val & ~S5PCSIS_CFG_FMT_MASK) | state->csis_fmt->fmt_reg;
	s5pcsis_write(state, S5PCSIS_CONFIG, val);

	/* Pixel resolution */
	val = (mf->width << 16) | mf->height;
	s5pcsis_write(state, S5PCSIS_RESOL, val);
}

static void s5pcsis_set_hsync_settle(struct csis_state *state, int settle)
{
	u32 val = s5pcsis_read(state, S5PCSIS_DPHYCTRL);

	val = (val & ~S5PCSIS_DPHYCTRL_HSS_MASK) | (settle << 27);
	s5pcsis_write(state, S5PCSIS_DPHYCTRL, val);
}

static void s5pcsis_set_params(struct csis_state *state)
{
	u32 val;

	val = s5pcsis_read(state, S5PCSIS_CONFIG);
	val = (val & ~S5PCSIS_CFG_NR_LANE_MASK) | (state->num_lanes - 1);
	s5pcsis_write(state, S5PCSIS_CONFIG, val);

	__s5pcsis_set_format(state);
	s5pcsis_set_hsync_settle(state, state->hs_settle);

	val = s5pcsis_read(state, S5PCSIS_CTRL);
	if (state->csis_fmt->data_alignment == 32)
		val |= S5PCSIS_CTRL_ALIGN_32BIT;
	else /* 24-bits */
		val &= ~S5PCSIS_CTRL_ALIGN_32BIT;

	val &= ~S5PCSIS_CTRL_WCLK_EXTCLK;
	if (state->wclk_ext)
		val |= S5PCSIS_CTRL_WCLK_EXTCLK;
	s5pcsis_write(state, S5PCSIS_CTRL, val);

	/* Update the shadow register. */
	val = s5pcsis_read(state, S5PCSIS_CTRL);
	s5pcsis_write(state, S5PCSIS_CTRL, val | S5PCSIS_CTRL_UPDATE_SHADOW);
}

static void s5pcsis_clk_put(struct csis_state *state)
{
	int i;

	for (i = 0; i < NUM_CSIS_CLOCKS; i++) {
		if (IS_ERR(state->clock[i]))
			continue;
		clk_unprepare(state->clock[i]);
		clk_put(state->clock[i]);
		state->clock[i] = ERR_PTR(-EINVAL);
	}
}

static int s5pcsis_clk_get(struct csis_state *state)
{
	struct device *dev = &state->pdev->dev;
	int i, ret;

	for (i = 0; i < NUM_CSIS_CLOCKS; i++)
		state->clock[i] = ERR_PTR(-EINVAL);

	for (i = 0; i < NUM_CSIS_CLOCKS; i++) {
		state->clock[i] = clk_get(dev, csi_clock_name[i]);
		if (IS_ERR(state->clock[i])) {
			ret = PTR_ERR(state->clock[i]);
			goto err;
		}
		ret = clk_prepare(state->clock[i]);
		if (ret < 0) {
			clk_put(state->clock[i]);
			state->clock[i] = ERR_PTR(-EINVAL);
			goto err;
		}
	}
	return 0;
err:
	s5pcsis_clk_put(state);
	dev_err(dev, "failed to get clock: %s\n", csi_clock_name[i]);
	return ret;
}

static void dump_regs(struct csis_state *state, const char *label)
{
	struct {
		u32 offset;
		const char * const name;
	} registers[] = {
		{ 0x00, "CTRL" },
		{ 0x04, "DPHYCTRL" },
		{ 0x08, "CONFIG" },
		{ 0x0c, "DPHYSTS" },
		{ 0x10, "INTMSK" },
		{ 0x2c, "RESOL" },
		{ 0x38, "SDW_CONFIG" },
	};
	u32 i;

	v4l2_info(&state->sd, "--- %s ---\n", label);

	for (i = 0; i < ARRAY_SIZE(registers); i++) {
		u32 cfg = s5pcsis_read(state, registers[i].offset);
		v4l2_info(&state->sd, "%10s: 0x%08x\n", registers[i].name, cfg);
	}
}

static void s5pcsis_start_stream(struct csis_state *state)
{
	s5pcsis_reset(state);
	s5pcsis_set_params(state);
	s5pcsis_system_enable(state, true);
	s5pcsis_enable_interrupts(state, true);
}

static void s5pcsis_stop_stream(struct csis_state *state)
{
	s5pcsis_enable_interrupts(state, false);
	s5pcsis_system_enable(state, false);
}

static void s5pcsis_clear_counters(struct csis_state *state)
{
	unsigned long flags;
	int i;

	spin_lock_irqsave(&state->slock, flags);
	for (i = 0; i < S5PCSIS_NUM_EVENTS; i++)
		state->events[i].counter = 0;
	spin_unlock_irqrestore(&state->slock, flags);
}

static void s5pcsis_log_counters(struct csis_state *state, bool non_errors)
{
	int i = non_errors ? S5PCSIS_NUM_EVENTS : S5PCSIS_NUM_EVENTS - 4;
	unsigned long flags;

	spin_lock_irqsave(&state->slock, flags);

	for (i--; i >= 0; i--) {
		if (state->events[i].counter > 0 || debug)
			v4l2_info(&state->sd, "%s events: %d\n",
				  state->events[i].name,
				  state->events[i].counter);
	}
	spin_unlock_irqrestore(&state->slock, flags);
}

/*
 * V4L2 subdev operations
 */
static int s5pcsis_s_power(struct v4l2_subdev *sd, int on)
{
	struct csis_state *state = sd_to_csis_state(sd);
	struct device *dev = &state->pdev->dev;

	if (on)
		return pm_runtime_get_sync(dev);

	return pm_runtime_put_sync(dev);
}

static int s5pcsis_s_stream(struct v4l2_subdev *sd, int enable)
{
	struct csis_state *state = sd_to_csis_state(sd);
	int ret = 0;

	v4l2_dbg(1, debug, sd, "%s: %d, state: 0x%x\n",
		 __func__, enable, state->flags);

	if (enable) {
		s5pcsis_clear_counters(state);
		ret = pm_runtime_get_sync(&state->pdev->dev);
		if (ret && ret != 1) {
			pm_runtime_put_noidle(&state->pdev->dev);
			return ret;
		}
	}

	mutex_lock(&state->lock);
	if (enable) {
		if (state->flags & ST_SUSPENDED) {
			ret = -EBUSY;
			goto unlock;
		}
		s5pcsis_start_stream(state);
		state->flags |= ST_STREAMING;
	} else {
		s5pcsis_stop_stream(state);
		state->flags &= ~ST_STREAMING;
		if (debug > 0)
			s5pcsis_log_counters(state, true);
	}
unlock:
	mutex_unlock(&state->lock);
	if (!enable)
		pm_runtime_put(&state->pdev->dev);

	return ret == 1 ? 0 : ret;
}

static int s5pcsis_enum_mbus_code(struct v4l2_subdev *sd,
				  struct v4l2_subdev_pad_config *cfg,
				  struct v4l2_subdev_mbus_code_enum *code)
{
	if (code->index >= ARRAY_SIZE(s5pcsis_formats))
		return -EINVAL;

	code->code = s5pcsis_formats[code->index].code;
	return 0;
}

static struct csis_pix_format const *s5pcsis_try_format(
	struct v4l2_mbus_framefmt *mf)
{
	struct csis_pix_format const *csis_fmt;

	csis_fmt = find_csis_format(mf);
	if (csis_fmt == NULL)
		csis_fmt = &s5pcsis_formats[0];

	mf->code = csis_fmt->code;
	v4l_bound_align_image(&mf->width, 1, CSIS_MAX_PIX_WIDTH,
			      csis_fmt->pix_width_alignment,
			      &mf->height, 1, CSIS_MAX_PIX_HEIGHT, 1,
			      0);
	return csis_fmt;
}

static struct v4l2_mbus_framefmt *__s5pcsis_get_format(
		struct csis_state *state, struct v4l2_subdev_pad_config *cfg,
		enum v4l2_subdev_format_whence which)
{
	if (which == V4L2_SUBDEV_FORMAT_TRY)
		return cfg ? v4l2_subdev_get_try_format(&state->sd, cfg, 0) : NULL;

	return &state->format;
}

static int s5pcsis_set_fmt(struct v4l2_subdev *sd, struct v4l2_subdev_pad_config *cfg,
			   struct v4l2_subdev_format *fmt)
{
	struct csis_state *state = sd_to_csis_state(sd);
	struct csis_pix_format const *csis_fmt;
	struct v4l2_mbus_framefmt *mf;

	mf = __s5pcsis_get_format(state, cfg, fmt->which);

	if (fmt->pad == CSIS_PAD_SOURCE) {
		if (mf) {
			mutex_lock(&state->lock);
			fmt->format = *mf;
			mutex_unlock(&state->lock);
		}
		return 0;
	}
	csis_fmt = s5pcsis_try_format(&fmt->format);
	if (mf) {
		mutex_lock(&state->lock);
		*mf = fmt->format;
		if (fmt->which == V4L2_SUBDEV_FORMAT_ACTIVE)
			state->csis_fmt = csis_fmt;
		mutex_unlock(&state->lock);
	}
	return 0;
}

static int s5pcsis_get_fmt(struct v4l2_subdev *sd, struct v4l2_subdev_pad_config *cfg,
			   struct v4l2_subdev_format *fmt)
{
	struct csis_state *state = sd_to_csis_state(sd);
	struct v4l2_mbus_framefmt *mf;

	mf = __s5pcsis_get_format(state, cfg, fmt->which);
	if (!mf)
		return -EINVAL;

	mutex_lock(&state->lock);
	fmt->format = *mf;
	mutex_unlock(&state->lock);
	return 0;
}

static int s5pcsis_s_rx_buffer(struct v4l2_subdev *sd, void *buf,
			       unsigned int *size)
{
	struct csis_state *state = sd_to_csis_state(sd);
	unsigned long flags;

	*size = min_t(unsigned int, *size, S5PCSIS_PKTDATA_SIZE);

	spin_lock_irqsave(&state->slock, flags);
	state->pkt_buf.data = buf;
	state->pkt_buf.len = *size;
	spin_unlock_irqrestore(&state->slock, flags);

	return 0;
}

static int s5pcsis_log_status(struct v4l2_subdev *sd)
{
	struct csis_state *state = sd_to_csis_state(sd);

	mutex_lock(&state->lock);
	s5pcsis_log_counters(state, true);
	if (debug && (state->flags & ST_POWERED))
		dump_regs(state, __func__);
	mutex_unlock(&state->lock);
	return 0;
}

<<<<<<< HEAD
static struct v4l2_subdev_core_ops s5pcsis_core_ops = {
=======
static const struct v4l2_subdev_core_ops s5pcsis_core_ops = {
>>>>>>> 24b8d41d
	.s_power = s5pcsis_s_power,
	.log_status = s5pcsis_log_status,
};

static const struct v4l2_subdev_pad_ops s5pcsis_pad_ops = {
	.enum_mbus_code = s5pcsis_enum_mbus_code,
	.get_fmt = s5pcsis_get_fmt,
	.set_fmt = s5pcsis_set_fmt,
};

static const struct v4l2_subdev_video_ops s5pcsis_video_ops = {
	.s_rx_buffer = s5pcsis_s_rx_buffer,
	.s_stream = s5pcsis_s_stream,
};

static const struct v4l2_subdev_ops s5pcsis_subdev_ops = {
	.core = &s5pcsis_core_ops,
	.pad = &s5pcsis_pad_ops,
	.video = &s5pcsis_video_ops,
};

static irqreturn_t s5pcsis_irq_handler(int irq, void *dev_id)
{
	struct csis_state *state = dev_id;
	struct csis_pktbuf *pktbuf = &state->pkt_buf;
	unsigned long flags;
	u32 status;

	status = s5pcsis_read(state, S5PCSIS_INTSRC);
	spin_lock_irqsave(&state->slock, flags);

	if ((status & S5PCSIS_INTSRC_NON_IMAGE_DATA) && pktbuf->data) {
		u32 offset;

		if (status & S5PCSIS_INTSRC_EVEN)
			offset = S5PCSIS_PKTDATA_EVEN;
		else
			offset = S5PCSIS_PKTDATA_ODD;

		memcpy(pktbuf->data, (u8 __force *)state->regs + offset,
		       pktbuf->len);
		pktbuf->data = NULL;
		rmb();
	}

	/* Update the event/error counters */
	if ((status & S5PCSIS_INTSRC_ERRORS) || debug) {
		int i;
		for (i = 0; i < S5PCSIS_NUM_EVENTS; i++) {
			if (!(status & state->events[i].mask))
				continue;
			state->events[i].counter++;
			v4l2_dbg(2, debug, &state->sd, "%s: %d\n",
				 state->events[i].name,
				 state->events[i].counter);
		}
		v4l2_dbg(2, debug, &state->sd, "status: %08x\n", status);
	}
	spin_unlock_irqrestore(&state->slock, flags);

	s5pcsis_write(state, S5PCSIS_INTSRC, status);
	return IRQ_HANDLED;
}

static int s5pcsis_parse_dt(struct platform_device *pdev,
			    struct csis_state *state)
{
	struct device_node *node = pdev->dev.of_node;
	struct v4l2_fwnode_endpoint endpoint = { .bus_type = 0 };
	int ret;

	if (of_property_read_u32(node, "clock-frequency",
				 &state->clk_frequency))
		state->clk_frequency = DEFAULT_SCLK_CSIS_FREQ;
	if (of_property_read_u32(node, "bus-width",
				 &state->max_num_lanes))
		return -EINVAL;

	node = of_graph_get_next_endpoint(node, NULL);
	if (!node) {
		dev_err(&pdev->dev, "No port node at %pOF\n",
				pdev->dev.of_node);
		return -EINVAL;
	}
	/* Get port node and validate MIPI-CSI channel id. */
	ret = v4l2_fwnode_endpoint_parse(of_fwnode_handle(node), &endpoint);
	if (ret)
		goto err;

	state->index = endpoint.base.port - FIMC_INPUT_MIPI_CSI2_0;
	if (state->index >= CSIS_MAX_ENTITIES) {
		ret = -ENXIO;
		goto err;
	}

	/* Get MIPI CSI-2 bus configuration from the endpoint node. */
	of_property_read_u32(node, "samsung,csis-hs-settle",
					&state->hs_settle);
	state->wclk_ext = of_property_read_bool(node,
					"samsung,csis-wclk");

	state->num_lanes = endpoint.bus.mipi_csi2.num_data_lanes;

err:
	of_node_put(node);
	return ret;
}

static int s5pcsis_pm_resume(struct device *dev, bool runtime);
static const struct of_device_id s5pcsis_of_match[];

static int s5pcsis_probe(struct platform_device *pdev)
{
	const struct of_device_id *of_id;
	const struct csis_drvdata *drv_data;
	struct device *dev = &pdev->dev;
	struct resource *mem_res;
	struct csis_state *state;
	int ret = -ENOMEM;
	int i;

	state = devm_kzalloc(dev, sizeof(*state), GFP_KERNEL);
	if (!state)
		return -ENOMEM;

	mutex_init(&state->lock);
	spin_lock_init(&state->slock);
	state->pdev = pdev;

	of_id = of_match_node(s5pcsis_of_match, dev->of_node);
	if (WARN_ON(of_id == NULL))
		return -EINVAL;

	drv_data = of_id->data;
	state->interrupt_mask = drv_data->interrupt_mask;

	ret = s5pcsis_parse_dt(pdev, state);
	if (ret < 0)
		return ret;

	if (state->num_lanes == 0 || state->num_lanes > state->max_num_lanes) {
		dev_err(dev, "Unsupported number of data lanes: %d (max. %d)\n",
			state->num_lanes, state->max_num_lanes);
		return -EINVAL;
	}

	state->phy = devm_phy_get(dev, "csis");
	if (IS_ERR(state->phy))
		return PTR_ERR(state->phy);

	mem_res = platform_get_resource(pdev, IORESOURCE_MEM, 0);
	state->regs = devm_ioremap_resource(dev, mem_res);
	if (IS_ERR(state->regs))
		return PTR_ERR(state->regs);

	state->irq = platform_get_irq(pdev, 0);
	if (state->irq < 0)
		return state->irq;

	for (i = 0; i < CSIS_NUM_SUPPLIES; i++)
		state->supplies[i].supply = csis_supply_name[i];

	ret = devm_regulator_bulk_get(dev, CSIS_NUM_SUPPLIES,
				 state->supplies);
	if (ret)
		return ret;

	ret = s5pcsis_clk_get(state);
	if (ret < 0)
		return ret;

	if (state->clk_frequency)
		ret = clk_set_rate(state->clock[CSIS_CLK_MUX],
				   state->clk_frequency);
	else
		dev_WARN(dev, "No clock frequency specified!\n");
	if (ret < 0)
		goto e_clkput;

	ret = clk_enable(state->clock[CSIS_CLK_MUX]);
	if (ret < 0)
		goto e_clkput;

	ret = devm_request_irq(dev, state->irq, s5pcsis_irq_handler,
			       0, dev_name(dev), state);
	if (ret) {
		dev_err(dev, "Interrupt request failed\n");
		goto e_clkdis;
	}

	v4l2_subdev_init(&state->sd, &s5pcsis_subdev_ops);
	state->sd.owner = THIS_MODULE;
	snprintf(state->sd.name, sizeof(state->sd.name), "%s.%d",
		 CSIS_SUBDEV_NAME, state->index);
	state->sd.flags |= V4L2_SUBDEV_FL_HAS_DEVNODE;
	state->csis_fmt = &s5pcsis_formats[0];

	state->format.code = s5pcsis_formats[0].code;
	state->format.width = S5PCSIS_DEF_PIX_WIDTH;
	state->format.height = S5PCSIS_DEF_PIX_HEIGHT;

	state->sd.entity.function = MEDIA_ENT_F_IO_V4L;
	state->pads[CSIS_PAD_SINK].flags = MEDIA_PAD_FL_SINK;
	state->pads[CSIS_PAD_SOURCE].flags = MEDIA_PAD_FL_SOURCE;
	ret = media_entity_pads_init(&state->sd.entity,
				CSIS_PADS_NUM, state->pads);
	if (ret < 0)
		goto e_clkdis;

	/* This allows to retrieve the platform device id by the host driver */
	v4l2_set_subdevdata(&state->sd, pdev);

	/* .. and a pointer to the subdev. */
	platform_set_drvdata(pdev, &state->sd);
	memcpy(state->events, s5pcsis_events, sizeof(state->events));

	pm_runtime_enable(dev);
	if (!pm_runtime_enabled(dev)) {
		ret = s5pcsis_pm_resume(dev, true);
		if (ret < 0)
			goto e_m_ent;
	}

	dev_info(&pdev->dev, "lanes: %d, hs_settle: %d, wclk: %d, freq: %u\n",
		 state->num_lanes, state->hs_settle, state->wclk_ext,
		 state->clk_frequency);
	return 0;

e_m_ent:
	media_entity_cleanup(&state->sd.entity);
e_clkdis:
	clk_disable(state->clock[CSIS_CLK_MUX]);
e_clkput:
	s5pcsis_clk_put(state);
	return ret;
}

static int s5pcsis_pm_suspend(struct device *dev, bool runtime)
{
	struct v4l2_subdev *sd = dev_get_drvdata(dev);
	struct csis_state *state = sd_to_csis_state(sd);
	int ret = 0;

	v4l2_dbg(1, debug, sd, "%s: flags: 0x%x\n",
		 __func__, state->flags);

	mutex_lock(&state->lock);
	if (state->flags & ST_POWERED) {
		s5pcsis_stop_stream(state);
		ret = phy_power_off(state->phy);
		if (ret)
			goto unlock;
		ret = regulator_bulk_disable(CSIS_NUM_SUPPLIES,
					     state->supplies);
		if (ret)
			goto unlock;
		clk_disable(state->clock[CSIS_CLK_GATE]);
		state->flags &= ~ST_POWERED;
		if (!runtime)
			state->flags |= ST_SUSPENDED;
	}
 unlock:
	mutex_unlock(&state->lock);
	return ret ? -EAGAIN : 0;
}

static int s5pcsis_pm_resume(struct device *dev, bool runtime)
{
	struct v4l2_subdev *sd = dev_get_drvdata(dev);
	struct csis_state *state = sd_to_csis_state(sd);
	int ret = 0;

	v4l2_dbg(1, debug, sd, "%s: flags: 0x%x\n",
		 __func__, state->flags);

	mutex_lock(&state->lock);
	if (!runtime && !(state->flags & ST_SUSPENDED))
		goto unlock;

	if (!(state->flags & ST_POWERED)) {
		ret = regulator_bulk_enable(CSIS_NUM_SUPPLIES,
					    state->supplies);
		if (ret)
			goto unlock;
		ret = phy_power_on(state->phy);
		if (!ret) {
			state->flags |= ST_POWERED;
		} else {
			regulator_bulk_disable(CSIS_NUM_SUPPLIES,
					       state->supplies);
			goto unlock;
		}
		clk_enable(state->clock[CSIS_CLK_GATE]);
	}
	if (state->flags & ST_STREAMING)
		s5pcsis_start_stream(state);

	state->flags &= ~ST_SUSPENDED;
 unlock:
	mutex_unlock(&state->lock);
	return ret ? -EAGAIN : 0;
}

#ifdef CONFIG_PM_SLEEP
static int s5pcsis_suspend(struct device *dev)
{
	return s5pcsis_pm_suspend(dev, false);
}

static int s5pcsis_resume(struct device *dev)
{
	return s5pcsis_pm_resume(dev, false);
}
#endif

#ifdef CONFIG_PM
static int s5pcsis_runtime_suspend(struct device *dev)
{
	return s5pcsis_pm_suspend(dev, true);
}

static int s5pcsis_runtime_resume(struct device *dev)
{
	return s5pcsis_pm_resume(dev, true);
}
#endif

static int s5pcsis_remove(struct platform_device *pdev)
{
	struct v4l2_subdev *sd = platform_get_drvdata(pdev);
	struct csis_state *state = sd_to_csis_state(sd);

	pm_runtime_disable(&pdev->dev);
	s5pcsis_pm_suspend(&pdev->dev, true);
	clk_disable(state->clock[CSIS_CLK_MUX]);
	pm_runtime_set_suspended(&pdev->dev);
	s5pcsis_clk_put(state);

	media_entity_cleanup(&state->sd.entity);

	return 0;
}

static const struct dev_pm_ops s5pcsis_pm_ops = {
	SET_RUNTIME_PM_OPS(s5pcsis_runtime_suspend, s5pcsis_runtime_resume,
			   NULL)
	SET_SYSTEM_SLEEP_PM_OPS(s5pcsis_suspend, s5pcsis_resume)
};

static const struct csis_drvdata exynos4_csis_drvdata = {
	.interrupt_mask = S5PCSIS_INTMSK_EXYNOS4_EN_ALL,
};

static const struct csis_drvdata exynos5_csis_drvdata = {
	.interrupt_mask = S5PCSIS_INTMSK_EXYNOS5_EN_ALL,
};

static const struct of_device_id s5pcsis_of_match[] = {
	{
		.compatible = "samsung,s5pv210-csis",
		.data = &exynos4_csis_drvdata,
	}, {
		.compatible = "samsung,exynos4210-csis",
		.data = &exynos4_csis_drvdata,
	}, {
		.compatible = "samsung,exynos5250-csis",
		.data = &exynos5_csis_drvdata,
	},
	{ /* sentinel */ },
};
MODULE_DEVICE_TABLE(of, s5pcsis_of_match);

static struct platform_driver s5pcsis_driver = {
	.probe		= s5pcsis_probe,
	.remove		= s5pcsis_remove,
	.driver		= {
		.of_match_table = s5pcsis_of_match,
		.name		= CSIS_DRIVER_NAME,
		.pm		= &s5pcsis_pm_ops,
	},
};

module_platform_driver(s5pcsis_driver);

MODULE_AUTHOR("Sylwester Nawrocki <s.nawrocki@samsung.com>");
MODULE_DESCRIPTION("Samsung S5P/EXYNOS SoC MIPI-CSI2 receiver driver");
MODULE_LICENSE("GPL");<|MERGE_RESOLUTION|>--- conflicted
+++ resolved
@@ -648,11 +648,7 @@
 	return 0;
 }
 
-<<<<<<< HEAD
-static struct v4l2_subdev_core_ops s5pcsis_core_ops = {
-=======
 static const struct v4l2_subdev_core_ops s5pcsis_core_ops = {
->>>>>>> 24b8d41d
 	.s_power = s5pcsis_s_power,
 	.log_status = s5pcsis_log_status,
 };
