// SPDX-License-Identifier: GPL-2.0-only
/*
 * Samsung EXYNOS4x12 FIMC-IS (Imaging Subsystem) driver
 *
 * Copyright (C) 2013 Samsung Electronics Co., Ltd.
 *
 * Authors: Sylwester Nawrocki <s.nawrocki@samsung.com>
 *          Younghwan Joo <yhwan.joo@samsung.com>
 */
#define pr_fmt(fmt) "%s:%d " fmt, __func__, __LINE__

#include <linux/device.h>
#include <linux/debugfs.h>
#include <linux/delay.h>
#include <linux/errno.h>
#include <linux/firmware.h>
#include <linux/interrupt.h>
#include <linux/kernel.h>
#include <linux/module.h>
#include <linux/i2c.h>
#include <linux/of_irq.h>
#include <linux/of_address.h>
#include <linux/of_graph.h>
#include <linux/of_platform.h>
#include <linux/platform_device.h>
#include <linux/pm_runtime.h>
#include <linux/slab.h>
#include <linux/types.h>
#include <linux/videodev2.h>
#include <media/videobuf2-dma-contig.h>

#include "media-dev.h"
#include "fimc-is.h"
#include "fimc-is-command.h"
#include "fimc-is-errno.h"
#include "fimc-is-i2c.h"
#include "fimc-is-param.h"
#include "fimc-is-regs.h"


static char *fimc_is_clocks[ISS_CLKS_MAX] = {
	[ISS_CLK_PPMUISPX]		= "ppmuispx",
	[ISS_CLK_PPMUISPMX]		= "ppmuispmx",
	[ISS_CLK_LITE0]			= "lite0",
	[ISS_CLK_LITE1]			= "lite1",
	[ISS_CLK_MPLL]			= "mpll",
	[ISS_CLK_ISP]			= "isp",
	[ISS_CLK_DRC]			= "drc",
	[ISS_CLK_FD]			= "fd",
	[ISS_CLK_MCUISP]		= "mcuisp",
	[ISS_CLK_GICISP]		= "gicisp",
	[ISS_CLK_PWM_ISP]		= "pwm_isp",
	[ISS_CLK_MCUCTL_ISP]		= "mcuctl_isp",
	[ISS_CLK_UART]			= "uart",
	[ISS_CLK_ISP_DIV0]		= "ispdiv0",
	[ISS_CLK_ISP_DIV1]		= "ispdiv1",
	[ISS_CLK_MCUISP_DIV0]		= "mcuispdiv0",
	[ISS_CLK_MCUISP_DIV1]		= "mcuispdiv1",
	[ISS_CLK_ACLK200]		= "aclk200",
	[ISS_CLK_ACLK200_DIV]		= "div_aclk200",
	[ISS_CLK_ACLK400MCUISP]		= "aclk400mcuisp",
	[ISS_CLK_ACLK400MCUISP_DIV]	= "div_aclk400mcuisp",
};

static void fimc_is_put_clocks(struct fimc_is *is)
{
	int i;

	for (i = 0; i < ISS_CLKS_MAX; i++) {
		if (IS_ERR(is->clocks[i]))
			continue;
		clk_put(is->clocks[i]);
		is->clocks[i] = ERR_PTR(-EINVAL);
	}
}

static int fimc_is_get_clocks(struct fimc_is *is)
{
	int i, ret;

	for (i = 0; i < ISS_CLKS_MAX; i++)
		is->clocks[i] = ERR_PTR(-EINVAL);

	for (i = 0; i < ISS_CLKS_MAX; i++) {
		is->clocks[i] = clk_get(&is->pdev->dev, fimc_is_clocks[i]);
		if (IS_ERR(is->clocks[i])) {
			ret = PTR_ERR(is->clocks[i]);
			goto err;
		}
	}

	return 0;
err:
	fimc_is_put_clocks(is);
	dev_err(&is->pdev->dev, "failed to get clock: %s\n",
		fimc_is_clocks[i]);
	return ret;
}

static int fimc_is_setup_clocks(struct fimc_is *is)
{
	int ret;

	ret = clk_set_parent(is->clocks[ISS_CLK_ACLK200],
					is->clocks[ISS_CLK_ACLK200_DIV]);
	if (ret < 0)
		return ret;

	ret = clk_set_parent(is->clocks[ISS_CLK_ACLK400MCUISP],
					is->clocks[ISS_CLK_ACLK400MCUISP_DIV]);
	if (ret < 0)
		return ret;

	ret = clk_set_rate(is->clocks[ISS_CLK_ISP_DIV0], ACLK_AXI_FREQUENCY);
	if (ret < 0)
		return ret;

	ret = clk_set_rate(is->clocks[ISS_CLK_ISP_DIV1], ACLK_AXI_FREQUENCY);
	if (ret < 0)
		return ret;

	ret = clk_set_rate(is->clocks[ISS_CLK_MCUISP_DIV0],
					ATCLK_MCUISP_FREQUENCY);
	if (ret < 0)
		return ret;

	return clk_set_rate(is->clocks[ISS_CLK_MCUISP_DIV1],
					ATCLK_MCUISP_FREQUENCY);
}

static int fimc_is_enable_clocks(struct fimc_is *is)
{
	int i, ret;

	for (i = 0; i < ISS_GATE_CLKS_MAX; i++) {
		if (IS_ERR(is->clocks[i]))
			continue;
		ret = clk_prepare_enable(is->clocks[i]);
		if (ret < 0) {
			dev_err(&is->pdev->dev, "clock %s enable failed\n",
				fimc_is_clocks[i]);
			for (--i; i >= 0; i--)
				clk_disable(is->clocks[i]);
			return ret;
		}
		pr_debug("enabled clock: %s\n", fimc_is_clocks[i]);
	}
	return 0;
}

static void fimc_is_disable_clocks(struct fimc_is *is)
{
	int i;

	for (i = 0; i < ISS_GATE_CLKS_MAX; i++) {
		if (!IS_ERR(is->clocks[i])) {
			clk_disable_unprepare(is->clocks[i]);
			pr_debug("disabled clock: %s\n", fimc_is_clocks[i]);
		}
	}
}

static int fimc_is_parse_sensor_config(struct fimc_is *is, unsigned int index,
						struct device_node *node)
{
	struct fimc_is_sensor *sensor = &is->sensor[index];
	struct device_node *ep, *port;
	u32 tmp = 0;
	int ret;

	sensor->drvdata = fimc_is_sensor_get_drvdata(node);
	if (!sensor->drvdata) {
		dev_err(&is->pdev->dev, "no driver data found for: %pOF\n",
							 node);
		return -EINVAL;
	}

	ep = of_graph_get_next_endpoint(node, NULL);
	if (!ep)
		return -ENXIO;

	port = of_graph_get_remote_port(ep);
	of_node_put(ep);
	if (!port)
		return -ENXIO;

	/* Use MIPI-CSIS channel id to determine the ISP I2C bus index. */
	ret = of_property_read_u32(port, "reg", &tmp);
	if (ret < 0) {
<<<<<<< HEAD
		dev_err(&is->pdev->dev, "reg property not found at: %s\n",
							 port->full_name);
=======
		dev_err(&is->pdev->dev, "reg property not found at: %pOF\n",
							 port);
>>>>>>> 24b8d41d
		of_node_put(port);
		return ret;
	}

	of_node_put(port);
	sensor->i2c_bus = tmp - FIMC_INPUT_MIPI_CSI2_0;
	return 0;
}

static int fimc_is_register_subdevs(struct fimc_is *is)
{
	struct device_node *i2c_bus, *child;
	int ret, index = 0;

	ret = fimc_isp_subdev_create(&is->isp);
	if (ret < 0)
		return ret;

	for_each_compatible_node(i2c_bus, NULL, FIMC_IS_I2C_COMPATIBLE) {
		for_each_available_child_of_node(i2c_bus, child) {
			ret = fimc_is_parse_sensor_config(is, index, child);

			if (ret < 0 || index >= FIMC_IS_SENSORS_NUM) {
				of_node_put(child);
				return ret;
			}
			index++;
		}
	}
	return 0;
}

static int fimc_is_unregister_subdevs(struct fimc_is *is)
{
	fimc_isp_subdev_destroy(&is->isp);
	return 0;
}

static int fimc_is_load_setfile(struct fimc_is *is, char *file_name)
{
	const struct firmware *fw;
	void *buf;
	int ret;

	ret = request_firmware(&fw, file_name, &is->pdev->dev);
	if (ret < 0) {
		dev_err(&is->pdev->dev, "firmware request failed (%d)\n", ret);
		return ret;
	}
	buf = is->memory.vaddr + is->setfile.base;
	memcpy(buf, fw->data, fw->size);
	fimc_is_mem_barrier();
	is->setfile.size = fw->size;

	pr_debug("mem vaddr: %p, setfile buf: %p\n", is->memory.vaddr, buf);

	memcpy(is->fw.setfile_info,
		fw->data + fw->size - FIMC_IS_SETFILE_INFO_LEN,
		FIMC_IS_SETFILE_INFO_LEN - 1);

	is->fw.setfile_info[FIMC_IS_SETFILE_INFO_LEN - 1] = '\0';
	is->setfile.state = 1;

	pr_debug("FIMC-IS setfile loaded: base: %#x, size: %zu B\n",
		 is->setfile.base, fw->size);

	release_firmware(fw);
	return ret;
}

int fimc_is_cpu_set_power(struct fimc_is *is, int on)
{
	unsigned int timeout = FIMC_IS_POWER_ON_TIMEOUT;

	if (on) {
		/* Disable watchdog */
		mcuctl_write(0, is, REG_WDT_ISP);

		/* Cortex-A5 start address setting */
		mcuctl_write(is->memory.paddr, is, MCUCTL_REG_BBOAR);

		/* Enable and start Cortex-A5 */
		pmuisp_write(0x18000, is, REG_PMU_ISP_ARM_OPTION);
		pmuisp_write(0x1, is, REG_PMU_ISP_ARM_CONFIGURATION);
	} else {
		/* A5 power off */
		pmuisp_write(0x10000, is, REG_PMU_ISP_ARM_OPTION);
		pmuisp_write(0x0, is, REG_PMU_ISP_ARM_CONFIGURATION);

		while (pmuisp_read(is, REG_PMU_ISP_ARM_STATUS) & 1) {
			if (timeout == 0)
				return -ETIME;
			timeout--;
			udelay(1);
		}
	}

	return 0;
}

/* Wait until @bit of @is->state is set to @state in the interrupt handler. */
int fimc_is_wait_event(struct fimc_is *is, unsigned long bit,
		       unsigned int state, unsigned int timeout)
{

	int ret = wait_event_timeout(is->irq_queue,
				     !state ^ test_bit(bit, &is->state),
				     timeout);
	if (ret == 0) {
		dev_WARN(&is->pdev->dev, "%s() timed out\n", __func__);
		return -ETIME;
	}
	return 0;
}

int fimc_is_start_firmware(struct fimc_is *is)
{
	struct device *dev = &is->pdev->dev;
	int ret;

	if (is->fw.f_w == NULL) {
		dev_err(dev, "firmware is not loaded\n");
		return -EINVAL;
	}

	memcpy(is->memory.vaddr, is->fw.f_w->data, is->fw.f_w->size);
	wmb();

	ret = fimc_is_cpu_set_power(is, 1);
	if (ret < 0)
		return ret;

	ret = fimc_is_wait_event(is, IS_ST_A5_PWR_ON, 1,
				 msecs_to_jiffies(FIMC_IS_FW_LOAD_TIMEOUT));
	if (ret < 0)
		dev_err(dev, "FIMC-IS CPU power on failed\n");

	return ret;
}

/* Allocate working memory for the FIMC-IS CPU. */
static int fimc_is_alloc_cpu_memory(struct fimc_is *is)
{
	struct device *dev = &is->pdev->dev;

	is->memory.vaddr = dma_alloc_coherent(dev, FIMC_IS_CPU_MEM_SIZE,
					      &is->memory.paddr, GFP_KERNEL);
	if (is->memory.vaddr == NULL)
		return -ENOMEM;

	is->memory.size = FIMC_IS_CPU_MEM_SIZE;

	dev_info(dev, "FIMC-IS CPU memory base: %#x\n", (u32)is->memory.paddr);

	if (((u32)is->memory.paddr) & FIMC_IS_FW_ADDR_MASK) {
		dev_err(dev, "invalid firmware memory alignment: %#x\n",
			(u32)is->memory.paddr);
		dma_free_coherent(dev, is->memory.size, is->memory.vaddr,
				  is->memory.paddr);
		return -EIO;
	}

	is->is_p_region = (struct is_region *)(is->memory.vaddr +
				FIMC_IS_CPU_MEM_SIZE - FIMC_IS_REGION_SIZE);

	is->is_dma_p_region = is->memory.paddr +
				FIMC_IS_CPU_MEM_SIZE - FIMC_IS_REGION_SIZE;

	is->is_shared_region = (struct is_share_region *)(is->memory.vaddr +
				FIMC_IS_SHARED_REGION_OFFSET);
	return 0;
}

static void fimc_is_free_cpu_memory(struct fimc_is *is)
{
	struct device *dev = &is->pdev->dev;

	if (is->memory.vaddr == NULL)
		return;

	dma_free_coherent(dev, is->memory.size, is->memory.vaddr,
			  is->memory.paddr);
}

static void fimc_is_load_firmware(const struct firmware *fw, void *context)
{
	struct fimc_is *is = context;
	struct device *dev = &is->pdev->dev;
	void *buf;
	int ret;

	if (fw == NULL) {
		dev_err(dev, "firmware request failed\n");
		return;
	}
	mutex_lock(&is->lock);

	if (fw->size < FIMC_IS_FW_SIZE_MIN || fw->size > FIMC_IS_FW_SIZE_MAX) {
		dev_err(dev, "wrong firmware size: %zu\n", fw->size);
		goto done;
	}

	is->fw.size = fw->size;

	ret = fimc_is_alloc_cpu_memory(is);
	if (ret < 0) {
		dev_err(dev, "failed to allocate FIMC-IS CPU memory\n");
		goto done;
	}

	memcpy(is->memory.vaddr, fw->data, fw->size);
	wmb();

	/* Read firmware description. */
	buf = (void *)(is->memory.vaddr + fw->size - FIMC_IS_FW_DESC_LEN);
	memcpy(&is->fw.info, buf, FIMC_IS_FW_INFO_LEN);
	is->fw.info[FIMC_IS_FW_INFO_LEN] = 0;

	buf = (void *)(is->memory.vaddr + fw->size - FIMC_IS_FW_VER_LEN);
	memcpy(&is->fw.version, buf, FIMC_IS_FW_VER_LEN);
	is->fw.version[FIMC_IS_FW_VER_LEN - 1] = 0;

	is->fw.state = 1;

	dev_info(dev, "loaded firmware: %s, rev. %s\n",
		 is->fw.info, is->fw.version);
	dev_dbg(dev, "FW size: %zu, paddr: %pad\n", fw->size, &is->memory.paddr);

	is->is_shared_region->chip_id = 0xe4412;
	is->is_shared_region->chip_rev_no = 1;

	fimc_is_mem_barrier();

	/*
	 * FIXME: The firmware is not being released for now, as it is
	 * needed around for copying to the IS working memory every
	 * time before the Cortex-A5 is restarted.
	 */
	release_firmware(is->fw.f_w);
	is->fw.f_w = fw;
done:
	mutex_unlock(&is->lock);
}

static int fimc_is_request_firmware(struct fimc_is *is, const char *fw_name)
{
	return request_firmware_nowait(THIS_MODULE,
				FW_ACTION_HOTPLUG, fw_name, &is->pdev->dev,
				GFP_KERNEL, is, fimc_is_load_firmware);
}

/* General IS interrupt handler */
static void fimc_is_general_irq_handler(struct fimc_is *is)
{
	is->i2h_cmd.cmd = mcuctl_read(is, MCUCTL_REG_ISSR(10));

	switch (is->i2h_cmd.cmd) {
	case IHC_GET_SENSOR_NUM:
		fimc_is_hw_get_params(is, 1);
		fimc_is_hw_wait_intmsr0_intmsd0(is);
		fimc_is_hw_set_sensor_num(is);
		pr_debug("ISP FW version: %#x\n", is->i2h_cmd.args[0]);
		break;
	case IHC_SET_FACE_MARK:
	case IHC_FRAME_DONE:
		fimc_is_hw_get_params(is, 2);
		break;
	case IHC_SET_SHOT_MARK:
	case IHC_AA_DONE:
	case IH_REPLY_DONE:
		fimc_is_hw_get_params(is, 3);
		break;
	case IH_REPLY_NOT_DONE:
		fimc_is_hw_get_params(is, 4);
		break;
	case IHC_NOT_READY:
		break;
	default:
		pr_info("unknown command: %#x\n", is->i2h_cmd.cmd);
	}

	fimc_is_fw_clear_irq1(is, FIMC_IS_INT_GENERAL);

	switch (is->i2h_cmd.cmd) {
	case IHC_GET_SENSOR_NUM:
		fimc_is_hw_set_intgr0_gd0(is);
		set_bit(IS_ST_A5_PWR_ON, &is->state);
		break;

	case IHC_SET_SHOT_MARK:
		break;

	case IHC_SET_FACE_MARK:
		is->fd_header.count = is->i2h_cmd.args[0];
		is->fd_header.index = is->i2h_cmd.args[1];
		is->fd_header.offset = 0;
		break;

	case IHC_FRAME_DONE:
		break;

	case IHC_AA_DONE:
		pr_debug("AA_DONE - %d, %d, %d\n", is->i2h_cmd.args[0],
			 is->i2h_cmd.args[1], is->i2h_cmd.args[2]);
		break;

	case IH_REPLY_DONE:
		pr_debug("ISR_DONE: args[0]: %#x\n", is->i2h_cmd.args[0]);

		switch (is->i2h_cmd.args[0]) {
		case HIC_PREVIEW_STILL...HIC_CAPTURE_VIDEO:
			/* Get CAC margin */
			set_bit(IS_ST_CHANGE_MODE, &is->state);
			is->isp.cac_margin_x = is->i2h_cmd.args[1];
			is->isp.cac_margin_y = is->i2h_cmd.args[2];
			pr_debug("CAC margin (x,y): (%d,%d)\n",
				 is->isp.cac_margin_x, is->isp.cac_margin_y);
			break;

		case HIC_STREAM_ON:
			clear_bit(IS_ST_STREAM_OFF, &is->state);
			set_bit(IS_ST_STREAM_ON, &is->state);
			break;

		case HIC_STREAM_OFF:
			clear_bit(IS_ST_STREAM_ON, &is->state);
			set_bit(IS_ST_STREAM_OFF, &is->state);
			break;

		case HIC_SET_PARAMETER:
			is->config[is->config_index].p_region_index[0] = 0;
			is->config[is->config_index].p_region_index[1] = 0;
			set_bit(IS_ST_BLOCK_CMD_CLEARED, &is->state);
			pr_debug("HIC_SET_PARAMETER\n");
			break;

		case HIC_GET_PARAMETER:
			break;

		case HIC_SET_TUNE:
			break;

		case HIC_GET_STATUS:
			break;

		case HIC_OPEN_SENSOR:
			set_bit(IS_ST_OPEN_SENSOR, &is->state);
			pr_debug("data lanes: %d, settle line: %d\n",
				 is->i2h_cmd.args[2], is->i2h_cmd.args[1]);
			break;

		case HIC_CLOSE_SENSOR:
			clear_bit(IS_ST_OPEN_SENSOR, &is->state);
			is->sensor_index = 0;
			break;

		case HIC_MSG_TEST:
			pr_debug("config MSG level completed\n");
			break;

		case HIC_POWER_DOWN:
			clear_bit(IS_ST_PWR_SUBIP_ON, &is->state);
			break;

		case HIC_GET_SET_FILE_ADDR:
			is->setfile.base = is->i2h_cmd.args[1];
			set_bit(IS_ST_SETFILE_LOADED, &is->state);
			break;

		case HIC_LOAD_SET_FILE:
			set_bit(IS_ST_SETFILE_LOADED, &is->state);
			break;
		}
		break;

	case IH_REPLY_NOT_DONE:
		pr_err("ISR_NDONE: %d: %#x, %s\n", is->i2h_cmd.args[0],
		       is->i2h_cmd.args[1],
		       fimc_is_strerr(is->i2h_cmd.args[1]));

		if (is->i2h_cmd.args[1] & IS_ERROR_TIME_OUT_FLAG)
			pr_err("IS_ERROR_TIME_OUT\n");

		switch (is->i2h_cmd.args[1]) {
		case IS_ERROR_SET_PARAMETER:
			fimc_is_mem_barrier();
		}

		switch (is->i2h_cmd.args[0]) {
		case HIC_SET_PARAMETER:
			is->config[is->config_index].p_region_index[0] = 0;
			is->config[is->config_index].p_region_index[1] = 0;
			set_bit(IS_ST_BLOCK_CMD_CLEARED, &is->state);
			break;
		}
		break;

	case IHC_NOT_READY:
		pr_err("IS control sequence error: Not Ready\n");
		break;
	}

	wake_up(&is->irq_queue);
}

static irqreturn_t fimc_is_irq_handler(int irq, void *priv)
{
	struct fimc_is *is = priv;
	unsigned long flags;
	u32 status;

	spin_lock_irqsave(&is->slock, flags);
	status = mcuctl_read(is, MCUCTL_REG_INTSR1);

	if (status & (1UL << FIMC_IS_INT_GENERAL))
		fimc_is_general_irq_handler(is);

	if (status & (1UL << FIMC_IS_INT_FRAME_DONE_ISP))
		fimc_isp_irq_handler(is);

	spin_unlock_irqrestore(&is->slock, flags);
	return IRQ_HANDLED;
}

static int fimc_is_hw_open_sensor(struct fimc_is *is,
				  struct fimc_is_sensor *sensor)
{
	struct sensor_open_extended *soe = (void *)&is->is_p_region->shared;

	fimc_is_hw_wait_intmsr0_intmsd0(is);

	soe->self_calibration_mode = 1;
	soe->actuator_type = 0;
	soe->mipi_lane_num = 0;
	soe->mclk = 0;
	soe->mipi_speed	= 0;
	soe->fast_open_sensor = 0;
	soe->i2c_sclk = 88000000;

	fimc_is_mem_barrier();

	/*
	 * Some user space use cases hang up here without this
	 * empirically chosen delay.
	 */
	udelay(100);

	mcuctl_write(HIC_OPEN_SENSOR, is, MCUCTL_REG_ISSR(0));
	mcuctl_write(is->sensor_index, is, MCUCTL_REG_ISSR(1));
	mcuctl_write(sensor->drvdata->id, is, MCUCTL_REG_ISSR(2));
	mcuctl_write(sensor->i2c_bus, is, MCUCTL_REG_ISSR(3));
	mcuctl_write(is->is_dma_p_region, is, MCUCTL_REG_ISSR(4));

	fimc_is_hw_set_intgr0_gd0(is);

	return fimc_is_wait_event(is, IS_ST_OPEN_SENSOR, 1,
				  sensor->drvdata->open_timeout);
}


int fimc_is_hw_initialize(struct fimc_is *is)
{
	static const int config_ids[] = {
		IS_SC_PREVIEW_STILL, IS_SC_PREVIEW_VIDEO,
		IS_SC_CAPTURE_STILL, IS_SC_CAPTURE_VIDEO
	};
	struct device *dev = &is->pdev->dev;
	u32 prev_id;
	int i, ret;

	/* Sensor initialization. Only one sensor is currently supported. */
	ret = fimc_is_hw_open_sensor(is, &is->sensor[0]);
	if (ret < 0)
		return ret;

	/* Get the setfile address. */
	fimc_is_hw_get_setfile_addr(is);

	ret = fimc_is_wait_event(is, IS_ST_SETFILE_LOADED, 1,
				 FIMC_IS_CONFIG_TIMEOUT);
	if (ret < 0) {
		dev_err(dev, "get setfile address timed out\n");
		return ret;
	}
	pr_debug("setfile.base: %#x\n", is->setfile.base);

	/* Load the setfile. */
	fimc_is_load_setfile(is, FIMC_IS_SETFILE_6A3);
	clear_bit(IS_ST_SETFILE_LOADED, &is->state);
	fimc_is_hw_load_setfile(is);
	ret = fimc_is_wait_event(is, IS_ST_SETFILE_LOADED, 1,
				 FIMC_IS_CONFIG_TIMEOUT);
	if (ret < 0) {
		dev_err(dev, "loading setfile timed out\n");
		return ret;
	}

	pr_debug("setfile: base: %#x, size: %d\n",
		 is->setfile.base, is->setfile.size);
	pr_info("FIMC-IS Setfile info: %s\n", is->fw.setfile_info);

	/* Check magic number. */
	if (is->is_p_region->shared[MAX_SHARED_COUNT - 1] !=
	    FIMC_IS_MAGIC_NUMBER) {
		dev_err(dev, "magic number error!\n");
		return -EIO;
	}

	pr_debug("shared region: %pad, parameter region: %pad\n",
		 &is->memory.paddr + FIMC_IS_SHARED_REGION_OFFSET,
		 &is->is_dma_p_region);

	is->setfile.sub_index = 0;

	/* Stream off. */
	fimc_is_hw_stream_off(is);
	ret = fimc_is_wait_event(is, IS_ST_STREAM_OFF, 1,
				 FIMC_IS_CONFIG_TIMEOUT);
	if (ret < 0) {
		dev_err(dev, "stream off timeout\n");
		return ret;
	}

	/* Preserve previous mode. */
	prev_id = is->config_index;

	/* Set initial parameter values. */
	for (i = 0; i < ARRAY_SIZE(config_ids); i++) {
		is->config_index = config_ids[i];
		fimc_is_set_initial_params(is);
		ret = fimc_is_itf_s_param(is, true);
		if (ret < 0) {
			is->config_index = prev_id;
			return ret;
		}
	}
	is->config_index = prev_id;

	set_bit(IS_ST_INIT_DONE, &is->state);
	dev_info(dev, "initialization sequence completed (%d)\n",
						is->config_index);
	return 0;
}

static int fimc_is_show(struct seq_file *s, void *data)
{
	struct fimc_is *is = s->private;
	const u8 *buf = is->memory.vaddr + FIMC_IS_DEBUG_REGION_OFFSET;

	if (is->memory.vaddr == NULL) {
		dev_err(&is->pdev->dev, "firmware memory is not initialized\n");
		return -EIO;
	}

	seq_printf(s, "%s\n", buf);
	return 0;
}

DEFINE_SHOW_ATTRIBUTE(fimc_is);

static void fimc_is_debugfs_remove(struct fimc_is *is)
{
	debugfs_remove_recursive(is->debugfs_entry);
	is->debugfs_entry = NULL;
}

static void fimc_is_debugfs_create(struct fimc_is *is)
{
	is->debugfs_entry = debugfs_create_dir("fimc_is", NULL);

	debugfs_create_file("fw_log", S_IRUGO, is->debugfs_entry, is,
			    &fimc_is_fops);
}

static int fimc_is_runtime_resume(struct device *dev);
static int fimc_is_runtime_suspend(struct device *dev);

static int fimc_is_probe(struct platform_device *pdev)
{
	struct device *dev = &pdev->dev;
	struct fimc_is *is;
	struct resource res;
	struct device_node *node;
	int ret;

	is = devm_kzalloc(&pdev->dev, sizeof(*is), GFP_KERNEL);
	if (!is)
		return -ENOMEM;

	is->pdev = pdev;
	is->isp.pdev = pdev;

	init_waitqueue_head(&is->irq_queue);
	spin_lock_init(&is->slock);
	mutex_init(&is->lock);

	ret = of_address_to_resource(dev->of_node, 0, &res);
	if (ret < 0)
		return ret;

	is->regs = devm_ioremap_resource(dev, &res);
	if (IS_ERR(is->regs))
		return PTR_ERR(is->regs);

	node = of_get_child_by_name(dev->of_node, "pmu");
	if (!node)
		return -ENODEV;

	is->pmu_regs = of_iomap(node, 0);
	of_node_put(node);
	if (!is->pmu_regs)
		return -ENOMEM;

	is->irq = irq_of_parse_and_map(dev->of_node, 0);
	if (!is->irq) {
		dev_err(dev, "no irq found\n");
		ret = -EINVAL;
		goto err_iounmap;
	}

	ret = fimc_is_get_clocks(is);
	if (ret < 0)
		goto err_iounmap;

	platform_set_drvdata(pdev, is);

	ret = request_irq(is->irq, fimc_is_irq_handler, 0, dev_name(dev), is);
	if (ret < 0) {
		dev_err(dev, "irq request failed\n");
		goto err_clk;
	}
	pm_runtime_enable(dev);

	if (!pm_runtime_enabled(dev)) {
		ret = fimc_is_runtime_resume(dev);
		if (ret < 0)
			goto err_irq;
	}

	ret = pm_runtime_get_sync(dev);
	if (ret < 0)
		goto err_pm;

	vb2_dma_contig_set_max_seg_size(dev, DMA_BIT_MASK(32));

<<<<<<< HEAD
	ret = of_platform_populate(dev->of_node, NULL, NULL, dev);
=======
	ret = devm_of_platform_populate(dev);
>>>>>>> 24b8d41d
	if (ret < 0)
		goto err_pm;

	/*
	 * Register FIMC-IS V4L2 subdevs to this driver. The video nodes
	 * will be created within the subdev's registered() callback.
	 */
	ret = fimc_is_register_subdevs(is);
	if (ret < 0)
<<<<<<< HEAD
		goto err_of_dep;
=======
		goto err_pm;
>>>>>>> 24b8d41d

	fimc_is_debugfs_create(is);

	ret = fimc_is_request_firmware(is, FIMC_IS_FW_FILENAME);
	if (ret < 0)
		goto err_dfs;

	pm_runtime_put_sync(dev);

	dev_dbg(dev, "FIMC-IS registered successfully\n");
	return 0;

err_dfs:
	fimc_is_debugfs_remove(is);
	fimc_is_unregister_subdevs(is);
<<<<<<< HEAD
err_of_dep:
	of_platform_depopulate(dev);
=======
>>>>>>> 24b8d41d
err_pm:
	pm_runtime_put_noidle(dev);
	if (!pm_runtime_enabled(dev))
		fimc_is_runtime_suspend(dev);
err_irq:
	free_irq(is->irq, is);
err_clk:
	fimc_is_put_clocks(is);
err_iounmap:
	iounmap(is->pmu_regs);
	return ret;
}

static int fimc_is_runtime_resume(struct device *dev)
{
	struct fimc_is *is = dev_get_drvdata(dev);
	int ret;

	ret = fimc_is_setup_clocks(is);
	if (ret)
		return ret;

	return fimc_is_enable_clocks(is);
}

static int fimc_is_runtime_suspend(struct device *dev)
{
	struct fimc_is *is = dev_get_drvdata(dev);

	fimc_is_disable_clocks(is);
	return 0;
}

#ifdef CONFIG_PM_SLEEP
static int fimc_is_resume(struct device *dev)
{
	/* TODO: */
	return 0;
}

static int fimc_is_suspend(struct device *dev)
{
	struct fimc_is *is = dev_get_drvdata(dev);

	/* TODO: */
	if (test_bit(IS_ST_A5_PWR_ON, &is->state))
		return -EBUSY;

	return 0;
}
#endif /* CONFIG_PM_SLEEP */

static int fimc_is_remove(struct platform_device *pdev)
{
	struct device *dev = &pdev->dev;
	struct fimc_is *is = dev_get_drvdata(dev);

	pm_runtime_disable(dev);
	pm_runtime_set_suspended(dev);
	if (!pm_runtime_status_suspended(dev))
		fimc_is_runtime_suspend(dev);
	free_irq(is->irq, is);
	of_platform_depopulate(dev);
	fimc_is_unregister_subdevs(is);
	vb2_dma_contig_clear_max_seg_size(dev);
	fimc_is_put_clocks(is);
	iounmap(is->pmu_regs);
	fimc_is_debugfs_remove(is);
	release_firmware(is->fw.f_w);
	fimc_is_free_cpu_memory(is);

	return 0;
}

static const struct of_device_id fimc_is_of_match[] = {
	{ .compatible = "samsung,exynos4212-fimc-is" },
	{ /* sentinel */ },
};
MODULE_DEVICE_TABLE(of, fimc_is_of_match);

static const struct dev_pm_ops fimc_is_pm_ops = {
	SET_SYSTEM_SLEEP_PM_OPS(fimc_is_suspend, fimc_is_resume)
	SET_RUNTIME_PM_OPS(fimc_is_runtime_suspend, fimc_is_runtime_resume,
			   NULL)
};

static struct platform_driver fimc_is_driver = {
	.probe		= fimc_is_probe,
	.remove		= fimc_is_remove,
	.driver = {
		.of_match_table	= fimc_is_of_match,
		.name		= FIMC_IS_DRV_NAME,
		.pm		= &fimc_is_pm_ops,
	}
};

static int fimc_is_module_init(void)
{
	int ret;

	ret = fimc_is_register_i2c_driver();
	if (ret < 0)
		return ret;

	ret = platform_driver_register(&fimc_is_driver);

	if (ret < 0)
		fimc_is_unregister_i2c_driver();

	return ret;
}

static void fimc_is_module_exit(void)
{
	fimc_is_unregister_i2c_driver();
	platform_driver_unregister(&fimc_is_driver);
}

module_init(fimc_is_module_init);
module_exit(fimc_is_module_exit);

MODULE_ALIAS("platform:" FIMC_IS_DRV_NAME);
MODULE_AUTHOR("Younghwan Joo <yhwan.joo@samsung.com>");
MODULE_AUTHOR("Sylwester Nawrocki <s.nawrocki@samsung.com>");
MODULE_LICENSE("GPL v2");<|MERGE_RESOLUTION|>--- conflicted
+++ resolved
@@ -187,13 +187,8 @@
 	/* Use MIPI-CSIS channel id to determine the ISP I2C bus index. */
 	ret = of_property_read_u32(port, "reg", &tmp);
 	if (ret < 0) {
-<<<<<<< HEAD
-		dev_err(&is->pdev->dev, "reg property not found at: %s\n",
-							 port->full_name);
-=======
 		dev_err(&is->pdev->dev, "reg property not found at: %pOF\n",
 							 port);
->>>>>>> 24b8d41d
 		of_node_put(port);
 		return ret;
 	}
@@ -839,11 +834,7 @@
 
 	vb2_dma_contig_set_max_seg_size(dev, DMA_BIT_MASK(32));
 
-<<<<<<< HEAD
-	ret = of_platform_populate(dev->of_node, NULL, NULL, dev);
-=======
 	ret = devm_of_platform_populate(dev);
->>>>>>> 24b8d41d
 	if (ret < 0)
 		goto err_pm;
 
@@ -853,11 +844,7 @@
 	 */
 	ret = fimc_is_register_subdevs(is);
 	if (ret < 0)
-<<<<<<< HEAD
-		goto err_of_dep;
-=======
 		goto err_pm;
->>>>>>> 24b8d41d
 
 	fimc_is_debugfs_create(is);
 
@@ -873,11 +860,6 @@
 err_dfs:
 	fimc_is_debugfs_remove(is);
 	fimc_is_unregister_subdevs(is);
-<<<<<<< HEAD
-err_of_dep:
-	of_platform_depopulate(dev);
-=======
->>>>>>> 24b8d41d
 err_pm:
 	pm_runtime_put_noidle(dev);
 	if (!pm_runtime_enabled(dev))
@@ -940,7 +922,6 @@
 	if (!pm_runtime_status_suspended(dev))
 		fimc_is_runtime_suspend(dev);
 	free_irq(is->irq, is);
-	of_platform_depopulate(dev);
 	fimc_is_unregister_subdevs(is);
 	vb2_dma_contig_clear_max_seg_size(dev);
 	fimc_is_put_clocks(is);
