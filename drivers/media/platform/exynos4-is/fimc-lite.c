// SPDX-License-Identifier: GPL-2.0-only
/*
 * Samsung EXYNOS FIMC-LITE (camera host interface) driver
*
 * Copyright (C) 2012 - 2013 Samsung Electronics Co., Ltd.
 * Author: Sylwester Nawrocki <s.nawrocki@samsung.com>
 */
#define pr_fmt(fmt) "%s:%d " fmt, __func__, __LINE__

#include <linux/bug.h>
#include <linux/clk.h>
#include <linux/device.h>
#include <linux/errno.h>
#include <linux/interrupt.h>
#include <linux/kernel.h>
#include <linux/list.h>
#include <linux/module.h>
#include <linux/of.h>
#include <linux/types.h>
#include <linux/platform_device.h>
#include <linux/pm_runtime.h>
#include <linux/slab.h>
#include <linux/videodev2.h>

#include <media/v4l2-device.h>
#include <media/v4l2-ioctl.h>
#include <media/v4l2-mem2mem.h>
#include <media/v4l2-rect.h>
#include <media/videobuf2-v4l2.h>
#include <media/videobuf2-dma-contig.h>
#include <media/drv-intf/exynos-fimc.h>

#include "common.h"
#include "fimc-core.h"
#include "fimc-lite.h"
#include "fimc-lite-reg.h"

static int debug;
module_param(debug, int, 0644);

static const struct fimc_fmt fimc_lite_formats[] = {
	{
		.fourcc		= V4L2_PIX_FMT_YUYV,
		.colorspace	= V4L2_COLORSPACE_JPEG,
		.depth		= { 16 },
		.color		= FIMC_FMT_YCBYCR422,
		.memplanes	= 1,
		.mbus_code	= MEDIA_BUS_FMT_YUYV8_2X8,
		.flags		= FMT_FLAGS_YUV,
	}, {
		.fourcc		= V4L2_PIX_FMT_UYVY,
		.colorspace	= V4L2_COLORSPACE_JPEG,
		.depth		= { 16 },
		.color		= FIMC_FMT_CBYCRY422,
		.memplanes	= 1,
		.mbus_code	= MEDIA_BUS_FMT_UYVY8_2X8,
		.flags		= FMT_FLAGS_YUV,
	}, {
		.fourcc		= V4L2_PIX_FMT_VYUY,
		.colorspace	= V4L2_COLORSPACE_JPEG,
		.depth		= { 16 },
		.color		= FIMC_FMT_CRYCBY422,
		.memplanes	= 1,
		.mbus_code	= MEDIA_BUS_FMT_VYUY8_2X8,
		.flags		= FMT_FLAGS_YUV,
	}, {
		.fourcc		= V4L2_PIX_FMT_YVYU,
		.colorspace	= V4L2_COLORSPACE_JPEG,
		.depth		= { 16 },
		.color		= FIMC_FMT_YCRYCB422,
		.memplanes	= 1,
		.mbus_code	= MEDIA_BUS_FMT_YVYU8_2X8,
		.flags		= FMT_FLAGS_YUV,
	}, {
		.fourcc		= V4L2_PIX_FMT_SGRBG8,
		.colorspace	= V4L2_COLORSPACE_SRGB,
		.depth		= { 8 },
		.color		= FIMC_FMT_RAW8,
		.memplanes	= 1,
		.mbus_code	= MEDIA_BUS_FMT_SGRBG8_1X8,
		.flags		= FMT_FLAGS_RAW_BAYER,
	}, {
		.fourcc		= V4L2_PIX_FMT_SGRBG10,
		.colorspace	= V4L2_COLORSPACE_SRGB,
		.depth		= { 16 },
		.color		= FIMC_FMT_RAW10,
		.memplanes	= 1,
		.mbus_code	= MEDIA_BUS_FMT_SGRBG10_1X10,
		.flags		= FMT_FLAGS_RAW_BAYER,
	}, {
		.fourcc		= V4L2_PIX_FMT_SGRBG12,
		.colorspace	= V4L2_COLORSPACE_SRGB,
		.depth		= { 16 },
		.color		= FIMC_FMT_RAW12,
		.memplanes	= 1,
		.mbus_code	= MEDIA_BUS_FMT_SGRBG12_1X12,
		.flags		= FMT_FLAGS_RAW_BAYER,
	},
};

/**
 * fimc_lite_find_format - lookup fimc color format by fourcc or media bus code
 * @pixelformat: fourcc to match, ignored if null
 * @mbus_code: media bus code to match, ignored if null
 * @mask: the color format flags to match
 * @index: index to the fimc_lite_formats array, ignored if negative
 */
static const struct fimc_fmt *fimc_lite_find_format(const u32 *pixelformat,
			const u32 *mbus_code, unsigned int mask, int index)
{
	const struct fimc_fmt *fmt, *def_fmt = NULL;
	unsigned int i;
	int id = 0;

	if (index >= (int)ARRAY_SIZE(fimc_lite_formats))
		return NULL;

	for (i = 0; i < ARRAY_SIZE(fimc_lite_formats); ++i) {
		fmt = &fimc_lite_formats[i];
		if (mask && !(fmt->flags & mask))
			continue;
		if (pixelformat && fmt->fourcc == *pixelformat)
			return fmt;
		if (mbus_code && fmt->mbus_code == *mbus_code)
			return fmt;
		if (index == id)
			def_fmt = fmt;
		id++;
	}
	return def_fmt;
}

static int fimc_lite_hw_init(struct fimc_lite *fimc, bool isp_output)
{
	struct fimc_source_info *si;
	unsigned long flags;

	if (fimc->sensor == NULL)
		return -ENXIO;

	if (fimc->inp_frame.fmt == NULL || fimc->out_frame.fmt == NULL)
		return -EINVAL;

	/* Get sensor configuration data from the sensor subdev */
	si = v4l2_get_subdev_hostdata(fimc->sensor);
	if (!si)
		return -EINVAL;

	spin_lock_irqsave(&fimc->slock, flags);

	flite_hw_set_camera_bus(fimc, si);
	flite_hw_set_source_format(fimc, &fimc->inp_frame);
	flite_hw_set_window_offset(fimc, &fimc->inp_frame);
	flite_hw_set_dma_buf_mask(fimc, 0);
	flite_hw_set_output_dma(fimc, &fimc->out_frame, !isp_output);
	flite_hw_set_interrupt_mask(fimc);
	flite_hw_set_test_pattern(fimc, fimc->test_pattern->val);

	if (debug > 0)
		flite_hw_dump_regs(fimc, __func__);

	spin_unlock_irqrestore(&fimc->slock, flags);
	return 0;
}

/*
 * Reinitialize the driver so it is ready to start the streaming again.
 * Set fimc->state to indicate stream off and the hardware shut down state.
 * If not suspending (@suspend is false), return any buffers to videobuf2.
 * Otherwise put any owned buffers onto the pending buffers queue, so they
 * can be re-spun when the device is being resumed. Also perform FIMC
 * software reset and disable streaming on the whole pipeline if required.
 */
static int fimc_lite_reinit(struct fimc_lite *fimc, bool suspend)
{
	struct flite_buffer *buf;
	unsigned long flags;
	bool streaming;

	spin_lock_irqsave(&fimc->slock, flags);
	streaming = fimc->state & (1 << ST_SENSOR_STREAM);

	fimc->state &= ~(1 << ST_FLITE_RUN | 1 << ST_FLITE_OFF |
			 1 << ST_FLITE_STREAM | 1 << ST_SENSOR_STREAM);
	if (suspend)
		fimc->state |= (1 << ST_FLITE_SUSPENDED);
	else
		fimc->state &= ~(1 << ST_FLITE_PENDING |
				 1 << ST_FLITE_SUSPENDED);

	/* Release unused buffers */
	while (!suspend && !list_empty(&fimc->pending_buf_q)) {
		buf = fimc_lite_pending_queue_pop(fimc);
		vb2_buffer_done(&buf->vb.vb2_buf, VB2_BUF_STATE_ERROR);
	}
	/* If suspending put unused buffers onto pending queue */
	while (!list_empty(&fimc->active_buf_q)) {
		buf = fimc_lite_active_queue_pop(fimc);
		if (suspend)
			fimc_lite_pending_queue_add(fimc, buf);
		else
			vb2_buffer_done(&buf->vb.vb2_buf, VB2_BUF_STATE_ERROR);
	}

	spin_unlock_irqrestore(&fimc->slock, flags);

	flite_hw_reset(fimc);

	if (!streaming)
		return 0;

	return fimc_pipeline_call(&fimc->ve, set_stream, 0);
}

static int fimc_lite_stop_capture(struct fimc_lite *fimc, bool suspend)
{
	unsigned long flags;

	if (!fimc_lite_active(fimc))
		return 0;

	spin_lock_irqsave(&fimc->slock, flags);
	set_bit(ST_FLITE_OFF, &fimc->state);
	flite_hw_capture_stop(fimc);
	spin_unlock_irqrestore(&fimc->slock, flags);

	wait_event_timeout(fimc->irq_queue,
			   !test_bit(ST_FLITE_OFF, &fimc->state),
			   (2*HZ/10)); /* 200 ms */

	return fimc_lite_reinit(fimc, suspend);
}

/* Must be called  with fimc.slock spinlock held. */
static void fimc_lite_config_update(struct fimc_lite *fimc)
{
	flite_hw_set_window_offset(fimc, &fimc->inp_frame);
	flite_hw_set_dma_window(fimc, &fimc->out_frame);
	flite_hw_set_test_pattern(fimc, fimc->test_pattern->val);
	clear_bit(ST_FLITE_CONFIG, &fimc->state);
}

static irqreturn_t flite_irq_handler(int irq, void *priv)
{
	struct fimc_lite *fimc = priv;
	struct flite_buffer *vbuf;
	unsigned long flags;
	u32 intsrc;

	spin_lock_irqsave(&fimc->slock, flags);

	intsrc = flite_hw_get_interrupt_source(fimc);
	flite_hw_clear_pending_irq(fimc);

	if (test_and_clear_bit(ST_FLITE_OFF, &fimc->state)) {
		wake_up(&fimc->irq_queue);
		goto done;
	}

	if (intsrc & FLITE_REG_CISTATUS_IRQ_SRC_OVERFLOW) {
		clear_bit(ST_FLITE_RUN, &fimc->state);
		fimc->events.data_overflow++;
	}

	if (intsrc & FLITE_REG_CISTATUS_IRQ_SRC_LASTCAPEND) {
		flite_hw_clear_last_capture_end(fimc);
		clear_bit(ST_FLITE_STREAM, &fimc->state);
		wake_up(&fimc->irq_queue);
	}

	if (atomic_read(&fimc->out_path) != FIMC_IO_DMA)
		goto done;

	if ((intsrc & FLITE_REG_CISTATUS_IRQ_SRC_FRMSTART) &&
	    test_bit(ST_FLITE_RUN, &fimc->state) &&
	    !list_empty(&fimc->pending_buf_q)) {
		vbuf = fimc_lite_pending_queue_pop(fimc);
		flite_hw_set_dma_buffer(fimc, vbuf);
		fimc_lite_active_queue_add(fimc, vbuf);
	}

	if ((intsrc & FLITE_REG_CISTATUS_IRQ_SRC_FRMEND) &&
	    test_bit(ST_FLITE_RUN, &fimc->state) &&
	    !list_empty(&fimc->active_buf_q)) {
		vbuf = fimc_lite_active_queue_pop(fimc);
		vbuf->vb.vb2_buf.timestamp = ktime_get_ns();
		vbuf->vb.sequence = fimc->frame_count++;
		flite_hw_mask_dma_buffer(fimc, vbuf->index);
		vb2_buffer_done(&vbuf->vb.vb2_buf, VB2_BUF_STATE_DONE);
	}

	if (test_bit(ST_FLITE_CONFIG, &fimc->state))
		fimc_lite_config_update(fimc);

	if (list_empty(&fimc->pending_buf_q)) {
		flite_hw_capture_stop(fimc);
		clear_bit(ST_FLITE_STREAM, &fimc->state);
	}
done:
	set_bit(ST_FLITE_RUN, &fimc->state);
	spin_unlock_irqrestore(&fimc->slock, flags);
	return IRQ_HANDLED;
}

static int start_streaming(struct vb2_queue *q, unsigned int count)
{
	struct fimc_lite *fimc = q->drv_priv;
	unsigned long flags;
	int ret;

	spin_lock_irqsave(&fimc->slock, flags);

	fimc->buf_index = 0;
	fimc->frame_count = 0;

	spin_unlock_irqrestore(&fimc->slock, flags);

	ret = fimc_lite_hw_init(fimc, false);
	if (ret) {
		fimc_lite_reinit(fimc, false);
		return ret;
	}

	set_bit(ST_FLITE_PENDING, &fimc->state);

	if (!list_empty(&fimc->active_buf_q) &&
	    !test_and_set_bit(ST_FLITE_STREAM, &fimc->state)) {
		flite_hw_capture_start(fimc);

		if (!test_and_set_bit(ST_SENSOR_STREAM, &fimc->state))
			fimc_pipeline_call(&fimc->ve, set_stream, 1);
	}
	if (debug > 0)
		flite_hw_dump_regs(fimc, __func__);

	return 0;
}

static void stop_streaming(struct vb2_queue *q)
{
	struct fimc_lite *fimc = q->drv_priv;

	if (!fimc_lite_active(fimc))
		return;

	fimc_lite_stop_capture(fimc, false);
}

static int queue_setup(struct vb2_queue *vq,
		       unsigned int *num_buffers, unsigned int *num_planes,
		       unsigned int sizes[], struct device *alloc_devs[])
{
	struct fimc_lite *fimc = vq->drv_priv;
	struct flite_frame *frame = &fimc->out_frame;
	const struct fimc_fmt *fmt = frame->fmt;
	unsigned long wh = frame->f_width * frame->f_height;
	int i;

	if (fmt == NULL)
		return -EINVAL;

	if (*num_planes) {
		if (*num_planes != fmt->memplanes)
			return -EINVAL;
		for (i = 0; i < *num_planes; i++)
			if (sizes[i] < (wh * fmt->depth[i]) / 8)
				return -EINVAL;
		return 0;
	}

	*num_planes = fmt->memplanes;

	for (i = 0; i < fmt->memplanes; i++)
		sizes[i] = (wh * fmt->depth[i]) / 8;

	return 0;
}

static int buffer_prepare(struct vb2_buffer *vb)
{
	struct vb2_queue *vq = vb->vb2_queue;
	struct fimc_lite *fimc = vq->drv_priv;
	int i;

	if (fimc->out_frame.fmt == NULL)
		return -EINVAL;

	for (i = 0; i < fimc->out_frame.fmt->memplanes; i++) {
		unsigned long size = fimc->payload[i];

		if (vb2_plane_size(vb, i) < size) {
			v4l2_err(&fimc->ve.vdev,
				 "User buffer too small (%ld < %ld)\n",
				 vb2_plane_size(vb, i), size);
			return -EINVAL;
		}
		vb2_set_plane_payload(vb, i, size);
	}

	return 0;
}

static void buffer_queue(struct vb2_buffer *vb)
{
	struct vb2_v4l2_buffer *vbuf = to_vb2_v4l2_buffer(vb);
	struct flite_buffer *buf
		= container_of(vbuf, struct flite_buffer, vb);
	struct fimc_lite *fimc = vb2_get_drv_priv(vb->vb2_queue);
	unsigned long flags;

	spin_lock_irqsave(&fimc->slock, flags);
	buf->paddr = vb2_dma_contig_plane_dma_addr(vb, 0);

	buf->index = fimc->buf_index++;
	if (fimc->buf_index >= fimc->reqbufs_count)
		fimc->buf_index = 0;

	if (!test_bit(ST_FLITE_SUSPENDED, &fimc->state) &&
	    !test_bit(ST_FLITE_STREAM, &fimc->state) &&
	    list_empty(&fimc->active_buf_q)) {
		flite_hw_set_dma_buffer(fimc, buf);
		fimc_lite_active_queue_add(fimc, buf);
	} else {
		fimc_lite_pending_queue_add(fimc, buf);
	}

	if (vb2_is_streaming(&fimc->vb_queue) &&
	    !list_empty(&fimc->pending_buf_q) &&
	    !test_and_set_bit(ST_FLITE_STREAM, &fimc->state)) {
		flite_hw_capture_start(fimc);
		spin_unlock_irqrestore(&fimc->slock, flags);

		if (!test_and_set_bit(ST_SENSOR_STREAM, &fimc->state))
			fimc_pipeline_call(&fimc->ve, set_stream, 1);
		return;
	}
	spin_unlock_irqrestore(&fimc->slock, flags);
}

static const struct vb2_ops fimc_lite_qops = {
	.queue_setup	 = queue_setup,
	.buf_prepare	 = buffer_prepare,
	.buf_queue	 = buffer_queue,
	.wait_prepare	 = vb2_ops_wait_prepare,
	.wait_finish	 = vb2_ops_wait_finish,
	.start_streaming = start_streaming,
	.stop_streaming	 = stop_streaming,
};

static void fimc_lite_clear_event_counters(struct fimc_lite *fimc)
{
	unsigned long flags;

	spin_lock_irqsave(&fimc->slock, flags);
	memset(&fimc->events, 0, sizeof(fimc->events));
	spin_unlock_irqrestore(&fimc->slock, flags);
}

static int fimc_lite_open(struct file *file)
{
	struct fimc_lite *fimc = video_drvdata(file);
	struct media_entity *me = &fimc->ve.vdev.entity;
	int ret;

	mutex_lock(&fimc->lock);
	if (atomic_read(&fimc->out_path) != FIMC_IO_DMA) {
		ret = -EBUSY;
		goto unlock;
	}

	set_bit(ST_FLITE_IN_USE, &fimc->state);
	ret = pm_runtime_get_sync(&fimc->pdev->dev);
	if (ret < 0)
		goto err_pm;

	ret = v4l2_fh_open(file);
	if (ret < 0)
		goto err_pm;

	if (!v4l2_fh_is_singular_file(file) ||
	    atomic_read(&fimc->out_path) != FIMC_IO_DMA)
		goto unlock;

	mutex_lock(&me->graph_obj.mdev->graph_mutex);

	ret = fimc_pipeline_call(&fimc->ve, open, me, true);

	/* Mark video pipeline ending at this video node as in use. */
	if (ret == 0)
		me->use_count++;

	mutex_unlock(&me->graph_obj.mdev->graph_mutex);

	if (!ret) {
		fimc_lite_clear_event_counters(fimc);
		goto unlock;
	}

	v4l2_fh_release(file);
err_pm:
	pm_runtime_put_sync(&fimc->pdev->dev);
	clear_bit(ST_FLITE_IN_USE, &fimc->state);
unlock:
	mutex_unlock(&fimc->lock);
	return ret;
}

static int fimc_lite_release(struct file *file)
{
	struct fimc_lite *fimc = video_drvdata(file);
	struct media_entity *entity = &fimc->ve.vdev.entity;

	mutex_lock(&fimc->lock);

	if (v4l2_fh_is_singular_file(file) &&
	    atomic_read(&fimc->out_path) == FIMC_IO_DMA) {
		if (fimc->streaming) {
			media_pipeline_stop(entity);
			fimc->streaming = false;
		}
		fimc_lite_stop_capture(fimc, false);
		fimc_pipeline_call(&fimc->ve, close);
		clear_bit(ST_FLITE_IN_USE, &fimc->state);

		mutex_lock(&entity->graph_obj.mdev->graph_mutex);
		entity->use_count--;
		mutex_unlock(&entity->graph_obj.mdev->graph_mutex);
	}

	_vb2_fop_release(file, NULL);
	pm_runtime_put(&fimc->pdev->dev);
	clear_bit(ST_FLITE_SUSPENDED, &fimc->state);

	mutex_unlock(&fimc->lock);
	return 0;
}

static const struct v4l2_file_operations fimc_lite_fops = {
	.owner		= THIS_MODULE,
	.open		= fimc_lite_open,
	.release	= fimc_lite_release,
	.poll		= vb2_fop_poll,
	.unlocked_ioctl	= video_ioctl2,
	.mmap		= vb2_fop_mmap,
};

/*
 * Format and crop negotiation helpers
 */

static const struct fimc_fmt *fimc_lite_subdev_try_fmt(struct fimc_lite *fimc,
					struct v4l2_subdev_pad_config *cfg,
					struct v4l2_subdev_format *format)
{
	struct flite_drvdata *dd = fimc->dd;
	struct v4l2_mbus_framefmt *mf = &format->format;
	const struct fimc_fmt *fmt = NULL;

	if (format->pad == FLITE_SD_PAD_SINK) {
		v4l_bound_align_image(&mf->width, 8, dd->max_width,
				ffs(dd->out_width_align) - 1,
				&mf->height, 0, dd->max_height, 0, 0);

		fmt = fimc_lite_find_format(NULL, &mf->code, 0, 0);
		if (WARN_ON(!fmt))
			return NULL;

		mf->colorspace = fmt->colorspace;
		mf->code = fmt->mbus_code;
	} else {
		struct flite_frame *sink = &fimc->inp_frame;
		struct v4l2_mbus_framefmt *sink_fmt;
		struct v4l2_rect *rect;

		if (format->which == V4L2_SUBDEV_FORMAT_TRY) {
			sink_fmt = v4l2_subdev_get_try_format(&fimc->subdev, cfg,
						FLITE_SD_PAD_SINK);

			mf->code = sink_fmt->code;
			mf->colorspace = sink_fmt->colorspace;

			rect = v4l2_subdev_get_try_crop(&fimc->subdev, cfg,
						FLITE_SD_PAD_SINK);
		} else {
			mf->code = sink->fmt->mbus_code;
			mf->colorspace = sink->fmt->colorspace;
			rect = &sink->rect;
		}

		/* Allow changing format only on sink pad */
		mf->width = rect->width;
		mf->height = rect->height;
	}

	mf->field = V4L2_FIELD_NONE;

	v4l2_dbg(1, debug, &fimc->subdev, "code: %#x (%d), %dx%d\n",
		 mf->code, mf->colorspace, mf->width, mf->height);

	return fmt;
}

static void fimc_lite_try_crop(struct fimc_lite *fimc, struct v4l2_rect *r)
{
	struct flite_frame *frame = &fimc->inp_frame;

	v4l_bound_align_image(&r->width, 0, frame->f_width, 0,
			      &r->height, 0, frame->f_height, 0, 0);

	/* Adjust left/top if cropping rectangle got out of bounds */
	r->left = clamp_t(u32, r->left, 0, frame->f_width - r->width);
	r->left = round_down(r->left, fimc->dd->win_hor_offs_align);
	r->top  = clamp_t(u32, r->top, 0, frame->f_height - r->height);

	v4l2_dbg(1, debug, &fimc->subdev, "(%d,%d)/%dx%d, sink fmt: %dx%d\n",
		 r->left, r->top, r->width, r->height,
		 frame->f_width, frame->f_height);
}

static void fimc_lite_try_compose(struct fimc_lite *fimc, struct v4l2_rect *r)
{
	struct flite_frame *frame = &fimc->out_frame;
	struct v4l2_rect *crop_rect = &fimc->inp_frame.rect;

	/* Scaling is not supported so we enforce compose rectangle size
	   same as size of the sink crop rectangle. */
	r->width = crop_rect->width;
	r->height = crop_rect->height;

	/* Adjust left/top if the composing rectangle got out of bounds */
	r->left = clamp_t(u32, r->left, 0, frame->f_width - r->width);
	r->left = round_down(r->left, fimc->dd->out_hor_offs_align);
	r->top  = clamp_t(u32, r->top, 0, fimc->out_frame.f_height - r->height);

	v4l2_dbg(1, debug, &fimc->subdev, "(%d,%d)/%dx%d, source fmt: %dx%d\n",
		 r->left, r->top, r->width, r->height,
		 frame->f_width, frame->f_height);
}

/*
 * Video node ioctl operations
 */
static int fimc_lite_querycap(struct file *file, void *priv,
					struct v4l2_capability *cap)
{
	struct fimc_lite *fimc = video_drvdata(file);

	strscpy(cap->driver, FIMC_LITE_DRV_NAME, sizeof(cap->driver));
	strscpy(cap->card, FIMC_LITE_DRV_NAME, sizeof(cap->card));
	snprintf(cap->bus_info, sizeof(cap->bus_info), "platform:%s",
					dev_name(&fimc->pdev->dev));
	return 0;
}

static int fimc_lite_enum_fmt(struct file *file, void *priv,
			      struct v4l2_fmtdesc *f)
{
	const struct fimc_fmt *fmt;

	if (f->index >= ARRAY_SIZE(fimc_lite_formats))
		return -EINVAL;

	fmt = &fimc_lite_formats[f->index];
	f->pixelformat = fmt->fourcc;

	return 0;
}

static int fimc_lite_g_fmt_mplane(struct file *file, void *fh,
				  struct v4l2_format *f)
{
	struct fimc_lite *fimc = video_drvdata(file);
	struct v4l2_pix_format_mplane *pixm = &f->fmt.pix_mp;
	struct v4l2_plane_pix_format *plane_fmt = &pixm->plane_fmt[0];
	struct flite_frame *frame = &fimc->out_frame;
	const struct fimc_fmt *fmt = frame->fmt;

	plane_fmt->bytesperline = (frame->f_width * fmt->depth[0]) / 8;
	plane_fmt->sizeimage = plane_fmt->bytesperline * frame->f_height;

	pixm->num_planes = fmt->memplanes;
	pixm->pixelformat = fmt->fourcc;
	pixm->width = frame->f_width;
	pixm->height = frame->f_height;
	pixm->field = V4L2_FIELD_NONE;
	pixm->colorspace = fmt->colorspace;
	return 0;
}

static int fimc_lite_try_fmt(struct fimc_lite *fimc,
			     struct v4l2_pix_format_mplane *pixm,
			     const struct fimc_fmt **ffmt)
{
	u32 bpl = pixm->plane_fmt[0].bytesperline;
	struct flite_drvdata *dd = fimc->dd;
	const struct fimc_fmt *inp_fmt = fimc->inp_frame.fmt;
	const struct fimc_fmt *fmt;

	if (WARN_ON(inp_fmt == NULL))
		return -EINVAL;
	/*
	 * We allow some flexibility only for YUV formats. In case of raw
	 * raw Bayer the FIMC-LITE's output format must match its camera
	 * interface input format.
	 */
	if (inp_fmt->flags & FMT_FLAGS_YUV)
		fmt = fimc_lite_find_format(&pixm->pixelformat, NULL,
						inp_fmt->flags, 0);
	else
		fmt = inp_fmt;

	if (WARN_ON(fmt == NULL))
		return -EINVAL;
	if (ffmt)
		*ffmt = fmt;
	v4l_bound_align_image(&pixm->width, 8, dd->max_width,
			      ffs(dd->out_width_align) - 1,
			      &pixm->height, 0, dd->max_height, 0, 0);

	if ((bpl == 0 || ((bpl * 8) / fmt->depth[0]) < pixm->width))
		pixm->plane_fmt[0].bytesperline = (pixm->width *
						   fmt->depth[0]) / 8;

	if (pixm->plane_fmt[0].sizeimage == 0)
		pixm->plane_fmt[0].sizeimage = (pixm->width * pixm->height *
						fmt->depth[0]) / 8;
	pixm->num_planes = fmt->memplanes;
	pixm->pixelformat = fmt->fourcc;
	pixm->colorspace = fmt->colorspace;
	pixm->field = V4L2_FIELD_NONE;
	return 0;
}

static int fimc_lite_try_fmt_mplane(struct file *file, void *fh,
				    struct v4l2_format *f)
{
	struct fimc_lite *fimc = video_drvdata(file);
	return fimc_lite_try_fmt(fimc, &f->fmt.pix_mp, NULL);
}

static int fimc_lite_s_fmt_mplane(struct file *file, void *priv,
				  struct v4l2_format *f)
{
	struct v4l2_pix_format_mplane *pixm = &f->fmt.pix_mp;
	struct fimc_lite *fimc = video_drvdata(file);
	struct flite_frame *frame = &fimc->out_frame;
	const struct fimc_fmt *fmt = NULL;
	int ret;

	if (vb2_is_busy(&fimc->vb_queue))
		return -EBUSY;

	ret = fimc_lite_try_fmt(fimc, &f->fmt.pix_mp, &fmt);
	if (ret < 0)
		return ret;

	frame->fmt = fmt;
	fimc->payload[0] = max((pixm->width * pixm->height * fmt->depth[0]) / 8,
			       pixm->plane_fmt[0].sizeimage);
	frame->f_width = pixm->width;
	frame->f_height = pixm->height;

	return 0;
}

static int fimc_pipeline_validate(struct fimc_lite *fimc)
{
	struct v4l2_subdev *sd = &fimc->subdev;
	struct v4l2_subdev_format sink_fmt, src_fmt;
	struct media_pad *pad;
	int ret;

	while (1) {
		/* Retrieve format at the sink pad */
		pad = &sd->entity.pads[0];
		if (!(pad->flags & MEDIA_PAD_FL_SINK))
			break;
		/* Don't call FIMC subdev operation to avoid nested locking */
		if (sd == &fimc->subdev) {
			struct flite_frame *ff = &fimc->out_frame;
			sink_fmt.format.width = ff->f_width;
			sink_fmt.format.height = ff->f_height;
			sink_fmt.format.code = fimc->inp_frame.fmt->mbus_code;
		} else {
			sink_fmt.pad = pad->index;
			sink_fmt.which = V4L2_SUBDEV_FORMAT_ACTIVE;
			ret = v4l2_subdev_call(sd, pad, get_fmt, NULL,
					       &sink_fmt);
			if (ret < 0 && ret != -ENOIOCTLCMD)
				return -EPIPE;
		}
		/* Retrieve format at the source pad */
		pad = media_entity_remote_pad(pad);
		if (!pad || !is_media_entity_v4l2_subdev(pad->entity))
			break;

		sd = media_entity_to_v4l2_subdev(pad->entity);
		src_fmt.pad = pad->index;
		src_fmt.which = V4L2_SUBDEV_FORMAT_ACTIVE;
		ret = v4l2_subdev_call(sd, pad, get_fmt, NULL, &src_fmt);
		if (ret < 0 && ret != -ENOIOCTLCMD)
			return -EPIPE;

		if (src_fmt.format.width != sink_fmt.format.width ||
		    src_fmt.format.height != sink_fmt.format.height ||
		    src_fmt.format.code != sink_fmt.format.code)
			return -EPIPE;
	}
	return 0;
}

static int fimc_lite_streamon(struct file *file, void *priv,
			      enum v4l2_buf_type type)
{
	struct fimc_lite *fimc = video_drvdata(file);
	struct media_entity *entity = &fimc->ve.vdev.entity;
	int ret;

	if (fimc_lite_active(fimc))
		return -EBUSY;

	ret = media_pipeline_start(entity, &fimc->ve.pipe->mp);
	if (ret < 0)
		return ret;

	ret = fimc_pipeline_validate(fimc);
	if (ret < 0)
		goto err_p_stop;

	fimc->sensor = fimc_find_remote_sensor(&fimc->subdev.entity);

	ret = vb2_ioctl_streamon(file, priv, type);
	if (!ret) {
		fimc->streaming = true;
		return ret;
	}

err_p_stop:
	media_pipeline_stop(entity);
	return 0;
}

static int fimc_lite_streamoff(struct file *file, void *priv,
			       enum v4l2_buf_type type)
{
	struct fimc_lite *fimc = video_drvdata(file);
	int ret;

	ret = vb2_ioctl_streamoff(file, priv, type);
	if (ret < 0)
		return ret;

	media_pipeline_stop(&fimc->ve.vdev.entity);
	fimc->streaming = false;
	return 0;
}

static int fimc_lite_reqbufs(struct file *file, void *priv,
			     struct v4l2_requestbuffers *reqbufs)
{
	struct fimc_lite *fimc = video_drvdata(file);
	int ret;

	reqbufs->count = max_t(u32, FLITE_REQ_BUFS_MIN, reqbufs->count);
	ret = vb2_ioctl_reqbufs(file, priv, reqbufs);
	if (!ret)
		fimc->reqbufs_count = reqbufs->count;

	return ret;
}

static int fimc_lite_g_selection(struct file *file, void *fh,
				 struct v4l2_selection *sel)
{
	struct fimc_lite *fimc = video_drvdata(file);
	struct flite_frame *f = &fimc->out_frame;

	if (sel->type != V4L2_BUF_TYPE_VIDEO_CAPTURE)
		return -EINVAL;

	switch (sel->target) {
	case V4L2_SEL_TGT_COMPOSE_BOUNDS:
	case V4L2_SEL_TGT_COMPOSE_DEFAULT:
		sel->r.left = 0;
		sel->r.top = 0;
		sel->r.width = f->f_width;
		sel->r.height = f->f_height;
		return 0;

	case V4L2_SEL_TGT_COMPOSE:
		sel->r = f->rect;
		return 0;
	}

	return -EINVAL;
}

static int fimc_lite_s_selection(struct file *file, void *fh,
				 struct v4l2_selection *sel)
{
	struct fimc_lite *fimc = video_drvdata(file);
	struct flite_frame *f = &fimc->out_frame;
	struct v4l2_rect rect = sel->r;
	unsigned long flags;

	if (sel->type != V4L2_BUF_TYPE_VIDEO_CAPTURE ||
	    sel->target != V4L2_SEL_TGT_COMPOSE)
		return -EINVAL;

	fimc_lite_try_compose(fimc, &rect);

	if ((sel->flags & V4L2_SEL_FLAG_LE) &&
	    !v4l2_rect_enclosed(&rect, &sel->r))
		return -ERANGE;

	if ((sel->flags & V4L2_SEL_FLAG_GE) &&
	    !v4l2_rect_enclosed(&sel->r, &rect))
		return -ERANGE;

	sel->r = rect;
	spin_lock_irqsave(&fimc->slock, flags);
	f->rect = rect;
	set_bit(ST_FLITE_CONFIG, &fimc->state);
	spin_unlock_irqrestore(&fimc->slock, flags);

	return 0;
}

static const struct v4l2_ioctl_ops fimc_lite_ioctl_ops = {
	.vidioc_querycap		= fimc_lite_querycap,
	.vidioc_enum_fmt_vid_cap	= fimc_lite_enum_fmt,
	.vidioc_try_fmt_vid_cap_mplane	= fimc_lite_try_fmt_mplane,
	.vidioc_s_fmt_vid_cap_mplane	= fimc_lite_s_fmt_mplane,
	.vidioc_g_fmt_vid_cap_mplane	= fimc_lite_g_fmt_mplane,
	.vidioc_g_selection		= fimc_lite_g_selection,
	.vidioc_s_selection		= fimc_lite_s_selection,
	.vidioc_reqbufs			= fimc_lite_reqbufs,
	.vidioc_querybuf		= vb2_ioctl_querybuf,
	.vidioc_prepare_buf		= vb2_ioctl_prepare_buf,
	.vidioc_create_bufs		= vb2_ioctl_create_bufs,
	.vidioc_qbuf			= vb2_ioctl_qbuf,
	.vidioc_dqbuf			= vb2_ioctl_dqbuf,
	.vidioc_streamon		= fimc_lite_streamon,
	.vidioc_streamoff		= fimc_lite_streamoff,
};

/* Capture subdev media entity operations */
static int fimc_lite_link_setup(struct media_entity *entity,
				const struct media_pad *local,
				const struct media_pad *remote, u32 flags)
{
	struct v4l2_subdev *sd = media_entity_to_v4l2_subdev(entity);
	struct fimc_lite *fimc = v4l2_get_subdevdata(sd);
	int ret = 0;

	if (WARN_ON(fimc == NULL))
		return 0;

	v4l2_dbg(1, debug, sd, "%s: %s --> %s, flags: 0x%x. source_id: 0x%x\n",
		 __func__, remote->entity->name, local->entity->name,
		 flags, fimc->source_subdev_grp_id);

	switch (local->index) {
	case FLITE_SD_PAD_SINK:
		if (flags & MEDIA_LNK_FL_ENABLED) {
			if (fimc->source_subdev_grp_id == 0)
				fimc->source_subdev_grp_id = sd->grp_id;
			else
				ret = -EBUSY;
		} else {
			fimc->source_subdev_grp_id = 0;
			fimc->sensor = NULL;
		}
		break;

	case FLITE_SD_PAD_SOURCE_DMA:
		if (!(flags & MEDIA_LNK_FL_ENABLED))
			atomic_set(&fimc->out_path, FIMC_IO_NONE);
		else
			atomic_set(&fimc->out_path, FIMC_IO_DMA);
		break;

	case FLITE_SD_PAD_SOURCE_ISP:
		if (!(flags & MEDIA_LNK_FL_ENABLED))
			atomic_set(&fimc->out_path, FIMC_IO_NONE);
		else
			atomic_set(&fimc->out_path, FIMC_IO_ISP);
		break;

	default:
		v4l2_err(sd, "Invalid pad index\n");
		ret = -EINVAL;
	}
	mb();

	return ret;
}

static const struct media_entity_operations fimc_lite_subdev_media_ops = {
	.link_setup = fimc_lite_link_setup,
};

static int fimc_lite_subdev_enum_mbus_code(struct v4l2_subdev *sd,
					   struct v4l2_subdev_pad_config *cfg,
					   struct v4l2_subdev_mbus_code_enum *code)
{
	const struct fimc_fmt *fmt;

	fmt = fimc_lite_find_format(NULL, NULL, 0, code->index);
	if (!fmt)
		return -EINVAL;
	code->code = fmt->mbus_code;
	return 0;
}

static struct v4l2_mbus_framefmt *__fimc_lite_subdev_get_try_fmt(
		struct v4l2_subdev *sd,
		struct v4l2_subdev_pad_config *cfg, unsigned int pad)
{
	if (pad != FLITE_SD_PAD_SINK)
		pad = FLITE_SD_PAD_SOURCE_DMA;

	return v4l2_subdev_get_try_format(sd, cfg, pad);
}

static int fimc_lite_subdev_get_fmt(struct v4l2_subdev *sd,
				    struct v4l2_subdev_pad_config *cfg,
				    struct v4l2_subdev_format *fmt)
{
	struct fimc_lite *fimc = v4l2_get_subdevdata(sd);
	struct v4l2_mbus_framefmt *mf = &fmt->format;
	struct flite_frame *f = &fimc->inp_frame;

	if (fmt->which == V4L2_SUBDEV_FORMAT_TRY) {
		mf = __fimc_lite_subdev_get_try_fmt(sd, cfg, fmt->pad);
		fmt->format = *mf;
		return 0;
	}

	mutex_lock(&fimc->lock);
	mf->colorspace = f->fmt->colorspace;
	mf->code = f->fmt->mbus_code;

	if (fmt->pad == FLITE_SD_PAD_SINK) {
		/* full camera input frame size */
		mf->width = f->f_width;
		mf->height = f->f_height;
	} else {
		/* crop size */
		mf->width = f->rect.width;
		mf->height = f->rect.height;
	}
	mutex_unlock(&fimc->lock);
	return 0;
}

static int fimc_lite_subdev_set_fmt(struct v4l2_subdev *sd,
				    struct v4l2_subdev_pad_config *cfg,
				    struct v4l2_subdev_format *fmt)
{
	struct fimc_lite *fimc = v4l2_get_subdevdata(sd);
	struct v4l2_mbus_framefmt *mf = &fmt->format;
	struct flite_frame *sink = &fimc->inp_frame;
	struct flite_frame *source = &fimc->out_frame;
	const struct fimc_fmt *ffmt;

	v4l2_dbg(1, debug, sd, "pad%d: code: 0x%x, %dx%d\n",
		 fmt->pad, mf->code, mf->width, mf->height);

	mutex_lock(&fimc->lock);

	if ((atomic_read(&fimc->out_path) == FIMC_IO_ISP &&
	    sd->entity.stream_count > 0) ||
	    (atomic_read(&fimc->out_path) == FIMC_IO_DMA &&
	    vb2_is_busy(&fimc->vb_queue))) {
		mutex_unlock(&fimc->lock);
		return -EBUSY;
	}

	ffmt = fimc_lite_subdev_try_fmt(fimc, cfg, fmt);

	if (fmt->which == V4L2_SUBDEV_FORMAT_TRY) {
		struct v4l2_mbus_framefmt *src_fmt;

		mf = __fimc_lite_subdev_get_try_fmt(sd, cfg, fmt->pad);
		*mf = fmt->format;

		if (fmt->pad == FLITE_SD_PAD_SINK) {
			unsigned int pad = FLITE_SD_PAD_SOURCE_DMA;
			src_fmt = __fimc_lite_subdev_get_try_fmt(sd, cfg, pad);
			*src_fmt = *mf;
		}

		mutex_unlock(&fimc->lock);
		return 0;
	}

	if (fmt->pad == FLITE_SD_PAD_SINK) {
		sink->f_width = mf->width;
		sink->f_height = mf->height;
		sink->fmt = ffmt;
		/* Set sink crop rectangle */
		sink->rect.width = mf->width;
		sink->rect.height = mf->height;
		sink->rect.left = 0;
		sink->rect.top = 0;
		/* Reset source format and crop rectangle */
		source->rect = sink->rect;
		source->f_width = mf->width;
		source->f_height = mf->height;
	}

	mutex_unlock(&fimc->lock);
	return 0;
}

static int fimc_lite_subdev_get_selection(struct v4l2_subdev *sd,
					  struct v4l2_subdev_pad_config *cfg,
					  struct v4l2_subdev_selection *sel)
{
	struct fimc_lite *fimc = v4l2_get_subdevdata(sd);
	struct flite_frame *f = &fimc->inp_frame;

	if ((sel->target != V4L2_SEL_TGT_CROP &&
	     sel->target != V4L2_SEL_TGT_CROP_BOUNDS) ||
	     sel->pad != FLITE_SD_PAD_SINK)
		return -EINVAL;

	if (sel->which == V4L2_SUBDEV_FORMAT_TRY) {
		sel->r = *v4l2_subdev_get_try_crop(sd, cfg, sel->pad);
		return 0;
	}

	mutex_lock(&fimc->lock);
	if (sel->target == V4L2_SEL_TGT_CROP) {
		sel->r = f->rect;
	} else {
		sel->r.left = 0;
		sel->r.top = 0;
		sel->r.width = f->f_width;
		sel->r.height = f->f_height;
	}
	mutex_unlock(&fimc->lock);

	v4l2_dbg(1, debug, sd, "%s: (%d,%d) %dx%d, f_w: %d, f_h: %d\n",
		 __func__, f->rect.left, f->rect.top, f->rect.width,
		 f->rect.height, f->f_width, f->f_height);

	return 0;
}

static int fimc_lite_subdev_set_selection(struct v4l2_subdev *sd,
					  struct v4l2_subdev_pad_config *cfg,
					  struct v4l2_subdev_selection *sel)
{
	struct fimc_lite *fimc = v4l2_get_subdevdata(sd);
	struct flite_frame *f = &fimc->inp_frame;
	int ret = 0;

	if (sel->target != V4L2_SEL_TGT_CROP || sel->pad != FLITE_SD_PAD_SINK)
		return -EINVAL;

	mutex_lock(&fimc->lock);
	fimc_lite_try_crop(fimc, &sel->r);

	if (sel->which == V4L2_SUBDEV_FORMAT_TRY) {
		*v4l2_subdev_get_try_crop(sd, cfg, sel->pad) = sel->r;
	} else {
		unsigned long flags;
		spin_lock_irqsave(&fimc->slock, flags);
		f->rect = sel->r;
		/* Same crop rectangle on the source pad */
		fimc->out_frame.rect = sel->r;
		set_bit(ST_FLITE_CONFIG, &fimc->state);
		spin_unlock_irqrestore(&fimc->slock, flags);
	}
	mutex_unlock(&fimc->lock);

	v4l2_dbg(1, debug, sd, "%s: (%d,%d) %dx%d, f_w: %d, f_h: %d\n",
		 __func__, f->rect.left, f->rect.top, f->rect.width,
		 f->rect.height, f->f_width, f->f_height);

	return ret;
}

static int fimc_lite_subdev_s_stream(struct v4l2_subdev *sd, int on)
{
	struct fimc_lite *fimc = v4l2_get_subdevdata(sd);
	unsigned long flags;
	int ret;

	/*
	 * Find sensor subdev linked to FIMC-LITE directly or through
	 * MIPI-CSIS. This is required for configuration where FIMC-LITE
	 * is used as a subdev only and feeds data internally to FIMC-IS.
	 * The pipeline links are protected through entity.stream_count
	 * so there is no need to take the media graph mutex here.
	 */
	fimc->sensor = fimc_find_remote_sensor(&sd->entity);

	if (atomic_read(&fimc->out_path) != FIMC_IO_ISP)
		return -ENOIOCTLCMD;

	mutex_lock(&fimc->lock);
	if (on) {
		flite_hw_reset(fimc);
		ret = fimc_lite_hw_init(fimc, true);
		if (!ret) {
			spin_lock_irqsave(&fimc->slock, flags);
			flite_hw_capture_start(fimc);
			spin_unlock_irqrestore(&fimc->slock, flags);
		}
	} else {
		set_bit(ST_FLITE_OFF, &fimc->state);

		spin_lock_irqsave(&fimc->slock, flags);
		flite_hw_capture_stop(fimc);
		spin_unlock_irqrestore(&fimc->slock, flags);

		ret = wait_event_timeout(fimc->irq_queue,
				!test_bit(ST_FLITE_OFF, &fimc->state),
				msecs_to_jiffies(200));
		if (ret == 0)
			v4l2_err(sd, "s_stream(0) timeout\n");
		clear_bit(ST_FLITE_RUN, &fimc->state);
	}

	mutex_unlock(&fimc->lock);
	return ret;
}

static int fimc_lite_log_status(struct v4l2_subdev *sd)
{
	struct fimc_lite *fimc = v4l2_get_subdevdata(sd);

	flite_hw_dump_regs(fimc, __func__);
	return 0;
}

static int fimc_lite_subdev_registered(struct v4l2_subdev *sd)
{
	struct fimc_lite *fimc = v4l2_get_subdevdata(sd);
	struct vb2_queue *q = &fimc->vb_queue;
	struct video_device *vfd = &fimc->ve.vdev;
	int ret;

	memset(vfd, 0, sizeof(*vfd));
	atomic_set(&fimc->out_path, FIMC_IO_DMA);

	snprintf(vfd->name, sizeof(vfd->name), "fimc-lite.%d.capture",
		 fimc->index);

	vfd->fops = &fimc_lite_fops;
	vfd->ioctl_ops = &fimc_lite_ioctl_ops;
	vfd->v4l2_dev = sd->v4l2_dev;
	vfd->minor = -1;
	vfd->release = video_device_release_empty;
	vfd->queue = q;
	vfd->device_caps = V4L2_CAP_VIDEO_CAPTURE_MPLANE | V4L2_CAP_STREAMING;
	fimc->reqbufs_count = 0;

	INIT_LIST_HEAD(&fimc->pending_buf_q);
	INIT_LIST_HEAD(&fimc->active_buf_q);

	memset(q, 0, sizeof(*q));
	q->type = V4L2_BUF_TYPE_VIDEO_CAPTURE_MPLANE;
	q->io_modes = VB2_MMAP | VB2_USERPTR;
	q->ops = &fimc_lite_qops;
	q->mem_ops = &vb2_dma_contig_memops;
	q->buf_struct_size = sizeof(struct flite_buffer);
	q->drv_priv = fimc;
	q->timestamp_flags = V4L2_BUF_FLAG_TIMESTAMP_MONOTONIC;
	q->lock = &fimc->lock;
	q->dev = &fimc->pdev->dev;

	ret = vb2_queue_init(q);
	if (ret < 0)
		return ret;

	fimc->vd_pad.flags = MEDIA_PAD_FL_SINK;
	ret = media_entity_pads_init(&vfd->entity, 1, &fimc->vd_pad);
	if (ret < 0)
		return ret;

	video_set_drvdata(vfd, fimc);
	fimc->ve.pipe = v4l2_get_subdev_hostdata(sd);

	ret = video_register_device(vfd, VFL_TYPE_VIDEO, -1);
	if (ret < 0) {
		media_entity_cleanup(&vfd->entity);
		fimc->ve.pipe = NULL;
		return ret;
	}

	v4l2_info(sd->v4l2_dev, "Registered %s as /dev/%s\n",
		  vfd->name, video_device_node_name(vfd));
	return 0;
}

static void fimc_lite_subdev_unregistered(struct v4l2_subdev *sd)
{
	struct fimc_lite *fimc = v4l2_get_subdevdata(sd);

	if (fimc == NULL)
		return;

	mutex_lock(&fimc->lock);

	if (video_is_registered(&fimc->ve.vdev)) {
		video_unregister_device(&fimc->ve.vdev);
		media_entity_cleanup(&fimc->ve.vdev.entity);
		fimc->ve.pipe = NULL;
	}

	mutex_unlock(&fimc->lock);
}

static const struct v4l2_subdev_internal_ops fimc_lite_subdev_internal_ops = {
	.registered = fimc_lite_subdev_registered,
	.unregistered = fimc_lite_subdev_unregistered,
};

static const struct v4l2_subdev_pad_ops fimc_lite_subdev_pad_ops = {
	.enum_mbus_code = fimc_lite_subdev_enum_mbus_code,
	.get_selection = fimc_lite_subdev_get_selection,
	.set_selection = fimc_lite_subdev_set_selection,
	.get_fmt = fimc_lite_subdev_get_fmt,
	.set_fmt = fimc_lite_subdev_set_fmt,
};

static const struct v4l2_subdev_video_ops fimc_lite_subdev_video_ops = {
	.s_stream = fimc_lite_subdev_s_stream,
};

static const struct v4l2_subdev_core_ops fimc_lite_core_ops = {
	.log_status = fimc_lite_log_status,
};

static const struct v4l2_subdev_ops fimc_lite_subdev_ops = {
	.core = &fimc_lite_core_ops,
	.video = &fimc_lite_subdev_video_ops,
	.pad = &fimc_lite_subdev_pad_ops,
};

static int fimc_lite_s_ctrl(struct v4l2_ctrl *ctrl)
{
	struct fimc_lite *fimc = container_of(ctrl->handler, struct fimc_lite,
					      ctrl_handler);
	set_bit(ST_FLITE_CONFIG, &fimc->state);
	return 0;
}

static const struct v4l2_ctrl_ops fimc_lite_ctrl_ops = {
	.s_ctrl	= fimc_lite_s_ctrl,
};

static const struct v4l2_ctrl_config fimc_lite_ctrl = {
	.ops	= &fimc_lite_ctrl_ops,
	.id	= V4L2_CTRL_CLASS_USER | 0x1001,
	.type	= V4L2_CTRL_TYPE_BOOLEAN,
	.name	= "Test Pattern 640x480",
	.step	= 1,
};

static void fimc_lite_set_default_config(struct fimc_lite *fimc)
{
	struct flite_frame *sink = &fimc->inp_frame;
	struct flite_frame *source = &fimc->out_frame;

	sink->fmt = &fimc_lite_formats[0];
	sink->f_width = FLITE_DEFAULT_WIDTH;
	sink->f_height = FLITE_DEFAULT_HEIGHT;

	sink->rect.width = FLITE_DEFAULT_WIDTH;
	sink->rect.height = FLITE_DEFAULT_HEIGHT;
	sink->rect.left = 0;
	sink->rect.top = 0;

	*source = *sink;
}

static int fimc_lite_create_capture_subdev(struct fimc_lite *fimc)
{
	struct v4l2_ctrl_handler *handler = &fimc->ctrl_handler;
	struct v4l2_subdev *sd = &fimc->subdev;
	int ret;

	v4l2_subdev_init(sd, &fimc_lite_subdev_ops);
	sd->flags |= V4L2_SUBDEV_FL_HAS_DEVNODE;
	snprintf(sd->name, sizeof(sd->name), "FIMC-LITE.%d", fimc->index);

	fimc->subdev_pads[FLITE_SD_PAD_SINK].flags = MEDIA_PAD_FL_SINK;
	fimc->subdev_pads[FLITE_SD_PAD_SOURCE_DMA].flags = MEDIA_PAD_FL_SOURCE;
	fimc->subdev_pads[FLITE_SD_PAD_SOURCE_ISP].flags = MEDIA_PAD_FL_SOURCE;
	ret = media_entity_pads_init(&sd->entity, FLITE_SD_PADS_NUM,
				fimc->subdev_pads);
	if (ret)
		return ret;

	v4l2_ctrl_handler_init(handler, 1);
	fimc->test_pattern = v4l2_ctrl_new_custom(handler, &fimc_lite_ctrl,
						  NULL);
	if (handler->error) {
		media_entity_cleanup(&sd->entity);
		return handler->error;
	}

	sd->ctrl_handler = handler;
	sd->internal_ops = &fimc_lite_subdev_internal_ops;
	sd->entity.function = MEDIA_ENT_F_PROC_VIDEO_SCALER;
	sd->entity.ops = &fimc_lite_subdev_media_ops;
	sd->owner = THIS_MODULE;
	v4l2_set_subdevdata(sd, fimc);

	return 0;
}

static void fimc_lite_unregister_capture_subdev(struct fimc_lite *fimc)
{
	struct v4l2_subdev *sd = &fimc->subdev;

	v4l2_device_unregister_subdev(sd);
	media_entity_cleanup(&sd->entity);
	v4l2_ctrl_handler_free(&fimc->ctrl_handler);
	v4l2_set_subdevdata(sd, NULL);
}

static void fimc_lite_clk_put(struct fimc_lite *fimc)
{
	if (IS_ERR(fimc->clock))
		return;

	clk_put(fimc->clock);
	fimc->clock = ERR_PTR(-EINVAL);
}

static int fimc_lite_clk_get(struct fimc_lite *fimc)
{
	fimc->clock = clk_get(&fimc->pdev->dev, FLITE_CLK_NAME);
<<<<<<< HEAD
	if (IS_ERR(fimc->clock))
		return PTR_ERR(fimc->clock);

	return 0;
=======
	return PTR_ERR_OR_ZERO(fimc->clock);
>>>>>>> 24b8d41d
}

static const struct of_device_id flite_of_match[];

static int fimc_lite_probe(struct platform_device *pdev)
{
	struct flite_drvdata *drv_data = NULL;
	struct device *dev = &pdev->dev;
	const struct of_device_id *of_id;
	struct fimc_lite *fimc;
	struct resource *res;
	int ret;

	if (!dev->of_node)
		return -ENODEV;

	fimc = devm_kzalloc(dev, sizeof(*fimc), GFP_KERNEL);
	if (!fimc)
		return -ENOMEM;

	of_id = of_match_node(flite_of_match, dev->of_node);
	if (of_id)
		drv_data = (struct flite_drvdata *)of_id->data;
	fimc->index = of_alias_get_id(dev->of_node, "fimc-lite");

	if (!drv_data || fimc->index >= drv_data->num_instances ||
						fimc->index < 0) {
		dev_err(dev, "Wrong %pOF node alias\n", dev->of_node);
		return -EINVAL;
	}

	fimc->dd = drv_data;
	fimc->pdev = pdev;

	init_waitqueue_head(&fimc->irq_queue);
	spin_lock_init(&fimc->slock);
	mutex_init(&fimc->lock);

	res = platform_get_resource(pdev, IORESOURCE_MEM, 0);
	fimc->regs = devm_ioremap_resource(dev, res);
	if (IS_ERR(fimc->regs))
		return PTR_ERR(fimc->regs);

	res = platform_get_resource(pdev, IORESOURCE_IRQ, 0);
	if (res == NULL) {
		dev_err(dev, "Failed to get IRQ resource\n");
		return -ENXIO;
	}

	ret = fimc_lite_clk_get(fimc);
	if (ret)
		return ret;

	ret = devm_request_irq(dev, res->start, flite_irq_handler,
			       0, dev_name(dev), fimc);
	if (ret) {
		dev_err(dev, "Failed to install irq (%d)\n", ret);
		goto err_clk_put;
	}

	/* The video node will be created within the subdev's registered() op */
	ret = fimc_lite_create_capture_subdev(fimc);
	if (ret)
		goto err_clk_put;

	platform_set_drvdata(pdev, fimc);
	pm_runtime_enable(dev);

	if (!pm_runtime_enabled(dev)) {
		ret = clk_prepare_enable(fimc->clock);
		if (ret < 0)
			goto err_sd;
	}

	vb2_dma_contig_set_max_seg_size(dev, DMA_BIT_MASK(32));

	fimc_lite_set_default_config(fimc);

	dev_dbg(dev, "FIMC-LITE.%d registered successfully\n",
		fimc->index);
	return 0;

err_sd:
	fimc_lite_unregister_capture_subdev(fimc);
err_clk_put:
	fimc_lite_clk_put(fimc);
	return ret;
}

#ifdef CONFIG_PM
static int fimc_lite_runtime_resume(struct device *dev)
{
	struct fimc_lite *fimc = dev_get_drvdata(dev);

	clk_prepare_enable(fimc->clock);
	return 0;
}

static int fimc_lite_runtime_suspend(struct device *dev)
{
	struct fimc_lite *fimc = dev_get_drvdata(dev);

	clk_disable_unprepare(fimc->clock);
	return 0;
}
#endif

#ifdef CONFIG_PM_SLEEP
static int fimc_lite_resume(struct device *dev)
{
	struct fimc_lite *fimc = dev_get_drvdata(dev);
	struct flite_buffer *buf;
	unsigned long flags;
	int i;

	spin_lock_irqsave(&fimc->slock, flags);
	if (!test_and_clear_bit(ST_LPM, &fimc->state) ||
	    !test_bit(ST_FLITE_IN_USE, &fimc->state)) {
		spin_unlock_irqrestore(&fimc->slock, flags);
		return 0;
	}
	flite_hw_reset(fimc);
	spin_unlock_irqrestore(&fimc->slock, flags);

	if (!test_and_clear_bit(ST_FLITE_SUSPENDED, &fimc->state))
		return 0;

	INIT_LIST_HEAD(&fimc->active_buf_q);
	fimc_pipeline_call(&fimc->ve, open,
			   &fimc->ve.vdev.entity, false);
	fimc_lite_hw_init(fimc, atomic_read(&fimc->out_path) == FIMC_IO_ISP);
	clear_bit(ST_FLITE_SUSPENDED, &fimc->state);

	for (i = 0; i < fimc->reqbufs_count; i++) {
		if (list_empty(&fimc->pending_buf_q))
			break;
		buf = fimc_lite_pending_queue_pop(fimc);
		buffer_queue(&buf->vb.vb2_buf);
	}
	return 0;
}

static int fimc_lite_suspend(struct device *dev)
{
	struct fimc_lite *fimc = dev_get_drvdata(dev);
	bool suspend = test_bit(ST_FLITE_IN_USE, &fimc->state);
	int ret;

	if (test_and_set_bit(ST_LPM, &fimc->state))
		return 0;

	ret = fimc_lite_stop_capture(fimc, suspend);
	if (ret < 0 || !fimc_lite_active(fimc))
		return ret;

	return fimc_pipeline_call(&fimc->ve, close);
}
#endif /* CONFIG_PM_SLEEP */

static int fimc_lite_remove(struct platform_device *pdev)
{
	struct fimc_lite *fimc = platform_get_drvdata(pdev);
	struct device *dev = &pdev->dev;

	if (!pm_runtime_enabled(dev))
		clk_disable_unprepare(fimc->clock);

	pm_runtime_disable(dev);
	pm_runtime_set_suspended(dev);
	fimc_lite_unregister_capture_subdev(fimc);
	vb2_dma_contig_clear_max_seg_size(dev);
	fimc_lite_clk_put(fimc);

	dev_info(dev, "Driver unloaded\n");
	return 0;
}

static const struct dev_pm_ops fimc_lite_pm_ops = {
	SET_SYSTEM_SLEEP_PM_OPS(fimc_lite_suspend, fimc_lite_resume)
	SET_RUNTIME_PM_OPS(fimc_lite_runtime_suspend, fimc_lite_runtime_resume,
			   NULL)
};

/* EXYNOS4412 */
static struct flite_drvdata fimc_lite_drvdata_exynos4 = {
	.max_width		= 8192,
	.max_height		= 8192,
	.out_width_align	= 8,
	.win_hor_offs_align	= 2,
	.out_hor_offs_align	= 8,
	.max_dma_bufs		= 1,
	.num_instances		= 2,
};

/* EXYNOS5250 */
static struct flite_drvdata fimc_lite_drvdata_exynos5 = {
	.max_width		= 8192,
	.max_height		= 8192,
	.out_width_align	= 8,
	.win_hor_offs_align	= 2,
	.out_hor_offs_align	= 8,
	.max_dma_bufs		= 32,
	.num_instances		= 3,
};

static const struct of_device_id flite_of_match[] = {
	{
		.compatible = "samsung,exynos4212-fimc-lite",
		.data = &fimc_lite_drvdata_exynos4,
	},
	{
		.compatible = "samsung,exynos5250-fimc-lite",
		.data = &fimc_lite_drvdata_exynos5,
	},
	{ /* sentinel */ },
};
MODULE_DEVICE_TABLE(of, flite_of_match);

static struct platform_driver fimc_lite_driver = {
	.probe		= fimc_lite_probe,
	.remove		= fimc_lite_remove,
	.driver = {
		.of_match_table = flite_of_match,
		.name		= FIMC_LITE_DRV_NAME,
		.pm		= &fimc_lite_pm_ops,
	}
};
module_platform_driver(fimc_lite_driver);
MODULE_LICENSE("GPL");
MODULE_ALIAS("platform:" FIMC_LITE_DRV_NAME);<|MERGE_RESOLUTION|>--- conflicted
+++ resolved
@@ -1437,14 +1437,7 @@
 static int fimc_lite_clk_get(struct fimc_lite *fimc)
 {
 	fimc->clock = clk_get(&fimc->pdev->dev, FLITE_CLK_NAME);
-<<<<<<< HEAD
-	if (IS_ERR(fimc->clock))
-		return PTR_ERR(fimc->clock);
-
-	return 0;
-=======
 	return PTR_ERR_OR_ZERO(fimc->clock);
->>>>>>> 24b8d41d
 }
 
 static const struct of_device_id flite_of_match[];
