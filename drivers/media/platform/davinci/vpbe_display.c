// SPDX-License-Identifier: GPL-2.0-only
/*
 * Copyright (C) 2010 Texas Instruments Incorporated - https://www.ti.com/
 */
#include <linux/kernel.h>
#include <linux/init.h>
#include <linux/module.h>
#include <linux/errno.h>
#include <linux/interrupt.h>
#include <linux/string.h>
#include <linux/wait.h>
#include <linux/time.h>
#include <linux/platform_device.h>
#include <linux/irq.h>
#include <linux/mm.h>
#include <linux/mutex.h>
#include <linux/videodev2.h>
#include <linux/slab.h>


#include <media/v4l2-dev.h>
#include <media/v4l2-common.h>
#include <media/v4l2-ioctl.h>
#include <media/v4l2-device.h>
#include <media/davinci/vpbe_display.h>
#include <media/davinci/vpbe_types.h>
#include <media/davinci/vpbe.h>
#include <media/davinci/vpbe_venc.h>
#include <media/davinci/vpbe_osd.h>
#include "vpbe_venc_regs.h"

#define VPBE_DISPLAY_DRIVER "vpbe-v4l2"

static int debug;

#define VPBE_DEFAULT_NUM_BUFS 3

module_param(debug, int, 0644);

static int vpbe_set_osd_display_params(struct vpbe_display *disp_dev,
			struct vpbe_layer *layer);

static int venc_is_second_field(struct vpbe_display *disp_dev)
{
	struct vpbe_device *vpbe_dev = disp_dev->vpbe_dev;
	int ret, val;

	ret = v4l2_subdev_call(vpbe_dev->venc,
			       core,
			       ioctl,
			       VENC_GET_FLD,
			       &val);
	if (ret < 0) {
		v4l2_err(&vpbe_dev->v4l2_dev,
			 "Error in getting Field ID 0\n");
		return 1;
	}
	return val;
}

static void vpbe_isr_even_field(struct vpbe_display *disp_obj,
				struct vpbe_layer *layer)
{
	if (layer->cur_frm == layer->next_frm)
		return;

	layer->cur_frm->vb.vb2_buf.timestamp = ktime_get_ns();
	vb2_buffer_done(&layer->cur_frm->vb.vb2_buf, VB2_BUF_STATE_DONE);
	/* Make cur_frm pointing to next_frm */
	layer->cur_frm = layer->next_frm;
}

static void vpbe_isr_odd_field(struct vpbe_display *disp_obj,
				struct vpbe_layer *layer)
{
	struct osd_state *osd_device = disp_obj->osd_device;
	unsigned long addr;

	spin_lock(&disp_obj->dma_queue_lock);
	if (list_empty(&layer->dma_queue) ||
		(layer->cur_frm != layer->next_frm)) {
		spin_unlock(&disp_obj->dma_queue_lock);
		return;
	}
	/*
	 * one field is displayed configure
	 * the next frame if it is available
	 * otherwise hold on current frame
	 * Get next from the buffer queue
	 */
	layer->next_frm = list_entry(layer->dma_queue.next,
			  struct  vpbe_disp_buffer, list);
	/* Remove that from the buffer queue */
	list_del(&layer->next_frm->list);
	spin_unlock(&disp_obj->dma_queue_lock);
	/* Mark state of the frame to active */
	layer->next_frm->vb.vb2_buf.state = VB2_BUF_STATE_ACTIVE;
	addr = vb2_dma_contig_plane_dma_addr(&layer->next_frm->vb.vb2_buf, 0);
	osd_device->ops.start_layer(osd_device,
			layer->layer_info.id,
			addr,
			disp_obj->cbcr_ofst);
}

/* interrupt service routine */
static irqreturn_t venc_isr(int irq, void *arg)
{
	struct vpbe_display *disp_dev = (struct vpbe_display *)arg;
	struct vpbe_layer *layer;
	static unsigned last_event;
	unsigned event = 0;
	int fid;
	int i;

	if (!arg || !disp_dev->dev[0])
		return IRQ_HANDLED;

	if (venc_is_second_field(disp_dev))
		event |= VENC_SECOND_FIELD;
	else
		event |= VENC_FIRST_FIELD;

	if (event == (last_event & ~VENC_END_OF_FRAME)) {
		/*
		* If the display is non-interlaced, then we need to flag the
		* end-of-frame event at every interrupt regardless of the
		* value of the FIDST bit.  We can conclude that the display is
		* non-interlaced if the value of the FIDST bit is unchanged
		* from the previous interrupt.
		*/
		event |= VENC_END_OF_FRAME;
	} else if (event == VENC_SECOND_FIELD) {
		/* end-of-frame for interlaced display */
		event |= VENC_END_OF_FRAME;
	}
	last_event = event;

	for (i = 0; i < VPBE_DISPLAY_MAX_DEVICES; i++) {
		layer = disp_dev->dev[i];

		if (!vb2_start_streaming_called(&layer->buffer_queue))
			continue;

		if (layer->layer_first_int) {
			layer->layer_first_int = 0;
			continue;
		}
		/* Check the field format */
		if ((V4L2_FIELD_NONE == layer->pix_fmt.field) &&
			(event & VENC_END_OF_FRAME)) {
			/* Progressive mode */

			vpbe_isr_even_field(disp_dev, layer);
			vpbe_isr_odd_field(disp_dev, layer);
		} else {
		/* Interlaced mode */

			layer->field_id ^= 1;
			if (event & VENC_FIRST_FIELD)
				fid = 0;
			else
				fid = 1;

			/*
			* If field id does not match with store
			* field id
			*/
			if (fid != layer->field_id) {
				/* Make them in sync */
				layer->field_id = fid;
				continue;
			}
			/*
			* device field id and local field id are
			* in sync. If this is even field
			*/
			if (0 == fid)
				vpbe_isr_even_field(disp_dev, layer);
			else  /* odd field */
				vpbe_isr_odd_field(disp_dev, layer);
		}
	}

	return IRQ_HANDLED;
}

/*
 * vpbe_buffer_prepare()
 * This is the callback function called from vb2_qbuf() function
 * the buffer is prepared and user space virtual address is converted into
 * physical address
 */
static int vpbe_buffer_prepare(struct vb2_buffer *vb)
{
	struct vb2_queue *q = vb->vb2_queue;
	struct vpbe_layer *layer = vb2_get_drv_priv(q);
	struct vpbe_device *vpbe_dev = layer->disp_dev->vpbe_dev;
	unsigned long addr;

	v4l2_dbg(1, debug, &vpbe_dev->v4l2_dev,
				"vpbe_buffer_prepare\n");

	vb2_set_plane_payload(vb, 0, layer->pix_fmt.sizeimage);
	if (vb2_get_plane_payload(vb, 0) > vb2_plane_size(vb, 0))
		return -EINVAL;

	addr = vb2_dma_contig_plane_dma_addr(vb, 0);
	if (!IS_ALIGNED(addr, 8)) {
		v4l2_err(&vpbe_dev->v4l2_dev,
			 "buffer_prepare:offset is not aligned to 32 bytes\n");
		return -EINVAL;
	}
	return 0;
}

/*
 * vpbe_buffer_setup()
 * This function allocates memory for the buffers
 */
static int
vpbe_buffer_queue_setup(struct vb2_queue *vq,
			unsigned int *nbuffers, unsigned int *nplanes,
			unsigned int sizes[], struct device *alloc_devs[])

{
	/* Get the file handle object and layer object */
	struct vpbe_layer *layer = vb2_get_drv_priv(vq);
	struct vpbe_device *vpbe_dev = layer->disp_dev->vpbe_dev;

	v4l2_dbg(1, debug, &vpbe_dev->v4l2_dev, "vpbe_buffer_setup\n");

	/* Store number of buffers allocated in numbuffer member */
	if (vq->num_buffers + *nbuffers < VPBE_DEFAULT_NUM_BUFS)
		*nbuffers = VPBE_DEFAULT_NUM_BUFS - vq->num_buffers;

	if (*nplanes)
		return sizes[0] < layer->pix_fmt.sizeimage ? -EINVAL : 0;

	*nplanes = 1;
	sizes[0] = layer->pix_fmt.sizeimage;

	return 0;
}

/*
 * vpbe_buffer_queue()
 * This function adds the buffer to DMA queue
 */
static void vpbe_buffer_queue(struct vb2_buffer *vb)
{
	struct vb2_v4l2_buffer *vbuf = to_vb2_v4l2_buffer(vb);
	/* Get the file handle object and layer object */
	struct vpbe_disp_buffer *buf = container_of(vbuf,
				struct vpbe_disp_buffer, vb);
	struct vpbe_layer *layer = vb2_get_drv_priv(vb->vb2_queue);
	struct vpbe_display *disp = layer->disp_dev;
	struct vpbe_device *vpbe_dev = layer->disp_dev->vpbe_dev;
	unsigned long flags;

	v4l2_dbg(1, debug, &vpbe_dev->v4l2_dev,
			"vpbe_buffer_queue\n");

	/* add the buffer to the DMA queue */
	spin_lock_irqsave(&disp->dma_queue_lock, flags);
	list_add_tail(&buf->list, &layer->dma_queue);
	spin_unlock_irqrestore(&disp->dma_queue_lock, flags);
}

static int vpbe_start_streaming(struct vb2_queue *vq, unsigned int count)
{
	struct vpbe_layer *layer = vb2_get_drv_priv(vq);
	struct osd_state *osd_device = layer->disp_dev->osd_device;
	int ret;

	osd_device->ops.disable_layer(osd_device, layer->layer_info.id);

	/* Get the next frame from the buffer queue */
	layer->next_frm = layer->cur_frm = list_entry(layer->dma_queue.next,
				struct vpbe_disp_buffer, list);
	/* Remove buffer from the buffer queue */
	list_del(&layer->cur_frm->list);
	/* Mark state of the current frame to active */
	layer->cur_frm->vb.vb2_buf.state = VB2_BUF_STATE_ACTIVE;
	/* Initialize field_id and started member */
	layer->field_id = 0;

	/* Set parameters in OSD and VENC */
	ret = vpbe_set_osd_display_params(layer->disp_dev, layer);
	if (ret < 0) {
		struct vpbe_disp_buffer *buf, *tmp;

		vb2_buffer_done(&layer->cur_frm->vb.vb2_buf,
				VB2_BUF_STATE_QUEUED);
		list_for_each_entry_safe(buf, tmp, &layer->dma_queue, list) {
			list_del(&buf->list);
			vb2_buffer_done(&buf->vb.vb2_buf,
					VB2_BUF_STATE_QUEUED);
		}

		return ret;
	}

	/*
	 * if request format is yuv420 semiplanar, need to
	 * enable both video windows
	 */
	layer->layer_first_int = 1;

	return ret;
}

static void vpbe_stop_streaming(struct vb2_queue *vq)
{
	struct vpbe_layer *layer = vb2_get_drv_priv(vq);
	struct osd_state *osd_device = layer->disp_dev->osd_device;
	struct vpbe_display *disp = layer->disp_dev;
	unsigned long flags;

	if (!vb2_is_streaming(vq))
		return;

	osd_device->ops.disable_layer(osd_device, layer->layer_info.id);

	/* release all active buffers */
	spin_lock_irqsave(&disp->dma_queue_lock, flags);
	if (layer->cur_frm == layer->next_frm) {
		vb2_buffer_done(&layer->cur_frm->vb.vb2_buf,
				VB2_BUF_STATE_ERROR);
	} else {
		if (layer->cur_frm)
			vb2_buffer_done(&layer->cur_frm->vb.vb2_buf,
					VB2_BUF_STATE_ERROR);
		if (layer->next_frm)
			vb2_buffer_done(&layer->next_frm->vb.vb2_buf,
					VB2_BUF_STATE_ERROR);
	}

	while (!list_empty(&layer->dma_queue)) {
		layer->next_frm = list_entry(layer->dma_queue.next,
						struct vpbe_disp_buffer, list);
		list_del(&layer->next_frm->list);
		vb2_buffer_done(&layer->next_frm->vb.vb2_buf,
				VB2_BUF_STATE_ERROR);
	}
	spin_unlock_irqrestore(&disp->dma_queue_lock, flags);
}

static const struct vb2_ops video_qops = {
	.queue_setup = vpbe_buffer_queue_setup,
	.wait_prepare = vb2_ops_wait_prepare,
	.wait_finish = vb2_ops_wait_finish,
	.buf_prepare = vpbe_buffer_prepare,
	.start_streaming = vpbe_start_streaming,
	.stop_streaming = vpbe_stop_streaming,
	.buf_queue = vpbe_buffer_queue,
};

static
struct vpbe_layer*
_vpbe_display_get_other_win_layer(struct vpbe_display *disp_dev,
			struct vpbe_layer *layer)
{
	enum vpbe_display_device_id thiswin, otherwin;
	thiswin = layer->device_id;

	otherwin = (thiswin == VPBE_DISPLAY_DEVICE_0) ?
	VPBE_DISPLAY_DEVICE_1 : VPBE_DISPLAY_DEVICE_0;
	return disp_dev->dev[otherwin];
}

static int vpbe_set_osd_display_params(struct vpbe_display *disp_dev,
			struct vpbe_layer *layer)
{
	struct osd_layer_config *cfg  = &layer->layer_info.config;
	struct osd_state *osd_device = disp_dev->osd_device;
	struct vpbe_device *vpbe_dev = disp_dev->vpbe_dev;
	unsigned long addr;
	int ret;

	addr = vb2_dma_contig_plane_dma_addr(&layer->cur_frm->vb.vb2_buf, 0);
	/* Set address in the display registers */
	osd_device->ops.start_layer(osd_device,
				    layer->layer_info.id,
				    addr,
				    disp_dev->cbcr_ofst);

	ret = osd_device->ops.enable_layer(osd_device,
				layer->layer_info.id, 0);
	if (ret < 0) {
		v4l2_err(&vpbe_dev->v4l2_dev,
			"Error in enabling osd window layer 0\n");
		return -1;
	}

	/* Enable the window */
	layer->layer_info.enable = 1;
	if (cfg->pixfmt == PIXFMT_NV12) {
		struct vpbe_layer *otherlayer =
			_vpbe_display_get_other_win_layer(disp_dev, layer);

		ret = osd_device->ops.enable_layer(osd_device,
				otherlayer->layer_info.id, 1);
		if (ret < 0) {
			v4l2_err(&vpbe_dev->v4l2_dev,
				"Error in enabling osd window layer 1\n");
			return -1;
		}
		otherlayer->layer_info.enable = 1;
	}
	return 0;
}

static void
vpbe_disp_calculate_scale_factor(struct vpbe_display *disp_dev,
			struct vpbe_layer *layer,
			int expected_xsize, int expected_ysize)
{
	struct display_layer_info *layer_info = &layer->layer_info;
	struct v4l2_pix_format *pixfmt = &layer->pix_fmt;
	struct osd_layer_config *cfg  = &layer->layer_info.config;
	struct vpbe_device *vpbe_dev = disp_dev->vpbe_dev;
	int calculated_xsize;
	int h_exp = 0;
	int v_exp = 0;
	int h_scale;
	int v_scale;

	v4l2_std_id standard_id = vpbe_dev->current_timings.std_id;

	/*
	 * Application initially set the image format. Current display
	 * size is obtained from the vpbe display controller. expected_xsize
	 * and expected_ysize are set through S_SELECTION ioctl. Based on this,
	 * driver will calculate the scale factors for vertical and
	 * horizontal direction so that the image is displayed scaled
	 * and expanded. Application uses expansion to display the image
	 * in a square pixel. Otherwise it is displayed using displays
	 * pixel aspect ratio.It is expected that application chooses
	 * the crop coordinates for cropped or scaled display. if crop
	 * size is less than the image size, it is displayed cropped or
	 * it is displayed scaled and/or expanded.
	 *
	 * to begin with, set the crop window same as expected. Later we
	 * will override with scaled window size
	 */

	cfg->xsize = pixfmt->width;
	cfg->ysize = pixfmt->height;
	layer_info->h_zoom = ZOOM_X1;	/* no horizontal zoom */
	layer_info->v_zoom = ZOOM_X1;	/* no horizontal zoom */
	layer_info->h_exp = H_EXP_OFF;	/* no horizontal zoom */
	layer_info->v_exp = V_EXP_OFF;	/* no horizontal zoom */

	if (pixfmt->width < expected_xsize) {
		h_scale = vpbe_dev->current_timings.xres / pixfmt->width;
		if (h_scale < 2)
			h_scale = 1;
		else if (h_scale >= 4)
			h_scale = 4;
		else
			h_scale = 2;
		cfg->xsize *= h_scale;
		if (cfg->xsize < expected_xsize) {
			if ((standard_id & V4L2_STD_525_60) ||
			(standard_id & V4L2_STD_625_50)) {
				calculated_xsize = (cfg->xsize *
					VPBE_DISPLAY_H_EXP_RATIO_N) /
					VPBE_DISPLAY_H_EXP_RATIO_D;
				if (calculated_xsize <= expected_xsize) {
					h_exp = 1;
					cfg->xsize = calculated_xsize;
				}
			}
		}
		if (h_scale == 2)
			layer_info->h_zoom = ZOOM_X2;
		else if (h_scale == 4)
			layer_info->h_zoom = ZOOM_X4;
		if (h_exp)
			layer_info->h_exp = H_EXP_9_OVER_8;
	} else {
		/* no scaling, only cropping. Set display area to crop area */
		cfg->xsize = expected_xsize;
	}

	if (pixfmt->height < expected_ysize) {
		v_scale = expected_ysize / pixfmt->height;
		if (v_scale < 2)
			v_scale = 1;
		else if (v_scale >= 4)
			v_scale = 4;
		else
			v_scale = 2;
		cfg->ysize *= v_scale;
		if (cfg->ysize < expected_ysize) {
			if ((standard_id & V4L2_STD_625_50)) {
				calculated_xsize = (cfg->ysize *
					VPBE_DISPLAY_V_EXP_RATIO_N) /
					VPBE_DISPLAY_V_EXP_RATIO_D;
				if (calculated_xsize <= expected_ysize) {
					v_exp = 1;
					cfg->ysize = calculated_xsize;
				}
			}
		}
		if (v_scale == 2)
			layer_info->v_zoom = ZOOM_X2;
		else if (v_scale == 4)
			layer_info->v_zoom = ZOOM_X4;
		if (v_exp)
			layer_info->v_exp = V_EXP_6_OVER_5;
	} else {
		/* no scaling, only cropping. Set display area to crop area */
		cfg->ysize = expected_ysize;
	}
	v4l2_dbg(1, debug, &vpbe_dev->v4l2_dev,
		"crop display xsize = %d, ysize = %d\n",
		cfg->xsize, cfg->ysize);
}

static void vpbe_disp_adj_position(struct vpbe_display *disp_dev,
			struct vpbe_layer *layer,
			int top, int left)
{
	struct osd_layer_config *cfg = &layer->layer_info.config;
	struct vpbe_device *vpbe_dev = disp_dev->vpbe_dev;

	cfg->xpos = min((unsigned int)left,
			vpbe_dev->current_timings.xres - cfg->xsize);
	cfg->ypos = min((unsigned int)top,
			vpbe_dev->current_timings.yres - cfg->ysize);

	v4l2_dbg(1, debug, &vpbe_dev->v4l2_dev,
		"new xpos = %d, ypos = %d\n",
		cfg->xpos, cfg->ypos);
}

static void vpbe_disp_check_window_params(struct vpbe_display *disp_dev,
			struct v4l2_rect *c)
{
	struct vpbe_device *vpbe_dev = disp_dev->vpbe_dev;

	if ((c->width == 0) ||
	  ((c->width + c->left) > vpbe_dev->current_timings.xres))
		c->width = vpbe_dev->current_timings.xres - c->left;

	if ((c->height == 0) || ((c->height + c->top) >
	  vpbe_dev->current_timings.yres))
		c->height = vpbe_dev->current_timings.yres - c->top;

	/* window height must be even for interlaced display */
	if (vpbe_dev->current_timings.interlaced)
		c->height &= (~0x01);

}

/*
 * vpbe_try_format()
 * If user application provides width and height, and have bytesperline set
 * to zero, driver calculates bytesperline and sizeimage based on hardware
 * limits.
 */
static int vpbe_try_format(struct vpbe_display *disp_dev,
			struct v4l2_pix_format *pixfmt, int check)
{
	struct vpbe_device *vpbe_dev = disp_dev->vpbe_dev;
	int min_height = 1;
	int min_width = 32;
	int max_height;
	int max_width;
	int bpp;

	if ((pixfmt->pixelformat != V4L2_PIX_FMT_UYVY) &&
	    (pixfmt->pixelformat != V4L2_PIX_FMT_NV12))
		/* choose default as V4L2_PIX_FMT_UYVY */
		pixfmt->pixelformat = V4L2_PIX_FMT_UYVY;

	/* Check the field format */
	if ((pixfmt->field != V4L2_FIELD_INTERLACED) &&
		(pixfmt->field != V4L2_FIELD_NONE)) {
		if (vpbe_dev->current_timings.interlaced)
			pixfmt->field = V4L2_FIELD_INTERLACED;
		else
			pixfmt->field = V4L2_FIELD_NONE;
	}

	if (pixfmt->field == V4L2_FIELD_INTERLACED)
		min_height = 2;

	if (pixfmt->pixelformat == V4L2_PIX_FMT_NV12)
		bpp = 1;
	else
		bpp = 2;

	max_width = vpbe_dev->current_timings.xres;
	max_height = vpbe_dev->current_timings.yres;

	min_width /= bpp;

	if (!pixfmt->width || (pixfmt->width < min_width) ||
		(pixfmt->width > max_width)) {
		pixfmt->width = vpbe_dev->current_timings.xres;
	}

	if (!pixfmt->height || (pixfmt->height  < min_height) ||
		(pixfmt->height  > max_height)) {
		pixfmt->height = vpbe_dev->current_timings.yres;
	}

	if (pixfmt->bytesperline < (pixfmt->width * bpp))
		pixfmt->bytesperline = pixfmt->width * bpp;

	/* Make the bytesperline 32 byte aligned */
	pixfmt->bytesperline = ((pixfmt->width * bpp + 31) & ~31);

	if (pixfmt->pixelformat == V4L2_PIX_FMT_NV12)
		pixfmt->sizeimage = pixfmt->bytesperline * pixfmt->height +
				(pixfmt->bytesperline * pixfmt->height >> 1);
	else
		pixfmt->sizeimage = pixfmt->bytesperline * pixfmt->height;

	return 0;
}

static int vpbe_display_querycap(struct file *file, void  *priv,
			       struct v4l2_capability *cap)
{
	struct vpbe_layer *layer = video_drvdata(file);
	struct vpbe_device *vpbe_dev = layer->disp_dev->vpbe_dev;

	snprintf(cap->driver, sizeof(cap->driver), "%s",
		dev_name(vpbe_dev->pdev));
	snprintf(cap->bus_info, sizeof(cap->bus_info), "platform:%s",
		 dev_name(vpbe_dev->pdev));
	strscpy(cap->card, vpbe_dev->cfg->module_name, sizeof(cap->card));

	return 0;
}

static int vpbe_display_s_selection(struct file *file, void *priv,
			     struct v4l2_selection *sel)
{
	struct vpbe_layer *layer = video_drvdata(file);
	struct vpbe_display *disp_dev = layer->disp_dev;
	struct vpbe_device *vpbe_dev = disp_dev->vpbe_dev;
	struct osd_layer_config *cfg = &layer->layer_info.config;
	struct osd_state *osd_device = disp_dev->osd_device;
	struct v4l2_rect rect = sel->r;
	int ret;

	v4l2_dbg(1, debug, &vpbe_dev->v4l2_dev,
		"VIDIOC_S_SELECTION, layer id = %d\n", layer->device_id);

	if (sel->type != V4L2_BUF_TYPE_VIDEO_OUTPUT ||
	    sel->target != V4L2_SEL_TGT_CROP)
		return -EINVAL;

	if (rect.top < 0)
		rect.top = 0;
	if (rect.left < 0)
		rect.left = 0;

	vpbe_disp_check_window_params(disp_dev, &rect);

	osd_device->ops.get_layer_config(osd_device,
			layer->layer_info.id, cfg);

	vpbe_disp_calculate_scale_factor(disp_dev, layer,
					rect.width,
					rect.height);
	vpbe_disp_adj_position(disp_dev, layer, rect.top,
					rect.left);
	ret = osd_device->ops.set_layer_config(osd_device,
				layer->layer_info.id, cfg);
	if (ret < 0) {
		v4l2_err(&vpbe_dev->v4l2_dev,
			"Error in set layer config:\n");
		return -EINVAL;
	}

	/* apply zooming and h or v expansion */
	osd_device->ops.set_zoom(osd_device,
			layer->layer_info.id,
			layer->layer_info.h_zoom,
			layer->layer_info.v_zoom);
	ret = osd_device->ops.set_vid_expansion(osd_device,
			layer->layer_info.h_exp,
			layer->layer_info.v_exp);
	if (ret < 0) {
		v4l2_err(&vpbe_dev->v4l2_dev,
		"Error in set vid expansion:\n");
		return -EINVAL;
	}

	if ((layer->layer_info.h_zoom != ZOOM_X1) ||
		(layer->layer_info.v_zoom != ZOOM_X1) ||
		(layer->layer_info.h_exp != H_EXP_OFF) ||
		(layer->layer_info.v_exp != V_EXP_OFF))
		/* Enable expansion filter */
		osd_device->ops.set_interpolation_filter(osd_device, 1);
	else
		osd_device->ops.set_interpolation_filter(osd_device, 0);

	sel->r = rect;
	return 0;
}

static int vpbe_display_g_selection(struct file *file, void *priv,
				    struct v4l2_selection *sel)
{
	struct vpbe_layer *layer = video_drvdata(file);
	struct osd_layer_config *cfg = &layer->layer_info.config;
	struct vpbe_device *vpbe_dev = layer->disp_dev->vpbe_dev;
	struct osd_state *osd_device = layer->disp_dev->osd_device;
	struct v4l2_rect *rect = &sel->r;

	v4l2_dbg(1, debug, &vpbe_dev->v4l2_dev,
			"VIDIOC_G_SELECTION, layer id = %d\n",
			layer->device_id);

	if (sel->type != V4L2_BUF_TYPE_VIDEO_OUTPUT)
		return -EINVAL;

	switch (sel->target) {
	case V4L2_SEL_TGT_CROP:
		osd_device->ops.get_layer_config(osd_device,
						 layer->layer_info.id, cfg);
		rect->top = cfg->ypos;
		rect->left = cfg->xpos;
		rect->width = cfg->xsize;
		rect->height = cfg->ysize;
		break;
	case V4L2_SEL_TGT_CROP_DEFAULT:
	case V4L2_SEL_TGT_CROP_BOUNDS:
		rect->left = 0;
		rect->top = 0;
		rect->width = vpbe_dev->current_timings.xres;
		rect->height = vpbe_dev->current_timings.yres;
		break;
	default:
		return -EINVAL;
	}

	return 0;
}

static int vpbe_display_g_pixelaspect(struct file *file, void *priv,
				      int type, struct v4l2_fract *f)
{
	struct vpbe_layer *layer = video_drvdata(file);
	struct vpbe_device *vpbe_dev = layer->disp_dev->vpbe_dev;

	v4l2_dbg(1, debug, &vpbe_dev->v4l2_dev, "VIDIOC_CROPCAP ioctl\n");

<<<<<<< HEAD
	if (cropcap->type != V4L2_BUF_TYPE_VIDEO_OUTPUT)
		return -EINVAL;

	cropcap->pixelaspect = vpbe_dev->current_timings.aspect;
=======
	if (type != V4L2_BUF_TYPE_VIDEO_OUTPUT)
		return -EINVAL;

	*f = vpbe_dev->current_timings.aspect;
>>>>>>> 24b8d41d
	return 0;
}

static int vpbe_display_g_fmt(struct file *file, void *priv,
				struct v4l2_format *fmt)
{
	struct vpbe_layer *layer = video_drvdata(file);
	struct vpbe_device *vpbe_dev = layer->disp_dev->vpbe_dev;

	v4l2_dbg(1, debug, &vpbe_dev->v4l2_dev,
			"VIDIOC_G_FMT, layer id = %d\n",
			layer->device_id);

	/* If buffer type is video output */
	if (V4L2_BUF_TYPE_VIDEO_OUTPUT != fmt->type) {
		v4l2_err(&vpbe_dev->v4l2_dev, "invalid type\n");
		return -EINVAL;
	}
	/* Fill in the information about format */
	fmt->fmt.pix = layer->pix_fmt;

	return 0;
}

static int vpbe_display_enum_fmt(struct file *file, void  *priv,
				   struct v4l2_fmtdesc *fmt)
{
	struct vpbe_layer *layer = video_drvdata(file);
	struct vpbe_device *vpbe_dev = layer->disp_dev->vpbe_dev;

	v4l2_dbg(1, debug, &vpbe_dev->v4l2_dev,
				"VIDIOC_ENUM_FMT, layer id = %d\n",
				layer->device_id);
	if (fmt->index > 1) {
		v4l2_err(&vpbe_dev->v4l2_dev, "Invalid format index\n");
		return -EINVAL;
	}

	/* Fill in the information about format */
	if (fmt->index == 0)
		fmt->pixelformat = V4L2_PIX_FMT_UYVY;
	else
		fmt->pixelformat = V4L2_PIX_FMT_NV12;

	return 0;
}

static int vpbe_display_s_fmt(struct file *file, void *priv,
				struct v4l2_format *fmt)
{
	struct vpbe_layer *layer = video_drvdata(file);
	struct vpbe_display *disp_dev = layer->disp_dev;
	struct vpbe_device *vpbe_dev = disp_dev->vpbe_dev;
	struct osd_layer_config *cfg  = &layer->layer_info.config;
	struct v4l2_pix_format *pixfmt = &fmt->fmt.pix;
	struct osd_state *osd_device = disp_dev->osd_device;
	int ret;

	v4l2_dbg(1, debug, &vpbe_dev->v4l2_dev,
			"VIDIOC_S_FMT, layer id = %d\n",
			layer->device_id);

	if (vb2_is_busy(&layer->buffer_queue))
		return -EBUSY;

	if (V4L2_BUF_TYPE_VIDEO_OUTPUT != fmt->type) {
		v4l2_dbg(1, debug, &vpbe_dev->v4l2_dev, "invalid type\n");
		return -EINVAL;
	}
	/* Check for valid pixel format */
	ret = vpbe_try_format(disp_dev, pixfmt, 1);
	if (ret)
		return ret;

	/* YUV420 is requested, check availability of the
	other video window */

	layer->pix_fmt = *pixfmt;
	if (pixfmt->pixelformat == V4L2_PIX_FMT_NV12) {
		struct vpbe_layer *otherlayer;

		otherlayer = _vpbe_display_get_other_win_layer(disp_dev, layer);
		/* if other layer is available, only
		 * claim it, do not configure it
		 */
		ret = osd_device->ops.request_layer(osd_device,
						    otherlayer->layer_info.id);
		if (ret < 0) {
			v4l2_err(&vpbe_dev->v4l2_dev,
				 "Display Manager failed to allocate layer\n");
			return -EBUSY;
		}
	}

	/* Get osd layer config */
	osd_device->ops.get_layer_config(osd_device,
			layer->layer_info.id, cfg);
	/* Store the pixel format in the layer object */
	cfg->xsize = pixfmt->width;
	cfg->ysize = pixfmt->height;
	cfg->line_length = pixfmt->bytesperline;
	cfg->ypos = 0;
	cfg->xpos = 0;
	cfg->interlaced = vpbe_dev->current_timings.interlaced;

	if (V4L2_PIX_FMT_UYVY == pixfmt->pixelformat)
		cfg->pixfmt = PIXFMT_YCBCRI;

	/* Change of the default pixel format for both video windows */
	if (V4L2_PIX_FMT_NV12 == pixfmt->pixelformat) {
		struct vpbe_layer *otherlayer;
		cfg->pixfmt = PIXFMT_NV12;
		otherlayer = _vpbe_display_get_other_win_layer(disp_dev,
								layer);
		otherlayer->layer_info.config.pixfmt = PIXFMT_NV12;
	}

	/* Set the layer config in the osd window */
	ret = osd_device->ops.set_layer_config(osd_device,
				layer->layer_info.id, cfg);
	if (ret < 0) {
		v4l2_err(&vpbe_dev->v4l2_dev,
				"Error in S_FMT params:\n");
		return -EINVAL;
	}

	/* Readback and fill the local copy of current pix format */
	osd_device->ops.get_layer_config(osd_device,
			layer->layer_info.id, cfg);

	return 0;
}

static int vpbe_display_try_fmt(struct file *file, void *priv,
				  struct v4l2_format *fmt)
{
	struct vpbe_layer *layer = video_drvdata(file);
	struct vpbe_display *disp_dev = layer->disp_dev;
	struct vpbe_device *vpbe_dev = layer->disp_dev->vpbe_dev;
	struct v4l2_pix_format *pixfmt = &fmt->fmt.pix;

	v4l2_dbg(1, debug, &vpbe_dev->v4l2_dev, "VIDIOC_TRY_FMT\n");

	if (V4L2_BUF_TYPE_VIDEO_OUTPUT != fmt->type) {
		v4l2_err(&vpbe_dev->v4l2_dev, "invalid type\n");
		return -EINVAL;
	}

	/* Check for valid field format */
	return  vpbe_try_format(disp_dev, pixfmt, 0);

}

/*
 * vpbe_display_s_std - Set the given standard in the encoder
 *
 * Sets the standard if supported by the current encoder. Return the status.
 * 0 - success & -EINVAL on error
 */
static int vpbe_display_s_std(struct file *file, void *priv,
				v4l2_std_id std_id)
{
	struct vpbe_layer *layer = video_drvdata(file);
	struct vpbe_device *vpbe_dev = layer->disp_dev->vpbe_dev;
	int ret;

	v4l2_dbg(1, debug, &vpbe_dev->v4l2_dev, "VIDIOC_S_STD\n");

	if (vb2_is_busy(&layer->buffer_queue))
		return -EBUSY;

	if (vpbe_dev->ops.s_std) {
		ret = vpbe_dev->ops.s_std(vpbe_dev, std_id);
		if (ret) {
			v4l2_err(&vpbe_dev->v4l2_dev,
			"Failed to set standard for sub devices\n");
			return -EINVAL;
		}
	} else {
		return -EINVAL;
	}

	return 0;
}

/*
 * vpbe_display_g_std - Get the standard in the current encoder
 *
 * Get the standard in the current encoder. Return the status. 0 - success
 * -EINVAL on error
 */
static int vpbe_display_g_std(struct file *file, void *priv,
				v4l2_std_id *std_id)
{
	struct vpbe_layer *layer = video_drvdata(file);
	struct vpbe_device *vpbe_dev = layer->disp_dev->vpbe_dev;

	v4l2_dbg(1, debug, &vpbe_dev->v4l2_dev,	"VIDIOC_G_STD\n");

	/* Get the standard from the current encoder */
	if (vpbe_dev->current_timings.timings_type & VPBE_ENC_STD) {
		*std_id = vpbe_dev->current_timings.std_id;
		return 0;
	}

	return -EINVAL;
}

/*
 * vpbe_display_enum_output - enumerate outputs
 *
 * Enumerates the outputs available at the vpbe display
 * returns the status, -EINVAL if end of output list
 */
static int vpbe_display_enum_output(struct file *file, void *priv,
				    struct v4l2_output *output)
{
	struct vpbe_layer *layer = video_drvdata(file);
	struct vpbe_device *vpbe_dev = layer->disp_dev->vpbe_dev;
	int ret;

	v4l2_dbg(1, debug, &vpbe_dev->v4l2_dev,	"VIDIOC_ENUM_OUTPUT\n");

	/* Enumerate outputs */
	if (!vpbe_dev->ops.enum_outputs)
		return -EINVAL;

	ret = vpbe_dev->ops.enum_outputs(vpbe_dev, output);
	if (ret) {
		v4l2_dbg(1, debug, &vpbe_dev->v4l2_dev,
			"Failed to enumerate outputs\n");
		return -EINVAL;
	}

	return 0;
}

/*
 * vpbe_display_s_output - Set output to
 * the output specified by the index
 */
static int vpbe_display_s_output(struct file *file, void *priv,
				unsigned int i)
{
	struct vpbe_layer *layer = video_drvdata(file);
	struct vpbe_device *vpbe_dev = layer->disp_dev->vpbe_dev;
	int ret;

	v4l2_dbg(1, debug, &vpbe_dev->v4l2_dev,	"VIDIOC_S_OUTPUT\n");

	if (vb2_is_busy(&layer->buffer_queue))
		return -EBUSY;

	if (!vpbe_dev->ops.set_output)
		return -EINVAL;

	ret = vpbe_dev->ops.set_output(vpbe_dev, i);
	if (ret) {
		v4l2_err(&vpbe_dev->v4l2_dev,
			"Failed to set output for sub devices\n");
		return -EINVAL;
	}

	return 0;
}

/*
 * vpbe_display_g_output - Get output from subdevice
 * for a given by the index
 */
static int vpbe_display_g_output(struct file *file, void *priv,
				unsigned int *i)
{
	struct vpbe_layer *layer = video_drvdata(file);
	struct vpbe_device *vpbe_dev = layer->disp_dev->vpbe_dev;

	v4l2_dbg(1, debug, &vpbe_dev->v4l2_dev, "VIDIOC_G_OUTPUT\n");
	/* Get the standard from the current encoder */
	*i = vpbe_dev->current_out_index;

	return 0;
}

/*
 * vpbe_display_enum_dv_timings - Enumerate the dv timings
 *
 * enum the timings in the current encoder. Return the status. 0 - success
 * -EINVAL on error
 */
static int
vpbe_display_enum_dv_timings(struct file *file, void *priv,
			struct v4l2_enum_dv_timings *timings)
{
	struct vpbe_layer *layer = video_drvdata(file);
	struct vpbe_device *vpbe_dev = layer->disp_dev->vpbe_dev;
	int ret;

	v4l2_dbg(1, debug, &vpbe_dev->v4l2_dev, "VIDIOC_ENUM_DV_TIMINGS\n");

	/* Enumerate outputs */
	if (!vpbe_dev->ops.enum_dv_timings)
		return -EINVAL;

	ret = vpbe_dev->ops.enum_dv_timings(vpbe_dev, timings);
	if (ret) {
		v4l2_err(&vpbe_dev->v4l2_dev,
			"Failed to enumerate dv timings info\n");
		return -EINVAL;
	}

	return 0;
}

/*
 * vpbe_display_s_dv_timings - Set the dv timings
 *
 * Set the timings in the current encoder. Return the status. 0 - success
 * -EINVAL on error
 */
static int
vpbe_display_s_dv_timings(struct file *file, void *priv,
				struct v4l2_dv_timings *timings)
{
	struct vpbe_layer *layer = video_drvdata(file);
	struct vpbe_device *vpbe_dev = layer->disp_dev->vpbe_dev;
	int ret;

	v4l2_dbg(1, debug, &vpbe_dev->v4l2_dev, "VIDIOC_S_DV_TIMINGS\n");

	if (vb2_is_busy(&layer->buffer_queue))
		return -EBUSY;

	/* Set the given standard in the encoder */
	if (!vpbe_dev->ops.s_dv_timings)
		return -EINVAL;

	ret = vpbe_dev->ops.s_dv_timings(vpbe_dev, timings);
	if (ret) {
		v4l2_err(&vpbe_dev->v4l2_dev,
			"Failed to set the dv timings info\n");
		return -EINVAL;
	}

	return 0;
}

/*
 * vpbe_display_g_dv_timings - Set the dv timings
 *
 * Get the timings in the current encoder. Return the status. 0 - success
 * -EINVAL on error
 */
static int
vpbe_display_g_dv_timings(struct file *file, void *priv,
				struct v4l2_dv_timings *dv_timings)
{
	struct vpbe_layer *layer = video_drvdata(file);
	struct vpbe_device *vpbe_dev = layer->disp_dev->vpbe_dev;

	v4l2_dbg(1, debug, &vpbe_dev->v4l2_dev, "VIDIOC_G_DV_TIMINGS\n");

	/* Get the given standard in the encoder */

	if (vpbe_dev->current_timings.timings_type &
				VPBE_ENC_DV_TIMINGS) {
		*dv_timings = vpbe_dev->current_timings.dv_timings;
	} else {
		return -EINVAL;
	}

	return 0;
}

/*
 * vpbe_display_open()
 * It creates object of file handle structure and stores it in private_data
 * member of filepointer
 */
static int vpbe_display_open(struct file *file)
{
	struct vpbe_layer *layer = video_drvdata(file);
	struct vpbe_display *disp_dev = layer->disp_dev;
	struct vpbe_device *vpbe_dev = disp_dev->vpbe_dev;
	struct osd_state *osd_device = disp_dev->osd_device;
	int err;

	/* creating context for file descriptor */
	err = v4l2_fh_open(file);
	if (err) {
		v4l2_err(&vpbe_dev->v4l2_dev, "v4l2_fh_open failed\n");
		return err;
	}

	/* leaving if layer is already initialized */
	if (!v4l2_fh_is_singular_file(file))
		return err;

	if (!layer->usrs) {
		if (mutex_lock_interruptible(&layer->opslock))
			return -ERESTARTSYS;
		/* First claim the layer for this device */
		err = osd_device->ops.request_layer(osd_device,
						layer->layer_info.id);
		mutex_unlock(&layer->opslock);
		if (err < 0) {
			/* Couldn't get layer */
			v4l2_err(&vpbe_dev->v4l2_dev,
				"Display Manager failed to allocate layer\n");
			v4l2_fh_release(file);
			return -EINVAL;
		}
	}
	/* Increment layer usrs counter */
	layer->usrs++;
	v4l2_dbg(1, debug, &vpbe_dev->v4l2_dev,
			"vpbe display device opened successfully\n");
	return 0;
}

/*
 * vpbe_display_release()
 * This function deletes buffer queue, frees the buffers and the davinci
 * display file * handle
 */
static int vpbe_display_release(struct file *file)
{
	struct vpbe_layer *layer = video_drvdata(file);
	struct osd_layer_config *cfg  = &layer->layer_info.config;
	struct vpbe_display *disp_dev = layer->disp_dev;
	struct vpbe_device *vpbe_dev = disp_dev->vpbe_dev;
	struct osd_state *osd_device = disp_dev->osd_device;

	v4l2_dbg(1, debug, &vpbe_dev->v4l2_dev, "vpbe_display_release\n");

	mutex_lock(&layer->opslock);

	osd_device->ops.disable_layer(osd_device,
			layer->layer_info.id);
	/* Decrement layer usrs counter */
	layer->usrs--;
	/* If this file handle has initialize encoder device, reset it */
	if (!layer->usrs) {
		if (cfg->pixfmt == PIXFMT_NV12) {
			struct vpbe_layer *otherlayer;
			otherlayer =
			_vpbe_display_get_other_win_layer(disp_dev, layer);
			osd_device->ops.disable_layer(osd_device,
					otherlayer->layer_info.id);
			osd_device->ops.release_layer(osd_device,
					otherlayer->layer_info.id);
		}
		osd_device->ops.disable_layer(osd_device,
				layer->layer_info.id);
		osd_device->ops.release_layer(osd_device,
				layer->layer_info.id);
	}

	_vb2_fop_release(file, NULL);
	mutex_unlock(&layer->opslock);

	disp_dev->cbcr_ofst = 0;

	return 0;
}

/* vpbe capture ioctl operations */
static const struct v4l2_ioctl_ops vpbe_ioctl_ops = {
	.vidioc_querycap	 = vpbe_display_querycap,
	.vidioc_g_fmt_vid_out    = vpbe_display_g_fmt,
	.vidioc_enum_fmt_vid_out = vpbe_display_enum_fmt,
	.vidioc_s_fmt_vid_out    = vpbe_display_s_fmt,
	.vidioc_try_fmt_vid_out  = vpbe_display_try_fmt,

	.vidioc_reqbufs		 = vb2_ioctl_reqbufs,
	.vidioc_create_bufs	 = vb2_ioctl_create_bufs,
	.vidioc_querybuf	 = vb2_ioctl_querybuf,
	.vidioc_qbuf		 = vb2_ioctl_qbuf,
	.vidioc_dqbuf		 = vb2_ioctl_dqbuf,
	.vidioc_streamon	 = vb2_ioctl_streamon,
	.vidioc_streamoff	 = vb2_ioctl_streamoff,
	.vidioc_expbuf		 = vb2_ioctl_expbuf,

<<<<<<< HEAD
	.vidioc_cropcap		 = vpbe_display_cropcap,
=======
	.vidioc_g_pixelaspect	 = vpbe_display_g_pixelaspect,
>>>>>>> 24b8d41d
	.vidioc_g_selection	 = vpbe_display_g_selection,
	.vidioc_s_selection	 = vpbe_display_s_selection,

	.vidioc_s_std		 = vpbe_display_s_std,
	.vidioc_g_std		 = vpbe_display_g_std,

	.vidioc_enum_output	 = vpbe_display_enum_output,
	.vidioc_s_output	 = vpbe_display_s_output,
	.vidioc_g_output	 = vpbe_display_g_output,

	.vidioc_s_dv_timings	 = vpbe_display_s_dv_timings,
	.vidioc_g_dv_timings	 = vpbe_display_g_dv_timings,
	.vidioc_enum_dv_timings	 = vpbe_display_enum_dv_timings,
};

static const struct v4l2_file_operations vpbe_fops = {
	.owner = THIS_MODULE,
	.open = vpbe_display_open,
	.release = vpbe_display_release,
	.unlocked_ioctl = video_ioctl2,
	.mmap = vb2_fop_mmap,
	.poll =  vb2_fop_poll,
};

static int vpbe_device_get(struct device *dev, void *data)
{
	struct platform_device *pdev = to_platform_device(dev);
	struct vpbe_display *vpbe_disp  = data;

	if (strcmp("vpbe_controller", pdev->name) == 0)
		vpbe_disp->vpbe_dev = platform_get_drvdata(pdev);

	if (strstr(pdev->name, "vpbe-osd"))
		vpbe_disp->osd_device = platform_get_drvdata(pdev);

	return 0;
}

static int init_vpbe_layer(int i, struct vpbe_display *disp_dev,
			   struct platform_device *pdev)
{
	struct vpbe_layer *vpbe_display_layer = NULL;
	struct video_device *vbd = NULL;

	/* Allocate memory for four plane display objects */
	disp_dev->dev[i] = kzalloc(sizeof(*disp_dev->dev[i]), GFP_KERNEL);
	if (!disp_dev->dev[i])
		return  -ENOMEM;

	spin_lock_init(&disp_dev->dev[i]->irqlock);
	mutex_init(&disp_dev->dev[i]->opslock);

	/* Get the pointer to the layer object */
	vpbe_display_layer = disp_dev->dev[i];
	vbd = &vpbe_display_layer->video_dev;
	/* Initialize field of video device */
	vbd->release	= video_device_release_empty;
	vbd->fops	= &vpbe_fops;
	vbd->ioctl_ops	= &vpbe_ioctl_ops;
	vbd->minor	= -1;
	vbd->v4l2_dev   = &disp_dev->vpbe_dev->v4l2_dev;
	vbd->lock	= &vpbe_display_layer->opslock;
	vbd->vfl_dir	= VFL_DIR_TX;
	vbd->device_caps = V4L2_CAP_VIDEO_OUTPUT | V4L2_CAP_STREAMING;

	if (disp_dev->vpbe_dev->current_timings.timings_type &
			VPBE_ENC_STD)
		vbd->tvnorms = (V4L2_STD_525_60 | V4L2_STD_625_50);

	snprintf(vbd->name, sizeof(vbd->name),
			"DaVinci_VPBE Display_DRIVER_V%d.%d.%d",
			(VPBE_DISPLAY_VERSION_CODE >> 16) & 0xff,
			(VPBE_DISPLAY_VERSION_CODE >> 8) & 0xff,
			(VPBE_DISPLAY_VERSION_CODE) & 0xff);

	vpbe_display_layer->device_id = i;

	vpbe_display_layer->layer_info.id =
		((i == VPBE_DISPLAY_DEVICE_0) ? WIN_VID0 : WIN_VID1);


	return 0;
}

static int register_device(struct vpbe_layer *vpbe_display_layer,
			   struct vpbe_display *disp_dev,
			   struct platform_device *pdev)
{
	int err;

	v4l2_info(&disp_dev->vpbe_dev->v4l2_dev,
		  "Trying to register VPBE display device.\n");
	v4l2_info(&disp_dev->vpbe_dev->v4l2_dev,
		  "layer=%p,layer->video_dev=%p\n",
		  vpbe_display_layer,
		  &vpbe_display_layer->video_dev);

	vpbe_display_layer->video_dev.queue = &vpbe_display_layer->buffer_queue;
	err = video_register_device(&vpbe_display_layer->video_dev,
				    VFL_TYPE_VIDEO,
				    -1);
	if (err)
		return -ENODEV;

	vpbe_display_layer->disp_dev = disp_dev;
	/* set the driver data in platform device */
	platform_set_drvdata(pdev, disp_dev);
	video_set_drvdata(&vpbe_display_layer->video_dev,
			  vpbe_display_layer);

	return 0;
}



/*
 * vpbe_display_probe()
 * This function creates device entries by register itself to the V4L2 driver
 * and initializes fields of each layer objects
 */
static int vpbe_display_probe(struct platform_device *pdev)
{
	struct vpbe_display *disp_dev;
	struct v4l2_device *v4l2_dev;
	struct resource *res = NULL;
	struct vb2_queue *q;
	int k;
	int i;
	int err;
	int irq;

	printk(KERN_DEBUG "vpbe_display_probe\n");
	/* Allocate memory for vpbe_display */
	disp_dev = devm_kzalloc(&pdev->dev, sizeof(*disp_dev), GFP_KERNEL);
	if (!disp_dev)
		return -ENOMEM;

	spin_lock_init(&disp_dev->dma_queue_lock);
	/*
	 * Scan all the platform devices to find the vpbe
	 * controller device and get the vpbe_dev object
	 */
	err = bus_for_each_dev(&platform_bus_type, NULL, disp_dev,
			vpbe_device_get);
	if (err < 0)
		return err;

	v4l2_dev = &disp_dev->vpbe_dev->v4l2_dev;
	/* Initialize the vpbe display controller */
	if (disp_dev->vpbe_dev->ops.initialize) {
		err = disp_dev->vpbe_dev->ops.initialize(&pdev->dev,
							 disp_dev->vpbe_dev);
		if (err) {
			v4l2_err(v4l2_dev, "Error initing vpbe\n");
			err = -ENOMEM;
			goto probe_out;
		}
	}

	for (i = 0; i < VPBE_DISPLAY_MAX_DEVICES; i++) {
		if (init_vpbe_layer(i, disp_dev, pdev)) {
			err = -ENODEV;
			goto probe_out;
		}
	}

	res = platform_get_resource(pdev, IORESOURCE_IRQ, 0);
	if (!res) {
		v4l2_err(v4l2_dev, "Unable to get VENC interrupt resource\n");
		err = -ENODEV;
		goto probe_out;
	}

	irq = res->start;
	err = devm_request_irq(&pdev->dev, irq, venc_isr, 0,
			       VPBE_DISPLAY_DRIVER, disp_dev);
	if (err) {
		v4l2_err(v4l2_dev, "VPBE IRQ request failed\n");
		goto probe_out;
	}

	for (i = 0; i < VPBE_DISPLAY_MAX_DEVICES; i++) {
		/* initialize vb2 queue */
		q = &disp_dev->dev[i]->buffer_queue;
		memset(q, 0, sizeof(*q));
		q->type = V4L2_BUF_TYPE_VIDEO_OUTPUT;
		q->io_modes = VB2_MMAP | VB2_USERPTR | VB2_DMABUF;
		q->drv_priv = disp_dev->dev[i];
		q->ops = &video_qops;
		q->mem_ops = &vb2_dma_contig_memops;
		q->buf_struct_size = sizeof(struct vpbe_disp_buffer);
		q->timestamp_flags = V4L2_BUF_FLAG_TIMESTAMP_MONOTONIC;
		q->min_buffers_needed = 1;
		q->lock = &disp_dev->dev[i]->opslock;
		q->dev = disp_dev->vpbe_dev->pdev;
		err = vb2_queue_init(q);
		if (err) {
			v4l2_err(v4l2_dev, "vb2_queue_init() failed\n");
			goto probe_out;
		}

		INIT_LIST_HEAD(&disp_dev->dev[i]->dma_queue);

		if (register_device(disp_dev->dev[i], disp_dev, pdev)) {
			err = -ENODEV;
			goto probe_out;
		}
	}

	v4l2_dbg(1, debug, v4l2_dev,
		 "Successfully completed the probing of vpbe v4l2 device\n");

	return 0;

probe_out:
	for (k = 0; k < VPBE_DISPLAY_MAX_DEVICES; k++) {
		/* Unregister video device */
<<<<<<< HEAD
		if (disp_dev->dev[k] != NULL) {
=======
		if (disp_dev->dev[k]) {
>>>>>>> 24b8d41d
			video_unregister_device(&disp_dev->dev[k]->video_dev);
			kfree(disp_dev->dev[k]);
		}
	}
	return err;
}

/*
 * vpbe_display_remove()
 * It un-register hardware layer from V4L2 driver
 */
static int vpbe_display_remove(struct platform_device *pdev)
{
	struct vpbe_layer *vpbe_display_layer;
	struct vpbe_display *disp_dev = platform_get_drvdata(pdev);
	struct vpbe_device *vpbe_dev = disp_dev->vpbe_dev;
	int i;

	v4l2_dbg(1, debug, &vpbe_dev->v4l2_dev, "vpbe_display_remove\n");

	/* deinitialize the vpbe display controller */
	if (vpbe_dev->ops.deinitialize)
		vpbe_dev->ops.deinitialize(&pdev->dev, vpbe_dev);
	/* un-register device */
	for (i = 0; i < VPBE_DISPLAY_MAX_DEVICES; i++) {
		/* Get the pointer to the layer object */
		vpbe_display_layer = disp_dev->dev[i];
		/* Unregister video device */
		video_unregister_device(&vpbe_display_layer->video_dev);

	}
	for (i = 0; i < VPBE_DISPLAY_MAX_DEVICES; i++) {
		kfree(disp_dev->dev[i]);
		disp_dev->dev[i] = NULL;
	}

	return 0;
}

static struct platform_driver vpbe_display_driver = {
	.driver = {
		.name = VPBE_DISPLAY_DRIVER,
		.bus = &platform_bus_type,
	},
	.probe = vpbe_display_probe,
	.remove = vpbe_display_remove,
};

module_platform_driver(vpbe_display_driver);

MODULE_DESCRIPTION("TI DM644x/DM355/DM365 VPBE Display controller");
MODULE_LICENSE("GPL");
MODULE_AUTHOR("Texas Instruments");<|MERGE_RESOLUTION|>--- conflicted
+++ resolved
@@ -752,17 +752,10 @@
 
 	v4l2_dbg(1, debug, &vpbe_dev->v4l2_dev, "VIDIOC_CROPCAP ioctl\n");
 
-<<<<<<< HEAD
-	if (cropcap->type != V4L2_BUF_TYPE_VIDEO_OUTPUT)
-		return -EINVAL;
-
-	cropcap->pixelaspect = vpbe_dev->current_timings.aspect;
-=======
 	if (type != V4L2_BUF_TYPE_VIDEO_OUTPUT)
 		return -EINVAL;
 
 	*f = vpbe_dev->current_timings.aspect;
->>>>>>> 24b8d41d
 	return 0;
 }
 
@@ -1245,11 +1238,7 @@
 	.vidioc_streamoff	 = vb2_ioctl_streamoff,
 	.vidioc_expbuf		 = vb2_ioctl_expbuf,
 
-<<<<<<< HEAD
-	.vidioc_cropcap		 = vpbe_display_cropcap,
-=======
 	.vidioc_g_pixelaspect	 = vpbe_display_g_pixelaspect,
->>>>>>> 24b8d41d
 	.vidioc_g_selection	 = vpbe_display_g_selection,
 	.vidioc_s_selection	 = vpbe_display_s_selection,
 
@@ -1467,11 +1456,7 @@
 probe_out:
 	for (k = 0; k < VPBE_DISPLAY_MAX_DEVICES; k++) {
 		/* Unregister video device */
-<<<<<<< HEAD
-		if (disp_dev->dev[k] != NULL) {
-=======
 		if (disp_dev->dev[k]) {
->>>>>>> 24b8d41d
 			video_unregister_device(&disp_dev->dev[k]->video_dev);
 			kfree(disp_dev->dev[k]);
 		}
