--- conflicted
+++ resolved
@@ -1521,21 +1521,13 @@
 
 	v4l2_dbg(1, debug, &vpfe_dev->v4l2_dev, "vpfe_g_pixelaspect\n");
 
-<<<<<<< HEAD
-	if (crop->type != V4L2_BUF_TYPE_VIDEO_CAPTURE)
-=======
 	if (type != V4L2_BUF_TYPE_VIDEO_CAPTURE)
->>>>>>> 24b8d41d
 		return -EINVAL;
 	/* If std_index is invalid, then just return (== 1:1 aspect) */
 	if (vpfe_dev->std_index >= ARRAY_SIZE(vpfe_standards))
 		return 0;
 
-<<<<<<< HEAD
-	crop->pixelaspect = vpfe_standards[vpfe_dev->std_index].pixelaspect;
-=======
 	*f = vpfe_standards[vpfe_dev->std_index].pixelaspect;
->>>>>>> 24b8d41d
 	return 0;
 }
 
@@ -1569,11 +1561,7 @@
 {
 	struct vpfe_device *vpfe_dev = video_drvdata(file);
 	struct v4l2_rect rect = sel->r;
-<<<<<<< HEAD
-	int ret = 0;
-=======
 	int ret;
->>>>>>> 24b8d41d
 
 	v4l2_dbg(1, debug, &vpfe_dev->v4l2_dev, "vpfe_s_selection\n");
 
@@ -1645,16 +1633,9 @@
 	.vidioc_dqbuf		 = vpfe_dqbuf,
 	.vidioc_streamon	 = vpfe_streamon,
 	.vidioc_streamoff	 = vpfe_streamoff,
-<<<<<<< HEAD
-	.vidioc_cropcap		 = vpfe_cropcap,
-	.vidioc_g_selection	 = vpfe_g_selection,
-	.vidioc_s_selection	 = vpfe_s_selection,
-	.vidioc_default		 = vpfe_param_handler,
-=======
 	.vidioc_g_pixelaspect	 = vpfe_g_pixelaspect,
 	.vidioc_g_selection	 = vpfe_g_selection,
 	.vidioc_s_selection	 = vpfe_s_selection,
->>>>>>> 24b8d41d
 };
 
 static struct vpfe_device *vpfe_initialize(void)
