--- conflicted
+++ resolved
@@ -28,11 +28,7 @@
 
 #define SUPPORTED_CABLE_MAX	32
 
-<<<<<<< HEAD
-struct __extcon_info {
-=======
 static const struct __extcon_info {
->>>>>>> 24b8d41d
 	unsigned int type;
 	unsigned int id;
 	const char *name;
@@ -53,11 +49,7 @@
 	[EXTCON_USB_HOST] = {
 		.type = EXTCON_TYPE_USB,
 		.id = EXTCON_USB_HOST,
-<<<<<<< HEAD
-		.name = "USB_HOST",
-=======
 		.name = "USB-HOST",
->>>>>>> 24b8d41d
 	},
 
 	/* Charging external connector */
@@ -96,14 +88,11 @@
 		.id = EXTCON_CHG_WPT,
 		.name = "WPT",
 	},
-<<<<<<< HEAD
-=======
 	[EXTCON_CHG_USB_PD] = {
 		.type = EXTCON_TYPE_CHG | EXTCON_TYPE_USB,
 		.id = EXTCON_CHG_USB_PD,
 		.name = "PD",
 	},
->>>>>>> 24b8d41d
 
 	/* Jack external connector */
 	[EXTCON_JACK_MICROPHONE] = {
@@ -200,15 +189,6 @@
 };
 
 /**
-<<<<<<< HEAD
- * struct extcon_cable - An internal data for each cable of extcon device.
- * @edev:		The extcon device
- * @cable_index:	Index of this cable in the edev
- * @attr_g:		Attribute group for the cable
- * @attr_name:		"name" sysfs entry
- * @attr_state:		"state" sysfs entry
- * @attrs:		Array pointing to attr_name and attr_state for attr_g
-=======
  * struct extcon_cable - An internal data for an external connector.
  * @edev:		the extcon device
  * @cable_index:	the index of this cable in the edev
@@ -216,7 +196,6 @@
  * @attr_name:		"name" sysfs entry
  * @attr_state:		"state" sysfs entry
  * @attrs:		the array pointing to attr_name and attr_state for attr_g
->>>>>>> 24b8d41d
  */
 struct extcon_cable {
 	struct extcon_dev *edev;
@@ -378,11 +357,7 @@
 	for (i = 0; i < edev->max_supported; i++) {
 		count += sprintf(buf + count, "%s=%d\n",
 				extcon_info[edev->supported_cable[i]].name,
-<<<<<<< HEAD
-				 !!(edev->state & (1 << i)));
-=======
 				 !!(edev->state & BIT(i)));
->>>>>>> 24b8d41d
 	}
 
 	return count;
@@ -422,13 +397,6 @@
 }
 
 /**
-<<<<<<< HEAD
- * extcon_sync()	- Synchronize the states for both the attached/detached
- * @edev:		the extcon device that has the cable.
- *
- * This function send a notification to synchronize the all states of a
- * specific external connector
-=======
  * extcon_sync() - Synchronize the state for an external connector.
  * @edev:	the extcon device
  *
@@ -436,7 +404,6 @@
  * the state and property of an external connector.
  *
  * Returns 0 if success or error number if fail.
->>>>>>> 24b8d41d
  */
 int extcon_sync(struct extcon_dev *edev, unsigned int id)
 {
@@ -456,14 +423,6 @@
 	index = find_cable_index_by_id(edev, id);
 	if (index < 0)
 		return index;
-<<<<<<< HEAD
-
-	spin_lock_irqsave(&edev->lock, flags);
-
-	state = !!(edev->state & BIT(index));
-	raw_notifier_call_chain(&edev->nh[index], state, edev);
-
-=======
 
 	spin_lock_irqsave(&edev->lock, flags);
 	state = !!(edev->state & BIT(index));
@@ -482,7 +441,6 @@
 	raw_notifier_call_chain(&edev->nh_all, state, edev);
 
 	spin_lock_irqsave(&edev->lock, flags);
->>>>>>> 24b8d41d
 	/* This could be in interrupt handler */
 	prop_buf = (char *)get_zeroed_page(GFP_ATOMIC);
 	if (!prop_buf) {
@@ -492,11 +450,7 @@
 		dev_err(&edev->dev, "out of memory in extcon_set_state\n");
 		kobject_uevent(&edev->dev.kobj, KOBJ_CHANGE);
 
-<<<<<<< HEAD
-		return 0;
-=======
 		return -ENOMEM;
->>>>>>> 24b8d41d
 	}
 
 	length = name_show(&edev->dev, NULL, prop_buf);
@@ -505,7 +459,6 @@
 			prop_buf[length - 1] = 0;
 		snprintf(name_buf, sizeof(name_buf), "NAME=%s", prop_buf);
 		envp[env_offset++] = name_buf;
-<<<<<<< HEAD
 	}
 
 	length = state_show(&edev->dev, NULL, prop_buf);
@@ -514,8 +467,6 @@
 			prop_buf[length - 1] = 0;
 		snprintf(state_buf, sizeof(state_buf), "STATE=%s", prop_buf);
 		envp[env_offset++] = state_buf;
-=======
->>>>>>> 24b8d41d
 	}
 	envp[env_offset] = NULL;
 
@@ -524,35 +475,9 @@
 	kobject_uevent_env(&edev->dev.kobj, KOBJ_CHANGE, envp);
 	free_page((unsigned long)prop_buf);
 
-	length = state_show(&edev->dev, NULL, prop_buf);
-	if (length > 0) {
-		if (prop_buf[length - 1] == '\n')
-			prop_buf[length - 1] = 0;
-		snprintf(state_buf, sizeof(state_buf), "STATE=%s", prop_buf);
-		envp[env_offset++] = state_buf;
-	}
-	envp[env_offset] = NULL;
-
-	/* Unlock early before uevent */
-	spin_unlock_irqrestore(&edev->lock, flags);
-	kobject_uevent_env(&edev->dev.kobj, KOBJ_CHANGE, envp);
-	free_page((unsigned long)prop_buf);
-
 	return 0;
 }
 EXPORT_SYMBOL_GPL(extcon_sync);
-<<<<<<< HEAD
-
-/**
- * extcon_get_state() - Get the state of a external connector.
- * @edev:	the extcon device that has the cable.
- * @id:		the unique id of each external connector in extcon enumeration.
- */
-int extcon_get_state(struct extcon_dev *edev, const unsigned int id)
-{
-	int index, state;
-	unsigned long flags;
-=======
 
 /**
  * extcon_get_state() - Get the state of an external connector.
@@ -598,7 +523,6 @@
 {
 	unsigned long flags;
 	int index, ret = 0;
->>>>>>> 24b8d41d
 
 	if (!edev)
 		return -EINVAL;
@@ -608,12 +532,6 @@
 		return index;
 
 	spin_lock_irqsave(&edev->lock, flags);
-<<<<<<< HEAD
-	state = is_extcon_attached(edev, index);
-	spin_unlock_irqrestore(&edev->lock, flags);
-
-	return state;
-=======
 
 	/* Check whether the external connector's state is changed. */
 	if (!is_extcon_changed(edev, index, state))
@@ -641,30 +559,10 @@
 	spin_unlock_irqrestore(&edev->lock, flags);
 
 	return ret;
->>>>>>> 24b8d41d
-}
-EXPORT_SYMBOL_GPL(extcon_get_state);
-
-/**
-<<<<<<< HEAD
- * extcon_set_state() - Set the state of a external connector.
- *			without a notification.
- * @edev:		the extcon device that has the cable.
- * @id:			the unique id of each external connector
- *			in extcon enumeration.
- * @state:		the new cable status. The default semantics is
- *			true: attached / false: detached.
- *
- * This function only set the state of a external connector without
- * a notification. To synchronize the data of a external connector,
- * use extcon_set_state_sync() and extcon_sync().
- */
-int extcon_set_state(struct extcon_dev *edev, unsigned int id,
-				bool cable_state)
-{
-	unsigned long flags;
-	int index, ret = 0;
-=======
+}
+EXPORT_SYMBOL_GPL(extcon_set_state);
+
+/**
  * extcon_set_state_sync() - Set the state of an external connector with sync.
  * @edev:	the extcon device
  * @id:		the unique id indicating an external connector
@@ -723,7 +621,6 @@
 	int index, ret = 0;
 
 	*prop_val = (union extcon_property_value){0};
->>>>>>> 24b8d41d
 
 	if (!edev)
 		return -EINVAL;
@@ -739,98 +636,6 @@
 
 	spin_lock_irqsave(&edev->lock, flags);
 
-<<<<<<< HEAD
-	/* Check whether the external connector's state is changed. */
-	if (!is_extcon_changed(edev, index, cable_state))
-		goto out;
-
-	if (check_mutually_exclusive(edev,
-		(edev->state & ~BIT(index)) | (cable_state & BIT(index)))) {
-		ret = -EPERM;
-		goto out;
-	}
-
-	/*
-	 * Initialize the value of extcon property before setting
-	 * the detached state for an external connector.
-	 */
-	if (!cable_state)
-		init_property(edev, id, index);
-
-	/* Update the state for a external connector. */
-	if (cable_state)
-		edev->state |= BIT(index);
-	else
-		edev->state &= ~(BIT(index));
-out:
-	spin_unlock_irqrestore(&edev->lock, flags);
-
-	return ret;
-}
-EXPORT_SYMBOL_GPL(extcon_set_state);
-
-/**
- * extcon_set_state_sync() - Set the state of a external connector
- *			with a notification.
- * @edev:		the extcon device that has the cable.
- * @id:			the unique id of each external connector
- *			in extcon enumeration.
- * @state:		the new cable status. The default semantics is
- *			true: attached / false: detached.
- *
- * This function set the state of external connector and synchronize the data
- * by usning a notification.
- */
-int extcon_set_state_sync(struct extcon_dev *edev, unsigned int id,
-				bool cable_state)
-{
-	int ret, index;
-	unsigned long flags;
-
-	index = find_cable_index_by_id(edev, id);
-	if (index < 0)
-		return index;
-
-	/* Check whether the external connector's state is changed. */
-	spin_lock_irqsave(&edev->lock, flags);
-	ret = is_extcon_changed(edev, index, cable_state);
-	spin_unlock_irqrestore(&edev->lock, flags);
-	if (!ret)
-		return 0;
-
-	ret = extcon_set_state(edev, id, cable_state);
-	if (ret < 0)
-		return ret;
-
-	return extcon_sync(edev, id);
-}
-EXPORT_SYMBOL_GPL(extcon_set_state_sync);
-
-/**
- * extcon_get_property() - Get the property value of a specific cable.
- * @edev:		the extcon device that has the cable.
- * @id:			the unique id of each external connector
- *			in extcon enumeration.
- * @prop:		the property id among enum extcon_property.
- * @prop_val:		the pointer which store the value of property.
- *
- * When getting the property value of external connector, the external connector
- * should be attached. If detached state, function just return 0 without
- * property value. Also, the each property should be included in the list of
- * supported properties according to the type of external connectors.
- *
- * Returns 0 if success or error number if fail
- */
-int extcon_get_property(struct extcon_dev *edev, unsigned int id,
-				unsigned int prop,
-				union extcon_property_value *prop_val)
-{
-	struct extcon_cable *cable;
-	unsigned long flags;
-	int index, ret = 0;
-
-	*prop_val = (union extcon_property_value)(0);
-=======
 	/* Check whether the property is available or not. */
 	if (!is_extcon_property_capability(edev, id, index, prop)) {
 		spin_unlock_irqrestore(&edev->lock, flags);
@@ -978,7 +783,6 @@
 					unsigned int prop)
 {
 	int index;
->>>>>>> 24b8d41d
 
 	if (!edev)
 		return -EINVAL;
@@ -992,131 +796,6 @@
 	if (index < 0)
 		return index;
 
-<<<<<<< HEAD
-	spin_lock_irqsave(&edev->lock, flags);
-
-	/* Check whether the property is available or not. */
-	if (!is_extcon_property_capability(edev, id, index, prop)) {
-		spin_unlock_irqrestore(&edev->lock, flags);
-		return -EPERM;
-	}
-
-	/*
-	 * Check whether the external connector is attached.
-	 * If external connector is detached, the user can not
-	 * get the property value.
-	 */
-	if (!is_extcon_attached(edev, index)) {
-		spin_unlock_irqrestore(&edev->lock, flags);
-		return 0;
-	}
-
-	cable = &edev->cables[index];
-
-	/* Get the property value according to extcon type */
-	switch (prop) {
-	case EXTCON_PROP_USB_MIN ... EXTCON_PROP_USB_MAX:
-		*prop_val = cable->usb_propval[prop - EXTCON_PROP_USB_MIN];
-		break;
-	case EXTCON_PROP_CHG_MIN ... EXTCON_PROP_CHG_MAX:
-		*prop_val = cable->chg_propval[prop - EXTCON_PROP_CHG_MIN];
-		break;
-	case EXTCON_PROP_JACK_MIN ... EXTCON_PROP_JACK_MAX:
-		*prop_val = cable->jack_propval[prop - EXTCON_PROP_JACK_MIN];
-		break;
-	case EXTCON_PROP_DISP_MIN ... EXTCON_PROP_DISP_MAX:
-		*prop_val = cable->disp_propval[prop - EXTCON_PROP_DISP_MIN];
-		break;
-	default:
-		ret = -EINVAL;
-		break;
-	}
-
-	spin_unlock_irqrestore(&edev->lock, flags);
-
-	return ret;
-}
-EXPORT_SYMBOL_GPL(extcon_get_property);
-
-/**
- * extcon_set_property() - Set the property value of a specific cable.
- * @edev:		the extcon device that has the cable.
- * @id:			the unique id of each external connector
- *			in extcon enumeration.
- * @prop:		the property id among enum extcon_property.
- * @prop_val:		the pointer including the new value of property.
- *
- * The each property should be included in the list of supported properties
- * according to the type of external connectors.
- *
- * Returns 0 if success or error number if fail
- */
-int extcon_set_property(struct extcon_dev *edev, unsigned int id,
-				unsigned int prop,
-				union extcon_property_value prop_val)
-{
-	struct extcon_cable *cable;
-	unsigned long flags;
-	int index, ret = 0;
-
-	if (!edev)
-		return -EINVAL;
-
-	/* Check whether the property is supported or not */
-	if (!is_extcon_property_supported(id, prop))
-		return -EINVAL;
-
-	/* Find the cable index of external connector by using id */
-	index = find_cable_index_by_id(edev, id);
-	if (index < 0)
-		return index;
-
-	spin_lock_irqsave(&edev->lock, flags);
-
-	/* Check whether the property is available or not. */
-	if (!is_extcon_property_capability(edev, id, index, prop)) {
-		spin_unlock_irqrestore(&edev->lock, flags);
-		return -EPERM;
-	}
-
-	cable = &edev->cables[index];
-
-	/* Set the property value according to extcon type */
-	switch (prop) {
-	case EXTCON_PROP_USB_MIN ... EXTCON_PROP_USB_MAX:
-		cable->usb_propval[prop - EXTCON_PROP_USB_MIN] = prop_val;
-		break;
-	case EXTCON_PROP_CHG_MIN ... EXTCON_PROP_CHG_MAX:
-		cable->chg_propval[prop - EXTCON_PROP_CHG_MIN] = prop_val;
-		break;
-	case EXTCON_PROP_JACK_MIN ... EXTCON_PROP_JACK_MAX:
-		cable->jack_propval[prop - EXTCON_PROP_JACK_MIN] = prop_val;
-		break;
-	case EXTCON_PROP_DISP_MIN ... EXTCON_PROP_DISP_MAX:
-		cable->disp_propval[prop - EXTCON_PROP_DISP_MIN] = prop_val;
-		break;
-	default:
-		ret = -EINVAL;
-		break;
-	}
-
-	spin_unlock_irqrestore(&edev->lock, flags);
-
-	return ret;
-}
-EXPORT_SYMBOL_GPL(extcon_set_property);
-
-/**
- * extcon_set_property_sync() - Set the property value of a specific cable
-			with a notification.
- * @prop_val:		the pointer including the new value of property.
- *
- * When setting the property value of external connector, the external connector
- * should be attached. The each property should be included in the list of
- * supported properties according to the type of external connectors.
- *
- * Returns 0 if success or error number if fail
-=======
 	return is_extcon_property_capability(edev, id, index, prop);
 }
 EXPORT_SYMBOL_GPL(extcon_get_property_capability);
@@ -1184,116 +863,6 @@
  * @extcon_name:	the extcon name provided with extcon_dev_register()
  *
  * Return the pointer of extcon device if success or ERR_PTR(err) if fail.
->>>>>>> 24b8d41d
- */
-int extcon_set_property_sync(struct extcon_dev *edev, unsigned int id,
-				unsigned int prop,
-				union extcon_property_value prop_val)
-{
-	int ret;
-
-	ret = extcon_set_property(edev, id, prop, prop_val);
-	if (ret < 0)
-		return ret;
-
-	return extcon_sync(edev, id);
-}
-EXPORT_SYMBOL_GPL(extcon_set_property_sync);
-
-/**
-<<<<<<< HEAD
- * extcon_get_property_capability() - Get the capability of property
- *			of an external connector.
- * @edev:		the extcon device that has the cable.
- * @id:			the unique id of each external connector
- *			in extcon enumeration.
- * @prop:		the property id among enum extcon_property.
- *
- * Returns 1 if the property is available or 0 if not available.
- */
-int extcon_get_property_capability(struct extcon_dev *edev, unsigned int id,
-					unsigned int prop)
-{
-	int index;
-
-	if (!edev)
-		return -EINVAL;
-
-	/* Check whether the property is supported or not */
-	if (!is_extcon_property_supported(id, prop))
-		return -EINVAL;
-
-	/* Find the cable index of external connector by using id */
-	index = find_cable_index_by_id(edev, id);
-	if (index < 0)
-		return index;
-
-	return is_extcon_property_capability(edev, id, index, prop);
-}
-EXPORT_SYMBOL_GPL(extcon_get_property_capability);
-
-/**
- * extcon_set_property_capability() - Set the capability of a property
- *			of an external connector.
- * @edev:		the extcon device that has the cable.
- * @id:			the unique id of each external connector
- *			in extcon enumeration.
- * @prop:		the property id among enum extcon_property.
- *
- * This function set the capability of a property for an external connector
- * to mark the bit in capability bitmap which mean the available state of
- * a property.
- *
- * Returns 0 if success or error number if fail
- */
-int extcon_set_property_capability(struct extcon_dev *edev, unsigned int id,
-					unsigned int prop)
-{
-	struct extcon_cable *cable;
-	int index, type, ret = 0;
-
-	if (!edev)
-		return -EINVAL;
-
-	/* Check whether the property is supported or not. */
-	if (!is_extcon_property_supported(id, prop))
-		return -EINVAL;
-
-	/* Find the cable index of external connector by using id. */
-	index = find_cable_index_by_id(edev, id);
-	if (index < 0)
-		return index;
-
-	type = get_extcon_type(prop);
-	if (type < 0)
-		return type;
-
-	cable = &edev->cables[index];
-
-	switch (type) {
-	case EXTCON_TYPE_USB:
-		__set_bit(prop - EXTCON_PROP_USB_MIN, cable->usb_bits);
-		break;
-	case EXTCON_TYPE_CHG:
-		__set_bit(prop - EXTCON_PROP_CHG_MIN, cable->chg_bits);
-		break;
-	case EXTCON_TYPE_JACK:
-		__set_bit(prop - EXTCON_PROP_JACK_MIN, cable->jack_bits);
-		break;
-	case EXTCON_TYPE_DISP:
-		__set_bit(prop - EXTCON_PROP_DISP_MIN, cable->disp_bits);
-		break;
-	default:
-		ret = -EINVAL;
-	}
-
-	return ret;
-}
-EXPORT_SYMBOL_GPL(extcon_set_property_capability);
-
-/**
- * extcon_get_extcon_dev() - Get the extcon device instance from the name
- * @extcon_name:	The extcon name provided with extcon_dev_register()
  */
 struct extcon_dev *extcon_get_extcon_dev(const char *extcon_name)
 {
@@ -1301,7 +870,20 @@
 
 	if (!extcon_name)
 		return ERR_PTR(-EINVAL);
-=======
+
+	mutex_lock(&extcon_dev_list_lock);
+	list_for_each_entry(sd, &extcon_dev_list, entry) {
+		if (!strcmp(sd->name, extcon_name))
+			goto out;
+	}
+	sd = NULL;
+out:
+	mutex_unlock(&extcon_dev_list_lock);
+	return sd;
+}
+EXPORT_SYMBOL_GPL(extcon_get_extcon_dev);
+
+/**
  * extcon_register_notifier() - Register a notifier block to get notified by
  *				any state changes from the extcon.
  * @edev:	the extcon device
@@ -1359,23 +941,10 @@
 	spin_lock_irqsave(&edev->lock, flags);
 	ret = raw_notifier_chain_unregister(&edev->nh[idx], nb);
 	spin_unlock_irqrestore(&edev->lock, flags);
->>>>>>> 24b8d41d
-
-	mutex_lock(&extcon_dev_list_lock);
-	list_for_each_entry(sd, &extcon_dev_list, entry) {
-		if (!strcmp(sd->name, extcon_name))
-			goto out;
-	}
-	sd = NULL;
-out:
-	mutex_unlock(&extcon_dev_list_lock);
-	return sd;
-}
-<<<<<<< HEAD
-EXPORT_SYMBOL_GPL(extcon_get_extcon_dev);
-=======
+
+	return ret;
+}
 EXPORT_SYMBOL_GPL(extcon_unregister_notifier);
->>>>>>> 24b8d41d
 
 /**
  * extcon_register_notifier_all() - Register a notifier block for all connectors.
@@ -1393,47 +962,14 @@
 				struct notifier_block *nb)
 {
 	unsigned long flags;
-<<<<<<< HEAD
-	int ret, idx = -EINVAL;
-=======
 	int ret;
->>>>>>> 24b8d41d
-
-	if (!nb)
-		return -EINVAL;
-
-<<<<<<< HEAD
-	if (edev) {
-		idx = find_cable_index_by_id(edev, id);
-		if (idx < 0)
-			return idx;
-
-		spin_lock_irqsave(&edev->lock, flags);
-		ret = raw_notifier_chain_register(&edev->nh[idx], nb);
-		spin_unlock_irqrestore(&edev->lock, flags);
-	} else {
-		struct extcon_dev *extd;
-
-		mutex_lock(&extcon_dev_list_lock);
-		list_for_each_entry(extd, &extcon_dev_list, entry) {
-			idx = find_cable_index_by_id(extd, id);
-			if (idx >= 0)
-				break;
-		}
-		mutex_unlock(&extcon_dev_list_lock);
-
-		if (idx >= 0) {
-			edev = extd;
-			return extcon_register_notifier(extd, id, nb);
-		} else {
-			ret = -ENODEV;
-		}
-	}
-=======
+
+	if (!edev || !nb)
+		return -EINVAL;
+
 	spin_lock_irqsave(&edev->lock, flags);
 	ret = raw_notifier_chain_register(&edev->nh_all, nb);
 	spin_unlock_irqrestore(&edev->lock, flags);
->>>>>>> 24b8d41d
 
 	return ret;
 }
@@ -1455,13 +991,6 @@
 	if (!edev || !nb)
 		return -EINVAL;
 
-<<<<<<< HEAD
-	idx = find_cable_index_by_id(edev, id);
-	if (idx < 0)
-		return idx;
-
-=======
->>>>>>> 24b8d41d
 	spin_lock_irqsave(&edev->lock, flags);
 	ret = raw_notifier_chain_unregister(&edev->nh_all, nb);
 	spin_unlock_irqrestore(&edev->lock, flags);
@@ -1537,13 +1066,8 @@
 EXPORT_SYMBOL_GPL(extcon_dev_free);
 
 /**
-<<<<<<< HEAD
- * extcon_dev_register() - Register a new extcon device
- * @edev	: the new extcon device (should be allocated before calling)
-=======
  * extcon_dev_register() - Register an new extcon device
  * @edev:	the extcon device to be registered
->>>>>>> 24b8d41d
  *
  * Among the members of edev struct, please set the "user initializing data"
  * do not set the values of "internal data", which are initialized by
@@ -1802,8 +1326,6 @@
 EXPORT_SYMBOL_GPL(extcon_dev_unregister);
 
 #ifdef CONFIG_OF
-<<<<<<< HEAD
-=======
 
 /*
  * extcon_find_edev_by_node - Find the extcon device from devicetree.
@@ -1826,7 +1348,6 @@
 	return edev;
 }
 
->>>>>>> 24b8d41d
 /*
  * extcon_get_edev_by_phandle - Get the extcon device from devicetree.
  * @dev		: the instance to the given device
@@ -1849,29 +1370,12 @@
 
 	node = of_parse_phandle(dev->of_node, "extcon", index);
 	if (!node) {
-<<<<<<< HEAD
-		dev_dbg(dev, "failed to get phandle in %s node\n",
-			dev->of_node->full_name);
-		return ERR_PTR(-ENODEV);
-	}
-
-	mutex_lock(&extcon_dev_list_lock);
-	list_for_each_entry(edev, &extcon_dev_list, entry) {
-		if (edev->dev.parent && edev->dev.parent->of_node == node) {
-			mutex_unlock(&extcon_dev_list_lock);
-			of_node_put(node);
-			return edev;
-		}
-	}
-	mutex_unlock(&extcon_dev_list_lock);
-=======
 		dev_dbg(dev, "failed to get phandle in %pOF node\n",
 			dev->of_node);
 		return ERR_PTR(-ENODEV);
 	}
 
 	edev = extcon_find_edev_by_node(node);
->>>>>>> 24b8d41d
 	of_node_put(node);
 
 	return edev;
