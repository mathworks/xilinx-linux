// SPDX-License-Identifier: GPL-2.0-or-later
/*
 * Palmas USB transceiver driver
 *
 * Copyright (C) 2013 Texas Instruments Incorporated - https://www.ti.com
 * Author: Graeme Gregory <gg@slimlogic.co.uk>
 * Author: Kishon Vijay Abraham I <kishon@ti.com>
 * Based on twl6030_usb.c
 * Author: Hema HK <hemahk@ti.com>
 */

#include <linux/module.h>
#include <linux/interrupt.h>
#include <linux/platform_device.h>
#include <linux/slab.h>
#include <linux/err.h>
#include <linux/mfd/palmas.h>
#include <linux/of.h>
#include <linux/of_platform.h>
#include <linux/of_gpio.h>
#include <linux/gpio/consumer.h>
#include <linux/workqueue.h>

#define USB_GPIO_DEBOUNCE_MS	20	/* ms */

static const unsigned int palmas_extcon_cable[] = {
	EXTCON_USB,
	EXTCON_USB_HOST,
	EXTCON_NONE,
};

static void palmas_usb_wakeup(struct palmas *palmas, int enable)
{
	if (enable)
		palmas_write(palmas, PALMAS_USB_OTG_BASE, PALMAS_USB_WAKEUP,
			PALMAS_USB_WAKEUP_ID_WK_UP_COMP);
	else
		palmas_write(palmas, PALMAS_USB_OTG_BASE, PALMAS_USB_WAKEUP, 0);
}

static irqreturn_t palmas_vbus_irq_handler(int irq, void *_palmas_usb)
{
	struct palmas_usb *palmas_usb = _palmas_usb;
	struct extcon_dev *edev = palmas_usb->edev;
	unsigned int vbus_line_state;

	palmas_read(palmas_usb->palmas, PALMAS_INTERRUPT_BASE,
		PALMAS_INT3_LINE_STATE, &vbus_line_state);

	if (vbus_line_state & PALMAS_INT3_LINE_STATE_VBUS) {
		if (palmas_usb->linkstat != PALMAS_USB_STATE_VBUS) {
			palmas_usb->linkstat = PALMAS_USB_STATE_VBUS;
			extcon_set_state_sync(edev, EXTCON_USB, true);
<<<<<<< HEAD
			dev_info(palmas_usb->dev, "USB cable is attached\n");
=======
			dev_dbg(palmas_usb->dev, "USB cable is attached\n");
>>>>>>> 24b8d41d
		} else {
			dev_dbg(palmas_usb->dev,
				"Spurious connect event detected\n");
		}
	} else if (!(vbus_line_state & PALMAS_INT3_LINE_STATE_VBUS)) {
		if (palmas_usb->linkstat == PALMAS_USB_STATE_VBUS) {
			palmas_usb->linkstat = PALMAS_USB_STATE_DISCONNECT;
			extcon_set_state_sync(edev, EXTCON_USB, false);
<<<<<<< HEAD
			dev_info(palmas_usb->dev, "USB cable is detached\n");
=======
			dev_dbg(palmas_usb->dev, "USB cable is detached\n");
>>>>>>> 24b8d41d
		} else {
			dev_dbg(palmas_usb->dev,
				"Spurious disconnect event detected\n");
		}
	}

	return IRQ_HANDLED;
}

static irqreturn_t palmas_id_irq_handler(int irq, void *_palmas_usb)
{
	unsigned int set, id_src;
	struct palmas_usb *palmas_usb = _palmas_usb;
	struct extcon_dev *edev = palmas_usb->edev;

	palmas_read(palmas_usb->palmas, PALMAS_USB_OTG_BASE,
		PALMAS_USB_ID_INT_LATCH_SET, &set);
	palmas_read(palmas_usb->palmas, PALMAS_USB_OTG_BASE,
		PALMAS_USB_ID_INT_SRC, &id_src);

	if ((set & PALMAS_USB_ID_INT_SRC_ID_GND) &&
				(id_src & PALMAS_USB_ID_INT_SRC_ID_GND)) {
		palmas_write(palmas_usb->palmas, PALMAS_USB_OTG_BASE,
			PALMAS_USB_ID_INT_LATCH_CLR,
			PALMAS_USB_ID_INT_EN_HI_CLR_ID_GND);
		palmas_usb->linkstat = PALMAS_USB_STATE_ID;
		extcon_set_state_sync(edev, EXTCON_USB_HOST, true);
<<<<<<< HEAD
		dev_info(palmas_usb->dev, "USB-HOST cable is attached\n");
=======
		dev_dbg(palmas_usb->dev, "USB-HOST cable is attached\n");
>>>>>>> 24b8d41d
	} else if ((set & PALMAS_USB_ID_INT_SRC_ID_FLOAT) &&
				(id_src & PALMAS_USB_ID_INT_SRC_ID_FLOAT)) {
		palmas_write(palmas_usb->palmas, PALMAS_USB_OTG_BASE,
			PALMAS_USB_ID_INT_LATCH_CLR,
			PALMAS_USB_ID_INT_EN_HI_CLR_ID_FLOAT);
		palmas_usb->linkstat = PALMAS_USB_STATE_DISCONNECT;
		extcon_set_state_sync(edev, EXTCON_USB_HOST, false);
<<<<<<< HEAD
		dev_info(palmas_usb->dev, "USB-HOST cable is detached\n");
=======
		dev_dbg(palmas_usb->dev, "USB-HOST cable is detached\n");
>>>>>>> 24b8d41d
	} else if ((palmas_usb->linkstat == PALMAS_USB_STATE_ID) &&
				(!(set & PALMAS_USB_ID_INT_SRC_ID_GND))) {
		palmas_usb->linkstat = PALMAS_USB_STATE_DISCONNECT;
		extcon_set_state_sync(edev, EXTCON_USB_HOST, false);
<<<<<<< HEAD
		dev_info(palmas_usb->dev, "USB-HOST cable is detached\n");
=======
		dev_dbg(palmas_usb->dev, "USB-HOST cable is detached\n");
>>>>>>> 24b8d41d
	} else if ((palmas_usb->linkstat == PALMAS_USB_STATE_DISCONNECT) &&
				(id_src & PALMAS_USB_ID_INT_SRC_ID_GND)) {
		palmas_usb->linkstat = PALMAS_USB_STATE_ID;
		extcon_set_state_sync(edev, EXTCON_USB_HOST, true);
<<<<<<< HEAD
		dev_info(palmas_usb->dev, " USB-HOST cable is attached\n");
=======
		dev_dbg(palmas_usb->dev, " USB-HOST cable is attached\n");
>>>>>>> 24b8d41d
	}

	return IRQ_HANDLED;
}

static void palmas_gpio_id_detect(struct work_struct *work)
{
	int id;
	struct palmas_usb *palmas_usb = container_of(to_delayed_work(work),
						     struct palmas_usb,
						     wq_detectid);
	struct extcon_dev *edev = palmas_usb->edev;

	if (!palmas_usb->id_gpiod)
		return;

	id = gpiod_get_value_cansleep(palmas_usb->id_gpiod);

	if (id) {
		extcon_set_state_sync(edev, EXTCON_USB_HOST, false);
<<<<<<< HEAD
		dev_info(palmas_usb->dev, "USB-HOST cable is detached\n");
	} else {
		extcon_set_state_sync(edev, EXTCON_USB_HOST, true);
		dev_info(palmas_usb->dev, "USB-HOST cable is attached\n");
=======
		dev_dbg(palmas_usb->dev, "USB-HOST cable is detached\n");
	} else {
		extcon_set_state_sync(edev, EXTCON_USB_HOST, true);
		dev_dbg(palmas_usb->dev, "USB-HOST cable is attached\n");
>>>>>>> 24b8d41d
	}
}

static irqreturn_t palmas_gpio_id_irq_handler(int irq, void *_palmas_usb)
{
	struct palmas_usb *palmas_usb = _palmas_usb;

	queue_delayed_work(system_power_efficient_wq, &palmas_usb->wq_detectid,
			   palmas_usb->sw_debounce_jiffies);

	return IRQ_HANDLED;
}

static void palmas_enable_irq(struct palmas_usb *palmas_usb)
{
	palmas_write(palmas_usb->palmas, PALMAS_USB_OTG_BASE,
		PALMAS_USB_VBUS_CTRL_SET,
		PALMAS_USB_VBUS_CTRL_SET_VBUS_ACT_COMP);

	if (palmas_usb->enable_id_detection) {
		palmas_write(palmas_usb->palmas, PALMAS_USB_OTG_BASE,
			     PALMAS_USB_ID_CTRL_SET,
			     PALMAS_USB_ID_CTRL_SET_ID_ACT_COMP);

		palmas_write(palmas_usb->palmas, PALMAS_USB_OTG_BASE,
			     PALMAS_USB_ID_INT_EN_HI_SET,
			     PALMAS_USB_ID_INT_EN_HI_SET_ID_GND |
			     PALMAS_USB_ID_INT_EN_HI_SET_ID_FLOAT);
	}

	if (palmas_usb->enable_vbus_detection)
		palmas_vbus_irq_handler(palmas_usb->vbus_irq, palmas_usb);

	/* cold plug for host mode needs this delay */
	if (palmas_usb->enable_id_detection) {
		msleep(30);
		palmas_id_irq_handler(palmas_usb->id_irq, palmas_usb);
	}
}

static int palmas_usb_probe(struct platform_device *pdev)
{
	struct palmas *palmas = dev_get_drvdata(pdev->dev.parent);
	struct palmas_usb_platform_data	*pdata = dev_get_platdata(&pdev->dev);
	struct device_node *node = pdev->dev.of_node;
	struct palmas_usb *palmas_usb;
	int status;

	if (!palmas) {
		dev_err(&pdev->dev, "failed to get valid parent\n");
		return -EINVAL;
	}

	palmas_usb = devm_kzalloc(&pdev->dev, sizeof(*palmas_usb), GFP_KERNEL);
	if (!palmas_usb)
		return -ENOMEM;

	if (node && !pdata) {
		palmas_usb->wakeup = of_property_read_bool(node, "ti,wakeup");
		palmas_usb->enable_id_detection = of_property_read_bool(node,
						"ti,enable-id-detection");
		palmas_usb->enable_vbus_detection = of_property_read_bool(node,
						"ti,enable-vbus-detection");
	} else {
		palmas_usb->wakeup = true;
		palmas_usb->enable_id_detection = true;
		palmas_usb->enable_vbus_detection = true;

		if (pdata)
			palmas_usb->wakeup = pdata->wakeup;
	}

	palmas_usb->id_gpiod = devm_gpiod_get_optional(&pdev->dev, "id",
							GPIOD_IN);
	if (IS_ERR(palmas_usb->id_gpiod))
		return dev_err_probe(&pdev->dev, PTR_ERR(palmas_usb->id_gpiod),
				     "failed to get id gpio\n");

	palmas_usb->vbus_gpiod = devm_gpiod_get_optional(&pdev->dev, "vbus",
							GPIOD_IN);
	if (IS_ERR(palmas_usb->vbus_gpiod))
		return dev_err_probe(&pdev->dev, PTR_ERR(palmas_usb->vbus_gpiod),
				     "failed to get id gpio\n");

	if (palmas_usb->enable_id_detection && palmas_usb->id_gpiod) {
		palmas_usb->enable_id_detection = false;
		palmas_usb->enable_gpio_id_detection = true;
	}

	if (palmas_usb->enable_vbus_detection && palmas_usb->vbus_gpiod) {
		palmas_usb->enable_vbus_detection = false;
		palmas_usb->enable_gpio_vbus_detection = true;
	}

	if (palmas_usb->enable_gpio_id_detection) {
		u32 debounce;

		if (of_property_read_u32(node, "debounce-delay-ms", &debounce))
			debounce = USB_GPIO_DEBOUNCE_MS;

		status = gpiod_set_debounce(palmas_usb->id_gpiod,
					    debounce * 1000);
		if (status < 0)
			palmas_usb->sw_debounce_jiffies = msecs_to_jiffies(debounce);
	}

	INIT_DELAYED_WORK(&palmas_usb->wq_detectid, palmas_gpio_id_detect);

	palmas->usb = palmas_usb;
	palmas_usb->palmas = palmas;

	palmas_usb->dev	 = &pdev->dev;

	palmas_usb_wakeup(palmas, palmas_usb->wakeup);

	platform_set_drvdata(pdev, palmas_usb);

	palmas_usb->edev = devm_extcon_dev_allocate(&pdev->dev,
						    palmas_extcon_cable);
	if (IS_ERR(palmas_usb->edev)) {
		dev_err(&pdev->dev, "failed to allocate extcon device\n");
		return -ENOMEM;
	}

	status = devm_extcon_dev_register(&pdev->dev, palmas_usb->edev);
	if (status) {
		dev_err(&pdev->dev, "failed to register extcon device\n");
		return status;
	}

	if (palmas_usb->enable_id_detection) {
		palmas_usb->id_otg_irq = regmap_irq_get_virq(palmas->irq_data,
							     PALMAS_ID_OTG_IRQ);
		palmas_usb->id_irq = regmap_irq_get_virq(palmas->irq_data,
							 PALMAS_ID_IRQ);
		status = devm_request_threaded_irq(palmas_usb->dev,
				palmas_usb->id_irq,
				NULL, palmas_id_irq_handler,
				IRQF_TRIGGER_FALLING | IRQF_TRIGGER_RISING |
				IRQF_ONESHOT,
				"palmas_usb_id", palmas_usb);
		if (status < 0) {
			dev_err(&pdev->dev, "can't get IRQ %d, err %d\n",
					palmas_usb->id_irq, status);
			return status;
		}
	} else if (palmas_usb->enable_gpio_id_detection) {
		palmas_usb->gpio_id_irq = gpiod_to_irq(palmas_usb->id_gpiod);
		if (palmas_usb->gpio_id_irq < 0) {
			dev_err(&pdev->dev, "failed to get id irq\n");
			return palmas_usb->gpio_id_irq;
		}
		status = devm_request_threaded_irq(&pdev->dev,
						   palmas_usb->gpio_id_irq,
						   NULL,
						   palmas_gpio_id_irq_handler,
						   IRQF_TRIGGER_RISING |
						   IRQF_TRIGGER_FALLING |
						   IRQF_ONESHOT,
						   "palmas_usb_id",
						   palmas_usb);
		if (status < 0) {
			dev_err(&pdev->dev,
				"failed to request handler for id irq\n");
			return status;
		}
	}

	if (palmas_usb->enable_vbus_detection) {
		palmas_usb->vbus_otg_irq = regmap_irq_get_virq(palmas->irq_data,
						       PALMAS_VBUS_OTG_IRQ);
		palmas_usb->vbus_irq = regmap_irq_get_virq(palmas->irq_data,
							   PALMAS_VBUS_IRQ);
		status = devm_request_threaded_irq(palmas_usb->dev,
				palmas_usb->vbus_irq, NULL,
				palmas_vbus_irq_handler,
				IRQF_TRIGGER_FALLING | IRQF_TRIGGER_RISING |
				IRQF_ONESHOT,
				"palmas_usb_vbus", palmas_usb);
		if (status < 0) {
			dev_err(&pdev->dev, "can't get IRQ %d, err %d\n",
					palmas_usb->vbus_irq, status);
			return status;
		}
	} else if (palmas_usb->enable_gpio_vbus_detection) {
		/* remux GPIO_1 as VBUSDET */
		status = palmas_update_bits(palmas,
			PALMAS_PU_PD_OD_BASE,
			PALMAS_PRIMARY_SECONDARY_PAD1,
			PALMAS_PRIMARY_SECONDARY_PAD1_GPIO_1_MASK,
			(1 << PALMAS_PRIMARY_SECONDARY_PAD1_GPIO_1_SHIFT));
		if (status < 0) {
			dev_err(&pdev->dev, "can't remux GPIO1\n");
			return status;
		}

		palmas_usb->vbus_otg_irq = regmap_irq_get_virq(palmas->irq_data,
						       PALMAS_VBUS_OTG_IRQ);
		palmas_usb->gpio_vbus_irq = gpiod_to_irq(palmas_usb->vbus_gpiod);
		if (palmas_usb->gpio_vbus_irq < 0) {
			dev_err(&pdev->dev, "failed to get vbus irq\n");
			return palmas_usb->gpio_vbus_irq;
		}
		status = devm_request_threaded_irq(&pdev->dev,
						palmas_usb->gpio_vbus_irq,
						NULL,
						palmas_vbus_irq_handler,
						IRQF_TRIGGER_FALLING |
						IRQF_TRIGGER_RISING |
						IRQF_ONESHOT,
						"palmas_usb_vbus",
						palmas_usb);
		if (status < 0) {
			dev_err(&pdev->dev,
				"failed to request handler for vbus irq\n");
			return status;
		}
	}

	palmas_enable_irq(palmas_usb);
	/* perform initial detection */
	if (palmas_usb->enable_gpio_vbus_detection)
		palmas_vbus_irq_handler(palmas_usb->gpio_vbus_irq, palmas_usb);
	palmas_gpio_id_detect(&palmas_usb->wq_detectid.work);
	device_set_wakeup_capable(&pdev->dev, true);
	return 0;
}

static int palmas_usb_remove(struct platform_device *pdev)
{
	struct palmas_usb *palmas_usb = platform_get_drvdata(pdev);

	cancel_delayed_work_sync(&palmas_usb->wq_detectid);

	return 0;
}

#ifdef CONFIG_PM_SLEEP
static int palmas_usb_suspend(struct device *dev)
{
	struct palmas_usb *palmas_usb = dev_get_drvdata(dev);

	if (device_may_wakeup(dev)) {
		if (palmas_usb->enable_vbus_detection)
			enable_irq_wake(palmas_usb->vbus_irq);
		if (palmas_usb->enable_gpio_vbus_detection)
			enable_irq_wake(palmas_usb->gpio_vbus_irq);
		if (palmas_usb->enable_id_detection)
			enable_irq_wake(palmas_usb->id_irq);
		if (palmas_usb->enable_gpio_id_detection)
			enable_irq_wake(palmas_usb->gpio_id_irq);
	}
	return 0;
}

static int palmas_usb_resume(struct device *dev)
{
	struct palmas_usb *palmas_usb = dev_get_drvdata(dev);

	if (device_may_wakeup(dev)) {
		if (palmas_usb->enable_vbus_detection)
			disable_irq_wake(palmas_usb->vbus_irq);
		if (palmas_usb->enable_gpio_vbus_detection)
			disable_irq_wake(palmas_usb->gpio_vbus_irq);
		if (palmas_usb->enable_id_detection)
			disable_irq_wake(palmas_usb->id_irq);
		if (palmas_usb->enable_gpio_id_detection)
			disable_irq_wake(palmas_usb->gpio_id_irq);
	}

	/* check if GPIO states changed while suspend/resume */
	if (palmas_usb->enable_gpio_vbus_detection)
		palmas_vbus_irq_handler(palmas_usb->gpio_vbus_irq, palmas_usb);
	palmas_gpio_id_detect(&palmas_usb->wq_detectid.work);

	return 0;
};
#endif

static SIMPLE_DEV_PM_OPS(palmas_pm_ops, palmas_usb_suspend, palmas_usb_resume);

static const struct of_device_id of_palmas_match_tbl[] = {
	{ .compatible = "ti,palmas-usb", },
	{ .compatible = "ti,palmas-usb-vid", },
	{ .compatible = "ti,twl6035-usb", },
	{ .compatible = "ti,twl6035-usb-vid", },
	{ /* end */ }
};

static struct platform_driver palmas_usb_driver = {
	.probe = palmas_usb_probe,
	.remove = palmas_usb_remove,
	.driver = {
		.name = "palmas-usb",
		.of_match_table = of_palmas_match_tbl,
		.pm = &palmas_pm_ops,
	},
};

module_platform_driver(palmas_usb_driver);

MODULE_ALIAS("platform:palmas-usb");
MODULE_AUTHOR("Graeme Gregory <gg@slimlogic.co.uk>");
MODULE_DESCRIPTION("Palmas USB transceiver driver");
MODULE_LICENSE("GPL");
MODULE_DEVICE_TABLE(of, of_palmas_match_tbl);<|MERGE_RESOLUTION|>--- conflicted
+++ resolved
@@ -51,11 +51,7 @@
 		if (palmas_usb->linkstat != PALMAS_USB_STATE_VBUS) {
 			palmas_usb->linkstat = PALMAS_USB_STATE_VBUS;
 			extcon_set_state_sync(edev, EXTCON_USB, true);
-<<<<<<< HEAD
-			dev_info(palmas_usb->dev, "USB cable is attached\n");
-=======
 			dev_dbg(palmas_usb->dev, "USB cable is attached\n");
->>>>>>> 24b8d41d
 		} else {
 			dev_dbg(palmas_usb->dev,
 				"Spurious connect event detected\n");
@@ -64,11 +60,7 @@
 		if (palmas_usb->linkstat == PALMAS_USB_STATE_VBUS) {
 			palmas_usb->linkstat = PALMAS_USB_STATE_DISCONNECT;
 			extcon_set_state_sync(edev, EXTCON_USB, false);
-<<<<<<< HEAD
-			dev_info(palmas_usb->dev, "USB cable is detached\n");
-=======
 			dev_dbg(palmas_usb->dev, "USB cable is detached\n");
->>>>>>> 24b8d41d
 		} else {
 			dev_dbg(palmas_usb->dev,
 				"Spurious disconnect event detected\n");
@@ -96,11 +88,7 @@
 			PALMAS_USB_ID_INT_EN_HI_CLR_ID_GND);
 		palmas_usb->linkstat = PALMAS_USB_STATE_ID;
 		extcon_set_state_sync(edev, EXTCON_USB_HOST, true);
-<<<<<<< HEAD
-		dev_info(palmas_usb->dev, "USB-HOST cable is attached\n");
-=======
 		dev_dbg(palmas_usb->dev, "USB-HOST cable is attached\n");
->>>>>>> 24b8d41d
 	} else if ((set & PALMAS_USB_ID_INT_SRC_ID_FLOAT) &&
 				(id_src & PALMAS_USB_ID_INT_SRC_ID_FLOAT)) {
 		palmas_write(palmas_usb->palmas, PALMAS_USB_OTG_BASE,
@@ -108,29 +96,17 @@
 			PALMAS_USB_ID_INT_EN_HI_CLR_ID_FLOAT);
 		palmas_usb->linkstat = PALMAS_USB_STATE_DISCONNECT;
 		extcon_set_state_sync(edev, EXTCON_USB_HOST, false);
-<<<<<<< HEAD
-		dev_info(palmas_usb->dev, "USB-HOST cable is detached\n");
-=======
 		dev_dbg(palmas_usb->dev, "USB-HOST cable is detached\n");
->>>>>>> 24b8d41d
 	} else if ((palmas_usb->linkstat == PALMAS_USB_STATE_ID) &&
 				(!(set & PALMAS_USB_ID_INT_SRC_ID_GND))) {
 		palmas_usb->linkstat = PALMAS_USB_STATE_DISCONNECT;
 		extcon_set_state_sync(edev, EXTCON_USB_HOST, false);
-<<<<<<< HEAD
-		dev_info(palmas_usb->dev, "USB-HOST cable is detached\n");
-=======
 		dev_dbg(palmas_usb->dev, "USB-HOST cable is detached\n");
->>>>>>> 24b8d41d
 	} else if ((palmas_usb->linkstat == PALMAS_USB_STATE_DISCONNECT) &&
 				(id_src & PALMAS_USB_ID_INT_SRC_ID_GND)) {
 		palmas_usb->linkstat = PALMAS_USB_STATE_ID;
 		extcon_set_state_sync(edev, EXTCON_USB_HOST, true);
-<<<<<<< HEAD
-		dev_info(palmas_usb->dev, " USB-HOST cable is attached\n");
-=======
 		dev_dbg(palmas_usb->dev, " USB-HOST cable is attached\n");
->>>>>>> 24b8d41d
 	}
 
 	return IRQ_HANDLED;
@@ -151,17 +127,10 @@
 
 	if (id) {
 		extcon_set_state_sync(edev, EXTCON_USB_HOST, false);
-<<<<<<< HEAD
-		dev_info(palmas_usb->dev, "USB-HOST cable is detached\n");
-	} else {
-		extcon_set_state_sync(edev, EXTCON_USB_HOST, true);
-		dev_info(palmas_usb->dev, "USB-HOST cable is attached\n");
-=======
 		dev_dbg(palmas_usb->dev, "USB-HOST cable is detached\n");
 	} else {
 		extcon_set_state_sync(edev, EXTCON_USB_HOST, true);
 		dev_dbg(palmas_usb->dev, "USB-HOST cable is attached\n");
->>>>>>> 24b8d41d
 	}
 }
 
