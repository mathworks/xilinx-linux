// SPDX-License-Identifier: GPL-2.0+
/*
 * Copyright (c) 1996, 2003 VIA Networking Technologies, Inc.
 * All rights reserved.
 *
 * File: card.c
 * Purpose: Provide functions to setup NIC operation mode
 * Functions:
 *      vnt_set_rspinf - Set RSPINF
 *      vnt_update_ifs - Update slotTime,SIFS,DIFS, and EIFS
 *      vnt_update_top_rates - Update BasicTopRate
 *      vnt_add_basic_rate - Add to BasicRateSet
 *      vnt_ofdm_min_rate - Check if any OFDM rate is in BasicRateSet
 *      vnt_get_tsf_offset - Calculate TSFOffset
 *      vnt_get_current_tsf - Read Current NIC TSF counter
 *      vnt_get_next_tbtt - Calculate Next Beacon TSF counter
 *      vnt_reset_next_tbtt - Set NIC Beacon time
 *      vnt_update_next_tbtt - Sync. NIC Beacon time
 *      vnt_radio_power_off - Turn Off NIC Radio Power
 *      vnt_radio_power_on - Turn On NIC Radio Power
 *
 * Revision History:
 *      06-10-2003 Bryan YC Fan:  Re-write codes to support VT3253 spec.
 *      08-26-2003 Kyle Hsu:      Modify the definition type of dwIoBase.
 *      09-01-2003 Bryan YC Fan:  Add vnt_update_ifs().
 *
 */

#include <linux/bitops.h>
#include <linux/errno.h>
#include "device.h"
#include "card.h"
#include "baseband.h"
#include "mac.h"
#include "desc.h"
#include "rf.h"
#include "power.h"
#include "key.h"
#include "usbpipe.h"

/* const u16 cw_rxbcntsf_off[MAX_RATE] =
 *   {17, 34, 96, 192, 34, 23, 17, 11, 8, 5, 4, 3};
 */

static const u16 cw_rxbcntsf_off[MAX_RATE] = {
	192, 96, 34, 17, 34, 23, 17, 11, 8, 5, 4, 3
};

int vnt_set_channel(struct vnt_private *priv, u32 connection_channel)
{
<<<<<<< HEAD
=======
	int ret;

>>>>>>> 24b8d41d
	if (connection_channel > CB_MAX_CHANNEL || !connection_channel)
		return -EINVAL;

	/* clear NAV */
	vnt_mac_reg_bits_on(priv, MAC_REG_MACCR, MACCR_CLRNAV);

	/* Set Channel[7] = 0 to tell H/W channel is changing now. */
<<<<<<< HEAD
	vnt_mac_reg_bits_off(priv, MAC_REG_CHANNEL, 0xb0);

	vnt_control_out(priv, MESSAGE_TYPE_SELECT_CHANNEL,
			connection_channel, 0, 0, NULL);

	vnt_control_out_u8(priv, MESSAGE_REQUEST_MACREG, MAC_REG_CHANNEL,
			   (u8)(connection_channel | 0x80));
}
=======
	vnt_mac_reg_bits_off(priv, MAC_REG_CHANNEL,
			     (BIT(7) | BIT(5) | BIT(4)));
>>>>>>> 24b8d41d

	ret = vnt_control_out(priv, MESSAGE_TYPE_SELECT_CHANNEL,
			      connection_channel, 0, 0, NULL);
	if (ret)
		return ret;

	return vnt_control_out_u8(priv, MESSAGE_REQUEST_MACREG, MAC_REG_CHANNEL,
				  (u8)(connection_channel | 0x80));
}

<<<<<<< HEAD
/*
 * Description: Get OFDM mode basic rate
 *
 * Parameters:
 *  In:
 *      priv		- The adapter to be set
 *      rate_idx	- Receiving data rate
 *  Out:
 *      none
 *
 * Return Value: response Control frame rate
 *
 */
static u16 vnt_get_ofdm_rate(struct vnt_private *priv, u16 rate_idx)
{
	u16 ui = rate_idx;

	dev_dbg(&priv->usb->dev, "%s basic rate: %d\n",
		__func__,  priv->basic_rates);

	if (!vnt_ofdm_min_rate(priv)) {
		dev_dbg(&priv->usb->dev, "%s (NO OFDM) %d\n",
			__func__, rate_idx);
		if (rate_idx > RATE_24M)
			rate_idx = RATE_24M;
		return rate_idx;
	}

	while (ui > RATE_11M) {
		if (priv->basic_rates & (1 << ui)) {
			dev_dbg(&priv->usb->dev, "%s rate: %d\n",
				__func__, ui);
			return ui;
		}
		ui--;
	}
=======
static const u8 vnt_rspinf_b_short_table[] = {
	0x70, 0x00, 0x00, 0x00, 0x38, 0x00, 0x09, 0x00,
	0x15, 0x00, 0x0a, 0x00, 0x0b, 0x00, 0x0b, 0x80
};

static const u8 vnt_rspinf_b_long_table[] = {
	0x70, 0x00, 0x00, 0x00, 0x38, 0x00, 0x01, 0x00,
	0x15, 0x00, 0x02, 0x00, 0x0b, 0x00, 0x03, 0x80
};
>>>>>>> 24b8d41d

static const u8 vnt_rspinf_a_table[] = {
	0x9b, 0x18, 0x9f, 0x10, 0x9a, 0x0a, 0x9e, 0x08, 0x99,
	0x08, 0x9d, 0x04, 0x98, 0x04, 0x9c, 0x04, 0x9c, 0x04
};

static const u8 vnt_rspinf_gb_table[] = {
	0x8b, 0x1e, 0x8f, 0x16, 0x8a, 0x12, 0x8e, 0x0e, 0x89,
	0x0e, 0x8d, 0x0a, 0x88, 0x0a, 0x8c, 0x0a, 0x8c, 0x0a
};

<<<<<<< HEAD
/*
 * Description: Calculate TxRate and RsvTime fields for RSPINF in OFDM mode.
 *
 * Parameters:
 * In:
 *	rate	- Tx Rate
 *	bb_type	- Tx Packet type
 * Out:
 *	tx_rate	- pointer to RSPINF TxRate field
 *	rsv_time- pointer to RSPINF RsvTime field
 *
 * Return Value: none
 *
 */
static void vnt_calculate_ofdm_rate(u16 rate, u8 bb_type,
				    u8 *tx_rate, u8 *rsv_time)
{
	switch (rate) {
	case RATE_6M:
		if (bb_type == BB_TYPE_11A) {
			*tx_rate = 0x9b;
			*rsv_time = 24;
		} else {
			*tx_rate = 0x8b;
			*rsv_time = 30;
		}
			break;
	case RATE_9M:
		if (bb_type == BB_TYPE_11A) {
			*tx_rate = 0x9f;
			*rsv_time = 16;
		} else {
			*tx_rate = 0x8f;
			*rsv_time = 22;
		}
		break;
	case RATE_12M:
		if (bb_type == BB_TYPE_11A) {
			*tx_rate = 0x9a;
			*rsv_time = 12;
		} else {
			*tx_rate = 0x8a;
			*rsv_time = 18;
		}
		break;
	case RATE_18M:
		if (bb_type == BB_TYPE_11A) {
			*tx_rate = 0x9e;
			*rsv_time = 8;
		} else {
			*tx_rate = 0x8e;
			*rsv_time = 14;
		}
		break;
	case RATE_36M:
		if (bb_type == BB_TYPE_11A) {
			*tx_rate = 0x9d;
			*rsv_time = 4;
		} else {
			*tx_rate = 0x8d;
			*rsv_time = 10;
		}
		break;
	case RATE_48M:
		if (bb_type == BB_TYPE_11A) {
			*tx_rate = 0x98;
			*rsv_time = 4;
		} else {
			*tx_rate = 0x88;
			*rsv_time = 10;
		}
		break;
	case RATE_54M:
		if (bb_type == BB_TYPE_11A) {
			*tx_rate = 0x9c;
			*rsv_time = 4;
		} else {
			*tx_rate = 0x8c;
			*rsv_time = 10;
		}
		break;
	case RATE_24M:
	default:
		if (bb_type == BB_TYPE_11A) {
			*tx_rate = 0x99;
			*rsv_time = 8;
		} else {
			*tx_rate = 0x89;
			*rsv_time = 14;
		}
		break;
	}
}

/*
 * Description: Set RSPINF
 *
 * Parameters:
 *  In:
 *      pDevice             - The adapter to be set
 *  Out:
 *      none
 *
 * Return Value: None.
 *
 */

void vnt_set_rspinf(struct vnt_private *priv, u8 bb_type)
{
	struct vnt_phy_field phy[4];
	u8 tx_rate[9] = {0, 0, 0, 0, 0, 0, 0, 0, 0}; /* For OFDM */
	u8 rsv_time[9] = {0, 0, 0, 0, 0, 0, 0, 0, 0};
	u8 data[34];
	int i;

	/*RSPINF_b_1*/
	vnt_get_phy_field(priv, 14, vnt_get_cck_rate(priv, RATE_1M),
			  PK_TYPE_11B, &phy[0]);

	/*RSPINF_b_2*/
	vnt_get_phy_field(priv, 14, vnt_get_cck_rate(priv, RATE_2M),
			  PK_TYPE_11B, &phy[1]);

	/*RSPINF_b_5*/
	vnt_get_phy_field(priv, 14, vnt_get_cck_rate(priv, RATE_5M),
			  PK_TYPE_11B, &phy[2]);

	/*RSPINF_b_11*/
	vnt_get_phy_field(priv, 14, vnt_get_cck_rate(priv, RATE_11M),
			  PK_TYPE_11B, &phy[3]);

	/*RSPINF_a_6*/
	vnt_calculate_ofdm_rate(RATE_6M, bb_type, &tx_rate[0], &rsv_time[0]);

	/*RSPINF_a_9*/
	vnt_calculate_ofdm_rate(RATE_9M, bb_type, &tx_rate[1], &rsv_time[1]);

	/*RSPINF_a_12*/
	vnt_calculate_ofdm_rate(RATE_12M, bb_type, &tx_rate[2], &rsv_time[2]);

	/*RSPINF_a_18*/
	vnt_calculate_ofdm_rate(RATE_18M, bb_type, &tx_rate[3], &rsv_time[3]);

	/*RSPINF_a_24*/
	vnt_calculate_ofdm_rate(RATE_24M, bb_type, &tx_rate[4], &rsv_time[4]);

	/*RSPINF_a_36*/
	vnt_calculate_ofdm_rate(vnt_get_ofdm_rate(priv, RATE_36M),
				bb_type, &tx_rate[5], &rsv_time[5]);

	/*RSPINF_a_48*/
	vnt_calculate_ofdm_rate(vnt_get_ofdm_rate(priv, RATE_48M),
				bb_type, &tx_rate[6], &rsv_time[6]);

	/*RSPINF_a_54*/
	vnt_calculate_ofdm_rate(vnt_get_ofdm_rate(priv, RATE_54M),
				bb_type, &tx_rate[7], &rsv_time[7]);

	/*RSPINF_a_72*/
	vnt_calculate_ofdm_rate(vnt_get_ofdm_rate(priv, RATE_54M),
				bb_type, &tx_rate[8], &rsv_time[8]);
=======
int vnt_set_rspinf(struct vnt_private *priv, u8 bb_type)
{
	const u8 *data;
	u16 len;
	int ret;

	if (priv->preamble_type) {
		data = vnt_rspinf_b_short_table;
		len = ARRAY_SIZE(vnt_rspinf_b_short_table);
	} else {
		data = vnt_rspinf_b_long_table;
		len = ARRAY_SIZE(vnt_rspinf_b_long_table);
	}

	 /* RSPINF_b_1 to RSPINF_b_11 */
	ret = vnt_control_out(priv, MESSAGE_TYPE_WRITE, MAC_REG_RSPINF_B_1,
			      MESSAGE_REQUEST_MACREG, len, data);
	if (ret)
		return ret;
>>>>>>> 24b8d41d

	if (bb_type == BB_TYPE_11A) {
		data = vnt_rspinf_a_table;
		len = ARRAY_SIZE(vnt_rspinf_a_table);
	} else {
		data = vnt_rspinf_gb_table;
		len = ARRAY_SIZE(vnt_rspinf_gb_table);
	}

<<<<<<< HEAD
	vnt_control_out(priv, MESSAGE_TYPE_WRITE, MAC_REG_RSPINF_B_1,
			MESSAGE_REQUEST_MACREG, 34, &data[0]);
=======
	/* RSPINF_a_6 to RSPINF_a_72 */
	return vnt_control_out(priv, MESSAGE_TYPE_WRITE, MAC_REG_RSPINF_A_6,
			       MESSAGE_REQUEST_MACREG, len, data);
>>>>>>> 24b8d41d
}

int vnt_update_ifs(struct vnt_private *priv)
{
	u8 max_min = 0;
	u8 data[4];
	int ret;

	if (priv->packet_type == PK_TYPE_11A) {
		priv->slot = C_SLOT_SHORT;
		priv->sifs = C_SIFS_A;
		priv->difs = C_SIFS_A + 2 * C_SLOT_SHORT;
		max_min = 4;
	} else {
		priv->sifs = C_SIFS_BG;

		if (priv->short_slot_time) {
			priv->slot = C_SLOT_SHORT;
			max_min = 4;
		} else {
			priv->slot = C_SLOT_LONG;
			max_min = 5;
		}

		priv->difs = C_SIFS_BG + 2 * priv->slot;
	}

	priv->eifs = C_EIFS;

	data[0] = (u8)priv->sifs;
	data[1] = (u8)priv->difs;
	data[2] = (u8)priv->eifs;
	data[3] = (u8)priv->slot;

<<<<<<< HEAD
	vnt_control_out(priv, MESSAGE_TYPE_WRITE, MAC_REG_SIFS,
			MESSAGE_REQUEST_MACREG, 4, &data[0]);

	max_min |= 0xa0;

	vnt_control_out(priv, MESSAGE_TYPE_WRITE, MAC_REG_CWMAXMIN0,
			MESSAGE_REQUEST_MACREG, 1, &max_min);
=======
	ret = vnt_control_out(priv, MESSAGE_TYPE_WRITE, MAC_REG_SIFS,
			      MESSAGE_REQUEST_MACREG, 4, &data[0]);
	if (ret)
		return ret;

	max_min |= 0xa0;

	return vnt_control_out(priv, MESSAGE_TYPE_WRITE, MAC_REG_CWMAXMIN0,
			       MESSAGE_REQUEST_MACREG, 1, &max_min);
>>>>>>> 24b8d41d
}

void vnt_update_top_rates(struct vnt_private *priv)
{
	int pos;

	pos = fls(priv->basic_rates & GENMASK(RATE_54M, RATE_6M));
	priv->top_ofdm_basic_rate = pos ? (pos - 1) : RATE_24M;

	pos = fls(priv->basic_rates & GENMASK(RATE_11M, RATE_1M));
	priv->top_cck_basic_rate = pos ? (pos - 1) : RATE_1M;
}

bool vnt_ofdm_min_rate(struct vnt_private *priv)
{
	return priv->basic_rates & GENMASK(RATE_54M, RATE_6M) ? true : false;
}

u8 vnt_get_pkt_type(struct vnt_private *priv)
{
	if (priv->bb_type == BB_TYPE_11A || priv->bb_type == BB_TYPE_11B)
		return (u8)priv->bb_type;
	else if (vnt_ofdm_min_rate(priv))
		return PK_TYPE_11GA;
	return PK_TYPE_11GB;
}

/*
 * Description: Calculate TSF offset of two TSF input
 *              Get TSF Offset from RxBCN's TSF and local TSF
 *
 * Parameters:
 *  In:
 *      rx_rate	- rx rate.
 *      tsf1	- Rx BCN's TSF
 *      tsf2	- Local TSF
 *  Out:
 *      none
 *
 * Return Value: TSF Offset value
 *
 */
u64 vnt_get_tsf_offset(u8 rx_rate, u64 tsf1, u64 tsf2)
{
<<<<<<< HEAD
	u64 tsf_offset = 0;
	u16 rx_bcn_offset;

	rx_bcn_offset = cw_rxbcntsf_off[rx_rate % MAX_RATE];

	tsf2 += (u64)rx_bcn_offset;

	tsf_offset = tsf1 - tsf2;

	return tsf_offset;
}

/*
 * Description: Sync. TSF counter to BSS
 *              Get TSF offset and write to HW
 *
 * Parameters:
 *  In:
 *      priv		- The adapter to be sync.
 *      time_stamp	- Rx BCN's TSF
 *      local_tsf	- Local TSF
 *  Out:
 *      none
 *
 * Return Value: none
 *
 */
void vnt_adjust_tsf(struct vnt_private *priv, u8 rx_rate,
		    u64 time_stamp, u64 local_tsf)
=======
	return tsf1 - tsf2 - (u64)cw_rxbcntsf_off[rx_rate % MAX_RATE];
}

int vnt_adjust_tsf(struct vnt_private *priv, u8 rx_rate,
		   u64 time_stamp, u64 local_tsf)
>>>>>>> 24b8d41d
{
	u64 tsf_offset = 0;
	u8 data[8];

	tsf_offset = vnt_get_tsf_offset(rx_rate, time_stamp, local_tsf);

	data[0] = (u8)tsf_offset;
	data[1] = (u8)(tsf_offset >> 8);
	data[2] = (u8)(tsf_offset >> 16);
	data[3] = (u8)(tsf_offset >> 24);
	data[4] = (u8)(tsf_offset >> 32);
	data[5] = (u8)(tsf_offset >> 40);
	data[6] = (u8)(tsf_offset >> 48);
	data[7] = (u8)(tsf_offset >> 56);

<<<<<<< HEAD
	vnt_control_out(priv, MESSAGE_TYPE_SET_TSFTBTT,
			MESSAGE_REQUEST_TSF, 0, 8, data);
=======
	return vnt_control_out(priv, MESSAGE_TYPE_SET_TSFTBTT,
			       MESSAGE_REQUEST_TSF, 0, 8, data);
>>>>>>> 24b8d41d
}

/*
 * Description: Read NIC TSF counter
 *              Get local TSF counter
 *
 * Parameters:
 *  In:
 *	priv		- The adapter to be read
 *  Out:
 *	current_tsf	- Current TSF counter
 *
 * Return Value: true if success; otherwise false
 *
 */
bool vnt_get_current_tsf(struct vnt_private *priv, u64 *current_tsf)
{
	*current_tsf = priv->current_tsf;

	return true;
}

/*
 * Description: Clear NIC TSF counter
 *              Clear local TSF counter
 *
 * Parameters:
 *  In:
 *      priv	- The adapter to be read
 *
 * Return Value: true if success; otherwise false
 *
 */
bool vnt_clear_current_tsf(struct vnt_private *priv)
{
	vnt_mac_reg_bits_on(priv, MAC_REG_TFTCTL, TFTCTL_TSFCNTRST);

	priv->current_tsf = 0;

	return true;
}

/*
 * Description: Read NIC TSF counter
 *              Get NEXTTBTT from adjusted TSF and Beacon Interval
 *
 * Parameters:
 *  In:
 *      tsf		- Current TSF counter
 *      beacon_interval - Beacon Interval
 *  Out:
 *      tsf		- Current TSF counter
 *
 * Return Value: TSF value of next Beacon
 *
 */
u64 vnt_get_next_tbtt(u64 tsf, u16 beacon_interval)
{
	u32 beacon_int;

	beacon_int = beacon_interval * 1024;

	/* Next TBTT =
	 *	((local_current_TSF / beacon_interval) + 1) * beacon_interval
	 */
	if (beacon_int) {
		do_div(tsf, beacon_int);
		tsf += 1;
		tsf *= beacon_int;
	}

	return tsf;
}

int vnt_reset_next_tbtt(struct vnt_private *priv, u16 beacon_interval)
{
	u64 next_tbtt = 0;
	u8 data[8];

	vnt_clear_current_tsf(priv);

	next_tbtt = vnt_get_next_tbtt(next_tbtt, beacon_interval);

	data[0] = (u8)next_tbtt;
	data[1] = (u8)(next_tbtt >> 8);
	data[2] = (u8)(next_tbtt >> 16);
	data[3] = (u8)(next_tbtt >> 24);
	data[4] = (u8)(next_tbtt >> 32);
	data[5] = (u8)(next_tbtt >> 40);
	data[6] = (u8)(next_tbtt >> 48);
	data[7] = (u8)(next_tbtt >> 56);

<<<<<<< HEAD
	vnt_control_out(priv, MESSAGE_TYPE_SET_TSFTBTT,
			MESSAGE_REQUEST_TBTT, 0, 8, data);
}

/*
 * Description: Sync NIC TSF counter for Beacon time
 *              Get NEXTTBTT and write to HW
 *
 * Parameters:
 *  In:
 *	priv		- The adapter to be set
 *      tsf		- Current TSF counter
 *      beacon_interval - Beacon Interval
 *  Out:
 *      none
 *
 * Return Value: none
 *
 */
void vnt_update_next_tbtt(struct vnt_private *priv, u64 tsf,
			  u16 beacon_interval)
=======
	return vnt_control_out(priv, MESSAGE_TYPE_SET_TSFTBTT,
			       MESSAGE_REQUEST_TBTT, 0, 8, data);
}

int vnt_update_next_tbtt(struct vnt_private *priv, u64 tsf,
			 u16 beacon_interval)
>>>>>>> 24b8d41d
{
	u8 data[8];
	int ret;

	tsf = vnt_get_next_tbtt(tsf, beacon_interval);

	data[0] = (u8)tsf;
	data[1] = (u8)(tsf >> 8);
	data[2] = (u8)(tsf >> 16);
	data[3] = (u8)(tsf >> 24);
	data[4] = (u8)(tsf >> 32);
	data[5] = (u8)(tsf >> 40);
	data[6] = (u8)(tsf >> 48);
	data[7] = (u8)(tsf >> 56);

	ret = vnt_control_out(priv, MESSAGE_TYPE_SET_TSFTBTT,
			      MESSAGE_REQUEST_TBTT, 0, 8, data);
	if (ret)
		return ret;

	dev_dbg(&priv->usb->dev, "%s TBTT: %8llx\n", __func__, tsf);
	return 0;
}

/*
 * Description: Turn off Radio power
 *
 * Parameters:
 *  In:
 *      priv         - The adapter to be turned off
 *  Out:
 *      none
 *
 * Return Value: true if success; otherwise false
 *
 */
int vnt_radio_power_off(struct vnt_private *priv)
{
	int ret = 0;

	switch (priv->rf_type) {
	case RF_AL2230:
	case RF_AL2230S:
	case RF_AIROHA7230:
	case RF_VT3226:
	case RF_VT3226D0:
	case RF_VT3342A0:
<<<<<<< HEAD
		vnt_mac_reg_bits_off(priv, MAC_REG_SOFTPWRCTL,
				     (SOFTPWRCTL_SWPE2 | SOFTPWRCTL_SWPE3));
=======
		ret = vnt_mac_reg_bits_off(priv, MAC_REG_SOFTPWRCTL,
					(SOFTPWRCTL_SWPE2 | SOFTPWRCTL_SWPE3));
>>>>>>> 24b8d41d
		break;
	}

	if (ret)
		goto end;

	ret = vnt_mac_reg_bits_off(priv, MAC_REG_HOSTCR, HOSTCR_RXON);
	if (ret)
		goto end;

	ret = vnt_set_deep_sleep(priv);
	if (ret)
		goto end;

	ret = vnt_mac_reg_bits_on(priv, MAC_REG_GPIOCTL1, GPIO3_INTMD);

end:
	return ret;
}

/*
 * Description: Turn on Radio power
 *
 * Parameters:
 *  In:
 *      priv         - The adapter to be turned on
 *  Out:
 *      none
 *
 * Return Value: true if success; otherwise false
 *
 */
int vnt_radio_power_on(struct vnt_private *priv)
{
	int ret = 0;

	ret = vnt_exit_deep_sleep(priv);
	if (ret)
		return ret;

	ret = vnt_mac_reg_bits_on(priv, MAC_REG_HOSTCR, HOSTCR_RXON);
	if (ret)
		return ret;

	switch (priv->rf_type) {
	case RF_AL2230:
	case RF_AL2230S:
	case RF_AIROHA7230:
	case RF_VT3226:
	case RF_VT3226D0:
	case RF_VT3342A0:
<<<<<<< HEAD
		vnt_mac_reg_bits_on(priv, MAC_REG_SOFTPWRCTL,
				    (SOFTPWRCTL_SWPE2 | SOFTPWRCTL_SWPE3));
		break;
=======
		ret = vnt_mac_reg_bits_on(priv, MAC_REG_SOFTPWRCTL,
					  (SOFTPWRCTL_SWPE2 |
					   SOFTPWRCTL_SWPE3));
		if (ret)
			return ret;
>>>>>>> 24b8d41d
	}

	return vnt_mac_reg_bits_off(priv, MAC_REG_GPIOCTL1, GPIO3_INTMD);
}

int vnt_set_bss_mode(struct vnt_private *priv)
{
	int ret;
	unsigned char type = priv->bb_type;
	unsigned char data = 0;
	unsigned char bb_vga_0 = 0x1c;
	unsigned char bb_vga_2_3 = 0x00;

	if (priv->rf_type == RF_AIROHA7230 && priv->bb_type == BB_TYPE_11A)
		type = BB_TYPE_11G;

	ret = vnt_mac_set_bb_type(priv, type);
	if (ret)
		return ret;

	priv->packet_type = vnt_get_pkt_type(priv);

	if (priv->bb_type == BB_TYPE_11A) {
		data = 0x03;
		bb_vga_0 = 0x20;
		bb_vga_2_3 = 0x10;
	} else if (priv->bb_type == BB_TYPE_11B) {
		data = 0x02;
	} else if (priv->bb_type == BB_TYPE_11G) {
		data = 0x08;
	}

<<<<<<< HEAD
			vnt_control_out_u8(priv, MESSAGE_REQUEST_BBREG,
					   0xe7, priv->bb_vga[0]);
		}
=======
	if (data) {
		ret = vnt_control_out_u8(priv, MESSAGE_REQUEST_BBREG,
					 0x88, data);
		if (ret)
			return ret;
	}
>>>>>>> 24b8d41d

	ret = vnt_update_ifs(priv);
	if (ret)
		return ret;

<<<<<<< HEAD
			vnt_control_out_u8(priv, MESSAGE_REQUEST_BBREG,
					   0xe7, priv->bb_vga[0]);
		}
=======
	ret = vnt_set_rspinf(priv, priv->bb_type);
	if (ret)
		return ret;

	if (priv->rf_type == RF_AIROHA7230) {
		priv->bb_vga[0] = bb_vga_0;
>>>>>>> 24b8d41d

		ret = vnt_control_out_u8(priv, MESSAGE_REQUEST_BBREG,
					 0xe7, priv->bb_vga[0]);
		if (ret)
			return ret;
	}

	priv->bb_vga[2] = bb_vga_2_3;
	priv->bb_vga[3] = bb_vga_2_3;

	return vnt_set_vga_gain_offset(priv, priv->bb_vga[0]);
}<|MERGE_RESOLUTION|>--- conflicted
+++ resolved
@@ -48,11 +48,8 @@
 
 int vnt_set_channel(struct vnt_private *priv, u32 connection_channel)
 {
-<<<<<<< HEAD
-=======
 	int ret;
 
->>>>>>> 24b8d41d
 	if (connection_channel > CB_MAX_CHANNEL || !connection_channel)
 		return -EINVAL;
 
@@ -60,19 +57,8 @@
 	vnt_mac_reg_bits_on(priv, MAC_REG_MACCR, MACCR_CLRNAV);
 
 	/* Set Channel[7] = 0 to tell H/W channel is changing now. */
-<<<<<<< HEAD
-	vnt_mac_reg_bits_off(priv, MAC_REG_CHANNEL, 0xb0);
-
-	vnt_control_out(priv, MESSAGE_TYPE_SELECT_CHANNEL,
-			connection_channel, 0, 0, NULL);
-
-	vnt_control_out_u8(priv, MESSAGE_REQUEST_MACREG, MAC_REG_CHANNEL,
-			   (u8)(connection_channel | 0x80));
-}
-=======
 	vnt_mac_reg_bits_off(priv, MAC_REG_CHANNEL,
 			     (BIT(7) | BIT(5) | BIT(4)));
->>>>>>> 24b8d41d
 
 	ret = vnt_control_out(priv, MESSAGE_TYPE_SELECT_CHANNEL,
 			      connection_channel, 0, 0, NULL);
@@ -83,44 +69,6 @@
 				  (u8)(connection_channel | 0x80));
 }
 
-<<<<<<< HEAD
-/*
- * Description: Get OFDM mode basic rate
- *
- * Parameters:
- *  In:
- *      priv		- The adapter to be set
- *      rate_idx	- Receiving data rate
- *  Out:
- *      none
- *
- * Return Value: response Control frame rate
- *
- */
-static u16 vnt_get_ofdm_rate(struct vnt_private *priv, u16 rate_idx)
-{
-	u16 ui = rate_idx;
-
-	dev_dbg(&priv->usb->dev, "%s basic rate: %d\n",
-		__func__,  priv->basic_rates);
-
-	if (!vnt_ofdm_min_rate(priv)) {
-		dev_dbg(&priv->usb->dev, "%s (NO OFDM) %d\n",
-			__func__, rate_idx);
-		if (rate_idx > RATE_24M)
-			rate_idx = RATE_24M;
-		return rate_idx;
-	}
-
-	while (ui > RATE_11M) {
-		if (priv->basic_rates & (1 << ui)) {
-			dev_dbg(&priv->usb->dev, "%s rate: %d\n",
-				__func__, ui);
-			return ui;
-		}
-		ui--;
-	}
-=======
 static const u8 vnt_rspinf_b_short_table[] = {
 	0x70, 0x00, 0x00, 0x00, 0x38, 0x00, 0x09, 0x00,
 	0x15, 0x00, 0x0a, 0x00, 0x0b, 0x00, 0x0b, 0x80
@@ -130,7 +78,6 @@
 	0x70, 0x00, 0x00, 0x00, 0x38, 0x00, 0x01, 0x00,
 	0x15, 0x00, 0x02, 0x00, 0x0b, 0x00, 0x03, 0x80
 };
->>>>>>> 24b8d41d
 
 static const u8 vnt_rspinf_a_table[] = {
 	0x9b, 0x18, 0x9f, 0x10, 0x9a, 0x0a, 0x9e, 0x08, 0x99,
@@ -142,169 +89,6 @@
 	0x0e, 0x8d, 0x0a, 0x88, 0x0a, 0x8c, 0x0a, 0x8c, 0x0a
 };
 
-<<<<<<< HEAD
-/*
- * Description: Calculate TxRate and RsvTime fields for RSPINF in OFDM mode.
- *
- * Parameters:
- * In:
- *	rate	- Tx Rate
- *	bb_type	- Tx Packet type
- * Out:
- *	tx_rate	- pointer to RSPINF TxRate field
- *	rsv_time- pointer to RSPINF RsvTime field
- *
- * Return Value: none
- *
- */
-static void vnt_calculate_ofdm_rate(u16 rate, u8 bb_type,
-				    u8 *tx_rate, u8 *rsv_time)
-{
-	switch (rate) {
-	case RATE_6M:
-		if (bb_type == BB_TYPE_11A) {
-			*tx_rate = 0x9b;
-			*rsv_time = 24;
-		} else {
-			*tx_rate = 0x8b;
-			*rsv_time = 30;
-		}
-			break;
-	case RATE_9M:
-		if (bb_type == BB_TYPE_11A) {
-			*tx_rate = 0x9f;
-			*rsv_time = 16;
-		} else {
-			*tx_rate = 0x8f;
-			*rsv_time = 22;
-		}
-		break;
-	case RATE_12M:
-		if (bb_type == BB_TYPE_11A) {
-			*tx_rate = 0x9a;
-			*rsv_time = 12;
-		} else {
-			*tx_rate = 0x8a;
-			*rsv_time = 18;
-		}
-		break;
-	case RATE_18M:
-		if (bb_type == BB_TYPE_11A) {
-			*tx_rate = 0x9e;
-			*rsv_time = 8;
-		} else {
-			*tx_rate = 0x8e;
-			*rsv_time = 14;
-		}
-		break;
-	case RATE_36M:
-		if (bb_type == BB_TYPE_11A) {
-			*tx_rate = 0x9d;
-			*rsv_time = 4;
-		} else {
-			*tx_rate = 0x8d;
-			*rsv_time = 10;
-		}
-		break;
-	case RATE_48M:
-		if (bb_type == BB_TYPE_11A) {
-			*tx_rate = 0x98;
-			*rsv_time = 4;
-		} else {
-			*tx_rate = 0x88;
-			*rsv_time = 10;
-		}
-		break;
-	case RATE_54M:
-		if (bb_type == BB_TYPE_11A) {
-			*tx_rate = 0x9c;
-			*rsv_time = 4;
-		} else {
-			*tx_rate = 0x8c;
-			*rsv_time = 10;
-		}
-		break;
-	case RATE_24M:
-	default:
-		if (bb_type == BB_TYPE_11A) {
-			*tx_rate = 0x99;
-			*rsv_time = 8;
-		} else {
-			*tx_rate = 0x89;
-			*rsv_time = 14;
-		}
-		break;
-	}
-}
-
-/*
- * Description: Set RSPINF
- *
- * Parameters:
- *  In:
- *      pDevice             - The adapter to be set
- *  Out:
- *      none
- *
- * Return Value: None.
- *
- */
-
-void vnt_set_rspinf(struct vnt_private *priv, u8 bb_type)
-{
-	struct vnt_phy_field phy[4];
-	u8 tx_rate[9] = {0, 0, 0, 0, 0, 0, 0, 0, 0}; /* For OFDM */
-	u8 rsv_time[9] = {0, 0, 0, 0, 0, 0, 0, 0, 0};
-	u8 data[34];
-	int i;
-
-	/*RSPINF_b_1*/
-	vnt_get_phy_field(priv, 14, vnt_get_cck_rate(priv, RATE_1M),
-			  PK_TYPE_11B, &phy[0]);
-
-	/*RSPINF_b_2*/
-	vnt_get_phy_field(priv, 14, vnt_get_cck_rate(priv, RATE_2M),
-			  PK_TYPE_11B, &phy[1]);
-
-	/*RSPINF_b_5*/
-	vnt_get_phy_field(priv, 14, vnt_get_cck_rate(priv, RATE_5M),
-			  PK_TYPE_11B, &phy[2]);
-
-	/*RSPINF_b_11*/
-	vnt_get_phy_field(priv, 14, vnt_get_cck_rate(priv, RATE_11M),
-			  PK_TYPE_11B, &phy[3]);
-
-	/*RSPINF_a_6*/
-	vnt_calculate_ofdm_rate(RATE_6M, bb_type, &tx_rate[0], &rsv_time[0]);
-
-	/*RSPINF_a_9*/
-	vnt_calculate_ofdm_rate(RATE_9M, bb_type, &tx_rate[1], &rsv_time[1]);
-
-	/*RSPINF_a_12*/
-	vnt_calculate_ofdm_rate(RATE_12M, bb_type, &tx_rate[2], &rsv_time[2]);
-
-	/*RSPINF_a_18*/
-	vnt_calculate_ofdm_rate(RATE_18M, bb_type, &tx_rate[3], &rsv_time[3]);
-
-	/*RSPINF_a_24*/
-	vnt_calculate_ofdm_rate(RATE_24M, bb_type, &tx_rate[4], &rsv_time[4]);
-
-	/*RSPINF_a_36*/
-	vnt_calculate_ofdm_rate(vnt_get_ofdm_rate(priv, RATE_36M),
-				bb_type, &tx_rate[5], &rsv_time[5]);
-
-	/*RSPINF_a_48*/
-	vnt_calculate_ofdm_rate(vnt_get_ofdm_rate(priv, RATE_48M),
-				bb_type, &tx_rate[6], &rsv_time[6]);
-
-	/*RSPINF_a_54*/
-	vnt_calculate_ofdm_rate(vnt_get_ofdm_rate(priv, RATE_54M),
-				bb_type, &tx_rate[7], &rsv_time[7]);
-
-	/*RSPINF_a_72*/
-	vnt_calculate_ofdm_rate(vnt_get_ofdm_rate(priv, RATE_54M),
-				bb_type, &tx_rate[8], &rsv_time[8]);
-=======
 int vnt_set_rspinf(struct vnt_private *priv, u8 bb_type)
 {
 	const u8 *data;
@@ -324,7 +108,6 @@
 			      MESSAGE_REQUEST_MACREG, len, data);
 	if (ret)
 		return ret;
->>>>>>> 24b8d41d
 
 	if (bb_type == BB_TYPE_11A) {
 		data = vnt_rspinf_a_table;
@@ -334,14 +117,9 @@
 		len = ARRAY_SIZE(vnt_rspinf_gb_table);
 	}
 
-<<<<<<< HEAD
-	vnt_control_out(priv, MESSAGE_TYPE_WRITE, MAC_REG_RSPINF_B_1,
-			MESSAGE_REQUEST_MACREG, 34, &data[0]);
-=======
 	/* RSPINF_a_6 to RSPINF_a_72 */
 	return vnt_control_out(priv, MESSAGE_TYPE_WRITE, MAC_REG_RSPINF_A_6,
 			       MESSAGE_REQUEST_MACREG, len, data);
->>>>>>> 24b8d41d
 }
 
 int vnt_update_ifs(struct vnt_private *priv)
@@ -376,15 +154,6 @@
 	data[2] = (u8)priv->eifs;
 	data[3] = (u8)priv->slot;
 
-<<<<<<< HEAD
-	vnt_control_out(priv, MESSAGE_TYPE_WRITE, MAC_REG_SIFS,
-			MESSAGE_REQUEST_MACREG, 4, &data[0]);
-
-	max_min |= 0xa0;
-
-	vnt_control_out(priv, MESSAGE_TYPE_WRITE, MAC_REG_CWMAXMIN0,
-			MESSAGE_REQUEST_MACREG, 1, &max_min);
-=======
 	ret = vnt_control_out(priv, MESSAGE_TYPE_WRITE, MAC_REG_SIFS,
 			      MESSAGE_REQUEST_MACREG, 4, &data[0]);
 	if (ret)
@@ -394,7 +163,6 @@
 
 	return vnt_control_out(priv, MESSAGE_TYPE_WRITE, MAC_REG_CWMAXMIN0,
 			       MESSAGE_REQUEST_MACREG, 1, &max_min);
->>>>>>> 24b8d41d
 }
 
 void vnt_update_top_rates(struct vnt_private *priv)
@@ -439,43 +207,11 @@
  */
 u64 vnt_get_tsf_offset(u8 rx_rate, u64 tsf1, u64 tsf2)
 {
-<<<<<<< HEAD
-	u64 tsf_offset = 0;
-	u16 rx_bcn_offset;
-
-	rx_bcn_offset = cw_rxbcntsf_off[rx_rate % MAX_RATE];
-
-	tsf2 += (u64)rx_bcn_offset;
-
-	tsf_offset = tsf1 - tsf2;
-
-	return tsf_offset;
-}
-
-/*
- * Description: Sync. TSF counter to BSS
- *              Get TSF offset and write to HW
- *
- * Parameters:
- *  In:
- *      priv		- The adapter to be sync.
- *      time_stamp	- Rx BCN's TSF
- *      local_tsf	- Local TSF
- *  Out:
- *      none
- *
- * Return Value: none
- *
- */
-void vnt_adjust_tsf(struct vnt_private *priv, u8 rx_rate,
-		    u64 time_stamp, u64 local_tsf)
-=======
 	return tsf1 - tsf2 - (u64)cw_rxbcntsf_off[rx_rate % MAX_RATE];
 }
 
 int vnt_adjust_tsf(struct vnt_private *priv, u8 rx_rate,
 		   u64 time_stamp, u64 local_tsf)
->>>>>>> 24b8d41d
 {
 	u64 tsf_offset = 0;
 	u8 data[8];
@@ -491,13 +227,8 @@
 	data[6] = (u8)(tsf_offset >> 48);
 	data[7] = (u8)(tsf_offset >> 56);
 
-<<<<<<< HEAD
-	vnt_control_out(priv, MESSAGE_TYPE_SET_TSFTBTT,
-			MESSAGE_REQUEST_TSF, 0, 8, data);
-=======
 	return vnt_control_out(priv, MESSAGE_TYPE_SET_TSFTBTT,
 			       MESSAGE_REQUEST_TSF, 0, 8, data);
->>>>>>> 24b8d41d
 }
 
 /*
@@ -590,36 +321,12 @@
 	data[6] = (u8)(next_tbtt >> 48);
 	data[7] = (u8)(next_tbtt >> 56);
 
-<<<<<<< HEAD
-	vnt_control_out(priv, MESSAGE_TYPE_SET_TSFTBTT,
-			MESSAGE_REQUEST_TBTT, 0, 8, data);
-}
-
-/*
- * Description: Sync NIC TSF counter for Beacon time
- *              Get NEXTTBTT and write to HW
- *
- * Parameters:
- *  In:
- *	priv		- The adapter to be set
- *      tsf		- Current TSF counter
- *      beacon_interval - Beacon Interval
- *  Out:
- *      none
- *
- * Return Value: none
- *
- */
-void vnt_update_next_tbtt(struct vnt_private *priv, u64 tsf,
-			  u16 beacon_interval)
-=======
 	return vnt_control_out(priv, MESSAGE_TYPE_SET_TSFTBTT,
 			       MESSAGE_REQUEST_TBTT, 0, 8, data);
 }
 
 int vnt_update_next_tbtt(struct vnt_private *priv, u64 tsf,
 			 u16 beacon_interval)
->>>>>>> 24b8d41d
 {
 	u8 data[8];
 	int ret;
@@ -667,13 +374,8 @@
 	case RF_VT3226:
 	case RF_VT3226D0:
 	case RF_VT3342A0:
-<<<<<<< HEAD
-		vnt_mac_reg_bits_off(priv, MAC_REG_SOFTPWRCTL,
-				     (SOFTPWRCTL_SWPE2 | SOFTPWRCTL_SWPE3));
-=======
 		ret = vnt_mac_reg_bits_off(priv, MAC_REG_SOFTPWRCTL,
 					(SOFTPWRCTL_SWPE2 | SOFTPWRCTL_SWPE3));
->>>>>>> 24b8d41d
 		break;
 	}
 
@@ -725,17 +427,11 @@
 	case RF_VT3226:
 	case RF_VT3226D0:
 	case RF_VT3342A0:
-<<<<<<< HEAD
-		vnt_mac_reg_bits_on(priv, MAC_REG_SOFTPWRCTL,
-				    (SOFTPWRCTL_SWPE2 | SOFTPWRCTL_SWPE3));
-		break;
-=======
 		ret = vnt_mac_reg_bits_on(priv, MAC_REG_SOFTPWRCTL,
 					  (SOFTPWRCTL_SWPE2 |
 					   SOFTPWRCTL_SWPE3));
 		if (ret)
 			return ret;
->>>>>>> 24b8d41d
 	}
 
 	return vnt_mac_reg_bits_off(priv, MAC_REG_GPIOCTL1, GPIO3_INTMD);
@@ -768,35 +464,23 @@
 		data = 0x08;
 	}
 
-<<<<<<< HEAD
-			vnt_control_out_u8(priv, MESSAGE_REQUEST_BBREG,
-					   0xe7, priv->bb_vga[0]);
-		}
-=======
 	if (data) {
 		ret = vnt_control_out_u8(priv, MESSAGE_REQUEST_BBREG,
 					 0x88, data);
 		if (ret)
 			return ret;
 	}
->>>>>>> 24b8d41d
 
 	ret = vnt_update_ifs(priv);
 	if (ret)
 		return ret;
 
-<<<<<<< HEAD
-			vnt_control_out_u8(priv, MESSAGE_REQUEST_BBREG,
-					   0xe7, priv->bb_vga[0]);
-		}
-=======
 	ret = vnt_set_rspinf(priv, priv->bb_type);
 	if (ret)
 		return ret;
 
 	if (priv->rf_type == RF_AIROHA7230) {
 		priv->bb_vga[0] = bb_vga_0;
->>>>>>> 24b8d41d
 
 		ret = vnt_control_out_u8(priv, MESSAGE_REQUEST_BBREG,
 					 0xe7, priv->bb_vga[0]);
