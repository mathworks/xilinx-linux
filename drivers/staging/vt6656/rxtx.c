// SPDX-License-Identifier: GPL-2.0+
/*
 * Copyright (c) 1996, 2003 VIA Networking Technologies, Inc.
 * All rights reserved.
 *
 * File: rxtx.c
 *
 * Purpose: handle WMAC/802.3/802.11 rx & tx functions
 *
 * Author: Lyndon Chen
 *
 * Date: May 20, 2003
 *
 * Functions:
 *      vnt_generate_tx_parameter - Generate tx dma required parameter.
 *      vnt_get_rsvtime- get frame reserved time
 *      vnt_fill_cts_head- fulfill CTS ctl header
 *
 * Revision History:
 *
 */

#include <linux/etherdevice.h>
#include "device.h"
#include "rxtx.h"
#include "card.h"
#include "mac.h"
#include "rf.h"
#include "usbpipe.h"

static const u16 vnt_time_stampoff[2][MAX_RATE] = {
	/* Long Preamble */
	{384, 288, 226, 209, 54, 43, 37, 31, 28, 25, 24, 23},

	/* Short Preamble */
	{384, 192, 130, 113, 54, 43, 37, 31, 28, 25, 24, 23},
};

#define DATADUR_B       10
#define DATADUR_A       11

static const u8 vnt_phy_signal[] = {
	0x00,	/* RATE_1M  */
	0x01,	/* RATE_2M  */
	0x02,	/* RATE_5M  */
	0x03,	/* RATE_11M */
	0x8b,	/* RATE_6M  */
	0x8f,	/* RATE_9M  */
	0x8a,	/* RATE_12M */
	0x8e,	/* RATE_18M */
	0x89,	/* RATE_24M */
	0x8d,	/* RATE_36M */
	0x88,	/* RATE_48M */
	0x8c	/* RATE_54M */
};

static struct vnt_usb_send_context
	*vnt_get_free_context(struct vnt_private *priv)
{
	struct vnt_usb_send_context *context = NULL;
	int ii;

	dev_dbg(&priv->usb->dev, "%s\n", __func__);

	for (ii = 0; ii < priv->num_tx_context; ii++) {
		if (!priv->tx_context[ii])
			return NULL;

		context = priv->tx_context[ii];
		if (!context->in_use) {
			context->in_use = true;
			return context;
		}
	}

	if (ii == priv->num_tx_context) {
		dev_dbg(&priv->usb->dev, "%s No Free Tx Context\n", __func__);

		ieee80211_stop_queues(priv->hw);
	}

	return NULL;
}

/* Get Length, Service, and Signal fields of Phy for Tx */
static void vnt_get_phy_field(struct vnt_private *priv, u32 frame_length,
			      u16 tx_rate, u8 pkt_type,
			      struct vnt_phy_field *phy)
{
	u32 bit_count;
	u32 count = 0;
	u32 tmp;
	int ext_bit;
	int i;
	u8 mask = 0;
	u8 preamble_type = priv->preamble_type;

	bit_count = frame_length * 8;
	ext_bit = false;

	switch (tx_rate) {
	case RATE_1M:
		count = bit_count;
		break;
	case RATE_2M:
		count = bit_count / 2;
		break;
	case RATE_5M:
		count = DIV_ROUND_UP(bit_count * 10, 55);
		break;
	case RATE_11M:
		count = bit_count / 11;
		tmp = count * 11;

		if (tmp != bit_count) {
			count++;

			if ((bit_count - tmp) <= 3)
				ext_bit = true;
		}

		break;
	}

	if (tx_rate > RATE_11M) {
		if (pkt_type == PK_TYPE_11A)
			mask = BIT(4);
	} else if (tx_rate > RATE_1M) {
		if (preamble_type == PREAMBLE_SHORT)
			mask = BIT(3);
	}

	i = tx_rate > RATE_54M ? RATE_54M : tx_rate;
	phy->signal = vnt_phy_signal[i] | mask;
	phy->service = 0x00;

	if (pkt_type == PK_TYPE_11B) {
		if (ext_bit)
			phy->service |= 0x80;
		phy->len = cpu_to_le16((u16)count);
	} else {
		phy->len = cpu_to_le16((u16)frame_length);
	}
}

static __le16 vnt_time_stamp_off(struct vnt_private *priv, u16 rate)
{
	return cpu_to_le16(vnt_time_stampoff[priv->preamble_type % 2]
							[rate % MAX_RATE]);
}

static __le16 vnt_rxtx_rsvtime_le16(struct vnt_usb_send_context *context)
{
	struct vnt_private *priv = context->priv;
	struct ieee80211_tx_info *info = IEEE80211_SKB_CB(context->skb);
	struct ieee80211_rate *rate = ieee80211_get_tx_rate(priv->hw, info);

	return ieee80211_generic_frame_duration(priv->hw,
						 info->control.vif, info->band,
						 context->frame_len,
						 rate);
}

static __le16 vnt_get_rts_duration(struct vnt_usb_send_context *context)
{
	struct vnt_private *priv = context->priv;
	struct ieee80211_tx_info *info = IEEE80211_SKB_CB(context->skb);

	return ieee80211_rts_duration(priv->hw, priv->vif,
				      context->frame_len, info);
}

static __le16 vnt_get_cts_duration(struct vnt_usb_send_context *context)
{
	struct vnt_private *priv = context->priv;
	struct ieee80211_tx_info *info = IEEE80211_SKB_CB(context->skb);

	return ieee80211_ctstoself_duration(priv->hw, priv->vif,
					    context->frame_len, info);
}

static void vnt_rxtx_datahead_g(struct vnt_usb_send_context *tx_context,
				struct vnt_tx_datahead_g *buf)
{
	struct vnt_private *priv = tx_context->priv;
	struct ieee80211_hdr *hdr =
				(struct ieee80211_hdr *)tx_context->skb->data;
	u32 frame_len = tx_context->frame_len;
	u16 rate = tx_context->tx_rate;

	/* Get SignalField,ServiceField,Length */
	vnt_get_phy_field(priv, frame_len, rate, tx_context->pkt_type, &buf->a);
	vnt_get_phy_field(priv, frame_len, priv->top_cck_basic_rate,
			  PK_TYPE_11B, &buf->b);

	/* Get Duration and TimeStamp */
	buf->duration_a = hdr->duration_id;
	buf->duration_b = hdr->duration_id;
	buf->time_stamp_off_a = vnt_time_stamp_off(priv, rate);
	buf->time_stamp_off_b = vnt_time_stamp_off(priv,
						   priv->top_cck_basic_rate);
}

static void vnt_rxtx_datahead_ab(struct vnt_usb_send_context *tx_context,
				 struct vnt_tx_datahead_ab *buf)
{
	struct vnt_private *priv = tx_context->priv;
	struct ieee80211_hdr *hdr =
				(struct ieee80211_hdr *)tx_context->skb->data;
	u32 frame_len = tx_context->frame_len;
	u16 rate = tx_context->tx_rate;

	/* Get SignalField,ServiceField,Length */
	vnt_get_phy_field(priv, frame_len, rate,
			  tx_context->pkt_type, &buf->ab);

	/* Get Duration and TimeStampOff */
	buf->duration = hdr->duration_id;
	buf->time_stamp_off = vnt_time_stamp_off(priv, rate);
}

static void vnt_fill_ieee80211_rts(struct vnt_usb_send_context *tx_context,
				   struct ieee80211_rts *rts, __le16 duration)
{
	struct ieee80211_hdr *hdr =
				(struct ieee80211_hdr *)tx_context->skb->data;

	rts->duration = duration;
	rts->frame_control =
		cpu_to_le16(IEEE80211_FTYPE_CTL | IEEE80211_STYPE_RTS);

	ether_addr_copy(rts->ra, hdr->addr1);
	ether_addr_copy(rts->ta, hdr->addr2);
}

static void vnt_rxtx_rts_g_head(struct vnt_usb_send_context *tx_context,
				struct vnt_rts_g *buf)
{
	struct vnt_private *priv = tx_context->priv;
	u16 rts_frame_len = 20;

	vnt_get_phy_field(priv, rts_frame_len, priv->top_cck_basic_rate,
			  PK_TYPE_11B, &buf->b);
	vnt_get_phy_field(priv, rts_frame_len, priv->top_ofdm_basic_rate,
			  tx_context->pkt_type, &buf->a);

	buf->duration_bb = vnt_get_rts_duration(tx_context);
	buf->duration_aa = buf->duration_bb;
	buf->duration_ba = buf->duration_bb;

	vnt_fill_ieee80211_rts(tx_context, &buf->data, buf->duration_aa);

	vnt_rxtx_datahead_g(tx_context, &buf->data_head);
}

static void vnt_rxtx_rts_ab_head(struct vnt_usb_send_context *tx_context,
				 struct vnt_rts_ab *buf)
{
	struct vnt_private *priv = tx_context->priv;
	u16 rts_frame_len = 20;

	vnt_get_phy_field(priv, rts_frame_len, priv->top_ofdm_basic_rate,
			  tx_context->pkt_type, &buf->ab);

	buf->duration = vnt_get_rts_duration(tx_context);

	vnt_fill_ieee80211_rts(tx_context, &buf->data, buf->duration);

	vnt_rxtx_datahead_ab(tx_context, &buf->data_head);
}

static void vnt_fill_cts_head(struct vnt_usb_send_context *tx_context,
			      union vnt_tx_data_head *head)
{
	struct vnt_private *priv = tx_context->priv;
	struct vnt_cts *buf = &head->cts_g;
	u32 cts_frame_len = 14;

	/* Get SignalField,ServiceField,Length */
	vnt_get_phy_field(priv, cts_frame_len, priv->top_cck_basic_rate,
			  PK_TYPE_11B, &buf->b);
	/* Get CTSDuration_ba */
	buf->duration_ba = vnt_get_cts_duration(tx_context);
	/*Get CTS Frame body*/
	buf->data.duration = buf->duration_ba;
	buf->data.frame_control =
		cpu_to_le16(IEEE80211_FTYPE_CTL | IEEE80211_STYPE_CTS);

	ether_addr_copy(buf->data.ra, priv->current_net_addr);

	vnt_rxtx_datahead_g(tx_context, &buf->data_head);
}

/* returns true if mic_hdr is needed */
static bool vnt_fill_txkey(struct vnt_tx_buffer *tx_buffer, struct sk_buff *skb)
{
	struct vnt_tx_fifo_head *fifo = &tx_buffer->fifo_head;
	struct ieee80211_tx_info *info = IEEE80211_SKB_CB(skb);
	struct ieee80211_key_conf *tx_key = info->control.hw_key;
	struct vnt_mic_hdr *mic_hdr;
	struct ieee80211_hdr *hdr = (struct ieee80211_hdr *)skb->data;
	u64 pn64;
	u16 payload_len = skb->len;
	u8 *iv = ((u8 *)hdr + ieee80211_get_hdrlen_from_skb(skb));

	/* strip header and icv len from payload */
	payload_len -= ieee80211_get_hdrlen_from_skb(skb);
	payload_len -= tx_key->icv_len;

	switch (tx_key->cipher) {
	case WLAN_CIPHER_SUITE_WEP40:
	case WLAN_CIPHER_SUITE_WEP104:
		memcpy(fifo->tx_key, iv, 3);
		memcpy(fifo->tx_key + 3, tx_key->key, tx_key->keylen);

		if (tx_key->keylen == WLAN_KEY_LEN_WEP40) {
			memcpy(fifo->tx_key + 8, iv, 3);
			memcpy(fifo->tx_key + 11,
			       tx_key->key, WLAN_KEY_LEN_WEP40);
		}

		fifo->frag_ctl |= cpu_to_le16(FRAGCTL_LEGACY);
		break;
	case WLAN_CIPHER_SUITE_TKIP:
		ieee80211_get_tkip_p2k(tx_key, skb, fifo->tx_key);

		fifo->frag_ctl |= cpu_to_le16(FRAGCTL_TKIP);
		break;
	case WLAN_CIPHER_SUITE_CCMP:
		if (info->control.use_cts_prot) {
			if (info->control.use_rts)
				mic_hdr = &tx_buffer->tx_head.tx_rts.tx.mic.hdr;
			else
				mic_hdr = &tx_buffer->tx_head.tx_cts.tx.mic.hdr;
		} else {
			mic_hdr = &tx_buffer->tx_head.tx_ab.tx.mic.hdr;
		}

		mic_hdr->id = 0x59;
		mic_hdr->payload_len = cpu_to_be16(payload_len);
		ether_addr_copy(mic_hdr->mic_addr2, hdr->addr2);

		pn64 = atomic64_read(&tx_key->tx_pn);
		mic_hdr->ccmp_pn[5] = pn64;
		mic_hdr->ccmp_pn[4] = pn64 >> 8;
		mic_hdr->ccmp_pn[3] = pn64 >> 16;
		mic_hdr->ccmp_pn[2] = pn64 >> 24;
		mic_hdr->ccmp_pn[1] = pn64 >> 32;
		mic_hdr->ccmp_pn[0] = pn64 >> 40;

		if (ieee80211_has_a4(hdr->frame_control))
			mic_hdr->hlen = cpu_to_be16(28);
		else
			mic_hdr->hlen = cpu_to_be16(22);

		ether_addr_copy(mic_hdr->addr1, hdr->addr1);
		ether_addr_copy(mic_hdr->addr2, hdr->addr2);
		ether_addr_copy(mic_hdr->addr3, hdr->addr3);

		mic_hdr->frame_control = cpu_to_le16(
			le16_to_cpu(hdr->frame_control) & 0xc78f);
		mic_hdr->seq_ctrl = cpu_to_le16(
				le16_to_cpu(hdr->seq_ctrl) & 0xf);

		if (ieee80211_has_a4(hdr->frame_control))
			ether_addr_copy(mic_hdr->addr4, hdr->addr4);

		memcpy(fifo->tx_key, tx_key->key, WLAN_KEY_LEN_CCMP);

		fifo->frag_ctl |= cpu_to_le16(FRAGCTL_AES);
		return true;
	default:
		break;
	}

	return false;
}

static void vnt_rxtx_rts(struct vnt_usb_send_context *tx_context)
{
	struct ieee80211_tx_info *info = IEEE80211_SKB_CB(tx_context->skb);
	struct vnt_tx_buffer *tx_buffer = tx_context->tx_buffer;
	union vnt_tx_head *tx_head = &tx_buffer->tx_head;
	struct vnt_rrv_time_rts *buf = &tx_head->tx_rts.rts;
	union vnt_tx_data_head *head = &tx_head->tx_rts.tx.head;

	buf->rts_rrv_time_aa = vnt_get_rts_duration(tx_context);
	buf->rts_rrv_time_ba = buf->rts_rrv_time_aa;
	buf->rts_rrv_time_bb = buf->rts_rrv_time_aa;

	buf->rrv_time_a = vnt_rxtx_rsvtime_le16(tx_context);
	buf->rrv_time_b = buf->rrv_time_a;

	if (info->control.hw_key) {
		if (vnt_fill_txkey(tx_buffer, tx_context->skb))
			head = &tx_head->tx_rts.tx.mic.head;
	}

	vnt_rxtx_rts_g_head(tx_context, &head->rts_g);
}

static void vnt_rxtx_cts(struct vnt_usb_send_context *tx_context)
{
	struct ieee80211_tx_info *info = IEEE80211_SKB_CB(tx_context->skb);
	struct vnt_tx_buffer *tx_buffer = tx_context->tx_buffer;
	union vnt_tx_head *tx_head = &tx_buffer->tx_head;
	struct vnt_rrv_time_cts *buf = &tx_head->tx_cts.cts;
	union vnt_tx_data_head *head = &tx_head->tx_cts.tx.head;

	buf->rrv_time_a = vnt_rxtx_rsvtime_le16(tx_context);
	buf->rrv_time_b = buf->rrv_time_a;

	buf->cts_rrv_time_ba = vnt_get_cts_duration(tx_context);

	if (info->control.hw_key) {
		if (vnt_fill_txkey(tx_buffer, tx_context->skb))
			head = &tx_head->tx_cts.tx.mic.head;
	}

	vnt_fill_cts_head(tx_context, head);
}

static void vnt_rxtx_ab(struct vnt_usb_send_context *tx_context)
{
	struct ieee80211_tx_info *info = IEEE80211_SKB_CB(tx_context->skb);
	struct vnt_tx_buffer *tx_buffer = tx_context->tx_buffer;
	union vnt_tx_head *tx_head = &tx_buffer->tx_head;
	struct vnt_rrv_time_ab *buf = &tx_head->tx_ab.ab;
	union vnt_tx_data_head *head = &tx_head->tx_ab.tx.head;

	buf->rrv_time = vnt_rxtx_rsvtime_le16(tx_context);

	if (info->control.hw_key) {
		if (vnt_fill_txkey(tx_buffer, tx_context->skb))
			head = &tx_head->tx_ab.tx.mic.head;
	}

	if (info->control.use_rts) {
		buf->rts_rrv_time = vnt_get_rts_duration(tx_context);

		vnt_rxtx_rts_ab_head(tx_context, &head->rts_ab);

		return;
	}

	vnt_rxtx_datahead_ab(tx_context, &head->data_head_ab);
}

static void vnt_generate_tx_parameter(struct vnt_usb_send_context *tx_context)
{
	struct ieee80211_tx_info *info = IEEE80211_SKB_CB(tx_context->skb);

	if (info->control.use_cts_prot) {
		if (info->control.use_rts) {
			vnt_rxtx_rts(tx_context);

			return;
		}

		vnt_rxtx_cts(tx_context);

		return;
	}

	vnt_rxtx_ab(tx_context);
}

static u16 vnt_get_hdr_size(struct ieee80211_tx_info *info)
{
	u16 size = sizeof(struct vnt_tx_datahead_ab);

	if (info->control.use_cts_prot) {
		if (info->control.use_rts)
			size = sizeof(struct vnt_rts_g);
		else
			size = sizeof(struct vnt_cts);
	} else if (info->control.use_rts) {
		size = sizeof(struct vnt_rts_ab);
	}

	if (info->control.hw_key) {
		if (info->control.hw_key->cipher == WLAN_CIPHER_SUITE_CCMP)
			size += sizeof(struct vnt_mic_hdr);
	}

	/* Get rrv_time header */
	if (info->control.use_cts_prot) {
		if (info->control.use_rts)
			size += sizeof(struct vnt_rrv_time_rts);
		else
			size += sizeof(struct vnt_rrv_time_cts);
	} else {
		size += sizeof(struct vnt_rrv_time_ab);
	}

	size += sizeof(struct vnt_tx_fifo_head);

	return size;
}

int vnt_tx_packet(struct vnt_private *priv, struct sk_buff *skb)
{
	struct ieee80211_tx_info *info = IEEE80211_SKB_CB(skb);
	struct ieee80211_tx_rate *tx_rate = &info->control.rates[0];
	struct ieee80211_rate *rate;
	struct ieee80211_hdr *hdr;
	struct vnt_tx_buffer *tx_buffer;
	struct vnt_tx_fifo_head *tx_buffer_head;
	struct vnt_usb_send_context *tx_context;
	unsigned long flags;
	u8 pkt_type;

	hdr = (struct ieee80211_hdr *)(skb->data);

	rate = ieee80211_get_tx_rate(priv->hw, info);

<<<<<<< HEAD
	current_rate = rate->hw_value;
	if (priv->current_rate != current_rate &&
			!(priv->hw->conf.flags & IEEE80211_CONF_OFFCHANNEL)) {
		priv->current_rate = current_rate;
		vnt_schedule_command(priv, WLAN_CMD_SETPOWER);
	}

	if (current_rate > RATE_11M) {
=======
	if (rate->hw_value > RATE_11M) {
>>>>>>> 24b8d41d
		if (info->band == NL80211_BAND_5GHZ) {
			pkt_type = PK_TYPE_11A;
		} else {
			if (tx_rate->flags & IEEE80211_TX_RC_USE_CTS_PROTECT) {
				if (priv->basic_rates & VNT_B_RATES)
					pkt_type = PK_TYPE_11GB;
				else
					pkt_type = PK_TYPE_11GA;
			} else {
				pkt_type = PK_TYPE_11A;
			}
		}
	} else {
		pkt_type = PK_TYPE_11B;
	}

	spin_lock_irqsave(&priv->lock, flags);

	tx_context = vnt_get_free_context(priv);
	if (!tx_context) {
		dev_dbg(&priv->usb->dev, "%s No free context\n", __func__);
		spin_unlock_irqrestore(&priv->lock, flags);
		return -ENOMEM;
	}

	tx_context->pkt_type = pkt_type;
	tx_context->frame_len = skb->len + 4;
	tx_context->tx_rate =  rate->hw_value;

	spin_unlock_irqrestore(&priv->lock, flags);

	tx_context->skb = skb_clone(skb, GFP_ATOMIC);
	if (!tx_context->skb) {
		tx_context->in_use = false;
		return -ENOMEM;
	}

	tx_buffer = skb_push(skb, vnt_get_hdr_size(info));
	tx_context->tx_buffer = tx_buffer;
	tx_buffer_head = &tx_buffer->fifo_head;

	tx_context->type = CONTEXT_DATA_PACKET;

	/*Set fifo controls */
	if (pkt_type == PK_TYPE_11A)
		tx_buffer_head->fifo_ctl = 0;
	else if (pkt_type == PK_TYPE_11B)
		tx_buffer_head->fifo_ctl = cpu_to_le16(FIFOCTL_11B);
	else if (pkt_type == PK_TYPE_11GB)
		tx_buffer_head->fifo_ctl = cpu_to_le16(FIFOCTL_11GB);
	else if (pkt_type == PK_TYPE_11GA)
		tx_buffer_head->fifo_ctl = cpu_to_le16(FIFOCTL_11GA);

	if (!ieee80211_is_data(hdr->frame_control)) {
		tx_buffer_head->fifo_ctl |= cpu_to_le16(FIFOCTL_GENINT |
							FIFOCTL_ISDMA0);
		tx_buffer_head->fifo_ctl |= cpu_to_le16(FIFOCTL_TMOEN);

		tx_buffer_head->time_stamp =
			cpu_to_le16(DEFAULT_MGN_LIFETIME_RES_64us);
	} else {
		tx_buffer_head->time_stamp =
			cpu_to_le16(DEFAULT_MSDU_LIFETIME_RES_64us);
	}

	if (!(info->flags & IEEE80211_TX_CTL_NO_ACK))
		tx_buffer_head->fifo_ctl |= cpu_to_le16(FIFOCTL_NEEDACK);

	if (ieee80211_has_retry(hdr->frame_control))
		tx_buffer_head->fifo_ctl |= cpu_to_le16(FIFOCTL_LRETRY);

	if (info->control.use_rts)
		tx_buffer_head->fifo_ctl |= cpu_to_le16(FIFOCTL_RTS);

	if (ieee80211_has_a4(hdr->frame_control))
		tx_buffer_head->fifo_ctl |= cpu_to_le16(FIFOCTL_LHEAD);

	tx_buffer_head->frag_ctl =
			cpu_to_le16(ieee80211_hdrlen(hdr->frame_control) << 10);

	if (info->control.hw_key)
		tx_context->frame_len += info->control.hw_key->icv_len;

	tx_buffer_head->current_rate = cpu_to_le16(rate->hw_value);

	vnt_generate_tx_parameter(tx_context);

	tx_buffer_head->frag_ctl |= cpu_to_le16(FRAGCTL_NONFRAG);

	priv->seq_counter = (le16_to_cpu(hdr->seq_ctrl) &
						IEEE80211_SCTL_SEQ) >> 4;

	spin_lock_irqsave(&priv->lock, flags);

	if (vnt_tx_context(priv, tx_context, skb)) {
		dev_kfree_skb(tx_context->skb);
		spin_unlock_irqrestore(&priv->lock, flags);
		return -EIO;
	}

	dev_kfree_skb(skb);

	spin_unlock_irqrestore(&priv->lock, flags);

	return 0;
}

static int vnt_beacon_xmit(struct vnt_private *priv, struct sk_buff *skb)
{
	struct vnt_tx_short_buf_head *short_head;
	struct ieee80211_tx_info *info;
	struct vnt_usb_send_context *context;
	struct ieee80211_mgmt *mgmt_hdr;
	unsigned long flags;
	u32 frame_size = skb->len + 4;
	u16 current_rate;

	spin_lock_irqsave(&priv->lock, flags);

	context = vnt_get_free_context(priv);
	if (!context) {
		dev_dbg(&priv->usb->dev, "%s No free context!\n", __func__);
		spin_unlock_irqrestore(&priv->lock, flags);
		return -ENOMEM;
	}

	context->skb = skb;

	spin_unlock_irqrestore(&priv->lock, flags);

	mgmt_hdr = (struct ieee80211_mgmt *)skb->data;
	short_head = skb_push(skb, sizeof(*short_head));

	if (priv->bb_type == BB_TYPE_11A) {
		current_rate = RATE_6M;

		/* Get SignalField,ServiceField,Length */
		vnt_get_phy_field(priv, frame_size, current_rate,
				  PK_TYPE_11A, &short_head->ab);

		/* Get TimeStampOff */
		short_head->time_stamp_off =
				vnt_time_stamp_off(priv, current_rate);
	} else {
		current_rate = RATE_1M;
		short_head->fifo_ctl |= cpu_to_le16(FIFOCTL_11B);

		/* Get SignalField,ServiceField,Length */
		vnt_get_phy_field(priv, frame_size, current_rate,
				  PK_TYPE_11B, &short_head->ab);

		/* Get TimeStampOff */
		short_head->time_stamp_off =
			vnt_time_stamp_off(priv, current_rate);
	}

	/* Get Duration */
	short_head->duration = mgmt_hdr->duration;

	/* time stamp always 0 */
	mgmt_hdr->u.beacon.timestamp = 0;

	info = IEEE80211_SKB_CB(skb);
	if (info->flags & IEEE80211_TX_CTL_ASSIGN_SEQ) {
		struct ieee80211_hdr *hdr = (struct ieee80211_hdr *)mgmt_hdr;

		hdr->duration_id = 0;
		hdr->seq_ctrl = cpu_to_le16(priv->seq_counter << 4);
	}

	priv->seq_counter++;
	if (priv->seq_counter > 0x0fff)
		priv->seq_counter = 0;

	context->type = CONTEXT_BEACON_PACKET;

	spin_lock_irqsave(&priv->lock, flags);

	if (vnt_tx_context(priv, context, skb))
		ieee80211_free_txskb(priv->hw, context->skb);

	spin_unlock_irqrestore(&priv->lock, flags);

	return 0;
}

int vnt_beacon_make(struct vnt_private *priv, struct ieee80211_vif *vif)
{
	struct sk_buff *beacon;

	beacon = ieee80211_beacon_get(priv->hw, vif);
	if (!beacon)
		return -ENOMEM;

	if (vnt_beacon_xmit(priv, beacon)) {
		ieee80211_free_txskb(priv->hw, beacon);
		return -ENODEV;
	}

	return 0;
}

int vnt_beacon_enable(struct vnt_private *priv, struct ieee80211_vif *vif,
		      struct ieee80211_bss_conf *conf)
{
	vnt_mac_reg_bits_off(priv, MAC_REG_TCR, TCR_AUTOBCNTX);

	vnt_mac_reg_bits_off(priv, MAC_REG_TFTCTL, TFTCTL_TSFCNTREN);

	vnt_mac_set_beacon_interval(priv, conf->beacon_int);

	vnt_clear_current_tsf(priv);

	vnt_mac_reg_bits_on(priv, MAC_REG_TFTCTL, TFTCTL_TSFCNTREN);

	vnt_reset_next_tbtt(priv, conf->beacon_int);

	return vnt_beacon_make(priv, vif);
}<|MERGE_RESOLUTION|>--- conflicted
+++ resolved
@@ -514,18 +514,7 @@
 
 	rate = ieee80211_get_tx_rate(priv->hw, info);
 
-<<<<<<< HEAD
-	current_rate = rate->hw_value;
-	if (priv->current_rate != current_rate &&
-			!(priv->hw->conf.flags & IEEE80211_CONF_OFFCHANNEL)) {
-		priv->current_rate = current_rate;
-		vnt_schedule_command(priv, WLAN_CMD_SETPOWER);
-	}
-
-	if (current_rate > RATE_11M) {
-=======
 	if (rate->hw_value > RATE_11M) {
->>>>>>> 24b8d41d
 		if (info->band == NL80211_BAND_5GHZ) {
 			pkt_type = PK_TYPE_11A;
 		} else {
