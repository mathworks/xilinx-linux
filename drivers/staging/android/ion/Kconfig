# SPDX-License-Identifier: GPL-2.0
menuconfig ION
	bool "Ion Memory Manager"
	depends on HAS_DMA && MMU
	select GENERIC_ALLOCATOR
	select DMA_SHARED_BUFFER
	help
	  Choose this option to enable the ION Memory Manager,
	  used by Android to efficiently allocate buffers
	  from userspace that can be shared between drivers.
	  If you're not using Android its probably safe to
	  say N here.

config ION_SYSTEM_HEAP
	bool "Ion system heap"
	depends on ION
	help
	  Choose this option to enable the Ion system heap. The system heap
	  is backed by pages from the buddy allocator. If in doubt, say Y.

config ION_CMA_HEAP
	bool "Ion CMA heap support"
	depends on ION && DMA_CMA
	help
<<<<<<< HEAD
	  Choose this option if you wish to use ion on an nVidia Tegra.

config ION_HISI
	tristate "Ion for Hisilicon"
	depends on ARCH_HISI && ION
	select ION_OF
	help
	  Choose this option if you wish to use ion on Hisilicon Platform.

source "drivers/staging/android/ion/hisilicon/Kconfig"

config ION_OF
	bool "Devicetree support for Ion"
	depends on ION && OF_ADDRESS
	help
	  Provides base support for defining Ion heaps in devicetree
	  and setting them up. Also includes functions for platforms
	  to parse the devicetree and expand for their own custom
	  extensions

	  If using Ion and devicetree, you should say Y here
=======
	  Choose this option to enable CMA heaps with Ion. This heap is backed
	  by the Contiguous Memory Allocator (CMA). If your system has these
	  regions, you should say Y here.
>>>>>>> 24b8d41d
<|MERGE_RESOLUTION|>--- conflicted
+++ resolved
@@ -22,30 +22,6 @@
 	bool "Ion CMA heap support"
 	depends on ION && DMA_CMA
 	help
-<<<<<<< HEAD
-	  Choose this option if you wish to use ion on an nVidia Tegra.
-
-config ION_HISI
-	tristate "Ion for Hisilicon"
-	depends on ARCH_HISI && ION
-	select ION_OF
-	help
-	  Choose this option if you wish to use ion on Hisilicon Platform.
-
-source "drivers/staging/android/ion/hisilicon/Kconfig"
-
-config ION_OF
-	bool "Devicetree support for Ion"
-	depends on ION && OF_ADDRESS
-	help
-	  Provides base support for defining Ion heaps in devicetree
-	  and setting them up. Also includes functions for platforms
-	  to parse the devicetree and expand for their own custom
-	  extensions
-
-	  If using Ion and devicetree, you should say Y here
-=======
 	  Choose this option to enable CMA heaps with Ion. This heap is backed
 	  by the Contiguous Memory Allocator (CMA). If your system has these
-	  regions, you should say Y here.
->>>>>>> 24b8d41d
+	  regions, you should say Y here.