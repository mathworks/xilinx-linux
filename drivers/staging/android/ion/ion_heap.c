--- conflicted
+++ resolved
@@ -68,20 +68,7 @@
 	for_each_sgtable_page(table, &piter, vma->vm_pgoff) {
 		struct page *page = sg_page_iter_page(&piter);
 
-<<<<<<< HEAD
-		if (offset >= sg->length) {
-			offset -= sg->length;
-			continue;
-		} else if (offset) {
-			page += offset / PAGE_SIZE;
-			len = sg->length - offset;
-			offset = 0;
-		}
-		len = min(len, remainder);
-		ret = remap_pfn_range(vma, addr, page_to_pfn(page), len,
-=======
 		ret = remap_pfn_range(vma, addr, page_to_pfn(page), PAGE_SIZE,
->>>>>>> 24b8d41d
 				      vma->vm_page_prot);
 		if (ret)
 			return ret;
@@ -105,12 +92,7 @@
 	return 0;
 }
 
-<<<<<<< HEAD
-static int ion_heap_sglist_zero(struct scatterlist *sgl, unsigned int nents,
-				pgprot_t pgprot)
-=======
 static int ion_heap_sglist_zero(struct sg_table *sgt, pgprot_t pgprot)
->>>>>>> 24b8d41d
 {
 	int p = 0;
 	int ret = 0;
