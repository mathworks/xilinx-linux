--- conflicted
+++ resolved
@@ -58,6 +58,10 @@
 #define AD2S1210_MIN_FCW	0x4
 #define AD2S1210_MAX_FCW	0x50
 
+/* default input clock on serial interface */
+#define AD2S1210_DEF_CLKIN	8192000
+/* clock period in nano second */
+#define AD2S1210_DEF_TCK	(1000000000 / AD2S1210_DEF_CLKIN)
 #define AD2S1210_DEF_EXCIT	10000
 
 enum ad2s1210_mode {
@@ -167,19 +171,15 @@
 
 static unsigned char ad2s1210_read_resolution_pin(struct ad2s1210_state *st)
 {
-<<<<<<< HEAD
+	int resolution;
+
 	if (st->mode == MOD_CONFIG_ONLY)
 		return ad2s1210_resolution_value[0];
 
-	return ad2s1210_resolution_value[
-		(gpiod_get_value(st->res[0]) << 1) |
-		gpiod_get_value(st->res[1])];
-=======
-	int resolution = (gpio_get_value(st->pdata->res[0]) << 1) |
-			  gpio_get_value(st->pdata->res[1]);
+	resolution = (gpiod_get_value(st->res[0]) << 1) |
+		      gpiod_get_value(st->res[1]);
 
 	return ad2s1210_resolution_value[resolution];
->>>>>>> 9c71c6e9
 }
 
 static const int ad2s1210_res_pins[4][2] = {
