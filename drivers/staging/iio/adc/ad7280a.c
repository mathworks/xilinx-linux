// SPDX-License-Identifier: GPL-2.0
/*
 * AD7280A Lithium Ion Battery Monitoring System
 *
 * Copyright 2011 Analog Devices Inc.
 */

#include <linux/crc8.h>
#include <linux/device.h>
#include <linux/kernel.h>
#include <linux/slab.h>
#include <linux/sysfs.h>
#include <linux/spi/spi.h>
#include <linux/err.h>
#include <linux/delay.h>
#include <linux/interrupt.h>
#include <linux/module.h>

#include <linux/iio/iio.h>
#include <linux/iio/sysfs.h>
#include <linux/iio/events.h>

#include "ad7280a.h"

/* Registers */
#define AD7280A_CELL_VOLTAGE_1		0x0  /* D11 to D0, Read only */
#define AD7280A_CELL_VOLTAGE_2		0x1  /* D11 to D0, Read only */
#define AD7280A_CELL_VOLTAGE_3		0x2  /* D11 to D0, Read only */
#define AD7280A_CELL_VOLTAGE_4		0x3  /* D11 to D0, Read only */
#define AD7280A_CELL_VOLTAGE_5		0x4  /* D11 to D0, Read only */
#define AD7280A_CELL_VOLTAGE_6		0x5  /* D11 to D0, Read only */
#define AD7280A_AUX_ADC_1		0x6  /* D11 to D0, Read only */
#define AD7280A_AUX_ADC_2		0x7  /* D11 to D0, Read only */
#define AD7280A_AUX_ADC_3		0x8  /* D11 to D0, Read only */
#define AD7280A_AUX_ADC_4		0x9  /* D11 to D0, Read only */
#define AD7280A_AUX_ADC_5		0xA  /* D11 to D0, Read only */
#define AD7280A_AUX_ADC_6		0xB  /* D11 to D0, Read only */
#define AD7280A_SELF_TEST		0xC  /* D11 to D0, Read only */
#define AD7280A_CONTROL_HB		0xD  /* D15 to D8, Read/write */
#define AD7280A_CONTROL_LB		0xE  /* D7 to D0, Read/write */
#define AD7280A_CELL_OVERVOLTAGE	0xF  /* D7 to D0, Read/write */
#define AD7280A_CELL_UNDERVOLTAGE	0x10 /* D7 to D0, Read/write */
#define AD7280A_AUX_ADC_OVERVOLTAGE	0x11 /* D7 to D0, Read/write */
#define AD7280A_AUX_ADC_UNDERVOLTAGE	0x12 /* D7 to D0, Read/write */
#define AD7280A_ALERT			0x13 /* D7 to D0, Read/write */
#define AD7280A_CELL_BALANCE		0x14 /* D7 to D0, Read/write */
#define AD7280A_CB1_TIMER		0x15 /* D7 to D0, Read/write */
#define AD7280A_CB2_TIMER		0x16 /* D7 to D0, Read/write */
#define AD7280A_CB3_TIMER		0x17 /* D7 to D0, Read/write */
#define AD7280A_CB4_TIMER		0x18 /* D7 to D0, Read/write */
#define AD7280A_CB5_TIMER		0x19 /* D7 to D0, Read/write */
#define AD7280A_CB6_TIMER		0x1A /* D7 to D0, Read/write */
#define AD7280A_PD_TIMER		0x1B /* D7 to D0, Read/write */
#define AD7280A_READ			0x1C /* D7 to D0, Read/write */
#define AD7280A_CNVST_CONTROL		0x1D /* D7 to D0, Read/write */

/* Bits and Masks */
#define AD7280A_CTRL_HB_CONV_INPUT_ALL			0
#define AD7280A_CTRL_HB_CONV_INPUT_6CELL_AUX1_3_4	BIT(6)
#define AD7280A_CTRL_HB_CONV_INPUT_6CELL		BIT(7)
#define AD7280A_CTRL_HB_CONV_INPUT_SELF_TEST		(BIT(7) | BIT(6))
#define AD7280A_CTRL_HB_CONV_RES_READ_ALL		0
#define AD7280A_CTRL_HB_CONV_RES_READ_6CELL_AUX1_3_4	BIT(4)
#define AD7280A_CTRL_HB_CONV_RES_READ_6CELL		BIT(5)
#define AD7280A_CTRL_HB_CONV_RES_READ_NO		(BIT(5) | BIT(4))
#define AD7280A_CTRL_HB_CONV_START_CNVST		0
#define AD7280A_CTRL_HB_CONV_START_CS			BIT(3)
#define AD7280A_CTRL_HB_CONV_AVG_DIS			0
#define AD7280A_CTRL_HB_CONV_AVG_2			BIT(1)
#define AD7280A_CTRL_HB_CONV_AVG_4			BIT(2)
#define AD7280A_CTRL_HB_CONV_AVG_8			(BIT(2) | BIT(1))
#define AD7280A_CTRL_HB_CONV_AVG(x)			((x) << 1)
#define AD7280A_CTRL_HB_PWRDN_SW			BIT(0)

#define AD7280A_CTRL_LB_SWRST				BIT(7)
#define AD7280A_CTRL_LB_ACQ_TIME_400ns			0
#define AD7280A_CTRL_LB_ACQ_TIME_800ns			BIT(5)
#define AD7280A_CTRL_LB_ACQ_TIME_1200ns			BIT(6)
#define AD7280A_CTRL_LB_ACQ_TIME_1600ns			(BIT(6) | BIT(5))
#define AD7280A_CTRL_LB_ACQ_TIME(x)			((x) << 5)
#define AD7280A_CTRL_LB_MUST_SET			BIT(4)
#define AD7280A_CTRL_LB_THERMISTOR_EN			BIT(3)
#define AD7280A_CTRL_LB_LOCK_DEV_ADDR			BIT(2)
#define AD7280A_CTRL_LB_INC_DEV_ADDR			BIT(1)
#define AD7280A_CTRL_LB_DAISY_CHAIN_RB_EN		BIT(0)

#define AD7280A_ALERT_GEN_STATIC_HIGH			BIT(6)
#define AD7280A_ALERT_RELAY_SIG_CHAIN_DOWN		(BIT(7) | BIT(6))

#define AD7280A_ALL_CELLS				(0xAD << 16)

#define AD7280A_MAX_SPI_CLK_HZ		700000 /* < 1MHz */
#define AD7280A_MAX_CHAIN		8
#define AD7280A_CELLS_PER_DEV		6
#define AD7280A_BITS			12
#define AD7280A_NUM_CH			(AD7280A_AUX_ADC_6 - \
					AD7280A_CELL_VOLTAGE_1 + 1)

#define AD7280A_CALC_VOLTAGE_CHAN_NUM(d, c) (((d) * AD7280A_CELLS_PER_DEV) + \
					     (c))
#define AD7280A_CALC_TEMP_CHAN_NUM(d, c)    (((d) * AD7280A_CELLS_PER_DEV) + \
					     (c) - AD7280A_CELLS_PER_DEV)

#define AD7280A_DEVADDR_MASTER		0
#define AD7280A_DEVADDR_ALL		0x1F
/* 5-bit device address is sent LSB first */
static unsigned int ad7280a_devaddr(unsigned int addr)
{
	return ((addr & 0x1) << 4) |
	       ((addr & 0x2) << 3) |
	       (addr & 0x4) |
	       ((addr & 0x8) >> 3) |
	       ((addr & 0x10) >> 4);
}

/* During a read a valid write is mandatory.
 * So writing to the highest available address (Address 0x1F)
 * and setting the address all parts bit to 0 is recommended
 * So the TXVAL is AD7280A_DEVADDR_ALL + CRC
 */
#define AD7280A_READ_TXVAL	0xF800030A

/*
 * AD7280 CRC
 *
 * P(x) = x^8 + x^5 + x^3 + x^2 + x^1 + x^0 = 0b100101111 => 0x2F
 */
#define POLYNOM		0x2F

struct ad7280_state {
	struct spi_device		*spi;
	struct iio_chan_spec		*channels;
	struct iio_dev_attr		*iio_attr;
	int				slave_num;
	int				scan_cnt;
	int				readback_delay_us;
	unsigned char			crc_tab[CRC8_TABLE_SIZE];
	unsigned char			ctrl_hb;
	unsigned char			ctrl_lb;
	unsigned char			cell_threshhigh;
	unsigned char			cell_threshlow;
	unsigned char			aux_threshhigh;
	unsigned char			aux_threshlow;
	unsigned char			cb_mask[AD7280A_MAX_CHAIN];
	struct mutex			lock; /* protect sensor state */

	__be32				buf[2] ____cacheline_aligned;
};

<<<<<<< HEAD
static void ad7280_crc8_build_table(unsigned char *crc_tab)
{
	unsigned char bit, crc;
	int cnt, i;

	for (cnt = 0; cnt < 256; cnt++) {
		crc = cnt;
		for (i = 0; i < 8; i++) {
			bit = crc & HIGHBIT;
			crc <<= 1;
			if (bit)
				crc ^= POLYNOM;
		}
		crc_tab[cnt] = crc;
	}
}

=======
>>>>>>> 24b8d41d
static unsigned char ad7280_calc_crc8(unsigned char *crc_tab, unsigned int val)
{
	unsigned char crc;

	crc = crc_tab[val >> 16 & 0xFF];
	crc = crc_tab[crc ^ (val >> 8 & 0xFF)];

	return  crc ^ (val & 0xFF);
}

static int ad7280_check_crc(struct ad7280_state *st, unsigned int val)
{
	unsigned char crc = ad7280_calc_crc8(st->crc_tab, val >> 10);

	if (crc != ((val >> 2) & 0xFF))
		return -EIO;

	return 0;
}

/* After initiating a conversion sequence we need to wait until the
 * conversion is done. The delay is typically in the range of 15..30 us
 * however depending an the number of devices in the daisy chain and the
 * number of averages taken, conversion delays and acquisition time options
 * it may take up to 250us, in this case we better sleep instead of busy
 * wait.
 */

static void ad7280_delay(struct ad7280_state *st)
{
	if (st->readback_delay_us < 50)
		udelay(st->readback_delay_us);
	else
		usleep_range(250, 500);
}

static int __ad7280_read32(struct ad7280_state *st, unsigned int *val)
{
	int ret;
	struct spi_transfer t = {
		.tx_buf	= &st->buf[0],
		.rx_buf = &st->buf[1],
		.len = 4,
	};

	st->buf[0] = cpu_to_be32(AD7280A_READ_TXVAL);

	ret = spi_sync_transfer(st->spi, &t, 1);
	if (ret)
		return ret;

	*val = be32_to_cpu(st->buf[1]);

	return 0;
}

static int ad7280_write(struct ad7280_state *st, unsigned int devaddr,
			unsigned int addr, bool all, unsigned int val)
{
	unsigned int reg = devaddr << 27 | addr << 21 |
			(val & 0xFF) << 13 | all << 12;

	reg |= ad7280_calc_crc8(st->crc_tab, reg >> 11) << 3 | 0x2;
	st->buf[0] = cpu_to_be32(reg);

	return spi_write(st->spi, &st->buf[0], 4);
}

static int ad7280_read(struct ad7280_state *st, unsigned int devaddr,
		       unsigned int addr)
{
	int ret;
	unsigned int tmp;

	/* turns off the read operation on all parts */
	ret = ad7280_write(st, AD7280A_DEVADDR_MASTER, AD7280A_CONTROL_HB, 1,
			   AD7280A_CTRL_HB_CONV_INPUT_ALL |
			   AD7280A_CTRL_HB_CONV_RES_READ_NO |
			   st->ctrl_hb);
	if (ret)
		return ret;

	/* turns on the read operation on the addressed part */
	ret = ad7280_write(st, devaddr, AD7280A_CONTROL_HB, 0,
			   AD7280A_CTRL_HB_CONV_INPUT_ALL |
			   AD7280A_CTRL_HB_CONV_RES_READ_ALL |
			   st->ctrl_hb);
	if (ret)
		return ret;

	/* Set register address on the part to be read from */
	ret = ad7280_write(st, devaddr, AD7280A_READ, 0, addr << 2);
	if (ret)
		return ret;

	ret = __ad7280_read32(st, &tmp);
	if (ret)
		return ret;

	if (ad7280_check_crc(st, tmp))
		return -EIO;

	if (((tmp >> 27) != devaddr) || (((tmp >> 21) & 0x3F) != addr))
		return -EFAULT;

	return (tmp >> 13) & 0xFF;
}

static int ad7280_read_channel(struct ad7280_state *st, unsigned int devaddr,
			       unsigned int addr)
{
	int ret;
	unsigned int tmp;

	ret = ad7280_write(st, devaddr, AD7280A_READ, 0, addr << 2);
	if (ret)
		return ret;

	ret = ad7280_write(st, AD7280A_DEVADDR_MASTER, AD7280A_CONTROL_HB, 1,
			   AD7280A_CTRL_HB_CONV_INPUT_ALL |
			   AD7280A_CTRL_HB_CONV_RES_READ_NO |
			   st->ctrl_hb);
	if (ret)
		return ret;

	ret = ad7280_write(st, devaddr, AD7280A_CONTROL_HB, 0,
			   AD7280A_CTRL_HB_CONV_INPUT_ALL |
			   AD7280A_CTRL_HB_CONV_RES_READ_ALL |
			   AD7280A_CTRL_HB_CONV_START_CS |
			   st->ctrl_hb);
	if (ret)
		return ret;

	ad7280_delay(st);

	ret = __ad7280_read32(st, &tmp);
	if (ret)
		return ret;

	if (ad7280_check_crc(st, tmp))
		return -EIO;

	if (((tmp >> 27) != devaddr) || (((tmp >> 23) & 0xF) != addr))
		return -EFAULT;

	return (tmp >> 11) & 0xFFF;
}

static int ad7280_read_all_channels(struct ad7280_state *st, unsigned int cnt,
				    unsigned int *array)
{
	int i, ret;
	unsigned int tmp, sum = 0;

	ret = ad7280_write(st, AD7280A_DEVADDR_MASTER, AD7280A_READ, 1,
			   AD7280A_CELL_VOLTAGE_1 << 2);
	if (ret)
		return ret;

	ret = ad7280_write(st, AD7280A_DEVADDR_MASTER, AD7280A_CONTROL_HB, 1,
			   AD7280A_CTRL_HB_CONV_INPUT_ALL |
			   AD7280A_CTRL_HB_CONV_RES_READ_ALL |
			   AD7280A_CTRL_HB_CONV_START_CS |
			   st->ctrl_hb);
	if (ret)
		return ret;

	ad7280_delay(st);

	for (i = 0; i < cnt; i++) {
		ret = __ad7280_read32(st, &tmp);
		if (ret)
			return ret;

		if (ad7280_check_crc(st, tmp))
			return -EIO;

		if (array)
			array[i] = tmp;
		/* only sum cell voltages */
		if (((tmp >> 23) & 0xF) <= AD7280A_CELL_VOLTAGE_6)
			sum += ((tmp >> 11) & 0xFFF);
	}

	return sum;
}

static void ad7280_sw_power_down(void *data)
{
	struct ad7280_state *st = data;

	ad7280_write(st, AD7280A_DEVADDR_MASTER, AD7280A_CONTROL_HB, 1,
		     AD7280A_CTRL_HB_PWRDN_SW | st->ctrl_hb);
}

static int ad7280_chain_setup(struct ad7280_state *st)
{
	unsigned int val, n;
	int ret;

	ret = ad7280_write(st, AD7280A_DEVADDR_MASTER, AD7280A_CONTROL_LB, 1,
			   AD7280A_CTRL_LB_DAISY_CHAIN_RB_EN |
			   AD7280A_CTRL_LB_LOCK_DEV_ADDR |
			   AD7280A_CTRL_LB_MUST_SET |
			   AD7280A_CTRL_LB_SWRST |
			   st->ctrl_lb);
	if (ret)
		return ret;

	ret = ad7280_write(st, AD7280A_DEVADDR_MASTER, AD7280A_CONTROL_LB, 1,
			   AD7280A_CTRL_LB_DAISY_CHAIN_RB_EN |
			   AD7280A_CTRL_LB_LOCK_DEV_ADDR |
			   AD7280A_CTRL_LB_MUST_SET |
			   st->ctrl_lb);
	if (ret)
		goto error_power_down;

	ret = ad7280_write(st, AD7280A_DEVADDR_MASTER, AD7280A_READ, 1,
			   AD7280A_CONTROL_LB << 2);
	if (ret)
		goto error_power_down;

	for (n = 0; n <= AD7280A_MAX_CHAIN; n++) {
		ret = __ad7280_read32(st, &val);
		if (ret)
			goto error_power_down;

		if (val == 0)
			return n - 1;

		if (ad7280_check_crc(st, val)) {
			ret = -EIO;
			goto error_power_down;
		}

		if (n != ad7280a_devaddr(val >> 27)) {
			ret = -EIO;
			goto error_power_down;
		}
	}
	ret = -EFAULT;

error_power_down:
	ad7280_write(st, AD7280A_DEVADDR_MASTER, AD7280A_CONTROL_HB, 1,
		     AD7280A_CTRL_HB_PWRDN_SW | st->ctrl_hb);

	return ret;
}

static ssize_t ad7280_show_balance_sw(struct device *dev,
				      struct device_attribute *attr,
				      char *buf)
{
	struct iio_dev *indio_dev = dev_to_iio_dev(dev);
	struct ad7280_state *st = iio_priv(indio_dev);
	struct iio_dev_attr *this_attr = to_iio_dev_attr(attr);

	return sprintf(buf, "%d\n",
		       !!(st->cb_mask[this_attr->address >> 8] &
		       (1 << ((this_attr->address & 0xFF) + 2))));
}

static ssize_t ad7280_store_balance_sw(struct device *dev,
				       struct device_attribute *attr,
				       const char *buf,
				       size_t len)
{
	struct iio_dev *indio_dev = dev_to_iio_dev(dev);
	struct ad7280_state *st = iio_priv(indio_dev);
	struct iio_dev_attr *this_attr = to_iio_dev_attr(attr);
	bool readin;
	int ret;
	unsigned int devaddr, ch;

	ret = strtobool(buf, &readin);
	if (ret)
		return ret;

	devaddr = this_attr->address >> 8;
	ch = this_attr->address & 0xFF;

	mutex_lock(&st->lock);
	if (readin)
		st->cb_mask[devaddr] |= 1 << (ch + 2);
	else
		st->cb_mask[devaddr] &= ~(1 << (ch + 2));

	ret = ad7280_write(st, devaddr, AD7280A_CELL_BALANCE,
			   0, st->cb_mask[devaddr]);
	mutex_unlock(&st->lock);

	return ret ? ret : len;
}

static ssize_t ad7280_show_balance_timer(struct device *dev,
					 struct device_attribute *attr,
					 char *buf)
{
	struct iio_dev *indio_dev = dev_to_iio_dev(dev);
	struct ad7280_state *st = iio_priv(indio_dev);
	struct iio_dev_attr *this_attr = to_iio_dev_attr(attr);
	int ret;
	unsigned int msecs;

	mutex_lock(&st->lock);
	ret = ad7280_read(st, this_attr->address >> 8,
			  this_attr->address & 0xFF);
	mutex_unlock(&st->lock);

	if (ret < 0)
		return ret;

	msecs = (ret >> 3) * 71500;

	return sprintf(buf, "%u\n", msecs);
}

static ssize_t ad7280_store_balance_timer(struct device *dev,
					  struct device_attribute *attr,
					  const char *buf,
					  size_t len)
{
	struct iio_dev *indio_dev = dev_to_iio_dev(dev);
	struct ad7280_state *st = iio_priv(indio_dev);
	struct iio_dev_attr *this_attr = to_iio_dev_attr(attr);
	unsigned long val;
	int ret;

	ret = kstrtoul(buf, 10, &val);
	if (ret)
		return ret;

	val /= 71500;

	if (val > 31)
		return -EINVAL;

	mutex_lock(&st->lock);
	ret = ad7280_write(st, this_attr->address >> 8,
			   this_attr->address & 0xFF,
			   0, (val & 0x1F) << 3);
	mutex_unlock(&st->lock);

	return ret ? ret : len;
}

static struct attribute *ad7280_attributes[AD7280A_MAX_CHAIN *
					   AD7280A_CELLS_PER_DEV * 2 + 1];

static const struct attribute_group ad7280_attrs_group = {
	.attrs = ad7280_attributes,
};

static void ad7280_voltage_channel_init(struct iio_chan_spec *chan, int i)
{
	chan->type = IIO_VOLTAGE;
	chan->differential = 1;
	chan->channel = i;
	chan->channel2 = chan->channel + 1;
}

static void ad7280_temp_channel_init(struct iio_chan_spec *chan, int i)
{
	chan->type = IIO_TEMP;
	chan->channel = i;
}

static void ad7280_common_fields_init(struct iio_chan_spec *chan, int addr,
				      int cnt)
{
	chan->indexed = 1;
	chan->info_mask_separate = BIT(IIO_CHAN_INFO_RAW);
	chan->info_mask_shared_by_type = BIT(IIO_CHAN_INFO_SCALE);
	chan->address = addr;
	chan->scan_index = cnt;
	chan->scan_type.sign = 'u';
	chan->scan_type.realbits = 12;
	chan->scan_type.storagebits = 32;
}

static void ad7280_total_voltage_channel_init(struct iio_chan_spec *chan,
					      int cnt, int dev)
{
	chan->type = IIO_VOLTAGE;
	chan->differential = 1;
	chan->channel = 0;
	chan->channel2 = dev * AD7280A_CELLS_PER_DEV;
	chan->address = AD7280A_ALL_CELLS;
	chan->indexed = 1;
	chan->info_mask_separate = BIT(IIO_CHAN_INFO_RAW);
	chan->info_mask_shared_by_type = BIT(IIO_CHAN_INFO_SCALE);
	chan->scan_index = cnt;
	chan->scan_type.sign = 'u';
	chan->scan_type.realbits = 32;
	chan->scan_type.storagebits = 32;
}

static void ad7280_timestamp_channel_init(struct iio_chan_spec *chan, int cnt)
{
	chan->type = IIO_TIMESTAMP;
	chan->channel = -1;
	chan->scan_index = cnt;
	chan->scan_type.sign = 's';
	chan->scan_type.realbits = 64;
	chan->scan_type.storagebits = 64;
}

static void ad7280_init_dev_channels(struct ad7280_state *st, int dev, int *cnt)
{
	int addr, ch, i;
	struct iio_chan_spec *chan;

	for (ch = AD7280A_CELL_VOLTAGE_1; ch <= AD7280A_AUX_ADC_6; ch++) {
		chan = &st->channels[*cnt];

		if (ch < AD7280A_AUX_ADC_1) {
			i = AD7280A_CALC_VOLTAGE_CHAN_NUM(dev, ch);
			ad7280_voltage_channel_init(chan, i);
		} else {
			i = AD7280A_CALC_TEMP_CHAN_NUM(dev, ch);
			ad7280_temp_channel_init(chan, i);
		}

		addr = ad7280a_devaddr(dev) << 8 | ch;
		ad7280_common_fields_init(chan, addr, *cnt);

		(*cnt)++;
	}
}

static int ad7280_channel_init(struct ad7280_state *st)
{
	int dev, cnt = 0;

	st->channels = devm_kcalloc(&st->spi->dev, (st->slave_num + 1) * 12 + 2,
				    sizeof(*st->channels), GFP_KERNEL);
	if (!st->channels)
		return -ENOMEM;

	for (dev = 0; dev <= st->slave_num; dev++)
		ad7280_init_dev_channels(st, dev, &cnt);

	ad7280_total_voltage_channel_init(&st->channels[cnt], cnt, dev);
	cnt++;
	ad7280_timestamp_channel_init(&st->channels[cnt], cnt);

	return cnt + 1;
}

static int ad7280_balance_switch_attr_init(struct iio_dev_attr *attr,
					   struct device *dev, int addr, int i)
{
	attr->address = addr;
	attr->dev_attr.attr.mode = 0644;
	attr->dev_attr.show = ad7280_show_balance_sw;
	attr->dev_attr.store = ad7280_store_balance_sw;
	attr->dev_attr.attr.name = devm_kasprintf(dev, GFP_KERNEL,
						  "in%d-in%d_balance_switch_en",
						  i, i + 1);
	if (!attr->dev_attr.attr.name)
		return -ENOMEM;

	return 0;
}

static int ad7280_balance_timer_attr_init(struct iio_dev_attr *attr,
					  struct device *dev, int addr, int i)
{
	attr->address = addr;
	attr->dev_attr.attr.mode = 0644;
	attr->dev_attr.show = ad7280_show_balance_timer;
	attr->dev_attr.store = ad7280_store_balance_timer;
	attr->dev_attr.attr.name = devm_kasprintf(dev, GFP_KERNEL,
						  "in%d-in%d_balance_timer",
						  i, i + 1);
	if (!attr->dev_attr.attr.name)
		return -ENOMEM;

	return 0;
}

static int ad7280_init_dev_attrs(struct ad7280_state *st, int dev, int *cnt)
{
	int addr, ch, i, ret;
	struct iio_dev_attr *iio_attr;
	struct device *sdev = &st->spi->dev;

	for (ch = AD7280A_CELL_VOLTAGE_1; ch <= AD7280A_CELL_VOLTAGE_6; ch++) {
		iio_attr = &st->iio_attr[*cnt];
		addr = ad7280a_devaddr(dev) << 8 | ch;
		i = dev * AD7280A_CELLS_PER_DEV + ch;

		ret = ad7280_balance_switch_attr_init(iio_attr, sdev, addr, i);
		if (ret < 0)
			return ret;

		ad7280_attributes[*cnt] = &iio_attr->dev_attr.attr;

		(*cnt)++;
		iio_attr = &st->iio_attr[*cnt];
		addr = ad7280a_devaddr(dev) << 8 | (AD7280A_CB1_TIMER + ch);

		ret = ad7280_balance_timer_attr_init(iio_attr, sdev, addr, i);
		if (ret < 0)
			return ret;

		ad7280_attributes[*cnt] = &iio_attr->dev_attr.attr;
		(*cnt)++;
	}

	ad7280_attributes[*cnt] = NULL;

	return 0;
}

static int ad7280_attr_init(struct ad7280_state *st)
{
	int dev, cnt = 0, ret;

	st->iio_attr = devm_kcalloc(&st->spi->dev, 2, sizeof(*st->iio_attr) *
				    (st->slave_num + 1) * AD7280A_CELLS_PER_DEV,
				    GFP_KERNEL);
	if (!st->iio_attr)
		return -ENOMEM;

	for (dev = 0; dev <= st->slave_num; dev++) {
		ret = ad7280_init_dev_attrs(st, dev, &cnt);
		if (ret < 0)
			return ret;
	}

	return 0;
}

static ssize_t ad7280_read_channel_config(struct device *dev,
					  struct device_attribute *attr,
					  char *buf)
{
	struct iio_dev *indio_dev = dev_to_iio_dev(dev);
	struct ad7280_state *st = iio_priv(indio_dev);
	struct iio_dev_attr *this_attr = to_iio_dev_attr(attr);
	unsigned int val;

	switch (this_attr->address) {
	case AD7280A_CELL_OVERVOLTAGE:
		val = 1000 + (st->cell_threshhigh * 1568) / 100;
		break;
	case AD7280A_CELL_UNDERVOLTAGE:
		val = 1000 + (st->cell_threshlow * 1568) / 100;
		break;
	case AD7280A_AUX_ADC_OVERVOLTAGE:
		val = (st->aux_threshhigh * 196) / 10;
		break;
	case AD7280A_AUX_ADC_UNDERVOLTAGE:
		val = (st->aux_threshlow * 196) / 10;
		break;
	default:
		return -EINVAL;
	}

	return sprintf(buf, "%u\n", val);
}

static ssize_t ad7280_write_channel_config(struct device *dev,
					   struct device_attribute *attr,
					   const char *buf,
					   size_t len)
{
	struct iio_dev *indio_dev = dev_to_iio_dev(dev);
	struct ad7280_state *st = iio_priv(indio_dev);
	struct iio_dev_attr *this_attr = to_iio_dev_attr(attr);

	long val;
	int ret;

	ret = kstrtol(buf, 10, &val);
	if (ret)
		return ret;

	switch (this_attr->address) {
	case AD7280A_CELL_OVERVOLTAGE:
	case AD7280A_CELL_UNDERVOLTAGE:
		val = ((val - 1000) * 100) / 1568; /* LSB 15.68mV */
		break;
	case AD7280A_AUX_ADC_OVERVOLTAGE:
	case AD7280A_AUX_ADC_UNDERVOLTAGE:
		val = (val * 10) / 196; /* LSB 19.6mV */
		break;
	default:
		return -EFAULT;
	}

	val = clamp(val, 0L, 0xFFL);

	mutex_lock(&st->lock);
	switch (this_attr->address) {
	case AD7280A_CELL_OVERVOLTAGE:
		st->cell_threshhigh = val;
		break;
	case AD7280A_CELL_UNDERVOLTAGE:
		st->cell_threshlow = val;
		break;
	case AD7280A_AUX_ADC_OVERVOLTAGE:
		st->aux_threshhigh = val;
		break;
	case AD7280A_AUX_ADC_UNDERVOLTAGE:
		st->aux_threshlow = val;
		break;
	}

	ret = ad7280_write(st, AD7280A_DEVADDR_MASTER,
			   this_attr->address, 1, val);

	mutex_unlock(&st->lock);

	return ret ? ret : len;
}

static irqreturn_t ad7280_event_handler(int irq, void *private)
{
	struct iio_dev *indio_dev = private;
	struct ad7280_state *st = iio_priv(indio_dev);
	unsigned int *channels;
	int i, ret;

	channels = kcalloc(st->scan_cnt, sizeof(*channels), GFP_KERNEL);
	if (!channels)
		return IRQ_HANDLED;

	ret = ad7280_read_all_channels(st, st->scan_cnt, channels);
	if (ret < 0)
		goto out;

	for (i = 0; i < st->scan_cnt; i++) {
		if (((channels[i] >> 23) & 0xF) <= AD7280A_CELL_VOLTAGE_6) {
			if (((channels[i] >> 11) & 0xFFF) >=
<<<<<<< HEAD
				st->cell_threshhigh)
				iio_push_event(indio_dev,
					       IIO_EVENT_CODE(IIO_VOLTAGE,
							1,
							0,
							IIO_EV_DIR_RISING,
							IIO_EV_TYPE_THRESH,
							0, 0, 0),
					       iio_get_time_ns(indio_dev));
			else if (((channels[i] >> 11) & 0xFFF) <=
				st->cell_threshlow)
				iio_push_event(indio_dev,
					       IIO_EVENT_CODE(IIO_VOLTAGE,
							1,
							0,
							IIO_EV_DIR_FALLING,
							IIO_EV_TYPE_THRESH,
							0, 0, 0),
					       iio_get_time_ns(indio_dev));
=======
			    st->cell_threshhigh) {
				u64 tmp = IIO_EVENT_CODE(IIO_VOLTAGE, 1, 0,
							 IIO_EV_DIR_RISING,
							 IIO_EV_TYPE_THRESH,
							 0, 0, 0);
				iio_push_event(indio_dev, tmp,
					       iio_get_time_ns(indio_dev));
			} else if (((channels[i] >> 11) & 0xFFF) <=
				   st->cell_threshlow) {
				u64 tmp = IIO_EVENT_CODE(IIO_VOLTAGE, 1, 0,
							 IIO_EV_DIR_FALLING,
							 IIO_EV_TYPE_THRESH,
							 0, 0, 0);
				iio_push_event(indio_dev, tmp,
					       iio_get_time_ns(indio_dev));
			}
>>>>>>> 24b8d41d
		} else {
			if (((channels[i] >> 11) & 0xFFF) >=
			    st->aux_threshhigh) {
				u64 tmp = IIO_UNMOD_EVENT_CODE(IIO_TEMP, 0,
							IIO_EV_TYPE_THRESH,
<<<<<<< HEAD
							IIO_EV_DIR_RISING),
					       iio_get_time_ns(indio_dev));
			else if (((channels[i] >> 11) & 0xFFF) <=
				st->aux_threshlow)
				iio_push_event(indio_dev,
					       IIO_UNMOD_EVENT_CODE(
							IIO_TEMP,
							0,
							IIO_EV_TYPE_THRESH,
							IIO_EV_DIR_FALLING),
					       iio_get_time_ns(indio_dev));
=======
							IIO_EV_DIR_RISING);
				iio_push_event(indio_dev, tmp,
					       iio_get_time_ns(indio_dev));
			} else if (((channels[i] >> 11) & 0xFFF) <=
				st->aux_threshlow) {
				u64 tmp = IIO_UNMOD_EVENT_CODE(IIO_TEMP, 0,
							IIO_EV_TYPE_THRESH,
							IIO_EV_DIR_FALLING);
				iio_push_event(indio_dev, tmp,
					       iio_get_time_ns(indio_dev));
			}
>>>>>>> 24b8d41d
		}
	}

out:
	kfree(channels);

	return IRQ_HANDLED;
}

/* Note: No need to fix checkpatch warning that reads:
 *	CHECK: spaces preferred around that '-' (ctx:VxV)
 * The function argument is stringified and doesn't need a fix
 */
static IIO_DEVICE_ATTR_NAMED(in_thresh_low_value,
			     in_voltage-voltage_thresh_low_value,
			     0644,
			     ad7280_read_channel_config,
			     ad7280_write_channel_config,
			     AD7280A_CELL_UNDERVOLTAGE);

static IIO_DEVICE_ATTR_NAMED(in_thresh_high_value,
			     in_voltage-voltage_thresh_high_value,
			     0644,
			     ad7280_read_channel_config,
			     ad7280_write_channel_config,
			     AD7280A_CELL_OVERVOLTAGE);

static IIO_DEVICE_ATTR(in_temp_thresh_low_value,
		       0644,
		       ad7280_read_channel_config,
		       ad7280_write_channel_config,
		       AD7280A_AUX_ADC_UNDERVOLTAGE);

static IIO_DEVICE_ATTR(in_temp_thresh_high_value,
		       0644,
		       ad7280_read_channel_config,
		       ad7280_write_channel_config,
		       AD7280A_AUX_ADC_OVERVOLTAGE);

static struct attribute *ad7280_event_attributes[] = {
	&iio_dev_attr_in_thresh_low_value.dev_attr.attr,
	&iio_dev_attr_in_thresh_high_value.dev_attr.attr,
	&iio_dev_attr_in_temp_thresh_low_value.dev_attr.attr,
	&iio_dev_attr_in_temp_thresh_high_value.dev_attr.attr,
	NULL,
};

static const struct attribute_group ad7280_event_attrs_group = {
	.attrs = ad7280_event_attributes,
};

static int ad7280_read_raw(struct iio_dev *indio_dev,
			   struct iio_chan_spec const *chan,
			   int *val,
			   int *val2,
			   long m)
{
	struct ad7280_state *st = iio_priv(indio_dev);
	int ret;

	switch (m) {
	case IIO_CHAN_INFO_RAW:
		mutex_lock(&st->lock);
		if (chan->address == AD7280A_ALL_CELLS)
			ret = ad7280_read_all_channels(st, st->scan_cnt, NULL);
		else
			ret = ad7280_read_channel(st, chan->address >> 8,
						  chan->address & 0xFF);
		mutex_unlock(&st->lock);

		if (ret < 0)
			return ret;

		*val = ret;

		return IIO_VAL_INT;
	case IIO_CHAN_INFO_SCALE:
		if ((chan->address & 0xFF) <= AD7280A_CELL_VOLTAGE_6)
			*val = 4000;
		else
			*val = 5000;

		*val2 = AD7280A_BITS;
		return IIO_VAL_FRACTIONAL_LOG2;
	}
	return -EINVAL;
}

static const struct iio_info ad7280_info = {
	.read_raw = ad7280_read_raw,
	.event_attrs = &ad7280_event_attrs_group,
	.attrs = &ad7280_attrs_group,
};

static const struct ad7280_platform_data ad7793_default_pdata = {
	.acquisition_time = AD7280A_ACQ_TIME_400ns,
	.conversion_averaging = AD7280A_CONV_AVG_DIS,
	.thermistor_term_en = true,
};

static int ad7280_probe(struct spi_device *spi)
{
	const struct ad7280_platform_data *pdata = dev_get_platdata(&spi->dev);
	struct ad7280_state *st;
	int ret;
	const unsigned short t_acq_ns[4] = {465, 1010, 1460, 1890};
	const unsigned short n_avg[4] = {1, 2, 4, 8};
	struct iio_dev *indio_dev;

	indio_dev = devm_iio_device_alloc(&spi->dev, sizeof(*st));
	if (!indio_dev)
		return -ENOMEM;

	st = iio_priv(indio_dev);
	spi_set_drvdata(spi, indio_dev);
	st->spi = spi;
	mutex_init(&st->lock);

	if (!pdata)
		pdata = &ad7793_default_pdata;

	crc8_populate_msb(st->crc_tab, POLYNOM);

	st->spi->max_speed_hz = AD7280A_MAX_SPI_CLK_HZ;
	st->spi->mode = SPI_MODE_1;
	spi_setup(st->spi);

	st->ctrl_lb = AD7280A_CTRL_LB_ACQ_TIME(pdata->acquisition_time & 0x3);
	st->ctrl_hb = AD7280A_CTRL_HB_CONV_AVG(pdata->conversion_averaging
			& 0x3) | (pdata->thermistor_term_en ?
			AD7280A_CTRL_LB_THERMISTOR_EN : 0);

	ret = ad7280_chain_setup(st);
	if (ret < 0)
		return ret;

	st->slave_num = ret;
	st->scan_cnt = (st->slave_num + 1) * AD7280A_NUM_CH;
	st->cell_threshhigh = 0xFF;
	st->aux_threshhigh = 0xFF;

	ret = devm_add_action_or_reset(&spi->dev, ad7280_sw_power_down, st);
	if (ret)
		return ret;

	/*
	 * Total Conversion Time = ((tACQ + tCONV) *
	 *			   (Number of Conversions per Part)) −
	 *			   tACQ + ((N - 1) * tDELAY)
	 *
	 * Readback Delay = Total Conversion Time + tWAIT
	 */

	st->readback_delay_us =
		((t_acq_ns[pdata->acquisition_time & 0x3] + 695) *
		 (AD7280A_NUM_CH * n_avg[pdata->conversion_averaging & 0x3])) -
		t_acq_ns[pdata->acquisition_time & 0x3] + st->slave_num * 250;

	/* Convert to usecs */
	st->readback_delay_us = DIV_ROUND_UP(st->readback_delay_us, 1000);
	st->readback_delay_us += 5; /* Add tWAIT */

	indio_dev->name = spi_get_device_id(spi)->name;
	indio_dev->modes = INDIO_DIRECT_MODE;

	ret = ad7280_channel_init(st);
	if (ret < 0)
		return ret;

	indio_dev->num_channels = ret;
	indio_dev->channels = st->channels;
	indio_dev->info = &ad7280_info;

	ret = ad7280_attr_init(st);
	if (ret < 0)
		return ret;

	ret = devm_iio_device_register(&spi->dev, indio_dev);
	if (ret)
		return ret;

	if (spi->irq > 0) {
		ret = ad7280_write(st, AD7280A_DEVADDR_MASTER,
				   AD7280A_ALERT, 1,
				   AD7280A_ALERT_RELAY_SIG_CHAIN_DOWN);
		if (ret)
			return ret;

		ret = ad7280_write(st, ad7280a_devaddr(st->slave_num),
				   AD7280A_ALERT, 0,
				   AD7280A_ALERT_GEN_STATIC_HIGH |
				   (pdata->chain_last_alert_ignore & 0xF));
		if (ret)
			return ret;

		ret = devm_request_threaded_irq(&spi->dev, spi->irq,
						NULL,
						ad7280_event_handler,
						IRQF_TRIGGER_FALLING |
						IRQF_ONESHOT,
						indio_dev->name,
						indio_dev);
		if (ret)
			return ret;
	}

	return 0;
}

static const struct spi_device_id ad7280_id[] = {
	{"ad7280a", 0},
	{}
};
MODULE_DEVICE_TABLE(spi, ad7280_id);

static struct spi_driver ad7280_driver = {
	.driver = {
		.name	= "ad7280",
	},
	.probe		= ad7280_probe,
	.id_table	= ad7280_id,
};
module_spi_driver(ad7280_driver);

MODULE_AUTHOR("Michael Hennerich <michael.hennerich@analog.com>");
MODULE_DESCRIPTION("Analog Devices AD7280A");
MODULE_LICENSE("GPL v2");<|MERGE_RESOLUTION|>--- conflicted
+++ resolved
@@ -147,26 +147,6 @@
 	__be32				buf[2] ____cacheline_aligned;
 };
 
-<<<<<<< HEAD
-static void ad7280_crc8_build_table(unsigned char *crc_tab)
-{
-	unsigned char bit, crc;
-	int cnt, i;
-
-	for (cnt = 0; cnt < 256; cnt++) {
-		crc = cnt;
-		for (i = 0; i < 8; i++) {
-			bit = crc & HIGHBIT;
-			crc <<= 1;
-			if (bit)
-				crc ^= POLYNOM;
-		}
-		crc_tab[cnt] = crc;
-	}
-}
-
-=======
->>>>>>> 24b8d41d
 static unsigned char ad7280_calc_crc8(unsigned char *crc_tab, unsigned int val)
 {
 	unsigned char crc;
@@ -803,27 +783,6 @@
 	for (i = 0; i < st->scan_cnt; i++) {
 		if (((channels[i] >> 23) & 0xF) <= AD7280A_CELL_VOLTAGE_6) {
 			if (((channels[i] >> 11) & 0xFFF) >=
-<<<<<<< HEAD
-				st->cell_threshhigh)
-				iio_push_event(indio_dev,
-					       IIO_EVENT_CODE(IIO_VOLTAGE,
-							1,
-							0,
-							IIO_EV_DIR_RISING,
-							IIO_EV_TYPE_THRESH,
-							0, 0, 0),
-					       iio_get_time_ns(indio_dev));
-			else if (((channels[i] >> 11) & 0xFFF) <=
-				st->cell_threshlow)
-				iio_push_event(indio_dev,
-					       IIO_EVENT_CODE(IIO_VOLTAGE,
-							1,
-							0,
-							IIO_EV_DIR_FALLING,
-							IIO_EV_TYPE_THRESH,
-							0, 0, 0),
-					       iio_get_time_ns(indio_dev));
-=======
 			    st->cell_threshhigh) {
 				u64 tmp = IIO_EVENT_CODE(IIO_VOLTAGE, 1, 0,
 							 IIO_EV_DIR_RISING,
@@ -840,25 +799,11 @@
 				iio_push_event(indio_dev, tmp,
 					       iio_get_time_ns(indio_dev));
 			}
->>>>>>> 24b8d41d
 		} else {
 			if (((channels[i] >> 11) & 0xFFF) >=
 			    st->aux_threshhigh) {
 				u64 tmp = IIO_UNMOD_EVENT_CODE(IIO_TEMP, 0,
 							IIO_EV_TYPE_THRESH,
-<<<<<<< HEAD
-							IIO_EV_DIR_RISING),
-					       iio_get_time_ns(indio_dev));
-			else if (((channels[i] >> 11) & 0xFFF) <=
-				st->aux_threshlow)
-				iio_push_event(indio_dev,
-					       IIO_UNMOD_EVENT_CODE(
-							IIO_TEMP,
-							0,
-							IIO_EV_TYPE_THRESH,
-							IIO_EV_DIR_FALLING),
-					       iio_get_time_ns(indio_dev));
-=======
 							IIO_EV_DIR_RISING);
 				iio_push_event(indio_dev, tmp,
 					       iio_get_time_ns(indio_dev));
@@ -870,7 +815,6 @@
 				iio_push_event(indio_dev, tmp,
 					       iio_get_time_ns(indio_dev));
 			}
->>>>>>> 24b8d41d
 		}
 	}
 
