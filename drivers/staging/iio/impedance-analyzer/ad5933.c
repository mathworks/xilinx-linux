// SPDX-License-Identifier: GPL-2.0
/*
 * AD5933 AD5934 Impedance Converter, Network Analyzer
 *
 * Copyright 2011 Analog Devices Inc.
 */

#include <linux/clk.h>
#include <linux/delay.h>
#include <linux/device.h>
#include <linux/err.h>
#include <linux/i2c.h>
#include <linux/interrupt.h>
#include <linux/kernel.h>
#include <linux/module.h>
#include <linux/regulator/consumer.h>
<<<<<<< HEAD
#include <linux/types.h>
#include <linux/err.h>
#include <linux/delay.h>
#include <linux/module.h>
=======
#include <linux/sysfs.h>
#include <linux/types.h>
>>>>>>> 24b8d41d

#include <linux/iio/buffer.h>
#include <linux/iio/iio.h>
#include <linux/iio/kfifo_buf.h>
<<<<<<< HEAD
=======
#include <linux/iio/sysfs.h>
>>>>>>> 24b8d41d

/* AD5933/AD5934 Registers */
#define AD5933_REG_CONTROL_HB		0x80	/* R/W, 1 byte */
#define AD5933_REG_CONTROL_LB		0x81	/* R/W, 1 byte */
#define AD5933_REG_FREQ_START		0x82	/* R/W, 3 bytes */
#define AD5933_REG_FREQ_INC		0x85	/* R/W, 3 bytes */
#define AD5933_REG_INC_NUM		0x88	/* R/W, 2 bytes, 9 bit */
#define AD5933_REG_SETTLING_CYCLES	0x8A	/* R/W, 2 bytes */
#define AD5933_REG_STATUS		0x8F	/* R, 1 byte */
#define AD5933_REG_TEMP_DATA		0x92	/* R, 2 bytes*/
#define AD5933_REG_REAL_DATA		0x94	/* R, 2 bytes*/
#define AD5933_REG_IMAG_DATA		0x96	/* R, 2 bytes*/

/* AD5933_REG_CONTROL_HB Bits */
#define AD5933_CTRL_INIT_START_FREQ	(0x1 << 4)
#define AD5933_CTRL_START_SWEEP		(0x2 << 4)
#define AD5933_CTRL_INC_FREQ		(0x3 << 4)
#define AD5933_CTRL_REPEAT_FREQ		(0x4 << 4)
#define AD5933_CTRL_MEASURE_TEMP	(0x9 << 4)
#define AD5933_CTRL_POWER_DOWN		(0xA << 4)
#define AD5933_CTRL_STANDBY		(0xB << 4)

#define AD5933_CTRL_RANGE_2000mVpp	(0x0 << 1)
#define AD5933_CTRL_RANGE_200mVpp	(0x1 << 1)
#define AD5933_CTRL_RANGE_400mVpp	(0x2 << 1)
#define AD5933_CTRL_RANGE_1000mVpp	(0x3 << 1)
#define AD5933_CTRL_RANGE(x)		((x) << 1)

#define AD5933_CTRL_PGA_GAIN_1		(0x1 << 0)
#define AD5933_CTRL_PGA_GAIN_5		(0x0 << 0)

/* AD5933_REG_CONTROL_LB Bits */
#define AD5933_CTRL_RESET		(0x1 << 4)
#define AD5933_CTRL_INT_SYSCLK		(0x0 << 3)
#define AD5933_CTRL_EXT_SYSCLK		(0x1 << 3)

/* AD5933_REG_STATUS Bits */
#define AD5933_STAT_TEMP_VALID		(0x1 << 0)
#define AD5933_STAT_DATA_VALID		(0x1 << 1)
#define AD5933_STAT_SWEEP_DONE		(0x1 << 2)

/* I2C Block Commands */
#define AD5933_I2C_BLOCK_WRITE		0xA0
#define AD5933_I2C_BLOCK_READ		0xA1
#define AD5933_I2C_ADDR_POINTER		0xB0

/* Device Specs */
#define AD5933_INT_OSC_FREQ_Hz		16776000
#define AD5933_MAX_OUTPUT_FREQ_Hz	100000
#define AD5933_MAX_RETRIES		100

#define AD5933_OUT_RANGE		1
#define AD5933_OUT_RANGE_AVAIL		2
#define AD5933_OUT_SETTLING_CYCLES	3
#define AD5933_IN_PGA_GAIN		4
#define AD5933_IN_PGA_GAIN_AVAIL	5
#define AD5933_FREQ_POINTS		6

#define AD5933_POLL_TIME_ms		10
#define AD5933_INIT_EXCITATION_TIME_ms	100

/**
 * struct ad5933_platform_data - platform specific data
 * @ext_clk_Hz:		the external clock frequency in Hz, if not set
 *			the driver uses the internal clock (16.776 MHz)
 * @vref_mv:		the external reference voltage in millivolt
 */

struct ad5933_platform_data {
	unsigned long			ext_clk_Hz;
	unsigned short			vref_mv;
};

struct ad5933_state {
	struct i2c_client		*client;
	struct regulator		*reg;
	struct clk			*mclk;
	struct delayed_work		work;
	struct mutex			lock; /* Protect sensor state */
	unsigned long			mclk_hz;
	unsigned char			ctrl_hb;
	unsigned char			ctrl_lb;
	unsigned int			range_avail[4];
	unsigned short			vref_mv;
	unsigned short			settling_cycles;
	unsigned short			freq_points;
	unsigned int			freq_start;
	unsigned int			freq_inc;
	unsigned int			state;
	unsigned int			poll_time_jiffies;
};

#define AD5933_CHANNEL(_type, _extend_name, _info_mask_separate, _address, \
		_scan_index, _realbits) { \
	.type = (_type), \
	.extend_name = (_extend_name), \
	.info_mask_separate = (_info_mask_separate), \
	.address = (_address), \
	.scan_index = (_scan_index), \
	.scan_type = { \
		.sign = 's', \
		.realbits = (_realbits), \
		.storagebits = 16, \
	}, \
}

static const struct iio_chan_spec ad5933_channels[] = {
	AD5933_CHANNEL(IIO_TEMP, NULL, BIT(IIO_CHAN_INFO_RAW) |
		BIT(IIO_CHAN_INFO_SCALE), AD5933_REG_TEMP_DATA, -1, 14),
	/* Ring Channels */
	AD5933_CHANNEL(IIO_VOLTAGE, "real", 0, AD5933_REG_REAL_DATA, 0, 16),
	AD5933_CHANNEL(IIO_VOLTAGE, "imag", 0, AD5933_REG_IMAG_DATA, 1, 16),
};

static int ad5933_i2c_write(struct i2c_client *client, u8 reg, u8 len, u8 *data)
{
	int ret;

	while (len--) {
		ret = i2c_smbus_write_byte_data(client, reg++, *data++);
		if (ret < 0) {
			dev_err(&client->dev, "I2C write error\n");
			return ret;
		}
	}
	return 0;
}

static int ad5933_i2c_read(struct i2c_client *client, u8 reg, u8 len, u8 *data)
{
	int ret;

	while (len--) {
		ret = i2c_smbus_read_byte_data(client, reg++);
		if (ret < 0) {
			dev_err(&client->dev, "I2C read error\n");
			return ret;
		}
		*data++ = ret;
	}
	return 0;
}

static int ad5933_cmd(struct ad5933_state *st, unsigned char cmd)
{
	unsigned char dat = st->ctrl_hb | cmd;

	return ad5933_i2c_write(st->client,
			AD5933_REG_CONTROL_HB, 1, &dat);
}

static int ad5933_reset(struct ad5933_state *st)
{
	unsigned char dat = st->ctrl_lb | AD5933_CTRL_RESET;

	return ad5933_i2c_write(st->client,
			AD5933_REG_CONTROL_LB, 1, &dat);
}

static int ad5933_wait_busy(struct ad5933_state *st, unsigned char event)
{
	unsigned char val, timeout = AD5933_MAX_RETRIES;
	int ret;

	while (timeout--) {
		ret =  ad5933_i2c_read(st->client, AD5933_REG_STATUS, 1, &val);
		if (ret < 0)
			return ret;
		if (val & event)
			return val;
		cpu_relax();
		mdelay(1);
	}

	return -EAGAIN;
}

static int ad5933_set_freq(struct ad5933_state *st,
			   unsigned int reg, unsigned long freq)
{
	unsigned long long freqreg;
	union {
		__be32 d32;
		u8 d8[4];
	} dat;

	freqreg = (u64)freq * (u64)(1 << 27);
	do_div(freqreg, st->mclk_hz / 4);

	switch (reg) {
	case AD5933_REG_FREQ_START:
		st->freq_start = freq;
		break;
	case AD5933_REG_FREQ_INC:
		st->freq_inc = freq;
		break;
	default:
		return -EINVAL;
	}

	dat.d32 = cpu_to_be32(freqreg);
	return ad5933_i2c_write(st->client, reg, 3, &dat.d8[1]);
}

static int ad5933_setup(struct ad5933_state *st)
{
	__be16 dat;
	int ret;

	ret = ad5933_reset(st);
	if (ret < 0)
		return ret;

	ret = ad5933_set_freq(st, AD5933_REG_FREQ_START, 10000);
	if (ret < 0)
		return ret;

	ret = ad5933_set_freq(st, AD5933_REG_FREQ_INC, 200);
	if (ret < 0)
		return ret;

	st->settling_cycles = 10;
	dat = cpu_to_be16(st->settling_cycles);

	ret = ad5933_i2c_write(st->client,
			       AD5933_REG_SETTLING_CYCLES,
			       2, (u8 *)&dat);
	if (ret < 0)
		return ret;

	st->freq_points = 100;
	dat = cpu_to_be16(st->freq_points);

	return ad5933_i2c_write(st->client, AD5933_REG_INC_NUM, 2, (u8 *)&dat);
}

static void ad5933_calc_out_ranges(struct ad5933_state *st)
{
	int i;
	unsigned int normalized_3v3[4] = {1980, 198, 383, 970};

	for (i = 0; i < 4; i++)
		st->range_avail[i] = normalized_3v3[i] * st->vref_mv / 3300;
}

/*
 * handles: AD5933_REG_FREQ_START and AD5933_REG_FREQ_INC
 */

static ssize_t ad5933_show_frequency(struct device *dev,
				     struct device_attribute *attr,
				     char *buf)
{
	struct iio_dev *indio_dev = dev_to_iio_dev(dev);
	struct ad5933_state *st = iio_priv(indio_dev);
	struct iio_dev_attr *this_attr = to_iio_dev_attr(attr);
	int ret;
	unsigned long long freqreg;
	union {
		__be32 d32;
		u8 d8[4];
	} dat;

	ret = iio_device_claim_direct_mode(indio_dev);
	if (ret)
		return ret;
	ret = ad5933_i2c_read(st->client, this_attr->address, 3, &dat.d8[1]);
	iio_device_release_direct_mode(indio_dev);
	if (ret < 0)
		return ret;

	freqreg = be32_to_cpu(dat.d32) & 0xFFFFFF;

	freqreg = (u64)freqreg * (u64)(st->mclk_hz / 4);
<<<<<<< HEAD
	do_div(freqreg, 1 << 27);
=======
	do_div(freqreg, BIT(27));
>>>>>>> 24b8d41d

	return sprintf(buf, "%d\n", (int)freqreg);
}

static ssize_t ad5933_store_frequency(struct device *dev,
				      struct device_attribute *attr,
				      const char *buf,
				      size_t len)
{
	struct iio_dev *indio_dev = dev_to_iio_dev(dev);
	struct ad5933_state *st = iio_priv(indio_dev);
	struct iio_dev_attr *this_attr = to_iio_dev_attr(attr);
	unsigned long val;
	int ret;

	ret = kstrtoul(buf, 10, &val);
	if (ret)
		return ret;

	if (val > AD5933_MAX_OUTPUT_FREQ_Hz)
		return -EINVAL;

	ret = iio_device_claim_direct_mode(indio_dev);
	if (ret)
		return ret;
	ret = ad5933_set_freq(st, this_attr->address, val);
	iio_device_release_direct_mode(indio_dev);

	return ret ? ret : len;
}

static IIO_DEVICE_ATTR(out_altvoltage0_frequency_start, 0644,
			ad5933_show_frequency,
			ad5933_store_frequency,
			AD5933_REG_FREQ_START);

static IIO_DEVICE_ATTR(out_altvoltage0_frequency_increment, 0644,
			ad5933_show_frequency,
			ad5933_store_frequency,
			AD5933_REG_FREQ_INC);

static ssize_t ad5933_show(struct device *dev,
			   struct device_attribute *attr,
			   char *buf)
{
	struct iio_dev *indio_dev = dev_to_iio_dev(dev);
	struct ad5933_state *st = iio_priv(indio_dev);
	struct iio_dev_attr *this_attr = to_iio_dev_attr(attr);
	int ret = 0, len = 0;

<<<<<<< HEAD
	mutex_lock(&indio_dev->mlock);
=======
	mutex_lock(&st->lock);
>>>>>>> 24b8d41d
	switch ((u32)this_attr->address) {
	case AD5933_OUT_RANGE:
		len = sprintf(buf, "%u\n",
			      st->range_avail[(st->ctrl_hb >> 1) & 0x3]);
		break;
	case AD5933_OUT_RANGE_AVAIL:
		len = sprintf(buf, "%u %u %u %u\n", st->range_avail[0],
			      st->range_avail[3], st->range_avail[2],
			      st->range_avail[1]);
		break;
	case AD5933_OUT_SETTLING_CYCLES:
		len = sprintf(buf, "%d\n", st->settling_cycles);
		break;
	case AD5933_IN_PGA_GAIN:
		len = sprintf(buf, "%s\n",
			      (st->ctrl_hb & AD5933_CTRL_PGA_GAIN_1) ?
			      "1" : "0.2");
		break;
	case AD5933_IN_PGA_GAIN_AVAIL:
		len = sprintf(buf, "1 0.2\n");
		break;
	case AD5933_FREQ_POINTS:
		len = sprintf(buf, "%d\n", st->freq_points);
		break;
	default:
		ret = -EINVAL;
	}

	mutex_unlock(&st->lock);
	return ret ? ret : len;
}

static ssize_t ad5933_store(struct device *dev,
			    struct device_attribute *attr,
			    const char *buf,
			    size_t len)
{
	struct iio_dev *indio_dev = dev_to_iio_dev(dev);
	struct ad5933_state *st = iio_priv(indio_dev);
	struct iio_dev_attr *this_attr = to_iio_dev_attr(attr);
	u16 val;
	int i, ret = 0;
	__be16 dat;

	if (this_attr->address != AD5933_IN_PGA_GAIN) {
		ret = kstrtou16(buf, 10, &val);
		if (ret)
			return ret;
	}

<<<<<<< HEAD
	mutex_lock(&indio_dev->mlock);
=======
	ret = iio_device_claim_direct_mode(indio_dev);
	if (ret)
		return ret;
	mutex_lock(&st->lock);
>>>>>>> 24b8d41d
	switch ((u32)this_attr->address) {
	case AD5933_OUT_RANGE:
		ret = -EINVAL;
		for (i = 0; i < 4; i++)
			if (val == st->range_avail[i]) {
				st->ctrl_hb &= ~AD5933_CTRL_RANGE(0x3);
				st->ctrl_hb |= AD5933_CTRL_RANGE(i);
				ret = ad5933_cmd(st, 0);
				break;
			}
		break;
	case AD5933_IN_PGA_GAIN:
		if (sysfs_streq(buf, "1")) {
			st->ctrl_hb |= AD5933_CTRL_PGA_GAIN_1;
		} else if (sysfs_streq(buf, "0.2")) {
			st->ctrl_hb &= ~AD5933_CTRL_PGA_GAIN_1;
		} else {
			ret = -EINVAL;
			break;
		}
		ret = ad5933_cmd(st, 0);
		break;
	case AD5933_OUT_SETTLING_CYCLES:
		val = clamp(val, (u16)0, (u16)0x7FF);
		st->settling_cycles = val;

		/* 2x, 4x handling, see datasheet */
		if (val > 1022)
			val = (val >> 2) | (3 << 9);
		else if (val > 511)
<<<<<<< HEAD
			val = (val >> 1) | (1 << 9);
=======
			val = (val >> 1) | BIT(9);
>>>>>>> 24b8d41d

		dat = cpu_to_be16(val);
		ret = ad5933_i2c_write(st->client,
				       AD5933_REG_SETTLING_CYCLES,
				       2, (u8 *)&dat);
		break;
	case AD5933_FREQ_POINTS:
		val = clamp(val, (u16)0, (u16)511);
		st->freq_points = val;

		dat = cpu_to_be16(val);
		ret = ad5933_i2c_write(st->client, AD5933_REG_INC_NUM, 2,
				       (u8 *)&dat);
		break;
	default:
		ret = -EINVAL;
	}

	mutex_unlock(&st->lock);
	iio_device_release_direct_mode(indio_dev);
	return ret ? ret : len;
}

static IIO_DEVICE_ATTR(out_altvoltage0_raw, 0644,
			ad5933_show,
			ad5933_store,
			AD5933_OUT_RANGE);

static IIO_DEVICE_ATTR(out_altvoltage0_scale_available, 0444,
			ad5933_show,
			NULL,
			AD5933_OUT_RANGE_AVAIL);

static IIO_DEVICE_ATTR(in_voltage0_scale, 0644,
			ad5933_show,
			ad5933_store,
			AD5933_IN_PGA_GAIN);

static IIO_DEVICE_ATTR(in_voltage0_scale_available, 0444,
			ad5933_show,
			NULL,
			AD5933_IN_PGA_GAIN_AVAIL);

static IIO_DEVICE_ATTR(out_altvoltage0_frequency_points, 0644,
			ad5933_show,
			ad5933_store,
			AD5933_FREQ_POINTS);

static IIO_DEVICE_ATTR(out_altvoltage0_settling_cycles, 0644,
			ad5933_show,
			ad5933_store,
			AD5933_OUT_SETTLING_CYCLES);

/*
 * note:
 * ideally we would handle the scale attributes via the iio_info
 * (read|write)_raw methods, however this part is a untypical since we
 * don't create dedicated sysfs channel attributes for out0 and in0.
 */
static struct attribute *ad5933_attributes[] = {
	&iio_dev_attr_out_altvoltage0_raw.dev_attr.attr,
	&iio_dev_attr_out_altvoltage0_scale_available.dev_attr.attr,
	&iio_dev_attr_out_altvoltage0_frequency_start.dev_attr.attr,
	&iio_dev_attr_out_altvoltage0_frequency_increment.dev_attr.attr,
	&iio_dev_attr_out_altvoltage0_frequency_points.dev_attr.attr,
	&iio_dev_attr_out_altvoltage0_settling_cycles.dev_attr.attr,
	&iio_dev_attr_in_voltage0_scale.dev_attr.attr,
	&iio_dev_attr_in_voltage0_scale_available.dev_attr.attr,
	NULL
};

static const struct attribute_group ad5933_attribute_group = {
	.attrs = ad5933_attributes,
};

static int ad5933_read_raw(struct iio_dev *indio_dev,
			   struct iio_chan_spec const *chan,
			   int *val,
			   int *val2,
			   long m)
{
	struct ad5933_state *st = iio_priv(indio_dev);
	__be16 dat;
	int ret;

	switch (m) {
	case IIO_CHAN_INFO_RAW:
		ret = iio_device_claim_direct_mode(indio_dev);
		if (ret)
			return ret;
		ret = ad5933_cmd(st, AD5933_CTRL_MEASURE_TEMP);
		if (ret < 0)
			goto out;
		ret = ad5933_wait_busy(st, AD5933_STAT_TEMP_VALID);
		if (ret < 0)
			goto out;

		ret = ad5933_i2c_read(st->client,
				      AD5933_REG_TEMP_DATA,
				      2, (u8 *)&dat);
		if (ret < 0)
			goto out;
		iio_device_release_direct_mode(indio_dev);
		*val = sign_extend32(be16_to_cpu(dat), 13);

		return IIO_VAL_INT;
	case IIO_CHAN_INFO_SCALE:
		*val = 1000;
		*val2 = 5;
		return IIO_VAL_FRACTIONAL_LOG2;
	}

	return -EINVAL;
out:
	iio_device_release_direct_mode(indio_dev);
	return ret;
}

static const struct iio_info ad5933_info = {
	.read_raw = ad5933_read_raw,
	.attrs = &ad5933_attribute_group,
};

static int ad5933_ring_preenable(struct iio_dev *indio_dev)
{
	struct ad5933_state *st = iio_priv(indio_dev);
	int ret;

	if (bitmap_empty(indio_dev->active_scan_mask, indio_dev->masklength))
		return -EINVAL;

	ret = ad5933_reset(st);
	if (ret < 0)
		return ret;

	ret = ad5933_cmd(st, AD5933_CTRL_STANDBY);
	if (ret < 0)
		return ret;

	ret = ad5933_cmd(st, AD5933_CTRL_INIT_START_FREQ);
	if (ret < 0)
		return ret;

	st->state = AD5933_CTRL_INIT_START_FREQ;

	return 0;
}

static int ad5933_ring_postenable(struct iio_dev *indio_dev)
{
	struct ad5933_state *st = iio_priv(indio_dev);

	/*
	 * AD5933_CTRL_INIT_START_FREQ:
	 * High Q complex circuits require a long time to reach steady state.
	 * To facilitate the measurement of such impedances, this mode allows
	 * the user full control of the settling time requirement before
	 * entering start frequency sweep mode where the impedance measurement
	 * takes place. In this mode the impedance is excited with the
	 * programmed start frequency (ad5933_ring_preenable),
	 * but no measurement takes place.
	 */

	schedule_delayed_work(&st->work,
			      msecs_to_jiffies(AD5933_INIT_EXCITATION_TIME_ms));
	return 0;
}

static int ad5933_ring_postdisable(struct iio_dev *indio_dev)
{
	struct ad5933_state *st = iio_priv(indio_dev);

	cancel_delayed_work_sync(&st->work);
	return ad5933_cmd(st, AD5933_CTRL_POWER_DOWN);
}

static const struct iio_buffer_setup_ops ad5933_ring_setup_ops = {
	.preenable = ad5933_ring_preenable,
	.postenable = ad5933_ring_postenable,
	.postdisable = ad5933_ring_postdisable,
};

static int ad5933_register_ring_funcs_and_init(struct device *dev,
					       struct iio_dev *indio_dev)
{
	struct iio_buffer *buffer;

	buffer = devm_iio_kfifo_allocate(dev);
	if (!buffer)
		return -ENOMEM;

	iio_device_attach_buffer(indio_dev, buffer);

	/* Ring buffer functions - here trigger setup related */
	indio_dev->setup_ops = &ad5933_ring_setup_ops;

	return 0;
}

static void ad5933_work(struct work_struct *work)
{
	struct ad5933_state *st = container_of(work,
		struct ad5933_state, work.work);
	struct iio_dev *indio_dev = i2c_get_clientdata(st->client);
	__be16 buf[2];
	int val[2];
	unsigned char status;
	int ret;

	if (st->state == AD5933_CTRL_INIT_START_FREQ) {
		/* start sweep */
		ad5933_cmd(st, AD5933_CTRL_START_SWEEP);
		st->state = AD5933_CTRL_START_SWEEP;
		schedule_delayed_work(&st->work, st->poll_time_jiffies);
<<<<<<< HEAD
		goto out;
=======
		return;
>>>>>>> 24b8d41d
	}

	ret = ad5933_i2c_read(st->client, AD5933_REG_STATUS, 1, &status);
	if (ret)
<<<<<<< HEAD
		goto out;
=======
		return;
>>>>>>> 24b8d41d

	if (status & AD5933_STAT_DATA_VALID) {
		int scan_count = bitmap_weight(indio_dev->active_scan_mask,
					       indio_dev->masklength);
		ret = ad5933_i2c_read(st->client,
				test_bit(1, indio_dev->active_scan_mask) ?
				AD5933_REG_REAL_DATA : AD5933_REG_IMAG_DATA,
				scan_count * 2, (u8 *)buf);
		if (ret)
<<<<<<< HEAD
			goto out;
=======
			return;
>>>>>>> 24b8d41d

		if (scan_count == 2) {
			val[0] = be16_to_cpu(buf[0]);
			val[1] = be16_to_cpu(buf[1]);
		} else {
			val[0] = be16_to_cpu(buf[0]);
		}
		iio_push_to_buffers(indio_dev, val);
	} else {
		/* no data available - try again later */
		schedule_delayed_work(&st->work, st->poll_time_jiffies);
<<<<<<< HEAD
		goto out;
	}

	if (status & AD5933_STAT_SWEEP_DONE) {
		/* last sample received - power down do
=======
		return;
	}

	if (status & AD5933_STAT_SWEEP_DONE) {
		/*
		 * last sample received - power down do
>>>>>>> 24b8d41d
		 * nothing until the ring enable is toggled
		 */
		ad5933_cmd(st, AD5933_CTRL_POWER_DOWN);
	} else {
		/* we just received a valid datum, move on to the next */
		ad5933_cmd(st, AD5933_CTRL_INC_FREQ);
		schedule_delayed_work(&st->work, st->poll_time_jiffies);
	}
<<<<<<< HEAD
out:
	mutex_unlock(&indio_dev->mlock);
=======
}

static void ad5933_reg_disable(void *data)
{
	struct ad5933_state *st = data;

	regulator_disable(st->reg);
}

static void ad5933_clk_disable(void *data)
{
	struct ad5933_state *st = data;

	clk_disable_unprepare(st->mclk);
>>>>>>> 24b8d41d
}

static int ad5933_probe(struct i2c_client *client,
			const struct i2c_device_id *id)
{
<<<<<<< HEAD
	int ret, voltage_uv = 0;
	struct ad5933_platform_data *pdata = dev_get_platdata(&client->dev);
=======
	int ret;
>>>>>>> 24b8d41d
	struct ad5933_state *st;
	struct iio_dev *indio_dev;
	unsigned long ext_clk_hz = 0;

	indio_dev = devm_iio_device_alloc(&client->dev, sizeof(*st));
	if (!indio_dev)
		return -ENOMEM;

	st = iio_priv(indio_dev);
	i2c_set_clientdata(client, indio_dev);
	st->client = client;

	mutex_init(&st->lock);

	st->reg = devm_regulator_get(&client->dev, "vdd");
	if (IS_ERR(st->reg))
		return PTR_ERR(st->reg);

	ret = regulator_enable(st->reg);
	if (ret) {
		dev_err(&client->dev, "Failed to enable specified VDD supply\n");
		return ret;
	}

	ret = devm_add_action_or_reset(&client->dev, ad5933_reg_disable, st);
	if (ret)
		return ret;

	ret = regulator_get_voltage(st->reg);
	if (ret < 0)
		return ret;

	st->vref_mv = ret / 1000;

	st->mclk = devm_clk_get(&client->dev, "mclk");
	if (IS_ERR(st->mclk) && PTR_ERR(st->mclk) != -ENOENT)
		return PTR_ERR(st->mclk);

	if (!IS_ERR(st->mclk)) {
		ret = clk_prepare_enable(st->mclk);
		if (ret < 0)
			return ret;

		ret = devm_add_action_or_reset(&client->dev,
					       ad5933_clk_disable,
					       st);
		if (ret)
			return ret;

		ext_clk_hz = clk_get_rate(st->mclk);
	}

	if (ext_clk_hz) {
		st->mclk_hz = ext_clk_hz;
		st->ctrl_lb = AD5933_CTRL_EXT_SYSCLK;
	} else {
		st->mclk_hz = AD5933_INT_OSC_FREQ_Hz;
		st->ctrl_lb = AD5933_CTRL_INT_SYSCLK;
	}

	ad5933_calc_out_ranges(st);
	INIT_DELAYED_WORK(&st->work, ad5933_work);
	st->poll_time_jiffies = msecs_to_jiffies(AD5933_POLL_TIME_ms);

	indio_dev->info = &ad5933_info;
	indio_dev->name = id->name;
	indio_dev->modes = (INDIO_BUFFER_SOFTWARE | INDIO_DIRECT_MODE);
	indio_dev->channels = ad5933_channels;
	indio_dev->num_channels = ARRAY_SIZE(ad5933_channels);

	ret = ad5933_register_ring_funcs_and_init(&client->dev, indio_dev);
	if (ret)
		return ret;

	ret = ad5933_setup(st);
	if (ret)
		return ret;

	return devm_iio_device_register(&client->dev, indio_dev);
}

static const struct of_device_id of_ad5933_match[] = {
	{ .compatible = "adi,ad5933", 0},
	{ .compatible = "adi,ad5934", 0},
	{},
};

MODULE_DEVICE_TABLE(of, of_ad5933_match);

static const struct i2c_device_id ad5933_id[] = {
	{ "ad5933", 0 },
	{ "ad5934", 0 },
	{}
};

MODULE_DEVICE_TABLE(i2c, ad5933_id);

static const struct of_device_id ad5933_of_match[] = {
	{ .compatible = "adi,ad5933" },
	{ .compatible = "adi,ad5934" },
	{ },
};

MODULE_DEVICE_TABLE(of, ad5933_of_match);

static struct i2c_driver ad5933_driver = {
	.driver = {
		.name = "ad5933",
		.of_match_table = ad5933_of_match,
	},
	.probe = ad5933_probe,
	.id_table = ad5933_id,
};
module_i2c_driver(ad5933_driver);

MODULE_AUTHOR("Michael Hennerich <michael.hennerich@analog.com>");
MODULE_DESCRIPTION("Analog Devices AD5933 Impedance Conv. Network Analyzer");
MODULE_LICENSE("GPL v2");<|MERGE_RESOLUTION|>--- conflicted
+++ resolved
@@ -14,23 +14,13 @@
 #include <linux/kernel.h>
 #include <linux/module.h>
 #include <linux/regulator/consumer.h>
-<<<<<<< HEAD
-#include <linux/types.h>
-#include <linux/err.h>
-#include <linux/delay.h>
-#include <linux/module.h>
-=======
 #include <linux/sysfs.h>
 #include <linux/types.h>
->>>>>>> 24b8d41d
 
 #include <linux/iio/buffer.h>
 #include <linux/iio/iio.h>
 #include <linux/iio/kfifo_buf.h>
-<<<<<<< HEAD
-=======
 #include <linux/iio/sysfs.h>
->>>>>>> 24b8d41d
 
 /* AD5933/AD5934 Registers */
 #define AD5933_REG_CONTROL_HB		0x80	/* R/W, 1 byte */
@@ -91,18 +81,6 @@
 
 #define AD5933_POLL_TIME_ms		10
 #define AD5933_INIT_EXCITATION_TIME_ms	100
-
-/**
- * struct ad5933_platform_data - platform specific data
- * @ext_clk_Hz:		the external clock frequency in Hz, if not set
- *			the driver uses the internal clock (16.776 MHz)
- * @vref_mv:		the external reference voltage in millivolt
- */
-
-struct ad5933_platform_data {
-	unsigned long			ext_clk_Hz;
-	unsigned short			vref_mv;
-};
 
 struct ad5933_state {
 	struct i2c_client		*client;
@@ -305,11 +283,7 @@
 	freqreg = be32_to_cpu(dat.d32) & 0xFFFFFF;
 
 	freqreg = (u64)freqreg * (u64)(st->mclk_hz / 4);
-<<<<<<< HEAD
-	do_div(freqreg, 1 << 27);
-=======
 	do_div(freqreg, BIT(27));
->>>>>>> 24b8d41d
 
 	return sprintf(buf, "%d\n", (int)freqreg);
 }
@@ -360,11 +334,7 @@
 	struct iio_dev_attr *this_attr = to_iio_dev_attr(attr);
 	int ret = 0, len = 0;
 
-<<<<<<< HEAD
-	mutex_lock(&indio_dev->mlock);
-=======
 	mutex_lock(&st->lock);
->>>>>>> 24b8d41d
 	switch ((u32)this_attr->address) {
 	case AD5933_OUT_RANGE:
 		len = sprintf(buf, "%u\n",
@@ -415,14 +385,10 @@
 			return ret;
 	}
 
-<<<<<<< HEAD
-	mutex_lock(&indio_dev->mlock);
-=======
 	ret = iio_device_claim_direct_mode(indio_dev);
 	if (ret)
 		return ret;
 	mutex_lock(&st->lock);
->>>>>>> 24b8d41d
 	switch ((u32)this_attr->address) {
 	case AD5933_OUT_RANGE:
 		ret = -EINVAL;
@@ -453,11 +419,7 @@
 		if (val > 1022)
 			val = (val >> 2) | (3 << 9);
 		else if (val > 511)
-<<<<<<< HEAD
-			val = (val >> 1) | (1 << 9);
-=======
 			val = (val >> 1) | BIT(9);
->>>>>>> 24b8d41d
 
 		dat = cpu_to_be16(val);
 		ret = ad5933_i2c_write(st->client,
@@ -672,20 +634,12 @@
 		ad5933_cmd(st, AD5933_CTRL_START_SWEEP);
 		st->state = AD5933_CTRL_START_SWEEP;
 		schedule_delayed_work(&st->work, st->poll_time_jiffies);
-<<<<<<< HEAD
-		goto out;
-=======
 		return;
->>>>>>> 24b8d41d
 	}
 
 	ret = ad5933_i2c_read(st->client, AD5933_REG_STATUS, 1, &status);
 	if (ret)
-<<<<<<< HEAD
-		goto out;
-=======
 		return;
->>>>>>> 24b8d41d
 
 	if (status & AD5933_STAT_DATA_VALID) {
 		int scan_count = bitmap_weight(indio_dev->active_scan_mask,
@@ -695,11 +649,7 @@
 				AD5933_REG_REAL_DATA : AD5933_REG_IMAG_DATA,
 				scan_count * 2, (u8 *)buf);
 		if (ret)
-<<<<<<< HEAD
-			goto out;
-=======
 			return;
->>>>>>> 24b8d41d
 
 		if (scan_count == 2) {
 			val[0] = be16_to_cpu(buf[0]);
@@ -711,20 +661,12 @@
 	} else {
 		/* no data available - try again later */
 		schedule_delayed_work(&st->work, st->poll_time_jiffies);
-<<<<<<< HEAD
-		goto out;
-	}
-
-	if (status & AD5933_STAT_SWEEP_DONE) {
-		/* last sample received - power down do
-=======
 		return;
 	}
 
 	if (status & AD5933_STAT_SWEEP_DONE) {
 		/*
 		 * last sample received - power down do
->>>>>>> 24b8d41d
 		 * nothing until the ring enable is toggled
 		 */
 		ad5933_cmd(st, AD5933_CTRL_POWER_DOWN);
@@ -733,10 +675,6 @@
 		ad5933_cmd(st, AD5933_CTRL_INC_FREQ);
 		schedule_delayed_work(&st->work, st->poll_time_jiffies);
 	}
-<<<<<<< HEAD
-out:
-	mutex_unlock(&indio_dev->mlock);
-=======
 }
 
 static void ad5933_reg_disable(void *data)
@@ -751,18 +689,12 @@
 	struct ad5933_state *st = data;
 
 	clk_disable_unprepare(st->mclk);
->>>>>>> 24b8d41d
 }
 
 static int ad5933_probe(struct i2c_client *client,
 			const struct i2c_device_id *id)
 {
-<<<<<<< HEAD
-	int ret, voltage_uv = 0;
-	struct ad5933_platform_data *pdata = dev_get_platdata(&client->dev);
-=======
-	int ret;
->>>>>>> 24b8d41d
+	int ret;
 	struct ad5933_state *st;
 	struct iio_dev *indio_dev;
 	unsigned long ext_clk_hz = 0;
