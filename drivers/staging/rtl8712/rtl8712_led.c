// SPDX-License-Identifier: GPL-2.0
/******************************************************************************
 * rtl8712_led.c
 *
 * Copyright(c) 2007 - 2010  Realtek Corporation. All rights reserved.
 * Linux device driver for RTL8192SU
 *
 * Modifications for inclusion into the Linux staging tree are
 * Copyright(c) 2010 Larry Finger. All rights reserved.
 *
 * Contact information:
 * WLAN FAE <wlanfae@realtek.com>
 * Larry Finger <Larry.Finger@lwfinger.net>
 *
 ******************************************************************************/

#include "drv_types.h"

/*===========================================================================
 *	Constant.
 *===========================================================================

 *
 * Default LED behavior.
 */
#define LED_BLINK_NORMAL_INTERVAL	100
#define LED_BLINK_SLOWLY_INTERVAL	200
#define LED_BLINK_LONG_INTERVAL	400

#define LED_BLINK_NO_LINK_INTERVAL_ALPHA	1000
#define LED_BLINK_LINK_INTERVAL_ALPHA		500
#define LED_BLINK_SCAN_INTERVAL_ALPHA		180
#define LED_BLINK_FASTER_INTERVAL_ALPHA		50
#define LED_BLINK_WPS_SUCCESS_INTERVAL_ALPHA	5000

/*===========================================================================
 * LED object.
 *===========================================================================
 */
enum _LED_STATE_871x {
	LED_UNKNOWN = 0,
	LED_STATE_ON = 1,
	LED_STATE_OFF = 2,
	LED_BLINK_NORMAL = 3,
	LED_BLINK_SLOWLY = 4,
	LED_POWER_ON_BLINK = 5,
	LED_SCAN_BLINK = 6, /* LED is blinking during scanning period,
			     * the # of times to blink is depend on time
			     * for scanning.
			     */
	LED_NO_LINK_BLINK = 7, /* LED is blinking during no link state. */
	LED_BLINK_StartToBlink = 8,/* Customized for Sercomm Printer
				    * Server case
				    */
	LED_BLINK_WPS = 9,	/* LED is blinkg during WPS communication */
	LED_TXRX_BLINK = 10,
	LED_BLINK_WPS_STOP = 11,	/*for ALPHA */
	LED_BLINK_WPS_STOP_OVERLAP = 12,	/*for BELKIN */
};

/*===========================================================================
 *	Prototype of protected function.
 *===========================================================================
 */
static void BlinkTimerCallback(struct timer_list *t);

static void BlinkWorkItemCallback(struct work_struct *work);
/*===========================================================================
 * LED_819xUsb routines.
 *===========================================================================
 *
 *
 *
 *	Description:
 *		Initialize an LED_871x object.
 */
static void InitLed871x(struct _adapter *padapter, struct LED_871x *pLed,
			enum LED_PIN_871x	LedPin)
{
	pLed->padapter = padapter;
	pLed->LedPin = LedPin;
	pLed->CurrLedState = LED_STATE_OFF;
	pLed->bLedOn = false;
	pLed->bLedBlinkInProgress = false;
	pLed->BlinkTimes = 0;
	pLed->BlinkingLedState = LED_UNKNOWN;
	timer_setup(&pLed->BlinkTimer, BlinkTimerCallback, 0);
	INIT_WORK(&pLed->BlinkWorkItem, BlinkWorkItemCallback);
}

/*
 *	Description:
 *		DeInitialize an LED_871x object.
 */
static void DeInitLed871x(struct LED_871x *pLed)
{
	del_timer_sync(&pLed->BlinkTimer);
	/* We should reset bLedBlinkInProgress if we cancel
	 * the LedControlTimer,
	 */
	pLed->bLedBlinkInProgress = false;
}

/*
 *	Description:
 *		Turn on LED according to LedPin specified.
 */
static void SwLedOn(struct _adapter *padapter, struct LED_871x *pLed)
{
	u8	LedCfg;

	if (padapter->surprise_removed || padapter->driver_stopped)
		return;
	LedCfg = r8712_read8(padapter, LEDCFG);
	switch (pLed->LedPin) {
	case LED_PIN_GPIO0:
		break;
	case LED_PIN_LED0:
		/* SW control led0 on.*/
		r8712_write8(padapter, LEDCFG, LedCfg & 0xf0);
		break;
	case LED_PIN_LED1:
		/* SW control led1 on.*/
		r8712_write8(padapter, LEDCFG, LedCfg & 0x0f);
		break;
	default:
		break;
	}
	pLed->bLedOn = true;
}

/*
 *	Description:
 *		Turn off LED according to LedPin specified.
 */
static void SwLedOff(struct _adapter *padapter, struct LED_871x *pLed)
{
	u8	LedCfg;

	if (padapter->surprise_removed || padapter->driver_stopped)
		return;
	LedCfg = r8712_read8(padapter, LEDCFG);
	switch (pLed->LedPin) {
	case LED_PIN_GPIO0:
		break;
	case LED_PIN_LED0:
		LedCfg &= 0xf0; /* Set to software control.*/
		r8712_write8(padapter, LEDCFG, (LedCfg | BIT(3)));
		break;
	case LED_PIN_LED1:
		LedCfg &= 0x0f; /* Set to software control.*/
		r8712_write8(padapter, LEDCFG, (LedCfg | BIT(7)));
		break;
	default:
		break;
	}
	pLed->bLedOn = false;
}

/*===========================================================================
 * Interface to manipulate LED objects.
 *===========================================================================
 *
 *	Description:
 *		Initialize all LED_871x objects.
 */
void r8712_InitSwLeds(struct _adapter *padapter)
{
	struct led_priv	*pledpriv = &padapter->ledpriv;

	pledpriv->LedControlHandler = LedControl871x;
	InitLed871x(padapter, &pledpriv->SwLed0, LED_PIN_LED0);
	InitLed871x(padapter, &pledpriv->SwLed1, LED_PIN_LED1);
}

/*	Description:
 *		DeInitialize all LED_819xUsb objects.
 */
void r8712_DeInitSwLeds(struct _adapter *padapter)
{
	struct led_priv	*ledpriv = &padapter->ledpriv;

	DeInitLed871x(&ledpriv->SwLed0);
	DeInitLed871x(&ledpriv->SwLed1);
}

/*	Description:
 *		Implementation of LED blinking behavior.
 *		It toggle off LED and schedule corresponding timer if necessary.
 */
static void SwLedBlink(struct LED_871x *pLed)
{
	struct _adapter *padapter = pLed->padapter;
	struct mlme_priv *pmlmepriv = &padapter->mlmepriv;
	u8 bStopBlinking = false;

	/* Change LED according to BlinkingLedState specified. */
	if (pLed->BlinkingLedState == LED_STATE_ON)
		SwLedOn(padapter, pLed);
	else
		SwLedOff(padapter, pLed);
	/* Determine if we shall change LED state again. */
	pLed->BlinkTimes--;
	switch (pLed->CurrLedState) {
	case LED_BLINK_NORMAL:
		if (pLed->BlinkTimes == 0)
			bStopBlinking = true;
		break;
	case LED_BLINK_StartToBlink:
		if (check_fwstate(pmlmepriv, _FW_LINKED) &&
		    (pmlmepriv->fw_state & WIFI_STATION_STATE))
			bStopBlinking = true;
		if (check_fwstate(pmlmepriv, _FW_LINKED) &&
		    ((pmlmepriv->fw_state & WIFI_ADHOC_STATE) ||
		    (pmlmepriv->fw_state & WIFI_ADHOC_MASTER_STATE)))
			bStopBlinking = true;
		else if (pLed->BlinkTimes == 0)
			bStopBlinking = true;
		break;
	case LED_BLINK_WPS:
		if (pLed->BlinkTimes == 0)
			bStopBlinking = true;
		break;
	default:
		bStopBlinking = true;
		break;
	}
	if (bStopBlinking) {
		if (check_fwstate(pmlmepriv, _FW_LINKED) &&
		    !pLed->bLedOn)
			SwLedOn(padapter, pLed);
		else if (check_fwstate(pmlmepriv, _FW_LINKED) &&  pLed->bLedOn)
			SwLedOff(padapter, pLed);
		pLed->BlinkTimes = 0;
		pLed->bLedBlinkInProgress = false;
	} else {
		/* Assign LED state to toggle. */
		if (pLed->BlinkingLedState == LED_STATE_ON)
			pLed->BlinkingLedState = LED_STATE_OFF;
		else
			pLed->BlinkingLedState = LED_STATE_ON;

		/* Schedule a timer to toggle LED state. */
		switch (pLed->CurrLedState) {
		case LED_BLINK_NORMAL:
			mod_timer(&pLed->BlinkTimer, jiffies +
				  msecs_to_jiffies(LED_BLINK_NORMAL_INTERVAL));
			break;
		case LED_BLINK_SLOWLY:
		case LED_BLINK_StartToBlink:
			mod_timer(&pLed->BlinkTimer, jiffies +
				  msecs_to_jiffies(LED_BLINK_SLOWLY_INTERVAL));
			break;
		case LED_BLINK_WPS:
			mod_timer(&pLed->BlinkTimer, jiffies +
				  msecs_to_jiffies(LED_BLINK_LONG_INTERVAL));
			break;
		default:
			mod_timer(&pLed->BlinkTimer, jiffies +
				  msecs_to_jiffies(LED_BLINK_SLOWLY_INTERVAL));
			break;
		}
	}
}

static void SwLedBlink1(struct LED_871x *pLed)
{
	struct _adapter *padapter = pLed->padapter;
	struct led_priv *ledpriv = &padapter->ledpriv;
	struct mlme_priv *pmlmepriv = &padapter->mlmepriv;
	struct eeprom_priv *peeprompriv = &padapter->eeprompriv;
	struct LED_871x *pLed1 = &ledpriv->SwLed1;
	u8 bStopBlinking = false;

	if (peeprompriv->CustomerID == RT_CID_819x_CAMEO)
		pLed = &ledpriv->SwLed1;
	/* Change LED according to BlinkingLedState specified. */
	if (pLed->BlinkingLedState == LED_STATE_ON)
		SwLedOn(padapter, pLed);
	else
		SwLedOff(padapter, pLed);
	if (peeprompriv->CustomerID == RT_CID_DEFAULT) {
		if (check_fwstate(pmlmepriv, _FW_LINKED)) {
			if (!pLed1->bSWLedCtrl) {
				SwLedOn(padapter, pLed1);
				pLed1->bSWLedCtrl = true;
			} else if (!pLed1->bLedOn) {
				SwLedOn(padapter, pLed1);
			}
		} else {
			if (!pLed1->bSWLedCtrl) {
				SwLedOff(padapter, pLed1);
				pLed1->bSWLedCtrl = true;
			} else if (pLed1->bLedOn) {
				SwLedOff(padapter, pLed1);
			}
		}
	}
	switch (pLed->CurrLedState) {
	case LED_BLINK_SLOWLY:
		if (pLed->bLedOn)
			pLed->BlinkingLedState = LED_STATE_OFF;
		else
			pLed->BlinkingLedState = LED_STATE_ON;
		mod_timer(&pLed->BlinkTimer, jiffies +
			  msecs_to_jiffies(LED_BLINK_NO_LINK_INTERVAL_ALPHA));
		break;
	case LED_BLINK_NORMAL:
		if (pLed->bLedOn)
			pLed->BlinkingLedState = LED_STATE_OFF;
		else
			pLed->BlinkingLedState = LED_STATE_ON;
		mod_timer(&pLed->BlinkTimer, jiffies +
			  msecs_to_jiffies(LED_BLINK_LINK_INTERVAL_ALPHA));
		break;
	case LED_SCAN_BLINK:
		pLed->BlinkTimes--;
		if (pLed->BlinkTimes == 0)
			bStopBlinking = true;
		if (bStopBlinking) {
			if (check_fwstate(pmlmepriv, _FW_LINKED)) {
				pLed->bLedLinkBlinkInProgress = true;
				pLed->CurrLedState = LED_BLINK_NORMAL;
				if (pLed->bLedOn)
					pLed->BlinkingLedState = LED_STATE_OFF;
				else
					pLed->BlinkingLedState = LED_STATE_ON;
				mod_timer(&pLed->BlinkTimer, jiffies +
					  msecs_to_jiffies(LED_BLINK_LINK_INTERVAL_ALPHA));
			} else if (!check_fwstate(pmlmepriv, _FW_LINKED)) {
				pLed->bLedNoLinkBlinkInProgress = true;
				pLed->CurrLedState = LED_BLINK_SLOWLY;
				if (pLed->bLedOn)
					pLed->BlinkingLedState = LED_STATE_OFF;
				else
					pLed->BlinkingLedState = LED_STATE_ON;
				mod_timer(&pLed->BlinkTimer, jiffies +
					  msecs_to_jiffies(LED_BLINK_NO_LINK_INTERVAL_ALPHA));
			}
			pLed->bLedScanBlinkInProgress = false;
		} else {
<<<<<<< HEAD
			 if (pLed->bLedOn)
=======
			if (pLed->bLedOn)
>>>>>>> 24b8d41d
				pLed->BlinkingLedState = LED_STATE_OFF;
			else
				pLed->BlinkingLedState = LED_STATE_ON;
			mod_timer(&pLed->BlinkTimer, jiffies +
				  msecs_to_jiffies(LED_BLINK_SCAN_INTERVAL_ALPHA));
		}
		break;
	case LED_TXRX_BLINK:
		pLed->BlinkTimes--;
		if (pLed->BlinkTimes == 0)
			bStopBlinking = true;
		if (bStopBlinking) {
			if (check_fwstate(pmlmepriv, _FW_LINKED)) {
				pLed->bLedLinkBlinkInProgress = true;
				pLed->CurrLedState = LED_BLINK_NORMAL;
				if (pLed->bLedOn)
					pLed->BlinkingLedState = LED_STATE_OFF;
				else
					pLed->BlinkingLedState = LED_STATE_ON;
				mod_timer(&pLed->BlinkTimer, jiffies +
					  msecs_to_jiffies(LED_BLINK_LINK_INTERVAL_ALPHA));
			} else if (!check_fwstate(pmlmepriv, _FW_LINKED)) {
				pLed->bLedNoLinkBlinkInProgress = true;
				pLed->CurrLedState = LED_BLINK_SLOWLY;
				if (pLed->bLedOn)
					pLed->BlinkingLedState = LED_STATE_OFF;
				else
					pLed->BlinkingLedState = LED_STATE_ON;
				mod_timer(&pLed->BlinkTimer, jiffies +
					  msecs_to_jiffies(LED_BLINK_NO_LINK_INTERVAL_ALPHA));
			}
			pLed->BlinkTimes = 0;
			pLed->bLedBlinkInProgress = false;
		} else {
<<<<<<< HEAD
			 if (pLed->bLedOn)
=======
			if (pLed->bLedOn)
>>>>>>> 24b8d41d
				pLed->BlinkingLedState = LED_STATE_OFF;
			else
				pLed->BlinkingLedState = LED_STATE_ON;
			mod_timer(&pLed->BlinkTimer, jiffies +
				  msecs_to_jiffies(LED_BLINK_FASTER_INTERVAL_ALPHA));
		}
		break;
	case LED_BLINK_WPS:
		if (pLed->bLedOn)
			pLed->BlinkingLedState = LED_STATE_OFF;
		else
			pLed->BlinkingLedState = LED_STATE_ON;
		mod_timer(&pLed->BlinkTimer, jiffies +
			  msecs_to_jiffies(LED_BLINK_SCAN_INTERVAL_ALPHA));
		break;
	case LED_BLINK_WPS_STOP:	/* WPS success */
		if (pLed->BlinkingLedState == LED_STATE_ON) {
			pLed->BlinkingLedState = LED_STATE_OFF;
			mod_timer(&pLed->BlinkTimer, jiffies +
				  msecs_to_jiffies(LED_BLINK_WPS_SUCCESS_INTERVAL_ALPHA));
			bStopBlinking = false;
		} else {
			bStopBlinking = true;
		}
		if (bStopBlinking) {
			pLed->bLedLinkBlinkInProgress = true;
			pLed->CurrLedState = LED_BLINK_NORMAL;
			if (pLed->bLedOn)
				pLed->BlinkingLedState = LED_STATE_OFF;
			else
				pLed->BlinkingLedState = LED_STATE_ON;
			mod_timer(&pLed->BlinkTimer, jiffies +
				  msecs_to_jiffies(LED_BLINK_LINK_INTERVAL_ALPHA));
		}
		pLed->bLedWPSBlinkInProgress = false;
		break;
	default:
		break;
	}
}

static void SwLedBlink2(struct LED_871x *pLed)
{
	struct _adapter *padapter = pLed->padapter;
	struct mlme_priv *pmlmepriv = &padapter->mlmepriv;
	u8 bStopBlinking = false;

	/* Change LED according to BlinkingLedState specified. */
	if (pLed->BlinkingLedState == LED_STATE_ON)
		SwLedOn(padapter, pLed);
	else
		SwLedOff(padapter, pLed);
	switch (pLed->CurrLedState) {
	case LED_SCAN_BLINK:
		pLed->BlinkTimes--;
		if (pLed->BlinkTimes == 0)
			bStopBlinking = true;
		if (bStopBlinking) {
			if (check_fwstate(pmlmepriv, _FW_LINKED)) {
				pLed->CurrLedState = LED_STATE_ON;
				pLed->BlinkingLedState = LED_STATE_ON;
				SwLedOn(padapter, pLed);
			} else if (!check_fwstate(pmlmepriv, _FW_LINKED)) {
				pLed->CurrLedState = LED_STATE_OFF;
				pLed->BlinkingLedState = LED_STATE_OFF;
				SwLedOff(padapter, pLed);
			}
			pLed->bLedScanBlinkInProgress = false;
		} else {
<<<<<<< HEAD
			 if (pLed->bLedOn)
=======
			if (pLed->bLedOn)
>>>>>>> 24b8d41d
				pLed->BlinkingLedState = LED_STATE_OFF;
			else
				pLed->BlinkingLedState = LED_STATE_ON;
			mod_timer(&pLed->BlinkTimer, jiffies +
				  msecs_to_jiffies(LED_BLINK_SCAN_INTERVAL_ALPHA));
		}
		break;
	case LED_TXRX_BLINK:
		pLed->BlinkTimes--;
		if (pLed->BlinkTimes == 0)
			bStopBlinking = true;
		if (bStopBlinking) {
			if (check_fwstate(pmlmepriv, _FW_LINKED)) {
				pLed->CurrLedState = LED_STATE_ON;
				pLed->BlinkingLedState = LED_STATE_ON;
				SwLedOn(padapter, pLed);
			} else if (!check_fwstate(pmlmepriv, _FW_LINKED)) {
				pLed->CurrLedState = LED_STATE_OFF;
				pLed->BlinkingLedState = LED_STATE_OFF;
				SwLedOff(padapter, pLed);
			}
			pLed->bLedBlinkInProgress = false;
		} else {
			if (pLed->bLedOn)
				pLed->BlinkingLedState = LED_STATE_OFF;
			else
				pLed->BlinkingLedState = LED_STATE_ON;
			mod_timer(&pLed->BlinkTimer, jiffies +
				  msecs_to_jiffies(LED_BLINK_FASTER_INTERVAL_ALPHA));
		}
		break;
	default:
		break;
	}
}

static void SwLedBlink3(struct LED_871x *pLed)
{
	struct _adapter *padapter = pLed->padapter;
	struct mlme_priv *pmlmepriv = &padapter->mlmepriv;
	u8 bStopBlinking = false;

	/* Change LED according to BlinkingLedState specified. */
	if (pLed->BlinkingLedState == LED_STATE_ON)
		SwLedOn(padapter, pLed);
	else
		if (pLed->CurrLedState != LED_BLINK_WPS_STOP)
			SwLedOff(padapter, pLed);
	switch (pLed->CurrLedState) {
	case LED_SCAN_BLINK:
		pLed->BlinkTimes--;
		if (pLed->BlinkTimes == 0)
			bStopBlinking = true;
		if (bStopBlinking) {
			if (check_fwstate(pmlmepriv, _FW_LINKED)) {
				pLed->CurrLedState = LED_STATE_ON;
				pLed->BlinkingLedState = LED_STATE_ON;
				if (!pLed->bLedOn)
					SwLedOn(padapter, pLed);
			} else if (!check_fwstate(pmlmepriv, _FW_LINKED)) {
				pLed->CurrLedState = LED_STATE_OFF;
				pLed->BlinkingLedState = LED_STATE_OFF;
				if (pLed->bLedOn)
					SwLedOff(padapter, pLed);
			}
			pLed->bLedScanBlinkInProgress = false;
		} else {
			if (pLed->bLedOn)
				pLed->BlinkingLedState = LED_STATE_OFF;
			else
				pLed->BlinkingLedState = LED_STATE_ON;
			mod_timer(&pLed->BlinkTimer, jiffies +
				  msecs_to_jiffies(LED_BLINK_SCAN_INTERVAL_ALPHA));
		}
		break;
	case LED_TXRX_BLINK:
		pLed->BlinkTimes--;
		if (pLed->BlinkTimes == 0)
			bStopBlinking = true;
		if (bStopBlinking) {
			if (check_fwstate(pmlmepriv, _FW_LINKED)) {
				pLed->CurrLedState = LED_STATE_ON;
				pLed->BlinkingLedState = LED_STATE_ON;
				if (!pLed->bLedOn)
					SwLedOn(padapter, pLed);
			} else if (!check_fwstate(pmlmepriv, _FW_LINKED)) {
				pLed->CurrLedState = LED_STATE_OFF;
				pLed->BlinkingLedState = LED_STATE_OFF;
				if (pLed->bLedOn)
					SwLedOff(padapter, pLed);
			}
			pLed->bLedBlinkInProgress = false;
		} else {
			if (pLed->bLedOn)
				pLed->BlinkingLedState = LED_STATE_OFF;
			else
				pLed->BlinkingLedState = LED_STATE_ON;
			mod_timer(&pLed->BlinkTimer, jiffies +
				  msecs_to_jiffies(LED_BLINK_FASTER_INTERVAL_ALPHA));
		}
		break;
	case LED_BLINK_WPS:
		if (pLed->bLedOn)
			pLed->BlinkingLedState = LED_STATE_OFF;
		else
			pLed->BlinkingLedState = LED_STATE_ON;
		mod_timer(&pLed->BlinkTimer, jiffies +
			  msecs_to_jiffies(LED_BLINK_SCAN_INTERVAL_ALPHA));
		break;
	case LED_BLINK_WPS_STOP:	/*WPS success*/
		if (pLed->BlinkingLedState == LED_STATE_ON) {
			pLed->BlinkingLedState = LED_STATE_OFF;
			mod_timer(&pLed->BlinkTimer, jiffies +
				  msecs_to_jiffies(LED_BLINK_WPS_SUCCESS_INTERVAL_ALPHA));
			bStopBlinking = false;
		} else {
			bStopBlinking = true;
		}
		if (bStopBlinking) {
			pLed->CurrLedState = LED_STATE_ON;
			pLed->BlinkingLedState = LED_STATE_ON;
			SwLedOn(padapter, pLed);
			pLed->bLedWPSBlinkInProgress = false;
		}
		break;
	default:
		break;
	}
}

static void SwLedBlink4(struct LED_871x *pLed)
{
	struct _adapter *padapter = pLed->padapter;
	struct led_priv	*ledpriv = &padapter->ledpriv;
	struct LED_871x *pLed1 = &ledpriv->SwLed1;
	u8 bStopBlinking = false;

	/* Change LED according to BlinkingLedState specified. */
	if (pLed->BlinkingLedState == LED_STATE_ON)
		SwLedOn(padapter, pLed);
	else
		SwLedOff(padapter, pLed);
	if (!pLed1->bLedWPSBlinkInProgress &&
	    pLed1->BlinkingLedState == LED_UNKNOWN) {
		pLed1->BlinkingLedState = LED_STATE_OFF;
		pLed1->CurrLedState = LED_STATE_OFF;
		SwLedOff(padapter, pLed1);
	}
	switch (pLed->CurrLedState) {
	case LED_BLINK_SLOWLY:
		if (pLed->bLedOn)
			pLed->BlinkingLedState = LED_STATE_OFF;
		else
			pLed->BlinkingLedState = LED_STATE_ON;
		mod_timer(&pLed->BlinkTimer, jiffies +
			  msecs_to_jiffies(LED_BLINK_NO_LINK_INTERVAL_ALPHA));
		break;
	case LED_BLINK_StartToBlink:
		if (pLed->bLedOn) {
			pLed->BlinkingLedState = LED_STATE_OFF;
			mod_timer(&pLed->BlinkTimer, jiffies +
				  msecs_to_jiffies(LED_BLINK_SLOWLY_INTERVAL));
		} else {
			pLed->BlinkingLedState = LED_STATE_ON;
			mod_timer(&pLed->BlinkTimer, jiffies +
				  msecs_to_jiffies(LED_BLINK_NORMAL_INTERVAL));
		}
		break;
	case LED_SCAN_BLINK:
		pLed->BlinkTimes--;
		if (pLed->BlinkTimes == 0)
			bStopBlinking = true;
		if (bStopBlinking) {
			pLed->bLedNoLinkBlinkInProgress = true;
			pLed->CurrLedState = LED_BLINK_SLOWLY;
			if (pLed->bLedOn)
				pLed->BlinkingLedState = LED_STATE_OFF;
			else
				pLed->BlinkingLedState = LED_STATE_ON;
			mod_timer(&pLed->BlinkTimer, jiffies +
				  msecs_to_jiffies(LED_BLINK_NO_LINK_INTERVAL_ALPHA));
			pLed->bLedScanBlinkInProgress = false;
		} else {
			if (pLed->bLedOn)
				pLed->BlinkingLedState = LED_STATE_OFF;
			else
				pLed->BlinkingLedState = LED_STATE_ON;
			mod_timer(&pLed->BlinkTimer, jiffies +
				  msecs_to_jiffies(LED_BLINK_SCAN_INTERVAL_ALPHA));
		}
		break;
	case LED_TXRX_BLINK:
		pLed->BlinkTimes--;
		if (pLed->BlinkTimes == 0)
			bStopBlinking = true;
		if (bStopBlinking) {
			pLed->bLedNoLinkBlinkInProgress = true;
			pLed->CurrLedState = LED_BLINK_SLOWLY;
			if (pLed->bLedOn)
				pLed->BlinkingLedState = LED_STATE_OFF;
			else
				pLed->BlinkingLedState = LED_STATE_ON;
			mod_timer(&pLed->BlinkTimer, jiffies +
				  msecs_to_jiffies(LED_BLINK_NO_LINK_INTERVAL_ALPHA));
			pLed->bLedBlinkInProgress = false;
		} else {
<<<<<<< HEAD
			 if (pLed->bLedOn)
=======
			if (pLed->bLedOn)
>>>>>>> 24b8d41d
				pLed->BlinkingLedState = LED_STATE_OFF;
			else
				pLed->BlinkingLedState = LED_STATE_ON;
			mod_timer(&pLed->BlinkTimer, jiffies +
				  msecs_to_jiffies(LED_BLINK_FASTER_INTERVAL_ALPHA));
		}
		break;
	case LED_BLINK_WPS:
		if (pLed->bLedOn) {
			pLed->BlinkingLedState = LED_STATE_OFF;
			mod_timer(&pLed->BlinkTimer, jiffies +
				  msecs_to_jiffies(LED_BLINK_SLOWLY_INTERVAL));
		} else {
			pLed->BlinkingLedState = LED_STATE_ON;
			mod_timer(&pLed->BlinkTimer, jiffies +
				  msecs_to_jiffies(LED_BLINK_NORMAL_INTERVAL));
		}
		break;
	case LED_BLINK_WPS_STOP:	/*WPS authentication fail*/
		if (pLed->bLedOn)
			pLed->BlinkingLedState = LED_STATE_OFF;
		else
			pLed->BlinkingLedState = LED_STATE_ON;
		mod_timer(&pLed->BlinkTimer, jiffies +
			  msecs_to_jiffies(LED_BLINK_NORMAL_INTERVAL));
		break;
	case LED_BLINK_WPS_STOP_OVERLAP:	/*WPS session overlap */
		pLed->BlinkTimes--;
		if (pLed->BlinkTimes == 0) {
			if (pLed->bLedOn)
				pLed->BlinkTimes = 1;
			else
				bStopBlinking = true;
		}
		if (bStopBlinking) {
			pLed->BlinkTimes = 10;
			pLed->BlinkingLedState = LED_STATE_ON;
			mod_timer(&pLed->BlinkTimer, jiffies +
				  msecs_to_jiffies(LED_BLINK_LINK_INTERVAL_ALPHA));
		} else {
			if (pLed->bLedOn)
				pLed->BlinkingLedState = LED_STATE_OFF;
			else
				pLed->BlinkingLedState = LED_STATE_ON;
			mod_timer(&pLed->BlinkTimer, jiffies +
				  msecs_to_jiffies(LED_BLINK_NORMAL_INTERVAL));
		}
		break;
	default:
		break;
	}
}

static void SwLedBlink5(struct LED_871x *pLed)
{
	struct _adapter *padapter = pLed->padapter;
	u8 bStopBlinking = false;

	/* Change LED according to BlinkingLedState specified. */
	if (pLed->BlinkingLedState == LED_STATE_ON)
		SwLedOn(padapter, pLed);
	else
		SwLedOff(padapter, pLed);
	switch (pLed->CurrLedState) {
	case LED_SCAN_BLINK:
		pLed->BlinkTimes--;
		if (pLed->BlinkTimes == 0)
			bStopBlinking = true;
		if (bStopBlinking) {
			pLed->CurrLedState = LED_STATE_ON;
			pLed->BlinkingLedState = LED_STATE_ON;
			if (!pLed->bLedOn)
				mod_timer(&pLed->BlinkTimer, jiffies +
					  msecs_to_jiffies(LED_BLINK_FASTER_INTERVAL_ALPHA));
			pLed->bLedScanBlinkInProgress = false;
		} else {
			if (pLed->bLedOn)
				pLed->BlinkingLedState = LED_STATE_OFF;
			else
				pLed->BlinkingLedState = LED_STATE_ON;
			mod_timer(&pLed->BlinkTimer, jiffies +
				  msecs_to_jiffies(LED_BLINK_SCAN_INTERVAL_ALPHA));
		}
		break;
	case LED_TXRX_BLINK:
		pLed->BlinkTimes--;
		if (pLed->BlinkTimes == 0)
			bStopBlinking = true;
		if (bStopBlinking) {
			pLed->CurrLedState = LED_STATE_ON;
			pLed->BlinkingLedState = LED_STATE_ON;
			if (!pLed->bLedOn)
				mod_timer(&pLed->BlinkTimer, jiffies +
					  msecs_to_jiffies(LED_BLINK_FASTER_INTERVAL_ALPHA));
			pLed->bLedBlinkInProgress = false;
		} else {
<<<<<<< HEAD
			 if (pLed->bLedOn)
=======
			if (pLed->bLedOn)
>>>>>>> 24b8d41d
				pLed->BlinkingLedState = LED_STATE_OFF;
			else
				pLed->BlinkingLedState = LED_STATE_ON;
			mod_timer(&pLed->BlinkTimer, jiffies +
				  msecs_to_jiffies(LED_BLINK_FASTER_INTERVAL_ALPHA));
		}
		break;
	default:
		break;
	}
}

static void SwLedBlink6(struct LED_871x *pLed)
{
	struct _adapter *padapter = pLed->padapter;
	u8 bStopBlinking = false;

	/* Change LED according to BlinkingLedState specified. */
	if (pLed->BlinkingLedState == LED_STATE_ON)
		SwLedOn(padapter, pLed);
	else
		SwLedOff(padapter, pLed);
	switch (pLed->CurrLedState) {
	case LED_TXRX_BLINK:
		pLed->BlinkTimes--;
		if (pLed->BlinkTimes == 0)
			bStopBlinking = true;
		if (bStopBlinking) {
			pLed->CurrLedState = LED_STATE_ON;
			pLed->BlinkingLedState = LED_STATE_ON;
			if (!pLed->bLedOn)
				SwLedOn(padapter, pLed);
			pLed->bLedBlinkInProgress = false;
		} else {
			if (pLed->bLedOn)
				pLed->BlinkingLedState = LED_STATE_OFF;
			else
				pLed->BlinkingLedState = LED_STATE_ON;
			mod_timer(&pLed->BlinkTimer, jiffies +
				  msecs_to_jiffies(LED_BLINK_FASTER_INTERVAL_ALPHA));
		}
		break;
	case LED_BLINK_WPS:
		if (pLed->bLedOn)
			pLed->BlinkingLedState = LED_STATE_OFF;
		else
			pLed->BlinkingLedState = LED_STATE_ON;
		mod_timer(&pLed->BlinkTimer, jiffies +
			  msecs_to_jiffies(LED_BLINK_SCAN_INTERVAL_ALPHA));
		break;

	default:
		break;
	}
}

/*	Description:
 *		Callback function of LED BlinkTimer,
 *		it just schedules to corresponding BlinkWorkItem.
 */
static void BlinkTimerCallback(struct timer_list *t)
{
	struct LED_871x  *pLed = from_timer(pLed, t, BlinkTimer);

	/* This fixed the crash problem on Fedora 12 when trying to do the
	 * insmod;ifconfig up;rmmod commands.
	 */
<<<<<<< HEAD
	if (pLed->padapter->bSurpriseRemoved || pLed->padapter->bDriverStopped)
=======
	if (pLed->padapter->surprise_removed || pLed->padapter->driver_stopped)
>>>>>>> 24b8d41d
		return;
	schedule_work(&pLed->BlinkWorkItem);
}

/*	Description:
 *		Callback function of LED BlinkWorkItem.
 *		We dispatch actual LED blink action according to LedStrategy.
 */
static void BlinkWorkItemCallback(struct work_struct *work)
{
	struct LED_871x *pLed = container_of(work, struct LED_871x,
				BlinkWorkItem);
	struct led_priv	*ledpriv = &pLed->padapter->ledpriv;

	switch (ledpriv->LedStrategy) {
	case SW_LED_MODE0:
		SwLedBlink(pLed);
		break;
	case SW_LED_MODE1:
		SwLedBlink1(pLed);
		break;
	case SW_LED_MODE2:
		SwLedBlink2(pLed);
		break;
	case SW_LED_MODE3:
		SwLedBlink3(pLed);
		break;
	case SW_LED_MODE4:
		SwLedBlink4(pLed);
		break;
	case SW_LED_MODE5:
		SwLedBlink5(pLed);
		break;
	case SW_LED_MODE6:
		SwLedBlink6(pLed);
		break;
	default:
		SwLedBlink(pLed);
		break;
	}
}

/*============================================================================
 * Default LED behavior.
 *============================================================================
 *
 *	Description:
 *		Implement each led action for SW_LED_MODE0.
 *		This is default strategy.
 */

static void SwLedControlMode1(struct _adapter *padapter,
			      enum LED_CTL_MODE LedAction)
{
	struct led_priv *ledpriv = &padapter->ledpriv;
	struct LED_871x *pLed = &ledpriv->SwLed0;
	struct mlme_priv *pmlmepriv = &padapter->mlmepriv;
	struct sitesurvey_ctrl *psitesurveyctrl = &pmlmepriv->sitesurveyctrl;

	if (padapter->eeprompriv.CustomerID == RT_CID_819x_CAMEO)
		pLed = &ledpriv->SwLed1;
	switch (LedAction) {
	case LED_CTL_START_TO_LINK:
	case LED_CTL_NO_LINK:
		if (!pLed->bLedNoLinkBlinkInProgress) {
			if (pLed->CurrLedState == LED_SCAN_BLINK ||
			    IS_LED_WPS_BLINKING(pLed))
				return;
			if (pLed->bLedLinkBlinkInProgress) {
				del_timer(&pLed->BlinkTimer);
				pLed->bLedLinkBlinkInProgress = false;
			}
			if (pLed->bLedBlinkInProgress) {
				del_timer(&pLed->BlinkTimer);
				pLed->bLedBlinkInProgress = false;
			}
			pLed->bLedNoLinkBlinkInProgress = true;
			pLed->CurrLedState = LED_BLINK_SLOWLY;
			if (pLed->bLedOn)
				pLed->BlinkingLedState = LED_STATE_OFF;
			else
				pLed->BlinkingLedState = LED_STATE_ON;
			mod_timer(&pLed->BlinkTimer, jiffies +
				  msecs_to_jiffies(LED_BLINK_NO_LINK_INTERVAL_ALPHA));
		}
		break;
	case LED_CTL_LINK:
		if (!pLed->bLedLinkBlinkInProgress) {
			if (pLed->CurrLedState == LED_SCAN_BLINK ||
			    IS_LED_WPS_BLINKING(pLed))
				return;
			if (pLed->bLedNoLinkBlinkInProgress) {
				del_timer(&pLed->BlinkTimer);
				pLed->bLedNoLinkBlinkInProgress = false;
			}
			if (pLed->bLedBlinkInProgress) {
				del_timer(&pLed->BlinkTimer);
				pLed->bLedBlinkInProgress = false;
			}
			pLed->bLedLinkBlinkInProgress = true;
			pLed->CurrLedState = LED_BLINK_NORMAL;
			if (pLed->bLedOn)
				pLed->BlinkingLedState = LED_STATE_OFF;
			else
				pLed->BlinkingLedState = LED_STATE_ON;
			mod_timer(&pLed->BlinkTimer, jiffies +
				  msecs_to_jiffies(LED_BLINK_LINK_INTERVAL_ALPHA));
		}
		break;
	case LED_CTL_SITE_SURVEY:
		if (psitesurveyctrl->traffic_busy &&
		    check_fwstate(pmlmepriv, _FW_LINKED))
			; /* dummy branch */
		else if (!pLed->bLedScanBlinkInProgress) {
			if (IS_LED_WPS_BLINKING(pLed))
				return;
			if (pLed->bLedNoLinkBlinkInProgress) {
				del_timer(&pLed->BlinkTimer);
				pLed->bLedNoLinkBlinkInProgress = false;
			}
			if (pLed->bLedLinkBlinkInProgress) {
				del_timer(&pLed->BlinkTimer);
				pLed->bLedLinkBlinkInProgress = false;
			}
			if (pLed->bLedBlinkInProgress) {
				del_timer(&pLed->BlinkTimer);
				pLed->bLedBlinkInProgress = false;
			}
			pLed->bLedScanBlinkInProgress = true;
			pLed->CurrLedState = LED_SCAN_BLINK;
			pLed->BlinkTimes = 24;
			if (pLed->bLedOn)
				pLed->BlinkingLedState = LED_STATE_OFF;
			else
				pLed->BlinkingLedState = LED_STATE_ON;
			mod_timer(&pLed->BlinkTimer, jiffies +
				  msecs_to_jiffies(LED_BLINK_SCAN_INTERVAL_ALPHA));
		}
		break;
	case LED_CTL_TX:
	case LED_CTL_RX:
		if (!pLed->bLedBlinkInProgress) {
			if (pLed->CurrLedState == LED_SCAN_BLINK ||
			    IS_LED_WPS_BLINKING(pLed))
				return;
			if (pLed->bLedNoLinkBlinkInProgress) {
				del_timer(&pLed->BlinkTimer);
				pLed->bLedNoLinkBlinkInProgress = false;
			}
			if (pLed->bLedLinkBlinkInProgress) {
				del_timer(&pLed->BlinkTimer);
				pLed->bLedLinkBlinkInProgress = false;
			}
			pLed->bLedBlinkInProgress = true;
			pLed->CurrLedState = LED_TXRX_BLINK;
			pLed->BlinkTimes = 2;
			if (pLed->bLedOn)
				pLed->BlinkingLedState = LED_STATE_OFF;
			else
				pLed->BlinkingLedState = LED_STATE_ON;
			mod_timer(&pLed->BlinkTimer, jiffies +
				  msecs_to_jiffies(LED_BLINK_FASTER_INTERVAL_ALPHA));
		}
		break;

	case LED_CTL_START_WPS: /*wait until xinpin finish */
	case LED_CTL_START_WPS_BOTTON:
		if (!pLed->bLedWPSBlinkInProgress) {
			if (pLed->bLedNoLinkBlinkInProgress) {
				del_timer(&pLed->BlinkTimer);
				pLed->bLedNoLinkBlinkInProgress = false;
			}
			if (pLed->bLedLinkBlinkInProgress) {
				del_timer(&pLed->BlinkTimer);
				pLed->bLedLinkBlinkInProgress = false;
			}
			if (pLed->bLedBlinkInProgress) {
				del_timer(&pLed->BlinkTimer);
				pLed->bLedBlinkInProgress = false;
			}
			if (pLed->bLedScanBlinkInProgress) {
				del_timer(&pLed->BlinkTimer);
				pLed->bLedScanBlinkInProgress = false;
			}
			pLed->bLedWPSBlinkInProgress = true;
			pLed->CurrLedState = LED_BLINK_WPS;
			if (pLed->bLedOn)
				pLed->BlinkingLedState = LED_STATE_OFF;
			else
				pLed->BlinkingLedState = LED_STATE_ON;
			mod_timer(&pLed->BlinkTimer, jiffies +
				  msecs_to_jiffies(LED_BLINK_SCAN_INTERVAL_ALPHA));
		}
		break;
	case LED_CTL_STOP_WPS:
		if (pLed->bLedNoLinkBlinkInProgress) {
			del_timer(&pLed->BlinkTimer);
			pLed->bLedNoLinkBlinkInProgress = false;
		}
		if (pLed->bLedLinkBlinkInProgress) {
			del_timer(&pLed->BlinkTimer);
			pLed->bLedLinkBlinkInProgress = false;
		}
		if (pLed->bLedBlinkInProgress) {
			del_timer(&pLed->BlinkTimer);
			pLed->bLedBlinkInProgress = false;
		}
		if (pLed->bLedScanBlinkInProgress) {
			del_timer(&pLed->BlinkTimer);
			pLed->bLedScanBlinkInProgress = false;
		}
		if (pLed->bLedWPSBlinkInProgress)
			del_timer(&pLed->BlinkTimer);
		else
			pLed->bLedWPSBlinkInProgress = true;
		pLed->CurrLedState = LED_BLINK_WPS_STOP;
		if (pLed->bLedOn) {
			pLed->BlinkingLedState = LED_STATE_OFF;
			mod_timer(&pLed->BlinkTimer, jiffies +
				  msecs_to_jiffies(LED_BLINK_WPS_SUCCESS_INTERVAL_ALPHA));
		} else {
			pLed->BlinkingLedState = LED_STATE_ON;
			mod_timer(&pLed->BlinkTimer,
				  jiffies + msecs_to_jiffies(0));
		}
		break;
	case LED_CTL_STOP_WPS_FAIL:
		if (pLed->bLedWPSBlinkInProgress) {
			del_timer(&pLed->BlinkTimer);
			pLed->bLedWPSBlinkInProgress = false;
		}
		pLed->bLedNoLinkBlinkInProgress = true;
		pLed->CurrLedState = LED_BLINK_SLOWLY;
		if (pLed->bLedOn)
			pLed->BlinkingLedState = LED_STATE_OFF;
		else
			pLed->BlinkingLedState = LED_STATE_ON;
		mod_timer(&pLed->BlinkTimer, jiffies +
			  msecs_to_jiffies(LED_BLINK_NO_LINK_INTERVAL_ALPHA));
		break;
	case LED_CTL_POWER_OFF:
		pLed->CurrLedState = LED_STATE_OFF;
		pLed->BlinkingLedState = LED_STATE_OFF;
		if (pLed->bLedNoLinkBlinkInProgress) {
			del_timer(&pLed->BlinkTimer);
			pLed->bLedNoLinkBlinkInProgress = false;
		}
		if (pLed->bLedLinkBlinkInProgress) {
			del_timer(&pLed->BlinkTimer);
			pLed->bLedLinkBlinkInProgress = false;
		}
		if (pLed->bLedBlinkInProgress) {
			del_timer(&pLed->BlinkTimer);
			pLed->bLedBlinkInProgress = false;
		}
		if (pLed->bLedWPSBlinkInProgress) {
			del_timer(&pLed->BlinkTimer);
			pLed->bLedWPSBlinkInProgress = false;
		}
		if (pLed->bLedScanBlinkInProgress) {
			del_timer(&pLed->BlinkTimer);
			pLed->bLedScanBlinkInProgress = false;
		}
		mod_timer(&pLed->BlinkTimer,
			  jiffies + msecs_to_jiffies(0));
		break;
	default:
		break;
	}
}

static void SwLedControlMode2(struct _adapter *padapter,
			      enum LED_CTL_MODE LedAction)
{
	struct led_priv	 *ledpriv = &padapter->ledpriv;
	struct mlme_priv *pmlmepriv = &padapter->mlmepriv;
	struct LED_871x *pLed = &ledpriv->SwLed0;

	switch (LedAction) {
	case LED_CTL_SITE_SURVEY:
		if (pmlmepriv->sitesurveyctrl.traffic_busy)
			; /* dummy branch */
		else if (!pLed->bLedScanBlinkInProgress) {
			if (IS_LED_WPS_BLINKING(pLed))
				return;

			if (pLed->bLedBlinkInProgress) {
				del_timer(&pLed->BlinkTimer);
				pLed->bLedBlinkInProgress = false;
			}
			pLed->bLedScanBlinkInProgress = true;
			pLed->CurrLedState = LED_SCAN_BLINK;
			pLed->BlinkTimes = 24;
			if (pLed->bLedOn)
				pLed->BlinkingLedState = LED_STATE_OFF;
			else
				pLed->BlinkingLedState = LED_STATE_ON;
			mod_timer(&pLed->BlinkTimer, jiffies +
				  msecs_to_jiffies(LED_BLINK_SCAN_INTERVAL_ALPHA));
		}
		break;

	case LED_CTL_TX:
	case LED_CTL_RX:
		if (!pLed->bLedBlinkInProgress &&
		    check_fwstate(pmlmepriv, _FW_LINKED)) {
			if (pLed->CurrLedState == LED_SCAN_BLINK ||
			    IS_LED_WPS_BLINKING(pLed))
				return;
			pLed->bLedBlinkInProgress = true;
			pLed->CurrLedState = LED_TXRX_BLINK;
			pLed->BlinkTimes = 2;
			if (pLed->bLedOn)
				pLed->BlinkingLedState = LED_STATE_OFF;
			else
				pLed->BlinkingLedState = LED_STATE_ON;
			mod_timer(&pLed->BlinkTimer, jiffies +
				  msecs_to_jiffies(LED_BLINK_FASTER_INTERVAL_ALPHA));
		}
		break;

	case LED_CTL_LINK:
		pLed->CurrLedState = LED_STATE_ON;
		pLed->BlinkingLedState = LED_STATE_ON;
		if (pLed->bLedBlinkInProgress) {
			del_timer(&pLed->BlinkTimer);
			pLed->bLedBlinkInProgress = false;
		}
		if (pLed->bLedScanBlinkInProgress) {
			del_timer(&pLed->BlinkTimer);
			pLed->bLedScanBlinkInProgress = false;
		}

		mod_timer(&pLed->BlinkTimer,
			  jiffies + msecs_to_jiffies(0));
		break;

	case LED_CTL_START_WPS: /*wait until xinpin finish*/
	case LED_CTL_START_WPS_BOTTON:
		if (!pLed->bLedWPSBlinkInProgress) {
			if (pLed->bLedBlinkInProgress) {
				del_timer(&pLed->BlinkTimer);
				pLed->bLedBlinkInProgress = false;
			}
			if (pLed->bLedScanBlinkInProgress) {
				del_timer(&pLed->BlinkTimer);
				pLed->bLedScanBlinkInProgress = false;
			}
			pLed->bLedWPSBlinkInProgress = true;
			pLed->CurrLedState = LED_STATE_ON;
			pLed->BlinkingLedState = LED_STATE_ON;
			mod_timer(&pLed->BlinkTimer,
				  jiffies + msecs_to_jiffies(0));
		}
		break;

	case LED_CTL_STOP_WPS:
		pLed->bLedWPSBlinkInProgress = false;
		pLed->CurrLedState = LED_STATE_ON;
		pLed->BlinkingLedState = LED_STATE_ON;
		mod_timer(&pLed->BlinkTimer,
			  jiffies + msecs_to_jiffies(0));
		break;

	case LED_CTL_STOP_WPS_FAIL:
		pLed->bLedWPSBlinkInProgress = false;
		pLed->CurrLedState = LED_STATE_OFF;
		pLed->BlinkingLedState = LED_STATE_OFF;
		mod_timer(&pLed->BlinkTimer,
			  jiffies + msecs_to_jiffies(0));
		break;

	case LED_CTL_START_TO_LINK:
	case LED_CTL_NO_LINK:
		if (!IS_LED_BLINKING(pLed)) {
			pLed->CurrLedState = LED_STATE_OFF;
			pLed->BlinkingLedState = LED_STATE_OFF;
			mod_timer(&pLed->BlinkTimer,
				  jiffies + msecs_to_jiffies(0));
		}
		break;
	case LED_CTL_POWER_OFF:
		pLed->CurrLedState = LED_STATE_OFF;
		pLed->BlinkingLedState = LED_STATE_OFF;
		if (pLed->bLedBlinkInProgress) {
			del_timer(&pLed->BlinkTimer);
			pLed->bLedBlinkInProgress = false;
		}
		if (pLed->bLedScanBlinkInProgress) {
			del_timer(&pLed->BlinkTimer);
			pLed->bLedScanBlinkInProgress = false;
		}
		if (pLed->bLedWPSBlinkInProgress) {
			del_timer(&pLed->BlinkTimer);
			pLed->bLedWPSBlinkInProgress = false;
		}
		mod_timer(&pLed->BlinkTimer,
			  jiffies + msecs_to_jiffies(0));
		break;
	default:
		break;
	}
}

static void SwLedControlMode3(struct _adapter *padapter,
			      enum LED_CTL_MODE LedAction)
{
	struct led_priv	*ledpriv = &padapter->ledpriv;
	struct mlme_priv *pmlmepriv = &padapter->mlmepriv;
	struct LED_871x *pLed = &ledpriv->SwLed0;

	switch (LedAction) {
	case LED_CTL_SITE_SURVEY:
		if (pmlmepriv->sitesurveyctrl.traffic_busy)
			; /* dummy branch */
		else if (!pLed->bLedScanBlinkInProgress) {
			if (IS_LED_WPS_BLINKING(pLed))
				return;
			if (pLed->bLedBlinkInProgress) {
				del_timer(&pLed->BlinkTimer);
				pLed->bLedBlinkInProgress = false;
			}
			pLed->bLedScanBlinkInProgress = true;
			pLed->CurrLedState = LED_SCAN_BLINK;
			pLed->BlinkTimes = 24;
			if (pLed->bLedOn)
				pLed->BlinkingLedState = LED_STATE_OFF;
			else
				pLed->BlinkingLedState = LED_STATE_ON;
			mod_timer(&pLed->BlinkTimer, jiffies +
				  msecs_to_jiffies(LED_BLINK_SCAN_INTERVAL_ALPHA));
		}
		break;
	case LED_CTL_TX:
	case LED_CTL_RX:
		if (!pLed->bLedBlinkInProgress &&
		    check_fwstate(pmlmepriv, _FW_LINKED)) {
			if (pLed->CurrLedState == LED_SCAN_BLINK ||
			    IS_LED_WPS_BLINKING(pLed))
				return;
			pLed->bLedBlinkInProgress = true;
			pLed->CurrLedState = LED_TXRX_BLINK;
			pLed->BlinkTimes = 2;
			if (pLed->bLedOn)
				pLed->BlinkingLedState = LED_STATE_OFF;
			else
				pLed->BlinkingLedState = LED_STATE_ON;
			mod_timer(&pLed->BlinkTimer, jiffies +
				  msecs_to_jiffies(LED_BLINK_FASTER_INTERVAL_ALPHA));
		}
		break;
	case LED_CTL_LINK:
		if (IS_LED_WPS_BLINKING(pLed))
			return;
		pLed->CurrLedState = LED_STATE_ON;
		pLed->BlinkingLedState = LED_STATE_ON;
		if (pLed->bLedBlinkInProgress) {
			del_timer(&pLed->BlinkTimer);
			pLed->bLedBlinkInProgress = false;
		}
		if (pLed->bLedScanBlinkInProgress) {
			del_timer(&pLed->BlinkTimer);
			pLed->bLedScanBlinkInProgress = false;
		}
		mod_timer(&pLed->BlinkTimer,
			  jiffies + msecs_to_jiffies(0));
		break;
	case LED_CTL_START_WPS: /* wait until xinpin finish */
	case LED_CTL_START_WPS_BOTTON:
		if (!pLed->bLedWPSBlinkInProgress) {
			if (pLed->bLedBlinkInProgress) {
				del_timer(&pLed->BlinkTimer);
				pLed->bLedBlinkInProgress = false;
			}
			if (pLed->bLedScanBlinkInProgress) {
				del_timer(&pLed->BlinkTimer);
				pLed->bLedScanBlinkInProgress = false;
			}
			pLed->bLedWPSBlinkInProgress = true;
			pLed->CurrLedState = LED_BLINK_WPS;
			if (pLed->bLedOn)
				pLed->BlinkingLedState = LED_STATE_OFF;
			else
				pLed->BlinkingLedState = LED_STATE_ON;
			mod_timer(&pLed->BlinkTimer, jiffies +
				  msecs_to_jiffies(LED_BLINK_SCAN_INTERVAL_ALPHA));
		}
		break;
	case LED_CTL_STOP_WPS:
		if (pLed->bLedWPSBlinkInProgress) {
			del_timer(&pLed->BlinkTimer);
			pLed->bLedWPSBlinkInProgress = false;
		} else {
			pLed->bLedWPSBlinkInProgress = true;
		}
		pLed->CurrLedState = LED_BLINK_WPS_STOP;
		if (pLed->bLedOn) {
			pLed->BlinkingLedState = LED_STATE_OFF;
			mod_timer(&pLed->BlinkTimer, jiffies +
				  msecs_to_jiffies(LED_BLINK_WPS_SUCCESS_INTERVAL_ALPHA));
		} else {
			pLed->BlinkingLedState = LED_STATE_ON;
			mod_timer(&pLed->BlinkTimer,
				  jiffies + msecs_to_jiffies(0));
		}
		break;
	case LED_CTL_STOP_WPS_FAIL:
		if (pLed->bLedWPSBlinkInProgress) {
			del_timer(&pLed->BlinkTimer);
			pLed->bLedWPSBlinkInProgress = false;
		}
		pLed->CurrLedState = LED_STATE_OFF;
		pLed->BlinkingLedState = LED_STATE_OFF;
		mod_timer(&pLed->BlinkTimer,
			  jiffies + msecs_to_jiffies(0));
		break;
	case LED_CTL_START_TO_LINK:
	case LED_CTL_NO_LINK:
		if (!IS_LED_BLINKING(pLed)) {
			pLed->CurrLedState = LED_STATE_OFF;
			pLed->BlinkingLedState = LED_STATE_OFF;
			mod_timer(&pLed->BlinkTimer,
				  jiffies + msecs_to_jiffies(0));
		}
		break;
	case LED_CTL_POWER_OFF:
		pLed->CurrLedState = LED_STATE_OFF;
		pLed->BlinkingLedState = LED_STATE_OFF;
		if (pLed->bLedBlinkInProgress) {
			del_timer(&pLed->BlinkTimer);
			pLed->bLedBlinkInProgress = false;
		}
		if (pLed->bLedScanBlinkInProgress) {
			del_timer(&pLed->BlinkTimer);
			pLed->bLedScanBlinkInProgress = false;
		}
		if (pLed->bLedWPSBlinkInProgress) {
			del_timer(&pLed->BlinkTimer);
			pLed->bLedWPSBlinkInProgress = false;
		}
		mod_timer(&pLed->BlinkTimer,
			  jiffies + msecs_to_jiffies(0));
		break;
	default:
		break;
	}
}

static void SwLedControlMode4(struct _adapter *padapter,
			      enum LED_CTL_MODE LedAction)
{
	struct led_priv	*ledpriv = &padapter->ledpriv;
	struct mlme_priv *pmlmepriv = &padapter->mlmepriv;
	struct LED_871x *pLed = &ledpriv->SwLed0;
	struct LED_871x *pLed1 = &ledpriv->SwLed1;

	switch (LedAction) {
	case LED_CTL_START_TO_LINK:
		if (pLed1->bLedWPSBlinkInProgress) {
			pLed1->bLedWPSBlinkInProgress = false;
			del_timer(&pLed1->BlinkTimer);
			pLed1->BlinkingLedState = LED_STATE_OFF;
			pLed1->CurrLedState = LED_STATE_OFF;
			if (pLed1->bLedOn)
				mod_timer(&pLed->BlinkTimer,
					  jiffies + msecs_to_jiffies(0));
		}
		if (!pLed->bLedStartToLinkBlinkInProgress) {
			if (pLed->CurrLedState == LED_SCAN_BLINK ||
			    IS_LED_WPS_BLINKING(pLed))
				return;
			if (pLed->bLedBlinkInProgress) {
				del_timer(&pLed->BlinkTimer);
				pLed->bLedBlinkInProgress = false;
			}
			if (pLed->bLedNoLinkBlinkInProgress) {
				del_timer(&pLed->BlinkTimer);
				pLed->bLedNoLinkBlinkInProgress = false;
			}
			pLed->bLedStartToLinkBlinkInProgress = true;
			pLed->CurrLedState = LED_BLINK_StartToBlink;
			if (pLed->bLedOn) {
				pLed->BlinkingLedState = LED_STATE_OFF;
				mod_timer(&pLed->BlinkTimer, jiffies +
					  msecs_to_jiffies(LED_BLINK_SLOWLY_INTERVAL));
			} else {
				pLed->BlinkingLedState = LED_STATE_ON;
				mod_timer(&pLed->BlinkTimer, jiffies +
					  msecs_to_jiffies(LED_BLINK_NORMAL_INTERVAL));
			}
		}
		break;
	case LED_CTL_LINK:
	case LED_CTL_NO_LINK:
		/*LED1 settings*/
		if (LedAction == LED_CTL_LINK) {
			if (pLed1->bLedWPSBlinkInProgress) {
				pLed1->bLedWPSBlinkInProgress = false;
				del_timer(&pLed1->BlinkTimer);
				pLed1->BlinkingLedState = LED_STATE_OFF;
				pLed1->CurrLedState = LED_STATE_OFF;
				if (pLed1->bLedOn)
					mod_timer(&pLed->BlinkTimer,
						  jiffies + msecs_to_jiffies(0));
			}
		}
		if (!pLed->bLedNoLinkBlinkInProgress) {
			if (pLed->CurrLedState == LED_SCAN_BLINK ||
			    IS_LED_WPS_BLINKING(pLed))
				return;
			if (pLed->bLedBlinkInProgress) {
				del_timer(&pLed->BlinkTimer);
				pLed->bLedBlinkInProgress = false;
			}
			pLed->bLedNoLinkBlinkInProgress = true;
			pLed->CurrLedState = LED_BLINK_SLOWLY;
			if (pLed->bLedOn)
				pLed->BlinkingLedState = LED_STATE_OFF;
			else
				pLed->BlinkingLedState = LED_STATE_ON;
			mod_timer(&pLed->BlinkTimer, jiffies +
				  msecs_to_jiffies(LED_BLINK_NO_LINK_INTERVAL_ALPHA));
		}
		break;
	case LED_CTL_SITE_SURVEY:
		if (pmlmepriv->sitesurveyctrl.traffic_busy &&
		    check_fwstate(pmlmepriv, _FW_LINKED))
			;
		else if (!pLed->bLedScanBlinkInProgress) {
			if (IS_LED_WPS_BLINKING(pLed))
				return;
			if (pLed->bLedNoLinkBlinkInProgress) {
				del_timer(&pLed->BlinkTimer);
				pLed->bLedNoLinkBlinkInProgress = false;
			}
			if (pLed->bLedBlinkInProgress) {
				del_timer(&pLed->BlinkTimer);
				pLed->bLedBlinkInProgress = false;
			}
			pLed->bLedScanBlinkInProgress = true;
			pLed->CurrLedState = LED_SCAN_BLINK;
			pLed->BlinkTimes = 24;
			if (pLed->bLedOn)
				pLed->BlinkingLedState = LED_STATE_OFF;
			else
				pLed->BlinkingLedState = LED_STATE_ON;
			mod_timer(&pLed->BlinkTimer, jiffies +
				  msecs_to_jiffies(LED_BLINK_SCAN_INTERVAL_ALPHA));
		}
		break;
	case LED_CTL_TX:
	case LED_CTL_RX:
		if (!pLed->bLedBlinkInProgress) {
			if (pLed->CurrLedState == LED_SCAN_BLINK ||
			    IS_LED_WPS_BLINKING(pLed))
				return;
			if (pLed->bLedNoLinkBlinkInProgress) {
				del_timer(&pLed->BlinkTimer);
				pLed->bLedNoLinkBlinkInProgress = false;
			}
			pLed->bLedBlinkInProgress = true;
			pLed->CurrLedState = LED_TXRX_BLINK;
			pLed->BlinkTimes = 2;
			if (pLed->bLedOn)
				pLed->BlinkingLedState = LED_STATE_OFF;
			else
				pLed->BlinkingLedState = LED_STATE_ON;
			mod_timer(&pLed->BlinkTimer, jiffies +
				  msecs_to_jiffies(LED_BLINK_FASTER_INTERVAL_ALPHA));
		}
		break;
	case LED_CTL_START_WPS: /*wait until xinpin finish*/
	case LED_CTL_START_WPS_BOTTON:
		if (pLed1->bLedWPSBlinkInProgress) {
			pLed1->bLedWPSBlinkInProgress = false;
			del_timer(&pLed1->BlinkTimer);
			pLed1->BlinkingLedState = LED_STATE_OFF;
			pLed1->CurrLedState = LED_STATE_OFF;
			if (pLed1->bLedOn)
				mod_timer(&pLed->BlinkTimer,
					  jiffies + msecs_to_jiffies(0));
		}
		if (!pLed->bLedWPSBlinkInProgress) {
			if (pLed->bLedNoLinkBlinkInProgress) {
				del_timer(&pLed->BlinkTimer);
				pLed->bLedNoLinkBlinkInProgress = false;
			}
			if (pLed->bLedBlinkInProgress) {
				del_timer(&pLed->BlinkTimer);
				pLed->bLedBlinkInProgress = false;
			}
			if (pLed->bLedScanBlinkInProgress) {
				del_timer(&pLed->BlinkTimer);
				pLed->bLedScanBlinkInProgress = false;
			}
			pLed->bLedWPSBlinkInProgress = true;
			pLed->CurrLedState = LED_BLINK_WPS;
			if (pLed->bLedOn) {
				pLed->BlinkingLedState = LED_STATE_OFF;
				mod_timer(&pLed->BlinkTimer, jiffies +
					  msecs_to_jiffies(LED_BLINK_SLOWLY_INTERVAL));
			} else {
				pLed->BlinkingLedState = LED_STATE_ON;
				mod_timer(&pLed->BlinkTimer, jiffies +
					  msecs_to_jiffies(LED_BLINK_NORMAL_INTERVAL));
			}
		}
		break;
	case LED_CTL_STOP_WPS:	/*WPS connect success*/
		if (pLed->bLedWPSBlinkInProgress) {
			del_timer(&pLed->BlinkTimer);
			pLed->bLedWPSBlinkInProgress = false;
		}
		pLed->bLedNoLinkBlinkInProgress = true;
		pLed->CurrLedState = LED_BLINK_SLOWLY;
		if (pLed->bLedOn)
			pLed->BlinkingLedState = LED_STATE_OFF;
		else
			pLed->BlinkingLedState = LED_STATE_ON;
		mod_timer(&pLed->BlinkTimer, jiffies +
			  msecs_to_jiffies(LED_BLINK_NO_LINK_INTERVAL_ALPHA));
		break;
	case LED_CTL_STOP_WPS_FAIL:	/*WPS authentication fail*/
		if (pLed->bLedWPSBlinkInProgress) {
			del_timer(&pLed->BlinkTimer);
			pLed->bLedWPSBlinkInProgress = false;
		}
		pLed->bLedNoLinkBlinkInProgress = true;
		pLed->CurrLedState = LED_BLINK_SLOWLY;
		if (pLed->bLedOn)
			pLed->BlinkingLedState = LED_STATE_OFF;
		else
			pLed->BlinkingLedState = LED_STATE_ON;
		mod_timer(&pLed->BlinkTimer, jiffies +
			  msecs_to_jiffies(LED_BLINK_NO_LINK_INTERVAL_ALPHA));
		/*LED1 settings*/
		if (pLed1->bLedWPSBlinkInProgress)
			del_timer(&pLed1->BlinkTimer);
		else
			pLed1->bLedWPSBlinkInProgress = true;
		pLed1->CurrLedState = LED_BLINK_WPS_STOP;
		if (pLed1->bLedOn)
			pLed1->BlinkingLedState = LED_STATE_OFF;
		else
			pLed1->BlinkingLedState = LED_STATE_ON;
		mod_timer(&pLed->BlinkTimer, jiffies +
			  msecs_to_jiffies(LED_BLINK_NORMAL_INTERVAL));
		break;
	case LED_CTL_STOP_WPS_FAIL_OVERLAP:	/*WPS session overlap*/
		if (pLed->bLedWPSBlinkInProgress) {
			del_timer(&pLed->BlinkTimer);
			pLed->bLedWPSBlinkInProgress = false;
		}
		pLed->bLedNoLinkBlinkInProgress = true;
		pLed->CurrLedState = LED_BLINK_SLOWLY;
		if (pLed->bLedOn)
			pLed->BlinkingLedState = LED_STATE_OFF;
		else
			pLed->BlinkingLedState = LED_STATE_ON;
		mod_timer(&pLed->BlinkTimer, jiffies +
			  msecs_to_jiffies(LED_BLINK_NO_LINK_INTERVAL_ALPHA));
		/*LED1 settings*/
		if (pLed1->bLedWPSBlinkInProgress)
			del_timer(&pLed1->BlinkTimer);
		else
			pLed1->bLedWPSBlinkInProgress = true;
		pLed1->CurrLedState = LED_BLINK_WPS_STOP_OVERLAP;
		pLed1->BlinkTimes = 10;
		if (pLed1->bLedOn)
			pLed1->BlinkingLedState = LED_STATE_OFF;
		else
			pLed1->BlinkingLedState = LED_STATE_ON;
		mod_timer(&pLed->BlinkTimer, jiffies +
			  msecs_to_jiffies(LED_BLINK_NORMAL_INTERVAL));
		break;
	case LED_CTL_POWER_OFF:
		pLed->CurrLedState = LED_STATE_OFF;
		pLed->BlinkingLedState = LED_STATE_OFF;
		if (pLed->bLedNoLinkBlinkInProgress) {
			del_timer(&pLed->BlinkTimer);
			pLed->bLedNoLinkBlinkInProgress = false;
		}
		if (pLed->bLedLinkBlinkInProgress) {
			del_timer(&pLed->BlinkTimer);
			pLed->bLedLinkBlinkInProgress = false;
		}
		if (pLed->bLedBlinkInProgress) {
			del_timer(&pLed->BlinkTimer);
			pLed->bLedBlinkInProgress = false;
		}
		if (pLed->bLedWPSBlinkInProgress) {
			del_timer(&pLed->BlinkTimer);
			pLed->bLedWPSBlinkInProgress = false;
		}
		if (pLed->bLedScanBlinkInProgress) {
			del_timer(&pLed->BlinkTimer);
			pLed->bLedScanBlinkInProgress = false;
		}
		if (pLed->bLedStartToLinkBlinkInProgress) {
			del_timer(&pLed->BlinkTimer);
			pLed->bLedStartToLinkBlinkInProgress = false;
		}
		if (pLed1->bLedWPSBlinkInProgress) {
			del_timer(&pLed1->BlinkTimer);
			pLed1->bLedWPSBlinkInProgress = false;
		}
		pLed1->BlinkingLedState = LED_UNKNOWN;
		SwLedOff(padapter, pLed);
		SwLedOff(padapter, pLed1);
		break;
	default:
		break;
	}
}

static void SwLedControlMode5(struct _adapter *padapter,
			      enum LED_CTL_MODE LedAction)
{
	struct led_priv	*ledpriv = &padapter->ledpriv;
	struct mlme_priv *pmlmepriv = &padapter->mlmepriv;
	struct LED_871x *pLed = &ledpriv->SwLed0;

	if (padapter->eeprompriv.CustomerID == RT_CID_819x_CAMEO)
		pLed = &ledpriv->SwLed1;

	switch (LedAction) {
	case LED_CTL_POWER_ON:
	case LED_CTL_NO_LINK:
	case LED_CTL_LINK:	/* solid blue */
		if (pLed->CurrLedState == LED_SCAN_BLINK)
			return;
		pLed->CurrLedState = LED_STATE_ON;
		pLed->BlinkingLedState = LED_STATE_ON;
		pLed->bLedBlinkInProgress = false;
		mod_timer(&pLed->BlinkTimer,
			  jiffies + msecs_to_jiffies(0));
		break;
	case LED_CTL_SITE_SURVEY:
		if (pmlmepriv->sitesurveyctrl.traffic_busy &&
		    check_fwstate(pmlmepriv, _FW_LINKED))
			; /* dummy branch */
		else if (!pLed->bLedScanBlinkInProgress) {
			if (pLed->bLedBlinkInProgress) {
				del_timer(&pLed->BlinkTimer);
				pLed->bLedBlinkInProgress = false;
			}
			pLed->bLedScanBlinkInProgress = true;
			pLed->CurrLedState = LED_SCAN_BLINK;
			pLed->BlinkTimes = 24;
			if (pLed->bLedOn)
				pLed->BlinkingLedState = LED_STATE_OFF;
			else
				pLed->BlinkingLedState = LED_STATE_ON;
			mod_timer(&pLed->BlinkTimer, jiffies +
				  msecs_to_jiffies(LED_BLINK_SCAN_INTERVAL_ALPHA));
		}
		break;
	case LED_CTL_TX:
	case LED_CTL_RX:
		if (!pLed->bLedBlinkInProgress) {
			if (pLed->CurrLedState == LED_SCAN_BLINK)
				return;
			pLed->bLedBlinkInProgress = true;
			pLed->CurrLedState = LED_TXRX_BLINK;
			pLed->BlinkTimes = 2;
			if (pLed->bLedOn)
				pLed->BlinkingLedState = LED_STATE_OFF;
			else
				pLed->BlinkingLedState = LED_STATE_ON;
			mod_timer(&pLed->BlinkTimer, jiffies +
				  msecs_to_jiffies(LED_BLINK_FASTER_INTERVAL_ALPHA));
		}
		break;
	case LED_CTL_POWER_OFF:
		pLed->CurrLedState = LED_STATE_OFF;
		pLed->BlinkingLedState = LED_STATE_OFF;
		if (pLed->bLedBlinkInProgress) {
			del_timer(&pLed->BlinkTimer);
			pLed->bLedBlinkInProgress = false;
		}
		SwLedOff(padapter, pLed);
		break;
	default:
		break;
	}
}

static void SwLedControlMode6(struct _adapter *padapter,
			      enum LED_CTL_MODE LedAction)
{
	struct led_priv	*ledpriv = &padapter->ledpriv;
	struct mlme_priv *pmlmepriv = &padapter->mlmepriv;
	struct LED_871x *pLed = &ledpriv->SwLed0;

	switch (LedAction) {
	case LED_CTL_POWER_ON:
	case LED_CTL_NO_LINK:
	case LED_CTL_LINK:	/*solid blue*/
	case LED_CTL_SITE_SURVEY:
		if (IS_LED_WPS_BLINKING(pLed))
<<<<<<< HEAD
				return;
=======
			return;
>>>>>>> 24b8d41d
		pLed->CurrLedState = LED_STATE_ON;
		pLed->BlinkingLedState = LED_STATE_ON;
		pLed->bLedBlinkInProgress = false;
		mod_timer(&pLed->BlinkTimer, jiffies + msecs_to_jiffies(0));
		break;
	case LED_CTL_TX:
	case LED_CTL_RX:
		if (!pLed->bLedBlinkInProgress &&
		    check_fwstate(pmlmepriv, _FW_LINKED)) {
			if (IS_LED_WPS_BLINKING(pLed))
				return;
			pLed->bLedBlinkInProgress = true;
			pLed->CurrLedState = LED_TXRX_BLINK;
			pLed->BlinkTimes = 2;
			if (pLed->bLedOn)
				pLed->BlinkingLedState = LED_STATE_OFF;
			else
				pLed->BlinkingLedState = LED_STATE_ON;
			mod_timer(&pLed->BlinkTimer, jiffies +
				  msecs_to_jiffies(LED_BLINK_FASTER_INTERVAL_ALPHA));
		}
		break;
	case LED_CTL_START_WPS: /*wait until xinpin finish*/
	case LED_CTL_START_WPS_BOTTON:
		if (!pLed->bLedWPSBlinkInProgress) {
			if (pLed->bLedBlinkInProgress) {
				del_timer(&pLed->BlinkTimer);
				pLed->bLedBlinkInProgress = false;
			}
			pLed->bLedWPSBlinkInProgress = true;
			pLed->CurrLedState = LED_BLINK_WPS;
			if (pLed->bLedOn)
				pLed->BlinkingLedState = LED_STATE_OFF;
			else
				pLed->BlinkingLedState = LED_STATE_ON;
			mod_timer(&pLed->BlinkTimer, jiffies +
				  msecs_to_jiffies(LED_BLINK_SCAN_INTERVAL_ALPHA));
		}
		break;
	case LED_CTL_STOP_WPS_FAIL:
	case LED_CTL_STOP_WPS:
		if (pLed->bLedWPSBlinkInProgress) {
			del_timer(&pLed->BlinkTimer);
			pLed->bLedWPSBlinkInProgress = false;
		}
		pLed->CurrLedState = LED_STATE_ON;
		pLed->BlinkingLedState = LED_STATE_ON;
		mod_timer(&pLed->BlinkTimer,
			  jiffies + msecs_to_jiffies(0));
		break;
	case LED_CTL_POWER_OFF:
		pLed->CurrLedState = LED_STATE_OFF;
		pLed->BlinkingLedState = LED_STATE_OFF;
		if (pLed->bLedBlinkInProgress) {
			del_timer(&pLed->BlinkTimer);
			pLed->bLedBlinkInProgress = false;
		}
		if (pLed->bLedWPSBlinkInProgress) {
			del_timer(&pLed->BlinkTimer);
			pLed->bLedWPSBlinkInProgress = false;
		}
		SwLedOff(padapter, pLed);
		break;
	default:
		break;
	}
}

/*	Description:
 *		Dispatch LED action according to pHalData->LedStrategy.
 */
void LedControl871x(struct _adapter *padapter, enum LED_CTL_MODE LedAction)
{
	struct led_priv	*ledpriv = &padapter->ledpriv;

	if (!ledpriv->bRegUseLed)
		return;
	switch (ledpriv->LedStrategy) {
	case SW_LED_MODE0:
		break;
	case SW_LED_MODE1:
		SwLedControlMode1(padapter, LedAction);
		break;
	case SW_LED_MODE2:
		SwLedControlMode2(padapter, LedAction);
		break;
	case SW_LED_MODE3:
		SwLedControlMode3(padapter, LedAction);
		break;
	case SW_LED_MODE4:
		SwLedControlMode4(padapter, LedAction);
		break;
	case SW_LED_MODE5:
		SwLedControlMode5(padapter, LedAction);
		break;
	case SW_LED_MODE6:
		SwLedControlMode6(padapter, LedAction);
		break;
	default:
		break;
	}
}<|MERGE_RESOLUTION|>--- conflicted
+++ resolved
@@ -339,11 +339,7 @@
 			}
 			pLed->bLedScanBlinkInProgress = false;
 		} else {
-<<<<<<< HEAD
-			 if (pLed->bLedOn)
-=======
-			if (pLed->bLedOn)
->>>>>>> 24b8d41d
+			if (pLed->bLedOn)
 				pLed->BlinkingLedState = LED_STATE_OFF;
 			else
 				pLed->BlinkingLedState = LED_STATE_ON;
@@ -378,11 +374,7 @@
 			pLed->BlinkTimes = 0;
 			pLed->bLedBlinkInProgress = false;
 		} else {
-<<<<<<< HEAD
-			 if (pLed->bLedOn)
-=======
-			if (pLed->bLedOn)
->>>>>>> 24b8d41d
+			if (pLed->bLedOn)
 				pLed->BlinkingLedState = LED_STATE_OFF;
 			else
 				pLed->BlinkingLedState = LED_STATE_ON;
@@ -452,11 +444,7 @@
 			}
 			pLed->bLedScanBlinkInProgress = false;
 		} else {
-<<<<<<< HEAD
-			 if (pLed->bLedOn)
-=======
-			if (pLed->bLedOn)
->>>>>>> 24b8d41d
+			if (pLed->bLedOn)
 				pLed->BlinkingLedState = LED_STATE_OFF;
 			else
 				pLed->BlinkingLedState = LED_STATE_ON;
@@ -663,11 +651,7 @@
 				  msecs_to_jiffies(LED_BLINK_NO_LINK_INTERVAL_ALPHA));
 			pLed->bLedBlinkInProgress = false;
 		} else {
-<<<<<<< HEAD
-			 if (pLed->bLedOn)
-=======
-			if (pLed->bLedOn)
->>>>>>> 24b8d41d
+			if (pLed->bLedOn)
 				pLed->BlinkingLedState = LED_STATE_OFF;
 			else
 				pLed->BlinkingLedState = LED_STATE_ON;
@@ -764,11 +748,7 @@
 					  msecs_to_jiffies(LED_BLINK_FASTER_INTERVAL_ALPHA));
 			pLed->bLedBlinkInProgress = false;
 		} else {
-<<<<<<< HEAD
-			 if (pLed->bLedOn)
-=======
-			if (pLed->bLedOn)
->>>>>>> 24b8d41d
+			if (pLed->bLedOn)
 				pLed->BlinkingLedState = LED_STATE_OFF;
 			else
 				pLed->BlinkingLedState = LED_STATE_ON;
@@ -836,11 +816,7 @@
 	/* This fixed the crash problem on Fedora 12 when trying to do the
 	 * insmod;ifconfig up;rmmod commands.
 	 */
-<<<<<<< HEAD
-	if (pLed->padapter->bSurpriseRemoved || pLed->padapter->bDriverStopped)
-=======
 	if (pLed->padapter->surprise_removed || pLed->padapter->driver_stopped)
->>>>>>> 24b8d41d
 		return;
 	schedule_work(&pLed->BlinkWorkItem);
 }
@@ -1741,11 +1717,7 @@
 	case LED_CTL_LINK:	/*solid blue*/
 	case LED_CTL_SITE_SURVEY:
 		if (IS_LED_WPS_BLINKING(pLed))
-<<<<<<< HEAD
-				return;
-=======
 			return;
->>>>>>> 24b8d41d
 		pLed->CurrLedState = LED_STATE_ON;
 		pLed->BlinkingLedState = LED_STATE_ON;
 		pLed->bLedBlinkInProgress = false;
