--- conflicted
+++ resolved
@@ -153,21 +153,6 @@
 	struct _adapter *adapter = netdev_priv(netdev);
 	struct xmit_priv *xmitpriv = &(adapter->xmitpriv);
 
-<<<<<<< HEAD
-	if (!r8712_if_up(padapter))
-		goto _xmit_entry_drop;
-
-	pxmitframe = r8712_alloc_xmitframe(pxmitpriv);
-	if (!pxmitframe)
-		goto _xmit_entry_drop;
-
-	if ((!r8712_update_attrib(padapter, pkt, &pxmitframe->attrib)))
-		goto _xmit_entry_drop;
-
-	padapter->ledpriv.LedControlHandler(padapter, LED_CTL_TX);
-	pxmitframe->pkt = pkt;
-	if (r8712_pre_xmit(padapter, pxmitframe)) {
-=======
 	if (!r8712_if_up(adapter))
 		goto _xmit_entry_drop;
 
@@ -181,7 +166,6 @@
 	adapter->ledpriv.LedControlHandler(adapter, LED_CTL_TX);
 	xmitframe->pkt = pkt;
 	if (r8712_pre_xmit(adapter, xmitframe)) {
->>>>>>> 24b8d41d
 		/*dump xmitframe directly or drop xframe*/
 		dev_kfree_skb_any(pkt);
 		xmitframe->pkt = NULL;
