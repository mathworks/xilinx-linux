--- conflicted
+++ resolved
@@ -186,15 +186,9 @@
 		/* Enable AFE Macro Block's Bandgap and Enable AFE Macro
 		 * Block's Mbias
 		 */
-<<<<<<< HEAD
-		r8712_write8(padapter, SPS0_CTRL + 1, 0x53);
-		r8712_write8(padapter, SPS0_CTRL, 0x57);
-		val8 = r8712_read8(padapter, AFE_MISC);
-=======
 		r8712_write8(adapter, SPS0_CTRL + 1, 0x53);
 		r8712_write8(adapter, SPS0_CTRL, 0x57);
 		val8 = r8712_read8(adapter, AFE_MISC);
->>>>>>> 24b8d41d
 		/*Bandgap*/
 		r8712_write8(adapter, AFE_MISC, (val8 | AFE_MISC_BGEN));
 		r8712_write8(adapter, AFE_MISC, (val8 | AFE_MISC_BGEN |
