--- conflicted
+++ resolved
@@ -1056,10 +1056,7 @@
 
 	/* Set this as configurable once HPC works */
 	arch_setup_dma_ops(&pdev->dev, 0, 0, NULL, false);
-<<<<<<< HEAD
-=======
 	dma_set_mask(&pdev->dev, 0xFFFFFFFFFFFFFFFFull);
->>>>>>> 863b8ff9
 
 	dma_config = (struct xdma_device_config *)xdev->dev->platform_data;
 	if (dma_config->channel_count < 1 || dma_config->channel_count > 2)
