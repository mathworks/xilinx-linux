--- conflicted
+++ resolved
@@ -258,27 +258,6 @@
 	return 0;
 }
 
-<<<<<<< HEAD
-int rtsx_read_pci_cfg_byte(u8 bus, u8 dev, u8 func, u8 offset, u8 *val)
-{
-	struct pci_dev *pdev;
-	u8 data;
-	u8 devfn = (dev << 3) | func;
-
-	pdev = pci_get_bus_and_slot(bus, devfn);
-	if (!pdev)
-		return -1;
-
-	pci_read_config_byte(pdev, offset, &data);
-	if (val)
-		*val = data;
-
-	return 0;
-}
-
-#ifdef CONFIG_PM
-=======
->>>>>>> 24b8d41d
 /*
  * power management
  */
