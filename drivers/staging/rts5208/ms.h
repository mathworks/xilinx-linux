--- conflicted
+++ resolved
@@ -92,39 +92,6 @@
 #define PRO_FORMAT		0x10
 #define PRO_SLEEP		0x11
 
-<<<<<<< HEAD
-#define	IntReg			0x01
-#define StatusReg0		0x02
-#define StatusReg1		0x03
-
-#define SystemParm		0x10
-#define BlockAdrs		0x11
-#define CMDParm			0x14
-#define PageAdrs		0x15
-
-#define OverwriteFlag		0x16
-#define ManagemenFlag		0x17
-#define LogicalAdrs		0x18
-#define ReserveArea		0x1A
-
-#define	Pro_IntReg		0x01
-#define Pro_StatusReg		0x02
-#define Pro_TypeReg		0x04
-#define	Pro_IFModeReg		0x05
-#define Pro_CatagoryReg		0x06
-#define Pro_ClassReg		0x07
-
-#define Pro_SystemParm		0x10
-#define Pro_DataCount1		0x11
-#define Pro_DataCount0		0x12
-#define Pro_DataAddr3		0x13
-#define Pro_DataAddr2		0x14
-#define Pro_DataAddr1		0x15
-#define Pro_DataAddr0		0x16
-
-#define Pro_TPCParm		0x17
-#define Pro_CMDParm		0x18
-=======
 #define INT_REG			0x01
 #define STATUS_REG0		0x02
 #define STATUS_REG1		0x03
@@ -156,7 +123,6 @@
 
 #define PRO_TPC_PARM		0x17
 #define PRO_CMD_PARM		0x18
->>>>>>> 24b8d41d
 
 #define	INT_REG_CED		0x80
 #define	INT_REG_ERR		0x40
