--- conflicted
+++ resolved
@@ -1507,11 +1507,7 @@
 	int zone_no, retval, i;
 
 	if (start_page > end_page)
-<<<<<<< HEAD
-		goto Status_Fail;
-=======
 		goto status_fail;
->>>>>>> 24b8d41d
 
 	page_cnt = end_page - start_page;
 	zone_no = (int)(log_blk / 1000);
@@ -1527,11 +1523,7 @@
 
 			if (detect_card_cd(chip, XD_CARD) != STATUS_SUCCESS) {
 				xd_set_err_code(chip, XD_NO_CARD);
-<<<<<<< HEAD
-				goto Status_Fail;
-=======
 				goto status_fail;
->>>>>>> 24b8d41d
 			}
 		}
 	}
@@ -1567,11 +1559,7 @@
 
 		if (retval == -ETIMEDOUT) {
 			xd_set_err_code(chip, XD_TO_ERROR);
-<<<<<<< HEAD
-			goto Status_Fail;
-=======
 			goto status_fail;
->>>>>>> 24b8d41d
 		} else {
 			goto fail;
 		}
@@ -1599,11 +1587,7 @@
 
 		if (detect_card_cd(chip, XD_CARD) != STATUS_SUCCESS) {
 			xd_set_err_code(chip, XD_NO_CARD);
-<<<<<<< HEAD
-			goto Status_Fail;
-=======
 			goto status_fail;
->>>>>>> 24b8d41d
 		}
 
 		xd_set_err_code(chip, XD_ECC_ERROR);
@@ -1611,11 +1595,7 @@
 		new_blk = xd_get_unused_block(chip, zone_no);
 		if (new_blk == NO_NEW_BLK) {
 			XD_CLR_BAD_OLDBLK(xd_card);
-<<<<<<< HEAD
-			goto Status_Fail;
-=======
 			goto status_fail;
->>>>>>> 24b8d41d
 		}
 
 		retval = xd_copy_page(chip, phy_blk, new_blk, 0,
@@ -1629,11 +1609,7 @@
 				XD_CLR_BAD_NEWBLK(xd_card);
 			}
 			XD_CLR_BAD_OLDBLK(xd_card);
-<<<<<<< HEAD
-			goto Status_Fail;
-=======
 			goto status_fail;
->>>>>>> 24b8d41d
 		}
 		xd_set_l2p_tbl(chip, zone_no, log_off, (u16)(new_blk & 0x3FF));
 		xd_erase_block(chip, phy_blk);
@@ -1641,12 +1617,7 @@
 		XD_CLR_BAD_OLDBLK(xd_card);
 	}
 
-<<<<<<< HEAD
-Status_Fail:
-	rtsx_trace(chip);
-=======
 status_fail:
->>>>>>> 24b8d41d
 	return STATUS_FAIL;
 }
 
@@ -1741,11 +1712,7 @@
 		__func__, old_blk, new_blk, log_blk);
 
 	if (start_page > end_page)
-<<<<<<< HEAD
-		goto Status_Fail;
-=======
 		goto status_fail;
->>>>>>> 24b8d41d
 
 	page_cnt = end_page - start_page;
 	zone_no = (int)(log_blk / 1000);
@@ -1755,11 +1722,7 @@
 
 	retval = xd_send_cmd(chip, READ1_1);
 	if (retval != STATUS_SUCCESS)
-<<<<<<< HEAD
-		goto Status_Fail;
-=======
 		goto status_fail;
->>>>>>> 24b8d41d
 
 	rtsx_init_cmd(chip);
 
@@ -1794,11 +1757,7 @@
 
 		if (retval == -ETIMEDOUT) {
 			xd_set_err_code(chip, XD_TO_ERROR);
-<<<<<<< HEAD
-			goto Status_Fail;
-=======
 			goto status_fail;
->>>>>>> 24b8d41d
 		} else {
 			goto fail;
 		}
@@ -1835,12 +1794,7 @@
 		xd_mark_bad_block(chip, new_blk);
 	}
 
-<<<<<<< HEAD
-Status_Fail:
-	rtsx_trace(chip);
-=======
 status_fail:
->>>>>>> 24b8d41d
 	return STATUS_FAIL;
 }
 
@@ -1898,10 +1852,6 @@
 	retval = xd_switch_clock(chip);
 	if (retval != STATUS_SUCCESS)
 		return STATUS_FAIL;
-<<<<<<< HEAD
-	}
-=======
->>>>>>> 24b8d41d
 
 	if (detect_card_cd(chip, XD_CARD) != STATUS_SUCCESS) {
 		chip->card_fail |= XD_CARD;
