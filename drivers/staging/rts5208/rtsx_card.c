--- conflicted
+++ resolved
@@ -636,12 +636,7 @@
 	dev_dbg(rtsx_dev(chip), "Switch SSC clock to %dMHz (cur_clk = %d)\n",
 		clk, chip->cur_clk);
 
-<<<<<<< HEAD
-	if ((clk <= 2) || (n > max_n)) {
-		rtsx_trace(chip);
-=======
 	if ((clk <= 2) || (n > max_n))
->>>>>>> 24b8d41d
 		return STATUS_FAIL;
 
 	mcu_cnt = (u8)(125 / clk + 3);
@@ -986,34 +981,24 @@
 
 	if (CHECK_PID(chip, 0x5208)) {
 		mask = CARD_SHARE_MASK;
-		if (card == SD_CARD) {
+		if (card == SD_CARD)
 			value = CARD_SHARE_48_SD;
-		} else if (card == MS_CARD) {
+		else if (card == MS_CARD)
 			value = CARD_SHARE_48_MS;
-		} else if (card == XD_CARD) {
+		else if (card == XD_CARD)
 			value = CARD_SHARE_48_XD;
-<<<<<<< HEAD
-		} else {
-			rtsx_trace(chip);
-=======
 		else
->>>>>>> 24b8d41d
 			return STATUS_FAIL;
 
 	} else if (CHECK_PID(chip, 0x5288)) {
 		mask = 0x03;
-		if (card == SD_CARD) {
+		if (card == SD_CARD)
 			value = CARD_SHARE_BAROSSA_SD;
-		} else if (card == MS_CARD) {
+		else if (card == MS_CARD)
 			value = CARD_SHARE_BAROSSA_MS;
-		} else if (card == XD_CARD) {
+		else if (card == XD_CARD)
 			value = CARD_SHARE_BAROSSA_XD;
-<<<<<<< HEAD
-		} else {
-			rtsx_trace(chip);
-=======
 		else
->>>>>>> 24b8d41d
 			return STATUS_FAIL;
 
 	} else {
@@ -1034,20 +1019,15 @@
 	if (chip->cur_card != card) {
 		u8 mod;
 
-		if (card == SD_CARD) {
+		if (card == SD_CARD)
 			mod = SD_MOD_SEL;
-		} else if (card == MS_CARD) {
+		else if (card == MS_CARD)
 			mod = MS_MOD_SEL;
-		} else if (card == XD_CARD) {
+		else if (card == XD_CARD)
 			mod = XD_MOD_SEL;
-		} else if (card == SPI_CARD) {
+		else if (card == SPI_CARD)
 			mod = SPI_MOD_SEL;
-<<<<<<< HEAD
-		} else {
-			rtsx_trace(chip);
-=======
 		else
->>>>>>> 24b8d41d
 			return STATUS_FAIL;
 
 		retval = rtsx_write_register(chip, CARD_SELECT, 0x07, mod);
