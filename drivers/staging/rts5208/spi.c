--- conflicted
+++ resolved
@@ -30,12 +30,7 @@
 	retval = rtsx_write_register(chip, SPI_CONTROL, 0xFF,
 				     CS_POLARITY_LOW | DTO_MSB_FIRST
 				     | SPI_MASTER | SPI_MODE0 | SPI_AUTO);
-<<<<<<< HEAD
-	if (retval) {
-		rtsx_trace(chip);
-=======
-	if (retval)
->>>>>>> 24b8d41d
+	if (retval)
 		return retval;
 	retval = rtsx_write_register(chip, SPI_TCTL, EDO_TIMING_MASK,
 				     SAMPLE_DELAY_HALF);
