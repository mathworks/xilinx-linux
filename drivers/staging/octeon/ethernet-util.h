/* SPDX-License-Identifier: GPL-2.0 */
/*
 * This file is based on code from OCTEON SDK by Cavium Networks.
 *
 * Copyright (c) 2003-2007 Cavium Networks
 */

/**
 * cvm_oct_get_buffer_ptr - convert packet data address to pointer
 * @packet_ptr: Packet data hardware address
 *
 * Returns Packet buffer pointer
 */
static inline void *cvm_oct_get_buffer_ptr(union cvmx_buf_ptr packet_ptr)
{
	return cvmx_phys_to_ptr(((packet_ptr.s.addr >> 7) - packet_ptr.s.back)
				<< 7);
}

/**
 * INTERFACE - convert IPD port to logical interface
 * @ipd_port: Port to check
 *
 * Returns Logical interface
 */
static inline int INTERFACE(int ipd_port)
{
	int interface;

	if (ipd_port == CVMX_PIP_NUM_INPUT_PORTS)
		return 10;
	interface = cvmx_helper_get_interface_num(ipd_port);
	if (interface >= 0)
		return interface;
<<<<<<< HEAD
	panic("Illegal ipd_port %d passed to INTERFACE\n", ipd_port);
=======
	panic("Illegal ipd_port %d passed to %s\n", ipd_port, __func__);
>>>>>>> 24b8d41d
}

/**
 * INDEX - convert IPD/PKO port number to the port's interface index
 * @ipd_port: Port to check
 *
 * Returns Index into interface port list
 */
static inline int INDEX(int ipd_port)
{
	return cvmx_helper_get_interface_index_num(ipd_port);
}<|MERGE_RESOLUTION|>--- conflicted
+++ resolved
@@ -32,11 +32,7 @@
 	interface = cvmx_helper_get_interface_num(ipd_port);
 	if (interface >= 0)
 		return interface;
-<<<<<<< HEAD
-	panic("Illegal ipd_port %d passed to INTERFACE\n", ipd_port);
-=======
 	panic("Illegal ipd_port %d passed to %s\n", ipd_port, __func__);
->>>>>>> 24b8d41d
 }
 
 /**
