// SPDX-License-Identifier: GPL-2.0
#include <linux/module.h>
#include <linux/kernel.h>
#include <linux/errno.h>
#include <linux/string.h>
#include <linux/mm.h>
#include <linux/slab.h>
#include <linux/delay.h>
#include <linux/fb.h>
#include <linux/ioport.h>
#include <linux/init.h>
#include <linux/pci.h>
#include <linux/vmalloc.h>
#include <linux/pagemap.h>
#include <linux/console.h>
#ifdef CONFIG_MTRR
#include <asm/mtrr.h>
#endif
#include <linux/platform_device.h>
#include <linux/screen_info.h>
#include <linux/sizes.h>

#include "sm750.h"
#include "ddk750.h"
#include "sm750_accel.h"

void __iomem *mmio750;

int hw_sm750_map(struct sm750_dev *sm750_dev, struct pci_dev *pdev)
{
	int ret;

	ret = 0;

	sm750_dev->vidreg_start  = pci_resource_start(pdev, 1);
	sm750_dev->vidreg_size = SZ_2M;

	pr_info("mmio phyAddr = %lx\n", sm750_dev->vidreg_start);

<<<<<<< HEAD
	/* reserve the vidreg space of smi adaptor
=======
	/*
	 * reserve the vidreg space of smi adaptor
>>>>>>> 24b8d41d
	 * if you do this, you need to add release region code
	 * in lynxfb_remove, or memory will not be mapped again
	 * successfully
	 */
	ret = pci_request_region(pdev, 1, "sm750fb");
	if (ret) {
		pr_err("Can not request PCI regions.\n");
		goto exit;
	}

	/* now map mmio and vidmem */
<<<<<<< HEAD
	sm750_dev->pvReg = ioremap_nocache(sm750_dev->vidreg_start,
					   sm750_dev->vidreg_size);
=======
	sm750_dev->pvReg = ioremap(sm750_dev->vidreg_start,
				   sm750_dev->vidreg_size);
>>>>>>> 24b8d41d
	if (!sm750_dev->pvReg) {
		pr_err("mmio failed\n");
		ret = -EFAULT;
		goto exit;
	} else {
		pr_info("mmio virtual addr = %p\n", sm750_dev->pvReg);
	}

	sm750_dev->accel.dprBase = sm750_dev->pvReg + DE_BASE_ADDR_TYPE1;
	sm750_dev->accel.dpPortBase = sm750_dev->pvReg + DE_PORT_ADDR_TYPE1;

	mmio750 = sm750_dev->pvReg;
	sm750_set_chip_type(sm750_dev->devid, sm750_dev->revid);

	sm750_dev->vidmem_start = pci_resource_start(pdev, 0);
<<<<<<< HEAD
	/* don't use pdev_resource[x].end - resource[x].start to
	 * calculate the resource size, it's only the maximum available
	 * size but not the actual size, using
	 * @ddk750_getVMSize function can be safe.
	 */
	sm750_dev->vidmem_size = ddk750_getVMSize();
=======
	/*
	 * don't use pdev_resource[x].end - resource[x].start to
	 * calculate the resource size, it's only the maximum available
	 * size but not the actual size, using
	 * @ddk750_get_vm_size function can be safe.
	 */
	sm750_dev->vidmem_size = ddk750_get_vm_size();
>>>>>>> 24b8d41d
	pr_info("video memory phyAddr = %lx, size = %u bytes\n",
		sm750_dev->vidmem_start, sm750_dev->vidmem_size);

	/* reserve the vidmem space of smi adaptor */
	sm750_dev->pvMem = ioremap_wc(sm750_dev->vidmem_start,
				      sm750_dev->vidmem_size);
	if (!sm750_dev->pvMem) {
		pr_err("Map video memory failed\n");
		ret = -EFAULT;
		goto exit;
	} else {
		pr_info("video memory vaddr = %p\n", sm750_dev->pvMem);
	}
exit:
	return ret;
}

int hw_sm750_inithw(struct sm750_dev *sm750_dev, struct pci_dev *pdev)
{
	struct init_status *parm;

	parm = &sm750_dev->initParm;
	if (parm->chip_clk == 0)
		parm->chip_clk = (sm750_get_chip_type() == SM750LE) ?
						DEFAULT_SM750LE_CHIP_CLOCK :
						DEFAULT_SM750_CHIP_CLOCK;

	if (parm->mem_clk == 0)
		parm->mem_clk = parm->chip_clk;
	if (parm->master_clk == 0)
		parm->master_clk = parm->chip_clk / 3;

<<<<<<< HEAD
	ddk750_initHw((initchip_param_t *)&sm750_dev->initParm);
=======
	ddk750_init_hw((struct initchip_param *)&sm750_dev->initParm);
>>>>>>> 24b8d41d
	/* for sm718, open pci burst */
	if (sm750_dev->devid == 0x718) {
		poke32(SYSTEM_CTRL,
		       peek32(SYSTEM_CTRL) | SYSTEM_CTRL_PCI_BURST);
	}

	if (sm750_get_chip_type() != SM750LE) {
		unsigned int val;
		/* does user need CRT? */
		if (sm750_dev->nocrt) {
			poke32(MISC_CTRL,
			       peek32(MISC_CTRL) | MISC_CTRL_DAC_POWER_OFF);
			/* shut off dpms */
			val = peek32(SYSTEM_CTRL) & ~SYSTEM_CTRL_DPMS_MASK;
			val |= SYSTEM_CTRL_DPMS_VPHN;
			poke32(SYSTEM_CTRL, val);
		} else {
			poke32(MISC_CTRL,
			       peek32(MISC_CTRL) & ~MISC_CTRL_DAC_POWER_OFF);
			/* turn on dpms */
			val = peek32(SYSTEM_CTRL) & ~SYSTEM_CTRL_DPMS_MASK;
			val |= SYSTEM_CTRL_DPMS_VPHP;
			poke32(SYSTEM_CTRL, val);
		}

		val = peek32(PANEL_DISPLAY_CTRL) &
			~(PANEL_DISPLAY_CTRL_DUAL_DISPLAY |
			  PANEL_DISPLAY_CTRL_DOUBLE_PIXEL);
		switch (sm750_dev->pnltype) {
		case sm750_24TFT:
			break;
		case sm750_doubleTFT:
			val |= PANEL_DISPLAY_CTRL_DOUBLE_PIXEL;
			break;
		case sm750_dualTFT:
			val |= PANEL_DISPLAY_CTRL_DUAL_DISPLAY;
			break;
		}
		poke32(PANEL_DISPLAY_CTRL, val);
	} else {
<<<<<<< HEAD
		/* for 750LE, no DVI chip initialization
=======
		/*
		 * for 750LE, no DVI chip initialization
>>>>>>> 24b8d41d
		 * makes Monitor no signal
		 *
		 * Set up GPIO for software I2C to program DVI chip in the
		 * Xilinx SP605 board, in order to have video signal.
		 */
		sm750_sw_i2c_init(0, 1);

<<<<<<< HEAD
		/* Customer may NOT use CH7301 DVI chip, which has to be
		 * initialized differently.
		 */
		if (sm750_sw_i2c_read_reg(0xec, 0x4a) == 0x95) {
		/* The following register values for CH7301 are from
		 * Chrontel app note and our experiment.
		 */
=======
		/*
		 * Customer may NOT use CH7301 DVI chip, which has to be
		 * initialized differently.
		 */
		if (sm750_sw_i2c_read_reg(0xec, 0x4a) == 0x95) {
			/*
			 * The following register values for CH7301 are from
			 * Chrontel app note and our experiment.
			 */
>>>>>>> 24b8d41d
			pr_info("yes,CH7301 DVI chip found\n");
			sm750_sw_i2c_write_reg(0xec, 0x1d, 0x16);
			sm750_sw_i2c_write_reg(0xec, 0x21, 0x9);
			sm750_sw_i2c_write_reg(0xec, 0x49, 0xC0);
			pr_info("okay,CH7301 DVI chip setup done\n");
		}
	}

	/* init 2d engine */
	if (!sm750_dev->accel_off)
		hw_sm750_initAccel(sm750_dev);

	return 0;
}

int hw_sm750_output_setMode(struct lynxfb_output *output,
			    struct fb_var_screeninfo *var,
			    struct fb_fix_screeninfo *fix)
{
	int ret;
	enum disp_output disp_set;
	int channel;

	ret = 0;
	disp_set = 0;
	channel = *output->channel;

	if (sm750_get_chip_type() != SM750LE) {
		if (channel == sm750_primary) {
			pr_info("primary channel\n");
			if (output->paths & sm750_panel)
				disp_set |= do_LCD1_PRI;
			if (output->paths & sm750_crt)
				disp_set |= do_CRT_PRI;

		} else {
			pr_info("secondary channel\n");
			if (output->paths & sm750_panel)
				disp_set |= do_LCD1_SEC;
			if (output->paths & sm750_crt)
<<<<<<< HEAD
				dispSet |= do_CRT_SEC;
=======
				disp_set |= do_CRT_SEC;
>>>>>>> 24b8d41d
		}
		ddk750_set_logical_disp_out(disp_set);
	} else {
		/* just open DISPLAY_CONTROL_750LE register bit 3:0 */
		u32 reg;

		reg = peek32(DISPLAY_CONTROL_750LE);
		reg |= 0xf;
		poke32(DISPLAY_CONTROL_750LE, reg);
	}

	pr_info("ddk setlogicdispout done\n");
	return ret;
}

int hw_sm750_crtc_checkMode(struct lynxfb_crtc *crtc,
			    struct fb_var_screeninfo *var)
{
	struct sm750_dev *sm750_dev;
	struct lynxfb_par *par = container_of(crtc, struct lynxfb_par, crtc);

	sm750_dev = par->dev;

	switch (var->bits_per_pixel) {
	case 8:
	case 16:
		break;
	case 32:
		if (sm750_dev->revid == SM750LE_REVISION_ID) {
			pr_debug("750le do not support 32bpp\n");
			return -EINVAL;
		}
		break;
	default:
		return -EINVAL;
	}

	return 0;
}

/* set the controller's mode for @crtc charged with @var and @fix parameters */
int hw_sm750_crtc_setMode(struct lynxfb_crtc *crtc,
			  struct fb_var_screeninfo *var,
			  struct fb_fix_screeninfo *fix)
{
	int ret, fmt;
	u32 reg;
	struct mode_parameter modparm;
	enum clock_type clock;
	struct sm750_dev *sm750_dev;
	struct lynxfb_par *par;

	ret = 0;
	par = container_of(crtc, struct lynxfb_par, crtc);
	sm750_dev = par->dev;

	if (!sm750_dev->accel_off) {
		/* set 2d engine pixel format according to mode bpp */
		switch (var->bits_per_pixel) {
		case 8:
			fmt = 0;
			break;
		case 16:
			fmt = 1;
			break;
		case 32:
		default:
			fmt = 2;
			break;
		}
		sm750_hw_set2dformat(&sm750_dev->accel, fmt);
	}

	/* set timing */
	modparm.pixel_clock = ps_to_hz(var->pixclock);
	modparm.vertical_sync_polarity = (var->sync & FB_SYNC_HOR_HIGH_ACT)
					 ? POS : NEG;
	modparm.horizontal_sync_polarity = (var->sync & FB_SYNC_VERT_HIGH_ACT)
					   ? POS : NEG;
	modparm.clock_phase_polarity = (var->sync & FB_SYNC_COMP_HIGH_ACT)
				       ? POS : NEG;
	modparm.horizontal_display_end = var->xres;
	modparm.horizontal_sync_width = var->hsync_len;
	modparm.horizontal_sync_start = var->xres + var->right_margin;
	modparm.horizontal_total = var->xres + var->left_margin +
				   var->right_margin + var->hsync_len;
	modparm.vertical_display_end = var->yres;
	modparm.vertical_sync_height = var->vsync_len;
	modparm.vertical_sync_start = var->yres + var->lower_margin;
	modparm.vertical_total = var->yres + var->upper_margin +
				 var->lower_margin + var->vsync_len;

	/* choose pll */
	if (crtc->channel != sm750_secondary)
		clock = PRIMARY_PLL;
	else
		clock = SECONDARY_PLL;

	pr_debug("Request pixel clock = %lu\n", modparm.pixel_clock);
	ret = ddk750_setModeTiming(&modparm, clock);
	if (ret) {
		pr_err("Set mode timing failed\n");
		goto exit;
	}

	if (crtc->channel != sm750_secondary) {
		/* set pitch, offset, width, start address, etc... */
<<<<<<< HEAD
		POKE32(PANEL_FB_ADDRESS,
		       crtc->oScreen & PANEL_FB_ADDRESS_ADDRESS_MASK);

		reg = var->xres * (var->bits_per_pixel >> 3);
		/* crtc->channel is not equal to par->index on numeric,
=======
		poke32(PANEL_FB_ADDRESS,
		       crtc->oScreen & PANEL_FB_ADDRESS_ADDRESS_MASK);

		reg = var->xres * (var->bits_per_pixel >> 3);
		/*
		 * crtc->channel is not equal to par->index on numeric,
>>>>>>> 24b8d41d
		 * be aware of that
		 */
		reg = ALIGN(reg, crtc->line_pad);
		reg = (reg << PANEL_FB_WIDTH_WIDTH_SHIFT) &
		       PANEL_FB_WIDTH_WIDTH_MASK;
		reg |= (fix->line_length & PANEL_FB_WIDTH_OFFSET_MASK);
		poke32(PANEL_FB_WIDTH, reg);

		reg = ((var->xres - 1) << PANEL_WINDOW_WIDTH_WIDTH_SHIFT) &
		       PANEL_WINDOW_WIDTH_WIDTH_MASK;
		reg |= (var->xoffset & PANEL_WINDOW_WIDTH_X_MASK);
		poke32(PANEL_WINDOW_WIDTH, reg);

		reg = (var->yres_virtual - 1) <<
		      PANEL_WINDOW_HEIGHT_HEIGHT_SHIFT;
		reg &= PANEL_WINDOW_HEIGHT_HEIGHT_MASK;
		reg |= (var->yoffset & PANEL_WINDOW_HEIGHT_Y_MASK);
		poke32(PANEL_WINDOW_HEIGHT, reg);

		poke32(PANEL_PLANE_TL, 0);

		reg = ((var->yres - 1) << PANEL_PLANE_BR_BOTTOM_SHIFT) &
		       PANEL_PLANE_BR_BOTTOM_MASK;
		reg |= ((var->xres - 1) & PANEL_PLANE_BR_RIGHT_MASK);
		poke32(PANEL_PLANE_BR, reg);

		/* set pixel format */
		reg = peek32(PANEL_DISPLAY_CTRL);
		poke32(PANEL_DISPLAY_CTRL, reg | (var->bits_per_pixel >> 4));
	} else {
		/* not implemented now */
		poke32(CRT_FB_ADDRESS, crtc->oScreen);
		reg = var->xres * (var->bits_per_pixel >> 3);
<<<<<<< HEAD
		/* crtc->channel is not equal to par->index on numeric,
=======
		/*
		 * crtc->channel is not equal to par->index on numeric,
>>>>>>> 24b8d41d
		 * be aware of that
		 */
		reg = ALIGN(reg, crtc->line_pad) << CRT_FB_WIDTH_WIDTH_SHIFT;
		reg &= CRT_FB_WIDTH_WIDTH_MASK;
		reg |= (fix->line_length & CRT_FB_WIDTH_OFFSET_MASK);
		poke32(CRT_FB_WIDTH, reg);

		/* SET PIXEL FORMAT */
		reg = peek32(CRT_DISPLAY_CTRL);
		reg |= ((var->bits_per_pixel >> 4) &
			CRT_DISPLAY_CTRL_FORMAT_MASK);
<<<<<<< HEAD
		POKE32(CRT_DISPLAY_CTRL, reg);
=======
		poke32(CRT_DISPLAY_CTRL, reg);
>>>>>>> 24b8d41d
	}

exit:
	return ret;
}

int hw_sm750_setColReg(struct lynxfb_crtc *crtc, ushort index,
		       ushort red, ushort green, ushort blue)
{
	static unsigned int add[] = {PANEL_PALETTE_RAM, CRT_PALETTE_RAM};

<<<<<<< HEAD
	POKE32(add[crtc->channel] + index * 4,
=======
	poke32(add[crtc->channel] + index * 4,
>>>>>>> 24b8d41d
	       (red << 16) | (green << 8) | blue);
	return 0;
}

int hw_sm750le_setBLANK(struct lynxfb_output *output, int blank)
{
	int dpms, crtdb;

	switch (blank) {
	case FB_BLANK_UNBLANK:
		dpms = CRT_DISPLAY_CTRL_DPMS_0;
		crtdb = 0;
		break;
	case FB_BLANK_NORMAL:
		dpms = CRT_DISPLAY_CTRL_DPMS_0;
		crtdb = CRT_DISPLAY_CTRL_BLANK;
		break;
	case FB_BLANK_VSYNC_SUSPEND:
		dpms = CRT_DISPLAY_CTRL_DPMS_2;
		crtdb = CRT_DISPLAY_CTRL_BLANK;
		break;
	case FB_BLANK_HSYNC_SUSPEND:
		dpms = CRT_DISPLAY_CTRL_DPMS_1;
		crtdb = CRT_DISPLAY_CTRL_BLANK;
		break;
	case FB_BLANK_POWERDOWN:
		dpms = CRT_DISPLAY_CTRL_DPMS_3;
		crtdb = CRT_DISPLAY_CTRL_BLANK;
		break;
	default:
		return -EINVAL;
	}

	if (output->paths & sm750_crt) {
		unsigned int val;

		val = peek32(CRT_DISPLAY_CTRL) & ~CRT_DISPLAY_CTRL_DPMS_MASK;
		poke32(CRT_DISPLAY_CTRL, val | dpms);

		val = peek32(CRT_DISPLAY_CTRL) & ~CRT_DISPLAY_CTRL_BLANK;
		poke32(CRT_DISPLAY_CTRL, val | crtdb);
	}
	return 0;
}

int hw_sm750_setBLANK(struct lynxfb_output *output, int blank)
{
	unsigned int dpms, pps, crtdb;

	dpms = 0;
	pps = 0;
	crtdb = 0;

	switch (blank) {
	case FB_BLANK_UNBLANK:
		pr_debug("flag = FB_BLANK_UNBLANK\n");
		dpms = SYSTEM_CTRL_DPMS_VPHP;
		pps = PANEL_DISPLAY_CTRL_DATA;
		break;
	case FB_BLANK_NORMAL:
		pr_debug("flag = FB_BLANK_NORMAL\n");
		dpms = SYSTEM_CTRL_DPMS_VPHP;
		crtdb = CRT_DISPLAY_CTRL_BLANK;
		break;
	case FB_BLANK_VSYNC_SUSPEND:
		dpms = SYSTEM_CTRL_DPMS_VNHP;
		crtdb = CRT_DISPLAY_CTRL_BLANK;
		break;
	case FB_BLANK_HSYNC_SUSPEND:
		dpms = SYSTEM_CTRL_DPMS_VPHN;
		crtdb = CRT_DISPLAY_CTRL_BLANK;
		break;
	case FB_BLANK_POWERDOWN:
		dpms = SYSTEM_CTRL_DPMS_VNHN;
		crtdb = CRT_DISPLAY_CTRL_BLANK;
		break;
	}

	if (output->paths & sm750_crt) {
		unsigned int val = peek32(SYSTEM_CTRL) & ~SYSTEM_CTRL_DPMS_MASK;

		poke32(SYSTEM_CTRL, val | dpms);

		val = peek32(CRT_DISPLAY_CTRL) & ~CRT_DISPLAY_CTRL_BLANK;
		poke32(CRT_DISPLAY_CTRL, val | crtdb);
	}

	if (output->paths & sm750_panel) {
		unsigned int val = peek32(PANEL_DISPLAY_CTRL);

		val &= ~PANEL_DISPLAY_CTRL_DATA;
		val |= pps;
		poke32(PANEL_DISPLAY_CTRL, val);
	}

	return 0;
}

void hw_sm750_initAccel(struct sm750_dev *sm750_dev)
{
	u32 reg;

	sm750_enable_2d_engine(1);

	if (sm750_get_chip_type() == SM750LE) {
<<<<<<< HEAD
		reg = PEEK32(DE_STATE1);
=======
		reg = peek32(DE_STATE1);
>>>>>>> 24b8d41d
		reg |= DE_STATE1_DE_ABORT;
		poke32(DE_STATE1, reg);

		reg = peek32(DE_STATE1);
		reg &= ~DE_STATE1_DE_ABORT;
		poke32(DE_STATE1, reg);

	} else {
		/* engine reset */
		reg = peek32(SYSTEM_CTRL);
		reg |= SYSTEM_CTRL_DE_ABORT;
		poke32(SYSTEM_CTRL, reg);

		reg = peek32(SYSTEM_CTRL);
		reg &= ~SYSTEM_CTRL_DE_ABORT;
		poke32(SYSTEM_CTRL, reg);
	}

	/* call 2d init */
	sm750_dev->accel.de_init(&sm750_dev->accel);
}

int hw_sm750le_deWait(void)
{
	int i = 0x10000000;
	unsigned int mask = DE_STATE2_DE_STATUS_BUSY | DE_STATE2_DE_FIFO_EMPTY |
		DE_STATE2_DE_MEM_FIFO_EMPTY;

	while (i--) {
		unsigned int val = peek32(DE_STATE2);

		if ((val & mask) ==
		    (DE_STATE2_DE_FIFO_EMPTY | DE_STATE2_DE_MEM_FIFO_EMPTY))
			return 0;
	}
	/* timeout error */
	return -1;
}

int hw_sm750_deWait(void)
{
	int i = 0x10000000;
	unsigned int mask = SYSTEM_CTRL_DE_STATUS_BUSY |
		SYSTEM_CTRL_DE_FIFO_EMPTY |
		SYSTEM_CTRL_DE_MEM_FIFO_EMPTY;

	while (i--) {
		unsigned int val = peek32(SYSTEM_CTRL);

		if ((val & mask) ==
		    (SYSTEM_CTRL_DE_FIFO_EMPTY | SYSTEM_CTRL_DE_MEM_FIFO_EMPTY))
			return 0;
	}
	/* timeout error */
	return -1;
}

int hw_sm750_pan_display(struct lynxfb_crtc *crtc,
			 const struct fb_var_screeninfo *var,
			 const struct fb_info *info)
{
	u32 total;
	/* check params */
	if ((var->xoffset + var->xres > var->xres_virtual) ||
	    (var->yoffset + var->yres > var->yres_virtual)) {
		return -EINVAL;
	}

	total = var->yoffset * info->fix.line_length +
		((var->xoffset * var->bits_per_pixel) >> 3);
	total += crtc->oScreen;
	if (crtc->channel == sm750_primary) {
		poke32(PANEL_FB_ADDRESS,
		       peek32(PANEL_FB_ADDRESS) |
		       (total & PANEL_FB_ADDRESS_ADDRESS_MASK));
	} else {
		poke32(CRT_FB_ADDRESS,
		       peek32(CRT_FB_ADDRESS) |
		       (total & CRT_FB_ADDRESS_ADDRESS_MASK));
	}
	return 0;
}<|MERGE_RESOLUTION|>--- conflicted
+++ resolved
@@ -37,12 +37,8 @@
 
 	pr_info("mmio phyAddr = %lx\n", sm750_dev->vidreg_start);
 
-<<<<<<< HEAD
-	/* reserve the vidreg space of smi adaptor
-=======
 	/*
 	 * reserve the vidreg space of smi adaptor
->>>>>>> 24b8d41d
 	 * if you do this, you need to add release region code
 	 * in lynxfb_remove, or memory will not be mapped again
 	 * successfully
@@ -54,13 +50,8 @@
 	}
 
 	/* now map mmio and vidmem */
-<<<<<<< HEAD
-	sm750_dev->pvReg = ioremap_nocache(sm750_dev->vidreg_start,
-					   sm750_dev->vidreg_size);
-=======
 	sm750_dev->pvReg = ioremap(sm750_dev->vidreg_start,
 				   sm750_dev->vidreg_size);
->>>>>>> 24b8d41d
 	if (!sm750_dev->pvReg) {
 		pr_err("mmio failed\n");
 		ret = -EFAULT;
@@ -76,14 +67,6 @@
 	sm750_set_chip_type(sm750_dev->devid, sm750_dev->revid);
 
 	sm750_dev->vidmem_start = pci_resource_start(pdev, 0);
-<<<<<<< HEAD
-	/* don't use pdev_resource[x].end - resource[x].start to
-	 * calculate the resource size, it's only the maximum available
-	 * size but not the actual size, using
-	 * @ddk750_getVMSize function can be safe.
-	 */
-	sm750_dev->vidmem_size = ddk750_getVMSize();
-=======
 	/*
 	 * don't use pdev_resource[x].end - resource[x].start to
 	 * calculate the resource size, it's only the maximum available
@@ -91,7 +74,6 @@
 	 * @ddk750_get_vm_size function can be safe.
 	 */
 	sm750_dev->vidmem_size = ddk750_get_vm_size();
->>>>>>> 24b8d41d
 	pr_info("video memory phyAddr = %lx, size = %u bytes\n",
 		sm750_dev->vidmem_start, sm750_dev->vidmem_size);
 
@@ -124,11 +106,7 @@
 	if (parm->master_clk == 0)
 		parm->master_clk = parm->chip_clk / 3;
 
-<<<<<<< HEAD
-	ddk750_initHw((initchip_param_t *)&sm750_dev->initParm);
-=======
 	ddk750_init_hw((struct initchip_param *)&sm750_dev->initParm);
->>>>>>> 24b8d41d
 	/* for sm718, open pci burst */
 	if (sm750_dev->devid == 0x718) {
 		poke32(SYSTEM_CTRL,
@@ -169,12 +147,8 @@
 		}
 		poke32(PANEL_DISPLAY_CTRL, val);
 	} else {
-<<<<<<< HEAD
-		/* for 750LE, no DVI chip initialization
-=======
 		/*
 		 * for 750LE, no DVI chip initialization
->>>>>>> 24b8d41d
 		 * makes Monitor no signal
 		 *
 		 * Set up GPIO for software I2C to program DVI chip in the
@@ -182,15 +156,6 @@
 		 */
 		sm750_sw_i2c_init(0, 1);
 
-<<<<<<< HEAD
-		/* Customer may NOT use CH7301 DVI chip, which has to be
-		 * initialized differently.
-		 */
-		if (sm750_sw_i2c_read_reg(0xec, 0x4a) == 0x95) {
-		/* The following register values for CH7301 are from
-		 * Chrontel app note and our experiment.
-		 */
-=======
 		/*
 		 * Customer may NOT use CH7301 DVI chip, which has to be
 		 * initialized differently.
@@ -200,7 +165,6 @@
 			 * The following register values for CH7301 are from
 			 * Chrontel app note and our experiment.
 			 */
->>>>>>> 24b8d41d
 			pr_info("yes,CH7301 DVI chip found\n");
 			sm750_sw_i2c_write_reg(0xec, 0x1d, 0x16);
 			sm750_sw_i2c_write_reg(0xec, 0x21, 0x9);
@@ -241,11 +205,7 @@
 			if (output->paths & sm750_panel)
 				disp_set |= do_LCD1_SEC;
 			if (output->paths & sm750_crt)
-<<<<<<< HEAD
-				dispSet |= do_CRT_SEC;
-=======
 				disp_set |= do_CRT_SEC;
->>>>>>> 24b8d41d
 		}
 		ddk750_set_logical_disp_out(disp_set);
 	} else {
@@ -353,20 +313,12 @@
 
 	if (crtc->channel != sm750_secondary) {
 		/* set pitch, offset, width, start address, etc... */
-<<<<<<< HEAD
-		POKE32(PANEL_FB_ADDRESS,
-		       crtc->oScreen & PANEL_FB_ADDRESS_ADDRESS_MASK);
-
-		reg = var->xres * (var->bits_per_pixel >> 3);
-		/* crtc->channel is not equal to par->index on numeric,
-=======
 		poke32(PANEL_FB_ADDRESS,
 		       crtc->oScreen & PANEL_FB_ADDRESS_ADDRESS_MASK);
 
 		reg = var->xres * (var->bits_per_pixel >> 3);
 		/*
 		 * crtc->channel is not equal to par->index on numeric,
->>>>>>> 24b8d41d
 		 * be aware of that
 		 */
 		reg = ALIGN(reg, crtc->line_pad);
@@ -400,12 +352,8 @@
 		/* not implemented now */
 		poke32(CRT_FB_ADDRESS, crtc->oScreen);
 		reg = var->xres * (var->bits_per_pixel >> 3);
-<<<<<<< HEAD
-		/* crtc->channel is not equal to par->index on numeric,
-=======
 		/*
 		 * crtc->channel is not equal to par->index on numeric,
->>>>>>> 24b8d41d
 		 * be aware of that
 		 */
 		reg = ALIGN(reg, crtc->line_pad) << CRT_FB_WIDTH_WIDTH_SHIFT;
@@ -417,11 +365,7 @@
 		reg = peek32(CRT_DISPLAY_CTRL);
 		reg |= ((var->bits_per_pixel >> 4) &
 			CRT_DISPLAY_CTRL_FORMAT_MASK);
-<<<<<<< HEAD
-		POKE32(CRT_DISPLAY_CTRL, reg);
-=======
 		poke32(CRT_DISPLAY_CTRL, reg);
->>>>>>> 24b8d41d
 	}
 
 exit:
@@ -433,11 +377,7 @@
 {
 	static unsigned int add[] = {PANEL_PALETTE_RAM, CRT_PALETTE_RAM};
 
-<<<<<<< HEAD
-	POKE32(add[crtc->channel] + index * 4,
-=======
 	poke32(add[crtc->channel] + index * 4,
->>>>>>> 24b8d41d
 	       (red << 16) | (green << 8) | blue);
 	return 0;
 }
@@ -543,11 +483,7 @@
 	sm750_enable_2d_engine(1);
 
 	if (sm750_get_chip_type() == SM750LE) {
-<<<<<<< HEAD
-		reg = PEEK32(DE_STATE1);
-=======
 		reg = peek32(DE_STATE1);
->>>>>>> 24b8d41d
 		reg |= DE_STATE1_DE_ABORT;
 		poke32(DE_STATE1, reg);
 
