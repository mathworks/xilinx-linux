/* SPDX-License-Identifier: GPL-2.0 */
#ifndef DDK750_DISPLAY_H__
#define DDK750_DISPLAY_H__

<<<<<<< HEAD
/* panel path select
=======
/*
 * panel path select
>>>>>>> 24b8d41d
 *	80000[29:28]
 */

#define PNL_2_OFFSET 0
#define PNL_2_MASK (3 << PNL_2_OFFSET)
#define PNL_2_USAGE	(PNL_2_MASK << 16)
#define PNL_2_PRI	((0 << PNL_2_OFFSET) | PNL_2_USAGE)
#define PNL_2_SEC	((2 << PNL_2_OFFSET) | PNL_2_USAGE)
<<<<<<< HEAD


/* primary timing & plane enable bit
=======

/*
 * primary timing & plane enable bit
>>>>>>> 24b8d41d
 *	1: 80000[8] & 80000[2] on
 *	0: both off
 */
#define PRI_TP_OFFSET 4
#define PRI_TP_MASK BIT(PRI_TP_OFFSET)
#define PRI_TP_USAGE (PRI_TP_MASK << 16)
#define PRI_TP_ON ((0x1 << PRI_TP_OFFSET) | PRI_TP_USAGE)
#define PRI_TP_OFF ((0x0 << PRI_TP_OFFSET) | PRI_TP_USAGE)
<<<<<<< HEAD


/* panel sequency status
=======

/*
 * panel sequency status
>>>>>>> 24b8d41d
 *	80000[27:24]
 */
#define PNL_SEQ_OFFSET 6
#define PNL_SEQ_MASK BIT(PNL_SEQ_OFFSET)
#define PNL_SEQ_USAGE (PNL_SEQ_MASK << 16)
#define PNL_SEQ_ON (BIT(PNL_SEQ_OFFSET) | PNL_SEQ_USAGE)
#define PNL_SEQ_OFF ((0 << PNL_SEQ_OFFSET) | PNL_SEQ_USAGE)

<<<<<<< HEAD
/* dual digital output
=======
/*
 * dual digital output
>>>>>>> 24b8d41d
 *	80000[19]
 */
#define DUAL_TFT_OFFSET 8
#define DUAL_TFT_MASK BIT(DUAL_TFT_OFFSET)
#define DUAL_TFT_USAGE (DUAL_TFT_MASK << 16)
#define DUAL_TFT_ON (BIT(DUAL_TFT_OFFSET) | DUAL_TFT_USAGE)
#define DUAL_TFT_OFF ((0 << DUAL_TFT_OFFSET) | DUAL_TFT_USAGE)

<<<<<<< HEAD
/* secondary timing & plane enable bit
=======
/*
 * secondary timing & plane enable bit
>>>>>>> 24b8d41d
 *	1:80200[8] & 80200[2] on
 *	0: both off
 */
#define SEC_TP_OFFSET 5
#define SEC_TP_MASK BIT(SEC_TP_OFFSET)
#define SEC_TP_USAGE (SEC_TP_MASK << 16)
#define SEC_TP_ON  ((0x1 << SEC_TP_OFFSET) | SEC_TP_USAGE)
#define SEC_TP_OFF ((0x0 << SEC_TP_OFFSET) | SEC_TP_USAGE)

<<<<<<< HEAD
/* crt path select
=======
/*
 * crt path select
>>>>>>> 24b8d41d
 *	80200[19:18]
 */
#define CRT_2_OFFSET 2
#define CRT_2_MASK (3 << CRT_2_OFFSET)
#define CRT_2_USAGE (CRT_2_MASK << 16)
#define CRT_2_PRI ((0x0 << CRT_2_OFFSET) | CRT_2_USAGE)
#define CRT_2_SEC ((0x2 << CRT_2_OFFSET) | CRT_2_USAGE)
<<<<<<< HEAD


/* DAC affect both DVI and DSUB
=======

/*
 * DAC affect both DVI and DSUB
>>>>>>> 24b8d41d
 *	4[20]
 */
#define DAC_OFFSET 7
#define DAC_MASK BIT(DAC_OFFSET)
#define DAC_USAGE (DAC_MASK << 16)
#define DAC_ON ((0x0 << DAC_OFFSET) | DAC_USAGE)
#define DAC_OFF ((0x1 << DAC_OFFSET) | DAC_USAGE)

<<<<<<< HEAD
/* DPMS only affect D-SUB head
=======
/*
 * DPMS only affect D-SUB head
>>>>>>> 24b8d41d
 *	0[31:30]
 */
#define DPMS_OFFSET 9
#define DPMS_MASK (3 << DPMS_OFFSET)
#define DPMS_USAGE (DPMS_MASK << 16)
#define DPMS_OFF ((3 << DPMS_OFFSET) | DPMS_USAGE)
#define DPMS_ON ((0 << DPMS_OFFSET) | DPMS_USAGE)
<<<<<<< HEAD



/* LCD1 means panel path TFT1  & panel path DVI (so enable DAC)
 * CRT means crt path DSUB
 */
typedef enum _disp_output_t {
=======

/*
 * LCD1 means panel path TFT1  & panel path DVI (so enable DAC)
 * CRT means crt path DSUB
 */
enum disp_output {
>>>>>>> 24b8d41d
	do_LCD1_PRI = PNL_2_PRI | PRI_TP_ON | PNL_SEQ_ON | DAC_ON,
	do_LCD1_SEC = PNL_2_SEC | SEC_TP_ON | PNL_SEQ_ON | DAC_ON,
	do_LCD2_PRI = CRT_2_PRI | PRI_TP_ON | DUAL_TFT_ON,
	do_LCD2_SEC = CRT_2_SEC | SEC_TP_ON | DUAL_TFT_ON,
<<<<<<< HEAD
	/* do_DSUB_PRI = CRT_2_PRI | PRI_TP_ON | DPMS_ON|DAC_ON,
=======
	/*
	 * do_DSUB_PRI = CRT_2_PRI | PRI_TP_ON | DPMS_ON|DAC_ON,
>>>>>>> 24b8d41d
	 * do_DSUB_SEC = CRT_2_SEC | SEC_TP_ON | DPMS_ON|DAC_ON,
	 */
	do_CRT_PRI = CRT_2_PRI | PRI_TP_ON | DPMS_ON | DAC_ON,
	do_CRT_SEC = CRT_2_SEC | SEC_TP_ON | DPMS_ON | DAC_ON,
<<<<<<< HEAD
}
disp_output_t;

void ddk750_setLogicalDispOut(disp_output_t);
=======
};

void ddk750_set_logical_disp_out(enum disp_output output);
>>>>>>> 24b8d41d

#endif<|MERGE_RESOLUTION|>--- conflicted
+++ resolved
@@ -2,12 +2,8 @@
 #ifndef DDK750_DISPLAY_H__
 #define DDK750_DISPLAY_H__
 
-<<<<<<< HEAD
-/* panel path select
-=======
 /*
  * panel path select
->>>>>>> 24b8d41d
  *	80000[29:28]
  */
 
@@ -16,15 +12,9 @@
 #define PNL_2_USAGE	(PNL_2_MASK << 16)
 #define PNL_2_PRI	((0 << PNL_2_OFFSET) | PNL_2_USAGE)
 #define PNL_2_SEC	((2 << PNL_2_OFFSET) | PNL_2_USAGE)
-<<<<<<< HEAD
-
-
-/* primary timing & plane enable bit
-=======
 
 /*
  * primary timing & plane enable bit
->>>>>>> 24b8d41d
  *	1: 80000[8] & 80000[2] on
  *	0: both off
  */
@@ -33,15 +23,9 @@
 #define PRI_TP_USAGE (PRI_TP_MASK << 16)
 #define PRI_TP_ON ((0x1 << PRI_TP_OFFSET) | PRI_TP_USAGE)
 #define PRI_TP_OFF ((0x0 << PRI_TP_OFFSET) | PRI_TP_USAGE)
-<<<<<<< HEAD
-
-
-/* panel sequency status
-=======
 
 /*
  * panel sequency status
->>>>>>> 24b8d41d
  *	80000[27:24]
  */
 #define PNL_SEQ_OFFSET 6
@@ -50,12 +34,8 @@
 #define PNL_SEQ_ON (BIT(PNL_SEQ_OFFSET) | PNL_SEQ_USAGE)
 #define PNL_SEQ_OFF ((0 << PNL_SEQ_OFFSET) | PNL_SEQ_USAGE)
 
-<<<<<<< HEAD
-/* dual digital output
-=======
 /*
  * dual digital output
->>>>>>> 24b8d41d
  *	80000[19]
  */
 #define DUAL_TFT_OFFSET 8
@@ -64,12 +44,8 @@
 #define DUAL_TFT_ON (BIT(DUAL_TFT_OFFSET) | DUAL_TFT_USAGE)
 #define DUAL_TFT_OFF ((0 << DUAL_TFT_OFFSET) | DUAL_TFT_USAGE)
 
-<<<<<<< HEAD
-/* secondary timing & plane enable bit
-=======
 /*
  * secondary timing & plane enable bit
->>>>>>> 24b8d41d
  *	1:80200[8] & 80200[2] on
  *	0: both off
  */
@@ -79,12 +55,8 @@
 #define SEC_TP_ON  ((0x1 << SEC_TP_OFFSET) | SEC_TP_USAGE)
 #define SEC_TP_OFF ((0x0 << SEC_TP_OFFSET) | SEC_TP_USAGE)
 
-<<<<<<< HEAD
-/* crt path select
-=======
 /*
  * crt path select
->>>>>>> 24b8d41d
  *	80200[19:18]
  */
 #define CRT_2_OFFSET 2
@@ -92,15 +64,9 @@
 #define CRT_2_USAGE (CRT_2_MASK << 16)
 #define CRT_2_PRI ((0x0 << CRT_2_OFFSET) | CRT_2_USAGE)
 #define CRT_2_SEC ((0x2 << CRT_2_OFFSET) | CRT_2_USAGE)
-<<<<<<< HEAD
-
-
-/* DAC affect both DVI and DSUB
-=======
 
 /*
  * DAC affect both DVI and DSUB
->>>>>>> 24b8d41d
  *	4[20]
  */
 #define DAC_OFFSET 7
@@ -109,12 +75,8 @@
 #define DAC_ON ((0x0 << DAC_OFFSET) | DAC_USAGE)
 #define DAC_OFF ((0x1 << DAC_OFFSET) | DAC_USAGE)
 
-<<<<<<< HEAD
-/* DPMS only affect D-SUB head
-=======
 /*
  * DPMS only affect D-SUB head
->>>>>>> 24b8d41d
  *	0[31:30]
  */
 #define DPMS_OFFSET 9
@@ -122,45 +84,24 @@
 #define DPMS_USAGE (DPMS_MASK << 16)
 #define DPMS_OFF ((3 << DPMS_OFFSET) | DPMS_USAGE)
 #define DPMS_ON ((0 << DPMS_OFFSET) | DPMS_USAGE)
-<<<<<<< HEAD
-
-
-
-/* LCD1 means panel path TFT1  & panel path DVI (so enable DAC)
- * CRT means crt path DSUB
- */
-typedef enum _disp_output_t {
-=======
 
 /*
  * LCD1 means panel path TFT1  & panel path DVI (so enable DAC)
  * CRT means crt path DSUB
  */
 enum disp_output {
->>>>>>> 24b8d41d
 	do_LCD1_PRI = PNL_2_PRI | PRI_TP_ON | PNL_SEQ_ON | DAC_ON,
 	do_LCD1_SEC = PNL_2_SEC | SEC_TP_ON | PNL_SEQ_ON | DAC_ON,
 	do_LCD2_PRI = CRT_2_PRI | PRI_TP_ON | DUAL_TFT_ON,
 	do_LCD2_SEC = CRT_2_SEC | SEC_TP_ON | DUAL_TFT_ON,
-<<<<<<< HEAD
-	/* do_DSUB_PRI = CRT_2_PRI | PRI_TP_ON | DPMS_ON|DAC_ON,
-=======
 	/*
 	 * do_DSUB_PRI = CRT_2_PRI | PRI_TP_ON | DPMS_ON|DAC_ON,
->>>>>>> 24b8d41d
 	 * do_DSUB_SEC = CRT_2_SEC | SEC_TP_ON | DPMS_ON|DAC_ON,
 	 */
 	do_CRT_PRI = CRT_2_PRI | PRI_TP_ON | DPMS_ON | DAC_ON,
 	do_CRT_SEC = CRT_2_SEC | SEC_TP_ON | DPMS_ON | DAC_ON,
-<<<<<<< HEAD
-}
-disp_output_t;
-
-void ddk750_setLogicalDispOut(disp_output_t);
-=======
 };
 
 void ddk750_set_logical_disp_out(enum disp_output output);
->>>>>>> 24b8d41d
 
 #endif