/* SPDX-License-Identifier: GPL-2.0+ */
/*
 * Copyright (c) 1996, 2003 VIA Networking Technologies, Inc.
 * All rights reserved.
 *
 * File: baseband.h
 *
 * Purpose: Implement functions to access baseband
 *
 * Author: Jerry Chen
 *
 * Date: Jun. 5, 2002
 *
 */

#ifndef __BASEBAND_H__
#define __BASEBAND_H__

#include "device.h"

/*
 * Registers in the BASEBAND
 */
#define BB_MAX_CONTEXT_SIZE 256

/*
 * Baseband RF pair definition in eeprom (Bits 6..0)
 */

#define PREAMBLE_LONG   0
#define PREAMBLE_SHORT  1

#define F5G             0
#define F2_4G           1

#define TOP_RATE_54M        0x80000000
#define TOP_RATE_48M        0x40000000
#define TOP_RATE_36M        0x20000000
#define TOP_RATE_24M        0x10000000
#define TOP_RATE_18M        0x08000000
#define TOP_RATE_12M        0x04000000
#define TOP_RATE_11M        0x02000000
#define TOP_RATE_9M         0x01000000
#define TOP_RATE_6M         0x00800000
#define TOP_RATE_55M        0x00400000
#define TOP_RATE_2M         0x00200000
#define TOP_RATE_1M         0x00100000

unsigned int bb_get_frame_time(unsigned char by_preamble_type,
			       unsigned char by_pkt_type,
			       unsigned int cb_frame_length,
			       unsigned short w_rate);

void vnt_get_phy_field(struct vnt_private *priv, u32 frame_length,
		       u16 tx_rate, u8 pkt_type, struct vnt_phy_field *phy);

<<<<<<< HEAD
bool BBbReadEmbedded(struct vnt_private *, unsigned char byBBAddr,
		     unsigned char *pbyData);
bool BBbWriteEmbedded(struct vnt_private *, unsigned char byBBAddr,
		      unsigned char byData);
=======
bool bb_read_embedded(struct vnt_private *priv, unsigned char by_bb_addr,
		      unsigned char *pby_data);
bool bb_write_embedded(struct vnt_private *priv, unsigned char by_bb_addr,
		       unsigned char by_data);
>>>>>>> 24b8d41d

void bb_set_short_slot_time(struct vnt_private *priv);
void bb_set_vga_gain_offset(struct vnt_private *priv, unsigned char by_data);

/* VT3253 Baseband */
bool bb_vt3253_init(struct vnt_private *priv);
void bb_software_reset(struct vnt_private *priv);
void bb_power_save_mode_on(struct vnt_private *priv);
void bb_power_save_mode_off(struct vnt_private *priv);
void bb_set_tx_antenna_mode(struct vnt_private *priv,
			    unsigned char by_antenna_mode);
void bb_set_rx_antenna_mode(struct vnt_private *priv,
			    unsigned char by_antenna_mode);
void bb_set_deep_sleep(struct vnt_private *priv, unsigned char by_local_id);

#endif /* __BASEBAND_H__ */<|MERGE_RESOLUTION|>--- conflicted
+++ resolved
@@ -54,17 +54,10 @@
 void vnt_get_phy_field(struct vnt_private *priv, u32 frame_length,
 		       u16 tx_rate, u8 pkt_type, struct vnt_phy_field *phy);
 
-<<<<<<< HEAD
-bool BBbReadEmbedded(struct vnt_private *, unsigned char byBBAddr,
-		     unsigned char *pbyData);
-bool BBbWriteEmbedded(struct vnt_private *, unsigned char byBBAddr,
-		      unsigned char byData);
-=======
 bool bb_read_embedded(struct vnt_private *priv, unsigned char by_bb_addr,
 		      unsigned char *pby_data);
 bool bb_write_embedded(struct vnt_private *priv, unsigned char by_bb_addr,
 		       unsigned char by_data);
->>>>>>> 24b8d41d
 
 void bb_set_short_slot_time(struct vnt_private *priv);
 void bb_set_vga_gain_offset(struct vnt_private *priv, unsigned char by_data);
