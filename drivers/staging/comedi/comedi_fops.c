// SPDX-License-Identifier: GPL-2.0+
/*
 * comedi/comedi_fops.c
 * comedi kernel module
 *
 * COMEDI - Linux Control and Measurement Device Interface
 * Copyright (C) 1997-2007 David A. Schleef <ds@schleef.org>
 * compat ioctls:
 * Author: Ian Abbott, MEV Ltd. <abbotti@mev.co.uk>
 * Copyright (C) 2007 MEV Ltd. <http://www.mev.co.uk/>
 */

#define pr_fmt(fmt) KBUILD_MODNAME ": " fmt

#include <linux/module.h>
#include <linux/errno.h>
#include <linux/kernel.h>
#include <linux/sched/signal.h>
#include <linux/fcntl.h>
#include <linux/delay.h>
#include <linux/mm.h>
#include <linux/slab.h>
#include <linux/poll.h>
#include <linux/device.h>
#include <linux/fs.h>
#include "comedidev.h"
#include <linux/cdev.h>

#include <linux/io.h>
#include <linux/uaccess.h>
#include <linux/compat.h>

#include "comedi_internal.h"

/*
 * comedi_subdevice "runflags"
 * COMEDI_SRF_RT:		DEPRECATED: command is running real-time
 * COMEDI_SRF_ERROR:		indicates an COMEDI_CB_ERROR event has occurred
 *				since the last command was started
 * COMEDI_SRF_RUNNING:		command is running
 * COMEDI_SRF_FREE_SPRIV:	free s->private on detach
 *
 * COMEDI_SRF_BUSY_MASK:	runflags that indicate the subdevice is "busy"
 */
#define COMEDI_SRF_RT		BIT(1)
#define COMEDI_SRF_ERROR	BIT(2)
#define COMEDI_SRF_RUNNING	BIT(27)
#define COMEDI_SRF_FREE_SPRIV	BIT(31)

#define COMEDI_SRF_BUSY_MASK	(COMEDI_SRF_ERROR | COMEDI_SRF_RUNNING)

/**
 * struct comedi_file - Per-file private data for COMEDI device
 * @dev: COMEDI device.
 * @read_subdev: Current "read" subdevice.
 * @write_subdev: Current "write" subdevice.
 * @last_detach_count: Last known detach count.
 * @last_attached: Last known attached/detached state.
 */
struct comedi_file {
	struct comedi_device *dev;
	struct comedi_subdevice *read_subdev;
	struct comedi_subdevice *write_subdev;
	unsigned int last_detach_count;
	unsigned int last_attached:1;
};

#define COMEDI_NUM_MINORS 0x100
#define COMEDI_NUM_SUBDEVICE_MINORS	\
	(COMEDI_NUM_MINORS - COMEDI_NUM_BOARD_MINORS)

<<<<<<< HEAD
static int comedi_num_legacy_minors;
module_param(comedi_num_legacy_minors, int, 0444);
=======
static unsigned short comedi_num_legacy_minors;
module_param(comedi_num_legacy_minors, ushort, 0444);
>>>>>>> 24b8d41d
MODULE_PARM_DESC(comedi_num_legacy_minors,
		 "number of comedi minor devices to reserve for non-auto-configured devices (default 0)"
		);

unsigned int comedi_default_buf_size_kb = CONFIG_COMEDI_DEFAULT_BUF_SIZE_KB;
module_param(comedi_default_buf_size_kb, uint, 0644);
MODULE_PARM_DESC(comedi_default_buf_size_kb,
		 "default asynchronous buffer size in KiB (default "
		 __MODULE_STRING(CONFIG_COMEDI_DEFAULT_BUF_SIZE_KB) ")");

<<<<<<< HEAD
unsigned int comedi_default_buf_maxsize_kb
	= CONFIG_COMEDI_DEFAULT_BUF_MAXSIZE_KB;
=======
unsigned int comedi_default_buf_maxsize_kb =
	CONFIG_COMEDI_DEFAULT_BUF_MAXSIZE_KB;
>>>>>>> 24b8d41d
module_param(comedi_default_buf_maxsize_kb, uint, 0644);
MODULE_PARM_DESC(comedi_default_buf_maxsize_kb,
		 "default maximum size of asynchronous buffer in KiB (default "
		 __MODULE_STRING(CONFIG_COMEDI_DEFAULT_BUF_MAXSIZE_KB) ")");

static DEFINE_MUTEX(comedi_board_minor_table_lock);
static struct comedi_device
*comedi_board_minor_table[COMEDI_NUM_BOARD_MINORS];

static DEFINE_MUTEX(comedi_subdevice_minor_table_lock);
/* Note: indexed by minor - COMEDI_NUM_BOARD_MINORS. */
static struct comedi_subdevice
*comedi_subdevice_minor_table[COMEDI_NUM_SUBDEVICE_MINORS];

static struct class *comedi_class;
static struct cdev comedi_cdev;

static void comedi_device_init(struct comedi_device *dev)
{
	kref_init(&dev->refcount);
	spin_lock_init(&dev->spinlock);
	mutex_init(&dev->mutex);
	init_rwsem(&dev->attach_lock);
	dev->minor = -1;
}

static void comedi_dev_kref_release(struct kref *kref)
{
	struct comedi_device *dev =
		container_of(kref, struct comedi_device, refcount);

	mutex_destroy(&dev->mutex);
	put_device(dev->class_dev);
	kfree(dev);
}

/**
 * comedi_dev_put() - Release a use of a COMEDI device
 * @dev: COMEDI device.
 *
 * Must be called when a user of a COMEDI device is finished with it.
 * When the last user of the COMEDI device calls this function, the
 * COMEDI device is destroyed.
 *
 * Return: 1 if the COMEDI device is destroyed by this call or @dev is
 * NULL, otherwise return 0.  Callers must not assume the COMEDI
 * device is still valid if this function returns 0.
 */
int comedi_dev_put(struct comedi_device *dev)
{
	if (dev)
		return kref_put(&dev->refcount, comedi_dev_kref_release);
	return 1;
}
EXPORT_SYMBOL_GPL(comedi_dev_put);

static struct comedi_device *comedi_dev_get(struct comedi_device *dev)
{
	if (dev)
		kref_get(&dev->refcount);
	return dev;
}

static void comedi_device_cleanup(struct comedi_device *dev)
{
	struct module *driver_module = NULL;

	if (!dev)
		return;
	mutex_lock(&dev->mutex);
	if (dev->attached)
		driver_module = dev->driver->module;
	comedi_device_detach(dev);
	if (driver_module && dev->use_count)
		module_put(driver_module);
	mutex_unlock(&dev->mutex);
}

static bool comedi_clear_board_dev(struct comedi_device *dev)
{
	unsigned int i = dev->minor;
	bool cleared = false;

	lockdep_assert_held(&dev->mutex);
	mutex_lock(&comedi_board_minor_table_lock);
	if (dev == comedi_board_minor_table[i]) {
		comedi_board_minor_table[i] = NULL;
		cleared = true;
	}
	mutex_unlock(&comedi_board_minor_table_lock);
	return cleared;
}

static struct comedi_device *comedi_clear_board_minor(unsigned int minor)
{
	struct comedi_device *dev;

	mutex_lock(&comedi_board_minor_table_lock);
	dev = comedi_board_minor_table[minor];
	comedi_board_minor_table[minor] = NULL;
	mutex_unlock(&comedi_board_minor_table_lock);
	return dev;
}

static void comedi_free_board_dev(struct comedi_device *dev)
{
	if (dev) {
		comedi_device_cleanup(dev);
		if (dev->class_dev) {
			device_destroy(comedi_class,
				       MKDEV(COMEDI_MAJOR, dev->minor));
		}
		comedi_dev_put(dev);
	}
}

static struct comedi_subdevice *
comedi_subdevice_from_minor(const struct comedi_device *dev, unsigned int minor)
{
	struct comedi_subdevice *s;
	unsigned int i = minor - COMEDI_NUM_BOARD_MINORS;

	mutex_lock(&comedi_subdevice_minor_table_lock);
	s = comedi_subdevice_minor_table[i];
	if (s && s->device != dev)
		s = NULL;
	mutex_unlock(&comedi_subdevice_minor_table_lock);
	return s;
}

static struct comedi_device *comedi_dev_get_from_board_minor(unsigned int minor)
{
	struct comedi_device *dev;

	mutex_lock(&comedi_board_minor_table_lock);
	dev = comedi_dev_get(comedi_board_minor_table[minor]);
	mutex_unlock(&comedi_board_minor_table_lock);
	return dev;
}

static struct comedi_device *
comedi_dev_get_from_subdevice_minor(unsigned int minor)
{
	struct comedi_device *dev;
	struct comedi_subdevice *s;
	unsigned int i = minor - COMEDI_NUM_BOARD_MINORS;

	mutex_lock(&comedi_subdevice_minor_table_lock);
	s = comedi_subdevice_minor_table[i];
	dev = comedi_dev_get(s ? s->device : NULL);
	mutex_unlock(&comedi_subdevice_minor_table_lock);
	return dev;
}

/**
 * comedi_dev_get_from_minor() - Get COMEDI device by minor device number
 * @minor: Minor device number.
 *
 * Finds the COMEDI device associated with the minor device number, if any,
 * and increments its reference count.  The COMEDI device is prevented from
 * being freed until a matching call is made to comedi_dev_put().
 *
 * Return: A pointer to the COMEDI device if it exists, with its usage
 * reference incremented.  Return NULL if no COMEDI device exists with the
 * specified minor device number.
 */
struct comedi_device *comedi_dev_get_from_minor(unsigned int minor)
{
	if (minor < COMEDI_NUM_BOARD_MINORS)
		return comedi_dev_get_from_board_minor(minor);

	return comedi_dev_get_from_subdevice_minor(minor);
}
EXPORT_SYMBOL_GPL(comedi_dev_get_from_minor);

static struct comedi_subdevice *
comedi_read_subdevice(const struct comedi_device *dev, unsigned int minor)
{
	struct comedi_subdevice *s;

	lockdep_assert_held(&dev->mutex);
	if (minor >= COMEDI_NUM_BOARD_MINORS) {
		s = comedi_subdevice_from_minor(dev, minor);
		if (!s || (s->subdev_flags & SDF_CMD_READ))
			return s;
	}
	return dev->read_subdev;
}

static struct comedi_subdevice *
comedi_write_subdevice(const struct comedi_device *dev, unsigned int minor)
{
	struct comedi_subdevice *s;

	lockdep_assert_held(&dev->mutex);
	if (minor >= COMEDI_NUM_BOARD_MINORS) {
		s = comedi_subdevice_from_minor(dev, minor);
		if (!s || (s->subdev_flags & SDF_CMD_WRITE))
			return s;
	}
	return dev->write_subdev;
}

static void comedi_file_reset(struct file *file)
{
	struct comedi_file *cfp = file->private_data;
	struct comedi_device *dev = cfp->dev;
	struct comedi_subdevice *s, *read_s, *write_s;
	unsigned int minor = iminor(file_inode(file));

	read_s = dev->read_subdev;
	write_s = dev->write_subdev;
	if (minor >= COMEDI_NUM_BOARD_MINORS) {
		s = comedi_subdevice_from_minor(dev, minor);
		if (!s || s->subdev_flags & SDF_CMD_READ)
			read_s = s;
		if (!s || s->subdev_flags & SDF_CMD_WRITE)
			write_s = s;
	}
	cfp->last_attached = dev->attached;
	cfp->last_detach_count = dev->detach_count;
	WRITE_ONCE(cfp->read_subdev, read_s);
	WRITE_ONCE(cfp->write_subdev, write_s);
}

static void comedi_file_check(struct file *file)
{
	struct comedi_file *cfp = file->private_data;
	struct comedi_device *dev = cfp->dev;

	if (cfp->last_attached != dev->attached ||
	    cfp->last_detach_count != dev->detach_count)
		comedi_file_reset(file);
}

static struct comedi_subdevice *comedi_file_read_subdevice(struct file *file)
{
	struct comedi_file *cfp = file->private_data;

	comedi_file_check(file);
	return READ_ONCE(cfp->read_subdev);
}

static struct comedi_subdevice *comedi_file_write_subdevice(struct file *file)
{
	struct comedi_file *cfp = file->private_data;

	comedi_file_check(file);
	return READ_ONCE(cfp->write_subdev);
}

static int resize_async_buffer(struct comedi_device *dev,
			       struct comedi_subdevice *s,
			       unsigned int new_size)
{
	struct comedi_async *async = s->async;
	int retval;

	lockdep_assert_held(&dev->mutex);

	if (new_size > async->max_bufsize)
		return -EPERM;

	if (s->busy) {
		dev_dbg(dev->class_dev,
			"subdevice is busy, cannot resize buffer\n");
		return -EBUSY;
	}
	if (comedi_buf_is_mmapped(s)) {
		dev_dbg(dev->class_dev,
			"subdevice is mmapped, cannot resize buffer\n");
		return -EBUSY;
	}

	/* make sure buffer is an integral number of pages (we round up) */
	new_size = (new_size + PAGE_SIZE - 1) & PAGE_MASK;

	retval = comedi_buf_alloc(dev, s, new_size);
	if (retval < 0)
		return retval;

	if (s->buf_change) {
		retval = s->buf_change(dev, s);
		if (retval < 0)
			return retval;
	}

	dev_dbg(dev->class_dev, "subd %d buffer resized to %i bytes\n",
		s->index, async->prealloc_bufsz);
	return 0;
}

/* sysfs attribute files */

static ssize_t max_read_buffer_kb_show(struct device *csdev,
				       struct device_attribute *attr, char *buf)
{
	unsigned int minor = MINOR(csdev->devt);
	struct comedi_device *dev;
	struct comedi_subdevice *s;
	unsigned int size = 0;

	dev = comedi_dev_get_from_minor(minor);
	if (!dev)
		return -ENODEV;

	mutex_lock(&dev->mutex);
	s = comedi_read_subdevice(dev, minor);
	if (s && (s->subdev_flags & SDF_CMD_READ) && s->async)
		size = s->async->max_bufsize / 1024;
	mutex_unlock(&dev->mutex);

	comedi_dev_put(dev);
	return snprintf(buf, PAGE_SIZE, "%u\n", size);
}

static ssize_t max_read_buffer_kb_store(struct device *csdev,
					struct device_attribute *attr,
					const char *buf, size_t count)
{
	unsigned int minor = MINOR(csdev->devt);
	struct comedi_device *dev;
	struct comedi_subdevice *s;
	unsigned int size;
	int err;

	err = kstrtouint(buf, 10, &size);
	if (err)
		return err;
	if (size > (UINT_MAX / 1024))
		return -EINVAL;
	size *= 1024;

	dev = comedi_dev_get_from_minor(minor);
	if (!dev)
		return -ENODEV;

	mutex_lock(&dev->mutex);
	s = comedi_read_subdevice(dev, minor);
	if (s && (s->subdev_flags & SDF_CMD_READ) && s->async)
		s->async->max_bufsize = size;
	else
		err = -EINVAL;
	mutex_unlock(&dev->mutex);

	comedi_dev_put(dev);
	return err ? err : count;
}
static DEVICE_ATTR_RW(max_read_buffer_kb);

static ssize_t read_buffer_kb_show(struct device *csdev,
				   struct device_attribute *attr, char *buf)
{
	unsigned int minor = MINOR(csdev->devt);
	struct comedi_device *dev;
	struct comedi_subdevice *s;
	unsigned int size = 0;

	dev = comedi_dev_get_from_minor(minor);
	if (!dev)
		return -ENODEV;

	mutex_lock(&dev->mutex);
	s = comedi_read_subdevice(dev, minor);
	if (s && (s->subdev_flags & SDF_CMD_READ) && s->async)
		size = s->async->prealloc_bufsz / 1024;
	mutex_unlock(&dev->mutex);

	comedi_dev_put(dev);
	return snprintf(buf, PAGE_SIZE, "%u\n", size);
}

static ssize_t read_buffer_kb_store(struct device *csdev,
				    struct device_attribute *attr,
				    const char *buf, size_t count)
{
	unsigned int minor = MINOR(csdev->devt);
	struct comedi_device *dev;
	struct comedi_subdevice *s;
	unsigned int size;
	int err;

	err = kstrtouint(buf, 10, &size);
	if (err)
		return err;
	if (size > (UINT_MAX / 1024))
		return -EINVAL;
	size *= 1024;

	dev = comedi_dev_get_from_minor(minor);
	if (!dev)
		return -ENODEV;

	mutex_lock(&dev->mutex);
	s = comedi_read_subdevice(dev, minor);
	if (s && (s->subdev_flags & SDF_CMD_READ) && s->async)
		err = resize_async_buffer(dev, s, size);
	else
		err = -EINVAL;
	mutex_unlock(&dev->mutex);

	comedi_dev_put(dev);
	return err ? err : count;
}
static DEVICE_ATTR_RW(read_buffer_kb);

static ssize_t max_write_buffer_kb_show(struct device *csdev,
					struct device_attribute *attr,
					char *buf)
{
	unsigned int minor = MINOR(csdev->devt);
	struct comedi_device *dev;
	struct comedi_subdevice *s;
	unsigned int size = 0;

	dev = comedi_dev_get_from_minor(minor);
	if (!dev)
		return -ENODEV;

	mutex_lock(&dev->mutex);
	s = comedi_write_subdevice(dev, minor);
	if (s && (s->subdev_flags & SDF_CMD_WRITE) && s->async)
		size = s->async->max_bufsize / 1024;
	mutex_unlock(&dev->mutex);

	comedi_dev_put(dev);
	return snprintf(buf, PAGE_SIZE, "%u\n", size);
}

static ssize_t max_write_buffer_kb_store(struct device *csdev,
					 struct device_attribute *attr,
					 const char *buf, size_t count)
{
	unsigned int minor = MINOR(csdev->devt);
	struct comedi_device *dev;
	struct comedi_subdevice *s;
	unsigned int size;
	int err;

	err = kstrtouint(buf, 10, &size);
	if (err)
		return err;
	if (size > (UINT_MAX / 1024))
		return -EINVAL;
	size *= 1024;

	dev = comedi_dev_get_from_minor(minor);
	if (!dev)
		return -ENODEV;

	mutex_lock(&dev->mutex);
	s = comedi_write_subdevice(dev, minor);
	if (s && (s->subdev_flags & SDF_CMD_WRITE) && s->async)
		s->async->max_bufsize = size;
	else
		err = -EINVAL;
	mutex_unlock(&dev->mutex);

	comedi_dev_put(dev);
	return err ? err : count;
}
static DEVICE_ATTR_RW(max_write_buffer_kb);

static ssize_t write_buffer_kb_show(struct device *csdev,
				    struct device_attribute *attr, char *buf)
{
	unsigned int minor = MINOR(csdev->devt);
	struct comedi_device *dev;
	struct comedi_subdevice *s;
	unsigned int size = 0;

	dev = comedi_dev_get_from_minor(minor);
	if (!dev)
		return -ENODEV;

	mutex_lock(&dev->mutex);
	s = comedi_write_subdevice(dev, minor);
	if (s && (s->subdev_flags & SDF_CMD_WRITE) && s->async)
		size = s->async->prealloc_bufsz / 1024;
	mutex_unlock(&dev->mutex);

	comedi_dev_put(dev);
	return snprintf(buf, PAGE_SIZE, "%u\n", size);
}

static ssize_t write_buffer_kb_store(struct device *csdev,
				     struct device_attribute *attr,
				     const char *buf, size_t count)
{
	unsigned int minor = MINOR(csdev->devt);
	struct comedi_device *dev;
	struct comedi_subdevice *s;
	unsigned int size;
	int err;

	err = kstrtouint(buf, 10, &size);
	if (err)
		return err;
	if (size > (UINT_MAX / 1024))
		return -EINVAL;
	size *= 1024;

	dev = comedi_dev_get_from_minor(minor);
	if (!dev)
		return -ENODEV;

	mutex_lock(&dev->mutex);
	s = comedi_write_subdevice(dev, minor);
	if (s && (s->subdev_flags & SDF_CMD_WRITE) && s->async)
		err = resize_async_buffer(dev, s, size);
	else
		err = -EINVAL;
	mutex_unlock(&dev->mutex);

	comedi_dev_put(dev);
	return err ? err : count;
}
static DEVICE_ATTR_RW(write_buffer_kb);

static struct attribute *comedi_dev_attrs[] = {
	&dev_attr_max_read_buffer_kb.attr,
	&dev_attr_read_buffer_kb.attr,
	&dev_attr_max_write_buffer_kb.attr,
	&dev_attr_write_buffer_kb.attr,
	NULL,
};
ATTRIBUTE_GROUPS(comedi_dev);

static void __comedi_clear_subdevice_runflags(struct comedi_subdevice *s,
					      unsigned int bits)
{
	s->runflags &= ~bits;
}

static void __comedi_set_subdevice_runflags(struct comedi_subdevice *s,
					    unsigned int bits)
{
	s->runflags |= bits;
}

static void comedi_update_subdevice_runflags(struct comedi_subdevice *s,
					     unsigned int mask,
					     unsigned int bits)
{
	unsigned long flags;

	spin_lock_irqsave(&s->spin_lock, flags);
	__comedi_clear_subdevice_runflags(s, mask);
	__comedi_set_subdevice_runflags(s, bits & mask);
	spin_unlock_irqrestore(&s->spin_lock, flags);
}

static unsigned int __comedi_get_subdevice_runflags(struct comedi_subdevice *s)
{
	return s->runflags;
}

static unsigned int comedi_get_subdevice_runflags(struct comedi_subdevice *s)
{
	unsigned long flags;
	unsigned int runflags;

	spin_lock_irqsave(&s->spin_lock, flags);
	runflags = __comedi_get_subdevice_runflags(s);
	spin_unlock_irqrestore(&s->spin_lock, flags);
	return runflags;
}

static bool comedi_is_runflags_running(unsigned int runflags)
{
	return runflags & COMEDI_SRF_RUNNING;
}

static bool comedi_is_runflags_in_error(unsigned int runflags)
{
	return runflags & COMEDI_SRF_ERROR;
}

/**
 * comedi_is_subdevice_running() - Check if async command running on subdevice
 * @s: COMEDI subdevice.
 *
 * Return: %true if an asynchronous COMEDI command is active on the
 * subdevice, else %false.
 */
bool comedi_is_subdevice_running(struct comedi_subdevice *s)
{
	unsigned int runflags = comedi_get_subdevice_runflags(s);

	return comedi_is_runflags_running(runflags);
}
EXPORT_SYMBOL_GPL(comedi_is_subdevice_running);

static bool __comedi_is_subdevice_running(struct comedi_subdevice *s)
{
	unsigned int runflags = __comedi_get_subdevice_runflags(s);

	return comedi_is_runflags_running(runflags);
}

bool comedi_can_auto_free_spriv(struct comedi_subdevice *s)
{
	unsigned int runflags = __comedi_get_subdevice_runflags(s);

	return runflags & COMEDI_SRF_FREE_SPRIV;
}

/**
 * comedi_set_spriv_auto_free() - Mark subdevice private data as freeable
 * @s: COMEDI subdevice.
 *
 * Mark the subdevice as having a pointer to private data that can be
 * automatically freed when the COMEDI device is detached from the low-level
 * driver.
 */
void comedi_set_spriv_auto_free(struct comedi_subdevice *s)
{
	__comedi_set_subdevice_runflags(s, COMEDI_SRF_FREE_SPRIV);
}
EXPORT_SYMBOL_GPL(comedi_set_spriv_auto_free);

/**
 * comedi_alloc_spriv - Allocate memory for the subdevice private data
 * @s: COMEDI subdevice.
 * @size: Size of the memory to allocate.
 *
 * Allocate memory for the subdevice private data and point @s->private
 * to it.  The memory will be freed automatically when the COMEDI device
 * is detached from the low-level driver.
 *
 * Return: A pointer to the allocated memory @s->private on success.
 * Return NULL on failure.
 */
void *comedi_alloc_spriv(struct comedi_subdevice *s, size_t size)
{
	s->private = kzalloc(size, GFP_KERNEL);
	if (s->private)
		comedi_set_spriv_auto_free(s);
	return s->private;
}
EXPORT_SYMBOL_GPL(comedi_alloc_spriv);

/*
 * This function restores a subdevice to an idle state.
 */
static void do_become_nonbusy(struct comedi_device *dev,
			      struct comedi_subdevice *s)
{
	struct comedi_async *async = s->async;

	lockdep_assert_held(&dev->mutex);
	comedi_update_subdevice_runflags(s, COMEDI_SRF_RUNNING, 0);
	if (async) {
		comedi_buf_reset(s);
		async->inttrig = NULL;
		kfree(async->cmd.chanlist);
		async->cmd.chanlist = NULL;
		s->busy = NULL;
		wake_up_interruptible_all(&async->wait_head);
	} else {
		dev_err(dev->class_dev,
			"BUG: (?) %s called with async=NULL\n", __func__);
		s->busy = NULL;
	}
}

static int do_cancel(struct comedi_device *dev, struct comedi_subdevice *s)
{
	int ret = 0;

	lockdep_assert_held(&dev->mutex);
	if (comedi_is_subdevice_running(s) && s->cancel)
		ret = s->cancel(dev, s);

	do_become_nonbusy(dev, s);

	return ret;
}

void comedi_device_cancel_all(struct comedi_device *dev)
{
	struct comedi_subdevice *s;
	int i;

	lockdep_assert_held(&dev->mutex);
	if (!dev->attached)
		return;

	for (i = 0; i < dev->n_subdevices; i++) {
		s = &dev->subdevices[i];
		if (s->async)
			do_cancel(dev, s);
	}
}

static int is_device_busy(struct comedi_device *dev)
{
	struct comedi_subdevice *s;
	int i;

	lockdep_assert_held(&dev->mutex);
	if (!dev->attached)
		return 0;

	for (i = 0; i < dev->n_subdevices; i++) {
		s = &dev->subdevices[i];
		if (s->busy)
			return 1;
		if (s->async && comedi_buf_is_mmapped(s))
			return 1;
	}

	return 0;
}

/*
 * COMEDI_DEVCONFIG ioctl
 * attaches (and configures) or detaches a legacy device
 *
 * arg:
 *	pointer to comedi_devconfig structure (NULL if detaching)
 *
 * reads:
 *	comedi_devconfig structure (if attaching)
 *
 * writes:
 *	nothing
 */
static int do_devconfig_ioctl(struct comedi_device *dev,
			      struct comedi_devconfig __user *arg)
{
	struct comedi_devconfig it;

	lockdep_assert_held(&dev->mutex);
	if (!capable(CAP_SYS_ADMIN))
		return -EPERM;

	if (!arg) {
		if (is_device_busy(dev))
			return -EBUSY;
		if (dev->attached) {
			struct module *driver_module = dev->driver->module;

			comedi_device_detach(dev);
			module_put(driver_module);
		}
		return 0;
	}

	if (copy_from_user(&it, arg, sizeof(it)))
		return -EFAULT;

	it.board_name[COMEDI_NAMELEN - 1] = 0;

	if (it.options[COMEDI_DEVCONF_AUX_DATA_LENGTH]) {
		dev_warn(dev->class_dev,
			 "comedi_config --init_data is deprecated\n");
		return -EINVAL;
	}

	if (dev->minor >= comedi_num_legacy_minors)
		/* don't re-use dynamically allocated comedi devices */
		return -EBUSY;

	/* This increments the driver module count on success. */
	return comedi_device_attach(dev, &it);
}

/*
 * COMEDI_BUFCONFIG ioctl
 * buffer configuration
 *
 * arg:
 *	pointer to comedi_bufconfig structure
 *
 * reads:
 *	comedi_bufconfig structure
 *
 * writes:
 *	modified comedi_bufconfig structure
 */
static int do_bufconfig_ioctl(struct comedi_device *dev,
			      struct comedi_bufconfig __user *arg)
{
	struct comedi_bufconfig bc;
	struct comedi_async *async;
	struct comedi_subdevice *s;
	int retval = 0;

	lockdep_assert_held(&dev->mutex);
	if (copy_from_user(&bc, arg, sizeof(bc)))
		return -EFAULT;

	if (bc.subdevice >= dev->n_subdevices)
		return -EINVAL;

	s = &dev->subdevices[bc.subdevice];
	async = s->async;

	if (!async) {
		dev_dbg(dev->class_dev,
			"subdevice does not have async capability\n");
		bc.size = 0;
		bc.maximum_size = 0;
		goto copyback;
	}

	if (bc.maximum_size) {
		if (!capable(CAP_SYS_ADMIN))
			return -EPERM;

		async->max_bufsize = bc.maximum_size;
	}

	if (bc.size) {
		retval = resize_async_buffer(dev, s, bc.size);
		if (retval < 0)
			return retval;
	}

	bc.size = async->prealloc_bufsz;
	bc.maximum_size = async->max_bufsize;

copyback:
	if (copy_to_user(arg, &bc, sizeof(bc)))
		return -EFAULT;

	return 0;
}

/*
 * COMEDI_DEVINFO ioctl
 * device info
 *
 * arg:
 *	pointer to comedi_devinfo structure
 *
 * reads:
 *	nothing
 *
 * writes:
 *	comedi_devinfo structure
 */
static int do_devinfo_ioctl(struct comedi_device *dev,
			    struct comedi_devinfo __user *arg,
			    struct file *file)
{
	struct comedi_subdevice *s;
	struct comedi_devinfo devinfo;

	lockdep_assert_held(&dev->mutex);
	memset(&devinfo, 0, sizeof(devinfo));

	/* fill devinfo structure */
	devinfo.version_code = COMEDI_VERSION_CODE;
	devinfo.n_subdevs = dev->n_subdevices;
	strlcpy(devinfo.driver_name, dev->driver->driver_name, COMEDI_NAMELEN);
	strlcpy(devinfo.board_name, dev->board_name, COMEDI_NAMELEN);

	s = comedi_file_read_subdevice(file);
	if (s)
		devinfo.read_subdevice = s->index;
	else
		devinfo.read_subdevice = -1;

	s = comedi_file_write_subdevice(file);
	if (s)
		devinfo.write_subdevice = s->index;
	else
		devinfo.write_subdevice = -1;

	if (copy_to_user(arg, &devinfo, sizeof(devinfo)))
		return -EFAULT;

	return 0;
}

/*
 * COMEDI_SUBDINFO ioctl
 * subdevices info
 *
 * arg:
 *	pointer to array of comedi_subdinfo structures
 *
 * reads:
 *	nothing
 *
 * writes:
 *	array of comedi_subdinfo structures
 */
static int do_subdinfo_ioctl(struct comedi_device *dev,
			     struct comedi_subdinfo __user *arg, void *file)
{
	int ret, i;
	struct comedi_subdinfo *tmp, *us;
	struct comedi_subdevice *s;

	lockdep_assert_held(&dev->mutex);
	tmp = kcalloc(dev->n_subdevices, sizeof(*tmp), GFP_KERNEL);
	if (!tmp)
		return -ENOMEM;

	/* fill subdinfo structs */
	for (i = 0; i < dev->n_subdevices; i++) {
		s = &dev->subdevices[i];
		us = tmp + i;

		us->type = s->type;
		us->n_chan = s->n_chan;
		us->subd_flags = s->subdev_flags;
		if (comedi_is_subdevice_running(s))
			us->subd_flags |= SDF_RUNNING;
#define TIMER_nanosec 5		/* backwards compatibility */
		us->timer_type = TIMER_nanosec;
		us->len_chanlist = s->len_chanlist;
		us->maxdata = s->maxdata;
		if (s->range_table) {
			us->range_type =
			    (i << 24) | (0 << 16) | (s->range_table->length);
		} else {
			us->range_type = 0;	/* XXX */
		}

		if (s->busy)
			us->subd_flags |= SDF_BUSY;
		if (s->busy == file)
			us->subd_flags |= SDF_BUSY_OWNER;
		if (s->lock)
			us->subd_flags |= SDF_LOCKED;
		if (s->lock == file)
			us->subd_flags |= SDF_LOCK_OWNER;
		if (!s->maxdata && s->maxdata_list)
			us->subd_flags |= SDF_MAXDATA;
		if (s->range_table_list)
			us->subd_flags |= SDF_RANGETYPE;
		if (s->do_cmd)
			us->subd_flags |= SDF_CMD;

		if (s->insn_bits != &insn_inval)
			us->insn_bits_support = COMEDI_SUPPORTED;
		else
			us->insn_bits_support = COMEDI_UNSUPPORTED;
	}

	ret = copy_to_user(arg, tmp, dev->n_subdevices * sizeof(*tmp));

	kfree(tmp);

	return ret ? -EFAULT : 0;
}

/*
 * COMEDI_CHANINFO ioctl
 * subdevice channel info
 *
 * arg:
 *	pointer to comedi_chaninfo structure
 *
 * reads:
 *	comedi_chaninfo structure
 *
 * writes:
 *	array of maxdata values to chaninfo->maxdata_list if requested
 *	array of range table lengths to chaninfo->range_table_list if requested
 */
static int do_chaninfo_ioctl(struct comedi_device *dev,
			     struct comedi_chaninfo *it)
{
	struct comedi_subdevice *s;

	lockdep_assert_held(&dev->mutex);

	if (it->subdev >= dev->n_subdevices)
		return -EINVAL;
	s = &dev->subdevices[it->subdev];

	if (it->maxdata_list) {
		if (s->maxdata || !s->maxdata_list)
			return -EINVAL;
		if (copy_to_user(it->maxdata_list, s->maxdata_list,
				 s->n_chan * sizeof(unsigned int)))
			return -EFAULT;
	}

	if (it->flaglist)
		return -EINVAL;	/* flaglist not supported */

	if (it->rangelist) {
		int i;

		if (!s->range_table_list)
			return -EINVAL;
		for (i = 0; i < s->n_chan; i++) {
			int x;

			x = (dev->minor << 28) | (it->subdev << 24) | (i << 16) |
			    (s->range_table_list[i]->length);
			if (put_user(x, it->rangelist + i))
				return -EFAULT;
		}
	}

	return 0;
}

/*
 * COMEDI_BUFINFO ioctl
 * buffer information
 *
 * arg:
 *	pointer to comedi_bufinfo structure
 *
 * reads:
 *	comedi_bufinfo structure
 *
 * writes:
 *	modified comedi_bufinfo structure
 */
static int do_bufinfo_ioctl(struct comedi_device *dev,
			    struct comedi_bufinfo __user *arg, void *file)
{
	struct comedi_bufinfo bi;
	struct comedi_subdevice *s;
	struct comedi_async *async;
	unsigned int runflags;
	int retval = 0;
	bool become_nonbusy = false;

	lockdep_assert_held(&dev->mutex);
	if (copy_from_user(&bi, arg, sizeof(bi)))
		return -EFAULT;

	if (bi.subdevice >= dev->n_subdevices)
		return -EINVAL;

	s = &dev->subdevices[bi.subdevice];

	async = s->async;

	if (!async || s->busy != file)
		return -EINVAL;

	runflags = comedi_get_subdevice_runflags(s);
	if (!(async->cmd.flags & CMDF_WRITE)) {
		/* command was set up in "read" direction */
		if (bi.bytes_read) {
			comedi_buf_read_alloc(s, bi.bytes_read);
			bi.bytes_read = comedi_buf_read_free(s, bi.bytes_read);
		}
		/*
		 * If nothing left to read, and command has stopped, and
		 * {"read" position not updated or command stopped normally},
		 * then become non-busy.
		 */
		if (comedi_buf_read_n_available(s) == 0 &&
		    !comedi_is_runflags_running(runflags) &&
		    (bi.bytes_read == 0 ||
		     !comedi_is_runflags_in_error(runflags))) {
			become_nonbusy = true;
			if (comedi_is_runflags_in_error(runflags))
				retval = -EPIPE;
		}
		bi.bytes_written = 0;
	} else {
		/* command was set up in "write" direction */
		if (!comedi_is_runflags_running(runflags)) {
			bi.bytes_written = 0;
			become_nonbusy = true;
			if (comedi_is_runflags_in_error(runflags))
				retval = -EPIPE;
		} else if (bi.bytes_written) {
			comedi_buf_write_alloc(s, bi.bytes_written);
			bi.bytes_written =
			    comedi_buf_write_free(s, bi.bytes_written);
		}
		bi.bytes_read = 0;
	}

	bi.buf_write_count = async->buf_write_count;
	bi.buf_write_ptr = async->buf_write_ptr;
	bi.buf_read_count = async->buf_read_count;
	bi.buf_read_ptr = async->buf_read_ptr;

	if (become_nonbusy)
		do_become_nonbusy(dev, s);

	if (retval)
		return retval;

	if (copy_to_user(arg, &bi, sizeof(bi)))
		return -EFAULT;

	return 0;
}

static int check_insn_config_length(struct comedi_insn *insn,
				    unsigned int *data)
{
	if (insn->n < 1)
		return -EINVAL;

	switch (data[0]) {
	case INSN_CONFIG_DIO_OUTPUT:
	case INSN_CONFIG_DIO_INPUT:
	case INSN_CONFIG_DISARM:
	case INSN_CONFIG_RESET:
		if (insn->n == 1)
			return 0;
		break;
	case INSN_CONFIG_ARM:
	case INSN_CONFIG_DIO_QUERY:
	case INSN_CONFIG_BLOCK_SIZE:
	case INSN_CONFIG_FILTER:
	case INSN_CONFIG_SERIAL_CLOCK:
	case INSN_CONFIG_BIDIRECTIONAL_DATA:
	case INSN_CONFIG_ALT_SOURCE:
	case INSN_CONFIG_SET_COUNTER_MODE:
	case INSN_CONFIG_8254_READ_STATUS:
	case INSN_CONFIG_SET_ROUTING:
	case INSN_CONFIG_GET_ROUTING:
	case INSN_CONFIG_GET_PWM_STATUS:
	case INSN_CONFIG_PWM_SET_PERIOD:
	case INSN_CONFIG_PWM_GET_PERIOD:
		if (insn->n == 2)
			return 0;
		break;
	case INSN_CONFIG_SET_GATE_SRC:
	case INSN_CONFIG_GET_GATE_SRC:
	case INSN_CONFIG_SET_CLOCK_SRC:
	case INSN_CONFIG_GET_CLOCK_SRC:
	case INSN_CONFIG_SET_OTHER_SRC:
	case INSN_CONFIG_GET_COUNTER_STATUS:
	case INSN_CONFIG_PWM_SET_H_BRIDGE:
	case INSN_CONFIG_PWM_GET_H_BRIDGE:
	case INSN_CONFIG_GET_HARDWARE_BUFFER_SIZE:
		if (insn->n == 3)
			return 0;
		break;
	case INSN_CONFIG_PWM_OUTPUT:
	case INSN_CONFIG_ANALOG_TRIG:
	case INSN_CONFIG_TIMER_1:
		if (insn->n == 5)
			return 0;
		break;
	case INSN_CONFIG_DIGITAL_TRIG:
		if (insn->n == 6)
			return 0;
		break;
	case INSN_CONFIG_GET_CMD_TIMING_CONSTRAINTS:
		if (insn->n >= 4)
			return 0;
		break;
		/*
		 * by default we allow the insn since we don't have checks for
		 * all possible cases yet
		 */
	default:
		pr_warn("No check for data length of config insn id %i is implemented\n",
			data[0]);
		pr_warn("Add a check to %s in %s\n", __func__, __FILE__);
		pr_warn("Assuming n=%i is correct\n", insn->n);
		return 0;
	}
	return -EINVAL;
}

static int check_insn_device_config_length(struct comedi_insn *insn,
					   unsigned int *data)
{
	if (insn->n < 1)
		return -EINVAL;

	switch (data[0]) {
	case INSN_DEVICE_CONFIG_TEST_ROUTE:
	case INSN_DEVICE_CONFIG_CONNECT_ROUTE:
	case INSN_DEVICE_CONFIG_DISCONNECT_ROUTE:
		if (insn->n == 3)
			return 0;
		break;
	case INSN_DEVICE_CONFIG_GET_ROUTES:
		/*
		 * Big enough for config_id and the length of the userland
		 * memory buffer.  Additional length should be in factors of 2
		 * to communicate any returned route pairs (source,destination).
		 */
		if (insn->n >= 2)
			return 0;
		break;
	}
	return -EINVAL;
}

/**
 * get_valid_routes() - Calls low-level driver get_valid_routes function to
 *			either return a count of valid routes to user, or copy
 *			of list of all valid device routes to buffer in
 *			userspace.
 * @dev: comedi device pointer
 * @data: data from user insn call.  The length of the data must be >= 2.
 *	  data[0] must contain the INSN_DEVICE_CONFIG config_id.
 *	  data[1](input) contains the number of _pairs_ for which memory is
 *		  allotted from the user.  If the user specifies '0', then only
 *		  the number of pairs available is returned.
 *	  data[1](output) returns either the number of pairs available (if none
 *		  where requested) or the number of _pairs_ that are copied back
 *		  to the user.
 *	  data[2::2] returns each (source, destination) pair.
 *
 * Return: -EINVAL if low-level driver does not allocate and return routes as
 *	   expected.  Returns 0 otherwise.
 */
static int get_valid_routes(struct comedi_device *dev, unsigned int *data)
{
	lockdep_assert_held(&dev->mutex);
	data[1] = dev->get_valid_routes(dev, data[1], data + 2);
	return 0;
}

static int parse_insn(struct comedi_device *dev, struct comedi_insn *insn,
		      unsigned int *data, void *file)
{
	struct comedi_subdevice *s;
	int ret = 0;
	int i;

	lockdep_assert_held(&dev->mutex);
	if (insn->insn & INSN_MASK_SPECIAL) {
		/* a non-subdevice instruction */

		switch (insn->insn) {
		case INSN_GTOD:
			{
				struct timespec64 tv;

				if (insn->n != 2) {
					ret = -EINVAL;
					break;
				}

				ktime_get_real_ts64(&tv);
				/* unsigned data safe until 2106 */
				data[0] = (unsigned int)tv.tv_sec;
				data[1] = tv.tv_nsec / NSEC_PER_USEC;
				ret = 2;

				break;
			}
		case INSN_WAIT:
			if (insn->n != 1 || data[0] >= 100000) {
				ret = -EINVAL;
				break;
			}
			udelay(data[0] / 1000);
			ret = 1;
			break;
		case INSN_INTTRIG:
			if (insn->n != 1) {
				ret = -EINVAL;
				break;
			}
			if (insn->subdev >= dev->n_subdevices) {
				dev_dbg(dev->class_dev,
					"%d not usable subdevice\n",
					insn->subdev);
				ret = -EINVAL;
				break;
			}
			s = &dev->subdevices[insn->subdev];
			if (!s->async) {
				dev_dbg(dev->class_dev, "no async\n");
				ret = -EINVAL;
				break;
			}
			if (!s->async->inttrig) {
				dev_dbg(dev->class_dev, "no inttrig\n");
				ret = -EAGAIN;
				break;
			}
			ret = s->async->inttrig(dev, s, data[0]);
			if (ret >= 0)
				ret = 1;
			break;
		case INSN_DEVICE_CONFIG:
			ret = check_insn_device_config_length(insn, data);
			if (ret)
				break;

			if (data[0] == INSN_DEVICE_CONFIG_GET_ROUTES) {
				/*
				 * data[1] should be the number of _pairs_ that
				 * the memory can hold.
				 */
				data[1] = (insn->n - 2) / 2;
				ret = get_valid_routes(dev, data);
				break;
			}

			/* other global device config instructions. */
			ret = dev->insn_device_config(dev, insn, data);
			break;
		default:
			dev_dbg(dev->class_dev, "invalid insn\n");
			ret = -EINVAL;
			break;
		}
	} else {
		/* a subdevice instruction */
		unsigned int maxdata;

		if (insn->subdev >= dev->n_subdevices) {
			dev_dbg(dev->class_dev, "subdevice %d out of range\n",
				insn->subdev);
			ret = -EINVAL;
			goto out;
		}
		s = &dev->subdevices[insn->subdev];

		if (s->type == COMEDI_SUBD_UNUSED) {
			dev_dbg(dev->class_dev, "%d not usable subdevice\n",
				insn->subdev);
			ret = -EIO;
			goto out;
		}

		/* are we locked? (ioctl lock) */
		if (s->lock && s->lock != file) {
			dev_dbg(dev->class_dev, "device locked\n");
			ret = -EACCES;
			goto out;
		}

		ret = comedi_check_chanlist(s, 1, &insn->chanspec);
		if (ret < 0) {
			ret = -EINVAL;
			dev_dbg(dev->class_dev, "bad chanspec\n");
			goto out;
		}

		if (s->busy) {
			ret = -EBUSY;
			goto out;
		}
		/* This looks arbitrary.  It is. */
		s->busy = parse_insn;
		switch (insn->insn) {
		case INSN_READ:
			ret = s->insn_read(dev, s, insn, data);
			if (ret == -ETIMEDOUT) {
				dev_dbg(dev->class_dev,
					"subdevice %d read instruction timed out\n",
					s->index);
			}
			break;
		case INSN_WRITE:
			maxdata = s->maxdata_list
			    ? s->maxdata_list[CR_CHAN(insn->chanspec)]
			    : s->maxdata;
			for (i = 0; i < insn->n; ++i) {
				if (data[i] > maxdata) {
					ret = -EINVAL;
					dev_dbg(dev->class_dev,
						"bad data value(s)\n");
					break;
				}
			}
			if (ret == 0) {
				ret = s->insn_write(dev, s, insn, data);
				if (ret == -ETIMEDOUT) {
					dev_dbg(dev->class_dev,
						"subdevice %d write instruction timed out\n",
						s->index);
				}
			}
			break;
		case INSN_BITS:
			if (insn->n != 2) {
				ret = -EINVAL;
			} else {
				/*
				 * Most drivers ignore the base channel in
				 * insn->chanspec.  Fix this here if
				 * the subdevice has <= 32 channels.
				 */
				unsigned int orig_mask = data[0];
				unsigned int shift = 0;

				if (s->n_chan <= 32) {
					shift = CR_CHAN(insn->chanspec);
					if (shift > 0) {
						insn->chanspec = 0;
						data[0] <<= shift;
						data[1] <<= shift;
					}
				}
				ret = s->insn_bits(dev, s, insn, data);
				data[0] = orig_mask;
				if (shift > 0)
					data[1] >>= shift;
			}
			break;
		case INSN_CONFIG:
			ret = check_insn_config_length(insn, data);
			if (ret)
				break;
			ret = s->insn_config(dev, s, insn, data);
			break;
		default:
			ret = -EINVAL;
			break;
		}

		s->busy = NULL;
	}

out:
	return ret;
}

/*
 * COMEDI_INSNLIST ioctl
 * synchronous instruction list
 *
 * arg:
 *	pointer to comedi_insnlist structure
 *
 * reads:
 *	comedi_insnlist structure
 *	array of comedi_insn structures from insnlist->insns pointer
 *	data (for writes) from insns[].data pointers
 *
 * writes:
 *	data (for reads) to insns[].data pointers
 */
/* arbitrary limits */
#define MIN_SAMPLES 16
#define MAX_SAMPLES 65536
static int do_insnlist_ioctl(struct comedi_device *dev,
			     struct comedi_insn *insns,
			     unsigned int n_insns,
			     void *file)
{
	unsigned int *data = NULL;
	unsigned int max_n_data_required = MIN_SAMPLES;
	int i = 0;
	int ret = 0;

	lockdep_assert_held(&dev->mutex);

	/* Determine maximum memory needed for all instructions. */
	for (i = 0; i < n_insns; ++i) {
		if (insns[i].n > MAX_SAMPLES) {
			dev_dbg(dev->class_dev,
				"number of samples too large\n");
			ret = -EINVAL;
			goto error;
		}
		max_n_data_required = max(max_n_data_required, insns[i].n);
	}

	/* Allocate scratch space for all instruction data. */
	data = kmalloc_array(max_n_data_required, sizeof(unsigned int),
			     GFP_KERNEL);
	if (!data) {
		ret = -ENOMEM;
		goto error;
	}

	for (i = 0; i < n_insns; ++i) {
		if (insns[i].insn & INSN_MASK_WRITE) {
			if (copy_from_user(data, insns[i].data,
					   insns[i].n * sizeof(unsigned int))) {
				dev_dbg(dev->class_dev,
					"copy_from_user failed\n");
				ret = -EFAULT;
				goto error;
			}
		}
		ret = parse_insn(dev, insns + i, data, file);
		if (ret < 0)
			goto error;
		if (insns[i].insn & INSN_MASK_READ) {
			if (copy_to_user(insns[i].data, data,
					 insns[i].n * sizeof(unsigned int))) {
				dev_dbg(dev->class_dev,
					"copy_to_user failed\n");
				ret = -EFAULT;
				goto error;
			}
		}
		if (need_resched())
			schedule();
	}

error:
	kfree(data);

	if (ret < 0)
		return ret;
	return i;
}

/*
 * COMEDI_INSN ioctl
 * synchronous instruction
 *
 * arg:
 *	pointer to comedi_insn structure
 *
 * reads:
 *	comedi_insn structure
 *	data (for writes) from insn->data pointer
 *
 * writes:
 *	data (for reads) to insn->data pointer
 */
static int do_insn_ioctl(struct comedi_device *dev,
			 struct comedi_insn *insn, void *file)
{
	unsigned int *data = NULL;
	unsigned int n_data = MIN_SAMPLES;
	int ret = 0;

	lockdep_assert_held(&dev->mutex);

	n_data = max(n_data, insn->n);

	/* This is where the behavior of insn and insnlist deviate. */
	if (insn->n > MAX_SAMPLES) {
		insn->n = MAX_SAMPLES;
		n_data = MAX_SAMPLES;
	}

	data = kmalloc_array(n_data, sizeof(unsigned int), GFP_KERNEL);
	if (!data) {
		ret = -ENOMEM;
		goto error;
	}

	if (insn->insn & INSN_MASK_WRITE) {
		if (copy_from_user(data,
				   insn->data,
				   insn->n * sizeof(unsigned int))) {
			ret = -EFAULT;
			goto error;
		}
	}
	ret = parse_insn(dev, insn, data, file);
	if (ret < 0)
		goto error;
	if (insn->insn & INSN_MASK_READ) {
		if (copy_to_user(insn->data,
				 data,
				 insn->n * sizeof(unsigned int))) {
			ret = -EFAULT;
			goto error;
		}
	}
	ret = insn->n;

error:
	kfree(data);

	return ret;
}

static int __comedi_get_user_cmd(struct comedi_device *dev,
				 struct comedi_cmd *cmd)
{
	struct comedi_subdevice *s;

	lockdep_assert_held(&dev->mutex);
	if (cmd->subdev >= dev->n_subdevices) {
		dev_dbg(dev->class_dev, "%d no such subdevice\n", cmd->subdev);
		return -ENODEV;
	}

	s = &dev->subdevices[cmd->subdev];

	if (s->type == COMEDI_SUBD_UNUSED) {
		dev_dbg(dev->class_dev, "%d not valid subdevice\n",
			cmd->subdev);
		return -EIO;
	}

	if (!s->do_cmd || !s->do_cmdtest || !s->async) {
		dev_dbg(dev->class_dev,
			"subdevice %d does not support commands\n",
			cmd->subdev);
		return -EIO;
	}

	/* make sure channel/gain list isn't too long */
	if (cmd->chanlist_len > s->len_chanlist) {
		dev_dbg(dev->class_dev, "channel/gain list too long %d > %d\n",
			cmd->chanlist_len, s->len_chanlist);
		return -EINVAL;
	}

	/*
	 * Set the CMDF_WRITE flag to the correct state if the subdevice
	 * supports only "read" commands or only "write" commands.
	 */
	switch (s->subdev_flags & (SDF_CMD_READ | SDF_CMD_WRITE)) {
	case SDF_CMD_READ:
		cmd->flags &= ~CMDF_WRITE;
		break;
	case SDF_CMD_WRITE:
		cmd->flags |= CMDF_WRITE;
		break;
	default:
		break;
	}

	return 0;
}

static int __comedi_get_user_chanlist(struct comedi_device *dev,
				      struct comedi_subdevice *s,
				      unsigned int __user *user_chanlist,
				      struct comedi_cmd *cmd)
{
	unsigned int *chanlist;
	int ret;

	lockdep_assert_held(&dev->mutex);
	cmd->chanlist = NULL;
	chanlist = memdup_user(user_chanlist,
			       cmd->chanlist_len * sizeof(unsigned int));
	if (IS_ERR(chanlist))
		return PTR_ERR(chanlist);

	/* make sure each element in channel/gain list is valid */
	ret = comedi_check_chanlist(s, cmd->chanlist_len, chanlist);
	if (ret < 0) {
		kfree(chanlist);
		return ret;
	}

	cmd->chanlist = chanlist;

	return 0;
}

/*
 * COMEDI_CMD ioctl
 * asynchronous acquisition command set-up
 *
 * arg:
 *	pointer to comedi_cmd structure
 *
 * reads:
 *	comedi_cmd structure
 *	channel/range list from cmd->chanlist pointer
 *
 * writes:
 *	possibly modified comedi_cmd structure (when -EAGAIN returned)
 */
static int do_cmd_ioctl(struct comedi_device *dev,
			struct comedi_cmd *cmd, bool *copy, void *file)
{
	struct comedi_subdevice *s;
	struct comedi_async *async;
	unsigned int __user *user_chanlist;
	int ret;

	lockdep_assert_held(&dev->mutex);

	/* do some simple cmd validation */
	ret = __comedi_get_user_cmd(dev, cmd);
	if (ret)
		return ret;

	/* save user's chanlist pointer so it can be restored later */
	user_chanlist = (unsigned int __user *)cmd->chanlist;

	s = &dev->subdevices[cmd->subdev];
	async = s->async;

	/* are we locked? (ioctl lock) */
	if (s->lock && s->lock != file) {
		dev_dbg(dev->class_dev, "subdevice locked\n");
		return -EACCES;
	}

	/* are we busy? */
	if (s->busy) {
		dev_dbg(dev->class_dev, "subdevice busy\n");
		return -EBUSY;
	}

	/* make sure channel/gain list isn't too short */
	if (cmd->chanlist_len < 1) {
		dev_dbg(dev->class_dev, "channel/gain list too short %u < 1\n",
			cmd->chanlist_len);
		return -EINVAL;
	}

	async->cmd = *cmd;
	async->cmd.data = NULL;

	/* load channel/gain list */
	ret = __comedi_get_user_chanlist(dev, s, user_chanlist, &async->cmd);
	if (ret)
		goto cleanup;

	ret = s->do_cmdtest(dev, s, &async->cmd);

	if (async->cmd.flags & CMDF_BOGUS || ret) {
		dev_dbg(dev->class_dev, "test returned %d\n", ret);
		*cmd = async->cmd;
		/* restore chanlist pointer before copying back */
		cmd->chanlist = (unsigned int __force *)user_chanlist;
		cmd->data = NULL;
		*copy = true;
		ret = -EAGAIN;
		goto cleanup;
	}

	if (!async->prealloc_bufsz) {
		ret = -ENOMEM;
		dev_dbg(dev->class_dev, "no buffer (?)\n");
		goto cleanup;
	}

	comedi_buf_reset(s);

	async->cb_mask = COMEDI_CB_BLOCK | COMEDI_CB_CANCEL_MASK;
	if (async->cmd.flags & CMDF_WAKE_EOS)
		async->cb_mask |= COMEDI_CB_EOS;

	comedi_update_subdevice_runflags(s, COMEDI_SRF_BUSY_MASK,
					 COMEDI_SRF_RUNNING);

	/*
	 * Set s->busy _after_ setting COMEDI_SRF_RUNNING flag to avoid
	 * race with comedi_read() or comedi_write().
	 */
	s->busy = file;
	ret = s->do_cmd(dev, s);
	if (ret == 0)
		return 0;

cleanup:
	do_become_nonbusy(dev, s);

	return ret;
}

/*
 * COMEDI_CMDTEST ioctl
 * asynchronous acquisition command testing
 *
 * arg:
 *	pointer to comedi_cmd structure
 *
 * reads:
 *	comedi_cmd structure
 *	channel/range list from cmd->chanlist pointer
 *
 * writes:
 *	possibly modified comedi_cmd structure
 */
static int do_cmdtest_ioctl(struct comedi_device *dev,
			    struct comedi_cmd *cmd, bool *copy, void *file)
{
	struct comedi_subdevice *s;
	unsigned int __user *user_chanlist;
	int ret;

	lockdep_assert_held(&dev->mutex);

	/* do some simple cmd validation */
	ret = __comedi_get_user_cmd(dev, cmd);
	if (ret)
		return ret;

	/* save user's chanlist pointer so it can be restored later */
	user_chanlist = (unsigned int __user *)cmd->chanlist;

	s = &dev->subdevices[cmd->subdev];

	/* user_chanlist can be NULL for COMEDI_CMDTEST ioctl */
	if (user_chanlist) {
		/* load channel/gain list */
		ret = __comedi_get_user_chanlist(dev, s, user_chanlist, cmd);
		if (ret)
			return ret;
	}

	ret = s->do_cmdtest(dev, s, cmd);

	kfree(cmd->chanlist);	/* free kernel copy of user chanlist */

	/* restore chanlist pointer before copying back */
	cmd->chanlist = (unsigned int __force *)user_chanlist;
	*copy = true;

	return ret;
}

/*
 * COMEDI_LOCK ioctl
 * lock subdevice
 *
 * arg:
 *	subdevice number
 *
 * reads:
 *	nothing
 *
 * writes:
 *	nothing
 */
static int do_lock_ioctl(struct comedi_device *dev, unsigned long arg,
			 void *file)
{
	int ret = 0;
	unsigned long flags;
	struct comedi_subdevice *s;

	lockdep_assert_held(&dev->mutex);
	if (arg >= dev->n_subdevices)
		return -EINVAL;
	s = &dev->subdevices[arg];

	spin_lock_irqsave(&s->spin_lock, flags);
	if (s->busy || s->lock)
		ret = -EBUSY;
	else
		s->lock = file;
	spin_unlock_irqrestore(&s->spin_lock, flags);

	return ret;
}

/*
 * COMEDI_UNLOCK ioctl
 * unlock subdevice
 *
 * arg:
 *	subdevice number
 *
 * reads:
 *	nothing
 *
 * writes:
 *	nothing
 */
static int do_unlock_ioctl(struct comedi_device *dev, unsigned long arg,
			   void *file)
{
	struct comedi_subdevice *s;

	lockdep_assert_held(&dev->mutex);
	if (arg >= dev->n_subdevices)
		return -EINVAL;
	s = &dev->subdevices[arg];

	if (s->busy)
		return -EBUSY;

	if (s->lock && s->lock != file)
		return -EACCES;

	if (s->lock == file)
		s->lock = NULL;

	return 0;
}

/*
 * COMEDI_CANCEL ioctl
 * cancel asynchronous acquisition
 *
 * arg:
 *	subdevice number
 *
 * reads:
 *	nothing
 *
 * writes:
 *	nothing
 */
static int do_cancel_ioctl(struct comedi_device *dev, unsigned long arg,
			   void *file)
{
	struct comedi_subdevice *s;

	lockdep_assert_held(&dev->mutex);
	if (arg >= dev->n_subdevices)
		return -EINVAL;
	s = &dev->subdevices[arg];
	if (!s->async)
		return -EINVAL;

	if (!s->busy)
		return 0;

	if (s->busy != file)
		return -EBUSY;

	return do_cancel(dev, s);
}

/*
 * COMEDI_POLL ioctl
 * instructs driver to synchronize buffers
 *
 * arg:
 *	subdevice number
 *
 * reads:
 *	nothing
 *
 * writes:
 *	nothing
 */
static int do_poll_ioctl(struct comedi_device *dev, unsigned long arg,
			 void *file)
{
	struct comedi_subdevice *s;

	lockdep_assert_held(&dev->mutex);
	if (arg >= dev->n_subdevices)
		return -EINVAL;
	s = &dev->subdevices[arg];

	if (!s->busy)
		return 0;

	if (s->busy != file)
		return -EBUSY;

	if (s->poll)
		return s->poll(dev, s);

	return -EINVAL;
}

/*
 * COMEDI_SETRSUBD ioctl
 * sets the current "read" subdevice on a per-file basis
 *
 * arg:
 *	subdevice number
 *
 * reads:
 *	nothing
 *
 * writes:
 *	nothing
 */
static int do_setrsubd_ioctl(struct comedi_device *dev, unsigned long arg,
			     struct file *file)
{
	struct comedi_file *cfp = file->private_data;
	struct comedi_subdevice *s_old, *s_new;

	lockdep_assert_held(&dev->mutex);
	if (arg >= dev->n_subdevices)
		return -EINVAL;

	s_new = &dev->subdevices[arg];
	s_old = comedi_file_read_subdevice(file);
	if (s_old == s_new)
		return 0;	/* no change */

	if (!(s_new->subdev_flags & SDF_CMD_READ))
		return -EINVAL;

	/*
	 * Check the file isn't still busy handling a "read" command on the
	 * old subdevice (if any).
	 */
	if (s_old && s_old->busy == file && s_old->async &&
	    !(s_old->async->cmd.flags & CMDF_WRITE))
		return -EBUSY;

	WRITE_ONCE(cfp->read_subdev, s_new);
	return 0;
}

/*
 * COMEDI_SETWSUBD ioctl
 * sets the current "write" subdevice on a per-file basis
 *
 * arg:
 *	subdevice number
 *
 * reads:
 *	nothing
 *
 * writes:
 *	nothing
 */
static int do_setwsubd_ioctl(struct comedi_device *dev, unsigned long arg,
			     struct file *file)
{
	struct comedi_file *cfp = file->private_data;
	struct comedi_subdevice *s_old, *s_new;

	lockdep_assert_held(&dev->mutex);
	if (arg >= dev->n_subdevices)
		return -EINVAL;

	s_new = &dev->subdevices[arg];
	s_old = comedi_file_write_subdevice(file);
	if (s_old == s_new)
		return 0;	/* no change */

	if (!(s_new->subdev_flags & SDF_CMD_WRITE))
		return -EINVAL;

	/*
	 * Check the file isn't still busy handling a "write" command on the
	 * old subdevice (if any).
	 */
	if (s_old && s_old->busy == file && s_old->async &&
	    (s_old->async->cmd.flags & CMDF_WRITE))
		return -EBUSY;

	WRITE_ONCE(cfp->write_subdev, s_new);
	return 0;
}

static long comedi_unlocked_ioctl(struct file *file, unsigned int cmd,
				  unsigned long arg)
{
	unsigned int minor = iminor(file_inode(file));
	struct comedi_file *cfp = file->private_data;
	struct comedi_device *dev = cfp->dev;
	int rc;

	mutex_lock(&dev->mutex);

	/*
	 * Device config is special, because it must work on
	 * an unconfigured device.
	 */
	if (cmd == COMEDI_DEVCONFIG) {
		if (minor >= COMEDI_NUM_BOARD_MINORS) {
			/* Device config not appropriate on non-board minors. */
			rc = -ENOTTY;
			goto done;
		}
		rc = do_devconfig_ioctl(dev,
					(struct comedi_devconfig __user *)arg);
		if (rc == 0) {
			if (arg == 0 &&
			    dev->minor >= comedi_num_legacy_minors) {
				/*
				 * Successfully unconfigured a dynamically
				 * allocated device.  Try and remove it.
				 */
				if (comedi_clear_board_dev(dev)) {
					mutex_unlock(&dev->mutex);
					comedi_free_board_dev(dev);
					return rc;
				}
			}
		}
		goto done;
	}

	if (!dev->attached) {
		dev_dbg(dev->class_dev, "no driver attached\n");
		rc = -ENODEV;
		goto done;
	}

	switch (cmd) {
	case COMEDI_BUFCONFIG:
		rc = do_bufconfig_ioctl(dev,
					(struct comedi_bufconfig __user *)arg);
		break;
	case COMEDI_DEVINFO:
		rc = do_devinfo_ioctl(dev, (struct comedi_devinfo __user *)arg,
				      file);
		break;
	case COMEDI_SUBDINFO:
		rc = do_subdinfo_ioctl(dev,
				       (struct comedi_subdinfo __user *)arg,
				       file);
		break;
	case COMEDI_CHANINFO: {
		struct comedi_chaninfo it;

		if (copy_from_user(&it, (void __user *)arg, sizeof(it)))
			rc = -EFAULT;
		else
			rc = do_chaninfo_ioctl(dev, &it);
		break;
	}
	case COMEDI_RANGEINFO: {
		struct comedi_rangeinfo it;

		if (copy_from_user(&it, (void __user *)arg, sizeof(it)))
			rc = -EFAULT;
		else
			rc = do_rangeinfo_ioctl(dev, &it);
		break;
	}
	case COMEDI_BUFINFO:
		rc = do_bufinfo_ioctl(dev,
				      (struct comedi_bufinfo __user *)arg,
				      file);
		break;
	case COMEDI_LOCK:
		rc = do_lock_ioctl(dev, arg, file);
		break;
	case COMEDI_UNLOCK:
		rc = do_unlock_ioctl(dev, arg, file);
		break;
	case COMEDI_CANCEL:
		rc = do_cancel_ioctl(dev, arg, file);
		break;
	case COMEDI_CMD: {
		struct comedi_cmd cmd;
		bool copy = false;

		if (copy_from_user(&cmd, (void __user *)arg, sizeof(cmd))) {
			rc = -EFAULT;
			break;
		}
		rc = do_cmd_ioctl(dev, &cmd, &copy, file);
		if (copy && copy_to_user((void __user *)arg, &cmd, sizeof(cmd)))
			rc = -EFAULT;
		break;
	}
	case COMEDI_CMDTEST: {
		struct comedi_cmd cmd;
		bool copy = false;

		if (copy_from_user(&cmd, (void __user *)arg, sizeof(cmd))) {
			rc = -EFAULT;
			break;
		}
		rc = do_cmdtest_ioctl(dev, &cmd, &copy, file);
		if (copy && copy_to_user((void __user *)arg, &cmd, sizeof(cmd)))
			rc = -EFAULT;
		break;
	}
	case COMEDI_INSNLIST: {
		struct comedi_insnlist insnlist;
		struct comedi_insn *insns = NULL;

		if (copy_from_user(&insnlist, (void __user *)arg,
				   sizeof(insnlist))) {
			rc = -EFAULT;
			break;
		}
		insns = kcalloc(insnlist.n_insns, sizeof(*insns), GFP_KERNEL);
		if (!insns) {
			rc = -ENOMEM;
			break;
		}
		if (copy_from_user(insns, insnlist.insns,
				   sizeof(*insns) * insnlist.n_insns)) {
			rc = -EFAULT;
			kfree(insns);
			break;
		}
		rc = do_insnlist_ioctl(dev, insns, insnlist.n_insns, file);
		kfree(insns);
		break;
	}
	case COMEDI_INSN: {
		struct comedi_insn insn;

		if (copy_from_user(&insn, (void __user *)arg, sizeof(insn)))
			rc = -EFAULT;
		else
			rc = do_insn_ioctl(dev, &insn, file);
		break;
	}
	case COMEDI_POLL:
		rc = do_poll_ioctl(dev, arg, file);
		break;
	case COMEDI_SETRSUBD:
		rc = do_setrsubd_ioctl(dev, arg, file);
		break;
	case COMEDI_SETWSUBD:
		rc = do_setwsubd_ioctl(dev, arg, file);
		break;
	default:
		rc = -ENOTTY;
		break;
	}

done:
	mutex_unlock(&dev->mutex);
	return rc;
}

static void comedi_vm_open(struct vm_area_struct *area)
{
	struct comedi_buf_map *bm;

	bm = area->vm_private_data;
	comedi_buf_map_get(bm);
}

static void comedi_vm_close(struct vm_area_struct *area)
{
	struct comedi_buf_map *bm;

	bm = area->vm_private_data;
	comedi_buf_map_put(bm);
}

static int comedi_vm_access(struct vm_area_struct *vma, unsigned long addr,
			    void *buf, int len, int write)
{
	struct comedi_buf_map *bm = vma->vm_private_data;
	unsigned long offset =
	    addr - vma->vm_start + (vma->vm_pgoff << PAGE_SHIFT);

	if (len < 0)
		return -EINVAL;
	if (len > vma->vm_end - addr)
		len = vma->vm_end - addr;
	return comedi_buf_map_access(bm, offset, buf, len, write);
}

static const struct vm_operations_struct comedi_vm_ops = {
	.open = comedi_vm_open,
	.close = comedi_vm_close,
	.access = comedi_vm_access,
};

static int comedi_mmap(struct file *file, struct vm_area_struct *vma)
{
	struct comedi_file *cfp = file->private_data;
	struct comedi_device *dev = cfp->dev;
	struct comedi_subdevice *s;
	struct comedi_async *async;
	struct comedi_buf_map *bm = NULL;
	struct comedi_buf_page *buf;
	unsigned long start = vma->vm_start;
	unsigned long size;
	int n_pages;
	int i;
	int retval = 0;

	/*
	 * 'trylock' avoids circular dependency with current->mm->mmap_lock
	 * and down-reading &dev->attach_lock should normally succeed without
	 * contention unless the device is in the process of being attached
	 * or detached.
	 */
	if (!down_read_trylock(&dev->attach_lock))
		return -EAGAIN;

	if (!dev->attached) {
		dev_dbg(dev->class_dev, "no driver attached\n");
		retval = -ENODEV;
		goto done;
	}

	if (vma->vm_flags & VM_WRITE)
		s = comedi_file_write_subdevice(file);
	else
		s = comedi_file_read_subdevice(file);
	if (!s) {
		retval = -EINVAL;
		goto done;
	}

	async = s->async;
	if (!async) {
		retval = -EINVAL;
		goto done;
	}

	if (vma->vm_pgoff != 0) {
		dev_dbg(dev->class_dev, "mmap() offset must be 0.\n");
		retval = -EINVAL;
		goto done;
	}

	size = vma->vm_end - vma->vm_start;
	if (size > async->prealloc_bufsz) {
		retval = -EFAULT;
		goto done;
	}
	if (offset_in_page(size)) {
		retval = -EFAULT;
		goto done;
	}

	n_pages = vma_pages(vma);

	/* get reference to current buf map (if any) */
	bm = comedi_buf_map_from_subdev_get(s);
	if (!bm || n_pages > bm->n_pages) {
		retval = -EINVAL;
		goto done;
	}
	if (bm->dma_dir != DMA_NONE) {
		/*
		 * DMA buffer was allocated as a single block.
		 * Address is in page_list[0].
		 */
		buf = &bm->page_list[0];
		retval = dma_mmap_coherent(bm->dma_hw_dev, vma, buf->virt_addr,
					   buf->dma_addr, n_pages * PAGE_SIZE);
	} else {
		for (i = 0; i < n_pages; ++i) {
			unsigned long pfn;

			buf = &bm->page_list[i];
			pfn = page_to_pfn(virt_to_page(buf->virt_addr));
			retval = remap_pfn_range(vma, start, pfn, PAGE_SIZE,
						 PAGE_SHARED);
			if (retval)
				break;

			start += PAGE_SIZE;
		}
	}

	if (retval == 0) {
		vma->vm_ops = &comedi_vm_ops;
		vma->vm_private_data = bm;

		vma->vm_ops->open(vma);
	}

done:
	up_read(&dev->attach_lock);
	comedi_buf_map_put(bm);	/* put reference to buf map - okay if NULL */
	return retval;
}

static __poll_t comedi_poll(struct file *file, poll_table *wait)
{
	__poll_t mask = 0;
	struct comedi_file *cfp = file->private_data;
	struct comedi_device *dev = cfp->dev;
	struct comedi_subdevice *s, *s_read;

	down_read(&dev->attach_lock);

	if (!dev->attached) {
		dev_dbg(dev->class_dev, "no driver attached\n");
		goto done;
	}

	s = comedi_file_read_subdevice(file);
	s_read = s;
	if (s && s->async) {
		poll_wait(file, &s->async->wait_head, wait);
		if (s->busy != file || !comedi_is_subdevice_running(s) ||
		    (s->async->cmd.flags & CMDF_WRITE) ||
		    comedi_buf_read_n_available(s) > 0)
			mask |= EPOLLIN | EPOLLRDNORM;
	}

	s = comedi_file_write_subdevice(file);
	if (s && s->async) {
		unsigned int bps = comedi_bytes_per_sample(s);

		if (s != s_read)
			poll_wait(file, &s->async->wait_head, wait);
		if (s->busy != file || !comedi_is_subdevice_running(s) ||
		    !(s->async->cmd.flags & CMDF_WRITE) ||
		    comedi_buf_write_n_available(s) >= bps)
			mask |= EPOLLOUT | EPOLLWRNORM;
	}

done:
	up_read(&dev->attach_lock);
	return mask;
}

static ssize_t comedi_write(struct file *file, const char __user *buf,
			    size_t nbytes, loff_t *offset)
{
	struct comedi_subdevice *s;
	struct comedi_async *async;
	unsigned int n, m;
	ssize_t count = 0;
	int retval = 0;
	DECLARE_WAITQUEUE(wait, current);
	struct comedi_file *cfp = file->private_data;
	struct comedi_device *dev = cfp->dev;
	bool become_nonbusy = false;
	bool attach_locked;
	unsigned int old_detach_count;

	/* Protect against device detachment during operation. */
	down_read(&dev->attach_lock);
	attach_locked = true;
	old_detach_count = dev->detach_count;

	if (!dev->attached) {
		dev_dbg(dev->class_dev, "no driver attached\n");
		retval = -ENODEV;
		goto out;
	}

	s = comedi_file_write_subdevice(file);
	if (!s || !s->async) {
		retval = -EIO;
		goto out;
	}

	async = s->async;
	if (s->busy != file || !(async->cmd.flags & CMDF_WRITE)) {
		retval = -EINVAL;
		goto out;
	}

	add_wait_queue(&async->wait_head, &wait);
	while (count == 0 && !retval) {
		unsigned int runflags;
		unsigned int wp, n1, n2;

		set_current_state(TASK_INTERRUPTIBLE);

		runflags = comedi_get_subdevice_runflags(s);
		if (!comedi_is_runflags_running(runflags)) {
			if (comedi_is_runflags_in_error(runflags))
				retval = -EPIPE;
			if (retval || nbytes)
				become_nonbusy = true;
			break;
		}
		if (nbytes == 0)
			break;

		/* Allocate all free buffer space. */
		comedi_buf_write_alloc(s, async->prealloc_bufsz);
		m = comedi_buf_write_n_allocated(s);
		n = min_t(size_t, m, nbytes);

		if (n == 0) {
			if (file->f_flags & O_NONBLOCK) {
				retval = -EAGAIN;
				break;
			}
			schedule();
			if (signal_pending(current)) {
				retval = -ERESTARTSYS;
				break;
			}
			if (s->busy != file ||
			    !(async->cmd.flags & CMDF_WRITE)) {
				retval = -EINVAL;
				break;
			}
			continue;
		}

		set_current_state(TASK_RUNNING);
		wp = async->buf_write_ptr;
		n1 = min(n, async->prealloc_bufsz - wp);
		n2 = n - n1;
		m = copy_from_user(async->prealloc_buf + wp, buf, n1);
		if (m)
			m += n2;
		else if (n2)
			m = copy_from_user(async->prealloc_buf, buf + n1, n2);
		if (m) {
			n -= m;
			retval = -EFAULT;
		}
		comedi_buf_write_free(s, n);

		count += n;
		nbytes -= n;

		buf += n;
	}
	remove_wait_queue(&async->wait_head, &wait);
	set_current_state(TASK_RUNNING);
	if (become_nonbusy && count == 0) {
		struct comedi_subdevice *new_s;

		/*
		 * To avoid deadlock, cannot acquire dev->mutex
		 * while dev->attach_lock is held.
		 */
		up_read(&dev->attach_lock);
		attach_locked = false;
		mutex_lock(&dev->mutex);
		/*
		 * Check device hasn't become detached behind our back.
		 * Checking dev->detach_count is unchanged ought to be
		 * sufficient (unless there have been 2**32 detaches in the
		 * meantime!), but check the subdevice pointer as well just in
		 * case.
		 *
		 * Also check the subdevice is still in a suitable state to
		 * become non-busy in case it changed behind our back.
		 */
		new_s = comedi_file_write_subdevice(file);
		if (dev->attached && old_detach_count == dev->detach_count &&
		    s == new_s && new_s->async == async && s->busy == file &&
		    (async->cmd.flags & CMDF_WRITE) &&
		    !comedi_is_subdevice_running(s))
			do_become_nonbusy(dev, s);
		mutex_unlock(&dev->mutex);
	}
out:
	if (attach_locked)
		up_read(&dev->attach_lock);

	return count ? count : retval;
}

static ssize_t comedi_read(struct file *file, char __user *buf, size_t nbytes,
			   loff_t *offset)
{
	struct comedi_subdevice *s;
	struct comedi_async *async;
	unsigned int n, m;
	ssize_t count = 0;
	int retval = 0;
	DECLARE_WAITQUEUE(wait, current);
	struct comedi_file *cfp = file->private_data;
	struct comedi_device *dev = cfp->dev;
	unsigned int old_detach_count;
	bool become_nonbusy = false;
	bool attach_locked;

	/* Protect against device detachment during operation. */
	down_read(&dev->attach_lock);
	attach_locked = true;
	old_detach_count = dev->detach_count;

	if (!dev->attached) {
		dev_dbg(dev->class_dev, "no driver attached\n");
		retval = -ENODEV;
		goto out;
	}

	s = comedi_file_read_subdevice(file);
	if (!s || !s->async) {
		retval = -EIO;
		goto out;
	}

	async = s->async;
	if (s->busy != file || (async->cmd.flags & CMDF_WRITE)) {
		retval = -EINVAL;
		goto out;
	}

	add_wait_queue(&async->wait_head, &wait);
	while (count == 0 && !retval) {
		unsigned int rp, n1, n2;

		set_current_state(TASK_INTERRUPTIBLE);

		m = comedi_buf_read_n_available(s);
		n = min_t(size_t, m, nbytes);

		if (n == 0) {
			unsigned int runflags =
				     comedi_get_subdevice_runflags(s);

			if (!comedi_is_runflags_running(runflags)) {
				if (comedi_is_runflags_in_error(runflags))
					retval = -EPIPE;
				if (retval || nbytes)
					become_nonbusy = true;
				break;
			}
			if (nbytes == 0)
				break;
			if (file->f_flags & O_NONBLOCK) {
				retval = -EAGAIN;
				break;
			}
			schedule();
			if (signal_pending(current)) {
				retval = -ERESTARTSYS;
				break;
			}
			if (s->busy != file ||
			    (async->cmd.flags & CMDF_WRITE)) {
				retval = -EINVAL;
				break;
			}
			continue;
		}

		set_current_state(TASK_RUNNING);
		rp = async->buf_read_ptr;
		n1 = min(n, async->prealloc_bufsz - rp);
		n2 = n - n1;
		m = copy_to_user(buf, async->prealloc_buf + rp, n1);
		if (m)
			m += n2;
		else if (n2)
			m = copy_to_user(buf + n1, async->prealloc_buf, n2);
		if (m) {
			n -= m;
			retval = -EFAULT;
		}

		comedi_buf_read_alloc(s, n);
		comedi_buf_read_free(s, n);

		count += n;
		nbytes -= n;

		buf += n;
	}
	remove_wait_queue(&async->wait_head, &wait);
	set_current_state(TASK_RUNNING);
	if (become_nonbusy && count == 0) {
		struct comedi_subdevice *new_s;

		/*
		 * To avoid deadlock, cannot acquire dev->mutex
		 * while dev->attach_lock is held.
		 */
		up_read(&dev->attach_lock);
		attach_locked = false;
		mutex_lock(&dev->mutex);
		/*
		 * Check device hasn't become detached behind our back.
		 * Checking dev->detach_count is unchanged ought to be
		 * sufficient (unless there have been 2**32 detaches in the
		 * meantime!), but check the subdevice pointer as well just in
		 * case.
		 *
		 * Also check the subdevice is still in a suitable state to
		 * become non-busy in case it changed behind our back.
		 */
		new_s = comedi_file_read_subdevice(file);
		if (dev->attached && old_detach_count == dev->detach_count &&
		    s == new_s && new_s->async == async && s->busy == file &&
		    !(async->cmd.flags & CMDF_WRITE) &&
		    !comedi_is_subdevice_running(s) &&
		    comedi_buf_read_n_available(s) == 0)
			do_become_nonbusy(dev, s);
		mutex_unlock(&dev->mutex);
	}
out:
	if (attach_locked)
		up_read(&dev->attach_lock);

	return count ? count : retval;
}

static int comedi_open(struct inode *inode, struct file *file)
{
	const unsigned int minor = iminor(inode);
	struct comedi_file *cfp;
	struct comedi_device *dev = comedi_dev_get_from_minor(minor);
	int rc;

	if (!dev) {
		pr_debug("invalid minor number\n");
		return -ENODEV;
	}

	cfp = kzalloc(sizeof(*cfp), GFP_KERNEL);
	if (!cfp) {
		comedi_dev_put(dev);
		return -ENOMEM;
	}

	cfp->dev = dev;

	mutex_lock(&dev->mutex);
	if (!dev->attached && !capable(CAP_SYS_ADMIN)) {
		dev_dbg(dev->class_dev, "not attached and not CAP_SYS_ADMIN\n");
		rc = -ENODEV;
		goto out;
	}
	if (dev->attached && dev->use_count == 0) {
		if (!try_module_get(dev->driver->module)) {
			rc = -ENXIO;
			goto out;
		}
		if (dev->open) {
			rc = dev->open(dev);
			if (rc < 0) {
				module_put(dev->driver->module);
				goto out;
			}
		}
	}

	dev->use_count++;
	file->private_data = cfp;
	comedi_file_reset(file);
	rc = 0;

out:
	mutex_unlock(&dev->mutex);
	if (rc) {
		comedi_dev_put(dev);
		kfree(cfp);
	}
	return rc;
}

static int comedi_fasync(int fd, struct file *file, int on)
{
	struct comedi_file *cfp = file->private_data;
	struct comedi_device *dev = cfp->dev;

	return fasync_helper(fd, file, on, &dev->async_queue);
}

static int comedi_close(struct inode *inode, struct file *file)
{
	struct comedi_file *cfp = file->private_data;
	struct comedi_device *dev = cfp->dev;
	struct comedi_subdevice *s = NULL;
	int i;

	mutex_lock(&dev->mutex);

	if (dev->subdevices) {
		for (i = 0; i < dev->n_subdevices; i++) {
			s = &dev->subdevices[i];

			if (s->busy == file)
				do_cancel(dev, s);
			if (s->lock == file)
				s->lock = NULL;
		}
	}
	if (dev->attached && dev->use_count == 1) {
		if (dev->close)
			dev->close(dev);
		module_put(dev->driver->module);
	}

	dev->use_count--;

	mutex_unlock(&dev->mutex);
	comedi_dev_put(dev);
	kfree(cfp);

	return 0;
}

#ifdef CONFIG_COMPAT

#define COMEDI32_CHANINFO _IOR(CIO, 3, struct comedi32_chaninfo_struct)
#define COMEDI32_RANGEINFO _IOR(CIO, 8, struct comedi32_rangeinfo_struct)
/*
 * N.B. COMEDI32_CMD and COMEDI_CMD ought to use _IOWR, not _IOR.
 * It's too late to change it now, but it only affects the command number.
 */
#define COMEDI32_CMD _IOR(CIO, 9, struct comedi32_cmd_struct)
/*
 * N.B. COMEDI32_CMDTEST and COMEDI_CMDTEST ought to use _IOWR, not _IOR.
 * It's too late to change it now, but it only affects the command number.
 */
#define COMEDI32_CMDTEST _IOR(CIO, 10, struct comedi32_cmd_struct)
#define COMEDI32_INSNLIST _IOR(CIO, 11, struct comedi32_insnlist_struct)
#define COMEDI32_INSN _IOR(CIO, 12, struct comedi32_insn_struct)

struct comedi32_chaninfo_struct {
	unsigned int subdev;
	compat_uptr_t maxdata_list;	/* 32-bit 'unsigned int *' */
	compat_uptr_t flaglist;	/* 32-bit 'unsigned int *' */
	compat_uptr_t rangelist;	/* 32-bit 'unsigned int *' */
	unsigned int unused[4];
};

struct comedi32_rangeinfo_struct {
	unsigned int range_type;
	compat_uptr_t range_ptr;	/* 32-bit 'void *' */
};

struct comedi32_cmd_struct {
	unsigned int subdev;
	unsigned int flags;
	unsigned int start_src;
	unsigned int start_arg;
	unsigned int scan_begin_src;
	unsigned int scan_begin_arg;
	unsigned int convert_src;
	unsigned int convert_arg;
	unsigned int scan_end_src;
	unsigned int scan_end_arg;
	unsigned int stop_src;
	unsigned int stop_arg;
	compat_uptr_t chanlist;	/* 32-bit 'unsigned int *' */
	unsigned int chanlist_len;
	compat_uptr_t data;	/* 32-bit 'short *' */
	unsigned int data_len;
};

struct comedi32_insn_struct {
	unsigned int insn;
	unsigned int n;
	compat_uptr_t data;	/* 32-bit 'unsigned int *' */
	unsigned int subdev;
	unsigned int chanspec;
	unsigned int unused[3];
};

struct comedi32_insnlist_struct {
	unsigned int n_insns;
	compat_uptr_t insns;	/* 32-bit 'struct comedi_insn *' */
};

/* Handle 32-bit COMEDI_CHANINFO ioctl. */
static int compat_chaninfo(struct file *file, unsigned long arg)
{
	struct comedi_file *cfp = file->private_data;
	struct comedi_device *dev = cfp->dev;
	struct comedi32_chaninfo_struct chaninfo32;
	struct comedi_chaninfo chaninfo;
	int err;

	if (copy_from_user(&chaninfo32, compat_ptr(arg), sizeof(chaninfo32)))
		return -EFAULT;

	memset(&chaninfo, 0, sizeof(chaninfo));
	chaninfo.subdev = chaninfo32.subdev;
	chaninfo.maxdata_list = compat_ptr(chaninfo32.maxdata_list);
	chaninfo.flaglist = compat_ptr(chaninfo32.flaglist);
	chaninfo.rangelist = compat_ptr(chaninfo32.rangelist);

	mutex_lock(&dev->mutex);
	err = do_chaninfo_ioctl(dev, &chaninfo);
	mutex_unlock(&dev->mutex);
	return err;
}

/* Handle 32-bit COMEDI_RANGEINFO ioctl. */
static int compat_rangeinfo(struct file *file, unsigned long arg)
{
	struct comedi_file *cfp = file->private_data;
	struct comedi_device *dev = cfp->dev;
	struct comedi32_rangeinfo_struct rangeinfo32;
	struct comedi_rangeinfo rangeinfo;
	int err;

	if (copy_from_user(&rangeinfo32, compat_ptr(arg), sizeof(rangeinfo32)))
		return -EFAULT;
	memset(&rangeinfo, 0, sizeof(rangeinfo));
	rangeinfo.range_type = rangeinfo32.range_type;
	rangeinfo.range_ptr = compat_ptr(rangeinfo32.range_ptr);

	mutex_lock(&dev->mutex);
	err = do_rangeinfo_ioctl(dev, &rangeinfo);
	mutex_unlock(&dev->mutex);
	return err;
}

/* Copy 32-bit cmd structure to native cmd structure. */
static int get_compat_cmd(struct comedi_cmd *cmd,
			  struct comedi32_cmd_struct __user *cmd32)
{
	struct comedi32_cmd_struct v32;

	if (copy_from_user(&v32, cmd32, sizeof(v32)))
		return -EFAULT;

	cmd->subdev = v32.subdev;
	cmd->flags = v32.flags;
	cmd->start_src = v32.start_src;
	cmd->start_arg = v32.start_arg;
	cmd->scan_begin_src = v32.scan_begin_src;
	cmd->scan_begin_arg = v32.scan_begin_arg;
	cmd->convert_src = v32.convert_src;
	cmd->convert_arg = v32.convert_arg;
	cmd->scan_end_src = v32.scan_end_src;
	cmd->scan_end_arg = v32.scan_end_arg;
	cmd->stop_src = v32.stop_src;
	cmd->stop_arg = v32.stop_arg;
	cmd->chanlist = (unsigned int __force *)compat_ptr(v32.chanlist);
	cmd->chanlist_len = v32.chanlist_len;
	cmd->data = compat_ptr(v32.data);
	cmd->data_len = v32.data_len;
	return 0;
}

/* Copy native cmd structure to 32-bit cmd structure. */
static int put_compat_cmd(struct comedi32_cmd_struct __user *cmd32,
			  struct comedi_cmd *cmd)
{
	struct comedi32_cmd_struct v32;

	memset(&v32, 0, sizeof(v32));
	v32.subdev = cmd->subdev;
	v32.flags = cmd->flags;
	v32.start_src = cmd->start_src;
	v32.start_arg = cmd->start_arg;
	v32.scan_begin_src = cmd->scan_begin_src;
	v32.scan_begin_arg = cmd->scan_begin_arg;
	v32.convert_src = cmd->convert_src;
	v32.convert_arg = cmd->convert_arg;
	v32.scan_end_src = cmd->scan_end_src;
	v32.scan_end_arg = cmd->scan_end_arg;
	v32.stop_src = cmd->stop_src;
	v32.stop_arg = cmd->stop_arg;
	/* Assume chanlist pointer is unchanged. */
	v32.chanlist = ptr_to_compat((unsigned int __user *)cmd->chanlist);
	v32.chanlist_len = cmd->chanlist_len;
	v32.data = ptr_to_compat(cmd->data);
	v32.data_len = cmd->data_len;
	return copy_to_user(cmd32, &v32, sizeof(v32));
}

/* Handle 32-bit COMEDI_CMD ioctl. */
static int compat_cmd(struct file *file, unsigned long arg)
{
	struct comedi_file *cfp = file->private_data;
	struct comedi_device *dev = cfp->dev;
	struct comedi_cmd cmd;
	bool copy = false;
	int rc, err;

	rc = get_compat_cmd(&cmd, compat_ptr(arg));
	if (rc)
		return rc;

	mutex_lock(&dev->mutex);
	rc = do_cmd_ioctl(dev, &cmd, &copy, file);
	mutex_unlock(&dev->mutex);
	if (copy) {
		/* Special case: copy cmd back to user. */
		err = put_compat_cmd(compat_ptr(arg), &cmd);
		if (err)
			rc = err;
	}
	return rc;
}

/* Handle 32-bit COMEDI_CMDTEST ioctl. */
static int compat_cmdtest(struct file *file, unsigned long arg)
{
	struct comedi_file *cfp = file->private_data;
	struct comedi_device *dev = cfp->dev;
	struct comedi_cmd cmd;
	bool copy = false;
	int rc, err;

	rc = get_compat_cmd(&cmd, compat_ptr(arg));
	if (rc)
		return rc;

	mutex_lock(&dev->mutex);
	rc = do_cmdtest_ioctl(dev, &cmd, &copy, file);
	mutex_unlock(&dev->mutex);
	if (copy) {
		err = put_compat_cmd(compat_ptr(arg), &cmd);
		if (err)
			rc = err;
	}
	return rc;
}

/* Copy 32-bit insn structure to native insn structure. */
static int get_compat_insn(struct comedi_insn *insn,
			   struct comedi32_insn_struct __user *insn32)
{
	struct comedi32_insn_struct v32;

	/* Copy insn structure.  Ignore the unused members. */
	if (copy_from_user(&v32, insn32, sizeof(v32)))
		return -EFAULT;
	memset(insn, 0, sizeof(*insn));
	insn->insn = v32.insn;
	insn->n = v32.n;
	insn->data = compat_ptr(v32.data);
	insn->subdev = v32.subdev;
	insn->chanspec = v32.chanspec;
	return 0;
}

/* Handle 32-bit COMEDI_INSNLIST ioctl. */
static int compat_insnlist(struct file *file, unsigned long arg)
{
	struct comedi_file *cfp = file->private_data;
	struct comedi_device *dev = cfp->dev;
	struct comedi32_insnlist_struct insnlist32;
	struct comedi32_insn_struct __user *insn32;
	struct comedi_insn *insns;
	unsigned int n;
	int rc;

	if (copy_from_user(&insnlist32, compat_ptr(arg), sizeof(insnlist32)))
		return -EFAULT;

	insns = kcalloc(insnlist32.n_insns, sizeof(*insns), GFP_KERNEL);
	if (!insns)
		return -ENOMEM;

	/* Copy insn structures. */
	insn32 = compat_ptr(insnlist32.insns);
	for (n = 0; n < insnlist32.n_insns; n++) {
		rc = get_compat_insn(insns + n, insn32 + n);
		if (rc) {
			kfree(insns);
			return rc;
		}
	}

	mutex_lock(&dev->mutex);
	rc = do_insnlist_ioctl(dev, insns, insnlist32.n_insns, file);
	mutex_unlock(&dev->mutex);
	return rc;
}

/* Handle 32-bit COMEDI_INSN ioctl. */
static int compat_insn(struct file *file, unsigned long arg)
{
	struct comedi_file *cfp = file->private_data;
	struct comedi_device *dev = cfp->dev;
	struct comedi_insn insn;
	int rc;

	rc = get_compat_insn(&insn, (void __user *)arg);
	if (rc)
		return rc;

	mutex_lock(&dev->mutex);
	rc = do_insn_ioctl(dev, &insn, file);
	mutex_unlock(&dev->mutex);
	return rc;
}

/*
 * compat_ioctl file operation.
 *
 * Returns -ENOIOCTLCMD for unrecognised ioctl codes.
 */
static long comedi_compat_ioctl(struct file *file, unsigned int cmd, unsigned long arg)
{
	int rc;

	switch (cmd) {
	case COMEDI_DEVCONFIG:
	case COMEDI_DEVINFO:
	case COMEDI_SUBDINFO:
	case COMEDI_BUFCONFIG:
	case COMEDI_BUFINFO:
		/* Just need to translate the pointer argument. */
		arg = (unsigned long)compat_ptr(arg);
		rc = comedi_unlocked_ioctl(file, cmd, arg);
		break;
	case COMEDI_LOCK:
	case COMEDI_UNLOCK:
	case COMEDI_CANCEL:
	case COMEDI_POLL:
	case COMEDI_SETRSUBD:
	case COMEDI_SETWSUBD:
		/* No translation needed. */
		rc = comedi_unlocked_ioctl(file, cmd, arg);
		break;
	case COMEDI32_CHANINFO:
		rc = compat_chaninfo(file, arg);
		break;
	case COMEDI32_RANGEINFO:
		rc = compat_rangeinfo(file, arg);
		break;
	case COMEDI32_CMD:
		rc = compat_cmd(file, arg);
		break;
	case COMEDI32_CMDTEST:
		rc = compat_cmdtest(file, arg);
		break;
	case COMEDI32_INSNLIST:
		rc = compat_insnlist(file, arg);
		break;
	case COMEDI32_INSN:
		rc = compat_insn(file, arg);
		break;
	default:
		rc = -ENOIOCTLCMD;
		break;
	}
	return rc;
}
#else
#define comedi_compat_ioctl NULL
#endif

static const struct file_operations comedi_fops = {
	.owner = THIS_MODULE,
	.unlocked_ioctl = comedi_unlocked_ioctl,
	.compat_ioctl = comedi_compat_ioctl,
	.open = comedi_open,
	.release = comedi_close,
	.read = comedi_read,
	.write = comedi_write,
	.mmap = comedi_mmap,
	.poll = comedi_poll,
	.fasync = comedi_fasync,
	.llseek = noop_llseek,
};

/**
 * comedi_event() - Handle events for asynchronous COMEDI command
 * @dev: COMEDI device.
 * @s: COMEDI subdevice.
 * Context: in_interrupt() (usually), @s->spin_lock spin-lock not held.
 *
 * If an asynchronous COMEDI command is active on the subdevice, process
 * any %COMEDI_CB_... event flags that have been set, usually by an
 * interrupt handler.  These may change the run state of the asynchronous
 * command, wake a task, and/or send a %SIGIO signal.
 */
void comedi_event(struct comedi_device *dev, struct comedi_subdevice *s)
{
	struct comedi_async *async = s->async;
	unsigned int events;
	int si_code = 0;
	unsigned long flags;

	spin_lock_irqsave(&s->spin_lock, flags);

	events = async->events;
	async->events = 0;
	if (!__comedi_is_subdevice_running(s)) {
		spin_unlock_irqrestore(&s->spin_lock, flags);
		return;
	}

	if (events & COMEDI_CB_CANCEL_MASK)
		__comedi_clear_subdevice_runflags(s, COMEDI_SRF_RUNNING);

	/*
	 * Remember if an error event has occurred, so an error can be
	 * returned the next time the user does a read() or write().
	 */
	if (events & COMEDI_CB_ERROR_MASK)
		__comedi_set_subdevice_runflags(s, COMEDI_SRF_ERROR);

	if (async->cb_mask & events) {
		wake_up_interruptible(&async->wait_head);
		si_code = async->cmd.flags & CMDF_WRITE ? POLL_OUT : POLL_IN;
	}

	spin_unlock_irqrestore(&s->spin_lock, flags);

	if (si_code)
		kill_fasync(&dev->async_queue, SIGIO, si_code);
}
EXPORT_SYMBOL_GPL(comedi_event);

/* Note: the ->mutex is pre-locked on successful return */
struct comedi_device *comedi_alloc_board_minor(struct device *hardware_device)
{
	struct comedi_device *dev;
	struct device *csdev;
	unsigned int i;

	dev = kzalloc(sizeof(*dev), GFP_KERNEL);
	if (!dev)
		return ERR_PTR(-ENOMEM);
	comedi_device_init(dev);
	comedi_set_hw_dev(dev, hardware_device);
	mutex_lock(&dev->mutex);
	mutex_lock(&comedi_board_minor_table_lock);
	for (i = hardware_device ? comedi_num_legacy_minors : 0;
	     i < COMEDI_NUM_BOARD_MINORS; ++i) {
		if (!comedi_board_minor_table[i]) {
			comedi_board_minor_table[i] = dev;
			break;
		}
	}
	mutex_unlock(&comedi_board_minor_table_lock);
	if (i == COMEDI_NUM_BOARD_MINORS) {
		mutex_unlock(&dev->mutex);
		comedi_device_cleanup(dev);
		comedi_dev_put(dev);
		dev_err(hardware_device,
			"ran out of minor numbers for board device files\n");
		return ERR_PTR(-EBUSY);
	}
	dev->minor = i;
	csdev = device_create(comedi_class, hardware_device,
			      MKDEV(COMEDI_MAJOR, i), NULL, "comedi%i", i);
	if (!IS_ERR(csdev))
		dev->class_dev = get_device(csdev);

	/* Note: dev->mutex needs to be unlocked by the caller. */
	return dev;
}

void comedi_release_hardware_device(struct device *hardware_device)
{
	int minor;
	struct comedi_device *dev;

	for (minor = comedi_num_legacy_minors; minor < COMEDI_NUM_BOARD_MINORS;
	     minor++) {
		mutex_lock(&comedi_board_minor_table_lock);
		dev = comedi_board_minor_table[minor];
		if (dev && dev->hw_dev == hardware_device) {
			comedi_board_minor_table[minor] = NULL;
			mutex_unlock(&comedi_board_minor_table_lock);
			comedi_free_board_dev(dev);
			break;
		}
		mutex_unlock(&comedi_board_minor_table_lock);
	}
}

int comedi_alloc_subdevice_minor(struct comedi_subdevice *s)
{
	struct comedi_device *dev = s->device;
	struct device *csdev;
	unsigned int i;

	mutex_lock(&comedi_subdevice_minor_table_lock);
	for (i = 0; i < COMEDI_NUM_SUBDEVICE_MINORS; ++i) {
		if (!comedi_subdevice_minor_table[i]) {
			comedi_subdevice_minor_table[i] = s;
			break;
		}
	}
	mutex_unlock(&comedi_subdevice_minor_table_lock);
	if (i == COMEDI_NUM_SUBDEVICE_MINORS) {
		dev_err(dev->class_dev,
			"ran out of minor numbers for subdevice files\n");
		return -EBUSY;
	}
	i += COMEDI_NUM_BOARD_MINORS;
	s->minor = i;
	csdev = device_create(comedi_class, dev->class_dev,
			      MKDEV(COMEDI_MAJOR, i), NULL, "comedi%i_subd%i",
			      dev->minor, s->index);
	if (!IS_ERR(csdev))
		s->class_dev = csdev;

	return 0;
}

void comedi_free_subdevice_minor(struct comedi_subdevice *s)
{
	unsigned int i;

	if (!s)
		return;
	if (s->minor < COMEDI_NUM_BOARD_MINORS ||
	    s->minor >= COMEDI_NUM_MINORS)
		return;

	i = s->minor - COMEDI_NUM_BOARD_MINORS;
	mutex_lock(&comedi_subdevice_minor_table_lock);
	if (s == comedi_subdevice_minor_table[i])
		comedi_subdevice_minor_table[i] = NULL;
	mutex_unlock(&comedi_subdevice_minor_table_lock);
	if (s->class_dev) {
		device_destroy(comedi_class, MKDEV(COMEDI_MAJOR, s->minor));
		s->class_dev = NULL;
	}
}

static void comedi_cleanup_board_minors(void)
{
	struct comedi_device *dev;
	unsigned int i;

	for (i = 0; i < COMEDI_NUM_BOARD_MINORS; i++) {
		dev = comedi_clear_board_minor(i);
		comedi_free_board_dev(dev);
	}
}

static int __init comedi_init(void)
{
	int i;
	int retval;

	pr_info("version " COMEDI_RELEASE " - http://www.comedi.org\n");

	if (comedi_num_legacy_minors > COMEDI_NUM_BOARD_MINORS) {
		pr_err("invalid value for module parameter \"comedi_num_legacy_minors\".  Valid values are 0 through %i.\n",
		       COMEDI_NUM_BOARD_MINORS);
		return -EINVAL;
	}

	retval = register_chrdev_region(MKDEV(COMEDI_MAJOR, 0),
					COMEDI_NUM_MINORS, "comedi");
	if (retval)
		return retval;

	cdev_init(&comedi_cdev, &comedi_fops);
	comedi_cdev.owner = THIS_MODULE;

	retval = kobject_set_name(&comedi_cdev.kobj, "comedi");
	if (retval)
		goto out_unregister_chrdev_region;

	retval = cdev_add(&comedi_cdev, MKDEV(COMEDI_MAJOR, 0),
			  COMEDI_NUM_MINORS);
	if (retval)
		goto out_unregister_chrdev_region;

	comedi_class = class_create(THIS_MODULE, "comedi");
	if (IS_ERR(comedi_class)) {
		retval = PTR_ERR(comedi_class);
		pr_err("failed to create class\n");
		goto out_cdev_del;
	}

	comedi_class->dev_groups = comedi_dev_groups;

	/* create devices files for legacy/manual use */
	for (i = 0; i < comedi_num_legacy_minors; i++) {
		struct comedi_device *dev;

		dev = comedi_alloc_board_minor(NULL);
		if (IS_ERR(dev)) {
			retval = PTR_ERR(dev);
			goto out_cleanup_board_minors;
		}
		/* comedi_alloc_board_minor() locked the mutex */
		lockdep_assert_held(&dev->mutex);
		mutex_unlock(&dev->mutex);
	}

	/* XXX requires /proc interface */
	comedi_proc_init();

	return 0;

out_cleanup_board_minors:
	comedi_cleanup_board_minors();
	class_destroy(comedi_class);
out_cdev_del:
	cdev_del(&comedi_cdev);
out_unregister_chrdev_region:
	unregister_chrdev_region(MKDEV(COMEDI_MAJOR, 0), COMEDI_NUM_MINORS);
	return retval;
}
module_init(comedi_init);

static void __exit comedi_cleanup(void)
{
	comedi_cleanup_board_minors();
	class_destroy(comedi_class);
	cdev_del(&comedi_cdev);
	unregister_chrdev_region(MKDEV(COMEDI_MAJOR, 0), COMEDI_NUM_MINORS);

	comedi_proc_cleanup();
}
module_exit(comedi_cleanup);

MODULE_AUTHOR("https://www.comedi.org");
MODULE_DESCRIPTION("Comedi core module");
MODULE_LICENSE("GPL");<|MERGE_RESOLUTION|>--- conflicted
+++ resolved
@@ -69,13 +69,8 @@
 #define COMEDI_NUM_SUBDEVICE_MINORS	\
 	(COMEDI_NUM_MINORS - COMEDI_NUM_BOARD_MINORS)
 
-<<<<<<< HEAD
-static int comedi_num_legacy_minors;
-module_param(comedi_num_legacy_minors, int, 0444);
-=======
 static unsigned short comedi_num_legacy_minors;
 module_param(comedi_num_legacy_minors, ushort, 0444);
->>>>>>> 24b8d41d
 MODULE_PARM_DESC(comedi_num_legacy_minors,
 		 "number of comedi minor devices to reserve for non-auto-configured devices (default 0)"
 		);
@@ -86,13 +81,8 @@
 		 "default asynchronous buffer size in KiB (default "
 		 __MODULE_STRING(CONFIG_COMEDI_DEFAULT_BUF_SIZE_KB) ")");
 
-<<<<<<< HEAD
-unsigned int comedi_default_buf_maxsize_kb
-	= CONFIG_COMEDI_DEFAULT_BUF_MAXSIZE_KB;
-=======
 unsigned int comedi_default_buf_maxsize_kb =
 	CONFIG_COMEDI_DEFAULT_BUF_MAXSIZE_KB;
->>>>>>> 24b8d41d
 module_param(comedi_default_buf_maxsize_kb, uint, 0644);
 MODULE_PARM_DESC(comedi_default_buf_maxsize_kb,
 		 "default maximum size of asynchronous buffer in KiB (default "
