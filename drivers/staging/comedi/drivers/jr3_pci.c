--- conflicted
+++ resolved
@@ -5,19 +5,6 @@
  *
  * COMEDI - Linux Control and Measurement Device Interface
  * Copyright (C) 2007 Anders Blomdell <anders.blomdell@control.lth.se>
-<<<<<<< HEAD
- *
- * This program is free software; you can redistribute it and/or modify
- * it under the terms of the GNU General Public License as published by
- * the Free Software Foundation; either version 2 of the License, or
- * (at your option) any later version.
- *
- * This program is distributed in the hope that it will be useful,
- * but WITHOUT ANY WARRANTY; without even the implied warranty of
- * MERCHANTABILITY or FITNESS FOR A PARTICULAR PURPOSE.  See the
- * GNU General Public License for more details.
-=======
->>>>>>> 24b8d41d
  */
 /*
  * Driver: jr3_pci
@@ -692,16 +679,7 @@
 	int ret;
 	int i;
 
-<<<<<<< HEAD
-	if (sizeof(struct jr3_channel) != 0xc00) {
-		dev_err(dev->class_dev,
-			"sizeof(struct jr3_channel) = %x [expected %x]\n",
-			(unsigned int)sizeof(struct jr3_channel), 0xc00);
-		return -EINVAL;
-	}
-=======
 	BUILD_BUG_ON(sizeof(struct jr3_block) != 0x80000);
->>>>>>> 24b8d41d
 
 	if (context < ARRAY_SIZE(jr3_pci_boards))
 		board = &jr3_pci_boards[context];
@@ -749,12 +727,8 @@
 	}
 
 	/* Reset DSP card */
-<<<<<<< HEAD
-	writel(0, &devpriv->iobase->channel[0].reset);
-=======
 	for (i = 0; i < dev->n_subdevices; i++)
 		writel(0, &block[i].reset);
->>>>>>> 24b8d41d
 
 	ret = comedi_load_firmware(dev, &comedi_to_pci_dev(dev)->dev,
 				   "comedi/jr3pci.idm",
