// SPDX-License-Identifier: GPL-2.0+
/*
 * comedi/drivers/cb_pcidas64.c
 * This is a driver for the ComputerBoards/MeasurementComputing PCI-DAS
 * 64xx, 60xx, and 4020 cards.
 *
 * Author:  Frank Mori Hess <fmhess@users.sourceforge.net>
 * Copyright (C) 2001, 2002 Frank Mori Hess
 *
 * Thanks also go to the following people:
 *
 * Steve Rosenbluth, for providing the source code for
 * his pci-das6402 driver, and source code for working QNX pci-6402
 * drivers by Greg Laird and Mariusz Bogacz.  None of the code was
 * used directly here, but it was useful as an additional source of
 * documentation on how to program the boards.
 *
 * John Sims, for much testing and feedback on pcidas-4020 support.
 *
 * COMEDI - Linux Control and Measurement Device Interface
 * Copyright (C) 1997-8 David A. Schleef <ds@schleef.org>
<<<<<<< HEAD
 *
 * This program is free software; you can redistribute it and/or modify
 * it under the terms of the GNU General Public License as published by
 * the Free Software Foundation; either version 2 of the License, or
 * (at your option) any later version.
 *
 * This program is distributed in the hope that it will be useful,
 * but WITHOUT ANY WARRANTY; without even the implied warranty of
 * MERCHANTABILITY or FITNESS FOR A PARTICULAR PURPOSE.  See the
 * GNU General Public License for more details.
=======
>>>>>>> 24b8d41d
 */

/*
 * Driver: cb_pcidas64
 * Description: MeasurementComputing PCI-DAS64xx, 60XX, and 4020 series
 *   with the PLX 9080 PCI controller
 * Author: Frank Mori Hess <fmhess@users.sourceforge.net>
 * Status: works
 * Updated: Fri, 02 Nov 2012 18:58:55 +0000
 * Devices: [Measurement Computing] PCI-DAS6402/16 (cb_pcidas64),
 *   PCI-DAS6402/12, PCI-DAS64/M1/16, PCI-DAS64/M2/16,
 *   PCI-DAS64/M3/16, PCI-DAS6402/16/JR, PCI-DAS64/M1/16/JR,
 *   PCI-DAS64/M2/16/JR, PCI-DAS64/M3/16/JR, PCI-DAS64/M1/14,
 *   PCI-DAS64/M2/14, PCI-DAS64/M3/14, PCI-DAS6013, PCI-DAS6014,
 *   PCI-DAS6023, PCI-DAS6025, PCI-DAS6030,
 *   PCI-DAS6031, PCI-DAS6032, PCI-DAS6033, PCI-DAS6034,
 *   PCI-DAS6035, PCI-DAS6036, PCI-DAS6040, PCI-DAS6052,
 *   PCI-DAS6070, PCI-DAS6071, PCI-DAS4020/12
 *
 * Configuration options:
 *   None.
 *
 * Manual attachment of PCI cards with the comedi_config utility is not
 * supported by this driver; they are attached automatically.
 *
 * These boards may be autocalibrated with the comedi_calibrate utility.
 *
 * To select the bnc trigger input on the 4020 (instead of the dio input),
 * specify a nonzero channel in the chanspec.  If you wish to use an external
 * master clock on the 4020, you may do so by setting the scan_begin_src
 * to TRIG_OTHER, and using an INSN_CONFIG_TIMER_1 configuration insn
 * to configure the divisor to use for the external clock.
 *
 * Some devices are not identified because the PCI device IDs are not yet
 * known. If you have such a board, please let the maintainers know.
 */

/*
 * TODO:
 * make it return error if user attempts an ai command that uses the
 * external queue, and an ao command simultaneously user counter subdevice
 * there are a number of boards this driver will support when they are
 * fully released, but does not yet since the pci device id numbers
 * are not yet available.
 *
 * support prescaled 100khz clock for slow pacing (not available on 6000
 * series?)
 *
 * make ao fifo size adjustable like ai fifo
 */

#include <linux/module.h>
#include <linux/delay.h>
#include <linux/interrupt.h>

#include "../comedi_pci.h"

#include "8255.h"
#include "plx9080.h"

#define TIMER_BASE 25		/*  40MHz master clock */
/*
 * 100kHz 'prescaled' clock for slow acquisition,
 * maybe I'll support this someday
 */
#define PRESCALED_TIMER_BASE	10000
#define DMA_BUFFER_SIZE		0x1000
#define DAC_FIFO_SIZE		0x2000

/* maximum value that can be loaded into board's 24-bit counters */
static const int max_counter_value = 0xffffff;

/* PCI-DAS64xxx base addresses */

/* devpriv->main_iobase registers */
enum write_only_registers {
	INTR_ENABLE_REG = 0x0,		/* interrupt enable register */
	HW_CONFIG_REG = 0x2,		/* hardware config register */
	DAQ_SYNC_REG = 0xc,
	DAQ_ATRIG_LOW_4020_REG = 0xc,
	ADC_CONTROL0_REG = 0x10,	/* adc control register 0 */
	ADC_CONTROL1_REG = 0x12,	/* adc control register 1 */
	CALIBRATION_REG = 0x14,
	/* lower 16 bits of adc sample interval counter */
	ADC_SAMPLE_INTERVAL_LOWER_REG = 0x16,
	/* upper 8 bits of adc sample interval counter */
	ADC_SAMPLE_INTERVAL_UPPER_REG = 0x18,
	/* lower 16 bits of delay interval counter */
	ADC_DELAY_INTERVAL_LOWER_REG = 0x1a,
	/* upper 8 bits of delay interval counter */
	ADC_DELAY_INTERVAL_UPPER_REG = 0x1c,
	/* lower 16 bits of hardware conversion/scan counter */
	ADC_COUNT_LOWER_REG = 0x1e,
	/* upper 8 bits of hardware conversion/scan counter */
	ADC_COUNT_UPPER_REG = 0x20,
	ADC_START_REG = 0x22,	/* software trigger to start acquisition */
	ADC_CONVERT_REG = 0x24,	/* initiates single conversion */
	ADC_QUEUE_CLEAR_REG = 0x26,	/* clears adc queue */
	ADC_QUEUE_LOAD_REG = 0x28,	/* loads adc queue */
	ADC_BUFFER_CLEAR_REG = 0x2a,
	/* high channel for internal queue, use adc_chan_bits() inline above */
	ADC_QUEUE_HIGH_REG = 0x2c,
	DAC_CONTROL0_REG = 0x50,	/* dac control register 0 */
	DAC_CONTROL1_REG = 0x52,	/* dac control register 0 */
	/* lower 16 bits of dac sample interval counter */
	DAC_SAMPLE_INTERVAL_LOWER_REG = 0x54,
	/* upper 8 bits of dac sample interval counter */
	DAC_SAMPLE_INTERVAL_UPPER_REG = 0x56,
	DAC_SELECT_REG = 0x60,
	DAC_START_REG = 0x64,
	DAC_BUFFER_CLEAR_REG = 0x66,	/* clear dac buffer */
};

static inline unsigned int dac_convert_reg(unsigned int channel)
{
	return 0x70 + (2 * (channel & 0x1));
}

static inline unsigned int dac_lsb_4020_reg(unsigned int channel)
{
	return 0x70 + (4 * (channel & 0x1));
}

static inline unsigned int dac_msb_4020_reg(unsigned int channel)
{
	return 0x72 + (4 * (channel & 0x1));
}

enum read_only_registers {
	/*
	 * hardware status register,
	 * reading this apparently clears pending interrupts as well
	 */
	HW_STATUS_REG = 0x0,
	PIPE1_READ_REG = 0x4,
	ADC_READ_PNTR_REG = 0x8,
	LOWER_XFER_REG = 0x10,
	ADC_WRITE_PNTR_REG = 0xc,
	PREPOST_REG = 0x14,
};

enum read_write_registers {
	I8255_4020_REG = 0x48,	/* 8255 offset, for 4020 only */
	/* external channel/gain queue, uses same bits as ADC_QUEUE_LOAD_REG */
	ADC_QUEUE_FIFO_REG = 0x100,
	ADC_FIFO_REG = 0x200,	/* adc data fifo */
	/* dac data fifo, has weird interactions with external channel queue */
	DAC_FIFO_REG = 0x300,
};

/* dev->mmio registers */
enum dio_counter_registers {
	DIO_8255_OFFSET = 0x0,
	DO_REG = 0x20,
	DI_REG = 0x28,
	DIO_DIRECTION_60XX_REG = 0x40,
	DIO_DATA_60XX_REG = 0x48,
};

/* bit definitions for write-only registers */

enum intr_enable_contents {
	ADC_INTR_SRC_MASK = 0x3,	/* adc interrupt source mask */
	ADC_INTR_QFULL_BITS = 0x0,	/* interrupt fifo quarter full */
	ADC_INTR_EOC_BITS = 0x1,	/* interrupt end of conversion */
	ADC_INTR_EOSCAN_BITS = 0x2,	/* interrupt end of scan */
	ADC_INTR_EOSEQ_BITS = 0x3,	/* interrupt end of sequence mask */
	EN_ADC_INTR_SRC_BIT = 0x4,	/* enable adc interrupt source */
	EN_ADC_DONE_INTR_BIT = 0x8,	/* enable adc acquisition done intr */
	DAC_INTR_SRC_MASK = 0x30,
	DAC_INTR_QEMPTY_BITS = 0x0,
	DAC_INTR_HIGH_CHAN_BITS = 0x10,
	EN_DAC_INTR_SRC_BIT = 0x40,	/* enable dac interrupt source */
	EN_DAC_DONE_INTR_BIT = 0x80,
	EN_ADC_ACTIVE_INTR_BIT = 0x200,	/* enable adc active interrupt */
	EN_ADC_STOP_INTR_BIT = 0x400,	/* enable adc stop trigger interrupt */
	EN_DAC_ACTIVE_INTR_BIT = 0x800,	/* enable dac active interrupt */
	EN_DAC_UNDERRUN_BIT = 0x4000,	/* enable dac underrun status bit */
	EN_ADC_OVERRUN_BIT = 0x8000,	/* enable adc overrun status bit */
};

enum hw_config_contents {
	MASTER_CLOCK_4020_MASK = 0x3,	/* master clock source mask for 4020 */
	INTERNAL_CLOCK_4020_BITS = 0x1,	/* use 40 MHz internal master clock */
	BNC_CLOCK_4020_BITS = 0x2,	/* use BNC input for master clock */
	EXT_CLOCK_4020_BITS = 0x3,	/* use dio input for master clock */
	EXT_QUEUE_BIT = 0x200,		/* use external channel/gain queue */
	/* use 225 nanosec strobe when loading dac instead of 50 nanosec */
	SLOW_DAC_BIT = 0x400,
	/*
	 * bit with unknown function yet given as default value in pci-das64
	 * manual
	 */
	HW_CONFIG_DUMMY_BITS = 0x2000,
	/* bit selects channels 1/0 for analog input/output, otherwise 0/1 */
	DMA_CH_SELECT_BIT = 0x8000,
	FIFO_SIZE_REG = 0x4,		/* allows adjustment of fifo sizes */
	DAC_FIFO_SIZE_MASK = 0xff00,	/* bits that set dac fifo size */
	DAC_FIFO_BITS = 0xf800,		/* 8k sample ao fifo */
};

enum daq_atrig_low_4020_contents {
	/* use trig/ext clk bnc input for analog gate signal */
	EXT_AGATE_BNC_BIT = 0x8000,
	/* use trig/ext clk bnc input for external stop trigger signal */
	EXT_STOP_TRIG_BNC_BIT = 0x4000,
	/* use trig/ext clk bnc input for external start trigger signal */
	EXT_START_TRIG_BNC_BIT = 0x2000,
};

static inline u16 analog_trig_low_threshold_bits(u16 threshold)
{
	return threshold & 0xfff;
}

enum adc_control0_contents {
	ADC_GATE_SRC_MASK = 0x3,	/* bits that select gate */
	ADC_SOFT_GATE_BITS = 0x1,	/* software gate */
	ADC_EXT_GATE_BITS = 0x2,	/* external digital gate */
	ADC_ANALOG_GATE_BITS = 0x3,	/* analog level gate */
	/* level-sensitive gate (for digital) */
	ADC_GATE_LEVEL_BIT = 0x4,
	ADC_GATE_POLARITY_BIT = 0x8,	/* gate active low */
	ADC_START_TRIG_SOFT_BITS = 0x10,
	ADC_START_TRIG_EXT_BITS = 0x20,
	ADC_START_TRIG_ANALOG_BITS = 0x30,
	ADC_START_TRIG_MASK = 0x30,
	ADC_START_TRIG_FALLING_BIT = 0x40,	/* trig 1 uses falling edge */
	/* external pacing uses falling edge */
	ADC_EXT_CONV_FALLING_BIT = 0x800,
	/* enable hardware scan counter */
	ADC_SAMPLE_COUNTER_EN_BIT = 0x1000,
	ADC_DMA_DISABLE_BIT = 0x4000,	/* disables dma */
	ADC_ENABLE_BIT = 0x8000,	/* master adc enable */
};

enum adc_control1_contents {
	/* should be set for boards with > 16 channels */
	ADC_QUEUE_CONFIG_BIT = 0x1,
	CONVERT_POLARITY_BIT = 0x10,
	EOC_POLARITY_BIT = 0x20,
	ADC_SW_GATE_BIT = 0x40,		/* software gate of adc */
	ADC_DITHER_BIT = 0x200,		/* turn on extra noise for dithering */
	RETRIGGER_BIT = 0x800,
	ADC_LO_CHANNEL_4020_MASK = 0x300,
	ADC_HI_CHANNEL_4020_MASK = 0xc00,
	TWO_CHANNEL_4020_BITS = 0x1000,		/* two channel mode for 4020 */
	FOUR_CHANNEL_4020_BITS = 0x2000,	/* four channel mode for 4020 */
	CHANNEL_MODE_4020_MASK = 0x3000,
	ADC_MODE_MASK = 0xf000,
};

static inline u16 adc_lo_chan_4020_bits(unsigned int channel)
{
	return (channel & 0x3) << 8;
};

static inline u16 adc_hi_chan_4020_bits(unsigned int channel)
{
	return (channel & 0x3) << 10;
};

static inline u16 adc_mode_bits(unsigned int mode)
{
	return (mode & 0xf) << 12;
};

enum calibration_contents {
	SELECT_8800_BIT = 0x1,
	SELECT_8402_64XX_BIT = 0x2,
	SELECT_1590_60XX_BIT = 0x2,
	CAL_EN_64XX_BIT = 0x40,		/* calibration enable for 64xx series */
	SERIAL_DATA_IN_BIT = 0x80,
	SERIAL_CLOCK_BIT = 0x100,
	CAL_EN_60XX_BIT = 0x200,	/* calibration enable for 60xx series */
	CAL_GAIN_BIT = 0x800,
};

/*
 * calibration sources for 6025 are:
 *  0 : ground
 *  1 : 10V
 *  2 : 5V
 *  3 : 0.5V
 *  4 : 0.05V
 *  5 : ground
 *  6 : dac channel 0
 *  7 : dac channel 1
 */

static inline u16 adc_src_bits(unsigned int source)
{
	return (source & 0xf) << 3;
};

static inline u16 adc_convert_chan_4020_bits(unsigned int channel)
{
	return (channel & 0x3) << 8;
};

enum adc_queue_load_contents {
	UNIP_BIT = 0x800,		/* unipolar/bipolar bit */
	ADC_SE_DIFF_BIT = 0x1000,	/* single-ended/ differential bit */
	/* non-referenced single-ended (common-mode input) */
	ADC_COMMON_BIT = 0x2000,
	QUEUE_EOSEQ_BIT = 0x4000,	/* queue end of sequence */
	QUEUE_EOSCAN_BIT = 0x8000,	/* queue end of scan */
};

static inline u16 adc_chan_bits(unsigned int channel)
{
	return channel & 0x3f;
};

enum dac_control0_contents {
	DAC_ENABLE_BIT = 0x8000,	/* dac controller enable bit */
	DAC_CYCLIC_STOP_BIT = 0x4000,
	DAC_WAVEFORM_MODE_BIT = 0x100,
	DAC_EXT_UPDATE_FALLING_BIT = 0x80,
	DAC_EXT_UPDATE_ENABLE_BIT = 0x40,
	WAVEFORM_TRIG_MASK = 0x30,
	WAVEFORM_TRIG_DISABLED_BITS = 0x0,
	WAVEFORM_TRIG_SOFT_BITS = 0x10,
	WAVEFORM_TRIG_EXT_BITS = 0x20,
	WAVEFORM_TRIG_ADC1_BITS = 0x30,
	WAVEFORM_TRIG_FALLING_BIT = 0x8,
	WAVEFORM_GATE_LEVEL_BIT = 0x4,
	WAVEFORM_GATE_ENABLE_BIT = 0x2,
	WAVEFORM_GATE_SELECT_BIT = 0x1,
};

enum dac_control1_contents {
	DAC_WRITE_POLARITY_BIT = 0x800,	/* board-dependent setting */
	DAC1_EXT_REF_BIT = 0x200,
	DAC0_EXT_REF_BIT = 0x100,
	DAC_OUTPUT_ENABLE_BIT = 0x80,	/* dac output enable bit */
	DAC_UPDATE_POLARITY_BIT = 0x40,	/* board-dependent setting */
	DAC_SW_GATE_BIT = 0x20,
	DAC1_UNIPOLAR_BIT = 0x8,
	DAC0_UNIPOLAR_BIT = 0x2,
};

/* bit definitions for read-only registers */
enum hw_status_contents {
	DAC_UNDERRUN_BIT = 0x1,
	ADC_OVERRUN_BIT = 0x2,
	DAC_ACTIVE_BIT = 0x4,
	ADC_ACTIVE_BIT = 0x8,
	DAC_INTR_PENDING_BIT = 0x10,
	ADC_INTR_PENDING_BIT = 0x20,
	DAC_DONE_BIT = 0x40,
	ADC_DONE_BIT = 0x80,
	EXT_INTR_PENDING_BIT = 0x100,
	ADC_STOP_BIT = 0x200,
};

static inline u16 pipe_full_bits(u16 hw_status_bits)
{
	return (hw_status_bits >> 10) & 0x3;
};

static inline unsigned int dma_chain_flag_bits(u16 prepost_bits)
{
	return (prepost_bits >> 6) & 0x3;
}

static inline unsigned int adc_upper_read_ptr_code(u16 prepost_bits)
{
	return (prepost_bits >> 12) & 0x3;
}

static inline unsigned int adc_upper_write_ptr_code(u16 prepost_bits)
{
	return (prepost_bits >> 14) & 0x3;
}

/* I2C addresses for 4020 */
enum i2c_addresses {
	RANGE_CAL_I2C_ADDR = 0x20,
	CALDAC0_I2C_ADDR = 0xc,
	CALDAC1_I2C_ADDR = 0xd,
};

enum range_cal_i2c_contents {
	/* bits that set what source the adc converter measures */
	ADC_SRC_4020_MASK = 0x70,
	/* make bnc trig/ext clock threshold 0V instead of 2.5V */
	BNC_TRIG_THRESHOLD_0V_BIT = 0x80,
};

static inline u8 adc_src_4020_bits(unsigned int source)
{
	return (source << 4) & ADC_SRC_4020_MASK;
};

static inline u8 attenuate_bit(unsigned int channel)
{
	/* attenuate channel (+-5V input range) */
	return 1 << (channel & 0x3);
};

/* analog input ranges for 64xx boards */
static const struct comedi_lrange ai_ranges_64xx = {
	8, {
		BIP_RANGE(10),
		BIP_RANGE(5),
		BIP_RANGE(2.5),
		BIP_RANGE(1.25),
		UNI_RANGE(10),
		UNI_RANGE(5),
		UNI_RANGE(2.5),
		UNI_RANGE(1.25)
	}
};

static const u8 ai_range_code_64xx[8] = {
	0x0, 0x1, 0x2, 0x3,	/* bipolar 10, 5, 2,5, 1.25 */
	0x8, 0x9, 0xa, 0xb	/* unipolar 10, 5, 2.5, 1.25 */
};

/* analog input ranges for 64-Mx boards */
static const struct comedi_lrange ai_ranges_64_mx = {
	7, {
		BIP_RANGE(5),
		BIP_RANGE(2.5),
		BIP_RANGE(1.25),
		BIP_RANGE(0.625),
		UNI_RANGE(5),
		UNI_RANGE(2.5),
		UNI_RANGE(1.25)
	}
};

static const u8 ai_range_code_64_mx[7] = {
	0x0, 0x1, 0x2, 0x3,	/* bipolar 5, 2.5, 1.25, 0.625 */
	0x9, 0xa, 0xb		/* unipolar 5, 2.5, 1.25 */
};

/* analog input ranges for 60xx boards */
static const struct comedi_lrange ai_ranges_60xx = {
	4, {
		BIP_RANGE(10),
		BIP_RANGE(5),
		BIP_RANGE(0.5),
		BIP_RANGE(0.05)
	}
};

static const u8 ai_range_code_60xx[4] = {
	0x0, 0x1, 0x4, 0x7	/* bipolar 10, 5, 0.5, 0.05 */
};

/* analog input ranges for 6030, etc boards */
static const struct comedi_lrange ai_ranges_6030 = {
	14, {
		BIP_RANGE(10),
		BIP_RANGE(5),
		BIP_RANGE(2),
		BIP_RANGE(1),
		BIP_RANGE(0.5),
		BIP_RANGE(0.2),
		BIP_RANGE(0.1),
		UNI_RANGE(10),
		UNI_RANGE(5),
		UNI_RANGE(2),
		UNI_RANGE(1),
		UNI_RANGE(0.5),
		UNI_RANGE(0.2),
		UNI_RANGE(0.1)
	}
};

static const u8 ai_range_code_6030[14] = {
	0x0, 0x1, 0x2, 0x3, 0x4, 0x5, 0x6, /* bip 10, 5, 2, 1, 0.5, 0.2, 0.1 */
	0x9, 0xa, 0xb, 0xc, 0xd, 0xe, 0xf  /* uni 10, 5, 2, 1, 0.5, 0.2, 0.1 */
};

/* analog input ranges for 6052, etc boards */
static const struct comedi_lrange ai_ranges_6052 = {
	15, {
		BIP_RANGE(10),
		BIP_RANGE(5),
		BIP_RANGE(2.5),
		BIP_RANGE(1),
		BIP_RANGE(0.5),
		BIP_RANGE(0.25),
		BIP_RANGE(0.1),
		BIP_RANGE(0.05),
		UNI_RANGE(10),
		UNI_RANGE(5),
		UNI_RANGE(2),
		UNI_RANGE(1),
		UNI_RANGE(0.5),
		UNI_RANGE(0.2),
		UNI_RANGE(0.1)
	}
};

static const u8 ai_range_code_6052[15] = {
	0x0, 0x1, 0x2, 0x3, 0x4, 0x5, 0x6, 0x7,	/* bipolar 10 ... 0.05 */
	0x9, 0xa, 0xb, 0xc, 0xd, 0xe, 0xf	/* unipolar 10 ... 0.1 */
};

/* analog input ranges for 4020 board */
static const struct comedi_lrange ai_ranges_4020 = {
	2, {
		BIP_RANGE(5),
		BIP_RANGE(1)
	}
};

/* analog output ranges */
static const struct comedi_lrange ao_ranges_64xx = {
	4, {
		BIP_RANGE(5),
		BIP_RANGE(10),
		UNI_RANGE(5),
		UNI_RANGE(10)
	}
};

static const int ao_range_code_64xx[] = {
	0x0,
	0x1,
	0x2,
	0x3,
};

static const int ao_range_code_60xx[] = {
	0x0,
};

static const struct comedi_lrange ao_ranges_6030 = {
	2, {
		BIP_RANGE(10),
		UNI_RANGE(10)
	}
};

static const int ao_range_code_6030[] = {
	0x0,
	0x2,
};

static const struct comedi_lrange ao_ranges_4020 = {
	2, {
		BIP_RANGE(5),
		BIP_RANGE(10)
	}
};

static const int ao_range_code_4020[] = {
	0x1,
	0x0,
};

enum register_layout {
	LAYOUT_60XX,
	LAYOUT_64XX,
	LAYOUT_4020,
};

struct hw_fifo_info {
	unsigned int num_segments;
	unsigned int max_segment_length;
	unsigned int sample_packing_ratio;
	u16 fifo_size_reg_mask;
};

enum pcidas64_boardid {
	BOARD_PCIDAS6402_16,
	BOARD_PCIDAS6402_12,
	BOARD_PCIDAS64_M1_16,
	BOARD_PCIDAS64_M2_16,
	BOARD_PCIDAS64_M3_16,
	BOARD_PCIDAS6013,
	BOARD_PCIDAS6014,
	BOARD_PCIDAS6023,
	BOARD_PCIDAS6025,
	BOARD_PCIDAS6030,
	BOARD_PCIDAS6031,
	BOARD_PCIDAS6032,
	BOARD_PCIDAS6033,
	BOARD_PCIDAS6034,
	BOARD_PCIDAS6035,
	BOARD_PCIDAS6036,
	BOARD_PCIDAS6040,
	BOARD_PCIDAS6052,
	BOARD_PCIDAS6070,
	BOARD_PCIDAS6071,
	BOARD_PCIDAS4020_12,
	BOARD_PCIDAS6402_16_JR,
	BOARD_PCIDAS64_M1_16_JR,
	BOARD_PCIDAS64_M2_16_JR,
	BOARD_PCIDAS64_M3_16_JR,
	BOARD_PCIDAS64_M1_14,
	BOARD_PCIDAS64_M2_14,
	BOARD_PCIDAS64_M3_14,
};

struct pcidas64_board {
	const char *name;
	int ai_se_chans;	/* number of ai inputs in single-ended mode */
	int ai_bits;		/* analog input resolution */
	int ai_speed;		/* fastest conversion period in ns */
	const struct comedi_lrange *ai_range_table;
<<<<<<< HEAD
	const uint8_t *ai_range_code;
=======
	const u8 *ai_range_code;
>>>>>>> 24b8d41d
	int ao_nchan;		/* number of analog out channels */
	int ao_bits;		/* analog output resolution */
	int ao_scan_speed;	/* analog output scan speed */
	const struct comedi_lrange *ao_range_table;
	const int *ao_range_code;
	const struct hw_fifo_info *const ai_fifo;
	/* different board families have slightly different registers */
	enum register_layout layout;
	unsigned has_8255:1;
};

static const struct hw_fifo_info ai_fifo_4020 = {
	.num_segments = 2,
	.max_segment_length = 0x8000,
	.sample_packing_ratio = 2,
	.fifo_size_reg_mask = 0x7f,
};

static const struct hw_fifo_info ai_fifo_64xx = {
	.num_segments = 4,
	.max_segment_length = 0x800,
	.sample_packing_ratio = 1,
	.fifo_size_reg_mask = 0x3f,
};

static const struct hw_fifo_info ai_fifo_60xx = {
	.num_segments = 4,
	.max_segment_length = 0x800,
	.sample_packing_ratio = 1,
	.fifo_size_reg_mask = 0x7f,
};

/*
 * maximum number of dma transfers we will chain together into a ring
 * (and the maximum number of dma buffers we maintain)
 */
#define MAX_AI_DMA_RING_COUNT (0x80000 / DMA_BUFFER_SIZE)
#define MIN_AI_DMA_RING_COUNT (0x10000 / DMA_BUFFER_SIZE)
#define AO_DMA_RING_COUNT (0x10000 / DMA_BUFFER_SIZE)
static inline unsigned int ai_dma_ring_count(const struct pcidas64_board *board)
{
	if (board->layout == LAYOUT_4020)
		return MAX_AI_DMA_RING_COUNT;

	return MIN_AI_DMA_RING_COUNT;
}

static const int bytes_in_sample = 2;

static const struct pcidas64_board pcidas64_boards[] = {
	[BOARD_PCIDAS6402_16] = {
		.name		= "pci-das6402/16",
		.ai_se_chans	= 64,
		.ai_bits	= 16,
		.ai_speed	= 5000,
		.ao_nchan	= 2,
		.ao_bits	= 16,
		.ao_scan_speed	= 10000,
		.layout		= LAYOUT_64XX,
		.ai_range_table	= &ai_ranges_64xx,
		.ai_range_code	= ai_range_code_64xx,
		.ao_range_table	= &ao_ranges_64xx,
		.ao_range_code	= ao_range_code_64xx,
		.ai_fifo	= &ai_fifo_64xx,
		.has_8255	= 1,
	},
	[BOARD_PCIDAS6402_12] = {
		.name		= "pci-das6402/12",	/* XXX check */
		.ai_se_chans	= 64,
		.ai_bits	= 12,
		.ai_speed	= 5000,
		.ao_nchan	= 2,
		.ao_bits	= 12,
		.ao_scan_speed	= 10000,
		.layout		= LAYOUT_64XX,
		.ai_range_table	= &ai_ranges_64xx,
		.ai_range_code	= ai_range_code_64xx,
		.ao_range_table	= &ao_ranges_64xx,
		.ao_range_code	= ao_range_code_64xx,
		.ai_fifo	= &ai_fifo_64xx,
		.has_8255	= 1,
	},
	[BOARD_PCIDAS64_M1_16] = {
		.name		= "pci-das64/m1/16",
		.ai_se_chans	= 64,
		.ai_bits	= 16,
		.ai_speed	= 1000,
		.ao_nchan	= 2,
		.ao_bits	= 16,
		.ao_scan_speed	= 10000,
		.layout		= LAYOUT_64XX,
		.ai_range_table	= &ai_ranges_64_mx,
		.ai_range_code	= ai_range_code_64_mx,
		.ao_range_table	= &ao_ranges_64xx,
		.ao_range_code	= ao_range_code_64xx,
		.ai_fifo	= &ai_fifo_64xx,
		.has_8255	= 1,
	},
	[BOARD_PCIDAS64_M2_16] = {
		.name = "pci-das64/m2/16",
		.ai_se_chans	= 64,
		.ai_bits	= 16,
		.ai_speed	= 500,
		.ao_nchan	= 2,
		.ao_bits	= 16,
		.ao_scan_speed	= 10000,
		.layout		= LAYOUT_64XX,
		.ai_range_table	= &ai_ranges_64_mx,
		.ai_range_code	= ai_range_code_64_mx,
		.ao_range_table	= &ao_ranges_64xx,
		.ao_range_code	= ao_range_code_64xx,
		.ai_fifo	= &ai_fifo_64xx,
		.has_8255	= 1,
	},
	[BOARD_PCIDAS64_M3_16] = {
		.name		= "pci-das64/m3/16",
		.ai_se_chans	= 64,
		.ai_bits	= 16,
		.ai_speed	= 333,
		.ao_nchan	= 2,
		.ao_bits	= 16,
		.ao_scan_speed	= 10000,
		.layout		= LAYOUT_64XX,
		.ai_range_table	= &ai_ranges_64_mx,
		.ai_range_code	= ai_range_code_64_mx,
		.ao_range_table	= &ao_ranges_64xx,
		.ao_range_code	= ao_range_code_64xx,
		.ai_fifo	= &ai_fifo_64xx,
		.has_8255	= 1,
	},
	[BOARD_PCIDAS6013] = {
		.name		= "pci-das6013",
		.ai_se_chans	= 16,
		.ai_bits	= 16,
		.ai_speed	= 5000,
		.ao_nchan	= 0,
		.ao_bits	= 16,
		.layout		= LAYOUT_60XX,
		.ai_range_table	= &ai_ranges_60xx,
		.ai_range_code	= ai_range_code_60xx,
		.ao_range_table	= &range_bipolar10,
		.ao_range_code	= ao_range_code_60xx,
		.ai_fifo	= &ai_fifo_60xx,
		.has_8255	= 0,
	},
	[BOARD_PCIDAS6014] = {
		.name		= "pci-das6014",
		.ai_se_chans	= 16,
		.ai_bits	= 16,
		.ai_speed	= 5000,
		.ao_nchan	= 2,
		.ao_bits	= 16,
		.ao_scan_speed	= 100000,
		.layout		= LAYOUT_60XX,
		.ai_range_table	= &ai_ranges_60xx,
		.ai_range_code	= ai_range_code_60xx,
		.ao_range_table	= &range_bipolar10,
		.ao_range_code	= ao_range_code_60xx,
		.ai_fifo	= &ai_fifo_60xx,
		.has_8255	= 0,
	},
	[BOARD_PCIDAS6023] = {
		.name		= "pci-das6023",
		.ai_se_chans	= 16,
		.ai_bits	= 12,
		.ai_speed	= 5000,
		.ao_nchan	= 0,
		.ao_scan_speed	= 100000,
		.layout		= LAYOUT_60XX,
		.ai_range_table	= &ai_ranges_60xx,
		.ai_range_code	= ai_range_code_60xx,
		.ao_range_table	= &range_bipolar10,
		.ao_range_code	= ao_range_code_60xx,
		.ai_fifo	= &ai_fifo_60xx,
		.has_8255	= 1,
	},
	[BOARD_PCIDAS6025] = {
		.name		= "pci-das6025",
		.ai_se_chans	= 16,
		.ai_bits	= 12,
		.ai_speed	= 5000,
		.ao_nchan	= 2,
		.ao_bits	= 12,
		.ao_scan_speed	= 100000,
		.layout		= LAYOUT_60XX,
		.ai_range_table	= &ai_ranges_60xx,
		.ai_range_code	= ai_range_code_60xx,
		.ao_range_table	= &range_bipolar10,
		.ao_range_code	= ao_range_code_60xx,
		.ai_fifo	= &ai_fifo_60xx,
		.has_8255	= 1,
	},
	[BOARD_PCIDAS6030] = {
		.name		= "pci-das6030",
		.ai_se_chans	= 16,
		.ai_bits	= 16,
		.ai_speed	= 10000,
		.ao_nchan	= 2,
		.ao_bits	= 16,
		.ao_scan_speed	= 10000,
		.layout		= LAYOUT_60XX,
		.ai_range_table	= &ai_ranges_6030,
		.ai_range_code	= ai_range_code_6030,
		.ao_range_table	= &ao_ranges_6030,
		.ao_range_code	= ao_range_code_6030,
		.ai_fifo	= &ai_fifo_60xx,
		.has_8255	= 0,
	},
	[BOARD_PCIDAS6031] = {
		.name		= "pci-das6031",
		.ai_se_chans	= 64,
		.ai_bits	= 16,
		.ai_speed	= 10000,
		.ao_nchan	= 2,
		.ao_bits	= 16,
		.ao_scan_speed	= 10000,
		.layout		= LAYOUT_60XX,
		.ai_range_table	= &ai_ranges_6030,
		.ai_range_code	= ai_range_code_6030,
		.ao_range_table	= &ao_ranges_6030,
		.ao_range_code	= ao_range_code_6030,
		.ai_fifo	= &ai_fifo_60xx,
		.has_8255	= 0,
	},
	[BOARD_PCIDAS6032] = {
		.name		= "pci-das6032",
		.ai_se_chans	= 16,
		.ai_bits	= 16,
		.ai_speed	= 10000,
		.ao_nchan	= 0,
		.layout		= LAYOUT_60XX,
		.ai_range_table	= &ai_ranges_6030,
		.ai_range_code	= ai_range_code_6030,
		.ai_fifo	= &ai_fifo_60xx,
		.has_8255	= 0,
	},
	[BOARD_PCIDAS6033] = {
		.name		= "pci-das6033",
		.ai_se_chans	= 64,
		.ai_bits	= 16,
		.ai_speed	= 10000,
		.ao_nchan	= 0,
		.layout		= LAYOUT_60XX,
		.ai_range_table	= &ai_ranges_6030,
		.ai_range_code	= ai_range_code_6030,
		.ai_fifo	= &ai_fifo_60xx,
		.has_8255	= 0,
	},
	[BOARD_PCIDAS6034] = {
		.name		= "pci-das6034",
		.ai_se_chans	= 16,
		.ai_bits	= 16,
		.ai_speed	= 5000,
		.ao_nchan	= 0,
		.ao_scan_speed	= 0,
		.layout		= LAYOUT_60XX,
		.ai_range_table	= &ai_ranges_60xx,
		.ai_range_code	= ai_range_code_60xx,
		.ai_fifo	= &ai_fifo_60xx,
		.has_8255	= 0,
	},
	[BOARD_PCIDAS6035] = {
		.name		= "pci-das6035",
		.ai_se_chans	= 16,
		.ai_bits	= 16,
		.ai_speed	= 5000,
		.ao_nchan	= 2,
		.ao_bits	= 12,
		.ao_scan_speed	= 100000,
		.layout		= LAYOUT_60XX,
		.ai_range_table	= &ai_ranges_60xx,
		.ai_range_code	= ai_range_code_60xx,
		.ao_range_table	= &range_bipolar10,
		.ao_range_code	= ao_range_code_60xx,
		.ai_fifo	= &ai_fifo_60xx,
		.has_8255	= 0,
	},
	[BOARD_PCIDAS6036] = {
		.name		= "pci-das6036",
		.ai_se_chans	= 16,
		.ai_bits	= 16,
		.ai_speed	= 5000,
		.ao_nchan	= 2,
		.ao_bits	= 16,
		.ao_scan_speed	= 100000,
		.layout		= LAYOUT_60XX,
		.ai_range_table	= &ai_ranges_60xx,
		.ai_range_code	= ai_range_code_60xx,
		.ao_range_table	= &range_bipolar10,
		.ao_range_code	= ao_range_code_60xx,
		.ai_fifo	= &ai_fifo_60xx,
		.has_8255	= 0,
	},
	[BOARD_PCIDAS6040] = {
		.name		= "pci-das6040",
		.ai_se_chans	= 16,
		.ai_bits	= 12,
		.ai_speed	= 2000,
		.ao_nchan	= 2,
		.ao_bits	= 12,
		.ao_scan_speed	= 1000,
		.layout		= LAYOUT_60XX,
		.ai_range_table	= &ai_ranges_6052,
		.ai_range_code	= ai_range_code_6052,
		.ao_range_table	= &ao_ranges_6030,
		.ao_range_code	= ao_range_code_6030,
		.ai_fifo	= &ai_fifo_60xx,
		.has_8255	= 0,
	},
	[BOARD_PCIDAS6052] = {
		.name		= "pci-das6052",
		.ai_se_chans	= 16,
		.ai_bits	= 16,
		.ai_speed	= 3333,
		.ao_nchan	= 2,
		.ao_bits	= 16,
		.ao_scan_speed	= 3333,
		.layout		= LAYOUT_60XX,
		.ai_range_table	= &ai_ranges_6052,
		.ai_range_code	= ai_range_code_6052,
		.ao_range_table	= &ao_ranges_6030,
		.ao_range_code	= ao_range_code_6030,
		.ai_fifo	= &ai_fifo_60xx,
		.has_8255	= 0,
	},
	[BOARD_PCIDAS6070] = {
		.name		= "pci-das6070",
		.ai_se_chans	= 16,
		.ai_bits	= 12,
		.ai_speed	= 800,
		.ao_nchan	= 2,
		.ao_bits	= 12,
		.ao_scan_speed	= 1000,
		.layout		= LAYOUT_60XX,
		.ai_range_table	= &ai_ranges_6052,
		.ai_range_code	= ai_range_code_6052,
		.ao_range_table	= &ao_ranges_6030,
		.ao_range_code	= ao_range_code_6030,
		.ai_fifo	= &ai_fifo_60xx,
		.has_8255	= 0,
	},
	[BOARD_PCIDAS6071] = {
		.name		= "pci-das6071",
		.ai_se_chans	= 64,
		.ai_bits	= 12,
		.ai_speed	= 800,
		.ao_nchan	= 2,
		.ao_bits	= 12,
		.ao_scan_speed	= 1000,
		.layout		= LAYOUT_60XX,
		.ai_range_table	= &ai_ranges_6052,
		.ai_range_code	= ai_range_code_6052,
		.ao_range_table	= &ao_ranges_6030,
		.ao_range_code	= ao_range_code_6030,
		.ai_fifo	= &ai_fifo_60xx,
		.has_8255	= 0,
	},
	[BOARD_PCIDAS4020_12] = {
		.name		= "pci-das4020/12",
		.ai_se_chans	= 4,
		.ai_bits	= 12,
		.ai_speed	= 50,
		.ao_bits	= 12,
		.ao_nchan	= 2,
		.ao_scan_speed	= 0,	/* no hardware pacing on ao */
		.layout		= LAYOUT_4020,
		.ai_range_table	= &ai_ranges_4020,
		.ao_range_table	= &ao_ranges_4020,
		.ao_range_code	= ao_range_code_4020,
		.ai_fifo	= &ai_fifo_4020,
		.has_8255	= 1,
	},
#if 0
	/* The device id for these boards is unknown */

	[BOARD_PCIDAS6402_16_JR] = {
		.name		= "pci-das6402/16/jr",
		.ai_se_chans	= 64,
		.ai_bits	= 16,
		.ai_speed	= 5000,
		.ao_nchan	= 0,
		.ao_scan_speed	= 10000,
		.layout		= LAYOUT_64XX,
		.ai_range_table	= &ai_ranges_64xx,
		.ai_range_code	= ai_range_code_64xx,
		.ai_fifo	= ai_fifo_64xx,
		.has_8255	= 1,
	},
	[BOARD_PCIDAS64_M1_16_JR] = {
		.name		= "pci-das64/m1/16/jr",
		.ai_se_chans	= 64,
		.ai_bits	= 16,
		.ai_speed	= 1000,
		.ao_nchan	= 0,
		.ao_scan_speed	= 10000,
		.layout		= LAYOUT_64XX,
		.ai_range_table	= &ai_ranges_64_mx,
		.ai_range_code	= ai_range_code_64_mx,
		.ai_fifo	= ai_fifo_64xx,
		.has_8255	= 1,
	},
	[BOARD_PCIDAS64_M2_16_JR] = {
		.name = "pci-das64/m2/16/jr",
		.ai_se_chans	= 64,
		.ai_bits	= 16,
		.ai_speed	= 500,
		.ao_nchan	= 0,
		.ao_scan_speed	= 10000,
		.layout		= LAYOUT_64XX,
		.ai_range_table	= &ai_ranges_64_mx,
		.ai_range_code	= ai_range_code_64_mx,
		.ai_fifo	= ai_fifo_64xx,
		.has_8255	= 1,
	},
	[BOARD_PCIDAS64_M3_16_JR] = {
		.name		= "pci-das64/m3/16/jr",
		.ai_se_chans	= 64,
		.ai_bits	= 16,
		.ai_speed	= 333,
		.ao_nchan	= 0,
		.ao_scan_speed	= 10000,
		.layout		= LAYOUT_64XX,
		.ai_range_table	= &ai_ranges_64_mx,
		.ai_range_code	= ai_range_code_64_mx,
		.ai_fifo	= ai_fifo_64xx,
		.has_8255	= 1,
	},
	[BOARD_PCIDAS64_M1_14] = {
		.name		= "pci-das64/m1/14",
		.ai_se_chans	= 64,
		.ai_bits	= 14,
		.ai_speed	= 1000,
		.ao_nchan	= 2,
		.ao_scan_speed	= 10000,
		.layout		= LAYOUT_64XX,
		.ai_range_table	= &ai_ranges_64_mx,
		.ai_range_code	= ai_range_code_64_mx,
		.ai_fifo	= ai_fifo_64xx,
		.has_8255	= 1,
	},
	[BOARD_PCIDAS64_M2_14] = {
		.name		= "pci-das64/m2/14",
		.ai_se_chans	= 64,
		.ai_bits	= 14,
		.ai_speed	= 500,
		.ao_nchan	= 2,
		.ao_scan_speed	= 10000,
		.layout		= LAYOUT_64XX,
		.ai_range_table	= &ai_ranges_64_mx,
		.ai_range_code	= ai_range_code_64_mx,
		.ai_fifo	= ai_fifo_64xx,
		.has_8255	= 1,
	},
	[BOARD_PCIDAS64_M3_14] = {
		.name		= "pci-das64/m3/14",
		.ai_se_chans	= 64,
		.ai_bits	= 14,
		.ai_speed	= 333,
		.ao_nchan	= 2,
		.ao_scan_speed	= 10000,
		.layout		= LAYOUT_64XX,
		.ai_range_table	= &ai_ranges_64_mx,
		.ai_range_code	= ai_range_code_64_mx,
		.ai_fifo	= ai_fifo_64xx,
		.has_8255	= 1,
	},
#endif
};

static inline unsigned short se_diff_bit_6xxx(struct comedi_device *dev,
					      int use_differential)
{
	const struct pcidas64_board *board = dev->board_ptr;

	if ((board->layout == LAYOUT_64XX && !use_differential) ||
	    (board->layout == LAYOUT_60XX && use_differential))
		return ADC_SE_DIFF_BIT;

	return 0;
}

struct ext_clock_info {
	/* master clock divisor to use for scans with external master clock */
	unsigned int divisor;
	/* chanspec for master clock input when used as scan begin src */
	unsigned int chanspec;
};

/* this structure is for data unique to this hardware driver. */
struct pcidas64_private {
	/* base addresses (physical) */
	resource_size_t main_phys_iobase;
	resource_size_t dio_counter_phys_iobase;
	/* base addresses (ioremapped) */
	void __iomem *plx9080_iobase;
	void __iomem *main_iobase;
	/* local address (used by dma controller) */
<<<<<<< HEAD
	uint32_t local0_iobase;
	uint32_t local1_iobase;
	/* dma buffers for analog input */
	uint16_t *ai_buffer[MAX_AI_DMA_RING_COUNT];
=======
	u32 local0_iobase;
	u32 local1_iobase;
	/* dma buffers for analog input */
	u16 *ai_buffer[MAX_AI_DMA_RING_COUNT];
>>>>>>> 24b8d41d
	/* physical addresses of ai dma buffers */
	dma_addr_t ai_buffer_bus_addr[MAX_AI_DMA_RING_COUNT];
	/*
	 * array of ai dma descriptors read by plx9080,
	 * allocated to get proper alignment
	 */
	struct plx_dma_desc *ai_dma_desc;
	/* physical address of ai dma descriptor array */
	dma_addr_t ai_dma_desc_bus_addr;
	/*
	 * index of the ai dma descriptor/buffer
	 * that is currently being used
	 */
	unsigned int ai_dma_index;
	/* dma buffers for analog output */
<<<<<<< HEAD
	uint16_t *ao_buffer[AO_DMA_RING_COUNT];
=======
	u16 *ao_buffer[AO_DMA_RING_COUNT];
>>>>>>> 24b8d41d
	/* physical addresses of ao dma buffers */
	dma_addr_t ao_buffer_bus_addr[AO_DMA_RING_COUNT];
	struct plx_dma_desc *ao_dma_desc;
	dma_addr_t ao_dma_desc_bus_addr;
	/* keeps track of buffer where the next ao sample should go */
	unsigned int ao_dma_index;
	unsigned int hw_revision;	/* stc chip hardware revision number */
	/* last bits sent to INTR_ENABLE_REG register */
	unsigned int intr_enable_bits;
	/* last bits sent to ADC_CONTROL1_REG register */
<<<<<<< HEAD
	uint16_t adc_control1_bits;
	/* last bits sent to FIFO_SIZE_REG register */
	uint16_t fifo_size_bits;
	/* last bits sent to HW_CONFIG_REG register */
	uint16_t hw_config_bits;
	uint16_t dac_control1_bits;
	/* last bits written to plx9080 control register */
	uint32_t plx_control_bits;
	/* last bits written to plx interrupt control and status register */
	uint32_t plx_intcsr_bits;
	/* index of calibration source readable through ai ch0 */
	int calibration_source;
	/* bits written to i2c calibration/range register */
	uint8_t i2c_cal_range_bits;
=======
	u16 adc_control1_bits;
	/* last bits sent to FIFO_SIZE_REG register */
	u16 fifo_size_bits;
	/* last bits sent to HW_CONFIG_REG register */
	u16 hw_config_bits;
	u16 dac_control1_bits;
	/* last bits written to plx9080 control register */
	u32 plx_control_bits;
	/* last bits written to plx interrupt control and status register */
	u32 plx_intcsr_bits;
	/* index of calibration source readable through ai ch0 */
	int calibration_source;
	/* bits written to i2c calibration/range register */
	u8 i2c_cal_range_bits;
>>>>>>> 24b8d41d
	/* configure digital triggers to trigger on falling edge */
	unsigned int ext_trig_falling;
	short ai_cmd_running;
	unsigned int ai_fifo_segment_length;
	struct ext_clock_info ext_clock;
	unsigned short ao_bounce_buffer[DAC_FIFO_SIZE];
};

static unsigned int ai_range_bits_6xxx(const struct comedi_device *dev,
				       unsigned int range_index)
{
	const struct pcidas64_board *board = dev->board_ptr;

	return board->ai_range_code[range_index] << 8;
}

static unsigned int hw_revision(const struct comedi_device *dev,
				u16 hw_status_bits)
{
	const struct pcidas64_board *board = dev->board_ptr;

	if (board->layout == LAYOUT_4020)
		return (hw_status_bits >> 13) & 0x7;

	return (hw_status_bits >> 12) & 0xf;
}

static void set_dac_range_bits(struct comedi_device *dev,
			       u16 *bits, unsigned int channel,
			       unsigned int range)
{
	const struct pcidas64_board *board = dev->board_ptr;
	unsigned int code = board->ao_range_code[range];

	if (channel > 1)
		dev_err(dev->class_dev, "bug! bad channel?\n");
	if (code & ~0x3)
		dev_err(dev->class_dev, "bug! bad range code?\n");

	*bits &= ~(0x3 << (2 * channel));
	*bits |= code << (2 * channel);
};

static inline int ao_cmd_is_supported(const struct pcidas64_board *board)
{
	return board->ao_nchan && board->layout != LAYOUT_4020;
}

static void abort_dma(struct comedi_device *dev, unsigned int channel)
{
	struct pcidas64_private *devpriv = dev->private;
	unsigned long flags;

	/* spinlock for plx dma control/status reg */
	spin_lock_irqsave(&dev->spinlock, flags);

	plx9080_abort_dma(devpriv->plx9080_iobase, channel);

	spin_unlock_irqrestore(&dev->spinlock, flags);
}

static void disable_plx_interrupts(struct comedi_device *dev)
{
	struct pcidas64_private *devpriv = dev->private;

	devpriv->plx_intcsr_bits = 0;
	writel(devpriv->plx_intcsr_bits,
	       devpriv->plx9080_iobase + PLX_REG_INTCSR);
}

static void disable_ai_interrupts(struct comedi_device *dev)
{
	struct pcidas64_private *devpriv = dev->private;
	unsigned long flags;

	spin_lock_irqsave(&dev->spinlock, flags);
	devpriv->intr_enable_bits &=
		~EN_ADC_INTR_SRC_BIT & ~EN_ADC_DONE_INTR_BIT &
		~EN_ADC_ACTIVE_INTR_BIT & ~EN_ADC_STOP_INTR_BIT &
		~EN_ADC_OVERRUN_BIT & ~ADC_INTR_SRC_MASK;
	writew(devpriv->intr_enable_bits,
	       devpriv->main_iobase + INTR_ENABLE_REG);
	spin_unlock_irqrestore(&dev->spinlock, flags);
}

static void enable_ai_interrupts(struct comedi_device *dev,
				 const struct comedi_cmd *cmd)
{
	const struct pcidas64_board *board = dev->board_ptr;
	struct pcidas64_private *devpriv = dev->private;
	u32 bits;
	unsigned long flags;

	bits = EN_ADC_OVERRUN_BIT | EN_ADC_DONE_INTR_BIT |
	       EN_ADC_ACTIVE_INTR_BIT | EN_ADC_STOP_INTR_BIT;
	/*
	 * Use pio transfer and interrupt on end of conversion
	 * if CMDF_WAKE_EOS flag is set.
	 */
	if (cmd->flags & CMDF_WAKE_EOS) {
		/* 4020 doesn't support pio transfers except for fifo dregs */
		if (board->layout != LAYOUT_4020)
			bits |= ADC_INTR_EOSCAN_BITS | EN_ADC_INTR_SRC_BIT;
	}
	spin_lock_irqsave(&dev->spinlock, flags);
	devpriv->intr_enable_bits |= bits;
	writew(devpriv->intr_enable_bits,
	       devpriv->main_iobase + INTR_ENABLE_REG);
	spin_unlock_irqrestore(&dev->spinlock, flags);
}

/* initialize plx9080 chip */
static void init_plx9080(struct comedi_device *dev)
{
	const struct pcidas64_board *board = dev->board_ptr;
	struct pcidas64_private *devpriv = dev->private;
	u32 bits;
	void __iomem *plx_iobase = devpriv->plx9080_iobase;

	devpriv->plx_control_bits =
		readl(devpriv->plx9080_iobase + PLX_REG_CNTRL);

#ifdef __BIG_ENDIAN
	bits = PLX_BIGEND_DMA0 | PLX_BIGEND_DMA1;
#else
	bits = 0;
#endif
	writel(bits, devpriv->plx9080_iobase + PLX_REG_BIGEND);

	disable_plx_interrupts(dev);

	abort_dma(dev, 0);
	abort_dma(dev, 1);

	/* configure dma0 mode */
	bits = 0;
	/* enable ready input, not sure if this is necessary */
	bits |= PLX_DMAMODE_READYIEN;
	/* enable bterm, not sure if this is necessary */
	bits |= PLX_DMAMODE_BTERMIEN;
	/* enable dma chaining */
	bits |= PLX_DMAMODE_CHAINEN;
	/*
	 * enable interrupt on dma done
	 * (probably don't need this, since chain never finishes)
	 */
	bits |= PLX_DMAMODE_DONEIEN;
	/*
	 * don't increment local address during transfers
	 * (we are transferring from a fixed fifo register)
	 */
	bits |= PLX_DMAMODE_LACONST;
	/* route dma interrupt to pci bus */
	bits |= PLX_DMAMODE_INTRPCI;
	/* enable demand mode */
	bits |= PLX_DMAMODE_DEMAND;
	/* enable local burst mode */
	bits |= PLX_DMAMODE_BURSTEN;
	/* 4020 uses 32 bit dma */
	if (board->layout == LAYOUT_4020)
		bits |= PLX_DMAMODE_WIDTH_32;
	else				/* localspace0 bus is 16 bits wide */
		bits |= PLX_DMAMODE_WIDTH_16;
	writel(bits, plx_iobase + PLX_REG_DMAMODE1);
	if (ao_cmd_is_supported(board))
		writel(bits, plx_iobase + PLX_REG_DMAMODE0);

	/* enable interrupts on plx 9080 */
	devpriv->plx_intcsr_bits |=
	    PLX_INTCSR_LSEABORTEN | PLX_INTCSR_LSEPARITYEN | PLX_INTCSR_PIEN |
	    PLX_INTCSR_PLIEN | PLX_INTCSR_PABORTIEN | PLX_INTCSR_LIOEN |
	    PLX_INTCSR_DMA0IEN | PLX_INTCSR_DMA1IEN;
	writel(devpriv->plx_intcsr_bits,
	       devpriv->plx9080_iobase + PLX_REG_INTCSR);
}

static void disable_ai_pacing(struct comedi_device *dev)
{
	struct pcidas64_private *devpriv = dev->private;
	unsigned long flags;

	disable_ai_interrupts(dev);

	spin_lock_irqsave(&dev->spinlock, flags);
	devpriv->adc_control1_bits &= ~ADC_SW_GATE_BIT;
	writew(devpriv->adc_control1_bits,
	       devpriv->main_iobase + ADC_CONTROL1_REG);
	spin_unlock_irqrestore(&dev->spinlock, flags);

	/* disable pacing, triggering, etc */
	writew(ADC_DMA_DISABLE_BIT | ADC_SOFT_GATE_BITS | ADC_GATE_LEVEL_BIT,
	       devpriv->main_iobase + ADC_CONTROL0_REG);
}

static int set_ai_fifo_segment_length(struct comedi_device *dev,
				      unsigned int num_entries)
{
	const struct pcidas64_board *board = dev->board_ptr;
	struct pcidas64_private *devpriv = dev->private;
	static const int increment_size = 0x100;
	const struct hw_fifo_info *const fifo = board->ai_fifo;
	unsigned int num_increments;
	u16 bits;

	if (num_entries < increment_size)
		num_entries = increment_size;
	if (num_entries > fifo->max_segment_length)
		num_entries = fifo->max_segment_length;

	/* 1 == 256 entries, 2 == 512 entries, etc */
	num_increments = DIV_ROUND_CLOSEST(num_entries, increment_size);

	bits = (~(num_increments - 1)) & fifo->fifo_size_reg_mask;
	devpriv->fifo_size_bits &= ~fifo->fifo_size_reg_mask;
	devpriv->fifo_size_bits |= bits;
	writew(devpriv->fifo_size_bits,
	       devpriv->main_iobase + FIFO_SIZE_REG);

	devpriv->ai_fifo_segment_length = num_increments * increment_size;

	return devpriv->ai_fifo_segment_length;
}

/*
 * adjusts the size of hardware fifo (which determines block size for dma xfers)
 */
static int set_ai_fifo_size(struct comedi_device *dev, unsigned int num_samples)
{
	const struct pcidas64_board *board = dev->board_ptr;
	unsigned int num_fifo_entries;
	int retval;
	const struct hw_fifo_info *const fifo = board->ai_fifo;

	num_fifo_entries = num_samples / fifo->sample_packing_ratio;

	retval = set_ai_fifo_segment_length(dev,
					    num_fifo_entries /
					    fifo->num_segments);
	if (retval < 0)
		return retval;

	return retval * fifo->num_segments * fifo->sample_packing_ratio;
}

/* query length of fifo */
static unsigned int ai_fifo_size(struct comedi_device *dev)
{
	const struct pcidas64_board *board = dev->board_ptr;
	struct pcidas64_private *devpriv = dev->private;

	return devpriv->ai_fifo_segment_length *
	       board->ai_fifo->num_segments *
	       board->ai_fifo->sample_packing_ratio;
}

static void init_stc_registers(struct comedi_device *dev)
{
	const struct pcidas64_board *board = dev->board_ptr;
	struct pcidas64_private *devpriv = dev->private;
	u16 bits;
	unsigned long flags;

	spin_lock_irqsave(&dev->spinlock, flags);

	/*
	 * bit should be set for 6025,
	 * although docs say boards with <= 16 chans should be cleared XXX
	 */
	if (1)
		devpriv->adc_control1_bits |= ADC_QUEUE_CONFIG_BIT;
	writew(devpriv->adc_control1_bits,
	       devpriv->main_iobase + ADC_CONTROL1_REG);

	/* 6402/16 manual says this register must be initialized to 0xff? */
	writew(0xff, devpriv->main_iobase + ADC_SAMPLE_INTERVAL_UPPER_REG);

	bits = SLOW_DAC_BIT | DMA_CH_SELECT_BIT;
	if (board->layout == LAYOUT_4020)
		bits |= INTERNAL_CLOCK_4020_BITS;
	devpriv->hw_config_bits |= bits;
	writew(devpriv->hw_config_bits,
	       devpriv->main_iobase + HW_CONFIG_REG);

	writew(0, devpriv->main_iobase + DAQ_SYNC_REG);
	writew(0, devpriv->main_iobase + CALIBRATION_REG);

	spin_unlock_irqrestore(&dev->spinlock, flags);

	/* set fifos to maximum size */
	devpriv->fifo_size_bits |= DAC_FIFO_BITS;
	set_ai_fifo_segment_length(dev, board->ai_fifo->max_segment_length);

	devpriv->dac_control1_bits = DAC_OUTPUT_ENABLE_BIT;
	devpriv->intr_enable_bits =
		/* EN_DAC_INTR_SRC_BIT | DAC_INTR_QEMPTY_BITS | */
		EN_DAC_DONE_INTR_BIT | EN_DAC_UNDERRUN_BIT;
	writew(devpriv->intr_enable_bits,
	       devpriv->main_iobase + INTR_ENABLE_REG);

	disable_ai_pacing(dev);
};

static int alloc_and_init_dma_members(struct comedi_device *dev)
{
	const struct pcidas64_board *board = dev->board_ptr;
	struct pci_dev *pcidev = comedi_to_pci_dev(dev);
	struct pcidas64_private *devpriv = dev->private;
	int i;

	/* allocate pci dma buffers */
	for (i = 0; i < ai_dma_ring_count(board); i++) {
		devpriv->ai_buffer[i] =
			dma_alloc_coherent(&pcidev->dev, DMA_BUFFER_SIZE,
					   &devpriv->ai_buffer_bus_addr[i],
					   GFP_KERNEL);
		if (!devpriv->ai_buffer[i])
			return -ENOMEM;
	}
	for (i = 0; i < AO_DMA_RING_COUNT; i++) {
		if (ao_cmd_is_supported(board)) {
			devpriv->ao_buffer[i] =
			    dma_alloc_coherent(&pcidev->dev,
					       DMA_BUFFER_SIZE,
					       &devpriv->ao_buffer_bus_addr[i],
					       GFP_KERNEL);
			if (!devpriv->ao_buffer[i])
				return -ENOMEM;
		}
	}
	/* allocate dma descriptors */
	devpriv->ai_dma_desc =
		dma_alloc_coherent(&pcidev->dev, sizeof(struct plx_dma_desc) *
				   ai_dma_ring_count(board),
				   &devpriv->ai_dma_desc_bus_addr, GFP_KERNEL);
	if (!devpriv->ai_dma_desc)
		return -ENOMEM;

	if (ao_cmd_is_supported(board)) {
		devpriv->ao_dma_desc =
			dma_alloc_coherent(&pcidev->dev,
					   sizeof(struct plx_dma_desc) *
					   AO_DMA_RING_COUNT,
					   &devpriv->ao_dma_desc_bus_addr,
					   GFP_KERNEL);
		if (!devpriv->ao_dma_desc)
			return -ENOMEM;
	}
	/* initialize dma descriptors */
	for (i = 0; i < ai_dma_ring_count(board); i++) {
		devpriv->ai_dma_desc[i].pci_start_addr =
			cpu_to_le32(devpriv->ai_buffer_bus_addr[i]);
		if (board->layout == LAYOUT_4020)
			devpriv->ai_dma_desc[i].local_start_addr =
				cpu_to_le32(devpriv->local1_iobase +
					    ADC_FIFO_REG);
		else
			devpriv->ai_dma_desc[i].local_start_addr =
				cpu_to_le32(devpriv->local0_iobase +
					    ADC_FIFO_REG);
		devpriv->ai_dma_desc[i].transfer_size = cpu_to_le32(0);
		devpriv->ai_dma_desc[i].next =
			cpu_to_le32((devpriv->ai_dma_desc_bus_addr +
				     ((i + 1) % ai_dma_ring_count(board)) *
				     sizeof(devpriv->ai_dma_desc[0])) |
				    PLX_DMADPR_DESCPCI | PLX_DMADPR_TCINTR |
				    PLX_DMADPR_XFERL2P);
	}
	if (ao_cmd_is_supported(board)) {
		for (i = 0; i < AO_DMA_RING_COUNT; i++) {
			devpriv->ao_dma_desc[i].pci_start_addr =
				cpu_to_le32(devpriv->ao_buffer_bus_addr[i]);
			devpriv->ao_dma_desc[i].local_start_addr =
				cpu_to_le32(devpriv->local0_iobase +
					    DAC_FIFO_REG);
			devpriv->ao_dma_desc[i].transfer_size = cpu_to_le32(0);
			devpriv->ao_dma_desc[i].next =
				cpu_to_le32((devpriv->ao_dma_desc_bus_addr +
					     ((i + 1) % (AO_DMA_RING_COUNT)) *
					     sizeof(devpriv->ao_dma_desc[0])) |
					    PLX_DMADPR_DESCPCI |
					    PLX_DMADPR_TCINTR);
		}
	}
	return 0;
}

static void cb_pcidas64_free_dma(struct comedi_device *dev)
{
	const struct pcidas64_board *board = dev->board_ptr;
	struct pci_dev *pcidev = comedi_to_pci_dev(dev);
	struct pcidas64_private *devpriv = dev->private;
	int i;

	if (!devpriv)
		return;

	/* free pci dma buffers */
	for (i = 0; i < ai_dma_ring_count(board); i++) {
		if (devpriv->ai_buffer[i])
			dma_free_coherent(&pcidev->dev,
					  DMA_BUFFER_SIZE,
					  devpriv->ai_buffer[i],
					  devpriv->ai_buffer_bus_addr[i]);
	}
	for (i = 0; i < AO_DMA_RING_COUNT; i++) {
		if (devpriv->ao_buffer[i])
			dma_free_coherent(&pcidev->dev,
					  DMA_BUFFER_SIZE,
					  devpriv->ao_buffer[i],
					  devpriv->ao_buffer_bus_addr[i]);
	}
	/* free dma descriptors */
	if (devpriv->ai_dma_desc)
		dma_free_coherent(&pcidev->dev,
				  sizeof(struct plx_dma_desc) *
				  ai_dma_ring_count(board),
				  devpriv->ai_dma_desc,
				  devpriv->ai_dma_desc_bus_addr);
	if (devpriv->ao_dma_desc)
		dma_free_coherent(&pcidev->dev,
				  sizeof(struct plx_dma_desc) *
				  AO_DMA_RING_COUNT,
				  devpriv->ao_dma_desc,
				  devpriv->ao_dma_desc_bus_addr);
}

static inline void warn_external_queue(struct comedi_device *dev)
{
	dev_err(dev->class_dev,
		"AO command and AI external channel queue cannot be used simultaneously\n");
	dev_err(dev->class_dev,
		"Use internal AI channel queue (channels must be consecutive and use same range/aref)\n");
}

/*
 * their i2c requires a huge delay on setting clock or data high for some reason
 */
static const int i2c_high_udelay = 1000;
static const int i2c_low_udelay = 10;

/* set i2c data line high or low */
static void i2c_set_sda(struct comedi_device *dev, int state)
{
	struct pcidas64_private *devpriv = dev->private;
	static const int data_bit = PLX_CNTRL_EEWB;
	void __iomem *plx_control_addr = devpriv->plx9080_iobase +
					 PLX_REG_CNTRL;

	if (state) {				/* set data line high */
		devpriv->plx_control_bits &= ~data_bit;
		writel(devpriv->plx_control_bits, plx_control_addr);
		udelay(i2c_high_udelay);
	} else {				/* set data line low */
		devpriv->plx_control_bits |= data_bit;
		writel(devpriv->plx_control_bits, plx_control_addr);
		udelay(i2c_low_udelay);
	}
}

/* set i2c clock line high or low */
static void i2c_set_scl(struct comedi_device *dev, int state)
{
	struct pcidas64_private *devpriv = dev->private;
	static const int clock_bit = PLX_CNTRL_USERO;
	void __iomem *plx_control_addr = devpriv->plx9080_iobase +
					 PLX_REG_CNTRL;

	if (state) {				/* set clock line high */
		devpriv->plx_control_bits &= ~clock_bit;
		writel(devpriv->plx_control_bits, plx_control_addr);
		udelay(i2c_high_udelay);
	} else {				/* set clock line low */
		devpriv->plx_control_bits |= clock_bit;
		writel(devpriv->plx_control_bits, plx_control_addr);
		udelay(i2c_low_udelay);
	}
}

static void i2c_write_byte(struct comedi_device *dev, u8 byte)
{
	u8 bit;
	unsigned int num_bits = 8;

	for (bit = 1 << (num_bits - 1); bit; bit >>= 1) {
		i2c_set_scl(dev, 0);
		if ((byte & bit))
			i2c_set_sda(dev, 1);
		else
			i2c_set_sda(dev, 0);
		i2c_set_scl(dev, 1);
	}
}

/* we can't really read the lines, so fake it */
static int i2c_read_ack(struct comedi_device *dev)
{
	i2c_set_scl(dev, 0);
	i2c_set_sda(dev, 1);
	i2c_set_scl(dev, 1);

	return 0;		/* return fake acknowledge bit */
}

/* send start bit */
static void i2c_start(struct comedi_device *dev)
{
	i2c_set_scl(dev, 1);
	i2c_set_sda(dev, 1);
	i2c_set_sda(dev, 0);
}

/* send stop bit */
static void i2c_stop(struct comedi_device *dev)
{
	i2c_set_scl(dev, 0);
	i2c_set_sda(dev, 0);
	i2c_set_scl(dev, 1);
	i2c_set_sda(dev, 1);
}

static void i2c_write(struct comedi_device *dev, unsigned int address,
		      const u8 *data, unsigned int length)
{
	struct pcidas64_private *devpriv = dev->private;
	unsigned int i;
	u8 bitstream;
	static const int read_bit = 0x1;

	/*
	 * XXX need mutex to prevent simultaneous attempts to access
	 * eeprom and i2c bus
	 */

<<<<<<< HEAD
	/* make sure we dont send anything to eeprom */
=======
	/* make sure we don't send anything to eeprom */
>>>>>>> 24b8d41d
	devpriv->plx_control_bits &= ~PLX_CNTRL_EECS;

	i2c_stop(dev);
	i2c_start(dev);

	/* send address and write bit */
	bitstream = (address << 1) & ~read_bit;
	i2c_write_byte(dev, bitstream);

	/* get acknowledge */
	if (i2c_read_ack(dev) != 0) {
		dev_err(dev->class_dev, "failed: no acknowledge\n");
		i2c_stop(dev);
		return;
	}
	/* write data bytes */
	for (i = 0; i < length; i++) {
		i2c_write_byte(dev, data[i]);
		if (i2c_read_ack(dev) != 0) {
			dev_err(dev->class_dev, "failed: no acknowledge\n");
			i2c_stop(dev);
			return;
		}
	}
	i2c_stop(dev);
}

static int cb_pcidas64_ai_eoc(struct comedi_device *dev,
			      struct comedi_subdevice *s,
			      struct comedi_insn *insn,
			      unsigned long context)
{
	const struct pcidas64_board *board = dev->board_ptr;
	struct pcidas64_private *devpriv = dev->private;
	unsigned int status;

	status = readw(devpriv->main_iobase + HW_STATUS_REG);
	if (board->layout == LAYOUT_4020) {
		status = readw(devpriv->main_iobase + ADC_WRITE_PNTR_REG);
		if (status)
			return 0;
	} else {
		if (pipe_full_bits(status))
			return 0;
	}
	return -EBUSY;
}

static int ai_rinsn(struct comedi_device *dev, struct comedi_subdevice *s,
		    struct comedi_insn *insn, unsigned int *data)
{
	const struct pcidas64_board *board = dev->board_ptr;
	struct pcidas64_private *devpriv = dev->private;
	unsigned int bits = 0, n;
	unsigned int channel, range, aref;
	unsigned long flags;
	int ret;

	channel = CR_CHAN(insn->chanspec);
	range = CR_RANGE(insn->chanspec);
	aref = CR_AREF(insn->chanspec);

	/* disable card's analog input interrupt sources and pacing */
	/* 4020 generates dac done interrupts even though they are disabled */
	disable_ai_pacing(dev);

	spin_lock_irqsave(&dev->spinlock, flags);
	if (insn->chanspec & CR_ALT_FILTER)
		devpriv->adc_control1_bits |= ADC_DITHER_BIT;
	else
		devpriv->adc_control1_bits &= ~ADC_DITHER_BIT;
	writew(devpriv->adc_control1_bits,
	       devpriv->main_iobase + ADC_CONTROL1_REG);
	spin_unlock_irqrestore(&dev->spinlock, flags);

	if (board->layout != LAYOUT_4020) {
		/* use internal queue */
		devpriv->hw_config_bits &= ~EXT_QUEUE_BIT;
		writew(devpriv->hw_config_bits,
		       devpriv->main_iobase + HW_CONFIG_REG);

		/* ALT_SOURCE is internal calibration reference */
		if (insn->chanspec & CR_ALT_SOURCE) {
			unsigned int cal_en_bit;

			if (board->layout == LAYOUT_60XX)
				cal_en_bit = CAL_EN_60XX_BIT;
			else
				cal_en_bit = CAL_EN_64XX_BIT;
			/*
			 * select internal reference source to connect
			 * to channel 0
			 */
			writew(cal_en_bit |
			       adc_src_bits(devpriv->calibration_source),
			       devpriv->main_iobase + CALIBRATION_REG);
		} else {
			/*
			 * make sure internal calibration source
			 * is turned off
			 */
			writew(0, devpriv->main_iobase + CALIBRATION_REG);
		}
		/* load internal queue */
		bits = 0;
		/* set gain */
		bits |= ai_range_bits_6xxx(dev, CR_RANGE(insn->chanspec));
		/* set single-ended / differential */
		bits |= se_diff_bit_6xxx(dev, aref == AREF_DIFF);
		if (aref == AREF_COMMON)
			bits |= ADC_COMMON_BIT;
		bits |= adc_chan_bits(channel);
		/* set stop channel */
		writew(adc_chan_bits(channel),
		       devpriv->main_iobase + ADC_QUEUE_HIGH_REG);
		/* set start channel, and rest of settings */
		writew(bits, devpriv->main_iobase + ADC_QUEUE_LOAD_REG);
	} else {
		u8 old_cal_range_bits = devpriv->i2c_cal_range_bits;

		devpriv->i2c_cal_range_bits &= ~ADC_SRC_4020_MASK;
		if (insn->chanspec & CR_ALT_SOURCE) {
			devpriv->i2c_cal_range_bits |=
				adc_src_4020_bits(devpriv->calibration_source);
		} else {	/* select BNC inputs */
			devpriv->i2c_cal_range_bits |= adc_src_4020_bits(4);
		}
		/* select range */
		if (range == 0)
			devpriv->i2c_cal_range_bits |= attenuate_bit(channel);
		else
			devpriv->i2c_cal_range_bits &= ~attenuate_bit(channel);
		/*
		 * update calibration/range i2c register only if necessary,
		 * as it is very slow
		 */
		if (old_cal_range_bits != devpriv->i2c_cal_range_bits) {
			u8 i2c_data = devpriv->i2c_cal_range_bits;

			i2c_write(dev, RANGE_CAL_I2C_ADDR, &i2c_data,
				  sizeof(i2c_data));
		}

		/*
		 * 4020 manual asks that sample interval register to be set
		 * before writing to convert register.
		 * Using somewhat arbitrary setting of 4 master clock ticks
		 * = 0.1 usec
		 */
		writew(0, devpriv->main_iobase + ADC_SAMPLE_INTERVAL_UPPER_REG);
		writew(2, devpriv->main_iobase + ADC_SAMPLE_INTERVAL_LOWER_REG);
	}

	for (n = 0; n < insn->n; n++) {
		/* clear adc buffer (inside loop for 4020 sake) */
		writew(0, devpriv->main_iobase + ADC_BUFFER_CLEAR_REG);

		/* trigger conversion, bits sent only matter for 4020 */
		writew(adc_convert_chan_4020_bits(CR_CHAN(insn->chanspec)),
		       devpriv->main_iobase + ADC_CONVERT_REG);

		/* wait for data */
		ret = comedi_timeout(dev, s, insn, cb_pcidas64_ai_eoc, 0);
		if (ret)
			return ret;

		if (board->layout == LAYOUT_4020)
			data[n] = readl(dev->mmio + ADC_FIFO_REG) & 0xffff;
		else
			data[n] = readw(devpriv->main_iobase + PIPE1_READ_REG);
	}

	return n;
}

static int ai_config_calibration_source(struct comedi_device *dev,
					unsigned int *data)
{
	const struct pcidas64_board *board = dev->board_ptr;
	struct pcidas64_private *devpriv = dev->private;
	unsigned int source = data[1];
	int num_calibration_sources;

	if (board->layout == LAYOUT_60XX)
		num_calibration_sources = 16;
	else
		num_calibration_sources = 8;
	if (source >= num_calibration_sources) {
		dev_dbg(dev->class_dev, "invalid calibration source: %i\n",
			source);
		return -EINVAL;
	}

	devpriv->calibration_source = source;

	return 2;
}

static int ai_config_block_size(struct comedi_device *dev, unsigned int *data)
{
	const struct pcidas64_board *board = dev->board_ptr;
	int fifo_size;
	const struct hw_fifo_info *const fifo = board->ai_fifo;
	unsigned int block_size, requested_block_size;
	int retval;

	requested_block_size = data[1];

	if (requested_block_size) {
		fifo_size = requested_block_size * fifo->num_segments /
			    bytes_in_sample;

		retval = set_ai_fifo_size(dev, fifo_size);
		if (retval < 0)
			return retval;
	}

	block_size = ai_fifo_size(dev) / fifo->num_segments * bytes_in_sample;

	data[1] = block_size;

	return 2;
}

static int ai_config_master_clock_4020(struct comedi_device *dev,
				       unsigned int *data)
{
	struct pcidas64_private *devpriv = dev->private;
	unsigned int divisor = data[4];
	int retval = 0;

	if (divisor < 2) {
		divisor = 2;
		retval = -EAGAIN;
	}

	switch (data[1]) {
	case COMEDI_EV_SCAN_BEGIN:
		devpriv->ext_clock.divisor = divisor;
		devpriv->ext_clock.chanspec = data[2];
		break;
	default:
		return -EINVAL;
	}

	data[4] = divisor;

	return retval ? retval : 5;
}

/* XXX could add support for 60xx series */
static int ai_config_master_clock(struct comedi_device *dev, unsigned int *data)
{
	const struct pcidas64_board *board = dev->board_ptr;

	switch (board->layout) {
	case LAYOUT_4020:
		return ai_config_master_clock_4020(dev, data);
	default:
		return -EINVAL;
	}

	return -EINVAL;
}

static int ai_config_insn(struct comedi_device *dev, struct comedi_subdevice *s,
			  struct comedi_insn *insn, unsigned int *data)
{
	int id = data[0];

	switch (id) {
	case INSN_CONFIG_ALT_SOURCE:
		return ai_config_calibration_source(dev, data);
	case INSN_CONFIG_BLOCK_SIZE:
		return ai_config_block_size(dev, data);
	case INSN_CONFIG_TIMER_1:
		return ai_config_master_clock(dev, data);
	default:
		return -EINVAL;
	}
	return -EINVAL;
}

/*
 * Gets nearest achievable timing given master clock speed, does not
 * take into account possible minimum/maximum divisor values.  Used
 * by other timing checking functions.
 */
static unsigned int get_divisor(unsigned int ns, unsigned int flags)
{
	unsigned int divisor;

	switch (flags & CMDF_ROUND_MASK) {
	case CMDF_ROUND_UP:
		divisor = DIV_ROUND_UP(ns, TIMER_BASE);
		break;
	case CMDF_ROUND_DOWN:
		divisor = ns / TIMER_BASE;
		break;
	case CMDF_ROUND_NEAREST:
	default:
		divisor = DIV_ROUND_CLOSEST(ns, TIMER_BASE);
		break;
	}
	return divisor;
}

/*
 * utility function that rounds desired timing to an achievable time, and
 * sets cmd members appropriately.
 * adc paces conversions from master clock by dividing by (x + 3) where x is
 * 24 bit number
 */
static void check_adc_timing(struct comedi_device *dev, struct comedi_cmd *cmd)
{
	const struct pcidas64_board *board = dev->board_ptr;
	unsigned long long convert_divisor = 0;
	unsigned int scan_divisor;
	static const int min_convert_divisor = 3;
	static const int max_convert_divisor =
		max_counter_value + min_convert_divisor;
	static const int min_scan_divisor_4020 = 2;
	unsigned long long max_scan_divisor, min_scan_divisor;

	if (cmd->convert_src == TRIG_TIMER) {
		if (board->layout == LAYOUT_4020) {
			cmd->convert_arg = 0;
		} else {
			convert_divisor = get_divisor(cmd->convert_arg,
						      cmd->flags);
			if (convert_divisor > max_convert_divisor)
				convert_divisor = max_convert_divisor;
			if (convert_divisor < min_convert_divisor)
				convert_divisor = min_convert_divisor;
			cmd->convert_arg = convert_divisor * TIMER_BASE;
		}
	} else if (cmd->convert_src == TRIG_NOW) {
		cmd->convert_arg = 0;
	}

	if (cmd->scan_begin_src == TRIG_TIMER) {
		scan_divisor = get_divisor(cmd->scan_begin_arg, cmd->flags);
		if (cmd->convert_src == TRIG_TIMER) {
			min_scan_divisor = convert_divisor * cmd->chanlist_len;
			max_scan_divisor =
				(convert_divisor * cmd->chanlist_len - 1) +
				max_counter_value;
		} else {
			min_scan_divisor = min_scan_divisor_4020;
			max_scan_divisor = max_counter_value + min_scan_divisor;
		}
		if (scan_divisor > max_scan_divisor)
			scan_divisor = max_scan_divisor;
		if (scan_divisor < min_scan_divisor)
			scan_divisor = min_scan_divisor;
		cmd->scan_begin_arg = scan_divisor * TIMER_BASE;
	}
}

static int cb_pcidas64_ai_check_chanlist(struct comedi_device *dev,
					 struct comedi_subdevice *s,
					 struct comedi_cmd *cmd)
{
	const struct pcidas64_board *board = dev->board_ptr;
	unsigned int aref0 = CR_AREF(cmd->chanlist[0]);
	int i;

	for (i = 1; i < cmd->chanlist_len; i++) {
		unsigned int aref = CR_AREF(cmd->chanlist[i]);

		if (aref != aref0) {
			dev_dbg(dev->class_dev,
				"all elements in chanlist must use the same analog reference\n");
			return -EINVAL;
		}
	}

	if (board->layout == LAYOUT_4020) {
		unsigned int chan0 = CR_CHAN(cmd->chanlist[0]);

		for (i = 1; i < cmd->chanlist_len; i++) {
			unsigned int chan = CR_CHAN(cmd->chanlist[i]);

			if (chan != (chan0 + i)) {
				dev_dbg(dev->class_dev,
					"chanlist must use consecutive channels\n");
				return -EINVAL;
			}
		}
		if (cmd->chanlist_len == 3) {
			dev_dbg(dev->class_dev,
				"chanlist cannot be 3 channels long, use 1, 2, or 4 channels\n");
			return -EINVAL;
		}
	}

	return 0;
}

static int ai_cmdtest(struct comedi_device *dev, struct comedi_subdevice *s,
		      struct comedi_cmd *cmd)
{
	const struct pcidas64_board *board = dev->board_ptr;
	int err = 0;
	unsigned int tmp_arg, tmp_arg2;
	unsigned int triggers;

	/* Step 1 : check if triggers are trivially valid */

	err |= comedi_check_trigger_src(&cmd->start_src, TRIG_NOW | TRIG_EXT);

	triggers = TRIG_TIMER;
	if (board->layout == LAYOUT_4020)
		triggers |= TRIG_OTHER;
	else
		triggers |= TRIG_FOLLOW;
	err |= comedi_check_trigger_src(&cmd->scan_begin_src, triggers);

	triggers = TRIG_TIMER;
	if (board->layout == LAYOUT_4020)
		triggers |= TRIG_NOW;
	else
		triggers |= TRIG_EXT;
	err |= comedi_check_trigger_src(&cmd->convert_src, triggers);
	err |= comedi_check_trigger_src(&cmd->scan_end_src, TRIG_COUNT);
	err |= comedi_check_trigger_src(&cmd->stop_src,
					TRIG_COUNT | TRIG_EXT | TRIG_NONE);

	if (err)
		return 1;

	/* Step 2a : make sure trigger sources are unique */

	err |= comedi_check_trigger_is_unique(cmd->start_src);
	err |= comedi_check_trigger_is_unique(cmd->scan_begin_src);
	err |= comedi_check_trigger_is_unique(cmd->convert_src);
	err |= comedi_check_trigger_is_unique(cmd->stop_src);

	/* Step 2b : and mutually compatible */

	if (cmd->convert_src == TRIG_EXT && cmd->scan_begin_src == TRIG_TIMER)
		err |= -EINVAL;

	if (err)
		return 2;

	/* Step 3: check if arguments are trivially valid */

	switch (cmd->start_src) {
	case TRIG_NOW:
		err |= comedi_check_trigger_arg_is(&cmd->start_arg, 0);
		break;
	case TRIG_EXT:
		/*
		 * start_arg is the CR_CHAN | CR_INVERT of the
		 * external trigger.
		 */
		break;
	}

	if (cmd->convert_src == TRIG_TIMER) {
		if (board->layout == LAYOUT_4020) {
			err |= comedi_check_trigger_arg_is(&cmd->convert_arg,
							   0);
		} else {
			err |= comedi_check_trigger_arg_min(&cmd->convert_arg,
							    board->ai_speed);
			/*
			 * if scans are timed faster than conversion rate
			 * allows
			 */
			if (cmd->scan_begin_src == TRIG_TIMER) {
				err |= comedi_check_trigger_arg_min(
						&cmd->scan_begin_arg,
						cmd->convert_arg *
						cmd->chanlist_len);
			}
		}
	}

	err |= comedi_check_trigger_arg_min(&cmd->chanlist_len, 1);
	err |= comedi_check_trigger_arg_is(&cmd->scan_end_arg,
					   cmd->chanlist_len);

	switch (cmd->stop_src) {
	case TRIG_EXT:
		break;
	case TRIG_COUNT:
		err |= comedi_check_trigger_arg_min(&cmd->stop_arg, 1);
		break;
	case TRIG_NONE:
		err |= comedi_check_trigger_arg_is(&cmd->stop_arg, 0);
		break;
	default:
		break;
	}

	if (err)
		return 3;

	/* step 4: fix up any arguments */

	if (cmd->convert_src == TRIG_TIMER) {
		tmp_arg = cmd->convert_arg;
		tmp_arg2 = cmd->scan_begin_arg;
		check_adc_timing(dev, cmd);
		if (tmp_arg != cmd->convert_arg)
			err++;
		if (tmp_arg2 != cmd->scan_begin_arg)
			err++;
	}

	if (err)
		return 4;

	/* Step 5: check channel list if it exists */
	if (cmd->chanlist && cmd->chanlist_len > 0)
		err |= cb_pcidas64_ai_check_chanlist(dev, s, cmd);

	if (err)
		return 5;

	return 0;
}

static int use_hw_sample_counter(struct comedi_cmd *cmd)
{
/* disable for now until I work out a race */
	return 0;

	if (cmd->stop_src == TRIG_COUNT && cmd->stop_arg <= max_counter_value)
		return 1;

	return 0;
}

static void setup_sample_counters(struct comedi_device *dev,
				  struct comedi_cmd *cmd)
{
	struct pcidas64_private *devpriv = dev->private;

	/* load hardware conversion counter */
	if (use_hw_sample_counter(cmd)) {
		writew(cmd->stop_arg & 0xffff,
		       devpriv->main_iobase + ADC_COUNT_LOWER_REG);
		writew((cmd->stop_arg >> 16) & 0xff,
		       devpriv->main_iobase + ADC_COUNT_UPPER_REG);
	} else {
		writew(1, devpriv->main_iobase + ADC_COUNT_LOWER_REG);
	}
}

static inline unsigned int dma_transfer_size(struct comedi_device *dev)
{
	const struct pcidas64_board *board = dev->board_ptr;
	struct pcidas64_private *devpriv = dev->private;
	unsigned int num_samples;

	num_samples = devpriv->ai_fifo_segment_length *
		      board->ai_fifo->sample_packing_ratio;
	if (num_samples > DMA_BUFFER_SIZE / sizeof(u16))
		num_samples = DMA_BUFFER_SIZE / sizeof(u16);

	return num_samples;
}

static u32 ai_convert_counter_6xxx(const struct comedi_device *dev,
				   const struct comedi_cmd *cmd)
{
	/* supposed to load counter with desired divisor minus 3 */
	return cmd->convert_arg / TIMER_BASE - 3;
}

static u32 ai_scan_counter_6xxx(struct comedi_device *dev,
				struct comedi_cmd *cmd)
{
	u32 count;

	/* figure out how long we need to delay at end of scan */
	switch (cmd->scan_begin_src) {
	case TRIG_TIMER:
		count = (cmd->scan_begin_arg -
			 (cmd->convert_arg * (cmd->chanlist_len - 1))) /
			TIMER_BASE;
		break;
	case TRIG_FOLLOW:
		count = cmd->convert_arg / TIMER_BASE;
		break;
	default:
		return 0;
	}
	return count - 3;
}

static u32 ai_convert_counter_4020(struct comedi_device *dev,
				   struct comedi_cmd *cmd)
{
	struct pcidas64_private *devpriv = dev->private;
	unsigned int divisor;

	switch (cmd->scan_begin_src) {
	case TRIG_TIMER:
		divisor = cmd->scan_begin_arg / TIMER_BASE;
		break;
	case TRIG_OTHER:
		divisor = devpriv->ext_clock.divisor;
		break;
	default:		/* should never happen */
		dev_err(dev->class_dev, "bug! failed to set ai pacing!\n");
		divisor = 1000;
		break;
	}

	/* supposed to load counter with desired divisor minus 2 for 4020 */
	return divisor - 2;
}

static void select_master_clock_4020(struct comedi_device *dev,
				     const struct comedi_cmd *cmd)
{
	struct pcidas64_private *devpriv = dev->private;

	/* select internal/external master clock */
	devpriv->hw_config_bits &= ~MASTER_CLOCK_4020_MASK;
	if (cmd->scan_begin_src == TRIG_OTHER) {
		int chanspec = devpriv->ext_clock.chanspec;

		if (CR_CHAN(chanspec))
			devpriv->hw_config_bits |= BNC_CLOCK_4020_BITS;
		else
			devpriv->hw_config_bits |= EXT_CLOCK_4020_BITS;
	} else {
		devpriv->hw_config_bits |= INTERNAL_CLOCK_4020_BITS;
	}
	writew(devpriv->hw_config_bits,
	       devpriv->main_iobase + HW_CONFIG_REG);
}

static void select_master_clock(struct comedi_device *dev,
				const struct comedi_cmd *cmd)
{
	const struct pcidas64_board *board = dev->board_ptr;

	switch (board->layout) {
	case LAYOUT_4020:
		select_master_clock_4020(dev, cmd);
		break;
	default:
		break;
	}
}

static inline void dma_start_sync(struct comedi_device *dev,
				  unsigned int channel)
{
	struct pcidas64_private *devpriv = dev->private;
	unsigned long flags;

	/* spinlock for plx dma control/status reg */
	spin_lock_irqsave(&dev->spinlock, flags);
	writeb(PLX_DMACSR_ENABLE | PLX_DMACSR_START | PLX_DMACSR_CLEARINTR,
	       devpriv->plx9080_iobase + PLX_REG_DMACSR(channel));
	spin_unlock_irqrestore(&dev->spinlock, flags);
}

static void set_ai_pacing(struct comedi_device *dev, struct comedi_cmd *cmd)
{
	const struct pcidas64_board *board = dev->board_ptr;
	struct pcidas64_private *devpriv = dev->private;
	u32 convert_counter = 0, scan_counter = 0;

	check_adc_timing(dev, cmd);

	select_master_clock(dev, cmd);

	if (board->layout == LAYOUT_4020) {
		convert_counter = ai_convert_counter_4020(dev, cmd);
	} else {
		convert_counter = ai_convert_counter_6xxx(dev, cmd);
		scan_counter = ai_scan_counter_6xxx(dev, cmd);
	}

	/* load lower 16 bits of convert interval */
	writew(convert_counter & 0xffff,
	       devpriv->main_iobase + ADC_SAMPLE_INTERVAL_LOWER_REG);
	/* load upper 8 bits of convert interval */
	writew((convert_counter >> 16) & 0xff,
	       devpriv->main_iobase + ADC_SAMPLE_INTERVAL_UPPER_REG);
	/* load lower 16 bits of scan delay */
	writew(scan_counter & 0xffff,
	       devpriv->main_iobase + ADC_DELAY_INTERVAL_LOWER_REG);
	/* load upper 8 bits of scan delay */
	writew((scan_counter >> 16) & 0xff,
	       devpriv->main_iobase + ADC_DELAY_INTERVAL_UPPER_REG);
}

static int use_internal_queue_6xxx(const struct comedi_cmd *cmd)
{
	int i;

	for (i = 0; i + 1 < cmd->chanlist_len; i++) {
		if (CR_CHAN(cmd->chanlist[i + 1]) !=
		    CR_CHAN(cmd->chanlist[i]) + 1)
			return 0;
		if (CR_RANGE(cmd->chanlist[i + 1]) !=
		    CR_RANGE(cmd->chanlist[i]))
			return 0;
		if (CR_AREF(cmd->chanlist[i + 1]) != CR_AREF(cmd->chanlist[i]))
			return 0;
	}
	return 1;
}

static int setup_channel_queue(struct comedi_device *dev,
			       const struct comedi_cmd *cmd)
{
	const struct pcidas64_board *board = dev->board_ptr;
	struct pcidas64_private *devpriv = dev->private;
	unsigned short bits;
	int i;

	if (board->layout != LAYOUT_4020) {
		if (use_internal_queue_6xxx(cmd)) {
			devpriv->hw_config_bits &= ~EXT_QUEUE_BIT;
			writew(devpriv->hw_config_bits,
			       devpriv->main_iobase + HW_CONFIG_REG);
			bits = 0;
			/* set channel */
			bits |= adc_chan_bits(CR_CHAN(cmd->chanlist[0]));
			/* set gain */
			bits |= ai_range_bits_6xxx(dev,
						   CR_RANGE(cmd->chanlist[0]));
			/* set single-ended / differential */
			bits |= se_diff_bit_6xxx(dev,
						 CR_AREF(cmd->chanlist[0]) ==
						 AREF_DIFF);
			if (CR_AREF(cmd->chanlist[0]) == AREF_COMMON)
				bits |= ADC_COMMON_BIT;
			/* set stop channel */
			writew(adc_chan_bits
			       (CR_CHAN(cmd->chanlist[cmd->chanlist_len - 1])),
			       devpriv->main_iobase + ADC_QUEUE_HIGH_REG);
			/* set start channel, and rest of settings */
			writew(bits,
			       devpriv->main_iobase + ADC_QUEUE_LOAD_REG);
		} else {
			/* use external queue */
			if (dev->write_subdev && dev->write_subdev->busy) {
				warn_external_queue(dev);
				return -EBUSY;
			}
			devpriv->hw_config_bits |= EXT_QUEUE_BIT;
			writew(devpriv->hw_config_bits,
			       devpriv->main_iobase + HW_CONFIG_REG);
			/* clear DAC buffer to prevent weird interactions */
			writew(0,
			       devpriv->main_iobase + DAC_BUFFER_CLEAR_REG);
			/* clear queue pointer */
			writew(0, devpriv->main_iobase + ADC_QUEUE_CLEAR_REG);
			/* load external queue */
			for (i = 0; i < cmd->chanlist_len; i++) {
				unsigned int chanspec = cmd->chanlist[i];
				int use_differential;

				bits = 0;
				/* set channel */
<<<<<<< HEAD
				bits |= adc_chan_bits(CR_CHAN(cmd->
							      chanlist[i]));
				/* set gain */
				bits |= ai_range_bits_6xxx(dev,
							   CR_RANGE(cmd->
								    chanlist
								    [i]));
				/* set single-ended / differential */
				bits |= se_diff_bit_6xxx(dev,
							 CR_AREF(cmd->
								 chanlist[i]) ==
							 AREF_DIFF);
=======
				bits |= adc_chan_bits(CR_CHAN(chanspec));
				/* set gain */
				bits |= ai_range_bits_6xxx(dev,
							   CR_RANGE(chanspec));
				/* set single-ended / differential */
				use_differential = 0;
				if (CR_AREF(chanspec) == AREF_DIFF)
					use_differential = 1;
				bits |= se_diff_bit_6xxx(dev, use_differential);

>>>>>>> 24b8d41d
				if (CR_AREF(cmd->chanlist[i]) == AREF_COMMON)
					bits |= ADC_COMMON_BIT;
				/* mark end of queue */
				if (i == cmd->chanlist_len - 1)
					bits |= QUEUE_EOSCAN_BIT |
						QUEUE_EOSEQ_BIT;
				writew(bits,
				       devpriv->main_iobase +
				       ADC_QUEUE_FIFO_REG);
			}
			/*
			 * doing a queue clear is not specified in board docs,
			 * but required for reliable operation
			 */
			writew(0, devpriv->main_iobase + ADC_QUEUE_CLEAR_REG);
			/* prime queue holding register */
			writew(0, devpriv->main_iobase + ADC_QUEUE_LOAD_REG);
		}
	} else {
		unsigned short old_cal_range_bits = devpriv->i2c_cal_range_bits;

		devpriv->i2c_cal_range_bits &= ~ADC_SRC_4020_MASK;
		/* select BNC inputs */
		devpriv->i2c_cal_range_bits |= adc_src_4020_bits(4);
		/* select ranges */
		for (i = 0; i < cmd->chanlist_len; i++) {
			unsigned int channel = CR_CHAN(cmd->chanlist[i]);
			unsigned int range = CR_RANGE(cmd->chanlist[i]);

			if (range == 0)
				devpriv->i2c_cal_range_bits |=
					attenuate_bit(channel);
			else
				devpriv->i2c_cal_range_bits &=
					~attenuate_bit(channel);
		}
		/*
		 * update calibration/range i2c register only if necessary,
		 * as it is very slow
		 */
		if (old_cal_range_bits != devpriv->i2c_cal_range_bits) {
			u8 i2c_data = devpriv->i2c_cal_range_bits;

			i2c_write(dev, RANGE_CAL_I2C_ADDR, &i2c_data,
				  sizeof(i2c_data));
		}
	}
	return 0;
}

static inline void load_first_dma_descriptor(struct comedi_device *dev,
					     unsigned int dma_channel,
					     unsigned int descriptor_bits)
{
	struct pcidas64_private *devpriv = dev->private;

	/*
	 * The transfer size, pci address, and local address registers
	 * are supposedly unused during chained dma,
	 * but I have found that left over values from last operation
	 * occasionally cause problems with transfer of first dma
	 * block.  Initializing them to zero seems to fix the problem.
	 */
	if (dma_channel) {
		writel(0, devpriv->plx9080_iobase + PLX_REG_DMASIZ1);
		writel(0, devpriv->plx9080_iobase + PLX_REG_DMAPADR1);
		writel(0, devpriv->plx9080_iobase + PLX_REG_DMALADR1);
		writel(descriptor_bits,
		       devpriv->plx9080_iobase + PLX_REG_DMADPR1);
	} else {
		writel(0, devpriv->plx9080_iobase + PLX_REG_DMASIZ0);
		writel(0, devpriv->plx9080_iobase + PLX_REG_DMAPADR0);
		writel(0, devpriv->plx9080_iobase + PLX_REG_DMALADR0);
		writel(descriptor_bits,
		       devpriv->plx9080_iobase + PLX_REG_DMADPR0);
	}
}

static int ai_cmd(struct comedi_device *dev, struct comedi_subdevice *s)
{
	const struct pcidas64_board *board = dev->board_ptr;
	struct pcidas64_private *devpriv = dev->private;
	struct comedi_async *async = s->async;
	struct comedi_cmd *cmd = &async->cmd;
	u32 bits;
	unsigned int i;
	unsigned long flags;
	int retval;

	disable_ai_pacing(dev);
	abort_dma(dev, 1);

	retval = setup_channel_queue(dev, cmd);
	if (retval < 0)
		return retval;

	/* make sure internal calibration source is turned off */
	writew(0, devpriv->main_iobase + CALIBRATION_REG);

	set_ai_pacing(dev, cmd);

	setup_sample_counters(dev, cmd);

	enable_ai_interrupts(dev, cmd);

	spin_lock_irqsave(&dev->spinlock, flags);
	/* set mode, allow conversions through software gate */
	devpriv->adc_control1_bits |= ADC_SW_GATE_BIT;
	devpriv->adc_control1_bits &= ~ADC_DITHER_BIT;
	if (board->layout != LAYOUT_4020) {
		devpriv->adc_control1_bits &= ~ADC_MODE_MASK;
		if (cmd->convert_src == TRIG_EXT)
			/* good old mode 13 */
			devpriv->adc_control1_bits |= adc_mode_bits(13);
		else
			/* mode 8.  What else could you need? */
			devpriv->adc_control1_bits |= adc_mode_bits(8);
	} else {
		devpriv->adc_control1_bits &= ~CHANNEL_MODE_4020_MASK;
		if (cmd->chanlist_len == 4)
			devpriv->adc_control1_bits |= FOUR_CHANNEL_4020_BITS;
		else if (cmd->chanlist_len == 2)
			devpriv->adc_control1_bits |= TWO_CHANNEL_4020_BITS;
		devpriv->adc_control1_bits &= ~ADC_LO_CHANNEL_4020_MASK;
		devpriv->adc_control1_bits |=
			adc_lo_chan_4020_bits(CR_CHAN(cmd->chanlist[0]));
		devpriv->adc_control1_bits &= ~ADC_HI_CHANNEL_4020_MASK;
		devpriv->adc_control1_bits |=
			adc_hi_chan_4020_bits(CR_CHAN(cmd->chanlist
						      [cmd->chanlist_len - 1]));
	}
	writew(devpriv->adc_control1_bits,
	       devpriv->main_iobase + ADC_CONTROL1_REG);
	spin_unlock_irqrestore(&dev->spinlock, flags);

	/* clear adc buffer */
	writew(0, devpriv->main_iobase + ADC_BUFFER_CLEAR_REG);

	if ((cmd->flags & CMDF_WAKE_EOS) == 0 ||
	    board->layout == LAYOUT_4020) {
		devpriv->ai_dma_index = 0;

		/* set dma transfer size */
		for (i = 0; i < ai_dma_ring_count(board); i++)
			devpriv->ai_dma_desc[i].transfer_size =
				cpu_to_le32(dma_transfer_size(dev) *
					    sizeof(u16));

		/* give location of first dma descriptor */
		load_first_dma_descriptor(dev, 1,
					  devpriv->ai_dma_desc_bus_addr |
					  PLX_DMADPR_DESCPCI |
					  PLX_DMADPR_TCINTR |
					  PLX_DMADPR_XFERL2P);

		dma_start_sync(dev, 1);
	}

	if (board->layout == LAYOUT_4020) {
		/* set source for external triggers */
		bits = 0;
		if (cmd->start_src == TRIG_EXT && CR_CHAN(cmd->start_arg))
			bits |= EXT_START_TRIG_BNC_BIT;
		if (cmd->stop_src == TRIG_EXT && CR_CHAN(cmd->stop_arg))
			bits |= EXT_STOP_TRIG_BNC_BIT;
		writew(bits, devpriv->main_iobase + DAQ_ATRIG_LOW_4020_REG);
	}

	spin_lock_irqsave(&dev->spinlock, flags);

	/* enable pacing, triggering, etc */
	bits = ADC_ENABLE_BIT | ADC_SOFT_GATE_BITS | ADC_GATE_LEVEL_BIT;
	if (cmd->flags & CMDF_WAKE_EOS)
		bits |= ADC_DMA_DISABLE_BIT;
	/* set start trigger */
	if (cmd->start_src == TRIG_EXT) {
		bits |= ADC_START_TRIG_EXT_BITS;
		if (cmd->start_arg & CR_INVERT)
			bits |= ADC_START_TRIG_FALLING_BIT;
	} else if (cmd->start_src == TRIG_NOW) {
		bits |= ADC_START_TRIG_SOFT_BITS;
	}
	if (use_hw_sample_counter(cmd))
		bits |= ADC_SAMPLE_COUNTER_EN_BIT;
	writew(bits, devpriv->main_iobase + ADC_CONTROL0_REG);

	devpriv->ai_cmd_running = 1;

	spin_unlock_irqrestore(&dev->spinlock, flags);

	/* start acquisition */
	if (cmd->start_src == TRIG_NOW)
		writew(0, devpriv->main_iobase + ADC_START_REG);

	return 0;
}

/* read num_samples from 16 bit wide ai fifo */
static void pio_drain_ai_fifo_16(struct comedi_device *dev)
{
	struct pcidas64_private *devpriv = dev->private;
	struct comedi_subdevice *s = dev->read_subdev;
	unsigned int i;
	u16 prepost_bits;
	int read_segment, read_index, write_segment, write_index;
	int num_samples;

	do {
		/* get least significant 15 bits */
		read_index = readw(devpriv->main_iobase + ADC_READ_PNTR_REG) &
			     0x7fff;
		write_index = readw(devpriv->main_iobase + ADC_WRITE_PNTR_REG) &
			      0x7fff;
		/*
		 * Get most significant bits (grey code).
		 * Different boards use different code so use a scheme
		 * that doesn't depend on encoding.  This read must
		 * occur after reading least significant 15 bits to avoid race
		 * with fifo switching to next segment.
		 */
		prepost_bits = readw(devpriv->main_iobase + PREPOST_REG);

		/*
		 * if read and write pointers are not on the same fifo segment,
		 * read to the end of the read segment
		 */
		read_segment = adc_upper_read_ptr_code(prepost_bits);
		write_segment = adc_upper_write_ptr_code(prepost_bits);

		if (read_segment != write_segment)
			num_samples =
				devpriv->ai_fifo_segment_length - read_index;
		else
			num_samples = write_index - read_index;
		if (num_samples < 0) {
			dev_err(dev->class_dev,
				"cb_pcidas64: bug! num_samples < 0\n");
			break;
		}

		num_samples = comedi_nsamples_left(s, num_samples);
		if (num_samples == 0)
			break;

		for (i = 0; i < num_samples; i++) {
			unsigned short val;

			val = readw(devpriv->main_iobase + ADC_FIFO_REG);
			comedi_buf_write_samples(s, &val, 1);
		}

	} while (read_segment != write_segment);
}

/*
 * Read from 32 bit wide ai fifo of 4020 - deal with insane grey coding of
 * pointers.  The pci-4020 hardware only supports dma transfers (it only
 * supports the use of pio for draining the last remaining points from the
 * fifo when a data acquisition operation has completed).
 */
static void pio_drain_ai_fifo_32(struct comedi_device *dev)
{
	struct pcidas64_private *devpriv = dev->private;
	struct comedi_subdevice *s = dev->read_subdev;
	unsigned int nsamples;
	unsigned int i;
	u32 fifo_data;
	int write_code =
		readw(devpriv->main_iobase + ADC_WRITE_PNTR_REG) & 0x7fff;
	int read_code =
		readw(devpriv->main_iobase + ADC_READ_PNTR_REG) & 0x7fff;

	nsamples = comedi_nsamples_left(s, 100000);
	for (i = 0; read_code != write_code && i < nsamples;) {
		unsigned short val;

		fifo_data = readl(dev->mmio + ADC_FIFO_REG);
		val = fifo_data & 0xffff;
		comedi_buf_write_samples(s, &val, 1);
		i++;
		if (i < nsamples) {
			val = (fifo_data >> 16) & 0xffff;
			comedi_buf_write_samples(s, &val, 1);
			i++;
		}
		read_code = readw(devpriv->main_iobase + ADC_READ_PNTR_REG) &
			    0x7fff;
	}
}

/* empty fifo */
static void pio_drain_ai_fifo(struct comedi_device *dev)
{
	const struct pcidas64_board *board = dev->board_ptr;

	if (board->layout == LAYOUT_4020)
		pio_drain_ai_fifo_32(dev);
	else
		pio_drain_ai_fifo_16(dev);
}

static void drain_dma_buffers(struct comedi_device *dev, unsigned int channel)
{
	const struct pcidas64_board *board = dev->board_ptr;
	struct pcidas64_private *devpriv = dev->private;
	struct comedi_subdevice *s = dev->read_subdev;
	u32 next_transfer_addr;
	int j;
	int num_samples = 0;
	void __iomem *pci_addr_reg;

	pci_addr_reg = devpriv->plx9080_iobase + PLX_REG_DMAPADR(channel);

	/* loop until we have read all the full buffers */
	for (j = 0, next_transfer_addr = readl(pci_addr_reg);
	     (next_transfer_addr <
	      devpriv->ai_buffer_bus_addr[devpriv->ai_dma_index] ||
	      next_transfer_addr >=
	      devpriv->ai_buffer_bus_addr[devpriv->ai_dma_index] +
	      DMA_BUFFER_SIZE) && j < ai_dma_ring_count(board); j++) {
		/* transfer data from dma buffer to comedi buffer */
		num_samples = comedi_nsamples_left(s, dma_transfer_size(dev));
		comedi_buf_write_samples(s,
				devpriv->ai_buffer[devpriv->ai_dma_index],
				num_samples);
		devpriv->ai_dma_index = (devpriv->ai_dma_index + 1) %
					ai_dma_ring_count(board);
	}
	/*
	 * XXX check for dma ring buffer overrun
	 * (use end-of-chain bit to mark last unused buffer)
	 */
}

static void handle_ai_interrupt(struct comedi_device *dev,
				unsigned short status,
				unsigned int plx_status)
{
	const struct pcidas64_board *board = dev->board_ptr;
	struct pcidas64_private *devpriv = dev->private;
	struct comedi_subdevice *s = dev->read_subdev;
	struct comedi_async *async = s->async;
	struct comedi_cmd *cmd = &async->cmd;
	u8 dma1_status;
	unsigned long flags;

	/* check for fifo overrun */
	if (status & ADC_OVERRUN_BIT) {
		dev_err(dev->class_dev, "fifo overrun\n");
		async->events |= COMEDI_CB_ERROR;
	}
	/* spin lock makes sure no one else changes plx dma control reg */
	spin_lock_irqsave(&dev->spinlock, flags);
	dma1_status = readb(devpriv->plx9080_iobase + PLX_REG_DMACSR1);
	if (plx_status & PLX_INTCSR_DMA1IA) {	/* dma chan 1 interrupt */
		writeb((dma1_status & PLX_DMACSR_ENABLE) | PLX_DMACSR_CLEARINTR,
		       devpriv->plx9080_iobase + PLX_REG_DMACSR1);

		if (dma1_status & PLX_DMACSR_ENABLE)
			drain_dma_buffers(dev, 1);
	}
	spin_unlock_irqrestore(&dev->spinlock, flags);

	/* drain fifo with pio */
	if ((status & ADC_DONE_BIT) ||
	    ((cmd->flags & CMDF_WAKE_EOS) &&
	     (status & ADC_INTR_PENDING_BIT) &&
	     (board->layout != LAYOUT_4020))) {
		spin_lock_irqsave(&dev->spinlock, flags);
		if (devpriv->ai_cmd_running) {
			spin_unlock_irqrestore(&dev->spinlock, flags);
			pio_drain_ai_fifo(dev);
		} else {
			spin_unlock_irqrestore(&dev->spinlock, flags);
		}
	}
	/* if we are have all the data, then quit */
	if ((cmd->stop_src == TRIG_COUNT &&
	     async->scans_done >= cmd->stop_arg) ||
	    (cmd->stop_src == TRIG_EXT && (status & ADC_STOP_BIT)))
		async->events |= COMEDI_CB_EOA;

	comedi_handle_events(dev, s);
}

static inline unsigned int prev_ao_dma_index(struct comedi_device *dev)
{
	struct pcidas64_private *devpriv = dev->private;
	unsigned int buffer_index;

	if (devpriv->ao_dma_index == 0)
		buffer_index = AO_DMA_RING_COUNT - 1;
	else
		buffer_index = devpriv->ao_dma_index - 1;
	return buffer_index;
}

static int last_ao_dma_load_completed(struct comedi_device *dev)
{
	struct pcidas64_private *devpriv = dev->private;
	unsigned int buffer_index;
	unsigned int transfer_address;
	unsigned short dma_status;

	buffer_index = prev_ao_dma_index(dev);
	dma_status = readb(devpriv->plx9080_iobase + PLX_REG_DMACSR0);
	if ((dma_status & PLX_DMACSR_DONE) == 0)
		return 0;

	transfer_address =
		readl(devpriv->plx9080_iobase + PLX_REG_DMAPADR0);
	if (transfer_address != devpriv->ao_buffer_bus_addr[buffer_index])
		return 0;

	return 1;
}

static inline int ao_dma_needs_restart(struct comedi_device *dev,
				       unsigned short dma_status)
{
	if ((dma_status & PLX_DMACSR_DONE) == 0 ||
	    (dma_status & PLX_DMACSR_ENABLE) == 0)
		return 0;
	if (last_ao_dma_load_completed(dev))
		return 0;

	return 1;
}

static void restart_ao_dma(struct comedi_device *dev)
{
	struct pcidas64_private *devpriv = dev->private;
	unsigned int dma_desc_bits;

	dma_desc_bits = readl(devpriv->plx9080_iobase + PLX_REG_DMADPR0);
	dma_desc_bits &= ~PLX_DMADPR_CHAINEND;
	load_first_dma_descriptor(dev, 0, dma_desc_bits);

	dma_start_sync(dev, 0);
}

static unsigned int cb_pcidas64_ao_fill_buffer(struct comedi_device *dev,
					       struct comedi_subdevice *s,
					       unsigned short *dest,
					       unsigned int max_bytes)
{
	unsigned int nsamples = comedi_bytes_to_samples(s, max_bytes);
	unsigned int actual_bytes;

	nsamples = comedi_nsamples_left(s, nsamples);
	actual_bytes = comedi_buf_read_samples(s, dest, nsamples);

	return comedi_bytes_to_samples(s, actual_bytes);
}

static unsigned int load_ao_dma_buffer(struct comedi_device *dev,
				       const struct comedi_cmd *cmd)
{
	struct pcidas64_private *devpriv = dev->private;
	struct comedi_subdevice *s = dev->write_subdev;
	unsigned int buffer_index = devpriv->ao_dma_index;
	unsigned int prev_buffer_index = prev_ao_dma_index(dev);
	unsigned int nsamples;
	unsigned int nbytes;
	unsigned int next_bits;

	nsamples = cb_pcidas64_ao_fill_buffer(dev, s,
					      devpriv->ao_buffer[buffer_index],
					      DMA_BUFFER_SIZE);
	if (nsamples == 0)
		return 0;

	nbytes = comedi_samples_to_bytes(s, nsamples);
	devpriv->ao_dma_desc[buffer_index].transfer_size = cpu_to_le32(nbytes);
	/* set end of chain bit so we catch underruns */
	next_bits = le32_to_cpu(devpriv->ao_dma_desc[buffer_index].next);
	next_bits |= PLX_DMADPR_CHAINEND;
	devpriv->ao_dma_desc[buffer_index].next = cpu_to_le32(next_bits);
	/*
	 * clear end of chain bit on previous buffer now that we have set it
	 * for the last buffer
	 */
	next_bits = le32_to_cpu(devpriv->ao_dma_desc[prev_buffer_index].next);
	next_bits &= ~PLX_DMADPR_CHAINEND;
	devpriv->ao_dma_desc[prev_buffer_index].next = cpu_to_le32(next_bits);

	devpriv->ao_dma_index = (buffer_index + 1) % AO_DMA_RING_COUNT;

	return nbytes;
}

static void load_ao_dma(struct comedi_device *dev, const struct comedi_cmd *cmd)
{
	struct pcidas64_private *devpriv = dev->private;
	unsigned int num_bytes;
	unsigned int next_transfer_addr;
	void __iomem *pci_addr_reg = devpriv->plx9080_iobase + PLX_REG_DMAPADR0;
	unsigned int buffer_index;

	do {
		buffer_index = devpriv->ao_dma_index;
		/* don't overwrite data that hasn't been transferred yet */
		next_transfer_addr = readl(pci_addr_reg);
		if (next_transfer_addr >=
		    devpriv->ao_buffer_bus_addr[buffer_index] &&
		    next_transfer_addr <
		    devpriv->ao_buffer_bus_addr[buffer_index] +
		    DMA_BUFFER_SIZE)
			return;
		num_bytes = load_ao_dma_buffer(dev, cmd);
	} while (num_bytes >= DMA_BUFFER_SIZE);
}

static void handle_ao_interrupt(struct comedi_device *dev,
				unsigned short status, unsigned int plx_status)
{
	struct pcidas64_private *devpriv = dev->private;
	struct comedi_subdevice *s = dev->write_subdev;
	struct comedi_async *async;
	struct comedi_cmd *cmd;
	u8 dma0_status;
	unsigned long flags;

	/* board might not support ao, in which case write_subdev is NULL */
	if (!s)
		return;
	async = s->async;
	cmd = &async->cmd;

	/* spin lock makes sure no one else changes plx dma control reg */
	spin_lock_irqsave(&dev->spinlock, flags);
	dma0_status = readb(devpriv->plx9080_iobase + PLX_REG_DMACSR0);
	if (plx_status & PLX_INTCSR_DMA0IA) {	/*  dma chan 0 interrupt */
		if ((dma0_status & PLX_DMACSR_ENABLE) &&
		    !(dma0_status & PLX_DMACSR_DONE)) {
			writeb(PLX_DMACSR_ENABLE | PLX_DMACSR_CLEARINTR,
			       devpriv->plx9080_iobase + PLX_REG_DMACSR0);
		} else {
			writeb(PLX_DMACSR_CLEARINTR,
			       devpriv->plx9080_iobase + PLX_REG_DMACSR0);
		}
		spin_unlock_irqrestore(&dev->spinlock, flags);
		if (dma0_status & PLX_DMACSR_ENABLE) {
			load_ao_dma(dev, cmd);
			/* try to recover from dma end-of-chain event */
			if (ao_dma_needs_restart(dev, dma0_status))
				restart_ao_dma(dev);
		}
	} else {
		spin_unlock_irqrestore(&dev->spinlock, flags);
	}

	if ((status & DAC_DONE_BIT)) {
		if ((cmd->stop_src == TRIG_COUNT &&
		     async->scans_done >= cmd->stop_arg) ||
		    last_ao_dma_load_completed(dev))
			async->events |= COMEDI_CB_EOA;
		else
			async->events |= COMEDI_CB_ERROR;
	}
	comedi_handle_events(dev, s);
}

static irqreturn_t handle_interrupt(int irq, void *d)
{
	struct comedi_device *dev = d;
	struct pcidas64_private *devpriv = dev->private;
	unsigned short status;
	u32 plx_status;
	u32 plx_bits;

	plx_status = readl(devpriv->plx9080_iobase + PLX_REG_INTCSR);
	status = readw(devpriv->main_iobase + HW_STATUS_REG);

	/*
	 * an interrupt before all the postconfig stuff gets done could
	 * cause a NULL dereference if we continue through the
	 * interrupt handler
	 */
	if (!dev->attached)
		return IRQ_HANDLED;

	handle_ai_interrupt(dev, status, plx_status);
	handle_ao_interrupt(dev, status, plx_status);

	/* clear possible plx9080 interrupt sources */
	if (plx_status & PLX_INTCSR_LDBIA) {
		/* clear local doorbell interrupt */
		plx_bits = readl(devpriv->plx9080_iobase + PLX_REG_L2PDBELL);
		writel(plx_bits, devpriv->plx9080_iobase + PLX_REG_L2PDBELL);
	}

	return IRQ_HANDLED;
}

static int ai_cancel(struct comedi_device *dev, struct comedi_subdevice *s)
{
	struct pcidas64_private *devpriv = dev->private;
	unsigned long flags;

	spin_lock_irqsave(&dev->spinlock, flags);
	if (devpriv->ai_cmd_running == 0) {
		spin_unlock_irqrestore(&dev->spinlock, flags);
		return 0;
	}
	devpriv->ai_cmd_running = 0;
	spin_unlock_irqrestore(&dev->spinlock, flags);

	disable_ai_pacing(dev);

	abort_dma(dev, 1);

	return 0;
}

static int ao_winsn(struct comedi_device *dev, struct comedi_subdevice *s,
		    struct comedi_insn *insn, unsigned int *data)
{
	const struct pcidas64_board *board = dev->board_ptr;
	struct pcidas64_private *devpriv = dev->private;
	unsigned int chan = CR_CHAN(insn->chanspec);
	unsigned int range = CR_RANGE(insn->chanspec);
	unsigned int val = s->readback[chan];
	unsigned int i;

	/* do some initializing */
	writew(0, devpriv->main_iobase + DAC_CONTROL0_REG);

	/* set range */
	set_dac_range_bits(dev, &devpriv->dac_control1_bits, chan, range);
	writew(devpriv->dac_control1_bits,
	       devpriv->main_iobase + DAC_CONTROL1_REG);

<<<<<<< HEAD
	/* write to channel */
	if (board->layout == LAYOUT_4020) {
		writew(data[0] & 0xff,
		       devpriv->main_iobase + dac_lsb_4020_reg(chan));
		writew((data[0] >> 8) & 0xf,
		       devpriv->main_iobase + dac_msb_4020_reg(chan));
	} else {
		writew(data[0], devpriv->main_iobase + dac_convert_reg(chan));
	}

	/* remember output value */
	s->readback[chan] = data[0];
=======
	for (i = 0; i < insn->n; i++) {
		/* write to channel */
		val = data[i];
		if (board->layout == LAYOUT_4020) {
			writew(val & 0xff,
			       devpriv->main_iobase + dac_lsb_4020_reg(chan));
			writew((val >> 8) & 0xf,
			       devpriv->main_iobase + dac_msb_4020_reg(chan));
		} else {
			writew(val,
			       devpriv->main_iobase + dac_convert_reg(chan));
		}
	}

	/* remember last output value */
	s->readback[chan] = val;
>>>>>>> 24b8d41d

	return insn->n;
}

static void set_dac_control0_reg(struct comedi_device *dev,
				 const struct comedi_cmd *cmd)
{
	struct pcidas64_private *devpriv = dev->private;
	unsigned int bits = DAC_ENABLE_BIT | WAVEFORM_GATE_LEVEL_BIT |
			    WAVEFORM_GATE_ENABLE_BIT | WAVEFORM_GATE_SELECT_BIT;

	if (cmd->start_src == TRIG_EXT) {
		bits |= WAVEFORM_TRIG_EXT_BITS;
		if (cmd->start_arg & CR_INVERT)
			bits |= WAVEFORM_TRIG_FALLING_BIT;
	} else {
		bits |= WAVEFORM_TRIG_SOFT_BITS;
	}
	if (cmd->scan_begin_src == TRIG_EXT) {
		bits |= DAC_EXT_UPDATE_ENABLE_BIT;
		if (cmd->scan_begin_arg & CR_INVERT)
			bits |= DAC_EXT_UPDATE_FALLING_BIT;
	}
	writew(bits, devpriv->main_iobase + DAC_CONTROL0_REG);
}

static void set_dac_control1_reg(struct comedi_device *dev,
				 const struct comedi_cmd *cmd)
{
	struct pcidas64_private *devpriv = dev->private;
	int i;

	for (i = 0; i < cmd->chanlist_len; i++) {
		int channel, range;

		channel = CR_CHAN(cmd->chanlist[i]);
		range = CR_RANGE(cmd->chanlist[i]);
		set_dac_range_bits(dev, &devpriv->dac_control1_bits, channel,
				   range);
	}
	devpriv->dac_control1_bits |= DAC_SW_GATE_BIT;
	writew(devpriv->dac_control1_bits,
	       devpriv->main_iobase + DAC_CONTROL1_REG);
}

static void set_dac_select_reg(struct comedi_device *dev,
			       const struct comedi_cmd *cmd)
{
	struct pcidas64_private *devpriv = dev->private;
	u16 bits;
	unsigned int first_channel, last_channel;

	first_channel = CR_CHAN(cmd->chanlist[0]);
	last_channel = CR_CHAN(cmd->chanlist[cmd->chanlist_len - 1]);
	if (last_channel < first_channel)
		dev_err(dev->class_dev,
			"bug! last ao channel < first ao channel\n");

	bits = (first_channel & 0x7) | (last_channel & 0x7) << 3;

	writew(bits, devpriv->main_iobase + DAC_SELECT_REG);
}

static unsigned int get_ao_divisor(unsigned int ns, unsigned int flags)
{
	return get_divisor(ns, flags) - 2;
}

static void set_dac_interval_regs(struct comedi_device *dev,
				  const struct comedi_cmd *cmd)
{
	struct pcidas64_private *devpriv = dev->private;
	unsigned int divisor;

	if (cmd->scan_begin_src != TRIG_TIMER)
		return;

	divisor = get_ao_divisor(cmd->scan_begin_arg, cmd->flags);
	if (divisor > max_counter_value) {
		dev_err(dev->class_dev, "bug! ao divisor too big\n");
		divisor = max_counter_value;
	}
	writew(divisor & 0xffff,
	       devpriv->main_iobase + DAC_SAMPLE_INTERVAL_LOWER_REG);
	writew((divisor >> 16) & 0xff,
	       devpriv->main_iobase + DAC_SAMPLE_INTERVAL_UPPER_REG);
}

static int prep_ao_dma(struct comedi_device *dev, const struct comedi_cmd *cmd)
{
	struct pcidas64_private *devpriv = dev->private;
	struct comedi_subdevice *s = dev->write_subdev;
	unsigned int nsamples;
	unsigned int nbytes;
	int i;

	/*
	 * clear queue pointer too, since external queue has
	 * weird interactions with ao fifo
	 */
	writew(0, devpriv->main_iobase + ADC_QUEUE_CLEAR_REG);
	writew(0, devpriv->main_iobase + DAC_BUFFER_CLEAR_REG);

	nsamples = cb_pcidas64_ao_fill_buffer(dev, s,
					      devpriv->ao_bounce_buffer,
					      DAC_FIFO_SIZE);
	if (nsamples == 0)
		return -1;

	for (i = 0; i < nsamples; i++) {
		writew(devpriv->ao_bounce_buffer[i],
		       devpriv->main_iobase + DAC_FIFO_REG);
	}

	if (cmd->stop_src == TRIG_COUNT &&
	    s->async->scans_done >= cmd->stop_arg)
		return 0;

	nbytes = load_ao_dma_buffer(dev, cmd);
	if (nbytes == 0)
		return -1;
	load_ao_dma(dev, cmd);

	dma_start_sync(dev, 0);

	return 0;
}

static inline int external_ai_queue_in_use(struct comedi_device *dev)
{
	const struct pcidas64_board *board = dev->board_ptr;

	if (!dev->read_subdev->busy)
		return 0;
	if (board->layout == LAYOUT_4020)
		return 0;
	else if (use_internal_queue_6xxx(&dev->read_subdev->async->cmd))
		return 0;
	return 1;
}

static int ao_inttrig(struct comedi_device *dev, struct comedi_subdevice *s,
		      unsigned int trig_num)
{
	struct pcidas64_private *devpriv = dev->private;
	struct comedi_cmd *cmd = &s->async->cmd;
	int retval;

	if (trig_num != cmd->start_arg)
		return -EINVAL;

	retval = prep_ao_dma(dev, cmd);
	if (retval < 0)
		return -EPIPE;

	set_dac_control0_reg(dev, cmd);

	if (cmd->start_src == TRIG_INT)
		writew(0, devpriv->main_iobase + DAC_START_REG);

	s->async->inttrig = NULL;

	return 0;
}

static int ao_cmd(struct comedi_device *dev, struct comedi_subdevice *s)
{
	struct pcidas64_private *devpriv = dev->private;
	struct comedi_cmd *cmd = &s->async->cmd;

	if (external_ai_queue_in_use(dev)) {
		warn_external_queue(dev);
		return -EBUSY;
	}
	/* disable analog output system during setup */
	writew(0x0, devpriv->main_iobase + DAC_CONTROL0_REG);

	devpriv->ao_dma_index = 0;

	set_dac_select_reg(dev, cmd);
	set_dac_interval_regs(dev, cmd);
	load_first_dma_descriptor(dev, 0, devpriv->ao_dma_desc_bus_addr |
				  PLX_DMADPR_DESCPCI | PLX_DMADPR_TCINTR);

	set_dac_control1_reg(dev, cmd);
	s->async->inttrig = ao_inttrig;

	return 0;
}

static int cb_pcidas64_ao_check_chanlist(struct comedi_device *dev,
					 struct comedi_subdevice *s,
					 struct comedi_cmd *cmd)
{
	unsigned int chan0 = CR_CHAN(cmd->chanlist[0]);
	int i;

	for (i = 1; i < cmd->chanlist_len; i++) {
		unsigned int chan = CR_CHAN(cmd->chanlist[i]);

		if (chan != (chan0 + i)) {
			dev_dbg(dev->class_dev,
				"chanlist must use consecutive channels\n");
			return -EINVAL;
		}
	}

	return 0;
}

static int ao_cmdtest(struct comedi_device *dev, struct comedi_subdevice *s,
		      struct comedi_cmd *cmd)
{
	const struct pcidas64_board *board = dev->board_ptr;
	int err = 0;
	unsigned int tmp_arg;

	/* Step 1 : check if triggers are trivially valid */

	err |= comedi_check_trigger_src(&cmd->start_src, TRIG_INT | TRIG_EXT);
	err |= comedi_check_trigger_src(&cmd->scan_begin_src,
					TRIG_TIMER | TRIG_EXT);
	err |= comedi_check_trigger_src(&cmd->convert_src, TRIG_NOW);
	err |= comedi_check_trigger_src(&cmd->scan_end_src, TRIG_COUNT);
	err |= comedi_check_trigger_src(&cmd->stop_src, TRIG_NONE);

	if (err)
		return 1;

	/* Step 2a : make sure trigger sources are unique */

	err |= comedi_check_trigger_is_unique(cmd->start_src);
	err |= comedi_check_trigger_is_unique(cmd->scan_begin_src);

	/* Step 2b : and mutually compatible */

	if (cmd->convert_src == TRIG_EXT && cmd->scan_begin_src == TRIG_TIMER)
		err |= -EINVAL;
	if (cmd->stop_src != TRIG_COUNT &&
	    cmd->stop_src != TRIG_NONE && cmd->stop_src != TRIG_EXT)
		err |= -EINVAL;

	if (err)
		return 2;

	/* Step 3: check if arguments are trivially valid */

	err |= comedi_check_trigger_arg_is(&cmd->start_arg, 0);

	if (cmd->scan_begin_src == TRIG_TIMER) {
		err |= comedi_check_trigger_arg_min(&cmd->scan_begin_arg,
						    board->ao_scan_speed);
		if (get_ao_divisor(cmd->scan_begin_arg, cmd->flags) >
		    max_counter_value) {
			cmd->scan_begin_arg = (max_counter_value + 2) *
					      TIMER_BASE;
			err |= -EINVAL;
		}
	}

	err |= comedi_check_trigger_arg_min(&cmd->chanlist_len, 1);
	err |= comedi_check_trigger_arg_is(&cmd->scan_end_arg,
					   cmd->chanlist_len);

	if (err)
		return 3;

	/* step 4: fix up any arguments */

	if (cmd->scan_begin_src == TRIG_TIMER) {
		tmp_arg = cmd->scan_begin_arg;
		cmd->scan_begin_arg = get_divisor(cmd->scan_begin_arg,
						  cmd->flags) * TIMER_BASE;
		if (tmp_arg != cmd->scan_begin_arg)
			err++;
	}

	if (err)
		return 4;

	/* Step 5: check channel list if it exists */
	if (cmd->chanlist && cmd->chanlist_len > 0)
		err |= cb_pcidas64_ao_check_chanlist(dev, s, cmd);

	if (err)
		return 5;

	return 0;
}

static int ao_cancel(struct comedi_device *dev, struct comedi_subdevice *s)
{
	struct pcidas64_private *devpriv = dev->private;

	writew(0x0, devpriv->main_iobase + DAC_CONTROL0_REG);
	abort_dma(dev, 0);
	return 0;
}

static int dio_callback_4020(struct comedi_device *dev,
			     int dir, int port, int data, unsigned long iobase)
{
	struct pcidas64_private *devpriv = dev->private;

	if (dir) {
		writew(data, devpriv->main_iobase + iobase + 2 * port);
		return 0;
	}
	return readw(devpriv->main_iobase + iobase + 2 * port);
}

static int di_rbits(struct comedi_device *dev, struct comedi_subdevice *s,
		    struct comedi_insn *insn, unsigned int *data)
{
	unsigned int bits;

	bits = readb(dev->mmio + DI_REG);
	bits &= 0xf;
	data[1] = bits;
	data[0] = 0;

	return insn->n;
}

static int do_wbits(struct comedi_device *dev,
		    struct comedi_subdevice *s,
		    struct comedi_insn *insn,
		    unsigned int *data)
{
	if (comedi_dio_update_state(s, data))
		writeb(s->state, dev->mmio + DO_REG);

	data[1] = s->state;

	return insn->n;
}

static int dio_60xx_config_insn(struct comedi_device *dev,
				struct comedi_subdevice *s,
				struct comedi_insn *insn,
				unsigned int *data)
{
	int ret;

	ret = comedi_dio_insn_config(dev, s, insn, data, 0);
	if (ret)
		return ret;

	writeb(s->io_bits, dev->mmio + DIO_DIRECTION_60XX_REG);

	return insn->n;
}

static int dio_60xx_wbits(struct comedi_device *dev,
			  struct comedi_subdevice *s,
			  struct comedi_insn *insn,
			  unsigned int *data)
{
	if (comedi_dio_update_state(s, data))
		writeb(s->state, dev->mmio + DIO_DATA_60XX_REG);

	data[1] = readb(dev->mmio + DIO_DATA_60XX_REG);

	return insn->n;
}

/*
 * pci-6025 8800 caldac:
 * address 0 == dac channel 0 offset
 * address 1 == dac channel 0 gain
 * address 2 == dac channel 1 offset
 * address 3 == dac channel 1 gain
 * address 4 == fine adc offset
 * address 5 == coarse adc offset
 * address 6 == coarse adc gain
 * address 7 == fine adc gain
 */
/*
 * pci-6402/16 uses all 8 channels for dac:
 * address 0 == dac channel 0 fine gain
 * address 1 == dac channel 0 coarse gain
 * address 2 == dac channel 0 coarse offset
 * address 3 == dac channel 1 coarse offset
 * address 4 == dac channel 1 fine gain
 * address 5 == dac channel 1 coarse gain
 * address 6 == dac channel 0 fine offset
 * address 7 == dac channel 1 fine offset
 */

static int caldac_8800_write(struct comedi_device *dev, unsigned int address,
			     u8 value)
{
	struct pcidas64_private *devpriv = dev->private;
	static const int num_caldac_channels = 8;
	static const int bitstream_length = 11;
	unsigned int bitstream = ((address & 0x7) << 8) | value;
	unsigned int bit, register_bits;
	static const int caldac_8800_udelay = 1;

	if (address >= num_caldac_channels) {
		dev_err(dev->class_dev, "illegal caldac channel\n");
		return -1;
	}
	for (bit = 1 << (bitstream_length - 1); bit; bit >>= 1) {
		register_bits = 0;
		if (bitstream & bit)
			register_bits |= SERIAL_DATA_IN_BIT;
		udelay(caldac_8800_udelay);
		writew(register_bits, devpriv->main_iobase + CALIBRATION_REG);
		register_bits |= SERIAL_CLOCK_BIT;
		udelay(caldac_8800_udelay);
		writew(register_bits, devpriv->main_iobase + CALIBRATION_REG);
	}
	udelay(caldac_8800_udelay);
	writew(SELECT_8800_BIT, devpriv->main_iobase + CALIBRATION_REG);
	udelay(caldac_8800_udelay);
	writew(0, devpriv->main_iobase + CALIBRATION_REG);
	udelay(caldac_8800_udelay);
	return 0;
}

/* 4020 caldacs */
static int caldac_i2c_write(struct comedi_device *dev,
			    unsigned int caldac_channel, unsigned int value)
{
	u8 serial_bytes[3];
	u8 i2c_addr;
	enum pointer_bits {
		/* manual has gain and offset bits switched */
		OFFSET_0_2 = 0x1,
		GAIN_0_2 = 0x2,
		OFFSET_1_3 = 0x4,
		GAIN_1_3 = 0x8,
	};
	enum data_bits {
		NOT_CLEAR_REGISTERS = 0x20,
	};

	switch (caldac_channel) {
	case 0:					/* chan 0 offset */
		i2c_addr = CALDAC0_I2C_ADDR;
		serial_bytes[0] = OFFSET_0_2;
		break;
	case 1:					/* chan 1 offset */
		i2c_addr = CALDAC0_I2C_ADDR;
		serial_bytes[0] = OFFSET_1_3;
		break;
	case 2:					/* chan 2 offset */
		i2c_addr = CALDAC1_I2C_ADDR;
		serial_bytes[0] = OFFSET_0_2;
		break;
	case 3:					/* chan 3 offset */
		i2c_addr = CALDAC1_I2C_ADDR;
		serial_bytes[0] = OFFSET_1_3;
		break;
	case 4:					/* chan 0 gain */
		i2c_addr = CALDAC0_I2C_ADDR;
		serial_bytes[0] = GAIN_0_2;
		break;
	case 5:					/* chan 1 gain */
		i2c_addr = CALDAC0_I2C_ADDR;
		serial_bytes[0] = GAIN_1_3;
		break;
	case 6:					/* chan 2 gain */
		i2c_addr = CALDAC1_I2C_ADDR;
		serial_bytes[0] = GAIN_0_2;
		break;
	case 7:					/* chan 3 gain */
		i2c_addr = CALDAC1_I2C_ADDR;
		serial_bytes[0] = GAIN_1_3;
		break;
	default:
		dev_err(dev->class_dev, "invalid caldac channel\n");
		return -1;
	}
	serial_bytes[1] = NOT_CLEAR_REGISTERS | ((value >> 8) & 0xf);
	serial_bytes[2] = value & 0xff;
	i2c_write(dev, i2c_addr, serial_bytes, 3);
	return 0;
}

static void caldac_write(struct comedi_device *dev, unsigned int channel,
			 unsigned int value)
{
	const struct pcidas64_board *board = dev->board_ptr;

	switch (board->layout) {
	case LAYOUT_60XX:
	case LAYOUT_64XX:
		caldac_8800_write(dev, channel, value);
		break;
	case LAYOUT_4020:
		caldac_i2c_write(dev, channel, value);
		break;
	default:
		break;
	}
}

static int cb_pcidas64_calib_insn_write(struct comedi_device *dev,
					struct comedi_subdevice *s,
					struct comedi_insn *insn,
					unsigned int *data)
{
	unsigned int chan = CR_CHAN(insn->chanspec);

	/*
	 * Programming the calib device is slow. Only write the
	 * last data value if the value has changed.
	 */
	if (insn->n) {
		unsigned int val = data[insn->n - 1];

		if (s->readback[chan] != val) {
			caldac_write(dev, chan, val);
			s->readback[chan] = val;
		}
	}

	return insn->n;
}

static void ad8402_write(struct comedi_device *dev, unsigned int channel,
			 unsigned int value)
{
	struct pcidas64_private *devpriv = dev->private;
	static const int bitstream_length = 10;
	unsigned int bit, register_bits;
	unsigned int bitstream = ((channel & 0x3) << 8) | (value & 0xff);
	static const int ad8402_udelay = 1;

	register_bits = SELECT_8402_64XX_BIT;
	udelay(ad8402_udelay);
	writew(register_bits, devpriv->main_iobase + CALIBRATION_REG);

	for (bit = 1 << (bitstream_length - 1); bit; bit >>= 1) {
		if (bitstream & bit)
			register_bits |= SERIAL_DATA_IN_BIT;
		else
			register_bits &= ~SERIAL_DATA_IN_BIT;
		udelay(ad8402_udelay);
		writew(register_bits, devpriv->main_iobase + CALIBRATION_REG);
		udelay(ad8402_udelay);
		writew(register_bits | SERIAL_CLOCK_BIT,
		       devpriv->main_iobase + CALIBRATION_REG);
	}

	udelay(ad8402_udelay);
	writew(0, devpriv->main_iobase + CALIBRATION_REG);
}

/* for pci-das6402/16, channel 0 is analog input gain and channel 1 is offset */
static int cb_pcidas64_ad8402_insn_write(struct comedi_device *dev,
					 struct comedi_subdevice *s,
					 struct comedi_insn *insn,
					 unsigned int *data)
{
	unsigned int chan = CR_CHAN(insn->chanspec);

	/*
	 * Programming the calib device is slow. Only write the
	 * last data value if the value has changed.
	 */
	if (insn->n) {
		unsigned int val = data[insn->n - 1];

		if (s->readback[chan] != val) {
			ad8402_write(dev, chan, val);
			s->readback[chan] = val;
		}
	}

	return insn->n;
}

static u16 read_eeprom(struct comedi_device *dev, u8 address)
{
	struct pcidas64_private *devpriv = dev->private;
	static const int bitstream_length = 11;
	static const int read_command = 0x6;
	unsigned int bitstream = (read_command << 8) | address;
	unsigned int bit;
	void __iomem * const plx_control_addr =
		devpriv->plx9080_iobase + PLX_REG_CNTRL;
<<<<<<< HEAD
	uint16_t value;
=======
	u16 value;
>>>>>>> 24b8d41d
	static const int value_length = 16;
	static const int eeprom_udelay = 1;

	udelay(eeprom_udelay);
	devpriv->plx_control_bits &= ~PLX_CNTRL_EESK & ~PLX_CNTRL_EECS;
	/* make sure we don't send anything to the i2c bus on 4020 */
	devpriv->plx_control_bits |= PLX_CNTRL_USERO;
	writel(devpriv->plx_control_bits, plx_control_addr);
	/* activate serial eeprom */
	udelay(eeprom_udelay);
	devpriv->plx_control_bits |= PLX_CNTRL_EECS;
	writel(devpriv->plx_control_bits, plx_control_addr);

	/* write read command and desired memory address */
	for (bit = 1 << (bitstream_length - 1); bit; bit >>= 1) {
		/* set bit to be written */
		udelay(eeprom_udelay);
		if (bitstream & bit)
			devpriv->plx_control_bits |= PLX_CNTRL_EEWB;
		else
			devpriv->plx_control_bits &= ~PLX_CNTRL_EEWB;
		writel(devpriv->plx_control_bits, plx_control_addr);
		/* clock in bit */
		udelay(eeprom_udelay);
		devpriv->plx_control_bits |= PLX_CNTRL_EESK;
		writel(devpriv->plx_control_bits, plx_control_addr);
		udelay(eeprom_udelay);
		devpriv->plx_control_bits &= ~PLX_CNTRL_EESK;
		writel(devpriv->plx_control_bits, plx_control_addr);
	}
	/* read back value from eeprom memory location */
	value = 0;
	for (bit = 1 << (value_length - 1); bit; bit >>= 1) {
		/* clock out bit */
		udelay(eeprom_udelay);
		devpriv->plx_control_bits |= PLX_CNTRL_EESK;
		writel(devpriv->plx_control_bits, plx_control_addr);
		udelay(eeprom_udelay);
		devpriv->plx_control_bits &= ~PLX_CNTRL_EESK;
		writel(devpriv->plx_control_bits, plx_control_addr);
		udelay(eeprom_udelay);
		if (readl(plx_control_addr) & PLX_CNTRL_EERB)
			value |= bit;
	}

	/* deactivate eeprom serial input */
	udelay(eeprom_udelay);
	devpriv->plx_control_bits &= ~PLX_CNTRL_EECS;
	writel(devpriv->plx_control_bits, plx_control_addr);

	return value;
}

static int eeprom_read_insn(struct comedi_device *dev,
			    struct comedi_subdevice *s,
			    struct comedi_insn *insn, unsigned int *data)
{
	unsigned int val;
	unsigned int i;

	if (insn->n) {
		/* No point reading the same EEPROM location more than once. */
		val = read_eeprom(dev, CR_CHAN(insn->chanspec));
		for (i = 0; i < insn->n; i++)
			data[i] = val;
	}

	return insn->n;
}

/* Allocate and initialize the subdevice structures. */
static int setup_subdevices(struct comedi_device *dev)
{
	const struct pcidas64_board *board = dev->board_ptr;
	struct pcidas64_private *devpriv = dev->private;
	struct comedi_subdevice *s;
	int i;
	int ret;

	ret = comedi_alloc_subdevices(dev, 10);
	if (ret)
		return ret;

	s = &dev->subdevices[0];
	/* analog input subdevice */
	dev->read_subdev = s;
	s->type = COMEDI_SUBD_AI;
	s->subdev_flags = SDF_READABLE | SDF_GROUND | SDF_DITHER | SDF_CMD_READ;
	if (board->layout == LAYOUT_60XX)
		s->subdev_flags |= SDF_COMMON | SDF_DIFF;
	else if (board->layout == LAYOUT_64XX)
		s->subdev_flags |= SDF_DIFF;
	/* XXX Number of inputs in differential mode is ignored */
	s->n_chan = board->ai_se_chans;
	s->len_chanlist = 0x2000;
	s->maxdata = (1 << board->ai_bits) - 1;
	s->range_table = board->ai_range_table;
	s->insn_read = ai_rinsn;
	s->insn_config = ai_config_insn;
	s->do_cmd = ai_cmd;
	s->do_cmdtest = ai_cmdtest;
	s->cancel = ai_cancel;
	if (board->layout == LAYOUT_4020) {
		u8 data;
		/*
		 * set adc to read from inputs
		 * (not internal calibration sources)
		 */
		devpriv->i2c_cal_range_bits = adc_src_4020_bits(4);
		/* set channels to +-5 volt input ranges */
		for (i = 0; i < s->n_chan; i++)
			devpriv->i2c_cal_range_bits |= attenuate_bit(i);
		data = devpriv->i2c_cal_range_bits;
		i2c_write(dev, RANGE_CAL_I2C_ADDR, &data, sizeof(data));
	}

	/* analog output subdevice */
	s = &dev->subdevices[1];
	if (board->ao_nchan) {
		s->type = COMEDI_SUBD_AO;
		s->subdev_flags = SDF_READABLE | SDF_WRITABLE |
				  SDF_GROUND | SDF_CMD_WRITE;
		s->n_chan = board->ao_nchan;
		s->maxdata = (1 << board->ao_bits) - 1;
		s->range_table = board->ao_range_table;
		s->insn_write = ao_winsn;

		ret = comedi_alloc_subdev_readback(s);
		if (ret)
			return ret;

		if (ao_cmd_is_supported(board)) {
			dev->write_subdev = s;
			s->do_cmdtest = ao_cmdtest;
			s->do_cmd = ao_cmd;
			s->len_chanlist = board->ao_nchan;
			s->cancel = ao_cancel;
		}
	} else {
		s->type = COMEDI_SUBD_UNUSED;
	}

	/* digital input */
	s = &dev->subdevices[2];
	if (board->layout == LAYOUT_64XX) {
		s->type = COMEDI_SUBD_DI;
		s->subdev_flags = SDF_READABLE;
		s->n_chan = 4;
		s->maxdata = 1;
		s->range_table = &range_digital;
		s->insn_bits = di_rbits;
	} else {
		s->type = COMEDI_SUBD_UNUSED;
	}

	/* digital output */
	if (board->layout == LAYOUT_64XX) {
		s = &dev->subdevices[3];
		s->type = COMEDI_SUBD_DO;
		s->subdev_flags = SDF_WRITABLE;
		s->n_chan = 4;
		s->maxdata = 1;
		s->range_table = &range_digital;
		s->insn_bits = do_wbits;
	} else {
		s->type = COMEDI_SUBD_UNUSED;
	}

	/* 8255 */
	s = &dev->subdevices[4];
	if (board->has_8255) {
		if (board->layout == LAYOUT_4020) {
			ret = subdev_8255_init(dev, s, dio_callback_4020,
					       I8255_4020_REG);
		} else {
			ret = subdev_8255_mm_init(dev, s, NULL,
						  DIO_8255_OFFSET);
		}
		if (ret)
			return ret;
	} else {
		s->type = COMEDI_SUBD_UNUSED;
	}

	/* 8 channel dio for 60xx */
	s = &dev->subdevices[5];
	if (board->layout == LAYOUT_60XX) {
		s->type = COMEDI_SUBD_DIO;
		s->subdev_flags = SDF_WRITABLE | SDF_READABLE;
		s->n_chan = 8;
		s->maxdata = 1;
		s->range_table = &range_digital;
		s->insn_config = dio_60xx_config_insn;
		s->insn_bits = dio_60xx_wbits;
	} else {
		s->type = COMEDI_SUBD_UNUSED;
	}

	/* caldac */
	s = &dev->subdevices[6];
	s->type = COMEDI_SUBD_CALIB;
	s->subdev_flags = SDF_READABLE | SDF_WRITABLE | SDF_INTERNAL;
	s->n_chan = 8;
	if (board->layout == LAYOUT_4020)
		s->maxdata = 0xfff;
	else
		s->maxdata = 0xff;
	s->insn_write = cb_pcidas64_calib_insn_write;

	ret = comedi_alloc_subdev_readback(s);
	if (ret)
		return ret;

	for (i = 0; i < s->n_chan; i++) {
		caldac_write(dev, i, s->maxdata / 2);
		s->readback[i] = s->maxdata / 2;
	}

	/* 2 channel ad8402 potentiometer */
	s = &dev->subdevices[7];
	if (board->layout == LAYOUT_64XX) {
		s->type = COMEDI_SUBD_CALIB;
		s->subdev_flags = SDF_READABLE | SDF_WRITABLE | SDF_INTERNAL;
		s->n_chan = 2;
		s->maxdata = 0xff;
		s->insn_write = cb_pcidas64_ad8402_insn_write;

		ret = comedi_alloc_subdev_readback(s);
		if (ret)
			return ret;

		for (i = 0; i < s->n_chan; i++) {
			ad8402_write(dev, i, s->maxdata / 2);
			s->readback[i] = s->maxdata / 2;
		}
	} else {
		s->type = COMEDI_SUBD_UNUSED;
	}

	/* serial EEPROM, if present */
	s = &dev->subdevices[8];
	if (readl(devpriv->plx9080_iobase + PLX_REG_CNTRL) &
	    PLX_CNTRL_EEPRESENT) {
		s->type = COMEDI_SUBD_MEMORY;
		s->subdev_flags = SDF_READABLE | SDF_INTERNAL;
		s->n_chan = 128;
		s->maxdata = 0xffff;
		s->insn_read = eeprom_read_insn;
	} else {
		s->type = COMEDI_SUBD_UNUSED;
	}

	/* user counter subd XXX */
	s = &dev->subdevices[9];
	s->type = COMEDI_SUBD_UNUSED;

	return 0;
}

static int auto_attach(struct comedi_device *dev,
		       unsigned long context)
{
	struct pci_dev *pcidev = comedi_to_pci_dev(dev);
	const struct pcidas64_board *board = NULL;
	struct pcidas64_private *devpriv;
	u32 local_range, local_decode;
	int retval;

	if (context < ARRAY_SIZE(pcidas64_boards))
		board = &pcidas64_boards[context];
	if (!board)
		return -ENODEV;
	dev->board_ptr = board;

	devpriv = comedi_alloc_devpriv(dev, sizeof(*devpriv));
	if (!devpriv)
		return -ENOMEM;

	retval = comedi_pci_enable(dev);
	if (retval)
		return retval;
	pci_set_master(pcidev);

	/* Initialize dev->board_name */
	dev->board_name = board->name;

	devpriv->main_phys_iobase = pci_resource_start(pcidev, 2);
	devpriv->dio_counter_phys_iobase = pci_resource_start(pcidev, 3);

	devpriv->plx9080_iobase = pci_ioremap_bar(pcidev, 0);
	devpriv->main_iobase = pci_ioremap_bar(pcidev, 2);
	dev->mmio = pci_ioremap_bar(pcidev, 3);

	if (!devpriv->plx9080_iobase || !devpriv->main_iobase || !dev->mmio) {
		dev_warn(dev->class_dev, "failed to remap io memory\n");
		return -ENOMEM;
	}

	/* figure out what local addresses are */
	local_range = readl(devpriv->plx9080_iobase + PLX_REG_LAS0RR) &
		      PLX_LASRR_MEM_MASK;
	local_decode = readl(devpriv->plx9080_iobase + PLX_REG_LAS0BA) &
		       local_range & PLX_LASBA_MEM_MASK;
<<<<<<< HEAD
	devpriv->local0_iobase = ((uint32_t)devpriv->main_phys_iobase &
=======
	devpriv->local0_iobase = ((u32)devpriv->main_phys_iobase &
>>>>>>> 24b8d41d
				  ~local_range) | local_decode;
	local_range = readl(devpriv->plx9080_iobase + PLX_REG_LAS1RR) &
		      PLX_LASRR_MEM_MASK;
	local_decode = readl(devpriv->plx9080_iobase + PLX_REG_LAS1BA) &
		       local_range & PLX_LASBA_MEM_MASK;
<<<<<<< HEAD
	devpriv->local1_iobase = ((uint32_t)devpriv->dio_counter_phys_iobase &
=======
	devpriv->local1_iobase = ((u32)devpriv->dio_counter_phys_iobase &
>>>>>>> 24b8d41d
				  ~local_range) | local_decode;

	retval = alloc_and_init_dma_members(dev);
	if (retval < 0)
		return retval;

	devpriv->hw_revision =
		hw_revision(dev, readw(devpriv->main_iobase + HW_STATUS_REG));
	dev_dbg(dev->class_dev, "stc hardware revision %i\n",
		devpriv->hw_revision);
	init_plx9080(dev);
	init_stc_registers(dev);

	retval = request_irq(pcidev->irq, handle_interrupt, IRQF_SHARED,
			     dev->board_name, dev);
	if (retval) {
		dev_dbg(dev->class_dev, "unable to allocate irq %u\n",
			pcidev->irq);
		return retval;
	}
	dev->irq = pcidev->irq;
	dev_dbg(dev->class_dev, "irq %u\n", dev->irq);

	retval = setup_subdevices(dev);
	if (retval < 0)
		return retval;

	return 0;
}

static void detach(struct comedi_device *dev)
{
	struct pcidas64_private *devpriv = dev->private;

	if (dev->irq)
		free_irq(dev->irq, dev);
	if (devpriv) {
		if (devpriv->plx9080_iobase) {
			disable_plx_interrupts(dev);
			iounmap(devpriv->plx9080_iobase);
		}
		if (devpriv->main_iobase)
			iounmap(devpriv->main_iobase);
		if (dev->mmio)
			iounmap(dev->mmio);
	}
	comedi_pci_disable(dev);
	cb_pcidas64_free_dma(dev);
}

static struct comedi_driver cb_pcidas64_driver = {
	.driver_name	= "cb_pcidas64",
	.module		= THIS_MODULE,
	.auto_attach	= auto_attach,
	.detach		= detach,
};

static int cb_pcidas64_pci_probe(struct pci_dev *dev,
				 const struct pci_device_id *id)
{
	return comedi_pci_auto_config(dev, &cb_pcidas64_driver,
				      id->driver_data);
}

static const struct pci_device_id cb_pcidas64_pci_table[] = {
	{ PCI_VDEVICE(CB, 0x001d), BOARD_PCIDAS6402_16 },
	{ PCI_VDEVICE(CB, 0x001e), BOARD_PCIDAS6402_12 },
	{ PCI_VDEVICE(CB, 0x0035), BOARD_PCIDAS64_M1_16 },
	{ PCI_VDEVICE(CB, 0x0036), BOARD_PCIDAS64_M2_16 },
	{ PCI_VDEVICE(CB, 0x0037), BOARD_PCIDAS64_M3_16 },
	{ PCI_VDEVICE(CB, 0x0052), BOARD_PCIDAS4020_12 },
	{ PCI_VDEVICE(CB, 0x005d), BOARD_PCIDAS6023 },
	{ PCI_VDEVICE(CB, 0x005e), BOARD_PCIDAS6025 },
	{ PCI_VDEVICE(CB, 0x005f), BOARD_PCIDAS6030 },
	{ PCI_VDEVICE(CB, 0x0060), BOARD_PCIDAS6031 },
	{ PCI_VDEVICE(CB, 0x0061), BOARD_PCIDAS6032 },
	{ PCI_VDEVICE(CB, 0x0062), BOARD_PCIDAS6033 },
	{ PCI_VDEVICE(CB, 0x0063), BOARD_PCIDAS6034 },
	{ PCI_VDEVICE(CB, 0x0064), BOARD_PCIDAS6035 },
	{ PCI_VDEVICE(CB, 0x0065), BOARD_PCIDAS6040 },
	{ PCI_VDEVICE(CB, 0x0066), BOARD_PCIDAS6052 },
	{ PCI_VDEVICE(CB, 0x0067), BOARD_PCIDAS6070 },
	{ PCI_VDEVICE(CB, 0x0068), BOARD_PCIDAS6071 },
	{ PCI_VDEVICE(CB, 0x006f), BOARD_PCIDAS6036 },
	{ PCI_VDEVICE(CB, 0x0078), BOARD_PCIDAS6013 },
	{ PCI_VDEVICE(CB, 0x0079), BOARD_PCIDAS6014 },
	{ 0 }
};
MODULE_DEVICE_TABLE(pci, cb_pcidas64_pci_table);

static struct pci_driver cb_pcidas64_pci_driver = {
	.name		= "cb_pcidas64",
	.id_table	= cb_pcidas64_pci_table,
	.probe		= cb_pcidas64_pci_probe,
	.remove		= comedi_pci_auto_unconfig,
};
module_comedi_pci_driver(cb_pcidas64_driver, cb_pcidas64_pci_driver);

MODULE_AUTHOR("Comedi https://www.comedi.org");
MODULE_DESCRIPTION("Comedi low-level driver");
MODULE_LICENSE("GPL");<|MERGE_RESOLUTION|>--- conflicted
+++ resolved
@@ -19,19 +19,6 @@
  *
  * COMEDI - Linux Control and Measurement Device Interface
  * Copyright (C) 1997-8 David A. Schleef <ds@schleef.org>
-<<<<<<< HEAD
- *
- * This program is free software; you can redistribute it and/or modify
- * it under the terms of the GNU General Public License as published by
- * the Free Software Foundation; either version 2 of the License, or
- * (at your option) any later version.
- *
- * This program is distributed in the hope that it will be useful,
- * but WITHOUT ANY WARRANTY; without even the implied warranty of
- * MERCHANTABILITY or FITNESS FOR A PARTICULAR PURPOSE.  See the
- * GNU General Public License for more details.
-=======
->>>>>>> 24b8d41d
  */
 
 /*
@@ -638,11 +625,7 @@
 	int ai_bits;		/* analog input resolution */
 	int ai_speed;		/* fastest conversion period in ns */
 	const struct comedi_lrange *ai_range_table;
-<<<<<<< HEAD
-	const uint8_t *ai_range_code;
-=======
 	const u8 *ai_range_code;
->>>>>>> 24b8d41d
 	int ao_nchan;		/* number of analog out channels */
 	int ao_bits;		/* analog output resolution */
 	int ao_scan_speed;	/* analog output scan speed */
@@ -1140,17 +1123,10 @@
 	void __iomem *plx9080_iobase;
 	void __iomem *main_iobase;
 	/* local address (used by dma controller) */
-<<<<<<< HEAD
-	uint32_t local0_iobase;
-	uint32_t local1_iobase;
-	/* dma buffers for analog input */
-	uint16_t *ai_buffer[MAX_AI_DMA_RING_COUNT];
-=======
 	u32 local0_iobase;
 	u32 local1_iobase;
 	/* dma buffers for analog input */
 	u16 *ai_buffer[MAX_AI_DMA_RING_COUNT];
->>>>>>> 24b8d41d
 	/* physical addresses of ai dma buffers */
 	dma_addr_t ai_buffer_bus_addr[MAX_AI_DMA_RING_COUNT];
 	/*
@@ -1166,11 +1142,7 @@
 	 */
 	unsigned int ai_dma_index;
 	/* dma buffers for analog output */
-<<<<<<< HEAD
-	uint16_t *ao_buffer[AO_DMA_RING_COUNT];
-=======
 	u16 *ao_buffer[AO_DMA_RING_COUNT];
->>>>>>> 24b8d41d
 	/* physical addresses of ao dma buffers */
 	dma_addr_t ao_buffer_bus_addr[AO_DMA_RING_COUNT];
 	struct plx_dma_desc *ao_dma_desc;
@@ -1181,22 +1153,6 @@
 	/* last bits sent to INTR_ENABLE_REG register */
 	unsigned int intr_enable_bits;
 	/* last bits sent to ADC_CONTROL1_REG register */
-<<<<<<< HEAD
-	uint16_t adc_control1_bits;
-	/* last bits sent to FIFO_SIZE_REG register */
-	uint16_t fifo_size_bits;
-	/* last bits sent to HW_CONFIG_REG register */
-	uint16_t hw_config_bits;
-	uint16_t dac_control1_bits;
-	/* last bits written to plx9080 control register */
-	uint32_t plx_control_bits;
-	/* last bits written to plx interrupt control and status register */
-	uint32_t plx_intcsr_bits;
-	/* index of calibration source readable through ai ch0 */
-	int calibration_source;
-	/* bits written to i2c calibration/range register */
-	uint8_t i2c_cal_range_bits;
-=======
 	u16 adc_control1_bits;
 	/* last bits sent to FIFO_SIZE_REG register */
 	u16 fifo_size_bits;
@@ -1211,7 +1167,6 @@
 	int calibration_source;
 	/* bits written to i2c calibration/range register */
 	u8 i2c_cal_range_bits;
->>>>>>> 24b8d41d
 	/* configure digital triggers to trigger on falling edge */
 	unsigned int ext_trig_falling;
 	short ai_cmd_running;
@@ -1745,11 +1700,7 @@
 	 * eeprom and i2c bus
 	 */
 
-<<<<<<< HEAD
-	/* make sure we dont send anything to eeprom */
-=======
 	/* make sure we don't send anything to eeprom */
->>>>>>> 24b8d41d
 	devpriv->plx_control_bits &= ~PLX_CNTRL_EECS;
 
 	i2c_stop(dev);
@@ -2516,20 +2467,6 @@
 
 				bits = 0;
 				/* set channel */
-<<<<<<< HEAD
-				bits |= adc_chan_bits(CR_CHAN(cmd->
-							      chanlist[i]));
-				/* set gain */
-				bits |= ai_range_bits_6xxx(dev,
-							   CR_RANGE(cmd->
-								    chanlist
-								    [i]));
-				/* set single-ended / differential */
-				bits |= se_diff_bit_6xxx(dev,
-							 CR_AREF(cmd->
-								 chanlist[i]) ==
-							 AREF_DIFF);
-=======
 				bits |= adc_chan_bits(CR_CHAN(chanspec));
 				/* set gain */
 				bits |= ai_range_bits_6xxx(dev,
@@ -2540,7 +2477,6 @@
 					use_differential = 1;
 				bits |= se_diff_bit_6xxx(dev, use_differential);
 
->>>>>>> 24b8d41d
 				if (CR_AREF(cmd->chanlist[i]) == AREF_COMMON)
 					bits |= ADC_COMMON_BIT;
 				/* mark end of queue */
@@ -3174,20 +3110,6 @@
 	writew(devpriv->dac_control1_bits,
 	       devpriv->main_iobase + DAC_CONTROL1_REG);
 
-<<<<<<< HEAD
-	/* write to channel */
-	if (board->layout == LAYOUT_4020) {
-		writew(data[0] & 0xff,
-		       devpriv->main_iobase + dac_lsb_4020_reg(chan));
-		writew((data[0] >> 8) & 0xf,
-		       devpriv->main_iobase + dac_msb_4020_reg(chan));
-	} else {
-		writew(data[0], devpriv->main_iobase + dac_convert_reg(chan));
-	}
-
-	/* remember output value */
-	s->readback[chan] = data[0];
-=======
 	for (i = 0; i < insn->n; i++) {
 		/* write to channel */
 		val = data[i];
@@ -3204,7 +3126,6 @@
 
 	/* remember last output value */
 	s->readback[chan] = val;
->>>>>>> 24b8d41d
 
 	return insn->n;
 }
@@ -3789,11 +3710,7 @@
 	unsigned int bit;
 	void __iomem * const plx_control_addr =
 		devpriv->plx9080_iobase + PLX_REG_CNTRL;
-<<<<<<< HEAD
-	uint16_t value;
-=======
 	u16 value;
->>>>>>> 24b8d41d
 	static const int value_length = 16;
 	static const int eeprom_udelay = 1;
 
@@ -4097,21 +4014,13 @@
 		      PLX_LASRR_MEM_MASK;
 	local_decode = readl(devpriv->plx9080_iobase + PLX_REG_LAS0BA) &
 		       local_range & PLX_LASBA_MEM_MASK;
-<<<<<<< HEAD
-	devpriv->local0_iobase = ((uint32_t)devpriv->main_phys_iobase &
-=======
 	devpriv->local0_iobase = ((u32)devpriv->main_phys_iobase &
->>>>>>> 24b8d41d
 				  ~local_range) | local_decode;
 	local_range = readl(devpriv->plx9080_iobase + PLX_REG_LAS1RR) &
 		      PLX_LASRR_MEM_MASK;
 	local_decode = readl(devpriv->plx9080_iobase + PLX_REG_LAS1BA) &
 		       local_range & PLX_LASBA_MEM_MASK;
-<<<<<<< HEAD
-	devpriv->local1_iobase = ((uint32_t)devpriv->dio_counter_phys_iobase &
-=======
 	devpriv->local1_iobase = ((u32)devpriv->dio_counter_phys_iobase &
->>>>>>> 24b8d41d
 				  ~local_range) | local_decode;
 
 	retval = alloc_and_init_dma_members(dev);
